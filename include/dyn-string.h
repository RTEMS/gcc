--- conflicted
+++ resolved
@@ -20,12 +20,9 @@
 the Free Software Foundation, 51 Franklin Street - Fifth Floor,
 Boston, MA 02110-1301, USA.  */
 
-<<<<<<< HEAD
-=======
 #ifndef DYN_STRING_H
 #define DYN_STRING_H
 
->>>>>>> 75afccba
 #ifdef __cplusplus
 extern "C" {
 #endif
@@ -71,10 +68,6 @@
 
 #ifdef __cplusplus
 }
-<<<<<<< HEAD
-#endif
-=======
 #endif
 
-#endif /* !defined (DYN_STRING_H) */
->>>>>>> 75afccba
+#endif /* !defined (DYN_STRING_H) */
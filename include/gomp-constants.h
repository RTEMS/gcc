--- conflicted
+++ resolved
@@ -341,12 +341,7 @@
 #define GOMP_DEPEND_MUTEXINOUTSET	4
 #define GOMP_DEPEND_INOUTSET		5
 
-<<<<<<< HEAD
-/* Flag values for requires-directive features, must match corresponding
-   OMP_REQUIRES_* values in gcc/omp-general.h.  */
-=======
 /* Flag values for OpenMP 'requires' directive features.  */
->>>>>>> 2701442d
 #define GOMP_REQUIRES_UNIFIED_ADDRESS       0x10
 #define GOMP_REQUIRES_UNIFIED_SHARED_MEMORY 0x20
 #define GOMP_REQUIRES_REVERSE_OFFLOAD       0x80

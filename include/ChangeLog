--- conflicted
+++ resolved
@@ -1,12 +1,10 @@
-<<<<<<< HEAD
+2010-07-31  Release Manager
+
+	* GCC 4.5.1 released.
+
 2010-06-21  Jakub Jelinek  <jakub@redhat.com>
 
 	* dwarf2.h (enum dwarf_type): Add DW_ATE_UTF.
-=======
-2010-07-31  Release Manager
-
-	* GCC 4.5.1 released.
->>>>>>> 7bde2bda
 
 2010-04-14  Release Manager
 

<<<<<<< HEAD
2011-04-30  Jakub Jelinek  <jakub@redhat.com>

	* dwarf2.h (DW_OP_GNU_const_type, DW_OP_GNU_regval_type,
	DW_OP_GNU_deref_type, DW_OP_GNU_convert, DW_OP_GNU_reinterpret): New.

2011-03-16  Jakub Jelinek  <jakub@redhat.com>

	* dwarf2.h (DW_TAG_GNU_call_site, DW_TAG_GNU_call_site_parameter,
	DW_AT_GNU_call_site_value, DW_AT_GNU_call_site_data_value,
	DW_AT_GNU_call_site_target, DW_AT_GNU_call_site_target_clobbered,
	DW_AT_GNU_tail_call, DW_AT_GNU_all_tail_call_sites,
	DW_AT_GNU_all_call_sites,, DW_AT_GNU_all_source_call_sites,
	DW_OP_GNU_entry_value): New.

2011-03-24  Mark Wielaard  <mjw@redhat.com>

	* dwarf2.h (dwarf_form): Remove deprecated DW_FORM_sig8 define.
=======
2011-06-27  Release Manager

	* GCC 4.6.1 released.
>>>>>>> cfef50df

2011-03-25  Release Manager

	* GCC 4.6.0 released.

2011-02-28  Kai Tietz  <kai.tietz@onevision.com>

	* filenames.h (filename_ncmp): New prototype.

2011-02-23  Kai Tietz  <kai.tietz@onevision.com>

	* dwarf2.h (_ELF_DWARF2_H): Renamed to
	_DWARF2_H.
	(DWARF2_External_LineInfo, DWARF2_Internal_LineInfo,
	DWARF2_External_PubNames, DWARF2_Internal_PubNames,
	DWARF2_External_CompUnit, DWARF2_Internal_CompUnit,
	DWARF2_External_ARange, DWARF2_Internal_ARange): Removed.

2011-01-12  Iain Sandoe  <iains@gcc.gnu.org>

	* dwarf2.h: Update value for DW_AT_hi_user.

2010-11-16  Ian Lance Taylor  <iant@google.com>

	* simple-object.h (simple_object_attributes_merge): Declare,
	replacing simple_object_attributes_compare.

2010-11-04  Ian Lance Taylor  <iant@google.com>

	* dwarf2.h (enum dwarf_source_language): Add DW_LANG_Go.

2010-11-02  Ian Lance Taylor  <iant@google.com>

	* simple-object.h: New file.

2010-10-15  Dave Korn  <dave.korn.cygwin@gmail.com> 

	Sync LD plugin patch series (part 1/6) with src/include/.
	* plugin-api.h (LDPT_GNU_LD_VERSION): New ld_plugin_tag enum member.

2010-10-06  Andi Kleen <ak@linux.intel.com>

	* libiberty.h (setproctitle): Add prototype.

2010-09-09  Jakub Jelinek  <jakub@redhat.com>

	* dwarf2.h (DW_OP_GNU_implicit_pointer): New.

2010-07-06  Ken Werner  <ken.werner@de.ibm.com>

	* floatformat.h (floatformat_ieee_half_big): Add declaration.
	(floatformat_ieee_half_little): Likewise.

2010-06-21  Rafael Espindola  <espindola@google.com>

	* plugin-api.h (ld_plugin_set_extra_library_path): New.
	(ld_plugin_tag): Add LDPT_SET_EXTRA_LIBRARY_PATH.
	(ld_plugin_tv): Add tv_set_extra_library_path.

2010-06-21  Jakub Jelinek  <jakub@redhat.com>

	* dwarf2.h (enum dwarf_type): Add DW_ATE_UTF.

2010-06-18  Rafael Espindola  <espindola@google.com>

	* plugin.h (ld_plugin_add_input_file, ld_plugin_add_input_library):
	Make argument const.

2010-06-08  Tristan Gingold  <gingold@adacore.com>

	* dwarf2.h (enum dwarf_tag): Add DW_TAG_HP_Bliss_field and
	DW_TAG_HP_Bliss_field_set.
	(enum dwarf_attribute): Add DW_AT_HP_prologue, DW_AT_HP_epilogue,
	DW_AT_HP_unit_name, DW_AT_HP_unit_size, DW_AT_HP_widened_byte_size,
	DW_AT_HP_definition_points, DW_AT_HP_default_location and
	DW_AT_HP_is_result_param.
	(enum dwarf_type): Add DW_ATE_HP_VAX_float, DW_ATE_HP_VAX_float_d,
	DW_ATE_HP_packed_decimal, DW_ATE_HP_zoned_decimal, DW_ATE_HP_edited,
	DW_ATE_HP_signed_fixed, DW_ATE_HP_unsigned_fixed,
	DW_ATE_HP_VAX_complex_float and DW_ATE_HP_VAX_complex_float_d.
	(enum dwarf_line_number_x_ops): Add
	DW_LNE_HP_source_file_correlation.
	(enum dwarf_source_language): Add DW_LANG_HP_Bliss,
	DW_LANG_HP_Basic91, DW_LANG_HP_Pascal91, DW_LANG_HP_IMacro,
	DW_LANG_HP_Assembler.

2010-06-08  Laurynas Biveinis  <laurynas.biveinis@gmail.com>

	* splay-tree.h: Update copyright years.
	(splay_tree_s): Document fields.
	(splay_tree_new_typed_alloc): New.

	* hashtab.h: Update copyright years.
	(htab_create_typed_alloc): New.

2010-06-01  Rafael Espindola  <espindola@google.com>

	* plugin-api.h (ld_plugin_tag): Add LDPT_OUTPUT_NAME.

2010-04-26  Pedro Alves  <pedro@codesourcery.com>

	* filenames.h (PATH_SEPARATOR): Delete.

2010-04-23  Pedro Alves  <pedro@codesourcery.com>

	* filenames.h (IS_DIR_SEPARATOR_1): Rename from IS_DIR_SEPARATOR,
	always define it independently of host, add `dos_based' parameter,
	and handle it.
	(PATH_SEPARATOR): Define.
	(HAS_DRIVE_SPEC_1): Rename from HAS_DRIVE_SPEC, always define it
	independently of host, add `dos_based' parameter, and handle it.
	(IS_ABSOLUTE_PATH_1): Rename from IS_ABSOLUTE_PATH, always define
	it independently of host, add `dos_based' parameter, and handle
	it.
	(IS_DOS_DIR_SEPARATOR, IS_DOS_ABSOLUTE_PATH)
	(IS_UNIX_DIR_SEPARATOR, IS_UNIX_ABSOLUTE_PATH)
	(HAS_DOS_DRIVE_SPEC): New.
	(HAS_DRIVE_SPEC): Reimplement on top of HAS_DRIVE_SPEC_1.
	(IS_DIR_SEPARATOR): Reimplement on top of IS_DIR_SEPARATOR_1.
	(IS_ABSOLUTE_PATH): Reimplement on top of IS_ABSOLUTE_PATH_1.
	* libiberty.h (dos_lbasename, unix_lbasename): Declare.

2010-04-20  Nick Clifton  <nickc@redhat.com>

	* sha1.h: Update copyright notice to use GPLv3.

2010-04-14  Doug Evans  <dje@google.com>

	* filenames.h (HAS_DRIVE_SPEC, STRIP_DRIVE_SPEC): New macros.

2010-04-13  Matthias Klose  <doko@ubuntu.com>

	* elf: Remove empty directory.

2010-04-06  Jakub Jelinek  <jakub@redhat.com>

	* dwarf2.h (DWARF2_Internal_LineInfo): Add li_max_ops_per_insn
	field.

2010-03-23  Joseph Myers  <joseph@codesourcery.com>

	* symcat.h (CONCAT5, CONCAT6, XCONCAT5, XCONCAT6): Define.

2010-01-13  Joel Brobecker  <brobecker@adacore.com>

	Add new DW_AT_use_GNAT_descriptive_type CU attribute.
	* dwarf2.h (dwarf_attribute): Add DW_AT_use_GNAT_descriptive_type.

2010-01-11  Tristan Gingold  <gingold@adacore.com>

	* demangle.h (ada_demangle): Add prototype.

2010-01-05  Rainer Orth  <ro@CeBiTec.Uni-Bielefeld.DE>

	PR bootstrap/41771
	* ansidecl.h: Fix inline test for C99 and Sun Studio cc.

2009-12-29  Joel Brobecker  <brobecker@adacore.com>

	* dwarf2.h (enum dwarf_attribute): Add DW_AT_GNAT_descriptive_type.

2009-11-06  Jonas Maebe  <jonas.maebe@elis.ugent.be>

	Add DWARF attribute value for the "Borland fastcall" calling
	convention.
	* elf/dwarf2.h: Add DW_CC_GNU_borland_fastcall_i386 constant.

2009-10-23  Kai Tietz  <kai.tietz@onevision.com>

	* splay-tree.h (libi_uhostptr_t): Add gcc specific
	__extension__ for long long type case to silent cX9.
	(libi_shostptr_t): Likewise.

2009-10-19  Rafael Avila de Espindola  <espindola@google.com>

	PR40790
	* plugin-api.h: Don't include stdint.h unconditionally.

2009-10-15  Jakub Jelinek  <jakub@redhat.com>

	* include/dwarf2.h (DW_LANG_Python): Add comment that it is
	a DWARF 4 addition.

2009-10-09  Rafael Espindola  <espindola@google.com>

	* plugin-api.h (ld_plugin_add_input_library): Change argument name to
	libname.

2009-10-05  Rafael Espindola  <espindola@google.com>

	* plugin-api.h (ld_plugin_status): Add LDPS_BAD_HANDLE.
	(ld_plugin_get_input_file): New.
	(ld_plugin_release_input_file): New.
	(ld_plugin_add_input_library): New.
	(ld_plugin_message): Mark format const.
	(ld_plugin_level): Add LDPT_GET_INPUT_FILE, LDPT_RELEASE_INPUT_FILE and
	LDPT_ADD_INPUT_LIBRARY.
	(ld_plugin_tv): Add tv_get_input_file, tv_release_input_file and
	tv_add_input_library.

2009-10-04  Jerry Quinn  <jlquinn@optonline.net>

	* plugin-api.h: Fix compile.

2009-10-03  Rafael Espindola  <espindola@google.com>

	* plugin-api.h: New.
	* lto-symtab.h: New.

2009-09-29  Jason Merrill  <jason@redhat.com>

	* demangle.h (enum demangle_component_type): Add
	DEMANGLE_COMPONENT_LAMBDA, DEMANGLE_COMPONENT_DEFAULT_ARG,
	DEMANGLE_COMPONENT_UNNAMED_TYPE.
	(struct demangle_component): Add s_unary_num.

2009-09-25  Dodji Seketeli  <dodji@redhat.com>

	* dwarf2.h (enum dwarf_tag): Rename DW_TAG_template_parameter_pack and
	DW_TAG_formal_parameter_pack into DW_TAG_GNU_template_parameter_pack
	and DW_TAG_formal_parameter_pack until DWARF 5 is out.

2009-09-25  Cary Coutant  <ccoutant@google.com>

	Add rest of new values from DWARF Version 4.
	* dwarf2.h (DW_TAG_rvalue_reference_type, DW_TAG_template_alias):
	New tags.
	(DW_FORM_ref_sig8): New name for DW_FORM_sig8.
	(DW_AT_main_subprogram, DW_AT_data_bit_offset, DW_AT_const_expr,
	DW_AT_enum_class, DW_AT_linkage_name, DW_AT_GNU_guarded_by,
	DW_AT_GNU_pt_guarded_by, DW_AT_GNU_guarded, DW_AT_GNU_pt_guarded,
	DW_AT_GNU_locks_excluded, DW_AT_GNU_exclusive_locks_required,
	DW_AT_GNU_shared_locks_required, DW_AT_GNU_odr_signature): New
	attributes.
	(DW_LANG_Python): New language.

2009-09-22  Dodji Seketeli  <dodji@redhat.com>

	* dwarf2.h (enum dwarf_tag): Add
	DW_TAG_template_parameter_pack and DW_TAG_formal_parameter_pack.

2009-07-24  Ian Lance Taylor  <iant@google.com>

	PR bootstrap/40854
	* libiberty.h (xcrc32): Rename from crc32.

2009-07-24  Ian Lance Taylor  <iant@google.com>

	* libiberty.h (crc32): Declare.

2009-07-20  Cary Coutant  <ccoutant@google.com>
	    Doug Evans  <dje@google.com>

	Add some dwarf4 values.
	* dwarf2.h (enum dwarf_tag): Add DW_TAG_type_unit.
	(enum dwarf_form): Add DW_FORM_sec_offset, DW_FORM_exprloc,
	DW_FORM_flag_present, DW_FORM_sig8.
	(enum dwarf_attribute): Add DW_AT_signature.

2009-07-17  Jan Kratochvil  <jan.kratochvil@redhat.com>

	* demangle.h
	(enum demangle_component_type <DEMANGLE_COMPONENT_GLOBAL_CONSTRUCTORS>)
	(enum demangle_component_type <DEMANGLE_COMPONENT_GLOBAL_DESTRUCTORS>):
	New.

2009-07-09  Jakub Jelinek  <jakub@redhat.com>

	* dwarf2.h (enum dwarf_location_atom): Add DW_OP_implicit_value
	and DW_OP_stack_value.

2009-07-09  Tom Tromey  <tromey@redhat.com>

	* elf/dwarf2.h: Remove, renaming to...
	* dwarf2.h: ... this.

2009-06-29  Tom Tromey  <tromey@redhat.com>

	* elf/dwarf2.h: New file.  Merged with gdb.

2009-06-09  Ian Lance Taylor  <ian@airs.com>

	* ansidecl.h (ATTRIBUTE_UNUSED_LABEL): Define for C++.

2009-06-03  Ian Lance Taylor  <iant@google.com>

	* ansidecl.h (EXPORTED_CONST): Define.

2009-05-31  Ian Lance Taylor  <iant@google.com>

	* ansidecl.h: Add extern "C" when compiling with C++.  Treat C++
	the way we treat an ISO C compiler.  Don't define inline as a
	macro when compiling with C++.
	* dyn-string.h: Add header guard DYN_STRING_H.  Add extern "C"
	when compiling with C++.
	* fibheap.h: Add extern "C" when compiling with C++.

2009-04-22  Taras Glek <tglek@mozilla.com>

	* hashtab.h: Update GTY annotations to new syntax.
	* splay-tree.h: Likewise.

2009-03-17  Jason Merrill  <jason@redhat.com>

	* demangle.h (enum demangle_component_type): Add
	DEMANGLE_COMPONENT_FUNCTION_PARAM.

2008-12-10  Jason Merrill  <jason@redhat.com>

	* demangle.h (enum demangle_component_type): Add 
	DEMANGLE_COMPONENT_FIXED_TYPE.

2008-11-19  Bob Wilson  <bob.wilson@acm.org>
	
	* xtensa-config.h (XCHAL_HAVE_MUL16, XCHAL_HAVE_MUL32, XCHAL_HAVE_DIV32)
	(XCHAL_HAVE_MINMAX, XCHAL_HAVE_SEXT, XCHAL_HAVE_THREADPTR)
	(XCHAL_HAVE_RELEASE_SYNC, XCHAL_HAVE_S32C1I): Change to 1.
	(XCHAL_NUM_AREGS): Change to 32.
	(XCHAL_ICACHE_SIZE, XCHAL_DCACHE_SIZE): Change to 16K.
	(XCHAL_ICACHE_LINESIZE, XCHAL_DCACHE_LINESIZE): Change to 32.
	(XCHAL_ICACHE_LINEWIDTH, XCHAL_DCACHE_LINEWIDTH): Change to 5.
	(XCHAL_DCACHE_IS_WRITEBACK): Change to 1.
	(XCHAL_DEBUGLEVEL): Change to 6.
	
2008-10-21  Alan Modra  <amodra@bigpond.net.au>

	* obstack.h (obstack_finish <!__GNUC__>): Cast result to void *.

2008-10-06  Jason Merrill  <jason@redhat.com>

	* demangle.h (enum demangle_component_type): Add
	DEMANGLE_COMPONENT_PACK_EXPANSION.

2008-09-09  Jason Merrill  <jason@redhat.com>

	* demangle.h (enum demangle_component_type): Add
	DEMANGLE_COMPONENT_DECLTYPE.

2008-07-07  Joel Brobecker  <brobecker@adacore.com>

	* safe-ctype.h: Add #include of ctype.h before redefining
	the ctype.h macros.

2008-07-04  Joel Brobecker  <brobecker@adacore.com>

	* safe-ctype.h: Remove #error when detecting that ctype.h has been
	included. Redefine the various macros provided by ctype.h as
	undefined variables.

2008-06-23  Kaveh R. Ghazi  <ghazi@caip.rutgers.edu>

	* libiberty.h (XALLOCA, XDUP, XALLOCAVEC, XDUPVEC, XALLOCAVAR,
	XDUPVAR, XOBNEWVEC, XOBNEWVAR): New.

2008-03-24  Ian Lance Taylor  <iant@google.com>

	* sha1.h: New file, from gnulib.

	* md5.h: Add extern "C" when compiled with C++.

2008-03-21  Ian Lance Taylor  <iant@google.com>

	* filenames.h: Add extern "C" when compiled with C++.

2008-02-11  Bob Wilson  <bob.wilson@acm.org>

	* xtensa-config.h (XCHAL_HAVE_THREADPTR): Redefine to zero.
	(XCHAL_NUM_AREGS, XCHAL_MAX_INSTRUCTION_SIZE): New.

2008-01-26  David Daney  <ddaney@avtrex.com>

	* demangle.h (demangle_component_type):  Add
	DEMANGLE_COMPONENT_JAVA_RESOURCE,
	DEMANGLE_COMPONENT_COMPOUND_NAME, and
	DEMANGLE_COMPONENT_CHARACTER as new enum values.
	(demangle_component): Add struct s_character to union u.

2007-11-07  Joseph Myers  <joseph@codesourcery.com>
	    Daniel Jacobowitz  <dan@codesourcery.com>

	* floatformat.h (struct floatformat): Add split_half field.
	(floatformat_ibm_long_double): New.

2007-09-06  Tom Tromey  <tromey@redhat.com>

	* libiberty.h (pex_free): Document process killing.

2007-08-31  Douglas Gregor  <doug.gregor@gmail.com>
	
	* demangle.h (enum demangle_component_type): Add
	DEMANGLE_COMPONENT_RVALUE_REFERENCE. 

2007-07-25  Ben Elliston  <bje@au.ibm.com>

	* ternary.h: Remove.

2007-07-18  Bob Wilson  <bob.wilson@acm.org>
	
	* xtensa-config.h (XCHAL_HAVE_THREADPTR): New.
	(XCHAL_HAVE_RELEASE_SYNC, XCHAL_HAVE_S32C1I): New.
	
2007-07-17  Nick Clifton  <nickc@redhat.com>

	* COPYING3: New file.  Contains version 3 of the GNU General
	Public License.

2007-07-12  Kai Tietz   <kai.tietz@onevision.com>

	* splay-tree.h (libi_uhostptr_t, libi_shostptr_t): New types,
	needed for WIN64 when a long is not wide enough for a pointer.
        (splay_tree_key, splay_tree_value): Use the new types.

2007-05-07  Nathan Froyd  <froydnj@codesourcery.com>

	* libiberty.h (writeargv): Declare.

2007-04-25  Mark Mitchell  <mark@codesourcery.com>

	* demangle.h: Change license to LGPL + exception.

2007-03-29  Joel Brobecker  <brobecker@adacore.com>

	* filenames.h (FILENAME_CMP): Adjust define to call filename_cmp
	regardless of the type of file system.

2007-03-06  Jan Hubicka  <jh@suse.cz>
	
	* ansidecl.h (ATTRIBUTE_COLD, ATTRIBUTE_HOT): New.

2007-02-09  Joseph S. Myers  <joseph@codesourcery.com>

	* libiberty.h (pex_write_input): Remove prototype.

2007-01-31  Vladimir Prus  <vladimir@codesourcery.com>
	
	* libiberty.h (PEX_STDERR_TO_PIPE): New define.
	(PEX_BINARY_ERROR): New define.
	(pex_read_err): New function.

2007-01-29  Simon Baldwin <simonb@google.com>

	* demangle.h: New cplus_demangle_print_callback,
	cplus_demangle_v3_callback, and java_demangle_v3_callback function
	prototypes, and demangle_callbackref type definition.

2006-12-06  Nick Clifton  <nickc@redhat.com>

	* ansidecl.h (ATTRIBUTE_PACKED): Define.

2006-11-30  Andrew Stubbs  <andrew.stubbs@st.com>
            J"orn Rennecke <joern.rennecke@st.com>

	PR driver/29931
	* libiberty.h (make_relative_prefix_ignore_links): Declare.

2006-11-27  Bob Wilson  <bob.wilson@acm.org>

	* xtensa-config.h (XSHAL_ABI): New.
	(XTHAL_ABI_WINDOWED, XTHAL_ABI_CALL0): New.

2006-04-11  Jim Blandy  <jimb@codesourcery.com>

	* libiberty.h (pex_input_file, pex_input_pipe): New declarations.

2006-01-18  DJ Delorie  <dj@redhat.com>

	* md5.h: Include ansidecl.h

2006-01-09  Bob Wilson  <bob.wilson@acm.org>

	* xtensa-config.h (XCHAL_HAVE_MUL32_HIGH): Define.

2005-12-30  Bob Wilson  <bob.wilson@acm.org>

	* xtensa-config.h (XCHAL_HAVE_WIDE_BRANCHES): New.

2005-12-10  Terry Laurenzo  <tlaurenzo@gmail.com>

	PR java/9861
	* demangle.h : Add DMGL_RET_POSTFIX define to enable alternative
	output format for return types

2005-10-31  Mark Kettenis  <kettenis@gnu.org>

	* floatformat.h (enum floatformat_byteorders): Add
	floatformat_vax.
	(floatformat_vax_aingle, floatformat_vax_double): Declare.

2005-09-26  Mark Mitchell  <mark@codesourcery.com>

	* libiberty.h (expandargv): New function.

2005-08-17  Mark Kettenis  <kettenis@gnu.org>

	* floatformat.h (struct floatformat): Change type of large
	argument for is_valid member to `const void *'.
	(floatformat_to_double): Change type of second argument to `const
	void *'.
	(floatformat_from_double): Change type of last argument to `void
	*'.
	(floatformat_is_valid): Change type of last argument to `const
	void *'.

2005-07-12  Ben Elliston  <bje@au.ibm.com>

	* xregex2.h (regexec): Qualify this prototype with __extension__
	when compiling with GNU C.

2005-07-03  Steve Ellcey  <sje@cup.hp.com>

	PR other/13906
	* ansidecl.h (ATTRIBUTE_ALIGNED_ALIGNOF): New.
	* md5.h (md5_uintptr): New.
	(md5_ctx): Align buffer field.

2005-06-30  Daniel Berlin  <dberlin@dberlin.org>
	
	* hashtab.h (HTAB_DELETED_ENTRY): New macro.
	(HTAB_EMPTY_ENTRY): New macro.

2005-06-20  Geoffrey Keating  <geoffk@apple.com>

	* libiberty.h (strverscmp): Prototype. 

2005-06-06  Gabriel Dos Reis  <gdr@integrable-solutions.net>

	* libiberty.h (XOBFINISH): New.

2005-06-01  Kaveh R. Ghazi  <ghazi@caip.rutgers.edu>

	* libiberty.h (vsnprintf): Add format attribute.

2005-05-29  Kaveh R. Ghazi  <ghazi@caip.rutgers.edu>

	* ansidecl.h: Add ATTRIBUTE_FPTR_PRINTF.

2005-05-28  Eli Zaretskii  <eliz@gnu.org>

	* libiberty.h: (snprintf) [!HAVE_DECL_SNPRINTF]: Declare if
	needed.
	(vsnprintf) [!HAVE_DECL_VSNPRINTF]: Declare if needed.

2005-05-25  Richard Henderson  <rth@redhat.com>

	* demangle.h (DEMANGLE_COMPONENT_HIDDEN_ALIAS): New.

2005-05-24  Gabriel Dos Reis  <gdr@integrable-solutions.net>

	* libiberty.h (ACONCAT): Properly cast value of alloca().

	* ansidecl.h (ATTRIBUTE_UNUSED_LABEL): Don't define if
	__cplusplus.

2005-05-12  Steve Ellcey  <sje@cup.hp.com>

	libiberty.h: Do not define empty basename prototype.

2005-05-10  Nick Clifton  <nickc@redhat.com>

	* Update the address and phone number of the FSF organization in
	the GPL notices in the following files:
	COPYING, ansidecl.h, bfdlink.h, bout.h, demangle.h, dis-asm.h,
	dyn-string.h, fibheap.h, filenames.h, floatformat.h,
	fnmatch.h, gdbm.h, getopt.h, hashtab.h, hp-symtab.h, ieee.h,
	libiberty.h, md5.h, oasys.h, objalloc.h, obstack.h, os9k.h,
	partition.h, progress.h, safe-ctype.h, sort.h, splay-tree.h,
	symcat.h, ternary.h, xregex2.h, xtensa-config.h,
	xtensa-isa-internal.h, xtensa-isa.h

2005-04-25  Kaveh R. Ghazi  <ghazi@caip.rutgers.edu>

	* libiberty.h (unlock_std_streams): New.

2005-04-19  Kaveh R. Ghazi  <ghazi@caip.rutgers.edu>

	* hashtab.h, libiberty.h, objalloc.h, splay-tree.h, ternary.h:
	Don't use the PTR macro.

	* sort.h: Don't use the PARAMS macro.

2005-04-16  Kaveh R. Ghazi  <ghazi@caip.rutgers.edu>

	* libiberty.h (unlock_stream): New.

2005-04-13  Kaveh R. Ghazi  <ghazi@caip.rutgers.edu>

	* libiberty.h (fopen_unlocked, fdopen_unlocked, freopen_unlocked):
	Remove parameter names.

2005-04-11  Kaveh R. Ghazi  <ghazi@caip.rutgers.edu>

	* libiberty.h (fopen_unlocked, fdopen_unlocked, freopen_unlocked):
	Provide prototypes for new functions.

2005-03-29  Ian Lance Taylor  <ian@airs.com>

	* libiberty.h: Fix indentation.

2005-03-28  Ian Lance Taylor  <ian@airs.com>

	* libiberty.h: Include <stdio.h>.
	(PEX_RECORD_TIMES, PEX_USE_PIPES, PEX_SAVE_TEMPS): Define.
	(PEX_LAST, PEX_SEARCH, PEX_SUFFIX, PEX_STDERR_TO_STDOUT): Define.
	(PEX_BINARY_INPUT, PEX_BINARY_OUTPUT): Define.
	(pex_init, pex_run, pex_read_output): Declare.
	(pex_get_status, pex_get_times, pex_free, pex_one): Declare.
	(struct pex_time): Define.

2005-03-28  Mark Mitchell <mark@codesourcery.com>

	* libiberty.h (ffs): Declare, if necessary.

2005-03-27  Gabriel Dos Reis  <gdr@integrable-solutions.net>

	* xregex2.h (_RE_ARGS): Remove definition and uses.

2005-03-27  Gabriel Dos Reis  <gdr@integreable-solutions.net>

	* ternary.h: Don't use PARAMS anymore.

2005-03-27  Gabriel Dos Reis  <gdr@integrable-solutions.net>

	* partition.h: Remove use of PARAMS.
	* obstack.h: Remove conditional prototypes __STDC__.
	* objalloc.h:  Remove use of PARAMS.
	* splay-tree.h: Likewise.

2005-03-27  Gabriel Dos Reis  <gdr@integrable-solutions.net>

	* md5.h: Remove definition and uses of __P.
	* dyn-string.h: Remove uses of PARAMS.
	* fibheap.h: Likewise.
	* floatformat.h: Likewise.
	* hashtab.h: Likewise.

2005-03-26  Gabriel Dos Reis  <gdr@integrable-solutions.net>

	* demangle.h: Remove uses of PARAMS.

	* libiberty.h (ANSI_PROTOTYPES): Remove guard since
	ANSI_PROTOTYPES is always assumed.
	Remove uses of PARAMS throughout.

2005-03-24  Kaveh R. Ghazi  <ghazi@caip.rutgers.edu>

	* libiberty.h (xstrndup): Declare.

2005-03-22  Kaveh R. Ghazi  <ghazi@caip.rutgers.edu>

	* libiberty.h (make_relative_prefix): Add ATTRIBUTE_MALLOC.

2005-03-09  Mark Mitchell  <mark@codesourcery.com>

	* libiberty.h (gettimeofday): Declare.

2005-03-01  Jan Beulich  <jbeulich@novell.com>

	* libiberty.h: Declare unlink_if_ordinary.

2005-02-14  Paolo Bonzini  <bonzini@gnu.org>

	PR bootstrap/19818
	* ansidecl.h (PARAMS): Guard from redefinition.

2004-12-11  Ben Elliston  <bje@au.ibm.com>

	* fibheap.h (struct fibnode): Only use unsigned long bitfields
	when __GNUC__ is defined and ints are less than 32-bits wide.

2004-10-07  Bob Wilson  <bob.wilson@acm.org>

	* xtensa-config.h (XSHAL_USE_ABSOLUTE_LITERALS,
	XCHAL_HAVE_PREDICTED_BRANCHES, XCHAL_INST_FETCH_WIDTH): New.
	(XCHAL_EXTRA_SA_SIZE, XCHAL_EXTRA_SA_ALIGN): Delete.

2004-09-13  Aaron W. LaFramboise  <aaronavay62@aaronwl.com>

	* libiberty.h (basename): Prototype for __MINGW32__.

2004-09-04  Kaveh R. Ghazi  <ghazi@caip.rutgers.edu>

	* ansidecl.h (ATTRIBUTE_SENTINEL): Define.
	* libiberty.h (concat, reconcat, concat_length, concat_copy,
	concat_copy2): Use ATTRIBUTE_SENTINEL.

2004-08-02  Gabriel Dos Reis  <gdr@integrable-solutions.net>

	* libiberty.h (XDELETE, XDELETEVEC, XRESIZEVEC): Remove any
	const-qualification before disposal.

2004-07-24  Bernardo Innocenti  <bernie@develer.com>

	* ansidecl.h (ARG_UNUSED): New Macro.

2004-07-24  Bernardo Innocenti  <bernie@develer.com>

	* libiberty.h (XNEW, XCNEW, XNEWVEC, XCNEWVEC, XOBNEW): Move here from
	libcpp/internal.h.
	(XDELETE, XRESIZEVEC, XDELETEVEC, XNEWVAR, XCNEWVAR, XRESIZEVAR): New
	macros.

2004-07-21  Paolo Bonzini  <bonzini@gnu.org>

	* ansidecl.h (ATTRIBUTE_PURE): New.

2004-07-13  Bernardo Innocenti  <bernie@develer.com>

	* libiberty.h (ASTRDUP): Add casts required for stricter
	type conversion rules of C++.
	* obstack.h (obstack_free): Likewise.

2004-05-04  Andreas Jaeger  <aj@suse.de>

	* demangle.h: Do not use C++ reserved keyword typename as
	parameter for cplus_demangle_fill_builtin_type.

2004-04-22  Richard Henderson  <rth@redhat.com>

	* hashtab.h (struct htab): Add size_prime_index.

2004-04-13  Jeff Law  <law@redhat.com>

	* hashtab.h (htab_remove_elt_with_hash): Prototype new function.

2004-03-30  Zack Weinberg  <zack@codesourcery.com>

	* hashtab.h, splay-tree.h: Use new shorter form of GTY markers.

2004-02-24  Ian Lance Taylor  <ian@wasabisystems.com>

	* dyn-string.h: Update copyright date.

2004-02-23  Ian Lance Taylor  <ian@wasabisystems.com>

	* dyn-string.h: Remove test of IN_LIBGCC2 and IN_GLIBCPP_V3 and
	the associated #defines.

2004-01-12  Ian Lance Taylor  <ian@wasabisystems.com>

	* demangle.h: Instead of checking ANSI_PROTOTYPES, just include
	"libiberty.h".

	* demangle.h: If ANSI_PROTOTYPES is defined, include <stddef.h>.

	* demangle.h (enum demangle_component_type): Define.
	(struct demangle_operator_info): Declare.
	(struct demangle_builtin_type_info): Declare.
	(struct demangle_component): Define.
	(cplus_demangle_fill_component): Declare.
	(cplus_demangle_fill_name): Declare.
	(cplus_demangle_fill_builtin_type): Declare.
	(cplus_demangle_fill_operator): Declare.
	(cplus_demangle_fill_extended_operator): Declare.
	(cplus_demangle_fill_ctor, cplus_demangle_fill_dtor): Declare.
	(cplus_demangle_v3_components): Declare.
	(cplus_demangle_print): Declare.

For older changes see ChangeLog-9103

Local Variables:
mode: change-log
left-margin: 8
fill-column: 74
version-control: never
End:<|MERGE_RESOLUTION|>--- conflicted
+++ resolved
@@ -1,4 +1,7 @@
-<<<<<<< HEAD
+2011-06-27  Release Manager
+
+	* GCC 4.6.1 released.
+
 2011-04-30  Jakub Jelinek  <jakub@redhat.com>
 
 	* dwarf2.h (DW_OP_GNU_const_type, DW_OP_GNU_regval_type,
@@ -16,11 +19,6 @@
 2011-03-24  Mark Wielaard  <mjw@redhat.com>
 
 	* dwarf2.h (dwarf_form): Remove deprecated DW_FORM_sig8 define.
-=======
-2011-06-27  Release Manager
-
-	* GCC 4.6.1 released.
->>>>>>> cfef50df
 
 2011-03-25  Release Manager
 

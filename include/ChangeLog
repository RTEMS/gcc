<<<<<<< HEAD
2010-09-09  Jakub Jelinek  <jakub@redhat.com>

	* dwarf2.h (DW_OP_GNU_implicit_pointer): New.
=======
2011-04-28  Release Manager

	* GCC 4.5.3 released.

2010-12-16  Release Manager

	* GCC 4.5.2 released.
>>>>>>> 49c67c39

2010-07-31  Release Manager

	* GCC 4.5.1 released.

2010-06-21  Jakub Jelinek  <jakub@redhat.com>

	* dwarf2.h (enum dwarf_type): Add DW_ATE_UTF.

2010-04-14  Release Manager

	* GCC 4.5.0 released.

2010-04-06  Jakub Jelinek  <jakub@redhat.com>

	* dwarf2.h (DWARF2_Internal_LineInfo): Add li_max_ops_per_insn
	field.

2010-03-23  Joseph Myers  <joseph@codesourcery.com>

	* symcat.h (CONCAT5, CONCAT6, XCONCAT5, XCONCAT6): Define.

2010-01-13  Joel Brobecker  <brobecker@adacore.com>

	Add new DW_AT_use_GNAT_descriptive_type CU attribute.
	* dwarf2.h (dwarf_attribute): Add DW_AT_use_GNAT_descriptive_type.

2010-01-11  Tristan Gingold  <gingold@adacore.com>

	* demangle.h (ada_demangle): Add prototype.

2010-01-05  Rainer Orth  <ro@CeBiTec.Uni-Bielefeld.DE>

	PR bootstrap/41771
	* ansidecl.h: Fix inline test for C99 and Sun Studio cc.

2009-12-29  Joel Brobecker  <brobecker@adacore.com>

	* dwarf2.h (enum dwarf_attribute): Add DW_AT_GNAT_descriptive_type.

2009-11-06  Jonas Maebe  <jonas.maebe@elis.ugent.be>

	Add DWARF attribute value for the "Borland fastcall" calling
	convention.
	* elf/dwarf2.h: Add DW_CC_GNU_borland_fastcall_i386 constant.

2009-10-23  Kai Tietz  <kai.tietz@onevision.com>

	* splay-tree.h (libi_uhostptr_t): Add gcc specific
	__extension__ for long long type case to silent cX9.
	(libi_shostptr_t): Likewise.

2009-10-19  Rafael Avila de Espindola  <espindola@google.com>

	PR40790
        * plugin-api.h: Don't include stdint.h unconditionally.

2009-10-15  Jakub Jelinek  <jakub@redhat.com>

	* include/dwarf2.h (DW_LANG_Python): Add comment that it is
	a DWARF 4 addition.

2009-10-09  Rafael Espindola  <espindola@google.com>

	* plugin-api.h (ld_plugin_add_input_library): Change argument name to
	libname.

2009-10-05  Rafael Espindola  <espindola@google.com>

	* plugin-api.h (ld_plugin_status): Add LDPS_BAD_HANDLE.
	(ld_plugin_get_input_file): New.
	(ld_plugin_release_input_file): New.
	(ld_plugin_add_input_library): New.
	(ld_plugin_message): Mark format const.
	(ld_plugin_level): Add LDPT_GET_INPUT_FILE, LDPT_RELEASE_INPUT_FILE and
	LDPT_ADD_INPUT_LIBRARY.
	(ld_plugin_tv): Add tv_get_input_file, tv_release_input_file and
	tv_add_input_library.

2009-10-04  Jerry Quinn  <jlquinn@optonline.net>

	* plugin-api.h: Fix compile.

2008-10-03  Rafael Espindola  <espindola@google.com>

	* plugin-api.h: New.
	* lto-symtab.h: New.

2009-09-29  Jason Merrill  <jason@redhat.com>

	* demangle.h (enum demangle_component_type): Add
	DEMANGLE_COMPONENT_LAMBDA, DEMANGLE_COMPONENT_DEFAULT_ARG,
	DEMANGLE_COMPONENT_UNNAMED_TYPE.
	(struct demangle_component): Add s_unary_num.

2009-09-25  Dodji Seketeli  <dodji@redhat.com>

	* dwarf2.h (enum dwarf_tag): Rename DW_TAG_template_parameter_pack and
	DW_TAG_formal_parameter_pack into DW_TAG_GNU_template_parameter_pack
	and DW_TAG_formal_parameter_pack until DWARF 5 is out.

2009-09-25  Cary Coutant  <ccoutant@google.com>

	Add rest of new values from DWARF Version 4.
	* dwarf2.h (DW_TAG_rvalue_reference_type, DW_TAG_template_alias):
	New tags.
	(DW_FORM_ref_sig8): New name for DW_FORM_sig8.
	(DW_AT_main_subprogram, DW_AT_data_bit_offset, DW_AT_const_expr,
	DW_AT_enum_class, DW_AT_linkage_name, DW_AT_GNU_guarded_by,
	DW_AT_GNU_pt_guarded_by, DW_AT_GNU_guarded, DW_AT_GNU_pt_guarded,
	DW_AT_GNU_locks_excluded, DW_AT_GNU_exclusive_locks_required,
	DW_AT_GNU_shared_locks_required, DW_AT_GNU_odr_signature): New
	attributes.
	(DW_LANG_Python): New language.

2009-09-22  Dodji Seketeli  <dodji@redhat.com>

	* dwarf2.h (enum dwarf_tag): Add
	DW_TAG_template_parameter_pack and DW_TAG_formal_parameter_pack.

2009-07-24  Ian Lance Taylor  <iant@google.com>

	PR bootstrap/40854
	* libiberty.h (xcrc32): Rename from crc32.

2009-07-24  Ian Lance Taylor  <iant@google.com>

	* libiberty.h (crc32): Declare.

2009-07-20  Cary Coutant  <ccoutant@google.com>
	    Doug Evans  <dje@google.com>

	Add some dwarf4 values.
	* dwarf2.h (enum dwarf_tag): Add DW_TAG_type_unit.
	(enum dwarf_form): Add DW_FORM_sec_offset, DW_FORM_exprloc,
	DW_FORM_flag_present, DW_FORM_sig8.
	(enum dwarf_attribute): Add DW_AT_signature.

2009-07-17  Jan Kratochvil  <jan.kratochvil@redhat.com>

	* demangle.h
	(enum demangle_component_type <DEMANGLE_COMPONENT_GLOBAL_CONSTRUCTORS>)
	(enum demangle_component_type <DEMANGLE_COMPONENT_GLOBAL_DESTRUCTORS>):
	New.

2009-07-09  Jakub Jelinek  <jakub@redhat.com>

	* dwarf2.h (enum dwarf_location_atom): Add DW_OP_implicit_value
	and DW_OP_stack_value.

2009-07-09  Tom Tromey  <tromey@redhat.com>

	* elf/dwarf2.h: Remove, renaming to...
	* dwarf2.h: ... this.

2009-06-29  Tom Tromey  <tromey@redhat.com>

	* elf/dwarf2.h: New file.  Merged with gdb.

2009-06-09  Ian Lance Taylor  <ian@airs.com>

	* ansidecl.h (ATTRIBUTE_UNUSED_LABEL): Define for C++.

2009-06-03  Ian Lance Taylor  <iant@google.com>

	* ansidecl.h (EXPORTED_CONST): Define.

2009-05-31  Ian Lance Taylor  <iant@google.com>

	* ansidecl.h: Add extern "C" when compiling with C++.  Treat C++
	the way we treat an ISO C compiler.  Don't define inline as a
	macdro when compiling with C++.
	* dyn-string.h: Add header guard DYN_STRING_H.  Add extern "C"
	when compiling with C++.
	* fibheap.h: Add extern "C" when compiling with C++.

2009-04-22  Taras Glek <tglek@mozilla.com>

	* hashtab.h: Update GTY annotations to new syntax.
	* splay-tree.h: Likewise.

2009-03-17  Jason Merrill  <jason@redhat.com>

	* demangle.h (enum demangle_component_type): Add
	DEMANGLE_COMPONENT_FUNCTION_PARAM.

2008-12-10  Jason Merrill  <jason@redhat.com>

	* demangle.h (enum demangle_component_type): Add 
	DEMANGLE_COMPONENT_FIXED_TYPE.

2008-11-19  Bob Wilson  <bob.wilson@acm.org>
	
	* xtensa-config.h (XCHAL_HAVE_MUL16, XCHAL_HAVE_MUL32, XCHAL_HAVE_DIV32)
	(XCHAL_HAVE_MINMAX, XCHAL_HAVE_SEXT, XCHAL_HAVE_THREADPTR)
	(XCHAL_HAVE_RELEASE_SYNC, XCHAL_HAVE_S32C1I): Change to 1.
	(XCHAL_NUM_AREGS): Change to 32.
	(XCHAL_ICACHE_SIZE, XCHAL_DCACHE_SIZE): Change to 16K.
	(XCHAL_ICACHE_LINESIZE, XCHAL_DCACHE_LINESIZE): Change to 32.
	(XCHAL_ICACHE_LINEWIDTH, XCHAL_DCACHE_LINEWIDTH): Change to 5.
	(XCHAL_DCACHE_IS_WRITEBACK): Change to 1.
	(XCHAL_DEBUGLEVEL): Change to 6.
	
2008-10-21  Alan Modra  <amodra@bigpond.net.au>

	* obstack.h (obstack_finish <!__GNUC__>): Cast result to void *.

2008-10-06  Jason Merrill  <jason@redhat.com>

	* demangle.h (enum demangle_component_type): Add
	DEMANGLE_COMPONENT_PACK_EXPANSION.

2008-09-09  Jason Merrill  <jason@redhat.com>

	* demangle.h (enum demangle_component_type): Add
	DEMANGLE_COMPONENT_DECLTYPE.

2008-07-07  Joel Brobecker  <brobecker@adacore.com>

	* safe-ctype.h: Add #include of ctype.h before redefining
	the ctype.h macros.

2008-07-04  Joel Brobecker  <brobecker@adacore.com>

	* safe-ctype.h: Remove #error when detecting that ctype.h has been
	included. Redefine the various macros provided by ctype.h as
	undefined variables.

2008-06-23  Kaveh R. Ghazi  <ghazi@caip.rutgers.edu>

	* libiberty.h (XALLOCA, XDUP, XALLOCAVEC, XDUPVEC, XALLOCAVAR,
	XDUPVAR, XOBNEWVEC, XOBNEWVAR): New.

2008-03-24  Ian Lance Taylor  <iant@google.com>

	* sha1.h: New file, from gnulib.

	* md5.h: Add extern "C" when compiled with C++.

2008-03-21  Ian Lance Taylor  <iant@google.com>

	* filenames.h: Add extern "C" when compiled with C++.

2008-02-11  Bob Wilson  <bob.wilson@acm.org>

	* xtensa-config.h (XCHAL_HAVE_THREADPTR): Redefine to zero.
	(XCHAL_NUM_AREGS, XCHAL_MAX_INSTRUCTION_SIZE): New.

2008-01-26  David Daney  <ddaney@avtrex.com>

	* demangle.h (demangle_component_type):  Add
	DEMANGLE_COMPONENT_JAVA_RESOURCE,
	DEMANGLE_COMPONENT_COMPOUND_NAME, and
	DEMANGLE_COMPONENT_CHARACTER as new enum values.
	(demangle_component): Add struct s_character to union u.

2007-11-07  Joseph Myers  <joseph@codesourcery.com>
	    Daniel Jacobowitz  <dan@codesourcery.com>

	* floatformat.h (struct floatformat): Add split_half field.
	(floatformat_ibm_long_double): New.

2007-09-06  Tom Tromey  <tromey@redhat.com>

	* libiberty.h (pex_free): Document process killing.

2007-08-31  Douglas Gregor  <doug.gregor@gmail.com>
	
	* demangle.h (enum demangle_component_type): Add
	DEMANGLE_COMPONENT_RVALUE_REFERENCE. 

2007-07-25  Ben Elliston  <bje@au.ibm.com>

	* ternary.h: Remove.

2007-07-18  Bob Wilson  <bob.wilson@acm.org>
	
	* xtensa-config.h (XCHAL_HAVE_THREADPTR): New.
	(XCHAL_HAVE_RELEASE_SYNC, XCHAL_HAVE_S32C1I): New.
	
2007-07-17  Nick Clifton  <nickc@redhat.com>

	* COPYING3: New file.  Contains version 3 of the GNU General
	Public License.

2007-07-12  Kai Tietz   <kai.tietz@onevision.com>

	* splay-tree.h (libi_uhostptr_t, libi_shostptr_t): New types,
	needed for WIN64 when a long is not wide enough for a pointer.
        (splay_tree_key, splay_tree_value): Use the new types.

2007-05-07  Nathan Froyd  <froydnj@codesourcery.com>

	* libiberty.h (writeargv): Declare.

2007-04-25  Mark Mitchell  <mark@codesourcery.com>

	* demangle.h: Change license to LGPL + exception.

2007-03-29  Joel Brobecker  <brobecker@adacore.com>

	* filenames.h (FILENAME_CMP): Adjust define to call filename_cmp
	regardless of the type of file system.

2007-03-06  Jan Hubicka  <jh@suse.cz>
	
	* ansidecl.h (ATTRIBUTE_COLD, ATTRIBUTE_HOT): New.

2007-02-09  Joseph S. Myers  <joseph@codesourcery.com>

	* libiberty.h (pex_write_input): Remove prototype.

2007-01-31  Vladimir Prus  <vladimir@codesourcery.com>
	
	* libiberty.h (PEX_STDERR_TO_PIPE): New define.
	(PEX_BINARY_ERROR): New define.
	(pex_read_err): New function.

2007-01-29  Simon Baldwin <simonb@google.com>

	* demangle.h: New cplus_demangle_print_callback,
	cplus_demangle_v3_callback, and java_demangle_v3_callback function
	prototypes, and demangle_callbackref type definition.

2006-12-06  Nick Clifton  <nickc@redhat.com>

	* ansidecl.h (ATTRIBUTE_PACKED): Define.

2006-11-30  Andrew Stubbs  <andrew.stubbs@st.com>
            J"orn Rennecke <joern.rennecke@st.com>

	PR driver/29931
	* libiberty.h (make_relative_prefix_ignore_links): Declare.

2006-11-27  Bob Wilson  <bob.wilson@acm.org>

	* xtensa-config.h (XSHAL_ABI): New.
	(XTHAL_ABI_WINDOWED, XTHAL_ABI_CALL0): New.

2006-04-11  Jim Blandy  <jimb@codesourcery.com>

	* libiberty.h (pex_input_file, pex_input_pipe): New declarations.

2006-01-18  DJ Delorie  <dj@redhat.com>

	* md5.h: Include ansidecl.h

2006-01-09  Bob Wilson  <bob.wilson@acm.org>

	* xtensa-config.h (XCHAL_HAVE_MUL32_HIGH): Define.

2005-12-30  Bob Wilson  <bob.wilson@acm.org>

	* xtensa-config.h (XCHAL_HAVE_WIDE_BRANCHES): New.

2005-12-10  Terry Laurenzo  <tlaurenzo@gmail.com>

	PR java/9861
	* demangle.h : Add DMGL_RET_POSTFIX define to enable alternative
	output format for return types

2005-10-31  Mark Kettenis  <kettenis@gnu.org>

	* floatformat.h (enum floatformat_byteorders): Add
	floatformat_vax.
	(floatformat_vax_aingle, floatformat_vax_double): Declare.

2005-09-26  Mark Mitchell  <mark@codesourcery.com>

	* libiberty.h (expandargv): New function.

2005-08-17  Mark Kettenis  <kettenis@gnu.org>

	* floatformat.h (struct floatformat): Change type of large
	argument for is_valid member to `const void *'.
	(floatformat_to_double): Change type of second argument to `const
	void *'.
	(floatformat_from_double): Change type of last argument to `void
	*'.
	(floatformat_is_valid): Change type of last argument to `const
	void *'.

2005-07-12  Ben Elliston  <bje@au.ibm.com>

	* xregex2.h (regexec): Qualify this prototype with __extension__
	when compiling with GNU C.

2005-07-03  Steve Ellcey  <sje@cup.hp.com>

	PR other/13906
	* ansidecl.h (ATTRIBUTE_ALIGNED_ALIGNOF): New.
	* md5.h (md5_uintptr): New.
	(md5_ctx): Align buffer field.

2005-06-30  Daniel Berlin  <dberlin@dberlin.org>
	
	* hashtab.h (HTAB_DELETED_ENTRY): New macro.
	(HTAB_EMPTY_ENTRY): New macro.

2005-06-20  Geoffrey Keating  <geoffk@apple.com>

	* libiberty.h (strverscmp): Prototype. 

2005-06-06  Gabriel Dos Reis  <gdr@integrable-solutions.net>

	* libiberty.h (XOBFINISH): New.

2005-06-01  Kaveh R. Ghazi  <ghazi@caip.rutgers.edu>

	* libiberty.h (vsnprintf): Add format attribute.

2005-05-29  Kaveh R. Ghazi  <ghazi@caip.rutgers.edu>

	* ansidecl.h: Add ATTRIBUTE_FPTR_PRINTF.

2005-05-28  Eli Zaretskii  <eliz@gnu.org>

	* libiberty.h: (snprintf) [!HAVE_DECL_SNPRINTF]: Declare if
	needed.
	(vsnprintf) [!HAVE_DECL_VSNPRINTF]: Declare if needed.

2005-05-25  Richard Henderson  <rth@redhat.com>

	* demangle.h (DEMANGLE_COMPONENT_HIDDEN_ALIAS): New.

2005-05-24  Gabriel Dos Reis  <gdr@integrable-solutions.net>

	* libiberty.h (ACONCAT): Properly cast value of alloca().

	* ansidecl.h (ATTRIBUTE_UNUSED_LABEL): Don't define if
	__cplusplus.

2005-05-12  Steve Ellcey  <sje@cup.hp.com>

	libiberty.h: Do not define empty basename prototype.

2005-05-10  Nick Clifton  <nickc@redhat.com>

	* Update the address and phone number of the FSF organization in
	the GPL notices in the following files:
	COPYING, ansidecl.h, bfdlink.h, bout.h, demangle.h, dis-asm.h,
	dyn-string.h, fibheap.h, filenames.h, floatformat.h,
	fnmatch.h, gdbm.h, getopt.h, hashtab.h, hp-symtab.h, ieee.h,
	libiberty.h, md5.h, oasys.h, objalloc.h, obstack.h, os9k.h,
	partition.h, progress.h, safe-ctype.h, sort.h, splay-tree.h,
	symcat.h, ternary.h, xregex2.h, xtensa-config.h,
	xtensa-isa-internal.h, xtensa-isa.h

2005-04-25  Kaveh R. Ghazi  <ghazi@caip.rutgers.edu>

	* libiberty.h (unlock_std_streams): New.

2005-04-19  Kaveh R. Ghazi  <ghazi@caip.rutgers.edu>

	* hashtab.h, libiberty.h, objalloc.h, splay-tree.h, ternary.h:
	Don't use the PTR macro.

	* sort.h: Don't use the PARAMS macro.

2005-04-16  Kaveh R. Ghazi  <ghazi@caip.rutgers.edu>

	* libiberty.h (unlock_stream): New.

2005-04-13  Kaveh R. Ghazi  <ghazi@caip.rutgers.edu>

	* libiberty.h (fopen_unlocked, fdopen_unlocked, freopen_unlocked):
	Remove parameter names.

2005-04-11  Kaveh R. Ghazi  <ghazi@caip.rutgers.edu>

	* libiberty.h (fopen_unlocked, fdopen_unlocked, freopen_unlocked):
	Provide prototypes for new functions.

2005-03-29  Ian Lance Taylor  <ian@airs.com>

	* libiberty.h: Fix indentation.

2005-03-28  Ian Lance Taylor  <ian@airs.com>

	* libiberty.h: Include <stdio.h>.
	(PEX_RECORD_TIMES, PEX_USE_PIPES, PEX_SAVE_TEMPS): Define.
	(PEX_LAST, PEX_SEARCH, PEX_SUFFIX, PEX_STDERR_TO_STDOUT): Define.
	(PEX_BINARY_INPUT, PEX_BINARY_OUTPUT): Define.
	(pex_init, pex_run, pex_read_output): Declare.
	(pex_get_status, pex_get_times, pex_free, pex_one): Declare.
	(struct pex_time): Define.

2005-03-28  Mark Mitchell <mark@codesourcery.com>

	* libiberty.h (ffs): Declare, if necessary.

2005-03-27  Gabriel Dos Reis  <gdr@integrable-solutions.net>

	* xregex2.h (_RE_ARGS): Remove definition and uses.

2005-03-27  Gabriel Dos Reis  <gdr@integreable-solutions.net>

	* ternary.h: Don't use PARAMS anymore.

2005-03-27  Gabriel Dos Reis  <gdr@integrable-solutions.net>

	* partition.h: Remove use of PARAMS.
	* obstack.h: Remove conditional prototypes __STDC__.
	* objalloc.h:  Remove use of PARAMS.
	* splay-tree.h: Likewise.

2005-03-27  Gabriel Dos Reis  <gdr@integrable-solutions.net>

	* md5.h: Remove definition and uses of __P.
	* dyn-string.h: Remove uses of PARAMS.
	* fibheap.h: Likewise.
	* floatformat.h: Likewise.
	* hashtab.h: Likewise.

2005-03-26  Gabriel Dos Reis  <gdr@integrable-solutions.net>

	* demangle.h: Remove uses of PARAMS.

	* libiberty.h (ANSI_PROTOTYPES): Remove guard since
	ANSI_PROTOTYPES is always assumed.
	Remove uses of PARAMS throughout.

2005-03-24  Kaveh R. Ghazi  <ghazi@caip.rutgers.edu>

	* libiberty.h (xstrndup): Declare.

2005-03-22  Kaveh R. Ghazi  <ghazi@caip.rutgers.edu>

	* libiberty.h (make_relative_prefix): Add ATTRIBUTE_MALLOC.

2005-03-09  Mark Mitchell  <mark@codesourcery.com>

	* libiberty.h (gettimeofday): Declare.

2005-03-01  Jan Beulich  <jbeulich@novell.com>

	* libiberty.h: Declare unlink_if_ordinary.

2005-02-14  Paolo Bonzini  <bonzini@gnu.org>

	PR bootstrap/19818
	* ansidecl.h (PARAMS): Guard from redefinition.

2004-12-11  Ben Elliston  <bje@au.ibm.com>

	* fibheap.h (struct fibnode): Only use unsigned long bitfields
	when __GNUC__ is defined and ints are less than 32-bits wide.

2004-10-07  Bob Wilson  <bob.wilson@acm.org>

	* xtensa-config.h (XSHAL_USE_ABSOLUTE_LITERALS,
	XCHAL_HAVE_PREDICTED_BRANCHES, XCHAL_INST_FETCH_WIDTH): New.
	(XCHAL_EXTRA_SA_SIZE, XCHAL_EXTRA_SA_ALIGN): Delete.

2004-09-13  Aaron W. LaFramboise  <aaronavay62@aaronwl.com>

	* libiberty.h (basename): Prototype for __MINGW32__.

2004-09-04  Kaveh R. Ghazi  <ghazi@caip.rutgers.edu>

	* ansidecl.h (ATTRIBUTE_SENTINEL): Define.
	* libiberty.h (concat, reconcat, concat_length, concat_copy,
	concat_copy2): Use ATTRIBUTE_SENTINEL.

2004-08-02  Gabriel Dos Reis  <gdr@integrable-solutions.net>

	* libiberty.h (XDELETE, XDELETEVEC, XRESIZEVEC): Remove any
	const-qualification before disposal.

2004-07-24  Bernardo Innocenti  <bernie@develer.com>

	* ansidecl.h (ARG_UNUSED): New Macro.

2004-07-24  Bernardo Innocenti  <bernie@develer.com>

	* libiberty.h (XNEW, XCNEW, XNEWVEC, XCNEWVEC, XOBNEW): Move here from
	libcpp/internal.h.
	(XDELETE, XRESIZEVEC, XDELETEVEC, XNEWVAR, XCNEWVAR, XRESIZEVAR): New
	macros.

2004-07-21  Paolo Bonzini  <bonzini@gnu.org>

	* ansidecl.h (ATTRIBUTE_PURE): New.

2004-07-13  Bernardo Innocenti  <bernie@develer.com>

	* libiberty.h (ASTRDUP): Add casts required for stricter
	type conversion rules of C++.
	* obstack.h (obstack_free): Likewise.

2004-05-04  Andreas Jaeger  <aj@suse.de>

	* demangle.h: Do not use C++ reserved keyword typename as
	parameter for cplus_demangle_fill_builtin_type.

2004-04-22  Richard Henderson  <rth@redhat.com>

	* hashtab.h (struct htab): Add size_prime_index.

2004-04-13  Jeff Law  <law@redhat.com>

	* hashtab.h (htab_remove_elt_with_hash): Prototype new function.

2004-03-30  Zack Weinberg  <zack@codesourcery.com>

	* hashtab.h, splay-tree.h: Use new shorter form of GTY markers.

2004-02-24  Ian Lance Taylor  <ian@wasabisystems.com>

	* dyn-string.h: Update copyright date.

2004-02-23  Ian Lance Taylor  <ian@wasabisystems.com>

	* dyn-string.h: Remove test of IN_LIBGCC2 and IN_GLIBCPP_V3 and
	the associated #defines.

2004-01-12  Ian Lance Taylor  <ian@wasabisystems.com>

	* demangle.h: Instead of checking ANSI_PROTOTYPES, just include
	"libiberty.h".

	* demangle.h: If ANSI_PROTOTYPES is defined, include <stddef.h>.

	* demangle.h (enum demangle_component_type): Define.
	(struct demangle_operator_info): Declare.
	(struct demangle_builtin_type_info): Declare.
	(struct demangle_component): Define.
	(cplus_demangle_fill_component): Declare.
	(cplus_demangle_fill_name): Declare.
	(cplus_demangle_fill_builtin_type): Declare.
	(cplus_demangle_fill_operator): Declare.
	(cplus_demangle_fill_extended_operator): Declare.
	(cplus_demangle_fill_ctor, cplus_demangle_fill_dtor): Declare.
	(cplus_demangle_v3_components): Declare.
	(cplus_demangle_print): Declare.

For older changes see ChangeLog-9103

Local Variables:
mode: change-log
left-margin: 8
fill-column: 74
version-control: never
End:<|MERGE_RESOLUTION|>--- conflicted
+++ resolved
@@ -1,16 +1,14 @@
-<<<<<<< HEAD
+2011-04-28  Release Manager
+
+	* GCC 4.5.3 released.
+
+2010-12-16  Release Manager
+
+	* GCC 4.5.2 released.
+
 2010-09-09  Jakub Jelinek  <jakub@redhat.com>
 
 	* dwarf2.h (DW_OP_GNU_implicit_pointer): New.
-=======
-2011-04-28  Release Manager
-
-	* GCC 4.5.3 released.
-
-2010-12-16  Release Manager
-
-	* GCC 4.5.2 released.
->>>>>>> 49c67c39
 
 2010-07-31  Release Manager
 

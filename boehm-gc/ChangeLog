--- conflicted
+++ resolved
@@ -1,5 +1,3 @@
-<<<<<<< HEAD
-=======
 2013-03-22  Jakub Jelinek  <jakub@redhat.com>
 
 	PR other/43620
@@ -14,7 +12,6 @@
 
 	* GCC 4.8.0 released.
 
->>>>>>> 43bd423a
 2013-03-06  Rainer Orth  <ro@CeBiTec.Uni-Bielefeld.DE>
 
 	* os_dep.c [SOLARIS_STACKBOTTOM] (GC_solaris_stack_base): New

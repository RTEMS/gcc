#   Copyright (C) 1992, 1993, 1994, 1995, 1996, 1997, 1998, 1999, 2000,
#   2001, 2002, 2003, 2004, 2005, 2006, 2007, 2008, 2009 Free Software Foundation,
#   Inc.
#
# This file is free software; you can redistribute it and/or modify it
# under the terms of the GNU General Public License as published by
# the Free Software Foundation; either version 3 of the License, or
# (at your option) any later version.
#
# This program is distributed in the hope that it will be useful, but
# WITHOUT ANY WARRANTY; without even the implied warranty of
# MERCHANTABILITY or FITNESS FOR A PARTICULAR PURPOSE.  See the GNU
# General Public License for more details.
#
# You should have received a copy of the GNU General Public License
# along with this program; see the file COPYING3.  If not see
# <http://www.gnu.org/licenses/>.

##############################################################################
### WARNING: this file contains embedded tabs.  Do not run untabify on this file.

m4_include(config/acx.m4)
m4_include(config/override.m4)
m4_include(config/proginstall.m4)

AC_INIT(move-if-change)
AC_PREREQ(2.64)
AC_DISABLE_OPTION_CHECKING

progname=$0
# if PWD already has a value, it is probably wrong.
if test -n "$PWD" ; then PWD=`${PWDCMD-pwd}`; fi

# Export original configure arguments for use by sub-configures.
# Quote arguments with shell meta charatcers.
TOPLEVEL_CONFIGURE_ARGUMENTS=
set -- "$progname" "$@"
for ac_arg
do
  case "$ac_arg" in
  *" "*|*"	"*|*[[\[\]\~\#\$\^\&\*\(\)\{\}\\\|\;\<\>\?\']]*)
    ac_arg=`echo "$ac_arg" | sed "s/'/'\\\\\\\\''/g"`
    # if the argument is of the form -foo=baz, quote the baz part only
    ac_arg=`echo "'$ac_arg'" | sed "s/^'\([[-a-zA-Z0-9]]*=\)/\\1'/"` ;;
  *) ;;
  esac
  # Add the quoted argument to the list.
  TOPLEVEL_CONFIGURE_ARGUMENTS="$TOPLEVEL_CONFIGURE_ARGUMENTS $ac_arg"
done
if test "$silent" = yes; then
  TOPLEVEL_CONFIGURE_ARGUMENTS="$TOPLEVEL_CONFIGURE_ARGUMENTS --silent"
fi
# Remove the initial space we just introduced and, as these will be
# expanded by make, quote '$'.
TOPLEVEL_CONFIGURE_ARGUMENTS=`echo "x$TOPLEVEL_CONFIGURE_ARGUMENTS" | sed -e 's/^x *//' -e 's,\\$,$$,g'`
AC_SUBST(TOPLEVEL_CONFIGURE_ARGUMENTS)

# Find the build, host, and target systems.
ACX_NONCANONICAL_BUILD
ACX_NONCANONICAL_HOST
ACX_NONCANONICAL_TARGET

dnl Autoconf 2.5x and later will set a default program prefix if
dnl --target was used, even if it was the same as --host.  Disable
dnl that behavior.  This must be done before AC_CANONICAL_SYSTEM
dnl to take effect.
test "$host_noncanonical" = "$target_noncanonical" &&
  test "$program_prefix$program_suffix$program_transform_name" = \
    NONENONEs,x,x, &&
  program_transform_name=s,y,y,

AC_CANONICAL_SYSTEM
AC_ARG_PROGRAM

m4_pattern_allow([^AS_FOR_TARGET$])dnl
m4_pattern_allow([^AS_FOR_BUILD$])dnl

# Get 'install' or 'install-sh' and its variants.
AC_PROG_INSTALL
ACX_PROG_LN
AC_PROG_LN_S
AC_PROG_SED
AC_PROG_AWK

### we might need to use some other shell than /bin/sh for running subshells
### If we are on Windows, search for the shell.  This will permit people
### to not have /bin/sh, but to be able to see /SOME/PATH/sh configure
### without also having to set CONFIG_SHELL.  This code will work when
### using bash, which sets OSTYPE.
case "${OSTYPE}" in
*win32*)
  if test x${CONFIG_SHELL} = x ; then
    if test ! -f /bin/sh ; then
      if test x${SHELL} != x && test -f ${SHELL} ; then
	CONFIG_SHELL=${SHELL}
	export CONFIG_SHELL
      else
	for prog in sh sh.exe bash bash.exe; do
	  IFS="${IFS=	}"; save_ifs="$IFS"; IFS="${IFS}:"
	  for dir in $PATH; do
	    test -z "$dir" && dir=.
	    if test -f $dir/$prog; then
	      CONFIG_SHELL=$dir/$prog
	      export CONFIG_SHELL
	      break
	    fi
	  done
	  IFS="$save_ifs"
	  test -n "${CONFIG_SHELL}" && break
	done
      fi
    fi
  fi
  ;;
esac

config_shell=${CONFIG_SHELL-/bin/sh}

moveifchange=${srcdir}/move-if-change

srcpwd=`cd ${srcdir} ; ${PWDCMD-pwd}`

# We pass INSTALL explicitly to sub-makes.  Make sure that it is not
# a relative path.
if test "$INSTALL" = "${srcdir}/install-sh -c"; then
  INSTALL="${srcpwd}/install-sh -c"
fi

# Set srcdir to "." if that's what it is.
# This is important for multilib support.
pwd=`${PWDCMD-pwd}`
if test "${pwd}" = "${srcpwd}" ; then
  srcdir=.
fi

topsrcdir=$srcpwd

extra_host_args=

### To add a new directory to the tree, first choose whether it is a target
### or a host dependent tool.  Then put it into the appropriate list
### (library or tools, host or target), doing a dependency sort.

# Subdirs will be configured in the order listed in build_configdirs, 
# configdirs, or target_configdirs; see the serialization section below.

# Dependency sorting is only needed when *configuration* must be done in 
# a particular order.  In all cases a dependency should be specified in 
# the Makefile, whether or not it's implicitly specified here.

# Double entries in build_configdirs, configdirs, or target_configdirs may
# cause circular dependencies and break everything horribly.

# these library is used by various programs built for the build
# environment
#
build_libs="build-libiberty"

# these tools are built for the build environment
build_tools="build-texinfo build-byacc build-flex build-bison build-m4 build-fixincludes"

# these libraries are used by various programs built for the host environment
#
<<<<<<< HEAD
host_libs="intl mmalloc libiberty opcodes bfd readline tcl tk itcl libgui zlib libcpp libdecnumber gmp mpfr mpc ppl gdbm cloog libiconv"
=======
host_libs="intl mmalloc libiberty opcodes bfd readline tcl tk itcl libgui zlib libcpp libdecnumber gmp mpfr mpc ppl cloog libelf libiconv"
>>>>>>> 73d2e138

# these tools are built for the host environment
# Note, the powerpc-eabi build depends on sim occurring before gdb in order to
# know that we are building the simulator.
# binutils, gas and ld appear in that order because it makes sense to run
# "make check" in that particular order.
# If --enable-gold is used, "gold" will replace "ld".
host_tools="texinfo byacc flex bison binutils gas ld fixincludes gcc cgen sid sim gdb make patch prms send-pr gprof etc expect dejagnu ash bash bzip2 m4 autoconf automake libtool diff rcs fileutils shellutils time textutils wdiff find uudecode hello tar gzip indent recode release sed utils guile perl gawk findutils gettext zip fastjar gnattools"

# libgcj represents the runtime libraries only used by gcj.
libgcj="target-libffi \
	target-zlib \
	target-qthreads \
	target-libjava"

# these libraries are built for the target environment, and are built after
# the host libraries and the host tools (which may be a cross compiler)
#
target_libraries="target-libgcc \
		target-libiberty \
		target-libgloss \
		target-newlib \
		target-libgomp \
		target-libstdc++-v3 \
		target-libmudflap \
		target-libssp \
		target-libgfortran \
		target-boehm-gc \
		${libgcj} \
		target-libobjc \
		target-libada"

# these tools are built using the target libraries, and are intended to
# run only in the target environment
#
# note: any program that *uses* libraries that are in the "target_libraries"
# list belongs in this list.  those programs are also very likely
# candidates for the "native_only" list which follows
#
target_tools="target-examples target-groff target-gperf target-rda"

################################################################################

## All tools belong in one of the four categories, and are assigned above
## We assign ${configdirs} this way to remove all embedded newlines.  This
## is important because configure will choke if they ever get through.
## ${configdirs} is directories we build using the host tools.
## ${target_configdirs} is directories we build using the target tools.
configdirs=`echo ${host_libs} ${host_tools}`
target_configdirs=`echo ${target_libraries} ${target_tools}`
build_configdirs=`echo ${build_libs} ${build_tools}`

m4_divert_text([PARSE_ARGS],
[ac_subdirs_all=`cd $srcdir && echo */configure | sed 's,/configure,,g'`
])

################################################################################

srcname="gnu development package"

# This gets set non-empty for some net releases of packages.
appdirs=""

# Define is_cross_compiler to save on calls to 'test'.
is_cross_compiler=
if test x"${host}" = x"${target}" ; then
  is_cross_compiler=no
else
  is_cross_compiler=yes
fi	

# Find the build and target subdir names.
GCC_TOPLEV_SUBDIRS
# Be sure to cover against remnants of an in-tree build.
if test $srcdir != .  && test -d $srcdir/host-${host_noncanonical}; then
  AC_MSG_ERROR([building out of tree but $srcdir contains host-${host_noncanonical}.
Use a pristine source tree when building in a separate tree])
fi

# Skipdirs are removed silently.
skipdirs=
# Noconfigdirs are removed loudly.
noconfigdirs=""

use_gnu_ld=
# Make sure we don't let GNU ld be added if we didn't want it.
if test x$with_gnu_ld = xno ; then
  use_gnu_ld=no
  noconfigdirs="$noconfigdirs ld gold"
fi

use_gnu_as=
# Make sure we don't let GNU as be added if we didn't want it.
if test x$with_gnu_as = xno ; then
  use_gnu_as=no
  noconfigdirs="$noconfigdirs gas"
fi

use_included_zlib=
# Make sure we don't let ZLIB be added if we didn't want it.
if test x$with_system_zlib = xyes ; then
  use_included_zlib=no
  noconfigdirs="$noconfigdirs zlib"
fi

# some tools are so dependent upon X11 that if we're not building with X, 
# it's not even worth trying to configure, much less build, that tool.

case ${with_x} in
  yes | "") ;; # the default value for this tree is that X11 is available
  no)
    skipdirs="${skipdirs} tk itcl libgui"
    # We won't be able to build gdbtk without X.
    enable_gdbtk=no 
    ;;
  *)  echo "*** bad value \"${with_x}\" for -with-x flag; ignored" 1>&2 ;;
esac

# Some tools are only suitable for building in a "native" situation.
# Remove these if host!=target.  
native_only="autoconf automake libtool fileutils find gawk gettext gzip hello indent m4 rcs recode sed shellutils tar textutils uudecode wdiff target-groff guile perl time ash bash bzip2 prms gnuserv target-gperf"

# Similarly, some are only suitable for cross toolchains.
# Remove these if host=target.
cross_only="target-libgloss target-newlib target-opcodes"

case $is_cross_compiler in
  no) skipdirs="${skipdirs} ${cross_only}" ;;
  yes) skipdirs="${skipdirs} ${native_only}" ;;
esac

# If both --with-headers and --with-libs are specified, default to
# --without-newlib.
if test x"${with_headers}" != x && test x"${with_headers}" != xno \
   && test x"${with_libs}" != x && test x"${with_libs}" != xno ; then
  if test x"${with_newlib}" = x ; then
    with_newlib=no
  fi
fi

# Recognize --with-newlib/--without-newlib.
case ${with_newlib} in
  no) skipdirs="${skipdirs} target-newlib" ;;
  yes) skipdirs=`echo " ${skipdirs} " | sed -e 's/ target-newlib / /'` ;;
esac

# Handle --enable-gold.

AC_ARG_ENABLE(gold,
[  --enable-gold           use gold instead of ld],
ENABLE_GOLD=$enableval,
ENABLE_GOLD=no)
if test "${ENABLE_GOLD}" = "yes"; then
  # Check for ELF target.
  is_elf=no
  case "${target}" in
    *-*-elf* | *-*-sysv4* | *-*-unixware* | *-*-eabi* | hppa*64*-*-hpux* \
    | *-*-linux* | frv-*-uclinux* | *-*-irix5* | *-*-irix6* \
    | *-*-netbsd* | *-*-openbsd* | *-*-freebsd* | *-*-solaris2* | *-*-nto*)
      case "${target}" in
        *-*-linux*aout* | *-*-linux*oldld*)
          ;;
        *)
          is_elf=yes
          ;;
      esac
  esac

  if test "$is_elf" = "yes"; then
    # Check for target supported by gold.
    case "${target}" in
      i?86-*-* | x86_64-*-* | sparc*-*-* | powerpc*-*-* | arm*-*-*)
        configdirs="`echo " ${configdirs} " | sed -e 's/ ld / gold /'`"
        ;;
    esac
  fi
fi

# Configure extra directories which are host specific

case "${host}" in
  *-cygwin*)
    configdirs="$configdirs libtermcap" ;;
esac

# A target can indicate whether a language isn't supported for some reason.
# Only spaces may be used in this macro; not newlines or tabs.
unsupported_languages=

# Remove more programs from consideration, based on the host or 
# target this usually means that a port of the program doesn't
# exist yet.

case "${host}" in
  hppa*64*-*-*)
    noconfigdirs="$noconfigdirs byacc"
    ;;
  i[[3456789]]86-*-vsta)
    noconfigdirs="$noconfigdirs tcl expect dejagnu make texinfo bison patch flex byacc send-pr gprof uudecode dejagnu diff guile perl itcl gnuserv gettext"
    ;;
  i[[3456789]]86-*-go32* | i[[3456789]]86-*-msdosdjgpp*)
    noconfigdirs="$noconfigdirs tcl tk expect dejagnu send-pr uudecode guile itcl gnuserv libffi"
    ;;
  x86_64-*-mingw*)
    noconfigdirs="$noconfigdirs expect dejagnu autoconf automake send-pr rcs guile perl texinfo libtool newlib"
    ;;
  i[[3456789]]86-*-mingw32*)
    # noconfigdirs="tcl tk expect dejagnu make texinfo bison patch flex byacc send-pr uudecode dejagnu diff guile perl itcl gnuserv"
    noconfigdirs="$noconfigdirs expect dejagnu autoconf automake send-pr rcs guile perl texinfo libtool newlib"
    ;;
  i[[3456789]]86-*-beos*)
    noconfigdirs="$noconfigdirs tk itcl libgui gdb"
    ;;
  *-*-cygwin*)
    noconfigdirs="$noconfigdirs autoconf automake send-pr rcs guile perl"
    ;;
  *-*-netbsd*)
    noconfigdirs="$noconfigdirs rcs"
    ;;
  ppc*-*-pe)
    noconfigdirs="$noconfigdirs patch diff make tk tcl expect dejagnu autoconf automake texinfo bison send-pr gprof rcs guile perl itcl gnuserv"
    ;;
  powerpc-*-beos*)
    noconfigdirs="$noconfigdirs tk itcl libgui gdb dejagnu readline"
    ;;
esac


AC_ARG_ENABLE(libada,
[  --enable-libada         build libada directory],
ENABLE_LIBADA=$enableval,
ENABLE_LIBADA=yes)
if test "${ENABLE_LIBADA}" != "yes" ; then
  noconfigdirs="$noconfigdirs gnattools"
fi

AC_ARG_ENABLE(libssp,
[  --enable-libssp         build libssp directory],
ENABLE_LIBSSP=$enableval,
ENABLE_LIBSSP=yes)

# Save it here so that, even in case of --enable-libgcj, if the Java
# front-end isn't enabled, we still get libgcj disabled.
libgcj_saved=$libgcj
case $enable_libgcj in
yes)
  # If we reset it here, it won't get added to noconfigdirs in the
  # target-specific build rules, so it will be forcibly enabled
  # (unless the Java language itself isn't enabled).
  libgcj=
  ;;
no)
  # Make sure we get it printed in the list of not supported target libs.
  noconfigdirs="$noconfigdirs ${libgcj}"
  ;;
esac


# Disable libmudflap on some systems.
if test x$enable_libmudflap = x ; then
    case "${target}" in
    *-*-linux* | *-*-gnu* | *-*-k*bsd*-gnu | bfin*-*-uclinux* | *-*-kopensolaris*-gnu)
        # Enable libmudflap by default in GNU and friends.
	;;
    *-*-freebsd*)
        # Enable libmudflap by default in FreeBSD.
	;;
    *)
        # Disable it by default everywhere else.
	noconfigdirs="$noconfigdirs target-libmudflap"
	;;
    esac
fi

# Disable libgomp on non POSIX hosted systems.
if test x$enable_libgomp = x ; then
    # Enable libgomp by default on hosted POSIX systems.
    case "${target}" in
    *-*-linux* | *-*-gnu* | *-*-k*bsd*-gnu | *-*-kopensolaris*-gnu)
	;;
    *-*-netbsd* | *-*-freebsd* | *-*-openbsd*)
	;;
    *-*-solaris2* | *-*-sysv4* | *-*-irix6* | *-*-osf* | *-*-hpux11*)
	;;
    *-*-darwin* | *-*-aix*)
	;;
    *)
	noconfigdirs="$noconfigdirs target-libgomp"
	;;
    esac
fi

# Default libgloss CPU subdirectory.
libgloss_dir="$target_cpu"

case "${target}" in
  *-*-chorusos)
    noconfigdirs="$noconfigdirs target-newlib target-libgloss ${libgcj}"
    ;;
  powerpc-*-darwin*)
    noconfigdirs="$noconfigdirs ld gas gdb gprof"
    noconfigdirs="$noconfigdirs sim target-rda"
    ;;
  i[[3456789]]86-*-darwin*)
    noconfigdirs="$noconfigdirs ld gprof"
    noconfigdirs="$noconfigdirs sim target-rda"
    ;;
  x86_64-*-darwin[[912]]*)
    noconfigdirs="$noconfigdirs ld gas gprof"
    noconfigdirs="$noconfigdirs sim target-rda"
    ;;
  *-*-darwin*)
    noconfigdirs="$noconfigdirs ld gas gdb gprof"
    noconfigdirs="$noconfigdirs sim target-rda"
    noconfigdirs="$noconfigdirs ${libgcj}"
    ;;
  *-*-freebsd[[12]] | *-*-freebsd[[12]].* | *-*-freebsd*aout*)
    noconfigdirs="$noconfigdirs target-newlib target-libgloss ${libgcj}"
    ;;
  *-*-freebsd*)
    noconfigdirs="$noconfigdirs target-newlib target-libgloss"
    if test "x$with_gmp" = x && test "x$with_gmp_dir" = x \
	&& test -f /usr/local/include/gmp.h; then
      with_gmp=/usr/local
    fi

    # Skip some stuff that's unsupported on some FreeBSD configurations.
    case "${target}" in
      i*86-*-*) ;;
      alpha*-*-*) ;;
      *)
	noconfigdirs="$noconfigdirs ${libgcj}"
	;;
    esac
    ;;
  *-*-kaos*)
    # Remove unsupported stuff on all kaOS configurations.
    skipdirs="target-libiberty ${libgcj} target-libstdc++-v3 target-librx"
    skipdirs="$skipdirs target-libobjc target-examples target-groff target-gperf"
    skipdirs="$skipdirs zlib fastjar target-libjava target-boehm-gc target-zlib"
    noconfigdirs="$noconfigdirs target-libgloss"
    ;;
  *-*-netbsd*)
    # Skip some stuff on all NetBSD configurations.
    noconfigdirs="$noconfigdirs target-newlib target-libiberty target-libgloss"

    # Skip some stuff that's unsupported on some NetBSD configurations.
    case "${target}" in
      i*86-*-netbsdelf*) ;;
      arm*-*-netbsdelf*) ;;
      *)
	noconfigdirs="$noconfigdirs ${libgcj}"
	;;
    esac
    ;;
  *-*-netware*)
    noconfigdirs="$noconfigdirs target-newlib target-libiberty target-libgloss ${libgcj} target-libmudflap"
    ;;
  *-*-rtems*)
    noconfigdirs="$noconfigdirs target-libgloss ${libgcj}"
    ;;
    # The tpf target doesn't support gdb yet.
  *-*-tpf*)
    noconfigdirs="$noconfigdirs target-newlib target-libgloss target-libiberty ${libgcj} target-libmudflap gdb tcl tk libgui itcl"
    ;;
  *-*-uclinux*)
    noconfigdirs="$noconfigdirs target-newlib target-libgloss target-rda ${libgcj}"
    ;;
  *-*-vxworks*)
    noconfigdirs="$noconfigdirs target-newlib target-libgloss target-libiberty target-libstdc++-v3 ${libgcj}"
    ;;
  alpha*-dec-osf*)
    # ld works, but does not support shared libraries.
    # newlib is not 64 bit ready.  I'm not sure about fileutils.
    # gas doesn't generate exception information.
    noconfigdirs="$noconfigdirs gas ld fileutils target-newlib target-libgloss"
    ;;
  alpha*-*-*vms*)
    noconfigdirs="$noconfigdirs gdb ld target-newlib target-libgloss ${libgcj}"
    ;;
  alpha*-*-linux*)
    # newlib is not 64 bit ready
    noconfigdirs="$noconfigdirs target-newlib target-libgloss"
    ;;
  alpha*-*-*)
    # newlib is not 64 bit ready
    noconfigdirs="$noconfigdirs target-newlib target-libgloss ${libgcj}"
    ;;
  am33_2.0-*-linux*)
    noconfigdirs="$noconfigdirs ${libgcj} target-newlib target-libgloss"
    ;;
  sh-*-linux*)
    noconfigdirs="$noconfigdirs ${libgcj} target-newlib target-libgloss"
    ;;    
  sh*-*-pe|mips*-*-pe|*arm-wince-pe)
    noconfigdirs="$noconfigdirs ${libgcj}"
    noconfigdirs="$noconfigdirs target-examples"
    noconfigdirs="$noconfigdirs target-libiberty texinfo send-pr"
    noconfigdirs="$noconfigdirs tcl tk itcl libgui sim"
    noconfigdirs="$noconfigdirs expect dejagnu"
    # the C++ libraries don't build on top of CE's C libraries
    noconfigdirs="$noconfigdirs target-libstdc++-v3"
    noconfigdirs="$noconfigdirs target-newlib"
    case "${host}" in
      *-*-cygwin*) ;; # keep gdb and readline
      *) noconfigdirs="$noconfigdirs gdb readline"
	 ;;
    esac
    libgloss_dir=wince
    ;;
  arc-*-*)
    noconfigdirs="$noconfigdirs target-libgloss ${libgcj}"
    ;;
  arm-semi-aof )
    ;;
  arm-*-coff | strongarm-*-coff | xscale-*-coff)
    noconfigdirs="$noconfigdirs ${libgcj}"
    libgloss_dir=arm
    ;;
  arm-*-elf* | strongarm-*-elf* | xscale-*-elf* | arm*-*-eabi* )
    noconfigdirs="$noconfigdirs target-libffi target-qthreads"
    libgloss_dir=arm
    ;;
  arm*-*-linux-gnueabi)
    noconfigdirs="$noconfigdirs target-qthreads"
    case ${with_newlib} in
      no) noconfigdirs="$noconfigdirs target-newlib target-libgloss"
    esac
    libgloss_dir=arm
    ;;
  arm*-*-symbianelf*)
    noconfigdirs="$noconfigdirs ${libgcj} target-libiberty"
    libgloss_dir=arm
    ;;
  arm-*-pe*)
    noconfigdirs="$noconfigdirs target-libgloss ${libgcj}"
    ;;
  thumb-*-coff)
    noconfigdirs="$noconfigdirs target-libgloss ${libgcj}"
    ;;
  thumb-*-elf)
    noconfigdirs="$noconfigdirs target-libgloss ${libgcj}"
    ;;
  thumb-*-pe)
    noconfigdirs="$noconfigdirs target-libgloss ${libgcj}"
    ;;
  arm-*-riscix*)
    noconfigdirs="$noconfigdirs ld target-libgloss ${libgcj}"
    ;;
  avr-*-*)
    noconfigdirs="$noconfigdirs target-libiberty target-libstdc++-v3 ${libgcj} target-libssp"
    ;;
  bfin-*-*)
    unsupported_languages="$unsupported_languages java"
    noconfigdirs="$noconfigdirs target-boehm-gc gdb"
    if test x${is_cross_compiler} != xno ; then
      target_configdirs="${target_configdirs} target-bsp target-cygmon"
    fi
    ;;
  c4x-*-* | tic4x-*-*)
    noconfigdirs="$noconfigdirs target-libstdc++-v3 target-libgloss ${libgcj}"
    ;;
  c54x*-*-* | tic54x-*-*)
    noconfigdirs="$noconfigdirs target-libstdc++-v3 target-libgloss ${libgcj} gcc gdb newlib"
    ;;
  cr16-*-*)
    noconfigdirs="$noconfigdirs ${libgcj} gdb"
    ;;
  cris-*-* | crisv32-*-*)
    unsupported_languages="$unsupported_languages java"
    case "${target}" in
      *-*-aout)
	unsupported_languages="$unsupported_languages fortran"
	noconfigdirs="$noconfigdirs target-libffi target-boehm-gc";;
      *-*-elf)
	noconfigdirs="$noconfigdirs target-boehm-gc";;
      *-*-linux*)
	noconfigdirs="$noconfigdirs target-newlib target-libgloss";;
      *)
	unsupported_languages="$unsupported_languages fortran"
	noconfigdirs="$noconfigdirs ${libgcj} target-newlib target-libgloss";;
    esac
    libgloss_dir=cris
    ;;
  crx-*-*)
    noconfigdirs="$noconfigdirs target-libstdc++-v3 target-mudflap ${libgcj}"
    ;;
  d10v-*-*)
    noconfigdirs="$noconfigdirs target-libstdc++-v3 target-libgloss ${libgcj}"
    ;;
  d30v-*-*)
    noconfigdirs="$noconfigdirs ${libgcj} gdb"
    ;;
  ep9312-*-elf | ep9312-*-coff)
    libgloss_dir=arm
    ;;
  fr30-*-elf*)
    noconfigdirs="$noconfigdirs ${libgcj} gdb"
    ;;
  frv-*-*)
    noconfigdirs="$noconfigdirs ${libgcj}"
    ;;
  moxie-*-*)
    noconfigdirs="$noconfigdirs ${libgcj}"
    noconfigdirs="$noconfigdirs gprof"
    ;;
  h8300*-*-*)
    noconfigdirs="$noconfigdirs target-libgloss ${libgcj}"
    ;;
  h8500-*-*)
    noconfigdirs="$noconfigdirs target-libstdc++-v3 target-libgloss ${libgcj}"
    ;;
  hppa1.1-*-osf* | hppa1.1-*-bsd* )
    ;;
  hppa*64*-*-linux* | parisc*64*-*-linux*)
    # In this case, it's because the hppa64-linux target is for
    # the kernel only at this point and has no libc, and thus no
    # headers, crt*.o, etc., all of which are needed by these.
    noconfigdirs="$noconfigdirs target-zlib"
    ;;
  parisc*-*-linux* | hppa*-*-linux*)
    ;;
  hppa*-*-*elf* | \
  hppa*-*-lites* | \
  hppa*-*-openbsd* | \
  hppa*64*-*-*)
    noconfigdirs="$noconfigdirs ${libgcj}"
    ;;
  hppa*-hp-hpux11*)
    noconfigdirs="$noconfigdirs ld shellutils"
    ;;
  hppa*-*-pro*)
    libgloss_dir=pa
    ;;
  hppa*-*-*)
    # According to Alexandre Oliva <aoliva@redhat.com>, libjava won't
    # build on HP-UX 10.20.
    noconfigdirs="$noconfigdirs ld shellutils ${libgcj}"
    ;;
  i960-*-*)
    noconfigdirs="$noconfigdirs ${libgcj} gdb"
    ;;
  ia64*-*-elf*)
    # No gdb support yet.
    noconfigdirs="$noconfigdirs readline mmalloc libgui itcl gdb"
    ;;
  ia64*-**-hpux*)
    # No gdb or ld support yet.
    noconfigdirs="$noconfigdirs ${libgcj} readline mmalloc libgui itcl gdb ld"
    ;;
  ia64*-*-*vms*)
    # No gdb or ld support yet.
    noconfigdirs="$noconfigdirs ${libgcj} tix readline mmalloc libgui itcl gdb ld"
    ;;
  i370-*-opened*)
    ;;
  i[[3456789]]86-*-coff | i[[3456789]]86-*-elf)
    noconfigdirs="$noconfigdirs ${libgcj}"
    libgloss_dir=i386
    ;;
  i[[3456789]]86-*-linux*)
    # The GCC port for glibc1 has no MD_FALLBACK_FRAME_STATE_FOR, so let's
    # not build java stuff by default.
    case "${target}" in
      *-*-*libc1*)
	noconfigdirs="$noconfigdirs ${libgcj}";;
    esac

    # This section makes it possible to build newlib natively on linux.
    # If we are using a cross compiler then don't configure newlib.
    if test x${is_cross_compiler} != xno ; then
      noconfigdirs="$noconfigdirs target-newlib"
    fi
    noconfigdirs="$noconfigdirs target-libgloss"
    # If we are not using a cross compiler, do configure newlib.
    # Note however, that newlib will only be configured in this situation
    # if the --with-newlib option has been given, because otherwise
    # 'target-newlib' will appear in skipdirs.
    ;;
  i[[3456789]]86-w64-mingw*)
    noconfigdirs="$noconfigdirs expect target-libgloss target-newlib ${libgcj}"
    ;;
  i[[3456789]]86-*-mingw*)
    target_configdirs="$target_configdirs target-winsup"
    noconfigdirs="$noconfigdirs expect target-libgloss target-newlib ${libgcj}"
    ;;
  x86_64-*-mingw*)
    noconfigdirs="$noconfigdirs expect target-libgloss target-newlib ${libgcj}"
    ;;
  *-*-cygwin*)
    target_configdirs="$target_configdirs target-libtermcap target-winsup"
    noconfigdirs="$noconfigdirs target-gperf target-libgloss"
    # always build newlib if winsup directory is present.
    if test -d "$srcdir/winsup/cygwin"; then
      skipdirs=`echo " ${skipdirs} " | sed -e 's/ target-newlib / /'`
    elif test -d "$srcdir/newlib"; then
      echo "Warning: winsup/cygwin is missing so newlib can't be built."
    fi
    ;;
  i[[3456789]]86-moss-msdos | i[[3456789]]86-*-moss* | \
  i[[3456789]]86-*-uwin* | i[[3456789]]86-*-interix* )
    ;;
  i[[3456789]]86-*-pe)
    noconfigdirs="$noconfigdirs target-libstdc++-v3 target-libgloss ${libgcj}"
    ;;
  i[[3456789]]86-*-sco3.2v5*)
    # The linker does not yet know about weak symbols in COFF,
    # and is not configured to handle mixed ELF and COFF.
    noconfigdirs="$noconfigdirs ld target-libgloss ${libgcj}"
    ;;
  i[[3456789]]86-*-sco*)
    noconfigdirs="$noconfigdirs gprof target-libgloss ${libgcj}"
    ;;
  i[[3456789]]86-*-solaris2*)
    noconfigdirs="$noconfigdirs target-libgloss"
    ;;
  i[[3456789]]86-*-sysv4*)
    noconfigdirs="$noconfigdirs target-libgloss ${libgcj}"
    ;;
  i[[3456789]]86-*-beos*)
    noconfigdirs="$noconfigdirs gdb target-newlib target-libgloss ${libgcj}"
    ;;
  i[[3456789]]86-*-rdos*)
    noconfigdirs="$noconfigdirs gdb target-newlib target-libgloss"
    ;;
  m32r-*-*)
    noconfigdirs="$noconfigdirs ${libgcj}"
    ;;
  m68hc11-*-*|m6811-*-*|m68hc12-*-*|m6812-*-*)
    noconfigdirs="$noconfigdirs target-libiberty target-libstdc++-v3 ${libgcj}"
    libgloss_dir=m68hc11
    ;;
  m68k-*-elf*)
    noconfigdirs="$noconfigdirs ${libgcj}"
    ;;
  m68k-*-coff*)
    noconfigdirs="$noconfigdirs ${libgcj}"
    ;;
  m68*-*-* | fido-*-*)
    libgloss_dir=m68k
    ;;
  mcore-*-pe*)
  # The EPOC C++ environment does not support exceptions or rtti,
  # and so building libstdc++-v3 tends not to always work.
    noconfigdirs="$noconfigdirs target-libstdc++-v3"
    ;;
  mmix-*-*)
    noconfigdirs="$noconfigdirs target-libffi target-boehm-gc gdb libgloss"
    unsupported_languages="$unsupported_languages fortran java"
    ;;
  mn10200-*-*)
    noconfigdirs="$noconfigdirs ${libgcj}"
    ;;
  mn10300-*-*)
    noconfigdirs="$noconfigdirs ${libgcj}"
    ;;
  mt-*-*)
    noconfigdirs="$noconfigdirs sim"
    ;;
  powerpc-*-aix*)
    # copied from rs6000-*-* entry
    noconfigdirs="$noconfigdirs gprof target-libgloss target-libssp target-newlib ${libgcj}"
    ;;
  powerpc*-*-winnt* | powerpc*-*-pe* | ppc*-*-pe)
    target_configdirs="$target_configdirs target-winsup"
    noconfigdirs="$noconfigdirs gdb tcl tk make expect target-libgloss itcl gnuserv ${libgcj}"
    # always build newlib.
    skipdirs=`echo " ${skipdirs} " | sed -e 's/ target-newlib / /'`
    ;;
    # This is temporary until we can link against shared libraries
  powerpcle-*-solaris*)
    noconfigdirs="$noconfigdirs gdb sim make tcl tk expect itcl gnuserv ${libgcj}"
    libgloss_dir=rs6000
    ;;
  powerpc-*-beos*)
    noconfigdirs="$noconfigdirs gdb target-newlib target-libgloss ${libgcj}"
    ;;
  powerpc-*-eabi)
    noconfigdirs="$noconfigdirs ${libgcj}"
    libgloss_dir=rs6000
    ;;
  powerpc-*-eabi* | powerpcle-*-eabi* | powerpc-*-rtems* )
    libgloss_dir=rs6000
    ;;
  rs6000-*-lynxos*)
    noconfigdirs="$noconfigdirs target-newlib gprof ${libgcj}"
    ;;
  rs6000-*-aix*)
    noconfigdirs="$noconfigdirs gprof target-libgloss target-libssp target-newlib ${libgcj}"
    ;;
  rs6000-*-*)
    noconfigdirs="$noconfigdirs gprof ${libgcj}"
    ;;
  m68k-apollo-*)
    noconfigdirs="$noconfigdirs ld binutils gprof target-libgloss ${libgcj}"
    ;;
  microblaze*)
    noconfigdirs="$noconfigdirs gprof ${libgcj}"
    ;;
  mips*-sde-elf*)
    skipdirs="$skipdirs target-libiberty"
    noconfigdirs="$noconfigdirs ${libgcj}"
    if test x$with_newlib = xyes; then
      noconfigdirs="$noconfigdirs gprof"
    fi
    libgloss_dir=mips
    ;;
  mips*-*-irix5*)
    noconfigdirs="$noconfigdirs gprof target-libgloss ${libgcj}"
    ;;
  mips*-*-irix6*)
    # Linking libjava exceeds command-line length limits on at least
    # IRIX 6.2, but not on IRIX 6.5.
    # Also, boehm-gc won't build on IRIX 6.5, according to Jeffrey Oldham
    # <oldham@codesourcery.com>
    noconfigdirs="$noconfigdirs gprof target-libgloss ${libgcj}"
    ;;
  mips*-*-bsd*)
    noconfigdirs="$noconfigdirs gprof target-libgloss ${libgcj}"
    ;;
  mips*-*-linux*)
    noconfigdirs="$noconfigdirs target-newlib target-libgloss"
    ;;
  mips*-*-*)
    noconfigdirs="$noconfigdirs gprof ${libgcj}"
    libgloss_dir=mips
    ;;
  romp-*-*)
    noconfigdirs="$noconfigdirs bfd binutils ld gas opcodes target-libgloss ${libgcj}"
    ;;
  sh-*-* | sh64-*-*)
    case "${host}" in
      i[[3456789]]86-*-vsta) ;; # don't add gprof back in
      i[[3456789]]86-*-go32*) ;; # don't add gprof back in
      i[[3456789]]86-*-msdosdjgpp*) ;; # don't add gprof back in
      *) skipdirs=`echo " ${skipdirs} " | sed -e 's/ gprof / /'` ;;
    esac
    case "${target}" in
      sh*-*-elf)
         noconfigdirs="$noconfigdirs ${libgcj}" ;;
      *)
         noconfigdirs="$noconfigdirs target-libgloss ${libgcj}" ;;
    esac
    ;;
  sparclet-*-aout* | sparc86x-*-*)
    libgloss_dir=sparc
    ;;
  sparc-*-elf*)
    noconfigdirs="$noconfigdirs ${libgcj}"
    ;;
  sparc64-*-elf*)
    noconfigdirs="$noconfigdirs ${libgcj}"
    libgloss_dir=sparc
    ;;
  sparclite-*-*)
    noconfigdirs="$noconfigdirs ${libgcj}"
    libgloss_dir=sparc
    ;;
  sparc-*-sunos4*)
    noconfigdirs="$noconfigdirs ${libgcj}"
    if test x${is_cross_compiler} != xno ; then
           noconfigdirs="$noconfigdirs gdb target-newlib target-libgloss"
    else
           use_gnu_ld=no
    fi
    ;;
  sparc-*-solaris2.[[0-6]] | sparc-*-solaris2.[[0-6]].*)
    noconfigdirs="$noconfigdirs ${libgcj}"
    ;;
  sparc-*-solaris* | sparc64-*-solaris* | sparcv9-*-solaris*)
    ;;
  v810-*-*)
    noconfigdirs="$noconfigdirs bfd binutils gas gcc gdb ld target-libstdc++-v3 opcodes target-libgloss ${libgcj}"
    ;;
  v850-*-*)
    noconfigdirs="$noconfigdirs target-libgloss ${libgcj}"
    ;;
  v850e-*-*)
    noconfigdirs="$noconfigdirs target-libgloss ${libgcj}"
    ;;
  v850ea-*-*)
    noconfigdirs="$noconfigdirs target-libgloss ${libgcj}"
    ;;
  vax-*-vms)
    noconfigdirs="$noconfigdirs bfd binutils gdb ld target-newlib opcodes target-libgloss ${libgcj}"
    ;;
  vax-*-*)
    noconfigdirs="$noconfigdirs target-newlib target-libgloss ${libgcj}"
    ;;
  xtensa*-*-*)
    noconfigdirs="$noconfigdirs ${libgcj}"
    ;;
  ip2k-*-*)
    noconfigdirs="$noconfigdirs target-libiberty target-libstdc++-v3 ${libgcj}"
    ;;
  *-*-linux* | *-*-gnu* | *-*-k*bsd*-gnu | *-*-kopensolaris*-gnu)
    noconfigdirs="$noconfigdirs target-newlib target-libgloss"
    ;;
  *-*-lynxos*)
    noconfigdirs="$noconfigdirs target-newlib target-libgloss ${libgcj}"
    ;; 
  *-*-*)
    noconfigdirs="$noconfigdirs ${libgcj}"
    ;;
esac

# If we aren't building newlib, then don't build libgloss, since libgloss
# depends upon some newlib header files.
case "${noconfigdirs}" in
  *target-libgloss*) ;;
  *target-newlib*) noconfigdirs="$noconfigdirs target-libgloss" ;;
esac

# Work in distributions that contain no compiler tools, like Autoconf.
tentative_cc=""
host_makefile_frag=/dev/null
if test -d ${srcdir}/config ; then
case "${host}" in
  m68k-hp-hpux*)
    # Avoid "too much defining" errors from HPUX compiler.
    tentative_cc="cc -Wp,-H256000"
    # If "ar" in $PATH is GNU ar, the symbol table may need rebuilding.
    # If it's HP/UX ar, this should be harmless.
    RANLIB="ar ts"
    ;;
  m68k-apollo-sysv*)
    tentative_cc="cc -A ansi -A runtype,any -A systype,any -U__STDC__ -DUSG"
    ;;
  m68k-apollo-bsd*)
    #None of the Apollo compilers can compile gas or binutils.  The preprocessor
    # chokes on bfd, the compiler won't let you assign integers to enums, and
    # other problems.  Defining CC to gcc is a questionable way to say "don't use
    # the apollo compiler" (the preferred version of GCC could be called cc,
    # or whatever), but I'm not sure leaving CC as cc is any better...
    #CC=cc -A ansi -A runtype,any -A systype,any -U__STDC__ -DNO_STDARG
    # Used to have BISON=yacc.
    tentative_cc=gcc
    ;;
  m88k-dg-dgux*)
    tentative_cc="gcc -Wall -ansi -D__using_DGUX"
    ;;
  m88k-harris-cxux*)
    # Under CX/UX, we want to tell the compiler to use ANSI mode.
    tentative_cc="cc -Xa"
    host_makefile_frag="config/mh-cxux"
    ;;
  m88k-motorola-sysv*)
    ;;
  mips*-dec-ultrix*)
    tentative_cc="cc -Wf,-XNg1000"
    host_makefile_frag="config/mh-decstation"
    ;;
  mips*-nec-sysv4*)
    # The C compiler on NEC MIPS SVR4 needs bigger tables.
    tentative_cc="cc -ZXNd=5000 -ZXNg=1000"
    host_makefile_frag="config/mh-necv4"
    ;;
  mips*-sgi-irix4*)
    # Tell compiler to use K&R C.  We can't compile under the SGI Ansi
    # environment.  Also bump switch table size so that cp-parse will
    # compile.  Bump string length limit so linker builds.
    tentative_cc="cc -cckr -Wf,-XNg1500 -Wf,-XNk1000 -Wf,-XNh2000 -Wf,-XNl8192"
    ;;
  mips*-*-sysv4*)
    host_makefile_frag="config/mh-sysv4"
    ;;
  mips*-*-sysv*)
    # This is for a MIPS running RISC/os 4.52C.

    # This is needed for GDB, but needs to be in the top-level make because
    # if a library is compiled with the bsd headers and gets linked with the
    # sysv system libraries all hell can break loose (e.g. a jmp_buf might be
    # a different size).
    # ptrace(2) apparently has problems in the BSD environment.  No workaround is
    # known except to select the sysv environment.  Could we use /proc instead?
    # These "sysv environments" and "bsd environments" often end up being a pain.
    #
    # This is not part of CFLAGS because perhaps not all C compilers have this
    # option.
    tentative_cc="cc -systype sysv"
    ;;
  i370-ibm-opened*)
    tentative_cc="c89"
    ;;
  i[[3456789]]86-*-sysv5*)
    host_makefile_frag="config/mh-sysv5"
    ;;
  i[[3456789]]86-*-dgux*)
    tentative_cc="gcc -Wall -ansi -D__using_DGUX"
    host_makefile_frag="config/mh-dgux386"
    ;;
  i[[3456789]]86-ncr-sysv4.3*)
    # The MetaWare compiler will generate a copyright message unless you
    # turn it off by adding the -Hnocopyr flag.
    tentative_cc="cc -Hnocopyr"
    ;;
  i[[3456789]]86-ncr-sysv4*)
    # for an NCR 3000 (i486/SVR4) system.
    # The NCR 3000 ships with a MetaWare compiler installed as /bin/cc.
    # This compiler not only emits obnoxious copyright messages every time
    # you run it, but it chokes and dies on a whole bunch of GNU source
    # files.  Default to using the AT&T compiler installed in /usr/ccs/ATT/cc.
    tentative_cc="/usr/ccs/ATT/cc"
    host_makefile_frag="config/mh-ncr3000"
    ;;
  i[[3456789]]86-*-sco3.2v5*)
    ;;
  i[[3456789]]86-*-sco*)
    # The native C compiler botches some simple uses of const.  Unfortunately,
    # it doesn't defined anything like "__sco__" for us to test for in ansidecl.h.
    tentative_cc="cc -Dconst="
    host_makefile_frag="config/mh-sco"
    ;;
  i[[3456789]]86-*-udk*)
    host_makefile_frag="config/mh-sysv5"
    ;;
  i[[3456789]]86-*-solaris2*)
    host_makefile_frag="config/mh-sysv4"
    ;;
  i[[3456789]]86-*-msdosdjgpp*)
    host_makefile_frag="config/mh-djgpp"
    ;;
  *-cygwin*)
    ACX_CHECK_CYGWIN_CAT_WORKS
    host_makefile_frag="config/mh-cygwin"
    ;;
  *-mingw*)
    host_makefile_frag="config/mh-mingw"
    ;;
  *-interix*)
    host_makefile_frag="config/mh-interix"
    ;;
  vax-*-ultrix2*)
    # The old BSD pcc isn't up to compiling parts of gdb so use gcc
    tentative_cc=gcc
    ;;
  *-*-solaris2*)
    host_makefile_frag="config/mh-solaris"
    ;;
  m68k-sun-sunos*)
    # Sun's C compiler needs the -J flag to be able to compile cp-parse.c
    # without overflowing the jump tables (-J says to use a 32 bit table)
    tentative_cc="cc -J"
    ;;
  hppa*-hp-hpux10*)
    tentative_cc="cc -Wp,-H256000"
    host_makefile_frag="config/mh-pa-hpux10"
    ;;
  hppa*-hp-hpux* | hppa*-*-hiux*)
    tentative_cc="cc -Wp,-H256000"
    host_makefile_frag="config/mh-pa"
    ;;
  hppa*-*)	
    host_makefile_frag="config/mh-pa"
    ;;
  *-hp-hpux* | *-*-hiux*)
    tentative_cc="cc -Wp,-H256000"
    ;;
  rs6000-*-lynxos*)
    # /bin/cc is less than useful for our purposes.  Always use GCC
    tentative_cc="/usr/cygnus/progressive/bin/gcc"
    host_makefile_frag="config/mh-lynxrs6k"
    ;;
  powerpc-*-darwin*)
    host_makefile_frag="config/mh-ppc-darwin"
    ;;
  powerpc-*-aix*)
    host_makefile_frag="config/mh-ppc-aix"
    ;;
  rs6000-*-aix*)
    host_makefile_frag="config/mh-ppc-aix"
    ;;
  *-*-lynxos*)
    # /bin/cc is less than useful for our purposes.  Always use GCC
    tentative_cc="/bin/gcc"
    ;;
  *-*-sysv4*)
    host_makefile_frag="config/mh-sysv4"
    ;;
  # This is placed last to prevent interfering with the cases above.
  i[[3456789]]86-*-*)
    # Build the stage2 and stage3 compilers with -fomit-frame-pointer.
    host_makefile_frag="config/mh-x86omitfp"
    ;;
esac
fi

# If we aren't going to be using gcc, see if we can extract a definition
# of CC from the fragment.
# Actually, use the 'pre-extracted' version above.
if test -z "${CC}" && test "${build}" = "${host}" ; then
  IFS="${IFS= 	}"; save_ifs="$IFS"; IFS="${IFS}:"
  found=
  for dir in $PATH; do
    test -z "$dir" && dir=.
    if test -f $dir/gcc; then
      found=yes
      break
    fi
  done
  IFS="$save_ifs"
  if test -z "${found}" && test -n "${tentative_cc}" ; then
    CC=$tentative_cc
  fi
fi

if test "${build}" != "${host}" ; then
  AR_FOR_BUILD=${AR_FOR_BUILD-ar}
  AS_FOR_BUILD=${AS_FOR_BUILD-as}
  CC_FOR_BUILD=${CC_FOR_BUILD-gcc}
  CXX_FOR_BUILD=${CXX_FOR_BUILD-g++}
  GCJ_FOR_BUILD=${GCJ_FOR_BUILD-gcj}
  GFORTRAN_FOR_BUILD=${GFORTRAN_FOR_BUILD-gfortran}
  DLLTOOL_FOR_BUILD=${DLLTOOL_FOR_BUILD-dlltool}
  LD_FOR_BUILD=${LD_FOR_BUILD-ld}
  NM_FOR_BUILD=${NM_FOR_BUILD-nm}
  RANLIB_FOR_BUILD=${RANLIB_FOR_BUILD-ranlib}
  WINDRES_FOR_BUILD=${WINDRES_FOR_BUILD-windres}
  WINDMC_FOR_BUILD=${WINDMC_FOR_BUILD-windmc}
else
  AR_FOR_BUILD="\$(AR)"
  AS_FOR_BUILD="\$(AS)"
  CC_FOR_BUILD="\$(CC)"
  CXX_FOR_BUILD="\$(CXX)"
  GCJ_FOR_BUILD="\$(GCJ)"
  GFORTRAN_FOR_BUILD="\$(GFORTRAN)"
  DLLTOOL_FOR_BUILD="\$(DLLTOOL)"
  LD_FOR_BUILD="\$(LD)"
  NM_FOR_BUILD="\$(NM)"
  RANLIB_FOR_BUILD="\$(RANLIB)"
  WINDRES_FOR_BUILD="\$(WINDRES)"
  WINDMC_FOR_BUILD="\$(WINDMC)"
fi

AC_PROG_CC
AC_PROG_CXX

# We must set the default linker to the linker used by gcc for the correct
# operation of libtool.  If LD is not defined and we are using gcc, try to
# set the LD default to the ld used by gcc.
if test -z "$LD"; then
  if test "$GCC" = yes; then
    case $build in
    *-*-mingw*)
      gcc_prog_ld=`$CC -print-prog-name=ld 2>&1 | tr -d '\015'` ;;
    *)
      gcc_prog_ld=`$CC -print-prog-name=ld 2>&1` ;;
    esac
    case $gcc_prog_ld in
    # Accept absolute paths.
    [[\\/]* | [A-Za-z]:[\\/]*)]
      LD="$gcc_prog_ld" ;;
    esac
  fi
fi

ACX_PROG_GNAT
ACX_PROG_CMP_IGNORE_INITIAL

# See if we are building gcc with C++.
AC_ARG_ENABLE(build-with-cxx,
[  --enable-build-with-cxx build with C++ compiler instead of C compiler],
ENABLE_BUILD_WITH_CXX=$enableval,
ENABLE_BUILD_WITH_CXX=no)

# Check for GMP, MPFR and MPC
gmplibs="-lmpfr -lgmp"
gmpinc=
have_gmp=no
mpclibs=-lmpc
mpcinc=
have_mpc=no

# Specify a location for mpc
# check for this first so it ends up on the link line before mpfr.
AC_ARG_WITH(mpc, [  --with-mpc=PATH        specify prefix directory for installed MPC package.
                          Equivalent to --with-mpc-include=PATH/include
                          plus --with-mpc-lib=PATH/lib])
AC_ARG_WITH(mpc_include, [  --with-mpc-include=PATH
                          specify directory for installed MPC include files])
AC_ARG_WITH(mpc_lib, [  --with-mpc-lib=PATH    specify directory for the installed MPC library])

if test "x$with_mpc" != x; then
  mpclibs="-L$with_mpc/lib -lmpc"
  mpcinc="-I$with_mpc/include $mpcinc"
fi
if test "x$with_mpc_include" != x; then
  mpcinc="-I$with_mpc_include $mpcinc"
fi
if test "x$with_mpc_lib" != x; then
  mpclibs="-L$with_mpc_lib -lmpc"
fi
if test "x$with_mpc$with_mpc_include$with_mpc_lib" = x && test -d ${srcdir}/mpc; then
  mpclibs='-L$$r/$(HOST_SUBDIR)/mpc/src/.libs -L$$r/$(HOST_SUBDIR)/mpc/src/_libs -lmpc'
  mpcinc='-I$$s/mpc/src '"$mpcinc"
  # Do not test the mpc version.  Assume that it is sufficient, since
  # it is in the source tree, and the library has not been built yet
  # but it would be included on the link line in the version check below
  # hence making the test fail.
  have_mpc=yes
fi

# Specify a location for mpfr
# check for this first so it ends up on the link line before gmp.
AC_ARG_WITH(mpfr-dir, [  --with-mpfr-dir=PATH    this option has been REMOVED],
  AC_MSG_ERROR([The --with-mpfr-dir=PATH option has been removed.
Use --with-mpfr=PATH or --with-mpfr-include=PATH plus --with-mpfr-lib=PATH]))

AC_ARG_WITH(mpfr, [  --with-mpfr=PATH        specify prefix directory for installed MPFR package.
                          Equivalent to --with-mpfr-include=PATH/include
                          plus --with-mpfr-lib=PATH/lib])
AC_ARG_WITH(mpfr_include, [  --with-mpfr-include=PATH
                          specify directory for installed MPFR include files])
AC_ARG_WITH(mpfr_lib, [  --with-mpfr-lib=PATH    specify directory for the installed MPFR library])

if test "x$with_mpfr" != x; then
  gmplibs="-L$with_mpfr/lib $gmplibs"
  gmpinc="-I$with_mpfr/include"
fi
if test "x$with_mpfr_include" != x; then
  gmpinc="-I$with_mpfr_include"
fi
if test "x$with_mpfr_lib" != x; then
  gmplibs="-L$with_mpfr_lib $gmplibs"
fi
if test "x$with_mpfr$with_mpfr_include$with_mpfr_lib" = x && test -d ${srcdir}/mpfr; then
  gmplibs='-L$$r/$(HOST_SUBDIR)/mpfr/.libs -L$$r/$(HOST_SUBDIR)/mpfr/_libs '"$gmplibs"
  gmpinc='-I$$r/$(HOST_SUBDIR)/mpfr -I$$s/mpfr '"$gmpinc"
  extra_mpc_mpfr_configure_flags='--with-mpfr-include=$$s/mpfr'
  # Do not test the mpfr version.  Assume that it is sufficient, since
  # it is in the source tree, and the library has not been built yet
  # but it would be included on the link line in the version check below
  # hence making the test fail.
  have_gmp=yes
fi

# Specify a location for gmp
AC_ARG_WITH(gmp-dir, [  --with-gmp-dir=PATH     this option has been REMOVED],
  AC_MSG_ERROR([The --with-gmp-dir=PATH option has been removed.
Use --with-gmp=PATH or --with-gmp-include=PATH plus --with-gmp-lib=PATH]))

AC_ARG_WITH(gmp, [  --with-gmp=PATH         specify prefix directory for the installed GMP package.
                          Equivalent to --with-gmp-include=PATH/include
                          plus --with-gmp-lib=PATH/lib])
AC_ARG_WITH(gmp_include, [  --with-gmp-include=PATH specify directory for installed GMP include files])
AC_ARG_WITH(gmp_lib, [  --with-gmp-lib=PATH     specify directory for the installed GMP library])


if test "x$with_gmp" != x; then
  gmplibs="-L$with_gmp/lib $gmplibs"
  gmpinc="-I$with_gmp/include $gmpinc"
fi
if test "x$with_gmp_include" != x; then
  gmpinc="-I$with_gmp_include $gmpinc"
fi
if test "x$with_gmp_lib" != x; then
  gmplibs="-L$with_gmp_lib $gmplibs"
fi
if test "x$with_gmp$with_gmp_include$with_gmp_lib" = x && test -d ${srcdir}/gmp; then
  gmplibs='-L$$r/$(HOST_SUBDIR)/gmp/.libs -L$$r/$(HOST_SUBDIR)/gmp/_libs '"$gmplibs"
  gmpinc='-I$$r/$(HOST_SUBDIR)/gmp -I$$s/gmp '"$gmpinc"
  extra_mpfr_configure_flags='--with-gmp-build=$$r/$(HOST_SUBDIR)/gmp'
  extra_mpc_gmp_configure_flags='--with-gmp-include=$$r/$(HOST_SUBDIR)/gmp'
  # Do not test the gmp version.  Assume that it is sufficient, since
  # it is in the source tree, and the library has not been built yet
  # but it would be included on the link line in the version check below
  # hence making the test fail.
  have_gmp=yes
fi

if test -d ${srcdir}/gcc && test "x$have_gmp" = xno; then
  have_gmp=yes
  saved_CFLAGS="$CFLAGS"
  CFLAGS="$CFLAGS $gmpinc"
  # Check GMP actually works
  AC_MSG_CHECKING([for correct version of gmp.h])
  AC_TRY_COMPILE([#include "gmp.h"],[
  #if __GNU_MP_VERSION < 4 || (__GNU_MP_VERSION == 4 && __GNU_MP_VERSION_MINOR < 2)
  choke me
  #endif
  ], [AC_MSG_RESULT([yes])], [AC_MSG_RESULT([no]); have_gmp=no])

  # If we have GMP, check the MPFR version.
  if test x"$have_gmp" = xyes; then
    dnl MPFR 2.3.1 is acceptable, but MPFR 2.3.2 is better.
    AC_MSG_CHECKING([for correct version of mpfr.h])
    AC_TRY_COMPILE([#include <gmp.h>
    #include <mpfr.h>],[
    #if MPFR_VERSION < MPFR_VERSION_NUM(2,3,1)
    choke me
    #endif
    ], AC_TRY_COMPILE([#include <gmp.h>
    #include <mpfr.h>],[
    #if MPFR_VERSION < MPFR_VERSION_NUM(2,3,2)
    choke me
    #endif
    ], [AC_MSG_RESULT([yes])], [AC_MSG_RESULT([buggy but acceptable])]),
     [AC_MSG_RESULT([no]); have_gmp=no])
  fi

  # Check for the MPC header version.
  if test x"$have_mpc" != xyes ; then
    CFLAGS="$CFLAGS $mpcinc"
    AC_MSG_CHECKING([for the correct version of mpc.h])
    AC_TRY_COMPILE([#include <mpc.h>],[
    #if MPC_VERSION < MPC_VERSION_NUM (0,7,0)
    choke me
    #endif
    ], [AC_MSG_RESULT([yes]); have_mpc=maybe],
       [AC_MSG_RESULT([no]); have_mpc=no; mpclibs= ; mpcinc= ])
  fi

  # Now check the MPFR library.
  if test x"$have_gmp" = xyes; then
    saved_LIBS="$LIBS"
    LIBS="$LIBS $gmplibs"
    AC_MSG_CHECKING([for the correct version of the gmp/mpfr libraries])
    AC_TRY_LINK([#include <gmp.h>
    #include <mpfr.h>],[
    mpfr_t n;
    mpfr_t x;
    int t;
    mpfr_init (n);
    mpfr_init (x);
    mpfr_atan2 (n, n, x, GMP_RNDN);
    mpfr_erfc (n, x, GMP_RNDN);
    mpfr_subnormalize (x, t, GMP_RNDN);
    ], [AC_MSG_RESULT([yes])], [AC_MSG_RESULT([no]); have_gmp=no])
    LIBS="$saved_LIBS"
  fi

  if test x"$have_mpc" = xmaybe; then
    saved_LIBS="$LIBS"
    LIBS="$LIBS $mpclibs $gmplibs"
    AC_MSG_CHECKING([for the correct version of the mpc library])
    AC_TRY_LINK([#include <mpc.h>],[
    mpc_t n;
    mpc_init2 (n, 53);
    mpc_set_ui_ui (n, 1, 1, MPC_RNDNN);
    mpc_sin (n, n, MPC_RNDNN);
    mpc_cos (n, n, MPC_RNDNN);
    mpc_tan (n, n, MPC_RNDNN);
    mpc_sinh (n, n, MPC_RNDNN);
    mpc_cosh (n, n, MPC_RNDNN);
    mpc_tanh (n, n, MPC_RNDNN);
    mpc_exp (n, n, MPC_RNDNN);
    mpc_log (n, n, MPC_RNDNN);
    mpc_sqrt (n, n, MPC_RNDNN);
    mpc_proj (n, n, MPC_RNDNN);
    mpc_neg (n, n, MPC_RNDNN);
    mpc_sqr (n, n, MPC_RNDNN);
    mpc_pow (n, n, n, MPC_RNDNN);
    mpc_clear (n);
    ], [AC_MSG_RESULT([yes]); have_mpc=yes],
       [AC_MSG_RESULT([no]); have_mpc=no; mpclibs= ; mpcinc= ])
    LIBS="$saved_LIBS"
  fi

  CFLAGS="$saved_CFLAGS"

  if test x$have_gmp != xyes; then
    AC_MSG_ERROR([Building GCC requires GMP 4.2+ and MPFR 2.3.2+.
Try the --with-gmp and/or --with-mpfr options to specify their locations.
Copies of these libraries' source code can be found at their respective
hosting sites as well as at ftp://gcc.gnu.org/pub/gcc/infrastructure/.
See also http://gcc.gnu.org/install/prerequisites.html for additional info.
If you obtained GMP and/or MPFR from a vendor distribution package, make
sure that you have installed both the libraries and the header files.
They may be located in separate packages.])
  fi
fi

if test x$have_mpc != xyes ; then
  mpcinc=
  mpclibs=
fi

gmpinc="$mpcinc $gmpinc"
gmplibs="$mpclibs $gmplibs"

# Flags needed for both GMP, MPFR and/or MPC.
AC_SUBST(gmplibs)
AC_SUBST(gmpinc)
AC_SUBST(extra_mpfr_configure_flags)
AC_SUBST(extra_mpc_gmp_configure_flags)
AC_SUBST(extra_mpc_mpfr_configure_flags)

# Allow host libstdc++ to be specified for static linking with PPL.
AC_ARG_WITH(host-libstdcxx, [  --with-host-libstdcxx=L Use linker arguments L to link with libstdc++
                          when linking with PPL])

case $with_host_libstdcxx in
  no|yes)
    AC_MSG_ERROR([-with-host-libstdcxx needs an argument])
    ;;
esac

# Linker flags to use for stage1 or when not boostrapping.
AC_ARG_WITH(stage1-ldflags,
[  --with-stage1-ldflags=FLAGS Linker flags for stage1],
[if test "$withval" = "no" -o "$withval" = "yes"; then
   stage1_ldflags=
 else
   stage1_ldflags=$withval
 fi],
[stage1_ldflags=])
AC_SUBST(stage1_ldflags)

# Libraries to use for stage1 or when not bootstrapping.
AC_ARG_WITH(stage1-libs,
[  -with-stage1-libs=LIBS      Libraries for stage1],
[if test "$withval" = "no" -o "$withval" = "yes"; then
   stage1_libs=
 else
   stage1_libs=$withval
 fi],
[stage1_libs=$with_host_libstdcxx])
AC_SUBST(stage1_libs)

# Linker flags to use for stage2 and later builds.
AC_ARG_WITH(boot-ldflags,
[  --with-boot-ldflags=FLAGS Linker flags for stage2 and later],
[if test "$withval" = "no" -o "$withval" = "yes"; then
   poststage1_ldflags=
 else
   poststage1_ldflags=$withval
 fi],
[if test "$ENABLE_BUILD_WITH_CXX" = "yes"; then
   poststage1_ldflags=-static-libstdc++
 else
   poststage1_ldflags=
 fi])
AC_SUBST(poststage1_ldflags)

# Libraries to use for stage2 and later builds.  This defaults to the
# argument passed to --with-host-libstdcxx.
AC_ARG_WITH(boot-libs,
[  --with-boot-libs=LIBS     Libraries for stage2 and later],
[if test "$withval" = "no" -o "$withval" = "yes"; then
   poststage1_libs=
 else
   poststage1_libs=$withval
 fi],
[poststage1_libs=$with_host_libstdcxx])
AC_SUBST(poststage1_libs)

# Check for PPL
ppl_major_version=0
ppl_minor_version=10
ppllibs=" -lppl_c -lppl -lgmpxx"
pplinc=

AC_ARG_WITH(ppl, [  --with-ppl=PATH         Specify prefix directory for the installed PPL package
                          Equivalent to --with-ppl-include=PATH/include
                          plus --with-ppl-lib=PATH/lib])
AC_ARG_WITH(ppl_include, [  --with-ppl-include=PATH Specify directory for installed PPL include files])
AC_ARG_WITH(ppl_lib, [  --with-ppl-lib=PATH     Specify the directory for the installed PPL library])

case $with_ppl in 
  no)
    ppllibs=
    ;;
  "" | yes)
    ;;
  *)
    ppllibs="-L$with_ppl/lib -lppl_c -lppl -lgmpxx"
    pplinc="-I$with_ppl/include $pplinc"
    ;;
esac
if test "x$with_ppl_include" != x; then
  pplinc="-I$with_ppl_include $pplinc"
fi
if test "x$with_ppl_lib" != x; then
  ppllibs="-L$with_ppl_lib -lppl_c -lppl -lgmpxx"
fi
if test "x$with_ppl$with_ppl_include$with_ppl_lib" = x && test -d ${srcdir}/ppl; then
  ppllibs='-L$$r/$(HOST_SUBDIR)/ppl/interfaces/C/.libs -L$$r/$(HOST_SUBDIR)/ppl/interfaces/C/_libs -L$$r/$(HOST_SUBDIR)/ppl/src/.libs -L$$r/$(HOST_SUBDIR)/ppl/src/_libs -lppl_c -lppl -lgmpxx '
  pplinc='-I$$r/$(HOST_SUBDIR)/ppl/src -I$$r/$(HOST_SUBDIR)/ppl/interfaces/C '
  enable_ppl_version_check=no
fi

AC_ARG_ENABLE(ppl-version-check,
[  --disable-ppl-version-check    disable check for PPL version],
ENABLE_PPL_CHECK=$enableval,
ENABLE_PPL_CHECK=yes)

if test "x$with_ppl" != "xno" -a "${ENABLE_PPL_CHECK}" = "yes"; then
  saved_CFLAGS="$CFLAGS"
  CFLAGS="$CFLAGS $pplinc $gmpinc"
  AC_MSG_CHECKING([for version $ppl_major_version.$ppl_minor_version or better of PPL])
  AC_TRY_COMPILE([#include "ppl_c.h"],[
  #if PPL_VERSION_MAJOR != $ppl_major_version || PPL_VERSION_MINOR < $ppl_minor_version
  choke me
  #endif
  if (ppl_io_asprint_Constraint((void*)0, (void*)0)) return 0;
  ], [AC_MSG_RESULT([yes])], [AC_MSG_RESULT([no]); ppllibs= ; pplinc= ; with_ppl=no ])
  CFLAGS="$saved_CFLAGS"
fi

# Flags needed for PPL
AC_SUBST(ppllibs)
AC_SUBST(pplinc)


# Check for CLOOG
clooglibs=" -lcloog "
clooginc=" -DCLOOG_PPL_BACKEND "

AC_ARG_WITH(cloog, [  --with-cloog=PATH       Specify prefix directory for the installed CLooG-PPL package
                          Equivalent to --with-cloog-include=PATH/include
                          plus --with-cloog-lib=PATH/lib])
AC_ARG_WITH(cloog_include, [  --with-cloog-include=PATH Specify directory for installed CLooG include files])
AC_ARG_WITH(cloog_lib, [  --with-cloog-lib=PATH   Specify the directory for the installed CLooG library])

if test "x$with_ppl" = "xno"; then
  with_cloog=no
fi

case $with_cloog in 
  no)
    clooglibs=
    clooginc=
    ;;
  "" | yes)
    ;;
  *)
    clooglibs="-L$with_cloog/lib -lcloog"
    clooginc="-I$with_cloog/include -DCLOOG_PPL_BACKEND "
    ;;
esac
if test "x$with_cloog_include" != x; then
  clooginc="-I$with_cloog_include -DCLOOG_PPL_BACKEND "
fi
if test "x$with_cloog_lib" != x; then
  clooglibs="-L$with_cloog_lib -lcloog"
fi
if test "x$with_cloog$with_cloog_include$with_cloog_lib" = x && test -d ${srcdir}/cloog; then
  clooglibs='-L$$r/$(HOST_SUBDIR)/cloog/.libs -L$$r/$(HOST_SUBDIR)/cloog/_libs -lcloog '
  clooginc='-I$$r/$(HOST_SUBDIR)/cloog/include -I$$s/cloog/include -DCLOOG_PPL_BACKEND '
  enable_cloog_version_check=no
fi

AC_ARG_ENABLE(cloog-version-check,
[  --disable-cloog-version-check  disable check for CLooG version],
ENABLE_CLOOG_CHECK=$enableval,
ENABLE_CLOOG_CHECK=yes)

if test "x$with_cloog" != "xno" -a "${ENABLE_CLOOG_CHECK}" = "yes"; then
  saved_CFLAGS="$CFLAGS"
  CFLAGS="$CFLAGS $clooginc $gmpinc $pplinc"
  AC_MSG_CHECKING([for correct version of CLooG])
  AC_TRY_COMPILE([#include "cloog/cloog.h"],[
  #if CLOOG_VERSION_MAJOR != 0 || CLOOG_VERSION_MINOR != 15
  choke me
  #endif
  ], [AC_MSG_RESULT([yes])], [AC_MSG_RESULT([no]); clooglibs= ; clooginc= ])
  CFLAGS="$saved_CFLAGS"
fi

# Flags needed for CLOOG
AC_SUBST(clooglibs)
AC_SUBST(clooginc)

# Check for LTO support.
AC_ARG_ENABLE(lto,
[  --enable-lto            enable link time optimization support],
enable_lto=$enableval,
enable_lto=yes; default_enable_lto=yes)

# Check for GDBM needed for MELT
gdbmlibs="-lgdbm"
gdbminc=""

AC_ARG_WITH(gdbm_include, [  --with-gdbm-include=PATH Specify directory for installed GDBM include files])
AC_ARG_WITH(gdbm_lib, [  --with-gdbm-lib=PATH   Specify the directory for the installed GDBM library])

if test "x$with_gdbm_include" != x; then
  gdbminc="-I$with_gdbm_include "
fi
if test "x$with_gdbm_lib" != x; then
  gdbmlibs="-L$with_gdbm_lib -lgdbm"
fi
LIBS="$gdbmlibs $LIBS"

AC_MSG_CHECKING([for GDBM])
AC_TRY_LINK([#include "gdbm.h"],[GDBM_FILE gf = gdbm_open("testdbm",0,GDBM_WRITER,0,0);],
    [AC_MSG_RESULT([yes]); have_gdbm=yes],
    [AC_MSG_RESULT([no]); have_gdbm=no])

# Flags needed for GDBM
AC_SUBST(gdbmlibs)
AC_SUBST(gdbminc)


if test x"$enable_lto" = x"yes" ; then
  # Make sure that libelf.h and gelf.h are available.
  AC_ARG_WITH(libelf, [  --with-libelf=PATH       Specify prefix directory for the installed libelf package
                          Equivalent to --with-libelf-include=PATH/include
                          plus --with-libelf-lib=PATH/lib])

  AC_ARG_WITH(libelf_include, [  --with-libelf-include=PATH Specify directory for installed libelf include files])

  AC_ARG_WITH(libelf_lib, [  --with-libelf-lib=PATH   Specify the directory for the installed libelf library])

  saved_CFLAGS="$CFLAGS"
  saved_CPPFLAGS="$CPPFLAGS"
  saved_LIBS="$LIBS"

  case $with_libelf in 
    "")
      libelflibs="-lelf"
      libelfinc="-I/usr/include/libelf"
      ;;
    *)
      libelflibs="-L$with_libelf/lib -lelf"
      libelfinc="-I$with_libelf/include -I$with_libelf/include/libelf"
      LIBS="$libelflibs $LIBS"
      ;;
  esac

  if test "x$with_libelf_include" != x; then
    libelfinc="-I$with_libelf_include"
  fi

  if test "x$with_libelf_lib" != x; then
    libelflibs="-L$with_libelf_lib -lelf"
    LIBS="$libelflibs $LIBS"
  fi

  if test "x$with_libelf$with_libelf_include$with_libelf_lib" = x \
     && test -d ${srcdir}/libelf; then
    libelflibs='-L$$r/$(HOST_SUBDIR)/libelf/lib -lelf '
    libelfinc='-D__LIBELF_INTERNAL__ -I$$r/$(HOST_SUBDIR)/libelf/lib -I$$s/libelf/lib'
    LIBS="$libelflibs $LIBS"

 else

  CFLAGS="$CFLAGS $libelfinc"
  CPPFLAGS="$CPPFLAGS $libelfinc"
  LIBS="$LIBS $libelflibs"

  AC_CHECK_HEADERS(libelf.h, [have_libelf_h=yes])
  AC_CHECK_HEADERS(gelf.h, [have_gelf_h=yes])

  AC_CHECK_HEADERS(libelf/libelf.h, [have_libelf_libelf_h=yes])
  AC_CHECK_HEADERS(libelf/gelf.h, [have_libelf_gelf_h=yes])

  # If we couldn't find libelf.h and the user forced it, emit an error.
  if test x"$have_libelf_h" != x"yes" \
     && test x"$have_libelf_libelf_h" != x"yes" ; then
    if test x"$default_enable_lto" != x"yes" ; then
      AC_MSG_ERROR([LTO support requires libelf.h or libelf/libelf.h.])
    else
      enable_lto=no
      libelflibs=
      libelfinc=
    fi
  fi

  # If we couldn't find gelf.h and the user forced it, emit an error.
  if test x"$have_gelf_h" != x"yes" \
     && test x"$have_libelf_gelf_h" != x"yes" ; then
    if test x"$default_enable_lto" != x"yes" ; then
      AC_MSG_ERROR([LTO support requires gelf.h or libelf/gelf.h.])
    else
      enable_lto=no
      libelflibs=
      libelfinc=
    fi
  fi

  # Check that the detected libelf has the functions we need.  We cannot
  # rely on just detecting the headers since they do not include 
  # versioning information.  Add functions, if needed.
  if test x"$enable_lto" = x"yes" ; then
    AC_MSG_CHECKING([for the correct version of libelf])
    AC_TRY_LINK(
      [#include <libelf.h>],[
      elf_errmsg (0);
      elf_getscn (0, 0);
      elf_nextscn (0, 0);
      elf_strptr (0, 0, 0);
      elf_getident (0, 0);
      elf_getshdrstrndx (0, 0);
      elf_begin (0, 0, 0);
      elf_ndxscn (0);
      elf_end (0);
      ],
      [AC_MSG_RESULT([yes]);],
      [AC_MSG_RESULT([no]); enable_lto=no; libelflibs= ; libelfinc= ]
    )

    # If we couldn't enable LTO and the user forced it, emit an error.
    if test x"$enable_lto" = x"no" \
       && test x"$default_enable_lto" != x"yes" ; then
      AC_MSG_ERROR([To enable LTO, GCC requires libelf v0.8.12+.
Try the --with-libelf, --with-libelf-include and --with-libelf-lib options
to specify its location.])
    fi
  fi

  CFLAGS="$saved_CFLAGS"
  CPPFLAGS="$saved_CPPFLAGS"
  LIBS="$saved_LIBS"

 fi

  # Flags needed for libelf.
  AC_SUBST(libelflibs)
  AC_SUBST(libelfinc)
fi


# By default, C is the only stage 1 language.
stage1_languages=,c,

# Target libraries that we bootstrap.
bootstrap_target_libs=,target-libgcc,

# Figure out what language subdirectories are present.
# Look if the user specified --enable-languages="..."; if not, use
# the environment variable $LANGUAGES if defined. $LANGUAGES might
# go away some day.
# NB:  embedded tabs in this IF block -- do not untabify
if test -d ${srcdir}/gcc; then
  if test x"${enable_languages+set}" != xset; then
    if test x"${LANGUAGES+set}" = xset; then
      enable_languages="${LANGUAGES}"
        echo configure.in: warning: setting LANGUAGES is deprecated, use --enable-languages instead 1>&2
    else
      enable_languages=all
    fi
  else
    if test x"${enable_languages}" = x ||
       test x"${enable_languages}" = xyes;
       then
      echo configure.in: --enable-languages needs at least one language argument 1>&2
      exit 1
    fi
  fi
  enable_languages=`echo "${enable_languages}" | sed -e 's/[[ 	,]][[ 	,]]*/,/g' -e 's/,$//'`

  # 'f95' is the old name for the 'fortran' language. We issue a warning
  # and make the substitution.
  case ,${enable_languages}, in
    *,f95,*)
      echo configure.in: warning: 'f95' as language name is deprecated, use 'fortran' instead 1>&2
      enable_languages=`echo "${enable_languages}" | sed -e 's/f95/fortran/g'`
      ;;
  esac

  # First scan to see if an enabled language requires some other language.
  # We assume that a given config-lang.in will list all the language
  # front ends it requires, even if some are required indirectly.
  for lang_frag in ${srcdir}/gcc/*/config-lang.in .. ; do
    case ${lang_frag} in
      ..) ;;
      # The odd quoting in the next line works around
      # an apparent bug in bash 1.12 on linux.
      ${srcdir}/gcc/[[*]]/config-lang.in) ;;
      *)
        # From the config-lang.in, get $language, $lang_requires
        language=
        lang_requires=
        . ${lang_frag}
        for other in ${lang_requires} ; do
          case ,${enable_languages}, in
	    *,$other,*) ;;
	    *,all,*) ;;
	    *,$language,*)
	      echo " \`$other' language required by \`$language'; enabling" 1>&2
	      enable_languages="${enable_languages},${other}"
	      ;;
	  esac
        done
        ;;
    esac
  done

  new_enable_languages=,c,

  # If LTO is enabled, add the LTO front end.
  extra_host_libiberty_configure_flags=
  if test "$enable_lto" = "yes" ; then
    case ,${enable_languages}, in
      *,lto,*) ;;
      *) enable_languages="${enable_languages},lto" ;;
    esac
    if test "${ENABLE_GOLD}" = "yes" ; then
      configdirs="$configdirs lto-plugin"
      extra_host_libiberty_configure_flags=--enable-shared
    fi
  fi
  AC_SUBST(extra_host_libiberty_configure_flags)

  missing_languages=`echo ",$enable_languages," | sed -e s/,all,/,/ -e s/,c,/,/ `
  potential_languages=,c,

  for lang_frag in ${srcdir}/gcc/*/config-lang.in .. ; do
    case ${lang_frag} in
      ..) ;;
      # The odd quoting in the next line works around
      # an apparent bug in bash 1.12 on linux.
      ${srcdir}/gcc/[[*]]/config-lang.in) ;;
      *)
        # From the config-lang.in, get $language, $target_libs, 
        # $lang_dirs, $boot_language, and $build_by_default
        language=
        target_libs=
        lang_dirs=
        subdir_requires=
        boot_language=no
        build_by_default=yes
        . ${lang_frag}
        if test x${language} = x; then
          echo "${lang_frag} doesn't set \$language." 1>&2
          exit 1
        fi

	if test "$language" = "c++" \
	   && test "$ENABLE_BUILD_WITH_CXX" = "yes"; then
	  boot_language=yes
	fi

        case ,${enable_languages}, in
          *,${language},*)
            # Language was explicitly selected; include it.
            add_this_lang=yes
            ;;
          *,all,*)
            # 'all' was selected, select it if it is a default language
            add_this_lang=${build_by_default}
            ;;
          *)
            add_this_lang=no
            ;;
        esac

        # Disable languages that need other directories if these aren't available.
	for i in $subdir_requires; do
	  test -f "$srcdir/gcc/$i/config-lang.in" && continue
	  case ,${enable_languages}, in
            *,${language},*)
              # Specifically requested language; tell them.
              AC_MSG_ERROR([The gcc/$i directory contains parts of $language but is missing])
              ;;
            *)
              # Silently disable.
              add_this_lang=unsupported
              ;;
          esac
	done

        # Disable Ada if no preexisting GNAT is available.
        case ,${enable_languages},:${language}:${have_gnat} in
          *,${language},*:ada:no)
            # Specifically requested language; tell them.
            AC_MSG_ERROR([GNAT is required to build $language])
            ;;
          *:ada:no)
            # Silently disable.
            add_this_lang=unsupported
            ;;
        esac

	# Disable a language that is unsupported by the target.
	case " $unsupported_languages " in
	  *" $language "*)
	    add_this_lang=unsupported
	    ;;
	esac

	case $add_this_lang in
	  unsupported)
            # Remove language-dependent dirs.
            eval noconfigdirs='"$noconfigdirs "'\"$target_libs $lang_dirs\"
	    ;;
	  no)
            # Remove language-dependent dirs; still show language as supported.
            eval noconfigdirs='"$noconfigdirs "'\"$target_libs $lang_dirs\"
            potential_languages="${potential_languages}${language},"
	    ;;
          yes)
	    new_enable_languages="${new_enable_languages}${language},"
            potential_languages="${potential_languages}${language},"
	    missing_languages=`echo "$missing_languages" | sed "s/,$language,/,/"`
	    case "${boot_language}:,$enable_stage1_languages," in
	      yes:* | *:*,$language,* | *:*,yes, | *:*,all,)
		# Add to (comma-separated) list of stage 1 languages.
		case ",$stage1_languages," in
		  *,$language,* | ,yes, | ,all,) ;;
		  *) stage1_languages="${stage1_languages}${language}," ;;
		esac
		# We need to bootstrap any supporting libraries.
		bootstrap_target_libs="${bootstrap_target_libs}${target_libs},"
		;;
	    esac
	    ;;
        esac
        ;;
    esac
  done

  AC_ARG_ENABLE(stage1-languages,
[  --enable-stage1-languages@<:@=all@:>@   choose additional languages to build during
                          stage1.  Mostly useful for compiler development.],
  [case ,${enable_stage1_languages}, in
    ,no,|,,)
      # Set it to something that will have no effect in the loop below
      enable_stage1_languages=c ;;
    ,yes,)
      enable_stage1_languages=`echo $new_enable_languages | \
	sed -e "s/^,//" -e "s/,$//" ` ;;
    *,all,*)
      enable_stage1_languages=`echo ,$enable_stage1_languages, | \
	sed -e "s/,all,/$new_enable_languages/" -e "s/^,//" -e "s/,$//" ` ;;
  esac

  # Add "good" languages from enable_stage1_languages to stage1_languages,
  # while "bad" languages go in missing_languages.  Leave no duplicates.
  for i in `echo $enable_stage1_languages | sed 's/,/ /g' `; do
    case $potential_languages in
      *,$i,*)
        case $stage1_languages in
          *,$i,*) ;;
          *) stage1_languages="$stage1_languages$i," ;;
        esac ;;
      *)
        case $missing_languages in
          *,$i,*) ;;
          *) missing_languages="$missing_languages$i," ;;
        esac ;;
     esac
  done])

  # Remove leading/trailing commas that were added for simplicity
  potential_languages=`echo "$potential_languages" | sed -e "s/^,//" -e "s/,$//"`
  missing_languages=`echo "$missing_languages" | sed -e "s/^,//" -e "s/,$//"`
  stage1_languages=`echo "$stage1_languages" | sed -e "s/^,//" -e "s/,$//"`
  new_enable_languages=`echo "$new_enable_languages" | sed -e "s/^,//" -e "s/,$//"`

  if test "x$missing_languages" != x; then
    AC_MSG_ERROR([
The following requested languages could not be built: ${missing_languages}
Supported languages are: ${potential_languages}])
  fi
  if test "x$new_enable_languages" != "x$enable_languages"; then
    echo The following languages will be built: ${new_enable_languages}
    enable_languages="$new_enable_languages"
  fi

  AC_SUBST(stage1_languages)
  ac_configure_args=`echo " $ac_configure_args" | sed -e "s/ '--enable-languages=[[^ ]]*'//g" -e "s/$/ '--enable-languages="$enable_languages"'/" `
fi

# Handle --disable-<component> generically.
for dir in $configdirs $build_configdirs $target_configdirs ; do
  dirname=`echo $dir | sed -e s/target-//g -e s/build-//g -e s/-/_/g`
  varname=`echo $dirname | sed -e s/+/_/g`
  if eval test x\${enable_${varname}} "=" xno ; then
    noconfigdirs="$noconfigdirs $dir"
  fi
done

# Check for Boehm's garbage collector
AC_ARG_ENABLE(objc-gc,
[  --enable-objc-gc        enable use of Boehm's garbage collector with the
                          GNU Objective-C runtime],
[case ,${enable_languages},:${enable_objc_gc}:${noconfigdirs} in
  *,objc,*:*:yes:*target-boehm-gc*)
    AC_MSG_ERROR([Boehm's garbage collector was requested yet not supported in this configuration])
    ;;
esac])

# Make sure we only build Boehm's garbage collector if required.
case ,${enable_languages},:${enable_objc_gc} in
  *,objc,*:yes)
    # Keep target-boehm-gc if requested for Objective-C.
    ;;
  *)
    # Otherwise remove target-boehm-gc depending on target-libjava.
    if echo " ${noconfigdirs} " | grep "target-libjava" >/dev/null 2>&1; then
      noconfigdirs="$noconfigdirs target-boehm-gc"
    fi
    ;;
esac

# Remove the entries in $skipdirs and $noconfigdirs from $configdirs,
# $build_configdirs and $target_configdirs.
# If we have the source for $noconfigdirs entries, add them to $notsupp.

notsupp=""
for dir in . $skipdirs $noconfigdirs ; do
  dirname=`echo $dir | sed -e s/target-//g -e s/build-//g`
  if test $dir != .  && echo " ${configdirs} " | grep " ${dir} " >/dev/null 2>&1; then
    configdirs=`echo " ${configdirs} " | sed -e "s/ ${dir} / /"`
    if test -r $srcdir/$dirname/configure ; then
      if echo " ${skipdirs} " | grep " ${dir} " >/dev/null 2>&1; then
	true
      else
	notsupp="$notsupp $dir"
      fi
    fi
  fi
  if test $dir != .  && echo " ${build_configdirs} " | grep " ${dir} " >/dev/null 2>&1; then
    build_configdirs=`echo " ${build_configdirs} " | sed -e "s/ ${dir} / /"`
    if test -r $srcdir/$dirname/configure ; then
      if echo " ${skipdirs} " | grep " ${dir} " >/dev/null 2>&1; then
	true
      else
	notsupp="$notsupp $dir"
      fi
    fi
  fi
  if test $dir != . && echo " ${target_configdirs} " | grep " ${dir} " >/dev/null 2>&1; then
    target_configdirs=`echo " ${target_configdirs} " | sed -e "s/ ${dir} / /"`
    if test -r $srcdir/$dirname/configure ; then
      if echo " ${skipdirs} " | grep " ${dir} " >/dev/null 2>&1; then
	true
      else
	notsupp="$notsupp $dir"
      fi
    fi
  fi
done

# Sometimes the tools are distributed with libiberty but with no other
# libraries.  In that case, we don't want to build target-libiberty.
# Don't let libgcc imply libiberty either.
if test -n "${target_configdirs}" ; then
  libgcc=
  others=
  for i in `echo ${target_configdirs} | sed -e s/target-//g` ; do
    if test "$i" = "libgcc"; then
      libgcc=target-libgcc
    elif test "$i" != "libiberty" ; then
      if test -r $srcdir/$i/configure ; then
	others=yes;
	break;
      fi
    fi
  done
  if test -z "${others}" ; then
    target_configdirs=$libgcc
  fi
fi

# Quietly strip out all directories which aren't configurable in this tree.
# This relies on all configurable subdirectories being autoconfiscated, which
# is now the case.
build_configdirs_all="$build_configdirs"
build_configdirs=
for i in ${build_configdirs_all} ; do
  j=`echo $i | sed -e s/build-//g` 
  if test -f ${srcdir}/$j/configure ; then
    build_configdirs="${build_configdirs} $i"
  fi
done

configdirs_all="$configdirs"
configdirs=
for i in ${configdirs_all} ; do
  if test -f ${srcdir}/$i/configure ; then
    configdirs="${configdirs} $i"
  fi
done

target_configdirs_all="$target_configdirs"
target_configdirs=
for i in ${target_configdirs_all} ; do
  j=`echo $i | sed -e s/target-//g` 
  if test -f ${srcdir}/$j/configure ; then
    target_configdirs="${target_configdirs} $i"
  fi
done

# Produce a warning message for the subdirs we can't configure.
# This isn't especially interesting in the Cygnus tree, but in the individual
# FSF releases, it's important to let people know when their machine isn't
# supported by the one or two programs in a package.

if test -n "${notsupp}" && test -z "${norecursion}" ; then
  # If $appdirs is non-empty, at least one of those directories must still
  # be configured, or we error out.  (E.g., if the gas release supports a
  # specified target in some subdirs but not the gas subdir, we shouldn't
  # pretend that all is well.)
  if test -n "$appdirs" ; then
    for dir in $appdirs ; do
      if test -r $dir/Makefile.in ; then
	if echo " ${configdirs} " | grep " ${dir} " >/dev/null 2>&1; then
	  appdirs=""
	  break
	fi
	if echo " ${target_configdirs} " | grep " target-${dir} " >/dev/null 2>&1; then
	  appdirs=""
	  break
	fi
      fi
    done
    if test -n "$appdirs" ; then
      echo "*** This configuration is not supported by this package." 1>&2
      exit 1
    fi
  fi
  # Okay, some application will build, or we don't care to check.  Still
  # notify of subdirs not getting built.
  echo "*** This configuration is not supported in the following subdirectories:" 1>&2
  echo "    ${notsupp}" 1>&2
  echo "    (Any other directories should still work fine.)" 1>&2
fi

case "$host" in
  *msdosdjgpp*)
    enable_gdbtk=no ;;
esac

# To find our prefix, in gcc_cv_tool_prefix.
ACX_TOOL_DIRS

copy_dirs=

AC_ARG_WITH([build-sysroot], 
  [  --with-build-sysroot=SYSROOT
                          use sysroot as the system root during the build],
  [if test x"$withval" != x ; then
     SYSROOT_CFLAGS_FOR_TARGET="--sysroot=$withval"
   fi],
  [SYSROOT_CFLAGS_FOR_TARGET=])
AC_SUBST(SYSROOT_CFLAGS_FOR_TARGET)

AC_ARG_WITH([debug-prefix-map],
  [  --with-debug-prefix-map='A=B C=D ...'
                             map A to B, C to D ... in debug information],
  [if test x"$withval" != x; then
     DEBUG_PREFIX_CFLAGS_FOR_TARGET=
     for debug_map in $withval; do
       DEBUG_PREFIX_CFLAGS_FOR_TARGET="$DEBUG_PREFIX_CFLAGS_FOR_TARGET -fdebug-prefix-map=$debug_map"
     done
   fi],
  [DEBUG_PREFIX_CFLAGS_FOR_TARGET=])
AC_SUBST(DEBUG_PREFIX_CFLAGS_FOR_TARGET)

# During gcc bootstrap, if we use some random cc for stage1 then CFLAGS
# might be empty or "-g".  We don't require a C++ compiler, so CXXFLAGS
# might also be empty (or "-g", if a non-GCC C++ compiler is in the path).
# We want to ensure that TARGET libraries (which we know are built with
# gcc) are built with "-O2 -g", so include those options when setting
# CFLAGS_FOR_TARGET and CXXFLAGS_FOR_TARGET.
if test "x$CFLAGS_FOR_TARGET" = x; then
  CFLAGS_FOR_TARGET=$CFLAGS
  case " $CFLAGS " in
    *" -O2 "*) ;;
    *) CFLAGS_FOR_TARGET="-O2 $CFLAGS" ;;
  esac
  case " $CFLAGS " in
    *" -g "* | *" -g3 "*) ;;
    *) CFLAGS_FOR_TARGET="-g $CFLAGS" ;;
  esac
fi
AC_SUBST(CFLAGS_FOR_TARGET)

if test "x$CXXFLAGS_FOR_TARGET" = x; then
  CXXFLAGS_FOR_TARGET=$CXXFLAGS
  case " $CXXFLAGS " in
    *" -O2 "*) ;;
    *) CXXFLAGS_FOR_TARGET="-O2 $CXXFLAGS" ;;
  esac
  case " $CXXFLAGS " in
    *" -g "* | *" -g3 "*) ;;
    *) CXXFLAGS_FOR_TARGET="-g $CXXFLAGS" ;;
  esac
fi
AC_SUBST(CXXFLAGS_FOR_TARGET)

# Handle --with-headers=XXX.  If the value is not "yes", the contents of
# the named directory are copied to $(tooldir)/sys-include.
if test x"${with_headers}" != x && test x"${with_headers}" != xno ; then
  if test x${is_cross_compiler} = xno ; then
    echo 1>&2 '***' --with-headers is only supported when cross compiling
    exit 1
  fi
  if test x"${with_headers}" != xyes ; then
    x=${gcc_cv_tool_prefix}
    copy_dirs="${copy_dirs} ${with_headers} $x/${target_noncanonical}/sys-include"
  fi
fi

# Handle --with-libs=XXX.  If the value is not "yes", the contents of
# the name directories are copied to $(tooldir)/lib.  Multiple directories
# are permitted.
if test x"${with_libs}" != x && test x"${with_libs}" != xno ; then
  if test x${is_cross_compiler} = xno ; then
    echo 1>&2 '***' --with-libs is only supported when cross compiling
    exit 1
  fi
  if test x"${with_libs}" != xyes ; then
    # Copy the libraries in reverse order, so that files in the first named
    # library override files in subsequent libraries.
    x=${gcc_cv_tool_prefix}
    for l in ${with_libs}; do
      copy_dirs="$l $x/${target_noncanonical}/lib ${copy_dirs}"
    done
  fi
fi

# Set with_gnu_as, with_gnu_ld, and with_system_zlib as appropriate.
#
# This is done by determining whether or not the appropriate directory
# is available, and by checking whether or not specific configurations
# have requested that this magic not happen.
# 
# The command line options always override the explicit settings in 
# configure.in, and the settings in configure.in override this magic.
#
# If the default for a toolchain is to use GNU as and ld, and you don't 
# want to do that, then you should use the --without-gnu-as and
# --without-gnu-ld options for the configure script.  Similarly, if
# the default is to use the included zlib and you don't want to do that,
# you should use the --with-system-zlib option for the configure script.

if test x${use_gnu_as} = x &&
   echo " ${configdirs} " | grep " gas " > /dev/null 2>&1 ; then
  with_gnu_as=yes
  extra_host_args="$extra_host_args --with-gnu-as"
fi

if test x${use_gnu_ld} = x &&
   echo " ${configdirs} " | egrep " (go)?ld " > /dev/null 2>&1 ; then
  with_gnu_ld=yes
  extra_host_args="$extra_host_args --with-gnu-ld"
fi

if test x${use_included_zlib} = x &&
   echo " ${configdirs} " | grep " zlib " > /dev/null 2>&1 ; then
  :
else
  with_system_zlib=yes
  extra_host_args="$extra_host_args --with-system-zlib"
fi

# If using newlib, add --with-newlib to the extra_host_args so that gcc/configure
# can detect this case.

if test x${with_newlib} != xno && echo " ${target_configdirs} " | grep " target-newlib " > /dev/null 2>&1 ; then
  with_newlib=yes
  extra_host_args="$extra_host_args --with-newlib"
fi

# Handle ${copy_dirs}
set fnord ${copy_dirs}
shift
while test $# != 0 ; do
  if test -f $2/COPIED && test x"`cat $2/COPIED`" = x"$1" ; then
    :
  else
    echo Copying $1 to $2

    # Use the install script to create the directory and all required
    # parent directories.
    if test -d $2 ; then
      :
    else
      echo >config.temp
      ${srcdir}/install-sh -c -m 644 config.temp $2/COPIED
    fi

    # Copy the directory, assuming we have tar.
    # FIXME: Should we use B in the second tar?  Not all systems support it.
    (cd $1; tar -cf - .) | (cd $2; tar -xpf -)

    # It is the responsibility of the user to correctly adjust all
    # symlinks.  If somebody can figure out how to handle them correctly
    # here, feel free to add the code.

    echo $1 > $2/COPIED
  fi
  shift; shift
done

# Determine a target-dependent exec_prefix that the installed
# gcc will search in.  Keep this list sorted by triplet, with
# the *-*-osname triplets last.
md_exec_prefix=
case "${target}" in
  alpha*-*-*vms*)
    md_exec_prefix=/gnu/lib/gcc-lib
    ;;
  i[[34567]]86-pc-msdosdjgpp*)
    md_exec_prefix=/dev/env/DJDIR/bin
    ;;
  i[[34567]]86-*-sco3.2v5*)
    if test $with_gnu_as = yes; then
      md_exec_prefix=/usr/gnu/bin
    else
      md_exec_prefix=/usr/ccs/bin/elf
    fi
    ;;

  mn10300-*-* | \
  powerpc-*-chorusos* | \
  powerpc*-*-eabi* | \
  powerpc*-*-sysv* | \
  powerpc*-*-kaos* | \
  s390x-ibm-tpf*)
    md_exec_prefix=/usr/ccs/bin
    ;;
  sparc64-*-elf*)
    ;;
  v850*-*-*)
    md_exec_prefix=/usr/ccs/bin
    ;;
  xtensa*-*-elf*)
    ;;

  *-*-beos* | \
  *-*-elf* | \
  *-*-hpux* | \
  *-*-netware* | \
  *-*-nto-qnx* | \
  *-*-rtems* | \
  *-*-solaris2* | \
  *-*-sysv[[45]]* | \
  *-*-vxworks* | \
  *-wrs-windiss)
    md_exec_prefix=/usr/ccs/bin
    ;;
esac

extra_arflags_for_target=
extra_nmflags_for_target=
extra_ranlibflags_for_target=
target_makefile_frag=/dev/null
case "${target}" in
  mep*-*-*)
    target_makefile_frag="config/mt-mep"
    ;;
  spu-*-*)
    target_makefile_frag="config/mt-spu"
    ;;
  mips*-sde-elf*)
    target_makefile_frag="config/mt-sde"
    ;;
  mipsisa*-*-elfoabi*)
    target_makefile_frag="config/mt-mips-elfoabi"
    ;;
  mips*-*-*linux* | mips*-*-gnu*)
    target_makefile_frag="config/mt-mips-gnu"
    ;;
  *-*-netware*)
    target_makefile_frag="config/mt-netware"
    ;;
  *-*-linux* | *-*-gnu* | *-*-k*bsd*-gnu | *-*-kopensolaris*-gnu)
    target_makefile_frag="config/mt-gnu"
    ;;
  *-*-aix4.[[3456789]]* | *-*-aix[[56789]].*)
    # nm and ar from AIX 4.3 and above require -X32_64 flag to all ar and nm 
    # commands to handle both 32-bit and 64-bit objects.  These flags are
    # harmless if we're using GNU nm or ar.
    extra_arflags_for_target=" -X32_64"
    extra_nmflags_for_target=" -B -X32_64"
    ;;
  *-*-darwin*)
    # ranlib from Darwin requires the -c flag to look at common symbols.
    extra_ranlibflags_for_target=" -c"
    ;;
  mips*-*-pe | sh*-*-pe | *arm-wince-pe)
    target_makefile_frag="config/mt-wince"
    ;;
esac

alphaieee_frag=/dev/null
case $target in
  alpha*-*-*)
    # This just makes sure to use the -mieee option to build target libs.
    # This should probably be set individually by each library.
    alphaieee_frag="config/mt-alphaieee"
    ;;
esac

# If --enable-target-optspace always use -Os instead of -O2 to build
# the target libraries, similarly if it is not specified, use -Os
# on selected platforms.
ospace_frag=/dev/null
case "${enable_target_optspace}:${target}" in
  yes:*)
    ospace_frag="config/mt-ospace"
    ;;
  :d30v-*)
    ospace_frag="config/mt-d30v"
    ;;
  :m32r-* | :d10v-* | :fr30-*)
    ospace_frag="config/mt-ospace"
    ;;
  no:* | :*)
    ;;
  *)
    echo "*** bad value \"${enable_target_optspace}\" for --enable-target-optspace flag; ignored" 1>&2
    ;;
esac

# Default to using --with-stabs for certain targets.
if test x${with_stabs} = x ; then
  case "${target}" in
  mips*-*-irix[[56]]*)
    ;;
  mips*-*-* | alpha*-*-osf*)
    with_stabs=yes;
    extra_host_args="${extra_host_args} --with-stabs"
    ;;
  esac
fi

# hpux11 in 64bit mode has libraries in a weird place.  Arrange to find
# them automatically.
case "${host}" in
  hppa*64*-*-hpux11*)	
    extra_host_args="$extra_host_args -x-libraries=/usr/lib/pa20_64 -x-includes=/usr/X11R6/include"
    ;;
esac

# Some systems (e.g., one of the i386-aix systems the gas testers are
# using) don't handle "\$" correctly, so don't use it here.
tooldir='${exec_prefix}'/${target_noncanonical}
build_tooldir=${tooldir}

# Create a .gdbinit file which runs the one in srcdir
# and tells GDB to look there for source files.

if test -r ${srcdir}/.gdbinit ; then
  case ${srcdir} in
    .) ;;
    *) cat > ./.gdbinit <<EOF
# ${NO_EDIT}
dir ${srcdir}
dir .
source ${srcdir}/.gdbinit
EOF
    ;;
  esac
fi

# Make sure that the compiler is able to generate an executable.  If it
# can't, we are probably in trouble.  We don't care whether we can run the
# executable--we might be using a cross compiler--we only care whether it
# can be created.  At this point the main configure script has set CC.
we_are_ok=no
echo "int main () { return 0; }" > conftest.c
${CC} -o conftest ${CFLAGS} ${CPPFLAGS} ${LDFLAGS} conftest.c
if test $? = 0 ; then
  if test -s conftest || test -s conftest.exe ; then
    we_are_ok=yes
  fi
fi 
case $we_are_ok in
  no)
    echo 1>&2 "*** The command '${CC} -o conftest ${CFLAGS} ${CPPFLAGS} ${LDFLAGS} conftest.c' failed."
    echo 1>&2 "*** You must set the environment variable CC to a working compiler."
    rm -f conftest*
    exit 1
    ;;
esac
rm -f conftest*

# The Solaris /usr/ucb/cc compiler does not appear to work.
case "${host}" in
  sparc-sun-solaris2*)
      CCBASE="`echo ${CC-cc} | sed 's/ .*$//'`"
      if test "`type $CCBASE | sed 's/^[[^/]]*//'`" = "/usr/ucb/cc" ; then
          could_use=
          test -d /opt/SUNWspro/bin && could_use="/opt/SUNWspro/bin"
          if test -d /opt/cygnus/bin ; then
              if test "$could_use" = "" ; then
                  could_use="/opt/cygnus/bin"
              else
                  could_use="$could_use or /opt/cygnus/bin"
              fi
          fi
        if test "$could_use" = "" ; then
            echo "Warning: compilation may fail because you're using"
            echo "/usr/ucb/cc.  You should change your PATH or CC "
            echo "variable and rerun configure."
        else
            echo "Warning: compilation may fail because you're using"
            echo "/usr/ucb/cc, when you should use the C compiler from"
            echo "$could_use.  You should change your"
            echo "PATH or CC variable and rerun configure."
        fi
      fi
  ;;
esac

# Decide which environment variable is used to find dynamic libraries.
case "${host}" in
  *-*-hpux*) RPATH_ENVVAR=SHLIB_PATH ;;
  *-*-darwin* | *-*-rhapsody* ) RPATH_ENVVAR=DYLD_LIBRARY_PATH ;;
  *-*-mingw* | *-*-cygwin ) RPATH_ENVVAR=PATH ;;
  *) RPATH_ENVVAR=LD_LIBRARY_PATH ;;
esac

# On systems where the dynamic library environment variable is PATH,
# gcc/ will put dynamic libraries into a subdirectory to avoid adding
# built executables to PATH.
if test "$RPATH_ENVVAR" = PATH; then
  GCC_SHLIB_SUBDIR=/shlib
else
  GCC_SHLIB_SUBDIR=
fi

# Record target_configdirs and the configure arguments for target and
# build configuration in Makefile.
target_configdirs=`echo "${target_configdirs}" | sed -e 's/target-//g'`
build_configdirs=`echo "${build_configdirs}" | sed -e 's/build-//g'`

# Determine whether gdb needs tk/tcl or not.
# Use 'maybe' since enable_gdbtk might be true even if tk isn't available
# and in that case we want gdb to be built without tk.  Ugh!
# In fact I believe gdb is the *only* package directly dependent on tk,
# so we should be able to put the 'maybe's in unconditionally and
# leave out the maybe dependencies when enable_gdbtk is false.  I'm not
# 100% sure that that's safe though.

gdb_tk="maybe-all-tcl maybe-all-tk maybe-all-itcl maybe-all-libgui"
case "$enable_gdbtk" in
  no)
    GDB_TK="" ;;
  yes)
    GDB_TK="${gdb_tk}" ;;
  *)
    # Only add the dependency on gdbtk when GDBtk is part of the gdb
    # distro.  Eventually someone will fix this and move Insight, nee
    # gdbtk to a separate directory.
    if test -d ${srcdir}/gdb/gdbtk ; then
      GDB_TK="${gdb_tk}"
    else
      GDB_TK=""
    fi
    ;;
esac
CONFIGURE_GDB_TK=`echo ${GDB_TK} | sed s/-all-/-configure-/g`
INSTALL_GDB_TK=`echo ${GDB_TK} | sed s/-all-/-install-/g`

# Strip out unwanted targets.

# While at that, we remove Makefiles if we were started for recursive
# configuration, so that the top-level Makefile reconfigures them,
# like we used to do when configure itself was recursive.

# Loop over modules.  We used to use the "$extrasub" feature from Autoconf
# but now we're fixing up the Makefile ourselves with the additional
# commands passed to AC_CONFIG_FILES.  Use separate variables
# extrasub-{build,host,target} not because there is any reason to split
# the substitutions up that way, but only to remain below the limit of
# 99 commands in a script, for HP-UX sed.
# Do not nest @if/@endif pairs, because configure will not warn you at all.

AC_ARG_ENABLE([bootstrap],
[  --enable-bootstrap      enable bootstrapping @<:@yes if native build@:>@],,
enable_bootstrap=default)

# Issue errors and warnings for invalid/strange bootstrap combinations.
case "$configdirs" in
  *gcc*) have_compiler=yes ;;
  *) have_compiler=no ;;
esac

case "$have_compiler:$host:$target:$enable_bootstrap" in
  *:*:*:no) ;;

  # Default behavior.  Enable bootstrap if we have a compiler
  # and we are in a native configuration.
  yes:$build:$build:default)
    enable_bootstrap=yes ;;

  *:*:*:default)
    enable_bootstrap=no ;;

  # We have a compiler and we are in a native configuration, bootstrap is ok
  yes:$build:$build:yes)
    ;;

  # Other configurations, but we have a compiler.  Assume the user knows
  # what he's doing.
  yes:*:*:yes)
    AC_MSG_WARN([trying to bootstrap a cross compiler])
    ;;

  # No compiler: if they passed --enable-bootstrap explicitly, fail
  no:*:*:yes)
    AC_MSG_ERROR([cannot bootstrap without a compiler]) ;;

  # Fail if wrong command line
  *)
    AC_MSG_ERROR([invalid option for --enable-bootstrap])
    ;;
esac

case ",$enable_languages,:$ENABLE_BUILD_WITH_CXX:$enable_bootstrap" in
  *,c++,*:yes:yes) ;;
  *:yes:yes)
    AC_MSG_ERROR([bootstrapping with --enable-build-with-cxx requires c++ in --enable-languages])
    ;;
esac

case "$enable_bootstrap:$ENABLE_GOLD: $configdirs :,$stage1_languages," in
  yes:yes:*\ gold\ *:*,c++,*) ;;
  yes:yes:*\ gold\ *:*)
    AC_MSG_ERROR([in a combined tree, bootstrapping with --enable-gold requires c++ in stage1_languages])
    ;;
esac

# Adjust the toplevel makefile according to whether bootstrap was selected.
case $enable_bootstrap in
  yes)
    bootstrap_suffix=bootstrap
    BUILD_CONFIG=bootstrap-debug
    ;;
  no)
    bootstrap_suffix=no-bootstrap
    BUILD_CONFIG=
    ;;
esac

AC_MSG_CHECKING(for default BUILD_CONFIG)

AC_ARG_WITH([build-config],
  [--with-build-config='NAME NAME2...'
                          Use config/NAME.mk build configuration],
  [case $with_build_config in
   yes) with_build_config= ;;
   no) with_build_config= BUILD_CONFIG= ;;
   esac])

if test "x${with_build_config}" != x; then
  BUILD_CONFIG=$with_build_config
else
  case $BUILD_CONFIG in
  bootstrap-debug)
    if echo "int f (void) { return 0; }" > conftest.c &&
       ${CC} -c conftest.c &&
       mv conftest.o conftest.o.g0 &&
       ${CC} -c -g conftest.c &&
       mv conftest.o conftest.o.g &&
       ${srcdir}/contrib/compare-debug conftest.o.g0 conftest.o.g; then
      :
    else
      BUILD_CONFIG=
    fi
    rm -f conftest.c conftest.o conftest.o.g0 conftest.o.g
    ;;
  esac
fi
AC_MSG_RESULT($BUILD_CONFIG)
AC_SUBST(BUILD_CONFIG)

extrasub_build=
for module in ${build_configdirs} ; do
  if test -z "${no_recursion}" \
     && test -f ${build_subdir}/${module}/Makefile; then
    echo 1>&2 "*** removing ${build_subdir}/${module}/Makefile to force reconfigure"
    rm -f ${build_subdir}/${module}/Makefile
  fi
  extrasub_build="$extrasub_build
/^@if build-$module\$/d
/^@endif build-$module\$/d
/^@if build-$module-$bootstrap_suffix\$/d
/^@endif build-$module-$bootstrap_suffix\$/d"
done
extrasub_host=
for module in ${configdirs} ; do
  if test -z "${no_recursion}"; then
    for file in stage*-${module}/Makefile prev-${module}/Makefile ${module}/Makefile; do
      if test -f ${file}; then
	echo 1>&2 "*** removing ${file} to force reconfigure"
	rm -f ${file}
      fi
    done
  fi
  extrasub_host="$extrasub_host
/^@if $module\$/d
/^@endif $module\$/d
/^@if $module-$bootstrap_suffix\$/d
/^@endif $module-$bootstrap_suffix\$/d"
done
extrasub_target=
for module in ${target_configdirs} ; do
  if test -z "${no_recursion}" \
     && test -f ${target_subdir}/${module}/Makefile; then
    echo 1>&2 "*** removing ${target_subdir}/${module}/Makefile to force reconfigure"
    rm -f ${target_subdir}/${module}/Makefile
  fi

  # We only bootstrap target libraries listed in bootstrap_target_libs.
  case $bootstrap_target_libs in
    *,target-$module,*) target_bootstrap_suffix=$bootstrap_suffix ;;
    *) target_bootstrap_suffix=no-bootstrap ;;
  esac

  extrasub_target="$extrasub_target
/^@if target-$module\$/d
/^@endif target-$module\$/d
/^@if target-$module-$target_bootstrap_suffix\$/d
/^@endif target-$module-$target_bootstrap_suffix\$/d"
done

# Do the final fixup along with target modules.
extrasub_target="$extrasub_target
/^@if /,/^@endif /d"

# Create the serialization dependencies.  This uses a temporary file.

AC_ARG_ENABLE([serial-configure],
[  --enable-serial-@<:@{host,target,build}-@:>@configure
                          force sequential configuration of
                          sub-packages for the host, target or build
                          machine, or all sub-packages])

case ${enable_serial_configure} in
  yes)
    enable_serial_build_configure=yes
    enable_serial_host_configure=yes
    enable_serial_target_configure=yes
    ;;
esac

# These force 'configure's to be done one at a time, to avoid problems
# with contention over a shared config.cache.
rm -f serdep.tmp
echo '# serdep.tmp' > serdep.tmp
olditem=
test "x${enable_serial_build_configure}" = xyes &&
for item in ${build_configdirs} ; do
  case ${olditem} in
    "") ;;
    *) echo "configure-build-${item}: configure-build-${olditem}" >> serdep.tmp ;;
  esac
  olditem=${item}
done
olditem=
test "x${enable_serial_host_configure}" = xyes &&
for item in ${configdirs} ; do
  case ${olditem} in
    "") ;;
    *) echo "configure-${item}: configure-${olditem}" >> serdep.tmp ;;
  esac
  olditem=${item}
done
olditem=
test "x${enable_serial_target_configure}" = xyes &&
for item in ${target_configdirs} ; do
  case ${olditem} in
    "") ;;
    *) echo "configure-target-${item}: configure-target-${olditem}" >> serdep.tmp ;;
  esac
  olditem=${item}
done
serialization_dependencies=serdep.tmp
AC_SUBST_FILE(serialization_dependencies)

# Base args.  Strip norecursion, cache-file, srcdir, host, build,
# target, nonopt, and variable assignments.  These are the ones we
# might not want to pass down to subconfigures.  The exception being
# --cache-file=/dev/null, which is used to turn off the use of cache
# files altogether, and which should be passed on to subconfigures.
# Also strip program-prefix, program-suffix, and program-transform-name,
# so that we can pass down a consistent program-transform-name.
baseargs=
keep_next=no
skip_next=no
eval "set -- $ac_configure_args"
for ac_arg
do
  if test X"$skip_next" = X"yes"; then
    skip_next=no
    continue
  fi
  if test X"$keep_next" = X"yes"; then
    case $ac_arg in
      *\'*)
	ac_arg=`echo "$ac_arg" | sed "s/'/'\\\\\\\\''/g"` ;;
    esac
    baseargs="$baseargs '$ac_arg'"
    keep_next=no
    continue
  fi

  # Handle separated arguments.  Based on the logic generated by
  # autoconf 2.59.
  case $ac_arg in
    *=* | --config-cache | -C | -disable-* | --disable-* \
      | -enable-* | --enable-* | -gas | --g* | -nfp | --nf* \
      | -q | -quiet | --q* | -silent | --sil* | -v | -verb* \
      | -with-* | --with-* | -without-* | --without-* | --x)
      separate_arg=no
      ;;
    -*)
      separate_arg=yes
      ;;
    *)
      separate_arg=no
      ;;
  esac

  case "$ac_arg" in
    --cache-file=/dev/null | \
    -cache-file=/dev/null )
      # Handled here to avoid the test to skip args below.
      baseargs="$baseargs '$ac_arg'"
      # Assert: $separate_arg should always be no.
      keep_next=$separate_arg
      ;;
    --no*)
      continue
      ;;
    --c* | \
    --sr* | \
    --ho* | \
    --bu* | \
    --t* | \
    --program-* | \
    -cache_file* | \
    -srcdir* | \
    -host* | \
    -build* | \
    -target* | \
    -program-prefix* | \
    -program-suffix* | \
    -program-transform-name* )
      skip_next=$separate_arg
      continue
      ;;
    -*)
      # An option.  Add it.
      case $ac_arg in
	*\'*)
	  ac_arg=`echo "$ac_arg" | sed "s/'/'\\\\\\\\''/g"` ;;
      esac
      baseargs="$baseargs '$ac_arg'"
      keep_next=$separate_arg
      ;;
    *)
      # Either a variable assignment, or a nonopt (triplet).  Don't
      # pass it down; let the Makefile handle this.
      continue
      ;;
  esac
done
# Remove the initial space we just introduced and, as these will be
# expanded by make, quote '$'.
baseargs=`echo "x$baseargs" | sed -e 's/^x *//' -e 's,\\$,$$,g'`

# Add in --program-transform-name, after --program-prefix and
# --program-suffix have been applied to it.  Autoconf has already
# doubled dollar signs and backslashes in program_transform_name; we want
# the backslashes un-doubled, and then the entire thing wrapped in single
# quotes, because this will be expanded first by make and then by the shell. 
# Also, because we want to override the logic in subdir configure scripts to
# choose program_transform_name, replace any s,x,x, with s,y,y,.
sed -e "s,\\\\\\\\,\\\\,g; s,','\\\\'',g; s/s,x,x,/s,y,y,/" <<EOF_SED > conftestsed.out
${program_transform_name}
EOF_SED
gcc_transform_name=`cat conftestsed.out`
rm -f conftestsed.out
baseargs="$baseargs --program-transform-name='${gcc_transform_name}'"
if test "$silent" = yes; then
  baseargs="$baseargs --silent"
fi
baseargs="$baseargs --disable-option-checking"

# For the build-side libraries, we just need to pretend we're native,
# and not use the same cache file.  Multilibs are neither needed nor
# desired.
build_configargs="--cache-file=../config.cache ${baseargs}"

# For host modules, accept cache file option, or specification as blank.
case "${cache_file}" in
"") # empty
  cache_file_option="" ;;
/* | [[A-Za-z]]:[[\\/]]* ) # absolute path
  cache_file_option="--cache-file=${cache_file}" ;;
*) # relative path
  cache_file_option="--cache-file=../${cache_file}" ;;
esac

# Host dirs don't like to share a cache file either, horribly enough.
# This seems to be due to autoconf 2.5x stupidity.
host_configargs="--cache-file=./config.cache ${extra_host_args} ${baseargs}"

target_configargs=${baseargs}

# Passing a --with-cross-host argument lets the target libraries know
# whether they are being built with a cross-compiler or being built
# native.  However, it would be better to use other mechanisms to make the
# sorts of decisions they want to make on this basis.  Please consider
# this option to be deprecated.  FIXME.
if test x${is_cross_compiler} = xyes ; then
  target_configargs="--with-cross-host=${host_noncanonical} ${target_configargs}"
fi

# Default to --enable-multilib.
if test x${enable_multilib} = x ; then
  target_configargs="--enable-multilib ${target_configargs}"
fi

# Pass --with-newlib if appropriate.  Note that target_configdirs has
# changed from the earlier setting of with_newlib.
if test x${with_newlib} != xno && echo " ${target_configdirs} " | grep " newlib " > /dev/null 2>&1 && test -d ${srcdir}/newlib ; then
  target_configargs="--with-newlib ${target_configargs}"
fi

# Different target subdirs use different values of certain variables
# (notably CXX).  Worse, multilibs use *lots* of different values.
# Worse yet, autoconf 2.5x makes some of these 'precious', meaning that
# it doesn't automatically accept command-line overrides of them.
# This means it's not safe for target subdirs to share a cache file,
# which is disgusting, but there you have it.  Hopefully this can be
# fixed in future.  It's still worthwhile to use a cache file for each
# directory.  I think.

# Pass the appropriate --build, --host, --target and --cache-file arguments.
# We need to pass --target, as newer autoconf's requires consistency
# for target_alias and gcc doesn't manage it consistently.
target_configargs="--cache-file=./config.cache ${target_configargs}"

FLAGS_FOR_TARGET=
case " $target_configdirs " in
 *" newlib "*)
  case " $target_configargs " in
  *" --with-newlib "*)
   case "$target" in
    *-cygwin*)
      FLAGS_FOR_TARGET=$FLAGS_FOR_TARGET' -L$$r/$(TARGET_SUBDIR)/winsup -L$$r/$(TARGET_SUBDIR)/winsup/cygwin -L$$r/$(TARGET_SUBDIR)/winsup/w32api/lib -isystem $$s/winsup/include -isystem $$s/winsup/cygwin/include -isystem $$s/winsup/w32api/include'
      ;;
   esac

   # If we're not building GCC, don't discard standard headers.
   if test -d ${srcdir}/gcc; then
     FLAGS_FOR_TARGET=$FLAGS_FOR_TARGET' -nostdinc'

     if test "${build}" != "${host}"; then
       # On Canadian crosses, CC_FOR_TARGET will have already been set
       # by `configure', so we won't have an opportunity to add -Bgcc/
       # to it.  This is right: we don't want to search that directory
       # for binaries, but we want the header files in there, so add
       # them explicitly.
       FLAGS_FOR_TARGET=$FLAGS_FOR_TARGET' -isystem $$r/$(HOST_SUBDIR)/gcc/include'

       # Someone might think of using the pre-installed headers on
       # Canadian crosses, in case the installed compiler is not fully
       # compatible with the compiler being built.  In this case, it
       # would be better to flag an error than risking having
       # incompatible object files being constructed.  We can't
       # guarantee that an error will be flagged, but let's hope the
       # compiler will do it, when presented with incompatible header
       # files.
     fi
   fi

   case "${target}-${is_cross_compiler}" in
   i[[3456789]]86-*-linux*-no)
      # Here host == target, so we don't need to build gcc,
      # so we don't want to discard standard headers.
      FLAGS_FOR_TARGET=`echo " $FLAGS_FOR_TARGET " | sed -e 's/ -nostdinc / /'`
      ;;
   *)
      # If we're building newlib, use its generic headers last, but search
      # for any libc-related directories first (so make it the last -B
      # switch).
      FLAGS_FOR_TARGET=$FLAGS_FOR_TARGET' -B$$r/$(TARGET_SUBDIR)/newlib/ -isystem $$r/$(TARGET_SUBDIR)/newlib/targ-include -isystem $$s/newlib/libc/include'

      # If we're building libgloss, find the startup file, simulator library
      # and linker script.
      case " $target_configdirs " in
	*" libgloss "*)
	# Look for startup file, simulator library and maybe linker script.
	FLAGS_FOR_TARGET=$FLAGS_FOR_TARGET' -B$$r/$(TARGET_SUBDIR)/libgloss/'"$libgloss_dir"
	# Look for libnosys.a in case the target needs it.
	FLAGS_FOR_TARGET=$FLAGS_FOR_TARGET' -L$$r/$(TARGET_SUBDIR)/libgloss/libnosys'
	# Most targets have the linker script in the source directory.
	FLAGS_FOR_TARGET=$FLAGS_FOR_TARGET' -L$$s/libgloss/'"$libgloss_dir"
	;;
      esac
      ;;
   esac
   ;;
  esac
  ;;
esac

case "$target" in
  x86_64-*mingw* | *-w64-mingw*)
  # MinGW-w64 does not use newlib, nor does it use winsup. It may,
  # however, use a symlink named 'mingw' in ${prefix} .
    FLAGS_FOR_TARGET=$FLAGS_FOR_TARGET' -L${prefix}/${target}/lib -L${prefix}/mingw/lib -isystem ${prefix}/${target}/include -isystem ${prefix}/mingw/include'
    ;;
  *-mingw*)
  # MinGW can't be handled as Cygwin above since it does not use newlib.
    FLAGS_FOR_TARGET=$FLAGS_FOR_TARGET' -L$$r/$(TARGET_SUBDIR)/winsup/mingw -L$$r/$(TARGET_SUBDIR)/winsup/w32api/lib -isystem $$s/winsup/mingw/include -isystem $$s/winsup/w32api/include'
    ;;
esac

# Allow the user to override the flags for
# our build compiler if desired.
if test x"${build}" = x"${host}" ; then
  CFLAGS_FOR_BUILD=${CFLAGS_FOR_BUILD-${CFLAGS}}
  CXXFLAGS_FOR_BUILD=${CXXFLAGS_FOR_BUILD-${CXXFLAGS}}
  LDFLAGS_FOR_BUILD=${LDFLAGS_FOR_BUILD-${LDFLAGS}}
fi

# On Canadian crosses, we'll be searching the right directories for
# the previously-installed cross compiler, so don't bother to add
# flags for directories within the install tree of the compiler
# being built; programs in there won't even run.
if test "${build}" = "${host}" && test -d ${srcdir}/gcc; then
  # Search for pre-installed headers if nothing else fits.
  FLAGS_FOR_TARGET=$FLAGS_FOR_TARGET' -B$(build_tooldir)/bin/ -B$(build_tooldir)/lib/ -isystem $(build_tooldir)/include -isystem $(build_tooldir)/sys-include'
fi

if test "x${use_gnu_ld}" = x &&
   echo " ${configdirs} " | grep " ld " > /dev/null ; then
  # Arrange for us to find uninstalled linker scripts.
  FLAGS_FOR_TARGET=$FLAGS_FOR_TARGET' -L$$r/$(HOST_SUBDIR)/ld'
fi

# Search for other target-specific linker scripts and such.
case "${target}" in
  mep*)
    FLAGS_FOR_TARGET="$FLAGS_FOR_TARGET -mlibrary"
    ;;
esac

# Makefile fragments.
for frag in host_makefile_frag target_makefile_frag alphaieee_frag ospace_frag;
do
  eval fragval=\$$frag
  if test $fragval != /dev/null; then
    eval $frag=${srcdir}/$fragval
  fi
done
AC_SUBST_FILE(host_makefile_frag)
AC_SUBST_FILE(target_makefile_frag)
AC_SUBST_FILE(alphaieee_frag)
AC_SUBST_FILE(ospace_frag)

# Miscellanea: directories, flags, etc.
AC_SUBST(RPATH_ENVVAR)
AC_SUBST(GCC_SHLIB_SUBDIR)
AC_SUBST(tooldir)
AC_SUBST(build_tooldir)
AC_SUBST(CONFIGURE_GDB_TK)
AC_SUBST(GDB_TK)
AC_SUBST(INSTALL_GDB_TK)

# Build module lists & subconfigure args.
AC_SUBST(build_configargs)
AC_SUBST(build_configdirs)

# Host module lists & subconfigure args.
AC_SUBST(host_configargs)
AC_SUBST(configdirs)

# Target module lists & subconfigure args.
AC_SUBST(target_configargs)


# Build tools.
AC_SUBST(AR_FOR_BUILD)
AC_SUBST(AS_FOR_BUILD)
AC_SUBST(CC_FOR_BUILD)
AC_SUBST(CFLAGS_FOR_BUILD)
AC_SUBST(CXXFLAGS_FOR_BUILD)
AC_SUBST(CXX_FOR_BUILD)
AC_SUBST(DLLTOOL_FOR_BUILD)
AC_SUBST(GCJ_FOR_BUILD)
AC_SUBST(GFORTRAN_FOR_BUILD)
AC_SUBST(LDFLAGS_FOR_BUILD)
AC_SUBST(LD_FOR_BUILD)
AC_SUBST(NM_FOR_BUILD)
AC_SUBST(RANLIB_FOR_BUILD)
AC_SUBST(WINDMC_FOR_BUILD)
AC_SUBST(WINDRES_FOR_BUILD)
AC_SUBST(config_shell)

# Generate default definitions for YACC, M4, LEX and other programs that run
# on the build machine.  These are used if the Makefile can't locate these
# programs in objdir.
MISSING=`cd $ac_aux_dir && ${PWDCMD-pwd}`/missing

AC_CHECK_PROGS([YACC], ['bison -y' byacc yacc], [$MISSING bison -y])
case " $build_configdirs " in
  *" bison "*) YACC='$$r/$(BUILD_SUBDIR)/bison/tests/bison -y' ;;
  *" byacc "*) YACC='$$r/$(BUILD_SUBDIR)/byacc/byacc' ;;
esac

AC_CHECK_PROGS([BISON], [bison], [$MISSING bison])
case " $build_configdirs " in
  *" bison "*) BISON='$$r/$(BUILD_SUBDIR)/bison/tests/bison' ;;
esac

AC_CHECK_PROGS([M4], [gm4 gnum4 m4], [$MISSING m4])
case " $build_configdirs " in
  *" m4 "*) M4='$$r/$(BUILD_SUBDIR)/m4/m4' ;;
esac

AC_CHECK_PROGS([LEX], [flex lex], [$MISSING flex])
case " $build_configdirs " in
  *" flex "*) LEX='$$r/$(BUILD_SUBDIR)/flex/flex' ;;
  *" lex "*) LEX='$$r/$(BUILD_SUBDIR)/lex/lex' ;;
esac

AC_CHECK_PROGS([FLEX], [flex], [$MISSING flex])
case " $build_configdirs " in
  *" flex "*) FLEX='$$r/$(BUILD_SUBDIR)/flex/flex' ;;
esac

AC_CHECK_PROGS([MAKEINFO], makeinfo, [$MISSING makeinfo])
case " $build_configdirs " in
  *" texinfo "*) MAKEINFO='$$r/$(BUILD_SUBDIR)/texinfo/makeinfo/makeinfo' ;;
  *)
changequote(,)
    # For an installed makeinfo, we require it to be from texinfo 4.7 or
    # higher, else we use the "missing" dummy.
    if ${MAKEINFO} --version \
       | egrep 'texinfo[^0-9]*(4\.([7-9]|[1-9][0-9])|[5-9]|[1-9][0-9])' >/dev/null 2>&1; then
      :
    else
      MAKEINFO="$MISSING makeinfo"
    fi
    ;;
changequote([,])
esac

# FIXME: expect and dejagnu may become build tools?

AC_CHECK_PROGS(EXPECT, expect, expect)
case " $configdirs " in
  *" expect "*)
    test $host = $build && EXPECT='$$r/$(HOST_SUBDIR)/expect/expect'
    ;;
esac

AC_CHECK_PROGS(RUNTEST, runtest, runtest)
case " $configdirs " in
  *" dejagnu "*)
    test $host = $build && RUNTEST='$$s/$(HOST_SUBDIR)/dejagnu/runtest'
    ;;
esac


# Host tools.
NCN_STRICT_CHECK_TOOLS(AR, ar)
NCN_STRICT_CHECK_TOOLS(AS, as)
NCN_STRICT_CHECK_TOOLS(DLLTOOL, dlltool)
NCN_STRICT_CHECK_TOOLS(LD, ld)
NCN_STRICT_CHECK_TOOLS(LIPO, lipo)
NCN_STRICT_CHECK_TOOLS(NM, nm)
NCN_STRICT_CHECK_TOOLS(RANLIB, ranlib, :)
NCN_STRICT_CHECK_TOOLS(STRIP, strip, :)
NCN_STRICT_CHECK_TOOLS(WINDRES, windres)
NCN_STRICT_CHECK_TOOLS(WINDMC, windmc)
NCN_STRICT_CHECK_TOOLS(OBJCOPY, objcopy)
NCN_STRICT_CHECK_TOOLS(OBJDUMP, objdump)
AC_SUBST(CC)
AC_SUBST(CXX)
AC_SUBST(CFLAGS)
AC_SUBST(CXXFLAGS)

# Target tools.
AC_ARG_WITH([build-time-tools], 
  [  --with-build-time-tools=PATH
                          use given path to find target tools during the build],
  [case x"$withval" in
     x/*) ;;
     *)
       with_build_time_tools=
       AC_MSG_WARN([argument to --with-build-time-tools must be an absolute path])
       ;;
   esac],
  [with_build_time_tools=])

NCN_STRICT_CHECK_TARGET_TOOLS(CC_FOR_TARGET, cc gcc)
NCN_STRICT_CHECK_TARGET_TOOLS(CXX_FOR_TARGET, c++ g++ cxx gxx)
NCN_STRICT_CHECK_TARGET_TOOLS(GCC_FOR_TARGET, gcc, ${CC_FOR_TARGET})
NCN_STRICT_CHECK_TARGET_TOOLS(GCJ_FOR_TARGET, gcj)
NCN_STRICT_CHECK_TARGET_TOOLS(GFORTRAN_FOR_TARGET, gfortran)

ACX_CHECK_INSTALLED_TARGET_TOOL(AR_FOR_TARGET, ar)
ACX_CHECK_INSTALLED_TARGET_TOOL(AS_FOR_TARGET, as)
ACX_CHECK_INSTALLED_TARGET_TOOL(DLLTOOL_FOR_TARGET, dlltool)
ACX_CHECK_INSTALLED_TARGET_TOOL(LD_FOR_TARGET, ld)
ACX_CHECK_INSTALLED_TARGET_TOOL(LIPO_FOR_TARGET, lipo)
ACX_CHECK_INSTALLED_TARGET_TOOL(NM_FOR_TARGET, nm)
ACX_CHECK_INSTALLED_TARGET_TOOL(OBJDUMP_FOR_TARGET, objdump)
ACX_CHECK_INSTALLED_TARGET_TOOL(RANLIB_FOR_TARGET, ranlib, :)
ACX_CHECK_INSTALLED_TARGET_TOOL(STRIP_FOR_TARGET, strip)
ACX_CHECK_INSTALLED_TARGET_TOOL(WINDRES_FOR_TARGET, windres)
ACX_CHECK_INSTALLED_TARGET_TOOL(WINDMC_FOR_TARGET, windmc)

RAW_CXX_FOR_TARGET="$CXX_FOR_TARGET"

GCC_TARGET_TOOL(ar, AR_FOR_TARGET, AR, [binutils/ar])
GCC_TARGET_TOOL(as, AS_FOR_TARGET, AS, [gas/as-new])
GCC_TARGET_TOOL(cc, CC_FOR_TARGET, CC, [gcc/xgcc -B$$r/$(HOST_SUBDIR)/gcc/])
GCC_TARGET_TOOL(c++, CXX_FOR_TARGET, CXX,
		[gcc/g++ -B$$r/$(HOST_SUBDIR)/gcc/ -nostdinc++ `test ! -f $$r/$(TARGET_SUBDIR)/libstdc++-v3/scripts/testsuite_flags || $(SHELL) $$r/$(TARGET_SUBDIR)/libstdc++-v3/scripts/testsuite_flags --build-includes` -L$$r/$(TARGET_SUBDIR)/libstdc++-v3/src -L$$r/$(TARGET_SUBDIR)/libstdc++-v3/src/.libs],
		c++)
GCC_TARGET_TOOL(c++ for libstdc++, RAW_CXX_FOR_TARGET, CXX,
		[gcc/xgcc -shared-libgcc -B$$r/$(HOST_SUBDIR)/gcc -nostdinc++ -L$$r/$(TARGET_SUBDIR)/libstdc++-v3/src -L$$r/$(TARGET_SUBDIR)/libstdc++-v3/src/.libs],
		c++)
GCC_TARGET_TOOL(dlltool, DLLTOOL_FOR_TARGET, DLLTOOL, [binutils/dlltool])
GCC_TARGET_TOOL(gcc, GCC_FOR_TARGET, , [gcc/xgcc -B$$r/$(HOST_SUBDIR)/gcc/])
GCC_TARGET_TOOL(gcj, GCJ_FOR_TARGET, GCJ,
		[gcc/gcj -B$$r/$(HOST_SUBDIR)/gcc/], java)
GCC_TARGET_TOOL(gfortran, GFORTRAN_FOR_TARGET, GFORTRAN,
		[gcc/gfortran -B$$r/$(HOST_SUBDIR)/gcc/], fortran)
GCC_TARGET_TOOL(ld, LD_FOR_TARGET, LD, [ld/ld-new])
GCC_TARGET_TOOL(lipo, LIPO_FOR_TARGET, LIPO)
GCC_TARGET_TOOL(nm, NM_FOR_TARGET, NM, [binutils/nm-new])
GCC_TARGET_TOOL(objdump, OBJDUMP_FOR_TARGET, OBJDUMP, [binutils/objdump])
GCC_TARGET_TOOL(ranlib, RANLIB_FOR_TARGET, RANLIB, [binutils/ranlib])
GCC_TARGET_TOOL(strip, STRIP_FOR_TARGET, STRIP, [binutils/strip])
GCC_TARGET_TOOL(windres, WINDRES_FOR_TARGET, WINDRES, [binutils/windres])
GCC_TARGET_TOOL(windmc, WINDMC_FOR_TARGET, WINDMC, [binutils/windmc])

AC_SUBST(FLAGS_FOR_TARGET)
AC_SUBST(RAW_CXX_FOR_TARGET)

# Certain tools may need extra flags.
AR_FOR_TARGET=${AR_FOR_TARGET}${extra_arflags_for_target}
RANLIB_FOR_TARGET=${RANLIB_FOR_TARGET}${extra_ranlibflags_for_target}
NM_FOR_TARGET=${NM_FOR_TARGET}${extra_nmflags_for_target}

# When building target libraries, except in a Canadian cross, we use
# the same toolchain as the compiler we just built.
COMPILER_AS_FOR_TARGET='$(AS_FOR_TARGET)'
COMPILER_LD_FOR_TARGET='$(LD_FOR_TARGET)'
COMPILER_NM_FOR_TARGET='$(NM_FOR_TARGET)'
if test $host = $build; then
  case " $configdirs " in
    *" gcc "*)
      COMPILER_AS_FOR_TARGET='$$r/$(HOST_SUBDIR)/gcc/as'
      COMPILER_LD_FOR_TARGET='$$r/$(HOST_SUBDIR)/gcc/collect-ld'
      COMPILER_NM_FOR_TARGET='$$r/$(HOST_SUBDIR)/gcc/nm'${extra_nmflags_for_target}
      ;;
  esac
fi

AC_SUBST(COMPILER_AS_FOR_TARGET)
AC_SUBST(COMPILER_LD_FOR_TARGET)
AC_SUBST(COMPILER_NM_FOR_TARGET)

AC_MSG_CHECKING([whether to enable maintainer-specific portions of Makefiles])
AC_ARG_ENABLE(maintainer-mode,
[  --enable-maintainer-mode enable make rules and dependencies not useful
                          (and sometimes confusing) to the casual installer],
      USE_MAINTAINER_MODE=$enableval,
      USE_MAINTAINER_MODE=no)
AC_MSG_RESULT($USE_MAINTAINER_MODE)
AC_SUBST(MAINTAINER_MODE_TRUE)
AC_SUBST(MAINTAINER_MODE_FALSE)
if test "$USE_MAINTAINER_MODE" = yes; then
  MAINTAINER_MODE_TRUE=
  MAINTAINER_MODE_FALSE='#'
else
  MAINTAINER_MODE_TRUE='#'
  MAINTAINER_MODE_FALSE=
fi	
MAINT=$MAINTAINER_MODE_TRUE
AC_SUBST(MAINT)dnl

# ---------------------
# GCC bootstrap support
# ---------------------

# Stage specific cflags for build.
stage1_cflags="-g"
case $build in
  vax-*-*)
    case ${GCC} in
      yes) stage1_cflags="-g -Wa,-J" ;;
      *) stage1_cflags="-g -J" ;;
    esac ;;
esac

# This is aimed to mimic bootstrap with a non-GCC compiler to catch problems.
if test "$GCC" = yes -a "$ENABLE_BUILD_WITH_CXX" != yes; then
  saved_CFLAGS="$CFLAGS"

  # Pass -fkeep-inline-functions for stage 1 if the GCC version supports it.
  CFLAGS="$CFLAGS -fkeep-inline-functions"
  AC_MSG_CHECKING([whether -fkeep-inline-functions is supported])
  AC_TRY_COMPILE([
#if (__GNUC__ < 3) \
    || (__GNUC__ == 3 && (__GNUC_MINOR__ < 3 \
			  || (__GNUC_MINOR__ == 3 && __GNUC_PATCHLEVEL__ < 1)))
#error http://gcc.gnu.org/PR29382
#endif
    ],,
    [AC_MSG_RESULT([yes]); stage1_cflags="$stage1_cflags -fkeep-inline-functions"],
    [AC_MSG_RESULT([no])])

  CFLAGS="$saved_CFLAGS"
fi

AC_SUBST(stage1_cflags)

# Enable --enable-checking in stage1 of the compiler.
AC_ARG_ENABLE(stage1-checking,
[  --enable-stage1-checking@<:@=all@:>@   choose additional checking for stage1
                          of the compiler],
[stage1_checking=--enable-checking=${enable_stage1_checking}],
[if test "x$enable_checking" = xno || test "x$enable_checking" = x; then
  stage1_checking=--enable-checking=yes,types
else
  stage1_checking=--enable-checking=$enable_checking,types
fi])
AC_SUBST(stage1_checking)

# Enable -Werror in bootstrap stage2 and later.
AC_ARG_ENABLE(werror,
[  --enable-werror         enable -Werror in bootstrap stage2 and later], [],
[if test -d ${srcdir}/gcc && test x"`cat $srcdir/gcc/DEV-PHASE`" = xexperimental; then
  enable_werror=yes
else
  enable_werror=no
fi])
case ${enable_werror} in
  yes) stage2_werror_flag="--enable-werror-always" ;;
  *) stage2_werror_flag="" ;;
esac
AC_SUBST(stage2_werror_flag)

# Specify what files to not compare during bootstrap.

compare_exclusions="gcc/cc*-checksum\$(objext) | gcc/ada/*tools/*"
case "$target" in
  hppa*64*-*-hpux*) ;;
  hppa*-*-hpux*) compare_exclusions="gcc/cc*-checksum\$(objext) | */libgcc/lib2funcs* | gcc/ada/*tools/*" ;;
esac
case " $configdirs " in
*" ppl "*) compare_exclusions="$compare_exclusions | ppl/src/ppl-config.o" ;;
esac
AC_SUBST(compare_exclusions)

AC_CONFIG_FILES([Makefile],
  [sed "$extrasub_build" Makefile |
   sed "$extrasub_host" |
   sed "$extrasub_target" > mf$$
   mv -f mf$$ Makefile],
  [extrasub_build="$extrasub_build"
   extrasub_host="$extrasub_host"
   extrasub_target="$extrasub_target"])
AC_OUTPUT<|MERGE_RESOLUTION|>--- conflicted
+++ resolved
@@ -161,11 +161,7 @@
 
 # these libraries are used by various programs built for the host environment
 #
-<<<<<<< HEAD
-host_libs="intl mmalloc libiberty opcodes bfd readline tcl tk itcl libgui zlib libcpp libdecnumber gmp mpfr mpc ppl gdbm cloog libiconv"
-=======
-host_libs="intl mmalloc libiberty opcodes bfd readline tcl tk itcl libgui zlib libcpp libdecnumber gmp mpfr mpc ppl cloog libelf libiconv"
->>>>>>> 73d2e138
+host_libs="intl mmalloc libiberty opcodes bfd readline tcl tk itcl libgui zlib libcpp libdecnumber gmp mpfr mpc ppl gdbm cloog libelf libiconv"
 
 # these tools are built for the host environment
 # Note, the powerpc-eabi build depends on sim occurring before gdb in order to

--- conflicted
+++ resolved
@@ -136,6 +136,7 @@
 CYGPATH_W = @CYGPATH_W@
 DEFS = @DEFS@
 DEPDIR = @DEPDIR@
+DSYMUTIL = @DSYMUTIL@
 DUMPBIN = @DUMPBIN@
 ECHO_C = @ECHO_C@
 ECHO_N = @ECHO_N@
@@ -154,13 +155,18 @@
 LIBOBJS = @LIBOBJS@
 LIBS = @LIBS@
 LIBTOOL = @LIBTOOL@
+LIPO = @LIPO@
 LN_S = @LN_S@
 LTLIBOBJS = @LTLIBOBJS@
 MAINT = @MAINT@
 MAKEINFO = @MAKEINFO@
 MKDIR_P = @MKDIR_P@
 NM = @NM@
+NMEDIT = @NMEDIT@
+OBJDUMP = @OBJDUMP@
 OBJEXT = @OBJEXT@
+OTOOL = @OTOOL@
+OTOOL64 = @OTOOL64@
 PACKAGE = @PACKAGE@
 PACKAGE_BUGREPORT = @PACKAGE_BUGREPORT@
 PACKAGE_NAME = @PACKAGE_NAME@
@@ -175,19 +181,12 @@
 SHELL = @SHELL@
 STRIP = @STRIP@
 VERSION = @VERSION@
-<<<<<<< HEAD
-ac_ct_CC = @ac_ct_CC@
-ac_ct_DUMPBIN = @ac_ct_DUMPBIN@
-am__fastdepCC_FALSE = @am__fastdepCC_FALSE@
-am__fastdepCC_TRUE = @am__fastdepCC_TRUE@
-=======
 abs_builddir = @abs_builddir@
 abs_srcdir = @abs_srcdir@
 abs_top_builddir = @abs_top_builddir@
 abs_top_srcdir = @abs_top_srcdir@
 ac_ct_CC = @ac_ct_CC@
 ac_ct_DUMPBIN = @ac_ct_DUMPBIN@
->>>>>>> 9087048a
 am__include = @am__include@
 am__leading_dot = @am__leading_dot@
 am__quote = @am__quote@

/* Default target hook functions.
   Copyright (C) 2003-2014 Free Software Foundation, Inc.

This file is part of GCC.

GCC is free software; you can redistribute it and/or modify it under
the terms of the GNU General Public License as published by the Free
Software Foundation; either version 3, or (at your option) any later
version.

GCC is distributed in the hope that it will be useful, but WITHOUT ANY
WARRANTY; without even the implied warranty of MERCHANTABILITY or
FITNESS FOR A PARTICULAR PURPOSE.  See the GNU General Public License
for more details.

You should have received a copy of the GNU General Public License
along with GCC; see the file COPYING3.  If not see
<http://www.gnu.org/licenses/>.  */

#ifndef GCC_TARGHOOKS_H
#define GCC_TARGHOOKS_H

extern bool default_legitimate_address_p (enum machine_mode, rtx, bool);

extern void default_external_libcall (rtx);
extern rtx default_legitimize_address (rtx, rtx, enum machine_mode);

extern int default_unspec_may_trap_p (const_rtx, unsigned);
extern enum machine_mode default_promote_function_mode (const_tree, enum machine_mode,
							int *, const_tree, int);
extern enum machine_mode default_promote_function_mode_always_promote
			(const_tree, enum machine_mode, int *, const_tree, int);

extern enum machine_mode default_cc_modes_compatible (enum machine_mode,
						      enum machine_mode);

extern bool default_return_in_memory (const_tree, const_tree);

extern rtx default_expand_builtin_saveregs (void);
extern void default_setup_incoming_varargs (cumulative_args_t, enum machine_mode, tree, int *, int);
extern rtx default_builtin_setjmp_frame_value (void);
extern bool default_pretend_outgoing_varargs_named (cumulative_args_t);

extern enum machine_mode default_eh_return_filter_mode (void);
extern enum machine_mode default_libgcc_cmp_return_mode (void);
extern enum machine_mode default_libgcc_shift_count_mode (void);
extern enum machine_mode default_unwind_word_mode (void);
extern unsigned HOST_WIDE_INT default_shift_truncation_mask
  (enum machine_mode);
extern unsigned int default_min_divisions_for_recip_mul (enum machine_mode);
extern int default_mode_rep_extended (enum machine_mode, enum machine_mode);

extern tree default_stack_protect_guard (void);
extern tree default_external_stack_protect_fail (void);
extern tree default_hidden_stack_protect_fail (void);

extern enum machine_mode default_mode_for_suffix (char);

extern tree default_cxx_guard_type (void);
extern tree default_cxx_get_cookie_size (tree);

extern bool hook_pass_by_reference_must_pass_in_stack
  (cumulative_args_t, enum machine_mode mode, const_tree, bool);
extern bool hook_callee_copies_named
  (cumulative_args_t ca, enum machine_mode, const_tree, bool);

extern void default_print_operand (FILE *, rtx, int);
extern void default_print_operand_address (FILE *, rtx);
extern bool default_print_operand_punct_valid_p (unsigned char);
extern tree default_mangle_assembler_name (const char *);

extern bool default_scalar_mode_supported_p (enum machine_mode);
extern bool default_libgcc_floating_mode_supported_p (enum machine_mode);
extern bool targhook_words_big_endian (void);
extern bool targhook_float_words_big_endian (void);
extern bool default_float_exceptions_rounding_supported_p (void);
extern bool default_decimal_float_supported_p (void);
extern bool default_fixed_point_supported_p (void);

extern bool default_has_ifunc_p (void);

extern const char * default_invalid_within_doloop (const rtx_insn *);

extern tree default_builtin_vectorized_function (tree, tree, tree);

extern tree default_builtin_vectorized_conversion (unsigned int, tree, tree);

extern int default_builtin_vectorization_cost (enum vect_cost_for_stmt, tree, int);

extern tree default_builtin_reciprocal (unsigned int, bool, bool);

extern HOST_WIDE_INT default_vector_alignment (const_tree);

extern bool default_builtin_vector_alignment_reachable (const_tree, bool);
extern bool
default_builtin_support_vector_misalignment (enum machine_mode mode,
					     const_tree,
					     int, bool);
extern enum machine_mode default_preferred_simd_mode (enum machine_mode mode);
extern unsigned int default_autovectorize_vector_sizes (void);
extern void *default_init_cost (struct loop *);
extern unsigned default_add_stmt_cost (void *, int, enum vect_cost_for_stmt,
				       struct _stmt_vec_info *, int,
				       enum vect_cost_model_location);
extern void default_finish_cost (void *, unsigned *, unsigned *, unsigned *);
extern void default_destroy_cost_data (void *);

/* These are here, and not in hooks.[ch], because not all users of
   hooks.h include tm.h, and thus we don't have CUMULATIVE_ARGS.  */

extern bool hook_bool_CUMULATIVE_ARGS_false (cumulative_args_t);
extern bool hook_bool_CUMULATIVE_ARGS_true (cumulative_args_t);

extern bool hook_bool_CUMULATIVE_ARGS_mode_tree_bool_false
  (cumulative_args_t, enum machine_mode, const_tree, bool);
extern bool hook_bool_CUMULATIVE_ARGS_mode_tree_bool_true
  (cumulative_args_t, enum machine_mode, const_tree, bool);
extern int hook_int_CUMULATIVE_ARGS_mode_tree_bool_0
  (cumulative_args_t, enum machine_mode, tree, bool);
extern const char *hook_invalid_arg_for_unprototyped_fn
  (const_tree, const_tree, const_tree);
extern void default_function_arg_advance
  (cumulative_args_t, enum machine_mode, const_tree, bool);
extern rtx default_function_arg
  (cumulative_args_t, enum machine_mode, const_tree, bool);
extern rtx default_function_incoming_arg
  (cumulative_args_t, enum machine_mode, const_tree, bool);
extern unsigned int default_function_arg_boundary (enum machine_mode,
						   const_tree);
extern unsigned int default_function_arg_round_boundary (enum machine_mode,
							 const_tree);
extern bool hook_bool_const_rtx_commutative_p (const_rtx, int);
extern rtx default_function_value (const_tree, const_tree, bool);
extern rtx default_libcall_value (enum machine_mode, const_rtx);
extern bool default_function_value_regno_p (const unsigned int);
extern rtx default_internal_arg_pointer (void);
extern rtx default_static_chain (const_tree, bool);
extern void default_trampoline_init (rtx, tree, rtx);
extern int default_return_pops_args (tree, tree, int);
extern reg_class_t default_branch_target_register_class (void);
extern bool default_lra_p (void);
extern int default_register_priority (int);
extern bool default_register_usage_leveling_p (void);
extern bool default_different_addr_displacement_p (void);
extern reg_class_t default_secondary_reload (bool, rtx, reg_class_t,
					     enum machine_mode,
					     secondary_reload_info *);
extern void default_target_option_override (void);
extern void hook_void_bitmap (bitmap);
extern int default_reloc_rw_mask (void);
extern tree default_mangle_decl_assembler_name (tree, tree);
extern tree default_emutls_var_fields (tree, tree *);
extern tree default_emutls_var_init (tree, tree, tree);
extern bool default_hard_regno_scratch_ok (unsigned int);
extern bool default_mode_dependent_address_p (const_rtx, addr_space_t);
extern bool default_target_option_valid_attribute_p (tree, tree, tree, int);
extern bool default_target_option_pragma_parse (tree, tree);
extern bool default_target_can_inline_p (tree, tree);
extern bool default_valid_pointer_mode (enum machine_mode);
extern bool default_ref_may_alias_errno (struct ao_ref *);
extern enum machine_mode default_addr_space_pointer_mode (addr_space_t);
extern enum machine_mode default_addr_space_address_mode (addr_space_t);
extern bool default_addr_space_valid_pointer_mode (enum machine_mode,
						   addr_space_t);
extern bool default_addr_space_legitimate_address_p (enum machine_mode, rtx,
						     bool, addr_space_t);
extern rtx default_addr_space_legitimize_address (rtx, rtx, enum machine_mode,
						  addr_space_t);
extern bool default_addr_space_subset_p (addr_space_t, addr_space_t);
extern rtx default_addr_space_convert (rtx, tree, tree);
extern unsigned int default_case_values_threshold (void);
extern bool default_have_conditional_execution (void);

extern bool default_libc_has_function (enum function_class);
extern bool no_c99_libc_has_function (enum function_class);
extern bool gnu_libc_has_function (enum function_class);

extern tree default_builtin_tm_load_store (tree);

extern int default_memory_move_cost (enum machine_mode, reg_class_t, bool);
extern int default_register_move_cost (enum machine_mode, reg_class_t,
				       reg_class_t);

extern bool default_profile_before_prologue (void);
extern reg_class_t default_preferred_reload_class (rtx, reg_class_t);
extern reg_class_t default_preferred_output_reload_class (rtx, reg_class_t);
extern reg_class_t default_preferred_rename_class (reg_class_t rclass);
extern bool default_class_likely_spilled_p (reg_class_t);
extern unsigned char default_class_max_nregs (reg_class_t, enum machine_mode);

extern enum unwind_info_type default_debug_unwind_info (void);

extern void default_canonicalize_comparison (int *, rtx *, rtx *, bool);

extern int default_label_align_after_barrier_max_skip (rtx_insn *);
extern int default_loop_align_max_skip (rtx_insn *);
extern int default_label_align_max_skip (rtx_insn *);
extern int default_jump_align_max_skip (rtx_insn *);
extern section * default_function_section(tree decl, enum node_frequency freq,
					  bool startup, bool exit);
extern enum machine_mode default_dwarf_frame_reg_mode (int);
extern enum machine_mode default_get_reg_raw_mode (int);
extern bool default_keep_leaf_when_profiled ();

extern void *default_get_pch_validity (size_t *);
extern const char *default_pch_valid_p (const void *, size_t);

extern void default_asm_output_ident_directive (const char*);

extern enum machine_mode default_cstore_mode (enum insn_code);
extern bool default_member_type_forces_blk (const_tree, enum machine_mode);
extern void default_atomic_assign_expand_fenv (tree *, tree *, tree *);
extern tree build_va_arg_indirect_ref (tree);
extern tree std_gimplify_va_arg_expr (tree, tree, gimple_seq *, gimple_seq *);
extern bool can_use_doloop_if_innermost (const widest_int &,
					 const widest_int &,
					 unsigned int, bool);
<<<<<<< HEAD
extern int default_select_ccmp_cmp_order (int, int);
=======

#endif /* GCC_TARGHOOKS_H */
>>>>>>> 8bf684df
<|MERGE_RESOLUTION|>--- conflicted
+++ resolved
@@ -215,9 +215,6 @@
 extern bool can_use_doloop_if_innermost (const widest_int &,
 					 const widest_int &,
 					 unsigned int, bool);
-<<<<<<< HEAD
 extern int default_select_ccmp_cmp_order (int, int);
-=======
-
-#endif /* GCC_TARGHOOKS_H */
->>>>>>> 8bf684df
+
+#endif /* GCC_TARGHOOKS_H */
--- conflicted
+++ resolved
@@ -203,6 +203,7 @@
 extern int default_memory_move_cost (machine_mode, reg_class_t, bool);
 extern int default_register_move_cost (machine_mode, reg_class_t,
 				       reg_class_t);
+extern bool default_slow_unaligned_access (machine_mode, unsigned int);
 extern HOST_WIDE_INT default_estimated_poly_value (poly_int64);
 
 extern bool default_use_by_pieces_infrastructure_p (unsigned HOST_WIDE_INT,
@@ -211,14 +212,10 @@
 						    bool);
 extern int default_compare_by_pieces_branch_ratio (machine_mode);
 
-<<<<<<< HEAD
-extern bool default_slow_unaligned_access (machine_mode, unsigned int);
-
-=======
 extern void default_print_patchable_function_entry (FILE *,
 						    unsigned HOST_WIDE_INT,
 						    bool);
->>>>>>> 16316b61
+
 extern bool default_profile_before_prologue (void);
 extern reg_class_t default_preferred_reload_class (rtx, reg_class_t);
 extern reg_class_t default_preferred_output_reload_class (rtx, reg_class_t);

--- conflicted
+++ resolved
@@ -130,8 +130,6 @@
 extern bool default_function_value_regno_p (const unsigned int);
 extern rtx default_internal_arg_pointer (void);
 extern rtx default_static_chain (const_tree, bool);
-<<<<<<< HEAD
-extern void default_trampoline_init (rtx, tree, rtx);
 extern reg_class_t default_branch_target_register_class (void);
 #ifdef IRA_COVER_CLASSES
 extern const reg_class_t *default_ira_cover_classes (void);
@@ -139,21 +137,11 @@
 extern reg_class_t default_secondary_reload (bool, rtx, reg_class_t,
 					     enum machine_mode,
 					     secondary_reload_info *);
-=======
-extern int /*enum reg_class*/ default_branch_target_register_class (void);
-#ifdef IRA_COVER_CLASSES
-extern const int /*enum reg_class*/ *default_ira_cover_classes (void);
-#endif
-extern int /*enum reg_class*/ default_secondary_reload (bool, rtx,
-							int /*enum reg_class*/,
-							enum machine_mode,
-							secondary_reload_info *);
 extern bool default_override_options (bool);
 extern tree default_vectype_for_scalar_type (tree, FILE *);
 extern bool default_task_ok_for_target (struct gcc_target *, enum task_type);
 extern bool default_common_data_with_target (struct gcc_target *);
 END_TARGET_SPECIFIC
->>>>>>> a52a02eb
 extern void hook_void_bitmap (bitmap);
 extern bool default_handle_c_option (size_t, const char *, int);
 extern int default_reloc_rw_mask (void);

--- conflicted
+++ resolved
@@ -2674,11 +2674,7 @@
 /* Run all of the selftests within this file.  */
 
 void
-<<<<<<< HEAD
-c_diagnostic_c_tests ()
-=======
 c_diagnostic_cc_tests ()
->>>>>>> baa3ffb1
 {
   test_print_escaped_string ();
   test_print_parseable_fixits_none ();

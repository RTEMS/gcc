--- conflicted
+++ resolved
@@ -438,11 +438,7 @@
 		   referenced the last field of a struct or a union member
 		   then we have to adjust maxsize by the padding at the end
 		   of our field.  */
-<<<<<<< HEAD
-		if (seen_variable_array_ref && known_size_p (maxsize))
-=======
 		if (seen_variable_array_ref)
->>>>>>> 70783a86
 		  {
 		    tree stype = TREE_TYPE (TREE_OPERAND (exp, 0));
 		    tree next = DECL_CHAIN (field);
@@ -574,14 +570,9 @@
 	      && known_size_p (maxsize)
 	      && (TYPE_SIZE (TREE_TYPE (exp)) == NULL_TREE
 		  || !poly_int_tree_p (TYPE_SIZE (TREE_TYPE (exp)))
-<<<<<<< HEAD
-		  || may_eq (bit_offset + maxsize,
-			     wi::to_poly_offset (TYPE_SIZE (TREE_TYPE (exp))))))
-=======
 		  || (maybe_eq
 		      (bit_offset + maxsize,
 		       wi::to_poly_offset (TYPE_SIZE (TREE_TYPE (exp)))))))
->>>>>>> 70783a86
 	    maxsize = -1;
 
 	  /* Hand back the decl for MEM[&decl, off].  */
@@ -612,11 +603,7 @@
     }
 
  done:
-<<<<<<< HEAD
-  if (!bitsize.to_shwi (psize) || may_lt (*psize, 0))
-=======
   if (!bitsize.to_shwi (psize) || maybe_lt (*psize, 0))
->>>>>>> 70783a86
     {
       *poffset = 0;
       *psize = -1;
@@ -651,13 +638,8 @@
 	      || (seen_variable_array_ref
 		  && (sz_tree == NULL_TREE
 		      || !poly_int_tree_p (sz_tree)
-<<<<<<< HEAD
-		      || may_eq (bit_offset + maxsize,
-				 wi::to_poly_offset (sz_tree)))))
-=======
 		      || maybe_eq (bit_offset + maxsize,
 				   wi::to_poly_offset (sz_tree)))))
->>>>>>> 70783a86
 	    maxsize = -1;
 	}
       /* If maxsize is unknown adjust it according to the size of the
@@ -679,11 +661,7 @@
     }
 
   if (!maxsize.to_shwi (pmax_size)
-<<<<<<< HEAD
-      || may_lt (*pmax_size, 0)
-=======
       || maybe_lt (*pmax_size, 0)
->>>>>>> 70783a86
       || !endpoint_representable_p (*poffset, *pmax_size))
     *pmax_size = -1;
 
@@ -718,11 +696,7 @@
       || !size.is_constant (&const_size)
       || const_offset < 0
       || !known_size_p (max_size)
-<<<<<<< HEAD
-      || may_ne (max_size, const_size))
-=======
       || maybe_ne (max_size, const_size))
->>>>>>> 70783a86
     return NULL_TREE;
 
   *poffset = const_offset;

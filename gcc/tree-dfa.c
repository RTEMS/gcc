/* Data flow functions for trees.
   Copyright (C) 2001, 2002, 2003, 2004, 2005, 2007, 2008, 2009
   Free Software Foundation, Inc.
   Contributed by Diego Novillo <dnovillo@redhat.com>

This file is part of GCC.

GCC is free software; you can redistribute it and/or modify
it under the terms of the GNU General Public License as published by
the Free Software Foundation; either version 3, or (at your option)
any later version.

GCC is distributed in the hope that it will be useful,
but WITHOUT ANY WARRANTY; without even the implied warranty of
MERCHANTABILITY or FITNESS FOR A PARTICULAR PURPOSE.  See the
GNU General Public License for more details.

You should have received a copy of the GNU General Public License
along with GCC; see the file COPYING3.  If not see
<http://www.gnu.org/licenses/>.  */

#include "config.h"
#include "system.h"
#include "coretypes.h"
#include "tm.h"
#include "hashtab.h"
#include "pointer-set.h"
#include "tree.h"
#include "rtl.h"
#include "tm_p.h"
#include "hard-reg-set.h"
#include "basic-block.h"
#include "output.h"
#include "timevar.h"
#include "expr.h"
#include "ggc.h"
#include "langhooks.h"
#include "flags.h"
#include "function.h"
#include "diagnostic.h"
#include "tree-dump.h"
#include "gimple.h"
#include "tree-flow.h"
#include "tree-inline.h"
#include "tree-pass.h"
#include "convert.h"
#include "params.h"
#include "cgraph.h"

/* Build and maintain data flow information for trees.  */

/* Counters used to display DFA and SSA statistics.  */
struct dfa_stats_d
{
  long num_var_anns;
  long num_defs;
  long num_uses;
  long num_phis;
  long num_phi_args;
  size_t max_num_phi_args;
  long num_vdefs;
  long num_vuses;
};


/* Local functions.  */
static void collect_dfa_stats (struct dfa_stats_d *);
static tree find_vars_r (tree *, int *, void *);


/*---------------------------------------------------------------------------
			Dataflow analysis (DFA) routines
---------------------------------------------------------------------------*/
/* Find all the variables referenced in the function.  This function
   builds the global arrays REFERENCED_VARS and CALL_CLOBBERED_VARS.

   Note that this function does not look for statement operands, it simply
   determines what variables are referenced in the program and detects
   various attributes for each variable used by alias analysis and the
   optimizer.  */

static unsigned int
find_referenced_vars (void)
{
  basic_block bb;
  gimple_stmt_iterator si;

  FOR_EACH_BB (bb)
    {
      for (si = gsi_start_bb (bb); !gsi_end_p (si); gsi_next (&si))
	{
	  gimple stmt = gsi_stmt (si);
	  if (is_gimple_debug (stmt))
	    continue;
	  find_referenced_vars_in (gsi_stmt (si));
	}

      for (si = gsi_start_phis (bb); !gsi_end_p (si); gsi_next (&si))
	find_referenced_vars_in (gsi_stmt (si));
    }

  return 0;
}

struct gimple_opt_pass pass_referenced_vars =
{
 {
  GIMPLE_PASS,
  "*referenced_vars",			/* name */
  NULL,					/* gate */
  find_referenced_vars,			/* execute */
  NULL,					/* sub */
  NULL,					/* next */
  0,					/* static_pass_number */
  TV_FIND_REFERENCED_VARS,		/* tv_id */
  PROP_gimple_leh | PROP_cfg,		/* properties_required */
  PROP_referenced_vars,			/* properties_provided */
  0,					/* properties_destroyed */
  TODO_dump_func,			/* todo_flags_start */
  TODO_dump_func                        /* todo_flags_finish */
 }
};


/*---------------------------------------------------------------------------
			    Manage annotations
---------------------------------------------------------------------------*/
/* Create a new annotation for a _DECL node T.  */

var_ann_t
create_var_ann (tree t)
{
  var_ann_t ann;

  gcc_assert (t);
  gcc_assert (TREE_CODE (t) == VAR_DECL
	      || TREE_CODE (t) == PARM_DECL
	      || TREE_CODE (t) == RESULT_DECL);

<<<<<<< HEAD
  ann = ggc_alloc_cleared_var_ann_d ();
  ann->common.type = VAR_ANN;
  t->base.ann = (tree_ann_t) ann;
=======
  ann = GGC_CNEW (struct var_ann_d);
  *DECL_VAR_ANN_PTR (t) = ann;
>>>>>>> 7bc19392

  return ann;
}

/* Renumber all of the gimple stmt uids.  */

void
renumber_gimple_stmt_uids (void)
{
  basic_block bb;

  set_gimple_stmt_max_uid (cfun, 0);
  FOR_ALL_BB (bb)
    {
      gimple_stmt_iterator bsi;
      for (bsi = gsi_start_bb (bb); !gsi_end_p (bsi); gsi_next (&bsi))
	{
	  gimple stmt = gsi_stmt (bsi);
	  gimple_set_uid (stmt, inc_gimple_stmt_max_uid (cfun));
	}
    }
}

/* Like renumber_gimple_stmt_uids, but only do work on the basic blocks
   in BLOCKS, of which there are N_BLOCKS.  Also renumbers PHIs.  */

void
renumber_gimple_stmt_uids_in_blocks (basic_block *blocks, int n_blocks)
{
  int i;

  set_gimple_stmt_max_uid (cfun, 0);
  for (i = 0; i < n_blocks; i++)
    {
      basic_block bb = blocks[i];
      gimple_stmt_iterator bsi;
      for (bsi = gsi_start_phis (bb); !gsi_end_p (bsi); gsi_next (&bsi))
	{
	  gimple stmt = gsi_stmt (bsi);
	  gimple_set_uid (stmt, inc_gimple_stmt_max_uid (cfun));
	}
      for (bsi = gsi_start_bb (bb); !gsi_end_p (bsi); gsi_next (&bsi))
	{
	  gimple stmt = gsi_stmt (bsi);
	  gimple_set_uid (stmt, inc_gimple_stmt_max_uid (cfun));
	}
    }
}

<<<<<<< HEAD
/* Create a new annotation for a tree T.  */

tree_ann_common_t
create_tree_common_ann (tree t)
{
  tree_ann_common_t ann;

  gcc_assert (t);
  gcc_assert (!t->base.ann || t->base.ann->common.type == TREE_ANN_COMMON);

  ann = ggc_alloc_cleared_tree_ann_common_d ();

  ann->type = TREE_ANN_COMMON;
  t->base.ann = (tree_ann_t) ann;

  return ann;
}

=======
>>>>>>> 7bc19392
/* Build a temporary.  Make sure and register it to be renamed.  */

tree
make_rename_temp (tree type, const char *prefix)
{
  tree t = create_tmp_var (type, prefix);

  if (TREE_CODE (TREE_TYPE (t)) == COMPLEX_TYPE
      || TREE_CODE (TREE_TYPE (t)) == VECTOR_TYPE)
    DECL_GIMPLE_REG_P (t) = 1;

  if (gimple_referenced_vars (cfun))
    {
      add_referenced_var (t);
      mark_sym_for_renaming (t);
    }

  return t;
}



/*---------------------------------------------------------------------------
			      Debugging functions
---------------------------------------------------------------------------*/
/* Dump the list of all the referenced variables in the current function to
   FILE.  */

void
dump_referenced_vars (FILE *file)
{
  tree var;
  referenced_var_iterator rvi;

  fprintf (file, "\nReferenced variables in %s: %u\n\n",
	   get_name (current_function_decl), (unsigned) num_referenced_vars);

  FOR_EACH_REFERENCED_VAR (var, rvi)
    {
      fprintf (file, "Variable: ");
      dump_variable (file, var);
    }

  fprintf (file, "\n");
}


/* Dump the list of all the referenced variables to stderr.  */

void
debug_referenced_vars (void)
{
  dump_referenced_vars (stderr);
}


/* Dump variable VAR and its may-aliases to FILE.  */

void
dump_variable (FILE *file, tree var)
{
  var_ann_t ann;

  if (TREE_CODE (var) == SSA_NAME)
    {
      if (POINTER_TYPE_P (TREE_TYPE (var)))
	dump_points_to_info_for (file, var);
      var = SSA_NAME_VAR (var);
    }

  if (var == NULL_TREE)
    {
      fprintf (file, "<nil>");
      return;
    }

  print_generic_expr (file, var, dump_flags);

  ann = var_ann (var);

  fprintf (file, ", UID D.%u", (unsigned) DECL_UID (var));

  fprintf (file, ", ");
  print_generic_expr (file, TREE_TYPE (var), dump_flags);

  if (TREE_ADDRESSABLE (var))
    fprintf (file, ", is addressable");

  if (is_global_var (var))
    fprintf (file, ", is global");

  if (TREE_THIS_VOLATILE (var))
    fprintf (file, ", is volatile");

  if (is_call_clobbered (var))
    fprintf (file, ", call clobbered");
  else if (is_call_used (var))
    fprintf (file, ", call used");

  if (ann && ann->noalias_state == NO_ALIAS)
    fprintf (file, ", NO_ALIAS (does not alias other NO_ALIAS symbols)");
  else if (ann && ann->noalias_state == NO_ALIAS_GLOBAL)
    fprintf (file, ", NO_ALIAS_GLOBAL (does not alias other NO_ALIAS symbols"
	           " and global vars)");
  else if (ann && ann->noalias_state == NO_ALIAS_ANYTHING)
    fprintf (file, ", NO_ALIAS_ANYTHING (does not alias any other symbols)");

  if (cfun && gimple_default_def (cfun, var))
    {
      fprintf (file, ", default def: ");
      print_generic_expr (file, gimple_default_def (cfun, var), dump_flags);
    }

  if (DECL_INITIAL (var))
    {
      fprintf (file, ", initial: ");
      print_generic_expr (file, DECL_INITIAL (var), dump_flags);
    }

  fprintf (file, "\n");
}


/* Dump variable VAR and its may-aliases to stderr.  */

void
debug_variable (tree var)
{
  dump_variable (stderr, var);
}


/* Dump various DFA statistics to FILE.  */

void
dump_dfa_stats (FILE *file)
{
  struct dfa_stats_d dfa_stats;

  unsigned long size, total = 0;
  const char * const fmt_str   = "%-30s%-13s%12s\n";
  const char * const fmt_str_1 = "%-30s%13lu%11lu%c\n";
  const char * const fmt_str_3 = "%-43s%11lu%c\n";
  const char *funcname
    = lang_hooks.decl_printable_name (current_function_decl, 2);

  collect_dfa_stats (&dfa_stats);

  fprintf (file, "\nDFA Statistics for %s\n\n", funcname);

  fprintf (file, "---------------------------------------------------------\n");
  fprintf (file, fmt_str, "", "  Number of  ", "Memory");
  fprintf (file, fmt_str, "", "  instances  ", "used ");
  fprintf (file, "---------------------------------------------------------\n");

  size = num_referenced_vars * sizeof (tree);
  total += size;
  fprintf (file, fmt_str_1, "Referenced variables", (unsigned long)num_referenced_vars,
	   SCALE (size), LABEL (size));

  size = dfa_stats.num_var_anns * sizeof (struct var_ann_d);
  total += size;
  fprintf (file, fmt_str_1, "Variables annotated", dfa_stats.num_var_anns,
	   SCALE (size), LABEL (size));

  size = dfa_stats.num_uses * sizeof (tree *);
  total += size;
  fprintf (file, fmt_str_1, "USE operands", dfa_stats.num_uses,
	   SCALE (size), LABEL (size));

  size = dfa_stats.num_defs * sizeof (tree *);
  total += size;
  fprintf (file, fmt_str_1, "DEF operands", dfa_stats.num_defs,
	   SCALE (size), LABEL (size));

  size = dfa_stats.num_vuses * sizeof (tree *);
  total += size;
  fprintf (file, fmt_str_1, "VUSE operands", dfa_stats.num_vuses,
	   SCALE (size), LABEL (size));

  size = dfa_stats.num_vdefs * sizeof (tree *);
  total += size;
  fprintf (file, fmt_str_1, "VDEF operands", dfa_stats.num_vdefs,
	   SCALE (size), LABEL (size));

  size = dfa_stats.num_phis * sizeof (struct gimple_statement_phi);
  total += size;
  fprintf (file, fmt_str_1, "PHI nodes", dfa_stats.num_phis,
	   SCALE (size), LABEL (size));

  size = dfa_stats.num_phi_args * sizeof (struct phi_arg_d);
  total += size;
  fprintf (file, fmt_str_1, "PHI arguments", dfa_stats.num_phi_args,
 	   SCALE (size), LABEL (size));

  fprintf (file, "---------------------------------------------------------\n");
  fprintf (file, fmt_str_3, "Total memory used by DFA/SSA data", SCALE (total),
	   LABEL (total));
  fprintf (file, "---------------------------------------------------------\n");
  fprintf (file, "\n");

  if (dfa_stats.num_phis)
    fprintf (file, "Average number of arguments per PHI node: %.1f (max: %ld)\n",
	     (float) dfa_stats.num_phi_args / (float) dfa_stats.num_phis,
	     (long) dfa_stats.max_num_phi_args);

  fprintf (file, "\n");
}


/* Dump DFA statistics on stderr.  */

void
debug_dfa_stats (void)
{
  dump_dfa_stats (stderr);
}


/* Collect DFA statistics and store them in the structure pointed to by
   DFA_STATS_P.  */

static void
collect_dfa_stats (struct dfa_stats_d *dfa_stats_p ATTRIBUTE_UNUSED)
{
  basic_block bb;
  referenced_var_iterator vi;
  tree var;

  gcc_assert (dfa_stats_p);

  memset ((void *)dfa_stats_p, 0, sizeof (struct dfa_stats_d));

  /* Count all the variable annotations.  */
  FOR_EACH_REFERENCED_VAR (var, vi)
    if (var_ann (var))
      dfa_stats_p->num_var_anns++;

  /* Walk all the statements in the function counting references.  */
  FOR_EACH_BB (bb)
    {
      gimple_stmt_iterator si;

      for (si = gsi_start_phis (bb); !gsi_end_p (si); gsi_next (&si))
	{
	  gimple phi = gsi_stmt (si);
	  dfa_stats_p->num_phis++;
	  dfa_stats_p->num_phi_args += gimple_phi_num_args (phi);
	  if (gimple_phi_num_args (phi) > dfa_stats_p->max_num_phi_args)
	    dfa_stats_p->max_num_phi_args = gimple_phi_num_args (phi);
	}

      for (si = gsi_start_bb (bb); !gsi_end_p (si); gsi_next (&si))
	{
	  gimple stmt = gsi_stmt (si);
	  dfa_stats_p->num_defs += NUM_SSA_OPERANDS (stmt, SSA_OP_DEF);
	  dfa_stats_p->num_uses += NUM_SSA_OPERANDS (stmt, SSA_OP_USE);
	  dfa_stats_p->num_vdefs += gimple_vdef (stmt) ? 1 : 0;
	  dfa_stats_p->num_vuses += gimple_vuse (stmt) ? 1 : 0;
	}
    }
}


/*---------------------------------------------------------------------------
			     Miscellaneous helpers
---------------------------------------------------------------------------*/
/* Callback for walk_tree.  Used to collect variables referenced in
   the function.  */

static tree
find_vars_r (tree *tp, int *walk_subtrees, void *data ATTRIBUTE_UNUSED)
{
  /* If we are reading the lto info back in, we need to rescan the
     referenced vars.  */
  if (TREE_CODE (*tp) == SSA_NAME)
    add_referenced_var (SSA_NAME_VAR (*tp));

  /* If T is a regular variable that the optimizers are interested
     in, add it to the list of variables.  */
  else if (SSA_VAR_P (*tp))
    add_referenced_var (*tp);

  /* Type, _DECL and constant nodes have no interesting children.
     Ignore them.  */
  else if (IS_TYPE_OR_DECL_P (*tp) || CONSTANT_CLASS_P (*tp))
    *walk_subtrees = 0;

  return NULL_TREE;
}

/* Find referenced variables in STMT.  In contrast with
   find_new_referenced_vars, this function will not mark newly found
   variables for renaming.  */

void
find_referenced_vars_in (gimple stmt)
{
  size_t i;

  if (gimple_code (stmt) != GIMPLE_PHI)
    {
      for (i = 0; i < gimple_num_ops (stmt); i++)
	walk_tree (gimple_op_ptr (stmt, i), find_vars_r, NULL, NULL);
    }
  else
    {
      walk_tree (gimple_phi_result_ptr (stmt), find_vars_r, NULL, NULL);

      for (i = 0; i < gimple_phi_num_args (stmt); i++)
	{
	  tree arg = gimple_phi_arg_def (stmt, i);
	  walk_tree (&arg, find_vars_r, NULL, NULL);
	}
    }
}


/* Lookup UID in the referenced_vars hashtable and return the associated
   variable.  */

tree
referenced_var_lookup (unsigned int uid)
{
  tree h;
  struct tree_decl_minimal in;
  in.uid = uid;
  h = (tree) htab_find_with_hash (gimple_referenced_vars (cfun), &in, uid);
  gcc_assert (h || uid == 0);
  return h;
}

/* Check if TO is in the referenced_vars hash table and insert it if not.
   Return true if it required insertion.  */

bool
referenced_var_check_and_insert (tree to)
{
  tree h, *loc;
  struct tree_decl_minimal in;
  unsigned int uid = DECL_UID (to);

  in.uid = uid;
  h = (tree) htab_find_with_hash (gimple_referenced_vars (cfun), &in, uid);
  if (h)
    {
      /* DECL_UID has already been entered in the table.  Verify that it is
	 the same entry as TO.  See PR 27793.  */
      gcc_assert (h == to);
      return false;
    }

  loc = (tree *) htab_find_slot_with_hash (gimple_referenced_vars (cfun),
					   &in, uid, INSERT);
  *loc = to;
  return true;
}

/* Lookup VAR UID in the default_defs hashtable and return the associated
   variable.  */

tree
gimple_default_def (struct function *fn, tree var)
{
  struct tree_decl_minimal ind;
  struct tree_ssa_name in;
  gcc_assert (SSA_VAR_P (var));
  in.var = (tree)&ind;
  ind.uid = DECL_UID (var);
  return (tree) htab_find_with_hash (DEFAULT_DEFS (fn), &in, DECL_UID (var));
}

/* Insert the pair VAR's UID, DEF into the default_defs hashtable.  */

void
set_default_def (tree var, tree def)
{
  struct tree_decl_minimal ind;
  struct tree_ssa_name in;
  void **loc;

  gcc_assert (SSA_VAR_P (var));
  in.var = (tree)&ind;
  ind.uid = DECL_UID (var);
  if (!def)
    {
      loc = htab_find_slot_with_hash (DEFAULT_DEFS (cfun), &in,
            DECL_UID (var), INSERT);
      gcc_assert (*loc);
      htab_remove_elt (DEFAULT_DEFS (cfun), *loc);
      return;
    }
  gcc_assert (TREE_CODE (def) == SSA_NAME && SSA_NAME_VAR (def) == var);
  loc = htab_find_slot_with_hash (DEFAULT_DEFS (cfun), &in,
                                  DECL_UID (var), INSERT);

  /* Default definition might be changed by tail call optimization.  */
  if (*loc)
    SSA_NAME_IS_DEFAULT_DEF (*(tree *) loc) = false;
  *(tree *) loc = def;

   /* Mark DEF as the default definition for VAR.  */
   SSA_NAME_IS_DEFAULT_DEF (def) = true;
}

/* Add VAR to the list of referenced variables if it isn't already there.  */

bool
add_referenced_var (tree var)
{
  get_var_ann (var);
  gcc_assert (DECL_P (var));

  /* Insert VAR into the referenced_vars has table if it isn't present.  */
  if (referenced_var_check_and_insert (var))
    {
      /* Scan DECL_INITIAL for pointer variables as they may contain
	 address arithmetic referencing the address of other
	 variables.  As we are only interested in directly referenced
	 globals or referenced locals restrict this to initializers
	 than can refer to local variables.  */
      if (DECL_INITIAL (var)
          && DECL_CONTEXT (var) == current_function_decl)
      	walk_tree (&DECL_INITIAL (var), find_vars_r, NULL, 0);

      return true;
    }

  return false;
}

/* Remove VAR from the list.  */

void
remove_referenced_var (tree var)
{
  var_ann_t v_ann;
  struct tree_decl_minimal in;
  void **loc;
  unsigned int uid = DECL_UID (var);

  /* Preserve var_anns of globals.  */
  if (!is_global_var (var)
      && (v_ann = var_ann (var)))
    {
      ggc_free (v_ann);
      *DECL_VAR_ANN_PTR (var) = NULL;
    }
  gcc_assert (DECL_P (var));
  in.uid = uid;
  loc = htab_find_slot_with_hash (gimple_referenced_vars (cfun), &in, uid,
				  NO_INSERT);
  htab_clear_slot (gimple_referenced_vars (cfun), loc);
}


/* Return the virtual variable associated to the non-scalar variable VAR.  */

tree
get_virtual_var (tree var)
{
  STRIP_NOPS (var);

  if (TREE_CODE (var) == SSA_NAME)
    var = SSA_NAME_VAR (var);

  while (TREE_CODE (var) == REALPART_EXPR || TREE_CODE (var) == IMAGPART_EXPR
	 || handled_component_p (var))
    var = TREE_OPERAND (var, 0);

  /* Treating GIMPLE registers as virtual variables makes no sense.
     Also complain if we couldn't extract a _DECL out of the original
     expression.  */
  gcc_assert (SSA_VAR_P (var));
  gcc_assert (!is_gimple_reg (var));

  return var;
}

/* Mark all the naked symbols in STMT for SSA renaming.  */

void
mark_symbols_for_renaming (gimple stmt)
{
  tree op;
  ssa_op_iter iter;

  update_stmt (stmt);

  /* Mark all the operands for renaming.  */
  FOR_EACH_SSA_TREE_OPERAND (op, stmt, iter, SSA_OP_ALL_OPERANDS)
    if (DECL_P (op))
      mark_sym_for_renaming (op);
}


/* Find all variables within the gimplified statement that were not
   previously visible to the function and add them to the referenced
   variables list.  */

static tree
find_new_referenced_vars_1 (tree *tp, int *walk_subtrees,
			    void *data ATTRIBUTE_UNUSED)
{
  tree t = *tp;

  if (TREE_CODE (t) == VAR_DECL && !var_ann (t))
    {
      add_referenced_var (t);
      mark_sym_for_renaming (t);
    }

  if (IS_TYPE_OR_DECL_P (t))
    *walk_subtrees = 0;

  return NULL;
}


/* Find any new referenced variables in STMT.  */

void
find_new_referenced_vars (gimple stmt)
{
  walk_gimple_op (stmt, find_new_referenced_vars_1, NULL);
}


/* If EXP is a handled component reference for a structure, return the
   base variable.  The access range is delimited by bit positions *POFFSET and
   *POFFSET + *PMAX_SIZE.  The access size is *PSIZE bits.  If either
   *PSIZE or *PMAX_SIZE is -1, they could not be determined.  If *PSIZE
   and *PMAX_SIZE are equal, the access is non-variable.  */

tree
get_ref_base_and_extent (tree exp, HOST_WIDE_INT *poffset,
			 HOST_WIDE_INT *psize,
			 HOST_WIDE_INT *pmax_size)
{
  HOST_WIDE_INT bitsize = -1;
  HOST_WIDE_INT maxsize = -1;
  tree size_tree = NULL_TREE;
  HOST_WIDE_INT bit_offset = 0;
  bool seen_variable_array_ref = false;

  /* First get the final access size from just the outermost expression.  */
  if (TREE_CODE (exp) == COMPONENT_REF)
    size_tree = DECL_SIZE (TREE_OPERAND (exp, 1));
  else if (TREE_CODE (exp) == BIT_FIELD_REF)
    size_tree = TREE_OPERAND (exp, 1);
  else if (!VOID_TYPE_P (TREE_TYPE (exp)))
    {
      enum machine_mode mode = TYPE_MODE (TREE_TYPE (exp));
      if (mode == BLKmode)
	size_tree = TYPE_SIZE (TREE_TYPE (exp));
      else
	bitsize = GET_MODE_BITSIZE (mode);
    }
  if (size_tree != NULL_TREE)
    {
      if (! host_integerp (size_tree, 1))
	bitsize = -1;
      else
	bitsize = TREE_INT_CST_LOW (size_tree);
    }

  /* Initially, maxsize is the same as the accessed element size.
     In the following it will only grow (or become -1).  */
  maxsize = bitsize;

  /* Compute cumulative bit-offset for nested component-refs and array-refs,
     and find the ultimate containing object.  */
  while (1)
    {
      switch (TREE_CODE (exp))
	{
	case BIT_FIELD_REF:
	  bit_offset += TREE_INT_CST_LOW (TREE_OPERAND (exp, 2));
	  break;

	case COMPONENT_REF:
	  {
	    tree field = TREE_OPERAND (exp, 1);
	    tree this_offset = component_ref_field_offset (exp);

	    if (this_offset
		&& TREE_CODE (this_offset) == INTEGER_CST
		&& host_integerp (this_offset, 0))
	      {
		HOST_WIDE_INT hthis_offset = TREE_INT_CST_LOW (this_offset);
		hthis_offset *= BITS_PER_UNIT;
		hthis_offset
		  += TREE_INT_CST_LOW (DECL_FIELD_BIT_OFFSET (field));
		bit_offset += hthis_offset;

		/* If we had seen a variable array ref already and we just
		   referenced the last field of a struct or a union member
		   then we have to adjust maxsize by the padding at the end
		   of our field.  */
		if (seen_variable_array_ref
		    && maxsize != -1)
		  {
		    tree stype = TREE_TYPE (TREE_OPERAND (exp, 0));
		    tree next = TREE_CHAIN (field);
		    while (next && TREE_CODE (next) != FIELD_DECL)
		      next = TREE_CHAIN (next);
		    if (!next
			|| TREE_CODE (stype) != RECORD_TYPE)
		      {
			tree fsize = DECL_SIZE_UNIT (field);
			tree ssize = TYPE_SIZE_UNIT (stype);
			if (host_integerp (fsize, 0)
			    && host_integerp (ssize, 0))
			  maxsize += ((TREE_INT_CST_LOW (ssize)
				       - TREE_INT_CST_LOW (fsize))
				      * BITS_PER_UNIT - hthis_offset);
			else
			  maxsize = -1;
		      }
		  }
	      }
	    else
	      {
		tree csize = TYPE_SIZE (TREE_TYPE (TREE_OPERAND (exp, 0)));
		/* We need to adjust maxsize to the whole structure bitsize.
		   But we can subtract any constant offset seen so far,
		   because that would get us out of the structure otherwise.  */
		if (maxsize != -1 && csize && host_integerp (csize, 1))
		  maxsize = TREE_INT_CST_LOW (csize) - bit_offset;
		else
		  maxsize = -1;
	      }
	  }
	  break;

	case ARRAY_REF:
	case ARRAY_RANGE_REF:
	  {
	    tree index = TREE_OPERAND (exp, 1);
	    tree low_bound, unit_size;

	    /* If the resulting bit-offset is constant, track it.  */
	    if (TREE_CODE (index) == INTEGER_CST
		&& host_integerp (index, 0)
		&& (low_bound = array_ref_low_bound (exp),
		    host_integerp (low_bound, 0))
		&& (unit_size = array_ref_element_size (exp),
		    host_integerp (unit_size, 1)))
	      {
		HOST_WIDE_INT hindex = TREE_INT_CST_LOW (index);

		hindex -= TREE_INT_CST_LOW (low_bound);
		hindex *= TREE_INT_CST_LOW (unit_size);
		hindex *= BITS_PER_UNIT;
		bit_offset += hindex;

		/* An array ref with a constant index up in the structure
		   hierarchy will constrain the size of any variable array ref
		   lower in the access hierarchy.  */
		seen_variable_array_ref = false;
	      }
	    else
	      {
		tree asize = TYPE_SIZE (TREE_TYPE (TREE_OPERAND (exp, 0)));
		/* We need to adjust maxsize to the whole array bitsize.
		   But we can subtract any constant offset seen so far,
		   because that would get us outside of the array otherwise.  */
		if (maxsize != -1 && asize && host_integerp (asize, 1))
		  maxsize = TREE_INT_CST_LOW (asize) - bit_offset;
		else
		  maxsize = -1;

		/* Remember that we have seen an array ref with a variable
		   index.  */
		seen_variable_array_ref = true;
	      }
	  }
	  break;

	case REALPART_EXPR:
	  break;

	case IMAGPART_EXPR:
	  bit_offset += bitsize;
	  break;

	case VIEW_CONVERT_EXPR:
	  break;

	default:
	  goto done;
	}

      exp = TREE_OPERAND (exp, 0);
    }
 done:

  /* We need to deal with variable arrays ending structures such as
       struct { int length; int a[1]; } x;           x.a[d]
       struct { struct { int a; int b; } a[1]; } x;  x.a[d].a
       struct { struct { int a[1]; } a[1]; } x;      x.a[0][d], x.a[d][0]
       struct { int len; union { int a[1]; struct X x; } u; } x; x.u.a[d]
     where we do not know maxsize for variable index accesses to
     the array.  The simplest way to conservatively deal with this
     is to punt in the case that offset + maxsize reaches the
     base type boundary.  This needs to include possible trailing padding
     that is there for alignment purposes.

     That is of course only true if the base object is not a decl.  */

  if (DECL_P (exp))
    {
      /* If maxsize is unknown adjust it according to the size of the
         base decl.  */
      if (maxsize == -1
	  && host_integerp (DECL_SIZE (exp), 1))
	maxsize = TREE_INT_CST_LOW (DECL_SIZE (exp)) - bit_offset;
    }
  else if (seen_variable_array_ref
	   && maxsize != -1
	   && (!host_integerp (TYPE_SIZE (TREE_TYPE (exp)), 1)
	       || (bit_offset + maxsize
		   == (signed) TREE_INT_CST_LOW (TYPE_SIZE (TREE_TYPE (exp))))))
    maxsize = -1;

  /* ???  Due to negative offsets in ARRAY_REF we can end up with
     negative bit_offset here.  We might want to store a zero offset
     in this case.  */
  *poffset = bit_offset;
  *psize = bitsize;
  *pmax_size = maxsize;

  return exp;
}

/* Returns true if STMT references an SSA_NAME that has
   SSA_NAME_OCCURS_IN_ABNORMAL_PHI set, otherwise false.  */

bool
stmt_references_abnormal_ssa_name (gimple stmt)
{
  ssa_op_iter oi;
  use_operand_p use_p;

  FOR_EACH_SSA_USE_OPERAND (use_p, stmt, oi, SSA_OP_USE)
    {
      if (SSA_NAME_OCCURS_IN_ABNORMAL_PHI (USE_FROM_PTR (use_p)))
	return true;
    }

  return false;
}
<|MERGE_RESOLUTION|>--- conflicted
+++ resolved
@@ -137,14 +137,8 @@
 	      || TREE_CODE (t) == PARM_DECL
 	      || TREE_CODE (t) == RESULT_DECL);
 
-<<<<<<< HEAD
   ann = ggc_alloc_cleared_var_ann_d ();
-  ann->common.type = VAR_ANN;
-  t->base.ann = (tree_ann_t) ann;
-=======
-  ann = GGC_CNEW (struct var_ann_d);
   *DECL_VAR_ANN_PTR (t) = ann;
->>>>>>> 7bc19392
 
   return ann;
 }
@@ -194,27 +188,6 @@
     }
 }
 
-<<<<<<< HEAD
-/* Create a new annotation for a tree T.  */
-
-tree_ann_common_t
-create_tree_common_ann (tree t)
-{
-  tree_ann_common_t ann;
-
-  gcc_assert (t);
-  gcc_assert (!t->base.ann || t->base.ann->common.type == TREE_ANN_COMMON);
-
-  ann = ggc_alloc_cleared_tree_ann_common_d ();
-
-  ann->type = TREE_ANN_COMMON;
-  t->base.ann = (tree_ann_t) ann;
-
-  return ann;
-}
-
-=======
->>>>>>> 7bc19392
 /* Build a temporary.  Make sure and register it to be renamed.  */
 
 tree

/* Data flow functions for trees.
   Copyright (C) 2001, 2002, 2003, 2004, 2005 Free Software Foundation, Inc.
   Contributed by Diego Novillo <dnovillo@redhat.com>

This file is part of GCC.

GCC is free software; you can redistribute it and/or modify
it under the terms of the GNU General Public License as published by
the Free Software Foundation; either version 2, or (at your option)
any later version.

GCC is distributed in the hope that it will be useful,
but WITHOUT ANY WARRANTY; without even the implied warranty of
MERCHANTABILITY or FITNESS FOR A PARTICULAR PURPOSE.  See the
GNU General Public License for more details.

You should have received a copy of the GNU General Public License
along with GCC; see the file COPYING.  If not, write to
the Free Software Foundation, 51 Franklin Street, Fifth Floor,
Boston, MA 02110-1301, USA.  */

#include "config.h"
#include "system.h"
#include "coretypes.h"
#include "tm.h"
#include "hashtab.h"
#include "pointer-set.h"
#include "tree.h"
#include "rtl.h"
#include "tm_p.h"
#include "hard-reg-set.h"
#include "basic-block.h"
#include "output.h"
#include "timevar.h"
#include "expr.h"
#include "ggc.h"
#include "langhooks.h"
#include "flags.h"
#include "function.h"
#include "diagnostic.h"
#include "tree-dump.h"
#include "tree-gimple.h"
#include "tree-flow.h"
#include "tree-inline.h"
#include "tree-pass.h"
#include "convert.h"
#include "params.h"
#include "cgraph.h"

/* Build and maintain data flow information for trees.  */

/* Counters used to display DFA and SSA statistics.  */
struct dfa_stats_d
{
  long num_stmt_anns;
  long num_var_anns;
  long num_defs;
  long num_uses;
  long num_phis;
  long num_phi_args;
  int max_num_phi_args;
  long num_vdefs;
  long num_vuses;
};


/* Local functions.  */
static void collect_dfa_stats (struct dfa_stats_d *);
static tree collect_dfa_stats_r (tree *, int *, void *);
static tree find_vars_r (tree *, int *, void *);
<<<<<<< HEAD
static void add_referenced_var (tree, struct walk_state *);


/* Global declarations.  */

/* Array of all variables referenced in the function.  */
htab_t referenced_vars;

/* Default definition for this symbols.  If set for symbol, it
   means that the first reference to this variable in the function is a
   USE or a VUSE.  In those cases, the SSA renamer creates an SSA name
   for this variable with an empty defining statement.  */
htab_t default_defs;
=======
>>>>>>> c355071f


/*---------------------------------------------------------------------------
			Dataflow analysis (DFA) routines
---------------------------------------------------------------------------*/
/* Find all the variables referenced in the function.  This function
   builds the global arrays REFERENCED_VARS and CALL_CLOBBERED_VARS.

   Note that this function does not look for statement operands, it simply
   determines what variables are referenced in the program and detects
   various attributes for each variable used by alias analysis and the
   optimizer.  */

static unsigned int
find_referenced_vars (void)
{
  basic_block bb;
  block_stmt_iterator si;

  FOR_EACH_BB (bb)
    for (si = bsi_start (bb); !bsi_end_p (si); bsi_next (&si))
      {
	tree *stmt_p = bsi_stmt_ptr (si);
	walk_tree (stmt_p, find_vars_r, NULL, NULL);
      }

  return 0;
}

struct tree_opt_pass pass_referenced_vars =
{
  NULL,					/* name */
  NULL,					/* gate */
  find_referenced_vars,			/* execute */
  NULL,					/* sub */
  NULL,					/* next */
  0,					/* static_pass_number */
  TV_FIND_REFERENCED_VARS,		/* tv_id */
  PROP_gimple_leh | PROP_cfg,		/* properties_required */
  PROP_referenced_vars,			/* properties_provided */
  0,					/* properties_destroyed */
  0,					/* todo_flags_start */
  0,                                    /* todo_flags_finish */
  0				        /* letter */
};


/*---------------------------------------------------------------------------
			    Manage annotations
---------------------------------------------------------------------------*/
/* Create a new annotation for a _DECL node T.  */

var_ann_t
create_var_ann (tree t)
<<<<<<< HEAD
=======
{
  var_ann_t ann;
  struct static_var_ann_d *sann = NULL;

  gcc_assert (t);
  gcc_assert (DECL_P (t));
  gcc_assert (!t->base.ann || t->base.ann->common.type == VAR_ANN);

  if (!MTAG_P (t) && (TREE_STATIC (t) || DECL_EXTERNAL (t)))
    {
      sann = GGC_CNEW (struct static_var_ann_d);
      ann = &sann->ann;
    }
  else
    ann = GGC_CNEW (struct var_ann_d);

  ann->common.type = VAR_ANN;

  if (!MTAG_P (t) && (TREE_STATIC (t) || DECL_EXTERNAL (t)))
    {
       void **slot;
       sann->uid = DECL_UID (t);
       slot = htab_find_slot_with_hash (gimple_var_anns (cfun),
				        t, DECL_UID (t), INSERT);
       gcc_assert (!*slot);
       *slot = sann;
    }
  else
    t->base.ann = (tree_ann_t) ann;

  return ann;
}

/* Create a new annotation for a FUNCTION_DECL node T.  */

function_ann_t
create_function_ann (tree t)
>>>>>>> c355071f
{
  function_ann_t ann;

  gcc_assert (t);
  gcc_assert (TREE_CODE (t) == FUNCTION_DECL);
  gcc_assert (!t->base.ann || t->base.ann->common.type == FUNCTION_ANN);

  ann = GGC_NEW (struct var_ann_d);
  memset ((void *) ann, 0, sizeof (*ann));

  ann->common.type = FUNCTION_ANN;

  t->base.ann = (tree_ann_t) ann;

  return ann;
}

/* Create a new annotation for a statement node T.  */

stmt_ann_t
create_stmt_ann (tree t)
{
  stmt_ann_t ann;

  gcc_assert (is_gimple_stmt (t));
  gcc_assert (!t->base.ann || t->base.ann->common.type == STMT_ANN);

<<<<<<< HEAD
  ann = GGC_NEW (struct stmt_ann_d);
  memset ((void *) ann, 0, sizeof (*ann));
=======
  ann = GGC_CNEW (struct stmt_ann_d);
>>>>>>> c355071f

  ann->common.type = STMT_ANN;

  /* Since we just created the annotation, mark the statement modified.  */
  ann->modified = true;

  t->base.ann = (tree_ann_t) ann;

  return ann;
}

/* Create a new annotation for a tree T.  */

tree_ann_common_t
create_tree_common_ann (tree t)
{
  tree_ann_common_t ann;

  gcc_assert (t);
  gcc_assert (!t->base.ann || t->base.ann->common.type == TREE_ANN_COMMON);

<<<<<<< HEAD
  ann = GGC_NEW (union tree_ann_d);
  memset ((void *) ann, 0, sizeof (*ann));
=======
  ann = GGC_CNEW (struct tree_ann_common_d);
>>>>>>> c355071f

  ann->type = TREE_ANN_COMMON;
  t->base.ann = (tree_ann_t) ann;

  return ann;
}

/* Build a temporary.  Make sure and register it to be renamed.  */

tree
make_rename_temp (tree type, const char *prefix)
{
  tree t = create_tmp_var (type, prefix);

  if (TREE_CODE (TREE_TYPE (t)) == COMPLEX_TYPE
      || TREE_CODE (TREE_TYPE (t)) == VECTOR_TYPE)
    DECL_GIMPLE_REG_P (t) = 1;

  if (gimple_referenced_vars (cfun))
    {
<<<<<<< HEAD
      add_referenced_tmp_var (t);
=======
      add_referenced_var (t);
>>>>>>> c355071f
      mark_sym_for_renaming (t);
    }

  return t;
}



/*---------------------------------------------------------------------------
			      Debugging functions
---------------------------------------------------------------------------*/
/* Dump the list of all the referenced variables in the current function to
   FILE.  */

void
dump_referenced_vars (FILE *file)
{
  tree var;
  referenced_var_iterator rvi;
  
  fprintf (file, "\nReferenced variables in %s: %u\n\n",
	   get_name (current_function_decl), (unsigned) num_referenced_vars);
  
  FOR_EACH_REFERENCED_VAR (var, rvi)
    {
      fprintf (file, "Variable: ");
      dump_variable (file, var);
      fprintf (file, "\n");
    }
}


/* Dump the list of all the referenced variables to stderr.  */

void
debug_referenced_vars (void)
{
  dump_referenced_vars (stderr);
}


/* Dump sub-variables for VAR to FILE.  */

void
dump_subvars_for (FILE *file, tree var)
{
  subvar_t sv = get_subvars_for_var (var);

  if (!sv)
    return;

  fprintf (file, "{ ");

  for (; sv; sv = sv->next)
    {
      print_generic_expr (file, sv->var, dump_flags);
      fprintf (file, " ");
    }

  fprintf (file, "}");
}


/* Dumb sub-variables for VAR to stderr.  */

void
debug_subvars_for (tree var)
{
  dump_subvars_for (stderr, var);
}


/* Dump variable VAR and its may-aliases to FILE.  */

void
dump_variable (FILE *file, tree var)
{
  var_ann_t ann;

  if (TREE_CODE (var) == SSA_NAME)
    {
      if (POINTER_TYPE_P (TREE_TYPE (var)))
	dump_points_to_info_for (file, var);
      var = SSA_NAME_VAR (var);
    }

  if (var == NULL_TREE)
    {
      fprintf (file, "<nil>");
      return;
    }

  print_generic_expr (file, var, dump_flags);

  ann = var_ann (var);

  fprintf (file, ", UID %u", (unsigned) DECL_UID (var));

  fprintf (file, ", ");
  print_generic_expr (file, TREE_TYPE (var), dump_flags);

<<<<<<< HEAD
  if (ann && ann->type_mem_tag)
=======
  if (ann && ann->symbol_mem_tag)
>>>>>>> c355071f
    {
      fprintf (file, ", symbol memory tag: ");
      print_generic_expr (file, ann->symbol_mem_tag, dump_flags);
    }

<<<<<<< HEAD
  if (ann && ann->is_alias_tag)
    fprintf (file, ", is an alias tag");
=======
  if (ann && ann->is_aliased)
    fprintf (file, ", is aliased");
>>>>>>> c355071f

  if (TREE_ADDRESSABLE (var))
    fprintf (file, ", is addressable");
  
  if (is_global_var (var))
    fprintf (file, ", is global");

  if (TREE_THIS_VOLATILE (var))
    fprintf (file, ", is volatile");

  if (is_call_clobbered (var))
    {
      var_ann_t va = var_ann (var);
      unsigned int escape_mask = va->escape_mask;

      fprintf (file, ", call clobbered");
      fprintf (file, " (");
      if (escape_mask & ESCAPE_STORED_IN_GLOBAL)
	fprintf (file, ", stored in global");
      if (escape_mask & ESCAPE_TO_ASM)
	fprintf (file, ", goes through ASM");
      if (escape_mask & ESCAPE_TO_CALL)
	fprintf (file, ", passed to call");
      if (escape_mask & ESCAPE_BAD_CAST)
	fprintf (file, ", bad cast");
      if (escape_mask & ESCAPE_TO_RETURN)
	fprintf (file, ", returned from func");
      if (escape_mask & ESCAPE_TO_PURE_CONST)
	fprintf (file, ", passed to pure/const");
      if (escape_mask & ESCAPE_IS_GLOBAL)
	fprintf (file, ", is global var");
      if (escape_mask & ESCAPE_IS_PARM)
	fprintf (file, ", is incoming pointer");
      if (escape_mask & ESCAPE_UNKNOWN)
	fprintf (file, ", unknown escape");
      fprintf (file, " )");
    }

<<<<<<< HEAD
  if (default_def (var))
    {
      fprintf (file, ", default def: ");
      print_generic_expr (file, default_def (var), dump_flags);
=======
  if (gimple_default_def (cfun, var))
    {
      fprintf (file, ", default def: ");
      print_generic_expr (file, gimple_default_def (cfun, var), dump_flags);
>>>>>>> c355071f
    }

  if (may_aliases (var))
    {
      fprintf (file, ", may aliases: ");
      dump_may_aliases_for (file, var);
    }

  if (get_subvars_for_var (var))
    {
      fprintf (file, ", sub-vars: ");
      dump_subvars_for (file, var);
    }

<<<<<<< HEAD
=======
  if (!is_gimple_reg (var))
    {
      if (memory_partition (var))
	{
	  fprintf (file, ", belongs to partition: ");
	  print_generic_expr (file, memory_partition (var), dump_flags);
	}

      if (TREE_CODE (var) == MEMORY_PARTITION_TAG)
	{
	  fprintf (file, ", partition symbols: ");
	  dump_decl_set (file, MPT_SYMBOLS (var));
	}
    }

>>>>>>> c355071f
  fprintf (file, "\n");
}


/* Dump variable VAR and its may-aliases to stderr.  */

void
debug_variable (tree var)
{
  dump_variable (stderr, var);
}


/* Dump various DFA statistics to FILE.  */

void
dump_dfa_stats (FILE *file)
{
  struct dfa_stats_d dfa_stats;

  unsigned long size, total = 0;
  const char * const fmt_str   = "%-30s%-13s%12s\n";
  const char * const fmt_str_1 = "%-30s%13lu%11lu%c\n";
  const char * const fmt_str_3 = "%-43s%11lu%c\n";
  const char *funcname
    = lang_hooks.decl_printable_name (current_function_decl, 2);

  collect_dfa_stats (&dfa_stats);

  fprintf (file, "\nDFA Statistics for %s\n\n", funcname);

  fprintf (file, "---------------------------------------------------------\n");
  fprintf (file, fmt_str, "", "  Number of  ", "Memory");
  fprintf (file, fmt_str, "", "  instances  ", "used ");
  fprintf (file, "---------------------------------------------------------\n");

  size = num_referenced_vars * sizeof (tree);
  total += size;
  fprintf (file, fmt_str_1, "Referenced variables", (unsigned long)num_referenced_vars,
	   SCALE (size), LABEL (size));

  size = dfa_stats.num_stmt_anns * sizeof (struct stmt_ann_d);
  total += size;
  fprintf (file, fmt_str_1, "Statements annotated", dfa_stats.num_stmt_anns,
	   SCALE (size), LABEL (size));

  size = dfa_stats.num_var_anns * sizeof (struct var_ann_d);
  total += size;
  fprintf (file, fmt_str_1, "Variables annotated", dfa_stats.num_var_anns,
	   SCALE (size), LABEL (size));

  size = dfa_stats.num_uses * sizeof (tree *);
  total += size;
  fprintf (file, fmt_str_1, "USE operands", dfa_stats.num_uses,
	   SCALE (size), LABEL (size));

  size = dfa_stats.num_defs * sizeof (tree *);
  total += size;
  fprintf (file, fmt_str_1, "DEF operands", dfa_stats.num_defs,
	   SCALE (size), LABEL (size));

  size = dfa_stats.num_vuses * sizeof (tree *);
  total += size;
  fprintf (file, fmt_str_1, "VUSE operands", dfa_stats.num_vuses,
	   SCALE (size), LABEL (size));

  size = dfa_stats.num_vdefs * sizeof (tree *);
  total += size;
  fprintf (file, fmt_str_1, "VDEF operands", dfa_stats.num_vdefs,
	   SCALE (size), LABEL (size));

  size = dfa_stats.num_phis * sizeof (struct tree_phi_node);
  total += size;
  fprintf (file, fmt_str_1, "PHI nodes", dfa_stats.num_phis,
	   SCALE (size), LABEL (size));

  size = dfa_stats.num_phi_args * sizeof (struct phi_arg_d);
  total += size;
  fprintf (file, fmt_str_1, "PHI arguments", dfa_stats.num_phi_args,
 	   SCALE (size), LABEL (size));

  fprintf (file, "---------------------------------------------------------\n");
  fprintf (file, fmt_str_3, "Total memory used by DFA/SSA data", SCALE (total),
	   LABEL (total));
  fprintf (file, "---------------------------------------------------------\n");
  fprintf (file, "\n");

  if (dfa_stats.num_phis)
    fprintf (file, "Average number of arguments per PHI node: %.1f (max: %d)\n",
	     (float) dfa_stats.num_phi_args / (float) dfa_stats.num_phis,
	     dfa_stats.max_num_phi_args);

  fprintf (file, "\n");
}


/* Dump DFA statistics on stderr.  */

void
debug_dfa_stats (void)
{
  dump_dfa_stats (stderr);
}


/* Collect DFA statistics and store them in the structure pointed to by
   DFA_STATS_P.  */

static void
collect_dfa_stats (struct dfa_stats_d *dfa_stats_p)
{
  struct pointer_set_t *pset;
  basic_block bb;
  block_stmt_iterator i;

  gcc_assert (dfa_stats_p);

  memset ((void *)dfa_stats_p, 0, sizeof (struct dfa_stats_d));

  /* Walk all the trees in the function counting references.  Start at
     basic block NUM_FIXED_BLOCKS, but don't stop at block boundaries.  */
  pset = pointer_set_create ();

  for (i = bsi_start (BASIC_BLOCK (NUM_FIXED_BLOCKS));
       !bsi_end_p (i); bsi_next (&i))
    walk_tree (bsi_stmt_ptr (i), collect_dfa_stats_r, (void *) dfa_stats_p,
	       pset);

  pointer_set_destroy (pset);

  FOR_EACH_BB (bb)
    {
      tree phi;
      for (phi = phi_nodes (bb); phi; phi = PHI_CHAIN (phi))
	{
	  dfa_stats_p->num_phis++;
	  dfa_stats_p->num_phi_args += PHI_NUM_ARGS (phi);
	  if (PHI_NUM_ARGS (phi) > dfa_stats_p->max_num_phi_args)
	    dfa_stats_p->max_num_phi_args = PHI_NUM_ARGS (phi);
	}
    }
}


/* Callback for walk_tree to collect DFA statistics for a tree and its
   children.  */

static tree
collect_dfa_stats_r (tree *tp, int *walk_subtrees ATTRIBUTE_UNUSED,
		     void *data)
{
  tree t = *tp;
  struct dfa_stats_d *dfa_stats_p = (struct dfa_stats_d *)data;

  if (t->base.ann)
    {
      switch (ann_type (t->base.ann))
	{
	case STMT_ANN:
	  {
	    dfa_stats_p->num_stmt_anns++;
	    dfa_stats_p->num_defs += NUM_SSA_OPERANDS (t, SSA_OP_DEF);
	    dfa_stats_p->num_uses += NUM_SSA_OPERANDS (t, SSA_OP_USE);
<<<<<<< HEAD
	    dfa_stats_p->num_v_may_defs += NUM_SSA_OPERANDS (t, SSA_OP_VMAYDEF);
	    dfa_stats_p->num_vuses += NUM_SSA_OPERANDS (t, SSA_OP_VUSE);
	    dfa_stats_p->num_v_must_defs += 
				  NUM_SSA_OPERANDS (t, SSA_OP_VMUSTDEF);
=======
	    dfa_stats_p->num_vdefs += NUM_SSA_OPERANDS (t, SSA_OP_VDEF);
	    dfa_stats_p->num_vuses += NUM_SSA_OPERANDS (t, SSA_OP_VUSE);
>>>>>>> c355071f
	    break;
	  }

	case VAR_ANN:
	  dfa_stats_p->num_var_anns++;
	  break;

	default:
	  break;
	}
    }

  return NULL;
}


/*---------------------------------------------------------------------------
			     Miscellaneous helpers
---------------------------------------------------------------------------*/
/* Callback for walk_tree.  Used to collect variables referenced in
   the function.  */

static tree
find_vars_r (tree *tp, int *walk_subtrees, void *data ATTRIBUTE_UNUSED)
{
  /* If T is a regular variable that the optimizers are interested
     in, add it to the list of variables.  */
  if (SSA_VAR_P (*tp))
    add_referenced_var (*tp);

  /* Type, _DECL and constant nodes have no interesting children.
     Ignore them.  */
  else if (IS_TYPE_OR_DECL_P (*tp) || CONSTANT_CLASS_P (*tp))
    *walk_subtrees = 0;

  return NULL_TREE;
}

/* Lookup UID in the referenced_vars hashtable and return the associated
   variable.  */

<<<<<<< HEAD
/* Lookup UID in the referenced_vars hashtable and return the associated
   variable or NULL if it is not there.  */

tree 
referenced_var_lookup_if_exists (unsigned int uid)
{
  struct int_tree_map *h, in;
  in.uid = uid;
  h = (struct int_tree_map *) htab_find_with_hash (referenced_vars, &in, uid);
  if (h)
    return h->to;
  return NULL_TREE;
}

/* Lookup UID in the referenced_vars hashtable and return the associated
   variable.  */

=======
>>>>>>> c355071f
tree 
referenced_var_lookup (unsigned int uid)
{
  struct int_tree_map *h, in;
  in.uid = uid;
<<<<<<< HEAD
  h = (struct int_tree_map *) htab_find_with_hash (referenced_vars, &in, uid);
=======
  h = (struct int_tree_map *) htab_find_with_hash (gimple_referenced_vars (cfun),
						   &in, uid);
>>>>>>> c355071f
  gcc_assert (h || uid == 0);
  if (h)
    return h->to;
  return NULL_TREE;
}
<<<<<<< HEAD

/* Insert the pair UID, TO into the referenced_vars hashtable.  */

static void
referenced_var_insert (unsigned int uid, tree to)
{ 
  struct int_tree_map *h;
  void **loc;

  h = GGC_NEW (struct int_tree_map);
  h->uid = uid;
  h->to = to;
  loc = htab_find_slot_with_hash (referenced_vars, h, uid, INSERT);
  *(struct int_tree_map **)  loc = h;
}

/* Lookup VAR UID in the default_defs hashtable and return the associated
   variable.  */

tree 
default_def (tree var)
{
  struct int_tree_map *h, in;
  gcc_assert (SSA_VAR_P (var));
  in.uid = DECL_UID (var);
  h = (struct int_tree_map *) htab_find_with_hash (default_defs, &in,
                                                   DECL_UID (var));
  if (h)
    return h->to;
  return NULL_TREE;
}

/* Insert the pair VAR's UID, DEF into the default_defs hashtable.  */

void
set_default_def (tree var, tree def)
{ 
  struct int_tree_map in;
  struct int_tree_map *h;
  void **loc;

  gcc_assert (SSA_VAR_P (var));
  in.uid = DECL_UID (var);
  if (!def && default_def (var))
    {
      loc = htab_find_slot_with_hash (default_defs, &in, DECL_UID (var), INSERT);
      htab_remove_elt (default_defs, *loc);
      return;
    }
  gcc_assert (TREE_CODE (def) == SSA_NAME);
  loc = htab_find_slot_with_hash (default_defs, &in, DECL_UID (var), INSERT);
  /* Default definition might be changed by tail call optimization.  */
  if (!*loc)
    {
      h = GGC_NEW (struct int_tree_map);
      h->uid = DECL_UID (var);
      h->to = def;
      *(struct int_tree_map **)  loc = h;
    }
   else
    {
      h = (struct int_tree_map *) *loc;
      h->to = def;
    }
}

/* Add VAR to the list of dereferenced variables.
=======
>>>>>>> c355071f

/* Check if TO is in the referenced_vars hash table and insert it if not.  
   Return true if it required insertion.  */

bool
referenced_var_check_and_insert (tree to)
{ 
  struct int_tree_map *h, in;
  void **loc;
  unsigned int uid = DECL_UID (to);

  in.uid = uid;
  in.to = to;
  h = (struct int_tree_map *) htab_find_with_hash (gimple_referenced_vars (cfun),
						   &in, uid);

  if (h)
    {
      /* DECL_UID has already been entered in the table.  Verify that it is
	 the same entry as TO.  See PR 27793.  */
      gcc_assert (h->to == to);
      return false;
    }

  h = GGC_NEW (struct int_tree_map);
  h->uid = uid;
  h->to = to;
  loc = htab_find_slot_with_hash (gimple_referenced_vars (cfun),
				  h, uid, INSERT);
  *(struct int_tree_map **)  loc = h;
  return true;
}

/* Lookup VAR UID in the default_defs hashtable and return the associated
   variable.  */

tree 
gimple_default_def (struct function *fn, tree var)
{
  struct int_tree_map *h, in;
  gcc_assert (SSA_VAR_P (var));
  in.uid = DECL_UID (var);
  h = (struct int_tree_map *) htab_find_with_hash (DEFAULT_DEFS (fn),
						   &in,
                                                   DECL_UID (var));
  if (h)
    return h->to;
  return NULL_TREE;
}

/* Insert the pair VAR's UID, DEF into the default_defs hashtable.  */

void
set_default_def (tree var, tree def)
{ 
  struct int_tree_map in;
  struct int_tree_map *h;
  void **loc;

  gcc_assert (SSA_VAR_P (var));
  in.uid = DECL_UID (var);
  if (!def && gimple_default_def (cfun, var))
    {
<<<<<<< HEAD
      /* This is the first time we find this variable, add it to the
         REFERENCED_VARS array and annotate it with attributes that are
	 intrinsic to the variable.  */
      if (slot)
	*slot = (void *) var;
      
      referenced_var_insert (DECL_UID (var), var);

      /* Global variables are always call-clobbered.  */
      if (is_global_var (var))
	mark_call_clobbered (var);
=======
      loc = htab_find_slot_with_hash (DEFAULT_DEFS (cfun), &in,
            DECL_UID (var), INSERT);
      htab_remove_elt (DEFAULT_DEFS (cfun), *loc);
      return;
    }
  gcc_assert (!def || TREE_CODE (def) == SSA_NAME);
  loc = htab_find_slot_with_hash (DEFAULT_DEFS (cfun), &in,
                                  DECL_UID (var), INSERT);

  /* Default definition might be changed by tail call optimization.  */
  if (!*loc)
    {
      h = GGC_NEW (struct int_tree_map);
      h->uid = DECL_UID (var);
      h->to = def;
      *(struct int_tree_map **)  loc = h;
    }
   else
    {
      h = (struct int_tree_map *) *loc;
      SSA_NAME_IS_DEFAULT_DEF (h->to) = false;
      h->to = def;
    }

   /* Mark DEF as the default definition for VAR.  */
   SSA_NAME_IS_DEFAULT_DEF (def) = true;
}

/* Add VAR to the list of referenced variables if it isn't already there.  */

void
add_referenced_var (tree var)
{
  var_ann_t v_ann;

  v_ann = get_var_ann (var);
  gcc_assert (DECL_P (var));
  
  /* Insert VAR into the referenced_vars has table if it isn't present.  */
  if (referenced_var_check_and_insert (var))
    {
      /* This is the first time we found this variable, annotate it with
	 attributes that are intrinsic to the variable.  */
      
      /* Tag's don't have DECL_INITIAL.  */
      if (MTAG_P (var))
	return;
>>>>>>> c355071f

      /* Tag's don't have DECL_INITIAL.  */
      if (MTAG_P (var))
	return;
      
      /* Scan DECL_INITIAL for pointer variables as they may contain
	 address arithmetic referencing the address of other
	 variables.  
	 Even non-constant intializers need to be walked, because
	 IPA passes might prove that their are invariant later on.  */
      if (DECL_INITIAL (var)
	  /* Initializers of external variables are not useful to the
	     optimizers.  */
<<<<<<< HEAD
          && !DECL_EXTERNAL (var)
	  /* It's not necessary to walk the initial value of non-constant
	     variables because it cannot be propagated by the
	     optimizers.  */
	  && (TREE_CONSTANT (var) || TREE_READONLY (var)))
      	walk_tree (&DECL_INITIAL (var), find_vars_r, walk_state, 0);
=======
          && !DECL_EXTERNAL (var))
      	walk_tree (&DECL_INITIAL (var), find_vars_r, NULL, 0);
>>>>>>> c355071f
    }
}


/* Return the virtual variable associated to the non-scalar variable VAR.  */

tree
get_virtual_var (tree var)
{
  STRIP_NOPS (var);

  if (TREE_CODE (var) == SSA_NAME)
    var = SSA_NAME_VAR (var);

  while (TREE_CODE (var) == REALPART_EXPR || TREE_CODE (var) == IMAGPART_EXPR
	 || handled_component_p (var))
    var = TREE_OPERAND (var, 0);

  /* Treating GIMPLE registers as virtual variables makes no sense.
     Also complain if we couldn't extract a _DECL out of the original
     expression.  */
  gcc_assert (SSA_VAR_P (var));
  gcc_assert (!is_gimple_reg (var));

  return var;
}

<<<<<<< HEAD
/* Add a temporary variable to REFERENCED_VARS.  This is similar to
   add_referenced_var, but is used by passes that need to add new temps to
   the REFERENCED_VARS array after the program has been scanned for
   variables.  The variable will just receive a new UID and be added
   to the REFERENCED_VARS array without checking for duplicates.  */

void
add_referenced_tmp_var (tree var)
{
  add_referenced_var (var, NULL);
}


/* Mark all the non-SSA variables found in STMT's operands to be
   processed by update_ssa.  */

void
mark_new_vars_to_rename (tree stmt)
=======
/* Mark all the naked symbols in STMT for SSA renaming.
   
   NOTE: This function should only be used for brand new statements.
   If the caller is modifying an existing statement, it should use the
   combination push_stmt_changes/pop_stmt_changes.  */

void
mark_symbols_for_renaming (tree stmt)
>>>>>>> c355071f
{
  tree op;
  ssa_op_iter iter;
<<<<<<< HEAD
  tree val;
  bitmap vars_in_vops_to_rename;
  bool found_exposed_symbol = false;
  int v_may_defs_before, v_may_defs_after;
  int v_must_defs_before, v_must_defs_after;

  if (TREE_CODE (stmt) == PHI_NODE)
    return;

  vars_in_vops_to_rename = BITMAP_ALLOC (NULL);

  /* Before re-scanning the statement for operands, mark the existing
     virtual operands to be renamed again.  We do this because when new
     symbols are exposed, the virtual operands that were here before due to
     aliasing will probably be removed by the call to get_stmt_operand.
     Therefore, we need to flag them to be renamed beforehand.

     We flag them in a separate bitmap because we don't really want to
     rename them if there are not any newly exposed symbols in the
     statement operands.  */
  v_may_defs_before = NUM_SSA_OPERANDS (stmt, SSA_OP_VMAYDEF);
  v_must_defs_before = NUM_SSA_OPERANDS (stmt, SSA_OP_VMUSTDEF);

  FOR_EACH_SSA_TREE_OPERAND (val, stmt, iter, 
			     SSA_OP_VMAYDEF | SSA_OP_VUSE | SSA_OP_VMUSTDEF)
    {
      if (!DECL_P (val))
	val = SSA_NAME_VAR (val);
      bitmap_set_bit (vars_in_vops_to_rename, DECL_UID (val));
    }

  /* Now force an operand re-scan on the statement and mark any newly
     exposed variables.  */
  update_stmt (stmt);

  v_may_defs_after = NUM_SSA_OPERANDS (stmt, SSA_OP_VMAYDEF);
  v_must_defs_after = NUM_SSA_OPERANDS (stmt, SSA_OP_VMUSTDEF);

  FOR_EACH_SSA_TREE_OPERAND (val, stmt, iter, SSA_OP_ALL_OPERANDS)
    if (DECL_P (val))
      {
	found_exposed_symbol = true;
	mark_sym_for_renaming (val);
      }

  /* If we found any newly exposed symbols, or if there are fewer VDEF
     operands in the statement, add the variables we had set in
     VARS_IN_VOPS_TO_RENAME to VARS_TO_RENAME.  We need to check for
     vanishing VDEFs because in those cases, the names that were formerly
     generated by this statement are not going to be available anymore.  */
  if (found_exposed_symbol
      || v_may_defs_before > v_may_defs_after
      || v_must_defs_before > v_must_defs_after)
    mark_set_for_renaming (vars_in_vops_to_rename);

  BITMAP_FREE (vars_in_vops_to_rename);
=======

  update_stmt (stmt);

  /* Mark all the operands for renaming.  */
  FOR_EACH_SSA_TREE_OPERAND (op, stmt, iter, SSA_OP_ALL_OPERANDS)
    if (DECL_P (op))
      mark_sym_for_renaming (op);
>>>>>>> c355071f
}


/* Find all variables within the gimplified statement that were not previously
   visible to the function and add them to the referenced variables list.  */

static tree
find_new_referenced_vars_1 (tree *tp, int *walk_subtrees,
			    void *data ATTRIBUTE_UNUSED)
{
  tree t = *tp;

  if (TREE_CODE (t) == VAR_DECL && !var_ann (t))
    {
<<<<<<< HEAD
      add_referenced_tmp_var (t);
=======
      add_referenced_var (t);
>>>>>>> c355071f
      mark_sym_for_renaming (t);
    }

  if (IS_TYPE_OR_DECL_P (t))
    *walk_subtrees = 0;

  return NULL;
}

void
find_new_referenced_vars (tree *stmt_p)
{
  walk_tree (stmt_p, find_new_referenced_vars_1, NULL, NULL);
}


<<<<<<< HEAD
/* If REF is a handled component reference for a structure, return the
=======
/* If EXP is a handled component reference for a structure, return the
>>>>>>> c355071f
   base variable.  The access range is delimited by bit positions *POFFSET and
   *POFFSET + *PMAX_SIZE.  The access size is *PSIZE bits.  If either
   *PSIZE or *PMAX_SIZE is -1, they could not be determined.  If *PSIZE
   and *PMAX_SIZE are equal, the access is non-variable.  */

tree
get_ref_base_and_extent (tree exp, HOST_WIDE_INT *poffset,
			 HOST_WIDE_INT *psize,
			 HOST_WIDE_INT *pmax_size)
{
  HOST_WIDE_INT bitsize = -1;
  HOST_WIDE_INT maxsize = -1;
  tree size_tree = NULL_TREE;
  tree bit_offset = bitsize_zero_node;
<<<<<<< HEAD
=======
  bool seen_variable_array_ref = false;
>>>>>>> c355071f

  gcc_assert (!SSA_VAR_P (exp));

  /* First get the final access size from just the outermost expression.  */
  if (TREE_CODE (exp) == COMPONENT_REF)
    size_tree = DECL_SIZE (TREE_OPERAND (exp, 1));
  else if (TREE_CODE (exp) == BIT_FIELD_REF)
    size_tree = TREE_OPERAND (exp, 1);
  else
    {
      enum machine_mode mode = TYPE_MODE (TREE_TYPE (exp));
      if (mode == BLKmode)
	size_tree = TYPE_SIZE (TREE_TYPE (exp));
      else
	bitsize = GET_MODE_BITSIZE (mode);
    }
  if (size_tree != NULL_TREE)
    {
      if (! host_integerp (size_tree, 1))
	bitsize = -1;
      else
	bitsize = TREE_INT_CST_LOW (size_tree);
    }

  /* Initially, maxsize is the same as the accessed element size.
     In the following it will only grow (or become -1).  */
  maxsize = bitsize;

  /* Compute cumulative bit-offset for nested component-refs and array-refs,
     and find the ultimate containing object.  */
  while (1)
    {
      switch (TREE_CODE (exp))
	{
	case BIT_FIELD_REF:
	  bit_offset = size_binop (PLUS_EXPR, bit_offset,
				   TREE_OPERAND (exp, 2));
	  break;

	case COMPONENT_REF:
	  {
	    tree field = TREE_OPERAND (exp, 1);
	    tree this_offset = component_ref_field_offset (exp);

	    if (this_offset && TREE_CODE (this_offset) == INTEGER_CST)
	      {
		this_offset = size_binop (MULT_EXPR,
					  fold_convert (bitsizetype,
							this_offset),
					  bitsize_unit_node);
		bit_offset = size_binop (PLUS_EXPR,
				         bit_offset, this_offset);
		bit_offset = size_binop (PLUS_EXPR, bit_offset,
					 DECL_FIELD_BIT_OFFSET (field));
	      }
	    else
	      {
		tree csize = TYPE_SIZE (TREE_TYPE (TREE_OPERAND (exp, 0)));
		/* We need to adjust maxsize to the whole structure bitsize.
		   But we can subtract any constant offset seen sofar,
		   because that would get us out of the structure otherwise.  */
		if (maxsize != -1
		    && csize && host_integerp (csize, 1))
		  {
		    maxsize = (TREE_INT_CST_LOW (csize)
			       - TREE_INT_CST_LOW (bit_offset));
		  }
		else
		  maxsize = -1;
	      }
	  }
	  break;

	case ARRAY_REF:
	case ARRAY_RANGE_REF:
	  {
	    tree index = TREE_OPERAND (exp, 1);
	    tree low_bound = array_ref_low_bound (exp);
	    tree unit_size = array_ref_element_size (exp);

	    if (! integer_zerop (low_bound))
	      index = fold_build2 (MINUS_EXPR, TREE_TYPE (index),
				   index, low_bound);
	    index = size_binop (MULT_EXPR,
				fold_convert (sizetype, index), unit_size);
	    if (TREE_CODE (index) == INTEGER_CST)
	      {
		index = size_binop (MULT_EXPR,
				    fold_convert (bitsizetype, index),
				    bitsize_unit_node);
		bit_offset = size_binop (PLUS_EXPR, bit_offset, index);
<<<<<<< HEAD
=======

		/* An array ref with a constant index up in the structure
		   hierarchy will constrain the size of any variable array ref
		   lower in the access hierarchy.  */
		seen_variable_array_ref = false;
>>>>>>> c355071f
	      }
	    else
	      {
		tree asize = TYPE_SIZE (TREE_TYPE (TREE_OPERAND (exp, 0)));
		/* We need to adjust maxsize to the whole array bitsize.
		   But we can subtract any constant offset seen sofar,
		   because that would get us outside of the array otherwise.  */
		if (maxsize != -1
		    && asize && host_integerp (asize, 1))
		  {
		    maxsize = (TREE_INT_CST_LOW (asize)
			       - TREE_INT_CST_LOW (bit_offset));
		  }
		else
		  maxsize = -1;
<<<<<<< HEAD
=======

		/* Remember that we have seen an array ref with a variable
		   index.  */
		seen_variable_array_ref = true;
>>>>>>> c355071f
	      }
	  }
	  break;

	case REALPART_EXPR:
	  break;

	case IMAGPART_EXPR:
	  bit_offset = size_binop (PLUS_EXPR, bit_offset,
				   bitsize_int (bitsize));
	  break;

	case VIEW_CONVERT_EXPR:
	  /* ???  We probably should give up here and bail out.  */
	  break;

	default:
	  goto done;
	}

      exp = TREE_OPERAND (exp, 0);
    }
 done:

<<<<<<< HEAD
=======
  /* We need to deal with variable arrays ending structures such as
       struct { int length; int a[1]; } x;           x.a[d]
       struct { struct { int a; int b; } a[1]; } x;  x.a[d].a
       struct { struct { int a[1]; } a[1]; } x;      x.a[0][d], x.a[d][0]
     where we do not know maxsize for variable index accesses to
     the array.  The simplest way to conservatively deal with this
     is to punt in the case that offset + maxsize reaches the
     base type boundary.  */
  if (seen_variable_array_ref
      && maxsize != -1
      && host_integerp (TYPE_SIZE (TREE_TYPE (exp)), 1)
      && TREE_INT_CST_LOW (bit_offset) + maxsize
	 == TREE_INT_CST_LOW (TYPE_SIZE (TREE_TYPE (exp))))
    maxsize = -1;

>>>>>>> c355071f
  /* ???  Due to negative offsets in ARRAY_REF we can end up with
     negative bit_offset here.  We might want to store a zero offset
     in this case.  */
  *poffset = TREE_INT_CST_LOW (bit_offset);
  *psize = bitsize;
  *pmax_size = maxsize;

  return exp;
}<|MERGE_RESOLUTION|>--- conflicted
+++ resolved
@@ -68,22 +68,6 @@
 static void collect_dfa_stats (struct dfa_stats_d *);
 static tree collect_dfa_stats_r (tree *, int *, void *);
 static tree find_vars_r (tree *, int *, void *);
-<<<<<<< HEAD
-static void add_referenced_var (tree, struct walk_state *);
-
-
-/* Global declarations.  */
-
-/* Array of all variables referenced in the function.  */
-htab_t referenced_vars;
-
-/* Default definition for this symbols.  If set for symbol, it
-   means that the first reference to this variable in the function is a
-   USE or a VUSE.  In those cases, the SSA renamer creates an SSA name
-   for this variable with an empty defining statement.  */
-htab_t default_defs;
-=======
->>>>>>> c355071f
 
 
 /*---------------------------------------------------------------------------
@@ -138,8 +122,6 @@
 
 var_ann_t
 create_var_ann (tree t)
-<<<<<<< HEAD
-=======
 {
   var_ann_t ann;
   struct static_var_ann_d *sann = NULL;
@@ -177,7 +159,6 @@
 
 function_ann_t
 create_function_ann (tree t)
->>>>>>> c355071f
 {
   function_ann_t ann;
 
@@ -185,7 +166,7 @@
   gcc_assert (TREE_CODE (t) == FUNCTION_DECL);
   gcc_assert (!t->base.ann || t->base.ann->common.type == FUNCTION_ANN);
 
-  ann = GGC_NEW (struct var_ann_d);
+  ann = ggc_alloc (sizeof (*ann));
   memset ((void *) ann, 0, sizeof (*ann));
 
   ann->common.type = FUNCTION_ANN;
@@ -205,12 +186,7 @@
   gcc_assert (is_gimple_stmt (t));
   gcc_assert (!t->base.ann || t->base.ann->common.type == STMT_ANN);
 
-<<<<<<< HEAD
-  ann = GGC_NEW (struct stmt_ann_d);
-  memset ((void *) ann, 0, sizeof (*ann));
-=======
   ann = GGC_CNEW (struct stmt_ann_d);
->>>>>>> c355071f
 
   ann->common.type = STMT_ANN;
 
@@ -232,12 +208,7 @@
   gcc_assert (t);
   gcc_assert (!t->base.ann || t->base.ann->common.type == TREE_ANN_COMMON);
 
-<<<<<<< HEAD
-  ann = GGC_NEW (union tree_ann_d);
-  memset ((void *) ann, 0, sizeof (*ann));
-=======
   ann = GGC_CNEW (struct tree_ann_common_d);
->>>>>>> c355071f
 
   ann->type = TREE_ANN_COMMON;
   t->base.ann = (tree_ann_t) ann;
@@ -258,11 +229,7 @@
 
   if (gimple_referenced_vars (cfun))
     {
-<<<<<<< HEAD
-      add_referenced_tmp_var (t);
-=======
       add_referenced_var (t);
->>>>>>> c355071f
       mark_sym_for_renaming (t);
     }
 
@@ -364,23 +331,14 @@
   fprintf (file, ", ");
   print_generic_expr (file, TREE_TYPE (var), dump_flags);
 
-<<<<<<< HEAD
-  if (ann && ann->type_mem_tag)
-=======
   if (ann && ann->symbol_mem_tag)
->>>>>>> c355071f
     {
       fprintf (file, ", symbol memory tag: ");
       print_generic_expr (file, ann->symbol_mem_tag, dump_flags);
     }
 
-<<<<<<< HEAD
-  if (ann && ann->is_alias_tag)
-    fprintf (file, ", is an alias tag");
-=======
   if (ann && ann->is_aliased)
     fprintf (file, ", is aliased");
->>>>>>> c355071f
 
   if (TREE_ADDRESSABLE (var))
     fprintf (file, ", is addressable");
@@ -419,17 +377,10 @@
       fprintf (file, " )");
     }
 
-<<<<<<< HEAD
-  if (default_def (var))
-    {
-      fprintf (file, ", default def: ");
-      print_generic_expr (file, default_def (var), dump_flags);
-=======
   if (gimple_default_def (cfun, var))
     {
       fprintf (file, ", default def: ");
       print_generic_expr (file, gimple_default_def (cfun, var), dump_flags);
->>>>>>> c355071f
     }
 
   if (may_aliases (var))
@@ -444,8 +395,6 @@
       dump_subvars_for (file, var);
     }
 
-<<<<<<< HEAD
-=======
   if (!is_gimple_reg (var))
     {
       if (memory_partition (var))
@@ -461,7 +410,6 @@
 	}
     }
 
->>>>>>> c355071f
   fprintf (file, "\n");
 }
 
@@ -625,15 +573,8 @@
 	    dfa_stats_p->num_stmt_anns++;
 	    dfa_stats_p->num_defs += NUM_SSA_OPERANDS (t, SSA_OP_DEF);
 	    dfa_stats_p->num_uses += NUM_SSA_OPERANDS (t, SSA_OP_USE);
-<<<<<<< HEAD
-	    dfa_stats_p->num_v_may_defs += NUM_SSA_OPERANDS (t, SSA_OP_VMAYDEF);
-	    dfa_stats_p->num_vuses += NUM_SSA_OPERANDS (t, SSA_OP_VUSE);
-	    dfa_stats_p->num_v_must_defs += 
-				  NUM_SSA_OPERANDS (t, SSA_OP_VMUSTDEF);
-=======
 	    dfa_stats_p->num_vdefs += NUM_SSA_OPERANDS (t, SSA_OP_VDEF);
 	    dfa_stats_p->num_vuses += NUM_SSA_OPERANDS (t, SSA_OP_VUSE);
->>>>>>> c355071f
 	    break;
 	  }
 
@@ -675,112 +616,18 @@
 /* Lookup UID in the referenced_vars hashtable and return the associated
    variable.  */
 
-<<<<<<< HEAD
-/* Lookup UID in the referenced_vars hashtable and return the associated
-   variable or NULL if it is not there.  */
-
 tree 
-referenced_var_lookup_if_exists (unsigned int uid)
+referenced_var_lookup (unsigned int uid)
 {
   struct int_tree_map *h, in;
   in.uid = uid;
-  h = (struct int_tree_map *) htab_find_with_hash (referenced_vars, &in, uid);
-  if (h)
-    return h->to;
-  return NULL_TREE;
-}
-
-/* Lookup UID in the referenced_vars hashtable and return the associated
-   variable.  */
-
-=======
->>>>>>> c355071f
-tree 
-referenced_var_lookup (unsigned int uid)
-{
-  struct int_tree_map *h, in;
-  in.uid = uid;
-<<<<<<< HEAD
-  h = (struct int_tree_map *) htab_find_with_hash (referenced_vars, &in, uid);
-=======
   h = (struct int_tree_map *) htab_find_with_hash (gimple_referenced_vars (cfun),
 						   &in, uid);
->>>>>>> c355071f
   gcc_assert (h || uid == 0);
   if (h)
     return h->to;
   return NULL_TREE;
 }
-<<<<<<< HEAD
-
-/* Insert the pair UID, TO into the referenced_vars hashtable.  */
-
-static void
-referenced_var_insert (unsigned int uid, tree to)
-{ 
-  struct int_tree_map *h;
-  void **loc;
-
-  h = GGC_NEW (struct int_tree_map);
-  h->uid = uid;
-  h->to = to;
-  loc = htab_find_slot_with_hash (referenced_vars, h, uid, INSERT);
-  *(struct int_tree_map **)  loc = h;
-}
-
-/* Lookup VAR UID in the default_defs hashtable and return the associated
-   variable.  */
-
-tree 
-default_def (tree var)
-{
-  struct int_tree_map *h, in;
-  gcc_assert (SSA_VAR_P (var));
-  in.uid = DECL_UID (var);
-  h = (struct int_tree_map *) htab_find_with_hash (default_defs, &in,
-                                                   DECL_UID (var));
-  if (h)
-    return h->to;
-  return NULL_TREE;
-}
-
-/* Insert the pair VAR's UID, DEF into the default_defs hashtable.  */
-
-void
-set_default_def (tree var, tree def)
-{ 
-  struct int_tree_map in;
-  struct int_tree_map *h;
-  void **loc;
-
-  gcc_assert (SSA_VAR_P (var));
-  in.uid = DECL_UID (var);
-  if (!def && default_def (var))
-    {
-      loc = htab_find_slot_with_hash (default_defs, &in, DECL_UID (var), INSERT);
-      htab_remove_elt (default_defs, *loc);
-      return;
-    }
-  gcc_assert (TREE_CODE (def) == SSA_NAME);
-  loc = htab_find_slot_with_hash (default_defs, &in, DECL_UID (var), INSERT);
-  /* Default definition might be changed by tail call optimization.  */
-  if (!*loc)
-    {
-      h = GGC_NEW (struct int_tree_map);
-      h->uid = DECL_UID (var);
-      h->to = def;
-      *(struct int_tree_map **)  loc = h;
-    }
-   else
-    {
-      h = (struct int_tree_map *) *loc;
-      h->to = def;
-    }
-}
-
-/* Add VAR to the list of dereferenced variables.
-=======
->>>>>>> c355071f
 
 /* Check if TO is in the referenced_vars hash table and insert it if not.  
    Return true if it required insertion.  */
@@ -844,19 +691,6 @@
   in.uid = DECL_UID (var);
   if (!def && gimple_default_def (cfun, var))
     {
-<<<<<<< HEAD
-      /* This is the first time we find this variable, add it to the
-         REFERENCED_VARS array and annotate it with attributes that are
-	 intrinsic to the variable.  */
-      if (slot)
-	*slot = (void *) var;
-      
-      referenced_var_insert (DECL_UID (var), var);
-
-      /* Global variables are always call-clobbered.  */
-      if (is_global_var (var))
-	mark_call_clobbered (var);
-=======
       loc = htab_find_slot_with_hash (DEFAULT_DEFS (cfun), &in,
             DECL_UID (var), INSERT);
       htab_remove_elt (DEFAULT_DEFS (cfun), *loc);
@@ -904,12 +738,7 @@
       /* Tag's don't have DECL_INITIAL.  */
       if (MTAG_P (var))
 	return;
->>>>>>> c355071f
-
-      /* Tag's don't have DECL_INITIAL.  */
-      if (MTAG_P (var))
-	return;
-      
+
       /* Scan DECL_INITIAL for pointer variables as they may contain
 	 address arithmetic referencing the address of other
 	 variables.  
@@ -918,17 +747,8 @@
       if (DECL_INITIAL (var)
 	  /* Initializers of external variables are not useful to the
 	     optimizers.  */
-<<<<<<< HEAD
-          && !DECL_EXTERNAL (var)
-	  /* It's not necessary to walk the initial value of non-constant
-	     variables because it cannot be propagated by the
-	     optimizers.  */
-	  && (TREE_CONSTANT (var) || TREE_READONLY (var)))
-      	walk_tree (&DECL_INITIAL (var), find_vars_r, walk_state, 0);
-=======
           && !DECL_EXTERNAL (var))
       	walk_tree (&DECL_INITIAL (var), find_vars_r, NULL, 0);
->>>>>>> c355071f
     }
 }
 
@@ -956,26 +776,6 @@
   return var;
 }
 
-<<<<<<< HEAD
-/* Add a temporary variable to REFERENCED_VARS.  This is similar to
-   add_referenced_var, but is used by passes that need to add new temps to
-   the REFERENCED_VARS array after the program has been scanned for
-   variables.  The variable will just receive a new UID and be added
-   to the REFERENCED_VARS array without checking for duplicates.  */
-
-void
-add_referenced_tmp_var (tree var)
-{
-  add_referenced_var (var, NULL);
-}
-
-
-/* Mark all the non-SSA variables found in STMT's operands to be
-   processed by update_ssa.  */
-
-void
-mark_new_vars_to_rename (tree stmt)
-=======
 /* Mark all the naked symbols in STMT for SSA renaming.
    
    NOTE: This function should only be used for brand new statements.
@@ -984,68 +784,9 @@
 
 void
 mark_symbols_for_renaming (tree stmt)
->>>>>>> c355071f
 {
   tree op;
   ssa_op_iter iter;
-<<<<<<< HEAD
-  tree val;
-  bitmap vars_in_vops_to_rename;
-  bool found_exposed_symbol = false;
-  int v_may_defs_before, v_may_defs_after;
-  int v_must_defs_before, v_must_defs_after;
-
-  if (TREE_CODE (stmt) == PHI_NODE)
-    return;
-
-  vars_in_vops_to_rename = BITMAP_ALLOC (NULL);
-
-  /* Before re-scanning the statement for operands, mark the existing
-     virtual operands to be renamed again.  We do this because when new
-     symbols are exposed, the virtual operands that were here before due to
-     aliasing will probably be removed by the call to get_stmt_operand.
-     Therefore, we need to flag them to be renamed beforehand.
-
-     We flag them in a separate bitmap because we don't really want to
-     rename them if there are not any newly exposed symbols in the
-     statement operands.  */
-  v_may_defs_before = NUM_SSA_OPERANDS (stmt, SSA_OP_VMAYDEF);
-  v_must_defs_before = NUM_SSA_OPERANDS (stmt, SSA_OP_VMUSTDEF);
-
-  FOR_EACH_SSA_TREE_OPERAND (val, stmt, iter, 
-			     SSA_OP_VMAYDEF | SSA_OP_VUSE | SSA_OP_VMUSTDEF)
-    {
-      if (!DECL_P (val))
-	val = SSA_NAME_VAR (val);
-      bitmap_set_bit (vars_in_vops_to_rename, DECL_UID (val));
-    }
-
-  /* Now force an operand re-scan on the statement and mark any newly
-     exposed variables.  */
-  update_stmt (stmt);
-
-  v_may_defs_after = NUM_SSA_OPERANDS (stmt, SSA_OP_VMAYDEF);
-  v_must_defs_after = NUM_SSA_OPERANDS (stmt, SSA_OP_VMUSTDEF);
-
-  FOR_EACH_SSA_TREE_OPERAND (val, stmt, iter, SSA_OP_ALL_OPERANDS)
-    if (DECL_P (val))
-      {
-	found_exposed_symbol = true;
-	mark_sym_for_renaming (val);
-      }
-
-  /* If we found any newly exposed symbols, or if there are fewer VDEF
-     operands in the statement, add the variables we had set in
-     VARS_IN_VOPS_TO_RENAME to VARS_TO_RENAME.  We need to check for
-     vanishing VDEFs because in those cases, the names that were formerly
-     generated by this statement are not going to be available anymore.  */
-  if (found_exposed_symbol
-      || v_may_defs_before > v_may_defs_after
-      || v_must_defs_before > v_must_defs_after)
-    mark_set_for_renaming (vars_in_vops_to_rename);
-
-  BITMAP_FREE (vars_in_vops_to_rename);
-=======
 
   update_stmt (stmt);
 
@@ -1053,7 +794,6 @@
   FOR_EACH_SSA_TREE_OPERAND (op, stmt, iter, SSA_OP_ALL_OPERANDS)
     if (DECL_P (op))
       mark_sym_for_renaming (op);
->>>>>>> c355071f
 }
 
 
@@ -1068,11 +808,7 @@
 
   if (TREE_CODE (t) == VAR_DECL && !var_ann (t))
     {
-<<<<<<< HEAD
-      add_referenced_tmp_var (t);
-=======
       add_referenced_var (t);
->>>>>>> c355071f
       mark_sym_for_renaming (t);
     }
 
@@ -1089,11 +825,7 @@
 }
 
 
-<<<<<<< HEAD
-/* If REF is a handled component reference for a structure, return the
-=======
 /* If EXP is a handled component reference for a structure, return the
->>>>>>> c355071f
    base variable.  The access range is delimited by bit positions *POFFSET and
    *POFFSET + *PMAX_SIZE.  The access size is *PSIZE bits.  If either
    *PSIZE or *PMAX_SIZE is -1, they could not be determined.  If *PSIZE
@@ -1108,10 +840,7 @@
   HOST_WIDE_INT maxsize = -1;
   tree size_tree = NULL_TREE;
   tree bit_offset = bitsize_zero_node;
-<<<<<<< HEAD
-=======
   bool seen_variable_array_ref = false;
->>>>>>> c355071f
 
   gcc_assert (!SSA_VAR_P (exp));
 
@@ -1203,14 +932,11 @@
 				    fold_convert (bitsizetype, index),
 				    bitsize_unit_node);
 		bit_offset = size_binop (PLUS_EXPR, bit_offset, index);
-<<<<<<< HEAD
-=======
 
 		/* An array ref with a constant index up in the structure
 		   hierarchy will constrain the size of any variable array ref
 		   lower in the access hierarchy.  */
 		seen_variable_array_ref = false;
->>>>>>> c355071f
 	      }
 	    else
 	      {
@@ -1226,13 +952,10 @@
 		  }
 		else
 		  maxsize = -1;
-<<<<<<< HEAD
-=======
 
 		/* Remember that we have seen an array ref with a variable
 		   index.  */
 		seen_variable_array_ref = true;
->>>>>>> c355071f
 	      }
 	  }
 	  break;
@@ -1257,8 +980,6 @@
     }
  done:
 
-<<<<<<< HEAD
-=======
   /* We need to deal with variable arrays ending structures such as
        struct { int length; int a[1]; } x;           x.a[d]
        struct { struct { int a; int b; } a[1]; } x;  x.a[d].a
@@ -1274,7 +995,6 @@
 	 == TREE_INT_CST_LOW (TYPE_SIZE (TREE_TYPE (exp))))
     maxsize = -1;
 
->>>>>>> c355071f
   /* ???  Due to negative offsets in ARRAY_REF we can end up with
      negative bit_offset here.  We might want to store a zero offset
      in this case.  */

--- conflicted
+++ resolved
@@ -110,7 +110,6 @@
   void (*gen_ior_profiler) (histogram_value, unsigned, unsigned);
 };
 
-<<<<<<< HEAD
 histogram_value gimple_histogram_value (struct function *, gimple);
 histogram_value gimple_histogram_value_of_type (struct function *, gimple,
 						enum hist_type);
@@ -120,16 +119,7 @@
 void gimple_remove_stmt_histograms (struct function *, gimple);
 void gimple_duplicate_stmt_histograms (struct function *, gimple,
 				       struct function *, gimple);
-=======
-histogram_value gimple_histogram_value (struct function *, tree);
-histogram_value gimple_histogram_value_of_type (struct function *, tree, enum hist_type);
-void gimple_add_histogram_value (struct function *, tree, histogram_value);
-void dump_histograms_for_stmt (struct function *, FILE *, tree);
-void gimple_remove_histogram_value (struct function *, tree, histogram_value);
-void gimple_remove_stmt_histograms (struct function *, tree);
-void gimple_duplicate_stmt_histograms (struct function *, tree, struct function *, tree);
-void gimple_move_stmt_histograms (struct function *, tree, tree);
->>>>>>> c4fe74e0
+void gimple_move_stmt_histograms (struct function *, gimple, gimple);
 void verify_histograms (void);
 void free_histograms (void);
 void stringop_block_profile (gimple, unsigned int *, HOST_WIDE_INT *);

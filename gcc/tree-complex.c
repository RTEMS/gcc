--- conflicted
+++ resolved
@@ -79,11 +79,7 @@
   struct int_tree_map *h;
   void **loc;
 
-<<<<<<< HEAD
-  h = xmalloc (sizeof (struct int_tree_map));
-=======
   h = XNEW (struct int_tree_map);
->>>>>>> c355071f
   h->uid = uid;
   h->to = to;
   loc = htab_find_slot_with_hash (complex_variable_components, h,
@@ -169,11 +165,7 @@
   for (parm = DECL_ARGUMENTS (cfun->decl); parm ; parm = TREE_CHAIN (parm))
     if (is_complex_reg (parm) && var_ann (parm) != NULL)
       {
-<<<<<<< HEAD
-	tree ssa_name = default_def (parm);
-=======
 	tree ssa_name = gimple_default_def (cfun, parm);
->>>>>>> c355071f
 	VEC_replace (complex_lattice_t, complex_lattice_values,
 		     SSA_NAME_VERSION (ssa_name), VARYING);
       }
@@ -214,15 +206,6 @@
 		 since it's never used as an input to another computation.  */
 	      dsa = true;
 	      stmt = TREE_OPERAND (stmt, 0);
-<<<<<<< HEAD
-	      if (!stmt || TREE_CODE (stmt) != MODIFY_EXPR)
-		break;
-	      /* FALLTHRU */
-
-	    case MODIFY_EXPR:
-	      dsa = !is_complex_reg (TREE_OPERAND (stmt, 0));
-	      rhs = TREE_OPERAND (stmt, 1);
-=======
 	      if (!stmt || TREE_CODE (stmt) != GIMPLE_MODIFY_STMT)
 		break;
 	      /* FALLTHRU */
@@ -230,7 +213,6 @@
 	    case GIMPLE_MODIFY_STMT:
 	      dsa = !is_complex_reg (GIMPLE_STMT_OPERAND (stmt, 0));
 	      rhs = GIMPLE_STMT_OPERAND (stmt, 1);
->>>>>>> c355071f
 	      break;
 
 	    case COND_EXPR:
@@ -285,19 +267,11 @@
   unsigned int ver;
   tree lhs, rhs;
 
-<<<<<<< HEAD
-  if (TREE_CODE (stmt) != MODIFY_EXPR)
-    return SSA_PROP_VARYING;
-
-  lhs = TREE_OPERAND (stmt, 0);
-  rhs = TREE_OPERAND (stmt, 1);
-=======
   if (TREE_CODE (stmt) != GIMPLE_MODIFY_STMT)
     return SSA_PROP_VARYING;
 
   lhs = GIMPLE_STMT_OPERAND (stmt, 0);
   rhs = GIMPLE_STMT_OPERAND (stmt, 1);
->>>>>>> c355071f
 
   /* These conditions should be satisfied due to the initial filter
      set up in init_dont_simulate_again.  */
@@ -307,7 +281,6 @@
   *result_p = lhs;
   ver = SSA_NAME_VERSION (lhs);
   old_l = VEC_index (complex_lattice_t, complex_lattice_values, ver);
-<<<<<<< HEAD
 
   switch (TREE_CODE (rhs))
     {
@@ -414,7 +387,7 @@
 			  const char *suffix, enum tree_code code)
 {
   tree r = create_tmp_var (type, prefix);
-  add_referenced_tmp_var (r);
+  add_referenced_var (r);
 
   DECL_SOURCE_LOCATION (r) = DECL_SOURCE_LOCATION (orig);
   DECL_ARTIFICIAL (r) = 1;
@@ -503,203 +476,6 @@
   return ret;
 }
 
-=======
-
-  switch (TREE_CODE (rhs))
-    {
-    case SSA_NAME:
-    case COMPLEX_EXPR:
-    case COMPLEX_CST:
-      new_l = find_lattice_value (rhs);
-      break;
-
-    case PLUS_EXPR:
-    case MINUS_EXPR:
-      op1_l = find_lattice_value (TREE_OPERAND (rhs, 0));
-      op2_l = find_lattice_value (TREE_OPERAND (rhs, 1));
-
-      /* We've set up the lattice values such that IOR neatly
-	 models addition.  */
-      new_l = op1_l | op2_l;
-      break;
-
-    case MULT_EXPR:
-    case RDIV_EXPR:
-    case TRUNC_DIV_EXPR:
-    case CEIL_DIV_EXPR:
-    case FLOOR_DIV_EXPR:
-    case ROUND_DIV_EXPR:
-      op1_l = find_lattice_value (TREE_OPERAND (rhs, 0));
-      op2_l = find_lattice_value (TREE_OPERAND (rhs, 1));
-
-      /* Obviously, if either varies, so does the result.  */
-      if (op1_l == VARYING || op2_l == VARYING)
-	new_l = VARYING;
-      /* Don't prematurely promote variables if we've not yet seen
-	 their inputs.  */
-      else if (op1_l == UNINITIALIZED)
-	new_l = op2_l;
-      else if (op2_l == UNINITIALIZED)
-	new_l = op1_l;
-      else
-	{
-	  /* At this point both numbers have only one component. If the
-	     numbers are of opposite kind, the result is imaginary,
-	     otherwise the result is real. The add/subtract translates
-	     the real/imag from/to 0/1; the ^ performs the comparison.  */
-	  new_l = ((op1_l - ONLY_REAL) ^ (op2_l - ONLY_REAL)) + ONLY_REAL;
-
-	  /* Don't allow the lattice value to flip-flop indefinitely.  */
-	  new_l |= old_l;
-	}
-      break;
-
-    case NEGATE_EXPR:
-    case CONJ_EXPR:
-      new_l = find_lattice_value (TREE_OPERAND (rhs, 0));
-      break;
-
-    default:
-      new_l = VARYING;
-      break;
-    }
-
-  /* If nothing changed this round, let the propagator know.  */
-  if (new_l == old_l)
-    return SSA_PROP_NOT_INTERESTING;
-
-  VEC_replace (complex_lattice_t, complex_lattice_values, ver, new_l);
-  return new_l == VARYING ? SSA_PROP_VARYING : SSA_PROP_INTERESTING;
-}
-
-/* Evaluate a PHI node against the complex lattice defined above.  */
-
-static enum ssa_prop_result
-complex_visit_phi (tree phi)
-{
-  complex_lattice_t new_l, old_l;
-  unsigned int ver;
-  tree lhs;
-  int i;
-
-  lhs = PHI_RESULT (phi);
-
-  /* This condition should be satisfied due to the initial filter
-     set up in init_dont_simulate_again.  */
-  gcc_assert (TREE_CODE (TREE_TYPE (lhs)) == COMPLEX_TYPE);
-
-  /* We've set up the lattice values such that IOR neatly models PHI meet.  */
-  new_l = UNINITIALIZED;
-  for (i = PHI_NUM_ARGS (phi) - 1; i >= 0; --i)
-    new_l |= find_lattice_value (PHI_ARG_DEF (phi, i));
-
-  ver = SSA_NAME_VERSION (lhs);
-  old_l = VEC_index (complex_lattice_t, complex_lattice_values, ver);
-
-  if (new_l == old_l)
-    return SSA_PROP_NOT_INTERESTING;
-
-  VEC_replace (complex_lattice_t, complex_lattice_values, ver, new_l);
-  return new_l == VARYING ? SSA_PROP_VARYING : SSA_PROP_INTERESTING;
-}
-
-/* Create one backing variable for a complex component of ORIG.  */
-
-static tree
-create_one_component_var (tree type, tree orig, const char *prefix,
-			  const char *suffix, enum tree_code code)
-{
-  tree r = create_tmp_var (type, prefix);
-  add_referenced_var (r);
-
-  DECL_SOURCE_LOCATION (r) = DECL_SOURCE_LOCATION (orig);
-  DECL_ARTIFICIAL (r) = 1;
-
-  if (DECL_NAME (orig) && !DECL_IGNORED_P (orig))
-    {
-      const char *name = IDENTIFIER_POINTER (DECL_NAME (orig));
-      tree inner_type;
-
-      DECL_NAME (r) = get_identifier (ACONCAT ((name, suffix, NULL)));
-
-      inner_type = TREE_TYPE (TREE_TYPE (orig));
-      SET_DECL_DEBUG_EXPR (r, build1 (code, type, orig));
-      DECL_DEBUG_EXPR_IS_FROM (r) = 1;
-      DECL_IGNORED_P (r) = 0;
-      TREE_NO_WARNING (r) = TREE_NO_WARNING (orig);
-    }
-  else
-    {
-      DECL_IGNORED_P (r) = 1;
-      TREE_NO_WARNING (r) = 1;
-    }
-
-  return r;
-}
-
-/* Retrieve a value for a complex component of VAR.  */
-
-static tree
-get_component_var (tree var, bool imag_p)
-{
-  size_t decl_index = DECL_UID (var) * 2 + imag_p;
-  tree ret = cvc_lookup (decl_index);
-
-  if (ret == NULL)
-    {
-      ret = create_one_component_var (TREE_TYPE (TREE_TYPE (var)), var,
-				      imag_p ? "CI" : "CR",
-				      imag_p ? "$imag" : "$real",
-				      imag_p ? IMAGPART_EXPR : REALPART_EXPR);
-      cvc_insert (decl_index, ret);
-    }
-
-  return ret;
-}
-
-/* Retrieve a value for a complex component of SSA_NAME.  */
-
-static tree
-get_component_ssa_name (tree ssa_name, bool imag_p)
-{
-  complex_lattice_t lattice = find_lattice_value (ssa_name);
-  size_t ssa_name_index;
-  tree ret;
-
-  if (lattice == (imag_p ? ONLY_REAL : ONLY_IMAG))
-    {
-      tree inner_type = TREE_TYPE (TREE_TYPE (ssa_name));
-      if (SCALAR_FLOAT_TYPE_P (inner_type))
-	return build_real (inner_type, dconst0);
-      else
-	return build_int_cst (inner_type, 0);
-    }
-
-  ssa_name_index = SSA_NAME_VERSION (ssa_name) * 2 + imag_p;
-  ret = VEC_index (tree, complex_ssa_name_components, ssa_name_index);
-  if (ret == NULL)
-    {
-      ret = get_component_var (SSA_NAME_VAR (ssa_name), imag_p);
-      ret = make_ssa_name (ret, NULL);
-
-      /* Copy some properties from the original.  In particular, whether it
-	 is used in an abnormal phi, and whether it's uninitialized.  */
-      SSA_NAME_OCCURS_IN_ABNORMAL_PHI (ret)
-	= SSA_NAME_OCCURS_IN_ABNORMAL_PHI (ssa_name);
-      if (TREE_CODE (SSA_NAME_VAR (ssa_name)) == VAR_DECL
-	  && IS_EMPTY_STMT (SSA_NAME_DEF_STMT (ssa_name)))
-	{
-	  SSA_NAME_DEF_STMT (ret) = SSA_NAME_DEF_STMT (ssa_name);
-	  set_default_def (SSA_NAME_VAR (ret), ret);
-	}
-
-      VEC_replace (tree, complex_ssa_name_components, ssa_name_index, ret);
-    }
-
-  return ret;
-}
-
->>>>>>> c355071f
 /* Set a value for a complex component of SSA_NAME, return a STMT_LIST of
    stuff that needs doing.  */
 
@@ -756,11 +532,7 @@
   
   /* Do all the work to assign VALUE to COMP.  */
   value = force_gimple_operand (value, &list, false, NULL);
-<<<<<<< HEAD
-  last = build2 (MODIFY_EXPR, TREE_TYPE (comp), comp, value);
-=======
   last = build2_gimple (GIMPLE_MODIFY_STMT, comp, value);
->>>>>>> c355071f
   append_to_statement_list (last, &list);
 
   gcc_assert (SSA_NAME_DEF_STMT (comp) == NULL);
@@ -812,12 +584,11 @@
 }
 
 /* Update the complex components of the ssa name on the lhs of STMT.  */
-<<<<<<< HEAD
 
 static void
 update_complex_components (block_stmt_iterator *bsi, tree stmt, tree r, tree i)
 {
-  tree lhs = TREE_OPERAND (stmt, 0);
+  tree lhs = GIMPLE_STMT_OPERAND (stmt, 0);
   tree list;
 
   list = set_component_ssa_name (lhs, false, r);
@@ -830,25 +601,6 @@
 }
 
 static void
-=======
-
-static void
-update_complex_components (block_stmt_iterator *bsi, tree stmt, tree r, tree i)
-{
-  tree lhs = GIMPLE_STMT_OPERAND (stmt, 0);
-  tree list;
-
-  list = set_component_ssa_name (lhs, false, r);
-  if (list)
-    bsi_insert_after (bsi, list, BSI_CONTINUE_LINKING);
-
-  list = set_component_ssa_name (lhs, true, i);
-  if (list)
-    bsi_insert_after (bsi, list, BSI_CONTINUE_LINKING);
-}
-
-static void
->>>>>>> c355071f
 update_complex_components_on_edge (edge e, tree lhs, tree r, tree i)
 {
   tree list;
@@ -873,19 +625,11 @@
   mod = stmt = bsi_stmt (*bsi);
   if (TREE_CODE (stmt) == RETURN_EXPR)
     mod = TREE_OPERAND (mod, 0);
-<<<<<<< HEAD
-  else if (in_ssa_p)
-    update_complex_components (bsi, stmt, r, i);
-  
-  type = TREE_TYPE (TREE_OPERAND (mod, 1));
-  TREE_OPERAND (mod, 1) = build2 (COMPLEX_EXPR, type, r, i);
-=======
   else if (gimple_in_ssa_p (cfun))
     update_complex_components (bsi, stmt, r, i);
   
   type = TREE_TYPE (GIMPLE_STMT_OPERAND (mod, 1));
   GIMPLE_STMT_OPERAND (mod, 1) = build2 (COMPLEX_EXPR, type, r, i);
->>>>>>> c355071f
   update_stmt (stmt);
 }
 
@@ -907,13 +651,9 @@
 	continue;
 
       type = TREE_TYPE (type);
-<<<<<<< HEAD
-      ssa_name = default_def (parm);
-=======
       ssa_name = gimple_default_def (cfun, parm);
       if (!ssa_name)
 	continue;
->>>>>>> c355071f
 
       r = build1 (REALPART_EXPR, type, ssa_name);
       i = build1 (IMAGPART_EXPR, type, ssa_name);
@@ -1033,42 +773,24 @@
       i = extract_component (bsi, rhs, 1, false);
 
       x = build1 (REALPART_EXPR, inner_type, unshare_expr (lhs));
-<<<<<<< HEAD
-      x = build2 (MODIFY_EXPR, inner_type, x, r);
-=======
       x = build2_gimple (GIMPLE_MODIFY_STMT, x, r);
->>>>>>> c355071f
       bsi_insert_before (bsi, x, BSI_SAME_STMT);
 
       if (stmt == bsi_stmt (*bsi))
 	{
 	  x = build1 (IMAGPART_EXPR, inner_type, unshare_expr (lhs));
-<<<<<<< HEAD
-	  TREE_OPERAND (stmt, 0) = x;
-	  TREE_OPERAND (stmt, 1) = i;
-	  TREE_TYPE (stmt) = inner_type;
-=======
 	  GIMPLE_STMT_OPERAND (stmt, 0) = x;
 	  GIMPLE_STMT_OPERAND (stmt, 1) = i;
->>>>>>> c355071f
 	}
       else
 	{
 	  x = build1 (IMAGPART_EXPR, inner_type, unshare_expr (lhs));
-<<<<<<< HEAD
-	  x = build2 (MODIFY_EXPR, inner_type, x, i);
-=======
 	  x = build2_gimple (GIMPLE_MODIFY_STMT, x, i);
->>>>>>> c355071f
 	  bsi_insert_before (bsi, x, BSI_SAME_STMT);
 
 	  stmt = bsi_stmt (*bsi);
 	  gcc_assert (TREE_CODE (stmt) == RETURN_EXPR);
-<<<<<<< HEAD
-	  TREE_OPERAND (stmt, 0) = lhs;
-=======
 	  GIMPLE_STMT_OPERAND (stmt, 0) = lhs;
->>>>>>> c355071f
 	}
 
       update_all_vops (stmt);
@@ -1086,7 +808,6 @@
 			 tree ar, tree ai, tree br, tree bi,
 			 enum tree_code code,
 			 complex_lattice_t al, complex_lattice_t bl)
-<<<<<<< HEAD
 {
   tree rr, ri;
 
@@ -1172,7 +893,7 @@
   args = tree_cons (NULL, ar, args);
 
   stmt = bsi_stmt (*bsi);
-  type = TREE_TYPE (TREE_OPERAND (stmt, 1));
+  type = TREE_TYPE (GIMPLE_STMT_OPERAND (stmt, 1));
 
   mode = TYPE_MODE (type);
   gcc_assert (GET_MODE_CLASS (mode) == MODE_COMPLEX_FLOAT);
@@ -1184,13 +905,13 @@
     gcc_unreachable ();
   fn = built_in_decls[bcode];
 
-  TREE_OPERAND (stmt, 1)
+  GIMPLE_STMT_OPERAND (stmt, 1)
     = build3 (CALL_EXPR, type, build_fold_addr_expr (fn), args, NULL);
   update_stmt (stmt);
 
-  if (in_ssa_p)
-    {
-      tree lhs = TREE_OPERAND (stmt, 0);
+  if (gimple_in_ssa_p (cfun))
+    {
+      tree lhs = GIMPLE_STMT_OPERAND (stmt, 0);
       type = TREE_TYPE (type);
       update_complex_components (bsi, stmt,
 				 build1 (REALPART_EXPR, type, lhs),
@@ -1238,125 +959,12 @@
       rr = gimplify_build1 (bsi, NEGATE_EXPR, inner_type, rr);
       ri = ar;
       break;
-=======
-{
-  tree rr, ri;
-
-  switch (PAIR (al, bl))
-    {
-    case PAIR (ONLY_REAL, ONLY_REAL):
-      rr = gimplify_build2 (bsi, code, inner_type, ar, br);
-      ri = ai;
-      break;
-
-    case PAIR (ONLY_REAL, ONLY_IMAG):
-      rr = ar;
-      if (code == MINUS_EXPR)
-	ri = gimplify_build2 (bsi, MINUS_EXPR, inner_type, ai, bi);
-      else
-	ri = bi;
-      break;
-
-    case PAIR (ONLY_IMAG, ONLY_REAL):
-      if (code == MINUS_EXPR)
-	rr = gimplify_build2 (bsi, MINUS_EXPR, inner_type, ar, br);
-      else
-	rr = br;
-      ri = ai;
-      break;
-
-    case PAIR (ONLY_IMAG, ONLY_IMAG):
-      rr = ar;
-      ri = gimplify_build2 (bsi, code, inner_type, ai, bi);
-      break;
-
-    case PAIR (VARYING, ONLY_REAL):
-      rr = gimplify_build2 (bsi, code, inner_type, ar, br);
-      ri = ai;
-      break;
-
-    case PAIR (VARYING, ONLY_IMAG):
-      rr = ar;
-      ri = gimplify_build2 (bsi, code, inner_type, ai, bi);
-      break;
-
-    case PAIR (ONLY_REAL, VARYING):
-      if (code == MINUS_EXPR)
-	goto general;
-      rr = gimplify_build2 (bsi, code, inner_type, ar, br);
-      ri = bi;
-      break;
-
-    case PAIR (ONLY_IMAG, VARYING):
-      if (code == MINUS_EXPR)
-	goto general;
-      rr = br;
-      ri = gimplify_build2 (bsi, code, inner_type, ai, bi);
-      break;
-
-    case PAIR (VARYING, VARYING):
-    general:
-      rr = gimplify_build2 (bsi, code, inner_type, ar, br);
-      ri = gimplify_build2 (bsi, code, inner_type, ai, bi);
-      break;
-
-    default:
-      gcc_unreachable ();
-    }
-
-  update_complex_assignment (bsi, rr, ri);
-}
-
-/* Expand a complex multiplication or division to a libcall to the c99
-   compliant routines.  */
-
-static void
-expand_complex_libcall (block_stmt_iterator *bsi, tree ar, tree ai,
-			tree br, tree bi, enum tree_code code)
-{
-  enum machine_mode mode;
-  enum built_in_function bcode;
-  tree args, fn, stmt, type;
-
-  args = tree_cons (NULL, bi, NULL);
-  args = tree_cons (NULL, br, args);
-  args = tree_cons (NULL, ai, args);
-  args = tree_cons (NULL, ar, args);
-
-  stmt = bsi_stmt (*bsi);
-  type = TREE_TYPE (GIMPLE_STMT_OPERAND (stmt, 1));
-
-  mode = TYPE_MODE (type);
-  gcc_assert (GET_MODE_CLASS (mode) == MODE_COMPLEX_FLOAT);
-  if (code == MULT_EXPR)
-    bcode = BUILT_IN_COMPLEX_MUL_MIN + mode - MIN_MODE_COMPLEX_FLOAT;
-  else if (code == RDIV_EXPR)
-    bcode = BUILT_IN_COMPLEX_DIV_MIN + mode - MIN_MODE_COMPLEX_FLOAT;
-  else
-    gcc_unreachable ();
-  fn = built_in_decls[bcode];
-
-  GIMPLE_STMT_OPERAND (stmt, 1)
-    = build3 (CALL_EXPR, type, build_fold_addr_expr (fn), args, NULL);
-  update_stmt (stmt);
-
-  if (gimple_in_ssa_p (cfun))
-    {
-      tree lhs = GIMPLE_STMT_OPERAND (stmt, 0);
-      type = TREE_TYPE (type);
-      update_complex_components (bsi, stmt,
-				 build1 (REALPART_EXPR, type, lhs),
-				 build1 (IMAGPART_EXPR, type, lhs));
-    }
-}
->>>>>>> c355071f
 
     case PAIR (VARYING, ONLY_REAL):
       rr = gimplify_build2 (bsi, MULT_EXPR, inner_type, ar, br);
       ri = gimplify_build2 (bsi, MULT_EXPR, inner_type, ai, br);
       break;
 
-<<<<<<< HEAD
     case PAIR (VARYING, ONLY_IMAG):
       rr = gimplify_build2 (bsi, MULT_EXPR, inner_type, ai, bi);
       rr = gimplify_build1 (bsi, NEGATE_EXPR, inner_type, rr);
@@ -1373,66 +981,6 @@
 	{
 	  tree t1, t2, t3, t4;
 
-=======
-static void
-expand_complex_multiplication (block_stmt_iterator *bsi, tree inner_type,
-			       tree ar, tree ai, tree br, tree bi,
-			       complex_lattice_t al, complex_lattice_t bl)
-{
-  tree rr, ri;
-
-  if (al < bl)
-    {
-      complex_lattice_t tl;
-      rr = ar, ar = br, br = rr;
-      ri = ai, ai = bi, bi = ri;
-      tl = al, al = bl, bl = tl;
-    }
-
-  switch (PAIR (al, bl))
-    {
-    case PAIR (ONLY_REAL, ONLY_REAL):
-      rr = gimplify_build2 (bsi, MULT_EXPR, inner_type, ar, br);
-      ri = ai;
-      break;
-
-    case PAIR (ONLY_IMAG, ONLY_REAL):
-      rr = ar;
-      if (TREE_CODE (ai) == REAL_CST
-	  && REAL_VALUES_IDENTICAL (TREE_REAL_CST (ai), dconst1))
-	ri = br;
-      else
-	ri = gimplify_build2 (bsi, MULT_EXPR, inner_type, ai, br);
-      break;
-
-    case PAIR (ONLY_IMAG, ONLY_IMAG):
-      rr = gimplify_build2 (bsi, MULT_EXPR, inner_type, ai, bi);
-      rr = gimplify_build1 (bsi, NEGATE_EXPR, inner_type, rr);
-      ri = ar;
-      break;
-
-    case PAIR (VARYING, ONLY_REAL):
-      rr = gimplify_build2 (bsi, MULT_EXPR, inner_type, ar, br);
-      ri = gimplify_build2 (bsi, MULT_EXPR, inner_type, ai, br);
-      break;
-
-    case PAIR (VARYING, ONLY_IMAG):
-      rr = gimplify_build2 (bsi, MULT_EXPR, inner_type, ai, bi);
-      rr = gimplify_build1 (bsi, NEGATE_EXPR, inner_type, rr);
-      ri = gimplify_build2 (bsi, MULT_EXPR, inner_type, ar, bi);
-      break;
-
-    case PAIR (VARYING, VARYING):
-      if (flag_complex_method == 2 && SCALAR_FLOAT_TYPE_P (inner_type))
-	{
-	  expand_complex_libcall (bsi, ar, ai, br, bi, MULT_EXPR);
-	  return;
-	}
-      else
-	{
-	  tree t1, t2, t3, t4;
-
->>>>>>> c355071f
 	  t1 = gimplify_build2 (bsi, MULT_EXPR, inner_type, ar, br);
 	  t2 = gimplify_build2 (bsi, MULT_EXPR, inner_type, ai, bi);
 	  t3 = gimplify_build2 (bsi, MULT_EXPR, inner_type, ar, bi);
@@ -1564,7 +1112,6 @@
 
       t1 = gimplify_build2 (bsi, MULT_EXPR, inner_type, ar, ratio);
       tr = gimplify_build2 (bsi, PLUS_EXPR, inner_type, t1, ai);
-<<<<<<< HEAD
 
       t1 = gimplify_build2 (bsi, MULT_EXPR, inner_type, ai, ratio);
       ti = gimplify_build2 (bsi, MINUS_EXPR, inner_type, t1, ar);
@@ -1574,11 +1121,11 @@
 
      if (bb_true)
        {
-	 t1 = build2 (MODIFY_EXPR, inner_type, rr, tr);
+	 t1 = build2_gimple (GIMPLE_MODIFY_STMT, rr, tr);
 	 bsi_insert_before (bsi, t1, BSI_SAME_STMT);
-	 t1 = build2 (MODIFY_EXPR, inner_type, ri, ti);
+	 t1 = build2_gimple (GIMPLE_MODIFY_STMT, ri, ti);
 	 bsi_insert_before (bsi, t1, BSI_SAME_STMT);
-	 bsi_remove (bsi);
+	 bsi_remove (bsi, true);
        }
     }
 
@@ -1607,59 +1154,6 @@
 
       t1 = gimplify_build2 (bsi, MULT_EXPR, inner_type, ar, ratio);
       ti = gimplify_build2 (bsi, MINUS_EXPR, inner_type, ai, t1);
-=======
-
-      t1 = gimplify_build2 (bsi, MULT_EXPR, inner_type, ai, ratio);
-      ti = gimplify_build2 (bsi, MINUS_EXPR, inner_type, t1, ar);
->>>>>>> c355071f
-
-      tr = gimplify_build2 (bsi, code, inner_type, tr, div);
-      ti = gimplify_build2 (bsi, code, inner_type, ti, div);
-
-<<<<<<< HEAD
-     if (bb_false)
-       {
-	 t1 = build2 (MODIFY_EXPR, inner_type, rr, tr);
-	 bsi_insert_before (bsi, t1, BSI_SAME_STMT);
-	 t1 = build2 (MODIFY_EXPR, inner_type, ri, ti);
-	 bsi_insert_before (bsi, t1, BSI_SAME_STMT);
-	 bsi_remove (bsi);
-=======
-     if (bb_true)
-       {
-	 t1 = build2_gimple (GIMPLE_MODIFY_STMT, rr, tr);
-	 bsi_insert_before (bsi, t1, BSI_SAME_STMT);
-	 t1 = build2_gimple (GIMPLE_MODIFY_STMT, ri, ti);
-	 bsi_insert_before (bsi, t1, BSI_SAME_STMT);
-	 bsi_remove (bsi, true);
-       }
-    }
-
-  /* In the FALSE branch, we compute
-      ratio = d/c;
-      divisor = (d * ratio) + c;
-      tr = (b * ratio) + a;
-      ti = b - (a * ratio);
-      tr = tr / div;
-      ti = ti / div;  */
-  if (bb_false || integer_zerop (cond))
-    {
-      if (bb_false)
-	{
-	  *bsi = bsi_last (bb_false);
-	  bsi_insert_after (bsi, build_empty_stmt (), BSI_NEW_STMT);
-	}
-
-      ratio = gimplify_build2 (bsi, code, inner_type, bi, br);
-
-      t1 = gimplify_build2 (bsi, MULT_EXPR, inner_type, bi, ratio);
-      div = gimplify_build2 (bsi, PLUS_EXPR, inner_type, t1, br);
-
-      t1 = gimplify_build2 (bsi, MULT_EXPR, inner_type, ai, ratio);
-      tr = gimplify_build2 (bsi, PLUS_EXPR, inner_type, t1, ar);
-
-      t1 = gimplify_build2 (bsi, MULT_EXPR, inner_type, ar, ratio);
-      ti = gimplify_build2 (bsi, MINUS_EXPR, inner_type, ai, t1);
 
       tr = gimplify_build2 (bsi, code, inner_type, tr, div);
       ti = gimplify_build2 (bsi, code, inner_type, ti, div);
@@ -1671,7 +1165,6 @@
 	 t1 = build2_gimple (GIMPLE_MODIFY_STMT, ri, ti);
 	 bsi_insert_before (bsi, t1, BSI_SAME_STMT);
 	 bsi_remove (bsi, true);
->>>>>>> c355071f
        }
     }
 
@@ -1890,13 +1383,8 @@
 
     default:
       {
-<<<<<<< HEAD
-	tree lhs = TREE_OPERAND (stmt, 0);
-	tree rhs = TREE_OPERAND (stmt, 1);
-=======
 	tree lhs = GENERIC_TREE_OPERAND (stmt, 0);
 	tree rhs = GENERIC_TREE_OPERAND (stmt, 1);
->>>>>>> c355071f
 
 	if (TREE_CODE (type) == COMPLEX_TYPE)
 	  expand_complex_move (bsi, stmt, type, lhs, rhs);
@@ -1904,11 +1392,7 @@
 		  || TREE_CODE (rhs) == IMAGPART_EXPR)
 		 && TREE_CODE (TREE_OPERAND (rhs, 0)) == SSA_NAME)
 	  {
-<<<<<<< HEAD
-	    TREE_OPERAND (stmt, 1)
-=======
 	    GENERIC_TREE_OPERAND (stmt, 1)
->>>>>>> c355071f
 	      = extract_component (bsi, TREE_OPERAND (rhs, 0),
 				   TREE_CODE (rhs) == IMAGPART_EXPR, false);
 	    update_stmt (stmt);
@@ -1934,33 +1418,10 @@
 	{
 	  br = extract_component (bsi, bc, 0, true);
 	  bi = extract_component (bsi, bc, 1, true);
-<<<<<<< HEAD
-=======
 	}
     }
 
   if (gimple_in_ssa_p (cfun))
-    {
-      al = find_lattice_value (ac);
-      if (al == UNINITIALIZED)
-	al = VARYING;
-
-      if (TREE_CODE_CLASS (code) == tcc_unary)
-	bl = UNINITIALIZED;
-      else if (ac == bc)
-	bl = al;
-      else
-	{
-	  bl = find_lattice_value (bc);
-	  if (bl == UNINITIALIZED)
-	    bl = VARYING;
->>>>>>> c355071f
-	}
-    }
-  else
-    al = bl = VARYING;
-
-  if (in_ssa_p)
     {
       al = find_lattice_value (ac);
       if (al == UNINITIALIZED)
@@ -2021,11 +1482,7 @@
 
 /* Entry point for complex operation lowering during optimization.  */
 
-<<<<<<< HEAD
-static void
-=======
 static unsigned int
->>>>>>> c355071f
 tree_lower_complex (void)
 {
   int old_last_basic_block;
@@ -2033,11 +1490,7 @@
   basic_block bb;
 
   if (!init_dont_simulate_again ())
-<<<<<<< HEAD
-    return;
-=======
     return 0;
->>>>>>> c355071f
 
   complex_lattice_values = VEC_alloc (complex_lattice_t, heap, num_ssa_names);
   VEC_safe_grow (complex_lattice_t, heap,
@@ -2074,10 +1527,7 @@
   htab_delete (complex_variable_components);
   VEC_free (tree, heap, complex_ssa_name_components);
   VEC_free (complex_lattice_t, heap, complex_lattice_values);
-<<<<<<< HEAD
-=======
   return 0;
->>>>>>> c355071f
 }
 
 struct tree_opt_pass pass_lower_complex = 
@@ -2091,20 +1541,12 @@
   0,					/* tv_id */
   PROP_ssa,				/* properties_required */
   0,					/* properties_provided */
-<<<<<<< HEAD
-  0,					/* properties_destroyed */
-  0,					/* todo_flags_start */
-  TODO_dump_func | TODO_ggc_collect
-    | TODO_update_ssa
-    | TODO_verify_stmts,		/* todo_flags_finish */
-=======
   0,                       		/* properties_destroyed */
   0,					/* todo_flags_start */
   TODO_dump_func | TODO_ggc_collect
   | TODO_update_smt_usage
   | TODO_update_ssa
   | TODO_verify_stmts,		        /* todo_flags_finish */
->>>>>>> c355071f
   0					/* letter */
 };
 
@@ -2112,11 +1554,7 @@
 
 /* Entry point for complex operation lowering without optimization.  */
 
-<<<<<<< HEAD
-static void
-=======
 static unsigned int
->>>>>>> c355071f
 tree_lower_complex_O0 (void)
 {
   int old_last_basic_block = last_basic_block;

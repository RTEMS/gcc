--- conflicted
+++ resolved
@@ -1,8 +1,4 @@
-<<<<<<< HEAD
-/* Lower complex number and vector operations to scalar operations.
-=======
 /* Lower complex number operations to scalar operations.
->>>>>>> 8c044a9c
    Copyright (C) 2004, 2005 Free Software Foundation, Inc.
 
 This file is part of GCC.
@@ -968,51 +964,11 @@
       ri = gimplify_build2 (bsi, MULT_EXPR, inner_type, ai, br);
       break;
 
-<<<<<<< HEAD
-/* Expand a complex multiplication or division to a libcall to the c99
-   compliant routines.  */
-
-static void
-expand_complex_libcall (block_stmt_iterator *bsi, tree ar, tree ai,
-			tree br, tree bi, enum tree_code code)
-{
-  enum machine_mode mode;
-  enum built_in_function bcode;
-  tree args, fn, stmt, type;
-
-  args = tree_cons (NULL, bi, NULL);
-  args = tree_cons (NULL, br, args);
-  args = tree_cons (NULL, ai, args);
-  args = tree_cons (NULL, ar, args);
-
-  stmt = bsi_stmt (*bsi);
-  type = TREE_TYPE (TREE_OPERAND (stmt, 1));
-
-  mode = TYPE_MODE (type);
-  gcc_assert (GET_MODE_CLASS (mode) == MODE_COMPLEX_FLOAT);
-  if (code == MULT_EXPR)
-    bcode = BUILT_IN_COMPLEX_MUL_MIN + mode - MIN_MODE_COMPLEX_FLOAT;
-  else if (code == RDIV_EXPR)
-    bcode = BUILT_IN_COMPLEX_DIV_MIN + mode - MIN_MODE_COMPLEX_FLOAT;
-  else
-    gcc_unreachable ();
-  fn = built_in_decls[bcode];
-
-  TREE_OPERAND (stmt, 1)
-    = build3 (CALL_EXPR, type, build_fold_addr_expr (fn), args, NULL);
-  modify_stmt (stmt);
-}
-
-/* Expand complex multiplication to scalars:
-	a * b = (ar*br - ai*bi) + i(ar*bi + br*ai)
-*/
-=======
     case PAIR (VARYING, ONLY_IMAG):
       rr = gimplify_build2 (bsi, MULT_EXPR, inner_type, ai, bi);
       rr = gimplify_build1 (bsi, NEGATE_EXPR, inner_type, rr);
       ri = gimplify_build2 (bsi, MULT_EXPR, inner_type, ar, bi);
       break;
->>>>>>> 8c044a9c
 
     case PAIR (VARYING, VARYING):
       if (flag_complex_method == 2 && SCALAR_FLOAT_TYPE_P (inner_type))
@@ -1024,21 +980,9 @@
 	{
 	  tree t1, t2, t3, t4;
 
-<<<<<<< HEAD
-  if (flag_complex_method == 2 && SCALAR_FLOAT_TYPE_P (inner_type))
-    {
-      expand_complex_libcall (bsi, ar, ai, br, bi, MULT_EXPR);
-      return;
-    }
-
-  t1 = gimplify_build2 (bsi, MULT_EXPR, inner_type, ar, br);
-  t2 = gimplify_build2 (bsi, MULT_EXPR, inner_type, ai, bi);
-  t3 = gimplify_build2 (bsi, MULT_EXPR, inner_type, ar, bi);
-=======
 	  t1 = gimplify_build2 (bsi, MULT_EXPR, inner_type, ar, br);
 	  t2 = gimplify_build2 (bsi, MULT_EXPR, inner_type, ai, bi);
 	  t3 = gimplify_build2 (bsi, MULT_EXPR, inner_type, ar, bi);
->>>>>>> 8c044a9c
 
 	  /* Avoid expanding redundant multiplication for the common
 	     case of squaring a complex number.  */
@@ -1206,7 +1150,6 @@
 
       t1 = gimplify_build2 (bsi, MULT_EXPR, inner_type, ai, ratio);
       tr = gimplify_build2 (bsi, PLUS_EXPR, inner_type, t1, ar);
-<<<<<<< HEAD
 
       t1 = gimplify_build2 (bsi, MULT_EXPR, inner_type, ar, ratio);
       ti = gimplify_build2 (bsi, MINUS_EXPR, inner_type, ai, t1);
@@ -1214,15 +1157,6 @@
       tr = gimplify_build2 (bsi, code, inner_type, tr, div);
       ti = gimplify_build2 (bsi, code, inner_type, ti, div);
 
-=======
-
-      t1 = gimplify_build2 (bsi, MULT_EXPR, inner_type, ar, ratio);
-      ti = gimplify_build2 (bsi, MINUS_EXPR, inner_type, ai, t1);
-
-      tr = gimplify_build2 (bsi, code, inner_type, tr, div);
-      ti = gimplify_build2 (bsi, code, inner_type, ti, div);
-
->>>>>>> 8c044a9c
      if (bb_false)
        {
 	 t1 = build (MODIFY_EXPR, inner_type, rr, tr);
@@ -1249,13 +1183,9 @@
 			 enum tree_code code,
 			 complex_lattice_t al, complex_lattice_t bl)
 {
-<<<<<<< HEAD
-  switch (flag_complex_method)
-=======
   tree rr, ri;
 
   switch (PAIR (al, bl))
->>>>>>> 8c044a9c
     {
     case PAIR (ONLY_REAL, ONLY_REAL):
       rr = gimplify_build2 (bsi, code, inner_type, ar, br);
@@ -1278,21 +1208,6 @@
       ri = ar;
       break;
 
-<<<<<<< HEAD
-    case 2:
-      if (SCALAR_FLOAT_TYPE_P (inner_type))
-	{
-	  expand_complex_libcall (bsi, ar, ai, br, bi, code);
-	  return;
-	}
-      /* FALLTHRU */
-
-    case 1:
-      /* wide ranges of inputs must work for complex divide.  */
-      expand_complex_div_wide (bsi, inner_type, ar, ai, br, bi, code);
-      break;
-
-=======
     case PAIR (VARYING, ONLY_REAL):
       rr = gimplify_build2 (bsi, code, inner_type, ar, br);
       ri = gimplify_build2 (bsi, code, inner_type, ai, br);
@@ -1331,7 +1246,6 @@
 	}
       return;
 
->>>>>>> 8c044a9c
     default:
       gcc_unreachable ();
     }

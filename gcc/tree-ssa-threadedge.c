--- conflicted
+++ resolved
@@ -30,9 +30,6 @@
 #include "function.h"
 #include "timevar.h"
 #include "dumpfile.h"
-<<<<<<< HEAD
-#include "tree-ssa.h"
-=======
 #include "pointer-set.h"
 #include "tree-ssa-alias.h"
 #include "internal-fn.h"
@@ -46,7 +43,6 @@
 #include "ssa-iterators.h"
 #include "stringpool.h"
 #include "tree-ssanames.h"
->>>>>>> fb4256c6
 #include "tree-ssa-propagate.h"
 #include "tree-ssa-threadupdate.h"
 #include "langhooks.h"
@@ -808,12 +804,8 @@
 			    bool handle_dominating_asserts,
 			    tree (*simplify) (gimple, gimple),
 			    bitmap visited,
-<<<<<<< HEAD
-			    vec<jump_thread_edge *> *path)
-=======
 			    vec<jump_thread_edge *> *path,
 			    bool *backedge_seen_p)
->>>>>>> fb4256c6
 {
   basic_block bb = taken_edge->dest;
   gimple_stmt_iterator gsi;
@@ -848,34 +840,22 @@
       if (single_succ_p (bb))
 	{
 	  taken_edge = single_succ_edge (bb);
-<<<<<<< HEAD
-	  if ((taken_edge->flags & EDGE_DFS_BACK) == 0
-	      && !bitmap_bit_p (visited, taken_edge->dest->index))
-=======
 	  if (!bitmap_bit_p (visited, taken_edge->dest->index))
->>>>>>> fb4256c6
 	    {
 	      jump_thread_edge *x
 		= new jump_thread_edge (taken_edge, EDGE_NO_COPY_SRC_BLOCK);
 	      path->safe_push (x);
 	      bitmap_set_bit (visited, taken_edge->dest->index);
-<<<<<<< HEAD
-=======
 	      *backedge_seen_p |= ((taken_edge->flags & EDGE_DFS_BACK) != 0);
 	      if (*backedge_seen_p)
 		simplify = dummy_simplify;
->>>>>>> fb4256c6
 	      return thread_around_empty_blocks (taken_edge,
 						 dummy_cond,
 						 handle_dominating_asserts,
 						 simplify,
 						 visited,
-<<<<<<< HEAD
-						 path);
-=======
 						 path,
 						 backedge_seen_p);
->>>>>>> fb4256c6
 	    }
 	}
 
@@ -890,8 +870,6 @@
       && gimple_code (stmt) != GIMPLE_GOTO
       && gimple_code (stmt) != GIMPLE_SWITCH)
     return false;
-<<<<<<< HEAD
-=======
 
   /* If we have traversed a backedge, then we do not want to look
      at certain expressions in the table that can not be relied upon.
@@ -899,7 +877,6 @@
      SIMPLIFY callback, which we replace if we can no longer use it.  */
   if (*backedge_seen_p)
     simplify = dummy_simplify;
->>>>>>> fb4256c6
 
   /* Extract and simplify the condition.  */
   cond = simplify_control_stmt_condition (taken_edge, stmt, dummy_cond,
@@ -919,24 +896,17 @@
       jump_thread_edge *x
 	= new jump_thread_edge (taken_edge, EDGE_NO_COPY_SRC_BLOCK);
       path->safe_push (x);
-<<<<<<< HEAD
-=======
       *backedge_seen_p |= ((taken_edge->flags & EDGE_DFS_BACK) != 0);
       if (*backedge_seen_p)
 	simplify = dummy_simplify;
->>>>>>> fb4256c6
 
       thread_around_empty_blocks (taken_edge,
 				  dummy_cond,
 				  handle_dominating_asserts,
 				  simplify,
 				  visited,
-<<<<<<< HEAD
-				  path);
-=======
 				  path,
 				  backedge_seen_p);
->>>>>>> fb4256c6
       return true;
     }
 
@@ -967,32 +937,6 @@
    E->dest.
 
    SIMPLIFY is a pass-specific function used to simplify statements.
-<<<<<<< HEAD
-
-   Our caller is responsible for restoring the state of the expression
-   and const_and_copies stacks.  */
-
-static bool
-thread_through_normal_block (edge e,
-			     gimple dummy_cond,
-			     bool handle_dominating_asserts,
-			     vec<tree> *stack,
-			     tree (*simplify) (gimple, gimple),
-			     vec<jump_thread_edge *> *path)
-{
-  /* If E is a backedge, then we want to verify that the COND_EXPR,
-     SWITCH_EXPR or GOTO_EXPR at the end of e->dest is not affected
-     by any statements in e->dest.  If it is affected, then it is not
-     safe to thread this edge.  */
-  if (e->flags & EDGE_DFS_BACK)
-    {
-      if (cond_arg_set_in_bb (e, e->dest))
-	return false;
-    }
-
-  /* PHIs create temporary equivalences.  */
-  if (!record_temporary_equivalences_from_phis (e, stack))
-=======
 
    Our caller is responsible for restoring the state of the expression
    and const_and_copies stacks.  */
@@ -1019,19 +963,14 @@
   /* PHIs create temporary equivalences.  */
   if (!record_temporary_equivalences_from_phis (e, stack, *backedge_seen_p,
 						src_map, dst_map))
->>>>>>> fb4256c6
     return false;
 
   /* Now walk each statement recording any context sensitive
      temporary equivalences we can detect.  */
   gimple stmt
-<<<<<<< HEAD
-    = record_temporary_equivalences_from_stmts_at_dest (e, stack, simplify);
-=======
     = record_temporary_equivalences_from_stmts_at_dest (e, stack, simplify,
 							*backedge_seen_p,
 							src_map, dst_map);
->>>>>>> fb4256c6
   if (!stmt)
     return false;
 
@@ -1051,41 +990,6 @@
 	{
 	  edge taken_edge = find_taken_edge (e->dest, cond);
 	  basic_block dest = (taken_edge ? taken_edge->dest : NULL);
-<<<<<<< HEAD
-	  bitmap visited;
-
-	  /* DEST could be NULL for a computed jump to an absolute
-	     address.  */
-	  if (dest == NULL || dest == e->dest)
-	    return false;
-
-          jump_thread_edge *x
-	    = new jump_thread_edge (e, EDGE_START_JUMP_THREAD);
-	  path->safe_push (x);
-
-	  x = new jump_thread_edge (taken_edge, EDGE_COPY_SRC_BLOCK);
-	  path->safe_push (x);
-
-	  /* See if we can thread through DEST as well, this helps capture
-	     secondary effects of threading without having to re-run DOM or
-	     VRP.  */
-	  if ((e->flags & EDGE_DFS_BACK) == 0
-	       || ! cond_arg_set_in_bb (taken_edge, e->dest))
-	    {
-	      /* We don't want to thread back to a block we have already
- 		 visited.  This may be overly conservative.  */
-	      visited = BITMAP_ALLOC (NULL);
-	      bitmap_set_bit (visited, dest->index);
-	      bitmap_set_bit (visited, e->dest->index);
-	      thread_around_empty_blocks (taken_edge,
-					  dummy_cond,
-					  handle_dominating_asserts,
-					  simplify,
-					  visited,
-					  path);
-	      BITMAP_FREE (visited);
-	    }
-=======
 
 	  /* DEST could be NULL for a computed jump to an absolute
 	     address.  */
@@ -1126,7 +1030,6 @@
 				      visited,
 				      path,
 				      backedge_seen_p);
->>>>>>> fb4256c6
 	  return true;
 	}
     }
@@ -1167,13 +1070,6 @@
 		    vec<tree> *stack,
 		    tree (*simplify) (gimple, gimple))
 {
-<<<<<<< HEAD
-  stmt_count = 0;
-
-  vec<jump_thread_edge *> *path = new vec<jump_thread_edge *> ();
-  if (thread_through_normal_block (e, dummy_cond, handle_dominating_asserts,
-				   stack, simplify, path))
-=======
   bitmap visited = BITMAP_ALLOC (NULL);
   bitmap src_map = BITMAP_ALLOC (NULL);
   bitmap dst_map = BITMAP_ALLOC (NULL);
@@ -1192,17 +1088,13 @@
   if (thread_through_normal_block (e, dummy_cond, handle_dominating_asserts,
 				   stack, simplify, path, visited,
 				   &backedge_seen, src_map, dst_map))
->>>>>>> fb4256c6
     {
       propagate_threaded_block_debug_into (path->last ()->e->dest,
 					   e->dest);
       remove_temporary_equivalences (stack);
-<<<<<<< HEAD
-=======
       BITMAP_FREE (visited);
       BITMAP_FREE (src_map);
       BITMAP_FREE (dst_map);
->>>>>>> fb4256c6
       register_jump_thread (path);
       return;
     }
@@ -1229,9 +1121,6 @@
     edge taken_edge;
     edge_iterator ei;
     bool found;
-<<<<<<< HEAD
-    bitmap visited = BITMAP_ALLOC (NULL);
-=======
 
     /* If E->dest has abnormal outgoing edges, then there's no guarantee
        we can safely redirect any of the edges.  Just punt those cases.  */
@@ -1251,7 +1140,6 @@
     bitmap dst_map_copy = BITMAP_ALLOC (NULL);
     bitmap_copy (src_map_copy, src_map);
     bitmap_copy (dst_map_copy, dst_map);
->>>>>>> fb4256c6
 
     /* Look at each successor of E->dest to see if we can thread through it.  */
     FOR_EACH_EDGE (taken_edge, ei, e->dest->succs)
@@ -1266,10 +1154,7 @@
 	bitmap_clear (visited);
 	bitmap_set_bit (visited, e->src->index);
 	bitmap_set_bit (visited, e->dest->index);
-<<<<<<< HEAD
-=======
 	bitmap_set_bit (visited, taken_edge->dest->index);
->>>>>>> fb4256c6
         vec<jump_thread_edge *> *path = new vec<jump_thread_edge *> ();
 
 	/* Record whether or not we were able to thread through a successor
@@ -1280,16 +1165,6 @@
         x = new jump_thread_edge (taken_edge, EDGE_COPY_SRC_JOINER_BLOCK);
 	path->safe_push (x);
 	found = false;
-<<<<<<< HEAD
-	if ((e->flags & EDGE_DFS_BACK) == 0
-	    || ! cond_arg_set_in_bb (path->last ()->e, e->dest))
-	  found = thread_around_empty_blocks (taken_edge,
-					      dummy_cond,
-					      handle_dominating_asserts,
-					      simplify,
-					      visited,
-					      path);
-=======
 	backedge_seen = ((e->flags & EDGE_DFS_BACK) != 0);
 	backedge_seen |= ((taken_edge->flags & EDGE_DFS_BACK) != 0);
 	if (backedge_seen)
@@ -1311,7 +1186,6 @@
 					       stack, simplify, path, visited,
 					       &backedge_seen,
 					       src_map, dst_map);
->>>>>>> fb4256c6
 
 	/* If we were able to thread through a successor of E->dest, then
 	   record the jump threading opportunity.  */
@@ -1323,18 +1197,11 @@
 	  }
 	else
 	  {
-<<<<<<< HEAD
-	    for (unsigned int i = 0; i < path->length (); i++)
-	      delete (*path)[i];
-	    path->release();
-	  }
-=======
 	    delete_jump_thread_path (path);
 	  }
 
 	/* And unwind the equivalence table.  */
 	remove_temporary_equivalences (stack);
->>>>>>> fb4256c6
       }
     BITMAP_FREE (visited);
     BITMAP_FREE (src_map);

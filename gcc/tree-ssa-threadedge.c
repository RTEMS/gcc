/* SSA Jump Threading
   Copyright (C) 2005-2013 Free Software Foundation, Inc.
   Contributed by Jeff Law  <law@redhat.com>

This file is part of GCC.

GCC is free software; you can redistribute it and/or modify
it under the terms of the GNU General Public License as published by
the Free Software Foundation; either version 3, or (at your option)
any later version.

GCC is distributed in the hope that it will be useful,
but WITHOUT ANY WARRANTY; without even the implied warranty of
MERCHANTABILITY or FITNESS FOR A PARTICULAR PURPOSE.  See the
GNU General Public License for more details.

You should have received a copy of the GNU General Public License
along with GCC; see the file COPYING3.  If not see
<http://www.gnu.org/licenses/>.  */

#include "config.h"
#include "system.h"
#include "coretypes.h"
#include "tm.h"
#include "tree.h"
#include "flags.h"
#include "tm_p.h"
#include "basic-block.h"
#include "cfgloop.h"
#include "function.h"
#include "timevar.h"
#include "dumpfile.h"
#include "tree-flow.h"
#include "tree-ssa-propagate.h"
#include "langhooks.h"
#include "params.h"

/* To avoid code explosion due to jump threading, we limit the
   number of statements we are going to copy.  This variable
   holds the number of statements currently seen that we'll have
   to copy as part of the jump threading process.  */
static int stmt_count;

/* Array to record value-handles per SSA_NAME.  */
vec<tree> ssa_name_values;

/* Set the value for the SSA name NAME to VALUE.  */

void
set_ssa_name_value (tree name, tree value)
{
  if (SSA_NAME_VERSION (name) >= ssa_name_values.length ())
    ssa_name_values.safe_grow_cleared (SSA_NAME_VERSION (name) + 1);
  ssa_name_values[SSA_NAME_VERSION (name)] = value;
}

/* Initialize the per SSA_NAME value-handles array.  Returns it.  */
void
threadedge_initialize_values (void)
{
  gcc_assert (!ssa_name_values.exists ());
  ssa_name_values.create (num_ssa_names);
}

/* Free the per SSA_NAME value-handle array.  */
void
threadedge_finalize_values (void)
{
  ssa_name_values.release ();
}

/* Return TRUE if we may be able to thread an incoming edge into
   BB to an outgoing edge from BB.  Return FALSE otherwise.  */

bool
potentially_threadable_block (basic_block bb)
{
  gimple_stmt_iterator gsi;

  /* If BB has a single successor or a single predecessor, then
     there is no threading opportunity.  */
  if (single_succ_p (bb) || single_pred_p (bb))
    return false;

  /* If BB does not end with a conditional, switch or computed goto,
     then there is no threading opportunity.  */
  gsi = gsi_last_bb (bb);
  if (gsi_end_p (gsi)
      || ! gsi_stmt (gsi)
      || (gimple_code (gsi_stmt (gsi)) != GIMPLE_COND
	  && gimple_code (gsi_stmt (gsi)) != GIMPLE_GOTO
	  && gimple_code (gsi_stmt (gsi)) != GIMPLE_SWITCH))
    return false;

  return true;
}

/* Return the LHS of any ASSERT_EXPR where OP appears as the first
   argument to the ASSERT_EXPR and in which the ASSERT_EXPR dominates
   BB.  If no such ASSERT_EXPR is found, return OP.  */

static tree
lhs_of_dominating_assert (tree op, basic_block bb, gimple stmt)
{
  imm_use_iterator imm_iter;
  gimple use_stmt;
  use_operand_p use_p;

  FOR_EACH_IMM_USE_FAST (use_p, imm_iter, op)
    {
      use_stmt = USE_STMT (use_p);
      if (use_stmt != stmt
          && gimple_assign_single_p (use_stmt)
          && TREE_CODE (gimple_assign_rhs1 (use_stmt)) == ASSERT_EXPR
          && TREE_OPERAND (gimple_assign_rhs1 (use_stmt), 0) == op
	  && dominated_by_p (CDI_DOMINATORS, bb, gimple_bb (use_stmt)))
	{
	  return gimple_assign_lhs (use_stmt);
	}
    }
  return op;
}

/* We record temporary equivalences created by PHI nodes or
   statements within the target block.  Doing so allows us to
   identify more jump threading opportunities, even in blocks
   with side effects.

   We keep track of those temporary equivalences in a stack
   structure so that we can unwind them when we're done processing
   a particular edge.  This routine handles unwinding the data
   structures.  */

static void
remove_temporary_equivalences (vec<tree> *stack)
{
  while (stack->length () > 0)
    {
      tree prev_value, dest;

      dest = stack->pop ();

      /* A NULL value indicates we should stop unwinding, otherwise
	 pop off the next entry as they're recorded in pairs.  */
      if (dest == NULL)
	break;

      prev_value = stack->pop ();
      set_ssa_name_value (dest, prev_value);
    }
}

/* Record a temporary equivalence, saving enough information so that
   we can restore the state of recorded equivalences when we're
   done processing the current edge.  */

static void
record_temporary_equivalence (tree x, tree y, vec<tree> *stack)
{
  tree prev_x = SSA_NAME_VALUE (x);

  if (TREE_CODE (y) == SSA_NAME)
    {
      tree tmp = SSA_NAME_VALUE (y);
      y = tmp ? tmp : y;
    }

  set_ssa_name_value (x, y);
  stack->reserve (2);
  stack->quick_push (prev_x);
  stack->quick_push (x);
}

/* Record temporary equivalences created by PHIs at the target of the
   edge E.  Record unwind information for the equivalences onto STACK.

   If a PHI which prevents threading is encountered, then return FALSE
   indicating we should not thread this edge, else return TRUE.  */

static bool
record_temporary_equivalences_from_phis (edge e, vec<tree> *stack)
{
  gimple_stmt_iterator gsi;

  /* Each PHI creates a temporary equivalence, record them.
     These are context sensitive equivalences and will be removed
     later.  */
  for (gsi = gsi_start_phis (e->dest); !gsi_end_p (gsi); gsi_next (&gsi))
    {
      gimple phi = gsi_stmt (gsi);
      tree src = PHI_ARG_DEF_FROM_EDGE (phi, e);
      tree dst = gimple_phi_result (phi);

      /* If the desired argument is not the same as this PHI's result
	 and it is set by a PHI in E->dest, then we can not thread
	 through E->dest.  */
      if (src != dst
	  && TREE_CODE (src) == SSA_NAME
	  && gimple_code (SSA_NAME_DEF_STMT (src)) == GIMPLE_PHI
	  && gimple_bb (SSA_NAME_DEF_STMT (src)) == e->dest)
	return false;

      /* We consider any non-virtual PHI as a statement since it
	 count result in a constant assignment or copy operation.  */
      if (!virtual_operand_p (dst))
	stmt_count++;

      record_temporary_equivalence (dst, src, stack);
    }
  return true;
}

/* Fold the RHS of an assignment statement and return it as a tree.
   May return NULL_TREE if no simplification is possible.  */

static tree
fold_assignment_stmt (gimple stmt)
{
  enum tree_code subcode = gimple_assign_rhs_code (stmt);

  switch (get_gimple_rhs_class (subcode))
    {
    case GIMPLE_SINGLE_RHS:
      return fold (gimple_assign_rhs1 (stmt));

    case GIMPLE_UNARY_RHS:
      {
        tree lhs = gimple_assign_lhs (stmt);
        tree op0 = gimple_assign_rhs1 (stmt);
        return fold_unary (subcode, TREE_TYPE (lhs), op0);
      }

    case GIMPLE_BINARY_RHS:
      {
        tree lhs = gimple_assign_lhs (stmt);
        tree op0 = gimple_assign_rhs1 (stmt);
        tree op1 = gimple_assign_rhs2 (stmt);
        return fold_binary (subcode, TREE_TYPE (lhs), op0, op1);
      }

    case GIMPLE_TERNARY_RHS:
      {
        tree lhs = gimple_assign_lhs (stmt);
        tree op0 = gimple_assign_rhs1 (stmt);
        tree op1 = gimple_assign_rhs2 (stmt);
        tree op2 = gimple_assign_rhs3 (stmt);

	/* Sadly, we have to handle conditional assignments specially
	   here, because fold expects all the operands of an expression
	   to be folded before the expression itself is folded, but we
	   can't just substitute the folded condition here.  */
        if (gimple_assign_rhs_code (stmt) == COND_EXPR)
	  op0 = fold (op0);

        return fold_ternary (subcode, TREE_TYPE (lhs), op0, op1, op2);
      }

    default:
      gcc_unreachable ();
    }
}

/* Try to simplify each statement in E->dest, ultimately leading to
   a simplification of the COND_EXPR at the end of E->dest.

   Record unwind information for temporary equivalences onto STACK.

   Use SIMPLIFY (a pointer to a callback function) to further simplify
   statements using pass specific information.

   We might consider marking just those statements which ultimately
   feed the COND_EXPR.  It's not clear if the overhead of bookkeeping
   would be recovered by trying to simplify fewer statements.

   If we are able to simplify a statement into the form
   SSA_NAME = (SSA_NAME | gimple invariant), then we can record
   a context sensitive equivalence which may help us simplify
   later statements in E->dest.  */

static gimple
record_temporary_equivalences_from_stmts_at_dest (edge e,
						  vec<tree> *stack,
						  tree (*simplify) (gimple,
								    gimple))
{
  gimple stmt = NULL;
  gimple_stmt_iterator gsi;
  int max_stmt_count;

  max_stmt_count = PARAM_VALUE (PARAM_MAX_JUMP_THREAD_DUPLICATION_STMTS);

  /* Walk through each statement in the block recording equivalences
     we discover.  Note any equivalences we discover are context
     sensitive (ie, are dependent on traversing E) and must be unwound
     when we're finished processing E.  */
  for (gsi = gsi_start_bb (e->dest); !gsi_end_p (gsi); gsi_next (&gsi))
    {
      tree cached_lhs = NULL;

      stmt = gsi_stmt (gsi);

      /* Ignore empty statements and labels.  */
      if (gimple_code (stmt) == GIMPLE_NOP
	  || gimple_code (stmt) == GIMPLE_LABEL
	  || is_gimple_debug (stmt))
	continue;

      /* If the statement has volatile operands, then we assume we
	 can not thread through this block.  This is overly
	 conservative in some ways.  */
      if (gimple_code (stmt) == GIMPLE_ASM && gimple_asm_volatile_p (stmt))
	return NULL;

      /* If duplicating this block is going to cause too much code
	 expansion, then do not thread through this block.  */
      stmt_count++;
      if (stmt_count > max_stmt_count)
	return NULL;

      /* If this is not a statement that sets an SSA_NAME to a new
	 value, then do not try to simplify this statement as it will
	 not simplify in any way that is helpful for jump threading.  */
      if ((gimple_code (stmt) != GIMPLE_ASSIGN
           || TREE_CODE (gimple_assign_lhs (stmt)) != SSA_NAME)
          && (gimple_code (stmt) != GIMPLE_CALL
              || gimple_call_lhs (stmt) == NULL_TREE
              || TREE_CODE (gimple_call_lhs (stmt)) != SSA_NAME))
	continue;

      /* The result of __builtin_object_size depends on all the arguments
	 of a phi node. Temporarily using only one edge produces invalid
	 results. For example

	 if (x < 6)
	   goto l;
	 else
	   goto l;

	 l:
	 r = PHI <&w[2].a[1](2), &a.a[6](3)>
	 __builtin_object_size (r, 0)

	 The result of __builtin_object_size is defined to be the maximum of
	 remaining bytes. If we use only one edge on the phi, the result will
	 change to be the remaining bytes for the corresponding phi argument.

	 Similarly for __builtin_constant_p:

	 r = PHI <1(2), 2(3)>
	 __builtin_constant_p (r)

	 Both PHI arguments are constant, but x ? 1 : 2 is still not
	 constant.  */

      if (is_gimple_call (stmt))
	{
	  tree fndecl = gimple_call_fndecl (stmt);
	  if (fndecl
	      && (DECL_FUNCTION_CODE (fndecl) == BUILT_IN_OBJECT_SIZE
		  || DECL_FUNCTION_CODE (fndecl) == BUILT_IN_CONSTANT_P))
	    continue;
	}

      /* At this point we have a statement which assigns an RHS to an
	 SSA_VAR on the LHS.  We want to try and simplify this statement
	 to expose more context sensitive equivalences which in turn may
	 allow us to simplify the condition at the end of the loop.

	 Handle simple copy operations as well as implied copies from
	 ASSERT_EXPRs.  */
      if (gimple_assign_single_p (stmt)
          && TREE_CODE (gimple_assign_rhs1 (stmt)) == SSA_NAME)
	cached_lhs = gimple_assign_rhs1 (stmt);
      else if (gimple_assign_single_p (stmt)
               && TREE_CODE (gimple_assign_rhs1 (stmt)) == ASSERT_EXPR)
	cached_lhs = TREE_OPERAND (gimple_assign_rhs1 (stmt), 0);
      else
	{
	  /* A statement that is not a trivial copy or ASSERT_EXPR.
	     We're going to temporarily copy propagate the operands
	     and see if that allows us to simplify this statement.  */
	  tree *copy;
	  ssa_op_iter iter;
	  use_operand_p use_p;
	  unsigned int num, i = 0;

	  num = NUM_SSA_OPERANDS (stmt, (SSA_OP_USE | SSA_OP_VUSE));
	  copy = XCNEWVEC (tree, num);

	  /* Make a copy of the uses & vuses into USES_COPY, then cprop into
	     the operands.  */
	  FOR_EACH_SSA_USE_OPERAND (use_p, stmt, iter, SSA_OP_USE | SSA_OP_VUSE)
	    {
	      tree tmp = NULL;
	      tree use = USE_FROM_PTR (use_p);

	      copy[i++] = use;
	      if (TREE_CODE (use) == SSA_NAME)
		tmp = SSA_NAME_VALUE (use);
	      if (tmp)
		SET_USE (use_p, tmp);
	    }

	  /* Try to fold/lookup the new expression.  Inserting the
	     expression into the hash table is unlikely to help.  */
          if (is_gimple_call (stmt))
            cached_lhs = fold_call_stmt (stmt, false);
	  else
            cached_lhs = fold_assignment_stmt (stmt);

          if (!cached_lhs
              || (TREE_CODE (cached_lhs) != SSA_NAME
                  && !is_gimple_min_invariant (cached_lhs)))
            cached_lhs = (*simplify) (stmt, stmt);

	  /* Restore the statement's original uses/defs.  */
	  i = 0;
	  FOR_EACH_SSA_USE_OPERAND (use_p, stmt, iter, SSA_OP_USE | SSA_OP_VUSE)
	    SET_USE (use_p, copy[i++]);

	  free (copy);
	}

      /* Record the context sensitive equivalence if we were able
	 to simplify this statement.  */
      if (cached_lhs
	  && (TREE_CODE (cached_lhs) == SSA_NAME
	      || is_gimple_min_invariant (cached_lhs)))
	record_temporary_equivalence (gimple_get_lhs (stmt), cached_lhs, stack);
    }
  return stmt;
}

/* Simplify the control statement at the end of the block E->dest.

   To avoid allocating memory unnecessarily, a scratch GIMPLE_COND
   is available to use/clobber in DUMMY_COND.

   Use SIMPLIFY (a pointer to a callback function) to further simplify
   a condition using pass specific information.

   Return the simplified condition or NULL if simplification could
   not be performed.  */

static tree
simplify_control_stmt_condition (edge e,
				 gimple stmt,
				 gimple dummy_cond,
				 tree (*simplify) (gimple, gimple),
				 bool handle_dominating_asserts)
{
  tree cond, cached_lhs;
  enum gimple_code code = gimple_code (stmt);

  /* For comparisons, we have to update both operands, then try
     to simplify the comparison.  */
  if (code == GIMPLE_COND)
    {
      tree op0, op1;
      enum tree_code cond_code;

      op0 = gimple_cond_lhs (stmt);
      op1 = gimple_cond_rhs (stmt);
      cond_code = gimple_cond_code (stmt);

      /* Get the current value of both operands.  */
      if (TREE_CODE (op0) == SSA_NAME)
	{
          tree tmp = SSA_NAME_VALUE (op0);
	  if (tmp)
	    op0 = tmp;
	}

      if (TREE_CODE (op1) == SSA_NAME)
	{
	  tree tmp = SSA_NAME_VALUE (op1);
	  if (tmp)
	    op1 = tmp;
	}

      if (handle_dominating_asserts)
	{
	  /* Now see if the operand was consumed by an ASSERT_EXPR
	     which dominates E->src.  If so, we want to replace the
	     operand with the LHS of the ASSERT_EXPR.  */
	  if (TREE_CODE (op0) == SSA_NAME)
	    op0 = lhs_of_dominating_assert (op0, e->src, stmt);

	  if (TREE_CODE (op1) == SSA_NAME)
	    op1 = lhs_of_dominating_assert (op1, e->src, stmt);
	}

      /* We may need to canonicalize the comparison.  For
	 example, op0 might be a constant while op1 is an
	 SSA_NAME.  Failure to canonicalize will cause us to
	 miss threading opportunities.  */
      if (tree_swap_operands_p (op0, op1, false))
	{
	  tree tmp;
	  cond_code = swap_tree_comparison (cond_code);
	  tmp = op0;
	  op0 = op1;
	  op1 = tmp;
	}

      /* Stuff the operator and operands into our dummy conditional
	 expression.  */
      gimple_cond_set_code (dummy_cond, cond_code);
      gimple_cond_set_lhs (dummy_cond, op0);
      gimple_cond_set_rhs (dummy_cond, op1);

      /* We absolutely do not care about any type conversions
         we only care about a zero/nonzero value.  */
      fold_defer_overflow_warnings ();

      cached_lhs = fold_binary (cond_code, boolean_type_node, op0, op1);
      if (cached_lhs)
	while (CONVERT_EXPR_P (cached_lhs))
          cached_lhs = TREE_OPERAND (cached_lhs, 0);

      fold_undefer_overflow_warnings ((cached_lhs
                                       && is_gimple_min_invariant (cached_lhs)),
				      stmt, WARN_STRICT_OVERFLOW_CONDITIONAL);

      /* If we have not simplified the condition down to an invariant,
	 then use the pass specific callback to simplify the condition.  */
      if (!cached_lhs
          || !is_gimple_min_invariant (cached_lhs))
        cached_lhs = (*simplify) (dummy_cond, stmt);

      return cached_lhs;
    }

  if (code == GIMPLE_SWITCH)
    cond = gimple_switch_index (stmt);
  else if (code == GIMPLE_GOTO)
    cond = gimple_goto_dest (stmt);
  else
    gcc_unreachable ();

  /* We can have conditionals which just test the state of a variable
     rather than use a relational operator.  These are simpler to handle.  */
  if (TREE_CODE (cond) == SSA_NAME)
    {
      cached_lhs = cond;

      /* Get the variable's current value from the equivalence chains.

	 It is possible to get loops in the SSA_NAME_VALUE chains
	 (consider threading the backedge of a loop where we have
	 a loop invariant SSA_NAME used in the condition.  */
      if (cached_lhs
	  && TREE_CODE (cached_lhs) == SSA_NAME
	  && SSA_NAME_VALUE (cached_lhs))
	cached_lhs = SSA_NAME_VALUE (cached_lhs);

      /* If we're dominated by a suitable ASSERT_EXPR, then
	 update CACHED_LHS appropriately.  */
      if (handle_dominating_asserts && TREE_CODE (cached_lhs) == SSA_NAME)
	cached_lhs = lhs_of_dominating_assert (cached_lhs, e->src, stmt);

      /* If we haven't simplified to an invariant yet, then use the
	 pass specific callback to try and simplify it further.  */
      if (cached_lhs && ! is_gimple_min_invariant (cached_lhs))
        cached_lhs = (*simplify) (stmt, stmt);
    }
  else
    cached_lhs = NULL;

  return cached_lhs;
}

/* Return TRUE if the statement at the end of e->dest depends on
   the output of any statement in BB.   Otherwise return FALSE.

   This is used when we are threading a backedge and need to ensure
   that temporary equivalences from BB do not affect the condition
   in e->dest.  */

static bool
cond_arg_set_in_bb (edge e, basic_block bb)
{
  ssa_op_iter iter;
  use_operand_p use_p;
  gimple last = last_stmt (e->dest);

  /* E->dest does not have to end with a control transferring
     instruction.  This can occurr when we try to extend a jump
     threading opportunity deeper into the CFG.  In that case
     it is safe for this check to return false.  */
  if (!last)
    return false;

  if (gimple_code (last) != GIMPLE_COND
      && gimple_code (last) != GIMPLE_GOTO
      && gimple_code (last) != GIMPLE_SWITCH)
    return false;

  FOR_EACH_SSA_USE_OPERAND (use_p, last, iter, SSA_OP_USE | SSA_OP_VUSE)
    {
      tree use = USE_FROM_PTR (use_p);

      if (TREE_CODE (use) == SSA_NAME
	  && gimple_code (SSA_NAME_DEF_STMT (use)) != GIMPLE_PHI
	  && gimple_bb (SSA_NAME_DEF_STMT (use)) == bb)
	return true;
    }
  return false;
}

<<<<<<< HEAD
=======
/* Copy debug stmts from DEST's chain of single predecessors up to
   SRC, so that we don't lose the bindings as PHI nodes are introduced
   when DEST gains new predecessors.  */
void
propagate_threaded_block_debug_into (basic_block dest, basic_block src)
{
  if (!MAY_HAVE_DEBUG_STMTS)
    return;

  if (!single_pred_p (dest))
    return;

  gcc_checking_assert (dest != src);

  gimple_stmt_iterator gsi = gsi_after_labels (dest);
  int i = 0;
  const int alloc_count = 16; // ?? Should this be a PARAM?

  /* Estimate the number of debug vars overridden in the beginning of
     DEST, to tell how many we're going to need to begin with.  */
  for (gimple_stmt_iterator si = gsi;
       i * 4 <= alloc_count * 3 && !gsi_end_p (si); gsi_next (&si))
    {
      gimple stmt = gsi_stmt (si);
      if (!is_gimple_debug (stmt))
	break;
      i++;
    }

  vec<tree, va_stack> fewvars = vNULL;
  pointer_set_t *vars = NULL;

  /* If we're already starting with 3/4 of alloc_count, go for a
     pointer_set, otherwise start with an unordered stack-allocated
     VEC.  */
  if (i * 4 > alloc_count * 3)
    vars = pointer_set_create ();
  else if (alloc_count)
    vec_stack_alloc (tree, fewvars, alloc_count);

  /* Now go through the initial debug stmts in DEST again, this time
     actually inserting in VARS or FEWVARS.  Don't bother checking for
     duplicates in FEWVARS.  */
  for (gimple_stmt_iterator si = gsi; !gsi_end_p (si); gsi_next (&si))
    {
      gimple stmt = gsi_stmt (si);
      if (!is_gimple_debug (stmt))
	break;

      tree var;

      if (gimple_debug_bind_p (stmt))
	var = gimple_debug_bind_get_var (stmt);
      else if (gimple_debug_source_bind_p (stmt))
	var = gimple_debug_source_bind_get_var (stmt);
      else
	gcc_unreachable ();

      if (vars)
	pointer_set_insert (vars, var);
      else
	fewvars.quick_push (var);
    }

  basic_block bb = dest;

  do
    {
      bb = single_pred (bb);
      for (gimple_stmt_iterator si = gsi_last_bb (bb);
	   !gsi_end_p (si); gsi_prev (&si))
	{
	  gimple stmt = gsi_stmt (si);
	  if (!is_gimple_debug (stmt))
	    continue;

	  tree var;

	  if (gimple_debug_bind_p (stmt))
	    var = gimple_debug_bind_get_var (stmt);
	  else if (gimple_debug_source_bind_p (stmt))
	    var = gimple_debug_source_bind_get_var (stmt);
	  else
	    gcc_unreachable ();

	  /* Discard debug bind overlaps.  ??? Unlike stmts from src,
	     copied into a new block that will precede BB, debug bind
	     stmts in bypassed BBs may actually be discarded if
	     they're overwritten by subsequent debug bind stmts, which
	     might be a problem once we introduce stmt frontier notes
	     or somesuch.  Adding `&& bb == src' to the condition
	     below will preserve all potentially relevant debug
	     notes.  */
	  if (vars && pointer_set_insert (vars, var))
	    continue;
	  else if (!vars)
	    {
	      int i = fewvars.length ();
	      while (i--)
		if (fewvars[i] == var)
		  break;
	      if (i >= 0)
		continue;

	      if (fewvars.length () < (unsigned) alloc_count)
		fewvars.quick_push (var);
	      else
		{
		  vars = pointer_set_create ();
		  for (i = 0; i < alloc_count; i++)
		    pointer_set_insert (vars, fewvars[i]);
		  fewvars.release ();
		  pointer_set_insert (vars, var);
		}
	    }

	  stmt = gimple_copy (stmt);
	  /* ??? Should we drop the location of the copy to denote
	     they're artificial bindings?  */
	  gsi_insert_before (&gsi, stmt, GSI_NEW_STMT);
	}
    }
  while (bb != src && single_pred_p (bb));

  if (vars)
    pointer_set_destroy (vars);
  else if (fewvars.exists ())
    fewvars.release ();
}

>>>>>>> bc75ee5f
/* TAKEN_EDGE represents the an edge taken as a result of jump threading.
   See if we can thread around TAKEN_EDGE->dest as well.  If so, return
   the edge out of TAKEN_EDGE->dest that we can statically compute will be
   traversed.

   We are much more restrictive as to the contents of TAKEN_EDGE->dest
   as the path isolation code in tree-ssa-threadupdate.c isn't prepared
   to handle copying intermediate blocks on a threaded path. 

   Long term a more consistent and structured approach to path isolation
   would be a huge help.   */
static edge
thread_around_empty_block (edge taken_edge,
			   gimple dummy_cond,
			   bool handle_dominating_asserts,
			   tree (*simplify) (gimple, gimple),
			   bitmap visited)
{
  basic_block bb = taken_edge->dest;
  gimple_stmt_iterator gsi;
  gimple stmt;
  tree cond;

  /* This block must have a single predecessor (E->dest).  */
  if (!single_pred_p (bb))
    return NULL;

  /* This block must have more than one successor.  */
  if (single_succ_p (bb))
    return NULL;

  /* This block can have no PHI nodes.  This is overly conservative.  */
  if (!gsi_end_p (gsi_start_phis (bb)))
    return NULL;

  /* Skip over DEBUG statements at the start of the block.  */
  gsi = gsi_start_nondebug_bb (bb);

  if (gsi_end_p (gsi))
    return NULL;

  /* This block can have no statements other than its control altering
     statement.  This is overly conservative.  */
  stmt = gsi_stmt (gsi);
  if (gimple_code (stmt) != GIMPLE_COND
      && gimple_code (stmt) != GIMPLE_GOTO
      && gimple_code (stmt) != GIMPLE_SWITCH)
    return NULL;

  /* Extract and simplify the condition.  */
  cond = simplify_control_stmt_condition (taken_edge, stmt, dummy_cond,
					  simplify, handle_dominating_asserts);

  /* If the condition can be statically computed and we have not already
     visited the destination edge, then add the taken edge to our thread
     path.  */
  if (cond && is_gimple_min_invariant (cond))
    {
      edge taken_edge = find_taken_edge (bb, cond);

      if (bitmap_bit_p (visited, taken_edge->dest->index))
	return NULL;
      bitmap_set_bit (visited, taken_edge->dest->index);
      return taken_edge;
    }
 
  return NULL;
}
      
/* E1 and E2 are edges into the same basic block.  Return TRUE if the
   PHI arguments associated with those edges are equal or there are no
   PHI arguments, otherwise return FALSE.  */

static bool
phi_args_equal_on_edges (edge e1, edge e2)
{
  gimple_stmt_iterator gsi;
  int indx1 = e1->dest_idx;
  int indx2 = e2->dest_idx;

  for (gsi = gsi_start_phis (e1->dest); !gsi_end_p (gsi); gsi_next (&gsi))
    {
      gimple phi = gsi_stmt (gsi);

      if (!operand_equal_p (gimple_phi_arg_def (phi, indx1),
			    gimple_phi_arg_def (phi, indx2), 0))
	return false;
    }
  return true;
}

/* We are exiting E->src, see if E->dest ends with a conditional
   jump which has a known value when reached via E.

   Special care is necessary if E is a back edge in the CFG as we
   may have already recorded equivalences for E->dest into our
   various tables, including the result of the conditional at
   the end of E->dest.  Threading opportunities are severely
   limited in that case to avoid short-circuiting the loop
   incorrectly.

   Note it is quite common for the first block inside a loop to
   end with a conditional which is either always true or always
   false when reached via the loop backedge.  Thus we do not want
   to blindly disable threading across a loop backedge.

   DUMMY_COND is a shared cond_expr used by condition simplification as scratch,
   to avoid allocating memory.

   HANDLE_DOMINATING_ASSERTS is true if we should try to replace operands of
   the simplified condition with left-hand sides of ASSERT_EXPRs they are
   used in.

   STACK is used to undo temporary equivalences created during the walk of
   E->dest.

   SIMPLIFY is a pass-specific function used to simplify statements.  */

void
thread_across_edge (gimple dummy_cond,
		    edge e,
		    bool handle_dominating_asserts,
		    vec<tree> *stack,
		    tree (*simplify) (gimple, gimple))
{
  gimple stmt;

  /* If E is a backedge, then we want to verify that the COND_EXPR,
     SWITCH_EXPR or GOTO_EXPR at the end of e->dest is not affected
     by any statements in e->dest.  If it is affected, then it is not
     safe to thread this edge.  */
  if (e->flags & EDGE_DFS_BACK)
    {
      if (cond_arg_set_in_bb (e, e->dest))
	goto fail;
    }

  stmt_count = 0;

  /* PHIs create temporary equivalences.  */
  if (!record_temporary_equivalences_from_phis (e, stack))
    goto fail;

  /* Now walk each statement recording any context sensitive
     temporary equivalences we can detect.  */
  stmt = record_temporary_equivalences_from_stmts_at_dest (e, stack, simplify);
  if (!stmt)
    goto fail;

  /* If we stopped at a COND_EXPR or SWITCH_EXPR, see if we know which arm
     will be taken.  */
  if (gimple_code (stmt) == GIMPLE_COND
      || gimple_code (stmt) == GIMPLE_GOTO
      || gimple_code (stmt) == GIMPLE_SWITCH)
    {
      tree cond;

      /* Extract and simplify the condition.  */
      cond = simplify_control_stmt_condition (e, stmt, dummy_cond, simplify,
					      handle_dominating_asserts);

      if (cond && is_gimple_min_invariant (cond))
	{
	  edge taken_edge = find_taken_edge (e->dest, cond);
	  basic_block dest = (taken_edge ? taken_edge->dest : NULL);
	  bitmap visited;
	  edge e2;

	  if (dest == e->dest)
	    goto fail;

	  /* DEST could be null for a computed jump to an absolute
	     address.  If DEST is not null, then see if we can thread
	     through it as well, this helps capture secondary effects
	     of threading without having to re-run DOM or VRP.  */
	  if (dest
	      && ((e->flags & EDGE_DFS_BACK) == 0
		  || ! cond_arg_set_in_bb (taken_edge, e->dest)))
	    {
	      /* We don't want to thread back to a block we have already
 		 visited.  This may be overly conservative.  */
	      visited = BITMAP_ALLOC (NULL);
	      bitmap_set_bit (visited, dest->index);
	      bitmap_set_bit (visited, e->dest->index);
	      do
		{
		  e2 = thread_around_empty_block (taken_edge,
						  dummy_cond,
						  handle_dominating_asserts,
						  simplify,
						  visited);
		  if (e2)
		    taken_edge = e2;
		}
	      while (e2);
	      BITMAP_FREE (visited);
	    }

	  remove_temporary_equivalences (stack);
	  if (!taken_edge)
	    return;
	  propagate_threaded_block_debug_into (taken_edge->dest, e->dest);
	  register_jump_thread (e, taken_edge, NULL);
	  return;
	}
    }

 /* We were unable to determine what out edge from E->dest is taken.  However,
    we might still be able to thread through successors of E->dest.  This
    often occurs when E->dest is a joiner block which then fans back out
    based on redundant tests.

    If so, we'll copy E->dest and redirect the appropriate predecessor to
    the copy.  Within the copy of E->dest, we'll thread one or more edges
    to points deeper in the CFG.

    This is a stopgap until we have a more structured approach to path
    isolation.  */
  {
    edge e2, e3, taken_edge;
    edge_iterator ei;
    bool found = false;
    bitmap visited = BITMAP_ALLOC (NULL);

    /* Look at each successor of E->dest to see if we can thread through it.  */
    FOR_EACH_EDGE (taken_edge, ei, e->dest->succs)
      {
	/* Avoid threading to any block we have already visited.  */
	bitmap_clear (visited);
	bitmap_set_bit (visited, taken_edge->dest->index);
	bitmap_set_bit (visited, e->dest->index);

	/* Record whether or not we were able to thread through a successor
	   of E->dest.  */
	found = false;
	e3 = taken_edge;
	do
	  {
	    if ((e->flags & EDGE_DFS_BACK) == 0
		|| ! cond_arg_set_in_bb (e3, e->dest))
	      e2 = thread_around_empty_block (e3,
					      dummy_cond,
					      handle_dominating_asserts,
					      simplify,
					      visited);
	    else
	      e2 = NULL;

	    if (e2)
	      {
	        e3 = e2;
		found = true;
	      }
	  }
        while (e2);

	/* If we were able to thread through a successor of E->dest, then
	   record the jump threading opportunity.  */
	if (found)
	  {
	    edge tmp;
	    /* If there is already an edge from the block to be duplicated
	       (E2->src) to the final target (E3->dest), then make sure that
	       the PHI args associated with the edges E2 and E3 are the
	       same.  */
	    tmp = find_edge (taken_edge->src, e3->dest);
	    if (!tmp || phi_args_equal_on_edges (tmp, e3))
	      {
		propagate_threaded_block_debug_into (e3->dest,
						     taken_edge->dest);
		register_jump_thread (e, taken_edge, e3);
	      }
	  }

      }
    BITMAP_FREE (visited);
  }

 fail:
  remove_temporary_equivalences (stack);
}<|MERGE_RESOLUTION|>--- conflicted
+++ resolved
@@ -608,8 +608,6 @@
   return false;
 }
 
-<<<<<<< HEAD
-=======
 /* Copy debug stmts from DEST's chain of single predecessors up to
    SRC, so that we don't lose the bindings as PHI nodes are introduced
    when DEST gains new predecessors.  */
@@ -740,7 +738,6 @@
     fewvars.release ();
 }
 
->>>>>>> bc75ee5f
 /* TAKEN_EDGE represents the an edge taken as a result of jump threading.
    See if we can thread around TAKEN_EDGE->dest as well.  If so, return
    the edge out of TAKEN_EDGE->dest that we can statically compute will be

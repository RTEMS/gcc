--- conflicted
+++ resolved
@@ -374,23 +374,7 @@
 
 	  if (backedge_seen)
 	    FOR_EACH_SSA_TREE_OPERAND (op, stmt, iter, SSA_OP_DEF)
-<<<<<<< HEAD
-	      {
-		/* This call only invalidates equivalences created by
-		   PHI nodes.  This is by design to keep the cost of
-		   of invalidation reasonable.  */
-		invalidate_equivalences (op, stack, src_map, dst_map);
-
-		/* However, conditionals can imply values for real
-		   operands as well.  And those won't be recorded in the
-		   maps.  In fact, those equivalences may be recorded totally
-		   outside the threading code.  We can just create a new
-		   temporary NULL equivalence here.  */
-	        record_temporary_equivalence (op, NULL_TREE, stack);
-	      }
-=======
 	      invalidate_equivalences (op, stack);
->>>>>>> 00bdef2c
 
 	  continue;
 	}
@@ -964,30 +948,18 @@
   if (*backedge_seen_p)
     simplify = dummy_simplify;
 
-<<<<<<< HEAD
-  /* PHIs create temporary equivalences.  */
-  if (!record_temporary_equivalences_from_phis (e, stack, *backedge_seen_p,
-						src_map, dst_map))
-    return 0;
-=======
   /* PHIs create temporary equivalences.
      Note that if we found a PHI that made the block non-threadable, then
      we need to bubble that up to our caller in the same manner we do
      when we prematurely stop processing statements below.  */
   if (!record_temporary_equivalences_from_phis (e, stack))
     return -1;
->>>>>>> 00bdef2c
 
   /* Now walk each statement recording any context sensitive
      temporary equivalences we can detect.  */
   gimple stmt
     = record_temporary_equivalences_from_stmts_at_dest (e, stack, simplify,
-<<<<<<< HEAD
-							*backedge_seen_p,
-							src_map, dst_map);
-=======
 							*backedge_seen_p);
->>>>>>> 00bdef2c
 
   /* If we didn't look at all the statements, the most likely reason is
      there were too many and thus duplicating this block is not profitable.
@@ -1111,12 +1083,7 @@
   int threaded = thread_through_normal_block (e, dummy_cond,
 					      handle_dominating_asserts,
 					      stack, simplify, path,
-<<<<<<< HEAD
-					      visited, &backedge_seen,
-					      src_map, dst_map);
-=======
 					      visited, &backedge_seen);
->>>>>>> 00bdef2c
   if (threaded > 0)
     {
       propagate_threaded_block_debug_into (path->last ()->e->dest,
@@ -1144,11 +1111,6 @@
       if (threaded < 0)
 	{
 	  BITMAP_FREE (visited);
-<<<<<<< HEAD
-	  BITMAP_FREE (src_map);
-	  BITMAP_FREE (dst_map);
-=======
->>>>>>> 00bdef2c
 	  remove_temporary_equivalences (stack);
 	  return;
 	}
@@ -1221,12 +1183,7 @@
 	  found = thread_through_normal_block (path->last ()->e, dummy_cond,
 					       handle_dominating_asserts,
 					       stack, simplify, path, visited,
-<<<<<<< HEAD
-					       &backedge_seen,
-					       src_map, dst_map) > 0;
-=======
 					       &backedge_seen) > 0;
->>>>>>> 00bdef2c
 
 	/* If we were able to thread through a successor of E->dest, then
 	   record the jump threading opportunity.  */

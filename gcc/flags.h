/* Compilation switch flag definitions for GCC.
   Copyright (C) 1987, 1988, 1994, 1995, 1996, 1997, 1998, 1999, 2000, 2002,
   2003, 2004, 2005, 2006, 2007, 2008, 2009, 2010
   Free Software Foundation, Inc.

This file is part of GCC.

GCC is free software; you can redistribute it and/or modify it under
the terms of the GNU General Public License as published by the Free
Software Foundation; either version 3, or (at your option) any later
version.

GCC is distributed in the hope that it will be useful, but WITHOUT ANY
WARRANTY; without even the implied warranty of MERCHANTABILITY or
FITNESS FOR A PARTICULAR PURPOSE.  See the GNU General Public License
for more details.

You should have received a copy of the GNU General Public License
along with GCC; see the file COPYING3.  If not see
<http://www.gnu.org/licenses/>.  */

#ifndef GCC_FLAGS_H
#define GCC_FLAGS_H

#include "coretypes.h"
#include "flag-types.h"
#include "options.h"

<<<<<<< HEAD
enum debug_info_type
{
  NO_DEBUG,	    /* Write no debug info.  */
  DBX_DEBUG,	    /* Write BSD .stabs for DBX (using dbxout.c).  */
  SDB_DEBUG,	    /* Write COFF for (old) SDB (using sdbout.c).  */
  DWARF2_DEBUG,	    /* Write Dwarf v2 debug info (using dwarf2out.c).  */
  XCOFF_DEBUG,	    /* Write IBM/Xcoff debug info (using dbxout.c).  */
  VMS_DEBUG,        /* Write VMS debug info (using vmsdbgout.c).  */
  VMS_AND_DWARF2_DEBUG, /* Write VMS debug info (using vmsdbgout.c).
                          and DWARF v2 debug info (using dwarf2out.c).  */
  GO_DEBUG	    /* Write Go language exports (using goout.c).  */
};
=======
#if !defined(IN_LIBGCC2) && !defined(IN_TARGET_LIBS) && !defined(IN_RTS)
>>>>>>> d8927ee1

/* Specify which kind of debugging info to generate.  */
extern enum debug_info_type write_symbols;

/* Names of debug_info_type, for error messages.  */
extern const char *const debug_type_names[];

/* Specify how much debugging info to generate.  */
extern enum debug_info_level debug_info_level;

extern bool should_emit_struct_debug (tree type_decl, enum debug_info_usage);
extern void set_struct_debug_option (const char *value);

/* Nonzero means use GNU-only extensions in the generated symbolic
   debugging information.  */
extern bool use_gnu_debug_info_extensions;

/* Run the second compilation of -fcompare-debug.  Not defined using
   Var in common.opt because this is used in Ada code and so must be
   an actual variable not a macro.  */
extern int flag_compare_debug;

/* The default visibility for all symbols (unless overridden).  */
extern enum symbol_visibility default_visibility;

/* Global visibility options.  */
extern struct visibility_flags visibility_options;

/* True if this is the LTO front end (lto1).  This is used to disable
   gimple generation and lowering passes that are normally run on the
   output of a front end.  These passes must be bypassed for lto since
   they have already been done before the gimple was written.  */

extern bool in_lto_p;

/* Nonzero if we should write GIMPLE bytecode for link-time optimization.  */

extern int flag_generate_lto;

/* Used to set the level of -Wstrict-aliasing, when no level is specified.
   The external way to set the default level is to use
   -Wstrict-aliasing=level.
   ONOFF is assumed to take value 1 when -Wstrict-aliasing is specified,
   and 0 otherwise.  After calling this function, wstrict_aliasing will be
   set to the default value of -Wstrict_aliasing=level.  */

extern void set_Wstrict_aliasing (int onoff);

/* Nonzero means warn about any objects definitions whose size is larger
   than N bytes.  Also want about function definitions whose returned
   values are larger than N bytes. The value N is in `larger_than_size'.  */

extern bool warn_larger_than;
extern HOST_WIDE_INT larger_than_size;

/* Nonzero means warn about any function whose frame size is larger
   than N bytes. */

extern bool warn_frame_larger_than;
extern HOST_WIDE_INT frame_larger_than_size;

/* Nonzero for -dp: annotate the assembly with a comment describing the
   pattern and alternative used.  */

extern int flag_print_asm_name;

/* Now the symbols that are set with `-f' switches.  */

/* Nonzero if we are only using compiler to check syntax errors.  */

extern int rtl_dump_and_exit;

/* Nonzero means we should save auxiliary info into a .X file.  */

extern int flag_gen_aux_info;

/* True if printing into -fdump-final-insns= dump.  */

extern bool final_insns_dump_p;

/* Nonzero means change certain warnings into errors.
   Usually these are warnings about failure to conform to some standard.  */

extern int flag_pedantic_errors;

/* Nonzero means make permerror produce warnings instead of errors.  */

extern int flag_permissive;

/* Nonzero if we are compiling code for a shared library, zero for
   executable.  */

extern int flag_shlib;

/* -dA causes debug information to be produced in
   the generated assembly code (to make it more readable).  This option
   is generally only of use to those who actually need to read the
   generated assembly code (perhaps while debugging the compiler itself).
   Currently, this switch is only used by dwarfout.c; however, it is intended
   to be a catchall for printing debug information in the assembler file.  */

extern int flag_debug_asm;

/* Generate code for GNU or NeXT Objective-C runtime environment.  */

extern int flag_next_runtime;

extern int flag_dump_rtl_in_asm;

/* The excess precision specified on the command line, or defaulted by
   the front end.  */
extern enum excess_precision flag_excess_precision_cmdline;

/* Other basic status info about current function.  */

/* Target-dependent global state.  */
struct target_flag_state {
  /* Values of the -falign-* flags: how much to align labels in code.
     0 means `use default', 1 means `don't align'.
     For each variable, there is an _log variant which is the power
     of two not less than the variable, for .align output.  */
  int x_align_loops_log;
  int x_align_loops_max_skip;
  int x_align_jumps_log;
  int x_align_jumps_max_skip;
  int x_align_labels_log;
  int x_align_labels_max_skip;
  int x_align_functions_log;

  /* The excess precision currently in effect.  */
  enum excess_precision x_flag_excess_precision;
};

extern struct target_flag_state default_target_flag_state;
#if SWITCHABLE_TARGET
extern struct target_flag_state *this_target_flag_state;
#else
#define this_target_flag_state (&default_target_flag_state)
#endif

#define align_loops_log \
  (this_target_flag_state->x_align_loops_log)
#define align_loops_max_skip \
  (this_target_flag_state->x_align_loops_max_skip)
#define align_jumps_log \
  (this_target_flag_state->x_align_jumps_log)
#define align_jumps_max_skip \
  (this_target_flag_state->x_align_jumps_max_skip)
#define align_labels_log \
  (this_target_flag_state->x_align_labels_log)
#define align_labels_max_skip \
  (this_target_flag_state->x_align_labels_max_skip)
#define align_functions_log \
  (this_target_flag_state->x_align_functions_log)
#define flag_excess_precision \
  (this_target_flag_state->x_flag_excess_precision)

/* Nonzero if we dump in VCG format, not plain text.  */
extern int dump_for_graph;

extern enum graph_dump_types graph_dump_format;

extern enum stack_check_type flag_stack_check;

/* Returns TRUE if generated code should match ABI version N or
   greater is in use.  */

#define abi_version_at_least(N) \
  (flag_abi_version == 0 || flag_abi_version >= (N))

/* Return whether the function should be excluded from
   instrumentation.  */
extern bool flag_instrument_functions_exclude_p (tree fndecl);

/* True if overflow wraps around for the given integral type.  That
   is, TYPE_MAX + 1 == TYPE_MIN.  */
#define TYPE_OVERFLOW_WRAPS(TYPE) \
  (TYPE_UNSIGNED (TYPE) || flag_wrapv)

/* True if overflow is undefined for the given integral type.  We may
   optimize on the assumption that values in the type never overflow.

   IMPORTANT NOTE: Any optimization based on TYPE_OVERFLOW_UNDEFINED
   must issue a warning based on warn_strict_overflow.  In some cases
   it will be appropriate to issue the warning immediately, and in
   other cases it will be appropriate to simply set a flag and let the
   caller decide whether a warning is appropriate or not.  */
#define TYPE_OVERFLOW_UNDEFINED(TYPE) \
  (!TYPE_UNSIGNED (TYPE) && !flag_wrapv && !flag_trapv && flag_strict_overflow)

/* True if overflow for the given integral type should issue a
   trap.  */
#define TYPE_OVERFLOW_TRAPS(TYPE) \
  (!TYPE_UNSIGNED (TYPE) && flag_trapv)

/* True if pointer types have undefined overflow.  */
#define POINTER_TYPE_OVERFLOW_UNDEFINED (flag_strict_overflow)

/* Whether to emit an overflow warning whose code is C.  */
#define issue_strict_overflow_warning(c) (warn_strict_overflow >= (int) (c))

#endif

#endif /* ! GCC_FLAGS_H */<|MERGE_RESOLUTION|>--- conflicted
+++ resolved
@@ -26,22 +26,7 @@
 #include "flag-types.h"
 #include "options.h"
 
-<<<<<<< HEAD
-enum debug_info_type
-{
-  NO_DEBUG,	    /* Write no debug info.  */
-  DBX_DEBUG,	    /* Write BSD .stabs for DBX (using dbxout.c).  */
-  SDB_DEBUG,	    /* Write COFF for (old) SDB (using sdbout.c).  */
-  DWARF2_DEBUG,	    /* Write Dwarf v2 debug info (using dwarf2out.c).  */
-  XCOFF_DEBUG,	    /* Write IBM/Xcoff debug info (using dbxout.c).  */
-  VMS_DEBUG,        /* Write VMS debug info (using vmsdbgout.c).  */
-  VMS_AND_DWARF2_DEBUG, /* Write VMS debug info (using vmsdbgout.c).
-                          and DWARF v2 debug info (using dwarf2out.c).  */
-  GO_DEBUG	    /* Write Go language exports (using goout.c).  */
-};
-=======
 #if !defined(IN_LIBGCC2) && !defined(IN_TARGET_LIBS) && !defined(IN_RTS)
->>>>>>> d8927ee1
 
 /* Specify which kind of debugging info to generate.  */
 extern enum debug_info_type write_symbols;

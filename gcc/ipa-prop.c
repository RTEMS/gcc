/* Interprocedural analyses.
   Copyright (C) 2005, 2007, 2008, 2009, 2010
   Free Software Foundation, Inc.

This file is part of GCC.

GCC is free software; you can redistribute it and/or modify it under
the terms of the GNU General Public License as published by the Free
Software Foundation; either version 3, or (at your option) any later
version.

GCC is distributed in the hope that it will be useful, but WITHOUT ANY
WARRANTY; without even the implied warranty of MERCHANTABILITY or
FITNESS FOR A PARTICULAR PURPOSE.  See the GNU General Public License
for more details.

You should have received a copy of the GNU General Public License
along with GCC; see the file COPYING3.  If not see
<http://www.gnu.org/licenses/>.  */

#include "config.h"
#include "system.h"
#include "coretypes.h"
#include "tree.h"
#include "langhooks.h"
#include "ggc.h"
#include "target.h"
#include "cgraph.h"
#include "ipa-prop.h"
#include "tree-flow.h"
#include "tree-pass.h"
#include "tree-inline.h"
#include "gimple.h"
#include "flags.h"
#include "timevar.h"
#include "flags.h"
#include "diagnostic.h"
#include "tree-pretty-print.h"
#include "gimple-pretty-print.h"
#include "lto-streamer.h"


/* Intermediate information about a parameter that is only useful during the
   run of ipa_analyze_node and is not kept afterwards.  */

struct param_analysis_info
{
  bool modified;
  bitmap visited_statements;
};

/* Vector where the parameter infos are actually stored. */
VEC (ipa_node_params_t, heap) *ipa_node_params_vector;
/* Vector where the parameter infos are actually stored. */
VEC (ipa_edge_args_t, gc) *ipa_edge_args_vector;

/* Bitmap with all UIDs of call graph edges that have been already processed
   by indirect inlining.  */
static bitmap iinlining_processed_edges;

/* Holders of ipa cgraph hooks: */
static struct cgraph_edge_hook_list *edge_removal_hook_holder;
static struct cgraph_node_hook_list *node_removal_hook_holder;
static struct cgraph_2edge_hook_list *edge_duplication_hook_holder;
static struct cgraph_2node_hook_list *node_duplication_hook_holder;

/* Add cgraph NODE described by INFO to the worklist WL regardless of whether
   it is in one or not.  It should almost never be used directly, as opposed to
   ipa_push_func_to_list.  */

void
ipa_push_func_to_list_1 (struct ipa_func_list **wl,
			 struct cgraph_node *node,
			 struct ipa_node_params *info)
{
  struct ipa_func_list *temp;

  info->node_enqueued = 1;
  temp = XCNEW (struct ipa_func_list);
  temp->node = node;
  temp->next = *wl;
  *wl = temp;
}

/* Initialize worklist to contain all functions.  */

struct ipa_func_list *
ipa_init_func_list (void)
{
  struct cgraph_node *node;
  struct ipa_func_list * wl;

  wl = NULL;
  for (node = cgraph_nodes; node; node = node->next)
    if (node->analyzed)
      {
	struct ipa_node_params *info = IPA_NODE_REF (node);
	/* Unreachable nodes should have been eliminated before ipcp and
	   inlining.  */
	gcc_assert (node->needed || node->reachable);
	ipa_push_func_to_list_1 (&wl, node, info);
      }

  return wl;
}

/* Remove a function from the worklist WL and return it.  */

struct cgraph_node *
ipa_pop_func_from_list (struct ipa_func_list **wl)
{
  struct ipa_node_params *info;
  struct ipa_func_list *first;
  struct cgraph_node *node;

  first = *wl;
  *wl = (*wl)->next;
  node = first->node;
  free (first);

  info = IPA_NODE_REF (node);
  info->node_enqueued = 0;
  return node;
}

/* Return index of the formal whose tree is PTREE in function which corresponds
   to INFO.  */

static int
ipa_get_param_decl_index (struct ipa_node_params *info, tree ptree)
{
  int i, count;

  count = ipa_get_param_count (info);
  for (i = 0; i < count; i++)
    if (ipa_get_param(info, i) == ptree)
      return i;

  return -1;
}

/* Populate the param_decl field in parameter descriptors of INFO that
   corresponds to NODE.  */

static void
ipa_populate_param_decls (struct cgraph_node *node,
			  struct ipa_node_params *info)
{
  tree fndecl;
  tree fnargs;
  tree parm;
  int param_num;

  fndecl = node->decl;
  fnargs = DECL_ARGUMENTS (fndecl);
  param_num = 0;
  for (parm = fnargs; parm; parm = DECL_CHAIN (parm))
    {
      info->params[param_num].decl = parm;
      param_num++;
    }
}

/* Return how many formal parameters FNDECL has.  */

static inline int
count_formal_params_1 (tree fndecl)
{
  tree parm;
  int count = 0;

<<<<<<< HEAD
  for (parm = DECL_ARGUMENTS (fndecl); parm; parm = TREE_CHAIN (parm))
=======
  for (parm = DECL_ARGUMENTS (fndecl); parm; parm = DECL_CHAIN (parm))
>>>>>>> 03d20231
    count++;

  return count;
}

/* Count number of formal parameters in NOTE. Store the result to the
   appropriate field of INFO.  */

static void
ipa_count_formal_params (struct cgraph_node *node,
			 struct ipa_node_params *info)
{
  int param_num;

  param_num = count_formal_params_1 (node->decl);
  ipa_set_param_count (info, param_num);
}

/* Initialize the ipa_node_params structure associated with NODE by counting
   the function parameters, creating the descriptors and populating their
   param_decls.  */

void
ipa_initialize_node_params (struct cgraph_node *node)
{
  struct ipa_node_params *info = IPA_NODE_REF (node);

  if (!info->params)
    {
      ipa_count_formal_params (node, info);
      info->params = XCNEWVEC (struct ipa_param_descriptor,
				    ipa_get_param_count (info));
      ipa_populate_param_decls (node, info);
    }
}

/* Count number of arguments callsite CS has and store it in
   ipa_edge_args structure corresponding to this callsite.  */

static void
ipa_count_arguments (struct cgraph_edge *cs)
{
  gimple stmt;
  int arg_num;

  stmt = cs->call_stmt;
  gcc_assert (is_gimple_call (stmt));
  arg_num = gimple_call_num_args (stmt);
  if (VEC_length (ipa_edge_args_t, ipa_edge_args_vector)
      <= (unsigned) cgraph_edge_max_uid)
    VEC_safe_grow_cleared (ipa_edge_args_t, gc,
			   ipa_edge_args_vector, cgraph_edge_max_uid + 1);
  ipa_set_cs_argument_count (IPA_EDGE_REF (cs), arg_num);
}

/* Print the jump functions associated with call graph edge CS to file F.  */

static void
ipa_print_node_jump_functions_for_edge (FILE *f, struct cgraph_edge *cs)
{
  int i, count;

  count = ipa_get_cs_argument_count (IPA_EDGE_REF (cs));
  for (i = 0; i < count; i++)
    {
      struct ipa_jump_func *jump_func;
      enum jump_func_type type;

      jump_func = ipa_get_ith_jump_func (IPA_EDGE_REF (cs), i);
      type = jump_func->type;

      fprintf (f, "       param %d: ", i);
      if (type == IPA_JF_UNKNOWN)
	fprintf (f, "UNKNOWN\n");
      else if (type == IPA_JF_KNOWN_TYPE)
	{
	  tree binfo_type = TREE_TYPE (jump_func->value.base_binfo);
	  fprintf (f, "KNOWN TYPE, type in binfo is: ");
	  print_generic_expr (f, binfo_type, 0);
	  fprintf (f, " (%u)\n", TYPE_UID (binfo_type));
	}
      else if (type == IPA_JF_CONST)
	{
	  tree val = jump_func->value.constant;
	  fprintf (f, "CONST: ");
	  print_generic_expr (f, val, 0);
	  if (TREE_CODE (val) == ADDR_EXPR
	      && TREE_CODE (TREE_OPERAND (val, 0)) == CONST_DECL)
	    {
	      fprintf (f, " -> ");
	      print_generic_expr (f, DECL_INITIAL (TREE_OPERAND (val, 0)),
				  0);
	    }
	  fprintf (f, "\n");
	}
      else if (type == IPA_JF_CONST_MEMBER_PTR)
	{
	  fprintf (f, "CONST MEMBER PTR: ");
	  print_generic_expr (f, jump_func->value.member_cst.pfn, 0);
	  fprintf (f, ", ");
	  print_generic_expr (f, jump_func->value.member_cst.delta, 0);
	  fprintf (f, "\n");
	}
      else if (type == IPA_JF_PASS_THROUGH)
	{
	  fprintf (f, "PASS THROUGH: ");
	  fprintf (f, "%d, op %s ",
		   jump_func->value.pass_through.formal_id,
		   tree_code_name[(int)
				  jump_func->value.pass_through.operation]);
	  if (jump_func->value.pass_through.operation != NOP_EXPR)
	    print_generic_expr (dump_file,
				jump_func->value.pass_through.operand, 0);
	  fprintf (dump_file, "\n");
	}
      else if (type == IPA_JF_ANCESTOR)
	{
	  fprintf (f, "ANCESTOR: ");
	  fprintf (f, "%d, offset "HOST_WIDE_INT_PRINT_DEC", ",
		   jump_func->value.ancestor.formal_id,
		   jump_func->value.ancestor.offset);
	  print_generic_expr (f, jump_func->value.ancestor.type, 0);
	  fprintf (dump_file, "\n");
	}
    }
}


/* Print the jump functions of all arguments on all call graph edges going from
   NODE to file F.  */

void
ipa_print_node_jump_functions (FILE *f, struct cgraph_node *node)
{
  struct cgraph_edge *cs;
  int i;

  fprintf (f, "  Jump functions of caller  %s:\n", cgraph_node_name (node));
  for (cs = node->callees; cs; cs = cs->next_callee)
    {
      if (!ipa_edge_args_info_available_for_edge_p (cs))
	continue;

      fprintf (f, "    callsite  %s/%i -> %s/%i : \n",
	       cgraph_node_name (node), node->uid,
	       cgraph_node_name (cs->callee), cs->callee->uid);
      ipa_print_node_jump_functions_for_edge (f, cs);
    }

  for (cs = node->indirect_calls, i = 0; cs; cs = cs->next_callee, i++)
    {
      if (!ipa_edge_args_info_available_for_edge_p (cs))
	continue;

      if (cs->call_stmt)
	{
	  fprintf (f, "    indirect callsite %d for stmt ", i);
	  print_gimple_stmt (f, cs->call_stmt, 0, TDF_SLIM);
	}
      else
	fprintf (f, "    indirect callsite %d :\n", i);
      ipa_print_node_jump_functions_for_edge (f, cs);

    }
}

/* Print ipa_jump_func data structures of all nodes in the call graph to F.  */

void
ipa_print_all_jump_functions (FILE *f)
{
  struct cgraph_node *node;

  fprintf (f, "\nJump functions:\n");
  for (node = cgraph_nodes; node; node = node->next)
    {
      ipa_print_node_jump_functions (f, node);
    }
}

<<<<<<< HEAD
=======
/* Structure to be passed in between detect_type_change and
   check_stmt_for_type_change.  */

struct type_change_info
{
  /* Set to true if dynamic type change has been detected.  */
  bool type_maybe_changed;
};

/* Return true if STMT can modify a virtual method table pointer.

   This function makes special assumptions about both constructors and
   destructors which are all the functions that are allowed to alter the VMT
   pointers.  It assumes that destructors begin with assignment into all VMT
   pointers and that constructors essentially look in the following way:

   1) The very first thing they do is that they call constructors of ancestor
   sub-objects that have them.

   2) Then VMT pointers of this and all its ancestors is set to new values
   corresponding to the type corresponding to the constructor.

   3) Only afterwards, other stuff such as constructor of member sub-objects
   and the code written by the user is run.  Only this may include calling
   virtual functions, directly or indirectly.

   There is no way to call a constructor of an ancestor sub-object in any
   other way.

   This means that we do not have to care whether constructors get the correct
   type information because they will always change it (in fact, if we define
   the type to be given by the VMT pointer, it is undefined).

   The most important fact to derive from the above is that if, for some
   statement in the section 3, we try to detect whether the dynamic type has
   changed, we can safely ignore all calls as we examine the function body
   backwards until we reach statements in section 2 because these calls cannot
   be ancestor constructors or destructors (if the input is not bogus) and so
   do not change the dynamic type (this holds true only for automatically
   allocated objects but at the moment we devirtualize only these).  We then
   must detect that statements in section 2 change the dynamic type and can try
   to derive the new type.  That is enough and we can stop, we will never see
   the calls into constructors of sub-objects in this code.  Therefore we can
   safely ignore all call statements that we traverse.
  */

static bool
stmt_may_be_vtbl_ptr_store (gimple stmt)
{
  if (is_gimple_call (stmt))
    return false;
  else if (is_gimple_assign (stmt))
    {
      tree lhs = gimple_assign_lhs (stmt);

      if (TREE_CODE (lhs) == COMPONENT_REF
	  && !DECL_VIRTUAL_P (TREE_OPERAND (lhs, 1))
	  && !AGGREGATE_TYPE_P (TREE_TYPE (lhs)))
	    return false;
      /* In the future we might want to use get_base_ref_and_offset to find
	 if there is a field corresponding to the offset and if so, proceed
	 almost like if it was a component ref.  */
    }
  return true;
}

/* Callback of walk_aliased_vdefs and a helper function for
   detect_type_change to check whether a particular statement may modify
   the virtual table pointer, and if possible also determine the new type of
   the (sub-)object.  It stores its result into DATA, which points to a
   type_change_info structure.  */

static bool
check_stmt_for_type_change (ao_ref *ao ATTRIBUTE_UNUSED, tree vdef, void *data)
{
  gimple stmt = SSA_NAME_DEF_STMT (vdef);
  struct type_change_info *tci = (struct type_change_info *) data;

  if (stmt_may_be_vtbl_ptr_store (stmt))
    {
      tci->type_maybe_changed = true;
      return true;
    }
  else
    return false;
}

/* Detect whether the dynamic type of ARG has changed (before callsite CALL) by
   looking for assignments to its virtual table pointer.  If it is, return true
   and fill in the jump function JFUNC with relevant type information or set it
   to unknown.  ARG is the object itself (not a pointer to it, unless
   dereferenced).  BASE is the base of the memory access as returned by
   get_ref_base_and_extent, as is the offset.  */

static bool
detect_type_change (tree arg, tree base, gimple call,
		    struct ipa_jump_func *jfunc, HOST_WIDE_INT offset)
{
  struct type_change_info tci;
  ao_ref ao;

  gcc_checking_assert (DECL_P (arg)
		       || TREE_CODE (arg) == MEM_REF
		       || handled_component_p (arg));
  /* Const calls cannot call virtual methods through VMT and so type changes do
     not matter.  */
  if (!flag_devirtualize || !gimple_vuse (call))
    return false;

  tci.type_maybe_changed = false;

  ao.ref = arg;
  ao.base = base;
  ao.offset = offset;
  ao.size = POINTER_SIZE;
  ao.max_size = ao.size;
  ao.ref_alias_set = -1;
  ao.base_alias_set = -1;

  walk_aliased_vdefs (&ao, gimple_vuse (call), check_stmt_for_type_change,
		      &tci, NULL);
  if (!tci.type_maybe_changed)
    return false;

  jfunc->type = IPA_JF_UNKNOWN;
  return true;
}

/* Like detect_type_change but ARG is supposed to be a non-dereferenced pointer
   SSA name (its dereference will become the base and the offset is assumed to
   be zero).  */

static bool
detect_type_change_ssa (tree arg, gimple call, struct ipa_jump_func *jfunc)
{
  gcc_checking_assert (TREE_CODE (arg) == SSA_NAME);
  if (!flag_devirtualize
      || !POINTER_TYPE_P (TREE_TYPE (arg))
      || TREE_CODE (TREE_TYPE (TREE_TYPE (arg))) != RECORD_TYPE)
    return false;

  arg = build2 (MEM_REF, ptr_type_node, arg,
                build_int_cst (ptr_type_node, 0));

  return detect_type_change (arg, arg, call, jfunc, 0);
}


>>>>>>> 03d20231
/* Given that an actual argument is an SSA_NAME (given in NAME) and is a result
   of an assignment statement STMT, try to find out whether NAME can be
   described by a (possibly polynomial) pass-through jump-function or an
   ancestor jump function and if so, write the appropriate function into
   JFUNC */

static void
compute_complex_assign_jump_func (struct ipa_node_params *info,
				  struct ipa_jump_func *jfunc,
<<<<<<< HEAD
				  gimple stmt, tree name)
{
  HOST_WIDE_INT offset, size, max_size;
  tree op1, op2, type;
=======
				  gimple call, gimple stmt, tree name)
{
  HOST_WIDE_INT offset, size, max_size;
  tree op1, op2, base, ssa;
>>>>>>> 03d20231
  int index;

  op1 = gimple_assign_rhs1 (stmt);
  op2 = gimple_assign_rhs2 (stmt);

  if (TREE_CODE (op1) == SSA_NAME
      && SSA_NAME_IS_DEFAULT_DEF (op1))
    {
      index = ipa_get_param_decl_index (info, SSA_NAME_VAR (op1));
      if (index < 0)
	return;

      if (op2)
	{
	  if (!is_gimple_ip_invariant (op2)
	      || (TREE_CODE_CLASS (gimple_expr_code (stmt)) != tcc_comparison
		  && !useless_type_conversion_p (TREE_TYPE (name),
						 TREE_TYPE (op1))))
	    return;

	  jfunc->type = IPA_JF_PASS_THROUGH;
	  jfunc->value.pass_through.formal_id = index;
	  jfunc->value.pass_through.operation = gimple_assign_rhs_code (stmt);
	  jfunc->value.pass_through.operand = op2;
	}
<<<<<<< HEAD
      else if (gimple_assign_unary_nop_p (stmt))
=======
      else if (gimple_assign_unary_nop_p (stmt)
	       && !detect_type_change_ssa (op1, call, jfunc))
>>>>>>> 03d20231
	{
	  jfunc->type = IPA_JF_PASS_THROUGH;
	  jfunc->value.pass_through.formal_id = index;
	  jfunc->value.pass_through.operation = NOP_EXPR;
	}
      return;
    }

  if (TREE_CODE (op1) != ADDR_EXPR)
    return;
<<<<<<< HEAD

  op1 = TREE_OPERAND (op1, 0);
  type = TREE_TYPE (op1);
  if (TREE_CODE (type) != RECORD_TYPE)
    return;
  op1 = get_ref_base_and_extent (op1, &offset, &size, &max_size);
  if (TREE_CODE (op1) != INDIRECT_REF
=======
  op1 = TREE_OPERAND (op1, 0);
  if (TREE_CODE (TREE_TYPE (op1)) != RECORD_TYPE)
    return;
  base = get_ref_base_and_extent (op1, &offset, &size, &max_size);
  if (TREE_CODE (base) != MEM_REF
>>>>>>> 03d20231
      /* If this is a varying address, punt.  */
      || max_size == -1
      || max_size != size)
    return;
<<<<<<< HEAD
  op1 = TREE_OPERAND (op1, 0);
  if (TREE_CODE (op1) != SSA_NAME
      || !SSA_NAME_IS_DEFAULT_DEF (op1))
    return;

  index = ipa_get_param_decl_index (info, SSA_NAME_VAR (op1));
  if (index >= 0)
=======
  offset += mem_ref_offset (base).low * BITS_PER_UNIT;
  ssa = TREE_OPERAND (base, 0);
  if (TREE_CODE (ssa) != SSA_NAME
      || !SSA_NAME_IS_DEFAULT_DEF (ssa)
      || offset < 0)
    return;

  /* Dynamic types are changed only in constructors and destructors and  */
  index = ipa_get_param_decl_index (info, SSA_NAME_VAR (ssa));
  if (index >= 0
      && !detect_type_change (op1, base, call, jfunc, offset))
>>>>>>> 03d20231
    {
      jfunc->type = IPA_JF_ANCESTOR;
      jfunc->value.ancestor.formal_id = index;
      jfunc->value.ancestor.offset = offset;
<<<<<<< HEAD
      jfunc->value.ancestor.type = type;
=======
      jfunc->value.ancestor.type = TREE_TYPE (op1);
>>>>>>> 03d20231
    }
}


/* Given that an actual argument is an SSA_NAME that is a result of a phi
   statement PHI, try to find out whether NAME is in fact a
   multiple-inheritance typecast from a descendant into an ancestor of a formal
   parameter and thus can be described by an ancestor jump function and if so,
   write the appropriate function into JFUNC.

   Essentially we want to match the following pattern:

     if (obj_2(D) != 0B)
       goto <bb 3>;
     else
       goto <bb 4>;

   <bb 3>:
     iftmp.1_3 = &obj_2(D)->D.1762;

   <bb 4>:
     # iftmp.1_1 = PHI <iftmp.1_3(3), 0B(2)>
     D.1879_6 = middleman_1 (iftmp.1_1, i_5(D));
     return D.1879_6;  */

static void
compute_complex_ancestor_jump_func (struct ipa_node_params *info,
				    struct ipa_jump_func *jfunc,
<<<<<<< HEAD
				    gimple phi)
=======
				    gimple call, gimple phi)
>>>>>>> 03d20231
{
  HOST_WIDE_INT offset, size, max_size;
  gimple assign, cond;
  basic_block phi_bb, assign_bb, cond_bb;
<<<<<<< HEAD
  tree tmp, parm, expr;
  int index, i;

  if (gimple_phi_num_args (phi) != 2
      || !integer_zerop (PHI_ARG_DEF (phi, 1)))
    return;

  tmp = PHI_ARG_DEF (phi, 0);
=======
  tree tmp, parm, expr, obj;
  int index, i;

  if (gimple_phi_num_args (phi) != 2)
    return;

  if (integer_zerop (PHI_ARG_DEF (phi, 1)))
    tmp = PHI_ARG_DEF (phi, 0);
  else if (integer_zerop (PHI_ARG_DEF (phi, 0)))
    tmp = PHI_ARG_DEF (phi, 1);
  else
    return;
>>>>>>> 03d20231
  if (TREE_CODE (tmp) != SSA_NAME
      || SSA_NAME_IS_DEFAULT_DEF (tmp)
      || !POINTER_TYPE_P (TREE_TYPE (tmp))
      || TREE_CODE (TREE_TYPE (TREE_TYPE (tmp))) != RECORD_TYPE)
    return;

  assign = SSA_NAME_DEF_STMT (tmp);
  assign_bb = gimple_bb (assign);
  if (!single_pred_p (assign_bb)
      || !gimple_assign_single_p (assign))
    return;
  expr = gimple_assign_rhs1 (assign);

  if (TREE_CODE (expr) != ADDR_EXPR)
    return;
  expr = TREE_OPERAND (expr, 0);
<<<<<<< HEAD
  expr = get_ref_base_and_extent (expr, &offset, &size, &max_size);

  if (TREE_CODE (expr) != INDIRECT_REF
=======
  obj = expr;
  expr = get_ref_base_and_extent (expr, &offset, &size, &max_size);

  if (TREE_CODE (expr) != MEM_REF
>>>>>>> 03d20231
      /* If this is a varying address, punt.  */
      || max_size == -1
      || max_size != size)
    return;
<<<<<<< HEAD
  parm = TREE_OPERAND (expr, 0);
  if (TREE_CODE (parm) != SSA_NAME
      || !SSA_NAME_IS_DEFAULT_DEF (parm))
=======
  offset += mem_ref_offset (expr).low * BITS_PER_UNIT;
  parm = TREE_OPERAND (expr, 0);
  if (TREE_CODE (parm) != SSA_NAME
      || !SSA_NAME_IS_DEFAULT_DEF (parm)
      || offset < 0)
>>>>>>> 03d20231
    return;

  index = ipa_get_param_decl_index (info, SSA_NAME_VAR (parm));
  if (index < 0)
    return;

  cond_bb = single_pred (assign_bb);
  cond = last_stmt (cond_bb);
  if (!cond
      || gimple_code (cond) != GIMPLE_COND
      || gimple_cond_code (cond) != NE_EXPR
      || gimple_cond_lhs (cond) != parm
      || !integer_zerop (gimple_cond_rhs (cond)))
    return;

<<<<<<< HEAD

=======
>>>>>>> 03d20231
  phi_bb = gimple_bb (phi);
  for (i = 0; i < 2; i++)
    {
      basic_block pred = EDGE_PRED (phi_bb, i)->src;
      if (pred != assign_bb && pred != cond_bb)
	return;
    }

<<<<<<< HEAD
  jfunc->type = IPA_JF_ANCESTOR;
  jfunc->value.ancestor.formal_id = index;
  jfunc->value.ancestor.offset = offset;
  jfunc->value.ancestor.type = TREE_TYPE (TREE_TYPE (tmp));
}

/* Given OP whch is passed as an actual argument to a called function,
=======
  if (!detect_type_change (obj, expr, call, jfunc, offset))
    {
      jfunc->type = IPA_JF_ANCESTOR;
      jfunc->value.ancestor.formal_id = index;
      jfunc->value.ancestor.offset = offset;
      jfunc->value.ancestor.type = TREE_TYPE (obj);;
    }
}

/* Given OP which is passed as an actual argument to a called function,
>>>>>>> 03d20231
   determine if it is possible to construct a KNOWN_TYPE jump function for it
   and if so, create one and store it to JFUNC.  */

static void
<<<<<<< HEAD
compute_known_type_jump_func (tree op, struct ipa_jump_func *jfunc)
{
  tree binfo;

  if (TREE_CODE (op) != ADDR_EXPR)
    return;

  op = TREE_OPERAND (op, 0);
  binfo = gimple_get_relevant_ref_binfo (op, NULL_TREE);
=======
compute_known_type_jump_func (tree op, struct ipa_jump_func *jfunc,
			      gimple call)
{
  HOST_WIDE_INT offset, size, max_size;
  tree base, binfo;

  if (!flag_devirtualize
      || TREE_CODE (op) != ADDR_EXPR
      || TREE_CODE (TREE_TYPE (TREE_TYPE (op))) != RECORD_TYPE)
    return;

  op = TREE_OPERAND (op, 0);
  base = get_ref_base_and_extent (op, &offset, &size, &max_size);
  if (!DECL_P (base)
      || max_size == -1
      || max_size != size
      || TREE_CODE (TREE_TYPE (base)) != RECORD_TYPE
      || is_global_var (base))
    return;

  if (detect_type_change (op, base, call, jfunc, offset))
    return;

  binfo = TYPE_BINFO (TREE_TYPE (base));
  if (!binfo)
    return;
  binfo = get_binfo_at_offset (binfo, offset, TREE_TYPE (op));
>>>>>>> 03d20231
  if (binfo)
    {
      jfunc->type = IPA_JF_KNOWN_TYPE;
      jfunc->value.base_binfo = binfo;
    }
}


/* Determine the jump functions of scalar arguments.  Scalar means SSA names
   and constants of a number of selected types.  INFO is the ipa_node_params
   structure associated with the caller, FUNCTIONS is a pointer to an array of
   jump function structures associated with CALL which is the call statement
   being examined.*/

static void
compute_scalar_jump_functions (struct ipa_node_params *info,
			       struct ipa_jump_func *functions,
			       gimple call)
{
  tree arg;
  unsigned num = 0;

  for (num = 0; num < gimple_call_num_args (call); num++)
    {
      arg = gimple_call_arg (call, num);

      if (is_gimple_ip_invariant (arg))
	{
	  functions[num].type = IPA_JF_CONST;
	  functions[num].value.constant = arg;
	}
      else if (TREE_CODE (arg) == SSA_NAME)
	{
	  if (SSA_NAME_IS_DEFAULT_DEF (arg))
	    {
	      int index = ipa_get_param_decl_index (info, SSA_NAME_VAR (arg));

<<<<<<< HEAD
	      if (index >= 0)
=======
	      if (index >= 0
		  && !detect_type_change_ssa (arg, call, &functions[num]))
>>>>>>> 03d20231
		{
		  functions[num].type = IPA_JF_PASS_THROUGH;
		  functions[num].value.pass_through.formal_id = index;
		  functions[num].value.pass_through.operation = NOP_EXPR;
		}
	    }
	  else
	    {
	      gimple stmt = SSA_NAME_DEF_STMT (arg);
	      if (is_gimple_assign (stmt))
		compute_complex_assign_jump_func (info, &functions[num],
<<<<<<< HEAD
						  stmt, arg);
	      else if (gimple_code (stmt) == GIMPLE_PHI)
		compute_complex_ancestor_jump_func (info, &functions[num],
						    stmt);
	    }
	}
      else
	compute_known_type_jump_func (arg, &functions[num]);
=======
						  call, stmt, arg);
	      else if (gimple_code (stmt) == GIMPLE_PHI)
		compute_complex_ancestor_jump_func (info, &functions[num],
						    call, stmt);
	    }
	}
      else
	compute_known_type_jump_func (arg, &functions[num], call);
>>>>>>> 03d20231
    }
}

/* Inspect the given TYPE and return true iff it has the same structure (the
   same number of fields of the same types) as a C++ member pointer.  If
   METHOD_PTR and DELTA are non-NULL, store the trees representing the
   corresponding fields there.  */

static bool
type_like_member_ptr_p (tree type, tree *method_ptr, tree *delta)
{
  tree fld;

  if (TREE_CODE (type) != RECORD_TYPE)
    return false;

  fld = TYPE_FIELDS (type);
  if (!fld || !POINTER_TYPE_P (TREE_TYPE (fld))
      || TREE_CODE (TREE_TYPE (TREE_TYPE (fld))) != METHOD_TYPE)
    return false;

  if (method_ptr)
    *method_ptr = fld;

  fld = DECL_CHAIN (fld);
  if (!fld || INTEGRAL_TYPE_P (fld))
    return false;
  if (delta)
    *delta = fld;

  if (DECL_CHAIN (fld))
    return false;

  return true;
}

/* Callback of walk_aliased_vdefs.  Flags that it has been invoked to the
   boolean variable pointed to by DATA.  */
<<<<<<< HEAD

static bool
mark_modified (ao_ref *ao ATTRIBUTE_UNUSED, tree vdef ATTRIBUTE_UNUSED,
		     void *data)
{
  bool *b = (bool *) data;
  *b = true;
  return true;
}

/* Return true if the formal parameter PARM might have been modified in this
   function before reaching the statement CALL.  PARM_INFO is a pointer to a
   structure containing intermediate information about PARM.  */

static bool
is_parm_modified_before_call (struct param_analysis_info *parm_info,
			      gimple call, tree parm)
{
  bool modified = false;
  ao_ref refd;

  if (parm_info->modified)
    return true;

  ao_ref_init (&refd, parm);
  walk_aliased_vdefs (&refd, gimple_vuse (call), mark_modified,
		      &modified, &parm_info->visited_statements);
  if (modified)
    {
      parm_info->modified = true;
      return true;
    }
  return false;
}

/* Go through arguments of the CALL and for every one that looks like a member
   pointer, check whether it can be safely declared pass-through and if so,
   mark that to the corresponding item of jump FUNCTIONS.  Return true iff
   there are non-pass-through member pointers within the arguments.  INFO
   describes formal parameters of the caller.  PARMS_INFO is a pointer to a
   vector containing intermediate information about each formal parameter.  */

static bool
=======

static bool
mark_modified (ao_ref *ao ATTRIBUTE_UNUSED, tree vdef ATTRIBUTE_UNUSED,
		     void *data)
{
  bool *b = (bool *) data;
  *b = true;
  return true;
}

/* Return true if the formal parameter PARM might have been modified in this
   function before reaching the statement CALL.  PARM_INFO is a pointer to a
   structure containing intermediate information about PARM.  */

static bool
is_parm_modified_before_call (struct param_analysis_info *parm_info,
			      gimple call, tree parm)
{
  bool modified = false;
  ao_ref refd;

  if (parm_info->modified)
    return true;

  ao_ref_init (&refd, parm);
  walk_aliased_vdefs (&refd, gimple_vuse (call), mark_modified,
		      &modified, &parm_info->visited_statements);
  if (modified)
    {
      parm_info->modified = true;
      return true;
    }
  return false;
}

/* Go through arguments of the CALL and for every one that looks like a member
   pointer, check whether it can be safely declared pass-through and if so,
   mark that to the corresponding item of jump FUNCTIONS.  Return true iff
   there are non-pass-through member pointers within the arguments.  INFO
   describes formal parameters of the caller.  PARMS_INFO is a pointer to a
   vector containing intermediate information about each formal parameter.  */

static bool
>>>>>>> 03d20231
compute_pass_through_member_ptrs (struct ipa_node_params *info,
				  struct param_analysis_info *parms_info,
				  struct ipa_jump_func *functions,
				  gimple call)
{
  bool undecided_members = false;
  unsigned num;
  tree arg;

  for (num = 0; num < gimple_call_num_args (call); num++)
    {
      arg = gimple_call_arg (call, num);

      if (type_like_member_ptr_p (TREE_TYPE (arg), NULL, NULL))
	{
	  if (TREE_CODE (arg) == PARM_DECL)
	    {
	      int index = ipa_get_param_decl_index (info, arg);

	      gcc_assert (index >=0);
	      if (!is_parm_modified_before_call (&parms_info[index], call, arg))
		{
		  functions[num].type = IPA_JF_PASS_THROUGH;
		  functions[num].value.pass_through.formal_id = index;
		  functions[num].value.pass_through.operation = NOP_EXPR;
		}
	      else
		undecided_members = true;
	    }
	  else
	    undecided_members = true;
	}
    }

  return undecided_members;
}

/* Simple function filling in a member pointer constant jump function (with PFN
   and DELTA as the constant value) into JFUNC.  */

static void
fill_member_ptr_cst_jump_function (struct ipa_jump_func *jfunc,
				   tree pfn, tree delta)
{
  jfunc->type = IPA_JF_CONST_MEMBER_PTR;
  jfunc->value.member_cst.pfn = pfn;
  jfunc->value.member_cst.delta = delta;
}

<<<<<<< HEAD
/* If RHS is an SSA_NAMe and it is defined by a simple copy assign statement,
=======
/* If RHS is an SSA_NAME and it is defined by a simple copy assign statement,
>>>>>>> 03d20231
   return the rhs of its defining statement.  */

static inline tree
get_ssa_def_if_simple_copy (tree rhs)
{
  while (TREE_CODE (rhs) == SSA_NAME && !SSA_NAME_IS_DEFAULT_DEF (rhs))
    {
      gimple def_stmt = SSA_NAME_DEF_STMT (rhs);

      if (gimple_assign_single_p (def_stmt))
	rhs = gimple_assign_rhs1 (def_stmt);
      else
	break;
    }
  return rhs;
}

/* Traverse statements from CALL backwards, scanning whether the argument ARG
   which is a member pointer is filled in with constant values.  If it is, fill
   the jump function JFUNC in appropriately.  METHOD_FIELD and DELTA_FIELD are
   fields of the record type of the member pointer.  To give an example, we
   look for a pattern looking like the following:

     D.2515.__pfn ={v} printStuff;
     D.2515.__delta ={v} 0;
     i_1 = doprinting (D.2515);  */

static void
determine_cst_member_ptr (gimple call, tree arg, tree method_field,
			  tree delta_field, struct ipa_jump_func *jfunc)
{
  gimple_stmt_iterator gsi;
  tree method = NULL_TREE;
  tree delta = NULL_TREE;

  gsi = gsi_for_stmt (call);

  gsi_prev (&gsi);
  for (; !gsi_end_p (gsi); gsi_prev (&gsi))
    {
      gimple stmt = gsi_stmt (gsi);
      tree lhs, rhs, fld;

      if (!stmt_may_clobber_ref_p (stmt, arg))
	continue;
      if (!gimple_assign_single_p (stmt))
	return;

      lhs = gimple_assign_lhs (stmt);
      rhs = gimple_assign_rhs1 (stmt);

      if (TREE_CODE (lhs) != COMPONENT_REF
	  || TREE_OPERAND (lhs, 0) != arg)
	return;

      fld = TREE_OPERAND (lhs, 1);
      if (!method && fld == method_field)
	{
	  rhs = get_ssa_def_if_simple_copy (rhs);
	  if (TREE_CODE (rhs) == ADDR_EXPR
	      && TREE_CODE (TREE_OPERAND (rhs, 0)) == FUNCTION_DECL
	      && TREE_CODE (TREE_TYPE (TREE_OPERAND (rhs, 0))) == METHOD_TYPE)
	    {
	      method = TREE_OPERAND (rhs, 0);
	      if (delta)
		{
		  fill_member_ptr_cst_jump_function (jfunc, rhs, delta);
		  return;
		}
	    }
	  else
	    return;
	}

      if (!delta && fld == delta_field)
	{
	  rhs = get_ssa_def_if_simple_copy (rhs);
	  if (TREE_CODE (rhs) == INTEGER_CST)
	    {
	      delta = rhs;
	      if (method)
		{
		  fill_member_ptr_cst_jump_function (jfunc, rhs, delta);
		  return;
		}
	    }
	  else
	    return;
	}
    }

  return;
}

/* Go through the arguments of the CALL and for every member pointer within
   tries determine whether it is a constant.  If it is, create a corresponding
   constant jump function in FUNCTIONS which is an array of jump functions
   associated with the call.  */

static void
compute_cst_member_ptr_arguments (struct ipa_jump_func *functions,
				  gimple call)
{
  unsigned num;
  tree arg, method_field, delta_field;

  for (num = 0; num < gimple_call_num_args (call); num++)
    {
      arg = gimple_call_arg (call, num);

      if (functions[num].type == IPA_JF_UNKNOWN
	  && type_like_member_ptr_p (TREE_TYPE (arg), &method_field,
				     &delta_field))
	determine_cst_member_ptr (call, arg, method_field, delta_field,
				  &functions[num]);
    }
}

/* Compute jump function for all arguments of callsite CS and insert the
   information in the jump_functions array in the ipa_edge_args corresponding
   to this callsite.  */

static void
ipa_compute_jump_functions_for_edge (struct param_analysis_info *parms_info,
				     struct cgraph_edge *cs)
{
  struct ipa_node_params *info = IPA_NODE_REF (cs->caller);
  struct ipa_edge_args *arguments = IPA_EDGE_REF (cs);
  gimple call;

  if (ipa_get_cs_argument_count (arguments) == 0 || arguments->jump_functions)
    return;
  arguments->jump_functions = ggc_alloc_cleared_vec_ipa_jump_func
    (ipa_get_cs_argument_count (arguments));

  call = cs->call_stmt;
  gcc_assert (is_gimple_call (call));

  /* We will deal with constants and SSA scalars first:  */
  compute_scalar_jump_functions (info, arguments->jump_functions, call);

  /* Let's check whether there are any potential member pointers and if so,
     whether we can determine their functions as pass_through.  */
  if (!compute_pass_through_member_ptrs (info, parms_info,
					 arguments->jump_functions, call))
    return;

  /* Finally, let's check whether we actually pass a new constant member
     pointer here...  */
  compute_cst_member_ptr_arguments (arguments->jump_functions, call);
}

/* Compute jump functions for all edges - both direct and indirect - outgoing
   from NODE.  Also count the actual arguments in the process.  */

static void
ipa_compute_jump_functions (struct cgraph_node *node,
			    struct param_analysis_info *parms_info)
{
  struct cgraph_edge *cs;

  for (cs = node->callees; cs; cs = cs->next_callee)
    {
      /* We do not need to bother analyzing calls to unknown
	 functions unless they may become known during lto/whopr.  */
<<<<<<< HEAD
      if (!cs->callee->analyzed && !flag_lto && !flag_whopr)
=======
      if (!cs->callee->analyzed && !flag_lto)
>>>>>>> 03d20231
	continue;
      ipa_count_arguments (cs);
      /* If the descriptor of the callee is not initialized yet, we have to do
	 it now. */
      if (cs->callee->analyzed)
	ipa_initialize_node_params (cs->callee);
      if (ipa_get_cs_argument_count (IPA_EDGE_REF (cs))
	  != ipa_get_param_count (IPA_NODE_REF (cs->callee)))
	ipa_set_called_with_variable_arg (IPA_NODE_REF (cs->callee));
      ipa_compute_jump_functions_for_edge (parms_info, cs);
    }

  for (cs = node->indirect_calls; cs; cs = cs->next_callee)
    {
      ipa_count_arguments (cs);
      ipa_compute_jump_functions_for_edge (parms_info, cs);
    }
}

/* If RHS looks like a rhs of a statement loading pfn from a member
   pointer formal parameter, return the parameter, otherwise return
   NULL.  If USE_DELTA, then we look for a use of the delta field
   rather than the pfn.  */

static tree
ipa_get_member_ptr_load_param (tree rhs, bool use_delta)
{
<<<<<<< HEAD
  tree rec, fld;
  tree ptr_field;
  tree delta_field;
=======
  tree rec, ref_field, ref_offset, fld, fld_offset, ptr_field, delta_field;
>>>>>>> 03d20231

  if (TREE_CODE (rhs) == COMPONENT_REF)
    {
      ref_field = TREE_OPERAND (rhs, 1);
      rhs = TREE_OPERAND (rhs, 0);
    }
  else
    ref_field = NULL_TREE;
  if (TREE_CODE (rhs) != MEM_REF)
    return NULL_TREE;
  rec = TREE_OPERAND (rhs, 0);
  if (TREE_CODE (rec) != ADDR_EXPR)
    return NULL_TREE;
  rec = TREE_OPERAND (rec, 0);
  if (TREE_CODE (rec) != PARM_DECL
      || !type_like_member_ptr_p (TREE_TYPE (rec), &ptr_field, &delta_field))
    return NULL_TREE;

<<<<<<< HEAD
  fld = TREE_OPERAND (rhs, 1);
  if (use_delta ? (fld == delta_field) : (fld == ptr_field))
    return rec;
=======
  ref_offset = TREE_OPERAND (rhs, 1);

  if (ref_field)
    {
      if (integer_nonzerop (ref_offset))
	return NULL_TREE;

      if (use_delta)
	fld = delta_field;
      else
	fld = ptr_field;

      return ref_field == fld ? rec : NULL_TREE;
    }

  if (use_delta)
    fld_offset = byte_position (delta_field);
>>>>>>> 03d20231
  else
    fld_offset = byte_position (ptr_field);

  return tree_int_cst_equal (ref_offset, fld_offset) ? rec : NULL_TREE;
}

/* If STMT looks like a statement loading a value from a member pointer formal
   parameter, this function returns that parameter.  */

static tree
ipa_get_stmt_member_ptr_load_param (gimple stmt, bool use_delta)
{
  tree rhs;

  if (!gimple_assign_single_p (stmt))
    return NULL_TREE;

  rhs = gimple_assign_rhs1 (stmt);
  return ipa_get_member_ptr_load_param (rhs, use_delta);
}

/* Returns true iff T is an SSA_NAME defined by a statement.  */

static bool
ipa_is_ssa_with_stmt_def (tree t)
{
  if (TREE_CODE (t) == SSA_NAME
      && !SSA_NAME_IS_DEFAULT_DEF (t))
    return true;
  else
    return false;
}

/* Find the indirect call graph edge corresponding to STMT and add to it all
   information necessary to describe a call to a parameter number PARAM_INDEX.
   NODE is the caller.  POLYMORPHIC should be set to true iff the call is a
   virtual one.  */

static void
ipa_note_param_call (struct cgraph_node *node, int param_index, gimple stmt,
		     bool polymorphic)
{
  struct cgraph_edge *cs;

  cs = cgraph_edge (node, stmt);
  cs->indirect_info->param_index = param_index;
  cs->indirect_info->anc_offset = 0;
  cs->indirect_info->polymorphic = polymorphic;
  if (polymorphic)
    {
      tree otr = gimple_call_fn (stmt);
      tree type, token = OBJ_TYPE_REF_TOKEN (otr);
      cs->indirect_info->otr_token = tree_low_cst (token, 1);
      type = TREE_TYPE (TREE_TYPE (OBJ_TYPE_REF_OBJECT (otr)));
      cs->indirect_info->otr_type = type;
    }
}

/* Analyze the CALL and examine uses of formal parameters of the caller NODE
   (described by INFO).  PARMS_INFO is a pointer to a vector containing
   intermediate information about each formal parameter.  Currently it checks
   whether the call calls a pointer that is a formal parameter and if so, the
   parameter is marked with the called flag and an indirect call graph edge
   describing the call is created.  This is very simple for ordinary pointers
   represented in SSA but not-so-nice when it comes to member pointers.  The
   ugly part of this function does nothing more than trying to match the
   pattern of such a call.  An example of such a pattern is the gimple dump
   below, the call is on the last line:

     <bb 2>:
       f$__delta_5 = f.__delta;
       f$__pfn_24 = f.__pfn;

<<<<<<< HEAD
     ...
=======
   or
     <bb 2>:
       f$__delta_5 = MEM[(struct  *)&f];
       f$__pfn_24 = MEM[(struct  *)&f + 4B];

   and a few lines below:
>>>>>>> 03d20231

     <bb 5>
       D.2496_3 = (int) f$__pfn_24;
       D.2497_4 = D.2496_3 & 1;
       if (D.2497_4 != 0)
         goto <bb 3>;
       else
         goto <bb 4>;

     <bb 6>:
       D.2500_7 = (unsigned int) f$__delta_5;
       D.2501_8 = &S + D.2500_7;
       D.2502_9 = (int (*__vtbl_ptr_type) (void) * *) D.2501_8;
       D.2503_10 = *D.2502_9;
       D.2504_12 = f$__pfn_24 + -1;
       D.2505_13 = (unsigned int) D.2504_12;
       D.2506_14 = D.2503_10 + D.2505_13;
       D.2507_15 = *D.2506_14;
       iftmp.11_16 = (String:: *) D.2507_15;

     <bb 7>:
       # iftmp.11_1 = PHI <iftmp.11_16(3), f$__pfn_24(2)>
       D.2500_19 = (unsigned int) f$__delta_5;
       D.2508_20 = &S + D.2500_19;
       D.2493_21 = iftmp.11_1 (D.2508_20, 4);

   Such patterns are results of simple calls to a member pointer:

     int doprinting (int (MyString::* f)(int) const)
     {
       MyString S ("somestring");

       return (S.*f)(4);
     }
*/

static void
ipa_analyze_indirect_call_uses (struct cgraph_node *node,
				struct ipa_node_params *info,
				struct param_analysis_info *parms_info,
				gimple call, tree target)
{
  gimple def;
  tree n1, n2;
  gimple d1, d2;
  tree rec, rec2, cond;
  gimple branch;
  int index;
  basic_block bb, virt_bb, join;

  if (SSA_NAME_IS_DEFAULT_DEF (target))
    {
      tree var = SSA_NAME_VAR (target);
      index = ipa_get_param_decl_index (info, var);
      if (index >= 0)
	ipa_note_param_call (node, index, call, false);
      return;
    }

  /* Now we need to try to match the complex pattern of calling a member
     pointer. */

  if (!POINTER_TYPE_P (TREE_TYPE (target))
      || TREE_CODE (TREE_TYPE (TREE_TYPE (target))) != METHOD_TYPE)
    return;

  def = SSA_NAME_DEF_STMT (target);
  if (gimple_code (def) != GIMPLE_PHI)
    return;

  if (gimple_phi_num_args (def) != 2)
    return;

  /* First, we need to check whether one of these is a load from a member
     pointer that is a parameter to this function. */
  n1 = PHI_ARG_DEF (def, 0);
  n2 = PHI_ARG_DEF (def, 1);
  if (!ipa_is_ssa_with_stmt_def (n1) || !ipa_is_ssa_with_stmt_def (n2))
    return;
  d1 = SSA_NAME_DEF_STMT (n1);
  d2 = SSA_NAME_DEF_STMT (n2);

  join = gimple_bb (def);
  if ((rec = ipa_get_stmt_member_ptr_load_param (d1, false)))
    {
      if (ipa_get_stmt_member_ptr_load_param (d2, false))
	return;

      bb = EDGE_PRED (join, 0)->src;
      virt_bb = gimple_bb (d2);
    }
  else if ((rec = ipa_get_stmt_member_ptr_load_param (d2, false)))
    {
      bb = EDGE_PRED (join, 1)->src;
      virt_bb = gimple_bb (d1);
    }
  else
    return;

  /* Second, we need to check that the basic blocks are laid out in the way
     corresponding to the pattern. */

  if (!single_pred_p (virt_bb) || !single_succ_p (virt_bb)
      || single_pred (virt_bb) != bb
      || single_succ (virt_bb) != join)
    return;

  /* Third, let's see that the branching is done depending on the least
     significant bit of the pfn. */

  branch = last_stmt (bb);
  if (!branch || gimple_code (branch) != GIMPLE_COND)
    return;

  if (gimple_cond_code (branch) != NE_EXPR
      || !integer_zerop (gimple_cond_rhs (branch)))
    return;

  cond = gimple_cond_lhs (branch);
  if (!ipa_is_ssa_with_stmt_def (cond))
    return;

  def = SSA_NAME_DEF_STMT (cond);
  if (!is_gimple_assign (def)
      || gimple_assign_rhs_code (def) != BIT_AND_EXPR
      || !integer_onep (gimple_assign_rhs2 (def)))
    return;

  cond = gimple_assign_rhs1 (def);
  if (!ipa_is_ssa_with_stmt_def (cond))
    return;

  def = SSA_NAME_DEF_STMT (cond);

  if (is_gimple_assign (def)
      && CONVERT_EXPR_CODE_P (gimple_assign_rhs_code (def)))
    {
      cond = gimple_assign_rhs1 (def);
      if (!ipa_is_ssa_with_stmt_def (cond))
	return;
      def = SSA_NAME_DEF_STMT (cond);
    }

  rec2 = ipa_get_stmt_member_ptr_load_param (def,
					     (TARGET_PTRMEMFUNC_VBIT_LOCATION
					      == ptrmemfunc_vbit_in_delta));

  if (rec != rec2)
    return;

  index = ipa_get_param_decl_index (info, rec);
  if (index >= 0 && !is_parm_modified_before_call (&parms_info[index],
						   call, rec))
    ipa_note_param_call (node, index, call, false);

  return;
}

/* Analyze a CALL to an OBJ_TYPE_REF which is passed in TARGET and if the
   object referenced in the expression is a formal parameter of the caller
   (described by INFO), create a call note for the statement. */

static void
ipa_analyze_virtual_call_uses (struct cgraph_node *node,
			       struct ipa_node_params *info, gimple call,
			       tree target)
{
<<<<<<< HEAD
=======
  struct ipa_jump_func jfunc;
>>>>>>> 03d20231
  tree obj = OBJ_TYPE_REF_OBJECT (target);
  tree var;
  int index;

<<<<<<< HEAD
=======
  if (!flag_devirtualize)
    return;

>>>>>>> 03d20231
  if (TREE_CODE (obj) == ADDR_EXPR)
    {
      do
	{
	  obj = TREE_OPERAND (obj, 0);
	}
      while (TREE_CODE (obj) == COMPONENT_REF);
<<<<<<< HEAD
      if (TREE_CODE (obj) != INDIRECT_REF)
=======
      if (TREE_CODE (obj) != MEM_REF)
>>>>>>> 03d20231
	return;
      obj = TREE_OPERAND (obj, 0);
    }

  if (TREE_CODE (obj) != SSA_NAME
      || !SSA_NAME_IS_DEFAULT_DEF (obj))
    return;

  var = SSA_NAME_VAR (obj);
  index = ipa_get_param_decl_index (info, var);

<<<<<<< HEAD
  if (index >= 0)
=======
  if (index >= 0
      && !detect_type_change_ssa (obj, call, &jfunc))
>>>>>>> 03d20231
    ipa_note_param_call (node, index, call, true);
}

/* Analyze a call statement CALL whether and how it utilizes formal parameters
   of the caller (described by INFO).  PARMS_INFO is a pointer to a vector
   containing intermediate information about each formal parameter.  */

static void
ipa_analyze_call_uses (struct cgraph_node *node,
		       struct ipa_node_params *info,
		       struct param_analysis_info *parms_info, gimple call)
{
  tree target = gimple_call_fn (call);

  if (TREE_CODE (target) == SSA_NAME)
    ipa_analyze_indirect_call_uses (node, info, parms_info, call, target);
  else if (TREE_CODE (target) == OBJ_TYPE_REF)
    ipa_analyze_virtual_call_uses (node, info, call, target);
}


/* Analyze the call statement STMT with respect to formal parameters (described
   in INFO) of caller given by NODE.  Currently it only checks whether formal
   parameters are called.  PARMS_INFO is a pointer to a vector containing
   intermediate information about each formal parameter.  */

static void
ipa_analyze_stmt_uses (struct cgraph_node *node, struct ipa_node_params *info,
		       struct param_analysis_info *parms_info, gimple stmt)
{
  if (is_gimple_call (stmt))
    ipa_analyze_call_uses (node, info, parms_info, stmt);
}

/* Callback of walk_stmt_load_store_addr_ops for the visit_load.
   If OP is a parameter declaration, mark it as used in the info structure
   passed in DATA.  */

static bool
visit_ref_for_mod_analysis (gimple stmt ATTRIBUTE_UNUSED,
			     tree op, void *data)
{
  struct ipa_node_params *info = (struct ipa_node_params *) data;

  op = get_base_address (op);
  if (op
      && TREE_CODE (op) == PARM_DECL)
    {
      int index = ipa_get_param_decl_index (info, op);
      gcc_assert (index >= 0);
      info->params[index].used = true;
    }

  return false;
}

/* Scan the function body of NODE and inspect the uses of formal parameters.
   Store the findings in various structures of the associated ipa_node_params
   structure, such as parameter flags, notes etc.  PARMS_INFO is a pointer to a
   vector containing intermediate information about each formal parameter.   */

static void
ipa_analyze_params_uses (struct cgraph_node *node,
			 struct param_analysis_info *parms_info)
{
  tree decl = node->decl;
  basic_block bb;
  struct function *func;
  gimple_stmt_iterator gsi;
  struct ipa_node_params *info = IPA_NODE_REF (node);
  int i;

  if (ipa_get_param_count (info) == 0 || info->uses_analysis_done)
    return;

  for (i = 0; i < ipa_get_param_count (info); i++)
    {
      tree parm = ipa_get_param (info, i);
      /* For SSA regs see if parameter is used.  For non-SSA we compute
	 the flag during modification analysis.  */
      if (is_gimple_reg (parm)
	  && gimple_default_def (DECL_STRUCT_FUNCTION (node->decl), parm))
	info->params[i].used = true;
    }

  func = DECL_STRUCT_FUNCTION (decl);
  FOR_EACH_BB_FN (bb, func)
    {
      for (gsi = gsi_start_bb (bb); !gsi_end_p (gsi); gsi_next (&gsi))
	{
	  gimple stmt = gsi_stmt (gsi);

	  if (is_gimple_debug (stmt))
	    continue;

	  ipa_analyze_stmt_uses (node, info, parms_info, stmt);
	  walk_stmt_load_store_addr_ops (stmt, info,
					 visit_ref_for_mod_analysis,
					 visit_ref_for_mod_analysis,
					 visit_ref_for_mod_analysis);
	}
      for (gsi = gsi_start (phi_nodes (bb)); !gsi_end_p (gsi); gsi_next (&gsi))
	walk_stmt_load_store_addr_ops (gsi_stmt (gsi), info,
				       visit_ref_for_mod_analysis,
				       visit_ref_for_mod_analysis,
				       visit_ref_for_mod_analysis);
    }

  info->uses_analysis_done = 1;
}

/* Initialize the array describing properties of of formal parameters of NODE,
<<<<<<< HEAD
   analyze their uses and and compute jump functions associated witu actual
=======
   analyze their uses and and compute jump functions associated with actual
>>>>>>> 03d20231
   arguments of calls from within NODE.  */

void
ipa_analyze_node (struct cgraph_node *node)
{
  struct ipa_node_params *info = IPA_NODE_REF (node);
  struct param_analysis_info *parms_info;
  int i, param_count;

<<<<<<< HEAD
=======
  push_cfun (DECL_STRUCT_FUNCTION (node->decl));
  current_function_decl = node->decl;
>>>>>>> 03d20231
  ipa_initialize_node_params (node);

  param_count = ipa_get_param_count (info);
  parms_info = XALLOCAVEC (struct param_analysis_info, param_count);
  memset (parms_info, 0, sizeof (struct param_analysis_info) * param_count);

  ipa_analyze_params_uses (node, parms_info);
  ipa_compute_jump_functions (node, parms_info);

  for (i = 0; i < param_count; i++)
    if (parms_info[i].visited_statements)
      BITMAP_FREE (parms_info[i].visited_statements);
<<<<<<< HEAD
}


/* Update the jump function DST when the call graph edge correspondng to SRC is
=======

  current_function_decl = NULL;
  pop_cfun ();
}


/* Update the jump function DST when the call graph edge corresponding to SRC is
>>>>>>> 03d20231
   is being inlined, knowing that DST is of type ancestor and src of known
   type.  */

static void
combine_known_type_and_ancestor_jfs (struct ipa_jump_func *src,
				     struct ipa_jump_func *dst)
{
  tree new_binfo;

  new_binfo = get_binfo_at_offset (src->value.base_binfo,
				   dst->value.ancestor.offset,
				   dst->value.ancestor.type);
  if (new_binfo)
    {
      dst->type = IPA_JF_KNOWN_TYPE;
      dst->value.base_binfo = new_binfo;
    }
  else
    dst->type = IPA_JF_UNKNOWN;
}

/* Update the jump functions associated with call graph edge E when the call
   graph edge CS is being inlined, assuming that E->caller is already (possibly
   indirectly) inlined into CS->callee and that E has not been inlined.  */

static void
update_jump_functions_after_inlining (struct cgraph_edge *cs,
				      struct cgraph_edge *e)
{
  struct ipa_edge_args *top = IPA_EDGE_REF (cs);
  struct ipa_edge_args *args = IPA_EDGE_REF (e);
  int count = ipa_get_cs_argument_count (args);
  int i;

  for (i = 0; i < count; i++)
    {
      struct ipa_jump_func *dst = ipa_get_ith_jump_func (args, i);

      if (dst->type == IPA_JF_ANCESTOR)
	{
	  struct ipa_jump_func *src;

	  /* Variable number of arguments can cause havoc if we try to access
	     one that does not exist in the inlined edge.  So make sure we
	     don't.  */
	  if (dst->value.ancestor.formal_id >= ipa_get_cs_argument_count (top))
	    {
	      dst->type = IPA_JF_UNKNOWN;
	      continue;
	    }

	  src = ipa_get_ith_jump_func (top, dst->value.ancestor.formal_id);
	  if (src->type == IPA_JF_KNOWN_TYPE)
	    combine_known_type_and_ancestor_jfs (src, dst);
<<<<<<< HEAD
	  else if (src->type == IPA_JF_CONST)
	    {
	      struct ipa_jump_func kt_func;

	      kt_func.type = IPA_JF_UNKNOWN;
	      compute_known_type_jump_func (src->value.constant, &kt_func);
	      if (kt_func.type == IPA_JF_KNOWN_TYPE)
		combine_known_type_and_ancestor_jfs (&kt_func, dst);
	      else
		dst->type = IPA_JF_UNKNOWN;
	    }
=======
>>>>>>> 03d20231
	  else if (src->type == IPA_JF_PASS_THROUGH
		   && src->value.pass_through.operation == NOP_EXPR)
	    dst->value.ancestor.formal_id = src->value.pass_through.formal_id;
	  else if (src->type == IPA_JF_ANCESTOR)
	    {
	      dst->value.ancestor.formal_id = src->value.ancestor.formal_id;
	      dst->value.ancestor.offset += src->value.ancestor.offset;
	    }
	  else
	    dst->type = IPA_JF_UNKNOWN;
	}
      else if (dst->type == IPA_JF_PASS_THROUGH)
	{
	  struct ipa_jump_func *src;
	  /* We must check range due to calls with variable number of arguments
	     and we cannot combine jump functions with operations.  */
	  if (dst->value.pass_through.operation == NOP_EXPR
	      && (dst->value.pass_through.formal_id
		  < ipa_get_cs_argument_count (top)))
	    {
	      src = ipa_get_ith_jump_func (top,
					   dst->value.pass_through.formal_id);
	      *dst = *src;
	    }
	  else
	    dst->type = IPA_JF_UNKNOWN;
	}
<<<<<<< HEAD
    }
}

/* If TARGET is an addr_expr of a function declaration, make it the destination
   of an indirect edge IE and return the edge.  Otherwise, return NULL.  */

static struct cgraph_edge *
make_edge_direct_to_target (struct cgraph_edge *ie, tree target)
{
  struct cgraph_node *callee;

  if (TREE_CODE (target) != ADDR_EXPR)
    return NULL;
  target = TREE_OPERAND (target, 0);
  if (TREE_CODE (target) != FUNCTION_DECL)
    return NULL;
  callee = cgraph_node (target);
  if (!callee)
    return NULL;

  cgraph_make_edge_direct (ie, callee);
  if (dump_file)
    {
      fprintf (dump_file, "ipa-prop: Discovered %s call to a known target "
	       "(%s/%i -> %s/%i) for stmt ",
	       ie->indirect_info->polymorphic ? "a virtual" : "an indirect",
	       cgraph_node_name (ie->caller), ie->caller->uid,
	       cgraph_node_name (ie->callee), ie->callee->uid);

      if (ie->call_stmt)
	print_gimple_stmt (dump_file, ie->call_stmt, 2, TDF_SLIM);
      else
	fprintf (dump_file, "with uid %i\n", ie->lto_stmt_uid);
=======
>>>>>>> 03d20231
    }

  if (ipa_get_cs_argument_count (IPA_EDGE_REF (ie))
      != ipa_get_param_count (IPA_NODE_REF (callee)))
    ipa_set_called_with_variable_arg (IPA_NODE_REF (callee));

  return ie;
}

<<<<<<< HEAD
/* Try to find a destination for indirect edge IE that corresponds to a simple
   call or a call of a member function pointer and where the destination is a
   pointer formal parameter described by jump function JFUNC.  If it can be
   determined, return the newly direct edge, otherwise return NULL.  */

static struct cgraph_edge *
try_make_edge_direct_simple_call (struct cgraph_edge *ie,
				  struct ipa_jump_func *jfunc)
{
  tree target;

  if (jfunc->type == IPA_JF_CONST)
    target = jfunc->value.constant;
  else if (jfunc->type == IPA_JF_CONST_MEMBER_PTR)
    target = jfunc->value.member_cst.pfn;
  else
    return NULL;

  return make_edge_direct_to_target (ie, target);
}

/* Try to find a destination for indirect edge IE that corresponds to a
   virtuall call based on a formal parameter which is described by jump
   function JFUNC and if it can be determined, make it direct and return the
   direct edge.  Otherwise, return NULL.  */

static struct cgraph_edge *
try_make_edge_direct_virtual_call (struct cgraph_edge *ie,
				   struct ipa_jump_func *jfunc)
{
  tree binfo, type, target;
  HOST_WIDE_INT token;

  if (jfunc->type == IPA_JF_KNOWN_TYPE)
    binfo = jfunc->value.base_binfo;
  else if (jfunc->type == IPA_JF_CONST)
    {
      tree cst = jfunc->value.constant;
      if (TREE_CODE (cst) == ADDR_EXPR)
	binfo = gimple_get_relevant_ref_binfo (TREE_OPERAND (cst, 0),
					       NULL_TREE);
      else
  	return NULL;
=======
/* If TARGET is an addr_expr of a function declaration, make it the destination
   of an indirect edge IE and return the edge.  Otherwise, return NULL.  Delta,
   if non-NULL, is an integer constant that must be added to this pointer
   (first parameter).  */

struct cgraph_edge *
ipa_make_edge_direct_to_target (struct cgraph_edge *ie, tree target, tree delta)
{
  struct cgraph_node *callee;

  if (TREE_CODE (target) == ADDR_EXPR)
    target = TREE_OPERAND (target, 0);
  if (TREE_CODE (target) != FUNCTION_DECL)
    return NULL;
  callee = cgraph_node (target);
  if (!callee)
    return NULL;
  ipa_check_create_node_params ();

  /* We can not make edges to inline clones.  It is bug that someone removed the cgraph
     node too early.  */
  gcc_assert (!callee->global.inlined_to);

  cgraph_make_edge_direct (ie, callee, delta ? tree_low_cst (delta, 0) : 0);
  if (dump_file)
    {
      fprintf (dump_file, "ipa-prop: Discovered %s call to a known target "
	       "(%s/%i -> %s/%i), for stmt ",
	       ie->indirect_info->polymorphic ? "a virtual" : "an indirect",
	       cgraph_node_name (ie->caller), ie->caller->uid,
	       cgraph_node_name (ie->callee), ie->callee->uid);
      if (ie->call_stmt)
	print_gimple_stmt (dump_file, ie->call_stmt, 2, TDF_SLIM);
      else
	fprintf (dump_file, "with uid %i\n", ie->lto_stmt_uid);

      if (delta)
	{
	  fprintf (dump_file, "          Thunk delta is ");
	  print_generic_expr (dump_file, delta, 0);
	  fprintf (dump_file, "\n");
	}
>>>>>>> 03d20231
    }

  if (ipa_get_cs_argument_count (IPA_EDGE_REF (ie))
      != ipa_get_param_count (IPA_NODE_REF (callee)))
    ipa_set_called_with_variable_arg (IPA_NODE_REF (callee));

  return ie;
}

/* Try to find a destination for indirect edge IE that corresponds to a simple
   call or a call of a member function pointer and where the destination is a
   pointer formal parameter described by jump function JFUNC.  If it can be
   determined, return the newly direct edge, otherwise return NULL.  */

static struct cgraph_edge *
try_make_edge_direct_simple_call (struct cgraph_edge *ie,
				  struct ipa_jump_func *jfunc)
{
  tree target;

  if (jfunc->type == IPA_JF_CONST)
    target = jfunc->value.constant;
  else if (jfunc->type == IPA_JF_CONST_MEMBER_PTR)
    target = jfunc->value.member_cst.pfn;
  else
    return NULL;

  return ipa_make_edge_direct_to_target (ie, target, NULL_TREE);
}

/* Try to find a destination for indirect edge IE that corresponds to a
   virtual call based on a formal parameter which is described by jump
   function JFUNC and if it can be determined, make it direct and return the
   direct edge.  Otherwise, return NULL.  */

static struct cgraph_edge *
try_make_edge_direct_virtual_call (struct cgraph_edge *ie,
				   struct ipa_jump_func *jfunc)
{
  tree binfo, type, target, delta;
  HOST_WIDE_INT token;

  if (jfunc->type == IPA_JF_KNOWN_TYPE)
    binfo = jfunc->value.base_binfo;
  else
    return NULL;

  if (!binfo)
    return NULL;

  token = ie->indirect_info->otr_token;
  type = ie->indirect_info->otr_type;
  binfo = get_binfo_at_offset (binfo, ie->indirect_info->anc_offset, type);
  if (binfo)
    target = gimple_get_virt_mehtod_for_binfo (token, binfo, &delta, true);
  else
    return NULL;
<<<<<<< HEAD

  if (!binfo)
    return NULL;

  token = ie->indirect_info->otr_token;
  type = ie->indirect_info->otr_type;
  binfo = get_binfo_at_offset (binfo, ie->indirect_info->anc_offset, type);
  if (binfo)
    target = gimple_fold_obj_type_ref_known_binfo (token, binfo);
  else
    return NULL;

  if (target)
    return make_edge_direct_to_target (ie, target);
=======

  if (target)
    return ipa_make_edge_direct_to_target (ie, target, delta);
>>>>>>> 03d20231
  else
    return NULL;
}

/* Update the param called notes associated with NODE when CS is being inlined,
   assuming NODE is (potentially indirectly) inlined into CS->callee.
   Moreover, if the callee is discovered to be constant, create a new cgraph
   edge for it.  Newly discovered indirect edges will be added to *NEW_EDGES,
   unless NEW_EDGES is NULL.  Return true iff a new edge(s) were created.  */

static bool
update_indirect_edges_after_inlining (struct cgraph_edge *cs,
				      struct cgraph_node *node,
				      VEC (cgraph_edge_p, heap) **new_edges)
{
<<<<<<< HEAD
  struct ipa_edge_args *top = IPA_EDGE_REF (cs);
=======
  struct ipa_edge_args *top;
>>>>>>> 03d20231
  struct cgraph_edge *ie, *next_ie, *new_direct_edge;
  bool res = false;

  ipa_check_create_edge_args ();
<<<<<<< HEAD
=======
  top = IPA_EDGE_REF (cs);
>>>>>>> 03d20231

  for (ie = node->indirect_calls; ie; ie = next_ie)
    {
      struct cgraph_indirect_call_info *ici = ie->indirect_info;
      struct ipa_jump_func *jfunc;

      next_ie = ie->next_callee;
      if (bitmap_bit_p (iinlining_processed_edges, ie->uid))
	continue;

      /* If we ever use indirect edges for anything other than indirect
	 inlining, we will need to skip those with negative param_indices. */
      if (ici->param_index == -1)
	continue;

      /* We must check range due to calls with variable number of arguments:  */
      if (ici->param_index >= ipa_get_cs_argument_count (top))
	{
	  bitmap_set_bit (iinlining_processed_edges, ie->uid);
	  continue;
	}

      jfunc = ipa_get_ith_jump_func (top, ici->param_index);
      if (jfunc->type == IPA_JF_PASS_THROUGH
	  && jfunc->value.pass_through.operation == NOP_EXPR)
	ici->param_index = jfunc->value.pass_through.formal_id;
      else if (jfunc->type == IPA_JF_ANCESTOR)
	{
 	  ici->param_index = jfunc->value.ancestor.formal_id;
 	  ici->anc_offset += jfunc->value.ancestor.offset;
	}
      else
	/* Either we can find a destination for this edge now or never. */
	bitmap_set_bit (iinlining_processed_edges, ie->uid);

      if (ici->polymorphic)
	new_direct_edge = try_make_edge_direct_virtual_call (ie, jfunc);
      else
	new_direct_edge = try_make_edge_direct_simple_call (ie, jfunc);

      if (new_direct_edge)
	{
	  new_direct_edge->indirect_inlining_edge = 1;
	  if (new_edges)
	    {
	      VEC_safe_push (cgraph_edge_p, heap, *new_edges,
			     new_direct_edge);
	      top = IPA_EDGE_REF (cs);
	      res = true;
	    }
	}
    }

  return res;
}

/* Recursively traverse subtree of NODE (including node) made of inlined
   cgraph_edges when CS has been inlined and invoke
   update_indirect_edges_after_inlining on all nodes and
   update_jump_functions_after_inlining on all non-inlined edges that lead out
   of this subtree.  Newly discovered indirect edges will be added to
   *NEW_EDGES, unless NEW_EDGES is NULL.  Return true iff a new edge(s) were
   created.  */

static bool
propagate_info_to_inlined_callees (struct cgraph_edge *cs,
				   struct cgraph_node *node,
				   VEC (cgraph_edge_p, heap) **new_edges)
{
  struct cgraph_edge *e;
  bool res;

  res = update_indirect_edges_after_inlining (cs, node, new_edges);

  for (e = node->callees; e; e = e->next_callee)
    if (!e->inline_failed)
      res |= propagate_info_to_inlined_callees (cs, e->callee, new_edges);
    else
      update_jump_functions_after_inlining (cs, e);

  return res;
}

/* Update jump functions and call note functions on inlining the call site CS.
   CS is expected to lead to a node already cloned by
   cgraph_clone_inline_nodes.  Newly discovered indirect edges will be added to
   *NEW_EDGES, unless NEW_EDGES is NULL.  Return true iff a new edge(s) were +
   created.  */

bool
ipa_propagate_indirect_call_infos (struct cgraph_edge *cs,
				   VEC (cgraph_edge_p, heap) **new_edges)
{
  /* FIXME lto: We do not stream out indirect call information.  */
  if (flag_wpa)
    return false;

  /* Do nothing if the preparation phase has not been carried out yet
     (i.e. during early inlining).  */
  if (!ipa_node_params_vector)
    return false;
  gcc_assert (ipa_edge_args_vector);

  return propagate_info_to_inlined_callees (cs, cs->callee, new_edges);
}

/* Frees all dynamically allocated structures that the argument info points
   to.  */

void
ipa_free_edge_args_substructures (struct ipa_edge_args *args)
{
  if (args->jump_functions)
    ggc_free (args->jump_functions);

  memset (args, 0, sizeof (*args));
}

/* Free all ipa_edge structures.  */

void
ipa_free_all_edge_args (void)
{
  int i;
  struct ipa_edge_args *args;

  FOR_EACH_VEC_ELT (ipa_edge_args_t, ipa_edge_args_vector, i, args)
    ipa_free_edge_args_substructures (args);

  VEC_free (ipa_edge_args_t, gc, ipa_edge_args_vector);
  ipa_edge_args_vector = NULL;
}

/* Frees all dynamically allocated structures that the param info points
   to.  */

void
ipa_free_node_params_substructures (struct ipa_node_params *info)
{
  if (info->params)
    free (info->params);

  memset (info, 0, sizeof (*info));
}

/* Free all ipa_node_params structures.  */

void
ipa_free_all_node_params (void)
{
  int i;
  struct ipa_node_params *info;

  FOR_EACH_VEC_ELT (ipa_node_params_t, ipa_node_params_vector, i, info)
    ipa_free_node_params_substructures (info);

  VEC_free (ipa_node_params_t, heap, ipa_node_params_vector);
  ipa_node_params_vector = NULL;
}

/* Hook that is called by cgraph.c when an edge is removed.  */

static void
ipa_edge_removal_hook (struct cgraph_edge *cs, void *data ATTRIBUTE_UNUSED)
{
  /* During IPA-CP updating we can be called on not-yet analyze clones.  */
  if (VEC_length (ipa_edge_args_t, ipa_edge_args_vector)
      <= (unsigned)cs->uid)
    return;
  ipa_free_edge_args_substructures (IPA_EDGE_REF (cs));
}

/* Hook that is called by cgraph.c when a node is removed.  */

static void
ipa_node_removal_hook (struct cgraph_node *node, void *data ATTRIBUTE_UNUSED)
{
  /* During IPA-CP updating we can be called on not-yet analyze clones.  */
  if (VEC_length (ipa_node_params_t, ipa_node_params_vector)
      <= (unsigned)node->uid)
    return;
  ipa_free_node_params_substructures (IPA_NODE_REF (node));
}

/* Helper function to duplicate an array of size N that is at SRC and store a
   pointer to it to DST.  Nothing is done if SRC is NULL.  */

static void *
duplicate_array (void *src, size_t n)
{
  void *p;

  if (!src)
    return NULL;

  p = xmalloc (n);
  memcpy (p, src, n);
  return p;
}

static struct ipa_jump_func *
duplicate_ipa_jump_func_array (const struct ipa_jump_func * src, size_t n)
{
  struct ipa_jump_func *p;

  if (!src)
    return NULL;

  p = ggc_alloc_vec_ipa_jump_func (n);
  memcpy (p, src, n * sizeof (struct ipa_jump_func));
  return p;
}

/* Hook that is called by cgraph.c when a node is duplicated.  */

static void
ipa_edge_duplication_hook (struct cgraph_edge *src, struct cgraph_edge *dst,
			   __attribute__((unused)) void *data)
{
  struct ipa_edge_args *old_args, *new_args;
  int arg_count;

  ipa_check_create_edge_args ();

  old_args = IPA_EDGE_REF (src);
  new_args = IPA_EDGE_REF (dst);

  arg_count = ipa_get_cs_argument_count (old_args);
  ipa_set_cs_argument_count (new_args, arg_count);
  new_args->jump_functions =
    duplicate_ipa_jump_func_array (old_args->jump_functions, arg_count);

  if (iinlining_processed_edges
      && bitmap_bit_p (iinlining_processed_edges, src->uid))
    bitmap_set_bit (iinlining_processed_edges, dst->uid);
}

/* Hook that is called by cgraph.c when a node is duplicated.  */

static void
ipa_node_duplication_hook (struct cgraph_node *src, struct cgraph_node *dst,
			   __attribute__((unused)) void *data)
{
  struct ipa_node_params *old_info, *new_info;
<<<<<<< HEAD
  int param_count;
=======
  int param_count, i;
>>>>>>> 03d20231

  ipa_check_create_node_params ();
  old_info = IPA_NODE_REF (src);
  new_info = IPA_NODE_REF (dst);
  param_count = ipa_get_param_count (old_info);

  ipa_set_param_count (new_info, param_count);
  new_info->params = (struct ipa_param_descriptor *)
    duplicate_array (old_info->params,
		     sizeof (struct ipa_param_descriptor) * param_count);
  for (i = 0; i < param_count; i++)
    new_info->params[i].types = VEC_copy (tree, heap,
 					  old_info->params[i].types);
  new_info->ipcp_orig_node = old_info->ipcp_orig_node;
  new_info->count_scale = old_info->count_scale;
<<<<<<< HEAD
=======

  new_info->called_with_var_arguments = old_info->called_with_var_arguments;
  new_info->uses_analysis_done = old_info->uses_analysis_done;
  new_info->node_enqueued = old_info->node_enqueued;
>>>>>>> 03d20231
}

/* Register our cgraph hooks if they are not already there.  */

void
ipa_register_cgraph_hooks (void)
{
  if (!edge_removal_hook_holder)
    edge_removal_hook_holder =
      cgraph_add_edge_removal_hook (&ipa_edge_removal_hook, NULL);
  if (!node_removal_hook_holder)
    node_removal_hook_holder =
      cgraph_add_node_removal_hook (&ipa_node_removal_hook, NULL);
  if (!edge_duplication_hook_holder)
    edge_duplication_hook_holder =
      cgraph_add_edge_duplication_hook (&ipa_edge_duplication_hook, NULL);
  if (!node_duplication_hook_holder)
    node_duplication_hook_holder =
      cgraph_add_node_duplication_hook (&ipa_node_duplication_hook, NULL);
}

/* Unregister our cgraph hooks if they are not already there.  */

static void
ipa_unregister_cgraph_hooks (void)
{
  cgraph_remove_edge_removal_hook (edge_removal_hook_holder);
  edge_removal_hook_holder = NULL;
  cgraph_remove_node_removal_hook (node_removal_hook_holder);
  node_removal_hook_holder = NULL;
  cgraph_remove_edge_duplication_hook (edge_duplication_hook_holder);
  edge_duplication_hook_holder = NULL;
  cgraph_remove_node_duplication_hook (node_duplication_hook_holder);
  node_duplication_hook_holder = NULL;
}

<<<<<<< HEAD
/* Allocate all necessary data strucutures necessary for indirect inlining.  */
=======
/* Allocate all necessary data structures necessary for indirect inlining.  */
>>>>>>> 03d20231

void
ipa_create_all_structures_for_iinln (void)
{
  iinlining_processed_edges = BITMAP_ALLOC (NULL);
}

/* Free all ipa_node_params and all ipa_edge_args structures if they are no
   longer needed after ipa-cp.  */

void
ipa_free_all_structures_after_ipa_cp (void)
{
  if (!flag_indirect_inlining)
    {
      ipa_free_all_edge_args ();
      ipa_free_all_node_params ();
      ipa_unregister_cgraph_hooks ();
    }
}

/* Free all ipa_node_params and all ipa_edge_args structures if they are no
   longer needed after indirect inlining.  */

void
ipa_free_all_structures_after_iinln (void)
{
  BITMAP_FREE (iinlining_processed_edges);

  ipa_free_all_edge_args ();
  ipa_free_all_node_params ();
  ipa_unregister_cgraph_hooks ();
}

/* Print ipa_tree_map data structures of all functions in the
   callgraph to F.  */

void
ipa_print_node_params (FILE * f, struct cgraph_node *node)
{
  int i, count;
  tree temp;
  struct ipa_node_params *info;

  if (!node->analyzed)
    return;
  info = IPA_NODE_REF (node);
  fprintf (f, "  function  %s parameter descriptors:\n",
	   cgraph_node_name (node));
  count = ipa_get_param_count (info);
  for (i = 0; i < count; i++)
    {
      temp = ipa_get_param (info, i);
      if (TREE_CODE (temp) == PARM_DECL)
	fprintf (f, "    param %d : %s", i,
                 (DECL_NAME (temp)
                  ? (*lang_hooks.decl_printable_name) (temp, 2)
                  : "(unnamed)"));
      if (ipa_is_param_used (info, i))
	fprintf (f, " used");
      fprintf (f, "\n");
    }
}

/* Print ipa_tree_map data structures of all functions in the
   callgraph to F.  */

void
ipa_print_all_params (FILE * f)
{
  struct cgraph_node *node;

  fprintf (f, "\nFunction parameters:\n");
  for (node = cgraph_nodes; node; node = node->next)
    ipa_print_node_params (f, node);
}

/* Return a heap allocated vector containing formal parameters of FNDECL.  */

VEC(tree, heap) *
ipa_get_vector_of_formal_parms (tree fndecl)
{
  VEC(tree, heap) *args;
  int count;
  tree parm;

  count = count_formal_params_1 (fndecl);
  args = VEC_alloc (tree, heap, count);
<<<<<<< HEAD
  for (parm = DECL_ARGUMENTS (fndecl); parm; parm = TREE_CHAIN (parm))
=======
  for (parm = DECL_ARGUMENTS (fndecl); parm; parm = DECL_CHAIN (parm))
>>>>>>> 03d20231
    VEC_quick_push (tree, args, parm);

  return args;
}

/* Return a heap allocated vector containing types of formal parameters of
   function type FNTYPE.  */

static inline VEC(tree, heap) *
get_vector_of_formal_parm_types (tree fntype)
{
  VEC(tree, heap) *types;
  int count = 0;
  tree t;

  for (t = TYPE_ARG_TYPES (fntype); t; t = TREE_CHAIN (t))
    count++;

  types = VEC_alloc (tree, heap, count);
  for (t = TYPE_ARG_TYPES (fntype); t; t = TREE_CHAIN (t))
    VEC_quick_push (tree, types, TREE_VALUE (t));

  return types;
}

/* Modify the function declaration FNDECL and its type according to the plan in
   ADJUSTMENTS.  It also sets base fields of individual adjustments structures
   to reflect the actual parameters being modified which are determined by the
   base_index field.  */

void
ipa_modify_formal_parameters (tree fndecl, ipa_parm_adjustment_vec adjustments,
			      const char *synth_parm_prefix)
{
  VEC(tree, heap) *oparms, *otypes;
  tree orig_type, new_type = NULL;
  tree old_arg_types, t, new_arg_types = NULL;
  tree parm, *link = &DECL_ARGUMENTS (fndecl);
  int i, len = VEC_length (ipa_parm_adjustment_t, adjustments);
  tree new_reversed = NULL;
  bool care_for_types, last_parm_void;

  if (!synth_parm_prefix)
    synth_parm_prefix = "SYNTH";

  oparms = ipa_get_vector_of_formal_parms (fndecl);
  orig_type = TREE_TYPE (fndecl);
  old_arg_types = TYPE_ARG_TYPES (orig_type);

  /* The following test is an ugly hack, some functions simply don't have any
     arguments in their type.  This is probably a bug but well... */
  care_for_types = (old_arg_types != NULL_TREE);
  if (care_for_types)
    {
      last_parm_void = (TREE_VALUE (tree_last (old_arg_types))
			== void_type_node);
      otypes = get_vector_of_formal_parm_types (orig_type);
      if (last_parm_void)
	gcc_assert (VEC_length (tree, oparms) + 1 == VEC_length (tree, otypes));
      else
	gcc_assert (VEC_length (tree, oparms) == VEC_length (tree, otypes));
    }
  else
    {
      last_parm_void = false;
      otypes = NULL;
    }

  for (i = 0; i < len; i++)
    {
      struct ipa_parm_adjustment *adj;
      gcc_assert (link);

      adj = VEC_index (ipa_parm_adjustment_t, adjustments, i);
      parm = VEC_index (tree, oparms, adj->base_index);
      adj->base = parm;

      if (adj->copy_param)
	{
	  if (care_for_types)
	    new_arg_types = tree_cons (NULL_TREE, VEC_index (tree, otypes,
							     adj->base_index),
				       new_arg_types);
	  *link = parm;
<<<<<<< HEAD
	  link = &TREE_CHAIN (parm);
=======
	  link = &DECL_CHAIN (parm);
>>>>>>> 03d20231
	}
      else if (!adj->remove_param)
	{
	  tree new_parm;
	  tree ptype;

	  if (adj->by_ref)
	    ptype = build_pointer_type (adj->type);
	  else
	    ptype = adj->type;

	  if (care_for_types)
	    new_arg_types = tree_cons (NULL_TREE, ptype, new_arg_types);

	  new_parm = build_decl (UNKNOWN_LOCATION, PARM_DECL, NULL_TREE,
				 ptype);
	  DECL_NAME (new_parm) = create_tmp_var_name (synth_parm_prefix);

	  DECL_ARTIFICIAL (new_parm) = 1;
	  DECL_ARG_TYPE (new_parm) = ptype;
	  DECL_CONTEXT (new_parm) = fndecl;
	  TREE_USED (new_parm) = 1;
	  DECL_IGNORED_P (new_parm) = 1;
	  layout_decl (new_parm, 0);

	  add_referenced_var (new_parm);
	  mark_sym_for_renaming (new_parm);
	  adj->base = parm;
	  adj->reduction = new_parm;

	  *link = new_parm;

<<<<<<< HEAD
	  link = &TREE_CHAIN (new_parm);
=======
	  link = &DECL_CHAIN (new_parm);
>>>>>>> 03d20231
	}
    }

  *link = NULL_TREE;

  if (care_for_types)
    {
      new_reversed = nreverse (new_arg_types);
      if (last_parm_void)
	{
	  if (new_reversed)
	    TREE_CHAIN (new_arg_types) = void_list_node;
	  else
	    new_reversed = void_list_node;
	}
    }

  /* Use copy_node to preserve as much as possible from original type
     (debug info, attribute lists etc.)
     Exception is METHOD_TYPEs must have THIS argument.
     When we are asked to remove it, we need to build new FUNCTION_TYPE
     instead.  */
  if (TREE_CODE (orig_type) != METHOD_TYPE
       || (VEC_index (ipa_parm_adjustment_t, adjustments, 0)->copy_param
	 && VEC_index (ipa_parm_adjustment_t, adjustments, 0)->base_index == 0))
    {
<<<<<<< HEAD
      new_type = copy_node (orig_type);
=======
      new_type = build_distinct_type_copy (orig_type);
>>>>>>> 03d20231
      TYPE_ARG_TYPES (new_type) = new_reversed;
    }
  else
    {
      new_type
        = build_distinct_type_copy (build_function_type (TREE_TYPE (orig_type),
							 new_reversed));
      TYPE_CONTEXT (new_type) = TYPE_CONTEXT (orig_type);
      DECL_VINDEX (fndecl) = NULL_TREE;
    }

  /* When signature changes, we need to clear builtin info.  */
  if (DECL_BUILT_IN (fndecl))
    {
      DECL_BUILT_IN_CLASS (fndecl) = NOT_BUILT_IN;
      DECL_FUNCTION_CODE (fndecl) = (enum built_in_function) 0;
    }

  /* This is a new type, not a copy of an old type.  Need to reassociate
     variants.  We can handle everything except the main variant lazily.  */
  t = TYPE_MAIN_VARIANT (orig_type);
  if (orig_type != t)
    {
      TYPE_MAIN_VARIANT (new_type) = t;
      TYPE_NEXT_VARIANT (new_type) = TYPE_NEXT_VARIANT (t);
      TYPE_NEXT_VARIANT (t) = new_type;
    }
  else
    {
      TYPE_MAIN_VARIANT (new_type) = new_type;
      TYPE_NEXT_VARIANT (new_type) = NULL;
    }

  TREE_TYPE (fndecl) = new_type;
<<<<<<< HEAD
=======
  DECL_VIRTUAL_P (fndecl) = 0;
>>>>>>> 03d20231
  if (otypes)
    VEC_free (tree, heap, otypes);
  VEC_free (tree, heap, oparms);
}

/* Modify actual arguments of a function call CS as indicated in ADJUSTMENTS.
   If this is a directly recursive call, CS must be NULL.  Otherwise it must
   contain the corresponding call graph edge.  */

void
ipa_modify_call_arguments (struct cgraph_edge *cs, gimple stmt,
			   ipa_parm_adjustment_vec adjustments)
{
  VEC(tree, heap) *vargs;
  gimple new_stmt;
  gimple_stmt_iterator gsi;
  tree callee_decl;
  int i, len;

  len = VEC_length (ipa_parm_adjustment_t, adjustments);
  vargs = VEC_alloc (tree, heap, len);

  gsi = gsi_for_stmt (stmt);
  for (i = 0; i < len; i++)
    {
      struct ipa_parm_adjustment *adj;

      adj = VEC_index (ipa_parm_adjustment_t, adjustments, i);

      if (adj->copy_param)
	{
	  tree arg = gimple_call_arg (stmt, adj->base_index);

	  VEC_quick_push (tree, vargs, arg);
	}
      else if (!adj->remove_param)
	{
<<<<<<< HEAD
	  tree expr, orig_expr;
	  bool allow_ptr, repl_found;

	  orig_expr = expr = gimple_call_arg (stmt, adj->base_index);
	  if (TREE_CODE (expr) == ADDR_EXPR)
	    {
	      allow_ptr = false;
	      expr = TREE_OPERAND (expr, 0);
	    }
	  else
	    allow_ptr = true;

	  repl_found = build_ref_for_offset (&expr, TREE_TYPE (expr),
					     adj->offset, adj->type,
					     allow_ptr);
	  if (repl_found)
	    {
	      if (adj->by_ref)
		expr = build_fold_addr_expr (expr);
	    }
	  else
	    {
	      tree ptrtype = build_pointer_type (adj->type);
	      expr = orig_expr;
	      if (!POINTER_TYPE_P (TREE_TYPE (expr)))
		expr = build_fold_addr_expr (expr);
	      if (!useless_type_conversion_p (ptrtype, TREE_TYPE (expr)))
		expr = fold_convert (ptrtype, expr);
	      expr = fold_build2 (POINTER_PLUS_EXPR, ptrtype, expr,
				  build_int_cst (sizetype,
						 adj->offset / BITS_PER_UNIT));
	      if (!adj->by_ref)
		expr = fold_build1 (INDIRECT_REF, adj->type, expr);
	    }
=======
	  tree expr, base, off;
	  location_t loc;

	  /* We create a new parameter out of the value of the old one, we can
	     do the following kind of transformations:

	     - A scalar passed by reference is converted to a scalar passed by
               value.  (adj->by_ref is false and the type of the original
               actual argument is a pointer to a scalar).

             - A part of an aggregate is passed instead of the whole aggregate.
               The part can be passed either by value or by reference, this is
               determined by value of adj->by_ref.  Moreover, the code below
               handles both situations when the original aggregate is passed by
               value (its type is not a pointer) and when it is passed by
               reference (it is a pointer to an aggregate).

	     When the new argument is passed by reference (adj->by_ref is true)
	     it must be a part of an aggregate and therefore we form it by
	     simply taking the address of a reference inside the original
	     aggregate.  */

	  gcc_checking_assert (adj->offset % BITS_PER_UNIT == 0);
	  base = gimple_call_arg (stmt, adj->base_index);
	  loc = EXPR_LOCATION (base);

	  if (TREE_CODE (base) != ADDR_EXPR
	      && POINTER_TYPE_P (TREE_TYPE (base)))
	    off = build_int_cst (adj->alias_ptr_type,
				 adj->offset / BITS_PER_UNIT);
	  else
	    {
	      HOST_WIDE_INT base_offset;
	      tree prev_base;

	      if (TREE_CODE (base) == ADDR_EXPR)
		base = TREE_OPERAND (base, 0);
	      prev_base = base;
	      base = get_addr_base_and_unit_offset (base, &base_offset);
	      /* Aggregate arguments can have non-invariant addresses.  */
	      if (!base)
		{
		  base = build_fold_addr_expr (prev_base);
		  off = build_int_cst (adj->alias_ptr_type,
				       adj->offset / BITS_PER_UNIT);
		}
	      else if (TREE_CODE (base) == MEM_REF)
		{
		  off = build_int_cst (adj->alias_ptr_type,
				       base_offset
				       + adj->offset / BITS_PER_UNIT);
		  off = int_const_binop (PLUS_EXPR, TREE_OPERAND (base, 1),
					 off, 0);
		  base = TREE_OPERAND (base, 0);
		}
	      else
		{
		  off = build_int_cst (adj->alias_ptr_type,
				       base_offset
				       + adj->offset / BITS_PER_UNIT);
		  base = build_fold_addr_expr (base);
		}
	    }

	  expr = fold_build2_loc (loc, MEM_REF, adj->type, base, off);
	  if (adj->by_ref)
	    expr = build_fold_addr_expr (expr);

>>>>>>> 03d20231
	  expr = force_gimple_operand_gsi (&gsi, expr,
					   adj->by_ref
					   || is_gimple_reg_type (adj->type),
					   NULL, true, GSI_SAME_STMT);
	  VEC_quick_push (tree, vargs, expr);
	}
    }

  if (dump_file && (dump_flags & TDF_DETAILS))
    {
      fprintf (dump_file, "replacing stmt:");
      print_gimple_stmt (dump_file, gsi_stmt (gsi), 0, 0);
    }

  callee_decl = !cs ? gimple_call_fndecl (stmt) : cs->callee->decl;
  new_stmt = gimple_build_call_vec (callee_decl, vargs);
  VEC_free (tree, heap, vargs);
  if (gimple_call_lhs (stmt))
    gimple_call_set_lhs (new_stmt, gimple_call_lhs (stmt));

  gimple_set_block (new_stmt, gimple_block (stmt));
  if (gimple_has_location (stmt))
    gimple_set_location (new_stmt, gimple_location (stmt));
  gimple_call_copy_flags (new_stmt, stmt);
  gimple_call_set_chain (new_stmt, gimple_call_chain (stmt));

  if (dump_file && (dump_flags & TDF_DETAILS))
    {
      fprintf (dump_file, "with stmt:");
      print_gimple_stmt (dump_file, new_stmt, 0, 0);
      fprintf (dump_file, "\n");
    }
  gsi_replace (&gsi, new_stmt, true);
  if (cs)
    cgraph_set_call_stmt (cs, new_stmt);
  update_ssa (TODO_update_ssa);
  free_dominance_info (CDI_DOMINATORS);
}

/* Return true iff BASE_INDEX is in ADJUSTMENTS more than once.  */

static bool
index_in_adjustments_multiple_times_p (int base_index,
				       ipa_parm_adjustment_vec adjustments)
{
  int i, len = VEC_length (ipa_parm_adjustment_t, adjustments);
  bool one = false;

  for (i = 0; i < len; i++)
    {
      struct ipa_parm_adjustment *adj;
      adj = VEC_index (ipa_parm_adjustment_t, adjustments, i);

      if (adj->base_index == base_index)
	{
	  if (one)
	    return true;
	  else
	    one = true;
	}
    }
  return false;
}


/* Return adjustments that should have the same effect on function parameters
   and call arguments as if they were first changed according to adjustments in
   INNER and then by adjustments in OUTER.  */

ipa_parm_adjustment_vec
ipa_combine_adjustments (ipa_parm_adjustment_vec inner,
			 ipa_parm_adjustment_vec outer)
{
  int i, outlen = VEC_length (ipa_parm_adjustment_t, outer);
  int inlen = VEC_length (ipa_parm_adjustment_t, inner);
  int removals = 0;
  ipa_parm_adjustment_vec adjustments, tmp;

  tmp = VEC_alloc (ipa_parm_adjustment_t, heap, inlen);
  for (i = 0; i < inlen; i++)
    {
      struct ipa_parm_adjustment *n;
      n = VEC_index (ipa_parm_adjustment_t, inner, i);

      if (n->remove_param)
	removals++;
      else
	VEC_quick_push (ipa_parm_adjustment_t, tmp, n);
    }

  adjustments = VEC_alloc (ipa_parm_adjustment_t, heap, outlen + removals);
  for (i = 0; i < outlen; i++)
    {
      struct ipa_parm_adjustment *r;
      struct ipa_parm_adjustment *out = VEC_index (ipa_parm_adjustment_t,
						   outer, i);
      struct ipa_parm_adjustment *in = VEC_index (ipa_parm_adjustment_t, tmp,
						  out->base_index);

      gcc_assert (!in->remove_param);
      if (out->remove_param)
	{
	  if (!index_in_adjustments_multiple_times_p (in->base_index, tmp))
	    {
	      r = VEC_quick_push (ipa_parm_adjustment_t, adjustments, NULL);
	      memset (r, 0, sizeof (*r));
	      r->remove_param = true;
	    }
	  continue;
	}

      r = VEC_quick_push (ipa_parm_adjustment_t, adjustments, NULL);
      memset (r, 0, sizeof (*r));
      r->base_index = in->base_index;
      r->type = out->type;

      /* FIXME:  Create nonlocal value too.  */

      if (in->copy_param && out->copy_param)
	r->copy_param = true;
      else if (in->copy_param)
	r->offset = out->offset;
      else if (out->copy_param)
	r->offset = in->offset;
      else
	r->offset = in->offset + out->offset;
    }

  for (i = 0; i < inlen; i++)
    {
      struct ipa_parm_adjustment *n = VEC_index (ipa_parm_adjustment_t,
						 inner, i);

      if (n->remove_param)
	VEC_quick_push (ipa_parm_adjustment_t, adjustments, n);
    }

  VEC_free (ipa_parm_adjustment_t, heap, tmp);
  return adjustments;
}

/* Dump the adjustments in the vector ADJUSTMENTS to dump_file in a human
   friendly way, assuming they are meant to be applied to FNDECL.  */

void
ipa_dump_param_adjustments (FILE *file, ipa_parm_adjustment_vec adjustments,
			    tree fndecl)
{
  int i, len = VEC_length (ipa_parm_adjustment_t, adjustments);
  bool first = true;
  VEC(tree, heap) *parms = ipa_get_vector_of_formal_parms (fndecl);

  fprintf (file, "IPA param adjustments: ");
  for (i = 0; i < len; i++)
    {
      struct ipa_parm_adjustment *adj;
      adj = VEC_index (ipa_parm_adjustment_t, adjustments, i);

      if (!first)
	fprintf (file, "                 ");
      else
	first = false;

      fprintf (file, "%i. base_index: %i - ", i, adj->base_index);
      print_generic_expr (file, VEC_index (tree, parms, adj->base_index), 0);
      if (adj->base)
	{
	  fprintf (file, ", base: ");
	  print_generic_expr (file, adj->base, 0);
	}
      if (adj->reduction)
	{
	  fprintf (file, ", reduction: ");
	  print_generic_expr (file, adj->reduction, 0);
	}
      if (adj->new_ssa_base)
	{
	  fprintf (file, ", new_ssa_base: ");
	  print_generic_expr (file, adj->new_ssa_base, 0);
	}

      if (adj->copy_param)
	fprintf (file, ", copy_param");
      else if (adj->remove_param)
	fprintf (file, ", remove_param");
      else
	fprintf (file, ", offset %li", (long) adj->offset);
      if (adj->by_ref)
	fprintf (file, ", by_ref");
      print_node_brief (file, ", type: ", adj->type, 0);
      fprintf (file, "\n");
    }
  VEC_free (tree, heap, parms);
}

/* Stream out jump function JUMP_FUNC to OB.  */

static void
ipa_write_jump_function (struct output_block *ob,
			 struct ipa_jump_func *jump_func)
{
  lto_output_uleb128_stream (ob->main_stream,
			     jump_func->type);

  switch (jump_func->type)
    {
    case IPA_JF_UNKNOWN:
      break;
    case IPA_JF_KNOWN_TYPE:
      lto_output_tree (ob, jump_func->value.base_binfo, true);
      break;
    case IPA_JF_CONST:
      lto_output_tree (ob, jump_func->value.constant, true);
      break;
    case IPA_JF_PASS_THROUGH:
      lto_output_tree (ob, jump_func->value.pass_through.operand, true);
      lto_output_uleb128_stream (ob->main_stream,
				 jump_func->value.pass_through.formal_id);
      lto_output_uleb128_stream (ob->main_stream,
				 jump_func->value.pass_through.operation);
      break;
    case IPA_JF_ANCESTOR:
      lto_output_uleb128_stream (ob->main_stream,
				 jump_func->value.ancestor.offset);
      lto_output_tree (ob, jump_func->value.ancestor.type, true);
      lto_output_uleb128_stream (ob->main_stream,
				 jump_func->value.ancestor.formal_id);
      break;
    case IPA_JF_CONST_MEMBER_PTR:
      lto_output_tree (ob, jump_func->value.member_cst.pfn, true);
      lto_output_tree (ob, jump_func->value.member_cst.delta, false);
      break;
    }
}

/* Read in jump function JUMP_FUNC from IB.  */

static void
ipa_read_jump_function (struct lto_input_block *ib,
			struct ipa_jump_func *jump_func,
			struct data_in *data_in)
{
  jump_func->type = (enum jump_func_type) lto_input_uleb128 (ib);

  switch (jump_func->type)
    {
    case IPA_JF_UNKNOWN:
      break;
    case IPA_JF_KNOWN_TYPE:
      jump_func->value.base_binfo = lto_input_tree (ib, data_in);
      break;
    case IPA_JF_CONST:
      jump_func->value.constant = lto_input_tree (ib, data_in);
      break;
    case IPA_JF_PASS_THROUGH:
      jump_func->value.pass_through.operand = lto_input_tree (ib, data_in);
      jump_func->value.pass_through.formal_id = lto_input_uleb128 (ib);
      jump_func->value.pass_through.operation = (enum tree_code) lto_input_uleb128 (ib);
      break;
    case IPA_JF_ANCESTOR:
      jump_func->value.ancestor.offset = lto_input_uleb128 (ib);
      jump_func->value.ancestor.type = lto_input_tree (ib, data_in);
      jump_func->value.ancestor.formal_id = lto_input_uleb128 (ib);
      break;
    case IPA_JF_CONST_MEMBER_PTR:
      jump_func->value.member_cst.pfn = lto_input_tree (ib, data_in);
      jump_func->value.member_cst.delta = lto_input_tree (ib, data_in);
      break;
    }
}

/* Stream out parts of cgraph_indirect_call_info corresponding to CS that are
   relevant to indirect inlining to OB.  */

static void
ipa_write_indirect_edge_info (struct output_block *ob,
			      struct cgraph_edge *cs)
{
  struct cgraph_indirect_call_info *ii = cs->indirect_info;
  struct bitpack_d bp;

  lto_output_sleb128_stream (ob->main_stream, ii->param_index);
  lto_output_sleb128_stream (ob->main_stream, ii->anc_offset);
  bp = bitpack_create (ob->main_stream);
  bp_pack_value (&bp, ii->polymorphic, 1);
  lto_output_bitpack (&bp);

  if (ii->polymorphic)
    {
      lto_output_sleb128_stream (ob->main_stream, ii->otr_token);
      lto_output_tree (ob, ii->otr_type, true);
    }
}

/* Read in parts of cgraph_indirect_call_info corresponding to CS that are
   relevant to indirect inlining from IB.  */

static void
ipa_read_indirect_edge_info (struct lto_input_block *ib,
			     struct data_in *data_in ATTRIBUTE_UNUSED,
			     struct cgraph_edge *cs)
{
  struct cgraph_indirect_call_info *ii = cs->indirect_info;
  struct bitpack_d bp;

  ii->param_index = (int) lto_input_sleb128 (ib);
  ii->anc_offset = (HOST_WIDE_INT) lto_input_sleb128 (ib);
  bp = lto_input_bitpack (ib);
  ii->polymorphic = bp_unpack_value (&bp, 1);
  if (ii->polymorphic)
    {
      ii->otr_token = (HOST_WIDE_INT) lto_input_sleb128 (ib);
      ii->otr_type = lto_input_tree (ib, data_in);
    }
}

/* Stream out NODE info to OB.  */

static void
ipa_write_node_info (struct output_block *ob, struct cgraph_node *node)
{
  int node_ref;
  lto_cgraph_encoder_t encoder;
  struct ipa_node_params *info = IPA_NODE_REF (node);
  int j;
  struct cgraph_edge *e;
  struct bitpack_d bp;

  encoder = ob->decl_state->cgraph_node_encoder;
  node_ref = lto_cgraph_encoder_encode (encoder, node);
  lto_output_uleb128_stream (ob->main_stream, node_ref);

  bp = bitpack_create (ob->main_stream);
  bp_pack_value (&bp, info->called_with_var_arguments, 1);
  gcc_assert (info->uses_analysis_done
	      || ipa_get_param_count (info) == 0);
  gcc_assert (!info->node_enqueued);
  gcc_assert (!info->ipcp_orig_node);
  for (j = 0; j < ipa_get_param_count (info); j++)
    bp_pack_value (&bp, info->params[j].used, 1);
  lto_output_bitpack (&bp);
  for (e = node->callees; e; e = e->next_callee)
    {
      struct ipa_edge_args *args = IPA_EDGE_REF (e);

      lto_output_uleb128_stream (ob->main_stream,
				 ipa_get_cs_argument_count (args));
      for (j = 0; j < ipa_get_cs_argument_count (args); j++)
	ipa_write_jump_function (ob, ipa_get_ith_jump_func (args, j));
    }
  for (e = node->indirect_calls; e; e = e->next_callee)
    ipa_write_indirect_edge_info (ob, e);
}

<<<<<<< HEAD
/* Srtream in NODE info from IB.  */
=======
/* Stream in NODE info from IB.  */
>>>>>>> 03d20231

static void
ipa_read_node_info (struct lto_input_block *ib, struct cgraph_node *node,
		    struct data_in *data_in)
{
  struct ipa_node_params *info = IPA_NODE_REF (node);
  int k;
  struct cgraph_edge *e;
  struct bitpack_d bp;

  ipa_initialize_node_params (node);

  bp = lto_input_bitpack (ib);
  info->called_with_var_arguments = bp_unpack_value (&bp, 1);
  if (ipa_get_param_count (info) != 0)
    info->uses_analysis_done = true;
  info->node_enqueued = false;
  for (k = 0; k < ipa_get_param_count (info); k++)
    info->params[k].used = bp_unpack_value (&bp, 1);
  for (e = node->callees; e; e = e->next_callee)
    {
      struct ipa_edge_args *args = IPA_EDGE_REF (e);
      int count = lto_input_uleb128 (ib);

      ipa_set_cs_argument_count (args, count);
      if (!count)
	continue;

      args->jump_functions = ggc_alloc_cleared_vec_ipa_jump_func
	(ipa_get_cs_argument_count (args));
      for (k = 0; k < ipa_get_cs_argument_count (args); k++)
	ipa_read_jump_function (ib, ipa_get_ith_jump_func (args, k), data_in);
    }
  for (e = node->indirect_calls; e; e = e->next_callee)
    ipa_read_indirect_edge_info (ib, data_in, e);
}

/* Write jump functions for nodes in SET.  */

void
ipa_prop_write_jump_functions (cgraph_node_set set)
{
  struct cgraph_node *node;
  struct output_block *ob = create_output_block (LTO_section_jump_functions);
  unsigned int count = 0;
  cgraph_node_set_iterator csi;

  ob->cgraph_node = NULL;

  for (csi = csi_start (set); !csi_end_p (csi); csi_next (&csi))
    {
      node = csi_node (csi);
      if (node->analyzed && IPA_NODE_REF (node) != NULL)
	count++;
    }

  lto_output_uleb128_stream (ob->main_stream, count);

  /* Process all of the functions.  */
  for (csi = csi_start (set); !csi_end_p (csi); csi_next (&csi))
    {
      node = csi_node (csi);
      if (node->analyzed && IPA_NODE_REF (node) != NULL)
        ipa_write_node_info (ob, node);
    }
  lto_output_1_stream (ob->main_stream, 0);
  produce_asm (ob, NULL);
  destroy_output_block (ob);
}

/* Read section in file FILE_DATA of length LEN with data DATA.  */

static void
ipa_prop_read_section (struct lto_file_decl_data *file_data, const char *data,
		       size_t len)
{
  const struct lto_function_header *header =
    (const struct lto_function_header *) data;
  const int32_t cfg_offset = sizeof (struct lto_function_header);
  const int32_t main_offset = cfg_offset + header->cfg_size;
  const int32_t string_offset = main_offset + header->main_size;
  struct data_in *data_in;
  struct lto_input_block ib_main;
  unsigned int i;
  unsigned int count;

  LTO_INIT_INPUT_BLOCK (ib_main, (const char *) data + main_offset, 0,
			header->main_size);

  data_in =
    lto_data_in_create (file_data, (const char *) data + string_offset,
			header->string_size, NULL);
  count = lto_input_uleb128 (&ib_main);

  for (i = 0; i < count; i++)
    {
      unsigned int index;
      struct cgraph_node *node;
      lto_cgraph_encoder_t encoder;

      index = lto_input_uleb128 (&ib_main);
      encoder = file_data->cgraph_node_encoder;
      node = lto_cgraph_encoder_deref (encoder, index);
      gcc_assert (node->analyzed);
      ipa_read_node_info (&ib_main, node, data_in);
    }
  lto_free_section_data (file_data, LTO_section_jump_functions, NULL, data,
			 len);
  lto_data_in_delete (data_in);
}

/* Read ipcp jump functions.  */

void
ipa_prop_read_jump_functions (void)
{
  struct lto_file_decl_data **file_data_vec = lto_get_file_decl_data ();
  struct lto_file_decl_data *file_data;
  unsigned int j = 0;

  ipa_check_create_node_params ();
  ipa_check_create_edge_args ();
  ipa_register_cgraph_hooks ();

  while ((file_data = file_data_vec[j++]))
    {
      size_t len;
      const char *data = lto_get_section_data (file_data, LTO_section_jump_functions, NULL, &len);

      if (data)
        ipa_prop_read_section (file_data, data, len);
    }
}

/* After merging units, we can get mismatch in argument counts.
<<<<<<< HEAD
   Also decl merging might've rendered parameter lists obsolette.
=======
   Also decl merging might've rendered parameter lists obsolete.
>>>>>>> 03d20231
   Also compute called_with_variable_arg info.  */

void
ipa_update_after_lto_read (void)
{
  struct cgraph_node *node;
  struct cgraph_edge *cs;

  ipa_check_create_node_params ();
  ipa_check_create_edge_args ();

  for (node = cgraph_nodes; node; node = node->next)
    if (node->analyzed)
      ipa_initialize_node_params (node);

  for (node = cgraph_nodes; node; node = node->next)
    if (node->analyzed)
      for (cs = node->callees; cs; cs = cs->next_callee)
	{
	  if (ipa_get_cs_argument_count (IPA_EDGE_REF (cs))
	      != ipa_get_param_count (IPA_NODE_REF (cs->callee)))
	    ipa_set_called_with_variable_arg (IPA_NODE_REF (cs->callee));
	}
}<|MERGE_RESOLUTION|>--- conflicted
+++ resolved
@@ -169,11 +169,7 @@
   tree parm;
   int count = 0;
 
-<<<<<<< HEAD
-  for (parm = DECL_ARGUMENTS (fndecl); parm; parm = TREE_CHAIN (parm))
-=======
   for (parm = DECL_ARGUMENTS (fndecl); parm; parm = DECL_CHAIN (parm))
->>>>>>> 03d20231
     count++;
 
   return count;
@@ -354,8 +350,6 @@
     }
 }
 
-<<<<<<< HEAD
-=======
 /* Structure to be passed in between detect_type_change and
    check_stmt_for_type_change.  */
 
@@ -504,7 +498,6 @@
 }
 
 
->>>>>>> 03d20231
 /* Given that an actual argument is an SSA_NAME (given in NAME) and is a result
    of an assignment statement STMT, try to find out whether NAME can be
    described by a (possibly polynomial) pass-through jump-function or an
@@ -514,17 +507,10 @@
 static void
 compute_complex_assign_jump_func (struct ipa_node_params *info,
 				  struct ipa_jump_func *jfunc,
-<<<<<<< HEAD
-				  gimple stmt, tree name)
-{
-  HOST_WIDE_INT offset, size, max_size;
-  tree op1, op2, type;
-=======
 				  gimple call, gimple stmt, tree name)
 {
   HOST_WIDE_INT offset, size, max_size;
   tree op1, op2, base, ssa;
->>>>>>> 03d20231
   int index;
 
   op1 = gimple_assign_rhs1 (stmt);
@@ -550,12 +536,8 @@
 	  jfunc->value.pass_through.operation = gimple_assign_rhs_code (stmt);
 	  jfunc->value.pass_through.operand = op2;
 	}
-<<<<<<< HEAD
-      else if (gimple_assign_unary_nop_p (stmt))
-=======
       else if (gimple_assign_unary_nop_p (stmt)
 	       && !detect_type_change_ssa (op1, call, jfunc))
->>>>>>> 03d20231
 	{
 	  jfunc->type = IPA_JF_PASS_THROUGH;
 	  jfunc->value.pass_through.formal_id = index;
@@ -566,34 +548,15 @@
 
   if (TREE_CODE (op1) != ADDR_EXPR)
     return;
-<<<<<<< HEAD
-
-  op1 = TREE_OPERAND (op1, 0);
-  type = TREE_TYPE (op1);
-  if (TREE_CODE (type) != RECORD_TYPE)
-    return;
-  op1 = get_ref_base_and_extent (op1, &offset, &size, &max_size);
-  if (TREE_CODE (op1) != INDIRECT_REF
-=======
   op1 = TREE_OPERAND (op1, 0);
   if (TREE_CODE (TREE_TYPE (op1)) != RECORD_TYPE)
     return;
   base = get_ref_base_and_extent (op1, &offset, &size, &max_size);
   if (TREE_CODE (base) != MEM_REF
->>>>>>> 03d20231
       /* If this is a varying address, punt.  */
       || max_size == -1
       || max_size != size)
     return;
-<<<<<<< HEAD
-  op1 = TREE_OPERAND (op1, 0);
-  if (TREE_CODE (op1) != SSA_NAME
-      || !SSA_NAME_IS_DEFAULT_DEF (op1))
-    return;
-
-  index = ipa_get_param_decl_index (info, SSA_NAME_VAR (op1));
-  if (index >= 0)
-=======
   offset += mem_ref_offset (base).low * BITS_PER_UNIT;
   ssa = TREE_OPERAND (base, 0);
   if (TREE_CODE (ssa) != SSA_NAME
@@ -605,16 +568,11 @@
   index = ipa_get_param_decl_index (info, SSA_NAME_VAR (ssa));
   if (index >= 0
       && !detect_type_change (op1, base, call, jfunc, offset))
->>>>>>> 03d20231
     {
       jfunc->type = IPA_JF_ANCESTOR;
       jfunc->value.ancestor.formal_id = index;
       jfunc->value.ancestor.offset = offset;
-<<<<<<< HEAD
-      jfunc->value.ancestor.type = type;
-=======
       jfunc->value.ancestor.type = TREE_TYPE (op1);
->>>>>>> 03d20231
     }
 }
 
@@ -643,25 +601,11 @@
 static void
 compute_complex_ancestor_jump_func (struct ipa_node_params *info,
 				    struct ipa_jump_func *jfunc,
-<<<<<<< HEAD
-				    gimple phi)
-=======
 				    gimple call, gimple phi)
->>>>>>> 03d20231
 {
   HOST_WIDE_INT offset, size, max_size;
   gimple assign, cond;
   basic_block phi_bb, assign_bb, cond_bb;
-<<<<<<< HEAD
-  tree tmp, parm, expr;
-  int index, i;
-
-  if (gimple_phi_num_args (phi) != 2
-      || !integer_zerop (PHI_ARG_DEF (phi, 1)))
-    return;
-
-  tmp = PHI_ARG_DEF (phi, 0);
-=======
   tree tmp, parm, expr, obj;
   int index, i;
 
@@ -674,7 +618,6 @@
     tmp = PHI_ARG_DEF (phi, 1);
   else
     return;
->>>>>>> 03d20231
   if (TREE_CODE (tmp) != SSA_NAME
       || SSA_NAME_IS_DEFAULT_DEF (tmp)
       || !POINTER_TYPE_P (TREE_TYPE (tmp))
@@ -691,31 +634,19 @@
   if (TREE_CODE (expr) != ADDR_EXPR)
     return;
   expr = TREE_OPERAND (expr, 0);
-<<<<<<< HEAD
-  expr = get_ref_base_and_extent (expr, &offset, &size, &max_size);
-
-  if (TREE_CODE (expr) != INDIRECT_REF
-=======
   obj = expr;
   expr = get_ref_base_and_extent (expr, &offset, &size, &max_size);
 
   if (TREE_CODE (expr) != MEM_REF
->>>>>>> 03d20231
       /* If this is a varying address, punt.  */
       || max_size == -1
       || max_size != size)
     return;
-<<<<<<< HEAD
-  parm = TREE_OPERAND (expr, 0);
-  if (TREE_CODE (parm) != SSA_NAME
-      || !SSA_NAME_IS_DEFAULT_DEF (parm))
-=======
   offset += mem_ref_offset (expr).low * BITS_PER_UNIT;
   parm = TREE_OPERAND (expr, 0);
   if (TREE_CODE (parm) != SSA_NAME
       || !SSA_NAME_IS_DEFAULT_DEF (parm)
       || offset < 0)
->>>>>>> 03d20231
     return;
 
   index = ipa_get_param_decl_index (info, SSA_NAME_VAR (parm));
@@ -731,10 +662,6 @@
       || !integer_zerop (gimple_cond_rhs (cond)))
     return;
 
-<<<<<<< HEAD
-
-=======
->>>>>>> 03d20231
   phi_bb = gimple_bb (phi);
   for (i = 0; i < 2; i++)
     {
@@ -743,15 +670,6 @@
 	return;
     }
 
-<<<<<<< HEAD
-  jfunc->type = IPA_JF_ANCESTOR;
-  jfunc->value.ancestor.formal_id = index;
-  jfunc->value.ancestor.offset = offset;
-  jfunc->value.ancestor.type = TREE_TYPE (TREE_TYPE (tmp));
-}
-
-/* Given OP whch is passed as an actual argument to a called function,
-=======
   if (!detect_type_change (obj, expr, call, jfunc, offset))
     {
       jfunc->type = IPA_JF_ANCESTOR;
@@ -762,22 +680,10 @@
 }
 
 /* Given OP which is passed as an actual argument to a called function,
->>>>>>> 03d20231
    determine if it is possible to construct a KNOWN_TYPE jump function for it
    and if so, create one and store it to JFUNC.  */
 
 static void
-<<<<<<< HEAD
-compute_known_type_jump_func (tree op, struct ipa_jump_func *jfunc)
-{
-  tree binfo;
-
-  if (TREE_CODE (op) != ADDR_EXPR)
-    return;
-
-  op = TREE_OPERAND (op, 0);
-  binfo = gimple_get_relevant_ref_binfo (op, NULL_TREE);
-=======
 compute_known_type_jump_func (tree op, struct ipa_jump_func *jfunc,
 			      gimple call)
 {
@@ -805,7 +711,6 @@
   if (!binfo)
     return;
   binfo = get_binfo_at_offset (binfo, offset, TREE_TYPE (op));
->>>>>>> 03d20231
   if (binfo)
     {
       jfunc->type = IPA_JF_KNOWN_TYPE;
@@ -843,12 +748,8 @@
 	    {
 	      int index = ipa_get_param_decl_index (info, SSA_NAME_VAR (arg));
 
-<<<<<<< HEAD
-	      if (index >= 0)
-=======
 	      if (index >= 0
 		  && !detect_type_change_ssa (arg, call, &functions[num]))
->>>>>>> 03d20231
 		{
 		  functions[num].type = IPA_JF_PASS_THROUGH;
 		  functions[num].value.pass_through.formal_id = index;
@@ -860,16 +761,6 @@
 	      gimple stmt = SSA_NAME_DEF_STMT (arg);
 	      if (is_gimple_assign (stmt))
 		compute_complex_assign_jump_func (info, &functions[num],
-<<<<<<< HEAD
-						  stmt, arg);
-	      else if (gimple_code (stmt) == GIMPLE_PHI)
-		compute_complex_ancestor_jump_func (info, &functions[num],
-						    stmt);
-	    }
-	}
-      else
-	compute_known_type_jump_func (arg, &functions[num]);
-=======
 						  call, stmt, arg);
 	      else if (gimple_code (stmt) == GIMPLE_PHI)
 		compute_complex_ancestor_jump_func (info, &functions[num],
@@ -878,7 +769,6 @@
 	}
       else
 	compute_known_type_jump_func (arg, &functions[num], call);
->>>>>>> 03d20231
     }
 }
 
@@ -917,7 +807,6 @@
 
 /* Callback of walk_aliased_vdefs.  Flags that it has been invoked to the
    boolean variable pointed to by DATA.  */
-<<<<<<< HEAD
 
 static bool
 mark_modified (ao_ref *ao ATTRIBUTE_UNUSED, tree vdef ATTRIBUTE_UNUSED,
@@ -961,51 +850,6 @@
    vector containing intermediate information about each formal parameter.  */
 
 static bool
-=======
-
-static bool
-mark_modified (ao_ref *ao ATTRIBUTE_UNUSED, tree vdef ATTRIBUTE_UNUSED,
-		     void *data)
-{
-  bool *b = (bool *) data;
-  *b = true;
-  return true;
-}
-
-/* Return true if the formal parameter PARM might have been modified in this
-   function before reaching the statement CALL.  PARM_INFO is a pointer to a
-   structure containing intermediate information about PARM.  */
-
-static bool
-is_parm_modified_before_call (struct param_analysis_info *parm_info,
-			      gimple call, tree parm)
-{
-  bool modified = false;
-  ao_ref refd;
-
-  if (parm_info->modified)
-    return true;
-
-  ao_ref_init (&refd, parm);
-  walk_aliased_vdefs (&refd, gimple_vuse (call), mark_modified,
-		      &modified, &parm_info->visited_statements);
-  if (modified)
-    {
-      parm_info->modified = true;
-      return true;
-    }
-  return false;
-}
-
-/* Go through arguments of the CALL and for every one that looks like a member
-   pointer, check whether it can be safely declared pass-through and if so,
-   mark that to the corresponding item of jump FUNCTIONS.  Return true iff
-   there are non-pass-through member pointers within the arguments.  INFO
-   describes formal parameters of the caller.  PARMS_INFO is a pointer to a
-   vector containing intermediate information about each formal parameter.  */
-
-static bool
->>>>>>> 03d20231
 compute_pass_through_member_ptrs (struct ipa_node_params *info,
 				  struct param_analysis_info *parms_info,
 				  struct ipa_jump_func *functions,
@@ -1055,11 +899,7 @@
   jfunc->value.member_cst.delta = delta;
 }
 
-<<<<<<< HEAD
-/* If RHS is an SSA_NAMe and it is defined by a simple copy assign statement,
-=======
 /* If RHS is an SSA_NAME and it is defined by a simple copy assign statement,
->>>>>>> 03d20231
    return the rhs of its defining statement.  */
 
 static inline tree
@@ -1225,11 +1065,7 @@
     {
       /* We do not need to bother analyzing calls to unknown
 	 functions unless they may become known during lto/whopr.  */
-<<<<<<< HEAD
-      if (!cs->callee->analyzed && !flag_lto && !flag_whopr)
-=======
       if (!cs->callee->analyzed && !flag_lto)
->>>>>>> 03d20231
 	continue;
       ipa_count_arguments (cs);
       /* If the descriptor of the callee is not initialized yet, we have to do
@@ -1257,13 +1093,7 @@
 static tree
 ipa_get_member_ptr_load_param (tree rhs, bool use_delta)
 {
-<<<<<<< HEAD
-  tree rec, fld;
-  tree ptr_field;
-  tree delta_field;
-=======
   tree rec, ref_field, ref_offset, fld, fld_offset, ptr_field, delta_field;
->>>>>>> 03d20231
 
   if (TREE_CODE (rhs) == COMPONENT_REF)
     {
@@ -1282,11 +1112,6 @@
       || !type_like_member_ptr_p (TREE_TYPE (rec), &ptr_field, &delta_field))
     return NULL_TREE;
 
-<<<<<<< HEAD
-  fld = TREE_OPERAND (rhs, 1);
-  if (use_delta ? (fld == delta_field) : (fld == ptr_field))
-    return rec;
-=======
   ref_offset = TREE_OPERAND (rhs, 1);
 
   if (ref_field)
@@ -1304,7 +1129,6 @@
 
   if (use_delta)
     fld_offset = byte_position (delta_field);
->>>>>>> 03d20231
   else
     fld_offset = byte_position (ptr_field);
 
@@ -1378,16 +1202,12 @@
        f$__delta_5 = f.__delta;
        f$__pfn_24 = f.__pfn;
 
-<<<<<<< HEAD
-     ...
-=======
    or
      <bb 2>:
        f$__delta_5 = MEM[(struct  *)&f];
        f$__pfn_24 = MEM[(struct  *)&f + 4B];
 
    and a few lines below:
->>>>>>> 03d20231
 
      <bb 5>
        D.2496_3 = (int) f$__pfn_24;
@@ -1555,20 +1375,14 @@
 			       struct ipa_node_params *info, gimple call,
 			       tree target)
 {
-<<<<<<< HEAD
-=======
   struct ipa_jump_func jfunc;
->>>>>>> 03d20231
   tree obj = OBJ_TYPE_REF_OBJECT (target);
   tree var;
   int index;
 
-<<<<<<< HEAD
-=======
   if (!flag_devirtualize)
     return;
 
->>>>>>> 03d20231
   if (TREE_CODE (obj) == ADDR_EXPR)
     {
       do
@@ -1576,11 +1390,7 @@
 	  obj = TREE_OPERAND (obj, 0);
 	}
       while (TREE_CODE (obj) == COMPONENT_REF);
-<<<<<<< HEAD
-      if (TREE_CODE (obj) != INDIRECT_REF)
-=======
       if (TREE_CODE (obj) != MEM_REF)
->>>>>>> 03d20231
 	return;
       obj = TREE_OPERAND (obj, 0);
     }
@@ -1592,12 +1402,8 @@
   var = SSA_NAME_VAR (obj);
   index = ipa_get_param_decl_index (info, var);
 
-<<<<<<< HEAD
-  if (index >= 0)
-=======
   if (index >= 0
       && !detect_type_change_ssa (obj, call, &jfunc))
->>>>>>> 03d20231
     ipa_note_param_call (node, index, call, true);
 }
 
@@ -1710,11 +1516,7 @@
 }
 
 /* Initialize the array describing properties of of formal parameters of NODE,
-<<<<<<< HEAD
-   analyze their uses and and compute jump functions associated witu actual
-=======
    analyze their uses and and compute jump functions associated with actual
->>>>>>> 03d20231
    arguments of calls from within NODE.  */
 
 void
@@ -1724,11 +1526,8 @@
   struct param_analysis_info *parms_info;
   int i, param_count;
 
-<<<<<<< HEAD
-=======
   push_cfun (DECL_STRUCT_FUNCTION (node->decl));
   current_function_decl = node->decl;
->>>>>>> 03d20231
   ipa_initialize_node_params (node);
 
   param_count = ipa_get_param_count (info);
@@ -1741,12 +1540,6 @@
   for (i = 0; i < param_count; i++)
     if (parms_info[i].visited_statements)
       BITMAP_FREE (parms_info[i].visited_statements);
-<<<<<<< HEAD
-}
-
-
-/* Update the jump function DST when the call graph edge correspondng to SRC is
-=======
 
   current_function_decl = NULL;
   pop_cfun ();
@@ -1754,7 +1547,6 @@
 
 
 /* Update the jump function DST when the call graph edge corresponding to SRC is
->>>>>>> 03d20231
    is being inlined, knowing that DST is of type ancestor and src of known
    type.  */
 
@@ -1809,20 +1601,6 @@
 	  src = ipa_get_ith_jump_func (top, dst->value.ancestor.formal_id);
 	  if (src->type == IPA_JF_KNOWN_TYPE)
 	    combine_known_type_and_ancestor_jfs (src, dst);
-<<<<<<< HEAD
-	  else if (src->type == IPA_JF_CONST)
-	    {
-	      struct ipa_jump_func kt_func;
-
-	      kt_func.type = IPA_JF_UNKNOWN;
-	      compute_known_type_jump_func (src->value.constant, &kt_func);
-	      if (kt_func.type == IPA_JF_KNOWN_TYPE)
-		combine_known_type_and_ancestor_jfs (&kt_func, dst);
-	      else
-		dst->type = IPA_JF_UNKNOWN;
-	    }
-=======
->>>>>>> 03d20231
 	  else if (src->type == IPA_JF_PASS_THROUGH
 		   && src->value.pass_through.operation == NOP_EXPR)
 	    dst->value.ancestor.formal_id = src->value.pass_through.formal_id;
@@ -1850,96 +1628,9 @@
 	  else
 	    dst->type = IPA_JF_UNKNOWN;
 	}
-<<<<<<< HEAD
-    }
-}
-
-/* If TARGET is an addr_expr of a function declaration, make it the destination
-   of an indirect edge IE and return the edge.  Otherwise, return NULL.  */
-
-static struct cgraph_edge *
-make_edge_direct_to_target (struct cgraph_edge *ie, tree target)
-{
-  struct cgraph_node *callee;
-
-  if (TREE_CODE (target) != ADDR_EXPR)
-    return NULL;
-  target = TREE_OPERAND (target, 0);
-  if (TREE_CODE (target) != FUNCTION_DECL)
-    return NULL;
-  callee = cgraph_node (target);
-  if (!callee)
-    return NULL;
-
-  cgraph_make_edge_direct (ie, callee);
-  if (dump_file)
-    {
-      fprintf (dump_file, "ipa-prop: Discovered %s call to a known target "
-	       "(%s/%i -> %s/%i) for stmt ",
-	       ie->indirect_info->polymorphic ? "a virtual" : "an indirect",
-	       cgraph_node_name (ie->caller), ie->caller->uid,
-	       cgraph_node_name (ie->callee), ie->callee->uid);
-
-      if (ie->call_stmt)
-	print_gimple_stmt (dump_file, ie->call_stmt, 2, TDF_SLIM);
-      else
-	fprintf (dump_file, "with uid %i\n", ie->lto_stmt_uid);
-=======
->>>>>>> 03d20231
-    }
-
-  if (ipa_get_cs_argument_count (IPA_EDGE_REF (ie))
-      != ipa_get_param_count (IPA_NODE_REF (callee)))
-    ipa_set_called_with_variable_arg (IPA_NODE_REF (callee));
-
-  return ie;
-}
-
-<<<<<<< HEAD
-/* Try to find a destination for indirect edge IE that corresponds to a simple
-   call or a call of a member function pointer and where the destination is a
-   pointer formal parameter described by jump function JFUNC.  If it can be
-   determined, return the newly direct edge, otherwise return NULL.  */
-
-static struct cgraph_edge *
-try_make_edge_direct_simple_call (struct cgraph_edge *ie,
-				  struct ipa_jump_func *jfunc)
-{
-  tree target;
-
-  if (jfunc->type == IPA_JF_CONST)
-    target = jfunc->value.constant;
-  else if (jfunc->type == IPA_JF_CONST_MEMBER_PTR)
-    target = jfunc->value.member_cst.pfn;
-  else
-    return NULL;
-
-  return make_edge_direct_to_target (ie, target);
-}
-
-/* Try to find a destination for indirect edge IE that corresponds to a
-   virtuall call based on a formal parameter which is described by jump
-   function JFUNC and if it can be determined, make it direct and return the
-   direct edge.  Otherwise, return NULL.  */
-
-static struct cgraph_edge *
-try_make_edge_direct_virtual_call (struct cgraph_edge *ie,
-				   struct ipa_jump_func *jfunc)
-{
-  tree binfo, type, target;
-  HOST_WIDE_INT token;
-
-  if (jfunc->type == IPA_JF_KNOWN_TYPE)
-    binfo = jfunc->value.base_binfo;
-  else if (jfunc->type == IPA_JF_CONST)
-    {
-      tree cst = jfunc->value.constant;
-      if (TREE_CODE (cst) == ADDR_EXPR)
-	binfo = gimple_get_relevant_ref_binfo (TREE_OPERAND (cst, 0),
-					       NULL_TREE);
-      else
-  	return NULL;
-=======
+    }
+}
+
 /* If TARGET is an addr_expr of a function declaration, make it the destination
    of an indirect edge IE and return the edge.  Otherwise, return NULL.  Delta,
    if non-NULL, is an integer constant that must be added to this pointer
@@ -1982,7 +1673,6 @@
 	  print_generic_expr (dump_file, delta, 0);
 	  fprintf (dump_file, "\n");
 	}
->>>>>>> 03d20231
     }
 
   if (ipa_get_cs_argument_count (IPA_EDGE_REF (ie))
@@ -2040,26 +1730,9 @@
     target = gimple_get_virt_mehtod_for_binfo (token, binfo, &delta, true);
   else
     return NULL;
-<<<<<<< HEAD
-
-  if (!binfo)
-    return NULL;
-
-  token = ie->indirect_info->otr_token;
-  type = ie->indirect_info->otr_type;
-  binfo = get_binfo_at_offset (binfo, ie->indirect_info->anc_offset, type);
-  if (binfo)
-    target = gimple_fold_obj_type_ref_known_binfo (token, binfo);
-  else
-    return NULL;
-
-  if (target)
-    return make_edge_direct_to_target (ie, target);
-=======
 
   if (target)
     return ipa_make_edge_direct_to_target (ie, target, delta);
->>>>>>> 03d20231
   else
     return NULL;
 }
@@ -2075,19 +1748,12 @@
 				      struct cgraph_node *node,
 				      VEC (cgraph_edge_p, heap) **new_edges)
 {
-<<<<<<< HEAD
-  struct ipa_edge_args *top = IPA_EDGE_REF (cs);
-=======
   struct ipa_edge_args *top;
->>>>>>> 03d20231
   struct cgraph_edge *ie, *next_ie, *new_direct_edge;
   bool res = false;
 
   ipa_check_create_edge_args ();
-<<<<<<< HEAD
-=======
   top = IPA_EDGE_REF (cs);
->>>>>>> 03d20231
 
   for (ie = node->indirect_calls; ie; ie = next_ie)
     {
@@ -2332,11 +1998,7 @@
 			   __attribute__((unused)) void *data)
 {
   struct ipa_node_params *old_info, *new_info;
-<<<<<<< HEAD
-  int param_count;
-=======
   int param_count, i;
->>>>>>> 03d20231
 
   ipa_check_create_node_params ();
   old_info = IPA_NODE_REF (src);
@@ -2352,13 +2014,10 @@
  					  old_info->params[i].types);
   new_info->ipcp_orig_node = old_info->ipcp_orig_node;
   new_info->count_scale = old_info->count_scale;
-<<<<<<< HEAD
-=======
 
   new_info->called_with_var_arguments = old_info->called_with_var_arguments;
   new_info->uses_analysis_done = old_info->uses_analysis_done;
   new_info->node_enqueued = old_info->node_enqueued;
->>>>>>> 03d20231
 }
 
 /* Register our cgraph hooks if they are not already there.  */
@@ -2395,11 +2054,7 @@
   node_duplication_hook_holder = NULL;
 }
 
-<<<<<<< HEAD
-/* Allocate all necessary data strucutures necessary for indirect inlining.  */
-=======
 /* Allocate all necessary data structures necessary for indirect inlining.  */
->>>>>>> 03d20231
 
 void
 ipa_create_all_structures_for_iinln (void)
@@ -2488,11 +2143,7 @@
 
   count = count_formal_params_1 (fndecl);
   args = VEC_alloc (tree, heap, count);
-<<<<<<< HEAD
-  for (parm = DECL_ARGUMENTS (fndecl); parm; parm = TREE_CHAIN (parm))
-=======
   for (parm = DECL_ARGUMENTS (fndecl); parm; parm = DECL_CHAIN (parm))
->>>>>>> 03d20231
     VEC_quick_push (tree, args, parm);
 
   return args;
@@ -2577,11 +2228,7 @@
 							     adj->base_index),
 				       new_arg_types);
 	  *link = parm;
-<<<<<<< HEAD
-	  link = &TREE_CHAIN (parm);
-=======
 	  link = &DECL_CHAIN (parm);
->>>>>>> 03d20231
 	}
       else if (!adj->remove_param)
 	{
@@ -2614,11 +2261,7 @@
 
 	  *link = new_parm;
 
-<<<<<<< HEAD
-	  link = &TREE_CHAIN (new_parm);
-=======
 	  link = &DECL_CHAIN (new_parm);
->>>>>>> 03d20231
 	}
     }
 
@@ -2645,11 +2288,7 @@
        || (VEC_index (ipa_parm_adjustment_t, adjustments, 0)->copy_param
 	 && VEC_index (ipa_parm_adjustment_t, adjustments, 0)->base_index == 0))
     {
-<<<<<<< HEAD
-      new_type = copy_node (orig_type);
-=======
       new_type = build_distinct_type_copy (orig_type);
->>>>>>> 03d20231
       TYPE_ARG_TYPES (new_type) = new_reversed;
     }
   else
@@ -2684,10 +2323,7 @@
     }
 
   TREE_TYPE (fndecl) = new_type;
-<<<<<<< HEAD
-=======
   DECL_VIRTUAL_P (fndecl) = 0;
->>>>>>> 03d20231
   if (otypes)
     VEC_free (tree, heap, otypes);
   VEC_free (tree, heap, oparms);
@@ -2725,42 +2361,6 @@
 	}
       else if (!adj->remove_param)
 	{
-<<<<<<< HEAD
-	  tree expr, orig_expr;
-	  bool allow_ptr, repl_found;
-
-	  orig_expr = expr = gimple_call_arg (stmt, adj->base_index);
-	  if (TREE_CODE (expr) == ADDR_EXPR)
-	    {
-	      allow_ptr = false;
-	      expr = TREE_OPERAND (expr, 0);
-	    }
-	  else
-	    allow_ptr = true;
-
-	  repl_found = build_ref_for_offset (&expr, TREE_TYPE (expr),
-					     adj->offset, adj->type,
-					     allow_ptr);
-	  if (repl_found)
-	    {
-	      if (adj->by_ref)
-		expr = build_fold_addr_expr (expr);
-	    }
-	  else
-	    {
-	      tree ptrtype = build_pointer_type (adj->type);
-	      expr = orig_expr;
-	      if (!POINTER_TYPE_P (TREE_TYPE (expr)))
-		expr = build_fold_addr_expr (expr);
-	      if (!useless_type_conversion_p (ptrtype, TREE_TYPE (expr)))
-		expr = fold_convert (ptrtype, expr);
-	      expr = fold_build2 (POINTER_PLUS_EXPR, ptrtype, expr,
-				  build_int_cst (sizetype,
-						 adj->offset / BITS_PER_UNIT));
-	      if (!adj->by_ref)
-		expr = fold_build1 (INDIRECT_REF, adj->type, expr);
-	    }
-=======
 	  tree expr, base, off;
 	  location_t loc;
 
@@ -2829,7 +2429,6 @@
 	  if (adj->by_ref)
 	    expr = build_fold_addr_expr (expr);
 
->>>>>>> 03d20231
 	  expr = force_gimple_operand_gsi (&gsi, expr,
 					   adj->by_ref
 					   || is_gimple_reg_type (adj->type),
@@ -3184,11 +2783,7 @@
     ipa_write_indirect_edge_info (ob, e);
 }
 
-<<<<<<< HEAD
-/* Srtream in NODE info from IB.  */
-=======
 /* Stream in NODE info from IB.  */
->>>>>>> 03d20231
 
 static void
 ipa_read_node_info (struct lto_input_block *ib, struct cgraph_node *node,
@@ -3324,11 +2919,7 @@
 }
 
 /* After merging units, we can get mismatch in argument counts.
-<<<<<<< HEAD
-   Also decl merging might've rendered parameter lists obsolette.
-=======
    Also decl merging might've rendered parameter lists obsolete.
->>>>>>> 03d20231
    Also compute called_with_variable_arg info.  */
 
 void

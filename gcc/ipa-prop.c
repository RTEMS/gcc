--- conflicted
+++ resolved
@@ -38,11 +38,8 @@
 #include "data-streamer.h"
 #include "tree-streamer.h"
 #include "params.h"
-<<<<<<< HEAD
 #include "l-ipo.h"
-=======
 #include "ipa-utils.h"
->>>>>>> 1fed20f1
 
 /* Intermediate information about a parameter that is only useful during the
    run of ipa_analyze_node and is not kept afterwards.  */
@@ -1568,7 +1565,6 @@
       tree param_type = ipa_get_callee_param_type (cs, n);
 
       if (is_gimple_ip_invariant (arg))
-<<<<<<< HEAD
         {
           if (L_IPO_COMP_MODE && TREE_CODE (arg) == ADDR_EXPR
               && TREE_CODE (TREE_OPERAND (arg, 0)) == FUNCTION_DECL)
@@ -1576,11 +1572,8 @@
               arg = TREE_OPERAND (arg, 0);
 	      arg = cgraph_lipo_get_resolved_node (arg)->symbol.decl;
             }
-          ipa_set_jf_constant (jfunc, arg);
+          ipa_set_jf_constant (jfunc, arg, cs);
         }
-=======
-	ipa_set_jf_constant (jfunc, arg, cs);
->>>>>>> 1fed20f1
       else if (!is_gimple_reg_type (TREE_TYPE (arg))
 	       && TREE_CODE (arg) == PARM_DECL)
 	{

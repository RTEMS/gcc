/* Interprocedural analyses.
   Copyright (C) 2005-2014 Free Software Foundation, Inc.

This file is part of GCC.

GCC is free software; you can redistribute it and/or modify it under
the terms of the GNU General Public License as published by the Free
Software Foundation; either version 3, or (at your option) any later
version.

GCC is distributed in the hope that it will be useful, but WITHOUT ANY
WARRANTY; without even the implied warranty of MERCHANTABILITY or
FITNESS FOR A PARTICULAR PURPOSE.  See the GNU General Public License
for more details.

You should have received a copy of the GNU General Public License
along with GCC; see the file COPYING3.  If not see
<http://www.gnu.org/licenses/>.  */

#include "config.h"
#include "system.h"
#include "coretypes.h"
#include "tree.h"
#include "basic-block.h"
#include "tree-ssa-alias.h"
#include "internal-fn.h"
#include "gimple-fold.h"
#include "tree-eh.h"
#include "gimple-expr.h"
#include "is-a.h"
#include "gimple.h"
#include "expr.h"
#include "stor-layout.h"
#include "print-tree.h"
#include "gimplify.h"
#include "gimple-iterator.h"
#include "gimplify-me.h"
#include "gimple-walk.h"
#include "langhooks.h"
#include "target.h"
#include "ipa-prop.h"
#include "bitmap.h"
#include "gimple-ssa.h"
#include "tree-cfg.h"
#include "tree-phinodes.h"
#include "ssa-iterators.h"
#include "tree-into-ssa.h"
#include "tree-dfa.h"
#include "tree-pass.h"
#include "tree-inline.h"
#include "ipa-inline.h"
#include "flags.h"
#include "diagnostic.h"
#include "gimple-pretty-print.h"
#include "lto-streamer.h"
#include "data-streamer.h"
#include "tree-streamer.h"
#include "params.h"
#include "ipa-utils.h"
#include "stringpool.h"
#include "tree-ssanames.h"
#include "dbgcnt.h"
#include "domwalk.h"
#include "builtins.h"
#include "calls.h"

/* Intermediate information that we get from alias analysis about a particular
   parameter in a particular basic_block.  When a parameter or the memory it
   references is marked modified, we use that information in all dominatd
   blocks without cosulting alias analysis oracle.  */

struct param_aa_status
{
  /* Set when this structure contains meaningful information.  If not, the
     structure describing a dominating BB should be used instead.  */
  bool valid;

  /* Whether we have seen something which might have modified the data in
     question.  PARM is for the parameter itself, REF is for data it points to
     but using the alias type of individual accesses and PT is the same thing
     but for computing aggregate pass-through functions using a very inclusive
     ao_ref.  */
  bool parm_modified, ref_modified, pt_modified;
};

/* Information related to a given BB that used only when looking at function
   body.  */

struct ipa_bb_info
{
  /* Call graph edges going out of this BB.  */
  vec<cgraph_edge_p> cg_edges;
  /* Alias analysis statuses of each formal parameter at this bb.  */
  vec<param_aa_status> param_aa_statuses;
};

/* Structure with global information that is only used when looking at function
   body. */

struct func_body_info
{
  /* The node that is being analyzed.  */
  cgraph_node *node;

  /* Its info.  */
  struct ipa_node_params *info;

  /* Information about individual BBs. */
  vec<ipa_bb_info> bb_infos;

  /* Number of parameters.  */
  int param_count;

  /* Number of statements already walked by when analyzing this function.  */
  unsigned int aa_walked;
};

/* Vector where the parameter infos are actually stored. */
vec<ipa_node_params> ipa_node_params_vector;
/* Vector of known aggregate values in cloned nodes.  */
vec<ipa_agg_replacement_value_p, va_gc> *ipa_node_agg_replacements;
/* Vector where the parameter infos are actually stored. */
vec<ipa_edge_args, va_gc> *ipa_edge_args_vector;

/* Holders of ipa cgraph hooks: */
static struct cgraph_edge_hook_list *edge_removal_hook_holder;
static struct cgraph_node_hook_list *node_removal_hook_holder;
static struct cgraph_2edge_hook_list *edge_duplication_hook_holder;
static struct cgraph_2node_hook_list *node_duplication_hook_holder;
static struct cgraph_node_hook_list *function_insertion_hook_holder;

/* Description of a reference to an IPA constant.  */
struct ipa_cst_ref_desc
{
  /* Edge that corresponds to the statement which took the reference.  */
  struct cgraph_edge *cs;
  /* Linked list of duplicates created when call graph edges are cloned.  */
  struct ipa_cst_ref_desc *next_duplicate;
  /* Number of references in IPA structures, IPA_UNDESCRIBED_USE if the value
     if out of control.  */
  int refcount;
};

/* Allocation pool for reference descriptions.  */

static alloc_pool ipa_refdesc_pool;

/* Return true if DECL_FUNCTION_SPECIFIC_OPTIMIZATION of the decl associated
   with NODE should prevent us from analyzing it for the purposes of IPA-CP.  */

static bool
ipa_func_spec_opts_forbid_analysis_p (struct cgraph_node *node)
{
  tree fs_opts = DECL_FUNCTION_SPECIFIC_OPTIMIZATION (node->decl);
  struct cl_optimization *os;

  if (!fs_opts)
    return false;
  os = TREE_OPTIMIZATION (fs_opts);
  return !os->x_optimize || !os->x_flag_ipa_cp;
}

/* Return index of the formal whose tree is PTREE in function which corresponds
   to INFO.  */

static int
ipa_get_param_decl_index_1 (vec<ipa_param_descriptor> descriptors, tree ptree)
{
  int i, count;

  count = descriptors.length ();
  for (i = 0; i < count; i++)
    if (descriptors[i].decl == ptree)
      return i;

  return -1;
}

/* Return index of the formal whose tree is PTREE in function which corresponds
   to INFO.  */

int
ipa_get_param_decl_index (struct ipa_node_params *info, tree ptree)
{
  return ipa_get_param_decl_index_1 (info->descriptors, ptree);
}

/* Populate the param_decl field in parameter DESCRIPTORS that correspond to
   NODE.  */

static void
ipa_populate_param_decls (struct cgraph_node *node,
			  vec<ipa_param_descriptor> &descriptors)
{
  tree fndecl;
  tree fnargs;
  tree parm;
  int param_num;

  fndecl = node->decl;
  gcc_assert (gimple_has_body_p (fndecl));
  fnargs = DECL_ARGUMENTS (fndecl);
  param_num = 0;
  for (parm = fnargs; parm; parm = DECL_CHAIN (parm))
    {
      descriptors[param_num].decl = parm;
      descriptors[param_num].move_cost = estimate_move_cost (TREE_TYPE (parm));
      param_num++;
    }
}

/* Return how many formal parameters FNDECL has.  */

static inline int
count_formal_params (tree fndecl)
{
  tree parm;
  int count = 0;
  gcc_assert (gimple_has_body_p (fndecl));

  for (parm = DECL_ARGUMENTS (fndecl); parm; parm = DECL_CHAIN (parm))
    count++;

  return count;
}

/* Return the declaration of Ith formal parameter of the function corresponding
   to INFO.  Note there is no setter function as this array is built just once
   using ipa_initialize_node_params. */

void
ipa_dump_param (FILE *file, struct ipa_node_params *info, int i)
{
  fprintf (file, "param #%i", i);
  if (info->descriptors[i].decl)
    {
      fprintf (file, " ");
      print_generic_expr (file, info->descriptors[i].decl, 0);
    }
}

/* Initialize the ipa_node_params structure associated with NODE 
   to hold PARAM_COUNT parameters.  */

void
ipa_alloc_node_params (struct cgraph_node *node, int param_count)
{
  struct ipa_node_params *info = IPA_NODE_REF (node);

  if (!info->descriptors.exists () && param_count)
    info->descriptors.safe_grow_cleared (param_count);
}

/* Initialize the ipa_node_params structure associated with NODE by counting
   the function parameters, creating the descriptors and populating their
   param_decls.  */

void
ipa_initialize_node_params (struct cgraph_node *node)
{
  struct ipa_node_params *info = IPA_NODE_REF (node);

  if (!info->descriptors.exists ())
    {
      ipa_alloc_node_params (node, count_formal_params (node->decl));
      ipa_populate_param_decls (node, info->descriptors);
    }
}

/* Print the jump functions associated with call graph edge CS to file F.  */

static void
ipa_print_node_jump_functions_for_edge (FILE *f, struct cgraph_edge *cs)
{
  int i, count;

  count = ipa_get_cs_argument_count (IPA_EDGE_REF (cs));
  for (i = 0; i < count; i++)
    {
      struct ipa_jump_func *jump_func;
      enum jump_func_type type;

      jump_func = ipa_get_ith_jump_func (IPA_EDGE_REF (cs), i);
      type = jump_func->type;

      fprintf (f, "       param %d: ", i);
      if (type == IPA_JF_UNKNOWN)
	fprintf (f, "UNKNOWN\n");
      else if (type == IPA_JF_KNOWN_TYPE)
	{
	  fprintf (f, "KNOWN TYPE: base  ");
	  print_generic_expr (f, jump_func->value.known_type.base_type, 0);
	  fprintf (f, ", offset "HOST_WIDE_INT_PRINT_DEC", component ",
		   jump_func->value.known_type.offset);
	  print_generic_expr (f, jump_func->value.known_type.component_type, 0);
	  fprintf (f, "\n");
	}
      else if (type == IPA_JF_CONST)
	{
	  tree val = jump_func->value.constant.value;
	  fprintf (f, "CONST: ");
	  print_generic_expr (f, val, 0);
	  if (TREE_CODE (val) == ADDR_EXPR
	      && TREE_CODE (TREE_OPERAND (val, 0)) == CONST_DECL)
	    {
	      fprintf (f, " -> ");
	      print_generic_expr (f, DECL_INITIAL (TREE_OPERAND (val, 0)),
				  0);
	    }
	  fprintf (f, "\n");
	}
      else if (type == IPA_JF_PASS_THROUGH)
	{
	  fprintf (f, "PASS THROUGH: ");
	  fprintf (f, "%d, op %s",
		   jump_func->value.pass_through.formal_id,
		   get_tree_code_name(jump_func->value.pass_through.operation));
	  if (jump_func->value.pass_through.operation != NOP_EXPR)
	    {
	      fprintf (f, " ");
	      print_generic_expr (f,
				  jump_func->value.pass_through.operand, 0);
	    }
	  if (jump_func->value.pass_through.agg_preserved)
	    fprintf (f, ", agg_preserved");
	  if (jump_func->value.pass_through.type_preserved)
	    fprintf (f, ", type_preserved");
	  fprintf (f, "\n");
	}
      else if (type == IPA_JF_ANCESTOR)
	{
	  fprintf (f, "ANCESTOR: ");
	  fprintf (f, "%d, offset "HOST_WIDE_INT_PRINT_DEC", ",
		   jump_func->value.ancestor.formal_id,
		   jump_func->value.ancestor.offset);
	  print_generic_expr (f, jump_func->value.ancestor.type, 0);
	  if (jump_func->value.ancestor.agg_preserved)
	    fprintf (f, ", agg_preserved");
	  if (jump_func->value.ancestor.type_preserved)
	    fprintf (f, ", type_preserved");
	  fprintf (f, "\n");
	}

      if (jump_func->agg.items)
	{
	  struct ipa_agg_jf_item *item;
	  int j;

	  fprintf (f, "         Aggregate passed by %s:\n",
		   jump_func->agg.by_ref ? "reference" : "value");
	  FOR_EACH_VEC_SAFE_ELT (jump_func->agg.items, j, item)
	    {
	      fprintf (f, "           offset: " HOST_WIDE_INT_PRINT_DEC ", ",
		       item->offset);
	      if (TYPE_P (item->value))
		fprintf (f, "clobber of " HOST_WIDE_INT_PRINT_DEC " bits",
			 tree_to_uhwi (TYPE_SIZE (item->value)));
	      else
		{
		  fprintf (f, "cst: ");
		  print_generic_expr (f, item->value, 0);
		}
	      fprintf (f, "\n");
	    }
	}
    }
}


/* Print the jump functions of all arguments on all call graph edges going from
   NODE to file F.  */

void
ipa_print_node_jump_functions (FILE *f, struct cgraph_node *node)
{
  struct cgraph_edge *cs;

  fprintf (f, "  Jump functions of caller  %s/%i:\n", node->name (),
	   node->order);
  for (cs = node->callees; cs; cs = cs->next_callee)
    {
      if (!ipa_edge_args_info_available_for_edge_p (cs))
	continue;

      fprintf (f, "    callsite  %s/%i -> %s/%i : \n",
	       xstrdup (node->name ()), node->order,
	       xstrdup (cs->callee->name ()),
	       cs->callee->order);
      ipa_print_node_jump_functions_for_edge (f, cs);
    }

  for (cs = node->indirect_calls; cs; cs = cs->next_callee)
    {
      struct cgraph_indirect_call_info *ii;
      if (!ipa_edge_args_info_available_for_edge_p (cs))
	continue;

      ii = cs->indirect_info;
      if (ii->agg_contents)
	fprintf (f, "    indirect %s callsite, calling param %i, "
		 "offset " HOST_WIDE_INT_PRINT_DEC ", %s",
		 ii->member_ptr ? "member ptr" : "aggregate",
		 ii->param_index, ii->offset,
		 ii->by_ref ? "by reference" : "by_value");
      else
	fprintf (f, "    indirect %s callsite, calling param %i, "
		 "offset " HOST_WIDE_INT_PRINT_DEC,
		 ii->polymorphic ? "polymorphic" : "simple", ii->param_index,
		 ii->offset);

      if (cs->call_stmt)
	{
	  fprintf (f, ", for stmt ");
	  print_gimple_stmt (f, cs->call_stmt, 0, TDF_SLIM);
	}
      else
	fprintf (f, "\n");
      ipa_print_node_jump_functions_for_edge (f, cs);
    }
}

/* Print ipa_jump_func data structures of all nodes in the call graph to F.  */

void
ipa_print_all_jump_functions (FILE *f)
{
  struct cgraph_node *node;

  fprintf (f, "\nJump functions:\n");
  FOR_EACH_FUNCTION (node)
    {
      ipa_print_node_jump_functions (f, node);
    }
}

/* Set JFUNC to be a known type jump function.  */

static void
ipa_set_jf_known_type (struct ipa_jump_func *jfunc, HOST_WIDE_INT offset,
		       tree base_type, tree component_type)
{
  /* Recording and propagating main variants increases change that types
     will match.  */
  base_type = TYPE_MAIN_VARIANT (base_type);
  component_type = TYPE_MAIN_VARIANT (component_type);

  gcc_assert (contains_polymorphic_type_p (base_type)
	      && contains_polymorphic_type_p (component_type));
  if (!flag_devirtualize)
    return;
  jfunc->type = IPA_JF_KNOWN_TYPE;
  jfunc->value.known_type.offset = offset,
  jfunc->value.known_type.base_type = base_type;
  jfunc->value.known_type.component_type = component_type;
  gcc_assert (component_type);
}

/* Set JFUNC to be a copy of another jmp (to be used by jump function
   combination code).  The two functions will share their rdesc.  */

static void
ipa_set_jf_cst_copy (struct ipa_jump_func *dst,
		     struct ipa_jump_func *src)

{
  gcc_checking_assert (src->type == IPA_JF_CONST);
  dst->type = IPA_JF_CONST;
  dst->value.constant = src->value.constant;
}

/* Set JFUNC to be a constant jmp function.  */

static void
ipa_set_jf_constant (struct ipa_jump_func *jfunc, tree constant,
		     struct cgraph_edge *cs)
{
  constant = unshare_expr (constant);
  if (constant && EXPR_P (constant))
    SET_EXPR_LOCATION (constant, UNKNOWN_LOCATION);
  jfunc->type = IPA_JF_CONST;
  jfunc->value.constant.value = unshare_expr_without_location (constant);

  if (TREE_CODE (constant) == ADDR_EXPR
      && TREE_CODE (TREE_OPERAND (constant, 0)) == FUNCTION_DECL)
    {
      struct ipa_cst_ref_desc *rdesc;
      if (!ipa_refdesc_pool)
	ipa_refdesc_pool = create_alloc_pool ("IPA-PROP ref descriptions",
					sizeof (struct ipa_cst_ref_desc), 32);

      rdesc = (struct ipa_cst_ref_desc *) pool_alloc (ipa_refdesc_pool);
      rdesc->cs = cs;
      rdesc->next_duplicate = NULL;
      rdesc->refcount = 1;
      jfunc->value.constant.rdesc = rdesc;
    }
  else
    jfunc->value.constant.rdesc = NULL;
}

/* Set JFUNC to be a simple pass-through jump function.  */
static void
ipa_set_jf_simple_pass_through (struct ipa_jump_func *jfunc, int formal_id,
				bool agg_preserved, bool type_preserved)
{
  jfunc->type = IPA_JF_PASS_THROUGH;
  jfunc->value.pass_through.operand = NULL_TREE;
  jfunc->value.pass_through.formal_id = formal_id;
  jfunc->value.pass_through.operation = NOP_EXPR;
  jfunc->value.pass_through.agg_preserved = agg_preserved;
  jfunc->value.pass_through.type_preserved = type_preserved;
}

/* Set JFUNC to be an arithmetic pass through jump function.  */

static void
ipa_set_jf_arith_pass_through (struct ipa_jump_func *jfunc, int formal_id,
			       tree operand, enum tree_code operation)
{
  jfunc->type = IPA_JF_PASS_THROUGH;
  jfunc->value.pass_through.operand = unshare_expr_without_location (operand);
  jfunc->value.pass_through.formal_id = formal_id;
  jfunc->value.pass_through.operation = operation;
  jfunc->value.pass_through.agg_preserved = false;
  jfunc->value.pass_through.type_preserved = false;
}

/* Set JFUNC to be an ancestor jump function.  */

static void
ipa_set_ancestor_jf (struct ipa_jump_func *jfunc, HOST_WIDE_INT offset,
		     tree type, int formal_id, bool agg_preserved,
		     bool type_preserved)
{
  if (!flag_devirtualize)
    type_preserved = false;
  if (!type_preserved)
    type = NULL_TREE;
  if (type)
    type = TYPE_MAIN_VARIANT (type);
  gcc_assert (!type_preserved || contains_polymorphic_type_p (type));
  jfunc->type = IPA_JF_ANCESTOR;
  jfunc->value.ancestor.formal_id = formal_id;
  jfunc->value.ancestor.offset = offset;
  jfunc->value.ancestor.type = type_preserved ? type : NULL;
  jfunc->value.ancestor.agg_preserved = agg_preserved;
  jfunc->value.ancestor.type_preserved = type_preserved;
}

/* Extract the acual BINFO being described by JFUNC which must be a known type
   jump function.  */

tree
ipa_binfo_from_known_type_jfunc (struct ipa_jump_func *jfunc)
{
  if (!RECORD_OR_UNION_TYPE_P (jfunc->value.known_type.base_type))
    return NULL_TREE;

  tree base_binfo = TYPE_BINFO (jfunc->value.known_type.base_type);

  if (!base_binfo)
    return NULL_TREE;
  return get_binfo_at_offset (base_binfo,
			      jfunc->value.known_type.offset,
			      jfunc->value.known_type.component_type);
}

/* Get IPA BB information about the given BB.  FBI is the context of analyzis
   of this function body.  */

static struct ipa_bb_info *
ipa_get_bb_info (struct func_body_info *fbi, basic_block bb)
{
  gcc_checking_assert (fbi);
  return &fbi->bb_infos[bb->index];
}

/* Structure to be passed in between detect_type_change and
   check_stmt_for_type_change.  */

struct type_change_info
{
  /* Offset into the object where there is the virtual method pointer we are
     looking for.  */
  HOST_WIDE_INT offset;
  /* The declaration or SSA_NAME pointer of the base that we are checking for
     type change.  */
  tree object;
  /* If we actually can tell the type that the object has changed to, it is
     stored in this field.  Otherwise it remains NULL_TREE.  */
  tree known_current_type;
  /* Set to true if dynamic type change has been detected.  */
  bool type_maybe_changed;
  /* Set to true if multiple types have been encountered.  known_current_type
     must be disregarded in that case.  */
  bool multiple_types_encountered;
};

/* Return true if STMT can modify a virtual method table pointer.

   This function makes special assumptions about both constructors and
   destructors which are all the functions that are allowed to alter the VMT
   pointers.  It assumes that destructors begin with assignment into all VMT
   pointers and that constructors essentially look in the following way:

   1) The very first thing they do is that they call constructors of ancestor
   sub-objects that have them.

   2) Then VMT pointers of this and all its ancestors is set to new values
   corresponding to the type corresponding to the constructor.

   3) Only afterwards, other stuff such as constructor of member sub-objects
   and the code written by the user is run.  Only this may include calling
   virtual functions, directly or indirectly.

   There is no way to call a constructor of an ancestor sub-object in any
   other way.

   This means that we do not have to care whether constructors get the correct
   type information because they will always change it (in fact, if we define
   the type to be given by the VMT pointer, it is undefined).

   The most important fact to derive from the above is that if, for some
   statement in the section 3, we try to detect whether the dynamic type has
   changed, we can safely ignore all calls as we examine the function body
   backwards until we reach statements in section 2 because these calls cannot
   be ancestor constructors or destructors (if the input is not bogus) and so
   do not change the dynamic type (this holds true only for automatically
   allocated objects but at the moment we devirtualize only these).  We then
   must detect that statements in section 2 change the dynamic type and can try
   to derive the new type.  That is enough and we can stop, we will never see
   the calls into constructors of sub-objects in this code.  Therefore we can
   safely ignore all call statements that we traverse.
  */

static bool
stmt_may_be_vtbl_ptr_store (gimple stmt)
{
  if (is_gimple_call (stmt))
    return false;
  /* TODO: Skip clobbers, doing so triggers problem in PR60306.  */
  else if (is_gimple_assign (stmt))
    {
      tree lhs = gimple_assign_lhs (stmt);

      if (!AGGREGATE_TYPE_P (TREE_TYPE (lhs)))
	{
	  if (flag_strict_aliasing
	      && !POINTER_TYPE_P (TREE_TYPE (lhs)))
	    return false;

	  if (TREE_CODE (lhs) == COMPONENT_REF
	      && !DECL_VIRTUAL_P (TREE_OPERAND (lhs, 1)))
	    return false;
	  /* In the future we might want to use get_base_ref_and_offset to find
	     if there is a field corresponding to the offset and if so, proceed
	     almost like if it was a component ref.  */
	}
    }
  return true;
}

/* If STMT can be proved to be an assignment to the virtual method table
   pointer of ANALYZED_OBJ and the type associated with the new table
   identified, return the type.  Otherwise return NULL_TREE.  */

static tree
extr_type_from_vtbl_ptr_store (gimple stmt, struct type_change_info *tci)
{
  HOST_WIDE_INT offset, size, max_size;
  tree lhs, rhs, base, binfo;
  bool reverse;

  if (!gimple_assign_single_p (stmt))
    return NULL_TREE;

  lhs = gimple_assign_lhs (stmt);
  rhs = gimple_assign_rhs1 (stmt);
  if (TREE_CODE (lhs) != COMPONENT_REF
      || !DECL_VIRTUAL_P (TREE_OPERAND (lhs, 1)))
    return NULL_TREE;

  base = get_ref_base_and_extent (lhs, &offset, &size, &max_size, &reverse);
  if (offset != tci->offset
      || size != POINTER_SIZE
      || max_size != POINTER_SIZE)
    return NULL_TREE;
  if (TREE_CODE (base) == MEM_REF)
    {
      if (TREE_CODE (tci->object) != MEM_REF
	  || TREE_OPERAND (tci->object, 0) != TREE_OPERAND (base, 0)
	  || !tree_int_cst_equal (TREE_OPERAND (tci->object, 1),
				  TREE_OPERAND (base, 1)))
	return NULL_TREE;
    }
  else if (tci->object != base)
    return NULL_TREE;

  binfo = vtable_pointer_value_to_binfo (rhs);

  /* FIXME: vtable_pointer_value_to_binfo may return BINFO of a
     base of outer type.  In this case we would need to either
     work on binfos or translate it back to outer type and offset.
     KNOWN_TYPE jump functions are not ready for that, yet.  */
  if (!binfo || TYPE_BINFO (BINFO_TYPE (binfo)) != binfo)
   return NULL;

  return BINFO_TYPE (binfo);
}

/* Callback of walk_aliased_vdefs and a helper function for
   detect_type_change to check whether a particular statement may modify
   the virtual table pointer, and if possible also determine the new type of
   the (sub-)object.  It stores its result into DATA, which points to a
   type_change_info structure.  */

static bool
check_stmt_for_type_change (ao_ref *ao ATTRIBUTE_UNUSED, tree vdef, void *data)
{
  gimple stmt = SSA_NAME_DEF_STMT (vdef);
  struct type_change_info *tci = (struct type_change_info *) data;

  if (stmt_may_be_vtbl_ptr_store (stmt))
    {
      tree type;

      type = extr_type_from_vtbl_ptr_store (stmt, tci);
      gcc_assert (!type || TYPE_MAIN_VARIANT (type) == type);
      if (tci->type_maybe_changed
	  && type != tci->known_current_type)
	tci->multiple_types_encountered = true;
      tci->known_current_type = type;
      tci->type_maybe_changed = true;
      return true;
    }
  else
    return false;
}

/* See if ARG is PARAM_DECl describing instance passed by pointer
   or reference in FUNCTION.  Return false if the dynamic type may change
   in between beggining of the function until CALL is invoked.

   Generally functions are not allowed to change type of such instances,
   but they call destructors.  We assume that methods can not destroy the THIS
   pointer.  Also as a special cases, constructor and destructors may change
   type of the THIS pointer.  */

static bool
param_type_may_change_p (tree function, tree arg, gimple call)
{
  /* Pure functions can not do any changes on the dynamic type;
     that require writting to memory.  */
  if (flags_from_decl_or_type (function) & (ECF_PURE | ECF_CONST))
    return false;
  /* We need to check if we are within inlined consturctor
     or destructor (ideally we would have way to check that the
     inline cdtor is actually working on ARG, but we don't have
     easy tie on this, so punt on all non-pure cdtors.
     We may also record the types of cdtors and once we know type
     of the instance match them.

     Also code unification optimizations may merge calls from
     different blocks making return values unreliable.  So
     do nothing during late optimization.  */
  if (DECL_STRUCT_FUNCTION (function)->after_inlining)
    return true;
  if (TREE_CODE (arg) == SSA_NAME
      && SSA_NAME_IS_DEFAULT_DEF (arg)
      && TREE_CODE (SSA_NAME_VAR (arg)) == PARM_DECL)
    {
      /* Normal (non-THIS) argument.  */
      if ((SSA_NAME_VAR (arg) != DECL_ARGUMENTS (function)
	   || TREE_CODE (TREE_TYPE (function)) != METHOD_TYPE)
	  /* THIS pointer of an method - here we we want to watch constructors
	     and destructors as those definitely may change the dynamic
	     type.  */
	  || (TREE_CODE (TREE_TYPE (function)) == METHOD_TYPE
	      && !DECL_CXX_CONSTRUCTOR_P (function)
	      && !DECL_CXX_DESTRUCTOR_P (function)
	      && (SSA_NAME_VAR (arg) == DECL_ARGUMENTS (function))))
	{
	  /* Walk the inline stack and watch out for ctors/dtors.  */
	  for (tree block = gimple_block (call); block && TREE_CODE (block) == BLOCK;
	       block = BLOCK_SUPERCONTEXT (block))
	    if (BLOCK_ABSTRACT_ORIGIN (block)
	        && TREE_CODE (BLOCK_ABSTRACT_ORIGIN (block)) == FUNCTION_DECL)
	      {
		tree fn = BLOCK_ABSTRACT_ORIGIN (block);

		if (flags_from_decl_or_type (fn) & (ECF_PURE | ECF_CONST))
		  continue;
		if (TREE_CODE (TREE_TYPE (fn)) == METHOD_TYPE
		    && (DECL_CXX_CONSTRUCTOR_P (fn)
		        || DECL_CXX_DESTRUCTOR_P (fn)))
		  return true;
	      }
	  return false;
	}
    }
  return true;
}

/* Detect whether the dynamic type of ARG of COMP_TYPE has changed (before
   callsite CALL) by looking for assignments to its virtual table pointer.  If
   it is, return true and fill in the jump function JFUNC with relevant type
   information or set it to unknown.  ARG is the object itself (not a pointer
   to it, unless dereferenced).  BASE is the base of the memory access as
   returned by get_ref_base_and_extent, as is the offset. 

   This is helper function for detect_type_change and detect_type_change_ssa
   that does the heavy work which is usually unnecesary.  */

static bool
detect_type_change_from_memory_writes (tree arg, tree base, tree comp_type,
				       gimple call, struct ipa_jump_func *jfunc,
				       HOST_WIDE_INT offset)
{
  struct type_change_info tci;
  ao_ref ao;

  gcc_checking_assert (DECL_P (arg)
		       || TREE_CODE (arg) == MEM_REF
		       || handled_component_p (arg));

  comp_type = TYPE_MAIN_VARIANT (comp_type);

  /* Const calls cannot call virtual methods through VMT and so type changes do
     not matter.  */
  if (!flag_devirtualize || !gimple_vuse (call)
      /* Be sure expected_type is polymorphic.  */
      || !comp_type
      || TREE_CODE (comp_type) != RECORD_TYPE
      || !TYPE_BINFO (TYPE_MAIN_VARIANT (comp_type))
      || !BINFO_VTABLE (TYPE_BINFO (TYPE_MAIN_VARIANT (comp_type))))
    return true;

  ao_ref_init (&ao, arg);
  ao.base = base;
  ao.offset = offset;
  ao.size = POINTER_SIZE;
  ao.max_size = ao.size;

  tci.offset = offset;
  tci.object = get_base_address (arg);
  tci.known_current_type = NULL_TREE;
  tci.type_maybe_changed = false;
  tci.multiple_types_encountered = false;

  walk_aliased_vdefs (&ao, gimple_vuse (call), check_stmt_for_type_change,
		      &tci, NULL);
  if (!tci.type_maybe_changed)
    return false;

  if (!tci.known_current_type
      || tci.multiple_types_encountered
      || offset != 0)
    jfunc->type = IPA_JF_UNKNOWN;
  else
    ipa_set_jf_known_type (jfunc, 0, tci.known_current_type, comp_type);

  return true;
}

/* Detect whether the dynamic type of ARG of COMP_TYPE may have changed.
   If it is, return true and fill in the jump function JFUNC with relevant type
   information or set it to unknown.  ARG is the object itself (not a pointer
   to it, unless dereferenced).  BASE is the base of the memory access as
   returned by get_ref_base_and_extent, as is the offset.  */

static bool
detect_type_change (tree arg, tree base, tree comp_type, gimple call,
		    struct ipa_jump_func *jfunc, HOST_WIDE_INT offset)
{
  if (!flag_devirtualize)
    return false;

  if (TREE_CODE	(base) == MEM_REF
      && !param_type_may_change_p (current_function_decl,
				   TREE_OPERAND (base, 0),
				   call))
    return false;
  return detect_type_change_from_memory_writes (arg, base, comp_type,
						call, jfunc, offset);
}

/* Like detect_type_change but ARG is supposed to be a non-dereferenced pointer
   SSA name (its dereference will become the base and the offset is assumed to
   be zero).  */

static bool
detect_type_change_ssa (tree arg, tree comp_type,
			gimple call, struct ipa_jump_func *jfunc)
{
  gcc_checking_assert (TREE_CODE (arg) == SSA_NAME);
  if (!flag_devirtualize
      || !POINTER_TYPE_P (TREE_TYPE (arg)))
    return false;

  if (!param_type_may_change_p (current_function_decl, arg, call))
    return false;

  arg = build2 (MEM_REF, ptr_type_node, arg,
		build_int_cst (ptr_type_node, 0));

  return detect_type_change_from_memory_writes (arg, arg, comp_type,
						call, jfunc, 0);
}

/* Callback of walk_aliased_vdefs.  Flags that it has been invoked to the
   boolean variable pointed to by DATA.  */

static bool
mark_modified (ao_ref *ao ATTRIBUTE_UNUSED, tree vdef ATTRIBUTE_UNUSED,
		     void *data)
{
  bool *b = (bool *) data;
  *b = true;
  return true;
}

/* Return true if we have already walked so many statements in AA that we
   should really just start giving up.  */

static bool
aa_overwalked (struct func_body_info *fbi)
{
  gcc_checking_assert (fbi);
  return fbi->aa_walked > (unsigned) PARAM_VALUE (PARAM_IPA_MAX_AA_STEPS);
}

/* Find the nearest valid aa status for parameter specified by INDEX that
   dominates BB.  */

static struct param_aa_status *
find_dominating_aa_status (struct func_body_info *fbi, basic_block bb,
			   int index)
{
  while (true)
    {
      bb = get_immediate_dominator (CDI_DOMINATORS, bb);
      if (!bb)
	return NULL;
      struct ipa_bb_info *bi = ipa_get_bb_info (fbi, bb);
      if (!bi->param_aa_statuses.is_empty ()
	  && bi->param_aa_statuses[index].valid)
	return &bi->param_aa_statuses[index];
    }
}

/* Get AA status structure for the given BB and parameter with INDEX.  Allocate
   structures and/or intialize the result with a dominating description as
   necessary.  */

static struct param_aa_status *
parm_bb_aa_status_for_bb (struct func_body_info *fbi, basic_block bb,
			  int index)
{
  gcc_checking_assert (fbi);
  struct ipa_bb_info *bi = ipa_get_bb_info (fbi, bb);
  if (bi->param_aa_statuses.is_empty ())
    bi->param_aa_statuses.safe_grow_cleared (fbi->param_count);
  struct param_aa_status *paa = &bi->param_aa_statuses[index];
  if (!paa->valid)
    {
      gcc_checking_assert (!paa->parm_modified
			   && !paa->ref_modified
			   && !paa->pt_modified);
      struct param_aa_status *dom_paa;
      dom_paa = find_dominating_aa_status (fbi, bb, index);
      if (dom_paa)
	*paa = *dom_paa;
      else
	paa->valid = true;
    }

  return paa;
}

/* Return true if a load from a formal parameter PARM_LOAD is known to retrieve
   a value known not to be modified in this function before reaching the
   statement STMT.  FBI holds information about the function we have so far
   gathered but do not survive the summary building stage.  */

static bool
parm_preserved_before_stmt_p (struct func_body_info *fbi, int index,
			      gimple stmt, tree parm_load)
{
  struct param_aa_status *paa;
  bool modified = false;
  ao_ref refd;

  /* FIXME: FBI can be NULL if we are being called from outside
     ipa_node_analysis or ipcp_transform_function, which currently happens
     during inlining analysis.  It would be great to extend fbi's lifetime and
     always have it.  Currently, we are just not afraid of too much walking in
     that case.  */
  if (fbi)
    {
      if (aa_overwalked (fbi))
	return false;
      paa = parm_bb_aa_status_for_bb (fbi, gimple_bb (stmt), index);
      if (paa->parm_modified)
	return false;
    }
  else
    paa = NULL;

  gcc_checking_assert (gimple_vuse (stmt) != NULL_TREE);
  ao_ref_init (&refd, parm_load);
  int walked = walk_aliased_vdefs (&refd, gimple_vuse (stmt), mark_modified,
				   &modified, NULL);
  if (fbi)
    fbi->aa_walked += walked;
  if (paa && modified)
    paa->parm_modified = true;
  return !modified;
}

/* If STMT is an assignment that loads a value from an parameter declaration,
   return the index of the parameter in ipa_node_params which has not been
   modified.  Otherwise return -1.  */

static int
load_from_unmodified_param (struct func_body_info *fbi,
			    vec<ipa_param_descriptor> descriptors,
			    gimple stmt)
{
  int index;
  tree op1;

  if (!gimple_assign_single_p (stmt))
    return -1;

  op1 = gimple_assign_rhs1 (stmt);
  if (TREE_CODE (op1) != PARM_DECL)
    return -1;

  index = ipa_get_param_decl_index_1 (descriptors, op1);
  if (index < 0
      || !parm_preserved_before_stmt_p (fbi, index, stmt, op1))
    return -1;

  return index;
}

/* Return true if memory reference REF (which must be a load through parameter
   with INDEX) loads data that are known to be unmodified in this function
   before reaching statement STMT.  */

static bool
parm_ref_data_preserved_p (struct func_body_info *fbi,
			   int index, gimple stmt, tree ref)
{
  struct param_aa_status *paa;
  bool modified = false;
  ao_ref refd;

  /* FIXME: FBI can be NULL if we are being called from outside
     ipa_node_analysis or ipcp_transform_function, which currently happens
     during inlining analysis.  It would be great to extend fbi's lifetime and
     always have it.  Currently, we are just not afraid of too much walking in
     that case.  */
  if (fbi)
    {
      if (aa_overwalked (fbi))
	return false;
      paa = parm_bb_aa_status_for_bb (fbi, gimple_bb (stmt), index);
      if (paa->ref_modified)
	return false;
    }
  else
    paa = NULL;

  gcc_checking_assert (gimple_vuse (stmt));
  ao_ref_init (&refd, ref);
  int walked = walk_aliased_vdefs (&refd, gimple_vuse (stmt), mark_modified,
				   &modified, NULL);
  if (fbi)
    fbi->aa_walked += walked;
  if (paa && modified)
    paa->ref_modified = true;
  return !modified;
}

/* Return true if the data pointed to by PARM (which is a parameter with INDEX)
   is known to be unmodified in this function before reaching call statement
   CALL into which it is passed.  FBI describes the function body.  */

static bool
parm_ref_data_pass_through_p (struct func_body_info *fbi, int index,
			      gimple call, tree parm)
{
  bool modified = false;
  ao_ref refd;

  /* It's unnecessary to calculate anything about memory contnets for a const
     function because it is not goin to use it.  But do not cache the result
     either.  Also, no such calculations for non-pointers.  */
  if (!gimple_vuse (call)
      || !POINTER_TYPE_P (TREE_TYPE (parm))
      || aa_overwalked (fbi))
    return false;

  struct param_aa_status *paa = parm_bb_aa_status_for_bb (fbi, gimple_bb (call),
							  index);
  if (paa->pt_modified)
    return false;

  ao_ref_init_from_ptr_and_size (&refd, parm, NULL_TREE);
  int walked = walk_aliased_vdefs (&refd, gimple_vuse (call), mark_modified,
				   &modified, NULL);
  fbi->aa_walked += walked;
  if (modified)
    paa->pt_modified = true;
  return !modified;
}

/* Return true if we can prove that OP is a memory reference loading unmodified
   data from an aggregate passed as a parameter and if the aggregate is passed
   by reference, that the alias type of the load corresponds to the type of the
   formal parameter (so that we can rely on this type for TBAA in callers).
   INFO and PARMS_AINFO describe parameters of the current function (but the
   latter can be NULL), STMT is the load statement.  If function returns true,
   *INDEX_P, *OFFSET_P and *BY_REF is filled with the parameter index, offset
   within the aggregate and whether it is a load from a value passed by
   reference respectively.  */

static bool
ipa_load_from_parm_agg_1 (struct func_body_info *fbi,
			  vec<ipa_param_descriptor> descriptors,
			  gimple stmt, tree op, int *index_p,
			  HOST_WIDE_INT *offset_p, HOST_WIDE_INT *size_p,
			  bool *by_ref_p)
{
  int index;
  HOST_WIDE_INT size, max_size;
  bool reverse;
  tree base
    = get_ref_base_and_extent (op, offset_p, &size, &max_size, &reverse);

  if (max_size == -1 || max_size != size || *offset_p < 0)
    return false;

  if (DECL_P (base))
    {
      int index = ipa_get_param_decl_index_1 (descriptors, base);
      if (index >= 0
	  && parm_preserved_before_stmt_p (fbi, index, stmt, op))
	{
	  *index_p = index;
	  *by_ref_p = false;
	  if (size_p)
	    *size_p = size;
	  return true;
	}
      return false;
    }

  if (TREE_CODE (base) != MEM_REF
	   || TREE_CODE (TREE_OPERAND (base, 0)) != SSA_NAME
	   || !integer_zerop (TREE_OPERAND (base, 1)))
    return false;

  if (SSA_NAME_IS_DEFAULT_DEF (TREE_OPERAND (base, 0)))
    {
      tree parm = SSA_NAME_VAR (TREE_OPERAND (base, 0));
      index = ipa_get_param_decl_index_1 (descriptors, parm);
    }
  else
    {
      /* This branch catches situations where a pointer parameter is not a
	 gimple register, for example:

	 void hip7(S*) (struct S * p)
	 {
	 void (*<T2e4>) (struct S *) D.1867;
	 struct S * p.1;

	 <bb 2>:
	 p.1_1 = p;
	 D.1867_2 = p.1_1->f;
	 D.1867_2 ();
	 gdp = &p;
      */

      gimple def = SSA_NAME_DEF_STMT (TREE_OPERAND (base, 0));
      index = load_from_unmodified_param (fbi, descriptors, def);
    }

  if (index >= 0
      && parm_ref_data_preserved_p (fbi, index, stmt, op))
    {
      *index_p = index;
      *by_ref_p = true;
      if (size_p)
	*size_p = size;
      return true;
    }
  return false;
}

/* Just like the previous function, just without the param_analysis_info
   pointer, for users outside of this file.  */

bool
ipa_load_from_parm_agg (struct ipa_node_params *info, gimple stmt,
			tree op, int *index_p, HOST_WIDE_INT *offset_p,
			bool *by_ref_p)
{
  return ipa_load_from_parm_agg_1 (NULL, info->descriptors, stmt, op, index_p,
				   offset_p, NULL, by_ref_p);
}

/* Given that an actual argument is an SSA_NAME (given in NAME) and is a result
   of an assignment statement STMT, try to determine whether we are actually
   handling any of the following cases and construct an appropriate jump
   function into JFUNC if so:

   1) The passed value is loaded from a formal parameter which is not a gimple
   register (most probably because it is addressable, the value has to be
   scalar) and we can guarantee the value has not changed.  This case can
   therefore be described by a simple pass-through jump function.  For example:

      foo (int a)
      {
        int a.0;

        a.0_2 = a;
        bar (a.0_2);

   2) The passed value can be described by a simple arithmetic pass-through
   jump function. E.g.

      foo (int a)
      {
        int D.2064;

        D.2064_4 = a.1(D) + 4;
        bar (D.2064_4);

   This case can also occur in combination of the previous one, e.g.:

      foo (int a, int z)
      {
        int a.0;
        int D.2064;

	a.0_3 = a;
	D.2064_4 = a.0_3 + 4;
	foo (D.2064_4);

   3) The passed value is an address of an object within another one (which
   also passed by reference).  Such situations are described by an ancestor
   jump function and describe situations such as:

     B::foo() (struct B * const this)
     {
       struct A * D.1845;

       D.1845_2 = &this_1(D)->D.1748;
       A::bar (D.1845_2);

   INFO is the structure describing individual parameters access different
   stages of IPA optimizations.  PARMS_AINFO contains the information that is
   only needed for intraprocedural analysis.  */

static void
compute_complex_assign_jump_func (struct func_body_info *fbi,
				  struct ipa_node_params *info,
				  struct ipa_jump_func *jfunc,
				  gimple call, gimple stmt, tree name,
				  tree param_type)
{
  HOST_WIDE_INT offset, size, max_size;
  tree op1, tc_ssa, base, ssa;
  bool reverse;
  int index;

  op1 = gimple_assign_rhs1 (stmt);

  if (TREE_CODE (op1) == SSA_NAME)
    {
      if (SSA_NAME_IS_DEFAULT_DEF (op1))
	index = ipa_get_param_decl_index (info, SSA_NAME_VAR (op1));
      else
	index = load_from_unmodified_param (fbi, info->descriptors,
					    SSA_NAME_DEF_STMT (op1));
      tc_ssa = op1;
    }
  else
    {
      index = load_from_unmodified_param (fbi, info->descriptors, stmt);
      tc_ssa = gimple_assign_lhs (stmt);
    }

  if (index >= 0)
    {
      tree op2 = gimple_assign_rhs2 (stmt);

      if (op2)
	{
	  if (!is_gimple_ip_invariant (op2)
	      || (TREE_CODE_CLASS (gimple_expr_code (stmt)) != tcc_comparison
		  && !useless_type_conversion_p (TREE_TYPE (name),
						 TREE_TYPE (op1))))
	    return;

	  ipa_set_jf_arith_pass_through (jfunc, index, op2,
					 gimple_assign_rhs_code (stmt));
	}
      else if (gimple_assign_single_p (stmt))
	{
	  bool agg_p = parm_ref_data_pass_through_p (fbi, index, call, tc_ssa);
	  bool type_p = false;

	  if (param_type && POINTER_TYPE_P (param_type))
	    type_p = !detect_type_change_ssa (tc_ssa, TREE_TYPE (param_type),
					      call, jfunc);
	  if (type_p || jfunc->type == IPA_JF_UNKNOWN)
	    ipa_set_jf_simple_pass_through (jfunc, index, agg_p, type_p);
	}
      return;
    }

  if (TREE_CODE (op1) != ADDR_EXPR)
    return;
  op1 = TREE_OPERAND (op1, 0);
  if (TREE_CODE (TREE_TYPE (op1)) != RECORD_TYPE)
    return;
  base = get_ref_base_and_extent (op1, &offset, &size, &max_size, &reverse);
  if (TREE_CODE (base) != MEM_REF
      /* If this is a varying address, punt.  */
      || max_size == -1
      || max_size != size)
    return;
  offset += mem_ref_offset (base).to_short_addr () * BITS_PER_UNIT;
  ssa = TREE_OPERAND (base, 0);
  if (TREE_CODE (ssa) != SSA_NAME
      || !SSA_NAME_IS_DEFAULT_DEF (ssa)
      || offset < 0)
    return;

  /* Dynamic types are changed in constructors and destructors.  */
  index = ipa_get_param_decl_index (info, SSA_NAME_VAR (ssa));
  if (index >= 0 && param_type && POINTER_TYPE_P (param_type))
    {
      bool type_p = (contains_polymorphic_type_p (TREE_TYPE (param_type))
		     && !detect_type_change (op1, base, TREE_TYPE (param_type),
					     call, jfunc, offset));
      if (type_p || jfunc->type == IPA_JF_UNKNOWN)
	ipa_set_ancestor_jf (jfunc, offset,
			     type_p ? TREE_TYPE (param_type) : NULL, index,
			     parm_ref_data_pass_through_p (fbi, index,
							   call, ssa), type_p);
    }
}

/* Extract the base, offset and MEM_REF expression from a statement ASSIGN if
   it looks like:

   iftmp.1_3 = &obj_2(D)->D.1762;

   The base of the MEM_REF must be a default definition SSA NAME of a
   parameter.  Return NULL_TREE if it looks otherwise.  If case of success, the
   whole MEM_REF expression is returned and the offset calculated from any
   handled components and the MEM_REF itself is stored into *OFFSET.  The whole
   RHS stripped off the ADDR_EXPR is stored into *OBJ_P.  */

static tree
get_ancestor_addr_info (gimple assign, tree *obj_p, HOST_WIDE_INT *offset)
{
  HOST_WIDE_INT size, max_size;
  tree expr, parm, obj;
  bool reverse;

  if (!gimple_assign_single_p (assign))
    return NULL_TREE;
  expr = gimple_assign_rhs1 (assign);

  if (TREE_CODE (expr) != ADDR_EXPR)
    return NULL_TREE;
  expr = TREE_OPERAND (expr, 0);
  obj = expr;
  expr = get_ref_base_and_extent (expr, offset, &size, &max_size, &reverse);

  if (TREE_CODE (expr) != MEM_REF
      /* If this is a varying address, punt.  */
      || max_size == -1
      || max_size != size
      || *offset < 0)
    return NULL_TREE;
  parm = TREE_OPERAND (expr, 0);
  if (TREE_CODE (parm) != SSA_NAME
      || !SSA_NAME_IS_DEFAULT_DEF (parm)
      || TREE_CODE (SSA_NAME_VAR (parm)) != PARM_DECL)
    return NULL_TREE;

  *offset += mem_ref_offset (expr).to_short_addr () * BITS_PER_UNIT;
  *obj_p = obj;
  return expr;
}


/* Given that an actual argument is an SSA_NAME that is a result of a phi
   statement PHI, try to find out whether NAME is in fact a
   multiple-inheritance typecast from a descendant into an ancestor of a formal
   parameter and thus can be described by an ancestor jump function and if so,
   write the appropriate function into JFUNC.

   Essentially we want to match the following pattern:

     if (obj_2(D) != 0B)
       goto <bb 3>;
     else
       goto <bb 4>;

   <bb 3>:
     iftmp.1_3 = &obj_2(D)->D.1762;

   <bb 4>:
     # iftmp.1_1 = PHI <iftmp.1_3(3), 0B(2)>
     D.1879_6 = middleman_1 (iftmp.1_1, i_5(D));
     return D.1879_6;  */

static void
compute_complex_ancestor_jump_func (struct func_body_info *fbi,
				    struct ipa_node_params *info,
				    struct ipa_jump_func *jfunc,
				    gimple call, gimple phi, tree param_type)
{
  HOST_WIDE_INT offset;
  gimple assign, cond;
  basic_block phi_bb, assign_bb, cond_bb;
  tree tmp, parm, expr, obj;
  int index, i;

  if (gimple_phi_num_args (phi) != 2)
    return;

  if (integer_zerop (PHI_ARG_DEF (phi, 1)))
    tmp = PHI_ARG_DEF (phi, 0);
  else if (integer_zerop (PHI_ARG_DEF (phi, 0)))
    tmp = PHI_ARG_DEF (phi, 1);
  else
    return;
  if (TREE_CODE (tmp) != SSA_NAME
      || SSA_NAME_IS_DEFAULT_DEF (tmp)
      || !POINTER_TYPE_P (TREE_TYPE (tmp))
      || TREE_CODE (TREE_TYPE (TREE_TYPE (tmp))) != RECORD_TYPE)
    return;

  assign = SSA_NAME_DEF_STMT (tmp);
  assign_bb = gimple_bb (assign);
  if (!single_pred_p (assign_bb))
    return;
  expr = get_ancestor_addr_info (assign, &obj, &offset);
  if (!expr)
    return;
  parm = TREE_OPERAND (expr, 0);
  index = ipa_get_param_decl_index (info, SSA_NAME_VAR (parm));
  if (index < 0)
    return;

  cond_bb = single_pred (assign_bb);
  cond = last_stmt (cond_bb);
  if (!cond
      || gimple_code (cond) != GIMPLE_COND
      || gimple_cond_code (cond) != NE_EXPR
      || gimple_cond_lhs (cond) != parm
      || !integer_zerop (gimple_cond_rhs (cond)))
    return;

  phi_bb = gimple_bb (phi);
  for (i = 0; i < 2; i++)
    {
      basic_block pred = EDGE_PRED (phi_bb, i)->src;
      if (pred != assign_bb && pred != cond_bb)
	return;
    }

  bool type_p = false;
  if (param_type && POINTER_TYPE_P (param_type)
      && contains_polymorphic_type_p (TREE_TYPE (param_type)))
    type_p = !detect_type_change (obj, expr, TREE_TYPE (param_type),
				  call, jfunc, offset);
  if (type_p || jfunc->type == IPA_JF_UNKNOWN)
    ipa_set_ancestor_jf (jfunc, offset, type_p ? TREE_TYPE (param_type) : NULL,
			 index,
			 parm_ref_data_pass_through_p (fbi, index, call, parm),
			 type_p);
}

/* Given OP which is passed as an actual argument to a called function,
   determine if it is possible to construct a KNOWN_TYPE jump function for it
   and if so, create one and store it to JFUNC.
   EXPECTED_TYPE represents a type the argument should be in  */

static void
compute_known_type_jump_func (tree op, struct ipa_jump_func *jfunc,
			      gimple call, tree expected_type)
{
  HOST_WIDE_INT offset, size, max_size;
  bool reverse;
  tree base;

  if (!flag_devirtualize
      || TREE_CODE (op) != ADDR_EXPR
      || !contains_polymorphic_type_p (TREE_TYPE (TREE_TYPE (op)))
      /* Be sure expected_type is polymorphic.  */
      || !expected_type
      || !contains_polymorphic_type_p (expected_type))
    return;

  op = TREE_OPERAND (op, 0);
  base = get_ref_base_and_extent (op, &offset, &size, &max_size, &reverse);
  if (!DECL_P (base)
      || max_size == -1
      || max_size != size
      || !contains_polymorphic_type_p (TREE_TYPE (base)))
    return;

  if (decl_maybe_in_construction_p (base, TREE_TYPE (base),
				    call, current_function_decl)
      /* Even if the var seems to be in construction by inline call stack,
	 we may work out the actual type by walking memory writes.  */
      && (!is_global_var (base)
	  && detect_type_change (op, base, expected_type, call, jfunc, offset)))
    return;

  ipa_set_jf_known_type (jfunc, offset, TREE_TYPE (base),
			 expected_type);
}

/* Inspect the given TYPE and return true iff it has the same structure (the
   same number of fields of the same types) as a C++ member pointer.  If
   METHOD_PTR and DELTA are non-NULL, store the trees representing the
   corresponding fields there.  */

static bool
type_like_member_ptr_p (tree type, tree *method_ptr, tree *delta)
{
  tree fld;

  if (TREE_CODE (type) != RECORD_TYPE)
    return false;

  fld = TYPE_FIELDS (type);
  if (!fld || !POINTER_TYPE_P (TREE_TYPE (fld))
      || TREE_CODE (TREE_TYPE (TREE_TYPE (fld))) != METHOD_TYPE
      || !tree_fits_uhwi_p (DECL_FIELD_OFFSET (fld)))
    return false;

  if (method_ptr)
    *method_ptr = fld;

  fld = DECL_CHAIN (fld);
  if (!fld || INTEGRAL_TYPE_P (fld)
      || !tree_fits_uhwi_p (DECL_FIELD_OFFSET (fld)))
    return false;
  if (delta)
    *delta = fld;

  if (DECL_CHAIN (fld))
    return false;

  return true;
}

/* If RHS is an SSA_NAME and it is defined by a simple copy assign statement,
   return the rhs of its defining statement.  Otherwise return RHS as it
   is.  */

static inline tree
get_ssa_def_if_simple_copy (tree rhs)
{
  while (TREE_CODE (rhs) == SSA_NAME && !SSA_NAME_IS_DEFAULT_DEF (rhs))
    {
      gimple def_stmt = SSA_NAME_DEF_STMT (rhs);

      if (gimple_assign_single_p (def_stmt))
	rhs = gimple_assign_rhs1 (def_stmt);
      else
	break;
    }
  return rhs;
}

/* Simple linked list, describing known contents of an aggregate beforere
   call.  */

struct ipa_known_agg_contents_list
{
  /* Offset and size of the described part of the aggregate.  */
  HOST_WIDE_INT offset, size;
  /* Known constant value or NULL if the contents is known to be unknown.  */
  tree constant;
  /* Pointer to the next structure in the list.  */
  struct ipa_known_agg_contents_list *next;
};

/* Find the proper place in linked list of ipa_known_agg_contents_list
   structures where to put a new one with the given LHS_OFFSET and LHS_SIZE,
   unless there is a partial overlap, in which case return NULL, or such
   element is already there, in which case set *ALREADY_THERE to true.  */

static struct ipa_known_agg_contents_list **
get_place_in_agg_contents_list (struct ipa_known_agg_contents_list **list,
				HOST_WIDE_INT lhs_offset,
				HOST_WIDE_INT lhs_size,
				bool *already_there)
{
  struct ipa_known_agg_contents_list **p = list;
  while (*p && (*p)->offset < lhs_offset)
    {
      if ((*p)->offset + (*p)->size > lhs_offset)
	return NULL;
      p = &(*p)->next;
    }

  if (*p && (*p)->offset < lhs_offset + lhs_size)
    {
      if ((*p)->offset == lhs_offset && (*p)->size == lhs_size)
	/* We already know this value is subsequently overwritten with
	   something else.  */
	*already_there = true;
      else
	/* Otherwise this is a partial overlap which we cannot
	   represent.  */
	return NULL;
    }
  return p;
}

/* Build aggregate jump function from LIST, assuming there are exactly
   CONST_COUNT constant entries there and that th offset of the passed argument
   is ARG_OFFSET and store it into JFUNC.  */

static void
build_agg_jump_func_from_list (struct ipa_known_agg_contents_list *list,
			       int const_count, HOST_WIDE_INT arg_offset,
			       struct ipa_jump_func *jfunc)
{
  vec_alloc (jfunc->agg.items, const_count);
  while (list)
    {
      if (list->constant)
	{
	  struct ipa_agg_jf_item item;
	  item.offset = list->offset - arg_offset;
	  gcc_assert ((item.offset % BITS_PER_UNIT) == 0);
	  item.value = unshare_expr_without_location (list->constant);
	  jfunc->agg.items->quick_push (item);
	}
      list = list->next;
    }
}

/* Traverse statements from CALL backwards, scanning whether an aggregate given
   in ARG is filled in with constant values.  ARG can either be an aggregate
   expression or a pointer to an aggregate.  ARG_TYPE is the type of the
   aggregate.  JFUNC is the jump function into which the constants are
   subsequently stored.  */

static void
determine_locally_known_aggregate_parts (gimple call, tree arg, tree arg_type,
					 struct ipa_jump_func *jfunc)
{
  struct ipa_known_agg_contents_list *list = NULL;
  int item_count = 0, const_count = 0;
  HOST_WIDE_INT arg_offset, arg_size;
  gimple_stmt_iterator gsi;
  tree arg_base;
  bool check_ref, by_ref;
  ao_ref r;

  /* The function operates in three stages.  First, we prepare check_ref, r,
     arg_base and arg_offset based on what is actually passed as an actual
     argument.  */

  if (POINTER_TYPE_P (arg_type))
    {
      by_ref = true;
      if (TREE_CODE (arg) == SSA_NAME)
	{
	  tree type_size;
          if (!tree_fits_uhwi_p (TYPE_SIZE (TREE_TYPE (arg_type))))
            return;
	  check_ref = true;
	  arg_base = arg;
	  arg_offset = 0;
	  type_size = TYPE_SIZE (TREE_TYPE (arg_type));
	  arg_size = tree_to_uhwi (type_size);
	  ao_ref_init_from_ptr_and_size (&r, arg_base, NULL_TREE);
	}
      else if (TREE_CODE (arg) == ADDR_EXPR)
	{
	  HOST_WIDE_INT arg_max_size;
	  bool reverse;

	  arg = TREE_OPERAND (arg, 0);
	  arg_base = get_ref_base_and_extent (arg, &arg_offset, &arg_size,
					      &arg_max_size, &reverse);
	  if (arg_max_size == -1
	      || arg_max_size != arg_size
	      || arg_offset < 0)
	    return;
	  if (DECL_P (arg_base))
	    {
	      check_ref = false;
	      ao_ref_init (&r, arg_base);
	    }
	  else
	    return;
	}
      else
	return;
    }
  else
    {
      HOST_WIDE_INT arg_max_size;
      bool reverse;

      gcc_checking_assert (AGGREGATE_TYPE_P (TREE_TYPE (arg)));

      by_ref = false;
      check_ref = false;
      arg_base = get_ref_base_and_extent (arg, &arg_offset, &arg_size,
					  &arg_max_size, &reverse);
      if (arg_max_size == -1
	  || arg_max_size != arg_size
	  || arg_offset < 0)
	return;

      ao_ref_init (&r, arg);
    }

  /* Second stage walks back the BB, looks at individual statements and as long
     as it is confident of how the statements affect contents of the
     aggregates, it builds a sorted linked list of ipa_agg_jf_list structures
     describing it.  */
  gsi = gsi_for_stmt (call);
  gsi_prev (&gsi);
  for (; !gsi_end_p (gsi); gsi_prev (&gsi))
    {
      struct ipa_known_agg_contents_list *n, **p;
      gimple stmt = gsi_stmt (gsi);
      HOST_WIDE_INT lhs_offset, lhs_size, lhs_max_size;
      tree lhs, rhs, lhs_base;
<<<<<<< HEAD
      bool reverse, partial_overlap;
=======
>>>>>>> 36cd680e

      if (!stmt_may_clobber_ref_p_1 (stmt, &r))
	continue;
      if (!gimple_assign_single_p (stmt))
	break;

      lhs = gimple_assign_lhs (stmt);
      rhs = gimple_assign_rhs1 (stmt);
      if (!is_gimple_reg_type (TREE_TYPE (rhs))
	  || TREE_CODE (lhs) == BIT_FIELD_REF
	  || contains_bitfld_component_ref_p (lhs))
	break;

      lhs_base = get_ref_base_and_extent (lhs, &lhs_offset, &lhs_size,
					  &lhs_max_size, &reverse);
      if (lhs_max_size == -1
	  || lhs_max_size != lhs_size)
	break;

      if (check_ref)
	{
	  if (TREE_CODE (lhs_base) != MEM_REF
	      || TREE_OPERAND (lhs_base, 0) != arg_base
	      || !integer_zerop (TREE_OPERAND (lhs_base, 1)))
	    break;
	}
      else if (lhs_base != arg_base)
	{
	  if (DECL_P (lhs_base))
	    continue;
	  else
	    break;
	}

      bool already_there = false;
      p = get_place_in_agg_contents_list (&list, lhs_offset, lhs_size,
					  &already_there);
      if (!p)
	break;
      if (already_there)
	continue;

      rhs = get_ssa_def_if_simple_copy (rhs);
      n = XALLOCA (struct ipa_known_agg_contents_list);
      n->size = lhs_size;
      n->offset = lhs_offset;
      if (is_gimple_ip_invariant (rhs))
	{
	  n->constant = rhs;
	  const_count++;
	}
      else
	n->constant = NULL_TREE;
      n->next = *p;
      *p = n;

      item_count++;
      if (const_count == PARAM_VALUE (PARAM_IPA_MAX_AGG_ITEMS)
	  || item_count == 2 * PARAM_VALUE (PARAM_IPA_MAX_AGG_ITEMS))
	break;
    }

  /* Third stage just goes over the list and creates an appropriate vector of
     ipa_agg_jf_item structures out of it, of sourse only if there are
     any known constants to begin with.  */

  if (const_count)
    {
      jfunc->agg.by_ref = by_ref;
      build_agg_jump_func_from_list (list, const_count, arg_offset, jfunc);
    }
}

static tree
ipa_get_callee_param_type (struct cgraph_edge *e, int i)
{
  int n;
  tree type = (e->callee
	       ? TREE_TYPE (e->callee->decl)
	       : gimple_call_fntype (e->call_stmt));
  tree t = TYPE_ARG_TYPES (type);

  for (n = 0; n < i; n++)
    {
      if (!t)
        break;
      t = TREE_CHAIN (t);
    }
  if (t)
    return TREE_VALUE (t);
  if (!e->callee)
    return NULL;
  t = DECL_ARGUMENTS (e->callee->decl);
  for (n = 0; n < i; n++)
    {
      if (!t)
	return NULL;
      t = TREE_CHAIN (t);
    }
  if (t)
    return TREE_TYPE (t);
  return NULL;
}

/* Compute jump function for all arguments of callsite CS and insert the
   information in the jump_functions array in the ipa_edge_args corresponding
   to this callsite.  */

static void
ipa_compute_jump_functions_for_edge (struct func_body_info *fbi,
				     struct cgraph_edge *cs)
{
  struct ipa_node_params *info = IPA_NODE_REF (cs->caller);
  struct ipa_edge_args *args = IPA_EDGE_REF (cs);
  gimple call = cs->call_stmt;
  int n, arg_num = gimple_call_num_args (call);

  if (arg_num == 0 || args->jump_functions)
    return;
  vec_safe_grow_cleared (args->jump_functions, arg_num);

  if (gimple_call_internal_p (call))
    return;
  if (ipa_func_spec_opts_forbid_analysis_p (cs->caller))
    return;

  for (n = 0; n < arg_num; n++)
    {
      struct ipa_jump_func *jfunc = ipa_get_ith_jump_func (args, n);
      tree arg = gimple_call_arg (call, n);
      tree param_type = ipa_get_callee_param_type (cs, n);

      if (is_gimple_ip_invariant (arg))
	ipa_set_jf_constant (jfunc, arg, cs);
      else if (!is_gimple_reg_type (TREE_TYPE (arg))
	       && TREE_CODE (arg) == PARM_DECL)
	{
	  int index = ipa_get_param_decl_index (info, arg);

	  gcc_assert (index >=0);
	  /* Aggregate passed by value, check for pass-through, otherwise we
	     will attempt to fill in aggregate contents later in this
	     for cycle.  */
	  if (parm_preserved_before_stmt_p (fbi, index, call, arg))
	    {
	      ipa_set_jf_simple_pass_through (jfunc, index, false, false);
	      continue;
	    }
	}
      else if (TREE_CODE (arg) == SSA_NAME)
	{
	  if (SSA_NAME_IS_DEFAULT_DEF (arg))
	    {
	      int index = ipa_get_param_decl_index (info, SSA_NAME_VAR (arg));
	      if (index >= 0)
		{
		  bool agg_p, type_p;
		  agg_p = parm_ref_data_pass_through_p (fbi, index, call, arg);
		  if (param_type && POINTER_TYPE_P (param_type))
		    type_p = !detect_type_change_ssa (arg, TREE_TYPE (param_type),
						      call, jfunc);
		  else
		    type_p = false;
		  if (type_p || jfunc->type == IPA_JF_UNKNOWN)
		    ipa_set_jf_simple_pass_through (jfunc, index, agg_p,
						    type_p);
		}
	    }
	  else
	    {
	      gimple stmt = SSA_NAME_DEF_STMT (arg);
	      if (is_gimple_assign (stmt))
		compute_complex_assign_jump_func (fbi, info, jfunc,
						  call, stmt, arg, param_type);
	      else if (gimple_code (stmt) == GIMPLE_PHI)
		compute_complex_ancestor_jump_func (fbi, info, jfunc,
						    call, stmt, param_type);
	    }
	}
      else
	compute_known_type_jump_func (arg, jfunc, call,
				      param_type
				      && POINTER_TYPE_P (param_type)
				      ? TREE_TYPE (param_type)
				      : NULL);

      /* If ARG is pointer, we can not use its type to determine the type of aggregate
	 passed (because type conversions are ignored in gimple).  Usually we can
	 safely get type from function declaration, but in case of K&R prototypes or
	 variadic functions we can try our luck with type of the pointer passed.
	 TODO: Since we look for actual initialization of the memory object, we may better
	 work out the type based on the memory stores we find.  */
      if (!param_type)
	param_type = TREE_TYPE (arg);

      if ((jfunc->type != IPA_JF_PASS_THROUGH
	      || !ipa_get_jf_pass_through_agg_preserved (jfunc))
	  && (jfunc->type != IPA_JF_ANCESTOR
	      || !ipa_get_jf_ancestor_agg_preserved (jfunc))
	  && (AGGREGATE_TYPE_P (TREE_TYPE (arg))
	      || POINTER_TYPE_P (param_type)))
	determine_locally_known_aggregate_parts (call, arg, param_type, jfunc);
    }
}

/* Compute jump functions for all edges - both direct and indirect - outgoing
   from BB.  */

static void
ipa_compute_jump_functions_for_bb (struct func_body_info *fbi, basic_block bb)
{
  struct ipa_bb_info *bi = ipa_get_bb_info (fbi, bb);
  int i;
  struct cgraph_edge *cs;

  FOR_EACH_VEC_ELT_REVERSE (bi->cg_edges, i, cs)
    {
      struct cgraph_node *callee = cs->callee;

      if (callee)
	{
	  cgraph_function_or_thunk_node (callee, NULL);
	  /* We do not need to bother analyzing calls to unknown functions
	     unless they may become known during lto/whopr.  */
	  if (!callee->definition && !flag_lto)
	    continue;
	}
      ipa_compute_jump_functions_for_edge (fbi, cs);
    }
}

/* If STMT looks like a statement loading a value from a member pointer formal
   parameter, return that parameter and store the offset of the field to
   *OFFSET_P, if it is non-NULL.  Otherwise return NULL (but *OFFSET_P still
   might be clobbered).  If USE_DELTA, then we look for a use of the delta
   field rather than the pfn.  */

static tree
ipa_get_stmt_member_ptr_load_param (gimple stmt, bool use_delta,
				    HOST_WIDE_INT *offset_p)
{
  tree rhs, rec, ref_field, ref_offset, fld, ptr_field, delta_field;

  if (!gimple_assign_single_p (stmt))
    return NULL_TREE;

  rhs = gimple_assign_rhs1 (stmt);
  if (TREE_CODE (rhs) == COMPONENT_REF)
    {
      ref_field = TREE_OPERAND (rhs, 1);
      rhs = TREE_OPERAND (rhs, 0);
    }
  else
    ref_field = NULL_TREE;
  if (TREE_CODE (rhs) != MEM_REF)
    return NULL_TREE;
  rec = TREE_OPERAND (rhs, 0);
  if (TREE_CODE (rec) != ADDR_EXPR)
    return NULL_TREE;
  rec = TREE_OPERAND (rec, 0);
  if (TREE_CODE (rec) != PARM_DECL
      || !type_like_member_ptr_p (TREE_TYPE (rec), &ptr_field, &delta_field))
    return NULL_TREE;
  ref_offset = TREE_OPERAND (rhs, 1);

  if (use_delta)
    fld = delta_field;
  else
    fld = ptr_field;
  if (offset_p)
    *offset_p = int_bit_position (fld);

  if (ref_field)
    {
      if (integer_nonzerop (ref_offset))
	return NULL_TREE;
      return ref_field == fld ? rec : NULL_TREE;
    }
  else
    return tree_int_cst_equal (byte_position (fld), ref_offset) ? rec
      : NULL_TREE;
}

/* Returns true iff T is an SSA_NAME defined by a statement.  */

static bool
ipa_is_ssa_with_stmt_def (tree t)
{
  if (TREE_CODE (t) == SSA_NAME
      && !SSA_NAME_IS_DEFAULT_DEF (t))
    return true;
  else
    return false;
}

/* Find the indirect call graph edge corresponding to STMT and mark it as a
   call to a parameter number PARAM_INDEX.  NODE is the caller.  Return the
   indirect call graph edge.  */

static struct cgraph_edge *
ipa_note_param_call (struct cgraph_node *node, int param_index, gimple stmt)
{
  struct cgraph_edge *cs;

  cs = cgraph_edge (node, stmt);
  cs->indirect_info->param_index = param_index;
  cs->indirect_info->agg_contents = 0;
  cs->indirect_info->member_ptr = 0;
  return cs;
}

/* Analyze the CALL and examine uses of formal parameters of the caller NODE
   (described by INFO).  PARMS_AINFO is a pointer to a vector containing
   intermediate information about each formal parameter.  Currently it checks
   whether the call calls a pointer that is a formal parameter and if so, the
   parameter is marked with the called flag and an indirect call graph edge
   describing the call is created.  This is very simple for ordinary pointers
   represented in SSA but not-so-nice when it comes to member pointers.  The
   ugly part of this function does nothing more than trying to match the
   pattern of such a call.  An example of such a pattern is the gimple dump
   below, the call is on the last line:

     <bb 2>:
       f$__delta_5 = f.__delta;
       f$__pfn_24 = f.__pfn;

   or
     <bb 2>:
       f$__delta_5 = MEM[(struct  *)&f];
       f$__pfn_24 = MEM[(struct  *)&f + 4B];

   and a few lines below:

     <bb 5>
       D.2496_3 = (int) f$__pfn_24;
       D.2497_4 = D.2496_3 & 1;
       if (D.2497_4 != 0)
         goto <bb 3>;
       else
         goto <bb 4>;

     <bb 6>:
       D.2500_7 = (unsigned int) f$__delta_5;
       D.2501_8 = &S + D.2500_7;
       D.2502_9 = (int (*__vtbl_ptr_type) (void) * *) D.2501_8;
       D.2503_10 = *D.2502_9;
       D.2504_12 = f$__pfn_24 + -1;
       D.2505_13 = (unsigned int) D.2504_12;
       D.2506_14 = D.2503_10 + D.2505_13;
       D.2507_15 = *D.2506_14;
       iftmp.11_16 = (String:: *) D.2507_15;

     <bb 7>:
       # iftmp.11_1 = PHI <iftmp.11_16(3), f$__pfn_24(2)>
       D.2500_19 = (unsigned int) f$__delta_5;
       D.2508_20 = &S + D.2500_19;
       D.2493_21 = iftmp.11_1 (D.2508_20, 4);

   Such patterns are results of simple calls to a member pointer:

     int doprinting (int (MyString::* f)(int) const)
     {
       MyString S ("somestring");

       return (S.*f)(4);
     }

   Moreover, the function also looks for called pointers loaded from aggregates
   passed by value or reference.  */

static void
ipa_analyze_indirect_call_uses (struct func_body_info *fbi, gimple call,
				tree target)
{
  struct ipa_node_params *info = fbi->info;
  HOST_WIDE_INT offset;
  bool by_ref;

  if (SSA_NAME_IS_DEFAULT_DEF (target))
    {
      tree var = SSA_NAME_VAR (target);
      int index = ipa_get_param_decl_index (info, var);
      if (index >= 0)
	ipa_note_param_call (fbi->node, index, call);
      return;
    }

  int index;
  gimple def = SSA_NAME_DEF_STMT (target);
  if (gimple_assign_single_p (def)
      && ipa_load_from_parm_agg_1 (fbi, info->descriptors, def,
				   gimple_assign_rhs1 (def), &index, &offset,
				   NULL, &by_ref))
    {
      struct cgraph_edge *cs = ipa_note_param_call (fbi->node, index, call);
      if (cs->indirect_info->offset != offset)
	cs->indirect_info->outer_type = NULL;
      cs->indirect_info->offset = offset;
      cs->indirect_info->agg_contents = 1;
      cs->indirect_info->by_ref = by_ref;
      return;
    }

  /* Now we need to try to match the complex pattern of calling a member
     pointer. */
  if (gimple_code (def) != GIMPLE_PHI
      || gimple_phi_num_args (def) != 2
      || !POINTER_TYPE_P (TREE_TYPE (target))
      || TREE_CODE (TREE_TYPE (TREE_TYPE (target))) != METHOD_TYPE)
    return;

  /* First, we need to check whether one of these is a load from a member
     pointer that is a parameter to this function. */
  tree n1 = PHI_ARG_DEF (def, 0);
  tree n2 = PHI_ARG_DEF (def, 1);
  if (!ipa_is_ssa_with_stmt_def (n1) || !ipa_is_ssa_with_stmt_def (n2))
    return;
  gimple d1 = SSA_NAME_DEF_STMT (n1);
  gimple d2 = SSA_NAME_DEF_STMT (n2);

  tree rec;
  basic_block bb, virt_bb;
  basic_block join = gimple_bb (def);
  if ((rec = ipa_get_stmt_member_ptr_load_param (d1, false, &offset)))
    {
      if (ipa_get_stmt_member_ptr_load_param (d2, false, NULL))
	return;

      bb = EDGE_PRED (join, 0)->src;
      virt_bb = gimple_bb (d2);
    }
  else if ((rec = ipa_get_stmt_member_ptr_load_param (d2, false, &offset)))
    {
      bb = EDGE_PRED (join, 1)->src;
      virt_bb = gimple_bb (d1);
    }
  else
    return;

  /* Second, we need to check that the basic blocks are laid out in the way
     corresponding to the pattern. */

  if (!single_pred_p (virt_bb) || !single_succ_p (virt_bb)
      || single_pred (virt_bb) != bb
      || single_succ (virt_bb) != join)
    return;

  /* Third, let's see that the branching is done depending on the least
     significant bit of the pfn. */

  gimple branch = last_stmt (bb);
  if (!branch || gimple_code (branch) != GIMPLE_COND)
    return;

  if ((gimple_cond_code (branch) != NE_EXPR
       && gimple_cond_code (branch) != EQ_EXPR)
      || !integer_zerop (gimple_cond_rhs (branch)))
    return;

  tree cond = gimple_cond_lhs (branch);
  if (!ipa_is_ssa_with_stmt_def (cond))
    return;

  def = SSA_NAME_DEF_STMT (cond);
  if (!is_gimple_assign (def)
      || gimple_assign_rhs_code (def) != BIT_AND_EXPR
      || !integer_onep (gimple_assign_rhs2 (def)))
    return;

  cond = gimple_assign_rhs1 (def);
  if (!ipa_is_ssa_with_stmt_def (cond))
    return;

  def = SSA_NAME_DEF_STMT (cond);

  if (is_gimple_assign (def)
      && CONVERT_EXPR_CODE_P (gimple_assign_rhs_code (def)))
    {
      cond = gimple_assign_rhs1 (def);
      if (!ipa_is_ssa_with_stmt_def (cond))
	return;
      def = SSA_NAME_DEF_STMT (cond);
    }

  tree rec2;
  rec2 = ipa_get_stmt_member_ptr_load_param (def,
					     (TARGET_PTRMEMFUNC_VBIT_LOCATION
					      == ptrmemfunc_vbit_in_delta),
					     NULL);
  if (rec != rec2)
    return;

  index = ipa_get_param_decl_index (info, rec);
  if (index >= 0
      && parm_preserved_before_stmt_p (fbi, index, call, rec))
    {
      struct cgraph_edge *cs = ipa_note_param_call (fbi->node, index, call);
      if (cs->indirect_info->offset != offset)
	cs->indirect_info->outer_type = NULL;
      cs->indirect_info->offset = offset;
      cs->indirect_info->agg_contents = 1;
      cs->indirect_info->member_ptr = 1;
    }

  return;
}

/* Analyze a CALL to an OBJ_TYPE_REF which is passed in TARGET and if the
   object referenced in the expression is a formal parameter of the caller
   FBI->node (described by FBI->info), create a call note for the
   statement.  */

static void
ipa_analyze_virtual_call_uses (struct func_body_info *fbi,
			       gimple call, tree target)
{
  tree obj = OBJ_TYPE_REF_OBJECT (target);
  int index;
  HOST_WIDE_INT anc_offset;

  if (!flag_devirtualize)
    return;

  if (TREE_CODE (obj) != SSA_NAME)
    return;

  struct ipa_node_params *info = fbi->info;
  if (SSA_NAME_IS_DEFAULT_DEF (obj))
    {
      struct ipa_jump_func jfunc;
      if (TREE_CODE (SSA_NAME_VAR (obj)) != PARM_DECL)
	return;

      anc_offset = 0;
      index = ipa_get_param_decl_index (info, SSA_NAME_VAR (obj));
      gcc_assert (index >= 0);
      if (detect_type_change_ssa (obj, obj_type_ref_class (target),
				  call, &jfunc))
	return;
    }
  else
    {
      struct ipa_jump_func jfunc;
      gimple stmt = SSA_NAME_DEF_STMT (obj);
      tree expr;

      expr = get_ancestor_addr_info (stmt, &obj, &anc_offset);
      if (!expr)
	return;
      index = ipa_get_param_decl_index (info,
					SSA_NAME_VAR (TREE_OPERAND (expr, 0)));
      gcc_assert (index >= 0);
      if (detect_type_change (obj, expr, obj_type_ref_class (target),
			      call, &jfunc, anc_offset))
	return;
    }

  struct cgraph_edge *cs = ipa_note_param_call (fbi->node, index, call);
  struct cgraph_indirect_call_info *ii = cs->indirect_info;
  ii->offset = anc_offset;
  ii->otr_token = tree_to_uhwi (OBJ_TYPE_REF_TOKEN (target));
  ii->otr_type = obj_type_ref_class (target);
  ii->polymorphic = 1;
}

/* Analyze a call statement CALL whether and how it utilizes formal parameters
   of the caller (described by INFO).  PARMS_AINFO is a pointer to a vector
   containing intermediate information about each formal parameter.  */

static void
ipa_analyze_call_uses (struct func_body_info *fbi, gimple call)
{
  tree target = gimple_call_fn (call);

  if (!target
      || (TREE_CODE (target) != SSA_NAME
          && !virtual_method_call_p (target)))
    return;

  /* If we previously turned the call into a direct call, there is
     no need to analyze.  */
  struct cgraph_edge *cs = cgraph_edge (fbi->node, call);
  if (cs && !cs->indirect_unknown_callee)
    return;
  if (TREE_CODE (target) == SSA_NAME)
    ipa_analyze_indirect_call_uses (fbi, call, target);
  else if (virtual_method_call_p (target))
    ipa_analyze_virtual_call_uses (fbi, call, target);
}


/* Analyze the call statement STMT with respect to formal parameters (described
   in INFO) of caller given by FBI->NODE.  Currently it only checks whether
   formal parameters are called.  */

static void
ipa_analyze_stmt_uses (struct func_body_info *fbi, gimple stmt)
{
  if (is_gimple_call (stmt))
    ipa_analyze_call_uses (fbi, stmt);
}

/* Callback of walk_stmt_load_store_addr_ops for the visit_load.
   If OP is a parameter declaration, mark it as used in the info structure
   passed in DATA.  */

static bool
visit_ref_for_mod_analysis (gimple, tree op, tree, void *data)
{
  struct ipa_node_params *info = (struct ipa_node_params *) data;

  op = get_base_address (op);
  if (op
      && TREE_CODE (op) == PARM_DECL)
    {
      int index = ipa_get_param_decl_index (info, op);
      gcc_assert (index >= 0);
      ipa_set_param_used (info, index, true);
    }

  return false;
}

/* Scan the statements in BB and inspect the uses of formal parameters.  Store
   the findings in various structures of the associated ipa_node_params
   structure, such as parameter flags, notes etc.  FBI holds various data about
   the function being analyzed.  */

static void
ipa_analyze_params_uses_in_bb (struct func_body_info *fbi, basic_block bb)
{
  gimple_stmt_iterator gsi;
  for (gsi = gsi_start_bb (bb); !gsi_end_p (gsi); gsi_next (&gsi))
    {
      gimple stmt = gsi_stmt (gsi);

      if (is_gimple_debug (stmt))
	continue;

      ipa_analyze_stmt_uses (fbi, stmt);
      walk_stmt_load_store_addr_ops (stmt, fbi->info,
				     visit_ref_for_mod_analysis,
				     visit_ref_for_mod_analysis,
				     visit_ref_for_mod_analysis);
    }
  for (gsi = gsi_start_phis (bb); !gsi_end_p (gsi); gsi_next (&gsi))
    walk_stmt_load_store_addr_ops (gsi_stmt (gsi), fbi->info,
				   visit_ref_for_mod_analysis,
				   visit_ref_for_mod_analysis,
				   visit_ref_for_mod_analysis);
}

/* Calculate controlled uses of parameters of NODE.  */

static void
ipa_analyze_controlled_uses (struct cgraph_node *node)
{
  struct ipa_node_params *info = IPA_NODE_REF (node);

  for (int i = 0; i < ipa_get_param_count (info); i++)
    {
      tree parm = ipa_get_param (info, i);
      int controlled_uses = 0;

      /* For SSA regs see if parameter is used.  For non-SSA we compute
	 the flag during modification analysis.  */
      if (is_gimple_reg (parm))
	{
	  tree ddef = ssa_default_def (DECL_STRUCT_FUNCTION (node->decl),
				       parm);
	  if (ddef && !has_zero_uses (ddef))
	    {
	      imm_use_iterator imm_iter;
	      use_operand_p use_p;

	      ipa_set_param_used (info, i, true);
	      FOR_EACH_IMM_USE_FAST (use_p, imm_iter, ddef)
		if (!is_gimple_call (USE_STMT (use_p)))
		  {
		    if (!is_gimple_debug (USE_STMT (use_p)))
		      {
			controlled_uses = IPA_UNDESCRIBED_USE;
			break;
		      }
		  }
		else
		  controlled_uses++;
	    }
	  else
	    controlled_uses = 0;
	}
      else
	controlled_uses = IPA_UNDESCRIBED_USE;
      ipa_set_controlled_uses (info, i, controlled_uses);
    }
}

/* Free stuff in BI.  */

static void
free_ipa_bb_info (struct ipa_bb_info *bi)
{
  bi->cg_edges.release ();
  bi->param_aa_statuses.release ();
}

/* Dominator walker driving the analysis.  */

class analysis_dom_walker : public dom_walker
{
public:
  analysis_dom_walker (struct func_body_info *fbi)
    : dom_walker (CDI_DOMINATORS), m_fbi (fbi) {}

  virtual void before_dom_children (basic_block);

private:
  struct func_body_info *m_fbi;
};

void
analysis_dom_walker::before_dom_children (basic_block bb)
{
  ipa_analyze_params_uses_in_bb (m_fbi, bb);
  ipa_compute_jump_functions_for_bb (m_fbi, bb);
}

/* Initialize the array describing properties of of formal parameters
   of NODE, analyze their uses and compute jump functions associated
   with actual arguments of calls from within NODE.  */

void
ipa_analyze_node (struct cgraph_node *node)
{
  struct func_body_info fbi;
  struct ipa_node_params *info;

  ipa_check_create_node_params ();
  ipa_check_create_edge_args ();
  info = IPA_NODE_REF (node);

  if (info->analysis_done)
    return;
  info->analysis_done = 1;

  if (ipa_func_spec_opts_forbid_analysis_p (node))
    {
      for (int i = 0; i < ipa_get_param_count (info); i++)
	{
	  ipa_set_param_used (info, i, true);
	  ipa_set_controlled_uses (info, i, IPA_UNDESCRIBED_USE);
	}
      return;
    }

  struct function *func = DECL_STRUCT_FUNCTION (node->decl);
  push_cfun (func);
  calculate_dominance_info (CDI_DOMINATORS);
  ipa_initialize_node_params (node);
  ipa_analyze_controlled_uses (node);

  fbi.node = node;
  fbi.info = IPA_NODE_REF (node);
  fbi.bb_infos = vNULL;
  fbi.bb_infos.safe_grow_cleared (last_basic_block_for_fn (cfun));
  fbi.param_count = ipa_get_param_count (info);
  fbi.aa_walked = 0;

  for (struct cgraph_edge *cs = node->callees; cs; cs = cs->next_callee)
    {
      ipa_bb_info *bi = ipa_get_bb_info (&fbi, gimple_bb (cs->call_stmt));
      bi->cg_edges.safe_push (cs);
    }

  for (struct cgraph_edge *cs = node->indirect_calls; cs; cs = cs->next_callee)
    {
      ipa_bb_info *bi = ipa_get_bb_info (&fbi, gimple_bb (cs->call_stmt));
      bi->cg_edges.safe_push (cs);
    }

  analysis_dom_walker (&fbi).walk (ENTRY_BLOCK_PTR_FOR_FN (cfun));

  int i;
  struct ipa_bb_info *bi;
  FOR_EACH_VEC_ELT (fbi.bb_infos, i, bi)
    free_ipa_bb_info (bi);
  fbi.bb_infos.release ();
  free_dominance_info (CDI_DOMINATORS);
  pop_cfun ();
}

/* Given a statement CALL which must be a GIMPLE_CALL calling an OBJ_TYPE_REF
   attempt a type-based devirtualization.  If successful, return the
   target function declaration, otherwise return NULL.  */

tree
ipa_intraprocedural_devirtualization (gimple call)
{
  tree binfo, token, fndecl;
  struct ipa_jump_func jfunc;
  tree otr = gimple_call_fn (call);

  jfunc.type = IPA_JF_UNKNOWN;
  compute_known_type_jump_func (OBJ_TYPE_REF_OBJECT (otr), &jfunc,
				call, obj_type_ref_class (otr));
  if (jfunc.type != IPA_JF_KNOWN_TYPE)
    return NULL_TREE;
  binfo = ipa_binfo_from_known_type_jfunc (&jfunc);
  if (!binfo)
    return NULL_TREE;
  token = OBJ_TYPE_REF_TOKEN (otr);
  fndecl = gimple_get_virt_method_for_binfo (tree_to_uhwi (token),
					     binfo);
#ifdef ENABLE_CHECKING
  if (fndecl)
    gcc_assert (possible_polymorphic_call_target_p
		  (otr, cgraph_get_node (fndecl)));
#endif
  return fndecl;
}

/* Update the jump function DST when the call graph edge corresponding to SRC is
   is being inlined, knowing that DST is of type ancestor and src of known
   type.  */

static void
combine_known_type_and_ancestor_jfs (struct ipa_jump_func *src,
				     struct ipa_jump_func *dst)
{
  HOST_WIDE_INT combined_offset;
  tree combined_type;

  if (!ipa_get_jf_ancestor_type_preserved (dst))
    {
      dst->type = IPA_JF_UNKNOWN;
      return;
    }

  combined_offset = ipa_get_jf_known_type_offset (src)
    + ipa_get_jf_ancestor_offset (dst);
  combined_type = ipa_get_jf_ancestor_type (dst);

  ipa_set_jf_known_type (dst, combined_offset,
			 ipa_get_jf_known_type_base_type (src),
			 combined_type);
}

/* Update the jump functions associated with call graph edge E when the call
   graph edge CS is being inlined, assuming that E->caller is already (possibly
   indirectly) inlined into CS->callee and that E has not been inlined.  */

static void
update_jump_functions_after_inlining (struct cgraph_edge *cs,
				      struct cgraph_edge *e)
{
  struct ipa_edge_args *top = IPA_EDGE_REF (cs);
  struct ipa_edge_args *args = IPA_EDGE_REF (e);
  int count = ipa_get_cs_argument_count (args);
  int i;

  for (i = 0; i < count; i++)
    {
      struct ipa_jump_func *dst = ipa_get_ith_jump_func (args, i);

      if (dst->type == IPA_JF_ANCESTOR)
	{
	  struct ipa_jump_func *src;
	  int dst_fid = dst->value.ancestor.formal_id;

	  /* Variable number of arguments can cause havoc if we try to access
	     one that does not exist in the inlined edge.  So make sure we
	     don't.  */
	  if (dst_fid >= ipa_get_cs_argument_count (top))
	    {
	      dst->type = IPA_JF_UNKNOWN;
	      continue;
	    }

	  src = ipa_get_ith_jump_func (top, dst_fid);

	  if (src->agg.items
	      && (dst->value.ancestor.agg_preserved || !src->agg.by_ref))
	    {
	      struct ipa_agg_jf_item *item;
	      int j;

	      /* Currently we do not produce clobber aggregate jump functions,
		 replace with merging when we do.  */
	      gcc_assert (!dst->agg.items);

	      dst->agg.items = vec_safe_copy (src->agg.items);
	      dst->agg.by_ref = src->agg.by_ref;
	      FOR_EACH_VEC_SAFE_ELT (dst->agg.items, j, item)
		item->offset -= dst->value.ancestor.offset;
	    }

	  if (src->type == IPA_JF_KNOWN_TYPE)
	    combine_known_type_and_ancestor_jfs (src, dst);
	  else if (src->type == IPA_JF_PASS_THROUGH
		   && src->value.pass_through.operation == NOP_EXPR)
	    {
	      dst->value.ancestor.formal_id = src->value.pass_through.formal_id;
	      dst->value.ancestor.agg_preserved &=
		src->value.pass_through.agg_preserved;
	      dst->value.ancestor.type_preserved &=
		src->value.pass_through.type_preserved;
	    }
	  else if (src->type == IPA_JF_ANCESTOR)
	    {
	      dst->value.ancestor.formal_id = src->value.ancestor.formal_id;
	      dst->value.ancestor.offset += src->value.ancestor.offset;
	      dst->value.ancestor.agg_preserved &=
		src->value.ancestor.agg_preserved;
	      dst->value.ancestor.type_preserved &=
		src->value.ancestor.type_preserved;
	    }
	  else
	    dst->type = IPA_JF_UNKNOWN;
	}
      else if (dst->type == IPA_JF_PASS_THROUGH)
	{
	  struct ipa_jump_func *src;
	  /* We must check range due to calls with variable number of arguments
	     and we cannot combine jump functions with operations.  */
	  if (dst->value.pass_through.operation == NOP_EXPR
	      && (dst->value.pass_through.formal_id
		  < ipa_get_cs_argument_count (top)))
	    {
	      int dst_fid = dst->value.pass_through.formal_id;
	      src = ipa_get_ith_jump_func (top, dst_fid);
	      bool dst_agg_p = ipa_get_jf_pass_through_agg_preserved (dst);

	      switch (src->type)
		{
		case IPA_JF_UNKNOWN:
		  dst->type = IPA_JF_UNKNOWN;
		  break;
		case IPA_JF_KNOWN_TYPE:
		  if (ipa_get_jf_pass_through_type_preserved (dst))
		    ipa_set_jf_known_type (dst,
					   ipa_get_jf_known_type_offset (src),
					   ipa_get_jf_known_type_base_type (src),
					   ipa_get_jf_known_type_component_type (src));
		  else
		    dst->type = IPA_JF_UNKNOWN;
		  break;
		case IPA_JF_CONST:
		  ipa_set_jf_cst_copy (dst, src);
		  break;

		case IPA_JF_PASS_THROUGH:
		  {
		    int formal_id = ipa_get_jf_pass_through_formal_id (src);
		    enum tree_code operation;
		    operation = ipa_get_jf_pass_through_operation (src);

		    if (operation == NOP_EXPR)
		      {
			bool agg_p, type_p;
			agg_p = dst_agg_p
			  && ipa_get_jf_pass_through_agg_preserved (src);
			type_p = ipa_get_jf_pass_through_type_preserved (src)
			  && ipa_get_jf_pass_through_type_preserved (dst);
			ipa_set_jf_simple_pass_through (dst, formal_id,
							agg_p, type_p);
		      }
		    else
		      {
			tree operand = ipa_get_jf_pass_through_operand (src);
			ipa_set_jf_arith_pass_through (dst, formal_id, operand,
						       operation);
		      }
		    break;
		  }
		case IPA_JF_ANCESTOR:
		  {
		    bool agg_p, type_p;
		    agg_p = dst_agg_p
		      && ipa_get_jf_ancestor_agg_preserved (src);
		    type_p = ipa_get_jf_ancestor_type_preserved (src)
		      && ipa_get_jf_pass_through_type_preserved (dst);
		    ipa_set_ancestor_jf (dst,
					 ipa_get_jf_ancestor_offset (src),
					 ipa_get_jf_ancestor_type (src),
					 ipa_get_jf_ancestor_formal_id (src),
					 agg_p, type_p);
		    break;
		  }
		default:
		  gcc_unreachable ();
		}

	      if (src->agg.items
		  && (dst_agg_p || !src->agg.by_ref))
		{
		  /* Currently we do not produce clobber aggregate jump
		     functions, replace with merging when we do.  */
		  gcc_assert (!dst->agg.items);

		  dst->agg.by_ref = src->agg.by_ref;
		  dst->agg.items = vec_safe_copy (src->agg.items);
		}
	    }
	  else
	    dst->type = IPA_JF_UNKNOWN;
	}
    }
}

/* If TARGET is an addr_expr of a function declaration, make it the destination
   of an indirect edge IE and return the edge.  Otherwise, return NULL.  */

struct cgraph_edge *
ipa_make_edge_direct_to_target (struct cgraph_edge *ie, tree target)
{
  struct cgraph_node *callee;
  struct inline_edge_summary *es = inline_edge_summary (ie);
  bool unreachable = false;

  if (TREE_CODE (target) == ADDR_EXPR)
    target = TREE_OPERAND (target, 0);
  if (TREE_CODE (target) != FUNCTION_DECL)
    {
      target = canonicalize_constructor_val (target, NULL);
      if (!target || TREE_CODE (target) != FUNCTION_DECL)
	{
	  if (ie->indirect_info->member_ptr)
	    /* Member pointer call that goes through a VMT lookup.  */
	    return NULL;

          if (dump_enabled_p ())
	    {
	      location_t loc = gimple_location_safe (ie->call_stmt);
	      dump_printf_loc (MSG_OPTIMIZED_LOCATIONS, loc,
			       "discovered direct call to non-function in %s/%i, "
			       "making it __builtin_unreachable\n",
			       ie->caller->name (), ie->caller->order);
	    }

	  target = builtin_decl_implicit (BUILT_IN_UNREACHABLE);
	  callee = cgraph_get_create_node (target);
	  unreachable = true;
	}
      else
	callee = cgraph_get_node (target);
    }
  else
    callee = cgraph_get_node (target);

  /* Because may-edges are not explicitely represented and vtable may be external,
     we may create the first reference to the object in the unit.  */
  if (!callee || callee->global.inlined_to)
    {

      /* We are better to ensure we can refer to it.
	 In the case of static functions we are out of luck, since we already	
	 removed its body.  In the case of public functions we may or may
	 not introduce the reference.  */
      if (!canonicalize_constructor_val (target, NULL)
	  || !TREE_PUBLIC (target))
	{
	  if (dump_file)
	    fprintf (dump_file, "ipa-prop: Discovered call to a known target "
		     "(%s/%i -> %s/%i) but can not refer to it. Giving up.\n",
		     xstrdup (ie->caller->name ()),
		     ie->caller->order,
		     xstrdup (ie->callee->name ()),
		     ie->callee->order);
	  return NULL;
	}
      callee = cgraph_get_create_node (target);
    }

  if (!dbg_cnt (devirt))
    return NULL;

  ipa_check_create_node_params ();

  /* We can not make edges to inline clones.  It is bug that someone removed
     the cgraph node too early.  */
  gcc_assert (!callee->global.inlined_to);

  if (dump_file && !unreachable)
    {
      fprintf (dump_file, "ipa-prop: Discovered %s call to a known target "
	       "(%s/%i -> %s/%i), for stmt ",
	       ie->indirect_info->polymorphic ? "a virtual" : "an indirect",
	       xstrdup (ie->caller->name ()),
	       ie->caller->order,
	       xstrdup (callee->name ()),
	       callee->order);
      if (ie->call_stmt)
	print_gimple_stmt (dump_file, ie->call_stmt, 2, TDF_SLIM);
      else
	fprintf (dump_file, "with uid %i\n", ie->lto_stmt_uid);
     }
  if (dump_enabled_p ())
    {
      location_t loc = gimple_location_safe (ie->call_stmt);

      dump_printf_loc (MSG_OPTIMIZED_LOCATIONS, loc,
		       "converting indirect call in %s to direct call to %s\n",
		       ie->caller->name (), callee->name ());
    }
  ie = cgraph_make_edge_direct (ie, callee);
  es = inline_edge_summary (ie);
  es->call_stmt_size -= (eni_size_weights.indirect_call_cost
			 - eni_size_weights.call_cost);
  es->call_stmt_time -= (eni_time_weights.indirect_call_cost
			 - eni_time_weights.call_cost);

  return ie;
}

/* Retrieve value from aggregate jump function AGG for the given OFFSET or
   return NULL if there is not any.  BY_REF specifies whether the value has to
   be passed by reference or by value.  */

tree
ipa_find_agg_cst_for_param (struct ipa_agg_jump_function *agg,
			    HOST_WIDE_INT offset, bool by_ref)
{
  struct ipa_agg_jf_item *item;
  int i;

  if (by_ref != agg->by_ref)
    return NULL;

  FOR_EACH_VEC_SAFE_ELT (agg->items, i, item)
    if (item->offset == offset)
      {
	/* Currently we do not have clobber values, return NULL for them once
	   we do.  */
	gcc_checking_assert (is_gimple_ip_invariant (item->value));
	return item->value;
      }
  return NULL;
}

/* Remove a reference to SYMBOL from the list of references of a node given by
   reference description RDESC.  Return true if the reference has been
   successfully found and removed.  */

static bool
remove_described_reference (symtab_node *symbol, struct ipa_cst_ref_desc *rdesc)
{
  struct ipa_ref *to_del;
  struct cgraph_edge *origin;

  origin = rdesc->cs;
  if (!origin)
    return false;
  to_del = origin->caller->find_reference (symbol, origin->call_stmt,
					   origin->lto_stmt_uid);
  if (!to_del)
    return false;

  to_del->remove_reference ();
  if (dump_file)
    fprintf (dump_file, "ipa-prop: Removed a reference from %s/%i to %s.\n",
	     xstrdup (origin->caller->name ()),
	     origin->caller->order, xstrdup (symbol->name ()));
  return true;
}

/* If JFUNC has a reference description with refcount different from
   IPA_UNDESCRIBED_USE, return the reference description, otherwise return
   NULL.  JFUNC must be a constant jump function.  */

static struct ipa_cst_ref_desc *
jfunc_rdesc_usable (struct ipa_jump_func *jfunc)
{
  struct ipa_cst_ref_desc *rdesc = ipa_get_jf_constant_rdesc (jfunc);
  if (rdesc && rdesc->refcount != IPA_UNDESCRIBED_USE)
    return rdesc;
  else
    return NULL;
}

/* If the value of constant jump function JFUNC is an address of a function
   declaration, return the associated call graph node.  Otherwise return
   NULL.  */

static cgraph_node *
cgraph_node_for_jfunc (struct ipa_jump_func *jfunc)
{
  gcc_checking_assert (jfunc->type == IPA_JF_CONST);
  tree cst = ipa_get_jf_constant (jfunc);
  if (TREE_CODE (cst) != ADDR_EXPR
      || TREE_CODE (TREE_OPERAND (cst, 0)) != FUNCTION_DECL)
    return NULL;

  return cgraph_get_node (TREE_OPERAND (cst, 0));
}


/* If JFUNC is a constant jump function with a usable rdesc, decrement its
   refcount and if it hits zero, remove reference to SYMBOL from the caller of
   the edge specified in the rdesc.  Return false if either the symbol or the
   reference could not be found, otherwise return true.  */

static bool
try_decrement_rdesc_refcount (struct ipa_jump_func *jfunc)
{
  struct ipa_cst_ref_desc *rdesc;
  if (jfunc->type == IPA_JF_CONST
      && (rdesc = jfunc_rdesc_usable (jfunc))
      && --rdesc->refcount == 0)
    {
      symtab_node *symbol = cgraph_node_for_jfunc (jfunc);
      if (!symbol)
	return false;

      return remove_described_reference (symbol, rdesc);
    }
  return true;
}

/* Try to find a destination for indirect edge IE that corresponds to a simple
   call or a call of a member function pointer and where the destination is a
   pointer formal parameter described by jump function JFUNC.  If it can be
   determined, return the newly direct edge, otherwise return NULL.
   NEW_ROOT_INFO is the node info that JFUNC lattices are relative to.  */

static struct cgraph_edge *
try_make_edge_direct_simple_call (struct cgraph_edge *ie,
				  struct ipa_jump_func *jfunc,
				  struct ipa_node_params *new_root_info)
{
  struct cgraph_edge *cs;
  tree target;
  bool agg_contents = ie->indirect_info->agg_contents;

  if (ie->indirect_info->agg_contents)
    target = ipa_find_agg_cst_for_param (&jfunc->agg,
					 ie->indirect_info->offset,
					 ie->indirect_info->by_ref);
  else
    target = ipa_value_from_jfunc (new_root_info, jfunc);
  if (!target)
    return NULL;
  cs = ipa_make_edge_direct_to_target (ie, target);

  if (cs && !agg_contents)
    {
      bool ok;
      gcc_checking_assert (cs->callee
			   && (cs != ie
			       || jfunc->type != IPA_JF_CONST
			       || !cgraph_node_for_jfunc (jfunc)
			       || cs->callee == cgraph_node_for_jfunc (jfunc)));
      ok = try_decrement_rdesc_refcount (jfunc);
      gcc_checking_assert (ok);
    }

  return cs;
}

/* Return the target to be used in cases of impossible devirtualization.  IE
   and target (the latter can be NULL) are dumped when dumping is enabled.  */

tree
ipa_impossible_devirt_target (struct cgraph_edge *ie, tree target)
{
  if (dump_file)
    {
      if (target)
	fprintf (dump_file,
		 "Type inconsistent devirtualization: %s/%i->%s\n",
		 ie->caller->name (), ie->caller->order,
		 IDENTIFIER_POINTER (DECL_ASSEMBLER_NAME (target)));
      else
	fprintf (dump_file,
		 "No devirtualization target in %s/%i\n",
		 ie->caller->name (), ie->caller->order);
    }
  tree new_target = builtin_decl_implicit (BUILT_IN_UNREACHABLE);
  cgraph_get_create_node (new_target);
  return new_target;
}

/* Try to find a destination for indirect edge IE that corresponds to a virtual
   call based on a formal parameter which is described by jump function JFUNC
   and if it can be determined, make it direct and return the direct edge.
   Otherwise, return NULL.  NEW_ROOT_INFO is the node info that JFUNC lattices
   are relative to.  */

static struct cgraph_edge *
try_make_edge_direct_virtual_call (struct cgraph_edge *ie,
				   struct ipa_jump_func *jfunc,
				   struct ipa_node_params *new_root_info)
{
  tree binfo, target;

  if (!flag_devirtualize)
    return NULL;

  /* First try to do lookup via known virtual table pointer value.  */
  if (!ie->indirect_info->by_ref)
    {
      tree vtable;
      unsigned HOST_WIDE_INT offset;
      tree t = ipa_find_agg_cst_for_param (&jfunc->agg,
					   ie->indirect_info->offset,
					   true);
      if (t && vtable_pointer_value_to_vtable (t, &vtable, &offset))
	{
	  target = gimple_get_virt_method_for_vtable (ie->indirect_info->otr_token,
						      vtable, offset);
	  if (target)
	    {
	      if ((TREE_CODE (TREE_TYPE (target)) == FUNCTION_TYPE
		   && DECL_FUNCTION_CODE (target) == BUILT_IN_UNREACHABLE)
		  || !possible_polymorphic_call_target_p
		       (ie, cgraph_get_node (target)))
		target = ipa_impossible_devirt_target (ie, target);
	      return ipa_make_edge_direct_to_target (ie, target);
	    }
	}
    }

  binfo = ipa_value_from_jfunc (new_root_info, jfunc);

  if (!binfo)
    return NULL;

  if (TREE_CODE (binfo) != TREE_BINFO)
    {
      ipa_polymorphic_call_context context;
      vec <cgraph_node *>targets;
      bool final;

      if (!get_polymorphic_call_info_from_invariant
	     (&context, binfo, ie->indirect_info->otr_type,
	      ie->indirect_info->offset))
	return NULL;
      targets = possible_polymorphic_call_targets
		 (ie->indirect_info->otr_type,
		  ie->indirect_info->otr_token,
		  context, &final);
      if (!final || targets.length () > 1)
	return NULL;
      if (targets.length () == 1)
	target = targets[0]->decl;
      else
	target = ipa_impossible_devirt_target (ie, NULL_TREE);
    }
  else
    {
      binfo = get_binfo_at_offset (binfo, ie->indirect_info->offset,
				   ie->indirect_info->otr_type);
      if (binfo)
	target = gimple_get_virt_method_for_binfo (ie->indirect_info->otr_token,
						   binfo);
      else
	return NULL;
    }

  if (target)
    {
      if (!possible_polymorphic_call_target_p (ie, cgraph_get_node (target)))
	target = ipa_impossible_devirt_target (ie, target);
      return ipa_make_edge_direct_to_target (ie, target);
    }
  else
    return NULL;
}

/* Update the param called notes associated with NODE when CS is being inlined,
   assuming NODE is (potentially indirectly) inlined into CS->callee.
   Moreover, if the callee is discovered to be constant, create a new cgraph
   edge for it.  Newly discovered indirect edges will be added to *NEW_EDGES,
   unless NEW_EDGES is NULL.  Return true iff a new edge(s) were created.  */

static bool
update_indirect_edges_after_inlining (struct cgraph_edge *cs,
				      struct cgraph_node *node,
				      vec<cgraph_edge_p> *new_edges)
{
  struct ipa_edge_args *top;
  struct cgraph_edge *ie, *next_ie, *new_direct_edge;
  struct ipa_node_params *new_root_info;
  bool res = false;

  ipa_check_create_edge_args ();
  top = IPA_EDGE_REF (cs);
  new_root_info = IPA_NODE_REF (cs->caller->global.inlined_to
				? cs->caller->global.inlined_to
				: cs->caller);

  for (ie = node->indirect_calls; ie; ie = next_ie)
    {
      struct cgraph_indirect_call_info *ici = ie->indirect_info;
      struct ipa_jump_func *jfunc;
      int param_index;

      next_ie = ie->next_callee;

      if (ici->param_index == -1)
	continue;

      /* We must check range due to calls with variable number of arguments:  */
      if (ici->param_index >= ipa_get_cs_argument_count (top))
	{
	  ici->param_index = -1;
	  continue;
	}

      param_index = ici->param_index;
      jfunc = ipa_get_ith_jump_func (top, param_index);

      if (!flag_indirect_inlining)
	new_direct_edge = NULL;
      else if (ici->polymorphic)
	new_direct_edge = try_make_edge_direct_virtual_call (ie, jfunc,
							     new_root_info);
      else
	new_direct_edge = try_make_edge_direct_simple_call (ie, jfunc,
							    new_root_info);
      /* If speculation was removed, then we need to do nothing.  */
      if (new_direct_edge && new_direct_edge != ie)
	{
	  new_direct_edge->indirect_inlining_edge = 1;
	  top = IPA_EDGE_REF (cs);
	  res = true;
	}
      else if (new_direct_edge)
	{
	  new_direct_edge->indirect_inlining_edge = 1;
	  if (new_direct_edge->call_stmt)
	    new_direct_edge->call_stmt_cannot_inline_p
	      = !gimple_check_call_matching_types (
		  new_direct_edge->call_stmt,
		  new_direct_edge->callee->decl, false);
	  if (new_edges)
	    {
	      new_edges->safe_push (new_direct_edge);
	      res = true;
	    }
	  top = IPA_EDGE_REF (cs);
	}
      else if (jfunc->type == IPA_JF_PASS_THROUGH
	       && ipa_get_jf_pass_through_operation (jfunc) == NOP_EXPR)
	{
	  if ((ici->agg_contents
	       && !ipa_get_jf_pass_through_agg_preserved (jfunc))
	      || (ici->polymorphic
		  && !ipa_get_jf_pass_through_type_preserved (jfunc)))
	    ici->param_index = -1;
	  else
	    ici->param_index = ipa_get_jf_pass_through_formal_id (jfunc);
	}
      else if (jfunc->type == IPA_JF_ANCESTOR)
	{
	  if ((ici->agg_contents
	       && !ipa_get_jf_ancestor_agg_preserved (jfunc))
	      || (ici->polymorphic
		  && !ipa_get_jf_ancestor_type_preserved (jfunc)))
	    ici->param_index = -1;
	  else
	    {
	      ici->param_index = ipa_get_jf_ancestor_formal_id (jfunc);
	      if (ipa_get_jf_ancestor_offset (jfunc))
	        ici->outer_type = NULL;
	      ici->offset += ipa_get_jf_ancestor_offset (jfunc);
	    }
	}
      else
	/* Either we can find a destination for this edge now or never. */
	ici->param_index = -1;
    }

  return res;
}

/* Recursively traverse subtree of NODE (including node) made of inlined
   cgraph_edges when CS has been inlined and invoke
   update_indirect_edges_after_inlining on all nodes and
   update_jump_functions_after_inlining on all non-inlined edges that lead out
   of this subtree.  Newly discovered indirect edges will be added to
   *NEW_EDGES, unless NEW_EDGES is NULL.  Return true iff a new edge(s) were
   created.  */

static bool
propagate_info_to_inlined_callees (struct cgraph_edge *cs,
				   struct cgraph_node *node,
				   vec<cgraph_edge_p> *new_edges)
{
  struct cgraph_edge *e;
  bool res;

  res = update_indirect_edges_after_inlining (cs, node, new_edges);

  for (e = node->callees; e; e = e->next_callee)
    if (!e->inline_failed)
      res |= propagate_info_to_inlined_callees (cs, e->callee, new_edges);
    else
      update_jump_functions_after_inlining (cs, e);
  for (e = node->indirect_calls; e; e = e->next_callee)
    update_jump_functions_after_inlining (cs, e);

  return res;
}

/* Combine two controlled uses counts as done during inlining.  */

static int
combine_controlled_uses_counters (int c, int d)
{
  if (c == IPA_UNDESCRIBED_USE || d == IPA_UNDESCRIBED_USE)
    return IPA_UNDESCRIBED_USE;
  else
    return c + d - 1;
}

/* Propagate number of controlled users from CS->caleee to the new root of the
   tree of inlined nodes.  */

static void
propagate_controlled_uses (struct cgraph_edge *cs)
{
  struct ipa_edge_args *args = IPA_EDGE_REF (cs);
  struct cgraph_node *new_root = cs->caller->global.inlined_to
    ? cs->caller->global.inlined_to : cs->caller;
  struct ipa_node_params *new_root_info = IPA_NODE_REF (new_root);
  struct ipa_node_params *old_root_info = IPA_NODE_REF (cs->callee);
  int count, i;

  count = MIN (ipa_get_cs_argument_count (args),
	       ipa_get_param_count (old_root_info));
  for (i = 0; i < count; i++)
    {
      struct ipa_jump_func *jf = ipa_get_ith_jump_func (args, i);
      struct ipa_cst_ref_desc *rdesc;

      if (jf->type == IPA_JF_PASS_THROUGH)
	{
	  int src_idx, c, d;
	  src_idx = ipa_get_jf_pass_through_formal_id (jf);
	  c = ipa_get_controlled_uses (new_root_info, src_idx);
	  d = ipa_get_controlled_uses (old_root_info, i);

	  gcc_checking_assert (ipa_get_jf_pass_through_operation (jf)
			       == NOP_EXPR || c == IPA_UNDESCRIBED_USE);
	  c = combine_controlled_uses_counters (c, d);
	  ipa_set_controlled_uses (new_root_info, src_idx, c);
	  if (c == 0 && new_root_info->ipcp_orig_node)
	    {
	      struct cgraph_node *n;
	      struct ipa_ref *ref;
	      tree t = new_root_info->known_vals[src_idx];

	      if (t && TREE_CODE (t) == ADDR_EXPR
		  && TREE_CODE (TREE_OPERAND (t, 0)) == FUNCTION_DECL
		  && (n = cgraph_get_node (TREE_OPERAND (t, 0)))
		  && (ref = new_root->find_reference (n, NULL, 0)))
		{
		  if (dump_file)
		    fprintf (dump_file, "ipa-prop: Removing cloning-created "
			     "reference from %s/%i to %s/%i.\n",
			     xstrdup (new_root->name ()),
			     new_root->order,
			     xstrdup (n->name ()), n->order);
		  ref->remove_reference ();
		}
	    }
	}
      else if (jf->type == IPA_JF_CONST
	       && (rdesc = jfunc_rdesc_usable (jf)))
	{
	  int d = ipa_get_controlled_uses (old_root_info, i);
	  int c = rdesc->refcount;
	  rdesc->refcount = combine_controlled_uses_counters (c, d);
	  if (rdesc->refcount == 0)
	    {
	      tree cst = ipa_get_jf_constant (jf);
	      struct cgraph_node *n;
	      gcc_checking_assert (TREE_CODE (cst) == ADDR_EXPR
				   && TREE_CODE (TREE_OPERAND (cst, 0))
				   == FUNCTION_DECL);
	      n = cgraph_get_node (TREE_OPERAND (cst, 0));
	      if (n)
		{
		  struct cgraph_node *clone;
		  bool ok;
		  ok = remove_described_reference (n, rdesc);
		  gcc_checking_assert (ok);

		  clone = cs->caller;
		  while (clone->global.inlined_to
			 && clone != rdesc->cs->caller
			 && IPA_NODE_REF (clone)->ipcp_orig_node)
		    {
		      struct ipa_ref *ref;
		      ref = clone->find_reference (n, NULL, 0);
		      if (ref)
			{
			  if (dump_file)
			    fprintf (dump_file, "ipa-prop: Removing "
				     "cloning-created reference "
				     "from %s/%i to %s/%i.\n",
				     xstrdup (clone->name ()),
				     clone->order,
				     xstrdup (n->name ()),
				     n->order);
			  ref->remove_reference ();
			}
		      clone = clone->callers->caller;
		    }
		}
	    }
	}
    }

  for (i = ipa_get_param_count (old_root_info);
       i < ipa_get_cs_argument_count (args);
       i++)
    {
      struct ipa_jump_func *jf = ipa_get_ith_jump_func (args, i);

      if (jf->type == IPA_JF_CONST)
	{
	  struct ipa_cst_ref_desc *rdesc = jfunc_rdesc_usable (jf);
	  if (rdesc)
	    rdesc->refcount = IPA_UNDESCRIBED_USE;
	}
      else if (jf->type == IPA_JF_PASS_THROUGH)
	ipa_set_controlled_uses (new_root_info,
				 jf->value.pass_through.formal_id,
				 IPA_UNDESCRIBED_USE);
    }
}

/* Update jump functions and call note functions on inlining the call site CS.
   CS is expected to lead to a node already cloned by
   cgraph_clone_inline_nodes.  Newly discovered indirect edges will be added to
   *NEW_EDGES, unless NEW_EDGES is NULL.  Return true iff a new edge(s) were +
   created.  */

bool
ipa_propagate_indirect_call_infos (struct cgraph_edge *cs,
				   vec<cgraph_edge_p> *new_edges)
{
  bool changed;
  /* Do nothing if the preparation phase has not been carried out yet
     (i.e. during early inlining).  */
  if (!ipa_node_params_vector.exists ())
    return false;
  gcc_assert (ipa_edge_args_vector);

  propagate_controlled_uses (cs);
  changed = propagate_info_to_inlined_callees (cs, cs->callee, new_edges);

  return changed;
}

/* Frees all dynamically allocated structures that the argument info points
   to.  */

void
ipa_free_edge_args_substructures (struct ipa_edge_args *args)
{
  vec_free (args->jump_functions);
  memset (args, 0, sizeof (*args));
}

/* Free all ipa_edge structures.  */

void
ipa_free_all_edge_args (void)
{
  int i;
  struct ipa_edge_args *args;

  if (!ipa_edge_args_vector)
    return;

  FOR_EACH_VEC_ELT (*ipa_edge_args_vector, i, args)
    ipa_free_edge_args_substructures (args);

  vec_free (ipa_edge_args_vector);
}

/* Frees all dynamically allocated structures that the param info points
   to.  */

void
ipa_free_node_params_substructures (struct ipa_node_params *info)
{
  info->descriptors.release ();
  free (info->lattices);
  /* Lattice values and their sources are deallocated with their alocation
     pool.  */
  info->known_vals.release ();
  memset (info, 0, sizeof (*info));
}

/* Free all ipa_node_params structures.  */

void
ipa_free_all_node_params (void)
{
  int i;
  struct ipa_node_params *info;

  FOR_EACH_VEC_ELT (ipa_node_params_vector, i, info)
    ipa_free_node_params_substructures (info);

  ipa_node_params_vector.release ();
}

/* Set the aggregate replacements of NODE to be AGGVALS.  */

void
ipa_set_node_agg_value_chain (struct cgraph_node *node,
			      struct ipa_agg_replacement_value *aggvals)
{
  if (vec_safe_length (ipa_node_agg_replacements) <= (unsigned) cgraph_max_uid)
    vec_safe_grow_cleared (ipa_node_agg_replacements, cgraph_max_uid + 1);

  (*ipa_node_agg_replacements)[node->uid] = aggvals;
}

/* Hook that is called by cgraph.c when an edge is removed.  */

static void
ipa_edge_removal_hook (struct cgraph_edge *cs, void *data ATTRIBUTE_UNUSED)
{
  struct ipa_edge_args *args;

  /* During IPA-CP updating we can be called on not-yet analyzed clones.  */
  if (vec_safe_length (ipa_edge_args_vector) <= (unsigned)cs->uid)
    return;

  args = IPA_EDGE_REF (cs);
  if (args->jump_functions)
    {
      struct ipa_jump_func *jf;
      int i;
      FOR_EACH_VEC_ELT (*args->jump_functions, i, jf)
	{
	  struct ipa_cst_ref_desc *rdesc;
	  try_decrement_rdesc_refcount (jf);
	  if (jf->type == IPA_JF_CONST
	      && (rdesc = ipa_get_jf_constant_rdesc (jf))
	      && rdesc->cs == cs)
	    rdesc->cs = NULL;
	}
    }

  ipa_free_edge_args_substructures (IPA_EDGE_REF (cs));
}

/* Hook that is called by cgraph.c when a node is removed.  */

static void
ipa_node_removal_hook (struct cgraph_node *node, void *data ATTRIBUTE_UNUSED)
{
  /* During IPA-CP updating we can be called on not-yet analyze clones.  */
  if (ipa_node_params_vector.length () > (unsigned)node->uid)
    ipa_free_node_params_substructures (IPA_NODE_REF (node));
  if (vec_safe_length (ipa_node_agg_replacements) > (unsigned)node->uid)
    (*ipa_node_agg_replacements)[(unsigned)node->uid] = NULL;
}

/* Hook that is called by cgraph.c when an edge is duplicated.  */

static void
ipa_edge_duplication_hook (struct cgraph_edge *src, struct cgraph_edge *dst,
			   __attribute__((unused)) void *data)
{
  struct ipa_edge_args *old_args, *new_args;
  unsigned int i;

  ipa_check_create_edge_args ();

  old_args = IPA_EDGE_REF (src);
  new_args = IPA_EDGE_REF (dst);

  new_args->jump_functions = vec_safe_copy (old_args->jump_functions);

  for (i = 0; i < vec_safe_length (old_args->jump_functions); i++)
    {
      struct ipa_jump_func *src_jf = ipa_get_ith_jump_func (old_args, i);
      struct ipa_jump_func *dst_jf = ipa_get_ith_jump_func (new_args, i);

      dst_jf->agg.items = vec_safe_copy (dst_jf->agg.items);

      if (src_jf->type == IPA_JF_CONST)
	{
	  struct ipa_cst_ref_desc *src_rdesc = jfunc_rdesc_usable (src_jf);

	  if (!src_rdesc)
	    dst_jf->value.constant.rdesc = NULL;
	  else if (src->caller == dst->caller)
	    {
	      struct ipa_ref *ref;
	      symtab_node *n = cgraph_node_for_jfunc (src_jf);
	      gcc_checking_assert (n);
	      ref = src->caller->find_reference (n, src->call_stmt,
						 src->lto_stmt_uid);
	      gcc_checking_assert (ref);
	      dst->caller->clone_reference (ref, ref->stmt);

	      gcc_checking_assert (ipa_refdesc_pool);
	      struct ipa_cst_ref_desc *dst_rdesc
		= (struct ipa_cst_ref_desc *) pool_alloc (ipa_refdesc_pool);
	      dst_rdesc->cs = dst;
	      dst_rdesc->refcount = src_rdesc->refcount;
	      dst_rdesc->next_duplicate = NULL;
	      dst_jf->value.constant.rdesc = dst_rdesc;
	    }
	  else if (src_rdesc->cs == src)
	    {
	      struct ipa_cst_ref_desc *dst_rdesc;
	      gcc_checking_assert (ipa_refdesc_pool);
	      dst_rdesc
		= (struct ipa_cst_ref_desc *) pool_alloc (ipa_refdesc_pool);
	      dst_rdesc->cs = dst;
	      dst_rdesc->refcount = src_rdesc->refcount;
	      dst_rdesc->next_duplicate = src_rdesc->next_duplicate;
	      src_rdesc->next_duplicate = dst_rdesc;
	      dst_jf->value.constant.rdesc = dst_rdesc;
	    }
	  else
	    {
	      struct ipa_cst_ref_desc *dst_rdesc;
	      /* This can happen during inlining, when a JFUNC can refer to a
		 reference taken in a function up in the tree of inline clones.
		 We need to find the duplicate that refers to our tree of
		 inline clones.  */

	      gcc_assert (dst->caller->global.inlined_to);
	      for (dst_rdesc = src_rdesc->next_duplicate;
		   dst_rdesc;
		   dst_rdesc = dst_rdesc->next_duplicate)
		{
		  struct cgraph_node *top;
		  top = dst_rdesc->cs->caller->global.inlined_to
		    ? dst_rdesc->cs->caller->global.inlined_to
		    : dst_rdesc->cs->caller;
		  if (dst->caller->global.inlined_to == top)
		    break;
		}
	      gcc_assert (dst_rdesc);
	      dst_jf->value.constant.rdesc = dst_rdesc;
	    }
	}
    }
}

/* Hook that is called by cgraph.c when a node is duplicated.  */

static void
ipa_node_duplication_hook (struct cgraph_node *src, struct cgraph_node *dst,
			   ATTRIBUTE_UNUSED void *data)
{
  struct ipa_node_params *old_info, *new_info;
  struct ipa_agg_replacement_value *old_av, *new_av;

  ipa_check_create_node_params ();
  old_info = IPA_NODE_REF (src);
  new_info = IPA_NODE_REF (dst);

  new_info->descriptors = old_info->descriptors.copy ();
  new_info->lattices = NULL;
  new_info->ipcp_orig_node = old_info->ipcp_orig_node;

  new_info->analysis_done = old_info->analysis_done;
  new_info->node_enqueued = old_info->node_enqueued;

  old_av = ipa_get_agg_replacements_for_node (src);
  if (!old_av)
    return;

  new_av = NULL;
  while (old_av)
    {
      struct ipa_agg_replacement_value *v;

      v = ggc_alloc<ipa_agg_replacement_value> ();
      memcpy (v, old_av, sizeof (*v));
      v->next = new_av;
      new_av = v;
      old_av = old_av->next;
    }
  ipa_set_node_agg_value_chain (dst, new_av);
}


/* Analyze newly added function into callgraph.  */

static void
ipa_add_new_function (struct cgraph_node *node, void *data ATTRIBUTE_UNUSED)
{
  if (cgraph_function_with_gimple_body_p (node))
    ipa_analyze_node (node);
}

/* Register our cgraph hooks if they are not already there.  */

void
ipa_register_cgraph_hooks (void)
{
  if (!edge_removal_hook_holder)
    edge_removal_hook_holder =
      cgraph_add_edge_removal_hook (&ipa_edge_removal_hook, NULL);
  if (!node_removal_hook_holder)
    node_removal_hook_holder =
      cgraph_add_node_removal_hook (&ipa_node_removal_hook, NULL);
  if (!edge_duplication_hook_holder)
    edge_duplication_hook_holder =
      cgraph_add_edge_duplication_hook (&ipa_edge_duplication_hook, NULL);
  if (!node_duplication_hook_holder)
    node_duplication_hook_holder =
      cgraph_add_node_duplication_hook (&ipa_node_duplication_hook, NULL);
  function_insertion_hook_holder =
      cgraph_add_function_insertion_hook (&ipa_add_new_function, NULL);
}

/* Unregister our cgraph hooks if they are not already there.  */

static void
ipa_unregister_cgraph_hooks (void)
{
  cgraph_remove_edge_removal_hook (edge_removal_hook_holder);
  edge_removal_hook_holder = NULL;
  cgraph_remove_node_removal_hook (node_removal_hook_holder);
  node_removal_hook_holder = NULL;
  cgraph_remove_edge_duplication_hook (edge_duplication_hook_holder);
  edge_duplication_hook_holder = NULL;
  cgraph_remove_node_duplication_hook (node_duplication_hook_holder);
  node_duplication_hook_holder = NULL;
  cgraph_remove_function_insertion_hook (function_insertion_hook_holder);
  function_insertion_hook_holder = NULL;
}

/* Free all ipa_node_params and all ipa_edge_args structures if they are no
   longer needed after ipa-cp.  */

void
ipa_free_all_structures_after_ipa_cp (void)
{
  if (!optimize)
    {
      ipa_free_all_edge_args ();
      ipa_free_all_node_params ();
      free_alloc_pool (ipcp_sources_pool);
      free_alloc_pool (ipcp_values_pool);
      free_alloc_pool (ipcp_agg_lattice_pool);
      ipa_unregister_cgraph_hooks ();
      if (ipa_refdesc_pool)
	free_alloc_pool (ipa_refdesc_pool);
    }
}

/* Free all ipa_node_params and all ipa_edge_args structures if they are no
   longer needed after indirect inlining.  */

void
ipa_free_all_structures_after_iinln (void)
{
  ipa_free_all_edge_args ();
  ipa_free_all_node_params ();
  ipa_unregister_cgraph_hooks ();
  if (ipcp_sources_pool)
    free_alloc_pool (ipcp_sources_pool);
  if (ipcp_values_pool)
    free_alloc_pool (ipcp_values_pool);
  if (ipcp_agg_lattice_pool)
    free_alloc_pool (ipcp_agg_lattice_pool);
  if (ipa_refdesc_pool)
    free_alloc_pool (ipa_refdesc_pool);
}

/* Print ipa_tree_map data structures of all functions in the
   callgraph to F.  */

void
ipa_print_node_params (FILE *f, struct cgraph_node *node)
{
  int i, count;
  struct ipa_node_params *info;

  if (!node->definition)
    return;
  info = IPA_NODE_REF (node);
  fprintf (f, "  function  %s/%i parameter descriptors:\n",
	   node->name (), node->order);
  count = ipa_get_param_count (info);
  for (i = 0; i < count; i++)
    {
      int c;

      fprintf (f, "    ");
      ipa_dump_param (f, info, i);
      if (ipa_is_param_used (info, i))
	fprintf (f, " used");
      c = ipa_get_controlled_uses (info, i);
      if (c == IPA_UNDESCRIBED_USE)
	fprintf (f, " undescribed_use");
      else
	fprintf (f, "  controlled_uses=%i", c);
      fprintf (f, "\n");
    }
}

/* Print ipa_tree_map data structures of all functions in the
   callgraph to F.  */

void
ipa_print_all_params (FILE * f)
{
  struct cgraph_node *node;

  fprintf (f, "\nFunction parameters:\n");
  FOR_EACH_FUNCTION (node)
    ipa_print_node_params (f, node);
}

/* Return a heap allocated vector containing formal parameters of FNDECL.  */

vec<tree> 
ipa_get_vector_of_formal_parms (tree fndecl)
{
  vec<tree> args;
  int count;
  tree parm;

  gcc_assert (!flag_wpa);
  count = count_formal_params (fndecl);
  args.create (count);
  for (parm = DECL_ARGUMENTS (fndecl); parm; parm = DECL_CHAIN (parm))
    args.quick_push (parm);

  return args;
}

/* Return a heap allocated vector containing types of formal parameters of
   function type FNTYPE.  */

vec<tree>
ipa_get_vector_of_formal_parm_types (tree fntype)
{
  vec<tree> types;
  int count = 0;
  tree t;

  for (t = TYPE_ARG_TYPES (fntype); t; t = TREE_CHAIN (t))
    count++;

  types.create (count);
  for (t = TYPE_ARG_TYPES (fntype); t; t = TREE_CHAIN (t))
    types.quick_push (TREE_VALUE (t));

  return types;
}

/* Modify the function declaration FNDECL and its type according to the plan in
   ADJUSTMENTS.  It also sets base fields of individual adjustments structures
   to reflect the actual parameters being modified which are determined by the
   base_index field.  */

void
ipa_modify_formal_parameters (tree fndecl, ipa_parm_adjustment_vec adjustments)
{
  vec<tree> oparms = ipa_get_vector_of_formal_parms (fndecl);
  tree orig_type = TREE_TYPE (fndecl);
  tree old_arg_types = TYPE_ARG_TYPES (orig_type);

  /* The following test is an ugly hack, some functions simply don't have any
     arguments in their type.  This is probably a bug but well... */
  bool care_for_types = (old_arg_types != NULL_TREE);
  bool last_parm_void;
  vec<tree> otypes;
  if (care_for_types)
    {
      last_parm_void = (TREE_VALUE (tree_last (old_arg_types))
			== void_type_node);
      otypes = ipa_get_vector_of_formal_parm_types (orig_type);
      if (last_parm_void)
	gcc_assert (oparms.length () + 1 == otypes.length ());
      else
	gcc_assert (oparms.length () == otypes.length ());
    }
  else
    {
      last_parm_void = false;
      otypes.create (0);
    }

  int len = adjustments.length ();
  tree *link = &DECL_ARGUMENTS (fndecl);
  tree new_arg_types = NULL;
  for (int i = 0; i < len; i++)
    {
      struct ipa_parm_adjustment *adj;
      gcc_assert (link);

      adj = &adjustments[i];
      tree parm;
      if (adj->op == IPA_PARM_OP_NEW)
	parm = NULL;
      else
	parm = oparms[adj->base_index];
      adj->base = parm;

      if (adj->op == IPA_PARM_OP_COPY)
	{
	  if (care_for_types)
	    new_arg_types = tree_cons (NULL_TREE, otypes[adj->base_index],
				       new_arg_types);
	  *link = parm;
	  link = &DECL_CHAIN (parm);
	}
      else if (adj->op != IPA_PARM_OP_REMOVE)
	{
	  tree new_parm;
	  tree ptype;

	  if (adj->by_ref)
	    ptype = build_pointer_type (adj->type);
	  else
	    {
	      ptype = adj->type;
	      if (is_gimple_reg_type (ptype))
		{
		  unsigned malign = GET_MODE_ALIGNMENT (TYPE_MODE (ptype));
		  if (TYPE_ALIGN (ptype) < malign)
		    ptype = build_aligned_type (ptype, malign);
		}
	    }

	  if (care_for_types)
	    new_arg_types = tree_cons (NULL_TREE, ptype, new_arg_types);

	  new_parm = build_decl (UNKNOWN_LOCATION, PARM_DECL, NULL_TREE,
				 ptype);
	  const char *prefix = adj->arg_prefix ? adj->arg_prefix : "SYNTH";
	  DECL_NAME (new_parm) = create_tmp_var_name (prefix);
	  DECL_ARTIFICIAL (new_parm) = 1;
	  DECL_ARG_TYPE (new_parm) = ptype;
	  DECL_CONTEXT (new_parm) = fndecl;
	  TREE_USED (new_parm) = 1;
	  DECL_IGNORED_P (new_parm) = 1;
	  layout_decl (new_parm, 0);

	  if (adj->op == IPA_PARM_OP_NEW)
	    adj->base = NULL;
	  else
	    adj->base = parm;
	  adj->new_decl = new_parm;

	  *link = new_parm;
	  link = &DECL_CHAIN (new_parm);
	}
    }

  *link = NULL_TREE;

  tree new_reversed = NULL;
  if (care_for_types)
    {
      new_reversed = nreverse (new_arg_types);
      if (last_parm_void)
	{
	  if (new_reversed)
	    TREE_CHAIN (new_arg_types) = void_list_node;
	  else
	    new_reversed = void_list_node;
	}
    }

  /* Use copy_node to preserve as much as possible from original type
     (debug info, attribute lists etc.)
     Exception is METHOD_TYPEs must have THIS argument.
     When we are asked to remove it, we need to build new FUNCTION_TYPE
     instead.  */
  tree new_type = NULL;
  if (TREE_CODE (orig_type) != METHOD_TYPE
       || (adjustments[0].op == IPA_PARM_OP_COPY
	  && adjustments[0].base_index == 0))
    {
      new_type = build_distinct_type_copy (orig_type);
      TYPE_ARG_TYPES (new_type) = new_reversed;
    }
  else
    {
      new_type
        = build_distinct_type_copy (build_function_type (TREE_TYPE (orig_type),
							 new_reversed));
      TYPE_CONTEXT (new_type) = TYPE_CONTEXT (orig_type);
      DECL_VINDEX (fndecl) = NULL_TREE;
    }

  /* When signature changes, we need to clear builtin info.  */
  if (DECL_BUILT_IN (fndecl))
    {
      DECL_BUILT_IN_CLASS (fndecl) = NOT_BUILT_IN;
      DECL_FUNCTION_CODE (fndecl) = (enum built_in_function) 0;
    }

  /* This is a new type, not a copy of an old type.  Need to reassociate
     variants.  We can handle everything except the main variant lazily.  */
  tree t = TYPE_MAIN_VARIANT (orig_type);
  if (orig_type != t)
    {
      TYPE_MAIN_VARIANT (new_type) = t;
      TYPE_NEXT_VARIANT (new_type) = TYPE_NEXT_VARIANT (t);
      TYPE_NEXT_VARIANT (t) = new_type;
    }
  else
    {
      TYPE_MAIN_VARIANT (new_type) = new_type;
      TYPE_NEXT_VARIANT (new_type) = NULL;
    }

  TREE_TYPE (fndecl) = new_type;
  DECL_VIRTUAL_P (fndecl) = 0;
  DECL_LANG_SPECIFIC (fndecl) = NULL;
  otypes.release ();
  oparms.release ();
}

/* Modify actual arguments of a function call CS as indicated in ADJUSTMENTS.
   If this is a directly recursive call, CS must be NULL.  Otherwise it must
   contain the corresponding call graph edge.  */

void
ipa_modify_call_arguments (struct cgraph_edge *cs, gimple stmt,
			   ipa_parm_adjustment_vec adjustments)
{
  struct cgraph_node *current_node = cgraph_get_node (current_function_decl);
  vec<tree> vargs;
  vec<tree, va_gc> **debug_args = NULL;
  gimple new_stmt;
  gimple_stmt_iterator gsi, prev_gsi;
  tree callee_decl;
  int i, len;

  len = adjustments.length ();
  vargs.create (len);
  callee_decl = !cs ? gimple_call_fndecl (stmt) : cs->callee->decl;
  current_node->remove_stmt_references (stmt);

  gsi = gsi_for_stmt (stmt);
  prev_gsi = gsi;
  gsi_prev (&prev_gsi);
  for (i = 0; i < len; i++)
    {
      struct ipa_parm_adjustment *adj;

      adj = &adjustments[i];

      if (adj->op == IPA_PARM_OP_COPY)
	{
	  tree arg = gimple_call_arg (stmt, adj->base_index);

	  vargs.quick_push (arg);
	}
      else if (adj->op != IPA_PARM_OP_REMOVE)
	{
	  tree expr, base, off;
	  location_t loc;
	  unsigned int deref_align = 0;
	  bool deref_base = false;

	  /* We create a new parameter out of the value of the old one, we can
	     do the following kind of transformations:

	     - A scalar passed by reference is converted to a scalar passed by
               value.  (adj->by_ref is false and the type of the original
               actual argument is a pointer to a scalar).

             - A part of an aggregate is passed instead of the whole aggregate.
               The part can be passed either by value or by reference, this is
               determined by value of adj->by_ref.  Moreover, the code below
               handles both situations when the original aggregate is passed by
               value (its type is not a pointer) and when it is passed by
               reference (it is a pointer to an aggregate).

	     When the new argument is passed by reference (adj->by_ref is true)
	     it must be a part of an aggregate and therefore we form it by
	     simply taking the address of a reference inside the original
	     aggregate.  */

	  gcc_checking_assert (adj->offset % BITS_PER_UNIT == 0);
	  base = gimple_call_arg (stmt, adj->base_index);
	  loc = DECL_P (base) ? DECL_SOURCE_LOCATION (base)
			      : EXPR_LOCATION (base);

	  if (TREE_CODE (base) != ADDR_EXPR
	      && POINTER_TYPE_P (TREE_TYPE (base)))
	    off = build_int_cst (adj->alias_ptr_type,
				 adj->offset / BITS_PER_UNIT);
	  else
	    {
	      HOST_WIDE_INT base_offset;
	      tree prev_base;
	      bool addrof;

	      if (TREE_CODE (base) == ADDR_EXPR)
		{
		  base = TREE_OPERAND (base, 0);
		  addrof = true;
		}
	      else
		addrof = false;
	      prev_base = base;
	      base = get_addr_base_and_unit_offset (base, &base_offset);
	      /* Aggregate arguments can have non-invariant addresses.  */
	      if (!base)
		{
		  base = build_fold_addr_expr (prev_base);
		  off = build_int_cst (adj->alias_ptr_type,
				       adj->offset / BITS_PER_UNIT);
		}
	      else if (TREE_CODE (base) == MEM_REF)
		{
		  if (!addrof)
		    {
		      deref_base = true;
		      deref_align = TYPE_ALIGN (TREE_TYPE (base));
		    }
		  off = build_int_cst (adj->alias_ptr_type,
				       base_offset
				       + adj->offset / BITS_PER_UNIT);
		  off = int_const_binop (PLUS_EXPR, TREE_OPERAND (base, 1),
					 off);
		  base = TREE_OPERAND (base, 0);
		}
	      else
		{
		  off = build_int_cst (adj->alias_ptr_type,
				       base_offset
				       + adj->offset / BITS_PER_UNIT);
		  base = build_fold_addr_expr (base);
		}
	    }

	  if (!adj->by_ref)
	    {
	      tree type = adj->type;
	      unsigned int align;
	      unsigned HOST_WIDE_INT misalign;

	      if (deref_base)
		{
		  align = deref_align;
		  misalign = 0;
		}
	      else
		{
		  get_pointer_alignment_1 (base, &align, &misalign);
		  if (TYPE_ALIGN (type) > align)
		    align = TYPE_ALIGN (type);
		}
	      misalign += (offset_int::from (off, SIGNED).to_short_addr ()
			   * BITS_PER_UNIT);
	      misalign = misalign & (align - 1);
	      if (misalign != 0)
		align = (misalign & -misalign);
	      if (align < TYPE_ALIGN (type))
		type = build_aligned_type (type, align);
	      base = force_gimple_operand_gsi (&gsi, base,
					       true, NULL, true, GSI_SAME_STMT);
	      expr = fold_build2_loc (loc, MEM_REF, type, base, off);
	      REF_REVERSE_STORAGE_ORDER (expr) = adj->reverse;
	      /* If expr is not a valid gimple call argument emit
	         a load into a temporary.  */
	      if (is_gimple_reg_type (TREE_TYPE (expr)))
		{
		  gimple tem = gimple_build_assign (NULL_TREE, expr);
		  if (gimple_in_ssa_p (cfun))
		    {
		      gimple_set_vuse (tem, gimple_vuse (stmt));
		      expr = make_ssa_name (TREE_TYPE (expr), tem);
		    }
		  else
		    expr = create_tmp_reg (TREE_TYPE (expr), NULL);
		  gimple_assign_set_lhs (tem, expr);
		  gsi_insert_before (&gsi, tem, GSI_SAME_STMT);
		}
	    }
	  else
	    {
	      expr = fold_build2_loc (loc, MEM_REF, adj->type, base, off);
	      REF_REVERSE_STORAGE_ORDER (expr) = adj->reverse;
	      expr = build_fold_addr_expr (expr);
	      expr = force_gimple_operand_gsi (&gsi, expr,
					       true, NULL, true, GSI_SAME_STMT);
	    }
	  vargs.quick_push (expr);
	}
      if (adj->op != IPA_PARM_OP_COPY && MAY_HAVE_DEBUG_STMTS)
	{
	  unsigned int ix;
	  tree ddecl = NULL_TREE, origin = DECL_ORIGIN (adj->base), arg;
	  gimple def_temp;

	  arg = gimple_call_arg (stmt, adj->base_index);
	  if (!useless_type_conversion_p (TREE_TYPE (origin), TREE_TYPE (arg)))
	    {
	      if (!fold_convertible_p (TREE_TYPE (origin), arg))
		continue;
	      arg = fold_convert_loc (gimple_location (stmt),
				      TREE_TYPE (origin), arg);
	    }
	  if (debug_args == NULL)
	    debug_args = decl_debug_args_insert (callee_decl);
	  for (ix = 0; vec_safe_iterate (*debug_args, ix, &ddecl); ix += 2)
	    if (ddecl == origin)
	      {
		ddecl = (**debug_args)[ix + 1];
		break;
	      }
	  if (ddecl == NULL)
	    {
	      ddecl = make_node (DEBUG_EXPR_DECL);
	      DECL_ARTIFICIAL (ddecl) = 1;
	      TREE_TYPE (ddecl) = TREE_TYPE (origin);
	      DECL_MODE (ddecl) = DECL_MODE (origin);

	      vec_safe_push (*debug_args, origin);
	      vec_safe_push (*debug_args, ddecl);
	    }
	  def_temp = gimple_build_debug_bind (ddecl, unshare_expr (arg), stmt);
	  gsi_insert_before (&gsi, def_temp, GSI_SAME_STMT);
	}
    }

  if (dump_file && (dump_flags & TDF_DETAILS))
    {
      fprintf (dump_file, "replacing stmt:");
      print_gimple_stmt (dump_file, gsi_stmt (gsi), 0, 0);
    }

  new_stmt = gimple_build_call_vec (callee_decl, vargs);
  vargs.release ();
  if (gimple_call_lhs (stmt))
    gimple_call_set_lhs (new_stmt, gimple_call_lhs (stmt));

  gimple_set_block (new_stmt, gimple_block (stmt));
  if (gimple_has_location (stmt))
    gimple_set_location (new_stmt, gimple_location (stmt));
  gimple_call_set_chain (new_stmt, gimple_call_chain (stmt));
  gimple_call_copy_flags (new_stmt, stmt);
  if (gimple_in_ssa_p (cfun))
    {
      gimple_set_vuse (new_stmt, gimple_vuse (stmt));
      if (gimple_vdef (stmt))
	{
	  gimple_set_vdef (new_stmt, gimple_vdef (stmt));
	  SSA_NAME_DEF_STMT (gimple_vdef (new_stmt)) = new_stmt;
	}
    }

  if (dump_file && (dump_flags & TDF_DETAILS))
    {
      fprintf (dump_file, "with stmt:");
      print_gimple_stmt (dump_file, new_stmt, 0, 0);
      fprintf (dump_file, "\n");
    }
  gsi_replace (&gsi, new_stmt, true);
  if (cs)
    cgraph_set_call_stmt (cs, new_stmt);
  do
    {
      ipa_record_stmt_references (current_node, gsi_stmt (gsi));
      gsi_prev (&gsi);
    }
  while (gsi_stmt (gsi) != gsi_stmt (prev_gsi));
}

/* If the expression *EXPR should be replaced by a reduction of a parameter, do
   so.  ADJUSTMENTS is a pointer to a vector of adjustments.  CONVERT
   specifies whether the function should care about type incompatibility the
   current and new expressions.  If it is false, the function will leave
   incompatibility issues to the caller.  Return true iff the expression
   was modified. */

bool
ipa_modify_expr (tree *expr, bool convert,
		 ipa_parm_adjustment_vec adjustments)
{
  struct ipa_parm_adjustment *cand
    = ipa_get_adjustment_candidate (&expr, &convert, adjustments, false);
  if (!cand)
    return false;

  tree src;
  if (cand->by_ref)
    src = build_simple_mem_ref (cand->new_decl);
  else
    src = cand->new_decl;

  if (dump_file && (dump_flags & TDF_DETAILS))
    {
      fprintf (dump_file, "About to replace expr ");
      print_generic_expr (dump_file, *expr, 0);
      fprintf (dump_file, " with ");
      print_generic_expr (dump_file, src, 0);
      fprintf (dump_file, "\n");
    }

  if (convert && !useless_type_conversion_p (TREE_TYPE (*expr), cand->type))
    {
      tree vce = build1 (VIEW_CONVERT_EXPR, TREE_TYPE (*expr), src);
      *expr = vce;
    }
  else
    *expr = src;
  return true;
}

/* If T is an SSA_NAME, return NULL if it is not a default def or
   return its base variable if it is.  If IGNORE_DEFAULT_DEF is true,
   the base variable is always returned, regardless if it is a default
   def.  Return T if it is not an SSA_NAME.  */

static tree
get_ssa_base_param (tree t, bool ignore_default_def)
{
  if (TREE_CODE (t) == SSA_NAME)
    {
      if (ignore_default_def || SSA_NAME_IS_DEFAULT_DEF (t))
	return SSA_NAME_VAR (t);
      else
	return NULL_TREE;
    }
  return t;
}

/* Given an expression, return an adjustment entry specifying the
   transformation to be done on EXPR.  If no suitable adjustment entry
   was found, returns NULL.

   If IGNORE_DEFAULT_DEF is set, consider SSA_NAMEs which are not a
   default def, otherwise bail on them.

   If CONVERT is non-NULL, this function will set *CONVERT if the
   expression provided is a component reference.  ADJUSTMENTS is the
   adjustments vector.  */

ipa_parm_adjustment *
ipa_get_adjustment_candidate (tree **expr, bool *convert,
			      ipa_parm_adjustment_vec adjustments,
			      bool ignore_default_def)
{
  if (TREE_CODE (**expr) == BIT_FIELD_REF
      || TREE_CODE (**expr) == IMAGPART_EXPR
      || TREE_CODE (**expr) == REALPART_EXPR)
    {
      *expr = &TREE_OPERAND (**expr, 0);
      if (convert)
	*convert = true;
    }

  HOST_WIDE_INT offset, size, max_size;
  bool reverse;
  tree base
    = get_ref_base_and_extent (**expr, &offset, &size, &max_size, &reverse);
  if (!base || size == -1 || max_size == -1)
    return NULL;

  if (TREE_CODE (base) == MEM_REF)
    {
      offset += mem_ref_offset (base).to_short_addr () * BITS_PER_UNIT;
      base = TREE_OPERAND (base, 0);
    }

  base = get_ssa_base_param (base, ignore_default_def);
  if (!base || TREE_CODE (base) != PARM_DECL)
    return NULL;

  struct ipa_parm_adjustment *cand = NULL;
  unsigned int len = adjustments.length ();
  for (unsigned i = 0; i < len; i++)
    {
      struct ipa_parm_adjustment *adj = &adjustments[i];

      if (adj->base == base
	  && (adj->offset == offset || adj->op == IPA_PARM_OP_REMOVE))
	{
	  cand = adj;
	  break;
	}
    }

  if (!cand || cand->op == IPA_PARM_OP_COPY || cand->op == IPA_PARM_OP_REMOVE)
    return NULL;
  return cand;
}

/* Return true iff BASE_INDEX is in ADJUSTMENTS more than once.  */

static bool
index_in_adjustments_multiple_times_p (int base_index,
				       ipa_parm_adjustment_vec adjustments)
{
  int i, len = adjustments.length ();
  bool one = false;

  for (i = 0; i < len; i++)
    {
      struct ipa_parm_adjustment *adj;
      adj = &adjustments[i];

      if (adj->base_index == base_index)
	{
	  if (one)
	    return true;
	  else
	    one = true;
	}
    }
  return false;
}


/* Return adjustments that should have the same effect on function parameters
   and call arguments as if they were first changed according to adjustments in
   INNER and then by adjustments in OUTER.  */

ipa_parm_adjustment_vec
ipa_combine_adjustments (ipa_parm_adjustment_vec inner,
			 ipa_parm_adjustment_vec outer)
{
  int i, outlen = outer.length ();
  int inlen = inner.length ();
  int removals = 0;
  ipa_parm_adjustment_vec adjustments, tmp;

  tmp.create (inlen);
  for (i = 0; i < inlen; i++)
    {
      struct ipa_parm_adjustment *n;
      n = &inner[i];

      if (n->op == IPA_PARM_OP_REMOVE)
	removals++;
      else
	{
	  /* FIXME: Handling of new arguments are not implemented yet.  */
	  gcc_assert (n->op != IPA_PARM_OP_NEW);
	  tmp.quick_push (*n);
	}
    }

  adjustments.create (outlen + removals);
  for (i = 0; i < outlen; i++)
    {
      struct ipa_parm_adjustment r;
      struct ipa_parm_adjustment *out = &outer[i];
      struct ipa_parm_adjustment *in = &tmp[out->base_index];

      memset (&r, 0, sizeof (r));
      gcc_assert (in->op != IPA_PARM_OP_REMOVE);
      if (out->op == IPA_PARM_OP_REMOVE)
	{
	  if (!index_in_adjustments_multiple_times_p (in->base_index, tmp))
	    {
	      r.op = IPA_PARM_OP_REMOVE;
	      adjustments.quick_push (r);
	    }
	  continue;
	}
      else
	{
	  /* FIXME: Handling of new arguments are not implemented yet.  */
	  gcc_assert (out->op != IPA_PARM_OP_NEW);
	}

      r.base_index = in->base_index;
      r.type = out->type;

      /* FIXME:  Create nonlocal value too.  */

      if (in->op == IPA_PARM_OP_COPY && out->op == IPA_PARM_OP_COPY)
	r.op = IPA_PARM_OP_COPY;
      else if (in->op == IPA_PARM_OP_COPY)
	r.offset = out->offset;
      else if (out->op == IPA_PARM_OP_COPY)
	r.offset = in->offset;
      else
	r.offset = in->offset + out->offset;
      adjustments.quick_push (r);
    }

  for (i = 0; i < inlen; i++)
    {
      struct ipa_parm_adjustment *n = &inner[i];

      if (n->op == IPA_PARM_OP_REMOVE)
	adjustments.quick_push (*n);
    }

  tmp.release ();
  return adjustments;
}

/* Dump the adjustments in the vector ADJUSTMENTS to dump_file in a human
   friendly way, assuming they are meant to be applied to FNDECL.  */

void
ipa_dump_param_adjustments (FILE *file, ipa_parm_adjustment_vec adjustments,
			    tree fndecl)
{
  int i, len = adjustments.length ();
  bool first = true;
  vec<tree> parms = ipa_get_vector_of_formal_parms (fndecl);

  fprintf (file, "IPA param adjustments: ");
  for (i = 0; i < len; i++)
    {
      struct ipa_parm_adjustment *adj;
      adj = &adjustments[i];

      if (!first)
	fprintf (file, "                 ");
      else
	first = false;

      fprintf (file, "%i. base_index: %i - ", i, adj->base_index);
      print_generic_expr (file, parms[adj->base_index], 0);
      if (adj->base)
	{
	  fprintf (file, ", base: ");
	  print_generic_expr (file, adj->base, 0);
	}
      if (adj->new_decl)
	{
	  fprintf (file, ", new_decl: ");
	  print_generic_expr (file, adj->new_decl, 0);
	}
      if (adj->new_ssa_base)
	{
	  fprintf (file, ", new_ssa_base: ");
	  print_generic_expr (file, adj->new_ssa_base, 0);
	}

      if (adj->op == IPA_PARM_OP_COPY)
	fprintf (file, ", copy_param");
      else if (adj->op == IPA_PARM_OP_REMOVE)
	fprintf (file, ", remove_param");
      else
	fprintf (file, ", offset %li", (long) adj->offset);
      if (adj->by_ref)
	fprintf (file, ", by_ref");
      print_node_brief (file, ", type: ", adj->type, 0);
      fprintf (file, "\n");
    }
  parms.release ();
}

/* Dump the AV linked list.  */

void
ipa_dump_agg_replacement_values (FILE *f, struct ipa_agg_replacement_value *av)
{
  bool comma = false;
  fprintf (f, "     Aggregate replacements:");
  for (; av; av = av->next)
    {
      fprintf (f, "%s %i[" HOST_WIDE_INT_PRINT_DEC "]=", comma ? "," : "",
	       av->index, av->offset);
      print_generic_expr (f, av->value, 0);
      comma = true;
    }
  fprintf (f, "\n");
}

/* Stream out jump function JUMP_FUNC to OB.  */

static void
ipa_write_jump_function (struct output_block *ob,
			 struct ipa_jump_func *jump_func)
{
  struct ipa_agg_jf_item *item;
  struct bitpack_d bp;
  int i, count;

  streamer_write_uhwi (ob, jump_func->type);
  switch (jump_func->type)
    {
    case IPA_JF_UNKNOWN:
      break;
    case IPA_JF_KNOWN_TYPE:
      streamer_write_uhwi (ob, jump_func->value.known_type.offset);
      stream_write_tree (ob, jump_func->value.known_type.base_type, true);
      stream_write_tree (ob, jump_func->value.known_type.component_type, true);
      break;
    case IPA_JF_CONST:
      gcc_assert (
	  EXPR_LOCATION (jump_func->value.constant.value) == UNKNOWN_LOCATION);
      stream_write_tree (ob, jump_func->value.constant.value, true);
      break;
    case IPA_JF_PASS_THROUGH:
      streamer_write_uhwi (ob, jump_func->value.pass_through.operation);
      if (jump_func->value.pass_through.operation == NOP_EXPR)
	{
	  streamer_write_uhwi (ob, jump_func->value.pass_through.formal_id);
	  bp = bitpack_create (ob->main_stream);
	  bp_pack_value (&bp, jump_func->value.pass_through.agg_preserved, 1);
	  bp_pack_value (&bp, jump_func->value.pass_through.type_preserved, 1);
	  streamer_write_bitpack (&bp);
	}
      else
	{
	  stream_write_tree (ob, jump_func->value.pass_through.operand, true);
	  streamer_write_uhwi (ob, jump_func->value.pass_through.formal_id);
	}
      break;
    case IPA_JF_ANCESTOR:
      streamer_write_uhwi (ob, jump_func->value.ancestor.offset);
      stream_write_tree (ob, jump_func->value.ancestor.type, true);
      streamer_write_uhwi (ob, jump_func->value.ancestor.formal_id);
      bp = bitpack_create (ob->main_stream);
      bp_pack_value (&bp, jump_func->value.ancestor.agg_preserved, 1);
      bp_pack_value (&bp, jump_func->value.ancestor.type_preserved, 1);
      streamer_write_bitpack (&bp);
      break;
    }

  count = vec_safe_length (jump_func->agg.items);
  streamer_write_uhwi (ob, count);
  if (count)
    {
      bp = bitpack_create (ob->main_stream);
      bp_pack_value (&bp, jump_func->agg.by_ref, 1);
      streamer_write_bitpack (&bp);
    }

  FOR_EACH_VEC_SAFE_ELT (jump_func->agg.items, i, item)
    {
      streamer_write_uhwi (ob, item->offset);
      stream_write_tree (ob, item->value, true);
    }
}

/* Read in jump function JUMP_FUNC from IB.  */

static void
ipa_read_jump_function (struct lto_input_block *ib,
			struct ipa_jump_func *jump_func,
			struct cgraph_edge *cs,
			struct data_in *data_in)
{
  enum jump_func_type jftype;
  enum tree_code operation;
  int i, count;

  jftype = (enum jump_func_type) streamer_read_uhwi (ib);
  switch (jftype)
    {
    case IPA_JF_UNKNOWN:
      jump_func->type = IPA_JF_UNKNOWN;
      break;
    case IPA_JF_KNOWN_TYPE:
      {
	HOST_WIDE_INT offset = streamer_read_uhwi (ib);
	tree base_type = stream_read_tree (ib, data_in);
	tree component_type = stream_read_tree (ib, data_in);

	ipa_set_jf_known_type (jump_func, offset, base_type, component_type);
	break;
      }
    case IPA_JF_CONST:
      ipa_set_jf_constant (jump_func, stream_read_tree (ib, data_in), cs);
      break;
    case IPA_JF_PASS_THROUGH:
      operation = (enum tree_code) streamer_read_uhwi (ib);
      if (operation == NOP_EXPR)
	{
	  int formal_id =  streamer_read_uhwi (ib);
	  struct bitpack_d bp = streamer_read_bitpack (ib);
	  bool agg_preserved = bp_unpack_value (&bp, 1);
	  bool type_preserved = bp_unpack_value (&bp, 1);
	  ipa_set_jf_simple_pass_through (jump_func, formal_id, agg_preserved,
					  type_preserved);
	}
      else
	{
	  tree operand = stream_read_tree (ib, data_in);
	  int formal_id =  streamer_read_uhwi (ib);
	  ipa_set_jf_arith_pass_through (jump_func, formal_id, operand,
					 operation);
	}
      break;
    case IPA_JF_ANCESTOR:
      {
	HOST_WIDE_INT offset = streamer_read_uhwi (ib);
	tree type = stream_read_tree (ib, data_in);
	int formal_id = streamer_read_uhwi (ib);
	struct bitpack_d bp = streamer_read_bitpack (ib);
	bool agg_preserved = bp_unpack_value (&bp, 1);
	bool type_preserved = bp_unpack_value (&bp, 1);

	ipa_set_ancestor_jf (jump_func, offset, type, formal_id, agg_preserved,
			     type_preserved);
	break;
      }
    }

  count = streamer_read_uhwi (ib);
  vec_alloc (jump_func->agg.items, count);
  if (count)
    {
      struct bitpack_d bp = streamer_read_bitpack (ib);
      jump_func->agg.by_ref = bp_unpack_value (&bp, 1);
    }
  for (i = 0; i < count; i++)
    {
      struct ipa_agg_jf_item item;
      item.offset = streamer_read_uhwi (ib);
      item.value = stream_read_tree (ib, data_in);
      jump_func->agg.items->quick_push (item);
    }
}

/* Stream out parts of cgraph_indirect_call_info corresponding to CS that are
   relevant to indirect inlining to OB.  */

static void
ipa_write_indirect_edge_info (struct output_block *ob,
			      struct cgraph_edge *cs)
{
  struct cgraph_indirect_call_info *ii = cs->indirect_info;
  struct bitpack_d bp;

  streamer_write_hwi (ob, ii->param_index);
  streamer_write_hwi (ob, ii->offset);
  bp = bitpack_create (ob->main_stream);
  bp_pack_value (&bp, ii->polymorphic, 1);
  bp_pack_value (&bp, ii->agg_contents, 1);
  bp_pack_value (&bp, ii->member_ptr, 1);
  bp_pack_value (&bp, ii->by_ref, 1);
  bp_pack_value (&bp, ii->maybe_in_construction, 1);
  bp_pack_value (&bp, ii->maybe_derived_type, 1);
  streamer_write_bitpack (&bp);

  if (ii->polymorphic)
    {
      streamer_write_hwi (ob, ii->otr_token);
      stream_write_tree (ob, ii->otr_type, true);
      stream_write_tree (ob, ii->outer_type, true);
    }
}

/* Read in parts of cgraph_indirect_call_info corresponding to CS that are
   relevant to indirect inlining from IB.  */

static void
ipa_read_indirect_edge_info (struct lto_input_block *ib,
			     struct data_in *data_in ATTRIBUTE_UNUSED,
			     struct cgraph_edge *cs)
{
  struct cgraph_indirect_call_info *ii = cs->indirect_info;
  struct bitpack_d bp;

  ii->param_index = (int) streamer_read_hwi (ib);
  ii->offset = (HOST_WIDE_INT) streamer_read_hwi (ib);
  bp = streamer_read_bitpack (ib);
  ii->polymorphic = bp_unpack_value (&bp, 1);
  ii->agg_contents = bp_unpack_value (&bp, 1);
  ii->member_ptr = bp_unpack_value (&bp, 1);
  ii->by_ref = bp_unpack_value (&bp, 1);
  ii->maybe_in_construction = bp_unpack_value (&bp, 1);
  ii->maybe_derived_type = bp_unpack_value (&bp, 1);
  if (ii->polymorphic)
    {
      ii->otr_token = (HOST_WIDE_INT) streamer_read_hwi (ib);
      ii->otr_type = stream_read_tree (ib, data_in);
      ii->outer_type = stream_read_tree (ib, data_in);
    }
}

/* Stream out NODE info to OB.  */

static void
ipa_write_node_info (struct output_block *ob, struct cgraph_node *node)
{
  int node_ref;
  lto_symtab_encoder_t encoder;
  struct ipa_node_params *info = IPA_NODE_REF (node);
  int j;
  struct cgraph_edge *e;
  struct bitpack_d bp;

  encoder = ob->decl_state->symtab_node_encoder;
  node_ref = lto_symtab_encoder_encode (encoder, node);
  streamer_write_uhwi (ob, node_ref);

  streamer_write_uhwi (ob, ipa_get_param_count (info));
  for (j = 0; j < ipa_get_param_count (info); j++)
    streamer_write_uhwi (ob, ipa_get_param_move_cost (info, j));
  bp = bitpack_create (ob->main_stream);
  gcc_assert (info->analysis_done
	      || ipa_get_param_count (info) == 0);
  gcc_assert (!info->node_enqueued);
  gcc_assert (!info->ipcp_orig_node);
  for (j = 0; j < ipa_get_param_count (info); j++)
    bp_pack_value (&bp, ipa_is_param_used (info, j), 1);
  streamer_write_bitpack (&bp);
  for (j = 0; j < ipa_get_param_count (info); j++)
    streamer_write_hwi (ob, ipa_get_controlled_uses (info, j));
  for (e = node->callees; e; e = e->next_callee)
    {
      struct ipa_edge_args *args = IPA_EDGE_REF (e);

      streamer_write_uhwi (ob, ipa_get_cs_argument_count (args));
      for (j = 0; j < ipa_get_cs_argument_count (args); j++)
	ipa_write_jump_function (ob, ipa_get_ith_jump_func (args, j));
    }
  for (e = node->indirect_calls; e; e = e->next_callee)
    {
      struct ipa_edge_args *args = IPA_EDGE_REF (e);

      streamer_write_uhwi (ob, ipa_get_cs_argument_count (args));
      for (j = 0; j < ipa_get_cs_argument_count (args); j++)
	ipa_write_jump_function (ob, ipa_get_ith_jump_func (args, j));
      ipa_write_indirect_edge_info (ob, e);
    }
}

/* Stream in NODE info from IB.  */

static void
ipa_read_node_info (struct lto_input_block *ib, struct cgraph_node *node,
		    struct data_in *data_in)
{
  struct ipa_node_params *info = IPA_NODE_REF (node);
  int k;
  struct cgraph_edge *e;
  struct bitpack_d bp;

  ipa_alloc_node_params (node, streamer_read_uhwi (ib));

  for (k = 0; k < ipa_get_param_count (info); k++)
    info->descriptors[k].move_cost = streamer_read_uhwi (ib);
    
  bp = streamer_read_bitpack (ib);
  if (ipa_get_param_count (info) != 0)
    info->analysis_done = true;
  info->node_enqueued = false;
  for (k = 0; k < ipa_get_param_count (info); k++)
    ipa_set_param_used (info, k, bp_unpack_value (&bp, 1));
  for (k = 0; k < ipa_get_param_count (info); k++)
    ipa_set_controlled_uses (info, k, streamer_read_hwi (ib));
  for (e = node->callees; e; e = e->next_callee)
    {
      struct ipa_edge_args *args = IPA_EDGE_REF (e);
      int count = streamer_read_uhwi (ib);

      if (!count)
	continue;
      vec_safe_grow_cleared (args->jump_functions, count);

      for (k = 0; k < ipa_get_cs_argument_count (args); k++)
	ipa_read_jump_function (ib, ipa_get_ith_jump_func (args, k), e,
				data_in);
    }
  for (e = node->indirect_calls; e; e = e->next_callee)
    {
      struct ipa_edge_args *args = IPA_EDGE_REF (e);
      int count = streamer_read_uhwi (ib);

      if (count)
	{
	  vec_safe_grow_cleared (args->jump_functions, count);
          for (k = 0; k < ipa_get_cs_argument_count (args); k++)
	    ipa_read_jump_function (ib, ipa_get_ith_jump_func (args, k), e,
				    data_in);
	}
      ipa_read_indirect_edge_info (ib, data_in, e);
    }
}

/* Write jump functions for nodes in SET.  */

void
ipa_prop_write_jump_functions (void)
{
  struct cgraph_node *node;
  struct output_block *ob;
  unsigned int count = 0;
  lto_symtab_encoder_iterator lsei;
  lto_symtab_encoder_t encoder;


  if (!ipa_node_params_vector.exists ())
    return;

  ob = create_output_block (LTO_section_jump_functions);
  encoder = ob->decl_state->symtab_node_encoder;
  ob->cgraph_node = NULL;
  for (lsei = lsei_start_function_in_partition (encoder); !lsei_end_p (lsei);
       lsei_next_function_in_partition (&lsei))
    {
      node = lsei_cgraph_node (lsei);
      if (cgraph_function_with_gimple_body_p (node)
	  && IPA_NODE_REF (node) != NULL)
	count++;
    }

  streamer_write_uhwi (ob, count);

  /* Process all of the functions.  */
  for (lsei = lsei_start_function_in_partition (encoder); !lsei_end_p (lsei);
       lsei_next_function_in_partition (&lsei))
    {
      node = lsei_cgraph_node (lsei);
      if (cgraph_function_with_gimple_body_p (node)
	  && IPA_NODE_REF (node) != NULL)
        ipa_write_node_info (ob, node);
    }
  streamer_write_char_stream (ob->main_stream, 0);
  produce_asm (ob, NULL);
  destroy_output_block (ob);
}

/* Read section in file FILE_DATA of length LEN with data DATA.  */

static void
ipa_prop_read_section (struct lto_file_decl_data *file_data, const char *data,
		       size_t len)
{
  const struct lto_function_header *header =
    (const struct lto_function_header *) data;
  const int cfg_offset = sizeof (struct lto_function_header);
  const int main_offset = cfg_offset + header->cfg_size;
  const int string_offset = main_offset + header->main_size;
  struct data_in *data_in;
  struct lto_input_block ib_main;
  unsigned int i;
  unsigned int count;

  LTO_INIT_INPUT_BLOCK (ib_main, (const char *) data + main_offset, 0,
			header->main_size);

  data_in =
    lto_data_in_create (file_data, (const char *) data + string_offset,
			header->string_size, vNULL);
  count = streamer_read_uhwi (&ib_main);

  for (i = 0; i < count; i++)
    {
      unsigned int index;
      struct cgraph_node *node;
      lto_symtab_encoder_t encoder;

      index = streamer_read_uhwi (&ib_main);
      encoder = file_data->symtab_node_encoder;
      node = cgraph (lto_symtab_encoder_deref (encoder, index));
      gcc_assert (node->definition);
      ipa_read_node_info (&ib_main, node, data_in);
    }
  lto_free_section_data (file_data, LTO_section_jump_functions, NULL, data,
			 len);
  lto_data_in_delete (data_in);
}

/* Read ipcp jump functions.  */

void
ipa_prop_read_jump_functions (void)
{
  struct lto_file_decl_data **file_data_vec = lto_get_file_decl_data ();
  struct lto_file_decl_data *file_data;
  unsigned int j = 0;

  ipa_check_create_node_params ();
  ipa_check_create_edge_args ();
  ipa_register_cgraph_hooks ();

  while ((file_data = file_data_vec[j++]))
    {
      size_t len;
      const char *data = lto_get_section_data (file_data, LTO_section_jump_functions, NULL, &len);

      if (data)
        ipa_prop_read_section (file_data, data, len);
    }
}

/* After merging units, we can get mismatch in argument counts.
   Also decl merging might've rendered parameter lists obsolete.
   Also compute called_with_variable_arg info.  */

void
ipa_update_after_lto_read (void)
{
  ipa_check_create_node_params ();
  ipa_check_create_edge_args ();
}

void
write_agg_replacement_chain (struct output_block *ob, struct cgraph_node *node)
{
  int node_ref;
  unsigned int count = 0;
  lto_symtab_encoder_t encoder;
  struct ipa_agg_replacement_value *aggvals, *av;

  aggvals = ipa_get_agg_replacements_for_node (node);
  encoder = ob->decl_state->symtab_node_encoder;
  node_ref = lto_symtab_encoder_encode (encoder, node);
  streamer_write_uhwi (ob, node_ref);

  for (av = aggvals; av; av = av->next)
    count++;
  streamer_write_uhwi (ob, count);

  for (av = aggvals; av; av = av->next)
    {
      struct bitpack_d bp;

      streamer_write_uhwi (ob, av->offset);
      streamer_write_uhwi (ob, av->index);
      stream_write_tree (ob, av->value, true);

      bp = bitpack_create (ob->main_stream);
      bp_pack_value (&bp, av->by_ref, 1);
      streamer_write_bitpack (&bp);
    }
}

/* Stream in the aggregate value replacement chain for NODE from IB.  */

static void
read_agg_replacement_chain (struct lto_input_block *ib,
			    struct cgraph_node *node,
			    struct data_in *data_in)
{
  struct ipa_agg_replacement_value *aggvals = NULL;
  unsigned int count, i;

  count = streamer_read_uhwi (ib);
  for (i = 0; i <count; i++)
    {
      struct ipa_agg_replacement_value *av;
      struct bitpack_d bp;

      av = ggc_alloc<ipa_agg_replacement_value> ();
      av->offset = streamer_read_uhwi (ib);
      av->index = streamer_read_uhwi (ib);
      av->value = stream_read_tree (ib, data_in);
      bp = streamer_read_bitpack (ib);
      av->by_ref = bp_unpack_value (&bp, 1);
      av->next = aggvals;
      aggvals = av;
    }
  ipa_set_node_agg_value_chain (node, aggvals);
}

/* Write all aggregate replacement for nodes in set.  */

void
ipa_prop_write_all_agg_replacement (void)
{
  struct cgraph_node *node;
  struct output_block *ob;
  unsigned int count = 0;
  lto_symtab_encoder_iterator lsei;
  lto_symtab_encoder_t encoder;

  if (!ipa_node_agg_replacements)
    return;

  ob = create_output_block (LTO_section_ipcp_transform);
  encoder = ob->decl_state->symtab_node_encoder;
  ob->cgraph_node = NULL;
  for (lsei = lsei_start_function_in_partition (encoder); !lsei_end_p (lsei);
       lsei_next_function_in_partition (&lsei))
    {
      node = lsei_cgraph_node (lsei);
      if (cgraph_function_with_gimple_body_p (node)
	  && ipa_get_agg_replacements_for_node (node) != NULL)
	count++;
    }

  streamer_write_uhwi (ob, count);

  for (lsei = lsei_start_function_in_partition (encoder); !lsei_end_p (lsei);
       lsei_next_function_in_partition (&lsei))
    {
      node = lsei_cgraph_node (lsei);
      if (cgraph_function_with_gimple_body_p (node)
	  && ipa_get_agg_replacements_for_node (node) != NULL)
	write_agg_replacement_chain (ob, node);
    }
  streamer_write_char_stream (ob->main_stream, 0);
  produce_asm (ob, NULL);
  destroy_output_block (ob);
}

/* Read replacements section in file FILE_DATA of length LEN with data
   DATA.  */

static void
read_replacements_section (struct lto_file_decl_data *file_data,
			   const char *data,
			   size_t len)
{
  const struct lto_function_header *header =
    (const struct lto_function_header *) data;
  const int cfg_offset = sizeof (struct lto_function_header);
  const int main_offset = cfg_offset + header->cfg_size;
  const int string_offset = main_offset + header->main_size;
  struct data_in *data_in;
  struct lto_input_block ib_main;
  unsigned int i;
  unsigned int count;

  LTO_INIT_INPUT_BLOCK (ib_main, (const char *) data + main_offset, 0,
			header->main_size);

  data_in = lto_data_in_create (file_data, (const char *) data + string_offset,
				header->string_size, vNULL);
  count = streamer_read_uhwi (&ib_main);

  for (i = 0; i < count; i++)
    {
      unsigned int index;
      struct cgraph_node *node;
      lto_symtab_encoder_t encoder;

      index = streamer_read_uhwi (&ib_main);
      encoder = file_data->symtab_node_encoder;
      node = cgraph (lto_symtab_encoder_deref (encoder, index));
      gcc_assert (node->definition);
      read_agg_replacement_chain (&ib_main, node, data_in);
    }
  lto_free_section_data (file_data, LTO_section_jump_functions, NULL, data,
			 len);
  lto_data_in_delete (data_in);
}

/* Read IPA-CP aggregate replacements.  */

void
ipa_prop_read_all_agg_replacement (void)
{
  struct lto_file_decl_data **file_data_vec = lto_get_file_decl_data ();
  struct lto_file_decl_data *file_data;
  unsigned int j = 0;

  while ((file_data = file_data_vec[j++]))
    {
      size_t len;
      const char *data = lto_get_section_data (file_data,
					       LTO_section_ipcp_transform,
					       NULL, &len);
      if (data)
        read_replacements_section (file_data, data, len);
    }
}

/* Adjust the aggregate replacements in AGGVAL to reflect parameters skipped in
   NODE.  */

static void
adjust_agg_replacement_values (struct cgraph_node *node,
			       struct ipa_agg_replacement_value *aggval)
{
  struct ipa_agg_replacement_value *v;
  int i, c = 0, d = 0, *adj;

  if (!node->clone.combined_args_to_skip)
    return;

  for (v = aggval; v; v = v->next)
    {
      gcc_assert (v->index >= 0);
      if (c < v->index)
	c = v->index;
    }
  c++;

  adj = XALLOCAVEC (int, c);
  for (i = 0; i < c; i++)
    if (bitmap_bit_p (node->clone.combined_args_to_skip, i))
      {
	adj[i] = -1;
	d++;
      }
    else
      adj[i] = i - d;

  for (v = aggval; v; v = v->next)
    v->index = adj[v->index];
}

/* Dominator walker driving the ipcp modification phase.  */

class ipcp_modif_dom_walker : public dom_walker
{
public:
  ipcp_modif_dom_walker (struct func_body_info *fbi,
			 vec<ipa_param_descriptor> descs,
			 struct ipa_agg_replacement_value *av,
			 bool *sc, bool *cc)
    : dom_walker (CDI_DOMINATORS), m_fbi (fbi), m_descriptors (descs),
      m_aggval (av), m_something_changed (sc), m_cfg_changed (cc) {}

  virtual void before_dom_children (basic_block);

private:
  struct func_body_info *m_fbi;
  vec<ipa_param_descriptor> m_descriptors;
  struct ipa_agg_replacement_value *m_aggval;
  bool *m_something_changed, *m_cfg_changed;
};

void
ipcp_modif_dom_walker::before_dom_children (basic_block bb)
{
  gimple_stmt_iterator gsi;
  for (gsi = gsi_start_bb (bb); !gsi_end_p (gsi); gsi_next (&gsi))
    {
      struct ipa_agg_replacement_value *v;
      gimple stmt = gsi_stmt (gsi);
      tree rhs, val, t;
      HOST_WIDE_INT offset, size;
      int index;
      bool by_ref, vce;

      if (!gimple_assign_load_p (stmt))
	continue;
      rhs = gimple_assign_rhs1 (stmt);
      if (!is_gimple_reg_type (TREE_TYPE (rhs)))
	continue;

      vce = false;
      t = rhs;
      while (handled_component_p (t))
	{
	  /* V_C_E can do things like convert an array of integers to one
	     bigger integer and similar things we do not handle below.  */
	  if (TREE_CODE (rhs) == VIEW_CONVERT_EXPR)
	    {
	      vce = true;
	      break;
	    }
	  t = TREE_OPERAND (t, 0);
	}
      if (vce)
	continue;

      if (!ipa_load_from_parm_agg_1 (m_fbi, m_descriptors, stmt, rhs, &index,
				     &offset, &size, &by_ref))
	continue;
      for (v = m_aggval; v; v = v->next)
	if (v->index == index
	    && v->offset == offset)
	  break;
      if (!v
	  || v->by_ref != by_ref
	  || tree_to_shwi (TYPE_SIZE (TREE_TYPE (v->value))) != size)
	continue;

      gcc_checking_assert (is_gimple_ip_invariant (v->value));
      if (!useless_type_conversion_p (TREE_TYPE (rhs), TREE_TYPE (v->value)))
	{
	  if (fold_convertible_p (TREE_TYPE (rhs), v->value))
	    val = fold_build1 (NOP_EXPR, TREE_TYPE (rhs), v->value);
	  else if (TYPE_SIZE (TREE_TYPE (rhs))
		   == TYPE_SIZE (TREE_TYPE (v->value)))
	    val = fold_build1 (VIEW_CONVERT_EXPR, TREE_TYPE (rhs), v->value);
	  else
	    {
	      if (dump_file)
		{
		  fprintf (dump_file, "    const ");
		  print_generic_expr (dump_file, v->value, 0);
		  fprintf (dump_file, "  can't be converted to type of ");
		  print_generic_expr (dump_file, rhs, 0);
		  fprintf (dump_file, "\n");
		}
	      continue;
	    }
	}
      else
	val = v->value;

      if (dump_file && (dump_flags & TDF_DETAILS))
	{
	  fprintf (dump_file, "Modifying stmt:\n  ");
	  print_gimple_stmt (dump_file, stmt, 0, 0);
	}
      gimple_assign_set_rhs_from_tree (&gsi, val);
      update_stmt (stmt);

      if (dump_file && (dump_flags & TDF_DETAILS))
	{
	  fprintf (dump_file, "into:\n  ");
	  print_gimple_stmt (dump_file, stmt, 0, 0);
	  fprintf (dump_file, "\n");
	}

      *m_something_changed = true;
      if (maybe_clean_eh_stmt (stmt)
	  && gimple_purge_dead_eh_edges (gimple_bb (stmt)))
	*m_cfg_changed = true;
    }

}

/* IPCP transformation phase doing propagation of aggregate values.  */

unsigned int
ipcp_transform_function (struct cgraph_node *node)
{
  vec<ipa_param_descriptor> descriptors = vNULL;
  struct func_body_info fbi;
  struct ipa_agg_replacement_value *aggval;
  int param_count;
  bool cfg_changed = false, something_changed = false;

  gcc_checking_assert (cfun);
  gcc_checking_assert (current_function_decl);

  if (dump_file)
    fprintf (dump_file, "Modification phase of node %s/%i\n",
	     node->name (), node->order);

  aggval = ipa_get_agg_replacements_for_node (node);
  if (!aggval)
      return 0;
  param_count = count_formal_params (node->decl);
  if (param_count == 0)
    return 0;
  adjust_agg_replacement_values (node, aggval);
  if (dump_file)
    ipa_dump_agg_replacement_values (dump_file, aggval);

  fbi.node = node;
  fbi.info = NULL;
  fbi.bb_infos = vNULL;
  fbi.bb_infos.safe_grow_cleared (last_basic_block_for_fn (cfun));
  fbi.param_count = param_count;
  fbi.aa_walked = 0;

  descriptors.safe_grow_cleared (param_count);
  ipa_populate_param_decls (node, descriptors);
  calculate_dominance_info (CDI_DOMINATORS);
  ipcp_modif_dom_walker (&fbi, descriptors, aggval, &something_changed,
			 &cfg_changed).walk (ENTRY_BLOCK_PTR_FOR_FN (cfun));

  int i;
  struct ipa_bb_info *bi;
  FOR_EACH_VEC_ELT (fbi.bb_infos, i, bi)
    free_ipa_bb_info (bi);
  fbi.bb_infos.release ();
  free_dominance_info (CDI_DOMINATORS);
  (*ipa_node_agg_replacements)[node->uid] = NULL;
  descriptors.release ();

  if (!something_changed)
    return 0;
  else if (cfg_changed)
    return TODO_update_ssa_only_virtuals | TODO_cleanup_cfg;
  else
    return TODO_update_ssa_only_virtuals;
}<|MERGE_RESOLUTION|>--- conflicted
+++ resolved
@@ -1747,10 +1747,7 @@
       gimple stmt = gsi_stmt (gsi);
       HOST_WIDE_INT lhs_offset, lhs_size, lhs_max_size;
       tree lhs, rhs, lhs_base;
-<<<<<<< HEAD
-      bool reverse, partial_overlap;
-=======
->>>>>>> 36cd680e
+      bool reverse;
 
       if (!stmt_may_clobber_ref_p_1 (stmt, &r))
 	continue;

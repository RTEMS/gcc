/* Language-independent node constructors for parse phase of GNU compiler.
   Copyright (C) 1987, 1988, 1992, 1993, 1994, 1995, 1996, 1997, 1998,
   1999, 2000, 2001, 2002, 2003, 2004, 2005, 2006, 2007, 2008, 2009, 2010,
   2011, 2012 Free Software Foundation, Inc.

This file is part of GCC.

GCC is free software; you can redistribute it and/or modify it under
the terms of the GNU General Public License as published by the Free
Software Foundation; either version 3, or (at your option) any later
version.

GCC is distributed in the hope that it will be useful, but WITHOUT ANY
WARRANTY; without even the implied warranty of MERCHANTABILITY or
FITNESS FOR A PARTICULAR PURPOSE.  See the GNU General Public License
for more details.

You should have received a copy of the GNU General Public License
along with GCC; see the file COPYING3.  If not see
<http://www.gnu.org/licenses/>.  */

/* This file contains the low level primitives for operating on tree nodes,
   including allocation, list operations, interning of identifiers,
   construction of data type nodes and statement nodes,
   and construction of type conversion nodes.  It also contains
   tables index by tree code that describe how to take apart
   nodes of that code.

   It is intended to be language-independent, but occasionally
   calls language-dependent routines defined (for C) in typecheck.c.  */

#include "config.h"
#include "system.h"
#include "coretypes.h"
#include "tm.h"
#include "flags.h"
#include "tree.h"
#include "tm_p.h"
#include "function.h"
#include "obstack.h"
#include "toplev.h" /* get_random_seed */
#include "ggc.h"
#include "hashtab.h"
#include "filenames.h"
#include "output.h"
#include "target.h"
#include "common/common-target.h"
#include "langhooks.h"
#include "tree-inline.h"
#include "tree-iterator.h"
#include "basic-block.h"
#include "tree-flow.h"
#include "params.h"
#include "pointer-set.h"
#include "tree-pass.h"
#include "langhooks-def.h"
#include "diagnostic.h"
#include "tree-diagnostic.h"
#include "tree-pretty-print.h"
#include "cgraph.h"
#include "except.h"
#include "debug.h"
#include "intl.h"

/* Tree code classes.  */

#define DEFTREECODE(SYM, NAME, TYPE, LENGTH) TYPE,
#define END_OF_BASE_TREE_CODES tcc_exceptional,

const enum tree_code_class tree_code_type[] = {
#include "all-tree.def"
};

#undef DEFTREECODE
#undef END_OF_BASE_TREE_CODES

/* Table indexed by tree code giving number of expression
   operands beyond the fixed part of the node structure.
   Not used for types or decls.  */

#define DEFTREECODE(SYM, NAME, TYPE, LENGTH) LENGTH,
#define END_OF_BASE_TREE_CODES 0,

const unsigned char tree_code_length[] = {
#include "all-tree.def"
};

#undef DEFTREECODE
#undef END_OF_BASE_TREE_CODES

/* Names of tree components.
   Used for printing out the tree and error messages.  */
#define DEFTREECODE(SYM, NAME, TYPE, LEN) NAME,
#define END_OF_BASE_TREE_CODES "@dummy",

const char *const tree_code_name[] = {
#include "all-tree.def"
};

#undef DEFTREECODE
#undef END_OF_BASE_TREE_CODES

/* Each tree code class has an associated string representation.
   These must correspond to the tree_code_class entries.  */

const char *const tree_code_class_strings[] =
{
  "exceptional",
  "constant",
  "type",
  "declaration",
  "reference",
  "comparison",
  "unary",
  "binary",
  "statement",
  "vl_exp",
  "expression"
};

/* obstack.[ch] explicitly declined to prototype this.  */
extern int _obstack_allocated_p (struct obstack *h, void *obj);

/* Statistics-gathering stuff.  */

static int tree_code_counts[MAX_TREE_CODES];
int tree_node_counts[(int) all_kinds];
int tree_node_sizes[(int) all_kinds];

/* Keep in sync with tree.h:enum tree_node_kind.  */
static const char * const tree_node_kind_names[] = {
  "decls",
  "types",
  "blocks",
  "stmts",
  "refs",
  "exprs",
  "constants",
  "identifiers",
  "vecs",
  "binfos",
  "ssa names",
  "constructors",
  "random kinds",
  "lang_decl kinds",
  "lang_type kinds",
  "omp clauses",
};

/* Unique id for next decl created.  */
static GTY(()) int next_decl_uid;
/* Unique id for next type created.  */
static GTY(()) int next_type_uid = 1;
/* Unique id for next debug decl created.  Use negative numbers,
   to catch erroneous uses.  */
static GTY(()) int next_debug_decl_uid;

/* Since we cannot rehash a type after it is in the table, we have to
   keep the hash code.  */

struct GTY(()) type_hash {
  unsigned long hash;
  tree type;
};

/* Initial size of the hash table (rounded to next prime).  */
#define TYPE_HASH_INITIAL_SIZE 1000

/* Now here is the hash table.  When recording a type, it is added to
   the slot whose index is the hash code.  Note that the hash table is
   used for several kinds of types (function types, array types and
   array index range types, for now).  While all these live in the
   same table, they are completely independent, and the hash code is
   computed differently for each of these.  */

static GTY ((if_marked ("type_hash_marked_p"), param_is (struct type_hash)))
     htab_t type_hash_table;

/* Hash table and temporary node for larger integer const values.  */
static GTY (()) tree int_cst_node;
static GTY ((if_marked ("ggc_marked_p"), param_is (union tree_node)))
     htab_t int_cst_hash_table;

/* Hash table for optimization flags and target option flags.  Use the same
   hash table for both sets of options.  Nodes for building the current
   optimization and target option nodes.  The assumption is most of the time
   the options created will already be in the hash table, so we avoid
   allocating and freeing up a node repeatably.  */
static GTY (()) tree cl_optimization_node;
static GTY (()) tree cl_target_option_node;
static GTY ((if_marked ("ggc_marked_p"), param_is (union tree_node)))
     htab_t cl_option_hash_table;

/* General tree->tree mapping  structure for use in hash tables.  */


static GTY ((if_marked ("tree_decl_map_marked_p"), param_is (struct tree_decl_map)))
     htab_t debug_expr_for_decl;

static GTY ((if_marked ("tree_decl_map_marked_p"), param_is (struct tree_decl_map)))
     htab_t value_expr_for_decl;

static GTY ((if_marked ("tree_vec_map_marked_p"), param_is (struct tree_vec_map)))
     htab_t debug_args_for_decl;

static GTY ((if_marked ("tree_priority_map_marked_p"),
	     param_is (struct tree_priority_map)))
  htab_t init_priority_for_decl;

static void set_type_quals (tree, int);
static int type_hash_eq (const void *, const void *);
static hashval_t type_hash_hash (const void *);
static hashval_t int_cst_hash_hash (const void *);
static int int_cst_hash_eq (const void *, const void *);
static hashval_t cl_option_hash_hash (const void *);
static int cl_option_hash_eq (const void *, const void *);
static void print_type_hash_statistics (void);
static void print_debug_expr_statistics (void);
static void print_value_expr_statistics (void);
static int type_hash_marked_p (const void *);
static unsigned int type_hash_list (const_tree, hashval_t);
static unsigned int attribute_hash_list (const_tree, hashval_t);

tree global_trees[TI_MAX];
tree integer_types[itk_none];

unsigned char tree_contains_struct[MAX_TREE_CODES][64];

/* Number of operands for each OpenMP clause.  */
unsigned const char omp_clause_num_ops[] =
{
  0, /* OMP_CLAUSE_ERROR  */
  1, /* OMP_CLAUSE_PRIVATE  */
  1, /* OMP_CLAUSE_SHARED  */
  1, /* OMP_CLAUSE_FIRSTPRIVATE  */
  2, /* OMP_CLAUSE_LASTPRIVATE  */
  4, /* OMP_CLAUSE_REDUCTION  */
  1, /* OMP_CLAUSE_COPYIN  */
  1, /* OMP_CLAUSE_COPYPRIVATE  */
  1, /* OMP_CLAUSE_IF  */
  1, /* OMP_CLAUSE_NUM_THREADS  */
  1, /* OMP_CLAUSE_SCHEDULE  */
  0, /* OMP_CLAUSE_NOWAIT  */
  0, /* OMP_CLAUSE_ORDERED  */
  0, /* OMP_CLAUSE_DEFAULT  */
  3, /* OMP_CLAUSE_COLLAPSE  */
  0, /* OMP_CLAUSE_UNTIED   */
  1, /* OMP_CLAUSE_FINAL  */
  0  /* OMP_CLAUSE_MERGEABLE  */
};

const char * const omp_clause_code_name[] =
{
  "error_clause",
  "private",
  "shared",
  "firstprivate",
  "lastprivate",
  "reduction",
  "copyin",
  "copyprivate",
  "if",
  "num_threads",
  "schedule",
  "nowait",
  "ordered",
  "default",
  "collapse",
  "untied",
  "final",
  "mergeable"
};


/* Return the tree node structure used by tree code CODE.  */

static inline enum tree_node_structure_enum
tree_node_structure_for_code (enum tree_code code)
{
  switch (TREE_CODE_CLASS (code))
    {
    case tcc_declaration:
      {
	switch (code)
	  {
	  case FIELD_DECL:
	    return TS_FIELD_DECL;
	  case PARM_DECL:
	    return TS_PARM_DECL;
	  case VAR_DECL:
	    return TS_VAR_DECL;
	  case LABEL_DECL:
	    return TS_LABEL_DECL;
	  case RESULT_DECL:
	    return TS_RESULT_DECL;
	  case DEBUG_EXPR_DECL:
	    return TS_DECL_WRTL;
	  case CONST_DECL:
	    return TS_CONST_DECL;
	  case TYPE_DECL:
	    return TS_TYPE_DECL;
	  case FUNCTION_DECL:
	    return TS_FUNCTION_DECL;
	  case TRANSLATION_UNIT_DECL:
	    return TS_TRANSLATION_UNIT_DECL;
	  default:
	    return TS_DECL_NON_COMMON;
	  }
      }
    case tcc_type:
      return TS_TYPE_NON_COMMON;
    case tcc_reference:
    case tcc_comparison:
    case tcc_unary:
    case tcc_binary:
    case tcc_expression:
    case tcc_statement:
    case tcc_vl_exp:
      return TS_EXP;
    default:  /* tcc_constant and tcc_exceptional */
      break;
    }
  switch (code)
    {
      /* tcc_constant cases.  */
    case INTEGER_CST:		return TS_INT_CST;
    case REAL_CST:		return TS_REAL_CST;
    case FIXED_CST:		return TS_FIXED_CST;
    case COMPLEX_CST:		return TS_COMPLEX;
    case VECTOR_CST:		return TS_VECTOR;
    case STRING_CST:		return TS_STRING;
      /* tcc_exceptional cases.  */
    case ERROR_MARK:		return TS_COMMON;
    case IDENTIFIER_NODE:	return TS_IDENTIFIER;
    case TREE_LIST:		return TS_LIST;
    case TREE_VEC:		return TS_VEC;
    case SSA_NAME:		return TS_SSA_NAME;
    case PLACEHOLDER_EXPR:	return TS_COMMON;
    case STATEMENT_LIST:	return TS_STATEMENT_LIST;
    case BLOCK:			return TS_BLOCK;
    case CONSTRUCTOR:		return TS_CONSTRUCTOR;
    case TREE_BINFO:		return TS_BINFO;
    case OMP_CLAUSE:		return TS_OMP_CLAUSE;
    case OPTIMIZATION_NODE:	return TS_OPTIMIZATION;
    case TARGET_OPTION_NODE:	return TS_TARGET_OPTION;

    default:
      gcc_unreachable ();
    }
}


/* Initialize tree_contains_struct to describe the hierarchy of tree
   nodes.  */

static void
initialize_tree_contains_struct (void)
{
  unsigned i;

  for (i = ERROR_MARK; i < LAST_AND_UNUSED_TREE_CODE; i++)
    {
      enum tree_code code;
      enum tree_node_structure_enum ts_code;

      code = (enum tree_code) i;
      ts_code = tree_node_structure_for_code (code);

      /* Mark the TS structure itself.  */
      tree_contains_struct[code][ts_code] = 1;

      /* Mark all the structures that TS is derived from.  */
      switch (ts_code)
	{
	case TS_TYPED:
	case TS_BLOCK:
	  MARK_TS_BASE (code);
	  break;

	case TS_COMMON:
	case TS_INT_CST:
	case TS_REAL_CST:
	case TS_FIXED_CST:
	case TS_VECTOR:
	case TS_STRING:
	case TS_COMPLEX:
	case TS_SSA_NAME:
	case TS_CONSTRUCTOR:
	case TS_EXP:
	case TS_STATEMENT_LIST:
	  MARK_TS_TYPED (code);
	  break;

	case TS_IDENTIFIER:
	case TS_DECL_MINIMAL:
	case TS_TYPE_COMMON:
	case TS_LIST:
	case TS_VEC:
	case TS_BINFO:
	case TS_OMP_CLAUSE:
	case TS_OPTIMIZATION:
	case TS_TARGET_OPTION:
	  MARK_TS_COMMON (code);
	  break;

	case TS_TYPE_WITH_LANG_SPECIFIC:
	  MARK_TS_TYPE_COMMON (code);
	  break;

	case TS_TYPE_NON_COMMON:
	  MARK_TS_TYPE_WITH_LANG_SPECIFIC (code);
	  break;

	case TS_DECL_COMMON:
	  MARK_TS_DECL_MINIMAL (code);
	  break;

	case TS_DECL_WRTL:
	case TS_CONST_DECL:
	  MARK_TS_DECL_COMMON (code);
	  break;

	case TS_DECL_NON_COMMON:
	  MARK_TS_DECL_WITH_VIS (code);
	  break;

	case TS_DECL_WITH_VIS:
	case TS_PARM_DECL:
	case TS_LABEL_DECL:
	case TS_RESULT_DECL:
	  MARK_TS_DECL_WRTL (code);
	  break;

	case TS_FIELD_DECL:
	  MARK_TS_DECL_COMMON (code);
	  break;

	case TS_VAR_DECL:
	  MARK_TS_DECL_WITH_VIS (code);
	  break;

	case TS_TYPE_DECL:
	case TS_FUNCTION_DECL:
	  MARK_TS_DECL_NON_COMMON (code);
	  break;

	case TS_TRANSLATION_UNIT_DECL:
	  MARK_TS_DECL_COMMON (code);
	  break;

	default:
	  gcc_unreachable ();
	}
    }

  /* Basic consistency checks for attributes used in fold.  */
  gcc_assert (tree_contains_struct[FUNCTION_DECL][TS_DECL_NON_COMMON]);
  gcc_assert (tree_contains_struct[TYPE_DECL][TS_DECL_NON_COMMON]);
  gcc_assert (tree_contains_struct[CONST_DECL][TS_DECL_COMMON]);
  gcc_assert (tree_contains_struct[VAR_DECL][TS_DECL_COMMON]);
  gcc_assert (tree_contains_struct[PARM_DECL][TS_DECL_COMMON]);
  gcc_assert (tree_contains_struct[RESULT_DECL][TS_DECL_COMMON]);
  gcc_assert (tree_contains_struct[FUNCTION_DECL][TS_DECL_COMMON]);
  gcc_assert (tree_contains_struct[TYPE_DECL][TS_DECL_COMMON]);
  gcc_assert (tree_contains_struct[TRANSLATION_UNIT_DECL][TS_DECL_COMMON]);
  gcc_assert (tree_contains_struct[LABEL_DECL][TS_DECL_COMMON]);
  gcc_assert (tree_contains_struct[FIELD_DECL][TS_DECL_COMMON]);
  gcc_assert (tree_contains_struct[VAR_DECL][TS_DECL_WRTL]);
  gcc_assert (tree_contains_struct[PARM_DECL][TS_DECL_WRTL]);
  gcc_assert (tree_contains_struct[RESULT_DECL][TS_DECL_WRTL]);
  gcc_assert (tree_contains_struct[FUNCTION_DECL][TS_DECL_WRTL]);
  gcc_assert (tree_contains_struct[LABEL_DECL][TS_DECL_WRTL]);
  gcc_assert (tree_contains_struct[CONST_DECL][TS_DECL_MINIMAL]);
  gcc_assert (tree_contains_struct[VAR_DECL][TS_DECL_MINIMAL]);
  gcc_assert (tree_contains_struct[PARM_DECL][TS_DECL_MINIMAL]);
  gcc_assert (tree_contains_struct[RESULT_DECL][TS_DECL_MINIMAL]);
  gcc_assert (tree_contains_struct[FUNCTION_DECL][TS_DECL_MINIMAL]);
  gcc_assert (tree_contains_struct[TYPE_DECL][TS_DECL_MINIMAL]);
  gcc_assert (tree_contains_struct[TRANSLATION_UNIT_DECL][TS_DECL_MINIMAL]);
  gcc_assert (tree_contains_struct[LABEL_DECL][TS_DECL_MINIMAL]);
  gcc_assert (tree_contains_struct[FIELD_DECL][TS_DECL_MINIMAL]);
  gcc_assert (tree_contains_struct[VAR_DECL][TS_DECL_WITH_VIS]);
  gcc_assert (tree_contains_struct[FUNCTION_DECL][TS_DECL_WITH_VIS]);
  gcc_assert (tree_contains_struct[TYPE_DECL][TS_DECL_WITH_VIS]);
  gcc_assert (tree_contains_struct[VAR_DECL][TS_VAR_DECL]);
  gcc_assert (tree_contains_struct[FIELD_DECL][TS_FIELD_DECL]);
  gcc_assert (tree_contains_struct[PARM_DECL][TS_PARM_DECL]);
  gcc_assert (tree_contains_struct[LABEL_DECL][TS_LABEL_DECL]);
  gcc_assert (tree_contains_struct[RESULT_DECL][TS_RESULT_DECL]);
  gcc_assert (tree_contains_struct[CONST_DECL][TS_CONST_DECL]);
  gcc_assert (tree_contains_struct[TYPE_DECL][TS_TYPE_DECL]);
  gcc_assert (tree_contains_struct[FUNCTION_DECL][TS_FUNCTION_DECL]);
  gcc_assert (tree_contains_struct[IMPORTED_DECL][TS_DECL_MINIMAL]);
  gcc_assert (tree_contains_struct[IMPORTED_DECL][TS_DECL_COMMON]);
}


/* Init tree.c.  */

void
init_ttree (void)
{
  /* Initialize the hash table of types.  */
  type_hash_table = htab_create_ggc (TYPE_HASH_INITIAL_SIZE, type_hash_hash,
				     type_hash_eq, 0);

  debug_expr_for_decl = htab_create_ggc (512, tree_decl_map_hash,
					 tree_decl_map_eq, 0);

  value_expr_for_decl = htab_create_ggc (512, tree_decl_map_hash,
					 tree_decl_map_eq, 0);
  init_priority_for_decl = htab_create_ggc (512, tree_priority_map_hash,
					    tree_priority_map_eq, 0);

  int_cst_hash_table = htab_create_ggc (1024, int_cst_hash_hash,
					int_cst_hash_eq, NULL);

  int_cst_node = make_node (INTEGER_CST);

  cl_option_hash_table = htab_create_ggc (64, cl_option_hash_hash,
					  cl_option_hash_eq, NULL);

  cl_optimization_node = make_node (OPTIMIZATION_NODE);
  cl_target_option_node = make_node (TARGET_OPTION_NODE);

  /* Initialize the tree_contains_struct array.  */
  initialize_tree_contains_struct ();
  lang_hooks.init_ts ();
}


/* The name of the object as the assembler will see it (but before any
   translations made by ASM_OUTPUT_LABELREF).  Often this is the same
   as DECL_NAME.  It is an IDENTIFIER_NODE.  */
tree
decl_assembler_name (tree decl)
{
  if (!DECL_ASSEMBLER_NAME_SET_P (decl))
    lang_hooks.set_decl_assembler_name (decl);
  return DECL_WITH_VIS_CHECK (decl)->decl_with_vis.assembler_name;
}

/* Compare ASMNAME with the DECL_ASSEMBLER_NAME of DECL.  */

bool
decl_assembler_name_equal (tree decl, const_tree asmname)
{
  tree decl_asmname = DECL_ASSEMBLER_NAME (decl);
  const char *decl_str;
  const char *asmname_str;
  bool test = false;

  if (decl_asmname == asmname)
    return true;

  decl_str = IDENTIFIER_POINTER (decl_asmname);
  asmname_str = IDENTIFIER_POINTER (asmname);


  /* If the target assembler name was set by the user, things are trickier.
     We have a leading '*' to begin with.  After that, it's arguable what
     is the correct thing to do with -fleading-underscore.  Arguably, we've
     historically been doing the wrong thing in assemble_alias by always
     printing the leading underscore.  Since we're not changing that, make
     sure user_label_prefix follows the '*' before matching.  */
  if (decl_str[0] == '*')
    {
      size_t ulp_len = strlen (user_label_prefix);

      decl_str ++;

      if (ulp_len == 0)
	test = true;
      else if (strncmp (decl_str, user_label_prefix, ulp_len) == 0)
	decl_str += ulp_len, test=true;
      else
	decl_str --;
    }
  if (asmname_str[0] == '*')
    {
      size_t ulp_len = strlen (user_label_prefix);

      asmname_str ++;

      if (ulp_len == 0)
	test = true;
      else if (strncmp (asmname_str, user_label_prefix, ulp_len) == 0)
	asmname_str += ulp_len, test=true;
      else
	asmname_str --;
    }

  if (!test)
    return false;
  return strcmp (decl_str, asmname_str) == 0;
}

/* Hash asmnames ignoring the user specified marks.  */

hashval_t
decl_assembler_name_hash (const_tree asmname)
{
  if (IDENTIFIER_POINTER (asmname)[0] == '*')
    {
      const char *decl_str = IDENTIFIER_POINTER (asmname) + 1;
      size_t ulp_len = strlen (user_label_prefix);

      if (ulp_len == 0)
	;
      else if (strncmp (decl_str, user_label_prefix, ulp_len) == 0)
	decl_str += ulp_len;

      return htab_hash_string (decl_str);
    }

  return htab_hash_string (IDENTIFIER_POINTER (asmname));
}

/* Compute the number of bytes occupied by a tree with code CODE.
   This function cannot be used for nodes that have variable sizes,
   including TREE_VEC, STRING_CST, and CALL_EXPR.  */
size_t
tree_code_size (enum tree_code code)
{
  switch (TREE_CODE_CLASS (code))
    {
    case tcc_declaration:  /* A decl node */
      {
	switch (code)
	  {
	  case FIELD_DECL:
	    return sizeof (struct tree_field_decl);
	  case PARM_DECL:
	    return sizeof (struct tree_parm_decl);
	  case VAR_DECL:
	    return sizeof (struct tree_var_decl);
	  case LABEL_DECL:
	    return sizeof (struct tree_label_decl);
	  case RESULT_DECL:
	    return sizeof (struct tree_result_decl);
	  case CONST_DECL:
	    return sizeof (struct tree_const_decl);
	  case TYPE_DECL:
	    return sizeof (struct tree_type_decl);
	  case FUNCTION_DECL:
	    return sizeof (struct tree_function_decl);
	  case DEBUG_EXPR_DECL:
	    return sizeof (struct tree_decl_with_rtl);
	  default:
	    return sizeof (struct tree_decl_non_common);
	  }
      }

    case tcc_type:  /* a type node */
      return sizeof (struct tree_type_non_common);

    case tcc_reference:   /* a reference */
    case tcc_expression:  /* an expression */
    case tcc_statement:   /* an expression with side effects */
    case tcc_comparison:  /* a comparison expression */
    case tcc_unary:       /* a unary arithmetic expression */
    case tcc_binary:      /* a binary arithmetic expression */
      return (sizeof (struct tree_exp)
	      + (TREE_CODE_LENGTH (code) - 1) * sizeof (tree));

    case tcc_constant:  /* a constant */
      switch (code)
	{
	case INTEGER_CST:	return sizeof (struct tree_int_cst);
	case REAL_CST:		return sizeof (struct tree_real_cst);
	case FIXED_CST:		return sizeof (struct tree_fixed_cst);
	case COMPLEX_CST:	return sizeof (struct tree_complex);
	case VECTOR_CST:	return sizeof (struct tree_vector);
	case STRING_CST:	gcc_unreachable ();
	default:
	  return lang_hooks.tree_size (code);
	}

    case tcc_exceptional:  /* something random, like an identifier.  */
      switch (code)
	{
	case IDENTIFIER_NODE:	return lang_hooks.identifier_size;
	case TREE_LIST:		return sizeof (struct tree_list);

	case ERROR_MARK:
	case PLACEHOLDER_EXPR:	return sizeof (struct tree_common);

	case TREE_VEC:
	case OMP_CLAUSE:	gcc_unreachable ();

	case SSA_NAME:		return sizeof (struct tree_ssa_name);

	case STATEMENT_LIST:	return sizeof (struct tree_statement_list);
	case BLOCK:		return sizeof (struct tree_block);
	case CONSTRUCTOR:	return sizeof (struct tree_constructor);
	case OPTIMIZATION_NODE: return sizeof (struct tree_optimization_option);
	case TARGET_OPTION_NODE: return sizeof (struct tree_target_option);

	default:
	  return lang_hooks.tree_size (code);
	}

    default:
      gcc_unreachable ();
    }
}

/* Compute the number of bytes occupied by NODE.  This routine only
   looks at TREE_CODE, except for those nodes that have variable sizes.  */
size_t
tree_size (const_tree node)
{
  const enum tree_code code = TREE_CODE (node);
  switch (code)
    {
    case TREE_BINFO:
      return (offsetof (struct tree_binfo, base_binfos)
	      + VEC_embedded_size (tree, BINFO_N_BASE_BINFOS (node)));

    case TREE_VEC:
      return (sizeof (struct tree_vec)
	      + (TREE_VEC_LENGTH (node) - 1) * sizeof (tree));

    case VECTOR_CST:
      return (sizeof (struct tree_vector)
	      + (TYPE_VECTOR_SUBPARTS (TREE_TYPE (node)) - 1) * sizeof (tree));

    case STRING_CST:
      return TREE_STRING_LENGTH (node) + offsetof (struct tree_string, str) + 1;

    case OMP_CLAUSE:
      return (sizeof (struct tree_omp_clause)
	      + (omp_clause_num_ops[OMP_CLAUSE_CODE (node)] - 1)
	        * sizeof (tree));

    default:
      if (TREE_CODE_CLASS (code) == tcc_vl_exp)
	return (sizeof (struct tree_exp)
		+ (VL_EXP_OPERAND_LENGTH (node) - 1) * sizeof (tree));
      else
	return tree_code_size (code);
    }
}

/* Record interesting allocation statistics for a tree node with CODE
   and LENGTH.  */

static void
record_node_allocation_statistics (enum tree_code code ATTRIBUTE_UNUSED,
				   size_t length ATTRIBUTE_UNUSED)
{
  enum tree_code_class type = TREE_CODE_CLASS (code);
  tree_node_kind kind;

  if (!GATHER_STATISTICS)
    return;

  switch (type)
    {
    case tcc_declaration:  /* A decl node */
      kind = d_kind;
      break;

    case tcc_type:  /* a type node */
      kind = t_kind;
      break;

    case tcc_statement:  /* an expression with side effects */
      kind = s_kind;
      break;

    case tcc_reference:  /* a reference */
      kind = r_kind;
      break;

    case tcc_expression:  /* an expression */
    case tcc_comparison:  /* a comparison expression */
    case tcc_unary:  /* a unary arithmetic expression */
    case tcc_binary:  /* a binary arithmetic expression */
      kind = e_kind;
      break;

    case tcc_constant:  /* a constant */
      kind = c_kind;
      break;

    case tcc_exceptional:  /* something random, like an identifier.  */
      switch (code)
	{
	case IDENTIFIER_NODE:
	  kind = id_kind;
	  break;

	case TREE_VEC:
	  kind = vec_kind;
	  break;

	case TREE_BINFO:
	  kind = binfo_kind;
	  break;

	case SSA_NAME:
	  kind = ssa_name_kind;
	  break;

	case BLOCK:
	  kind = b_kind;
	  break;

	case CONSTRUCTOR:
	  kind = constr_kind;
	  break;

	case OMP_CLAUSE:
	  kind = omp_clause_kind;
	  break;

	default:
	  kind = x_kind;
	  break;
	}
      break;

    case tcc_vl_exp:
      kind = e_kind;
      break;

    default:
      gcc_unreachable ();
    }

  tree_code_counts[(int) code]++;
  tree_node_counts[(int) kind]++;
  tree_node_sizes[(int) kind] += length;
}

/* Allocate and return a new UID from the DECL_UID namespace.  */

int
allocate_decl_uid (void)
{
  return next_decl_uid++;
}

/* Return a newly allocated node of code CODE.  For decl and type
   nodes, some other fields are initialized.  The rest of the node is
   initialized to zero.  This function cannot be used for TREE_VEC or
   OMP_CLAUSE nodes, which is enforced by asserts in tree_code_size.

   Achoo!  I got a code in the node.  */

tree
make_node_stat (enum tree_code code MEM_STAT_DECL)
{
  tree t;
  enum tree_code_class type = TREE_CODE_CLASS (code);
  size_t length = tree_code_size (code);

  record_node_allocation_statistics (code, length);

  t = ggc_alloc_zone_cleared_tree_node_stat (
               (code == IDENTIFIER_NODE) ? &tree_id_zone : &tree_zone,
               length PASS_MEM_STAT);
  TREE_SET_CODE (t, code);

  switch (type)
    {
    case tcc_statement:
      TREE_SIDE_EFFECTS (t) = 1;
      break;

    case tcc_declaration:
      if (CODE_CONTAINS_STRUCT (code, TS_DECL_COMMON))
	{
	  if (code == FUNCTION_DECL)
	    {
	      DECL_ALIGN (t) = FUNCTION_BOUNDARY;
	      DECL_MODE (t) = FUNCTION_MODE;
	    }
	  else
	    DECL_ALIGN (t) = 1;
	}
      DECL_SOURCE_LOCATION (t) = input_location;
      if (TREE_CODE (t) == DEBUG_EXPR_DECL)
	DECL_UID (t) = --next_debug_decl_uid;
      else
	{
	  DECL_UID (t) = allocate_decl_uid ();
	  SET_DECL_PT_UID (t, -1);
	}
      if (TREE_CODE (t) == LABEL_DECL)
	LABEL_DECL_UID (t) = -1;

      break;

    case tcc_type:
      TYPE_UID (t) = next_type_uid++;
      TYPE_ALIGN (t) = BITS_PER_UNIT;
      TYPE_USER_ALIGN (t) = 0;
      TYPE_MAIN_VARIANT (t) = t;
      TYPE_CANONICAL (t) = t;

      /* Default to no attributes for type, but let target change that.  */
      TYPE_ATTRIBUTES (t) = NULL_TREE;
      targetm.set_default_type_attributes (t);

      /* We have not yet computed the alias set for this type.  */
      TYPE_ALIAS_SET (t) = -1;
      break;

    case tcc_constant:
      TREE_CONSTANT (t) = 1;
      break;

    case tcc_expression:
      switch (code)
	{
	case INIT_EXPR:
	case MODIFY_EXPR:
	case VA_ARG_EXPR:
	case PREDECREMENT_EXPR:
	case PREINCREMENT_EXPR:
	case POSTDECREMENT_EXPR:
	case POSTINCREMENT_EXPR:
	  /* All of these have side-effects, no matter what their
	     operands are.  */
	  TREE_SIDE_EFFECTS (t) = 1;
	  break;

	default:
	  break;
	}
      break;

    default:
      /* Other classes need no special treatment.  */
      break;
    }

  return t;
}

/* Return a new node with the same contents as NODE except that its
   TREE_CHAIN, if it has one, is zero and it has a fresh uid.  */

tree
copy_node_stat (tree node MEM_STAT_DECL)
{
  tree t;
  enum tree_code code = TREE_CODE (node);
  size_t length;

  gcc_assert (code != STATEMENT_LIST);

  length = tree_size (node);
  record_node_allocation_statistics (code, length);
  t = ggc_alloc_zone_tree_node_stat (&tree_zone, length PASS_MEM_STAT);
  memcpy (t, node, length);

  if (CODE_CONTAINS_STRUCT (code, TS_COMMON))
    TREE_CHAIN (t) = 0;
  TREE_ASM_WRITTEN (t) = 0;
  TREE_VISITED (t) = 0;

  if (TREE_CODE_CLASS (code) == tcc_declaration)
    {
      if (code == DEBUG_EXPR_DECL)
	DECL_UID (t) = --next_debug_decl_uid;
      else
	{
	  DECL_UID (t) = allocate_decl_uid ();
	  if (DECL_PT_UID_SET_P (node))
	    SET_DECL_PT_UID (t, DECL_PT_UID (node));
	}
      if ((TREE_CODE (node) == PARM_DECL || TREE_CODE (node) == VAR_DECL)
	  && DECL_HAS_VALUE_EXPR_P (node))
	{
	  SET_DECL_VALUE_EXPR (t, DECL_VALUE_EXPR (node));
	  DECL_HAS_VALUE_EXPR_P (t) = 1;
	}
      if (TREE_CODE (node) == VAR_DECL && DECL_HAS_INIT_PRIORITY_P (node))
	{
	  SET_DECL_INIT_PRIORITY (t, DECL_INIT_PRIORITY (node));
	  DECL_HAS_INIT_PRIORITY_P (t) = 1;
	}
      if (TREE_CODE (node) == FUNCTION_DECL)
	DECL_STRUCT_FUNCTION (t) = NULL;
    }
  else if (TREE_CODE_CLASS (code) == tcc_type)
    {
      TYPE_UID (t) = next_type_uid++;
      /* The following is so that the debug code for
	 the copy is different from the original type.
	 The two statements usually duplicate each other
	 (because they clear fields of the same union),
	 but the optimizer should catch that.  */
      TYPE_SYMTAB_POINTER (t) = 0;
      TYPE_SYMTAB_ADDRESS (t) = 0;

      /* Do not copy the values cache.  */
      if (TYPE_CACHED_VALUES_P(t))
	{
	  TYPE_CACHED_VALUES_P (t) = 0;
	  TYPE_CACHED_VALUES (t) = NULL_TREE;
	}
    }

  return t;
}

/* Return a copy of a chain of nodes, chained through the TREE_CHAIN field.
   For example, this can copy a list made of TREE_LIST nodes.  */

tree
copy_list (tree list)
{
  tree head;
  tree prev, next;

  if (list == 0)
    return 0;

  head = prev = copy_node (list);
  next = TREE_CHAIN (list);
  while (next)
    {
      TREE_CHAIN (prev) = copy_node (next);
      prev = TREE_CHAIN (prev);
      next = TREE_CHAIN (next);
    }
  return head;
}


/* Create an INT_CST node with a LOW value sign extended to TYPE.  */

tree
build_int_cst (tree type, HOST_WIDE_INT low)
{
  /* Support legacy code.  */
  if (!type)
    type = integer_type_node;

  return double_int_to_tree (type, double_int::from_shwi (low));
}

/* Create an INT_CST node with a LOW value sign extended to TYPE.  */

tree
build_int_cst_type (tree type, HOST_WIDE_INT low)
{
  gcc_assert (type);

  return double_int_to_tree (type, double_int::from_shwi (low));
}

/* Constructs tree in type TYPE from with value given by CST.  Signedness
   of CST is assumed to be the same as the signedness of TYPE.  */

tree
double_int_to_tree (tree type, double_int cst)
{
  bool sign_extended_type = !TYPE_UNSIGNED (type);

  cst = cst.ext (TYPE_PRECISION (type), !sign_extended_type);

  return build_int_cst_wide (type, cst.low, cst.high);
}

/* Returns true if CST fits into range of TYPE.  Signedness of CST is assumed
   to be the same as the signedness of TYPE.  */

bool
double_int_fits_to_tree_p (const_tree type, double_int cst)
{
  /* Size types *are* sign extended.  */
  bool sign_extended_type = !TYPE_UNSIGNED (type);

  double_int ext
    = cst.ext (TYPE_PRECISION (type), !sign_extended_type);

  return cst == ext;
}

/* We force the double_int CST to the range of the type TYPE by sign or
   zero extending it.  OVERFLOWABLE indicates if we are interested in
   overflow of the value, when >0 we are only interested in signed
   overflow, for <0 we are interested in any overflow.  OVERFLOWED
   indicates whether overflow has already occurred.  CONST_OVERFLOWED
   indicates whether constant overflow has already occurred.  We force
   T's value to be within range of T's type (by setting to 0 or 1 all
   the bits outside the type's range).  We set TREE_OVERFLOWED if,
        OVERFLOWED is nonzero,
        or OVERFLOWABLE is >0 and signed overflow occurs
        or OVERFLOWABLE is <0 and any overflow occurs
   We return a new tree node for the extended double_int.  The node
   is shared if no overflow flags are set.  */


tree
force_fit_type_double (tree type, double_int cst, int overflowable,
		       bool overflowed)
{
  bool sign_extended_type;

  /* Size types *are* sign extended.  */
  sign_extended_type = !TYPE_UNSIGNED (type);

  /* If we need to set overflow flags, return a new unshared node.  */
  if (overflowed || !double_int_fits_to_tree_p(type, cst))
    {
      if (overflowed
	  || overflowable < 0
	  || (overflowable > 0 && sign_extended_type))
	{
	  tree t = make_node (INTEGER_CST);
	  TREE_INT_CST (t) = cst.ext (TYPE_PRECISION (type),
					     !sign_extended_type);
	  TREE_TYPE (t) = type;
	  TREE_OVERFLOW (t) = 1;
	  return t;
	}
    }

  /* Else build a shared node.  */
  return double_int_to_tree (type, cst);
}

/* These are the hash table functions for the hash table of INTEGER_CST
   nodes of a sizetype.  */

/* Return the hash code code X, an INTEGER_CST.  */

static hashval_t
int_cst_hash_hash (const void *x)
{
  const_tree const t = (const_tree) x;

  return (TREE_INT_CST_HIGH (t) ^ TREE_INT_CST_LOW (t)
	  ^ htab_hash_pointer (TREE_TYPE (t)));
}

/* Return nonzero if the value represented by *X (an INTEGER_CST tree node)
   is the same as that given by *Y, which is the same.  */

static int
int_cst_hash_eq (const void *x, const void *y)
{
  const_tree const xt = (const_tree) x;
  const_tree const yt = (const_tree) y;

  return (TREE_TYPE (xt) == TREE_TYPE (yt)
	  && TREE_INT_CST_HIGH (xt) == TREE_INT_CST_HIGH (yt)
	  && TREE_INT_CST_LOW (xt) == TREE_INT_CST_LOW (yt));
}

/* Create an INT_CST node of TYPE and value HI:LOW.
   The returned node is always shared.  For small integers we use a
   per-type vector cache, for larger ones we use a single hash table.  */

tree
build_int_cst_wide (tree type, unsigned HOST_WIDE_INT low, HOST_WIDE_INT hi)
{
  tree t;
  int ix = -1;
  int limit = 0;

  gcc_assert (type);

  switch (TREE_CODE (type))
    {
    case NULLPTR_TYPE:
      gcc_assert (hi == 0 && low == 0);
      /* Fallthru.  */

    case POINTER_TYPE:
    case REFERENCE_TYPE:
      /* Cache NULL pointer.  */
      if (!hi && !low)
	{
	  limit = 1;
	  ix = 0;
	}
      break;

    case BOOLEAN_TYPE:
      /* Cache false or true.  */
      limit = 2;
      if (!hi && low < 2)
	ix = low;
      break;

    case INTEGER_TYPE:
    case OFFSET_TYPE:
      if (TYPE_UNSIGNED (type))
	{
	  /* Cache 0..N */
	  limit = INTEGER_SHARE_LIMIT;
	  if (!hi && low < (unsigned HOST_WIDE_INT)INTEGER_SHARE_LIMIT)
	    ix = low;
	}
      else
	{
	  /* Cache -1..N */
	  limit = INTEGER_SHARE_LIMIT + 1;
	  if (!hi && low < (unsigned HOST_WIDE_INT)INTEGER_SHARE_LIMIT)
	    ix = low + 1;
	  else if (hi == -1 && low == -(unsigned HOST_WIDE_INT)1)
	    ix = 0;
	}
      break;

    case ENUMERAL_TYPE:
      break;

    default:
      gcc_unreachable ();
    }

  if (ix >= 0)
    {
      /* Look for it in the type's vector of small shared ints.  */
      if (!TYPE_CACHED_VALUES_P (type))
	{
	  TYPE_CACHED_VALUES_P (type) = 1;
	  TYPE_CACHED_VALUES (type) = make_tree_vec (limit);
	}

      t = TREE_VEC_ELT (TYPE_CACHED_VALUES (type), ix);
      if (t)
	{
	  /* Make sure no one is clobbering the shared constant.  */
	  gcc_assert (TREE_TYPE (t) == type);
	  gcc_assert (TREE_INT_CST_LOW (t) == low);
	  gcc_assert (TREE_INT_CST_HIGH (t) == hi);
	}
      else
	{
	  /* Create a new shared int.  */
	  t = make_node (INTEGER_CST);

	  TREE_INT_CST_LOW (t) = low;
	  TREE_INT_CST_HIGH (t) = hi;
	  TREE_TYPE (t) = type;

	  TREE_VEC_ELT (TYPE_CACHED_VALUES (type), ix) = t;
	}
    }
  else
    {
      /* Use the cache of larger shared ints.  */
      void **slot;

      TREE_INT_CST_LOW (int_cst_node) = low;
      TREE_INT_CST_HIGH (int_cst_node) = hi;
      TREE_TYPE (int_cst_node) = type;

      slot = htab_find_slot (int_cst_hash_table, int_cst_node, INSERT);
      t = (tree) *slot;
      if (!t)
	{
	  /* Insert this one into the hash table.  */
	  t = int_cst_node;
	  *slot = t;
	  /* Make a new node for next time round.  */
	  int_cst_node = make_node (INTEGER_CST);
	}
    }

  return t;
}

/* Builds an integer constant in TYPE such that lowest BITS bits are ones
   and the rest are zeros.  */

tree
build_low_bits_mask (tree type, unsigned bits)
{
  double_int mask;

  gcc_assert (bits <= TYPE_PRECISION (type));

  if (bits == TYPE_PRECISION (type)
      && !TYPE_UNSIGNED (type))
    /* Sign extended all-ones mask.  */
    mask = double_int_minus_one;
  else
    mask = double_int::mask (bits);

  return build_int_cst_wide (type, mask.low, mask.high);
}

/* Checks that X is integer constant that can be expressed in (unsigned)
   HOST_WIDE_INT without loss of precision.  */

bool
cst_and_fits_in_hwi (const_tree x)
{
  if (TREE_CODE (x) != INTEGER_CST)
    return false;

  if (TYPE_PRECISION (TREE_TYPE (x)) > HOST_BITS_PER_WIDE_INT)
    return false;

  return (TREE_INT_CST_HIGH (x) == 0
	  || TREE_INT_CST_HIGH (x) == -1);
}

/* Build a newly constructed TREE_VEC node of length LEN.  */

tree
make_vector_stat (unsigned len MEM_STAT_DECL)
{
  tree t;
  unsigned length = (len - 1) * sizeof (tree) + sizeof (struct tree_vector);

  record_node_allocation_statistics (VECTOR_CST, length);

  t = ggc_alloc_zone_cleared_tree_node_stat (&tree_zone, length PASS_MEM_STAT);

  TREE_SET_CODE (t, VECTOR_CST);
  TREE_CONSTANT (t) = 1;

  return t;
}

/* Return a new VECTOR_CST node whose type is TYPE and whose values
   are in a list pointed to by VALS.  */

tree
build_vector_stat (tree type, tree *vals MEM_STAT_DECL)
{
  int over = 0;
  unsigned cnt = 0;
  tree v = make_vector (TYPE_VECTOR_SUBPARTS (type));
  TREE_TYPE (v) = type;

  /* Iterate through elements and check for overflow.  */
  for (cnt = 0; cnt < TYPE_VECTOR_SUBPARTS (type); ++cnt)
    {
      tree value = vals[cnt];

      VECTOR_CST_ELT (v, cnt) = value;

      /* Don't crash if we get an address constant.  */
      if (!CONSTANT_CLASS_P (value))
	continue;

      over |= TREE_OVERFLOW (value);
    }

  TREE_OVERFLOW (v) = over;
  return v;
}

/* Return a new VECTOR_CST node whose type is TYPE and whose values
   are extracted from V, a vector of CONSTRUCTOR_ELT.  */

tree
build_vector_from_ctor (tree type, VEC(constructor_elt,gc) *v)
{
  tree *vec = XALLOCAVEC (tree, TYPE_VECTOR_SUBPARTS (type));
  unsigned HOST_WIDE_INT idx;
  tree value;

  FOR_EACH_CONSTRUCTOR_VALUE (v, idx, value)
    vec[idx] = value;
  for (; idx < TYPE_VECTOR_SUBPARTS (type); ++idx)
    vec[idx] = build_zero_cst (TREE_TYPE (type));

  return build_vector (type, vec);
}

/* Build a vector of type VECTYPE where all the elements are SCs.  */
tree
build_vector_from_val (tree vectype, tree sc) 
{
  int i, nunits = TYPE_VECTOR_SUBPARTS (vectype);

  if (sc == error_mark_node)
    return sc;

  /* Verify that the vector type is suitable for SC.  Note that there
     is some inconsistency in the type-system with respect to restrict
     qualifications of pointers.  Vector types always have a main-variant
     element type and the qualification is applied to the vector-type.
     So TREE_TYPE (vector-type) does not return a properly qualified
     vector element-type.  */
  gcc_checking_assert (types_compatible_p (TYPE_MAIN_VARIANT (TREE_TYPE (sc)),
					   TREE_TYPE (vectype)));

  if (CONSTANT_CLASS_P (sc))
    {
      tree *v = XALLOCAVEC (tree, nunits);
      for (i = 0; i < nunits; ++i)
	v[i] = sc;
      return build_vector (vectype, v);
    }
  else
    {
      VEC(constructor_elt, gc) *v = VEC_alloc (constructor_elt, gc, nunits);
      for (i = 0; i < nunits; ++i)
	CONSTRUCTOR_APPEND_ELT (v, NULL_TREE, sc);
      return build_constructor (vectype, v);
    }
}

/* Return a new CONSTRUCTOR node whose type is TYPE and whose values
   are in the VEC pointed to by VALS.  */
tree
build_constructor (tree type, VEC(constructor_elt,gc) *vals)
{
  tree c = make_node (CONSTRUCTOR);
  unsigned int i;
  constructor_elt *elt;
  bool constant_p = true;
  bool side_effects_p = false;

  TREE_TYPE (c) = type;
  CONSTRUCTOR_ELTS (c) = vals;

  FOR_EACH_VEC_ELT (constructor_elt, vals, i, elt)
    {
      /* Mostly ctors will have elts that don't have side-effects, so
	 the usual case is to scan all the elements.  Hence a single
	 loop for both const and side effects, rather than one loop
	 each (with early outs).  */
      if (!TREE_CONSTANT (elt->value))
	constant_p = false;
      if (TREE_SIDE_EFFECTS (elt->value))
	side_effects_p = true;
    }

  TREE_SIDE_EFFECTS (c) = side_effects_p;
  TREE_CONSTANT (c) = constant_p;

  return c;
}

/* Build a CONSTRUCTOR node made of a single initializer, with the specified
   INDEX and VALUE.  */
tree
build_constructor_single (tree type, tree index, tree value)
{
  VEC(constructor_elt,gc) *v;
  constructor_elt elt = {index, value};

  v = VEC_alloc (constructor_elt, gc, 1);
  VEC_quick_push (constructor_elt, v, elt);

  return build_constructor (type, v);
}


/* Return a new CONSTRUCTOR node whose type is TYPE and whose values
   are in a list pointed to by VALS.  */
tree
build_constructor_from_list (tree type, tree vals)
{
  tree t;
  VEC(constructor_elt,gc) *v = NULL;

  if (vals)
    {
      v = VEC_alloc (constructor_elt, gc, list_length (vals));
      for (t = vals; t; t = TREE_CHAIN (t))
	CONSTRUCTOR_APPEND_ELT (v, TREE_PURPOSE (t), TREE_VALUE (t));
    }

  return build_constructor (type, v);
}

/* Return a new FIXED_CST node whose type is TYPE and value is F.  */

tree
build_fixed (tree type, FIXED_VALUE_TYPE f)
{
  tree v;
  FIXED_VALUE_TYPE *fp;

  v = make_node (FIXED_CST);
  fp = ggc_alloc_fixed_value ();
  memcpy (fp, &f, sizeof (FIXED_VALUE_TYPE));

  TREE_TYPE (v) = type;
  TREE_FIXED_CST_PTR (v) = fp;
  return v;
}

/* Return a new REAL_CST node whose type is TYPE and value is D.  */

tree
build_real (tree type, REAL_VALUE_TYPE d)
{
  tree v;
  REAL_VALUE_TYPE *dp;
  int overflow = 0;

  /* ??? Used to check for overflow here via CHECK_FLOAT_TYPE.
     Consider doing it via real_convert now.  */

  v = make_node (REAL_CST);
  dp = ggc_alloc_real_value ();
  memcpy (dp, &d, sizeof (REAL_VALUE_TYPE));

  TREE_TYPE (v) = type;
  TREE_REAL_CST_PTR (v) = dp;
  TREE_OVERFLOW (v) = overflow;
  return v;
}

/* Return a new REAL_CST node whose type is TYPE
   and whose value is the integer value of the INTEGER_CST node I.  */

REAL_VALUE_TYPE
real_value_from_int_cst (const_tree type, const_tree i)
{
  REAL_VALUE_TYPE d;

  /* Clear all bits of the real value type so that we can later do
     bitwise comparisons to see if two values are the same.  */
  memset (&d, 0, sizeof d);

  real_from_integer (&d, type ? TYPE_MODE (type) : VOIDmode,
		     TREE_INT_CST_LOW (i), TREE_INT_CST_HIGH (i),
		     TYPE_UNSIGNED (TREE_TYPE (i)));
  return d;
}

/* Given a tree representing an integer constant I, return a tree
   representing the same value as a floating-point constant of type TYPE.  */

tree
build_real_from_int_cst (tree type, const_tree i)
{
  tree v;
  int overflow = TREE_OVERFLOW (i);

  v = build_real (type, real_value_from_int_cst (type, i));

  TREE_OVERFLOW (v) |= overflow;
  return v;
}

/* Return a newly constructed STRING_CST node whose value is
   the LEN characters at STR.
   Note that for a C string literal, LEN should include the trailing NUL.
   The TREE_TYPE is not initialized.  */

tree
build_string (int len, const char *str)
{
  tree s;
  size_t length;

  /* Do not waste bytes provided by padding of struct tree_string.  */
  length = len + offsetof (struct tree_string, str) + 1;

  record_node_allocation_statistics (STRING_CST, length);

  s = ggc_alloc_tree_node (length);

  memset (s, 0, sizeof (struct tree_typed));
  TREE_SET_CODE (s, STRING_CST);
  TREE_CONSTANT (s) = 1;
  TREE_STRING_LENGTH (s) = len;
  memcpy (s->string.str, str, len);
  s->string.str[len] = '\0';

  return s;
}

/* Return a newly constructed COMPLEX_CST node whose value is
   specified by the real and imaginary parts REAL and IMAG.
   Both REAL and IMAG should be constant nodes.  TYPE, if specified,
   will be the type of the COMPLEX_CST; otherwise a new type will be made.  */

tree
build_complex (tree type, tree real, tree imag)
{
  tree t = make_node (COMPLEX_CST);

  TREE_REALPART (t) = real;
  TREE_IMAGPART (t) = imag;
  TREE_TYPE (t) = type ? type : build_complex_type (TREE_TYPE (real));
  TREE_OVERFLOW (t) = TREE_OVERFLOW (real) | TREE_OVERFLOW (imag);
  return t;
}

/* Return a constant of arithmetic type TYPE which is the
   multiplicative identity of the set TYPE.  */

tree
build_one_cst (tree type)
{
  switch (TREE_CODE (type))
    {
    case INTEGER_TYPE: case ENUMERAL_TYPE: case BOOLEAN_TYPE:
    case POINTER_TYPE: case REFERENCE_TYPE:
    case OFFSET_TYPE:
      return build_int_cst (type, 1);

    case REAL_TYPE:
      return build_real (type, dconst1);

    case FIXED_POINT_TYPE:
      /* We can only generate 1 for accum types.  */
      gcc_assert (ALL_SCALAR_ACCUM_MODE_P (TYPE_MODE (type)));
      return build_fixed (type, FCONST1(TYPE_MODE (type)));

    case VECTOR_TYPE:
      {
	tree scalar = build_one_cst (TREE_TYPE (type));

	return build_vector_from_val (type, scalar);
      }

    case COMPLEX_TYPE:
      return build_complex (type,
			    build_one_cst (TREE_TYPE (type)),
			    build_zero_cst (TREE_TYPE (type)));

    default:
      gcc_unreachable ();
    }
}

/* Build 0 constant of type TYPE.  This is used by constructor folding
   and thus the constant should be represented in memory by
   zero(es).  */

tree
build_zero_cst (tree type)
{
  switch (TREE_CODE (type))
    {
    case INTEGER_TYPE: case ENUMERAL_TYPE: case BOOLEAN_TYPE:
    case POINTER_TYPE: case REFERENCE_TYPE:
    case OFFSET_TYPE: case NULLPTR_TYPE:
      return build_int_cst (type, 0);

    case REAL_TYPE:
      return build_real (type, dconst0);

    case FIXED_POINT_TYPE:
      return build_fixed (type, FCONST0 (TYPE_MODE (type)));

    case VECTOR_TYPE:
      {
	tree scalar = build_zero_cst (TREE_TYPE (type));

	return build_vector_from_val (type, scalar);
      }

    case COMPLEX_TYPE:
      {
	tree zero = build_zero_cst (TREE_TYPE (type));

	return build_complex (type, zero, zero);
      }

    default:
      if (!AGGREGATE_TYPE_P (type))
	return fold_convert (type, integer_zero_node);
      return build_constructor (type, NULL);
    }
}


/* Build a BINFO with LEN language slots.  */

tree
make_tree_binfo_stat (unsigned base_binfos MEM_STAT_DECL)
{
  tree t;
  size_t length = (offsetof (struct tree_binfo, base_binfos)
		   + VEC_embedded_size (tree, base_binfos));

  record_node_allocation_statistics (TREE_BINFO, length);

  t = ggc_alloc_zone_tree_node_stat (&tree_zone, length PASS_MEM_STAT);

  memset (t, 0, offsetof (struct tree_binfo, base_binfos));

  TREE_SET_CODE (t, TREE_BINFO);

  VEC_embedded_init (tree, BINFO_BASE_BINFOS (t), base_binfos);

  return t;
}

/* Create a CASE_LABEL_EXPR tree node and return it.  */

tree
build_case_label (tree low_value, tree high_value, tree label_decl)
{
  tree t = make_node (CASE_LABEL_EXPR);

  TREE_TYPE (t) = void_type_node;
  SET_EXPR_LOCATION (t, DECL_SOURCE_LOCATION (label_decl));

  CASE_LOW (t) = low_value;
  CASE_HIGH (t) = high_value;
  CASE_LABEL (t) = label_decl;
  CASE_CHAIN (t) = NULL_TREE;

  return t;
}

/* Build a newly constructed TREE_VEC node of length LEN.  */

tree
make_tree_vec_stat (int len MEM_STAT_DECL)
{
  tree t;
  int length = (len - 1) * sizeof (tree) + sizeof (struct tree_vec);

  record_node_allocation_statistics (TREE_VEC, length);

  t = ggc_alloc_zone_cleared_tree_node_stat (&tree_zone, length PASS_MEM_STAT);

  TREE_SET_CODE (t, TREE_VEC);
  TREE_VEC_LENGTH (t) = len;

  return t;
}

/* Return 1 if EXPR is the integer constant zero or a complex constant
   of zero.  */

int
integer_zerop (const_tree expr)
{
  STRIP_NOPS (expr);

<<<<<<< HEAD
  return ((TREE_CODE (expr) == INTEGER_CST
	   && TREE_INT_CST_LOW (expr) == 0
	   && TREE_INT_CST_HIGH (expr) == 0)
	  || (TREE_CODE (expr) == COMPLEX_CST
	      && integer_zerop (TREE_REALPART (expr))
	      && integer_zerop (TREE_IMAGPART (expr))));
=======
  switch (TREE_CODE (expr))
    {
    case INTEGER_CST:
      return (TREE_INT_CST_LOW (expr) == 0
	      && TREE_INT_CST_HIGH (expr) == 0);
    case COMPLEX_CST:
      return (integer_zerop (TREE_REALPART (expr))
	      && integer_zerop (TREE_IMAGPART (expr)));
    case VECTOR_CST:
      {
	unsigned i;
	for (i = 0; i < VECTOR_CST_NELTS (expr); ++i)
	  if (!integer_zerop (VECTOR_CST_ELT (expr, i)))
	    return false;
	return true;
      }
    default:
      return false;
    }
>>>>>>> 747e4b8f
}

/* Return 1 if EXPR is the integer constant one or the corresponding
   complex constant.  */

int
integer_onep (const_tree expr)
{
  STRIP_NOPS (expr);

<<<<<<< HEAD
  return ((TREE_CODE (expr) == INTEGER_CST
	   && TREE_INT_CST_LOW (expr) == 1
	   && TREE_INT_CST_HIGH (expr) == 0)
	  || (TREE_CODE (expr) == COMPLEX_CST
	      && integer_onep (TREE_REALPART (expr))
	      && integer_zerop (TREE_IMAGPART (expr))));
=======
  switch (TREE_CODE (expr))
    {
    case INTEGER_CST:
      return (TREE_INT_CST_LOW (expr) == 1
	      && TREE_INT_CST_HIGH (expr) == 0);
    case COMPLEX_CST:
      return (integer_onep (TREE_REALPART (expr))
	      && integer_zerop (TREE_IMAGPART (expr)));
    case VECTOR_CST:
      {
	unsigned i;
	for (i = 0; i < VECTOR_CST_NELTS (expr); ++i)
	  if (!integer_onep (VECTOR_CST_ELT (expr, i)))
	    return false;
	return true;
      }
    default:
      return false;
    }
>>>>>>> 747e4b8f
}

/* Return 1 if EXPR is an integer containing all 1's in as much precision as
   it contains.  Likewise for the corresponding complex constant.  */

int
integer_all_onesp (const_tree expr)
{
  int prec;
  int uns;

  STRIP_NOPS (expr);

  if (TREE_CODE (expr) == COMPLEX_CST
      && integer_all_onesp (TREE_REALPART (expr))
      && integer_zerop (TREE_IMAGPART (expr)))
    return 1;

<<<<<<< HEAD
=======
  else if (TREE_CODE (expr) == VECTOR_CST)
    {
      unsigned i;
      for (i = 0; i < VECTOR_CST_NELTS (expr); ++i)
	if (!integer_all_onesp (VECTOR_CST_ELT (expr, i)))
	  return 0;
      return 1;
    }

>>>>>>> 747e4b8f
  else if (TREE_CODE (expr) != INTEGER_CST)
    return 0;

  uns = TYPE_UNSIGNED (TREE_TYPE (expr));
  if (TREE_INT_CST_LOW (expr) == ~(unsigned HOST_WIDE_INT) 0
      && TREE_INT_CST_HIGH (expr) == -1)
    return 1;
  if (!uns)
    return 0;

  prec = TYPE_PRECISION (TREE_TYPE (expr));
  if (prec >= HOST_BITS_PER_WIDE_INT)
    {
      HOST_WIDE_INT high_value;
      int shift_amount;

      shift_amount = prec - HOST_BITS_PER_WIDE_INT;

      /* Can not handle precisions greater than twice the host int size.  */
      gcc_assert (shift_amount <= HOST_BITS_PER_WIDE_INT);
      if (shift_amount == HOST_BITS_PER_WIDE_INT)
	/* Shifting by the host word size is undefined according to the ANSI
	   standard, so we must handle this as a special case.  */
	high_value = -1;
      else
	high_value = ((HOST_WIDE_INT) 1 << shift_amount) - 1;

      return (TREE_INT_CST_LOW (expr) == ~(unsigned HOST_WIDE_INT) 0
	      && TREE_INT_CST_HIGH (expr) == high_value);
    }
  else
    return TREE_INT_CST_LOW (expr) == ((unsigned HOST_WIDE_INT) 1 << prec) - 1;
}

/* Return 1 if EXPR is an integer constant that is a power of 2 (i.e., has only
   one bit on).  */

int
integer_pow2p (const_tree expr)
{
  int prec;
  unsigned HOST_WIDE_INT high, low;

  STRIP_NOPS (expr);

  if (TREE_CODE (expr) == COMPLEX_CST
      && integer_pow2p (TREE_REALPART (expr))
      && integer_zerop (TREE_IMAGPART (expr)))
    return 1;

  if (TREE_CODE (expr) != INTEGER_CST)
    return 0;

  prec = TYPE_PRECISION (TREE_TYPE (expr));
  high = TREE_INT_CST_HIGH (expr);
  low = TREE_INT_CST_LOW (expr);

  /* First clear all bits that are beyond the type's precision in case
     we've been sign extended.  */

  if (prec == HOST_BITS_PER_DOUBLE_INT)
    ;
  else if (prec > HOST_BITS_PER_WIDE_INT)
    high &= ~((HOST_WIDE_INT) (-1) << (prec - HOST_BITS_PER_WIDE_INT));
  else
    {
      high = 0;
      if (prec < HOST_BITS_PER_WIDE_INT)
	low &= ~((HOST_WIDE_INT) (-1) << prec);
    }

  if (high == 0 && low == 0)
    return 0;

  return ((high == 0 && (low & (low - 1)) == 0)
	  || (low == 0 && (high & (high - 1)) == 0));
}

/* Return 1 if EXPR is an integer constant other than zero or a
   complex constant other than zero.  */

int
integer_nonzerop (const_tree expr)
{
  STRIP_NOPS (expr);

  return ((TREE_CODE (expr) == INTEGER_CST
	   && (TREE_INT_CST_LOW (expr) != 0
	       || TREE_INT_CST_HIGH (expr) != 0))
	  || (TREE_CODE (expr) == COMPLEX_CST
	      && (integer_nonzerop (TREE_REALPART (expr))
		  || integer_nonzerop (TREE_IMAGPART (expr)))));
}

/* Return 1 if EXPR is the fixed-point constant zero.  */

int
fixed_zerop (const_tree expr)
{
  return (TREE_CODE (expr) == FIXED_CST
	  && TREE_FIXED_CST (expr).data.is_zero ());
}

/* Return the power of two represented by a tree node known to be a
   power of two.  */

int
tree_log2 (const_tree expr)
{
  int prec;
  HOST_WIDE_INT high, low;

  STRIP_NOPS (expr);

  if (TREE_CODE (expr) == COMPLEX_CST)
    return tree_log2 (TREE_REALPART (expr));

  prec = TYPE_PRECISION (TREE_TYPE (expr));
  high = TREE_INT_CST_HIGH (expr);
  low = TREE_INT_CST_LOW (expr);

  /* First clear all bits that are beyond the type's precision in case
     we've been sign extended.  */

  if (prec == HOST_BITS_PER_DOUBLE_INT)
    ;
  else if (prec > HOST_BITS_PER_WIDE_INT)
    high &= ~((HOST_WIDE_INT) (-1) << (prec - HOST_BITS_PER_WIDE_INT));
  else
    {
      high = 0;
      if (prec < HOST_BITS_PER_WIDE_INT)
	low &= ~((HOST_WIDE_INT) (-1) << prec);
    }

  return (high != 0 ? HOST_BITS_PER_WIDE_INT + exact_log2 (high)
	  : exact_log2 (low));
}

/* Similar, but return the largest integer Y such that 2 ** Y is less
   than or equal to EXPR.  */

int
tree_floor_log2 (const_tree expr)
{
  int prec;
  HOST_WIDE_INT high, low;

  STRIP_NOPS (expr);

  if (TREE_CODE (expr) == COMPLEX_CST)
    return tree_log2 (TREE_REALPART (expr));

  prec = TYPE_PRECISION (TREE_TYPE (expr));
  high = TREE_INT_CST_HIGH (expr);
  low = TREE_INT_CST_LOW (expr);

  /* First clear all bits that are beyond the type's precision in case
     we've been sign extended.  Ignore if type's precision hasn't been set
     since what we are doing is setting it.  */

  if (prec == HOST_BITS_PER_DOUBLE_INT || prec == 0)
    ;
  else if (prec > HOST_BITS_PER_WIDE_INT)
    high &= ~((HOST_WIDE_INT) (-1) << (prec - HOST_BITS_PER_WIDE_INT));
  else
    {
      high = 0;
      if (prec < HOST_BITS_PER_WIDE_INT)
	low &= ~((HOST_WIDE_INT) (-1) << prec);
    }

  return (high != 0 ? HOST_BITS_PER_WIDE_INT + floor_log2 (high)
	  : floor_log2 (low));
}

/* Return 1 if EXPR is the real constant zero.  Trailing zeroes matter for
   decimal float constants, so don't return 1 for them.  */

int
real_zerop (const_tree expr)
{
  STRIP_NOPS (expr);

  return ((TREE_CODE (expr) == REAL_CST
	   && REAL_VALUES_EQUAL (TREE_REAL_CST (expr), dconst0)
	   && !(DECIMAL_FLOAT_MODE_P (TYPE_MODE (TREE_TYPE (expr)))))
	  || (TREE_CODE (expr) == COMPLEX_CST
	      && real_zerop (TREE_REALPART (expr))
	      && real_zerop (TREE_IMAGPART (expr))));
}

/* Return 1 if EXPR is the real constant one in real or complex form.
   Trailing zeroes matter for decimal float constants, so don't return
   1 for them.  */

int
real_onep (const_tree expr)
{
  STRIP_NOPS (expr);

  return ((TREE_CODE (expr) == REAL_CST
	   && REAL_VALUES_EQUAL (TREE_REAL_CST (expr), dconst1)
	   && !(DECIMAL_FLOAT_MODE_P (TYPE_MODE (TREE_TYPE (expr)))))
	  || (TREE_CODE (expr) == COMPLEX_CST
	      && real_onep (TREE_REALPART (expr))
	      && real_zerop (TREE_IMAGPART (expr))));
}

/* Return 1 if EXPR is the real constant two.  Trailing zeroes matter
   for decimal float constants, so don't return 1 for them.  */

int
real_twop (const_tree expr)
{
  STRIP_NOPS (expr);

  return ((TREE_CODE (expr) == REAL_CST
	   && REAL_VALUES_EQUAL (TREE_REAL_CST (expr), dconst2)
	   && !(DECIMAL_FLOAT_MODE_P (TYPE_MODE (TREE_TYPE (expr)))))
	  || (TREE_CODE (expr) == COMPLEX_CST
	      && real_twop (TREE_REALPART (expr))
	      && real_zerop (TREE_IMAGPART (expr))));
}

/* Return 1 if EXPR is the real constant minus one.  Trailing zeroes
   matter for decimal float constants, so don't return 1 for them.  */

int
real_minus_onep (const_tree expr)
{
  STRIP_NOPS (expr);

  return ((TREE_CODE (expr) == REAL_CST
	   && REAL_VALUES_EQUAL (TREE_REAL_CST (expr), dconstm1)
	   && !(DECIMAL_FLOAT_MODE_P (TYPE_MODE (TREE_TYPE (expr)))))
	  || (TREE_CODE (expr) == COMPLEX_CST
	      && real_minus_onep (TREE_REALPART (expr))
	      && real_zerop (TREE_IMAGPART (expr))));
}

/* Nonzero if EXP is a constant or a cast of a constant.  */

int
really_constant_p (const_tree exp)
{
  /* This is not quite the same as STRIP_NOPS.  It does more.  */
  while (CONVERT_EXPR_P (exp)
	 || TREE_CODE (exp) == NON_LVALUE_EXPR)
    exp = TREE_OPERAND (exp, 0);
  return TREE_CONSTANT (exp);
}

/* Return first list element whose TREE_VALUE is ELEM.
   Return 0 if ELEM is not in LIST.  */

tree
value_member (tree elem, tree list)
{
  while (list)
    {
      if (elem == TREE_VALUE (list))
	return list;
      list = TREE_CHAIN (list);
    }
  return NULL_TREE;
}

/* Return first list element whose TREE_PURPOSE is ELEM.
   Return 0 if ELEM is not in LIST.  */

tree
purpose_member (const_tree elem, tree list)
{
  while (list)
    {
      if (elem == TREE_PURPOSE (list))
	return list;
      list = TREE_CHAIN (list);
    }
  return NULL_TREE;
}

/* Return true if ELEM is in V.  */

bool
vec_member (const_tree elem, VEC(tree,gc) *v)
{
  unsigned ix;
  tree t;
  FOR_EACH_VEC_ELT (tree, v, ix, t)
    if (elem == t)
      return true;
  return false;
}

/* Returns element number IDX (zero-origin) of chain CHAIN, or
   NULL_TREE.  */

tree
chain_index (int idx, tree chain)
{
  for (; chain && idx > 0; --idx)
    chain = TREE_CHAIN (chain);
  return chain;
}

/* Return nonzero if ELEM is part of the chain CHAIN.  */

int
chain_member (const_tree elem, const_tree chain)
{
  while (chain)
    {
      if (elem == chain)
	return 1;
      chain = DECL_CHAIN (chain);
    }

  return 0;
}

/* Return the length of a chain of nodes chained through TREE_CHAIN.
   We expect a null pointer to mark the end of the chain.
   This is the Lisp primitive `length'.  */

int
list_length (const_tree t)
{
  const_tree p = t;
#ifdef ENABLE_TREE_CHECKING
  const_tree q = t;
#endif
  int len = 0;

  while (p)
    {
      p = TREE_CHAIN (p);
#ifdef ENABLE_TREE_CHECKING
      if (len % 2)
	q = TREE_CHAIN (q);
      gcc_assert (p != q);
#endif
      len++;
    }

  return len;
}

/* Returns the number of FIELD_DECLs in TYPE.  */

int
fields_length (const_tree type)
{
  tree t = TYPE_FIELDS (type);
  int count = 0;

  for (; t; t = DECL_CHAIN (t))
    if (TREE_CODE (t) == FIELD_DECL)
      ++count;

  return count;
}

/* Returns the first FIELD_DECL in the TYPE_FIELDS of the RECORD_TYPE or
   UNION_TYPE TYPE, or NULL_TREE if none.  */

tree
first_field (const_tree type)
{
  tree t = TYPE_FIELDS (type);
  while (t && TREE_CODE (t) != FIELD_DECL)
    t = TREE_CHAIN (t);
  return t;
}

/* Concatenate two chains of nodes (chained through TREE_CHAIN)
   by modifying the last node in chain 1 to point to chain 2.
   This is the Lisp primitive `nconc'.  */

tree
chainon (tree op1, tree op2)
{
  tree t1;

  if (!op1)
    return op2;
  if (!op2)
    return op1;

  for (t1 = op1; TREE_CHAIN (t1); t1 = TREE_CHAIN (t1))
    continue;
  TREE_CHAIN (t1) = op2;

#ifdef ENABLE_TREE_CHECKING
  {
    tree t2;
    for (t2 = op2; t2; t2 = TREE_CHAIN (t2))
      gcc_assert (t2 != t1);
  }
#endif

  return op1;
}

/* Return the last node in a chain of nodes (chained through TREE_CHAIN).  */

tree
tree_last (tree chain)
{
  tree next;
  if (chain)
    while ((next = TREE_CHAIN (chain)))
      chain = next;
  return chain;
}

/* Reverse the order of elements in the chain T,
   and return the new head of the chain (old last element).  */

tree
nreverse (tree t)
{
  tree prev = 0, decl, next;
  for (decl = t; decl; decl = next)
    {
      /* We shouldn't be using this function to reverse BLOCK chains; we
	 have blocks_nreverse for that.  */
      gcc_checking_assert (TREE_CODE (decl) != BLOCK);
      next = TREE_CHAIN (decl);
      TREE_CHAIN (decl) = prev;
      prev = decl;
    }
  return prev;
}

/* Return a newly created TREE_LIST node whose
   purpose and value fields are PARM and VALUE.  */

tree
build_tree_list_stat (tree parm, tree value MEM_STAT_DECL)
{
  tree t = make_node_stat (TREE_LIST PASS_MEM_STAT);
  TREE_PURPOSE (t) = parm;
  TREE_VALUE (t) = value;
  return t;
}

/* Build a chain of TREE_LIST nodes from a vector.  */

tree
build_tree_list_vec_stat (const VEC(tree,gc) *vec MEM_STAT_DECL)
{
  tree ret = NULL_TREE;
  tree *pp = &ret;
  unsigned int i;
  tree t;
  FOR_EACH_VEC_ELT (tree, vec, i, t)
    {
      *pp = build_tree_list_stat (NULL, t PASS_MEM_STAT);
      pp = &TREE_CHAIN (*pp);
    }
  return ret;
}

/* Return a newly created TREE_LIST node whose
   purpose and value fields are PURPOSE and VALUE
   and whose TREE_CHAIN is CHAIN.  */

tree 
tree_cons_stat (tree purpose, tree value, tree chain MEM_STAT_DECL)
{
  tree node;

  node = ggc_alloc_zone_tree_node_stat (&tree_zone, sizeof (struct tree_list)
                                        PASS_MEM_STAT);
  memset (node, 0, sizeof (struct tree_common));

  record_node_allocation_statistics (TREE_LIST, sizeof (struct tree_list));

  TREE_SET_CODE (node, TREE_LIST);
  TREE_CHAIN (node) = chain;
  TREE_PURPOSE (node) = purpose;
  TREE_VALUE (node) = value;
  return node;
}

/* Return the values of the elements of a CONSTRUCTOR as a vector of
   trees.  */

VEC(tree,gc) *
ctor_to_vec (tree ctor)
{
  VEC(tree, gc) *vec = VEC_alloc (tree, gc, CONSTRUCTOR_NELTS (ctor));
  unsigned int ix;
  tree val;

  FOR_EACH_CONSTRUCTOR_VALUE (CONSTRUCTOR_ELTS (ctor), ix, val)
    VEC_quick_push (tree, vec, val);

  return vec;
}

/* Return the size nominally occupied by an object of type TYPE
   when it resides in memory.  The value is measured in units of bytes,
   and its data type is that normally used for type sizes
   (which is the first type created by make_signed_type or
   make_unsigned_type).  */

tree
size_in_bytes (const_tree type)
{
  tree t;

  if (type == error_mark_node)
    return integer_zero_node;

  type = TYPE_MAIN_VARIANT (type);
  t = TYPE_SIZE_UNIT (type);

  if (t == 0)
    {
      lang_hooks.types.incomplete_type_error (NULL_TREE, type);
      return size_zero_node;
    }

  return t;
}

/* Return the size of TYPE (in bytes) as a wide integer
   or return -1 if the size can vary or is larger than an integer.  */

HOST_WIDE_INT
int_size_in_bytes (const_tree type)
{
  tree t;

  if (type == error_mark_node)
    return 0;

  type = TYPE_MAIN_VARIANT (type);
  t = TYPE_SIZE_UNIT (type);
  if (t == 0
      || TREE_CODE (t) != INTEGER_CST
      || TREE_INT_CST_HIGH (t) != 0
      /* If the result would appear negative, it's too big to represent.  */
      || (HOST_WIDE_INT) TREE_INT_CST_LOW (t) < 0)
    return -1;

  return TREE_INT_CST_LOW (t);
}

/* Return the maximum size of TYPE (in bytes) as a wide integer
   or return -1 if the size can vary or is larger than an integer.  */

HOST_WIDE_INT
max_int_size_in_bytes (const_tree type)
{
  HOST_WIDE_INT size = -1;
  tree size_tree;

  /* If this is an array type, check for a possible MAX_SIZE attached.  */

  if (TREE_CODE (type) == ARRAY_TYPE)
    {
      size_tree = TYPE_ARRAY_MAX_SIZE (type);

      if (size_tree && host_integerp (size_tree, 1))
	size = tree_low_cst (size_tree, 1);
    }

  /* If we still haven't been able to get a size, see if the language
     can compute a maximum size.  */

  if (size == -1)
    {
      size_tree = lang_hooks.types.max_size (type);

      if (size_tree && host_integerp (size_tree, 1))
	size = tree_low_cst (size_tree, 1);
    }

  return size;
}

/* Returns a tree for the size of EXP in bytes.  */

tree
tree_expr_size (const_tree exp)
{
  if (DECL_P (exp)
      && DECL_SIZE_UNIT (exp) != 0)
    return DECL_SIZE_UNIT (exp);
  else
    return size_in_bytes (TREE_TYPE (exp));
}

/* Return the bit position of FIELD, in bits from the start of the record.
   This is a tree of type bitsizetype.  */

tree
bit_position (const_tree field)
{
  return bit_from_pos (DECL_FIELD_OFFSET (field),
		       DECL_FIELD_BIT_OFFSET (field));
}

/* Likewise, but return as an integer.  It must be representable in
   that way (since it could be a signed value, we don't have the
   option of returning -1 like int_size_in_byte can.  */

HOST_WIDE_INT
int_bit_position (const_tree field)
{
  return tree_low_cst (bit_position (field), 0);
}

/* Return the byte position of FIELD, in bytes from the start of the record.
   This is a tree of type sizetype.  */

tree
byte_position (const_tree field)
{
  return byte_from_pos (DECL_FIELD_OFFSET (field),
			DECL_FIELD_BIT_OFFSET (field));
}

/* Likewise, but return as an integer.  It must be representable in
   that way (since it could be a signed value, we don't have the
   option of returning -1 like int_size_in_byte can.  */

HOST_WIDE_INT
int_byte_position (const_tree field)
{
  return tree_low_cst (byte_position (field), 0);
}

/* Return the strictest alignment, in bits, that T is known to have.  */

unsigned int
expr_align (const_tree t)
{
  unsigned int align0, align1;

  switch (TREE_CODE (t))
    {
    CASE_CONVERT:  case NON_LVALUE_EXPR:
      /* If we have conversions, we know that the alignment of the
	 object must meet each of the alignments of the types.  */
      align0 = expr_align (TREE_OPERAND (t, 0));
      align1 = TYPE_ALIGN (TREE_TYPE (t));
      return MAX (align0, align1);

    case SAVE_EXPR:         case COMPOUND_EXPR:       case MODIFY_EXPR:
    case INIT_EXPR:         case TARGET_EXPR:         case WITH_CLEANUP_EXPR:
    case CLEANUP_POINT_EXPR:
      /* These don't change the alignment of an object.  */
      return expr_align (TREE_OPERAND (t, 0));

    case COND_EXPR:
      /* The best we can do is say that the alignment is the least aligned
	 of the two arms.  */
      align0 = expr_align (TREE_OPERAND (t, 1));
      align1 = expr_align (TREE_OPERAND (t, 2));
      return MIN (align0, align1);

      /* FIXME: LABEL_DECL and CONST_DECL never have DECL_ALIGN set
	 meaningfully, it's always 1.  */
    case LABEL_DECL:     case CONST_DECL:
    case VAR_DECL:       case PARM_DECL:   case RESULT_DECL:
    case FUNCTION_DECL:
      gcc_assert (DECL_ALIGN (t) != 0);
      return DECL_ALIGN (t);

    default:
      break;
    }

  /* Otherwise take the alignment from that of the type.  */
  return TYPE_ALIGN (TREE_TYPE (t));
}

/* Return, as a tree node, the number of elements for TYPE (which is an
   ARRAY_TYPE) minus one. This counts only elements of the top array.  */

tree
array_type_nelts (const_tree type)
{
  tree index_type, min, max;

  /* If they did it with unspecified bounds, then we should have already
     given an error about it before we got here.  */
  if (! TYPE_DOMAIN (type))
    return error_mark_node;

  index_type = TYPE_DOMAIN (type);
  min = TYPE_MIN_VALUE (index_type);
  max = TYPE_MAX_VALUE (index_type);

  /* TYPE_MAX_VALUE may not be set if the array has unknown length.  */
  if (!max)
    return error_mark_node;

  return (integer_zerop (min)
	  ? max
	  : fold_build2 (MINUS_EXPR, TREE_TYPE (max), max, min));
}

/* If arg is static -- a reference to an object in static storage -- then
   return the object.  This is not the same as the C meaning of `static'.
   If arg isn't static, return NULL.  */

tree
staticp (tree arg)
{
  switch (TREE_CODE (arg))
    {
    case FUNCTION_DECL:
      /* Nested functions are static, even though taking their address will
	 involve a trampoline as we unnest the nested function and create
	 the trampoline on the tree level.  */
      return arg;

    case VAR_DECL:
      return ((TREE_STATIC (arg) || DECL_EXTERNAL (arg))
	      && ! DECL_THREAD_LOCAL_P (arg)
	      && ! DECL_DLLIMPORT_P (arg)
	      ? arg : NULL);

    case CONST_DECL:
      return ((TREE_STATIC (arg) || DECL_EXTERNAL (arg))
	      ? arg : NULL);

    case CONSTRUCTOR:
      return TREE_STATIC (arg) ? arg : NULL;

    case LABEL_DECL:
    case STRING_CST:
      return arg;

    case COMPONENT_REF:
      /* If the thing being referenced is not a field, then it is
	 something language specific.  */
      gcc_assert (TREE_CODE (TREE_OPERAND (arg, 1)) == FIELD_DECL);

      /* If we are referencing a bitfield, we can't evaluate an
	 ADDR_EXPR at compile time and so it isn't a constant.  */
      if (DECL_BIT_FIELD (TREE_OPERAND (arg, 1)))
	return NULL;

      return staticp (TREE_OPERAND (arg, 0));

    case BIT_FIELD_REF:
      return NULL;

    case INDIRECT_REF:
      return TREE_CONSTANT (TREE_OPERAND (arg, 0)) ? arg : NULL;

    case ARRAY_REF:
    case ARRAY_RANGE_REF:
      if (TREE_CODE (TYPE_SIZE (TREE_TYPE (arg))) == INTEGER_CST
	  && TREE_CODE (TREE_OPERAND (arg, 1)) == INTEGER_CST)
	return staticp (TREE_OPERAND (arg, 0));
      else
	return NULL;

    case COMPOUND_LITERAL_EXPR:
      return TREE_STATIC (COMPOUND_LITERAL_EXPR_DECL (arg)) ? arg : NULL;

    default:
      return NULL;
    }
}




/* Return whether OP is a DECL whose address is function-invariant.  */

bool
decl_address_invariant_p (const_tree op)
{
  /* The conditions below are slightly less strict than the one in
     staticp.  */

  switch (TREE_CODE (op))
    {
    case PARM_DECL:
    case RESULT_DECL:
    case LABEL_DECL:
    case FUNCTION_DECL:
      return true;

    case VAR_DECL:
      if ((TREE_STATIC (op) || DECL_EXTERNAL (op))
          || DECL_THREAD_LOCAL_P (op)
          || DECL_CONTEXT (op) == current_function_decl
          || decl_function_context (op) == current_function_decl)
        return true;
      break;

    case CONST_DECL:
      if ((TREE_STATIC (op) || DECL_EXTERNAL (op))
          || decl_function_context (op) == current_function_decl)
        return true;
      break;

    default:
      break;
    }

  return false;
}

/* Return whether OP is a DECL whose address is interprocedural-invariant.  */

bool
decl_address_ip_invariant_p (const_tree op)
{
  /* The conditions below are slightly less strict than the one in
     staticp.  */

  switch (TREE_CODE (op))
    {
    case LABEL_DECL:
    case FUNCTION_DECL:
    case STRING_CST:
      return true;

    case VAR_DECL:
      if (((TREE_STATIC (op) || DECL_EXTERNAL (op))
           && !DECL_DLLIMPORT_P (op))
          || DECL_THREAD_LOCAL_P (op))
        return true;
      break;

    case CONST_DECL:
      if ((TREE_STATIC (op) || DECL_EXTERNAL (op)))
        return true;
      break;

    default:
      break;
    }

  return false;
}


/* Return true if T is function-invariant (internal function, does
   not handle arithmetic; that's handled in skip_simple_arithmetic and
   tree_invariant_p).  */

static bool tree_invariant_p (tree t);

static bool
tree_invariant_p_1 (tree t)
{
  tree op;

  if (TREE_CONSTANT (t)
      || (TREE_READONLY (t) && !TREE_SIDE_EFFECTS (t)))
    return true;

  switch (TREE_CODE (t))
    {
    case SAVE_EXPR:
      return true;

    case ADDR_EXPR:
      op = TREE_OPERAND (t, 0);
      while (handled_component_p (op))
	{
	  switch (TREE_CODE (op))
	    {
	    case ARRAY_REF:
	    case ARRAY_RANGE_REF:
	      if (!tree_invariant_p (TREE_OPERAND (op, 1))
		  || TREE_OPERAND (op, 2) != NULL_TREE
		  || TREE_OPERAND (op, 3) != NULL_TREE)
		return false;
	      break;

	    case COMPONENT_REF:
	      if (TREE_OPERAND (op, 2) != NULL_TREE)
		return false;
	      break;

	    default:;
	    }
	  op = TREE_OPERAND (op, 0);
	}

      return CONSTANT_CLASS_P (op) || decl_address_invariant_p (op);

    default:
      break;
    }

  return false;
}

/* Return true if T is function-invariant.  */

static bool
tree_invariant_p (tree t)
{
  tree inner = skip_simple_arithmetic (t);
  return tree_invariant_p_1 (inner);
}

/* Wrap a SAVE_EXPR around EXPR, if appropriate.
   Do this to any expression which may be used in more than one place,
   but must be evaluated only once.

   Normally, expand_expr would reevaluate the expression each time.
   Calling save_expr produces something that is evaluated and recorded
   the first time expand_expr is called on it.  Subsequent calls to
   expand_expr just reuse the recorded value.

   The call to expand_expr that generates code that actually computes
   the value is the first call *at compile time*.  Subsequent calls
   *at compile time* generate code to use the saved value.
   This produces correct result provided that *at run time* control
   always flows through the insns made by the first expand_expr
   before reaching the other places where the save_expr was evaluated.
   You, the caller of save_expr, must make sure this is so.

   Constants, and certain read-only nodes, are returned with no
   SAVE_EXPR because that is safe.  Expressions containing placeholders
   are not touched; see tree.def for an explanation of what these
   are used for.  */

tree
save_expr (tree expr)
{
  tree t = fold (expr);
  tree inner;

  /* If the tree evaluates to a constant, then we don't want to hide that
     fact (i.e. this allows further folding, and direct checks for constants).
     However, a read-only object that has side effects cannot be bypassed.
     Since it is no problem to reevaluate literals, we just return the
     literal node.  */
  inner = skip_simple_arithmetic (t);
  if (TREE_CODE (inner) == ERROR_MARK)
    return inner;

  if (tree_invariant_p_1 (inner))
    return t;

  /* If INNER contains a PLACEHOLDER_EXPR, we must evaluate it each time, since
     it means that the size or offset of some field of an object depends on
     the value within another field.

     Note that it must not be the case that T contains both a PLACEHOLDER_EXPR
     and some variable since it would then need to be both evaluated once and
     evaluated more than once.  Front-ends must assure this case cannot
     happen by surrounding any such subexpressions in their own SAVE_EXPR
     and forcing evaluation at the proper time.  */
  if (contains_placeholder_p (inner))
    return t;

  t = build1 (SAVE_EXPR, TREE_TYPE (expr), t);
  SET_EXPR_LOCATION (t, EXPR_LOCATION (expr));

  /* This expression might be placed ahead of a jump to ensure that the
     value was computed on both sides of the jump.  So make sure it isn't
     eliminated as dead.  */
  TREE_SIDE_EFFECTS (t) = 1;
  return t;
}

/* Look inside EXPR and into any simple arithmetic operations.  Return
   the innermost non-arithmetic node.  */

tree
skip_simple_arithmetic (tree expr)
{
  tree inner;

  /* We don't care about whether this can be used as an lvalue in this
     context.  */
  while (TREE_CODE (expr) == NON_LVALUE_EXPR)
    expr = TREE_OPERAND (expr, 0);

  /* If we have simple operations applied to a SAVE_EXPR or to a SAVE_EXPR and
     a constant, it will be more efficient to not make another SAVE_EXPR since
     it will allow better simplification and GCSE will be able to merge the
     computations if they actually occur.  */
  inner = expr;
  while (1)
    {
      if (UNARY_CLASS_P (inner))
	inner = TREE_OPERAND (inner, 0);
      else if (BINARY_CLASS_P (inner))
	{
	  if (tree_invariant_p (TREE_OPERAND (inner, 1)))
	    inner = TREE_OPERAND (inner, 0);
	  else if (tree_invariant_p (TREE_OPERAND (inner, 0)))
	    inner = TREE_OPERAND (inner, 1);
	  else
	    break;
	}
      else
	break;
    }

  return inner;
}


/* Return which tree structure is used by T.  */

enum tree_node_structure_enum
tree_node_structure (const_tree t)
{
  const enum tree_code code = TREE_CODE (t);
  return tree_node_structure_for_code (code);
}

/* Set various status flags when building a CALL_EXPR object T.  */

static void
process_call_operands (tree t)
{
  bool side_effects = TREE_SIDE_EFFECTS (t);
  bool read_only = false;
  int i = call_expr_flags (t);

  /* Calls have side-effects, except those to const or pure functions.  */
  if ((i & ECF_LOOPING_CONST_OR_PURE) || !(i & (ECF_CONST | ECF_PURE)))
    side_effects = true;
  /* Propagate TREE_READONLY of arguments for const functions.  */
  if (i & ECF_CONST)
    read_only = true;

  if (!side_effects || read_only)
    for (i = 1; i < TREE_OPERAND_LENGTH (t); i++)
      {
	tree op = TREE_OPERAND (t, i);
	if (op && TREE_SIDE_EFFECTS (op))
	  side_effects = true;
	if (op && !TREE_READONLY (op) && !CONSTANT_CLASS_P (op))
	  read_only = false;
      }

  TREE_SIDE_EFFECTS (t) = side_effects;
  TREE_READONLY (t) = read_only;
}

/* Return true if EXP contains a PLACEHOLDER_EXPR, i.e. if it represents a
   size or offset that depends on a field within a record.  */

bool
contains_placeholder_p (const_tree exp)
{
  enum tree_code code;

  if (!exp)
    return 0;

  code = TREE_CODE (exp);
  if (code == PLACEHOLDER_EXPR)
    return 1;

  switch (TREE_CODE_CLASS (code))
    {
    case tcc_reference:
      /* Don't look at any PLACEHOLDER_EXPRs that might be in index or bit
	 position computations since they will be converted into a
	 WITH_RECORD_EXPR involving the reference, which will assume
	 here will be valid.  */
      return CONTAINS_PLACEHOLDER_P (TREE_OPERAND (exp, 0));

    case tcc_exceptional:
      if (code == TREE_LIST)
	return (CONTAINS_PLACEHOLDER_P (TREE_VALUE (exp))
		|| CONTAINS_PLACEHOLDER_P (TREE_CHAIN (exp)));
      break;

    case tcc_unary:
    case tcc_binary:
    case tcc_comparison:
    case tcc_expression:
      switch (code)
	{
	case COMPOUND_EXPR:
	  /* Ignoring the first operand isn't quite right, but works best.  */
	  return CONTAINS_PLACEHOLDER_P (TREE_OPERAND (exp, 1));

	case COND_EXPR:
	  return (CONTAINS_PLACEHOLDER_P (TREE_OPERAND (exp, 0))
		  || CONTAINS_PLACEHOLDER_P (TREE_OPERAND (exp, 1))
		  || CONTAINS_PLACEHOLDER_P (TREE_OPERAND (exp, 2)));

	case SAVE_EXPR:
	  /* The save_expr function never wraps anything containing
	     a PLACEHOLDER_EXPR. */
	  return 0;

	default:
	  break;
	}

      switch (TREE_CODE_LENGTH (code))
	{
	case 1:
	  return CONTAINS_PLACEHOLDER_P (TREE_OPERAND (exp, 0));
	case 2:
	  return (CONTAINS_PLACEHOLDER_P (TREE_OPERAND (exp, 0))
		  || CONTAINS_PLACEHOLDER_P (TREE_OPERAND (exp, 1)));
	default:
	  return 0;
	}

    case tcc_vl_exp:
      switch (code)
	{
	case CALL_EXPR:
	  {
	    const_tree arg;
	    const_call_expr_arg_iterator iter;
	    FOR_EACH_CONST_CALL_EXPR_ARG (arg, iter, exp)
	      if (CONTAINS_PLACEHOLDER_P (arg))
		return 1;
	    return 0;
	  }
	default:
	  return 0;
	}

    default:
      return 0;
    }
  return 0;
}

/* Return true if any part of the structure of TYPE involves a PLACEHOLDER_EXPR
   directly.  This includes size, bounds, qualifiers (for QUAL_UNION_TYPE) and
   field positions.  */

static bool
type_contains_placeholder_1 (const_tree type)
{
  /* If the size contains a placeholder or the parent type (component type in
     the case of arrays) type involves a placeholder, this type does.  */
  if (CONTAINS_PLACEHOLDER_P (TYPE_SIZE (type))
      || CONTAINS_PLACEHOLDER_P (TYPE_SIZE_UNIT (type))
      || (!POINTER_TYPE_P (type)
	  && TREE_TYPE (type)
	  && type_contains_placeholder_p (TREE_TYPE (type))))
    return true;

  /* Now do type-specific checks.  Note that the last part of the check above
     greatly limits what we have to do below.  */
  switch (TREE_CODE (type))
    {
    case VOID_TYPE:
    case COMPLEX_TYPE:
    case ENUMERAL_TYPE:
    case BOOLEAN_TYPE:
    case POINTER_TYPE:
    case OFFSET_TYPE:
    case REFERENCE_TYPE:
    case METHOD_TYPE:
    case FUNCTION_TYPE:
    case VECTOR_TYPE:
    case NULLPTR_TYPE:
      return false;

    case INTEGER_TYPE:
    case REAL_TYPE:
    case FIXED_POINT_TYPE:
      /* Here we just check the bounds.  */
      return (CONTAINS_PLACEHOLDER_P (TYPE_MIN_VALUE (type))
	      || CONTAINS_PLACEHOLDER_P (TYPE_MAX_VALUE (type)));

    case ARRAY_TYPE:
      /* We have already checked the component type above, so just check the
	 domain type.  */
      return type_contains_placeholder_p (TYPE_DOMAIN (type));

    case RECORD_TYPE:
    case UNION_TYPE:
    case QUAL_UNION_TYPE:
      {
	tree field;

	for (field = TYPE_FIELDS (type); field; field = DECL_CHAIN (field))
	  if (TREE_CODE (field) == FIELD_DECL
	      && (CONTAINS_PLACEHOLDER_P (DECL_FIELD_OFFSET (field))
		  || (TREE_CODE (type) == QUAL_UNION_TYPE
		      && CONTAINS_PLACEHOLDER_P (DECL_QUALIFIER (field)))
		  || type_contains_placeholder_p (TREE_TYPE (field))))
	    return true;

	return false;
      }

    default:
      gcc_unreachable ();
    }
}

/* Wrapper around above function used to cache its result.  */

bool
type_contains_placeholder_p (tree type)
{
  bool result;

  /* If the contains_placeholder_bits field has been initialized,
     then we know the answer.  */
  if (TYPE_CONTAINS_PLACEHOLDER_INTERNAL (type) > 0)
    return TYPE_CONTAINS_PLACEHOLDER_INTERNAL (type) - 1;

  /* Indicate that we've seen this type node, and the answer is false.
     This is what we want to return if we run into recursion via fields.  */
  TYPE_CONTAINS_PLACEHOLDER_INTERNAL (type) = 1;

  /* Compute the real value.  */
  result = type_contains_placeholder_1 (type);

  /* Store the real value.  */
  TYPE_CONTAINS_PLACEHOLDER_INTERNAL (type) = result + 1;

  return result;
}

/* Push tree EXP onto vector QUEUE if it is not already present.  */

static void
push_without_duplicates (tree exp, VEC (tree, heap) **queue)
{
  unsigned int i;
  tree iter;

  FOR_EACH_VEC_ELT (tree, *queue, i, iter)
    if (simple_cst_equal (iter, exp) == 1)
      break;

  if (!iter)
    VEC_safe_push (tree, heap, *queue, exp);
}

/* Given a tree EXP, find all occurrences of references to fields
   in a PLACEHOLDER_EXPR and place them in vector REFS without
   duplicates.  Also record VAR_DECLs and CONST_DECLs.  Note that
   we assume here that EXP contains only arithmetic expressions
   or CALL_EXPRs with PLACEHOLDER_EXPRs occurring only in their
   argument list.  */

void
find_placeholder_in_expr (tree exp, VEC (tree, heap) **refs)
{
  enum tree_code code = TREE_CODE (exp);
  tree inner;
  int i;

  /* We handle TREE_LIST and COMPONENT_REF separately.  */
  if (code == TREE_LIST)
    {
      FIND_PLACEHOLDER_IN_EXPR (TREE_CHAIN (exp), refs);
      FIND_PLACEHOLDER_IN_EXPR (TREE_VALUE (exp), refs);
    }
  else if (code == COMPONENT_REF)
    {
      for (inner = TREE_OPERAND (exp, 0);
	   REFERENCE_CLASS_P (inner);
	   inner = TREE_OPERAND (inner, 0))
	;

      if (TREE_CODE (inner) == PLACEHOLDER_EXPR)
	push_without_duplicates (exp, refs);
      else
	FIND_PLACEHOLDER_IN_EXPR (TREE_OPERAND (exp, 0), refs);
   }
  else
    switch (TREE_CODE_CLASS (code))
      {
      case tcc_constant:
	break;

      case tcc_declaration:
	/* Variables allocated to static storage can stay.  */
        if (!TREE_STATIC (exp))
	  push_without_duplicates (exp, refs);
	break;

      case tcc_expression:
	/* This is the pattern built in ada/make_aligning_type.  */
	if (code == ADDR_EXPR
	    && TREE_CODE (TREE_OPERAND (exp, 0)) == PLACEHOLDER_EXPR)
	  {
	    push_without_duplicates (exp, refs);
	    break;
	  }

        /* Fall through...  */

      case tcc_exceptional:
      case tcc_unary:
      case tcc_binary:
      case tcc_comparison:
      case tcc_reference:
	for (i = 0; i < TREE_CODE_LENGTH (code); i++)
	  FIND_PLACEHOLDER_IN_EXPR (TREE_OPERAND (exp, i), refs);
	break;

      case tcc_vl_exp:
	for (i = 1; i < TREE_OPERAND_LENGTH (exp); i++)
	  FIND_PLACEHOLDER_IN_EXPR (TREE_OPERAND (exp, i), refs);
	break;

      default:
	gcc_unreachable ();
      }
}

/* Given a tree EXP, a FIELD_DECL F, and a replacement value R,
   return a tree with all occurrences of references to F in a
   PLACEHOLDER_EXPR replaced by R.  Also handle VAR_DECLs and
   CONST_DECLs.  Note that we assume here that EXP contains only
   arithmetic expressions or CALL_EXPRs with PLACEHOLDER_EXPRs
   occurring only in their argument list.  */

tree
substitute_in_expr (tree exp, tree f, tree r)
{
  enum tree_code code = TREE_CODE (exp);
  tree op0, op1, op2, op3;
  tree new_tree;

  /* We handle TREE_LIST and COMPONENT_REF separately.  */
  if (code == TREE_LIST)
    {
      op0 = SUBSTITUTE_IN_EXPR (TREE_CHAIN (exp), f, r);
      op1 = SUBSTITUTE_IN_EXPR (TREE_VALUE (exp), f, r);
      if (op0 == TREE_CHAIN (exp) && op1 == TREE_VALUE (exp))
	return exp;

      return tree_cons (TREE_PURPOSE (exp), op1, op0);
    }
  else if (code == COMPONENT_REF)
    {
      tree inner;

      /* If this expression is getting a value from a PLACEHOLDER_EXPR
	 and it is the right field, replace it with R.  */
      for (inner = TREE_OPERAND (exp, 0);
	   REFERENCE_CLASS_P (inner);
	   inner = TREE_OPERAND (inner, 0))
	;

      /* The field.  */
      op1 = TREE_OPERAND (exp, 1);

      if (TREE_CODE (inner) == PLACEHOLDER_EXPR && op1 == f)
	return r;

      /* If this expression hasn't been completed let, leave it alone.  */
      if (TREE_CODE (inner) == PLACEHOLDER_EXPR && !TREE_TYPE (inner))
	return exp;

      op0 = SUBSTITUTE_IN_EXPR (TREE_OPERAND (exp, 0), f, r);
      if (op0 == TREE_OPERAND (exp, 0))
	return exp;

      new_tree
	= fold_build3 (COMPONENT_REF, TREE_TYPE (exp), op0, op1, NULL_TREE);
   }
  else
    switch (TREE_CODE_CLASS (code))
      {
      case tcc_constant:
	return exp;

      case tcc_declaration:
	if (exp == f)
	  return r;
	else
	  return exp;

      case tcc_expression:
	if (exp == f)
	  return r;

        /* Fall through...  */

      case tcc_exceptional:
      case tcc_unary:
      case tcc_binary:
      case tcc_comparison:
      case tcc_reference:
	switch (TREE_CODE_LENGTH (code))
	  {
	  case 0:
	    return exp;

	  case 1:
	    op0 = SUBSTITUTE_IN_EXPR (TREE_OPERAND (exp, 0), f, r);
	    if (op0 == TREE_OPERAND (exp, 0))
	      return exp;

	    new_tree = fold_build1 (code, TREE_TYPE (exp), op0);
	    break;

	  case 2:
	    op0 = SUBSTITUTE_IN_EXPR (TREE_OPERAND (exp, 0), f, r);
	    op1 = SUBSTITUTE_IN_EXPR (TREE_OPERAND (exp, 1), f, r);

	    if (op0 == TREE_OPERAND (exp, 0) && op1 == TREE_OPERAND (exp, 1))
	      return exp;

	    new_tree = fold_build2 (code, TREE_TYPE (exp), op0, op1);
	    break;

	  case 3:
	    op0 = SUBSTITUTE_IN_EXPR (TREE_OPERAND (exp, 0), f, r);
	    op1 = SUBSTITUTE_IN_EXPR (TREE_OPERAND (exp, 1), f, r);
	    op2 = SUBSTITUTE_IN_EXPR (TREE_OPERAND (exp, 2), f, r);

	    if (op0 == TREE_OPERAND (exp, 0) && op1 == TREE_OPERAND (exp, 1)
		&& op2 == TREE_OPERAND (exp, 2))
	      return exp;

	    new_tree = fold_build3 (code, TREE_TYPE (exp), op0, op1, op2);
	    break;

	  case 4:
	    op0 = SUBSTITUTE_IN_EXPR (TREE_OPERAND (exp, 0), f, r);
	    op1 = SUBSTITUTE_IN_EXPR (TREE_OPERAND (exp, 1), f, r);
	    op2 = SUBSTITUTE_IN_EXPR (TREE_OPERAND (exp, 2), f, r);
	    op3 = SUBSTITUTE_IN_EXPR (TREE_OPERAND (exp, 3), f, r);

	    if (op0 == TREE_OPERAND (exp, 0) && op1 == TREE_OPERAND (exp, 1)
		&& op2 == TREE_OPERAND (exp, 2)
		&& op3 == TREE_OPERAND (exp, 3))
	      return exp;

	    new_tree
	      = fold (build4 (code, TREE_TYPE (exp), op0, op1, op2, op3));
	    break;

	  default:
	    gcc_unreachable ();
	  }
	break;

      case tcc_vl_exp:
	{
	  int i;

	  new_tree = NULL_TREE;

	  /* If we are trying to replace F with a constant, inline back
	     functions which do nothing else than computing a value from
	     the arguments they are passed.  This makes it possible to
	     fold partially or entirely the replacement expression.  */
	  if (CONSTANT_CLASS_P (r) && code == CALL_EXPR)
	    {
	      tree t = maybe_inline_call_in_expr (exp);
	      if (t)
		return SUBSTITUTE_IN_EXPR (t, f, r);
	    }

	  for (i = 1; i < TREE_OPERAND_LENGTH (exp); i++)
	    {
	      tree op = TREE_OPERAND (exp, i);
	      tree new_op = SUBSTITUTE_IN_EXPR (op, f, r);
	      if (new_op != op)
		{
		  if (!new_tree)
		    new_tree = copy_node (exp);
		  TREE_OPERAND (new_tree, i) = new_op;
		}
	    }

	  if (new_tree)
	    {
	      new_tree = fold (new_tree);
	      if (TREE_CODE (new_tree) == CALL_EXPR)
		process_call_operands (new_tree);
	    }
	  else
	    return exp;
	}
	break;

      default:
	gcc_unreachable ();
      }

  TREE_READONLY (new_tree) |= TREE_READONLY (exp);

  if (code == INDIRECT_REF || code == ARRAY_REF || code == ARRAY_RANGE_REF)
    TREE_THIS_NOTRAP (new_tree) |= TREE_THIS_NOTRAP (exp);

  return new_tree;
}

/* Similar, but look for a PLACEHOLDER_EXPR in EXP and find a replacement
   for it within OBJ, a tree that is an object or a chain of references.  */

tree
substitute_placeholder_in_expr (tree exp, tree obj)
{
  enum tree_code code = TREE_CODE (exp);
  tree op0, op1, op2, op3;
  tree new_tree;

  /* If this is a PLACEHOLDER_EXPR, see if we find a corresponding type
     in the chain of OBJ.  */
  if (code == PLACEHOLDER_EXPR)
    {
      tree need_type = TYPE_MAIN_VARIANT (TREE_TYPE (exp));
      tree elt;

      for (elt = obj; elt != 0;
	   elt = ((TREE_CODE (elt) == COMPOUND_EXPR
		   || TREE_CODE (elt) == COND_EXPR)
		  ? TREE_OPERAND (elt, 1)
		  : (REFERENCE_CLASS_P (elt)
		     || UNARY_CLASS_P (elt)
		     || BINARY_CLASS_P (elt)
		     || VL_EXP_CLASS_P (elt)
		     || EXPRESSION_CLASS_P (elt))
		  ? TREE_OPERAND (elt, 0) : 0))
	if (TYPE_MAIN_VARIANT (TREE_TYPE (elt)) == need_type)
	  return elt;

      for (elt = obj; elt != 0;
	   elt = ((TREE_CODE (elt) == COMPOUND_EXPR
		   || TREE_CODE (elt) == COND_EXPR)
		  ? TREE_OPERAND (elt, 1)
		  : (REFERENCE_CLASS_P (elt)
		     || UNARY_CLASS_P (elt)
		     || BINARY_CLASS_P (elt)
		     || VL_EXP_CLASS_P (elt)
		     || EXPRESSION_CLASS_P (elt))
		  ? TREE_OPERAND (elt, 0) : 0))
	if (POINTER_TYPE_P (TREE_TYPE (elt))
	    && (TYPE_MAIN_VARIANT (TREE_TYPE (TREE_TYPE (elt)))
		== need_type))
	  return fold_build1 (INDIRECT_REF, need_type, elt);

      /* If we didn't find it, return the original PLACEHOLDER_EXPR.  If it
	 survives until RTL generation, there will be an error.  */
      return exp;
    }

  /* TREE_LIST is special because we need to look at TREE_VALUE
     and TREE_CHAIN, not TREE_OPERANDS.  */
  else if (code == TREE_LIST)
    {
      op0 = SUBSTITUTE_PLACEHOLDER_IN_EXPR (TREE_CHAIN (exp), obj);
      op1 = SUBSTITUTE_PLACEHOLDER_IN_EXPR (TREE_VALUE (exp), obj);
      if (op0 == TREE_CHAIN (exp) && op1 == TREE_VALUE (exp))
	return exp;

      return tree_cons (TREE_PURPOSE (exp), op1, op0);
    }
  else
    switch (TREE_CODE_CLASS (code))
      {
      case tcc_constant:
      case tcc_declaration:
	return exp;

      case tcc_exceptional:
      case tcc_unary:
      case tcc_binary:
      case tcc_comparison:
      case tcc_expression:
      case tcc_reference:
      case tcc_statement:
	switch (TREE_CODE_LENGTH (code))
	  {
	  case 0:
	    return exp;

	  case 1:
	    op0 = SUBSTITUTE_PLACEHOLDER_IN_EXPR (TREE_OPERAND (exp, 0), obj);
	    if (op0 == TREE_OPERAND (exp, 0))
	      return exp;

	    new_tree = fold_build1 (code, TREE_TYPE (exp), op0);
	    break;

	  case 2:
	    op0 = SUBSTITUTE_PLACEHOLDER_IN_EXPR (TREE_OPERAND (exp, 0), obj);
	    op1 = SUBSTITUTE_PLACEHOLDER_IN_EXPR (TREE_OPERAND (exp, 1), obj);

	    if (op0 == TREE_OPERAND (exp, 0) && op1 == TREE_OPERAND (exp, 1))
	      return exp;

	    new_tree = fold_build2 (code, TREE_TYPE (exp), op0, op1);
	    break;

	  case 3:
	    op0 = SUBSTITUTE_PLACEHOLDER_IN_EXPR (TREE_OPERAND (exp, 0), obj);
	    op1 = SUBSTITUTE_PLACEHOLDER_IN_EXPR (TREE_OPERAND (exp, 1), obj);
	    op2 = SUBSTITUTE_PLACEHOLDER_IN_EXPR (TREE_OPERAND (exp, 2), obj);

	    if (op0 == TREE_OPERAND (exp, 0) && op1 == TREE_OPERAND (exp, 1)
		&& op2 == TREE_OPERAND (exp, 2))
	      return exp;

	    new_tree = fold_build3 (code, TREE_TYPE (exp), op0, op1, op2);
	    break;

	  case 4:
	    op0 = SUBSTITUTE_PLACEHOLDER_IN_EXPR (TREE_OPERAND (exp, 0), obj);
	    op1 = SUBSTITUTE_PLACEHOLDER_IN_EXPR (TREE_OPERAND (exp, 1), obj);
	    op2 = SUBSTITUTE_PLACEHOLDER_IN_EXPR (TREE_OPERAND (exp, 2), obj);
	    op3 = SUBSTITUTE_PLACEHOLDER_IN_EXPR (TREE_OPERAND (exp, 3), obj);

	    if (op0 == TREE_OPERAND (exp, 0) && op1 == TREE_OPERAND (exp, 1)
		&& op2 == TREE_OPERAND (exp, 2)
		&& op3 == TREE_OPERAND (exp, 3))
	      return exp;

	    new_tree
	      = fold (build4 (code, TREE_TYPE (exp), op0, op1, op2, op3));
	    break;

	  default:
	    gcc_unreachable ();
	  }
	break;

      case tcc_vl_exp:
	{
	  int i;

	  new_tree = NULL_TREE;

	  for (i = 1; i < TREE_OPERAND_LENGTH (exp); i++)
	    {
	      tree op = TREE_OPERAND (exp, i);
	      tree new_op = SUBSTITUTE_PLACEHOLDER_IN_EXPR (op, obj);
	      if (new_op != op)
		{
		  if (!new_tree)
		    new_tree = copy_node (exp);
		  TREE_OPERAND (new_tree, i) = new_op;
		}
	    }

	  if (new_tree)
	    {
	      new_tree = fold (new_tree);
	      if (TREE_CODE (new_tree) == CALL_EXPR)
		process_call_operands (new_tree);
	    }
	  else
	    return exp;
	}
	break;

      default:
	gcc_unreachable ();
      }

  TREE_READONLY (new_tree) |= TREE_READONLY (exp);

  if (code == INDIRECT_REF || code == ARRAY_REF || code == ARRAY_RANGE_REF)
    TREE_THIS_NOTRAP (new_tree) |= TREE_THIS_NOTRAP (exp);

  return new_tree;
}

/* Stabilize a reference so that we can use it any number of times
   without causing its operands to be evaluated more than once.
   Returns the stabilized reference.  This works by means of save_expr,
   so see the caveats in the comments about save_expr.

   Also allows conversion expressions whose operands are references.
   Any other kind of expression is returned unchanged.  */

tree
stabilize_reference (tree ref)
{
  tree result;
  enum tree_code code = TREE_CODE (ref);

  switch (code)
    {
    case VAR_DECL:
    case PARM_DECL:
    case RESULT_DECL:
      /* No action is needed in this case.  */
      return ref;

    CASE_CONVERT:
    case FLOAT_EXPR:
    case FIX_TRUNC_EXPR:
      result = build_nt (code, stabilize_reference (TREE_OPERAND (ref, 0)));
      break;

    case INDIRECT_REF:
      result = build_nt (INDIRECT_REF,
			 stabilize_reference_1 (TREE_OPERAND (ref, 0)));
      break;

    case COMPONENT_REF:
      result = build_nt (COMPONENT_REF,
			 stabilize_reference (TREE_OPERAND (ref, 0)),
			 TREE_OPERAND (ref, 1), NULL_TREE);
      break;

    case BIT_FIELD_REF:
      result = build_nt (BIT_FIELD_REF,
			 stabilize_reference (TREE_OPERAND (ref, 0)),
			 TREE_OPERAND (ref, 1), TREE_OPERAND (ref, 2));
      break;

    case ARRAY_REF:
      result = build_nt (ARRAY_REF,
			 stabilize_reference (TREE_OPERAND (ref, 0)),
			 stabilize_reference_1 (TREE_OPERAND (ref, 1)),
			 TREE_OPERAND (ref, 2), TREE_OPERAND (ref, 3));
      break;

    case ARRAY_RANGE_REF:
      result = build_nt (ARRAY_RANGE_REF,
			 stabilize_reference (TREE_OPERAND (ref, 0)),
			 stabilize_reference_1 (TREE_OPERAND (ref, 1)),
			 TREE_OPERAND (ref, 2), TREE_OPERAND (ref, 3));
      break;

    case COMPOUND_EXPR:
      /* We cannot wrap the first expression in a SAVE_EXPR, as then
	 it wouldn't be ignored.  This matters when dealing with
	 volatiles.  */
      return stabilize_reference_1 (ref);

      /* If arg isn't a kind of lvalue we recognize, make no change.
	 Caller should recognize the error for an invalid lvalue.  */
    default:
      return ref;

    case ERROR_MARK:
      return error_mark_node;
    }

  TREE_TYPE (result) = TREE_TYPE (ref);
  TREE_READONLY (result) = TREE_READONLY (ref);
  TREE_SIDE_EFFECTS (result) = TREE_SIDE_EFFECTS (ref);
  TREE_THIS_VOLATILE (result) = TREE_THIS_VOLATILE (ref);

  return result;
}

/* Subroutine of stabilize_reference; this is called for subtrees of
   references.  Any expression with side-effects must be put in a SAVE_EXPR
   to ensure that it is only evaluated once.

   We don't put SAVE_EXPR nodes around everything, because assigning very
   simple expressions to temporaries causes us to miss good opportunities
   for optimizations.  Among other things, the opportunity to fold in the
   addition of a constant into an addressing mode often gets lost, e.g.
   "y[i+1] += x;".  In general, we take the approach that we should not make
   an assignment unless we are forced into it - i.e., that any non-side effect
   operator should be allowed, and that cse should take care of coalescing
   multiple utterances of the same expression should that prove fruitful.  */

tree
stabilize_reference_1 (tree e)
{
  tree result;
  enum tree_code code = TREE_CODE (e);

  /* We cannot ignore const expressions because it might be a reference
     to a const array but whose index contains side-effects.  But we can
     ignore things that are actual constant or that already have been
     handled by this function.  */

  if (tree_invariant_p (e))
    return e;

  switch (TREE_CODE_CLASS (code))
    {
    case tcc_exceptional:
    case tcc_type:
    case tcc_declaration:
    case tcc_comparison:
    case tcc_statement:
    case tcc_expression:
    case tcc_reference:
    case tcc_vl_exp:
      /* If the expression has side-effects, then encase it in a SAVE_EXPR
	 so that it will only be evaluated once.  */
      /* The reference (r) and comparison (<) classes could be handled as
	 below, but it is generally faster to only evaluate them once.  */
      if (TREE_SIDE_EFFECTS (e))
	return save_expr (e);
      return e;

    case tcc_constant:
      /* Constants need no processing.  In fact, we should never reach
	 here.  */
      return e;

    case tcc_binary:
      /* Division is slow and tends to be compiled with jumps,
	 especially the division by powers of 2 that is often
	 found inside of an array reference.  So do it just once.  */
      if (code == TRUNC_DIV_EXPR || code == TRUNC_MOD_EXPR
	  || code == FLOOR_DIV_EXPR || code == FLOOR_MOD_EXPR
	  || code == CEIL_DIV_EXPR || code == CEIL_MOD_EXPR
	  || code == ROUND_DIV_EXPR || code == ROUND_MOD_EXPR)
	return save_expr (e);
      /* Recursively stabilize each operand.  */
      result = build_nt (code, stabilize_reference_1 (TREE_OPERAND (e, 0)),
			 stabilize_reference_1 (TREE_OPERAND (e, 1)));
      break;

    case tcc_unary:
      /* Recursively stabilize each operand.  */
      result = build_nt (code, stabilize_reference_1 (TREE_OPERAND (e, 0)));
      break;

    default:
      gcc_unreachable ();
    }

  TREE_TYPE (result) = TREE_TYPE (e);
  TREE_READONLY (result) = TREE_READONLY (e);
  TREE_SIDE_EFFECTS (result) = TREE_SIDE_EFFECTS (e);
  TREE_THIS_VOLATILE (result) = TREE_THIS_VOLATILE (e);

  return result;
}

/* Low-level constructors for expressions.  */

/* A helper function for build1 and constant folders.  Set TREE_CONSTANT,
   and TREE_SIDE_EFFECTS for an ADDR_EXPR.  */

void
recompute_tree_invariant_for_addr_expr (tree t)
{
  tree node;
  bool tc = true, se = false;

  /* We started out assuming this address is both invariant and constant, but
     does not have side effects.  Now go down any handled components and see if
     any of them involve offsets that are either non-constant or non-invariant.
     Also check for side-effects.

     ??? Note that this code makes no attempt to deal with the case where
     taking the address of something causes a copy due to misalignment.  */

#define UPDATE_FLAGS(NODE)  \
do { tree _node = (NODE); \
     if (_node && !TREE_CONSTANT (_node)) tc = false; \
     if (_node && TREE_SIDE_EFFECTS (_node)) se = true; } while (0)

  for (node = TREE_OPERAND (t, 0); handled_component_p (node);
       node = TREE_OPERAND (node, 0))
    {
      /* If the first operand doesn't have an ARRAY_TYPE, this is a bogus
	 array reference (probably made temporarily by the G++ front end),
	 so ignore all the operands.  */
      if ((TREE_CODE (node) == ARRAY_REF
	   || TREE_CODE (node) == ARRAY_RANGE_REF)
	  && TREE_CODE (TREE_TYPE (TREE_OPERAND (node, 0))) == ARRAY_TYPE)
	{
	  UPDATE_FLAGS (TREE_OPERAND (node, 1));
	  if (TREE_OPERAND (node, 2))
	    UPDATE_FLAGS (TREE_OPERAND (node, 2));
	  if (TREE_OPERAND (node, 3))
	    UPDATE_FLAGS (TREE_OPERAND (node, 3));
	}
      /* Likewise, just because this is a COMPONENT_REF doesn't mean we have a
	 FIELD_DECL, apparently.  The G++ front end can put something else
	 there, at least temporarily.  */
      else if (TREE_CODE (node) == COMPONENT_REF
	       && TREE_CODE (TREE_OPERAND (node, 1)) == FIELD_DECL)
	{
	  if (TREE_OPERAND (node, 2))
	    UPDATE_FLAGS (TREE_OPERAND (node, 2));
	}
    }

  node = lang_hooks.expr_to_decl (node, &tc, &se);

  /* Now see what's inside.  If it's an INDIRECT_REF, copy our properties from
     the address, since &(*a)->b is a form of addition.  If it's a constant, the
     address is constant too.  If it's a decl, its address is constant if the
     decl is static.  Everything else is not constant and, furthermore,
     taking the address of a volatile variable is not volatile.  */
  if (TREE_CODE (node) == INDIRECT_REF
      || TREE_CODE (node) == MEM_REF)
    UPDATE_FLAGS (TREE_OPERAND (node, 0));
  else if (CONSTANT_CLASS_P (node))
    ;
  else if (DECL_P (node))
    tc &= (staticp (node) != NULL_TREE);
  else
    {
      tc = false;
      se |= TREE_SIDE_EFFECTS (node);
    }


  TREE_CONSTANT (t) = tc;
  TREE_SIDE_EFFECTS (t) = se;
#undef UPDATE_FLAGS
}

/* Build an expression of code CODE, data type TYPE, and operands as
   specified.  Expressions and reference nodes can be created this way.
   Constants, decls, types and misc nodes cannot be.

   We define 5 non-variadic functions, from 0 to 4 arguments.  This is
   enough for all extant tree codes.  */

tree
build0_stat (enum tree_code code, tree tt MEM_STAT_DECL)
{
  tree t;

  gcc_assert (TREE_CODE_LENGTH (code) == 0);

  t = make_node_stat (code PASS_MEM_STAT);
  TREE_TYPE (t) = tt;

  return t;
}

tree
build1_stat (enum tree_code code, tree type, tree node MEM_STAT_DECL)
{
  int length = sizeof (struct tree_exp);
  tree t;

  record_node_allocation_statistics (code, length);

  gcc_assert (TREE_CODE_LENGTH (code) == 1);

  t = ggc_alloc_zone_tree_node_stat (&tree_zone, length PASS_MEM_STAT);

  memset (t, 0, sizeof (struct tree_common));

  TREE_SET_CODE (t, code);

  TREE_TYPE (t) = type;
  SET_EXPR_LOCATION (t, UNKNOWN_LOCATION);
  TREE_OPERAND (t, 0) = node;
  if (node && !TYPE_P (node))
    {
      TREE_SIDE_EFFECTS (t) = TREE_SIDE_EFFECTS (node);
      TREE_READONLY (t) = TREE_READONLY (node);
    }

  if (TREE_CODE_CLASS (code) == tcc_statement)
    TREE_SIDE_EFFECTS (t) = 1;
  else switch (code)
    {
    case VA_ARG_EXPR:
      /* All of these have side-effects, no matter what their
	 operands are.  */
      TREE_SIDE_EFFECTS (t) = 1;
      TREE_READONLY (t) = 0;
      break;

    case INDIRECT_REF:
      /* Whether a dereference is readonly has nothing to do with whether
	 its operand is readonly.  */
      TREE_READONLY (t) = 0;
      break;

    case ADDR_EXPR:
      if (node)
	recompute_tree_invariant_for_addr_expr (t);
      break;

    default:
      if ((TREE_CODE_CLASS (code) == tcc_unary || code == VIEW_CONVERT_EXPR)
	  && node && !TYPE_P (node)
	  && TREE_CONSTANT (node))
	TREE_CONSTANT (t) = 1;
      if (TREE_CODE_CLASS (code) == tcc_reference
	  && node && TREE_THIS_VOLATILE (node))
	TREE_THIS_VOLATILE (t) = 1;
      break;
    }

  return t;
}

#define PROCESS_ARG(N)				\
  do {						\
    TREE_OPERAND (t, N) = arg##N;		\
    if (arg##N &&!TYPE_P (arg##N))		\
      {						\
        if (TREE_SIDE_EFFECTS (arg##N))		\
	  side_effects = 1;			\
        if (!TREE_READONLY (arg##N)		\
	    && !CONSTANT_CLASS_P (arg##N))	\
	  (void) (read_only = 0);		\
        if (!TREE_CONSTANT (arg##N))		\
	  (void) (constant = 0);		\
      }						\
  } while (0)

tree
build2_stat (enum tree_code code, tree tt, tree arg0, tree arg1 MEM_STAT_DECL)
{
  bool constant, read_only, side_effects;
  tree t;

  gcc_assert (TREE_CODE_LENGTH (code) == 2);

  if ((code == MINUS_EXPR || code == PLUS_EXPR || code == MULT_EXPR)
      && arg0 && arg1 && tt && POINTER_TYPE_P (tt)
      /* When sizetype precision doesn't match that of pointers
         we need to be able to build explicit extensions or truncations
	 of the offset argument.  */
      && TYPE_PRECISION (sizetype) == TYPE_PRECISION (tt))
    gcc_assert (TREE_CODE (arg0) == INTEGER_CST
		&& TREE_CODE (arg1) == INTEGER_CST);

  if (code == POINTER_PLUS_EXPR && arg0 && arg1 && tt)
    gcc_assert (POINTER_TYPE_P (tt) && POINTER_TYPE_P (TREE_TYPE (arg0))
		&& ptrofftype_p (TREE_TYPE (arg1)));

  t = make_node_stat (code PASS_MEM_STAT);
  TREE_TYPE (t) = tt;

  /* Below, we automatically set TREE_SIDE_EFFECTS and TREE_READONLY for the
     result based on those same flags for the arguments.  But if the
     arguments aren't really even `tree' expressions, we shouldn't be trying
     to do this.  */

  /* Expressions without side effects may be constant if their
     arguments are as well.  */
  constant = (TREE_CODE_CLASS (code) == tcc_comparison
	      || TREE_CODE_CLASS (code) == tcc_binary);
  read_only = 1;
  side_effects = TREE_SIDE_EFFECTS (t);

  PROCESS_ARG(0);
  PROCESS_ARG(1);

  TREE_READONLY (t) = read_only;
  TREE_CONSTANT (t) = constant;
  TREE_SIDE_EFFECTS (t) = side_effects;
  TREE_THIS_VOLATILE (t)
    = (TREE_CODE_CLASS (code) == tcc_reference
       && arg0 && TREE_THIS_VOLATILE (arg0));

  return t;
}


tree
build3_stat (enum tree_code code, tree tt, tree arg0, tree arg1,
	     tree arg2 MEM_STAT_DECL)
{
  bool constant, read_only, side_effects;
  tree t;

  gcc_assert (TREE_CODE_LENGTH (code) == 3);
  gcc_assert (TREE_CODE_CLASS (code) != tcc_vl_exp);

  t = make_node_stat (code PASS_MEM_STAT);
  TREE_TYPE (t) = tt;

  read_only = 1;

  /* As a special exception, if COND_EXPR has NULL branches, we
     assume that it is a gimple statement and always consider
     it to have side effects.  */
  if (code == COND_EXPR
      && tt == void_type_node
      && arg1 == NULL_TREE
      && arg2 == NULL_TREE)
    side_effects = true;
  else
    side_effects = TREE_SIDE_EFFECTS (t);

  PROCESS_ARG(0);
  PROCESS_ARG(1);
  PROCESS_ARG(2);

  if (code == COND_EXPR)
    TREE_READONLY (t) = read_only;

  TREE_SIDE_EFFECTS (t) = side_effects;
  TREE_THIS_VOLATILE (t)
    = (TREE_CODE_CLASS (code) == tcc_reference
       && arg0 && TREE_THIS_VOLATILE (arg0));

  return t;
}

tree
build4_stat (enum tree_code code, tree tt, tree arg0, tree arg1,
	     tree arg2, tree arg3 MEM_STAT_DECL)
{
  bool constant, read_only, side_effects;
  tree t;

  gcc_assert (TREE_CODE_LENGTH (code) == 4);

  t = make_node_stat (code PASS_MEM_STAT);
  TREE_TYPE (t) = tt;

  side_effects = TREE_SIDE_EFFECTS (t);

  PROCESS_ARG(0);
  PROCESS_ARG(1);
  PROCESS_ARG(2);
  PROCESS_ARG(3);

  TREE_SIDE_EFFECTS (t) = side_effects;
  TREE_THIS_VOLATILE (t)
    = (TREE_CODE_CLASS (code) == tcc_reference
       && arg0 && TREE_THIS_VOLATILE (arg0));

  return t;
}

tree
build5_stat (enum tree_code code, tree tt, tree arg0, tree arg1,
	     tree arg2, tree arg3, tree arg4 MEM_STAT_DECL)
{
  bool constant, read_only, side_effects;
  tree t;

  gcc_assert (TREE_CODE_LENGTH (code) == 5);

  t = make_node_stat (code PASS_MEM_STAT);
  TREE_TYPE (t) = tt;

  side_effects = TREE_SIDE_EFFECTS (t);

  PROCESS_ARG(0);
  PROCESS_ARG(1);
  PROCESS_ARG(2);
  PROCESS_ARG(3);
  PROCESS_ARG(4);

  TREE_SIDE_EFFECTS (t) = side_effects;
  TREE_THIS_VOLATILE (t)
    = (TREE_CODE_CLASS (code) == tcc_reference
       && arg0 && TREE_THIS_VOLATILE (arg0));

  return t;
}

/* Build a simple MEM_REF tree with the sematics of a plain INDIRECT_REF
   on the pointer PTR.  */

tree
build_simple_mem_ref_loc (location_t loc, tree ptr)
{
  HOST_WIDE_INT offset = 0;
  tree ptype = TREE_TYPE (ptr);
  tree tem;
  /* For convenience allow addresses that collapse to a simple base
     and offset.  */
  if (TREE_CODE (ptr) == ADDR_EXPR
      && (handled_component_p (TREE_OPERAND (ptr, 0))
	  || TREE_CODE (TREE_OPERAND (ptr, 0)) == MEM_REF))
    {
      ptr = get_addr_base_and_unit_offset (TREE_OPERAND (ptr, 0), &offset);
      gcc_assert (ptr);
      ptr = build_fold_addr_expr (ptr);
      gcc_assert (is_gimple_reg (ptr) || is_gimple_min_invariant (ptr));
    }
  tem = build2 (MEM_REF, TREE_TYPE (ptype),
		ptr, build_int_cst (ptype, offset));
  SET_EXPR_LOCATION (tem, loc);
  return tem;
}

/* Return the constant offset of a MEM_REF or TARGET_MEM_REF tree T.  */

double_int
mem_ref_offset (const_tree t)
{
  tree toff = TREE_OPERAND (t, 1);
  return tree_to_double_int (toff).sext (TYPE_PRECISION (TREE_TYPE (toff)));
}

/* Return the pointer-type relevant for TBAA purposes from the
   gimple memory reference tree T.  This is the type to be used for
   the offset operand of MEM_REF or TARGET_MEM_REF replacements of T.  */

tree
reference_alias_ptr_type (const_tree t)
{
  const_tree base = t;
  while (handled_component_p (base))
    base = TREE_OPERAND (base, 0);
  if (TREE_CODE (base) == MEM_REF)
    return TREE_TYPE (TREE_OPERAND (base, 1));
  else if (TREE_CODE (base) == TARGET_MEM_REF)
    return TREE_TYPE (TMR_OFFSET (base)); 
  else
    return build_pointer_type (TYPE_MAIN_VARIANT (TREE_TYPE (base)));
}

/* Return an invariant ADDR_EXPR of type TYPE taking the address of BASE
   offsetted by OFFSET units.  */

tree
build_invariant_address (tree type, tree base, HOST_WIDE_INT offset)
{
  tree ref = fold_build2 (MEM_REF, TREE_TYPE (type),
			  build_fold_addr_expr (base),
			  build_int_cst (ptr_type_node, offset));
  tree addr = build1 (ADDR_EXPR, type, ref);
  recompute_tree_invariant_for_addr_expr (addr);
  return addr;
}

/* Similar except don't specify the TREE_TYPE
   and leave the TREE_SIDE_EFFECTS as 0.
   It is permissible for arguments to be null,
   or even garbage if their values do not matter.  */

tree
build_nt (enum tree_code code, ...)
{
  tree t;
  int length;
  int i;
  va_list p;

  gcc_assert (TREE_CODE_CLASS (code) != tcc_vl_exp);

  va_start (p, code);

  t = make_node (code);
  length = TREE_CODE_LENGTH (code);

  for (i = 0; i < length; i++)
    TREE_OPERAND (t, i) = va_arg (p, tree);

  va_end (p);
  return t;
}

/* Similar to build_nt, but for creating a CALL_EXPR object with a
   tree VEC.  */

tree
build_nt_call_vec (tree fn, VEC(tree,gc) *args)
{
  tree ret, t;
  unsigned int ix;

  ret = build_vl_exp (CALL_EXPR, VEC_length (tree, args) + 3);
  CALL_EXPR_FN (ret) = fn;
  CALL_EXPR_STATIC_CHAIN (ret) = NULL_TREE;
  FOR_EACH_VEC_ELT (tree, args, ix, t)
    CALL_EXPR_ARG (ret, ix) = t;
  return ret;
}

/* Create a DECL_... node of code CODE, name NAME and data type TYPE.
   We do NOT enter this node in any sort of symbol table.

   LOC is the location of the decl.

   layout_decl is used to set up the decl's storage layout.
   Other slots are initialized to 0 or null pointers.  */

tree
build_decl_stat (location_t loc, enum tree_code code, tree name,
    		 tree type MEM_STAT_DECL)
{
  tree t;

  t = make_node_stat (code PASS_MEM_STAT);
  DECL_SOURCE_LOCATION (t) = loc;

/*  if (type == error_mark_node)
    type = integer_type_node; */
/* That is not done, deliberately, so that having error_mark_node
   as the type can suppress useless errors in the use of this variable.  */

  DECL_NAME (t) = name;
  TREE_TYPE (t) = type;

  if (code == VAR_DECL || code == PARM_DECL || code == RESULT_DECL)
    layout_decl (t, 0);

  return t;
}

/* Builds and returns function declaration with NAME and TYPE.  */

tree
build_fn_decl (const char *name, tree type)
{
  tree id = get_identifier (name);
  tree decl = build_decl (input_location, FUNCTION_DECL, id, type);

  DECL_EXTERNAL (decl) = 1;
  TREE_PUBLIC (decl) = 1;
  DECL_ARTIFICIAL (decl) = 1;
  TREE_NOTHROW (decl) = 1;

  return decl;
}

VEC(tree,gc) *all_translation_units;

/* Builds a new translation-unit decl with name NAME, queues it in the
   global list of translation-unit decls and returns it.   */

tree
build_translation_unit_decl (tree name)
{
  tree tu = build_decl (UNKNOWN_LOCATION, TRANSLATION_UNIT_DECL,
			name, NULL_TREE);
  TRANSLATION_UNIT_LANGUAGE (tu) = lang_hooks.name;
  VEC_safe_push (tree, gc, all_translation_units, tu);
  return tu;
}


/* BLOCK nodes are used to represent the structure of binding contours
   and declarations, once those contours have been exited and their contents
   compiled.  This information is used for outputting debugging info.  */

tree
build_block (tree vars, tree subblocks, tree supercontext, tree chain)
{
  tree block = make_node (BLOCK);

  BLOCK_VARS (block) = vars;
  BLOCK_SUBBLOCKS (block) = subblocks;
  BLOCK_SUPERCONTEXT (block) = supercontext;
  BLOCK_CHAIN (block) = chain;
  return block;
}


/* Like SET_EXPR_LOCATION, but make sure the tree can have a location.

   LOC is the location to use in tree T.  */

void
protected_set_expr_location (tree t, location_t loc)
{
  if (t && CAN_HAVE_LOCATION_P (t))
    SET_EXPR_LOCATION (t, loc);
}

/* Return a declaration like DDECL except that its DECL_ATTRIBUTES
   is ATTRIBUTE.  */

tree
build_decl_attribute_variant (tree ddecl, tree attribute)
{
  DECL_ATTRIBUTES (ddecl) = attribute;
  return ddecl;
}

/* Borrowed from hashtab.c iterative_hash implementation.  */
#define mix(a,b,c) \
{ \
  a -= b; a -= c; a ^= (c>>13); \
  b -= c; b -= a; b ^= (a<< 8); \
  c -= a; c -= b; c ^= ((b&0xffffffff)>>13); \
  a -= b; a -= c; a ^= ((c&0xffffffff)>>12); \
  b -= c; b -= a; b = (b ^ (a<<16)) & 0xffffffff; \
  c -= a; c -= b; c = (c ^ (b>> 5)) & 0xffffffff; \
  a -= b; a -= c; a = (a ^ (c>> 3)) & 0xffffffff; \
  b -= c; b -= a; b = (b ^ (a<<10)) & 0xffffffff; \
  c -= a; c -= b; c = (c ^ (b>>15)) & 0xffffffff; \
}


/* Produce good hash value combining VAL and VAL2.  */
hashval_t
iterative_hash_hashval_t (hashval_t val, hashval_t val2)
{
  /* the golden ratio; an arbitrary value.  */
  hashval_t a = 0x9e3779b9;

  mix (a, val, val2);
  return val2;
}

/* Produce good hash value combining VAL and VAL2.  */
hashval_t
iterative_hash_host_wide_int (HOST_WIDE_INT val, hashval_t val2)
{
  if (sizeof (HOST_WIDE_INT) == sizeof (hashval_t))
    return iterative_hash_hashval_t (val, val2);
  else
    {
      hashval_t a = (hashval_t) val;
      /* Avoid warnings about shifting of more than the width of the type on
         hosts that won't execute this path.  */
      int zero = 0;
      hashval_t b = (hashval_t) (val >> (sizeof (hashval_t) * 8 + zero));
      mix (a, b, val2);
      if (sizeof (HOST_WIDE_INT) > 2 * sizeof (hashval_t))
	{
	  hashval_t a = (hashval_t) (val >> (sizeof (hashval_t) * 16 + zero));
	  hashval_t b = (hashval_t) (val >> (sizeof (hashval_t) * 24 + zero));
	  mix (a, b, val2);
	}
      return val2;
    }
}

/* Return a type like TTYPE except that its TYPE_ATTRIBUTE
   is ATTRIBUTE and its qualifiers are QUALS.

   Record such modified types already made so we don't make duplicates.  */

tree
build_type_attribute_qual_variant (tree ttype, tree attribute, int quals)
{
  if (! attribute_list_equal (TYPE_ATTRIBUTES (ttype), attribute))
    {
      hashval_t hashcode = 0;
      tree ntype;
      enum tree_code code = TREE_CODE (ttype);

      /* Building a distinct copy of a tagged type is inappropriate; it
	 causes breakage in code that expects there to be a one-to-one
	 relationship between a struct and its fields.
	 build_duplicate_type is another solution (as used in
	 handle_transparent_union_attribute), but that doesn't play well
	 with the stronger C++ type identity model.  */
      if (TREE_CODE (ttype) == RECORD_TYPE
	  || TREE_CODE (ttype) == UNION_TYPE
	  || TREE_CODE (ttype) == QUAL_UNION_TYPE
	  || TREE_CODE (ttype) == ENUMERAL_TYPE)
	{
	  warning (OPT_Wattributes,
		   "ignoring attributes applied to %qT after definition",
		   TYPE_MAIN_VARIANT (ttype));
	  return build_qualified_type (ttype, quals);
	}

      ttype = build_qualified_type (ttype, TYPE_UNQUALIFIED);
      ntype = build_distinct_type_copy (ttype);

      TYPE_ATTRIBUTES (ntype) = attribute;

      hashcode = iterative_hash_object (code, hashcode);
      if (TREE_TYPE (ntype))
	hashcode = iterative_hash_object (TYPE_HASH (TREE_TYPE (ntype)),
					  hashcode);
      hashcode = attribute_hash_list (attribute, hashcode);

      switch (TREE_CODE (ntype))
	{
	case FUNCTION_TYPE:
	  hashcode = type_hash_list (TYPE_ARG_TYPES (ntype), hashcode);
	  break;
	case ARRAY_TYPE:
	  if (TYPE_DOMAIN (ntype))
	    hashcode = iterative_hash_object (TYPE_HASH (TYPE_DOMAIN (ntype)),
					      hashcode);
	  break;
	case INTEGER_TYPE:
	  hashcode = iterative_hash_object
	    (TREE_INT_CST_LOW (TYPE_MAX_VALUE (ntype)), hashcode);
	  hashcode = iterative_hash_object
	    (TREE_INT_CST_HIGH (TYPE_MAX_VALUE (ntype)), hashcode);
	  break;
	case REAL_TYPE:
	case FIXED_POINT_TYPE:
	  {
	    unsigned int precision = TYPE_PRECISION (ntype);
	    hashcode = iterative_hash_object (precision, hashcode);
	  }
	  break;
	default:
	  break;
	}

      ntype = type_hash_canon (hashcode, ntype);

      /* If the target-dependent attributes make NTYPE different from
	 its canonical type, we will need to use structural equality
	 checks for this type. */
      if (TYPE_STRUCTURAL_EQUALITY_P (ttype)
          || !comp_type_attributes (ntype, ttype))
	SET_TYPE_STRUCTURAL_EQUALITY (ntype);
      else if (TYPE_CANONICAL (ntype) == ntype)
	TYPE_CANONICAL (ntype) = TYPE_CANONICAL (ttype);

      ttype = build_qualified_type (ntype, quals);
    }
  else if (TYPE_QUALS (ttype) != quals)
    ttype = build_qualified_type (ttype, quals);

  return ttype;
}

/* Compare two attributes for their value identity.  Return true if the
   attribute values are known to be equal; otherwise return false.
*/

static bool
attribute_value_equal (const_tree attr1, const_tree attr2)
{
  if (TREE_VALUE (attr1) == TREE_VALUE (attr2))
    return true;

  if (TREE_VALUE (attr1) != NULL_TREE
      && TREE_CODE (TREE_VALUE (attr1)) == TREE_LIST
      && TREE_VALUE (attr2) != NULL
      && TREE_CODE (TREE_VALUE (attr2)) == TREE_LIST)
    return (simple_cst_list_equal (TREE_VALUE (attr1),
				   TREE_VALUE (attr2)) == 1);

  return (simple_cst_equal (TREE_VALUE (attr1), TREE_VALUE (attr2)) == 1);
}

/* Return 0 if the attributes for two types are incompatible, 1 if they
   are compatible, and 2 if they are nearly compatible (which causes a
   warning to be generated).  */
int
comp_type_attributes (const_tree type1, const_tree type2)
{
  const_tree a1 = TYPE_ATTRIBUTES (type1);
  const_tree a2 = TYPE_ATTRIBUTES (type2);
  const_tree a;

  if (a1 == a2)
    return 1;
  for (a = a1; a != NULL_TREE; a = TREE_CHAIN (a))
    {
      const struct attribute_spec *as;
      const_tree attr;

      as = lookup_attribute_spec (get_attribute_name (a));
      if (!as || as->affects_type_identity == false)
        continue;

      attr = lookup_attribute (as->name, CONST_CAST_TREE (a2));
      if (!attr || !attribute_value_equal (a, attr))
        break;
    }
  if (!a)
    {
      for (a = a2; a != NULL_TREE; a = TREE_CHAIN (a))
	{
	  const struct attribute_spec *as;

	  as = lookup_attribute_spec (get_attribute_name (a));
	  if (!as || as->affects_type_identity == false)
	    continue;

	  if (!lookup_attribute (as->name, CONST_CAST_TREE (a1)))
	    break;
	  /* We don't need to compare trees again, as we did this
	     already in first loop.  */
	}
      /* All types - affecting identity - are equal, so
         there is no need to call target hook for comparison.  */
      if (!a)
        return 1;
    }
  /* As some type combinations - like default calling-convention - might
     be compatible, we have to call the target hook to get the final result.  */
  return targetm.comp_type_attributes (type1, type2);
}

/* Return a type like TTYPE except that its TYPE_ATTRIBUTE
   is ATTRIBUTE.

   Record such modified types already made so we don't make duplicates.  */

tree
build_type_attribute_variant (tree ttype, tree attribute)
{
  return build_type_attribute_qual_variant (ttype, attribute,
					    TYPE_QUALS (ttype));
}


/* Reset the expression *EXPR_P, a size or position.

   ??? We could reset all non-constant sizes or positions.  But it's cheap
   enough to not do so and refrain from adding workarounds to dwarf2out.c.

   We need to reset self-referential sizes or positions because they cannot
   be gimplified and thus can contain a CALL_EXPR after the gimplification
   is finished, which will run afoul of LTO streaming.  And they need to be
   reset to something essentially dummy but not constant, so as to preserve
   the properties of the object they are attached to.  */

static inline void
free_lang_data_in_one_sizepos (tree *expr_p)
{
  tree expr = *expr_p;
  if (CONTAINS_PLACEHOLDER_P (expr))
    *expr_p = build0 (PLACEHOLDER_EXPR, TREE_TYPE (expr));
}


/* Reset all the fields in a binfo node BINFO.  We only keep
   BINFO_VTABLE, which is used by gimple_fold_obj_type_ref.  */

static void
free_lang_data_in_binfo (tree binfo)
{
  unsigned i;
  tree t;

  gcc_assert (TREE_CODE (binfo) == TREE_BINFO);

  BINFO_VIRTUALS (binfo) = NULL_TREE;
  BINFO_BASE_ACCESSES (binfo) = NULL;
  BINFO_INHERITANCE_CHAIN (binfo) = NULL_TREE;
  BINFO_SUBVTT_INDEX (binfo) = NULL_TREE;

  FOR_EACH_VEC_ELT (tree, BINFO_BASE_BINFOS (binfo), i, t)
    free_lang_data_in_binfo (t);
}


/* Reset all language specific information still present in TYPE.  */

static void
free_lang_data_in_type (tree type)
{
  gcc_assert (TYPE_P (type));

  /* Give the FE a chance to remove its own data first.  */
  lang_hooks.free_lang_data (type);

  TREE_LANG_FLAG_0 (type) = 0;
  TREE_LANG_FLAG_1 (type) = 0;
  TREE_LANG_FLAG_2 (type) = 0;
  TREE_LANG_FLAG_3 (type) = 0;
  TREE_LANG_FLAG_4 (type) = 0;
  TREE_LANG_FLAG_5 (type) = 0;
  TREE_LANG_FLAG_6 (type) = 0;

  if (TREE_CODE (type) == FUNCTION_TYPE)
    {
      /* Remove the const and volatile qualifiers from arguments.  The
	 C++ front end removes them, but the C front end does not,
	 leading to false ODR violation errors when merging two
	 instances of the same function signature compiled by
	 different front ends.  */
      tree p;

      for (p = TYPE_ARG_TYPES (type); p; p = TREE_CHAIN (p))
	{
	  tree arg_type = TREE_VALUE (p);

	  if (TYPE_READONLY (arg_type) || TYPE_VOLATILE (arg_type))
	    {
	      int quals = TYPE_QUALS (arg_type)
			  & ~TYPE_QUAL_CONST
			  & ~TYPE_QUAL_VOLATILE;
	      TREE_VALUE (p) = build_qualified_type (arg_type, quals);
	      free_lang_data_in_type (TREE_VALUE (p));
	    }
	}
    }

  /* Remove members that are not actually FIELD_DECLs from the field
     list of an aggregate.  These occur in C++.  */
  if (RECORD_OR_UNION_TYPE_P (type))
    {
      tree prev, member;

      /* Note that TYPE_FIELDS can be shared across distinct
	 TREE_TYPEs.  Therefore, if the first field of TYPE_FIELDS is
	 to be removed, we cannot set its TREE_CHAIN to NULL.
	 Otherwise, we would not be able to find all the other fields
	 in the other instances of this TREE_TYPE.

	 This was causing an ICE in testsuite/g++.dg/lto/20080915.C.  */
      prev = NULL_TREE;
      member = TYPE_FIELDS (type);
      while (member)
	{
	  if (TREE_CODE (member) == FIELD_DECL
	      || TREE_CODE (member) == TYPE_DECL)
	    {
	      if (prev)
		TREE_CHAIN (prev) = member;
	      else
		TYPE_FIELDS (type) = member;
	      prev = member;
	    }

	  member = TREE_CHAIN (member);
	}

      if (prev)
	TREE_CHAIN (prev) = NULL_TREE;
      else
	TYPE_FIELDS (type) = NULL_TREE;

      TYPE_METHODS (type) = NULL_TREE;
      if (TYPE_BINFO (type))
	free_lang_data_in_binfo (TYPE_BINFO (type));
    }
  else
    {
      /* For non-aggregate types, clear out the language slot (which
	 overloads TYPE_BINFO).  */
      TYPE_LANG_SLOT_1 (type) = NULL_TREE;

      if (INTEGRAL_TYPE_P (type)
	  || SCALAR_FLOAT_TYPE_P (type)
	  || FIXED_POINT_TYPE_P (type))
	{
	  free_lang_data_in_one_sizepos (&TYPE_MIN_VALUE (type));
	  free_lang_data_in_one_sizepos (&TYPE_MAX_VALUE (type));
	}
    }

  free_lang_data_in_one_sizepos (&TYPE_SIZE (type));
  free_lang_data_in_one_sizepos (&TYPE_SIZE_UNIT (type));

  if (TYPE_CONTEXT (type)
      && TREE_CODE (TYPE_CONTEXT (type)) == BLOCK)
    {
      tree ctx = TYPE_CONTEXT (type);
      do
	{
	  ctx = BLOCK_SUPERCONTEXT (ctx);
	}
      while (ctx && TREE_CODE (ctx) == BLOCK);
      TYPE_CONTEXT (type) = ctx;
    }
}


/* Return true if DECL may need an assembler name to be set.  */

static inline bool
need_assembler_name_p (tree decl)
{
  /* Only FUNCTION_DECLs and VAR_DECLs are considered.  */
  if (TREE_CODE (decl) != FUNCTION_DECL
      && TREE_CODE (decl) != VAR_DECL)
    return false;

  /* If DECL already has its assembler name set, it does not need a
     new one.  */
  if (!HAS_DECL_ASSEMBLER_NAME_P (decl)
      || DECL_ASSEMBLER_NAME_SET_P (decl))
    return false;

  /* Abstract decls do not need an assembler name.  */
  if (DECL_ABSTRACT (decl))
    return false;

  /* For VAR_DECLs, only static, public and external symbols need an
     assembler name.  */
  if (TREE_CODE (decl) == VAR_DECL
      && !TREE_STATIC (decl)
      && !TREE_PUBLIC (decl)
      && !DECL_EXTERNAL (decl))
    return false;

  if (TREE_CODE (decl) == FUNCTION_DECL)
    {
      /* Do not set assembler name on builtins.  Allow RTL expansion to
	 decide whether to expand inline or via a regular call.  */
      if (DECL_BUILT_IN (decl)
	  && DECL_BUILT_IN_CLASS (decl) != BUILT_IN_FRONTEND)
	return false;

      /* Functions represented in the callgraph need an assembler name.  */
      if (cgraph_get_node (decl) != NULL)
	return true;

      /* Unused and not public functions don't need an assembler name.  */
      if (!TREE_USED (decl) && !TREE_PUBLIC (decl))
	return false;
    }

  return true;
}


/* Reset all language specific information still present in symbol
   DECL.  */

static void
free_lang_data_in_decl (tree decl)
{
  gcc_assert (DECL_P (decl));

  /* Give the FE a chance to remove its own data first.  */
  lang_hooks.free_lang_data (decl);

  TREE_LANG_FLAG_0 (decl) = 0;
  TREE_LANG_FLAG_1 (decl) = 0;
  TREE_LANG_FLAG_2 (decl) = 0;
  TREE_LANG_FLAG_3 (decl) = 0;
  TREE_LANG_FLAG_4 (decl) = 0;
  TREE_LANG_FLAG_5 (decl) = 0;
  TREE_LANG_FLAG_6 (decl) = 0;

  free_lang_data_in_one_sizepos (&DECL_SIZE (decl));
  free_lang_data_in_one_sizepos (&DECL_SIZE_UNIT (decl));
  if (TREE_CODE (decl) == FIELD_DECL)
    {
      free_lang_data_in_one_sizepos (&DECL_FIELD_OFFSET (decl));
      if (TREE_CODE (DECL_CONTEXT (decl)) == QUAL_UNION_TYPE)
	DECL_QUALIFIER (decl) = NULL_TREE;
    }

 if (TREE_CODE (decl) == FUNCTION_DECL)
    {
      if (gimple_has_body_p (decl))
	{
	  tree t;

	  /* If DECL has a gimple body, then the context for its
	     arguments must be DECL.  Otherwise, it doesn't really
	     matter, as we will not be emitting any code for DECL.  In
	     general, there may be other instances of DECL created by
	     the front end and since PARM_DECLs are generally shared,
	     their DECL_CONTEXT changes as the replicas of DECL are
	     created.  The only time where DECL_CONTEXT is important
	     is for the FUNCTION_DECLs that have a gimple body (since
	     the PARM_DECL will be used in the function's body).  */
	  for (t = DECL_ARGUMENTS (decl); t; t = TREE_CHAIN (t))
	    DECL_CONTEXT (t) = decl;
	}

      /* DECL_SAVED_TREE holds the GENERIC representation for DECL.
	 At this point, it is not needed anymore.  */
      DECL_SAVED_TREE (decl) = NULL_TREE;

      /* Clear the abstract origin if it refers to a method.  Otherwise
         dwarf2out.c will ICE as we clear TYPE_METHODS and thus the
	 origin will not be output correctly.  */
      if (DECL_ABSTRACT_ORIGIN (decl)
	  && DECL_CONTEXT (DECL_ABSTRACT_ORIGIN (decl))
	  && RECORD_OR_UNION_TYPE_P
	       (DECL_CONTEXT (DECL_ABSTRACT_ORIGIN (decl))))
	DECL_ABSTRACT_ORIGIN (decl) = NULL_TREE;

      /* Sometimes the C++ frontend doesn't manage to transform a temporary
         DECL_VINDEX referring to itself into a vtable slot number as it
	 should.  Happens with functions that are copied and then forgotten
	 about.  Just clear it, it won't matter anymore.  */
      if (DECL_VINDEX (decl) && !host_integerp (DECL_VINDEX (decl), 0))
	DECL_VINDEX (decl) = NULL_TREE;
    }
  else if (TREE_CODE (decl) == VAR_DECL)
    {
      if ((DECL_EXTERNAL (decl)
	   && (!TREE_STATIC (decl) || !TREE_READONLY (decl)))
	  || (decl_function_context (decl) && !TREE_STATIC (decl)))
	DECL_INITIAL (decl) = NULL_TREE;
    }
  else if (TREE_CODE (decl) == TYPE_DECL
	   || TREE_CODE (decl) == FIELD_DECL)
    DECL_INITIAL (decl) = NULL_TREE;
  else if (TREE_CODE (decl) == TRANSLATION_UNIT_DECL
           && DECL_INITIAL (decl)
           && TREE_CODE (DECL_INITIAL (decl)) == BLOCK)
    {
      /* Strip builtins from the translation-unit BLOCK.  We still have targets
	 without builtin_decl_explicit support and also builtins are shared
	 nodes and thus we can't use TREE_CHAIN in multiple lists.  */
      tree *nextp = &BLOCK_VARS (DECL_INITIAL (decl));
      while (*nextp)
        {
          tree var = *nextp;
          if (TREE_CODE (var) == FUNCTION_DECL
              && DECL_BUILT_IN (var))
	    *nextp = TREE_CHAIN (var);
	  else
	    nextp = &TREE_CHAIN (var);
        }
    }
}


/* Data used when collecting DECLs and TYPEs for language data removal.  */

struct free_lang_data_d
{
  /* Worklist to avoid excessive recursion.  */
  VEC(tree,heap) *worklist;

  /* Set of traversed objects.  Used to avoid duplicate visits.  */
  struct pointer_set_t *pset;

  /* Array of symbols to process with free_lang_data_in_decl.  */
  VEC(tree,heap) *decls;

  /* Array of types to process with free_lang_data_in_type.  */
  VEC(tree,heap) *types;
};


/* Save all language fields needed to generate proper debug information
   for DECL.  This saves most fields cleared out by free_lang_data_in_decl.  */

static void
save_debug_info_for_decl (tree t)
{
  /*struct saved_debug_info_d *sdi;*/

  gcc_assert (debug_info_level > DINFO_LEVEL_TERSE && t && DECL_P (t));

  /* FIXME.  Partial implementation for saving debug info removed.  */
}


/* Save all language fields needed to generate proper debug information
   for TYPE.  This saves most fields cleared out by free_lang_data_in_type.  */

static void
save_debug_info_for_type (tree t)
{
  /*struct saved_debug_info_d *sdi;*/

  gcc_assert (debug_info_level > DINFO_LEVEL_TERSE && t && TYPE_P (t));

  /* FIXME.  Partial implementation for saving debug info removed.  */
}


/* Add type or decl T to one of the list of tree nodes that need their
   language data removed.  The lists are held inside FLD.  */

static void
add_tree_to_fld_list (tree t, struct free_lang_data_d *fld)
{
  if (DECL_P (t))
    {
      VEC_safe_push (tree, heap, fld->decls, t);
      if (debug_info_level > DINFO_LEVEL_TERSE)
	save_debug_info_for_decl (t);
    }
  else if (TYPE_P (t))
    {
      VEC_safe_push (tree, heap, fld->types, t);
      if (debug_info_level > DINFO_LEVEL_TERSE)
	save_debug_info_for_type (t);
    }
  else
    gcc_unreachable ();
}

/* Push tree node T into FLD->WORKLIST.  */

static inline void
fld_worklist_push (tree t, struct free_lang_data_d *fld)
{
  if (t && !is_lang_specific (t) && !pointer_set_contains (fld->pset, t))
    VEC_safe_push (tree, heap, fld->worklist, (t));
}


/* Operand callback helper for free_lang_data_in_node.  *TP is the
   subtree operand being considered.  */

static tree
find_decls_types_r (tree *tp, int *ws, void *data)
{
  tree t = *tp;
  struct free_lang_data_d *fld = (struct free_lang_data_d *) data;

  if (TREE_CODE (t) == TREE_LIST)
    return NULL_TREE;

  /* Language specific nodes will be removed, so there is no need
     to gather anything under them.  */
  if (is_lang_specific (t))
    {
      *ws = 0;
      return NULL_TREE;
    }

  if (DECL_P (t))
    {
      /* Note that walk_tree does not traverse every possible field in
	 decls, so we have to do our own traversals here.  */
      add_tree_to_fld_list (t, fld);

      fld_worklist_push (DECL_NAME (t), fld);
      fld_worklist_push (DECL_CONTEXT (t), fld);
      fld_worklist_push (DECL_SIZE (t), fld);
      fld_worklist_push (DECL_SIZE_UNIT (t), fld);

      /* We are going to remove everything under DECL_INITIAL for
	 TYPE_DECLs.  No point walking them.  */
      if (TREE_CODE (t) != TYPE_DECL)
	fld_worklist_push (DECL_INITIAL (t), fld);

      fld_worklist_push (DECL_ATTRIBUTES (t), fld);
      fld_worklist_push (DECL_ABSTRACT_ORIGIN (t), fld);

      if (TREE_CODE (t) == FUNCTION_DECL)
	{
	  fld_worklist_push (DECL_ARGUMENTS (t), fld);
	  fld_worklist_push (DECL_RESULT (t), fld);
	}
      else if (TREE_CODE (t) == TYPE_DECL)
	{
	  fld_worklist_push (DECL_ARGUMENT_FLD (t), fld);
	  fld_worklist_push (DECL_VINDEX (t), fld);
	  fld_worklist_push (DECL_ORIGINAL_TYPE (t), fld);
	}
      else if (TREE_CODE (t) == FIELD_DECL)
	{
	  fld_worklist_push (DECL_FIELD_OFFSET (t), fld);
	  fld_worklist_push (DECL_BIT_FIELD_TYPE (t), fld);
	  fld_worklist_push (DECL_FIELD_BIT_OFFSET (t), fld);
	  fld_worklist_push (DECL_FCONTEXT (t), fld);
	}
      else if (TREE_CODE (t) == VAR_DECL)
	{
	  fld_worklist_push (DECL_SECTION_NAME (t), fld);
	  fld_worklist_push (DECL_COMDAT_GROUP (t), fld);
	}

      if ((TREE_CODE (t) == VAR_DECL || TREE_CODE (t) == PARM_DECL)
	  && DECL_HAS_VALUE_EXPR_P (t))
	fld_worklist_push (DECL_VALUE_EXPR (t), fld);

      if (TREE_CODE (t) != FIELD_DECL
	  && TREE_CODE (t) != TYPE_DECL)
	fld_worklist_push (TREE_CHAIN (t), fld);
      *ws = 0;
    }
  else if (TYPE_P (t))
    {
      /* Note that walk_tree does not traverse every possible field in
	 types, so we have to do our own traversals here.  */
      add_tree_to_fld_list (t, fld);

      if (!RECORD_OR_UNION_TYPE_P (t))
	fld_worklist_push (TYPE_CACHED_VALUES (t), fld);
      fld_worklist_push (TYPE_SIZE (t), fld);
      fld_worklist_push (TYPE_SIZE_UNIT (t), fld);
      fld_worklist_push (TYPE_ATTRIBUTES (t), fld);
      fld_worklist_push (TYPE_POINTER_TO (t), fld);
      fld_worklist_push (TYPE_REFERENCE_TO (t), fld);
      fld_worklist_push (TYPE_NAME (t), fld);
      /* Do not walk TYPE_NEXT_PTR_TO or TYPE_NEXT_REF_TO.  We do not stream
	 them and thus do not and want not to reach unused pointer types
	 this way.  */
      if (!POINTER_TYPE_P (t))
	fld_worklist_push (TYPE_MINVAL (t), fld);
      if (!RECORD_OR_UNION_TYPE_P (t))
	fld_worklist_push (TYPE_MAXVAL (t), fld);
      fld_worklist_push (TYPE_MAIN_VARIANT (t), fld);
      /* Do not walk TYPE_NEXT_VARIANT.  We do not stream it and thus
         do not and want not to reach unused variants this way.  */
      if (TYPE_CONTEXT (t))
	{
	  tree ctx = TYPE_CONTEXT (t);
	  /* We adjust BLOCK TYPE_CONTEXTs to the innermost non-BLOCK one.
	     So push that instead.  */
	  while (ctx && TREE_CODE (ctx) == BLOCK)
	    ctx = BLOCK_SUPERCONTEXT (ctx);
	  fld_worklist_push (ctx, fld);
	}
      /* Do not walk TYPE_CANONICAL.  We do not stream it and thus do not
	 and want not to reach unused types this way.  */

      if (RECORD_OR_UNION_TYPE_P (t) && TYPE_BINFO (t))
	{
	  unsigned i;
	  tree tem;
	  for (i = 0; VEC_iterate (tree, BINFO_BASE_BINFOS (TYPE_BINFO (t)),
				   i, tem); ++i)
	    fld_worklist_push (TREE_TYPE (tem), fld);
	  tem = BINFO_VIRTUALS (TYPE_BINFO (t));
	  if (tem
	      /* The Java FE overloads BINFO_VIRTUALS for its own purpose.  */
	      && TREE_CODE (tem) == TREE_LIST)
	    do
	      {
		fld_worklist_push (TREE_VALUE (tem), fld);
		tem = TREE_CHAIN (tem);
	      }
	    while (tem);
	}
      if (RECORD_OR_UNION_TYPE_P (t))
	{
	  tree tem;
	  /* Push all TYPE_FIELDS - there can be interleaving interesting
	     and non-interesting things.  */
	  tem = TYPE_FIELDS (t);
	  while (tem)
	    {
	      if (TREE_CODE (tem) == FIELD_DECL
		  || TREE_CODE (tem) == TYPE_DECL)
		fld_worklist_push (tem, fld);
	      tem = TREE_CHAIN (tem);
	    }
	}

      fld_worklist_push (TYPE_STUB_DECL (t), fld);
      *ws = 0;
    }
  else if (TREE_CODE (t) == BLOCK)
    {
      tree tem;
      for (tem = BLOCK_VARS (t); tem; tem = TREE_CHAIN (tem))
	fld_worklist_push (tem, fld);
      for (tem = BLOCK_SUBBLOCKS (t); tem; tem = BLOCK_CHAIN (tem))
	fld_worklist_push (tem, fld);
      fld_worklist_push (BLOCK_ABSTRACT_ORIGIN (t), fld);
    }

  if (TREE_CODE (t) != IDENTIFIER_NODE
      && CODE_CONTAINS_STRUCT (TREE_CODE (t), TS_TYPED))
    fld_worklist_push (TREE_TYPE (t), fld);

  return NULL_TREE;
}


/* Find decls and types in T.  */

static void
find_decls_types (tree t, struct free_lang_data_d *fld)
{
  while (1)
    {
      if (!pointer_set_contains (fld->pset, t))
	walk_tree (&t, find_decls_types_r, fld, fld->pset);
      if (VEC_empty (tree, fld->worklist))
	break;
      t = VEC_pop (tree, fld->worklist);
    }
}

/* Translate all the types in LIST with the corresponding runtime
   types.  */

static tree
get_eh_types_for_runtime (tree list)
{
  tree head, prev;

  if (list == NULL_TREE)
    return NULL_TREE;

  head = build_tree_list (0, lookup_type_for_runtime (TREE_VALUE (list)));
  prev = head;
  list = TREE_CHAIN (list);
  while (list)
    {
      tree n = build_tree_list (0, lookup_type_for_runtime (TREE_VALUE (list)));
      TREE_CHAIN (prev) = n;
      prev = TREE_CHAIN (prev);
      list = TREE_CHAIN (list);
    }

  return head;
}


/* Find decls and types referenced in EH region R and store them in
   FLD->DECLS and FLD->TYPES.  */

static void
find_decls_types_in_eh_region (eh_region r, struct free_lang_data_d *fld)
{
  switch (r->type)
    {
    case ERT_CLEANUP:
      break;

    case ERT_TRY:
      {
	eh_catch c;

	/* The types referenced in each catch must first be changed to the
	   EH types used at runtime.  This removes references to FE types
	   in the region.  */
	for (c = r->u.eh_try.first_catch; c ; c = c->next_catch)
	  {
	    c->type_list = get_eh_types_for_runtime (c->type_list);
	    walk_tree (&c->type_list, find_decls_types_r, fld, fld->pset);
	  }
      }
      break;

    case ERT_ALLOWED_EXCEPTIONS:
      r->u.allowed.type_list
	= get_eh_types_for_runtime (r->u.allowed.type_list);
      walk_tree (&r->u.allowed.type_list, find_decls_types_r, fld, fld->pset);
      break;

    case ERT_MUST_NOT_THROW:
      walk_tree (&r->u.must_not_throw.failure_decl,
		 find_decls_types_r, fld, fld->pset);
      break;
    }
}


/* Find decls and types referenced in cgraph node N and store them in
   FLD->DECLS and FLD->TYPES.  Unlike pass_referenced_vars, this will
   look for *every* kind of DECL and TYPE node reachable from N,
   including those embedded inside types and decls (i.e,, TYPE_DECLs,
   NAMESPACE_DECLs, etc).  */

static void
find_decls_types_in_node (struct cgraph_node *n, struct free_lang_data_d *fld)
{
  basic_block bb;
  struct function *fn;
  unsigned ix;
  tree t;

  find_decls_types (n->symbol.decl, fld);

  if (!gimple_has_body_p (n->symbol.decl))
    return;

  gcc_assert (current_function_decl == NULL_TREE && cfun == NULL);

  fn = DECL_STRUCT_FUNCTION (n->symbol.decl);

  /* Traverse locals. */
  FOR_EACH_LOCAL_DECL (fn, ix, t)
    find_decls_types (t, fld);

  /* Traverse EH regions in FN.  */
  {
    eh_region r;
    FOR_ALL_EH_REGION_FN (r, fn)
      find_decls_types_in_eh_region (r, fld);
  }

  /* Traverse every statement in FN.  */
  FOR_EACH_BB_FN (bb, fn)
    {
      gimple_stmt_iterator si;
      unsigned i;

      for (si = gsi_start_phis (bb); !gsi_end_p (si); gsi_next (&si))
	{
	  gimple phi = gsi_stmt (si);

	  for (i = 0; i < gimple_phi_num_args (phi); i++)
	    {
	      tree *arg_p = gimple_phi_arg_def_ptr (phi, i);
	      find_decls_types (*arg_p, fld);
	    }
	}

      for (si = gsi_start_bb (bb); !gsi_end_p (si); gsi_next (&si))
	{
	  gimple stmt = gsi_stmt (si);

	  if (is_gimple_call (stmt))
	    find_decls_types (gimple_call_fntype (stmt), fld);

	  for (i = 0; i < gimple_num_ops (stmt); i++)
	    {
	      tree arg = gimple_op (stmt, i);
	      find_decls_types (arg, fld);
	    }
	}
    }
}


/* Find decls and types referenced in varpool node N and store them in
   FLD->DECLS and FLD->TYPES.  Unlike pass_referenced_vars, this will
   look for *every* kind of DECL and TYPE node reachable from N,
   including those embedded inside types and decls (i.e,, TYPE_DECLs,
   NAMESPACE_DECLs, etc).  */

static void
find_decls_types_in_var (struct varpool_node *v, struct free_lang_data_d *fld)
{
  find_decls_types (v->symbol.decl, fld);
}

/* If T needs an assembler name, have one created for it.  */

void
assign_assembler_name_if_neeeded (tree t)
{
  if (need_assembler_name_p (t))
    {
      /* When setting DECL_ASSEMBLER_NAME, the C++ mangler may emit
	 diagnostics that use input_location to show locus
	 information.  The problem here is that, at this point,
	 input_location is generally anchored to the end of the file
	 (since the parser is long gone), so we don't have a good
	 position to pin it to.

	 To alleviate this problem, this uses the location of T's
	 declaration.  Examples of this are
	 testsuite/g++.dg/template/cond2.C and
	 testsuite/g++.dg/template/pr35240.C.  */
      location_t saved_location = input_location;
      input_location = DECL_SOURCE_LOCATION (t);

      decl_assembler_name (t);

      input_location = saved_location;
    }
}


/* Free language specific information for every operand and expression
   in every node of the call graph.  This process operates in three stages:

   1- Every callgraph node and varpool node is traversed looking for
      decls and types embedded in them.  This is a more exhaustive
      search than that done by find_referenced_vars, because it will
      also collect individual fields, decls embedded in types, etc.

   2- All the decls found are sent to free_lang_data_in_decl.

   3- All the types found are sent to free_lang_data_in_type.

   The ordering between decls and types is important because
   free_lang_data_in_decl sets assembler names, which includes
   mangling.  So types cannot be freed up until assembler names have
   been set up.  */

static void
free_lang_data_in_cgraph (void)
{
  struct cgraph_node *n;
  struct varpool_node *v;
  struct free_lang_data_d fld;
  tree t;
  unsigned i;
  alias_pair *p;

  /* Initialize sets and arrays to store referenced decls and types.  */
  fld.pset = pointer_set_create ();
  fld.worklist = NULL;
  fld.decls = VEC_alloc (tree, heap, 100);
  fld.types = VEC_alloc (tree, heap, 100);

  /* Find decls and types in the body of every function in the callgraph.  */
  FOR_EACH_FUNCTION (n)
    find_decls_types_in_node (n, &fld);

  FOR_EACH_VEC_ELT (alias_pair, alias_pairs, i, p)
    find_decls_types (p->decl, &fld);

  /* Find decls and types in every varpool symbol.  */
  FOR_EACH_VARIABLE (v)
    find_decls_types_in_var (v, &fld);

  /* Set the assembler name on every decl found.  We need to do this
     now because free_lang_data_in_decl will invalidate data needed
     for mangling.  This breaks mangling on interdependent decls.  */
  FOR_EACH_VEC_ELT (tree, fld.decls, i, t)
    assign_assembler_name_if_neeeded (t);

  /* Traverse every decl found freeing its language data.  */
  FOR_EACH_VEC_ELT (tree, fld.decls, i, t)
    free_lang_data_in_decl (t);

  /* Traverse every type found freeing its language data.  */
  FOR_EACH_VEC_ELT (tree, fld.types, i, t)
    free_lang_data_in_type (t);

  pointer_set_destroy (fld.pset);
  VEC_free (tree, heap, fld.worklist);
  VEC_free (tree, heap, fld.decls);
  VEC_free (tree, heap, fld.types);
}


/* Free resources that are used by FE but are not needed once they are done. */

static unsigned
free_lang_data (void)
{
  unsigned i;

  /* If we are the LTO frontend we have freed lang-specific data already.  */
  if (in_lto_p
      || !flag_generate_lto)
    return 0;

  /* Allocate and assign alias sets to the standard integer types
     while the slots are still in the way the frontends generated them.  */
  for (i = 0; i < itk_none; ++i)
    if (integer_types[i])
      TYPE_ALIAS_SET (integer_types[i]) = get_alias_set (integer_types[i]);

  /* Traverse the IL resetting language specific information for
     operands, expressions, etc.  */
  free_lang_data_in_cgraph ();

  /* Create gimple variants for common types.  */
  ptrdiff_type_node = integer_type_node;
  fileptr_type_node = ptr_type_node;

  /* Reset some langhooks.  Do not reset types_compatible_p, it may
     still be used indirectly via the get_alias_set langhook.  */
  lang_hooks.dwarf_name = lhd_dwarf_name;
  lang_hooks.decl_printable_name = gimple_decl_printable_name;
  /* We do not want the default decl_assembler_name implementation,
     rather if we have fixed everything we want a wrapper around it
     asserting that all non-local symbols already got their assembler
     name and only produce assembler names for local symbols.  Or rather
     make sure we never call decl_assembler_name on local symbols and
     devise a separate, middle-end private scheme for it.  */

  /* Reset diagnostic machinery.  */
  tree_diagnostics_defaults (global_dc);

  return 0;
}


struct simple_ipa_opt_pass pass_ipa_free_lang_data =
{
 {
  SIMPLE_IPA_PASS,
  "*free_lang_data",			/* name */
  NULL,					/* gate */
  free_lang_data,			/* execute */
  NULL,					/* sub */
  NULL,					/* next */
  0,					/* static_pass_number */
  TV_IPA_FREE_LANG_DATA,		/* tv_id */
  0,	                                /* properties_required */
  0,					/* properties_provided */
  0,					/* properties_destroyed */
  0,					/* todo_flags_start */
  TODO_ggc_collect			/* todo_flags_finish */
 }
};

/* The backbone of is_attribute_p().  ATTR_LEN is the string length of
   ATTR_NAME.  Also used internally by remove_attribute().  */
bool
private_is_attribute_p (const char *attr_name, size_t attr_len, const_tree ident)
{
  size_t ident_len = IDENTIFIER_LENGTH (ident);

  if (ident_len == attr_len)
    {
      if (strcmp (attr_name, IDENTIFIER_POINTER (ident)) == 0)
	return true;
    }
  else if (ident_len == attr_len + 4)
    {
      /* There is the possibility that ATTR is 'text' and IDENT is
	 '__text__'.  */
      const char *p = IDENTIFIER_POINTER (ident);      
      if (p[0] == '_' && p[1] == '_'
	  && p[ident_len - 2] == '_' && p[ident_len - 1] == '_'
	  && strncmp (attr_name, p + 2, attr_len) == 0)
	return true;
    }

  return false;
}

/* The backbone of lookup_attribute().  ATTR_LEN is the string length
   of ATTR_NAME, and LIST is not NULL_TREE.  */
tree
private_lookup_attribute (const char *attr_name, size_t attr_len, tree list)
{
  while (list)
    {
      size_t ident_len = IDENTIFIER_LENGTH (get_attribute_name (list));

      if (ident_len == attr_len)
	{
	  if (!strcmp (attr_name,
		       IDENTIFIER_POINTER (get_attribute_name (list))))
	    break;
	}
      /* TODO: If we made sure that attributes were stored in the
	 canonical form without '__...__' (ie, as in 'text' as opposed
	 to '__text__') then we could avoid the following case.  */
      else if (ident_len == attr_len + 4)
	{
	  const char *p = IDENTIFIER_POINTER (get_attribute_name (list));
	  if (p[0] == '_' && p[1] == '_'
	      && p[ident_len - 2] == '_' && p[ident_len - 1] == '_'
	      && strncmp (attr_name, p + 2, attr_len) == 0)
	    break;
	}
      list = TREE_CHAIN (list);
    }

  return list;
}

/* A variant of lookup_attribute() that can be used with an identifier
   as the first argument, and where the identifier can be either
   'text' or '__text__'.

   Given an attribute ATTR_IDENTIFIER, and a list of attributes LIST,
   return a pointer to the attribute's list element if the attribute
   is part of the list, or NULL_TREE if not found.  If the attribute
   appears more than once, this only returns the first occurrence; the
   TREE_CHAIN of the return value should be passed back in if further
   occurrences are wanted.  ATTR_IDENTIFIER must be an identifier but
   can be in the form 'text' or '__text__'.  */
static tree
lookup_ident_attribute (tree attr_identifier, tree list)
{
  gcc_checking_assert (TREE_CODE (attr_identifier) == IDENTIFIER_NODE);

  while (list)
    {
      gcc_checking_assert (TREE_CODE (get_attribute_name (list))
			   == IDENTIFIER_NODE);

      /* Identifiers can be compared directly for equality.  */
      if (attr_identifier == get_attribute_name (list))
	break;

      /* If they are not equal, they may still be one in the form
	 'text' while the other one is in the form '__text__'.  TODO:
	 If we were storing attributes in normalized 'text' form, then
	 this could all go away and we could take full advantage of
	 the fact that we're comparing identifiers. :-)  */
      {
	size_t attr_len = IDENTIFIER_LENGTH (attr_identifier);
	size_t ident_len = IDENTIFIER_LENGTH (get_attribute_name (list));

	if (ident_len == attr_len + 4)
	  {
	    const char *p = IDENTIFIER_POINTER (get_attribute_name (list));
	    const char *q = IDENTIFIER_POINTER (attr_identifier);
	    if (p[0] == '_' && p[1] == '_'
		&& p[ident_len - 2] == '_' && p[ident_len - 1] == '_'
		&& strncmp (q, p + 2, attr_len) == 0)
	      break;
	  }
	else if (ident_len + 4 == attr_len)
	  {
	    const char *p = IDENTIFIER_POINTER (get_attribute_name (list));
	    const char *q = IDENTIFIER_POINTER (attr_identifier);
	    if (q[0] == '_' && q[1] == '_'
		&& q[attr_len - 2] == '_' && q[attr_len - 1] == '_'
		&& strncmp (q + 2, p, ident_len) == 0)
	      break;
	  }
      }
      list = TREE_CHAIN (list);
    }

  return list;
}

/* Remove any instances of attribute ATTR_NAME in LIST and return the
   modified list.  */

tree
remove_attribute (const char *attr_name, tree list)
{
  tree *p;
  size_t attr_len = strlen (attr_name);

  gcc_checking_assert (attr_name[0] != '_');

  for (p = &list; *p; )
    {
      tree l = *p;
      /* TODO: If we were storing attributes in normalized form, here
	 we could use a simple strcmp().  */
      if (private_is_attribute_p (attr_name, attr_len, get_attribute_name (l)))
	*p = TREE_CHAIN (l);
      else
	p = &TREE_CHAIN (l);
    }

  return list;
}

/* Return an attribute list that is the union of a1 and a2.  */

tree
merge_attributes (tree a1, tree a2)
{
  tree attributes;

  /* Either one unset?  Take the set one.  */

  if ((attributes = a1) == 0)
    attributes = a2;

  /* One that completely contains the other?  Take it.  */

  else if (a2 != 0 && ! attribute_list_contained (a1, a2))
    {
      if (attribute_list_contained (a2, a1))
	attributes = a2;
      else
	{
	  /* Pick the longest list, and hang on the other list.  */

	  if (list_length (a1) < list_length (a2))
	    attributes = a2, a2 = a1;

	  for (; a2 != 0; a2 = TREE_CHAIN (a2))
	    {
	      tree a;
	      for (a = lookup_ident_attribute (get_attribute_name (a2),
					       attributes);
		   a != NULL_TREE && !attribute_value_equal (a, a2);
		   a = lookup_ident_attribute (get_attribute_name (a2),
					       TREE_CHAIN (a)))
		;
	      if (a == NULL_TREE)
		{
		  a1 = copy_node (a2);
		  TREE_CHAIN (a1) = attributes;
		  attributes = a1;
		}
	    }
	}
    }
  return attributes;
}

/* Given types T1 and T2, merge their attributes and return
  the result.  */

tree
merge_type_attributes (tree t1, tree t2)
{
  return merge_attributes (TYPE_ATTRIBUTES (t1),
			   TYPE_ATTRIBUTES (t2));
}

/* Given decls OLDDECL and NEWDECL, merge their attributes and return
   the result.  */

tree
merge_decl_attributes (tree olddecl, tree newdecl)
{
  return merge_attributes (DECL_ATTRIBUTES (olddecl),
			   DECL_ATTRIBUTES (newdecl));
}

#if TARGET_DLLIMPORT_DECL_ATTRIBUTES

/* Specialization of merge_decl_attributes for various Windows targets.

   This handles the following situation:

     __declspec (dllimport) int foo;
     int foo;

   The second instance of `foo' nullifies the dllimport.  */

tree
merge_dllimport_decl_attributes (tree old, tree new_tree)
{
  tree a;
  int delete_dllimport_p = 1;

  /* What we need to do here is remove from `old' dllimport if it doesn't
     appear in `new'.  dllimport behaves like extern: if a declaration is
     marked dllimport and a definition appears later, then the object
     is not dllimport'd.  We also remove a `new' dllimport if the old list
     contains dllexport:  dllexport always overrides dllimport, regardless
     of the order of declaration.  */
  if (!VAR_OR_FUNCTION_DECL_P (new_tree))
    delete_dllimport_p = 0;
  else if (DECL_DLLIMPORT_P (new_tree)
     	   && lookup_attribute ("dllexport", DECL_ATTRIBUTES (old)))
    {
      DECL_DLLIMPORT_P (new_tree) = 0;
      warning (OPT_Wattributes, "%q+D already declared with dllexport attribute: "
	      "dllimport ignored", new_tree);
    }
  else if (DECL_DLLIMPORT_P (old) && !DECL_DLLIMPORT_P (new_tree))
    {
      /* Warn about overriding a symbol that has already been used, e.g.:
           extern int __attribute__ ((dllimport)) foo;
	   int* bar () {return &foo;}
	   int foo;
      */
      if (TREE_USED (old))
	{
	  warning (0, "%q+D redeclared without dllimport attribute "
		   "after being referenced with dll linkage", new_tree);
	  /* If we have used a variable's address with dllimport linkage,
	      keep the old DECL_DLLIMPORT_P flag: the ADDR_EXPR using the
	      decl may already have had TREE_CONSTANT computed.
	      We still remove the attribute so that assembler code refers
	      to '&foo rather than '_imp__foo'.  */
	  if (TREE_CODE (old) == VAR_DECL && TREE_ADDRESSABLE (old))
	    DECL_DLLIMPORT_P (new_tree) = 1;
	}

      /* Let an inline definition silently override the external reference,
	 but otherwise warn about attribute inconsistency.  */
      else if (TREE_CODE (new_tree) == VAR_DECL
	       || !DECL_DECLARED_INLINE_P (new_tree))
	warning (OPT_Wattributes, "%q+D redeclared without dllimport attribute: "
		  "previous dllimport ignored", new_tree);
    }
  else
    delete_dllimport_p = 0;

  a = merge_attributes (DECL_ATTRIBUTES (old), DECL_ATTRIBUTES (new_tree));

  if (delete_dllimport_p)
    a = remove_attribute ("dllimport", a);

  return a;
}

/* Handle a "dllimport" or "dllexport" attribute; arguments as in
   struct attribute_spec.handler.  */

tree
handle_dll_attribute (tree * pnode, tree name, tree args, int flags,
		      bool *no_add_attrs)
{
  tree node = *pnode;
  bool is_dllimport;

  /* These attributes may apply to structure and union types being created,
     but otherwise should pass to the declaration involved.  */
  if (!DECL_P (node))
    {
      if (flags & ((int) ATTR_FLAG_DECL_NEXT | (int) ATTR_FLAG_FUNCTION_NEXT
		   | (int) ATTR_FLAG_ARRAY_NEXT))
	{
	  *no_add_attrs = true;
	  return tree_cons (name, args, NULL_TREE);
	}
      if (TREE_CODE (node) == RECORD_TYPE
	  || TREE_CODE (node) == UNION_TYPE)
	{
	  node = TYPE_NAME (node);
	  if (!node)
	    return NULL_TREE;
	}
      else
	{
	  warning (OPT_Wattributes, "%qE attribute ignored",
		   name);
	  *no_add_attrs = true;
	  return NULL_TREE;
	}
    }

  if (TREE_CODE (node) != FUNCTION_DECL
      && TREE_CODE (node) != VAR_DECL
      && TREE_CODE (node) != TYPE_DECL)
    {
      *no_add_attrs = true;
      warning (OPT_Wattributes, "%qE attribute ignored",
	       name);
      return NULL_TREE;
    }

  if (TREE_CODE (node) == TYPE_DECL
      && TREE_CODE (TREE_TYPE (node)) != RECORD_TYPE
      && TREE_CODE (TREE_TYPE (node)) != UNION_TYPE)
    {
      *no_add_attrs = true;
      warning (OPT_Wattributes, "%qE attribute ignored",
	       name);
      return NULL_TREE;
    }

  is_dllimport = is_attribute_p ("dllimport", name);

  /* Report error on dllimport ambiguities seen now before they cause
     any damage.  */
  if (is_dllimport)
    {
      /* Honor any target-specific overrides. */
      if (!targetm.valid_dllimport_attribute_p (node))
	*no_add_attrs = true;

     else if (TREE_CODE (node) == FUNCTION_DECL
	        && DECL_DECLARED_INLINE_P (node))
	{
	  warning (OPT_Wattributes, "inline function %q+D declared as "
		  " dllimport: attribute ignored", node);
	  *no_add_attrs = true;
	}
      /* Like MS, treat definition of dllimported variables and
	 non-inlined functions on declaration as syntax errors. */
     else if (TREE_CODE (node) == FUNCTION_DECL && DECL_INITIAL (node))
	{
	  error ("function %q+D definition is marked dllimport", node);
	  *no_add_attrs = true;
	}

     else if (TREE_CODE (node) == VAR_DECL)
	{
	  if (DECL_INITIAL (node))
	    {
	      error ("variable %q+D definition is marked dllimport",
		     node);
	      *no_add_attrs = true;
	    }

	  /* `extern' needn't be specified with dllimport.
	     Specify `extern' now and hope for the best.  Sigh.  */
	  DECL_EXTERNAL (node) = 1;
	  /* Also, implicitly give dllimport'd variables declared within
	     a function global scope, unless declared static.  */
	  if (current_function_decl != NULL_TREE && !TREE_STATIC (node))
	    TREE_PUBLIC (node) = 1;
	}

      if (*no_add_attrs == false)
        DECL_DLLIMPORT_P (node) = 1;
    }
  else if (TREE_CODE (node) == FUNCTION_DECL
	   && DECL_DECLARED_INLINE_P (node)
	   && flag_keep_inline_dllexport)
    /* An exported function, even if inline, must be emitted.  */
    DECL_EXTERNAL (node) = 0;

  /*  Report error if symbol is not accessible at global scope.  */
  if (!TREE_PUBLIC (node)
      && (TREE_CODE (node) == VAR_DECL
	  || TREE_CODE (node) == FUNCTION_DECL))
    {
      error ("external linkage required for symbol %q+D because of "
	     "%qE attribute", node, name);
      *no_add_attrs = true;
    }

  /* A dllexport'd entity must have default visibility so that other
     program units (shared libraries or the main executable) can see
     it.  A dllimport'd entity must have default visibility so that
     the linker knows that undefined references within this program
     unit can be resolved by the dynamic linker.  */
  if (!*no_add_attrs)
    {
      if (DECL_VISIBILITY_SPECIFIED (node)
	  && DECL_VISIBILITY (node) != VISIBILITY_DEFAULT)
	error ("%qE implies default visibility, but %qD has already "
	       "been declared with a different visibility",
	       name, node);
      DECL_VISIBILITY (node) = VISIBILITY_DEFAULT;
      DECL_VISIBILITY_SPECIFIED (node) = 1;
    }

  return NULL_TREE;
}

#endif /* TARGET_DLLIMPORT_DECL_ATTRIBUTES  */

/* Set the type qualifiers for TYPE to TYPE_QUALS, which is a bitmask
   of the various TYPE_QUAL values.  */

static void
set_type_quals (tree type, int type_quals)
{
  TYPE_READONLY (type) = (type_quals & TYPE_QUAL_CONST) != 0;
  TYPE_VOLATILE (type) = (type_quals & TYPE_QUAL_VOLATILE) != 0;
  TYPE_RESTRICT (type) = (type_quals & TYPE_QUAL_RESTRICT) != 0;
  TYPE_ADDR_SPACE (type) = DECODE_QUAL_ADDR_SPACE (type_quals);
}

/* Returns true iff CAND is equivalent to BASE with TYPE_QUALS.  */

bool
check_qualified_type (const_tree cand, const_tree base, int type_quals)
{
  return (TYPE_QUALS (cand) == type_quals
	  && TYPE_NAME (cand) == TYPE_NAME (base)
	  /* Apparently this is needed for Objective-C.  */
	  && TYPE_CONTEXT (cand) == TYPE_CONTEXT (base)
	  /* Check alignment.  */
	  && TYPE_ALIGN (cand) == TYPE_ALIGN (base)
	  && attribute_list_equal (TYPE_ATTRIBUTES (cand),
				   TYPE_ATTRIBUTES (base)));
}

/* Returns true iff CAND is equivalent to BASE with ALIGN.  */

static bool
check_aligned_type (const_tree cand, const_tree base, unsigned int align)
{
  return (TYPE_QUALS (cand) == TYPE_QUALS (base)
	  && TYPE_NAME (cand) == TYPE_NAME (base)
	  /* Apparently this is needed for Objective-C.  */
	  && TYPE_CONTEXT (cand) == TYPE_CONTEXT (base)
	  /* Check alignment.  */
	  && TYPE_ALIGN (cand) == align
	  && attribute_list_equal (TYPE_ATTRIBUTES (cand),
				   TYPE_ATTRIBUTES (base)));
}

/* Return a version of the TYPE, qualified as indicated by the
   TYPE_QUALS, if one exists.  If no qualified version exists yet,
   return NULL_TREE.  */

tree
get_qualified_type (tree type, int type_quals)
{
  tree t;

  if (TYPE_QUALS (type) == type_quals)
    return type;

  /* Search the chain of variants to see if there is already one there just
     like the one we need to have.  If so, use that existing one.  We must
     preserve the TYPE_NAME, since there is code that depends on this.  */
  for (t = TYPE_MAIN_VARIANT (type); t; t = TYPE_NEXT_VARIANT (t))
    if (check_qualified_type (t, type, type_quals))
      return t;

  return NULL_TREE;
}

/* Like get_qualified_type, but creates the type if it does not
   exist.  This function never returns NULL_TREE.  */

tree
build_qualified_type (tree type, int type_quals)
{
  tree t;

  /* See if we already have the appropriate qualified variant.  */
  t = get_qualified_type (type, type_quals);

  /* If not, build it.  */
  if (!t)
    {
      t = build_variant_type_copy (type);
      set_type_quals (t, type_quals);

      if (TYPE_STRUCTURAL_EQUALITY_P (type))
	/* Propagate structural equality. */
	SET_TYPE_STRUCTURAL_EQUALITY (t);
      else if (TYPE_CANONICAL (type) != type)
	/* Build the underlying canonical type, since it is different
	   from TYPE. */
	TYPE_CANONICAL (t) = build_qualified_type (TYPE_CANONICAL (type),
						   type_quals);
      else
	/* T is its own canonical type. */
	TYPE_CANONICAL (t) = t;

    }

  return t;
}

/* Create a variant of type T with alignment ALIGN.  */

tree
build_aligned_type (tree type, unsigned int align)
{
  tree t;

  if (TYPE_PACKED (type)
      || TYPE_ALIGN (type) == align)
    return type;

  for (t = TYPE_MAIN_VARIANT (type); t; t = TYPE_NEXT_VARIANT (t))
    if (check_aligned_type (t, type, align))
      return t;

  t = build_variant_type_copy (type);
  TYPE_ALIGN (t) = align;

  return t;
}

/* Create a new distinct copy of TYPE.  The new type is made its own
   MAIN_VARIANT. If TYPE requires structural equality checks, the
   resulting type requires structural equality checks; otherwise, its
   TYPE_CANONICAL points to itself. */

tree
build_distinct_type_copy (tree type)
{
  tree t = copy_node (type);

  TYPE_POINTER_TO (t) = 0;
  TYPE_REFERENCE_TO (t) = 0;

  /* Set the canonical type either to a new equivalence class, or
     propagate the need for structural equality checks. */
  if (TYPE_STRUCTURAL_EQUALITY_P (type))
    SET_TYPE_STRUCTURAL_EQUALITY (t);
  else
    TYPE_CANONICAL (t) = t;

  /* Make it its own variant.  */
  TYPE_MAIN_VARIANT (t) = t;
  TYPE_NEXT_VARIANT (t) = 0;

  /* Note that it is now possible for TYPE_MIN_VALUE to be a value
     whose TREE_TYPE is not t.  This can also happen in the Ada
     frontend when using subtypes.  */

  return t;
}

/* Create a new variant of TYPE, equivalent but distinct.  This is so
   the caller can modify it. TYPE_CANONICAL for the return type will
   be equivalent to TYPE_CANONICAL of TYPE, indicating that the types
   are considered equal by the language itself (or that both types
   require structural equality checks). */

tree
build_variant_type_copy (tree type)
{
  tree t, m = TYPE_MAIN_VARIANT (type);

  t = build_distinct_type_copy (type);

  /* Since we're building a variant, assume that it is a non-semantic
     variant. This also propagates TYPE_STRUCTURAL_EQUALITY_P. */
  TYPE_CANONICAL (t) = TYPE_CANONICAL (type);

  /* Add the new type to the chain of variants of TYPE.  */
  TYPE_NEXT_VARIANT (t) = TYPE_NEXT_VARIANT (m);
  TYPE_NEXT_VARIANT (m) = t;
  TYPE_MAIN_VARIANT (t) = m;

  return t;
}

/* Return true if the from tree in both tree maps are equal.  */

int
tree_map_base_eq (const void *va, const void *vb)
{
  const struct tree_map_base  *const a = (const struct tree_map_base *) va,
    *const b = (const struct tree_map_base *) vb;
  return (a->from == b->from);
}

/* Hash a from tree in a tree_base_map.  */

unsigned int
tree_map_base_hash (const void *item)
{
  return htab_hash_pointer (((const struct tree_map_base *)item)->from);
}

/* Return true if this tree map structure is marked for garbage collection
   purposes.  We simply return true if the from tree is marked, so that this
   structure goes away when the from tree goes away.  */

int
tree_map_base_marked_p (const void *p)
{
  return ggc_marked_p (((const struct tree_map_base *) p)->from);
}

/* Hash a from tree in a tree_map.  */

unsigned int
tree_map_hash (const void *item)
{
  return (((const struct tree_map *) item)->hash);
}

/* Hash a from tree in a tree_decl_map.  */

unsigned int
tree_decl_map_hash (const void *item)
{
  return DECL_UID (((const struct tree_decl_map *) item)->base.from);
}

/* Return the initialization priority for DECL.  */

priority_type
decl_init_priority_lookup (tree decl)
{
  struct tree_priority_map *h;
  struct tree_map_base in;

  gcc_assert (VAR_OR_FUNCTION_DECL_P (decl));
  in.from = decl;
  h = (struct tree_priority_map *) htab_find (init_priority_for_decl, &in);
  return h ? h->init : DEFAULT_INIT_PRIORITY;
}

/* Return the finalization priority for DECL.  */

priority_type
decl_fini_priority_lookup (tree decl)
{
  struct tree_priority_map *h;
  struct tree_map_base in;

  gcc_assert (TREE_CODE (decl) == FUNCTION_DECL);
  in.from = decl;
  h = (struct tree_priority_map *) htab_find (init_priority_for_decl, &in);
  return h ? h->fini : DEFAULT_INIT_PRIORITY;
}

/* Return the initialization and finalization priority information for
   DECL.  If there is no previous priority information, a freshly
   allocated structure is returned.  */

static struct tree_priority_map *
decl_priority_info (tree decl)
{
  struct tree_priority_map in;
  struct tree_priority_map *h;
  void **loc;

  in.base.from = decl;
  loc = htab_find_slot (init_priority_for_decl, &in, INSERT);
  h = (struct tree_priority_map *) *loc;
  if (!h)
    {
      h = ggc_alloc_cleared_tree_priority_map ();
      *loc = h;
      h->base.from = decl;
      h->init = DEFAULT_INIT_PRIORITY;
      h->fini = DEFAULT_INIT_PRIORITY;
    }

  return h;
}

/* Set the initialization priority for DECL to PRIORITY.  */

void
decl_init_priority_insert (tree decl, priority_type priority)
{
  struct tree_priority_map *h;

  gcc_assert (VAR_OR_FUNCTION_DECL_P (decl));
  if (priority == DEFAULT_INIT_PRIORITY)
    return;
  h = decl_priority_info (decl);
  h->init = priority;
}

/* Set the finalization priority for DECL to PRIORITY.  */

void
decl_fini_priority_insert (tree decl, priority_type priority)
{
  struct tree_priority_map *h;

  gcc_assert (TREE_CODE (decl) == FUNCTION_DECL);
  if (priority == DEFAULT_INIT_PRIORITY)
    return;
  h = decl_priority_info (decl);
  h->fini = priority;
}

/* Print out the statistics for the DECL_DEBUG_EXPR hash table.  */

static void
print_debug_expr_statistics (void)
{
  fprintf (stderr, "DECL_DEBUG_EXPR  hash: size %ld, %ld elements, %f collisions\n",
	   (long) htab_size (debug_expr_for_decl),
	   (long) htab_elements (debug_expr_for_decl),
	   htab_collisions (debug_expr_for_decl));
}

/* Print out the statistics for the DECL_VALUE_EXPR hash table.  */

static void
print_value_expr_statistics (void)
{
  fprintf (stderr, "DECL_VALUE_EXPR  hash: size %ld, %ld elements, %f collisions\n",
	   (long) htab_size (value_expr_for_decl),
	   (long) htab_elements (value_expr_for_decl),
	   htab_collisions (value_expr_for_decl));
}

/* Lookup a debug expression for FROM, and return it if we find one.  */

tree
decl_debug_expr_lookup (tree from)
{
  struct tree_decl_map *h, in;
  in.base.from = from;

  h = (struct tree_decl_map *)
      htab_find_with_hash (debug_expr_for_decl, &in, DECL_UID (from));
  if (h)
    return h->to;
  return NULL_TREE;
}

/* Insert a mapping FROM->TO in the debug expression hashtable.  */

void
decl_debug_expr_insert (tree from, tree to)
{
  struct tree_decl_map *h;
  void **loc;

  h = ggc_alloc_tree_decl_map ();
  h->base.from = from;
  h->to = to;
  loc = htab_find_slot_with_hash (debug_expr_for_decl, h, DECL_UID (from),
				  INSERT);
  *(struct tree_decl_map **) loc = h;
}

/* Lookup a value expression for FROM, and return it if we find one.  */

tree
decl_value_expr_lookup (tree from)
{
  struct tree_decl_map *h, in;
  in.base.from = from;

  h = (struct tree_decl_map *)
      htab_find_with_hash (value_expr_for_decl, &in, DECL_UID (from));
  if (h)
    return h->to;
  return NULL_TREE;
}

/* Insert a mapping FROM->TO in the value expression hashtable.  */

void
decl_value_expr_insert (tree from, tree to)
{
  struct tree_decl_map *h;
  void **loc;

  h = ggc_alloc_tree_decl_map ();
  h->base.from = from;
  h->to = to;
  loc = htab_find_slot_with_hash (value_expr_for_decl, h, DECL_UID (from),
				  INSERT);
  *(struct tree_decl_map **) loc = h;
}

/* Lookup a vector of debug arguments for FROM, and return it if we
   find one.  */

VEC(tree, gc) **
decl_debug_args_lookup (tree from)
{
  struct tree_vec_map *h, in;

  if (!DECL_HAS_DEBUG_ARGS_P (from))
    return NULL;
  gcc_checking_assert (debug_args_for_decl != NULL);
  in.base.from = from;
  h = (struct tree_vec_map *)
      htab_find_with_hash (debug_args_for_decl, &in, DECL_UID (from));
  if (h)
    return &h->to;
  return NULL;
}

/* Insert a mapping FROM->empty vector of debug arguments in the value
   expression hashtable.  */

VEC(tree, gc) **
decl_debug_args_insert (tree from)
{
  struct tree_vec_map *h;
  void **loc;

  if (DECL_HAS_DEBUG_ARGS_P (from))
    return decl_debug_args_lookup (from);
  if (debug_args_for_decl == NULL)
    debug_args_for_decl = htab_create_ggc (64, tree_vec_map_hash,
					   tree_vec_map_eq, 0);
  h = ggc_alloc_tree_vec_map ();
  h->base.from = from;
  h->to = NULL;
  loc = htab_find_slot_with_hash (debug_args_for_decl, h, DECL_UID (from),
				  INSERT);
  *(struct tree_vec_map **) loc = h;
  DECL_HAS_DEBUG_ARGS_P (from) = 1;
  return &h->to;
}

/* Hashing of types so that we don't make duplicates.
   The entry point is `type_hash_canon'.  */

/* Compute a hash code for a list of types (chain of TREE_LIST nodes
   with types in the TREE_VALUE slots), by adding the hash codes
   of the individual types.  */

static unsigned int
type_hash_list (const_tree list, hashval_t hashcode)
{
  const_tree tail;

  for (tail = list; tail; tail = TREE_CHAIN (tail))
    if (TREE_VALUE (tail) != error_mark_node)
      hashcode = iterative_hash_object (TYPE_HASH (TREE_VALUE (tail)),
					hashcode);

  return hashcode;
}

/* These are the Hashtable callback functions.  */

/* Returns true iff the types are equivalent.  */

static int
type_hash_eq (const void *va, const void *vb)
{
  const struct type_hash *const a = (const struct type_hash *) va,
    *const b = (const struct type_hash *) vb;

  /* First test the things that are the same for all types.  */
  if (a->hash != b->hash
      || TREE_CODE (a->type) != TREE_CODE (b->type)
      || TREE_TYPE (a->type) != TREE_TYPE (b->type)
      || !attribute_list_equal (TYPE_ATTRIBUTES (a->type),
				 TYPE_ATTRIBUTES (b->type))
      || (TREE_CODE (a->type) != COMPLEX_TYPE
          && TYPE_NAME (a->type) != TYPE_NAME (b->type)))
    return 0;

  /* Be careful about comparing arrays before and after the element type
     has been completed; don't compare TYPE_ALIGN unless both types are
     complete.  */
  if (COMPLETE_TYPE_P (a->type) && COMPLETE_TYPE_P (b->type)
      && (TYPE_ALIGN (a->type) != TYPE_ALIGN (b->type)
	  || TYPE_MODE (a->type) != TYPE_MODE (b->type)))
    return 0;

  switch (TREE_CODE (a->type))
    {
    case VOID_TYPE:
    case COMPLEX_TYPE:
    case POINTER_TYPE:
    case REFERENCE_TYPE:
    case NULLPTR_TYPE:
      return 1;

    case VECTOR_TYPE:
      return TYPE_VECTOR_SUBPARTS (a->type) == TYPE_VECTOR_SUBPARTS (b->type);

    case ENUMERAL_TYPE:
      if (TYPE_VALUES (a->type) != TYPE_VALUES (b->type)
	  && !(TYPE_VALUES (a->type)
	       && TREE_CODE (TYPE_VALUES (a->type)) == TREE_LIST
	       && TYPE_VALUES (b->type)
	       && TREE_CODE (TYPE_VALUES (b->type)) == TREE_LIST
	       && type_list_equal (TYPE_VALUES (a->type),
				   TYPE_VALUES (b->type))))
	return 0;

      /* ... fall through ... */

    case INTEGER_TYPE:
    case REAL_TYPE:
    case BOOLEAN_TYPE:
      return ((TYPE_MAX_VALUE (a->type) == TYPE_MAX_VALUE (b->type)
	       || tree_int_cst_equal (TYPE_MAX_VALUE (a->type),
				      TYPE_MAX_VALUE (b->type)))
	      && (TYPE_MIN_VALUE (a->type) == TYPE_MIN_VALUE (b->type)
		  || tree_int_cst_equal (TYPE_MIN_VALUE (a->type),
					 TYPE_MIN_VALUE (b->type))));

    case FIXED_POINT_TYPE:
      return TYPE_SATURATING (a->type) == TYPE_SATURATING (b->type);

    case OFFSET_TYPE:
      return TYPE_OFFSET_BASETYPE (a->type) == TYPE_OFFSET_BASETYPE (b->type);

    case METHOD_TYPE:
      if (TYPE_METHOD_BASETYPE (a->type) == TYPE_METHOD_BASETYPE (b->type)
	  && (TYPE_ARG_TYPES (a->type) == TYPE_ARG_TYPES (b->type)
	      || (TYPE_ARG_TYPES (a->type)
		  && TREE_CODE (TYPE_ARG_TYPES (a->type)) == TREE_LIST
		  && TYPE_ARG_TYPES (b->type)
		  && TREE_CODE (TYPE_ARG_TYPES (b->type)) == TREE_LIST
		  && type_list_equal (TYPE_ARG_TYPES (a->type),
				      TYPE_ARG_TYPES (b->type)))))
        break;
      return 0;
    case ARRAY_TYPE:
      return TYPE_DOMAIN (a->type) == TYPE_DOMAIN (b->type);

    case RECORD_TYPE:
    case UNION_TYPE:
    case QUAL_UNION_TYPE:
      return (TYPE_FIELDS (a->type) == TYPE_FIELDS (b->type)
	      || (TYPE_FIELDS (a->type)
		  && TREE_CODE (TYPE_FIELDS (a->type)) == TREE_LIST
		  && TYPE_FIELDS (b->type)
		  && TREE_CODE (TYPE_FIELDS (b->type)) == TREE_LIST
		  && type_list_equal (TYPE_FIELDS (a->type),
				      TYPE_FIELDS (b->type))));

    case FUNCTION_TYPE:
      if (TYPE_ARG_TYPES (a->type) == TYPE_ARG_TYPES (b->type)
	  || (TYPE_ARG_TYPES (a->type)
	      && TREE_CODE (TYPE_ARG_TYPES (a->type)) == TREE_LIST
	      && TYPE_ARG_TYPES (b->type)
	      && TREE_CODE (TYPE_ARG_TYPES (b->type)) == TREE_LIST
	      && type_list_equal (TYPE_ARG_TYPES (a->type),
				  TYPE_ARG_TYPES (b->type))))
	break;
      return 0;

    default:
      return 0;
    }

  if (lang_hooks.types.type_hash_eq != NULL)
    return lang_hooks.types.type_hash_eq (a->type, b->type);

  return 1;
}

/* Return the cached hash value.  */

static hashval_t
type_hash_hash (const void *item)
{
  return ((const struct type_hash *) item)->hash;
}

/* Look in the type hash table for a type isomorphic to TYPE.
   If one is found, return it.  Otherwise return 0.  */

tree
type_hash_lookup (hashval_t hashcode, tree type)
{
  struct type_hash *h, in;

  /* The TYPE_ALIGN field of a type is set by layout_type(), so we
     must call that routine before comparing TYPE_ALIGNs.  */
  layout_type (type);

  in.hash = hashcode;
  in.type = type;

  h = (struct type_hash *) htab_find_with_hash (type_hash_table, &in,
						hashcode);
  if (h)
    return h->type;
  return NULL_TREE;
}

/* Add an entry to the type-hash-table
   for a type TYPE whose hash code is HASHCODE.  */

void
type_hash_add (hashval_t hashcode, tree type)
{
  struct type_hash *h;
  void **loc;

  h = ggc_alloc_type_hash ();
  h->hash = hashcode;
  h->type = type;
  loc = htab_find_slot_with_hash (type_hash_table, h, hashcode, INSERT);
  *loc = (void *)h;
}

/* Given TYPE, and HASHCODE its hash code, return the canonical
   object for an identical type if one already exists.
   Otherwise, return TYPE, and record it as the canonical object.

   To use this function, first create a type of the sort you want.
   Then compute its hash code from the fields of the type that
   make it different from other similar types.
   Then call this function and use the value.  */

tree
type_hash_canon (unsigned int hashcode, tree type)
{
  tree t1;

  /* The hash table only contains main variants, so ensure that's what we're
     being passed.  */
  gcc_assert (TYPE_MAIN_VARIANT (type) == type);

  /* See if the type is in the hash table already.  If so, return it.
     Otherwise, add the type.  */
  t1 = type_hash_lookup (hashcode, type);
  if (t1 != 0)
    {
      if (GATHER_STATISTICS)
	{
	  tree_code_counts[(int) TREE_CODE (type)]--;
	  tree_node_counts[(int) t_kind]--;
	  tree_node_sizes[(int) t_kind] -= sizeof (struct tree_type_non_common);
	}
      return t1;
    }
  else
    {
      type_hash_add (hashcode, type);
      return type;
    }
}

/* See if the data pointed to by the type hash table is marked.  We consider
   it marked if the type is marked or if a debug type number or symbol
   table entry has been made for the type.  */

static int
type_hash_marked_p (const void *p)
{
  const_tree const type = ((const struct type_hash *) p)->type;

  return ggc_marked_p (type);
}

static void
print_type_hash_statistics (void)
{
  fprintf (stderr, "Type hash: size %ld, %ld elements, %f collisions\n",
	   (long) htab_size (type_hash_table),
	   (long) htab_elements (type_hash_table),
	   htab_collisions (type_hash_table));
}

/* Compute a hash code for a list of attributes (chain of TREE_LIST nodes
   with names in the TREE_PURPOSE slots and args in the TREE_VALUE slots),
   by adding the hash codes of the individual attributes.  */

static unsigned int
attribute_hash_list (const_tree list, hashval_t hashcode)
{
  const_tree tail;

  for (tail = list; tail; tail = TREE_CHAIN (tail))
    /* ??? Do we want to add in TREE_VALUE too? */
    hashcode = iterative_hash_object
      (IDENTIFIER_HASH_VALUE (get_attribute_name (tail)), hashcode);
  return hashcode;
}

/* Given two lists of attributes, return true if list l2 is
   equivalent to l1.  */

int
attribute_list_equal (const_tree l1, const_tree l2)
{
  if (l1 == l2)
    return 1;

  return attribute_list_contained (l1, l2)
	 && attribute_list_contained (l2, l1);
}

/* Given two lists of attributes, return true if list L2 is
   completely contained within L1.  */
/* ??? This would be faster if attribute names were stored in a canonicalized
   form.  Otherwise, if L1 uses `foo' and L2 uses `__foo__', the long method
   must be used to show these elements are equivalent (which they are).  */
/* ??? It's not clear that attributes with arguments will always be handled
   correctly.  */

int
attribute_list_contained (const_tree l1, const_tree l2)
{
  const_tree t1, t2;

  /* First check the obvious, maybe the lists are identical.  */
  if (l1 == l2)
    return 1;

  /* Maybe the lists are similar.  */
  for (t1 = l1, t2 = l2;
       t1 != 0 && t2 != 0
        && get_attribute_name (t1) == get_attribute_name (t2)
        && TREE_VALUE (t1) == TREE_VALUE (t2);
       t1 = TREE_CHAIN (t1), t2 = TREE_CHAIN (t2))
    ;

  /* Maybe the lists are equal.  */
  if (t1 == 0 && t2 == 0)
    return 1;

  for (; t2 != 0; t2 = TREE_CHAIN (t2))
    {
      const_tree attr;
      /* This CONST_CAST is okay because lookup_attribute does not
	 modify its argument and the return value is assigned to a
	 const_tree.  */
      for (attr = lookup_ident_attribute (get_attribute_name (t2), CONST_CAST_TREE(l1));
	   attr != NULL_TREE && !attribute_value_equal (t2, attr);
	   attr = lookup_ident_attribute (get_attribute_name (t2), TREE_CHAIN (attr)))
	;

      if (attr == NULL_TREE)
	return 0;
    }

  return 1;
}

/* Given two lists of types
   (chains of TREE_LIST nodes with types in the TREE_VALUE slots)
   return 1 if the lists contain the same types in the same order.
   Also, the TREE_PURPOSEs must match.  */

int
type_list_equal (const_tree l1, const_tree l2)
{
  const_tree t1, t2;

  for (t1 = l1, t2 = l2; t1 && t2; t1 = TREE_CHAIN (t1), t2 = TREE_CHAIN (t2))
    if (TREE_VALUE (t1) != TREE_VALUE (t2)
	|| (TREE_PURPOSE (t1) != TREE_PURPOSE (t2)
	    && ! (1 == simple_cst_equal (TREE_PURPOSE (t1), TREE_PURPOSE (t2))
		  && (TREE_TYPE (TREE_PURPOSE (t1))
		      == TREE_TYPE (TREE_PURPOSE (t2))))))
      return 0;

  return t1 == t2;
}

/* Returns the number of arguments to the FUNCTION_TYPE or METHOD_TYPE
   given by TYPE.  If the argument list accepts variable arguments,
   then this function counts only the ordinary arguments.  */

int
type_num_arguments (const_tree type)
{
  int i = 0;
  tree t;

  for (t = TYPE_ARG_TYPES (type); t; t = TREE_CHAIN (t))
    /* If the function does not take a variable number of arguments,
       the last element in the list will have type `void'.  */
    if (VOID_TYPE_P (TREE_VALUE (t)))
      break;
    else
      ++i;

  return i;
}

/* Nonzero if integer constants T1 and T2
   represent the same constant value.  */

int
tree_int_cst_equal (const_tree t1, const_tree t2)
{
  if (t1 == t2)
    return 1;

  if (t1 == 0 || t2 == 0)
    return 0;

  if (TREE_CODE (t1) == INTEGER_CST
      && TREE_CODE (t2) == INTEGER_CST
      && TREE_INT_CST_LOW (t1) == TREE_INT_CST_LOW (t2)
      && TREE_INT_CST_HIGH (t1) == TREE_INT_CST_HIGH (t2))
    return 1;

  return 0;
}

/* Nonzero if integer constants T1 and T2 represent values that satisfy <.
   The precise way of comparison depends on their data type.  */

int
tree_int_cst_lt (const_tree t1, const_tree t2)
{
  if (t1 == t2)
    return 0;

  if (TYPE_UNSIGNED (TREE_TYPE (t1)) != TYPE_UNSIGNED (TREE_TYPE (t2)))
    {
      int t1_sgn = tree_int_cst_sgn (t1);
      int t2_sgn = tree_int_cst_sgn (t2);

      if (t1_sgn < t2_sgn)
	return 1;
      else if (t1_sgn > t2_sgn)
	return 0;
      /* Otherwise, both are non-negative, so we compare them as
	 unsigned just in case one of them would overflow a signed
	 type.  */
    }
  else if (!TYPE_UNSIGNED (TREE_TYPE (t1)))
    return INT_CST_LT (t1, t2);

  return INT_CST_LT_UNSIGNED (t1, t2);
}

/* Returns -1 if T1 < T2, 0 if T1 == T2, and 1 if T1 > T2.  */

int
tree_int_cst_compare (const_tree t1, const_tree t2)
{
  if (tree_int_cst_lt (t1, t2))
    return -1;
  else if (tree_int_cst_lt (t2, t1))
    return 1;
  else
    return 0;
}

/* Return 1 if T is an INTEGER_CST that can be manipulated efficiently on
   the host.  If POS is zero, the value can be represented in a single
   HOST_WIDE_INT.  If POS is nonzero, the value must be non-negative and can
   be represented in a single unsigned HOST_WIDE_INT.  */

int
host_integerp (const_tree t, int pos)
{
  if (t == NULL_TREE)
    return 0;

  return (TREE_CODE (t) == INTEGER_CST
	  && ((TREE_INT_CST_HIGH (t) == 0
	       && (HOST_WIDE_INT) TREE_INT_CST_LOW (t) >= 0)
	      || (! pos && TREE_INT_CST_HIGH (t) == -1
		  && (HOST_WIDE_INT) TREE_INT_CST_LOW (t) < 0
		  && !TYPE_UNSIGNED (TREE_TYPE (t)))
	      || (pos && TREE_INT_CST_HIGH (t) == 0)));
}

/* Return the HOST_WIDE_INT least significant bits of T if it is an
   INTEGER_CST and there is no overflow.  POS is nonzero if the result must
   be non-negative.  We must be able to satisfy the above conditions.  */

HOST_WIDE_INT
tree_low_cst (const_tree t, int pos)
{
  gcc_assert (host_integerp (t, pos));
  return TREE_INT_CST_LOW (t);
}

/* Return the HOST_WIDE_INT least significant bits of T, a sizetype
   kind INTEGER_CST.  This makes sure to properly sign-extend the
   constant.  */

HOST_WIDE_INT
size_low_cst (const_tree t)
{
  double_int d = tree_to_double_int (t);
  return d.sext (TYPE_PRECISION (TREE_TYPE (t))).low;
}

/* Return the most significant (sign) bit of T.  */

int
tree_int_cst_sign_bit (const_tree t)
{
  unsigned bitno = TYPE_PRECISION (TREE_TYPE (t)) - 1;
  unsigned HOST_WIDE_INT w;

  if (bitno < HOST_BITS_PER_WIDE_INT)
    w = TREE_INT_CST_LOW (t);
  else
    {
      w = TREE_INT_CST_HIGH (t);
      bitno -= HOST_BITS_PER_WIDE_INT;
    }

  return (w >> bitno) & 1;
}

/* Return an indication of the sign of the integer constant T.
   The return value is -1 if T < 0, 0 if T == 0, and 1 if T > 0.
   Note that -1 will never be returned if T's type is unsigned.  */

int
tree_int_cst_sgn (const_tree t)
{
  if (TREE_INT_CST_LOW (t) == 0 && TREE_INT_CST_HIGH (t) == 0)
    return 0;
  else if (TYPE_UNSIGNED (TREE_TYPE (t)))
    return 1;
  else if (TREE_INT_CST_HIGH (t) < 0)
    return -1;
  else
    return 1;
}

/* Return the minimum number of bits needed to represent VALUE in a
   signed or unsigned type, UNSIGNEDP says which.  */

unsigned int
tree_int_cst_min_precision (tree value, bool unsignedp)
{
  int log;

  /* If the value is negative, compute its negative minus 1.  The latter
     adjustment is because the absolute value of the largest negative value
     is one larger than the largest positive value.  This is equivalent to
     a bit-wise negation, so use that operation instead.  */

  if (tree_int_cst_sgn (value) < 0)
    value = fold_build1 (BIT_NOT_EXPR, TREE_TYPE (value), value);

  /* Return the number of bits needed, taking into account the fact
     that we need one more bit for a signed than unsigned type.  */

  if (integer_zerop (value))
    log = 0;
  else
    log = tree_floor_log2 (value);

  return log + 1 + !unsignedp;
}

/* Compare two constructor-element-type constants.  Return 1 if the lists
   are known to be equal; otherwise return 0.  */

int
simple_cst_list_equal (const_tree l1, const_tree l2)
{
  while (l1 != NULL_TREE && l2 != NULL_TREE)
    {
      if (simple_cst_equal (TREE_VALUE (l1), TREE_VALUE (l2)) != 1)
	return 0;

      l1 = TREE_CHAIN (l1);
      l2 = TREE_CHAIN (l2);
    }

  return l1 == l2;
}

/* Return truthvalue of whether T1 is the same tree structure as T2.
   Return 1 if they are the same.
   Return 0 if they are understandably different.
   Return -1 if either contains tree structure not understood by
   this function.  */

int
simple_cst_equal (const_tree t1, const_tree t2)
{
  enum tree_code code1, code2;
  int cmp;
  int i;

  if (t1 == t2)
    return 1;
  if (t1 == 0 || t2 == 0)
    return 0;

  code1 = TREE_CODE (t1);
  code2 = TREE_CODE (t2);

  if (CONVERT_EXPR_CODE_P (code1) || code1 == NON_LVALUE_EXPR)
    {
      if (CONVERT_EXPR_CODE_P (code2)
	  || code2 == NON_LVALUE_EXPR)
	return simple_cst_equal (TREE_OPERAND (t1, 0), TREE_OPERAND (t2, 0));
      else
	return simple_cst_equal (TREE_OPERAND (t1, 0), t2);
    }

  else if (CONVERT_EXPR_CODE_P (code2)
	   || code2 == NON_LVALUE_EXPR)
    return simple_cst_equal (t1, TREE_OPERAND (t2, 0));

  if (code1 != code2)
    return 0;

  switch (code1)
    {
    case INTEGER_CST:
      return (TREE_INT_CST_LOW (t1) == TREE_INT_CST_LOW (t2)
	      && TREE_INT_CST_HIGH (t1) == TREE_INT_CST_HIGH (t2));

    case REAL_CST:
      return REAL_VALUES_IDENTICAL (TREE_REAL_CST (t1), TREE_REAL_CST (t2));

    case FIXED_CST:
      return FIXED_VALUES_IDENTICAL (TREE_FIXED_CST (t1), TREE_FIXED_CST (t2));

    case STRING_CST:
      return (TREE_STRING_LENGTH (t1) == TREE_STRING_LENGTH (t2)
	      && ! memcmp (TREE_STRING_POINTER (t1), TREE_STRING_POINTER (t2),
			 TREE_STRING_LENGTH (t1)));

    case CONSTRUCTOR:
      {
	unsigned HOST_WIDE_INT idx;
	VEC(constructor_elt, gc) *v1 = CONSTRUCTOR_ELTS (t1);
	VEC(constructor_elt, gc) *v2 = CONSTRUCTOR_ELTS (t2);

	if (VEC_length (constructor_elt, v1) != VEC_length (constructor_elt, v2))
	  return false;

        for (idx = 0; idx < VEC_length (constructor_elt, v1); ++idx)
	  /* ??? Should we handle also fields here? */
	  if (!simple_cst_equal (VEC_index (constructor_elt, v1, idx).value,
				 VEC_index (constructor_elt, v2, idx).value))
	    return false;
	return true;
      }

    case SAVE_EXPR:
      return simple_cst_equal (TREE_OPERAND (t1, 0), TREE_OPERAND (t2, 0));

    case CALL_EXPR:
      cmp = simple_cst_equal (CALL_EXPR_FN (t1), CALL_EXPR_FN (t2));
      if (cmp <= 0)
	return cmp;
      if (call_expr_nargs (t1) != call_expr_nargs (t2))
	return 0;
      {
	const_tree arg1, arg2;
	const_call_expr_arg_iterator iter1, iter2;
	for (arg1 = first_const_call_expr_arg (t1, &iter1),
	       arg2 = first_const_call_expr_arg (t2, &iter2);
	     arg1 && arg2;
	     arg1 = next_const_call_expr_arg (&iter1),
	       arg2 = next_const_call_expr_arg (&iter2))
	  {
	    cmp = simple_cst_equal (arg1, arg2);
	    if (cmp <= 0)
	      return cmp;
	  }
	return arg1 == arg2;
      }

    case TARGET_EXPR:
      /* Special case: if either target is an unallocated VAR_DECL,
	 it means that it's going to be unified with whatever the
	 TARGET_EXPR is really supposed to initialize, so treat it
	 as being equivalent to anything.  */
      if ((TREE_CODE (TREE_OPERAND (t1, 0)) == VAR_DECL
	   && DECL_NAME (TREE_OPERAND (t1, 0)) == NULL_TREE
	   && !DECL_RTL_SET_P (TREE_OPERAND (t1, 0)))
	  || (TREE_CODE (TREE_OPERAND (t2, 0)) == VAR_DECL
	      && DECL_NAME (TREE_OPERAND (t2, 0)) == NULL_TREE
	      && !DECL_RTL_SET_P (TREE_OPERAND (t2, 0))))
	cmp = 1;
      else
	cmp = simple_cst_equal (TREE_OPERAND (t1, 0), TREE_OPERAND (t2, 0));

      if (cmp <= 0)
	return cmp;

      return simple_cst_equal (TREE_OPERAND (t1, 1), TREE_OPERAND (t2, 1));

    case WITH_CLEANUP_EXPR:
      cmp = simple_cst_equal (TREE_OPERAND (t1, 0), TREE_OPERAND (t2, 0));
      if (cmp <= 0)
	return cmp;

      return simple_cst_equal (TREE_OPERAND (t1, 1), TREE_OPERAND (t1, 1));

    case COMPONENT_REF:
      if (TREE_OPERAND (t1, 1) == TREE_OPERAND (t2, 1))
	return simple_cst_equal (TREE_OPERAND (t1, 0), TREE_OPERAND (t2, 0));

      return 0;

    case VAR_DECL:
    case PARM_DECL:
    case CONST_DECL:
    case FUNCTION_DECL:
      return 0;

    default:
      break;
    }

  /* This general rule works for most tree codes.  All exceptions should be
     handled above.  If this is a language-specific tree code, we can't
     trust what might be in the operand, so say we don't know
     the situation.  */
  if ((int) code1 >= (int) LAST_AND_UNUSED_TREE_CODE)
    return -1;

  switch (TREE_CODE_CLASS (code1))
    {
    case tcc_unary:
    case tcc_binary:
    case tcc_comparison:
    case tcc_expression:
    case tcc_reference:
    case tcc_statement:
      cmp = 1;
      for (i = 0; i < TREE_CODE_LENGTH (code1); i++)
	{
	  cmp = simple_cst_equal (TREE_OPERAND (t1, i), TREE_OPERAND (t2, i));
	  if (cmp <= 0)
	    return cmp;
	}

      return cmp;

    default:
      return -1;
    }
}

/* Compare the value of T, an INTEGER_CST, with U, an unsigned integer value.
   Return -1, 0, or 1 if the value of T is less than, equal to, or greater
   than U, respectively.  */

int
compare_tree_int (const_tree t, unsigned HOST_WIDE_INT u)
{
  if (tree_int_cst_sgn (t) < 0)
    return -1;
  else if (TREE_INT_CST_HIGH (t) != 0)
    return 1;
  else if (TREE_INT_CST_LOW (t) == u)
    return 0;
  else if (TREE_INT_CST_LOW (t) < u)
    return -1;
  else
    return 1;
}

/* Return true if SIZE represents a constant size that is in bounds of
   what the middle-end and the backend accepts (covering not more than
   half of the address-space).  */

bool
valid_constant_size_p (const_tree size)
{
  if (! host_integerp (size, 1)
      || TREE_OVERFLOW (size)
      || tree_int_cst_sign_bit (size) != 0)
    return false;
  return true;
}

/* Return true if CODE represents an associative tree code.  Otherwise
   return false.  */
bool
associative_tree_code (enum tree_code code)
{
  switch (code)
    {
    case BIT_IOR_EXPR:
    case BIT_AND_EXPR:
    case BIT_XOR_EXPR:
    case PLUS_EXPR:
    case MULT_EXPR:
    case MIN_EXPR:
    case MAX_EXPR:
      return true;

    default:
      break;
    }
  return false;
}

/* Return true if CODE represents a commutative tree code.  Otherwise
   return false.  */
bool
commutative_tree_code (enum tree_code code)
{
  switch (code)
    {
    case PLUS_EXPR:
    case MULT_EXPR:
    case MULT_HIGHPART_EXPR:
    case MIN_EXPR:
    case MAX_EXPR:
    case BIT_IOR_EXPR:
    case BIT_XOR_EXPR:
    case BIT_AND_EXPR:
    case NE_EXPR:
    case EQ_EXPR:
    case UNORDERED_EXPR:
    case ORDERED_EXPR:
    case UNEQ_EXPR:
    case LTGT_EXPR:
    case TRUTH_AND_EXPR:
    case TRUTH_XOR_EXPR:
    case TRUTH_OR_EXPR:
    case WIDEN_MULT_EXPR:
    case VEC_WIDEN_MULT_HI_EXPR:
    case VEC_WIDEN_MULT_LO_EXPR:
    case VEC_WIDEN_MULT_EVEN_EXPR:
    case VEC_WIDEN_MULT_ODD_EXPR:
      return true;

    default:
      break;
    }
  return false;
}

/* Return true if CODE represents a ternary tree code for which the
   first two operands are commutative.  Otherwise return false.  */
bool
commutative_ternary_tree_code (enum tree_code code)
{
  switch (code)
    {
    case WIDEN_MULT_PLUS_EXPR:
    case WIDEN_MULT_MINUS_EXPR:
      return true;

    default:
      break;
    }
  return false;
}

/* Generate a hash value for an expression.  This can be used iteratively
   by passing a previous result as the VAL argument.

   This function is intended to produce the same hash for expressions which
   would compare equal using operand_equal_p.  */

hashval_t
iterative_hash_expr (const_tree t, hashval_t val)
{
  int i;
  enum tree_code code;
  char tclass;

  if (t == NULL_TREE)
    return iterative_hash_hashval_t (0, val);

  code = TREE_CODE (t);

  switch (code)
    {
    /* Alas, constants aren't shared, so we can't rely on pointer
       identity.  */
    case INTEGER_CST:
      val = iterative_hash_host_wide_int (TREE_INT_CST_LOW (t), val);
      return iterative_hash_host_wide_int (TREE_INT_CST_HIGH (t), val);
    case REAL_CST:
      {
	unsigned int val2 = real_hash (TREE_REAL_CST_PTR (t));

	return iterative_hash_hashval_t (val2, val);
      }
    case FIXED_CST:
      {
	unsigned int val2 = fixed_hash (TREE_FIXED_CST_PTR (t));

	return iterative_hash_hashval_t (val2, val);
      }
    case STRING_CST:
      return iterative_hash (TREE_STRING_POINTER (t),
			     TREE_STRING_LENGTH (t), val);
    case COMPLEX_CST:
      val = iterative_hash_expr (TREE_REALPART (t), val);
      return iterative_hash_expr (TREE_IMAGPART (t), val);
    case VECTOR_CST:
      {
	unsigned i;
	for (i = 0; i < VECTOR_CST_NELTS (t); ++i)
	  val = iterative_hash_expr (VECTOR_CST_ELT (t, i), val);
	return val;
      }
    case SSA_NAME:
      /* We can just compare by pointer.  */
      return iterative_hash_host_wide_int (SSA_NAME_VERSION (t), val);
    case PLACEHOLDER_EXPR:
      /* The node itself doesn't matter.  */
      return val;
    case TREE_LIST:
      /* A list of expressions, for a CALL_EXPR or as the elements of a
	 VECTOR_CST.  */
      for (; t; t = TREE_CHAIN (t))
	val = iterative_hash_expr (TREE_VALUE (t), val);
      return val;
    case CONSTRUCTOR:
      {
	unsigned HOST_WIDE_INT idx;
	tree field, value;
	FOR_EACH_CONSTRUCTOR_ELT (CONSTRUCTOR_ELTS (t), idx, field, value)
	  {
	    val = iterative_hash_expr (field, val);
	    val = iterative_hash_expr (value, val);
	  }
	return val;
      }
    case MEM_REF:
      {
	/* The type of the second operand is relevant, except for
	   its top-level qualifiers.  */
	tree type = TYPE_MAIN_VARIANT (TREE_TYPE (TREE_OPERAND (t, 1)));

	val = iterative_hash_object (TYPE_HASH (type), val);

	/* We could use the standard hash computation from this point
	   on.  */
	val = iterative_hash_object (code, val);
	val = iterative_hash_expr (TREE_OPERAND (t, 1), val);
	val = iterative_hash_expr (TREE_OPERAND (t, 0), val);
	return val;
      }
    case FUNCTION_DECL:
      /* When referring to a built-in FUNCTION_DECL, use the __builtin__ form.
	 Otherwise nodes that compare equal according to operand_equal_p might
	 get different hash codes.  However, don't do this for machine specific
	 or front end builtins, since the function code is overloaded in those
	 cases.  */
      if (DECL_BUILT_IN_CLASS (t) == BUILT_IN_NORMAL
	  && builtin_decl_explicit_p (DECL_FUNCTION_CODE (t)))
	{
	  t = builtin_decl_explicit (DECL_FUNCTION_CODE (t));
	  code = TREE_CODE (t);
	}
      /* FALL THROUGH */
    default:
      tclass = TREE_CODE_CLASS (code);

      if (tclass == tcc_declaration)
	{
	  /* DECL's have a unique ID */
	  val = iterative_hash_host_wide_int (DECL_UID (t), val);
	}
      else
	{
	  gcc_assert (IS_EXPR_CODE_CLASS (tclass));

	  val = iterative_hash_object (code, val);

	  /* Don't hash the type, that can lead to having nodes which
	     compare equal according to operand_equal_p, but which
	     have different hash codes.  */
	  if (CONVERT_EXPR_CODE_P (code)
	      || code == NON_LVALUE_EXPR)
	    {
	      /* Make sure to include signness in the hash computation.  */
	      val += TYPE_UNSIGNED (TREE_TYPE (t));
	      val = iterative_hash_expr (TREE_OPERAND (t, 0), val);
	    }

	  else if (commutative_tree_code (code))
	    {
	      /* It's a commutative expression.  We want to hash it the same
		 however it appears.  We do this by first hashing both operands
		 and then rehashing based on the order of their independent
		 hashes.  */
	      hashval_t one = iterative_hash_expr (TREE_OPERAND (t, 0), 0);
	      hashval_t two = iterative_hash_expr (TREE_OPERAND (t, 1), 0);
	      hashval_t t;

	      if (one > two)
		t = one, one = two, two = t;

	      val = iterative_hash_hashval_t (one, val);
	      val = iterative_hash_hashval_t (two, val);
	    }
	  else
	    for (i = TREE_OPERAND_LENGTH (t) - 1; i >= 0; --i)
	      val = iterative_hash_expr (TREE_OPERAND (t, i), val);
	}
      return val;
    }
}

/* Generate a hash value for a pair of expressions.  This can be used
   iteratively by passing a previous result as the VAL argument.

   The same hash value is always returned for a given pair of expressions,
   regardless of the order in which they are presented.  This is useful in
   hashing the operands of commutative functions.  */

hashval_t
iterative_hash_exprs_commutative (const_tree t1,
                                  const_tree t2, hashval_t val)
{
  hashval_t one = iterative_hash_expr (t1, 0);
  hashval_t two = iterative_hash_expr (t2, 0);
  hashval_t t;

  if (one > two)
    t = one, one = two, two = t;
  val = iterative_hash_hashval_t (one, val);
  val = iterative_hash_hashval_t (two, val);

  return val;
}

/* Constructors for pointer, array and function types.
   (RECORD_TYPE, UNION_TYPE and ENUMERAL_TYPE nodes are
   constructed by language-dependent code, not here.)  */

/* Construct, lay out and return the type of pointers to TO_TYPE with
   mode MODE.  If CAN_ALIAS_ALL is TRUE, indicate this type can
   reference all of memory. If such a type has already been
   constructed, reuse it.  */

tree
build_pointer_type_for_mode (tree to_type, enum machine_mode mode,
			     bool can_alias_all)
{
  tree t;

  if (to_type == error_mark_node)
    return error_mark_node;

  /* If the pointed-to type has the may_alias attribute set, force
     a TYPE_REF_CAN_ALIAS_ALL pointer to be generated.  */
  if (lookup_attribute ("may_alias", TYPE_ATTRIBUTES (to_type)))
    can_alias_all = true;

  /* In some cases, languages will have things that aren't a POINTER_TYPE
     (such as a RECORD_TYPE for fat pointers in Ada) as TYPE_POINTER_TO.
     In that case, return that type without regard to the rest of our
     operands.

     ??? This is a kludge, but consistent with the way this function has
     always operated and there doesn't seem to be a good way to avoid this
     at the moment.  */
  if (TYPE_POINTER_TO (to_type) != 0
      && TREE_CODE (TYPE_POINTER_TO (to_type)) != POINTER_TYPE)
    return TYPE_POINTER_TO (to_type);

  /* First, if we already have a type for pointers to TO_TYPE and it's
     the proper mode, use it.  */
  for (t = TYPE_POINTER_TO (to_type); t; t = TYPE_NEXT_PTR_TO (t))
    if (TYPE_MODE (t) == mode && TYPE_REF_CAN_ALIAS_ALL (t) == can_alias_all)
      return t;

  t = make_node (POINTER_TYPE);

  TREE_TYPE (t) = to_type;
  SET_TYPE_MODE (t, mode);
  TYPE_REF_CAN_ALIAS_ALL (t) = can_alias_all;
  TYPE_NEXT_PTR_TO (t) = TYPE_POINTER_TO (to_type);
  TYPE_POINTER_TO (to_type) = t;

  if (TYPE_STRUCTURAL_EQUALITY_P (to_type))
    SET_TYPE_STRUCTURAL_EQUALITY (t);
  else if (TYPE_CANONICAL (to_type) != to_type)
    TYPE_CANONICAL (t)
      = build_pointer_type_for_mode (TYPE_CANONICAL (to_type),
				     mode, can_alias_all);

  /* Lay out the type.  This function has many callers that are concerned
     with expression-construction, and this simplifies them all.  */
  layout_type (t);

  return t;
}

/* By default build pointers in ptr_mode.  */

tree
build_pointer_type (tree to_type)
{
  addr_space_t as = to_type == error_mark_node? ADDR_SPACE_GENERIC
					      : TYPE_ADDR_SPACE (to_type);
  enum machine_mode pointer_mode = targetm.addr_space.pointer_mode (as);
  return build_pointer_type_for_mode (to_type, pointer_mode, false);
}

/* Same as build_pointer_type_for_mode, but for REFERENCE_TYPE.  */

tree
build_reference_type_for_mode (tree to_type, enum machine_mode mode,
			       bool can_alias_all)
{
  tree t;

  if (to_type == error_mark_node)
    return error_mark_node;

  /* If the pointed-to type has the may_alias attribute set, force
     a TYPE_REF_CAN_ALIAS_ALL pointer to be generated.  */
  if (lookup_attribute ("may_alias", TYPE_ATTRIBUTES (to_type)))
    can_alias_all = true;

  /* In some cases, languages will have things that aren't a REFERENCE_TYPE
     (such as a RECORD_TYPE for fat pointers in Ada) as TYPE_REFERENCE_TO.
     In that case, return that type without regard to the rest of our
     operands.

     ??? This is a kludge, but consistent with the way this function has
     always operated and there doesn't seem to be a good way to avoid this
     at the moment.  */
  if (TYPE_REFERENCE_TO (to_type) != 0
      && TREE_CODE (TYPE_REFERENCE_TO (to_type)) != REFERENCE_TYPE)
    return TYPE_REFERENCE_TO (to_type);

  /* First, if we already have a type for pointers to TO_TYPE and it's
     the proper mode, use it.  */
  for (t = TYPE_REFERENCE_TO (to_type); t; t = TYPE_NEXT_REF_TO (t))
    if (TYPE_MODE (t) == mode && TYPE_REF_CAN_ALIAS_ALL (t) == can_alias_all)
      return t;

  t = make_node (REFERENCE_TYPE);

  TREE_TYPE (t) = to_type;
  SET_TYPE_MODE (t, mode);
  TYPE_REF_CAN_ALIAS_ALL (t) = can_alias_all;
  TYPE_NEXT_REF_TO (t) = TYPE_REFERENCE_TO (to_type);
  TYPE_REFERENCE_TO (to_type) = t;

  if (TYPE_STRUCTURAL_EQUALITY_P (to_type))
    SET_TYPE_STRUCTURAL_EQUALITY (t);
  else if (TYPE_CANONICAL (to_type) != to_type)
    TYPE_CANONICAL (t)
      = build_reference_type_for_mode (TYPE_CANONICAL (to_type),
				       mode, can_alias_all);

  layout_type (t);

  return t;
}


/* Build the node for the type of references-to-TO_TYPE by default
   in ptr_mode.  */

tree
build_reference_type (tree to_type)
{
  addr_space_t as = to_type == error_mark_node? ADDR_SPACE_GENERIC
					      : TYPE_ADDR_SPACE (to_type);
  enum machine_mode pointer_mode = targetm.addr_space.pointer_mode (as);
  return build_reference_type_for_mode (to_type, pointer_mode, false);
}

/* Build a type that is compatible with t but has no cv quals anywhere
   in its type, thus

   const char *const *const *  ->  char ***.  */

tree
build_type_no_quals (tree t)
{
  switch (TREE_CODE (t))
    {
    case POINTER_TYPE:
      return build_pointer_type_for_mode (build_type_no_quals (TREE_TYPE (t)),
					  TYPE_MODE (t),
					  TYPE_REF_CAN_ALIAS_ALL (t));
    case REFERENCE_TYPE:
      return
	build_reference_type_for_mode (build_type_no_quals (TREE_TYPE (t)),
				       TYPE_MODE (t),
				       TYPE_REF_CAN_ALIAS_ALL (t));
    default:
      return TYPE_MAIN_VARIANT (t);
    }
}

#define MAX_INT_CACHED_PREC \
  (HOST_BITS_PER_WIDE_INT > 64 ? HOST_BITS_PER_WIDE_INT : 64)
static GTY(()) tree nonstandard_integer_type_cache[2 * MAX_INT_CACHED_PREC + 2];

/* Builds a signed or unsigned integer type of precision PRECISION.
   Used for C bitfields whose precision does not match that of
   built-in target types.  */
tree
build_nonstandard_integer_type (unsigned HOST_WIDE_INT precision,
				int unsignedp)
{
  tree itype, ret;

  if (unsignedp)
    unsignedp = MAX_INT_CACHED_PREC + 1;
    
  if (precision <= MAX_INT_CACHED_PREC)
    {
      itype = nonstandard_integer_type_cache[precision + unsignedp];
      if (itype)
	return itype;
    }

  itype = make_node (INTEGER_TYPE);
  TYPE_PRECISION (itype) = precision;

  if (unsignedp)
    fixup_unsigned_type (itype);
  else
    fixup_signed_type (itype);

  ret = itype;
  if (host_integerp (TYPE_MAX_VALUE (itype), 1))
    ret = type_hash_canon (tree_low_cst (TYPE_MAX_VALUE (itype), 1), itype);
  if (precision <= MAX_INT_CACHED_PREC)
    nonstandard_integer_type_cache[precision + unsignedp] = ret;

  return ret;
}

/* Create a range of some discrete type TYPE (an INTEGER_TYPE, ENUMERAL_TYPE
   or BOOLEAN_TYPE) with low bound LOWVAL and high bound HIGHVAL.  If SHARED
   is true, reuse such a type that has already been constructed.  */

static tree
build_range_type_1 (tree type, tree lowval, tree highval, bool shared)
{
  tree itype = make_node (INTEGER_TYPE);
  hashval_t hashcode = 0;

  TREE_TYPE (itype) = type;

  TYPE_MIN_VALUE (itype) = fold_convert (type, lowval);
  TYPE_MAX_VALUE (itype) = highval ? fold_convert (type, highval) : NULL;

  TYPE_PRECISION (itype) = TYPE_PRECISION (type);
  SET_TYPE_MODE (itype, TYPE_MODE (type));
  TYPE_SIZE (itype) = TYPE_SIZE (type);
  TYPE_SIZE_UNIT (itype) = TYPE_SIZE_UNIT (type);
  TYPE_ALIGN (itype) = TYPE_ALIGN (type);
  TYPE_USER_ALIGN (itype) = TYPE_USER_ALIGN (type);

  if (!shared)
    return itype;

  if ((TYPE_MIN_VALUE (itype)
       && TREE_CODE (TYPE_MIN_VALUE (itype)) != INTEGER_CST)
      || (TYPE_MAX_VALUE (itype)
	  && TREE_CODE (TYPE_MAX_VALUE (itype)) != INTEGER_CST))
    {
      /* Since we cannot reliably merge this type, we need to compare it using
	 structural equality checks.  */
      SET_TYPE_STRUCTURAL_EQUALITY (itype);
      return itype;
    }

  hashcode = iterative_hash_expr (TYPE_MIN_VALUE (itype), hashcode);
  hashcode = iterative_hash_expr (TYPE_MAX_VALUE (itype), hashcode);
  hashcode = iterative_hash_hashval_t (TYPE_HASH (type), hashcode);
  itype = type_hash_canon (hashcode, itype);

  return itype;
}

/* Wrapper around build_range_type_1 with SHARED set to true.  */

tree
build_range_type (tree type, tree lowval, tree highval)
{
  return build_range_type_1 (type, lowval, highval, true);
}

/* Wrapper around build_range_type_1 with SHARED set to false.  */

tree
build_nonshared_range_type (tree type, tree lowval, tree highval)
{
  return build_range_type_1 (type, lowval, highval, false);
}

/* Create a type of integers to be the TYPE_DOMAIN of an ARRAY_TYPE.
   MAXVAL should be the maximum value in the domain
   (one less than the length of the array).

   The maximum value that MAXVAL can have is INT_MAX for a HOST_WIDE_INT.
   We don't enforce this limit, that is up to caller (e.g. language front end).
   The limit exists because the result is a signed type and we don't handle
   sizes that use more than one HOST_WIDE_INT.  */

tree
build_index_type (tree maxval)
{
  return build_range_type (sizetype, size_zero_node, maxval);
}

/* Return true if the debug information for TYPE, a subtype, should be emitted
   as a subrange type.  If so, set LOWVAL to the low bound and HIGHVAL to the
   high bound, respectively.  Sometimes doing so unnecessarily obfuscates the
   debug info and doesn't reflect the source code.  */

bool
subrange_type_for_debug_p (const_tree type, tree *lowval, tree *highval)
{
  tree base_type = TREE_TYPE (type), low, high;

  /* Subrange types have a base type which is an integral type.  */
  if (!INTEGRAL_TYPE_P (base_type))
    return false;

  /* Get the real bounds of the subtype.  */
  if (lang_hooks.types.get_subrange_bounds)
    lang_hooks.types.get_subrange_bounds (type, &low, &high);
  else
    {
      low = TYPE_MIN_VALUE (type);
      high = TYPE_MAX_VALUE (type);
    }

  /* If the type and its base type have the same representation and the same
     name, then the type is not a subrange but a copy of the base type.  */
  if ((TREE_CODE (base_type) == INTEGER_TYPE
       || TREE_CODE (base_type) == BOOLEAN_TYPE)
      && int_size_in_bytes (type) == int_size_in_bytes (base_type)
      && tree_int_cst_equal (low, TYPE_MIN_VALUE (base_type))
      && tree_int_cst_equal (high, TYPE_MAX_VALUE (base_type)))
    {
      tree type_name = TYPE_NAME (type);
      tree base_type_name = TYPE_NAME (base_type);

      if (type_name && TREE_CODE (type_name) == TYPE_DECL)
	type_name = DECL_NAME (type_name);

      if (base_type_name && TREE_CODE (base_type_name) == TYPE_DECL)
	base_type_name = DECL_NAME (base_type_name);

      if (type_name == base_type_name)
	return false;
    }

  if (lowval)
    *lowval = low;
  if (highval)
    *highval = high;
  return true;
}

/* Construct, lay out and return the type of arrays of elements with ELT_TYPE
   and number of elements specified by the range of values of INDEX_TYPE.
   If SHARED is true, reuse such a type that has already been constructed.  */

static tree
build_array_type_1 (tree elt_type, tree index_type, bool shared)
{
  tree t;

  if (TREE_CODE (elt_type) == FUNCTION_TYPE)
    {
      error ("arrays of functions are not meaningful");
      elt_type = integer_type_node;
    }

  t = make_node (ARRAY_TYPE);
  TREE_TYPE (t) = elt_type;
  TYPE_DOMAIN (t) = index_type;
  TYPE_ADDR_SPACE (t) = TYPE_ADDR_SPACE (elt_type);
  layout_type (t);

  /* If the element type is incomplete at this point we get marked for
     structural equality.  Do not record these types in the canonical
     type hashtable.  */
  if (TYPE_STRUCTURAL_EQUALITY_P (t))
    return t;

  if (shared)
    {
      hashval_t hashcode = iterative_hash_object (TYPE_HASH (elt_type), 0);
      if (index_type)
	hashcode = iterative_hash_object (TYPE_HASH (index_type), hashcode);
      t = type_hash_canon (hashcode, t);
    }

  if (TYPE_CANONICAL (t) == t)
    {
      if (TYPE_STRUCTURAL_EQUALITY_P (elt_type)
	  || (index_type && TYPE_STRUCTURAL_EQUALITY_P (index_type)))
	SET_TYPE_STRUCTURAL_EQUALITY (t);
      else if (TYPE_CANONICAL (elt_type) != elt_type
	       || (index_type && TYPE_CANONICAL (index_type) != index_type))
	TYPE_CANONICAL (t)
	  = build_array_type_1 (TYPE_CANONICAL (elt_type),
				index_type
				? TYPE_CANONICAL (index_type) : NULL_TREE,
				shared);
    }

  return t;
}

/* Wrapper around build_array_type_1 with SHARED set to true.  */

tree
build_array_type (tree elt_type, tree index_type)
{
  return build_array_type_1 (elt_type, index_type, true);
}

/* Wrapper around build_array_type_1 with SHARED set to false.  */

tree
build_nonshared_array_type (tree elt_type, tree index_type)
{
  return build_array_type_1 (elt_type, index_type, false);
}

/* Return a representation of ELT_TYPE[NELTS], using indices of type
   sizetype.  */

tree
build_array_type_nelts (tree elt_type, unsigned HOST_WIDE_INT nelts)
{
  return build_array_type (elt_type, build_index_type (size_int (nelts - 1)));
}

/* Recursively examines the array elements of TYPE, until a non-array
   element type is found.  */

tree
strip_array_types (tree type)
{
  while (TREE_CODE (type) == ARRAY_TYPE)
    type = TREE_TYPE (type);

  return type;
}

/* Computes the canonical argument types from the argument type list
   ARGTYPES.

   Upon return, *ANY_STRUCTURAL_P will be true iff either it was true
   on entry to this function, or if any of the ARGTYPES are
   structural.

   Upon return, *ANY_NONCANONICAL_P will be true iff either it was
   true on entry to this function, or if any of the ARGTYPES are
   non-canonical.

   Returns a canonical argument list, which may be ARGTYPES when the
   canonical argument list is unneeded (i.e., *ANY_STRUCTURAL_P is
   true) or would not differ from ARGTYPES.  */

static tree
maybe_canonicalize_argtypes(tree argtypes,
			    bool *any_structural_p,
			    bool *any_noncanonical_p)
{
  tree arg;
  bool any_noncanonical_argtypes_p = false;

  for (arg = argtypes; arg && !(*any_structural_p); arg = TREE_CHAIN (arg))
    {
      if (!TREE_VALUE (arg) || TREE_VALUE (arg) == error_mark_node)
	/* Fail gracefully by stating that the type is structural.  */
	*any_structural_p = true;
      else if (TYPE_STRUCTURAL_EQUALITY_P (TREE_VALUE (arg)))
	*any_structural_p = true;
      else if (TYPE_CANONICAL (TREE_VALUE (arg)) != TREE_VALUE (arg)
	       || TREE_PURPOSE (arg))
	/* If the argument has a default argument, we consider it
	   non-canonical even though the type itself is canonical.
	   That way, different variants of function and method types
	   with default arguments will all point to the variant with
	   no defaults as their canonical type.  */
        any_noncanonical_argtypes_p = true;
    }

  if (*any_structural_p)
    return argtypes;

  if (any_noncanonical_argtypes_p)
    {
      /* Build the canonical list of argument types.  */
      tree canon_argtypes = NULL_TREE;
      bool is_void = false;

      for (arg = argtypes; arg; arg = TREE_CHAIN (arg))
        {
          if (arg == void_list_node)
            is_void = true;
          else
            canon_argtypes = tree_cons (NULL_TREE,
                                        TYPE_CANONICAL (TREE_VALUE (arg)),
                                        canon_argtypes);
        }

      canon_argtypes = nreverse (canon_argtypes);
      if (is_void)
        canon_argtypes = chainon (canon_argtypes, void_list_node);

      /* There is a non-canonical type.  */
      *any_noncanonical_p = true;
      return canon_argtypes;
    }

  /* The canonical argument types are the same as ARGTYPES.  */
  return argtypes;
}

/* Construct, lay out and return
   the type of functions returning type VALUE_TYPE
   given arguments of types ARG_TYPES.
   ARG_TYPES is a chain of TREE_LIST nodes whose TREE_VALUEs
   are data type nodes for the arguments of the function.
   If such a type has already been constructed, reuse it.  */

tree
build_function_type (tree value_type, tree arg_types)
{
  tree t;
  hashval_t hashcode = 0;
  bool any_structural_p, any_noncanonical_p;
  tree canon_argtypes;

  if (TREE_CODE (value_type) == FUNCTION_TYPE)
    {
      error ("function return type cannot be function");
      value_type = integer_type_node;
    }

  /* Make a node of the sort we want.  */
  t = make_node (FUNCTION_TYPE);
  TREE_TYPE (t) = value_type;
  TYPE_ARG_TYPES (t) = arg_types;

  /* If we already have such a type, use the old one.  */
  hashcode = iterative_hash_object (TYPE_HASH (value_type), hashcode);
  hashcode = type_hash_list (arg_types, hashcode);
  t = type_hash_canon (hashcode, t);

  /* Set up the canonical type. */
  any_structural_p   = TYPE_STRUCTURAL_EQUALITY_P (value_type);
  any_noncanonical_p = TYPE_CANONICAL (value_type) != value_type;
  canon_argtypes = maybe_canonicalize_argtypes (arg_types,
						&any_structural_p,
						&any_noncanonical_p);
  if (any_structural_p)
    SET_TYPE_STRUCTURAL_EQUALITY (t);
  else if (any_noncanonical_p)
    TYPE_CANONICAL (t) = build_function_type (TYPE_CANONICAL (value_type),
					      canon_argtypes);

  if (!COMPLETE_TYPE_P (t))
    layout_type (t);
  return t;
}

/* Build variant of function type ORIG_TYPE skipping ARGS_TO_SKIP and the
   return value if SKIP_RETURN is true.  */

static tree
build_function_type_skip_args (tree orig_type, bitmap args_to_skip,
			       bool skip_return)
{
  tree new_type = NULL;
  tree args, new_args = NULL, t;
  tree new_reversed;
  int i = 0;

  for (args = TYPE_ARG_TYPES (orig_type); args && args != void_list_node;
       args = TREE_CHAIN (args), i++)
    if (!args_to_skip || !bitmap_bit_p (args_to_skip, i))
      new_args = tree_cons (NULL_TREE, TREE_VALUE (args), new_args);

  new_reversed = nreverse (new_args);
  if (args)
    {
      if (new_reversed)
        TREE_CHAIN (new_args) = void_list_node;
      else
	new_reversed = void_list_node;
    }

  /* Use copy_node to preserve as much as possible from original type
     (debug info, attribute lists etc.)
     Exception is METHOD_TYPEs must have THIS argument.
     When we are asked to remove it, we need to build new FUNCTION_TYPE
     instead.  */
  if (TREE_CODE (orig_type) != METHOD_TYPE
      || !args_to_skip
      || !bitmap_bit_p (args_to_skip, 0))
    {
      new_type = build_distinct_type_copy (orig_type);
      TYPE_ARG_TYPES (new_type) = new_reversed;
    }
  else
    {
      new_type
        = build_distinct_type_copy (build_function_type (TREE_TYPE (orig_type),
							 new_reversed));
      TYPE_CONTEXT (new_type) = TYPE_CONTEXT (orig_type);
    }

  if (skip_return)
    TREE_TYPE (new_type) = void_type_node;

  /* This is a new type, not a copy of an old type.  Need to reassociate
     variants.  We can handle everything except the main variant lazily.  */
  t = TYPE_MAIN_VARIANT (orig_type);
  if (t != orig_type)
    {
      t = build_function_type_skip_args (t, args_to_skip, skip_return);
      TYPE_MAIN_VARIANT (new_type) = t;
      TYPE_NEXT_VARIANT (new_type) = TYPE_NEXT_VARIANT (t);
      TYPE_NEXT_VARIANT (t) = new_type;
    }
  else
    {
      TYPE_MAIN_VARIANT (new_type) = new_type;
      TYPE_NEXT_VARIANT (new_type) = NULL;
    }

  return new_type;
}

/* Build variant of function decl ORIG_DECL skipping ARGS_TO_SKIP and the
   return value if SKIP_RETURN is true.

   Arguments from DECL_ARGUMENTS list can't be removed now, since they are
   linked by TREE_CHAIN directly.  The caller is responsible for eliminating
   them when they are being duplicated (i.e. copy_arguments_for_versioning).  */

tree
build_function_decl_skip_args (tree orig_decl, bitmap args_to_skip,
			       bool skip_return)
{
  tree new_decl = copy_node (orig_decl);
  tree new_type;

  new_type = TREE_TYPE (orig_decl);
  if (prototype_p (new_type)
      || (skip_return && !VOID_TYPE_P (TREE_TYPE (new_type))))
    new_type
      = build_function_type_skip_args (new_type, args_to_skip, skip_return);
  TREE_TYPE (new_decl) = new_type;

  /* For declarations setting DECL_VINDEX (i.e. methods)
     we expect first argument to be THIS pointer.   */
  if (args_to_skip && bitmap_bit_p (args_to_skip, 0))
    DECL_VINDEX (new_decl) = NULL_TREE;

  /* When signature changes, we need to clear builtin info.  */
  if (DECL_BUILT_IN (new_decl)
      && args_to_skip
      && !bitmap_empty_p (args_to_skip))
    {
      DECL_BUILT_IN_CLASS (new_decl) = NOT_BUILT_IN;
      DECL_FUNCTION_CODE (new_decl) = (enum built_in_function) 0;
    }
  return new_decl;
}

/* Build a function type.  The RETURN_TYPE is the type returned by the
   function.  If VAARGS is set, no void_type_node is appended to the
   the list.  ARGP must be always be terminated be a NULL_TREE.  */

static tree
build_function_type_list_1 (bool vaargs, tree return_type, va_list argp)
{
  tree t, args, last;

  t = va_arg (argp, tree);
  for (args = NULL_TREE; t != NULL_TREE; t = va_arg (argp, tree))
    args = tree_cons (NULL_TREE, t, args);

  if (vaargs)
    {
      last = args;
      if (args != NULL_TREE)
	args = nreverse (args);
      gcc_assert (last != void_list_node);
    }
  else if (args == NULL_TREE)
    args = void_list_node;
  else
    {
      last = args;
      args = nreverse (args);
      TREE_CHAIN (last) = void_list_node;
    }
  args = build_function_type (return_type, args);

  return args;
}

/* Build a function type.  The RETURN_TYPE is the type returned by the
   function.  If additional arguments are provided, they are
   additional argument types.  The list of argument types must always
   be terminated by NULL_TREE.  */

tree
build_function_type_list (tree return_type, ...)
{
  tree args;
  va_list p;

  va_start (p, return_type);
  args = build_function_type_list_1 (false, return_type, p);
  va_end (p);
  return args;
}

/* Build a variable argument function type.  The RETURN_TYPE is the
   type returned by the function.  If additional arguments are provided,
   they are additional argument types.  The list of argument types must
   always be terminated by NULL_TREE.  */

tree
build_varargs_function_type_list (tree return_type, ...)
{
  tree args;
  va_list p;

  va_start (p, return_type);
  args = build_function_type_list_1 (true, return_type, p);
  va_end (p);

  return args;
}

/* Build a function type.  RETURN_TYPE is the type returned by the
   function; VAARGS indicates whether the function takes varargs.  The
   function takes N named arguments, the types of which are provided in
   ARG_TYPES.  */

static tree
build_function_type_array_1 (bool vaargs, tree return_type, int n,
			     tree *arg_types)
{
  int i;
  tree t = vaargs ? NULL_TREE : void_list_node;

  for (i = n - 1; i >= 0; i--)
    t = tree_cons (NULL_TREE, arg_types[i], t);

  return build_function_type (return_type, t);
}

/* Build a function type.  RETURN_TYPE is the type returned by the
   function.  The function takes N named arguments, the types of which
   are provided in ARG_TYPES.  */

tree
build_function_type_array (tree return_type, int n, tree *arg_types)
{
  return build_function_type_array_1 (false, return_type, n, arg_types);
}

/* Build a variable argument function type.  RETURN_TYPE is the type
   returned by the function.  The function takes N named arguments, the
   types of which are provided in ARG_TYPES.  */

tree
build_varargs_function_type_array (tree return_type, int n, tree *arg_types)
{
  return build_function_type_array_1 (true, return_type, n, arg_types);
}

/* Build a METHOD_TYPE for a member of BASETYPE.  The RETTYPE (a TYPE)
   and ARGTYPES (a TREE_LIST) are the return type and arguments types
   for the method.  An implicit additional parameter (of type
   pointer-to-BASETYPE) is added to the ARGTYPES.  */

tree
build_method_type_directly (tree basetype,
			    tree rettype,
			    tree argtypes)
{
  tree t;
  tree ptype;
  int hashcode = 0;
  bool any_structural_p, any_noncanonical_p;
  tree canon_argtypes;

  /* Make a node of the sort we want.  */
  t = make_node (METHOD_TYPE);

  TYPE_METHOD_BASETYPE (t) = TYPE_MAIN_VARIANT (basetype);
  TREE_TYPE (t) = rettype;
  ptype = build_pointer_type (basetype);

  /* The actual arglist for this function includes a "hidden" argument
     which is "this".  Put it into the list of argument types.  */
  argtypes = tree_cons (NULL_TREE, ptype, argtypes);
  TYPE_ARG_TYPES (t) = argtypes;

  /* If we already have such a type, use the old one.  */
  hashcode = iterative_hash_object (TYPE_HASH (basetype), hashcode);
  hashcode = iterative_hash_object (TYPE_HASH (rettype), hashcode);
  hashcode = type_hash_list (argtypes, hashcode);
  t = type_hash_canon (hashcode, t);

  /* Set up the canonical type. */
  any_structural_p
    = (TYPE_STRUCTURAL_EQUALITY_P (basetype)
       || TYPE_STRUCTURAL_EQUALITY_P (rettype));
  any_noncanonical_p
    = (TYPE_CANONICAL (basetype) != basetype
       || TYPE_CANONICAL (rettype) != rettype);
  canon_argtypes = maybe_canonicalize_argtypes (TREE_CHAIN (argtypes),
						&any_structural_p,
						&any_noncanonical_p);
  if (any_structural_p)
    SET_TYPE_STRUCTURAL_EQUALITY (t);
  else if (any_noncanonical_p)
    TYPE_CANONICAL (t)
      = build_method_type_directly (TYPE_CANONICAL (basetype),
				    TYPE_CANONICAL (rettype),
				    canon_argtypes);
  if (!COMPLETE_TYPE_P (t))
    layout_type (t);

  return t;
}

/* Construct, lay out and return the type of methods belonging to class
   BASETYPE and whose arguments and values are described by TYPE.
   If that type exists already, reuse it.
   TYPE must be a FUNCTION_TYPE node.  */

tree
build_method_type (tree basetype, tree type)
{
  gcc_assert (TREE_CODE (type) == FUNCTION_TYPE);

  return build_method_type_directly (basetype,
				     TREE_TYPE (type),
				     TYPE_ARG_TYPES (type));
}

/* Construct, lay out and return the type of offsets to a value
   of type TYPE, within an object of type BASETYPE.
   If a suitable offset type exists already, reuse it.  */

tree
build_offset_type (tree basetype, tree type)
{
  tree t;
  hashval_t hashcode = 0;

  /* Make a node of the sort we want.  */
  t = make_node (OFFSET_TYPE);

  TYPE_OFFSET_BASETYPE (t) = TYPE_MAIN_VARIANT (basetype);
  TREE_TYPE (t) = type;

  /* If we already have such a type, use the old one.  */
  hashcode = iterative_hash_object (TYPE_HASH (basetype), hashcode);
  hashcode = iterative_hash_object (TYPE_HASH (type), hashcode);
  t = type_hash_canon (hashcode, t);

  if (!COMPLETE_TYPE_P (t))
    layout_type (t);

  if (TYPE_CANONICAL (t) == t)
    {
      if (TYPE_STRUCTURAL_EQUALITY_P (basetype)
	  || TYPE_STRUCTURAL_EQUALITY_P (type))
	SET_TYPE_STRUCTURAL_EQUALITY (t);
      else if (TYPE_CANONICAL (TYPE_MAIN_VARIANT (basetype)) != basetype
	       || TYPE_CANONICAL (type) != type)
	TYPE_CANONICAL (t)
	  = build_offset_type (TYPE_CANONICAL (TYPE_MAIN_VARIANT (basetype)),
			       TYPE_CANONICAL (type));
    }

  return t;
}

/* Create a complex type whose components are COMPONENT_TYPE.  */

tree
build_complex_type (tree component_type)
{
  tree t;
  hashval_t hashcode;

  gcc_assert (INTEGRAL_TYPE_P (component_type)
	      || SCALAR_FLOAT_TYPE_P (component_type)
	      || FIXED_POINT_TYPE_P (component_type));

  /* Make a node of the sort we want.  */
  t = make_node (COMPLEX_TYPE);

  TREE_TYPE (t) = TYPE_MAIN_VARIANT (component_type);

  /* If we already have such a type, use the old one.  */
  hashcode = iterative_hash_object (TYPE_HASH (component_type), 0);
  t = type_hash_canon (hashcode, t);

  if (!COMPLETE_TYPE_P (t))
    layout_type (t);

  if (TYPE_CANONICAL (t) == t)
    {
      if (TYPE_STRUCTURAL_EQUALITY_P (component_type))
	SET_TYPE_STRUCTURAL_EQUALITY (t);
      else if (TYPE_CANONICAL (component_type) != component_type)
	TYPE_CANONICAL (t)
	  = build_complex_type (TYPE_CANONICAL (component_type));
    }

  /* We need to create a name, since complex is a fundamental type.  */
  if (! TYPE_NAME (t))
    {
      const char *name;
      if (component_type == char_type_node)
	name = "complex char";
      else if (component_type == signed_char_type_node)
	name = "complex signed char";
      else if (component_type == unsigned_char_type_node)
	name = "complex unsigned char";
      else if (component_type == short_integer_type_node)
	name = "complex short int";
      else if (component_type == short_unsigned_type_node)
	name = "complex short unsigned int";
      else if (component_type == integer_type_node)
	name = "complex int";
      else if (component_type == unsigned_type_node)
	name = "complex unsigned int";
      else if (component_type == long_integer_type_node)
	name = "complex long int";
      else if (component_type == long_unsigned_type_node)
	name = "complex long unsigned int";
      else if (component_type == long_long_integer_type_node)
	name = "complex long long int";
      else if (component_type == long_long_unsigned_type_node)
	name = "complex long long unsigned int";
      else
	name = 0;

      if (name != 0)
	TYPE_NAME (t) = build_decl (UNKNOWN_LOCATION, TYPE_DECL,
	    			    get_identifier (name), t);
    }

  return build_qualified_type (t, TYPE_QUALS (component_type));
}

/* If TYPE is a real or complex floating-point type and the target
   does not directly support arithmetic on TYPE then return the wider
   type to be used for arithmetic on TYPE.  Otherwise, return
   NULL_TREE.  */

tree
excess_precision_type (tree type)
{
  if (flag_excess_precision != EXCESS_PRECISION_FAST)
    {
      int flt_eval_method = TARGET_FLT_EVAL_METHOD;
      switch (TREE_CODE (type))
	{
	case REAL_TYPE:
	  switch (flt_eval_method)
	    {
	    case 1:
	      if (TYPE_MODE (type) == TYPE_MODE (float_type_node))
		return double_type_node;
	      break;
	    case 2:
	      if (TYPE_MODE (type) == TYPE_MODE (float_type_node)
		  || TYPE_MODE (type) == TYPE_MODE (double_type_node))
		return long_double_type_node;
	      break;
	    default:
	      gcc_unreachable ();
	    }
	  break;
	case COMPLEX_TYPE:
	  if (TREE_CODE (TREE_TYPE (type)) != REAL_TYPE)
	    return NULL_TREE;
	  switch (flt_eval_method)
	    {
	    case 1:
	      if (TYPE_MODE (TREE_TYPE (type)) == TYPE_MODE (float_type_node))
		return complex_double_type_node;
	      break;
	    case 2:
	      if (TYPE_MODE (TREE_TYPE (type)) == TYPE_MODE (float_type_node)
		  || (TYPE_MODE (TREE_TYPE (type))
		      == TYPE_MODE (double_type_node)))
		return complex_long_double_type_node;
	      break;
	    default:
	      gcc_unreachable ();
	    }
	  break;
	default:
	  break;
	}
    }
  return NULL_TREE;
}

/* Return OP, stripped of any conversions to wider types as much as is safe.
   Converting the value back to OP's type makes a value equivalent to OP.

   If FOR_TYPE is nonzero, we return a value which, if converted to
   type FOR_TYPE, would be equivalent to converting OP to type FOR_TYPE.

   OP must have integer, real or enumeral type.  Pointers are not allowed!

   There are some cases where the obvious value we could return
   would regenerate to OP if converted to OP's type,
   but would not extend like OP to wider types.
   If FOR_TYPE indicates such extension is contemplated, we eschew such values.
   For example, if OP is (unsigned short)(signed char)-1,
   we avoid returning (signed char)-1 if FOR_TYPE is int,
   even though extending that to an unsigned short would regenerate OP,
   since the result of extending (signed char)-1 to (int)
   is different from (int) OP.  */

tree
get_unwidened (tree op, tree for_type)
{
  /* Set UNS initially if converting OP to FOR_TYPE is a zero-extension.  */
  tree type = TREE_TYPE (op);
  unsigned final_prec
    = TYPE_PRECISION (for_type != 0 ? for_type : type);
  int uns
    = (for_type != 0 && for_type != type
       && final_prec > TYPE_PRECISION (type)
       && TYPE_UNSIGNED (type));
  tree win = op;

  while (CONVERT_EXPR_P (op))
    {
      int bitschange;

      /* TYPE_PRECISION on vector types has different meaning
	 (TYPE_VECTOR_SUBPARTS) and casts from vectors are view conversions,
	 so avoid them here.  */
      if (TREE_CODE (TREE_TYPE (TREE_OPERAND (op, 0))) == VECTOR_TYPE)
	break;

      bitschange = TYPE_PRECISION (TREE_TYPE (op))
		   - TYPE_PRECISION (TREE_TYPE (TREE_OPERAND (op, 0)));

      /* Truncations are many-one so cannot be removed.
	 Unless we are later going to truncate down even farther.  */
      if (bitschange < 0
	  && final_prec > TYPE_PRECISION (TREE_TYPE (op)))
	break;

      /* See what's inside this conversion.  If we decide to strip it,
	 we will set WIN.  */
      op = TREE_OPERAND (op, 0);

      /* If we have not stripped any zero-extensions (uns is 0),
	 we can strip any kind of extension.
	 If we have previously stripped a zero-extension,
	 only zero-extensions can safely be stripped.
	 Any extension can be stripped if the bits it would produce
	 are all going to be discarded later by truncating to FOR_TYPE.  */

      if (bitschange > 0)
	{
	  if (! uns || final_prec <= TYPE_PRECISION (TREE_TYPE (op)))
	    win = op;
	  /* TYPE_UNSIGNED says whether this is a zero-extension.
	     Let's avoid computing it if it does not affect WIN
	     and if UNS will not be needed again.  */
	  if ((uns
	       || CONVERT_EXPR_P (op))
	      && TYPE_UNSIGNED (TREE_TYPE (op)))
	    {
	      uns = 1;
	      win = op;
	    }
	}
    }

  /* If we finally reach a constant see if it fits in for_type and
     in that case convert it.  */
  if (for_type
      && TREE_CODE (win) == INTEGER_CST
      && TREE_TYPE (win) != for_type
      && int_fits_type_p (win, for_type))
    win = fold_convert (for_type, win);

  return win;
}

/* Return OP or a simpler expression for a narrower value
   which can be sign-extended or zero-extended to give back OP.
   Store in *UNSIGNEDP_PTR either 1 if the value should be zero-extended
   or 0 if the value should be sign-extended.  */

tree
get_narrower (tree op, int *unsignedp_ptr)
{
  int uns = 0;
  int first = 1;
  tree win = op;
  bool integral_p = INTEGRAL_TYPE_P (TREE_TYPE (op));

  while (TREE_CODE (op) == NOP_EXPR)
    {
      int bitschange
	= (TYPE_PRECISION (TREE_TYPE (op))
	   - TYPE_PRECISION (TREE_TYPE (TREE_OPERAND (op, 0))));

      /* Truncations are many-one so cannot be removed.  */
      if (bitschange < 0)
	break;

      /* See what's inside this conversion.  If we decide to strip it,
	 we will set WIN.  */

      if (bitschange > 0)
	{
	  op = TREE_OPERAND (op, 0);
	  /* An extension: the outermost one can be stripped,
	     but remember whether it is zero or sign extension.  */
	  if (first)
	    uns = TYPE_UNSIGNED (TREE_TYPE (op));
	  /* Otherwise, if a sign extension has been stripped,
	     only sign extensions can now be stripped;
	     if a zero extension has been stripped, only zero-extensions.  */
	  else if (uns != TYPE_UNSIGNED (TREE_TYPE (op)))
	    break;
	  first = 0;
	}
      else /* bitschange == 0 */
	{
	  /* A change in nominal type can always be stripped, but we must
	     preserve the unsignedness.  */
	  if (first)
	    uns = TYPE_UNSIGNED (TREE_TYPE (op));
	  first = 0;
	  op = TREE_OPERAND (op, 0);
	  /* Keep trying to narrow, but don't assign op to win if it
	     would turn an integral type into something else.  */
	  if (INTEGRAL_TYPE_P (TREE_TYPE (op)) != integral_p)
	    continue;
	}

      win = op;
    }

  if (TREE_CODE (op) == COMPONENT_REF
      /* Since type_for_size always gives an integer type.  */
      && TREE_CODE (TREE_TYPE (op)) != REAL_TYPE
      && TREE_CODE (TREE_TYPE (op)) != FIXED_POINT_TYPE
      /* Ensure field is laid out already.  */
      && DECL_SIZE (TREE_OPERAND (op, 1)) != 0
      && host_integerp (DECL_SIZE (TREE_OPERAND (op, 1)), 1))
    {
      unsigned HOST_WIDE_INT innerprec
	= tree_low_cst (DECL_SIZE (TREE_OPERAND (op, 1)), 1);
      int unsignedp = (DECL_UNSIGNED (TREE_OPERAND (op, 1))
		       || TYPE_UNSIGNED (TREE_TYPE (TREE_OPERAND (op, 1))));
      tree type = lang_hooks.types.type_for_size (innerprec, unsignedp);

      /* We can get this structure field in a narrower type that fits it,
	 but the resulting extension to its nominal type (a fullword type)
	 must satisfy the same conditions as for other extensions.

	 Do this only for fields that are aligned (not bit-fields),
	 because when bit-field insns will be used there is no
	 advantage in doing this.  */

      if (innerprec < TYPE_PRECISION (TREE_TYPE (op))
	  && ! DECL_BIT_FIELD (TREE_OPERAND (op, 1))
	  && (first || uns == DECL_UNSIGNED (TREE_OPERAND (op, 1)))
	  && type != 0)
	{
	  if (first)
	    uns = DECL_UNSIGNED (TREE_OPERAND (op, 1));
	  win = fold_convert (type, op);
	}
    }

  *unsignedp_ptr = uns;
  return win;
}

/* Returns true if integer constant C has a value that is permissible
   for type TYPE (an INTEGER_TYPE).  */

bool
int_fits_type_p (const_tree c, const_tree type)
{
  tree type_low_bound, type_high_bound;
  bool ok_for_low_bound, ok_for_high_bound, unsc;
  double_int dc, dd;

  dc = tree_to_double_int (c);
  unsc = TYPE_UNSIGNED (TREE_TYPE (c));

retry:
  type_low_bound = TYPE_MIN_VALUE (type);
  type_high_bound = TYPE_MAX_VALUE (type);

  /* If at least one bound of the type is a constant integer, we can check
     ourselves and maybe make a decision. If no such decision is possible, but
     this type is a subtype, try checking against that.  Otherwise, use
     double_int_fits_to_tree_p, which checks against the precision.

     Compute the status for each possibly constant bound, and return if we see
     one does not match. Use ok_for_xxx_bound for this purpose, assigning -1
     for "unknown if constant fits", 0 for "constant known *not* to fit" and 1
     for "constant known to fit".  */

  /* Check if c >= type_low_bound.  */
  if (type_low_bound && TREE_CODE (type_low_bound) == INTEGER_CST)
    {
      dd = tree_to_double_int (type_low_bound);
      if (unsc != TYPE_UNSIGNED (TREE_TYPE (type_low_bound)))
	{
	  int c_neg = (!unsc && dc.is_negative ());
	  int t_neg = (unsc && dd.is_negative ());

	  if (c_neg && !t_neg)
	    return false;
	  if ((c_neg || !t_neg) && dc.ult (dd))
	    return false;
	}
      else if (dc.cmp (dd, unsc) < 0)
	return false;
      ok_for_low_bound = true;
    }
  else
    ok_for_low_bound = false;

  /* Check if c <= type_high_bound.  */
  if (type_high_bound && TREE_CODE (type_high_bound) == INTEGER_CST)
    {
      dd = tree_to_double_int (type_high_bound);
      if (unsc != TYPE_UNSIGNED (TREE_TYPE (type_high_bound)))
	{
	  int c_neg = (!unsc && dc.is_negative ());
	  int t_neg = (unsc && dd.is_negative ());

	  if (t_neg && !c_neg)
	    return false;
	  if ((t_neg || !c_neg) && dc.ugt (dd))
	    return false;
	}
      else if (dc.cmp (dd, unsc) > 0)
	return false;
      ok_for_high_bound = true;
    }
  else
    ok_for_high_bound = false;

  /* If the constant fits both bounds, the result is known.  */
  if (ok_for_low_bound && ok_for_high_bound)
    return true;

  /* Perform some generic filtering which may allow making a decision
     even if the bounds are not constant.  First, negative integers
     never fit in unsigned types, */
  if (TYPE_UNSIGNED (type) && !unsc && dc.is_negative ())
    return false;

  /* Second, narrower types always fit in wider ones.  */
  if (TYPE_PRECISION (type) > TYPE_PRECISION (TREE_TYPE (c)))
    return true;

  /* Third, unsigned integers with top bit set never fit signed types.  */
  if (! TYPE_UNSIGNED (type) && unsc)
    {
      int prec = GET_MODE_BITSIZE (TYPE_MODE (TREE_TYPE (c))) - 1;
      if (prec < HOST_BITS_PER_WIDE_INT)
	{
	  if (((((unsigned HOST_WIDE_INT) 1) << prec) & dc.low) != 0)
	    return false;
        }
      else if (((((unsigned HOST_WIDE_INT) 1)
		 << (prec - HOST_BITS_PER_WIDE_INT)) & dc.high) != 0)
	return false;
    }

  /* If we haven't been able to decide at this point, there nothing more we
     can check ourselves here.  Look at the base type if we have one and it
     has the same precision.  */
  if (TREE_CODE (type) == INTEGER_TYPE
      && TREE_TYPE (type) != 0
      && TYPE_PRECISION (type) == TYPE_PRECISION (TREE_TYPE (type)))
    {
      type = TREE_TYPE (type);
      goto retry;
    }

  /* Or to double_int_fits_to_tree_p, if nothing else.  */
  return double_int_fits_to_tree_p (type, dc);
}

/* Stores bounds of an integer TYPE in MIN and MAX.  If TYPE has non-constant
   bounds or is a POINTER_TYPE, the maximum and/or minimum values that can be
   represented (assuming two's-complement arithmetic) within the bit
   precision of the type are returned instead.  */

void
get_type_static_bounds (const_tree type, mpz_t min, mpz_t max)
{
  if (!POINTER_TYPE_P (type) && TYPE_MIN_VALUE (type)
      && TREE_CODE (TYPE_MIN_VALUE (type)) == INTEGER_CST)
    mpz_set_double_int (min, tree_to_double_int (TYPE_MIN_VALUE (type)),
			TYPE_UNSIGNED (type));
  else
    {
      if (TYPE_UNSIGNED (type))
	mpz_set_ui (min, 0);
      else
	{
	  double_int mn;
	  mn = double_int::mask (TYPE_PRECISION (type) - 1);
	  mn = (mn + double_int_one).sext (TYPE_PRECISION (type));
	  mpz_set_double_int (min, mn, false);
	}
    }

  if (!POINTER_TYPE_P (type) && TYPE_MAX_VALUE (type)
      && TREE_CODE (TYPE_MAX_VALUE (type)) == INTEGER_CST)
    mpz_set_double_int (max, tree_to_double_int (TYPE_MAX_VALUE (type)),
			TYPE_UNSIGNED (type));
  else
    {
      if (TYPE_UNSIGNED (type))
	mpz_set_double_int (max, double_int::mask (TYPE_PRECISION (type)),
			    true);
      else
	mpz_set_double_int (max, double_int::mask (TYPE_PRECISION (type) - 1),
			    true);
    }
}

/* Return true if VAR is an automatic variable defined in function FN.  */

bool
auto_var_in_fn_p (const_tree var, const_tree fn)
{
  return (DECL_P (var) && DECL_CONTEXT (var) == fn
	  && ((((TREE_CODE (var) == VAR_DECL && ! DECL_EXTERNAL (var))
		|| TREE_CODE (var) == PARM_DECL)
	       && ! TREE_STATIC (var))
	      || TREE_CODE (var) == LABEL_DECL
	      || TREE_CODE (var) == RESULT_DECL));
}

/* Subprogram of following function.  Called by walk_tree.

   Return *TP if it is an automatic variable or parameter of the
   function passed in as DATA.  */

static tree
find_var_from_fn (tree *tp, int *walk_subtrees, void *data)
{
  tree fn = (tree) data;

  if (TYPE_P (*tp))
    *walk_subtrees = 0;

  else if (DECL_P (*tp)
	   && auto_var_in_fn_p (*tp, fn))
    return *tp;

  return NULL_TREE;
}

/* Returns true if T is, contains, or refers to a type with variable
   size.  For METHOD_TYPEs and FUNCTION_TYPEs we exclude the
   arguments, but not the return type.  If FN is nonzero, only return
   true if a modifier of the type or position of FN is a variable or
   parameter inside FN.

   This concept is more general than that of C99 'variably modified types':
   in C99, a struct type is never variably modified because a VLA may not
   appear as a structure member.  However, in GNU C code like:

     struct S { int i[f()]; };

   is valid, and other languages may define similar constructs.  */

bool
variably_modified_type_p (tree type, tree fn)
{
  tree t;

/* Test if T is either variable (if FN is zero) or an expression containing
   a variable in FN.  */
#define RETURN_TRUE_IF_VAR(T)						\
  do { tree _t = (T);							\
    if (_t != NULL_TREE							\
	&& _t != error_mark_node					\
	&& TREE_CODE (_t) != INTEGER_CST				\
	&& TREE_CODE (_t) != PLACEHOLDER_EXPR				\
	&& (!fn || walk_tree (&_t, find_var_from_fn, fn, NULL)))	\
      return true;  } while (0)

  if (type == error_mark_node)
    return false;

  /* If TYPE itself has variable size, it is variably modified.  */
  RETURN_TRUE_IF_VAR (TYPE_SIZE (type));
  RETURN_TRUE_IF_VAR (TYPE_SIZE_UNIT (type));

  switch (TREE_CODE (type))
    {
    case POINTER_TYPE:
    case REFERENCE_TYPE:
    case VECTOR_TYPE:
      if (variably_modified_type_p (TREE_TYPE (type), fn))
	return true;
      break;

    case FUNCTION_TYPE:
    case METHOD_TYPE:
      /* If TYPE is a function type, it is variably modified if the
	 return type is variably modified.  */
      if (variably_modified_type_p (TREE_TYPE (type), fn))
	  return true;
      break;

    case INTEGER_TYPE:
    case REAL_TYPE:
    case FIXED_POINT_TYPE:
    case ENUMERAL_TYPE:
    case BOOLEAN_TYPE:
      /* Scalar types are variably modified if their end points
	 aren't constant.  */
      RETURN_TRUE_IF_VAR (TYPE_MIN_VALUE (type));
      RETURN_TRUE_IF_VAR (TYPE_MAX_VALUE (type));
      break;

    case RECORD_TYPE:
    case UNION_TYPE:
    case QUAL_UNION_TYPE:
      /* We can't see if any of the fields are variably-modified by the
	 definition we normally use, since that would produce infinite
	 recursion via pointers.  */
      /* This is variably modified if some field's type is.  */
      for (t = TYPE_FIELDS (type); t; t = DECL_CHAIN (t))
	if (TREE_CODE (t) == FIELD_DECL)
	  {
	    RETURN_TRUE_IF_VAR (DECL_FIELD_OFFSET (t));
	    RETURN_TRUE_IF_VAR (DECL_SIZE (t));
	    RETURN_TRUE_IF_VAR (DECL_SIZE_UNIT (t));

	    if (TREE_CODE (type) == QUAL_UNION_TYPE)
	      RETURN_TRUE_IF_VAR (DECL_QUALIFIER (t));
	  }
	break;

    case ARRAY_TYPE:
      /* Do not call ourselves to avoid infinite recursion.  This is
	 variably modified if the element type is.  */
      RETURN_TRUE_IF_VAR (TYPE_SIZE (TREE_TYPE (type)));
      RETURN_TRUE_IF_VAR (TYPE_SIZE_UNIT (TREE_TYPE (type)));
      break;

    default:
      break;
    }

  /* The current language may have other cases to check, but in general,
     all other types are not variably modified.  */
  return lang_hooks.tree_inlining.var_mod_type_p (type, fn);

#undef RETURN_TRUE_IF_VAR
}

/* Given a DECL or TYPE, return the scope in which it was declared, or
   NULL_TREE if there is no containing scope.  */

tree
get_containing_scope (const_tree t)
{
  return (TYPE_P (t) ? TYPE_CONTEXT (t) : DECL_CONTEXT (t));
}

/* Return the innermost context enclosing DECL that is
   a FUNCTION_DECL, or zero if none.  */

tree
decl_function_context (const_tree decl)
{
  tree context;

  if (TREE_CODE (decl) == ERROR_MARK)
    return 0;

  /* C++ virtual functions use DECL_CONTEXT for the class of the vtable
     where we look up the function at runtime.  Such functions always take
     a first argument of type 'pointer to real context'.

     C++ should really be fixed to use DECL_CONTEXT for the real context,
     and use something else for the "virtual context".  */
  else if (TREE_CODE (decl) == FUNCTION_DECL && DECL_VINDEX (decl))
    context
      = TYPE_MAIN_VARIANT
	(TREE_TYPE (TREE_VALUE (TYPE_ARG_TYPES (TREE_TYPE (decl)))));
  else
    context = DECL_CONTEXT (decl);

  while (context && TREE_CODE (context) != FUNCTION_DECL)
    {
      if (TREE_CODE (context) == BLOCK)
	context = BLOCK_SUPERCONTEXT (context);
      else
	context = get_containing_scope (context);
    }

  return context;
}

/* Return the innermost context enclosing DECL that is
   a RECORD_TYPE, UNION_TYPE or QUAL_UNION_TYPE, or zero if none.
   TYPE_DECLs and FUNCTION_DECLs are transparent to this function.  */

tree
decl_type_context (const_tree decl)
{
  tree context = DECL_CONTEXT (decl);

  while (context)
    switch (TREE_CODE (context))
      {
      case NAMESPACE_DECL:
      case TRANSLATION_UNIT_DECL:
	return NULL_TREE;

      case RECORD_TYPE:
      case UNION_TYPE:
      case QUAL_UNION_TYPE:
	return context;

      case TYPE_DECL:
      case FUNCTION_DECL:
	context = DECL_CONTEXT (context);
	break;

      case BLOCK:
	context = BLOCK_SUPERCONTEXT (context);
	break;

      default:
	gcc_unreachable ();
      }

  return NULL_TREE;
}

/* CALL is a CALL_EXPR.  Return the declaration for the function
   called, or NULL_TREE if the called function cannot be
   determined.  */

tree
get_callee_fndecl (const_tree call)
{
  tree addr;

  if (call == error_mark_node)
    return error_mark_node;

  /* It's invalid to call this function with anything but a
     CALL_EXPR.  */
  gcc_assert (TREE_CODE (call) == CALL_EXPR);

  /* The first operand to the CALL is the address of the function
     called.  */
  addr = CALL_EXPR_FN (call);

  STRIP_NOPS (addr);

  /* If this is a readonly function pointer, extract its initial value.  */
  if (DECL_P (addr) && TREE_CODE (addr) != FUNCTION_DECL
      && TREE_READONLY (addr) && ! TREE_THIS_VOLATILE (addr)
      && DECL_INITIAL (addr))
    addr = DECL_INITIAL (addr);

  /* If the address is just `&f' for some function `f', then we know
     that `f' is being called.  */
  if (TREE_CODE (addr) == ADDR_EXPR
      && TREE_CODE (TREE_OPERAND (addr, 0)) == FUNCTION_DECL)
    return TREE_OPERAND (addr, 0);

  /* We couldn't figure out what was being called.  */
  return NULL_TREE;
}

/* Print debugging information about tree nodes generated during the compile,
   and any language-specific information.  */

void
dump_tree_statistics (void)
{
  if (GATHER_STATISTICS)
    {
      int i;
      int total_nodes, total_bytes;
      fprintf (stderr, "Kind                   Nodes      Bytes\n");
      fprintf (stderr, "---------------------------------------\n");
      total_nodes = total_bytes = 0;
      for (i = 0; i < (int) all_kinds; i++)
	{
	  fprintf (stderr, "%-20s %7d %10d\n", tree_node_kind_names[i],
		   tree_node_counts[i], tree_node_sizes[i]);
	  total_nodes += tree_node_counts[i];
	  total_bytes += tree_node_sizes[i];
	}
      fprintf (stderr, "---------------------------------------\n");
      fprintf (stderr, "%-20s %7d %10d\n", "Total", total_nodes, total_bytes);
      fprintf (stderr, "---------------------------------------\n");
      fprintf (stderr, "Code                   Nodes\n");
      fprintf (stderr, "----------------------------\n");
      for (i = 0; i < (int) MAX_TREE_CODES; i++)
	fprintf (stderr, "%-20s %7d\n", tree_code_name[i], tree_code_counts[i]);
      fprintf (stderr, "----------------------------\n");
      ssanames_print_statistics ();
      phinodes_print_statistics ();
    }
  else
    fprintf (stderr, "(No per-node statistics)\n");

  print_type_hash_statistics ();
  print_debug_expr_statistics ();
  print_value_expr_statistics ();
  lang_hooks.print_statistics ();
}

#define FILE_FUNCTION_FORMAT "_GLOBAL__%s_%s"

/* Generate a crc32 of a byte.  */

static unsigned
crc32_unsigned_bits (unsigned chksum, unsigned value, unsigned bits)
{
  unsigned ix;

  for (ix = bits; ix--; value <<= 1)
    {
      unsigned feedback;
      
      feedback = (value ^ chksum) & 0x80000000 ? 0x04c11db7 : 0;
      chksum <<= 1;
      chksum ^= feedback;
    }
  return chksum;
}

/* Generate a crc32 of a 32-bit unsigned.  */

unsigned
crc32_unsigned (unsigned chksum, unsigned value)
{
  return crc32_unsigned_bits (chksum, value, 32);
}

/* Generate a crc32 of a byte.  */

unsigned
crc32_byte (unsigned chksum, char byte)
{
  return crc32_unsigned_bits (chksum, (unsigned) byte << 24, 8);
}

/* Generate a crc32 of a string.  */

unsigned
crc32_string (unsigned chksum, const char *string)
{
  do
    {
      chksum = crc32_byte (chksum, *string);
    }
  while (*string++);
  return chksum;
}

/* P is a string that will be used in a symbol.  Mask out any characters
   that are not valid in that context.  */

void
clean_symbol_name (char *p)
{
  for (; *p; p++)
    if (! (ISALNUM (*p)
#ifndef NO_DOLLAR_IN_LABEL	/* this for `$'; unlikely, but... -- kr */
	    || *p == '$'
#endif
#ifndef NO_DOT_IN_LABEL		/* this for `.'; unlikely, but...  */
	    || *p == '.'
#endif
	   ))
      *p = '_';
}

/* Generate a name for a special-purpose function.
   The generated name may need to be unique across the whole link.
   Changes to this function may also require corresponding changes to
   xstrdup_mask_random.
   TYPE is some string to identify the purpose of this function to the
   linker or collect2; it must start with an uppercase letter,
   one of:
   I - for constructors
   D - for destructors
   N - for C++ anonymous namespaces
   F - for DWARF unwind frame information.  */

tree
get_file_function_name (const char *type)
{
  char *buf;
  const char *p;
  char *q;

  /* If we already have a name we know to be unique, just use that.  */
  if (first_global_object_name)
    p = q = ASTRDUP (first_global_object_name);
  /* If the target is handling the constructors/destructors, they
     will be local to this file and the name is only necessary for
     debugging purposes. 
     We also assign sub_I and sub_D sufixes to constructors called from
     the global static constructors.  These are always local.  */
  else if (((type[0] == 'I' || type[0] == 'D') && targetm.have_ctors_dtors)
	   || (strncmp (type, "sub_", 4) == 0
	       && (type[4] == 'I' || type[4] == 'D')))
    {
      const char *file = main_input_filename;
      if (! file)
	file = input_filename;
      /* Just use the file's basename, because the full pathname
	 might be quite long.  */
      p = q = ASTRDUP (lbasename (file));
    }
  else
    {
      /* Otherwise, the name must be unique across the entire link.
	 We don't have anything that we know to be unique to this translation
	 unit, so use what we do have and throw in some randomness.  */
      unsigned len;
      const char *name = weak_global_object_name;
      const char *file = main_input_filename;

      if (! name)
	name = "";
      if (! file)
	file = input_filename;

      len = strlen (file);
      q = (char *) alloca (9 + 17 + len + 1);
      memcpy (q, file, len + 1);

      snprintf (q + len, 9 + 17 + 1, "_%08X_" HOST_WIDE_INT_PRINT_HEX, 
		crc32_string (0, name), get_random_seed (false));

      p = q;
    }

  clean_symbol_name (q);
  buf = (char *) alloca (sizeof (FILE_FUNCTION_FORMAT) + strlen (p)
			 + strlen (type));

  /* Set up the name of the file-level functions we may need.
     Use a global object (which is already required to be unique over
     the program) rather than the file name (which imposes extra
     constraints).  */
  sprintf (buf, FILE_FUNCTION_FORMAT, type, p);

  return get_identifier (buf);
}

#if defined ENABLE_TREE_CHECKING && (GCC_VERSION >= 2007)

/* Complain that the tree code of NODE does not match the expected 0
   terminated list of trailing codes. The trailing code list can be
   empty, for a more vague error message.  FILE, LINE, and FUNCTION
   are of the caller.  */

void
tree_check_failed (const_tree node, const char *file,
		   int line, const char *function, ...)
{
  va_list args;
  const char *buffer;
  unsigned length = 0;
  int code;

  va_start (args, function);
  while ((code = va_arg (args, int)))
    length += 4 + strlen (tree_code_name[code]);
  va_end (args);
  if (length)
    {
      char *tmp;
      va_start (args, function);
      length += strlen ("expected ");
      buffer = tmp = (char *) alloca (length);
      length = 0;
      while ((code = va_arg (args, int)))
	{
	  const char *prefix = length ? " or " : "expected ";

	  strcpy (tmp + length, prefix);
	  length += strlen (prefix);
	  strcpy (tmp + length, tree_code_name[code]);
	  length += strlen (tree_code_name[code]);
	}
      va_end (args);
    }
  else
    buffer = "unexpected node";

  internal_error ("tree check: %s, have %s in %s, at %s:%d",
		  buffer, tree_code_name[TREE_CODE (node)],
		  function, trim_filename (file), line);
}

/* Complain that the tree code of NODE does match the expected 0
   terminated list of trailing codes. FILE, LINE, and FUNCTION are of
   the caller.  */

void
tree_not_check_failed (const_tree node, const char *file,
		       int line, const char *function, ...)
{
  va_list args;
  char *buffer;
  unsigned length = 0;
  int code;

  va_start (args, function);
  while ((code = va_arg (args, int)))
    length += 4 + strlen (tree_code_name[code]);
  va_end (args);
  va_start (args, function);
  buffer = (char *) alloca (length);
  length = 0;
  while ((code = va_arg (args, int)))
    {
      if (length)
	{
	  strcpy (buffer + length, " or ");
	  length += 4;
	}
      strcpy (buffer + length, tree_code_name[code]);
      length += strlen (tree_code_name[code]);
    }
  va_end (args);

  internal_error ("tree check: expected none of %s, have %s in %s, at %s:%d",
		  buffer, tree_code_name[TREE_CODE (node)],
		  function, trim_filename (file), line);
}

/* Similar to tree_check_failed, except that we check for a class of tree
   code, given in CL.  */

void
tree_class_check_failed (const_tree node, const enum tree_code_class cl,
			 const char *file, int line, const char *function)
{
  internal_error
    ("tree check: expected class %qs, have %qs (%s) in %s, at %s:%d",
     TREE_CODE_CLASS_STRING (cl),
     TREE_CODE_CLASS_STRING (TREE_CODE_CLASS (TREE_CODE (node))),
     tree_code_name[TREE_CODE (node)], function, trim_filename (file), line);
}

/* Similar to tree_check_failed, except that instead of specifying a
   dozen codes, use the knowledge that they're all sequential.  */

void
tree_range_check_failed (const_tree node, const char *file, int line,
			 const char *function, enum tree_code c1,
			 enum tree_code c2)
{
  char *buffer;
  unsigned length = 0;
  unsigned int c;

  for (c = c1; c <= c2; ++c)
    length += 4 + strlen (tree_code_name[c]);

  length += strlen ("expected ");
  buffer = (char *) alloca (length);
  length = 0;

  for (c = c1; c <= c2; ++c)
    {
      const char *prefix = length ? " or " : "expected ";

      strcpy (buffer + length, prefix);
      length += strlen (prefix);
      strcpy (buffer + length, tree_code_name[c]);
      length += strlen (tree_code_name[c]);
    }

  internal_error ("tree check: %s, have %s in %s, at %s:%d",
		  buffer, tree_code_name[TREE_CODE (node)],
		  function, trim_filename (file), line);
}


/* Similar to tree_check_failed, except that we check that a tree does
   not have the specified code, given in CL.  */

void
tree_not_class_check_failed (const_tree node, const enum tree_code_class cl,
			     const char *file, int line, const char *function)
{
  internal_error
    ("tree check: did not expect class %qs, have %qs (%s) in %s, at %s:%d",
     TREE_CODE_CLASS_STRING (cl),
     TREE_CODE_CLASS_STRING (TREE_CODE_CLASS (TREE_CODE (node))),
     tree_code_name[TREE_CODE (node)], function, trim_filename (file), line);
}


/* Similar to tree_check_failed but applied to OMP_CLAUSE codes.  */

void
omp_clause_check_failed (const_tree node, const char *file, int line,
                         const char *function, enum omp_clause_code code)
{
  internal_error ("tree check: expected omp_clause %s, have %s in %s, at %s:%d",
		  omp_clause_code_name[code], tree_code_name[TREE_CODE (node)],
		  function, trim_filename (file), line);
}


/* Similar to tree_range_check_failed but applied to OMP_CLAUSE codes.  */

void
omp_clause_range_check_failed (const_tree node, const char *file, int line,
			       const char *function, enum omp_clause_code c1,
			       enum omp_clause_code c2)
{
  char *buffer;
  unsigned length = 0;
  unsigned int c;

  for (c = c1; c <= c2; ++c)
    length += 4 + strlen (omp_clause_code_name[c]);

  length += strlen ("expected ");
  buffer = (char *) alloca (length);
  length = 0;

  for (c = c1; c <= c2; ++c)
    {
      const char *prefix = length ? " or " : "expected ";

      strcpy (buffer + length, prefix);
      length += strlen (prefix);
      strcpy (buffer + length, omp_clause_code_name[c]);
      length += strlen (omp_clause_code_name[c]);
    }

  internal_error ("tree check: %s, have %s in %s, at %s:%d",
		  buffer, omp_clause_code_name[TREE_CODE (node)],
		  function, trim_filename (file), line);
}


#undef DEFTREESTRUCT
#define DEFTREESTRUCT(VAL, NAME) NAME,

static const char *ts_enum_names[] = {
#include "treestruct.def"
};
#undef DEFTREESTRUCT

#define TS_ENUM_NAME(EN) (ts_enum_names[(EN)])

/* Similar to tree_class_check_failed, except that we check for
   whether CODE contains the tree structure identified by EN.  */

void
tree_contains_struct_check_failed (const_tree node,
				   const enum tree_node_structure_enum en,
				   const char *file, int line,
				   const char *function)
{
  internal_error
    ("tree check: expected tree that contains %qs structure, have %qs in %s, at %s:%d",
     TS_ENUM_NAME(en),
     tree_code_name[TREE_CODE (node)], function, trim_filename (file), line);
}


/* Similar to above, except that the check is for the bounds of a TREE_VEC's
   (dynamically sized) vector.  */

void
tree_vec_elt_check_failed (int idx, int len, const char *file, int line,
			   const char *function)
{
  internal_error
    ("tree check: accessed elt %d of tree_vec with %d elts in %s, at %s:%d",
     idx + 1, len, function, trim_filename (file), line);
}

/* Similar to above, except that the check is for the bounds of the operand
   vector of an expression node EXP.  */

void
tree_operand_check_failed (int idx, const_tree exp, const char *file,
			   int line, const char *function)
{
  int code = TREE_CODE (exp);
  internal_error
    ("tree check: accessed operand %d of %s with %d operands in %s, at %s:%d",
     idx + 1, tree_code_name[code], TREE_OPERAND_LENGTH (exp),
     function, trim_filename (file), line);
}

/* Similar to above, except that the check is for the number of
   operands of an OMP_CLAUSE node.  */

void
omp_clause_operand_check_failed (int idx, const_tree t, const char *file,
			         int line, const char *function)
{
  internal_error
    ("tree check: accessed operand %d of omp_clause %s with %d operands "
     "in %s, at %s:%d", idx + 1, omp_clause_code_name[OMP_CLAUSE_CODE (t)],
     omp_clause_num_ops [OMP_CLAUSE_CODE (t)], function,
     trim_filename (file), line);
}
#endif /* ENABLE_TREE_CHECKING */

/* Create a new vector type node holding SUBPARTS units of type INNERTYPE,
   and mapped to the machine mode MODE.  Initialize its fields and build
   the information necessary for debugging output.  */

static tree
make_vector_type (tree innertype, int nunits, enum machine_mode mode)
{
  tree t;
  hashval_t hashcode = 0;

  t = make_node (VECTOR_TYPE);
  TREE_TYPE (t) = TYPE_MAIN_VARIANT (innertype);
  SET_TYPE_VECTOR_SUBPARTS (t, nunits);
  SET_TYPE_MODE (t, mode);

  if (TYPE_STRUCTURAL_EQUALITY_P (innertype))
    SET_TYPE_STRUCTURAL_EQUALITY (t);
  else if (TYPE_CANONICAL (innertype) != innertype
	   || mode != VOIDmode)
    TYPE_CANONICAL (t)
      = make_vector_type (TYPE_CANONICAL (innertype), nunits, VOIDmode);

  layout_type (t);

  hashcode = iterative_hash_host_wide_int (VECTOR_TYPE, hashcode);
  hashcode = iterative_hash_host_wide_int (nunits, hashcode);
  hashcode = iterative_hash_host_wide_int (mode, hashcode);
  hashcode = iterative_hash_object (TYPE_HASH (TREE_TYPE (t)), hashcode);
  t = type_hash_canon (hashcode, t);

  /* We have built a main variant, based on the main variant of the
     inner type. Use it to build the variant we return.  */
  if ((TYPE_ATTRIBUTES (innertype) || TYPE_QUALS (innertype))
      && TREE_TYPE (t) != innertype)
    return build_type_attribute_qual_variant (t,
					      TYPE_ATTRIBUTES (innertype),
					      TYPE_QUALS (innertype));

  return t;
}

static tree
make_or_reuse_type (unsigned size, int unsignedp)
{
  if (size == INT_TYPE_SIZE)
    return unsignedp ? unsigned_type_node : integer_type_node;
  if (size == CHAR_TYPE_SIZE)
    return unsignedp ? unsigned_char_type_node : signed_char_type_node;
  if (size == SHORT_TYPE_SIZE)
    return unsignedp ? short_unsigned_type_node : short_integer_type_node;
  if (size == LONG_TYPE_SIZE)
    return unsignedp ? long_unsigned_type_node : long_integer_type_node;
  if (size == LONG_LONG_TYPE_SIZE)
    return (unsignedp ? long_long_unsigned_type_node
            : long_long_integer_type_node);
  if (size == 128 && int128_integer_type_node)
    return (unsignedp ? int128_unsigned_type_node
            : int128_integer_type_node);

  if (unsignedp)
    return make_unsigned_type (size);
  else
    return make_signed_type (size);
}

/* Create or reuse a fract type by SIZE, UNSIGNEDP, and SATP.  */

static tree
make_or_reuse_fract_type (unsigned size, int unsignedp, int satp)
{
  if (satp)
    {
      if (size == SHORT_FRACT_TYPE_SIZE)
	return unsignedp ? sat_unsigned_short_fract_type_node
			 : sat_short_fract_type_node;
      if (size == FRACT_TYPE_SIZE)
	return unsignedp ? sat_unsigned_fract_type_node : sat_fract_type_node;
      if (size == LONG_FRACT_TYPE_SIZE)
	return unsignedp ? sat_unsigned_long_fract_type_node
			 : sat_long_fract_type_node;
      if (size == LONG_LONG_FRACT_TYPE_SIZE)
	return unsignedp ? sat_unsigned_long_long_fract_type_node
			 : sat_long_long_fract_type_node;
    }
  else
    {
      if (size == SHORT_FRACT_TYPE_SIZE)
	return unsignedp ? unsigned_short_fract_type_node
			 : short_fract_type_node;
      if (size == FRACT_TYPE_SIZE)
	return unsignedp ? unsigned_fract_type_node : fract_type_node;
      if (size == LONG_FRACT_TYPE_SIZE)
	return unsignedp ? unsigned_long_fract_type_node
			 : long_fract_type_node;
      if (size == LONG_LONG_FRACT_TYPE_SIZE)
	return unsignedp ? unsigned_long_long_fract_type_node
			 : long_long_fract_type_node;
    }

  return make_fract_type (size, unsignedp, satp);
}

/* Create or reuse an accum type by SIZE, UNSIGNEDP, and SATP.  */

static tree
make_or_reuse_accum_type (unsigned size, int unsignedp, int satp)
{
  if (satp)
    {
      if (size == SHORT_ACCUM_TYPE_SIZE)
	return unsignedp ? sat_unsigned_short_accum_type_node
			 : sat_short_accum_type_node;
      if (size == ACCUM_TYPE_SIZE)
	return unsignedp ? sat_unsigned_accum_type_node : sat_accum_type_node;
      if (size == LONG_ACCUM_TYPE_SIZE)
	return unsignedp ? sat_unsigned_long_accum_type_node
			 : sat_long_accum_type_node;
      if (size == LONG_LONG_ACCUM_TYPE_SIZE)
	return unsignedp ? sat_unsigned_long_long_accum_type_node
			 : sat_long_long_accum_type_node;
    }
  else
    {
      if (size == SHORT_ACCUM_TYPE_SIZE)
	return unsignedp ? unsigned_short_accum_type_node
			 : short_accum_type_node;
      if (size == ACCUM_TYPE_SIZE)
	return unsignedp ? unsigned_accum_type_node : accum_type_node;
      if (size == LONG_ACCUM_TYPE_SIZE)
	return unsignedp ? unsigned_long_accum_type_node
			 : long_accum_type_node;
      if (size == LONG_LONG_ACCUM_TYPE_SIZE)
	return unsignedp ? unsigned_long_long_accum_type_node
			 : long_long_accum_type_node;
    }

  return make_accum_type (size, unsignedp, satp);
}

/* Create nodes for all integer types (and error_mark_node) using the sizes
   of C datatypes.  SIGNED_CHAR specifies whether char is signed,
   SHORT_DOUBLE specifies whether double should be of the same precision
   as float.  */

void
build_common_tree_nodes (bool signed_char, bool short_double)
{
  error_mark_node = make_node (ERROR_MARK);
  TREE_TYPE (error_mark_node) = error_mark_node;

  initialize_sizetypes ();

  /* Define both `signed char' and `unsigned char'.  */
  signed_char_type_node = make_signed_type (CHAR_TYPE_SIZE);
  TYPE_STRING_FLAG (signed_char_type_node) = 1;
  unsigned_char_type_node = make_unsigned_type (CHAR_TYPE_SIZE);
  TYPE_STRING_FLAG (unsigned_char_type_node) = 1;

  /* Define `char', which is like either `signed char' or `unsigned char'
     but not the same as either.  */
  char_type_node
    = (signed_char
       ? make_signed_type (CHAR_TYPE_SIZE)
       : make_unsigned_type (CHAR_TYPE_SIZE));
  TYPE_STRING_FLAG (char_type_node) = 1;

  short_integer_type_node = make_signed_type (SHORT_TYPE_SIZE);
  short_unsigned_type_node = make_unsigned_type (SHORT_TYPE_SIZE);
  integer_type_node = make_signed_type (INT_TYPE_SIZE);
  unsigned_type_node = make_unsigned_type (INT_TYPE_SIZE);
  long_integer_type_node = make_signed_type (LONG_TYPE_SIZE);
  long_unsigned_type_node = make_unsigned_type (LONG_TYPE_SIZE);
  long_long_integer_type_node = make_signed_type (LONG_LONG_TYPE_SIZE);
  long_long_unsigned_type_node = make_unsigned_type (LONG_LONG_TYPE_SIZE);
#if HOST_BITS_PER_WIDE_INT >= 64
    /* TODO: This isn't correct, but as logic depends at the moment on
       host's instead of target's wide-integer.
       If there is a target not supporting TImode, but has an 128-bit
       integer-scalar register, this target check needs to be adjusted. */
    if (targetm.scalar_mode_supported_p (TImode))
      {
        int128_integer_type_node = make_signed_type (128);
        int128_unsigned_type_node = make_unsigned_type (128);
      }
#endif

  /* Define a boolean type.  This type only represents boolean values but
     may be larger than char depending on the value of BOOL_TYPE_SIZE.
     Front ends which want to override this size (i.e. Java) can redefine
     boolean_type_node before calling build_common_tree_nodes_2.  */
  boolean_type_node = make_unsigned_type (BOOL_TYPE_SIZE);
  TREE_SET_CODE (boolean_type_node, BOOLEAN_TYPE);
  TYPE_MAX_VALUE (boolean_type_node) = build_int_cst (boolean_type_node, 1);
  TYPE_PRECISION (boolean_type_node) = 1;

  /* Define what type to use for size_t.  */
  if (strcmp (SIZE_TYPE, "unsigned int") == 0)
    size_type_node = unsigned_type_node;
  else if (strcmp (SIZE_TYPE, "long unsigned int") == 0)
    size_type_node = long_unsigned_type_node;
  else if (strcmp (SIZE_TYPE, "long long unsigned int") == 0)
    size_type_node = long_long_unsigned_type_node;
  else if (strcmp (SIZE_TYPE, "short unsigned int") == 0)
    size_type_node = short_unsigned_type_node;
  else
    gcc_unreachable ();

  /* Fill in the rest of the sized types.  Reuse existing type nodes
     when possible.  */
  intQI_type_node = make_or_reuse_type (GET_MODE_BITSIZE (QImode), 0);
  intHI_type_node = make_or_reuse_type (GET_MODE_BITSIZE (HImode), 0);
  intSI_type_node = make_or_reuse_type (GET_MODE_BITSIZE (SImode), 0);
  intDI_type_node = make_or_reuse_type (GET_MODE_BITSIZE (DImode), 0);
  intTI_type_node = make_or_reuse_type (GET_MODE_BITSIZE (TImode), 0);

  unsigned_intQI_type_node = make_or_reuse_type (GET_MODE_BITSIZE (QImode), 1);
  unsigned_intHI_type_node = make_or_reuse_type (GET_MODE_BITSIZE (HImode), 1);
  unsigned_intSI_type_node = make_or_reuse_type (GET_MODE_BITSIZE (SImode), 1);
  unsigned_intDI_type_node = make_or_reuse_type (GET_MODE_BITSIZE (DImode), 1);
  unsigned_intTI_type_node = make_or_reuse_type (GET_MODE_BITSIZE (TImode), 1);

  access_public_node = get_identifier ("public");
  access_protected_node = get_identifier ("protected");
  access_private_node = get_identifier ("private");

  /* Define these next since types below may used them.  */
  integer_zero_node = build_int_cst (integer_type_node, 0);
  integer_one_node = build_int_cst (integer_type_node, 1);
  integer_three_node = build_int_cst (integer_type_node, 3);
  integer_minus_one_node = build_int_cst (integer_type_node, -1);

  size_zero_node = size_int (0);
  size_one_node = size_int (1);
  bitsize_zero_node = bitsize_int (0);
  bitsize_one_node = bitsize_int (1);
  bitsize_unit_node = bitsize_int (BITS_PER_UNIT);

  boolean_false_node = TYPE_MIN_VALUE (boolean_type_node);
  boolean_true_node = TYPE_MAX_VALUE (boolean_type_node);

  void_type_node = make_node (VOID_TYPE);
  layout_type (void_type_node);

  /* We are not going to have real types in C with less than byte alignment,
     so we might as well not have any types that claim to have it.  */
  TYPE_ALIGN (void_type_node) = BITS_PER_UNIT;
  TYPE_USER_ALIGN (void_type_node) = 0;

  null_pointer_node = build_int_cst (build_pointer_type (void_type_node), 0);
  layout_type (TREE_TYPE (null_pointer_node));

  ptr_type_node = build_pointer_type (void_type_node);
  const_ptr_type_node
    = build_pointer_type (build_type_variant (void_type_node, 1, 0));
  fileptr_type_node = ptr_type_node;

  float_type_node = make_node (REAL_TYPE);
  TYPE_PRECISION (float_type_node) = FLOAT_TYPE_SIZE;
  layout_type (float_type_node);

  double_type_node = make_node (REAL_TYPE);
  if (short_double)
    TYPE_PRECISION (double_type_node) = FLOAT_TYPE_SIZE;
  else
    TYPE_PRECISION (double_type_node) = DOUBLE_TYPE_SIZE;
  layout_type (double_type_node);

  long_double_type_node = make_node (REAL_TYPE);
  TYPE_PRECISION (long_double_type_node) = LONG_DOUBLE_TYPE_SIZE;
  layout_type (long_double_type_node);

  float_ptr_type_node = build_pointer_type (float_type_node);
  double_ptr_type_node = build_pointer_type (double_type_node);
  long_double_ptr_type_node = build_pointer_type (long_double_type_node);
  integer_ptr_type_node = build_pointer_type (integer_type_node);

  /* Fixed size integer types.  */
  uint16_type_node = build_nonstandard_integer_type (16, true);
  uint32_type_node = build_nonstandard_integer_type (32, true);
  uint64_type_node = build_nonstandard_integer_type (64, true);

  /* Decimal float types. */
  dfloat32_type_node = make_node (REAL_TYPE);
  TYPE_PRECISION (dfloat32_type_node) = DECIMAL32_TYPE_SIZE;
  layout_type (dfloat32_type_node);
  SET_TYPE_MODE (dfloat32_type_node, SDmode);
  dfloat32_ptr_type_node = build_pointer_type (dfloat32_type_node);

  dfloat64_type_node = make_node (REAL_TYPE);
  TYPE_PRECISION (dfloat64_type_node) = DECIMAL64_TYPE_SIZE;
  layout_type (dfloat64_type_node);
  SET_TYPE_MODE (dfloat64_type_node, DDmode);
  dfloat64_ptr_type_node = build_pointer_type (dfloat64_type_node);

  dfloat128_type_node = make_node (REAL_TYPE);
  TYPE_PRECISION (dfloat128_type_node) = DECIMAL128_TYPE_SIZE;
  layout_type (dfloat128_type_node);
  SET_TYPE_MODE (dfloat128_type_node, TDmode);
  dfloat128_ptr_type_node = build_pointer_type (dfloat128_type_node);

  complex_integer_type_node = build_complex_type (integer_type_node);
  complex_float_type_node = build_complex_type (float_type_node);
  complex_double_type_node = build_complex_type (double_type_node);
  complex_long_double_type_node = build_complex_type (long_double_type_node);

/* Make fixed-point nodes based on sat/non-sat and signed/unsigned.  */
#define MAKE_FIXED_TYPE_NODE(KIND,SIZE) \
  sat_ ## KIND ## _type_node = \
    make_sat_signed_ ## KIND ## _type (SIZE); \
  sat_unsigned_ ## KIND ## _type_node = \
    make_sat_unsigned_ ## KIND ## _type (SIZE); \
  KIND ## _type_node = make_signed_ ## KIND ## _type (SIZE); \
  unsigned_ ## KIND ## _type_node = \
    make_unsigned_ ## KIND ## _type (SIZE);

#define MAKE_FIXED_TYPE_NODE_WIDTH(KIND,WIDTH,SIZE) \
  sat_ ## WIDTH ## KIND ## _type_node = \
    make_sat_signed_ ## KIND ## _type (SIZE); \
  sat_unsigned_ ## WIDTH ## KIND ## _type_node = \
    make_sat_unsigned_ ## KIND ## _type (SIZE); \
  WIDTH ## KIND ## _type_node = make_signed_ ## KIND ## _type (SIZE); \
  unsigned_ ## WIDTH ## KIND ## _type_node = \
    make_unsigned_ ## KIND ## _type (SIZE);

/* Make fixed-point type nodes based on four different widths.  */
#define MAKE_FIXED_TYPE_NODE_FAMILY(N1,N2) \
  MAKE_FIXED_TYPE_NODE_WIDTH (N1, short_, SHORT_ ## N2 ## _TYPE_SIZE) \
  MAKE_FIXED_TYPE_NODE (N1, N2 ## _TYPE_SIZE) \
  MAKE_FIXED_TYPE_NODE_WIDTH (N1, long_, LONG_ ## N2 ## _TYPE_SIZE) \
  MAKE_FIXED_TYPE_NODE_WIDTH (N1, long_long_, LONG_LONG_ ## N2 ## _TYPE_SIZE)

/* Make fixed-point mode nodes based on sat/non-sat and signed/unsigned.  */
#define MAKE_FIXED_MODE_NODE(KIND,NAME,MODE) \
  NAME ## _type_node = \
    make_or_reuse_signed_ ## KIND ## _type (GET_MODE_BITSIZE (MODE ## mode)); \
  u ## NAME ## _type_node = \
    make_or_reuse_unsigned_ ## KIND ## _type \
      (GET_MODE_BITSIZE (U ## MODE ## mode)); \
  sat_ ## NAME ## _type_node = \
    make_or_reuse_sat_signed_ ## KIND ## _type \
      (GET_MODE_BITSIZE (MODE ## mode)); \
  sat_u ## NAME ## _type_node = \
    make_or_reuse_sat_unsigned_ ## KIND ## _type \
      (GET_MODE_BITSIZE (U ## MODE ## mode));

  /* Fixed-point type and mode nodes.  */
  MAKE_FIXED_TYPE_NODE_FAMILY (fract, FRACT)
  MAKE_FIXED_TYPE_NODE_FAMILY (accum, ACCUM)
  MAKE_FIXED_MODE_NODE (fract, qq, QQ)
  MAKE_FIXED_MODE_NODE (fract, hq, HQ)
  MAKE_FIXED_MODE_NODE (fract, sq, SQ)
  MAKE_FIXED_MODE_NODE (fract, dq, DQ)
  MAKE_FIXED_MODE_NODE (fract, tq, TQ)
  MAKE_FIXED_MODE_NODE (accum, ha, HA)
  MAKE_FIXED_MODE_NODE (accum, sa, SA)
  MAKE_FIXED_MODE_NODE (accum, da, DA)
  MAKE_FIXED_MODE_NODE (accum, ta, TA)

  {
    tree t = targetm.build_builtin_va_list ();

    /* Many back-ends define record types without setting TYPE_NAME.
       If we copied the record type here, we'd keep the original
       record type without a name.  This breaks name mangling.  So,
       don't copy record types and let c_common_nodes_and_builtins()
       declare the type to be __builtin_va_list.  */
    if (TREE_CODE (t) != RECORD_TYPE)
      t = build_variant_type_copy (t);

    va_list_type_node = t;
  }
}

/* A subroutine of build_common_builtin_nodes.  Define a builtin function.  */

static void
local_define_builtin (const char *name, tree type, enum built_in_function code,
                      const char *library_name, int ecf_flags)
{
  tree decl;

  decl = add_builtin_function (name, type, code, BUILT_IN_NORMAL,
			       library_name, NULL_TREE);
  if (ecf_flags & ECF_CONST)
    TREE_READONLY (decl) = 1;
  if (ecf_flags & ECF_PURE)
    DECL_PURE_P (decl) = 1;
  if (ecf_flags & ECF_LOOPING_CONST_OR_PURE)
    DECL_LOOPING_CONST_OR_PURE_P (decl) = 1;
  if (ecf_flags & ECF_NORETURN)
    TREE_THIS_VOLATILE (decl) = 1;
  if (ecf_flags & ECF_NOTHROW)
    TREE_NOTHROW (decl) = 1;
  if (ecf_flags & ECF_MALLOC)
    DECL_IS_MALLOC (decl) = 1;
  if (ecf_flags & ECF_LEAF)
    DECL_ATTRIBUTES (decl) = tree_cons (get_identifier ("leaf"),
					NULL, DECL_ATTRIBUTES (decl));
  if ((ecf_flags & ECF_TM_PURE) && flag_tm)
    apply_tm_attr (decl, get_identifier ("transaction_pure"));

  set_builtin_decl (code, decl, true);
}

/* Call this function after instantiating all builtins that the language
   front end cares about.  This will build the rest of the builtins that
   are relied upon by the tree optimizers and the middle-end.  */

void
build_common_builtin_nodes (void)
{
  tree tmp, ftype;
  int ecf_flags;

  if (!builtin_decl_explicit_p (BUILT_IN_UNREACHABLE))
    {
      ftype = build_function_type (void_type_node, void_list_node);
      local_define_builtin ("__builtin_unreachable", ftype, BUILT_IN_UNREACHABLE,
			    "__builtin_unreachable",
			    ECF_NOTHROW | ECF_LEAF | ECF_NORETURN
			    | ECF_CONST | ECF_LEAF);
    }

  if (!builtin_decl_explicit_p (BUILT_IN_MEMCPY)
      || !builtin_decl_explicit_p (BUILT_IN_MEMMOVE))
    {
      ftype = build_function_type_list (ptr_type_node,
					ptr_type_node, const_ptr_type_node,
					size_type_node, NULL_TREE);

      if (!builtin_decl_explicit_p (BUILT_IN_MEMCPY))
	local_define_builtin ("__builtin_memcpy", ftype, BUILT_IN_MEMCPY,
			      "memcpy", ECF_NOTHROW | ECF_LEAF);
      if (!builtin_decl_explicit_p (BUILT_IN_MEMMOVE))
	local_define_builtin ("__builtin_memmove", ftype, BUILT_IN_MEMMOVE,
			      "memmove", ECF_NOTHROW | ECF_LEAF);
    }

  if (!builtin_decl_explicit_p (BUILT_IN_MEMCMP))
    {
      ftype = build_function_type_list (integer_type_node, const_ptr_type_node,
					const_ptr_type_node, size_type_node,
					NULL_TREE);
      local_define_builtin ("__builtin_memcmp", ftype, BUILT_IN_MEMCMP,
			    "memcmp", ECF_PURE | ECF_NOTHROW | ECF_LEAF);
    }

  if (!builtin_decl_explicit_p (BUILT_IN_MEMSET))
    {
      ftype = build_function_type_list (ptr_type_node,
					ptr_type_node, integer_type_node,
					size_type_node, NULL_TREE);
      local_define_builtin ("__builtin_memset", ftype, BUILT_IN_MEMSET,
			    "memset", ECF_NOTHROW | ECF_LEAF);
    }

  if (!builtin_decl_explicit_p (BUILT_IN_ALLOCA))
    {
      ftype = build_function_type_list (ptr_type_node,
					size_type_node, NULL_TREE);
      local_define_builtin ("__builtin_alloca", ftype, BUILT_IN_ALLOCA,
			    "alloca", ECF_MALLOC | ECF_NOTHROW | ECF_LEAF);
    }

  ftype = build_function_type_list (ptr_type_node, size_type_node,
				    size_type_node, NULL_TREE);
  local_define_builtin ("__builtin_alloca_with_align", ftype,
			BUILT_IN_ALLOCA_WITH_ALIGN, "alloca",
			ECF_MALLOC | ECF_NOTHROW | ECF_LEAF);

  /* If we're checking the stack, `alloca' can throw.  */
  if (flag_stack_check)
    {
      TREE_NOTHROW (builtin_decl_explicit (BUILT_IN_ALLOCA)) = 0;
      TREE_NOTHROW (builtin_decl_explicit (BUILT_IN_ALLOCA_WITH_ALIGN)) = 0;
    }

  ftype = build_function_type_list (void_type_node,
				    ptr_type_node, ptr_type_node,
				    ptr_type_node, NULL_TREE);
  local_define_builtin ("__builtin_init_trampoline", ftype,
			BUILT_IN_INIT_TRAMPOLINE,
			"__builtin_init_trampoline", ECF_NOTHROW | ECF_LEAF);
  local_define_builtin ("__builtin_init_heap_trampoline", ftype,
			BUILT_IN_INIT_HEAP_TRAMPOLINE,
			"__builtin_init_heap_trampoline",
			ECF_NOTHROW | ECF_LEAF);

  ftype = build_function_type_list (ptr_type_node, ptr_type_node, NULL_TREE);
  local_define_builtin ("__builtin_adjust_trampoline", ftype,
			BUILT_IN_ADJUST_TRAMPOLINE,
			"__builtin_adjust_trampoline",
			ECF_CONST | ECF_NOTHROW);

  ftype = build_function_type_list (void_type_node,
				    ptr_type_node, ptr_type_node, NULL_TREE);
  local_define_builtin ("__builtin_nonlocal_goto", ftype,
			BUILT_IN_NONLOCAL_GOTO,
			"__builtin_nonlocal_goto",
			ECF_NORETURN | ECF_NOTHROW);

  ftype = build_function_type_list (void_type_node,
				    ptr_type_node, ptr_type_node, NULL_TREE);
  local_define_builtin ("__builtin_setjmp_setup", ftype,
			BUILT_IN_SETJMP_SETUP,
			"__builtin_setjmp_setup", ECF_NOTHROW);

  ftype = build_function_type_list (ptr_type_node, ptr_type_node, NULL_TREE);
  local_define_builtin ("__builtin_setjmp_dispatcher", ftype,
			BUILT_IN_SETJMP_DISPATCHER,
			"__builtin_setjmp_dispatcher",
			ECF_PURE | ECF_NOTHROW);

  ftype = build_function_type_list (void_type_node, ptr_type_node, NULL_TREE);
  local_define_builtin ("__builtin_setjmp_receiver", ftype,
			BUILT_IN_SETJMP_RECEIVER,
			"__builtin_setjmp_receiver", ECF_NOTHROW);

  ftype = build_function_type_list (ptr_type_node, NULL_TREE);
  local_define_builtin ("__builtin_stack_save", ftype, BUILT_IN_STACK_SAVE,
			"__builtin_stack_save", ECF_NOTHROW | ECF_LEAF);

  ftype = build_function_type_list (void_type_node, ptr_type_node, NULL_TREE);
  local_define_builtin ("__builtin_stack_restore", ftype,
			BUILT_IN_STACK_RESTORE,
			"__builtin_stack_restore", ECF_NOTHROW | ECF_LEAF);

  /* If there's a possibility that we might use the ARM EABI, build the
    alternate __cxa_end_cleanup node used to resume from C++ and Java.  */
  if (targetm.arm_eabi_unwinder)
    {
      ftype = build_function_type_list (void_type_node, NULL_TREE);
      local_define_builtin ("__builtin_cxa_end_cleanup", ftype,
			    BUILT_IN_CXA_END_CLEANUP,
			    "__cxa_end_cleanup", ECF_NORETURN | ECF_LEAF);
    }

  ftype = build_function_type_list (void_type_node, ptr_type_node, NULL_TREE);
  local_define_builtin ("__builtin_unwind_resume", ftype,
			BUILT_IN_UNWIND_RESUME,
			((targetm_common.except_unwind_info (&global_options)
			  == UI_SJLJ)
			 ? "_Unwind_SjLj_Resume" : "_Unwind_Resume"),
			ECF_NORETURN);

  if (builtin_decl_explicit (BUILT_IN_RETURN_ADDRESS) == NULL_TREE)
    {
      ftype = build_function_type_list (ptr_type_node, integer_type_node,
					NULL_TREE);
      local_define_builtin ("__builtin_return_address", ftype,
			    BUILT_IN_RETURN_ADDRESS,
			    "__builtin_return_address",
			    ECF_NOTHROW);
    }

  if (!builtin_decl_explicit_p (BUILT_IN_PROFILE_FUNC_ENTER)
      || !builtin_decl_explicit_p (BUILT_IN_PROFILE_FUNC_EXIT))
    {
      ftype = build_function_type_list (void_type_node, ptr_type_node,
					ptr_type_node, NULL_TREE);
      if (!builtin_decl_explicit_p (BUILT_IN_PROFILE_FUNC_ENTER))
	local_define_builtin ("__cyg_profile_func_enter", ftype,
			      BUILT_IN_PROFILE_FUNC_ENTER,
			      "__cyg_profile_func_enter", 0);
      if (!builtin_decl_explicit_p (BUILT_IN_PROFILE_FUNC_EXIT))
	local_define_builtin ("__cyg_profile_func_exit", ftype,
			      BUILT_IN_PROFILE_FUNC_EXIT,
			      "__cyg_profile_func_exit", 0);
    }

  /* The exception object and filter values from the runtime.  The argument
     must be zero before exception lowering, i.e. from the front end.  After
     exception lowering, it will be the region number for the exception
     landing pad.  These functions are PURE instead of CONST to prevent
     them from being hoisted past the exception edge that will initialize
     its value in the landing pad.  */
  ftype = build_function_type_list (ptr_type_node,
				    integer_type_node, NULL_TREE);
  ecf_flags = ECF_PURE | ECF_NOTHROW | ECF_LEAF;
  /* Only use TM_PURE if we we have TM language support.  */
  if (builtin_decl_explicit_p (BUILT_IN_TM_LOAD_1))
    ecf_flags |= ECF_TM_PURE;
  local_define_builtin ("__builtin_eh_pointer", ftype, BUILT_IN_EH_POINTER,
			"__builtin_eh_pointer", ecf_flags);

  tmp = lang_hooks.types.type_for_mode (targetm.eh_return_filter_mode (), 0);
  ftype = build_function_type_list (tmp, integer_type_node, NULL_TREE);
  local_define_builtin ("__builtin_eh_filter", ftype, BUILT_IN_EH_FILTER,
			"__builtin_eh_filter", ECF_PURE | ECF_NOTHROW | ECF_LEAF);

  ftype = build_function_type_list (void_type_node,
				    integer_type_node, integer_type_node,
				    NULL_TREE);
  local_define_builtin ("__builtin_eh_copy_values", ftype,
			BUILT_IN_EH_COPY_VALUES,
			"__builtin_eh_copy_values", ECF_NOTHROW);

  /* Complex multiplication and division.  These are handled as builtins
     rather than optabs because emit_library_call_value doesn't support
     complex.  Further, we can do slightly better with folding these
     beasties if the real and complex parts of the arguments are separate.  */
  {
    int mode;

    for (mode = MIN_MODE_COMPLEX_FLOAT; mode <= MAX_MODE_COMPLEX_FLOAT; ++mode)
      {
	char mode_name_buf[4], *q;
	const char *p;
	enum built_in_function mcode, dcode;
	tree type, inner_type;
	const char *prefix = "__";

	if (targetm.libfunc_gnu_prefix)
	  prefix = "__gnu_";

	type = lang_hooks.types.type_for_mode ((enum machine_mode) mode, 0);
	if (type == NULL)
	  continue;
	inner_type = TREE_TYPE (type);

	ftype = build_function_type_list (type, inner_type, inner_type,
					  inner_type, inner_type, NULL_TREE);

        mcode = ((enum built_in_function)
		 (BUILT_IN_COMPLEX_MUL_MIN + mode - MIN_MODE_COMPLEX_FLOAT));
        dcode = ((enum built_in_function)
		 (BUILT_IN_COMPLEX_DIV_MIN + mode - MIN_MODE_COMPLEX_FLOAT));

        for (p = GET_MODE_NAME (mode), q = mode_name_buf; *p; p++, q++)
	  *q = TOLOWER (*p);
	*q = '\0';

	built_in_names[mcode] = concat (prefix, "mul", mode_name_buf, "3",
					NULL);
        local_define_builtin (built_in_names[mcode], ftype, mcode,
			      built_in_names[mcode],
			      ECF_CONST | ECF_NOTHROW | ECF_LEAF);

	built_in_names[dcode] = concat (prefix, "div", mode_name_buf, "3",
					NULL);
        local_define_builtin (built_in_names[dcode], ftype, dcode,
			      built_in_names[dcode],
			      ECF_CONST | ECF_NOTHROW | ECF_LEAF);
      }
  }
}

/* HACK.  GROSS.  This is absolutely disgusting.  I wish there was a
   better way.

   If we requested a pointer to a vector, build up the pointers that
   we stripped off while looking for the inner type.  Similarly for
   return values from functions.

   The argument TYPE is the top of the chain, and BOTTOM is the
   new type which we will point to.  */

tree
reconstruct_complex_type (tree type, tree bottom)
{
  tree inner, outer;

  if (TREE_CODE (type) == POINTER_TYPE)
    {
      inner = reconstruct_complex_type (TREE_TYPE (type), bottom);
      outer = build_pointer_type_for_mode (inner, TYPE_MODE (type),
					   TYPE_REF_CAN_ALIAS_ALL (type));
    }
  else if (TREE_CODE (type) == REFERENCE_TYPE)
    {
      inner = reconstruct_complex_type (TREE_TYPE (type), bottom);
      outer = build_reference_type_for_mode (inner, TYPE_MODE (type),
					     TYPE_REF_CAN_ALIAS_ALL (type));
    }
  else if (TREE_CODE (type) == ARRAY_TYPE)
    {
      inner = reconstruct_complex_type (TREE_TYPE (type), bottom);
      outer = build_array_type (inner, TYPE_DOMAIN (type));
    }
  else if (TREE_CODE (type) == FUNCTION_TYPE)
    {
      inner = reconstruct_complex_type (TREE_TYPE (type), bottom);
      outer = build_function_type (inner, TYPE_ARG_TYPES (type));
    }
  else if (TREE_CODE (type) == METHOD_TYPE)
    {
      inner = reconstruct_complex_type (TREE_TYPE (type), bottom);
      /* The build_method_type_directly() routine prepends 'this' to argument list,
         so we must compensate by getting rid of it.  */
      outer
	= build_method_type_directly
	    (TREE_TYPE (TREE_VALUE (TYPE_ARG_TYPES (type))),
	     inner,
	     TREE_CHAIN (TYPE_ARG_TYPES (type)));
    }
  else if (TREE_CODE (type) == OFFSET_TYPE)
    {
      inner = reconstruct_complex_type (TREE_TYPE (type), bottom);
      outer = build_offset_type (TYPE_OFFSET_BASETYPE (type), inner);
    }
  else
    return bottom;

  return build_type_attribute_qual_variant (outer, TYPE_ATTRIBUTES (type),
					    TYPE_QUALS (type));
}

/* Returns a vector tree node given a mode (integer, vector, or BLKmode) and
   the inner type.  */
tree
build_vector_type_for_mode (tree innertype, enum machine_mode mode)
{
  int nunits;

  switch (GET_MODE_CLASS (mode))
    {
    case MODE_VECTOR_INT:
    case MODE_VECTOR_FLOAT:
    case MODE_VECTOR_FRACT:
    case MODE_VECTOR_UFRACT:
    case MODE_VECTOR_ACCUM:
    case MODE_VECTOR_UACCUM:
      nunits = GET_MODE_NUNITS (mode);
      break;

    case MODE_INT:
      /* Check that there are no leftover bits.  */
      gcc_assert (GET_MODE_BITSIZE (mode)
		  % TREE_INT_CST_LOW (TYPE_SIZE (innertype)) == 0);

      nunits = GET_MODE_BITSIZE (mode)
	       / TREE_INT_CST_LOW (TYPE_SIZE (innertype));
      break;

    default:
      gcc_unreachable ();
    }

  return make_vector_type (innertype, nunits, mode);
}

/* Similarly, but takes the inner type and number of units, which must be
   a power of two.  */

tree
build_vector_type (tree innertype, int nunits)
{
  return make_vector_type (innertype, nunits, VOIDmode);
}

/* Similarly, but builds a variant type with TYPE_VECTOR_OPAQUE set.  */

tree
build_opaque_vector_type (tree innertype, int nunits)
{
  tree t = make_vector_type (innertype, nunits, VOIDmode);
  tree cand;
  /* We always build the non-opaque variant before the opaque one,
     so if it already exists, it is TYPE_NEXT_VARIANT of this one.  */
  cand = TYPE_NEXT_VARIANT (t);
  if (cand
      && TYPE_VECTOR_OPAQUE (cand)
      && check_qualified_type (cand, t, TYPE_QUALS (t)))
    return cand;
  /* Othewise build a variant type and make sure to queue it after
     the non-opaque type.  */
  cand = build_distinct_type_copy (t);
  TYPE_VECTOR_OPAQUE (cand) = true;
  TYPE_CANONICAL (cand) = TYPE_CANONICAL (t);
  TYPE_NEXT_VARIANT (cand) = TYPE_NEXT_VARIANT (t);
  TYPE_NEXT_VARIANT (t) = cand;
  TYPE_MAIN_VARIANT (cand) = TYPE_MAIN_VARIANT (t);
  return cand;
}


/* Given an initializer INIT, return TRUE if INIT is zero or some
   aggregate of zeros.  Otherwise return FALSE.  */
bool
initializer_zerop (const_tree init)
{
  tree elt;

  STRIP_NOPS (init);

  switch (TREE_CODE (init))
    {
    case INTEGER_CST:
      return integer_zerop (init);

    case REAL_CST:
      /* ??? Note that this is not correct for C4X float formats.  There,
	 a bit pattern of all zeros is 1.0; 0.0 is encoded with the most
	 negative exponent.  */
      return real_zerop (init)
	&& ! REAL_VALUE_MINUS_ZERO (TREE_REAL_CST (init));

    case FIXED_CST:
      return fixed_zerop (init);

    case COMPLEX_CST:
      return integer_zerop (init)
	|| (real_zerop (init)
	    && ! REAL_VALUE_MINUS_ZERO (TREE_REAL_CST (TREE_REALPART (init)))
	    && ! REAL_VALUE_MINUS_ZERO (TREE_REAL_CST (TREE_IMAGPART (init))));

    case VECTOR_CST:
      {
	unsigned i;
	for (i = 0; i < VECTOR_CST_NELTS (init); ++i)
	  if (!initializer_zerop (VECTOR_CST_ELT (init, i)))
	    return false;
	return true;
      }

    case CONSTRUCTOR:
      {
	unsigned HOST_WIDE_INT idx;

	FOR_EACH_CONSTRUCTOR_VALUE (CONSTRUCTOR_ELTS (init), idx, elt)
	  if (!initializer_zerop (elt))
	    return false;
	return true;
      }

    case STRING_CST:
      {
	int i;

	/* We need to loop through all elements to handle cases like
	   "\0" and "\0foobar".  */
	for (i = 0; i < TREE_STRING_LENGTH (init); ++i)
	  if (TREE_STRING_POINTER (init)[i] != '\0')
	    return false;

	return true;
      }

    default:
      return false;
    }
}

/* Build an empty statement at location LOC.  */

tree
build_empty_stmt (location_t loc)
{
  tree t = build1 (NOP_EXPR, void_type_node, size_zero_node);
  SET_EXPR_LOCATION (t, loc);
  return t;
}


/* Build an OpenMP clause with code CODE.  LOC is the location of the
   clause.  */

tree
build_omp_clause (location_t loc, enum omp_clause_code code)
{
  tree t;
  int size, length;

  length = omp_clause_num_ops[code];
  size = (sizeof (struct tree_omp_clause) + (length - 1) * sizeof (tree));

  record_node_allocation_statistics (OMP_CLAUSE, size);

  t = ggc_alloc_tree_node (size);
  memset (t, 0, size);
  TREE_SET_CODE (t, OMP_CLAUSE);
  OMP_CLAUSE_SET_CODE (t, code);
  OMP_CLAUSE_LOCATION (t) = loc;

  return t;
}

/* Build a tcc_vl_exp object with code CODE and room for LEN operands.  LEN
   includes the implicit operand count in TREE_OPERAND 0, and so must be >= 1.
   Except for the CODE and operand count field, other storage for the
   object is initialized to zeros.  */

tree
build_vl_exp_stat (enum tree_code code, int len MEM_STAT_DECL)
{
  tree t;
  int length = (len - 1) * sizeof (tree) + sizeof (struct tree_exp);

  gcc_assert (TREE_CODE_CLASS (code) == tcc_vl_exp);
  gcc_assert (len >= 1);

  record_node_allocation_statistics (code, length);

  t = ggc_alloc_zone_cleared_tree_node_stat (&tree_zone, length PASS_MEM_STAT);

  TREE_SET_CODE (t, code);

  /* Can't use TREE_OPERAND to store the length because if checking is
     enabled, it will try to check the length before we store it.  :-P  */
  t->exp.operands[0] = build_int_cst (sizetype, len);

  return t;
}

/* Helper function for build_call_* functions; build a CALL_EXPR with
   indicated RETURN_TYPE, FN, and NARGS, but do not initialize any of
   the argument slots.  */

static tree
build_call_1 (tree return_type, tree fn, int nargs)
{
  tree t;

  t = build_vl_exp (CALL_EXPR, nargs + 3);
  TREE_TYPE (t) = return_type;
  CALL_EXPR_FN (t) = fn;
  CALL_EXPR_STATIC_CHAIN (t) = NULL;

  return t;
}

/* Build a CALL_EXPR of class tcc_vl_exp with the indicated RETURN_TYPE and
   FN and a null static chain slot.  NARGS is the number of call arguments
   which are specified as "..." arguments.  */

tree
build_call_nary (tree return_type, tree fn, int nargs, ...)
{
  tree ret;
  va_list args;
  va_start (args, nargs);
  ret = build_call_valist (return_type, fn, nargs, args);
  va_end (args);
  return ret;
}

/* Build a CALL_EXPR of class tcc_vl_exp with the indicated RETURN_TYPE and
   FN and a null static chain slot.  NARGS is the number of call arguments
   which are specified as a va_list ARGS.  */

tree
build_call_valist (tree return_type, tree fn, int nargs, va_list args)
{
  tree t;
  int i;

  t = build_call_1 (return_type, fn, nargs);
  for (i = 0; i < nargs; i++)
    CALL_EXPR_ARG (t, i) = va_arg (args, tree);
  process_call_operands (t);
  return t;
}

/* Build a CALL_EXPR of class tcc_vl_exp with the indicated RETURN_TYPE and
   FN and a null static chain slot.  NARGS is the number of call arguments
   which are specified as a tree array ARGS.  */

tree
build_call_array_loc (location_t loc, tree return_type, tree fn,
		      int nargs, const tree *args)
{
  tree t;
  int i;

  t = build_call_1 (return_type, fn, nargs);
  for (i = 0; i < nargs; i++)
    CALL_EXPR_ARG (t, i) = args[i];
  process_call_operands (t);
  SET_EXPR_LOCATION (t, loc);
  return t;
}

/* Like build_call_array, but takes a VEC.  */

tree
build_call_vec (tree return_type, tree fn, VEC(tree,gc) *args)
{
  tree ret, t;
  unsigned int ix;

  ret = build_call_1 (return_type, fn, VEC_length (tree, args));
  FOR_EACH_VEC_ELT (tree, args, ix, t)
    CALL_EXPR_ARG (ret, ix) = t;
  process_call_operands (ret);
  return ret;
}


/* Returns true if it is possible to prove that the index of
   an array access REF (an ARRAY_REF expression) falls into the
   array bounds.  */

bool
in_array_bounds_p (tree ref)
{
  tree idx = TREE_OPERAND (ref, 1);
  tree min, max;

  if (TREE_CODE (idx) != INTEGER_CST)
    return false;

  min = array_ref_low_bound (ref);
  max = array_ref_up_bound (ref);
  if (!min
      || !max
      || TREE_CODE (min) != INTEGER_CST
      || TREE_CODE (max) != INTEGER_CST)
    return false;

  if (tree_int_cst_lt (idx, min)
      || tree_int_cst_lt (max, idx))
    return false;

  return true;
}

/* Returns true if it is possible to prove that the range of
   an array access REF (an ARRAY_RANGE_REF expression) falls
   into the array bounds.  */

bool
range_in_array_bounds_p (tree ref)
{
  tree domain_type = TYPE_DOMAIN (TREE_TYPE (ref));
  tree range_min, range_max, min, max;

  range_min = TYPE_MIN_VALUE (domain_type);
  range_max = TYPE_MAX_VALUE (domain_type);
  if (!range_min
      || !range_max
      || TREE_CODE (range_min) != INTEGER_CST
      || TREE_CODE (range_max) != INTEGER_CST)
    return false;

  min = array_ref_low_bound (ref);
  max = array_ref_up_bound (ref);
  if (!min
      || !max
      || TREE_CODE (min) != INTEGER_CST
      || TREE_CODE (max) != INTEGER_CST)
    return false;

  if (tree_int_cst_lt (range_min, min)
      || tree_int_cst_lt (max, range_max))
    return false;

  return true;
}

/* Return true if T (assumed to be a DECL) must be assigned a memory
   location.  */

bool
needs_to_live_in_memory (const_tree t)
{
  return (TREE_ADDRESSABLE (t)
	  || is_global_var (t)
	  || (TREE_CODE (t) == RESULT_DECL
	      && !DECL_BY_REFERENCE (t)
	      && aggregate_value_p (t, current_function_decl)));
}

/* Return value of a constant X and sign-extend it.  */

HOST_WIDE_INT
int_cst_value (const_tree x)
{
  unsigned bits = TYPE_PRECISION (TREE_TYPE (x));
  unsigned HOST_WIDE_INT val = TREE_INT_CST_LOW (x);

  /* Make sure the sign-extended value will fit in a HOST_WIDE_INT.  */
  gcc_assert (TREE_INT_CST_HIGH (x) == 0
	      || TREE_INT_CST_HIGH (x) == -1);

  if (bits < HOST_BITS_PER_WIDE_INT)
    {
      bool negative = ((val >> (bits - 1)) & 1) != 0;
      if (negative)
	val |= (~(unsigned HOST_WIDE_INT) 0) << (bits - 1) << 1;
      else
	val &= ~((~(unsigned HOST_WIDE_INT) 0) << (bits - 1) << 1);
    }

  return val;
}

/* Return value of a constant X and sign-extend it.  */

HOST_WIDEST_INT
widest_int_cst_value (const_tree x)
{
  unsigned bits = TYPE_PRECISION (TREE_TYPE (x));
  unsigned HOST_WIDEST_INT val = TREE_INT_CST_LOW (x);

#if HOST_BITS_PER_WIDEST_INT > HOST_BITS_PER_WIDE_INT
  gcc_assert (HOST_BITS_PER_WIDEST_INT >= HOST_BITS_PER_DOUBLE_INT);
  val |= (((unsigned HOST_WIDEST_INT) TREE_INT_CST_HIGH (x))
	  << HOST_BITS_PER_WIDE_INT);
#else
  /* Make sure the sign-extended value will fit in a HOST_WIDE_INT.  */
  gcc_assert (TREE_INT_CST_HIGH (x) == 0
	      || TREE_INT_CST_HIGH (x) == -1);
#endif

  if (bits < HOST_BITS_PER_WIDEST_INT)
    {
      bool negative = ((val >> (bits - 1)) & 1) != 0;
      if (negative)
	val |= (~(unsigned HOST_WIDEST_INT) 0) << (bits - 1) << 1;
      else
	val &= ~((~(unsigned HOST_WIDEST_INT) 0) << (bits - 1) << 1);
    }

  return val;
}

/* If TYPE is an integral or pointer type, return an integer type with
   the same precision which is unsigned iff UNSIGNEDP is true, or itself
   if TYPE is already an integer type of signedness UNSIGNEDP.  */

tree
signed_or_unsigned_type_for (int unsignedp, tree type)
{
  if (TREE_CODE (type) == INTEGER_TYPE && TYPE_UNSIGNED (type) == unsignedp)
    return type;

  if (!INTEGRAL_TYPE_P (type)
      && !POINTER_TYPE_P (type))
    return NULL_TREE;

  return build_nonstandard_integer_type (TYPE_PRECISION (type), unsignedp);
}

/* If TYPE is an integral or pointer type, return an integer type with
   the same precision which is unsigned, or itself if TYPE is already an
   unsigned integer type.  */

tree
unsigned_type_for (tree type)
{
  return signed_or_unsigned_type_for (1, type);
}

/* If TYPE is an integral or pointer type, return an integer type with
   the same precision which is signed, or itself if TYPE is already a
   signed integer type.  */

tree
signed_type_for (tree type)
{
  return signed_or_unsigned_type_for (0, type);
}

/* If TYPE is a vector type, return a signed integer vector type with the
   same width and number of subparts. Otherwise return boolean_type_node.  */

tree
truth_type_for (tree type)
{
  if (TREE_CODE (type) == VECTOR_TYPE)
    {
      tree elem = lang_hooks.types.type_for_size
        (GET_MODE_BITSIZE (TYPE_MODE (TREE_TYPE (type))), 0);
      return build_opaque_vector_type (elem, TYPE_VECTOR_SUBPARTS (type));
    }
  else
    return boolean_type_node;
}

/* Returns the largest value obtainable by casting something in INNER type to
   OUTER type.  */

tree
upper_bound_in_type (tree outer, tree inner)
{
  double_int high;
  unsigned int det = 0;
  unsigned oprec = TYPE_PRECISION (outer);
  unsigned iprec = TYPE_PRECISION (inner);
  unsigned prec;

  /* Compute a unique number for every combination.  */
  det |= (oprec > iprec) ? 4 : 0;
  det |= TYPE_UNSIGNED (outer) ? 2 : 0;
  det |= TYPE_UNSIGNED (inner) ? 1 : 0;

  /* Determine the exponent to use.  */
  switch (det)
    {
    case 0:
    case 1:
      /* oprec <= iprec, outer: signed, inner: don't care.  */
      prec = oprec - 1;
      break;
    case 2:
    case 3:
      /* oprec <= iprec, outer: unsigned, inner: don't care.  */
      prec = oprec;
      break;
    case 4:
      /* oprec > iprec, outer: signed, inner: signed.  */
      prec = iprec - 1;
      break;
    case 5:
      /* oprec > iprec, outer: signed, inner: unsigned.  */
      prec = iprec;
      break;
    case 6:
      /* oprec > iprec, outer: unsigned, inner: signed.  */
      prec = oprec;
      break;
    case 7:
      /* oprec > iprec, outer: unsigned, inner: unsigned.  */
      prec = iprec;
      break;
    default:
      gcc_unreachable ();
    }

  /* Compute 2^^prec - 1.  */
  if (prec <= HOST_BITS_PER_WIDE_INT)
    {
      high.high = 0;
      high.low = ((~(unsigned HOST_WIDE_INT) 0)
	    >> (HOST_BITS_PER_WIDE_INT - prec));
    }
  else
    {
      high.high = ((~(unsigned HOST_WIDE_INT) 0)
	    >> (HOST_BITS_PER_DOUBLE_INT - prec));
      high.low = ~(unsigned HOST_WIDE_INT) 0;
    }

  return double_int_to_tree (outer, high);
}

/* Returns the smallest value obtainable by casting something in INNER type to
   OUTER type.  */

tree
lower_bound_in_type (tree outer, tree inner)
{
  double_int low;
  unsigned oprec = TYPE_PRECISION (outer);
  unsigned iprec = TYPE_PRECISION (inner);

  /* If OUTER type is unsigned, we can definitely cast 0 to OUTER type
     and obtain 0.  */
  if (TYPE_UNSIGNED (outer)
      /* If we are widening something of an unsigned type, OUTER type
	 contains all values of INNER type.  In particular, both INNER
	 and OUTER types have zero in common.  */
      || (oprec > iprec && TYPE_UNSIGNED (inner)))
    low.low = low.high = 0;
  else
    {
      /* If we are widening a signed type to another signed type, we
	 want to obtain -2^^(iprec-1).  If we are keeping the
	 precision or narrowing to a signed type, we want to obtain
	 -2^(oprec-1).  */
      unsigned prec = oprec > iprec ? iprec : oprec;

      if (prec <= HOST_BITS_PER_WIDE_INT)
	{
	  low.high = ~(unsigned HOST_WIDE_INT) 0;
	  low.low = (~(unsigned HOST_WIDE_INT) 0) << (prec - 1);
	}
      else
	{
	  low.high = ((~(unsigned HOST_WIDE_INT) 0)
		<< (prec - HOST_BITS_PER_WIDE_INT - 1));
	  low.low = 0;
	}
    }

  return double_int_to_tree (outer, low);
}

/* Return nonzero if two operands that are suitable for PHI nodes are
   necessarily equal.  Specifically, both ARG0 and ARG1 must be either
   SSA_NAME or invariant.  Note that this is strictly an optimization.
   That is, callers of this function can directly call operand_equal_p
   and get the same result, only slower.  */

int
operand_equal_for_phi_arg_p (const_tree arg0, const_tree arg1)
{
  if (arg0 == arg1)
    return 1;
  if (TREE_CODE (arg0) == SSA_NAME || TREE_CODE (arg1) == SSA_NAME)
    return 0;
  return operand_equal_p (arg0, arg1, 0);
}

/* Returns number of zeros at the end of binary representation of X.

   ??? Use ffs if available?  */

tree
num_ending_zeros (const_tree x)
{
  unsigned HOST_WIDE_INT fr, nfr;
  unsigned num, abits;
  tree type = TREE_TYPE (x);

  if (TREE_INT_CST_LOW (x) == 0)
    {
      num = HOST_BITS_PER_WIDE_INT;
      fr = TREE_INT_CST_HIGH (x);
    }
  else
    {
      num = 0;
      fr = TREE_INT_CST_LOW (x);
    }

  for (abits = HOST_BITS_PER_WIDE_INT / 2; abits; abits /= 2)
    {
      nfr = fr >> abits;
      if (nfr << abits == fr)
	{
	  num += abits;
	  fr = nfr;
	}
    }

  if (num > TYPE_PRECISION (type))
    num = TYPE_PRECISION (type);

  return build_int_cst_type (type, num);
}


#define WALK_SUBTREE(NODE)				\
  do							\
    {							\
      result = walk_tree_1 (&(NODE), func, data, pset, lh);	\
      if (result)					\
	return result;					\
    }							\
  while (0)

/* This is a subroutine of walk_tree that walks field of TYPE that are to
   be walked whenever a type is seen in the tree.  Rest of operands and return
   value are as for walk_tree.  */

static tree
walk_type_fields (tree type, walk_tree_fn func, void *data,
		  struct pointer_set_t *pset, walk_tree_lh lh)
{
  tree result = NULL_TREE;

  switch (TREE_CODE (type))
    {
    case POINTER_TYPE:
    case REFERENCE_TYPE:
      /* We have to worry about mutually recursive pointers.  These can't
	 be written in C.  They can in Ada.  It's pathological, but
	 there's an ACATS test (c38102a) that checks it.  Deal with this
	 by checking if we're pointing to another pointer, that one
	 points to another pointer, that one does too, and we have no htab.
	 If so, get a hash table.  We check three levels deep to avoid
	 the cost of the hash table if we don't need one.  */
      if (POINTER_TYPE_P (TREE_TYPE (type))
	  && POINTER_TYPE_P (TREE_TYPE (TREE_TYPE (type)))
	  && POINTER_TYPE_P (TREE_TYPE (TREE_TYPE (TREE_TYPE (type))))
	  && !pset)
	{
	  result = walk_tree_without_duplicates (&TREE_TYPE (type),
						 func, data);
	  if (result)
	    return result;

	  break;
	}

      /* ... fall through ... */

    case COMPLEX_TYPE:
      WALK_SUBTREE (TREE_TYPE (type));
      break;

    case METHOD_TYPE:
      WALK_SUBTREE (TYPE_METHOD_BASETYPE (type));

      /* Fall through.  */

    case FUNCTION_TYPE:
      WALK_SUBTREE (TREE_TYPE (type));
      {
	tree arg;

	/* We never want to walk into default arguments.  */
	for (arg = TYPE_ARG_TYPES (type); arg; arg = TREE_CHAIN (arg))
	  WALK_SUBTREE (TREE_VALUE (arg));
      }
      break;

    case ARRAY_TYPE:
      /* Don't follow this nodes's type if a pointer for fear that
	 we'll have infinite recursion.  If we have a PSET, then we
	 need not fear.  */
      if (pset
	  || (!POINTER_TYPE_P (TREE_TYPE (type))
	      && TREE_CODE (TREE_TYPE (type)) != OFFSET_TYPE))
	WALK_SUBTREE (TREE_TYPE (type));
      WALK_SUBTREE (TYPE_DOMAIN (type));
      break;

    case OFFSET_TYPE:
      WALK_SUBTREE (TREE_TYPE (type));
      WALK_SUBTREE (TYPE_OFFSET_BASETYPE (type));
      break;

    default:
      break;
    }

  return NULL_TREE;
}

/* Apply FUNC to all the sub-trees of TP in a pre-order traversal.  FUNC is
   called with the DATA and the address of each sub-tree.  If FUNC returns a
   non-NULL value, the traversal is stopped, and the value returned by FUNC
   is returned.  If PSET is non-NULL it is used to record the nodes visited,
   and to avoid visiting a node more than once.  */

tree
walk_tree_1 (tree *tp, walk_tree_fn func, void *data,
	     struct pointer_set_t *pset, walk_tree_lh lh)
{
  enum tree_code code;
  int walk_subtrees;
  tree result;

#define WALK_SUBTREE_TAIL(NODE)				\
  do							\
    {							\
       tp = & (NODE);					\
       goto tail_recurse;				\
    }							\
  while (0)

 tail_recurse:
  /* Skip empty subtrees.  */
  if (!*tp)
    return NULL_TREE;

  /* Don't walk the same tree twice, if the user has requested
     that we avoid doing so.  */
  if (pset && pointer_set_insert (pset, *tp))
    return NULL_TREE;

  /* Call the function.  */
  walk_subtrees = 1;
  result = (*func) (tp, &walk_subtrees, data);

  /* If we found something, return it.  */
  if (result)
    return result;

  code = TREE_CODE (*tp);

  /* Even if we didn't, FUNC may have decided that there was nothing
     interesting below this point in the tree.  */
  if (!walk_subtrees)
    {
      /* But we still need to check our siblings.  */
      if (code == TREE_LIST)
	WALK_SUBTREE_TAIL (TREE_CHAIN (*tp));
      else if (code == OMP_CLAUSE)
	WALK_SUBTREE_TAIL (OMP_CLAUSE_CHAIN (*tp));
      else
	return NULL_TREE;
    }

  if (lh)
    {
      result = (*lh) (tp, &walk_subtrees, func, data, pset);
      if (result || !walk_subtrees)
        return result;
    }

  switch (code)
    {
    case ERROR_MARK:
    case IDENTIFIER_NODE:
    case INTEGER_CST:
    case REAL_CST:
    case FIXED_CST:
    case VECTOR_CST:
    case STRING_CST:
    case BLOCK:
    case PLACEHOLDER_EXPR:
    case SSA_NAME:
    case FIELD_DECL:
    case RESULT_DECL:
      /* None of these have subtrees other than those already walked
	 above.  */
      break;

    case TREE_LIST:
      WALK_SUBTREE (TREE_VALUE (*tp));
      WALK_SUBTREE_TAIL (TREE_CHAIN (*tp));
      break;

    case TREE_VEC:
      {
	int len = TREE_VEC_LENGTH (*tp);

	if (len == 0)
	  break;

	/* Walk all elements but the first.  */
	while (--len)
	  WALK_SUBTREE (TREE_VEC_ELT (*tp, len));

	/* Now walk the first one as a tail call.  */
	WALK_SUBTREE_TAIL (TREE_VEC_ELT (*tp, 0));
      }

    case COMPLEX_CST:
      WALK_SUBTREE (TREE_REALPART (*tp));
      WALK_SUBTREE_TAIL (TREE_IMAGPART (*tp));

    case CONSTRUCTOR:
      {
	unsigned HOST_WIDE_INT idx;
	constructor_elt *ce;

	for (idx = 0;
	     VEC_iterate(constructor_elt, CONSTRUCTOR_ELTS (*tp), idx, ce);
	     idx++)
	  WALK_SUBTREE (ce->value);
      }
      break;

    case SAVE_EXPR:
      WALK_SUBTREE_TAIL (TREE_OPERAND (*tp, 0));

    case BIND_EXPR:
      {
	tree decl;
	for (decl = BIND_EXPR_VARS (*tp); decl; decl = DECL_CHAIN (decl))
	  {
	    /* Walk the DECL_INITIAL and DECL_SIZE.  We don't want to walk
	       into declarations that are just mentioned, rather than
	       declared; they don't really belong to this part of the tree.
	       And, we can see cycles: the initializer for a declaration
	       can refer to the declaration itself.  */
	    WALK_SUBTREE (DECL_INITIAL (decl));
	    WALK_SUBTREE (DECL_SIZE (decl));
	    WALK_SUBTREE (DECL_SIZE_UNIT (decl));
	  }
	WALK_SUBTREE_TAIL (BIND_EXPR_BODY (*tp));
      }

    case STATEMENT_LIST:
      {
	tree_stmt_iterator i;
	for (i = tsi_start (*tp); !tsi_end_p (i); tsi_next (&i))
	  WALK_SUBTREE (*tsi_stmt_ptr (i));
      }
      break;

    case OMP_CLAUSE:
      switch (OMP_CLAUSE_CODE (*tp))
	{
	case OMP_CLAUSE_PRIVATE:
	case OMP_CLAUSE_SHARED:
	case OMP_CLAUSE_FIRSTPRIVATE:
	case OMP_CLAUSE_COPYIN:
	case OMP_CLAUSE_COPYPRIVATE:
	case OMP_CLAUSE_FINAL:
	case OMP_CLAUSE_IF:
	case OMP_CLAUSE_NUM_THREADS:
	case OMP_CLAUSE_SCHEDULE:
	  WALK_SUBTREE (OMP_CLAUSE_OPERAND (*tp, 0));
	  /* FALLTHRU */

	case OMP_CLAUSE_NOWAIT:
	case OMP_CLAUSE_ORDERED:
	case OMP_CLAUSE_DEFAULT:
	case OMP_CLAUSE_UNTIED:
	case OMP_CLAUSE_MERGEABLE:
	  WALK_SUBTREE_TAIL (OMP_CLAUSE_CHAIN (*tp));

	case OMP_CLAUSE_LASTPRIVATE:
	  WALK_SUBTREE (OMP_CLAUSE_DECL (*tp));
	  WALK_SUBTREE (OMP_CLAUSE_LASTPRIVATE_STMT (*tp));
	  WALK_SUBTREE_TAIL (OMP_CLAUSE_CHAIN (*tp));

	case OMP_CLAUSE_COLLAPSE:
	  {
	    int i;
	    for (i = 0; i < 3; i++)
	      WALK_SUBTREE (OMP_CLAUSE_OPERAND (*tp, i));
	    WALK_SUBTREE_TAIL (OMP_CLAUSE_CHAIN (*tp));
	  }

	case OMP_CLAUSE_REDUCTION:
	  {
	    int i;
	    for (i = 0; i < 4; i++)
	      WALK_SUBTREE (OMP_CLAUSE_OPERAND (*tp, i));
	    WALK_SUBTREE_TAIL (OMP_CLAUSE_CHAIN (*tp));
	  }

	default:
	  gcc_unreachable ();
	}
      break;

    case TARGET_EXPR:
      {
	int i, len;

	/* TARGET_EXPRs are peculiar: operands 1 and 3 can be the same.
	   But, we only want to walk once.  */
	len = (TREE_OPERAND (*tp, 3) == TREE_OPERAND (*tp, 1)) ? 2 : 3;
	for (i = 0; i < len; ++i)
	  WALK_SUBTREE (TREE_OPERAND (*tp, i));
	WALK_SUBTREE_TAIL (TREE_OPERAND (*tp, len));
      }

    case DECL_EXPR:
      /* If this is a TYPE_DECL, walk into the fields of the type that it's
	 defining.  We only want to walk into these fields of a type in this
	 case and not in the general case of a mere reference to the type.

	 The criterion is as follows: if the field can be an expression, it
	 must be walked only here.  This should be in keeping with the fields
	 that are directly gimplified in gimplify_type_sizes in order for the
	 mark/copy-if-shared/unmark machinery of the gimplifier to work with
	 variable-sized types.

	 Note that DECLs get walked as part of processing the BIND_EXPR.  */
      if (TREE_CODE (DECL_EXPR_DECL (*tp)) == TYPE_DECL)
	{
	  tree *type_p = &TREE_TYPE (DECL_EXPR_DECL (*tp));
	  if (TREE_CODE (*type_p) == ERROR_MARK)
	    return NULL_TREE;

	  /* Call the function for the type.  See if it returns anything or
	     doesn't want us to continue.  If we are to continue, walk both
	     the normal fields and those for the declaration case.  */
	  result = (*func) (type_p, &walk_subtrees, data);
	  if (result || !walk_subtrees)
	    return result;

	  /* But do not walk a pointed-to type since it may itself need to
	     be walked in the declaration case if it isn't anonymous.  */
	  if (!POINTER_TYPE_P (*type_p))
	    {
	      result = walk_type_fields (*type_p, func, data, pset, lh);
	      if (result)
		return result;
	    }

	  /* If this is a record type, also walk the fields.  */
	  if (RECORD_OR_UNION_TYPE_P (*type_p))
	    {
	      tree field;

	      for (field = TYPE_FIELDS (*type_p); field;
		   field = DECL_CHAIN (field))
		{
		  /* We'd like to look at the type of the field, but we can
		     easily get infinite recursion.  So assume it's pointed
		     to elsewhere in the tree.  Also, ignore things that
		     aren't fields.  */
		  if (TREE_CODE (field) != FIELD_DECL)
		    continue;

		  WALK_SUBTREE (DECL_FIELD_OFFSET (field));
		  WALK_SUBTREE (DECL_SIZE (field));
		  WALK_SUBTREE (DECL_SIZE_UNIT (field));
		  if (TREE_CODE (*type_p) == QUAL_UNION_TYPE)
		    WALK_SUBTREE (DECL_QUALIFIER (field));
		}
	    }

	  /* Same for scalar types.  */
	  else if (TREE_CODE (*type_p) == BOOLEAN_TYPE
		   || TREE_CODE (*type_p) == ENUMERAL_TYPE
		   || TREE_CODE (*type_p) == INTEGER_TYPE
		   || TREE_CODE (*type_p) == FIXED_POINT_TYPE
		   || TREE_CODE (*type_p) == REAL_TYPE)
	    {
	      WALK_SUBTREE (TYPE_MIN_VALUE (*type_p));
	      WALK_SUBTREE (TYPE_MAX_VALUE (*type_p));
	    }

	  WALK_SUBTREE (TYPE_SIZE (*type_p));
	  WALK_SUBTREE_TAIL (TYPE_SIZE_UNIT (*type_p));
	}
      /* FALLTHRU */

    default:
      if (IS_EXPR_CODE_CLASS (TREE_CODE_CLASS (code)))
	{
	  int i, len;

	  /* Walk over all the sub-trees of this operand.  */
	  len = TREE_OPERAND_LENGTH (*tp);

	  /* Go through the subtrees.  We need to do this in forward order so
	     that the scope of a FOR_EXPR is handled properly.  */
	  if (len)
	    {
	      for (i = 0; i < len - 1; ++i)
		WALK_SUBTREE (TREE_OPERAND (*tp, i));
	      WALK_SUBTREE_TAIL (TREE_OPERAND (*tp, len - 1));
	    }
	}
      /* If this is a type, walk the needed fields in the type.  */
      else if (TYPE_P (*tp))
	return walk_type_fields (*tp, func, data, pset, lh);
      break;
    }

  /* We didn't find what we were looking for.  */
  return NULL_TREE;

#undef WALK_SUBTREE_TAIL
}
#undef WALK_SUBTREE

/* Like walk_tree, but does not walk duplicate nodes more than once.  */

tree
walk_tree_without_duplicates_1 (tree *tp, walk_tree_fn func, void *data,
				walk_tree_lh lh)
{
  tree result;
  struct pointer_set_t *pset;

  pset = pointer_set_create ();
  result = walk_tree_1 (tp, func, data, pset, lh);
  pointer_set_destroy (pset);
  return result;
}


tree
tree_block (tree t)
{
  char const c = TREE_CODE_CLASS (TREE_CODE (t));

  if (IS_EXPR_CODE_CLASS (c))
    return LOCATION_BLOCK (t->exp.locus);
  gcc_unreachable ();
  return NULL;
}

void
tree_set_block (tree t, tree b)
{
  char const c = TREE_CODE_CLASS (TREE_CODE (t));

  if (IS_EXPR_CODE_CLASS (c))
    {
      if (b)
	t->exp.locus = COMBINE_LOCATION_DATA (line_table, t->exp.locus, b);
      else
	t->exp.locus = LOCATION_LOCUS (t->exp.locus);
    }
  else
    gcc_unreachable ();
}

/* Create a nameless artificial label and put it in the current
   function context.  The label has a location of LOC.  Returns the
   newly created label.  */

tree
create_artificial_label (location_t loc)
{
  tree lab = build_decl (loc,
      			 LABEL_DECL, NULL_TREE, void_type_node);

  DECL_ARTIFICIAL (lab) = 1;
  DECL_IGNORED_P (lab) = 1;
  DECL_CONTEXT (lab) = current_function_decl;
  return lab;
}

/*  Given a tree, try to return a useful variable name that we can use
    to prefix a temporary that is being assigned the value of the tree.
    I.E. given  <temp> = &A, return A.  */

const char *
get_name (tree t)
{
  tree stripped_decl;

  stripped_decl = t;
  STRIP_NOPS (stripped_decl);
  if (DECL_P (stripped_decl) && DECL_NAME (stripped_decl))
    return IDENTIFIER_POINTER (DECL_NAME (stripped_decl));
  else if (TREE_CODE (stripped_decl) == SSA_NAME)
    {
      tree name = SSA_NAME_IDENTIFIER (stripped_decl);
      if (!name)
	return NULL;
      return IDENTIFIER_POINTER (name);
    }
  else
    {
      switch (TREE_CODE (stripped_decl))
	{
	case ADDR_EXPR:
	  return get_name (TREE_OPERAND (stripped_decl, 0));
	default:
	  return NULL;
	}
    }
}

/* Return true if TYPE has a variable argument list.  */

bool
stdarg_p (const_tree fntype)
{
  function_args_iterator args_iter;
  tree n = NULL_TREE, t;

  if (!fntype)
    return false;

  FOREACH_FUNCTION_ARGS(fntype, t, args_iter)
    {
      n = t;
    }

  return n != NULL_TREE && n != void_type_node;
}

/* Return true if TYPE has a prototype.  */

bool
prototype_p (tree fntype)
{
  tree t;

  gcc_assert (fntype != NULL_TREE);

  t = TYPE_ARG_TYPES (fntype);
  return (t != NULL_TREE);
}

/* If BLOCK is inlined from an __attribute__((__artificial__))
   routine, return pointer to location from where it has been
   called.  */
location_t *
block_nonartificial_location (tree block)
{
  location_t *ret = NULL;

  while (block && TREE_CODE (block) == BLOCK
	 && BLOCK_ABSTRACT_ORIGIN (block))
    {
      tree ao = BLOCK_ABSTRACT_ORIGIN (block);

      while (TREE_CODE (ao) == BLOCK
	     && BLOCK_ABSTRACT_ORIGIN (ao)
	     && BLOCK_ABSTRACT_ORIGIN (ao) != ao)
	ao = BLOCK_ABSTRACT_ORIGIN (ao);

      if (TREE_CODE (ao) == FUNCTION_DECL)
	{
	  /* If AO is an artificial inline, point RET to the
	     call site locus at which it has been inlined and continue
	     the loop, in case AO's caller is also an artificial
	     inline.  */
	  if (DECL_DECLARED_INLINE_P (ao)
	      && lookup_attribute ("artificial", DECL_ATTRIBUTES (ao)))
	    ret = &BLOCK_SOURCE_LOCATION (block);
	  else
	    break;
	}
      else if (TREE_CODE (ao) != BLOCK)
	break;

      block = BLOCK_SUPERCONTEXT (block);
    }
  return ret;
}


/* If EXP is inlined from an __attribute__((__artificial__))
   function, return the location of the original call expression.  */

location_t
tree_nonartificial_location (tree exp)
{
  location_t *loc = block_nonartificial_location (TREE_BLOCK (exp));

  if (loc)
    return *loc;
  else
    return EXPR_LOCATION (exp);
}


/* These are the hash table functions for the hash table of OPTIMIZATION_NODEq
   nodes.  */

/* Return the hash code code X, an OPTIMIZATION_NODE or TARGET_OPTION code.  */

static hashval_t
cl_option_hash_hash (const void *x)
{
  const_tree const t = (const_tree) x;
  const char *p;
  size_t i;
  size_t len = 0;
  hashval_t hash = 0;

  if (TREE_CODE (t) == OPTIMIZATION_NODE)
    {
      p = (const char *)TREE_OPTIMIZATION (t);
      len = sizeof (struct cl_optimization);
    }

  else if (TREE_CODE (t) == TARGET_OPTION_NODE)
    {
      p = (const char *)TREE_TARGET_OPTION (t);
      len = sizeof (struct cl_target_option);
    }

  else
    gcc_unreachable ();

  /* assume most opt flags are just 0/1, some are 2-3, and a few might be
     something else.  */
  for (i = 0; i < len; i++)
    if (p[i])
      hash = (hash << 4) ^ ((i << 2) | p[i]);

  return hash;
}

/* Return nonzero if the value represented by *X (an OPTIMIZATION or
   TARGET_OPTION tree node) is the same as that given by *Y, which is the
   same.  */

static int
cl_option_hash_eq (const void *x, const void *y)
{
  const_tree const xt = (const_tree) x;
  const_tree const yt = (const_tree) y;
  const char *xp;
  const char *yp;
  size_t len;

  if (TREE_CODE (xt) != TREE_CODE (yt))
    return 0;

  if (TREE_CODE (xt) == OPTIMIZATION_NODE)
    {
      xp = (const char *)TREE_OPTIMIZATION (xt);
      yp = (const char *)TREE_OPTIMIZATION (yt);
      len = sizeof (struct cl_optimization);
    }

  else if (TREE_CODE (xt) == TARGET_OPTION_NODE)
    {
      xp = (const char *)TREE_TARGET_OPTION (xt);
      yp = (const char *)TREE_TARGET_OPTION (yt);
      len = sizeof (struct cl_target_option);
    }

  else
    gcc_unreachable ();

  return (memcmp (xp, yp, len) == 0);
}

/* Build an OPTIMIZATION_NODE based on the current options.  */

tree
build_optimization_node (void)
{
  tree t;
  void **slot;

  /* Use the cache of optimization nodes.  */

  cl_optimization_save (TREE_OPTIMIZATION (cl_optimization_node),
			&global_options);

  slot = htab_find_slot (cl_option_hash_table, cl_optimization_node, INSERT);
  t = (tree) *slot;
  if (!t)
    {
      /* Insert this one into the hash table.  */
      t = cl_optimization_node;
      *slot = t;

      /* Make a new node for next time round.  */
      cl_optimization_node = make_node (OPTIMIZATION_NODE);
    }

  return t;
}

/* Build a TARGET_OPTION_NODE based on the current options.  */

tree
build_target_option_node (void)
{
  tree t;
  void **slot;

  /* Use the cache of optimization nodes.  */

  cl_target_option_save (TREE_TARGET_OPTION (cl_target_option_node),
			 &global_options);

  slot = htab_find_slot (cl_option_hash_table, cl_target_option_node, INSERT);
  t = (tree) *slot;
  if (!t)
    {
      /* Insert this one into the hash table.  */
      t = cl_target_option_node;
      *slot = t;

      /* Make a new node for next time round.  */
      cl_target_option_node = make_node (TARGET_OPTION_NODE);
    }

  return t;
}

/* Determine the "ultimate origin" of a block.  The block may be an inlined
   instance of an inlined instance of a block which is local to an inline
   function, so we have to trace all of the way back through the origin chain
   to find out what sort of node actually served as the original seed for the
   given block.  */

tree
block_ultimate_origin (const_tree block)
{
  tree immediate_origin = BLOCK_ABSTRACT_ORIGIN (block);

  /* output_inline_function sets BLOCK_ABSTRACT_ORIGIN for all the
     nodes in the function to point to themselves; ignore that if
     we're trying to output the abstract instance of this function.  */
  if (BLOCK_ABSTRACT (block) && immediate_origin == block)
    return NULL_TREE;

  if (immediate_origin == NULL_TREE)
    return NULL_TREE;
  else
    {
      tree ret_val;
      tree lookahead = immediate_origin;

      do
	{
	  ret_val = lookahead;
	  lookahead = (TREE_CODE (ret_val) == BLOCK
		       ? BLOCK_ABSTRACT_ORIGIN (ret_val) : NULL);
	}
      while (lookahead != NULL && lookahead != ret_val);

      /* The block's abstract origin chain may not be the *ultimate* origin of
	 the block. It could lead to a DECL that has an abstract origin set.
	 If so, we want that DECL's abstract origin (which is what DECL_ORIGIN
	 will give us if it has one).  Note that DECL's abstract origins are
	 supposed to be the most distant ancestor (or so decl_ultimate_origin
	 claims), so we don't need to loop following the DECL origins.  */
      if (DECL_P (ret_val))
	return DECL_ORIGIN (ret_val);

      return ret_val;
    }
}

/* Return true if T1 and T2 are equivalent lists.  */

bool
list_equal_p (const_tree t1, const_tree t2)
{
  for (; t1 && t2; t1 = TREE_CHAIN (t1) , t2 = TREE_CHAIN (t2))
    if (TREE_VALUE (t1) != TREE_VALUE (t2))
      return false;
  return !t1 && !t2;
}

/* Return true iff conversion in EXP generates no instruction.  Mark
   it inline so that we fully inline into the stripping functions even
   though we have two uses of this function.  */

static inline bool
tree_nop_conversion (const_tree exp)
{
  tree outer_type, inner_type;

  if (!CONVERT_EXPR_P (exp)
      && TREE_CODE (exp) != NON_LVALUE_EXPR)
    return false;
  if (TREE_OPERAND (exp, 0) == error_mark_node)
    return false;

  outer_type = TREE_TYPE (exp);
  inner_type = TREE_TYPE (TREE_OPERAND (exp, 0));

  if (!inner_type)
    return false;

  /* Use precision rather then machine mode when we can, which gives
     the correct answer even for submode (bit-field) types.  */
  if ((INTEGRAL_TYPE_P (outer_type)
       || POINTER_TYPE_P (outer_type)
       || TREE_CODE (outer_type) == OFFSET_TYPE)
      && (INTEGRAL_TYPE_P (inner_type)
	  || POINTER_TYPE_P (inner_type)
	  || TREE_CODE (inner_type) == OFFSET_TYPE))
    return TYPE_PRECISION (outer_type) == TYPE_PRECISION (inner_type);

  /* Otherwise fall back on comparing machine modes (e.g. for
     aggregate types, floats).  */
  return TYPE_MODE (outer_type) == TYPE_MODE (inner_type);
}

/* Return true iff conversion in EXP generates no instruction.  Don't
   consider conversions changing the signedness.  */

static bool
tree_sign_nop_conversion (const_tree exp)
{
  tree outer_type, inner_type;

  if (!tree_nop_conversion (exp))
    return false;

  outer_type = TREE_TYPE (exp);
  inner_type = TREE_TYPE (TREE_OPERAND (exp, 0));

  return (TYPE_UNSIGNED (outer_type) == TYPE_UNSIGNED (inner_type)
	  && POINTER_TYPE_P (outer_type) == POINTER_TYPE_P (inner_type));
}

/* Strip conversions from EXP according to tree_nop_conversion and
   return the resulting expression.  */

tree
tree_strip_nop_conversions (tree exp)
{
  while (tree_nop_conversion (exp))
    exp = TREE_OPERAND (exp, 0);
  return exp;
}

/* Strip conversions from EXP according to tree_sign_nop_conversion
   and return the resulting expression.  */

tree
tree_strip_sign_nop_conversions (tree exp)
{
  while (tree_sign_nop_conversion (exp))
    exp = TREE_OPERAND (exp, 0);
  return exp;
}

/* Strip out all handled components that produce invariant
   offsets.  */

const_tree
strip_invariant_refs (const_tree op)
{
  while (handled_component_p (op))
    {
      switch (TREE_CODE (op))
	{
	case ARRAY_REF:
	case ARRAY_RANGE_REF:
	  if (!is_gimple_constant (TREE_OPERAND (op, 1))
	      || TREE_OPERAND (op, 2) != NULL_TREE
	      || TREE_OPERAND (op, 3) != NULL_TREE)
	    return NULL;
	  break;

	case COMPONENT_REF:
	  if (TREE_OPERAND (op, 2) != NULL_TREE)
	    return NULL;
	  break;

	default:;
	}
      op = TREE_OPERAND (op, 0);
    }

  return op;
}

static GTY(()) tree gcc_eh_personality_decl;

/* Return the GCC personality function decl.  */

tree
lhd_gcc_personality (void)
{
  if (!gcc_eh_personality_decl)
    gcc_eh_personality_decl = build_personality_function ("gcc");
  return gcc_eh_personality_decl;
}

/* Try to find a base info of BINFO that would have its field decl at offset
   OFFSET within the BINFO type and which is of EXPECTED_TYPE.  If it can be
   found, return, otherwise return NULL_TREE.  */

tree
get_binfo_at_offset (tree binfo, HOST_WIDE_INT offset, tree expected_type)
{
  tree type = BINFO_TYPE (binfo);

  while (true)
    {
      HOST_WIDE_INT pos, size;
      tree fld;
      int i;

      if (TYPE_MAIN_VARIANT (type) == TYPE_MAIN_VARIANT (expected_type))
	  return binfo;
      if (offset < 0)
	return NULL_TREE;

      for (fld = TYPE_FIELDS (type); fld; fld = DECL_CHAIN (fld))
	{
	  if (TREE_CODE (fld) != FIELD_DECL)
	    continue;

	  pos = int_bit_position (fld);
	  size = tree_low_cst (DECL_SIZE (fld), 1);
	  if (pos <= offset && (pos + size) > offset)
	    break;
	}
      if (!fld || TREE_CODE (TREE_TYPE (fld)) != RECORD_TYPE)
	return NULL_TREE;

      if (!DECL_ARTIFICIAL (fld))
	{
	  binfo = TYPE_BINFO (TREE_TYPE (fld));
	  if (!binfo)
	    return NULL_TREE;
	}
      /* Offset 0 indicates the primary base, whose vtable contents are
	 represented in the binfo for the derived class.  */
      else if (offset != 0)
	{
	  tree base_binfo, found_binfo = NULL_TREE;
	  for (i = 0; BINFO_BASE_ITERATE (binfo, i, base_binfo); i++)
	    if (TREE_TYPE (base_binfo) == TREE_TYPE (fld))
	      {
		found_binfo = base_binfo;
		break;
	      }
	  if (!found_binfo)
	    return NULL_TREE;
	  binfo = found_binfo;
	}

      type = TREE_TYPE (fld);
      offset -= pos;
    }
}

/* Returns true if X is a typedef decl.  */

bool
is_typedef_decl (tree x)
{
  return (x && TREE_CODE (x) == TYPE_DECL
          && DECL_ORIGINAL_TYPE (x) != NULL_TREE);
}

/* Returns true iff TYPE is a type variant created for a typedef. */

bool
typedef_variant_p (tree type)
{
  return is_typedef_decl (TYPE_NAME (type));
}

/* Warn about a use of an identifier which was marked deprecated.  */
void
warn_deprecated_use (tree node, tree attr)
{
  const char *msg;

  if (node == 0 || !warn_deprecated_decl)
    return;

  if (!attr)
    {
      if (DECL_P (node))
	attr = DECL_ATTRIBUTES (node);
      else if (TYPE_P (node))
	{
	  tree decl = TYPE_STUB_DECL (node);
	  if (decl)
	    attr = lookup_attribute ("deprecated",
				     TYPE_ATTRIBUTES (TREE_TYPE (decl)));
	}
    }

  if (attr)
    attr = lookup_attribute ("deprecated", attr);

  if (attr)
    msg = TREE_STRING_POINTER (TREE_VALUE (TREE_VALUE (attr)));
  else
    msg = NULL;

  if (DECL_P (node))
    {
      expanded_location xloc = expand_location (DECL_SOURCE_LOCATION (node));
      if (msg)
	warning (OPT_Wdeprecated_declarations,
		 "%qD is deprecated (declared at %s:%d): %s",
		 node, xloc.file, xloc.line, msg);
      else
	warning (OPT_Wdeprecated_declarations,
		 "%qD is deprecated (declared at %s:%d)",
		 node, xloc.file, xloc.line);
    }
  else if (TYPE_P (node))
    {
      tree what = NULL_TREE;
      tree decl = TYPE_STUB_DECL (node);

      if (TYPE_NAME (node))
	{
	  if (TREE_CODE (TYPE_NAME (node)) == IDENTIFIER_NODE)
	    what = TYPE_NAME (node);
	  else if (TREE_CODE (TYPE_NAME (node)) == TYPE_DECL
		   && DECL_NAME (TYPE_NAME (node)))
	    what = DECL_NAME (TYPE_NAME (node));
	}

      if (decl)
	{
	  expanded_location xloc
	    = expand_location (DECL_SOURCE_LOCATION (decl));
	  if (what)
	    {
	      if (msg)
		warning (OPT_Wdeprecated_declarations,
			 "%qE is deprecated (declared at %s:%d): %s",
			 what, xloc.file, xloc.line, msg);
	      else
		warning (OPT_Wdeprecated_declarations,
			 "%qE is deprecated (declared at %s:%d)", what,
			 xloc.file, xloc.line);
	    }
	  else
	    {
	      if (msg)
		warning (OPT_Wdeprecated_declarations,
			 "type is deprecated (declared at %s:%d): %s",
			 xloc.file, xloc.line, msg);
	      else
		warning (OPT_Wdeprecated_declarations,
			 "type is deprecated (declared at %s:%d)",
			 xloc.file, xloc.line);
	    }
	}
      else
	{
	  if (what)
	    {
	      if (msg)
		warning (OPT_Wdeprecated_declarations, "%qE is deprecated: %s",
			 what, msg);
	      else
		warning (OPT_Wdeprecated_declarations, "%qE is deprecated", what);
	    }
	  else
	    {
	      if (msg)
		warning (OPT_Wdeprecated_declarations, "type is deprecated: %s",
			 msg);
	      else
		warning (OPT_Wdeprecated_declarations, "type is deprecated");
	    }
	}
    }
}

#include "gt-tree.h"<|MERGE_RESOLUTION|>--- conflicted
+++ resolved
@@ -1737,14 +1737,6 @@
 {
   STRIP_NOPS (expr);
 
-<<<<<<< HEAD
-  return ((TREE_CODE (expr) == INTEGER_CST
-	   && TREE_INT_CST_LOW (expr) == 0
-	   && TREE_INT_CST_HIGH (expr) == 0)
-	  || (TREE_CODE (expr) == COMPLEX_CST
-	      && integer_zerop (TREE_REALPART (expr))
-	      && integer_zerop (TREE_IMAGPART (expr))));
-=======
   switch (TREE_CODE (expr))
     {
     case INTEGER_CST:
@@ -1764,7 +1756,6 @@
     default:
       return false;
     }
->>>>>>> 747e4b8f
 }
 
 /* Return 1 if EXPR is the integer constant one or the corresponding
@@ -1775,14 +1766,6 @@
 {
   STRIP_NOPS (expr);
 
-<<<<<<< HEAD
-  return ((TREE_CODE (expr) == INTEGER_CST
-	   && TREE_INT_CST_LOW (expr) == 1
-	   && TREE_INT_CST_HIGH (expr) == 0)
-	  || (TREE_CODE (expr) == COMPLEX_CST
-	      && integer_onep (TREE_REALPART (expr))
-	      && integer_zerop (TREE_IMAGPART (expr))));
-=======
   switch (TREE_CODE (expr))
     {
     case INTEGER_CST:
@@ -1802,7 +1785,6 @@
     default:
       return false;
     }
->>>>>>> 747e4b8f
 }
 
 /* Return 1 if EXPR is an integer containing all 1's in as much precision as
@@ -1821,8 +1803,6 @@
       && integer_zerop (TREE_IMAGPART (expr)))
     return 1;
 
-<<<<<<< HEAD
-=======
   else if (TREE_CODE (expr) == VECTOR_CST)
     {
       unsigned i;
@@ -1832,7 +1812,6 @@
       return 1;
     }
 
->>>>>>> 747e4b8f
   else if (TREE_CODE (expr) != INTEGER_CST)
     return 0;
 
@@ -11326,6 +11305,52 @@
   while (tree_sign_nop_conversion (exp))
     exp = TREE_OPERAND (exp, 0);
   return exp;
+}
+
+/* Avoid any floating point extensions from EXP.  */
+tree
+strip_float_extensions (tree exp)
+{
+  tree sub, expt, subt;
+
+  /*  For floating point constant look up the narrowest type that can hold
+      it properly and handle it like (type)(narrowest_type)constant.
+      This way we can optimize for instance a=a*2.0 where "a" is float
+      but 2.0 is double constant.  */
+  if (TREE_CODE (exp) == REAL_CST && !DECIMAL_FLOAT_TYPE_P (TREE_TYPE (exp)))
+    {
+      REAL_VALUE_TYPE orig;
+      tree type = NULL;
+
+      orig = TREE_REAL_CST (exp);
+      if (TYPE_PRECISION (TREE_TYPE (exp)) > TYPE_PRECISION (float_type_node)
+	  && exact_real_truncate (TYPE_MODE (float_type_node), &orig))
+	type = float_type_node;
+      else if (TYPE_PRECISION (TREE_TYPE (exp))
+	       > TYPE_PRECISION (double_type_node)
+	       && exact_real_truncate (TYPE_MODE (double_type_node), &orig))
+	type = double_type_node;
+      if (type)
+	return build_real (type, real_value_truncate (TYPE_MODE (type), orig));
+    }
+
+  if (!CONVERT_EXPR_P (exp))
+    return exp;
+
+  sub = TREE_OPERAND (exp, 0);
+  subt = TREE_TYPE (sub);
+  expt = TREE_TYPE (exp);
+
+  if (!FLOAT_TYPE_P (subt))
+    return exp;
+
+  if (DECIMAL_FLOAT_TYPE_P (expt) != DECIMAL_FLOAT_TYPE_P (subt))
+    return exp;
+
+  if (TYPE_PRECISION (subt) > TYPE_PRECISION (expt))
+    return exp;
+
+  return strip_float_extensions (sub);
 }
 
 /* Strip out all handled components that produce invariant

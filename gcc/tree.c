--- conflicted
+++ resolved
@@ -475,8 +475,6 @@
     case FIXED_CST:		return TS_FIXED_CST;
     case COMPLEX_CST:		return TS_COMPLEX;
     case VECTOR_CST:		return TS_VECTOR;
-    case VEC_DUPLICATE_CST:	return TS_VECTOR;
-    case VEC_SERIES_CST:	return TS_VECTOR;
     case STRING_CST:		return TS_STRING;
       /* tcc_exceptional cases.  */
     case ERROR_MARK:		return TS_COMMON;
@@ -857,13 +855,7 @@
 	case REAL_CST:		return sizeof (tree_real_cst);
 	case FIXED_CST:		return sizeof (tree_fixed_cst);
 	case COMPLEX_CST:	return sizeof (tree_complex);
-<<<<<<< HEAD
-	case VECTOR_CST:	return sizeof (tree_vector);
-	case VEC_DUPLICATE_CST:	return sizeof (tree_vector);
-	case VEC_SERIES_CST:	return sizeof (tree_vector) + sizeof (tree);
-=======
 	case VECTOR_CST:	gcc_unreachable ();
->>>>>>> 70783a86
 	case STRING_CST:	gcc_unreachable ();
 	default:
 	  gcc_checking_assert (code >= NUM_TREE_CODES);
@@ -924,12 +916,6 @@
     case VECTOR_CST:
       return (sizeof (struct tree_vector)
 	      + (vector_cst_encoded_nelts (node) - 1) * sizeof (tree));
-
-    case VEC_DUPLICATE_CST:
-      return sizeof (struct tree_vector);
-
-    case VEC_SERIES_CST:
-      return sizeof (struct tree_vector) + sizeof (tree);
 
     case STRING_CST:
       return TREE_STRING_LENGTH (node) + offsetof (struct tree_string, str) + 1;
@@ -1331,12 +1317,8 @@
 /* Return a new POLY_INT_CST with coefficients COEFFS and type TYPE.  */
 
 static tree
-<<<<<<< HEAD
-build_new_poly_int_cst (tree type, tree (&coeffs)[NUM_POLY_INT_COEFFS])
-=======
 build_new_poly_int_cst (tree type, tree (&coeffs)[NUM_POLY_INT_COEFFS]
 			CXX_MEM_STAT_INFO)
->>>>>>> 70783a86
 {
   size_t length = sizeof (struct tree_poly_int_cst);
   record_node_allocation_statistics (POLY_INT_CST, length);
@@ -1823,66 +1805,8 @@
 	  && (tree_fits_shwi_p (x) || tree_fits_uhwi_p (x)));
 }
 
-<<<<<<< HEAD
-/* Build a new VEC_DUPLICATE_CST with type TYPE and operand EXP.
-
-   This function is only suitable for callers that know TYPE is a
-   variable-length vector and specifically need a VEC_DUPLICATE_CST node.
-   Use build_vector_from_val to duplicate a general scalar into a general
-   vector type.  */
-
-static tree
-build_vec_duplicate_cst (tree type, tree exp MEM_STAT_DECL)
-{
-  gcc_assert (!TYPE_VECTOR_SUBPARTS (type).is_constant ());
-
-  int length = sizeof (struct tree_vector);
-
-  record_node_allocation_statistics (VEC_DUPLICATE_CST, length);
-
-  tree t = ggc_alloc_cleared_tree_node_stat (length PASS_MEM_STAT);
-
-  TREE_SET_CODE (t, VEC_DUPLICATE_CST);
-  TREE_TYPE (t) = type;
-  t->base.u.nelts = 1;
-  VEC_DUPLICATE_CST_ELT (t) = exp;
-  TREE_CONSTANT (t) = 1;
-
-  return t;
-}
-
-/* Build a new VEC_SERIES_CST with type TYPE, base BASE and step STEP.
-
-   Note that this function is only suitable for callers that specifically
-   need a VEC_SERIES_CST node.  Use build_vec_series to build a general
-   series vector from a general base and step.  */
-
-static tree
-build_vec_series_cst (tree type, tree base, tree step MEM_STAT_DECL)
-{
-  gcc_assert (!TYPE_VECTOR_SUBPARTS (type).is_constant ());
-
-  int length = sizeof (struct tree_vector) + sizeof (tree);
-
-  record_node_allocation_statistics (VEC_SERIES_CST, length);
-
-  tree t = ggc_alloc_cleared_tree_node_stat (length PASS_MEM_STAT);
-
-  TREE_SET_CODE (t, VEC_SERIES_CST);
-  TREE_TYPE (t) = type;
-  t->base.u.nelts = 2;
-  VEC_SERIES_CST_BASE (t) = base;
-  VEC_SERIES_CST_STEP (t) = step;
-  TREE_CONSTANT (t) = 1;
-
-  return t;
-}
-
-/* Build a newly constructed VECTOR_CST node of length LEN.  */
-=======
 /* Build a newly constructed VECTOR_CST with the given values of
    (VECTOR_CST_)LOG2_NPATTERNS and (VECTOR_CST_)NELTS_PER_PATTERN.  */
->>>>>>> 70783a86
 
 tree
 make_vector (unsigned log2_npatterns,
@@ -1908,40 +1832,6 @@
 }
 
 /* Return a new VECTOR_CST node whose type is TYPE and whose values
-<<<<<<< HEAD
-   are given by VALS.  */
-
-tree
-build_vector (tree type, vec<tree> vals MEM_STAT_DECL)
-{
-  unsigned int nelts = vals.length ();
-  gcc_assert (must_eq (nelts, TYPE_VECTOR_SUBPARTS (type)));
-  int over = 0;
-  unsigned cnt = 0;
-  tree v = make_vector (nelts);
-  TREE_TYPE (v) = type;
-
-  /* Iterate through elements and check for overflow.  */
-  for (cnt = 0; cnt < nelts; ++cnt)
-    {
-      tree value = vals[cnt];
-
-      VECTOR_CST_ELT (v, cnt) = value;
-
-      /* Don't crash if we get an address constant.  */
-      if (!CONSTANT_CLASS_P (value))
-	continue;
-
-      over |= TREE_OVERFLOW (value);
-    }
-
-  TREE_OVERFLOW (v) = over;
-  return v;
-}
-
-/* Return a new VECTOR_CST node whose type is TYPE and whose values
-=======
->>>>>>> 70783a86
    are extracted from V, a vector of CONSTRUCTOR_ELT.  */
 
 tree
@@ -1952,11 +1842,7 @@
 
   /* We can't construct a VECTOR_CST for a variable number of elements.  */
   nelts = TYPE_VECTOR_SUBPARTS (type).to_constant ();
-<<<<<<< HEAD
-  auto_vec<tree, 32> vec (nelts);
-=======
   tree_vector_builder vec (type, nelts, 1);
->>>>>>> 70783a86
   FOR_EACH_CONSTRUCTOR_VALUE (v, idx, value)
     {
       if (TREE_CODE (value) == VECTOR_CST)
@@ -1993,13 +1879,6 @@
   gcc_checking_assert (types_compatible_p (TYPE_MAIN_VARIANT (TREE_TYPE (sc)),
 					   TREE_TYPE (vectype)));
 
-  if (!TYPE_VECTOR_SUBPARTS (vectype).is_constant (&nunits))
-    {
-      if (CONSTANT_CLASS_P (sc))
-	return build_vec_duplicate_cst (vectype, sc);
-      return fold_build1 (VEC_DUPLICATE_EXPR, vectype, sc);
-    }
-
   if (CONSTANT_CLASS_P (sc))
     {
       tree_vector_builder v (vectype, 1, 1);
@@ -2027,22 +1906,6 @@
 {
   if (integer_zerop (step))
     return build_vector_from_val (type, base);
-<<<<<<< HEAD
-  if (CONSTANT_CLASS_P (base) && CONSTANT_CLASS_P (step))
-    {
-      unsigned HOST_WIDE_INT nunits;
-      if (!TYPE_VECTOR_SUBPARTS (type).is_constant (&nunits))
-	return build_vec_series_cst (type, base, step);
-
-      auto_vec<tree, 32> v (nunits);
-      v.quick_push (base);
-      for (unsigned int i = 1; i < nunits; ++i)
-	{
-	  base = const_binop (PLUS_EXPR, TREE_TYPE (base), base, step);
-	  v.quick_push (base);
-	}
-      return build_vector (type, v);
-=======
   if (TREE_CODE (base) == INTEGER_CST && TREE_CODE (step) == INTEGER_CST)
     {
       tree_vector_builder builder (type, 1, 3);
@@ -2054,7 +1917,6 @@
       builder.quick_push (elt1);
       builder.quick_push (elt2);
       return builder.build ();
->>>>>>> 70783a86
     }
   return build2 (VEC_SERIES_EXPR, type, base, step);
 }
@@ -2076,25 +1938,10 @@
       index_vec_type = build_vector_type (index_elt_type, nunits);
     }
 
-<<<<<<< HEAD
-  unsigned HOST_WIDE_INT count;
-  if (nunits.is_constant (&count))
-    {
-      auto_vec<tree, 32> v (count);
-      for (unsigned int i = 0; i < count; ++i)
-	v.quick_push (build_int_cstu (index_elt_type, base + i * step));
-      return build_vector (index_vec_type, v);
-    }
-
-  return build_vec_series (index_vec_type,
-			   build_int_cstu (index_elt_type, base),
-			   build_int_cstu (index_elt_type, step));
-=======
   tree_vector_builder v (index_vec_type, 1, 3);
   for (unsigned int i = 0; i < 3; ++i)
     v.quick_push (build_int_cstu (index_elt_type, base + i * step));
   return v.build ();
->>>>>>> 70783a86
 }
 
 /* Something has messed with the elements of CONSTRUCTOR C after it was built;
@@ -2652,21 +2499,9 @@
       return (integer_zerop (TREE_REALPART (expr))
 	      && integer_zerop (TREE_IMAGPART (expr)));
     case VECTOR_CST:
-<<<<<<< HEAD
-      {
-	unsigned i;
-	for (i = 0; i < VECTOR_CST_NELTS (expr); ++i)
-	  if (!integer_zerop (VECTOR_CST_ELT (expr, i)))
-	    return false;
-	return true;
-      }
-    case VEC_DUPLICATE_CST:
-      return integer_zerop (VEC_DUPLICATE_CST_ELT (expr));
-=======
       return (VECTOR_CST_NPATTERNS (expr) == 1
 	      && VECTOR_CST_DUPLICATE_P (expr)
 	      && integer_zerop (VECTOR_CST_ENCODED_ELT (expr, 0)));
->>>>>>> 70783a86
     default:
       return false;
     }
@@ -2686,21 +2521,9 @@
       return (integer_onep (TREE_REALPART (expr))
 	      && integer_zerop (TREE_IMAGPART (expr)));
     case VECTOR_CST:
-<<<<<<< HEAD
-      {
-	unsigned i;
-	for (i = 0; i < VECTOR_CST_NELTS (expr); ++i)
-	  if (!integer_onep (VECTOR_CST_ELT (expr, i)))
-	    return false;
-	return true;
-      }
-    case VEC_DUPLICATE_CST:
-      return integer_onep (VEC_DUPLICATE_CST_ELT (expr));
-=======
       return (VECTOR_CST_NPATTERNS (expr) == 1
 	      && VECTOR_CST_DUPLICATE_P (expr)
 	      && integer_onep (VECTOR_CST_ENCODED_ELT (expr, 0)));
->>>>>>> 70783a86
     default:
       return false;
     }
@@ -2735,9 +2558,6 @@
 	    && VECTOR_CST_DUPLICATE_P (expr)
 	    && integer_all_onesp (VECTOR_CST_ENCODED_ELT (expr, 0)));
 
-  else if (TREE_CODE (expr) == VEC_DUPLICATE_CST)
-    return integer_all_onesp (VEC_DUPLICATE_CST_ELT (expr));
-
   else if (TREE_CODE (expr) != INTEGER_CST)
     return 0;
 
@@ -2794,7 +2614,7 @@
 int
 integer_truep (const_tree expr)
 {
-  if (TREE_CODE (expr) == VECTOR_CST || TREE_CODE (expr) == VEC_DUPLICATE_CST)
+  if (TREE_CODE (expr) == VECTOR_CST)
     return integer_all_onesp (expr);
   return integer_onep (expr);
 }
@@ -2967,8 +2787,6 @@
 	    return false;
 	return true;
       }
-    case VEC_DUPLICATE_CST:
-      return real_zerop (VEC_DUPLICATE_CST_ELT (expr));
     default:
       return false;
     }
@@ -2990,21 +2808,9 @@
       return real_onep (TREE_REALPART (expr))
 	     && real_zerop (TREE_IMAGPART (expr));
     case VECTOR_CST:
-<<<<<<< HEAD
-      {
-	unsigned i;
-	for (i = 0; i < VECTOR_CST_NELTS (expr); ++i)
-	  if (!real_onep (VECTOR_CST_ELT (expr, i)))
-	    return false;
-	return true;
-      }
-    case VEC_DUPLICATE_CST:
-      return real_onep (VEC_DUPLICATE_CST_ELT (expr));
-=======
       return (VECTOR_CST_NPATTERNS (expr) == 1
 	      && VECTOR_CST_DUPLICATE_P (expr)
 	      && real_onep (VECTOR_CST_ENCODED_ELT (expr, 0)));
->>>>>>> 70783a86
     default:
       return false;
     }
@@ -3025,21 +2831,9 @@
       return real_minus_onep (TREE_REALPART (expr))
 	     && real_zerop (TREE_IMAGPART (expr));
     case VECTOR_CST:
-<<<<<<< HEAD
-      {
-	unsigned i;
-	for (i = 0; i < VECTOR_CST_NELTS (expr); ++i)
-	  if (!real_minus_onep (VECTOR_CST_ELT (expr, i)))
-	    return false;
-	return true;
-      }
-    case VEC_DUPLICATE_CST:
-      return real_minus_onep (VEC_DUPLICATE_CST_ELT (expr));
-=======
       return (VECTOR_CST_NPATTERNS (expr) == 1
 	      && VECTOR_CST_DUPLICATE_P (expr)
 	      && real_minus_onep (VECTOR_CST_ENCODED_ELT (expr, 0)));
->>>>>>> 70783a86
     default:
       return false;
     }
@@ -6737,13 +6531,8 @@
       return 1;
 
     case VECTOR_TYPE:
-<<<<<<< HEAD
-      return must_eq (TYPE_VECTOR_SUBPARTS (a->type),
-		      TYPE_VECTOR_SUBPARTS (b->type));
-=======
       return known_eq (TYPE_VECTOR_SUBPARTS (a->type),
 		       TYPE_VECTOR_SUBPARTS (b->type));
->>>>>>> 70783a86
 
     case ENUMERAL_TYPE:
       if (TYPE_VALUES (a->type) != TYPE_VALUES (b->type)
@@ -7241,19 +7030,11 @@
 
     default:
       if (POLY_INT_CST_P (t1))
-<<<<<<< HEAD
-	/* A false return means may_ne rather than must_ne.  */
-	return must_eq (poly_widest_int::from (poly_int_cst_value (t1),
-					       TYPE_SIGN (TREE_TYPE (t1))),
-			poly_widest_int::from (poly_int_cst_value (t2),
-					       TYPE_SIGN (TREE_TYPE (t2))));
-=======
 	/* A false return means maybe_ne rather than known_ne.  */
 	return known_eq (poly_widest_int::from (poly_int_cst_value (t1),
 						TYPE_SIGN (TREE_TYPE (t1))),
 			 poly_widest_int::from (poly_int_cst_value (t2),
 						TYPE_SIGN (TREE_TYPE (t2))));
->>>>>>> 70783a86
       break;
     }
 
@@ -7313,23 +7094,17 @@
 bool
 valid_constant_size_p (const_tree size)
 {
-<<<<<<< HEAD
-  if (TREE_OVERFLOW (size))
-    return false;
-  if (POLY_INT_CST_P (size))
-    {
-=======
   if (POLY_INT_CST_P (size))
     {
       if (TREE_OVERFLOW (size))
 	return false;
->>>>>>> 70783a86
       for (unsigned int i = 0; i < NUM_POLY_INT_COEFFS; ++i)
 	if (!valid_constant_size_p (POLY_INT_CST_COEFF (size, i)))
 	  return false;
       return true;
     }
   if (! tree_fits_uhwi_p (size)
+      || TREE_OVERFLOW (size)
       || tree_int_cst_sign_bit (size) != 0)
     return false;
   return true;
@@ -7567,13 +7342,6 @@
 	  inchash::add_expr (VECTOR_CST_ENCODED_ELT (t, i), hstate, flags);
 	return;
       }
-    case VEC_DUPLICATE_CST:
-      inchash::add_expr (VEC_DUPLICATE_CST_ELT (t), hstate);
-      return;
-    case VEC_SERIES_CST:
-      inchash::add_expr (VEC_SERIES_CST_BASE (t), hstate);
-      inchash::add_expr (VEC_SERIES_CST_STEP (t), hstate);
-      return;
     case SSA_NAME:
       /* We can just compare by pointer.  */
       hstate.add_hwi (SSA_NAME_VERSION (t));
@@ -10798,11 +10566,7 @@
 
   poly_uint64 size = GET_MODE_SIZE (TYPE_MODE (vectype));
 
-<<<<<<< HEAD
-  if (must_eq (size, 0U))
-=======
   if (known_eq (size, 0U))
->>>>>>> 70783a86
     size = tree_to_uhwi (TYPE_SIZE_UNIT (vectype));
 
   return build_truth_vector_type (TYPE_VECTOR_SUBPARTS (vectype), size);
@@ -10922,9 +10686,6 @@
 	      && VECTOR_CST_DUPLICATE_P (init)
 	      && initializer_zerop (VECTOR_CST_ENCODED_ELT (init, 0)));
 
-    case VEC_DUPLICATE_CST:
-      return initializer_zerop (VEC_DUPLICATE_CST_ELT (init));
-
     case CONSTRUCTOR:
       {
 	unsigned HOST_WIDE_INT idx;
@@ -10970,23 +10731,8 @@
 
   gcc_assert (VECTOR_TYPE_P (TREE_TYPE (vec)));
 
-<<<<<<< HEAD
-  if (TREE_CODE (vec) == VEC_DUPLICATE_CST)
-    return VEC_DUPLICATE_CST_ELT (vec);
-
-  else if (TREE_CODE (vec) == VEC_DUPLICATE_EXPR)
-    return TREE_OPERAND (vec, 0);
-
-  else if (TREE_CODE (vec) == VECTOR_CST)
-    {
-      first = VECTOR_CST_ELT (vec, 0);
-      for (i = 1; i < VECTOR_CST_NELTS (vec); ++i)
-	if (!operand_equal_p (first, VECTOR_CST_ELT (vec, i), 0))
-	  return NULL_TREE;
-=======
   if (TREE_CODE (vec) == VEC_DUPLICATE_EXPR)
     return TREE_OPERAND (vec, 0);
->>>>>>> 70783a86
 
   else if (TREE_CODE (vec) == VECTOR_CST)
     {
@@ -11718,8 +11464,6 @@
     case REAL_CST:
     case FIXED_CST:
     case VECTOR_CST:
-    case VEC_DUPLICATE_CST:
-    case VEC_SERIES_CST:
     case STRING_CST:
     case BLOCK:
     case PLACEHOLDER_EXPR:
@@ -12641,11 +12385,7 @@
 
       if (types_same_for_odr (type, expected_type))
 	  return binfo;
-<<<<<<< HEAD
-      if (may_lt (offset, 0))
-=======
       if (maybe_lt (offset, 0))
->>>>>>> 70783a86
 	return NULL_TREE;
 
       for (fld = TYPE_FIELDS (type); fld; fld = DECL_CHAIN (fld))
@@ -12663,11 +12403,7 @@
 
       /* Offset 0 indicates the primary base, whose vtable contents are
 	 represented in the binfo for the derived class.  */
-<<<<<<< HEAD
-      else if (may_ne (offset, 0))
-=======
       else if (maybe_ne (offset, 0))
->>>>>>> 70783a86
 	{
 	  tree found_binfo = NULL, base_binfo;
 	  /* Offsets in BINFO are in bytes relative to the whole structure
@@ -12993,8 +12729,6 @@
   /* For tree codes with a sharing machinery re-build the result.  */
   if (poly_int_tree_p (t))
     return wide_int_to_tree (TREE_TYPE (t), wi::to_poly_wide (t));
-<<<<<<< HEAD
-=======
 
   /* For VECTOR_CST, remove the overflow bits from the encoded elements
      and canonicalize the result.  */
@@ -13012,7 +12746,6 @@
 	}
       return builder.build ();
     }
->>>>>>> 70783a86
 
   /* Otherwise, as all tcc_constants are possibly shared, copy the node
      and drop the flag.  */
@@ -13028,34 +12761,7 @@
       if (TREE_OVERFLOW (TREE_IMAGPART (t)))
 	TREE_IMAGPART (t) = drop_tree_overflow (TREE_IMAGPART (t));
     }
-<<<<<<< HEAD
-  if (TREE_CODE (t) == VECTOR_CST)
-    {
-      for (unsigned i = 0; i < VECTOR_CST_NELTS (t); ++i)
-	{
-	  tree& elt = VECTOR_CST_ELT (t, i);
-	  if (TREE_OVERFLOW (elt))
-	    elt = drop_tree_overflow (elt);
-	}
-    }
-  if (TREE_CODE (t) == VEC_DUPLICATE_CST)
-    {
-      tree *elt = &VEC_DUPLICATE_CST_ELT (t);
-      if (TREE_OVERFLOW (*elt))
-	*elt = drop_tree_overflow (*elt);
-    }
-  if (TREE_CODE (t) == VEC_SERIES_CST)
-    {
-      tree *elt = &VEC_SERIES_CST_BASE (t);
-      if (TREE_OVERFLOW (*elt))
-	*elt = drop_tree_overflow (*elt);
-      elt = &VEC_SERIES_CST_STEP (t);
-      if (TREE_OVERFLOW (*elt))
-	*elt = drop_tree_overflow (*elt);
-    }
-=======
-
->>>>>>> 70783a86
+
   return t;
 }
 
@@ -14623,102 +14329,6 @@
   ASSERT_EQ (type, TREE_TYPE (zero));
 }
 
-/* Verify predicate handling of VEC_DUPLICATE_CSTs and VEC_DUPLICATE_EXPRs
-   for integral type TYPE.  */
-
-static void
-test_vec_duplicate_predicates_int (tree type)
-{
-  scalar_int_mode int_mode = SCALAR_INT_TYPE_MODE (type);
-  machine_mode vec_mode = targetm.vectorize.preferred_simd_mode (int_mode);
-  /* This will be 1 if VEC_MODE isn't a vector mode.  */
-  poly_uint64 nunits = GET_MODE_NUNITS (vec_mode);
-
-  tree vec_type = build_vector_type (type, nunits);
-
-  tree zero = build_zero_cst (type);
-  tree vec_zero = build_vector_from_val (vec_type, zero);
-  ASSERT_TRUE (integer_zerop (vec_zero));
-  ASSERT_FALSE (integer_onep (vec_zero));
-  ASSERT_FALSE (integer_minus_onep (vec_zero));
-  ASSERT_FALSE (integer_all_onesp (vec_zero));
-  ASSERT_FALSE (integer_truep (vec_zero));
-  ASSERT_TRUE (initializer_zerop (vec_zero));
-
-  tree one = build_one_cst (type);
-  tree vec_one = build_vector_from_val (vec_type, one);
-  ASSERT_FALSE (integer_zerop (vec_one));
-  ASSERT_TRUE (integer_onep (vec_one));
-  ASSERT_FALSE (integer_minus_onep (vec_one));
-  ASSERT_FALSE (integer_all_onesp (vec_one));
-  ASSERT_FALSE (integer_truep (vec_one));
-  ASSERT_FALSE (initializer_zerop (vec_one));
-
-  tree minus_one = build_minus_one_cst (type);
-  tree vec_minus_one = build_vector_from_val (vec_type, minus_one);
-  ASSERT_FALSE (integer_zerop (vec_minus_one));
-  ASSERT_FALSE (integer_onep (vec_minus_one));
-  ASSERT_TRUE (integer_minus_onep (vec_minus_one));
-  ASSERT_TRUE (integer_all_onesp (vec_minus_one));
-  ASSERT_TRUE (integer_truep (vec_minus_one));
-  ASSERT_FALSE (initializer_zerop (vec_minus_one));
-
-  tree x = create_tmp_var_raw (type, "x");
-  tree vec_x = build1 (VEC_DUPLICATE_EXPR, vec_type, x);
-  ASSERT_EQ (uniform_vector_p (vec_zero), zero);
-  ASSERT_EQ (uniform_vector_p (vec_one), one);
-  ASSERT_EQ (uniform_vector_p (vec_minus_one), minus_one);
-  ASSERT_EQ (uniform_vector_p (vec_x), x);
-}
-
-/* Verify predicate handling of VEC_DUPLICATE_CSTs for floating-point
-   type TYPE.  */
-
-static void
-test_vec_duplicate_predicates_float (tree type)
-{
-  scalar_float_mode float_mode = SCALAR_FLOAT_TYPE_MODE (type);
-  machine_mode vec_mode = targetm.vectorize.preferred_simd_mode (float_mode);
-  /* This will be 1 if VEC_MODE isn't a vector mode.  */
-  poly_uint64 nunits = GET_MODE_NUNITS (vec_mode);
-
-  tree vec_type = build_vector_type (type, nunits);
-
-  tree zero = build_zero_cst (type);
-  tree vec_zero = build_vector_from_val (vec_type, zero);
-  ASSERT_TRUE (real_zerop (vec_zero));
-  ASSERT_FALSE (real_onep (vec_zero));
-  ASSERT_FALSE (real_minus_onep (vec_zero));
-  ASSERT_TRUE (initializer_zerop (vec_zero));
-
-  tree one = build_one_cst (type);
-  tree vec_one = build_vector_from_val (vec_type, one);
-  ASSERT_FALSE (real_zerop (vec_one));
-  ASSERT_TRUE (real_onep (vec_one));
-  ASSERT_FALSE (real_minus_onep (vec_one));
-  ASSERT_FALSE (initializer_zerop (vec_one));
-
-  tree minus_one = build_minus_one_cst (type);
-  tree vec_minus_one = build_vector_from_val (vec_type, minus_one);
-  ASSERT_FALSE (real_zerop (vec_minus_one));
-  ASSERT_FALSE (real_onep (vec_minus_one));
-  ASSERT_TRUE (real_minus_onep (vec_minus_one));
-  ASSERT_FALSE (initializer_zerop (vec_minus_one));
-
-  ASSERT_EQ (uniform_vector_p (vec_zero), zero);
-  ASSERT_EQ (uniform_vector_p (vec_one), one);
-  ASSERT_EQ (uniform_vector_p (vec_minus_one), minus_one);
-}
-
-/* Verify predicate handling of VEC_DUPLICATE_CSTs and VEC_DUPLICATE_EXPRs.  */
-
-static void
-test_vec_duplicate_predicates ()
-{
-  test_vec_duplicate_predicates_int (integer_type_node);
-  test_vec_duplicate_predicates_float (float_type_node);
-}
-
 /* Verify identifiers.  */
 
 static void
@@ -14975,7 +14585,6 @@
 tree_c_tests ()
 {
   test_integer_constants ();
-  test_vec_duplicate_predicates ();
   test_identifiers ();
   test_labels ();
   test_vector_cst_patterns ();

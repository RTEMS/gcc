--- conflicted
+++ resolved
@@ -280,11 +280,7 @@
   1, /* OMP_CLAUSE_SHARED  */
   1, /* OMP_CLAUSE_FIRSTPRIVATE  */
   2, /* OMP_CLAUSE_LASTPRIVATE  */
-<<<<<<< HEAD
   6, /* OMP_CLAUSE_REDUCTION  */
-=======
-  5, /* OMP_CLAUSE_REDUCTION  */
->>>>>>> 9c23418f
   1, /* OMP_CLAUSE_COPYIN  */
   1, /* OMP_CLAUSE_COPYPRIVATE  */
   3, /* OMP_CLAUSE_LINEAR  */
@@ -337,10 +333,7 @@
   0, /* OMP_CLAUSE_THREADS  */
   0, /* OMP_CLAUSE_SIMD  */
   1, /* OMP_CLAUSE_HINT  */
-<<<<<<< HEAD
-=======
   0, /* OMP_CLAUSE_DEFALTMAP  */
->>>>>>> 9c23418f
   1, /* OMP_CLAUSE__SIMDUID_  */
   1, /* OMP_CLAUSE__CILK_FOR_COUNT_  */
   0, /* OMP_CLAUSE_INDEPENDENT  */
@@ -415,10 +408,7 @@
   "threads",
   "simd",
   "hint",
-<<<<<<< HEAD
-=======
   "defaultmap",
->>>>>>> 9c23418f
   "_simduid_",
   "_Cilk_for_count_",
   "independent",
@@ -11558,13 +11548,10 @@
 	case OMP_CLAUSE_GRAINSIZE:
 	case OMP_CLAUSE_NUM_TASKS:
 	case OMP_CLAUSE_HINT:
-<<<<<<< HEAD
-=======
 	case OMP_CLAUSE_TO_DECLARE:
 	case OMP_CLAUSE_LINK:
 	case OMP_CLAUSE_USE_DEVICE_PTR:
 	case OMP_CLAUSE_IS_DEVICE_PTR:
->>>>>>> 9c23418f
 	case OMP_CLAUSE__LOOPTEMP_:
 	case OMP_CLAUSE__SIMDUID_:
 	case OMP_CLAUSE__CILK_FOR_COUNT_:
@@ -11587,10 +11574,7 @@
 	case OMP_CLAUSE_NOGROUP:
 	case OMP_CLAUSE_THREADS:
 	case OMP_CLAUSE_SIMD:
-<<<<<<< HEAD
-=======
 	case OMP_CLAUSE_DEFAULTMAP:
->>>>>>> 9c23418f
 	case OMP_CLAUSE_AUTO:
 	case OMP_CLAUSE_SEQ:
 	case OMP_CLAUSE_NOHOST:
@@ -11633,11 +11617,7 @@
 	case OMP_CLAUSE_REDUCTION:
 	  {
 	    int i;
-<<<<<<< HEAD
 	    for (i = 0; i < 6; i++)
-=======
-	    for (i = 0; i < 5; i++)
->>>>>>> 9c23418f
 	      WALK_SUBTREE (OMP_CLAUSE_OPERAND (*tp, i));
 	    WALK_SUBTREE_TAIL (OMP_CLAUSE_CHAIN (*tp));
 	  }

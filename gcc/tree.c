/* Language-independent node constructors for parse phase of GNU compiler.
   Copyright (C) 1987-2013 Free Software Foundation, Inc.

This file is part of GCC.

GCC is free software; you can redistribute it and/or modify it under
the terms of the GNU General Public License as published by the Free
Software Foundation; either version 3, or (at your option) any later
version.

GCC is distributed in the hope that it will be useful, but WITHOUT ANY
WARRANTY; without even the implied warranty of MERCHANTABILITY or
FITNESS FOR A PARTICULAR PURPOSE.  See the GNU General Public License
for more details.

You should have received a copy of the GNU General Public License
along with GCC; see the file COPYING3.  If not see
<http://www.gnu.org/licenses/>.  */

/* This file contains the low level primitives for operating on tree nodes,
   including allocation, list operations, interning of identifiers,
   construction of data type nodes and statement nodes,
   and construction of type conversion nodes.  It also contains
   tables index by tree code that describe how to take apart
   nodes of that code.

   It is intended to be language-independent, but occasionally
   calls language-dependent routines defined (for C) in typecheck.c.  */

#include "config.h"
#include "system.h"
#include "coretypes.h"
#include "tm.h"
#include "flags.h"
#include "tree.h"
#include "tm_p.h"
#include "function.h"
#include "obstack.h"
#include "toplev.h" /* get_random_seed */
#include "ggc.h"
#include "hashtab.h"
#include "filenames.h"
#include "output.h"
#include "target.h"
#include "common/common-target.h"
#include "langhooks.h"
#include "tree-inline.h"
#include "tree-iterator.h"
#include "basic-block.h"
#include "tree-ssa.h"
#include "params.h"
#include "pointer-set.h"
#include "tree-pass.h"
#include "langhooks-def.h"
#include "diagnostic.h"
#include "tree-diagnostic.h"
#include "tree-pretty-print.h"
#include "cgraph.h"
#include "except.h"
#include "debug.h"
#include "intl.h"
#include "wide-int.h"

/* Tree code classes.  */

#define DEFTREECODE(SYM, NAME, TYPE, LENGTH) TYPE,
#define END_OF_BASE_TREE_CODES tcc_exceptional,

const enum tree_code_class tree_code_type[] = {
#include "all-tree.def"
};

#undef DEFTREECODE
#undef END_OF_BASE_TREE_CODES

/* Table indexed by tree code giving number of expression
   operands beyond the fixed part of the node structure.
   Not used for types or decls.  */

#define DEFTREECODE(SYM, NAME, TYPE, LENGTH) LENGTH,
#define END_OF_BASE_TREE_CODES 0,

const unsigned char tree_code_length[] = {
#include "all-tree.def"
};

#undef DEFTREECODE
#undef END_OF_BASE_TREE_CODES

/* Names of tree components.
   Used for printing out the tree and error messages.  */
#define DEFTREECODE(SYM, NAME, TYPE, LEN) NAME,
#define END_OF_BASE_TREE_CODES "@dummy",

static const char *const tree_code_name[] = {
#include "all-tree.def"
};

#undef DEFTREECODE
#undef END_OF_BASE_TREE_CODES

/* Each tree code class has an associated string representation.
   These must correspond to the tree_code_class entries.  */

const char *const tree_code_class_strings[] =
{
  "exceptional",
  "constant",
  "type",
  "declaration",
  "reference",
  "comparison",
  "unary",
  "binary",
  "statement",
  "vl_exp",
  "expression"
};

/* obstack.[ch] explicitly declined to prototype this.  */
extern int _obstack_allocated_p (struct obstack *h, void *obj);

/* Statistics-gathering stuff.  */

static int tree_code_counts[MAX_TREE_CODES];
int tree_node_counts[(int) all_kinds];
int tree_node_sizes[(int) all_kinds];

/* Keep in sync with tree.h:enum tree_node_kind.  */
static const char * const tree_node_kind_names[] = {
  "decls",
  "types",
  "blocks",
  "stmts",
  "refs",
  "exprs",
  "constants",
  "identifiers",
  "vecs",
  "binfos",
  "ssa names",
  "constructors",
  "random kinds",
  "lang_decl kinds",
  "lang_type kinds",
  "omp clauses",
};

/* Unique id for next decl created.  */
static GTY(()) int next_decl_uid;
/* Unique id for next type created.  */
static GTY(()) int next_type_uid = 1;
/* Unique id for next debug decl created.  Use negative numbers,
   to catch erroneous uses.  */
static GTY(()) int next_debug_decl_uid;

/* Since we cannot rehash a type after it is in the table, we have to
   keep the hash code.  */

struct GTY(()) type_hash {
  unsigned long hash;
  tree type;
};

/* Initial size of the hash table (rounded to next prime).  */
#define TYPE_HASH_INITIAL_SIZE 1000

/* Now here is the hash table.  When recording a type, it is added to
   the slot whose index is the hash code.  Note that the hash table is
   used for several kinds of types (function types, array types and
   array index range types, for now).  While all these live in the
   same table, they are completely independent, and the hash code is
   computed differently for each of these.  */

static GTY ((if_marked ("type_hash_marked_p"), param_is (struct type_hash)))
     htab_t type_hash_table;

/* Hash table and temporary node for larger integer const values.  */
static GTY (()) tree int_cst_node;
static GTY ((if_marked ("ggc_marked_p"), param_is (union tree_node)))
     htab_t int_cst_hash_table;

/* Hash table for optimization flags and target option flags.  Use the same
   hash table for both sets of options.  Nodes for building the current
   optimization and target option nodes.  The assumption is most of the time
   the options created will already be in the hash table, so we avoid
   allocating and freeing up a node repeatably.  */
static GTY (()) tree cl_optimization_node;
static GTY (()) tree cl_target_option_node;
static GTY ((if_marked ("ggc_marked_p"), param_is (union tree_node)))
     htab_t cl_option_hash_table;

/* General tree->tree mapping  structure for use in hash tables.  */


static GTY ((if_marked ("tree_decl_map_marked_p"), param_is (struct tree_decl_map)))
     htab_t debug_expr_for_decl;

static GTY ((if_marked ("tree_decl_map_marked_p"), param_is (struct tree_decl_map)))
     htab_t value_expr_for_decl;

static GTY ((if_marked ("tree_vec_map_marked_p"), param_is (struct tree_vec_map)))
     htab_t debug_args_for_decl;

static GTY ((if_marked ("tree_priority_map_marked_p"),
	     param_is (struct tree_priority_map)))
  htab_t init_priority_for_decl;

static void set_type_quals (tree, int);
static int type_hash_eq (const void *, const void *);
static hashval_t type_hash_hash (const void *);
static hashval_t int_cst_hash_hash (const void *);
static int int_cst_hash_eq (const void *, const void *);
static hashval_t cl_option_hash_hash (const void *);
static int cl_option_hash_eq (const void *, const void *);
static void print_type_hash_statistics (void);
static void print_debug_expr_statistics (void);
static void print_value_expr_statistics (void);
static int type_hash_marked_p (const void *);
static unsigned int type_hash_list (const_tree, hashval_t);
static unsigned int attribute_hash_list (const_tree, hashval_t);
static bool decls_same_for_odr (tree decl1, tree decl2);

tree global_trees[TI_MAX];
tree integer_types[itk_none];

unsigned char tree_contains_struct[MAX_TREE_CODES][64];

/* Number of operands for each OpenMP clause.  */
unsigned const char omp_clause_num_ops[] =
{
  0, /* OMP_CLAUSE_ERROR  */
  1, /* OMP_CLAUSE_PRIVATE  */
  1, /* OMP_CLAUSE_SHARED  */
  1, /* OMP_CLAUSE_FIRSTPRIVATE  */
  2, /* OMP_CLAUSE_LASTPRIVATE  */
  4, /* OMP_CLAUSE_REDUCTION  */
  1, /* OMP_CLAUSE_COPYIN  */
  1, /* OMP_CLAUSE_COPYPRIVATE  */
  2, /* OMP_CLAUSE_LINEAR  */
  2, /* OMP_CLAUSE_ALIGNED  */
  1, /* OMP_CLAUSE_DEPEND  */
  1, /* OMP_CLAUSE_UNIFORM  */
  2, /* OMP_CLAUSE_FROM  */
  2, /* OMP_CLAUSE_TO  */
  2, /* OMP_CLAUSE_MAP  */
  1, /* OMP_CLAUSE__LOOPTEMP_  */
  1, /* OMP_CLAUSE_IF  */
  1, /* OMP_CLAUSE_NUM_THREADS  */
  1, /* OMP_CLAUSE_SCHEDULE  */
  0, /* OMP_CLAUSE_NOWAIT  */
  0, /* OMP_CLAUSE_ORDERED  */
  0, /* OMP_CLAUSE_DEFAULT  */
  3, /* OMP_CLAUSE_COLLAPSE  */
  0, /* OMP_CLAUSE_UNTIED   */
  1, /* OMP_CLAUSE_FINAL  */
  0, /* OMP_CLAUSE_MERGEABLE  */
  1, /* OMP_CLAUSE_DEVICE  */
  1, /* OMP_CLAUSE_DIST_SCHEDULE  */
  0, /* OMP_CLAUSE_INBRANCH  */
  0, /* OMP_CLAUSE_NOTINBRANCH  */
  1, /* OMP_CLAUSE_NUM_TEAMS  */
  1, /* OMP_CLAUSE_THREAD_LIMIT  */
  0, /* OMP_CLAUSE_PROC_BIND  */
  1, /* OMP_CLAUSE_SAFELEN  */
  1, /* OMP_CLAUSE_SIMDLEN  */
  0, /* OMP_CLAUSE_FOR  */
  0, /* OMP_CLAUSE_PARALLEL  */
  0, /* OMP_CLAUSE_SECTIONS  */
  0, /* OMP_CLAUSE_TASKGROUP  */
  1, /* OMP_CLAUSE__SIMDUID_  */
};

const char * const omp_clause_code_name[] =
{
  "error_clause",
  "private",
  "shared",
  "firstprivate",
  "lastprivate",
  "reduction",
  "copyin",
  "copyprivate",
  "linear",
  "aligned",
  "depend",
  "uniform",
  "from",
  "to",
  "map",
  "_looptemp_",
  "if",
  "num_threads",
  "schedule",
  "nowait",
  "ordered",
  "default",
  "collapse",
  "untied",
  "final",
  "mergeable",
  "device",
  "dist_schedule",
  "inbranch",
  "notinbranch",
  "num_teams",
  "thread_limit",
  "proc_bind",
  "safelen",
  "simdlen",
  "for",
  "parallel",
  "sections",
  "taskgroup",
  "_simduid_"
};


/* Return the tree node structure used by tree code CODE.  */

static inline enum tree_node_structure_enum
tree_node_structure_for_code (enum tree_code code)
{
  switch (TREE_CODE_CLASS (code))
    {
    case tcc_declaration:
      {
	switch (code)
	  {
	  case FIELD_DECL:
	    return TS_FIELD_DECL;
	  case PARM_DECL:
	    return TS_PARM_DECL;
	  case VAR_DECL:
	    return TS_VAR_DECL;
	  case LABEL_DECL:
	    return TS_LABEL_DECL;
	  case RESULT_DECL:
	    return TS_RESULT_DECL;
	  case DEBUG_EXPR_DECL:
	    return TS_DECL_WRTL;
	  case CONST_DECL:
	    return TS_CONST_DECL;
	  case TYPE_DECL:
	    return TS_TYPE_DECL;
	  case FUNCTION_DECL:
	    return TS_FUNCTION_DECL;
	  case TRANSLATION_UNIT_DECL:
	    return TS_TRANSLATION_UNIT_DECL;
	  default:
	    return TS_DECL_NON_COMMON;
	  }
      }
    case tcc_type:
      return TS_TYPE_NON_COMMON;
    case tcc_reference:
    case tcc_comparison:
    case tcc_unary:
    case tcc_binary:
    case tcc_expression:
    case tcc_statement:
    case tcc_vl_exp:
      return TS_EXP;
    default:  /* tcc_constant and tcc_exceptional */
      break;
    }
  switch (code)
    {
      /* tcc_constant cases.  */
    case INTEGER_CST:		return TS_INT_CST;
    case REAL_CST:		return TS_REAL_CST;
    case FIXED_CST:		return TS_FIXED_CST;
    case COMPLEX_CST:		return TS_COMPLEX;
    case VECTOR_CST:		return TS_VECTOR;
    case STRING_CST:		return TS_STRING;
      /* tcc_exceptional cases.  */
    case ERROR_MARK:		return TS_COMMON;
    case IDENTIFIER_NODE:	return TS_IDENTIFIER;
    case TREE_LIST:		return TS_LIST;
    case TREE_VEC:		return TS_VEC;
    case SSA_NAME:		return TS_SSA_NAME;
    case PLACEHOLDER_EXPR:	return TS_COMMON;
    case STATEMENT_LIST:	return TS_STATEMENT_LIST;
    case BLOCK:			return TS_BLOCK;
    case CONSTRUCTOR:		return TS_CONSTRUCTOR;
    case TREE_BINFO:		return TS_BINFO;
    case OMP_CLAUSE:		return TS_OMP_CLAUSE;
    case OPTIMIZATION_NODE:	return TS_OPTIMIZATION;
    case TARGET_OPTION_NODE:	return TS_TARGET_OPTION;

    default:
      gcc_unreachable ();
    }
}


/* Initialize tree_contains_struct to describe the hierarchy of tree
   nodes.  */

static void
initialize_tree_contains_struct (void)
{
  unsigned i;

  for (i = ERROR_MARK; i < LAST_AND_UNUSED_TREE_CODE; i++)
    {
      enum tree_code code;
      enum tree_node_structure_enum ts_code;

      code = (enum tree_code) i;
      ts_code = tree_node_structure_for_code (code);

      /* Mark the TS structure itself.  */
      tree_contains_struct[code][ts_code] = 1;

      /* Mark all the structures that TS is derived from.  */
      switch (ts_code)
	{
	case TS_TYPED:
	case TS_BLOCK:
	  MARK_TS_BASE (code);
	  break;

	case TS_COMMON:
	case TS_INT_CST:
	case TS_REAL_CST:
	case TS_FIXED_CST:
	case TS_VECTOR:
	case TS_STRING:
	case TS_COMPLEX:
	case TS_SSA_NAME:
	case TS_CONSTRUCTOR:
	case TS_EXP:
	case TS_STATEMENT_LIST:
	  MARK_TS_TYPED (code);
	  break;

	case TS_IDENTIFIER:
	case TS_DECL_MINIMAL:
	case TS_TYPE_COMMON:
	case TS_LIST:
	case TS_VEC:
	case TS_BINFO:
	case TS_OMP_CLAUSE:
	case TS_OPTIMIZATION:
	case TS_TARGET_OPTION:
	  MARK_TS_COMMON (code);
	  break;

	case TS_TYPE_WITH_LANG_SPECIFIC:
	  MARK_TS_TYPE_COMMON (code);
	  break;

	case TS_TYPE_NON_COMMON:
	  MARK_TS_TYPE_WITH_LANG_SPECIFIC (code);
	  break;

	case TS_DECL_COMMON:
	  MARK_TS_DECL_MINIMAL (code);
	  break;

	case TS_DECL_WRTL:
	case TS_CONST_DECL:
	  MARK_TS_DECL_COMMON (code);
	  break;

	case TS_DECL_NON_COMMON:
	  MARK_TS_DECL_WITH_VIS (code);
	  break;

	case TS_DECL_WITH_VIS:
	case TS_PARM_DECL:
	case TS_LABEL_DECL:
	case TS_RESULT_DECL:
	  MARK_TS_DECL_WRTL (code);
	  break;

	case TS_FIELD_DECL:
	  MARK_TS_DECL_COMMON (code);
	  break;

	case TS_VAR_DECL:
	  MARK_TS_DECL_WITH_VIS (code);
	  break;

	case TS_TYPE_DECL:
	case TS_FUNCTION_DECL:
	  MARK_TS_DECL_NON_COMMON (code);
	  break;

	case TS_TRANSLATION_UNIT_DECL:
	  MARK_TS_DECL_COMMON (code);
	  break;

	default:
	  gcc_unreachable ();
	}
    }

  /* Basic consistency checks for attributes used in fold.  */
  gcc_assert (tree_contains_struct[FUNCTION_DECL][TS_DECL_NON_COMMON]);
  gcc_assert (tree_contains_struct[TYPE_DECL][TS_DECL_NON_COMMON]);
  gcc_assert (tree_contains_struct[CONST_DECL][TS_DECL_COMMON]);
  gcc_assert (tree_contains_struct[VAR_DECL][TS_DECL_COMMON]);
  gcc_assert (tree_contains_struct[PARM_DECL][TS_DECL_COMMON]);
  gcc_assert (tree_contains_struct[RESULT_DECL][TS_DECL_COMMON]);
  gcc_assert (tree_contains_struct[FUNCTION_DECL][TS_DECL_COMMON]);
  gcc_assert (tree_contains_struct[TYPE_DECL][TS_DECL_COMMON]);
  gcc_assert (tree_contains_struct[TRANSLATION_UNIT_DECL][TS_DECL_COMMON]);
  gcc_assert (tree_contains_struct[LABEL_DECL][TS_DECL_COMMON]);
  gcc_assert (tree_contains_struct[FIELD_DECL][TS_DECL_COMMON]);
  gcc_assert (tree_contains_struct[VAR_DECL][TS_DECL_WRTL]);
  gcc_assert (tree_contains_struct[PARM_DECL][TS_DECL_WRTL]);
  gcc_assert (tree_contains_struct[RESULT_DECL][TS_DECL_WRTL]);
  gcc_assert (tree_contains_struct[FUNCTION_DECL][TS_DECL_WRTL]);
  gcc_assert (tree_contains_struct[LABEL_DECL][TS_DECL_WRTL]);
  gcc_assert (tree_contains_struct[CONST_DECL][TS_DECL_MINIMAL]);
  gcc_assert (tree_contains_struct[VAR_DECL][TS_DECL_MINIMAL]);
  gcc_assert (tree_contains_struct[PARM_DECL][TS_DECL_MINIMAL]);
  gcc_assert (tree_contains_struct[RESULT_DECL][TS_DECL_MINIMAL]);
  gcc_assert (tree_contains_struct[FUNCTION_DECL][TS_DECL_MINIMAL]);
  gcc_assert (tree_contains_struct[TYPE_DECL][TS_DECL_MINIMAL]);
  gcc_assert (tree_contains_struct[TRANSLATION_UNIT_DECL][TS_DECL_MINIMAL]);
  gcc_assert (tree_contains_struct[LABEL_DECL][TS_DECL_MINIMAL]);
  gcc_assert (tree_contains_struct[FIELD_DECL][TS_DECL_MINIMAL]);
  gcc_assert (tree_contains_struct[VAR_DECL][TS_DECL_WITH_VIS]);
  gcc_assert (tree_contains_struct[FUNCTION_DECL][TS_DECL_WITH_VIS]);
  gcc_assert (tree_contains_struct[TYPE_DECL][TS_DECL_WITH_VIS]);
  gcc_assert (tree_contains_struct[VAR_DECL][TS_VAR_DECL]);
  gcc_assert (tree_contains_struct[FIELD_DECL][TS_FIELD_DECL]);
  gcc_assert (tree_contains_struct[PARM_DECL][TS_PARM_DECL]);
  gcc_assert (tree_contains_struct[LABEL_DECL][TS_LABEL_DECL]);
  gcc_assert (tree_contains_struct[RESULT_DECL][TS_RESULT_DECL]);
  gcc_assert (tree_contains_struct[CONST_DECL][TS_CONST_DECL]);
  gcc_assert (tree_contains_struct[TYPE_DECL][TS_TYPE_DECL]);
  gcc_assert (tree_contains_struct[FUNCTION_DECL][TS_FUNCTION_DECL]);
  gcc_assert (tree_contains_struct[IMPORTED_DECL][TS_DECL_MINIMAL]);
  gcc_assert (tree_contains_struct[IMPORTED_DECL][TS_DECL_COMMON]);
}


/* Init tree.c.  */

void
init_ttree (void)
{
  /* Initialize the hash table of types.  */
  type_hash_table = htab_create_ggc (TYPE_HASH_INITIAL_SIZE, type_hash_hash,
				     type_hash_eq, 0);

  debug_expr_for_decl = htab_create_ggc (512, tree_decl_map_hash,
					 tree_decl_map_eq, 0);

  value_expr_for_decl = htab_create_ggc (512, tree_decl_map_hash,
					 tree_decl_map_eq, 0);
  init_priority_for_decl = htab_create_ggc (512, tree_priority_map_hash,
					    tree_priority_map_eq, 0);

  int_cst_hash_table = htab_create_ggc (1024, int_cst_hash_hash,
					int_cst_hash_eq, NULL);

  int_cst_node = make_int_cst (1);

  cl_option_hash_table = htab_create_ggc (64, cl_option_hash_hash,
					  cl_option_hash_eq, NULL);

  cl_optimization_node = make_node (OPTIMIZATION_NODE);
  cl_target_option_node = make_node (TARGET_OPTION_NODE);

  /* Initialize the tree_contains_struct array.  */
  initialize_tree_contains_struct ();
  lang_hooks.init_ts ();
}


/* The name of the object as the assembler will see it (but before any
   translations made by ASM_OUTPUT_LABELREF).  Often this is the same
   as DECL_NAME.  It is an IDENTIFIER_NODE.  */
tree
decl_assembler_name (tree decl)
{
  if (!DECL_ASSEMBLER_NAME_SET_P (decl))
    lang_hooks.set_decl_assembler_name (decl);
  return DECL_WITH_VIS_CHECK (decl)->decl_with_vis.assembler_name;
}

/* Compare ASMNAME with the DECL_ASSEMBLER_NAME of DECL.  */

bool
decl_assembler_name_equal (tree decl, const_tree asmname)
{
  tree decl_asmname = DECL_ASSEMBLER_NAME (decl);
  const char *decl_str;
  const char *asmname_str;
  bool test = false;

  if (decl_asmname == asmname)
    return true;

  decl_str = IDENTIFIER_POINTER (decl_asmname);
  asmname_str = IDENTIFIER_POINTER (asmname);


  /* If the target assembler name was set by the user, things are trickier.
     We have a leading '*' to begin with.  After that, it's arguable what
     is the correct thing to do with -fleading-underscore.  Arguably, we've
     historically been doing the wrong thing in assemble_alias by always
     printing the leading underscore.  Since we're not changing that, make
     sure user_label_prefix follows the '*' before matching.  */
  if (decl_str[0] == '*')
    {
      size_t ulp_len = strlen (user_label_prefix);

      decl_str ++;

      if (ulp_len == 0)
	test = true;
      else if (strncmp (decl_str, user_label_prefix, ulp_len) == 0)
	decl_str += ulp_len, test=true;
      else
	decl_str --;
    }
  if (asmname_str[0] == '*')
    {
      size_t ulp_len = strlen (user_label_prefix);

      asmname_str ++;

      if (ulp_len == 0)
	test = true;
      else if (strncmp (asmname_str, user_label_prefix, ulp_len) == 0)
	asmname_str += ulp_len, test=true;
      else
	asmname_str --;
    }

  if (!test)
    return false;
  return strcmp (decl_str, asmname_str) == 0;
}

/* Hash asmnames ignoring the user specified marks.  */

hashval_t
decl_assembler_name_hash (const_tree asmname)
{
  if (IDENTIFIER_POINTER (asmname)[0] == '*')
    {
      const char *decl_str = IDENTIFIER_POINTER (asmname) + 1;
      size_t ulp_len = strlen (user_label_prefix);

      if (ulp_len == 0)
	;
      else if (strncmp (decl_str, user_label_prefix, ulp_len) == 0)
	decl_str += ulp_len;

      return htab_hash_string (decl_str);
    }

  return htab_hash_string (IDENTIFIER_POINTER (asmname));
}

/* Compute the number of bytes occupied by a tree with code CODE.
   This function cannot be used for nodes that have variable sizes,
   including TREE_VEC, INTEGER_CST, STRING_CST, and CALL_EXPR.  */
size_t
tree_code_size (enum tree_code code)
{
  switch (TREE_CODE_CLASS (code))
    {
    case tcc_declaration:  /* A decl node */
      {
	switch (code)
	  {
	  case FIELD_DECL:
	    return sizeof (struct tree_field_decl);
	  case PARM_DECL:
	    return sizeof (struct tree_parm_decl);
	  case VAR_DECL:
	    return sizeof (struct tree_var_decl);
	  case LABEL_DECL:
	    return sizeof (struct tree_label_decl);
	  case RESULT_DECL:
	    return sizeof (struct tree_result_decl);
	  case CONST_DECL:
	    return sizeof (struct tree_const_decl);
	  case TYPE_DECL:
	    return sizeof (struct tree_type_decl);
	  case FUNCTION_DECL:
	    return sizeof (struct tree_function_decl);
	  case DEBUG_EXPR_DECL:
	    return sizeof (struct tree_decl_with_rtl);
	  default:
	    return sizeof (struct tree_decl_non_common);
	  }
      }

    case tcc_type:  /* a type node */
      return sizeof (struct tree_type_non_common);

    case tcc_reference:   /* a reference */
    case tcc_expression:  /* an expression */
    case tcc_statement:   /* an expression with side effects */
    case tcc_comparison:  /* a comparison expression */
    case tcc_unary:       /* a unary arithmetic expression */
    case tcc_binary:      /* a binary arithmetic expression */
      return (sizeof (struct tree_exp)
	      + (TREE_CODE_LENGTH (code) - 1) * sizeof (tree));

    case tcc_constant:  /* a constant */
      switch (code)
	{
	case INTEGER_CST:	gcc_unreachable ();
	case REAL_CST:		return sizeof (struct tree_real_cst);
	case FIXED_CST:		return sizeof (struct tree_fixed_cst);
	case COMPLEX_CST:	return sizeof (struct tree_complex);
	case VECTOR_CST:	return sizeof (struct tree_vector);
	case STRING_CST:	gcc_unreachable ();
	default:
	  return lang_hooks.tree_size (code);
	}

    case tcc_exceptional:  /* something random, like an identifier.  */
      switch (code)
	{
	case IDENTIFIER_NODE:	return lang_hooks.identifier_size;
	case TREE_LIST:		return sizeof (struct tree_list);

	case ERROR_MARK:
	case PLACEHOLDER_EXPR:	return sizeof (struct tree_common);

	case TREE_VEC:
	case OMP_CLAUSE:	gcc_unreachable ();

	case SSA_NAME:		return sizeof (struct tree_ssa_name);

	case STATEMENT_LIST:	return sizeof (struct tree_statement_list);
	case BLOCK:		return sizeof (struct tree_block);
	case CONSTRUCTOR:	return sizeof (struct tree_constructor);
	case OPTIMIZATION_NODE: return sizeof (struct tree_optimization_option);
	case TARGET_OPTION_NODE: return sizeof (struct tree_target_option);

	default:
	  return lang_hooks.tree_size (code);
	}

    default:
      gcc_unreachable ();
    }
}

/* Compute the number of bytes occupied by NODE.  This routine only
   looks at TREE_CODE, except for those nodes that have variable sizes.  */
size_t
tree_size (const_tree node)
{
  const enum tree_code code = TREE_CODE (node);
  switch (code)
    {
    case INTEGER_CST:
      return (sizeof (struct tree_int_cst)
	      + (TREE_INT_CST_NUNITS (node) - 1) * sizeof (HOST_WIDE_INT));

    case TREE_BINFO:
      return (offsetof (struct tree_binfo, base_binfos)
	      + vec<tree, va_gc>
		  ::embedded_size (BINFO_N_BASE_BINFOS (node)));

    case TREE_VEC:
      return (sizeof (struct tree_vec)
	      + (TREE_VEC_LENGTH (node) - 1) * sizeof (tree));

    case VECTOR_CST:
      return (sizeof (struct tree_vector)
	      + (TYPE_VECTOR_SUBPARTS (TREE_TYPE (node)) - 1) * sizeof (tree));

    case STRING_CST:
      return TREE_STRING_LENGTH (node) + offsetof (struct tree_string, str) + 1;

    case OMP_CLAUSE:
      return (sizeof (struct tree_omp_clause)
	      + (omp_clause_num_ops[OMP_CLAUSE_CODE (node)] - 1)
	        * sizeof (tree));

    default:
      if (TREE_CODE_CLASS (code) == tcc_vl_exp)
	return (sizeof (struct tree_exp)
		+ (VL_EXP_OPERAND_LENGTH (node) - 1) * sizeof (tree));
      else
	return tree_code_size (code);
    }
}

/* Record interesting allocation statistics for a tree node with CODE
   and LENGTH.  */

static void
record_node_allocation_statistics (enum tree_code code ATTRIBUTE_UNUSED,
				   size_t length ATTRIBUTE_UNUSED)
{
  enum tree_code_class type = TREE_CODE_CLASS (code);
  tree_node_kind kind;

  if (!GATHER_STATISTICS)
    return;

  switch (type)
    {
    case tcc_declaration:  /* A decl node */
      kind = d_kind;
      break;

    case tcc_type:  /* a type node */
      kind = t_kind;
      break;

    case tcc_statement:  /* an expression with side effects */
      kind = s_kind;
      break;

    case tcc_reference:  /* a reference */
      kind = r_kind;
      break;

    case tcc_expression:  /* an expression */
    case tcc_comparison:  /* a comparison expression */
    case tcc_unary:  /* a unary arithmetic expression */
    case tcc_binary:  /* a binary arithmetic expression */
      kind = e_kind;
      break;

    case tcc_constant:  /* a constant */
      kind = c_kind;
      break;

    case tcc_exceptional:  /* something random, like an identifier.  */
      switch (code)
	{
	case IDENTIFIER_NODE:
	  kind = id_kind;
	  break;

	case TREE_VEC:
	  kind = vec_kind;
	  break;

	case TREE_BINFO:
	  kind = binfo_kind;
	  break;

	case SSA_NAME:
	  kind = ssa_name_kind;
	  break;

	case BLOCK:
	  kind = b_kind;
	  break;

	case CONSTRUCTOR:
	  kind = constr_kind;
	  break;

	case OMP_CLAUSE:
	  kind = omp_clause_kind;
	  break;

	default:
	  kind = x_kind;
	  break;
	}
      break;

    case tcc_vl_exp:
      kind = e_kind;
      break;

    default:
      gcc_unreachable ();
    }

  tree_code_counts[(int) code]++;
  tree_node_counts[(int) kind]++;
  tree_node_sizes[(int) kind] += length;
}

/* Allocate and return a new UID from the DECL_UID namespace.  */

int
allocate_decl_uid (void)
{
  return next_decl_uid++;
}

/* Return a newly allocated node of code CODE.  For decl and type
   nodes, some other fields are initialized.  The rest of the node is
   initialized to zero.  This function cannot be used for TREE_VEC,
   INTEGER_CST or OMP_CLAUSE nodes, which is enforced by asserts in
   tree_code_size.

   Achoo!  I got a code in the node.  */

tree
make_node_stat (enum tree_code code MEM_STAT_DECL)
{
  tree t;
  enum tree_code_class type = TREE_CODE_CLASS (code);
  size_t length = tree_code_size (code);

  record_node_allocation_statistics (code, length);

  t = ggc_alloc_cleared_tree_node_stat (length PASS_MEM_STAT);
  TREE_SET_CODE (t, code);

  switch (type)
    {
    case tcc_statement:
      TREE_SIDE_EFFECTS (t) = 1;
      break;

    case tcc_declaration:
      if (CODE_CONTAINS_STRUCT (code, TS_DECL_COMMON))
	{
	  if (code == FUNCTION_DECL)
	    {
	      DECL_ALIGN (t) = FUNCTION_BOUNDARY;
	      DECL_MODE (t) = FUNCTION_MODE;
	    }
	  else
	    DECL_ALIGN (t) = 1;
	}
      DECL_SOURCE_LOCATION (t) = input_location;
      if (TREE_CODE (t) == DEBUG_EXPR_DECL)
	DECL_UID (t) = --next_debug_decl_uid;
      else
	{
	  DECL_UID (t) = allocate_decl_uid ();
	  SET_DECL_PT_UID (t, -1);
	}
      if (TREE_CODE (t) == LABEL_DECL)
	LABEL_DECL_UID (t) = -1;

      break;

    case tcc_type:
      TYPE_UID (t) = next_type_uid++;
      TYPE_ALIGN (t) = BITS_PER_UNIT;
      TYPE_USER_ALIGN (t) = 0;
      TYPE_MAIN_VARIANT (t) = t;
      TYPE_CANONICAL (t) = t;

      /* Default to no attributes for type, but let target change that.  */
      TYPE_ATTRIBUTES (t) = NULL_TREE;
      targetm.set_default_type_attributes (t);

      /* We have not yet computed the alias set for this type.  */
      TYPE_ALIAS_SET (t) = -1;
      break;

    case tcc_constant:
      TREE_CONSTANT (t) = 1;
      break;

    case tcc_expression:
      switch (code)
	{
	case INIT_EXPR:
	case MODIFY_EXPR:
	case VA_ARG_EXPR:
	case PREDECREMENT_EXPR:
	case PREINCREMENT_EXPR:
	case POSTDECREMENT_EXPR:
	case POSTINCREMENT_EXPR:
	  /* All of these have side-effects, no matter what their
	     operands are.  */
	  TREE_SIDE_EFFECTS (t) = 1;
	  break;

	default:
	  break;
	}
      break;

    default:
      /* Other classes need no special treatment.  */
      break;
    }

  return t;
}

/* Return a new node with the same contents as NODE except that its
   TREE_CHAIN, if it has one, is zero and it has a fresh uid.  */

tree
copy_node_stat (tree node MEM_STAT_DECL)
{
  tree t;
  enum tree_code code = TREE_CODE (node);
  size_t length;

  gcc_assert (code != STATEMENT_LIST);

  length = tree_size (node);
  record_node_allocation_statistics (code, length);
  t = ggc_alloc_tree_node_stat (length PASS_MEM_STAT);
  memcpy (t, node, length);

  if (CODE_CONTAINS_STRUCT (code, TS_COMMON))
    TREE_CHAIN (t) = 0;
  TREE_ASM_WRITTEN (t) = 0;
  TREE_VISITED (t) = 0;

  if (TREE_CODE_CLASS (code) == tcc_declaration)
    {
      if (code == DEBUG_EXPR_DECL)
	DECL_UID (t) = --next_debug_decl_uid;
      else
	{
	  DECL_UID (t) = allocate_decl_uid ();
	  if (DECL_PT_UID_SET_P (node))
	    SET_DECL_PT_UID (t, DECL_PT_UID (node));
	}
      if ((TREE_CODE (node) == PARM_DECL || TREE_CODE (node) == VAR_DECL)
	  && DECL_HAS_VALUE_EXPR_P (node))
	{
	  SET_DECL_VALUE_EXPR (t, DECL_VALUE_EXPR (node));
	  DECL_HAS_VALUE_EXPR_P (t) = 1;
	}
      /* DECL_DEBUG_EXPR is copied explicitely by callers.  */
      if (TREE_CODE (node) == VAR_DECL)
	DECL_HAS_DEBUG_EXPR_P (t) = 0;
      if (TREE_CODE (node) == VAR_DECL && DECL_HAS_INIT_PRIORITY_P (node))
	{
	  SET_DECL_INIT_PRIORITY (t, DECL_INIT_PRIORITY (node));
	  DECL_HAS_INIT_PRIORITY_P (t) = 1;
	}
      if (TREE_CODE (node) == FUNCTION_DECL)
	DECL_STRUCT_FUNCTION (t) = NULL;
    }
  else if (TREE_CODE_CLASS (code) == tcc_type)
    {
      TYPE_UID (t) = next_type_uid++;
      /* The following is so that the debug code for
	 the copy is different from the original type.
	 The two statements usually duplicate each other
	 (because they clear fields of the same union),
	 but the optimizer should catch that.  */
      TYPE_SYMTAB_POINTER (t) = 0;
      TYPE_SYMTAB_ADDRESS (t) = 0;

      /* Do not copy the values cache.  */
      if (TYPE_CACHED_VALUES_P (t))
	{
	  TYPE_CACHED_VALUES_P (t) = 0;
	  TYPE_CACHED_VALUES (t) = NULL_TREE;
	}
    }

  return t;
}

/* Return a copy of a chain of nodes, chained through the TREE_CHAIN field.
   For example, this can copy a list made of TREE_LIST nodes.  */

tree
copy_list (tree list)
{
  tree head;
  tree prev, next;

  if (list == 0)
    return 0;

  head = prev = copy_node (list);
  next = TREE_CHAIN (list);
  while (next)
    {
      TREE_CHAIN (prev) = copy_node (next);
      prev = TREE_CHAIN (prev);
      next = TREE_CHAIN (next);
    }
  return head;
}


/* Create an INT_CST node with a LOW value sign extended to TYPE.  */

tree
build_int_cst (tree type, HOST_WIDE_INT low)
{
  /* Support legacy code.  */
  if (!type)
    type = integer_type_node;

  return wide_int_to_tree (type, wi::shwi (low, TYPE_PRECISION (type)));
}

tree
build_int_cstu (tree type, unsigned HOST_WIDE_INT cst)
{
  return wide_int_to_tree (type, wi::uhwi (cst, TYPE_PRECISION (type)));
}

/* Create an INT_CST node with a LOW value sign extended to TYPE.  */

tree
build_int_cst_type (tree type, HOST_WIDE_INT low)
{
  gcc_assert (type);
  return wide_int_to_tree (type, wi::shwi (low, TYPE_PRECISION (type)));
}

/* Constructs tree in type TYPE from with value given by CST.  Signedness
   of CST is assumed to be the same as the signedness of TYPE.  */

tree
double_int_to_tree (tree type, double_int cst)
{
  return wide_int_to_tree (type, max_wide_int::from (cst, TYPE_SIGN (type)));
}

/* We force the wide_int CST to the range of the type TYPE by sign or
   zero extending it.  OVERFLOWABLE indicates if we are interested in
   overflow of the value, when >0 we are only interested in signed
   overflow, for <0 we are interested in any overflow.  OVERFLOWED
   indicates whether overflow has already occurred.  CONST_OVERFLOWED
   indicates whether constant overflow has already occurred.  We force
   T's value to be within range of T's type (by setting to 0 or 1 all
   the bits outside the type's range).  We set TREE_OVERFLOWED if,
        OVERFLOWED is nonzero,
        or OVERFLOWABLE is >0 and signed overflow occurs
        or OVERFLOWABLE is <0 and any overflow occurs
   We return a new tree node for the extended wide_int.  The node
   is shared if no overflow flags are set.  */


tree
force_fit_type (tree type, const wide_int_ref &cst,
		int overflowable, bool overflowed)
{
  signop sign = TYPE_SIGN (type);

  /* If we need to set overflow flags, return a new unshared node.  */
<<<<<<< HEAD
  if (overflowed || !wi::fits_to_tree_p (cst, type))
=======
  if (overflowed || !double_int_fits_to_tree_p (type, cst))
>>>>>>> dd346f1f
    {
      if (overflowed
	  || overflowable < 0
	  || (overflowable > 0 && sign == SIGNED))
	{
	  wide_int tmp = wide_int::from (cst, TYPE_PRECISION (type), sign);
	  int l = tmp.get_len ();
	  tree t = make_int_cst (l);
	  if (l > 1)
	    {
	      if (tmp.elt (l - 1) == 0)
		gcc_assert (tmp.elt (l - 2) < 0);
	      if (tmp.elt (l - 1) == (HOST_WIDE_INT) -1)
		gcc_assert (tmp.elt (l - 2) >= 0);
	    }

	  for (int i = 0; i < l; i++)
	    TREE_INT_CST_ELT (t, i) = tmp.elt (i);

	  TREE_TYPE (t) = type;
	  TREE_OVERFLOW (t) = 1;
	  return t;
	}
    }

  /* Else build a shared node.  */
  return wide_int_to_tree (type, cst);
}

/* These are the hash table functions for the hash table of INTEGER_CST
   nodes of a sizetype.  */

/* Return the hash code code X, an INTEGER_CST.  */

static hashval_t
int_cst_hash_hash (const void *x)
{
  const_tree const t = (const_tree) x;
  hashval_t code = htab_hash_pointer (TREE_TYPE (t));
  int i;

  for (i = 0; i < TREE_INT_CST_NUNITS (t); i++)
    code ^= TREE_INT_CST_ELT (t, i);

  return code;
}

/* Return nonzero if the value represented by *X (an INTEGER_CST tree node)
   is the same as that given by *Y, which is the same.  */

static int
int_cst_hash_eq (const void *x, const void *y)
{
  const_tree const xt = (const_tree) x;
  const_tree const yt = (const_tree) y;

  if (TREE_TYPE (xt) != TREE_TYPE (yt)
      || TREE_INT_CST_NUNITS (xt) != TREE_INT_CST_NUNITS (yt))
    return false;

  for (int i = 0; i < TREE_INT_CST_NUNITS (xt); i++)
    if (TREE_INT_CST_ELT (xt, i) != TREE_INT_CST_ELT (yt, i))
      return false;

  return true;
}

/* Create an INT_CST node of TYPE and value CST.
   The returned node is always shared.  For small integers we use a
   per-type vector cache, for larger ones we use a single hash table.
   The value is extended from it's precision according to the sign of
   the type to be a multiple of HOST_BITS_PER_WIDE_INT.  This defines
   the upper bits and ensures that hashing and value equality based
   upon the underlying HOST_WIDE_INTs works without masking.  */

tree
wide_int_to_tree (tree type, const wide_int_ref &pcst)
{
  tree t;
  int ix = -1;
  int limit = 0;
  unsigned int i;

  gcc_assert (type);
  unsigned int prec = TYPE_PRECISION (type);
  signop sgn = TYPE_SIGN (type);

  /* Verify that everything is canonical.  */
  int l = pcst.get_len ();
  if (l > 1)
    {
      if (pcst.elt (l - 1) == 0)
	gcc_assert (pcst.elt (l - 2) < 0);
      if (pcst.elt (l - 1) == (HOST_WIDE_INT) -1)
	gcc_assert (pcst.elt (l - 2) >= 0);
    }

  wide_int cst = wide_int::from (pcst, prec, sgn);
  unsigned int len = cst.get_len ();
  unsigned int small_prec = prec & (HOST_BITS_PER_WIDE_INT - 1);
  bool recanonize = sgn == UNSIGNED
    && small_prec
    && (prec + HOST_BITS_PER_WIDE_INT - 1) / HOST_BITS_PER_WIDE_INT == len;

  switch (TREE_CODE (type))
    {
    case NULLPTR_TYPE:
      gcc_assert (cst == 0);
      /* Fallthru.  */

    case POINTER_TYPE:
    case REFERENCE_TYPE:
      /* Cache NULL pointer.  */
      if (cst == 0)
	{
	  limit = 1;
	  ix = 0;
	}
      break;

    case BOOLEAN_TYPE:
      /* Cache false or true.  */
      limit = 2;
      if (wi::leu_p (cst, 1))
	ix = cst.to_uhwi ();
      break;

    case INTEGER_TYPE:
    case OFFSET_TYPE:
      if (TYPE_SIGN (type) == UNSIGNED)
	{
	  /* Cache 0..N */
	  limit = INTEGER_SHARE_LIMIT;

	  /* This is a little hokie, but if the prec is smaller than
	     what is necessary to hold INTEGER_SHARE_LIMIT, then the
	     obvious test will not get the correct answer.  */
	  if (prec < HOST_BITS_PER_WIDE_INT)
	    {
	      if (cst.to_uhwi () < (unsigned HOST_WIDE_INT) INTEGER_SHARE_LIMIT)
		ix = cst.to_uhwi ();
	    }
	  else if (wi::ltu_p (cst, INTEGER_SHARE_LIMIT))
	    ix = cst.to_uhwi ();
	}
      else
	{
	  /* Cache -1..N */
	  limit = INTEGER_SHARE_LIMIT + 1;

	  if (cst == -1)
	    ix = 0;
	  else if (!wi::neg_p (cst))
	    {
	      if (prec < HOST_BITS_PER_WIDE_INT)
		{
		  if (cst.to_shwi () < INTEGER_SHARE_LIMIT)
		    ix = cst.to_shwi () + 1;
		}
	      else if (wi::lts_p (cst, INTEGER_SHARE_LIMIT))
		ix = cst.to_shwi () + 1;
	    }
	}
      break;

    case ENUMERAL_TYPE:
      break;

    default:
      gcc_unreachable ();
    }

  if (ix >= 0)
    {
      /* Look for it in the type's vector of small shared ints.  */
      if (!TYPE_CACHED_VALUES_P (type))
	{
	  TYPE_CACHED_VALUES_P (type) = 1;
	  TYPE_CACHED_VALUES (type) = make_tree_vec (limit);
	}

      t = TREE_VEC_ELT (TYPE_CACHED_VALUES (type), ix);
      if (t)
	{
	  /* Make sure no one is clobbering the shared constant.  We
	     must be careful here because tree-csts and wide-ints are
	     not canonicalized in the same way.  */
	  gcc_assert (TREE_TYPE (t) == type);
	  gcc_assert (TREE_INT_CST_NUNITS (t) == (int)len);
	  if (recanonize)
	    {
	      len--;
	      gcc_assert (sext_hwi (TREE_INT_CST_ELT (t, len), small_prec) 
			  == cst.elt (len));
	    }
	  for (i = 0; i < len; i++)
	    gcc_assert (TREE_INT_CST_ELT (t, i) == cst.elt (i));
	}
      else
	{
	  /* Create a new shared int.  */
	  t = make_int_cst (cst.get_len ());
	  TREE_INT_CST_NUNITS (t) = len;
	  if (recanonize)
	    {
	      len--;
	      TREE_INT_CST_ELT (t, len) = zext_hwi (cst.elt (len), small_prec);
	    }
	  for (i = 0; i < len; i++)
	    TREE_INT_CST_ELT (t, i) = cst.elt (i);
	  TREE_TYPE (t) = type;
	  
	  TREE_VEC_ELT (TYPE_CACHED_VALUES (type), ix) = t;
	}
    }
  else if (cst.get_len () == 1
	   && (TYPE_SIGN (type) == SIGNED
	       || recanonize
	       || cst.elt (0) >= 0))
    {
      /* 99.99% of all int csts will fit in a single HWI.  Do that one
	 efficiently.  */
	  /* Use the cache of larger shared ints.  */
      void **slot;

      if (recanonize)
	TREE_INT_CST_ELT (int_cst_node, 0) = zext_hwi (cst.elt (0), small_prec);
      else
	TREE_INT_CST_ELT (int_cst_node, 0) = cst.elt (0);
      TREE_TYPE (int_cst_node) = type;

      slot = htab_find_slot (int_cst_hash_table, int_cst_node, INSERT);
      t = (tree) *slot;
      if (!t)
	{
	  /* Insert this one into the hash table.  */
	  t = int_cst_node;
	  *slot = t;
	  /* Make a new node for next time round.  */
	  int_cst_node = make_int_cst (1);
	}
    }
  else
    {
      /* The value either hashes properly or we drop it on the floor
	 for the gc to take care of.  There will not be enough of them
	 to worry about.  */
      void **slot;
      tree nt;
      if (!recanonize
	  && TYPE_SIGN (type) == UNSIGNED 
	  && cst.elt (len - 1) < 0)
	{
	  unsigned int blocks_needed 
	    = (prec + HOST_BITS_PER_WIDE_INT - 1) / HOST_BITS_PER_WIDE_INT;

	  nt = make_int_cst (blocks_needed + 1);
	  for (i = len; i < blocks_needed; i++)
	    TREE_INT_CST_ELT (nt, i) = (HOST_WIDE_INT)-1;
    
	  TREE_INT_CST_ELT (nt, blocks_needed) = 0;
	}
      else
	nt = make_int_cst (len);
      if (recanonize)
	{
	  len--;
	  TREE_INT_CST_ELT (nt, len) = zext_hwi (cst.elt (len), small_prec);
	}
	
      for (i = 0; i < len; i++)
	TREE_INT_CST_ELT (nt, i) = cst.elt (i);
      TREE_TYPE (nt) = type;

      slot = htab_find_slot (int_cst_hash_table, nt, INSERT);
      t = (tree) *slot;
      if (!t)
	{
	  /* Insert this one into the hash table.  */
	  t = nt;
	  *slot = t;
	}
    }

  return t;
}

void
cache_integer_cst (tree t)
{
  tree type = TREE_TYPE (t);
  int ix = -1;
  int limit = 0;
  int prec = TYPE_PRECISION (type);

  gcc_assert (!TREE_OVERFLOW (t));

  switch (TREE_CODE (type))
    {
    case NULLPTR_TYPE:
      gcc_assert (integer_zerop (t));
      /* Fallthru.  */

    case POINTER_TYPE:
    case REFERENCE_TYPE:
      /* Cache NULL pointer.  */
      if (integer_zerop (t))
	{
	  limit = 1;
	  ix = 0;
	}
      break;

    case BOOLEAN_TYPE:
      /* Cache false or true.  */
      limit = 2;
      if (wi::ltu_p (t, 2))
	ix = TREE_INT_CST_ELT (t, 0);
      break;

    case INTEGER_TYPE:
    case OFFSET_TYPE:
      if (TYPE_UNSIGNED (type))
	{
	  /* Cache 0..N */
	  limit = INTEGER_SHARE_LIMIT;

	  /* This is a little hokie, but if the prec is smaller than
	     what is necessary to hold INTEGER_SHARE_LIMIT, then the
	     obvious test will not get the correct answer.  */
	  if (prec < HOST_BITS_PER_WIDE_INT)
	    {
	      if (tree_to_uhwi (t) < (unsigned HOST_WIDE_INT) INTEGER_SHARE_LIMIT)
		ix = tree_to_uhwi (t);
	    }
	  else if (wi::ltu_p (t, INTEGER_SHARE_LIMIT))
	    ix = tree_to_uhwi (t);
	}
      else
	{
	  /* Cache -1..N */
	  limit = INTEGER_SHARE_LIMIT + 1;

	  if (integer_minus_onep (t))
	    ix = 0;
	  else if (!wi::neg_p (t))
	    {
	      if (prec < HOST_BITS_PER_WIDE_INT)
		{
		  if (tree_to_shwi (t) < INTEGER_SHARE_LIMIT)
		    ix = tree_to_shwi (t) + 1;
		}
	      else if (wi::ltu_p (t, INTEGER_SHARE_LIMIT))
		ix = tree_to_shwi (t) + 1;
	    }
	}
      break;

    case ENUMERAL_TYPE:
      break;

    default:
      gcc_unreachable ();
    }

  if (ix >= 0)
    {
      /* Look for it in the type's vector of small shared ints.  */
      if (!TYPE_CACHED_VALUES_P (type))
	{
	  TYPE_CACHED_VALUES_P (type) = 1;
	  TYPE_CACHED_VALUES (type) = make_tree_vec (limit);
	}

      gcc_assert (TREE_VEC_ELT (TYPE_CACHED_VALUES (type), ix) == NULL_TREE);
      TREE_VEC_ELT (TYPE_CACHED_VALUES (type), ix) = t;
    }
  else
    {
      /* Use the cache of larger shared ints.  */
      void **slot;

      slot = htab_find_slot (int_cst_hash_table, t, INSERT);
      /* If there is already an entry for the number verify it's the
         same.  */
      if (*slot)
	gcc_assert (wi::eq_p (tree (*slot), t));
      else
	/* Otherwise insert this one into the hash table.  */
	*slot = t;
    }
}


/* Builds an integer constant in TYPE such that lowest BITS bits are ones
   and the rest are zeros.  */

tree
build_low_bits_mask (tree type, unsigned bits)
{
  gcc_assert (bits <= TYPE_PRECISION (type));

  return wide_int_to_tree (type, wi::mask (bits, false,
					   TYPE_PRECISION (type)));
}

/* Build a newly constructed TREE_VEC node of length LEN.  */

tree
make_vector_stat (unsigned len MEM_STAT_DECL)
{
  tree t;
  unsigned length = (len - 1) * sizeof (tree) + sizeof (struct tree_vector);

  record_node_allocation_statistics (VECTOR_CST, length);

  t = ggc_alloc_cleared_tree_node_stat (length PASS_MEM_STAT);

  TREE_SET_CODE (t, VECTOR_CST);
  TREE_CONSTANT (t) = 1;

  return t;
}

/* Return a new VECTOR_CST node whose type is TYPE and whose values
   are in a list pointed to by VALS.  */

tree
build_vector_stat (tree type, tree *vals MEM_STAT_DECL)
{
  int over = 0;
  unsigned cnt = 0;
  tree v = make_vector (TYPE_VECTOR_SUBPARTS (type));
  TREE_TYPE (v) = type;

  /* Iterate through elements and check for overflow.  */
  for (cnt = 0; cnt < TYPE_VECTOR_SUBPARTS (type); ++cnt)
    {
      tree value = vals[cnt];

      VECTOR_CST_ELT (v, cnt) = value;

      /* Don't crash if we get an address constant.  */
      if (!CONSTANT_CLASS_P (value))
	continue;

      over |= TREE_OVERFLOW (value);
    }

  TREE_OVERFLOW (v) = over;
  return v;
}

/* Return a new VECTOR_CST node whose type is TYPE and whose values
   are extracted from V, a vector of CONSTRUCTOR_ELT.  */

tree
build_vector_from_ctor (tree type, vec<constructor_elt, va_gc> *v)
{
  tree *vec = XALLOCAVEC (tree, TYPE_VECTOR_SUBPARTS (type));
  unsigned HOST_WIDE_INT idx;
  tree value;

  FOR_EACH_CONSTRUCTOR_VALUE (v, idx, value)
    vec[idx] = value;
  for (; idx < TYPE_VECTOR_SUBPARTS (type); ++idx)
    vec[idx] = build_zero_cst (TREE_TYPE (type));

  return build_vector (type, vec);
}

/* Build a vector of type VECTYPE where all the elements are SCs.  */
tree
build_vector_from_val (tree vectype, tree sc) 
{
  int i, nunits = TYPE_VECTOR_SUBPARTS (vectype);

  if (sc == error_mark_node)
    return sc;

  /* Verify that the vector type is suitable for SC.  Note that there
     is some inconsistency in the type-system with respect to restrict
     qualifications of pointers.  Vector types always have a main-variant
     element type and the qualification is applied to the vector-type.
     So TREE_TYPE (vector-type) does not return a properly qualified
     vector element-type.  */
  gcc_checking_assert (types_compatible_p (TYPE_MAIN_VARIANT (TREE_TYPE (sc)),
					   TREE_TYPE (vectype)));

  if (CONSTANT_CLASS_P (sc))
    {
      tree *v = XALLOCAVEC (tree, nunits);
      for (i = 0; i < nunits; ++i)
	v[i] = sc;
      return build_vector (vectype, v);
    }
  else
    {
      vec<constructor_elt, va_gc> *v;
      vec_alloc (v, nunits);
      for (i = 0; i < nunits; ++i)
	CONSTRUCTOR_APPEND_ELT (v, NULL_TREE, sc);
      return build_constructor (vectype, v);
    }
}

/* Return a new CONSTRUCTOR node whose type is TYPE and whose values
   are in the vec pointed to by VALS.  */
tree
build_constructor (tree type, vec<constructor_elt, va_gc> *vals)
{
  tree c = make_node (CONSTRUCTOR);
  unsigned int i;
  constructor_elt *elt;
  bool constant_p = true;
  bool side_effects_p = false;

  TREE_TYPE (c) = type;
  CONSTRUCTOR_ELTS (c) = vals;

  FOR_EACH_VEC_SAFE_ELT (vals, i, elt)
    {
      /* Mostly ctors will have elts that don't have side-effects, so
	 the usual case is to scan all the elements.  Hence a single
	 loop for both const and side effects, rather than one loop
	 each (with early outs).  */
      if (!TREE_CONSTANT (elt->value))
	constant_p = false;
      if (TREE_SIDE_EFFECTS (elt->value))
	side_effects_p = true;
    }

  TREE_SIDE_EFFECTS (c) = side_effects_p;
  TREE_CONSTANT (c) = constant_p;

  return c;
}

/* Build a CONSTRUCTOR node made of a single initializer, with the specified
   INDEX and VALUE.  */
tree
build_constructor_single (tree type, tree index, tree value)
{
  vec<constructor_elt, va_gc> *v;
  constructor_elt elt = {index, value};

  vec_alloc (v, 1);
  v->quick_push (elt);

  return build_constructor (type, v);
}


/* Return a new CONSTRUCTOR node whose type is TYPE and whose values
   are in a list pointed to by VALS.  */
tree
build_constructor_from_list (tree type, tree vals)
{
  tree t;
  vec<constructor_elt, va_gc> *v = NULL;

  if (vals)
    {
      vec_alloc (v, list_length (vals));
      for (t = vals; t; t = TREE_CHAIN (t))
	CONSTRUCTOR_APPEND_ELT (v, TREE_PURPOSE (t), TREE_VALUE (t));
    }

  return build_constructor (type, v);
}

/* Return a new CONSTRUCTOR node whose type is TYPE.  NELTS is the number
   of elements, provided as index/value pairs.  */

tree
build_constructor_va (tree type, int nelts, ...)
{
  vec<constructor_elt, va_gc> *v = NULL;
  va_list p;

  va_start (p, nelts);
  vec_alloc (v, nelts);
  while (nelts--)
    {
      tree index = va_arg (p, tree);
      tree value = va_arg (p, tree);
      CONSTRUCTOR_APPEND_ELT (v, index, value);
    }
  va_end (p);
  return build_constructor (type, v);
}

/* Return a new FIXED_CST node whose type is TYPE and value is F.  */

tree
build_fixed (tree type, FIXED_VALUE_TYPE f)
{
  tree v;
  FIXED_VALUE_TYPE *fp;

  v = make_node (FIXED_CST);
  fp = ggc_alloc_fixed_value ();
  memcpy (fp, &f, sizeof (FIXED_VALUE_TYPE));

  TREE_TYPE (v) = type;
  TREE_FIXED_CST_PTR (v) = fp;
  return v;
}

/* Return a new REAL_CST node whose type is TYPE and value is D.  */

tree
build_real (tree type, REAL_VALUE_TYPE d)
{
  tree v;
  REAL_VALUE_TYPE *dp;
  int overflow = 0;

  /* ??? Used to check for overflow here via CHECK_FLOAT_TYPE.
     Consider doing it via real_convert now.  */

  v = make_node (REAL_CST);
  dp = ggc_alloc_real_value ();
  memcpy (dp, &d, sizeof (REAL_VALUE_TYPE));

  TREE_TYPE (v) = type;
  TREE_REAL_CST_PTR (v) = dp;
  TREE_OVERFLOW (v) = overflow;
  return v;
}

/* Return a new REAL_CST node whose type is TYPE
   and whose value is the integer value of the INTEGER_CST node I.  */

REAL_VALUE_TYPE
real_value_from_int_cst (const_tree type, const_tree i)
{
  REAL_VALUE_TYPE d;

  /* Clear all bits of the real value type so that we can later do
     bitwise comparisons to see if two values are the same.  */
  memset (&d, 0, sizeof d);

  real_from_integer (&d, type ? TYPE_MODE (type) : VOIDmode,
		     wide_int (i),
		     TYPE_SIGN (TREE_TYPE (i)));
  return d;
}

/* Given a tree representing an integer constant I, return a tree
   representing the same value as a floating-point constant of type TYPE.  */

tree
build_real_from_int_cst (tree type, const_tree i)
{
  tree v;
  int overflow = TREE_OVERFLOW (i);

  v = build_real (type, real_value_from_int_cst (type, i));

  TREE_OVERFLOW (v) |= overflow;
  return v;
}

/* Return a newly constructed STRING_CST node whose value is
   the LEN characters at STR.
   Note that for a C string literal, LEN should include the trailing NUL.
   The TREE_TYPE is not initialized.  */

tree
build_string (int len, const char *str)
{
  tree s;
  size_t length;

  /* Do not waste bytes provided by padding of struct tree_string.  */
  length = len + offsetof (struct tree_string, str) + 1;

  record_node_allocation_statistics (STRING_CST, length);

  s = ggc_alloc_tree_node (length);

  memset (s, 0, sizeof (struct tree_typed));
  TREE_SET_CODE (s, STRING_CST);
  TREE_CONSTANT (s) = 1;
  TREE_STRING_LENGTH (s) = len;
  memcpy (s->string.str, str, len);
  s->string.str[len] = '\0';

  return s;
}

/* Return a newly constructed COMPLEX_CST node whose value is
   specified by the real and imaginary parts REAL and IMAG.
   Both REAL and IMAG should be constant nodes.  TYPE, if specified,
   will be the type of the COMPLEX_CST; otherwise a new type will be made.  */

tree
build_complex (tree type, tree real, tree imag)
{
  tree t = make_node (COMPLEX_CST);

  TREE_REALPART (t) = real;
  TREE_IMAGPART (t) = imag;
  TREE_TYPE (t) = type ? type : build_complex_type (TREE_TYPE (real));
  TREE_OVERFLOW (t) = TREE_OVERFLOW (real) | TREE_OVERFLOW (imag);
  return t;
}

/* Return a constant of arithmetic type TYPE which is the
   multiplicative identity of the set TYPE.  */

tree
build_one_cst (tree type)
{
  switch (TREE_CODE (type))
    {
    case INTEGER_TYPE: case ENUMERAL_TYPE: case BOOLEAN_TYPE:
    case POINTER_TYPE: case REFERENCE_TYPE:
    case OFFSET_TYPE:
      return build_int_cst (type, 1);

    case REAL_TYPE:
      return build_real (type, dconst1);

    case FIXED_POINT_TYPE:
      /* We can only generate 1 for accum types.  */
      gcc_assert (ALL_SCALAR_ACCUM_MODE_P (TYPE_MODE (type)));
      return build_fixed (type, FCONST1 (TYPE_MODE (type)));

    case VECTOR_TYPE:
      {
	tree scalar = build_one_cst (TREE_TYPE (type));

	return build_vector_from_val (type, scalar);
      }

    case COMPLEX_TYPE:
      return build_complex (type,
			    build_one_cst (TREE_TYPE (type)),
			    build_zero_cst (TREE_TYPE (type)));

    default:
      gcc_unreachable ();
    }
}

/* Return an integer of type TYPE containing all 1's in as much precision as
   it contains, or a complex or vector whose subparts are such integers.  */

tree
build_all_ones_cst (tree type)
{
  if (TREE_CODE (type) == COMPLEX_TYPE)
    {
      tree scalar = build_all_ones_cst (TREE_TYPE (type));
      return build_complex (type, scalar, scalar);
    }
  else
    return build_minus_one_cst (type);
}

/* Return a constant of arithmetic type TYPE which is the
   opposite of the multiplicative identity of the set TYPE.  */

tree
build_minus_one_cst (tree type)
{
  switch (TREE_CODE (type))
    {
    case INTEGER_TYPE: case ENUMERAL_TYPE: case BOOLEAN_TYPE:
    case POINTER_TYPE: case REFERENCE_TYPE:
    case OFFSET_TYPE:
      return build_int_cst (type, -1);

    case REAL_TYPE:
      return build_real (type, dconstm1);

    case FIXED_POINT_TYPE:
      /* We can only generate 1 for accum types.  */
      gcc_assert (ALL_SCALAR_ACCUM_MODE_P (TYPE_MODE (type)));
      return build_fixed (type, fixed_from_double_int (double_int_minus_one,
						       TYPE_MODE (type)));

    case VECTOR_TYPE:
      {
	tree scalar = build_minus_one_cst (TREE_TYPE (type));

	return build_vector_from_val (type, scalar);
      }

    case COMPLEX_TYPE:
      return build_complex (type,
			    build_minus_one_cst (TREE_TYPE (type)),
			    build_zero_cst (TREE_TYPE (type)));

    default:
      gcc_unreachable ();
    }
}

/* Build 0 constant of type TYPE.  This is used by constructor folding
   and thus the constant should be represented in memory by
   zero(es).  */

tree
build_zero_cst (tree type)
{
  switch (TREE_CODE (type))
    {
    case INTEGER_TYPE: case ENUMERAL_TYPE: case BOOLEAN_TYPE:
    case POINTER_TYPE: case REFERENCE_TYPE:
    case OFFSET_TYPE: case NULLPTR_TYPE:
      return build_int_cst (type, 0);

    case REAL_TYPE:
      return build_real (type, dconst0);

    case FIXED_POINT_TYPE:
      return build_fixed (type, FCONST0 (TYPE_MODE (type)));

    case VECTOR_TYPE:
      {
	tree scalar = build_zero_cst (TREE_TYPE (type));

	return build_vector_from_val (type, scalar);
      }

    case COMPLEX_TYPE:
      {
	tree zero = build_zero_cst (TREE_TYPE (type));

	return build_complex (type, zero, zero);
      }

    default:
      if (!AGGREGATE_TYPE_P (type))
	return fold_convert (type, integer_zero_node);
      return build_constructor (type, NULL);
    }
}


/* Build a BINFO with LEN language slots.  */

tree
make_tree_binfo_stat (unsigned base_binfos MEM_STAT_DECL)
{
  tree t;
  size_t length = (offsetof (struct tree_binfo, base_binfos)
		   + vec<tree, va_gc>::embedded_size (base_binfos));

  record_node_allocation_statistics (TREE_BINFO, length);

  t = ggc_alloc_tree_node_stat (length PASS_MEM_STAT);

  memset (t, 0, offsetof (struct tree_binfo, base_binfos));

  TREE_SET_CODE (t, TREE_BINFO);

  BINFO_BASE_BINFOS (t)->embedded_init (base_binfos);

  return t;
}

/* Create a CASE_LABEL_EXPR tree node and return it.  */

tree
build_case_label (tree low_value, tree high_value, tree label_decl)
{
  tree t = make_node (CASE_LABEL_EXPR);

  TREE_TYPE (t) = void_type_node;
  SET_EXPR_LOCATION (t, DECL_SOURCE_LOCATION (label_decl));

  CASE_LOW (t) = low_value;
  CASE_HIGH (t) = high_value;
  CASE_LABEL (t) = label_decl;
  CASE_CHAIN (t) = NULL_TREE;

  return t;
}

/* Build a newly constructed INETEGER_CST node of length LEN.  */

tree
make_int_cst_stat (int len MEM_STAT_DECL)
{
  tree t;
  int length = (len - 1) * sizeof (tree) + sizeof (struct tree_int_cst);

  gcc_assert (len);
  record_node_allocation_statistics (INTEGER_CST, length);

  t = ggc_alloc_cleared_tree_node_stat (length PASS_MEM_STAT);

  TREE_SET_CODE (t, INTEGER_CST);
  TREE_INT_CST_NUNITS (t) = len;

  TREE_CONSTANT (t) = 1;

  return t;
}

/* Build a newly constructed TREE_VEC node of length LEN.  */

tree
make_tree_vec_stat (int len MEM_STAT_DECL)
{
  tree t;
  int length = (len - 1) * sizeof (tree) + sizeof (struct tree_vec);

  record_node_allocation_statistics (TREE_VEC, length);

  t = ggc_alloc_cleared_tree_node_stat (length PASS_MEM_STAT);

  TREE_SET_CODE (t, TREE_VEC);
  TREE_VEC_LENGTH (t) = len;

  return t;
}

/* Return 1 if EXPR is the integer constant zero or a complex constant
   of zero.  */

int
integer_zerop (const_tree expr)
{
  STRIP_NOPS (expr);

  switch (TREE_CODE (expr))
    {
    case INTEGER_CST:
      return wi::eq_p (expr, 0);
    case COMPLEX_CST:
      return (integer_zerop (TREE_REALPART (expr))
	      && integer_zerop (TREE_IMAGPART (expr)));
    case VECTOR_CST:
      {
	unsigned i;
	for (i = 0; i < VECTOR_CST_NELTS (expr); ++i)
	  if (!integer_zerop (VECTOR_CST_ELT (expr, i)))
	    return false;
	return true;
      }
    default:
      return false;
    }
}

/* Return 1 if EXPR is the integer constant one or the corresponding
   complex constant.  */

int
integer_onep (const_tree expr)
{
  STRIP_NOPS (expr);

  switch (TREE_CODE (expr))
    {
    case INTEGER_CST:
      return wi::eq_p (expr, 1);
    case COMPLEX_CST:
      return (integer_onep (TREE_REALPART (expr))
	      && integer_zerop (TREE_IMAGPART (expr)));
    case VECTOR_CST:
      {
	unsigned i;
	for (i = 0; i < VECTOR_CST_NELTS (expr); ++i)
	  if (!integer_onep (VECTOR_CST_ELT (expr, i)))
	    return false;
	return true;
      }
    default:
      return false;
    }
}

/* Return 1 if EXPR is an integer containing all 1's in as much precision as
   it contains, or a complex or vector whose subparts are such integers.  */

int
integer_all_onesp (const_tree expr)
{
  STRIP_NOPS (expr);

  if (TREE_CODE (expr) == COMPLEX_CST
      && integer_all_onesp (TREE_REALPART (expr))
      && integer_all_onesp (TREE_IMAGPART (expr)))
    return 1;

  else if (TREE_CODE (expr) == VECTOR_CST)
    {
      unsigned i;
      for (i = 0; i < VECTOR_CST_NELTS (expr); ++i)
	if (!integer_all_onesp (VECTOR_CST_ELT (expr, i)))
	  return 0;
      return 1;
    }

  else if (TREE_CODE (expr) != INTEGER_CST)
    return 0;

  return wi::max_value (TYPE_PRECISION (TREE_TYPE (expr)), UNSIGNED) == expr;
}

/* Return 1 if EXPR is the integer constant minus one.  */

int
integer_minus_onep (const_tree expr)
{
  STRIP_NOPS (expr);

  if (TREE_CODE (expr) == COMPLEX_CST)
    return (integer_all_onesp (TREE_REALPART (expr))
	    && integer_zerop (TREE_IMAGPART (expr)));
  else
    return integer_all_onesp (expr);
}

/* Return 1 if EXPR is an integer constant that is a power of 2 (i.e., has only
   one bit on).  */

int
integer_pow2p (const_tree expr)
{
  STRIP_NOPS (expr);

  if (TREE_CODE (expr) == COMPLEX_CST
      && integer_pow2p (TREE_REALPART (expr))
      && integer_zerop (TREE_IMAGPART (expr)))
    return 1;

  if (TREE_CODE (expr) != INTEGER_CST)
    return 0;

  return wi::popcount (expr) == 1;
}

/* Return 1 if EXPR is an integer constant other than zero or a
   complex constant other than zero.  */

int
integer_nonzerop (const_tree expr)
{
  STRIP_NOPS (expr);

  return ((TREE_CODE (expr) == INTEGER_CST
	   && !wi::eq_p (expr, 0))
	  || (TREE_CODE (expr) == COMPLEX_CST
	      && (integer_nonzerop (TREE_REALPART (expr))
		  || integer_nonzerop (TREE_IMAGPART (expr)))));
}

/* Return 1 if EXPR is the fixed-point constant zero.  */

int
fixed_zerop (const_tree expr)
{
  return (TREE_CODE (expr) == FIXED_CST
	  && TREE_FIXED_CST (expr).data.is_zero ());
}

/* Return the power of two represented by a tree node known to be a
   power of two.  */

int
tree_log2 (const_tree expr)
{
  STRIP_NOPS (expr);

  if (TREE_CODE (expr) == COMPLEX_CST)
    return tree_log2 (TREE_REALPART (expr));

  return wi::exact_log2 (expr);
}

/* Similar, but return the largest integer Y such that 2 ** Y is less
   than or equal to EXPR.  */

int
tree_floor_log2 (const_tree expr)
{
  STRIP_NOPS (expr);

  if (TREE_CODE (expr) == COMPLEX_CST)
    return tree_log2 (TREE_REALPART (expr));

  return wi::floor_log2 (expr);
}

/* Return 1 if EXPR is the real constant zero.  Trailing zeroes matter for
   decimal float constants, so don't return 1 for them.  */

int
real_zerop (const_tree expr)
{
  STRIP_NOPS (expr);

  switch (TREE_CODE (expr))
    {
    case REAL_CST:
      return REAL_VALUES_EQUAL (TREE_REAL_CST (expr), dconst0)
	     && !(DECIMAL_FLOAT_MODE_P (TYPE_MODE (TREE_TYPE (expr))));
    case COMPLEX_CST:
      return real_zerop (TREE_REALPART (expr))
	     && real_zerop (TREE_IMAGPART (expr));
    case VECTOR_CST:
      {
	unsigned i;
	for (i = 0; i < VECTOR_CST_NELTS (expr); ++i)
	  if (!real_zerop (VECTOR_CST_ELT (expr, i)))
	    return false;
	return true;
      }
    default:
      return false;
    }
}

/* Return 1 if EXPR is the real constant one in real or complex form.
   Trailing zeroes matter for decimal float constants, so don't return
   1 for them.  */

int
real_onep (const_tree expr)
{
  STRIP_NOPS (expr);

  switch (TREE_CODE (expr))
    {
    case REAL_CST:
      return REAL_VALUES_EQUAL (TREE_REAL_CST (expr), dconst1)
	     && !(DECIMAL_FLOAT_MODE_P (TYPE_MODE (TREE_TYPE (expr))));
    case COMPLEX_CST:
      return real_onep (TREE_REALPART (expr))
	     && real_zerop (TREE_IMAGPART (expr));
    case VECTOR_CST:
      {
	unsigned i;
	for (i = 0; i < VECTOR_CST_NELTS (expr); ++i)
	  if (!real_onep (VECTOR_CST_ELT (expr, i)))
	    return false;
	return true;
      }
    default:
      return false;
    }
}

/* Return 1 if EXPR is the real constant two.  Trailing zeroes matter
   for decimal float constants, so don't return 1 for them.  */

int
real_twop (const_tree expr)
{
  STRIP_NOPS (expr);

  switch (TREE_CODE (expr))
    {
    case REAL_CST:
      return REAL_VALUES_EQUAL (TREE_REAL_CST (expr), dconst2)
	     && !(DECIMAL_FLOAT_MODE_P (TYPE_MODE (TREE_TYPE (expr))));
    case COMPLEX_CST:
      return real_twop (TREE_REALPART (expr))
	     && real_zerop (TREE_IMAGPART (expr));
    case VECTOR_CST:
      {
	unsigned i;
	for (i = 0; i < VECTOR_CST_NELTS (expr); ++i)
	  if (!real_twop (VECTOR_CST_ELT (expr, i)))
	    return false;
	return true;
      }
    default:
      return false;
    }
}

/* Return 1 if EXPR is the real constant minus one.  Trailing zeroes
   matter for decimal float constants, so don't return 1 for them.  */

int
real_minus_onep (const_tree expr)
{
  STRIP_NOPS (expr);

  switch (TREE_CODE (expr))
    {
    case REAL_CST:
      return REAL_VALUES_EQUAL (TREE_REAL_CST (expr), dconstm1)
	     && !(DECIMAL_FLOAT_MODE_P (TYPE_MODE (TREE_TYPE (expr))));
    case COMPLEX_CST:
      return real_minus_onep (TREE_REALPART (expr))
	     && real_zerop (TREE_IMAGPART (expr));
    case VECTOR_CST:
      {
	unsigned i;
	for (i = 0; i < VECTOR_CST_NELTS (expr); ++i)
	  if (!real_minus_onep (VECTOR_CST_ELT (expr, i)))
	    return false;
	return true;
      }
    default:
      return false;
    }
}

/* Nonzero if EXP is a constant or a cast of a constant.  */

int
really_constant_p (const_tree exp)
{
  /* This is not quite the same as STRIP_NOPS.  It does more.  */
  while (CONVERT_EXPR_P (exp)
	 || TREE_CODE (exp) == NON_LVALUE_EXPR)
    exp = TREE_OPERAND (exp, 0);
  return TREE_CONSTANT (exp);
}

/* Return first list element whose TREE_VALUE is ELEM.
   Return 0 if ELEM is not in LIST.  */

tree
value_member (tree elem, tree list)
{
  while (list)
    {
      if (elem == TREE_VALUE (list))
	return list;
      list = TREE_CHAIN (list);
    }
  return NULL_TREE;
}

/* Return first list element whose TREE_PURPOSE is ELEM.
   Return 0 if ELEM is not in LIST.  */

tree
purpose_member (const_tree elem, tree list)
{
  while (list)
    {
      if (elem == TREE_PURPOSE (list))
	return list;
      list = TREE_CHAIN (list);
    }
  return NULL_TREE;
}

/* Return true if ELEM is in V.  */

bool
vec_member (const_tree elem, vec<tree, va_gc> *v)
{
  unsigned ix;
  tree t;
  FOR_EACH_VEC_SAFE_ELT (v, ix, t)
    if (elem == t)
      return true;
  return false;
}

/* Returns element number IDX (zero-origin) of chain CHAIN, or
   NULL_TREE.  */

tree
chain_index (int idx, tree chain)
{
  for (; chain && idx > 0; --idx)
    chain = TREE_CHAIN (chain);
  return chain;
}

/* Return nonzero if ELEM is part of the chain CHAIN.  */

int
chain_member (const_tree elem, const_tree chain)
{
  while (chain)
    {
      if (elem == chain)
	return 1;
      chain = DECL_CHAIN (chain);
    }

  return 0;
}

/* Return the length of a chain of nodes chained through TREE_CHAIN.
   We expect a null pointer to mark the end of the chain.
   This is the Lisp primitive `length'.  */

int
list_length (const_tree t)
{
  const_tree p = t;
#ifdef ENABLE_TREE_CHECKING
  const_tree q = t;
#endif
  int len = 0;

  while (p)
    {
      p = TREE_CHAIN (p);
#ifdef ENABLE_TREE_CHECKING
      if (len % 2)
	q = TREE_CHAIN (q);
      gcc_assert (p != q);
#endif
      len++;
    }

  return len;
}

/* Returns the number of FIELD_DECLs in TYPE.  */

int
fields_length (const_tree type)
{
  tree t = TYPE_FIELDS (type);
  int count = 0;

  for (; t; t = DECL_CHAIN (t))
    if (TREE_CODE (t) == FIELD_DECL)
      ++count;

  return count;
}

/* Returns the first FIELD_DECL in the TYPE_FIELDS of the RECORD_TYPE or
   UNION_TYPE TYPE, or NULL_TREE if none.  */

tree
first_field (const_tree type)
{
  tree t = TYPE_FIELDS (type);
  while (t && TREE_CODE (t) != FIELD_DECL)
    t = TREE_CHAIN (t);
  return t;
}

/* Concatenate two chains of nodes (chained through TREE_CHAIN)
   by modifying the last node in chain 1 to point to chain 2.
   This is the Lisp primitive `nconc'.  */

tree
chainon (tree op1, tree op2)
{
  tree t1;

  if (!op1)
    return op2;
  if (!op2)
    return op1;

  for (t1 = op1; TREE_CHAIN (t1); t1 = TREE_CHAIN (t1))
    continue;
  TREE_CHAIN (t1) = op2;

#ifdef ENABLE_TREE_CHECKING
  {
    tree t2;
    for (t2 = op2; t2; t2 = TREE_CHAIN (t2))
      gcc_assert (t2 != t1);
  }
#endif

  return op1;
}

/* Return the last node in a chain of nodes (chained through TREE_CHAIN).  */

tree
tree_last (tree chain)
{
  tree next;
  if (chain)
    while ((next = TREE_CHAIN (chain)))
      chain = next;
  return chain;
}

/* Reverse the order of elements in the chain T,
   and return the new head of the chain (old last element).  */

tree
nreverse (tree t)
{
  tree prev = 0, decl, next;
  for (decl = t; decl; decl = next)
    {
      /* We shouldn't be using this function to reverse BLOCK chains; we
	 have blocks_nreverse for that.  */
      gcc_checking_assert (TREE_CODE (decl) != BLOCK);
      next = TREE_CHAIN (decl);
      TREE_CHAIN (decl) = prev;
      prev = decl;
    }
  return prev;
}

/* Return a newly created TREE_LIST node whose
   purpose and value fields are PARM and VALUE.  */

tree
build_tree_list_stat (tree parm, tree value MEM_STAT_DECL)
{
  tree t = make_node_stat (TREE_LIST PASS_MEM_STAT);
  TREE_PURPOSE (t) = parm;
  TREE_VALUE (t) = value;
  return t;
}

/* Build a chain of TREE_LIST nodes from a vector.  */

tree
build_tree_list_vec_stat (const vec<tree, va_gc> *vec MEM_STAT_DECL)
{
  tree ret = NULL_TREE;
  tree *pp = &ret;
  unsigned int i;
  tree t;
  FOR_EACH_VEC_SAFE_ELT (vec, i, t)
    {
      *pp = build_tree_list_stat (NULL, t PASS_MEM_STAT);
      pp = &TREE_CHAIN (*pp);
    }
  return ret;
}

/* Return a newly created TREE_LIST node whose
   purpose and value fields are PURPOSE and VALUE
   and whose TREE_CHAIN is CHAIN.  */

tree 
tree_cons_stat (tree purpose, tree value, tree chain MEM_STAT_DECL)
{
  tree node;

  node = ggc_alloc_tree_node_stat (sizeof (struct tree_list) PASS_MEM_STAT);
  memset (node, 0, sizeof (struct tree_common));

  record_node_allocation_statistics (TREE_LIST, sizeof (struct tree_list));

  TREE_SET_CODE (node, TREE_LIST);
  TREE_CHAIN (node) = chain;
  TREE_PURPOSE (node) = purpose;
  TREE_VALUE (node) = value;
  return node;
}

/* Return the values of the elements of a CONSTRUCTOR as a vector of
   trees.  */

vec<tree, va_gc> *
ctor_to_vec (tree ctor)
{
  vec<tree, va_gc> *vec;
  vec_alloc (vec, CONSTRUCTOR_NELTS (ctor));
  unsigned int ix;
  tree val;

  FOR_EACH_CONSTRUCTOR_VALUE (CONSTRUCTOR_ELTS (ctor), ix, val)
    vec->quick_push (val);

  return vec;
}

/* Return the size nominally occupied by an object of type TYPE
   when it resides in memory.  The value is measured in units of bytes,
   and its data type is that normally used for type sizes
   (which is the first type created by make_signed_type or
   make_unsigned_type).  */

tree
size_in_bytes (const_tree type)
{
  tree t;

  if (type == error_mark_node)
    return integer_zero_node;

  type = TYPE_MAIN_VARIANT (type);
  t = TYPE_SIZE_UNIT (type);

  if (t == 0)
    {
      lang_hooks.types.incomplete_type_error (NULL_TREE, type);
      return size_zero_node;
    }

  return t;
}

/* Return the size of TYPE (in bytes) as a wide integer
   or return -1 if the size can vary or is larger than an integer.  */

HOST_WIDE_INT
int_size_in_bytes (const_tree type)
{
  tree t;

  if (type == error_mark_node)
    return 0;

  type = TYPE_MAIN_VARIANT (type);
  t = TYPE_SIZE_UNIT (type);

  if (t && cst_fits_uhwi_p (t))
    return tree_to_hwi (t);
  else
    return -1;
}

/* Return the maximum size of TYPE (in bytes) as a wide integer
   or return -1 if the size can vary or is larger than an integer.  */

HOST_WIDE_INT
max_int_size_in_bytes (const_tree type)
{
  HOST_WIDE_INT size = -1;
  tree size_tree;

  /* If this is an array type, check for a possible MAX_SIZE attached.  */

  if (TREE_CODE (type) == ARRAY_TYPE)
    {
      size_tree = TYPE_ARRAY_MAX_SIZE (type);

      if (size_tree && tree_fits_uhwi_p (size_tree))
	size = tree_to_uhwi (size_tree);
    }

  /* If we still haven't been able to get a size, see if the language
     can compute a maximum size.  */

  if (size == -1)
    {
      size_tree = lang_hooks.types.max_size (type);

      if (size_tree && tree_fits_uhwi_p (size_tree))
	size = tree_to_uhwi (size_tree);
    }

  return size;
}

/* Returns a tree for the size of EXP in bytes.  */

tree
tree_expr_size (const_tree exp)
{
  if (DECL_P (exp)
      && DECL_SIZE_UNIT (exp) != 0)
    return DECL_SIZE_UNIT (exp);
  else
    return size_in_bytes (TREE_TYPE (exp));
}

/* Return the bit position of FIELD, in bits from the start of the record.
   This is a tree of type bitsizetype.  */

tree
bit_position (const_tree field)
{
  return bit_from_pos (DECL_FIELD_OFFSET (field),
		       DECL_FIELD_BIT_OFFSET (field));
}

/* Likewise, but return as an integer.  It must be representable in
   that way (since it could be a signed value, we don't have the
   option of returning -1 like int_size_in_byte can.  */

HOST_WIDE_INT
int_bit_position (const_tree field)
{
  return tree_to_shwi (bit_position (field));
}

/* Return the byte position of FIELD, in bytes from the start of the record.
   This is a tree of type sizetype.  */

tree
byte_position (const_tree field)
{
  return byte_from_pos (DECL_FIELD_OFFSET (field),
			DECL_FIELD_BIT_OFFSET (field));
}

/* Likewise, but return as an integer.  It must be representable in
   that way (since it could be a signed value, we don't have the
   option of returning -1 like int_size_in_byte can.  */

HOST_WIDE_INT
int_byte_position (const_tree field)
{
  return tree_to_shwi (byte_position (field));
}

/* Return the strictest alignment, in bits, that T is known to have.  */

unsigned int
expr_align (const_tree t)
{
  unsigned int align0, align1;

  switch (TREE_CODE (t))
    {
    CASE_CONVERT:  case NON_LVALUE_EXPR:
      /* If we have conversions, we know that the alignment of the
	 object must meet each of the alignments of the types.  */
      align0 = expr_align (TREE_OPERAND (t, 0));
      align1 = TYPE_ALIGN (TREE_TYPE (t));
      return MAX (align0, align1);

    case SAVE_EXPR:         case COMPOUND_EXPR:       case MODIFY_EXPR:
    case INIT_EXPR:         case TARGET_EXPR:         case WITH_CLEANUP_EXPR:
    case CLEANUP_POINT_EXPR:
      /* These don't change the alignment of an object.  */
      return expr_align (TREE_OPERAND (t, 0));

    case COND_EXPR:
      /* The best we can do is say that the alignment is the least aligned
	 of the two arms.  */
      align0 = expr_align (TREE_OPERAND (t, 1));
      align1 = expr_align (TREE_OPERAND (t, 2));
      return MIN (align0, align1);

      /* FIXME: LABEL_DECL and CONST_DECL never have DECL_ALIGN set
	 meaningfully, it's always 1.  */
    case LABEL_DECL:     case CONST_DECL:
    case VAR_DECL:       case PARM_DECL:   case RESULT_DECL:
    case FUNCTION_DECL:
      gcc_assert (DECL_ALIGN (t) != 0);
      return DECL_ALIGN (t);

    default:
      break;
    }

  /* Otherwise take the alignment from that of the type.  */
  return TYPE_ALIGN (TREE_TYPE (t));
}

/* Return, as a tree node, the number of elements for TYPE (which is an
   ARRAY_TYPE) minus one. This counts only elements of the top array.  */

tree
array_type_nelts (const_tree type)
{
  tree index_type, min, max;

  /* If they did it with unspecified bounds, then we should have already
     given an error about it before we got here.  */
  if (! TYPE_DOMAIN (type))
    return error_mark_node;

  index_type = TYPE_DOMAIN (type);
  min = TYPE_MIN_VALUE (index_type);
  max = TYPE_MAX_VALUE (index_type);

  /* TYPE_MAX_VALUE may not be set if the array has unknown length.  */
  if (!max)
    return error_mark_node;

  return (integer_zerop (min)
	  ? max
	  : fold_build2 (MINUS_EXPR, TREE_TYPE (max), max, min));
}

/* If arg is static -- a reference to an object in static storage -- then
   return the object.  This is not the same as the C meaning of `static'.
   If arg isn't static, return NULL.  */

tree
staticp (tree arg)
{
  switch (TREE_CODE (arg))
    {
    case FUNCTION_DECL:
      /* Nested functions are static, even though taking their address will
	 involve a trampoline as we unnest the nested function and create
	 the trampoline on the tree level.  */
      return arg;

    case VAR_DECL:
      return ((TREE_STATIC (arg) || DECL_EXTERNAL (arg))
	      && ! DECL_THREAD_LOCAL_P (arg)
	      && ! DECL_DLLIMPORT_P (arg)
	      ? arg : NULL);

    case CONST_DECL:
      return ((TREE_STATIC (arg) || DECL_EXTERNAL (arg))
	      ? arg : NULL);

    case CONSTRUCTOR:
      return TREE_STATIC (arg) ? arg : NULL;

    case LABEL_DECL:
    case STRING_CST:
      return arg;

    case COMPONENT_REF:
      /* If the thing being referenced is not a field, then it is
	 something language specific.  */
      gcc_assert (TREE_CODE (TREE_OPERAND (arg, 1)) == FIELD_DECL);

      /* If we are referencing a bitfield, we can't evaluate an
	 ADDR_EXPR at compile time and so it isn't a constant.  */
      if (DECL_BIT_FIELD (TREE_OPERAND (arg, 1)))
	return NULL;

      return staticp (TREE_OPERAND (arg, 0));

    case BIT_FIELD_REF:
      return NULL;

    case INDIRECT_REF:
      return TREE_CONSTANT (TREE_OPERAND (arg, 0)) ? arg : NULL;

    case ARRAY_REF:
    case ARRAY_RANGE_REF:
      if (TREE_CODE (TYPE_SIZE (TREE_TYPE (arg))) == INTEGER_CST
	  && TREE_CODE (TREE_OPERAND (arg, 1)) == INTEGER_CST)
	return staticp (TREE_OPERAND (arg, 0));
      else
	return NULL;

    case COMPOUND_LITERAL_EXPR:
      return TREE_STATIC (COMPOUND_LITERAL_EXPR_DECL (arg)) ? arg : NULL;

    default:
      return NULL;
    }
}




/* Return whether OP is a DECL whose address is function-invariant.  */

bool
decl_address_invariant_p (const_tree op)
{
  /* The conditions below are slightly less strict than the one in
     staticp.  */

  switch (TREE_CODE (op))
    {
    case PARM_DECL:
    case RESULT_DECL:
    case LABEL_DECL:
    case FUNCTION_DECL:
      return true;

    case VAR_DECL:
      if ((TREE_STATIC (op) || DECL_EXTERNAL (op))
          || DECL_THREAD_LOCAL_P (op)
          || DECL_CONTEXT (op) == current_function_decl
          || decl_function_context (op) == current_function_decl)
        return true;
      break;

    case CONST_DECL:
      if ((TREE_STATIC (op) || DECL_EXTERNAL (op))
          || decl_function_context (op) == current_function_decl)
        return true;
      break;

    default:
      break;
    }

  return false;
}

/* Return whether OP is a DECL whose address is interprocedural-invariant.  */

bool
decl_address_ip_invariant_p (const_tree op)
{
  /* The conditions below are slightly less strict than the one in
     staticp.  */

  switch (TREE_CODE (op))
    {
    case LABEL_DECL:
    case FUNCTION_DECL:
    case STRING_CST:
      return true;

    case VAR_DECL:
      if (((TREE_STATIC (op) || DECL_EXTERNAL (op))
           && !DECL_DLLIMPORT_P (op))
          || DECL_THREAD_LOCAL_P (op))
        return true;
      break;

    case CONST_DECL:
      if ((TREE_STATIC (op) || DECL_EXTERNAL (op)))
        return true;
      break;

    default:
      break;
    }

  return false;
}


/* Return true if T is function-invariant (internal function, does
   not handle arithmetic; that's handled in skip_simple_arithmetic and
   tree_invariant_p).  */

static bool tree_invariant_p (tree t);

static bool
tree_invariant_p_1 (tree t)
{
  tree op;

  if (TREE_CONSTANT (t)
      || (TREE_READONLY (t) && !TREE_SIDE_EFFECTS (t)))
    return true;

  switch (TREE_CODE (t))
    {
    case SAVE_EXPR:
      return true;

    case ADDR_EXPR:
      op = TREE_OPERAND (t, 0);
      while (handled_component_p (op))
	{
	  switch (TREE_CODE (op))
	    {
	    case ARRAY_REF:
	    case ARRAY_RANGE_REF:
	      if (!tree_invariant_p (TREE_OPERAND (op, 1))
		  || TREE_OPERAND (op, 2) != NULL_TREE
		  || TREE_OPERAND (op, 3) != NULL_TREE)
		return false;
	      break;

	    case COMPONENT_REF:
	      if (TREE_OPERAND (op, 2) != NULL_TREE)
		return false;
	      break;

	    default:;
	    }
	  op = TREE_OPERAND (op, 0);
	}

      return CONSTANT_CLASS_P (op) || decl_address_invariant_p (op);

    default:
      break;
    }

  return false;
}

/* Return true if T is function-invariant.  */

static bool
tree_invariant_p (tree t)
{
  tree inner = skip_simple_arithmetic (t);
  return tree_invariant_p_1 (inner);
}

/* Wrap a SAVE_EXPR around EXPR, if appropriate.
   Do this to any expression which may be used in more than one place,
   but must be evaluated only once.

   Normally, expand_expr would reevaluate the expression each time.
   Calling save_expr produces something that is evaluated and recorded
   the first time expand_expr is called on it.  Subsequent calls to
   expand_expr just reuse the recorded value.

   The call to expand_expr that generates code that actually computes
   the value is the first call *at compile time*.  Subsequent calls
   *at compile time* generate code to use the saved value.
   This produces correct result provided that *at run time* control
   always flows through the insns made by the first expand_expr
   before reaching the other places where the save_expr was evaluated.
   You, the caller of save_expr, must make sure this is so.

   Constants, and certain read-only nodes, are returned with no
   SAVE_EXPR because that is safe.  Expressions containing placeholders
   are not touched; see tree.def for an explanation of what these
   are used for.  */

tree
save_expr (tree expr)
{
  tree t = fold (expr);
  tree inner;

  /* If the tree evaluates to a constant, then we don't want to hide that
     fact (i.e. this allows further folding, and direct checks for constants).
     However, a read-only object that has side effects cannot be bypassed.
     Since it is no problem to reevaluate literals, we just return the
     literal node.  */
  inner = skip_simple_arithmetic (t);
  if (TREE_CODE (inner) == ERROR_MARK)
    return inner;

  if (tree_invariant_p_1 (inner))
    return t;

  /* If INNER contains a PLACEHOLDER_EXPR, we must evaluate it each time, since
     it means that the size or offset of some field of an object depends on
     the value within another field.

     Note that it must not be the case that T contains both a PLACEHOLDER_EXPR
     and some variable since it would then need to be both evaluated once and
     evaluated more than once.  Front-ends must assure this case cannot
     happen by surrounding any such subexpressions in their own SAVE_EXPR
     and forcing evaluation at the proper time.  */
  if (contains_placeholder_p (inner))
    return t;

  t = build1 (SAVE_EXPR, TREE_TYPE (expr), t);
  SET_EXPR_LOCATION (t, EXPR_LOCATION (expr));

  /* This expression might be placed ahead of a jump to ensure that the
     value was computed on both sides of the jump.  So make sure it isn't
     eliminated as dead.  */
  TREE_SIDE_EFFECTS (t) = 1;
  return t;
}

/* Look inside EXPR into any simple arithmetic operations.  Return the
   outermost non-arithmetic or non-invariant node.  */

tree
skip_simple_arithmetic (tree expr)
{
  /* We don't care about whether this can be used as an lvalue in this
     context.  */
  while (TREE_CODE (expr) == NON_LVALUE_EXPR)
    expr = TREE_OPERAND (expr, 0);

  /* If we have simple operations applied to a SAVE_EXPR or to a SAVE_EXPR and
     a constant, it will be more efficient to not make another SAVE_EXPR since
     it will allow better simplification and GCSE will be able to merge the
     computations if they actually occur.  */
  while (true)
    {
      if (UNARY_CLASS_P (expr))
	expr = TREE_OPERAND (expr, 0);
      else if (BINARY_CLASS_P (expr))
	{
	  if (tree_invariant_p (TREE_OPERAND (expr, 1)))
	    expr = TREE_OPERAND (expr, 0);
	  else if (tree_invariant_p (TREE_OPERAND (expr, 0)))
	    expr = TREE_OPERAND (expr, 1);
	  else
	    break;
	}
      else
	break;
    }

  return expr;
}

/* Look inside EXPR into simple arithmetic operations involving constants.
   Return the outermost non-arithmetic or non-constant node.  */

tree
skip_simple_constant_arithmetic (tree expr)
{
  while (TREE_CODE (expr) == NON_LVALUE_EXPR)
    expr = TREE_OPERAND (expr, 0);

  while (true)
    {
      if (UNARY_CLASS_P (expr))
	expr = TREE_OPERAND (expr, 0);
      else if (BINARY_CLASS_P (expr))
	{
	  if (TREE_CONSTANT (TREE_OPERAND (expr, 1)))
	    expr = TREE_OPERAND (expr, 0);
	  else if (TREE_CONSTANT (TREE_OPERAND (expr, 0)))
	    expr = TREE_OPERAND (expr, 1);
	  else
	    break;
	}
      else
	break;
    }

  return expr;
}

/* Return which tree structure is used by T.  */

enum tree_node_structure_enum
tree_node_structure (const_tree t)
{
  const enum tree_code code = TREE_CODE (t);
  return tree_node_structure_for_code (code);
}

/* Set various status flags when building a CALL_EXPR object T.  */

static void
process_call_operands (tree t)
{
  bool side_effects = TREE_SIDE_EFFECTS (t);
  bool read_only = false;
  int i = call_expr_flags (t);

  /* Calls have side-effects, except those to const or pure functions.  */
  if ((i & ECF_LOOPING_CONST_OR_PURE) || !(i & (ECF_CONST | ECF_PURE)))
    side_effects = true;
  /* Propagate TREE_READONLY of arguments for const functions.  */
  if (i & ECF_CONST)
    read_only = true;

  if (!side_effects || read_only)
    for (i = 1; i < TREE_OPERAND_LENGTH (t); i++)
      {
	tree op = TREE_OPERAND (t, i);
	if (op && TREE_SIDE_EFFECTS (op))
	  side_effects = true;
	if (op && !TREE_READONLY (op) && !CONSTANT_CLASS_P (op))
	  read_only = false;
      }

  TREE_SIDE_EFFECTS (t) = side_effects;
  TREE_READONLY (t) = read_only;
}

/* Return true if EXP contains a PLACEHOLDER_EXPR, i.e. if it represents a
   size or offset that depends on a field within a record.  */

bool
contains_placeholder_p (const_tree exp)
{
  enum tree_code code;

  if (!exp)
    return 0;

  code = TREE_CODE (exp);
  if (code == PLACEHOLDER_EXPR)
    return 1;

  switch (TREE_CODE_CLASS (code))
    {
    case tcc_reference:
      /* Don't look at any PLACEHOLDER_EXPRs that might be in index or bit
	 position computations since they will be converted into a
	 WITH_RECORD_EXPR involving the reference, which will assume
	 here will be valid.  */
      return CONTAINS_PLACEHOLDER_P (TREE_OPERAND (exp, 0));

    case tcc_exceptional:
      if (code == TREE_LIST)
	return (CONTAINS_PLACEHOLDER_P (TREE_VALUE (exp))
		|| CONTAINS_PLACEHOLDER_P (TREE_CHAIN (exp)));
      break;

    case tcc_unary:
    case tcc_binary:
    case tcc_comparison:
    case tcc_expression:
      switch (code)
	{
	case COMPOUND_EXPR:
	  /* Ignoring the first operand isn't quite right, but works best.  */
	  return CONTAINS_PLACEHOLDER_P (TREE_OPERAND (exp, 1));

	case COND_EXPR:
	  return (CONTAINS_PLACEHOLDER_P (TREE_OPERAND (exp, 0))
		  || CONTAINS_PLACEHOLDER_P (TREE_OPERAND (exp, 1))
		  || CONTAINS_PLACEHOLDER_P (TREE_OPERAND (exp, 2)));

	case SAVE_EXPR:
	  /* The save_expr function never wraps anything containing
	     a PLACEHOLDER_EXPR. */
	  return 0;

	default:
	  break;
	}

      switch (TREE_CODE_LENGTH (code))
	{
	case 1:
	  return CONTAINS_PLACEHOLDER_P (TREE_OPERAND (exp, 0));
	case 2:
	  return (CONTAINS_PLACEHOLDER_P (TREE_OPERAND (exp, 0))
		  || CONTAINS_PLACEHOLDER_P (TREE_OPERAND (exp, 1)));
	default:
	  return 0;
	}

    case tcc_vl_exp:
      switch (code)
	{
	case CALL_EXPR:
	  {
	    const_tree arg;
	    const_call_expr_arg_iterator iter;
	    FOR_EACH_CONST_CALL_EXPR_ARG (arg, iter, exp)
	      if (CONTAINS_PLACEHOLDER_P (arg))
		return 1;
	    return 0;
	  }
	default:
	  return 0;
	}

    default:
      return 0;
    }
  return 0;
}

/* Return true if any part of the structure of TYPE involves a PLACEHOLDER_EXPR
   directly.  This includes size, bounds, qualifiers (for QUAL_UNION_TYPE) and
   field positions.  */

static bool
type_contains_placeholder_1 (const_tree type)
{
  /* If the size contains a placeholder or the parent type (component type in
     the case of arrays) type involves a placeholder, this type does.  */
  if (CONTAINS_PLACEHOLDER_P (TYPE_SIZE (type))
      || CONTAINS_PLACEHOLDER_P (TYPE_SIZE_UNIT (type))
      || (!POINTER_TYPE_P (type)
	  && TREE_TYPE (type)
	  && type_contains_placeholder_p (TREE_TYPE (type))))
    return true;

  /* Now do type-specific checks.  Note that the last part of the check above
     greatly limits what we have to do below.  */
  switch (TREE_CODE (type))
    {
    case VOID_TYPE:
    case COMPLEX_TYPE:
    case ENUMERAL_TYPE:
    case BOOLEAN_TYPE:
    case POINTER_TYPE:
    case OFFSET_TYPE:
    case REFERENCE_TYPE:
    case METHOD_TYPE:
    case FUNCTION_TYPE:
    case VECTOR_TYPE:
    case NULLPTR_TYPE:
      return false;

    case INTEGER_TYPE:
    case REAL_TYPE:
    case FIXED_POINT_TYPE:
      /* Here we just check the bounds.  */
      return (CONTAINS_PLACEHOLDER_P (TYPE_MIN_VALUE (type))
	      || CONTAINS_PLACEHOLDER_P (TYPE_MAX_VALUE (type)));

    case ARRAY_TYPE:
      /* We have already checked the component type above, so just check the
	 domain type.  */
      return type_contains_placeholder_p (TYPE_DOMAIN (type));

    case RECORD_TYPE:
    case UNION_TYPE:
    case QUAL_UNION_TYPE:
      {
	tree field;

	for (field = TYPE_FIELDS (type); field; field = DECL_CHAIN (field))
	  if (TREE_CODE (field) == FIELD_DECL
	      && (CONTAINS_PLACEHOLDER_P (DECL_FIELD_OFFSET (field))
		  || (TREE_CODE (type) == QUAL_UNION_TYPE
		      && CONTAINS_PLACEHOLDER_P (DECL_QUALIFIER (field)))
		  || type_contains_placeholder_p (TREE_TYPE (field))))
	    return true;

	return false;
      }

    default:
      gcc_unreachable ();
    }
}

/* Wrapper around above function used to cache its result.  */

bool
type_contains_placeholder_p (tree type)
{
  bool result;

  /* If the contains_placeholder_bits field has been initialized,
     then we know the answer.  */
  if (TYPE_CONTAINS_PLACEHOLDER_INTERNAL (type) > 0)
    return TYPE_CONTAINS_PLACEHOLDER_INTERNAL (type) - 1;

  /* Indicate that we've seen this type node, and the answer is false.
     This is what we want to return if we run into recursion via fields.  */
  TYPE_CONTAINS_PLACEHOLDER_INTERNAL (type) = 1;

  /* Compute the real value.  */
  result = type_contains_placeholder_1 (type);

  /* Store the real value.  */
  TYPE_CONTAINS_PLACEHOLDER_INTERNAL (type) = result + 1;

  return result;
}

/* Push tree EXP onto vector QUEUE if it is not already present.  */

static void
push_without_duplicates (tree exp, vec<tree> *queue)
{
  unsigned int i;
  tree iter;

  FOR_EACH_VEC_ELT (*queue, i, iter)
    if (simple_cst_equal (iter, exp) == 1)
      break;

  if (!iter)
    queue->safe_push (exp);
}

/* Given a tree EXP, find all occurrences of references to fields
   in a PLACEHOLDER_EXPR and place them in vector REFS without
   duplicates.  Also record VAR_DECLs and CONST_DECLs.  Note that
   we assume here that EXP contains only arithmetic expressions
   or CALL_EXPRs with PLACEHOLDER_EXPRs occurring only in their
   argument list.  */

void
find_placeholder_in_expr (tree exp, vec<tree> *refs)
{
  enum tree_code code = TREE_CODE (exp);
  tree inner;
  int i;

  /* We handle TREE_LIST and COMPONENT_REF separately.  */
  if (code == TREE_LIST)
    {
      FIND_PLACEHOLDER_IN_EXPR (TREE_CHAIN (exp), refs);
      FIND_PLACEHOLDER_IN_EXPR (TREE_VALUE (exp), refs);
    }
  else if (code == COMPONENT_REF)
    {
      for (inner = TREE_OPERAND (exp, 0);
	   REFERENCE_CLASS_P (inner);
	   inner = TREE_OPERAND (inner, 0))
	;

      if (TREE_CODE (inner) == PLACEHOLDER_EXPR)
	push_without_duplicates (exp, refs);
      else
	FIND_PLACEHOLDER_IN_EXPR (TREE_OPERAND (exp, 0), refs);
   }
  else
    switch (TREE_CODE_CLASS (code))
      {
      case tcc_constant:
	break;

      case tcc_declaration:
	/* Variables allocated to static storage can stay.  */
        if (!TREE_STATIC (exp))
	  push_without_duplicates (exp, refs);
	break;

      case tcc_expression:
	/* This is the pattern built in ada/make_aligning_type.  */
	if (code == ADDR_EXPR
	    && TREE_CODE (TREE_OPERAND (exp, 0)) == PLACEHOLDER_EXPR)
	  {
	    push_without_duplicates (exp, refs);
	    break;
	  }

        /* Fall through...  */

      case tcc_exceptional:
      case tcc_unary:
      case tcc_binary:
      case tcc_comparison:
      case tcc_reference:
	for (i = 0; i < TREE_CODE_LENGTH (code); i++)
	  FIND_PLACEHOLDER_IN_EXPR (TREE_OPERAND (exp, i), refs);
	break;

      case tcc_vl_exp:
	for (i = 1; i < TREE_OPERAND_LENGTH (exp); i++)
	  FIND_PLACEHOLDER_IN_EXPR (TREE_OPERAND (exp, i), refs);
	break;

      default:
	gcc_unreachable ();
      }
}

/* Given a tree EXP, a FIELD_DECL F, and a replacement value R,
   return a tree with all occurrences of references to F in a
   PLACEHOLDER_EXPR replaced by R.  Also handle VAR_DECLs and
   CONST_DECLs.  Note that we assume here that EXP contains only
   arithmetic expressions or CALL_EXPRs with PLACEHOLDER_EXPRs
   occurring only in their argument list.  */

tree
substitute_in_expr (tree exp, tree f, tree r)
{
  enum tree_code code = TREE_CODE (exp);
  tree op0, op1, op2, op3;
  tree new_tree;

  /* We handle TREE_LIST and COMPONENT_REF separately.  */
  if (code == TREE_LIST)
    {
      op0 = SUBSTITUTE_IN_EXPR (TREE_CHAIN (exp), f, r);
      op1 = SUBSTITUTE_IN_EXPR (TREE_VALUE (exp), f, r);
      if (op0 == TREE_CHAIN (exp) && op1 == TREE_VALUE (exp))
	return exp;

      return tree_cons (TREE_PURPOSE (exp), op1, op0);
    }
  else if (code == COMPONENT_REF)
    {
      tree inner;

      /* If this expression is getting a value from a PLACEHOLDER_EXPR
	 and it is the right field, replace it with R.  */
      for (inner = TREE_OPERAND (exp, 0);
	   REFERENCE_CLASS_P (inner);
	   inner = TREE_OPERAND (inner, 0))
	;

      /* The field.  */
      op1 = TREE_OPERAND (exp, 1);

      if (TREE_CODE (inner) == PLACEHOLDER_EXPR && op1 == f)
	return r;

      /* If this expression hasn't been completed let, leave it alone.  */
      if (TREE_CODE (inner) == PLACEHOLDER_EXPR && !TREE_TYPE (inner))
	return exp;

      op0 = SUBSTITUTE_IN_EXPR (TREE_OPERAND (exp, 0), f, r);
      if (op0 == TREE_OPERAND (exp, 0))
	return exp;

      new_tree
	= fold_build3 (COMPONENT_REF, TREE_TYPE (exp), op0, op1, NULL_TREE);
   }
  else
    switch (TREE_CODE_CLASS (code))
      {
      case tcc_constant:
	return exp;

      case tcc_declaration:
	if (exp == f)
	  return r;
	else
	  return exp;

      case tcc_expression:
	if (exp == f)
	  return r;

        /* Fall through...  */

      case tcc_exceptional:
      case tcc_unary:
      case tcc_binary:
      case tcc_comparison:
      case tcc_reference:
	switch (TREE_CODE_LENGTH (code))
	  {
	  case 0:
	    return exp;

	  case 1:
	    op0 = SUBSTITUTE_IN_EXPR (TREE_OPERAND (exp, 0), f, r);
	    if (op0 == TREE_OPERAND (exp, 0))
	      return exp;

	    new_tree = fold_build1 (code, TREE_TYPE (exp), op0);
	    break;

	  case 2:
	    op0 = SUBSTITUTE_IN_EXPR (TREE_OPERAND (exp, 0), f, r);
	    op1 = SUBSTITUTE_IN_EXPR (TREE_OPERAND (exp, 1), f, r);

	    if (op0 == TREE_OPERAND (exp, 0) && op1 == TREE_OPERAND (exp, 1))
	      return exp;

	    new_tree = fold_build2 (code, TREE_TYPE (exp), op0, op1);
	    break;

	  case 3:
	    op0 = SUBSTITUTE_IN_EXPR (TREE_OPERAND (exp, 0), f, r);
	    op1 = SUBSTITUTE_IN_EXPR (TREE_OPERAND (exp, 1), f, r);
	    op2 = SUBSTITUTE_IN_EXPR (TREE_OPERAND (exp, 2), f, r);

	    if (op0 == TREE_OPERAND (exp, 0) && op1 == TREE_OPERAND (exp, 1)
		&& op2 == TREE_OPERAND (exp, 2))
	      return exp;

	    new_tree = fold_build3 (code, TREE_TYPE (exp), op0, op1, op2);
	    break;

	  case 4:
	    op0 = SUBSTITUTE_IN_EXPR (TREE_OPERAND (exp, 0), f, r);
	    op1 = SUBSTITUTE_IN_EXPR (TREE_OPERAND (exp, 1), f, r);
	    op2 = SUBSTITUTE_IN_EXPR (TREE_OPERAND (exp, 2), f, r);
	    op3 = SUBSTITUTE_IN_EXPR (TREE_OPERAND (exp, 3), f, r);

	    if (op0 == TREE_OPERAND (exp, 0) && op1 == TREE_OPERAND (exp, 1)
		&& op2 == TREE_OPERAND (exp, 2)
		&& op3 == TREE_OPERAND (exp, 3))
	      return exp;

	    new_tree
	      = fold (build4 (code, TREE_TYPE (exp), op0, op1, op2, op3));
	    break;

	  default:
	    gcc_unreachable ();
	  }
	break;

      case tcc_vl_exp:
	{
	  int i;

	  new_tree = NULL_TREE;

	  /* If we are trying to replace F with a constant, inline back
	     functions which do nothing else than computing a value from
	     the arguments they are passed.  This makes it possible to
	     fold partially or entirely the replacement expression.  */
	  if (CONSTANT_CLASS_P (r) && code == CALL_EXPR)
	    {
	      tree t = maybe_inline_call_in_expr (exp);
	      if (t)
		return SUBSTITUTE_IN_EXPR (t, f, r);
	    }

	  for (i = 1; i < TREE_OPERAND_LENGTH (exp); i++)
	    {
	      tree op = TREE_OPERAND (exp, i);
	      tree new_op = SUBSTITUTE_IN_EXPR (op, f, r);
	      if (new_op != op)
		{
		  if (!new_tree)
		    new_tree = copy_node (exp);
		  TREE_OPERAND (new_tree, i) = new_op;
		}
	    }

	  if (new_tree)
	    {
	      new_tree = fold (new_tree);
	      if (TREE_CODE (new_tree) == CALL_EXPR)
		process_call_operands (new_tree);
	    }
	  else
	    return exp;
	}
	break;

      default:
	gcc_unreachable ();
      }

  TREE_READONLY (new_tree) |= TREE_READONLY (exp);

  if (code == INDIRECT_REF || code == ARRAY_REF || code == ARRAY_RANGE_REF)
    TREE_THIS_NOTRAP (new_tree) |= TREE_THIS_NOTRAP (exp);

  return new_tree;
}

/* Similar, but look for a PLACEHOLDER_EXPR in EXP and find a replacement
   for it within OBJ, a tree that is an object or a chain of references.  */

tree
substitute_placeholder_in_expr (tree exp, tree obj)
{
  enum tree_code code = TREE_CODE (exp);
  tree op0, op1, op2, op3;
  tree new_tree;

  /* If this is a PLACEHOLDER_EXPR, see if we find a corresponding type
     in the chain of OBJ.  */
  if (code == PLACEHOLDER_EXPR)
    {
      tree need_type = TYPE_MAIN_VARIANT (TREE_TYPE (exp));
      tree elt;

      for (elt = obj; elt != 0;
	   elt = ((TREE_CODE (elt) == COMPOUND_EXPR
		   || TREE_CODE (elt) == COND_EXPR)
		  ? TREE_OPERAND (elt, 1)
		  : (REFERENCE_CLASS_P (elt)
		     || UNARY_CLASS_P (elt)
		     || BINARY_CLASS_P (elt)
		     || VL_EXP_CLASS_P (elt)
		     || EXPRESSION_CLASS_P (elt))
		  ? TREE_OPERAND (elt, 0) : 0))
	if (TYPE_MAIN_VARIANT (TREE_TYPE (elt)) == need_type)
	  return elt;

      for (elt = obj; elt != 0;
	   elt = ((TREE_CODE (elt) == COMPOUND_EXPR
		   || TREE_CODE (elt) == COND_EXPR)
		  ? TREE_OPERAND (elt, 1)
		  : (REFERENCE_CLASS_P (elt)
		     || UNARY_CLASS_P (elt)
		     || BINARY_CLASS_P (elt)
		     || VL_EXP_CLASS_P (elt)
		     || EXPRESSION_CLASS_P (elt))
		  ? TREE_OPERAND (elt, 0) : 0))
	if (POINTER_TYPE_P (TREE_TYPE (elt))
	    && (TYPE_MAIN_VARIANT (TREE_TYPE (TREE_TYPE (elt)))
		== need_type))
	  return fold_build1 (INDIRECT_REF, need_type, elt);

      /* If we didn't find it, return the original PLACEHOLDER_EXPR.  If it
	 survives until RTL generation, there will be an error.  */
      return exp;
    }

  /* TREE_LIST is special because we need to look at TREE_VALUE
     and TREE_CHAIN, not TREE_OPERANDS.  */
  else if (code == TREE_LIST)
    {
      op0 = SUBSTITUTE_PLACEHOLDER_IN_EXPR (TREE_CHAIN (exp), obj);
      op1 = SUBSTITUTE_PLACEHOLDER_IN_EXPR (TREE_VALUE (exp), obj);
      if (op0 == TREE_CHAIN (exp) && op1 == TREE_VALUE (exp))
	return exp;

      return tree_cons (TREE_PURPOSE (exp), op1, op0);
    }
  else
    switch (TREE_CODE_CLASS (code))
      {
      case tcc_constant:
      case tcc_declaration:
	return exp;

      case tcc_exceptional:
      case tcc_unary:
      case tcc_binary:
      case tcc_comparison:
      case tcc_expression:
      case tcc_reference:
      case tcc_statement:
	switch (TREE_CODE_LENGTH (code))
	  {
	  case 0:
	    return exp;

	  case 1:
	    op0 = SUBSTITUTE_PLACEHOLDER_IN_EXPR (TREE_OPERAND (exp, 0), obj);
	    if (op0 == TREE_OPERAND (exp, 0))
	      return exp;

	    new_tree = fold_build1 (code, TREE_TYPE (exp), op0);
	    break;

	  case 2:
	    op0 = SUBSTITUTE_PLACEHOLDER_IN_EXPR (TREE_OPERAND (exp, 0), obj);
	    op1 = SUBSTITUTE_PLACEHOLDER_IN_EXPR (TREE_OPERAND (exp, 1), obj);

	    if (op0 == TREE_OPERAND (exp, 0) && op1 == TREE_OPERAND (exp, 1))
	      return exp;

	    new_tree = fold_build2 (code, TREE_TYPE (exp), op0, op1);
	    break;

	  case 3:
	    op0 = SUBSTITUTE_PLACEHOLDER_IN_EXPR (TREE_OPERAND (exp, 0), obj);
	    op1 = SUBSTITUTE_PLACEHOLDER_IN_EXPR (TREE_OPERAND (exp, 1), obj);
	    op2 = SUBSTITUTE_PLACEHOLDER_IN_EXPR (TREE_OPERAND (exp, 2), obj);

	    if (op0 == TREE_OPERAND (exp, 0) && op1 == TREE_OPERAND (exp, 1)
		&& op2 == TREE_OPERAND (exp, 2))
	      return exp;

	    new_tree = fold_build3 (code, TREE_TYPE (exp), op0, op1, op2);
	    break;

	  case 4:
	    op0 = SUBSTITUTE_PLACEHOLDER_IN_EXPR (TREE_OPERAND (exp, 0), obj);
	    op1 = SUBSTITUTE_PLACEHOLDER_IN_EXPR (TREE_OPERAND (exp, 1), obj);
	    op2 = SUBSTITUTE_PLACEHOLDER_IN_EXPR (TREE_OPERAND (exp, 2), obj);
	    op3 = SUBSTITUTE_PLACEHOLDER_IN_EXPR (TREE_OPERAND (exp, 3), obj);

	    if (op0 == TREE_OPERAND (exp, 0) && op1 == TREE_OPERAND (exp, 1)
		&& op2 == TREE_OPERAND (exp, 2)
		&& op3 == TREE_OPERAND (exp, 3))
	      return exp;

	    new_tree
	      = fold (build4 (code, TREE_TYPE (exp), op0, op1, op2, op3));
	    break;

	  default:
	    gcc_unreachable ();
	  }
	break;

      case tcc_vl_exp:
	{
	  int i;

	  new_tree = NULL_TREE;

	  for (i = 1; i < TREE_OPERAND_LENGTH (exp); i++)
	    {
	      tree op = TREE_OPERAND (exp, i);
	      tree new_op = SUBSTITUTE_PLACEHOLDER_IN_EXPR (op, obj);
	      if (new_op != op)
		{
		  if (!new_tree)
		    new_tree = copy_node (exp);
		  TREE_OPERAND (new_tree, i) = new_op;
		}
	    }

	  if (new_tree)
	    {
	      new_tree = fold (new_tree);
	      if (TREE_CODE (new_tree) == CALL_EXPR)
		process_call_operands (new_tree);
	    }
	  else
	    return exp;
	}
	break;

      default:
	gcc_unreachable ();
      }

  TREE_READONLY (new_tree) |= TREE_READONLY (exp);

  if (code == INDIRECT_REF || code == ARRAY_REF || code == ARRAY_RANGE_REF)
    TREE_THIS_NOTRAP (new_tree) |= TREE_THIS_NOTRAP (exp);

  return new_tree;
}

/* Stabilize a reference so that we can use it any number of times
   without causing its operands to be evaluated more than once.
   Returns the stabilized reference.  This works by means of save_expr,
   so see the caveats in the comments about save_expr.

   Also allows conversion expressions whose operands are references.
   Any other kind of expression is returned unchanged.  */

tree
stabilize_reference (tree ref)
{
  tree result;
  enum tree_code code = TREE_CODE (ref);

  switch (code)
    {
    case VAR_DECL:
    case PARM_DECL:
    case RESULT_DECL:
      /* No action is needed in this case.  */
      return ref;

    CASE_CONVERT:
    case FLOAT_EXPR:
    case FIX_TRUNC_EXPR:
      result = build_nt (code, stabilize_reference (TREE_OPERAND (ref, 0)));
      break;

    case INDIRECT_REF:
      result = build_nt (INDIRECT_REF,
			 stabilize_reference_1 (TREE_OPERAND (ref, 0)));
      break;

    case COMPONENT_REF:
      result = build_nt (COMPONENT_REF,
			 stabilize_reference (TREE_OPERAND (ref, 0)),
			 TREE_OPERAND (ref, 1), NULL_TREE);
      break;

    case BIT_FIELD_REF:
      result = build_nt (BIT_FIELD_REF,
			 stabilize_reference (TREE_OPERAND (ref, 0)),
			 TREE_OPERAND (ref, 1), TREE_OPERAND (ref, 2));
      break;

    case ARRAY_REF:
      result = build_nt (ARRAY_REF,
			 stabilize_reference (TREE_OPERAND (ref, 0)),
			 stabilize_reference_1 (TREE_OPERAND (ref, 1)),
			 TREE_OPERAND (ref, 2), TREE_OPERAND (ref, 3));
      break;

    case ARRAY_RANGE_REF:
      result = build_nt (ARRAY_RANGE_REF,
			 stabilize_reference (TREE_OPERAND (ref, 0)),
			 stabilize_reference_1 (TREE_OPERAND (ref, 1)),
			 TREE_OPERAND (ref, 2), TREE_OPERAND (ref, 3));
      break;

    case COMPOUND_EXPR:
      /* We cannot wrap the first expression in a SAVE_EXPR, as then
	 it wouldn't be ignored.  This matters when dealing with
	 volatiles.  */
      return stabilize_reference_1 (ref);

      /* If arg isn't a kind of lvalue we recognize, make no change.
	 Caller should recognize the error for an invalid lvalue.  */
    default:
      return ref;

    case ERROR_MARK:
      return error_mark_node;
    }

  TREE_TYPE (result) = TREE_TYPE (ref);
  TREE_READONLY (result) = TREE_READONLY (ref);
  TREE_SIDE_EFFECTS (result) = TREE_SIDE_EFFECTS (ref);
  TREE_THIS_VOLATILE (result) = TREE_THIS_VOLATILE (ref);

  return result;
}

/* Subroutine of stabilize_reference; this is called for subtrees of
   references.  Any expression with side-effects must be put in a SAVE_EXPR
   to ensure that it is only evaluated once.

   We don't put SAVE_EXPR nodes around everything, because assigning very
   simple expressions to temporaries causes us to miss good opportunities
   for optimizations.  Among other things, the opportunity to fold in the
   addition of a constant into an addressing mode often gets lost, e.g.
   "y[i+1] += x;".  In general, we take the approach that we should not make
   an assignment unless we are forced into it - i.e., that any non-side effect
   operator should be allowed, and that cse should take care of coalescing
   multiple utterances of the same expression should that prove fruitful.  */

tree
stabilize_reference_1 (tree e)
{
  tree result;
  enum tree_code code = TREE_CODE (e);

  /* We cannot ignore const expressions because it might be a reference
     to a const array but whose index contains side-effects.  But we can
     ignore things that are actual constant or that already have been
     handled by this function.  */

  if (tree_invariant_p (e))
    return e;

  switch (TREE_CODE_CLASS (code))
    {
    case tcc_exceptional:
    case tcc_type:
    case tcc_declaration:
    case tcc_comparison:
    case tcc_statement:
    case tcc_expression:
    case tcc_reference:
    case tcc_vl_exp:
      /* If the expression has side-effects, then encase it in a SAVE_EXPR
	 so that it will only be evaluated once.  */
      /* The reference (r) and comparison (<) classes could be handled as
	 below, but it is generally faster to only evaluate them once.  */
      if (TREE_SIDE_EFFECTS (e))
	return save_expr (e);
      return e;

    case tcc_constant:
      /* Constants need no processing.  In fact, we should never reach
	 here.  */
      return e;

    case tcc_binary:
      /* Division is slow and tends to be compiled with jumps,
	 especially the division by powers of 2 that is often
	 found inside of an array reference.  So do it just once.  */
      if (code == TRUNC_DIV_EXPR || code == TRUNC_MOD_EXPR
	  || code == FLOOR_DIV_EXPR || code == FLOOR_MOD_EXPR
	  || code == CEIL_DIV_EXPR || code == CEIL_MOD_EXPR
	  || code == ROUND_DIV_EXPR || code == ROUND_MOD_EXPR)
	return save_expr (e);
      /* Recursively stabilize each operand.  */
      result = build_nt (code, stabilize_reference_1 (TREE_OPERAND (e, 0)),
			 stabilize_reference_1 (TREE_OPERAND (e, 1)));
      break;

    case tcc_unary:
      /* Recursively stabilize each operand.  */
      result = build_nt (code, stabilize_reference_1 (TREE_OPERAND (e, 0)));
      break;

    default:
      gcc_unreachable ();
    }

  TREE_TYPE (result) = TREE_TYPE (e);
  TREE_READONLY (result) = TREE_READONLY (e);
  TREE_SIDE_EFFECTS (result) = TREE_SIDE_EFFECTS (e);
  TREE_THIS_VOLATILE (result) = TREE_THIS_VOLATILE (e);

  return result;
}

/* Low-level constructors for expressions.  */

/* A helper function for build1 and constant folders.  Set TREE_CONSTANT,
   and TREE_SIDE_EFFECTS for an ADDR_EXPR.  */

void
recompute_tree_invariant_for_addr_expr (tree t)
{
  tree node;
  bool tc = true, se = false;

  /* We started out assuming this address is both invariant and constant, but
     does not have side effects.  Now go down any handled components and see if
     any of them involve offsets that are either non-constant or non-invariant.
     Also check for side-effects.

     ??? Note that this code makes no attempt to deal with the case where
     taking the address of something causes a copy due to misalignment.  */

#define UPDATE_FLAGS(NODE)  \
do { tree _node = (NODE); \
     if (_node && !TREE_CONSTANT (_node)) tc = false; \
     if (_node && TREE_SIDE_EFFECTS (_node)) se = true; } while (0)

  for (node = TREE_OPERAND (t, 0); handled_component_p (node);
       node = TREE_OPERAND (node, 0))
    {
      /* If the first operand doesn't have an ARRAY_TYPE, this is a bogus
	 array reference (probably made temporarily by the G++ front end),
	 so ignore all the operands.  */
      if ((TREE_CODE (node) == ARRAY_REF
	   || TREE_CODE (node) == ARRAY_RANGE_REF)
	  && TREE_CODE (TREE_TYPE (TREE_OPERAND (node, 0))) == ARRAY_TYPE)
	{
	  UPDATE_FLAGS (TREE_OPERAND (node, 1));
	  if (TREE_OPERAND (node, 2))
	    UPDATE_FLAGS (TREE_OPERAND (node, 2));
	  if (TREE_OPERAND (node, 3))
	    UPDATE_FLAGS (TREE_OPERAND (node, 3));
	}
      /* Likewise, just because this is a COMPONENT_REF doesn't mean we have a
	 FIELD_DECL, apparently.  The G++ front end can put something else
	 there, at least temporarily.  */
      else if (TREE_CODE (node) == COMPONENT_REF
	       && TREE_CODE (TREE_OPERAND (node, 1)) == FIELD_DECL)
	{
	  if (TREE_OPERAND (node, 2))
	    UPDATE_FLAGS (TREE_OPERAND (node, 2));
	}
    }

  node = lang_hooks.expr_to_decl (node, &tc, &se);

  /* Now see what's inside.  If it's an INDIRECT_REF, copy our properties from
     the address, since &(*a)->b is a form of addition.  If it's a constant, the
     address is constant too.  If it's a decl, its address is constant if the
     decl is static.  Everything else is not constant and, furthermore,
     taking the address of a volatile variable is not volatile.  */
  if (TREE_CODE (node) == INDIRECT_REF
      || TREE_CODE (node) == MEM_REF)
    UPDATE_FLAGS (TREE_OPERAND (node, 0));
  else if (CONSTANT_CLASS_P (node))
    ;
  else if (DECL_P (node))
    tc &= (staticp (node) != NULL_TREE);
  else
    {
      tc = false;
      se |= TREE_SIDE_EFFECTS (node);
    }


  TREE_CONSTANT (t) = tc;
  TREE_SIDE_EFFECTS (t) = se;
#undef UPDATE_FLAGS
}

/* Build an expression of code CODE, data type TYPE, and operands as
   specified.  Expressions and reference nodes can be created this way.
   Constants, decls, types and misc nodes cannot be.

   We define 5 non-variadic functions, from 0 to 4 arguments.  This is
   enough for all extant tree codes.  */

tree
build0_stat (enum tree_code code, tree tt MEM_STAT_DECL)
{
  tree t;

  gcc_assert (TREE_CODE_LENGTH (code) == 0);

  t = make_node_stat (code PASS_MEM_STAT);
  TREE_TYPE (t) = tt;

  return t;
}

tree
build1_stat (enum tree_code code, tree type, tree node MEM_STAT_DECL)
{
  int length = sizeof (struct tree_exp);
  tree t;

  record_node_allocation_statistics (code, length);

  gcc_assert (TREE_CODE_LENGTH (code) == 1);

  t = ggc_alloc_tree_node_stat (length PASS_MEM_STAT);

  memset (t, 0, sizeof (struct tree_common));

  TREE_SET_CODE (t, code);

  TREE_TYPE (t) = type;
  SET_EXPR_LOCATION (t, UNKNOWN_LOCATION);
  TREE_OPERAND (t, 0) = node;
  if (node && !TYPE_P (node))
    {
      TREE_SIDE_EFFECTS (t) = TREE_SIDE_EFFECTS (node);
      TREE_READONLY (t) = TREE_READONLY (node);
    }

  if (TREE_CODE_CLASS (code) == tcc_statement)
    TREE_SIDE_EFFECTS (t) = 1;
  else switch (code)
    {
    case VA_ARG_EXPR:
      /* All of these have side-effects, no matter what their
	 operands are.  */
      TREE_SIDE_EFFECTS (t) = 1;
      TREE_READONLY (t) = 0;
      break;

    case INDIRECT_REF:
      /* Whether a dereference is readonly has nothing to do with whether
	 its operand is readonly.  */
      TREE_READONLY (t) = 0;
      break;

    case ADDR_EXPR:
      if (node)
	recompute_tree_invariant_for_addr_expr (t);
      break;

    default:
      if ((TREE_CODE_CLASS (code) == tcc_unary || code == VIEW_CONVERT_EXPR)
	  && node && !TYPE_P (node)
	  && TREE_CONSTANT (node))
	TREE_CONSTANT (t) = 1;
      if (TREE_CODE_CLASS (code) == tcc_reference
	  && node && TREE_THIS_VOLATILE (node))
	TREE_THIS_VOLATILE (t) = 1;
      break;
    }

  return t;
}

#define PROCESS_ARG(N)				\
  do {						\
    TREE_OPERAND (t, N) = arg##N;		\
    if (arg##N &&!TYPE_P (arg##N))		\
      {						\
        if (TREE_SIDE_EFFECTS (arg##N))		\
	  side_effects = 1;			\
        if (!TREE_READONLY (arg##N)		\
	    && !CONSTANT_CLASS_P (arg##N))	\
	  (void) (read_only = 0);		\
        if (!TREE_CONSTANT (arg##N))		\
	  (void) (constant = 0);		\
      }						\
  } while (0)

tree
build2_stat (enum tree_code code, tree tt, tree arg0, tree arg1 MEM_STAT_DECL)
{
  bool constant, read_only, side_effects;
  tree t;

  gcc_assert (TREE_CODE_LENGTH (code) == 2);

  if ((code == MINUS_EXPR || code == PLUS_EXPR || code == MULT_EXPR)
      && arg0 && arg1 && tt && POINTER_TYPE_P (tt)
      /* When sizetype precision doesn't match that of pointers
         we need to be able to build explicit extensions or truncations
	 of the offset argument.  */
      && TYPE_PRECISION (sizetype) == TYPE_PRECISION (tt))
    gcc_assert (TREE_CODE (arg0) == INTEGER_CST
		&& TREE_CODE (arg1) == INTEGER_CST);

  if (code == POINTER_PLUS_EXPR && arg0 && arg1 && tt)
    gcc_assert (POINTER_TYPE_P (tt) && POINTER_TYPE_P (TREE_TYPE (arg0))
		&& ptrofftype_p (TREE_TYPE (arg1)));

  t = make_node_stat (code PASS_MEM_STAT);
  TREE_TYPE (t) = tt;

  /* Below, we automatically set TREE_SIDE_EFFECTS and TREE_READONLY for the
     result based on those same flags for the arguments.  But if the
     arguments aren't really even `tree' expressions, we shouldn't be trying
     to do this.  */

  /* Expressions without side effects may be constant if their
     arguments are as well.  */
  constant = (TREE_CODE_CLASS (code) == tcc_comparison
	      || TREE_CODE_CLASS (code) == tcc_binary);
  read_only = 1;
  side_effects = TREE_SIDE_EFFECTS (t);

  PROCESS_ARG (0);
  PROCESS_ARG (1);

  TREE_READONLY (t) = read_only;
  TREE_CONSTANT (t) = constant;
  TREE_SIDE_EFFECTS (t) = side_effects;
  TREE_THIS_VOLATILE (t)
    = (TREE_CODE_CLASS (code) == tcc_reference
       && arg0 && TREE_THIS_VOLATILE (arg0));

  return t;
}


tree
build3_stat (enum tree_code code, tree tt, tree arg0, tree arg1,
	     tree arg2 MEM_STAT_DECL)
{
  bool constant, read_only, side_effects;
  tree t;

  gcc_assert (TREE_CODE_LENGTH (code) == 3);
  gcc_assert (TREE_CODE_CLASS (code) != tcc_vl_exp);

  t = make_node_stat (code PASS_MEM_STAT);
  TREE_TYPE (t) = tt;

  read_only = 1;

  /* As a special exception, if COND_EXPR has NULL branches, we
     assume that it is a gimple statement and always consider
     it to have side effects.  */
  if (code == COND_EXPR
      && tt == void_type_node
      && arg1 == NULL_TREE
      && arg2 == NULL_TREE)
    side_effects = true;
  else
    side_effects = TREE_SIDE_EFFECTS (t);

  PROCESS_ARG (0);
  PROCESS_ARG (1);
  PROCESS_ARG (2);

  if (code == COND_EXPR)
    TREE_READONLY (t) = read_only;

  TREE_SIDE_EFFECTS (t) = side_effects;
  TREE_THIS_VOLATILE (t)
    = (TREE_CODE_CLASS (code) == tcc_reference
       && arg0 && TREE_THIS_VOLATILE (arg0));

  return t;
}

tree
build4_stat (enum tree_code code, tree tt, tree arg0, tree arg1,
	     tree arg2, tree arg3 MEM_STAT_DECL)
{
  bool constant, read_only, side_effects;
  tree t;

  gcc_assert (TREE_CODE_LENGTH (code) == 4);

  t = make_node_stat (code PASS_MEM_STAT);
  TREE_TYPE (t) = tt;

  side_effects = TREE_SIDE_EFFECTS (t);

  PROCESS_ARG (0);
  PROCESS_ARG (1);
  PROCESS_ARG (2);
  PROCESS_ARG (3);

  TREE_SIDE_EFFECTS (t) = side_effects;
  TREE_THIS_VOLATILE (t)
    = (TREE_CODE_CLASS (code) == tcc_reference
       && arg0 && TREE_THIS_VOLATILE (arg0));

  return t;
}

tree
build5_stat (enum tree_code code, tree tt, tree arg0, tree arg1,
	     tree arg2, tree arg3, tree arg4 MEM_STAT_DECL)
{
  bool constant, read_only, side_effects;
  tree t;

  gcc_assert (TREE_CODE_LENGTH (code) == 5);

  t = make_node_stat (code PASS_MEM_STAT);
  TREE_TYPE (t) = tt;

  side_effects = TREE_SIDE_EFFECTS (t);

  PROCESS_ARG (0);
  PROCESS_ARG (1);
  PROCESS_ARG (2);
  PROCESS_ARG (3);
  PROCESS_ARG (4);

  TREE_SIDE_EFFECTS (t) = side_effects;
  TREE_THIS_VOLATILE (t)
    = (TREE_CODE_CLASS (code) == tcc_reference
       && arg0 && TREE_THIS_VOLATILE (arg0));

  return t;
}

/* Build a simple MEM_REF tree with the sematics of a plain INDIRECT_REF
   on the pointer PTR.  */

tree
build_simple_mem_ref_loc (location_t loc, tree ptr)
{
  HOST_WIDE_INT offset = 0;
  tree ptype = TREE_TYPE (ptr);
  tree tem;
  /* For convenience allow addresses that collapse to a simple base
     and offset.  */
  if (TREE_CODE (ptr) == ADDR_EXPR
      && (handled_component_p (TREE_OPERAND (ptr, 0))
	  || TREE_CODE (TREE_OPERAND (ptr, 0)) == MEM_REF))
    {
      ptr = get_addr_base_and_unit_offset (TREE_OPERAND (ptr, 0), &offset);
      gcc_assert (ptr);
      ptr = build_fold_addr_expr (ptr);
      gcc_assert (is_gimple_reg (ptr) || is_gimple_min_invariant (ptr));
    }
  tem = build2 (MEM_REF, TREE_TYPE (ptype),
		ptr, build_int_cst (ptype, offset));
  SET_EXPR_LOCATION (tem, loc);
  return tem;
}

/* Return the constant offset of a MEM_REF or TARGET_MEM_REF tree T.  */

addr_wide_int
mem_ref_offset (const_tree t)
{
  tree toff = TREE_OPERAND (t, 1);
  return wi::sext (addr_wide_int (toff), TYPE_PRECISION (TREE_TYPE (toff)));
}

/* Return an invariant ADDR_EXPR of type TYPE taking the address of BASE
   offsetted by OFFSET units.  */

tree
build_invariant_address (tree type, tree base, HOST_WIDE_INT offset)
{
  tree ref = fold_build2 (MEM_REF, TREE_TYPE (type),
			  build_fold_addr_expr (base),
			  build_int_cst (ptr_type_node, offset));
  tree addr = build1 (ADDR_EXPR, type, ref);
  recompute_tree_invariant_for_addr_expr (addr);
  return addr;
}

/* Similar except don't specify the TREE_TYPE
   and leave the TREE_SIDE_EFFECTS as 0.
   It is permissible for arguments to be null,
   or even garbage if their values do not matter.  */

tree
build_nt (enum tree_code code, ...)
{
  tree t;
  int length;
  int i;
  va_list p;

  gcc_assert (TREE_CODE_CLASS (code) != tcc_vl_exp);

  va_start (p, code);

  t = make_node (code);
  length = TREE_CODE_LENGTH (code);

  for (i = 0; i < length; i++)
    TREE_OPERAND (t, i) = va_arg (p, tree);

  va_end (p);
  return t;
}

/* Similar to build_nt, but for creating a CALL_EXPR object with a
   tree vec.  */

tree
build_nt_call_vec (tree fn, vec<tree, va_gc> *args)
{
  tree ret, t;
  unsigned int ix;

  ret = build_vl_exp (CALL_EXPR, vec_safe_length (args) + 3);
  CALL_EXPR_FN (ret) = fn;
  CALL_EXPR_STATIC_CHAIN (ret) = NULL_TREE;
  FOR_EACH_VEC_SAFE_ELT (args, ix, t)
    CALL_EXPR_ARG (ret, ix) = t;
  return ret;
}

/* Create a DECL_... node of code CODE, name NAME and data type TYPE.
   We do NOT enter this node in any sort of symbol table.

   LOC is the location of the decl.

   layout_decl is used to set up the decl's storage layout.
   Other slots are initialized to 0 or null pointers.  */

tree
build_decl_stat (location_t loc, enum tree_code code, tree name,
    		 tree type MEM_STAT_DECL)
{
  tree t;

  t = make_node_stat (code PASS_MEM_STAT);
  DECL_SOURCE_LOCATION (t) = loc;

/*  if (type == error_mark_node)
    type = integer_type_node; */
/* That is not done, deliberately, so that having error_mark_node
   as the type can suppress useless errors in the use of this variable.  */

  DECL_NAME (t) = name;
  TREE_TYPE (t) = type;

  if (code == VAR_DECL || code == PARM_DECL || code == RESULT_DECL)
    layout_decl (t, 0);

  return t;
}

/* Builds and returns function declaration with NAME and TYPE.  */

tree
build_fn_decl (const char *name, tree type)
{
  tree id = get_identifier (name);
  tree decl = build_decl (input_location, FUNCTION_DECL, id, type);

  DECL_EXTERNAL (decl) = 1;
  TREE_PUBLIC (decl) = 1;
  DECL_ARTIFICIAL (decl) = 1;
  TREE_NOTHROW (decl) = 1;

  return decl;
}

vec<tree, va_gc> *all_translation_units;

/* Builds a new translation-unit decl with name NAME, queues it in the
   global list of translation-unit decls and returns it.   */

tree
build_translation_unit_decl (tree name)
{
  tree tu = build_decl (UNKNOWN_LOCATION, TRANSLATION_UNIT_DECL,
			name, NULL_TREE);
  TRANSLATION_UNIT_LANGUAGE (tu) = lang_hooks.name;
  vec_safe_push (all_translation_units, tu);
  return tu;
}


/* BLOCK nodes are used to represent the structure of binding contours
   and declarations, once those contours have been exited and their contents
   compiled.  This information is used for outputting debugging info.  */

tree
build_block (tree vars, tree subblocks, tree supercontext, tree chain)
{
  tree block = make_node (BLOCK);

  BLOCK_VARS (block) = vars;
  BLOCK_SUBBLOCKS (block) = subblocks;
  BLOCK_SUPERCONTEXT (block) = supercontext;
  BLOCK_CHAIN (block) = chain;
  return block;
}


/* Like SET_EXPR_LOCATION, but make sure the tree can have a location.

   LOC is the location to use in tree T.  */

void
protected_set_expr_location (tree t, location_t loc)
{
  if (t && CAN_HAVE_LOCATION_P (t))
    SET_EXPR_LOCATION (t, loc);
}

/* Return a declaration like DDECL except that its DECL_ATTRIBUTES
   is ATTRIBUTE.  */

tree
build_decl_attribute_variant (tree ddecl, tree attribute)
{
  DECL_ATTRIBUTES (ddecl) = attribute;
  return ddecl;
}

/* Borrowed from hashtab.c iterative_hash implementation.  */
#define mix(a,b,c) \
{ \
  a -= b; a -= c; a ^= (c>>13); \
  b -= c; b -= a; b ^= (a<< 8); \
  c -= a; c -= b; c ^= ((b&0xffffffff)>>13); \
  a -= b; a -= c; a ^= ((c&0xffffffff)>>12); \
  b -= c; b -= a; b = (b ^ (a<<16)) & 0xffffffff; \
  c -= a; c -= b; c = (c ^ (b>> 5)) & 0xffffffff; \
  a -= b; a -= c; a = (a ^ (c>> 3)) & 0xffffffff; \
  b -= c; b -= a; b = (b ^ (a<<10)) & 0xffffffff; \
  c -= a; c -= b; c = (c ^ (b>>15)) & 0xffffffff; \
}


/* Produce good hash value combining VAL and VAL2.  */
hashval_t
iterative_hash_hashval_t (hashval_t val, hashval_t val2)
{
  /* the golden ratio; an arbitrary value.  */
  hashval_t a = 0x9e3779b9;

  mix (a, val, val2);
  return val2;
}

/* Produce good hash value combining VAL and VAL2.  */
hashval_t
iterative_hash_host_wide_int (HOST_WIDE_INT val, hashval_t val2)
{
  if (sizeof (HOST_WIDE_INT) == sizeof (hashval_t))
    return iterative_hash_hashval_t (val, val2);
  else
    {
      hashval_t a = (hashval_t) val;
      /* Avoid warnings about shifting of more than the width of the type on
         hosts that won't execute this path.  */
      int zero = 0;
      hashval_t b = (hashval_t) (val >> (sizeof (hashval_t) * 8 + zero));
      mix (a, b, val2);
      if (sizeof (HOST_WIDE_INT) > 2 * sizeof (hashval_t))
	{
	  hashval_t a = (hashval_t) (val >> (sizeof (hashval_t) * 16 + zero));
	  hashval_t b = (hashval_t) (val >> (sizeof (hashval_t) * 24 + zero));
	  mix (a, b, val2);
	}
      return val2;
    }
}

/* Return a type like TTYPE except that its TYPE_ATTRIBUTE
   is ATTRIBUTE and its qualifiers are QUALS.

   Record such modified types already made so we don't make duplicates.  */

tree
build_type_attribute_qual_variant (tree ttype, tree attribute, int quals)
{
  if (! attribute_list_equal (TYPE_ATTRIBUTES (ttype), attribute))
    {
      hashval_t hashcode = 0;
      tree ntype;
      int i;
      tree t;
      enum tree_code code = TREE_CODE (ttype);

      /* Building a distinct copy of a tagged type is inappropriate; it
	 causes breakage in code that expects there to be a one-to-one
	 relationship between a struct and its fields.
	 build_duplicate_type is another solution (as used in
	 handle_transparent_union_attribute), but that doesn't play well
	 with the stronger C++ type identity model.  */
      if (TREE_CODE (ttype) == RECORD_TYPE
	  || TREE_CODE (ttype) == UNION_TYPE
	  || TREE_CODE (ttype) == QUAL_UNION_TYPE
	  || TREE_CODE (ttype) == ENUMERAL_TYPE)
	{
	  warning (OPT_Wattributes,
		   "ignoring attributes applied to %qT after definition",
		   TYPE_MAIN_VARIANT (ttype));
	  return build_qualified_type (ttype, quals);
	}

      ttype = build_qualified_type (ttype, TYPE_UNQUALIFIED);
      ntype = build_distinct_type_copy (ttype);

      TYPE_ATTRIBUTES (ntype) = attribute;

      hashcode = iterative_hash_object (code, hashcode);
      if (TREE_TYPE (ntype))
	hashcode = iterative_hash_object (TYPE_HASH (TREE_TYPE (ntype)),
					  hashcode);
      hashcode = attribute_hash_list (attribute, hashcode);

      switch (TREE_CODE (ntype))
	{
	case FUNCTION_TYPE:
	  hashcode = type_hash_list (TYPE_ARG_TYPES (ntype), hashcode);
	  break;
	case ARRAY_TYPE:
	  if (TYPE_DOMAIN (ntype))
	    hashcode = iterative_hash_object (TYPE_HASH (TYPE_DOMAIN (ntype)),
					      hashcode);
	  break;
	case INTEGER_TYPE:
	  t = TYPE_MAX_VALUE (ntype);
	  for (i = 0; i < TREE_INT_CST_NUNITS (t); i++)
	    hashcode = iterative_hash_object (TREE_INT_CST_ELT (t, i), hashcode);
	  break;
	case REAL_TYPE:
	case FIXED_POINT_TYPE:
	  {
	    unsigned int precision = TYPE_PRECISION (ntype);
	    hashcode = iterative_hash_object (precision, hashcode);
	  }
	  break;
	default:
	  break;
	}

      ntype = type_hash_canon (hashcode, ntype);

      /* If the target-dependent attributes make NTYPE different from
	 its canonical type, we will need to use structural equality
	 checks for this type. */
      if (TYPE_STRUCTURAL_EQUALITY_P (ttype)
          || !comp_type_attributes (ntype, ttype))
	SET_TYPE_STRUCTURAL_EQUALITY (ntype);
      else if (TYPE_CANONICAL (ntype) == ntype)
	TYPE_CANONICAL (ntype) = TYPE_CANONICAL (ttype);

      ttype = build_qualified_type (ntype, quals);
    }
  else if (TYPE_QUALS (ttype) != quals)
    ttype = build_qualified_type (ttype, quals);

  return ttype;
}

/* Check if "omp declare simd" attribute arguments, CLAUSES1 and CLAUSES2, are
   the same.  */

static bool
omp_declare_simd_clauses_equal (tree clauses1, tree clauses2)
{
  tree cl1, cl2;
  for (cl1 = clauses1, cl2 = clauses2;
       cl1 && cl2;
       cl1 = OMP_CLAUSE_CHAIN (cl1), cl2 = OMP_CLAUSE_CHAIN (cl2))
    {
      if (OMP_CLAUSE_CODE (cl1) != OMP_CLAUSE_CODE (cl2))
	return false;
      if (OMP_CLAUSE_CODE (cl1) != OMP_CLAUSE_SIMDLEN)
	{
	  if (simple_cst_equal (OMP_CLAUSE_DECL (cl1),
				OMP_CLAUSE_DECL (cl2)) != 1)
	    return false;
	}
      switch (OMP_CLAUSE_CODE (cl1))
	{
	case OMP_CLAUSE_ALIGNED:
	  if (simple_cst_equal (OMP_CLAUSE_ALIGNED_ALIGNMENT (cl1),
				OMP_CLAUSE_ALIGNED_ALIGNMENT (cl2)) != 1)
	    return false;
	  break;
	case OMP_CLAUSE_LINEAR:
	  if (simple_cst_equal (OMP_CLAUSE_LINEAR_STEP (cl1),
				OMP_CLAUSE_LINEAR_STEP (cl2)) != 1)
	    return false;
	  break;
	case OMP_CLAUSE_SIMDLEN:
	  if (simple_cst_equal (OMP_CLAUSE_SIMDLEN_EXPR (cl1),
				OMP_CLAUSE_SIMDLEN_EXPR (cl2)) != 1)
	    return false;
	default:
	  break;
	}
    }
  return true;
}

/* Remove duplicate "omp declare simd" attributes.  */

void
omp_remove_redundant_declare_simd_attrs (tree fndecl)
{
  tree attr, end_attr = NULL_TREE, last_attr = NULL_TREE;
  for (attr = lookup_attribute ("omp declare simd", DECL_ATTRIBUTES (fndecl));
       attr;
       attr = lookup_attribute ("omp declare simd", TREE_CHAIN (attr)))
    {
      tree *pc;
      for (pc = &TREE_CHAIN (attr); *pc && *pc != end_attr; )
	{
	  if (is_attribute_p ("omp declare simd", TREE_PURPOSE (*pc)))
	    {
	      last_attr = TREE_CHAIN (*pc);
	      if (TREE_VALUE (attr) == NULL_TREE)
		{
		  if (TREE_VALUE (*pc) == NULL_TREE)
		    {
		      *pc = TREE_CHAIN (*pc);
		      continue;
		    }
		}
	      else if (TREE_VALUE (*pc) != NULL_TREE
		       && omp_declare_simd_clauses_equal
				(TREE_VALUE (TREE_VALUE (*pc)),
				 TREE_VALUE (TREE_VALUE (attr))))
		{
		  *pc = TREE_CHAIN (*pc);
		  continue;
		}
	    }
	  pc = &TREE_CHAIN (*pc);
	}
      end_attr = last_attr;
    }
}

/* Compare two attributes for their value identity.  Return true if the
   attribute values are known to be equal; otherwise return false.
*/

static bool
attribute_value_equal (const_tree attr1, const_tree attr2)
{
  if (TREE_VALUE (attr1) == TREE_VALUE (attr2))
    return true;

  if (TREE_VALUE (attr1) != NULL_TREE
      && TREE_CODE (TREE_VALUE (attr1)) == TREE_LIST
      && TREE_VALUE (attr2) != NULL
      && TREE_CODE (TREE_VALUE (attr2)) == TREE_LIST)
    return (simple_cst_list_equal (TREE_VALUE (attr1),
				   TREE_VALUE (attr2)) == 1);

  if (flag_openmp
      && TREE_VALUE (attr1) && TREE_VALUE (attr2)
      && TREE_CODE (TREE_VALUE (attr1)) == OMP_CLAUSE
      && TREE_CODE (TREE_VALUE (attr2)) == OMP_CLAUSE)
    return omp_declare_simd_clauses_equal (TREE_VALUE (attr1),
					   TREE_VALUE (attr2));

  return (simple_cst_equal (TREE_VALUE (attr1), TREE_VALUE (attr2)) == 1);
}

/* Return 0 if the attributes for two types are incompatible, 1 if they
   are compatible, and 2 if they are nearly compatible (which causes a
   warning to be generated).  */
int
comp_type_attributes (const_tree type1, const_tree type2)
{
  const_tree a1 = TYPE_ATTRIBUTES (type1);
  const_tree a2 = TYPE_ATTRIBUTES (type2);
  const_tree a;

  if (a1 == a2)
    return 1;
  for (a = a1; a != NULL_TREE; a = TREE_CHAIN (a))
    {
      const struct attribute_spec *as;
      const_tree attr;

      as = lookup_attribute_spec (get_attribute_name (a));
      if (!as || as->affects_type_identity == false)
        continue;

      attr = lookup_attribute (as->name, CONST_CAST_TREE (a2));
      if (!attr || !attribute_value_equal (a, attr))
        break;
    }
  if (!a)
    {
      for (a = a2; a != NULL_TREE; a = TREE_CHAIN (a))
	{
	  const struct attribute_spec *as;

	  as = lookup_attribute_spec (get_attribute_name (a));
	  if (!as || as->affects_type_identity == false)
	    continue;

	  if (!lookup_attribute (as->name, CONST_CAST_TREE (a1)))
	    break;
	  /* We don't need to compare trees again, as we did this
	     already in first loop.  */
	}
      /* All types - affecting identity - are equal, so
         there is no need to call target hook for comparison.  */
      if (!a)
        return 1;
    }
  /* As some type combinations - like default calling-convention - might
     be compatible, we have to call the target hook to get the final result.  */
  return targetm.comp_type_attributes (type1, type2);
}

/* Return a type like TTYPE except that its TYPE_ATTRIBUTE
   is ATTRIBUTE.

   Record such modified types already made so we don't make duplicates.  */

tree
build_type_attribute_variant (tree ttype, tree attribute)
{
  return build_type_attribute_qual_variant (ttype, attribute,
					    TYPE_QUALS (ttype));
}


/* Reset the expression *EXPR_P, a size or position.

   ??? We could reset all non-constant sizes or positions.  But it's cheap
   enough to not do so and refrain from adding workarounds to dwarf2out.c.

   We need to reset self-referential sizes or positions because they cannot
   be gimplified and thus can contain a CALL_EXPR after the gimplification
   is finished, which will run afoul of LTO streaming.  And they need to be
   reset to something essentially dummy but not constant, so as to preserve
   the properties of the object they are attached to.  */

static inline void
free_lang_data_in_one_sizepos (tree *expr_p)
{
  tree expr = *expr_p;
  if (CONTAINS_PLACEHOLDER_P (expr))
    *expr_p = build0 (PLACEHOLDER_EXPR, TREE_TYPE (expr));
}


/* Reset all the fields in a binfo node BINFO.  We only keep
   BINFO_VTABLE, which is used by gimple_fold_obj_type_ref.  */

static void
free_lang_data_in_binfo (tree binfo)
{
  unsigned i;
  tree t;

  gcc_assert (TREE_CODE (binfo) == TREE_BINFO);

  BINFO_VIRTUALS (binfo) = NULL_TREE;
  BINFO_BASE_ACCESSES (binfo) = NULL;
  BINFO_INHERITANCE_CHAIN (binfo) = NULL_TREE;
  BINFO_SUBVTT_INDEX (binfo) = NULL_TREE;

  FOR_EACH_VEC_ELT (*BINFO_BASE_BINFOS (binfo), i, t)
    free_lang_data_in_binfo (t);
}


/* Reset all language specific information still present in TYPE.  */

static void
free_lang_data_in_type (tree type)
{
  gcc_assert (TYPE_P (type));

  /* Give the FE a chance to remove its own data first.  */
  lang_hooks.free_lang_data (type);

  TREE_LANG_FLAG_0 (type) = 0;
  TREE_LANG_FLAG_1 (type) = 0;
  TREE_LANG_FLAG_2 (type) = 0;
  TREE_LANG_FLAG_3 (type) = 0;
  TREE_LANG_FLAG_4 (type) = 0;
  TREE_LANG_FLAG_5 (type) = 0;
  TREE_LANG_FLAG_6 (type) = 0;

  if (TREE_CODE (type) == FUNCTION_TYPE)
    {
      /* Remove the const and volatile qualifiers from arguments.  The
	 C++ front end removes them, but the C front end does not,
	 leading to false ODR violation errors when merging two
	 instances of the same function signature compiled by
	 different front ends.  */
      tree p;

      for (p = TYPE_ARG_TYPES (type); p; p = TREE_CHAIN (p))
	{
	  tree arg_type = TREE_VALUE (p);

	  if (TYPE_READONLY (arg_type) || TYPE_VOLATILE (arg_type))
	    {
	      int quals = TYPE_QUALS (arg_type)
			  & ~TYPE_QUAL_CONST
			  & ~TYPE_QUAL_VOLATILE;
	      TREE_VALUE (p) = build_qualified_type (arg_type, quals);
	      free_lang_data_in_type (TREE_VALUE (p));
	    }
	}
    }

  /* Remove members that are not actually FIELD_DECLs from the field
     list of an aggregate.  These occur in C++.  */
  if (RECORD_OR_UNION_TYPE_P (type))
    {
      tree prev, member;

      /* Note that TYPE_FIELDS can be shared across distinct
	 TREE_TYPEs.  Therefore, if the first field of TYPE_FIELDS is
	 to be removed, we cannot set its TREE_CHAIN to NULL.
	 Otherwise, we would not be able to find all the other fields
	 in the other instances of this TREE_TYPE.

	 This was causing an ICE in testsuite/g++.dg/lto/20080915.C.  */
      prev = NULL_TREE;
      member = TYPE_FIELDS (type);
      while (member)
	{
	  if (TREE_CODE (member) == FIELD_DECL
	      || TREE_CODE (member) == TYPE_DECL)
	    {
	      if (prev)
		TREE_CHAIN (prev) = member;
	      else
		TYPE_FIELDS (type) = member;
	      prev = member;
	    }

	  member = TREE_CHAIN (member);
	}

      if (prev)
	TREE_CHAIN (prev) = NULL_TREE;
      else
	TYPE_FIELDS (type) = NULL_TREE;

      TYPE_METHODS (type) = NULL_TREE;
      if (TYPE_BINFO (type))
	free_lang_data_in_binfo (TYPE_BINFO (type));
    }
  else
    {
      /* For non-aggregate types, clear out the language slot (which
	 overloads TYPE_BINFO).  */
      TYPE_LANG_SLOT_1 (type) = NULL_TREE;

      if (INTEGRAL_TYPE_P (type)
	  || SCALAR_FLOAT_TYPE_P (type)
	  || FIXED_POINT_TYPE_P (type))
	{
	  free_lang_data_in_one_sizepos (&TYPE_MIN_VALUE (type));
	  free_lang_data_in_one_sizepos (&TYPE_MAX_VALUE (type));
	}
    }

  free_lang_data_in_one_sizepos (&TYPE_SIZE (type));
  free_lang_data_in_one_sizepos (&TYPE_SIZE_UNIT (type));

  if (TYPE_CONTEXT (type)
      && TREE_CODE (TYPE_CONTEXT (type)) == BLOCK)
    {
      tree ctx = TYPE_CONTEXT (type);
      do
	{
	  ctx = BLOCK_SUPERCONTEXT (ctx);
	}
      while (ctx && TREE_CODE (ctx) == BLOCK);
      TYPE_CONTEXT (type) = ctx;
    }
}


/* Return true if DECL may need an assembler name to be set.  */

static inline bool
need_assembler_name_p (tree decl)
{
  /* Only FUNCTION_DECLs and VAR_DECLs are considered.  */
  if (TREE_CODE (decl) != FUNCTION_DECL
      && TREE_CODE (decl) != VAR_DECL)
    return false;

  /* If DECL already has its assembler name set, it does not need a
     new one.  */
  if (!HAS_DECL_ASSEMBLER_NAME_P (decl)
      || DECL_ASSEMBLER_NAME_SET_P (decl))
    return false;

  /* Abstract decls do not need an assembler name.  */
  if (DECL_ABSTRACT (decl))
    return false;

  /* For VAR_DECLs, only static, public and external symbols need an
     assembler name.  */
  if (TREE_CODE (decl) == VAR_DECL
      && !TREE_STATIC (decl)
      && !TREE_PUBLIC (decl)
      && !DECL_EXTERNAL (decl))
    return false;

  if (TREE_CODE (decl) == FUNCTION_DECL)
    {
      /* Do not set assembler name on builtins.  Allow RTL expansion to
	 decide whether to expand inline or via a regular call.  */
      if (DECL_BUILT_IN (decl)
	  && DECL_BUILT_IN_CLASS (decl) != BUILT_IN_FRONTEND)
	return false;

      /* Functions represented in the callgraph need an assembler name.  */
      if (cgraph_get_node (decl) != NULL)
	return true;

      /* Unused and not public functions don't need an assembler name.  */
      if (!TREE_USED (decl) && !TREE_PUBLIC (decl))
	return false;
    }

  return true;
}


/* Reset all language specific information still present in symbol
   DECL.  */

static void
free_lang_data_in_decl (tree decl)
{
  gcc_assert (DECL_P (decl));

  /* Give the FE a chance to remove its own data first.  */
  lang_hooks.free_lang_data (decl);

  TREE_LANG_FLAG_0 (decl) = 0;
  TREE_LANG_FLAG_1 (decl) = 0;
  TREE_LANG_FLAG_2 (decl) = 0;
  TREE_LANG_FLAG_3 (decl) = 0;
  TREE_LANG_FLAG_4 (decl) = 0;
  TREE_LANG_FLAG_5 (decl) = 0;
  TREE_LANG_FLAG_6 (decl) = 0;

  free_lang_data_in_one_sizepos (&DECL_SIZE (decl));
  free_lang_data_in_one_sizepos (&DECL_SIZE_UNIT (decl));
  if (TREE_CODE (decl) == FIELD_DECL)
    {
      free_lang_data_in_one_sizepos (&DECL_FIELD_OFFSET (decl));
      if (TREE_CODE (DECL_CONTEXT (decl)) == QUAL_UNION_TYPE)
	DECL_QUALIFIER (decl) = NULL_TREE;
    }

 if (TREE_CODE (decl) == FUNCTION_DECL)
    {
      struct cgraph_node *node;
      if (!(node = cgraph_get_node (decl))
	  || (!node->symbol.definition && !node->clones))
	{
	  if (node)
	    cgraph_release_function_body (node);
	  else
	    {
	      release_function_body (decl);
	      DECL_ARGUMENTS (decl) = NULL;
	      DECL_RESULT (decl) = NULL;
	      DECL_INITIAL (decl) = error_mark_node;
	    }
	}
      if (gimple_has_body_p (decl))
	{
	  tree t;

	  /* If DECL has a gimple body, then the context for its
	     arguments must be DECL.  Otherwise, it doesn't really
	     matter, as we will not be emitting any code for DECL.  In
	     general, there may be other instances of DECL created by
	     the front end and since PARM_DECLs are generally shared,
	     their DECL_CONTEXT changes as the replicas of DECL are
	     created.  The only time where DECL_CONTEXT is important
	     is for the FUNCTION_DECLs that have a gimple body (since
	     the PARM_DECL will be used in the function's body).  */
	  for (t = DECL_ARGUMENTS (decl); t; t = TREE_CHAIN (t))
	    DECL_CONTEXT (t) = decl;
	}

      /* DECL_SAVED_TREE holds the GENERIC representation for DECL.
	 At this point, it is not needed anymore.  */
      DECL_SAVED_TREE (decl) = NULL_TREE;

      /* Clear the abstract origin if it refers to a method.  Otherwise
         dwarf2out.c will ICE as we clear TYPE_METHODS and thus the
	 origin will not be output correctly.  */
      if (DECL_ABSTRACT_ORIGIN (decl)
	  && DECL_CONTEXT (DECL_ABSTRACT_ORIGIN (decl))
	  && RECORD_OR_UNION_TYPE_P
	       (DECL_CONTEXT (DECL_ABSTRACT_ORIGIN (decl))))
	DECL_ABSTRACT_ORIGIN (decl) = NULL_TREE;

      /* Sometimes the C++ frontend doesn't manage to transform a temporary
         DECL_VINDEX referring to itself into a vtable slot number as it
	 should.  Happens with functions that are copied and then forgotten
	 about.  Just clear it, it won't matter anymore.  */
      if (DECL_VINDEX (decl) && !tree_fits_shwi_p (DECL_VINDEX (decl)))
	DECL_VINDEX (decl) = NULL_TREE;
    }
  else if (TREE_CODE (decl) == VAR_DECL)
    {
      if ((DECL_EXTERNAL (decl)
	   && (!TREE_STATIC (decl) || !TREE_READONLY (decl)))
	  || (decl_function_context (decl) && !TREE_STATIC (decl)))
	DECL_INITIAL (decl) = NULL_TREE;
    }
  else if (TREE_CODE (decl) == TYPE_DECL
	   || TREE_CODE (decl) == FIELD_DECL)
    DECL_INITIAL (decl) = NULL_TREE;
  else if (TREE_CODE (decl) == TRANSLATION_UNIT_DECL
           && DECL_INITIAL (decl)
           && TREE_CODE (DECL_INITIAL (decl)) == BLOCK)
    {
      /* Strip builtins from the translation-unit BLOCK.  We still have targets
	 without builtin_decl_explicit support and also builtins are shared
	 nodes and thus we can't use TREE_CHAIN in multiple lists.  */
      tree *nextp = &BLOCK_VARS (DECL_INITIAL (decl));
      while (*nextp)
        {
          tree var = *nextp;
          if (TREE_CODE (var) == FUNCTION_DECL
              && DECL_BUILT_IN (var))
	    *nextp = TREE_CHAIN (var);
	  else
	    nextp = &TREE_CHAIN (var);
        }
    }
}


/* Data used when collecting DECLs and TYPEs for language data removal.  */

struct free_lang_data_d
{
  /* Worklist to avoid excessive recursion.  */
  vec<tree> worklist;

  /* Set of traversed objects.  Used to avoid duplicate visits.  */
  struct pointer_set_t *pset;

  /* Array of symbols to process with free_lang_data_in_decl.  */
  vec<tree> decls;

  /* Array of types to process with free_lang_data_in_type.  */
  vec<tree> types;
};


/* Save all language fields needed to generate proper debug information
   for DECL.  This saves most fields cleared out by free_lang_data_in_decl.  */

static void
save_debug_info_for_decl (tree t)
{
  /*struct saved_debug_info_d *sdi;*/

  gcc_assert (debug_info_level > DINFO_LEVEL_TERSE && t && DECL_P (t));

  /* FIXME.  Partial implementation for saving debug info removed.  */
}


/* Save all language fields needed to generate proper debug information
   for TYPE.  This saves most fields cleared out by free_lang_data_in_type.  */

static void
save_debug_info_for_type (tree t)
{
  /*struct saved_debug_info_d *sdi;*/

  gcc_assert (debug_info_level > DINFO_LEVEL_TERSE && t && TYPE_P (t));

  /* FIXME.  Partial implementation for saving debug info removed.  */
}


/* Add type or decl T to one of the list of tree nodes that need their
   language data removed.  The lists are held inside FLD.  */

static void
add_tree_to_fld_list (tree t, struct free_lang_data_d *fld)
{
  if (DECL_P (t))
    {
      fld->decls.safe_push (t);
      if (debug_info_level > DINFO_LEVEL_TERSE)
	save_debug_info_for_decl (t);
    }
  else if (TYPE_P (t))
    {
      fld->types.safe_push (t);
      if (debug_info_level > DINFO_LEVEL_TERSE)
	save_debug_info_for_type (t);
    }
  else
    gcc_unreachable ();
}

/* Push tree node T into FLD->WORKLIST.  */

static inline void
fld_worklist_push (tree t, struct free_lang_data_d *fld)
{
  if (t && !is_lang_specific (t) && !pointer_set_contains (fld->pset, t))
    fld->worklist.safe_push ((t));
}


/* Operand callback helper for free_lang_data_in_node.  *TP is the
   subtree operand being considered.  */

static tree
find_decls_types_r (tree *tp, int *ws, void *data)
{
  tree t = *tp;
  struct free_lang_data_d *fld = (struct free_lang_data_d *) data;

  if (TREE_CODE (t) == TREE_LIST)
    return NULL_TREE;

  /* Language specific nodes will be removed, so there is no need
     to gather anything under them.  */
  if (is_lang_specific (t))
    {
      *ws = 0;
      return NULL_TREE;
    }

  if (DECL_P (t))
    {
      /* Note that walk_tree does not traverse every possible field in
	 decls, so we have to do our own traversals here.  */
      add_tree_to_fld_list (t, fld);

      fld_worklist_push (DECL_NAME (t), fld);
      fld_worklist_push (DECL_CONTEXT (t), fld);
      fld_worklist_push (DECL_SIZE (t), fld);
      fld_worklist_push (DECL_SIZE_UNIT (t), fld);

      /* We are going to remove everything under DECL_INITIAL for
	 TYPE_DECLs.  No point walking them.  */
      if (TREE_CODE (t) != TYPE_DECL)
	fld_worklist_push (DECL_INITIAL (t), fld);

      fld_worklist_push (DECL_ATTRIBUTES (t), fld);
      fld_worklist_push (DECL_ABSTRACT_ORIGIN (t), fld);

      if (TREE_CODE (t) == FUNCTION_DECL)
	{
	  fld_worklist_push (DECL_ARGUMENTS (t), fld);
	  fld_worklist_push (DECL_RESULT (t), fld);
	}
      else if (TREE_CODE (t) == TYPE_DECL)
	{
	  fld_worklist_push (DECL_ARGUMENT_FLD (t), fld);
	  fld_worklist_push (DECL_VINDEX (t), fld);
	  fld_worklist_push (DECL_ORIGINAL_TYPE (t), fld);
	}
      else if (TREE_CODE (t) == FIELD_DECL)
	{
	  fld_worklist_push (DECL_FIELD_OFFSET (t), fld);
	  fld_worklist_push (DECL_BIT_FIELD_TYPE (t), fld);
	  fld_worklist_push (DECL_FIELD_BIT_OFFSET (t), fld);
	  fld_worklist_push (DECL_FCONTEXT (t), fld);
	}
      else if (TREE_CODE (t) == VAR_DECL)
	{
	  fld_worklist_push (DECL_SECTION_NAME (t), fld);
	  fld_worklist_push (DECL_COMDAT_GROUP (t), fld);
	}

      if ((TREE_CODE (t) == VAR_DECL || TREE_CODE (t) == PARM_DECL)
	  && DECL_HAS_VALUE_EXPR_P (t))
	fld_worklist_push (DECL_VALUE_EXPR (t), fld);

      if (TREE_CODE (t) != FIELD_DECL
	  && TREE_CODE (t) != TYPE_DECL)
	fld_worklist_push (TREE_CHAIN (t), fld);
      *ws = 0;
    }
  else if (TYPE_P (t))
    {
      /* Note that walk_tree does not traverse every possible field in
	 types, so we have to do our own traversals here.  */
      add_tree_to_fld_list (t, fld);

      if (!RECORD_OR_UNION_TYPE_P (t))
	fld_worklist_push (TYPE_CACHED_VALUES (t), fld);
      fld_worklist_push (TYPE_SIZE (t), fld);
      fld_worklist_push (TYPE_SIZE_UNIT (t), fld);
      fld_worklist_push (TYPE_ATTRIBUTES (t), fld);
      fld_worklist_push (TYPE_POINTER_TO (t), fld);
      fld_worklist_push (TYPE_REFERENCE_TO (t), fld);
      fld_worklist_push (TYPE_NAME (t), fld);
      /* Do not walk TYPE_NEXT_PTR_TO or TYPE_NEXT_REF_TO.  We do not stream
	 them and thus do not and want not to reach unused pointer types
	 this way.  */
      if (!POINTER_TYPE_P (t))
	fld_worklist_push (TYPE_MINVAL (t), fld);
      if (!RECORD_OR_UNION_TYPE_P (t))
	fld_worklist_push (TYPE_MAXVAL (t), fld);
      fld_worklist_push (TYPE_MAIN_VARIANT (t), fld);
      /* Do not walk TYPE_NEXT_VARIANT.  We do not stream it and thus
         do not and want not to reach unused variants this way.  */
      if (TYPE_CONTEXT (t))
	{
	  tree ctx = TYPE_CONTEXT (t);
	  /* We adjust BLOCK TYPE_CONTEXTs to the innermost non-BLOCK one.
	     So push that instead.  */
	  while (ctx && TREE_CODE (ctx) == BLOCK)
	    ctx = BLOCK_SUPERCONTEXT (ctx);
	  fld_worklist_push (ctx, fld);
	}
      /* Do not walk TYPE_CANONICAL.  We do not stream it and thus do not
	 and want not to reach unused types this way.  */

      if (RECORD_OR_UNION_TYPE_P (t) && TYPE_BINFO (t))
	{
	  unsigned i;
	  tree tem;
	  FOR_EACH_VEC_ELT (*BINFO_BASE_BINFOS (TYPE_BINFO (t)), i, tem)
	    fld_worklist_push (TREE_TYPE (tem), fld);
	  tem = BINFO_VIRTUALS (TYPE_BINFO (t));
	  if (tem
	      /* The Java FE overloads BINFO_VIRTUALS for its own purpose.  */
	      && TREE_CODE (tem) == TREE_LIST)
	    do
	      {
		fld_worklist_push (TREE_VALUE (tem), fld);
		tem = TREE_CHAIN (tem);
	      }
	    while (tem);
	}
      if (RECORD_OR_UNION_TYPE_P (t))
	{
	  tree tem;
	  /* Push all TYPE_FIELDS - there can be interleaving interesting
	     and non-interesting things.  */
	  tem = TYPE_FIELDS (t);
	  while (tem)
	    {
	      if (TREE_CODE (tem) == FIELD_DECL
		  || TREE_CODE (tem) == TYPE_DECL)
		fld_worklist_push (tem, fld);
	      tem = TREE_CHAIN (tem);
	    }
	}

      fld_worklist_push (TYPE_STUB_DECL (t), fld);
      *ws = 0;
    }
  else if (TREE_CODE (t) == BLOCK)
    {
      tree tem;
      for (tem = BLOCK_VARS (t); tem; tem = TREE_CHAIN (tem))
	fld_worklist_push (tem, fld);
      for (tem = BLOCK_SUBBLOCKS (t); tem; tem = BLOCK_CHAIN (tem))
	fld_worklist_push (tem, fld);
      fld_worklist_push (BLOCK_ABSTRACT_ORIGIN (t), fld);
    }

  if (TREE_CODE (t) != IDENTIFIER_NODE
      && CODE_CONTAINS_STRUCT (TREE_CODE (t), TS_TYPED))
    fld_worklist_push (TREE_TYPE (t), fld);

  return NULL_TREE;
}


/* Find decls and types in T.  */

static void
find_decls_types (tree t, struct free_lang_data_d *fld)
{
  while (1)
    {
      if (!pointer_set_contains (fld->pset, t))
	walk_tree (&t, find_decls_types_r, fld, fld->pset);
      if (fld->worklist.is_empty ())
	break;
      t = fld->worklist.pop ();
    }
}

/* Translate all the types in LIST with the corresponding runtime
   types.  */

static tree
get_eh_types_for_runtime (tree list)
{
  tree head, prev;

  if (list == NULL_TREE)
    return NULL_TREE;

  head = build_tree_list (0, lookup_type_for_runtime (TREE_VALUE (list)));
  prev = head;
  list = TREE_CHAIN (list);
  while (list)
    {
      tree n = build_tree_list (0, lookup_type_for_runtime (TREE_VALUE (list)));
      TREE_CHAIN (prev) = n;
      prev = TREE_CHAIN (prev);
      list = TREE_CHAIN (list);
    }

  return head;
}


/* Find decls and types referenced in EH region R and store them in
   FLD->DECLS and FLD->TYPES.  */

static void
find_decls_types_in_eh_region (eh_region r, struct free_lang_data_d *fld)
{
  switch (r->type)
    {
    case ERT_CLEANUP:
      break;

    case ERT_TRY:
      {
	eh_catch c;

	/* The types referenced in each catch must first be changed to the
	   EH types used at runtime.  This removes references to FE types
	   in the region.  */
	for (c = r->u.eh_try.first_catch; c ; c = c->next_catch)
	  {
	    c->type_list = get_eh_types_for_runtime (c->type_list);
	    walk_tree (&c->type_list, find_decls_types_r, fld, fld->pset);
	  }
      }
      break;

    case ERT_ALLOWED_EXCEPTIONS:
      r->u.allowed.type_list
	= get_eh_types_for_runtime (r->u.allowed.type_list);
      walk_tree (&r->u.allowed.type_list, find_decls_types_r, fld, fld->pset);
      break;

    case ERT_MUST_NOT_THROW:
      walk_tree (&r->u.must_not_throw.failure_decl,
		 find_decls_types_r, fld, fld->pset);
      break;
    }
}


/* Find decls and types referenced in cgraph node N and store them in
   FLD->DECLS and FLD->TYPES.  Unlike pass_referenced_vars, this will
   look for *every* kind of DECL and TYPE node reachable from N,
   including those embedded inside types and decls (i.e,, TYPE_DECLs,
   NAMESPACE_DECLs, etc).  */

static void
find_decls_types_in_node (struct cgraph_node *n, struct free_lang_data_d *fld)
{
  basic_block bb;
  struct function *fn;
  unsigned ix;
  tree t;

  find_decls_types (n->symbol.decl, fld);

  if (!gimple_has_body_p (n->symbol.decl))
    return;

  gcc_assert (current_function_decl == NULL_TREE && cfun == NULL);

  fn = DECL_STRUCT_FUNCTION (n->symbol.decl);

  /* Traverse locals. */
  FOR_EACH_LOCAL_DECL (fn, ix, t)
    find_decls_types (t, fld);

  /* Traverse EH regions in FN.  */
  {
    eh_region r;
    FOR_ALL_EH_REGION_FN (r, fn)
      find_decls_types_in_eh_region (r, fld);
  }

  /* Traverse every statement in FN.  */
  FOR_EACH_BB_FN (bb, fn)
    {
      gimple_stmt_iterator si;
      unsigned i;

      for (si = gsi_start_phis (bb); !gsi_end_p (si); gsi_next (&si))
	{
	  gimple phi = gsi_stmt (si);

	  for (i = 0; i < gimple_phi_num_args (phi); i++)
	    {
	      tree *arg_p = gimple_phi_arg_def_ptr (phi, i);
	      find_decls_types (*arg_p, fld);
	    }
	}

      for (si = gsi_start_bb (bb); !gsi_end_p (si); gsi_next (&si))
	{
	  gimple stmt = gsi_stmt (si);

	  if (is_gimple_call (stmt))
	    find_decls_types (gimple_call_fntype (stmt), fld);

	  for (i = 0; i < gimple_num_ops (stmt); i++)
	    {
	      tree arg = gimple_op (stmt, i);
	      find_decls_types (arg, fld);
	    }
	}
    }
}


/* Find decls and types referenced in varpool node N and store them in
   FLD->DECLS and FLD->TYPES.  Unlike pass_referenced_vars, this will
   look for *every* kind of DECL and TYPE node reachable from N,
   including those embedded inside types and decls (i.e,, TYPE_DECLs,
   NAMESPACE_DECLs, etc).  */

static void
find_decls_types_in_var (struct varpool_node *v, struct free_lang_data_d *fld)
{
  find_decls_types (v->symbol.decl, fld);
}

/* If T needs an assembler name, have one created for it.  */

void
assign_assembler_name_if_neeeded (tree t)
{
  if (need_assembler_name_p (t))
    {
      /* When setting DECL_ASSEMBLER_NAME, the C++ mangler may emit
	 diagnostics that use input_location to show locus
	 information.  The problem here is that, at this point,
	 input_location is generally anchored to the end of the file
	 (since the parser is long gone), so we don't have a good
	 position to pin it to.

	 To alleviate this problem, this uses the location of T's
	 declaration.  Examples of this are
	 testsuite/g++.dg/template/cond2.C and
	 testsuite/g++.dg/template/pr35240.C.  */
      location_t saved_location = input_location;
      input_location = DECL_SOURCE_LOCATION (t);

      decl_assembler_name (t);

      input_location = saved_location;
    }
}


/* Free language specific information for every operand and expression
   in every node of the call graph.  This process operates in three stages:

   1- Every callgraph node and varpool node is traversed looking for
      decls and types embedded in them.  This is a more exhaustive
      search than that done by find_referenced_vars, because it will
      also collect individual fields, decls embedded in types, etc.

   2- All the decls found are sent to free_lang_data_in_decl.

   3- All the types found are sent to free_lang_data_in_type.

   The ordering between decls and types is important because
   free_lang_data_in_decl sets assembler names, which includes
   mangling.  So types cannot be freed up until assembler names have
   been set up.  */

static void
free_lang_data_in_cgraph (void)
{
  struct cgraph_node *n;
  struct varpool_node *v;
  struct free_lang_data_d fld;
  tree t;
  unsigned i;
  alias_pair *p;

  /* Initialize sets and arrays to store referenced decls and types.  */
  fld.pset = pointer_set_create ();
  fld.worklist.create (0);
  fld.decls.create (100);
  fld.types.create (100);

  /* Find decls and types in the body of every function in the callgraph.  */
  FOR_EACH_FUNCTION (n)
    find_decls_types_in_node (n, &fld);

  FOR_EACH_VEC_SAFE_ELT (alias_pairs, i, p)
    find_decls_types (p->decl, &fld);

  /* Find decls and types in every varpool symbol.  */
  FOR_EACH_VARIABLE (v)
    find_decls_types_in_var (v, &fld);

  /* Set the assembler name on every decl found.  We need to do this
     now because free_lang_data_in_decl will invalidate data needed
     for mangling.  This breaks mangling on interdependent decls.  */
  FOR_EACH_VEC_ELT (fld.decls, i, t)
    assign_assembler_name_if_neeeded (t);

  /* Traverse every decl found freeing its language data.  */
  FOR_EACH_VEC_ELT (fld.decls, i, t)
    free_lang_data_in_decl (t);

  /* Traverse every type found freeing its language data.  */
  FOR_EACH_VEC_ELT (fld.types, i, t)
    free_lang_data_in_type (t);

  pointer_set_destroy (fld.pset);
  fld.worklist.release ();
  fld.decls.release ();
  fld.types.release ();
}


/* Free resources that are used by FE but are not needed once they are done. */

static unsigned
free_lang_data (void)
{
  unsigned i;

  /* If we are the LTO frontend we have freed lang-specific data already.  */
  if (in_lto_p
      || !flag_generate_lto)
    return 0;

  /* Allocate and assign alias sets to the standard integer types
     while the slots are still in the way the frontends generated them.  */
  for (i = 0; i < itk_none; ++i)
    if (integer_types[i])
      TYPE_ALIAS_SET (integer_types[i]) = get_alias_set (integer_types[i]);

  /* Traverse the IL resetting language specific information for
     operands, expressions, etc.  */
  free_lang_data_in_cgraph ();

  /* Create gimple variants for common types.  */
  ptrdiff_type_node = integer_type_node;
  fileptr_type_node = ptr_type_node;

  /* Reset some langhooks.  Do not reset types_compatible_p, it may
     still be used indirectly via the get_alias_set langhook.  */
  lang_hooks.dwarf_name = lhd_dwarf_name;
  lang_hooks.decl_printable_name = gimple_decl_printable_name;
  /* We do not want the default decl_assembler_name implementation,
     rather if we have fixed everything we want a wrapper around it
     asserting that all non-local symbols already got their assembler
     name and only produce assembler names for local symbols.  Or rather
     make sure we never call decl_assembler_name on local symbols and
     devise a separate, middle-end private scheme for it.  */

  /* Reset diagnostic machinery.  */
  tree_diagnostics_defaults (global_dc);

  return 0;
}


namespace {

const pass_data pass_data_ipa_free_lang_data =
{
  SIMPLE_IPA_PASS, /* type */
  "*free_lang_data", /* name */
  OPTGROUP_NONE, /* optinfo_flags */
  false, /* has_gate */
  true, /* has_execute */
  TV_IPA_FREE_LANG_DATA, /* tv_id */
  0, /* properties_required */
  0, /* properties_provided */
  0, /* properties_destroyed */
  0, /* todo_flags_start */
  0, /* todo_flags_finish */
};

class pass_ipa_free_lang_data : public simple_ipa_opt_pass
{
public:
  pass_ipa_free_lang_data (gcc::context *ctxt)
    : simple_ipa_opt_pass (pass_data_ipa_free_lang_data, ctxt)
  {}

  /* opt_pass methods: */
  unsigned int execute () { return free_lang_data (); }

}; // class pass_ipa_free_lang_data

} // anon namespace

simple_ipa_opt_pass *
make_pass_ipa_free_lang_data (gcc::context *ctxt)
{
  return new pass_ipa_free_lang_data (ctxt);
}

/* The backbone of is_attribute_p().  ATTR_LEN is the string length of
   ATTR_NAME.  Also used internally by remove_attribute().  */
bool
private_is_attribute_p (const char *attr_name, size_t attr_len, const_tree ident)
{
  size_t ident_len = IDENTIFIER_LENGTH (ident);

  if (ident_len == attr_len)
    {
      if (strcmp (attr_name, IDENTIFIER_POINTER (ident)) == 0)
	return true;
    }
  else if (ident_len == attr_len + 4)
    {
      /* There is the possibility that ATTR is 'text' and IDENT is
	 '__text__'.  */
      const char *p = IDENTIFIER_POINTER (ident);      
      if (p[0] == '_' && p[1] == '_'
	  && p[ident_len - 2] == '_' && p[ident_len - 1] == '_'
	  && strncmp (attr_name, p + 2, attr_len) == 0)
	return true;
    }

  return false;
}

/* The backbone of lookup_attribute().  ATTR_LEN is the string length
   of ATTR_NAME, and LIST is not NULL_TREE.  */
tree
private_lookup_attribute (const char *attr_name, size_t attr_len, tree list)
{
  while (list)
    {
      size_t ident_len = IDENTIFIER_LENGTH (get_attribute_name (list));

      if (ident_len == attr_len)
	{
	  if (!strcmp (attr_name,
		       IDENTIFIER_POINTER (get_attribute_name (list))))
	    break;
	}
      /* TODO: If we made sure that attributes were stored in the
	 canonical form without '__...__' (ie, as in 'text' as opposed
	 to '__text__') then we could avoid the following case.  */
      else if (ident_len == attr_len + 4)
	{
	  const char *p = IDENTIFIER_POINTER (get_attribute_name (list));
	  if (p[0] == '_' && p[1] == '_'
	      && p[ident_len - 2] == '_' && p[ident_len - 1] == '_'
	      && strncmp (attr_name, p + 2, attr_len) == 0)
	    break;
	}
      list = TREE_CHAIN (list);
    }

  return list;
}

/* A variant of lookup_attribute() that can be used with an identifier
   as the first argument, and where the identifier can be either
   'text' or '__text__'.

   Given an attribute ATTR_IDENTIFIER, and a list of attributes LIST,
   return a pointer to the attribute's list element if the attribute
   is part of the list, or NULL_TREE if not found.  If the attribute
   appears more than once, this only returns the first occurrence; the
   TREE_CHAIN of the return value should be passed back in if further
   occurrences are wanted.  ATTR_IDENTIFIER must be an identifier but
   can be in the form 'text' or '__text__'.  */
static tree
lookup_ident_attribute (tree attr_identifier, tree list)
{
  gcc_checking_assert (TREE_CODE (attr_identifier) == IDENTIFIER_NODE);

  while (list)
    {
      gcc_checking_assert (TREE_CODE (get_attribute_name (list))
			   == IDENTIFIER_NODE);

      /* Identifiers can be compared directly for equality.  */
      if (attr_identifier == get_attribute_name (list))
	break;

      /* If they are not equal, they may still be one in the form
	 'text' while the other one is in the form '__text__'.  TODO:
	 If we were storing attributes in normalized 'text' form, then
	 this could all go away and we could take full advantage of
	 the fact that we're comparing identifiers. :-)  */
      {
	size_t attr_len = IDENTIFIER_LENGTH (attr_identifier);
	size_t ident_len = IDENTIFIER_LENGTH (get_attribute_name (list));

	if (ident_len == attr_len + 4)
	  {
	    const char *p = IDENTIFIER_POINTER (get_attribute_name (list));
	    const char *q = IDENTIFIER_POINTER (attr_identifier);
	    if (p[0] == '_' && p[1] == '_'
		&& p[ident_len - 2] == '_' && p[ident_len - 1] == '_'
		&& strncmp (q, p + 2, attr_len) == 0)
	      break;
	  }
	else if (ident_len + 4 == attr_len)
	  {
	    const char *p = IDENTIFIER_POINTER (get_attribute_name (list));
	    const char *q = IDENTIFIER_POINTER (attr_identifier);
	    if (q[0] == '_' && q[1] == '_'
		&& q[attr_len - 2] == '_' && q[attr_len - 1] == '_'
		&& strncmp (q + 2, p, ident_len) == 0)
	      break;
	  }
      }
      list = TREE_CHAIN (list);
    }

  return list;
}

/* Remove any instances of attribute ATTR_NAME in LIST and return the
   modified list.  */

tree
remove_attribute (const char *attr_name, tree list)
{
  tree *p;
  size_t attr_len = strlen (attr_name);

  gcc_checking_assert (attr_name[0] != '_');

  for (p = &list; *p; )
    {
      tree l = *p;
      /* TODO: If we were storing attributes in normalized form, here
	 we could use a simple strcmp().  */
      if (private_is_attribute_p (attr_name, attr_len, get_attribute_name (l)))
	*p = TREE_CHAIN (l);
      else
	p = &TREE_CHAIN (l);
    }

  return list;
}

/* Return an attribute list that is the union of a1 and a2.  */

tree
merge_attributes (tree a1, tree a2)
{
  tree attributes;

  /* Either one unset?  Take the set one.  */

  if ((attributes = a1) == 0)
    attributes = a2;

  /* One that completely contains the other?  Take it.  */

  else if (a2 != 0 && ! attribute_list_contained (a1, a2))
    {
      if (attribute_list_contained (a2, a1))
	attributes = a2;
      else
	{
	  /* Pick the longest list, and hang on the other list.  */

	  if (list_length (a1) < list_length (a2))
	    attributes = a2, a2 = a1;

	  for (; a2 != 0; a2 = TREE_CHAIN (a2))
	    {
	      tree a;
	      for (a = lookup_ident_attribute (get_attribute_name (a2),
					       attributes);
		   a != NULL_TREE && !attribute_value_equal (a, a2);
		   a = lookup_ident_attribute (get_attribute_name (a2),
					       TREE_CHAIN (a)))
		;
	      if (a == NULL_TREE)
		{
		  a1 = copy_node (a2);
		  TREE_CHAIN (a1) = attributes;
		  attributes = a1;
		}
	    }
	}
    }
  return attributes;
}

/* Given types T1 and T2, merge their attributes and return
  the result.  */

tree
merge_type_attributes (tree t1, tree t2)
{
  return merge_attributes (TYPE_ATTRIBUTES (t1),
			   TYPE_ATTRIBUTES (t2));
}

/* Given decls OLDDECL and NEWDECL, merge their attributes and return
   the result.  */

tree
merge_decl_attributes (tree olddecl, tree newdecl)
{
  return merge_attributes (DECL_ATTRIBUTES (olddecl),
			   DECL_ATTRIBUTES (newdecl));
}

#if TARGET_DLLIMPORT_DECL_ATTRIBUTES

/* Specialization of merge_decl_attributes for various Windows targets.

   This handles the following situation:

     __declspec (dllimport) int foo;
     int foo;

   The second instance of `foo' nullifies the dllimport.  */

tree
merge_dllimport_decl_attributes (tree old, tree new_tree)
{
  tree a;
  int delete_dllimport_p = 1;

  /* What we need to do here is remove from `old' dllimport if it doesn't
     appear in `new'.  dllimport behaves like extern: if a declaration is
     marked dllimport and a definition appears later, then the object
     is not dllimport'd.  We also remove a `new' dllimport if the old list
     contains dllexport:  dllexport always overrides dllimport, regardless
     of the order of declaration.  */
  if (!VAR_OR_FUNCTION_DECL_P (new_tree))
    delete_dllimport_p = 0;
  else if (DECL_DLLIMPORT_P (new_tree)
     	   && lookup_attribute ("dllexport", DECL_ATTRIBUTES (old)))
    {
      DECL_DLLIMPORT_P (new_tree) = 0;
      warning (OPT_Wattributes, "%q+D already declared with dllexport attribute: "
	      "dllimport ignored", new_tree);
    }
  else if (DECL_DLLIMPORT_P (old) && !DECL_DLLIMPORT_P (new_tree))
    {
      /* Warn about overriding a symbol that has already been used, e.g.:
           extern int __attribute__ ((dllimport)) foo;
	   int* bar () {return &foo;}
	   int foo;
      */
      if (TREE_USED (old))
	{
	  warning (0, "%q+D redeclared without dllimport attribute "
		   "after being referenced with dll linkage", new_tree);
	  /* If we have used a variable's address with dllimport linkage,
	      keep the old DECL_DLLIMPORT_P flag: the ADDR_EXPR using the
	      decl may already have had TREE_CONSTANT computed.
	      We still remove the attribute so that assembler code refers
	      to '&foo rather than '_imp__foo'.  */
	  if (TREE_CODE (old) == VAR_DECL && TREE_ADDRESSABLE (old))
	    DECL_DLLIMPORT_P (new_tree) = 1;
	}

      /* Let an inline definition silently override the external reference,
	 but otherwise warn about attribute inconsistency.  */
      else if (TREE_CODE (new_tree) == VAR_DECL
	       || !DECL_DECLARED_INLINE_P (new_tree))
	warning (OPT_Wattributes, "%q+D redeclared without dllimport attribute: "
		  "previous dllimport ignored", new_tree);
    }
  else
    delete_dllimport_p = 0;

  a = merge_attributes (DECL_ATTRIBUTES (old), DECL_ATTRIBUTES (new_tree));

  if (delete_dllimport_p)
    a = remove_attribute ("dllimport", a);

  return a;
}

/* Handle a "dllimport" or "dllexport" attribute; arguments as in
   struct attribute_spec.handler.  */

tree
handle_dll_attribute (tree * pnode, tree name, tree args, int flags,
		      bool *no_add_attrs)
{
  tree node = *pnode;
  bool is_dllimport;

  /* These attributes may apply to structure and union types being created,
     but otherwise should pass to the declaration involved.  */
  if (!DECL_P (node))
    {
      if (flags & ((int) ATTR_FLAG_DECL_NEXT | (int) ATTR_FLAG_FUNCTION_NEXT
		   | (int) ATTR_FLAG_ARRAY_NEXT))
	{
	  *no_add_attrs = true;
	  return tree_cons (name, args, NULL_TREE);
	}
      if (TREE_CODE (node) == RECORD_TYPE
	  || TREE_CODE (node) == UNION_TYPE)
	{
	  node = TYPE_NAME (node);
	  if (!node)
	    return NULL_TREE;
	}
      else
	{
	  warning (OPT_Wattributes, "%qE attribute ignored",
		   name);
	  *no_add_attrs = true;
	  return NULL_TREE;
	}
    }

  if (TREE_CODE (node) != FUNCTION_DECL
      && TREE_CODE (node) != VAR_DECL
      && TREE_CODE (node) != TYPE_DECL)
    {
      *no_add_attrs = true;
      warning (OPT_Wattributes, "%qE attribute ignored",
	       name);
      return NULL_TREE;
    }

  if (TREE_CODE (node) == TYPE_DECL
      && TREE_CODE (TREE_TYPE (node)) != RECORD_TYPE
      && TREE_CODE (TREE_TYPE (node)) != UNION_TYPE)
    {
      *no_add_attrs = true;
      warning (OPT_Wattributes, "%qE attribute ignored",
	       name);
      return NULL_TREE;
    }

  is_dllimport = is_attribute_p ("dllimport", name);

  /* Report error on dllimport ambiguities seen now before they cause
     any damage.  */
  if (is_dllimport)
    {
      /* Honor any target-specific overrides. */
      if (!targetm.valid_dllimport_attribute_p (node))
	*no_add_attrs = true;

     else if (TREE_CODE (node) == FUNCTION_DECL
	        && DECL_DECLARED_INLINE_P (node))
	{
	  warning (OPT_Wattributes, "inline function %q+D declared as "
		  " dllimport: attribute ignored", node);
	  *no_add_attrs = true;
	}
      /* Like MS, treat definition of dllimported variables and
	 non-inlined functions on declaration as syntax errors. */
     else if (TREE_CODE (node) == FUNCTION_DECL && DECL_INITIAL (node))
	{
	  error ("function %q+D definition is marked dllimport", node);
	  *no_add_attrs = true;
	}

     else if (TREE_CODE (node) == VAR_DECL)
	{
	  if (DECL_INITIAL (node))
	    {
	      error ("variable %q+D definition is marked dllimport",
		     node);
	      *no_add_attrs = true;
	    }

	  /* `extern' needn't be specified with dllimport.
	     Specify `extern' now and hope for the best.  Sigh.  */
	  DECL_EXTERNAL (node) = 1;
	  /* Also, implicitly give dllimport'd variables declared within
	     a function global scope, unless declared static.  */
	  if (current_function_decl != NULL_TREE && !TREE_STATIC (node))
	    TREE_PUBLIC (node) = 1;
	}

      if (*no_add_attrs == false)
        DECL_DLLIMPORT_P (node) = 1;
    }
  else if (TREE_CODE (node) == FUNCTION_DECL
	   && DECL_DECLARED_INLINE_P (node)
	   && flag_keep_inline_dllexport)
    /* An exported function, even if inline, must be emitted.  */
    DECL_EXTERNAL (node) = 0;

  /*  Report error if symbol is not accessible at global scope.  */
  if (!TREE_PUBLIC (node)
      && (TREE_CODE (node) == VAR_DECL
	  || TREE_CODE (node) == FUNCTION_DECL))
    {
      error ("external linkage required for symbol %q+D because of "
	     "%qE attribute", node, name);
      *no_add_attrs = true;
    }

  /* A dllexport'd entity must have default visibility so that other
     program units (shared libraries or the main executable) can see
     it.  A dllimport'd entity must have default visibility so that
     the linker knows that undefined references within this program
     unit can be resolved by the dynamic linker.  */
  if (!*no_add_attrs)
    {
      if (DECL_VISIBILITY_SPECIFIED (node)
	  && DECL_VISIBILITY (node) != VISIBILITY_DEFAULT)
	error ("%qE implies default visibility, but %qD has already "
	       "been declared with a different visibility",
	       name, node);
      DECL_VISIBILITY (node) = VISIBILITY_DEFAULT;
      DECL_VISIBILITY_SPECIFIED (node) = 1;
    }

  return NULL_TREE;
}

#endif /* TARGET_DLLIMPORT_DECL_ATTRIBUTES  */

/* Set the type qualifiers for TYPE to TYPE_QUALS, which is a bitmask
   of the various TYPE_QUAL values.  */

static void
set_type_quals (tree type, int type_quals)
{
  TYPE_READONLY (type) = (type_quals & TYPE_QUAL_CONST) != 0;
  TYPE_VOLATILE (type) = (type_quals & TYPE_QUAL_VOLATILE) != 0;
  TYPE_RESTRICT (type) = (type_quals & TYPE_QUAL_RESTRICT) != 0;
  TYPE_ADDR_SPACE (type) = DECODE_QUAL_ADDR_SPACE (type_quals);
}

/* Returns true iff CAND is equivalent to BASE with TYPE_QUALS.  */

bool
check_qualified_type (const_tree cand, const_tree base, int type_quals)
{
  return (TYPE_QUALS (cand) == type_quals
	  && TYPE_NAME (cand) == TYPE_NAME (base)
	  /* Apparently this is needed for Objective-C.  */
	  && TYPE_CONTEXT (cand) == TYPE_CONTEXT (base)
	  /* Check alignment.  */
	  && TYPE_ALIGN (cand) == TYPE_ALIGN (base)
	  && attribute_list_equal (TYPE_ATTRIBUTES (cand),
				   TYPE_ATTRIBUTES (base)));
}

/* Returns true iff CAND is equivalent to BASE with ALIGN.  */

static bool
check_aligned_type (const_tree cand, const_tree base, unsigned int align)
{
  return (TYPE_QUALS (cand) == TYPE_QUALS (base)
	  && TYPE_NAME (cand) == TYPE_NAME (base)
	  /* Apparently this is needed for Objective-C.  */
	  && TYPE_CONTEXT (cand) == TYPE_CONTEXT (base)
	  /* Check alignment.  */
	  && TYPE_ALIGN (cand) == align
	  && attribute_list_equal (TYPE_ATTRIBUTES (cand),
				   TYPE_ATTRIBUTES (base)));
}

/* Return a version of the TYPE, qualified as indicated by the
   TYPE_QUALS, if one exists.  If no qualified version exists yet,
   return NULL_TREE.  */

tree
get_qualified_type (tree type, int type_quals)
{
  tree t;

  if (TYPE_QUALS (type) == type_quals)
    return type;

  /* Search the chain of variants to see if there is already one there just
     like the one we need to have.  If so, use that existing one.  We must
     preserve the TYPE_NAME, since there is code that depends on this.  */
  for (t = TYPE_MAIN_VARIANT (type); t; t = TYPE_NEXT_VARIANT (t))
    if (check_qualified_type (t, type, type_quals))
      return t;

  return NULL_TREE;
}

/* Like get_qualified_type, but creates the type if it does not
   exist.  This function never returns NULL_TREE.  */

tree
build_qualified_type (tree type, int type_quals)
{
  tree t;

  /* See if we already have the appropriate qualified variant.  */
  t = get_qualified_type (type, type_quals);

  /* If not, build it.  */
  if (!t)
    {
      t = build_variant_type_copy (type);
      set_type_quals (t, type_quals);

      if (TYPE_STRUCTURAL_EQUALITY_P (type))
	/* Propagate structural equality. */
	SET_TYPE_STRUCTURAL_EQUALITY (t);
      else if (TYPE_CANONICAL (type) != type)
	/* Build the underlying canonical type, since it is different
	   from TYPE. */
	TYPE_CANONICAL (t) = build_qualified_type (TYPE_CANONICAL (type),
						   type_quals);
      else
	/* T is its own canonical type. */
	TYPE_CANONICAL (t) = t;

    }

  return t;
}

/* Create a variant of type T with alignment ALIGN.  */

tree
build_aligned_type (tree type, unsigned int align)
{
  tree t;

  if (TYPE_PACKED (type)
      || TYPE_ALIGN (type) == align)
    return type;

  for (t = TYPE_MAIN_VARIANT (type); t; t = TYPE_NEXT_VARIANT (t))
    if (check_aligned_type (t, type, align))
      return t;

  t = build_variant_type_copy (type);
  TYPE_ALIGN (t) = align;

  return t;
}

/* Create a new distinct copy of TYPE.  The new type is made its own
   MAIN_VARIANT. If TYPE requires structural equality checks, the
   resulting type requires structural equality checks; otherwise, its
   TYPE_CANONICAL points to itself. */

tree
build_distinct_type_copy (tree type)
{
  tree t = copy_node (type);

  TYPE_POINTER_TO (t) = 0;
  TYPE_REFERENCE_TO (t) = 0;

  /* Set the canonical type either to a new equivalence class, or
     propagate the need for structural equality checks. */
  if (TYPE_STRUCTURAL_EQUALITY_P (type))
    SET_TYPE_STRUCTURAL_EQUALITY (t);
  else
    TYPE_CANONICAL (t) = t;

  /* Make it its own variant.  */
  TYPE_MAIN_VARIANT (t) = t;
  TYPE_NEXT_VARIANT (t) = 0;

  /* Note that it is now possible for TYPE_MIN_VALUE to be a value
     whose TREE_TYPE is not t.  This can also happen in the Ada
     frontend when using subtypes.  */

  return t;
}

/* Create a new variant of TYPE, equivalent but distinct.  This is so
   the caller can modify it. TYPE_CANONICAL for the return type will
   be equivalent to TYPE_CANONICAL of TYPE, indicating that the types
   are considered equal by the language itself (or that both types
   require structural equality checks). */

tree
build_variant_type_copy (tree type)
{
  tree t, m = TYPE_MAIN_VARIANT (type);

  t = build_distinct_type_copy (type);

  /* Since we're building a variant, assume that it is a non-semantic
     variant. This also propagates TYPE_STRUCTURAL_EQUALITY_P. */
  TYPE_CANONICAL (t) = TYPE_CANONICAL (type);

  /* Add the new type to the chain of variants of TYPE.  */
  TYPE_NEXT_VARIANT (t) = TYPE_NEXT_VARIANT (m);
  TYPE_NEXT_VARIANT (m) = t;
  TYPE_MAIN_VARIANT (t) = m;

  return t;
}

/* Return true if the from tree in both tree maps are equal.  */

int
tree_map_base_eq (const void *va, const void *vb)
{
  const struct tree_map_base  *const a = (const struct tree_map_base *) va,
    *const b = (const struct tree_map_base *) vb;
  return (a->from == b->from);
}

/* Hash a from tree in a tree_base_map.  */

unsigned int
tree_map_base_hash (const void *item)
{
  return htab_hash_pointer (((const struct tree_map_base *)item)->from);
}

/* Return true if this tree map structure is marked for garbage collection
   purposes.  We simply return true if the from tree is marked, so that this
   structure goes away when the from tree goes away.  */

int
tree_map_base_marked_p (const void *p)
{
  return ggc_marked_p (((const struct tree_map_base *) p)->from);
}

/* Hash a from tree in a tree_map.  */

unsigned int
tree_map_hash (const void *item)
{
  return (((const struct tree_map *) item)->hash);
}

/* Hash a from tree in a tree_decl_map.  */

unsigned int
tree_decl_map_hash (const void *item)
{
  return DECL_UID (((const struct tree_decl_map *) item)->base.from);
}

/* Return the initialization priority for DECL.  */

priority_type
decl_init_priority_lookup (tree decl)
{
  struct tree_priority_map *h;
  struct tree_map_base in;

  gcc_assert (VAR_OR_FUNCTION_DECL_P (decl));
  in.from = decl;
  h = (struct tree_priority_map *) htab_find (init_priority_for_decl, &in);
  return h ? h->init : DEFAULT_INIT_PRIORITY;
}

/* Return the finalization priority for DECL.  */

priority_type
decl_fini_priority_lookup (tree decl)
{
  struct tree_priority_map *h;
  struct tree_map_base in;

  gcc_assert (TREE_CODE (decl) == FUNCTION_DECL);
  in.from = decl;
  h = (struct tree_priority_map *) htab_find (init_priority_for_decl, &in);
  return h ? h->fini : DEFAULT_INIT_PRIORITY;
}

/* Return the initialization and finalization priority information for
   DECL.  If there is no previous priority information, a freshly
   allocated structure is returned.  */

static struct tree_priority_map *
decl_priority_info (tree decl)
{
  struct tree_priority_map in;
  struct tree_priority_map *h;
  void **loc;

  in.base.from = decl;
  loc = htab_find_slot (init_priority_for_decl, &in, INSERT);
  h = (struct tree_priority_map *) *loc;
  if (!h)
    {
      h = ggc_alloc_cleared_tree_priority_map ();
      *loc = h;
      h->base.from = decl;
      h->init = DEFAULT_INIT_PRIORITY;
      h->fini = DEFAULT_INIT_PRIORITY;
    }

  return h;
}

/* Set the initialization priority for DECL to PRIORITY.  */

void
decl_init_priority_insert (tree decl, priority_type priority)
{
  struct tree_priority_map *h;

  gcc_assert (VAR_OR_FUNCTION_DECL_P (decl));
  if (priority == DEFAULT_INIT_PRIORITY)
    return;
  h = decl_priority_info (decl);
  h->init = priority;
}

/* Set the finalization priority for DECL to PRIORITY.  */

void
decl_fini_priority_insert (tree decl, priority_type priority)
{
  struct tree_priority_map *h;

  gcc_assert (TREE_CODE (decl) == FUNCTION_DECL);
  if (priority == DEFAULT_INIT_PRIORITY)
    return;
  h = decl_priority_info (decl);
  h->fini = priority;
}

/* Print out the statistics for the DECL_DEBUG_EXPR hash table.  */

static void
print_debug_expr_statistics (void)
{
  fprintf (stderr, "DECL_DEBUG_EXPR  hash: size %ld, %ld elements, %f collisions\n",
	   (long) htab_size (debug_expr_for_decl),
	   (long) htab_elements (debug_expr_for_decl),
	   htab_collisions (debug_expr_for_decl));
}

/* Print out the statistics for the DECL_VALUE_EXPR hash table.  */

static void
print_value_expr_statistics (void)
{
  fprintf (stderr, "DECL_VALUE_EXPR  hash: size %ld, %ld elements, %f collisions\n",
	   (long) htab_size (value_expr_for_decl),
	   (long) htab_elements (value_expr_for_decl),
	   htab_collisions (value_expr_for_decl));
}

/* Lookup a debug expression for FROM, and return it if we find one.  */

tree
decl_debug_expr_lookup (tree from)
{
  struct tree_decl_map *h, in;
  in.base.from = from;

  h = (struct tree_decl_map *)
      htab_find_with_hash (debug_expr_for_decl, &in, DECL_UID (from));
  if (h)
    return h->to;
  return NULL_TREE;
}

/* Insert a mapping FROM->TO in the debug expression hashtable.  */

void
decl_debug_expr_insert (tree from, tree to)
{
  struct tree_decl_map *h;
  void **loc;

  h = ggc_alloc_tree_decl_map ();
  h->base.from = from;
  h->to = to;
  loc = htab_find_slot_with_hash (debug_expr_for_decl, h, DECL_UID (from),
				  INSERT);
  *(struct tree_decl_map **) loc = h;
}

/* Lookup a value expression for FROM, and return it if we find one.  */

tree
decl_value_expr_lookup (tree from)
{
  struct tree_decl_map *h, in;
  in.base.from = from;

  h = (struct tree_decl_map *)
      htab_find_with_hash (value_expr_for_decl, &in, DECL_UID (from));
  if (h)
    return h->to;
  return NULL_TREE;
}

/* Insert a mapping FROM->TO in the value expression hashtable.  */

void
decl_value_expr_insert (tree from, tree to)
{
  struct tree_decl_map *h;
  void **loc;

  h = ggc_alloc_tree_decl_map ();
  h->base.from = from;
  h->to = to;
  loc = htab_find_slot_with_hash (value_expr_for_decl, h, DECL_UID (from),
				  INSERT);
  *(struct tree_decl_map **) loc = h;
}

/* Lookup a vector of debug arguments for FROM, and return it if we
   find one.  */

vec<tree, va_gc> **
decl_debug_args_lookup (tree from)
{
  struct tree_vec_map *h, in;

  if (!DECL_HAS_DEBUG_ARGS_P (from))
    return NULL;
  gcc_checking_assert (debug_args_for_decl != NULL);
  in.base.from = from;
  h = (struct tree_vec_map *)
      htab_find_with_hash (debug_args_for_decl, &in, DECL_UID (from));
  if (h)
    return &h->to;
  return NULL;
}

/* Insert a mapping FROM->empty vector of debug arguments in the value
   expression hashtable.  */

vec<tree, va_gc> **
decl_debug_args_insert (tree from)
{
  struct tree_vec_map *h;
  void **loc;

  if (DECL_HAS_DEBUG_ARGS_P (from))
    return decl_debug_args_lookup (from);
  if (debug_args_for_decl == NULL)
    debug_args_for_decl = htab_create_ggc (64, tree_vec_map_hash,
					   tree_vec_map_eq, 0);
  h = ggc_alloc_tree_vec_map ();
  h->base.from = from;
  h->to = NULL;
  loc = htab_find_slot_with_hash (debug_args_for_decl, h, DECL_UID (from),
				  INSERT);
  *(struct tree_vec_map **) loc = h;
  DECL_HAS_DEBUG_ARGS_P (from) = 1;
  return &h->to;
}

/* Hashing of types so that we don't make duplicates.
   The entry point is `type_hash_canon'.  */

/* Compute a hash code for a list of types (chain of TREE_LIST nodes
   with types in the TREE_VALUE slots), by adding the hash codes
   of the individual types.  */

static unsigned int
type_hash_list (const_tree list, hashval_t hashcode)
{
  const_tree tail;

  for (tail = list; tail; tail = TREE_CHAIN (tail))
    if (TREE_VALUE (tail) != error_mark_node)
      hashcode = iterative_hash_object (TYPE_HASH (TREE_VALUE (tail)),
					hashcode);

  return hashcode;
}

/* These are the Hashtable callback functions.  */

/* Returns true iff the types are equivalent.  */

static int
type_hash_eq (const void *va, const void *vb)
{
  const struct type_hash *const a = (const struct type_hash *) va,
    *const b = (const struct type_hash *) vb;

  /* First test the things that are the same for all types.  */
  if (a->hash != b->hash
      || TREE_CODE (a->type) != TREE_CODE (b->type)
      || TREE_TYPE (a->type) != TREE_TYPE (b->type)
      || !attribute_list_equal (TYPE_ATTRIBUTES (a->type),
				 TYPE_ATTRIBUTES (b->type))
      || (TREE_CODE (a->type) != COMPLEX_TYPE
          && TYPE_NAME (a->type) != TYPE_NAME (b->type)))
    return 0;

  /* Be careful about comparing arrays before and after the element type
     has been completed; don't compare TYPE_ALIGN unless both types are
     complete.  */
  if (COMPLETE_TYPE_P (a->type) && COMPLETE_TYPE_P (b->type)
      && (TYPE_ALIGN (a->type) != TYPE_ALIGN (b->type)
	  || TYPE_MODE (a->type) != TYPE_MODE (b->type)))
    return 0;

  switch (TREE_CODE (a->type))
    {
    case VOID_TYPE:
    case COMPLEX_TYPE:
    case POINTER_TYPE:
    case REFERENCE_TYPE:
    case NULLPTR_TYPE:
      return 1;

    case VECTOR_TYPE:
      return TYPE_VECTOR_SUBPARTS (a->type) == TYPE_VECTOR_SUBPARTS (b->type);

    case ENUMERAL_TYPE:
      if (TYPE_VALUES (a->type) != TYPE_VALUES (b->type)
	  && !(TYPE_VALUES (a->type)
	       && TREE_CODE (TYPE_VALUES (a->type)) == TREE_LIST
	       && TYPE_VALUES (b->type)
	       && TREE_CODE (TYPE_VALUES (b->type)) == TREE_LIST
	       && type_list_equal (TYPE_VALUES (a->type),
				   TYPE_VALUES (b->type))))
	return 0;

      /* ... fall through ... */

    case INTEGER_TYPE:
    case REAL_TYPE:
    case BOOLEAN_TYPE:
      if (TYPE_PRECISION (a->type) != TYPE_PRECISION (b->type))
	  return false;
      return ((TYPE_MAX_VALUE (a->type) == TYPE_MAX_VALUE (b->type)
	       || tree_int_cst_equal (TYPE_MAX_VALUE (a->type),
				      TYPE_MAX_VALUE (b->type)))
	      && (TYPE_MIN_VALUE (a->type) == TYPE_MIN_VALUE (b->type)
		  || tree_int_cst_equal (TYPE_MIN_VALUE (a->type),
					 TYPE_MIN_VALUE (b->type))));

    case FIXED_POINT_TYPE:
      return TYPE_SATURATING (a->type) == TYPE_SATURATING (b->type);

    case OFFSET_TYPE:
      return TYPE_OFFSET_BASETYPE (a->type) == TYPE_OFFSET_BASETYPE (b->type);

    case METHOD_TYPE:
      if (TYPE_METHOD_BASETYPE (a->type) == TYPE_METHOD_BASETYPE (b->type)
	  && (TYPE_ARG_TYPES (a->type) == TYPE_ARG_TYPES (b->type)
	      || (TYPE_ARG_TYPES (a->type)
		  && TREE_CODE (TYPE_ARG_TYPES (a->type)) == TREE_LIST
		  && TYPE_ARG_TYPES (b->type)
		  && TREE_CODE (TYPE_ARG_TYPES (b->type)) == TREE_LIST
		  && type_list_equal (TYPE_ARG_TYPES (a->type),
				      TYPE_ARG_TYPES (b->type)))))
        break;
      return 0;
    case ARRAY_TYPE:
      return TYPE_DOMAIN (a->type) == TYPE_DOMAIN (b->type);

    case RECORD_TYPE:
    case UNION_TYPE:
    case QUAL_UNION_TYPE:
      return (TYPE_FIELDS (a->type) == TYPE_FIELDS (b->type)
	      || (TYPE_FIELDS (a->type)
		  && TREE_CODE (TYPE_FIELDS (a->type)) == TREE_LIST
		  && TYPE_FIELDS (b->type)
		  && TREE_CODE (TYPE_FIELDS (b->type)) == TREE_LIST
		  && type_list_equal (TYPE_FIELDS (a->type),
				      TYPE_FIELDS (b->type))));

    case FUNCTION_TYPE:
      if (TYPE_ARG_TYPES (a->type) == TYPE_ARG_TYPES (b->type)
	  || (TYPE_ARG_TYPES (a->type)
	      && TREE_CODE (TYPE_ARG_TYPES (a->type)) == TREE_LIST
	      && TYPE_ARG_TYPES (b->type)
	      && TREE_CODE (TYPE_ARG_TYPES (b->type)) == TREE_LIST
	      && type_list_equal (TYPE_ARG_TYPES (a->type),
				  TYPE_ARG_TYPES (b->type))))
	break;
      return 0;

    default:
      return 0;
    }

  if (lang_hooks.types.type_hash_eq != NULL)
    return lang_hooks.types.type_hash_eq (a->type, b->type);

  return 1;
}

/* Return the cached hash value.  */

static hashval_t
type_hash_hash (const void *item)
{
  return ((const struct type_hash *) item)->hash;
}

/* Look in the type hash table for a type isomorphic to TYPE.
   If one is found, return it.  Otherwise return 0.  */

static tree
type_hash_lookup (hashval_t hashcode, tree type)
{
  struct type_hash *h, in;

  /* The TYPE_ALIGN field of a type is set by layout_type(), so we
     must call that routine before comparing TYPE_ALIGNs.  */
  layout_type (type);

  in.hash = hashcode;
  in.type = type;

  h = (struct type_hash *) htab_find_with_hash (type_hash_table, &in,
						hashcode);
  if (h)
    return h->type;
  return NULL_TREE;
}

/* Add an entry to the type-hash-table
   for a type TYPE whose hash code is HASHCODE.  */

static void
type_hash_add (hashval_t hashcode, tree type)
{
  struct type_hash *h;
  void **loc;

  h = ggc_alloc_type_hash ();
  h->hash = hashcode;
  h->type = type;
  loc = htab_find_slot_with_hash (type_hash_table, h, hashcode, INSERT);
  *loc = (void *)h;
}

/* Given TYPE, and HASHCODE its hash code, return the canonical
   object for an identical type if one already exists.
   Otherwise, return TYPE, and record it as the canonical object.

   To use this function, first create a type of the sort you want.
   Then compute its hash code from the fields of the type that
   make it different from other similar types.
   Then call this function and use the value.  */

tree
type_hash_canon (unsigned int hashcode, tree type)
{
  tree t1;

  /* The hash table only contains main variants, so ensure that's what we're
     being passed.  */
  gcc_assert (TYPE_MAIN_VARIANT (type) == type);

  /* See if the type is in the hash table already.  If so, return it.
     Otherwise, add the type.  */
  t1 = type_hash_lookup (hashcode, type);
  if (t1 != 0)
    {
      if (GATHER_STATISTICS)
	{
	  tree_code_counts[(int) TREE_CODE (type)]--;
	  tree_node_counts[(int) t_kind]--;
	  tree_node_sizes[(int) t_kind] -= sizeof (struct tree_type_non_common);
	}
      return t1;
    }
  else
    {
      type_hash_add (hashcode, type);
      return type;
    }
}

/* See if the data pointed to by the type hash table is marked.  We consider
   it marked if the type is marked or if a debug type number or symbol
   table entry has been made for the type.  */

static int
type_hash_marked_p (const void *p)
{
  const_tree const type = ((const struct type_hash *) p)->type;

  return ggc_marked_p (type);
}

static void
print_type_hash_statistics (void)
{
  fprintf (stderr, "Type hash: size %ld, %ld elements, %f collisions\n",
	   (long) htab_size (type_hash_table),
	   (long) htab_elements (type_hash_table),
	   htab_collisions (type_hash_table));
}

/* Compute a hash code for a list of attributes (chain of TREE_LIST nodes
   with names in the TREE_PURPOSE slots and args in the TREE_VALUE slots),
   by adding the hash codes of the individual attributes.  */

static unsigned int
attribute_hash_list (const_tree list, hashval_t hashcode)
{
  const_tree tail;

  for (tail = list; tail; tail = TREE_CHAIN (tail))
    /* ??? Do we want to add in TREE_VALUE too? */
    hashcode = iterative_hash_object
      (IDENTIFIER_HASH_VALUE (get_attribute_name (tail)), hashcode);
  return hashcode;
}

/* Given two lists of attributes, return true if list l2 is
   equivalent to l1.  */

int
attribute_list_equal (const_tree l1, const_tree l2)
{
  if (l1 == l2)
    return 1;

  return attribute_list_contained (l1, l2)
	 && attribute_list_contained (l2, l1);
}

/* Given two lists of attributes, return true if list L2 is
   completely contained within L1.  */
/* ??? This would be faster if attribute names were stored in a canonicalized
   form.  Otherwise, if L1 uses `foo' and L2 uses `__foo__', the long method
   must be used to show these elements are equivalent (which they are).  */
/* ??? It's not clear that attributes with arguments will always be handled
   correctly.  */

int
attribute_list_contained (const_tree l1, const_tree l2)
{
  const_tree t1, t2;

  /* First check the obvious, maybe the lists are identical.  */
  if (l1 == l2)
    return 1;

  /* Maybe the lists are similar.  */
  for (t1 = l1, t2 = l2;
       t1 != 0 && t2 != 0
        && get_attribute_name (t1) == get_attribute_name (t2)
        && TREE_VALUE (t1) == TREE_VALUE (t2);
       t1 = TREE_CHAIN (t1), t2 = TREE_CHAIN (t2))
    ;

  /* Maybe the lists are equal.  */
  if (t1 == 0 && t2 == 0)
    return 1;

  for (; t2 != 0; t2 = TREE_CHAIN (t2))
    {
      const_tree attr;
      /* This CONST_CAST is okay because lookup_attribute does not
	 modify its argument and the return value is assigned to a
	 const_tree.  */
      for (attr = lookup_ident_attribute (get_attribute_name (t2),
					  CONST_CAST_TREE (l1));
	   attr != NULL_TREE && !attribute_value_equal (t2, attr);
	   attr = lookup_ident_attribute (get_attribute_name (t2),
					  TREE_CHAIN (attr)))
	;

      if (attr == NULL_TREE)
	return 0;
    }

  return 1;
}

/* Given two lists of types
   (chains of TREE_LIST nodes with types in the TREE_VALUE slots)
   return 1 if the lists contain the same types in the same order.
   Also, the TREE_PURPOSEs must match.  */

int
type_list_equal (const_tree l1, const_tree l2)
{
  const_tree t1, t2;

  for (t1 = l1, t2 = l2; t1 && t2; t1 = TREE_CHAIN (t1), t2 = TREE_CHAIN (t2))
    if (TREE_VALUE (t1) != TREE_VALUE (t2)
	|| (TREE_PURPOSE (t1) != TREE_PURPOSE (t2)
	    && ! (1 == simple_cst_equal (TREE_PURPOSE (t1), TREE_PURPOSE (t2))
		  && (TREE_TYPE (TREE_PURPOSE (t1))
		      == TREE_TYPE (TREE_PURPOSE (t2))))))
      return 0;

  return t1 == t2;
}

/* Returns the number of arguments to the FUNCTION_TYPE or METHOD_TYPE
   given by TYPE.  If the argument list accepts variable arguments,
   then this function counts only the ordinary arguments.  */

int
type_num_arguments (const_tree type)
{
  int i = 0;
  tree t;

  for (t = TYPE_ARG_TYPES (type); t; t = TREE_CHAIN (t))
    /* If the function does not take a variable number of arguments,
       the last element in the list will have type `void'.  */
    if (VOID_TYPE_P (TREE_VALUE (t)))
      break;
    else
      ++i;

  return i;
}

/* Nonzero if integer constants T1 and T2
   represent the same constant value.  */

int
tree_int_cst_equal (const_tree t1, const_tree t2)
{
  unsigned int prec1, prec2;
  if (t1 == t2)
    return 1;

  if (t1 == 0 || t2 == 0)
    return 0;

  if (TREE_CODE (t1) != INTEGER_CST
      || TREE_CODE (t2) != INTEGER_CST)
    return 0;

  prec1 = TYPE_PRECISION (TREE_TYPE (t1));
  prec2 = TYPE_PRECISION (TREE_TYPE (t2));

  if (prec1 == prec2)
    return wi::eq_p (t1, t2);
  else if (prec1 < prec2)
    return wide_int::from (t1, prec2, TYPE_SIGN (TREE_TYPE (t1))) == t2;
  else
    return wide_int::from (t2, prec1, TYPE_SIGN (TREE_TYPE (t2))) == t1;
  return 0;
}

/* Nonzero if integer constants T1 and T2 represent values that satisfy <.
   The precise way of comparison depends on their data type.  */

int
tree_int_cst_lt (const_tree t1, const_tree t2)
{
  if (t1 == t2)
    return 0;

  if (TYPE_UNSIGNED (TREE_TYPE (t1)) != TYPE_UNSIGNED (TREE_TYPE (t2)))
    {
      int t1_sgn = tree_int_cst_sgn (t1);
      int t2_sgn = tree_int_cst_sgn (t2);

      if (t1_sgn < t2_sgn)
	return 1;
      else if (t1_sgn > t2_sgn)
	return 0;
      /* Otherwise, both are non-negative, so we compare them as
	 unsigned just in case one of them would overflow a signed
	 type.  */
    }
  else if (!TYPE_UNSIGNED (TREE_TYPE (t1)))
    return INT_CST_LT (t1, t2);

  return INT_CST_LT_UNSIGNED (t1, t2);
}

/* Returns -1 if T1 < T2, 0 if T1 == T2, and 1 if T1 > T2.  */

int
tree_int_cst_compare (const_tree t1, const_tree t2)
{
  if (tree_int_cst_lt (t1, t2))
    return -1;
  else if (tree_int_cst_lt (t2, t1))
    return 1;
  else
    return 0;
}

/* Return the HOST_WIDE_INT least significant bits of T, a sizetype
   kind INTEGER_CST.  This makes sure to properly sign-extend the
   constant.  */

HOST_WIDE_INT
size_low_cst (const_tree t)
{
  HOST_WIDE_INT w = TREE_INT_CST_ELT (t, 0);
  int prec = TYPE_PRECISION (TREE_TYPE (t));
  if (prec < HOST_BITS_PER_WIDE_INT)
    return sext_hwi (w, prec);
  return w;
}

/* Return the most significant (sign) bit of T.  */

int
tree_int_cst_sign_bit (const_tree t)
{
  unsigned bitno = TYPE_PRECISION (TREE_TYPE (t)) - 1;

  return wi::extract_uhwi (t, bitno, 1);
}

/* Return an indication of the sign of the integer constant T.
   The return value is -1 if T < 0, 0 if T == 0, and 1 if T > 0.
   Note that -1 will never be returned if T's type is unsigned.  */

int
tree_int_cst_sgn (const_tree t)
{
  wide_int w = t;
  if (w == 0)
    return 0;
  else if (TYPE_UNSIGNED (TREE_TYPE (t)))
    return 1;
  else if (wi::neg_p (w))
    return -1;
  else
    return 1;
}

/* Return the minimum number of bits needed to represent VALUE in a
   signed or unsigned type, UNSIGNEDP says which.  */

unsigned int
tree_int_cst_min_precision (tree value, signop sgn)
{
  /* If the value is negative, compute its negative minus 1.  The latter
     adjustment is because the absolute value of the largest negative value
     is one larger than the largest positive value.  This is equivalent to
     a bit-wise negation, so use that operation instead.  */

  if (tree_int_cst_sgn (value) < 0)
    value = fold_build1 (BIT_NOT_EXPR, TREE_TYPE (value), value);

  /* Return the number of bits needed, taking into account the fact
     that we need one more bit for a signed than unsigned type.
     If value is 0 or -1, the minimum precision is 1 no matter
     whether unsignedp is true or false.  */

  if (integer_zerop (value))
    return 1;
  else
    return tree_floor_log2 (value) + 1 + (sgn == SIGNED ? 1 : 0) ;
}

/* Compare two constructor-element-type constants.  Return 1 if the lists
   are known to be equal; otherwise return 0.  */

int
simple_cst_list_equal (const_tree l1, const_tree l2)
{
  while (l1 != NULL_TREE && l2 != NULL_TREE)
    {
      if (simple_cst_equal (TREE_VALUE (l1), TREE_VALUE (l2)) != 1)
	return 0;

      l1 = TREE_CHAIN (l1);
      l2 = TREE_CHAIN (l2);
    }

  return l1 == l2;
}

/* Return truthvalue of whether T1 is the same tree structure as T2.
   Return 1 if they are the same.
   Return 0 if they are understandably different.
   Return -1 if either contains tree structure not understood by
   this function.  */

int
simple_cst_equal (const_tree t1, const_tree t2)
{
  enum tree_code code1, code2;
  int cmp;
  int i;

  if (t1 == t2)
    return 1;
  if (t1 == 0 || t2 == 0)
    return 0;

  code1 = TREE_CODE (t1);
  code2 = TREE_CODE (t2);

  if (CONVERT_EXPR_CODE_P (code1) || code1 == NON_LVALUE_EXPR)
    {
      if (CONVERT_EXPR_CODE_P (code2)
	  || code2 == NON_LVALUE_EXPR)
	return simple_cst_equal (TREE_OPERAND (t1, 0), TREE_OPERAND (t2, 0));
      else
	return simple_cst_equal (TREE_OPERAND (t1, 0), t2);
    }

  else if (CONVERT_EXPR_CODE_P (code2)
	   || code2 == NON_LVALUE_EXPR)
    return simple_cst_equal (t1, TREE_OPERAND (t2, 0));

  if (code1 != code2)
    return 0;

  switch (code1)
    {
    case INTEGER_CST:
      return wi::eq_p (t1, t2);

    case REAL_CST:
      return REAL_VALUES_IDENTICAL (TREE_REAL_CST (t1), TREE_REAL_CST (t2));

    case FIXED_CST:
      return FIXED_VALUES_IDENTICAL (TREE_FIXED_CST (t1), TREE_FIXED_CST (t2));

    case STRING_CST:
      return (TREE_STRING_LENGTH (t1) == TREE_STRING_LENGTH (t2)
	      && ! memcmp (TREE_STRING_POINTER (t1), TREE_STRING_POINTER (t2),
			 TREE_STRING_LENGTH (t1)));

    case CONSTRUCTOR:
      {
	unsigned HOST_WIDE_INT idx;
	vec<constructor_elt, va_gc> *v1 = CONSTRUCTOR_ELTS (t1);
	vec<constructor_elt, va_gc> *v2 = CONSTRUCTOR_ELTS (t2);

	if (vec_safe_length (v1) != vec_safe_length (v2))
	  return false;

        for (idx = 0; idx < vec_safe_length (v1); ++idx)
	  /* ??? Should we handle also fields here? */
	  if (!simple_cst_equal ((*v1)[idx].value, (*v2)[idx].value))
	    return false;
	return true;
      }

    case SAVE_EXPR:
      return simple_cst_equal (TREE_OPERAND (t1, 0), TREE_OPERAND (t2, 0));

    case CALL_EXPR:
      cmp = simple_cst_equal (CALL_EXPR_FN (t1), CALL_EXPR_FN (t2));
      if (cmp <= 0)
	return cmp;
      if (call_expr_nargs (t1) != call_expr_nargs (t2))
	return 0;
      {
	const_tree arg1, arg2;
	const_call_expr_arg_iterator iter1, iter2;
	for (arg1 = first_const_call_expr_arg (t1, &iter1),
	       arg2 = first_const_call_expr_arg (t2, &iter2);
	     arg1 && arg2;
	     arg1 = next_const_call_expr_arg (&iter1),
	       arg2 = next_const_call_expr_arg (&iter2))
	  {
	    cmp = simple_cst_equal (arg1, arg2);
	    if (cmp <= 0)
	      return cmp;
	  }
	return arg1 == arg2;
      }

    case TARGET_EXPR:
      /* Special case: if either target is an unallocated VAR_DECL,
	 it means that it's going to be unified with whatever the
	 TARGET_EXPR is really supposed to initialize, so treat it
	 as being equivalent to anything.  */
      if ((TREE_CODE (TREE_OPERAND (t1, 0)) == VAR_DECL
	   && DECL_NAME (TREE_OPERAND (t1, 0)) == NULL_TREE
	   && !DECL_RTL_SET_P (TREE_OPERAND (t1, 0)))
	  || (TREE_CODE (TREE_OPERAND (t2, 0)) == VAR_DECL
	      && DECL_NAME (TREE_OPERAND (t2, 0)) == NULL_TREE
	      && !DECL_RTL_SET_P (TREE_OPERAND (t2, 0))))
	cmp = 1;
      else
	cmp = simple_cst_equal (TREE_OPERAND (t1, 0), TREE_OPERAND (t2, 0));

      if (cmp <= 0)
	return cmp;

      return simple_cst_equal (TREE_OPERAND (t1, 1), TREE_OPERAND (t2, 1));

    case WITH_CLEANUP_EXPR:
      cmp = simple_cst_equal (TREE_OPERAND (t1, 0), TREE_OPERAND (t2, 0));
      if (cmp <= 0)
	return cmp;

      return simple_cst_equal (TREE_OPERAND (t1, 1), TREE_OPERAND (t1, 1));

    case COMPONENT_REF:
      if (TREE_OPERAND (t1, 1) == TREE_OPERAND (t2, 1))
	return simple_cst_equal (TREE_OPERAND (t1, 0), TREE_OPERAND (t2, 0));

      return 0;

    case VAR_DECL:
    case PARM_DECL:
    case CONST_DECL:
    case FUNCTION_DECL:
      return 0;

    default:
      break;
    }

  /* This general rule works for most tree codes.  All exceptions should be
     handled above.  If this is a language-specific tree code, we can't
     trust what might be in the operand, so say we don't know
     the situation.  */
  if ((int) code1 >= (int) LAST_AND_UNUSED_TREE_CODE)
    return -1;

  switch (TREE_CODE_CLASS (code1))
    {
    case tcc_unary:
    case tcc_binary:
    case tcc_comparison:
    case tcc_expression:
    case tcc_reference:
    case tcc_statement:
      cmp = 1;
      for (i = 0; i < TREE_CODE_LENGTH (code1); i++)
	{
	  cmp = simple_cst_equal (TREE_OPERAND (t1, i), TREE_OPERAND (t2, i));
	  if (cmp <= 0)
	    return cmp;
	}

      return cmp;

    default:
      return -1;
    }
}

/* Compare the value of T, an INTEGER_CST, with U, an unsigned integer value.
   Return -1, 0, or 1 if the value of T is less than, equal to, or greater
   than U, respectively.  */

int
compare_tree_int (const_tree t, unsigned HOST_WIDE_INT u)
{
  if (tree_int_cst_sgn (t) < 0)
    return -1;
  else if (!cst_fits_uhwi_p (t))
    return 1;
  else if ((unsigned HOST_WIDE_INT) tree_to_hwi (t) == u)
    return 0;
  else if ((unsigned HOST_WIDE_INT) tree_to_hwi (t) < u)
    return -1;
  else
    return 1;
}

/* Return true if SIZE represents a constant size that is in bounds of
   what the middle-end and the backend accepts (covering not more than
   half of the address-space).  */

bool
valid_constant_size_p (const_tree size)
{
  if (! tree_fits_uhwi_p (size)
      || TREE_OVERFLOW (size)
      || tree_int_cst_sign_bit (size) != 0)
    return false;
  return true;
}

/* Return the precision of the type, or for a complex or vector type the
   precision of the type of its elements.  */

unsigned int
element_precision (const_tree type)
{
  enum tree_code code = TREE_CODE (type);
  if (code == COMPLEX_TYPE || code == VECTOR_TYPE)
    type = TREE_TYPE (type);

  return TYPE_PRECISION (type);
}

/* Return true if CODE represents an associative tree code.  Otherwise
   return false.  */
bool
associative_tree_code (enum tree_code code)
{
  switch (code)
    {
    case BIT_IOR_EXPR:
    case BIT_AND_EXPR:
    case BIT_XOR_EXPR:
    case PLUS_EXPR:
    case MULT_EXPR:
    case MIN_EXPR:
    case MAX_EXPR:
      return true;

    default:
      break;
    }
  return false;
}

/* Return true if CODE represents a commutative tree code.  Otherwise
   return false.  */
bool
commutative_tree_code (enum tree_code code)
{
  switch (code)
    {
    case PLUS_EXPR:
    case MULT_EXPR:
    case MULT_HIGHPART_EXPR:
    case MIN_EXPR:
    case MAX_EXPR:
    case BIT_IOR_EXPR:
    case BIT_XOR_EXPR:
    case BIT_AND_EXPR:
    case NE_EXPR:
    case EQ_EXPR:
    case UNORDERED_EXPR:
    case ORDERED_EXPR:
    case UNEQ_EXPR:
    case LTGT_EXPR:
    case TRUTH_AND_EXPR:
    case TRUTH_XOR_EXPR:
    case TRUTH_OR_EXPR:
    case WIDEN_MULT_EXPR:
    case VEC_WIDEN_MULT_HI_EXPR:
    case VEC_WIDEN_MULT_LO_EXPR:
    case VEC_WIDEN_MULT_EVEN_EXPR:
    case VEC_WIDEN_MULT_ODD_EXPR:
      return true;

    default:
      break;
    }
  return false;
}

/* Return true if CODE represents a ternary tree code for which the
   first two operands are commutative.  Otherwise return false.  */
bool
commutative_ternary_tree_code (enum tree_code code)
{
  switch (code)
    {
    case WIDEN_MULT_PLUS_EXPR:
    case WIDEN_MULT_MINUS_EXPR:
      return true;

    default:
      break;
    }
  return false;
}

/* Generate a hash value for an expression.  This can be used iteratively
   by passing a previous result as the VAL argument.

   This function is intended to produce the same hash for expressions which
   would compare equal using operand_equal_p.  */

hashval_t
iterative_hash_expr (const_tree t, hashval_t val)
{
  int i;
  enum tree_code code;
  char tclass;

  if (t == NULL_TREE)
    return iterative_hash_hashval_t (0, val);

  code = TREE_CODE (t);

  switch (code)
    {
    /* Alas, constants aren't shared, so we can't rely on pointer
       identity.  */
    case INTEGER_CST:
      for (i = 0; i < TREE_INT_CST_NUNITS (t); i++)
	val = iterative_hash_host_wide_int (TREE_INT_CST_ELT (t, i), val);
      return val;
    case REAL_CST:
      {
	unsigned int val2 = real_hash (TREE_REAL_CST_PTR (t));

	return iterative_hash_hashval_t (val2, val);
      }
    case FIXED_CST:
      {
	unsigned int val2 = fixed_hash (TREE_FIXED_CST_PTR (t));

	return iterative_hash_hashval_t (val2, val);
      }
    case STRING_CST:
      return iterative_hash (TREE_STRING_POINTER (t),
			     TREE_STRING_LENGTH (t), val);
    case COMPLEX_CST:
      val = iterative_hash_expr (TREE_REALPART (t), val);
      return iterative_hash_expr (TREE_IMAGPART (t), val);
    case VECTOR_CST:
      {
	unsigned i;
	for (i = 0; i < VECTOR_CST_NELTS (t); ++i)
	  val = iterative_hash_expr (VECTOR_CST_ELT (t, i), val);
	return val;
      }
    case SSA_NAME:
      /* We can just compare by pointer.  */
      return iterative_hash_host_wide_int (SSA_NAME_VERSION (t), val);
    case PLACEHOLDER_EXPR:
      /* The node itself doesn't matter.  */
      return val;
    case TREE_LIST:
      /* A list of expressions, for a CALL_EXPR or as the elements of a
	 VECTOR_CST.  */
      for (; t; t = TREE_CHAIN (t))
	val = iterative_hash_expr (TREE_VALUE (t), val);
      return val;
    case CONSTRUCTOR:
      {
	unsigned HOST_WIDE_INT idx;
	tree field, value;
	FOR_EACH_CONSTRUCTOR_ELT (CONSTRUCTOR_ELTS (t), idx, field, value)
	  {
	    val = iterative_hash_expr (field, val);
	    val = iterative_hash_expr (value, val);
	  }
	return val;
      }
    case FUNCTION_DECL:
      /* When referring to a built-in FUNCTION_DECL, use the __builtin__ form.
	 Otherwise nodes that compare equal according to operand_equal_p might
	 get different hash codes.  However, don't do this for machine specific
	 or front end builtins, since the function code is overloaded in those
	 cases.  */
      if (DECL_BUILT_IN_CLASS (t) == BUILT_IN_NORMAL
	  && builtin_decl_explicit_p (DECL_FUNCTION_CODE (t)))
	{
	  t = builtin_decl_explicit (DECL_FUNCTION_CODE (t));
	  code = TREE_CODE (t);
	}
      /* FALL THROUGH */
    default:
      tclass = TREE_CODE_CLASS (code);

      if (tclass == tcc_declaration)
	{
	  /* DECL's have a unique ID */
	  val = iterative_hash_host_wide_int (DECL_UID (t), val);
	}
      else
	{
	  gcc_assert (IS_EXPR_CODE_CLASS (tclass));

	  val = iterative_hash_object (code, val);

	  /* Don't hash the type, that can lead to having nodes which
	     compare equal according to operand_equal_p, but which
	     have different hash codes.  */
	  if (CONVERT_EXPR_CODE_P (code)
	      || code == NON_LVALUE_EXPR)
	    {
	      /* Make sure to include signness in the hash computation.  */
	      val += TYPE_UNSIGNED (TREE_TYPE (t));
	      val = iterative_hash_expr (TREE_OPERAND (t, 0), val);
	    }

	  else if (commutative_tree_code (code))
	    {
	      /* It's a commutative expression.  We want to hash it the same
		 however it appears.  We do this by first hashing both operands
		 and then rehashing based on the order of their independent
		 hashes.  */
	      hashval_t one = iterative_hash_expr (TREE_OPERAND (t, 0), 0);
	      hashval_t two = iterative_hash_expr (TREE_OPERAND (t, 1), 0);
	      hashval_t t;

	      if (one > two)
		t = one, one = two, two = t;

	      val = iterative_hash_hashval_t (one, val);
	      val = iterative_hash_hashval_t (two, val);
	    }
	  else
	    for (i = TREE_OPERAND_LENGTH (t) - 1; i >= 0; --i)
	      val = iterative_hash_expr (TREE_OPERAND (t, i), val);
	}
      return val;
    }
}

/* Generate a hash value for a pair of expressions.  This can be used
   iteratively by passing a previous result as the VAL argument.

   The same hash value is always returned for a given pair of expressions,
   regardless of the order in which they are presented.  This is useful in
   hashing the operands of commutative functions.  */

hashval_t
iterative_hash_exprs_commutative (const_tree t1,
                                  const_tree t2, hashval_t val)
{
  hashval_t one = iterative_hash_expr (t1, 0);
  hashval_t two = iterative_hash_expr (t2, 0);
  hashval_t t;

  if (one > two)
    t = one, one = two, two = t;
  val = iterative_hash_hashval_t (one, val);
  val = iterative_hash_hashval_t (two, val);

  return val;
}

/* Constructors for pointer, array and function types.
   (RECORD_TYPE, UNION_TYPE and ENUMERAL_TYPE nodes are
   constructed by language-dependent code, not here.)  */

/* Construct, lay out and return the type of pointers to TO_TYPE with
   mode MODE.  If CAN_ALIAS_ALL is TRUE, indicate this type can
   reference all of memory. If such a type has already been
   constructed, reuse it.  */

tree
build_pointer_type_for_mode (tree to_type, enum machine_mode mode,
			     bool can_alias_all)
{
  tree t;

  if (to_type == error_mark_node)
    return error_mark_node;

  /* If the pointed-to type has the may_alias attribute set, force
     a TYPE_REF_CAN_ALIAS_ALL pointer to be generated.  */
  if (lookup_attribute ("may_alias", TYPE_ATTRIBUTES (to_type)))
    can_alias_all = true;

  /* In some cases, languages will have things that aren't a POINTER_TYPE
     (such as a RECORD_TYPE for fat pointers in Ada) as TYPE_POINTER_TO.
     In that case, return that type without regard to the rest of our
     operands.

     ??? This is a kludge, but consistent with the way this function has
     always operated and there doesn't seem to be a good way to avoid this
     at the moment.  */
  if (TYPE_POINTER_TO (to_type) != 0
      && TREE_CODE (TYPE_POINTER_TO (to_type)) != POINTER_TYPE)
    return TYPE_POINTER_TO (to_type);

  /* First, if we already have a type for pointers to TO_TYPE and it's
     the proper mode, use it.  */
  for (t = TYPE_POINTER_TO (to_type); t; t = TYPE_NEXT_PTR_TO (t))
    if (TYPE_MODE (t) == mode && TYPE_REF_CAN_ALIAS_ALL (t) == can_alias_all)
      return t;

  t = make_node (POINTER_TYPE);

  TREE_TYPE (t) = to_type;
  SET_TYPE_MODE (t, mode);
  TYPE_REF_CAN_ALIAS_ALL (t) = can_alias_all;
  TYPE_NEXT_PTR_TO (t) = TYPE_POINTER_TO (to_type);
  TYPE_POINTER_TO (to_type) = t;

  if (TYPE_STRUCTURAL_EQUALITY_P (to_type))
    SET_TYPE_STRUCTURAL_EQUALITY (t);
  else if (TYPE_CANONICAL (to_type) != to_type)
    TYPE_CANONICAL (t)
      = build_pointer_type_for_mode (TYPE_CANONICAL (to_type),
				     mode, can_alias_all);

  /* Lay out the type.  This function has many callers that are concerned
     with expression-construction, and this simplifies them all.  */
  layout_type (t);

  return t;
}

/* By default build pointers in ptr_mode.  */

tree
build_pointer_type (tree to_type)
{
  addr_space_t as = to_type == error_mark_node? ADDR_SPACE_GENERIC
					      : TYPE_ADDR_SPACE (to_type);
  enum machine_mode pointer_mode = targetm.addr_space.pointer_mode (as);
  return build_pointer_type_for_mode (to_type, pointer_mode, false);
}

/* Same as build_pointer_type_for_mode, but for REFERENCE_TYPE.  */

tree
build_reference_type_for_mode (tree to_type, enum machine_mode mode,
			       bool can_alias_all)
{
  tree t;

  if (to_type == error_mark_node)
    return error_mark_node;

  /* If the pointed-to type has the may_alias attribute set, force
     a TYPE_REF_CAN_ALIAS_ALL pointer to be generated.  */
  if (lookup_attribute ("may_alias", TYPE_ATTRIBUTES (to_type)))
    can_alias_all = true;

  /* In some cases, languages will have things that aren't a REFERENCE_TYPE
     (such as a RECORD_TYPE for fat pointers in Ada) as TYPE_REFERENCE_TO.
     In that case, return that type without regard to the rest of our
     operands.

     ??? This is a kludge, but consistent with the way this function has
     always operated and there doesn't seem to be a good way to avoid this
     at the moment.  */
  if (TYPE_REFERENCE_TO (to_type) != 0
      && TREE_CODE (TYPE_REFERENCE_TO (to_type)) != REFERENCE_TYPE)
    return TYPE_REFERENCE_TO (to_type);

  /* First, if we already have a type for pointers to TO_TYPE and it's
     the proper mode, use it.  */
  for (t = TYPE_REFERENCE_TO (to_type); t; t = TYPE_NEXT_REF_TO (t))
    if (TYPE_MODE (t) == mode && TYPE_REF_CAN_ALIAS_ALL (t) == can_alias_all)
      return t;

  t = make_node (REFERENCE_TYPE);

  TREE_TYPE (t) = to_type;
  SET_TYPE_MODE (t, mode);
  TYPE_REF_CAN_ALIAS_ALL (t) = can_alias_all;
  TYPE_NEXT_REF_TO (t) = TYPE_REFERENCE_TO (to_type);
  TYPE_REFERENCE_TO (to_type) = t;

  if (TYPE_STRUCTURAL_EQUALITY_P (to_type))
    SET_TYPE_STRUCTURAL_EQUALITY (t);
  else if (TYPE_CANONICAL (to_type) != to_type)
    TYPE_CANONICAL (t)
      = build_reference_type_for_mode (TYPE_CANONICAL (to_type),
				       mode, can_alias_all);

  layout_type (t);

  return t;
}


/* Build the node for the type of references-to-TO_TYPE by default
   in ptr_mode.  */

tree
build_reference_type (tree to_type)
{
  addr_space_t as = to_type == error_mark_node? ADDR_SPACE_GENERIC
					      : TYPE_ADDR_SPACE (to_type);
  enum machine_mode pointer_mode = targetm.addr_space.pointer_mode (as);
  return build_reference_type_for_mode (to_type, pointer_mode, false);
}

/* Build a type that is compatible with t but has no cv quals anywhere
   in its type, thus

   const char *const *const *  ->  char ***.  */

tree
build_type_no_quals (tree t)
{
  switch (TREE_CODE (t))
    {
    case POINTER_TYPE:
      return build_pointer_type_for_mode (build_type_no_quals (TREE_TYPE (t)),
					  TYPE_MODE (t),
					  TYPE_REF_CAN_ALIAS_ALL (t));
    case REFERENCE_TYPE:
      return
	build_reference_type_for_mode (build_type_no_quals (TREE_TYPE (t)),
				       TYPE_MODE (t),
				       TYPE_REF_CAN_ALIAS_ALL (t));
    default:
      return TYPE_MAIN_VARIANT (t);
    }
}

#define MAX_INT_CACHED_PREC \
  (HOST_BITS_PER_WIDE_INT > 64 ? HOST_BITS_PER_WIDE_INT : 64)
static GTY(()) tree nonstandard_integer_type_cache[2 * MAX_INT_CACHED_PREC + 2];

/* Builds a signed or unsigned integer type of precision PRECISION.
   Used for C bitfields whose precision does not match that of
   built-in target types.  */
tree
build_nonstandard_integer_type (unsigned HOST_WIDE_INT precision,
				int unsignedp)
{
  tree itype, ret;

  if (unsignedp)
    unsignedp = MAX_INT_CACHED_PREC + 1;
    
  if (precision <= MAX_INT_CACHED_PREC)
    {
      itype = nonstandard_integer_type_cache[precision + unsignedp];
      if (itype)
	return itype;
    }

  itype = make_node (INTEGER_TYPE);
  TYPE_PRECISION (itype) = precision;

  if (unsignedp)
    fixup_unsigned_type (itype);
  else
    fixup_signed_type (itype);

  ret = itype;
  if (tree_fits_uhwi_p (TYPE_MAX_VALUE (itype)))
    ret = type_hash_canon (tree_to_uhwi (TYPE_MAX_VALUE (itype)), itype);
  if (precision <= MAX_INT_CACHED_PREC)
    nonstandard_integer_type_cache[precision + unsignedp] = ret;

  return ret;
}

/* Create a range of some discrete type TYPE (an INTEGER_TYPE, ENUMERAL_TYPE
   or BOOLEAN_TYPE) with low bound LOWVAL and high bound HIGHVAL.  If SHARED
   is true, reuse such a type that has already been constructed.  */

static tree
build_range_type_1 (tree type, tree lowval, tree highval, bool shared)
{
  tree itype = make_node (INTEGER_TYPE);
  hashval_t hashcode = 0;

  TREE_TYPE (itype) = type;

  TYPE_MIN_VALUE (itype) = fold_convert (type, lowval);
  TYPE_MAX_VALUE (itype) = highval ? fold_convert (type, highval) : NULL;

  TYPE_PRECISION (itype) = TYPE_PRECISION (type);
  SET_TYPE_MODE (itype, TYPE_MODE (type));
  TYPE_SIZE (itype) = TYPE_SIZE (type);
  TYPE_SIZE_UNIT (itype) = TYPE_SIZE_UNIT (type);
  TYPE_ALIGN (itype) = TYPE_ALIGN (type);
  TYPE_USER_ALIGN (itype) = TYPE_USER_ALIGN (type);

  if (!shared)
    return itype;

  if ((TYPE_MIN_VALUE (itype)
       && TREE_CODE (TYPE_MIN_VALUE (itype)) != INTEGER_CST)
      || (TYPE_MAX_VALUE (itype)
	  && TREE_CODE (TYPE_MAX_VALUE (itype)) != INTEGER_CST))
    {
      /* Since we cannot reliably merge this type, we need to compare it using
	 structural equality checks.  */
      SET_TYPE_STRUCTURAL_EQUALITY (itype);
      return itype;
    }

  hashcode = iterative_hash_expr (TYPE_MIN_VALUE (itype), hashcode);
  hashcode = iterative_hash_expr (TYPE_MAX_VALUE (itype), hashcode);
  hashcode = iterative_hash_hashval_t (TYPE_HASH (type), hashcode);
  itype = type_hash_canon (hashcode, itype);

  return itype;
}

/* Wrapper around build_range_type_1 with SHARED set to true.  */

tree
build_range_type (tree type, tree lowval, tree highval)
{
  return build_range_type_1 (type, lowval, highval, true);
}

/* Wrapper around build_range_type_1 with SHARED set to false.  */

tree
build_nonshared_range_type (tree type, tree lowval, tree highval)
{
  return build_range_type_1 (type, lowval, highval, false);
}

/* Create a type of integers to be the TYPE_DOMAIN of an ARRAY_TYPE.
   MAXVAL should be the maximum value in the domain
   (one less than the length of the array).

   The maximum value that MAXVAL can have is INT_MAX for a HOST_WIDE_INT.
   We don't enforce this limit, that is up to caller (e.g. language front end).
   The limit exists because the result is a signed type and we don't handle
   sizes that use more than one HOST_WIDE_INT.  */

tree
build_index_type (tree maxval)
{
  return build_range_type (sizetype, size_zero_node, maxval);
}

/* Return true if the debug information for TYPE, a subtype, should be emitted
   as a subrange type.  If so, set LOWVAL to the low bound and HIGHVAL to the
   high bound, respectively.  Sometimes doing so unnecessarily obfuscates the
   debug info and doesn't reflect the source code.  */

bool
subrange_type_for_debug_p (const_tree type, tree *lowval, tree *highval)
{
  tree base_type = TREE_TYPE (type), low, high;

  /* Subrange types have a base type which is an integral type.  */
  if (!INTEGRAL_TYPE_P (base_type))
    return false;

  /* Get the real bounds of the subtype.  */
  if (lang_hooks.types.get_subrange_bounds)
    lang_hooks.types.get_subrange_bounds (type, &low, &high);
  else
    {
      low = TYPE_MIN_VALUE (type);
      high = TYPE_MAX_VALUE (type);
    }

  /* If the type and its base type have the same representation and the same
     name, then the type is not a subrange but a copy of the base type.  */
  if ((TREE_CODE (base_type) == INTEGER_TYPE
       || TREE_CODE (base_type) == BOOLEAN_TYPE)
      && int_size_in_bytes (type) == int_size_in_bytes (base_type)
      && tree_int_cst_equal (low, TYPE_MIN_VALUE (base_type))
      && tree_int_cst_equal (high, TYPE_MAX_VALUE (base_type)))
    {
      tree type_name = TYPE_NAME (type);
      tree base_type_name = TYPE_NAME (base_type);

      if (type_name && TREE_CODE (type_name) == TYPE_DECL)
	type_name = DECL_NAME (type_name);

      if (base_type_name && TREE_CODE (base_type_name) == TYPE_DECL)
	base_type_name = DECL_NAME (base_type_name);

      if (type_name == base_type_name)
	return false;
    }

  if (lowval)
    *lowval = low;
  if (highval)
    *highval = high;
  return true;
}

/* Construct, lay out and return the type of arrays of elements with ELT_TYPE
   and number of elements specified by the range of values of INDEX_TYPE.
   If SHARED is true, reuse such a type that has already been constructed.  */

static tree
build_array_type_1 (tree elt_type, tree index_type, bool shared)
{
  tree t;

  if (TREE_CODE (elt_type) == FUNCTION_TYPE)
    {
      error ("arrays of functions are not meaningful");
      elt_type = integer_type_node;
    }

  t = make_node (ARRAY_TYPE);
  TREE_TYPE (t) = elt_type;
  TYPE_DOMAIN (t) = index_type;
  TYPE_ADDR_SPACE (t) = TYPE_ADDR_SPACE (elt_type);
  layout_type (t);

  /* If the element type is incomplete at this point we get marked for
     structural equality.  Do not record these types in the canonical
     type hashtable.  */
  if (TYPE_STRUCTURAL_EQUALITY_P (t))
    return t;

  if (shared)
    {
      hashval_t hashcode = iterative_hash_object (TYPE_HASH (elt_type), 0);
      if (index_type)
	hashcode = iterative_hash_object (TYPE_HASH (index_type), hashcode);
      t = type_hash_canon (hashcode, t);
    }

  if (TYPE_CANONICAL (t) == t)
    {
      if (TYPE_STRUCTURAL_EQUALITY_P (elt_type)
	  || (index_type && TYPE_STRUCTURAL_EQUALITY_P (index_type)))
	SET_TYPE_STRUCTURAL_EQUALITY (t);
      else if (TYPE_CANONICAL (elt_type) != elt_type
	       || (index_type && TYPE_CANONICAL (index_type) != index_type))
	TYPE_CANONICAL (t)
	  = build_array_type_1 (TYPE_CANONICAL (elt_type),
				index_type
				? TYPE_CANONICAL (index_type) : NULL_TREE,
				shared);
    }

  return t;
}

/* Wrapper around build_array_type_1 with SHARED set to true.  */

tree
build_array_type (tree elt_type, tree index_type)
{
  return build_array_type_1 (elt_type, index_type, true);
}

/* Wrapper around build_array_type_1 with SHARED set to false.  */

tree
build_nonshared_array_type (tree elt_type, tree index_type)
{
  return build_array_type_1 (elt_type, index_type, false);
}

/* Return a representation of ELT_TYPE[NELTS], using indices of type
   sizetype.  */

tree
build_array_type_nelts (tree elt_type, unsigned HOST_WIDE_INT nelts)
{
  return build_array_type (elt_type, build_index_type (size_int (nelts - 1)));
}

/* Recursively examines the array elements of TYPE, until a non-array
   element type is found.  */

tree
strip_array_types (tree type)
{
  while (TREE_CODE (type) == ARRAY_TYPE)
    type = TREE_TYPE (type);

  return type;
}

/* Computes the canonical argument types from the argument type list
   ARGTYPES.

   Upon return, *ANY_STRUCTURAL_P will be true iff either it was true
   on entry to this function, or if any of the ARGTYPES are
   structural.

   Upon return, *ANY_NONCANONICAL_P will be true iff either it was
   true on entry to this function, or if any of the ARGTYPES are
   non-canonical.

   Returns a canonical argument list, which may be ARGTYPES when the
   canonical argument list is unneeded (i.e., *ANY_STRUCTURAL_P is
   true) or would not differ from ARGTYPES.  */

static tree
maybe_canonicalize_argtypes (tree argtypes,
			     bool *any_structural_p,
			     bool *any_noncanonical_p)
{
  tree arg;
  bool any_noncanonical_argtypes_p = false;

  for (arg = argtypes; arg && !(*any_structural_p); arg = TREE_CHAIN (arg))
    {
      if (!TREE_VALUE (arg) || TREE_VALUE (arg) == error_mark_node)
	/* Fail gracefully by stating that the type is structural.  */
	*any_structural_p = true;
      else if (TYPE_STRUCTURAL_EQUALITY_P (TREE_VALUE (arg)))
	*any_structural_p = true;
      else if (TYPE_CANONICAL (TREE_VALUE (arg)) != TREE_VALUE (arg)
	       || TREE_PURPOSE (arg))
	/* If the argument has a default argument, we consider it
	   non-canonical even though the type itself is canonical.
	   That way, different variants of function and method types
	   with default arguments will all point to the variant with
	   no defaults as their canonical type.  */
        any_noncanonical_argtypes_p = true;
    }

  if (*any_structural_p)
    return argtypes;

  if (any_noncanonical_argtypes_p)
    {
      /* Build the canonical list of argument types.  */
      tree canon_argtypes = NULL_TREE;
      bool is_void = false;

      for (arg = argtypes; arg; arg = TREE_CHAIN (arg))
        {
          if (arg == void_list_node)
            is_void = true;
          else
            canon_argtypes = tree_cons (NULL_TREE,
                                        TYPE_CANONICAL (TREE_VALUE (arg)),
                                        canon_argtypes);
        }

      canon_argtypes = nreverse (canon_argtypes);
      if (is_void)
        canon_argtypes = chainon (canon_argtypes, void_list_node);

      /* There is a non-canonical type.  */
      *any_noncanonical_p = true;
      return canon_argtypes;
    }

  /* The canonical argument types are the same as ARGTYPES.  */
  return argtypes;
}

/* Construct, lay out and return
   the type of functions returning type VALUE_TYPE
   given arguments of types ARG_TYPES.
   ARG_TYPES is a chain of TREE_LIST nodes whose TREE_VALUEs
   are data type nodes for the arguments of the function.
   If such a type has already been constructed, reuse it.  */

tree
build_function_type (tree value_type, tree arg_types)
{
  tree t;
  hashval_t hashcode = 0;
  bool any_structural_p, any_noncanonical_p;
  tree canon_argtypes;

  if (TREE_CODE (value_type) == FUNCTION_TYPE)
    {
      error ("function return type cannot be function");
      value_type = integer_type_node;
    }

  /* Make a node of the sort we want.  */
  t = make_node (FUNCTION_TYPE);
  TREE_TYPE (t) = value_type;
  TYPE_ARG_TYPES (t) = arg_types;

  /* If we already have such a type, use the old one.  */
  hashcode = iterative_hash_object (TYPE_HASH (value_type), hashcode);
  hashcode = type_hash_list (arg_types, hashcode);
  t = type_hash_canon (hashcode, t);

  /* Set up the canonical type. */
  any_structural_p   = TYPE_STRUCTURAL_EQUALITY_P (value_type);
  any_noncanonical_p = TYPE_CANONICAL (value_type) != value_type;
  canon_argtypes = maybe_canonicalize_argtypes (arg_types,
						&any_structural_p,
						&any_noncanonical_p);
  if (any_structural_p)
    SET_TYPE_STRUCTURAL_EQUALITY (t);
  else if (any_noncanonical_p)
    TYPE_CANONICAL (t) = build_function_type (TYPE_CANONICAL (value_type),
					      canon_argtypes);

  if (!COMPLETE_TYPE_P (t))
    layout_type (t);
  return t;
}

/* Build variant of function type ORIG_TYPE skipping ARGS_TO_SKIP and the
   return value if SKIP_RETURN is true.  */

static tree
build_function_type_skip_args (tree orig_type, bitmap args_to_skip,
			       bool skip_return)
{
  tree new_type = NULL;
  tree args, new_args = NULL, t;
  tree new_reversed;
  int i = 0;

  for (args = TYPE_ARG_TYPES (orig_type); args && args != void_list_node;
       args = TREE_CHAIN (args), i++)
    if (!args_to_skip || !bitmap_bit_p (args_to_skip, i))
      new_args = tree_cons (NULL_TREE, TREE_VALUE (args), new_args);

  new_reversed = nreverse (new_args);
  if (args)
    {
      if (new_reversed)
        TREE_CHAIN (new_args) = void_list_node;
      else
	new_reversed = void_list_node;
    }

  /* Use copy_node to preserve as much as possible from original type
     (debug info, attribute lists etc.)
     Exception is METHOD_TYPEs must have THIS argument.
     When we are asked to remove it, we need to build new FUNCTION_TYPE
     instead.  */
  if (TREE_CODE (orig_type) != METHOD_TYPE
      || !args_to_skip
      || !bitmap_bit_p (args_to_skip, 0))
    {
      new_type = build_distinct_type_copy (orig_type);
      TYPE_ARG_TYPES (new_type) = new_reversed;
    }
  else
    {
      new_type
        = build_distinct_type_copy (build_function_type (TREE_TYPE (orig_type),
							 new_reversed));
      TYPE_CONTEXT (new_type) = TYPE_CONTEXT (orig_type);
    }

  if (skip_return)
    TREE_TYPE (new_type) = void_type_node;

  /* This is a new type, not a copy of an old type.  Need to reassociate
     variants.  We can handle everything except the main variant lazily.  */
  t = TYPE_MAIN_VARIANT (orig_type);
  if (t != orig_type)
    {
      t = build_function_type_skip_args (t, args_to_skip, skip_return);
      TYPE_MAIN_VARIANT (new_type) = t;
      TYPE_NEXT_VARIANT (new_type) = TYPE_NEXT_VARIANT (t);
      TYPE_NEXT_VARIANT (t) = new_type;
    }
  else
    {
      TYPE_MAIN_VARIANT (new_type) = new_type;
      TYPE_NEXT_VARIANT (new_type) = NULL;
    }

  return new_type;
}

/* Build variant of function decl ORIG_DECL skipping ARGS_TO_SKIP and the
   return value if SKIP_RETURN is true.

   Arguments from DECL_ARGUMENTS list can't be removed now, since they are
   linked by TREE_CHAIN directly.  The caller is responsible for eliminating
   them when they are being duplicated (i.e. copy_arguments_for_versioning).  */

tree
build_function_decl_skip_args (tree orig_decl, bitmap args_to_skip,
			       bool skip_return)
{
  tree new_decl = copy_node (orig_decl);
  tree new_type;

  new_type = TREE_TYPE (orig_decl);
  if (prototype_p (new_type)
      || (skip_return && !VOID_TYPE_P (TREE_TYPE (new_type))))
    new_type
      = build_function_type_skip_args (new_type, args_to_skip, skip_return);
  TREE_TYPE (new_decl) = new_type;

  /* For declarations setting DECL_VINDEX (i.e. methods)
     we expect first argument to be THIS pointer.   */
  if (args_to_skip && bitmap_bit_p (args_to_skip, 0))
    DECL_VINDEX (new_decl) = NULL_TREE;

  /* When signature changes, we need to clear builtin info.  */
  if (DECL_BUILT_IN (new_decl)
      && args_to_skip
      && !bitmap_empty_p (args_to_skip))
    {
      DECL_BUILT_IN_CLASS (new_decl) = NOT_BUILT_IN;
      DECL_FUNCTION_CODE (new_decl) = (enum built_in_function) 0;
    }
  return new_decl;
}

/* Build a function type.  The RETURN_TYPE is the type returned by the
   function.  If VAARGS is set, no void_type_node is appended to the
   the list.  ARGP must be always be terminated be a NULL_TREE.  */

static tree
build_function_type_list_1 (bool vaargs, tree return_type, va_list argp)
{
  tree t, args, last;

  t = va_arg (argp, tree);
  for (args = NULL_TREE; t != NULL_TREE; t = va_arg (argp, tree))
    args = tree_cons (NULL_TREE, t, args);

  if (vaargs)
    {
      last = args;
      if (args != NULL_TREE)
	args = nreverse (args);
      gcc_assert (last != void_list_node);
    }
  else if (args == NULL_TREE)
    args = void_list_node;
  else
    {
      last = args;
      args = nreverse (args);
      TREE_CHAIN (last) = void_list_node;
    }
  args = build_function_type (return_type, args);

  return args;
}

/* Build a function type.  The RETURN_TYPE is the type returned by the
   function.  If additional arguments are provided, they are
   additional argument types.  The list of argument types must always
   be terminated by NULL_TREE.  */

tree
build_function_type_list (tree return_type, ...)
{
  tree args;
  va_list p;

  va_start (p, return_type);
  args = build_function_type_list_1 (false, return_type, p);
  va_end (p);
  return args;
}

/* Build a variable argument function type.  The RETURN_TYPE is the
   type returned by the function.  If additional arguments are provided,
   they are additional argument types.  The list of argument types must
   always be terminated by NULL_TREE.  */

tree
build_varargs_function_type_list (tree return_type, ...)
{
  tree args;
  va_list p;

  va_start (p, return_type);
  args = build_function_type_list_1 (true, return_type, p);
  va_end (p);

  return args;
}

/* Build a function type.  RETURN_TYPE is the type returned by the
   function; VAARGS indicates whether the function takes varargs.  The
   function takes N named arguments, the types of which are provided in
   ARG_TYPES.  */

static tree
build_function_type_array_1 (bool vaargs, tree return_type, int n,
			     tree *arg_types)
{
  int i;
  tree t = vaargs ? NULL_TREE : void_list_node;

  for (i = n - 1; i >= 0; i--)
    t = tree_cons (NULL_TREE, arg_types[i], t);

  return build_function_type (return_type, t);
}

/* Build a function type.  RETURN_TYPE is the type returned by the
   function.  The function takes N named arguments, the types of which
   are provided in ARG_TYPES.  */

tree
build_function_type_array (tree return_type, int n, tree *arg_types)
{
  return build_function_type_array_1 (false, return_type, n, arg_types);
}

/* Build a variable argument function type.  RETURN_TYPE is the type
   returned by the function.  The function takes N named arguments, the
   types of which are provided in ARG_TYPES.  */

tree
build_varargs_function_type_array (tree return_type, int n, tree *arg_types)
{
  return build_function_type_array_1 (true, return_type, n, arg_types);
}

/* Build a METHOD_TYPE for a member of BASETYPE.  The RETTYPE (a TYPE)
   and ARGTYPES (a TREE_LIST) are the return type and arguments types
   for the method.  An implicit additional parameter (of type
   pointer-to-BASETYPE) is added to the ARGTYPES.  */

tree
build_method_type_directly (tree basetype,
			    tree rettype,
			    tree argtypes)
{
  tree t;
  tree ptype;
  int hashcode = 0;
  bool any_structural_p, any_noncanonical_p;
  tree canon_argtypes;

  /* Make a node of the sort we want.  */
  t = make_node (METHOD_TYPE);

  TYPE_METHOD_BASETYPE (t) = TYPE_MAIN_VARIANT (basetype);
  TREE_TYPE (t) = rettype;
  ptype = build_pointer_type (basetype);

  /* The actual arglist for this function includes a "hidden" argument
     which is "this".  Put it into the list of argument types.  */
  argtypes = tree_cons (NULL_TREE, ptype, argtypes);
  TYPE_ARG_TYPES (t) = argtypes;

  /* If we already have such a type, use the old one.  */
  hashcode = iterative_hash_object (TYPE_HASH (basetype), hashcode);
  hashcode = iterative_hash_object (TYPE_HASH (rettype), hashcode);
  hashcode = type_hash_list (argtypes, hashcode);
  t = type_hash_canon (hashcode, t);

  /* Set up the canonical type. */
  any_structural_p
    = (TYPE_STRUCTURAL_EQUALITY_P (basetype)
       || TYPE_STRUCTURAL_EQUALITY_P (rettype));
  any_noncanonical_p
    = (TYPE_CANONICAL (basetype) != basetype
       || TYPE_CANONICAL (rettype) != rettype);
  canon_argtypes = maybe_canonicalize_argtypes (TREE_CHAIN (argtypes),
						&any_structural_p,
						&any_noncanonical_p);
  if (any_structural_p)
    SET_TYPE_STRUCTURAL_EQUALITY (t);
  else if (any_noncanonical_p)
    TYPE_CANONICAL (t)
      = build_method_type_directly (TYPE_CANONICAL (basetype),
				    TYPE_CANONICAL (rettype),
				    canon_argtypes);
  if (!COMPLETE_TYPE_P (t))
    layout_type (t);

  return t;
}

/* Construct, lay out and return the type of methods belonging to class
   BASETYPE and whose arguments and values are described by TYPE.
   If that type exists already, reuse it.
   TYPE must be a FUNCTION_TYPE node.  */

tree
build_method_type (tree basetype, tree type)
{
  gcc_assert (TREE_CODE (type) == FUNCTION_TYPE);

  return build_method_type_directly (basetype,
				     TREE_TYPE (type),
				     TYPE_ARG_TYPES (type));
}

/* Construct, lay out and return the type of offsets to a value
   of type TYPE, within an object of type BASETYPE.
   If a suitable offset type exists already, reuse it.  */

tree
build_offset_type (tree basetype, tree type)
{
  tree t;
  hashval_t hashcode = 0;

  /* Make a node of the sort we want.  */
  t = make_node (OFFSET_TYPE);

  TYPE_OFFSET_BASETYPE (t) = TYPE_MAIN_VARIANT (basetype);
  TREE_TYPE (t) = type;

  /* If we already have such a type, use the old one.  */
  hashcode = iterative_hash_object (TYPE_HASH (basetype), hashcode);
  hashcode = iterative_hash_object (TYPE_HASH (type), hashcode);
  t = type_hash_canon (hashcode, t);

  if (!COMPLETE_TYPE_P (t))
    layout_type (t);

  if (TYPE_CANONICAL (t) == t)
    {
      if (TYPE_STRUCTURAL_EQUALITY_P (basetype)
	  || TYPE_STRUCTURAL_EQUALITY_P (type))
	SET_TYPE_STRUCTURAL_EQUALITY (t);
      else if (TYPE_CANONICAL (TYPE_MAIN_VARIANT (basetype)) != basetype
	       || TYPE_CANONICAL (type) != type)
	TYPE_CANONICAL (t)
	  = build_offset_type (TYPE_CANONICAL (TYPE_MAIN_VARIANT (basetype)),
			       TYPE_CANONICAL (type));
    }

  return t;
}

/* Create a complex type whose components are COMPONENT_TYPE.  */

tree
build_complex_type (tree component_type)
{
  tree t;
  hashval_t hashcode;

  gcc_assert (INTEGRAL_TYPE_P (component_type)
	      || SCALAR_FLOAT_TYPE_P (component_type)
	      || FIXED_POINT_TYPE_P (component_type));

  /* Make a node of the sort we want.  */
  t = make_node (COMPLEX_TYPE);

  TREE_TYPE (t) = TYPE_MAIN_VARIANT (component_type);

  /* If we already have such a type, use the old one.  */
  hashcode = iterative_hash_object (TYPE_HASH (component_type), 0);
  t = type_hash_canon (hashcode, t);

  if (!COMPLETE_TYPE_P (t))
    layout_type (t);

  if (TYPE_CANONICAL (t) == t)
    {
      if (TYPE_STRUCTURAL_EQUALITY_P (component_type))
	SET_TYPE_STRUCTURAL_EQUALITY (t);
      else if (TYPE_CANONICAL (component_type) != component_type)
	TYPE_CANONICAL (t)
	  = build_complex_type (TYPE_CANONICAL (component_type));
    }

  /* We need to create a name, since complex is a fundamental type.  */
  if (! TYPE_NAME (t))
    {
      const char *name;
      if (component_type == char_type_node)
	name = "complex char";
      else if (component_type == signed_char_type_node)
	name = "complex signed char";
      else if (component_type == unsigned_char_type_node)
	name = "complex unsigned char";
      else if (component_type == short_integer_type_node)
	name = "complex short int";
      else if (component_type == short_unsigned_type_node)
	name = "complex short unsigned int";
      else if (component_type == integer_type_node)
	name = "complex int";
      else if (component_type == unsigned_type_node)
	name = "complex unsigned int";
      else if (component_type == long_integer_type_node)
	name = "complex long int";
      else if (component_type == long_unsigned_type_node)
	name = "complex long unsigned int";
      else if (component_type == long_long_integer_type_node)
	name = "complex long long int";
      else if (component_type == long_long_unsigned_type_node)
	name = "complex long long unsigned int";
      else
	name = 0;

      if (name != 0)
	TYPE_NAME (t) = build_decl (UNKNOWN_LOCATION, TYPE_DECL,
	    			    get_identifier (name), t);
    }

  return build_qualified_type (t, TYPE_QUALS (component_type));
}

/* If TYPE is a real or complex floating-point type and the target
   does not directly support arithmetic on TYPE then return the wider
   type to be used for arithmetic on TYPE.  Otherwise, return
   NULL_TREE.  */

tree
excess_precision_type (tree type)
{
  if (flag_excess_precision != EXCESS_PRECISION_FAST)
    {
      int flt_eval_method = TARGET_FLT_EVAL_METHOD;
      switch (TREE_CODE (type))
	{
	case REAL_TYPE:
	  switch (flt_eval_method)
	    {
	    case 1:
	      if (TYPE_MODE (type) == TYPE_MODE (float_type_node))
		return double_type_node;
	      break;
	    case 2:
	      if (TYPE_MODE (type) == TYPE_MODE (float_type_node)
		  || TYPE_MODE (type) == TYPE_MODE (double_type_node))
		return long_double_type_node;
	      break;
	    default:
	      gcc_unreachable ();
	    }
	  break;
	case COMPLEX_TYPE:
	  if (TREE_CODE (TREE_TYPE (type)) != REAL_TYPE)
	    return NULL_TREE;
	  switch (flt_eval_method)
	    {
	    case 1:
	      if (TYPE_MODE (TREE_TYPE (type)) == TYPE_MODE (float_type_node))
		return complex_double_type_node;
	      break;
	    case 2:
	      if (TYPE_MODE (TREE_TYPE (type)) == TYPE_MODE (float_type_node)
		  || (TYPE_MODE (TREE_TYPE (type))
		      == TYPE_MODE (double_type_node)))
		return complex_long_double_type_node;
	      break;
	    default:
	      gcc_unreachable ();
	    }
	  break;
	default:
	  break;
	}
    }
  return NULL_TREE;
}

/* Return OP, stripped of any conversions to wider types as much as is safe.
   Converting the value back to OP's type makes a value equivalent to OP.

   If FOR_TYPE is nonzero, we return a value which, if converted to
   type FOR_TYPE, would be equivalent to converting OP to type FOR_TYPE.

   OP must have integer, real or enumeral type.  Pointers are not allowed!

   There are some cases where the obvious value we could return
   would regenerate to OP if converted to OP's type,
   but would not extend like OP to wider types.
   If FOR_TYPE indicates such extension is contemplated, we eschew such values.
   For example, if OP is (unsigned short)(signed char)-1,
   we avoid returning (signed char)-1 if FOR_TYPE is int,
   even though extending that to an unsigned short would regenerate OP,
   since the result of extending (signed char)-1 to (int)
   is different from (int) OP.  */

tree
get_unwidened (tree op, tree for_type)
{
  /* Set UNS initially if converting OP to FOR_TYPE is a zero-extension.  */
  tree type = TREE_TYPE (op);
  unsigned final_prec
    = TYPE_PRECISION (for_type != 0 ? for_type : type);
  int uns
    = (for_type != 0 && for_type != type
       && final_prec > TYPE_PRECISION (type)
       && TYPE_UNSIGNED (type));
  tree win = op;

  while (CONVERT_EXPR_P (op))
    {
      int bitschange;

      /* TYPE_PRECISION on vector types has different meaning
	 (TYPE_VECTOR_SUBPARTS) and casts from vectors are view conversions,
	 so avoid them here.  */
      if (TREE_CODE (TREE_TYPE (TREE_OPERAND (op, 0))) == VECTOR_TYPE)
	break;

      bitschange = TYPE_PRECISION (TREE_TYPE (op))
		   - TYPE_PRECISION (TREE_TYPE (TREE_OPERAND (op, 0)));

      /* Truncations are many-one so cannot be removed.
	 Unless we are later going to truncate down even farther.  */
      if (bitschange < 0
	  && final_prec > TYPE_PRECISION (TREE_TYPE (op)))
	break;

      /* See what's inside this conversion.  If we decide to strip it,
	 we will set WIN.  */
      op = TREE_OPERAND (op, 0);

      /* If we have not stripped any zero-extensions (uns is 0),
	 we can strip any kind of extension.
	 If we have previously stripped a zero-extension,
	 only zero-extensions can safely be stripped.
	 Any extension can be stripped if the bits it would produce
	 are all going to be discarded later by truncating to FOR_TYPE.  */

      if (bitschange > 0)
	{
	  if (! uns || final_prec <= TYPE_PRECISION (TREE_TYPE (op)))
	    win = op;
	  /* TYPE_UNSIGNED says whether this is a zero-extension.
	     Let's avoid computing it if it does not affect WIN
	     and if UNS will not be needed again.  */
	  if ((uns
	       || CONVERT_EXPR_P (op))
	      && TYPE_UNSIGNED (TREE_TYPE (op)))
	    {
	      uns = 1;
	      win = op;
	    }
	}
    }

  /* If we finally reach a constant see if it fits in for_type and
     in that case convert it.  */
  if (for_type
      && TREE_CODE (win) == INTEGER_CST
      && TREE_TYPE (win) != for_type
      && int_fits_type_p (win, for_type))
    win = fold_convert (for_type, win);

  return win;
}

/* Return OP or a simpler expression for a narrower value
   which can be sign-extended or zero-extended to give back OP.
   Store in *UNSIGNEDP_PTR either 1 if the value should be zero-extended
   or 0 if the value should be sign-extended.  */

tree
get_narrower (tree op, int *unsignedp_ptr)
{
  int uns = 0;
  int first = 1;
  tree win = op;
  bool integral_p = INTEGRAL_TYPE_P (TREE_TYPE (op));

  while (TREE_CODE (op) == NOP_EXPR)
    {
      int bitschange
	= (TYPE_PRECISION (TREE_TYPE (op))
	   - TYPE_PRECISION (TREE_TYPE (TREE_OPERAND (op, 0))));

      /* Truncations are many-one so cannot be removed.  */
      if (bitschange < 0)
	break;

      /* See what's inside this conversion.  If we decide to strip it,
	 we will set WIN.  */

      if (bitschange > 0)
	{
	  op = TREE_OPERAND (op, 0);
	  /* An extension: the outermost one can be stripped,
	     but remember whether it is zero or sign extension.  */
	  if (first)
	    uns = TYPE_UNSIGNED (TREE_TYPE (op));
	  /* Otherwise, if a sign extension has been stripped,
	     only sign extensions can now be stripped;
	     if a zero extension has been stripped, only zero-extensions.  */
	  else if (uns != TYPE_UNSIGNED (TREE_TYPE (op)))
	    break;
	  first = 0;
	}
      else /* bitschange == 0 */
	{
	  /* A change in nominal type can always be stripped, but we must
	     preserve the unsignedness.  */
	  if (first)
	    uns = TYPE_UNSIGNED (TREE_TYPE (op));
	  first = 0;
	  op = TREE_OPERAND (op, 0);
	  /* Keep trying to narrow, but don't assign op to win if it
	     would turn an integral type into something else.  */
	  if (INTEGRAL_TYPE_P (TREE_TYPE (op)) != integral_p)
	    continue;
	}

      win = op;
    }

  if (TREE_CODE (op) == COMPONENT_REF
      /* Since type_for_size always gives an integer type.  */
      && TREE_CODE (TREE_TYPE (op)) != REAL_TYPE
      && TREE_CODE (TREE_TYPE (op)) != FIXED_POINT_TYPE
      /* Ensure field is laid out already.  */
      && DECL_SIZE (TREE_OPERAND (op, 1)) != 0
      && tree_fits_uhwi_p (DECL_SIZE (TREE_OPERAND (op, 1))))
    {
      unsigned HOST_WIDE_INT innerprec
	= tree_to_uhwi (DECL_SIZE (TREE_OPERAND (op, 1)));
      int unsignedp = (DECL_UNSIGNED (TREE_OPERAND (op, 1))
		       || TYPE_UNSIGNED (TREE_TYPE (TREE_OPERAND (op, 1))));
      tree type = lang_hooks.types.type_for_size (innerprec, unsignedp);

      /* We can get this structure field in a narrower type that fits it,
	 but the resulting extension to its nominal type (a fullword type)
	 must satisfy the same conditions as for other extensions.

	 Do this only for fields that are aligned (not bit-fields),
	 because when bit-field insns will be used there is no
	 advantage in doing this.  */

      if (innerprec < TYPE_PRECISION (TREE_TYPE (op))
	  && ! DECL_BIT_FIELD (TREE_OPERAND (op, 1))
	  && (first || uns == DECL_UNSIGNED (TREE_OPERAND (op, 1)))
	  && type != 0)
	{
	  if (first)
	    uns = DECL_UNSIGNED (TREE_OPERAND (op, 1));
	  win = fold_convert (type, op);
	}
    }

  *unsignedp_ptr = uns;
  return win;
}

/* Returns true if integer constant C has a value that is permissible
   for type TYPE (an INTEGER_TYPE).  */

bool
int_fits_type_p (const_tree c, const_tree type)
{
  tree type_low_bound, type_high_bound;
  bool ok_for_low_bound, ok_for_high_bound;
  wide_int wc, wd;
  signop sgn_c = TYPE_SIGN (TREE_TYPE (c));

  wc = c;

retry:
  type_low_bound = TYPE_MIN_VALUE (type);
  type_high_bound = TYPE_MAX_VALUE (type);

  /* If at least one bound of the type is a constant integer, we can check
     ourselves and maybe make a decision. If no such decision is possible, but
     this type is a subtype, try checking against that.  Otherwise, use
     fits_to_tree_p, which checks against the precision.

     Compute the status for each possibly constant bound, and return if we see
     one does not match. Use ok_for_xxx_bound for this purpose, assigning -1
     for "unknown if constant fits", 0 for "constant known *not* to fit" and 1
     for "constant known to fit".  */

  /* Check if c >= type_low_bound.  */
  if (type_low_bound && TREE_CODE (type_low_bound) == INTEGER_CST)
    {
      wd = type_low_bound;
      if (sgn_c != TYPE_SIGN (TREE_TYPE (type_low_bound)))
	{
	  int c_neg = (sgn_c == SIGNED && wi::neg_p (wc));
	  int t_neg = (sgn_c == UNSIGNED && wi::neg_p (wd));

	  if (c_neg && !t_neg)
	    return false;
	  if ((c_neg || !t_neg) && wi::ltu_p (wc, wd))
	    return false;
	}
      else if (wi::lt_p (wc, wd, sgn_c))
	return false;
      ok_for_low_bound = true;
    }
  else
    ok_for_low_bound = false;

  /* Check if c <= type_high_bound.  */
  if (type_high_bound && TREE_CODE (type_high_bound) == INTEGER_CST)
    {
      wd = type_high_bound;
      if (sgn_c != TYPE_SIGN (TREE_TYPE (type_high_bound)))
	{
	  int c_neg = (sgn_c == SIGNED && wi::neg_p (wc));
	  int t_neg = (sgn_c == UNSIGNED && wi::neg_p (wd));

	  if (t_neg && !c_neg)
	    return false;
	  if ((t_neg || !c_neg) && wi::gtu_p (wc, wd))
	    return false;
	}
      else if (wi::gt_p (wc, wd, sgn_c))
	return false;
      ok_for_high_bound = true;
    }
  else
    ok_for_high_bound = false;

  /* If the constant fits both bounds, the result is known.  */
  if (ok_for_low_bound && ok_for_high_bound)
    return true;

  /* Perform some generic filtering which may allow making a decision
     even if the bounds are not constant.  First, negative integers
     never fit in unsigned types, */
  if (TYPE_UNSIGNED (type) && sgn_c == SIGNED && wi::neg_p (wc))
    return false;

  /* Second, narrower types always fit in wider ones.  */
  if (TYPE_PRECISION (type) > TYPE_PRECISION (TREE_TYPE (c)))
    return true;

  /* Third, unsigned integers with top bit set never fit signed types.  */
  if (!TYPE_UNSIGNED (type) && sgn_c == UNSIGNED && wi::neg_p (wc))
    return false;

  /* If we haven't been able to decide at this point, there nothing more we
     can check ourselves here.  Look at the base type if we have one and it
     has the same precision.  */
  if (TREE_CODE (type) == INTEGER_TYPE
      && TREE_TYPE (type) != 0
      && TYPE_PRECISION (type) == TYPE_PRECISION (TREE_TYPE (type)))
    {
      type = TREE_TYPE (type);
      goto retry;
    }

  /* Or to fits_to_tree_p, if nothing else.  */
  return wi::fits_to_tree_p (wc, type);
}

/* Stores bounds of an integer TYPE in MIN and MAX.  If TYPE has non-constant
   bounds or is a POINTER_TYPE, the maximum and/or minimum values that can be
   represented (assuming two's-complement arithmetic) within the bit
   precision of the type are returned instead.  */

void
get_type_static_bounds (const_tree type, mpz_t min, mpz_t max)
{
  if (!POINTER_TYPE_P (type) && TYPE_MIN_VALUE (type)
      && TREE_CODE (TYPE_MIN_VALUE (type)) == INTEGER_CST)
    wi::to_mpz (TYPE_MIN_VALUE (type), min, TYPE_SIGN (type));
  else
    {
      if (TYPE_UNSIGNED (type))
	mpz_set_ui (min, 0);
      else
	{
	  wide_int mn = wi::min_value (TYPE_PRECISION (type), SIGNED);
	  wi::to_mpz (mn, min, SIGNED);
	}
    }

  if (!POINTER_TYPE_P (type) && TYPE_MAX_VALUE (type)
      && TREE_CODE (TYPE_MAX_VALUE (type)) == INTEGER_CST)
    wi::to_mpz (TYPE_MAX_VALUE (type), max, TYPE_SIGN (type));
  else
    {
      wide_int mn = wi::max_value (TYPE_PRECISION (type), TYPE_SIGN (type));
      wi::to_mpz (mn, max, TYPE_SIGN (type));
    }
}

/* Return true if VAR is an automatic variable defined in function FN.  */

bool
auto_var_in_fn_p (const_tree var, const_tree fn)
{
  return (DECL_P (var) && DECL_CONTEXT (var) == fn
	  && ((((TREE_CODE (var) == VAR_DECL && ! DECL_EXTERNAL (var))
		|| TREE_CODE (var) == PARM_DECL)
	       && ! TREE_STATIC (var))
	      || TREE_CODE (var) == LABEL_DECL
	      || TREE_CODE (var) == RESULT_DECL));
}

/* Subprogram of following function.  Called by walk_tree.

   Return *TP if it is an automatic variable or parameter of the
   function passed in as DATA.  */

static tree
find_var_from_fn (tree *tp, int *walk_subtrees, void *data)
{
  tree fn = (tree) data;

  if (TYPE_P (*tp))
    *walk_subtrees = 0;

  else if (DECL_P (*tp)
	   && auto_var_in_fn_p (*tp, fn))
    return *tp;

  return NULL_TREE;
}

/* Returns true if T is, contains, or refers to a type with variable
   size.  For METHOD_TYPEs and FUNCTION_TYPEs we exclude the
   arguments, but not the return type.  If FN is nonzero, only return
   true if a modifier of the type or position of FN is a variable or
   parameter inside FN.

   This concept is more general than that of C99 'variably modified types':
   in C99, a struct type is never variably modified because a VLA may not
   appear as a structure member.  However, in GNU C code like:

     struct S { int i[f()]; };

   is valid, and other languages may define similar constructs.  */

bool
variably_modified_type_p (tree type, tree fn)
{
  tree t;

/* Test if T is either variable (if FN is zero) or an expression containing
   a variable in FN.  If TYPE isn't gimplified, return true also if
   gimplify_one_sizepos would gimplify the expression into a local
   variable.  */
#define RETURN_TRUE_IF_VAR(T)						\
  do { tree _t = (T);							\
    if (_t != NULL_TREE							\
	&& _t != error_mark_node					\
	&& TREE_CODE (_t) != INTEGER_CST				\
	&& TREE_CODE (_t) != PLACEHOLDER_EXPR				\
	&& (!fn								\
	    || (!TYPE_SIZES_GIMPLIFIED (type)				\
		&& !is_gimple_sizepos (_t))				\
	    || walk_tree (&_t, find_var_from_fn, fn, NULL)))		\
      return true;  } while (0)

  if (type == error_mark_node)
    return false;

  /* If TYPE itself has variable size, it is variably modified.  */
  RETURN_TRUE_IF_VAR (TYPE_SIZE (type));
  RETURN_TRUE_IF_VAR (TYPE_SIZE_UNIT (type));

  switch (TREE_CODE (type))
    {
    case POINTER_TYPE:
    case REFERENCE_TYPE:
    case VECTOR_TYPE:
      if (variably_modified_type_p (TREE_TYPE (type), fn))
	return true;
      break;

    case FUNCTION_TYPE:
    case METHOD_TYPE:
      /* If TYPE is a function type, it is variably modified if the
	 return type is variably modified.  */
      if (variably_modified_type_p (TREE_TYPE (type), fn))
	  return true;
      break;

    case INTEGER_TYPE:
    case REAL_TYPE:
    case FIXED_POINT_TYPE:
    case ENUMERAL_TYPE:
    case BOOLEAN_TYPE:
      /* Scalar types are variably modified if their end points
	 aren't constant.  */
      RETURN_TRUE_IF_VAR (TYPE_MIN_VALUE (type));
      RETURN_TRUE_IF_VAR (TYPE_MAX_VALUE (type));
      break;

    case RECORD_TYPE:
    case UNION_TYPE:
    case QUAL_UNION_TYPE:
      /* We can't see if any of the fields are variably-modified by the
	 definition we normally use, since that would produce infinite
	 recursion via pointers.  */
      /* This is variably modified if some field's type is.  */
      for (t = TYPE_FIELDS (type); t; t = DECL_CHAIN (t))
	if (TREE_CODE (t) == FIELD_DECL)
	  {
	    RETURN_TRUE_IF_VAR (DECL_FIELD_OFFSET (t));
	    RETURN_TRUE_IF_VAR (DECL_SIZE (t));
	    RETURN_TRUE_IF_VAR (DECL_SIZE_UNIT (t));

	    if (TREE_CODE (type) == QUAL_UNION_TYPE)
	      RETURN_TRUE_IF_VAR (DECL_QUALIFIER (t));
	  }
	break;

    case ARRAY_TYPE:
      /* Do not call ourselves to avoid infinite recursion.  This is
	 variably modified if the element type is.  */
      RETURN_TRUE_IF_VAR (TYPE_SIZE (TREE_TYPE (type)));
      RETURN_TRUE_IF_VAR (TYPE_SIZE_UNIT (TREE_TYPE (type)));
      break;

    default:
      break;
    }

  /* The current language may have other cases to check, but in general,
     all other types are not variably modified.  */
  return lang_hooks.tree_inlining.var_mod_type_p (type, fn);

#undef RETURN_TRUE_IF_VAR
}

/* Given a DECL or TYPE, return the scope in which it was declared, or
   NULL_TREE if there is no containing scope.  */

tree
get_containing_scope (const_tree t)
{
  return (TYPE_P (t) ? TYPE_CONTEXT (t) : DECL_CONTEXT (t));
}

/* Return the innermost context enclosing DECL that is
   a FUNCTION_DECL, or zero if none.  */

tree
decl_function_context (const_tree decl)
{
  tree context;

  if (TREE_CODE (decl) == ERROR_MARK)
    return 0;

  /* C++ virtual functions use DECL_CONTEXT for the class of the vtable
     where we look up the function at runtime.  Such functions always take
     a first argument of type 'pointer to real context'.

     C++ should really be fixed to use DECL_CONTEXT for the real context,
     and use something else for the "virtual context".  */
  else if (TREE_CODE (decl) == FUNCTION_DECL && DECL_VINDEX (decl))
    context
      = TYPE_MAIN_VARIANT
	(TREE_TYPE (TREE_VALUE (TYPE_ARG_TYPES (TREE_TYPE (decl)))));
  else
    context = DECL_CONTEXT (decl);

  while (context && TREE_CODE (context) != FUNCTION_DECL)
    {
      if (TREE_CODE (context) == BLOCK)
	context = BLOCK_SUPERCONTEXT (context);
      else
	context = get_containing_scope (context);
    }

  return context;
}

/* Return the innermost context enclosing DECL that is
   a RECORD_TYPE, UNION_TYPE or QUAL_UNION_TYPE, or zero if none.
   TYPE_DECLs and FUNCTION_DECLs are transparent to this function.  */

tree
decl_type_context (const_tree decl)
{
  tree context = DECL_CONTEXT (decl);

  while (context)
    switch (TREE_CODE (context))
      {
      case NAMESPACE_DECL:
      case TRANSLATION_UNIT_DECL:
	return NULL_TREE;

      case RECORD_TYPE:
      case UNION_TYPE:
      case QUAL_UNION_TYPE:
	return context;

      case TYPE_DECL:
      case FUNCTION_DECL:
	context = DECL_CONTEXT (context);
	break;

      case BLOCK:
	context = BLOCK_SUPERCONTEXT (context);
	break;

      default:
	gcc_unreachable ();
      }

  return NULL_TREE;
}

/* CALL is a CALL_EXPR.  Return the declaration for the function
   called, or NULL_TREE if the called function cannot be
   determined.  */

tree
get_callee_fndecl (const_tree call)
{
  tree addr;

  if (call == error_mark_node)
    return error_mark_node;

  /* It's invalid to call this function with anything but a
     CALL_EXPR.  */
  gcc_assert (TREE_CODE (call) == CALL_EXPR);

  /* The first operand to the CALL is the address of the function
     called.  */
  addr = CALL_EXPR_FN (call);

  STRIP_NOPS (addr);

  /* If this is a readonly function pointer, extract its initial value.  */
  if (DECL_P (addr) && TREE_CODE (addr) != FUNCTION_DECL
      && TREE_READONLY (addr) && ! TREE_THIS_VOLATILE (addr)
      && DECL_INITIAL (addr))
    addr = DECL_INITIAL (addr);

  /* If the address is just `&f' for some function `f', then we know
     that `f' is being called.  */
  if (TREE_CODE (addr) == ADDR_EXPR
      && TREE_CODE (TREE_OPERAND (addr, 0)) == FUNCTION_DECL)
    return TREE_OPERAND (addr, 0);

  /* We couldn't figure out what was being called.  */
  return NULL_TREE;
}

/* Print debugging information about tree nodes generated during the compile,
   and any language-specific information.  */

void
dump_tree_statistics (void)
{
  if (GATHER_STATISTICS)
    {
      int i;
      int total_nodes, total_bytes;
      fprintf (stderr, "Kind                   Nodes      Bytes\n");
      fprintf (stderr, "---------------------------------------\n");
      total_nodes = total_bytes = 0;
      for (i = 0; i < (int) all_kinds; i++)
	{
	  fprintf (stderr, "%-20s %7d %10d\n", tree_node_kind_names[i],
		   tree_node_counts[i], tree_node_sizes[i]);
	  total_nodes += tree_node_counts[i];
	  total_bytes += tree_node_sizes[i];
	}
      fprintf (stderr, "---------------------------------------\n");
      fprintf (stderr, "%-20s %7d %10d\n", "Total", total_nodes, total_bytes);
      fprintf (stderr, "---------------------------------------\n");
      fprintf (stderr, "Code                   Nodes\n");
      fprintf (stderr, "----------------------------\n");
      for (i = 0; i < (int) MAX_TREE_CODES; i++)
	fprintf (stderr, "%-20s %7d\n", get_tree_code_name ((enum tree_code) i),
                 tree_code_counts[i]);
      fprintf (stderr, "----------------------------\n");
      ssanames_print_statistics ();
      phinodes_print_statistics ();
    }
  else
    fprintf (stderr, "(No per-node statistics)\n");

  print_type_hash_statistics ();
  print_debug_expr_statistics ();
  print_value_expr_statistics ();
  lang_hooks.print_statistics ();
}

#define FILE_FUNCTION_FORMAT "_GLOBAL__%s_%s"

/* Generate a crc32 of a byte.  */

static unsigned
crc32_unsigned_bits (unsigned chksum, unsigned value, unsigned bits)
{
  unsigned ix;

  for (ix = bits; ix--; value <<= 1)
    {
      unsigned feedback;
      
      feedback = (value ^ chksum) & 0x80000000 ? 0x04c11db7 : 0;
      chksum <<= 1;
      chksum ^= feedback;
    }
  return chksum;
}

/* Generate a crc32 of a 32-bit unsigned.  */

unsigned
crc32_unsigned (unsigned chksum, unsigned value)
{
  return crc32_unsigned_bits (chksum, value, 32);
}

/* Generate a crc32 of a byte.  */

unsigned
crc32_byte (unsigned chksum, char byte)
{
  return crc32_unsigned_bits (chksum, (unsigned) byte << 24, 8);
}

/* Generate a crc32 of a string.  */

unsigned
crc32_string (unsigned chksum, const char *string)
{
  do
    {
      chksum = crc32_byte (chksum, *string);
    }
  while (*string++);
  return chksum;
}

/* P is a string that will be used in a symbol.  Mask out any characters
   that are not valid in that context.  */

void
clean_symbol_name (char *p)
{
  for (; *p; p++)
    if (! (ISALNUM (*p)
#ifndef NO_DOLLAR_IN_LABEL	/* this for `$'; unlikely, but... -- kr */
	    || *p == '$'
#endif
#ifndef NO_DOT_IN_LABEL		/* this for `.'; unlikely, but...  */
	    || *p == '.'
#endif
	   ))
      *p = '_';
}

/* Generate a name for a special-purpose function.
   The generated name may need to be unique across the whole link.
   Changes to this function may also require corresponding changes to
   xstrdup_mask_random.
   TYPE is some string to identify the purpose of this function to the
   linker or collect2; it must start with an uppercase letter,
   one of:
   I - for constructors
   D - for destructors
   N - for C++ anonymous namespaces
   F - for DWARF unwind frame information.  */

tree
get_file_function_name (const char *type)
{
  char *buf;
  const char *p;
  char *q;

  /* If we already have a name we know to be unique, just use that.  */
  if (first_global_object_name)
    p = q = ASTRDUP (first_global_object_name);
  /* If the target is handling the constructors/destructors, they
     will be local to this file and the name is only necessary for
     debugging purposes. 
     We also assign sub_I and sub_D sufixes to constructors called from
     the global static constructors.  These are always local.  */
  else if (((type[0] == 'I' || type[0] == 'D') && targetm.have_ctors_dtors)
	   || (strncmp (type, "sub_", 4) == 0
	       && (type[4] == 'I' || type[4] == 'D')))
    {
      const char *file = main_input_filename;
      if (! file)
	file = input_filename;
      /* Just use the file's basename, because the full pathname
	 might be quite long.  */
      p = q = ASTRDUP (lbasename (file));
    }
  else
    {
      /* Otherwise, the name must be unique across the entire link.
	 We don't have anything that we know to be unique to this translation
	 unit, so use what we do have and throw in some randomness.  */
      unsigned len;
      const char *name = weak_global_object_name;
      const char *file = main_input_filename;

      if (! name)
	name = "";
      if (! file)
	file = input_filename;

      len = strlen (file);
      q = (char *) alloca (9 + 17 + len + 1);
      memcpy (q, file, len + 1);

      snprintf (q + len, 9 + 17 + 1, "_%08X_" HOST_WIDE_INT_PRINT_HEX, 
		crc32_string (0, name), get_random_seed (false));

      p = q;
    }

  clean_symbol_name (q);
  buf = (char *) alloca (sizeof (FILE_FUNCTION_FORMAT) + strlen (p)
			 + strlen (type));

  /* Set up the name of the file-level functions we may need.
     Use a global object (which is already required to be unique over
     the program) rather than the file name (which imposes extra
     constraints).  */
  sprintf (buf, FILE_FUNCTION_FORMAT, type, p);

  return get_identifier (buf);
}

#if defined ENABLE_TREE_CHECKING && (GCC_VERSION >= 2007)

/* Complain that the tree code of NODE does not match the expected 0
   terminated list of trailing codes. The trailing code list can be
   empty, for a more vague error message.  FILE, LINE, and FUNCTION
   are of the caller.  */

void
tree_check_failed (const_tree node, const char *file,
		   int line, const char *function, ...)
{
  va_list args;
  const char *buffer;
  unsigned length = 0;
  enum tree_code code;

  va_start (args, function);
  while ((code = (enum tree_code) va_arg (args, int)))
    length += 4 + strlen (get_tree_code_name (code));
  va_end (args);
  if (length)
    {
      char *tmp;
      va_start (args, function);
      length += strlen ("expected ");
      buffer = tmp = (char *) alloca (length);
      length = 0;
      while ((code = (enum tree_code) va_arg (args, int)))
	{
	  const char *prefix = length ? " or " : "expected ";

	  strcpy (tmp + length, prefix);
	  length += strlen (prefix);
	  strcpy (tmp + length, get_tree_code_name (code));
	  length += strlen (get_tree_code_name (code));
	}
      va_end (args);
    }
  else
    buffer = "unexpected node";

  internal_error ("tree check: %s, have %s in %s, at %s:%d",
		  buffer, get_tree_code_name (TREE_CODE (node)),
		  function, trim_filename (file), line);
}

/* Complain that the tree code of NODE does match the expected 0
   terminated list of trailing codes. FILE, LINE, and FUNCTION are of
   the caller.  */

void
tree_not_check_failed (const_tree node, const char *file,
		       int line, const char *function, ...)
{
  va_list args;
  char *buffer;
  unsigned length = 0;
  enum tree_code code;

  va_start (args, function);
  while ((code = (enum tree_code) va_arg (args, int)))
    length += 4 + strlen (get_tree_code_name (code));
  va_end (args);
  va_start (args, function);
  buffer = (char *) alloca (length);
  length = 0;
  while ((code = (enum tree_code) va_arg (args, int)))
    {
      if (length)
	{
	  strcpy (buffer + length, " or ");
	  length += 4;
	}
      strcpy (buffer + length, get_tree_code_name (code));
      length += strlen (get_tree_code_name (code));
    }
  va_end (args);

  internal_error ("tree check: expected none of %s, have %s in %s, at %s:%d",
		  buffer, get_tree_code_name (TREE_CODE (node)),
		  function, trim_filename (file), line);
}

/* Similar to tree_check_failed, except that we check for a class of tree
   code, given in CL.  */

void
tree_class_check_failed (const_tree node, const enum tree_code_class cl,
			 const char *file, int line, const char *function)
{
  internal_error
    ("tree check: expected class %qs, have %qs (%s) in %s, at %s:%d",
     TREE_CODE_CLASS_STRING (cl),
     TREE_CODE_CLASS_STRING (TREE_CODE_CLASS (TREE_CODE (node))),
     get_tree_code_name (TREE_CODE (node)), function, trim_filename (file), line);
}

/* Similar to tree_check_failed, except that instead of specifying a
   dozen codes, use the knowledge that they're all sequential.  */

void
tree_range_check_failed (const_tree node, const char *file, int line,
			 const char *function, enum tree_code c1,
			 enum tree_code c2)
{
  char *buffer;
  unsigned length = 0;
  unsigned int c;

  for (c = c1; c <= c2; ++c)
    length += 4 + strlen (get_tree_code_name ((enum tree_code) c));

  length += strlen ("expected ");
  buffer = (char *) alloca (length);
  length = 0;

  for (c = c1; c <= c2; ++c)
    {
      const char *prefix = length ? " or " : "expected ";

      strcpy (buffer + length, prefix);
      length += strlen (prefix);
      strcpy (buffer + length, get_tree_code_name ((enum tree_code) c));
      length += strlen (get_tree_code_name ((enum tree_code) c));
    }

  internal_error ("tree check: %s, have %s in %s, at %s:%d",
		  buffer, get_tree_code_name (TREE_CODE (node)),
		  function, trim_filename (file), line);
}


/* Similar to tree_check_failed, except that we check that a tree does
   not have the specified code, given in CL.  */

void
tree_not_class_check_failed (const_tree node, const enum tree_code_class cl,
			     const char *file, int line, const char *function)
{
  internal_error
    ("tree check: did not expect class %qs, have %qs (%s) in %s, at %s:%d",
     TREE_CODE_CLASS_STRING (cl),
     TREE_CODE_CLASS_STRING (TREE_CODE_CLASS (TREE_CODE (node))),
     get_tree_code_name (TREE_CODE (node)), function, trim_filename (file), line);
}


/* Similar to tree_check_failed but applied to OMP_CLAUSE codes.  */

void
omp_clause_check_failed (const_tree node, const char *file, int line,
                         const char *function, enum omp_clause_code code)
{
  internal_error ("tree check: expected omp_clause %s, have %s in %s, at %s:%d",
		  omp_clause_code_name[code], get_tree_code_name (TREE_CODE (node)),
		  function, trim_filename (file), line);
}


/* Similar to tree_range_check_failed but applied to OMP_CLAUSE codes.  */

void
omp_clause_range_check_failed (const_tree node, const char *file, int line,
			       const char *function, enum omp_clause_code c1,
			       enum omp_clause_code c2)
{
  char *buffer;
  unsigned length = 0;
  unsigned int c;

  for (c = c1; c <= c2; ++c)
    length += 4 + strlen (omp_clause_code_name[c]);

  length += strlen ("expected ");
  buffer = (char *) alloca (length);
  length = 0;

  for (c = c1; c <= c2; ++c)
    {
      const char *prefix = length ? " or " : "expected ";

      strcpy (buffer + length, prefix);
      length += strlen (prefix);
      strcpy (buffer + length, omp_clause_code_name[c]);
      length += strlen (omp_clause_code_name[c]);
    }

  internal_error ("tree check: %s, have %s in %s, at %s:%d",
		  buffer, omp_clause_code_name[TREE_CODE (node)],
		  function, trim_filename (file), line);
}


#undef DEFTREESTRUCT
#define DEFTREESTRUCT(VAL, NAME) NAME,

static const char *ts_enum_names[] = {
#include "treestruct.def"
};
#undef DEFTREESTRUCT

#define TS_ENUM_NAME(EN) (ts_enum_names[(EN)])

/* Similar to tree_class_check_failed, except that we check for
   whether CODE contains the tree structure identified by EN.  */

void
tree_contains_struct_check_failed (const_tree node,
				   const enum tree_node_structure_enum en,
				   const char *file, int line,
				   const char *function)
{
  internal_error
    ("tree check: expected tree that contains %qs structure, have %qs in %s, at %s:%d",
     TS_ENUM_NAME (en),
     get_tree_code_name (TREE_CODE (node)), function, trim_filename (file), line);
}


/* Similar to above, except that the check is for the bounds of a TREE_VEC's
   (dynamically sized) vector.  */

void
tree_int_cst_elt_check_failed (int idx, int len, const char *file, int line,
			       const char *function)
{
  internal_error
    ("tree check: accessed elt %d of tree_int_cst with %d elts in %s, at %s:%d",
     idx + 1, len, function, trim_filename (file), line);
}

/* Similar to above, except that the check is for the bounds of a TREE_VEC's
   (dynamically sized) vector.  */

void
tree_vec_elt_check_failed (int idx, int len, const char *file, int line,
			   const char *function)
{
  internal_error
    ("tree check: accessed elt %d of tree_vec with %d elts in %s, at %s:%d",
     idx + 1, len, function, trim_filename (file), line);
}

/* Similar to above, except that the check is for the bounds of the operand
   vector of an expression node EXP.  */

void
tree_operand_check_failed (int idx, const_tree exp, const char *file,
			   int line, const char *function)
{
  enum tree_code code = TREE_CODE (exp);
  internal_error
    ("tree check: accessed operand %d of %s with %d operands in %s, at %s:%d",
     idx + 1, get_tree_code_name (code), TREE_OPERAND_LENGTH (exp),
     function, trim_filename (file), line);
}

/* Similar to above, except that the check is for the number of
   operands of an OMP_CLAUSE node.  */

void
omp_clause_operand_check_failed (int idx, const_tree t, const char *file,
			         int line, const char *function)
{
  internal_error
    ("tree check: accessed operand %d of omp_clause %s with %d operands "
     "in %s, at %s:%d", idx + 1, omp_clause_code_name[OMP_CLAUSE_CODE (t)],
     omp_clause_num_ops [OMP_CLAUSE_CODE (t)], function,
     trim_filename (file), line);
}
#endif /* ENABLE_TREE_CHECKING */

/* Create a new vector type node holding SUBPARTS units of type INNERTYPE,
   and mapped to the machine mode MODE.  Initialize its fields and build
   the information necessary for debugging output.  */

static tree
make_vector_type (tree innertype, int nunits, enum machine_mode mode)
{
  tree t;
  hashval_t hashcode = 0;

  t = make_node (VECTOR_TYPE);
  TREE_TYPE (t) = TYPE_MAIN_VARIANT (innertype);
  SET_TYPE_VECTOR_SUBPARTS (t, nunits);
  SET_TYPE_MODE (t, mode);

  if (TYPE_STRUCTURAL_EQUALITY_P (innertype))
    SET_TYPE_STRUCTURAL_EQUALITY (t);
  else if (TYPE_CANONICAL (innertype) != innertype
	   || mode != VOIDmode)
    TYPE_CANONICAL (t)
      = make_vector_type (TYPE_CANONICAL (innertype), nunits, VOIDmode);

  layout_type (t);

  hashcode = iterative_hash_host_wide_int (VECTOR_TYPE, hashcode);
  hashcode = iterative_hash_host_wide_int (nunits, hashcode);
  hashcode = iterative_hash_host_wide_int (mode, hashcode);
  hashcode = iterative_hash_object (TYPE_HASH (TREE_TYPE (t)), hashcode);
  t = type_hash_canon (hashcode, t);

  /* We have built a main variant, based on the main variant of the
     inner type. Use it to build the variant we return.  */
  if ((TYPE_ATTRIBUTES (innertype) || TYPE_QUALS (innertype))
      && TREE_TYPE (t) != innertype)
    return build_type_attribute_qual_variant (t,
					      TYPE_ATTRIBUTES (innertype),
					      TYPE_QUALS (innertype));

  return t;
}

static tree
make_or_reuse_type (unsigned size, int unsignedp)
{
  if (size == INT_TYPE_SIZE)
    return unsignedp ? unsigned_type_node : integer_type_node;
  if (size == CHAR_TYPE_SIZE)
    return unsignedp ? unsigned_char_type_node : signed_char_type_node;
  if (size == SHORT_TYPE_SIZE)
    return unsignedp ? short_unsigned_type_node : short_integer_type_node;
  if (size == LONG_TYPE_SIZE)
    return unsignedp ? long_unsigned_type_node : long_integer_type_node;
  if (size == LONG_LONG_TYPE_SIZE)
    return (unsignedp ? long_long_unsigned_type_node
            : long_long_integer_type_node);
  if (size == 128 && int128_integer_type_node)
    return (unsignedp ? int128_unsigned_type_node
            : int128_integer_type_node);

  if (unsignedp)
    return make_unsigned_type (size);
  else
    return make_signed_type (size);
}

/* Create or reuse a fract type by SIZE, UNSIGNEDP, and SATP.  */

static tree
make_or_reuse_fract_type (unsigned size, int unsignedp, int satp)
{
  if (satp)
    {
      if (size == SHORT_FRACT_TYPE_SIZE)
	return unsignedp ? sat_unsigned_short_fract_type_node
			 : sat_short_fract_type_node;
      if (size == FRACT_TYPE_SIZE)
	return unsignedp ? sat_unsigned_fract_type_node : sat_fract_type_node;
      if (size == LONG_FRACT_TYPE_SIZE)
	return unsignedp ? sat_unsigned_long_fract_type_node
			 : sat_long_fract_type_node;
      if (size == LONG_LONG_FRACT_TYPE_SIZE)
	return unsignedp ? sat_unsigned_long_long_fract_type_node
			 : sat_long_long_fract_type_node;
    }
  else
    {
      if (size == SHORT_FRACT_TYPE_SIZE)
	return unsignedp ? unsigned_short_fract_type_node
			 : short_fract_type_node;
      if (size == FRACT_TYPE_SIZE)
	return unsignedp ? unsigned_fract_type_node : fract_type_node;
      if (size == LONG_FRACT_TYPE_SIZE)
	return unsignedp ? unsigned_long_fract_type_node
			 : long_fract_type_node;
      if (size == LONG_LONG_FRACT_TYPE_SIZE)
	return unsignedp ? unsigned_long_long_fract_type_node
			 : long_long_fract_type_node;
    }

  return make_fract_type (size, unsignedp, satp);
}

/* Create or reuse an accum type by SIZE, UNSIGNEDP, and SATP.  */

static tree
make_or_reuse_accum_type (unsigned size, int unsignedp, int satp)
{
  if (satp)
    {
      if (size == SHORT_ACCUM_TYPE_SIZE)
	return unsignedp ? sat_unsigned_short_accum_type_node
			 : sat_short_accum_type_node;
      if (size == ACCUM_TYPE_SIZE)
	return unsignedp ? sat_unsigned_accum_type_node : sat_accum_type_node;
      if (size == LONG_ACCUM_TYPE_SIZE)
	return unsignedp ? sat_unsigned_long_accum_type_node
			 : sat_long_accum_type_node;
      if (size == LONG_LONG_ACCUM_TYPE_SIZE)
	return unsignedp ? sat_unsigned_long_long_accum_type_node
			 : sat_long_long_accum_type_node;
    }
  else
    {
      if (size == SHORT_ACCUM_TYPE_SIZE)
	return unsignedp ? unsigned_short_accum_type_node
			 : short_accum_type_node;
      if (size == ACCUM_TYPE_SIZE)
	return unsignedp ? unsigned_accum_type_node : accum_type_node;
      if (size == LONG_ACCUM_TYPE_SIZE)
	return unsignedp ? unsigned_long_accum_type_node
			 : long_accum_type_node;
      if (size == LONG_LONG_ACCUM_TYPE_SIZE)
	return unsignedp ? unsigned_long_long_accum_type_node
			 : long_long_accum_type_node;
    }

  return make_accum_type (size, unsignedp, satp);
}

/* Create nodes for all integer types (and error_mark_node) using the sizes
   of C datatypes.  SIGNED_CHAR specifies whether char is signed,
   SHORT_DOUBLE specifies whether double should be of the same precision
   as float.  */

void
build_common_tree_nodes (bool signed_char, bool short_double)
{
  error_mark_node = make_node (ERROR_MARK);
  TREE_TYPE (error_mark_node) = error_mark_node;

  initialize_sizetypes ();

  /* Define both `signed char' and `unsigned char'.  */
  signed_char_type_node = make_signed_type (CHAR_TYPE_SIZE);
  TYPE_STRING_FLAG (signed_char_type_node) = 1;
  unsigned_char_type_node = make_unsigned_type (CHAR_TYPE_SIZE);
  TYPE_STRING_FLAG (unsigned_char_type_node) = 1;

  /* Define `char', which is like either `signed char' or `unsigned char'
     but not the same as either.  */
  char_type_node
    = (signed_char
       ? make_signed_type (CHAR_TYPE_SIZE)
       : make_unsigned_type (CHAR_TYPE_SIZE));
  TYPE_STRING_FLAG (char_type_node) = 1;

  short_integer_type_node = make_signed_type (SHORT_TYPE_SIZE);
  short_unsigned_type_node = make_unsigned_type (SHORT_TYPE_SIZE);
  integer_type_node = make_signed_type (INT_TYPE_SIZE);
  unsigned_type_node = make_unsigned_type (INT_TYPE_SIZE);
  long_integer_type_node = make_signed_type (LONG_TYPE_SIZE);
  long_unsigned_type_node = make_unsigned_type (LONG_TYPE_SIZE);
  long_long_integer_type_node = make_signed_type (LONG_LONG_TYPE_SIZE);
  long_long_unsigned_type_node = make_unsigned_type (LONG_LONG_TYPE_SIZE);
#if HOST_BITS_PER_WIDE_INT >= 64
    /* TODO: This isn't correct, but as logic depends at the moment on
       host's instead of target's wide-integer.
       If there is a target not supporting TImode, but has an 128-bit
       integer-scalar register, this target check needs to be adjusted. */
    if (targetm.scalar_mode_supported_p (TImode))
      {
        int128_integer_type_node = make_signed_type (128);
        int128_unsigned_type_node = make_unsigned_type (128);
      }
#endif

  /* Define a boolean type.  This type only represents boolean values but
     may be larger than char depending on the value of BOOL_TYPE_SIZE.  */
  boolean_type_node = make_unsigned_type (BOOL_TYPE_SIZE);
  TREE_SET_CODE (boolean_type_node, BOOLEAN_TYPE);
  TYPE_PRECISION (boolean_type_node) = 1;
  TYPE_MAX_VALUE (boolean_type_node) = build_int_cst (boolean_type_node, 1);

  /* Define what type to use for size_t.  */
  if (strcmp (SIZE_TYPE, "unsigned int") == 0)
    size_type_node = unsigned_type_node;
  else if (strcmp (SIZE_TYPE, "long unsigned int") == 0)
    size_type_node = long_unsigned_type_node;
  else if (strcmp (SIZE_TYPE, "long long unsigned int") == 0)
    size_type_node = long_long_unsigned_type_node;
  else if (strcmp (SIZE_TYPE, "short unsigned int") == 0)
    size_type_node = short_unsigned_type_node;
  else
    gcc_unreachable ();

  /* Fill in the rest of the sized types.  Reuse existing type nodes
     when possible.  */
  intQI_type_node = make_or_reuse_type (GET_MODE_BITSIZE (QImode), 0);
  intHI_type_node = make_or_reuse_type (GET_MODE_BITSIZE (HImode), 0);
  intSI_type_node = make_or_reuse_type (GET_MODE_BITSIZE (SImode), 0);
  intDI_type_node = make_or_reuse_type (GET_MODE_BITSIZE (DImode), 0);
  intTI_type_node = make_or_reuse_type (GET_MODE_BITSIZE (TImode), 0);

  unsigned_intQI_type_node = make_or_reuse_type (GET_MODE_BITSIZE (QImode), 1);
  unsigned_intHI_type_node = make_or_reuse_type (GET_MODE_BITSIZE (HImode), 1);
  unsigned_intSI_type_node = make_or_reuse_type (GET_MODE_BITSIZE (SImode), 1);
  unsigned_intDI_type_node = make_or_reuse_type (GET_MODE_BITSIZE (DImode), 1);
  unsigned_intTI_type_node = make_or_reuse_type (GET_MODE_BITSIZE (TImode), 1);

  access_public_node = get_identifier ("public");
  access_protected_node = get_identifier ("protected");
  access_private_node = get_identifier ("private");

  /* Define these next since types below may used them.  */
  integer_zero_node = build_int_cst (integer_type_node, 0);
  integer_one_node = build_int_cst (integer_type_node, 1);
  integer_three_node = build_int_cst (integer_type_node, 3);
  integer_minus_one_node = build_int_cst (integer_type_node, -1);

  size_zero_node = size_int (0);
  size_one_node = size_int (1);
  bitsize_zero_node = bitsize_int (0);
  bitsize_one_node = bitsize_int (1);
  bitsize_unit_node = bitsize_int (BITS_PER_UNIT);

  boolean_false_node = TYPE_MIN_VALUE (boolean_type_node);
  boolean_true_node = TYPE_MAX_VALUE (boolean_type_node);

  void_type_node = make_node (VOID_TYPE);
  layout_type (void_type_node);

  /* We are not going to have real types in C with less than byte alignment,
     so we might as well not have any types that claim to have it.  */
  TYPE_ALIGN (void_type_node) = BITS_PER_UNIT;
  TYPE_USER_ALIGN (void_type_node) = 0;

  null_pointer_node = build_int_cst (build_pointer_type (void_type_node), 0);
  layout_type (TREE_TYPE (null_pointer_node));

  ptr_type_node = build_pointer_type (void_type_node);
  const_ptr_type_node
    = build_pointer_type (build_type_variant (void_type_node, 1, 0));
  fileptr_type_node = ptr_type_node;

  pointer_sized_int_node = build_nonstandard_integer_type (POINTER_SIZE, 1);

  float_type_node = make_node (REAL_TYPE);
  TYPE_PRECISION (float_type_node) = FLOAT_TYPE_SIZE;
  layout_type (float_type_node);

  double_type_node = make_node (REAL_TYPE);
  if (short_double)
    TYPE_PRECISION (double_type_node) = FLOAT_TYPE_SIZE;
  else
    TYPE_PRECISION (double_type_node) = DOUBLE_TYPE_SIZE;
  layout_type (double_type_node);

  long_double_type_node = make_node (REAL_TYPE);
  TYPE_PRECISION (long_double_type_node) = LONG_DOUBLE_TYPE_SIZE;
  layout_type (long_double_type_node);

  float_ptr_type_node = build_pointer_type (float_type_node);
  double_ptr_type_node = build_pointer_type (double_type_node);
  long_double_ptr_type_node = build_pointer_type (long_double_type_node);
  integer_ptr_type_node = build_pointer_type (integer_type_node);

  /* Fixed size integer types.  */
  uint16_type_node = build_nonstandard_integer_type (16, true);
  uint32_type_node = build_nonstandard_integer_type (32, true);
  uint64_type_node = build_nonstandard_integer_type (64, true);

  /* Decimal float types. */
  dfloat32_type_node = make_node (REAL_TYPE);
  TYPE_PRECISION (dfloat32_type_node) = DECIMAL32_TYPE_SIZE;
  layout_type (dfloat32_type_node);
  SET_TYPE_MODE (dfloat32_type_node, SDmode);
  dfloat32_ptr_type_node = build_pointer_type (dfloat32_type_node);

  dfloat64_type_node = make_node (REAL_TYPE);
  TYPE_PRECISION (dfloat64_type_node) = DECIMAL64_TYPE_SIZE;
  layout_type (dfloat64_type_node);
  SET_TYPE_MODE (dfloat64_type_node, DDmode);
  dfloat64_ptr_type_node = build_pointer_type (dfloat64_type_node);

  dfloat128_type_node = make_node (REAL_TYPE);
  TYPE_PRECISION (dfloat128_type_node) = DECIMAL128_TYPE_SIZE;
  layout_type (dfloat128_type_node);
  SET_TYPE_MODE (dfloat128_type_node, TDmode);
  dfloat128_ptr_type_node = build_pointer_type (dfloat128_type_node);

  complex_integer_type_node = build_complex_type (integer_type_node);
  complex_float_type_node = build_complex_type (float_type_node);
  complex_double_type_node = build_complex_type (double_type_node);
  complex_long_double_type_node = build_complex_type (long_double_type_node);

/* Make fixed-point nodes based on sat/non-sat and signed/unsigned.  */
#define MAKE_FIXED_TYPE_NODE(KIND,SIZE) \
  sat_ ## KIND ## _type_node = \
    make_sat_signed_ ## KIND ## _type (SIZE); \
  sat_unsigned_ ## KIND ## _type_node = \
    make_sat_unsigned_ ## KIND ## _type (SIZE); \
  KIND ## _type_node = make_signed_ ## KIND ## _type (SIZE); \
  unsigned_ ## KIND ## _type_node = \
    make_unsigned_ ## KIND ## _type (SIZE);

#define MAKE_FIXED_TYPE_NODE_WIDTH(KIND,WIDTH,SIZE) \
  sat_ ## WIDTH ## KIND ## _type_node = \
    make_sat_signed_ ## KIND ## _type (SIZE); \
  sat_unsigned_ ## WIDTH ## KIND ## _type_node = \
    make_sat_unsigned_ ## KIND ## _type (SIZE); \
  WIDTH ## KIND ## _type_node = make_signed_ ## KIND ## _type (SIZE); \
  unsigned_ ## WIDTH ## KIND ## _type_node = \
    make_unsigned_ ## KIND ## _type (SIZE);

/* Make fixed-point type nodes based on four different widths.  */
#define MAKE_FIXED_TYPE_NODE_FAMILY(N1,N2) \
  MAKE_FIXED_TYPE_NODE_WIDTH (N1, short_, SHORT_ ## N2 ## _TYPE_SIZE) \
  MAKE_FIXED_TYPE_NODE (N1, N2 ## _TYPE_SIZE) \
  MAKE_FIXED_TYPE_NODE_WIDTH (N1, long_, LONG_ ## N2 ## _TYPE_SIZE) \
  MAKE_FIXED_TYPE_NODE_WIDTH (N1, long_long_, LONG_LONG_ ## N2 ## _TYPE_SIZE)

/* Make fixed-point mode nodes based on sat/non-sat and signed/unsigned.  */
#define MAKE_FIXED_MODE_NODE(KIND,NAME,MODE) \
  NAME ## _type_node = \
    make_or_reuse_signed_ ## KIND ## _type (GET_MODE_BITSIZE (MODE ## mode)); \
  u ## NAME ## _type_node = \
    make_or_reuse_unsigned_ ## KIND ## _type \
      (GET_MODE_BITSIZE (U ## MODE ## mode)); \
  sat_ ## NAME ## _type_node = \
    make_or_reuse_sat_signed_ ## KIND ## _type \
      (GET_MODE_BITSIZE (MODE ## mode)); \
  sat_u ## NAME ## _type_node = \
    make_or_reuse_sat_unsigned_ ## KIND ## _type \
      (GET_MODE_BITSIZE (U ## MODE ## mode));

  /* Fixed-point type and mode nodes.  */
  MAKE_FIXED_TYPE_NODE_FAMILY (fract, FRACT)
  MAKE_FIXED_TYPE_NODE_FAMILY (accum, ACCUM)
  MAKE_FIXED_MODE_NODE (fract, qq, QQ)
  MAKE_FIXED_MODE_NODE (fract, hq, HQ)
  MAKE_FIXED_MODE_NODE (fract, sq, SQ)
  MAKE_FIXED_MODE_NODE (fract, dq, DQ)
  MAKE_FIXED_MODE_NODE (fract, tq, TQ)
  MAKE_FIXED_MODE_NODE (accum, ha, HA)
  MAKE_FIXED_MODE_NODE (accum, sa, SA)
  MAKE_FIXED_MODE_NODE (accum, da, DA)
  MAKE_FIXED_MODE_NODE (accum, ta, TA)

  {
    tree t = targetm.build_builtin_va_list ();

    /* Many back-ends define record types without setting TYPE_NAME.
       If we copied the record type here, we'd keep the original
       record type without a name.  This breaks name mangling.  So,
       don't copy record types and let c_common_nodes_and_builtins()
       declare the type to be __builtin_va_list.  */
    if (TREE_CODE (t) != RECORD_TYPE)
      t = build_variant_type_copy (t);

    va_list_type_node = t;
  }
}

/* Modify DECL for given flags.
   TM_PURE attribute is set only on types, so the function will modify
   DECL's type when ECF_TM_PURE is used.  */

void
set_call_expr_flags (tree decl, int flags)
{
  if (flags & ECF_NOTHROW)
    TREE_NOTHROW (decl) = 1;
  if (flags & ECF_CONST)
    TREE_READONLY (decl) = 1;
  if (flags & ECF_PURE)
    DECL_PURE_P (decl) = 1;
  if (flags & ECF_LOOPING_CONST_OR_PURE)
    DECL_LOOPING_CONST_OR_PURE_P (decl) = 1;
  if (flags & ECF_NOVOPS)
    DECL_IS_NOVOPS (decl) = 1;
  if (flags & ECF_NORETURN)
    TREE_THIS_VOLATILE (decl) = 1;
  if (flags & ECF_MALLOC)
    DECL_IS_MALLOC (decl) = 1;
  if (flags & ECF_RETURNS_TWICE)
    DECL_IS_RETURNS_TWICE (decl) = 1;
  if (flags & ECF_LEAF)
    DECL_ATTRIBUTES (decl) = tree_cons (get_identifier ("leaf"),
					NULL, DECL_ATTRIBUTES (decl));
  if ((flags & ECF_TM_PURE) && flag_tm)
    apply_tm_attr (decl, get_identifier ("transaction_pure"));
  /* Looping const or pure is implied by noreturn.
     There is currently no way to declare looping const or looping pure alone.  */
  gcc_assert (!(flags & ECF_LOOPING_CONST_OR_PURE)
	      || ((flags & ECF_NORETURN) && (flags & (ECF_CONST | ECF_PURE))));
}


/* A subroutine of build_common_builtin_nodes.  Define a builtin function.  */

static void
local_define_builtin (const char *name, tree type, enum built_in_function code,
                      const char *library_name, int ecf_flags)
{
  tree decl;

  decl = add_builtin_function (name, type, code, BUILT_IN_NORMAL,
			       library_name, NULL_TREE);
  set_call_expr_flags (decl, ecf_flags);

  set_builtin_decl (code, decl, true);
}

/* Call this function after instantiating all builtins that the language
   front end cares about.  This will build the rest of the builtins that
   are relied upon by the tree optimizers and the middle-end.  */

void
build_common_builtin_nodes (void)
{
  tree tmp, ftype;
  int ecf_flags;

  if (!builtin_decl_explicit_p (BUILT_IN_UNREACHABLE))
    {
      ftype = build_function_type (void_type_node, void_list_node);
      local_define_builtin ("__builtin_unreachable", ftype, BUILT_IN_UNREACHABLE,
			    "__builtin_unreachable",
			    ECF_NOTHROW | ECF_LEAF | ECF_NORETURN
			    | ECF_CONST | ECF_LEAF);
    }

  if (!builtin_decl_explicit_p (BUILT_IN_MEMCPY)
      || !builtin_decl_explicit_p (BUILT_IN_MEMMOVE))
    {
      ftype = build_function_type_list (ptr_type_node,
					ptr_type_node, const_ptr_type_node,
					size_type_node, NULL_TREE);

      if (!builtin_decl_explicit_p (BUILT_IN_MEMCPY))
	local_define_builtin ("__builtin_memcpy", ftype, BUILT_IN_MEMCPY,
			      "memcpy", ECF_NOTHROW | ECF_LEAF);
      if (!builtin_decl_explicit_p (BUILT_IN_MEMMOVE))
	local_define_builtin ("__builtin_memmove", ftype, BUILT_IN_MEMMOVE,
			      "memmove", ECF_NOTHROW | ECF_LEAF);
    }

  if (!builtin_decl_explicit_p (BUILT_IN_MEMCMP))
    {
      ftype = build_function_type_list (integer_type_node, const_ptr_type_node,
					const_ptr_type_node, size_type_node,
					NULL_TREE);
      local_define_builtin ("__builtin_memcmp", ftype, BUILT_IN_MEMCMP,
			    "memcmp", ECF_PURE | ECF_NOTHROW | ECF_LEAF);
    }

  if (!builtin_decl_explicit_p (BUILT_IN_MEMSET))
    {
      ftype = build_function_type_list (ptr_type_node,
					ptr_type_node, integer_type_node,
					size_type_node, NULL_TREE);
      local_define_builtin ("__builtin_memset", ftype, BUILT_IN_MEMSET,
			    "memset", ECF_NOTHROW | ECF_LEAF);
    }

  if (!builtin_decl_explicit_p (BUILT_IN_ALLOCA))
    {
      ftype = build_function_type_list (ptr_type_node,
					size_type_node, NULL_TREE);
      local_define_builtin ("__builtin_alloca", ftype, BUILT_IN_ALLOCA,
			    "alloca", ECF_MALLOC | ECF_NOTHROW | ECF_LEAF);
    }

  ftype = build_function_type_list (ptr_type_node, size_type_node,
				    size_type_node, NULL_TREE);
  local_define_builtin ("__builtin_alloca_with_align", ftype,
			BUILT_IN_ALLOCA_WITH_ALIGN, "alloca",
			ECF_MALLOC | ECF_NOTHROW | ECF_LEAF);

  /* If we're checking the stack, `alloca' can throw.  */
  if (flag_stack_check)
    {
      TREE_NOTHROW (builtin_decl_explicit (BUILT_IN_ALLOCA)) = 0;
      TREE_NOTHROW (builtin_decl_explicit (BUILT_IN_ALLOCA_WITH_ALIGN)) = 0;
    }

  ftype = build_function_type_list (void_type_node,
				    ptr_type_node, ptr_type_node,
				    ptr_type_node, NULL_TREE);
  local_define_builtin ("__builtin_init_trampoline", ftype,
			BUILT_IN_INIT_TRAMPOLINE,
			"__builtin_init_trampoline", ECF_NOTHROW | ECF_LEAF);
  local_define_builtin ("__builtin_init_heap_trampoline", ftype,
			BUILT_IN_INIT_HEAP_TRAMPOLINE,
			"__builtin_init_heap_trampoline",
			ECF_NOTHROW | ECF_LEAF);

  ftype = build_function_type_list (ptr_type_node, ptr_type_node, NULL_TREE);
  local_define_builtin ("__builtin_adjust_trampoline", ftype,
			BUILT_IN_ADJUST_TRAMPOLINE,
			"__builtin_adjust_trampoline",
			ECF_CONST | ECF_NOTHROW);

  ftype = build_function_type_list (void_type_node,
				    ptr_type_node, ptr_type_node, NULL_TREE);
  local_define_builtin ("__builtin_nonlocal_goto", ftype,
			BUILT_IN_NONLOCAL_GOTO,
			"__builtin_nonlocal_goto",
			ECF_NORETURN | ECF_NOTHROW);

  ftype = build_function_type_list (void_type_node,
				    ptr_type_node, ptr_type_node, NULL_TREE);
  local_define_builtin ("__builtin_setjmp_setup", ftype,
			BUILT_IN_SETJMP_SETUP,
			"__builtin_setjmp_setup", ECF_NOTHROW);

  ftype = build_function_type_list (ptr_type_node, ptr_type_node, NULL_TREE);
  local_define_builtin ("__builtin_setjmp_dispatcher", ftype,
			BUILT_IN_SETJMP_DISPATCHER,
			"__builtin_setjmp_dispatcher",
			ECF_PURE | ECF_NOTHROW);

  ftype = build_function_type_list (void_type_node, ptr_type_node, NULL_TREE);
  local_define_builtin ("__builtin_setjmp_receiver", ftype,
			BUILT_IN_SETJMP_RECEIVER,
			"__builtin_setjmp_receiver", ECF_NOTHROW);

  ftype = build_function_type_list (ptr_type_node, NULL_TREE);
  local_define_builtin ("__builtin_stack_save", ftype, BUILT_IN_STACK_SAVE,
			"__builtin_stack_save", ECF_NOTHROW | ECF_LEAF);

  ftype = build_function_type_list (void_type_node, ptr_type_node, NULL_TREE);
  local_define_builtin ("__builtin_stack_restore", ftype,
			BUILT_IN_STACK_RESTORE,
			"__builtin_stack_restore", ECF_NOTHROW | ECF_LEAF);

  /* If there's a possibility that we might use the ARM EABI, build the
    alternate __cxa_end_cleanup node used to resume from C++ and Java.  */
  if (targetm.arm_eabi_unwinder)
    {
      ftype = build_function_type_list (void_type_node, NULL_TREE);
      local_define_builtin ("__builtin_cxa_end_cleanup", ftype,
			    BUILT_IN_CXA_END_CLEANUP,
			    "__cxa_end_cleanup", ECF_NORETURN | ECF_LEAF);
    }

  ftype = build_function_type_list (void_type_node, ptr_type_node, NULL_TREE);
  local_define_builtin ("__builtin_unwind_resume", ftype,
			BUILT_IN_UNWIND_RESUME,
			((targetm_common.except_unwind_info (&global_options)
			  == UI_SJLJ)
			 ? "_Unwind_SjLj_Resume" : "_Unwind_Resume"),
			ECF_NORETURN);

  if (builtin_decl_explicit (BUILT_IN_RETURN_ADDRESS) == NULL_TREE)
    {
      ftype = build_function_type_list (ptr_type_node, integer_type_node,
					NULL_TREE);
      local_define_builtin ("__builtin_return_address", ftype,
			    BUILT_IN_RETURN_ADDRESS,
			    "__builtin_return_address",
			    ECF_NOTHROW);
    }

  if (!builtin_decl_explicit_p (BUILT_IN_PROFILE_FUNC_ENTER)
      || !builtin_decl_explicit_p (BUILT_IN_PROFILE_FUNC_EXIT))
    {
      ftype = build_function_type_list (void_type_node, ptr_type_node,
					ptr_type_node, NULL_TREE);
      if (!builtin_decl_explicit_p (BUILT_IN_PROFILE_FUNC_ENTER))
	local_define_builtin ("__cyg_profile_func_enter", ftype,
			      BUILT_IN_PROFILE_FUNC_ENTER,
			      "__cyg_profile_func_enter", 0);
      if (!builtin_decl_explicit_p (BUILT_IN_PROFILE_FUNC_EXIT))
	local_define_builtin ("__cyg_profile_func_exit", ftype,
			      BUILT_IN_PROFILE_FUNC_EXIT,
			      "__cyg_profile_func_exit", 0);
    }

  /* The exception object and filter values from the runtime.  The argument
     must be zero before exception lowering, i.e. from the front end.  After
     exception lowering, it will be the region number for the exception
     landing pad.  These functions are PURE instead of CONST to prevent
     them from being hoisted past the exception edge that will initialize
     its value in the landing pad.  */
  ftype = build_function_type_list (ptr_type_node,
				    integer_type_node, NULL_TREE);
  ecf_flags = ECF_PURE | ECF_NOTHROW | ECF_LEAF;
  /* Only use TM_PURE if we we have TM language support.  */
  if (builtin_decl_explicit_p (BUILT_IN_TM_LOAD_1))
    ecf_flags |= ECF_TM_PURE;
  local_define_builtin ("__builtin_eh_pointer", ftype, BUILT_IN_EH_POINTER,
			"__builtin_eh_pointer", ecf_flags);

  tmp = lang_hooks.types.type_for_mode (targetm.eh_return_filter_mode (), 0);
  ftype = build_function_type_list (tmp, integer_type_node, NULL_TREE);
  local_define_builtin ("__builtin_eh_filter", ftype, BUILT_IN_EH_FILTER,
			"__builtin_eh_filter", ECF_PURE | ECF_NOTHROW | ECF_LEAF);

  ftype = build_function_type_list (void_type_node,
				    integer_type_node, integer_type_node,
				    NULL_TREE);
  local_define_builtin ("__builtin_eh_copy_values", ftype,
			BUILT_IN_EH_COPY_VALUES,
			"__builtin_eh_copy_values", ECF_NOTHROW);

  /* Complex multiplication and division.  These are handled as builtins
     rather than optabs because emit_library_call_value doesn't support
     complex.  Further, we can do slightly better with folding these
     beasties if the real and complex parts of the arguments are separate.  */
  {
    int mode;

    for (mode = MIN_MODE_COMPLEX_FLOAT; mode <= MAX_MODE_COMPLEX_FLOAT; ++mode)
      {
	char mode_name_buf[4], *q;
	const char *p;
	enum built_in_function mcode, dcode;
	tree type, inner_type;
	const char *prefix = "__";

	if (targetm.libfunc_gnu_prefix)
	  prefix = "__gnu_";

	type = lang_hooks.types.type_for_mode ((enum machine_mode) mode, 0);
	if (type == NULL)
	  continue;
	inner_type = TREE_TYPE (type);

	ftype = build_function_type_list (type, inner_type, inner_type,
					  inner_type, inner_type, NULL_TREE);

        mcode = ((enum built_in_function)
		 (BUILT_IN_COMPLEX_MUL_MIN + mode - MIN_MODE_COMPLEX_FLOAT));
        dcode = ((enum built_in_function)
		 (BUILT_IN_COMPLEX_DIV_MIN + mode - MIN_MODE_COMPLEX_FLOAT));

        for (p = GET_MODE_NAME (mode), q = mode_name_buf; *p; p++, q++)
	  *q = TOLOWER (*p);
	*q = '\0';

	built_in_names[mcode] = concat (prefix, "mul", mode_name_buf, "3",
					NULL);
        local_define_builtin (built_in_names[mcode], ftype, mcode,
			      built_in_names[mcode],
			      ECF_CONST | ECF_NOTHROW | ECF_LEAF);

	built_in_names[dcode] = concat (prefix, "div", mode_name_buf, "3",
					NULL);
        local_define_builtin (built_in_names[dcode], ftype, dcode,
			      built_in_names[dcode],
			      ECF_CONST | ECF_NOTHROW | ECF_LEAF);
      }
  }
}

/* HACK.  GROSS.  This is absolutely disgusting.  I wish there was a
   better way.

   If we requested a pointer to a vector, build up the pointers that
   we stripped off while looking for the inner type.  Similarly for
   return values from functions.

   The argument TYPE is the top of the chain, and BOTTOM is the
   new type which we will point to.  */

tree
reconstruct_complex_type (tree type, tree bottom)
{
  tree inner, outer;

  if (TREE_CODE (type) == POINTER_TYPE)
    {
      inner = reconstruct_complex_type (TREE_TYPE (type), bottom);
      outer = build_pointer_type_for_mode (inner, TYPE_MODE (type),
					   TYPE_REF_CAN_ALIAS_ALL (type));
    }
  else if (TREE_CODE (type) == REFERENCE_TYPE)
    {
      inner = reconstruct_complex_type (TREE_TYPE (type), bottom);
      outer = build_reference_type_for_mode (inner, TYPE_MODE (type),
					     TYPE_REF_CAN_ALIAS_ALL (type));
    }
  else if (TREE_CODE (type) == ARRAY_TYPE)
    {
      inner = reconstruct_complex_type (TREE_TYPE (type), bottom);
      outer = build_array_type (inner, TYPE_DOMAIN (type));
    }
  else if (TREE_CODE (type) == FUNCTION_TYPE)
    {
      inner = reconstruct_complex_type (TREE_TYPE (type), bottom);
      outer = build_function_type (inner, TYPE_ARG_TYPES (type));
    }
  else if (TREE_CODE (type) == METHOD_TYPE)
    {
      inner = reconstruct_complex_type (TREE_TYPE (type), bottom);
      /* The build_method_type_directly() routine prepends 'this' to argument list,
         so we must compensate by getting rid of it.  */
      outer
	= build_method_type_directly
	    (TREE_TYPE (TREE_VALUE (TYPE_ARG_TYPES (type))),
	     inner,
	     TREE_CHAIN (TYPE_ARG_TYPES (type)));
    }
  else if (TREE_CODE (type) == OFFSET_TYPE)
    {
      inner = reconstruct_complex_type (TREE_TYPE (type), bottom);
      outer = build_offset_type (TYPE_OFFSET_BASETYPE (type), inner);
    }
  else
    return bottom;

  return build_type_attribute_qual_variant (outer, TYPE_ATTRIBUTES (type),
					    TYPE_QUALS (type));
}

/* Returns a vector tree node given a mode (integer, vector, or BLKmode) and
   the inner type.  */
tree
build_vector_type_for_mode (tree innertype, enum machine_mode mode)
{
  int nunits;

  switch (GET_MODE_CLASS (mode))
    {
    case MODE_VECTOR_INT:
    case MODE_VECTOR_FLOAT:
    case MODE_VECTOR_FRACT:
    case MODE_VECTOR_UFRACT:
    case MODE_VECTOR_ACCUM:
    case MODE_VECTOR_UACCUM:
      nunits = GET_MODE_NUNITS (mode);
      break;

    case MODE_INT:
      /* Check that there are no leftover bits.  */
      gcc_assert (GET_MODE_BITSIZE (mode)
		  % tree_to_hwi (TYPE_SIZE (innertype)) == 0);

      nunits = GET_MODE_BITSIZE (mode)
	       / tree_to_hwi (TYPE_SIZE (innertype));
      break;

    default:
      gcc_unreachable ();
    }

  return make_vector_type (innertype, nunits, mode);
}

/* Similarly, but takes the inner type and number of units, which must be
   a power of two.  */

tree
build_vector_type (tree innertype, int nunits)
{
  return make_vector_type (innertype, nunits, VOIDmode);
}

/* Similarly, but builds a variant type with TYPE_VECTOR_OPAQUE set.  */

tree
build_opaque_vector_type (tree innertype, int nunits)
{
  tree t = make_vector_type (innertype, nunits, VOIDmode);
  tree cand;
  /* We always build the non-opaque variant before the opaque one,
     so if it already exists, it is TYPE_NEXT_VARIANT of this one.  */
  cand = TYPE_NEXT_VARIANT (t);
  if (cand
      && TYPE_VECTOR_OPAQUE (cand)
      && check_qualified_type (cand, t, TYPE_QUALS (t)))
    return cand;
  /* Othewise build a variant type and make sure to queue it after
     the non-opaque type.  */
  cand = build_distinct_type_copy (t);
  TYPE_VECTOR_OPAQUE (cand) = true;
  TYPE_CANONICAL (cand) = TYPE_CANONICAL (t);
  TYPE_NEXT_VARIANT (cand) = TYPE_NEXT_VARIANT (t);
  TYPE_NEXT_VARIANT (t) = cand;
  TYPE_MAIN_VARIANT (cand) = TYPE_MAIN_VARIANT (t);
  return cand;
}


/* Given an initializer INIT, return TRUE if INIT is zero or some
   aggregate of zeros.  Otherwise return FALSE.  */
bool
initializer_zerop (const_tree init)
{
  tree elt;

  STRIP_NOPS (init);

  switch (TREE_CODE (init))
    {
    case INTEGER_CST:
      return integer_zerop (init);

    case REAL_CST:
      /* ??? Note that this is not correct for C4X float formats.  There,
	 a bit pattern of all zeros is 1.0; 0.0 is encoded with the most
	 negative exponent.  */
      return real_zerop (init)
	&& ! REAL_VALUE_MINUS_ZERO (TREE_REAL_CST (init));

    case FIXED_CST:
      return fixed_zerop (init);

    case COMPLEX_CST:
      return integer_zerop (init)
	|| (real_zerop (init)
	    && ! REAL_VALUE_MINUS_ZERO (TREE_REAL_CST (TREE_REALPART (init)))
	    && ! REAL_VALUE_MINUS_ZERO (TREE_REAL_CST (TREE_IMAGPART (init))));

    case VECTOR_CST:
      {
	unsigned i;
	for (i = 0; i < VECTOR_CST_NELTS (init); ++i)
	  if (!initializer_zerop (VECTOR_CST_ELT (init, i)))
	    return false;
	return true;
      }

    case CONSTRUCTOR:
      {
	unsigned HOST_WIDE_INT idx;

	FOR_EACH_CONSTRUCTOR_VALUE (CONSTRUCTOR_ELTS (init), idx, elt)
	  if (!initializer_zerop (elt))
	    return false;
	return true;
      }

    case STRING_CST:
      {
	int i;

	/* We need to loop through all elements to handle cases like
	   "\0" and "\0foobar".  */
	for (i = 0; i < TREE_STRING_LENGTH (init); ++i)
	  if (TREE_STRING_POINTER (init)[i] != '\0')
	    return false;

	return true;
      }

    default:
      return false;
    }
}

/* Check if vector VEC consists of all the equal elements and
   that the number of elements corresponds to the type of VEC.
   The function returns first element of the vector
   or NULL_TREE if the vector is not uniform.  */
tree
uniform_vector_p (const_tree vec)
{
  tree first, t;
  unsigned i;

  if (vec == NULL_TREE)
    return NULL_TREE;

  gcc_assert (VECTOR_TYPE_P (TREE_TYPE (vec)));

  if (TREE_CODE (vec) == VECTOR_CST)
    {
      first = VECTOR_CST_ELT (vec, 0);
      for (i = 1; i < VECTOR_CST_NELTS (vec); ++i)
	if (!operand_equal_p (first, VECTOR_CST_ELT (vec, i), 0))
	  return NULL_TREE;

      return first;
    }

  else if (TREE_CODE (vec) == CONSTRUCTOR)
    {
      first = error_mark_node;

      FOR_EACH_CONSTRUCTOR_VALUE (CONSTRUCTOR_ELTS (vec), i, t)
        {
          if (i == 0)
            {
              first = t;
              continue;
            }
	  if (!operand_equal_p (first, t, 0))
	    return NULL_TREE;
        }
      if (i != TYPE_VECTOR_SUBPARTS (TREE_TYPE (vec)))
	return NULL_TREE;

      return first;
    }

  return NULL_TREE;
}

/* Build an empty statement at location LOC.  */

tree
build_empty_stmt (location_t loc)
{
  tree t = build1 (NOP_EXPR, void_type_node, size_zero_node);
  SET_EXPR_LOCATION (t, loc);
  return t;
}


/* Build an OpenMP clause with code CODE.  LOC is the location of the
   clause.  */

tree
build_omp_clause (location_t loc, enum omp_clause_code code)
{
  tree t;
  int size, length;

  length = omp_clause_num_ops[code];
  size = (sizeof (struct tree_omp_clause) + (length - 1) * sizeof (tree));

  record_node_allocation_statistics (OMP_CLAUSE, size);

  t = ggc_alloc_tree_node (size);
  memset (t, 0, size);
  TREE_SET_CODE (t, OMP_CLAUSE);
  OMP_CLAUSE_SET_CODE (t, code);
  OMP_CLAUSE_LOCATION (t) = loc;

  return t;
}

/* Build a tcc_vl_exp object with code CODE and room for LEN operands.  LEN
   includes the implicit operand count in TREE_OPERAND 0, and so must be >= 1.
   Except for the CODE and operand count field, other storage for the
   object is initialized to zeros.  */

tree
build_vl_exp_stat (enum tree_code code, int len MEM_STAT_DECL)
{
  tree t;
  int length = (len - 1) * sizeof (tree) + sizeof (struct tree_exp);

  gcc_assert (TREE_CODE_CLASS (code) == tcc_vl_exp);
  gcc_assert (len >= 1);

  record_node_allocation_statistics (code, length);

  t = ggc_alloc_cleared_tree_node_stat (length PASS_MEM_STAT);

  TREE_SET_CODE (t, code);

  /* Can't use TREE_OPERAND to store the length because if checking is
     enabled, it will try to check the length before we store it.  :-P  */
  t->exp.operands[0] = build_int_cst (sizetype, len);

  return t;
}

/* Helper function for build_call_* functions; build a CALL_EXPR with
   indicated RETURN_TYPE, FN, and NARGS, but do not initialize any of
   the argument slots.  */

static tree
build_call_1 (tree return_type, tree fn, int nargs)
{
  tree t;

  t = build_vl_exp (CALL_EXPR, nargs + 3);
  TREE_TYPE (t) = return_type;
  CALL_EXPR_FN (t) = fn;
  CALL_EXPR_STATIC_CHAIN (t) = NULL;

  return t;
}

/* Build a CALL_EXPR of class tcc_vl_exp with the indicated RETURN_TYPE and
   FN and a null static chain slot.  NARGS is the number of call arguments
   which are specified as "..." arguments.  */

tree
build_call_nary (tree return_type, tree fn, int nargs, ...)
{
  tree ret;
  va_list args;
  va_start (args, nargs);
  ret = build_call_valist (return_type, fn, nargs, args);
  va_end (args);
  return ret;
}

/* Build a CALL_EXPR of class tcc_vl_exp with the indicated RETURN_TYPE and
   FN and a null static chain slot.  NARGS is the number of call arguments
   which are specified as a va_list ARGS.  */

tree
build_call_valist (tree return_type, tree fn, int nargs, va_list args)
{
  tree t;
  int i;

  t = build_call_1 (return_type, fn, nargs);
  for (i = 0; i < nargs; i++)
    CALL_EXPR_ARG (t, i) = va_arg (args, tree);
  process_call_operands (t);
  return t;
}

/* Build a CALL_EXPR of class tcc_vl_exp with the indicated RETURN_TYPE and
   FN and a null static chain slot.  NARGS is the number of call arguments
   which are specified as a tree array ARGS.  */

tree
build_call_array_loc (location_t loc, tree return_type, tree fn,
		      int nargs, const tree *args)
{
  tree t;
  int i;

  t = build_call_1 (return_type, fn, nargs);
  for (i = 0; i < nargs; i++)
    CALL_EXPR_ARG (t, i) = args[i];
  process_call_operands (t);
  SET_EXPR_LOCATION (t, loc);
  return t;
}

/* Like build_call_array, but takes a vec.  */

tree
build_call_vec (tree return_type, tree fn, vec<tree, va_gc> *args)
{
  tree ret, t;
  unsigned int ix;

  ret = build_call_1 (return_type, fn, vec_safe_length (args));
  FOR_EACH_VEC_SAFE_ELT (args, ix, t)
    CALL_EXPR_ARG (ret, ix) = t;
  process_call_operands (ret);
  return ret;
}


/* Returns true if it is possible to prove that the index of
   an array access REF (an ARRAY_REF expression) falls into the
   array bounds.  */

bool
in_array_bounds_p (tree ref)
{
  tree idx = TREE_OPERAND (ref, 1);
  tree min, max;

  if (TREE_CODE (idx) != INTEGER_CST)
    return false;

  min = array_ref_low_bound (ref);
  max = array_ref_up_bound (ref);
  if (!min
      || !max
      || TREE_CODE (min) != INTEGER_CST
      || TREE_CODE (max) != INTEGER_CST)
    return false;

  if (tree_int_cst_lt (idx, min)
      || tree_int_cst_lt (max, idx))
    return false;

  return true;
}

/* Returns true if it is possible to prove that the range of
   an array access REF (an ARRAY_RANGE_REF expression) falls
   into the array bounds.  */

bool
range_in_array_bounds_p (tree ref)
{
  tree domain_type = TYPE_DOMAIN (TREE_TYPE (ref));
  tree range_min, range_max, min, max;

  range_min = TYPE_MIN_VALUE (domain_type);
  range_max = TYPE_MAX_VALUE (domain_type);
  if (!range_min
      || !range_max
      || TREE_CODE (range_min) != INTEGER_CST
      || TREE_CODE (range_max) != INTEGER_CST)
    return false;

  min = array_ref_low_bound (ref);
  max = array_ref_up_bound (ref);
  if (!min
      || !max
      || TREE_CODE (min) != INTEGER_CST
      || TREE_CODE (max) != INTEGER_CST)
    return false;

  if (tree_int_cst_lt (range_min, min)
      || tree_int_cst_lt (max, range_max))
    return false;

  return true;
}

/* Return true if T (assumed to be a DECL) must be assigned a memory
   location.  */

bool
needs_to_live_in_memory (const_tree t)
{
  return (TREE_ADDRESSABLE (t)
	  || is_global_var (t)
	  || (TREE_CODE (t) == RESULT_DECL
	      && !DECL_BY_REFERENCE (t)
	      && aggregate_value_p (t, current_function_decl)));
}

/* Return value of a constant X and sign-extend it.  */

HOST_WIDE_INT
int_cst_value (const_tree x)
{
  unsigned bits = TYPE_PRECISION (TREE_TYPE (x));
  unsigned HOST_WIDE_INT val = tree_to_hwi (x);

  /* Make sure the sign-extended value will fit in a HOST_WIDE_INT.  */
  gcc_assert (cst_fits_shwi_p (x));

  if (bits < HOST_BITS_PER_WIDE_INT)
    {
      bool negative = ((val >> (bits - 1)) & 1) != 0;
      if (negative)
	val |= (~(unsigned HOST_WIDE_INT) 0) << (bits - 1) << 1;
      else
	val &= ~((~(unsigned HOST_WIDE_INT) 0) << (bits - 1) << 1);
    }

  return val;
}

/* Return value of a constant X and sign-extend it.  */

HOST_WIDEST_INT
widest_int_cst_value (const_tree x)
{
  unsigned bits = TYPE_PRECISION (TREE_TYPE (x));
  unsigned HOST_WIDEST_INT val = tree_to_hwi (x);

#if HOST_BITS_PER_WIDEST_INT > HOST_BITS_PER_WIDE_INT
  gcc_assert (HOST_BITS_PER_WIDEST_INT >= HOST_BITS_PER_DOUBLE_INT);
  gcc_assert (TREE_INT_CST_NUNITS (x) <= 2
	      || (TREE_INT_CST_NUNITS (x) == 3 && TREE_INT_CST_ELT (x, 2) == 0));
  
  if (TREE_INT_CST_NUNITS (x) == 1)
    val = ((HOST_WIDEST_INT)val << HOST_BITS_PER_WIDE_INT) >> HOST_BITS_PER_WIDE_INT;
  else
    val |= (((unsigned HOST_WIDEST_INT) TREE_INT_CST_ELT (x, 1))
	    << HOST_BITS_PER_WIDE_INT);
#else
  /* Make sure the sign-extended value will fit in a HOST_WIDE_INT.  */
  gcc_assert (TREE_INT_CST_NUNITS (x) == 1
	      || (TREE_INT_CST_NUNITS (x) == 2 && TREE_INT_CST_ELT (x, 1) == 0));
#endif

  if (bits < HOST_BITS_PER_WIDEST_INT)
    {
      bool negative = ((val >> (bits - 1)) & 1) != 0;
      if (negative)
	val |= (~(unsigned HOST_WIDEST_INT) 0) << (bits - 1) << 1;
      else
	val &= ~((~(unsigned HOST_WIDEST_INT) 0) << (bits - 1) << 1);
    }

  return val;
}

/* If TYPE is an integral or pointer type, return an integer type with
   the same precision which is unsigned iff UNSIGNEDP is true, or itself
   if TYPE is already an integer type of signedness UNSIGNEDP.  */

tree
signed_or_unsigned_type_for (int unsignedp, tree type)
{
  if (TREE_CODE (type) == INTEGER_TYPE && TYPE_UNSIGNED (type) == unsignedp)
    return type;

  if (TREE_CODE (type) == VECTOR_TYPE)
    {
      tree inner = TREE_TYPE (type);
      tree inner2 = signed_or_unsigned_type_for (unsignedp, inner);
      if (!inner2)
	return NULL_TREE;
      if (inner == inner2)
	return type;
      return build_vector_type (inner2, TYPE_VECTOR_SUBPARTS (type));
    }

  if (!INTEGRAL_TYPE_P (type)
      && !POINTER_TYPE_P (type))
    return NULL_TREE;

  return build_nonstandard_integer_type (TYPE_PRECISION (type), unsignedp);
}

/* If TYPE is an integral or pointer type, return an integer type with
   the same precision which is unsigned, or itself if TYPE is already an
   unsigned integer type.  */

tree
unsigned_type_for (tree type)
{
  return signed_or_unsigned_type_for (1, type);
}

/* If TYPE is an integral or pointer type, return an integer type with
   the same precision which is signed, or itself if TYPE is already a
   signed integer type.  */

tree
signed_type_for (tree type)
{
  return signed_or_unsigned_type_for (0, type);
}

/* If TYPE is a vector type, return a signed integer vector type with the
   same width and number of subparts. Otherwise return boolean_type_node.  */

tree
truth_type_for (tree type)
{
  if (TREE_CODE (type) == VECTOR_TYPE)
    {
      tree elem = lang_hooks.types.type_for_size
        (GET_MODE_BITSIZE (TYPE_MODE (TREE_TYPE (type))), 0);
      return build_opaque_vector_type (elem, TYPE_VECTOR_SUBPARTS (type));
    }
  else
    return boolean_type_node;
}

/* Returns the largest value obtainable by casting something in INNER type to
   OUTER type.  */

tree
upper_bound_in_type (tree outer, tree inner)
{
  unsigned int det = 0;
  unsigned oprec = TYPE_PRECISION (outer);
  unsigned iprec = TYPE_PRECISION (inner);
  unsigned prec;

  /* Compute a unique number for every combination.  */
  det |= (oprec > iprec) ? 4 : 0;
  det |= TYPE_UNSIGNED (outer) ? 2 : 0;
  det |= TYPE_UNSIGNED (inner) ? 1 : 0;

  /* Determine the exponent to use.  */
  switch (det)
    {
    case 0:
    case 1:
      /* oprec <= iprec, outer: signed, inner: don't care.  */
      prec = oprec - 1;
      break;
    case 2:
    case 3:
      /* oprec <= iprec, outer: unsigned, inner: don't care.  */
      prec = oprec;
      break;
    case 4:
      /* oprec > iprec, outer: signed, inner: signed.  */
      prec = iprec - 1;
      break;
    case 5:
      /* oprec > iprec, outer: signed, inner: unsigned.  */
      prec = iprec;
      break;
    case 6:
      /* oprec > iprec, outer: unsigned, inner: signed.  */
      prec = oprec;
      break;
    case 7:
      /* oprec > iprec, outer: unsigned, inner: unsigned.  */
      prec = iprec;
      break;
    default:
      gcc_unreachable ();
    }

  return wide_int_to_tree (outer, 
			   wi::mask (prec, false, TYPE_PRECISION (outer)));
}

/* Returns the smallest value obtainable by casting something in INNER type to
   OUTER type.  */

tree
lower_bound_in_type (tree outer, tree inner)
{
  unsigned oprec = TYPE_PRECISION (outer);
  unsigned iprec = TYPE_PRECISION (inner);

  /* If OUTER type is unsigned, we can definitely cast 0 to OUTER type
     and obtain 0.  */
  if (TYPE_UNSIGNED (outer)
      /* If we are widening something of an unsigned type, OUTER type
	 contains all values of INNER type.  In particular, both INNER
	 and OUTER types have zero in common.  */
      || (oprec > iprec && TYPE_UNSIGNED (inner)))
    return build_int_cst (outer, 0);
  else
    {
      /* If we are widening a signed type to another signed type, we
	 want to obtain -2^^(iprec-1).  If we are keeping the
	 precision or narrowing to a signed type, we want to obtain
	 -2^(oprec-1).  */
      unsigned prec = oprec > iprec ? iprec : oprec;
      return wide_int_to_tree (outer, 
			       wi::mask (prec - 1, true,
					 TYPE_PRECISION (outer)));
    }
}

/* Return nonzero if two operands that are suitable for PHI nodes are
   necessarily equal.  Specifically, both ARG0 and ARG1 must be either
   SSA_NAME or invariant.  Note that this is strictly an optimization.
   That is, callers of this function can directly call operand_equal_p
   and get the same result, only slower.  */

int
operand_equal_for_phi_arg_p (const_tree arg0, const_tree arg1)
{
  if (arg0 == arg1)
    return 1;
  if (TREE_CODE (arg0) == SSA_NAME || TREE_CODE (arg1) == SSA_NAME)
    return 0;
  return operand_equal_p (arg0, arg1, 0);
}

/* Returns number of zeros at the end of binary representation of X.  */

tree
num_ending_zeros (const_tree x)
{
  return build_int_cst (TREE_TYPE (x), wi::ctz (x));
}


#define WALK_SUBTREE(NODE)				\
  do							\
    {							\
      result = walk_tree_1 (&(NODE), func, data, pset, lh);	\
      if (result)					\
	return result;					\
    }							\
  while (0)

/* This is a subroutine of walk_tree that walks field of TYPE that are to
   be walked whenever a type is seen in the tree.  Rest of operands and return
   value are as for walk_tree.  */

static tree
walk_type_fields (tree type, walk_tree_fn func, void *data,
		  struct pointer_set_t *pset, walk_tree_lh lh)
{
  tree result = NULL_TREE;

  switch (TREE_CODE (type))
    {
    case POINTER_TYPE:
    case REFERENCE_TYPE:
      /* We have to worry about mutually recursive pointers.  These can't
	 be written in C.  They can in Ada.  It's pathological, but
	 there's an ACATS test (c38102a) that checks it.  Deal with this
	 by checking if we're pointing to another pointer, that one
	 points to another pointer, that one does too, and we have no htab.
	 If so, get a hash table.  We check three levels deep to avoid
	 the cost of the hash table if we don't need one.  */
      if (POINTER_TYPE_P (TREE_TYPE (type))
	  && POINTER_TYPE_P (TREE_TYPE (TREE_TYPE (type)))
	  && POINTER_TYPE_P (TREE_TYPE (TREE_TYPE (TREE_TYPE (type))))
	  && !pset)
	{
	  result = walk_tree_without_duplicates (&TREE_TYPE (type),
						 func, data);
	  if (result)
	    return result;

	  break;
	}

      /* ... fall through ... */

    case COMPLEX_TYPE:
      WALK_SUBTREE (TREE_TYPE (type));
      break;

    case METHOD_TYPE:
      WALK_SUBTREE (TYPE_METHOD_BASETYPE (type));

      /* Fall through.  */

    case FUNCTION_TYPE:
      WALK_SUBTREE (TREE_TYPE (type));
      {
	tree arg;

	/* We never want to walk into default arguments.  */
	for (arg = TYPE_ARG_TYPES (type); arg; arg = TREE_CHAIN (arg))
	  WALK_SUBTREE (TREE_VALUE (arg));
      }
      break;

    case ARRAY_TYPE:
      /* Don't follow this nodes's type if a pointer for fear that
	 we'll have infinite recursion.  If we have a PSET, then we
	 need not fear.  */
      if (pset
	  || (!POINTER_TYPE_P (TREE_TYPE (type))
	      && TREE_CODE (TREE_TYPE (type)) != OFFSET_TYPE))
	WALK_SUBTREE (TREE_TYPE (type));
      WALK_SUBTREE (TYPE_DOMAIN (type));
      break;

    case OFFSET_TYPE:
      WALK_SUBTREE (TREE_TYPE (type));
      WALK_SUBTREE (TYPE_OFFSET_BASETYPE (type));
      break;

    default:
      break;
    }

  return NULL_TREE;
}

/* Apply FUNC to all the sub-trees of TP in a pre-order traversal.  FUNC is
   called with the DATA and the address of each sub-tree.  If FUNC returns a
   non-NULL value, the traversal is stopped, and the value returned by FUNC
   is returned.  If PSET is non-NULL it is used to record the nodes visited,
   and to avoid visiting a node more than once.  */

tree
walk_tree_1 (tree *tp, walk_tree_fn func, void *data,
	     struct pointer_set_t *pset, walk_tree_lh lh)
{
  enum tree_code code;
  int walk_subtrees;
  tree result;

#define WALK_SUBTREE_TAIL(NODE)				\
  do							\
    {							\
       tp = & (NODE);					\
       goto tail_recurse;				\
    }							\
  while (0)

 tail_recurse:
  /* Skip empty subtrees.  */
  if (!*tp)
    return NULL_TREE;

  /* Don't walk the same tree twice, if the user has requested
     that we avoid doing so.  */
  if (pset && pointer_set_insert (pset, *tp))
    return NULL_TREE;

  /* Call the function.  */
  walk_subtrees = 1;
  result = (*func) (tp, &walk_subtrees, data);

  /* If we found something, return it.  */
  if (result)
    return result;

  code = TREE_CODE (*tp);

  /* Even if we didn't, FUNC may have decided that there was nothing
     interesting below this point in the tree.  */
  if (!walk_subtrees)
    {
      /* But we still need to check our siblings.  */
      if (code == TREE_LIST)
	WALK_SUBTREE_TAIL (TREE_CHAIN (*tp));
      else if (code == OMP_CLAUSE)
	WALK_SUBTREE_TAIL (OMP_CLAUSE_CHAIN (*tp));
      else
	return NULL_TREE;
    }

  if (lh)
    {
      result = (*lh) (tp, &walk_subtrees, func, data, pset);
      if (result || !walk_subtrees)
        return result;
    }

  switch (code)
    {
    case ERROR_MARK:
    case IDENTIFIER_NODE:
    case INTEGER_CST:
    case REAL_CST:
    case FIXED_CST:
    case VECTOR_CST:
    case STRING_CST:
    case BLOCK:
    case PLACEHOLDER_EXPR:
    case SSA_NAME:
    case FIELD_DECL:
    case RESULT_DECL:
      /* None of these have subtrees other than those already walked
	 above.  */
      break;

    case TREE_LIST:
      WALK_SUBTREE (TREE_VALUE (*tp));
      WALK_SUBTREE_TAIL (TREE_CHAIN (*tp));
      break;

    case TREE_VEC:
      {
	int len = TREE_VEC_LENGTH (*tp);

	if (len == 0)
	  break;

	/* Walk all elements but the first.  */
	while (--len)
	  WALK_SUBTREE (TREE_VEC_ELT (*tp, len));

	/* Now walk the first one as a tail call.  */
	WALK_SUBTREE_TAIL (TREE_VEC_ELT (*tp, 0));
      }

    case COMPLEX_CST:
      WALK_SUBTREE (TREE_REALPART (*tp));
      WALK_SUBTREE_TAIL (TREE_IMAGPART (*tp));

    case CONSTRUCTOR:
      {
	unsigned HOST_WIDE_INT idx;
	constructor_elt *ce;

	for (idx = 0; vec_safe_iterate (CONSTRUCTOR_ELTS (*tp), idx, &ce);
	     idx++)
	  WALK_SUBTREE (ce->value);
      }
      break;

    case SAVE_EXPR:
      WALK_SUBTREE_TAIL (TREE_OPERAND (*tp, 0));

    case BIND_EXPR:
      {
	tree decl;
	for (decl = BIND_EXPR_VARS (*tp); decl; decl = DECL_CHAIN (decl))
	  {
	    /* Walk the DECL_INITIAL and DECL_SIZE.  We don't want to walk
	       into declarations that are just mentioned, rather than
	       declared; they don't really belong to this part of the tree.
	       And, we can see cycles: the initializer for a declaration
	       can refer to the declaration itself.  */
	    WALK_SUBTREE (DECL_INITIAL (decl));
	    WALK_SUBTREE (DECL_SIZE (decl));
	    WALK_SUBTREE (DECL_SIZE_UNIT (decl));
	  }
	WALK_SUBTREE_TAIL (BIND_EXPR_BODY (*tp));
      }

    case STATEMENT_LIST:
      {
	tree_stmt_iterator i;
	for (i = tsi_start (*tp); !tsi_end_p (i); tsi_next (&i))
	  WALK_SUBTREE (*tsi_stmt_ptr (i));
      }
      break;

    case OMP_CLAUSE:
      switch (OMP_CLAUSE_CODE (*tp))
	{
	case OMP_CLAUSE_PRIVATE:
	case OMP_CLAUSE_SHARED:
	case OMP_CLAUSE_FIRSTPRIVATE:
	case OMP_CLAUSE_COPYIN:
	case OMP_CLAUSE_COPYPRIVATE:
	case OMP_CLAUSE_FINAL:
	case OMP_CLAUSE_IF:
	case OMP_CLAUSE_NUM_THREADS:
	case OMP_CLAUSE_SCHEDULE:
	case OMP_CLAUSE_UNIFORM:
	case OMP_CLAUSE_DEPEND:
	case OMP_CLAUSE_NUM_TEAMS:
	case OMP_CLAUSE_THREAD_LIMIT:
	case OMP_CLAUSE_DEVICE:
	case OMP_CLAUSE_DIST_SCHEDULE:
	case OMP_CLAUSE_SAFELEN:
	case OMP_CLAUSE_SIMDLEN:
	case OMP_CLAUSE__LOOPTEMP_:
	case OMP_CLAUSE__SIMDUID_:
	  WALK_SUBTREE (OMP_CLAUSE_OPERAND (*tp, 0));
	  /* FALLTHRU */

	case OMP_CLAUSE_NOWAIT:
	case OMP_CLAUSE_ORDERED:
	case OMP_CLAUSE_DEFAULT:
	case OMP_CLAUSE_UNTIED:
	case OMP_CLAUSE_MERGEABLE:
	case OMP_CLAUSE_PROC_BIND:
	case OMP_CLAUSE_INBRANCH:
	case OMP_CLAUSE_NOTINBRANCH:
	case OMP_CLAUSE_FOR:
	case OMP_CLAUSE_PARALLEL:
	case OMP_CLAUSE_SECTIONS:
	case OMP_CLAUSE_TASKGROUP:
	  WALK_SUBTREE_TAIL (OMP_CLAUSE_CHAIN (*tp));

	case OMP_CLAUSE_LASTPRIVATE:
	  WALK_SUBTREE (OMP_CLAUSE_DECL (*tp));
	  WALK_SUBTREE (OMP_CLAUSE_LASTPRIVATE_STMT (*tp));
	  WALK_SUBTREE_TAIL (OMP_CLAUSE_CHAIN (*tp));

	case OMP_CLAUSE_COLLAPSE:
	  {
	    int i;
	    for (i = 0; i < 3; i++)
	      WALK_SUBTREE (OMP_CLAUSE_OPERAND (*tp, i));
	    WALK_SUBTREE_TAIL (OMP_CLAUSE_CHAIN (*tp));
	  }

	case OMP_CLAUSE_ALIGNED:
	case OMP_CLAUSE_LINEAR:
	case OMP_CLAUSE_FROM:
	case OMP_CLAUSE_TO:
	case OMP_CLAUSE_MAP:
	  WALK_SUBTREE (OMP_CLAUSE_DECL (*tp));
	  WALK_SUBTREE (OMP_CLAUSE_OPERAND (*tp, 1));
	  WALK_SUBTREE_TAIL (OMP_CLAUSE_CHAIN (*tp));

	case OMP_CLAUSE_REDUCTION:
	  {
	    int i;
	    for (i = 0; i < 4; i++)
	      WALK_SUBTREE (OMP_CLAUSE_OPERAND (*tp, i));
	    WALK_SUBTREE_TAIL (OMP_CLAUSE_CHAIN (*tp));
	  }

	default:
	  gcc_unreachable ();
	}
      break;

    case TARGET_EXPR:
      {
	int i, len;

	/* TARGET_EXPRs are peculiar: operands 1 and 3 can be the same.
	   But, we only want to walk once.  */
	len = (TREE_OPERAND (*tp, 3) == TREE_OPERAND (*tp, 1)) ? 2 : 3;
	for (i = 0; i < len; ++i)
	  WALK_SUBTREE (TREE_OPERAND (*tp, i));
	WALK_SUBTREE_TAIL (TREE_OPERAND (*tp, len));
      }

    case DECL_EXPR:
      /* If this is a TYPE_DECL, walk into the fields of the type that it's
	 defining.  We only want to walk into these fields of a type in this
	 case and not in the general case of a mere reference to the type.

	 The criterion is as follows: if the field can be an expression, it
	 must be walked only here.  This should be in keeping with the fields
	 that are directly gimplified in gimplify_type_sizes in order for the
	 mark/copy-if-shared/unmark machinery of the gimplifier to work with
	 variable-sized types.

	 Note that DECLs get walked as part of processing the BIND_EXPR.  */
      if (TREE_CODE (DECL_EXPR_DECL (*tp)) == TYPE_DECL)
	{
	  tree *type_p = &TREE_TYPE (DECL_EXPR_DECL (*tp));
	  if (TREE_CODE (*type_p) == ERROR_MARK)
	    return NULL_TREE;

	  /* Call the function for the type.  See if it returns anything or
	     doesn't want us to continue.  If we are to continue, walk both
	     the normal fields and those for the declaration case.  */
	  result = (*func) (type_p, &walk_subtrees, data);
	  if (result || !walk_subtrees)
	    return result;

	  /* But do not walk a pointed-to type since it may itself need to
	     be walked in the declaration case if it isn't anonymous.  */
	  if (!POINTER_TYPE_P (*type_p))
	    {
	      result = walk_type_fields (*type_p, func, data, pset, lh);
	      if (result)
		return result;
	    }

	  /* If this is a record type, also walk the fields.  */
	  if (RECORD_OR_UNION_TYPE_P (*type_p))
	    {
	      tree field;

	      for (field = TYPE_FIELDS (*type_p); field;
		   field = DECL_CHAIN (field))
		{
		  /* We'd like to look at the type of the field, but we can
		     easily get infinite recursion.  So assume it's pointed
		     to elsewhere in the tree.  Also, ignore things that
		     aren't fields.  */
		  if (TREE_CODE (field) != FIELD_DECL)
		    continue;

		  WALK_SUBTREE (DECL_FIELD_OFFSET (field));
		  WALK_SUBTREE (DECL_SIZE (field));
		  WALK_SUBTREE (DECL_SIZE_UNIT (field));
		  if (TREE_CODE (*type_p) == QUAL_UNION_TYPE)
		    WALK_SUBTREE (DECL_QUALIFIER (field));
		}
	    }

	  /* Same for scalar types.  */
	  else if (TREE_CODE (*type_p) == BOOLEAN_TYPE
		   || TREE_CODE (*type_p) == ENUMERAL_TYPE
		   || TREE_CODE (*type_p) == INTEGER_TYPE
		   || TREE_CODE (*type_p) == FIXED_POINT_TYPE
		   || TREE_CODE (*type_p) == REAL_TYPE)
	    {
	      WALK_SUBTREE (TYPE_MIN_VALUE (*type_p));
	      WALK_SUBTREE (TYPE_MAX_VALUE (*type_p));
	    }

	  WALK_SUBTREE (TYPE_SIZE (*type_p));
	  WALK_SUBTREE_TAIL (TYPE_SIZE_UNIT (*type_p));
	}
      /* FALLTHRU */

    default:
      if (IS_EXPR_CODE_CLASS (TREE_CODE_CLASS (code)))
	{
	  int i, len;

	  /* Walk over all the sub-trees of this operand.  */
	  len = TREE_OPERAND_LENGTH (*tp);

	  /* Go through the subtrees.  We need to do this in forward order so
	     that the scope of a FOR_EXPR is handled properly.  */
	  if (len)
	    {
	      for (i = 0; i < len - 1; ++i)
		WALK_SUBTREE (TREE_OPERAND (*tp, i));
	      WALK_SUBTREE_TAIL (TREE_OPERAND (*tp, len - 1));
	    }
	}
      /* If this is a type, walk the needed fields in the type.  */
      else if (TYPE_P (*tp))
	return walk_type_fields (*tp, func, data, pset, lh);
      break;
    }

  /* We didn't find what we were looking for.  */
  return NULL_TREE;

#undef WALK_SUBTREE_TAIL
}
#undef WALK_SUBTREE

/* Like walk_tree, but does not walk duplicate nodes more than once.  */

tree
walk_tree_without_duplicates_1 (tree *tp, walk_tree_fn func, void *data,
				walk_tree_lh lh)
{
  tree result;
  struct pointer_set_t *pset;

  pset = pointer_set_create ();
  result = walk_tree_1 (tp, func, data, pset, lh);
  pointer_set_destroy (pset);
  return result;
}


tree
tree_block (tree t)
{
  char const c = TREE_CODE_CLASS (TREE_CODE (t));

  if (IS_EXPR_CODE_CLASS (c))
    return LOCATION_BLOCK (t->exp.locus);
  gcc_unreachable ();
  return NULL;
}

void
tree_set_block (tree t, tree b)
{
  char const c = TREE_CODE_CLASS (TREE_CODE (t));

  if (IS_EXPR_CODE_CLASS (c))
    {
      if (b)
	t->exp.locus = COMBINE_LOCATION_DATA (line_table, t->exp.locus, b);
      else
	t->exp.locus = LOCATION_LOCUS (t->exp.locus);
    }
  else
    gcc_unreachable ();
}

/* Create a nameless artificial label and put it in the current
   function context.  The label has a location of LOC.  Returns the
   newly created label.  */

tree
create_artificial_label (location_t loc)
{
  tree lab = build_decl (loc,
      			 LABEL_DECL, NULL_TREE, void_type_node);

  DECL_ARTIFICIAL (lab) = 1;
  DECL_IGNORED_P (lab) = 1;
  DECL_CONTEXT (lab) = current_function_decl;
  return lab;
}

/*  Given a tree, try to return a useful variable name that we can use
    to prefix a temporary that is being assigned the value of the tree.
    I.E. given  <temp> = &A, return A.  */

const char *
get_name (tree t)
{
  tree stripped_decl;

  stripped_decl = t;
  STRIP_NOPS (stripped_decl);
  if (DECL_P (stripped_decl) && DECL_NAME (stripped_decl))
    return IDENTIFIER_POINTER (DECL_NAME (stripped_decl));
  else if (TREE_CODE (stripped_decl) == SSA_NAME)
    {
      tree name = SSA_NAME_IDENTIFIER (stripped_decl);
      if (!name)
	return NULL;
      return IDENTIFIER_POINTER (name);
    }
  else
    {
      switch (TREE_CODE (stripped_decl))
	{
	case ADDR_EXPR:
	  return get_name (TREE_OPERAND (stripped_decl, 0));
	default:
	  return NULL;
	}
    }
}

/* Return true if TYPE has a variable argument list.  */

bool
stdarg_p (const_tree fntype)
{
  function_args_iterator args_iter;
  tree n = NULL_TREE, t;

  if (!fntype)
    return false;

  FOREACH_FUNCTION_ARGS (fntype, t, args_iter)
    {
      n = t;
    }

  return n != NULL_TREE && n != void_type_node;
}

/* Return true if TYPE has a prototype.  */

bool
prototype_p (tree fntype)
{
  tree t;

  gcc_assert (fntype != NULL_TREE);

  t = TYPE_ARG_TYPES (fntype);
  return (t != NULL_TREE);
}

/* If BLOCK is inlined from an __attribute__((__artificial__))
   routine, return pointer to location from where it has been
   called.  */
location_t *
block_nonartificial_location (tree block)
{
  location_t *ret = NULL;

  while (block && TREE_CODE (block) == BLOCK
	 && BLOCK_ABSTRACT_ORIGIN (block))
    {
      tree ao = BLOCK_ABSTRACT_ORIGIN (block);

      while (TREE_CODE (ao) == BLOCK
	     && BLOCK_ABSTRACT_ORIGIN (ao)
	     && BLOCK_ABSTRACT_ORIGIN (ao) != ao)
	ao = BLOCK_ABSTRACT_ORIGIN (ao);

      if (TREE_CODE (ao) == FUNCTION_DECL)
	{
	  /* If AO is an artificial inline, point RET to the
	     call site locus at which it has been inlined and continue
	     the loop, in case AO's caller is also an artificial
	     inline.  */
	  if (DECL_DECLARED_INLINE_P (ao)
	      && lookup_attribute ("artificial", DECL_ATTRIBUTES (ao)))
	    ret = &BLOCK_SOURCE_LOCATION (block);
	  else
	    break;
	}
      else if (TREE_CODE (ao) != BLOCK)
	break;

      block = BLOCK_SUPERCONTEXT (block);
    }
  return ret;
}


/* If EXP is inlined from an __attribute__((__artificial__))
   function, return the location of the original call expression.  */

location_t
tree_nonartificial_location (tree exp)
{
  location_t *loc = block_nonartificial_location (TREE_BLOCK (exp));

  if (loc)
    return *loc;
  else
    return EXPR_LOCATION (exp);
}


/* These are the hash table functions for the hash table of OPTIMIZATION_NODEq
   nodes.  */

/* Return the hash code code X, an OPTIMIZATION_NODE or TARGET_OPTION code.  */

static hashval_t
cl_option_hash_hash (const void *x)
{
  const_tree const t = (const_tree) x;
  const char *p;
  size_t i;
  size_t len = 0;
  hashval_t hash = 0;

  if (TREE_CODE (t) == OPTIMIZATION_NODE)
    {
      p = (const char *)TREE_OPTIMIZATION (t);
      len = sizeof (struct cl_optimization);
    }

  else if (TREE_CODE (t) == TARGET_OPTION_NODE)
    {
      p = (const char *)TREE_TARGET_OPTION (t);
      len = sizeof (struct cl_target_option);
    }

  else
    gcc_unreachable ();

  /* assume most opt flags are just 0/1, some are 2-3, and a few might be
     something else.  */
  for (i = 0; i < len; i++)
    if (p[i])
      hash = (hash << 4) ^ ((i << 2) | p[i]);

  return hash;
}

/* Return nonzero if the value represented by *X (an OPTIMIZATION or
   TARGET_OPTION tree node) is the same as that given by *Y, which is the
   same.  */

static int
cl_option_hash_eq (const void *x, const void *y)
{
  const_tree const xt = (const_tree) x;
  const_tree const yt = (const_tree) y;
  const char *xp;
  const char *yp;
  size_t len;

  if (TREE_CODE (xt) != TREE_CODE (yt))
    return 0;

  if (TREE_CODE (xt) == OPTIMIZATION_NODE)
    {
      xp = (const char *)TREE_OPTIMIZATION (xt);
      yp = (const char *)TREE_OPTIMIZATION (yt);
      len = sizeof (struct cl_optimization);
    }

  else if (TREE_CODE (xt) == TARGET_OPTION_NODE)
    {
      xp = (const char *)TREE_TARGET_OPTION (xt);
      yp = (const char *)TREE_TARGET_OPTION (yt);
      len = sizeof (struct cl_target_option);
    }

  else
    gcc_unreachable ();

  return (memcmp (xp, yp, len) == 0);
}

/* Build an OPTIMIZATION_NODE based on the options in OPTS.  */

tree
build_optimization_node (struct gcc_options *opts)
{
  tree t;
  void **slot;

  /* Use the cache of optimization nodes.  */

  cl_optimization_save (TREE_OPTIMIZATION (cl_optimization_node),
			opts);

  slot = htab_find_slot (cl_option_hash_table, cl_optimization_node, INSERT);
  t = (tree) *slot;
  if (!t)
    {
      /* Insert this one into the hash table.  */
      t = cl_optimization_node;
      *slot = t;

      /* Make a new node for next time round.  */
      cl_optimization_node = make_node (OPTIMIZATION_NODE);
    }

  return t;
}

/* Build a TARGET_OPTION_NODE based on the options in OPTS.  */

tree
build_target_option_node (struct gcc_options *opts)
{
  tree t;
  void **slot;

  /* Use the cache of optimization nodes.  */

  cl_target_option_save (TREE_TARGET_OPTION (cl_target_option_node),
			 opts);

  slot = htab_find_slot (cl_option_hash_table, cl_target_option_node, INSERT);
  t = (tree) *slot;
  if (!t)
    {
      /* Insert this one into the hash table.  */
      t = cl_target_option_node;
      *slot = t;

      /* Make a new node for next time round.  */
      cl_target_option_node = make_node (TARGET_OPTION_NODE);
    }

  return t;
}

/* Determine the "ultimate origin" of a block.  The block may be an inlined
   instance of an inlined instance of a block which is local to an inline
   function, so we have to trace all of the way back through the origin chain
   to find out what sort of node actually served as the original seed for the
   given block.  */

tree
block_ultimate_origin (const_tree block)
{
  tree immediate_origin = BLOCK_ABSTRACT_ORIGIN (block);

  /* output_inline_function sets BLOCK_ABSTRACT_ORIGIN for all the
     nodes in the function to point to themselves; ignore that if
     we're trying to output the abstract instance of this function.  */
  if (BLOCK_ABSTRACT (block) && immediate_origin == block)
    return NULL_TREE;

  if (immediate_origin == NULL_TREE)
    return NULL_TREE;
  else
    {
      tree ret_val;
      tree lookahead = immediate_origin;

      do
	{
	  ret_val = lookahead;
	  lookahead = (TREE_CODE (ret_val) == BLOCK
		       ? BLOCK_ABSTRACT_ORIGIN (ret_val) : NULL);
	}
      while (lookahead != NULL && lookahead != ret_val);

      /* The block's abstract origin chain may not be the *ultimate* origin of
	 the block. It could lead to a DECL that has an abstract origin set.
	 If so, we want that DECL's abstract origin (which is what DECL_ORIGIN
	 will give us if it has one).  Note that DECL's abstract origins are
	 supposed to be the most distant ancestor (or so decl_ultimate_origin
	 claims), so we don't need to loop following the DECL origins.  */
      if (DECL_P (ret_val))
	return DECL_ORIGIN (ret_val);

      return ret_val;
    }
}

/* Return true if T1 and T2 are equivalent lists.  */

bool
list_equal_p (const_tree t1, const_tree t2)
{
  for (; t1 && t2; t1 = TREE_CHAIN (t1) , t2 = TREE_CHAIN (t2))
    if (TREE_VALUE (t1) != TREE_VALUE (t2))
      return false;
  return !t1 && !t2;
}

/* Return true iff conversion in EXP generates no instruction.  Mark
   it inline so that we fully inline into the stripping functions even
   though we have two uses of this function.  */

static inline bool
tree_nop_conversion (const_tree exp)
{
  tree outer_type, inner_type;

  if (!CONVERT_EXPR_P (exp)
      && TREE_CODE (exp) != NON_LVALUE_EXPR)
    return false;
  if (TREE_OPERAND (exp, 0) == error_mark_node)
    return false;

  outer_type = TREE_TYPE (exp);
  inner_type = TREE_TYPE (TREE_OPERAND (exp, 0));

  if (!inner_type)
    return false;

  /* Use precision rather then machine mode when we can, which gives
     the correct answer even for submode (bit-field) types.  */
  if ((INTEGRAL_TYPE_P (outer_type)
       || POINTER_TYPE_P (outer_type)
       || TREE_CODE (outer_type) == OFFSET_TYPE)
      && (INTEGRAL_TYPE_P (inner_type)
	  || POINTER_TYPE_P (inner_type)
	  || TREE_CODE (inner_type) == OFFSET_TYPE))
    return TYPE_PRECISION (outer_type) == TYPE_PRECISION (inner_type);

  /* Otherwise fall back on comparing machine modes (e.g. for
     aggregate types, floats).  */
  return TYPE_MODE (outer_type) == TYPE_MODE (inner_type);
}

/* Return true iff conversion in EXP generates no instruction.  Don't
   consider conversions changing the signedness.  */

static bool
tree_sign_nop_conversion (const_tree exp)
{
  tree outer_type, inner_type;

  if (!tree_nop_conversion (exp))
    return false;

  outer_type = TREE_TYPE (exp);
  inner_type = TREE_TYPE (TREE_OPERAND (exp, 0));

  return (TYPE_UNSIGNED (outer_type) == TYPE_UNSIGNED (inner_type)
	  && POINTER_TYPE_P (outer_type) == POINTER_TYPE_P (inner_type));
}

/* Strip conversions from EXP according to tree_nop_conversion and
   return the resulting expression.  */

tree
tree_strip_nop_conversions (tree exp)
{
  while (tree_nop_conversion (exp))
    exp = TREE_OPERAND (exp, 0);
  return exp;
}

/* Strip conversions from EXP according to tree_sign_nop_conversion
   and return the resulting expression.  */

tree
tree_strip_sign_nop_conversions (tree exp)
{
  while (tree_sign_nop_conversion (exp))
    exp = TREE_OPERAND (exp, 0);
  return exp;
}

/* Avoid any floating point extensions from EXP.  */
tree
strip_float_extensions (tree exp)
{
  tree sub, expt, subt;

  /*  For floating point constant look up the narrowest type that can hold
      it properly and handle it like (type)(narrowest_type)constant.
      This way we can optimize for instance a=a*2.0 where "a" is float
      but 2.0 is double constant.  */
  if (TREE_CODE (exp) == REAL_CST && !DECIMAL_FLOAT_TYPE_P (TREE_TYPE (exp)))
    {
      REAL_VALUE_TYPE orig;
      tree type = NULL;

      orig = TREE_REAL_CST (exp);
      if (TYPE_PRECISION (TREE_TYPE (exp)) > TYPE_PRECISION (float_type_node)
	  && exact_real_truncate (TYPE_MODE (float_type_node), &orig))
	type = float_type_node;
      else if (TYPE_PRECISION (TREE_TYPE (exp))
	       > TYPE_PRECISION (double_type_node)
	       && exact_real_truncate (TYPE_MODE (double_type_node), &orig))
	type = double_type_node;
      if (type)
	return build_real (type, real_value_truncate (TYPE_MODE (type), orig));
    }

  if (!CONVERT_EXPR_P (exp))
    return exp;

  sub = TREE_OPERAND (exp, 0);
  subt = TREE_TYPE (sub);
  expt = TREE_TYPE (exp);

  if (!FLOAT_TYPE_P (subt))
    return exp;

  if (DECIMAL_FLOAT_TYPE_P (expt) != DECIMAL_FLOAT_TYPE_P (subt))
    return exp;

  if (TYPE_PRECISION (subt) > TYPE_PRECISION (expt))
    return exp;

  return strip_float_extensions (sub);
}

/* Strip out all handled components that produce invariant
   offsets.  */

const_tree
strip_invariant_refs (const_tree op)
{
  while (handled_component_p (op))
    {
      switch (TREE_CODE (op))
	{
	case ARRAY_REF:
	case ARRAY_RANGE_REF:
	  if (!is_gimple_constant (TREE_OPERAND (op, 1))
	      || TREE_OPERAND (op, 2) != NULL_TREE
	      || TREE_OPERAND (op, 3) != NULL_TREE)
	    return NULL;
	  break;

	case COMPONENT_REF:
	  if (TREE_OPERAND (op, 2) != NULL_TREE)
	    return NULL;
	  break;

	default:;
	}
      op = TREE_OPERAND (op, 0);
    }

  return op;
}

static GTY(()) tree gcc_eh_personality_decl;

/* Return the GCC personality function decl.  */

tree
lhd_gcc_personality (void)
{
  if (!gcc_eh_personality_decl)
    gcc_eh_personality_decl = build_personality_function ("gcc");
  return gcc_eh_personality_decl;
}

/* For languages with One Definition Rule, work out if
   trees are actually the same even if the tree representation
   differs.  This handles only decls appearing in TYPE_NAME
   and TYPE_CONTEXT.  That is NAMESPACE_DECL, TYPE_DECL,
   RECORD_TYPE and IDENTIFIER_NODE.  */

static bool
same_for_odr (tree t1, tree t2)
{
  if (t1 == t2)
    return true;
  if (!t1 || !t2)
    return false;
  /* C and C++ FEs differ by using IDENTIFIER_NODE and TYPE_DECL.  */
  if (TREE_CODE (t1) == IDENTIFIER_NODE
      && TREE_CODE (t2) == TYPE_DECL
      && DECL_FILE_SCOPE_P (t1))
    {
      t2 = DECL_NAME (t2);
      gcc_assert (TREE_CODE (t2) == IDENTIFIER_NODE);
    }
  if (TREE_CODE (t2) == IDENTIFIER_NODE
      && TREE_CODE (t1) == TYPE_DECL
      && DECL_FILE_SCOPE_P (t2))
    {
      t1 = DECL_NAME (t1);
      gcc_assert (TREE_CODE (t1) == IDENTIFIER_NODE);
    }
  if (TREE_CODE (t1) != TREE_CODE (t2))
    return false;
  if (TYPE_P (t1))
    return types_same_for_odr (t1, t2);
  if (DECL_P (t1))
    return decls_same_for_odr (t1, t2);
  return false;
}

/* For languages with One Definition Rule, work out if
   decls are actually the same even if the tree representation
   differs.  This handles only decls appearing in TYPE_NAME
   and TYPE_CONTEXT.  That is NAMESPACE_DECL, TYPE_DECL,
   RECORD_TYPE and IDENTIFIER_NODE.  */

static bool
decls_same_for_odr (tree decl1, tree decl2)
{
  if (decl1 && TREE_CODE (decl1) == TYPE_DECL
      && DECL_ORIGINAL_TYPE (decl1))
    decl1 = DECL_ORIGINAL_TYPE (decl1);
  if (decl2 && TREE_CODE (decl2) == TYPE_DECL
      && DECL_ORIGINAL_TYPE (decl2))
    decl2 = DECL_ORIGINAL_TYPE (decl2);
  if (decl1 == decl2)
    return true;
  if (!decl1 || !decl2)
    return false;
  gcc_checking_assert (DECL_P (decl1) && DECL_P (decl2));
  if (TREE_CODE (decl1) != TREE_CODE (decl2))
    return false;
  if (TREE_CODE (decl1) == TRANSLATION_UNIT_DECL)
    return true;
  if (TREE_CODE (decl1) != NAMESPACE_DECL
      && TREE_CODE (decl1) != TYPE_DECL)
    return false;
  if (!DECL_NAME (decl1))
    return false;
  gcc_checking_assert (TREE_CODE (DECL_NAME (decl1)) == IDENTIFIER_NODE);
  gcc_checking_assert (!DECL_NAME (decl2)
		       ||  TREE_CODE (DECL_NAME (decl2)) == IDENTIFIER_NODE);
  if (DECL_NAME (decl1) != DECL_NAME (decl2))
    return false;
  return same_for_odr (DECL_CONTEXT (decl1),
		       DECL_CONTEXT (decl2));
}

/* For languages with One Definition Rule, work out if
   types are same even if the tree representation differs. 
   This is non-trivial for LTO where minnor differences in
   the type representation may have prevented type merging
   to merge two copies of otherwise equivalent type.  */

bool
types_same_for_odr (tree type1, tree type2)
{
  gcc_checking_assert (TYPE_P (type1) && TYPE_P (type2));
  type1 = TYPE_MAIN_VARIANT (type1);
  type2 = TYPE_MAIN_VARIANT (type2);
  if (type1 == type2)
    return true;

#ifndef ENABLE_CHECKING
  if (!in_lto_p)
    return false;
#endif

  /* Check for anonymous namespaces. Those have !TREE_PUBLIC
     on the corresponding TYPE_STUB_DECL.  */
  if (type_in_anonymous_namespace_p (type1)
      || type_in_anonymous_namespace_p (type2))
    return false;
  /* When assembler name of virtual table is available, it is
     easy to compare types for equivalence.  */
  if (TYPE_BINFO (type1) && TYPE_BINFO (type2)
      && BINFO_VTABLE (TYPE_BINFO (type1))
      && BINFO_VTABLE (TYPE_BINFO (type2)))
    {
      tree v1 = BINFO_VTABLE (TYPE_BINFO (type1));
      tree v2 = BINFO_VTABLE (TYPE_BINFO (type2));

      if (TREE_CODE (v1) == POINTER_PLUS_EXPR)
	{
	  if (TREE_CODE (v2) != POINTER_PLUS_EXPR
	      || !operand_equal_p (TREE_OPERAND (v1, 1),
			     TREE_OPERAND (v2, 1), 0))
	    return false;
	  v1 = TREE_OPERAND (TREE_OPERAND (v1, 0), 0);
	  v2 = TREE_OPERAND (TREE_OPERAND (v2, 0), 0);
	}
      v1 = DECL_ASSEMBLER_NAME (v1);
      v2 = DECL_ASSEMBLER_NAME (v2);
      return (v1 == v2);
    }

  /* FIXME: the code comparing type names consider all instantiations of the
     same template to have same name.  This is because we have no access
     to template parameters.  For types with no virtual method tables
     we thus can return false positives.  At the moment we do not need
     to compare types in other scenarios than devirtualization.  */

  /* If types are not structuraly same, do not bother to contnue.
     Match in the remainder of code would mean ODR violation.  */
  if (!types_compatible_p (type1, type2))
    return false;
  if (!TYPE_NAME (type1))
    return false;
  if (!decls_same_for_odr (TYPE_NAME (type1), TYPE_NAME (type2)))
    return false;
  if (!same_for_odr (TYPE_CONTEXT (type1), TYPE_CONTEXT (type2)))
    return false;
  /* When not in LTO the MAIN_VARIANT check should be the same.  */
  gcc_assert (in_lto_p);
    
  return true;
}

/* TARGET is a call target of GIMPLE call statement
   (obtained by gimple_call_fn).  Return true if it is
   OBJ_TYPE_REF representing an virtual call of C++ method.
   (As opposed to OBJ_TYPE_REF representing objc calls
   through a cast where middle-end devirtualization machinery
   can't apply.) */

bool
virtual_method_call_p (tree target)
{
  if (TREE_CODE (target) != OBJ_TYPE_REF)
    return false;
  target = TREE_TYPE (target);
  gcc_checking_assert (TREE_CODE (target) == POINTER_TYPE);
  target = TREE_TYPE (target);
  if (TREE_CODE (target) == FUNCTION_TYPE)
    return false;
  gcc_checking_assert (TREE_CODE (target) == METHOD_TYPE);
  return true;
}

/* REF is OBJ_TYPE_REF, return the class the ref corresponds to.  */

tree
obj_type_ref_class (tree ref)
{
  gcc_checking_assert (TREE_CODE (ref) == OBJ_TYPE_REF);
  ref = TREE_TYPE (ref);
  gcc_checking_assert (TREE_CODE (ref) == POINTER_TYPE);
  ref = TREE_TYPE (ref);
  /* We look for type THIS points to.  ObjC also builds
     OBJ_TYPE_REF with non-method calls, Their first parameter
     ID however also corresponds to class type. */
  gcc_checking_assert (TREE_CODE (ref) == METHOD_TYPE
		       || TREE_CODE (ref) == FUNCTION_TYPE);
  ref = TREE_VALUE (TYPE_ARG_TYPES (ref));
  gcc_checking_assert (TREE_CODE (ref) == POINTER_TYPE);
  return TREE_TYPE (ref);
}

/* Return true if T is in anonymous namespace.  */

bool
type_in_anonymous_namespace_p (tree t)
{
  return (TYPE_STUB_DECL (t) && !TREE_PUBLIC (TYPE_STUB_DECL (t)));
}

/* Try to find a base info of BINFO that would have its field decl at offset
   OFFSET within the BINFO type and which is of EXPECTED_TYPE.  If it can be
   found, return, otherwise return NULL_TREE.  */

tree
get_binfo_at_offset (tree binfo, HOST_WIDE_INT offset, tree expected_type)
{
  tree type = BINFO_TYPE (binfo);

  while (true)
    {
      HOST_WIDE_INT pos, size;
      tree fld;
      int i;

      if (types_same_for_odr (type, expected_type))
	  return binfo;
      if (offset < 0)
	return NULL_TREE;

      for (fld = TYPE_FIELDS (type); fld; fld = DECL_CHAIN (fld))
	{
	  if (TREE_CODE (fld) != FIELD_DECL)
	    continue;

	  pos = int_bit_position (fld);
	  size = tree_to_uhwi (DECL_SIZE (fld));
	  if (pos <= offset && (pos + size) > offset)
	    break;
	}
      if (!fld || TREE_CODE (TREE_TYPE (fld)) != RECORD_TYPE)
	return NULL_TREE;

      if (!DECL_ARTIFICIAL (fld))
	{
	  binfo = TYPE_BINFO (TREE_TYPE (fld));
	  if (!binfo)
	    return NULL_TREE;
	}
      /* Offset 0 indicates the primary base, whose vtable contents are
	 represented in the binfo for the derived class.  */
      else if (offset != 0)
	{
	  tree base_binfo, found_binfo = NULL_TREE;
	  for (i = 0; BINFO_BASE_ITERATE (binfo, i, base_binfo); i++)
	    if (types_same_for_odr (TREE_TYPE (base_binfo), TREE_TYPE (fld)))
	      {
		found_binfo = base_binfo;
		break;
	      }
	  if (!found_binfo)
	    return NULL_TREE;
	  binfo = found_binfo;
	}

      type = TREE_TYPE (fld);
      offset -= pos;
    }
}

/* Returns true if X is a typedef decl.  */

bool
is_typedef_decl (tree x)
{
  return (x && TREE_CODE (x) == TYPE_DECL
          && DECL_ORIGINAL_TYPE (x) != NULL_TREE);
}

/* Returns true iff TYPE is a type variant created for a typedef. */

bool
typedef_variant_p (tree type)
{
  return is_typedef_decl (TYPE_NAME (type));
}

/* Warn about a use of an identifier which was marked deprecated.  */
void
warn_deprecated_use (tree node, tree attr)
{
  const char *msg;

  if (node == 0 || !warn_deprecated_decl)
    return;

  if (!attr)
    {
      if (DECL_P (node))
	attr = DECL_ATTRIBUTES (node);
      else if (TYPE_P (node))
	{
	  tree decl = TYPE_STUB_DECL (node);
	  if (decl)
	    attr = lookup_attribute ("deprecated",
				     TYPE_ATTRIBUTES (TREE_TYPE (decl)));
	}
    }

  if (attr)
    attr = lookup_attribute ("deprecated", attr);

  if (attr)
    msg = TREE_STRING_POINTER (TREE_VALUE (TREE_VALUE (attr)));
  else
    msg = NULL;

  if (DECL_P (node))
    {
      expanded_location xloc = expand_location (DECL_SOURCE_LOCATION (node));
      if (msg)
	warning (OPT_Wdeprecated_declarations,
		 "%qD is deprecated (declared at %r%s:%d%R): %s",
		 node, "locus", xloc.file, xloc.line, msg);
      else
	warning (OPT_Wdeprecated_declarations,
		 "%qD is deprecated (declared at %r%s:%d%R)",
		 node, "locus", xloc.file, xloc.line);
    }
  else if (TYPE_P (node))
    {
      tree what = NULL_TREE;
      tree decl = TYPE_STUB_DECL (node);

      if (TYPE_NAME (node))
	{
	  if (TREE_CODE (TYPE_NAME (node)) == IDENTIFIER_NODE)
	    what = TYPE_NAME (node);
	  else if (TREE_CODE (TYPE_NAME (node)) == TYPE_DECL
		   && DECL_NAME (TYPE_NAME (node)))
	    what = DECL_NAME (TYPE_NAME (node));
	}

      if (decl)
	{
	  expanded_location xloc
	    = expand_location (DECL_SOURCE_LOCATION (decl));
	  if (what)
	    {
	      if (msg)
		warning (OPT_Wdeprecated_declarations,
			 "%qE is deprecated (declared at %r%s:%d%R): %s",
			 what, "locus", xloc.file, xloc.line, msg);
	      else
		warning (OPT_Wdeprecated_declarations,
			 "%qE is deprecated (declared at %r%s:%d%R)",
			 what, "locus", xloc.file, xloc.line);
	    }
	  else
	    {
	      if (msg)
		warning (OPT_Wdeprecated_declarations,
			 "type is deprecated (declared at %r%s:%d%R): %s",
			 "locus", xloc.file, xloc.line, msg);
	      else
		warning (OPT_Wdeprecated_declarations,
			 "type is deprecated (declared at %r%s:%d%R)",
			 "locus", xloc.file, xloc.line);
	    }
	}
      else
	{
	  if (what)
	    {
	      if (msg)
		warning (OPT_Wdeprecated_declarations, "%qE is deprecated: %s",
			 what, msg);
	      else
		warning (OPT_Wdeprecated_declarations, "%qE is deprecated", what);
	    }
	  else
	    {
	      if (msg)
		warning (OPT_Wdeprecated_declarations, "type is deprecated: %s",
			 msg);
	      else
		warning (OPT_Wdeprecated_declarations, "type is deprecated");
	    }
	}
    }
}

/* Return true if REF has a COMPONENT_REF with a bit-field field declaration
   somewhere in it.  */

bool
contains_bitfld_component_ref_p (const_tree ref)
{
  while (handled_component_p (ref))
    {
      if (TREE_CODE (ref) == COMPONENT_REF
          && DECL_BIT_FIELD (TREE_OPERAND (ref, 1)))
        return true;
      ref = TREE_OPERAND (ref, 0);
    }

  return false;
}

/* Try to determine whether a TRY_CATCH expression can fall through.
   This is a subroutine of block_may_fallthru.  */

static bool
try_catch_may_fallthru (const_tree stmt)
{
  tree_stmt_iterator i;

  /* If the TRY block can fall through, the whole TRY_CATCH can
     fall through.  */
  if (block_may_fallthru (TREE_OPERAND (stmt, 0)))
    return true;

  i = tsi_start (TREE_OPERAND (stmt, 1));
  switch (TREE_CODE (tsi_stmt (i)))
    {
    case CATCH_EXPR:
      /* We expect to see a sequence of CATCH_EXPR trees, each with a
	 catch expression and a body.  The whole TRY_CATCH may fall
	 through iff any of the catch bodies falls through.  */
      for (; !tsi_end_p (i); tsi_next (&i))
	{
	  if (block_may_fallthru (CATCH_BODY (tsi_stmt (i))))
	    return true;
	}
      return false;

    case EH_FILTER_EXPR:
      /* The exception filter expression only matters if there is an
	 exception.  If the exception does not match EH_FILTER_TYPES,
	 we will execute EH_FILTER_FAILURE, and we will fall through
	 if that falls through.  If the exception does match
	 EH_FILTER_TYPES, the stack unwinder will continue up the
	 stack, so we will not fall through.  We don't know whether we
	 will throw an exception which matches EH_FILTER_TYPES or not,
	 so we just ignore EH_FILTER_TYPES and assume that we might
	 throw an exception which doesn't match.  */
      return block_may_fallthru (EH_FILTER_FAILURE (tsi_stmt (i)));

    default:
      /* This case represents statements to be executed when an
	 exception occurs.  Those statements are implicitly followed
	 by a RESX statement to resume execution after the exception.
	 So in this case the TRY_CATCH never falls through.  */
      return false;
    }
}

/* Try to determine if we can fall out of the bottom of BLOCK.  This guess
   need not be 100% accurate; simply be conservative and return true if we
   don't know.  This is used only to avoid stupidly generating extra code.
   If we're wrong, we'll just delete the extra code later.  */

bool
block_may_fallthru (const_tree block)
{
  /* This CONST_CAST is okay because expr_last returns its argument
     unmodified and we assign it to a const_tree.  */
  const_tree stmt = expr_last (CONST_CAST_TREE (block));

  switch (stmt ? TREE_CODE (stmt) : ERROR_MARK)
    {
    case GOTO_EXPR:
    case RETURN_EXPR:
      /* Easy cases.  If the last statement of the block implies
	 control transfer, then we can't fall through.  */
      return false;

    case SWITCH_EXPR:
      /* If SWITCH_LABELS is set, this is lowered, and represents a
	 branch to a selected label and hence can not fall through.
	 Otherwise SWITCH_BODY is set, and the switch can fall
	 through.  */
      return SWITCH_LABELS (stmt) == NULL_TREE;

    case COND_EXPR:
      if (block_may_fallthru (COND_EXPR_THEN (stmt)))
	return true;
      return block_may_fallthru (COND_EXPR_ELSE (stmt));

    case BIND_EXPR:
      return block_may_fallthru (BIND_EXPR_BODY (stmt));

    case TRY_CATCH_EXPR:
      return try_catch_may_fallthru (stmt);

    case TRY_FINALLY_EXPR:
      /* The finally clause is always executed after the try clause,
	 so if it does not fall through, then the try-finally will not
	 fall through.  Otherwise, if the try clause does not fall
	 through, then when the finally clause falls through it will
	 resume execution wherever the try clause was going.  So the
	 whole try-finally will only fall through if both the try
	 clause and the finally clause fall through.  */
      return (block_may_fallthru (TREE_OPERAND (stmt, 0))
	      && block_may_fallthru (TREE_OPERAND (stmt, 1)));

    case MODIFY_EXPR:
      if (TREE_CODE (TREE_OPERAND (stmt, 1)) == CALL_EXPR)
	stmt = TREE_OPERAND (stmt, 1);
      else
	return true;
      /* FALLTHRU */

    case CALL_EXPR:
      /* Functions that do not return do not fall through.  */
      return (call_expr_flags (stmt) & ECF_NORETURN) == 0;

    case CLEANUP_POINT_EXPR:
      return block_may_fallthru (TREE_OPERAND (stmt, 0));

    case TARGET_EXPR:
      return block_may_fallthru (TREE_OPERAND (stmt, 1));

    case ERROR_MARK:
      return true;

    default:
      return lang_hooks.block_may_fallthru (stmt);
    }
}

/* True if we are using EH to handle cleanups.  */
static bool using_eh_for_cleanups_flag = false;

/* This routine is called from front ends to indicate eh should be used for
   cleanups.  */
void
using_eh_for_cleanups (void)
{
  using_eh_for_cleanups_flag = true;
}

/* Query whether EH is used for cleanups.  */
bool
using_eh_for_cleanups_p (void)
{
  return using_eh_for_cleanups_flag;
}

/* Wrapper for tree_code_name to ensure that tree code is valid */
const char *
get_tree_code_name (enum tree_code code)
{
  const char *invalid = "<invalid tree code>";

  if (code >= MAX_TREE_CODES)
    return invalid;

  return tree_code_name[code];
}

#include "gt-tree.h"<|MERGE_RESOLUTION|>--- conflicted
+++ resolved
@@ -1144,11 +1144,7 @@
   signop sign = TYPE_SIGN (type);
 
   /* If we need to set overflow flags, return a new unshared node.  */
-<<<<<<< HEAD
   if (overflowed || !wi::fits_to_tree_p (cst, type))
-=======
-  if (overflowed || !double_int_fits_to_tree_p (type, cst))
->>>>>>> dd346f1f
     {
       if (overflowed
 	  || overflowable < 0

--- conflicted
+++ resolved
@@ -705,11 +705,6 @@
   if (def)
     {
       inv->cost = rtx_cost (set, SET, speed);
-<<<<<<< HEAD
-      inv->cheap_address
-	= address_cost (SET_SRC (set), word_mode, ADDR_SPACE_GENERIC, speed)
-	  < COSTS_N_INSNS (1);
-=======
       /* ??? Try to determine cheapness of address computation.  Unfortunately
          the address cost is only a relative measure, we can't really compare
 	 it with any absolute number, but only with other address costs.
@@ -720,8 +715,7 @@
 	 invariants).
 	 See http://gcc.gnu.org/ml/gcc-patches/2009-10/msg01210.html .  */
       inv->cheap_address = address_cost (SET_SRC (set), word_mode,
-					 speed) < 3;
->>>>>>> e25a8c82
+					 ADDR_SPACE_GENERIC, speed) < 3;
     }
   else
     {

/* Analysis Utilities for Loop Vectorization.
   Copyright (C) 2003,2004,2005,2006 Free Software Foundation, Inc.
   Contributed by Dorit Naishlos <dorit@il.ibm.com>

This file is part of GCC.

GCC is free software; you can redistribute it and/or modify it under
the terms of the GNU General Public License as published by the Free
Software Foundation; either version 2, or (at your option) any later
version.

GCC is distributed in the hope that it will be useful, but WITHOUT ANY
WARRANTY; without even the implied warranty of MERCHANTABILITY or
FITNESS FOR A PARTICULAR PURPOSE.  See the GNU General Public License
for more details.

You should have received a copy of the GNU General Public License
along with GCC; see the file COPYING.  If not, write to the Free
Software Foundation, 51 Franklin Street, Fifth Floor, Boston, MA
02110-1301, USA.  */

#include "config.h"
#include "system.h"
#include "coretypes.h"
#include "tm.h"
#include "ggc.h"
#include "tree.h"
#include "basic-block.h"
#include "diagnostic.h"
#include "tree-flow.h"
#include "tree-dump.h"
#include "timevar.h"
#include "cfgloop.h"
#include "expr.h"
#include "optabs.h"
#include "params.h"
#include "tree-chrec.h"
#include "tree-data-ref.h"
#include "tree-scalar-evolution.h"
#include "tree-vectorizer.h"
#include "toplev.h"

/* Main analysis functions.  */
static loop_vec_info vect_analyze_loop_form (struct loop *);
static bool vect_analyze_data_refs (loop_vec_info);
static bool vect_mark_stmts_to_be_vectorized (loop_vec_info);
static void vect_analyze_scalar_cycles (loop_vec_info);
static bool vect_analyze_data_ref_accesses (loop_vec_info);
static bool vect_analyze_data_ref_dependences (loop_vec_info);
static bool vect_analyze_data_refs_alignment (loop_vec_info);
static bool vect_compute_data_refs_alignment (loop_vec_info);
static bool vect_enhance_data_refs_alignment (loop_vec_info);
static bool vect_analyze_operations (loop_vec_info);
static bool vect_determine_vectorization_factor (loop_vec_info);

/* Utility functions for the analyses.  */
static bool exist_non_indexing_operands_for_use_p (tree, tree);
static tree vect_get_loop_niters (struct loop *, tree *);
static bool vect_analyze_data_ref_dependence
  (struct data_dependence_relation *, loop_vec_info);
static bool vect_compute_data_ref_alignment (struct data_reference *); 
static bool vect_analyze_data_ref_access (struct data_reference *);
static bool vect_can_advance_ivs_p (loop_vec_info);
static void vect_update_misalignment_for_peel
  (struct data_reference *, struct data_reference *, int npeel);

/* Function vect_determine_vectorization_factor

   Determine the vectorization factor (VF). VF is the number of data elements
   that are operated upon in parallel in a single iteration of the vectorized
   loop. For example, when vectorizing a loop that operates on 4byte elements,
   on a target with vector size (VS) 16byte, the VF is set to 4, since 4
   elements can fit in a single vector register.

   We currently support vectorization of loops in which all types operated upon
   are of the same size. Therefore this function currently sets VF according to
   the size of the types operated upon, and fails if there are multiple sizes
   in the loop.

   VF is also the factor by which the loop iterations are strip-mined, e.g.:
   original loop:
        for (i=0; i<N; i++){
          a[i] = b[i] + c[i];
        }

   vectorized loop:
        for (i=0; i<N; i+=VF){
          a[i:VF] = b[i:VF] + c[i:VF];
        }
*/

static bool
vect_determine_vectorization_factor (loop_vec_info loop_vinfo)
{
  struct loop *loop = LOOP_VINFO_LOOP (loop_vinfo);
  basic_block *bbs = LOOP_VINFO_BBS (loop_vinfo);
  int nbbs = loop->num_nodes;
  block_stmt_iterator si;
  unsigned int vectorization_factor = 0;
  tree scalar_type;
  tree phi;
  tree vectype;
  unsigned int nunits;
  stmt_vec_info stmt_info;
  int i;

  if (vect_print_dump_info (REPORT_DETAILS))
    fprintf (vect_dump, "=== vect_determine_vectorization_factor ===");

  for (i = 0; i < nbbs; i++)
    {
      basic_block bb = bbs[i];

      for (phi = phi_nodes (bb); phi; phi = PHI_CHAIN (phi))
	{
	  stmt_info = vinfo_for_stmt (phi);
	  if (vect_print_dump_info (REPORT_DETAILS))
	    {
	      fprintf (vect_dump, "==> examining phi: ");
	      print_generic_expr (vect_dump, phi, TDF_SLIM);
	    }

	  gcc_assert (stmt_info);

	  /* Two cases of "relevant" phis: those that define an 
	     induction that is used in the loop, and those that
	     define a reduction.  */
	  if ((STMT_VINFO_RELEVANT (stmt_info) == vect_used_in_loop
	       && STMT_VINFO_DEF_TYPE (stmt_info) == vect_induction_def)
	      || (STMT_VINFO_RELEVANT (stmt_info) == vect_used_by_reduction
		  && STMT_VINFO_DEF_TYPE (stmt_info) == vect_reduction_def))
            {
	      gcc_assert (!STMT_VINFO_VECTYPE (stmt_info));
              scalar_type = TREE_TYPE (PHI_RESULT (phi));

	      if (vect_print_dump_info (REPORT_DETAILS))
		{
		  fprintf (vect_dump, "get vectype for scalar type:  ");
		  print_generic_expr (vect_dump, scalar_type, TDF_SLIM);
		}

	      vectype = get_vectype_for_scalar_type (scalar_type);
	      if (!vectype)
		{
		  if (vect_print_dump_info (REPORT_UNVECTORIZED_LOOPS))
		    {
		      fprintf (vect_dump,
		               "not vectorized: unsupported data-type ");
		      print_generic_expr (vect_dump, scalar_type, TDF_SLIM);
		    }
		  return false;
		}
	      STMT_VINFO_VECTYPE (stmt_info) = vectype;

	      if (vect_print_dump_info (REPORT_DETAILS))
		{
		  fprintf (vect_dump, "vectype: ");
		  print_generic_expr (vect_dump, vectype, TDF_SLIM);
		}

	      nunits = TYPE_VECTOR_SUBPARTS (vectype);
	      if (vect_print_dump_info (REPORT_DETAILS))
		fprintf (vect_dump, "nunits = %d", nunits);

	      if (!vectorization_factor
		  || (nunits > vectorization_factor))
		vectorization_factor = nunits;
	    }
	}

      for (si = bsi_start (bb); !bsi_end_p (si); bsi_next (&si))
        {
	  tree stmt = bsi_stmt (si);
<<<<<<< HEAD
	  unsigned int nunits;
	  stmt_vec_info stmt_info = vinfo_for_stmt (stmt);
	  tree vectype;
=======
	  stmt_info = vinfo_for_stmt (stmt);
>>>>>>> 29c07800

	  if (vect_print_dump_info (REPORT_DETAILS))
	    {
	      fprintf (vect_dump, "==> examining statement: ");
	      print_generic_expr (vect_dump, stmt, TDF_SLIM);
	    }
<<<<<<< HEAD

	  if (TREE_CODE (stmt) != GIMPLE_MODIFY_STMT)
	    continue;

	  gcc_assert (stmt_info);

=======

	  if (TREE_CODE (stmt) != GIMPLE_MODIFY_STMT)
	    continue;

	  gcc_assert (stmt_info);

>>>>>>> 29c07800
	  /* skip stmts which do not need to be vectorized.  */
	  if (!STMT_VINFO_RELEVANT_P (stmt_info)
	      && !STMT_VINFO_LIVE_P (stmt_info))
	    {
	      if (vect_print_dump_info (REPORT_DETAILS))
	        fprintf (vect_dump, "skip.");
	      continue;
	    }

	  if (!GIMPLE_STMT_P (stmt)
	      && VECTOR_MODE_P (TYPE_MODE (TREE_TYPE (stmt))))
	    {
	      if (vect_print_dump_info (REPORT_UNVECTORIZED_LOOPS))
	        {
	          fprintf (vect_dump, "not vectorized: vector stmt in loop:");
	          print_generic_expr (vect_dump, stmt, TDF_SLIM);
	        }
	      return false;
	    }

	  if (STMT_VINFO_VECTYPE (stmt_info))
	    {
	      /* The only case when a vectype had been already set is for stmts 
	         that contain a dataref, or for "pattern-stmts" (stmts generated
		 by the vectorizer to represent/replace a certain idiom).  */
	      gcc_assert (STMT_VINFO_DATA_REF (stmt_info) 
			  || is_pattern_stmt_p (stmt_info));
	      vectype = STMT_VINFO_VECTYPE (stmt_info);
	    }
	  else
	    {
	      gcc_assert (! STMT_VINFO_DATA_REF (stmt_info)
			  && !is_pattern_stmt_p (stmt_info));

	      /* We set the vectype according to the type of the result (lhs).
		 For stmts whose result-type is different than the type of the
		 arguments (e.g. demotion, promotion), vectype will be reset 
		 appropriately (later).  Note that we have to visit the smallest 
		 datatype in this function, because that determines the VF.  
		 If the smallest datatype in the loop is present only as the 
		 rhs of a promotion operation - we'd miss it here.
		 However, in such a case, that a variable of this datatype
		 does not appear in the lhs anywhere in the loop, it shouldn't
		 affect the vectorization factor.   */
	      scalar_type = TREE_TYPE (GIMPLE_STMT_OPERAND (stmt, 0));

	      if (vect_print_dump_info (REPORT_DETAILS))
		{
		  fprintf (vect_dump, "get vectype for scalar type:  ");
		  print_generic_expr (vect_dump, scalar_type, TDF_SLIM);
		}

	      vectype = get_vectype_for_scalar_type (scalar_type);
	      if (!vectype)
		{
		  if (vect_print_dump_info (REPORT_UNVECTORIZED_LOOPS))
		    {
		      fprintf (vect_dump, 
			       "not vectorized: unsupported data-type ");
		      print_generic_expr (vect_dump, scalar_type, TDF_SLIM);
		    }
		  return false;
		}
	      STMT_VINFO_VECTYPE (stmt_info) = vectype;
            }

	  if (vect_print_dump_info (REPORT_DETAILS))
	    {
	      fprintf (vect_dump, "vectype: ");
	      print_generic_expr (vect_dump, vectype, TDF_SLIM);
	    }

	  nunits = TYPE_VECTOR_SUBPARTS (vectype);
	  if (vect_print_dump_info (REPORT_DETAILS))
	    fprintf (vect_dump, "nunits = %d", nunits);

	  if (!vectorization_factor
	      || (nunits > vectorization_factor))
	    vectorization_factor = nunits;

        }
    }

  /* TODO: Analyze cost. Decide if worth while to vectorize.  */

  if (vectorization_factor <= 1)
    {
      if (vect_print_dump_info (REPORT_UNVECTORIZED_LOOPS))
        fprintf (vect_dump, "not vectorized: unsupported data-type");
      return false;
    }
  LOOP_VINFO_VECT_FACTOR (loop_vinfo) = vectorization_factor;

  return true;
}


/* Function vect_analyze_operations.

   Scan the loop stmts and make sure they are all vectorizable.  */

static bool
vect_analyze_operations (loop_vec_info loop_vinfo)
{
  struct loop *loop = LOOP_VINFO_LOOP (loop_vinfo);
  basic_block *bbs = LOOP_VINFO_BBS (loop_vinfo);
  int nbbs = loop->num_nodes;
  block_stmt_iterator si;
  unsigned int vectorization_factor = 0;
  int i;
  bool ok;
  tree phi;
  stmt_vec_info stmt_info;
  bool need_to_vectorize = false;

  if (vect_print_dump_info (REPORT_DETAILS))
    fprintf (vect_dump, "=== vect_analyze_operations ===");

  gcc_assert (LOOP_VINFO_VECT_FACTOR (loop_vinfo));
  vectorization_factor = LOOP_VINFO_VECT_FACTOR (loop_vinfo);

  for (i = 0; i < nbbs; i++)
    {
      basic_block bb = bbs[i];

      for (phi = phi_nodes (bb); phi; phi = PHI_CHAIN (phi))
        {
	  stmt_info = vinfo_for_stmt (phi);
	  if (vect_print_dump_info (REPORT_DETAILS))
	    {
	      fprintf (vect_dump, "examining phi: ");
	      print_generic_expr (vect_dump, phi, TDF_SLIM);
	    }

	  gcc_assert (stmt_info);

	  if (STMT_VINFO_LIVE_P (stmt_info))
	    {
	      /* FORNOW: not yet supported.  */
	      if (vect_print_dump_info (REPORT_UNVECTORIZED_LOOPS))
		fprintf (vect_dump, "not vectorized: value used after loop.");
	    return false;
	  }

	  if (STMT_VINFO_RELEVANT (stmt_info) == vect_used_in_loop
	      && STMT_VINFO_DEF_TYPE (stmt_info) != vect_induction_def)
	    {
	      /* Most likely a reduction-like computation that is used
		 in the loop.  */
	      if (vect_print_dump_info (REPORT_UNVECTORIZED_LOOPS))
	        fprintf (vect_dump, "not vectorized: unsupported pattern.");
 	     return false;
	    }
	}

      for (si = bsi_start (bb); !bsi_end_p (si); bsi_next (&si))
	{
	  tree stmt = bsi_stmt (si);
	  stmt_vec_info stmt_info = vinfo_for_stmt (stmt);

	  if (vect_print_dump_info (REPORT_DETAILS))
	    {
	      fprintf (vect_dump, "==> examining statement: ");
	      print_generic_expr (vect_dump, stmt, TDF_SLIM);
	    }

	  gcc_assert (stmt_info);

	  /* skip stmts which do not need to be vectorized.
	     this is expected to include:
	     - the COND_EXPR which is the loop exit condition
	     - any LABEL_EXPRs in the loop
	     - computations that are used only for array indexing or loop
	     control  */

	  if (!STMT_VINFO_RELEVANT_P (stmt_info)
	      && !STMT_VINFO_LIVE_P (stmt_info))
	    {
	      if (vect_print_dump_info (REPORT_DETAILS))
	        fprintf (vect_dump, "irrelevant.");
	      continue;
	    }

          if (STMT_VINFO_RELEVANT_P (stmt_info))
            {
              gcc_assert (GIMPLE_STMT_P (stmt)
		  	  || !VECTOR_MODE_P (TYPE_MODE (TREE_TYPE (stmt))));
              gcc_assert (STMT_VINFO_VECTYPE (stmt_info));

	      ok = (vectorizable_type_promotion (stmt, NULL, NULL)
		    || vectorizable_type_demotion (stmt, NULL, NULL)
<<<<<<< HEAD
=======
		    || vectorizable_conversion (stmt, NULL, NULL)
>>>>>>> 29c07800
		    || vectorizable_operation (stmt, NULL, NULL)
		    || vectorizable_assignment (stmt, NULL, NULL)
		    || vectorizable_load (stmt, NULL, NULL)
		    || vectorizable_call (stmt, NULL, NULL)
		    || vectorizable_store (stmt, NULL, NULL)
		    || vectorizable_condition (stmt, NULL, NULL));

	      if (!ok)
		{
		  if (vect_print_dump_info (REPORT_UNVECTORIZED_LOOPS))
		    {
		      fprintf (vect_dump, 
			       "not vectorized: relevant stmt not supported: ");
		      print_generic_expr (vect_dump, stmt, TDF_SLIM);
		    }
		  return false;
		}	
	      need_to_vectorize = true;
            }

	  if (STMT_VINFO_LIVE_P (stmt_info))
	    {
	      ok = vectorizable_reduction (stmt, NULL, NULL);

	      if (ok)
                need_to_vectorize = true;
              else
	        ok = vectorizable_live_operation (stmt, NULL, NULL);

	      if (!ok)
		{
		  if (vect_print_dump_info (REPORT_UNVECTORIZED_LOOPS))
		    {
		      fprintf (vect_dump, 
			       "not vectorized: live stmt not supported: ");
		      print_generic_expr (vect_dump, stmt, TDF_SLIM);
		    }
		  return false;
		}
	    }
	} /* stmts in bb */
    } /* bbs */

  /* TODO: Analyze cost. Decide if worth while to vectorize.  */

  /* All operations in the loop are either irrelevant (deal with loop
     control, or dead), or only used outside the loop and can be moved
     out of the loop (e.g. invariants, inductions).  The loop can be 
     optimized away by scalar optimizations.  We're better off not 
     touching this loop.  */
  if (!need_to_vectorize)
    {
      if (vect_print_dump_info (REPORT_DETAILS))
	fprintf (vect_dump, 
		 "All the computation can be taken out of the loop.");
      if (vect_print_dump_info (REPORT_UNVECTORIZED_LOOPS))
        fprintf (vect_dump, 
		 "not vectorized: redundant loop. no profit to vectorize.");
      return false;
    }

  if (LOOP_VINFO_NITERS_KNOWN_P (loop_vinfo)
      && vect_print_dump_info (REPORT_DETAILS))
    fprintf (vect_dump,
        "vectorization_factor = %d, niters = " HOST_WIDE_INT_PRINT_DEC,
        vectorization_factor, LOOP_VINFO_INT_NITERS (loop_vinfo));

  if (LOOP_VINFO_NITERS_KNOWN_P (loop_vinfo)
      && ((LOOP_VINFO_INT_NITERS (loop_vinfo) < vectorization_factor)
	  || (LOOP_VINFO_INT_NITERS (loop_vinfo) <=
		((unsigned) (PARAM_VALUE (PARAM_MIN_VECT_LOOP_BOUND)) 
					   * vectorization_factor))))
    {
      if (vect_print_dump_info (REPORT_UNVECTORIZED_LOOPS))
	fprintf (vect_dump, "not vectorized: iteration count too small.");
      return false;
    }

  if (!LOOP_VINFO_NITERS_KNOWN_P (loop_vinfo)
      || LOOP_VINFO_INT_NITERS (loop_vinfo) % vectorization_factor != 0
      || LOOP_PEELING_FOR_ALIGNMENT (loop_vinfo))
    {
      if (vect_print_dump_info (REPORT_DETAILS))
        fprintf (vect_dump, "epilog loop required.");
      if (!vect_can_advance_ivs_p (loop_vinfo))
        {
          if (vect_print_dump_info (REPORT_UNVECTORIZED_LOOPS))
            fprintf (vect_dump,
                     "not vectorized: can't create epilog loop 1.");
          return false;
        }
      if (!slpeel_can_duplicate_loop_p (loop, single_exit (loop)))
        {
          if (vect_print_dump_info (REPORT_UNVECTORIZED_LOOPS))
            fprintf (vect_dump,
                     "not vectorized: can't create epilog loop 2.");
          return false;
        }
    }

  return true;
}


/* Function exist_non_indexing_operands_for_use_p 

   USE is one of the uses attached to STMT. Check if USE is 
   used in STMT for anything other than indexing an array.  */

static bool
exist_non_indexing_operands_for_use_p (tree use, tree stmt)
{
  tree operand;
  stmt_vec_info stmt_info = vinfo_for_stmt (stmt);
 
  /* USE corresponds to some operand in STMT. If there is no data
     reference in STMT, then any operand that corresponds to USE
     is not indexing an array.  */
  if (!STMT_VINFO_DATA_REF (stmt_info))
    return true;
 
  /* STMT has a data_ref. FORNOW this means that its of one of
     the following forms:
     -1- ARRAY_REF = var
     -2- var = ARRAY_REF
     (This should have been verified in analyze_data_refs).

     'var' in the second case corresponds to a def, not a use,
     so USE cannot correspond to any operands that are not used 
     for array indexing.

     Therefore, all we need to check is if STMT falls into the
     first case, and whether var corresponds to USE.  */
 
  if (TREE_CODE (GIMPLE_STMT_OPERAND (stmt, 0)) == SSA_NAME)
    return false;

  operand = GIMPLE_STMT_OPERAND (stmt, 1);

  if (TREE_CODE (operand) != SSA_NAME)
    return false;

  if (operand == use)
    return true;

  return false;
}


/* Function vect_analyze_scalar_cycles.

   Examine the cross iteration def-use cycles of scalar variables, by
   analyzing the loop (scalar) PHIs; Classify each cycle as one of the
   following: invariant, induction, reduction, unknown.
   
   Some forms of scalar cycles are not yet supported.

   Example1: reduction: (unsupported yet)

              loop1:
              for (i=0; i<N; i++)
                 sum += a[i];

   Example2: induction: (unsupported yet)

              loop2:
              for (i=0; i<N; i++)
                 a[i] = i;

   Note: the following loop *is* vectorizable:

              loop3:
              for (i=0; i<N; i++)
                 a[i] = b[i];

         even though it has a def-use cycle caused by the induction variable i:

              loop: i_2 = PHI (i_0, i_1)
                    a[i_2] = ...;
                    i_1 = i_2 + 1;
                    GOTO loop;

         because the def-use cycle in loop3 is considered "not relevant" - i.e.,
         it does not need to be vectorized because it is only used for array
         indexing (see 'mark_stmts_to_be_vectorized'). The def-use cycle in
         loop2 on the other hand is relevant (it is being written to memory).
*/

static void
vect_analyze_scalar_cycles (loop_vec_info loop_vinfo)
{
  tree phi;
  struct loop *loop = LOOP_VINFO_LOOP (loop_vinfo);
  basic_block bb = loop->header;
  tree dumy;
  VEC(tree,heap) *worklist = VEC_alloc (tree, heap, 64);

  if (vect_print_dump_info (REPORT_DETAILS))
    fprintf (vect_dump, "=== vect_analyze_scalar_cycles ===");

  /* First - identify all inductions.  */
  for (phi = phi_nodes (bb); phi; phi = PHI_CHAIN (phi))
    {
      tree access_fn = NULL;
      tree def = PHI_RESULT (phi);
      stmt_vec_info stmt_vinfo = vinfo_for_stmt (phi);

      if (vect_print_dump_info (REPORT_DETAILS))
	{
	  fprintf (vect_dump, "Analyze phi: ");
	  print_generic_expr (vect_dump, phi, TDF_SLIM);
	}

      /* Skip virtual phi's. The data dependences that are associated with
         virtual defs/uses (i.e., memory accesses) are analyzed elsewhere.  */
      if (!is_gimple_reg (SSA_NAME_VAR (def)))
	continue;

      STMT_VINFO_DEF_TYPE (stmt_vinfo) = vect_unknown_def_type;

      /* Analyze the evolution function.  */
      access_fn = analyze_scalar_evolution (loop, def);
      if (access_fn && vect_print_dump_info (REPORT_DETAILS))
	{
	  fprintf (vect_dump, "Access function of PHI: ");
	  print_generic_expr (vect_dump, access_fn, TDF_SLIM);
	}

      if (!access_fn
	  || !vect_is_simple_iv_evolution (loop->num, access_fn, &dumy, &dumy)) 
	{
	  VEC_safe_push (tree, heap, worklist, phi);	  
	  continue;
	}

      if (vect_print_dump_info (REPORT_DETAILS))
	fprintf (vect_dump, "Detected induction.");
      STMT_VINFO_DEF_TYPE (stmt_vinfo) = vect_induction_def;
    }


  /* Second - identify all reductions.  */
  while (VEC_length (tree, worklist) > 0)
    {
      tree phi = VEC_pop (tree, worklist);
      tree def = PHI_RESULT (phi);
      stmt_vec_info stmt_vinfo = vinfo_for_stmt (phi);
      tree reduc_stmt;

      if (vect_print_dump_info (REPORT_DETAILS))
        { 
          fprintf (vect_dump, "Analyze phi: ");
          print_generic_expr (vect_dump, phi, TDF_SLIM);
        }

      gcc_assert (is_gimple_reg (SSA_NAME_VAR (def)));
      gcc_assert (STMT_VINFO_DEF_TYPE (stmt_vinfo) == vect_unknown_def_type);

      reduc_stmt = vect_is_simple_reduction (loop, phi);
      if (reduc_stmt)
        {
          if (vect_print_dump_info (REPORT_DETAILS))
            fprintf (vect_dump, "Detected reduction.");
          STMT_VINFO_DEF_TYPE (stmt_vinfo) = vect_reduction_def;
          STMT_VINFO_DEF_TYPE (vinfo_for_stmt (reduc_stmt)) =
                                                        vect_reduction_def;
        }
      else
        if (vect_print_dump_info (REPORT_DETAILS))
          fprintf (vect_dump, "Unknown def-use cycle pattern.");
    }

  VEC_free (tree, heap, worklist);
  return;
}


/* Function vect_insert_into_interleaving_chain.

   Insert DRA into the interleaving chain of DRB according to DRA's INIT.  */

static void
vect_insert_into_interleaving_chain (struct data_reference *dra,
				     struct data_reference *drb)
{
  tree prev, next, next_init;
  stmt_vec_info stmtinfo_a = vinfo_for_stmt (DR_STMT (dra)); 
  stmt_vec_info stmtinfo_b = vinfo_for_stmt (DR_STMT (drb));

  prev = DR_GROUP_FIRST_DR (stmtinfo_b);
  next = DR_GROUP_NEXT_DR (vinfo_for_stmt (prev));		  
  while (next)
    {
      next_init = DR_INIT (STMT_VINFO_DATA_REF (vinfo_for_stmt (next)));
      if (tree_int_cst_compare (next_init, DR_INIT (dra)) > 0)
	{
	  /* Insert here.  */
	  DR_GROUP_NEXT_DR (vinfo_for_stmt (prev)) = DR_STMT (dra);
	  DR_GROUP_NEXT_DR (stmtinfo_a) = next;
	  return;
	}
      prev = next;
      next = DR_GROUP_NEXT_DR (vinfo_for_stmt (prev));
    }

  /* We got to the end of the list. Insert here.  */
  DR_GROUP_NEXT_DR (vinfo_for_stmt (prev)) = DR_STMT (dra);
  DR_GROUP_NEXT_DR (stmtinfo_a) = NULL_TREE;
}


/* Function vect_update_interleaving_chain.
   
   For two data-refs DRA and DRB that are a part of a chain interleaved data 
   accesses, update the interleaving chain. DRB's INIT is smaller than DRA's.

   There are four possible cases:
   1. New stmts - both DRA and DRB are not a part of any chain:
      FIRST_DR = DRB
      NEXT_DR (DRB) = DRA
   2. DRB is a part of a chain and DRA is not:
      no need to update FIRST_DR
      no need to insert DRB
      insert DRA according to init
   3. DRA is a part of a chain and DRB is not:
      if (init of FIRST_DR > init of DRB)
          FIRST_DR = DRB
	  NEXT(FIRST_DR) = previous FIRST_DR
      else
          insert DRB according to its init
   4. both DRA and DRB are in some interleaving chains:
      choose the chain with the smallest init of FIRST_DR
      insert the nodes of the second chain into the first one.  */

static void
vect_update_interleaving_chain (struct data_reference *drb,
				struct data_reference *dra)
{
  stmt_vec_info stmtinfo_a = vinfo_for_stmt (DR_STMT (dra)); 
  stmt_vec_info stmtinfo_b = vinfo_for_stmt (DR_STMT (drb));
  tree next_init, init_dra_chain, init_drb_chain, first_a, first_b;
  tree node, prev, next, node_init, first_stmt;

  /* 1. New stmts - both DRA and DRB are not a part of any chain.   */
  if (!DR_GROUP_FIRST_DR (stmtinfo_a) && !DR_GROUP_FIRST_DR (stmtinfo_b))
    {
      DR_GROUP_FIRST_DR (stmtinfo_a) = DR_STMT (drb);
      DR_GROUP_FIRST_DR (stmtinfo_b) = DR_STMT (drb);
      DR_GROUP_NEXT_DR (stmtinfo_b) = DR_STMT (dra);
      return;
    }

  /* 2. DRB is a part of a chain and DRA is not.  */
  if (!DR_GROUP_FIRST_DR (stmtinfo_a) && DR_GROUP_FIRST_DR (stmtinfo_b))
    {
      DR_GROUP_FIRST_DR (stmtinfo_a) = DR_GROUP_FIRST_DR (stmtinfo_b);
      /* Insert DRA into the chain of DRB.  */
      vect_insert_into_interleaving_chain (dra, drb);
      return;
    }

  /* 3. DRA is a part of a chain and DRB is not.  */  
  if (DR_GROUP_FIRST_DR (stmtinfo_a) && !DR_GROUP_FIRST_DR (stmtinfo_b))
    {
      tree old_first_stmt = DR_GROUP_FIRST_DR (stmtinfo_a);
      tree init_old = DR_INIT (STMT_VINFO_DATA_REF (vinfo_for_stmt (
							      old_first_stmt)));
      tree tmp;

      if (tree_int_cst_compare (init_old, DR_INIT (drb)) > 0)
	{
	  /* DRB's init is smaller than the init of the stmt previously marked 
	     as the first stmt of the interleaving chain of DRA. Therefore, we 
	     update FIRST_STMT and put DRB in the head of the list.  */
	  DR_GROUP_FIRST_DR (stmtinfo_b) = DR_STMT (drb);
	  DR_GROUP_NEXT_DR (stmtinfo_b) = old_first_stmt;
		
	  /* Update all the stmts in the list to point to the new FIRST_STMT.  */
	  tmp = old_first_stmt;
	  while (tmp)
	    {
	      DR_GROUP_FIRST_DR (vinfo_for_stmt (tmp)) = DR_STMT (drb);
	      tmp = DR_GROUP_NEXT_DR (vinfo_for_stmt (tmp));
	    }
	}
      else
	{
	  /* Insert DRB in the list of DRA.  */
	  vect_insert_into_interleaving_chain (drb, dra);
	  DR_GROUP_FIRST_DR (stmtinfo_b) = DR_GROUP_FIRST_DR (stmtinfo_a);	      
	}
      return;
    }
  
  /* 4. both DRA and DRB are in some interleaving chains.  */
  first_a = DR_GROUP_FIRST_DR (stmtinfo_a);
  first_b = DR_GROUP_FIRST_DR (stmtinfo_b);
  if (first_a == first_b)
    return;
  init_dra_chain = DR_INIT (STMT_VINFO_DATA_REF (vinfo_for_stmt (first_a)));
  init_drb_chain = DR_INIT (STMT_VINFO_DATA_REF (vinfo_for_stmt (first_b)));

  if (tree_int_cst_compare (init_dra_chain, init_drb_chain) > 0)
    {
      /* Insert the nodes of DRA chain into the DRB chain.  
	 After inserting a node, continue from this node of the DRB chain (don't
         start from the beginning.  */
      node = DR_GROUP_FIRST_DR (stmtinfo_a);
      prev = DR_GROUP_FIRST_DR (stmtinfo_b);      
      first_stmt = first_b;
    }
  else
    {
      /* Insert the nodes of DRB chain into the DRA chain.  
	 After inserting a node, continue from this node of the DRA chain (don't
         start from the beginning.  */
      node = DR_GROUP_FIRST_DR (stmtinfo_b);
      prev = DR_GROUP_FIRST_DR (stmtinfo_a);      
      first_stmt = first_a;
    }
  
  while (node)
    {
      node_init = DR_INIT (STMT_VINFO_DATA_REF (vinfo_for_stmt (node)));
      next = DR_GROUP_NEXT_DR (vinfo_for_stmt (prev));		  
      while (next)
	{	  
	  next_init = DR_INIT (STMT_VINFO_DATA_REF (vinfo_for_stmt (next)));
	  if (tree_int_cst_compare (next_init, node_init) > 0)
	    {
	      /* Insert here.  */
	      DR_GROUP_NEXT_DR (vinfo_for_stmt (prev)) = node;
	      DR_GROUP_NEXT_DR (vinfo_for_stmt (node)) = next;
	      prev = node;
	      break;
	    }
	  prev = next;
	  next = DR_GROUP_NEXT_DR (vinfo_for_stmt (prev));
	}
      if (!next)
	{
	  /* We got to the end of the list. Insert here.  */
	  DR_GROUP_NEXT_DR (vinfo_for_stmt (prev)) = node;
	  DR_GROUP_NEXT_DR (vinfo_for_stmt (node)) = NULL_TREE;
	  prev = node;
	}			
      DR_GROUP_FIRST_DR (vinfo_for_stmt (node)) = first_stmt;
      node = DR_GROUP_NEXT_DR (vinfo_for_stmt (node));	       
    }
}


/* Function vect_equal_offsets.

   Check if OFFSET1 and OFFSET2 are identical expressions.  */

static bool
vect_equal_offsets (tree offset1, tree offset2)
{
  bool res0, res1;

  STRIP_NOPS (offset1);
  STRIP_NOPS (offset2);

  if (offset1 == offset2)
    return true;

  if (TREE_CODE (offset1) != TREE_CODE (offset2)
      || !BINARY_CLASS_P (offset1)
      || !BINARY_CLASS_P (offset2))    
    return false;
  
  res0 = vect_equal_offsets (TREE_OPERAND (offset1, 0), 
			     TREE_OPERAND (offset2, 0));
  res1 = vect_equal_offsets (TREE_OPERAND (offset1, 1), 
			     TREE_OPERAND (offset2, 1));

  return (res0 && res1);
}


/* Function vect_check_interleaving.

   Check if DRA and DRB are a part of interleaving. In case they are, insert
   DRA and DRB in an interleaving chain.  */

static void
vect_check_interleaving (struct data_reference *dra,
			 struct data_reference *drb)
{
  HOST_WIDE_INT type_size_a, type_size_b, diff_mod_size, step, init_a, init_b;

  /* Check that the data-refs have same first location (except init) and they
     are both either store or load (not load and store).  */
  if ((DR_BASE_ADDRESS (dra) != DR_BASE_ADDRESS (drb)
       && (TREE_CODE (DR_BASE_ADDRESS (dra)) != ADDR_EXPR 
	   || TREE_CODE (DR_BASE_ADDRESS (drb)) != ADDR_EXPR
	   || TREE_OPERAND (DR_BASE_ADDRESS (dra), 0) 
	   != TREE_OPERAND (DR_BASE_ADDRESS (drb),0)))
      || !vect_equal_offsets (DR_OFFSET (dra), DR_OFFSET (drb))
      || !tree_int_cst_compare (DR_INIT (dra), DR_INIT (drb)) 
      || DR_IS_READ (dra) != DR_IS_READ (drb))
    return;

  /* Check:
     1. data-refs are of the same type
     2. their steps are equal
     3. the step is greater than the difference between data-refs' inits  */
  type_size_a = TREE_INT_CST_LOW (TYPE_SIZE_UNIT (TREE_TYPE (DR_REF (dra))));
  type_size_b = TREE_INT_CST_LOW (TYPE_SIZE_UNIT (TREE_TYPE (DR_REF (drb))));

  if (type_size_a != type_size_b
      || tree_int_cst_compare (DR_STEP (dra), DR_STEP (drb)))
    return;

  init_a = TREE_INT_CST_LOW (DR_INIT (dra));
  init_b = TREE_INT_CST_LOW (DR_INIT (drb));
  step = TREE_INT_CST_LOW (DR_STEP (dra));

  if (init_a > init_b)
    {
      /* If init_a == init_b + the size of the type * k, we have an interleaving, 
	 and DRB is accessed before DRA.  */
      diff_mod_size = (init_a - init_b) % type_size_a;

      if ((init_a - init_b) > step)
         return; 

      if (diff_mod_size == 0)
	{
	  vect_update_interleaving_chain (drb, dra);	  
	  if (vect_print_dump_info (REPORT_DR_DETAILS))
	    {
	      fprintf (vect_dump, "Detected interleaving ");
	      print_generic_expr (vect_dump, DR_REF (dra), TDF_SLIM);
	      fprintf (vect_dump, " and ");
	      print_generic_expr (vect_dump, DR_REF (drb), TDF_SLIM);
	    }
	  return;
	} 
    }
  else 
    {
      /* If init_b == init_a + the size of the type * k, we have an 
	 interleaving, and DRA is accessed before DRB.  */
      diff_mod_size = (init_b - init_a) % type_size_a;

      if ((init_b - init_a) > step)
         return;

      if (diff_mod_size == 0)
	{
	  vect_update_interleaving_chain (dra, drb);	  
	  if (vect_print_dump_info (REPORT_DR_DETAILS))
	    {
	      fprintf (vect_dump, "Detected interleaving ");
	      print_generic_expr (vect_dump, DR_REF (dra), TDF_SLIM);
	      fprintf (vect_dump, " and ");
	      print_generic_expr (vect_dump, DR_REF (drb), TDF_SLIM);
	    }
	  return;
	} 
    }
}


/* Function vect_analyze_data_ref_dependence.

   Return TRUE if there (might) exist a dependence between a memory-reference
   DRA and a memory-reference DRB.  */
      
static bool
vect_analyze_data_ref_dependence (struct data_dependence_relation *ddr,
                                  loop_vec_info loop_vinfo)
{
  unsigned int i;
  struct loop *loop = LOOP_VINFO_LOOP (loop_vinfo);
  int vectorization_factor = LOOP_VINFO_VECT_FACTOR (loop_vinfo);
  struct data_reference *dra = DDR_A (ddr);
  struct data_reference *drb = DDR_B (ddr);
  stmt_vec_info stmtinfo_a = vinfo_for_stmt (DR_STMT (dra)); 
  stmt_vec_info stmtinfo_b = vinfo_for_stmt (DR_STMT (drb));
  int dra_size = GET_MODE_SIZE (TYPE_MODE (TREE_TYPE (DR_REF (dra))));
  int drb_size = GET_MODE_SIZE (TYPE_MODE (TREE_TYPE (DR_REF (drb))));
  lambda_vector dist_v;
  unsigned int loop_depth;
         
  if (DDR_ARE_DEPENDENT (ddr) == chrec_known)
    {
      /* Independent data accesses.  */
      vect_check_interleaving (dra, drb);
      return false;
    }

  if ((DR_IS_READ (dra) && DR_IS_READ (drb)) || dra == drb)
    return false;
  
  if (DDR_ARE_DEPENDENT (ddr) == chrec_dont_know)
    {
      if (vect_print_dump_info (REPORT_UNVECTORIZED_LOOPS))
        {
          fprintf (vect_dump,
                   "not vectorized: can't determine dependence between ");
          print_generic_expr (vect_dump, DR_REF (dra), TDF_SLIM);
          fprintf (vect_dump, " and ");
          print_generic_expr (vect_dump, DR_REF (drb), TDF_SLIM);
        }
      return true;
    }

  if (DDR_NUM_DIST_VECTS (ddr) == 0)
    {
      if (vect_print_dump_info (REPORT_UNVECTORIZED_LOOPS))
        {
          fprintf (vect_dump, "not vectorized: bad dist vector for ");
          print_generic_expr (vect_dump, DR_REF (dra), TDF_SLIM);
          fprintf (vect_dump, " and ");
          print_generic_expr (vect_dump, DR_REF (drb), TDF_SLIM);
        }
      return true;
    }    

  loop_depth = index_in_loop_nest (loop->num, DDR_LOOP_NEST (ddr));
  for (i = 0; VEC_iterate (lambda_vector, DDR_DIST_VECTS (ddr), i, dist_v); i++)
    {
      int dist = dist_v[loop_depth];

      if (vect_print_dump_info (REPORT_DR_DETAILS))
	fprintf (vect_dump, "dependence distance  = %d.", dist);

      /* Same loop iteration.  */
      if (dist % vectorization_factor == 0 && dra_size == drb_size)
	{
	  /* Two references with distance zero have the same alignment.  */
	  VEC_safe_push (dr_p, heap, STMT_VINFO_SAME_ALIGN_REFS (stmtinfo_a), drb);
	  VEC_safe_push (dr_p, heap, STMT_VINFO_SAME_ALIGN_REFS (stmtinfo_b), dra);
	  if (vect_print_dump_info (REPORT_ALIGNMENT))
	    fprintf (vect_dump, "accesses have the same alignment.");
	  if (vect_print_dump_info (REPORT_DR_DETAILS))
	    {
	      fprintf (vect_dump, "dependence distance modulo vf == 0 between ");
	      print_generic_expr (vect_dump, DR_REF (dra), TDF_SLIM);
	      fprintf (vect_dump, " and ");
	      print_generic_expr (vect_dump, DR_REF (drb), TDF_SLIM);
	    }

          /* For interleaving, mark that there is a read-write dependency if
             necessary. We check before that one of the data-refs is store.  */ 
          if (DR_IS_READ (dra))
            DR_GROUP_READ_WRITE_DEPENDENCE (stmtinfo_a) = true;
	  else
            {
              if (DR_IS_READ (drb))
                DR_GROUP_READ_WRITE_DEPENDENCE (stmtinfo_b) = true;
	    }
	  
          continue;
	}

      if (abs (dist) >= vectorization_factor)
	{
	  /* Dependence distance does not create dependence, as far as vectorization
	     is concerned, in this case.  */
	  if (vect_print_dump_info (REPORT_DR_DETAILS))
	    fprintf (vect_dump, "dependence distance >= VF.");
	  continue;
	}

      if (vect_print_dump_info (REPORT_UNVECTORIZED_LOOPS))
	{
	  fprintf (vect_dump,
		   "not vectorized: possible dependence between data-refs ");
	  print_generic_expr (vect_dump, DR_REF (dra), TDF_SLIM);
	  fprintf (vect_dump, " and ");
	  print_generic_expr (vect_dump, DR_REF (drb), TDF_SLIM);
	}

      return true;
    }

  return false;
}


/* Function vect_analyze_data_ref_dependences.
          
   Examine all the data references in the loop, and make sure there do not
   exist any data dependences between them.  */
         
static bool
vect_analyze_data_ref_dependences (loop_vec_info loop_vinfo)
{
  unsigned int i;
  VEC (ddr_p, heap) *ddrs = LOOP_VINFO_DDRS (loop_vinfo);
  struct data_dependence_relation *ddr;

  if (vect_print_dump_info (REPORT_DETAILS)) 
    fprintf (vect_dump, "=== vect_analyze_dependences ===");
     
  for (i = 0; VEC_iterate (ddr_p, ddrs, i, ddr); i++)
    if (vect_analyze_data_ref_dependence (ddr, loop_vinfo))
      return false;

  return true;
}


/* Function vect_compute_data_ref_alignment

   Compute the misalignment of the data reference DR.

   Output:
   1. If during the misalignment computation it is found that the data reference
      cannot be vectorized then false is returned.
   2. DR_MISALIGNMENT (DR) is defined.

   FOR NOW: No analysis is actually performed. Misalignment is calculated
   only for trivial cases. TODO.  */

static bool
vect_compute_data_ref_alignment (struct data_reference *dr)
{
  tree stmt = DR_STMT (dr);
  stmt_vec_info stmt_info = vinfo_for_stmt (stmt);  
  tree ref = DR_REF (dr);
  tree vectype;
  tree base, base_addr;
  bool base_aligned;
  tree misalign;
  tree aligned_to, alignment;
   
  if (vect_print_dump_info (REPORT_DETAILS))
    fprintf (vect_dump, "vect_compute_data_ref_alignment:");

  /* Initialize misalignment to unknown.  */
  DR_MISALIGNMENT (dr) = -1;

  misalign = DR_OFFSET_MISALIGNMENT (dr);
  aligned_to = DR_ALIGNED_TO (dr);
  base_addr = DR_BASE_ADDRESS (dr);
  base = build_fold_indirect_ref (base_addr);
  vectype = STMT_VINFO_VECTYPE (stmt_info);
  alignment = ssize_int (TYPE_ALIGN (vectype)/BITS_PER_UNIT);

  if ((aligned_to && tree_int_cst_compare (aligned_to, alignment) < 0)
      || !misalign)
    {
      if (vect_print_dump_info (REPORT_DETAILS))
	{
	  fprintf (vect_dump, "Unknown alignment for access: ");
	  print_generic_expr (vect_dump, base, TDF_SLIM);
	}
      return true;
    }

  if ((DECL_P (base) 
       && tree_int_cst_compare (ssize_int (DECL_ALIGN_UNIT (base)),
				alignment) >= 0)
      || (TREE_CODE (base_addr) == SSA_NAME
	  && tree_int_cst_compare (ssize_int (TYPE_ALIGN_UNIT (TREE_TYPE (
						      TREE_TYPE (base_addr)))),
				   alignment) >= 0))
    base_aligned = true;
  else
    base_aligned = false;   

  if (!base_aligned) 
    {
      /* Do not change the alignment of global variables if 
	 flag_section_anchors is enabled.  */
      if (!vect_can_force_dr_alignment_p (base, TYPE_ALIGN (vectype))
	  || (TREE_STATIC (base) && flag_section_anchors))
	{
	  if (vect_print_dump_info (REPORT_DETAILS))
	    {
	      fprintf (vect_dump, "can't force alignment of ref: ");
	      print_generic_expr (vect_dump, ref, TDF_SLIM);
	    }
	  return true;
	}
      
      /* Force the alignment of the decl.
	 NOTE: This is the only change to the code we make during
	 the analysis phase, before deciding to vectorize the loop.  */
      if (vect_print_dump_info (REPORT_DETAILS))
	fprintf (vect_dump, "force alignment");
      DECL_ALIGN (base) = TYPE_ALIGN (vectype);
      DECL_USER_ALIGN (base) = 1;
    }

  /* At this point we assume that the base is aligned.  */
  gcc_assert (base_aligned
	      || (TREE_CODE (base) == VAR_DECL 
		  && DECL_ALIGN (base) >= TYPE_ALIGN (vectype)));

  /* Modulo alignment.  */
  misalign = size_binop (TRUNC_MOD_EXPR, misalign, alignment);

  if (!host_integerp (misalign, 1))
    {
      /* Negative or overflowed misalignment value.  */
      if (vect_print_dump_info (REPORT_DETAILS))
	fprintf (vect_dump, "unexpected misalign value");
      return false;
    }

  DR_MISALIGNMENT (dr) = TREE_INT_CST_LOW (misalign);

  if (vect_print_dump_info (REPORT_DETAILS))
    {
      fprintf (vect_dump, "misalign = %d bytes of ref ", DR_MISALIGNMENT (dr));
      print_generic_expr (vect_dump, ref, TDF_SLIM);
    }

  return true;
}


/* Function vect_compute_data_refs_alignment

   Compute the misalignment of data references in the loop.
   Return FALSE if a data reference is found that cannot be vectorized.  */

static bool
vect_compute_data_refs_alignment (loop_vec_info loop_vinfo)
{
  VEC (data_reference_p, heap) *datarefs = LOOP_VINFO_DATAREFS (loop_vinfo);
  struct data_reference *dr;
  unsigned int i;

  for (i = 0; VEC_iterate (data_reference_p, datarefs, i, dr); i++)
    if (!vect_compute_data_ref_alignment (dr))
      return false;

  return true;
}


/* Function vect_update_misalignment_for_peel

   DR - the data reference whose misalignment is to be adjusted.
   DR_PEEL - the data reference whose misalignment is being made
             zero in the vector loop by the peel.
   NPEEL - the number of iterations in the peel loop if the misalignment
           of DR_PEEL is known at compile time.  */

static void
vect_update_misalignment_for_peel (struct data_reference *dr,
                                   struct data_reference *dr_peel, int npeel)
{
  unsigned int i;
  VEC(dr_p,heap) *same_align_drs;
  struct data_reference *current_dr;
  int dr_size = GET_MODE_SIZE (TYPE_MODE (TREE_TYPE (DR_REF (dr))));
  int dr_peel_size = GET_MODE_SIZE (TYPE_MODE (TREE_TYPE (DR_REF (dr_peel))));
  stmt_vec_info stmt_info = vinfo_for_stmt (DR_STMT (dr));
  stmt_vec_info peel_stmt_info = vinfo_for_stmt (DR_STMT (dr_peel));

 /* For interleaved data accesses the step in the loop must be multiplied by
     the size of the interleaving group.  */
  if (DR_GROUP_FIRST_DR (stmt_info))
    dr_size *= DR_GROUP_SIZE (vinfo_for_stmt (DR_GROUP_FIRST_DR (stmt_info)));
  if (DR_GROUP_FIRST_DR (peel_stmt_info))
    dr_peel_size *= DR_GROUP_SIZE (peel_stmt_info);

  if (known_alignment_for_access_p (dr)
      && known_alignment_for_access_p (dr_peel)
      && (DR_MISALIGNMENT (dr) / dr_size ==
          DR_MISALIGNMENT (dr_peel) / dr_peel_size))
    {
      DR_MISALIGNMENT (dr) = 0;
      return;
    }

  /* It can be assumed that the data refs with the same alignment as dr_peel
     are aligned in the vector loop.  */
  same_align_drs
    = STMT_VINFO_SAME_ALIGN_REFS (vinfo_for_stmt (DR_STMT (dr_peel)));
  for (i = 0; VEC_iterate (dr_p, same_align_drs, i, current_dr); i++)
    {
      if (current_dr != dr)
        continue;
      gcc_assert (DR_MISALIGNMENT (dr) / dr_size ==
                  DR_MISALIGNMENT (dr_peel) / dr_peel_size);
      DR_MISALIGNMENT (dr) = 0;
      return;
    }

  if (known_alignment_for_access_p (dr)
      && known_alignment_for_access_p (dr_peel))
    {
      DR_MISALIGNMENT (dr) += npeel * dr_size;
      DR_MISALIGNMENT (dr) %= UNITS_PER_SIMD_WORD;
      return;
    }

  if (vect_print_dump_info (REPORT_DETAILS))
    fprintf (vect_dump, "Setting misalignment to -1.");
  DR_MISALIGNMENT (dr) = -1;
}


/* Function vect_verify_datarefs_alignment

   Return TRUE if all data references in the loop can be
   handled with respect to alignment.  */

static bool
vect_verify_datarefs_alignment (loop_vec_info loop_vinfo)
{
  VEC (data_reference_p, heap) *datarefs = LOOP_VINFO_DATAREFS (loop_vinfo);
  struct data_reference *dr;
  enum dr_alignment_support supportable_dr_alignment;
  unsigned int i;

  for (i = 0; VEC_iterate (data_reference_p, datarefs, i, dr); i++)
    {
      tree stmt = DR_STMT (dr);
      stmt_vec_info stmt_info = vinfo_for_stmt (stmt);

      /* For interleaving, only the alignment of the first access matters.  */
      if (DR_GROUP_FIRST_DR (stmt_info)
          && DR_GROUP_FIRST_DR (stmt_info) != stmt)
        continue;

      supportable_dr_alignment = vect_supportable_dr_alignment (dr);
      if (!supportable_dr_alignment)
        {
          if (vect_print_dump_info (REPORT_UNVECTORIZED_LOOPS))
            {
              if (DR_IS_READ (dr))
                fprintf (vect_dump, 
                         "not vectorized: unsupported unaligned load.");
              else
                fprintf (vect_dump, 
                         "not vectorized: unsupported unaligned store.");
            }
          return false;
        }
      if (supportable_dr_alignment != dr_aligned
          && vect_print_dump_info (REPORT_ALIGNMENT))
        fprintf (vect_dump, "Vectorizing an unaligned access.");
    }
  return true;
}


/* Function vect_enhance_data_refs_alignment

   This pass will use loop versioning and loop peeling in order to enhance
   the alignment of data references in the loop.

   FOR NOW: we assume that whatever versioning/peeling takes place, only the
   original loop is to be vectorized; Any other loops that are created by
   the transformations performed in this pass - are not supposed to be
   vectorized. This restriction will be relaxed.

   This pass will require a cost model to guide it whether to apply peeling
   or versioning or a combination of the two. For example, the scheme that
   intel uses when given a loop with several memory accesses, is as follows:
   choose one memory access ('p') which alignment you want to force by doing
   peeling. Then, either (1) generate a loop in which 'p' is aligned and all
   other accesses are not necessarily aligned, or (2) use loop versioning to
   generate one loop in which all accesses are aligned, and another loop in
   which only 'p' is necessarily aligned.

   ("Automatic Intra-Register Vectorization for the Intel Architecture",
   Aart J.C. Bik, Milind Girkar, Paul M. Grey and Ximmin Tian, International
   Journal of Parallel Programming, Vol. 30, No. 2, April 2002.)

   Devising a cost model is the most critical aspect of this work. It will
   guide us on which access to peel for, whether to use loop versioning, how
   many versions to create, etc. The cost model will probably consist of
   generic considerations as well as target specific considerations (on
   powerpc for example, misaligned stores are more painful than misaligned
   loads).

   Here are the general steps involved in alignment enhancements:

     -- original loop, before alignment analysis:
	for (i=0; i<N; i++){
	  x = q[i];			# DR_MISALIGNMENT(q) = unknown
	  p[i] = y;			# DR_MISALIGNMENT(p) = unknown
	}

     -- After vect_compute_data_refs_alignment:
	for (i=0; i<N; i++){
	  x = q[i];			# DR_MISALIGNMENT(q) = 3
	  p[i] = y;			# DR_MISALIGNMENT(p) = unknown
	}

     -- Possibility 1: we do loop versioning:
     if (p is aligned) {
	for (i=0; i<N; i++){	# loop 1A
	  x = q[i];			# DR_MISALIGNMENT(q) = 3
	  p[i] = y;			# DR_MISALIGNMENT(p) = 0
	}
     }
     else {
	for (i=0; i<N; i++){	# loop 1B
	  x = q[i];			# DR_MISALIGNMENT(q) = 3
	  p[i] = y;			# DR_MISALIGNMENT(p) = unaligned
	}
     }

     -- Possibility 2: we do loop peeling:
     for (i = 0; i < 3; i++){	# (scalar loop, not to be vectorized).
	x = q[i];
	p[i] = y;
     }
     for (i = 3; i < N; i++){	# loop 2A
	x = q[i];			# DR_MISALIGNMENT(q) = 0
	p[i] = y;			# DR_MISALIGNMENT(p) = unknown
     }

     -- Possibility 3: combination of loop peeling and versioning:
     for (i = 0; i < 3; i++){	# (scalar loop, not to be vectorized).
	x = q[i];
	p[i] = y;
     }
     if (p is aligned) {
	for (i = 3; i<N; i++){	# loop 3A
	  x = q[i];			# DR_MISALIGNMENT(q) = 0
	  p[i] = y;			# DR_MISALIGNMENT(p) = 0
	}
     }
     else {
	for (i = 3; i<N; i++){	# loop 3B
	  x = q[i];			# DR_MISALIGNMENT(q) = 0
	  p[i] = y;			# DR_MISALIGNMENT(p) = unaligned
	}
     }

     These loops are later passed to loop_transform to be vectorized. The
     vectorizer will use the alignment information to guide the transformation
     (whether to generate regular loads/stores, or with special handling for
     misalignment).  */

static bool
vect_enhance_data_refs_alignment (loop_vec_info loop_vinfo)
{
  VEC (data_reference_p, heap) *datarefs = LOOP_VINFO_DATAREFS (loop_vinfo);
  enum dr_alignment_support supportable_dr_alignment;
  struct data_reference *dr0 = NULL;
  struct data_reference *dr;
  unsigned int i;
  bool do_peeling = false;
  bool do_versioning = false;
  bool stat;
  tree stmt;
  stmt_vec_info stmt_info;

  if (vect_print_dump_info (REPORT_DETAILS))
    fprintf (vect_dump, "=== vect_enhance_data_refs_alignment ===");

  /* While cost model enhancements are expected in the future, the high level
     view of the code at this time is as follows:

     A) If there is a misaligned write then see if peeling to align this write
        can make all data references satisfy vect_supportable_dr_alignment.
        If so, update data structures as needed and return true.  Note that
        at this time vect_supportable_dr_alignment is known to return false
        for a misaligned write.

     B) If peeling wasn't possible and there is a data reference with an
        unknown misalignment that does not satisfy vect_supportable_dr_alignment
        then see if loop versioning checks can be used to make all data
        references satisfy vect_supportable_dr_alignment.  If so, update
        data structures as needed and return true.

     C) If neither peeling nor versioning were successful then return false if
        any data reference does not satisfy vect_supportable_dr_alignment.

     D) Return true (all data references satisfy vect_supportable_dr_alignment).

     Note, Possibility 3 above (which is peeling and versioning together) is not
     being done at this time.  */

  /* (1) Peeling to force alignment.  */

  /* (1.1) Decide whether to perform peeling, and how many iterations to peel:
     Considerations:
     + How many accesses will become aligned due to the peeling
     - How many accesses will become unaligned due to the peeling,
       and the cost of misaligned accesses.
     - The cost of peeling (the extra runtime checks, the increase 
       in code size).

     The scheme we use FORNOW: peel to force the alignment of the first
     misaligned store in the loop.
     Rationale: misaligned stores are not yet supported.

     TODO: Use a cost model.  */

  for (i = 0; VEC_iterate (data_reference_p, datarefs, i, dr); i++)
    {
      stmt = DR_STMT (dr);
      stmt_info = vinfo_for_stmt (stmt);

      /* For interleaving, only the alignment of the first access
         matters.  */
      if (DR_GROUP_FIRST_DR (stmt_info)
          && DR_GROUP_FIRST_DR (stmt_info) != stmt)
        continue;

      if (!DR_IS_READ (dr) && !aligned_access_p (dr))
        {
	  if (DR_GROUP_FIRST_DR (stmt_info))
	    {
	      /* For interleaved access we peel only if number of iterations in
		 the prolog loop ({VF - misalignment}), is a multiple of the
		 number of the interleaved accesses.  */
	      int elem_size, mis_in_elements;
	      int vf = LOOP_VINFO_VECT_FACTOR (loop_vinfo);

	      /* FORNOW: handle only known alignment.  */
	      if (!known_alignment_for_access_p (dr))
		{
		  do_peeling = false;
		  break;
		}

	      elem_size = UNITS_PER_SIMD_WORD / vf;
	      mis_in_elements = DR_MISALIGNMENT (dr) / elem_size;

	      if ((vf - mis_in_elements) % DR_GROUP_SIZE (stmt_info))
		{
		  do_peeling = false;
		  break;
		}
	    }
	  dr0 = dr;
	  do_peeling = true;
	  break;
	}
    }

  /* Often peeling for alignment will require peeling for loop-bound, which in 
     turn requires that we know how to adjust the loop ivs after the loop.  */
  if (!vect_can_advance_ivs_p (loop_vinfo))
    do_peeling = false;

  if (do_peeling)
    {
      int mis;
      int npeel = 0;

      if (known_alignment_for_access_p (dr0))
        {
          /* Since it's known at compile time, compute the number of iterations
             in the peeled loop (the peeling factor) for use in updating
             DR_MISALIGNMENT values.  The peeling factor is the vectorization
             factor minus the misalignment as an element count.  */
          mis = DR_MISALIGNMENT (dr0);
          mis /= GET_MODE_SIZE (TYPE_MODE (TREE_TYPE (DR_REF (dr0))));
          npeel = LOOP_VINFO_VECT_FACTOR (loop_vinfo) - mis;

	  /* For interleaved data access every iteration accesses all the 
	     members of the group, therefore we divide the number of iterations
	     by the group size.  */
	  stmt_info = vinfo_for_stmt (DR_STMT (dr0));	  
	  if (DR_GROUP_FIRST_DR (stmt_info))
	    npeel /= DR_GROUP_SIZE (stmt_info);

          if (vect_print_dump_info (REPORT_DETAILS))
            fprintf (vect_dump, "Try peeling by %d", npeel);
        }

      /* Ensure that all data refs can be vectorized after the peel.  */
      for (i = 0; VEC_iterate (data_reference_p, datarefs, i, dr); i++)
        {
          int save_misalignment;

	  if (dr == dr0)
	    continue;

	  stmt = DR_STMT (dr);
	  stmt_info = vinfo_for_stmt (stmt);
	  /* For interleaving, only the alignment of the first access
            matters.  */
	  if (DR_GROUP_FIRST_DR (stmt_info)
	      && DR_GROUP_FIRST_DR (stmt_info) != stmt)
	    continue;

	  save_misalignment = DR_MISALIGNMENT (dr);
	  vect_update_misalignment_for_peel (dr, dr0, npeel);
	  supportable_dr_alignment = vect_supportable_dr_alignment (dr);
	  DR_MISALIGNMENT (dr) = save_misalignment;
	  
	  if (!supportable_dr_alignment)
	    {
	      do_peeling = false;
	      break;
	    }
	}

      if (do_peeling)
        {
          /* (1.2) Update the DR_MISALIGNMENT of each data reference DR_i.
             If the misalignment of DR_i is identical to that of dr0 then set
             DR_MISALIGNMENT (DR_i) to zero.  If the misalignment of DR_i and
             dr0 are known at compile time then increment DR_MISALIGNMENT (DR_i)
             by the peeling factor times the element size of DR_i (MOD the
             vectorization factor times the size).  Otherwise, the
             misalignment of DR_i must be set to unknown.  */
	  for (i = 0; VEC_iterate (data_reference_p, datarefs, i, dr); i++)
	    if (dr != dr0)
	      vect_update_misalignment_for_peel (dr, dr0, npeel);

          LOOP_VINFO_UNALIGNED_DR (loop_vinfo) = dr0;
          LOOP_PEELING_FOR_ALIGNMENT (loop_vinfo) = DR_MISALIGNMENT (dr0);
          DR_MISALIGNMENT (dr0) = 0;
	  if (vect_print_dump_info (REPORT_ALIGNMENT))
            fprintf (vect_dump, "Alignment of access forced using peeling.");

          if (vect_print_dump_info (REPORT_DETAILS))
            fprintf (vect_dump, "Peeling for alignment will be applied.");

	  stat = vect_verify_datarefs_alignment (loop_vinfo);
	  gcc_assert (stat);
          return stat;
        }
    }


  /* (2) Versioning to force alignment.  */

  /* Try versioning if:
     1) flag_tree_vect_loop_version is TRUE
     2) optimize_size is FALSE
     3) there is at least one unsupported misaligned data ref with an unknown
        misalignment, and
     4) all misaligned data refs with a known misalignment are supported, and
     5) the number of runtime alignment checks is within reason.  */

  do_versioning = flag_tree_vect_loop_version && (!optimize_size);

  if (do_versioning)
    {
      for (i = 0; VEC_iterate (data_reference_p, datarefs, i, dr); i++)
        {
	  stmt = DR_STMT (dr);
	  stmt_info = vinfo_for_stmt (stmt);

	  /* For interleaving, only the alignment of the first access
	     matters.  */
	  if (aligned_access_p (dr)
	      || (DR_GROUP_FIRST_DR (stmt_info)
		  && DR_GROUP_FIRST_DR (stmt_info) != stmt))
	    continue;

	  supportable_dr_alignment = vect_supportable_dr_alignment (dr);

          if (!supportable_dr_alignment)
            {
              tree stmt;
              int mask;
              tree vectype;

              if (known_alignment_for_access_p (dr)
                  || VEC_length (tree,
                                 LOOP_VINFO_MAY_MISALIGN_STMTS (loop_vinfo))
                     >= (unsigned) PARAM_VALUE (PARAM_VECT_MAX_VERSION_CHECKS))
                {
                  do_versioning = false;
                  break;
                }

              stmt = DR_STMT (dr);
              vectype = STMT_VINFO_VECTYPE (vinfo_for_stmt (stmt));
              gcc_assert (vectype);
  
              /* The rightmost bits of an aligned address must be zeros.
                 Construct the mask needed for this test.  For example,
                 GET_MODE_SIZE for the vector mode V4SI is 16 bytes so the
                 mask must be 15 = 0xf. */
              mask = GET_MODE_SIZE (TYPE_MODE (vectype)) - 1;

              /* FORNOW: use the same mask to test all potentially unaligned
                 references in the loop.  The vectorizer currently supports
                 a single vector size, see the reference to
                 GET_MODE_NUNITS (TYPE_MODE (vectype)) where the
                 vectorization factor is computed.  */
              gcc_assert (!LOOP_VINFO_PTR_MASK (loop_vinfo)
                          || LOOP_VINFO_PTR_MASK (loop_vinfo) == mask);
              LOOP_VINFO_PTR_MASK (loop_vinfo) = mask;
              VEC_safe_push (tree, heap,
                             LOOP_VINFO_MAY_MISALIGN_STMTS (loop_vinfo),
                             DR_STMT (dr));
            }
        }
      
      /* Versioning requires at least one misaligned data reference.  */
      if (VEC_length (tree, LOOP_VINFO_MAY_MISALIGN_STMTS (loop_vinfo)) == 0)
        do_versioning = false;
      else if (!do_versioning)
        VEC_truncate (tree, LOOP_VINFO_MAY_MISALIGN_STMTS (loop_vinfo), 0);
    }

  if (do_versioning)
    {
      VEC(tree,heap) *may_misalign_stmts
        = LOOP_VINFO_MAY_MISALIGN_STMTS (loop_vinfo);
      tree stmt;

      /* It can now be assumed that the data references in the statements
         in LOOP_VINFO_MAY_MISALIGN_STMTS will be aligned in the version
         of the loop being vectorized.  */
      for (i = 0; VEC_iterate (tree, may_misalign_stmts, i, stmt); i++)
        {
          stmt_vec_info stmt_info = vinfo_for_stmt (stmt);
          dr = STMT_VINFO_DATA_REF (stmt_info);
          DR_MISALIGNMENT (dr) = 0;
	  if (vect_print_dump_info (REPORT_ALIGNMENT))
            fprintf (vect_dump, "Alignment of access forced using versioning.");
        }

      if (vect_print_dump_info (REPORT_DETAILS))
        fprintf (vect_dump, "Versioning for alignment will be applied.");

      /* Peeling and versioning can't be done together at this time.  */
      gcc_assert (! (do_peeling && do_versioning));

      stat = vect_verify_datarefs_alignment (loop_vinfo);
      gcc_assert (stat);
      return stat;
    }

  /* This point is reached if neither peeling nor versioning is being done.  */
  gcc_assert (! (do_peeling || do_versioning));

  stat = vect_verify_datarefs_alignment (loop_vinfo);
  return stat;
}


/* Function vect_analyze_data_refs_alignment

   Analyze the alignment of the data-references in the loop.
   Return FALSE if a data reference is found that cannot be vectorized.  */

static bool
vect_analyze_data_refs_alignment (loop_vec_info loop_vinfo)
{
  if (vect_print_dump_info (REPORT_DETAILS))
    fprintf (vect_dump, "=== vect_analyze_data_refs_alignment ===");

  if (!vect_compute_data_refs_alignment (loop_vinfo))
    {
      if (vect_print_dump_info (REPORT_UNVECTORIZED_LOOPS))
	fprintf (vect_dump, 
		 "not vectorized: can't calculate alignment for data ref.");
      return false;
    }

  return true;
}


/* Function vect_analyze_data_ref_access.

   Analyze the access pattern of the data-reference DR. For now, a data access
   has to be consecutive to be considered vectorizable.  */

static bool
vect_analyze_data_ref_access (struct data_reference *dr)
{
  tree step = DR_STEP (dr);
  HOST_WIDE_INT dr_step = TREE_INT_CST_LOW (step);
  tree scalar_type = TREE_TYPE (DR_REF (dr));
  HOST_WIDE_INT type_size = TREE_INT_CST_LOW (TYPE_SIZE_UNIT (scalar_type));
  tree stmt = DR_STMT (dr);
  /* For interleaving, STRIDE is STEP counted in elements, i.e., the size of the 
     interleaving group (including gaps).  */
  HOST_WIDE_INT stride = dr_step / type_size;
<<<<<<< HEAD

  if (!step)
    {
      if (vect_print_dump_info (REPORT_DETAILS))
	fprintf (vect_dump, "bad data-ref access");
      return false;
    }

  /* Consecutive?  */
  if (!tree_int_cst_compare (step, TYPE_SIZE_UNIT (scalar_type)))
    {
      /* Mark that it is not interleaving.  */
      DR_GROUP_FIRST_DR (vinfo_for_stmt (stmt)) = NULL_TREE;
      return true;
    }

  /* Not consecutive access is possible only if it is a part of interleaving.  */
  if (!DR_GROUP_FIRST_DR (vinfo_for_stmt (stmt)))
=======

  if (!step)
>>>>>>> 29c07800
    {
      /* Check if it this DR is a part of interleaving, and is a single
	 element of the group that is accessed in the loop.  */
      
      /* Gaps are supported only for loads. STEP must be a multiple of the type
	 size.  The size of the group must be a power of 2.  */
      if (DR_IS_READ (dr)
	  && (dr_step % type_size) == 0
	  && stride > 0
	  && exact_log2 (stride) != -1)
	{
	  DR_GROUP_FIRST_DR (vinfo_for_stmt (stmt)) = stmt;
	  DR_GROUP_SIZE (vinfo_for_stmt (stmt)) = stride;
	  if (vect_print_dump_info (REPORT_DR_DETAILS))
	    {
	      fprintf (vect_dump, "Detected single element interleaving %d ",
		       DR_GROUP_SIZE (vinfo_for_stmt (stmt)));
	      print_generic_expr (vect_dump, DR_REF (dr), TDF_SLIM);
	      fprintf (vect_dump, " step ");
	      print_generic_expr (vect_dump, step, TDF_SLIM);
	    }
	  return true;
	}
      if (vect_print_dump_info (REPORT_DETAILS))
	fprintf (vect_dump, "bad data-ref access");
      return false;
    }

  /* Consecutive?  */
  if (!tree_int_cst_compare (step, TYPE_SIZE_UNIT (scalar_type)))
    {
      /* Mark that it is not interleaving.  */
      DR_GROUP_FIRST_DR (vinfo_for_stmt (stmt)) = NULL_TREE;
      return true;
    }

  /* Not consecutive access is possible only if it is a part of interleaving.  */
  if (!DR_GROUP_FIRST_DR (vinfo_for_stmt (stmt)))
    {
      /* Check if it this DR is a part of interleaving, and is a single
	 element of the group that is accessed in the loop.  */
      
      /* Gaps are supported only for loads. STEP must be a multiple of the type
	 size.  The size of the group must be a power of 2.  */
      if (DR_IS_READ (dr)
	  && (dr_step % type_size) == 0
	  && stride > 0
	  && exact_log2 (stride) != -1)
	{
	  DR_GROUP_FIRST_DR (vinfo_for_stmt (stmt)) = stmt;
	  DR_GROUP_SIZE (vinfo_for_stmt (stmt)) = stride;
	  if (vect_print_dump_info (REPORT_DR_DETAILS))
	    {
	      fprintf (vect_dump, "Detected single element interleaving %d ",
		       DR_GROUP_SIZE (vinfo_for_stmt (stmt)));
	      print_generic_expr (vect_dump, DR_REF (dr), TDF_SLIM);
	      fprintf (vect_dump, " step ");
	      print_generic_expr (vect_dump, step, TDF_SLIM);
	    }
	  return true;
	}
      if (vect_print_dump_info (REPORT_DETAILS))
	fprintf (vect_dump, "not consecutive access");
      return false;
    }

  if (DR_GROUP_FIRST_DR (vinfo_for_stmt (stmt)) == stmt)
    {
      /* First stmt in the interleaving chain. Check the chain.  */
      tree next = DR_GROUP_NEXT_DR (vinfo_for_stmt (stmt));
      struct data_reference *data_ref = dr;
      unsigned int count = 1;
      tree next_step;
      tree prev_init = DR_INIT (data_ref);
      tree prev = stmt;
      HOST_WIDE_INT diff, count_in_bytes;

      while (next)
	{
	  /* Skip same data-refs. In case that two or more stmts share data-ref
	     (supported only for loads), we vectorize only the first stmt, and
<<<<<<< HEAD
	     the rest get their vectorized loads from the the first one.  */
=======
	     the rest get their vectorized loads from the first one.  */
>>>>>>> 29c07800
	  if (!tree_int_cst_compare (DR_INIT (data_ref),
				     DR_INIT (STMT_VINFO_DATA_REF (
						      vinfo_for_stmt (next)))))
	    {
              if (!DR_IS_READ (data_ref))
                { 
                  if (vect_print_dump_info (REPORT_DETAILS))
                    fprintf (vect_dump, "Two store stmts share the same dr.");
                  return false; 
                }

              /* Check that there is no load-store dependencies for this loads 
                 to prevent a case of load-store-load to the same location.  */
              if (DR_GROUP_READ_WRITE_DEPENDENCE (vinfo_for_stmt (next))
                  || DR_GROUP_READ_WRITE_DEPENDENCE (vinfo_for_stmt (prev)))
                {
                  if (vect_print_dump_info (REPORT_DETAILS))
                    fprintf (vect_dump, 
                             "READ_WRITE dependence in interleaving.");
                  return false;
                }

	      /* For load use the same data-ref load.  */
	      DR_GROUP_SAME_DR_STMT (vinfo_for_stmt (next)) = prev;

	      prev = next;
	      next = DR_GROUP_NEXT_DR (vinfo_for_stmt (next));
	      continue;
	    }
	  prev = next;

	  /* Check that all the accesses have the same STEP.  */
	  next_step = DR_STEP (STMT_VINFO_DATA_REF (vinfo_for_stmt (next)));
	  if (tree_int_cst_compare (step, next_step))
	    {
	      if (vect_print_dump_info (REPORT_DETAILS))
		fprintf (vect_dump, "not consecutive access in interleaving");
	      return false;
	    }

	  data_ref = STMT_VINFO_DATA_REF (vinfo_for_stmt (next));
	  /* Check that the distance between two accesses is equal to the type
	     size. Otherwise, we have gaps.  */
	  diff = (TREE_INT_CST_LOW (DR_INIT (data_ref)) 
		  - TREE_INT_CST_LOW (prev_init)) / type_size;
	  if (!DR_IS_READ (data_ref) && diff != 1)
	    {
	      if (vect_print_dump_info (REPORT_DETAILS))
		fprintf (vect_dump, "interleaved store with gaps");
	      return false;
	    }
	  /* Store the gap from the previous member of the group. If there is no
             gap in the access, DR_GROUP_GAP is always 1.  */
	  DR_GROUP_GAP (vinfo_for_stmt (next)) = diff;

	  prev_init = DR_INIT (data_ref);
	  next = DR_GROUP_NEXT_DR (vinfo_for_stmt (next));
	  /* Count the number of data-refs in the chain.  */
	  count++;
	}

      /* COUNT is the number of accesses found, we multiply it by the size of 
	 the type to get COUNT_IN_BYTES.  */
      count_in_bytes = type_size * count;

      /* Check that the size of the interleaving is not greater than STEP.  */
      if (dr_step < count_in_bytes) 
	{
	  if (vect_print_dump_info (REPORT_DETAILS))
	    {
	      fprintf (vect_dump, "interleaving size is greater than step for ");
	      print_generic_expr (vect_dump, DR_REF (dr), TDF_SLIM); 
	    }
	  return false;
	}

      /* Check that the size of the interleaving is equal to STEP for stores, 
         i.e., that there are no gaps.  */ 
      if (!DR_IS_READ (dr) && dr_step != count_in_bytes) 
	{
	  if (vect_print_dump_info (REPORT_DETAILS))
	    fprintf (vect_dump, "interleaved store with gaps");
	  return false;
	}

      /* Check that STEP is a multiple of type size.  */
      if ((dr_step % type_size) != 0)
	{
	  if (vect_print_dump_info (REPORT_DETAILS)) 
            {
              fprintf (vect_dump, "step is not a multiple of type size: step ");
              print_generic_expr (vect_dump, step, TDF_SLIM);
              fprintf (vect_dump, " size ");
              print_generic_expr (vect_dump, TYPE_SIZE_UNIT (scalar_type),
                                  TDF_SLIM);
            }
	  return false;
	}

      /* FORNOW: we handle only interleaving that is a power of 2.  */
      if (exact_log2 (stride) == -1)
	{
	  if (vect_print_dump_info (REPORT_DETAILS))
	    fprintf (vect_dump, "interleaving is not a power of 2");
	  return false;
	}
      DR_GROUP_SIZE (vinfo_for_stmt (stmt)) = stride;
    }
  return true;
}


/* Function vect_analyze_data_ref_accesses.

   Analyze the access pattern of all the data references in the loop.

   FORNOW: the only access pattern that is considered vectorizable is a
	   simple step 1 (consecutive) access.

   FORNOW: handle only arrays and pointer accesses.  */

static bool
vect_analyze_data_ref_accesses (loop_vec_info loop_vinfo)
{
  unsigned int i;
  VEC (data_reference_p, heap) *datarefs = LOOP_VINFO_DATAREFS (loop_vinfo);
  struct data_reference *dr;

  if (vect_print_dump_info (REPORT_DETAILS))
    fprintf (vect_dump, "=== vect_analyze_data_ref_accesses ===");

  for (i = 0; VEC_iterate (data_reference_p, datarefs, i, dr); i++)
    if (!vect_analyze_data_ref_access (dr))
      {
	if (vect_print_dump_info (REPORT_UNVECTORIZED_LOOPS))
	  fprintf (vect_dump, "not vectorized: complicated access pattern.");
	return false;
      }

  return true;
}


/* Function vect_analyze_data_refs.

  Find all the data references in the loop.

   The general structure of the analysis of data refs in the vectorizer is as
   follows:
   1- vect_analyze_data_refs(loop): call compute_data_dependences_for_loop to
      find and analyze all data-refs in the loop and their dependences.
   2- vect_analyze_dependences(): apply dependence testing using ddrs.
   3- vect_analyze_drs_alignment(): check that ref_stmt.alignment is ok.
   4- vect_analyze_drs_access(): check that ref_stmt.step is ok.

*/

static bool
vect_analyze_data_refs (loop_vec_info loop_vinfo)  
{
  struct loop *loop = LOOP_VINFO_LOOP (loop_vinfo);
  unsigned int i;
  VEC (data_reference_p, heap) *datarefs;
  struct data_reference *dr;
  tree scalar_type;

  if (vect_print_dump_info (REPORT_DETAILS))
    fprintf (vect_dump, "=== vect_analyze_data_refs ===\n");

  compute_data_dependences_for_loop (loop, true,
                                     &LOOP_VINFO_DATAREFS (loop_vinfo),
                                     &LOOP_VINFO_DDRS (loop_vinfo));

  /* Go through the data-refs, check that the analysis succeeded. Update pointer
     from stmt_vec_info struct to DR and vectype.  */
  datarefs = LOOP_VINFO_DATAREFS (loop_vinfo);

  for (i = 0; VEC_iterate (data_reference_p, datarefs, i, dr); i++)
    {
      tree stmt;
      stmt_vec_info stmt_info;
   
      if (!dr || !DR_REF (dr))
        {
          if (vect_print_dump_info (REPORT_UNVECTORIZED_LOOPS))
	    fprintf (vect_dump, "not vectorized: unhandled data-ref ");
          return false;
        }
 
      /* Update DR field in stmt_vec_info struct.  */
      stmt = DR_STMT (dr);
      stmt_info = vinfo_for_stmt (stmt);

      if (STMT_VINFO_DATA_REF (stmt_info))
        {
          if (vect_print_dump_info (REPORT_UNVECTORIZED_LOOPS))
            {
              fprintf (vect_dump,
                       "not vectorized: more than one data ref in stmt: ");
              print_generic_expr (vect_dump, stmt, TDF_SLIM);
            }
          return false;
        }
      STMT_VINFO_DATA_REF (stmt_info) = dr;
     
      /* Check that analysis of the data-ref succeeded.  */
      if (!DR_BASE_ADDRESS (dr) || !DR_OFFSET (dr) || !DR_INIT (dr)
          || !DR_STEP (dr))   
        {
          if (vect_print_dump_info (REPORT_UNVECTORIZED_LOOPS))
            {
              fprintf (vect_dump, "not vectorized: data ref analysis failed ");
              print_generic_expr (vect_dump, stmt, TDF_SLIM);
            }
          return false;
        }
      if (!DR_MEMTAG (dr))
        {
          if (vect_print_dump_info (REPORT_UNVECTORIZED_LOOPS))
            {
              fprintf (vect_dump, "not vectorized: no memory tag for ");
              print_generic_expr (vect_dump, DR_REF (dr), TDF_SLIM);
            }
          return false;
        }
                       
      /* Set vectype for STMT.  */
      scalar_type = TREE_TYPE (DR_REF (dr));
      STMT_VINFO_VECTYPE (stmt_info) =
                get_vectype_for_scalar_type (scalar_type);
      if (!STMT_VINFO_VECTYPE (stmt_info)) 
        {
          if (vect_print_dump_info (REPORT_UNVECTORIZED_LOOPS))
            {
              fprintf (vect_dump,
                       "not vectorized: no vectype for stmt: ");
              print_generic_expr (vect_dump, stmt, TDF_SLIM);
              fprintf (vect_dump, " scalar_type: ");
              print_generic_expr (vect_dump, scalar_type, TDF_DETAILS);
            }
          return false;
        }
    }
      
  return true;
}


/* Utility functions used by vect_mark_stmts_to_be_vectorized.  */

/* Function vect_mark_relevant.

   Mark STMT as "relevant for vectorization" and add it to WORKLIST.  */

static void
vect_mark_relevant (VEC(tree,heap) **worklist, tree stmt,
		    enum vect_relevant relevant, bool live_p)
{
  stmt_vec_info stmt_info = vinfo_for_stmt (stmt);
  enum vect_relevant save_relevant = STMT_VINFO_RELEVANT (stmt_info);
  bool save_live_p = STMT_VINFO_LIVE_P (stmt_info);

  if (vect_print_dump_info (REPORT_DETAILS))
    fprintf (vect_dump, "mark relevant %d, live %d.", relevant, live_p);

  if (STMT_VINFO_IN_PATTERN_P (stmt_info))
    {
      tree pattern_stmt;

      /* This is the last stmt in a sequence that was detected as a 
         pattern that can potentially be vectorized.  Don't mark the stmt
         as relevant/live because it's not going to vectorized.
         Instead mark the pattern-stmt that replaces it.  */
      if (vect_print_dump_info (REPORT_DETAILS))
        fprintf (vect_dump, "last stmt in pattern. don't mark relevant/live.");
      pattern_stmt = STMT_VINFO_RELATED_STMT (stmt_info);
      stmt_info = vinfo_for_stmt (pattern_stmt);
      gcc_assert (STMT_VINFO_RELATED_STMT (stmt_info) == stmt);
      save_relevant = STMT_VINFO_RELEVANT (stmt_info);
      save_live_p = STMT_VINFO_LIVE_P (stmt_info);
      stmt = pattern_stmt;
    }

  STMT_VINFO_LIVE_P (stmt_info) |= live_p;
  if (relevant > STMT_VINFO_RELEVANT (stmt_info))
    STMT_VINFO_RELEVANT (stmt_info) = relevant;

  if (TREE_CODE (stmt) == PHI_NODE)
    /* Don't put phi-nodes in the worklist. Phis that are marked relevant
       or live will fail vectorization later on.  */
    return;

  if (STMT_VINFO_RELEVANT (stmt_info) == save_relevant
      && STMT_VINFO_LIVE_P (stmt_info) == save_live_p)
    {
      if (vect_print_dump_info (REPORT_DETAILS))
        fprintf (vect_dump, "already marked relevant/live.");
      return;
    }

  VEC_safe_push (tree, heap, *worklist, stmt);
}


/* Function vect_stmt_relevant_p.

   Return true if STMT in loop that is represented by LOOP_VINFO is
   "relevant for vectorization".

   A stmt is considered "relevant for vectorization" if:
   - it has uses outside the loop.
   - it has vdefs (it alters memory).
   - control stmts in the loop (except for the exit condition).

   CHECKME: what other side effects would the vectorizer allow?  */

static bool
vect_stmt_relevant_p (tree stmt, loop_vec_info loop_vinfo,
		      enum vect_relevant *relevant, bool *live_p)
{
  struct loop *loop = LOOP_VINFO_LOOP (loop_vinfo);
  ssa_op_iter op_iter;
  imm_use_iterator imm_iter;
  use_operand_p use_p;
  def_operand_p def_p;

  *relevant = vect_unused_in_loop;
  *live_p = false;

  /* cond stmt other than loop exit cond.  */
  if (is_ctrl_stmt (stmt) && (stmt != LOOP_VINFO_EXIT_COND (loop_vinfo)))
    *relevant = vect_used_in_loop;

  /* changing memory.  */
  if (TREE_CODE (stmt) != PHI_NODE)
    if (!ZERO_SSA_OPERANDS (stmt, SSA_OP_VIRTUAL_DEFS))
      {
	if (vect_print_dump_info (REPORT_DETAILS))
	  fprintf (vect_dump, "vec_stmt_relevant_p: stmt has vdefs.");
	*relevant = vect_used_in_loop;
      }

  /* uses outside the loop.  */
  FOR_EACH_PHI_OR_STMT_DEF (def_p, stmt, op_iter, SSA_OP_DEF)
    {
      FOR_EACH_IMM_USE_FAST (use_p, imm_iter, DEF_FROM_PTR (def_p))
	{
	  basic_block bb = bb_for_stmt (USE_STMT (use_p));
	  if (!flow_bb_inside_loop_p (loop, bb))
	    {
	      if (vect_print_dump_info (REPORT_DETAILS))
		fprintf (vect_dump, "vec_stmt_relevant_p: used out of loop.");

	      /* We expect all such uses to be in the loop exit phis
		 (because of loop closed form)   */
	      gcc_assert (TREE_CODE (USE_STMT (use_p)) == PHI_NODE);
	      gcc_assert (bb == single_exit (loop)->dest);

              *live_p = true;
	    }
	}
    }

  return (*live_p || *relevant);
}


/* Function vect_mark_stmts_to_be_vectorized.

   Not all stmts in the loop need to be vectorized. For example:

     for i...
       for j...
   1.    T0 = i + j
   2.	 T1 = a[T0]

   3.    j = j + 1

   Stmt 1 and 3 do not need to be vectorized, because loop control and
   addressing of vectorized data-refs are handled differently.

   This pass detects such stmts.  */

static bool
vect_mark_stmts_to_be_vectorized (loop_vec_info loop_vinfo)
{
  VEC(tree,heap) *worklist;
  struct loop *loop = LOOP_VINFO_LOOP (loop_vinfo);
  basic_block *bbs = LOOP_VINFO_BBS (loop_vinfo);
  unsigned int nbbs = loop->num_nodes;
  block_stmt_iterator si;
  tree stmt, use;
  stmt_ann_t ann;
  ssa_op_iter iter;
  unsigned int i;
  stmt_vec_info stmt_vinfo;
  basic_block bb;
  tree phi;
  bool live_p;
  enum vect_relevant relevant;
  tree def, def_stmt;
  enum vect_def_type dt;

  if (vect_print_dump_info (REPORT_DETAILS))
    fprintf (vect_dump, "=== vect_mark_stmts_to_be_vectorized ===");

  worklist = VEC_alloc (tree, heap, 64);

  /* 1. Init worklist.  */

  bb = loop->header;
  for (phi = phi_nodes (bb); phi; phi = PHI_CHAIN (phi))
    {
      if (vect_print_dump_info (REPORT_DETAILS))
        {
          fprintf (vect_dump, "init: phi relevant? ");
          print_generic_expr (vect_dump, phi, TDF_SLIM);
        }

      if (vect_stmt_relevant_p (phi, loop_vinfo, &relevant, &live_p))
	vect_mark_relevant (&worklist, phi, relevant, live_p);
    }

  for (i = 0; i < nbbs; i++)
    {
      bb = bbs[i];
      for (si = bsi_start (bb); !bsi_end_p (si); bsi_next (&si))
	{
	  stmt = bsi_stmt (si);

	  if (vect_print_dump_info (REPORT_DETAILS))
	    {
	      fprintf (vect_dump, "init: stmt relevant? ");
	      print_generic_expr (vect_dump, stmt, TDF_SLIM);
	    } 

	  if (vect_stmt_relevant_p (stmt, loop_vinfo, &relevant, &live_p))
            vect_mark_relevant (&worklist, stmt, relevant, live_p);
	}
    }


  /* 2. Process_worklist */

  while (VEC_length (tree, worklist) > 0)
    {
      stmt = VEC_pop (tree, worklist);

      if (vect_print_dump_info (REPORT_DETAILS))
	{
          fprintf (vect_dump, "worklist: examine stmt: ");
          print_generic_expr (vect_dump, stmt, TDF_SLIM);
	}

      /* Examine the USEs of STMT. For each ssa-name USE that is defined
         in the loop, mark the stmt that defines it (DEF_STMT) as
         relevant/irrelevant and live/dead according to the liveness and
         relevance properties of STMT.
       */

      gcc_assert (TREE_CODE (stmt) != PHI_NODE);

      ann = stmt_ann (stmt);
      stmt_vinfo = vinfo_for_stmt (stmt);

      relevant = STMT_VINFO_RELEVANT (stmt_vinfo);
      live_p = STMT_VINFO_LIVE_P (stmt_vinfo);

      /* Generally, the liveness and relevance properties of STMT are
         propagated to the DEF_STMTs of its USEs:
             STMT_VINFO_LIVE_P (DEF_STMT_info) <-- live_p
             STMT_VINFO_RELEVANT (DEF_STMT_info) <-- relevant

         Exceptions:

	 (case 1)
           If USE is used only for address computations (e.g. array indexing),
           which does not need to be directly vectorized, then the
           liveness/relevance of the respective DEF_STMT is left unchanged.

	 (case 2)
           If STMT has been identified as defining a reduction variable, then
           we want to set liveness/relevance as follows:
               STMT_VINFO_LIVE_P (DEF_STMT_info) <-- false
               STMT_VINFO_RELEVANT (DEF_STMT_info) <-- vect_used_by_reduction
             because even though STMT is classified as live (since it defines a
             value that is used across loop iterations) and irrelevant (since it
             is not used inside the loop), it will be vectorized, and therefore
             the corresponding DEF_STMTs need to marked as relevant.
	     We distinguish between two kinds of relevant stmts - those that are
	     used by a reduction computation, and those that are (also) used by
 	     a regular computation. This allows us later on to identify stmts
	     that are used solely by a reduction, and therefore the order of 
	     the results that they produce does not have to be kept.
       */

      /* case 2.2:  */
      if (STMT_VINFO_DEF_TYPE (stmt_vinfo) == vect_reduction_def)
	{
	  gcc_assert (relevant == vect_unused_in_loop && live_p);
	  relevant = vect_used_by_reduction;
	  live_p = false;
	}

      i = 0;
      FOR_EACH_SSA_TREE_OPERAND (use, stmt, iter, SSA_OP_USE)
	{
	  if (vect_print_dump_info (REPORT_DETAILS))
	    {
	      fprintf (vect_dump, "worklist: examine use %d: ", i++);
	      print_generic_expr (vect_dump, use, TDF_SLIM);
	    }

	  /* case 1: we are only interested in uses that need to be vectorized. 
	     Uses that are used for address computation are not considered 
	     relevant.
	   */
	  if (!exist_non_indexing_operands_for_use_p (use, stmt))
	    continue;

	  if (!vect_is_simple_use (use, loop_vinfo, &def_stmt, &def, &dt))
	    {
	      if (vect_print_dump_info (REPORT_UNVECTORIZED_LOOPS))
		fprintf (vect_dump, "not vectorized: unsupported use in stmt.");
	      VEC_free (tree, heap, worklist);
	      return false;
            }

	  if (!def_stmt || IS_EMPTY_STMT (def_stmt))
	    continue;

	  bb = bb_for_stmt (def_stmt);
	  if (!flow_bb_inside_loop_p (loop, bb))
<<<<<<< HEAD
	    continue;

	  /* case 2.1: the reduction-use does not mark the defining-phi
	     as relevant.  */
	  if (STMT_VINFO_DEF_TYPE (stmt_vinfo) == vect_reduction_def
	      && TREE_CODE (def_stmt) == PHI_NODE)
	    continue;

	  if (dt == vect_induction_def && TREE_CODE (def_stmt) == PHI_NODE)
	    continue;

=======
	    continue;
>>>>>>> 29c07800
	  vect_mark_relevant (&worklist, def_stmt, relevant, live_p);
	}
    }				/* while worklist */

  VEC_free (tree, heap, worklist);
  return true;
}


/* Function vect_can_advance_ivs_p

   In case the number of iterations that LOOP iterates is unknown at compile 
   time, an epilog loop will be generated, and the loop induction variables 
   (IVs) will be "advanced" to the value they are supposed to take just before 
   the epilog loop.  Here we check that the access function of the loop IVs
   and the expression that represents the loop bound are simple enough.
   These restrictions will be relaxed in the future.  */

static bool 
vect_can_advance_ivs_p (loop_vec_info loop_vinfo)
{
  struct loop *loop = LOOP_VINFO_LOOP (loop_vinfo);
  basic_block bb = loop->header;
  tree phi;

  /* Analyze phi functions of the loop header.  */

  if (vect_print_dump_info (REPORT_DETAILS))
    fprintf (vect_dump, "vect_can_advance_ivs_p:");

  for (phi = phi_nodes (bb); phi; phi = PHI_CHAIN (phi))
    {
      tree access_fn = NULL;
      tree evolution_part;

      if (vect_print_dump_info (REPORT_DETAILS))
	{
          fprintf (vect_dump, "Analyze phi: ");
          print_generic_expr (vect_dump, phi, TDF_SLIM);
	}

      /* Skip virtual phi's. The data dependences that are associated with
         virtual defs/uses (i.e., memory accesses) are analyzed elsewhere.  */

      if (!is_gimple_reg (SSA_NAME_VAR (PHI_RESULT (phi))))
	{
	  if (vect_print_dump_info (REPORT_DETAILS))
	    fprintf (vect_dump, "virtual phi. skip.");
	  continue;
	}

      /* Skip reduction phis.  */

      if (STMT_VINFO_DEF_TYPE (vinfo_for_stmt (phi)) == vect_reduction_def)
        {
          if (vect_print_dump_info (REPORT_DETAILS))
            fprintf (vect_dump, "reduc phi. skip.");
          continue;
        }

      /* Analyze the evolution function.  */

      access_fn = instantiate_parameters
	(loop, analyze_scalar_evolution (loop, PHI_RESULT (phi)));

      if (!access_fn)
	{
	  if (vect_print_dump_info (REPORT_DETAILS))
	    fprintf (vect_dump, "No Access function.");
	  return false;
	}

      if (vect_print_dump_info (REPORT_DETAILS))
        {
	  fprintf (vect_dump, "Access function of PHI: ");
	  print_generic_expr (vect_dump, access_fn, TDF_SLIM);
        }

      evolution_part = evolution_part_in_loop_num (access_fn, loop->num);
      
      if (evolution_part == NULL_TREE)
        {
	  if (vect_print_dump_info (REPORT_DETAILS))
	    fprintf (vect_dump, "No evolution.");
	  return false;
        }
  
      /* FORNOW: We do not transform initial conditions of IVs 
	 which evolution functions are a polynomial of degree >= 2.  */

      if (tree_is_chrec (evolution_part))
	return false;  
    }

  return true;
}


/* Function vect_get_loop_niters.

   Determine how many iterations the loop is executed.
   If an expression that represents the number of iterations
   can be constructed, place it in NUMBER_OF_ITERATIONS.
   Return the loop exit condition.  */

static tree
vect_get_loop_niters (struct loop *loop, tree *number_of_iterations)
{
  tree niters;

  if (vect_print_dump_info (REPORT_DETAILS))
    fprintf (vect_dump, "=== get_loop_niters ===");

  niters = number_of_exit_cond_executions (loop);

  if (niters != NULL_TREE
      && niters != chrec_dont_know)
    {
      *number_of_iterations = niters;

      if (vect_print_dump_info (REPORT_DETAILS))
	{
	  fprintf (vect_dump, "==> get_loop_niters:" );
	  print_generic_expr (vect_dump, *number_of_iterations, TDF_SLIM);
	}
    }

  return get_loop_exit_condition (loop);
}


/* Function vect_analyze_loop_form.

   Verify the following restrictions (some may be relaxed in the future):
   - it's an inner-most loop
   - number of BBs = 2 (which are the loop header and the latch)
   - the loop has a pre-header
   - the loop has a single entry and exit
   - the loop exit condition is simple enough, and the number of iterations
     can be analyzed (a countable loop).  */

static loop_vec_info
vect_analyze_loop_form (struct loop *loop)
{
  loop_vec_info loop_vinfo;
  tree loop_cond;
  tree number_of_iterations = NULL;

  if (vect_print_dump_info (REPORT_DETAILS))
    fprintf (vect_dump, "=== vect_analyze_loop_form ===");

  if (loop->inner)
    {
      if (vect_print_dump_info (REPORT_OUTER_LOOPS))
        fprintf (vect_dump, "not vectorized: nested loop.");
      return NULL;
    }
  
  if (!single_exit (loop) 
      || loop->num_nodes != 2
      || EDGE_COUNT (loop->header->preds) != 2)
    {
      if (vect_print_dump_info (REPORT_BAD_FORM_LOOPS))
        {
          if (!single_exit (loop))
            fprintf (vect_dump, "not vectorized: multiple exits.");
          else if (loop->num_nodes != 2)
            fprintf (vect_dump, "not vectorized: too many BBs in loop.");
          else if (EDGE_COUNT (loop->header->preds) != 2)
            fprintf (vect_dump, "not vectorized: too many incoming edges.");
        }

      return NULL;
    }

  /* We assume that the loop exit condition is at the end of the loop. i.e,
     that the loop is represented as a do-while (with a proper if-guard
     before the loop if needed), where the loop header contains all the
     executable statements, and the latch is empty.  */
  if (!empty_block_p (loop->latch)
        || phi_nodes (loop->latch))
    {
      if (vect_print_dump_info (REPORT_BAD_FORM_LOOPS))
        fprintf (vect_dump, "not vectorized: unexpected loop form.");
      return NULL;
    }

  /* Make sure there exists a single-predecessor exit bb:  */
  if (!single_pred_p (single_exit (loop)->dest))
    {
      edge e = single_exit (loop);
      if (!(e->flags & EDGE_ABNORMAL))
	{
	  split_loop_exit_edge (e);
	  if (vect_print_dump_info (REPORT_DETAILS))
	    fprintf (vect_dump, "split exit edge.");
	}
      else
	{
	  if (vect_print_dump_info (REPORT_BAD_FORM_LOOPS))
	    fprintf (vect_dump, "not vectorized: abnormal loop exit edge.");
	  return NULL;
	}
    }

  if (empty_block_p (loop->header))
    {
      if (vect_print_dump_info (REPORT_BAD_FORM_LOOPS))
        fprintf (vect_dump, "not vectorized: empty loop.");
      return NULL;
    }

  loop_cond = vect_get_loop_niters (loop, &number_of_iterations);
  if (!loop_cond)
    {
      if (vect_print_dump_info (REPORT_BAD_FORM_LOOPS))
	fprintf (vect_dump, "not vectorized: complicated exit condition.");
      return NULL;
    }
  
  if (!number_of_iterations) 
    {
      if (vect_print_dump_info (REPORT_BAD_FORM_LOOPS))
	fprintf (vect_dump, 
		 "not vectorized: number of iterations cannot be computed.");
      return NULL;
    }

  if (chrec_contains_undetermined (number_of_iterations))
    {
      if (vect_print_dump_info (REPORT_BAD_FORM_LOOPS))
        fprintf (vect_dump, "Infinite number of iterations.");
      return false;
    }

  loop_vinfo = new_loop_vec_info (loop);
  LOOP_VINFO_NITERS (loop_vinfo) = number_of_iterations;

  if (!LOOP_VINFO_NITERS_KNOWN_P (loop_vinfo))
    {
      if (vect_print_dump_info (REPORT_DETAILS))
        {
          fprintf (vect_dump, "Symbolic number of iterations is ");
          print_generic_expr (vect_dump, number_of_iterations, TDF_DETAILS);
        }
    }
  else
  if (LOOP_VINFO_INT_NITERS (loop_vinfo) == 0)
    {
      if (vect_print_dump_info (REPORT_UNVECTORIZED_LOOPS))
        fprintf (vect_dump, "not vectorized: number of iterations = 0.");
      return NULL;
    }

  LOOP_VINFO_EXIT_COND (loop_vinfo) = loop_cond;

  return loop_vinfo;
}


/* Function vect_analyze_loop.

   Apply a set of analyses on LOOP, and create a loop_vec_info struct
   for it. The different analyses will record information in the
   loop_vec_info struct.  */
loop_vec_info
vect_analyze_loop (struct loop *loop)
{
  bool ok;
  loop_vec_info loop_vinfo;

  if (vect_print_dump_info (REPORT_DETAILS))
    fprintf (vect_dump, "===== analyze_loop_nest =====");

  /* Check the CFG characteristics of the loop (nesting, entry/exit, etc.  */

  loop_vinfo = vect_analyze_loop_form (loop);
  if (!loop_vinfo)
    {
      if (vect_print_dump_info (REPORT_DETAILS))
	fprintf (vect_dump, "bad loop form.");
      return NULL;
    }

  /* Find all data references in the loop (which correspond to vdefs/vuses)
     and analyze their evolution in the loop.

     FORNOW: Handle only simple, array references, which
     alignment can be forced, and aligned pointer-references.  */

  ok = vect_analyze_data_refs (loop_vinfo);
  if (!ok)
    {
      if (vect_print_dump_info (REPORT_DETAILS))
	fprintf (vect_dump, "bad data references.");
      destroy_loop_vec_info (loop_vinfo);
      return NULL;
    }

  /* Classify all cross-iteration scalar data-flow cycles.
     Cross-iteration cycles caused by virtual phis are analyzed separately.  */

  vect_analyze_scalar_cycles (loop_vinfo);

  vect_pattern_recog (loop_vinfo);

  /* Data-flow analysis to detect stmts that do not need to be vectorized.  */

  ok = vect_mark_stmts_to_be_vectorized (loop_vinfo);
  if (!ok)
    {
      if (vect_print_dump_info (REPORT_DETAILS))
	fprintf (vect_dump, "unexpected pattern.");
      destroy_loop_vec_info (loop_vinfo);
      return NULL;
    }

  /* Analyze the alignment of the data-refs in the loop.
     Fail if a data reference is found that cannot be vectorized.  */

  ok = vect_analyze_data_refs_alignment (loop_vinfo);
  if (!ok)
    {
      if (vect_print_dump_info (REPORT_DETAILS))
	fprintf (vect_dump, "bad data alignment.");
      destroy_loop_vec_info (loop_vinfo);
      return NULL;
    }

  ok = vect_determine_vectorization_factor (loop_vinfo);
  if (!ok)
    {
      if (vect_print_dump_info (REPORT_DETAILS))
        fprintf (vect_dump, "can't determine vectorization factor.");
      destroy_loop_vec_info (loop_vinfo);
      return NULL;
    }

  /* Analyze data dependences between the data-refs in the loop. 
     FORNOW: fail at the first data dependence that we encounter.  */

  ok = vect_analyze_data_ref_dependences (loop_vinfo);
  if (!ok)
    {
      if (vect_print_dump_info (REPORT_DETAILS))
	fprintf (vect_dump, "bad data dependence.");
      destroy_loop_vec_info (loop_vinfo);
      return NULL;
    }

  /* Analyze the access patterns of the data-refs in the loop (consecutive,
     complex, etc.). FORNOW: Only handle consecutive access pattern.  */

  ok = vect_analyze_data_ref_accesses (loop_vinfo);
  if (!ok)
    {
      if (vect_print_dump_info (REPORT_DETAILS))
	fprintf (vect_dump, "bad data access.");
      destroy_loop_vec_info (loop_vinfo);
      return NULL;
    }

  /* This pass will decide on using loop versioning and/or loop peeling in
     order to enhance the alignment of data references in the loop.  */

  ok = vect_enhance_data_refs_alignment (loop_vinfo);
  if (!ok)
    {
      if (vect_print_dump_info (REPORT_DETAILS))
	fprintf (vect_dump, "bad data alignment.");
      destroy_loop_vec_info (loop_vinfo);
      return NULL;
    }

  /* Scan all the operations in the loop and make sure they are
     vectorizable.  */

  ok = vect_analyze_operations (loop_vinfo);
  if (!ok)
    {
      if (vect_print_dump_info (REPORT_DETAILS))
	fprintf (vect_dump, "bad operation or unsupported loop bound.");
      destroy_loop_vec_info (loop_vinfo);
      return NULL;
    }

  LOOP_VINFO_VECTORIZABLE_P (loop_vinfo) = 1;

  return loop_vinfo;
}<|MERGE_RESOLUTION|>--- conflicted
+++ resolved
@@ -171,34 +171,19 @@
       for (si = bsi_start (bb); !bsi_end_p (si); bsi_next (&si))
         {
 	  tree stmt = bsi_stmt (si);
-<<<<<<< HEAD
-	  unsigned int nunits;
-	  stmt_vec_info stmt_info = vinfo_for_stmt (stmt);
-	  tree vectype;
-=======
 	  stmt_info = vinfo_for_stmt (stmt);
->>>>>>> 29c07800
 
 	  if (vect_print_dump_info (REPORT_DETAILS))
 	    {
 	      fprintf (vect_dump, "==> examining statement: ");
 	      print_generic_expr (vect_dump, stmt, TDF_SLIM);
 	    }
-<<<<<<< HEAD
 
 	  if (TREE_CODE (stmt) != GIMPLE_MODIFY_STMT)
 	    continue;
 
 	  gcc_assert (stmt_info);
 
-=======
-
-	  if (TREE_CODE (stmt) != GIMPLE_MODIFY_STMT)
-	    continue;
-
-	  gcc_assert (stmt_info);
-
->>>>>>> 29c07800
 	  /* skip stmts which do not need to be vectorized.  */
 	  if (!STMT_VINFO_RELEVANT_P (stmt_info)
 	      && !STMT_VINFO_LIVE_P (stmt_info))
@@ -390,10 +375,7 @@
 
 	      ok = (vectorizable_type_promotion (stmt, NULL, NULL)
 		    || vectorizable_type_demotion (stmt, NULL, NULL)
-<<<<<<< HEAD
-=======
 		    || vectorizable_conversion (stmt, NULL, NULL)
->>>>>>> 29c07800
 		    || vectorizable_operation (stmt, NULL, NULL)
 		    || vectorizable_assignment (stmt, NULL, NULL)
 		    || vectorizable_load (stmt, NULL, NULL)
@@ -1769,7 +1751,6 @@
   /* For interleaving, STRIDE is STEP counted in elements, i.e., the size of the 
      interleaving group (including gaps).  */
   HOST_WIDE_INT stride = dr_step / type_size;
-<<<<<<< HEAD
 
   if (!step)
     {
@@ -1788,10 +1769,6 @@
 
   /* Not consecutive access is possible only if it is a part of interleaving.  */
   if (!DR_GROUP_FIRST_DR (vinfo_for_stmt (stmt)))
-=======
-
-  if (!step)
->>>>>>> 29c07800
     {
       /* Check if it this DR is a part of interleaving, and is a single
 	 element of the group that is accessed in the loop.  */
@@ -1816,44 +1793,6 @@
 	  return true;
 	}
       if (vect_print_dump_info (REPORT_DETAILS))
-	fprintf (vect_dump, "bad data-ref access");
-      return false;
-    }
-
-  /* Consecutive?  */
-  if (!tree_int_cst_compare (step, TYPE_SIZE_UNIT (scalar_type)))
-    {
-      /* Mark that it is not interleaving.  */
-      DR_GROUP_FIRST_DR (vinfo_for_stmt (stmt)) = NULL_TREE;
-      return true;
-    }
-
-  /* Not consecutive access is possible only if it is a part of interleaving.  */
-  if (!DR_GROUP_FIRST_DR (vinfo_for_stmt (stmt)))
-    {
-      /* Check if it this DR is a part of interleaving, and is a single
-	 element of the group that is accessed in the loop.  */
-      
-      /* Gaps are supported only for loads. STEP must be a multiple of the type
-	 size.  The size of the group must be a power of 2.  */
-      if (DR_IS_READ (dr)
-	  && (dr_step % type_size) == 0
-	  && stride > 0
-	  && exact_log2 (stride) != -1)
-	{
-	  DR_GROUP_FIRST_DR (vinfo_for_stmt (stmt)) = stmt;
-	  DR_GROUP_SIZE (vinfo_for_stmt (stmt)) = stride;
-	  if (vect_print_dump_info (REPORT_DR_DETAILS))
-	    {
-	      fprintf (vect_dump, "Detected single element interleaving %d ",
-		       DR_GROUP_SIZE (vinfo_for_stmt (stmt)));
-	      print_generic_expr (vect_dump, DR_REF (dr), TDF_SLIM);
-	      fprintf (vect_dump, " step ");
-	      print_generic_expr (vect_dump, step, TDF_SLIM);
-	    }
-	  return true;
-	}
-      if (vect_print_dump_info (REPORT_DETAILS))
 	fprintf (vect_dump, "not consecutive access");
       return false;
     }
@@ -1873,11 +1812,7 @@
 	{
 	  /* Skip same data-refs. In case that two or more stmts share data-ref
 	     (supported only for loads), we vectorize only the first stmt, and
-<<<<<<< HEAD
-	     the rest get their vectorized loads from the the first one.  */
-=======
 	     the rest get their vectorized loads from the first one.  */
->>>>>>> 29c07800
 	  if (!tree_int_cst_compare (DR_INIT (data_ref),
 				     DR_INIT (STMT_VINFO_DATA_REF (
 						      vinfo_for_stmt (next)))))
@@ -2411,21 +2346,7 @@
 
 	  bb = bb_for_stmt (def_stmt);
 	  if (!flow_bb_inside_loop_p (loop, bb))
-<<<<<<< HEAD
 	    continue;
-
-	  /* case 2.1: the reduction-use does not mark the defining-phi
-	     as relevant.  */
-	  if (STMT_VINFO_DEF_TYPE (stmt_vinfo) == vect_reduction_def
-	      && TREE_CODE (def_stmt) == PHI_NODE)
-	    continue;
-
-	  if (dt == vect_induction_def && TREE_CODE (def_stmt) == PHI_NODE)
-	    continue;
-
-=======
-	    continue;
->>>>>>> 29c07800
 	  vect_mark_relevant (&worklist, def_stmt, relevant, live_p);
 	}
     }				/* while worklist */

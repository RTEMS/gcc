--- conflicted
+++ resolved
@@ -2204,19 +2204,11 @@
 extern int address_cost (rtx, machine_mode, addr_space_t, bool);
 extern void get_full_rtx_cost (rtx, machine_mode, enum rtx_code, int,
 			       struct full_rtx_costs *);
-<<<<<<< HEAD
 extern poly_int64 subreg_lsb (const_rtx);
 extern poly_int64 subreg_lsb_1 (machine_mode, machine_mode, poly_int64);
 extern poly_int64 subreg_size_offset_from_lsb (poly_int64, poly_int64,
 					       poly_int64);
-=======
-extern unsigned int subreg_lsb (const_rtx);
-extern unsigned int subreg_lsb_1 (machine_mode, machine_mode,
-				  unsigned int);
-extern unsigned int subreg_size_offset_from_lsb (unsigned int, unsigned int,
-						 unsigned int);
 extern bool read_modify_subreg_p (const_rtx);
->>>>>>> 5a462df3
 
 /* Return the subreg byte offset for a subreg whose outer mode is
    OUTER_MODE, whose inner mode is INNER_MODE, and where there are
@@ -2852,9 +2844,9 @@
 extern rtx gen_highpart (machine_mode, rtx);
 extern rtx gen_highpart_mode (machine_mode, machine_mode, rtx);
 extern rtx operand_subword (rtx, poly_int64, int, machine_mode);
+
+/* In emit-rtl.c */
 extern rtx operand_subword_force (rtx, poly_int64, machine_mode);
-extern machine_mode wider_subreg_mode (machine_mode, machine_mode);
-extern machine_mode wider_subreg_mode (const_rtx);
 extern machine_mode narrower_subreg_mode (machine_mode, machine_mode);
 extern int subreg_lowpart_p (const_rtx);
 extern poly_int64 subreg_size_lowpart_offset (poly_int64, poly_int64);
@@ -2877,30 +2869,6 @@
 }
 
 /* Likewise return true if X is a subreg that is smaller than the inner
-   register.  Use df_read_modify_subreg_p to test whether writing to such
-   a subreg preserves any part of the inner register.  */
-
-inline bool
-partial_subreg_p (const_rtx x)
-{
-  if (GET_CODE (x) != SUBREG)
-    return false;
-  return partial_subreg_p (GET_MODE (x), GET_MODE (SUBREG_REG (x)));
-}
-
-/* Return true if a subreg of mode OUTERMODE would only access part of
-   an inner register with mode INNERMODE.  The other bits of the inner
-   register would then be "don't care" on read.  The behavior for writes
-   depends on REGMODE_NATURAL_SIZE; bits in the same REGMODE_NATURAL_SIZE-d
-   chunk would be clobbered but other bits would be preserved.  */
-
-inline bool
-partial_subreg_p (machine_mode outermode, machine_mode innermode)
-{
-  return GET_MODE_PRECISION (outermode) < GET_MODE_PRECISION (innermode);
-}
-
-/* Likewise return true if X is a subreg that is smaller than the inner
    register.  Use read_modify_subreg_p to test whether writing to such
    a subreg preserves any part of the inner register.  */
 
@@ -2943,6 +2911,24 @@
 {
   return subreg_size_lowpart_offset (GET_MODE_SIZE (outermode),
 				     GET_MODE_SIZE (innermode));
+}
+
+/* Given that a subreg has outer mode OUTERMODE and inner mode INNERMODE,
+   return the mode that is big enough to hold both the outer and inner
+   values.  Prefer the outer mode in the event of a tie.  */
+
+inline machine_mode
+wider_subreg_mode (machine_mode outermode, machine_mode innermode)
+{
+  return partial_subreg_p (outermode, innermode) ? innermode : outermode;
+}
+
+/* Likewise for subreg X.  */
+
+inline machine_mode
+wider_subreg_mode (const_rtx x)
+{
+  return wider_subreg_mode (GET_MODE (x), GET_MODE (SUBREG_REG (x)));
 }
 
 extern poly_int64 subreg_size_highpart_offset (poly_int64, poly_int64);

--- conflicted
+++ resolved
@@ -2942,16 +2942,10 @@
 				      GET_MODE_SIZE (innermode));
 }
 
-<<<<<<< HEAD
 extern poly_int64 byte_lowpart_offset (machine_mode, machine_mode);
 extern poly_int64 subreg_memory_offset (machine_mode, machine_mode,
 					poly_int64);
 extern poly_int64 subreg_memory_offset (const_rtx);
-=======
-extern int byte_lowpart_offset (machine_mode, machine_mode);
-extern int subreg_memory_offset (machine_mode, machine_mode, unsigned int);
-extern int subreg_memory_offset (const_rtx);
->>>>>>> 5eeb7162
 extern rtx make_safe_from (rtx, rtx);
 extern rtx convert_memory_address_addr_space_1 (scalar_int_mode, rtx,
 						addr_space_t, bool, bool);

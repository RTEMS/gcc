--- conflicted
+++ resolved
@@ -1,5 +1,3 @@
-<<<<<<< HEAD
-=======
 2013-07-19  Pat Haugen <pthaugen@us.ibm.com>
 
 	Backport from mainline
@@ -90,7 +88,6 @@
 	* config/rs6000/htmintrin.h: New file.
 	* config/rs6000/htmxlintrin.h: New file.
 
->>>>>>> 604dc0ac
 2013-06-28  Michael Meissner  <meissner@linux.vnet.ibm.com>
 
 	Back port from the trunk

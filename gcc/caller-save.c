--- conflicted
+++ resolved
@@ -1151,13 +1151,8 @@
 	    machine_mode smode = save_mode[regno];
 	    gcc_assert (smode != VOIDmode);
 	    if (hard_regno_nregs [regno][smode] > 1)
-<<<<<<< HEAD
 	      smode = mode_for_size (exact_div (GET_MODE_SIZE (mode), nregs),
-				     GET_MODE_CLASS (mode), 0);
-=======
-	      smode = mode_for_size (GET_MODE_SIZE (mode) / nregs,
 				     GET_MODE_CLASS (mode), 0).require ();
->>>>>>> 5eeb7162
 	    XVECEXP (mem, 0, i) = gen_rtx_REG (smode, regno + i);
 	  }
     }

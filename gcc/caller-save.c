/* Save and restore call-clobbered registers which are live across a call.
   Copyright (C) 1989-2018 Free Software Foundation, Inc.

This file is part of GCC.

GCC is free software; you can redistribute it and/or modify it under
the terms of the GNU General Public License as published by the Free
Software Foundation; either version 3, or (at your option) any later
version.

GCC is distributed in the hope that it will be useful, but WITHOUT ANY
WARRANTY; without even the implied warranty of MERCHANTABILITY or
FITNESS FOR A PARTICULAR PURPOSE.  See the GNU General Public License
for more details.

You should have received a copy of the GNU General Public License
along with GCC; see the file COPYING3.  If not see
<http://www.gnu.org/licenses/>.  */

#include "config.h"
#include "system.h"
#include "coretypes.h"
#include "backend.h"
#include "rtl.h"
#include "tree.h"
#include "predict.h"
#include "df.h"
#include "memmodel.h"
#include "tm_p.h"
#include "insn-config.h"
#include "regs.h"
#include "emit-rtl.h"
#include "recog.h"
#include "reload.h"
#include "alias.h"
#include "addresses.h"
#include "dumpfile.h"
#include "rtl-iter.h"
#include "target.h"

#define MOVE_MAX_WORDS (MOVE_MAX / UNITS_PER_WORD)

#define regno_save_mode \
  (this_target_reload->x_regno_save_mode)
#define cached_reg_save_code \
  (this_target_reload->x_cached_reg_save_code)
#define cached_reg_restore_code \
  (this_target_reload->x_cached_reg_restore_code)

/* For each hard register, a place on the stack where it can be saved,
   if needed.  */

static rtx
  regno_save_mem[FIRST_PSEUDO_REGISTER][MAX_MOVE_MAX / MIN_UNITS_PER_WORD + 1];

/* The number of elements in the subsequent array.  */
static int save_slots_num;

/* Allocated slots so far.  */
static rtx save_slots[FIRST_PSEUDO_REGISTER];

/* Set of hard regs currently residing in save area (during insn scan).  */

static HARD_REG_SET hard_regs_saved;

/* Number of registers currently in hard_regs_saved.  */

static int n_regs_saved;

/* Computed by mark_referenced_regs, all regs referenced in a given
   insn.  */
static HARD_REG_SET referenced_regs;


typedef void refmarker_fn (rtx *loc, machine_mode mode, int hardregno,
			   void *mark_arg);

static int reg_save_code (int, machine_mode);
static int reg_restore_code (int, machine_mode);

struct saved_hard_reg;
static void initiate_saved_hard_regs (void);
static void new_saved_hard_reg (int, int);
static void finish_saved_hard_regs (void);
static int saved_hard_reg_compare_func (const void *, const void *);

static void mark_set_regs (rtx, const_rtx, void *);
static void mark_referenced_regs (rtx *, refmarker_fn *mark, void *mark_arg);
static refmarker_fn mark_reg_as_referenced;
static refmarker_fn replace_reg_with_saved_mem;
static int insert_save (struct insn_chain *, int, HARD_REG_SET *,
			machine_mode *);
static int insert_restore (struct insn_chain *, int, int, int,
			   machine_mode *);
static struct insn_chain *insert_one_insn (struct insn_chain *, int, int,
					   rtx);
static void add_stored_regs (rtx, const_rtx, void *);



static GTY(()) rtx savepat;
static GTY(()) rtx restpat;
static GTY(()) rtx test_reg;
static GTY(()) rtx test_mem;
static GTY(()) rtx_insn *saveinsn;
static GTY(()) rtx_insn *restinsn;

/* Return the INSN_CODE used to save register REG in mode MODE.  */
static int
reg_save_code (int reg, machine_mode mode)
{
  bool ok;
  if (cached_reg_save_code[reg][mode])
     return cached_reg_save_code[reg][mode];
  if (!targetm.hard_regno_mode_ok (reg, mode))
    {
      /* Depending on how targetm.hard_regno_mode_ok is defined, range
	 propagation might deduce here that reg >= FIRST_PSEUDO_REGISTER.
	 So the assert below silences a warning.  */
      gcc_assert (reg < FIRST_PSEUDO_REGISTER);
      cached_reg_save_code[reg][mode] = -1;
      cached_reg_restore_code[reg][mode] = -1;
      return -1;
    }

  /* Update the register number and modes of the register
     and memory operand.  */
  set_mode_and_regno (test_reg, mode, reg);
  PUT_MODE (test_mem, mode);

  /* Force re-recognition of the modified insns.  */
  INSN_CODE (saveinsn) = -1;
  INSN_CODE (restinsn) = -1;

  cached_reg_save_code[reg][mode] = recog_memoized (saveinsn);
  cached_reg_restore_code[reg][mode] = recog_memoized (restinsn);

  /* Now extract both insns and see if we can meet their
     constraints.  We don't know here whether the save and restore will
     be in size- or speed-tuned code, so just use the set of enabled
     alternatives.  */
  ok = (cached_reg_save_code[reg][mode] != -1
	&& cached_reg_restore_code[reg][mode] != -1);
  if (ok)
    {
      extract_insn (saveinsn);
      ok = constrain_operands (1, get_enabled_alternatives (saveinsn));
      extract_insn (restinsn);
      ok &= constrain_operands (1, get_enabled_alternatives (restinsn));
    }

  if (! ok)
    {
      cached_reg_save_code[reg][mode] = -1;
      cached_reg_restore_code[reg][mode] = -1;
    }
  gcc_assert (cached_reg_save_code[reg][mode]);
  return cached_reg_save_code[reg][mode];
}

/* Return the INSN_CODE used to restore register REG in mode MODE.  */
static int
reg_restore_code (int reg, machine_mode mode)
{
  if (cached_reg_restore_code[reg][mode])
     return cached_reg_restore_code[reg][mode];
  /* Populate our cache.  */
  reg_save_code (reg, mode);
  return cached_reg_restore_code[reg][mode];
}

/* Initialize for caller-save.

   Look at all the hard registers that are used by a call and for which
   reginfo.c has not already excluded from being used across a call.

   Ensure that we can find a mode to save the register and that there is a
   simple insn to save and restore the register.  This latter check avoids
   problems that would occur if we tried to save the MQ register of some
   machines directly into memory.  */

void
init_caller_save (void)
{
  rtx addr_reg;
  int offset;
  rtx address;
  int i, j;

  if (caller_save_initialized_p)
    return;

  caller_save_initialized_p = true;

  CLEAR_HARD_REG_SET (no_caller_save_reg_set);
  /* First find all the registers that we need to deal with and all
     the modes that they can have.  If we can't find a mode to use,
     we can't have the register live over calls.  */

  for (i = 0; i < FIRST_PSEUDO_REGISTER; i++)
    {
      if (call_used_regs[i]
          && !TEST_HARD_REG_BIT (call_fixed_reg_set, i))
	{
	  for (j = 1; j <= MOVE_MAX_WORDS; j++)
	    {
	      regno_save_mode[i][j] = HARD_REGNO_CALLER_SAVE_MODE (i, j,
								   VOIDmode);
	      if (regno_save_mode[i][j] == VOIDmode && j == 1)
		{
		  SET_HARD_REG_BIT (call_fixed_reg_set, i);
		}
	    }
	}
      else
	regno_save_mode[i][1] = VOIDmode;
    }

  /* The following code tries to approximate the conditions under which
     we can easily save and restore a register without scratch registers or
     other complexities.  It will usually work, except under conditions where
     the validity of an insn operand is dependent on the address offset.
     No such cases are currently known.

     We first find a typical offset from some BASE_REG_CLASS register.
     This address is chosen by finding the first register in the class
     and by finding the smallest power of two that is a valid offset from
     that register in every mode we will use to save registers.  */

  for (i = 0; i < FIRST_PSEUDO_REGISTER; i++)
    if (TEST_HARD_REG_BIT
	(reg_class_contents
	 [(int) base_reg_class (regno_save_mode[i][1], ADDR_SPACE_GENERIC,
				PLUS, CONST_INT)], i))
      break;

  gcc_assert (i < FIRST_PSEUDO_REGISTER);

  addr_reg = gen_rtx_REG (Pmode, i);

  for (offset = 1 << (HOST_BITS_PER_INT / 2); offset; offset >>= 1)
    {
      address = gen_rtx_PLUS (Pmode, addr_reg, gen_int_mode (offset, Pmode));

      for (i = 0; i < FIRST_PSEUDO_REGISTER; i++)
	if (regno_save_mode[i][1] != VOIDmode
	  && ! strict_memory_address_p (regno_save_mode[i][1], address))
	  break;

      if (i == FIRST_PSEUDO_REGISTER)
	break;
    }

  /* If we didn't find a valid address, we must use register indirect.  */
  if (offset == 0)
    address = addr_reg;

  /* Next we try to form an insn to save and restore the register.  We
     see if such an insn is recognized and meets its constraints.

     To avoid lots of unnecessary RTL allocation, we construct all the RTL
     once, then modify the memory and register operands in-place.  */

  test_reg = gen_rtx_REG (word_mode, LAST_VIRTUAL_REGISTER + 1);
  test_mem = gen_rtx_MEM (word_mode, address);
  savepat = gen_rtx_SET (test_mem, test_reg);
  restpat = gen_rtx_SET (test_reg, test_mem);

  saveinsn = gen_rtx_INSN (VOIDmode, 0, 0, 0, savepat, 0, -1, 0);
  restinsn = gen_rtx_INSN (VOIDmode, 0, 0, 0, restpat, 0, -1, 0);

  for (i = 0; i < FIRST_PSEUDO_REGISTER; i++)
    for (j = 1; j <= MOVE_MAX_WORDS; j++)
      if (reg_save_code (i,regno_save_mode[i][j]) == -1)
	{
	  regno_save_mode[i][j] = VOIDmode;
	  if (j == 1)
	    {
	      SET_HARD_REG_BIT (call_fixed_reg_set, i);
	      if (call_used_regs[i])
		SET_HARD_REG_BIT (no_caller_save_reg_set, i);
	    }
	}
}



/* Initialize save areas by showing that we haven't allocated any yet.  */

void
init_save_areas (void)
{
  int i, j;

  for (i = 0; i < FIRST_PSEUDO_REGISTER; i++)
    for (j = 1; j <= MOVE_MAX_WORDS; j++)
      regno_save_mem[i][j] = 0;
  save_slots_num = 0;

}

/* The structure represents a hard register which should be saved
   through the call.  It is used when the integrated register
   allocator (IRA) is used and sharing save slots is on.  */
struct saved_hard_reg
{
  /* Order number starting with 0.  */
  int num;
  /* The hard regno.  */
  int hard_regno;
  /* Execution frequency of all calls through which given hard
     register should be saved.  */
  int call_freq;
  /* Stack slot reserved to save the hard register through calls.  */
  rtx slot;
  /* True if it is first hard register in the chain of hard registers
     sharing the same stack slot.  */
  int first_p;
  /* Order number of the next hard register structure with the same
     slot in the chain.  -1 represents end of the chain.  */
  int next;
};

/* Map: hard register number to the corresponding structure.  */
static struct saved_hard_reg *hard_reg_map[FIRST_PSEUDO_REGISTER];

/* The number of all structures representing hard registers should be
   saved, in order words, the number of used elements in the following
   array.  */
static int saved_regs_num;

/* Pointers to all the structures.  Index is the order number of the
   corresponding structure.  */
static struct saved_hard_reg *all_saved_regs[FIRST_PSEUDO_REGISTER];

/* First called function for work with saved hard registers.  */
static void
initiate_saved_hard_regs (void)
{
  int i;

  saved_regs_num = 0;
  for (i = 0; i < FIRST_PSEUDO_REGISTER; i++)
    hard_reg_map[i] = NULL;
}

/* Allocate and return new saved hard register with given REGNO and
   CALL_FREQ.  */
static void
new_saved_hard_reg (int regno, int call_freq)
{
  struct saved_hard_reg *saved_reg;

  saved_reg
    = (struct saved_hard_reg *) xmalloc (sizeof (struct saved_hard_reg));
  hard_reg_map[regno] = all_saved_regs[saved_regs_num] = saved_reg;
  saved_reg->num = saved_regs_num++;
  saved_reg->hard_regno = regno;
  saved_reg->call_freq = call_freq;
  saved_reg->first_p = FALSE;
  saved_reg->next = -1;
}

/* Free memory allocated for the saved hard registers.  */
static void
finish_saved_hard_regs (void)
{
  int i;

  for (i = 0; i < saved_regs_num; i++)
    free (all_saved_regs[i]);
}

/* The function is used to sort the saved hard register structures
   according their frequency.  */
static int
saved_hard_reg_compare_func (const void *v1p, const void *v2p)
{
  const struct saved_hard_reg *p1 = *(struct saved_hard_reg * const *) v1p;
  const struct saved_hard_reg *p2 = *(struct saved_hard_reg * const *) v2p;

  if (flag_omit_frame_pointer)
    {
      if (p1->call_freq - p2->call_freq != 0)
	return p1->call_freq - p2->call_freq;
    }
  else if (p2->call_freq - p1->call_freq != 0)
    return p2->call_freq - p1->call_freq;

  return p1->num - p2->num;
}

/* Allocate save areas for any hard registers that might need saving.
   We take a conservative approach here and look for call-clobbered hard
   registers that are assigned to pseudos that cross calls.  This may
   overestimate slightly (especially if some of these registers are later
   used as spill registers), but it should not be significant.

   For IRA we use priority coloring to decrease stack slots needed for
   saving hard registers through calls.  We build conflicts for them
   to do coloring.

   Future work:

     In the fallback case we should iterate backwards across all possible
     modes for the save, choosing the largest available one instead of
     falling back to the smallest mode immediately.  (eg TF -> DF -> SF).

     We do not try to use "move multiple" instructions that exist
     on some machines (such as the 68k moveml).  It could be a win to try
     and use them when possible.  The hard part is doing it in a way that is
     machine independent since they might be saving non-consecutive
     registers. (imagine caller-saving d0,d1,a0,a1 on the 68k) */

void
setup_save_areas (void)
{
  int i, j, k, freq;
  HARD_REG_SET hard_regs_used;
  struct saved_hard_reg *saved_reg;
  rtx_insn *insn;
  struct insn_chain *chain, *next;
  unsigned int regno;
  HARD_REG_SET hard_regs_to_save, used_regs, this_insn_sets;
  reg_set_iterator rsi;

  CLEAR_HARD_REG_SET (hard_regs_used);

  /* Find every CALL_INSN and record which hard regs are live across the
     call into HARD_REG_MAP and HARD_REGS_USED.  */
  initiate_saved_hard_regs ();
  /* Create hard reg saved regs.  */
  for (chain = reload_insn_chain; chain != 0; chain = next)
    {
      rtx cheap;

      insn = chain->insn;
      next = chain->next;
      if (!CALL_P (insn)
	  || find_reg_note (insn, REG_NORETURN, NULL))
	continue;
      freq = REG_FREQ_FROM_BB (BLOCK_FOR_INSN (insn));
      REG_SET_TO_HARD_REG_SET (hard_regs_to_save,
			       &chain->live_throughout);
      get_call_reg_set_usage (insn, &used_regs, call_used_reg_set);

      /* Record all registers set in this call insn.  These don't
	 need to be saved.  N.B. the call insn might set a subreg
	 of a multi-hard-reg pseudo; then the pseudo is considered
	 live during the call, but the subreg that is set
	 isn't.  */
      CLEAR_HARD_REG_SET (this_insn_sets);
      note_stores (PATTERN (insn), mark_set_regs, &this_insn_sets);
      /* Sibcalls are considered to set the return value.  */
      if (SIBLING_CALL_P (insn) && crtl->return_rtx)
	mark_set_regs (crtl->return_rtx, NULL_RTX, &this_insn_sets);

      AND_COMPL_HARD_REG_SET (used_regs, call_fixed_reg_set);
      AND_COMPL_HARD_REG_SET (used_regs, this_insn_sets);
      AND_HARD_REG_SET (hard_regs_to_save, used_regs);
      for (regno = 0; regno < FIRST_PSEUDO_REGISTER; regno++)
	if (TEST_HARD_REG_BIT (hard_regs_to_save, regno))
	  {
	    if (hard_reg_map[regno] != NULL)
	      hard_reg_map[regno]->call_freq += freq;
	    else
	      new_saved_hard_reg (regno, freq);
	    SET_HARD_REG_BIT (hard_regs_used, regno);
	  }
      cheap = find_reg_note (insn, REG_RETURNED, NULL);
      if (cheap)
	cheap = XEXP (cheap, 0);
      /* Look through all live pseudos, mark their hard registers.  */
      EXECUTE_IF_SET_IN_REG_SET
	(&chain->live_throughout, FIRST_PSEUDO_REGISTER, regno, rsi)
	{
	  int r = reg_renumber[regno];
	  int bound;

	  if (r < 0 || regno_reg_rtx[regno] == cheap)
	    continue;

	  bound = r + hard_regno_nregs (r, PSEUDO_REGNO_MODE (regno));
	  for (; r < bound; r++)
	    if (TEST_HARD_REG_BIT (used_regs, r))
	      {
		if (hard_reg_map[r] != NULL)
		  hard_reg_map[r]->call_freq += freq;
		else
		  new_saved_hard_reg (r, freq);
		 SET_HARD_REG_BIT (hard_regs_to_save, r);
		 SET_HARD_REG_BIT (hard_regs_used, r);
	      }
	}
    }

  /* If requested, figure out which hard regs can share save slots.  */
  if (optimize && flag_ira_share_save_slots)
    {
      rtx slot;
      char *saved_reg_conflicts;
      int next_k;
      struct saved_hard_reg *saved_reg2, *saved_reg3;
      int call_saved_regs_num;
      struct saved_hard_reg *call_saved_regs[FIRST_PSEUDO_REGISTER];
      int best_slot_num;
      int prev_save_slots_num;
      rtx prev_save_slots[FIRST_PSEUDO_REGISTER];

      /* Find saved hard register conflicts.  */
      saved_reg_conflicts = (char *) xmalloc (saved_regs_num * saved_regs_num);
      memset (saved_reg_conflicts, 0, saved_regs_num * saved_regs_num);
      for (chain = reload_insn_chain; chain != 0; chain = next)
	{
	  rtx cheap;
	  call_saved_regs_num = 0;
	  insn = chain->insn;
	  next = chain->next;
	  if (!CALL_P (insn)
	      || find_reg_note (insn, REG_NORETURN, NULL))
	    continue;

	  cheap = find_reg_note (insn, REG_RETURNED, NULL);
	  if (cheap)
	    cheap = XEXP (cheap, 0);

	  REG_SET_TO_HARD_REG_SET (hard_regs_to_save,
				   &chain->live_throughout);
	  get_call_reg_set_usage (insn, &used_regs, call_used_reg_set);

	  /* Record all registers set in this call insn.  These don't
	     need to be saved.  N.B. the call insn might set a subreg
	     of a multi-hard-reg pseudo; then the pseudo is considered
	     live during the call, but the subreg that is set
	     isn't.  */
	  CLEAR_HARD_REG_SET (this_insn_sets);
	  note_stores (PATTERN (insn), mark_set_regs, &this_insn_sets);
	  /* Sibcalls are considered to set the return value,
	     compare df-scan.c:df_get_call_refs.  */
	  if (SIBLING_CALL_P (insn) && crtl->return_rtx)
	    mark_set_regs (crtl->return_rtx, NULL_RTX, &this_insn_sets);

	  AND_COMPL_HARD_REG_SET (used_regs, call_fixed_reg_set);
	  AND_COMPL_HARD_REG_SET (used_regs, this_insn_sets);
	  AND_HARD_REG_SET (hard_regs_to_save, used_regs);
	  for (regno = 0; regno < FIRST_PSEUDO_REGISTER; regno++)
	    if (TEST_HARD_REG_BIT (hard_regs_to_save, regno))
	      {
		gcc_assert (hard_reg_map[regno] != NULL);
		call_saved_regs[call_saved_regs_num++] = hard_reg_map[regno];
	      }
	  /* Look through all live pseudos, mark their hard registers.  */
	  EXECUTE_IF_SET_IN_REG_SET
	    (&chain->live_throughout, FIRST_PSEUDO_REGISTER, regno, rsi)
	    {
	      int r = reg_renumber[regno];
	      int bound;

	      if (r < 0 || regno_reg_rtx[regno] == cheap)
		continue;

	      bound = r + hard_regno_nregs (r, PSEUDO_REGNO_MODE (regno));
	      for (; r < bound; r++)
		if (TEST_HARD_REG_BIT (used_regs, r))
		  call_saved_regs[call_saved_regs_num++] = hard_reg_map[r];
	    }
	  for (i = 0; i < call_saved_regs_num; i++)
	    {
	      saved_reg = call_saved_regs[i];
	      for (j = 0; j < call_saved_regs_num; j++)
		if (i != j)
		  {
		    saved_reg2 = call_saved_regs[j];
		    saved_reg_conflicts[saved_reg->num * saved_regs_num
					+ saved_reg2->num]
		      = saved_reg_conflicts[saved_reg2->num * saved_regs_num
					    + saved_reg->num]
		      = TRUE;
		  }
	    }
	}
      /* Sort saved hard regs.  */
      qsort (all_saved_regs, saved_regs_num, sizeof (struct saved_hard_reg *),
	     saved_hard_reg_compare_func);
      /* Initiate slots available from the previous reload
	 iteration.  */
      prev_save_slots_num = save_slots_num;
      memcpy (prev_save_slots, save_slots, save_slots_num * sizeof (rtx));
      save_slots_num = 0;
      /* Allocate stack slots for the saved hard registers.  */
      for (i = 0; i < saved_regs_num; i++)
	{
	  saved_reg = all_saved_regs[i];
	  regno = saved_reg->hard_regno;
	  for (j = 0; j < i; j++)
	    {
	      saved_reg2 = all_saved_regs[j];
	      if (! saved_reg2->first_p)
		continue;
	      slot = saved_reg2->slot;
	      for (k = j; k >= 0; k = next_k)
		{
		  saved_reg3 = all_saved_regs[k];
		  next_k = saved_reg3->next;
		  if (saved_reg_conflicts[saved_reg->num * saved_regs_num
					  + saved_reg3->num])
		    break;
		}
	      if (k < 0
<<<<<<< HEAD
		  && must_le (GET_MODE_SIZE (regno_save_mode[regno][1]),
			      GET_MODE_SIZE (regno_save_mode
					     [saved_reg2->hard_regno][1])))
=======
		  && known_le (GET_MODE_SIZE (regno_save_mode[regno][1]),
			       GET_MODE_SIZE (regno_save_mode
					      [saved_reg2->hard_regno][1])))
>>>>>>> 70783a86
		{
		  saved_reg->slot
		    = adjust_address_nv
		      (slot, regno_save_mode[saved_reg->hard_regno][1], 0);
		  regno_save_mem[regno][1] = saved_reg->slot;
		  saved_reg->next = saved_reg2->next;
		  saved_reg2->next = i;
		  if (dump_file != NULL)
		    fprintf (dump_file, "%d uses slot of %d\n",
			     regno, saved_reg2->hard_regno);
		  break;
		}
	    }
	  if (j == i)
	    {
	      saved_reg->first_p = TRUE;
	      for (best_slot_num = -1, j = 0; j < prev_save_slots_num; j++)
		{
		  slot = prev_save_slots[j];
		  if (slot == NULL_RTX)
		    continue;
<<<<<<< HEAD
		  if (must_le (GET_MODE_SIZE (regno_save_mode[regno][1]),
			       GET_MODE_SIZE (GET_MODE (slot)))
=======
		  if (known_le (GET_MODE_SIZE (regno_save_mode[regno][1]),
				GET_MODE_SIZE (GET_MODE (slot)))
>>>>>>> 70783a86
		      && best_slot_num < 0)
		    best_slot_num = j;
		  if (GET_MODE (slot) == regno_save_mode[regno][1])
		    break;
		}
	      if (best_slot_num >= 0)
		{
		  saved_reg->slot = prev_save_slots[best_slot_num];
		  saved_reg->slot
		    = adjust_address_nv
		      (saved_reg->slot,
		       regno_save_mode[saved_reg->hard_regno][1], 0);
		  if (dump_file != NULL)
		    fprintf (dump_file,
			     "%d uses a slot from prev iteration\n", regno);
		  prev_save_slots[best_slot_num] = NULL_RTX;
		  if (best_slot_num + 1 == prev_save_slots_num)
		    prev_save_slots_num--;
		}
	      else
		{
		  saved_reg->slot
		    = assign_stack_local_1
		      (regno_save_mode[regno][1],
		       GET_MODE_SIZE (regno_save_mode[regno][1]), 0,
		       ASLK_REDUCE_ALIGN);
		  if (dump_file != NULL)
		    fprintf (dump_file, "%d uses a new slot\n", regno);
		}
	      regno_save_mem[regno][1] = saved_reg->slot;
	      save_slots[save_slots_num++] = saved_reg->slot;
	    }
	}
      free (saved_reg_conflicts);
      finish_saved_hard_regs ();
    }
  else
    {
      /* We are not sharing slots. 

	 Run through all the call-used hard-registers and allocate
	 space for each in the caller-save area.  Try to allocate space
	 in a manner which allows multi-register saves/restores to be done.  */

      for (i = 0; i < FIRST_PSEUDO_REGISTER; i++)
	for (j = MOVE_MAX_WORDS; j > 0; j--)
	  {
	    int do_save = 1;

	    /* If no mode exists for this size, try another.  Also break out
	       if we have already saved this hard register.  */
	    if (regno_save_mode[i][j] == VOIDmode || regno_save_mem[i][1] != 0)
	      continue;

	    /* See if any register in this group has been saved.  */
	    for (k = 0; k < j; k++)
	      if (regno_save_mem[i + k][1])
		{
		  do_save = 0;
		  break;
		}
	    if (! do_save)
	      continue;

	    for (k = 0; k < j; k++)
	      if (! TEST_HARD_REG_BIT (hard_regs_used, i + k))
		{
		  do_save = 0;
		  break;
		}
	    if (! do_save)
	      continue;

	    /* We have found an acceptable mode to store in.  Since
	       hard register is always saved in the widest mode
	       available, the mode may be wider than necessary, it is
	       OK to reduce the alignment of spill space.  We will
	       verify that it is equal to or greater than required
	       when we restore and save the hard register in
	       insert_restore and insert_save.  */
	    regno_save_mem[i][j]
	      = assign_stack_local_1 (regno_save_mode[i][j],
				      GET_MODE_SIZE (regno_save_mode[i][j]),
				      0, ASLK_REDUCE_ALIGN);

	    /* Setup single word save area just in case...  */
	    for (k = 0; k < j; k++)
	      /* This should not depend on WORDS_BIG_ENDIAN.
		 The order of words in regs is the same as in memory.  */
	      regno_save_mem[i + k][1]
		= adjust_address_nv (regno_save_mem[i][j],
				     regno_save_mode[i + k][1],
				     k * UNITS_PER_WORD);
	  }
    }

  /* Now loop again and set the alias set of any save areas we made to
     the alias set used to represent frame objects.  */
  for (i = 0; i < FIRST_PSEUDO_REGISTER; i++)
    for (j = MOVE_MAX_WORDS; j > 0; j--)
      if (regno_save_mem[i][j] != 0)
	set_mem_alias_set (regno_save_mem[i][j], get_frame_alias_set ());
}



/* Find the places where hard regs are live across calls and save them.  */

void
save_call_clobbered_regs (void)
{
  struct insn_chain *chain, *next, *last = NULL;
  machine_mode save_mode [FIRST_PSEUDO_REGISTER];

  /* Computed in mark_set_regs, holds all registers set by the current
     instruction.  */
  HARD_REG_SET this_insn_sets;

  CLEAR_HARD_REG_SET (hard_regs_saved);
  n_regs_saved = 0;

  for (chain = reload_insn_chain; chain != 0; chain = next)
    {
      rtx_insn *insn = chain->insn;
      enum rtx_code code = GET_CODE (insn);

      next = chain->next;

      gcc_assert (!chain->is_caller_save_insn);

      if (NONDEBUG_INSN_P (insn))
	{
	  /* If some registers have been saved, see if INSN references
	     any of them.  We must restore them before the insn if so.  */

	  if (n_regs_saved)
	    {
	      int regno;
	      HARD_REG_SET this_insn_sets;

	      if (code == JUMP_INSN)
		/* Restore all registers if this is a JUMP_INSN.  */
		COPY_HARD_REG_SET (referenced_regs, hard_regs_saved);
	      else
		{
		  CLEAR_HARD_REG_SET (referenced_regs);
		  mark_referenced_regs (&PATTERN (insn),
					mark_reg_as_referenced, NULL);
		  AND_HARD_REG_SET (referenced_regs, hard_regs_saved);
		}

	      for (regno = 0; regno < FIRST_PSEUDO_REGISTER; regno++)
		if (TEST_HARD_REG_BIT (referenced_regs, regno))
		  regno += insert_restore (chain, 1, regno, MOVE_MAX_WORDS,
					   save_mode);
	      /* If a saved register is set after the call, this means we no
		 longer should restore it.  This can happen when parts of a
		 multi-word pseudo do not conflict with other pseudos, so
		 IRA may allocate the same hard register for both.  One may
		 be live across the call, while the other is set
		 afterwards.  */
	      CLEAR_HARD_REG_SET (this_insn_sets);
	      note_stores (PATTERN (insn), mark_set_regs, &this_insn_sets);
	      AND_COMPL_HARD_REG_SET (hard_regs_saved, this_insn_sets);
	    }

	  if (code == CALL_INSN
	      && ! SIBLING_CALL_P (insn)
	      && ! find_reg_note (insn, REG_NORETURN, NULL))
	    {
	      unsigned regno;
	      HARD_REG_SET hard_regs_to_save;
	      HARD_REG_SET call_def_reg_set;
	      reg_set_iterator rsi;
	      rtx cheap;

	      cheap = find_reg_note (insn, REG_RETURNED, NULL);
	      if (cheap)
		cheap = XEXP (cheap, 0);

	      /* Use the register life information in CHAIN to compute which
		 regs are live during the call.  */
	      REG_SET_TO_HARD_REG_SET (hard_regs_to_save,
				       &chain->live_throughout);
	      /* Save hard registers always in the widest mode available.  */
	      for (regno = 0; regno < FIRST_PSEUDO_REGISTER; regno++)
		if (TEST_HARD_REG_BIT (hard_regs_to_save, regno))
		  save_mode [regno] = regno_save_mode [regno][1];
		else
		  save_mode [regno] = VOIDmode;

	      /* Look through all live pseudos, mark their hard registers
		 and choose proper mode for saving.  */
	      EXECUTE_IF_SET_IN_REG_SET
		(&chain->live_throughout, FIRST_PSEUDO_REGISTER, regno, rsi)
		{
		  int r = reg_renumber[regno];
		  int nregs;
		  machine_mode mode;

		  if (r < 0 || regno_reg_rtx[regno] == cheap)
		    continue;
		  nregs = hard_regno_nregs (r, PSEUDO_REGNO_MODE (regno));
		  mode = HARD_REGNO_CALLER_SAVE_MODE
		    (r, nregs, PSEUDO_REGNO_MODE (regno));
		  if (partial_subreg_p (save_mode[r], mode))
		    save_mode[r] = mode;
		  while (nregs-- > 0)
		    SET_HARD_REG_BIT (hard_regs_to_save, r + nregs);
		}

	      /* Record all registers set in this call insn.  These don't need
		 to be saved.  N.B. the call insn might set a subreg of a
		 multi-hard-reg pseudo; then the pseudo is considered live
		 during the call, but the subreg that is set isn't.  */
	      CLEAR_HARD_REG_SET (this_insn_sets);
	      note_stores (PATTERN (insn), mark_set_regs, &this_insn_sets);

	      /* Compute which hard regs must be saved before this call.  */
	      AND_COMPL_HARD_REG_SET (hard_regs_to_save, call_fixed_reg_set);
	      AND_COMPL_HARD_REG_SET (hard_regs_to_save, this_insn_sets);
	      AND_COMPL_HARD_REG_SET (hard_regs_to_save, hard_regs_saved);
	      get_call_reg_set_usage (insn, &call_def_reg_set,
				      call_used_reg_set);
	      AND_HARD_REG_SET (hard_regs_to_save, call_def_reg_set);

	      for (regno = 0; regno < FIRST_PSEUDO_REGISTER; regno++)
		if (TEST_HARD_REG_BIT (hard_regs_to_save, regno))
		  regno += insert_save (chain, regno,
					&hard_regs_to_save, save_mode);

	      /* Must recompute n_regs_saved.  */
	      n_regs_saved = 0;
	      for (regno = 0; regno < FIRST_PSEUDO_REGISTER; regno++)
		if (TEST_HARD_REG_BIT (hard_regs_saved, regno))
		  n_regs_saved++;
	      
	      if (cheap
		  && HARD_REGISTER_P (cheap)
		  && TEST_HARD_REG_BIT (call_used_reg_set, REGNO (cheap)))
		{
		  rtx dest, newpat;
		  rtx pat = PATTERN (insn);
		  if (GET_CODE (pat) == PARALLEL)
		    pat = XVECEXP (pat, 0, 0);
		  dest = SET_DEST (pat);
		  /* For multiple return values dest is PARALLEL.
		     Currently we handle only single return value case.  */
		  if (REG_P (dest))
		    {
		      newpat = gen_rtx_SET (cheap, copy_rtx (dest));
		      chain = insert_one_insn (chain, 0, -1, newpat);
		    }
		}
	    }
          last = chain;
	}
      else if (DEBUG_INSN_P (insn) && n_regs_saved)
	mark_referenced_regs (&PATTERN (insn),
			      replace_reg_with_saved_mem,
			      save_mode);

      if (chain->next == 0 || chain->next->block != chain->block)
	{
	  int regno;
	  /* At the end of the basic block, we must restore any registers that
	     remain saved.  If the last insn in the block is a JUMP_INSN, put
	     the restore before the insn, otherwise, put it after the insn.  */

	  if (n_regs_saved
	      && DEBUG_INSN_P (insn)
	      && last
	      && last->block == chain->block)
	    {
	      rtx_insn *ins, *prev;
	      basic_block bb = BLOCK_FOR_INSN (insn);

	      /* When adding hard reg restores after a DEBUG_INSN, move
		 all notes between last real insn and this DEBUG_INSN after
		 the DEBUG_INSN, otherwise we could get code
		 -g/-g0 differences.  */
	      for (ins = PREV_INSN (insn); ins != last->insn; ins = prev)
		{
		  prev = PREV_INSN (ins);
		  if (NOTE_P (ins))
		    {
		      SET_NEXT_INSN (prev) = NEXT_INSN (ins);
		      SET_PREV_INSN (NEXT_INSN (ins)) = prev;
		      SET_PREV_INSN (ins) = insn;
		      SET_NEXT_INSN (ins) = NEXT_INSN (insn);
		      SET_NEXT_INSN (insn) = ins;
		      if (NEXT_INSN (ins))
			SET_PREV_INSN (NEXT_INSN (ins)) = ins;
                      if (BB_END (bb) == insn)
			BB_END (bb) = ins;
		    }
		  else
		    gcc_assert (DEBUG_INSN_P (ins));
		}
	    }
	  last = NULL;

	  if (n_regs_saved)
	    for (regno = 0; regno < FIRST_PSEUDO_REGISTER; regno++)
	      if (TEST_HARD_REG_BIT (hard_regs_saved, regno))
		regno += insert_restore (chain, JUMP_P (insn),
					 regno, MOVE_MAX_WORDS, save_mode);
	}
    }
}

/* Here from note_stores, or directly from save_call_clobbered_regs, when
   an insn stores a value in a register.
   Set the proper bit or bits in this_insn_sets.  All pseudos that have
   been assigned hard regs have had their register number changed already,
   so we can ignore pseudos.  */
static void
mark_set_regs (rtx reg, const_rtx setter ATTRIBUTE_UNUSED, void *data)
{
  int regno, endregno, i;
  HARD_REG_SET *this_insn_sets = (HARD_REG_SET *) data;

  if (GET_CODE (reg) == SUBREG)
    {
      rtx inner = SUBREG_REG (reg);
      if (!REG_P (inner) || REGNO (inner) >= FIRST_PSEUDO_REGISTER)
	return;
      regno = subreg_regno (reg);
      endregno = regno + subreg_nregs (reg);
    }
  else if (REG_P (reg)
	   && REGNO (reg) < FIRST_PSEUDO_REGISTER)
    {
      regno = REGNO (reg);
      endregno = END_REGNO (reg);
    }
  else
    return;

  for (i = regno; i < endregno; i++)
    SET_HARD_REG_BIT (*this_insn_sets, i);
}

/* Here from note_stores when an insn stores a value in a register.
   Set the proper bit or bits in the passed regset.  All pseudos that have
   been assigned hard regs have had their register number changed already,
   so we can ignore pseudos.  */
static void
add_stored_regs (rtx reg, const_rtx setter, void *data)
{
  int regno, endregno, i;
  machine_mode mode = GET_MODE (reg);
  int offset = 0;

  if (GET_CODE (setter) == CLOBBER)
    return;

  if (GET_CODE (reg) == SUBREG
      && REG_P (SUBREG_REG (reg))
      && REGNO (SUBREG_REG (reg)) < FIRST_PSEUDO_REGISTER)
    {
      offset = subreg_regno_offset (REGNO (SUBREG_REG (reg)),
				    GET_MODE (SUBREG_REG (reg)),
				    SUBREG_BYTE (reg),
				    GET_MODE (reg));
      regno = REGNO (SUBREG_REG (reg)) + offset;
      endregno = regno + subreg_nregs (reg);
    }
  else
    {
      if (!REG_P (reg) || REGNO (reg) >= FIRST_PSEUDO_REGISTER)
	return;

      regno = REGNO (reg) + offset;
      endregno = end_hard_regno (mode, regno);
    }

  for (i = regno; i < endregno; i++)
    SET_REGNO_REG_SET ((regset) data, i);
}

/* Walk X and record all referenced registers in REFERENCED_REGS.  */
static void
mark_referenced_regs (rtx *loc, refmarker_fn *mark, void *arg)
{
  enum rtx_code code = GET_CODE (*loc);
  const char *fmt;
  int i, j;

  if (code == SET)
    mark_referenced_regs (&SET_SRC (*loc), mark, arg);
  if (code == SET || code == CLOBBER)
    {
      loc = &SET_DEST (*loc);
      code = GET_CODE (*loc);
      if ((code == REG && REGNO (*loc) < FIRST_PSEUDO_REGISTER)
	  || code == PC || code == CC0
	  || (code == SUBREG && REG_P (SUBREG_REG (*loc))
	      && REGNO (SUBREG_REG (*loc)) < FIRST_PSEUDO_REGISTER
	      /* If we're setting only part of a multi-word register,
		 we shall mark it as referenced, because the words
		 that are not being set should be restored.  */
	      && !read_modify_subreg_p (*loc)))
	return;
    }
  if (code == MEM || code == SUBREG)
    {
      loc = &XEXP (*loc, 0);
      code = GET_CODE (*loc);
    }

  if (code == REG)
    {
      int regno = REGNO (*loc);
      int hardregno = (regno < FIRST_PSEUDO_REGISTER ? regno
		       : reg_renumber[regno]);

      if (hardregno >= 0)
	mark (loc, GET_MODE (*loc), hardregno, arg);
      else if (arg)
	/* ??? Will we ever end up with an equiv expression in a debug
	   insn, that would have required restoring a reg, or will
	   reload take care of it for us?  */
	return;
      /* If this is a pseudo that did not get a hard register, scan its
	 memory location, since it might involve the use of another
	 register, which might be saved.  */
      else if (reg_equiv_mem (regno) != 0)
	mark_referenced_regs (&XEXP (reg_equiv_mem (regno), 0), mark, arg);
      else if (reg_equiv_address (regno) != 0)
	mark_referenced_regs (&reg_equiv_address (regno), mark, arg);
      return;
    }

  fmt = GET_RTX_FORMAT (code);
  for (i = GET_RTX_LENGTH (code) - 1; i >= 0; i--)
    {
      if (fmt[i] == 'e')
	mark_referenced_regs (&XEXP (*loc, i), mark, arg);
      else if (fmt[i] == 'E')
	for (j = XVECLEN (*loc, i) - 1; j >= 0; j--)
	  mark_referenced_regs (&XVECEXP (*loc, i, j), mark, arg);
    }
}

/* Parameter function for mark_referenced_regs() that adds registers
   present in the insn and in equivalent mems and addresses to
   referenced_regs.  */

static void
mark_reg_as_referenced (rtx *loc ATTRIBUTE_UNUSED,
			machine_mode mode,
			int hardregno,
			void *arg ATTRIBUTE_UNUSED)
{
  add_to_hard_reg_set (&referenced_regs, mode, hardregno);
}

/* Parameter function for mark_referenced_regs() that replaces
   registers referenced in a debug_insn that would have been restored,
   should it be a non-debug_insn, with their save locations.  */

static void
replace_reg_with_saved_mem (rtx *loc,
			    machine_mode mode,
			    int regno,
			    void *arg)
{
  unsigned int i, nregs = hard_regno_nregs (regno, mode);
  rtx mem;
  machine_mode *save_mode = (machine_mode *)arg;

  for (i = 0; i < nregs; i++)
    if (TEST_HARD_REG_BIT (hard_regs_saved, regno + i))
      break;

  /* If none of the registers in the range would need restoring, we're
     all set.  */
  if (i == nregs)
    return;

  while (++i < nregs)
    if (!TEST_HARD_REG_BIT (hard_regs_saved, regno + i))
      break;

  if (i == nregs
      && regno_save_mem[regno][nregs])
    {
      mem = copy_rtx (regno_save_mem[regno][nregs]);

      if (nregs == hard_regno_nregs (regno, save_mode[regno]))
	mem = adjust_address_nv (mem, save_mode[regno], 0);

      if (GET_MODE (mem) != mode)
	{
	  /* This is gen_lowpart_if_possible(), but without validating
	     the newly-formed address.  */
	  poly_int64 offset = byte_lowpart_offset (mode, GET_MODE (mem));
	  mem = adjust_address_nv (mem, mode, offset);
	}
    }
  else
    {
      mem = gen_rtx_CONCATN (mode, rtvec_alloc (nregs));
      for (i = 0; i < nregs; i++)
	if (TEST_HARD_REG_BIT (hard_regs_saved, regno + i))
	  {
	    gcc_assert (regno_save_mem[regno + i][1]);
	    XVECEXP (mem, 0, i) = copy_rtx (regno_save_mem[regno + i][1]);
	  }
	else
	  {
	    machine_mode smode = save_mode[regno];
	    gcc_assert (smode != VOIDmode);
	    if (hard_regno_nregs (regno, smode) > 1)
<<<<<<< HEAD
	      smode = mode_for_size (exact_div (GET_MODE_SIZE (mode), nregs),
=======
	      smode = mode_for_size (exact_div (GET_MODE_BITSIZE (mode),
						nregs),
>>>>>>> 70783a86
				     GET_MODE_CLASS (mode), 0).require ();
	    XVECEXP (mem, 0, i) = gen_rtx_REG (smode, regno + i);
	  }
    }

  gcc_assert (GET_MODE (mem) == mode);
  *loc = mem;
}


/* Insert a sequence of insns to restore.  Place these insns in front of
   CHAIN if BEFORE_P is nonzero, behind the insn otherwise.  MAXRESTORE is
   the maximum number of registers which should be restored during this call.
   It should never be less than 1 since we only work with entire registers.

   Note that we have verified in init_caller_save that we can do this
   with a simple SET, so use it.  Set INSN_CODE to what we save there
   since the address might not be valid so the insn might not be recognized.
   These insns will be reloaded and have register elimination done by
   find_reload, so we need not worry about that here.

   Return the extra number of registers saved.  */

static int
insert_restore (struct insn_chain *chain, int before_p, int regno,
		int maxrestore, machine_mode *save_mode)
{
  int i, k;
  rtx pat = NULL_RTX;
  int code;
  unsigned int numregs = 0;
  struct insn_chain *new_chain;
  rtx mem;

  /* A common failure mode if register status is not correct in the
     RTL is for this routine to be called with a REGNO we didn't
     expect to save.  That will cause us to write an insn with a (nil)
     SET_DEST or SET_SRC.  Instead of doing so and causing a crash
     later, check for this common case here instead.  This will remove
     one step in debugging such problems.  */
  gcc_assert (regno_save_mem[regno][1]);

  /* Get the pattern to emit and update our status.

     See if we can restore `maxrestore' registers at once.  Work
     backwards to the single register case.  */
  for (i = maxrestore; i > 0; i--)
    {
      int j;
      int ok = 1;

      if (regno_save_mem[regno][i] == 0)
	continue;

      for (j = 0; j < i; j++)
	if (! TEST_HARD_REG_BIT (hard_regs_saved, regno + j))
	  {
	    ok = 0;
	    break;
	  }
      /* Must do this one restore at a time.  */
      if (! ok)
	continue;

      numregs = i;
      break;
    }

  mem = regno_save_mem [regno][numregs];
  if (save_mode [regno] != VOIDmode
      && save_mode [regno] != GET_MODE (mem)
      && numregs == hard_regno_nregs (regno, save_mode [regno])
      /* Check that insn to restore REGNO in save_mode[regno] is
	 correct.  */
      && reg_save_code (regno, save_mode[regno]) >= 0)
    mem = adjust_address_nv (mem, save_mode[regno], 0);
  else
    mem = copy_rtx (mem);

  /* Verify that the alignment of spill space is equal to or greater
     than required.  */
  gcc_assert (MIN (MAX_SUPPORTED_STACK_ALIGNMENT,
		   GET_MODE_ALIGNMENT (GET_MODE (mem))) <= MEM_ALIGN (mem));

  pat = gen_rtx_SET (gen_rtx_REG (GET_MODE (mem), regno), mem);
  code = reg_restore_code (regno, GET_MODE (mem));
  new_chain = insert_one_insn (chain, before_p, code, pat);

  /* Clear status for all registers we restored.  */
  for (k = 0; k < i; k++)
    {
      CLEAR_HARD_REG_BIT (hard_regs_saved, regno + k);
      SET_REGNO_REG_SET (&new_chain->dead_or_set, regno + k);
      n_regs_saved--;
    }

  /* Tell our callers how many extra registers we saved/restored.  */
  return numregs - 1;
}

/* Like insert_restore above, but save registers instead.  */

static int
insert_save (struct insn_chain *chain, int regno,
	     HARD_REG_SET *to_save, machine_mode *save_mode)
{
  int i;
  unsigned int k;
  rtx pat = NULL_RTX;
  int code;
  unsigned int numregs = 0;
  struct insn_chain *new_chain;
  rtx mem;

  /* A common failure mode if register status is not correct in the
     RTL is for this routine to be called with a REGNO we didn't
     expect to save.  That will cause us to write an insn with a (nil)
     SET_DEST or SET_SRC.  Instead of doing so and causing a crash
     later, check for this common case here.  This will remove one
     step in debugging such problems.  */
  gcc_assert (regno_save_mem[regno][1]);

  /* Get the pattern to emit and update our status.

     See if we can save several registers with a single instruction.
     Work backwards to the single register case.  */
  for (i = MOVE_MAX_WORDS; i > 0; i--)
    {
      int j;
      int ok = 1;
      if (regno_save_mem[regno][i] == 0)
	continue;

      for (j = 0; j < i; j++)
	if (! TEST_HARD_REG_BIT (*to_save, regno + j))
	  {
	    ok = 0;
	    break;
	  }
      /* Must do this one save at a time.  */
      if (! ok)
	continue;

      numregs = i;
      break;
    }

  mem = regno_save_mem [regno][numregs];
  if (save_mode [regno] != VOIDmode
      && save_mode [regno] != GET_MODE (mem)
      && numregs == hard_regno_nregs (regno, save_mode [regno])
      /* Check that insn to save REGNO in save_mode[regno] is
	 correct.  */
      && reg_save_code (regno, save_mode[regno]) >= 0)
    mem = adjust_address_nv (mem, save_mode[regno], 0);
  else
    mem = copy_rtx (mem);

  /* Verify that the alignment of spill space is equal to or greater
     than required.  */
  gcc_assert (MIN (MAX_SUPPORTED_STACK_ALIGNMENT,
		   GET_MODE_ALIGNMENT (GET_MODE (mem))) <= MEM_ALIGN (mem));

  pat = gen_rtx_SET (mem, gen_rtx_REG (GET_MODE (mem), regno));
  code = reg_save_code (regno, GET_MODE (mem));
  new_chain = insert_one_insn (chain, 1, code, pat);

  /* Set hard_regs_saved and dead_or_set for all the registers we saved.  */
  for (k = 0; k < numregs; k++)
    {
      SET_HARD_REG_BIT (hard_regs_saved, regno + k);
      SET_REGNO_REG_SET (&new_chain->dead_or_set, regno + k);
      n_regs_saved++;
    }

  /* Tell our callers how many extra registers we saved/restored.  */
  return numregs - 1;
}

/* A note_uses callback used by insert_one_insn.  Add the hard-register
   equivalent of each REG to regset DATA.  */

static void
add_used_regs (rtx *loc, void *data)
{
  subrtx_iterator::array_type array;
  FOR_EACH_SUBRTX (iter, array, *loc, NONCONST)
    {
      const_rtx x = *iter;
      if (REG_P (x))
	{
	  unsigned int regno = REGNO (x);
	  if (HARD_REGISTER_NUM_P (regno))
	    bitmap_set_range ((regset) data, regno, REG_NREGS (x));
	  else
	    gcc_checking_assert (reg_renumber[regno] < 0);
	}
    }
}

/* Emit a new caller-save insn and set the code.  */
static struct insn_chain *
insert_one_insn (struct insn_chain *chain, int before_p, int code, rtx pat)
{
  rtx_insn *insn = chain->insn;
  struct insn_chain *new_chain;

  /* If INSN references CC0, put our insns in front of the insn that sets
     CC0.  This is always safe, since the only way we could be passed an
     insn that references CC0 is for a restore, and doing a restore earlier
     isn't a problem.  We do, however, assume here that CALL_INSNs don't
     reference CC0.  Guard against non-INSN's like CODE_LABEL.  */

  if (HAVE_cc0 && (NONJUMP_INSN_P (insn) || JUMP_P (insn))
      && before_p
      && reg_referenced_p (cc0_rtx, PATTERN (insn)))
    chain = chain->prev, insn = chain->insn;

  new_chain = new_insn_chain ();
  if (before_p)
    {
      rtx link;

      new_chain->prev = chain->prev;
      if (new_chain->prev != 0)
	new_chain->prev->next = new_chain;
      else
	reload_insn_chain = new_chain;

      chain->prev = new_chain;
      new_chain->next = chain;
      new_chain->insn = emit_insn_before (pat, insn);
      /* ??? It would be nice if we could exclude the already / still saved
	 registers from the live sets.  */
      COPY_REG_SET (&new_chain->live_throughout, &chain->live_throughout);
      note_uses (&PATTERN (chain->insn), add_used_regs,
		 &new_chain->live_throughout);
      /* If CHAIN->INSN is a call, then the registers which contain
	 the arguments to the function are live in the new insn.  */
      if (CALL_P (chain->insn))
	for (link = CALL_INSN_FUNCTION_USAGE (chain->insn);
	     link != NULL_RTX;
	     link = XEXP (link, 1))
	  note_uses (&XEXP (link, 0), add_used_regs,
		     &new_chain->live_throughout);

      CLEAR_REG_SET (&new_chain->dead_or_set);
      if (chain->insn == BB_HEAD (BASIC_BLOCK_FOR_FN (cfun, chain->block)))
	BB_HEAD (BASIC_BLOCK_FOR_FN (cfun, chain->block)) = new_chain->insn;
    }
  else
    {
      new_chain->next = chain->next;
      if (new_chain->next != 0)
	new_chain->next->prev = new_chain;
      chain->next = new_chain;
      new_chain->prev = chain;
      new_chain->insn = emit_insn_after (pat, insn);
      /* ??? It would be nice if we could exclude the already / still saved
	 registers from the live sets, and observe REG_UNUSED notes.  */
      COPY_REG_SET (&new_chain->live_throughout, &chain->live_throughout);
      /* Registers that are set in CHAIN->INSN live in the new insn.
	 (Unless there is a REG_UNUSED note for them, but we don't
	  look for them here.) */
      note_stores (PATTERN (chain->insn), add_stored_regs,
		   &new_chain->live_throughout);
      CLEAR_REG_SET (&new_chain->dead_or_set);
      if (chain->insn == BB_END (BASIC_BLOCK_FOR_FN (cfun, chain->block)))
	BB_END (BASIC_BLOCK_FOR_FN (cfun, chain->block)) = new_chain->insn;
    }
  new_chain->block = chain->block;
  new_chain->is_caller_save_insn = 1;

  INSN_CODE (new_chain->insn) = code;
  return new_chain;
}
#include "gt-caller-save.h"<|MERGE_RESOLUTION|>--- conflicted
+++ resolved
@@ -610,15 +610,9 @@
 		    break;
 		}
 	      if (k < 0
-<<<<<<< HEAD
-		  && must_le (GET_MODE_SIZE (regno_save_mode[regno][1]),
-			      GET_MODE_SIZE (regno_save_mode
-					     [saved_reg2->hard_regno][1])))
-=======
 		  && known_le (GET_MODE_SIZE (regno_save_mode[regno][1]),
 			       GET_MODE_SIZE (regno_save_mode
 					      [saved_reg2->hard_regno][1])))
->>>>>>> 70783a86
 		{
 		  saved_reg->slot
 		    = adjust_address_nv
@@ -640,13 +634,8 @@
 		  slot = prev_save_slots[j];
 		  if (slot == NULL_RTX)
 		    continue;
-<<<<<<< HEAD
-		  if (must_le (GET_MODE_SIZE (regno_save_mode[regno][1]),
-			       GET_MODE_SIZE (GET_MODE (slot)))
-=======
 		  if (known_le (GET_MODE_SIZE (regno_save_mode[regno][1]),
 				GET_MODE_SIZE (GET_MODE (slot)))
->>>>>>> 70783a86
 		      && best_slot_num < 0)
 		    best_slot_num = j;
 		  if (GET_MODE (slot) == regno_save_mode[regno][1])
@@ -1163,12 +1152,8 @@
 	    machine_mode smode = save_mode[regno];
 	    gcc_assert (smode != VOIDmode);
 	    if (hard_regno_nregs (regno, smode) > 1)
-<<<<<<< HEAD
-	      smode = mode_for_size (exact_div (GET_MODE_SIZE (mode), nregs),
-=======
 	      smode = mode_for_size (exact_div (GET_MODE_BITSIZE (mode),
 						nregs),
->>>>>>> 70783a86
 				     GET_MODE_CLASS (mode), 0).require ();
 	    XVECEXP (mem, 0, i) = gen_rtx_REG (smode, regno + i);
 	  }

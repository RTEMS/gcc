--- conflicted
+++ resolved
@@ -437,17 +437,10 @@
 
 void
 ppl_min_for_le_pointset (ppl_Pointset_Powerset_C_Polyhedron_t ps,
-<<<<<<< HEAD
-			 ppl_Linear_Expression_t le, Value res)
-{
-  ppl_Coefficient_t num, denom;
-  Value dv, nv;
-=======
 			 ppl_Linear_Expression_t le, mpz_t res)
 {
   ppl_Coefficient_t num, denom;
   mpz_t dv, nv;
->>>>>>> 6e7f08ad
   int minimum, err;
 
   mpz_init (nv);
@@ -480,17 +473,6 @@
   ppl_Linear_Expression_t expr;
   ppl_Constraint_t cstr;
   ppl_Coefficient_t coef;
-<<<<<<< HEAD
-  Value v, v_op, v_c;
-
-  value_init (v);
-  value_init (v_op);
-  value_init (v_c);
-
-  value_set_si (v, 1);
-  value_set_si (v_op, -1);
-  value_set_si (v_c, c);
-=======
   mpz_t v, v_op, v_c;
 
   mpz_init (v);
@@ -500,7 +482,6 @@
   mpz_set_si (v, 1);
   mpz_set_si (v_op, -1);
   mpz_set_si (v_c, c);
->>>>>>> 6e7f08ad
 
   ppl_new_Coefficient (&coef);
   ppl_new_Linear_Expression_with_dimension (&expr, dim);
@@ -516,15 +497,9 @@
 
   ppl_delete_Linear_Expression (expr);
   ppl_delete_Coefficient (coef);
-<<<<<<< HEAD
-  value_clear (v);
-  value_clear (v_op);
-  value_clear (v_c);
-=======
   mpz_clear (v);
   mpz_clear (v_op);
   mpz_clear (v_c);
->>>>>>> 6e7f08ad
 
   return cstr;
 }

--- conflicted
+++ resolved
@@ -1,9 +1,5 @@
 /* Convert a program in SSA form into Normal form.
-<<<<<<< HEAD
-   Copyright (C) 2004, 2005 Free Software Foundation, Inc.
-=======
    Copyright (C) 2004, 2005, 2006 Free Software Foundation, Inc.
->>>>>>> c355071f
    Contributed by Andrew Macleod <amacleod@redhat.com>
 
 This file is part of GCC.
@@ -30,12 +26,6 @@
 #include "tree.h"
 #include "ggc.h"
 #include "basic-block.h"
-<<<<<<< HEAD
-#include "output.h"
-#include "expr.h"
-#include "function.h"
-=======
->>>>>>> c355071f
 #include "diagnostic.h"
 #include "bitmap.h"
 #include "tree-flow.h"
@@ -45,17 +35,6 @@
 #include "tree-pass.h"
 #include "toplev.h"
 
-<<<<<<< HEAD
-/* Flags to pass to remove_ssa_form.  */
-
-#define SSANORM_PERFORM_TER		0x1
-#define SSANORM_COMBINE_TEMPS		0x2
-#define SSANORM_COALESCE_PARTITIONS	0x4
-
-DEF_VEC_I(int);
-DEF_VEC_ALLOC_I(int,heap);
-=======
->>>>>>> c355071f
 
 /* Used to hold all the components required to do SSA PHI elimination.
    The node and pred/succ list is a simple linear list of nodes and
@@ -105,39 +84,6 @@
 } *elim_graph;
 
 
-<<<<<<< HEAD
-/* Local functions.  */
-static tree create_temp (tree);
-static void insert_copy_on_edge (edge, tree, tree);
-static elim_graph new_elim_graph (int);
-static inline void delete_elim_graph (elim_graph);
-static inline void clear_elim_graph (elim_graph);
-static inline int elim_graph_size (elim_graph);
-static inline void elim_graph_add_node (elim_graph, tree);
-static inline void elim_graph_add_edge (elim_graph, int, int);
-static inline int elim_graph_remove_succ_edge (elim_graph, int);
-
-static inline void eliminate_name (elim_graph, tree);
-static void eliminate_build (elim_graph, basic_block);
-static void elim_forward (elim_graph, int);
-static int elim_unvisited_predecessor (elim_graph, int);
-static void elim_backward (elim_graph, int);
-static void elim_create (elim_graph, int);
-static void eliminate_phi (edge, elim_graph);
-static tree_live_info_p coalesce_ssa_name (var_map, int);
-static void assign_vars (var_map);
-static bool replace_use_variable (var_map, use_operand_p, tree *);
-static bool replace_def_variable (var_map, def_operand_p, tree *);
-static void eliminate_virtual_phis (void);
-static void coalesce_abnormal_edges (var_map, conflict_graph, root_var_p);
-static void print_exprs (FILE *, const char *, tree, const char *, tree,
-			 const char *);
-static void print_exprs_edge (FILE *, edge, const char *, tree, const char *,
-			      tree);
-
-
-=======
->>>>>>> c355071f
 /* Create a temporary variable based on the type of variable T.  Use T's name
    as the prefix.  */
 
@@ -174,11 +120,7 @@
     }
   DECL_ARTIFICIAL (tmp) = DECL_ARTIFICIAL (t);
   DECL_IGNORED_P (tmp) = DECL_IGNORED_P (t);
-<<<<<<< HEAD
-  add_referenced_tmp_var (tmp);
-=======
   add_referenced_var (tmp);
->>>>>>> c355071f
 
   /* add_referenced_var will create the annotation and set up some
      of the flags in the annotation.  However, some flags we need to
@@ -199,11 +141,7 @@
 {
   tree copy;
 
-<<<<<<< HEAD
-  copy = build2 (MODIFY_EXPR, TREE_TYPE (dest), dest, src);
-=======
   copy = build2 (GIMPLE_MODIFY_STMT, TREE_TYPE (dest), dest, src);
->>>>>>> c355071f
   set_is_used (dest);
 
   if (TREE_CODE (src) == ADDR_EXPR)
@@ -236,11 +174,7 @@
   g->nodes = VEC_alloc (tree, heap, 30);
   g->const_copies = VEC_alloc (tree, heap, 20);
   g->edge_list = VEC_alloc (int, heap, 20);
-<<<<<<< HEAD
-  VARRAY_INT_INIT (g->stack, 30, " Elimination Stack");
-=======
   g->stack = VEC_alloc (int, heap, 30);
->>>>>>> c355071f
   
   g->visited = sbitmap_alloc (size);
 
@@ -264,10 +198,7 @@
 delete_elim_graph (elim_graph g)
 {
   sbitmap_free (g->visited);
-<<<<<<< HEAD
-=======
   VEC_free (int, heap, g->stack);
->>>>>>> c355071f
   VEC_free (int, heap, g->edge_list);
   VEC_free (tree, heap, g->const_copies);
   VEC_free (tree, heap, g->nodes);
@@ -511,10 +442,7 @@
   
 }
 
-<<<<<<< HEAD
-=======
-
->>>>>>> c355071f
+
 /* Eliminate all the phi nodes on edge E in graph G.  */
 
 static void
@@ -567,397 +495,6 @@
 }
 
 
-<<<<<<< HEAD
-/* Shortcut routine to print messages to file F of the form:
-   "STR1 EXPR1 STR2 EXPR2 STR3."  */
-
-static void
-print_exprs (FILE *f, const char *str1, tree expr1, const char *str2,
-	     tree expr2, const char *str3)
-{
-  fprintf (f, "%s", str1);
-  print_generic_expr (f, expr1, TDF_SLIM);
-  fprintf (f, "%s", str2);
-  print_generic_expr (f, expr2, TDF_SLIM);
-  fprintf (f, "%s", str3);
-}
-
-
-/* Shortcut routine to print abnormal edge messages to file F of the form:
-   "STR1 EXPR1 STR2 EXPR2 across edge E.  */
-
-static void
-print_exprs_edge (FILE *f, edge e, const char *str1, tree expr1, 
-		  const char *str2, tree expr2)
-{
-  print_exprs (f, str1, expr1, str2, expr2, " across an abnormal edge");
-  fprintf (f, " from BB%d->BB%d\n", e->src->index,
-	       e->dest->index);
-}
-
-
-/* Coalesce partitions in MAP which are live across abnormal edges in GRAPH.
-   RV is the root variable groupings of the partitions in MAP.  Since code 
-   cannot be inserted on these edges, failure to coalesce something across
-   an abnormal edge is an error.  */
-
-static void
-coalesce_abnormal_edges (var_map map, conflict_graph graph, root_var_p rv)
-{
-  basic_block bb;
-  edge e;
-  tree phi, var, tmp;
-  int x, y, z;
-  edge_iterator ei;
-
-  /* Code cannot be inserted on abnormal edges. Look for all abnormal 
-     edges, and coalesce any PHI results with their arguments across 
-     that edge.  */
-
-  FOR_EACH_BB (bb)
-    FOR_EACH_EDGE (e, ei, bb->succs)
-      if (e->dest != EXIT_BLOCK_PTR && e->flags & EDGE_ABNORMAL)
-	for (phi = phi_nodes (e->dest); phi; phi = PHI_CHAIN (phi))
-	  {
-	    /* Visit each PHI on the destination side of this abnormal
-	       edge, and attempt to coalesce the argument with the result.  */
-	    var = PHI_RESULT (phi);
-	    x = var_to_partition (map, var);
-
-	    /* Ignore results which are not relevant.  */
-	    if (x == NO_PARTITION)
-	      continue;
-
-	    tmp = PHI_ARG_DEF (phi, e->dest_idx);
-#ifdef ENABLE_CHECKING
-	    if (!phi_ssa_name_p (tmp))
-	      {
-	        print_exprs_edge (stderr, e,
-				  "\nConstant argument in PHI. Can't insert :",
-				  var, " = ", tmp);
-		internal_error ("SSA corruption");
-	      }
-#else
-	    gcc_assert (phi_ssa_name_p (tmp));
-#endif
-	    y = var_to_partition (map, tmp);
-	    gcc_assert (x != NO_PARTITION);
-	    gcc_assert (y != NO_PARTITION);
-#ifdef ENABLE_CHECKING
-	    if (root_var_find (rv, x) != root_var_find (rv, y))
-	      {
-		print_exprs_edge (stderr, e, "\nDifferent root vars: ",
-				  root_var (rv, root_var_find (rv, x)), 
-				  " and ", 
-				  root_var (rv, root_var_find (rv, y)));
-		internal_error ("SSA corruption");
-	      }
-#else
-	    gcc_assert (root_var_find (rv, x) == root_var_find (rv, y));
-#endif
-
-	    if (x != y)
-	      {
-#ifdef ENABLE_CHECKING
-		if (conflict_graph_conflict_p (graph, x, y))
-		  {
-		    print_exprs_edge (stderr, e, "\n Conflict ", 
-				      partition_to_var (map, x),
-				      " and ", partition_to_var (map, y));
-		    internal_error ("SSA corruption");
-		  }
-#else
-		gcc_assert (!conflict_graph_conflict_p (graph, x, y));
-#endif
-		
-		/* Now map the partitions back to their real variables.  */
-		var = partition_to_var (map, x);
-		tmp = partition_to_var (map, y);
-		if (dump_file && (dump_flags & TDF_DETAILS))
-		  {
-		    print_exprs_edge (dump_file, e, 
-				      "ABNORMAL: Coalescing ",
-				      var, " and ", tmp);
-		  }
-	        z = var_union (map, var, tmp);
-#ifdef ENABLE_CHECKING
-		if (z == NO_PARTITION)
-		  {
-		    print_exprs_edge (stderr, e, "\nUnable to coalesce", 
-				      partition_to_var (map, x), " and ", 
-				      partition_to_var (map, y));
-		    internal_error ("SSA corruption");
-		  }
-#else
-		gcc_assert (z != NO_PARTITION);
-#endif
-		gcc_assert (z == x || z == y);
-		if (z == x)
-		  conflict_graph_merge_regs (graph, x, y);
-		else
-		  conflict_graph_merge_regs (graph, y, x);
-	      }
-	  }
-}
-
-/* Coalesce potential copies via PHI arguments.  */
-
-static void
-coalesce_phi_operands (var_map map, coalesce_list_p cl)
-{
-  basic_block bb;
-  tree phi;
-
-  FOR_EACH_BB (bb)
-    {
-      for (phi = phi_nodes (bb); phi; phi = PHI_CHAIN (phi))
-	{
-	  tree res = PHI_RESULT (phi);
-	  int p = var_to_partition (map, res);
-	  int x;
-
-	  if (p == NO_PARTITION)
-	    continue;
-
-	  for (x = 0; x < PHI_NUM_ARGS (phi); x++)
-	    {
-	      tree arg = PHI_ARG_DEF (phi, x);
-	      int p2;
-
-	      if (TREE_CODE (arg) != SSA_NAME)
-		continue;
-	      if (SSA_NAME_VAR (res) != SSA_NAME_VAR (arg))
-		continue;
-	      p2 = var_to_partition (map, PHI_ARG_DEF (phi, x));
-	      if (p2 != NO_PARTITION)
-		{
-		  edge e = PHI_ARG_EDGE (phi, x);
-		  add_coalesce (cl, p, p2,
-				coalesce_cost (EDGE_FREQUENCY (e),
-					       maybe_hot_bb_p (bb),
-					       EDGE_CRITICAL_P (e)));
-		}
-	    }
-	}
-    }
-}
-
-/* Coalesce all the result decls together.  */
-
-static void
-coalesce_result_decls (var_map map, coalesce_list_p cl)
-{
-  unsigned int i, x;
-  tree var = NULL;
-
-  for (i = x = 0; x < num_var_partitions (map); x++)
-    {
-      tree p = partition_to_var (map, x);
-      if (TREE_CODE (SSA_NAME_VAR (p)) == RESULT_DECL)
-	{
-	  if (var == NULL_TREE)
-	    {
-	      var = p;
-	      i = x;
-	    }
-	  else
-	    add_coalesce (cl, i, x,
-			  coalesce_cost (EXIT_BLOCK_PTR->frequency,
-					 maybe_hot_bb_p (EXIT_BLOCK_PTR),
-					 false));
-	}
-    }
-}
-
-/* Coalesce matching constraints in asms.  */
-
-static void
-coalesce_asm_operands (var_map map, coalesce_list_p cl)
-{
-  basic_block bb;
-
-  FOR_EACH_BB (bb)
-    {
-      block_stmt_iterator bsi;
-      for (bsi = bsi_start (bb); !bsi_end_p (bsi); bsi_next (&bsi))
-	{
-	  tree stmt = bsi_stmt (bsi);
-	  unsigned long noutputs, i;
-	  tree *outputs, link;
-
-	  if (TREE_CODE (stmt) != ASM_EXPR)
-	    continue;
-
-	  noutputs = list_length (ASM_OUTPUTS (stmt));
-	  outputs = (tree *) alloca (noutputs * sizeof (tree));
-	  for (i = 0, link = ASM_OUTPUTS (stmt); link;
-	       ++i, link = TREE_CHAIN (link))
-	    outputs[i] = TREE_VALUE (link);
-
-	  for (link = ASM_INPUTS (stmt); link; link = TREE_CHAIN (link))
-	    {
-	      const char *constraint
-		= TREE_STRING_POINTER (TREE_VALUE (TREE_PURPOSE (link)));
-	      tree input = TREE_VALUE (link);
-	      char *end;
-	      unsigned long match;
-	      int p1, p2;
-
-	      if (TREE_CODE (input) != SSA_NAME && !DECL_P (input))
-		continue;
-
-	      match = strtoul (constraint, &end, 10);
-	      if (match >= noutputs || end == constraint)
-		continue;
-
-	      if (TREE_CODE (outputs[match]) != SSA_NAME
-		  && !DECL_P (outputs[match]))
-		continue;
-
-	      p1 = var_to_partition (map, outputs[match]);
-	      if (p1 == NO_PARTITION)
-		continue;
-	      p2 = var_to_partition (map, input);
-	      if (p2 == NO_PARTITION)
-		continue;
-
-	      add_coalesce (cl, p1, p2, coalesce_cost (REG_BR_PROB_BASE,
-						       maybe_hot_bb_p (bb),
-						       false));
-	    }
-	}
-    }
-}
-
-/* Reduce the number of live ranges in MAP.  Live range information is 
-   returned if FLAGS indicates that we are combining temporaries, otherwise 
-   NULL is returned.  The only partitions which are associated with actual 
-   variables at this point are those which are forced to be coalesced for 
-   various reason. (live on entry, live across abnormal edges, etc.).  */
-
-static tree_live_info_p
-coalesce_ssa_name (var_map map, int flags)
-{
-  unsigned num, x;
-  sbitmap live;
-  root_var_p rv;
-  tree_live_info_p liveinfo;
-  conflict_graph graph;
-  coalesce_list_p cl = NULL;
-  sbitmap_iterator sbi;
-
-  if (num_var_partitions (map) <= 1)
-    return NULL;
-
-  liveinfo = calculate_live_on_entry (map);
-  calculate_live_on_exit (liveinfo);
-  rv = root_var_init (map);
-
-  /* Remove single element variable from the list.  */
-  root_var_compact (rv);
-
-  cl = create_coalesce_list (map);
-
-  coalesce_phi_operands (map, cl);
-  coalesce_result_decls (map, cl);
-  coalesce_asm_operands (map, cl);
-
-  /* Build a conflict graph.  */
-  graph = build_tree_conflict_graph (liveinfo, rv, cl);
-
-  if (cl)
-    {
-      if (dump_file && (dump_flags & TDF_DETAILS))
-	{
-	  fprintf (dump_file, "Before sorting:\n");
-	  dump_coalesce_list (dump_file, cl);
-	}
-
-      sort_coalesce_list (cl);
-
-      if (dump_file && (dump_flags & TDF_DETAILS))
-	{
-	  fprintf (dump_file, "\nAfter sorting:\n");
-	  dump_coalesce_list (dump_file, cl);
-	}
-    }
-
-  /* Put the single element variables back in.  */
-  root_var_decompact (rv);
-
-  /* First, coalesce all live on entry variables to their root variable. 
-     This will ensure the first use is coming from the correct location.  */
-
-  num = num_var_partitions (map);
-  live = sbitmap_alloc (num);
-  sbitmap_zero (live);
-
-  /* Set 'live' vector to indicate live on entry partitions.  */
-  for (x = 0 ; x < num; x++)
-    {
-      tree var = partition_to_var (map, x);
-      if (default_def (SSA_NAME_VAR (var)) == var)
-	SET_BIT (live, x);
-    }
-
-  if ((flags & SSANORM_COMBINE_TEMPS) == 0)
-    {
-      delete_tree_live_info (liveinfo);
-      liveinfo = NULL;
-    }
-
-  /* Assign root variable as partition representative for each live on entry
-     partition.  */
-  EXECUTE_IF_SET_IN_SBITMAP (live, 0, x, sbi)
-    {
-      tree var = root_var (rv, root_var_find (rv, x));
-      var_ann_t ann = var_ann (var);
-      /* If these aren't already coalesced...  */
-      if (partition_to_var (map, x) != var)
-	{
-	  /* This root variable should have not already been assigned
-	     to another partition which is not coalesced with this one.  */
-	  gcc_assert (!ann->out_of_ssa_tag);
-
-	  if (dump_file && (dump_flags & TDF_DETAILS))
-	    {
-	      print_exprs (dump_file, "Must coalesce ", 
-			   partition_to_var (map, x),
-			   " with the root variable ", var, ".\n");
-	    }
-
-	  change_partition_var (map, var, x);
-	}
-    }
-
-  sbitmap_free (live);
-
-  /* Coalesce partitions live across abnormal edges.  */
-  coalesce_abnormal_edges (map, graph, rv);
-
-  if (dump_file && (dump_flags & TDF_DETAILS))
-    dump_var_map (dump_file, map);
-
-  /* Coalesce partitions.  */
-  coalesce_tpa_members (rv, graph, map, cl,
-			((dump_flags & TDF_DETAILS) ? dump_file
-			 : NULL));
-
-  if (flags & SSANORM_COALESCE_PARTITIONS)
-    coalesce_tpa_members (rv, graph, map, NULL,
-			  ((dump_flags & TDF_DETAILS) ? dump_file
-			   : NULL));
-  if (cl)
-    delete_coalesce_list (cl);
-  root_var_delete (rv);
-  conflict_graph_delete (graph);
-
-  return liveinfo;
-}
-
-
-=======
->>>>>>> c355071f
 /* Take the ssa-name var_map MAP, and assign real variables to each 
    partition.  */
 
@@ -1102,11 +639,7 @@
 		    }
 		}
 #endif
-<<<<<<< HEAD
-	      remove_phi_node (phi, NULL_TREE);
-=======
 	      remove_phi_node (phi, NULL_TREE, true);
->>>>>>> c355071f
 	    }
 	}
     }
@@ -1141,22 +674,6 @@
 	  tree T0 = var_to_partition_to_var (map, PHI_RESULT (phi));
 	  if (T0 == NULL_TREE)
 	    {
-<<<<<<< HEAD
-	      arg = PHI_ARG_DEF (phi, x);
-	      if (!phi_ssa_name_p (arg))
-	        continue;
-	      p2 = var_to_partition (map, arg);
-	      if (p2 == (unsigned)NO_PARTITION)
-		continue;
-	      if (p != p2)
-		{
-		  edge e = PHI_ARG_EDGE (phi, x);
-
-		  add_coalesce (cl, p, p2, 
-				coalesce_cost (EDGE_FREQUENCY (e),
-					       maybe_hot_bb_p (bb),
-					       EDGE_CRITICAL_P (e)));
-=======
 	      int i;
 	      for (i = 0; i < PHI_NUM_ARGS (phi); i++)
 		{
@@ -1171,7 +688,6 @@
 		      print_generic_stmt (stderr, phi, TDF_SLIM);
 		      internal_error ("SSA corruption");
 		    }
->>>>>>> c355071f
 		}
 	    }
 	}
@@ -1258,727 +774,6 @@
   delete_elim_graph (g);
 }
 
-<<<<<<< HEAD
-
-/* Temporary Expression Replacement (TER)
-
-   Replace SSA version variables during out-of-ssa with their defining
-   expression if there is only one use of the variable.
-
-   A pass is made through the function, one block at a time.  No cross block
-   information is tracked.
-
-   Variables which only have one use, and whose defining stmt is considered
-   a replaceable expression (see check_replaceable) are entered into 
-   consideration by adding a list of dependent partitions to the version_info
-   vector for that ssa_name_version.  This information comes from the partition
-   mapping for each USE.  At the same time, the partition_dep_list vector for 
-   these partitions have this version number entered into their lists.
-
-   When the use of a replaceable ssa_variable is encountered, the dependence
-   list in version_info[] is moved to the "pending_dependence" list in case
-   the current expression is also replaceable. (To be determined later in 
-   processing this stmt.) version_info[] for the version is then updated to 
-   point to the defining stmt and the 'replaceable' bit is set.
-
-   Any partition which is defined by a statement 'kills' any expression which
-   is dependent on this partition.  Every ssa version in the partitions' 
-   dependence list is removed from future consideration.
-
-   All virtual references are lumped together.  Any expression which is
-   dependent on any virtual variable (via a VUSE) has a dependence added
-   to the special partition defined by VIRTUAL_PARTITION.
-
-   Whenever a V_MAY_DEF is seen, all expressions dependent this 
-   VIRTUAL_PARTITION are removed from consideration.
-
-   At the end of a basic block, all expression are removed from consideration
-   in preparation for the next block.  
-   
-   The end result is a vector over SSA_NAME_VERSION which is passed back to
-   rewrite_out_of_ssa.  As the SSA variables are being rewritten, instead of
-   replacing the SSA_NAME tree element with the partition it was assigned, 
-   it is replaced with the RHS of the defining expression.  */
-
-
-/* Dependency list element.  This can contain either a partition index or a
-   version number, depending on which list it is in.  */
-
-typedef struct value_expr_d 
-{
-  int value;
-  struct value_expr_d *next;
-} *value_expr_p;
-
-
-/* Temporary Expression Replacement (TER) table information.  */
-
-typedef struct temp_expr_table_d 
-{
-  var_map map;
-  void **version_info;		
-  value_expr_p *partition_dep_list;
-  bitmap replaceable;
-  bool saw_replaceable;
-  int virtual_partition;
-  bitmap partition_in_use;
-  value_expr_p free_list;
-  value_expr_p pending_dependence;
-} *temp_expr_table_p;
-
-/* Used to indicate a dependency on V_MAY_DEFs.  */
-#define VIRTUAL_PARTITION(table)	(table->virtual_partition)
-
-static temp_expr_table_p new_temp_expr_table (var_map);
-static tree *free_temp_expr_table (temp_expr_table_p);
-static inline value_expr_p new_value_expr (temp_expr_table_p);
-static inline void free_value_expr (temp_expr_table_p, value_expr_p);
-static inline value_expr_p find_value_in_list (value_expr_p, int, 
-					       value_expr_p *);
-static inline void add_value_to_list (temp_expr_table_p, value_expr_p *, int);
-static inline void add_info_to_list (temp_expr_table_p, value_expr_p *, 
-				     value_expr_p);
-static value_expr_p remove_value_from_list (value_expr_p *, int);
-static void add_dependance (temp_expr_table_p, int, tree);
-static bool check_replaceable (temp_expr_table_p, tree);
-static void finish_expr (temp_expr_table_p, int, bool);
-static void mark_replaceable (temp_expr_table_p, tree);
-static inline void kill_expr (temp_expr_table_p, int, bool);
-static inline void kill_virtual_exprs (temp_expr_table_p, bool);
-static void find_replaceable_in_bb (temp_expr_table_p, basic_block);
-static tree *find_replaceable_exprs (var_map);
-static void dump_replaceable_exprs (FILE *, tree *);
-
-
-/* Create a new TER table for MAP.  */
-
-static temp_expr_table_p
-new_temp_expr_table (var_map map)
-{
-  temp_expr_table_p t;
-
-  t = XNEW (struct temp_expr_table_d);
-  t->map = map;
-
-  t->version_info = XCNEWVEC (void *, num_ssa_names + 1);
-  t->partition_dep_list = XCNEWVEC (value_expr_p,
-                                    num_var_partitions (map) + 1);
-
-  t->replaceable = BITMAP_ALLOC (NULL);
-  t->partition_in_use = BITMAP_ALLOC (NULL);
-
-  t->saw_replaceable = false;
-  t->virtual_partition = num_var_partitions (map);
-  t->free_list = NULL;
-  t->pending_dependence = NULL;
-
-  return t;
-}
-
-
-/* Free TER table T.  If there are valid replacements, return the expression 
-   vector.  */
-
-static tree *
-free_temp_expr_table (temp_expr_table_p t)
-{
-  value_expr_p p;
-  tree *ret = NULL;
-
-#ifdef ENABLE_CHECKING
-  unsigned x;
-  for (x = 0; x <= num_var_partitions (t->map); x++)
-    gcc_assert (!t->partition_dep_list[x]);
-#endif
-
-  while ((p = t->free_list))
-    {
-      t->free_list = p->next;
-      free (p);
-    }
-
-  BITMAP_FREE (t->partition_in_use);
-  BITMAP_FREE (t->replaceable);
-
-  free (t->partition_dep_list);
-  if (t->saw_replaceable)
-    ret = (tree *)t->version_info;
-  else
-    free (t->version_info);
-  
-  free (t);
-  return ret;
-}
-
-
-/* Allocate a new value list node. Take it from the free list in TABLE if 
-   possible.  */
-
-static inline value_expr_p
-new_value_expr (temp_expr_table_p table)
-{
-  value_expr_p p;
-  if (table->free_list)
-    {
-      p = table->free_list;
-      table->free_list = p->next;
-    }
-  else
-    p = (value_expr_p) xmalloc (sizeof (struct value_expr_d));
-
-  return p;
-}
-
-
-/* Add value list node P to the free list in TABLE.  */
-
-static inline void
-free_value_expr (temp_expr_table_p table, value_expr_p p)
-{
-  p->next = table->free_list;
-  table->free_list = p;
-}
-
-
-/* Find VALUE if it's in LIST.  Return a pointer to the list object if found,  
-   else return NULL.  If LAST_PTR is provided, it will point to the previous 
-   item upon return, or NULL if this is the first item in the list.  */
-
-static inline value_expr_p
-find_value_in_list (value_expr_p list, int value, value_expr_p *last_ptr)
-{
-  value_expr_p curr;
-  value_expr_p last = NULL;
-
-  for (curr = list; curr; last = curr, curr = curr->next)
-    {
-      if (curr->value == value)
-        break;
-    }
-  if (last_ptr)
-    *last_ptr = last;
-  return curr;
-}
-
-
-/* Add VALUE to LIST, if it isn't already present.  TAB is the expression 
-   table */
-
-static inline void
-add_value_to_list (temp_expr_table_p tab, value_expr_p *list, int value)
-{
-  value_expr_p info;
-
-  if (!find_value_in_list (*list, value, NULL))
-    {
-      info = new_value_expr (tab);
-      info->value = value;
-      info->next = *list;
-      *list = info;
-    }
-}
-
-
-/* Add value node INFO if it's value isn't already in LIST.  Free INFO if
-   it is already in the list. TAB is the expression table.  */
-
-static inline void
-add_info_to_list (temp_expr_table_p tab, value_expr_p *list, value_expr_p info)
-{
-  if (find_value_in_list (*list, info->value, NULL))
-    free_value_expr (tab, info);
-  else
-    {
-      info->next = *list;
-      *list = info;
-    }
-}
-
-
-/* Look for VALUE in LIST.  If found, remove it from the list and return it's 
-   pointer.  */
-
-static value_expr_p
-remove_value_from_list (value_expr_p *list, int value)
-{
-  value_expr_p info, last;
-
-  info = find_value_in_list (*list, value, &last);
-  if (!info)
-    return NULL;
-  if (!last)
-    *list = info->next;
-  else
-    last->next = info->next;
- 
-  return info;
-}
-
-
-/* Add a dependency between the def of ssa VERSION and VAR.  If VAR is 
-   replaceable by an expression, add a dependence each of the elements of the 
-   expression.  These are contained in the pending list.  TAB is the
-   expression table.  */
-
-static void
-add_dependance (temp_expr_table_p tab, int version, tree var)
-{
-  int i, x;
-  value_expr_p info;
-
-  i = SSA_NAME_VERSION (var);
-  if (bitmap_bit_p (tab->replaceable, i))
-    {
-      /* This variable is being substituted, so use whatever dependences
-         were queued up when we marked this as replaceable earlier.  */
-      while ((info = tab->pending_dependence))
-        {
-	  tab->pending_dependence = info->next;
-	  /* Get the partition this variable was dependent on. Reuse this
-	     object to represent the current  expression instead.  */
-	  x = info->value;
-	  info->value = version;
-	  add_info_to_list (tab, &(tab->partition_dep_list[x]), info);
-          add_value_to_list (tab, 
-			     (value_expr_p *)&(tab->version_info[version]), x);
-	  bitmap_set_bit (tab->partition_in_use, x);
-	}
-    }
-  else
-    {
-      i = var_to_partition (tab->map, var);
-      gcc_assert (i != NO_PARTITION);
-      add_value_to_list (tab, &(tab->partition_dep_list[i]), version);
-      add_value_to_list (tab, 
-			 (value_expr_p *)&(tab->version_info[version]), i);
-      bitmap_set_bit (tab->partition_in_use, i);
-    }
-}
-
-
-/* Check if expression STMT is suitable for replacement in table TAB.  If so, 
-   create an expression entry.  Return true if this stmt is replaceable.  */
-
-static bool
-check_replaceable (temp_expr_table_p tab, tree stmt)
-{
-  tree var, def;
-  int version;
-  var_map map = tab->map;
-  ssa_op_iter iter;
-  tree call_expr;
-
-  if (TREE_CODE (stmt) != MODIFY_EXPR)
-    return false;
-  
-  /* Punt if there is more than 1 def, or more than 1 use.  */
-  def = SINGLE_SSA_TREE_OPERAND (stmt, SSA_OP_DEF);
-  if (!def)
-    return false;
-
-  if (version_ref_count (map, def) != 1)
-    return false;
-
-  /* There must be no V_MAY_DEFS or V_MUST_DEFS.  */
-  if (!(ZERO_SSA_OPERANDS (stmt, (SSA_OP_VMAYDEF | SSA_OP_VMUSTDEF))))
-    return false;
-
-  /* Float expressions must go through memory if float-store is on.  */
-  if (flag_float_store && FLOAT_TYPE_P (TREE_TYPE (TREE_OPERAND (stmt, 1))))
-    return false;
-
-  /* Calls to functions with side-effects cannot be replaced.  */
-  if ((call_expr = get_call_expr_in (stmt)) != NULL_TREE)
-    {
-      int call_flags = call_expr_flags (call_expr);
-      if (TREE_SIDE_EFFECTS (call_expr)
-	  && !(call_flags & (ECF_PURE | ECF_CONST | ECF_NORETURN)))
-	return false;
-    }
-
-  version = SSA_NAME_VERSION (def);
-
-  /* Add this expression to the dependency list for each use partition.  */
-  FOR_EACH_SSA_TREE_OPERAND (var, stmt, iter, SSA_OP_USE)
-    {
-      add_dependance (tab, version, var);
-    }
-
-  /* If there are VUSES, add a dependence on virtual defs.  */
-  if (!ZERO_SSA_OPERANDS (stmt, SSA_OP_VUSE))
-    {
-      add_value_to_list (tab, (value_expr_p *)&(tab->version_info[version]), 
-			 VIRTUAL_PARTITION (tab));
-      add_value_to_list (tab, 
-			 &(tab->partition_dep_list[VIRTUAL_PARTITION (tab)]), 
-			 version);
-      bitmap_set_bit (tab->partition_in_use, VIRTUAL_PARTITION (tab));
-    }
-
-  return true;
-}
-
-
-/* This function will remove the expression for VERSION from replacement 
-   consideration.n table TAB  If 'replace' is true, it is marked as 
-   replaceable, otherwise not.  */
-
-static void
-finish_expr (temp_expr_table_p tab, int version, bool replace)
-{
-  value_expr_p info, tmp;
-  int partition;
-
-  /* Remove this expression from its dependent lists.  The partition dependence
-     list is retained and transfered later to whomever uses this version.  */
-  for (info = (value_expr_p) tab->version_info[version]; info; info = tmp)
-    {
-      partition = info->value;
-      gcc_assert (tab->partition_dep_list[partition]);
-      tmp = remove_value_from_list (&(tab->partition_dep_list[partition]), 
-				    version);
-      gcc_assert (tmp);
-      free_value_expr (tab, tmp);
-      /* Only clear the bit when the dependency list is emptied via 
-         a replacement. Otherwise kill_expr will take care of it.  */
-      if (!(tab->partition_dep_list[partition]) && replace)
-        bitmap_clear_bit (tab->partition_in_use, partition);
-      tmp = info->next;
-      if (!replace)
-        free_value_expr (tab, info);
-    }
-
-  if (replace)
-    {
-      tab->saw_replaceable = true;
-      bitmap_set_bit (tab->replaceable, version);
-    }
-  else
-    {
-      gcc_assert (!bitmap_bit_p (tab->replaceable, version));
-      tab->version_info[version] = NULL;
-    }
-}
-
-
-/* Mark the expression associated with VAR as replaceable, and enter
-   the defining stmt into the version_info table TAB.  */
-
-static void
-mark_replaceable (temp_expr_table_p tab, tree var)
-{
-  value_expr_p info;
-  int version = SSA_NAME_VERSION (var);
-  finish_expr (tab, version, true);
-
-  /* Move the dependence list to the pending list.  */
-  if (tab->version_info[version])
-    {
-      info = (value_expr_p) tab->version_info[version]; 
-      for ( ; info->next; info = info->next)
-	continue;
-      info->next = tab->pending_dependence;
-      tab->pending_dependence = (value_expr_p)tab->version_info[version];
-    }
-
-  tab->version_info[version] = SSA_NAME_DEF_STMT (var);
-}
-
-
-/* This function marks any expression in TAB which is dependent on PARTITION
-   as NOT replaceable.  CLEAR_BIT is used to determine whether partition_in_use
-   should have its bit cleared.  Since this routine can be called within an
-   EXECUTE_IF_SET_IN_BITMAP, the bit can't always be cleared.  */
-
-static inline void
-kill_expr (temp_expr_table_p tab, int partition, bool clear_bit)
-{
-  value_expr_p ptr;
-
-  /* Mark every active expr dependent on this var as not replaceable.  */
-  while ((ptr = tab->partition_dep_list[partition]) != NULL)
-    finish_expr (tab, ptr->value, false);
-
-  if (clear_bit)
-    bitmap_clear_bit (tab->partition_in_use, partition);
-}
-
-
-/* This function kills all expressions in TAB which are dependent on virtual 
-   DEFs.  CLEAR_BIT determines whether partition_in_use gets cleared.  */
-
-static inline void
-kill_virtual_exprs (temp_expr_table_p tab, bool clear_bit)
-{
-  kill_expr (tab, VIRTUAL_PARTITION (tab), clear_bit);
-}
-
-
-/* This function processes basic block BB, and looks for variables which can
-   be replaced by their expressions.  Results are stored in TAB.  */
-
-static void
-find_replaceable_in_bb (temp_expr_table_p tab, basic_block bb)
-{
-  block_stmt_iterator bsi;
-  tree stmt, def;
-  stmt_ann_t ann;
-  int partition;
-  var_map map = tab->map;
-  value_expr_p p;
-  ssa_op_iter iter;
-
-  for (bsi = bsi_start (bb); !bsi_end_p (bsi); bsi_next (&bsi))
-    {
-      stmt = bsi_stmt (bsi);
-      ann = stmt_ann (stmt);
-
-      /* Determine if this stmt finishes an existing expression.  */
-      FOR_EACH_SSA_TREE_OPERAND (def, stmt, iter, SSA_OP_USE)
-	{
-	  if (tab->version_info[SSA_NAME_VERSION (def)])
-	    {
-	      bool same_root_var = false;
-	      tree def2;
-	      ssa_op_iter iter2;
-
-	      /* See if the root variables are the same.  If they are, we
-		 do not want to do the replacement to avoid problems with
-		 code size, see PR tree-optimization/17549.  */
-	      FOR_EACH_SSA_TREE_OPERAND (def2, stmt, iter2, SSA_OP_DEF)
-		if (SSA_NAME_VAR (def) == SSA_NAME_VAR (def2))
-		  {
-		    same_root_var = true;
-		    break;
-		  }
-
-	      /* Mark expression as replaceable unless stmt is volatile
-		 or DEF sets the same root variable as STMT.  */
-	      if (!ann->has_volatile_ops && !same_root_var)
-		mark_replaceable (tab, def);
-	      else
-		finish_expr (tab, SSA_NAME_VERSION (def), false);
-	    }
-	}
-      
-      /* Next, see if this stmt kills off an active expression.  */
-      FOR_EACH_SSA_TREE_OPERAND (def, stmt, iter, SSA_OP_DEF)
-	{
-	  partition = var_to_partition (map, def);
-	  if (partition != NO_PARTITION && tab->partition_dep_list[partition])
-	    kill_expr (tab, partition, true);
-	}
-
-      /* Now see if we are creating a new expression or not.  */
-      if (!ann->has_volatile_ops)
-	check_replaceable (tab, stmt);
-
-      /* Free any unused dependency lists.  */
-      while ((p = tab->pending_dependence))
-	{
-	  tab->pending_dependence = p->next;
-	  free_value_expr (tab, p);
-	}
-
-      /* A V_{MAY,MUST}_DEF kills any expression using a virtual operand.  */
-      if (!ZERO_SSA_OPERANDS (stmt, SSA_OP_VIRTUAL_DEFS))
-        kill_virtual_exprs (tab, true);
-    }
-}
-
-
-/* This function is the driver routine for replacement of temporary expressions
-   in the SSA->normal phase, operating on MAP.  If there are replaceable 
-   expressions, a table is returned which maps SSA versions to the 
-   expressions they should be replaced with.  A NULL_TREE indicates no 
-   replacement should take place.  If there are no replacements at all, 
-   NULL is returned by the function, otherwise an expression vector indexed
-   by SSA_NAME version numbers.  */
-
-static tree *
-find_replaceable_exprs (var_map map)
-{
-  basic_block bb;
-  unsigned i;
-  temp_expr_table_p table;
-  tree *ret;
-
-  table = new_temp_expr_table (map);
-  FOR_EACH_BB (bb)
-    {
-      bitmap_iterator bi;
-
-      find_replaceable_in_bb (table, bb);
-      EXECUTE_IF_SET_IN_BITMAP ((table->partition_in_use), 0, i, bi)
-        {
-	  kill_expr (table, i, false);
-	}
-    }
-
-  ret = free_temp_expr_table (table);
-  return ret;
-}
-
-
-/* Dump TER expression table EXPR to file F.  */
-
-static void
-dump_replaceable_exprs (FILE *f, tree *expr)
-{
-  tree stmt, var;
-  int x;
-  fprintf (f, "\nReplacing Expressions\n");
-  for (x = 0; x < (int)num_ssa_names + 1; x++)
-    if (expr[x])
-      {
-        stmt = expr[x];
-	var = SINGLE_SSA_TREE_OPERAND (stmt, SSA_OP_DEF);
-	gcc_assert (var != NULL_TREE);
-	print_generic_expr (f, var, TDF_SLIM);
-	fprintf (f, " replace with --> ");
-	print_generic_expr (f, TREE_OPERAND (stmt, 1), TDF_SLIM);
-	fprintf (f, "\n");
-      }
-  fprintf (f, "\n");
-}
-
-
-/* This function will rewrite the current program using the variable mapping
-   found in MAP.  If the replacement vector VALUES is provided, any 
-   occurrences of partitions with non-null entries in the vector will be 
-   replaced with the expression in the vector instead of its mapped 
-   variable.  */
-
-static void
-rewrite_trees (var_map map, tree *values)
-{
-  elim_graph g;
-  basic_block bb;
-  block_stmt_iterator si;
-  edge e;
-  tree phi;
-  bool changed;
- 
-#ifdef ENABLE_CHECKING
-  /* Search for PHIs where the destination has no partition, but one
-     or more arguments has a partition.  This should not happen and can
-     create incorrect code.  */
-  FOR_EACH_BB (bb)
-    {
-      tree phi;
-
-      for (phi = phi_nodes (bb); phi; phi = PHI_CHAIN (phi))
-	{
-	  tree T0 = var_to_partition_to_var (map, PHI_RESULT (phi));
-      
-	  if (T0 == NULL_TREE)
-	    {
-	      int i;
-
-	      for (i = 0; i < PHI_NUM_ARGS (phi); i++)
-		{
-		  tree arg = PHI_ARG_DEF (phi, i);
-
-		  if (TREE_CODE (arg) == SSA_NAME
-		      && var_to_partition (map, arg) != NO_PARTITION)
-		    {
-		      fprintf (stderr, "Argument of PHI is in a partition :(");
-		      print_generic_expr (stderr, arg, TDF_SLIM);
-		      fprintf (stderr, "), but the result is not :");
-		      print_generic_stmt (stderr, phi, TDF_SLIM);
-		      internal_error ("SSA corruption");
-		    }
-		}
-	    }
-	}
-    }
-#endif
-
-  /* Replace PHI nodes with any required copies.  */
-  g = new_elim_graph (map->num_partitions);
-  g->map = map;
-  FOR_EACH_BB (bb)
-    {
-      for (si = bsi_start (bb); !bsi_end_p (si); )
-	{
-	  tree stmt = bsi_stmt (si);
-	  use_operand_p use_p, copy_use_p;
-	  def_operand_p def_p;
-	  bool remove = false, is_copy = false;
-	  int num_uses = 0;
-	  stmt_ann_t ann;
-	  ssa_op_iter iter;
-
-	  ann = stmt_ann (stmt);
-	  changed = false;
-
-	  if (TREE_CODE (stmt) == MODIFY_EXPR 
-	      && (TREE_CODE (TREE_OPERAND (stmt, 1)) == SSA_NAME))
-	    is_copy = true;
-
-	  copy_use_p = NULL_USE_OPERAND_P;
-	  FOR_EACH_SSA_USE_OPERAND (use_p, stmt, iter, SSA_OP_USE)
-	    {
-	      if (replace_use_variable (map, use_p, values))
-		changed = true;
-	      copy_use_p = use_p;
-	      num_uses++;
-	    }
-
-	  if (num_uses != 1)
-	    is_copy = false;
-
-	  def_p = SINGLE_SSA_DEF_OPERAND (stmt, SSA_OP_DEF);
-
-	  if (def_p != NULL)
-	    {
-	      /* Mark this stmt for removal if it is the list of replaceable 
-		 expressions.  */
-	      if (values && values[SSA_NAME_VERSION (DEF_FROM_PTR (def_p))])
-		remove = true;
-	      else
-		{
-		  if (replace_def_variable (map, def_p, NULL))
-		    changed = true;
-		  /* If both SSA_NAMEs coalesce to the same variable,
-		     mark the now redundant copy for removal.  */
-		  if (is_copy)
-		    {
-		      gcc_assert (copy_use_p != NULL_USE_OPERAND_P);
-		      if (DEF_FROM_PTR (def_p) == USE_FROM_PTR (copy_use_p))
-			remove = true;
-		    }
-		}
-	    }
-	  else
-	    FOR_EACH_SSA_DEF_OPERAND (def_p, stmt, iter, SSA_OP_DEF)
-	      if (replace_def_variable (map, def_p, NULL))
-		changed = true;
-
-	  /* Remove any stmts marked for removal.  */
-	  if (remove)
-	    bsi_remove (&si);
-	  else
-	    bsi_next (&si);
-	}
-
-      phi = phi_nodes (bb);
-      if (phi)
-        {
-	  edge_iterator ei;
-	  FOR_EACH_EDGE (e, ei, bb->preds)
-	    eliminate_phi (e, g);
-	}
-    }
-
-  delete_elim_graph (g);
-}
-
-
-DEF_VEC_ALLOC_P(edge,heap);
-
-=======
->>>>>>> c355071f
 /* These are the local work structures used to determine the best place to 
    insert the copies that were placed on edges by the SSA->normal pass..  */
 static VEC(edge,heap) *edge_leader;
@@ -2074,18 +869,10 @@
 
 
 /* Look at all the incoming edges to block BB, and decide where the best place
-<<<<<<< HEAD
-   to insert the stmts on each edge are, and perform those insertions.   Output
-   any debug information to DEBUG_FILE.  */
-
-static void
-analyze_edges_for_bb (basic_block bb, FILE *debug_file)
-=======
    to insert the stmts on each edge are, and perform those insertions.  */
 
 static void
 analyze_edges_for_bb (basic_block bb)
->>>>>>> c355071f
 {
   edge e;
   edge_iterator ei;
@@ -2237,17 +1024,10 @@
 	bb = new_edge->dest;
 	if (dump_file)
 	  {
-<<<<<<< HEAD
-	    fprintf (debug_file, "Splitting BB %d for Common stmt list.  ", 
-		     leader->dest->index);
-	    fprintf (debug_file, "Original block is now BB%d.\n", bb->index);
-	    print_generic_stmt (debug_file, curr_stmt_list, TDF_VOPS);
-=======
 	    fprintf (dump_file, "Splitting BB %d for Common stmt list.  ", 
 		     leader->dest->index);
 	    fprintf (dump_file, "Original block is now BB%d.\n", bb->index);
 	    print_generic_stmt (dump_file, curr_stmt_list, TDF_VOPS);
->>>>>>> c355071f
 	  }
 
 	FOR_EACH_EDGE (e, ei, new_edge->src->preds)
@@ -2302,15 +1082,9 @@
   init_analyze_edges_for_bb ();
 
   FOR_EACH_BB (bb)
-<<<<<<< HEAD
-    analyze_edges_for_bb (bb, dump_file);
-
-  analyze_edges_for_bb (EXIT_BLOCK_PTR, dump_file);
-=======
     analyze_edges_for_bb (bb);
 
   analyze_edges_for_bb (EXIT_BLOCK_PTR);
->>>>>>> c355071f
 
   /* Free data structures used in analyze_edges_for_bb.   */
   fini_analyze_edges_for_bb ();
@@ -2402,16 +1176,9 @@
       for (phi = phi_nodes (bb); phi; phi = next)
 	{
 	  next = PHI_CHAIN (phi);
-<<<<<<< HEAD
-	  remove_phi_node (phi, NULL_TREE);
-=======
 	  remove_phi_node (phi, NULL_TREE, true);
->>>>>>> c355071f
-	}
-    }
-
-  /* we no longer maintain the SSA operand cache at this point.  */
-  fini_ssa_operands ();
+	}
+    }
 
   /* If any copies were inserted on edges, analyze and insert them now.  */
   perform_edge_inserts ();
@@ -2419,10 +1186,7 @@
   delete_var_map (map);
 }
 
-<<<<<<< HEAD
-=======
-
->>>>>>> c355071f
+
 /* Search every PHI node for arguments associated with backedges which
    we can trivially determine will need a copy (the argument is either
    not an SSA_NAME or the argument has a different underlying variable
@@ -2431,111 +1195,11 @@
    Insert a copy from the PHI argument to a new destination at the
    end of the block with the backedge to the top of the loop.  Update
    the PHI argument to reference this new destination.  */
-<<<<<<< HEAD
 
 static void
 insert_backedge_copies (void)
 {
   basic_block bb;
-
-  FOR_EACH_BB (bb)
-    {
-      tree phi;
-
-      for (phi = phi_nodes (bb); phi; phi = PHI_CHAIN (phi))
-	{
-	  tree result = PHI_RESULT (phi);
-	  tree result_var;
-	  int i;
-
-	  if (!is_gimple_reg (result))
-	    continue;
-
-	  result_var = SSA_NAME_VAR (result);
-	  for (i = 0; i < PHI_NUM_ARGS (phi); i++)
-	    {
-	      tree arg = PHI_ARG_DEF (phi, i);
-	      edge e = PHI_ARG_EDGE (phi, i);
-
-	      /* If the argument is not an SSA_NAME, then we will
-		 need a constant initialization.  If the argument is
-		 an SSA_NAME with a different underlying variable and
-		 we are not combining temporaries, then we will
-		 need a copy statement.  */
-	      if ((e->flags & EDGE_DFS_BACK)
-		  && (TREE_CODE (arg) != SSA_NAME
-		      || (!flag_tree_combine_temps
-			  && SSA_NAME_VAR (arg) != result_var)))
-		{
-		  tree stmt, name, last = NULL;
-		  block_stmt_iterator bsi;
-
-		  bsi = bsi_last (PHI_ARG_EDGE (phi, i)->src);
-		  if (!bsi_end_p (bsi))
-		    last = bsi_stmt (bsi);
-
-		  /* In theory the only way we ought to get back to the
-		     start of a loop should be with a COND_EXPR or GOTO_EXPR.
-		     However, better safe than sorry. 
-
-		     If the block ends with a control statement or
-		     something that might throw, then we have to
-		     insert this assignment before the last
-		     statement.  Else insert it after the last statement.  */
-		  if (last && stmt_ends_bb_p (last))
-		    {
-		      /* If the last statement in the block is the definition
-			 site of the PHI argument, then we can't insert
-			 anything after it.  */
-		      if (TREE_CODE (arg) == SSA_NAME
-			  && SSA_NAME_DEF_STMT (arg) == last)
-			continue;
-		    }
-
-		  /* Create a new instance of the underlying
-		     variable of the PHI result.  */
-		  stmt = build2 (MODIFY_EXPR, TREE_TYPE (result_var),
-				 NULL_TREE, PHI_ARG_DEF (phi, i));
-		  name = make_ssa_name (result_var, stmt);
-		  TREE_OPERAND (stmt, 0) = name;
-
-		  /* Insert the new statement into the block and update
-		     the PHI node.  */
-		  if (last && stmt_ends_bb_p (last))
-		    bsi_insert_before (&bsi, stmt, BSI_NEW_STMT);
-		  else
-		    bsi_insert_after (&bsi, stmt, BSI_NEW_STMT);
-		  SET_PHI_ARG_DEF (phi, i, name);
-		}
-	    }
-	}
-    }
-}
-
-/* Take the current function out of SSA form, as described in
-   R. Morgan, ``Building an Optimizing Compiler'',
-   Butterworth-Heinemann, Boston, MA, 1998. pp 176-186.  */
-=======
->>>>>>> c355071f
-
-static void
-insert_backedge_copies (void)
-{
-<<<<<<< HEAD
-  var_map map;
-  int var_flags = 0;
-  int ssa_flags = 0;
-
-  /* If elimination of a PHI requires inserting a copy on a backedge,
-     then we will have to split the backedge which has numerous
-     undesirable performance effects.
-
-     A significant number of such cases can be handled here by inserting
-     copies into the loop itself.  */
-  insert_backedge_copies ();
-=======
-  basic_block bb;
->>>>>>> c355071f
 
   FOR_EACH_BB (bb)
     {
@@ -2628,12 +1292,6 @@
   if (dump_file && (dump_flags & TDF_DETAILS))
     dump_tree_cfg (dump_file, dump_flags & ~TDF_DETAILS);
 
-<<<<<<< HEAD
-  /* Flush out flow graph and SSA data.  */
-  delete_var_map (map);
-
-  in_ssa_p = false;
-=======
   remove_ssa_form (flag_tree_ter && !flag_mudflap);
 
   if (dump_file && (dump_flags & TDF_DETAILS))
@@ -2641,7 +1299,6 @@
 
   cfun->gimple_df->in_ssa_p = false;
   return 0;
->>>>>>> c355071f
 }
 
 

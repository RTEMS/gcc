--- conflicted
+++ resolved
@@ -33,21 +33,13 @@
 #include "timevar.h"
 #include "tree-dump.h"
 #include "tree-pass.h"
-<<<<<<< HEAD
-#include "toplev.h"
-#include "expr.h"
-=======
 #include "diagnostic-core.h"
->>>>>>> 3082eeb7
 #include "ssaexpand.h"
 
 /* FIXME: A lot of code here deals with expanding to RTL.  All that code
    should be in cfgexpand.c.  */
 #include "expr.h"
 
-
-DEF_VEC_I(source_location);
-DEF_VEC_ALLOC_I(source_location,heap);
 
 DEF_VEC_I(source_location);
 DEF_VEC_ALLOC_I(source_location,heap);
@@ -233,7 +225,6 @@
       print_generic_expr (dump_file, src, TDF_SLIM);
       fprintf (dump_file, "\n");
     }
-<<<<<<< HEAD
 
   gcc_assert (SA.partition_to_pseudo[dest]);
 
@@ -269,43 +260,6 @@
   seq = get_insns ();
   end_sequence ();
 
-=======
-
-  gcc_assert (SA.partition_to_pseudo[dest]);
-
-  set_location_for_edge (e);
-  /* If a locus is provided, override the default.  */
-  if (locus)
-    set_curr_insn_source_location (locus);
-
-  start_sequence ();
-
-  var = SSA_NAME_VAR (partition_to_var (SA.map, dest));
-  src_mode = TYPE_MODE (TREE_TYPE (src));
-  dest_mode = promote_decl_mode (var, &unsignedp);
-  gcc_assert (src_mode == TYPE_MODE (TREE_TYPE (var)));
-  gcc_assert (dest_mode == GET_MODE (SA.partition_to_pseudo[dest]));
-
-  if (src_mode != dest_mode)
-    {
-      x = expand_expr (src, NULL, src_mode, EXPAND_NORMAL);
-      x = convert_modes (dest_mode, src_mode, x, unsignedp);
-    }
-  else if (src_mode == BLKmode)
-    {
-      x = SA.partition_to_pseudo[dest];
-      store_expr (src, x, 0, false);
-    }
-  else
-    x = expand_expr (src, SA.partition_to_pseudo[dest],
-		     dest_mode, EXPAND_NORMAL);
-
-  if (x != SA.partition_to_pseudo[dest])
-    emit_move_insn (SA.partition_to_pseudo[dest], x);
-  seq = get_insns ();
-  end_sequence ();
-
->>>>>>> 3082eeb7
   insert_insn_on_edge (seq, e);
 }
 
@@ -328,21 +282,12 @@
     }
 
   gcc_assert (SA.partition_to_pseudo[dest]);
-<<<<<<< HEAD
 
   set_location_for_edge (e);
   /* If a locus is provided, override the default.  */
   if (locus)
     set_curr_insn_source_location (locus);
 
-=======
-
-  set_location_for_edge (e);
-  /* If a locus is provided, override the default.  */
-  if (locus)
-    set_curr_insn_source_location (locus);
-
->>>>>>> 3082eeb7
   /* We give the destination as sizeexp in case src/dest are BLKmode
      mems.  Usually we give the source.  As we result from SSA names
      the left and right size should be the same (and no WITH_SIZE_EXPR
@@ -457,11 +402,7 @@
   int x;
   int t;
 
-<<<<<<< HEAD
-  for (x = 0; VEC_iterate (int, g->nodes, x, t); x++)
-=======
   FOR_EACH_VEC_ELT (int, g->nodes, x, t)
->>>>>>> 3082eeb7
     if (t == node)
       return;
   VEC_safe_push (int, heap, g->nodes, node);
@@ -736,11 +677,7 @@
       sbitmap_zero (g->visited);
       VEC_truncate (int, g->stack, 0);
 
-<<<<<<< HEAD
-      for (x = 0; VEC_iterate (int, g->nodes, x, part); x++)
-=======
       FOR_EACH_VEC_ELT (int, g->nodes, x, part)
->>>>>>> 3082eeb7
         {
 	  if (!TEST_BIT (g->visited, part))
 	    elim_forward (g, part);

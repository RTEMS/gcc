--- conflicted
+++ resolved
@@ -542,10 +542,7 @@
     { OPT_LEVELS_2_PLUS_SPEED_ONLY, OPT_fschedule_insns, NULL, 1 },
 #endif
 
-<<<<<<< HEAD
-=======
     /* -O3 and -Os optimizations.  */
->>>>>>> 2edca51f
 
     /* -O3 optimizations.  */
     { OPT_LEVELS_3_PLUS, OPT_fgcse_after_reload, NULL, 1 },

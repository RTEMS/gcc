# Makefile for GNU Compiler Collection
# Run 'configure' to generate Makefile from Makefile.in

# Copyright (C) 1987-2014 Free Software Foundation, Inc.

#This file is part of GCC.

#GCC is free software; you can redistribute it and/or modify
#it under the terms of the GNU General Public License as published by
#the Free Software Foundation; either version 3, or (at your option)
#any later version.

#GCC is distributed in the hope that it will be useful,
#but WITHOUT ANY WARRANTY; without even the implied warranty of
#MERCHANTABILITY or FITNESS FOR A PARTICULAR PURPOSE.  See the
#GNU General Public License for more details.

#You should have received a copy of the GNU General Public License
#along with GCC; see the file COPYING3.  If not see
#<http://www.gnu.org/licenses/>.

# The targets for external use include:
# all, doc, install, install-cross, install-cross-rest, install-strip,
# uninstall, TAGS, mostlyclean, clean, distclean, maintainer-clean.

# This is the default target.
# Set by autoconf to "all.internal" for a native build, or
# "all.cross" to build a cross compiler.
all: @ALL@

# Depend on this to specify a phony target portably.
force:

# This tells GNU make version 3 not to export the variables
# defined in this file into the environment (and thus recursive makes).
.NOEXPORT:
# And this tells it not to automatically pass command-line variables
# to recursive makes.
MAKEOVERRIDES =

# Suppress smart makes who think they know how to automake yacc and flex file
.y.c:
.l.c:

# The only suffixes we want for implicit rules are .c and .o, so clear
# the list and add them.  This speeds up GNU Make, and allows -r to work.
# For i18n support, we also need .gmo, .po, .pox.
# This must come before the language makefile fragments to allow them to
# add suffixes and rules of their own.
.SUFFIXES:
.SUFFIXES: .c .cc .o .po .pox .gmo

# -------------------------------
# Standard autoconf-set variables
# -------------------------------

build=@build@
host=@host@
target=@target@
target_noncanonical:=@target_noncanonical@

# Sed command to transform gcc to installed name.
program_transform_name := @program_transform_name@

# -----------------------------
# Directories used during build
# -----------------------------

# Directory where sources are, from where we are.
srcdir = @srcdir@
gcc_docdir = @srcdir@/doc

# Directory where sources are, absolute.
abs_srcdir = @abs_srcdir@
abs_docdir = @abs_srcdir@/doc

# Top build directory for this package, relative to here.
top_builddir = .

# The absolute path to the current directory.
objdir := $(shell pwd)

host_subdir=@host_subdir@
build_subdir=@build_subdir@
target_subdir=@target_subdir@
build_libsubdir=@build_libsubdir@

# Top build directory for the "Cygnus tree", relative to $(top_builddir).
ifeq ($(host_subdir),.)
toplevel_builddir := ..
else
toplevel_builddir := ../..
endif

build_objdir := $(toplevel_builddir)/$(build_subdir)
build_libobjdir := $(toplevel_builddir)/$(build_libsubdir)
target_objdir := $(toplevel_builddir)/$(target_subdir)

# --------
# Defined vpaths
# --------

# Directory where sources are, from where we are.
VPATH = @srcdir@

# We define a vpath for the sources of the .texi files here because they
# are split between multiple directories and we would rather use one implicit
# pattern rule for everything.
# This vpath could be extended within the Make-lang fragments.

vpath %.texi $(gcc_docdir)
vpath %.texi $(gcc_docdir)/include

# --------
# UNSORTED
# --------

# Variables that exist for you to override.
# See below for how to change them for certain systems.

# List of language subdirectories.
SUBDIRS =@subdirs@ build

# Selection of languages to be made.
CONFIG_LANGUAGES = @all_selected_languages@
LANGUAGES = c gcov$(exeext) gcov-dump$(exeext) $(CONFIG_LANGUAGES)

# Default values for variables overridden in Makefile fragments.
# CFLAGS is for the user to override to, e.g., do a cross build with -O2.
# TCFLAGS is used for compilations with the GCC just built.
# T_CFLAGS is used for all compilations and is overridden by t-* files.
T_CFLAGS =
TCFLAGS =
CFLAGS = @CFLAGS@
CXXFLAGS = @CXXFLAGS@
LDFLAGS = @LDFLAGS@

# Should we build position-independent host code?
PICFLAG = @PICFLAG@

# Flags to determine code coverage. When coverage is disabled, this will
# contain the optimization flags, as you normally want code coverage
# without optimization.
COVERAGE_FLAGS = @coverage_flags@
coverageexts = .{gcda,gcno}

# The warning flags are separate from CFLAGS because people tend to
# override optimization flags and we'd like them to still have warnings
# turned on.  These flags are also used to pass other stage dependent
# flags from configure.  The user is free to explicitly turn these flags
# off if they wish.
# LOOSE_WARN are the warning flags to use when compiling something
# which is only compiled with gcc, such as libgcc.
# C_LOOSE_WARN is similar, but with C-only warnings.
# STRICT_WARN are the additional warning flags to
# apply to the back end and some front ends, which may be compiled
# with other compilers.
# C_STRICT_WARN is similar, with C-only warnings.
LOOSE_WARN = @loose_warn@
C_LOOSE_WARN = @c_loose_warn@
STRICT_WARN = @strict_warn@
C_STRICT_WARN = @c_strict_warn@

# This is set by --enable-checking.  The idea is to catch forgotten
# "extern" tags in header files.
NOCOMMON_FLAG = @nocommon_flag@

NOEXCEPTION_FLAGS = @noexception_flags@

# This is set by --disable-maintainer-mode (default) to "#"
# FIXME: 'MAINT' will always be set to an empty string, no matter if
# --disable-maintainer-mode is used or not.  This is because the
# following will expand to "MAINT := " in maintainer mode, and to
# "MAINT := #" in non-maintainer mode, but because '#' starts a comment,
# they mean exactly the same thing for make.
MAINT := @MAINT@

# The following provides the variable ENABLE_MAINTAINER_RULES that can
# be used in language Make-lang.in makefile fragments to enable
# maintainer rules.  So, ENABLE_MAINTAINER_RULES is 'true' in
# maintainer mode, and '' otherwise.
@MAINT@ ENABLE_MAINTAINER_RULES = true

# These are set by --enable-checking=valgrind.
RUN_GEN = @valgrind_command@
VALGRIND_DRIVER_DEFINES = @valgrind_path_defines@

# This is how we control whether or not the additional warnings are applied.
.-warn = $(STRICT_WARN)
build-warn = $(STRICT_WARN)
GCC_WARN_CFLAGS = $(LOOSE_WARN) $(C_LOOSE_WARN) $($(@D)-warn) $(if $(filter-out $(STRICT_WARN),$($(@D)-warn)),,$(C_STRICT_WARN)) $(NOCOMMON_FLAG) $($@-warn)
GCC_WARN_CXXFLAGS = $(LOOSE_WARN) $($(@D)-warn) $(NOCOMMON_FLAG) $($@-warn)

# These files are to have specific diagnostics suppressed, or are not to
# be subject to -Werror:
# flex output may yield harmless "no previous prototype" warnings
build/gengtype-lex.o-warn = -Wno-error
gengtype-lex.o-warn = -Wno-error

# All warnings have to be shut off in stage1 if the compiler used then
# isn't gcc; configure determines that.  WARN_CFLAGS will be either
# $(GCC_WARN_CFLAGS), or nothing.  Similarly, WARN_CXXFLAGS will be
# either $(GCC_WARN_CXXFLAGS), or nothing.
WARN_CFLAGS = @warn_cflags@
WARN_CXXFLAGS = @warn_cxxflags@

CPPFLAGS = @CPPFLAGS@

AWK = @AWK@
CC = @CC@
CXX = @CXX@
BISON = @BISON@
BISONFLAGS =
FLEX = @FLEX@
FLEXFLAGS =
AR = @AR@
AR_FLAGS = rc
NM = @NM@
RANLIB = @RANLIB@
RANLIB_FLAGS = @ranlib_flags@

# Libraries to use on the host.
HOST_LIBS = @HOST_LIBS@

# The name of the compiler to use.
COMPILER = $(CXX)
COMPILER_FLAGS = $(CXXFLAGS)
# If HOST_LIBS is set, then the user is controlling the libraries to
# link against.  In that case, link with $(CC) so that the -lstdc++
# library is not introduced.  If HOST_LIBS is not set, link with
# $(CXX) to pick up -lstdc++.
ifeq ($(HOST_LIBS),)
LINKER = $(CXX)
LINKER_FLAGS = $(CXXFLAGS)
else
LINKER = $(CC)
LINKER_FLAGS = $(CFLAGS)
endif

# Like LINKER, but use a mutex for serializing front end links.
ifeq (@DO_LINK_MUTEX@,true)
LLINKER = $(SHELL) $(srcdir)/lock-and-run.sh linkfe.lck $(LINKER)
else
LLINKER = $(LINKER)
endif

# -------------------------------------------
# Programs which operate on the build machine
# -------------------------------------------

SHELL = @SHELL@
# pwd command to use.  Allow user to override default by setting PWDCMD in
# the environment to account for automounters.  The make variable must not
# be called PWDCMD, otherwise the value set here is passed to make
# subprocesses and overrides the setting from the user's environment.
# Don't use PWD since it is a common shell environment variable and we
# don't want to corrupt it.
PWD_COMMAND = $${PWDCMD-pwd}
# on sysV, define this as cp.
INSTALL = @INSTALL@
# Some systems may be missing symbolic links, regular links, or both.
# Allow configure to check this and use "ln -s", "ln", or "cp" as appropriate.
LN=@LN@
LN_S=@LN_S@
# These permit overriding just for certain files.
INSTALL_PROGRAM = @INSTALL_PROGRAM@
INSTALL_DATA = @INSTALL_DATA@
INSTALL_SCRIPT = @INSTALL@
install_sh = $(SHELL) $(srcdir)/../install-sh
INSTALL_STRIP_PROGRAM = $(install_sh) -c -s
MAKEINFO = @MAKEINFO@
MAKEINFOFLAGS = --no-split
TEXI2DVI = texi2dvi
TEXI2PDF = texi2pdf
TEXI2HTML = $(MAKEINFO) --html
TEXI2POD = perl $(srcdir)/../contrib/texi2pod.pl
POD2MAN = pod2man --center="GNU" --release="gcc-$(version)" --date=$(shell sed 's/\(....\)\(..\)\(..\)/\1-\2-\3/' <$(DATESTAMP))
# Some versions of `touch' (such as the version on Solaris 2.8)
# do not correctly set the timestamp due to buggy versions of `utime'
# in the kernel.  So, we use `echo' instead.
STAMP = echo timestamp >
# If necessary (e.g., when using the MSYS shell on Microsoft Windows)
# translate the shell's notion of absolute pathnames to the native
# spelling.
build_file_translate = @build_file_translate@

# Make sure the $(MAKE) variable is defined.
@SET_MAKE@

# Locate mkinstalldirs.
mkinstalldirs=$(SHELL) $(srcdir)/../mkinstalldirs

# write_entries_to_file - writes each entry in a list
# to the specified file.  Entries are written in chunks of
# $(write_entries_to_file_split) to accommodate systems with
# severe command-line-length limitations.
# Parameters:
# $(1): variable containing entries to iterate over
# $(2): output file
write_entries_to_file_split = 50
write_entries_to_file = $(shell rm -f $(2) || :) $(shell touch $(2)) \
	$(foreach range, \
	  $(shell i=1; while test $$i -le $(words $(1)); do \
	     echo $$i; i=`expr $$i + $(write_entries_to_file_split)`; done), \
	  $(shell echo "$(wordlist $(range), \
			  $(shell expr $(range) + $(write_entries_to_file_split) - 1), $(1))" \
	     | tr ' ' '\012' >> $(2)))

# --------
# UNSORTED
# --------

# Dependency tracking stuff.
CXXDEPMODE = @CXXDEPMODE@
DEPDIR = @DEPDIR@
depcomp = $(SHELL) $(srcdir)/../depcomp

# In the past we used AC_PROG_CC_C_O and set this properly, but
# it was discovered that this hadn't worked in a long time, so now
# we just hard-code.
OUTPUT_OPTION = -o $@

# This is where we get zlib from.  zlibdir is -L../zlib and zlibinc is
# -I../zlib, unless we were configured with --with-system-zlib, in which
# case both are empty.
ZLIB = @zlibdir@ -lz
ZLIBINC = @zlibinc@

# How to find GMP
GMPLIBS = @GMPLIBS@
GMPINC = @GMPINC@

# How to find ISL
ISLINC = @ISLINC@

# How to find CLOOG
CLOOGLIBS = @CLOOGLIBS@
CLOOGINC = @CLOOGINC@

# Set to 'yes' if the LTO front end is enabled.
enable_lto = @enable_lto@

# Compiler and flags needed for plugin support
PLUGINCC = @CXX@
PLUGINCFLAGS = @CXXFLAGS@

# Libs and linker options needed for plugin support
PLUGINLIBS = @pluginlibs@

enable_plugin = @enable_plugin@

enable_host_shared = @enable_host_shared@

CPPLIB = ../libcpp/libcpp.a
CPPINC = -I$(srcdir)/../libcpp/include

# Where to find decNumber
enable_decimal_float = @enable_decimal_float@
DECNUM = $(srcdir)/../libdecnumber
DECNUMFMT = $(srcdir)/../libdecnumber/$(enable_decimal_float)
DECNUMINC = -I$(DECNUM) -I$(DECNUMFMT) -I../libdecnumber
LIBDECNUMBER = ../libdecnumber/libdecnumber.a

# The backtrace library.
BACKTRACE = $(srcdir)/../libbacktrace
BACKTRACEINC = -I$(BACKTRACE)
LIBBACKTRACE = ../libbacktrace/.libs/libbacktrace.a

# Target to use when installing include directory.  Either
# install-headers-tar, install-headers-cpio or install-headers-cp.
INSTALL_HEADERS_DIR = @build_install_headers_dir@

# Header files that are made available under the same name
# to programs compiled with GCC.
USER_H = $(srcdir)/ginclude/float.h \
	 $(srcdir)/ginclude/iso646.h \
	 $(srcdir)/ginclude/stdarg.h \
	 $(srcdir)/ginclude/stdbool.h \
	 $(srcdir)/ginclude/stddef.h \
	 $(srcdir)/ginclude/varargs.h \
	 $(srcdir)/ginclude/stdfix.h \
	 $(srcdir)/ginclude/stdnoreturn.h \
	 $(srcdir)/ginclude/stdalign.h \
	 $(srcdir)/ginclude/stdatomic.h \
	 $(EXTRA_HEADERS)

USER_H_INC_NEXT_PRE = @user_headers_inc_next_pre@
USER_H_INC_NEXT_POST = @user_headers_inc_next_post@

# The GCC to use for compiling crt*.o.
# Usually the one we just built.
# Don't use this as a dependency--use $(GCC_PASSES).
GCC_FOR_TARGET = $(STAGE_CC_WRAPPER) ./xgcc -B./ -B$(build_tooldir)/bin/ -isystem $(build_tooldir)/include -isystem $(build_tooldir)/sys-include -L$(objdir)/../ld

# Set if the compiler was configured with --with-build-sysroot.
SYSROOT_CFLAGS_FOR_TARGET = @SYSROOT_CFLAGS_FOR_TARGET@

# This is used instead of ALL_CFLAGS when compiling with GCC_FOR_TARGET.
# It specifies -B./.
# It also specifies -isystem ./include to find, e.g., stddef.h.
GCC_CFLAGS=$(CFLAGS_FOR_TARGET) $(INTERNAL_CFLAGS) $(T_CFLAGS) $(LOOSE_WARN) $(C_LOOSE_WARN) -Wold-style-definition $($@-warn) -isystem ./include $(TCFLAGS)

# ---------------------------------------------------
# Programs which produce files for the target machine
# ---------------------------------------------------

AR_FOR_TARGET := $(shell \
  if [ -f $(objdir)/../binutils/ar ] ; then \
    echo $(objdir)/../binutils/ar ; \
  else \
    if [ "$(host)" = "$(target)" ] ; then \
      echo $(AR); \
    else \
       t='$(program_transform_name)'; echo ar | sed -e "$$t" ; \
    fi; \
  fi)
AR_FLAGS_FOR_TARGET =
AR_CREATE_FOR_TARGET = $(AR_FOR_TARGET) $(AR_FLAGS_FOR_TARGET) rc
AR_EXTRACT_FOR_TARGET = $(AR_FOR_TARGET) $(AR_FLAGS_FOR_TARGET) x
LIPO_FOR_TARGET = lipo
ORIGINAL_AS_FOR_TARGET = @ORIGINAL_AS_FOR_TARGET@
RANLIB_FOR_TARGET := $(shell \
  if [ -f $(objdir)/../binutils/ranlib ] ; then \
    echo $(objdir)/../binutils/ranlib ; \
  else \
    if [ "$(host)" = "$(target)" ] ; then \
      echo $(RANLIB); \
    else \
       t='$(program_transform_name)'; echo ranlib | sed -e "$$t" ; \
    fi; \
  fi)
ORIGINAL_LD_FOR_TARGET = @ORIGINAL_LD_FOR_TARGET@
ORIGINAL_NM_FOR_TARGET = @ORIGINAL_NM_FOR_TARGET@
NM_FOR_TARGET = ./nm
STRIP_FOR_TARGET := $(shell \
  if [ -f $(objdir)/../binutils/strip-new ] ; then \
    echo $(objdir)/../binutils/strip-new ; \
  else \
    if [ "$(host)" = "$(target)" ] ; then \
      echo strip; \
    else \
       t='$(program_transform_name)'; echo strip | sed -e "$$t" ; \
    fi; \
  fi)

# --------
# UNSORTED
# --------

# Where to find some libiberty headers.
HASHTAB_H   = $(srcdir)/../include/hashtab.h
OBSTACK_H   = $(srcdir)/../include/obstack.h
SPLAY_TREE_H= $(srcdir)/../include/splay-tree.h
MD5_H	    = $(srcdir)/../include/md5.h
XREGEX_H    = $(srcdir)/../include/xregex.h
FNMATCH_H   = $(srcdir)/../include/fnmatch.h

# Linker plugin API headers
LINKER_PLUGIN_API_H = $(srcdir)/../include/plugin-api.h

# Default native SYSTEM_HEADER_DIR, to be overridden by targets.
NATIVE_SYSTEM_HEADER_DIR = @NATIVE_SYSTEM_HEADER_DIR@
# Default cross SYSTEM_HEADER_DIR, to be overridden by targets.
CROSS_SYSTEM_HEADER_DIR = @CROSS_SYSTEM_HEADER_DIR@

# autoconf sets SYSTEM_HEADER_DIR to one of the above.
# Purge it of unnecessary internal relative paths
# to directories that might not exist yet.
# The sed idiom for this is to repeat the search-and-replace until it doesn't match, using :a ... ta.
# Use single quotes here to avoid nested double- and backquotes, this
# macro is also used in a double-quoted context.
SYSTEM_HEADER_DIR = `echo @SYSTEM_HEADER_DIR@ | sed -e :a -e 's,[^/]*/\.\.\/,,' -e ta`

# Control whether to run fixincludes.
STMP_FIXINC = @STMP_FIXINC@

# Test to see whether <limits.h> exists in the system header files.
LIMITS_H_TEST = [ -f $(SYSTEM_HEADER_DIR)/limits.h ]

# Directory for prefix to system directories, for
# each of $(system_prefix)/usr/include, $(system_prefix)/usr/lib, etc.
TARGET_SYSTEM_ROOT = @TARGET_SYSTEM_ROOT@
TARGET_SYSTEM_ROOT_DEFINE = @TARGET_SYSTEM_ROOT_DEFINE@

xmake_file=@xmake_file@
tmake_file=@tmake_file@
TM_ENDIAN_CONFIG=@TM_ENDIAN_CONFIG@
TM_MULTILIB_CONFIG=@TM_MULTILIB_CONFIG@
TM_MULTILIB_EXCEPTIONS_CONFIG=@TM_MULTILIB_EXCEPTIONS_CONFIG@
out_file=$(srcdir)/config/@out_file@
out_object_file=@out_object_file@
common_out_file=$(srcdir)/common/config/@common_out_file@
common_out_object_file=@common_out_object_file@
md_file=$(srcdir)/config/@md_file@
tm_file_list=@tm_file_list@
tm_include_list=@tm_include_list@
tm_defines=@tm_defines@
tm_p_file_list=@tm_p_file_list@
tm_p_include_list=@tm_p_include_list@
build_xm_file_list=@build_xm_file_list@
build_xm_include_list=@build_xm_include_list@
build_xm_defines=@build_xm_defines@
host_xm_file_list=@host_xm_file_list@
host_xm_include_list=@host_xm_include_list@
host_xm_defines=@host_xm_defines@
xm_file_list=@xm_file_list@
xm_include_list=@xm_include_list@
xm_defines=@xm_defines@
lang_checks=
lang_checks_parallelized=
dg_target_exps:=aarch64.exp,alpha.exp,arm.exp,avr.exp,bfin.exp,cris.exp
dg_target_exps:=$(dg_target_exps),epiphany.exp,frv.exp,i386.exp,ia64.exp
dg_target_exps:=$(dg_target_exps),m68k.exp,microblaze.exp,mips.exp,powerpc.exp
dg_target_exps:=$(dg_target_exps),rx.exp,s390.exp,sh.exp,sparc.exp,spu.exp
dg_target_exps:=$(dg_target_exps),tic6x.exp,xstormy16.exp
# This lists a couple of test files that take most time during check-gcc.
# When doing parallelized check-gcc, these can run in parallel with the
# remaining tests.  Each word in this variable stands for work for one
# make goal and one extra make goal is added to handle all the *.exp
# files not handled explicitly already.  If multiple *.exp files
# should be run in the same runtest invocation (usually if they aren't
# very long running, but still should be split of from the check-parallel-$lang
# remaining tests runtest invocation), they should be concatenated with commas.
# Note that [a-zA-Z] wildcards need to have []s prefixed with \ (needed
# by tcl) and as the *.exp arguments are mached both as is and with
# */ prefixed to it in runtest_file_p, it is usually desirable to include
# a subdirectory name.
check_gcc_parallelize=execute.exp=execute/2* \
		      execute.exp=execute/\[013-9a-fA-F\]* \
		      execute.exp=execute/\[pP\]*,dg.exp \
		      execute.exp=execute/\[g-oq-zG-OQ-Z\]*,compile.exp=compile/2* \
		      compile.exp=compile/\[9pP\]*,builtins.exp \
		      compile.exp=compile/\[013-8a-oq-zA-OQ-Z\]* \
		      dg-torture.exp,ieee.exp \
		      vect.exp,unsorted.exp \
		      guality.exp \
		      struct-layout-1.exp,stackalign.exp \
		      $(dg_target_exps)
lang_opt_files=@lang_opt_files@ $(srcdir)/c-family/c.opt $(srcdir)/common.opt
lang_specs_files=@lang_specs_files@
lang_tree_files=@lang_tree_files@
target_cpu_default=@target_cpu_default@
OBJC_BOEHM_GC=@objc_boehm_gc@
extra_modes_file=@extra_modes_file@
extra_opt_files=@extra_opt_files@
host_hook_obj=@out_host_hook_obj@

# Multiarch support
enable_multiarch = @enable_multiarch@
with_cpu = @with_cpu@
with_float = @with_float@
ifeq ($(enable_multiarch),yes)
  if_multiarch = $(1)
else
  ifeq ($(enable_multiarch),auto)
    # SYSTEM_HEADER_DIR is makefile syntax, cannot be evaluated in configure.ac
    if_multiarch = $(if $(wildcard $(shell echo $(SYSTEM_HEADER_DIR))/../../usr/lib/*/crti.o),$(1))
  else
    if_multiarch =
  endif
endif

# ------------------------
# Installation directories
# ------------------------

# Common prefix for installation directories.
# NOTE: This directory must exist when you start installation.
prefix = @prefix@
# Directory in which to put localized header files. On the systems with
# gcc as the native cc, `local_prefix' may not be `prefix' which is
# `/usr'.
# NOTE: local_prefix *should not* default from prefix.
local_prefix = @local_prefix@
# Directory in which to put host dependent programs and libraries
exec_prefix = @exec_prefix@
# Directory in which to put the executable for the command `gcc'
bindir = @bindir@
# Directory in which to put the directories used by the compiler.
libdir = @libdir@
# Directory in which GCC puts its executables.
libexecdir = @libexecdir@

# --------
# UNSORTED
# --------

# Directory in which the compiler finds libraries etc.
libsubdir = $(libdir)/gcc/$(target_noncanonical)/$(version)
# Directory in which the compiler finds executables
libexecsubdir = $(libexecdir)/gcc/$(target_noncanonical)/$(version)
# Directory in which all plugin resources are installed
plugin_resourcesdir = $(libsubdir)/plugin
 # Directory in which plugin headers are installed
plugin_includedir = $(plugin_resourcesdir)/include
# Directory in which plugin specific executables are installed
plugin_bindir = $(libexecsubdir)/plugin
# Used to produce a relative $(gcc_tooldir) in gcc.o
unlibsubdir = ../../..
# $(prefix), expressed as a path relative to $(libsubdir).
#
# An explanation of the sed strings:
#  -e 's|^$(prefix)||'   matches and eliminates 'prefix' from 'exec_prefix'
#  -e 's|/$$||'          match a trailing forward slash and eliminates it
#  -e 's|^[^/]|/|'       forces the string to start with a forward slash (*)
#  -e 's|/[^/]*|../|g'   replaces each occurrence of /<directory> with ../
#
# (*) Note this pattern overwrites the first character of the string
# with a forward slash if one is not already present.  This is not a
# problem because the exact names of the sub-directories concerned is
# unimportant, just the number of them matters.
#
# The practical upshot of these patterns is like this:
#
#  prefix     exec_prefix        result
#  ------     -----------        ------
#   /foo        /foo/bar          ../
#   /foo/       /foo/bar          ../
#   /foo        /foo/bar/         ../
#   /foo/       /foo/bar/         ../
#   /foo        /foo/bar/ugg      ../../
libsubdir_to_prefix := \
  $(unlibsubdir)/$(shell echo "$(libdir)" | \
    sed -e 's|^$(prefix)||' -e 's|/$$||' -e 's|^[^/]|/|' \
        -e 's|/[^/]*|../|g')
# $(exec_prefix), expressed as a path relative to $(prefix).
prefix_to_exec_prefix := \
  $(shell echo "$(exec_prefix)" | \
    sed -e 's|^$(prefix)||' -e 's|^/||' -e '/./s|$$|/|')
# Directory in which to find other cross-compilation tools and headers.
dollar = @dollar@
# Used in install-cross.
gcc_tooldir = @gcc_tooldir@
# Since gcc_tooldir does not exist at build-time, use -B$(build_tooldir)/bin/
build_tooldir = $(exec_prefix)/$(target_noncanonical)
# Directory in which the compiler finds target-independent g++ includes.
gcc_gxx_include_dir = @gcc_gxx_include_dir@
gcc_gxx_include_dir_add_sysroot = @gcc_gxx_include_dir_add_sysroot@
# Directory to search for site-specific includes.
local_includedir = $(local_prefix)/include
includedir = $(prefix)/include
# where the info files go
infodir = @infodir@
# Where cpp should go besides $prefix/bin if necessary
cpp_install_dir = @cpp_install_dir@
# where the locale files go
datadir = @datadir@
localedir = $(datadir)/locale
# Extension (if any) to put in installed man-page filename.
man1ext = .1
man7ext = .7
objext = .o
exeext = @host_exeext@
build_exeext = @build_exeext@

# Directory in which to put man pages.
mandir = @mandir@
man1dir = $(mandir)/man1
man7dir = $(mandir)/man7
# Dir for temp files.
tmpdir = /tmp

datarootdir = @datarootdir@
docdir = @docdir@
# Directory in which to build HTML
build_htmldir = $(objdir)/HTML/gcc-$(version)
# Directory in which to put HTML
htmldir = @htmldir@

# Whether we were configured with NLS.
USE_NLS = @USE_NLS@

# Internationalization library.
LIBINTL = @LIBINTL@
LIBINTL_DEP = @LIBINTL_DEP@

# Character encoding conversion library.
LIBICONV = @LIBICONV@
LIBICONV_DEP = @LIBICONV_DEP@

# If a supplementary library is being used for the GC.
GGC_LIB=

# "true" if the target C library headers are unavailable; "false"
# otherwise.
inhibit_libc = @inhibit_libc@
ifeq ($(inhibit_libc),true)
INHIBIT_LIBC_CFLAGS = -Dinhibit_libc
endif

# List of extra executables that should be compiled for this target machine
# that are used when linking.
# The rules for compiling them should be in the t-* file for the machine.
EXTRA_PROGRAMS = @extra_programs@

# List of extra object files that should be compiled and linked with
# compiler proper (cc1, cc1obj, cc1plus).
EXTRA_OBJS = @extra_objs@

# List of extra object files that should be compiled and linked with
# the gcc driver.
EXTRA_GCC_OBJS =@extra_gcc_objs@

# List of extra libraries that should be linked with the gcc driver.
EXTRA_GCC_LIBS = @EXTRA_GCC_LIBS@

# List of additional header files to install.
EXTRA_HEADERS =@extra_headers_list@

# How to handle <stdint.h>.
USE_GCC_STDINT = @use_gcc_stdint@

# The configure script will set this to collect2$(exeext), except on a
# (non-Unix) host which can not build collect2, for which it will be
# set to empty.
COLLECT2 = @collect2@

# Program to convert libraries.
LIBCONVERT =

# Control whether header files are installed.
INSTALL_HEADERS=install-headers install-mkheaders

# Control whether Info documentation is built and installed.
BUILD_INFO = @BUILD_INFO@

# Control whether manpages generated by texi2pod.pl can be rebuilt.
GENERATED_MANPAGES = @GENERATED_MANPAGES@

# Additional directories of header files to run fixincludes on.
# These should be directories searched automatically by default
# just as /usr/include is.
# *Do not* use this for directories that happen to contain
# header files, but are not searched automatically by default.
# On most systems, this is empty.
OTHER_FIXINCLUDES_DIRS=

# A list of all the language-specific executables.
COMPILERS = @all_compilers@

# List of things which should already be built whenever we try to use xgcc
# to compile anything (without linking).
GCC_PASSES=xgcc$(exeext) specs

# Directory to link to, when using the target `maketest'.
DIR = ../gcc

# Native compiler for the build machine and its switches.
CC_FOR_BUILD = @CC_FOR_BUILD@
CXX_FOR_BUILD = @CXX_FOR_BUILD@
BUILD_CFLAGS= @BUILD_CFLAGS@ -DGENERATOR_FILE
BUILD_CXXFLAGS = @BUILD_CXXFLAGS@ -DGENERATOR_FILE

# Native compiler that we use.  This may be C++ some day.
COMPILER_FOR_BUILD = $(CXX_FOR_BUILD)
BUILD_COMPILERFLAGS = $(BUILD_CXXFLAGS)

# Native linker that we use.
LINKER_FOR_BUILD = $(CXX_FOR_BUILD)
BUILD_LINKERFLAGS = $(BUILD_CXXFLAGS)

# Native linker and preprocessor flags.  For x-fragment overrides.
BUILD_LDFLAGS=@BUILD_LDFLAGS@
BUILD_CPPFLAGS= -I. -I$(@D) -I$(srcdir) -I$(srcdir)/$(@D) \
		-I$(srcdir)/../include @INCINTL@ $(CPPINC) $(CPPFLAGS)

# Actual name to use when installing a native compiler.
GCC_INSTALL_NAME := $(shell echo gcc|sed '$(program_transform_name)')
GCC_TARGET_INSTALL_NAME := $(target_noncanonical)-$(shell echo gcc|sed '$(program_transform_name)')
CPP_INSTALL_NAME := $(shell echo cpp|sed '$(program_transform_name)')
GCOV_INSTALL_NAME := $(shell echo gcov|sed '$(program_transform_name)')

# Setup the testing framework, if you have one
EXPECT = `if [ -f $${rootme}/../expect/expect ] ; then \
            echo $${rootme}/../expect/expect ; \
          else echo expect ; fi`

RUNTEST = `if [ -f $${srcdir}/../dejagnu/runtest ] ; then \
	       echo $${srcdir}/../dejagnu/runtest ; \
	    else echo runtest; fi`
RUNTESTFLAGS =

# This should name the specs file that we're going to install.  Target
# Makefiles may override it and name another file to be generated from
# the built-in specs and installed as the default spec, as long as
# they also introduce a rule to generate a file name specs, to be used
# at build time.
SPECS = specs

# Extra include files that are defined by HeaderInclude directives in
# the .opt files
OPTIONS_H_EXTRA =

# Extra include files that are defined by SourceInclude directives in
# the .opt files
OPTIONS_C_EXTRA = $(PRETTY_PRINT_H)

@option_includes@

# End of variables for you to override.

# GTM_H lists the config files that the generator files depend on,
# while TM_H lists the ones ordinary gcc files depend on, which
# includes several files generated by those generators.
BCONFIG_H = bconfig.h $(build_xm_file_list)
CONFIG_H  = config.h  $(host_xm_file_list)
TCONFIG_H = tconfig.h $(xm_file_list)
TM_P_H    = tm_p.h    $(tm_p_file_list)
GTM_H     = tm.h      $(tm_file_list) insn-constants.h
TM_H      = $(GTM_H) insn-flags.h $(OPTIONS_H)

# Variables for version information.
BASEVER     := $(srcdir)/BASE-VER  # 4.x.y
DEVPHASE    := $(srcdir)/DEV-PHASE # experimental, prerelease, ""
DATESTAMP   := $(srcdir)/DATESTAMP # YYYYMMDD or empty
REVISION    := $(srcdir)/REVISION  # [BRANCH revision XXXXXX]

BASEVER_c   := $(shell cat $(BASEVER))
DEVPHASE_c  := $(shell cat $(DEVPHASE))
DATESTAMP_c := $(shell cat $(DATESTAMP))

ifeq (,$(wildcard $(REVISION)))
REVISION_c  :=
REVISION    :=
else
REVISION_c  := $(shell cat $(REVISION))
endif

version     := $(BASEVER_c)

# For use in version.c - double quoted strings, with appropriate
# surrounding punctuation and spaces, and with the datestamp and
# development phase collapsed to the empty string in release mode
# (i.e. if DEVPHASE_c is empty).  The space immediately after the
# comma in the $(if ...) constructs is significant - do not remove it.
BASEVER_s   := "\"$(BASEVER_c)\""
DEVPHASE_s  := "\"$(if $(DEVPHASE_c), ($(DEVPHASE_c)))\""
DATESTAMP_s := "\"$(if $(DEVPHASE_c), $(DATESTAMP_c))\""
PKGVERSION_s:= "\"@PKGVERSION@\""
BUGURL_s    := "\"@REPORT_BUGS_TO@\""

PKGVERSION  := @PKGVERSION@
BUGURL_TEXI := @REPORT_BUGS_TEXI@

ifdef REVISION_c
REVISION_s  := "\"$(if $(DEVPHASE_c), $(REVISION_c))\""
else
REVISION_s  := "\"\""
endif

# Shorthand variables for dependency lists.
DUMPFILE_H = $(srcdir)/../libcpp/include/line-map.h dumpfile.h
VEC_H = vec.h statistics.h $(GGC_H)
HASH_TABLE_H = $(HASHTAB_H) hash-table.h
EXCEPT_H = except.h $(HASHTAB_H)
TARGET_DEF = target.def target-hooks-macros.h
C_TARGET_DEF = c-family/c-target.def target-hooks-macros.h
COMMON_TARGET_DEF = common/common-target.def target-hooks-macros.h
TARGET_H = $(TM_H) target.h $(TARGET_DEF) insn-modes.h insn-codes.h
C_TARGET_H = c-family/c-target.h $(C_TARGET_DEF)
COMMON_TARGET_H = common/common-target.h $(INPUT_H) $(COMMON_TARGET_DEF)
MACHMODE_H = machmode.h mode-classes.def insn-modes.h
HOOKS_H = hooks.h $(MACHMODE_H)
HOSTHOOKS_DEF_H = hosthooks-def.h $(HOOKS_H)
LANGHOOKS_DEF_H = langhooks-def.h $(HOOKS_H)
TARGET_DEF_H = target-def.h target-hooks-def.h $(HOOKS_H) targhooks.h
C_TARGET_DEF_H = c-family/c-target-def.h c-family/c-target-hooks-def.h \
  $(TREE_H) $(C_COMMON_H) $(HOOKS_H) common/common-targhooks.h
RTL_BASE_H = coretypes.h rtl.h rtl.def $(MACHMODE_H) reg-notes.def \
  insn-notes.def $(INPUT_H) $(REAL_H) statistics.h $(VEC_H) \
  $(FIXED_VALUE_H) alias.h $(HASHTAB_H)
FIXED_VALUE_H = fixed-value.h $(MACHMODE_H) double-int.h
RTL_H = $(RTL_BASE_H) $(FLAGS_H) genrtl.h
READ_MD_H = $(OBSTACK_H) $(HASHTAB_H) read-md.h
PARAMS_H = params.h params.def
BUILTINS_DEF = builtins.def sync-builtins.def omp-builtins.def \
	gtm-builtins.def sanitizer.def cilkplus.def cilk-builtins.def
INTERNAL_FN_DEF = internal-fn.def
INTERNAL_FN_H = internal-fn.h $(INTERNAL_FN_DEF)
TREE_CORE_H = tree-core.h coretypes.h all-tree.def tree.def \
	c-family/c-common.def $(lang_tree_files) $(MACHMODE_H) \
	$(BUILTINS_DEF) $(INPUT_H) statistics.h \
	$(VEC_H) treestruct.def $(HASHTAB_H) \
	double-int.h alias.h $(SYMTAB_H) $(FLAGS_H) \
	$(REAL_H) $(FIXED_VALUE_H)
TREE_H = tree.h $(TREE_CORE_H)  tree-check.h
REGSET_H = regset.h $(BITMAP_H) hard-reg-set.h
BASIC_BLOCK_H = basic-block.h $(PREDICT_H) $(VEC_H) $(FUNCTION_H) \
	cfg-flags.def cfghooks.h
GIMPLE_H = gimple.h gimple.def gsstruct.def pointer-set.h $(VEC_H) \
	$(GGC_H) $(BASIC_BLOCK_H) $(TREE_H) tree-ssa-operands.h \
	tree-ssa-alias.h $(INTERNAL_FN_H) $(HASH_TABLE_H) is-a.h
GCOV_IO_H = gcov-io.h gcov-iov.h auto-host.h
RECOG_H = recog.h
EMIT_RTL_H = emit-rtl.h
FLAGS_H = flags.h flag-types.h $(OPTIONS_H)
OPTIONS_H = options.h flag-types.h $(OPTIONS_H_EXTRA)
FUNCTION_H = function.h $(HASHTAB_H) $(TM_H) hard-reg-set.h \
	$(VEC_H) $(INPUT_H) $(MACHMODE_H)
EXPR_H = expr.h insn-config.h $(FUNCTION_H) $(RTL_H) $(FLAGS_H) $(TREE_H) $(MACHMODE_H) $(EMIT_RTL_H)
OPTABS_H = optabs.h insn-codes.h insn-opinit.h
REGS_H = regs.h $(MACHMODE_H) hard-reg-set.h
CFGLOOP_H = cfgloop.h $(BASIC_BLOCK_H) double-int.h \
	$(BITMAP_H) sbitmap.h
IPA_UTILS_H = ipa-utils.h $(TREE_H) $(CGRAPH_H)
IPA_REFERENCE_H = ipa-reference.h $(BITMAP_H) $(TREE_H)
CGRAPH_H = cgraph.h $(VEC_H) $(TREE_H) $(BASIC_BLOCK_H) $(FUNCTION_H) \
	cif-code.def ipa-ref.h ipa-ref-inline.h $(LINKER_PLUGIN_API_H) is-a.h
DF_H = df.h $(BITMAP_H) $(REGSET_H) sbitmap.h $(BASIC_BLOCK_H) \
	alloc-pool.h $(TIMEVAR_H)
RESOURCE_H = resource.h hard-reg-set.h $(DF_H)
GCC_H = gcc.h version.h $(DIAGNOSTIC_CORE_H)
GGC_H = ggc.h gtype-desc.h statistics.h
TIMEVAR_H = timevar.h timevar.def
INSN_ATTR_H = insn-attr.h insn-attr-common.h $(INSN_ADDR_H)
INSN_ADDR_H = $(srcdir)/insn-addr.h
C_COMMON_H = c-family/c-common.h c-family/c-common.def $(TREE_H) \
	$(SPLAY_TREE_H) $(CPPLIB_H) $(GGC_H) $(DIAGNOSTIC_CORE_H)
C_PRAGMA_H = c-family/c-pragma.h $(CPPLIB_H)
C_TREE_H = c/c-tree.h $(C_COMMON_H) $(DIAGNOSTIC_H)
SYSTEM_H = system.h hwint.h $(srcdir)/../include/libiberty.h \
	$(srcdir)/../include/safe-ctype.h $(srcdir)/../include/filenames.h
PREDICT_H = predict.h predict.def
CPPLIB_H = $(srcdir)/../libcpp/include/line-map.h \
	$(srcdir)/../libcpp/include/cpplib.h
INPUT_H = $(srcdir)/../libcpp/include/line-map.h input.h
OPTS_H = $(INPUT_H) $(VEC_H) opts.h $(OBSTACK_H)
SYMTAB_H = $(srcdir)/../libcpp/include/symtab.h $(OBSTACK_H)
CPP_ID_DATA_H = $(CPPLIB_H) $(srcdir)/../libcpp/include/cpp-id-data.h
CPP_INTERNAL_H = $(srcdir)/../libcpp/internal.h $(CPP_ID_DATA_H)
TREE_DUMP_H = tree-dump.h $(SPLAY_TREE_H) $(DUMPFILE_H)
TREE_PASS_H = tree-pass.h $(TIMEVAR_H) $(DUMPFILE_H)
TREE_SSA_H = tree-ssa.h tree-ssa-operands.h \
		$(BITMAP_H) sbitmap.h $(BASIC_BLOCK_H) $(GIMPLE_H) \
		$(HASHTAB_H) $(CGRAPH_H) $(IPA_REFERENCE_H) \
		tree-ssa-alias.h
PRETTY_PRINT_H = pretty-print.h $(INPUT_H) $(OBSTACK_H)
TREE_PRETTY_PRINT_H = tree-pretty-print.h $(PRETTY_PRINT_H)
GIMPLE_PRETTY_PRINT_H = gimple-pretty-print.h $(TREE_PRETTY_PRINT_H)
DIAGNOSTIC_CORE_H = diagnostic-core.h $(INPUT_H) bversion.h diagnostic.def
DIAGNOSTIC_H = diagnostic.h $(DIAGNOSTIC_CORE_H) $(PRETTY_PRINT_H)
C_PRETTY_PRINT_H = c-family/c-pretty-print.h $(PRETTY_PRINT_H) \
	$(C_COMMON_H) $(TREE_H)
TREE_INLINE_H = tree-inline.h
REAL_H = real.h $(MACHMODE_H)
LTO_STREAMER_H = lto-streamer.h $(LINKER_PLUGIN_API_H) $(TARGET_H) \
		$(CGRAPH_H) $(VEC_H) $(HASH_TABLE_H) $(TREE_H) $(GIMPLE_H) \
		$(GCOV_IO_H) $(DIAGNOSTIC_H) alloc-pool.h pointer-set.h
IPA_PROP_H = ipa-prop.h $(TREE_H) $(VEC_H) $(CGRAPH_H) $(GIMPLE_H) alloc-pool.h
BITMAP_H = bitmap.h $(HASHTAB_H) statistics.h
GCC_PLUGIN_H = gcc-plugin.h highlev-plugin-common.h plugin.def \
		$(CONFIG_H) $(SYSTEM_H) $(HASHTAB_H)
PLUGIN_H = plugin.h $(GCC_PLUGIN_H)
PLUGIN_VERSION_H = plugin-version.h configargs.h
CONTEXT_H = context.h

#
# Now figure out from those variables how to compile and link.

# IN_GCC distinguishes between code compiled into GCC itself and other
# programs built during a bootstrap.
# autoconf inserts -DCROSS_DIRECTORY_STRUCTURE if we are building a
# cross compiler which does not use the native headers and libraries.
INTERNAL_CFLAGS = -DIN_GCC $(PICFLAG) @CROSS@

# This is the variable actually used when we compile. If you change this,
# you probably want to update BUILD_CFLAGS in configure.ac
ALL_CFLAGS = $(T_CFLAGS) $(CFLAGS-$@) \
  $(CFLAGS) $(INTERNAL_CFLAGS) $(COVERAGE_FLAGS) $(WARN_CFLAGS) @DEFS@

# The C++ version.
ALL_CXXFLAGS = $(T_CFLAGS) $(CFLAGS-$@) $(CXXFLAGS) $(INTERNAL_CFLAGS) \
  $(COVERAGE_FLAGS) $(NOEXCEPTION_FLAGS) $(WARN_CXXFLAGS) @DEFS@

# Likewise.  Put INCLUDES at the beginning: this way, if some autoconf macro
# puts -I options in CPPFLAGS, our include files in the srcdir will always
# win against random include files in /usr/include.
ALL_CPPFLAGS = $(INCLUDES) $(CPPFLAGS)

# This is the variable to use when using $(COMPILER).
ALL_COMPILERFLAGS = $(ALL_CXXFLAGS)

# This is the variable to use when using $(LINKER).
ALL_LINKERFLAGS = $(ALL_CXXFLAGS)

# Build and host support libraries.

# Use the "pic" build of libiberty if --enable-host-shared.
ifeq ($(enable_host_shared),yes)
LIBIBERTY = ../libiberty/pic/libiberty.a
BUILD_LIBIBERTY = $(build_libobjdir)/libiberty/pic/libiberty.a
else
LIBIBERTY = ../libiberty/libiberty.a
BUILD_LIBIBERTY = $(build_libobjdir)/libiberty/libiberty.a
endif

# Dependencies on the intl and portability libraries.
LIBDEPS= libcommon.a $(CPPLIB) $(LIBIBERTY) $(LIBINTL_DEP) $(LIBICONV_DEP) \
	$(LIBDECNUMBER) $(LIBBACKTRACE)

# Likewise, for use in the tools that must run on this machine
# even if we are cross-building GCC.
BUILD_LIBDEPS= $(BUILD_LIBIBERTY)

# How to link with both our special library facilities
# and the system's installed libraries.
LIBS = @LIBS@ libcommon.a $(CPPLIB) $(LIBINTL) $(LIBICONV) $(LIBBACKTRACE) \
	$(LIBIBERTY) $(LIBDECNUMBER) $(HOST_LIBS)
BACKENDLIBS = $(CLOOGLIBS) $(GMPLIBS) $(PLUGINLIBS) $(HOST_LIBS) \
	$(ZLIB)
# Any system libraries needed just for GNAT.
SYSLIBS = @GNAT_LIBEXC@

# Used from ada/gcc-interface/Make-lang.in
GNATBIND = @GNATBIND@
GNATMAKE = @GNATMAKE@

# Libs needed (at present) just for jcf-dump.
LDEXP_LIB = @LDEXP_LIB@

# Likewise, for use in the tools that must run on this machine
# even if we are cross-building GCC.
BUILD_LIBS = $(BUILD_LIBIBERTY)

BUILD_RTL = build/rtl.o build/read-rtl.o build/ggc-none.o \
	    build/vec.o build/min-insn-modes.o build/gensupport.o \
	    build/print-rtl.o
BUILD_MD = build/read-md.o
BUILD_ERRORS = build/errors.o

# Specify the directories to be searched for header files.
# Both . and srcdir are used, in that order,
# so that *config.h will be found in the compilation
# subdirectory rather than in the source directory.
# -I$(@D) and -I$(srcdir)/$(@D) cause the subdirectory of the file
# currently being compiled, in both source trees, to be examined as well.
# libintl.h will be found in ../intl if we are using the included libintl.
INCLUDES = -I. -I$(@D) -I$(srcdir) -I$(srcdir)/$(@D) \
	   -I$(srcdir)/../include @INCINTL@ \
	   $(CPPINC) $(GMPINC) $(DECNUMINC) $(BACKTRACEINC) \
	   $(CLOOGINC) $(ISLINC)

COMPILE.base = $(COMPILER) -c $(ALL_COMPILERFLAGS) $(ALL_CPPFLAGS) -o $@
ifeq ($(CXXDEPMODE),depmode=gcc3)
# Note a subtlety here: we use $(@D) for the directory part, to make
# things like the go/%.o rule work properly; but we use $(*F) for the
# file part, as we just want the file part of the stem, not the entire
# file name.
COMPILE = $(COMPILE.base) -MT $@ -MMD -MP -MF $(@D)/$(DEPDIR)/$(*F).TPo
POSTCOMPILE = @mv $(@D)/$(DEPDIR)/$(*F).TPo $(@D)/$(DEPDIR)/$(*F).Po
else
COMPILE = source='$<' object='$@' libtool=no \
    DEPDIR=$(DEPDIR) $(CXXDEPMODE) $(depcomp) $(COMPILE.base)
POSTCOMPILE =
endif

.cc.o .c.o:
	$(COMPILE) $<
	$(POSTCOMPILE)

#
# Support for additional languages (other than C).
# C can be supported this way too (leave for later).

LANG_MAKEFRAGS = @all_lang_makefrags@

# Flags to pass to recursive makes.
# CC is set by configure.
# ??? The choices here will need some experimenting with.

export AR_FOR_TARGET
export AR_CREATE_FOR_TARGET
export AR_FLAGS_FOR_TARGET
export AR_EXTRACT_FOR_TARGET
export AWK
export DESTDIR
export GCC_FOR_TARGET
export INCLUDES
export INSTALL_DATA
export LIPO_FOR_TARGET
export MACHMODE_H
export NM_FOR_TARGET
export STRIP_FOR_TARGET
export RANLIB_FOR_TARGET
export libsubdir

FLAGS_TO_PASS = \
	"ADA_CFLAGS=$(ADA_CFLAGS)" \
	"BISON=$(BISON)" \
	"BISONFLAGS=$(BISONFLAGS)" \
	"CFLAGS=$(CFLAGS) $(WARN_CFLAGS)" \
	"LDFLAGS=$(LDFLAGS)" \
	"FLEX=$(FLEX)" \
	"FLEXFLAGS=$(FLEXFLAGS)" \
	"LN=$(LN)" \
	"LN_S=$(LN_S)" \
	"MAKEINFO=$(MAKEINFO)" \
	"MAKEINFOFLAGS=$(MAKEINFOFLAGS)" \
	"MAKEOVERRIDES=" \
	"SHELL=$(SHELL)" \
	"exeext=$(exeext)" \
	"build_exeext=$(build_exeext)" \
	"objext=$(objext)" \
	"exec_prefix=$(exec_prefix)" \
	"prefix=$(prefix)" \
	"local_prefix=$(local_prefix)" \
	"gxx_include_dir=$(gcc_gxx_include_dir)" \
	"build_tooldir=$(build_tooldir)" \
	"gcc_tooldir=$(gcc_tooldir)" \
	"bindir=$(bindir)" \
	"libexecsubdir=$(libexecsubdir)" \
	"datarootdir=$(datarootdir)" \
	"datadir=$(datadir)" \
	"localedir=$(localedir)"
#
# Lists of files for various purposes.

# All option source files
ALL_OPT_FILES=$(lang_opt_files) $(extra_opt_files)

# Target specific, C specific object file
C_TARGET_OBJS=@c_target_objs@

# Target specific, C++ specific object file
CXX_TARGET_OBJS=@cxx_target_objs@

# Target specific, Fortran specific object file
FORTRAN_TARGET_OBJS=@fortran_target_objs@

# Object files for gcc many-languages driver.
GCC_OBJS = gcc.o ggc-none.o

c-family-warn = $(STRICT_WARN)

# Language-specific object files shared by all C-family front ends.
C_COMMON_OBJS = c-family/c-common.o c-family/c-cppbuiltin.o c-family/c-dump.o \
  c-family/c-format.o c-family/c-gimplify.o c-family/c-lex.o \
  c-family/c-omp.o c-family/c-opts.o c-family/c-pch.o \
  c-family/c-ppoutput.o c-family/c-pragma.o c-family/c-pretty-print.o \
  c-family/c-semantics.o c-family/c-ada-spec.o \
  c-family/c-cilkplus.o \
  c-family/array-notation-common.o c-family/cilk.o c-family/c-ubsan.o

# Language-independent object files.
# We put the insn-*.o files first so that a parallel make will build
# them sooner, because they are large and otherwise tend to be the
# last objects to finish building.
OBJS = \
	insn-attrtab.o \
	insn-automata.o \
	insn-dfatab.o \
	insn-emit.o \
	insn-extract.o \
	insn-latencytab.o \
	insn-modes.o \
	insn-opinit.o \
	insn-output.o \
	insn-peep.o \
	insn-preds.o \
	insn-recog.o \
	insn-enums.o \
	ggc-page.o \
	alias.o \
	alloc-pool.o \
	auto-inc-dec.o \
	bb-reorder.o \
	bitmap.o \
	bt-load.o \
	builtins.o \
	caller-save.o \
	calls.o \
	cfg.o \
	cfganal.o \
	cfgbuild.o \
	cfgcleanup.o \
	cfgexpand.o \
	cfghooks.o \
	cfgloop.o \
	cfgloopanal.o \
	cfgloopmanip.o \
	cfgrtl.o \
	symtab.o \
	cgraph.o \
	cgraphbuild.o \
	cgraphunit.o \
	cgraphclones.o \
	cilk-common.o \
	combine.o \
	combine-stack-adj.o \
	compare-elim.o \
	context.o \
	convert.o \
	coverage.o \
	cppbuiltin.o \
	cppdefault.o \
	cprop.o \
	cse.o \
	cselib.o \
	data-streamer.o \
	data-streamer-in.o \
	data-streamer-out.o \
	dbxout.o \
	dbgcnt.o \
	dce.o \
	ddg.o \
	debug.o \
	df-core.o \
	df-problems.o \
	df-scan.o \
	dfp.o \
	dojump.o \
	dominance.o \
	domwalk.o \
	double-int.o \
	dse.o \
	dumpfile.o \
	dwarf2asm.o \
	dwarf2cfi.o \
	dwarf2out.o \
	emit-rtl.o \
	et-forest.o \
	except.o \
	explow.o \
	expmed.o \
	expr.o \
	final.o \
	fixed-value.o \
	fold-const.o \
	function.o \
	fwprop.o \
	gcse.o \
	ggc-common.o \
	gimple.o \
	gimple-builder.o \
	gimple-expr.o \
	gimple-iterator.o \
	gimple-fold.o \
	gimple-low.o \
	gimple-pretty-print.o \
	gimple-ssa-isolate-paths.o \
	gimple-ssa-strength-reduction.o \
	gimple-streamer-in.o \
	gimple-streamer-out.o \
	gimple-walk.o \
	gimplify.o \
	gimplify-me.o \
	godump.o \
	graph.o \
	graphds.o \
	graphite.o \
	graphite-blocking.o \
	graphite-clast-to-gimple.o \
	graphite-dependences.o \
	graphite-interchange.o \
	graphite-optimize-isl.o \
	graphite-poly.o \
	graphite-scop-detection.o \
	graphite-sese-to-poly.o \
	gtype-desc.o \
	haifa-sched.o \
	hw-doloop.o \
	hwint.o \
	ifcvt.o \
	ree.o \
	incpath.o \
	init-regs.o \
	internal-fn.o \
	ipa-cp.o \
	ipa-devirt.o \
	ipa-split.o \
	ipa-inline.o \
	ipa-comdats.o \
	ipa-inline-analysis.o \
	ipa-inline-transform.o \
	ipa-profile.o \
	ipa-prop.o \
	ipa-pure-const.o \
	ipa-reference.o \
	ipa-ref.o \
	ipa-utils.o \
	ipa.o \
	ira.o \
	ira-build.o \
	ira-costs.o \
	ira-conflicts.o \
	ira-color.o \
	ira-emit.o \
	ira-lives.o \
	jump.o \
	langhooks.o \
	lcm.o \
	lists.o \
	loop-doloop.o \
	loop-init.o \
	loop-invariant.o \
	loop-iv.o \
	loop-unroll.o \
	lower-subreg.o \
	lra.o \
	lra-assigns.o \
	lra-coalesce.o \
	lra-constraints.o \
	lra-eliminations.o \
	lra-lives.o \
	lra-spills.o \
	lto-cgraph.o \
	lto-streamer.o \
	lto-streamer-in.o \
	lto-streamer-out.o \
	lto-section-in.o \
	lto-section-out.o \
	lto-opts.o \
	lto-compress.o \
	mcf.o \
	mode-switching.o \
	modulo-sched.o \
	omega.o \
	omp-low.o \
	optabs.o \
	options-save.o \
	opts-global.o \
	passes.o \
	plugin.o \
	pointer-set.o \
	postreload-gcse.o \
	postreload.o \
	predict.o \
	print-rtl.o \
	print-tree.o \
	profile.o \
	real.o \
	realmpfr.o \
	recog.o \
	reg-stack.o \
	regcprop.o \
	reginfo.o \
	regrename.o \
	regstat.o \
	reload.o \
	reload1.o \
	reorg.o \
	resource.o \
	rtl-error.o \
	rtl.o \
	rtlanal.o \
	rtlhooks.o \
	sbitmap.o \
	sched-deps.o \
	sched-ebb.o \
	sched-rgn.o \
	sched-vis.o \
	sdbout.o \
	sel-sched-ir.o \
	sel-sched-dump.o \
	sel-sched.o \
	sese.o \
	shrink-wrap.o \
	simplify-rtx.o \
	sparseset.o \
	sreal.o \
	stack-ptr-mod.o \
	statistics.o \
	stmt.o \
	stor-layout.o \
	store-motion.o \
	streamer-hooks.o \
	stringpool.o \
	target-globals.o \
	targhooks.o \
	timevar.o \
	toplev.o \
	tracer.o \
	trans-mem.o \
	tree-affine.o \
	asan.o \
	tsan.o \
	ubsan.o \
	tree-call-cdce.o \
	tree-cfg.o \
	tree-cfgcleanup.o \
	tree-chrec.o \
	tree-complex.o \
	tree-data-ref.o \
	tree-dfa.o \
	tree-diagnostic.o \
	tree-dump.o \
	tree-eh.o \
	tree-emutls.o \
	tree-if-conv.o \
	tree-inline.o \
	tree-into-ssa.o \
	tree-iterator.o \
	tree-loop-distribution.o \
	tree-nested.o \
	tree-nrv.o \
	tree-object-size.o \
	tree-outof-ssa.o \
	tree-parloops.o \
	tree-phinodes.o \
	tree-predcom.o \
	tree-pretty-print.o \
	tree-profile.o \
	tree-scalar-evolution.o \
	tree-sra.o \
	tree-switch-conversion.o \
	tree-ssa-address.o \
	tree-ssa-alias.o \
	tree-ssa-ccp.o \
	tree-ssa-coalesce.o \
	tree-ssa-copy.o \
	tree-ssa-copyrename.o \
	tree-ssa-dce.o \
	tree-ssa-dom.o \
	tree-ssa-dse.o \
	tree-ssa-forwprop.o \
	tree-ssa-ifcombine.o \
	tree-ssa-live.o \
	tree-ssa-loop-ch.o \
	tree-ssa-loop-im.o \
	tree-ssa-loop-ivcanon.o \
	tree-ssa-loop-ivopts.o \
	tree-ssa-loop-manip.o \
	tree-ssa-loop-niter.o \
	tree-ssa-loop-prefetch.o \
	tree-ssa-loop-unswitch.o \
	tree-ssa-loop.o \
	tree-ssa-math-opts.o \
	tree-ssa-operands.o \
	tree-ssa-phiopt.o \
	tree-ssa-phiprop.o \
	tree-ssa-pre.o \
	tree-ssa-propagate.o \
	tree-ssa-reassoc.o \
	tree-ssa-sccvn.o \
	tree-ssa-sink.o \
	tree-ssa-strlen.o \
	tree-ssa-structalias.o \
	tree-ssa-tail-merge.o \
	tree-ssa-ter.o \
	tree-ssa-threadedge.o \
	tree-ssa-threadupdate.o \
	tree-ssa-uncprop.o \
	tree-ssa-uninit.o \
	tree-ssa.o \
	tree-ssanames.o \
	tree-stdarg.o \
	tree-streamer.o \
	tree-streamer-in.o \
	tree-streamer-out.o \
	tree-tailcall.o \
	tree-vect-generic.o \
	tree-vect-patterns.o \
	tree-vect-data-refs.o \
	tree-vect-stmts.o \
	tree-vect-loop.o \
	tree-vect-loop-manip.o \
	tree-vect-slp.o \
	tree-vectorizer.o \
	tree-vrp.o \
	tree.o \
	valtrack.o \
	value-prof.o \
	var-tracking.o \
	varasm.o \
	varpool.o \
	vmsdbgout.o \
	vtable-verify.o \
	web.o \
	wide-int.o \
	wide-int-print.o \
	xcoffout.o \
	$(out_object_file) \
	$(EXTRA_OBJS) \
	$(host_hook_obj)

# Objects in libcommon.a, potentially used by all host binaries and with
# no target dependencies.
OBJS-libcommon = diagnostic.o diagnostic-color.o pretty-print.o intl.o \
	vec.o  input.o version.o

# Objects in libcommon-target.a, used by drivers and by the core
# compiler and containing target-dependent code.
OBJS-libcommon-target = $(common_out_object_file) prefix.o params.o \
	opts.o opts-common.o options.o vec.o hooks.o common/common-targhooks.o \
	hash-table.o file-find.o

# This lists all host objects for the front ends.
ALL_HOST_FRONTEND_OBJS = $(foreach v,$(CONFIG_LANGUAGES),$($(v)_OBJS))

ALL_HOST_BACKEND_OBJS = $(GCC_OBJS) $(OBJS) $(OBJS-libcommon) \
  $(OBJS-libcommon-target) @TREEBROWSER@ main.o c-family/cppspec.o \
  $(COLLECT2_OBJS) $(EXTRA_GCC_OBJS) $(GCOV_OBJS) $(GCOV_DUMP_OBJS) \
  lto-wrapper.o

# This lists all host object files, whether they are included in this
# compilation or not.
ALL_HOST_OBJS = $(ALL_HOST_FRONTEND_OBJS) $(ALL_HOST_BACKEND_OBJS)

BACKEND = libbackend.a main.o @TREEBROWSER@ libcommon-target.a libcommon.a \
	$(CPPLIB) $(LIBDECNUMBER)

# This is defined to "yes" if Tree checking is enabled, which roughly means
# front-end checking.
TREECHECKING = @TREECHECKING@

MOSTLYCLEANFILES = insn-flags.h insn-config.h insn-codes.h \
 insn-output.c insn-recog.c insn-emit.c insn-extract.c insn-peep.c \
 insn-attr.h insn-attr-common.h insn-attrtab.c insn-dfatab.c \
 insn-latencytab.c insn-opinit.c insn-opinit.h insn-preds.c insn-constants.h \
 tm-preds.h tm-constrs.h checksum-options \
 tree-check.h min-insn-modes.c insn-modes.c insn-modes.h \
 genrtl.h gt-*.h gtype-*.h gtype-desc.c gtyp-input.list \
 xgcc$(exeext) cpp$(exeext) \
 $(EXTRA_PROGRAMS) gcc-cross$(exeext) \
 $(SPECS) collect2$(exeext) gcc-ar$(exeext) gcc-nm$(exeext) \
 gcc-ranlib$(exeext) \
 gcov-iov$(build_exeext) gcov$(exeext) gcov-dump$(exeext) \
 gengtype$(exeext) *.[0-9][0-9].* *.[si] *-checksum.c libbackend.a \
 libcommon-target.a libcommon.a libgcc.mk

#
# Language makefile fragments.

# The following targets define the interface between us and the languages.
#
# all.cross, start.encap, rest.encap,
# install-common, install-info, install-man,
# uninstall,
# mostlyclean, clean, distclean, maintainer-clean,
#
# Each language is linked in with a series of hooks.  The name of each
# hooked is "lang.${target_name}" (eg: lang.info).  Configure computes
# and adds these here.  We use double-colon rules for some of the hooks;
# double-colon rules should be preferred for any new hooks.

# language hooks, generated by configure
@language_hooks@

# per-language makefile fragments
ifneq ($(LANG_MAKEFRAGS),)
include $(LANG_MAKEFRAGS)
endif

# target and host overrides must follow the per-language makefile fragments
# so they can override or augment language-specific variables

# target overrides
ifneq ($(tmake_file),)
include $(tmake_file)
endif

# host overrides
ifneq ($(xmake_file),)
include $(xmake_file)
endif

# all-tree.def includes all the tree.def files.
all-tree.def: s-alltree; @true
s-alltree: Makefile
	rm -f tmp-all-tree.def
	echo '#include "tree.def"' > tmp-all-tree.def
	echo 'END_OF_BASE_TREE_CODES' >> tmp-all-tree.def
	echo '#include "c-family/c-common.def"' >> tmp-all-tree.def
	ltf="$(lang_tree_files)"; for f in $$ltf; do \
	  echo "#include \"$$f\""; \
	done | sed 's|$(srcdir)/||' >> tmp-all-tree.def
	$(SHELL) $(srcdir)/../move-if-change tmp-all-tree.def all-tree.def
	$(STAMP) s-alltree

# Now that LANG_MAKEFRAGS are included, we can add special flags to the
# objects that belong to the front ends.  We add an extra define that
# causes back-end specific include files to be poisoned, in the hope that
# we can avoid introducing dependencies of the front ends on things that
# no front end should ever look at (e.g. everything RTL related).
$(foreach file,$(ALL_HOST_FRONTEND_OBJS),$(eval CFLAGS-$(file) += -DIN_GCC_FRONTEND))

#

# -----------------------------
# Rebuilding this configuration
# -----------------------------

# On the use of stamps:
# Consider the example of tree-check.h. It is constructed with build/gencheck.
# A simple rule to build tree-check.h would be
# tree-check.h: build/gencheck$(build_exeext)
#	$(RUN_GEN) build/gencheck$(build_exeext) > tree-check.h
#
# but tree-check.h doesn't change every time gencheck changes. It would the
# nice if targets that depend on tree-check.h wouldn't be rebuild
# unnecessarily when tree-check.h is unchanged. To make this, tree-check.h
# must not be overwritten with a identical copy. One solution is to use a
# temporary file
# tree-check.h: build/gencheck$(build_exeext)
#	$(RUN_GEN) build/gencheck$(build_exeext) > tmp-check.h
#	$(SHELL) $(srcdir)/../move-if-change tmp-check.h tree-check.h
#
# This solution has a different problem. Since the time stamp of tree-check.h
# is unchanged, make will try to update tree-check.h every time it runs.
# To prevent this, one can add a stamp
# tree-check.h: s-check
# s-check : build/gencheck$(build_exeext)
#	$(RUN_GEN) build/gencheck$(build_exeext) > tmp-check.h
#	$(SHELL) $(srcdir)/../move-if-change tmp-check.h tree-check.h
#	$(STAMP) s-check
#
# The problem with this solution is that make thinks that tree-check.h is
# always unchanged. Make must be deceived into thinking that tree-check.h is
# rebuild by the "tree-check.h: s-check" rule. To do this, add a dummy command:
# tree-check.h: s-check; @true
# s-check : build/gencheck$(build_exeext)
#	$(RUN_GEN) build/gencheck$(build_exeext) > tmp-check.h
#	$(SHELL) $(srcdir)/../move-if-change tmp-check.h tree-check.h
#	$(STAMP) s-check
#
# This is what is done in this makefile. Note that mkconfig.sh has a
# move-if-change built-in

Makefile: config.status $(srcdir)/Makefile.in $(LANG_MAKEFRAGS)
	LANGUAGES="$(CONFIG_LANGUAGES)" \
	CONFIG_HEADERS= \
	CONFIG_SHELL="$(SHELL)" \
	CONFIG_FILES=$@ $(SHELL) config.status

config.h: cs-config.h ; @true
bconfig.h: cs-bconfig.h ; @true
tconfig.h: cs-tconfig.h ; @true
tm.h: cs-tm.h ; @true
tm_p.h: cs-tm_p.h ; @true

cs-config.h: Makefile
	TARGET_CPU_DEFAULT="" \
	HEADERS="$(host_xm_include_list)" DEFINES="$(host_xm_defines)" \
	$(SHELL) $(srcdir)/mkconfig.sh config.h

cs-bconfig.h: Makefile
	TARGET_CPU_DEFAULT="" \
	HEADERS="$(build_xm_include_list)" DEFINES="$(build_xm_defines)" \
	$(SHELL) $(srcdir)/mkconfig.sh bconfig.h

cs-tconfig.h: Makefile
	TARGET_CPU_DEFAULT="" \
	HEADERS="$(xm_include_list)" DEFINES="USED_FOR_TARGET $(xm_defines)" \
	$(SHELL) $(srcdir)/mkconfig.sh tconfig.h

cs-tm.h: Makefile
	TARGET_CPU_DEFAULT="$(target_cpu_default)" \
	HEADERS="$(tm_include_list)" DEFINES="$(tm_defines)" \
	$(SHELL) $(srcdir)/mkconfig.sh tm.h

cs-tm_p.h: Makefile
	TARGET_CPU_DEFAULT="" \
	HEADERS="$(tm_p_include_list)" DEFINES="" \
	$(SHELL) $(srcdir)/mkconfig.sh tm_p.h

# Don't automatically run autoconf, since configure.ac might be accidentally
# newer than configure.  Also, this writes into the source directory which
# might be on a read-only file system.  If configured for maintainer mode
# then do allow autoconf to be run.

AUTOCONF = autoconf
ACLOCAL = aclocal
ACLOCAL_AMFLAGS = -I ../config -I ..
aclocal_deps = \
	$(srcdir)/../libtool.m4 \
	$(srcdir)/../ltoptions.m4 \
	$(srcdir)/../ltsugar.m4 \
	$(srcdir)/../ltversion.m4 \
	$(srcdir)/../lt~obsolete.m4 \
	$(srcdir)/../config/acx.m4 \
	$(srcdir)/../config/codeset.m4 \
	$(srcdir)/../config/extensions.m4 \
	$(srcdir)/../config/gettext-sister.m4 \
	$(srcdir)/../config/iconv.m4 \
	$(srcdir)/../config/lcmessage.m4 \
	$(srcdir)/../config/lib-ld.m4 \
	$(srcdir)/../config/lib-link.m4 \
	$(srcdir)/../config/lib-prefix.m4 \
	$(srcdir)/../config/override.m4 \
	$(srcdir)/../config/progtest.m4 \
        $(srcdir)/../config/stdint.m4 \
	$(srcdir)/../config/unwind_ipinfo.m4 \
	$(srcdir)/../config/warnings.m4 \
	$(srcdir)/../config/dfp.m4 \
	$(srcdir)/../config/mmap.m4 \
	$(srcdir)/acinclude.m4

$(srcdir)/configure: @MAINT@ $(srcdir)/configure.ac $(srcdir)/aclocal.m4
	(cd $(srcdir) && $(AUTOCONF))

$(srcdir)/aclocal.m4 : @MAINT@ $(aclocal_deps)
	(cd $(srcdir) && $(ACLOCAL) $(ACLOCAL_AMFLAGS))

# cstamp-h.in controls rebuilding of config.in.
# It is named cstamp-h.in and not stamp-h.in so the mostlyclean rule doesn't
# delete it.  A stamp file is needed as autoheader won't update the file if
# nothing has changed.
# It remains in the source directory and is part of the distribution.
# This follows what is done in shellutils, fileutils, etc.
# "echo timestamp" is used instead of touch to be consistent with other
# packages that use autoconf (??? perhaps also to avoid problems with patch?).
# ??? Newer versions have a maintainer mode that may be useful here.

# Don't run autoheader automatically either.
# Only run it if maintainer mode is enabled.
@MAINT@ AUTOHEADER = autoheader
@MAINT@ $(srcdir)/config.in: $(srcdir)/cstamp-h.in
@MAINT@ $(srcdir)/cstamp-h.in: $(srcdir)/configure.ac
@MAINT@	(cd $(srcdir) && $(AUTOHEADER))
@MAINT@	@rm -f $(srcdir)/cstamp-h.in
@MAINT@	echo timestamp > $(srcdir)/cstamp-h.in
auto-host.h: cstamp-h ; @true
cstamp-h: config.in config.status
	CONFIG_HEADERS=auto-host.h:config.in \
	CONFIG_FILES= \
	LANGUAGES="$(CONFIG_LANGUAGES)" $(SHELL) config.status

# Really, really stupid make features, such as SUN's KEEP_STATE, may force
# a target to build even if it is up-to-date.  So we must verify that
# config.status does not exist before failing.
config.status: $(srcdir)/configure $(srcdir)/config.gcc
	@if [ ! -f config.status ] ; then \
	  echo You must configure gcc.  Look at http://gcc.gnu.org/install/ for details.; \
	  false; \
	else \
	  LANGUAGES="$(CONFIG_LANGUAGES)" $(SHELL) config.status --recheck; \
	fi

# --------
# UNSORTED
# --------

# Provide quickstrap as a target that people can type into the gcc directory,
# and that fails if you're not into it.
quickstrap: all
	cd $(toplevel_builddir) && $(MAKE) all-target-libgcc

all.internal: start.encap rest.encap doc
# This is what to compile if making a cross-compiler.
all.cross: native gcc-cross$(exeext) cpp$(exeext) specs \
	libgcc-support lang.all.cross doc @GENINSRC@ srcextra
# This is what must be made before installing GCC and converting libraries.
start.encap: native xgcc$(exeext) cpp$(exeext) specs \
	libgcc-support lang.start.encap @GENINSRC@ srcextra
# These can't be made until after GCC can run.
rest.encap: lang.rest.encap
# This is what is made with the host's compiler
# whether making a cross compiler or not.
native: config.status auto-host.h build-@POSUB@ $(LANGUAGES) \
	$(EXTRA_PROGRAMS) $(COLLECT2) lto-wrapper$(exeext) \
	gcc-ar$(exeext) gcc-nm$(exeext) gcc-ranlib$(exeext)

ifeq ($(enable_plugin),yes)
native: gengtype$(exeext)
endif

# On the target machine, finish building a cross compiler.
# This does the things that can't be done on the host machine.
rest.cross: specs

# Recompile all the language-independent object files.
# This is used only if the user explicitly asks for it.
compilations: $(BACKEND)

# This archive is strictly for the host.
libbackend.a: $(OBJS)
	-rm -rf libbackend.a
	$(AR) $(AR_FLAGS) libbackend.a $(OBJS)
	-$(RANLIB) $(RANLIB_FLAGS) libbackend.a

libcommon-target.a: $(OBJS-libcommon-target)
	-rm -rf libcommon-target.a
	$(AR) $(AR_FLAGS) libcommon-target.a $(OBJS-libcommon-target)
	-$(RANLIB) $(RANLIB_FLAGS) libcommon-target.a

libcommon.a: $(OBJS-libcommon)
	-rm -rf libcommon.a
	$(AR) $(AR_FLAGS) libcommon.a $(OBJS-libcommon)
	-$(RANLIB) $(RANLIB_FLAGS) libcommon.a

# We call this executable `xgcc' rather than `gcc'
# to avoid confusion if the current directory is in the path
# and CC is `gcc'.  It is renamed to `gcc' when it is installed.
xgcc$(exeext): $(GCC_OBJS) c/gccspec.o libcommon-target.a $(LIBDEPS) \
	$(EXTRA_GCC_OBJS)
	+$(LINKER) $(ALL_LINKERFLAGS) $(LDFLAGS) -o $@ $(GCC_OBJS) \
	  c/gccspec.o $(EXTRA_GCC_OBJS) libcommon-target.a \
	  $(EXTRA_GCC_LIBS) $(LIBS)

# cpp is to cpp0 as e.g. g++ is to cc1plus: Just another driver.
# It is part of c-family because the handled extensions are hard-coded
# and only contain c-family extensions (see known_suffixes).
cpp$(exeext): $(GCC_OBJS) c-family/cppspec.o libcommon-target.a $(LIBDEPS) \
	$(EXTRA_GCC_OBJS)
	+$(LINKER) $(ALL_LINKERFLAGS) $(LDFLAGS) -o $@ $(GCC_OBJS) \
	  c-family/cppspec.o $(EXTRA_GCC_OBJS) libcommon-target.a \
	  $(EXTRA_GCC_LIBS) $(LIBS)

# Dump a specs file to make -B./ read these specs over installed ones.
$(SPECS): xgcc$(exeext)
	$(GCC_FOR_TARGET) -dumpspecs > tmp-specs
	mv tmp-specs $(SPECS)

# We do want to create an executable named `xgcc', so we can use it to
# compile libgcc2.a.
# Also create gcc-cross, so that install-common will install properly.
gcc-cross$(exeext): xgcc$(exeext)
	cp xgcc$(exeext) gcc-cross$(exeext)

checksum-options:
	echo "$(LINKER) $(ALL_LINKERFLAGS) $(LDFLAGS)" > checksum-options.tmp \
	&& $(srcdir)/../move-if-change checksum-options.tmp checksum-options

#
# Build libgcc.a.

libgcc-support: libgcc.mvars stmp-int-hdrs $(TCONFIG_H) \
	$(MACHMODE_H) gcov-iov.h

libgcc.mvars: config.status Makefile specs xgcc$(exeext)
	: > tmp-libgcc.mvars
	echo GCC_CFLAGS = '$(GCC_CFLAGS)' >> tmp-libgcc.mvars
	echo INHIBIT_LIBC_CFLAGS = '$(INHIBIT_LIBC_CFLAGS)' >> tmp-libgcc.mvars
	echo TARGET_SYSTEM_ROOT = '$(TARGET_SYSTEM_ROOT)' >> tmp-libgcc.mvars

	mv tmp-libgcc.mvars libgcc.mvars

# Use the genmultilib shell script to generate the information the gcc
# driver program needs to select the library directory based on the
# switches.
multilib.h: s-mlib; @true
s-mlib: $(srcdir)/genmultilib Makefile
	if test @enable_multilib@ = yes \
	   || test -n "$(MULTILIB_OSDIRNAMES)"; then \
	  $(SHELL) $(srcdir)/genmultilib \
	    "$(MULTILIB_OPTIONS)" \
	    "$(MULTILIB_DIRNAMES)" \
	    "$(MULTILIB_MATCHES)" \
	    "$(MULTILIB_EXCEPTIONS)" \
	    "$(MULTILIB_EXTRA_OPTS)" \
	    "$(MULTILIB_EXCLUSIONS)" \
	    "$(MULTILIB_OSDIRNAMES)" \
	    "$(MULTILIB_REQUIRED)" \
	    "$(if $(MULTILIB_OSDIRNAMES),,$(MULTIARCH_DIRNAME))" \
	    "$(MULTILIB_REUSE)" \
	    "@enable_multilib@" \
	    > tmp-mlib.h; \
	else \
	  $(SHELL) $(srcdir)/genmultilib '' '' '' '' '' '' '' '' \
	    "$(MULTIARCH_DIRNAME)" '' no \
	    > tmp-mlib.h; \
	fi
	$(SHELL) $(srcdir)/../move-if-change tmp-mlib.h multilib.h
	$(STAMP) s-mlib
#
# Compiling object files from source files.

# Note that dependencies on obstack.h are not written
# because that file is not part of GCC.

srcextra: gcc.srcextra lang.srcextra

gcc.srcextra: gengtype-lex.c
	-cp -p $^ $(srcdir)

AR_OBJS = file-find.o
AR_LIBS = @COLLECT2_LIBS@

gcc-ar$(exeext): gcc-ar.o $(AR_OBJS) $(LIBDEPS)
	+$(LINKER) $(ALL_LINKERFLAGS) $(LDFLAGS) gcc-ar.o -o $@ \
		$(AR_OBJS) $(LIBS) $(AR_LIBS)

gcc-nm$(exeext): gcc-nm.o $(AR_OBJS) $(LIBDEPS)
	+$(LINKER) $(ALL_LINKERFLAGS) $(LDFLAGS) gcc-nm.o -o $@ \
		$(AR_OBJS) $(LIBS) $(AR_LIBS)

gcc-ranlib$(exeext): gcc-ranlib.o $(AR_OBJS) $(LIBDEPS)
	+$(LINKER) $(ALL_LINKERFLAGS) $(LDFLAGS) gcc-ranlib.o -o $@ \
		$(AR_OBJS) $(LIBS) $(AR_LIBS)

CFLAGS-gcc-ar.o += $(DRIVER_DEFINES) \
	-DTARGET_MACHINE=\"$(target_noncanonical)\" \
	@TARGET_SYSTEM_ROOT_DEFINE@ -DPERSONALITY=\"ar\"

CFLAGS-gcc-ranlib.o += $(DRIVER_DEFINES) \
	-DTARGET_MACHINE=\"$(target_noncanonical)\" \
	@TARGET_SYSTEM_ROOT_DEFINE@ -DPERSONALITY=\"ranlib\"

CFLAGS-gcc-nm.o += $(DRIVER_DEFINES) \
	-DTARGET_MACHINE=\"$(target_noncanonical)\" \
	@TARGET_SYSTEM_ROOT_DEFINE@ -DPERSONALITY=\"nm\"

# ??? the implicit rules dont trigger if the source file has a different name
# so copy instead
gcc-ranlib.c: gcc-ar.c
	cp $^ $@

gcc-nm.c: gcc-ar.c
	cp $^ $@

COLLECT2_OBJS = collect2.o collect2-aix.o tlink.o vec.o ggc-none.o file-find.o
COLLECT2_LIBS = @COLLECT2_LIBS@
collect2$(exeext): $(COLLECT2_OBJS) $(LIBDEPS)
# Don't try modifying collect2 (aka ld) in place--it might be linking this.
	+$(LINKER) $(ALL_LINKERFLAGS) $(LDFLAGS) -o T$@ \
		$(COLLECT2_OBJS) $(LIBS) $(COLLECT2_LIBS)
	mv -f T$@ $@

CFLAGS-collect2.o += -DTARGET_MACHINE=\"$(target_noncanonical)\" \
	@TARGET_SYSTEM_ROOT_DEFINE@

lto-wrapper$(exeext): lto-wrapper.o ggc-none.o libcommon-target.a $(LIBDEPS)
	+$(LINKER) $(ALL_COMPILERFLAGS) $(LDFLAGS) -o T$@ \
	    lto-wrapper.o ggc-none.o libcommon-target.a $(LIBS)
	mv -f T$@ $@

# Files used by all variants of C or by the stand-alone pre-processor.

CFLAGS-c-family/c-opts.o += @TARGET_SYSTEM_ROOT_DEFINE@

CFLAGS-c-family/c-pch.o += -DHOST_MACHINE=\"$(host)\" \
	-DTARGET_MACHINE=\"$(target)\"

default-c.o: config/default-c.c
	$(COMPILE) $<
	$(POSTCOMPILE)

# Files used by all variants of C and some other languages.

CFLAGS-prefix.o += -DPREFIX=\"$(prefix)\" -DBASEVER=$(BASEVER_s)
prefix.o: $(BASEVER)

# Language-independent files.

DRIVER_DEFINES = \
  -DSTANDARD_STARTFILE_PREFIX=\"$(unlibsubdir)/\" \
  -DSTANDARD_EXEC_PREFIX=\"$(libdir)/gcc/\" \
  -DSTANDARD_LIBEXEC_PREFIX=\"$(libexecdir)/gcc/\" \
  -DDEFAULT_TARGET_VERSION=\"$(version)\" \
  -DDEFAULT_TARGET_MACHINE=\"$(target_noncanonical)\" \
  -DSTANDARD_BINDIR_PREFIX=\"$(bindir)/\" \
  -DTOOLDIR_BASE_PREFIX=\"$(libsubdir_to_prefix)$(prefix_to_exec_prefix)\" \
  @TARGET_SYSTEM_ROOT_DEFINE@ \
  $(VALGRIND_DRIVER_DEFINES) \
  $(if $(SHLIB),$(if $(filter yes,@enable_shared@),-DENABLE_SHARED_LIBGCC)) \
  -DCONFIGURE_SPECS="\"@CONFIGURE_SPECS@\""

CFLAGS-gcc.o += $(DRIVER_DEFINES)

specs.h : s-specs ; @true
s-specs : Makefile
	lsf="$(lang_specs_files)"; for f in $$lsf; do \
	    echo "#include \"$$f\""; \
	done | sed 's|$(srcdir)/||' > tmp-specs.h
	$(SHELL) $(srcdir)/../move-if-change tmp-specs.h specs.h
	$(STAMP) s-specs

optionlist: s-options ; @true
s-options: $(ALL_OPT_FILES) Makefile $(srcdir)/opt-gather.awk
	$(AWK) -f $(srcdir)/opt-gather.awk $(ALL_OPT_FILES) > tmp-optionlist
	$(SHELL) $(srcdir)/../move-if-change tmp-optionlist optionlist
	$(STAMP) s-options

options.c: optionlist $(srcdir)/opt-functions.awk $(srcdir)/opt-read.awk \
    $(srcdir)/optc-gen.awk
	$(AWK) -f $(srcdir)/opt-functions.awk -f $(srcdir)/opt-read.awk \
	       -f $(srcdir)/optc-gen.awk \
	       -v header_name="config.h system.h coretypes.h options.h tm.h" < $< > $@

options-save.c: optionlist $(srcdir)/opt-functions.awk $(srcdir)/opt-read.awk \
    $(srcdir)/optc-save-gen.awk
	$(AWK) -f $(srcdir)/opt-functions.awk -f $(srcdir)/opt-read.awk \
	       -f $(srcdir)/optc-save-gen.awk \
	       -v header_name="config.h system.h coretypes.h tm.h" < $< > $@

options.h: s-options-h ; @true
s-options-h: optionlist $(srcdir)/opt-functions.awk $(srcdir)/opt-read.awk \
    $(srcdir)/opth-gen.awk
	$(AWK) -f $(srcdir)/opt-functions.awk -f $(srcdir)/opt-read.awk \
	       -f $(srcdir)/opth-gen.awk \
	       < $< > tmp-options.h
	$(SHELL) $(srcdir)/../move-if-change tmp-options.h options.h
	$(STAMP) $@

dumpvers: dumpvers.c

CFLAGS-version.o += -DBASEVER=$(BASEVER_s) -DDATESTAMP=$(DATESTAMP_s) \
	-DREVISION=$(REVISION_s) \
	-DDEVPHASE=$(DEVPHASE_s) -DPKGVERSION=$(PKGVERSION_s) \
	-DBUGURL=$(BUGURL_s)
version.o: $(REVISION) $(DATESTAMP) $(BASEVER) $(DEVPHASE)

# lto-compress.o needs $(ZLIBINC) added to the include flags.
CFLAGS-lto-compress.o += $(ZLIBINC)

bversion.h: s-bversion; @true
s-bversion: BASE-VER
	echo "#define BUILDING_GCC_MAJOR `echo $(BASEVER_c) | sed -e 's/^\([0-9]*\).*$$/\1/'`" > bversion.h
	echo "#define BUILDING_GCC_MINOR `echo $(BASEVER_c) | sed -e 's/^[0-9]*\.\([0-9]*\).*$$/\1/'`" >> bversion.h
	echo "#define BUILDING_GCC_PATCHLEVEL `echo $(BASEVER_c) | sed -e 's/^[0-9]*\.[0-9]*\.\([0-9]*\)$$/\1/'`" >> bversion.h
	echo "#define BUILDING_GCC_VERSION (BUILDING_GCC_MAJOR * 1000 + BUILDING_GCC_MINOR)" >> bversion.h
	$(STAMP) s-bversion

CFLAGS-toplev.o += -DTARGET_NAME=\"$(target_noncanonical)\"

pass-instances.def: $(srcdir)/passes.def $(srcdir)/gen-pass-instances.awk
	$(AWK) -f $(srcdir)/gen-pass-instances.awk \
	  $(srcdir)/passes.def > pass-instances.def

$(out_object_file): $(out_file)
	$(COMPILE) $<
	$(POSTCOMPILE)

$(common_out_object_file): $(common_out_file)
	$(COMPILE) $<
	$(POSTCOMPILE)
#
# Generate header and source files from the machine description,
# and compile them.

.PRECIOUS: insn-config.h insn-flags.h insn-codes.h insn-constants.h \
  insn-emit.c insn-recog.c insn-extract.c insn-output.c insn-peep.c \
  insn-attr.h insn-attr-common.h insn-attrtab.c insn-dfatab.c \
  insn-latencytab.c insn-preds.c

# Dependencies for the md file.  The first time through, we just assume
# the md file itself and the generated dependency file (in order to get
# it built).  The second time through we have the dependency file.
-include mddeps.mk
MD_DEPS = s-mddeps $(md_file) $(MD_INCLUDES)

s-mddeps: $(md_file) $(MD_INCLUDES) build/genmddeps$(build_exeext)
	$(RUN_GEN) build/genmddeps$(build_exeext) $(md_file) > tmp-mddeps
	$(SHELL) $(srcdir)/../move-if-change tmp-mddeps mddeps.mk
	$(STAMP) s-mddeps

# For each of the files generated by running a generator program over
# the machine description, the following static pattern rules run the
# generator program only if the machine description has changed,
# but touch the target file only when its contents actually change.
# The "; @true" construct forces Make to recheck the timestamp on
# the target file.

simple_rtl_generated_h	= insn-attr.h insn-attr-common.h insn-codes.h \
			  insn-config.h insn-flags.h

simple_rtl_generated_c	= insn-automata.c insn-emit.c \
			  insn-extract.c insn-output.c \
			  insn-peep.c insn-recog.c

simple_generated_h	= $(simple_rtl_generated_h) insn-constants.h

simple_generated_c	= $(simple_rtl_generated_c) insn-enums.c

$(simple_generated_h:insn-%.h=s-%) \
$(simple_generated_c:insn-%.c=s-%): s-%: $(MD_DEPS)

$(simple_rtl_generated_h:insn-%.h=s-%) \
$(simple_rtl_generated_c:insn-%.c=s-%): s-%: insn-conditions.md

$(simple_generated_h): insn-%.h: s-%; @true

$(simple_generated_h:insn-%.h=s-%): s-%: build/gen%$(build_exeext)
	$(RUN_GEN) build/gen$*$(build_exeext) $(md_file) \
	  $(filter insn-conditions.md,$^) > tmp-$*.h
	$(SHELL) $(srcdir)/../move-if-change tmp-$*.h insn-$*.h
	$(STAMP) s-$*

$(simple_generated_c): insn-%.c: s-%; @true
$(simple_generated_c:insn-%.c=s-%): s-%: build/gen%$(build_exeext)
	$(RUN_GEN) build/gen$*$(build_exeext) $(md_file) \
	  $(filter insn-conditions.md,$^) > tmp-$*.c
	$(SHELL) $(srcdir)/../move-if-change tmp-$*.c insn-$*.c
	$(STAMP) s-$*

# gencheck doesn't read the machine description, and the file produced
# doesn't use the insn-* convention.
tree-check.h: s-check ; @true
s-check : build/gencheck$(build_exeext)
	$(RUN_GEN) build/gencheck$(build_exeext) > tmp-check.h
	$(SHELL) $(srcdir)/../move-if-change tmp-check.h tree-check.h
	$(STAMP) s-check

# genattrtab produces three files: tmp-{attrtab.c,dfatab.c,latencytab.c}
insn-attrtab.c insn-dfatab.c insn-latencytab.c: s-attrtab ; @true
s-attrtab : $(MD_DEPS) build/genattrtab$(build_exeext) \
  insn-conditions.md
	$(RUN_GEN) build/genattrtab$(build_exeext) $(md_file) insn-conditions.md \
		-Atmp-attrtab.c -Dtmp-dfatab.c -Ltmp-latencytab.c
	$(SHELL) $(srcdir)/../move-if-change tmp-attrtab.c    insn-attrtab.c
	$(SHELL) $(srcdir)/../move-if-change tmp-dfatab.c     insn-dfatab.c
	$(SHELL) $(srcdir)/../move-if-change tmp-latencytab.c insn-latencytab.c
	$(STAMP) s-attrtab

# genopinit produces two files.
insn-opinit.c insn-opinit.h: s-opinit ; @true
s-opinit: $(MD_DEPS) build/genopinit$(build_exeext) insn-conditions.md
	$(RUN_GEN) build/genopinit$(build_exeext) $(md_file) \
	  insn-conditions.md -htmp-opinit.h -ctmp-opinit.c
	$(SHELL) $(srcdir)/../move-if-change tmp-opinit.h insn-opinit.h
	$(SHELL) $(srcdir)/../move-if-change tmp-opinit.c insn-opinit.c
	$(STAMP) s-opinit

# gencondmd doesn't use the standard naming convention.
build/gencondmd.c: s-conditions; @true
s-conditions: $(MD_DEPS) build/genconditions$(build_exeext)
	$(RUN_GEN) build/genconditions$(build_exeext) $(md_file) > tmp-condmd.c
	$(SHELL) $(srcdir)/../move-if-change tmp-condmd.c build/gencondmd.c
	$(STAMP) s-conditions

insn-conditions.md: s-condmd; @true
s-condmd: build/gencondmd$(build_exeext)
	$(RUN_GEN) build/gencondmd$(build_exeext) > tmp-cond.md
	$(SHELL) $(srcdir)/../move-if-change tmp-cond.md insn-conditions.md
	$(STAMP) s-condmd


# These files are generated by running the same generator more than
# once with different options, so they have custom rules.  The
# stampfile idiom is the same.
genrtl.h: s-genrtl-h; @true

s-genrtl-h: build/gengenrtl$(build_exeext)
	$(RUN_GEN) build/gengenrtl$(build_exeext) > tmp-genrtl.h
	$(SHELL) $(srcdir)/../move-if-change tmp-genrtl.h genrtl.h
	$(STAMP) s-genrtl-h

insn-modes.c: s-modes; @true
insn-modes.h: s-modes-h; @true
min-insn-modes.c: s-modes-m; @true

s-modes: build/genmodes$(build_exeext)
	$(RUN_GEN) build/genmodes$(build_exeext) > tmp-modes.c
	$(SHELL) $(srcdir)/../move-if-change tmp-modes.c insn-modes.c
	$(STAMP) s-modes

s-modes-h: build/genmodes$(build_exeext)
	$(RUN_GEN) build/genmodes$(build_exeext) -h > tmp-modes.h
	$(SHELL) $(srcdir)/../move-if-change tmp-modes.h insn-modes.h
	$(STAMP) s-modes-h

s-modes-m: build/genmodes$(build_exeext)
	$(RUN_GEN) build/genmodes$(build_exeext) -m > tmp-min-modes.c
	$(SHELL) $(srcdir)/../move-if-change tmp-min-modes.c min-insn-modes.c
	$(STAMP) s-modes-m

insn-preds.c: s-preds; @true
tm-preds.h: s-preds-h; @true
tm-constrs.h: s-constrs-h; @true

.PHONY: mddump
mddump: $(BUILD_RTL) $(MD_DEPS) build/genmddump$(build_exeext)
	$(RUN_GEN) build/genmddump$(build_exeext) $(md_file) > tmp-mddump.md

s-preds: $(MD_DEPS) build/genpreds$(build_exeext)
	$(RUN_GEN) build/genpreds$(build_exeext) $(md_file) > tmp-preds.c
	$(SHELL) $(srcdir)/../move-if-change tmp-preds.c insn-preds.c
	$(STAMP) s-preds

s-preds-h: $(MD_DEPS) build/genpreds$(build_exeext)
	$(RUN_GEN) build/genpreds$(build_exeext) -h $(md_file) > tmp-preds.h
	$(SHELL) $(srcdir)/../move-if-change tmp-preds.h tm-preds.h
	$(STAMP) s-preds-h

s-constrs-h: $(MD_DEPS) build/genpreds$(build_exeext)
	$(RUN_GEN) build/genpreds$(build_exeext) -c $(md_file) > tmp-constrs.h
	$(SHELL) $(srcdir)/../move-if-change tmp-constrs.h tm-constrs.h
	$(STAMP) s-constrs-h

target-hooks-def.h: s-target-hooks-def-h; @true
# make sure that when we build info files, the used tm.texi is up to date.
$(srcdir)/doc/tm.texi: s-tm-texi; @true

s-target-hooks-def-h: build/genhooks$(build_exeext)
	$(RUN_GEN) build/genhooks$(build_exeext) "Target Hook" \
					     > tmp-target-hooks-def.h
	$(SHELL) $(srcdir)/../move-if-change tmp-target-hooks-def.h \
					     target-hooks-def.h
	$(STAMP) s-target-hooks-def-h

c-family/c-target-hooks-def.h: s-c-target-hooks-def-h; @true

s-c-target-hooks-def-h: build/genhooks$(build_exeext)
	$(RUN_GEN) build/genhooks$(build_exeext) "C Target Hook" \
					     > tmp-c-target-hooks-def.h
	$(SHELL) $(srcdir)/../move-if-change tmp-c-target-hooks-def.h \
					     c-family/c-target-hooks-def.h
	$(STAMP) s-c-target-hooks-def-h

common/common-target-hooks-def.h: s-common-target-hooks-def-h; @true

s-common-target-hooks-def-h: build/genhooks$(build_exeext)
	$(RUN_GEN) build/genhooks$(build_exeext) "Common Target Hook" \
					     > tmp-common-target-hooks-def.h
	$(SHELL) $(srcdir)/../move-if-change tmp-common-target-hooks-def.h \
					     common/common-target-hooks-def.h
	$(STAMP) s-common-target-hooks-def-h

# check if someone mistakenly only changed tm.texi.
# We use a different pathname here to avoid a circular dependency.
s-tm-texi: $(srcdir)/doc/../doc/tm.texi

# The tm.texi we want to compare against / check into svn should have
# unix-style line endings.  To make this work on MinGW, remove \r.
# \r is not portable to Solaris tr, therefore we have a special
# case for ASCII.  We use \r for other encodings like EBCDIC.
s-tm-texi: build/genhooks$(build_exeext) $(srcdir)/doc/tm.texi.in
	$(RUN_GEN) build/genhooks$(build_exeext) -d \
			$(srcdir)/doc/tm.texi.in > tmp-tm.texi
	case `echo X|tr X '\101'` in \
	  A) tr -d '\015' < tmp-tm.texi > tmp2-tm.texi ;; \
	  *) tr -d '\r' < tmp-tm.texi > tmp2-tm.texi ;; \
	esac
	mv tmp2-tm.texi tmp-tm.texi
	$(SHELL) $(srcdir)/../move-if-change tmp-tm.texi tm.texi
	@if cmp -s $(srcdir)/doc/tm.texi tm.texi; then \
	  $(STAMP) $@; \
	elif test $(srcdir)/doc/tm.texi -nt $(srcdir)/doc/tm.texi.in \
	  && ( test $(srcdir)/doc/tm.texi -nt $(srcdir)/target.def \
	    || test $(srcdir)/doc/tm.texi -nt $(srcdir)/c-family/c-target.def \
	    || test $(srcdir)/doc/tm.texi -nt $(srcdir)/common/common-target.def \
	  ); then \
	  echo >&2 ; \
	  echo You should edit $(srcdir)/doc/tm.texi.in rather than $(srcdir)/doc/tm.texi . >&2 ; \
	  false; \
	else \
	  echo >&2 ; \
	  echo Verify that you have permission to grant a GFDL license for all >&2 ; \
	  echo new text in tm.texi, then copy it to $(srcdir)/doc/tm.texi. >&2 ; \
	  false; \
	fi

GTFILES = $(CPP_ID_DATA_H) $(srcdir)/input.h $(srcdir)/coretypes.h \
  $(host_xm_file_list) \
  $(tm_file_list) $(HASHTAB_H) $(SPLAY_TREE_H) $(srcdir)/bitmap.h \
  $(srcdir)/wide-int.h $(srcdir)/alias.h $(srcdir)/coverage.c $(srcdir)/rtl.h \
  $(srcdir)/optabs.h $(srcdir)/tree.h $(srcdir)/tree-core.h \
  $(srcdir)/libfuncs.h $(SYMTAB_H) \
  $(srcdir)/real.h $(srcdir)/function.h $(srcdir)/insn-addr.h $(srcdir)/hwint.h \
  $(srcdir)/fixed-value.h \
  $(srcdir)/output.h $(srcdir)/cfgloop.h \
  $(srcdir)/cselib.h $(srcdir)/basic-block.h  $(srcdir)/ipa-ref.h $(srcdir)/cgraph.h \
  $(srcdir)/reload.h $(srcdir)/caller-save.c $(srcdir)/symtab.c \
  $(srcdir)/alias.c $(srcdir)/bitmap.c $(srcdir)/cselib.c $(srcdir)/cgraph.c \
  $(srcdir)/ipa-prop.c $(srcdir)/ipa-cp.c $(srcdir)/ipa-utils.h \
  $(srcdir)/dbxout.c \
  $(srcdir)/signop.h \
  $(srcdir)/dwarf2out.h \
  $(srcdir)/dwarf2asm.c \
  $(srcdir)/dwarf2cfi.c \
  $(srcdir)/dwarf2out.c \
  $(srcdir)/tree-vect-generic.c \
  $(srcdir)/dojump.c \
  $(srcdir)/emit-rtl.c $(srcdir)/except.h $(srcdir)/explow.c $(srcdir)/expr.c \
  $(srcdir)/expr.h \
  $(srcdir)/function.c $(srcdir)/except.c \
  $(srcdir)/gcse.c $(srcdir)/godump.c \
  $(srcdir)/lists.c $(srcdir)/optabs.c \
  $(srcdir)/profile.c $(srcdir)/mcf.c \
  $(srcdir)/reg-stack.c $(srcdir)/cfgrtl.c \
  $(srcdir)/sdbout.c $(srcdir)/stor-layout.c \
  $(srcdir)/stringpool.c $(srcdir)/tree.c $(srcdir)/varasm.c \
  $(srcdir)/gimple.h \
  $(srcdir)/gimple-ssa.h \
  $(srcdir)/tree-ssanames.c $(srcdir)/tree-eh.c $(srcdir)/tree-ssa-address.c \
  $(srcdir)/tree-cfg.c \
  $(srcdir)/tree-dfa.c \
  $(srcdir)/tree-iterator.c $(srcdir)/gimple-expr.c \
  $(srcdir)/tree-chrec.h \
  $(srcdir)/tree-scalar-evolution.c \
  $(srcdir)/tree-ssa-operands.h \
  $(srcdir)/tree-profile.c $(srcdir)/tree-nested.c \
  $(srcdir)/tree-parloops.c \
  $(srcdir)/omp-low.c \
  $(srcdir)/targhooks.c $(out_file) $(srcdir)/passes.c $(srcdir)/cgraphunit.c \
  $(srcdir)/cgraphclones.c \
  $(srcdir)/tree-phinodes.c \
  $(srcdir)/tree-ssa-alias.h \
  $(srcdir)/tree-ssanames.h \
  $(srcdir)/ipa-prop.h \
  $(srcdir)/trans-mem.c \
  $(srcdir)/lto-streamer.h \
  $(srcdir)/target-globals.h \
  $(srcdir)/ipa-inline.h \
  $(srcdir)/vtable-verify.c \
  $(srcdir)/asan.c \
  $(srcdir)/ubsan.c \
  $(srcdir)/tsan.c $(srcdir)/ipa-devirt.c \
  @all_gtfiles@

# Compute the list of GT header files from the corresponding C sources,
# possibly nested within config or language subdirectories.  Match gengtype's
# behavior in this respect: gt-LANG-file.h for "file" anywhere within a LANG
# language subdir, gt-file.h otherwise (no subdir indication for config/
# related sources).

GTFILES_H = $(subst /,-, \
	    $(shell echo $(patsubst $(srcdir)/%,gt-%, \
			   $(patsubst %.c,%.h, \
			     $(filter %.c, $(GTFILES)))) \
			| sed -e "s|/[^ ]*/|/|g" -e "s|gt-config/|gt-|g"))

GTFILES_LANG_H = $(patsubst [%], gtype-%.h, $(filter [%], $(GTFILES)))
ALL_GTFILES_H := $(sort $(GTFILES_H) $(GTFILES_LANG_H))

# $(GTFILES) may be too long to put on a command line, so we have to
# write it out to a file (taking care not to do that in a way that
# overflows a command line!) and then have gengtype read the file in.

$(ALL_GTFILES_H) gtype-desc.c gtype-desc.h gtype.state: s-gtype ; @true

### Common flags to gengtype [e.g. -v or -B backupdir]
GENGTYPE_FLAGS= 

gtyp-input.list: s-gtyp-input ; @true
s-gtyp-input: Makefile
	@: $(call write_entries_to_file,$(GTFILES),tmp-gi.list)
	$(SHELL) $(srcdir)/../move-if-change tmp-gi.list gtyp-input.list
	$(STAMP) s-gtyp-input

s-gtype: build/gengtype$(build_exeext) $(filter-out [%], $(GTFILES)) \
	 gtyp-input.list
# First, parse all files and save a state file.
	$(RUN_GEN) build/gengtype$(build_exeext) $(GENGTYPE_FLAGS) \
                    -S $(srcdir) -I gtyp-input.list -w tmp-gtype.state
# Second, read the state file and generate all files.  This ensure that
# gtype.state is correctly read:
	$(SHELL) $(srcdir)/../move-if-change tmp-gtype.state gtype.state
	$(RUN_GEN) build/gengtype$(build_exeext) $(GENGTYPE_FLAGS) \
                    -r gtype.state
	$(STAMP) s-gtype

generated_files = config.h tm.h $(TM_P_H) $(TM_H) multilib.h \
       $(simple_generated_h) specs.h \
       tree-check.h genrtl.h insn-modes.h tm-preds.h tm-constrs.h \
       $(ALL_GTFILES_H) gtype-desc.c gtype-desc.h gcov-iov.h \
       options.h target-hooks-def.h insn-opinit.h \
       common/common-target-hooks-def.h pass-instances.def \
       c-family/c-target-hooks-def.h

#
# How to compile object files to run on the build machine.

build/%.o :  # dependencies provided by explicit rule later
	$(COMPILER_FOR_BUILD) -c $(BUILD_COMPILERFLAGS) $(BUILD_CPPFLAGS) \
		-o $@ $<

## build/version.o is compiled by the $(COMPILER_FOR_BUILD) but needs
## several C macro definitions, just like version.o
build/version.o:  version.c version.h \
                  $(REVISION) $(DATESTAMP) $(BASEVER) $(DEVPHASE)
	$(COMPILER_FOR_BUILD) -c $(BUILD_COMPILERFLAGS) $(BUILD_CPPFLAGS) \
	-DBASEVER=$(BASEVER_s) -DDATESTAMP=$(DATESTAMP_s) \
	-DREVISION=$(REVISION_s) \
	-DDEVPHASE=$(DEVPHASE_s) -DPKGVERSION=$(PKGVERSION_s) \
	-DBUGURL=$(BUGURL_s) -o $@ $<

# Header dependencies for the programs that generate source code.
# These are library modules...
build/errors.o : errors.c $(BCONFIG_H) $(SYSTEM_H) errors.h
build/gensupport.o: gensupport.c $(BCONFIG_H) $(SYSTEM_H) coretypes.h	\
  $(GTM_H) $(RTL_BASE_H) $(OBSTACK_H) errors.h $(HASHTAB_H)		\
  $(READ_MD_H) gensupport.h
build/ggc-none.o : ggc-none.c $(BCONFIG_H) $(SYSTEM_H) coretypes.h 	\
  $(GGC_H)
build/min-insn-modes.o : min-insn-modes.c $(BCONFIG_H) $(SYSTEM_H)	\
  $(MACHMODE_H)
build/print-rtl.o: print-rtl.c $(BCONFIG_H) $(SYSTEM_H) coretypes.h	\
  $(GTM_H) $(RTL_BASE_H)
build/read-md.o: read-md.c $(BCONFIG_H) $(SYSTEM_H) coretypes.h		\
  $(HASHTAB_H) errors.h $(READ_MD_H)
build/read-rtl.o: read-rtl.c $(BCONFIG_H) $(SYSTEM_H) coretypes.h	\
  $(GTM_H) $(RTL_BASE_H) $(OBSTACK_H) $(HASHTAB_H) $(READ_MD_H)		\
  gensupport.h
build/rtl.o: rtl.c $(BCONFIG_H) coretypes.h $(GTM_H) $(SYSTEM_H)	\
  $(RTL_H) $(GGC_H) errors.h
build/vec.o : vec.c $(BCONFIG_H) $(SYSTEM_H) coretypes.h $(VEC_H)	\
   $(GGC_H) toplev.h $(DIAGNOSTIC_CORE_H)
build/gencondmd.o : build/gencondmd.c $(BCONFIG_H) $(SYSTEM_H)		\
  coretypes.h $(GTM_H) insn-constants.h					\
  $(filter-out insn-flags.h, $(RTL_H) $(TM_P_H) $(FUNCTION_H) $(REGS_H) \
  $(RECOG_H) output.h $(FLAGS_H) $(RESOURCE_H) toplev.h $(DIAGNOSTIC_CORE_H) reload.h 	\
  $(EXCEPT_H) tm-constrs.h)
# This pulls in tm-pred.h which contains inline functions wrapping up
# predicates from the back-end so those functions must be discarded.
# No big deal since gencondmd.c is a dummy file for non-GCC compilers.
build/gencondmd.o : \
  BUILD_CFLAGS := $(filter-out -fkeep-inline-functions, $(BUILD_CFLAGS))

# ...these are the programs themselves.
build/genattr.o : genattr.c $(RTL_BASE_H) $(BCONFIG_H) $(SYSTEM_H)	\
  coretypes.h $(GTM_H) errors.h $(READ_MD_H) gensupport.h
build/genattr-common.o : genattr-common.c $(RTL_BASE_H) $(BCONFIG_H)	\
  $(SYSTEM_H) coretypes.h $(GTM_H) errors.h $(READ_MD_H) gensupport.h
build/genattrtab.o : genattrtab.c $(RTL_BASE_H) $(OBSTACK_H)		\
  $(BCONFIG_H) $(SYSTEM_H) coretypes.h $(GTM_H) errors.h $(GGC_H)	\
  $(READ_MD_H) gensupport.h $(FNMATCH_H)
build/genautomata.o : genautomata.c $(RTL_BASE_H) $(OBSTACK_H)		\
  $(BCONFIG_H) $(SYSTEM_H) coretypes.h $(GTM_H) errors.h $(VEC_H)	\
  $(HASHTAB_H) gensupport.h $(FNMATCH_H)
build/gencheck.o : gencheck.c all-tree.def $(BCONFIG_H) $(GTM_H)	\
	$(SYSTEM_H) coretypes.h tree.def c-family/c-common.def		\
	$(lang_tree_files) gimple.def
build/genchecksum.o : genchecksum.c $(BCONFIG_H) $(SYSTEM_H) $(MD5_H)
build/gencodes.o : gencodes.c $(RTL_BASE_H) $(BCONFIG_H) $(SYSTEM_H)	\
  coretypes.h $(GTM_H) errors.h gensupport.h
build/genconditions.o : genconditions.c $(RTL_BASE_H) $(BCONFIG_H)	\
  $(SYSTEM_H) coretypes.h $(GTM_H) errors.h $(HASHTAB_H) $(READ_MD_H)	\
  gensupport.h
build/genconfig.o : genconfig.c $(RTL_BASE_H) $(BCONFIG_H) $(SYSTEM_H)	\
  coretypes.h $(GTM_H) errors.h gensupport.h
build/genconstants.o : genconstants.c $(BCONFIG_H) $(SYSTEM_H)		\
  coretypes.h errors.h $(READ_MD_H)
build/genemit.o : genemit.c $(RTL_BASE_H) $(BCONFIG_H) $(SYSTEM_H)	\
  coretypes.h $(GTM_H) errors.h $(READ_MD_H) gensupport.h
build/genenums.o : genenums.c $(BCONFIG_H) $(SYSTEM_H)			\
  coretypes.h errors.h $(READ_MD_H)
build/genextract.o : genextract.c $(RTL_BASE_H) $(BCONFIG_H)		\
  $(SYSTEM_H) coretypes.h $(GTM_H) errors.h $(READ_MD_H) gensupport.h
build/genflags.o : genflags.c $(RTL_BASE_H) $(OBSTACK_H) $(BCONFIG_H)	\
  $(SYSTEM_H) coretypes.h $(GTM_H) errors.h $(READ_MD_H) gensupport.h
build/gengenrtl.o : gengenrtl.c $(BCONFIG_H) $(SYSTEM_H) rtl.def

# The gengtype generator program is special: Two versions are built.
# One is for the build machine, and one is for the host to allow
# plugins to define their types and generate the supporting GGC
# datastructures and routines with GTY markers.
# The host object files depend on CONFIG_H, and the build objects
# on BCONFIG_H.  For the build objects, add -DGENERATOR_FILE manually,
# the build-%: rule doesn't apply to them.

gengtype-lex.o build/gengtype-lex.o : gengtype-lex.c gengtype.h $(SYSTEM_H)
gengtype-lex.o: $(CONFIG_H) $(BCONFIG_H)
CFLAGS-gengtype-lex.o += -DGENERATOR_FILE
build/gengtype-lex.o: $(BCONFIG_H)

gengtype-parse.o build/gengtype-parse.o : gengtype-parse.c gengtype.h \
  $(SYSTEM_H)
gengtype-parse.o: $(CONFIG_H)
CFLAGS-gengtype-parse.o += -DGENERATOR_FILE
build/gengtype-parse.o: $(BCONFIG_H)

gengtype-state.o build/gengtype-state.o: gengtype-state.c $(SYSTEM_H) \
  gengtype.h errors.h double-int.h version.h $(HASHTAB_H) $(OBSTACK_H) \
  $(XREGEX_H)
gengtype-state.o: $(CONFIG_H)
CFLAGS-gengtype-state.o += -DGENERATOR_FILE
build/gengtype-state.o: $(BCONFIG_H)
gengtype.o build/gengtype.o : gengtype.c $(SYSTEM_H) gengtype.h 	\
  rtl.def insn-notes.def errors.h double-int.h version.h     		\
  $(HASHTAB_H) $(OBSTACK_H) $(XREGEX_H)
gengtype.o: $(CONFIG_H)
CFLAGS-gengtype.o += -DGENERATOR_FILE
build/gengtype.o: $(BCONFIG_H)

build/genmddeps.o: genmddeps.c $(BCONFIG_H) $(SYSTEM_H) coretypes.h	\
  errors.h $(READ_MD_H)
build/genmodes.o : genmodes.c $(BCONFIG_H) $(SYSTEM_H) errors.h		\
  $(HASHTAB_H) machmode.def $(extra_modes_file)
build/genopinit.o : genopinit.c $(RTL_BASE_H) $(BCONFIG_H) $(SYSTEM_H)	\
  coretypes.h $(GTM_H) errors.h gensupport.h optabs.def
build/genoutput.o : genoutput.c $(RTL_BASE_H) $(BCONFIG_H) $(SYSTEM_H)	\
  coretypes.h $(GTM_H) errors.h $(READ_MD_H) gensupport.h
build/genpeep.o : genpeep.c $(RTL_BASE_H) $(BCONFIG_H) $(SYSTEM_H)	\
  coretypes.h $(GTM_H) errors.h gensupport.h toplev.h $(DIAGNOSTIC_CORE_H)
build/genpreds.o : genpreds.c $(RTL_BASE_H) $(BCONFIG_H) $(SYSTEM_H)	\
  coretypes.h $(GTM_H) errors.h $(READ_MD_H) gensupport.h $(OBSTACK_H)
build/genrecog.o : genrecog.c $(RTL_BASE_H) $(BCONFIG_H) $(SYSTEM_H)	\
  coretypes.h $(GTM_H) errors.h $(READ_MD_H) gensupport.h
build/genhooks.o : genhooks.c $(TARGET_DEF) $(C_TARGET_DEF)		\
  $(COMMON_TARGET_DEF) $(BCONFIG_H) $(SYSTEM_H) errors.h
build/genmddump.o : genmddump.c $(RTL_BASE_H) $(BCONFIG_H) $(SYSTEM_H)	\
  coretypes.h $(GTM_H) errors.h $(READ_MD_H) gensupport.h

# Compile the programs that generate insn-* from the machine description.
# They are compiled with $(COMPILER_FOR_BUILD), and associated libraries,
# since they need to run on this machine
# even if GCC is being compiled to run on some other machine.

# All these programs use the RTL reader ($(BUILD_RTL)).
genprogrtl = attr attr-common attrtab automata codes conditions config emit \
	     extract flags opinit output peep preds recog mddump
$(genprogrtl:%=build/gen%$(build_exeext)): $(BUILD_RTL)

# All these programs use the MD reader ($(BUILD_MD)).
genprogmd = $(genprogrtl) mddeps constants enums
$(genprogmd:%=build/gen%$(build_exeext)): $(BUILD_MD)

# All these programs need to report errors.
genprogerr = $(genprogmd) genrtl modes gtype hooks
$(genprogerr:%=build/gen%$(build_exeext)): $(BUILD_ERRORS)

# Remaining build programs.
genprog = $(genprogerr) check checksum condmd

# These programs need libs over and above what they get from the above list.
build/genautomata$(build_exeext) : BUILD_LIBS += -lm

# These programs are not linked with the MD reader.
build/gengtype$(build_exeext) : build/gengtype-lex.o build/gengtype-parse.o \
              build/gengtype-state.o build/version.o build/errors.o

gengtype$(exeext) : gengtype.o gengtype-lex.o gengtype-parse.o \
              gengtype-state.o version.o errors.o $(LIBDEPS)
	+$(LINKER) $(ALL_LINKERFLAGS) $(LDFLAGS) -o $@ \
	    $(filter-out ($LIBDEPS), $^) $(LIBS)

# Rule for the generator programs:
$(genprog:%=build/gen%$(build_exeext)): build/gen%$(build_exeext): build/gen%.o $(BUILD_LIBDEPS)
	+$(LINKER_FOR_BUILD) $(BUILD_LINKERFLAGS) $(BUILD_LDFLAGS) -o $@ \
	    $(filter-out $(BUILD_LIBDEPS), $^) $(BUILD_LIBS)

# Generated source files for gengtype.  Prepend inclusion of
# bconfig.h because AIX requires _LARGE_FILES to be defined before
# any system header is included.
gengtype-lex.c : gengtype-lex.l
	-$(FLEX) $(FLEXFLAGS) -o$@ $< && { \
	  echo '#include "bconfig.h"' > $@.tmp; \
	  cat $@ >> $@.tmp; \
	  mv $@.tmp $@; \
	}

#
# Remake internationalization support.
CFLAGS-intl.o += -DLOCALEDIR=\"$(localedir)\"

#
# Remake cpp.

PREPROCESSOR_DEFINES = \
  -DGCC_INCLUDE_DIR=\"$(libsubdir)/include\" \
  -DFIXED_INCLUDE_DIR=\"$(libsubdir)/include-fixed\" \
  -DGPLUSPLUS_INCLUDE_DIR=\"$(gcc_gxx_include_dir)\" \
  -DGPLUSPLUS_INCLUDE_DIR_ADD_SYSROOT=$(gcc_gxx_include_dir_add_sysroot) \
  -DGPLUSPLUS_TOOL_INCLUDE_DIR=\"$(gcc_gxx_include_dir)/$(target_noncanonical)\" \
  -DGPLUSPLUS_BACKWARD_INCLUDE_DIR=\"$(gcc_gxx_include_dir)/backward\" \
  -DLOCAL_INCLUDE_DIR=\"$(local_includedir)\" \
  -DCROSS_INCLUDE_DIR=\"$(CROSS_SYSTEM_HEADER_DIR)\" \
  -DTOOL_INCLUDE_DIR=\"$(gcc_tooldir)/include\" \
  -DNATIVE_SYSTEM_HEADER_DIR=\"$(NATIVE_SYSTEM_HEADER_DIR)\" \
  -DPREFIX=\"$(prefix)/\" \
  -DSTANDARD_EXEC_PREFIX=\"$(libdir)/gcc/\" \
  @TARGET_SYSTEM_ROOT_DEFINE@

CFLAGS-cppbuiltin.o += $(PREPROCESSOR_DEFINES) -DBASEVER=$(BASEVER_s)
cppbuiltin.o: $(BASEVER)

CFLAGS-cppdefault.o += $(PREPROCESSOR_DEFINES)

# Note for the stamp targets, we run the program `true' instead of
# having an empty command (nothing following the semicolon).

# gcov-iov.c is run on the build machine to generate gcov-iov.h from version.c
build/gcov-iov.o: gcov-iov.c $(BCONFIG_H) coretypes.h $(GTM_H) \
  $(SYSTEM_H) coretypes.h $(TM_H)

build/gcov-iov$(build_exeext): build/gcov-iov.o
	+$(LINKER_FOR_BUILD) $(BUILD_LINKERFLAGS) $(BUILD_LDFLAGS) \
		build/gcov-iov.o -o $@

gcov-iov.h: s-iov
s-iov: build/gcov-iov$(build_exeext) $(BASEVER) $(DEVPHASE)
	build/gcov-iov$(build_exeext) '$(BASEVER_c)' '$(DEVPHASE_c)' \
	    > tmp-gcov-iov.h
	$(SHELL) $(srcdir)/../move-if-change tmp-gcov-iov.h gcov-iov.h
	$(STAMP) s-iov

GCOV_OBJS = gcov.o
gcov$(exeext): $(GCOV_OBJS) $(LIBDEPS)
	+$(LINKER) $(ALL_LINKERFLAGS) $(LDFLAGS) $(GCOV_OBJS) $(LIBS) -o $@
GCOV_DUMP_OBJS = gcov-dump.o
gcov-dump$(exeext): $(GCOV_DUMP_OBJS) $(LIBDEPS)
	+$(LINKER) $(ALL_LINKERFLAGS) $(LDFLAGS) $(GCOV_DUMP_OBJS) \
		$(LIBS) -o $@
#
# Build the include directories.  The stamp files are stmp-* rather than
# s-* so that mostlyclean does not force the include directory to
# be rebuilt.

# Build the include directories.
stmp-int-hdrs: $(STMP_FIXINC) $(USER_H) fixinc_list
# Copy in the headers provided with gcc.
#
# The sed command gets just the last file name component;
# this is necessary because VPATH could add a dirname.
# Using basename would be simpler, but some systems don't have it.
#
# The touch command is here to workaround an AIX/Linux NFS bug.
#
# The move-if-change + cp -p twists for limits.h are intended to preserve
# the time stamp when we regenerate, to prevent pointless rebuilds during
# e.g. install-no-fixedincludes.
	-if [ -d include ] ; then true; else mkdir include; chmod a+rx include; fi
	-if [ -d include-fixed ] ; then true; else mkdir include-fixed; chmod a+rx include-fixed; fi
	for file in .. $(USER_H); do \
	  if [ X$$file != X.. ]; then \
	    realfile=`echo $$file | sed -e 's|.*/\([^/]*\)$$|\1|'`; \
	    $(STAMP) include/$$realfile; \
	    rm -f include/$$realfile; \
	    cp $$file include; \
	    chmod a+r include/$$realfile; \
	  fi; \
	done
	for file in .. $(USER_H_INC_NEXT_PRE); do \
	  if [ X$$file != X.. ]; then \
            mv include/$$file include/x_$$file; \
            echo "#include_next <$$file>" >include/$$file; \
            cat include/x_$$file >>include/$$file; \
            rm -f include/x_$$file; \
	    chmod a+r include/$$file; \
	  fi; \
	done
	for file in .. $(USER_H_INC_NEXT_POST); do \
	  if [ X$$file != X.. ]; then \
	    echo "#include_next <$$file>" >>include/$$file; \
	    chmod a+r include/$$file; \
	  fi; \
	done
	rm -f include/stdint.h
	if [ $(USE_GCC_STDINT) = wrap ]; then \
	  rm -f include/stdint-gcc.h; \
	  cp $(srcdir)/ginclude/stdint-gcc.h include/stdint-gcc.h; \
	  chmod a+r include/stdint-gcc.h; \
	  cp $(srcdir)/ginclude/stdint-wrap.h include/stdint.h; \
	  chmod a+r include/stdint.h; \
	elif [ $(USE_GCC_STDINT) = provide ]; then \
	  cp $(srcdir)/ginclude/stdint-gcc.h include/stdint.h; \
	  chmod a+r include/stdint.h; \
	fi
	set -e; for ml in `cat fixinc_list`; do \
	  sysroot_headers_suffix=`echo $${ml} | sed -e 's/;.*$$//'`; \
	  multi_dir=`echo $${ml} | sed -e 's/^[^;]*;//'`; \
	  fix_dir=include-fixed$${multi_dir}; \
	  if $(LIMITS_H_TEST) ; then \
	    cat $(srcdir)/limitx.h $(srcdir)/glimits.h $(srcdir)/limity.h > tmp-xlimits.h; \
	  else \
	    cat $(srcdir)/glimits.h > tmp-xlimits.h; \
	  fi; \
	  $(mkinstalldirs) $${fix_dir}; \
	  chmod a+rx $${fix_dir} || true; \
	  $(SHELL) $(srcdir)/../move-if-change \
	    tmp-xlimits.h  tmp-limits.h; \
	  rm -f $${fix_dir}/limits.h; \
	  cp -p tmp-limits.h $${fix_dir}/limits.h; \
	  chmod a+r $${fix_dir}/limits.h; \
	done
# Install the README
	rm -f include-fixed/README
	cp $(srcdir)/../fixincludes/README-fixinc include-fixed/README
	chmod a+r include-fixed/README
	$(STAMP) $@

.PHONY: install-gcc-tooldir
install-gcc-tooldir:
	$(mkinstalldirs) $(DESTDIR)$(gcc_tooldir)

macro_list: s-macro_list; @true
s-macro_list : $(GCC_PASSES) cc1$(exeext)
	echo | $(GCC_FOR_TARGET) -E -dM - | \
	  sed -n -e 's/^#define \([^_][a-zA-Z0-9_]*\).*/\1/p' \
		 -e 's/^#define \(_[^_A-Z][a-zA-Z0-9_]*\).*/\1/p' | \
	  sort -u > tmp-macro_list
	$(SHELL) $(srcdir)/../move-if-change tmp-macro_list macro_list
	$(STAMP) s-macro_list

fixinc_list: s-fixinc_list; @true
s-fixinc_list : $(GCC_PASSES)
# Build up a list of multilib directories and corresponding sysroot
# suffixes, in form sysroot;multilib.
	if $(GCC_FOR_TARGET) -print-sysroot-headers-suffix > /dev/null 2>&1; then \
	  set -e; for ml in `$(GCC_FOR_TARGET) -print-multi-lib`; do \
	    multi_dir=`echo $${ml} | sed -e 's/;.*$$//'`; \
	    flags=`echo $${ml} | sed -e 's/^[^;]*;//' -e 's/@/ -/g'`; \
	    sfx=`$(GCC_FOR_TARGET) $${flags} -print-sysroot-headers-suffix`; \
	    if [ "$${multi_dir}" = "." ]; \
	      then multi_dir=""; \
	    else \
	      multi_dir=/$${multi_dir}; \
	    fi; \
	    echo "$${sfx};$${multi_dir}"; \
	  done; \
	else \
	  echo ";"; \
	fi > tmp-fixinc_list
	$(SHELL) $(srcdir)/../move-if-change tmp-fixinc_list fixinc_list
	$(STAMP) s-fixinc_list

# The line below is supposed to avoid accidentally matching the
# built-in suffix rule `.o:' to build fixincl out of fixincl.o.  You'd
# expect fixincl to be newer than fixincl.o, such that this situation
# would never come up.  As it turns out, if you use ccache with
# CCACHE_HARDLINK enabled, the compiler doesn't embed the current
# working directory in object files (-g absent, or -fno-working-dir
# present), and build and host are the same, fixincl for the host will
# build after fixincl for the build machine, getting a cache hit,
# thereby updating the timestamp of fixincl.o in the host tree.
# Because of CCACHE_HARDLINK, this will also update the timestamp in
# the build tree, and so fixincl in the build tree will appear to be
# out of date.  Yuck.
../$(build_subdir)/fixincludes/fixincl: ; @ :

# Build fixed copies of system files.
# Abort if no system headers available, unless building a crosscompiler.
# FIXME: abort unless building --without-headers would be more accurate and less ugly
stmp-fixinc: gsyslimits.h macro_list fixinc_list \
  $(build_objdir)/fixincludes/fixincl \
  $(build_objdir)/fixincludes/fixinc.sh
	rm -rf include-fixed; mkdir include-fixed
	-chmod a+rx include-fixed
	if [ -d ../prev-gcc ]; then \
	  cd ../prev-gcc && \
	  $(MAKE) real-$(INSTALL_HEADERS_DIR) DESTDIR=`pwd`/../gcc/ \
	    libsubdir=. ; \
	else \
	  set -e; for ml in `cat fixinc_list`; do \
	    sysroot_headers_suffix=`echo $${ml} | sed -e 's/;.*$$//'`; \
	    multi_dir=`echo $${ml} | sed -e 's/^[^;]*;//'`; \
	    fix_dir=include-fixed$${multi_dir}; \
	    if ! $(inhibit_libc) && test ! -d ${SYSTEM_HEADER_DIR}; then \
	      echo The directory that should contain system headers does not exist: >&2 ; \
	      echo "  ${SYSTEM_HEADER_DIR}" >&2 ; \
	      tooldir_sysinc=`echo "${gcc_tooldir}/sys-include" | sed -e :a -e "s,[^/]*/\.\.\/,," -e ta`; \
	      if test "x${SYSTEM_HEADER_DIR}" = "x$${tooldir_sysinc}"; \
	      then sleep 1; else exit 1; fi; \
	    fi; \
	    $(mkinstalldirs) $${fix_dir}; \
	    chmod a+rx $${fix_dir} || true; \
	    (TARGET_MACHINE='$(target)'; srcdir=`cd $(srcdir); ${PWD_COMMAND}`; \
	      SHELL='$(SHELL)'; MACRO_LIST=`${PWD_COMMAND}`/macro_list ; \
	      gcc_dir=`${PWD_COMMAND}` ; \
	      export TARGET_MACHINE srcdir SHELL MACRO_LIST && \
	      cd $(build_objdir)/fixincludes && \
	      $(SHELL) ./fixinc.sh "$${gcc_dir}/$${fix_dir}" \
	        $(SYSTEM_HEADER_DIR) $(OTHER_FIXINCLUDES_DIRS) ); \
	    rm -f $${fix_dir}/syslimits.h; \
	    if [ -f $${fix_dir}/limits.h ]; then \
	      mv $${fix_dir}/limits.h $${fix_dir}/syslimits.h; \
	    else \
	      cp $(srcdir)/gsyslimits.h $${fix_dir}/syslimits.h; \
	    fi; \
	    chmod a+r $${fix_dir}/syslimits.h; \
	  done; \
	fi
	$(STAMP) stmp-fixinc
#

# Install with the gcc headers files, not the fixed include files, which we
# are typically not allowed to distribute.  The general idea is to:
#  - Get to "install" with a bare set of internal headers, not the
#    fixed system ones,
#  - Prevent rebuilds of what normally depends on the headers, which is
#    useless for installation purposes and would rely on improper headers.
#  - Restore as much of the original state as possible.

.PHONY: install-no-fixedincludes

install-no-fixedincludes:
	# Stash the current set of headers away, save stamps we're going to
	# alter explicitly, and arrange for fixincludes not to run next time
	# we trigger a headers rebuild.
	-rm -rf tmp-include
	-mv include tmp-include 2>/dev/null
	-mv include-fixed tmp-include-fixed 2>/dev/null
	-mv stmp-int-hdrs tmp-stmp-int-hdrs 2>/dev/null
	-mv stmp-fixinc tmp-stmp-fixinc 2>/dev/null
	-mkdir include
	-cp -p $(srcdir)/gsyslimits.h include/syslimits.h
	-touch stmp-fixinc

	# Rebuild our internal headers, restore the original stamps so that
	# "install" doesn't trigger pointless rebuilds because of that update,
	# then do install
	$(MAKE) $(FLAGS_TO_PASS) stmp-int-hdrs
	-mv tmp-stmp-int-hdrs stmp-int-hdrs 2>/dev/null
	-mv tmp-stmp-fixinc stmp-fixinc 2>/dev/null
	$(MAKE) $(FLAGS_TO_PASS) install

	# Restore the original set of maybe-fixed headers
	-rm -rf include; mv tmp-include include 2>/dev/null
	-rm -rf include-fixed; mv tmp-include-fixed include-fixed 2>/dev/null

# Remake the info files.

doc: $(BUILD_INFO) $(GENERATED_MANPAGES)

INFOFILES = doc/cpp.info doc/gcc.info doc/gccint.info \
            doc/gccinstall.info doc/cppinternals.info

info: $(INFOFILES) lang.info @GENINSRC@ srcinfo lang.srcinfo

srcinfo: $(INFOFILES)
	-cp -p $^ $(srcdir)/doc

TEXI_CPP_FILES = cpp.texi fdl.texi cppenv.texi cppopts.texi		\
	 gcc-common.texi gcc-vers.texi

TEXI_GCC_FILES = gcc.texi gcc-common.texi gcc-vers.texi frontends.texi	\
	 standards.texi invoke.texi extend.texi md.texi objc.texi	\
	 gcov.texi trouble.texi bugreport.texi service.texi		\
	 contribute.texi compat.texi funding.texi gnu.texi gpl_v3.texi	\
	 fdl.texi contrib.texi cppenv.texi cppopts.texi avr-mmcu.texi	\
	 implement-c.texi implement-cxx.texi arm-neon-intrinsics.texi	\
	 arm-acle-intrinsics.texi

# we explicitly use $(srcdir)/doc/tm.texi here to avoid confusion with
# the generated tm.texi; the latter might have a more recent timestamp,
# but we don't want to rebuild the info files unless the contents of
# the *.texi files have changed.
TEXI_GCCINT_FILES = gccint.texi gcc-common.texi gcc-vers.texi		\
	 contribute.texi makefile.texi configterms.texi options.texi	\
	 portability.texi interface.texi passes.texi rtl.texi md.texi	\
	 $(srcdir)/doc/tm.texi hostconfig.texi fragments.texi	\
	 configfiles.texi collect2.texi headerdirs.texi funding.texi	\
	 gnu.texi gpl_v3.texi fdl.texi contrib.texi languages.texi	\
	 sourcebuild.texi gty.texi libgcc.texi cfg.texi tree-ssa.texi	\
	 loop.texi generic.texi gimple.texi plugins.texi optinfo.texi

TEXI_GCCINSTALL_FILES = install.texi install-old.texi fdl.texi		\
	 gcc-common.texi gcc-vers.texi

TEXI_CPPINT_FILES = cppinternals.texi gcc-common.texi gcc-vers.texi

# gcc-vers.texi is generated from the version files.
gcc-vers.texi: $(BASEVER) $(DEVPHASE)
	(echo "@set version-GCC $(BASEVER_c)"; \
	 if [ "$(DEVPHASE_c)" = "experimental" ]; \
	 then echo "@set DEVELOPMENT"; \
	 else echo "@clear DEVELOPMENT"; \
	 fi) > $@T
	$(build_file_translate) echo @set srcdir $(abs_srcdir) >> $@T
	if [ -n "$(PKGVERSION)" ]; then \
	  echo "@set VERSION_PACKAGE $(PKGVERSION)" >> $@T; \
	fi
	echo "@set BUGURL $(BUGURL_TEXI)" >> $@T; \
	mv -f $@T $@


# The *.1, *.7, *.info, *.dvi, and *.pdf files are being generated from implicit
# patterns.  To use them, put each of the specific targets with its
# specific dependencies but no build commands.

doc/cpp.info: $(TEXI_CPP_FILES)
doc/gcc.info: $(TEXI_GCC_FILES)
doc/gccint.info: $(TEXI_GCCINT_FILES)
doc/cppinternals.info: $(TEXI_CPPINT_FILES)

doc/%.info: %.texi
	if [ x$(BUILD_INFO) = xinfo ]; then \
		$(MAKEINFO) $(MAKEINFOFLAGS) -I . -I $(gcc_docdir) \
			-I $(gcc_docdir)/include -o $@ $<; \
	fi

# Duplicate entry to handle renaming of gccinstall.info
doc/gccinstall.info: $(TEXI_GCCINSTALL_FILES)
	if [ x$(BUILD_INFO) = xinfo ]; then \
		$(MAKEINFO) $(MAKEINFOFLAGS) -I $(gcc_docdir) \
			-I $(gcc_docdir)/include -o $@ $<; \
	fi

doc/cpp.dvi: $(TEXI_CPP_FILES)
doc/gcc.dvi: $(TEXI_GCC_FILES)
doc/gccint.dvi: $(TEXI_GCCINT_FILES)
doc/cppinternals.dvi: $(TEXI_CPPINT_FILES)

doc/cpp.pdf: $(TEXI_CPP_FILES)
doc/gcc.pdf: $(TEXI_GCC_FILES)
doc/gccint.pdf: $(TEXI_GCCINT_FILES)
doc/cppinternals.pdf: $(TEXI_CPPINT_FILES)

$(build_htmldir)/cpp/index.html: $(TEXI_CPP_FILES)
$(build_htmldir)/gcc/index.html: $(TEXI_GCC_FILES)
$(build_htmldir)/gccint/index.html: $(TEXI_GCCINT_FILES)
$(build_htmldir)/cppinternals/index.html: $(TEXI_CPPINT_FILES)

dvi:: doc/gcc.dvi doc/gccint.dvi doc/gccinstall.dvi doc/cpp.dvi \
      doc/cppinternals.dvi lang.dvi

doc/%.dvi: %.texi
	$(TEXI2DVI) -I . -I $(abs_docdir) -I $(abs_docdir)/include -o $@ $<

# Duplicate entry to handle renaming of gccinstall.dvi
doc/gccinstall.dvi: $(TEXI_GCCINSTALL_FILES)
	$(TEXI2DVI) -I . -I $(abs_docdir) -I $(abs_docdir)/include -o $@ $<

PDFFILES = doc/gcc.pdf doc/gccint.pdf doc/gccinstall.pdf doc/cpp.pdf \
           doc/cppinternals.pdf

pdf:: $(PDFFILES) lang.pdf

doc/%.pdf: %.texi
	$(TEXI2PDF) -I . -I $(abs_docdir) -I $(abs_docdir)/include -o $@ $<

# Duplicate entry to handle renaming of gccinstall.pdf
doc/gccinstall.pdf: $(TEXI_GCCINSTALL_FILES)
	$(TEXI2PDF) -I . -I $(abs_docdir) -I $(abs_docdir)/include -o $@ $<

# List the directories or single hmtl files which are installed by
# install-html. The lang.html file triggers language fragments to build
# html documentation.
HTMLS_INSTALL=$(build_htmldir)/cpp $(build_htmldir)/gcc \
       $(build_htmldir)/gccinstall $(build_htmldir)/gccint \
       $(build_htmldir)/cppinternals

# List the html file targets.
HTMLS_BUILD=$(build_htmldir)/cpp/index.html $(build_htmldir)/gcc/index.html \
       $(build_htmldir)/gccinstall/index.html $(build_htmldir)/gccint/index.html \
       $(build_htmldir)/cppinternals/index.html lang.html

html:: $(HTMLS_BUILD)

$(build_htmldir)/%/index.html: %.texi
	$(mkinstalldirs) $(@D)
	rm -f $(@D)/*
	$(TEXI2HTML) -I $(abs_docdir) -I $(abs_docdir)/include -o $(@D) $<

# Duplicate entry to handle renaming of gccinstall
$(build_htmldir)/gccinstall/index.html: $(TEXI_GCCINSTALL_FILES)
	$(mkinstalldirs) $(@D)
	echo rm -f $(@D)/*
	SOURCEDIR=$(abs_docdir) \
	DESTDIR=$(@D) \
	$(SHELL) $(srcdir)/doc/install.texi2html

MANFILES = doc/gcov.1 doc/cpp.1 doc/gcc.1 doc/gfdl.7 doc/gpl.7 doc/fsf-funding.7

generated-manpages: man

man: $(MANFILES) lang.man @GENINSRC@ srcman lang.srcman

srcman: $(MANFILES)
	-cp -p $^ $(srcdir)/doc

doc/%.1: %.pod
	$(STAMP) $@
	-($(POD2MAN) --section=1 $< > $(@).T$$$$ && \
		mv -f $(@).T$$$$ $@) || \
		(rm -f $(@).T$$$$ && exit 1)

doc/%.7: %.pod
	$(STAMP) $@
	-($(POD2MAN) --section=7 $< > $(@).T$$$$ && \
		mv -f $(@).T$$$$ $@) || \
		(rm -f $(@).T$$$$ && exit 1)

%.pod: %.texi
	$(STAMP) $@
	-$(TEXI2POD) -DBUGURL="$(BUGURL_TEXI)" $< > $@

.INTERMEDIATE: cpp.pod gcc.pod gfdl.pod fsf-funding.pod
cpp.pod: cpp.texi cppenv.texi cppopts.texi

# These next rules exist because the output name is not the same as
# the input name, so our implicit %.pod rule will not work.

gcc.pod: invoke.texi cppenv.texi cppopts.texi gcc-vers.texi
	$(STAMP) $@
	-$(TEXI2POD) $< > $@
gfdl.pod: fdl.texi
	$(STAMP) $@
	-$(TEXI2POD) $< > $@
fsf-funding.pod: funding.texi
	$(STAMP) $@
	-$(TEXI2POD) $< > $@
gpl.pod: gpl_v3.texi
	$(STAMP) $@
	-$(TEXI2POD) $< > $@

#
# Deletion of files made during compilation.
# There are four levels of this:
#   `mostlyclean', `clean', `distclean' and `maintainer-clean'.
# `mostlyclean' is useful while working on a particular type of machine.
# It deletes most, but not all, of the files made by compilation.
# It does not delete libgcc.a or its parts, so it won't have to be recompiled.
# `clean' deletes everything made by running `make all'.
# `distclean' also deletes the files made by config.
# `maintainer-clean' also deletes everything that could be regenerated
# automatically, except for `configure'.
# We remove as much from the language subdirectories as we can
# (less duplicated code).

mostlyclean: lang.mostlyclean
	-rm -f $(MOSTLYCLEANFILES)
	-rm -f *$(objext) c-family/*$(objext)
	-rm -f *$(coverageexts)
# Delete build programs
	-rm -f build/*
	-rm -f mddeps.mk
# Delete other built files.
	-rm -f specs.h options.c options.h options-save.c
# Delete the stamp and temporary files.
	-rm -f s-* tmp-* stamp-* stmp-*
	-rm -f */stamp-* */tmp-*
# Delete debugging dump files.
	-rm -f *.[0-9][0-9].* */*.[0-9][0-9].*
# Delete some files made during installation.
	-rm -f specs $(SPECS)
	-rm -f collect collect2 mips-tfile mips-tdump
# Delete unwanted output files from TeX.
	-rm -f *.toc *.log *.vr *.fn *.cp *.tp *.ky *.pg
	-rm -f */*.toc */*.log */*.vr */*.fn */*.cp */*.tp */*.ky */*.pg
# Delete sorted indices we don't actually use.
	-rm -f gcc.vrs gcc.kys gcc.tps gcc.pgs gcc.fns
# Delete core dumps.
	-rm -f core */core
# Delete file generated for gengtype
	-rm -f gtyp-input.list
# Delete files generated by gengtype
	-rm -f gtype-*
	-rm -f gt-*
	-rm -f gtype.state
# Delete genchecksum outputs
	-rm -f *-checksum.c
# Delete lock-and-run bits
	-rm -rf linkfe.lck lock-stamp.*

# Delete all files made by compilation
# that don't exist in the distribution.
clean: mostlyclean lang.clean
	-rm -f libgcc.a libgcc_eh.a libgcov.a
	-rm -f libgcc_s*
	-rm -f libunwind*
	-rm -f config.h tconfig.h bconfig.h tm_p.h tm.h
	-rm -f options.c options.h optionlist
	-rm -f cs-*
	-rm -f doc/*.dvi
	-rm -f doc/*.pdf
# Delete the include directories.
	-rm -rf include include-fixed
# Delete files used by the "multilib" facility (including libgcc subdirs).
	-rm -f multilib.h tmpmultilib*
	-if [ "x$(MULTILIB_DIRNAMES)" != x ] ; then \
	  rm -rf $(MULTILIB_DIRNAMES); \
	else if [ "x$(MULTILIB_OPTIONS)" != x ] ; then \
	  rm -rf `echo $(MULTILIB_OPTIONS) | sed -e 's/\// /g'`; \
	fi ; fi

# Delete all files that users would normally create
# while building and installing GCC.
distclean: clean lang.distclean
	-rm -f auto-host.h auto-build.h
	-rm -f cstamp-h
	-rm -f config.status config.run config.cache config.bak
	-rm -f Make-lang Make-hooks Make-host Make-target
	-rm -f Makefile *.oaux
	-rm -f gthr-default.h
	-rm -f TAGS */TAGS
	-rm -f *.asm
	-rm -f site.exp site.bak testsuite/site.exp testsuite/site.bak
	-rm -f testsuite/*.log testsuite/*.sum
	-cd testsuite && rm -f x *.x *.x? *.exe *.rpo *.o *.s *.S *.c
	-cd testsuite && rm -f *.out *.gcov *$(coverageexts)
	-rm -rf ${QMTEST_DIR} stamp-qmtest
	-rm -f cxxmain.c
	-rm -f .gdbinit configargs.h
	-rm -f gcov.pod
# Delete po/*.gmo only if we are not building in the source directory.
	-if [ ! -f po/exgettext ]; then rm -f po/*.gmo; fi
	-rmdir ada cp f java objc intl po testsuite plugin 2>/dev/null

# Get rid of every file that's generated from some other file, except for `configure'.
# Most of these files ARE PRESENT in the GCC distribution.
maintainer-clean:
	@echo 'This command is intended for maintainers to use; it'
	@echo 'deletes files that may need special tools to rebuild.'
	$(MAKE) lang.maintainer-clean distclean
	-rm -f cpp.??s cpp.*aux
	-rm -f gcc.??s gcc.*aux
	-rm -f $(gcc_docdir)/*.info $(gcc_docdir)/*.1 $(gcc_docdir)/*.7 $(gcc_docdir)/*.dvi $(gcc_docdir)/*.pdf
#
# Entry points `install', `install-strip', and `uninstall'.
# Also use `install-collect2' to install collect2 when the config files don't.

# Copy the compiler files into directories where they will be run.
# Install the driver last so that the window when things are
# broken is small.
install: install-common $(INSTALL_HEADERS) \
    install-cpp install-man install-info install-@POSUB@ \
    install-driver install-lto-wrapper install-gcc-ar

ifeq ($(enable_plugin),yes)
install: install-plugin
endif

install-strip: override INSTALL_PROGRAM = $(INSTALL_STRIP_PROGRAM)
ifneq ($(STRIP),)
install-strip: STRIPPROG = $(STRIP)
export STRIPPROG
endif
install-strip: install

# Handle cpp installation.
install-cpp: installdirs cpp$(exeext)
	-rm -f $(DESTDIR)$(bindir)/$(CPP_INSTALL_NAME)$(exeext)
	-$(INSTALL_PROGRAM) -m 755 cpp$(exeext) $(DESTDIR)$(bindir)/$(CPP_INSTALL_NAME)$(exeext)
	-if [ x$(cpp_install_dir) != x ]; then \
	  rm -f $(DESTDIR)$(prefix)/$(cpp_install_dir)/$(CPP_INSTALL_NAME)$(exeext); \
	  $(INSTALL_PROGRAM) -m 755 cpp$(exeext) $(DESTDIR)$(prefix)/$(cpp_install_dir)/$(CPP_INSTALL_NAME)$(exeext); \
	else true; fi

# Create the installation directories.
# $(libdir)/gcc/include isn't currently searched by cpp.
installdirs:
	$(mkinstalldirs) $(DESTDIR)$(libsubdir)
	$(mkinstalldirs) $(DESTDIR)$(libexecsubdir)
	$(mkinstalldirs) $(DESTDIR)$(bindir)
	$(mkinstalldirs) $(DESTDIR)$(includedir)
	$(mkinstalldirs) $(DESTDIR)$(infodir)
	$(mkinstalldirs) $(DESTDIR)$(man1dir)
	$(mkinstalldirs) $(DESTDIR)$(man7dir)

PLUGIN_HEADERS = $(TREE_H) $(CONFIG_H) $(SYSTEM_H) coretypes.h $(TM_H) \
  toplev.h $(DIAGNOSTIC_CORE_H) $(BASIC_BLOCK_H) pointer-set.h $(HASH_TABLE_H) \
  tree-ssa-alias.h $(INTERNAL_FN_H) gimple-fold.h tree-eh.h gimple-expr.h \
  gimple.h is-a.h $(TREE_PASS_H) $(GCC_PLUGIN_H) \
  $(GGC_H) $(TREE_DUMP_H) $(PRETTY_PRINT_H) $(OPTS_H) $(PARAMS_H) \
  $(tm_file_list) $(tm_include_list) $(tm_p_file_list) $(tm_p_include_list) \
  $(host_xm_file_list) $(host_xm_include_list) $(xm_include_list) \
  intl.h $(PLUGIN_VERSION_H) $(DIAGNOSTIC_H) ${C_TREE_H} \
  $(C_COMMON_H) c-family/c-objc.h $(C_PRETTY_PRINT_H) \
  tree-iterator.h $(PLUGIN_H) $(TREE_SSA_H) langhooks.h incpath.h debug.h \
  $(EXCEPT_H) tree-ssa-sccvn.h real.h output.h $(IPA_UTILS_H) \
  $(C_PRAGMA_H)  $(CPPLIB_H)  $(FUNCTION_H) \
  cppdefault.h flags.h $(MD5_H) params.def params.h prefix.h tree-inline.h \
  $(GIMPLE_PRETTY_PRINT_H) realmpfr.h \
  $(IPA_PROP_H) $(TARGET_H) $(RTL_H) $(TM_P_H) $(CFGLOOP_H) $(EMIT_RTL_H) \
  version.h stringpool.h gimplify.h gimple-iterator.h gimple-ssa.h \
  fold-const.h tree-cfg.h tree-into-ssa.h tree-ssanames.h print-tree.h \
  varasm.h context.h tree-phinodes.h stor-layout.h ssa-iterators.h \
<<<<<<< HEAD
  $(RESOURCE_H) tree-cfgcleanup.h
=======
  $(RESOURCE_H) tree-cfgcleanup.h attribs.h calls.h cfgexpand.h \
  diagnostic-color.h gcc-symtab.h gimple-builder.h gimple-low.h \
  gimple-walk.h gimplify-me.h pass_manager.h print-rtl.h stmt.h \
  tree-dfa.h tree-hasher.h tree-nested.h tree-object-size.h tree-outof-ssa.h \
  tree-parloops.h tree-ssa-address.h tree-ssa-coalesce.h tree-ssa-dom.h \
  tree-ssa-loop.h tree-ssa-loop-ivopts.h tree-ssa-loop-manip.h \
  tree-ssa-loop-niter.h tree-ssa-ter.h tree-ssa-threadedge.h \
  tree-ssa-threadupdate.h
>>>>>>> eba76293

# generate the 'build fragment' b-header-vars
s-header-vars: Makefile
	rm -f tmp-header-vars
# The first sed gets the list "header variables" as the list variables
# assigned in Makefile and having _H at the end of the name.  "sed -n" proved
# more portable than a trailing "-e d" to filter out the uninteresting lines,
# in particular on ia64-hpux where "s/.../p" only prints if -n was requested
# as well.
	$(foreach header_var,$(shell sed < Makefile -n -e 's/^\([A-Z0-9_]*_H\)[      ]*=.*/\1/p'),echo $(header_var)=$(shell echo $($(header_var):$(srcdir)/%=.../%) | sed -e 's~\.\.\./config/~config/~' -e 's~\.\.\..*/~~') >> tmp-header-vars;) \
	$(SHELL) $(srcdir)/../move-if-change tmp-header-vars b-header-vars
	$(STAMP) s-header-vars

# Install gengtype
install-gengtype: installdirs gengtype$(exeext) gtype.state
	$(mkinstalldirs) $(DESTDIR)$(plugin_resourcesdir)
	$(INSTALL_DATA) gtype.state $(DESTDIR)$(plugin_resourcesdir)/gtype.state
	$(mkinstalldirs) $(DESTDIR)$(plugin_bindir)
	$(INSTALL_PROGRAM) gengtype$(exeext) $(DESTDIR)$(plugin_bindir)/gengtype$(exeext)

# Install the headers needed to build a plugin.
install-plugin: installdirs lang.install-plugin s-header-vars install-gengtype
# We keep the directory structure for files in config or c-family and .def
# files. All other files are flattened to a single directory.
	$(mkinstalldirs) $(DESTDIR)$(plugin_includedir)
	headers=`echo $(PLUGIN_HEADERS) | tr ' ' '\012' | sort -u`; \
	srcdirstrip=`echo "$(srcdir)" | sed 's/[].[^$$\\*|]/\\\\&/g'`; \
	for file in $$headers; do \
	  if [ -f $$file ] ; then \
	    path=$$file; \
	  elif [ -f $(srcdir)/$$file ]; then \
	    path=$(srcdir)/$$file; \
	  else continue; \
	  fi; \
	  case $$path in \
	  "$(srcdir)"/config/* | "$(srcdir)"/c-family/* | "$(srcdir)"/*.def ) \
	    base=`echo "$$path" | sed -e "s|$$srcdirstrip/||"`;; \
	  *) base=`basename $$path` ;; \
	  esac; \
	  dest=$(plugin_includedir)/$$base; \
	  echo $(INSTALL_DATA) $$path $(DESTDIR)$$dest; \
	  dir=`dirname $$dest`; \
	  $(mkinstalldirs) $(DESTDIR)$$dir; \
	  $(INSTALL_DATA) $$path $(DESTDIR)$$dest; \
	done
	$(INSTALL_DATA) b-header-vars $(DESTDIR)$(plugin_includedir)/b-header-vars

# Install the compiler executables built during cross compilation.
install-common: native lang.install-common installdirs
	for file in $(COMPILERS); do \
	  if [ -f $$file ] ; then \
	    rm -f $(DESTDIR)$(libexecsubdir)/$$file; \
	    $(INSTALL_PROGRAM) $$file $(DESTDIR)$(libexecsubdir)/$$file; \
	  else true; \
	  fi; \
	done
	for file in $(EXTRA_PROGRAMS) $(COLLECT2) ..; do \
	  if [ x"$$file" != x.. ]; then \
	    rm -f $(DESTDIR)$(libexecsubdir)/$$file; \
	    $(INSTALL_PROGRAM) $$file $(DESTDIR)$(libexecsubdir)/$$file; \
	  else true; fi; \
	done
# We no longer install the specs file because its presence makes the
# driver slower, and because people who need it can recreate it by
# using -dumpspecs.  We remove any old version because it would
# otherwise override the specs built into the driver.
	rm -f $(DESTDIR)$(libsubdir)/specs
# Install gcov if it was compiled.
	-if [ -f gcov$(exeext) ]; \
	then \
	    rm -f $(DESTDIR)$(bindir)/$(GCOV_INSTALL_NAME)$(exeext); \
	    $(INSTALL_PROGRAM) gcov$(exeext) $(DESTDIR)$(bindir)/$(GCOV_INSTALL_NAME)$(exeext); \
	fi

# Install the driver program as $(target_noncanonical)-gcc,
# $(target_noncanonical)-gcc-$(version), and also as gcc if native.
install-driver: installdirs xgcc$(exeext)
	-rm -f $(DESTDIR)$(bindir)/$(GCC_INSTALL_NAME)$(exeext)
	-$(INSTALL_PROGRAM) xgcc$(exeext) $(DESTDIR)$(bindir)/$(GCC_INSTALL_NAME)$(exeext)
	-if [ "$(GCC_INSTALL_NAME)" != "$(target_noncanonical)-gcc-$(version)" ]; then \
	  rm -f $(DESTDIR)$(bindir)/$(target_noncanonical)-gcc-$(version)$(exeext); \
	  ( cd $(DESTDIR)$(bindir) && \
	    $(LN) $(GCC_INSTALL_NAME)$(exeext) $(target_noncanonical)-gcc-$(version)$(exeext) ); \
	fi
	-if [ ! -f gcc-cross$(exeext) ] \
	    && [ "$(GCC_INSTALL_NAME)" != "$(GCC_TARGET_INSTALL_NAME)" ]; then \
	  rm -f $(DESTDIR)$(bindir)/$(target_noncanonical)-gcc-tmp$(exeext); \
	  ( cd $(DESTDIR)$(bindir) && \
	    $(LN) $(GCC_INSTALL_NAME)$(exeext) $(target_noncanonical)-gcc-tmp$(exeext) && \
	    mv -f $(target_noncanonical)-gcc-tmp$(exeext) $(GCC_TARGET_INSTALL_NAME)$(exeext) ); \
	fi

# Install the info files.
# $(INSTALL_DATA) might be a relative pathname, so we can't cd into srcdir
# to do the install.
install-info:: doc installdirs \
	$(DESTDIR)$(infodir)/cpp.info \
	$(DESTDIR)$(infodir)/gcc.info \
	$(DESTDIR)$(infodir)/cppinternals.info \
	$(DESTDIR)$(infodir)/gccinstall.info \
	$(DESTDIR)$(infodir)/gccint.info \
	lang.install-info

$(DESTDIR)$(infodir)/%.info: doc/%.info installdirs
	rm -f $@
	if [ -f $< ]; then \
	  for f in $(<)*; do \
	    realfile=`echo $$f | sed -e 's|.*/\([^/]*\)$$|\1|'`; \
	    $(INSTALL_DATA) $$f $(DESTDIR)$(infodir)/$$realfile; \
	    chmod a-x $(DESTDIR)$(infodir)/$$realfile; \
	  done; \
	else true; fi
	-if $(SHELL) -c 'install-info --version' >/dev/null 2>&1; then \
	  if [ -f $@ ]; then \
	    install-info --dir-file=$(DESTDIR)$(infodir)/dir $@; \
	  else true; fi; \
	else true; fi;

pdf__strip_dir = `echo $$p | sed -e 's|^.*/||'`;

install-pdf: $(PDFFILES) lang.install-pdf
	@$(NORMAL_INSTALL)
	test -z "$(pdfdir)/gcc" || $(mkinstalldirs) "$(DESTDIR)$(pdfdir)/gcc"
	@list='$(PDFFILES)'; for p in $$list; do \
	  if test -f "$$p"; then d=; else d="$(srcdir)/"; fi; \
	  f=$(pdf__strip_dir) \
	  echo " $(INSTALL_DATA) '$$d$$p' '$(DESTDIR)$(pdfdir)/gcc/$$f'"; \
	  $(INSTALL_DATA) "$$d$$p" "$(DESTDIR)$(pdfdir)/gcc/$$f"; \
	done

html__strip_dir = `echo $$p | sed -e 's|^.*/||'`;

install-html: $(HTMLS_BUILD) lang.install-html
	@$(NORMAL_INSTALL)
	test -z "$(htmldir)" || $(mkinstalldirs) "$(DESTDIR)$(htmldir)"
	@list='$(HTMLS_INSTALL)'; for p in $$list; do \
	  if test -f "$$p" || test -d "$$p"; then d=""; else d="$(srcdir)/"; fi; \
	  f=$(html__strip_dir) \
	  if test -d "$$d$$p"; then \
	    echo " $(mkinstalldirs) '$(DESTDIR)$(htmldir)/$$f'"; \
	    $(mkinstalldirs) "$(DESTDIR)$(htmldir)/$$f" || exit 1; \
	    echo " $(INSTALL_DATA) '$$d$$p'/* '$(DESTDIR)$(htmldir)/$$f'"; \
	    $(INSTALL_DATA) "$$d$$p"/* "$(DESTDIR)$(htmldir)/$$f"; \
	  else \
	    echo " $(INSTALL_DATA) '$$d$$p' '$(DESTDIR)$(htmldir)/$$f'"; \
	    $(INSTALL_DATA) "$$d$$p" "$(DESTDIR)$(htmldir)/$$f"; \
	  fi; \
	done

# Install the man pages.
install-man: lang.install-man \
	$(DESTDIR)$(man1dir)/$(GCC_INSTALL_NAME)$(man1ext) \
	$(DESTDIR)$(man1dir)/$(CPP_INSTALL_NAME)$(man1ext) \
	$(DESTDIR)$(man1dir)/$(GCOV_INSTALL_NAME)$(man1ext) \
	$(DESTDIR)$(man7dir)/fsf-funding$(man7ext) \
	$(DESTDIR)$(man7dir)/gfdl$(man7ext) \
	$(DESTDIR)$(man7dir)/gpl$(man7ext)

$(DESTDIR)$(man7dir)/%$(man7ext): doc/%.7 installdirs
	-rm -f $@
	-$(INSTALL_DATA) $< $@
	-chmod a-x $@

$(DESTDIR)$(man1dir)/$(GCC_INSTALL_NAME)$(man1ext): doc/gcc.1 installdirs
	-rm -f $@
	-$(INSTALL_DATA) $< $@
	-chmod a-x $@

$(DESTDIR)$(man1dir)/$(CPP_INSTALL_NAME)$(man1ext): doc/cpp.1 installdirs
	-rm -f $@
	-$(INSTALL_DATA) $< $@
	-chmod a-x $@

$(DESTDIR)$(man1dir)/$(GCOV_INSTALL_NAME)$(man1ext): doc/gcov.1 installdirs
	-rm -f $@
	-$(INSTALL_DATA) $< $@
	-chmod a-x $@

# Install all the header files built in the include subdirectory.
install-headers: $(INSTALL_HEADERS_DIR)
# Fix symlinks to absolute paths in the installed include directory to
# point to the installed directory, not the build directory.
# Don't need to use LN_S here since we really do need ln -s and no substitutes.
	-files=`cd $(DESTDIR)$(libsubdir)/include-fixed; find . -type l -print 2>/dev/null`; \
	if [ $$? -eq 0 ]; then \
	  dir=`cd include-fixed; ${PWD_COMMAND}`; \
	  for i in $$files; do \
	    dest=`ls -ld $(DESTDIR)$(libsubdir)/include-fixed/$$i | sed -n 's/.*-> //p'`; \
	    if expr "$$dest" : "$$dir.*" > /dev/null; then \
	      rm -f $(DESTDIR)$(libsubdir)/include-fixed/$$i; \
	      ln -s `echo $$i | sed "s|/[^/]*|/..|g" | sed 's|/..$$||'``echo "$$dest" | sed "s|$$dir||"` $(DESTDIR)$(libsubdir)/include-fixed/$$i; \
	    fi; \
	  done; \
	fi

# Create or recreate the gcc private include file directory.
install-include-dir: installdirs
	$(mkinstalldirs) $(DESTDIR)$(libsubdir)/include
	-rm -rf $(DESTDIR)$(libsubdir)/include-fixed
	mkdir $(DESTDIR)$(libsubdir)/include-fixed
	-chmod a+rx $(DESTDIR)$(libsubdir)/include-fixed

# Create or recreate the install-tools include file directory.
itoolsdir = $(libexecsubdir)/install-tools
itoolsdatadir = $(libsubdir)/install-tools
install-itoolsdirs: installdirs
	$(mkinstalldirs) $(DESTDIR)$(itoolsdatadir)/include
	$(mkinstalldirs) $(DESTDIR)$(itoolsdir)

# Install the include directory using tar.
install-headers-tar: stmp-int-hdrs install-include-dir
# We use `pwd`/include instead of just include to problems with CDPATH
# Unless a full pathname is provided, some shells would print the new CWD,
# found in CDPATH, corrupting the output.  We could just redirect the
# output of `cd', but some shells lose on redirection within `()'s
	(cd `${PWD_COMMAND}`/include ; \
	 tar -cf - .; exit 0) | (cd $(DESTDIR)$(libsubdir)/include; tar xpf - )
	(cd `${PWD_COMMAND}`/include-fixed ; \
	 tar -cf - .; exit 0) | (cd $(DESTDIR)$(libsubdir)/include-fixed; tar xpf - )
# /bin/sh on some systems returns the status of the first tar,
# and that can lose with GNU tar which always writes a full block.
# So use `exit 0' to ignore its exit status.

# Install the include directory using cpio.
install-headers-cpio: stmp-int-hdrs install-include-dir
# See discussion about the use of `pwd` above
	cd `${PWD_COMMAND}`/include ; \
	find . -print | cpio -pdum $(DESTDIR)$(libsubdir)/include
	cd `${PWD_COMMAND}`/include-fixed ; \
	find . -print | cpio -pdum $(DESTDIR)$(libsubdir)/include-fixed

# Install the include directory using cp.
install-headers-cp: stmp-int-hdrs install-include-dir
	cp -p -r include $(DESTDIR)$(libsubdir)
	cp -p -r include-fixed $(DESTDIR)$(libsubdir)

# Targets without dependencies, for use in prev-gcc during bootstrap.
real-install-headers-tar:
	(cd `${PWD_COMMAND}`/include-fixed ; \
	 tar -cf - .; exit 0) | (cd $(DESTDIR)$(libsubdir)/include-fixed; tar xpf - )

real-install-headers-cpio:
	cd `${PWD_COMMAND}`/include-fixed ; \
	find . -print | cpio -pdum $(DESTDIR)$(libsubdir)/include-fixed

real-install-headers-cp:
	cp -p -r include-fixed $(DESTDIR)$(libsubdir)

# Install supporting files for fixincludes to be run later.
install-mkheaders: stmp-int-hdrs install-itoolsdirs \
  macro_list fixinc_list
	$(INSTALL_DATA) $(srcdir)/gsyslimits.h \
	  $(DESTDIR)$(itoolsdatadir)/gsyslimits.h
	$(INSTALL_DATA) macro_list $(DESTDIR)$(itoolsdatadir)/macro_list
	$(INSTALL_DATA) fixinc_list $(DESTDIR)$(itoolsdatadir)/fixinc_list
	set -e; for ml in `cat fixinc_list`; do \
	  multi_dir=`echo $${ml} | sed -e 's/^[^;]*;//'`; \
	  $(mkinstalldirs) $(DESTDIR)$(itoolsdatadir)/include$${multi_dir}; \
	  $(INSTALL_DATA) include-fixed$${multidir}/limits.h $(DESTDIR)$(itoolsdatadir)/include$${multi_dir}/limits.h; \
	done
	$(INSTALL_SCRIPT) $(srcdir)/../mkinstalldirs \
		$(DESTDIR)$(itoolsdir)/mkinstalldirs ; \
	sysroot_headers_suffix='$${sysroot_headers_suffix}'; \
		echo 'SYSTEM_HEADER_DIR="'"$(SYSTEM_HEADER_DIR)"'"' \
		> $(DESTDIR)$(itoolsdatadir)/mkheaders.conf
	echo 'OTHER_FIXINCLUDES_DIRS="$(OTHER_FIXINCLUDES_DIRS)"' \
		>> $(DESTDIR)$(itoolsdatadir)/mkheaders.conf
	echo 'STMP_FIXINC="$(STMP_FIXINC)"' \
		>> $(DESTDIR)$(itoolsdatadir)/mkheaders.conf

# Use this target to install the program `collect2' under the name `collect2'.
install-collect2: collect2 installdirs
	$(INSTALL_PROGRAM) collect2$(exeext) $(DESTDIR)$(libexecsubdir)/collect2$(exeext)
# Install the driver program as $(libsubdir)/gcc for collect2.
	$(INSTALL_PROGRAM) xgcc$(exeext) $(DESTDIR)$(libexecsubdir)/gcc$(exeext)

# Install lto-wrapper.
install-lto-wrapper: lto-wrapper$(exeext)
	$(INSTALL_PROGRAM) lto-wrapper$(exeext) $(DESTDIR)$(libexecsubdir)/lto-wrapper$(exeext)

install-gcc-ar: installdirs gcc-ar$(exeext) gcc-nm$(exeext) gcc-ranlib$(exeext)
	for i in gcc-ar gcc-nm gcc-ranlib; do \
	  install_name=`echo $$i|sed '$(program_transform_name)'` ;\
	  target_install_name=$(target_noncanonical)-`echo $$i|sed '$(program_transform_name)'` ; \
	  rm -f $(DESTDIR)$(bindir)/$$install_name$(exeext) ; \
	  $(INSTALL_PROGRAM) $$i$(exeext) $(DESTDIR)$(bindir)/$$install_name$(exeext) ;\
	  if test -f gcc-cross$(exeext); then \
	    :; \
	  else \
	    rm -f $(DESTDIR)$(bindir)/$$target_install_name$(exeext); \
	    ( cd $(DESTDIR)$(bindir) && \
	      $(LN) $$install_name$(exeext) $$target_install_name$(exeext) ) ; \
	  fi ; \
	done

# Cancel installation by deleting the installed files.
uninstall: lang.uninstall
	-rm -rf $(DESTDIR)$(libsubdir)
	-rm -rf $(DESTDIR)$(libexecsubdir)
	-rm -rf $(DESTDIR)$(bindir)/$(GCC_INSTALL_NAME)$(exeext)
	-rm -f $(DESTDIR)$(bindir)/$(CPP_INSTALL_NAME)$(exeext)
	-if [ x$(cpp_install_dir) != x ]; then \
	  rm -f $(DESTDIR)$(prefix)/$(cpp_install_dir)/$(CPP_INSTALL_NAME)$(exeext); \
	else true; fi
	-rm -rf $(DESTDIR)$(bindir)/$(GCOV_INSTALL_NAME)$(exeext)
	-rm -rf $(DESTDIR)$(man1dir)/$(GCC_INSTALL_NAME)$(man1ext)
	-rm -rf $(DESTDIR)$(man1dir)/cpp$(man1ext)
	-rm -f $(DESTDIR)$(infodir)/cpp.info* $(DESTDIR)$(infodir)/gcc.info*
	-rm -f $(DESTDIR)$(infodir)/cppinternals.info* $(DESTDIR)$(infodir)/gccint.info*
	for i in ar nm ranlib ; do \
	  install_name=`echo gcc-$$i|sed '$(program_transform_name)'`$(exeext) ;\
	  target_install_name=$(target_noncanonical)-`echo gcc-$$i|sed '$(program_transform_name)'`$(exeext) ; \
	  rm -f $(DESTDIR)$(bindir)/$$install_name ; \
	  rm -f $(DESTDIR)$(bindir)/$$target_install_name ; \
	done
#
# These targets are for the dejagnu testsuites. The file site.exp
# contains global variables that all the testsuites will use.

target_subdir = @target_subdir@

site.exp: ./config.status Makefile
	@echo "Making a new config file..."
	-@rm -f ./site.tmp
	@$(STAMP) site.exp
	-@mv site.exp site.bak
	@echo "## these variables are automatically generated by make ##" > ./site.tmp
	@echo "# Do not edit here. If you wish to override these values" >> ./site.tmp
	@echo "# add them to the last section" >> ./site.tmp
	@echo "set rootme \"`${PWD_COMMAND}`\"" >> ./site.tmp
	@echo "set srcdir \"`cd ${srcdir}; ${PWD_COMMAND}`\"" >> ./site.tmp
	@echo "set host_triplet $(host)" >> ./site.tmp
	@echo "set build_triplet $(build)" >> ./site.tmp
	@echo "set target_triplet $(target)" >> ./site.tmp
	@echo "set target_alias $(target_noncanonical)" >> ./site.tmp
	@echo "set libiconv \"$(LIBICONV)\"" >> ./site.tmp
# CFLAGS is set even though it's empty to show we reserve the right to set it.
	@echo "set CFLAGS \"\"" >> ./site.tmp
	@echo "set CXXFLAGS \"\"" >> ./site.tmp
	@echo "set HOSTCC \"$(CC)\"" >> ./site.tmp
	@echo "set HOSTCFLAGS \"$(CFLAGS)\"" >> ./site.tmp
# TEST_ALWAYS_FLAGS are flags that should be passed to every compilation.
# They are passed first to allow individual tests to override them.
	@echo "set TEST_ALWAYS_FLAGS \"$(SYSROOT_CFLAGS_FOR_TARGET)\"" >> ./site.tmp
# When running the tests we set GCC_EXEC_PREFIX to the install tree so that
# files that have already been installed there will be found.  The -B option
# overrides it, so use of GCC_EXEC_PREFIX will not result in using GCC files
# from the install tree.
	@echo "set TEST_GCC_EXEC_PREFIX \"$(libdir)/gcc/\"" >> ./site.tmp
	@echo "set TESTING_IN_BUILD_TREE 1" >> ./site.tmp
	@echo "set HAVE_LIBSTDCXX_V3 1" >> ./site.tmp
	@if test "@enable_plugin@" = "yes" ; then \
	  echo "set ENABLE_PLUGIN 1" >> ./site.tmp; \
	  echo "set PLUGINCC \"$(PLUGINCC)\"" >> ./site.tmp; \
	  echo "set PLUGINCFLAGS \"$(PLUGINCFLAGS)\"" >> ./site.tmp; \
	  echo "set GMPINC \"$(GMPINC)\"" >> ./site.tmp; \
	fi
	@if test "@enable_lto@" = "yes" ; then \
	  echo "set ENABLE_LTO 1" >> ./site.tmp; \
	fi
# If newlib has been configured, we need to pass -B to gcc so it can find
# newlib's crt0.o if it exists.  This will cause a "path prefix not used"
# message if it doesn't, but the testsuite is supposed to ignore the message -
# it's too difficult to tell when to and when not to pass -B (not all targets
# have crt0's).  We could only add the -B if ../newlib/crt0.o exists, but that
# seems like too selective a test.
# ??? Another way to solve this might be to rely on linker scripts.  Then
# theoretically the -B won't be needed.
# We also need to pass -L ../ld so that the linker can find ldscripts.
	@if [ -d $(objdir)/../$(target_subdir)/newlib ] \
	    && [ "${host}" != "${target}" ]; then \
	  echo "set newlib_cflags \"-I$(objdir)/../$(target_subdir)/newlib/targ-include -I\$$srcdir/../newlib/libc/include\"" >> ./site.tmp; \
	  echo "set newlib_ldflags \"-B$(objdir)/../$(target_subdir)/newlib/\"" >> ./site.tmp; \
	  echo "append CFLAGS \" \$$newlib_cflags\"" >> ./site.tmp; \
	  echo "append CXXFLAGS \" \$$newlib_cflags\"" >> ./site.tmp; \
	  echo "append LDFLAGS \" \$$newlib_ldflags\"" >> ./site.tmp; \
	else true; \
	fi
	@if [ -d $(objdir)/../ld ] ; then \
	  echo "append LDFLAGS \" -L$(objdir)/../ld\"" >> ./site.tmp; \
	else true; \
	fi
	echo "set tmpdir $(objdir)/testsuite" >> ./site.tmp
	@echo "set srcdir \"\$${srcdir}/testsuite\"" >> ./site.tmp
	@if [ "X$(ALT_CC_UNDER_TEST)" != "X" ] ; then \
	  echo "set ALT_CC_UNDER_TEST \"$(ALT_CC_UNDER_TEST)\"" >> ./site.tmp; \
	else true; \
	fi
	@if [ "X$(ALT_CXX_UNDER_TEST)" != "X" ] ; then \
	  echo "set ALT_CXX_UNDER_TEST \"$(ALT_CXX_UNDER_TEST)\"" >> ./site.tmp; \
	else true; \
	fi
	@if [ "X$(COMPAT_OPTIONS)" != "X" ] ; then \
	  echo "set COMPAT_OPTIONS \"$(COMPAT_OPTIONS)\"" >> ./site.tmp; \
	else true; \
	fi
	@echo "## All variables above are generated by configure. Do Not Edit ##" >> ./site.tmp
	@cat ./site.tmp > site.exp
	@cat site.bak | sed \
		-e '1,/^## All variables above are.*##/ d' >> site.exp
	-@rm -f ./site.tmp

CHECK_TARGETS = @check_languages@

check: $(CHECK_TARGETS)

check-subtargets: $(patsubst %,%-subtargets,$(CHECK_TARGETS))

# The idea is to parallelize testing of multilibs, for example:
#   make -j3 check-gcc//sh-hms-sim/{-m1,-m2,-m3,-m3e,-m4}/{,-nofpu}
# will run 3 concurrent sessions of check-gcc, eventually testing
# all 10 combinations.  GNU make is required, as is a shell that expands
# alternations within braces.
lang_checks_parallel = $(lang_checks:=//%)
$(lang_checks_parallel): site.exp
	target=`echo "$@" | sed 's,//.*,,'`; \
	variant=`echo "$@" | sed 's,^[^/]*//,,'`; \
	vardots=`echo "$$variant" | sed 's,/,.,g'`; \
	$(MAKE) TESTSUITEDIR="testsuite.$$vardots" \
	  RUNTESTFLAGS="--target_board=$$variant $(RUNTESTFLAGS)" \
	  "$$target"

TESTSUITEDIR = testsuite

$(TESTSUITEDIR)/site.exp: site.exp
	-test -d $(TESTSUITEDIR) || mkdir $(TESTSUITEDIR)
	-rm -f $@
	sed '/set tmpdir/ s|testsuite$$|$(TESTSUITEDIR)|' < site.exp > $@

# This is only used for check-% targets that aren't parallelized.
$(filter-out $(lang_checks_parallelized),$(lang_checks)): check-% : site.exp
	-test -d plugin || mkdir plugin
	-test -d $(TESTSUITEDIR) || mkdir $(TESTSUITEDIR)
	test -d $(TESTSUITEDIR)/$* || mkdir $(TESTSUITEDIR)/$*
	-(rootme=`${PWD_COMMAND}`; export rootme; \
	srcdir=`cd ${srcdir}; ${PWD_COMMAND}` ; export srcdir ; \
	cd $(TESTSUITEDIR)/$*; \
	rm -f tmp-site.exp; \
	sed '/set tmpdir/ s|testsuite$$|$(TESTSUITEDIR)/$*|' \
		< ../../site.exp > tmp-site.exp; \
	$(SHELL) $${srcdir}/../move-if-change tmp-site.exp site.exp; \
	EXPECT=${EXPECT} ; export EXPECT ; \
	if [ -f $${rootme}/../expect/expect ] ; then  \
	   TCL_LIBRARY=`cd .. ; cd $${srcdir}/../tcl/library ; ${PWD_COMMAND}` ; \
	    export TCL_LIBRARY ; fi ; \
	$(RUNTEST) --tool $* $(RUNTESTFLAGS))

$(patsubst %,%-subtargets,$(filter-out $(lang_checks_parallelized),$(lang_checks))): check-%-subtargets:
	@echo check-$*

check_p_tool=$(firstword $(subst _, ,$*))
check_p_vars=$(check_$(check_p_tool)_parallelize)
check_p_subno=$(word 2,$(subst _, ,$*))
check_p_comma=,
check_p_subwork=$(subst $(check_p_comma), ,$(if $(check_p_subno),$(word $(check_p_subno),$(check_p_vars))))
check_p_numbers=1 2 3 4 5 6 7 8 9 10 11 12 13 14 15 16 17 18 19 20
check_p_subdir=$(subst _,,$*)
check_p_subdirs=$(wordlist 1,$(words $(check_$*_parallelize)),$(check_p_numbers))

# For parallelized check-% targets, this decides whether parallelization
# is desirable (if -jN is used and RUNTESTFLAGS doesn't contain anything
# but optional --target_board or --extra_opts arguments).  If desirable,
# recursive make is run with check-parallel-$lang{,1,2,3,4,5} etc. goals,
# which can be executed in parallel, as they are run in separate directories.
# check-parallel-$lang{1,2,3,4,5} etc. goals invoke runtest with the longest
# running *.exp files from the testsuite, as determined by check_$lang_parallelize
# variable.  The check-parallel-$lang goal in that case invokes runtest with
# all the remaining *.exp files not handled by the separate goals.
# Afterwards contrib/dg-extract-results.sh is used to merge the sum and log
# files.  If parallelization isn't desirable, only one recursive make
# is run with check-parallel-$lang goal and check_$lang_parallelize variable
# cleared to say that no additional arguments beyond $(RUNTESTFLAGS)
# should be passed to runtest.
#
# To parallelize some language check, add the corresponding check-$lang
# to lang_checks_parallelized variable and define check_$lang_parallelize
# variable (see above check_gcc_parallelize description).
$(lang_checks_parallelized): check-% : site.exp
	@if [ -z "$(filter-out --target_board=%,$(filter-out --extra_opts%,$(RUNTESTFLAGS)))" ] \
	    && [ "$(filter -j, $(MFLAGS))" = "-j" ]; then \
	  $(MAKE) TESTSUITEDIR="$(TESTSUITEDIR)" RUNTESTFLAGS="$(RUNTESTFLAGS)" \
	    check-parallel-$* \
	    $(patsubst %,check-parallel-$*_%, $(check_p_subdirs)); \
	  for file in $(TESTSUITEDIR)/$*/$* \
		      $(patsubst %,$(TESTSUITEDIR)/$*%/$*,$(check_p_subdirs));\
	  do \
	    mv -f $$file.sum $$file.sum.sep; mv -f $$file.log $$file.log.sep; \
	  done; \
	  $(SHELL) $(srcdir)/../contrib/dg-extract-results.sh \
	    $(TESTSUITEDIR)/$*/$*.sum.sep \
	    $(patsubst %,$(TESTSUITEDIR)/$*%/$*.sum.sep,$(check_p_subdirs)) \
	    > $(TESTSUITEDIR)/$*/$*.sum; \
	  $(SHELL) $(srcdir)/../contrib/dg-extract-results.sh -L \
	    $(TESTSUITEDIR)/$*/$*.log.sep \
	    $(patsubst %,$(TESTSUITEDIR)/$*%/$*.log.sep,$(check_p_subdirs)) \
	    > $(TESTSUITEDIR)/$*/$*.log; \
	else \
	  $(MAKE) TESTSUITEDIR="$(TESTSUITEDIR)" RUNTESTFLAGS="$(RUNTESTFLAGS)" \
	    check_$*_parallelize= check-parallel-$*; \
	fi

# Just print the parallelized subtargets for those that want to split
# the testing across machines.
$(patsubst %,%-subtargets,$(lang_checks_parallelized)): check-%-subtargets:
	@echo check-parallel-$* \
	  $(patsubst %,check-parallel-$*_%, $(check_p_subdirs))

# In the if [ -n "$(check_p_subno)" ] case runtest should be given the name of
# the given *.exp file(s).  See comment above check_gcc_parallelize variable
# for details on the content of these variables.
#
# In the elif [ -n "$(check_p_vars)" ] case runtest should be given
# names of all the *.exp files for this tool that aren't already handled by
# other goals.  First it finds all the *.exp files for this tool, then
# prunes those already specified in check_$lang_parallelize or duplicates.
#
# Otherwise check-$lang isn't parallelized and runtest is invoked just with
# the $(RUNTESTFLAGS) arguments.
check-parallel-% : site.exp
	-test -d plugin || mkdir plugin
	-test -d $(TESTSUITEDIR) || mkdir $(TESTSUITEDIR)
	test -d $(TESTSUITEDIR)/$(check_p_subdir) || mkdir $(TESTSUITEDIR)/$(check_p_subdir)
	-(rootme=`${PWD_COMMAND}`; export rootme; \
	srcdir=`cd ${srcdir}; ${PWD_COMMAND}` ; export srcdir ; \
	cd $(TESTSUITEDIR)/$(check_p_subdir); \
	rm -f tmp-site.exp; \
	sed '/set tmpdir/ s|testsuite$$|$(TESTSUITEDIR)/$(check_p_subdir)|' \
		< ../../site.exp > tmp-site.exp; \
	$(SHELL) $${srcdir}/../move-if-change tmp-site.exp site.exp; \
	EXPECT=${EXPECT} ; export EXPECT ; \
	if [ -f $${rootme}/../expect/expect ] ; then  \
	   TCL_LIBRARY=`cd .. ; cd $${srcdir}/../tcl/library ; ${PWD_COMMAND}` ; \
	    export TCL_LIBRARY ; fi ; \
	runtestflags= ; \
	if [ -n "$(check_p_subno)" ] ; then \
	  runtestflags="$(check_p_subwork)"; \
	elif [ -n "$(check_p_vars)" ] ; then \
	  parts="`echo ' $(strip $(subst $(check_p_comma), ,$(check_p_vars))) ' \
		  | sed 's/=[^ ]* / /g'`"; \
	  for part in `find $$srcdir/testsuite/$(check_p_tool)* -name \*.exp` ; do \
	    part=`basename $$part` ; \
	    case " $$parts $$runtestflags " in \
	      *" $$part "*) ;; \
	      *) runtestflags="$$runtestflags $$part" ;; \
	    esac ; \
	  done ; \
	fi ; \
	$(RUNTEST) --tool $(check_p_tool) $(RUNTESTFLAGS) $$runtestflags)

# QMTest targets

# The path to qmtest.
QMTEST_PATH=qmtest

# The flags to pass to qmtest.
QMTESTFLAGS=

# The flags to pass to "qmtest run".
QMTESTRUNFLAGS=-f none --result-stream dejagnu_stream.DejaGNUStream

# The command to use to invoke qmtest.
QMTEST=${QMTEST_PATH} ${QMTESTFLAGS}

# The tests (or suites) to run.
QMTEST_GPP_TESTS=g++

# The subdirectory of the OBJDIR that will be used to store the QMTest
# test database configuration and that will be used for temporary
# scratch space during QMTest's execution.
QMTEST_DIR=qmtestsuite

# Create the QMTest database configuration.
${QMTEST_DIR} stamp-qmtest:
	${QMTEST} -D ${QMTEST_DIR} create-tdb \
	    -c gcc_database.GCCDatabase \
	    -a srcdir=`cd ${srcdir}/testsuite && ${PWD_COMMAND}` && \
	    $(STAMP) stamp-qmtest

# Create the QMTest context file.
${QMTEST_DIR}/context: stamp-qmtest
	rm -f $@
	echo "CompilerTable.languages=c cplusplus" >> $@
	echo "CompilerTable.c_kind=GCC" >> $@
	echo "CompilerTable.c_path=${objdir}/xgcc" >> $@
	echo "CompilerTable.c_options=-B${objdir}/" >> $@
	echo "CompilerTable.cplusplus_kind=GCC" >> $@
	echo "CompilerTable.cplusplus_path=${objdir}/xg++" >> $@
	echo "CompilerTable.cplusplus_options=-B${objdir}/" >> $@
	echo "DejaGNUTest.target=${target_noncanonical}" >> $@

# Run the G++ testsuite using QMTest.
qmtest-g++: ${QMTEST_DIR}/context
	cd ${QMTEST_DIR} && ${QMTEST} run ${QMTESTRUNFLAGS} -C context \
	   -o g++.qmr ${QMTEST_GPP_TESTS}

# Use the QMTest GUI.
qmtest-gui: ${QMTEST_DIR}/context
	cd ${QMTEST_DIR} && ${QMTEST} gui -C context

.PHONY: qmtest-g++

# Run Paranoia on real.c.

paranoia.o: $(srcdir)/../contrib/paranoia.cc $(CONFIG_H) $(SYSTEM_H) $(TREE_H)
	g++ -c $(ALL_CFLAGS) $(ALL_CPPFLAGS) $< $(OUTPUT_OPTION)

paranoia: paranoia.o real.o $(LIBIBERTY)
	g++ -o $@ paranoia.o real.o $(LIBIBERTY)

# These exist for maintenance purposes.

# Update the tags table.
TAGS: lang.tags
	(cd $(srcdir);					\
	incs= ;						\
	list='$(SUBDIRS)'; for dir in $$list; do	\
	  if test -f $$dir/TAGS; then			\
	    incs="$$incs --include $$dir/TAGS.sub";	\
	  fi;						\
	done;						\
	etags -o TAGS.sub c-family/*.h c-family/*.c *.h *.c *.cc; \
	etags --include TAGS.sub $$incs)

# -----------------------------------------------------
# Rules for generating translated message descriptions.
# Disabled by autoconf if the tools are not available.
# -----------------------------------------------------

XGETTEXT = @XGETTEXT@
GMSGFMT = @GMSGFMT@
MSGMERGE = msgmerge
CATALOGS = $(patsubst %,po/%,@CATALOGS@)

.PHONY: build- install- build-po install-po update-po

# Dummy rules to deal with dependencies produced by use of
# "build-@POSUB@" and "install-@POSUB@" above, when NLS is disabled.
build-: ; @true
install-: ; @true

build-po: $(CATALOGS)

# This notation should be acceptable to all Make implementations used
# by people who are interested in updating .po files.
update-po: $(CATALOGS:.gmo=.pox)

# N.B. We do not attempt to copy these into $(srcdir).  The snapshot
# script does that.
.po.gmo:
	$(mkinstalldirs) po
	$(GMSGFMT) --statistics -o $@ $<

# The new .po has to be gone over by hand, so we deposit it into
# build/po with a different extension.
# If build/po/gcc.pot exists, use it (it was just created),
# else use the one in srcdir.
.po.pox:
	$(mkinstalldirs) po
	$(MSGMERGE) $< `if test -f po/gcc.pot; \
			then echo po/gcc.pot; \
			else echo $(srcdir)/po/gcc.pot; fi` -o $@

# This rule has to look for .gmo modules in both srcdir and
# the cwd, and has to check that we actually have a catalog
# for each language, in case they weren't built or included
# with the distribution.
install-po:
	$(mkinstalldirs) $(DESTDIR)$(datadir)
	cats="$(CATALOGS)"; for cat in $$cats; do \
	  lang=`basename $$cat | sed 's/\.gmo$$//'`; \
	  if [ -f $$cat ]; then :; \
	  elif [ -f $(srcdir)/$$cat ]; then cat=$(srcdir)/$$cat; \
	  else continue; \
	  fi; \
	  dir=$(localedir)/$$lang/LC_MESSAGES; \
	  echo $(mkinstalldirs) $(DESTDIR)$$dir; \
	  $(mkinstalldirs) $(DESTDIR)$$dir || exit 1; \
	  echo $(INSTALL_DATA) $$cat $(DESTDIR)$$dir/gcc.mo; \
	  $(INSTALL_DATA) $$cat $(DESTDIR)$$dir/gcc.mo; \
	done

# Rule for regenerating the message template (gcc.pot).
# Instead of forcing everyone to edit POTFILES.in, which proved impractical,
# this rule has no dependencies and always regenerates gcc.pot.  This is
# relatively harmless since the .po files do not directly depend on it.
# Note that exgettext has an awk script embedded in it which requires a
# fairly modern (POSIX-compliant) awk.
# The .pot file is left in the build directory.
gcc.pot: po/gcc.pot
po/gcc.pot: force
	$(mkinstalldirs) po
	$(MAKE) srcextra
	AWK=$(AWK) $(SHELL) $(srcdir)/po/exgettext \
		$(XGETTEXT) gcc $(srcdir)

#

# Dependency information.

# In order for parallel make to really start compiling the expensive
# objects from $(OBJS) as early as possible, build all their
# prerequisites strictly before all objects.
$(ALL_HOST_OBJS) : | $(generated_files)

# Include the auto-generated dependencies for all host objects.
DEPFILES = \
  $(foreach obj,$(ALL_HOST_OBJS),\
    $(dir $(obj))$(DEPDIR)/$(patsubst %.o,%.Po,$(notdir $(obj))))
-include $(DEPFILES)<|MERGE_RESOLUTION|>--- conflicted
+++ resolved
@@ -3142,9 +3142,6 @@
   version.h stringpool.h gimplify.h gimple-iterator.h gimple-ssa.h \
   fold-const.h tree-cfg.h tree-into-ssa.h tree-ssanames.h print-tree.h \
   varasm.h context.h tree-phinodes.h stor-layout.h ssa-iterators.h \
-<<<<<<< HEAD
-  $(RESOURCE_H) tree-cfgcleanup.h
-=======
   $(RESOURCE_H) tree-cfgcleanup.h attribs.h calls.h cfgexpand.h \
   diagnostic-color.h gcc-symtab.h gimple-builder.h gimple-low.h \
   gimple-walk.h gimplify-me.h pass_manager.h print-rtl.h stmt.h \
@@ -3153,7 +3150,6 @@
   tree-ssa-loop.h tree-ssa-loop-ivopts.h tree-ssa-loop-manip.h \
   tree-ssa-loop-niter.h tree-ssa-ter.h tree-ssa-threadedge.h \
   tree-ssa-threadupdate.h
->>>>>>> eba76293
 
 # generate the 'build fragment' b-header-vars
 s-header-vars: Makefile

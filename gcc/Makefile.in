--- conflicted
+++ resolved
@@ -3834,12 +3834,9 @@
   $(srcdir)/lto-symtab.c \
   $(srcdir)/tree-ssa-alias.h \
   $(srcdir)/ipa-prop.h \
-<<<<<<< HEAD
   $(MELT_RUNTIME_C) \
   $(srcdir)/melt/generated/meltrunsup-inc.c \
-=======
   $(srcdir)/trans-mem.c \
->>>>>>> e28a3d8b
   $(srcdir)/lto-streamer.h \
   $(srcdir)/target-globals.h \
   $(srcdir)/ipa-inline.h \

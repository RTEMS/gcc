# Makefile for GNU Compiler Collection
# Run 'configure' to generate Makefile from Makefile.in

# Copyright (C) 1987-2015 Free Software Foundation, Inc.

#This file is part of GCC.

#GCC is free software; you can redistribute it and/or modify
#it under the terms of the GNU General Public License as published by
#the Free Software Foundation; either version 3, or (at your option)
#any later version.

#GCC is distributed in the hope that it will be useful,
#but WITHOUT ANY WARRANTY; without even the implied warranty of
#MERCHANTABILITY or FITNESS FOR A PARTICULAR PURPOSE.  See the
#GNU General Public License for more details.

#You should have received a copy of the GNU General Public License
#along with GCC; see the file COPYING3.  If not see
#<http://www.gnu.org/licenses/>.

# The targets for external use include:
# all, doc, install, install-cross, install-cross-rest, install-strip,
# uninstall, TAGS, mostlyclean, clean, distclean, maintainer-clean.

# This is the default target.
# Set by autoconf to "all.internal" for a native build, or
# "all.cross" to build a cross compiler.
all: @ALL@

# Depend on this to specify a phony target portably.
force:

# This tells GNU make version 3 not to export the variables
# defined in this file into the environment (and thus recursive makes).
.NOEXPORT:
# And this tells it not to automatically pass command-line variables
# to recursive makes.
MAKEOVERRIDES =

# Suppress smart makes who think they know how to automake yacc and flex file
.y.c:
.l.c:

# The only suffixes we want for implicit rules are .c and .o, so clear
# the list and add them.  This speeds up GNU Make, and allows -r to work.
# For i18n support, we also need .gmo, .po, .pox.
# This must come before the language makefile fragments to allow them to
# add suffixes and rules of their own.
.SUFFIXES:
.SUFFIXES: .c .cc .o .po .pox .gmo

# -------------------------------
# Standard autoconf-set variables
# -------------------------------

build=@build@
host=@host@
target=@target@
target_noncanonical:=@target_noncanonical@

# Normally identical to target_noncanonical, except for compilers built
# as accelerator targets.
real_target_noncanonical:=@real_target_noncanonical@
accel_dir_suffix = @accel_dir_suffix@

# Sed command to transform gcc to installed name.
program_transform_name := @program_transform_name@

# -----------------------------
# Directories used during build
# -----------------------------

# Directory where sources are, from where we are.
srcdir = @srcdir@
gcc_docdir = @srcdir@/doc

# Directory where sources are, absolute.
abs_srcdir = @abs_srcdir@
abs_docdir = @abs_srcdir@/doc

# Top build directory for this package, relative to here.
top_builddir = .

# The absolute path to the current directory.
objdir := $(shell pwd)

host_subdir=@host_subdir@
build_subdir=@build_subdir@
target_subdir=@target_subdir@
build_libsubdir=@build_libsubdir@

# Top build directory for the "Cygnus tree", relative to $(top_builddir).
ifeq ($(host_subdir),.)
toplevel_builddir := ..
else
toplevel_builddir := ../..
endif

build_objdir := $(toplevel_builddir)/$(build_subdir)
build_libobjdir := $(toplevel_builddir)/$(build_libsubdir)
target_objdir := $(toplevel_builddir)/$(target_subdir)

# --------
# Defined vpaths
# --------

# Directory where sources are, from where we are.
VPATH = @srcdir@

# We define a vpath for the sources of the .texi files here because they
# are split between multiple directories and we would rather use one implicit
# pattern rule for everything.
# This vpath could be extended within the Make-lang fragments.

vpath %.texi $(gcc_docdir)
vpath %.texi $(gcc_docdir)/include

# --------
# UNSORTED
# --------

# Extra flags to pass to indicate cross compilation, which
# might be used or tested by Make-lang fragments.
CROSS=@CROSS@

# Variables that exist for you to override.
# See below for how to change them for certain systems.

# List of language subdirectories.
SUBDIRS =@subdirs@ build

# Selection of languages to be made.
CONFIG_LANGUAGES = @all_selected_languages@
LANGUAGES = c gcov$(exeext) gcov-dump$(exeext) gcov-tool$(exeext) \
            $(CONFIG_LANGUAGES)

# Default values for variables overridden in Makefile fragments.
# CFLAGS is for the user to override to, e.g., do a cross build with -O2.
# TCFLAGS is used for compilations with the GCC just built.
# T_CFLAGS is used for all compilations and is overridden by t-* files.
T_CFLAGS =
TCFLAGS =
CFLAGS = @CFLAGS@
CXXFLAGS = @CXXFLAGS@
LDFLAGS = @LDFLAGS@

# Should we build position-independent host code?
PICFLAG = @PICFLAG@

# Flags to determine code coverage. When coverage is disabled, this will
# contain the optimization flags, as you normally want code coverage
# without optimization.
COVERAGE_FLAGS = @coverage_flags@
coverageexts = .{gcda,gcno}

# The warning flags are separate from CFLAGS because people tend to
# override optimization flags and we'd like them to still have warnings
# turned on.  These flags are also used to pass other stage dependent
# flags from configure.  The user is free to explicitly turn these flags
# off if they wish.
# LOOSE_WARN are the warning flags to use when compiling something
# which is only compiled with gcc, such as libgcc.
# C_LOOSE_WARN is similar, but with C-only warnings.
# STRICT_WARN are the additional warning flags to
# apply to the back end and some front ends, which may be compiled
# with other compilers.
# C_STRICT_WARN is similar, with C-only warnings.
LOOSE_WARN = @loose_warn@
C_LOOSE_WARN = @c_loose_warn@
STRICT_WARN = @strict_warn@
C_STRICT_WARN = @c_strict_warn@

# This is set by --enable-checking.  The idea is to catch forgotten
# "extern" tags in header files.
NOCOMMON_FLAG = @nocommon_flag@

NOEXCEPTION_FLAGS = @noexception_flags@

# This is set by --disable-maintainer-mode (default) to "#"
# FIXME: 'MAINT' will always be set to an empty string, no matter if
# --disable-maintainer-mode is used or not.  This is because the
# following will expand to "MAINT := " in maintainer mode, and to
# "MAINT := #" in non-maintainer mode, but because '#' starts a comment,
# they mean exactly the same thing for make.
MAINT := @MAINT@

# The following provides the variable ENABLE_MAINTAINER_RULES that can
# be used in language Make-lang.in makefile fragments to enable
# maintainer rules.  So, ENABLE_MAINTAINER_RULES is 'true' in
# maintainer mode, and '' otherwise.
@MAINT@ ENABLE_MAINTAINER_RULES = true

# These are set by --enable-checking=valgrind.
RUN_GEN = @valgrind_command@
VALGRIND_DRIVER_DEFINES = @valgrind_path_defines@

# This is how we control whether or not the additional warnings are applied.
.-warn = $(STRICT_WARN)
build-warn = $(STRICT_WARN)
GCC_WARN_CFLAGS = $(LOOSE_WARN) $(C_LOOSE_WARN) $($(@D)-warn) $(if $(filter-out $(STRICT_WARN),$($(@D)-warn)),,$(C_STRICT_WARN)) $(NOCOMMON_FLAG) $($@-warn)
GCC_WARN_CXXFLAGS = $(LOOSE_WARN) $($(@D)-warn) $(NOCOMMON_FLAG) $($@-warn)

# These files are to have specific diagnostics suppressed, or are not to
# be subject to -Werror:
# flex output may yield harmless "no previous prototype" warnings
build/gengtype-lex.o-warn = -Wno-error
gengtype-lex.o-warn = -Wno-error
libgcov-util.o-warn = -Wno-error
libgcov-driver-tool.o-warn = -Wno-error
libgcov-merge-tool.o-warn = -Wno-error
gimple-match.o-warn = -Wno-unused
generic-match.o-warn = -Wno-unused
<<<<<<< HEAD
insn-modes.o-warn = -Wno-error
=======
dfp.o-warn = -Wno-strict-aliasing
>>>>>>> 52fc6859

# All warnings have to be shut off in stage1 if the compiler used then
# isn't gcc; configure determines that.  WARN_CFLAGS will be either
# $(GCC_WARN_CFLAGS), or nothing.  Similarly, WARN_CXXFLAGS will be
# either $(GCC_WARN_CXXFLAGS), or nothing.
WARN_CFLAGS = @warn_cflags@
WARN_CXXFLAGS = @warn_cxxflags@

CPPFLAGS = @CPPFLAGS@

AWK = @AWK@
CC = @CC@
CXX = @CXX@
BISON = @BISON@
BISONFLAGS =
FLEX = @FLEX@
FLEXFLAGS =
AR = @AR@
AR_FLAGS = rc
NM = @NM@
RANLIB = @RANLIB@
RANLIB_FLAGS = @ranlib_flags@

# Libraries to use on the host.
HOST_LIBS = @HOST_LIBS@

# The name of the compiler to use.
COMPILER = $(CXX)
COMPILER_FLAGS = $(CXXFLAGS)
# If HOST_LIBS is set, then the user is controlling the libraries to
# link against.  In that case, link with $(CC) so that the -lstdc++
# library is not introduced.  If HOST_LIBS is not set, link with
# $(CXX) to pick up -lstdc++.
ifeq ($(HOST_LIBS),)
LINKER = $(CXX)
LINKER_FLAGS = $(CXXFLAGS)
else
LINKER = $(CC)
LINKER_FLAGS = $(CFLAGS)
endif

# We don't want to compile the compilers with -fPIE, it make PCH fail.
COMPILER += @NO_PIE_CFLAGS@

# Link with -no-pie since we compile the compiler with -fno-PIE.
LINKER += @NO_PIE_FLAG@

# Like LINKER, but use a mutex for serializing front end links.
ifeq (@DO_LINK_MUTEX@,true)
LLINKER = $(SHELL) $(srcdir)/lock-and-run.sh linkfe.lck $(LINKER)
else
LLINKER = $(LINKER)
endif

# -------------------------------------------
# Programs which operate on the build machine
# -------------------------------------------

SHELL = @SHELL@
# pwd command to use.  Allow user to override default by setting PWDCMD in
# the environment to account for automounters.  The make variable must not
# be called PWDCMD, otherwise the value set here is passed to make
# subprocesses and overrides the setting from the user's environment.
# Don't use PWD since it is a common shell environment variable and we
# don't want to corrupt it.
PWD_COMMAND = $${PWDCMD-pwd}
# on sysV, define this as cp.
INSTALL = @INSTALL@
# Some systems may be missing symbolic links, regular links, or both.
# Allow configure to check this and use "ln -s", "ln", or "cp" as appropriate.
LN=@LN@
LN_S=@LN_S@
# These permit overriding just for certain files.
INSTALL_PROGRAM = @INSTALL_PROGRAM@
INSTALL_DATA = @INSTALL_DATA@
INSTALL_SCRIPT = @INSTALL@
install_sh = $(SHELL) $(srcdir)/../install-sh
INSTALL_STRIP_PROGRAM = $(install_sh) -c -s
MAKEINFO = @MAKEINFO@
MAKEINFOFLAGS = --no-split
TEXI2DVI = texi2dvi
TEXI2PDF = texi2pdf
TEXI2HTML = $(MAKEINFO) --html
TEXI2POD = perl $(srcdir)/../contrib/texi2pod.pl
POD2MAN = pod2man --center="GNU" --release="gcc-$(version)" --date=$(shell sed 's/\(....\)\(..\)\(..\)/\1-\2-\3/' <$(DATESTAMP))
# Some versions of `touch' (such as the version on Solaris 2.8)
# do not correctly set the timestamp due to buggy versions of `utime'
# in the kernel.  So, we use `echo' instead.
STAMP = echo timestamp >
# If necessary (e.g., when using the MSYS shell on Microsoft Windows)
# translate the shell's notion of absolute pathnames to the native
# spelling.
build_file_translate = @build_file_translate@

# Make sure the $(MAKE) variable is defined.
@SET_MAKE@

# Locate mkinstalldirs.
mkinstalldirs=$(SHELL) $(srcdir)/../mkinstalldirs

# write_entries_to_file - writes each entry in a list
# to the specified file.  Entries are written in chunks of
# $(write_entries_to_file_split) to accommodate systems with
# severe command-line-length limitations.
# Parameters:
# $(1): variable containing entries to iterate over
# $(2): output file
write_entries_to_file_split = 50
write_entries_to_file = $(shell rm -f $(2) || :) $(shell touch $(2)) \
	$(foreach range, \
	  $(shell i=1; while test $$i -le $(words $(1)); do \
	     echo $$i; i=`expr $$i + $(write_entries_to_file_split)`; done), \
	  $(shell echo "$(wordlist $(range), \
			  $(shell expr $(range) + $(write_entries_to_file_split) - 1), $(1))" \
	     | tr ' ' '\012' >> $(2)))

# The jit documentation looks better if built with sphinx, but can be
# built with texinfo if sphinx is not available.
# configure sets "doc_build_sys" to "sphinx" or "texinfo" accordingly
doc_build_sys=@doc_build_sys@

# --------
# UNSORTED
# --------

# Dependency tracking stuff.
CXXDEPMODE = @CXXDEPMODE@
DEPDIR = @DEPDIR@
depcomp = $(SHELL) $(srcdir)/../depcomp

# In the past we used AC_PROG_CC_C_O and set this properly, but
# it was discovered that this hadn't worked in a long time, so now
# we just hard-code.
OUTPUT_OPTION = -o $@

# This is where we get zlib from.  zlibdir is -L../zlib and zlibinc is
# -I../zlib, unless we were configured with --with-system-zlib, in which
# case both are empty.
ZLIB = @zlibdir@ -lz
ZLIBINC = @zlibinc@

# How to find GMP
GMPLIBS = @GMPLIBS@
GMPINC = @GMPINC@

# How to find ISL
ISLLIBS = @ISLLIBS@
ISLINC = @ISLINC@

# Set to 'yes' if the LTO front end is enabled.
enable_lto = @enable_lto@

# Compiler and flags needed for plugin support
PLUGINCC = @CXX@
PLUGINCFLAGS = @CXXFLAGS@

# Libs and linker options needed for plugin support
PLUGINLIBS = @pluginlibs@

enable_plugin = @enable_plugin@

enable_host_shared = @enable_host_shared@

enable_as_accelerator = @enable_as_accelerator@

CPPLIB = ../libcpp/libcpp.a
CPPINC = -I$(srcdir)/../libcpp/include

# Where to find decNumber
enable_decimal_float = @enable_decimal_float@
DECNUM = $(srcdir)/../libdecnumber
DECNUMFMT = $(srcdir)/../libdecnumber/$(enable_decimal_float)
DECNUMINC = -I$(DECNUM) -I$(DECNUMFMT) -I../libdecnumber
LIBDECNUMBER = ../libdecnumber/libdecnumber.a

# The backtrace library.
BACKTRACE = $(srcdir)/../libbacktrace
BACKTRACEINC = -I$(BACKTRACE)
LIBBACKTRACE = ../libbacktrace/.libs/libbacktrace.a

# Target to use when installing include directory.  Either
# install-headers-tar, install-headers-cpio or install-headers-cp.
INSTALL_HEADERS_DIR = @build_install_headers_dir@

# Header files that are made available under the same name
# to programs compiled with GCC.
USER_H = $(srcdir)/ginclude/float.h \
	 $(srcdir)/ginclude/iso646.h \
	 $(srcdir)/ginclude/stdarg.h \
	 $(srcdir)/ginclude/stdbool.h \
	 $(srcdir)/ginclude/stddef.h \
	 $(srcdir)/ginclude/varargs.h \
	 $(srcdir)/ginclude/stdfix.h \
	 $(srcdir)/ginclude/stdnoreturn.h \
	 $(srcdir)/ginclude/stdalign.h \
	 $(srcdir)/ginclude/stdatomic.h \
	 $(EXTRA_HEADERS)

USER_H_INC_NEXT_PRE = @user_headers_inc_next_pre@
USER_H_INC_NEXT_POST = @user_headers_inc_next_post@

# The GCC to use for compiling crt*.o.
# Usually the one we just built.
# Don't use this as a dependency--use $(GCC_PASSES).
GCC_FOR_TARGET = $(STAGE_CC_WRAPPER) ./xgcc -B./ -B$(build_tooldir)/bin/ -isystem $(build_tooldir)/include -isystem $(build_tooldir)/sys-include -L$(objdir)/../ld

# Set if the compiler was configured with --with-build-sysroot.
SYSROOT_CFLAGS_FOR_TARGET = @SYSROOT_CFLAGS_FOR_TARGET@

# This is used instead of ALL_CFLAGS when compiling with GCC_FOR_TARGET.
# It specifies -B./.
# It also specifies -isystem ./include to find, e.g., stddef.h.
GCC_CFLAGS=$(CFLAGS_FOR_TARGET) $(INTERNAL_CFLAGS) $(T_CFLAGS) $(LOOSE_WARN) $(C_LOOSE_WARN) -Wold-style-definition $($@-warn) -isystem ./include $(TCFLAGS)

# ---------------------------------------------------
# Programs which produce files for the target machine
# ---------------------------------------------------

AR_FOR_TARGET := $(shell \
  if [ -f $(objdir)/../binutils/ar ] ; then \
    echo $(objdir)/../binutils/ar ; \
  else \
    if [ "$(host)" = "$(target)" ] ; then \
      echo $(AR); \
    else \
       t='$(program_transform_name)'; echo ar | sed -e "$$t" ; \
    fi; \
  fi)
AR_FLAGS_FOR_TARGET =
AR_CREATE_FOR_TARGET = $(AR_FOR_TARGET) $(AR_FLAGS_FOR_TARGET) rc
AR_EXTRACT_FOR_TARGET = $(AR_FOR_TARGET) $(AR_FLAGS_FOR_TARGET) x
LIPO_FOR_TARGET = lipo
ORIGINAL_AS_FOR_TARGET = @ORIGINAL_AS_FOR_TARGET@
RANLIB_FOR_TARGET := $(shell \
  if [ -f $(objdir)/../binutils/ranlib ] ; then \
    echo $(objdir)/../binutils/ranlib ; \
  else \
    if [ "$(host)" = "$(target)" ] ; then \
      echo $(RANLIB); \
    else \
       t='$(program_transform_name)'; echo ranlib | sed -e "$$t" ; \
    fi; \
  fi)
ORIGINAL_LD_FOR_TARGET = @ORIGINAL_LD_FOR_TARGET@
ORIGINAL_NM_FOR_TARGET = @ORIGINAL_NM_FOR_TARGET@
NM_FOR_TARGET = ./nm
STRIP_FOR_TARGET := $(shell \
  if [ -f $(objdir)/../binutils/strip-new ] ; then \
    echo $(objdir)/../binutils/strip-new ; \
  else \
    if [ "$(host)" = "$(target)" ] ; then \
      echo strip; \
    else \
       t='$(program_transform_name)'; echo strip | sed -e "$$t" ; \
    fi; \
  fi)

# --------
# UNSORTED
# --------

# Where to find some libiberty headers.
HASHTAB_H   = $(srcdir)/../include/hashtab.h
OBSTACK_H   = $(srcdir)/../include/obstack.h
SPLAY_TREE_H= $(srcdir)/../include/splay-tree.h
MD5_H	    = $(srcdir)/../include/md5.h
XREGEX_H    = $(srcdir)/../include/xregex.h
FNMATCH_H   = $(srcdir)/../include/fnmatch.h

# Linker plugin API headers
LINKER_PLUGIN_API_H = $(srcdir)/../include/plugin-api.h

# Default native SYSTEM_HEADER_DIR, to be overridden by targets.
NATIVE_SYSTEM_HEADER_DIR = @NATIVE_SYSTEM_HEADER_DIR@
# Default cross SYSTEM_HEADER_DIR, to be overridden by targets.
CROSS_SYSTEM_HEADER_DIR = @CROSS_SYSTEM_HEADER_DIR@

# autoconf sets SYSTEM_HEADER_DIR to one of the above.
# Purge it of unnecessary internal relative paths
# to directories that might not exist yet.
# The sed idiom for this is to repeat the search-and-replace until it doesn't match, using :a ... ta.
# Use single quotes here to avoid nested double- and backquotes, this
# macro is also used in a double-quoted context.
SYSTEM_HEADER_DIR = `echo @SYSTEM_HEADER_DIR@ | sed -e :a -e 's,[^/]*/\.\.\/,,' -e ta`

# Control whether to run fixincludes.
STMP_FIXINC = @STMP_FIXINC@

# Test to see whether <limits.h> exists in the system header files.
LIMITS_H_TEST = [ -f $(SYSTEM_HEADER_DIR)/limits.h ]

# Directory for prefix to system directories, for
# each of $(system_prefix)/usr/include, $(system_prefix)/usr/lib, etc.
TARGET_SYSTEM_ROOT = @TARGET_SYSTEM_ROOT@
TARGET_SYSTEM_ROOT_DEFINE = @TARGET_SYSTEM_ROOT_DEFINE@

xmake_file=@xmake_file@
tmake_file=@tmake_file@
TM_ENDIAN_CONFIG=@TM_ENDIAN_CONFIG@
TM_MULTILIB_CONFIG=@TM_MULTILIB_CONFIG@
TM_MULTILIB_EXCEPTIONS_CONFIG=@TM_MULTILIB_EXCEPTIONS_CONFIG@
out_file=$(srcdir)/config/@out_file@
out_object_file=@out_object_file@
common_out_file=$(srcdir)/common/config/@common_out_file@
common_out_object_file=@common_out_object_file@
md_file=$(srcdir)/common.md $(srcdir)/config/@md_file@
tm_file_list=@tm_file_list@
tm_include_list=@tm_include_list@
tm_defines=@tm_defines@
tm_p_file_list=@tm_p_file_list@
tm_p_include_list=@tm_p_include_list@
build_xm_file_list=@build_xm_file_list@
build_xm_include_list=@build_xm_include_list@
build_xm_defines=@build_xm_defines@
host_xm_file_list=@host_xm_file_list@
host_xm_include_list=@host_xm_include_list@
host_xm_defines=@host_xm_defines@
xm_file_list=@xm_file_list@
xm_include_list=@xm_include_list@
xm_defines=@xm_defines@
lang_checks=
lang_checks_parallelized=
lang_opt_files=@lang_opt_files@ $(srcdir)/c-family/c.opt $(srcdir)/common.opt
lang_specs_files=@lang_specs_files@
lang_tree_files=@lang_tree_files@
target_cpu_default=@target_cpu_default@
OBJC_BOEHM_GC=@objc_boehm_gc@
extra_modes_file=@extra_modes_file@
extra_opt_files=@extra_opt_files@
host_hook_obj=@out_host_hook_obj@

# Multiarch support
enable_multiarch = @enable_multiarch@
with_cpu = @with_cpu@
with_float = @with_float@
ifeq ($(enable_multiarch),yes)
  if_multiarch = $(1)
else
  ifeq ($(enable_multiarch),auto)
    # SYSTEM_HEADER_DIR is makefile syntax, cannot be evaluated in configure.ac
    if_multiarch = $(if $(wildcard $(shell echo $(SYSTEM_HEADER_DIR))/../../usr/lib/*/crti.o),$(1))
  else
    if_multiarch =
  endif
endif

# ------------------------
# Installation directories
# ------------------------

# Common prefix for installation directories.
# NOTE: This directory must exist when you start installation.
prefix = @prefix@
# Directory in which to put localized header files. On the systems with
# gcc as the native cc, `local_prefix' may not be `prefix' which is
# `/usr'.
# NOTE: local_prefix *should not* default from prefix.
local_prefix = @local_prefix@
# Directory in which to put host dependent programs and libraries
exec_prefix = @exec_prefix@
# Directory in which to put the executable for the command `gcc'
bindir = @bindir@
# Directory in which to put the directories used by the compiler.
libdir = @libdir@
# Directory in which GCC puts its executables.
libexecdir = @libexecdir@

# --------
# UNSORTED
# --------

# Directory in which the compiler finds libraries etc.
libsubdir = $(libdir)/gcc/$(real_target_noncanonical)/$(version)$(accel_dir_suffix)
# Directory in which the compiler finds executables
libexecsubdir = $(libexecdir)/gcc/$(real_target_noncanonical)/$(version)$(accel_dir_suffix)
# Directory in which all plugin resources are installed
plugin_resourcesdir = $(libsubdir)/plugin
 # Directory in which plugin headers are installed
plugin_includedir = $(plugin_resourcesdir)/include
# Directory in which plugin specific executables are installed
plugin_bindir = $(libexecsubdir)/plugin
# Used to produce a relative $(gcc_tooldir) in gcc.o
ifeq ($(enable_as_accelerator),yes)
unlibsubdir = ../../../../..
else
unlibsubdir = ../../..
endif
# $(prefix), expressed as a path relative to $(libsubdir).
#
# An explanation of the sed strings:
#  -e 's|^$(prefix)||'   matches and eliminates 'prefix' from 'exec_prefix'
#  -e 's|/$$||'          match a trailing forward slash and eliminates it
#  -e 's|^[^/]|/|'       forces the string to start with a forward slash (*)
#  -e 's|/[^/]*|../|g'   replaces each occurrence of /<directory> with ../
#
# (*) Note this pattern overwrites the first character of the string
# with a forward slash if one is not already present.  This is not a
# problem because the exact names of the sub-directories concerned is
# unimportant, just the number of them matters.
#
# The practical upshot of these patterns is like this:
#
#  prefix     exec_prefix        result
#  ------     -----------        ------
#   /foo        /foo/bar          ../
#   /foo/       /foo/bar          ../
#   /foo        /foo/bar/         ../
#   /foo/       /foo/bar/         ../
#   /foo        /foo/bar/ugg      ../../
libsubdir_to_prefix := \
  $(unlibsubdir)/$(shell echo "$(libdir)" | \
    sed -e 's|^$(prefix)||' -e 's|/$$||' -e 's|^[^/]|/|' \
        -e 's|/[^/]*|../|g')
# $(exec_prefix), expressed as a path relative to $(prefix).
prefix_to_exec_prefix := \
  $(shell echo "$(exec_prefix)" | \
    sed -e 's|^$(prefix)||' -e 's|^/||' -e '/./s|$$|/|')
# Directory in which to find other cross-compilation tools and headers.
dollar = @dollar@
# Used in install-cross.
gcc_tooldir = @gcc_tooldir@
# Since gcc_tooldir does not exist at build-time, use -B$(build_tooldir)/bin/
build_tooldir = $(exec_prefix)/$(target_noncanonical)
# Directory in which the compiler finds target-independent g++ includes.
gcc_gxx_include_dir = @gcc_gxx_include_dir@
gcc_gxx_include_dir_add_sysroot = @gcc_gxx_include_dir_add_sysroot@
# Directory to search for site-specific includes.
local_includedir = $(local_prefix)/include
includedir = $(prefix)/include
# where the info files go
infodir = @infodir@
# Where cpp should go besides $prefix/bin if necessary
cpp_install_dir = @cpp_install_dir@
# where the locale files go
datadir = @datadir@
localedir = $(datadir)/locale
# Extension (if any) to put in installed man-page filename.
man1ext = .1
man7ext = .7
objext = .o
exeext = @host_exeext@
build_exeext = @build_exeext@

# Directory in which to put man pages.
mandir = @mandir@
man1dir = $(mandir)/man1
man7dir = $(mandir)/man7
# Dir for temp files.
tmpdir = /tmp

datarootdir = @datarootdir@
docdir = @docdir@
# Directory in which to build HTML
build_htmldir = $(objdir)/HTML/gcc-$(version)
# Directory in which to put HTML
htmldir = @htmldir@

# Whether we were configured with NLS.
USE_NLS = @USE_NLS@

# Internationalization library.
LIBINTL = @LIBINTL@
LIBINTL_DEP = @LIBINTL_DEP@

# Character encoding conversion library.
LIBICONV = @LIBICONV@
LIBICONV_DEP = @LIBICONV_DEP@

# If a supplementary library is being used for the GC.
GGC_LIB=

# "true" if the target C library headers are unavailable; "false"
# otherwise.
inhibit_libc = @inhibit_libc@
ifeq ($(inhibit_libc),true)
INHIBIT_LIBC_CFLAGS = -Dinhibit_libc
endif

# List of extra executables that should be compiled for this target machine
# that are used when linking.
# The rules for compiling them should be in the t-* file for the machine.
EXTRA_PROGRAMS = @extra_programs@

# List of extra object files that should be compiled and linked with
# compiler proper (cc1, cc1obj, cc1plus).
EXTRA_OBJS = @extra_objs@

# List of extra object files that should be compiled and linked with
# the gcc driver.
EXTRA_GCC_OBJS =@extra_gcc_objs@

# List of extra libraries that should be linked with the gcc driver.
EXTRA_GCC_LIBS = @EXTRA_GCC_LIBS@

# List of additional header files to install.
EXTRA_HEADERS =@extra_headers_list@

# How to handle <stdint.h>.
USE_GCC_STDINT = @use_gcc_stdint@

# The configure script will set this to collect2$(exeext), except on a
# (non-Unix) host which can not build collect2, for which it will be
# set to empty.
COLLECT2 = @collect2@

# Program to convert libraries.
LIBCONVERT =

# Control whether header files are installed.
INSTALL_HEADERS=install-headers install-mkheaders

# Control whether Info documentation is built and installed.
BUILD_INFO = @BUILD_INFO@

# Control whether manpages generated by texi2pod.pl can be rebuilt.
GENERATED_MANPAGES = @GENERATED_MANPAGES@

# Additional directories of header files to run fixincludes on.
# These should be directories searched automatically by default
# just as /usr/include is.
# *Do not* use this for directories that happen to contain
# header files, but are not searched automatically by default.
# On most systems, this is empty.
OTHER_FIXINCLUDES_DIRS=

# A list of all the language-specific executables.
COMPILERS = @all_compilers@

# List of things which should already be built whenever we try to use xgcc
# to compile anything (without linking).
GCC_PASSES=xgcc$(exeext) specs

# Directory to link to, when using the target `maketest'.
DIR = ../gcc

# Native compiler for the build machine and its switches.
CC_FOR_BUILD = @CC_FOR_BUILD@
CXX_FOR_BUILD = @CXX_FOR_BUILD@
BUILD_CFLAGS= @BUILD_CFLAGS@ -DGENERATOR_FILE
BUILD_CXXFLAGS = @BUILD_CXXFLAGS@ -DGENERATOR_FILE
BUILD_CFLAGS += @NO_PIE_CFLAGS@
BUILD_CXXFLAGS += @NO_PIE_CFLAGS@

# Native compiler that we use.  This may be C++ some day.
COMPILER_FOR_BUILD = $(CXX_FOR_BUILD)
BUILD_COMPILERFLAGS = $(BUILD_CXXFLAGS)

# Native linker that we use.
LINKER_FOR_BUILD = $(CXX_FOR_BUILD)
BUILD_LINKERFLAGS = $(BUILD_CXXFLAGS)

# Native linker and preprocessor flags.  For x-fragment overrides.
BUILD_LDFLAGS=@BUILD_LDFLAGS@
BUILD_LDFLAGS += @NO_PIE_FLAG@
BUILD_CPPFLAGS= -I. -I$(@D) -I$(srcdir) -I$(srcdir)/$(@D) \
		-I$(srcdir)/../include @INCINTL@ $(CPPINC) $(CPPFLAGS)

# Actual name to use when installing a native compiler.
GCC_INSTALL_NAME := $(shell echo gcc|sed '$(program_transform_name)')
GCC_TARGET_INSTALL_NAME := $(target_noncanonical)-$(shell echo gcc|sed '$(program_transform_name)')
CPP_INSTALL_NAME := $(shell echo cpp|sed '$(program_transform_name)')
GCOV_INSTALL_NAME := $(shell echo gcov|sed '$(program_transform_name)')
GCOV_TOOL_INSTALL_NAME := $(shell echo gcov-tool|sed '$(program_transform_name)')

# Setup the testing framework, if you have one
EXPECT = `if [ -f $${rootme}/../expect/expect ] ; then \
            echo $${rootme}/../expect/expect ; \
          else echo expect ; fi`

RUNTEST = `if [ -f $${srcdir}/../dejagnu/runtest ] ; then \
	       echo $${srcdir}/../dejagnu/runtest ; \
	    else echo runtest; fi`
RUNTESTFLAGS =

# This should name the specs file that we're going to install.  Target
# Makefiles may override it and name another file to be generated from
# the built-in specs and installed as the default spec, as long as
# they also introduce a rule to generate a file name specs, to be used
# at build time.
SPECS = specs

# Extra include files that are defined by HeaderInclude directives in
# the .opt files
OPTIONS_H_EXTRA =

# Extra include files that are defined by SourceInclude directives in
# the .opt files
OPTIONS_C_EXTRA = $(PRETTY_PRINT_H)

@option_includes@

# End of variables for you to override.

# GTM_H lists the config files that the generator files depend on,
# while TM_H lists the ones ordinary gcc files depend on, which
# includes several files generated by those generators.
BCONFIG_H = bconfig.h $(build_xm_file_list)
CONFIG_H  = config.h  $(host_xm_file_list)
TCONFIG_H = tconfig.h $(xm_file_list)
TM_P_H    = tm_p.h    $(tm_p_file_list)
GTM_H     = tm.h      $(tm_file_list) insn-constants.h
TM_H      = $(GTM_H) insn-flags.h $(OPTIONS_H)

# Variables for version information.
BASEVER     := $(srcdir)/BASE-VER  # 4.x.y
DEVPHASE    := $(srcdir)/DEV-PHASE # experimental, prerelease, ""
DATESTAMP   := $(srcdir)/DATESTAMP # YYYYMMDD or empty
REVISION    := $(srcdir)/REVISION  # [BRANCH revision XXXXXX]

BASEVER_c   := $(shell cat $(BASEVER))
DEVPHASE_c  := $(shell cat $(DEVPHASE))
DATESTAMP_c := $(shell cat $(DATESTAMP))

ifeq (,$(wildcard $(REVISION)))
REVISION_c  :=
REVISION    :=
else
REVISION_c  := $(shell cat $(REVISION))
endif

version     := $(BASEVER_c)

PATCHLEVEL_c := \
  $(shell echo $(BASEVER_c) | sed -e 's/^[0-9]*\.[0-9]*\.\([0-9]*\)$$/\1/')


# For use in version.c - double quoted strings, with appropriate
# surrounding punctuation and spaces, and with the datestamp and
# development phase collapsed to the empty string in release mode
# (i.e. if DEVPHASE_c is empty and PATCHLEVEL_c is 0).  The space
# immediately after the comma in the $(if ...) constructs is
# significant - do not remove it.
BASEVER_s   := "\"$(BASEVER_c)\""
DEVPHASE_s  := "\"$(if $(DEVPHASE_c), ($(DEVPHASE_c)))\""
DATESTAMP_s := \
  "\"$(if $(DEVPHASE_c)$(filter-out 0,$(PATCHLEVEL_c)), $(DATESTAMP_c))\""
PKGVERSION_s:= "\"@PKGVERSION@\""
BUGURL_s    := "\"@REPORT_BUGS_TO@\""

PKGVERSION  := @PKGVERSION@
BUGURL_TEXI := @REPORT_BUGS_TEXI@

ifdef REVISION_c
REVISION_s  := \
  "\"$(if $(DEVPHASE_c)$(filter-out 0,$(PATCHLEVEL_c)), $(REVISION_c))\""
else
REVISION_s  := "\"\""
endif

# Shorthand variables for dependency lists.
DUMPFILE_H = $(srcdir)/../libcpp/include/line-map.h dumpfile.h
VEC_H = vec.h statistics.h $(GGC_H)
HASH_TABLE_H = $(HASHTAB_H) hash-table.h
EXCEPT_H = except.h $(HASHTAB_H)
TARGET_DEF = target.def target-hooks-macros.h
C_TARGET_DEF = c-family/c-target.def target-hooks-macros.h
COMMON_TARGET_DEF = common/common-target.def target-hooks-macros.h
TARGET_H = $(TM_H) target.h $(TARGET_DEF) insn-modes.h insn-codes.h
C_TARGET_H = c-family/c-target.h $(C_TARGET_DEF)
COMMON_TARGET_H = common/common-target.h $(INPUT_H) $(COMMON_TARGET_DEF)
MACHMODE_H = machmode.h mode-classes.def insn-modes.h
HOOKS_H = hooks.h $(MACHMODE_H)
HOSTHOOKS_DEF_H = hosthooks-def.h $(HOOKS_H)
LANGHOOKS_DEF_H = langhooks-def.h $(HOOKS_H)
TARGET_DEF_H = target-def.h target-hooks-def.h $(HOOKS_H) targhooks.h
C_TARGET_DEF_H = c-family/c-target-def.h c-family/c-target-hooks-def.h \
  $(TREE_H) $(C_COMMON_H) $(HOOKS_H) common/common-targhooks.h
RTL_BASE_H = coretypes.h rtl.h rtl.def $(MACHMODE_H) reg-notes.def \
  insn-notes.def $(INPUT_H) $(REAL_H) statistics.h $(VEC_H) \
  $(FIXED_VALUE_H) alias.h $(HASHTAB_H)
FIXED_VALUE_H = fixed-value.h $(MACHMODE_H) double-int.h
RTL_H = $(RTL_BASE_H) $(FLAGS_H) genrtl.h
READ_MD_H = $(OBSTACK_H) $(HASHTAB_H) read-md.h
PARAMS_H = params.h params.def
BUILTINS_DEF = builtins.def sync-builtins.def omp-builtins.def \
	gtm-builtins.def sanitizer.def cilkplus.def cilk-builtins.def
INTERNAL_FN_DEF = internal-fn.def
INTERNAL_FN_H = internal-fn.h $(INTERNAL_FN_DEF)
TREE_CORE_H = tree-core.h coretypes.h all-tree.def tree.def \
	c-family/c-common.def $(lang_tree_files) $(MACHMODE_H) \
	$(BUILTINS_DEF) $(INPUT_H) statistics.h \
	$(VEC_H) treestruct.def $(HASHTAB_H) \
	double-int.h alias.h $(SYMTAB_H) $(FLAGS_H) \
	$(REAL_H) $(FIXED_VALUE_H)
TREE_H = tree.h $(TREE_CORE_H)  tree-check.h
REGSET_H = regset.h $(BITMAP_H) hard-reg-set.h
BASIC_BLOCK_H = basic-block.h $(PREDICT_H) $(VEC_H) $(FUNCTION_H) \
	cfg-flags.def cfghooks.h
GIMPLE_H = gimple.h gimple.def gsstruct.def $(VEC_H) \
	$(GGC_H) $(BASIC_BLOCK_H) $(TREE_H) tree-ssa-operands.h \
	tree-ssa-alias.h $(INTERNAL_FN_H) $(HASH_TABLE_H) is-a.h
GCOV_IO_H = gcov-io.h gcov-iov.h auto-host.h gcov-counter.def
RECOG_H = recog.h
EMIT_RTL_H = emit-rtl.h
FLAGS_H = flags.h flag-types.h $(OPTIONS_H)
OPTIONS_H = options.h flag-types.h $(OPTIONS_H_EXTRA)
FUNCTION_H = function.h $(HASHTAB_H) $(TM_H) hard-reg-set.h \
	$(VEC_H) $(INPUT_H) $(MACHMODE_H)
EXPR_H = expr.h insn-config.h $(FUNCTION_H) $(RTL_H) $(FLAGS_H) $(TREE_H) $(MACHMODE_H) $(EMIT_RTL_H)
OPTABS_H = optabs.h insn-codes.h insn-opinit.h
REGS_H = regs.h $(MACHMODE_H) hard-reg-set.h
CFGLOOP_H = cfgloop.h $(BASIC_BLOCK_H) double-int.h \
	$(BITMAP_H) sbitmap.h
IPA_UTILS_H = ipa-utils.h $(TREE_H) $(CGRAPH_H)
IPA_REFERENCE_H = ipa-reference.h $(BITMAP_H) $(TREE_H)
CGRAPH_H = cgraph.h $(VEC_H) $(TREE_H) $(BASIC_BLOCK_H) $(FUNCTION_H) \
	cif-code.def ipa-ref.h $(LINKER_PLUGIN_API_H) is-a.h
DF_H = df.h $(BITMAP_H) $(REGSET_H) sbitmap.h $(BASIC_BLOCK_H) \
	alloc-pool.h $(TIMEVAR_H)
RESOURCE_H = resource.h hard-reg-set.h $(DF_H)
GCC_H = gcc.h version.h $(DIAGNOSTIC_CORE_H)
GGC_H = ggc.h gtype-desc.h statistics.h
TIMEVAR_H = timevar.h timevar.def
INSN_ATTR_H = insn-attr.h insn-attr-common.h $(INSN_ADDR_H)
INSN_ADDR_H = $(srcdir)/insn-addr.h
C_COMMON_H = c-family/c-common.h c-family/c-common.def $(TREE_H) \
	$(SPLAY_TREE_H) $(CPPLIB_H) $(GGC_H) $(DIAGNOSTIC_CORE_H)
C_PRAGMA_H = c-family/c-pragma.h $(CPPLIB_H)
C_TREE_H = c/c-tree.h $(C_COMMON_H) $(DIAGNOSTIC_H)
SYSTEM_H = system.h hwint.h $(srcdir)/../include/libiberty.h \
	$(srcdir)/../include/safe-ctype.h $(srcdir)/../include/filenames.h
PREDICT_H = predict.h predict.def
CPPLIB_H = $(srcdir)/../libcpp/include/line-map.h \
	$(srcdir)/../libcpp/include/cpplib.h
INPUT_H = $(srcdir)/../libcpp/include/line-map.h input.h
OPTS_H = $(INPUT_H) $(VEC_H) opts.h $(OBSTACK_H)
SYMTAB_H = $(srcdir)/../libcpp/include/symtab.h $(OBSTACK_H)
CPP_ID_DATA_H = $(CPPLIB_H) $(srcdir)/../libcpp/include/cpp-id-data.h
CPP_INTERNAL_H = $(srcdir)/../libcpp/internal.h $(CPP_ID_DATA_H)
TREE_DUMP_H = tree-dump.h $(SPLAY_TREE_H) $(DUMPFILE_H)
TREE_PASS_H = tree-pass.h $(TIMEVAR_H) $(DUMPFILE_H)
TREE_SSA_H = tree-ssa.h tree-ssa-operands.h \
		$(BITMAP_H) sbitmap.h $(BASIC_BLOCK_H) $(GIMPLE_H) \
		$(HASHTAB_H) $(CGRAPH_H) $(IPA_REFERENCE_H) \
		tree-ssa-alias.h
PRETTY_PRINT_H = pretty-print.h $(INPUT_H) $(OBSTACK_H) wide-int-print.h
TREE_PRETTY_PRINT_H = tree-pretty-print.h $(PRETTY_PRINT_H)
GIMPLE_PRETTY_PRINT_H = gimple-pretty-print.h $(TREE_PRETTY_PRINT_H)
DIAGNOSTIC_CORE_H = diagnostic-core.h $(INPUT_H) bversion.h diagnostic.def
DIAGNOSTIC_H = diagnostic.h $(DIAGNOSTIC_CORE_H) $(PRETTY_PRINT_H)
C_PRETTY_PRINT_H = c-family/c-pretty-print.h $(PRETTY_PRINT_H) \
	$(C_COMMON_H) $(TREE_H)
TREE_INLINE_H = tree-inline.h
REAL_H = real.h $(MACHMODE_H)
LTO_STREAMER_H = lto-streamer.h $(LINKER_PLUGIN_API_H) $(TARGET_H) \
		$(CGRAPH_H) $(VEC_H) $(HASH_TABLE_H) $(TREE_H) $(GIMPLE_H) \
		$(GCOV_IO_H) $(DIAGNOSTIC_H) alloc-pool.h
IPA_PROP_H = ipa-prop.h $(TREE_H) $(VEC_H) $(CGRAPH_H) $(GIMPLE_H) alloc-pool.h
BITMAP_H = bitmap.h $(HASHTAB_H) statistics.h
GCC_PLUGIN_H = gcc-plugin.h highlev-plugin-common.h plugin.def \
		$(CONFIG_H) $(SYSTEM_H) $(HASHTAB_H)
PLUGIN_H = plugin.h $(GCC_PLUGIN_H)
PLUGIN_VERSION_H = plugin-version.h configargs.h
CONTEXT_H = context.h

#
# Now figure out from those variables how to compile and link.

# IN_GCC distinguishes between code compiled into GCC itself and other
# programs built during a bootstrap.
# autoconf inserts -DCROSS_DIRECTORY_STRUCTURE if we are building a
# cross compiler which does not use the native headers and libraries.
INTERNAL_CFLAGS = -DIN_GCC $(PICFLAG) @CROSS@

# This is the variable actually used when we compile. If you change this,
# you probably want to update BUILD_CFLAGS in configure.ac
ALL_CFLAGS = $(T_CFLAGS) $(CFLAGS-$@) \
  $(CFLAGS) $(INTERNAL_CFLAGS) $(COVERAGE_FLAGS) $(WARN_CFLAGS) @DEFS@

# The C++ version.
ALL_CXXFLAGS = $(T_CFLAGS) $(CFLAGS-$@) $(CXXFLAGS) $(INTERNAL_CFLAGS) \
  $(COVERAGE_FLAGS) $(NOEXCEPTION_FLAGS) $(WARN_CXXFLAGS) @DEFS@

# Likewise.  Put INCLUDES at the beginning: this way, if some autoconf macro
# puts -I options in CPPFLAGS, our include files in the srcdir will always
# win against random include files in /usr/include.
ALL_CPPFLAGS = $(INCLUDES) $(CPPFLAGS)

# This is the variable to use when using $(COMPILER).
ALL_COMPILERFLAGS = $(ALL_CXXFLAGS)

# This is the variable to use when using $(LINKER).
ALL_LINKERFLAGS = $(ALL_CXXFLAGS)

# Build and host support libraries.

# Use the "pic" build of libiberty if --enable-host-shared.
ifeq ($(enable_host_shared),yes)
LIBIBERTY = ../libiberty/pic/libiberty.a
BUILD_LIBIBERTY = $(build_libobjdir)/libiberty/pic/libiberty.a
else
LIBIBERTY = ../libiberty/libiberty.a
BUILD_LIBIBERTY = $(build_libobjdir)/libiberty/libiberty.a
endif

# Dependencies on the intl and portability libraries.
LIBDEPS= libcommon.a $(CPPLIB) $(LIBIBERTY) $(LIBINTL_DEP) $(LIBICONV_DEP) \
	$(LIBDECNUMBER) $(LIBBACKTRACE)

# Likewise, for use in the tools that must run on this machine
# even if we are cross-building GCC.
BUILD_LIBDEPS= $(BUILD_LIBIBERTY)

# How to link with both our special library facilities
# and the system's installed libraries.
LIBS = @LIBS@ libcommon.a $(CPPLIB) $(LIBINTL) $(LIBICONV) $(LIBBACKTRACE) \
	$(LIBIBERTY) $(LIBDECNUMBER) $(HOST_LIBS)
BACKENDLIBS = $(ISLLIBS) $(GMPLIBS) $(PLUGINLIBS) $(HOST_LIBS) \
	$(ZLIB)
# Any system libraries needed just for GNAT.
SYSLIBS = @GNAT_LIBEXC@

# Used from ada/gcc-interface/Make-lang.in
GNATBIND = @GNATBIND@
GNATMAKE = @GNATMAKE@

# Libs needed (at present) just for jcf-dump.
LDEXP_LIB = @LDEXP_LIB@

# Likewise, for use in the tools that must run on this machine
# even if we are cross-building GCC.
BUILD_LIBS = $(BUILD_LIBIBERTY)

BUILD_RTL = build/rtl.o build/read-rtl.o build/ggc-none.o \
	    build/vec.o build/min-insn-modes.o build/gensupport.o \
	    build/print-rtl.o build/hash-table.o
BUILD_MD = build/read-md.o
BUILD_ERRORS = build/errors.o

# Specify the directories to be searched for header files.
# Both . and srcdir are used, in that order,
# so that *config.h will be found in the compilation
# subdirectory rather than in the source directory.
# -I$(@D) and -I$(srcdir)/$(@D) cause the subdirectory of the file
# currently being compiled, in both source trees, to be examined as well.
# libintl.h will be found in ../intl if we are using the included libintl.
INCLUDES = -I. -I$(@D) -I$(srcdir) -I$(srcdir)/$(@D) \
	   -I$(srcdir)/../include @INCINTL@ \
	   $(CPPINC) $(GMPINC) $(DECNUMINC) $(BACKTRACEINC) \
	   $(ISLINC)

COMPILE.base = $(COMPILER) -c $(ALL_COMPILERFLAGS) $(ALL_CPPFLAGS) -o $@
ifeq ($(CXXDEPMODE),depmode=gcc3)
# Note a subtlety here: we use $(@D) for the directory part, to make
# things like the go/%.o rule work properly; but we use $(*F) for the
# file part, as we just want the file part of the stem, not the entire
# file name.
COMPILE = $(COMPILE.base) -MT $@ -MMD -MP -MF $(@D)/$(DEPDIR)/$(*F).TPo
POSTCOMPILE = @mv $(@D)/$(DEPDIR)/$(*F).TPo $(@D)/$(DEPDIR)/$(*F).Po
else
COMPILE = source='$<' object='$@' libtool=no \
    DEPDIR=$(DEPDIR) $(CXXDEPMODE) $(depcomp) $(COMPILE.base)
POSTCOMPILE =
endif

.cc.o .c.o:
	$(COMPILE) $<
	$(POSTCOMPILE)

#
# Support for additional languages (other than C).
# C can be supported this way too (leave for later).

LANG_MAKEFRAGS = @all_lang_makefrags@

# Flags to pass to recursive makes.
# CC is set by configure.
# ??? The choices here will need some experimenting with.

export AR_FOR_TARGET
export AR_CREATE_FOR_TARGET
export AR_FLAGS_FOR_TARGET
export AR_EXTRACT_FOR_TARGET
export AWK
export DESTDIR
export GCC_FOR_TARGET
export INCLUDES
export INSTALL_DATA
export LIPO_FOR_TARGET
export MACHMODE_H
export NM_FOR_TARGET
export STRIP_FOR_TARGET
export RANLIB_FOR_TARGET
export libsubdir

FLAGS_TO_PASS = \
	"ADA_CFLAGS=$(ADA_CFLAGS)" \
	"BISON=$(BISON)" \
	"BISONFLAGS=$(BISONFLAGS)" \
	"CFLAGS=$(CFLAGS) $(WARN_CFLAGS)" \
	"LDFLAGS=$(LDFLAGS)" \
	"FLEX=$(FLEX)" \
	"FLEXFLAGS=$(FLEXFLAGS)" \
	"INSTALL=$(INSTALL)" \
	"INSTALL_DATA=$(INSTALL_DATA)" \
	"INSTALL_PROGRAM=$(INSTALL_PROGRAM)" \
	"INSTALL_SCRIPT=$(INSTALL_SCRIPT)" \
	"LN=$(LN)" \
	"LN_S=$(LN_S)" \
	"MAKEINFO=$(MAKEINFO)" \
	"MAKEINFOFLAGS=$(MAKEINFOFLAGS)" \
	"MAKEOVERRIDES=" \
	"SHELL=$(SHELL)" \
	"exeext=$(exeext)" \
	"build_exeext=$(build_exeext)" \
	"objext=$(objext)" \
	"exec_prefix=$(exec_prefix)" \
	"prefix=$(prefix)" \
	"local_prefix=$(local_prefix)" \
	"gxx_include_dir=$(gcc_gxx_include_dir)" \
	"build_tooldir=$(build_tooldir)" \
	"gcc_tooldir=$(gcc_tooldir)" \
	"bindir=$(bindir)" \
	"libexecsubdir=$(libexecsubdir)" \
	"datarootdir=$(datarootdir)" \
	"datadir=$(datadir)" \
	"localedir=$(localedir)"
#
# Lists of files for various purposes.

# All option source files
ALL_OPT_FILES=$(lang_opt_files) $(extra_opt_files)

# Target specific, C specific object file
C_TARGET_OBJS=@c_target_objs@

# Target specific, C++ specific object file
CXX_TARGET_OBJS=@cxx_target_objs@

# Target specific, Fortran specific object file
FORTRAN_TARGET_OBJS=@fortran_target_objs@

# Object files for gcc many-languages driver.
GCC_OBJS = gcc.o gcc-main.o ggc-none.o

c-family-warn = $(STRICT_WARN)

# Language-specific object files shared by all C-family front ends.
C_COMMON_OBJS = c-family/c-common.o c-family/c-cppbuiltin.o c-family/c-dump.o \
  c-family/c-format.o c-family/c-gimplify.o c-family/c-indentation.o \
  c-family/c-lex.o c-family/c-omp.o c-family/c-opts.o c-family/c-pch.o \
  c-family/c-ppoutput.o c-family/c-pragma.o c-family/c-pretty-print.o \
  c-family/c-semantics.o c-family/c-ada-spec.o \
  c-family/c-cilkplus.o \
  c-family/array-notation-common.o c-family/cilk.o c-family/c-ubsan.o

# Language-independent object files.
# We put the insn-*.o files first so that a parallel make will build
# them sooner, because they are large and otherwise tend to be the
# last objects to finish building.
OBJS = \
	insn-attrtab.o \
	insn-automata.o \
	insn-dfatab.o \
	insn-emit.o \
	insn-extract.o \
	insn-latencytab.o \
	insn-modes.o \
	insn-opinit.o \
	insn-output.o \
	insn-peep.o \
	insn-preds.o \
	insn-recog.o \
	insn-enums.o \
	ggc-page.o \
	alias.o \
	alloc-pool.o \
	auto-inc-dec.o \
	auto-profile.o \
	bb-reorder.o \
	bitmap.o \
	bt-load.o \
	builtins.o \
	caller-save.o \
	calls.o \
	ccmp.o \
	cfg.o \
	cfganal.o \
	cfgbuild.o \
	cfgcleanup.o \
	cfgexpand.o \
	cfghooks.o \
	cfgloop.o \
	cfgloopanal.o \
	cfgloopmanip.o \
	cfgrtl.o \
	symtab.o \
	cgraph.o \
	cgraphbuild.o \
	cgraphunit.o \
	cgraphclones.o \
	cilk-common.o \
	combine.o \
	combine-stack-adj.o \
	compare-elim.o \
	context.o \
	convert.o \
	coverage.o \
	cppbuiltin.o \
	cppdefault.o \
	cprop.o \
	cse.o \
	cselib.o \
	data-streamer.o \
	data-streamer-in.o \
	data-streamer-out.o \
	dbxout.o \
	dbgcnt.o \
	dce.o \
	ddg.o \
	debug.o \
	df-core.o \
	df-problems.o \
	df-scan.o \
	dfp.o \
	dojump.o \
	dominance.o \
	domwalk.o \
	double-int.o \
	dse.o \
	dumpfile.o \
	dwarf2asm.o \
	dwarf2cfi.o \
	dwarf2out.o \
	emit-rtl.o \
	et-forest.o \
	except.o \
	explow.o \
	expmed.o \
	expr.o \
	final.o \
	fixed-value.o \
	fold-const.o \
	function.o \
	fwprop.o \
	gcse.o \
	gcse-common.o \
	ggc-common.o \
	gimple.o \
	gimple-builder.o \
	gimple-expr.o \
	gimple-iterator.o \
	gimple-fold.o \
	gimple-low.o \
	gimple-match.o \
	generic-match.o \
	gimple-pretty-print.o \
	gimple-ssa-isolate-paths.o \
	gimple-ssa-strength-reduction.o \
	gimple-streamer-in.o \
	gimple-streamer-out.o \
	gimple-walk.o \
	gimplify.o \
	gimplify-me.o \
	godump.o \
	graph.o \
	graphds.o \
	graphite.o \
	graphite-blocking.o \
	graphite-isl-ast-to-gimple.o \
	graphite-dependences.o \
	graphite-interchange.o \
	graphite-optimize-isl.o \
	graphite-poly.o \
	graphite-scop-detection.o \
	graphite-sese-to-poly.o \
	gtype-desc.o \
	haifa-sched.o \
	hw-doloop.o \
	hwint.o \
	ifcvt.o \
	ree.o \
	inchash.o \
	incpath.o \
	init-regs.o \
	internal-fn.o \
	ipa-chkp.o \
	ipa-cp.o \
	ipa-devirt.o \
	ipa-polymorphic-call.o \
	ipa-split.o \
	ipa-inline.o \
	ipa-comdats.o \
	ipa-visibility.o \
	ipa-inline-analysis.o \
	ipa-inline-transform.o \
	ipa-profile.o \
	ipa-prop.o \
	ipa-pure-const.o \
	ipa-icf.o \
	ipa-icf-gimple.o \
	ipa-reference.o \
	ipa-ref.o \
	ipa-utils.o \
	ipa.o \
	ira.o \
	ira-build.o \
	ira-costs.o \
	ira-conflicts.o \
	ira-color.o \
	ira-emit.o \
	ira-lives.o \
	jump.o \
	langhooks.o \
	lcm.o \
	lists.o \
	loop-doloop.o \
	loop-init.o \
	loop-invariant.o \
	loop-iv.o \
	loop-unroll.o \
	lower-subreg.o \
	lra.o \
	lra-assigns.o \
	lra-coalesce.o \
	lra-constraints.o \
	lra-eliminations.o \
	lra-lives.o \
	lra-remat.o \
	lra-spills.o \
	lto-cgraph.o \
	lto-streamer.o \
	lto-streamer-in.o \
	lto-streamer-out.o \
	lto-section-in.o \
	lto-section-out.o \
	lto-opts.o \
	lto-compress.o \
	mcf.o \
	mode-switching.o \
	modulo-sched.o \
	omega.o \
	omp-low.o \
	optabs.o \
	options-save.o \
	opts-global.o \
	passes.o \
	plugin.o \
	postreload-gcse.o \
	postreload.o \
	predict.o \
	print-rtl.o \
	print-tree.o \
	profile.o \
	real.o \
	realmpfr.o \
	recog.o \
	reg-stack.o \
	regcprop.o \
	reginfo.o \
	regrename.o \
	regstat.o \
	reload.o \
	reload1.o \
	reorg.o \
	resource.o \
	rtl-chkp.o \
	rtl-error.o \
	rtl.o \
	rtlhash.o \
	rtlanal.o \
	rtlhooks.o \
	sbitmap.o \
	sched-deps.o \
	sched-ebb.o \
	sched-rgn.o \
	sched-vis.o \
	sdbout.o \
	sel-sched-ir.o \
	sel-sched-dump.o \
	sel-sched.o \
	sese.o \
	shrink-wrap.o \
	simplify-rtx.o \
	sparseset.o \
	sreal.o \
	stack-ptr-mod.o \
	statistics.o \
	stmt.o \
	stor-layout.o \
	store-motion.o \
	streamer-hooks.o \
	stringpool.o \
	target-globals.o \
	targhooks.o \
	timevar.o \
	toplev.o \
	tracer.o \
	trans-mem.o \
	tree-affine.o \
	asan.o \
	tsan.o \
	ubsan.o \
	sanopt.o \
	tree-call-cdce.o \
	tree-cfg.o \
	tree-cfgcleanup.o \
	tree-chrec.o \
	tree-complex.o \
	tree-data-ref.o \
	tree-dfa.o \
	tree-diagnostic.o \
	tree-dump.o \
	tree-eh.o \
	tree-emutls.o \
	tree-if-conv.o \
	tree-inline.o \
	tree-into-ssa.o \
	tree-iterator.o \
	tree-loop-distribution.o \
	tree-nested.o \
	tree-nrv.o \
	tree-object-size.o \
	tree-outof-ssa.o \
	tree-parloops.o \
	tree-phinodes.o \
	tree-chkp.o \
	tree-chkp-opt.o \
	tree-predcom.o \
	tree-pretty-print.o \
	tree-profile.o \
	tree-scalar-evolution.o \
	tree-sra.o \
	tree-switch-conversion.o \
	tree-ssa-address.o \
	tree-ssa-alias.o \
	tree-ssa-ccp.o \
	tree-ssa-coalesce.o \
	tree-ssa-copy.o \
	tree-ssa-copyrename.o \
	tree-ssa-dce.o \
	tree-ssa-dom.o \
	tree-ssa-dse.o \
	tree-ssa-forwprop.o \
	tree-ssa-ifcombine.o \
	tree-ssa-live.o \
	tree-ssa-loop-ch.o \
	tree-ssa-loop-im.o \
	tree-ssa-loop-ivcanon.o \
	tree-ssa-loop-ivopts.o \
	tree-ssa-loop-manip.o \
	tree-ssa-loop-niter.o \
	tree-ssa-loop-prefetch.o \
	tree-ssa-loop-unswitch.o \
	tree-ssa-loop.o \
	tree-ssa-math-opts.o \
	tree-ssa-operands.o \
	tree-ssa-phiopt.o \
	tree-ssa-phiprop.o \
	tree-ssa-pre.o \
	tree-ssa-propagate.o \
	tree-ssa-reassoc.o \
	tree-ssa-sccvn.o \
	tree-ssa-scopedtables.o \
	tree-ssa-sink.o \
	tree-ssa-strlen.o \
	tree-ssa-structalias.o \
	tree-ssa-tail-merge.o \
	tree-ssa-ter.o \
	tree-ssa-threadedge.o \
	tree-ssa-threadupdate.o \
	tree-ssa-uncprop.o \
	tree-ssa-uninit.o \
	tree-ssa.o \
	tree-ssanames.o \
	tree-stdarg.o \
	tree-streamer.o \
	tree-streamer-in.o \
	tree-streamer-out.o \
	tree-tailcall.o \
	tree-vect-generic.o \
	tree-vect-patterns.o \
	tree-vect-data-refs.o \
	tree-vect-stmts.o \
	tree-vect-loop.o \
	tree-vect-loop-manip.o \
	tree-vect-slp.o \
	tree-vectorizer.o \
	tree-vrp.o \
	tree.o \
	valtrack.o \
	value-prof.o \
	var-tracking.o \
	varasm.o \
	varpool.o \
	vmsdbgout.o \
	vtable-verify.o \
	web.o \
	wide-int.o \
	wide-int-print.o \
	xcoffout.o \
	$(out_object_file) \
	$(EXTRA_OBJS) \
	$(host_hook_obj)

# Objects in libcommon.a, potentially used by all host binaries and with
# no target dependencies.
OBJS-libcommon = diagnostic.o diagnostic-color.o pretty-print.o intl.o \
	vec.o input.o version.o hash-table.o ggc-none.o

# Objects in libcommon-target.a, used by drivers and by the core
# compiler and containing target-dependent code.
OBJS-libcommon-target = $(common_out_object_file) prefix.o params.o \
	opts.o opts-common.o options.o vec.o hooks.o common/common-targhooks.o \
	hash-table.o file-find.o

# This lists all host objects for the front ends.
ALL_HOST_FRONTEND_OBJS = $(foreach v,$(CONFIG_LANGUAGES),$($(v)_OBJS))

ALL_HOST_BACKEND_OBJS = $(GCC_OBJS) $(OBJS) $(OBJS-libcommon) \
  $(OBJS-libcommon-target) @TREEBROWSER@ main.o c-family/cppspec.o \
  $(COLLECT2_OBJS) $(EXTRA_GCC_OBJS) $(GCOV_OBJS) $(GCOV_DUMP_OBJS) \
  $(GCOV_TOOL_OBJS) $(GENGTYPE_OBJS) gcc-ar.o gcc-nm.o gcc-ranlib.o \
  lto-wrapper.o collect-utils.o

# This lists all host object files, whether they are included in this
# compilation or not.
ALL_HOST_OBJS = $(ALL_HOST_FRONTEND_OBJS) $(ALL_HOST_BACKEND_OBJS)

BACKEND = libbackend.a main.o @TREEBROWSER@ libcommon-target.a libcommon.a \
	$(CPPLIB) $(LIBDECNUMBER)

# This is defined to "yes" if Tree checking is enabled, which roughly means
# front-end checking.
TREECHECKING = @TREECHECKING@

# The full name of the driver on installation
FULL_DRIVER_NAME=$(target_noncanonical)-gcc-$(version)$(exeext)

MOSTLYCLEANFILES = insn-flags.h insn-config.h insn-codes.h \
 insn-output.c insn-recog.c insn-emit.c insn-extract.c insn-peep.c \
 insn-attr.h insn-attr-common.h insn-attrtab.c insn-dfatab.c \
 insn-latencytab.c insn-opinit.c insn-opinit.h insn-preds.c insn-constants.h \
 tm-preds.h tm-constrs.h checksum-options gimple-match.c generic-match.c \
 tree-check.h min-insn-modes.c insn-modes.c insn-modes.h \
 genrtl.h gt-*.h gtype-*.h gtype-desc.c gtyp-input.list \
 xgcc$(exeext) cpp$(exeext) $(FULL_DRIVER_NAME) \
 $(EXTRA_PROGRAMS) gcc-cross$(exeext) \
 $(SPECS) collect2$(exeext) gcc-ar$(exeext) gcc-nm$(exeext) \
 gcc-ranlib$(exeext) \
 gcov-iov$(build_exeext) gcov$(exeext) gcov-dump$(exeext) \
 gcov-tool$(exeect) \
 gengtype$(exeext) *.[0-9][0-9].* *.[si] *-checksum.c libbackend.a \
 libcommon-target.a libcommon.a libgcc.mk

# This symlink makes the full installation name of the driver be available
# from within the *build* directory, for use when running the JIT library
# from there (e.g. when running its testsuite).
$(FULL_DRIVER_NAME): ./xgcc
	rm -f $@
	$(LN_S) $< $@

#
# Language makefile fragments.

# The following targets define the interface between us and the languages.
#
# all.cross, start.encap, rest.encap,
# install-common, install-info, install-man,
# uninstall,
# mostlyclean, clean, distclean, maintainer-clean,
#
# Each language is linked in with a series of hooks.  The name of each
# hooked is "lang.${target_name}" (eg: lang.info).  Configure computes
# and adds these here.  We use double-colon rules for some of the hooks;
# double-colon rules should be preferred for any new hooks.

# language hooks, generated by configure
@language_hooks@

# per-language makefile fragments
ifneq ($(LANG_MAKEFRAGS),)
include $(LANG_MAKEFRAGS)
endif

# target and host overrides must follow the per-language makefile fragments
# so they can override or augment language-specific variables

# target overrides
ifneq ($(tmake_file),)
include $(tmake_file)
endif

# host overrides
ifneq ($(xmake_file),)
include $(xmake_file)
endif

# all-tree.def includes all the tree.def files.
all-tree.def: s-alltree; @true
s-alltree: Makefile
	rm -f tmp-all-tree.def
	echo '#include "tree.def"' > tmp-all-tree.def
	echo 'END_OF_BASE_TREE_CODES' >> tmp-all-tree.def
	echo '#include "c-family/c-common.def"' >> tmp-all-tree.def
	ltf="$(lang_tree_files)"; for f in $$ltf; do \
	  echo "#include \"$$f\""; \
	done | sed 's|$(srcdir)/||' >> tmp-all-tree.def
	$(SHELL) $(srcdir)/../move-if-change tmp-all-tree.def all-tree.def
	$(STAMP) s-alltree

# Now that LANG_MAKEFRAGS are included, we can add special flags to the
# objects that belong to the front ends.  We add an extra define that
# causes back-end specific include files to be poisoned, in the hope that
# we can avoid introducing dependencies of the front ends on things that
# no front end should ever look at (e.g. everything RTL related).
$(foreach file,$(ALL_HOST_FRONTEND_OBJS),$(eval CFLAGS-$(file) += -DIN_GCC_FRONTEND))

#

# -----------------------------
# Rebuilding this configuration
# -----------------------------

# On the use of stamps:
# Consider the example of tree-check.h. It is constructed with build/gencheck.
# A simple rule to build tree-check.h would be
# tree-check.h: build/gencheck$(build_exeext)
#	$(RUN_GEN) build/gencheck$(build_exeext) > tree-check.h
#
# but tree-check.h doesn't change every time gencheck changes. It would the
# nice if targets that depend on tree-check.h wouldn't be rebuild
# unnecessarily when tree-check.h is unchanged. To make this, tree-check.h
# must not be overwritten with a identical copy. One solution is to use a
# temporary file
# tree-check.h: build/gencheck$(build_exeext)
#	$(RUN_GEN) build/gencheck$(build_exeext) > tmp-check.h
#	$(SHELL) $(srcdir)/../move-if-change tmp-check.h tree-check.h
#
# This solution has a different problem. Since the time stamp of tree-check.h
# is unchanged, make will try to update tree-check.h every time it runs.
# To prevent this, one can add a stamp
# tree-check.h: s-check
# s-check : build/gencheck$(build_exeext)
#	$(RUN_GEN) build/gencheck$(build_exeext) > tmp-check.h
#	$(SHELL) $(srcdir)/../move-if-change tmp-check.h tree-check.h
#	$(STAMP) s-check
#
# The problem with this solution is that make thinks that tree-check.h is
# always unchanged. Make must be deceived into thinking that tree-check.h is
# rebuild by the "tree-check.h: s-check" rule. To do this, add a dummy command:
# tree-check.h: s-check; @true
# s-check : build/gencheck$(build_exeext)
#	$(RUN_GEN) build/gencheck$(build_exeext) > tmp-check.h
#	$(SHELL) $(srcdir)/../move-if-change tmp-check.h tree-check.h
#	$(STAMP) s-check
#
# This is what is done in this makefile. Note that mkconfig.sh has a
# move-if-change built-in

Makefile: config.status $(srcdir)/Makefile.in $(LANG_MAKEFRAGS)
	LANGUAGES="$(CONFIG_LANGUAGES)" \
	CONFIG_HEADERS= \
	CONFIG_SHELL="$(SHELL)" \
	CONFIG_FILES=$@ $(SHELL) config.status

config.h: cs-config.h ; @true
bconfig.h: cs-bconfig.h ; @true
tconfig.h: cs-tconfig.h ; @true
tm.h: cs-tm.h ; @true
tm_p.h: cs-tm_p.h ; @true

cs-config.h: Makefile
	TARGET_CPU_DEFAULT="" \
	HEADERS="$(host_xm_include_list)" DEFINES="$(host_xm_defines)" \
	$(SHELL) $(srcdir)/mkconfig.sh config.h

cs-bconfig.h: Makefile
	TARGET_CPU_DEFAULT="" \
	HEADERS="$(build_xm_include_list)" DEFINES="$(build_xm_defines)" \
	$(SHELL) $(srcdir)/mkconfig.sh bconfig.h

cs-tconfig.h: Makefile
	TARGET_CPU_DEFAULT="" \
	HEADERS="$(xm_include_list)" DEFINES="USED_FOR_TARGET $(xm_defines)" \
	$(SHELL) $(srcdir)/mkconfig.sh tconfig.h

cs-tm.h: Makefile
	TARGET_CPU_DEFAULT="$(target_cpu_default)" \
	HEADERS="$(tm_include_list)" DEFINES="$(tm_defines)" \
	$(SHELL) $(srcdir)/mkconfig.sh tm.h

cs-tm_p.h: Makefile
	TARGET_CPU_DEFAULT="" \
	HEADERS="$(tm_p_include_list)" DEFINES="" \
	$(SHELL) $(srcdir)/mkconfig.sh tm_p.h

# Don't automatically run autoconf, since configure.ac might be accidentally
# newer than configure.  Also, this writes into the source directory which
# might be on a read-only file system.  If configured for maintainer mode
# then do allow autoconf to be run.

AUTOCONF = autoconf
ACLOCAL = aclocal
ACLOCAL_AMFLAGS = -I ../config -I ..
aclocal_deps = \
	$(srcdir)/../libtool.m4 \
	$(srcdir)/../ltoptions.m4 \
	$(srcdir)/../ltsugar.m4 \
	$(srcdir)/../ltversion.m4 \
	$(srcdir)/../lt~obsolete.m4 \
	$(srcdir)/../config/acx.m4 \
	$(srcdir)/../config/codeset.m4 \
	$(srcdir)/../config/extensions.m4 \
	$(srcdir)/../config/gettext-sister.m4 \
	$(srcdir)/../config/gcc-plugin.m4 \
	$(srcdir)/../config/iconv.m4 \
	$(srcdir)/../config/lcmessage.m4 \
	$(srcdir)/../config/lib-ld.m4 \
	$(srcdir)/../config/lib-link.m4 \
	$(srcdir)/../config/lib-prefix.m4 \
	$(srcdir)/../config/override.m4 \
	$(srcdir)/../config/progtest.m4 \
        $(srcdir)/../config/stdint.m4 \
	$(srcdir)/../config/unwind_ipinfo.m4 \
	$(srcdir)/../config/warnings.m4 \
	$(srcdir)/../config/dfp.m4 \
	$(srcdir)/../config/mmap.m4 \
	$(srcdir)/acinclude.m4

$(srcdir)/configure: @MAINT@ $(srcdir)/configure.ac $(srcdir)/aclocal.m4
	(cd $(srcdir) && $(AUTOCONF))

$(srcdir)/aclocal.m4 : @MAINT@ $(aclocal_deps)
	(cd $(srcdir) && $(ACLOCAL) $(ACLOCAL_AMFLAGS))

# cstamp-h.in controls rebuilding of config.in.
# It is named cstamp-h.in and not stamp-h.in so the mostlyclean rule doesn't
# delete it.  A stamp file is needed as autoheader won't update the file if
# nothing has changed.
# It remains in the source directory and is part of the distribution.
# This follows what is done in shellutils, fileutils, etc.
# "echo timestamp" is used instead of touch to be consistent with other
# packages that use autoconf (??? perhaps also to avoid problems with patch?).
# ??? Newer versions have a maintainer mode that may be useful here.

# Don't run autoheader automatically either.
# Only run it if maintainer mode is enabled.
@MAINT@ AUTOHEADER = autoheader
@MAINT@ $(srcdir)/config.in: $(srcdir)/cstamp-h.in
@MAINT@ $(srcdir)/cstamp-h.in: $(srcdir)/configure.ac
@MAINT@	(cd $(srcdir) && $(AUTOHEADER))
@MAINT@	@rm -f $(srcdir)/cstamp-h.in
@MAINT@	echo timestamp > $(srcdir)/cstamp-h.in
auto-host.h: cstamp-h ; @true
cstamp-h: config.in config.status
	CONFIG_HEADERS=auto-host.h:config.in \
	CONFIG_FILES= \
	LANGUAGES="$(CONFIG_LANGUAGES)" $(SHELL) config.status

# Really, really stupid make features, such as SUN's KEEP_STATE, may force
# a target to build even if it is up-to-date.  So we must verify that
# config.status does not exist before failing.
config.status: $(srcdir)/configure $(srcdir)/config.gcc
	@if [ ! -f config.status ] ; then \
	  echo You must configure gcc.  Look at http://gcc.gnu.org/install/ for details.; \
	  false; \
	else \
	  LANGUAGES="$(CONFIG_LANGUAGES)" $(SHELL) config.status --recheck; \
	fi

# --------
# UNSORTED
# --------

# Provide quickstrap as a target that people can type into the gcc directory,
# and that fails if you're not into it.
quickstrap: all
	cd $(toplevel_builddir) && $(MAKE) all-target-libgcc

all.internal: start.encap rest.encap doc
# This is what to compile if making a cross-compiler.
all.cross: native gcc-cross$(exeext) cpp$(exeext) specs \
	libgcc-support lang.all.cross doc @GENINSRC@ srcextra
# This is what must be made before installing GCC and converting libraries.
start.encap: native xgcc$(exeext) cpp$(exeext) specs \
	libgcc-support lang.start.encap @GENINSRC@ srcextra
# These can't be made until after GCC can run.
rest.encap: lang.rest.encap
# This is what is made with the host's compiler
# whether making a cross compiler or not.
native: config.status auto-host.h build-@POSUB@ $(LANGUAGES) \
	$(EXTRA_PROGRAMS) $(COLLECT2) lto-wrapper$(exeext) \
	gcc-ar$(exeext) gcc-nm$(exeext) gcc-ranlib$(exeext)

ifeq ($(enable_plugin),yes)
native: gengtype$(exeext)
endif

# On the target machine, finish building a cross compiler.
# This does the things that can't be done on the host machine.
rest.cross: specs

# Recompile all the language-independent object files.
# This is used only if the user explicitly asks for it.
compilations: $(BACKEND)

# This archive is strictly for the host.
libbackend.a: $(OBJS)
	-rm -rf libbackend.a
	$(AR) $(AR_FLAGS) libbackend.a $(OBJS)
	-$(RANLIB) $(RANLIB_FLAGS) libbackend.a

libcommon-target.a: $(OBJS-libcommon-target)
	-rm -rf libcommon-target.a
	$(AR) $(AR_FLAGS) libcommon-target.a $(OBJS-libcommon-target)
	-$(RANLIB) $(RANLIB_FLAGS) libcommon-target.a

libcommon.a: $(OBJS-libcommon)
	-rm -rf libcommon.a
	$(AR) $(AR_FLAGS) libcommon.a $(OBJS-libcommon)
	-$(RANLIB) $(RANLIB_FLAGS) libcommon.a

# We call this executable `xgcc' rather than `gcc'
# to avoid confusion if the current directory is in the path
# and CC is `gcc'.  It is renamed to `gcc' when it is installed.
xgcc$(exeext): $(GCC_OBJS) c/gccspec.o libcommon-target.a $(LIBDEPS) \
	$(EXTRA_GCC_OBJS)
	+$(LINKER) $(ALL_LINKERFLAGS) $(LDFLAGS) -o $@ $(GCC_OBJS) \
	  c/gccspec.o $(EXTRA_GCC_OBJS) libcommon-target.a \
	  $(EXTRA_GCC_LIBS) $(LIBS)

# cpp is to cpp0 as e.g. g++ is to cc1plus: Just another driver.
# It is part of c-family because the handled extensions are hard-coded
# and only contain c-family extensions (see known_suffixes).
cpp$(exeext): $(GCC_OBJS) c-family/cppspec.o libcommon-target.a $(LIBDEPS) \
	$(EXTRA_GCC_OBJS)
	+$(LINKER) $(ALL_LINKERFLAGS) $(LDFLAGS) -o $@ $(GCC_OBJS) \
	  c-family/cppspec.o $(EXTRA_GCC_OBJS) libcommon-target.a \
	  $(EXTRA_GCC_LIBS) $(LIBS)

# Dump a specs file to make -B./ read these specs over installed ones.
$(SPECS): xgcc$(exeext)
	$(GCC_FOR_TARGET) -dumpspecs > tmp-specs
	mv tmp-specs $(SPECS)

# We do want to create an executable named `xgcc', so we can use it to
# compile libgcc2.a.
# Also create gcc-cross, so that install-common will install properly.
gcc-cross$(exeext): xgcc$(exeext)
	cp xgcc$(exeext) gcc-cross$(exeext)

checksum-options:
	echo "$(LINKER) $(ALL_LINKERFLAGS) $(LDFLAGS)" > checksum-options.tmp \
	&& $(srcdir)/../move-if-change checksum-options.tmp checksum-options

#
# Build libgcc.a.

libgcc-support: libgcc.mvars stmp-int-hdrs $(TCONFIG_H) \
	$(MACHMODE_H) gcov-iov.h

libgcc.mvars: config.status Makefile specs xgcc$(exeext)
	: > tmp-libgcc.mvars
	echo GCC_CFLAGS = '$(GCC_CFLAGS)' >> tmp-libgcc.mvars
	echo INHIBIT_LIBC_CFLAGS = '$(INHIBIT_LIBC_CFLAGS)' >> tmp-libgcc.mvars
	echo TARGET_SYSTEM_ROOT = '$(TARGET_SYSTEM_ROOT)' >> tmp-libgcc.mvars
	if test @enable_default_pie@ = yes; then \
	  NO_PIE_CFLAGS="-fno-PIE"; \
	else \
	  NO_PIE_CFLAGS=; \
	fi; \
	echo NO_PIE_CFLAGS = "$$NO_PIE_CFLAGS" >> tmp-libgcc.mvars

	mv tmp-libgcc.mvars libgcc.mvars

# Use the genmultilib shell script to generate the information the gcc
# driver program needs to select the library directory based on the
# switches.
multilib.h: s-mlib; @true
s-mlib: $(srcdir)/genmultilib Makefile
	if test @enable_multilib@ = yes \
	   || test -n "$(MULTILIB_OSDIRNAMES)"; then \
	  $(SHELL) $(srcdir)/genmultilib \
	    "$(MULTILIB_OPTIONS)" \
	    "$(MULTILIB_DIRNAMES)" \
	    "$(MULTILIB_MATCHES)" \
	    "$(MULTILIB_EXCEPTIONS)" \
	    "$(MULTILIB_EXTRA_OPTS)" \
	    "$(MULTILIB_EXCLUSIONS)" \
	    "$(MULTILIB_OSDIRNAMES)" \
	    "$(MULTILIB_REQUIRED)" \
	    "$(if $(MULTILIB_OSDIRNAMES),,$(MULTIARCH_DIRNAME))" \
	    "$(MULTILIB_REUSE)" \
	    "@enable_multilib@" \
	    > tmp-mlib.h; \
	else \
	  $(SHELL) $(srcdir)/genmultilib '' '' '' '' '' '' '' '' \
	    "$(MULTIARCH_DIRNAME)" '' no \
	    > tmp-mlib.h; \
	fi
	$(SHELL) $(srcdir)/../move-if-change tmp-mlib.h multilib.h
	$(STAMP) s-mlib
#
# Compiling object files from source files.

# Note that dependencies on obstack.h are not written
# because that file is not part of GCC.

srcextra: gcc.srcextra lang.srcextra

gcc.srcextra: gengtype-lex.c
	-cp -p $^ $(srcdir)

AR_OBJS = file-find.o
AR_LIBS = @COLLECT2_LIBS@

gcc-ar$(exeext): gcc-ar.o $(AR_OBJS) $(LIBDEPS)
	+$(LINKER) $(ALL_LINKERFLAGS) $(LDFLAGS) gcc-ar.o -o $@ \
		$(AR_OBJS) $(LIBS) $(AR_LIBS)

gcc-nm$(exeext): gcc-nm.o $(AR_OBJS) $(LIBDEPS)
	+$(LINKER) $(ALL_LINKERFLAGS) $(LDFLAGS) gcc-nm.o -o $@ \
		$(AR_OBJS) $(LIBS) $(AR_LIBS)

gcc-ranlib$(exeext): gcc-ranlib.o $(AR_OBJS) $(LIBDEPS)
	+$(LINKER) $(ALL_LINKERFLAGS) $(LDFLAGS) gcc-ranlib.o -o $@ \
		$(AR_OBJS) $(LIBS) $(AR_LIBS)

CFLAGS-gcc-ar.o += $(DRIVER_DEFINES) \
	-DTARGET_MACHINE=\"$(target_noncanonical)\" \
	@TARGET_SYSTEM_ROOT_DEFINE@ -DPERSONALITY=\"ar\"

CFLAGS-gcc-ranlib.o += $(DRIVER_DEFINES) \
	-DTARGET_MACHINE=\"$(target_noncanonical)\" \
	@TARGET_SYSTEM_ROOT_DEFINE@ -DPERSONALITY=\"ranlib\"

CFLAGS-gcc-nm.o += $(DRIVER_DEFINES) \
	-DTARGET_MACHINE=\"$(target_noncanonical)\" \
	@TARGET_SYSTEM_ROOT_DEFINE@ -DPERSONALITY=\"nm\"

# ??? the implicit rules dont trigger if the source file has a different name
# so copy instead
gcc-ranlib.c: gcc-ar.c
	cp $^ $@

gcc-nm.c: gcc-ar.c
	cp $^ $@

COLLECT2_OBJS = collect2.o collect2-aix.o tlink.o vec.o ggc-none.o \
  collect-utils.o file-find.o hash-table.o
COLLECT2_LIBS = @COLLECT2_LIBS@
collect2$(exeext): $(COLLECT2_OBJS) $(LIBDEPS)
# Don't try modifying collect2 (aka ld) in place--it might be linking this.
	+$(LINKER) $(ALL_LINKERFLAGS) $(LDFLAGS) -o T$@ \
		$(COLLECT2_OBJS) $(LIBS) $(COLLECT2_LIBS)
	mv -f T$@ $@

CFLAGS-collect2.o += -DTARGET_MACHINE=\"$(target_noncanonical)\" \
	@TARGET_SYSTEM_ROOT_DEFINE@

LTO_WRAPPER_OBJS = lto-wrapper.o collect-utils.o ggc-none.o
lto-wrapper$(exeext): $(LTO_WRAPPER_OBJS) libcommon-target.a $(LIBDEPS)
	+$(LINKER) $(ALL_COMPILERFLAGS) $(LDFLAGS) -o T$@ \
	   $(LTO_WRAPPER_OBJS) libcommon-target.a $(LIBS)
	mv -f T$@ $@

# Files used by all variants of C or by the stand-alone pre-processor.

CFLAGS-c-family/c-opts.o += @TARGET_SYSTEM_ROOT_DEFINE@

CFLAGS-c-family/c-pch.o += -DHOST_MACHINE=\"$(host)\" \
	-DTARGET_MACHINE=\"$(target)\"

default-c.o: config/default-c.c
	$(COMPILE) $<
	$(POSTCOMPILE)

# Files used by all variants of C and some other languages.

CFLAGS-prefix.o += -DPREFIX=\"$(prefix)\" -DBASEVER=$(BASEVER_s)
prefix.o: $(BASEVER)

# Language-independent files.

DRIVER_DEFINES = \
  -DSTANDARD_STARTFILE_PREFIX=\"$(unlibsubdir)/\" \
  -DSTANDARD_EXEC_PREFIX=\"$(libdir)/gcc/\" \
  -DSTANDARD_LIBEXEC_PREFIX=\"$(libexecdir)/gcc/\" \
  -DDEFAULT_TARGET_VERSION=\"$(version)\" \
  -DDEFAULT_REAL_TARGET_MACHINE=\"$(real_target_noncanonical)\" \
  -DDEFAULT_TARGET_MACHINE=\"$(target_noncanonical)\" \
  -DSTANDARD_BINDIR_PREFIX=\"$(bindir)/\" \
  -DTOOLDIR_BASE_PREFIX=\"$(libsubdir_to_prefix)$(prefix_to_exec_prefix)\" \
  -DACCEL_DIR_SUFFIX=\"$(accel_dir_suffix)\" \
  @TARGET_SYSTEM_ROOT_DEFINE@ \
  $(VALGRIND_DRIVER_DEFINES) \
  $(if $(SHLIB),$(if $(filter yes,@enable_shared@),-DENABLE_SHARED_LIBGCC)) \
  -DCONFIGURE_SPECS="\"@CONFIGURE_SPECS@\""

CFLAGS-gcc.o += $(DRIVER_DEFINES)

specs.h : s-specs ; @true
s-specs : Makefile
	lsf="$(lang_specs_files)"; for f in $$lsf; do \
	    echo "#include \"$$f\""; \
	done | sed 's|$(srcdir)/||' > tmp-specs.h
	$(SHELL) $(srcdir)/../move-if-change tmp-specs.h specs.h
	$(STAMP) s-specs

optionlist: s-options ; @true
s-options: $(ALL_OPT_FILES) Makefile $(srcdir)/opt-gather.awk
	$(AWK) -f $(srcdir)/opt-gather.awk $(ALL_OPT_FILES) > tmp-optionlist
	$(SHELL) $(srcdir)/../move-if-change tmp-optionlist optionlist
	$(STAMP) s-options

options.c: optionlist $(srcdir)/opt-functions.awk $(srcdir)/opt-read.awk \
    $(srcdir)/optc-gen.awk
	$(AWK) -f $(srcdir)/opt-functions.awk -f $(srcdir)/opt-read.awk \
	       -f $(srcdir)/optc-gen.awk \
	       -v header_name="config.h system.h coretypes.h options.h tm.h" < $< > $@

options-save.c: optionlist $(srcdir)/opt-functions.awk $(srcdir)/opt-read.awk \
    $(srcdir)/optc-save-gen.awk
	$(AWK) -f $(srcdir)/opt-functions.awk -f $(srcdir)/opt-read.awk \
	       -f $(srcdir)/optc-save-gen.awk \
	       -v header_name="config.h system.h coretypes.h tm.h" < $< > $@

options.h: s-options-h ; @true
s-options-h: optionlist $(srcdir)/opt-functions.awk $(srcdir)/opt-read.awk \
    $(srcdir)/opth-gen.awk
	$(AWK) -f $(srcdir)/opt-functions.awk -f $(srcdir)/opt-read.awk \
	       -f $(srcdir)/opth-gen.awk \
	       < $< > tmp-options.h
	$(SHELL) $(srcdir)/../move-if-change tmp-options.h options.h
	$(STAMP) $@

dumpvers: dumpvers.c

CFLAGS-version.o += -DBASEVER=$(BASEVER_s) -DDATESTAMP=$(DATESTAMP_s) \
	-DREVISION=$(REVISION_s) \
	-DDEVPHASE=$(DEVPHASE_s) -DPKGVERSION=$(PKGVERSION_s) \
	-DBUGURL=$(BUGURL_s)
version.o: $(REVISION) $(DATESTAMP) $(BASEVER) $(DEVPHASE)

# lto-compress.o needs $(ZLIBINC) added to the include flags.
CFLAGS-lto-compress.o += $(ZLIBINC)

bversion.h: s-bversion; @true
s-bversion: BASE-VER
	echo "#define BUILDING_GCC_MAJOR `echo $(BASEVER_c) | sed -e 's/^\([0-9]*\).*$$/\1/'`" > bversion.h
	echo "#define BUILDING_GCC_MINOR `echo $(BASEVER_c) | sed -e 's/^[0-9]*\.\([0-9]*\).*$$/\1/'`" >> bversion.h
	echo "#define BUILDING_GCC_PATCHLEVEL `echo $(BASEVER_c) | sed -e 's/^[0-9]*\.[0-9]*\.\([0-9]*\)$$/\1/'`" >> bversion.h
	echo "#define BUILDING_GCC_VERSION (BUILDING_GCC_MAJOR * 1000 + BUILDING_GCC_MINOR)" >> bversion.h
	$(STAMP) s-bversion

CFLAGS-toplev.o += -DTARGET_NAME=\"$(target_noncanonical)\"

pass-instances.def: $(srcdir)/passes.def $(srcdir)/gen-pass-instances.awk
	$(AWK) -f $(srcdir)/gen-pass-instances.awk \
	  $(srcdir)/passes.def > pass-instances.def

$(out_object_file): $(out_file)
	$(COMPILE) $<
	$(POSTCOMPILE)

$(common_out_object_file): $(common_out_file)
	$(COMPILE) $<
	$(POSTCOMPILE)
#
# Generate header and source files from the machine description,
# and compile them.

.PRECIOUS: insn-config.h insn-flags.h insn-codes.h insn-constants.h \
  insn-emit.c insn-recog.c insn-extract.c insn-output.c insn-peep.c \
  insn-attr.h insn-attr-common.h insn-attrtab.c insn-dfatab.c \
  insn-latencytab.c insn-preds.c gimple-match.c generic-match.c

# Dependencies for the md file.  The first time through, we just assume
# the md file itself and the generated dependency file (in order to get
# it built).  The second time through we have the dependency file.
-include mddeps.mk
MD_DEPS = s-mddeps $(md_file) $(MD_INCLUDES)

s-mddeps: $(md_file) $(MD_INCLUDES) build/genmddeps$(build_exeext)
	$(RUN_GEN) build/genmddeps$(build_exeext) $(md_file) > tmp-mddeps
	$(SHELL) $(srcdir)/../move-if-change tmp-mddeps mddeps.mk
	$(STAMP) s-mddeps

# For each of the files generated by running a generator program over
# the machine description, the following static pattern rules run the
# generator program only if the machine description has changed,
# but touch the target file only when its contents actually change.
# The "; @true" construct forces Make to recheck the timestamp on
# the target file.

simple_rtl_generated_h	= insn-attr.h insn-attr-common.h insn-codes.h \
			  insn-config.h insn-flags.h

simple_rtl_generated_c	= insn-automata.c insn-emit.c \
			  insn-extract.c insn-output.c \
			  insn-peep.c insn-recog.c

simple_generated_h	= $(simple_rtl_generated_h) insn-constants.h

simple_generated_c	= $(simple_rtl_generated_c) insn-enums.c

$(simple_generated_h:insn-%.h=s-%) \
$(simple_generated_c:insn-%.c=s-%): s-%: $(MD_DEPS)

$(simple_rtl_generated_h:insn-%.h=s-%) \
$(simple_rtl_generated_c:insn-%.c=s-%): s-%: insn-conditions.md

$(simple_generated_h): insn-%.h: s-%; @true

$(simple_generated_h:insn-%.h=s-%): s-%: build/gen%$(build_exeext)
	$(RUN_GEN) build/gen$*$(build_exeext) $(md_file) \
	  $(filter insn-conditions.md,$^) > tmp-$*.h
	$(SHELL) $(srcdir)/../move-if-change tmp-$*.h insn-$*.h
	$(STAMP) s-$*

$(simple_generated_c): insn-%.c: s-%; @true
$(simple_generated_c:insn-%.c=s-%): s-%: build/gen%$(build_exeext)
	$(RUN_GEN) build/gen$*$(build_exeext) $(md_file) \
	  $(filter insn-conditions.md,$^) > tmp-$*.c
	$(SHELL) $(srcdir)/../move-if-change tmp-$*.c insn-$*.c
	$(STAMP) s-$*

# gencheck doesn't read the machine description, and the file produced
# doesn't use the insn-* convention.
tree-check.h: s-check ; @true
s-check : build/gencheck$(build_exeext)
	$(RUN_GEN) build/gencheck$(build_exeext) > tmp-check.h
	$(SHELL) $(srcdir)/../move-if-change tmp-check.h tree-check.h
	$(STAMP) s-check

# genattrtab produces three files: tmp-{attrtab.c,dfatab.c,latencytab.c}
insn-attrtab.c insn-dfatab.c insn-latencytab.c: s-attrtab ; @true
s-attrtab : $(MD_DEPS) build/genattrtab$(build_exeext) \
  insn-conditions.md
	$(RUN_GEN) build/genattrtab$(build_exeext) $(md_file) insn-conditions.md \
		-Atmp-attrtab.c -Dtmp-dfatab.c -Ltmp-latencytab.c
	$(SHELL) $(srcdir)/../move-if-change tmp-attrtab.c    insn-attrtab.c
	$(SHELL) $(srcdir)/../move-if-change tmp-dfatab.c     insn-dfatab.c
	$(SHELL) $(srcdir)/../move-if-change tmp-latencytab.c insn-latencytab.c
	$(STAMP) s-attrtab

# genopinit produces two files.
insn-opinit.c insn-opinit.h: s-opinit ; @true
s-opinit: $(MD_DEPS) build/genopinit$(build_exeext) insn-conditions.md
	$(RUN_GEN) build/genopinit$(build_exeext) $(md_file) \
	  insn-conditions.md -htmp-opinit.h -ctmp-opinit.c
	$(SHELL) $(srcdir)/../move-if-change tmp-opinit.h insn-opinit.h
	$(SHELL) $(srcdir)/../move-if-change tmp-opinit.c insn-opinit.c
	$(STAMP) s-opinit

# gencondmd doesn't use the standard naming convention.
build/gencondmd.c: s-conditions; @true
s-conditions: $(MD_DEPS) build/genconditions$(build_exeext)
	$(RUN_GEN) build/genconditions$(build_exeext) $(md_file) > tmp-condmd.c
	$(SHELL) $(srcdir)/../move-if-change tmp-condmd.c build/gencondmd.c
	$(STAMP) s-conditions

insn-conditions.md: s-condmd; @true
s-condmd: build/gencondmd$(build_exeext)
	$(RUN_GEN) build/gencondmd$(build_exeext) > tmp-cond.md
	$(SHELL) $(srcdir)/../move-if-change tmp-cond.md insn-conditions.md
	$(STAMP) s-condmd


# These files are generated by running the same generator more than
# once with different options, so they have custom rules.  The
# stampfile idiom is the same.
genrtl.h: s-genrtl-h; @true

s-genrtl-h: build/gengenrtl$(build_exeext)
	$(RUN_GEN) build/gengenrtl$(build_exeext) > tmp-genrtl.h
	$(SHELL) $(srcdir)/../move-if-change tmp-genrtl.h genrtl.h
	$(STAMP) s-genrtl-h

insn-modes.c: s-modes; @true
insn-modes.h: s-modes-h; @true
min-insn-modes.c: s-modes-m; @true

s-modes: build/genmodes$(build_exeext)
	$(RUN_GEN) build/genmodes$(build_exeext) > tmp-modes.c
	$(SHELL) $(srcdir)/../move-if-change tmp-modes.c insn-modes.c
	$(STAMP) s-modes

s-modes-h: build/genmodes$(build_exeext)
	$(RUN_GEN) build/genmodes$(build_exeext) -h > tmp-modes.h
	$(SHELL) $(srcdir)/../move-if-change tmp-modes.h insn-modes.h
	$(STAMP) s-modes-h

s-modes-m: build/genmodes$(build_exeext)
	$(RUN_GEN) build/genmodes$(build_exeext) -m > tmp-min-modes.c
	$(SHELL) $(srcdir)/../move-if-change tmp-min-modes.c min-insn-modes.c
	$(STAMP) s-modes-m

insn-preds.c: s-preds; @true
tm-preds.h: s-preds-h; @true
tm-constrs.h: s-constrs-h; @true

.PHONY: mddump
mddump: $(BUILD_RTL) $(MD_DEPS) build/genmddump$(build_exeext)
	$(RUN_GEN) build/genmddump$(build_exeext) $(md_file) > tmp-mddump.md

s-preds: $(MD_DEPS) build/genpreds$(build_exeext)
	$(RUN_GEN) build/genpreds$(build_exeext) $(md_file) > tmp-preds.c
	$(SHELL) $(srcdir)/../move-if-change tmp-preds.c insn-preds.c
	$(STAMP) s-preds

s-preds-h: $(MD_DEPS) build/genpreds$(build_exeext)
	$(RUN_GEN) build/genpreds$(build_exeext) -h $(md_file) > tmp-preds.h
	$(SHELL) $(srcdir)/../move-if-change tmp-preds.h tm-preds.h
	$(STAMP) s-preds-h

s-constrs-h: $(MD_DEPS) build/genpreds$(build_exeext)
	$(RUN_GEN) build/genpreds$(build_exeext) -c $(md_file) > tmp-constrs.h
	$(SHELL) $(srcdir)/../move-if-change tmp-constrs.h tm-constrs.h
	$(STAMP) s-constrs-h

target-hooks-def.h: s-target-hooks-def-h; @true
# make sure that when we build info files, the used tm.texi is up to date.
$(srcdir)/doc/tm.texi: s-tm-texi; @true

s-target-hooks-def-h: build/genhooks$(build_exeext)
	$(RUN_GEN) build/genhooks$(build_exeext) "Target Hook" \
					     > tmp-target-hooks-def.h
	$(SHELL) $(srcdir)/../move-if-change tmp-target-hooks-def.h \
					     target-hooks-def.h
	$(STAMP) s-target-hooks-def-h

c-family/c-target-hooks-def.h: s-c-target-hooks-def-h; @true

s-c-target-hooks-def-h: build/genhooks$(build_exeext)
	$(RUN_GEN) build/genhooks$(build_exeext) "C Target Hook" \
					     > tmp-c-target-hooks-def.h
	$(SHELL) $(srcdir)/../move-if-change tmp-c-target-hooks-def.h \
					     c-family/c-target-hooks-def.h
	$(STAMP) s-c-target-hooks-def-h

common/common-target-hooks-def.h: s-common-target-hooks-def-h; @true

s-common-target-hooks-def-h: build/genhooks$(build_exeext)
	$(RUN_GEN) build/genhooks$(build_exeext) "Common Target Hook" \
					     > tmp-common-target-hooks-def.h
	$(SHELL) $(srcdir)/../move-if-change tmp-common-target-hooks-def.h \
					     common/common-target-hooks-def.h
	$(STAMP) s-common-target-hooks-def-h

# check if someone mistakenly only changed tm.texi.
# We use a different pathname here to avoid a circular dependency.
s-tm-texi: $(srcdir)/doc/../doc/tm.texi

# The tm.texi we want to compare against / check into svn should have
# unix-style line endings.  To make this work on MinGW, remove \r.
# \r is not portable to Solaris tr, therefore we have a special
# case for ASCII.  We use \r for other encodings like EBCDIC.
s-tm-texi: build/genhooks$(build_exeext) $(srcdir)/doc/tm.texi.in
	$(RUN_GEN) build/genhooks$(build_exeext) -d \
			$(srcdir)/doc/tm.texi.in > tmp-tm.texi
	case `echo X|tr X '\101'` in \
	  A) tr -d '\015' < tmp-tm.texi > tmp2-tm.texi ;; \
	  *) tr -d '\r' < tmp-tm.texi > tmp2-tm.texi ;; \
	esac
	mv tmp2-tm.texi tmp-tm.texi
	$(SHELL) $(srcdir)/../move-if-change tmp-tm.texi tm.texi
	@if cmp -s $(srcdir)/doc/tm.texi tm.texi; then \
	  $(STAMP) $@; \
	elif test $(srcdir)/doc/tm.texi -nt $(srcdir)/doc/tm.texi.in \
	  && ( test $(srcdir)/doc/tm.texi -nt $(srcdir)/target.def \
	    || test $(srcdir)/doc/tm.texi -nt $(srcdir)/c-family/c-target.def \
	    || test $(srcdir)/doc/tm.texi -nt $(srcdir)/common/common-target.def \
	  ); then \
	  echo >&2 ; \
	  echo You should edit $(srcdir)/doc/tm.texi.in rather than $(srcdir)/doc/tm.texi . >&2 ; \
	  false; \
	else \
	  echo >&2 ; \
	  echo Verify that you have permission to grant a GFDL license for all >&2 ; \
	  echo new text in tm.texi, then copy it to $(srcdir)/doc/tm.texi. >&2 ; \
	  false; \
	fi

gimple-match.c: s-match gimple-match-head.c ; @true
generic-match.c: s-match generic-match-head.c ; @true

s-match: build/genmatch$(build_exeext) $(srcdir)/match.pd
	$(RUN_GEN) build/genmatch$(build_exeext) --gimple $(srcdir)/match.pd \
	    > tmp-gimple-match.c
	$(RUN_GEN) build/genmatch$(build_exeext) --generic $(srcdir)/match.pd \
	    > tmp-generic-match.c
	$(SHELL) $(srcdir)/../move-if-change tmp-gimple-match.c \
	    					gimple-match.c
	$(SHELL) $(srcdir)/../move-if-change tmp-generic-match.c \
	    					generic-match.c
	$(STAMP) s-match

GTFILES = $(CPP_ID_DATA_H) $(srcdir)/input.h $(srcdir)/coretypes.h \
  $(host_xm_file_list) \
  $(tm_file_list) $(HASHTAB_H) $(SPLAY_TREE_H) $(srcdir)/bitmap.h \
  $(srcdir)/wide-int.h $(srcdir)/alias.h $(srcdir)/coverage.c $(srcdir)/rtl.h \
  $(srcdir)/optabs.h $(srcdir)/tree.h $(srcdir)/tree-core.h \
  $(srcdir)/libfuncs.h $(SYMTAB_H) \
  $(srcdir)/real.h $(srcdir)/function.h $(srcdir)/insn-addr.h $(srcdir)/hwint.h \
  $(srcdir)/fixed-value.h \
  $(srcdir)/output.h $(srcdir)/cfgloop.h $(srcdir)/cfg.h \
  $(srcdir)/cselib.h $(srcdir)/basic-block.h  $(srcdir)/ipa-ref.h $(srcdir)/cgraph.h \
  $(srcdir)/reload.h $(srcdir)/caller-save.c $(srcdir)/symtab.c \
  $(srcdir)/alias.c $(srcdir)/bitmap.c $(srcdir)/cselib.c $(srcdir)/cgraph.c \
  $(srcdir)/ipa-prop.c $(srcdir)/ipa-cp.c $(srcdir)/ipa-utils.h \
  $(srcdir)/dbxout.c \
  $(srcdir)/signop.h \
  $(srcdir)/dwarf2out.h \
  $(srcdir)/dwarf2asm.c \
  $(srcdir)/dwarf2cfi.c \
  $(srcdir)/dwarf2out.c \
  $(srcdir)/tree-vect-generic.c \
  $(srcdir)/dojump.c \
  $(srcdir)/emit-rtl.c $(srcdir)/except.h $(srcdir)/explow.c $(srcdir)/expr.c \
  $(srcdir)/expr.h \
  $(srcdir)/function.c $(srcdir)/except.c \
  $(srcdir)/gcse.c $(srcdir)/godump.c \
  $(srcdir)/lists.c $(srcdir)/optabs.c \
  $(srcdir)/profile.c $(srcdir)/mcf.c \
  $(srcdir)/reg-stack.c $(srcdir)/cfgrtl.c \
  $(srcdir)/sdbout.c $(srcdir)/stor-layout.c \
  $(srcdir)/stringpool.c $(srcdir)/tree.c $(srcdir)/varasm.c \
  $(srcdir)/gimple.h \
  $(srcdir)/gimple-ssa.h \
  $(srcdir)/tree-chkp.c \
  $(srcdir)/tree-ssanames.c $(srcdir)/tree-eh.c $(srcdir)/tree-ssa-address.c \
  $(srcdir)/tree-cfg.c \
  $(srcdir)/tree-dfa.c \
  $(srcdir)/tree-iterator.c $(srcdir)/gimple-expr.c \
  $(srcdir)/tree-chrec.h \
  $(srcdir)/tree-scalar-evolution.c \
  $(srcdir)/tree-ssa-operands.h \
  $(srcdir)/tree-profile.c $(srcdir)/tree-nested.c \
  $(srcdir)/omp-low.c \
  $(srcdir)/omp-low.h \
  $(srcdir)/targhooks.c $(out_file) $(srcdir)/passes.c $(srcdir)/cgraphunit.c \
  $(srcdir)/cgraphclones.c \
  $(srcdir)/tree-phinodes.c \
  $(srcdir)/tree-ssa-alias.h \
  $(srcdir)/tree-ssanames.h \
  $(srcdir)/ipa-prop.h \
  $(srcdir)/trans-mem.c \
  $(srcdir)/lto-streamer.h \
  $(srcdir)/target-globals.h \
  $(srcdir)/ipa-inline.h \
  $(srcdir)/vtable-verify.c \
  $(srcdir)/asan.c \
  $(srcdir)/ubsan.c \
  $(srcdir)/tsan.c \
  $(srcdir)/sanopt.c \
  $(srcdir)/ipa-devirt.c \
  $(srcdir)/internal-fn.h \
  @all_gtfiles@

# Compute the list of GT header files from the corresponding C sources,
# possibly nested within config or language subdirectories.  Match gengtype's
# behavior in this respect: gt-LANG-file.h for "file" anywhere within a LANG
# language subdir, gt-file.h otherwise (no subdir indication for config/
# related sources).

GTFILES_H = $(subst /,-, \
	    $(shell echo $(patsubst $(srcdir)/%,gt-%, \
			   $(patsubst %.c,%.h, \
			     $(filter %.c, $(GTFILES)))) \
			| sed -e "s|/[^ ]*/|/|g" -e "s|gt-config/|gt-|g"))

GTFILES_LANG_H = $(patsubst [%], gtype-%.h, $(filter [%], $(GTFILES)))
ALL_GTFILES_H := $(sort $(GTFILES_H) $(GTFILES_LANG_H))

# $(GTFILES) may be too long to put on a command line, so we have to
# write it out to a file (taking care not to do that in a way that
# overflows a command line!) and then have gengtype read the file in.

$(ALL_GTFILES_H) gtype-desc.c gtype-desc.h gtype.state: s-gtype ; @true

### Common flags to gengtype [e.g. -v or -B backupdir]
GENGTYPE_FLAGS= 

gtyp-input.list: s-gtyp-input ; @true
s-gtyp-input: Makefile
	@: $(call write_entries_to_file,$(GTFILES),tmp-gi.list)
	$(SHELL) $(srcdir)/../move-if-change tmp-gi.list gtyp-input.list
	$(STAMP) s-gtyp-input

s-gtype: build/gengtype$(build_exeext) $(filter-out [%], $(GTFILES)) \
	 gtyp-input.list
# First, parse all files and save a state file.
	$(RUN_GEN) build/gengtype$(build_exeext) $(GENGTYPE_FLAGS) \
                    -S $(srcdir) -I gtyp-input.list -w tmp-gtype.state
# Second, read the state file and generate all files.  This ensure that
# gtype.state is correctly read:
	$(SHELL) $(srcdir)/../move-if-change tmp-gtype.state gtype.state
	$(RUN_GEN) build/gengtype$(build_exeext) $(GENGTYPE_FLAGS) \
                    -r gtype.state
	$(STAMP) s-gtype

generated_files = config.h tm.h $(TM_P_H) $(TM_H) multilib.h \
       $(simple_generated_h) specs.h \
       tree-check.h genrtl.h insn-modes.h tm-preds.h tm-constrs.h \
       $(ALL_GTFILES_H) gtype-desc.c gtype-desc.h gcov-iov.h \
       options.h target-hooks-def.h insn-opinit.h \
       common/common-target-hooks-def.h pass-instances.def \
       c-family/c-target-hooks-def.h

#
# How to compile object files to run on the build machine.

build/%.o :  # dependencies provided by explicit rule later
	$(COMPILER_FOR_BUILD) -c $(BUILD_COMPILERFLAGS) $(BUILD_CPPFLAGS) \
		-o $@ $<

## build/version.o is compiled by the $(COMPILER_FOR_BUILD) but needs
## several C macro definitions, just like version.o
build/version.o:  version.c version.h \
                  $(REVISION) $(DATESTAMP) $(BASEVER) $(DEVPHASE)
	$(COMPILER_FOR_BUILD) -c $(BUILD_COMPILERFLAGS) $(BUILD_CPPFLAGS) \
	-DBASEVER=$(BASEVER_s) -DDATESTAMP=$(DATESTAMP_s) \
	-DREVISION=$(REVISION_s) \
	-DDEVPHASE=$(DEVPHASE_s) -DPKGVERSION=$(PKGVERSION_s) \
	-DBUGURL=$(BUGURL_s) -o $@ $<

# Header dependencies for the programs that generate source code.
# These are library modules...
build/errors.o : errors.c $(BCONFIG_H) $(SYSTEM_H) errors.h
build/gensupport.o: gensupport.c $(BCONFIG_H) $(SYSTEM_H) coretypes.h	\
  $(GTM_H) $(RTL_BASE_H) $(OBSTACK_H) errors.h $(HASHTAB_H)		\
  $(READ_MD_H) gensupport.h
build/ggc-none.o : ggc-none.c $(BCONFIG_H) $(SYSTEM_H) coretypes.h 	\
  $(GGC_H)
build/min-insn-modes.o : min-insn-modes.c $(BCONFIG_H) $(SYSTEM_H)	\
  $(MACHMODE_H)
build/print-rtl.o: print-rtl.c $(BCONFIG_H) $(SYSTEM_H) coretypes.h	\
  $(GTM_H) $(RTL_BASE_H)
build/read-md.o: read-md.c $(BCONFIG_H) $(SYSTEM_H) coretypes.h		\
  $(HASHTAB_H) errors.h $(READ_MD_H)
build/read-rtl.o: read-rtl.c $(BCONFIG_H) $(SYSTEM_H) coretypes.h	\
  $(GTM_H) $(RTL_BASE_H) $(OBSTACK_H) $(HASHTAB_H) $(READ_MD_H)		\
  gensupport.h
build/rtl.o: rtl.c $(BCONFIG_H) coretypes.h $(GTM_H) $(SYSTEM_H)	\
  $(RTL_H) $(GGC_H) errors.h
build/vec.o : vec.c $(BCONFIG_H) $(SYSTEM_H) coretypes.h $(VEC_H)	\
   $(GGC_H) toplev.h $(DIAGNOSTIC_CORE_H)
build/hash-table.o : hash-table.c $(BCONFIG_H) $(SYSTEM_H) coretypes.h  \
   $(HASH_TABLE_H) $(GGC_H) toplev.h $(DIAGNOSTIC_CORE_H)
build/inchash.o : inchash.c $(BCONFIG_H) $(SYSTEM_H) coretypes.h  \
   $(HASHTAB_H) inchash.h
build/gencondmd.o : build/gencondmd.c $(BCONFIG_H) $(SYSTEM_H)		\
  coretypes.h $(GTM_H) insn-constants.h					\
  $(filter-out insn-flags.h, $(RTL_H) $(TM_P_H) $(FUNCTION_H) $(REGS_H) \
  $(RECOG_H) output.h $(FLAGS_H) $(RESOURCE_H) toplev.h $(DIAGNOSTIC_CORE_H) reload.h 	\
  $(EXCEPT_H) tm-constrs.h)
# This pulls in tm-pred.h which contains inline functions wrapping up
# predicates from the back-end so those functions must be discarded.
# No big deal since gencondmd.c is a dummy file for non-GCC compilers.
build/gencondmd.o : \
  BUILD_CFLAGS := $(filter-out -fkeep-inline-functions, $(BUILD_CFLAGS))

# ...these are the programs themselves.
build/genattr.o : genattr.c $(RTL_BASE_H) $(BCONFIG_H) $(SYSTEM_H)	\
  coretypes.h $(GTM_H) errors.h $(READ_MD_H) gensupport.h
build/genattr-common.o : genattr-common.c $(RTL_BASE_H) $(BCONFIG_H)	\
  $(SYSTEM_H) coretypes.h $(GTM_H) errors.h $(READ_MD_H) gensupport.h
build/genattrtab.o : genattrtab.c $(RTL_BASE_H) $(OBSTACK_H)		\
  $(BCONFIG_H) $(SYSTEM_H) coretypes.h $(GTM_H) errors.h $(GGC_H)	\
  $(READ_MD_H) gensupport.h $(FNMATCH_H)
build/genautomata.o : genautomata.c $(RTL_BASE_H) $(OBSTACK_H)		\
  $(BCONFIG_H) $(SYSTEM_H) coretypes.h $(GTM_H) errors.h $(VEC_H)	\
  $(HASHTAB_H) gensupport.h $(FNMATCH_H)
build/gencheck.o : gencheck.c all-tree.def $(BCONFIG_H) $(GTM_H)	\
	$(SYSTEM_H) coretypes.h tree.def c-family/c-common.def		\
	$(lang_tree_files) gimple.def
build/genchecksum.o : genchecksum.c $(BCONFIG_H) $(SYSTEM_H) $(MD5_H)
build/gencodes.o : gencodes.c $(RTL_BASE_H) $(BCONFIG_H) $(SYSTEM_H)	\
  coretypes.h $(GTM_H) errors.h gensupport.h
build/genconditions.o : genconditions.c $(RTL_BASE_H) $(BCONFIG_H)	\
  $(SYSTEM_H) coretypes.h $(GTM_H) errors.h $(HASHTAB_H) $(READ_MD_H)	\
  gensupport.h
build/genconfig.o : genconfig.c $(RTL_BASE_H) $(BCONFIG_H) $(SYSTEM_H)	\
  coretypes.h $(GTM_H) errors.h gensupport.h
build/genconstants.o : genconstants.c $(BCONFIG_H) $(SYSTEM_H)		\
  coretypes.h errors.h $(READ_MD_H)
build/genemit.o : genemit.c $(RTL_BASE_H) $(BCONFIG_H) $(SYSTEM_H)	\
  coretypes.h $(GTM_H) errors.h $(READ_MD_H) gensupport.h
build/genenums.o : genenums.c $(BCONFIG_H) $(SYSTEM_H)			\
  coretypes.h errors.h $(READ_MD_H)
build/genextract.o : genextract.c $(RTL_BASE_H) $(BCONFIG_H)		\
  $(SYSTEM_H) coretypes.h $(GTM_H) errors.h $(READ_MD_H) gensupport.h
build/genflags.o : genflags.c $(RTL_BASE_H) $(OBSTACK_H) $(BCONFIG_H)	\
  $(SYSTEM_H) coretypes.h $(GTM_H) errors.h $(READ_MD_H) gensupport.h
build/gengenrtl.o : gengenrtl.c $(BCONFIG_H) $(SYSTEM_H) rtl.def

# The gengtype generator program is special: Two versions are built.
# One is for the build machine, and one is for the host to allow
# plugins to define their types and generate the supporting GGC
# datastructures and routines with GTY markers.
# The host object files depend on CONFIG_H, and the build objects
# on BCONFIG_H.  For the build objects, add -DGENERATOR_FILE manually,
# the build-%: rule doesn't apply to them.

GENGTYPE_OBJS = gengtype.o gengtype-parse.o gengtype-state.o \
  gengtype-lex.o errors.o

gengtype-lex.o build/gengtype-lex.o : gengtype-lex.c gengtype.h $(SYSTEM_H)
CFLAGS-gengtype-lex.o += -DHOST_GENERATOR_FILE
build/gengtype-lex.o: $(BCONFIG_H)

gengtype-parse.o build/gengtype-parse.o : gengtype-parse.c gengtype.h \
  $(SYSTEM_H)
CFLAGS-gengtype-parse.o += -DHOST_GENERATOR_FILE
build/gengtype-parse.o: $(BCONFIG_H)

gengtype-state.o build/gengtype-state.o: gengtype-state.c $(SYSTEM_H) \
  gengtype.h errors.h double-int.h version.h $(HASHTAB_H) $(OBSTACK_H) \
  $(XREGEX_H)
CFLAGS-gengtype-state.o += -DHOST_GENERATOR_FILE
build/gengtype-state.o: $(BCONFIG_H)
gengtype.o build/gengtype.o : gengtype.c $(SYSTEM_H) gengtype.h 	\
  rtl.def insn-notes.def errors.h double-int.h version.h     		\
  $(HASHTAB_H) $(OBSTACK_H) $(XREGEX_H)
CFLAGS-gengtype.o += -DHOST_GENERATOR_FILE
build/gengtype.o: $(BCONFIG_H)

CFLAGS-errors.o += -DHOST_GENERATOR_FILE

build/genmddeps.o: genmddeps.c $(BCONFIG_H) $(SYSTEM_H) coretypes.h	\
  errors.h $(READ_MD_H)
build/genmodes.o : genmodes.c $(BCONFIG_H) $(SYSTEM_H) errors.h		\
  $(HASHTAB_H) machmode.def $(extra_modes_file)
build/genopinit.o : genopinit.c $(RTL_BASE_H) $(BCONFIG_H) $(SYSTEM_H)	\
  coretypes.h $(GTM_H) errors.h gensupport.h optabs.def
build/genoutput.o : genoutput.c $(RTL_BASE_H) $(BCONFIG_H) $(SYSTEM_H)	\
  coretypes.h $(GTM_H) errors.h $(READ_MD_H) gensupport.h
build/genpeep.o : genpeep.c $(RTL_BASE_H) $(BCONFIG_H) $(SYSTEM_H)	\
  coretypes.h $(GTM_H) errors.h gensupport.h toplev.h $(DIAGNOSTIC_CORE_H)
build/genpreds.o : genpreds.c $(RTL_BASE_H) $(BCONFIG_H) $(SYSTEM_H)	\
  coretypes.h $(GTM_H) errors.h $(READ_MD_H) gensupport.h $(OBSTACK_H)
build/genrecog.o : genrecog.c $(RTL_BASE_H) $(BCONFIG_H) $(SYSTEM_H)	\
  coretypes.h $(GTM_H) errors.h $(READ_MD_H) gensupport.h		\
  $(HASH_TABLE_H) inchash.h
build/genhooks.o : genhooks.c $(TARGET_DEF) $(C_TARGET_DEF)		\
  $(COMMON_TARGET_DEF) $(BCONFIG_H) $(SYSTEM_H) errors.h
build/genmddump.o : genmddump.c $(RTL_BASE_H) $(BCONFIG_H) $(SYSTEM_H)	\
  coretypes.h $(GTM_H) errors.h $(READ_MD_H) gensupport.h
build/genmatch.o : genmatch.c $(BCONFIG_H) $(SYSTEM_H) \
  coretypes.h errors.h $(HASH_TABLE_H) hash-map.h $(GGC_H)

# Compile the programs that generate insn-* from the machine description.
# They are compiled with $(COMPILER_FOR_BUILD), and associated libraries,
# since they need to run on this machine
# even if GCC is being compiled to run on some other machine.

# All these programs use the RTL reader ($(BUILD_RTL)).
genprogrtl = attr attr-common attrtab automata codes conditions config emit \
	     extract flags opinit output peep preds recog mddump
$(genprogrtl:%=build/gen%$(build_exeext)): $(BUILD_RTL)

# All these programs use the MD reader ($(BUILD_MD)).
genprogmd = $(genprogrtl) mddeps constants enums
$(genprogmd:%=build/gen%$(build_exeext)): $(BUILD_MD)

# All these programs need to report errors.
genprogerr = $(genprogmd) genrtl modes gtype hooks
$(genprogerr:%=build/gen%$(build_exeext)): $(BUILD_ERRORS)

# Remaining build programs.
genprog = $(genprogerr) check checksum condmd match

# These programs need libs over and above what they get from the above list.
build/genautomata$(build_exeext) : BUILD_LIBS += -lm

build/genrecog$(build_exeext) : build/hash-table.o build/inchash.o

# For stage1 and when cross-compiling use the build libcpp which is
# built with NLS disabled.  For stage2+ use the host library and
# its dependencies.
ifeq ($(build_objdir),$(build_libobjdir))
BUILD_CPPLIB = $(build_libobjdir)/libcpp/libcpp.a
else
BUILD_CPPLIB = $(CPPLIB) $(LIBIBERTY)
build/genmatch$(build_exeext): BUILD_LIBDEPS += $(LIBINTL_DEP) $(LIBICONV_DEP)
build/genmatch$(build_exeext): BUILD_LIBS += $(LIBINTL) $(LIBICONV)
endif

build/genmatch$(build_exeext) : $(BUILD_CPPLIB) \
  $(BUILD_ERRORS) build/vec.o build/hash-table.o

# These programs are not linked with the MD reader.
build/gengtype$(build_exeext) : build/gengtype-lex.o build/gengtype-parse.o \
              build/gengtype-state.o build/version.o build/errors.o

gengtype$(exeext) : gengtype.o gengtype-lex.o gengtype-parse.o \
              gengtype-state.o version.o errors.o $(LIBDEPS)
	+$(LINKER) $(ALL_LINKERFLAGS) $(LDFLAGS) -o $@ \
	    $(filter-out ($LIBDEPS), $^) $(LIBS)

# Rule for the generator programs:
$(genprog:%=build/gen%$(build_exeext)): build/gen%$(build_exeext): build/gen%.o $(BUILD_LIBDEPS)
	+$(LINKER_FOR_BUILD) $(BUILD_LINKERFLAGS) $(BUILD_LDFLAGS) -o $@ \
	    $(filter-out $(BUILD_LIBDEPS), $^) $(BUILD_LIBS)

# Generated source files for gengtype.  Prepend inclusion of
# bconfig.h because AIX requires _LARGE_FILES to be defined before
# any system header is included.
gengtype-lex.c : gengtype-lex.l
	-$(FLEX) $(FLEXFLAGS) -o$@ $< && { \
	  echo '#include "bconfig.h"' > $@.tmp; \
	  cat $@ >> $@.tmp; \
	  mv $@.tmp $@; \
	}

#
# Remake internationalization support.
CFLAGS-intl.o += -DLOCALEDIR=\"$(localedir)\"

#
# Remake cpp.

PREPROCESSOR_DEFINES = \
  -DGCC_INCLUDE_DIR=\"$(libsubdir)/include\" \
  -DFIXED_INCLUDE_DIR=\"$(libsubdir)/include-fixed\" \
  -DGPLUSPLUS_INCLUDE_DIR=\"$(gcc_gxx_include_dir)\" \
  -DGPLUSPLUS_INCLUDE_DIR_ADD_SYSROOT=$(gcc_gxx_include_dir_add_sysroot) \
  -DGPLUSPLUS_TOOL_INCLUDE_DIR=\"$(gcc_gxx_include_dir)/$(target_noncanonical)\" \
  -DGPLUSPLUS_BACKWARD_INCLUDE_DIR=\"$(gcc_gxx_include_dir)/backward\" \
  -DLOCAL_INCLUDE_DIR=\"$(local_includedir)\" \
  -DCROSS_INCLUDE_DIR=\"$(CROSS_SYSTEM_HEADER_DIR)\" \
  -DTOOL_INCLUDE_DIR=\"$(gcc_tooldir)/include\" \
  -DNATIVE_SYSTEM_HEADER_DIR=\"$(NATIVE_SYSTEM_HEADER_DIR)\" \
  -DPREFIX=\"$(prefix)/\" \
  -DSTANDARD_EXEC_PREFIX=\"$(libdir)/gcc/\" \
  @TARGET_SYSTEM_ROOT_DEFINE@

CFLAGS-cppbuiltin.o += $(PREPROCESSOR_DEFINES) -DBASEVER=$(BASEVER_s)
cppbuiltin.o: $(BASEVER)

CFLAGS-cppdefault.o += $(PREPROCESSOR_DEFINES)

# Note for the stamp targets, we run the program `true' instead of
# having an empty command (nothing following the semicolon).

# gcov-iov.c is run on the build machine to generate gcov-iov.h from version.c
build/gcov-iov.o: gcov-iov.c $(BCONFIG_H) coretypes.h $(GTM_H) \
  $(SYSTEM_H) coretypes.h $(TM_H)

build/gcov-iov$(build_exeext): build/gcov-iov.o
	+$(LINKER_FOR_BUILD) $(BUILD_LINKERFLAGS) $(BUILD_LDFLAGS) \
		build/gcov-iov.o -o $@

gcov-iov.h: s-iov
s-iov: build/gcov-iov$(build_exeext) $(BASEVER) $(DEVPHASE)
	build/gcov-iov$(build_exeext) '$(BASEVER_c)' '$(DEVPHASE_c)' \
	    > tmp-gcov-iov.h
	$(SHELL) $(srcdir)/../move-if-change tmp-gcov-iov.h gcov-iov.h
	$(STAMP) s-iov

GCOV_OBJS = gcov.o
gcov$(exeext): $(GCOV_OBJS) $(LIBDEPS)
	+$(LINKER) $(ALL_LINKERFLAGS) $(LDFLAGS) $(GCOV_OBJS) \
		build/hash-table.o ggc-none.o $(LIBS) -o $@
GCOV_DUMP_OBJS = gcov-dump.o
gcov-dump$(exeext): $(GCOV_DUMP_OBJS) $(LIBDEPS)
	+$(LINKER) $(ALL_LINKERFLAGS) $(LDFLAGS) $(GCOV_DUMP_OBJS) \
		build/hash-table.o build/ggc-none.o\
		$(LIBS) -o $@

GCOV_TOOL_DEP_FILES = $(srcdir)/../libgcc/libgcov-util.c gcov-io.c $(GCOV_IO_H) \
  $(srcdir)/../libgcc/libgcov-driver.c $(srcdir)/../libgcc/libgcov-driver-system.c \
  $(srcdir)/../libgcc/libgcov-merge.c $(srcdir)/../libgcc/libgcov.h \
  $(SYSTEM_H) coretypes.h $(TM_H) $(CONFIG_H) version.h intl.h $(DIAGNOSTIC_H)
libgcov-util.o: $(srcdir)/../libgcc/libgcov-util.c $(GCOV_TOOL_DEP_FILES)
	+$(COMPILER) -c $(ALL_COMPILERFLAGS) $(ALL_CPPFLAGS) $(INCLUDES) -o $@ $<
libgcov-driver-tool.o: $(srcdir)/../libgcc/libgcov-driver.c $(GCOV_TOOL_DEP_FILES)
	+$(COMPILER) -c $(ALL_COMPILERFLAGS) $(ALL_CPPFLAGS) $(INCLUDES) \
	  -DIN_GCOV_TOOL=1 -o $@ $<
libgcov-merge-tool.o: $(srcdir)/../libgcc/libgcov-merge.c $(GCOV_TOOL_DEP_FILES)
	+$(COMPILER) -c $(ALL_COMPILERFLAGS) $(ALL_CPPFLAGS) $(INCLUDES) \
	  -DIN_GCOV_TOOL=1 -o $@ $<
GCOV_TOOL_OBJS = gcov-tool.o libgcov-util.o libgcov-driver-tool.o libgcov-merge-tool.o
gcov-tool$(exeext): $(GCOV_TOOL_OBJS) $(LIBDEPS)
	+$(LINKER) $(ALL_LINKERFLAGS) $(LDFLAGS) $(GCOV_TOOL_OBJS) $(LIBS) -o $@
#
# Build the include directories.  The stamp files are stmp-* rather than
# s-* so that mostlyclean does not force the include directory to
# be rebuilt.

# Build the include directories.
stmp-int-hdrs: $(STMP_FIXINC) $(USER_H) fixinc_list
# Copy in the headers provided with gcc.
#
# The sed command gets just the last file name component;
# this is necessary because VPATH could add a dirname.
# Using basename would be simpler, but some systems don't have it.
#
# The touch command is here to workaround an AIX/Linux NFS bug.
#
# The move-if-change + cp -p twists for limits.h are intended to preserve
# the time stamp when we regenerate, to prevent pointless rebuilds during
# e.g. install-no-fixedincludes.
	-if [ -d include ] ; then true; else mkdir include; chmod a+rx include; fi
	-if [ -d include-fixed ] ; then true; else mkdir include-fixed; chmod a+rx include-fixed; fi
	for file in .. $(USER_H); do \
	  if [ X$$file != X.. ]; then \
	    realfile=`echo $$file | sed -e 's|.*/\([^/]*\)$$|\1|'`; \
	    $(STAMP) include/$$realfile; \
	    rm -f include/$$realfile; \
	    cp $$file include; \
	    chmod a+r include/$$realfile; \
	  fi; \
	done
	for file in .. $(USER_H_INC_NEXT_PRE); do \
	  if [ X$$file != X.. ]; then \
            mv include/$$file include/x_$$file; \
            echo "#include_next <$$file>" >include/$$file; \
            cat include/x_$$file >>include/$$file; \
            rm -f include/x_$$file; \
	    chmod a+r include/$$file; \
	  fi; \
	done
	for file in .. $(USER_H_INC_NEXT_POST); do \
	  if [ X$$file != X.. ]; then \
	    echo "#include_next <$$file>" >>include/$$file; \
	    chmod a+r include/$$file; \
	  fi; \
	done
	rm -f include/stdint.h
	if [ $(USE_GCC_STDINT) = wrap ]; then \
	  rm -f include/stdint-gcc.h; \
	  cp $(srcdir)/ginclude/stdint-gcc.h include/stdint-gcc.h; \
	  chmod a+r include/stdint-gcc.h; \
	  cp $(srcdir)/ginclude/stdint-wrap.h include/stdint.h; \
	  chmod a+r include/stdint.h; \
	elif [ $(USE_GCC_STDINT) = provide ]; then \
	  cp $(srcdir)/ginclude/stdint-gcc.h include/stdint.h; \
	  chmod a+r include/stdint.h; \
	fi
	set -e; for ml in `cat fixinc_list`; do \
	  sysroot_headers_suffix=`echo $${ml} | sed -e 's/;.*$$//'`; \
	  multi_dir=`echo $${ml} | sed -e 's/^[^;]*;//'`; \
	  fix_dir=include-fixed$${multi_dir}; \
	  if $(LIMITS_H_TEST) ; then \
	    cat $(srcdir)/limitx.h $(srcdir)/glimits.h $(srcdir)/limity.h > tmp-xlimits.h; \
	  else \
	    cat $(srcdir)/glimits.h > tmp-xlimits.h; \
	  fi; \
	  $(mkinstalldirs) $${fix_dir}; \
	  chmod a+rx $${fix_dir} || true; \
	  $(SHELL) $(srcdir)/../move-if-change \
	    tmp-xlimits.h  tmp-limits.h; \
	  rm -f $${fix_dir}/limits.h; \
	  cp -p tmp-limits.h $${fix_dir}/limits.h; \
	  chmod a+r $${fix_dir}/limits.h; \
	done
# Install the README
	rm -f include-fixed/README
	cp $(srcdir)/../fixincludes/README-fixinc include-fixed/README
	chmod a+r include-fixed/README
	$(STAMP) $@

.PHONY: install-gcc-tooldir
install-gcc-tooldir:
	$(mkinstalldirs) $(DESTDIR)$(gcc_tooldir)

macro_list: s-macro_list; @true
s-macro_list : $(GCC_PASSES) cc1$(exeext)
	echo | $(GCC_FOR_TARGET) -E -dM - | \
	  sed -n -e 's/^#define \([^_][a-zA-Z0-9_]*\).*/\1/p' \
		 -e 's/^#define \(_[^_A-Z][a-zA-Z0-9_]*\).*/\1/p' | \
	  sort -u > tmp-macro_list
	$(SHELL) $(srcdir)/../move-if-change tmp-macro_list macro_list
	$(STAMP) s-macro_list

fixinc_list: s-fixinc_list; @true
s-fixinc_list : $(GCC_PASSES)
# Build up a list of multilib directories and corresponding sysroot
# suffixes, in form sysroot;multilib.
	if $(GCC_FOR_TARGET) -print-sysroot-headers-suffix > /dev/null 2>&1; then \
	  set -e; for ml in `$(GCC_FOR_TARGET) -print-multi-lib`; do \
	    multi_dir=`echo $${ml} | sed -e 's/;.*$$//'`; \
	    flags=`echo $${ml} | sed -e 's/^[^;]*;//' -e 's/@/ -/g'`; \
	    sfx=`$(GCC_FOR_TARGET) $${flags} -print-sysroot-headers-suffix`; \
	    if [ "$${multi_dir}" = "." ]; \
	      then multi_dir=""; \
	    else \
	      multi_dir=/$${multi_dir}; \
	    fi; \
	    echo "$${sfx};$${multi_dir}"; \
	  done; \
	else \
	  echo ";"; \
	fi > tmp-fixinc_list
	$(SHELL) $(srcdir)/../move-if-change tmp-fixinc_list fixinc_list
	$(STAMP) s-fixinc_list

# The line below is supposed to avoid accidentally matching the
# built-in suffix rule `.o:' to build fixincl out of fixincl.o.  You'd
# expect fixincl to be newer than fixincl.o, such that this situation
# would never come up.  As it turns out, if you use ccache with
# CCACHE_HARDLINK enabled, the compiler doesn't embed the current
# working directory in object files (-g absent, or -fno-working-dir
# present), and build and host are the same, fixincl for the host will
# build after fixincl for the build machine, getting a cache hit,
# thereby updating the timestamp of fixincl.o in the host tree.
# Because of CCACHE_HARDLINK, this will also update the timestamp in
# the build tree, and so fixincl in the build tree will appear to be
# out of date.  Yuck.
../$(build_subdir)/fixincludes/fixincl: ; @ :

# Build fixed copies of system files.
# Abort if no system headers available, unless building a crosscompiler.
# FIXME: abort unless building --without-headers would be more accurate and less ugly
stmp-fixinc: gsyslimits.h macro_list fixinc_list \
  $(build_objdir)/fixincludes/fixincl \
  $(build_objdir)/fixincludes/fixinc.sh
	rm -rf include-fixed; mkdir include-fixed
	-chmod a+rx include-fixed
	if [ -d ../prev-gcc ]; then \
	  cd ../prev-gcc && \
	  $(MAKE) real-$(INSTALL_HEADERS_DIR) DESTDIR=`pwd`/../gcc/ \
	    libsubdir=. ; \
	else \
	  set -e; for ml in `cat fixinc_list`; do \
	    sysroot_headers_suffix=`echo $${ml} | sed -e 's/;.*$$//'`; \
	    multi_dir=`echo $${ml} | sed -e 's/^[^;]*;//'`; \
	    fix_dir=include-fixed$${multi_dir}; \
	    if ! $(inhibit_libc) && test ! -d ${SYSTEM_HEADER_DIR}; then \
	      echo The directory that should contain system headers does not exist: >&2 ; \
	      echo "  ${SYSTEM_HEADER_DIR}" >&2 ; \
	      tooldir_sysinc=`echo "${gcc_tooldir}/sys-include" | sed -e :a -e "s,[^/]*/\.\.\/,," -e ta`; \
	      if test "x${SYSTEM_HEADER_DIR}" = "x$${tooldir_sysinc}"; \
	      then sleep 1; else exit 1; fi; \
	    fi; \
	    $(mkinstalldirs) $${fix_dir}; \
	    chmod a+rx $${fix_dir} || true; \
	    (TARGET_MACHINE='$(target)'; srcdir=`cd $(srcdir); ${PWD_COMMAND}`; \
	      SHELL='$(SHELL)'; MACRO_LIST=`${PWD_COMMAND}`/macro_list ; \
	      gcc_dir=`${PWD_COMMAND}` ; \
	      export TARGET_MACHINE srcdir SHELL MACRO_LIST && \
	      cd $(build_objdir)/fixincludes && \
	      $(SHELL) ./fixinc.sh "$${gcc_dir}/$${fix_dir}" \
	        $(SYSTEM_HEADER_DIR) $(OTHER_FIXINCLUDES_DIRS) ); \
	    rm -f $${fix_dir}/syslimits.h; \
	    if [ -f $${fix_dir}/limits.h ]; then \
	      mv $${fix_dir}/limits.h $${fix_dir}/syslimits.h; \
	    else \
	      cp $(srcdir)/gsyslimits.h $${fix_dir}/syslimits.h; \
	    fi; \
	    chmod a+r $${fix_dir}/syslimits.h; \
	  done; \
	fi
	$(STAMP) stmp-fixinc
#

# Install with the gcc headers files, not the fixed include files, which we
# are typically not allowed to distribute.  The general idea is to:
#  - Get to "install" with a bare set of internal headers, not the
#    fixed system ones,
#  - Prevent rebuilds of what normally depends on the headers, which is
#    useless for installation purposes and would rely on improper headers.
#  - Restore as much of the original state as possible.

.PHONY: install-no-fixedincludes

install-no-fixedincludes:
	# Stash the current set of headers away, save stamps we're going to
	# alter explicitly, and arrange for fixincludes not to run next time
	# we trigger a headers rebuild.
	-rm -rf tmp-include
	-mv include tmp-include 2>/dev/null
	-mv include-fixed tmp-include-fixed 2>/dev/null
	-mv stmp-int-hdrs tmp-stmp-int-hdrs 2>/dev/null
	-mv stmp-fixinc tmp-stmp-fixinc 2>/dev/null
	-mkdir include
	-cp -p $(srcdir)/gsyslimits.h include/syslimits.h
	-touch stmp-fixinc

	# Rebuild our internal headers, restore the original stamps so that
	# "install" doesn't trigger pointless rebuilds because of that update,
	# then do install
	$(MAKE) $(FLAGS_TO_PASS) stmp-int-hdrs
	-mv tmp-stmp-int-hdrs stmp-int-hdrs 2>/dev/null
	-mv tmp-stmp-fixinc stmp-fixinc 2>/dev/null
	$(MAKE) $(FLAGS_TO_PASS) install

	# Restore the original set of maybe-fixed headers
	-rm -rf include; mv tmp-include include 2>/dev/null
	-rm -rf include-fixed; mv tmp-include-fixed include-fixed 2>/dev/null

# Remake the info files.

doc: $(BUILD_INFO) $(GENERATED_MANPAGES)

INFOFILES = doc/cpp.info doc/gcc.info doc/gccint.info \
            doc/gccinstall.info doc/cppinternals.info

info: $(INFOFILES) lang.info @GENINSRC@ srcinfo lang.srcinfo

srcinfo: $(INFOFILES)
	-cp -p $^ $(srcdir)/doc

TEXI_CPP_FILES = cpp.texi fdl.texi cppenv.texi cppopts.texi		\
	 gcc-common.texi gcc-vers.texi

TEXI_GCC_FILES = gcc.texi gcc-common.texi gcc-vers.texi frontends.texi	\
	 standards.texi invoke.texi extend.texi md.texi objc.texi	\
	 gcov.texi trouble.texi bugreport.texi service.texi		\
	 contribute.texi compat.texi funding.texi gnu.texi gpl_v3.texi	\
	 fdl.texi contrib.texi cppenv.texi cppopts.texi avr-mmcu.texi	\
	 implement-c.texi implement-cxx.texi gcov-tool.texi

# we explicitly use $(srcdir)/doc/tm.texi here to avoid confusion with
# the generated tm.texi; the latter might have a more recent timestamp,
# but we don't want to rebuild the info files unless the contents of
# the *.texi files have changed.
TEXI_GCCINT_FILES = gccint.texi gcc-common.texi gcc-vers.texi		\
	 contribute.texi makefile.texi configterms.texi options.texi	\
	 portability.texi interface.texi passes.texi rtl.texi md.texi	\
	 $(srcdir)/doc/tm.texi hostconfig.texi fragments.texi	\
	 configfiles.texi collect2.texi headerdirs.texi funding.texi	\
	 gnu.texi gpl_v3.texi fdl.texi contrib.texi languages.texi	\
	 sourcebuild.texi gty.texi libgcc.texi cfg.texi tree-ssa.texi	\
	 loop.texi generic.texi gimple.texi plugins.texi optinfo.texi   \
	 match-and-simplify.texi

TEXI_GCCINSTALL_FILES = install.texi install-old.texi fdl.texi		\
	 gcc-common.texi gcc-vers.texi

TEXI_CPPINT_FILES = cppinternals.texi gcc-common.texi gcc-vers.texi

# gcc-vers.texi is generated from the version files.
gcc-vers.texi: $(BASEVER) $(DEVPHASE)
	(echo "@set version-GCC $(BASEVER_c)"; \
	 if [ "$(DEVPHASE_c)" = "experimental" ]; \
	 then echo "@set DEVELOPMENT"; \
	 else echo "@clear DEVELOPMENT"; \
	 fi) > $@T
	$(build_file_translate) echo @set srcdir $(abs_srcdir) >> $@T
	if [ -n "$(PKGVERSION)" ]; then \
	  echo "@set VERSION_PACKAGE $(PKGVERSION)" >> $@T; \
	fi
	echo "@set BUGURL $(BUGURL_TEXI)" >> $@T; \
	mv -f $@T $@


# The *.1, *.7, *.info, *.dvi, and *.pdf files are being generated from implicit
# patterns.  To use them, put each of the specific targets with its
# specific dependencies but no build commands.

doc/cpp.info: $(TEXI_CPP_FILES)
doc/gcc.info: $(TEXI_GCC_FILES)
doc/gccint.info: $(TEXI_GCCINT_FILES)
doc/cppinternals.info: $(TEXI_CPPINT_FILES)

doc/%.info: %.texi
	if [ x$(BUILD_INFO) = xinfo ]; then \
		$(MAKEINFO) $(MAKEINFOFLAGS) -I . -I $(gcc_docdir) \
			-I $(gcc_docdir)/include -o $@ $<; \
	fi

# Duplicate entry to handle renaming of gccinstall.info
doc/gccinstall.info: $(TEXI_GCCINSTALL_FILES)
	if [ x$(BUILD_INFO) = xinfo ]; then \
		$(MAKEINFO) $(MAKEINFOFLAGS) -I $(gcc_docdir) \
			-I $(gcc_docdir)/include -o $@ $<; \
	fi

doc/cpp.dvi: $(TEXI_CPP_FILES)
doc/gcc.dvi: $(TEXI_GCC_FILES)
doc/gccint.dvi: $(TEXI_GCCINT_FILES)
doc/cppinternals.dvi: $(TEXI_CPPINT_FILES)

doc/cpp.pdf: $(TEXI_CPP_FILES)
doc/gcc.pdf: $(TEXI_GCC_FILES)
doc/gccint.pdf: $(TEXI_GCCINT_FILES)
doc/cppinternals.pdf: $(TEXI_CPPINT_FILES)

$(build_htmldir)/cpp/index.html: $(TEXI_CPP_FILES)
$(build_htmldir)/gcc/index.html: $(TEXI_GCC_FILES)
$(build_htmldir)/gccint/index.html: $(TEXI_GCCINT_FILES)
$(build_htmldir)/cppinternals/index.html: $(TEXI_CPPINT_FILES)

dvi:: doc/gcc.dvi doc/gccint.dvi doc/gccinstall.dvi doc/cpp.dvi \
      doc/cppinternals.dvi lang.dvi

doc/%.dvi: %.texi
	$(TEXI2DVI) -I . -I $(abs_docdir) -I $(abs_docdir)/include -o $@ $<

# Duplicate entry to handle renaming of gccinstall.dvi
doc/gccinstall.dvi: $(TEXI_GCCINSTALL_FILES)
	$(TEXI2DVI) -I . -I $(abs_docdir) -I $(abs_docdir)/include -o $@ $<

PDFFILES = doc/gcc.pdf doc/gccint.pdf doc/gccinstall.pdf doc/cpp.pdf \
           doc/cppinternals.pdf

pdf:: $(PDFFILES) lang.pdf

doc/%.pdf: %.texi
	$(TEXI2PDF) -I . -I $(abs_docdir) -I $(abs_docdir)/include -o $@ $<

# Duplicate entry to handle renaming of gccinstall.pdf
doc/gccinstall.pdf: $(TEXI_GCCINSTALL_FILES)
	$(TEXI2PDF) -I . -I $(abs_docdir) -I $(abs_docdir)/include -o $@ $<

# List the directories or single hmtl files which are installed by
# install-html. The lang.html file triggers language fragments to build
# html documentation.
HTMLS_INSTALL=$(build_htmldir)/cpp $(build_htmldir)/gcc \
       $(build_htmldir)/gccinstall $(build_htmldir)/gccint \
       $(build_htmldir)/cppinternals

# List the html file targets.
HTMLS_BUILD=$(build_htmldir)/cpp/index.html $(build_htmldir)/gcc/index.html \
       $(build_htmldir)/gccinstall/index.html $(build_htmldir)/gccint/index.html \
       $(build_htmldir)/cppinternals/index.html lang.html

html:: $(HTMLS_BUILD)

$(build_htmldir)/%/index.html: %.texi
	$(mkinstalldirs) $(@D)
	rm -f $(@D)/*
	$(TEXI2HTML) -I $(abs_docdir) -I $(abs_docdir)/include -o $(@D) $<

# Duplicate entry to handle renaming of gccinstall
$(build_htmldir)/gccinstall/index.html: $(TEXI_GCCINSTALL_FILES)
	$(mkinstalldirs) $(@D)
	echo rm -f $(@D)/*
	SOURCEDIR=$(abs_docdir) \
	DESTDIR=$(@D) \
	$(SHELL) $(srcdir)/doc/install.texi2html

MANFILES = doc/gcov.1 doc/cpp.1 doc/gcc.1 doc/gfdl.7 doc/gpl.7 \
           doc/fsf-funding.7 doc/gcov-tool.1

generated-manpages: man

man: $(MANFILES) lang.man @GENINSRC@ srcman lang.srcman

srcman: $(MANFILES)
	-cp -p $^ $(srcdir)/doc

doc/%.1: %.pod
	$(STAMP) $@
	-($(POD2MAN) --section=1 $< > $(@).T$$$$ && \
		mv -f $(@).T$$$$ $@) || \
		(rm -f $(@).T$$$$ && exit 1)

doc/%.7: %.pod
	$(STAMP) $@
	-($(POD2MAN) --section=7 $< > $(@).T$$$$ && \
		mv -f $(@).T$$$$ $@) || \
		(rm -f $(@).T$$$$ && exit 1)

%.pod: %.texi
	$(STAMP) $@
	-$(TEXI2POD) -DBUGURL="$(BUGURL_TEXI)" $< > $@

.INTERMEDIATE: cpp.pod gcc.pod gfdl.pod fsf-funding.pod
cpp.pod: cpp.texi cppenv.texi cppopts.texi

# These next rules exist because the output name is not the same as
# the input name, so our implicit %.pod rule will not work.

gcc.pod: invoke.texi cppenv.texi cppopts.texi gcc-vers.texi
	$(STAMP) $@
	-$(TEXI2POD) $< > $@
gfdl.pod: fdl.texi
	$(STAMP) $@
	-$(TEXI2POD) $< > $@
fsf-funding.pod: funding.texi
	$(STAMP) $@
	-$(TEXI2POD) $< > $@
gpl.pod: gpl_v3.texi
	$(STAMP) $@
	-$(TEXI2POD) $< > $@

#
# Deletion of files made during compilation.
# There are four levels of this:
#   `mostlyclean', `clean', `distclean' and `maintainer-clean'.
# `mostlyclean' is useful while working on a particular type of machine.
# It deletes most, but not all, of the files made by compilation.
# It does not delete libgcc.a or its parts, so it won't have to be recompiled.
# `clean' deletes everything made by running `make all'.
# `distclean' also deletes the files made by config.
# `maintainer-clean' also deletes everything that could be regenerated
# automatically, except for `configure'.
# We remove as much from the language subdirectories as we can
# (less duplicated code).

mostlyclean: lang.mostlyclean
	-rm -f $(MOSTLYCLEANFILES)
	-rm -f *$(objext) c-family/*$(objext)
	-rm -f *$(coverageexts)
# Delete build programs
	-rm -f build/*
	-rm -f mddeps.mk
# Delete other built files.
	-rm -f specs.h options.c options.h options-save.c
# Delete the stamp and temporary files.
	-rm -f s-* tmp-* stamp-* stmp-*
	-rm -f */stamp-* */tmp-*
# Delete debugging dump files.
	-rm -f *.[0-9][0-9].* */*.[0-9][0-9].*
# Delete some files made during installation.
	-rm -f specs $(SPECS)
	-rm -f collect collect2 mips-tfile mips-tdump
# Delete unwanted output files from TeX.
	-rm -f *.toc *.log *.vr *.fn *.cp *.tp *.ky *.pg
	-rm -f */*.toc */*.log */*.vr */*.fn */*.cp */*.tp */*.ky */*.pg
# Delete sorted indices we don't actually use.
	-rm -f gcc.vrs gcc.kys gcc.tps gcc.pgs gcc.fns
# Delete core dumps.
	-rm -f core */core
# Delete file generated for gengtype
	-rm -f gtyp-input.list
# Delete files generated by gengtype
	-rm -f gtype-*
	-rm -f gt-*
	-rm -f gtype.state
# Delete genchecksum outputs
	-rm -f *-checksum.c
# Delete lock-and-run bits
	-rm -rf linkfe.lck lock-stamp.*

# Delete all files made by compilation
# that don't exist in the distribution.
clean: mostlyclean lang.clean
	-rm -f libgcc.a libgcc_eh.a libgcov.a
	-rm -f libgcc_s*
	-rm -f libunwind*
	-rm -f config.h tconfig.h bconfig.h tm_p.h tm.h
	-rm -f options.c options.h optionlist
	-rm -f cs-*
	-rm -f doc/*.dvi
	-rm -f doc/*.pdf
# Delete the include directories.
	-rm -rf include include-fixed
# Delete files used by the "multilib" facility (including libgcc subdirs).
	-rm -f multilib.h tmpmultilib*
	-if [ "x$(MULTILIB_DIRNAMES)" != x ] ; then \
	  rm -rf $(MULTILIB_DIRNAMES); \
	else if [ "x$(MULTILIB_OPTIONS)" != x ] ; then \
	  rm -rf `echo $(MULTILIB_OPTIONS) | sed -e 's/\// /g'`; \
	fi ; fi

# Delete all files that users would normally create
# while building and installing GCC.
distclean: clean lang.distclean
	-rm -f auto-host.h auto-build.h
	-rm -f cstamp-h
	-rm -f config.status config.run config.cache config.bak
	-rm -f Make-lang Make-hooks Make-host Make-target
	-rm -f Makefile *.oaux
	-rm -f gthr-default.h
	-rm -f TAGS */TAGS
	-rm -f *.asm
	-rm -f site.exp site.bak testsuite/site.exp testsuite/site.bak
	-rm -f testsuite/*.log testsuite/*.sum
	-cd testsuite && rm -f x *.x *.x? *.exe *.rpo *.o *.s *.S *.c
	-cd testsuite && rm -f *.out *.gcov *$(coverageexts)
	-rm -rf ${QMTEST_DIR} stamp-qmtest
	-rm -f cxxmain.c
	-rm -f .gdbinit configargs.h
	-rm -f gcov.pod
# Delete po/*.gmo only if we are not building in the source directory.
	-if [ ! -f po/exgettext ]; then rm -f po/*.gmo; fi
	-rmdir ada cp f java objc intl po testsuite plugin 2>/dev/null

# Get rid of every file that's generated from some other file, except for `configure'.
# Most of these files ARE PRESENT in the GCC distribution.
maintainer-clean:
	@echo 'This command is intended for maintainers to use; it'
	@echo 'deletes files that may need special tools to rebuild.'
	$(MAKE) lang.maintainer-clean distclean
	-rm -f cpp.??s cpp.*aux
	-rm -f gcc.??s gcc.*aux
	-rm -f $(gcc_docdir)/*.info $(gcc_docdir)/*.1 $(gcc_docdir)/*.7 $(gcc_docdir)/*.dvi $(gcc_docdir)/*.pdf
#
# Entry points `install', `install-strip', and `uninstall'.
# Also use `install-collect2' to install collect2 when the config files don't.

# Copy the compiler files into directories where they will be run.
# Install the driver last so that the window when things are
# broken is small.
install: install-common $(INSTALL_HEADERS) \
    install-cpp install-man install-info install-@POSUB@ \
    install-driver install-lto-wrapper install-gcc-ar

ifeq ($(enable_plugin),yes)
install: install-plugin
endif

install-strip: override INSTALL_PROGRAM = $(INSTALL_STRIP_PROGRAM)
ifneq ($(STRIP),)
install-strip: STRIPPROG = $(STRIP)
export STRIPPROG
endif
install-strip: install

# Handle cpp installation.
install-cpp: installdirs cpp$(exeext)
	-if test "$(enable_as_accelerator)" != "yes" ; then \
	  rm -f $(DESTDIR)$(bindir)/$(CPP_INSTALL_NAME)$(exeext); \
	  $(INSTALL_PROGRAM) -m 755 cpp$(exeext) $(DESTDIR)$(bindir)/$(CPP_INSTALL_NAME)$(exeext); \
	  if [ x$(cpp_install_dir) != x ]; then \
	    rm -f $(DESTDIR)$(prefix)/$(cpp_install_dir)/$(CPP_INSTALL_NAME)$(exeext); \
	    $(INSTALL_PROGRAM) -m 755 cpp$(exeext) $(DESTDIR)$(prefix)/$(cpp_install_dir)/$(CPP_INSTALL_NAME)$(exeext); \
	  else true; fi; \
	fi

# Create the installation directories.
# $(libdir)/gcc/include isn't currently searched by cpp.
installdirs:
	$(mkinstalldirs) $(DESTDIR)$(libsubdir)
	$(mkinstalldirs) $(DESTDIR)$(libexecsubdir)
	$(mkinstalldirs) $(DESTDIR)$(bindir)
	$(mkinstalldirs) $(DESTDIR)$(includedir)
	$(mkinstalldirs) $(DESTDIR)$(infodir)
	$(mkinstalldirs) $(DESTDIR)$(man1dir)
	$(mkinstalldirs) $(DESTDIR)$(man7dir)

PLUGIN_HEADERS = $(TREE_H) $(CONFIG_H) $(SYSTEM_H) coretypes.h $(TM_H) \
  toplev.h $(DIAGNOSTIC_CORE_H) $(BASIC_BLOCK_H) $(HASH_TABLE_H) \
  tree-ssa-alias.h $(INTERNAL_FN_H) gimple-fold.h tree-eh.h gimple-expr.h \
  gimple.h is-a.h $(TREE_PASS_H) $(GCC_PLUGIN_H) \
  $(GGC_H) $(TREE_DUMP_H) $(PRETTY_PRINT_H) $(OPTS_H) $(PARAMS_H) \
  $(tm_file_list) $(tm_include_list) $(tm_p_file_list) $(tm_p_include_list) \
  $(host_xm_file_list) $(host_xm_include_list) $(xm_include_list) \
  intl.h $(PLUGIN_VERSION_H) $(DIAGNOSTIC_H) ${C_TREE_H} \
  $(C_COMMON_H) c-family/c-objc.h $(C_PRETTY_PRINT_H) \
  tree-iterator.h $(PLUGIN_H) $(TREE_SSA_H) langhooks.h incpath.h debug.h \
  $(EXCEPT_H) tree-ssa-sccvn.h real.h output.h $(IPA_UTILS_H) \
  $(C_PRAGMA_H)  $(CPPLIB_H)  $(FUNCTION_H) \
  cppdefault.h flags.h $(MD5_H) params.def params.h prefix.h tree-inline.h \
  $(GIMPLE_PRETTY_PRINT_H) realmpfr.h \
  $(IPA_PROP_H) $(TARGET_H) $(RTL_H) $(TM_P_H) $(CFGLOOP_H) $(EMIT_RTL_H) \
  version.h stringpool.h gimplify.h gimple-iterator.h gimple-ssa.h \
  fold-const.h tree-cfg.h tree-into-ssa.h tree-ssanames.h print-tree.h \
  varasm.h context.h tree-phinodes.h stor-layout.h ssa-iterators.h \
  $(RESOURCE_H) tree-cfgcleanup.h attribs.h calls.h cfgexpand.h \
  diagnostic-color.h gcc-symtab.h gimple-builder.h gimple-low.h \
  gimple-walk.h gimplify-me.h pass_manager.h print-rtl.h stmt.h \
  tree-dfa.h tree-hasher.h tree-nested.h tree-object-size.h tree-outof-ssa.h \
  tree-parloops.h tree-ssa-address.h tree-ssa-coalesce.h tree-ssa-dom.h \
  tree-ssa-loop.h tree-ssa-loop-ivopts.h tree-ssa-loop-manip.h \
  tree-ssa-loop-niter.h tree-ssa-ter.h tree-ssa-threadedge.h \
  tree-ssa-threadupdate.h inchash.h wide-int.h signop.h hash-map.h \
  hash-set.h dominance.h cfg.h cfgrtl.h cfganal.h cfgbuild.h cfgcleanup.h \
  lcm.h cfgloopmanip.h builtins.def chkp-builtins.def pass-instances.def

# generate the 'build fragment' b-header-vars
s-header-vars: Makefile
	rm -f tmp-header-vars
# The first sed gets the list "header variables" as the list variables
# assigned in Makefile and having _H at the end of the name.  "sed -n" proved
# more portable than a trailing "-e d" to filter out the uninteresting lines,
# in particular on ia64-hpux where "s/.../p" only prints if -n was requested
# as well.
	$(foreach header_var,$(shell sed < Makefile -n -e 's/^\([A-Z0-9_]*_H\)[      ]*=.*/\1/p'),echo $(header_var)=$(shell echo $($(header_var):$(srcdir)/%=.../%) | sed -e 's~\.\.\./config/~config/~' -e 's~\.\.\..*/~~') >> tmp-header-vars;) \
	$(SHELL) $(srcdir)/../move-if-change tmp-header-vars b-header-vars
	$(STAMP) s-header-vars

# Install gengtype
install-gengtype: installdirs gengtype$(exeext) gtype.state
	$(mkinstalldirs) $(DESTDIR)$(plugin_resourcesdir)
	$(INSTALL_DATA) gtype.state $(DESTDIR)$(plugin_resourcesdir)/gtype.state
	$(mkinstalldirs) $(DESTDIR)$(plugin_bindir)
	$(INSTALL_PROGRAM) gengtype$(exeext) $(DESTDIR)$(plugin_bindir)/gengtype$(exeext)

# Install the headers needed to build a plugin.
install-plugin: installdirs lang.install-plugin s-header-vars install-gengtype
# We keep the directory structure for files in config or c-family and .def
# files. All other files are flattened to a single directory.
	$(mkinstalldirs) $(DESTDIR)$(plugin_includedir)
	headers=`echo $(PLUGIN_HEADERS) $$(cd $(srcdir); echo *.h *.def) | tr ' ' '\012' | sort -u`; \
	srcdirstrip=`echo "$(srcdir)" | sed 's/[].[^$$\\*|]/\\\\&/g'`; \
	for file in $$headers; do \
	  if [ -f $$file ] ; then \
	    path=$$file; \
	  elif [ -f $(srcdir)/$$file ]; then \
	    path=$(srcdir)/$$file; \
	  else continue; \
	  fi; \
	  case $$path in \
	  "$(srcdir)"/config/* | "$(srcdir)"/c-family/* | "$(srcdir)"/*.def ) \
	    base=`echo "$$path" | sed -e "s|$$srcdirstrip/||"`;; \
	  *) base=`basename $$path` ;; \
	  esac; \
	  dest=$(plugin_includedir)/$$base; \
	  echo $(INSTALL_DATA) $$path $(DESTDIR)$$dest; \
	  dir=`dirname $$dest`; \
	  $(mkinstalldirs) $(DESTDIR)$$dir; \
	  $(INSTALL_DATA) $$path $(DESTDIR)$$dest; \
	done
	$(INSTALL_DATA) b-header-vars $(DESTDIR)$(plugin_includedir)/b-header-vars

# Install the compiler executables built during cross compilation.
install-common: native lang.install-common installdirs
	for file in $(COMPILERS); do \
	  if [ -f $$file ] ; then \
	    rm -f $(DESTDIR)$(libexecsubdir)/$$file; \
	    $(INSTALL_PROGRAM) $$file $(DESTDIR)$(libexecsubdir)/$$file; \
	  else true; \
	  fi; \
	done
	for file in $(EXTRA_PROGRAMS) $(COLLECT2) ..; do \
	  if [ x"$$file" != x.. ]; then \
	    rm -f $(DESTDIR)$(libexecsubdir)/$$file; \
	    $(INSTALL_PROGRAM) $$file $(DESTDIR)$(libexecsubdir)/$$file; \
	  else true; fi; \
	done
# We no longer install the specs file because its presence makes the
# driver slower, and because people who need it can recreate it by
# using -dumpspecs.  We remove any old version because it would
# otherwise override the specs built into the driver.
	rm -f $(DESTDIR)$(libsubdir)/specs
# Install gcov if it was compiled.
	-if test "$(enable_as_accelerator)" != "yes" ; then \
	  if [ -f gcov$(exeext) ]; \
	  then \
	    rm -f $(DESTDIR)$(bindir)/$(GCOV_INSTALL_NAME)$(exeext); \
	    $(INSTALL_PROGRAM) gcov$(exeext) $(DESTDIR)$(bindir)/$(GCOV_INSTALL_NAME)$(exeext); \
	  fi; \
	fi
# Install gcov-tool if it was compiled.
	-if test "$(enable_as_accelerator)" != "yes" ; then \
	  if [ -f gcov-tool$(exeext) ]; \
	  then \
	    rm -f $(DESTDIR)$(bindir)/$(GCOV_TOOL_INSTALL_NAME)$(exeext); \
	    $(INSTALL_PROGRAM) \
	    gcov-tool$(exeext) $(DESTDIR)$(bindir)/$(GCOV_TOOL_INSTALL_NAME)$(exeext); \
	  fi; \
	fi

# Install the driver program as $(target_noncanonical)-gcc,
# $(target_noncanonical)-gcc-$(version), and also as gcc if native.
install-driver: installdirs xgcc$(exeext)
	-rm -f $(DESTDIR)$(bindir)/$(GCC_INSTALL_NAME)$(exeext)
	-$(INSTALL_PROGRAM) xgcc$(exeext) $(DESTDIR)$(bindir)/$(GCC_INSTALL_NAME)$(exeext)
	-if test "$(enable_as_accelerator)" != "yes" ; then \
	  if [ "$(GCC_INSTALL_NAME)" != "$(target_noncanonical)-gcc-$(version)" ]; then \
	    rm -f $(DESTDIR)$(bindir)/$(FULL_DRIVER_NAME); \
	    ( cd $(DESTDIR)$(bindir) && \
	      $(LN) $(GCC_INSTALL_NAME)$(exeext) $(FULL_DRIVER_NAME) ); \
	  fi; \
	  if [ ! -f gcc-cross$(exeext) ] \
	      && [ "$(GCC_INSTALL_NAME)" != "$(GCC_TARGET_INSTALL_NAME)" ]; then \
	    rm -f $(DESTDIR)$(bindir)/$(target_noncanonical)-gcc-tmp$(exeext); \
	    ( cd $(DESTDIR)$(bindir) && \
	      $(LN) $(GCC_INSTALL_NAME)$(exeext) $(target_noncanonical)-gcc-tmp$(exeext) && \
	      mv -f $(target_noncanonical)-gcc-tmp$(exeext) $(GCC_TARGET_INSTALL_NAME)$(exeext) ); \
	  fi; \
	fi

# Install the info files.
# $(INSTALL_DATA) might be a relative pathname, so we can't cd into srcdir
# to do the install.
install-info:: doc installdirs \
	$(DESTDIR)$(infodir)/cpp.info \
	$(DESTDIR)$(infodir)/gcc.info \
	$(DESTDIR)$(infodir)/cppinternals.info \
	$(DESTDIR)$(infodir)/gccinstall.info \
	$(DESTDIR)$(infodir)/gccint.info \
	lang.install-info

$(DESTDIR)$(infodir)/%.info: doc/%.info installdirs
	rm -f $@
	if [ -f $< ]; then \
	  for f in $(<)*; do \
	    realfile=`echo $$f | sed -e 's|.*/\([^/]*\)$$|\1|'`; \
	    $(INSTALL_DATA) $$f $(DESTDIR)$(infodir)/$$realfile; \
	    chmod a-x $(DESTDIR)$(infodir)/$$realfile; \
	  done; \
	else true; fi
	-if $(SHELL) -c 'install-info --version' >/dev/null 2>&1; then \
	  if [ -f $@ ]; then \
	    install-info --dir-file=$(DESTDIR)$(infodir)/dir $@; \
	  else true; fi; \
	else true; fi;

pdf__strip_dir = `echo $$p | sed -e 's|^.*/||'`;

install-pdf: $(PDFFILES) lang.install-pdf
	@$(NORMAL_INSTALL)
	test -z "$(pdfdir)/gcc" || $(mkinstalldirs) "$(DESTDIR)$(pdfdir)/gcc"
	@list='$(PDFFILES)'; for p in $$list; do \
	  if test -f "$$p"; then d=; else d="$(srcdir)/"; fi; \
	  f=$(pdf__strip_dir) \
	  echo " $(INSTALL_DATA) '$$d$$p' '$(DESTDIR)$(pdfdir)/gcc/$$f'"; \
	  $(INSTALL_DATA) "$$d$$p" "$(DESTDIR)$(pdfdir)/gcc/$$f"; \
	done

html__strip_dir = `echo $$p | sed -e 's|^.*/||'`;

install-html: $(HTMLS_BUILD) lang.install-html
	@$(NORMAL_INSTALL)
	test -z "$(htmldir)" || $(mkinstalldirs) "$(DESTDIR)$(htmldir)"
	@list='$(HTMLS_INSTALL)'; for p in $$list; do \
	  if test -f "$$p" || test -d "$$p"; then d=""; else d="$(srcdir)/"; fi; \
	  f=$(html__strip_dir) \
	  if test -d "$$d$$p"; then \
	    echo " $(mkinstalldirs) '$(DESTDIR)$(htmldir)/$$f'"; \
	    $(mkinstalldirs) "$(DESTDIR)$(htmldir)/$$f" || exit 1; \
	    echo " $(INSTALL_DATA) '$$d$$p'/* '$(DESTDIR)$(htmldir)/$$f'"; \
	    $(INSTALL_DATA) "$$d$$p"/* "$(DESTDIR)$(htmldir)/$$f"; \
	  else \
	    echo " $(INSTALL_DATA) '$$d$$p' '$(DESTDIR)$(htmldir)/$$f'"; \
	    $(INSTALL_DATA) "$$d$$p" "$(DESTDIR)$(htmldir)/$$f"; \
	  fi; \
	done

# Install the man pages.
install-man: lang.install-man \
	$(DESTDIR)$(man1dir)/$(GCC_INSTALL_NAME)$(man1ext) \
	$(DESTDIR)$(man1dir)/$(CPP_INSTALL_NAME)$(man1ext) \
	$(DESTDIR)$(man1dir)/$(GCOV_INSTALL_NAME)$(man1ext) \
	$(DESTDIR)$(man7dir)/fsf-funding$(man7ext) \
	$(DESTDIR)$(man7dir)/gfdl$(man7ext) \
	$(DESTDIR)$(man7dir)/gpl$(man7ext)

$(DESTDIR)$(man7dir)/%$(man7ext): doc/%.7 installdirs
	-rm -f $@
	-$(INSTALL_DATA) $< $@
	-chmod a-x $@

$(DESTDIR)$(man1dir)/$(GCC_INSTALL_NAME)$(man1ext): doc/gcc.1 installdirs
	-rm -f $@
	-$(INSTALL_DATA) $< $@
	-chmod a-x $@

$(DESTDIR)$(man1dir)/$(CPP_INSTALL_NAME)$(man1ext): doc/cpp.1 installdirs
	-rm -f $@
	-$(INSTALL_DATA) $< $@
	-chmod a-x $@

$(DESTDIR)$(man1dir)/$(GCOV_INSTALL_NAME)$(man1ext): doc/gcov.1 installdirs
	-rm -f $@
	-$(INSTALL_DATA) $< $@
	-chmod a-x $@

$(DESTDIR)$(man1dir)/$(GCOV_TOOL_INSTALL_NAME)$(man1ext): doc/gcov-tool.1 installdirs
	-rm -f $@
	-$(INSTALL_DATA) $< $@
	-chmod a-x $@

# Install all the header files built in the include subdirectory.
install-headers: $(INSTALL_HEADERS_DIR)
# Fix symlinks to absolute paths in the installed include directory to
# point to the installed directory, not the build directory.
# Don't need to use LN_S here since we really do need ln -s and no substitutes.
	-files=`cd $(DESTDIR)$(libsubdir)/include-fixed; find . -type l -print 2>/dev/null`; \
	if [ $$? -eq 0 ]; then \
	  dir=`cd include-fixed; ${PWD_COMMAND}`; \
	  for i in $$files; do \
	    dest=`ls -ld $(DESTDIR)$(libsubdir)/include-fixed/$$i | sed -n 's/.*-> //p'`; \
	    if expr "$$dest" : "$$dir.*" > /dev/null; then \
	      rm -f $(DESTDIR)$(libsubdir)/include-fixed/$$i; \
	      ln -s `echo $$i | sed "s|/[^/]*|/..|g" | sed 's|/..$$||'``echo "$$dest" | sed "s|$$dir||"` $(DESTDIR)$(libsubdir)/include-fixed/$$i; \
	    fi; \
	  done; \
	fi

# Create or recreate the gcc private include file directory.
install-include-dir: installdirs
	$(mkinstalldirs) $(DESTDIR)$(libsubdir)/include
	-rm -rf $(DESTDIR)$(libsubdir)/include-fixed
	mkdir $(DESTDIR)$(libsubdir)/include-fixed
	-chmod a+rx $(DESTDIR)$(libsubdir)/include-fixed

# Create or recreate the install-tools include file directory.
itoolsdir = $(libexecsubdir)/install-tools
itoolsdatadir = $(libsubdir)/install-tools
install-itoolsdirs: installdirs
	$(mkinstalldirs) $(DESTDIR)$(itoolsdatadir)/include
	$(mkinstalldirs) $(DESTDIR)$(itoolsdir)

# Install the include directory using tar.
install-headers-tar: stmp-int-hdrs install-include-dir
# We use `pwd`/include instead of just include to problems with CDPATH
# Unless a full pathname is provided, some shells would print the new CWD,
# found in CDPATH, corrupting the output.  We could just redirect the
# output of `cd', but some shells lose on redirection within `()'s
	(cd `${PWD_COMMAND}`/include ; \
	 tar -cf - .; exit 0) | (cd $(DESTDIR)$(libsubdir)/include; tar xpf - )
	(cd `${PWD_COMMAND}`/include-fixed ; \
	 tar -cf - .; exit 0) | (cd $(DESTDIR)$(libsubdir)/include-fixed; tar xpf - )
# /bin/sh on some systems returns the status of the first tar,
# and that can lose with GNU tar which always writes a full block.
# So use `exit 0' to ignore its exit status.

# Install the include directory using cpio.
install-headers-cpio: stmp-int-hdrs install-include-dir
# See discussion about the use of `pwd` above
	cd `${PWD_COMMAND}`/include ; \
	find . -print | cpio -pdum $(DESTDIR)$(libsubdir)/include
	cd `${PWD_COMMAND}`/include-fixed ; \
	find . -print | cpio -pdum $(DESTDIR)$(libsubdir)/include-fixed

# Install the include directory using cp.
install-headers-cp: stmp-int-hdrs install-include-dir
	cp -p -r include $(DESTDIR)$(libsubdir)
	cp -p -r include-fixed $(DESTDIR)$(libsubdir)

# Targets without dependencies, for use in prev-gcc during bootstrap.
real-install-headers-tar:
	(cd `${PWD_COMMAND}`/include-fixed ; \
	 tar -cf - .; exit 0) | (cd $(DESTDIR)$(libsubdir)/include-fixed; tar xpf - )

real-install-headers-cpio:
	cd `${PWD_COMMAND}`/include-fixed ; \
	find . -print | cpio -pdum $(DESTDIR)$(libsubdir)/include-fixed

real-install-headers-cp:
	cp -p -r include-fixed $(DESTDIR)$(libsubdir)

# Install supporting files for fixincludes to be run later.
install-mkheaders: stmp-int-hdrs install-itoolsdirs \
  macro_list fixinc_list
	$(INSTALL_DATA) $(srcdir)/gsyslimits.h \
	  $(DESTDIR)$(itoolsdatadir)/gsyslimits.h
	$(INSTALL_DATA) macro_list $(DESTDIR)$(itoolsdatadir)/macro_list
	$(INSTALL_DATA) fixinc_list $(DESTDIR)$(itoolsdatadir)/fixinc_list
	set -e; for ml in `cat fixinc_list`; do \
	  multi_dir=`echo $${ml} | sed -e 's/^[^;]*;//'`; \
	  $(mkinstalldirs) $(DESTDIR)$(itoolsdatadir)/include$${multi_dir}; \
	  $(INSTALL_DATA) include-fixed$${multidir}/limits.h $(DESTDIR)$(itoolsdatadir)/include$${multi_dir}/limits.h; \
	done
	$(INSTALL_SCRIPT) $(srcdir)/../mkinstalldirs \
		$(DESTDIR)$(itoolsdir)/mkinstalldirs ; \
	sysroot_headers_suffix='$${sysroot_headers_suffix}'; \
		echo 'SYSTEM_HEADER_DIR="'"$(SYSTEM_HEADER_DIR)"'"' \
		> $(DESTDIR)$(itoolsdatadir)/mkheaders.conf
	echo 'OTHER_FIXINCLUDES_DIRS="$(OTHER_FIXINCLUDES_DIRS)"' \
		>> $(DESTDIR)$(itoolsdatadir)/mkheaders.conf
	echo 'STMP_FIXINC="$(STMP_FIXINC)"' \
		>> $(DESTDIR)$(itoolsdatadir)/mkheaders.conf

# Use this target to install the program `collect2' under the name `collect2'.
install-collect2: collect2 installdirs
	$(INSTALL_PROGRAM) collect2$(exeext) $(DESTDIR)$(libexecsubdir)/collect2$(exeext)
# Install the driver program as $(libsubdir)/gcc for collect2.
	$(INSTALL_PROGRAM) xgcc$(exeext) $(DESTDIR)$(libexecsubdir)/gcc$(exeext)

# Install lto-wrapper.
install-lto-wrapper: lto-wrapper$(exeext)
	$(INSTALL_PROGRAM) lto-wrapper$(exeext) $(DESTDIR)$(libexecsubdir)/lto-wrapper$(exeext)

install-gcc-ar: installdirs gcc-ar$(exeext) gcc-nm$(exeext) gcc-ranlib$(exeext)
	if test "$(enable_as_accelerator)" != "yes" ; then \
	  for i in gcc-ar gcc-nm gcc-ranlib; do \
	    install_name=`echo $$i|sed '$(program_transform_name)'` ;\
	    target_install_name=$(target_noncanonical)-`echo $$i|sed '$(program_transform_name)'` ; \
	    rm -f $(DESTDIR)$(bindir)/$$install_name$(exeext) ; \
	    $(INSTALL_PROGRAM) $$i$(exeext) $(DESTDIR)$(bindir)/$$install_name$(exeext) ;\
	    if test -f gcc-cross$(exeext); then \
	      :; \
	    else \
	      rm -f $(DESTDIR)$(bindir)/$$target_install_name$(exeext); \
	      ( cd $(DESTDIR)$(bindir) && \
		$(LN) $$install_name$(exeext) $$target_install_name$(exeext) ) ; \
	    fi ; \
	  done; \
	fi

# Cancel installation by deleting the installed files.
uninstall: lang.uninstall
	-rm -rf $(DESTDIR)$(libsubdir)
	-rm -rf $(DESTDIR)$(libexecsubdir)
	-rm -rf $(DESTDIR)$(bindir)/$(GCC_INSTALL_NAME)$(exeext)
	-rm -f $(DESTDIR)$(bindir)/$(CPP_INSTALL_NAME)$(exeext)
	-if [ x$(cpp_install_dir) != x ]; then \
	  rm -f $(DESTDIR)$(prefix)/$(cpp_install_dir)/$(CPP_INSTALL_NAME)$(exeext); \
	else true; fi
	-rm -rf $(DESTDIR)$(bindir)/$(GCOV_INSTALL_NAME)$(exeext)
	-rm -rf $(DESTDIR)$(man1dir)/$(GCC_INSTALL_NAME)$(man1ext)
	-rm -rf $(DESTDIR)$(man1dir)/cpp$(man1ext)
	-rm -f $(DESTDIR)$(infodir)/cpp.info* $(DESTDIR)$(infodir)/gcc.info*
	-rm -f $(DESTDIR)$(infodir)/cppinternals.info* $(DESTDIR)$(infodir)/gccint.info*
	for i in ar nm ranlib ; do \
	  install_name=`echo gcc-$$i|sed '$(program_transform_name)'`$(exeext) ;\
	  target_install_name=$(target_noncanonical)-`echo gcc-$$i|sed '$(program_transform_name)'`$(exeext) ; \
	  rm -f $(DESTDIR)$(bindir)/$$install_name ; \
	  rm -f $(DESTDIR)$(bindir)/$$target_install_name ; \
	done
#
# These targets are for the dejagnu testsuites. The file site.exp
# contains global variables that all the testsuites will use.

target_subdir = @target_subdir@

site.exp: ./config.status Makefile
	@echo "Making a new config file..."
	-@rm -f ./site.tmp
	@$(STAMP) site.exp
	-@mv site.exp site.bak
	@echo "## these variables are automatically generated by make ##" > ./site.tmp
	@echo "# Do not edit here. If you wish to override these values" >> ./site.tmp
	@echo "# add them to the last section" >> ./site.tmp
	@echo "set rootme \"`${PWD_COMMAND}`\"" >> ./site.tmp
	@echo "set srcdir \"`cd ${srcdir}; ${PWD_COMMAND}`\"" >> ./site.tmp
	@echo "set host_triplet $(host)" >> ./site.tmp
	@echo "set build_triplet $(build)" >> ./site.tmp
	@echo "set target_triplet $(target)" >> ./site.tmp
	@echo "set target_alias $(target_noncanonical)" >> ./site.tmp
	@echo "set libiconv \"$(LIBICONV)\"" >> ./site.tmp
# CFLAGS is set even though it's empty to show we reserve the right to set it.
	@echo "set CFLAGS \"\"" >> ./site.tmp
	@echo "set CXXFLAGS \"\"" >> ./site.tmp
	@echo "set HOSTCC \"$(CC)\"" >> ./site.tmp
	@echo "set HOSTCFLAGS \"$(CFLAGS)\"" >> ./site.tmp
# TEST_ALWAYS_FLAGS are flags that should be passed to every compilation.
# They are passed first to allow individual tests to override them.
	@echo "set TEST_ALWAYS_FLAGS \"$(SYSROOT_CFLAGS_FOR_TARGET)\"" >> ./site.tmp
# When running the tests we set GCC_EXEC_PREFIX to the install tree so that
# files that have already been installed there will be found.  The -B option
# overrides it, so use of GCC_EXEC_PREFIX will not result in using GCC files
# from the install tree.
	@echo "set TEST_GCC_EXEC_PREFIX \"$(libdir)/gcc/\"" >> ./site.tmp
	@echo "set TESTING_IN_BUILD_TREE 1" >> ./site.tmp
	@echo "set HAVE_LIBSTDCXX_V3 1" >> ./site.tmp
	@if test "@enable_plugin@" = "yes" ; then \
	  echo "set ENABLE_PLUGIN 1" >> ./site.tmp; \
	  echo "set PLUGINCC \"$(PLUGINCC)\"" >> ./site.tmp; \
	  echo "set PLUGINCFLAGS \"$(PLUGINCFLAGS)\"" >> ./site.tmp; \
	  echo "set GMPINC \"$(GMPINC)\"" >> ./site.tmp; \
	fi
# If newlib has been configured, we need to pass -B to gcc so it can find
# newlib's crt0.o if it exists.  This will cause a "path prefix not used"
# message if it doesn't, but the testsuite is supposed to ignore the message -
# it's too difficult to tell when to and when not to pass -B (not all targets
# have crt0's).  We could only add the -B if ../newlib/crt0.o exists, but that
# seems like too selective a test.
# ??? Another way to solve this might be to rely on linker scripts.  Then
# theoretically the -B won't be needed.
# We also need to pass -L ../ld so that the linker can find ldscripts.
	@if [ -d $(objdir)/../$(target_subdir)/newlib ] \
	    && [ "${host}" != "${target}" ]; then \
	  echo "set newlib_cflags \"-I$(objdir)/../$(target_subdir)/newlib/targ-include -I\$$srcdir/../newlib/libc/include\"" >> ./site.tmp; \
	  echo "set newlib_ldflags \"-B$(objdir)/../$(target_subdir)/newlib/\"" >> ./site.tmp; \
	  echo "append CFLAGS \" \$$newlib_cflags\"" >> ./site.tmp; \
	  echo "append CXXFLAGS \" \$$newlib_cflags\"" >> ./site.tmp; \
	  echo "append LDFLAGS \" \$$newlib_ldflags\"" >> ./site.tmp; \
	else true; \
	fi
	@if [ -d $(objdir)/../ld ] ; then \
	  echo "append LDFLAGS \" -L$(objdir)/../ld\"" >> ./site.tmp; \
	else true; \
	fi
	echo "set tmpdir $(objdir)/testsuite" >> ./site.tmp
	@echo "set srcdir \"\$${srcdir}/testsuite\"" >> ./site.tmp
	@if [ "X$(ALT_CC_UNDER_TEST)" != "X" ] ; then \
	  echo "set ALT_CC_UNDER_TEST \"$(ALT_CC_UNDER_TEST)\"" >> ./site.tmp; \
	else true; \
	fi
	@if [ "X$(ALT_CXX_UNDER_TEST)" != "X" ] ; then \
	  echo "set ALT_CXX_UNDER_TEST \"$(ALT_CXX_UNDER_TEST)\"" >> ./site.tmp; \
	else true; \
	fi
	@if [ "X$(COMPAT_OPTIONS)" != "X" ] ; then \
	  echo "set COMPAT_OPTIONS \"$(COMPAT_OPTIONS)\"" >> ./site.tmp; \
	else true; \
	fi
	@echo "## All variables above are generated by configure. Do Not Edit ##" >> ./site.tmp
	@cat ./site.tmp > site.exp
	@cat site.bak | sed \
		-e '1,/^## All variables above are.*##/ d' >> site.exp
	-@rm -f ./site.tmp

CHECK_TARGETS = @check_languages@

check: $(CHECK_TARGETS)

check-subtargets: $(patsubst %,%-subtargets,$(CHECK_TARGETS))

# The idea is to parallelize testing of multilibs, for example:
#   make -j3 check-gcc//sh-hms-sim/{-m1,-m2,-m3,-m3e,-m4}/{,-nofpu}
# will run 3 concurrent sessions of check-gcc, eventually testing
# all 10 combinations.  GNU make is required, as is a shell that expands
# alternations within braces.
lang_checks_parallel = $(lang_checks:=//%)
$(lang_checks_parallel): site.exp
	target=`echo "$@" | sed 's,//.*,,'`; \
	variant=`echo "$@" | sed 's,^[^/]*//,,'`; \
	vardots=`echo "$$variant" | sed 's,/,.,g'`; \
	$(MAKE) TESTSUITEDIR="testsuite.$$vardots" \
	  RUNTESTFLAGS="--target_board=$$variant $(RUNTESTFLAGS)" \
	  "$$target"

TESTSUITEDIR = testsuite

$(TESTSUITEDIR)/site.exp: site.exp
	-test -d $(TESTSUITEDIR) || mkdir $(TESTSUITEDIR)
	-rm -f $@
	sed '/set tmpdir/ s|testsuite$$|$(TESTSUITEDIR)|' < site.exp > $@

# This is only used for check-% targets that aren't parallelized.
$(filter-out $(lang_checks_parallelized),$(lang_checks)): check-% : site.exp
	-test -d plugin || mkdir plugin
	-test -d $(TESTSUITEDIR) || mkdir $(TESTSUITEDIR)
	test -d $(TESTSUITEDIR)/$* || mkdir $(TESTSUITEDIR)/$*
	-(rootme=`${PWD_COMMAND}`; export rootme; \
	srcdir=`cd ${srcdir}; ${PWD_COMMAND}` ; export srcdir ; \
	cd $(TESTSUITEDIR)/$*; \
	rm -f tmp-site.exp; \
	sed '/set tmpdir/ s|testsuite$$|$(TESTSUITEDIR)/$*|' \
		< ../../site.exp > tmp-site.exp; \
	$(SHELL) $${srcdir}/../move-if-change tmp-site.exp site.exp; \
	EXPECT=${EXPECT} ; export EXPECT ; \
	if [ -f $${rootme}/../expect/expect ] ; then  \
	   TCL_LIBRARY=`cd .. ; cd $${srcdir}/../tcl/library ; ${PWD_COMMAND}` ; \
	    export TCL_LIBRARY ; fi ; \
	$(RUNTEST) --tool $* $(RUNTESTFLAGS))

$(patsubst %,%-subtargets,$(lang_checks)): check-%-subtargets:
	@echo check-$*

check_p_tool=$(firstword $(subst _, ,$*))
check_p_count=$(check_$(check_p_tool)_parallelize)
check_p_subno=$(word 2,$(subst _, ,$*))
check_p_numbers0:=1 2 3 4 5 6 7 8 9
check_p_numbers1:=0 $(check_p_numbers0)
check_p_numbers2:=$(foreach i,$(check_p_numbers0),$(addprefix $(i),$(check_p_numbers1)))
check_p_numbers3:=$(addprefix 0,$(check_p_numbers1)) $(check_p_numbers2)
check_p_numbers4:=$(foreach i,$(check_p_numbers0),$(addprefix $(i),$(check_p_numbers3)))
check_p_numbers5:=$(addprefix 0,$(check_p_numbers3)) $(check_p_numbers4)
check_p_numbers6:=$(foreach i,$(check_p_numbers0),$(addprefix $(i),$(check_p_numbers5)))
check_p_numbers:=$(check_p_numbers0) $(check_p_numbers2) $(check_p_numbers4) $(check_p_numbers6)
check_p_subdir=$(subst _,,$*)
check_p_subdirs=$(wordlist 1,$(check_p_count),$(wordlist 1, \
		$(if $(GCC_TEST_PARALLEL_SLOTS),$(GCC_TEST_PARALLEL_SLOTS),128), \
		$(check_p_numbers)))

# For parallelized check-% targets, this decides whether parallelization
# is desirable (if -jN is used).  If desirable, recursive make is run with
# check-parallel-$lang{,1,2,3,4,5} etc. goals, which can be executed in
# parallel, as they are run in separate directories.
# check-parallel-$lang{,1,2,3,4,5} etc. goals invoke runtest with
# GCC_RUNTEST_PARALLELIZE_DIR var in the environment and runtest_file_p
# dejaGNU procedure is overridden to additionally synchronize through
# a $lang-parallel directory which tests will be run by which runtest instance.
# Afterwards contrib/dg-extract-results.sh is used to merge the sum and log
# files.  If parallelization isn't desirable, only one recursive make
# is run with check-parallel-$lang goal and check_$lang_parallelize variable
# cleared to say that no additional arguments beyond $(RUNTESTFLAGS)
# should be passed to runtest.
#
# To parallelize some language check, add the corresponding check-$lang
# to lang_checks_parallelized variable and define check_$lang_parallelize
# variable.  This is the upper limit to which it is useful to parallelize the
# check-$lang target.  It doesn't make sense to try e.g. 128 goals for small
# testsuites like objc or go.
$(lang_checks_parallelized): check-% : site.exp
	-rm -rf $(TESTSUITEDIR)/$*-parallel
	@if [ "$(filter -j, $(MFLAGS))" = "-j" ]; then \
	  test -d $(TESTSUITEDIR) || mkdir $(TESTSUITEDIR) || true; \
	  test -d $(TESTSUITEDIR)/$*-parallel || mkdir $(TESTSUITEDIR)/$*-parallel || true; \
	  GCC_RUNTEST_PARALLELIZE_DIR=`${PWD_COMMAND}`/$(TESTSUITEDIR)/$(check_p_tool)-parallel ; \
	  export GCC_RUNTEST_PARALLELIZE_DIR ; \
	  $(MAKE) TESTSUITEDIR="$(TESTSUITEDIR)" RUNTESTFLAGS="$(RUNTESTFLAGS)" \
	    check-parallel-$* \
	    $(patsubst %,check-parallel-$*_%, $(check_p_subdirs)); \
	  sums= ; logs= ; \
	  for dir in $(TESTSUITEDIR)/$* \
		     $(patsubst %,$(TESTSUITEDIR)/$*%,$(check_p_subdirs));\
	  do \
	    if [ -d $$dir ]; then \
	      mv -f $$dir/$*.sum $$dir/$*.sum.sep; mv -f $$dir/$*.log $$dir/$*.log.sep; \
	      sums="$$sums $$dir/$*.sum.sep"; logs="$$logs $$dir/$*.log.sep"; \
	    fi; \
	  done; \
	  $(SHELL) $(srcdir)/../contrib/dg-extract-results.sh $$sums \
	    > $(TESTSUITEDIR)/$*/$*.sum; \
	  $(SHELL) $(srcdir)/../contrib/dg-extract-results.sh -L $$logs \
	    > $(TESTSUITEDIR)/$*/$*.log; \
	  rm -rf $(TESTSUITEDIR)/$*-parallel || true; \
	else \
	  $(MAKE) TESTSUITEDIR="$(TESTSUITEDIR)" RUNTESTFLAGS="$(RUNTESTFLAGS)" \
	    check_$*_parallelize= check-parallel-$*; \
	fi

check-parallel-% : site.exp
	-@test -d plugin || mkdir plugin
	-@test -d $(TESTSUITEDIR) || mkdir $(TESTSUITEDIR)
	@test -d $(TESTSUITEDIR)/$(check_p_subdir) || mkdir $(TESTSUITEDIR)/$(check_p_subdir)
	-$(if $(check_p_subno),@)(rootme=`${PWD_COMMAND}`; export rootme; \
	srcdir=`cd ${srcdir}; ${PWD_COMMAND}` ; export srcdir ; \
	if [ -n "$(check_p_subno)" ] \
	   && [ -n "$$GCC_RUNTEST_PARALLELIZE_DIR" ] \
	   && [ -f $(TESTSUITEDIR)/$(check_p_tool)-parallel/finished ]; then \
	  rm -rf $(TESTSUITEDIR)/$(check_p_subdir); \
	else \
	  cd $(TESTSUITEDIR)/$(check_p_subdir); \
	  rm -f tmp-site.exp; \
	  sed '/set tmpdir/ s|testsuite$$|$(TESTSUITEDIR)/$(check_p_subdir)|' \
		< ../../site.exp > tmp-site.exp; \
	  $(SHELL) $${srcdir}/../move-if-change tmp-site.exp site.exp; \
	  EXPECT=${EXPECT} ; export EXPECT ; \
	  if [ -f $${rootme}/../expect/expect ] ; then  \
	    TCL_LIBRARY=`cd .. ; cd $${srcdir}/../tcl/library ; ${PWD_COMMAND}` ; \
	    export TCL_LIBRARY ; \
	  fi ; \
	  $(RUNTEST) --tool $(check_p_tool) $(RUNTESTFLAGS); \
	  if [ -n "$$GCC_RUNTEST_PARALLELIZE_DIR" ] ; then \
	    touch $${rootme}/$(TESTSUITEDIR)/$(check_p_tool)-parallel/finished; \
	  fi ; \
	fi )

# QMTest targets

# The path to qmtest.
QMTEST_PATH=qmtest

# The flags to pass to qmtest.
QMTESTFLAGS=

# The flags to pass to "qmtest run".
QMTESTRUNFLAGS=-f none --result-stream dejagnu_stream.DejaGNUStream

# The command to use to invoke qmtest.
QMTEST=${QMTEST_PATH} ${QMTESTFLAGS}

# The tests (or suites) to run.
QMTEST_GPP_TESTS=g++

# The subdirectory of the OBJDIR that will be used to store the QMTest
# test database configuration and that will be used for temporary
# scratch space during QMTest's execution.
QMTEST_DIR=qmtestsuite

# Create the QMTest database configuration.
${QMTEST_DIR} stamp-qmtest:
	${QMTEST} -D ${QMTEST_DIR} create-tdb \
	    -c gcc_database.GCCDatabase \
	    -a srcdir=`cd ${srcdir}/testsuite && ${PWD_COMMAND}` && \
	    $(STAMP) stamp-qmtest

# Create the QMTest context file.
${QMTEST_DIR}/context: stamp-qmtest
	rm -f $@
	echo "CompilerTable.languages=c cplusplus" >> $@
	echo "CompilerTable.c_kind=GCC" >> $@
	echo "CompilerTable.c_path=${objdir}/xgcc" >> $@
	echo "CompilerTable.c_options=-B${objdir}/" >> $@
	echo "CompilerTable.cplusplus_kind=GCC" >> $@
	echo "CompilerTable.cplusplus_path=${objdir}/xg++" >> $@
	echo "CompilerTable.cplusplus_options=-B${objdir}/" >> $@
	echo "DejaGNUTest.target=${target_noncanonical}" >> $@

# Run the G++ testsuite using QMTest.
qmtest-g++: ${QMTEST_DIR}/context
	cd ${QMTEST_DIR} && ${QMTEST} run ${QMTESTRUNFLAGS} -C context \
	   -o g++.qmr ${QMTEST_GPP_TESTS}

# Use the QMTest GUI.
qmtest-gui: ${QMTEST_DIR}/context
	cd ${QMTEST_DIR} && ${QMTEST} gui -C context

.PHONY: qmtest-g++

# Run Paranoia on real.c.

paranoia.o: $(srcdir)/../contrib/paranoia.cc $(CONFIG_H) $(SYSTEM_H) $(TREE_H)
	g++ -c $(ALL_CFLAGS) $(ALL_CPPFLAGS) $< $(OUTPUT_OPTION)

paranoia: paranoia.o real.o $(LIBIBERTY)
	g++ -o $@ paranoia.o real.o $(LIBIBERTY)

# These exist for maintenance purposes.

# Update the tags table.
TAGS: lang.tags
	(cd $(srcdir);					\
	incs= ;						\
	list='$(SUBDIRS)'; for dir in $$list; do	\
	  if test -f $$dir/TAGS; then			\
	    incs="$$incs --include $$dir/TAGS.sub";	\
	  fi;						\
	done;						\
	etags -o TAGS.sub c-family/*.h c-family/*.c *.h *.c *.cc \
	      ../include/*.h \
	      --language=none --regex="/\(char\|unsigned int\|int\|bool\|void\|HOST_WIDE_INT\|enum [A-Za-z_0-9]+\) [*]?\([A-Za-z_0-9]+\)/\2/" common.opt	\
	      --language=none --regex="/\(DEF_RTL_EXPR\|DEFTREECODE\|DEFGSCODE\).*(\([A-Za-z_0-9]+\)/\2/" rtl.def tree.def gimple.def \
	      --language=none --regex="/DEFTIMEVAR (\([A-Za-z_0-9]+\)/\1/" timevar.def \
		; \
	etags --include TAGS.sub $$incs)

# -----------------------------------------------------
# Rules for generating translated message descriptions.
# Disabled by autoconf if the tools are not available.
# -----------------------------------------------------

XGETTEXT = @XGETTEXT@
GMSGFMT = @GMSGFMT@
MSGMERGE = msgmerge
CATALOGS = $(patsubst %,po/%,@CATALOGS@)

.PHONY: build- install- build-po install-po update-po

# Dummy rules to deal with dependencies produced by use of
# "build-@POSUB@" and "install-@POSUB@" above, when NLS is disabled.
build-: ; @true
install-: ; @true

build-po: $(CATALOGS)

# This notation should be acceptable to all Make implementations used
# by people who are interested in updating .po files.
update-po: $(CATALOGS:.gmo=.pox)

# N.B. We do not attempt to copy these into $(srcdir).  The snapshot
# script does that.
.po.gmo:
	$(mkinstalldirs) po
	$(GMSGFMT) --statistics -o $@ $<

# The new .po has to be gone over by hand, so we deposit it into
# build/po with a different extension.
# If build/po/gcc.pot exists, use it (it was just created),
# else use the one in srcdir.
.po.pox:
	$(mkinstalldirs) po
	$(MSGMERGE) $< `if test -f po/gcc.pot; \
			then echo po/gcc.pot; \
			else echo $(srcdir)/po/gcc.pot; fi` -o $@

# This rule has to look for .gmo modules in both srcdir and
# the cwd, and has to check that we actually have a catalog
# for each language, in case they weren't built or included
# with the distribution.
install-po:
	$(mkinstalldirs) $(DESTDIR)$(datadir)
	cats="$(CATALOGS)"; for cat in $$cats; do \
	  lang=`basename $$cat | sed 's/\.gmo$$//'`; \
	  if [ -f $$cat ]; then :; \
	  elif [ -f $(srcdir)/$$cat ]; then cat=$(srcdir)/$$cat; \
	  else continue; \
	  fi; \
	  dir=$(localedir)/$$lang/LC_MESSAGES; \
	  echo $(mkinstalldirs) $(DESTDIR)$$dir; \
	  $(mkinstalldirs) $(DESTDIR)$$dir || exit 1; \
	  echo $(INSTALL_DATA) $$cat $(DESTDIR)$$dir/gcc.mo; \
	  $(INSTALL_DATA) $$cat $(DESTDIR)$$dir/gcc.mo; \
	done

# Rule for regenerating the message template (gcc.pot).
# Instead of forcing everyone to edit POTFILES.in, which proved impractical,
# this rule has no dependencies and always regenerates gcc.pot.  This is
# relatively harmless since the .po files do not directly depend on it.
# Note that exgettext has an awk script embedded in it which requires a
# fairly modern (POSIX-compliant) awk.
# The .pot file is left in the build directory.
gcc.pot: po/gcc.pot
po/gcc.pot: force
	$(mkinstalldirs) po
	$(MAKE) srcextra
	AWK=$(AWK) $(SHELL) $(srcdir)/po/exgettext \
		$(XGETTEXT) gcc $(srcdir)

#

# Dependency information.

# In order for parallel make to really start compiling the expensive
# objects from $(OBJS) as early as possible, build all their
# prerequisites strictly before all objects.
$(ALL_HOST_OBJS) : | $(generated_files)

# Include the auto-generated dependencies for all host objects.
DEPFILES = \
  $(foreach obj,$(ALL_HOST_OBJS),\
    $(dir $(obj))$(DEPDIR)/$(patsubst %.o,%.Po,$(notdir $(obj))))
-include $(DEPFILES)<|MERGE_RESOLUTION|>--- conflicted
+++ resolved
@@ -211,11 +211,8 @@
 libgcov-merge-tool.o-warn = -Wno-error
 gimple-match.o-warn = -Wno-unused
 generic-match.o-warn = -Wno-unused
-<<<<<<< HEAD
 insn-modes.o-warn = -Wno-error
-=======
 dfp.o-warn = -Wno-strict-aliasing
->>>>>>> 52fc6859
 
 # All warnings have to be shut off in stage1 if the compiler used then
 # isn't gcc; configure determines that.  WARN_CFLAGS will be either

--- conflicted
+++ resolved
@@ -3038,17 +3038,12 @@
 	 configfiles.texi collect2.texi headerdirs.texi funding.texi	\
 	 gnu.texi gpl_v3.texi fdl.texi contrib.texi languages.texi	\
 	 sourcebuild.texi gty.texi libgcc.texi cfg.texi tree-ssa.texi	\
-<<<<<<< HEAD
-	 loop.texi generic.texi gimple.texi plugins.texi optinfo.texi \
-	 melt.texi meltgendoc.texi 
-
-
-# notice that meltgendoc.texi is generated in the build directory
-
-=======
 	 loop.texi generic.texi gimple.texi plugins.texi optinfo.texi   \
 	 match-and-simplify.texi
->>>>>>> a5fcfb6d
+
+
+# notice that meltgendoc.texi is generated in the build directory
+
 
 TEXI_GCCINSTALL_FILES = install.texi install-old.texi fdl.texi		\
 	 gcc-common.texi gcc-vers.texi

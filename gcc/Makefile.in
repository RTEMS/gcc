# Makefile for GNU Compiler Collection
# Run 'configure' to generate Makefile from Makefile.in

# Copyright (C) 1987, 1988, 1990, 1991, 1992, 1993, 1994, 1995, 1996,
# 1997, 1998, 1999, 2000, 2001, 2002, 2003, 2004, 2005, 2006, 2007,
# 2008, 2009 Free Software Foundation, Inc.

#This file is part of GCC.

#GCC is free software; you can redistribute it and/or modify
#it under the terms of the GNU General Public License as published by
#the Free Software Foundation; either version 3, or (at your option)
#any later version.

#GCC is distributed in the hope that it will be useful,
#but WITHOUT ANY WARRANTY; without even the implied warranty of
#MERCHANTABILITY or FITNESS FOR A PARTICULAR PURPOSE.  See the
#GNU General Public License for more details.

#You should have received a copy of the GNU General Public License
#along with GCC; see the file COPYING3.  If not see
#<http://www.gnu.org/licenses/>.

# The targets for external use include:
# all, doc, install, install-cross, install-cross-rest,
# uninstall, TAGS, mostlyclean, clean, distclean, maintainer-clean.

# This is the default target.
# Set by autoconf to "all.internal" for a native build, or
# "all.cross" to build a cross compiler.
all: @ALL@

# Depend on this to specify a phony target portably.
force:

# This tells GNU make version 3 not to export the variables
# defined in this file into the environment (and thus recursive makes).
.NOEXPORT:
# And this tells it not to automatically pass command-line variables
# to recursive makes.
MAKEOVERRIDES =

# Suppress smart makes who think they know how to automake yacc and flex file
.y.c:
.l.c:

# The only suffixes we want for implicit rules are .c and .o, so clear
# the list and add them.  This speeds up GNU Make, and allows -r to work.
# For i18n support, we also need .gmo, .po, .pox.
# This must come before the language makefile fragments to allow them to
# add suffixes and rules of their own.
.SUFFIXES:
.SUFFIXES: .c .o .po .pox .gmo

# -------------------------------
# Standard autoconf-set variables
# -------------------------------

build=@build@
host=@host@
target=@target@
target_noncanonical:=@target_noncanonical@

# Sed command to transform gcc to installed name.
program_transform_name := @program_transform_name@

# -----------------------------
# Directories used during build
# -----------------------------

# Directory where sources are, from where we are.
srcdir = @srcdir@
gcc_docdir = @srcdir@/doc

# Directory where sources are, absolute.
abs_srcdir = @abs_srcdir@
abs_docdir = @abs_srcdir@/doc

# Top build directory for this package, relative to here.
top_builddir = .

# The absolute path to the current directory.
objdir := $(shell pwd)

host_subdir=@host_subdir@
build_subdir=@build_subdir@
target_subdir=@target_subdir@
build_libsubdir=@build_libsubdir@

# Top build directory for the "Cygnus tree", relative to $(top_builddir).
ifeq ($(host_subdir),.)
toplevel_builddir := ..
else
toplevel_builddir := ../..
endif

build_objdir := $(toplevel_builddir)/$(build_subdir)
build_libobjdir := $(toplevel_builddir)/$(build_libsubdir)
target_objdir := $(toplevel_builddir)/$(target_subdir)

# --------
# Defined vpaths
# --------

# Directory where sources are, from where we are.
VPATH = @srcdir@

# We define a vpath for the sources of the .texi files here because they
# are split between multiple directories and we would rather use one implicit
# pattern rule for everything.
# This vpath could be extended within the Make-lang fragments.

vpath %.texi $(gcc_docdir)
vpath %.texi $(gcc_docdir)/include

# --------
# UNSORTED
# --------

# Variables that exist for you to override.
# See below for how to change them for certain systems.

# List of language subdirectories.
SUBDIRS =@subdirs@ build

# Selection of languages to be made.
CONFIG_LANGUAGES = @all_selected_languages@
LANGUAGES = c gcov$(exeext) gcov-dump$(exeext) $(CONFIG_LANGUAGES)

# Default values for variables overridden in Makefile fragments.
# CFLAGS is for the user to override to, e.g., do a cross build with -O2.
# TCFLAGS is used for compilations with the GCC just built.
# T_CFLAGS is used for all compilations and is overridden by t-* files.
T_CFLAGS =
TCFLAGS =
CFLAGS = @CFLAGS@
CXXFLAGS = @CXXFLAGS@
LDFLAGS = @LDFLAGS@

# Flags to determine code coverage. When coverage is disabled, this will
# contain the optimization flags, as you normally want code coverage
# without optimization.
COVERAGE_FLAGS = @coverage_flags@
coverageexts = .{gcda,gcno}

# The warning flags are separate from CFLAGS because people tend to
# override optimization flags and we'd like them to still have warnings
# turned on.  These flags are also used to pass other stage dependent
# flags from configure.  The user is free to explicitly turn these flags
# off if they wish.
# LOOSE_WARN are the warning flags to use when compiling something
# which is only compiled with gcc, such as libgcc.
# C_LOOSE_WARN is similar, but with C-only warnings.
# STRICT_WARN are the additional warning flags to
# apply to the back end and some front ends, which may be compiled
# with other compilers.
# C_STRICT_WARN is similar, with C-only warnings.
LOOSE_WARN = @loose_warn@
C_LOOSE_WARN = @c_loose_warn@
STRICT_WARN = @strict_warn@
C_STRICT_WARN = @c_strict_warn@

# This is set by --enable-checking.  The idea is to catch forgotten
# "extern" tags in header files.
NOCOMMON_FLAG = @nocommon_flag@

# This is set by --disable-maintainer-mode (default) to "#"
MAINT := @MAINT@

# These are set by --enable-checking=valgrind.
RUN_GEN = @valgrind_command@
VALGRIND_DRIVER_DEFINES = @valgrind_path_defines@

# This is how we control whether or not the additional warnings are applied.
.-warn = $(STRICT_WARN)
build-warn = $(STRICT_WARN)
GCC_WARN_CFLAGS = $(LOOSE_WARN) $(C_LOOSE_WARN) $($(@D)-warn) $(if $(filter-out $(STRICT_WARN),$($(@D)-warn)),,$(C_STRICT_WARN)) $(NOCOMMON_FLAG) $($@-warn)
GCC_WARN_CXXFLAGS = $(LOOSE_WARN) $($(@D)-warn) $(NOCOMMON_FLAG) $($@-warn)

# These files are to have specific diagnostics suppressed, or are not to
# be subject to -Werror:
# flex output may yield harmless "no previous prototype" warnings
build/gengtype-lex.o-warn = -Wno-error
# mips-tfile.c contains -Wcast-qual warnings.
mips-tfile.o-warn = -Wno-error

# All warnings have to be shut off in stage1 if the compiler used then
# isn't gcc; configure determines that.  WARN_CFLAGS will be either
# $(GCC_WARN_CFLAGS), or nothing.  Similarly, WARN_CXXFLAGS will be
# either $(GCC_WARN_CXXFLAGS), or nothing.
WARN_CFLAGS = @warn_cflags@
WARN_CXXFLAGS = @warn_cxxflags@

CPPFLAGS = @CPPFLAGS@

AWK = @AWK@
CC = @CC@
CXX = @CXX@
BISON = @BISON@
BISONFLAGS =
FLEX = @FLEX@
FLEXFLAGS =
AR = @AR@
AR_FLAGS = rc
NM = @NM@
RANLIB = @RANLIB@
RANLIB_FLAGS = @ranlib_flags@

# The name of the compiler to use.
ENABLE_BUILD_WITH_CXX = @ENABLE_BUILD_WITH_CXX@
ifneq ($(ENABLE_BUILD_WITH_CXX),yes)
COMPILER = $(CC)
COMPILER_FLAGS = $(CFLAGS)
LINKER = $(CC)
LINKER_FLAGS = $(CFLAGS)
else
COMPILER = $(CXX)
COMPILER_FLAGS = $(CXXFLAGS)
LINKER = $(CXX)
LINKER_FLAGS = $(CXXFLAGS)
endif

# -------------------------------------------
# Programs which operate on the build machine
# -------------------------------------------

SHELL = @SHELL@
# pwd command to use.  Allow user to override default by setting PWDCMD in
# the environment to account for automounters.  The make variable must not
# be called PWDCMD, otherwise the value set here is passed to make
# subprocesses and overrides the setting from the user's environment.
# Don't use PWD since it is a common shell environment variable and we
# don't want to corrupt it.
PWD_COMMAND = $${PWDCMD-pwd}
# on sysV, define this as cp.
INSTALL = @INSTALL@
# Some systems may be missing symbolic links, regular links, or both.
# Allow configure to check this and use "ln -s", "ln", or "cp" as appropriate.
LN=@LN@
LN_S=@LN_S@
# These permit overriding just for certain files.
INSTALL_PROGRAM = @INSTALL_PROGRAM@
INSTALL_DATA = @INSTALL_DATA@
INSTALL_SCRIPT = @INSTALL@
MAKEINFO = @MAKEINFO@
MAKEINFOFLAGS = --no-split
TEXI2DVI = texi2dvi
TEXI2PDF = texi2pdf
TEXI2HTML = $(MAKEINFO) --html
TEXI2POD = perl $(srcdir)/../contrib/texi2pod.pl
POD2MAN = pod2man --center="GNU" --release="gcc-$(version)"
# Some versions of `touch' (such as the version on Solaris 2.8)
# do not correctly set the timestamp due to buggy versions of `utime'
# in the kernel.  So, we use `echo' instead.
STAMP = echo timestamp >
# If necessary (e.g., when using the MSYS shell on Microsoft Windows)
# translate the shell's notion of absolute pathnames to the native
# spelling.
build_file_translate = @build_file_translate@

# Make sure the $(MAKE) variable is defined.
@SET_MAKE@

# Locate mkinstalldirs.
mkinstalldirs=$(SHELL) $(srcdir)/../mkinstalldirs

# write_entries_to_file - writes each entry in a list
# to the specified file.  Entries are written in chunks of
# $(write_entries_to_file_split) to accomodate systems with
# severe command-line-length limitations.
# Parameters:
# $(1): variable containing entries to iterate over
# $(2): output file
write_entries_to_file_split = 50
write_entries_to_file = $(shell rm -f $(2) || :) $(shell touch $(2)) \
	$(foreach range, \
	  $(shell i=1; while test $$i -le $(words $(1)); do \
	     echo $$i; i=`expr $$i + $(write_entries_to_file_split)`; done), \
	  $(shell echo "$(wordlist $(range), \
			  $(shell expr $(range) + $(write_entries_to_file_split) - 1), $(1))" \
	     | tr ' ' '\n' >> $(2)))

# --------
# UNSORTED
# --------

# Some compilers can't handle cc -c blah.c -o foo/blah.o.
# In stage2 and beyond, we force this to "-o $@" since we know we're using gcc.
OUTPUT_OPTION = @OUTPUT_OPTION@

# Libraries to use on the host.
HOST_LIBS = @HOST_LIBS@

# This is where we get zlib from.  zlibdir is -L../zlib and zlibinc is
# -I../zlib, unless we were configured with --with-system-zlib, in which
# case both are empty.
ZLIB = @zlibdir@ -lz
ZLIBINC = @zlibinc@

# How to find GMP
GMPLIBS = @GMPLIBS@
GMPINC = @GMPINC@

# How to find PPL
PPLLIBS = @PPLLIBS@
PPLINC = @PPLINC@

# How to find CLOOG
CLOOGLIBS = @CLOOGLIBS@
CLOOGINC = @CLOOGINC@

# How to find libelf
LIBELFLIBS = @LIBELFLIBS@
LIBELFINC = @LIBELFINC@

# Libs and linker option needed for plugin support
PLUGINLIBS = @pluginlibs@

enable_plugin = @enable_plugin@

CPPLIB = ../libcpp/libcpp.a
CPPINC = -I$(srcdir)/../libcpp/include

# Where to find decNumber
enable_decimal_float = @enable_decimal_float@
DECNUM = $(srcdir)/../libdecnumber
DECNUMFMT = $(srcdir)/../libdecnumber/$(enable_decimal_float)
DECNUMINC = -I$(DECNUM) -I$(DECNUMFMT) -I../libdecnumber
LIBDECNUMBER = ../libdecnumber/libdecnumber.a

# Target to use when installing include directory.  Either
# install-headers-tar, install-headers-cpio or install-headers-cp.
INSTALL_HEADERS_DIR = @build_install_headers_dir@

# Header files that are made available under the same name
# to programs compiled with GCC.
USER_H = $(srcdir)/ginclude/float.h \
	 $(srcdir)/ginclude/iso646.h \
	 $(srcdir)/ginclude/stdarg.h \
	 $(srcdir)/ginclude/stdbool.h \
	 $(srcdir)/ginclude/stddef.h \
	 $(srcdir)/ginclude/varargs.h \
	 $(srcdir)/ginclude/stdfix.h \
	 $(EXTRA_HEADERS)

UNWIND_H = $(srcdir)/unwind-generic.h

# The GCC to use for compiling crt*.o.
# Usually the one we just built.
# Don't use this as a dependency--use $(GCC_PASSES).
GCC_FOR_TARGET = $(STAGE_CC_WRAPPER) ./xgcc -B./ -B$(build_tooldir)/bin/ -isystem $(build_tooldir)/include -isystem $(build_tooldir)/sys-include -L$(objdir)/../ld

# This is used instead of ALL_CFLAGS when compiling with GCC_FOR_TARGET.
# It specifies -B./.
# It also specifies -isystem ./include to find, e.g., stddef.h.
GCC_CFLAGS=$(CFLAGS_FOR_TARGET) $(INTERNAL_CFLAGS) $(T_CFLAGS) $(LOOSE_WARN) $(C_LOOSE_WARN) -Wold-style-definition $($@-warn) -isystem ./include $(TCFLAGS)

# ---------------------------------------------------
# Programs which produce files for the target machine
# ---------------------------------------------------

AR_FOR_TARGET := $(shell \
  if [ -f $(objdir)/../binutils/ar ] ; then \
    echo $(objdir)/../binutils/ar ; \
  else \
    if [ "$(host)" = "$(target)" ] ; then \
      echo $(AR); \
    else \
       t='$(program_transform_name)'; echo ar | sed -e $$t ; \
    fi; \
  fi)
AR_FLAGS_FOR_TARGET =
AR_CREATE_FOR_TARGET = $(AR_FOR_TARGET) $(AR_FLAGS_FOR_TARGET) rc
AR_EXTRACT_FOR_TARGET = $(AR_FOR_TARGET) $(AR_FLAGS_FOR_TARGET) x
LIPO_FOR_TARGET = lipo
ORIGINAL_AS_FOR_TARGET = @ORIGINAL_AS_FOR_TARGET@
RANLIB_FOR_TARGET := $(shell \
  if [ -f $(objdir)/../binutils/ranlib ] ; then \
    echo $(objdir)/../binutils/ranlib ; \
  else \
    if [ "$(host)" = "$(target)" ] ; then \
      echo $(RANLIB); \
    else \
       t='$(program_transform_name)'; echo ranlib | sed -e $$t ; \
    fi; \
  fi)
ORIGINAL_LD_FOR_TARGET = @ORIGINAL_LD_FOR_TARGET@
ORIGINAL_NM_FOR_TARGET = @ORIGINAL_NM_FOR_TARGET@
NM_FOR_TARGET = ./nm
STRIP_FOR_TARGET := $(shell \
  if [ -f $(objdir)/../binutils/strip ] ; then \
    echo $(objdir)/../binutils/strip ; \
  else \
    if [ "$(host)" = "$(target)" ] ; then \
      echo strip; \
    else \
       t='$(program_transform_name)'; echo strip | sed -e $$t ; \
    fi; \
  fi)

# --------
# UNSORTED
# --------

# Where to find some libiberty headers.
HASHTAB_H   = $(srcdir)/../include/hashtab.h
OBSTACK_H   = $(srcdir)/../include/obstack.h
SPLAY_TREE_H= $(srcdir)/../include/splay-tree.h
FIBHEAP_H   = $(srcdir)/../include/fibheap.h
PARTITION_H = $(srcdir)/../include/partition.h
MD5_H	    = $(srcdir)/../include/md5.h
DWARF2_H    = $(srcdir)/../include/dwarf2.h

# Linker plugin API headers
LINKER_PLUGIN_API_H = $(srcdir)/../include/plugin-api.h
LTO_SYMTAB_H = $(srcdir)/../include/lto-symtab.h

# Default native SYSTEM_HEADER_DIR, to be overridden by targets.
NATIVE_SYSTEM_HEADER_DIR = /usr/include
# Default cross SYSTEM_HEADER_DIR, to be overridden by targets.
CROSS_SYSTEM_HEADER_DIR = @CROSS_SYSTEM_HEADER_DIR@

# autoconf sets SYSTEM_HEADER_DIR to one of the above.
# Purge it of unneccessary internal relative paths
# to directories that might not exist yet.
# The sed idiom for this is to repeat the search-and-replace until it doesn't match, using :a ... ta.
# Use single quotes here to avoid nested double- and backquotes, this
# macro is also used in a double-quoted context.
SYSTEM_HEADER_DIR = `echo @SYSTEM_HEADER_DIR@ | sed -e :a -e 's,[^/]*/\.\.\/,,' -e ta`

# Control whether to run fixincludes.
STMP_FIXINC = @STMP_FIXINC@

# Test to see whether <limits.h> exists in the system header files.
LIMITS_H_TEST = [ -f $(SYSTEM_HEADER_DIR)/limits.h ]

# Directory for prefix to system directories, for
# each of $(system_prefix)/usr/include, $(system_prefix)/usr/lib, etc.
TARGET_SYSTEM_ROOT = @TARGET_SYSTEM_ROOT@

xmake_file=@xmake_file@
tmake_file=@tmake_file@
TM_ENDIAN_CONFIG=@TM_ENDIAN_CONFIG@
TM_MULTILIB_CONFIG=@TM_MULTILIB_CONFIG@
TM_MULTILIB_EXCEPTIONS_CONFIG=@TM_MULTILIB_EXCEPTIONS_CONFIG@
out_file=$(srcdir)/config/@out_file@
out_object_file=@out_object_file@
md_file=$(srcdir)/config/@md_file@
tm_file_list=@tm_file_list@
tm_include_list=@tm_include_list@
tm_defines=@tm_defines@
tm_p_file_list=@tm_p_file_list@
tm_p_include_list=@tm_p_include_list@
build_xm_file_list=@build_xm_file_list@
build_xm_include_list=@build_xm_include_list@
build_xm_defines=@build_xm_defines@
host_xm_file_list=@host_xm_file_list@
host_xm_include_list=@host_xm_include_list@
host_xm_defines=@host_xm_defines@
xm_file_list=@xm_file_list@
xm_include_list=@xm_include_list@
xm_defines=@xm_defines@
lang_checks=check-gcc
lang_checks_parallelized=check-gcc
# This lists a couple of test files that take most time during check-gcc.
# When doing parallelized check-gcc, these can run in parallel with the
# remaining tests.  Each word in this variable stands for work for one
# make goal and one extra make goal is added to handle all the *.exp
# files not handled explicitly already.  If multiple *.exp files
# should be run in the same runtest invocation (usually if they aren't
# very long running, but still should be split of from the check-parallel-$lang
# remaining tests runtest invocation), they should be concatenated with commas.
# Note that [a-zA-Z] wildcards need to have []s prefixed with \ (needed
# by tcl) and as the *.exp arguments are mached both as is and with
# */ prefixed to it in runtest_file_p, it is usually desirable to include
# a subdirectory name.
check_gcc_parallelize=execute.exp=execute/2* \
		      execute.exp=execute/\[013-9a-zA-Z\]* \
		      compile.exp dg.exp \
		      struct-layout-1.exp,unsorted.exp,stackalign.exp,i386.exp
lang_opt_files=@lang_opt_files@ $(srcdir)/c.opt $(srcdir)/common.opt
lang_specs_files=@lang_specs_files@
lang_tree_files=@lang_tree_files@
target_cpu_default=@target_cpu_default@
GCC_THREAD_FILE=@thread_file@
OBJC_BOEHM_GC=@objc_boehm_gc@
GTHREAD_FLAGS=@gthread_flags@
extra_modes_file=@extra_modes_file@
extra_opt_files=@extra_opt_files@
host_hook_obj=@out_host_hook_obj@

# ------------------------
# Installation directories
# ------------------------

# Common prefix for installation directories.
# NOTE: This directory must exist when you start installation.
prefix = @prefix@
# Directory in which to put localized header files. On the systems with
# gcc as the native cc, `local_prefix' may not be `prefix' which is
# `/usr'.
# NOTE: local_prefix *should not* default from prefix.
local_prefix = @local_prefix@
# Directory in which to put host dependent programs and libraries
exec_prefix = @exec_prefix@
# Directory in which to put the executable for the command `gcc'
bindir = @bindir@
# Directory in which to put the directories used by the compiler.
libdir = @libdir@
# Directory in which GCC puts its executables.
libexecdir = @libexecdir@

# --------
# UNSORTED
# --------

# Directory in which the compiler finds libraries etc.
libsubdir = $(libdir)/gcc/$(target_noncanonical)/$(version)
# Directory in which the compiler finds executables
libexecsubdir = $(libexecdir)/gcc/$(target_noncanonical)/$(version)
# Directory in which plugin headers are installed
plugin_includedir = $(libsubdir)/plugin/include
# Used to produce a relative $(gcc_tooldir) in gcc.o
unlibsubdir = ../../..
# $(prefix), expressed as a path relative to $(libsubdir).
#
# An explanation of the sed strings:
#  -e 's|^$(prefix)||'   matches and eliminates 'prefix' from 'exec_prefix'
#  -e 's|/$$||'          match a trailing forward slash and eliminates it
#  -e 's|^[^/]|/|'       forces the string to start with a forward slash (*)
#  -e 's|/[^/]*|../|g'   replaces each occurrence of /<directory> with ../
#
# (*) Note this pattern overwrites the first character of the string
# with a forward slash if one is not already present.  This is not a
# problem because the exact names of the sub-directories concerned is
# unimportant, just the number of them matters.
#
# The practical upshot of these patterns is like this:
#
#  prefix     exec_prefix        result
#  ------     -----------        ------
#   /foo        /foo/bar          ../
#   /foo/       /foo/bar          ../
#   /foo        /foo/bar/         ../
#   /foo/       /foo/bar/         ../
#   /foo        /foo/bar/ugg      ../../
libsubdir_to_prefix := \
  $(unlibsubdir)/$(shell echo "$(libdir)" | \
    sed -e 's|^$(prefix)||' -e 's|/$$||' -e 's|^[^/]|/|' \
        -e 's|/[^/]*|../|g')
# $(exec_prefix), expressed as a path relative to $(prefix).
prefix_to_exec_prefix := \
  $(shell echo "$(exec_prefix)" | \
    sed -e 's|^$(prefix)||' -e 's|^/||' -e '/./s|$$|/|')
# Directory in which to find other cross-compilation tools and headers.
dollar = @dollar@
# Used in install-cross.
gcc_tooldir = @gcc_tooldir@
# Used to install the shared libgcc.
slibdir = @slibdir@
# Since gcc_tooldir does not exist at build-time, use -B$(build_tooldir)/bin/
build_tooldir = $(exec_prefix)/$(target_noncanonical)
# Directory in which the compiler finds target-independent g++ includes.
gcc_gxx_include_dir = @gcc_gxx_include_dir@
# Directory to search for site-specific includes.
local_includedir = $(local_prefix)/include
includedir = $(prefix)/include
# where the info files go
infodir = @infodir@
# Where cpp should go besides $prefix/bin if necessary
cpp_install_dir = @cpp_install_dir@
# where the locale files go
datadir = @datadir@
localedir = $(datadir)/locale
# Extension (if any) to put in installed man-page filename.
man1ext = .1
man7ext = .7
objext = .o
exeext = @host_exeext@
build_exeext = @build_exeext@

# Directory in which to put man pages.
mandir = @mandir@
man1dir = $(mandir)/man1
man7dir = $(mandir)/man7
# Dir for temp files.
tmpdir = /tmp

datarootdir = @datarootdir@
docdir = @docdir@
# Directory in which to build HTML
build_htmldir = $(objdir)/HTML/gcc-$(version)
# Directory in which to put HTML
htmldir = @htmldir@

# Whether we were configured with NLS.
USE_NLS = @USE_NLS@

# Internationalization library.
LIBINTL = @LIBINTL@
LIBINTL_DEP = @LIBINTL_DEP@

# Character encoding conversion library.
LIBICONV = @LIBICONV@
LIBICONV_DEP = @LIBICONV_DEP@

# The GC method to be used on this system.
GGC=@GGC@.o

# If a supplementary library is being used for the GC.
GGC_LIB=

# "true" if the target C library headers are unavailable; "false"
# otherwise.
inhibit_libc = @inhibit_libc@
ifeq ($(inhibit_libc),true)
INHIBIT_LIBC_CFLAGS = -Dinhibit_libc
endif

# Options to use when compiling libgcc2.a.
#
LIBGCC2_DEBUG_CFLAGS = -g
LIBGCC2_CFLAGS = -O2 $(LIBGCC2_INCLUDES) $(GCC_CFLAGS) $(TARGET_LIBGCC2_CFLAGS) \
		 $(LIBGCC2_DEBUG_CFLAGS) $(GTHREAD_FLAGS) \
		 -DIN_LIBGCC2 -D__GCC_FLOAT_NOT_NEEDED \
		 $(INHIBIT_LIBC_CFLAGS)

# Additional options to use when compiling libgcc2.a.
# Some targets override this to -isystem include
LIBGCC2_INCLUDES =

# Additional target-dependent options for compiling libgcc2.a.
TARGET_LIBGCC2_CFLAGS =

# Options to use when compiling crtbegin/end.
CRTSTUFF_CFLAGS = -O2 $(GCC_CFLAGS) $(INCLUDES) $(MULTILIB_CFLAGS) -g0 \
  -finhibit-size-directive -fno-inline -fno-exceptions \
  -fno-zero-initialized-in-bss -fno-toplevel-reorder -fno-tree-vectorize \
  $(INHIBIT_LIBC_CFLAGS)

# Additional sources to handle exceptions; overridden by targets as needed.
LIB2ADDEH = $(srcdir)/unwind-dw2.c $(srcdir)/unwind-dw2-fde.c \
   $(srcdir)/unwind-sjlj.c $(srcdir)/gthr-gnat.c $(srcdir)/unwind-c.c
LIB2ADDEHSTATIC = $(LIB2ADDEH)
LIB2ADDEHSHARED = $(LIB2ADDEH)
LIB2ADDEHDEP = $(UNWIND_H) unwind-pe.h unwind.inc unwind-dw2-fde.h unwind-dw2.h

# Don't build libunwind by default.
LIBUNWIND =
LIBUNWINDDEP =
SHLIBUNWIND_LINK =
SHLIBUNWIND_INSTALL =

# nm flags to list global symbols in libgcc object files.
SHLIB_NM_FLAGS = -pg

# List of extra executables that should be compiled for this target machine
# that are used for compiling from source code to object code.
# The rules for compiling them should be in the t-* file for the machine.
EXTRA_PASSES =@extra_passes@

# Like EXTRA_PASSES, but these are used when linking.
EXTRA_PROGRAMS = @extra_programs@

# List of extra object files that should be compiled for this target machine.
# The rules for compiling them should be in the t-* file for the machine.
EXTRA_PARTS = @extra_parts@

# List of extra object files that should be compiled and linked with
# compiler proper (cc1, cc1obj, cc1plus).
EXTRA_OBJS = @extra_objs@

# List of extra object files that should be compiled and linked with
# the gcc driver.
EXTRA_GCC_OBJS =@extra_gcc_objs@

# List of additional header files to install.
EXTRA_HEADERS =@extra_headers_list@

# How to handle <stdint.h>.
USE_GCC_STDINT = @use_gcc_stdint@

# The configure script will set this to collect2$(exeext), except on a
# (non-Unix) host which can not build collect2, for which it will be
# set to empty.
COLLECT2 = @collect2@

# List of extra C and assembler files to add to static and shared libgcc2.
# Assembler files should have names ending in `.asm'.
LIB2FUNCS_EXTRA =

# List of extra C and assembler files to add to static libgcc2.
# Assembler files should have names ending in `.asm'.
LIB2FUNCS_STATIC_EXTRA =

# List of functions not to build from libgcc2.c.
LIB2FUNCS_EXCLUDE =

# Target sfp-machine.h file.
SFP_MACHINE =

# Program to convert libraries.
LIBCONVERT =

# Control whether header files are installed.
INSTALL_HEADERS=install-headers install-mkheaders

# Control whether Info documentation is built and installed.
BUILD_INFO = @BUILD_INFO@

# Control whether manpages generated by texi2pod.pl can be rebuilt.
GENERATED_MANPAGES = @GENERATED_MANPAGES@

# Additional directories of header files to run fixincludes on.
# These should be directories searched automatically by default
# just as /usr/include is.
# *Do not* use this for directories that happen to contain
# header files, but are not searched automatically by default.
# On most systems, this is empty.
OTHER_FIXINCLUDES_DIRS=

# A list of all the language-specific executables.
COMPILERS = cc1$(exeext) @all_compilers@

# List of things which should already be built whenever we try to use xgcc
# to compile anything (without linking).
GCC_PASSES=xgcc$(exeext) cc1$(exeext) specs $(EXTRA_PASSES)

# Directory to link to, when using the target `maketest'.
DIR = ../gcc

# Native compiler for the build machine and its switches.
CC_FOR_BUILD = @CC_FOR_BUILD@
BUILD_CFLAGS= @BUILD_CFLAGS@ -DGENERATOR_FILE

# Native compiler that we use.  This may be C++ some day.
COMPILER_FOR_BUILD = $(CC_FOR_BUILD)
BUILD_COMPILERFLAGS = $(BUILD_CFLAGS)

# Native linker that we use.
LINKER_FOR_BUILD = $(CC_FOR_BUILD)
BUILD_LINKERFLAGS = $(BUILD_CFLAGS)

# Native linker and preprocessor flags.  For x-fragment overrides.
BUILD_LDFLAGS=@BUILD_LDFLAGS@
BUILD_CPPFLAGS=$(ALL_CPPFLAGS)

# Actual name to use when installing a native compiler.
GCC_INSTALL_NAME := $(shell echo gcc|sed '$(program_transform_name)')
GCC_TARGET_INSTALL_NAME := $(target_noncanonical)-$(shell echo gcc|sed '$(program_transform_name)')
CPP_INSTALL_NAME := $(shell echo cpp|sed '$(program_transform_name)')
GCOV_INSTALL_NAME := $(shell echo gcov|sed '$(program_transform_name)')
GCCBUG_INSTALL_NAME := $(shell echo gccbug|sed '$(program_transform_name)')

# Setup the testing framework, if you have one
EXPECT = `if [ -f $${rootme}/../expect/expect ] ; then \
            echo $${rootme}/../expect/expect ; \
          else echo expect ; fi`

RUNTEST = `if [ -f $${srcdir}/../dejagnu/runtest ] ; then \
	       echo $${srcdir}/../dejagnu/runtest ; \
	    else echo runtest; fi`
RUNTESTFLAGS =

# Extra flags to use when compiling crt{begin,end}.o.
CRTSTUFF_T_CFLAGS =

# Extra flags to use when compiling [m]crt0.o.
CRT0STUFF_T_CFLAGS =

# "t" or nothing, for building multilibbed versions of, say, crtbegin.o.
T =

# Should T contain a `=', libgcc/Makefile will make T_TARGET, setting
# $(T_TARGET) to the name of the actual target filename.
T_TARGET =
T_TARGET : $(T_TARGET)

# This should name the specs file that we're going to install.  Target
# Makefiles may override it and name another file to be generated from
# the built-in specs and installed as the default spec, as long as
# they also introduce a rule to generate a file name specs, to be used
# at build time.
SPECS = specs

# End of variables for you to override.

# GTM_H lists the config files that the generator files depend on,
# while TM_H lists the ones ordinary gcc files depend on, which
# includes several files generated by those generators.
BCONFIG_H = bconfig.h $(build_xm_file_list)
CONFIG_H  = config.h  $(host_xm_file_list)
TCONFIG_H = tconfig.h $(xm_file_list)
TM_P_H    = tm_p.h    $(tm_p_file_list)
GTM_H     = tm.h      $(tm_file_list)
TM_H      = $(GTM_H) insn-constants.h insn-flags.h options.h

# Variables for version information.
BASEVER     := $(srcdir)/BASE-VER  # 4.x.y
DEVPHASE    := $(srcdir)/DEV-PHASE # experimental, prerelease, ""
DATESTAMP   := $(srcdir)/DATESTAMP # YYYYMMDD or empty
REVISION    := $(srcdir)/REVISION  # [BRANCH revision XXXXXX]

BASEVER_c   := $(shell cat $(BASEVER))
DEVPHASE_c  := $(shell cat $(DEVPHASE))
DATESTAMP_c := $(shell cat $(DATESTAMP))

ifeq (,$(wildcard $(REVISION)))
REVISION_c  :=
else
REVISION_c  := $(shell cat $(REVISION))
endif

version     := $(BASEVER_c)

# For use in version.c - double quoted strings, with appropriate
# surrounding punctuation and spaces, and with the datestamp and
# development phase collapsed to the empty string in release mode
# (i.e. if DEVPHASE_c is empty).  The space immediately after the
# comma in the $(if ...) constructs is significant - do not remove it.
BASEVER_s   := "\"$(BASEVER_c)\""
DEVPHASE_s  := "\"$(if $(DEVPHASE_c), ($(DEVPHASE_c)))\""
DATESTAMP_s := "\"$(if $(DEVPHASE_c), $(DATESTAMP_c))\""
PKGVERSION_s:= "\"@PKGVERSION@\""
BUGURL_s    := "\"@REPORT_BUGS_TO@\""

PKGVERSION  := @PKGVERSION@
BUGURL_TEXI := @REPORT_BUGS_TEXI@

ifdef REVISION_c
REVISION_s  := "\"$(if $(DEVPHASE_c), $(REVISION_c))\""
else
REVISION_s  := "\"\""
endif

# Shorthand variables for dependency lists.
EXCEPT_H = except.h sbitmap.h vecprim.h
TOPLEV_H = toplev.h input.h bversion.h
TARGET_H = $(TM_H) target.h insn-modes.h
MACHMODE_H = machmode.h mode-classes.def insn-modes.h
HOOKS_H = hooks.h $(MACHMODE_H)
HOSTHOOKS_DEF_H = hosthooks-def.h $(HOOKS_H)
LANGHOOKS_DEF_H = langhooks-def.h $(HOOKS_H)
TARGET_DEF_H = target-def.h $(HOOKS_H) targhooks.h
RTL_BASE_H = rtl.h rtl.def $(MACHMODE_H) reg-notes.def insn-notes.def \
  $(INPUT_H) $(REAL_H) statistics.h vec.h $(FIXED_VALUE_H) alias.h
FIXED_VALUE_H = fixed-value.h $(MACHMODE_H) double-int.h
RTL_H = $(RTL_BASE_H) genrtl.h
PARAMS_H = params.h params.def
BUILTINS_DEF = builtins.def sync-builtins.def omp-builtins.def
TREE_H = tree.h all-tree.def tree.def c-common.def $(lang_tree_files) \
          $(MACHMODE_H) tree-check.h $(BUILTINS_DEF) \
          $(INPUT_H) statistics.h vec.h treestruct.def $(HASHTAB_H) \
          double-int.h alias.h $(SYMTAB_H) options.h
BASIC_BLOCK_H = basic-block.h $(BITMAP_H) sbitmap.h varray.h $(PARTITION_H) \
          hard-reg-set.h $(PREDICT_H) vec.h $(FUNCTION_H) \
          cfghooks.h $(OBSTACK_H)
GIMPLE_H = gimple.h gimple.def gsstruct.def pointer-set.h vec.h \
	$(GGC_H) $(BASIC_BLOCK_H) $(TM_H) $(TARGET_H) tree-ssa-operands.h
GCOV_IO_H = gcov-io.h gcov-iov.h auto-host.h
COVERAGE_H = coverage.h $(GCOV_IO_H)
DEMANGLE_H = $(srcdir)/../include/demangle.h
RECOG_H = recog.h
ALIAS_H = alias.h coretypes.h
EMIT_RTL_H = emit-rtl.h
FLAGS_H = flags.h options.h
FUNCTION_H = function.h $(TREE_H) $(HASHTAB_H) varray.h
EXPR_H = expr.h insn-config.h $(FUNCTION_H) $(RTL_H) $(FLAGS_H) $(TREE_H) $(MACHMODE_H) $(EMIT_RTL_H)
OPTABS_H = optabs.h insn-codes.h
REGS_H = regs.h varray.h $(MACHMODE_H) $(OBSTACK_H) $(BASIC_BLOCK_H) $(FUNCTION_H)
RESOURCE_H = resource.h hard-reg-set.h
SCHED_INT_H = sched-int.h $(INSN_ATTR_H) $(BASIC_BLOCK_H) $(RTL_H) $(DF_H) vecprim.h
SEL_SCHED_IR_H = sel-sched-ir.h $(INSN_ATTR_H) $(BASIC_BLOCK_H) $(RTL_H) \
	$(GGC_H) $(SCHED_INT_H)
SEL_SCHED_DUMP_H = sel-sched-dump.h $(SEL_SCHED_IR_H)
INTEGRATE_H = integrate.h $(VARRAY_H)
CFGLAYOUT_H = cfglayout.h $(BASIC_BLOCK_H)
CFGLOOP_H = cfgloop.h $(BASIC_BLOCK_H) $(RTL_H) vecprim.h double-int.h
IPA_UTILS_H = ipa-utils.h $(TREE_H) $(CGRAPH_H)
IPA_REFERENCE_H = ipa-reference.h $(BITMAP_H) $(TREE_H)
IPA_TYPE_ESCAPE_H = ipa-type-escape.h $(TREE_H)
CGRAPH_H = cgraph.h $(TREE_H) $(BASIC_BLOCK_H) cif-code.def
DF_H = df.h $(BITMAP_H) $(BASIC_BLOCK_H) alloc-pool.h $(TIMEVAR_H)
RESOURCE_H = resource.h hard-reg-set.h $(DF_H)
DDG_H = ddg.h sbitmap.h $(DF_H)
GCC_H = gcc.h version.h
GGC_H = ggc.h gtype-desc.h statistics.h
TIMEVAR_H = timevar.h timevar.def
INSN_ATTR_H = insn-attr.h $(INSN_ADDR_H) $(srcdir)/varray.h
INSN_ADDR_H = $(srcdir)/insn-addr.h vecprim.h
C_COMMON_H = c-common.h $(SPLAY_TREE_H) $(CPPLIB_H) $(GGC_H)
C_PRAGMA_H = c-pragma.h $(CPPLIB_H)
C_TREE_H = c-tree.h $(C_COMMON_H) $(TOPLEV_H) $(DIAGNOSTIC_H)
SYSTEM_H = system.h hwint.h $(srcdir)/../include/libiberty.h \
	$(srcdir)/../include/safe-ctype.h $(srcdir)/../include/filenames.h
PREDICT_H = predict.h predict.def
CPPLIB_H = $(srcdir)/../libcpp/include/line-map.h \
	$(srcdir)/../libcpp/include/cpplib.h
INPUT_H = $(srcdir)/../libcpp/include/line-map.h input.h
DECNUM_H = $(DECNUM)/decContext.h $(DECNUM)/decDPD.h $(DECNUM)/decNumber.h \
	$(DECNUMFMT)/decimal32.h $(DECNUMFMT)/decimal64.h \
	$(DECNUMFMT)/decimal128.h $(DECNUMFMT)/decimal128Local.h
MKDEPS_H = $(srcdir)/../libcpp/include/mkdeps.h
SYMTAB_H = $(srcdir)/../libcpp/include/symtab.h $(OBSTACK_H)
CPP_ID_DATA_H = $(CPPLIB_H) $(srcdir)/../libcpp/include/cpp-id-data.h
CPP_INTERNAL_H = $(srcdir)/../libcpp/internal.h $(CPP_ID_DATA_H)
TREE_PASS_H = tree-pass.h $(TIMEVAR_H)
TREE_DUMP_H = tree-dump.h $(SPLAY_TREE_H) $(TREE_PASS_H)
TREE_FLOW_H = tree-flow.h tree-flow-inline.h tree-ssa-operands.h \
		$(BITMAP_H) $(BASIC_BLOCK_H) hard-reg-set.h $(GIMPLE_H) \
		$(HASHTAB_H) $(CGRAPH_H) $(IPA_REFERENCE_H) \
		tree-ssa-alias.h
TREE_SSA_LIVE_H = tree-ssa-live.h $(PARTITION_H) vecprim.h
SSAEXPAND_H = ssaexpand.h $(TREE_SSA_LIVE_H)
PRETTY_PRINT_H = pretty-print.h $(INPUT_H) $(OBSTACK_H)
DIAGNOSTIC_H = diagnostic.h diagnostic.def $(PRETTY_PRINT_H) options.h
C_PRETTY_PRINT_H = c-pretty-print.h $(PRETTY_PRINT_H) $(C_COMMON_H) $(TREE_H)
SCEV_H = tree-scalar-evolution.h $(GGC_H) tree-chrec.h $(PARAMS_H)
LAMBDA_H = lambda.h $(TREE_H) vec.h $(GGC_H)
TREE_DATA_REF_H = tree-data-ref.h $(LAMBDA_H) omega.h graphds.h tree-chrec.h
VARRAY_H = varray.h $(MACHMODE_H) $(SYSTEM_H) coretypes.h $(TM_H)
TREE_INLINE_H = tree-inline.h pointer-set.h
REAL_H = real.h $(MACHMODE_H)
IRA_INT_H = ira.h ira-int.h $(CFGLOOP_H) alloc-pool.h
DBGCNT_H = dbgcnt.h dbgcnt.def
EBIMAP_H = ebitmap.h sbitmap.h
LTO_STREAMER_H = lto-streamer.h $(LINKER_PLUGIN_API_H) $(TARGET_H) \
		$(CGRAPH_H) vec.h vecprim.h $(TREE_H) $(GIMPLE_H)
TREE_VECTORIZER_H = tree-vectorizer.h $(TREE_DATA_REF_H)
IPA_PROP_H = ipa-prop.h $(TREE_H) vec.h $(CGRAPH_H)
GSTAB_H = gstab.h stab.def
BITMAP_H = bitmap.h $(HASHTAB_H) statistics.h
GCC_PLUGIN_H = gcc-plugin.h $(CONFIG_H) $(SYSTEM_H)
PLUGIN_H = plugin.h $(GCC_PLUGIN_H)
PLUGIN_VERSION_H = plugin-version.h configargs.h

#
# Now figure out from those variables how to compile and link.

# IN_GCC distinguishes between code compiled into GCC itself and other
# programs built during a bootstrap.
# autoconf inserts -DCROSS_DIRECTORY_STRUCTURE if we are building a
# cross compiler which does not use the native headers and libraries.
INTERNAL_CFLAGS = -DIN_GCC @CROSS@

# This is the variable actually used when we compile. If you change this,
# you probably want to update BUILD_CFLAGS in configure.ac
ALL_CFLAGS = $(T_CFLAGS) \
  $(CFLAGS) $(INTERNAL_CFLAGS) $(COVERAGE_FLAGS) $(WARN_CFLAGS) @DEFS@

# The C++ version.
ALL_CXXFLAGS = $(T_CFLAGS) $(CXXFLAGS) $(INTERNAL_CFLAGS) \
  $(COVERAGE_FLAGS) $(WARN_CXXFLAGS) @DEFS@

# Likewise.  Put INCLUDES at the beginning: this way, if some autoconf macro
# puts -I options in CPPFLAGS, our include files in the srcdir will always
# win against random include files in /usr/include.
ALL_CPPFLAGS = $(INCLUDES) $(CPPFLAGS)

# This is the variable to use when using $(COMPILER).
ifneq ($(ENABLE_BUILD_WITH_CXX),yes)
ALL_COMPILERFLAGS = $(ALL_CFLAGS)
else
ALL_COMPILERFLAGS = $(ALL_CXXFLAGS)
endif

# This is the variable to use when using $(LINKER).
ifneq ($(ENABLE_BUILD_WITH_CXX),yes)
ALL_LINKERFLAGS = $(ALL_CFLAGS)
else
ALL_LINKERFLAGS = $(ALL_CXXFLAGS)
endif

# Build and host support libraries.
LIBIBERTY = ../libiberty/libiberty.a
BUILD_LIBIBERTY = $(build_libobjdir)/libiberty/libiberty.a

# Dependencies on the intl and portability libraries.
LIBDEPS= $(CPPLIB) $(LIBIBERTY) $(LIBINTL_DEP) $(LIBICONV_DEP) $(LIBDECNUMBER)

# Likewise, for use in the tools that must run on this machine
# even if we are cross-building GCC.
BUILD_LIBDEPS= $(BUILD_LIBIBERTY)

# How to link with both our special library facilities
# and the system's installed libraries.
LIBS = @LIBS@ $(CPPLIB) $(LIBINTL) $(LIBICONV) $(LIBIBERTY) $(LIBDECNUMBER) \
	$(HOST_LIBS)
BACKENDLIBS = $(CLOOGLIBS) $(PPLLIBS) $(GMPLIBS) $(PLUGINLIBS) $(HOST_LIBS) \
	$(ZLIB) $(LIBELFLIBS)
# Any system libraries needed just for GNAT.
SYSLIBS = @GNAT_LIBEXC@

# Used from ada/Make-lang.in
GNATBIND = @GNATBIND@
GNATMAKE = @GNATMAKE@

# Libs needed (at present) just for jcf-dump.
LDEXP_LIB = @LDEXP_LIB@

# Likewise, for use in the tools that must run on this machine
# even if we are cross-building GCC.
BUILD_LIBS = $(BUILD_LIBIBERTY)

BUILD_RTL = build/rtl.o build/read-rtl.o build/ggc-none.o build/vec.o \
	    build/min-insn-modes.o build/gensupport.o build/print-rtl.o
BUILD_ERRORS = build/errors.o

# Specify the directories to be searched for header files.
# Both . and srcdir are used, in that order,
# so that *config.h will be found in the compilation
# subdirectory rather than in the source directory.
# -I$(@D) and -I$(srcdir)/$(@D) cause the subdirectory of the file
# currently being compiled, in both source trees, to be examined as well.
# libintl.h will be found in ../intl if we are using the included libintl.
INCLUDES = -I. -I$(@D) -I$(srcdir) -I$(srcdir)/$(@D) \
	   -I$(srcdir)/../include @INCINTL@ \
	   $(CPPINC) $(GMPINC) $(DECNUMINC) \
	   $(PPLINC) $(CLOOGINC) $(LIBELFINC)

.c.o:
	$(COMPILER) -c $(ALL_COMPILERFLAGS) $(ALL_CPPFLAGS) $< $(OUTPUT_OPTION)

#
# Support for additional languages (other than C).
# C can be supported this way too (leave for later).

LANG_MAKEFRAGS = @all_lang_makefrags@
LANG_MAKEFILES = @all_lang_makefiles@

# Flags to pass to recursive makes.
# CC is set by configure.
# ??? The choices here will need some experimenting with.

export AR_FOR_TARGET
export AR_CREATE_FOR_TARGET
export AR_FLAGS_FOR_TARGET
export AR_EXTRACT_FOR_TARGET
export AWK
export DESTDIR
export GCC_FOR_TARGET
export INCLUDES
export INSTALL_DATA
export LIB1ASMSRC
export LIBGCC2_CFLAGS
export LIPO_FOR_TARGET
export MACHMODE_H
export NM_FOR_TARGET
export STRIP_FOR_TARGET
export RANLIB_FOR_TARGET
export libsubdir
export slibdir

FLAGS_TO_PASS = \
	"ADA_CFLAGS=$(ADA_CFLAGS)" \
	"BISON=$(BISON)" \
	"BISONFLAGS=$(BISONFLAGS)" \
	"CFLAGS=$(CFLAGS) $(WARN_CFLAGS)" \
	"LDFLAGS=$(LDFLAGS)" \
	"FLEX=$(FLEX)" \
	"FLEXFLAGS=$(FLEXFLAGS)" \
	"LN=$(LN)" \
	"LN_S=$(LN_S)" \
	"MAKEINFO=$(MAKEINFO)" \
	"MAKEINFOFLAGS=$(MAKEINFOFLAGS)" \
	"MAKEOVERRIDES=" \
	"SHELL=$(SHELL)" \
	"exeext=$(exeext)" \
	"build_exeext=$(build_exeext)" \
	"objext=$(objext)" \
	"exec_prefix=$(exec_prefix)" \
	"prefix=$(prefix)" \
	"local_prefix=$(local_prefix)" \
	"gxx_include_dir=$(gcc_gxx_include_dir)" \
	"build_tooldir=$(build_tooldir)" \
	"gcc_tooldir=$(gcc_tooldir)" \
	"bindir=$(bindir)" \
	"libexecsubdir=$(libsubdir)" \
	"datarootdir=$(datarootdir)" \
	"datadir=$(datadir)" \
	"localedir=$(localedir)"
#
# Lists of files for various purposes.

# All option source files
ALL_OPT_FILES=$(lang_opt_files) $(extra_opt_files)

# Target specific, C specific object file
C_TARGET_OBJS=@c_target_objs@

# Target specific, C++ specific object file
CXX_TARGET_OBJS=@cxx_target_objs@

# Target specific, Fortran specific object file
FORTRAN_TARGET_OBJS=@fortran_target_objs@

# Object files for gcc driver.
GCC_OBJS = gcc.o opts-common.o gcc-options.o

# Language-specific object files for C and Objective C.
C_AND_OBJC_OBJS = attribs.o c-errors.o c-lex.o c-pragma.o c-decl.o c-typeck.o \
  c-convert.o c-aux-info.o c-common.o c-opts.o c-format.o c-semantics.o \
  c-ppoutput.o c-cppbuiltin.o \
  c-objc-common.o c-dump.o c-pch.o c-parser.o $(C_TARGET_OBJS) \
  c-gimplify.o tree-mudflap.o c-pretty-print.o c-omp.o

# Language-specific object files for C.
C_OBJS = c-lang.o stub-objc.o $(C_AND_OBJC_OBJS)

# Language-independent object files.
# We put the insn-*.o files first so that a parallel make will build
# them sooner, because they are large and otherwise tend to be the
# last objects to finish building.
OBJS-common = \
	insn-attrtab.o \
	insn-automata.o \
	insn-emit.o \
	insn-extract.o \
	insn-modes.o \
	insn-opinit.o \
	insn-output.o \
	insn-peep.o \
	insn-preds.o \
	insn-recog.o \
	$(GGC) \
	alias.o \
	alloc-pool.o \
	auto-inc-dec.o \
	bb-reorder.o \
	bitmap.o \
	bt-load.o \
	builtins.o \
	caller-save.o \
	calls.o \
	cfg.o \
	cfganal.o \
	cfgbuild.o \
	cfgcleanup.o \
	cfgexpand.o \
	cfghooks.o \
	cfglayout.o \
	cfgloop.o \
	cfgloopanal.o \
	cfgloopmanip.o \
	cfgrtl.o \
	combine.o \
	combine-stack-adj.o \
	convert.o \
	coverage.o \
	cse.o \
	cselib.o \
	dbxout.o \
	dbgcnt.o \
	dce.o \
	ddg.o \
	debug.o \
	df-byte-scan.o \
	df-core.o \
	df-problems.o \
	df-scan.o \
	dfp.o \
	diagnostic.o \
	dojump.o \
	dominance.o \
	domwalk.o \
	double-int.o \
	dse.o \
	dwarf2asm.o \
	dwarf2out.o \
	ebitmap.o \
	emit-rtl.o \
	et-forest.o \
	except.o \
	explow.o \
	expmed.o \
	expr.o \
	final.o \
	fixed-value.o \
	fold-const.o \
	function.o \
	fwprop.o \
	gcse.o \
	genrtl.o \
	ggc-common.o \
	gimple.o \
	gimple-iterator.o \
	gimple-low.o \
	gimple-pretty-print.o \
	gimplify.o \
	graph.o \
	graphds.o \
	graphite.o \
	gtype-desc.o \
	haifa-sched.o \
	hooks.o \
	ifcvt.o \
	init-regs.o \
	integrate.o \
	intl.o \
	ira.o \
	ira-build.o \
	ira-costs.o \
	ira-conflicts.o \
	ira-color.o \
	ira-emit.o \
	ira-lives.o \
	jump.o \
	lambda-code.o \
	lambda-mat.o \
	lambda-trans.o \
	langhooks.o \
	lcm.o \
	lists.o \
	loop-doloop.o \
	loop-init.o \
	loop-invariant.o \
	loop-iv.o \
	loop-unroll.o \
	loop-unswitch.o \
	lower-subreg.o \
	lto-cgraph.o \
	lto-streamer-in.o \
	lto-streamer-out.o \
	lto-section-in.o \
	lto-section-out.o \
	lto-symtab.o \
	lto-opts.o \
	lto-streamer.o \
	lto-wpa-fixup.o \
	lto-compress.o \
	mcf.o \
	mode-switching.o \
	modulo-sched.o \
	omega.o \
	omp-low.o \
	optabs.o \
	options.o \
	opts-common.o \
	opts.o \
	params.o \
	passes.o \
	plugin.o \
	pointer-set.o \
	postreload-gcse.o \
	postreload.o \
	predict.o \
	pretty-print.o \
	print-rtl.o \
	print-tree.o \
	profile.o \
	real.o \
	recog.o \
	reg-stack.o \
	regcprop.o \
	reginfo.o \
	regmove.o \
	regrename.o \
	regstat.o \
	reload.o \
	reload1.o \
	reorg.o \
	resource.o \
	rtl-error.o \
	rtl.o \
	rtlanal.o \
	rtlhooks.o \
	sbitmap.o \
	sched-deps.o \
	sched-ebb.o \
	sched-rgn.o \
	sched-vis.o \
	sdbout.o \
	sel-sched-ir.o \
	sel-sched-dump.o \
	sel-sched.o \
	simplify-rtx.o \
	sparseset.o \
	sreal.o \
	stack-ptr-mod.o \
	statistics.o \
	stmt.o \
	stor-layout.o \
	store-motion.o \
	stringpool.o \
	targhooks.o \
	timevar.o \
	toplev.o \
	tracer.o \
	tree-affine.o \
	tree-call-cdce.o \
	tree-cfg.o \
	tree-cfgcleanup.o \
	tree-chrec.o \
	tree-complex.o \
	tree-data-ref.o \
	tree-dfa.o \
	tree-dump.o \
	tree-eh.o \
	tree-if-conv.o \
	tree-into-ssa.o \
	tree-iterator.o \
	tree-loop-distribution.o \
	tree-loop-linear.o \
	tree-nested.o \
	tree-nrv.o \
	tree-object-size.o \
	tree-optimize.o \
	tree-outof-ssa.o \
	tree-parloops.o \
	tree-phinodes.o \
	tree-predcom.o \
	tree-pretty-print.o \
	tree-profile.o \
	tree-scalar-evolution.o \
	tree-sra.o \
	tree-switch-conversion.o \
	tree-ssa-address.o \
	tree-ssa-alias.o \
	tree-ssa-ccp.o \
	tree-ssa-coalesce.o \
	tree-ssa-copy.o \
	tree-ssa-copyrename.o \
	tree-ssa-dce.o \
	tree-ssa-dom.o \
	tree-ssa-dse.o \
	tree-ssa-forwprop.o \
	tree-ssa-ifcombine.o \
	tree-ssa-live.o \
	tree-ssa-loop-ch.o \
	tree-ssa-loop-im.o \
	tree-ssa-loop-ivcanon.o \
	tree-ssa-loop-ivopts.o \
	tree-ssa-loop-manip.o \
	tree-ssa-loop-niter.o \
	tree-ssa-loop-prefetch.o \
	tree-ssa-loop-unswitch.o \
	tree-ssa-loop.o \
	tree-ssa-math-opts.o \
	tree-ssa-operands.o \
	tree-ssa-phiopt.o \
	tree-ssa-phiprop.o \
	tree-ssa-pre.o \
	tree-ssa-propagate.o \
	tree-ssa-reassoc.o \
	tree-ssa-sccvn.o \
	tree-ssa-sink.o \
	tree-ssa-structalias.o \
	tree-ssa-ter.o \
	tree-ssa-threadedge.o \
	tree-ssa-threadupdate.o \
	tree-ssa-uncprop.o \
	tree-ssa.o \
	tree-ssanames.o \
	tree-stdarg.o \
	tree-tailcall.o \
	tree-vect-generic.o \
	tree-vect-patterns.o \
        tree-vect-data-refs.o \
        tree-vect-stmts.o \
        tree-vect-loop.o \
        tree-vect-loop-manip.o \
        tree-vect-slp.o \
	tree-vectorizer.o \
	tree-vrp.o \
	tree.o \
	value-prof.o \
	var-tracking.o \
	varasm.o \
	varray.o \
	vec.o \
	version.o \
	vmsdbgout.o \
	web.o \
	xcoffout.o

# Target object files.
OBJS-md = $(out_object_file)

# Language independent object files which are not used by all languages.
OBJS-archive = \
	$(EXTRA_OBJS) \
	$(host_hook_obj) \
	cgraph.o \
	cgraphbuild.o \
	cgraphunit.o \
	cppdefault.o \
	incpath.o \
	ipa-cp.o \
	ipa-inline.o \
	ipa-prop.o \
	ipa-pure-const.o \
	ipa-reference.o \
	ipa-struct-reorg.o \
	ipa-type-escape.o \
	ipa-utils.o \
	ipa.o \
	matrix-reorg.o \
	prefix.o \
	tree-inline.o \
	tree-nomudflap.o \
	varpool.o

OBJS = $(OBJS-common) $(OBJS-md) $(OBJS-archive)

OBJS-onestep = libbackend.o $(OBJS-archive)

# This lists all host object files, whether they are included in this
# compilation or not.
ALL_HOST_OBJS = $(GCC_OBJS) $(C_OBJS) $(OBJS) libbackend.o \
  @TREEBROWSER@ main.o gccspec.o version.o intl.o prefix.o cppspec.o \
  $(foreach v,$(CONFIG_LANGUAGES),$($(v)_OBJS)) \
  $(COLLECT2_OBJS) $(EXTRA_GCC_OBJS) \
  mips-tfile.o mips-tdump.o \
  $(GCOV_OBJS) $(GCOV_DUMP_OBJS)

BACKEND = main.o @TREEBROWSER@ libbackend.a $(CPPLIB) $(LIBDECNUMBER)

MOSTLYCLEANFILES = insn-flags.h insn-config.h insn-codes.h \
 insn-output.c insn-recog.c insn-emit.c insn-extract.c insn-peep.c \
 insn-attr.h insn-attrtab.c insn-opinit.c insn-preds.c insn-constants.h \
 tm-preds.h tm-constrs.h \
 tree-check.h min-insn-modes.c insn-modes.c insn-modes.h \
 genrtl.c genrtl.h gt-*.h gtype-*.h gtype-desc.c gtyp-input.list \
 xgcc$(exeext) cpp$(exeext) cc1$(exeext) cc1*-dummy$(exeext) $(EXTRA_PASSES) \
 $(EXTRA_PARTS) $(EXTRA_PROGRAMS) gcc-cross$(exeext) \
 $(SPECS) collect2$(exeext) lto-wrapper$(exeext) \
 gcov-iov$(build_exeext) gcov$(exeext) gcov-dump$(exeext) \
 *.[0-9][0-9].* *.[si] *-checksum.c libbackend.a libgcc.mk

# Defined in libgcc2.c, included only in the static library.
LIB2FUNCS_ST = _eprintf __gcc_bcmp

# Defined in libgcov.c, included only in gcov library
LIBGCOV = _gcov _gcov_merge_add _gcov_merge_single _gcov_merge_delta \
    _gcov_fork _gcov_execl _gcov_execlp _gcov_execle \
    _gcov_execv _gcov_execvp _gcov_execve \
    _gcov_interval_profiler _gcov_pow2_profiler _gcov_one_value_profiler \
    _gcov_indirect_call_profiler _gcov_average_profiler _gcov_ior_profiler \
    _gcov_merge_ior

FPBIT_FUNCS = _pack_sf _unpack_sf _addsub_sf _mul_sf _div_sf \
    _fpcmp_parts_sf _compare_sf _eq_sf _ne_sf _gt_sf _ge_sf \
    _lt_sf _le_sf _unord_sf _si_to_sf _sf_to_si _negate_sf _make_sf \
    _sf_to_df _sf_to_tf _thenan_sf _sf_to_usi _usi_to_sf

DPBIT_FUNCS = _pack_df _unpack_df _addsub_df _mul_df _div_df \
    _fpcmp_parts_df _compare_df _eq_df _ne_df _gt_df _ge_df \
    _lt_df _le_df _unord_df _si_to_df _df_to_si _negate_df _make_df \
    _df_to_sf _df_to_tf _thenan_df _df_to_usi _usi_to_df

TPBIT_FUNCS = _pack_tf _unpack_tf _addsub_tf _mul_tf _div_tf \
    _fpcmp_parts_tf _compare_tf _eq_tf _ne_tf _gt_tf _ge_tf \
    _lt_tf _le_tf _unord_tf _si_to_tf _tf_to_si _negate_tf _make_tf \
    _tf_to_df _tf_to_sf _thenan_tf _tf_to_usi _usi_to_tf

D32PBIT_FUNCS = _addsub_sd _div_sd _mul_sd _plus_sd _minus_sd \
	_eq_sd _ne_sd _lt_sd _gt_sd _le_sd _ge_sd \
	_sd_to_si _sd_to_di _sd_to_usi _sd_to_udi \
	_si_to_sd _di_to_sd _usi_to_sd _udi_to_sd \
	_sd_to_sf _sd_to_df _sd_to_xf _sd_to_tf \
	_sf_to_sd _df_to_sd _xf_to_sd _tf_to_sd \
	_sd_to_dd _sd_to_td _unord_sd _conv_sd

D64PBIT_FUNCS = _addsub_dd _div_dd _mul_dd _plus_dd _minus_dd \
	_eq_dd _ne_dd _lt_dd _gt_dd _le_dd _ge_dd \
	_dd_to_si _dd_to_di _dd_to_usi _dd_to_udi \
	_si_to_dd _di_to_dd _usi_to_dd _udi_to_dd \
	_dd_to_sf _dd_to_df _dd_to_xf _dd_to_tf \
	_sf_to_dd _df_to_dd _xf_to_dd _tf_to_dd \
	_dd_to_sd _dd_to_td _unord_dd _conv_dd

D128PBIT_FUNCS = _addsub_td _div_td _mul_td _plus_td _minus_td \
	_eq_td _ne_td _lt_td _gt_td _le_td _ge_td \
	_td_to_si _td_to_di _td_to_usi _td_to_udi \
	_si_to_td _di_to_td _usi_to_td _udi_to_td \
	_td_to_sf _td_to_df _td_to_xf _td_to_tf \
	_sf_to_td _df_to_td _xf_to_td _tf_to_td \
	_td_to_sd _td_to_dd _unord_td _conv_td

# These might cause a divide overflow trap and so are compiled with
# unwinder info.
LIB2_DIVMOD_FUNCS = _divdi3 _moddi3 _udivdi3 _umoddi3 _udiv_w_sdiv _udivmoddi4

#
# Language makefile fragments.

# The following targets define the interface between us and the languages.
#
# all.cross, start.encap, rest.encap,
# install-common, install-info, install-man,
# uninstall,
# mostlyclean, clean, distclean, maintainer-clean,
#
# Each language is linked in with a series of hooks.  The name of each
# hooked is "lang.${target_name}" (eg: lang.info).  Configure computes
# and adds these here.  We use double-colon rules for some of the hooks;
# double-colon rules should be preferred for any new hooks.

# language hooks, generated by configure
@language_hooks@

# per-language makefile fragments
ifneq ($(LANG_MAKEFRAGS),)
include $(LANG_MAKEFRAGS)
endif

# target and host overrides must follow the per-language makefile fragments
# so they can override or augment language-specific variables

# target overrides
ifneq ($(tmake_file),)
include $(tmake_file)
endif

# host overrides
ifneq ($(xmake_file),)
include $(xmake_file)
endif

# all-tree.def includes all the tree.def files.
all-tree.def: s-alltree; @true
s-alltree: Makefile
	rm -f tmp-all-tree.def
	echo '#include "tree.def"' > tmp-all-tree.def
	echo 'END_OF_BASE_TREE_CODES' >> tmp-all-tree.def
	echo '#include "c-common.def"' >> tmp-all-tree.def
	ltf="$(lang_tree_files)"; for f in $$ltf; do \
	  echo "#include \"$$f\""; \
	done | sed 's|$(srcdir)/||' >> tmp-all-tree.def
	$(SHELL) $(srcdir)/../move-if-change tmp-all-tree.def all-tree.def
	$(STAMP) s-alltree

#

# -----------------------------
# Rebuilding this configuration
# -----------------------------

# On the use of stamps:
# Consider the example of tree-check.h. It is constructed with build/gencheck.
# A simple rule to build tree-check.h would be
# tree-check.h: build/gencheck$(build_exeext)
#	$(RUN_GEN) build/gencheck$(build_exeext) > tree-check.h
#
# but tree-check.h doesn't change every time gencheck changes. It would the
# nice if targets that depend on tree-check.h wouldn't be rebuild
# unnecessarily when tree-check.h is unchanged. To make this, tree-check.h
# must not be overwritten with a identical copy. One solution is to use a
# temporary file
# tree-check.h: build/gencheck$(build_exeext)
#	$(RUN_GEN) build/gencheck$(build_exeext) > tmp-check.h
#	$(SHELL) $(srcdir)/../move-if-change tmp-check.h tree-check.h
#
# This solution has a different problem. Since the time stamp of tree-check.h
# is unchanged, make will try to update tree-check.h every time it runs.
# To prevent this, one can add a stamp
# tree-check.h: s-check
# s-check : build/gencheck$(build_exeext)
#	$(RUN_GEN) build/gencheck$(build_exeext) > tmp-check.h
#	$(SHELL) $(srcdir)/../move-if-change tmp-check.h tree-check.h
#	$(STAMP) s-check
#
# The problem with this solution is that make thinks that tree-check.h is
# always unchanged. Make must be deceived into thinking that tree-check.h is
# rebuild by the "tree-check.h: s-check" rule. To do this, add a dummy command:
# tree-check.h: s-check; @true
# s-check : build/gencheck$(build_exeext)
#	$(RUN_GEN) build/gencheck$(build_exeext) > tmp-check.h
#	$(SHELL) $(srcdir)/../move-if-change tmp-check.h tree-check.h
#	$(STAMP) s-check
#
# This is what is done in this makefile. Note that mkconfig.sh has a
# move-if-change built-in

Makefile: config.status $(srcdir)/Makefile.in $(LANG_MAKEFRAGS)
	LANGUAGES="$(CONFIG_LANGUAGES)" \
	CONFIG_HEADERS= \
	CONFIG_SHELL="$(SHELL)" \
	CONFIG_FILES=$@ $(SHELL) config.status

config.h: cs-config.h ; @true
bconfig.h: cs-bconfig.h ; @true
tconfig.h: cs-tconfig.h ; @true
tm.h: cs-tm.h ; @true
tm_p.h: cs-tm_p.h ; @true

cs-config.h: Makefile
	TARGET_CPU_DEFAULT="" \
	HEADERS="$(host_xm_include_list)" DEFINES="$(host_xm_defines)" \
	$(SHELL) $(srcdir)/mkconfig.sh config.h

cs-bconfig.h: Makefile
	TARGET_CPU_DEFAULT="" \
	HEADERS="$(build_xm_include_list)" DEFINES="$(build_xm_defines)" \
	$(SHELL) $(srcdir)/mkconfig.sh bconfig.h

cs-tconfig.h: Makefile
	TARGET_CPU_DEFAULT="" \
	HEADERS="$(xm_include_list)" DEFINES="USED_FOR_TARGET $(xm_defines)" \
	$(SHELL) $(srcdir)/mkconfig.sh tconfig.h

cs-tm.h: Makefile
	TARGET_CPU_DEFAULT="$(target_cpu_default)" \
	HEADERS="$(tm_include_list)" DEFINES="$(tm_defines)" \
	$(SHELL) $(srcdir)/mkconfig.sh tm.h

cs-tm_p.h: Makefile
	TARGET_CPU_DEFAULT="" \
	HEADERS="$(tm_p_include_list)" DEFINES="" \
	$(SHELL) $(srcdir)/mkconfig.sh tm_p.h

# Don't automatically run autoconf, since configure.ac might be accidentally
# newer than configure.  Also, this writes into the source directory which
# might be on a read-only file system.  If configured for maintainer mode
# then do allow autoconf to be run.

$(srcdir)/configure: @MAINT@ $(srcdir)/configure.ac $(srcdir)/aclocal.m4 \
  $(srcdir)/acinclude.m4
	(cd $(srcdir) && autoconf)

gccbug:	$(srcdir)/gccbug.in
	CONFIG_FILES=gccbug CONFIG_HEADERS= ./config.status

# cstamp-h.in controls rebuilding of config.in.
# It is named cstamp-h.in and not stamp-h.in so the mostlyclean rule doesn't
# delete it.  A stamp file is needed as autoheader won't update the file if
# nothing has changed.
# It remains in the source directory and is part of the distribution.
# This follows what is done in shellutils, fileutils, etc.
# "echo timestamp" is used instead of touch to be consistent with other
# packages that use autoconf (??? perhaps also to avoid problems with patch?).
# ??? Newer versions have a maintainer mode that may be useful here.

# Don't run autoheader automatically either.
# Only run it if maintainer mode is enabled.
@MAINT@ $(srcdir)/config.in: $(srcdir)/cstamp-h.in
@MAINT@ $(srcdir)/cstamp-h.in: $(srcdir)/configure.ac
@MAINT@	(cd $(srcdir) && autoheader)
@MAINT@	@rm -f $(srcdir)/cstamp-h.in
@MAINT@	echo timestamp > $(srcdir)/cstamp-h.in
auto-host.h: cstamp-h ; @true
cstamp-h: config.in config.status
	CONFIG_HEADERS=auto-host.h:config.in \
	CONFIG_FILES= \
	LANGUAGES="$(CONFIG_LANGUAGES)" $(SHELL) config.status

# Really, really stupid make features, such as SUN's KEEP_STATE, may force
# a target to build even if it is up-to-date.  So we must verify that
# config.status does not exist before failing.
config.status: $(srcdir)/configure $(srcdir)/config.gcc
	@if [ ! -f config.status ] ; then \
	  echo You must configure gcc.  Look at http://gcc.gnu.org/install/ for details.; \
	  false; \
	else \
	  LANGUAGES="$(CONFIG_LANGUAGES)" $(SHELL) config.status --recheck; \
	fi

# --------
# UNSORTED
# --------

# Provide quickstrap as a target that people can type into the gcc directory,
# and that fails if you're not into it.
quickstrap: all
	cd $(toplevel_builddir) && $(MAKE) all-target-libgcc

all.internal: start.encap rest.encap doc
# This is what to compile if making a cross-compiler.
all.cross: native gcc-cross$(exeext) cpp$(exeext) specs \
	libgcc-support lang.all.cross doc @GENINSRC@ srcextra
# This is what must be made before installing GCC and converting libraries.
start.encap: native xgcc$(exeext) cpp$(exeext) specs \
	libgcc-support lang.start.encap @GENINSRC@ srcextra
# These can't be made until after GCC can run.
rest.encap: lang.rest.encap
# This is what is made with the host's compiler
# whether making a cross compiler or not.
native: config.status auto-host.h build-@POSUB@ $(LANGUAGES) \
	$(EXTRA_PASSES) $(EXTRA_PROGRAMS) $(COLLECT2) lto-wrapper$(exeext)

# Define the names for selecting languages in LANGUAGES.
c: cc1$(exeext)

# Tell GNU make these are phony targets.
.PHONY: c

# On the target machine, finish building a cross compiler.
# This does the things that can't be done on the host machine.
rest.cross: specs

# Recompile all the language-independent object files.
# This is used only if the user explicitly asks for it.
compilations: $(BACKEND)

# This archive is strictly for the host.
libbackend.a: $(OBJS@onestep@)
	-rm -rf libbackend.a
	$(AR) $(AR_FLAGS) libbackend.a $(OBJS@onestep@)
	-$(RANLIB) $(RANLIB_FLAGS) libbackend.a

# We call this executable `xgcc' rather than `gcc'
# to avoid confusion if the current directory is in the path
# and CC is `gcc'.  It is renamed to `gcc' when it is installed.
xgcc$(exeext): $(GCC_OBJS) gccspec.o version.o intl.o prefix.o \
   version.o $(LIBDEPS) $(EXTRA_GCC_OBJS)
	$(LINKER) $(ALL_LINKERFLAGS) $(LDFLAGS) -o $@ $(GCC_OBJS) \
	  gccspec.o intl.o prefix.o version.o $(EXTRA_GCC_OBJS) $(LIBS)

# cpp is to cpp0 as gcc is to cc1.
# The only difference from xgcc is that it's linked with cppspec.o
# instead of gccspec.o.
cpp$(exeext): $(GCC_OBJS) cppspec.o version.o intl.o prefix.o \
   version.o $(LIBDEPS) $(EXTRA_GCC_OBJS)
	$(LINKER) $(ALL_LINKERFLAGS) $(LDFLAGS) -o $@ $(GCC_OBJS) \
	  cppspec.o intl.o prefix.o version.o $(EXTRA_GCC_OBJS) $(LIBS)

# Dump a specs file to make -B./ read these specs over installed ones.
$(SPECS): xgcc$(exeext)
	$(GCC_FOR_TARGET) -dumpspecs > tmp-specs
	mv tmp-specs $(SPECS)

# We do want to create an executable named `xgcc', so we can use it to
# compile libgcc2.a.
# Also create gcc-cross, so that install-common will install properly.
gcc-cross$(exeext): xgcc$(exeext)
	cp xgcc$(exeext) gcc-cross$(exeext)

dummy-checksum.o : dummy-checksum.c $(CONFIG_H) $(SYSTEM_H)

cc1-dummy$(exeext): $(C_OBJS) dummy-checksum.o $(BACKEND) $(LIBDEPS)
	$(LINKER) $(ALL_LINKERFLAGS) $(LDFLAGS) -o $@ $(C_OBJS) \
	  dummy-checksum.o $(BACKEND) $(LIBS) $(BACKENDLIBS)

cc1-checksum.c : cc1-dummy$(exeext) build/genchecksum$(build_exeext)
	build/genchecksum$(build_exeext) cc1-dummy$(exeext) > $@

cc1-checksum.o : cc1-checksum.c $(CONFIG_H) $(SYSTEM_H)

cc1$(exeext): $(C_OBJS) cc1-checksum.o $(BACKEND) $(LIBDEPS)
	$(LINKER) $(ALL_LINKERFLAGS) $(LDFLAGS) -o $@ $(C_OBJS) \
	  cc1-checksum.o $(BACKEND) $(LIBS) $(BACKENDLIBS)

#
# Build libgcc.a.

LIB2ADD = $(LIB2FUNCS_EXTRA)
LIB2ADD_ST = $(LIB2FUNCS_STATIC_EXTRA)

# All source files for libgcc are either in the source directory (in
# which case they will start with $(srcdir)), or generated into the build
# directory (in which case they will be relative paths).
srcdirify = $(patsubst $(srcdir)%,$$(gcc_srcdir)%,$(filter $(srcdir)%,$(1))) \
            $(patsubst %,$$(gcc_objdir)/%,$(filter-out $(srcdir)%,$(1)))

# The distinction between these two variables is no longer relevant,
# so we combine them.  Sort removes duplicates.
GCC_EXTRA_PARTS := $(sort $(EXTRA_MULTILIB_PARTS) $(EXTRA_PARTS))

libgcc-support: libgcc.mvars stmp-int-hdrs $(TCONFIG_H) \
	$(MACHMODE_H) $(FPBIT) $(DPBIT) $(TPBIT) $(LIB2ADD) \
	$(LIB2ADD_ST) $(LIB2ADDEH) $(srcdir)/emutls.c gcov-iov.h $(SFP_MACHINE)

libgcc.mvars: config.status Makefile $(LIB2ADD) $(LIB2ADD_ST) specs \
		xgcc$(exeext)
	: > tmp-libgcc.mvars
	echo LIB1ASMFUNCS = '$(LIB1ASMFUNCS)' >> tmp-libgcc.mvars
	echo LIB1ASMSRC = '$(LIB1ASMSRC)' >> tmp-libgcc.mvars
	echo LIB2FUNCS_ST = '$(LIB2FUNCS_ST)' >> tmp-libgcc.mvars
	echo LIB2FUNCS_EXCLUDE = '$(LIB2FUNCS_EXCLUDE)' >> tmp-libgcc.mvars
	echo LIBGCOV = '$(LIBGCOV)' >> tmp-libgcc.mvars
	echo LIB2ADD = '$(call srcdirify,$(LIB2ADD))' >> tmp-libgcc.mvars
	echo LIB2ADD_ST = '$(call srcdirify,$(LIB2ADD_ST))' >> tmp-libgcc.mvars
	echo LIB2ADDEH = '$(call srcdirify,$(LIB2ADDEH) $(srcdir)/emutls.c)' >> tmp-libgcc.mvars
	echo LIB2ADDEHSTATIC = '$(call srcdirify,$(LIB2ADDEHSTATIC) $(srcdir)/emutls.c)' >> tmp-libgcc.mvars
	echo LIB2ADDEHSHARED = '$(call srcdirify,$(LIB2ADDEHSHARED) $(srcdir)/emutls.c)' >> tmp-libgcc.mvars
	echo LIB2_SIDITI_CONV_FUNCS = '$(LIB2_SIDITI_CONV_FUNCS)' >> tmp-libgcc.mvars
	echo LIBUNWIND = '$(call srcdirify,$(LIBUNWIND))' >> tmp-libgcc.mvars
	echo SHLIBUNWIND_LINK = '$(SHLIBUNWIND_LINK)' >> tmp-libgcc.mvars
	echo SHLIBUNWIND_INSTALL = '$(SHLIBUNWIND_INSTALL)' >> tmp-libgcc.mvars
	echo FPBIT = '$(FPBIT)' >> tmp-libgcc.mvars
	echo FPBIT_FUNCS = '$(FPBIT_FUNCS)' >> tmp-libgcc.mvars
	echo LIB2_DIVMOD_FUNCS = '$(LIB2_DIVMOD_FUNCS)' >> tmp-libgcc.mvars
	echo DPBIT = '$(DPBIT)' >> tmp-libgcc.mvars
	echo DPBIT_FUNCS = '$(DPBIT_FUNCS)' >> tmp-libgcc.mvars
	echo TPBIT = '$(TPBIT)' >> tmp-libgcc.mvars
	echo TPBIT_FUNCS = '$(TPBIT_FUNCS)' >> tmp-libgcc.mvars
	echo DFP_ENABLE = '$(DFP_ENABLE)' >> tmp-libgcc.mvars
	echo DFP_CFLAGS='$(DFP_CFLAGS)' >> tmp-libgcc.mvars
	echo D32PBIT='$(D32PBIT)' >> tmp-libgcc.mvars
	echo D32PBIT_FUNCS='$(D32PBIT_FUNCS)' >> tmp-libgcc.mvars
	echo D64PBIT='$(D64PBIT)' >> tmp-libgcc.mvars
	echo D64PBIT_FUNCS='$(D64PBIT_FUNCS)' >> tmp-libgcc.mvars
	echo D128PBIT='$(D128PBIT)' >> tmp-libgcc.mvars
	echo D128PBIT_FUNCS='$(D128PBIT_FUNCS)' >> tmp-libgcc.mvars
	echo GCC_EXTRA_PARTS = '$(GCC_EXTRA_PARTS)' >> tmp-libgcc.mvars
	echo SHLIB_LINK = '$(subst $(GCC_FOR_TARGET),$$(GCC_FOR_TARGET),$(SHLIB_LINK))' >> tmp-libgcc.mvars
	echo SHLIB_INSTALL = '$(SHLIB_INSTALL)' >> tmp-libgcc.mvars
	echo SHLIB_EXT = '$(SHLIB_EXT)' >> tmp-libgcc.mvars
	echo SHLIB_MKMAP = '$(call srcdirify,$(SHLIB_MKMAP))' >> tmp-libgcc.mvars
	echo SHLIB_MKMAP_OPTS = '$(SHLIB_MKMAP_OPTS)' >> tmp-libgcc.mvars
	echo SHLIB_MAPFILES = '$(call srcdirify,$(SHLIB_MAPFILES))' >> tmp-libgcc.mvars
	echo SHLIB_NM_FLAGS = '$(SHLIB_NM_FLAGS)' >> tmp-libgcc.mvars
	echo LIBGCC2_CFLAGS = '$(LIBGCC2_CFLAGS)' >> tmp-libgcc.mvars
	echo TARGET_LIBGCC2_CFLAGS = '$(TARGET_LIBGCC2_CFLAGS)' >> tmp-libgcc.mvars
	echo LIBGCC_SYNC = '$(LIBGCC_SYNC)' >> tmp-libgcc.mvars
	echo LIBGCC_SYNC_CFLAGS = '$(LIBGCC_SYNC_CFLAGS)' >> tmp-libgcc.mvars
	echo CRTSTUFF_CFLAGS = '$(CRTSTUFF_CFLAGS)' >> tmp-libgcc.mvars
	echo CRTSTUFF_T_CFLAGS = '$(CRTSTUFF_T_CFLAGS)' >> tmp-libgcc.mvars
	echo CRTSTUFF_T_CFLAGS_S = '$(CRTSTUFF_T_CFLAGS_S)' >> tmp-libgcc.mvars
	echo TARGET_SYSTEM_ROOT = '$(TARGET_SYSTEM_ROOT)' >> tmp-libgcc.mvars

	mv tmp-libgcc.mvars libgcc.mvars

# Use the genmultilib shell script to generate the information the gcc
# driver program needs to select the library directory based on the
# switches.
multilib.h: s-mlib; @true
s-mlib: $(srcdir)/genmultilib Makefile
	if test @enable_multilib@ = yes \
	   || test -n "$(MULTILIB_OSDIRNAMES)"; then \
	  $(SHELL) $(srcdir)/genmultilib \
	    "$(MULTILIB_OPTIONS)" \
	    "$(MULTILIB_DIRNAMES)" \
	    "$(MULTILIB_MATCHES)" \
	    "$(MULTILIB_EXCEPTIONS)" \
	    "$(MULTILIB_EXTRA_OPTS)" \
	    "$(MULTILIB_EXCLUSIONS)" \
	    "$(MULTILIB_OSDIRNAMES)" \
	    "@enable_multilib@" \
	    > tmp-mlib.h; \
	else \
	  $(SHELL) $(srcdir)/genmultilib '' '' '' '' '' '' '' no \
	    > tmp-mlib.h; \
	fi
	$(SHELL) $(srcdir)/../move-if-change tmp-mlib.h multilib.h
	$(STAMP) s-mlib

# Compile two additional files that are linked with every program
# linked using GCC on systems using COFF or ELF, for the sake of C++
# constructors.
$(T)crtbegin.o: crtstuff.c $(GCC_PASSES) $(TCONFIG_H) auto-host.h \
  gbl-ctors.h stmp-int-hdrs tsystem.h coretypes.h $(TM_H)
	$(GCC_FOR_TARGET) $(CRTSTUFF_CFLAGS) $(CRTSTUFF_T_CFLAGS) \
	  -c $(srcdir)/crtstuff.c -DCRT_BEGIN \
	  -o $(T)crtbegin$(objext)

$(T)crtend.o: crtstuff.c $(GCC_PASSES) $(TCONFIG_H) auto-host.h \
  gbl-ctors.h stmp-int-hdrs tsystem.h coretypes.h $(TM_H)
	$(GCC_FOR_TARGET) $(CRTSTUFF_CFLAGS) $(CRTSTUFF_T_CFLAGS) \
	  -c $(srcdir)/crtstuff.c -DCRT_END \
	  -o $(T)crtend$(objext)

# These are versions of crtbegin and crtend for shared libraries.
$(T)crtbeginS.o: crtstuff.c $(GCC_PASSES) $(TCONFIG_H) auto-host.h \
  gbl-ctors.h stmp-int-hdrs tsystem.h coretypes.h $(TM_H)
	$(GCC_FOR_TARGET) $(CRTSTUFF_CFLAGS) $(CRTSTUFF_T_CFLAGS_S) \
	  -c $(srcdir)/crtstuff.c -DCRT_BEGIN -DCRTSTUFFS_O \
	  -o $(T)crtbeginS$(objext)

$(T)crtendS.o: crtstuff.c $(GCC_PASSES) $(TCONFIG_H) auto-host.h \
  gbl-ctors.h stmp-int-hdrs tsystem.h coretypes.h $(TM_H)
	$(GCC_FOR_TARGET) $(CRTSTUFF_CFLAGS) $(CRTSTUFF_T_CFLAGS_S) \
	  -c $(srcdir)/crtstuff.c -DCRT_END -DCRTSTUFFS_O \
	  -o $(T)crtendS$(objext)

# This is a version of crtbegin for -static links.
$(T)crtbeginT.o: crtstuff.c $(GCC_PASSES) $(TCONFIG_H) auto-host.h \
  gbl-ctors.h stmp-int-hdrs tsystem.h coretypes.h $(TM_H)
	$(GCC_FOR_TARGET) $(CRTSTUFF_CFLAGS) $(CRTSTUFF_T_CFLAGS) \
	  -c $(srcdir)/crtstuff.c -DCRT_BEGIN -DCRTSTUFFT_O \
	  -o $(T)crtbeginT$(objext)

# Compile the start modules crt0.o and mcrt0.o that are linked with
# every program
$(T)crt0.o: s-crt0 ; @true
$(T)mcrt0.o: s-crt0; @true

s-crt0:	$(CRT0_S) $(MCRT0_S) $(GCC_PASSES) $(CONFIG_H)
	$(GCC_FOR_TARGET) $(GCC_CFLAGS) $(CRT0STUFF_T_CFLAGS) \
	  -o $(T)crt0.o -c $(CRT0_S)
	$(GCC_FOR_TARGET) $(GCC_CFLAGS) $(CRT0STUFF_T_CFLAGS) \
	  -o $(T)mcrt0.o -c $(MCRT0_S)
	$(STAMP) s-crt0
#
# Compiling object files from source files.

# Note that dependencies on obstack.h are not written
# because that file is not part of GCC.

# C language specific files.

c-errors.o: c-errors.c $(CONFIG_H) $(SYSTEM_H) coretypes.h $(TM_H) $(TREE_H) \
    $(C_TREE_H) $(FLAGS_H) $(DIAGNOSTIC_H) $(TM_P_H)
c-parser.o : c-parser.c $(CONFIG_H) $(SYSTEM_H) coretypes.h $(TM_H) $(TREE_H) \
    $(GGC_H) $(TIMEVAR_H) $(C_TREE_H) $(INPUT_H) $(FLAGS_H) $(TOPLEV_H) output.h \
    $(CPPLIB_H) gt-c-parser.h $(RTL_H) langhooks.h $(C_COMMON_H) $(C_PRAGMA_H) \
    vec.h $(TARGET_H) $(CGRAPH_H) $(PLUGIN_H)

srcextra: gcc.srcextra lang.srcextra

gcc.srcextra: gengtype-lex.c
	-cp -p $^ $(srcdir)

incpath.o: incpath.c incpath.h $(CONFIG_H) $(SYSTEM_H) $(CPPLIB_H) \
		intl.h prefix.h coretypes.h $(TM_H) cppdefault.h $(TARGET_H) \
		$(MACHMODE_H)

c-decl.o : c-decl.c $(CONFIG_H) $(SYSTEM_H) coretypes.h $(TM_H) $(TREE_H) \
    $(RTL_H) $(C_TREE_H) $(GGC_H) $(TARGET_H) $(FLAGS_H) $(FUNCTION_H) output.h \
    $(EXPR_H) debug.h $(TOPLEV_H) intl.h $(TM_P_H) $(TREE_INLINE_H) $(TIMEVAR_H) \
    opts.h $(C_PRAGMA_H) gt-c-decl.h $(CGRAPH_H) $(HASHTAB_H) libfuncs.h \
    $(EXCEPT_H) $(LANGHOOKS_DEF_H) $(TREE_DUMP_H) $(C_COMMON_H) $(CPPLIB_H) \
    $(DIAGNOSTIC_H) $(INPUT_H) langhooks.h $(GIMPLE_H) tree-mudflap.h  \
    pointer-set.h $(BASIC_BLOCK_H) $(GIMPLE_H) tree-iterator.h
c-typeck.o : c-typeck.c $(CONFIG_H) $(SYSTEM_H) coretypes.h $(TM_H) \
    $(TREE_H) $(C_TREE_H) $(TARGET_H) $(FLAGS_H) intl.h output.h $(EXPR_H) \
    $(RTL_H) $(TOPLEV_H) $(TM_P_H) langhooks.h $(GGC_H) $(TREE_FLOW_H) \
    $(GIMPLE_H) tree-iterator.h
c-lang.o : c-lang.c $(CONFIG_H) $(SYSTEM_H) coretypes.h $(TM_H) $(TREE_H) \
    $(C_TREE_H) $(DIAGNOSTIC_H) \
    $(GGC_H) langhooks.h $(LANGHOOKS_DEF_H) $(C_COMMON_H) gtype-c.h \
    c-objc-common.h $(C_PRAGMA_H) c-common.def $(TREE_INLINE_H)
stub-objc.o : stub-objc.c $(CONFIG_H) $(SYSTEM_H) coretypes.h $(TREE_H) \
    $(C_COMMON_H)
c-lex.o : c-lex.c $(CONFIG_H) $(SYSTEM_H) coretypes.h $(TM_H) $(TREE_H) \
    $(RTL_H) debug.h $(C_TREE_H) $(C_COMMON_H) $(REAL_H) $(SPLAY_TREE_H) \
    $(C_PRAGMA_H) $(INPUT_H) intl.h $(FLAGS_H) $(TOPLEV_H) output.h \
    $(CPPLIB_H) $(TARGET_H) $(TIMEVAR_H) $(TM_P_H)
c-ppoutput.o : c-ppoutput.c $(CONFIG_H) $(SYSTEM_H) coretypes.h $(TM_H) \
    $(C_COMMON_H) $(TREE_H) $(CPPLIB_H) $(CPP_INTERNAL_H) $(C_PRAGMA_H)
c-objc-common.o : c-objc-common.c $(CONFIG_H) $(SYSTEM_H) coretypes.h \
    $(TM_H) $(TREE_H) $(C_TREE_H) $(RTL_H) insn-config.h $(INTEGRATE_H) \
    $(FUNCTION_H) $(FLAGS_H) $(TOPLEV_H) $(TREE_INLINE_H) $(DIAGNOSTIC_H) $(VARRAY_H) \
    langhooks.h $(GGC_H) $(TARGET_H) $(C_PRETTY_PRINT_H) c-objc-common.h \
    tree-mudflap.h
c-aux-info.o : c-aux-info.c  $(CONFIG_H) $(SYSTEM_H) coretypes.h $(TM_H) $(TREE_H) \
    $(C_TREE_H) $(FLAGS_H) $(TOPLEV_H)
c-convert.o : c-convert.c $(CONFIG_H) $(SYSTEM_H) coretypes.h $(TM_H) \
    $(TREE_H) $(FLAGS_H) $(TOPLEV_H) $(C_COMMON_H) convert.h $(C_TREE_H) \
    langhooks.h $(TARGET_H)
c-pragma.o: c-pragma.c $(CONFIG_H) $(SYSTEM_H) coretypes.h $(TM_H) $(RTL_H) \
    $(TREE_H) $(FUNCTION_H) $(C_PRAGMA_H) $(TOPLEV_H) output.h $(GGC_H) $(TM_P_H) \
    $(C_COMMON_H) $(TARGET_H) gt-c-pragma.h $(CPPLIB_H) $(FLAGS_H) $(DIAGNOSTIC_H) \
    opts.h
graph.o: graph.c $(SYSTEM_H) coretypes.h $(TM_H) $(TOPLEV_H) $(FLAGS_H) output.h \
    $(RTL_H) $(FUNCTION_H) hard-reg-set.h $(BASIC_BLOCK_H) graph.h $(OBSTACK_H) \
    $(CONFIG_H)
sbitmap.o: sbitmap.c $(CONFIG_H) $(SYSTEM_H) coretypes.h $(TM_H) $(RTL_H) \
    $(FLAGS_H) hard-reg-set.h $(BASIC_BLOCK_H) $(OBSTACK_H)
ebitmap.o: ebitmap.c $(CONFIG_H) $(SYSTEM_H) coretypes.h $(TM_H) \
	$(EBITMAP_H) $(RTL_H) $(FLAGS_H) $(OBSTACK_H)
sparseset.o: sparseset.c $(SYSTEM_H) sparseset.h $(CONFIG_H)

COLLECT2_OBJS = collect2.o collect2-aix.o tlink.o intl.o version.o
COLLECT2_LIBS = @COLLECT2_LIBS@
collect2$(exeext): $(COLLECT2_OBJS) $(LIBDEPS)
# Don't try modifying collect2 (aka ld) in place--it might be linking this.
	$(LINKER) $(ALL_LINKERFLAGS) $(LDFLAGS) -o T$@ \
		$(COLLECT2_OBJS) $(LIBS) $(COLLECT2_LIBS)
	mv -f T$@ $@

collect2.o : collect2.c $(CONFIG_H) $(SYSTEM_H) coretypes.h $(TM_H) intl.h \
	$(OBSTACK_H) $(DEMANGLE_H) collect2.h collect2-aix.h version.h
	$(COMPILER) $(ALL_COMPILERFLAGS) $(ALL_CPPFLAGS)  \
	-DTARGET_MACHINE=\"$(target_noncanonical)\" \
	-c $(srcdir)/collect2.c $(OUTPUT_OPTION) @TARGET_SYSTEM_ROOT_DEFINE@

collect2-aix.o : collect2-aix.c $(CONFIG_H) $(SYSTEM_H) coretypes.h $(TM_H) \
    collect2-aix.h

tlink.o: tlink.c $(DEMANGLE_H) $(HASHTAB_H) $(CONFIG_H) $(SYSTEM_H) coretypes.h $(TM_H) \
    $(OBSTACK_H) collect2.h intl.h

lto-wrapper$(exeext): lto-wrapper.o $(LIBIBERTY)
	$(CC) $(ALL_CFLAGS) $(LDFLAGS) -o T$@ lto-wrapper.o $(LIBIBERTY)
	mv -f T$@ $@

lto-wrapper.o: lto-wrapper.c $(CONFIG_H) $(SYSTEM_H)

# A file used by all variants of C.

c-common.o : c-common.c $(CONFIG_H) $(SYSTEM_H) coretypes.h $(TM_H) $(TREE_H) \
	$(OBSTACK_H) $(C_COMMON_H) $(FLAGS_H) $(TOPLEV_H) output.h $(C_PRAGMA_H) \
	$(GGC_H) $(EXPR_H) $(TM_P_H) builtin-types.def builtin-attrs.def \
	$(DIAGNOSTIC_H) gt-c-common.h langhooks.h $(VARRAY_H) $(RTL_H) \
	$(TARGET_H) $(C_TREE_H) tree-iterator.h langhooks.h tree-mudflap.h \
	intl.h opts.h $(REAL_H) $(CPPLIB_H) $(TREE_INLINE_H) $(HASHTAB_H) \
	$(BUILTINS_DEF) $(CGRAPH_H) $(BASIC_BLOCK_H) $(TARGET_DEF_H) \
	$(GIMPLE_H) libfuncs.h

c-pretty-print.o : c-pretty-print.c $(C_PRETTY_PRINT_H) \
	$(C_TREE_H) $(CONFIG_H) $(SYSTEM_H) coretypes.h $(TM_H) $(REAL_H) \
	$(DIAGNOSTIC_H) tree-iterator.h fixed-value.h

c-opts.o : c-opts.c $(CONFIG_H) $(SYSTEM_H) coretypes.h $(TM_H)		\
        $(TREE_H) $(C_PRAGMA_H) $(FLAGS_H) $(TOPLEV_H) langhooks.h		\
        $(TREE_INLINE_H) $(DIAGNOSTIC_H) intl.h debug.h $(C_COMMON_H)	\
        opts.h options.h $(MKDEPS_H) incpath.h cppdefault.h $(TARGET_H) \
	$(TM_P_H) $(VARRAY_H) $(C_TREE_H)
	$(COMPILER) -c $(ALL_COMPILERFLAGS) $(ALL_CPPFLAGS) \
		$< $(OUTPUT_OPTION) @TARGET_SYSTEM_ROOT_DEFINE@

c-cppbuiltin.o : c-cppbuiltin.c $(CONFIG_H) $(SYSTEM_H) coretypes.h $(TM_H) \
	$(TREE_H) version.h $(C_COMMON_H) $(C_PRAGMA_H) $(FLAGS_H) \
	$(TOPLEV_H) output.h $(EXCEPT_H) $(REAL_H) $(TARGET_H) $(TM_P_H) \
	$(BASEVER) debug.h
	$(COMPILER) -c $(ALL_COMPILERFLAGS) $(ALL_CPPFLAGS) \
		-DBASEVER=$(BASEVER_s) $< $(OUTPUT_OPTION)

# A file used by all variants of C and some other languages.

attribs.o : attribs.c $(CONFIG_H) $(SYSTEM_H) coretypes.h $(TM_H) $(TREE_H) \
	$(FLAGS_H) $(TOPLEV_H) output.h $(RTL_H) $(GGC_H) $(TM_P_H) \
	$(TARGET_H) langhooks.h $(CPPLIB_H)

c-format.o : c-format.c $(CONFIG_H) $(SYSTEM_H) coretypes.h $(TM_H) $(TREE_H) langhooks.h \
	$(C_COMMON_H) $(FLAGS_H) $(TOPLEV_H) intl.h $(DIAGNOSTIC_H) alloc-pool.h \
	c-format.h

c-semantics.o : c-semantics.c $(CONFIG_H) $(SYSTEM_H) coretypes.h $(TM_H) \
	$(TREE_H) $(FLAGS_H) $(TOPLEV_H) output.h $(RTL_H) $(GGC_H) \
	$(PREDICT_H) $(TREE_INLINE_H) $(C_COMMON_H) $(EXCEPT_H) $(FUNCTION_H) \
	langhooks.h $(SPLAY_TREE_H) $(TIMEVAR_H) $(GIMPLE_H) \
	$(VARRAY_H) tree-iterator.h

c-dump.o : c-dump.c $(CONFIG_H) $(SYSTEM_H) coretypes.h $(TM_H) $(TREE_H) \
	$(C_TREE_H) $(TREE_DUMP_H)

c-pch.o : c-pch.c $(CONFIG_H) $(SYSTEM_H) coretypes.h $(CPPLIB_H) $(TREE_H) \
	$(C_COMMON_H) output.h $(TOPLEV_H) $(C_PRAGMA_H) $(GGC_H) debug.h \
	langhooks.h $(FLAGS_H) hosthooks.h version.h $(TARGET_H) opts.h
	$(COMPILER) -c $(ALL_COMPILERFLAGS) $(ALL_CPPFLAGS) \
	  -DHOST_MACHINE=\"$(host)\" -DTARGET_MACHINE=\"$(target)\" \
	  $< $(OUTPUT_OPTION)

c-omp.o : c-omp.c $(CONFIG_H) $(SYSTEM_H) coretypes.h $(TM_H) $(TREE_H) \
	$(FUNCTION_H) $(C_COMMON_H) $(TOPLEV.H) $(GIMPLE_H) $(BITMAP_H) \
	langhooks.h

# Language-independent files.

DRIVER_DEFINES = \
  -DSTANDARD_STARTFILE_PREFIX=\"$(unlibsubdir)/\" \
  -DSTANDARD_EXEC_PREFIX=\"$(libdir)/gcc/\" \
  -DSTANDARD_LIBEXEC_PREFIX=\"$(libexecdir)/gcc/\" \
  -DDEFAULT_TARGET_VERSION=\"$(version)\" \
  -DDEFAULT_TARGET_MACHINE=\"$(target_noncanonical)\" \
  -DSTANDARD_BINDIR_PREFIX=\"$(bindir)/\" \
  -DTOOLDIR_BASE_PREFIX=\"$(libsubdir_to_prefix)$(prefix_to_exec_prefix)\" \
  @TARGET_SYSTEM_ROOT_DEFINE@ \
  $(VALGRIND_DRIVER_DEFINES) \
  `test "X$${SHLIB_LINK}" = "X" || test "@enable_shared@" != "yes" || echo "-DENABLE_SHARED_LIBGCC"`

gcc.o: gcc.c $(CONFIG_H) $(SYSTEM_H) coretypes.h $(TM_H) intl.h multilib.h \
    Makefile $(lang_specs_files) specs.h prefix.h $(GCC_H) $(FLAGS_H) \
    configargs.h $(OBSTACK_H) opts.h
	(SHLIB_LINK='$(SHLIB_LINK)'; \
	$(COMPILER) $(ALL_COMPILERFLAGS) $(ALL_CPPFLAGS) \
  $(DRIVER_DEFINES) \
  -c $(srcdir)/gcc.c $(OUTPUT_OPTION))

gccspec.o: gccspec.c $(CONFIG_H) $(SYSTEM_H) coretypes.h $(TM_H) $(GCC_H)
	(SHLIB_LINK='$(SHLIB_LINK)'; \
	$(COMPILER) $(ALL_COMPILERFLAGS) $(ALL_CPPFLAGS) \
  $(DRIVER_DEFINES) \
  -c $(srcdir)/gccspec.c $(OUTPUT_OPTION))

cppspec.o: cppspec.c $(CONFIG_H) $(SYSTEM_H) coretypes.h $(TM_H) $(GCC_H)

specs.h : s-specs ; @true
s-specs : Makefile
	lsf="$(lang_specs_files)"; for f in $$lsf; do \
	    echo "#include \"$$f\""; \
	done | sed 's|$(srcdir)/||' > tmp-specs.h
	$(SHELL) $(srcdir)/../move-if-change tmp-specs.h specs.h
	$(STAMP) s-specs

optionlist: s-options ; @true
s-options: $(ALL_OPT_FILES) Makefile $(srcdir)/opt-gather.awk
	$(AWK) -f $(srcdir)/opt-gather.awk $(ALL_OPT_FILES) > tmp-optionlist
	$(SHELL) $(srcdir)/../move-if-change tmp-optionlist optionlist
	$(STAMP) s-options

options.c: optionlist $(srcdir)/opt-functions.awk $(srcdir)/optc-gen.awk
	$(AWK) -f $(srcdir)/opt-functions.awk -f $(srcdir)/optc-gen.awk \
	       -v header_name="config.h system.h coretypes.h tm.h" < $< > $@

options.h: s-options-h ; @true
s-options-h: optionlist $(srcdir)/opt-functions.awk $(srcdir)/opth-gen.awk
	$(AWK) -f $(srcdir)/opt-functions.awk -f $(srcdir)/opth-gen.awk \
	       < $< > tmp-options.h
	$(SHELL) $(srcdir)/../move-if-change tmp-options.h options.h
	$(STAMP) $@

options.o: options.c $(CONFIG_H) $(SYSTEM_H) coretypes.h $(TARGET_H) $(FLAGS_H) \
	$(TM_H) opts.h intl.h

gcc-options.o: options.c $(CONFIG_H) $(SYSTEM_H) coretypes.h $(TM_H) opts.h intl.h
	$(COMPILER) -c $(ALL_COMPILERFLAGS) $(ALL_CPPFLAGS) $(OUTPUT_OPTION) \
		-DGCC_DRIVER options.c

dumpvers: dumpvers.c

ifdef REVISION_c
version.o: version.c version.h $(REVISION) $(DATESTAMP) $(BASEVER) $(DEVPHASE)
else
version.o: version.c version.h $(DATESTAMP) $(BASEVER) $(DEVPHASE)
endif
	$(COMPILER) $(ALL_COMPILERFLAGS) $(ALL_CPPFLAGS) \
	-DBASEVER=$(BASEVER_s) -DDATESTAMP=$(DATESTAMP_s) \
	-DREVISION=$(REVISION_s) \
	-DDEVPHASE=$(DEVPHASE_s) -DPKGVERSION=$(PKGVERSION_s) \
	-DBUGURL=$(BUGURL_s) -c $(srcdir)/version.c $(OUTPUT_OPTION)

gtype-desc.o: gtype-desc.c $(CONFIG_H) $(SYSTEM_H) coretypes.h $(TM_H) \
	$(VARRAY_H) $(HASHTAB_H) $(SPLAY_TREE_H) $(OBSTACK_H) $(BITMAP_H) \
	input.h $(TREE_H) $(RTL_H) $(FUNCTION_H) insn-config.h $(EXPR_H) \
	hard-reg-set.h $(BASIC_BLOCK_H) cselib.h $(INSN_ADDR_H) $(OPTABS_H) \
	libfuncs.h debug.h $(GGC_H) $(CGRAPH_H) $(TREE_FLOW_H) reload.h \
	$(CPP_ID_DATA_H) tree-chrec.h $(CFGLAYOUT_H) $(EXCEPT_H) output.h \
	$(CFGLOOP_H)

ggc-common.o: ggc-common.c $(CONFIG_H) $(SYSTEM_H) coretypes.h		\
	$(GGC_H) $(HASHTAB_H) $(TOPLEV_H) $(PARAMS_H) hosthooks.h	\
	$(HOSTHOOKS_DEF_H) vec.h plugin.h

ggc-page.o: ggc-page.c $(CONFIG_H) $(SYSTEM_H) coretypes.h $(TM_H) $(RTL_H) $(TREE_H) \
	$(FLAGS_H) $(TOPLEV_H) $(GGC_H) $(TIMEVAR_H) $(TM_P_H) $(PARAMS_H) $(TREE_FLOW_H) plugin.h

ggc-zone.o: ggc-zone.c $(CONFIG_H) $(SYSTEM_H) coretypes.h $(TM_H) $(RTL_H) \
	$(TREE_H) $(FLAGS_H) $(TOPLEV_H) $(GGC_H) $(TIMEVAR_H) $(TM_P_H) \
	$(PARAMS_H) $(BITMAP_H) $(VARRAY_H) plugin.h

ggc-none.o: ggc-none.c $(CONFIG_H) $(SYSTEM_H) coretypes.h $(GGC_H) \
	$(BCONFIG_H)

stringpool.o: stringpool.c $(CONFIG_H) $(SYSTEM_H) coretypes.h $(TM_H) \
	$(TREE_H) $(GGC_H) gt-stringpool.h $(CPPLIB_H) $(SYMTAB_H)

prefix.o: prefix.c $(CONFIG_H) $(SYSTEM_H) coretypes.h $(TM_H) prefix.h \
	Makefile $(BASEVER)
	$(COMPILER) $(ALL_COMPILERFLAGS) $(ALL_CPPFLAGS) \
	-DPREFIX=\"$(prefix)\" -DBASEVER=$(BASEVER_s) \
	  -c $(srcdir)/prefix.c $(OUTPUT_OPTION)

convert.o: convert.c $(CONFIG_H) $(SYSTEM_H) coretypes.h $(TM_H) $(TREE_H) \
   $(FLAGS_H) convert.h $(TOPLEV_H) langhooks.h $(REAL_H) fixed-value.h

double-int.o: double-int.c $(CONFIG_H) $(SYSTEM_H) coretypes.h $(TM_H) $(TREE_H)

# lto-compress.o needs $(ZLIBINC) added to the include flags.
lto-compress.o: lto-compress.c $(CONFIG_H) $(SYSTEM_H) coretypes.h \
	$(TREE_H) langhooks.h $(LTO_HEADER_H) $(LTO_SECTION_H) \
	lto-compress.h
	$(CC) -c $(ALL_CFLAGS) $(ALL_CPPFLAGS) $(ZLIBINC) $< $(OUTPUT_OPTION)

lto-cgraph.o: lto-cgraph.c $(CONFIG_H) $(SYSTEM_H) coretypes.h   \
   $(TM_H) $(TOPLEV_H) $(EXPR_H) $(FLAGS_H) $(PARAMS_H) input.h \
   $(VARRAY_H) $(HASHTAB_H) langhooks.h $(BASIC_BLOCK_H) \
   $(TREE_FLOW_H) $(CGRAPH_H) $(FUNCTION_H) $(GGC_H) $(DIAGNOSTIC_H) \
   except.h $(TIMEVAR_H) output.h pointer-set.h $(LTO_STREAMER_H)
lto-streamer-in.o: lto-streamer-in.c $(CONFIG_H) $(SYSTEM_H) coretypes.h \
   $(TM_H) $(TOPLEV_H) $(EXPR_H) $(FLAGS_H) $(PARAMS_H) input.h $(VARRAY_H) \
   $(HASHTAB_H) $(BASIC_BLOCK_H) $(TREE_FLOW_H) $(TREE_PASS_H) $(CGRAPH_H) \
   $(FUNCTION_H) $(GGC_H) $(DIAGNOSTIC_H) libfuncs.h $(EXCEPT_H) debug.h \
   $(TIMEVAR_H) output.h $(IPA_UTILS_H) $(LTO_STREAMER_H)
lto-streamer-out.o : lto-streamer-out.c $(CONFIG_H) $(SYSTEM_H) coretypes.h \
   $(TM_H) $(TOPLEV_H) $(TREE_H) $(EXPR_H) $(FLAGS_H) $(PARAMS_H) input.h \
   $(VARRAY_H) $(HASHTAB_H) $(BASIC_BLOCK_H) tree-iterator.h \
   $(TREE_FLOW_H) $(TREE_PASS_H) $(CGRAPH_H) $(FUNCTION_H) $(GGC_H) \
   $(DIAGNOSTIC_H) except.h $(LTO_STREAMER_H)
lto-section-in.o: lto-section-in.c $(CONFIG_H) $(SYSTEM_H) coretypes.h $(TM_H) \
   $(TOPLEV_H) $(EXPR_H) $(FLAGS_H) $(PARAMS_H) input.h $(VARRAY_H) \
   $(HASHTAB_H) $(BASIC_BLOCK_H) $(TREE_FLOW_H) $(CGRAPH_H) $(FUNCTION_H) \
   $(GGC_H) $(DIAGNOSTIC_H) except.h $(TIMEVAR_H) output.h \
   $(LTO_STREAMER_H) lto-compress.h
lto-section-out.o : lto-section-out.c $(CONFIG_H) $(SYSTEM_H) coretypes.h \
   $(TM_H) $(TOPLEV_H) $(TREE_H) $(EXPR_H) $(PARAMS_H) input.h \
   $(VARRAY_H) $(HASHTAB_H) $(BASIC_BLOCK_H) $(TREE_FLOW_H) $(TREE_PASS_H) \
   $(CGRAPH_H) $(FUNCTION_H) $(GGC_H) except.h pointer-set.h \
   $(BITMAP_H) langhooks.h $(LTO_STREAMER_H) lto-compress.h
lto-symtab.o: lto-symtab.c $(CONFIG_H) $(SYSTEM_H) coretypes.h \
   toplev.h $(TREE_H) $(GIMPLE_H) $(GGC_H) $(LAMBDA_H) $(HASHTAB_H) \
   $(LTO_STREAMER_H) $(LINKER_PLUGIN_API_H) gt-lto-symtab.h
lto-opts.o: lto-opts.c $(CONFIG_H) $(SYSTEM_H) coretypes.h $(TREE_H) \
   $(HASHTAB_H) $(GGC_H) $(BITMAP_H) $(FLAGS_H) opts.h options.h \
   $(TARGET_H) $(TOPLEV_H) $(LTO_STREAMER_H)
lto-streamer.o: lto-streamer.c $(CONFIG_H) $(SYSTEM_H) coretypes.h   \
   $(TM_H) $(TREE_H) $(GIMPLE_H) $(BITMAP_H) $(LTO_STREAMER_H) $(FLAGS_H) \
   $(TREE_FLOW_H) $(DIAGNOSTIC_H) $(LTO_SYMTAB_H)
lto-wpa-fixup.o: lto-wpa-fixup.c $(CONFIG_H) $(SYSTEM_H) coretypes.h   \
   $(TM_H) $(TOPLEV_H) $(TREE_H) $(EXPR_H) $(FLAGS_H) $(CGRAPH_H) \
   $(FUNCTION_H) $(DIAGNOSTIC_H) $(BITMAP_H) $(TIMEVAR_H) \
   $(TREE_FLOW_H) $(TREE_PASS_H) $(LTO_STREAMER_H)
langhooks.o : langhooks.c $(CONFIG_H) $(SYSTEM_H) coretypes.h $(TM_H) \
   $(TREE_H) $(TOPLEV_H) $(TREE_INLINE_H) $(RTL_H) insn-config.h $(INTEGRATE_H) \
   langhooks.h $(TARGET_H) $(LANGHOOKS_DEF_H) $(FLAGS_H) $(GGC_H) $(DIAGNOSTIC_H) \
   intl.h $(GIMPLE_H)
tree.o : tree.c $(CONFIG_H) $(SYSTEM_H) coretypes.h $(TM_H) $(TREE_H) \
   all-tree.def $(FLAGS_H) $(FUNCTION_H) $(PARAMS_H) \
   $(TOPLEV_H) $(GGC_H) $(HASHTAB_H) $(TARGET_H) output.h $(TM_P_H) langhooks.h \
   $(REAL_H) gt-tree.h $(TREE_INLINE_H) tree-iterator.h $(BASIC_BLOCK_H) \
   $(TREE_FLOW_H) $(OBSTACK_H) pointer-set.h fixed-value.h tree-pass.h \
   langhooks-def.h $(DIAGNOSTIC_H) $(CGRAPH_H) $(TIMEVAR_H) except.h debug.h
tree-dump.o: tree-dump.c $(CONFIG_H) $(SYSTEM_H) coretypes.h $(TM_H) \
   $(TREE_H) langhooks.h $(TOPLEV_H) $(SPLAY_TREE_H) $(TREE_DUMP_H) \
   tree-iterator.h $(TREE_PASS_H) $(DIAGNOSTIC_H) $(REAL_H) fixed-value.h
tree-inline.o : tree-inline.c $(CONFIG_H) $(SYSTEM_H) coretypes.h $(TM_H) \
   $(TREE_H) $(RTL_H) $(EXPR_H) $(FLAGS_H) $(PARAMS_H) $(INPUT_H) insn-config.h \
   $(HASHTAB_H) $(TOPLEV_H) langhooks.h $(TREE_INLINE_H) $(CGRAPH_H) \
   intl.h $(FUNCTION_H) $(GGC_H) $(GIMPLE_H) \
   debug.h $(DIAGNOSTIC_H) $(EXCEPT_H) $(TREE_FLOW_H) tree-iterator.h tree-mudflap.h \
   $(IPA_PROP_H) value-prof.h $(TREE_PASS_H) $(TARGET_H) $(INTEGRATE_H)
print-tree.o : print-tree.c $(CONFIG_H) $(SYSTEM_H) coretypes.h $(TM_H) $(TREE_H) \
   $(GGC_H) langhooks.h $(REAL_H) tree-iterator.h fixed-value.h \
   $(DIAGNOSTIC_H) $(TREE_FLOW_H)
stor-layout.o : stor-layout.c $(CONFIG_H) $(SYSTEM_H) coretypes.h $(TM_H) \
   $(TREE_H) $(PARAMS_H) $(FLAGS_H) $(FUNCTION_H) $(EXPR_H) output.h $(RTL_H) \
   $(GGC_H) $(TM_P_H) $(TARGET_H) langhooks.h $(REGS_H) gt-stor-layout.h \
   $(TOPLEV_H) $(CGRAPH_H) $(TREE_INLINE_H) $(TREE_DUMP_H) $(GIMPLE_H)
tree-ssa-structalias.o: tree-ssa-structalias.c \
   $(SYSTEM_H) $(CONFIG_H) coretypes.h $(TM_H) $(GGC_H) $(OBSTACK_H) $(BITMAP_H) \
   $(FLAGS_H) $(RTL_H) $(TM_P_H) hard-reg-set.h $(BASIC_BLOCK_H) output.h \
   $(DIAGNOSTIC_H) $(TREE_H) $(TREE_FLOW_H) $(TREE_INLINE_H) varray.h \
   $(GIMPLE_H) $(HASHTAB_H) $(FUNCTION_H) $(CGRAPH_H) \
   $(TREE_PASS_H) $(TIMEVAR_H) alloc-pool.h $(SPLAY_TREE_H) $(PARAMS_H) \
   gt-tree-ssa-structalias.h $(CGRAPH_H) $(ALIAS_H) pointer-set.h
tree-ssa.o : tree-ssa.c $(TREE_FLOW_H) $(CONFIG_H) $(SYSTEM_H) \
   $(RTL_H) $(TREE_H) $(TM_P_H) $(EXPR_H) output.h $(DIAGNOSTIC_H) \
   $(TOPLEV_H) $(FUNCTION_H) $(TIMEVAR_H) $(TM_H) coretypes.h \
   $(TREE_DUMP_H) langhooks.h $(TREE_PASS_H) $(BASIC_BLOCK_H) $(BITMAP_H) \
   $(FLAGS_H) $(GGC_H) hard-reg-set.h $(HASHTAB_H) pointer-set.h \
   $(GIMPLE_H) $(TREE_INLINE_H) $(VARRAY_H)
tree-into-ssa.o : tree-into-ssa.c $(TREE_FLOW_H) $(CONFIG_H) $(SYSTEM_H) \
   $(RTL_H) $(TREE_H) $(TM_P_H) $(EXPR_H) output.h $(DIAGNOSTIC_H) \
   $(FUNCTION_H) $(TIMEVAR_H) $(TM_H) coretypes.h $(TREE_DUMP_H) \
   langhooks.h domwalk.h $(TREE_PASS_H) $(GGC_H) $(PARAMS_H) $(BASIC_BLOCK_H) \
   $(BITMAP_H) $(CFGLOOP_H) $(FLAGS_H) hard-reg-set.h $(HASHTAB_H) \
   $(GIMPLE_H) $(TREE_INLINE_H) $(VARRAY_H) vecprim.h
tree-ssa-ter.o : tree-ssa-ter.c $(TREE_FLOW_H) $(CONFIG_H) $(SYSTEM_H) \
   $(TREE_H) $(DIAGNOSTIC_H) $(TM_H) coretypes.h $(TREE_DUMP_H) \
   $(TREE_SSA_LIVE_H) $(BITMAP_H)
tree-ssa-coalesce.o : tree-ssa-coalesce.c $(TREE_FLOW_H) $(CONFIG_H) \
   $(SYSTEM_H) $(TREE_H) $(DIAGNOSTIC_H) $(TM_H) coretypes.h $(TREE_DUMP_H) \
   $(TREE_SSA_LIVE_H) $(BITMAP_H) $(FLAGS_H) $(HASHTAB_H) $(TOPLEV_H)
tree-outof-ssa.o : tree-outof-ssa.c $(TREE_FLOW_H) $(CONFIG_H) $(SYSTEM_H) \
   $(TREE_H) $(DIAGNOSTIC_H) $(TIMEVAR_H) $(TM_H) coretypes.h $(TREE_DUMP_H) \
   $(TREE_PASS_H) $(TREE_SSA_LIVE_H) $(BASIC_BLOCK_H) $(BITMAP_H) $(GGC_H) \
   $(TOPLEV_H) $(EXPR_H) $(SSAEXPAND_H)
tree-ssa-dse.o : tree-ssa-dse.c $(CONFIG_H) $(SYSTEM_H) coretypes.h \
   $(TM_H) $(GGC_H) $(TREE_H) $(RTL_H) $(TM_P_H) $(BASIC_BLOCK_H) \
   $(TREE_FLOW_H) $(TREE_PASS_H) $(TREE_DUMP_H) domwalk.h $(FLAGS_H) \
   $(DIAGNOSTIC_H) $(TIMEVAR_H) langhooks.h
tree-ssa-forwprop.o : tree-ssa-forwprop.c $(CONFIG_H) $(SYSTEM_H) coretypes.h \
   $(TM_H) $(GGC_H) $(TREE_H) $(RTL_H) $(TM_P_H) $(BASIC_BLOCK_H) \
   $(TREE_FLOW_H) $(TREE_PASS_H) $(TREE_DUMP_H) $(DIAGNOSTIC_H) $(TIMEVAR_H) \
   langhooks.h $(FLAGS_H) $(GIMPLE_H)
tree-ssa-phiprop.o : tree-ssa-phiprop.c $(CONFIG_H) $(SYSTEM_H) coretypes.h \
   $(TM_H) $(GGC_H) $(TREE_H) $(RTL_H) $(TM_P_H) $(BASIC_BLOCK_H) \
   $(TREE_FLOW_H) $(TREE_PASS_H) $(TREE_DUMP_H) $(DIAGNOSTIC_H) $(TIMEVAR_H) \
   langhooks.h $(FLAGS_H)
tree-ssa-ifcombine.o : tree-ssa-ifcombine.c $(CONFIG_H) $(SYSTEM_H) \
   coretypes.h $(TM_H) $(TREE_H) $(BASIC_BLOCK_H) \
   $(TREE_FLOW_H) $(TREE_PASS_H) $(TREE_DUMP_H) $(DIAGNOSTIC_H) $(TIMEVAR_H)
tree-ssa-phiopt.o : tree-ssa-phiopt.c $(CONFIG_H) $(SYSTEM_H) coretypes.h \
   $(TM_H) $(GGC_H) $(TREE_H) $(RTL_H) $(TM_P_H) $(BASIC_BLOCK_H) \
   $(TREE_FLOW_H) $(TREE_PASS_H) $(TREE_DUMP_H) langhooks.h $(FLAGS_H) \
   $(DIAGNOSTIC_H) $(TIMEVAR_H) pointer-set.h domwalk.h
tree-nrv.o : tree-nrv.c $(CONFIG_H) $(SYSTEM_H) coretypes.h \
   $(TM_H) $(TREE_H) $(RTL_H) $(FUNCTION_H) $(BASIC_BLOCK_H) $(EXPR_H) \
   $(DIAGNOSTIC_H) $(TREE_FLOW_H) $(TIMEVAR_H) $(TREE_DUMP_H) $(TREE_PASS_H) \
   langhooks.h
tree-ssa-copy.o : tree-ssa-copy.c $(TREE_FLOW_H) $(CONFIG_H) $(SYSTEM_H) \
   $(RTL_H) $(TREE_H) $(TM_P_H) $(EXPR_H) $(GGC_H) output.h $(DIAGNOSTIC_H) \
   $(FUNCTION_H) $(TIMEVAR_H) $(TM_H) coretypes.h $(TREE_DUMP_H) \
   $(BASIC_BLOCK_H) $(TREE_PASS_H) langhooks.h tree-ssa-propagate.h \
   $(FLAGS_H) $(CFGLOOP_H)
tree-ssa-propagate.o : tree-ssa-propagate.c $(TREE_FLOW_H) $(CONFIG_H) \
   $(SYSTEM_H) $(RTL_H) $(TREE_H) $(TM_P_H) $(EXPR_H) $(GGC_H) output.h \
   $(DIAGNOSTIC_H) $(FUNCTION_H) $(TIMEVAR_H) $(TM_H) coretypes.h \
   $(TREE_DUMP_H) $(BASIC_BLOCK_H) $(TREE_PASS_H) langhooks.h \
   tree-ssa-propagate.h vec.h value-prof.h gt-tree-ssa-propagate.h $(FLAGS_H) \
   $(VARRAY_H) $(GIMPLE_H)
tree-ssa-dom.o : tree-ssa-dom.c $(TREE_FLOW_H) $(CONFIG_H) $(SYSTEM_H) \
   $(RTL_H) $(TREE_H) $(TM_P_H) $(EXPR_H) $(GGC_H) output.h $(DIAGNOSTIC_H) \
   $(FUNCTION_H) $(TIMEVAR_H) $(TM_H) coretypes.h $(TREE_DUMP_H) \
   $(BASIC_BLOCK_H) domwalk.h $(TREE_PASS_H) $(FLAGS_H) langhooks.h \
   tree-ssa-propagate.h $(CFGLOOP_H) $(PARAMS_H) $(REAL_H)
tree-ssa-uncprop.o : tree-ssa-uncprop.c $(TREE_FLOW_H) $(CONFIG_H) \
   $(SYSTEM_H) $(RTL_H) $(TREE_H) $(TM_P_H) $(EXPR_H) $(GGC_H) output.h \
   $(DIAGNOSTIC_H) $(FUNCTION_H) $(TIMEVAR_H) $(TM_H) coretypes.h \
   $(TREE_DUMP_H) $(BASIC_BLOCK_H) domwalk.h $(TREE_PASS_H) $(FLAGS_H) \
   langhooks.h tree-ssa-propagate.h $(REAL_H)
tree-ssa-threadedge.o : tree-ssa-threadedge.c $(TREE_FLOW_H) $(CONFIG_H) \
   $(SYSTEM_H) coretypes.h $(TM_H) $(TREE_H) $(FLAGS_H) $(RTL_H) $(TM_P_H) $(GGC_H) \
   $(BASIC_BLOCK_H) $(CFGLOOP_H) output.h $(EXPR_H) \
   $(FUNCTION_H) $(DIAGNOSTIC_H) $(TIMEVAR_H) $(TREE_DUMP_H) $(TREE_FLOW_H) \
   $(REAL_H) $(TREE_PASS_H) tree-ssa-propagate.h langhooks.h \
   $(PARAMS_H)
tree-ssa-threadupdate.o : tree-ssa-threadupdate.c $(TREE_FLOW_H) $(CONFIG_H) \
   $(SYSTEM_H) $(RTL_H) $(TREE_H) $(TM_P_H) $(EXPR_H) $(GGC_H) output.h \
   $(DIAGNOSTIC_H) $(FUNCTION_H) $(TM_H) coretypes.h $(TREE_DUMP_H) \
   $(BASIC_BLOCK_H) $(FLAGS_H) $(TREE_PASS_H) $(CFGLOOP_H)
tree-ssanames.o : tree-ssanames.c $(CONFIG_H) $(SYSTEM_H) coretypes.h \
   $(TM_H) $(TREE_H) $(VARRAY_H) $(GGC_H) $(TREE_FLOW_H)
tree-phinodes.o : tree-phinodes.c $(CONFIG_H) $(SYSTEM_H) coretypes.h \
   $(TM_H) $(TREE_H) $(VARRAY_H) $(GGC_H) $(BASIC_BLOCK_H) $(TREE_FLOW_H) \
   gt-tree-phinodes.h $(RTL_H) $(TOPLEV.H)  $(GIMPLE_H)
domwalk.o : domwalk.c $(CONFIG_H) $(SYSTEM_H) coretypes.h $(TM_H) \
   $(BASIC_BLOCK_H) domwalk.h $(GGC_H)
tree-ssa-live.o : tree-ssa-live.c $(TREE_FLOW_H) $(CONFIG_H) $(SYSTEM_H) \
   $(TREE_H) $(DIAGNOSTIC_H) $(TM_H) coretypes.h $(TREE_DUMP_H) \
   $(TREE_SSA_LIVE_H) $(BITMAP_H) $(TOPLEV_H) debug.h $(FLAGS_H)
tree-ssa-copyrename.o : tree-ssa-copyrename.c $(TREE_FLOW_H) $(CONFIG_H) \
   $(SYSTEM_H) $(TREE_H) $(DIAGNOSTIC_H) $(FUNCTION_H) $(TIMEVAR_H) \
   $(TREE_PASS_H) $(TM_H) coretypes.h $(TREE_DUMP_H) $(TREE_SSA_LIVE_H) \
   $(BASIC_BLOCK_H) $(BITMAP_H) $(FLAGS_H) $(HASHTAB_H) langhooks.h \
   $(GIMPLE_H) $(TREE_INLINE_H) $(GIMPLE_H)
tree-ssa-pre.o : tree-ssa-pre.c $(TREE_FLOW_H) $(CONFIG_H) \
   $(SYSTEM_H) $(TREE_H) $(GGC_H) $(DIAGNOSTIC_H) $(TIMEVAR_H) $(FIBHEAP_H) \
   $(TM_H) coretypes.h $(TREE_DUMP_H) $(TREE_PASS_H) $(FLAGS_H) langhooks.h \
   $(CFGLOOP_H) alloc-pool.h $(BASIC_BLOCK_H) $(BITMAP_H) $(HASHTAB_H) \
   $(GIMPLE_H) $(TREE_INLINE_H) tree-iterator.h tree-ssa-sccvn.h $(PARAMS_H) \
   $(DBGCNT_H)
tree-ssa-sccvn.o : tree-ssa-sccvn.c $(TREE_FLOW_H) $(CONFIG_H) \
   $(SYSTEM_H) $(TREE_H) $(GGC_H) $(DIAGNOSTIC_H) $(TIMEVAR_H) $(FIBHEAP_H) \
   $(TM_H) coretypes.h $(TREE_DUMP_H) $(TREE_PASS_H) $(FLAGS_H) $(CFGLOOP_H) \
   alloc-pool.h $(BASIC_BLOCK_H) $(BITMAP_H) langhooks.h $(HASHTAB_H) $(GIMPLE_H) \
   $(TREE_INLINE_H) tree-iterator.h tree-ssa-propagate.h tree-ssa-sccvn.h \
   $(PARAMS_H)
tree-vrp.o : tree-vrp.c $(CONFIG_H) $(SYSTEM_H) coretypes.h $(TM_H) $(TREE_H) \
   $(TREE_FLOW_H) $(TREE_PASS_H) $(TREE_DUMP_H) $(DIAGNOSTIC_H) $(GGC_H) \
   $(BASIC_BLOCK_H) tree-ssa-propagate.h $(FLAGS_H) $(TREE_DUMP_H) \
   $(CFGLOOP_H) tree-chrec.h $(TIMEVAR_H) $(TOPLEV_H) intl.h
tree-cfg.o : tree-cfg.c $(TREE_FLOW_H) $(CONFIG_H) $(SYSTEM_H) \
   $(RTL_H) $(TREE_H) $(TM_P_H) $(EXPR_H) $(GGC_H) $(FLAGS_H) output.h \
   $(DIAGNOSTIC_H) $(FUNCTION_H) $(TIMEVAR_H) $(TM_H) coretypes.h \
   $(TREE_DUMP_H) $(EXCEPT_H) langhooks.h $(CFGLOOP_H) $(TREE_PASS_H) \
   $(CFGLAYOUT_H) $(BASIC_BLOCK_H) hard-reg-set.h $(TOPLEV_H) \
   value-prof.h tree-ssa-propagate.h $(TREE_INLINE_H)
tree-cfgcleanup.o : tree-cfgcleanup.c $(TREE_FLOW_H) $(CONFIG_H) $(SYSTEM_H) \
   $(RTL_H) $(TREE_H) $(TM_P_H) $(EXPR_H) $(GGC_H) $(FLAGS_H) output.h \
   $(DIAGNOSTIC_H) $(TOPLEV_H) $(FUNCTION_H) $(TIMEVAR_H) $(TM_H) coretypes.h \
   $(TREE_DUMP_H) $(EXCEPT_H) langhooks.h $(CFGLOOP_H) $(TREE_PASS_H) \
   $(CFGLAYOUT_H) $(BASIC_BLOCK_H) hard-reg-set.h $(HASHTAB_H) $(TOPLEV_H) \
   tree-ssa-propagate.h tree-scalar-evolution.h
tree-tailcall.o : tree-tailcall.c $(TREE_FLOW_H) $(CONFIG_H) $(SYSTEM_H) \
   $(RTL_H) $(TREE_H) $(TM_P_H) $(FUNCTION_H) $(TM_H) coretypes.h \
   $(TREE_DUMP_H) $(DIAGNOSTIC_H) $(EXCEPT_H) $(TREE_PASS_H) $(FLAGS_H) langhooks.h \
   $(BASIC_BLOCK_H) hard-reg-set.h $(DBGCNT_H)
tree-ssa-sink.o : tree-ssa-sink.c $(TREE_FLOW_H) $(CONFIG_H) \
   $(SYSTEM_H) $(TREE_H) $(GGC_H) $(DIAGNOSTIC_H) $(TIMEVAR_H) \
   $(TM_H) coretypes.h $(TREE_DUMP_H) $(TREE_PASS_H) $(FLAGS_H) alloc-pool.h \
   $(BASIC_BLOCK_H) $(BITMAP_H) $(CFGLOOP_H) $(FIBHEAP_H) $(HASHTAB_H) \
   langhooks.h $(REAL_H) $(GIMPLE_H) $(TREE_INLINE_H) tree-iterator.h
tree-nested.o: tree-nested.c $(CONFIG_H) $(SYSTEM_H) $(TM_H) $(TREE_H) \
   $(RTL_H) $(TM_P_H) $(FUNCTION_H) $(TREE_DUMP_H) $(TREE_INLINE_H) \
   tree-iterator.h $(GIMPLE_H) $(CGRAPH_H) $(EXPR_H) langhooks.h \
   $(GGC_H) gt-tree-nested.h coretypes.h $(TREE_FLOW_H) pointer-set.h
tree-if-conv.o: tree-if-conv.c $(CONFIG_H) $(SYSTEM_H) coretypes.h $(TM_H) \
   $(TREE_H) $(FLAGS_H) $(TIMEVAR_H) $(BASIC_BLOCK_H) $(TREE_FLOW_H) \
   $(CFGLOOP_H) $(RTL_H) tree-chrec.h $(TREE_DATA_REF_H) \
   $(SCEV_H) $(TREE_PASS_H) $(DIAGNOSTIC_H) $(TARGET_H) $(TREE_DUMP_H) \
   $(VARRAY_H)
tree-iterator.o : tree-iterator.c $(CONFIG_H) $(SYSTEM_H) $(TREE_H) \
   coretypes.h $(GGC_H) tree-iterator.h $(GIMPLE_H) gt-tree-iterator.h
tree-dfa.o : tree-dfa.c $(TREE_FLOW_H) $(CONFIG_H) $(SYSTEM_H) \
   $(RTL_H) $(TREE_H) $(TM_P_H) $(EXPR_H) $(GGC_H) output.h $(DIAGNOSTIC_H) \
   $(TREE_INLINE_H) $(HASHTAB_H) pointer-set.h $(FLAGS_H) $(FUNCTION_H) \
   $(TIMEVAR_H) convert.h $(TM_H) coretypes.h langhooks.h $(TREE_DUMP_H) \
   $(TREE_PASS_H) $(PARAMS_H) $(CGRAPH_H) $(BASIC_BLOCK_H) hard-reg-set.h \
   $(GIMPLE_H)
tree-ssa-operands.o : tree-ssa-operands.c $(TREE_FLOW_H) $(CONFIG_H) \
   $(SYSTEM_H) $(TREE_H) $(GGC_H) $(DIAGNOSTIC_H) $(TREE_INLINE_H) \
   $(FLAGS_H) $(FUNCTION_H) $(TM_H) $(TIMEVAR_H) $(TREE_PASS_H) $(TOPLEV_H) \
   coretypes.h langhooks.h $(IPA_REFERENCE_H)
tree-eh.o : tree-eh.c $(TREE_FLOW_H) $(CONFIG_H) $(SYSTEM_H) \
   $(RTL_H) $(TREE_H) $(TM_H) $(FLAGS_H) $(FUNCTION_H) $(EXCEPT_H) langhooks.h \
   $(GGC_H) $(TREE_PASS_H) coretypes.h $(TIMEVAR_H) $(TM_P_H) pointer-set.h \
   $(TREE_DUMP_H) $(TREE_INLINE_H) tree-iterator.h $(TOPLEV_H)
tree-ssa-loop.o : tree-ssa-loop.c $(CONFIG_H) $(SYSTEM_H) coretypes.h $(TM_H) \
   $(TREE_H) $(RTL_H) $(TM_P_H) hard-reg-set.h $(BASIC_BLOCK_H) output.h \
   $(DIAGNOSTIC_H) $(TREE_FLOW_H) $(TREE_DUMP_H) $(TREE_PASS_H) $(TIMEVAR_H) \
   $(CFGLOOP_H) $(FLAGS_H) $(TREE_INLINE_H) tree-scalar-evolution.h tree-vectorizer.h
tree-ssa-loop-unswitch.o : tree-ssa-loop-unswitch.c $(TREE_FLOW_H) \
   $(CONFIG_H) $(SYSTEM_H) $(RTL_H) $(TREE_H) $(TM_P_H) $(CFGLOOP_H) \
   $(PARAMS_H) output.h $(DIAGNOSTIC_H) $(TIMEVAR_H) $(TM_H) \
   coretypes.h $(TREE_DUMP_H) $(TREE_PASS_H) $(BASIC_BLOCK_H) hard-reg-set.h \
    $(TREE_INLINE_H)
tree-ssa-address.o : tree-ssa-address.c $(TREE_FLOW_H) $(CONFIG_H) \
   $(SYSTEM_H) $(RTL_H) $(TREE_H) $(TM_P_H) \
   output.h $(DIAGNOSTIC_H) $(TIMEVAR_H) $(TM_H) coretypes.h $(TREE_DUMP_H) \
   $(TREE_PASS_H) $(FLAGS_H) $(TREE_INLINE_H) $(RECOG_H) insn-config.h \
   $(EXPR_H) gt-tree-ssa-address.h $(GGC_H) tree-affine.h
tree-ssa-loop-niter.o : tree-ssa-loop-niter.c $(TREE_FLOW_H) $(CONFIG_H) \
   $(SYSTEM_H) $(RTL_H) $(TREE_H) $(TM_P_H) $(CFGLOOP_H) $(PARAMS_H) \
   $(TREE_INLINE_H) output.h $(DIAGNOSTIC_H) $(TM_H) coretypes.h $(TREE_DUMP_H) \
   $(TOPLEV_H) $(FLAGS_H) $(TREE_PASS_H) $(SCEV_H) $(TREE_DATA_REF_H) \
   $(BASIC_BLOCK_H) $(GGC_H) hard-reg-set.h tree-chrec.h intl.h
tree-ssa-loop-ivcanon.o : tree-ssa-loop-ivcanon.c $(TREE_FLOW_H) $(CONFIG_H) \
   $(SYSTEM_H) $(RTL_H) $(TREE_H) $(TM_P_H) $(CFGLOOP_H) $(PARAMS_H) \
   $(TREE_INLINE_H) output.h $(DIAGNOSTIC_H) $(TM_H) coretypes.h $(TREE_DUMP_H) \
   $(FLAGS_H) $(TREE_PASS_H) $(SCEV_H) $(BASIC_BLOCK_H) $(GGC_H) \
   hard-reg-set.h tree-chrec.h $(TARGET_H)
tree-ssa-loop-ch.o : tree-ssa-loop-ch.c $(TREE_FLOW_H) $(CONFIG_H) \
   $(SYSTEM_H) $(RTL_H) $(TREE_H) $(TM_P_H) $(CFGLOOP_H) $(TREE_INLINE_H) \
   output.h $(DIAGNOSTIC_H) $(TIMEVAR_H) $(TM_H) coretypes.h $(TREE_DUMP_H) \
   $(TREE_PASS_H) $(FLAGS_H) $(BASIC_BLOCK_H) hard-reg-set.h
tree-ssa-loop-prefetch.o: tree-ssa-loop-prefetch.c $(TREE_FLOW_H) $(CONFIG_H) \
   $(SYSTEM_H) $(RTL_H) $(TREE_H) $(TM_P_H) $(CFGLOOP_H) $(EXPR_H) \
   output.h $(DIAGNOSTIC_H) $(TIMEVAR_H) $(TM_H) coretypes.h $(TREE_DUMP_H) \
   $(TREE_PASS_H) $(GGC_H) $(RECOG_H) insn-config.h $(HASHTAB_H) $(SCEV_H) \
   $(CFGLOOP_H) $(PARAMS_H) langhooks.h $(BASIC_BLOCK_H) hard-reg-set.h \
   tree-chrec.h $(TOPLEV_H) langhooks.h $(TREE_INLINE_H) $(TREE_DATA_REF_H) \
   $(OPTABS_H)
tree-predcom.o: tree-predcom.c $(CONFIG_H) $(SYSTEM_H) $(TREE_H) $(TM_P_H) \
   $(CFGLOOP_H) $(TREE_FLOW_H) $(GGC_H) $(TREE_DATA_REF_H) $(SCEV_H) \
   $(PARAMS_H) $(DIAGNOSTIC_H) $(TREE_PASS_H) $(TM_H) coretypes.h \
   tree-affine.h $(TREE_INLINE_H)
tree-ssa-loop-ivopts.o : tree-ssa-loop-ivopts.c $(TREE_FLOW_H) $(CONFIG_H) \
   $(SYSTEM_H) $(RTL_H) $(TREE_H) $(TM_P_H) $(CFGLOOP_H) $(EXPR_H) \
   output.h $(DIAGNOSTIC_H) $(TIMEVAR_H) $(TM_H) coretypes.h $(TREE_DUMP_H) \
   $(TREE_PASS_H) $(GGC_H) $(RECOG_H) insn-config.h $(HASHTAB_H) $(SCEV_H) \
   $(CFGLOOP_H) $(PARAMS_H) langhooks.h $(BASIC_BLOCK_H) hard-reg-set.h \
   tree-chrec.h $(VARRAY_H) tree-affine.h pointer-set.h $(TARGET_H)
tree-affine.o : tree-affine.c tree-affine.h $(CONFIG_H) pointer-set.h \
   $(SYSTEM_H) $(RTL_H) $(TREE_H) $(TM_P_H) hard-reg-set.h $(GIMPLE_H) \
   output.h $(DIAGNOSTIC_H) $(TM_H) coretypes.h $(TREE_DUMP_H) $(FLAGS_H)
tree-ssa-loop-manip.o : tree-ssa-loop-manip.c $(TREE_FLOW_H) $(CONFIG_H) \
   $(SYSTEM_H) coretypes.h $(TM_H) $(TREE_H) $(RTL_H) $(TM_P_H) hard-reg-set.h \
   $(BASIC_BLOCK_H) output.h $(DIAGNOSTIC_H) $(TREE_FLOW_H) $(TREE_DUMP_H) \
   $(TIMEVAR_H) $(CFGLOOP_H) $(TREE_PASS_H) $(CFGLAYOUT_H) \
   tree-scalar-evolution.h $(PARAMS_H) $(TREE_INLINE_H)
tree-ssa-loop-im.o : tree-ssa-loop-im.c $(TREE_FLOW_H) $(CONFIG_H) \
   $(SYSTEM_H) $(RTL_H) $(TREE_H) $(TM_P_H) $(CFGLOOP_H) domwalk.h \
   $(PARAMS_H) output.h $(DIAGNOSTIC_H) $(TIMEVAR_H) $(TM_H) coretypes.h \
   $(TREE_DUMP_H) $(TREE_PASS_H) $(FLAGS_H) $(REAL_H) $(BASIC_BLOCK_H) \
   hard-reg-set.h pointer-set.h tree-affine.h tree-ssa-propagate.h
tree-ssa-math-opts.o : tree-ssa-math-opts.c $(CONFIG_H) $(SYSTEM_H) coretypes.h \
   $(TM_H) $(FLAGS_H) $(TREE_H) $(TREE_FLOW_H) $(REAL_H) $(TIMEVAR_H) \
   $(TREE_PASS_H) alloc-pool.h $(BASIC_BLOCK_H) $(TARGET_H)
tree-ssa-alias.o : tree-ssa-alias.c $(TREE_FLOW_H) $(CONFIG_H) $(SYSTEM_H) \
   $(RTL_H) $(TREE_H) $(TM_P_H) $(EXPR_H) $(GGC_H) $(TREE_INLINE_H) $(FLAGS_H) \
   $(FUNCTION_H) $(TIMEVAR_H) convert.h $(TM_H) coretypes.h langhooks.h \
   $(TREE_DUMP_H) $(TREE_PASS_H) $(PARAMS_H) $(BASIC_BLOCK_H) $(DIAGNOSTIC_H) \
   hard-reg-set.h $(GIMPLE_H) vec.h \
   $(IPA_TYPE_ESCAPE_H) vecprim.h pointer-set.h alloc-pool.h
tree-ssa-reassoc.o : tree-ssa-reassoc.c $(TREE_FLOW_H) $(CONFIG_H) \
   $(SYSTEM_H) $(TREE_H) $(GGC_H) $(DIAGNOSTIC_H) $(TIMEVAR_H) \
   $(TM_H) coretypes.h $(TREE_DUMP_H) $(TREE_PASS_H) $(FLAGS_H) \
   tree-iterator.h $(BASIC_BLOCK_H) $(GIMPLE_H) $(TREE_INLINE_H) vec.h \
   langhooks.h alloc-pool.h pointer-set.h $(CFGLOOP_H)
tree-optimize.o : tree-optimize.c $(TREE_FLOW_H) $(CONFIG_H) $(SYSTEM_H) \
   $(RTL_H) $(TREE_H) $(TM_P_H) hard-reg-set.h $(EXPR_H) $(GGC_H) output.h \
   $(DIAGNOSTIC_H) $(BASIC_BLOCK_H) $(FLAGS_H) $(TIMEVAR_H) $(TM_H) coretypes.h \
   $(TREE_DUMP_H) $(TOPLEV_H) $(FUNCTION_H) langhooks.h $(FLAGS_H) $(CGRAPH_H) \
   $(TREE_INLINE_H) tree-mudflap.h $(GGC_H) graph.h $(CGRAPH_H) \
   $(TREE_PASS_H) $(CFGLOOP_H) $(EXCEPT_H)

c-gimplify.o : c-gimplify.c $(CONFIG_H) $(SYSTEM_H) $(TREE_H) \
   $(C_TREE_H) $(C_COMMON_H) $(DIAGNOSTIC_H) $(GIMPLE_H) $(VARRAY_H) \
   $(FLAGS_H) langhooks.h $(TOPLEV_H) $(RTL_H) $(TREE_FLOW_H) $(LANGHOOKS_DEF_H) \
   $(TM_H) coretypes.h $(C_PRETTY_PRINT_H) $(CGRAPH_H) $(BASIC_BLOCK_H) \
   hard-reg-set.h $(TREE_DUMP_H) $(TREE_INLINE_H)
gimplify.o : gimplify.c $(CONFIG_H) $(SYSTEM_H) $(TREE_H) $(GIMPLE_H) \
   $(DIAGNOSTIC_H) $(GIMPLE_H) $(TREE_INLINE_H) $(VARRAY_H) langhooks.h \
   $(LANGHOOKS_DEF_H) $(TREE_FLOW_H) $(CGRAPH_H) $(TIMEVAR_H) $(TM_H) \
   coretypes.h $(EXCEPT_H) $(FLAGS_H) $(RTL_H) $(FUNCTION_H) $(EXPR_H) output.h \
   $(GGC_H) gt-gimplify.h $(HASHTAB_H) $(TARGET_H) $(TOPLEV_H) $(OPTABS_H) \
   $(REAL_H) $(SPLAY_TREE_H) vec.h tree-iterator.h tree-pass.h
gimple-iterator.o : gimple-iterator.c $(CONFIG_H) $(SYSTEM_H) coretypes.h \
   $(TREE_H) $(GIMPLE_H) $(TREE_FLOW_H) value-prof.h
gimple-low.o : gimple-low.c $(CONFIG_H) $(SYSTEM_H) $(TREE_H) \
   $(DIAGNOSTIC_H) $(GIMPLE_H) $(TREE_INLINE_H) $(VARRAY_H) langhooks.h \
   $(LANGHOOKS_DEF_H) $(TREE_FLOW_H) $(TIMEVAR_H) $(TM_H) coretypes.h \
   $(EXCEPT_H) $(FLAGS_H) $(RTL_H) $(FUNCTION_H) $(EXPR_H) $(TREE_PASS_H) \
   $(HASHTAB_H) $(TOPLEV.H) tree-iterator.h
omp-low.o : omp-low.c $(CONFIG_H) $(SYSTEM_H) coretypes.h $(TM_H) $(TREE_H) \
   $(RTL_H) $(GIMPLE_H) $(TREE_INLINE_H) langhooks.h $(DIAGNOSTIC_H) \
   $(TREE_FLOW_H) $(TIMEVAR_H) $(FLAGS_H) $(EXPR_H) $(TOPLEV_H) \
   $(TREE_PASS_H) $(GGC_H) $(EXCEPT_H) $(SPLAY_TREE_H) $(OPTABS_H) \
   $(CFGLOOP_H) tree-iterator.h
tree-browser.o : tree-browser.c tree-browser.def $(CONFIG_H) $(SYSTEM_H) \
   $(TREE_H) $(TREE_INLINE_H) $(DIAGNOSTIC_H) $(HASHTAB_H) \
   $(TM_H) coretypes.h
omega.o : omega.c omega.h $(CONFIG_H) $(SYSTEM_H) coretypes.h $(TM_H) \
   $(GGC_H) $(TREE_H) $(DIAGNOSTIC_H) varray.h $(TREE_PASS_H) $(PARAMS_H)
tree-chrec.o: tree-chrec.c $(CONFIG_H) $(SYSTEM_H) coretypes.h $(TM_H) \
   $(GGC_H) $(TREE_H) $(REAL_H) $(SCEV_H) $(TREE_PASS_H) $(PARAMS_H) \
   $(DIAGNOSTIC_H) $(CFGLOOP_H) $(TREE_FLOW_H) $(FLAGS_H)
tree-scalar-evolution.o: tree-scalar-evolution.c $(CONFIG_H) $(SYSTEM_H) \
   coretypes.h $(TM_H) $(GGC_H) $(TREE_H) $(REAL_H) $(RTL_H) \
   $(BASIC_BLOCK_H) $(DIAGNOSTIC_H) $(TREE_FLOW_H) $(TREE_DUMP_H) \
   $(TIMEVAR_H) $(CFGLOOP_H) $(SCEV_H) $(TREE_PASS_H) $(FLAGS_H) tree-chrec.h \
   gt-tree-scalar-evolution.h
tree-data-ref.o: tree-data-ref.c $(CONFIG_H) $(SYSTEM_H) coretypes.h $(TM_H) \
   $(GGC_H) $(TREE_H) $(RTL_H) $(BASIC_BLOCK_H) $(DIAGNOSTIC_H) \
   $(TREE_FLOW_H) $(TREE_DUMP_H) $(TIMEVAR_H) $(CFGLOOP_H) \
   $(TREE_DATA_REF_H) $(SCEV_H) $(TREE_PASS_H) tree-chrec.h langhooks.h
graphite.o: graphite.c $(CONFIG_H) $(SYSTEM_H) coretypes.h $(TM_H) \
   $(GGC_H) $(TREE_H) $(RTL_H) $(BASIC_BLOCK_H) $(DIAGNOSTIC_H) $(TOPLEV_H) \
   $(TREE_FLOW_H) $(TREE_DUMP_H) $(TIMEVAR_H) $(CFGLOOP_H) $(GIMPLE_H) \
   $(TREE_DATA_REF_H) $(SCEV_H) $(TREE_PASS_H) tree-chrec.h graphite.h \
   pointer-set.h value-prof.h
tree-vect-loop.o: tree-vect-loop.c $(CONFIG_H) $(SYSTEM_H) coretypes.h \
   $(TM_H) $(GGC_H) $(TREE_H) $(BASIC_BLOCK_H) $(DIAGNOSTIC_H) $(TREE_FLOW_H) \
   $(TREE_DUMP_H) $(CFGLOOP_H) $(EXPR_H) $(RECOG_H) $(OPTABS_H) $(TOPLEV_H) \
   tree-chrec.h $(SCEV_H) tree-vectorizer.h
tree-vect-loop-manip.o: tree-vect-loop-manip.c $(CONFIG_H) $(SYSTEM_H) \
   coretypes.h $(TM_H) $(GGC_H) $(TREE_H) $(BASIC_BLOCK_H) $(DIAGNOSTIC_H) \
   $(TREE_FLOW_H) $(TREE_DUMP_H) $(CFGLOOP_H) $(EXPR_H) $(TOPLEV_H) $(SCEV_H) \
   tree-vectorizer.h langhooks.h
tree-vect-patterns.o: tree-vect-patterns.c $(CONFIG_H) $(SYSTEM_H) coretypes.h \
   $(TM_H) $(GGC_H) $(TREE_H) $(TARGET_H) $(BASIC_BLOCK_H) $(DIAGNOSTIC_H) \
   $(TREE_FLOW_H) $(TREE_DUMP_H) $(CFGLOOP_H) $(EXPR_H) $(OPTABS_H) $(PARAMS_H) \
   $(TREE_DATA_REF_H) tree-vectorizer.h $(RECOG_H) $(TOPLEV_H)
tree-vect-slp.o: tree-vect-slp.c $(CONFIG_H) $(SYSTEM_H) \
   coretypes.h $(TM_H) $(GGC_H) $(TREE_H) $(TARGET_H) $(BASIC_BLOCK_H) \
   $(DIAGNOSTIC_H) $(TREE_FLOW_H) $(TREE_DUMP_H) $(CFGLOOP_H) \
   $(EXPR_H) $(RECOG_H) $(OPTABS_H) tree-vectorizer.h
tree-vect-stmts.o: tree-vect-stmts.c $(CONFIG_H) $(SYSTEM_H) \
   coretypes.h $(TM_H) $(GGC_H) $(TREE_H) $(TARGET_H) $(BASIC_BLOCK_H) \
   $(DIAGNOSTIC_H) $(TREE_FLOW_H) $(TREE_DUMP_H) $(CFGLOOP_H) \
   $(EXPR_H) $(RECOG_H) $(OPTABS_H) $(TOPLEV_H) tree-vectorizer.h langhooks.h
tree-vect-data-refs.o: tree-vect-data-refs.c $(CONFIG_H) $(SYSTEM_H) \
   coretypes.h $(TM_H) $(GGC_H) $(TREE_H) $(TARGET_H) $(BASIC_BLOCK_H) \
   $(DIAGNOSTIC_H) $(TREE_FLOW_H) $(TREE_DUMP_H) $(CFGLOOP_H) \
   $(EXPR_H) $(OPTABS_H) tree-chrec.h $(SCEV_H) tree-vectorizer.h $(TOPLEV_H)
tree-vectorizer.o: tree-vectorizer.c $(CONFIG_H) $(SYSTEM_H) coretypes.h \
   $(TM_H) $(GGC_H) $(TREE_H) $(DIAGNOSTIC_H) $(TREE_FLOW_H) $(TREE_DUMP_H) \
   $(CFGLOOP_H) $(TREE_PASS_H) tree-vectorizer.h $(TIMEVAR_H)
tree-loop-linear.o: tree-loop-linear.c $(CONFIG_H) $(SYSTEM_H) coretypes.h \
   $(TM_H) $(GGC_H) $(OPTABS_H) $(TREE_H) $(RTL_H) $(BASIC_BLOCK_H) \
   $(DIAGNOSTIC_H) $(TREE_FLOW_H) $(TREE_DUMP_H) $(TIMEVAR_H) $(CFGLOOP_H) \
   $(TREE_PASS_H) $(TREE_DATA_REF_H) $(SCEV_H) $(EXPR_H) $(LAMBDA_H) \
   $(TARGET_H) tree-chrec.h $(OBSTACK_H)
tree-loop-distribution.o: tree-loop-distribution.c $(CONFIG_H) $(SYSTEM_H) coretypes.h \
   $(TM_H) $(GGC_H) $(OPTABS_H) $(TREE_H) $(RTL_H) $(BASIC_BLOCK_H) \
   $(DIAGNOSTIC_H) $(TREE_FLOW_H) $(TREE_DUMP_H) $(TIMEVAR_H) $(CFGLOOP_H) \
   $(TREE_PASS_H) $(TREE_DATA_REF_H) $(SCEV_H) $(EXPR_H) \
   $(TARGET_H) tree-chrec.h langhooks.h $(TREE_VECTORIZER_H)
tree-parloops.o: tree-parloops.c $(CONFIG_H) $(SYSTEM_H) coretypes.h $(TM_H) \
   $(TREE_FLOW_H) $(TREE_H) $(RTL_H) $(CFGLOOP_H) $(TREE_DATA_REF_H) $(GGC_H) \
   $(DIAGNOSTIC_H) $(TREE_PASS_H) $(SCEV_H) langhooks.h gt-tree-parloops.h \
   $(TREE_VECTORIZER_H)
tree-stdarg.o: tree-stdarg.c $(CONFIG_H) $(SYSTEM_H) coretypes.h $(TM_H) \
   $(TREE_H) $(FUNCTION_H) $(DIAGNOSTIC_H) $(TREE_FLOW_H) $(TREE_PASS_H) \
   tree-stdarg.h $(TARGET_H) langhooks.h
tree-object-size.o: tree-object-size.c $(CONFIG_H) $(SYSTEM_H) coretypes.h \
   $(TM_H) $(TREE_H) $(TOPLEV_H) $(DIAGNOSTIC_H) $(TREE_FLOW_H) \
   $(TREE_PASS_H) tree-ssa-propagate.h
gimple.o : gimple.c $(CONFIG_H) $(SYSTEM_H) coretypes.h $(TREE_H) \
   $(GGC_H) $(GIMPLE_H) $(TOPLEV_H) $(DIAGNOSTIC_H) gt-gimple.h \
   $(TREE_FLOW_H) value-prof.h $(FLAGS_H) $(TARGET_H) $(ALIAS_H)
gimple-pretty-print.o : gimple-pretty-print.c $(CONFIG_H) $(SYSTEM_H) \
   $(TREE_H) $(DIAGNOSTIC_H) $(REAL_H) $(HASHTAB_H) $(TREE_FLOW_H) \
   $(TM_H) coretypes.h $(TREE_PASS_H) $(GIMPLE_H) value-prof.h
tree-mudflap.o : $(CONFIG_H) $(SYSTEM_H) $(TREE_H) $(TREE_INLINE_H) \
   $(GIMPLE_H) $(DIAGNOSTIC_H) $(HASHTAB_H) langhooks.h tree-mudflap.h \
   $(TM_H) coretypes.h $(TREE_DUMP_H) $(TREE_PASS_H) $(CGRAPH_H) $(GGC_H) \
   gt-tree-mudflap.h $(BASIC_BLOCK_H) $(FLAGS_H) $(FUNCTION_H) hard-reg-set.h \
   $(RTL_H) $(TM_P_H) $(TREE_FLOW_H) $(TOPLEV.H) $(GIMPLE_H) tree-iterator.h
tree-nomudflap.o : $(CONFIG_H) $(SYSTEM_H) $(TREE_H) $(TREE_INLINE_H) \
   $(C_TREE_H) $(C_COMMON_H) $(GIMPLE_H) $(DIAGNOSTIC_H) $(HASHTAB_H) \
   output.h $(VARRAY_H) langhooks.h tree-mudflap.h $(TM_H) coretypes.h \
   $(GGC_H) gt-tree-mudflap.h $(TREE_PASS_H) $(TOPLEV_H)
tree-pretty-print.o : tree-pretty-print.c $(CONFIG_H) $(SYSTEM_H) \
   $(TREE_H) $(DIAGNOSTIC_H) $(REAL_H) $(HASHTAB_H) $(TREE_FLOW_H) \
   $(TM_H) coretypes.h tree-iterator.h tree-chrec.h langhooks.h \
   $(TREE_PASS_H) value-prof.h fixed-value.h output.h
fold-const.o : fold-const.c $(CONFIG_H) $(SYSTEM_H) coretypes.h $(TM_H) \
   $(TREE_H) $(FLAGS_H) $(REAL_H) $(TOPLEV_H) $(HASHTAB_H) $(EXPR_H) $(RTL_H) \
   $(GGC_H) $(TM_P_H) langhooks.h $(MD5_H) intl.h fixed-value.h $(TARGET_H) \
   $(GIMPLE_H)
diagnostic.o : diagnostic.c $(CONFIG_H) $(SYSTEM_H) coretypes.h $(TM_H) \
   $(TREE_H) version.h $(TM_P_H) $(FLAGS_H) $(INPUT_H) $(TOPLEV_H) intl.h \
   $(DIAGNOSTIC_H) langhooks.h $(LANGHOOKS_DEF_H) diagnostic.def opts.h \
   $(PLUGIN_H)
opts.o : opts.c opts.h options.h $(TOPLEV_H) $(CONFIG_H) $(SYSTEM_H) \
   coretypes.h $(TREE_H) $(TM_H) langhooks.h $(GGC_H) $(EXPR_H) $(RTL_H) \
   output.h $(DIAGNOSTIC_H) $(TM_P_H) $(INSN_ATTR_H) intl.h $(TARGET_H) \
   $(FLAGS_H) $(PARAMS_H) $(TREE_PASS_H) $(DBGCNT_H) debug.h varray.h \
   $(PLUGIN_H)
opts-common.o : opts-common.c opts.h $(CONFIG_H) $(SYSTEM_H) \
   coretypes.h intl.h
targhooks.o : targhooks.c $(CONFIG_H) $(SYSTEM_H) coretypes.h $(TREE_H) \
   $(EXPR_H) $(TM_H) $(RTL_H) $(TM_P_H) $(FUNCTION_H) output.h $(TOPLEV_H) \
   $(MACHMODE_H) $(TARGET_DEF_H) $(TARGET_H) $(GGC_H) gt-targhooks.h \
   $(OPTABS_H) $(RECOG_H) reload.h

bversion.h: s-bversion; @true
s-bversion: BASE-VER
	echo "#define BUILDING_GCC_MAJOR `echo $(BASEVER_c) | sed -e 's/^\([0-9]*\).*$$/\1/'`" > bversion.h
	echo "#define BUILDING_GCC_MINOR `echo $(BASEVER_c) | sed -e 's/^[0-9]*\.\([0-9]*\).*$$/\1/'`" >> bversion.h
	echo "#define BUILDING_GCC_PATCHLEVEL `echo $(BASEVER_c) | sed -e 's/^[0-9]*\.[0-9]*\.\([0-9]*\)$$/\1/'`" >> bversion.h
	echo "#define BUILDING_GCC_VERSION (BUILDING_GCC_MAJOR * 1000 + BUILDING_GCC_MINOR)" >> bversion.h
	$(STAMP) s-bversion

toplev.o : toplev.c $(CONFIG_H) $(SYSTEM_H) coretypes.h $(TM_H) $(TREE_H) \
   version.h $(RTL_H) $(FUNCTION_H) $(FLAGS_H) xcoffout.h $(INPUT_H) \
   $(INSN_ATTR_H) output.h $(DIAGNOSTIC_H) debug.h insn-config.h intl.h \
   $(RECOG_H) Makefile $(TOPLEV_H) dwarf2out.h sdbout.h dbxout.h $(EXPR_H) \
   hard-reg-set.h $(BASIC_BLOCK_H) graph.h $(EXCEPT_H) $(REGS_H) $(TIMEVAR_H) \
   value-prof.h $(PARAMS_H) $(TM_P_H) reload.h ira.h dwarf2asm.h $(TARGET_H) \
   langhooks.h insn-flags.h $(CFGLAYOUT_H) $(CFGLOOP_H) hosthooks.h \
   $(CGRAPH_H) $(COVERAGE_H) alloc-pool.h $(GGC_H) $(INTEGRATE_H) \
   opts.h params.def tree-mudflap.h $(REAL_H) $(TREE_PASS_H) $(GIMPLE_H) \
   tree-ssa-alias.h $(PLUGIN_H)
	$(COMPILER) $(ALL_COMPILERFLAGS) $(ALL_CPPFLAGS) \
	  -DTARGET_NAME=\"$(target_noncanonical)\" \
	  -c $(srcdir)/toplev.c $(OUTPUT_OPTION)

passes.o : passes.c $(CONFIG_H) $(SYSTEM_H) coretypes.h $(TM_H) $(TREE_H) \
   $(RTL_H) $(FUNCTION_H) $(FLAGS_H) xcoffout.h $(INPUT_H) $(INSN_ATTR_H) output.h \
   $(DIAGNOSTIC_H) debug.h insn-config.h intl.h $(RECOG_H) $(TOPLEV_H) \
   dwarf2out.h sdbout.h dbxout.h $(EXPR_H) hard-reg-set.h $(BASIC_BLOCK_H) \
   graph.h $(EXCEPT_H) $(REGS_H) $(TIMEVAR_H) value-prof.h \
   $(PARAMS_H) $(TM_P_H) reload.h dwarf2asm.h $(TARGET_H) \
   langhooks.h insn-flags.h $(CFGLAYOUT_H) $(REAL_H) $(CFGLOOP_H) \
   hosthooks.h $(CGRAPH_H) $(COVERAGE_H) $(TREE_PASS_H) $(TREE_DUMP_H) \
   $(GGC_H) $(INTEGRATE_H) $(CPPLIB_H) opts.h $(TREE_FLOW_H) $(TREE_INLINE_H) \
   gt-passes.h $(DF_H) $(PREDICT_H) $(LTO_HEADER_H) $(LTO_SECTION_OUT_H)

plugin.o : plugin.c $(PLUGIN_H) $(CONFIG_H) $(SYSTEM_H) coretypes.h \
   $(TOPLEV_H) $(TREE_H) $(TREE_PASS_H) intl.h $(PLUGIN_VERSION_H) $(GGC_H)

main.o : main.c $(CONFIG_H) $(SYSTEM_H) coretypes.h $(TM_H) $(TOPLEV_H)

host-default.o : host-default.c $(CONFIG_H) $(SYSTEM_H) coretypes.h \
   hosthooks.h $(HOSTHOOKS_DEF_H)

rtl-error.o: rtl-error.c $(SYSTEM_H) coretypes.h $(TM_H) $(RTL_H) \
   $(INSN_ATTR_H) insn-config.h $(INPUT_H) $(TOPLEV_H) intl.h $(DIAGNOSTIC_H) \
   $(CONFIG_H) varray.h

rtl.o : rtl.c $(CONFIG_H) $(SYSTEM_H) coretypes.h $(TM_H) $(RTL_H) \
  $(GGC_H) $(BCONFIG_H) insn-notes.def reg-notes.def $(TOPLEV_H) $(REAL_H)

print-rtl.o : print-rtl.c $(CONFIG_H) $(SYSTEM_H) coretypes.h $(TM_H) \
    $(RTL_H) $(TREE_H) hard-reg-set.h $(BASIC_BLOCK_H) $(FLAGS_H) \
    $(BCONFIG_H) $(REAL_H) $(DIAGNOSTIC_H)
rtlanal.o : rtlanal.c $(CONFIG_H) $(SYSTEM_H) coretypes.h $(TM_H) $(TOPLEV_H) \
   $(RTL_H) hard-reg-set.h $(TM_P_H) insn-config.h $(RECOG_H) $(REAL_H) \
   $(FLAGS_H) $(REGS_H) output.h $(TARGET_H) $(FUNCTION_H) $(TREE_H) \
   $(DF_H)

varasm.o : varasm.c $(CONFIG_H) $(SYSTEM_H) coretypes.h $(TM_H) $(TREE_H) \
   $(RTL_H) $(FLAGS_H) $(FUNCTION_H) $(EXPR_H) hard-reg-set.h $(REGS_H) \
   output.h $(TOPLEV_H) xcoffout.h debug.h $(GGC_H) $(TM_P_H) \
   $(HASHTAB_H) $(TARGET_H) langhooks.h gt-varasm.h $(BASIC_BLOCK_H) \
   $(CFGLAYOUT_H) $(CGRAPH_H) targhooks.h tree-mudflap.h $(REAL_H) \
   tree-iterator.h
function.o : function.c $(CONFIG_H) $(SYSTEM_H) coretypes.h $(TM_H) $(RTL_H) \
   $(TREE_H) $(CFGLAYOUT_H) $(GIMPLE_H) $(FLAGS_H) $(FUNCTION_H) $(EXPR_H) \
   $(OPTABS_H) libfuncs.h $(REGS_H) hard-reg-set.h insn-config.h $(RECOG_H) \
   output.h $(TOPLEV_H) $(EXCEPT_H) $(HASHTAB_H) $(GGC_H) $(TM_P_H) langhooks.h \
   gt-function.h $(TARGET_H) $(BASIC_BLOCK_H) $(INTEGRATE_H) $(PREDICT_H) \
   $(TREE_PASS_H) $(DF_H) $(TIMEVAR_H) vecprim.h
statistics.o : statistics.c $(CONFIG_H) $(SYSTEM_H) coretypes.h \
   $(TREE_PASS_H) $(TREE_DUMP_H) $(HASHTAB_H) statistics.h $(TM_H) $(FUNCTION_H)
stmt.o : stmt.c $(CONFIG_H) $(SYSTEM_H) coretypes.h $(TM_H) $(RTL_H) \
   $(TREE_H) $(FLAGS_H) $(FUNCTION_H) insn-config.h hard-reg-set.h $(EXPR_H) \
   libfuncs.h $(EXCEPT_H) $(RECOG_H) $(TOPLEV_H) output.h $(GGC_H) $(TM_P_H) \
   langhooks.h $(PREDICT_H) $(OPTABS_H) $(TARGET_H) $(MACHMODE_H) \
   $(REGS_H) alloc-pool.h
except.o : except.c $(CONFIG_H) $(SYSTEM_H) coretypes.h $(TM_H) $(RTL_H) \
   $(TREE_H) $(FLAGS_H) $(EXCEPT_H) $(FUNCTION_H) $(EXPR_H) libfuncs.h \
   langhooks.h insn-config.h hard-reg-set.h $(BASIC_BLOCK_H) output.h \
   dwarf2asm.h dwarf2out.h $(TOPLEV_H) $(HASHTAB_H) intl.h $(GGC_H) \
   gt-except.h $(CGRAPH_H) $(INTEGRATE_H) $(DIAGNOSTIC_H) $(DWARF2_H) \
   $(TARGET_H) $(TM_P_H) $(TREE_PASS_H) $(TIMEVAR_H) $(TREE_FLOW_H)
expr.o : expr.c $(CONFIG_H) $(SYSTEM_H) coretypes.h $(TM_H) $(RTL_H) \
   $(TREE_H) $(FLAGS_H) $(FUNCTION_H) $(REGS_H) $(EXPR_H) $(OPTABS_H) \
   libfuncs.h $(INSN_ATTR_H) insn-config.h $(RECOG_H) output.h \
   typeclass.h hard-reg-set.h $(TOPLEV_H) hard-reg-set.h $(EXCEPT_H) reload.h \
   $(GGC_H) langhooks.h intl.h $(TM_P_H) $(REAL_H) $(TARGET_H) \
   tree-iterator.h gt-expr.h $(MACHMODE_H) $(TIMEVAR_H) $(TREE_FLOW_H) \
   $(TREE_PASS_H) $(DF_H) $(DIAGNOSTIC_H) vecprim.h $(SSAEXPAND_H)
dojump.o : dojump.c $(CONFIG_H) $(SYSTEM_H) coretypes.h $(TM_H) $(RTL_H) $(TREE_H) \
   $(FLAGS_H) $(FUNCTION_H) $(EXPR_H) $(OPTABS_H) $(INSN_ATTR_H) insn-config.h \
   langhooks.h $(GGC_H) gt-dojump.h vecprim.h $(BASIC_BLOCK_H)
builtins.o : builtins.c $(CONFIG_H) $(SYSTEM_H) coretypes.h $(TM_H) $(RTL_H) \
   $(TREE_H) $(GIMPLE_H) $(FLAGS_H) $(TARGET_H) $(FUNCTION_H) $(REGS_H) \
   $(EXPR_H) $(OPTABS_H) insn-config.h $(RECOG_H) output.h typeclass.h \
   hard-reg-set.h $(TOPLEV_H) hard-reg-set.h $(EXCEPT_H) $(TM_P_H) $(PREDICT_H) \
   libfuncs.h $(REAL_H) langhooks.h $(BASIC_BLOCK_H) tree-mudflap.h \
   $(BUILTINS_DEF) $(MACHMODE_H) $(DIAGNOSTIC_H) $(TREE_FLOW_H) value-prof.h
calls.o : calls.c $(CONFIG_H) $(SYSTEM_H) coretypes.h $(TM_H) $(RTL_H) \
   $(TREE_H) $(FLAGS_H) $(EXPR_H) $(OPTABS_H) langhooks.h $(TARGET_H) \
   libfuncs.h $(REGS_H) $(TOPLEV_H) output.h $(FUNCTION_H) $(TIMEVAR_H) $(TM_P_H) \
   $(CGRAPH_H) $(EXCEPT_H) sbitmap.h $(DBGCNT_H) $(TREE_FLOW_H)
expmed.o : expmed.c $(CONFIG_H) $(SYSTEM_H) coretypes.h $(TM_H) $(RTL_H) $(TREE_H) \
   $(FLAGS_H) insn-config.h $(EXPR_H) $(OPTABS_H) $(RECOG_H) $(REAL_H) \
   $(TOPLEV_H) $(TM_P_H) langhooks.h $(DF_H) $(TARGET_H)
explow.o : explow.c $(CONFIG_H) $(SYSTEM_H) coretypes.h $(TM_H) $(RTL_H) $(TREE_H) \
   $(FLAGS_H) hard-reg-set.h insn-config.h $(EXPR_H) $(OPTABS_H) $(RECOG_H) \
   $(TOPLEV_H) $(EXCEPT_H) $(FUNCTION_H) $(GGC_H) $(TM_P_H) langhooks.h gt-explow.h \
   $(TARGET_H) output.h
optabs.o : optabs.c $(CONFIG_H) $(SYSTEM_H) coretypes.h $(TM_H) $(RTL_H) \
   $(TREE_H) $(FLAGS_H) insn-config.h $(EXPR_H) $(OPTABS_H) libfuncs.h \
   $(RECOG_H) reload.h $(TOPLEV_H) $(GGC_H) $(REAL_H) $(TM_P_H) $(EXCEPT_H) \
   gt-optabs.h $(BASIC_BLOCK_H) $(TARGET_H) $(FUNCTION_H)
dbxout.o : dbxout.c $(CONFIG_H) $(SYSTEM_H) coretypes.h $(TM_H) $(TREE_H) \
   $(RTL_H) $(FLAGS_H) $(REGS_H) debug.h $(TM_P_H) $(TARGET_H) $(FUNCTION_H) \
   langhooks.h insn-config.h reload.h $(GSTAB_H) xcoffout.h output.h dbxout.h \
   $(TOPLEV_H) $(GGC_H) $(OBSTACK_H) $(EXPR_H) gt-dbxout.h
debug.o : debug.c debug.h $(CONFIG_H) $(SYSTEM_H) coretypes.h $(TM_H)
sdbout.o : sdbout.c $(CONFIG_H) $(SYSTEM_H) coretypes.h $(TM_H) debug.h \
   $(TREE_H) $(GGC_H) $(RTL_H) $(REGS_H) $(FLAGS_H) insn-config.h \
   output.h $(TOPLEV_H) $(TM_P_H) gsyms.h langhooks.h $(TARGET_H) sdbout.h \
   gt-sdbout.h reload.h $(VARRAY_H)
dwarf2out.o : dwarf2out.c $(CONFIG_H) $(SYSTEM_H) coretypes.h $(TM_H) \
   $(TREE_H) version.h $(RTL_H) $(DWARF2_H) debug.h $(FLAGS_H) insn-config.h \
   output.h $(DIAGNOSTIC_H) $(REAL_H) hard-reg-set.h $(REGS_H) $(EXPR_H) \
   libfuncs.h $(TOPLEV_H) dwarf2out.h reload.h $(GGC_H) $(EXCEPT_H) dwarf2asm.h \
   $(TM_P_H) langhooks.h $(HASHTAB_H) gt-dwarf2out.h $(TARGET_H) $(CGRAPH_H) \
   $(MD5_H) $(INPUT_H) $(FUNCTION_H) $(VARRAY_H)
dwarf2asm.o : dwarf2asm.c $(CONFIG_H) $(SYSTEM_H) coretypes.h $(TM_H) \
   $(FLAGS_H) $(RTL_H) $(TREE_H) output.h dwarf2asm.h $(TM_P_H) $(GGC_H) \
   gt-dwarf2asm.h $(DWARF2_H) $(SPLAY_TREE_H) $(TARGET_H)
vmsdbgout.o : vmsdbgout.c $(CONFIG_H) $(SYSTEM_H) coretypes.h $(TM_H) $(TREE_H) version.h \
   $(FLAGS_H) $(RTL_H) output.h vmsdbg.h debug.h langhooks.h $(FUNCTION_H) $(TARGET_H)
xcoffout.o : xcoffout.c $(CONFIG_H) $(SYSTEM_H) coretypes.h $(TM_H) \
   $(TREE_H) $(RTL_H) xcoffout.h $(FLAGS_H) $(TOPLEV_H) output.h dbxout.h \
   $(GGC_H) $(TARGET_H) debug.h $(GSTAB_H) xcoff.h
emit-rtl.o : emit-rtl.c $(CONFIG_H) $(SYSTEM_H) coretypes.h $(TM_H) $(RTL_H) \
   $(TREE_H) $(FLAGS_H) $(FUNCTION_H) $(REGS_H) insn-config.h $(RECOG_H) \
   $(GGC_H) $(EXPR_H) hard-reg-set.h $(BITMAP_H) $(TOPLEV_H) $(BASIC_BLOCK_H) \
   $(HASHTAB_H) $(TM_P_H) debug.h langhooks.h $(TREE_PASS_H) gt-emit-rtl.h \
   $(REAL_H) $(DF_H) pointer-set.h
real.o : real.c $(CONFIG_H) $(SYSTEM_H) coretypes.h $(TM_H) $(TREE_H) \
   $(TOPLEV_H) $(TM_P_H) $(REAL_H) dfp.h
dfp.o : dfp.c dfp.h $(CONFIG_H) $(SYSTEM_H) coretypes.h $(TM_H)	$(TREE_H) \
   $(TOPLEV_H) $(TM_P_H) $(REAL_H) $(DECNUM_H)
fixed-value.o: fixed-value.c $(CONFIG_H) $(SYSTEM_H) coretypes.h $(TM_H) \
   $(TREE_H) fixed-value.h $(REAL_H) $(TOPLEV_H)
integrate.o : integrate.c $(CONFIG_H) $(SYSTEM_H) coretypes.h $(TM_H) \
   $(RTL_H) $(TREE_H) $(FLAGS_H) debug.h $(INTEGRATE_H) insn-config.h \
   $(EXPR_H) $(REAL_H) $(REGS_H) intl.h $(FUNCTION_H) output.h $(RECOG_H) \
   $(EXCEPT_H) $(TOPLEV_H) $(PARAMS_H) $(TM_P_H) $(TARGET_H) langhooks.h \
   gt-integrate.h $(GGC_H) $(TREE_PASS_H) $(DF_H)
jump.o : jump.c $(CONFIG_H) $(SYSTEM_H) coretypes.h $(TM_H) $(RTL_H) \
   $(FLAGS_H) hard-reg-set.h $(REGS_H) insn-config.h $(RECOG_H) $(EXPR_H) \
   $(REAL_H) $(EXCEPT_H) $(FUNCTION_H) $(TREE_PASS_H) $(DIAGNOSTIC_H) \
   $(TOPLEV_H) $(INSN_ATTR_H) $(TM_P_H) reload.h $(PREDICT_H) \
   $(TIMEVAR_H) $(TARGET_H)
simplify-rtx.o : simplify-rtx.c $(CONFIG_H) $(SYSTEM_H) coretypes.h $(TM_H) \
   $(RTL_H) $(REGS_H) hard-reg-set.h $(FLAGS_H) $(REAL_H) insn-config.h \
   $(RECOG_H) $(EXPR_H) $(TOPLEV_H) output.h $(FUNCTION_H) $(GGC_H) $(TM_P_H) \
   $(TREE_H) $(TARGET_H)
cgraph.o : cgraph.c $(CONFIG_H) $(SYSTEM_H) coretypes.h $(TM_H) $(TREE_H) \
   langhooks.h $(TOPLEV_H) $(FLAGS_H) $(GGC_H) $(TARGET_H) $(CGRAPH_H) \
   gt-cgraph.h output.h intl.h $(BASIC_BLOCK_H) debug.h $(HASHTAB_H) \
<<<<<<< HEAD
   $(TREE_INLINE_H) $(VARRAY_H) $(TREE_DUMP_H) $(TREE_FLOW_H) cif-code.def \
   value-prof.h
=======
   $(TREE_INLINE_H) $(TREE_DUMP_H) $(TREE_FLOW_H) value-prof.h
>>>>>>> 848e6317
cgraphunit.o : cgraphunit.c $(CONFIG_H) $(SYSTEM_H) coretypes.h $(TM_H) \
   $(TREE_H) langhooks.h $(TREE_INLINE_H) $(TOPLEV_H) $(FLAGS_H) $(GGC_H) \
   $(TARGET_H) $(CGRAPH_H) intl.h pointer-set.h $(FUNCTION_H) $(GIMPLE_H) \
   $(TREE_FLOW_H) $(TREE_PASS_H) debug.h $(DIAGNOSTIC_H) \
   $(FIBHEAP_H) output.h $(PARAMS_H) $(RTL_H) $(TIMEVAR_H) $(IPA_PROP_H) \
   gt-cgraphunit.h tree-iterator.h $(COVERAGE_H) $(TREE_DUMP_H)
cgraphbuild.o : cgraphbuild.c $(CONFIG_H) $(SYSTEM_H) coretypes.h $(TM_H) \
   $(TREE_H) langhooks.h $(CGRAPH_H) intl.h pointer-set.h $(GIMPLE_H) \
   $(TREE_FLOW_H) $(TREE_PASS_H)
varpool.o : varpool.c $(CONFIG_H) $(SYSTEM_H) coretypes.h $(TM_H) \
   $(TREE_H) $(CGRAPH_H) langhooks.h $(DIAGNOSTIC_H) $(HASHTAB_H) \
   $(GGC_H) $(TIMEVAR_H) debug.h $(TARGET_H) output.h $(GIMPLE_H) \
   $(TREE_FLOW_H) gt-varpool.h $(FLAGS_H)
ipa.o : ipa.c $(CONFIG_H) $(SYSTEM_H) coretypes.h $(TM_H) $(CGRAPH_H) \
   $(TREE_PASS_H) $(TIMEVAR_H) $(GGC_H)
ipa-prop.o : ipa-prop.c $(CONFIG_H) $(SYSTEM_H) coretypes.h \
   langhooks.h $(GGC_H) $(TARGET_H) $(CGRAPH_H) $(IPA_PROP_H) $(DIAGNOSTIC_H) \
   $(TREE_FLOW_H) $(TM_H) $(TREE_PASS_H) $(FLAGS_H) $(TREE_H) \
   $(TREE_INLINE_H) $(TIMEVAR_H)
ipa-cp.o : ipa-cp.c $(CONFIG_H) $(SYSTEM_H) coretypes.h  \
   $(TREE_H) $(TARGET_H) $(CGRAPH_H) $(IPA_PROP_H) $(TREE_FLOW_H) \
   $(TREE_PASS_H) $(FLAGS_H) $(TIMEVAR_H) $(DIAGNOSTIC_H) $(TREE_DUMP_H) \
   $(TREE_INLINE_H) $(FIBHEAP_H) $(PARAMS_H)
matrix-reorg.o : matrix-reorg.c $(CONFIG_H) $(SYSTEM_H) coretypes.h  \
   $(TM_H) $(TREE_H) $(RTL_H) $(TREE_INLINE_H) $(TREE_FLOW_H) \
   tree-flow-inline.h langhooks.h $(HASHTAB_H) $(TOPLEV_H) $(FLAGS_H) $(GGC_H) \
   debug.h $(TARGET_H) $(CGRAPH_H) $(DIAGNOSTIC_H) $(TIMEVAR_H) $(PARAMS_H) \
   $(FIBHEAP_H) intl.h $(FUNCTION_H) $(BASIC_BLOCK_H) $(CFGLOOP_H) \
   tree-iterator.h $(TREE_PASS_H) opts.h $(TREE_DATA_REF_H) tree-chrec.h \
   tree-scalar-evolution.h
ipa-inline.o : ipa-inline.c gt-ipa-inline.h $(CONFIG_H) $(SYSTEM_H) coretypes.h $(TM_H) \
   $(TREE_H) langhooks.h $(TREE_INLINE_H) $(FLAGS_H) $(CGRAPH_H) intl.h \
   $(DIAGNOSTIC_H) $(FIBHEAP_H) $(PARAMS_H) $(TIMEVAR_H) $(TREE_PASS_H) \
   $(HASHTAB_H) $(COVERAGE_H) $(GGC_H) $(TREE_FLOW_H) $(RTL_H) $(IPA_PROP_H)
ipa-utils.o : ipa-utils.c $(IPA_UTILS_H) $(CONFIG_H) $(SYSTEM_H) \
   coretypes.h $(TM_H) $(TREE_H) $(TREE_FLOW_H) $(TREE_INLINE_H) langhooks.h \
   pointer-set.h $(GGC_H) $(GIMPLE_H) $(SPLAY_TREE_H) \
   $(CGRAPH_H) output.h $(FLAGS_H) $(TREE_PASS_H) $(TIMEVAR_H) $(DIAGNOSTIC_H)
ipa-reference.o : ipa-reference.c $(CONFIG_H) $(SYSTEM_H) \
   coretypes.h $(TM_H) $(TREE_H) $(TREE_FLOW_H) $(TREE_INLINE_H) langhooks.h \
   pointer-set.h $(GGC_H) $(IPA_REFERENCE_H) $(IPA_UTILS_H) $(SPLAY_TREE_H) \
   $(GIMPLE_H) $(CGRAPH_H) output.h $(FLAGS_H) $(TREE_PASS_H) \
   $(TIMEVAR_H) $(DIAGNOSTIC_H) $(FUNCTION_H) gt-ipa-reference.h
ipa-pure-const.o : ipa-pure-const.c $(CONFIG_H) $(SYSTEM_H) \
   coretypes.h $(TM_H) $(TREE_H) $(TREE_FLOW_H) $(TREE_INLINE_H) langhooks.h \
   pointer-set.h $(GGC_H) $(IPA_UTILS_H) $(TARGET_H) \
   $(GIMPLE_H) $(CGRAPH_H) output.h $(FLAGS_H) $(TREE_PASS_H) $(TIMEVAR_H) \
   $(DIAGNOSTIC_H) $(CFGLOOP_H) $(SCEV_H) \
   $(LTO_SECTION_IN_H) $(LTO_SECTION_OUT_H)
ipa-reference.o : ipa-reference.c $(CONFIG_H) $(SYSTEM_H) \
   coretypes.h $(TM_H) $(TREE_H) $(TREE_FLOW_H) $(TREE_INLINE_H) langhooks.h \
   pointer-set.h $(GGC_H) $(IPA_REFERENCE_H) $(IPA_UTILS_H) $(C_COMMON_H) \
   $(TREE_GIMPLE_H) $(CGRAPH_H) output.h $(FLAGS_H) tree-pass.h \
   $(TIMEVAR_H) $(DIAGNOSTIC_H) $(FUNCTION_H) $(LTO_SECTION_IN_H) \
   $(LTO_SECTION_OUT_H)
ipa-type-escape.o : ipa-type-escape.c $(CONFIG_H) $(SYSTEM_H) \
   coretypes.h $(TM_H) $(TREE_H) $(TREE_FLOW_H) $(TREE_INLINE_H) langhooks.h \
   pointer-set.h $(GGC_H) $(IPA_TYPE_ESCAPE_H) $(IPA_UTILS_H) $(SPLAY_TREE_H) \
   $(GIMPLE_H) $(CGRAPH_H) output.h $(FLAGS_H) $(TREE_PASS_H) \
   $(TIMEVAR_H) $(DIAGNOSTIC_H) $(FUNCTION_H)
ipa-struct-reorg.o: ipa-struct-reorg.c ipa-struct-reorg.h $(CONFIG_H) $(SYSTEM_H) \
   coretypes.h $(TM_H) $(GGC_H) $(TREE_H) $(RTL_H) $(GIMPLE_H) tree-inline.h \
   $(TREE_FLOW_H) langhooks.h pointer-set.h $(HASHTAB_H) $(TOPLEV_H) \
   $(FLAGS_H) debug.h $(TARGET_H) $(CGRAPH_H) $(DIAGNOSTIC_H) $(TIMEVAR_H) \
   $(PARAMS_H) $(FIBHEAP_H) intl.h $(FUNCTION_H) $(BASIC_BLOCK_H) tree-iterator.h \
   $(TREE_PASS_H) opts.h $(IPA_TYPE_ESCAPE_H) $(TREE_DUMP_H) \
   $(GIMPLE_H)

coverage.o : coverage.c $(GCOV_IO_H) $(CONFIG_H) $(SYSTEM_H) coretypes.h \
   $(TM_H) $(RTL_H) $(TREE_H) $(FLAGS_H) output.h $(REGS_H) $(EXPR_H) \
   $(FUNCTION_H) $(TOPLEV_H) $(GGC_H) langhooks.h $(COVERAGE_H) gt-coverage.h \
   $(HASHTAB_H) tree-iterator.h $(CGRAPH_H) $(TREE_PASS_H) gcov-io.c $(TM_P_H)
cselib.o : cselib.c $(CONFIG_H) $(SYSTEM_H) coretypes.h $(TM_H) $(RTL_H) \
   $(REGS_H) hard-reg-set.h $(FLAGS_H) $(REAL_H) insn-config.h $(RECOG_H) \
   $(EMIT_RTL_H) $(TOPLEV_H) output.h $(FUNCTION_H) cselib.h $(GGC_H) $(TM_P_H) \
   gt-cselib.h $(PARAMS_H) alloc-pool.h $(HASHTAB_H) $(TARGET_H)
cse.o : cse.c $(CONFIG_H) $(SYSTEM_H) coretypes.h $(TM_H) $(RTL_H) $(REGS_H) \
   hard-reg-set.h $(FLAGS_H) insn-config.h $(RECOG_H) $(EXPR_H) $(TOPLEV_H) \
   output.h $(FUNCTION_H) $(BASIC_BLOCK_H) $(GGC_H) $(TM_P_H) $(TIMEVAR_H) \
   $(EXCEPT_H) $(TARGET_H) $(PARAMS_H) rtlhooks-def.h $(TREE_PASS_H) \
   $(REAL_H) $(DF_H) $(DBGCNT_H)
dce.o : dce.c $(CONFIG_H) $(SYSTEM_H) coretypes.h $(TM_H) $(RTL_H) \
   $(TREE_H) $(REGS_H) hard-reg-set.h $(FLAGS_H) $(EXCEPT_H) $(DF_H) cselib.h \
   $(DBGCNT_H) dce.h $(TIMEVAR_H) $(TREE_PASS_H) $(DBGCNT_H) $(TM_P_H)
dse.o : dse.c $(CONFIG_H) $(SYSTEM_H) coretypes.h $(TM_H) $(RTL_H) \
   $(TREE_H) $(TM_P_H) $(REGS_H) hard-reg-set.h $(FLAGS_H) insn-config.h \
   $(RECOG_H) $(EXPR_H) $(DF_H) cselib.h $(DBGCNT_H) $(TIMEVAR_H) \
   $(TREE_PASS_H) alloc-pool.h $(ALIAS_H) dse.h $(OPTABS_H) $(TARGET_H)
fwprop.o : fwprop.c $(CONFIG_H) $(SYSTEM_H) coretypes.h $(TM_H) $(RTL_H) \
   $(TOPLEV_H) insn-config.h $(RECOG_H) $(FLAGS_H) $(OBSTACK_H) $(BASIC_BLOCK_H) \
   output.h $(DF_H) alloc-pool.h $(TIMEVAR_H) $(TREE_PASS_H) $(TARGET_H) \
   $(TM_P_H) $(CFGLOOP_H) $(EMIT_RTL_H) domwalk.h
web.o : web.c $(CONFIG_H) $(SYSTEM_H) coretypes.h $(TM_H) $(RTL_H) \
   hard-reg-set.h $(FLAGS_H) $(BASIC_BLOCK_H) $(FUNCTION_H) output.h $(TOPLEV_H) \
   $(DF_H) $(OBSTACK_H) $(TIMEVAR_H) $(TREE_PASS_H)
gcse.o : gcse.c $(CONFIG_H) $(SYSTEM_H) coretypes.h $(TM_H) $(RTL_H) \
   $(REGS_H) hard-reg-set.h $(FLAGS_H) $(REAL_H) insn-config.h $(GGC_H) \
   $(RECOG_H) $(EXPR_H) $(BASIC_BLOCK_H) $(FUNCTION_H) output.h $(TOPLEV_H) \
   $(TM_P_H) $(PARAMS_H) $(EXCEPT_H) gt-gcse.h $(TREE_H) $(TIMEVAR_H) \
   intl.h $(OBSTACK_H) $(TREE_PASS_H) $(DF_H) $(DBGCNT_H)
store-motion.o : store-motion.c $(CONFIG_H) $(SYSTEM_H) coretypes.h $(TM_H) $(RTL_H) \
   $(REGS_H) hard-reg-set.h $(FLAGS_H) $(REAL_H) insn-config.h $(GGC_H) \
   $(RECOG_H) $(EXPR_H) $(BASIC_BLOCK_H) $(FUNCTION_H) output.h $(TOPLEV_H) \
   $(TM_P_H) $(EXCEPT_H) $(TREE_H) $(TIMEVAR_H) \
   intl.h $(OBSTACK_H) $(TREE_PASS_H) $(DF_H) $(DBGCNT_H)
resource.o : resource.c $(CONFIG_H) $(RTL_H) hard-reg-set.h $(SYSTEM_H) \
   coretypes.h $(TM_H) $(REGS_H) $(FLAGS_H) output.h $(RESOURCE_H) $(DF_H) \
   $(FUNCTION_H) $(TOPLEV_H) $(INSN_ATTR_H) $(EXCEPT_H) $(PARAMS_H) $(TM_P_H)
lcm.o : lcm.c $(CONFIG_H) $(SYSTEM_H) coretypes.h $(TM_H) $(RTL_H) $(REGS_H) \
   hard-reg-set.h $(FLAGS_H) insn-config.h $(INSN_ATTR_H) $(RECOG_H) \
   $(BASIC_BLOCK_H) $(TM_P_H) $(FUNCTION_H) output.h $(REAL_H)
mode-switching.o : mode-switching.c $(CONFIG_H) $(SYSTEM_H) coretypes.h \
   $(TM_H) $(RTL_H) $(REGS_H) hard-reg-set.h $(FLAGS_H) insn-config.h \
   $(INSN_ATTR_H) $(RECOG_H) $(BASIC_BLOCK_H) $(TM_P_H) $(FUNCTION_H) \
   output.h $(TREE_PASS_H) $(TIMEVAR_H) $(REAL_H) $(DF_H)
tree-ssa-dce.o : tree-ssa-dce.c $(CONFIG_H) $(SYSTEM_H) $(TREE_H) \
    $(RTL_H) $(TM_P_H) $(TREE_FLOW_H) $(DIAGNOSTIC_H) $(TIMEVAR_H) $(TM_H) \
    coretypes.h $(TREE_DUMP_H) $(TREE_PASS_H) $(FLAGS_H) $(BASIC_BLOCK_H) \
    $(GGC_H) hard-reg-set.h $(OBSTACK_H) $(GIMPLE_H) $(CFGLOOP_H) \
    tree-scalar-evolution.h
tree-call-cdce.o : tree-call-cdce.c $(CONFIG_H) $(SYSTEM_H) $(TREE_H) \
    $(RTL_H) $(TM_P_H) $(TREE_FLOW_H) $(DIAGNOSTIC_H) $(TIMEVAR_H) $(TM_H) \
    coretypes.h $(TREE_DUMP_H) $(TREE_PASS_H) $(FLAGS_H) $(BASIC_BLOCK_H) \
    $(GGC_H) hard-reg-set.h $(OBSTACK_H) $(GIMPLE_H)
tree-ssa-ccp.o : tree-ssa-ccp.c $(TREE_FLOW_H) $(CONFIG_H) \
   $(SYSTEM_H) $(RTL_H) $(TREE_H) $(TM_P_H) $(EXPR_H) $(GGC_H) output.h \
   $(DIAGNOSTIC_H) $(FUNCTION_H) $(TIMEVAR_H) $(TM_H) coretypes.h \
   $(TREE_DUMP_H) $(BASIC_BLOCK_H) $(TREE_PASS_H) langhooks.h \
   tree-ssa-propagate.h value-prof.h $(FLAGS_H) $(TARGET_H) $(TOPLEV_H)
tree-sra.o : tree-sra.c $(CONFIG_H) $(SYSTEM_H) coretypes.h alloc-pool.h \
   $(TM_H) $(TREE_H) $(GIMPLE_H) $(TREE_FLOW_H) $(DIAGNOSTIC_H) statistics.h \
   $(TREE_DUMP_H) $(TIMEVAR_H) $(PARAMS_H) $(TARGET_H) $(FLAGS_H)
tree-switch-conversion.o : tree-switch-conversion.c $(CONFIG_H) $(SYSTEM_H) \
    $(TREE_H) $(TM_P_H) $(TREE_FLOW_H) $(DIAGNOSTIC_H) $(TREE_INLINE_H) \
    $(TIMEVAR_H) $(TM_H) coretypes.h $(TREE_DUMP_H) $(GIMPLE_H) \
    $(TREE_PASS_H) $(FLAGS_H) $(EXPR_H) $(BASIC_BLOCK_H) output.h \
    $(GGC_H) $(OBSTACK_H) $(PARAMS_H) $(CPPLIB_H) $(PARAMS_H)
tree-complex.o : tree-complex.c $(CONFIG_H) $(SYSTEM_H) coretypes.h $(TREE_H) \
    $(TM_H) $(RTL_H) $(REAL_H) $(FLAGS_H) $(TREE_FLOW_H) $(GIMPLE_H) \
    tree-iterator.h $(TREE_PASS_H) tree-ssa-propagate.h $(DIAGNOSTIC_H)
tree-vect-generic.o : tree-vect-generic.c $(CONFIG_H) $(SYSTEM_H) $(TREE_H) \
    $(TM_H) $(TREE_FLOW_H) $(GIMPLE_H) tree-iterator.h $(TREE_PASS_H) \
    $(FLAGS_H) $(OPTABS_H) $(RTL_H) $(MACHMODE_H) $(EXPR_H) \
    langhooks.h $(FLAGS_H) $(DIAGNOSTIC_H) gt-tree-vect-generic.h $(GGC_H) \
    coretypes.h insn-codes.h
df-core.o : df-core.c $(CONFIG_H) $(SYSTEM_H) coretypes.h $(TM_H) $(RTL_H) \
   insn-config.h $(RECOG_H) $(FUNCTION_H) $(REGS_H) alloc-pool.h \
   hard-reg-set.h $(BASIC_BLOCK_H) $(DF_H) $(BITMAP_H) sbitmap.h $(TIMEVAR_H) \
   $(TM_P_H) $(FLAGS_H) output.h $(TREE_PASS_H) $(PARAMS_H)
df-problems.o : df-problems.c $(CONFIG_H) $(SYSTEM_H) coretypes.h $(TM_H) \
   $(RTL_H) insn-config.h $(RECOG_H) $(FUNCTION_H) $(REGS_H) alloc-pool.h \
   hard-reg-set.h $(BASIC_BLOCK_H) $(DF_H) $(BITMAP_H) sbitmap.h $(TIMEVAR_H) \
   $(TM_P_H) $(FLAGS_H) output.h $(EXCEPT_H) dce.h vecprim.h
df-scan.o : df-scan.c $(CONFIG_H) $(SYSTEM_H) coretypes.h $(TM_H) $(RTL_H) \
   insn-config.h $(RECOG_H) $(FUNCTION_H) $(REGS_H) alloc-pool.h \
   hard-reg-set.h $(BASIC_BLOCK_H) $(DF_H) $(BITMAP_H) sbitmap.h $(TIMEVAR_H) \
   $(TM_P_H) $(FLAGS_H) $(TARGET_H) $(TARGET_DEF_H) $(TREE_H) output.h \
   $(TREE_PASS_H)
df-byte-scan.o : df-byte-scan.c $(CONFIG_H) $(SYSTEM_H) coretypes.h $(TM_H) $(RTL_H) \
   tm_p.h $(DF_H) output.h $(DBGCNT_H)
regstat.o : regstat.c $(CONFIG_H) $(SYSTEM_H) coretypes.h $(TM_H) $(RTL_H) \
   $(TM_P_H) $(FLAGS_H) $(REGS_H) output.h $(EXCEPT_H) hard-reg-set.h \
   $(BASIC_BLOCK_H) $(TIMEVAR_H) $(DF_H)
var-tracking.o : var-tracking.c $(CONFIG_H) $(SYSTEM_H) coretypes.h $(TM_H) \
   $(RTL_H) $(TREE_H) hard-reg-set.h insn-config.h reload.h $(FLAGS_H) \
   $(BASIC_BLOCK_H) output.h sbitmap.h alloc-pool.h $(FIBHEAP_H) $(HASHTAB_H) \
   $(REGS_H) $(EXPR_H) $(TIMEVAR_H) $(TREE_PASS_H)
profile.o : profile.c $(CONFIG_H) $(SYSTEM_H) coretypes.h $(TM_H) $(RTL_H) \
   $(TREE_H) $(FLAGS_H) output.h $(REGS_H) $(EXPR_H) $(FUNCTION_H) \
   $(TOPLEV_H) $(COVERAGE_H) $(TREE_FLOW_H) value-prof.h cfghooks.h \
   $(CFGLOOP_H) $(TIMEVAR_H) $(TREE_PASS_H) profile.h
mcf.o : mcf.c profile.h $(CONFIG_H) $(SYSTEM_H) $(TM_H) coretypes.h \
   $(BASIC_BLOCK_H) output.h langhooks.h $(GCOV_IO_H) $(TREE_H) 
tree-profile.o : tree-profile.c $(CONFIG_H) $(SYSTEM_H) coretypes.h \
   $(TM_H) $(RTL_H) $(TREE_H) $(FLAGS_H) output.h $(REGS_H) $(EXPR_H) \
   $(FUNCTION_H) $(TOPLEV_H) $(COVERAGE_H) $(TREE_H) value-prof.h $(TREE_DUMP_H) \
   $(TREE_PASS_H) $(TREE_FLOW_H) $(TIMEVAR_H) $(GGC_H) gt-tree-profile.h $(CGRAPH_H)
value-prof.o : value-prof.c $(CONFIG_H) $(SYSTEM_H) coretypes.h $(TM_H) \
   $(BASIC_BLOCK_H) hard-reg-set.h value-prof.h $(EXPR_H) output.h $(FLAGS_H) \
   $(RECOG_H) insn-config.h $(OPTABS_H) $(REGS_H) $(GGC_H) $(DIAGNOSTIC_H) \
   $(TREE_H) $(COVERAGE_H) $(RTL_H) $(GCOV_IO_H) $(TREE_FLOW_H) \
   tree-flow-inline.h $(TIMEVAR_H) $(TREE_PASS_H) $(TOPLEV_H) pointer-set.h
loop-doloop.o : loop-doloop.c $(CONFIG_H) $(SYSTEM_H) coretypes.h $(TM_H) \
   $(RTL_H) $(FLAGS_H) $(EXPR_H) hard-reg-set.h $(BASIC_BLOCK_H) $(TM_P_H) \
   $(TOPLEV_H) $(CFGLOOP_H) output.h $(PARAMS_H) $(TARGET_H)
alloc-pool.o : alloc-pool.c $(CONFIG_H) $(SYSTEM_H) alloc-pool.h $(HASHTAB_H)
auto-inc-dec.o : auto-inc-dec.c $(CONFIG_H) $(SYSTEM_H) coretypes.h $(TM_H) \
   $(TREE_H) $(RTL_H) $(TM_P_H) hard-reg-set.h $(BASIC_BLOCK_H) insn-config.h \
   $(REGS_H) $(FLAGS_H) output.h $(FUNCTION_H) $(EXCEPT_H) $(TOPLEV_H) $(RECOG_H) \
   $(EXPR_H) $(TIMEVAR_H) $(TREE_PASS_H) $(DF_H) $(DBGCNT_H)
cfg.o : cfg.c $(CONFIG_H) $(SYSTEM_H) coretypes.h $(TM_H) $(RTL_H) $(FLAGS_H) \
   $(REGS_H) hard-reg-set.h output.h $(TOPLEV_H) $(FUNCTION_H) $(EXCEPT_H) $(GGC_H) \
   $(TM_P_H) $(TIMEVAR_H) $(OBSTACK_H) $(TREE_H) alloc-pool.h \
   $(HASHTAB_H) $(DF_H) $(CFGLOOP_H) $(TREE_FLOW_H) $(TREE_PASS_H)
cfghooks.o: cfghooks.c $(CONFIG_H) $(SYSTEM_H) coretypes.h $(TM_H) $(RTL_H) \
   $(TREE_H) $(BASIC_BLOCK_H) $(TREE_FLOW_H) $(TIMEVAR_H) $(TOPLEV_H) $(CFGLOOP_H)
cfgexpand.o : cfgexpand.c $(TREE_FLOW_H) $(CONFIG_H) $(SYSTEM_H) \
   $(RTL_H) $(TREE_H) $(TM_P_H) $(EXPR_H) $(FUNCTION_H) $(TIMEVAR_H) $(TM_H) \
   coretypes.h $(TREE_DUMP_H) $(EXCEPT_H) langhooks.h $(TREE_PASS_H) $(RTL_H) \
   $(DIAGNOSTIC_H) $(TOPLEV_H) $(BASIC_BLOCK_H) $(FLAGS_H) debug.h $(PARAMS_H) \
   value-prof.h $(TREE_INLINE_H) $(TARGET_H) $(SSAEXPAND_H)
cfgrtl.o : cfgrtl.c $(CONFIG_H) $(SYSTEM_H) coretypes.h $(TM_H) $(RTL_H) \
   $(FLAGS_H) insn-config.h $(BASIC_BLOCK_H) $(REGS_H) hard-reg-set.h \
   output.h $(TOPLEV_H) $(FUNCTION_H) $(EXCEPT_H) $(TM_P_H) $(INSN_ATTR_H) \
   insn-config.h $(EXPR_H) \
   $(CFGLAYOUT_H) $(CFGLOOP_H) $(OBSTACK_H) $(TARGET_H) $(TREE_H) \
   $(TREE_PASS_H) $(DF_H) $(GGC_H)
cfganal.o : cfganal.c $(CONFIG_H) $(SYSTEM_H) coretypes.h $(TM_H) $(RTL_H) \
   $(BASIC_BLOCK_H) hard-reg-set.h insn-config.h $(RECOG_H) $(TM_P_H) \
   $(TIMEVAR_H) $(OBSTACK_H) $(TOPLEV_H) vecprim.h
cfgbuild.o : cfgbuild.c $(CONFIG_H) $(SYSTEM_H) coretypes.h $(TM_H) $(RTL_H) \
   $(FLAGS_H) $(BASIC_BLOCK_H) $(REGS_H) hard-reg-set.h output.h $(TOPLEV_H) \
   $(FUNCTION_H) $(EXCEPT_H) $(TIMEVAR_H) $(TREE_H)
cfgcleanup.o : cfgcleanup.c $(CONFIG_H) $(SYSTEM_H) coretypes.h $(TM_H) \
   $(RTL_H) $(TIMEVAR_H) hard-reg-set.h output.h $(FLAGS_H) $(RECOG_H) \
   $(TOPLEV_H) insn-config.h cselib.h $(TARGET_H) $(TM_P_H) $(PARAMS_H) \
   $(REGS_H) $(EMIT_RTL_H) $(CFGLAYOUT_H) $(TREE_PASS_H) $(CFGLOOP_H) $(EXPR_H) \
   $(DF_H) $(DBGCNT_H) dce.h
cfgloop.o : cfgloop.c $(CONFIG_H) $(SYSTEM_H) $(RTL_H) coretypes.h $(TM_H) \
   $(BASIC_BLOCK_H) hard-reg-set.h $(CFGLOOP_H) $(FLAGS_H) $(FUNCTION_H) \
   $(OBSTACK_H) $(TOPLEV_H) $(TREE_FLOW_H) $(TREE_H) pointer-set.h output.h \
   $(GGC_H)
cfgloopanal.o : cfgloopanal.c $(CONFIG_H) $(SYSTEM_H) $(RTL_H) \
   $(BASIC_BLOCK_H) hard-reg-set.h $(CFGLOOP_H) $(EXPR_H) coretypes.h $(TM_H) \
   $(OBSTACK_H) output.h graphds.h $(PARAMS_H)
graphds.o : graphds.c graphds.h $(CONFIG_H) $(SYSTEM_H) $(BITMAP_H) $(OBSTACK_H) \
   coretypes.h vec.h vecprim.h
loop-iv.o : loop-iv.c $(CONFIG_H) $(SYSTEM_H) $(RTL_H) $(BASIC_BLOCK_H) \
   hard-reg-set.h $(CFGLOOP_H) $(EXPR_H) coretypes.h $(TM_H) $(OBSTACK_H) \
   output.h intl.h $(TOPLEV_H) $(DF_H) $(HASHTAB_H)
loop-invariant.o : loop-invariant.c $(CONFIG_H) $(SYSTEM_H) $(RTL_H) \
   $(BASIC_BLOCK_H) hard-reg-set.h $(CFGLOOP_H) $(EXPR_H) $(RECOG_H) coretypes.h \
   $(TM_H) $(TM_P_H) $(FUNCTION_H) $(FLAGS_H) $(DF_H) $(OBSTACK_H) output.h \
   $(HASHTAB_H) $(EXCEPT_H) $(PARAMS_H)
cfgloopmanip.o : cfgloopmanip.c $(CONFIG_H) $(SYSTEM_H) $(RTL_H) \
   $(BASIC_BLOCK_H) hard-reg-set.h $(CFGLOOP_H) $(CFGLAYOUT_H) output.h \
   coretypes.h $(TM_H) cfghooks.h $(OBSTACK_H) $(TREE_FLOW_H)
loop-init.o : loop-init.c $(CONFIG_H) $(SYSTEM_H) $(RTL_H) $(GGC_H) \
   $(BASIC_BLOCK_H) hard-reg-set.h $(CFGLOOP_H) $(CFGLAYOUT_H) \
   coretypes.h $(TM_H) $(OBSTACK_H) $(TREE_PASS_H) $(TIMEVAR_H) $(FLAGS_H) \
   $(DF_H)
loop-unswitch.o : loop-unswitch.c $(CONFIG_H) $(SYSTEM_H) $(RTL_H) $(TM_H) \
   $(BASIC_BLOCK_H) hard-reg-set.h $(CFGLOOP_H) $(CFGLAYOUT_H) $(PARAMS_H) \
   output.h $(EXPR_H) coretypes.h $(TM_H) $(OBSTACK_H)
loop-unroll.o: loop-unroll.c $(CONFIG_H) $(SYSTEM_H) $(RTL_H) $(TM_H) \
   $(BASIC_BLOCK_H) hard-reg-set.h $(CFGLOOP_H) $(CFGLAYOUT_H) $(PARAMS_H) \
   output.h $(EXPR_H) coretypes.h $(TM_H) $(HASHTAB_H) $(RECOG_H) \
   $(OBSTACK_H)
dominance.o : dominance.c $(CONFIG_H) $(SYSTEM_H) coretypes.h $(TM_H) $(RTL_H) \
   hard-reg-set.h $(BASIC_BLOCK_H) et-forest.h $(OBSTACK_H) $(TOPLEV_H) \
   $(TIMEVAR_H) graphds.h vecprim.h pointer-set.h
et-forest.o : et-forest.c $(CONFIG_H) $(SYSTEM_H) coretypes.h $(TM_H) \
   et-forest.h alloc-pool.h $(BASIC_BLOCK_H)
combine.o : combine.c $(CONFIG_H) $(SYSTEM_H) coretypes.h $(TM_H) $(RTL_H) \
   $(FLAGS_H) $(FUNCTION_H) insn-config.h $(INSN_ATTR_H) $(REGS_H) $(EXPR_H) \
   rtlhooks-def.h $(BASIC_BLOCK_H) $(RECOG_H) $(REAL_H) hard-reg-set.h \
   $(TOPLEV_H) $(TM_P_H) $(TREE_H) $(TARGET_H) output.h $(PARAMS_H) $(OPTABS_H) \
   insn-codes.h $(TIMEVAR_H) $(TREE_PASS_H) $(DF_H) vecprim.h $(CGRAPH_H)
reginfo.o : reginfo.c $(CONFIG_H) $(SYSTEM_H) coretypes.h $(TM_H) $(RTL_H) \
   hard-reg-set.h $(FLAGS_H) $(BASIC_BLOCK_H) addresses.h $(REGS_H) insn-config.h \
   $(RECOG_H) reload.h $(REAL_H) $(TOPLEV_H) $(FUNCTION_H) output.h $(GGC_H) \
   $(TM_P_H) $(EXPR_H) $(TIMEVAR_H) gt-reginfo.h $(HASHTAB_H) \
   $(TARGET_H) $(TREE_PASS_H) $(DF_H) ira.h
bitmap.o : bitmap.c $(CONFIG_H) $(SYSTEM_H)  coretypes.h $(TM_H) $(RTL_H) \
   $(FLAGS_H) $(GGC_H) gt-bitmap.h $(BITMAP_H) $(OBSTACK_H) $(HASHTAB_H)
varray.o : varray.c $(CONFIG_H) $(SYSTEM_H) coretypes.h $(TM_H) $(GGC_H) \
   $(HASHTAB_H) $(BCONFIG_H) $(VARRAY_H) $(TOPLEV_H)
vec.o : vec.c $(CONFIG_H) $(SYSTEM_H) coretypes.h vec.h $(GGC_H) \
   $(TOPLEV_H)
reload.o : reload.c $(CONFIG_H) $(SYSTEM_H) coretypes.h $(TM_H) $(RTL_H) \
   $(FLAGS_H) output.h $(EXPR_H) $(OPTABS_H) reload.h $(RECOG_H) \
   hard-reg-set.h insn-config.h $(REGS_H) $(FUNCTION_H) real.h $(TOPLEV_H) \
   addresses.h $(TM_P_H) $(PARAMS_H) $(TARGET_H) $(REAL_H) $(DF_H)
reload1.o : reload1.c $(CONFIG_H) $(SYSTEM_H) coretypes.h $(TM_H) $(RTL_H) \
   $(EXPR_H) $(OPTABS_H) reload.h $(REGS_H) hard-reg-set.h insn-config.h \
   $(BASIC_BLOCK_H) $(RECOG_H) output.h $(FUNCTION_H) $(TOPLEV_H) $(TM_P_H) \
   addresses.h $(EXCEPT_H) $(TREE_H) $(REAL_H) $(FLAGS_H) $(MACHMODE_H) \
   $(OBSTACK_H) $(DF_H) $(TARGET_H) $(EMIT_RTL_H) ira.h
rtlhooks.o :  rtlhooks.c $(CONFIG_H) $(SYSTEM_H) coretypes.h $(TM_H) $(RTL_H) \
   rtlhooks-def.h $(EXPR_H) $(RECOG_H)
postreload.o : postreload.c $(CONFIG_H) $(SYSTEM_H) coretypes.h $(TM_H) \
   $(RTL_H) $(REAL_H) $(FLAGS_H) $(EXPR_H) $(OPTABS_H) reload.h $(REGS_H) \
   hard-reg-set.h insn-config.h $(BASIC_BLOCK_H) $(RECOG_H) output.h \
   $(FUNCTION_H) $(TOPLEV_H) cselib.h $(TM_P_H) $(EXCEPT_H) $(TREE_H) $(MACHMODE_H) \
   $(OBSTACK_H) $(TIMEVAR_H) $(TREE_PASS_H) $(DF_H) $(DBGCNT_H)
postreload-gcse.o : postreload-gcse.c $(CONFIG_H) $(SYSTEM_H) coretypes.h \
   $(TM_H) $(RTL_H) $(REGS_H) hard-reg-set.h $(FLAGS_H) insn-config.h \
   $(RECOG_H) $(EXPR_H) $(BASIC_BLOCK_H) $(FUNCTION_H) output.h $(TOPLEV_H) \
   $(TM_P_H) $(EXCEPT_H) $(TREE_H) $(TARGET_H) $(HASHTAB_H) intl.h $(OBSTACK_H) \
   $(PARAMS_H) $(TIMEVAR_H) $(TREE_PASS_H) $(REAL_H) $(DBGCNT_H)
caller-save.o : caller-save.c $(CONFIG_H) $(SYSTEM_H) coretypes.h $(TM_H) $(RTL_H) \
   $(FLAGS_H) $(REGS_H) hard-reg-set.h insn-config.h $(BASIC_BLOCK_H) $(FUNCTION_H) \
   addresses.h $(RECOG_H) reload.h $(EXPR_H) $(TOPLEV_H) $(TM_P_H) $(DF_H) \
   output.h ira.h gt-caller-save.h $(GGC_H)
bt-load.o : bt-load.c $(CONFIG_H) $(SYSTEM_H) coretypes.h $(TM_H) $(EXCEPT_H) \
   $(RTL_H) hard-reg-set.h $(REGS_H) $(TM_P_H) $(FIBHEAP_H) output.h $(EXPR_H) \
   $(TARGET_H) $(FLAGS_H) $(INSN_ATTR_H) $(FUNCTION_H) $(TREE_PASS_H) \
   $(TOPLEV_H) $(DF_H) vecprim.h $(RECOG_H)
reorg.o : reorg.c $(CONFIG_H) $(SYSTEM_H) coretypes.h $(TM_H) $(RTL_H) \
   conditions.h hard-reg-set.h $(BASIC_BLOCK_H) $(REGS_H) insn-config.h \
   $(INSN_ATTR_H) $(EXCEPT_H) $(RECOG_H) $(FUNCTION_H) $(FLAGS_H) output.h \
   $(EXPR_H) $(TOPLEV_H) $(PARAMS_H) $(TM_P_H) $(OBSTACK_H) $(RESOURCE_H) \
   $(TIMEVAR_H) $(TARGET_H) $(TREE_PASS_H)
alias.o : alias.c $(CONFIG_H) $(SYSTEM_H) coretypes.h $(TM_H) $(RTL_H) \
   $(FLAGS_H) hard-reg-set.h $(BASIC_BLOCK_H) $(REGS_H) $(TOPLEV_H) output.h \
   $(ALIAS_H) $(EMIT_RTL_H) $(GGC_H) $(FUNCTION_H) cselib.h $(TREE_H) $(TM_P_H) \
   langhooks.h $(TARGET_H) gt-alias.h $(TIMEVAR_H) $(CGRAPH_H) \
   $(SPLAY_TREE_H) $(VARRAY_H) $(IPA_TYPE_ESCAPE_H) $(DF_H) $(TREE_PASS_H) \
   tree-ssa-alias.h pointer-set.h $(TREE_FLOW_H)
stack-ptr-mod.o : stack-ptr-mod.c $(CONFIG_H) $(SYSTEM_H) coretypes.h \
   $(TM_H) $(TREE_H) $(RTL_H) $(REGS_H) $(EXPR_H) $(TREE_PASS_H) \
   $(BASIC_BLOCK_H) $(FLAGS_H) output.h $(DF_H)
init-regs.o : init-regs.c $(CONFIG_H) $(SYSTEM_H) coretypes.h \
   $(TM_H) $(TREE_H) $(RTL_H) $(REGS_H) $(EXPR_H) $(TREE_PASS_H) \
   $(BASIC_BLOCK_H) $(FLAGS_H) $(DF_H)
ira-build.o: ira-build.c $(CONFIG_H) $(SYSTEM_H) coretypes.h $(TM_H) \
   $(TARGET_H) $(RTL_H) $(REGS_H) hard-reg-set.h $(FLAGS_H) \
   insn-config.h $(RECOG_H) $(BASIC_BLOCK_H) $(TOPLEV_H) $(TM_P_H) \
   $(PARAMS_H) $(DF_H) sparseset.h $(IRA_INT_H)
ira-costs.o: ira-costs.c $(CONFIG_H) $(SYSTEM_H) coretypes.h $(TM_H) \
   $(TARGET_H) $(RTL_H) insn-config.h $(RECOG_H) \
   $(REGS_H) hard-reg-set.h $(FLAGS_H) \
   $(EXPR_H) $(BASIC_BLOCK_H) $(TM_P_H) \
   $(IRA_INT_H)
ira-conflicts.o: ira-conflicts.c $(CONFIG_H) $(SYSTEM_H) coretypes.h $(TM_H) \
   $(TARGET_H) $(RTL_H) $(REGS_H) hard-reg-set.h $(FLAGS_H) \
   insn-config.h $(RECOG_H) $(BASIC_BLOCK_H) $(TOPLEV_H) $(TM_P_H) $(PARAMS_H) \
   $(DF_H) sparseset.h addresses.h $(IRA_INT_H)
ira-color.o: ira-color.c $(CONFIG_H) $(SYSTEM_H) coretypes.h $(TM_H) \
   $(TARGET_H) $(RTL_H) $(REGS_H) hard-reg-set.h $(FLAGS_H) \
   $(EXPR_H) $(BASIC_BLOCK_H) $(TOPLEV_H) $(TM_P_H) $(PARAMS_H) \
   $(DF_H) $(SPLAY_TREE_H) $(IRA_INT_H)
ira-emit.o: ira-emit.c $(CONFIG_H) $(SYSTEM_H) coretypes.h $(TM_H) \
   $(TARGET_H) $(RTL_H) $(REGS_H) hard-reg-set.h $(FLAGS_H) \
   $(EXPR_H) $(BASIC_BLOCK_H) $(TOPLEV_H) $(TM_P_H) $(PARAMS_H) \
   $(IRA_INT_H)
ira-lives.o: ira-lives.c $(CONFIG_H) $(SYSTEM_H) coretypes.h $(TM_H) \
   $(TARGET_H) $(RTL_H) $(REGS_H) $(EXCEPT_H) hard-reg-set.h $(FLAGS_H) \
   insn-config.h $(RECOG_H) $(BASIC_BLOCK_H) $(TOPLEV_H) $(TM_P_H) $(PARAMS_H) \
   $(DF_H) sparseset.h $(IRA_INT_H)
ira.o: ira.c $(CONFIG_H) $(SYSTEM_H) coretypes.h \
   $(TARGET_H) $(TM_H) $(RTL_H) $(RECOG_H) \
   $(REGS_H) hard-reg-set.h $(FLAGS_H) $(OBSTACK_H) \
   $(EXPR_H) $(BASIC_BLOCK_H) $(TOPLEV_H) $(TM_P_H) \
   $(DF_H) $(IRA_INT_H)  $(PARAMS_H) $(TIMEVAR_H) $(INTEGRATE_H) \
   $(TREE_PASS_H) output.h
regmove.o : regmove.c $(CONFIG_H) $(SYSTEM_H) coretypes.h $(TM_H) $(RTL_H) \
   insn-config.h $(TIMEVAR_H) $(TREE_PASS_H) $(DF_H)\
   $(RECOG_H) output.h $(REGS_H) hard-reg-set.h $(FLAGS_H) $(FUNCTION_H) \
   $(EXPR_H) $(BASIC_BLOCK_H) $(TOPLEV_H) $(TM_P_H) $(EXCEPT_H) reload.h
combine-stack-adj.o : combine-stack-adj.c $(CONFIG_H) $(SYSTEM_H) coretypes.h \
   $(TM_H) $(RTL_H) insn-config.h $(TIMEVAR_H) $(TREE_PASS_H) \
   $(RECOG_H) output.h $(REGS_H) hard-reg-set.h $(FLAGS_H) $(FUNCTION_H) \
   $(EXPR_H) $(BASIC_BLOCK_H) $(TOPLEV_H) $(TM_P_H) $(DF_H) $(EXCEPT_H) reload.h
ddg.o : ddg.c $(DDG_H) $(CONFIG_H) $(SYSTEM_H) coretypes.h $(TARGET_H) \
   $(TOPLEV_H) $(RTL_H) $(TM_P_H) $(REGS_H) $(FUNCTION_H) \
   $(FLAGS_H) insn-config.h $(INSN_ATTR_H) $(EXCEPT_H) $(RECOG_H) \
   $(SCHED_INT_H) $(CFGLAYOUT_H) $(CFGLOOP_H) $(EXPR_H) $(BITMAP_H) \
   hard-reg-set.h sbitmap.h $(TM_H)
modulo-sched.o : modulo-sched.c $(DDG_H) $(CONFIG_H) $(CONFIG_H) $(SYSTEM_H) \
   coretypes.h $(TARGET_H) $(TOPLEV_H) $(RTL_H) $(TM_P_H) $(REGS_H) $(FUNCTION_H) \
   $(FLAGS_H) insn-config.h $(INSN_ATTR_H) $(EXCEPT_H) $(RECOG_H) \
   $(SCHED_INT_H) $(CFGLAYOUT_H) $(CFGLOOP_H) $(EXPR_H) $(PARAMS_H) \
   cfghooks.h $(GCOV_IO_H) hard-reg-set.h $(TM_H) $(TIMEVAR_H) $(TREE_PASS_H) \
   $(DF_H) $(DBGCNT_H)
haifa-sched.o : haifa-sched.c $(CONFIG_H) $(SYSTEM_H) coretypes.h $(TM_H) $(RTL_H) \
   $(SCHED_INT_H) $(REGS_H) hard-reg-set.h $(FLAGS_H) insn-config.h $(FUNCTION_H) \
   $(INSN_ATTR_H) $(TOPLEV_H) $(RECOG_H) $(EXCEPT_H) $(TM_P_H) $(TARGET_H) output.h \
   $(PARAMS_H) $(DBGCNT_H)
sched-deps.o : sched-deps.c $(CONFIG_H) $(SYSTEM_H) coretypes.h $(TM_H) \
   $(RTL_H) $(SCHED_INT_H) $(REGS_H) hard-reg-set.h $(FLAGS_H) insn-config.h \
   $(FUNCTION_H) $(INSN_ATTR_H) $(TOPLEV_H) $(RECOG_H) $(EXCEPT_H) cselib.h \
   $(PARAMS_H) $(TM_P_H)
sched-rgn.o : sched-rgn.c $(CONFIG_H) $(SYSTEM_H) coretypes.h $(TM_H) \
   $(RTL_H) $(SCHED_INT_H) $(REGS_H) hard-reg-set.h $(FLAGS_H) insn-config.h \
   $(FUNCTION_H) $(INSN_ATTR_H) $(TOPLEV_H) $(RECOG_H) $(EXCEPT_H) $(PARAMS_H) \
   $(TM_P_H) $(TARGET_H) $(CFGLAYOUT_H) $(TIMEVAR_H) $(TREE_PASS_H)  \
   $(DBGCNT_H)
sched-ebb.o : sched-ebb.c $(CONFIG_H) $(SYSTEM_H) coretypes.h $(TM_H) \
   $(RTL_H) $(SCHED_INT_H) $(REGS_H) hard-reg-set.h $(FLAGS_H) insn-config.h \
   $(FUNCTION_H) $(INSN_ATTR_H) $(TOPLEV_H) $(RECOG_H) $(EXCEPT_H) $(TM_P_H) \
   $(PARAMS_H) $(CFGLAYOUT_H) $(TARGET_H) output.h
sched-vis.o : sched-vis.c $(CONFIG_H) $(SYSTEM_H) coretypes.h $(TM_H) \
   $(RTL_H) $(SCHED_INT_H) hard-reg-set.h $(BASIC_BLOCK_H) $(OBSTACK_H) \
   $(REAL_H) $(TREE_PASS_H) $(INSN_ATTR_H)
sel-sched.o : sel-sched.c $(CONFIG_H) $(SYSTEM_H) coretypes.h $(TM_H) \
   $(RTL_H) $(REGS_H) hard-reg-set.h $(FLAGS_H) insn-config.h \
   $(FUNCTION_H) $(INSN_ATTR_H) toplev.h $(RECOG_H) $(EXCEPT_H) $(PARAMS_H) \
   $(TM_P_H) $(TARGET_H) $(CFGLAYOUT_H) $(TIMEVAR_H) $(TREE_PASS_H)  \
   $(SCHED_INT_H) $(GGC_H) $(TREE_H) $(LANGHOOKS_DEF_H) \
   $(SEL_SCHED_IR_H) $(SEL_SCHED_DUMP_H) sel-sched.h
sel-sched-dump.o : sel-sched-dump.c $(CONFIG_H) $(SYSTEM_H) coretypes.h $(TM_H) \
   $(RTL_H) $(REGS_H) hard-reg-set.h $(FLAGS_H) insn-config.h \
   $(FUNCTION_H) $(INSN_ATTR_H) toplev.h $(RECOG_H) $(EXCEPT_H) $(PARAMS_H) \
   $(TM_P_H) $(TARGET_H) $(CFGLAYOUT_H) $(TIMEVAR_H) $(TREE_PASS_H) \
   $(SEL_SCHED_DUMP_H) $(GGC_H) $(TREE_H) $(LANGHOOKS_DEF_H) $(SEL_SCHED_IR_H)
sel-sched-ir.o : sel-sched-ir.c $(CONFIG_H) $(SYSTEM_H) coretypes.h $(TM_H) \
   $(RTL_H) $(REGS_H) hard-reg-set.h $(FLAGS_H) insn-config.h \
   $(FUNCTION_H) $(INSN_ATTR_H) toplev.h $(RECOG_H) $(EXCEPT_H) $(PARAMS_H) \
   $(TM_P_H) $(TARGET_H) $(CFGLAYOUT_H) $(TIMEVAR_H) $(TREE_PASS_H) \
   $(SCHED_INT_H) $(GGC_H) $(TREE_H) $(LANGHOOKS_DEF_H) $(SEL_SCHED_IR_H)
final.o : final.c $(CONFIG_H) $(SYSTEM_H) coretypes.h $(TM_H) $(RTL_H) \
   $(TREE_H) $(FLAGS_H) intl.h $(REGS_H) $(RECOG_H) conditions.h \
   insn-config.h $(INSN_ATTR_H) $(FUNCTION_H) output.h hard-reg-set.h \
   $(EXCEPT_H) debug.h xcoffout.h $(TOPLEV_H) reload.h dwarf2out.h \
   $(TREE_PASS_H) $(BASIC_BLOCK_H) $(TM_P_H) $(TARGET_H) $(EXPR_H) \
   $(CFGLAYOUT_H) dbxout.h $(TIMEVAR_H) $(CGRAPH_H) $(COVERAGE_H) $(REAL_H) \
   $(DF_H) vecprim.h $(GGC_H) $(CFGLOOP_H) $(PARAMS_H)
recog.o : recog.c $(CONFIG_H) $(SYSTEM_H) coretypes.h $(TM_H) $(RTL_H) \
   $(FUNCTION_H) $(BASIC_BLOCK_H) $(REGS_H) $(RECOG_H) $(EXPR_H) \
   $(FLAGS_H) insn-config.h $(INSN_ATTR_H) $(TOPLEV_H) output.h reload.h \
   addresses.h $(TM_P_H) $(TIMEVAR_H) $(TREE_PASS_H) hard-reg-set.h $(REAL_H) \
   $(DF_H) $(DBGCNT_H) $(TARGET_H)
reg-stack.o : reg-stack.c $(CONFIG_H) $(SYSTEM_H) coretypes.h $(TM_H) \
   $(RTL_H) $(TREE_H) $(RECOG_H) $(REGS_H) hard-reg-set.h $(FLAGS_H) \
   insn-config.h $(TOPLEV_H) reload.h $(FUNCTION_H) $(TM_P_H) $(GGC_H) \
   $(BASIC_BLOCK_H) $(CFGLAYOUT_H) output.h $(VARRAY_H) $(TIMEVAR_H) \
   $(TREE_PASS_H) $(TARGET_H) vecprim.h $(DF_H)
sreal.o: sreal.c $(CONFIG_H) $(SYSTEM_H) coretypes.h $(TM_H) sreal.h
predict.o: predict.c $(CONFIG_H) $(SYSTEM_H) coretypes.h $(TM_H) $(RTL_H) \
   $(TREE_H) $(FLAGS_H) insn-config.h $(BASIC_BLOCK_H) $(REGS_H) \
   hard-reg-set.h output.h $(TOPLEV_H) $(RECOG_H) $(FUNCTION_H) $(EXCEPT_H) \
   $(TM_P_H) $(PREDICT_H) sreal.h $(PARAMS_H) $(TARGET_H) $(CFGLOOP_H) \
   $(COVERAGE_H) $(SCEV_H) $(GGC_H) predict.def $(TIMEVAR_H) $(TREE_DUMP_H) \
   $(TREE_FLOW_H) $(TREE_PASS_H) $(EXPR_H) pointer-set.h
lists.o: lists.c $(CONFIG_H) $(SYSTEM_H) coretypes.h $(TM_H) $(TOPLEV_H) \
   $(RTL_H) $(GGC_H) gt-lists.h
bb-reorder.o : bb-reorder.c $(CONFIG_H) $(SYSTEM_H) coretypes.h $(TM_H) \
   $(RTL_H) $(FLAGS_H) $(TIMEVAR_H) output.h $(CFGLAYOUT_H) $(FIBHEAP_H) \
   $(TARGET_H) $(FUNCTION_H) $(TM_P_H) $(OBSTACK_H) $(EXPR_H) $(REGS_H) \
   $(PARAMS_H) $(TOPLEV_H) $(TREE_PASS_H) $(DF_H)
tracer.o : tracer.c $(CONFIG_H) $(SYSTEM_H) coretypes.h $(TM_H) $(RTL_H) \
   $(TREE_H) $(BASIC_BLOCK_H) hard-reg-set.h output.h $(CFGLAYOUT_H) \
   $(FLAGS_H) $(TIMEVAR_H) $(PARAMS_H) $(COVERAGE_H) $(FIBHEAP_H) \
   $(TREE_PASS_H) $(TREE_FLOW_H) $(TREE_INLINE_H)
cfglayout.o : cfglayout.c $(CONFIG_H) $(SYSTEM_H) coretypes.h $(TM_H) \
   $(RTL_H) $(TREE_H) insn-config.h $(BASIC_BLOCK_H) hard-reg-set.h output.h \
   $(FUNCTION_H) $(CFGLAYOUT_H) $(CFGLOOP_H) $(TARGET_H) gt-cfglayout.h \
   $(GGC_H) alloc-pool.h $(FLAGS_H) $(OBSTACK_H) $(TREE_PASS_H) vecprim.h \
   $(DF_H)
timevar.o : timevar.c $(CONFIG_H) $(SYSTEM_H) coretypes.h $(TM_H) \
   $(TIMEVAR_H) $(FLAGS_H) intl.h $(TOPLEV_H) $(RTL_H) timevar.def
regcprop.o : regcprop.c $(CONFIG_H) $(SYSTEM_H) coretypes.h $(TM_H) \
   $(RTL_H) insn-config.h $(BASIC_BLOCK_H) $(REGS_H) hard-reg-set.h \
   output.h $(RECOG_H) $(FUNCTION_H) $(OBSTACK_H) $(FLAGS_H) $(TM_P_H) \
   addresses.h reload.h $(TOPLEV_H) $(TIMEVAR_H) $(TREE_PASS_H) $(DF_H)
regrename.o : regrename.c $(CONFIG_H) $(SYSTEM_H) coretypes.h $(TM_H) \
   $(RTL_H) insn-config.h $(BASIC_BLOCK_H) $(REGS_H) hard-reg-set.h \
   output.h $(RECOG_H) $(FUNCTION_H) $(OBSTACK_H) $(FLAGS_H) $(TM_P_H) \
   addresses.h reload.h $(TOPLEV_H) $(TIMEVAR_H) $(TREE_PASS_H) $(DF_H)
ifcvt.o : ifcvt.c $(CONFIG_H) $(SYSTEM_H) coretypes.h $(TM_H) $(RTL_H) \
   $(REGS_H) $(TOPLEV_H) $(FLAGS_H) insn-config.h $(FUNCTION_H) $(RECOG_H) \
   $(TARGET_H) $(BASIC_BLOCK_H) $(EXPR_H) output.h $(EXCEPT_H) $(TM_P_H) \
   $(REAL_H) $(OPTABS_H) $(CFGLOOP_H) hard-reg-set.h $(TIMEVAR_H) \
   $(TREE_PASS_H) $(DF_H) $(DBGCNT_H)
lambda-mat.o : lambda-mat.c $(LAMBDA_H) $(GGC_H) $(SYSTEM_H) $(CONFIG_H) \
   $(TM_H) coretypes.h $(TREE_H) $(TREE_FLOW_H)
lambda-trans.o: lambda-trans.c $(LAMBDA_H) $(GGC_H) $(SYSTEM_H) $(CONFIG_H) \
   $(TM_H) coretypes.h $(TARGET_H) $(TREE_H) $(TREE_FLOW_H)
lambda-code.o: lambda-code.c $(LAMBDA_H) $(GGC_H) $(SYSTEM_H) $(CONFIG_H) \
   $(TM_H) $(OPTABS_H) $(TREE_H) $(RTL_H) $(BASIC_BLOCK_H) \
   $(DIAGNOSTIC_H) $(TREE_FLOW_H) $(TREE_DUMP_H) $(TIMEVAR_H) $(CFGLOOP_H) \
   $(TREE_DATA_REF_H) $(SCEV_H) $(EXPR_H) coretypes.h $(TARGET_H) \
   tree-chrec.h $(TREE_PASS_H) vec.h vecprim.h $(OBSTACK_H) pointer-set.h
params.o : params.c $(CONFIG_H) $(SYSTEM_H) coretypes.h $(TM_H) $(PARAMS_H) $(TOPLEV_H)
pointer-set.o: pointer-set.c pointer-set.h $(CONFIG_H) $(SYSTEM_H)
hooks.o: hooks.c $(CONFIG_H) $(SYSTEM_H) coretypes.h $(TM_H) $(HOOKS_H)
pretty-print.o: $(CONFIG_H) $(SYSTEM_H) coretypes.h intl.h $(PRETTY_PRINT_H) \
   $(TREE_H) $(GGC_H)
errors.o : errors.c $(CONFIG_H) $(SYSTEM_H) errors.h $(BCONFIG_H)
dbgcnt.o: dbgcnt.c $(CONFIG_H) $(SYSTEM_H) coretypes.h errors.h $(DBGCNT_H) \
   $(TM_H) $(RTL_H) output.h
lower-subreg.o : lower-subreg.c $(CONFIG_H) $(SYSTEM_H) coretypes.h \
   $(MACHMODE_H) $(TM_H) $(RTL_H) $(TM_P_H) $(TIMEVAR_H) $(FLAGS_H) \
   insn-config.h $(BASIC_BLOCK_H) $(RECOG_H) $(OBSTACK_H) $(BITMAP_H) \
   $(EXPR_H) $(EXCEPT_H) $(REGS_H) $(TREE_PASS_H) $(DF_H)

$(out_object_file): $(out_file) $(CONFIG_H) coretypes.h $(TM_H) $(TREE_H) \
   $(RTL_H) $(REGS_H) hard-reg-set.h insn-config.h conditions.h \
   output.h $(INSN_ATTR_H) $(SYSTEM_H) $(TOPLEV_H) $(TARGET_H) libfuncs.h \
   $(TARGET_DEF_H) $(FUNCTION_H) $(SCHED_INT_H) $(TM_P_H) $(EXPR_H) \
   langhooks.h $(GGC_H) $(OPTABS_H) $(REAL_H) tm-constrs.h $(GIMPLE_H) $(DF_H)
	$(COMPILER) -c $(ALL_COMPILERFLAGS) $(ALL_CPPFLAGS) \
		$(out_file) $(OUTPUT_OPTION)

# Build auxiliary files that support ecoff format.
mips-tfile: mips-tfile.o version.o $(LIBDEPS)
	$(LINKER) $(LINKERFLAGS) $(LDFLAGS) -o $@ \
		mips-tfile.o version.o $(LIBS)

mips-tfile.o : mips-tfile.c $(CONFIG_H) $(RTL_H) $(SYSTEM_H) coretypes.h \
   $(TM_H) version.h $(srcdir)/../include/getopt.h $(GSTAB_H) intl.h

mips-tdump: mips-tdump.o version.o $(LIBDEPS)
	$(LINKER) $(LINKERFLAGS) $(LDFLAGS) -o $@ \
		mips-tdump.o version.o $(LIBS)

mips-tdump.o : mips-tdump.c $(CONFIG_H) $(RTL_H) $(SYSTEM_H) coretypes.h \
   $(TM_H) version.h $(srcdir)/../include/getopt.h stab.def

# FIXME: writing proper dependencies for this is a *LOT* of work.
libbackend.o : $(OBJS-common:.o=.c) $(out_file) \
  insn-config.h insn-flags.h insn-codes.h insn-constants.h \
  insn-attr.h  $(DATESTAMP) $(BASEVER) $(DEVPHASE) gcov-iov.h
	$(COMPILER) $(ALL_COMPILERFLAGS) $(ALL_CPPFLAGS) \
	  -DTARGET_NAME=\"$(target_noncanonical)\" \
	  -DLOCALEDIR=\"$(localedir)\" \
	  -c $(filter %.c,$^) -o $@  \
	  -DBASEVER=$(BASEVER_s) -DDATESTAMP=$(DATESTAMP_s) \
	  -DREVISION=$(REVISION_s) \
	  -DDEVPHASE=$(DEVPHASE_s) -DPKGVERSION=$(PKGVERSION_s) \
	  -DBUGURL=$(BUGURL_s) -combine

#
# Generate header and source files from the machine description,
# and compile them.

.PRECIOUS: insn-config.h insn-flags.h insn-codes.h insn-constants.h \
  insn-emit.c insn-recog.c insn-extract.c insn-output.c insn-peep.c \
  insn-attr.h insn-attrtab.c insn-preds.c

# Dependencies for the md file.  The first time through, we just assume
# the md file itself and the generated dependency file (in order to get
# it built).  The second time through we have the dependency file.
-include mddeps.mk
MD_DEPS = s-mddeps $(md_file) $(MD_INCLUDES)

s-mddeps: $(md_file) $(MD_INCLUDES) build/genmddeps$(build_exeext)
	$(RUN_GEN) build/genmddeps$(build_exeext) $(md_file) > tmp-mddeps
	$(SHELL) $(srcdir)/../move-if-change tmp-mddeps mddeps.mk
	$(STAMP) s-mddeps

# Header dependencies for generated source files.
genrtl.o : genrtl.c $(CONFIG_H) $(SYSTEM_H) coretypes.h $(TM_H)	$(RTL_H)\
  $(GGC_H) $(OBSTACK_H)
insn-attrtab.o : insn-attrtab.c $(CONFIG_H) $(SYSTEM_H) coretypes.h	\
  $(TM_H) $(RTL_H) $(REGS_H) $(REAL_H) output.h $(INSN_ATTR_H)		\
  insn-config.h $(TOPLEV_H) $(RECOG_H) $(TM_P_H) $(FLAGS_H)
insn-automata.o : insn-automata.c $(CONFIG_H) $(SYSTEM_H) coretypes.h	\
  $(TM_H) $(RTL_H) $(REGS_H) $(REAL_H) output.h $(INSN_ATTR_H)		\
  insn-config.h $(TOPLEV_H) $(RECOG_H) $(TM_P_H) $(FLAGS_H)
insn-emit.o : insn-emit.c $(CONFIG_H) $(SYSTEM_H) coretypes.h $(TM_H)	\
  $(RTL_H) $(TM_P_H) $(FUNCTION_H) $(EXPR_H) $(OPTABS_H) $(REAL_H)	\
  dfp.h $(FLAGS_H) output.h insn-config.h hard-reg-set.h $(RECOG_H)	\
  $(RESOURCE_H) reload.h $(TOPLEV_H) $(REGS_H) tm-constrs.h $(GGC_H)	\
  $(BASIC_BLOCK_H) $(INTEGRATE_H)
insn-extract.o : insn-extract.c $(CONFIG_H) $(SYSTEM_H) coretypes.h	\
  $(TM_H) $(RTL_H) $(TOPLEV_H) insn-config.h $(RECOG_H)
insn-modes.o : insn-modes.c $(CONFIG_H) $(SYSTEM_H) coretypes.h	$(TM_H) \
  $(MACHMODE_H) $(REAL_H)
insn-opinit.o : insn-opinit.c $(CONFIG_H) $(SYSTEM_H) coretypes.h	\
  $(TM_H) $(RTL_H) $(TM_P_H) insn-config.h $(FLAGS_H) $(RECOG_H)	\
  $(EXPR_H) $(OPTABS_H) reload.h
insn-output.o : insn-output.c $(CONFIG_H) $(SYSTEM_H) coretypes.h	\
  $(TM_H) $(RTL_H) $(GGC_H) $(REGS_H) $(REAL_H) conditions.h		\
  hard-reg-set.h insn-config.h $(INSN_ATTR_H) $(EXPR_H) output.h	\
  $(RECOG_H) $(FUNCTION_H) $(TOPLEV_H) $(FLAGS_H) insn-codes.h $(TM_P_H)	\
  $(TARGET_H) tm-constrs.h
insn-peep.o : insn-peep.c $(CONFIG_H) $(SYSTEM_H) coretypes.h $(TM_H)	\
  insn-config.h $(RTL_H) $(TM_P_H) $(REGS_H) output.h $(REAL_H)		\
  $(RECOG_H) $(EXCEPT_H) $(FUNCTION_H) $(TOPLEV_H) $(FLAGS_H) tm-constrs.h
insn-preds.o : insn-preds.c $(CONFIG_H) $(SYSTEM_H) coretypes.h		\
  $(TM_H) $(RTL_H) $(TREE_H) insn-config.h $(RECOG_H) output.h		\
  $(FLAGS_H) $(FUNCTION_H) hard-reg-set.h $(RESOURCE_H) $(TM_P_H)	\
  $(TOPLEV_H) reload.h $(REGS_H) $(REAL_H) tm-constrs.h
insn-recog.o : insn-recog.c $(CONFIG_H) $(SYSTEM_H) coretypes.h		\
  $(TM_H) $(RTL_H) insn-config.h $(RECOG_H) output.h $(FLAGS_H)		\
  $(FUNCTION_H) hard-reg-set.h $(RESOURCE_H) $(TM_P_H) $(TOPLEV_H)		\
  reload.h $(REAL_H) $(REGS_H) tm-constrs.h

# For each of the files generated by running a generator program over
# the machine description, the following pair of static pattern rules
# runs the generator program only if the machine description has changed,
# but touches the target file only when its contents actually change.
# The "; @true" construct forces Make to recheck the timestamp on the
# target file.

simple_generated_h = insn-attr.h insn-codes.h insn-config.h insn-flags.h

simple_generated_c = insn-attrtab.c insn-automata.c insn-emit.c \
		     insn-extract.c insn-opinit.c insn-output.c \
		     insn-peep.c insn-recog.c

$(simple_generated_h): insn-%.h: s-%; @true

$(simple_generated_h:insn-%.h=s-%): s-%: build/gen%$(build_exeext) \
  $(MD_DEPS) insn-conditions.md
	$(RUN_GEN) build/gen$*$(build_exeext) $(md_file) \
	  insn-conditions.md > tmp-$*.h
	$(SHELL) $(srcdir)/../move-if-change tmp-$*.h insn-$*.h
	$(STAMP) s-$*

$(simple_generated_c): insn-%.c: s-%; @true
$(simple_generated_c:insn-%.c=s-%): s-%: build/gen%$(build_exeext) \
  $(MD_DEPS) insn-conditions.md
	$(RUN_GEN) build/gen$*$(build_exeext) $(md_file) \
	  insn-conditions.md > tmp-$*.c
	$(SHELL) $(srcdir)/../move-if-change tmp-$*.c insn-$*.c
	$(STAMP) s-$*

generated_files = config.h tm.h $(TM_P_H) $(TM_H) multilib.h \
       $(simple_generated_h) specs.h \
       tree-check.h genrtl.h insn-modes.h tm-preds.h tm-constrs.h \
       $(ALL_GTFILES_H) gtype-desc.c gtype-desc.h gcov-iov.h

# In order for parallel make to really start compiling the expensive
# objects from $(OBJS-common) as early as possible, build all their
# prerequisites strictly before all objects.
$(ALL_HOST_OBJS) : | $(generated_files)

# genconstants needs to run before insn-conditions.md is available
# (because the constants may be used in the conditions).
insn-constants.h: s-constants; @true
s-constants: build/genconstants$(build_exeext) $(MD_DEPS)
	$(RUN_GEN) build/genconstants$(build_exeext) $(md_file) \
	  > tmp-constants.h
	$(SHELL) $(srcdir)/../move-if-change tmp-constants.h insn-constants.h
	$(STAMP) s-constants

# gencheck doesn't read the machine description, and the file produced
# doesn't use the insn-* convention.
tree-check.h: s-check ; @true
s-check : build/gencheck$(build_exeext)
	$(RUN_GEN) build/gencheck$(build_exeext) > tmp-check.h
	$(SHELL) $(srcdir)/../move-if-change tmp-check.h tree-check.h
	$(STAMP) s-check

# gencondmd doesn't use the standard naming convention.
build/gencondmd.c: s-conditions; @true
s-conditions: $(MD_DEPS) build/genconditions$(build_exeext)
	$(RUN_GEN) build/genconditions$(build_exeext) $(md_file) > tmp-condmd.c
	$(SHELL) $(srcdir)/../move-if-change tmp-condmd.c build/gencondmd.c
	$(STAMP) s-conditions

insn-conditions.md: s-condmd; @true
s-condmd: build/gencondmd$(build_exeext)
	$(RUN_GEN) build/gencondmd$(build_exeext) > tmp-cond.md
	$(SHELL) $(srcdir)/../move-if-change tmp-cond.md insn-conditions.md
	$(STAMP) s-condmd


# These files are generated by running the same generator more than
# once with different options, so they have custom rules.  The
# stampfile idiom is the same.
genrtl.c: s-genrtl; @true
genrtl.h: s-genrtl-h; @true

s-genrtl: build/gengenrtl$(build_exeext)
	$(RUN_GEN) build/gengenrtl$(build_exeext) > tmp-genrtl.c
	$(SHELL) $(srcdir)/../move-if-change tmp-genrtl.c genrtl.c
	$(STAMP) s-genrtl

s-genrtl-h: build/gengenrtl$(build_exeext)
	$(RUN_GEN) build/gengenrtl$(build_exeext) -h > tmp-genrtl.h
	$(SHELL) $(srcdir)/../move-if-change tmp-genrtl.h genrtl.h
	$(STAMP) s-genrtl-h

insn-modes.c: s-modes; @true
insn-modes.h: s-modes-h; @true
min-insn-modes.c: s-modes-m; @true

s-modes: build/genmodes$(build_exeext)
	$(RUN_GEN) build/genmodes$(build_exeext) > tmp-modes.c
	$(SHELL) $(srcdir)/../move-if-change tmp-modes.c insn-modes.c
	$(STAMP) s-modes

s-modes-h: build/genmodes$(build_exeext)
	$(RUN_GEN) build/genmodes$(build_exeext) -h > tmp-modes.h
	$(SHELL) $(srcdir)/../move-if-change tmp-modes.h insn-modes.h
	$(STAMP) s-modes-h

s-modes-m: build/genmodes$(build_exeext)
	$(RUN_GEN) build/genmodes$(build_exeext) -m > tmp-min-modes.c
	$(SHELL) $(srcdir)/../move-if-change tmp-min-modes.c min-insn-modes.c
	$(STAMP) s-modes-m

insn-preds.c: s-preds; @true
tm-preds.h: s-preds-h; @true
tm-constrs.h: s-constrs-h; @true

s-preds: $(MD_DEPS) build/genpreds$(build_exeext)
	$(RUN_GEN) build/genpreds$(build_exeext) $(md_file) > tmp-preds.c
	$(SHELL) $(srcdir)/../move-if-change tmp-preds.c insn-preds.c
	$(STAMP) s-preds

s-preds-h: $(MD_DEPS) build/genpreds$(build_exeext)
	$(RUN_GEN) build/genpreds$(build_exeext) -h $(md_file) > tmp-preds.h
	$(SHELL) $(srcdir)/../move-if-change tmp-preds.h tm-preds.h
	$(STAMP) s-preds-h

s-constrs-h: $(MD_DEPS) build/genpreds$(build_exeext)
	$(RUN_GEN) build/genpreds$(build_exeext) -c $(md_file) > tmp-constrs.h
	$(SHELL) $(srcdir)/../move-if-change tmp-constrs.h tm-constrs.h
	$(STAMP) s-constrs-h

GTFILES = $(CPP_ID_DATA_H) $(srcdir)/input.h $(srcdir)/coretypes.h \
  $(host_xm_file_list) \
  $(tm_file_list) $(HASHTAB_H) $(SPLAY_TREE_H) $(srcdir)/bitmap.h \
  $(srcdir)/alias.h $(srcdir)/coverage.c $(srcdir)/rtl.h \
  $(srcdir)/optabs.h $(srcdir)/tree.h $(srcdir)/varray.h $(srcdir)/libfuncs.h $(SYMTAB_H) \
  $(srcdir)/real.h $(srcdir)/function.h $(srcdir)/insn-addr.h $(srcdir)/hwint.h \
  $(srcdir)/fixed-value.h \
  $(srcdir)/ipa-reference.h $(srcdir)/output.h $(srcdir)/cfgloop.h \
  $(srcdir)/cselib.h $(srcdir)/basic-block.h  $(srcdir)/cgraph.h \
  $(srcdir)/reload.h $(srcdir)/caller-save.c \
  $(srcdir)/alias.c $(srcdir)/bitmap.c $(srcdir)/cselib.c $(srcdir)/cgraph.c \
  $(srcdir)/ipa-prop.c $(srcdir)/ipa-cp.c $(srcdir)/ipa-inline.c $(srcdir)/matrix-reorg.c \
  $(srcdir)/dbxout.c $(srcdir)/ipa-struct-reorg.c $(srcdir)/dwarf2out.c $(srcdir)/dwarf2asm.c \
  $(srcdir)/tree-vect-generic.c \
  $(srcdir)/dojump.c \
  $(srcdir)/emit-rtl.c $(srcdir)/except.h $(srcdir)/explow.c $(srcdir)/expr.c \
  $(srcdir)/expr.h \
  $(srcdir)/function.c $(srcdir)/except.c \
  $(srcdir)/gcse.c $(srcdir)/integrate.c $(srcdir)/lists.c $(srcdir)/optabs.c \
  $(srcdir)/profile.c $(srcdir)/reginfo.c $(srcdir)/mcf.c \
  $(srcdir)/reg-stack.c $(srcdir)/cfglayout.c $(srcdir)/cfglayout.h \
  $(srcdir)/sdbout.c $(srcdir)/stor-layout.c \
  $(srcdir)/stringpool.c $(srcdir)/tree.c $(srcdir)/varasm.c \
  $(srcdir)/gimple.h $(srcdir)/gimple.c \
  $(srcdir)/tree-mudflap.c $(srcdir)/tree-flow.h \
  $(srcdir)/tree-ssanames.c $(srcdir)/tree-eh.c $(srcdir)/tree-ssa-address.c \
  $(srcdir)/tree-cfg.c \
  $(srcdir)/tree-dfa.c \
  $(srcdir)/tree-iterator.c $(srcdir)/gimplify.c \
  $(srcdir)/tree-chrec.h \
  $(srcdir)/tree-scalar-evolution.c \
  $(srcdir)/tree-ssa-operands.h \
  $(srcdir)/tree-profile.c $(srcdir)/tree-nested.c \
  $(srcdir)/varpool.c \
  $(srcdir)/tree-parloops.c \
  $(srcdir)/omp-low.c \
  $(srcdir)/targhooks.c $(out_file) $(srcdir)/passes.c $(srcdir)/cgraphunit.c \
  $(srcdir)/tree-ssa-propagate.c \
  $(srcdir)/tree-phinodes.c \
  $(srcdir)/ipa-reference.c \
  $(srcdir)/tree-ssa-structalias.c \
  $(srcdir)/lto-symtab.c \
  $(srcdir)/tree-ssa-alias.h \
  @all_gtfiles@

# Compute the list of GT header files from the corresponding C sources,
# possibly nested within config or language subdirectories.  Match gengtype's
# behavior in this respect: gt-LANG-file.h for "file" anywhere within a LANG
# language subdir, gt-file.h otherwise (no subdir indication for config/
# related sources).

GTFILES_H = $(subst /,-, \
	    $(shell echo $(patsubst $(srcdir)/%,gt-%, \
			   $(patsubst %.c,%.h, \
			     $(filter %.c, $(GTFILES)))) \
			| sed -e "s|/[^ ]*/|/|g" -e "s|gt-config/|gt-|g"))

GTFILES_LANG_H = $(patsubst [%], gtype-%.h, $(filter [%], $(GTFILES)))
ALL_GTFILES_H := $(sort $(GTFILES_H) $(GTFILES_LANG_H))

# $(GTFILES) may be too long to put on a command line, so we have to
# write it out to a file (taking care not to do that in a way that
# overflows a command line!) and then have gengtype read the file in.

$(ALL_GTFILES_H) gtype-desc.c gtype-desc.h : s-gtype ; @true

gtyp-input.list: s-gtyp-input ; @true
s-gtyp-input: Makefile
	@: $(call write_entries_to_file,$(GTFILES),tmp-gi.list)
	$(SHELL) $(srcdir)/../move-if-change tmp-gi.list gtyp-input.list
	$(STAMP) s-gtyp-input

s-gtype: build/gengtype$(build_exeext) $(filter-out [%], $(GTFILES)) \
	 gtyp-input.list
	$(RUN_GEN) build/gengtype$(build_exeext) $(srcdir) gtyp-input.list
	$(STAMP) s-gtype

#
# How to compile object files to run on the build machine.

build/%.o :  # dependencies provided by explicit rule later
	$(COMPILER_FOR_BUILD) -c $(BUILD_COMPILERFLAGS) $(BUILD_CPPFLAGS) \
		-o $@ $<

# Header dependencies for the programs that generate source code.
# These are library modules...
build/errors.o : errors.c $(BCONFIG_H) $(SYSTEM_H) errors.h
build/gensupport.o: gensupport.c $(BCONFIG_H) $(SYSTEM_H) coretypes.h	\
  $(GTM_H) $(RTL_BASE_H) $(OBSTACK_H) errors.h $(HASHTAB_H)		\
  gensupport.h
build/ggc-none.o : ggc-none.c $(BCONFIG_H) $(SYSTEM_H) coretypes.h 	\
  $(GGC_H)
build/min-insn-modes.o : min-insn-modes.c $(BCONFIG_H) $(SYSTEM_H)	\
  $(MACHMODE_H)
build/print-rtl.o: print-rtl.c $(BCONFIG_H) $(SYSTEM_H) coretypes.h	\
  $(GTM_H) $(RTL_BASE_H)
build/read-rtl.o: read-rtl.c $(BCONFIG_H) $(SYSTEM_H) coretypes.h	\
  $(GTM_H) $(RTL_BASE_H) $(OBSTACK_H) $(HASHTAB_H) gensupport.h
build/rtl.o: rtl.c $(BCONFIG_H) coretypes.h $(GTM_H) $(SYSTEM_H)	\
  $(RTL_H) $(REAL_H) $(GGC_H) errors.h
build/vec.o : vec.c $(BCONFIG_H) $(SYSTEM_H) coretypes.h vec.h \
   $(GGC_H) $(TOPLEV_H)
build/gencondmd.o : build/gencondmd.c $(BCONFIG_H) $(SYSTEM_H)		\
  coretypes.h $(GTM_H) insn-constants.h $(RTL_H) $(TM_P_H)		\
  $(FUNCTION_H) $(REGS_H) $(RECOG_H) $(REAL_H) output.h $(FLAGS_H)	\
  $(RESOURCE_H) $(TOPLEV_H) reload.h $(EXCEPT_H) tm-constrs.h
# This pulls in tm-pred.h which contains inline functions wrapping up
# predicates from the back-end so those functions must be discarded.
# No big deal since gencondmd.c is a dummy file for non-GCC compilers.
build/gencondmd.o : \
  BUILD_CFLAGS := $(filter-out -fkeep-inline-functions, $(BUILD_CFLAGS))

# ...these are the programs themselves.
build/genattr.o : genattr.c $(RTL_BASE_H) $(BCONFIG_H) $(SYSTEM_H)	\
  coretypes.h $(GTM_H) errors.h gensupport.h
build/genattrtab.o : genattrtab.c $(RTL_BASE_H) $(OBSTACK_H)		\
  $(BCONFIG_H) $(SYSTEM_H) coretypes.h $(GTM_H) errors.h $(GGC_H)	\
  gensupport.h
build/genautomata.o : genautomata.c $(RTL_BASE_H) $(OBSTACK_H)		\
  $(BCONFIG_H) $(SYSTEM_H) coretypes.h $(GTM_H) errors.h vec.h		\
  $(HASHTAB_H) gensupport.h
build/gencheck.o : gencheck.c all-tree.def $(BCONFIG_H) $(GTM_H)	\
	$(SYSTEM_H) coretypes.h $(lang_tree_files) gimple.def
build/genchecksum.o : genchecksum.c $(BCONFIG_H) $(SYSTEM_H) $(MD5_H)
build/gencodes.o : gencodes.c $(RTL_BASE_H) $(BCONFIG_H) $(SYSTEM_H)	\
  coretypes.h $(GTM_H) errors.h gensupport.h
build/genconditions.o : genconditions.c $(RTL_BASE_H) $(BCONFIG_H)	\
  $(SYSTEM_H) coretypes.h $(GTM_H) errors.h
build/genconfig.o : genconfig.c $(RTL_BASE_H) $(BCONFIG_H) $(SYSTEM_H)	\
  coretypes.h $(GTM_H) errors.h gensupport.h
build/genconstants.o : genconstants.c $(RTL_BASE_H) $(BCONFIG_H)	\
  $(SYSTEM_H) coretypes.h $(GTM_H) errors.h
build/genemit.o : genemit.c $(RTL_BASE_H) $(BCONFIG_H) $(SYSTEM_H)	\
  coretypes.h $(GTM_H) errors.h gensupport.h
build/genextract.o : genextract.c $(RTL_BASE_H) $(BCONFIG_H)		\
  $(SYSTEM_H) coretypes.h $(GTM_H) errors.h gensupport.h vecprim.h
build/genflags.o : genflags.c $(RTL_BASE_H) $(OBSTACK_H) $(BCONFIG_H)	\
  $(SYSTEM_H) coretypes.h $(GTM_H) errors.h gensupport.h
build/gengenrtl.o : gengenrtl.c $(BCONFIG_H) $(SYSTEM_H) rtl.def
build/gengtype-lex.o : gengtype-lex.c gengtype.h $(BCONFIG_H) $(SYSTEM_H)
build/gengtype-parse.o : gengtype-parse.c gengtype.h $(BCONFIG_H)	\
  $(SYSTEM_H)
build/gengtype.o : gengtype.c $(BCONFIG_H) $(SYSTEM_H) gengtype.h 	\
  rtl.def insn-notes.def errors.h double-int.h
build/genmddeps.o: genmddeps.c $(BCONFIG_H) $(SYSTEM_H) coretypes.h	\
  $(GTM_H) $(RTL_BASE_H) errors.h gensupport.h
build/genmodes.o : genmodes.c $(BCONFIG_H) $(SYSTEM_H) errors.h		\
  $(HASHTAB_H) machmode.def $(extra_modes_file)
build/genopinit.o : genopinit.c $(RTL_BASE_H) $(BCONFIG_H) $(SYSTEM_H)	\
  coretypes.h $(GTM_H) errors.h gensupport.h
build/genoutput.o : genoutput.c $(RTL_BASE_H) $(BCONFIG_H) $(SYSTEM_H)	\
  coretypes.h $(GTM_H) errors.h gensupport.h
build/genpeep.o : genpeep.c $(RTL_BASE_H) $(BCONFIG_H) $(SYSTEM_H)	\
  coretypes.h $(GTM_H) errors.h gensupport.h $(TOPLEV_H)
build/genpreds.o : genpreds.c $(RTL_BASE_H) $(BCONFIG_H) $(SYSTEM_H)	\
  coretypes.h $(GTM_H) errors.h gensupport.h $(OBSTACK_H)
build/genrecog.o : genrecog.c $(RTL_BASE_H) $(BCONFIG_H) $(SYSTEM_H)	\
  coretypes.h $(GTM_H) errors.h gensupport.h

# Compile the programs that generate insn-* from the machine description.
# They are compiled with $(COMPILER_FOR_BUILD), and associated libraries,
# since they need to run on this machine
# even if GCC is being compiled to run on some other machine.

# As a general rule...
build/gen%$(build_exeext): build/gen%.o $(BUILD_LIBDEPS)
	$(LINKER_FOR_BUILD) $(BUILD_LINKERFLAGS) $(BUILD_LDFLAGS) -o $@ \
	    $(filter-out $(BUILD_LIBDEPS), $^) $(BUILD_LIBS)

# All these programs use the MD reader ($(BUILD_RTL)).
genprogmd = attr attrtab automata codes conditions config constants emit \
	    extract flags mddeps opinit output peep preds recog
$(genprogmd:%=build/gen%$(build_exeext)): $(BUILD_RTL) $(BUILD_ERRORS)

# These programs need libs over and above what they get from the above list.
build/genautomata$(build_exeext) : BUILD_LIBS += -lm

# These programs are not linked with the MD reader.
build/gengenrtl$(build_exeext) : $(BUILD_ERRORS)
build/genmodes$(build_exeext) : $(BUILD_ERRORS)
build/gengtype$(build_exeext) : build/gengtype-lex.o build/gengtype-parse.o \
				$(BUILD_ERRORS)

# Generated source files for gengtype.
gengtype-lex.c : gengtype-lex.l
	-$(FLEX) $(FLEXFLAGS) -o$@ $<

#
# Remake internationalization support.
intl.o: intl.c $(CONFIG_H) $(SYSTEM_H) coretypes.h $(TM_H) intl.h Makefile
	$(COMPILER) $(ALL_COMPILERFLAGS) $(ALL_CPPFLAGS) \
	  -DLOCALEDIR=\"$(localedir)\" \
	  -c $(srcdir)/intl.c $(OUTPUT_OPTION)

#
# Remake cpp.

PREPROCESSOR_DEFINES = \
  -DGCC_INCLUDE_DIR=\"$(libsubdir)/include\" \
  -DFIXED_INCLUDE_DIR=\"$(libsubdir)/include-fixed\" \
  -DGPLUSPLUS_INCLUDE_DIR=\"$(gcc_gxx_include_dir)\" \
  -DGPLUSPLUS_TOOL_INCLUDE_DIR=\"$(gcc_gxx_include_dir)/$(target_noncanonical)\" \
  -DGPLUSPLUS_BACKWARD_INCLUDE_DIR=\"$(gcc_gxx_include_dir)/backward\" \
  -DLOCAL_INCLUDE_DIR=\"$(local_includedir)\" \
  -DCROSS_INCLUDE_DIR=\"$(CROSS_SYSTEM_HEADER_DIR)\" \
  -DTOOL_INCLUDE_DIR=\"$(gcc_tooldir)/include\" \
  -DPREFIX=\"$(prefix)/\" \
  -DSTANDARD_EXEC_PREFIX=\"$(libdir)/gcc/\" \
  @TARGET_SYSTEM_ROOT_DEFINE@

cppdefault.o: cppdefault.c $(CONFIG_H) $(SYSTEM_H) coretypes.h $(TM_H) \
	cppdefault.h Makefile
	$(COMPILER) $(ALL_COMPILERFLAGS) $(ALL_CPPFLAGS) \
	  $(PREPROCESSOR_DEFINES) \
	  -c $(srcdir)/cppdefault.c $(OUTPUT_OPTION)

# Note for the stamp targets, we run the program `true' instead of
# having an empty command (nothing following the semicolon).

# gcov-iov.c is run on the build machine to generate gcov-iov.h from version.c
build/gcov-iov.o: gcov-iov.c $(BCONFIG_H) coretypes.h $(GTM_H) \
  $(SYSTEM_H) coretypes.h $(TM_H)

build/gcov-iov$(build_exeext): build/gcov-iov.o
	$(LINKER_FOR_BUILD) $(BUILD_LINKERFLAGS) $(BUILD_LDFLAGS) \
		build/gcov-iov.o -o $@

gcov-iov.h: s-iov
s-iov: build/gcov-iov$(build_exeext) $(BASEVER) $(DEVPHASE)
	build/gcov-iov$(build_exeext) '$(BASEVER_c)' '$(DEVPHASE_c)' \
	    > tmp-gcov-iov.h
	$(SHELL) $(srcdir)/../move-if-change tmp-gcov-iov.h gcov-iov.h
	$(STAMP) s-iov

gcov.o: gcov.c gcov-io.c $(GCOV_IO_H) intl.h $(SYSTEM_H) coretypes.h $(TM_H) \
   $(CONFIG_H) version.h
gcov-dump.o: gcov-dump.c gcov-io.c $(GCOV_IO_H) $(SYSTEM_H) coretypes.h \
   $(TM_H) $(CONFIG_H) version.h

GCOV_OBJS = gcov.o intl.o version.o errors.o
gcov$(exeext): $(GCOV_OBJS) $(LIBDEPS)
	$(LINKER) $(ALL_LINKERFLAGS) $(LDFLAGS) $(GCOV_OBJS) $(LIBS) -o $@
GCOV_DUMP_OBJS = gcov-dump.o version.o errors.o
gcov-dump$(exeext): $(GCOV_DUMP_OBJS) $(LIBDEPS)
	$(LINKER) $(ALL_LINKERFLAGS) $(LDFLAGS) $(GCOV_DUMP_OBJS) \
		$(LIBS) -o $@
#
# Build the include directories.  The stamp files are stmp-* rather than
# s-* so that mostlyclean does not force the include directory to
# be rebuilt.

# Build the include directories.
stmp-int-hdrs: $(STMP_FIXINC) $(USER_H) $(UNWIND_H) fixinc_list
# Copy in the headers provided with gcc.
# The sed command gets just the last file name component;
# this is necessary because VPATH could add a dirname.
# Using basename would be simpler, but some systems don't have it.
# The touch command is here to workaround an AIX/Linux NFS bug.
	-if [ -d include ] ; then true; else mkdir include; chmod a+rx include; fi
	-if [ -d include-fixed ] ; then true; else mkdir include-fixed; chmod a+rx include-fixed; fi
	for file in .. $(USER_H); do \
	  if [ X$$file != X.. ]; then \
	    realfile=`echo $$file | sed -e 's|.*/\([^/]*\)$$|\1|'`; \
	    $(STAMP) include/$$realfile; \
	    rm -f include/$$realfile; \
	    cp $$file include; \
	    chmod a+r include/$$realfile; \
	  fi; \
	done
	rm -f include/unwind.h
	cp $(UNWIND_H) include/unwind.h
	rm -f include/stdint.h
	if [ $(USE_GCC_STDINT) = wrap ]; then \
	  rm -f include/stdint-gcc.h; \
	  cp $(srcdir)/ginclude/stdint-gcc.h include/stdint-gcc.h; \
	  cp $(srcdir)/ginclude/stdint-wrap.h include/stdint.h; \
	elif [ $(USE_GCC_STDINT) = provide ]; then \
	  cp $(srcdir)/ginclude/stdint-gcc.h include/stdint.h; \
	fi
	set -e; for ml in `cat fixinc_list`; do \
	  sysroot_headers_suffix=`echo $${ml} | sed -e 's/;.*$$//'`; \
	  multi_dir=`echo $${ml} | sed -e 's/^[^;]*;//'`; \
	  fix_dir=include-fixed$${multi_dir}; \
	  if $(LIMITS_H_TEST) ; then \
	    cat $(srcdir)/limitx.h $(srcdir)/glimits.h $(srcdir)/limity.h > tmp-xlimits.h; \
	  else \
	    cat $(srcdir)/glimits.h > tmp-xlimits.h; \
	  fi; \
	  $(mkinstalldirs) $${fix_dir}; \
	  chmod a+rx $${fix_dir} || true; \
	  rm -f $${fix_dir}/limits.h; \
	  mv tmp-xlimits.h $${fix_dir}/limits.h; \
	  chmod a+r $${fix_dir}/limits.h; \
	done
# Install the README
	rm -f include-fixed/README
	cp $(srcdir)/../fixincludes/README-fixinc include-fixed/README
	chmod a+r include-fixed/README
	$(STAMP) $@

.PHONY: install-gcc-tooldir
install-gcc-tooldir:
	$(mkinstalldirs) $(DESTDIR)$(gcc_tooldir)

macro_list: s-macro_list; @true
s-macro_list : $(GCC_PASSES)
	echo | $(GCC_FOR_TARGET) -E -dM - | \
	  sed -n -e 's/^#define \([^_][a-zA-Z0-9_]*\).*/\1/p' \
		 -e 's/^#define \(_[^_A-Z][a-zA-Z0-9_]*\).*/\1/p' | \
	  sort -u > tmp-macro_list
	$(SHELL) $(srcdir)/../move-if-change tmp-macro_list macro_list
	$(STAMP) s-macro_list

fixinc_list: s-fixinc_list; @true
s-fixinc_list : $(GCC_PASSES)
# Build up a list of multilib directories and corresponding sysroot
# suffixes, in form sysroot;multilib.
	if $(GCC_FOR_TARGET) -print-sysroot-headers-suffix > /dev/null 2>&1; then \
	  set -e; for ml in `$(GCC_FOR_TARGET) -print-multi-lib`; do \
	    multi_dir=`echo $${ml} | sed -e 's/;.*$$//'`; \
	    flags=`echo $${ml} | sed -e 's/^[^;]*;//' -e 's/@/ -/g'`; \
	    sfx=`$(GCC_FOR_TARGET) $${flags} -print-sysroot-headers-suffix`; \
	    if [ "$${multi_dir}" = "." ]; \
	      then multi_dir=""; \
	    else \
	      multi_dir=/$${multi_dir}; \
	    fi; \
	    echo "$${sfx};$${multi_dir}"; \
	  done; \
	else \
	  echo ";"; \
	fi > tmp-fixinc_list
	$(SHELL) $(srcdir)/../move-if-change tmp-fixinc_list fixinc_list
	$(STAMP) s-fixinc_list

# The line below is supposed to avoid accidentally matching the
# built-in suffix rule `.o:' to build fixincl out of fixincl.o.  You'd
# expect fixincl to be newer than fixincl.o, such that this situation
# would never come up.  As it turns out, if you use ccache with
# CCACHE_HARDLINK enabled, the compiler doesn't embed the current
# working directory in object files (-g absent, or -fno-working-dir
# present), and build and host are the same, fixincl for the host will
# build after fixincl for the build machine, getting a cache hit,
# thereby updating the timestamp of fixincl.o in the host tree.
# Because of CCACHE_HARDLINK, this will also update the timestamp in
# the build tree, and so fixincl in the build tree will appear to be
# out of date.  Yuck.
../$(build_subdir)/fixincludes/fixincl: ; @ :

# Build fixed copies of system files.
# Abort if no system headers available, unless building a crosscompiler.
# FIXME: abort unless building --without-headers would be more accurate and less ugly
stmp-fixinc: gsyslimits.h macro_list fixinc_list \
  $(build_objdir)/fixincludes/fixincl \
  $(build_objdir)/fixincludes/fixinc.sh
	rm -rf include-fixed; mkdir include-fixed
	-chmod a+rx include-fixed
	if [ -d ../prev-gcc ]; then \
	  cd ../prev-gcc && \
	  $(MAKE) real-$(INSTALL_HEADERS_DIR) DESTDIR=`pwd`/../gcc/ \
	    libsubdir=. ; \
	else \
	  set -e; for ml in `cat fixinc_list`; do \
	    sysroot_headers_suffix=`echo $${ml} | sed -e 's/;.*$$//'`; \
	    multi_dir=`echo $${ml} | sed -e 's/^[^;]*;//'`; \
	    fix_dir=include-fixed$${multi_dir}; \
	    if ! $(inhibit_libc) && test ! -d ${SYSTEM_HEADER_DIR}; then \
	      echo The directory that should contain system headers does not exist: >&2 ; \
	      echo "  ${SYSTEM_HEADER_DIR}" >&2 ; \
	      tooldir_sysinc=`echo "${gcc_tooldir}/sys-include" | sed -e :a -e "s,[^/]*/\.\.\/,," -e ta`; \
	      if test "x${SYSTEM_HEADER_DIR}" = "x$${tooldir_sysinc}"; \
	      then sleep 1; else exit 1; fi; \
	    fi; \
	    $(mkinstalldirs) $${fix_dir}; \
	    chmod a+rx $${fix_dir} || true; \
	    (TARGET_MACHINE='$(target)'; srcdir=`cd $(srcdir); ${PWD_COMMAND}`; \
	      SHELL='$(SHELL)'; MACRO_LIST=`${PWD_COMMAND}`/macro_list ; \
	      export TARGET_MACHINE srcdir SHELL MACRO_LIST && \
	      cd $(build_objdir)/fixincludes && \
	      $(SHELL) ./fixinc.sh ../../gcc/$${fix_dir} \
	        $(SYSTEM_HEADER_DIR) $(OTHER_FIXINCLUDES_DIRS) ); \
	    rm -f $${fix_dir}/syslimits.h; \
	    if [ -f $${fix_dir}/limits.h ]; then \
	      mv $${fix_dir}/limits.h $${fix_dir}/syslimits.h; \
	    else \
	      cp $(srcdir)/gsyslimits.h $${fix_dir}/syslimits.h; \
	    fi; \
	    chmod a+r $${fix_dir}/syslimits.h; \
	  done; \
	fi
	$(STAMP) stmp-fixinc
#
# Remake the info files.

doc: $(BUILD_INFO) $(GENERATED_MANPAGES) gccbug

INFOFILES = doc/cpp.info doc/gcc.info doc/gccint.info \
            doc/gccinstall.info doc/cppinternals.info

info: $(INFOFILES) lang.info @GENINSRC@ srcinfo lang.srcinfo

srcinfo: $(INFOFILES)
	-cp -p $^ $(srcdir)/doc

TEXI_CPP_FILES = cpp.texi fdl.texi cppenv.texi cppopts.texi		\
	 gcc-common.texi gcc-vers.texi

TEXI_GCC_FILES = gcc.texi gcc-common.texi gcc-vers.texi frontends.texi	\
	 standards.texi invoke.texi extend.texi md.texi objc.texi	\
	 gcov.texi trouble.texi bugreport.texi service.texi		\
	 contribute.texi compat.texi funding.texi gnu.texi gpl_v3.texi	\
	 fdl.texi contrib.texi cppenv.texi cppopts.texi			\
	 implement-c.texi implement-cxx.texi arm-neon-intrinsics.texi

TEXI_GCCINT_FILES = gccint.texi gcc-common.texi gcc-vers.texi		\
	 contribute.texi makefile.texi configterms.texi options.texi	\
	 portability.texi interface.texi passes.texi c-tree.texi	\
	 rtl.texi md.texi tm.texi hostconfig.texi fragments.texi	\
	 configfiles.texi collect2.texi headerdirs.texi funding.texi	\
	 gnu.texi gpl_v3.texi fdl.texi contrib.texi languages.texi	\
	 sourcebuild.texi gty.texi libgcc.texi cfg.texi tree-ssa.texi	\
	 loop.texi generic.texi gimple.texi plugins.texi

TEXI_GCCINSTALL_FILES = install.texi install-old.texi fdl.texi		\
	 gcc-common.texi gcc-vers.texi

TEXI_CPPINT_FILES = cppinternals.texi gcc-common.texi gcc-vers.texi

# gcc-vers.texi is generated from the version files.
gcc-vers.texi: $(BASEVER) $(DEVPHASE)
	(echo "@set version-GCC $(BASEVER_c)"; \
	 if [ "$(DEVPHASE_c)" = "experimental" ]; \
	 then echo "@set DEVELOPMENT"; \
	 else echo "@clear DEVELOPMENT"; \
	 fi) > $@T
	$(build_file_translate) echo @set srcdir $(abs_srcdir) >> $@T
	if [ -n "$(PKGVERSION)" ]; then \
	  echo "@set VERSION_PACKAGE $(PKGVERSION)" >> $@T; \
	fi
	echo "@set BUGURL $(BUGURL_TEXI)" >> $@T; \
	mv -f $@T $@


# The *.1, *.7, *.info, *.dvi, and *.pdf files are being generated from implicit
# patterns.  To use them, put each of the specific targets with its
# specific dependencies but no build commands.

doc/cpp.info: $(TEXI_CPP_FILES)
doc/gcc.info: $(TEXI_GCC_FILES)
doc/gccint.info: $(TEXI_GCCINT_FILES)
doc/cppinternals.info: $(TEXI_CPPINT_FILES)

doc/%.info: %.texi
	if [ x$(BUILD_INFO) = xinfo ]; then \
		$(MAKEINFO) $(MAKEINFOFLAGS) -I . -I $(gcc_docdir) \
			-I $(gcc_docdir)/include -o $@ $<; \
	fi

# Duplicate entry to handle renaming of gccinstall.info
doc/gccinstall.info: $(TEXI_GCCINSTALL_FILES)
	if [ x$(BUILD_INFO) = xinfo ]; then \
		$(MAKEINFO) $(MAKEINFOFLAGS) -I $(gcc_docdir) \
			-I $(gcc_docdir)/include -o $@ $<; \
	fi

doc/cpp.dvi: $(TEXI_CPP_FILES)
doc/gcc.dvi: $(TEXI_GCC_FILES)
doc/gccint.dvi: $(TEXI_GCCINT_FILES)
doc/cppinternals.dvi: $(TEXI_CPPINT_FILES)

doc/cpp.pdf: $(TEXI_CPP_FILES)
doc/gcc.pdf: $(TEXI_GCC_FILES)
doc/gccint.pdf: $(TEXI_GCCINT_FILES)
doc/cppinternals.pdf: $(TEXI_CPPINT_FILES)

$(build_htmldir)/cpp/index.html: $(TEXI_CPP_FILES)
$(build_htmldir)/gcc/index.html: $(TEXI_GCC_FILES)
$(build_htmldir)/gccint/index.html: $(TEXI_GCCINT_FILES)
$(build_htmldir)/cppinternals/index.html: $(TEXI_CPPINT_FILES)

dvi:: doc/gcc.dvi doc/gccint.dvi doc/gccinstall.dvi doc/cpp.dvi \
      doc/cppinternals.dvi lang.dvi

doc/%.dvi: %.texi
	$(TEXI2DVI) -I . -I $(abs_docdir) -I $(abs_docdir)/include -o $@ $<

# Duplicate entry to handle renaming of gccinstall.dvi
doc/gccinstall.dvi: $(TEXI_GCCINSTALL_FILES)
	$(TEXI2DVI) -I . -I $(abs_docdir) -I $(abs_docdir)/include -o $@ $<

PDFFILES = doc/gcc.pdf doc/gccint.pdf doc/gccinstall.pdf doc/cpp.pdf \
           doc/cppinternals.pdf

pdf:: $(PDFFILES) lang.pdf

doc/%.pdf: %.texi
	$(TEXI2PDF) -I . -I $(abs_docdir) -I $(abs_docdir)/include -o $@ $<

# Duplicate entry to handle renaming of gccinstall.pdf
doc/gccinstall.pdf: $(TEXI_GCCINSTALL_FILES)
	$(TEXI2PDF) -I . -I $(abs_docdir) -I $(abs_docdir)/include -o $@ $<

# List the directories or single hmtl files which are installed by
# install-html. The lang.html file triggers language fragments to build
# html documentation. Installing language fragment documentation is not
# yet supported.
HTMLS_INSTALL=$(build_htmldir)/cpp $(build_htmldir)/gcc \
       $(build_htmldir)/gccinstall $(build_htmldir)/gccint \
       $(build_htmldir)/cppinternals

# List the html file targets.
HTMLS_BUILD=$(build_htmldir)/cpp/index.html $(build_htmldir)/gcc/index.html \
       $(build_htmldir)/gccinstall/index.html $(build_htmldir)/gccint/index.html \
       $(build_htmldir)/cppinternals/index.html lang.html

html:: $(HTMLS_BUILD)

$(build_htmldir)/%/index.html: %.texi
	$(mkinstalldirs) $(@D)
	rm -f $(@D)/*
	$(TEXI2HTML) -I $(abs_docdir) -I $(abs_docdir)/include -o $(@D) $<

# Duplicate entry to handle renaming of gccinstall
$(build_htmldir)/gccinstall/index.html: $(TEXI_GCCINSTALL_FILES)
	$(mkinstalldirs) $(@D)
	echo rm -f $(@D)/*
	SOURCEDIR=$(abs_docdir) \
	DESTDIR=$(@D) \
	$(SHELL) $(srcdir)/doc/install.texi2html

MANFILES = doc/gcov.1 doc/cpp.1 doc/gcc.1 doc/gfdl.7 doc/gpl.7 doc/fsf-funding.7

generated-manpages: man

man: $(MANFILES) lang.man @GENINSRC@ srcman lang.srcman

srcman: $(MANFILES)
	-cp -p $^ $(srcdir)/doc

doc/%.1: %.pod
	$(STAMP) $@
	-($(POD2MAN) --section=1 $< > $(@).T$$$$ && \
		mv -f $(@).T$$$$ $@) || \
		(rm -f $(@).T$$$$ && exit 1)

doc/%.7: %.pod
	$(STAMP) $@
	-($(POD2MAN) --section=7 $< > $(@).T$$$$ && \
		mv -f $(@).T$$$$ $@) || \
		(rm -f $(@).T$$$$ && exit 1)

%.pod: %.texi
	$(STAMP) $@
	-$(TEXI2POD) -DBUGURL="$(BUGURL_TEXI)" $< > $@

.INTERMEDIATE: cpp.pod gcc.pod gfdl.pod fsf-funding.pod
cpp.pod: cpp.texi cppenv.texi cppopts.texi

# These next rules exist because the output name is not the same as
# the input name, so our implicit %.pod rule will not work.

gcc.pod: invoke.texi cppenv.texi cppopts.texi gcc-vers.texi
	$(STAMP) $@
	-$(TEXI2POD) $< > $@
gfdl.pod: fdl.texi
	$(STAMP) $@
	-$(TEXI2POD) $< > $@
fsf-funding.pod: funding.texi
	$(STAMP) $@
	-$(TEXI2POD) $< > $@
gpl.pod: gpl_v3.texi
	$(STAMP) $@
	-$(TEXI2POD) $< > $@

#
# Deletion of files made during compilation.
# There are four levels of this:
#   `mostlyclean', `clean', `distclean' and `maintainer-clean'.
# `mostlyclean' is useful while working on a particular type of machine.
# It deletes most, but not all, of the files made by compilation.
# It does not delete libgcc.a or its parts, so it won't have to be recompiled.
# `clean' deletes everything made by running `make all'.
# `distclean' also deletes the files made by config.
# `maintainer-clean' also deletes everything that could be regenerated
# automatically, except for `configure'.
# We remove as much from the language subdirectories as we can
# (less duplicated code).

mostlyclean: lang.mostlyclean
	-rm -f $(MOSTLYCLEANFILES)
	-rm -f *$(objext)
	-rm -f *$(coverageexts)
# Delete build programs
	-rm -f build/*
	-rm -f mddeps.mk
# Delete other built files.
	-rm -f specs.h options.c options.h
# Delete the stamp and temporary files.
	-rm -f s-* tmp-* stamp-* stmp-*
	-rm -f */stamp-* */tmp-*
# Delete debugging dump files.
	-rm -f *.[0-9][0-9].* */*.[0-9][0-9].*
# Delete some files made during installation.
	-rm -f specs $(SPECS)
	-rm -f collect collect2 mips-tfile mips-tdump
# Delete unwanted output files from TeX.
	-rm -f *.toc *.log *.vr *.fn *.cp *.tp *.ky *.pg
	-rm -f */*.toc */*.log */*.vr */*.fn */*.cp */*.tp */*.ky */*.pg
# Delete sorted indices we don't actually use.
	-rm -f gcc.vrs gcc.kys gcc.tps gcc.pgs gcc.fns
# Delete core dumps.
	-rm -f core */core
# Delete file generated for gengtype
	-rm -f gtyp-input.list
# Delete files generated by gengtype.c
	-rm -f gtype-*
	-rm -f gt-*
# Delete genchecksum outputs
	-rm -f *-checksum.c

# Delete all files made by compilation
# that don't exist in the distribution.
clean: mostlyclean lang.clean
	-rm -f libgcc.a libgcc_eh.a libgcov.a
	-rm -f libgcc_s*
	-rm -f libunwind*
	-rm -f config.h tconfig.h bconfig.h tm_p.h tm.h
	-rm -f options.c options.h optionlist
	-rm -f cs-*
	-rm -f doc/*.dvi
	-rm -f doc/*.pdf
# Delete the include directories.
	-rm -rf include include-fixed
# Delete files used by the "multilib" facility (including libgcc subdirs).
	-rm -f multilib.h tmpmultilib*
	-if [ "x$(MULTILIB_DIRNAMES)" != x ] ; then \
	  rm -rf $(MULTILIB_DIRNAMES); \
	else if [ "x$(MULTILIB_OPTIONS)" != x ] ; then \
	  rm -rf `echo $(MULTILIB_OPTIONS) | sed -e 's/\// /g'`; \
	fi ; fi

# Delete all files that users would normally create
# while building and installing GCC.
distclean: clean lang.distclean
	-rm -f auto-host.h auto-build.h
	-rm -f cstamp-h
	-rm -f config.status config.run config.cache config.bak
	-rm -f Make-lang Make-hooks Make-host Make-target
	-rm -f Makefile *.oaux
	-rm -f gthr-default.h
	-rm -f TAGS */TAGS
	-rm -f *.asm
	-rm -f site.exp site.bak testsuite/site.exp testsuite/site.bak
	-rm -f testsuite/*.log testsuite/*.sum
	-cd testsuite && rm -f x *.x *.x? *.exe *.rpo *.o *.s *.S *.c
	-cd testsuite && rm -f *.out *.gcov *$(coverageexts)
	-rm -rf ${QMTEST_DIR} stamp-qmtest
	-rm -f cxxmain.c
	-rm -f gccbug .gdbinit configargs.h
	-rm -f gcov.pod
# Delete po/*.gmo only if we are not building in the source directory.
	-if [ ! -f po/exgettext ]; then rm -f po/*.gmo; fi
	-rmdir ada cp f java objc intl po testsuite 2>/dev/null

# Get rid of every file that's generated from some other file, except for `configure'.
# Most of these files ARE PRESENT in the GCC distribution.
maintainer-clean:
	@echo 'This command is intended for maintainers to use; it'
	@echo 'deletes files that may need special tools to rebuild.'
	$(MAKE) lang.maintainer-clean distclean
	-rm -f cpp.??s cpp.*aux
	-rm -f gcc.??s gcc.*aux
	-rm -f $(gcc_docdir)/*.info $(gcc_docdir)/*.1 $(gcc_docdir)/*.7 $(gcc_docdir)/*.dvi $(gcc_docdir)/*.pdf
#
# Entry points `install' and `uninstall'.
# Also use `install-collect2' to install collect2 when the config files don't.

# Copy the compiler files into directories where they will be run.
# Install the driver last so that the window when things are
# broken is small.
install: install-common $(INSTALL_HEADERS) \
    install-cpp install-man install-info install-@POSUB@ \
    install-driver install-lto-wrapper

ifeq ($(enable_plugin),yes)
install: install-plugin
endif

# Handle cpp installation.
install-cpp: installdirs cpp$(exeext)
	-rm -f $(DESTDIR)$(bindir)/$(CPP_INSTALL_NAME)$(exeext)
	-$(INSTALL_PROGRAM) -m 755 cpp$(exeext) $(DESTDIR)$(bindir)/$(CPP_INSTALL_NAME)$(exeext)
	-if [ x$(cpp_install_dir) != x ]; then \
	  rm -f $(DESTDIR)$(prefix)/$(cpp_install_dir)/$(CPP_INSTALL_NAME)$(exeext); \
	  $(INSTALL_PROGRAM) -m 755 cpp$(exeext) $(DESTDIR)$(prefix)/$(cpp_install_dir)/$(CPP_INSTALL_NAME)$(exeext); \
	else true; fi

# Create the installation directories.
# $(libdir)/gcc/include isn't currently searched by cpp.
installdirs:
	$(mkinstalldirs) $(DESTDIR)$(libsubdir)
	$(mkinstalldirs) $(DESTDIR)$(libexecsubdir)
	$(mkinstalldirs) $(DESTDIR)$(bindir)
	$(mkinstalldirs) $(DESTDIR)$(includedir)
	$(mkinstalldirs) $(DESTDIR)$(infodir)
	$(mkinstalldirs) $(DESTDIR)$(slibdir)
	$(mkinstalldirs) $(DESTDIR)$(man1dir)
	$(mkinstalldirs) $(DESTDIR)$(man7dir)

PLUGIN_HEADERS = $(TREE_H) $(CONFIG_H) $(SYSTEM_H) coretypes.h $(TM_H) \
  $(TOPLEV_H) $(BASIC_BLOCK_H) $(GIMPLE_H) $(TREE_PASS_H) $(GCC_PLUGIN_H) \
  $(GGC_H) $(TREE_DUMP_H) $(PRETTY_PRINT_H) \
  $(tm_file_list) $(tm_include_list) $(tm_p_file_list) $(tm_p_include_list) \
  $(host_xm_file_list) $(host_xm_include_list) $(xm_include_list) \
  intl.h $(PLUGIN_VERSION_H) $(DIAGNOSTIC_H) $(C_COMMON_H) $(C_PRETTY_PRINT_H) \
  tree-iterator.h $(PLUGIN_H) $(TREE_FLOW_H) langhooks.h

# Install the headers needed to build a plugin.
install-plugin: installdirs lang.install-plugin
# We keep the directory structure for files in config and .def files. All
# other files are flattened to a single directory.
	$(mkinstalldirs) $(DESTDIR)$(plugin_includedir)
	headers=`echo $(PLUGIN_HEADERS) | tr ' ' '\n' | sort -u`; \
	srcdirstrip=`echo "$(srcdir)" | sed 's/[].[^$$\\*|]/\\\\&/g'`; \
	for file in $$headers; do \
	  if [ -f $$file ] ; then \
	    path=$$file; \
	  elif [ -f $(srcdir)/$$file ]; then \
	    path=$(srcdir)/$$file; \
	  else continue; \
	  fi; \
	  case $$path in \
	  "$(srcdir)"/config/* | "$(srcdir)"/*.def ) \
	    base=`echo "$$path" | sed -e "s|$$srcdirstrip/||"`;; \
	  *) base=`basename $$path` ;; \
	  esac; \
	  dest=$(plugin_includedir)/$$base; \
	  echo $(INSTALL_DATA) $$path $(DESTDIR)$$dest; \
	  dir=`dirname $$dest`; \
	  $(mkinstalldirs) $(DESTDIR)$$dir; \
	  $(INSTALL_DATA) $$path $(DESTDIR)$$dest; \
	done

# Install the compiler executables built during cross compilation.
install-common: native lang.install-common installdirs
	for file in $(COMPILERS); do \
	  if [ -f $$file ] ; then \
	    rm -f $(DESTDIR)$(libexecsubdir)/$$file; \
	    $(INSTALL_PROGRAM) $$file $(DESTDIR)$(libexecsubdir)/$$file; \
	  else true; \
	  fi; \
	done
	for file in $(EXTRA_PASSES) $(EXTRA_PROGRAMS) $(COLLECT2) ..; do \
	  if [ x"$$file" != x.. ]; then \
	    rm -f $(DESTDIR)$(libexecsubdir)/$$file; \
	    $(INSTALL_PROGRAM) $$file $(DESTDIR)$(libexecsubdir)/$$file; \
	  else true; fi; \
	done
# We no longer install the specs file because its presence makes the
# driver slower, and because people who need it can recreate it by
# using -dumpspecs.  We remove any old version because it would
# otherwise override the specs built into the driver.
	rm -f $(DESTDIR)$(libsubdir)/specs
# Install gcov if it was compiled.
	-if [ -f gcov$(exeext) ]; \
	then \
	    rm -f $(DESTDIR)$(bindir)/$(GCOV_INSTALL_NAME)$(exeext); \
	    $(INSTALL_PROGRAM) gcov$(exeext) $(DESTDIR)$(bindir)/$(GCOV_INSTALL_NAME)$(exeext); \
	fi
	$(INSTALL_SCRIPT) gccbug $(DESTDIR)$(bindir)/$(GCCBUG_INSTALL_NAME)

# Install the driver program as $(target_noncanonical)-gcc,
# $(target_noncanonical)-gcc-$(version)
# and also as either gcc (if native) or $(gcc_tooldir)/bin/gcc.
install-driver: installdirs xgcc$(exeext)
	-rm -f $(DESTDIR)$(bindir)/$(GCC_INSTALL_NAME)$(exeext)
	-$(INSTALL_PROGRAM) xgcc$(exeext) $(DESTDIR)$(bindir)/$(GCC_INSTALL_NAME)$(exeext)
	-rm -f $(DESTDIR)$(bindir)/$(target_noncanonical)-gcc-$(version)$(exeext)
	-( cd $(DESTDIR)$(bindir) && \
	   $(LN) $(GCC_INSTALL_NAME)$(exeext) $(target_noncanonical)-gcc-$(version)$(exeext) )
	-if [ -f gcc-cross$(exeext) ] ; then \
	  if [ -d $(DESTDIR)$(gcc_tooldir)/bin/. ] ; then \
	    rm -f $(DESTDIR)$(gcc_tooldir)/bin/gcc$(exeext); \
	    $(INSTALL_PROGRAM) gcc-cross$(exeext) $(DESTDIR)$(gcc_tooldir)/bin/gcc$(exeext); \
	  else true; fi; \
	else \
	  rm -f $(DESTDIR)$(bindir)/$(target_noncanonical)-gcc-tmp$(exeext); \
	  ( cd $(DESTDIR)$(bindir) && \
	    $(LN) $(GCC_INSTALL_NAME)$(exeext) $(target_noncanonical)-gcc-tmp$(exeext) && \
	    mv -f $(target_noncanonical)-gcc-tmp$(exeext) $(GCC_TARGET_INSTALL_NAME)$(exeext) ); \
	fi

# Install the info files.
# $(INSTALL_DATA) might be a relative pathname, so we can't cd into srcdir
# to do the install.
install-info:: doc installdirs \
	$(DESTDIR)$(infodir)/cpp.info \
	$(DESTDIR)$(infodir)/gcc.info \
	$(DESTDIR)$(infodir)/cppinternals.info \
	$(DESTDIR)$(infodir)/gccinstall.info \
	$(DESTDIR)$(infodir)/gccint.info \
	lang.install-info

$(DESTDIR)$(infodir)/%.info: doc/%.info installdirs
	rm -f $@
	if [ -f $< ]; then \
	  for f in $(<)*; do \
	    realfile=`echo $$f | sed -e 's|.*/\([^/]*\)$$|\1|'`; \
	    $(INSTALL_DATA) $$f $(DESTDIR)$(infodir)/$$realfile; \
	    chmod a-x $(DESTDIR)$(infodir)/$$realfile; \
	  done; \
	else true; fi
	-if $(SHELL) -c 'install-info --version' >/dev/null 2>&1; then \
	  if [ -f $@ ]; then \
	    install-info --dir-file=$(DESTDIR)$(infodir)/dir $@; \
	  else true; fi; \
	else true; fi;

pdf__strip_dir = `echo $$p | sed -e 's|^.*/||'`;

install-pdf: $(PDFFILES) lang.install-pdf
	@$(NORMAL_INSTALL)
	test -z "$(pdfdir)/gcc" || $(mkinstalldirs) "$(DESTDIR)$(pdfdir)/gcc"
	@list='$(PDFFILES)'; for p in $$list; do \
	  if test -f "$$p"; then d=; else d="$(srcdir)/"; fi; \
	  f=$(pdf__strip_dir) \
	  echo " $(INSTALL_DATA) '$$d$$p' '$(DESTDIR)$(pdfdir)/gcc/$$f'"; \
	  $(INSTALL_DATA) "$$d$$p" "$(DESTDIR)$(pdfdir)/gcc/$$f"; \
	done

html__strip_dir = `echo $$p | sed -e 's|^.*/||'`;

install-html: $(HTMLS_BUILD)
	@$(NORMAL_INSTALL)
	test -z "$(htmldir)" || $(mkinstalldirs) "$(DESTDIR)$(htmldir)"
	@list='$(HTMLS_INSTALL)'; for p in $$list; do \
	  if test -f "$$p" || test -d "$$p"; then d=""; else d="$(srcdir)/"; fi; \
	  f=$(html__strip_dir) \
	  if test -d "$$d$$p"; then \
	    echo " $(mkinstalldirs) '$(DESTDIR)$(htmldir)/$$f'"; \
	    $(mkinstalldirs) "$(DESTDIR)$(htmldir)/$$f" || exit 1; \
	    echo " $(INSTALL_DATA) '$$d$$p'/* '$(DESTDIR)$(htmldir)/$$f'"; \
	    $(INSTALL_DATA) "$$d$$p"/* "$(DESTDIR)$(htmldir)/$$f"; \
	  else \
	    echo " $(INSTALL_DATA) '$$d$$p' '$(DESTDIR)$(htmldir)/$$f'"; \
	    $(INSTALL_DATA) "$$d$$p" "$(DESTDIR)$(htmldir)/$$f"; \
	  fi; \
	done

# Install the man pages.
install-man: lang.install-man \
	$(DESTDIR)$(man1dir)/$(GCC_INSTALL_NAME)$(man1ext) \
	$(DESTDIR)$(man1dir)/$(CPP_INSTALL_NAME)$(man1ext) \
	$(DESTDIR)$(man1dir)/$(GCOV_INSTALL_NAME)$(man1ext) \
	$(DESTDIR)$(man7dir)/fsf-funding$(man7ext) \
	$(DESTDIR)$(man7dir)/gfdl$(man7ext) \
	$(DESTDIR)$(man7dir)/gpl$(man7ext)

$(DESTDIR)$(man7dir)/%$(man7ext): doc/%.7 installdirs
	-rm -f $@
	-$(INSTALL_DATA) $< $@
	-chmod a-x $@

$(DESTDIR)$(man1dir)/$(GCC_INSTALL_NAME)$(man1ext): doc/gcc.1 installdirs
	-rm -f $@
	-$(INSTALL_DATA) $< $@
	-chmod a-x $@

$(DESTDIR)$(man1dir)/$(CPP_INSTALL_NAME)$(man1ext): doc/cpp.1 installdirs
	-rm -f $@
	-$(INSTALL_DATA) $< $@
	-chmod a-x $@

$(DESTDIR)$(man1dir)/$(GCOV_INSTALL_NAME)$(man1ext): doc/gcov.1 installdirs
	-rm -f $@
	-$(INSTALL_DATA) $< $@
	-chmod a-x $@

# Install all the header files built in the include subdirectory.
install-headers: $(INSTALL_HEADERS_DIR)
# Fix symlinks to absolute paths in the installed include directory to
# point to the installed directory, not the build directory.
# Don't need to use LN_S here since we really do need ln -s and no substitutes.
	-files=`cd $(DESTDIR)$(libsubdir)/include-fixed; find . -type l -print 2>/dev/null`; \
	if [ $$? -eq 0 ]; then \
	  dir=`cd include-fixed; ${PWD_COMMAND}`; \
	  for i in $$files; do \
	    dest=`ls -ld $(DESTDIR)$(libsubdir)/include-fixed/$$i | sed -n 's/.*-> //p'`; \
	    if expr "$$dest" : "$$dir.*" > /dev/null; then \
	      rm -f $(DESTDIR)$(libsubdir)/include-fixed/$$i; \
	      ln -s `echo $$i | sed "s|/[^/]*|/..|g" | sed 's|/..$$||'``echo "$$dest" | sed "s|$$dir||"` $(DESTDIR)$(libsubdir)/include-fixed/$$i; \
	    fi; \
	  done; \
	fi

# Create or recreate the gcc private include file directory.
install-include-dir: installdirs
	$(mkinstalldirs) $(DESTDIR)$(libsubdir)/include
	-rm -rf $(DESTDIR)$(libsubdir)/include-fixed
	mkdir $(DESTDIR)$(libsubdir)/include-fixed
	-chmod a+rx $(DESTDIR)$(libsubdir)/include-fixed

# Create or recreate the install-tools include file directory.
itoolsdir = $(libexecsubdir)/install-tools
itoolsdatadir = $(libsubdir)/install-tools
install-itoolsdirs: installdirs
	$(mkinstalldirs) $(DESTDIR)$(itoolsdatadir)/include
	$(mkinstalldirs) $(DESTDIR)$(itoolsdir)

# Install the include directory using tar.
install-headers-tar: stmp-int-hdrs install-include-dir
# We use `pwd`/include instead of just include to problems with CDPATH
# Unless a full pathname is provided, some shells would print the new CWD,
# found in CDPATH, corrupting the output.  We could just redirect the
# output of `cd', but some shells lose on redirection within `()'s
	(cd `${PWD_COMMAND}`/include ; \
	 tar -cf - .; exit 0) | (cd $(DESTDIR)$(libsubdir)/include; tar xpf - )
	(cd `${PWD_COMMAND}`/include-fixed ; \
	 tar -cf - .; exit 0) | (cd $(DESTDIR)$(libsubdir)/include-fixed; tar xpf - )
# /bin/sh on some systems returns the status of the first tar,
# and that can lose with GNU tar which always writes a full block.
# So use `exit 0' to ignore its exit status.

# Install the include directory using cpio.
install-headers-cpio: stmp-int-hdrs install-include-dir
# See discussion about the use of `pwd` above
	cd `${PWD_COMMAND}`/include ; \
	find . -print | cpio -pdum $(DESTDIR)$(libsubdir)/include
	cd `${PWD_COMMAND}`/include-fixed ; \
	find . -print | cpio -pdum $(DESTDIR)$(libsubdir)/include-fixed

# Install the include directory using cp.
install-headers-cp: stmp-int-hdrs install-include-dir
	cp -p -r include $(DESTDIR)$(libsubdir)
	cp -p -r include-fixed $(DESTDIR)$(libsubdir)

# Targets without dependencies, for use in prev-gcc during bootstrap.
real-install-headers-tar:
	(cd `${PWD_COMMAND}`/include-fixed ; \
	 tar -cf - .; exit 0) | (cd $(DESTDIR)$(libsubdir)/include-fixed; tar xpf - )

real-install-headers-cpio:
	cd `${PWD_COMMAND}`/include-fixed ; \
	find . -print | cpio -pdum $(DESTDIR)$(libsubdir)/include-fixed

real-install-headers-cp:
	cp -p -r include-fixed $(DESTDIR)$(libsubdir)

# Install supporting files for fixincludes to be run later.
install-mkheaders: stmp-int-hdrs install-itoolsdirs \
  macro_list fixinc_list
	$(INSTALL_DATA) $(srcdir)/gsyslimits.h \
	  $(DESTDIR)$(itoolsdatadir)/gsyslimits.h
	$(INSTALL_DATA) macro_list $(DESTDIR)$(itoolsdatadir)/macro_list
	$(INSTALL_DATA) fixinc_list $(DESTDIR)$(itoolsdatadir)/fixinc_list
	set -e; for ml in `cat fixinc_list`; do \
	  multi_dir=`echo $${ml} | sed -e 's/^[^;]*;//'`; \
	  $(mkinstalldirs) $(DESTDIR)$(itoolsdatadir)/include$${multi_dir}; \
	  $(INSTALL_DATA) include-fixed$${multidir}/limits.h $(DESTDIR)$(itoolsdatadir)/include$${multi_dir}/limits.h; \
	done
	$(INSTALL_SCRIPT) $(srcdir)/../mkinstalldirs \
		$(DESTDIR)$(itoolsdir)/mkinstalldirs ; \
	sysroot_headers_suffix='$${sysroot_headers_suffix}'; \
		echo 'SYSTEM_HEADER_DIR="'"$(SYSTEM_HEADER_DIR)"'"' \
		> $(DESTDIR)$(itoolsdatadir)/mkheaders.conf
	echo 'OTHER_FIXINCLUDES_DIRS="$(OTHER_FIXINCLUDES_DIRS)"' \
		>> $(DESTDIR)$(itoolsdatadir)/mkheaders.conf
	echo 'STMP_FIXINC="$(STMP_FIXINC)"' \
		>> $(DESTDIR)$(itoolsdatadir)/mkheaders.conf

# Use this target to install the program `collect2' under the name `collect2'.
install-collect2: collect2 installdirs
	$(INSTALL_PROGRAM) collect2$(exeext) $(DESTDIR)$(libexecsubdir)/collect2$(exeext)
# Install the driver program as $(libsubdir)/gcc for collect2.
	$(INSTALL_PROGRAM) xgcc$(exeext) $(DESTDIR)$(libexecsubdir)/gcc$(exeext)

# Install lto-wrapper.
install-lto-wrapper: lto-wrapper$(exeext)
	$(INSTALL_PROGRAM) lto-wrapper$(exeext) $(DESTDIR)$(libexecsubdir)/lto-wrapper$(exeext)
	
# Cancel installation by deleting the installed files.
uninstall: lang.uninstall
	-rm -rf $(DESTDIR)$(libsubdir)
	-rm -rf $(DESTDIR)$(libexecsubdir)
	-rm -rf $(DESTDIR)$(bindir)/$(GCC_INSTALL_NAME)$(exeext)
	-rm -f $(DESTDIR)$(bindir)/$(CPP_INSTALL_NAME)$(exeext)
	-if [ x$(cpp_install_dir) != x ]; then \
	  rm -f $(DESTDIR)$(prefix)/$(cpp_install_dir)/$(CPP_INSTALL_NAME)$(exeext); \
	else true; fi
	-rm -rf $(DESTDIR)$(bindir)/$(GCOV_INSTALL_NAME)$(exeext)
	-rm -rf $(DESTDIR)$(man1dir)/$(GCC_INSTALL_NAME)$(man1ext)
	-rm -rf $(DESTDIR)$(man1dir)/cpp$(man1ext)
	-rm -f $(DESTDIR)$(infodir)/cpp.info* $(DESTDIR)$(infodir)/gcc.info*
	-rm -f $(DESTDIR)$(infodir)/cppinternals.info* $(DESTDIR)$(infodir)/gccint.info*
#
# These targets are for the dejagnu testsuites. The file site.exp
# contains global variables that all the testsuites will use.

target_subdir = @target_subdir@

site.exp: ./config.status Makefile
	@echo "Making a new config file..."
	-@rm -f ./tmp?
	@$(STAMP) site.exp
	-@mv site.exp site.bak
	@echo "## these variables are automatically generated by make ##" > ./tmp0
	@echo "# Do not edit here. If you wish to override these values" >> ./tmp0
	@echo "# add them to the last section" >> ./tmp0
	@echo "set rootme \"`${PWD_COMMAND}`\"" >> ./tmp0
	@echo "set srcdir \"`cd ${srcdir}; ${PWD_COMMAND}`\"" >> ./tmp0
	@echo "set host_triplet $(host)" >> ./tmp0
	@echo "set build_triplet $(build)" >> ./tmp0
	@echo "set target_triplet $(target)" >> ./tmp0
	@echo "set target_alias $(target_noncanonical)" >> ./tmp0
	@echo "set libiconv \"$(LIBICONV)\"" >> ./tmp0
# CFLAGS is set even though it's empty to show we reserve the right to set it.
	@echo "set CFLAGS \"\"" >> ./tmp0
	@echo "set CXXFLAGS \"\"" >> ./tmp0
	@echo "set HOSTCC \"$(CC)\"" >> ./tmp0
	@echo "set HOSTCFLAGS \"$(CFLAGS)\"" >> ./tmp0
# When running the tests we set GCC_EXEC_PREFIX to the install tree so that
# files that have already been installed there will be found.  The -B option
# overrides it, so use of GCC_EXEC_PREFIX will not result in using GCC files
# from the install tree.
	@echo "set TEST_GCC_EXEC_PREFIX \"$(libdir)/gcc/\"" >> ./tmp0
	@echo "set TESTING_IN_BUILD_TREE 1" >> ./tmp0
	@echo "set HAVE_LIBSTDCXX_V3 1" >> ./tmp0
	@if test "@enable_plugin@" = "yes" ; then \
	  echo "set ENABLE_PLUGIN 1" >> ./tmp0; \
	  echo "set GMPINC \"$(GMPINC)\"" >> ./tmp0; \
	fi
# If newlib has been configured, we need to pass -B to gcc so it can find
# newlib's crt0.o if it exists.  This will cause a "path prefix not used"
# message if it doesn't, but the testsuite is supposed to ignore the message -
# it's too difficult to tell when to and when not to pass -B (not all targets
# have crt0's).  We could only add the -B if ../newlib/crt0.o exists, but that
# seems like too selective a test.
# ??? Another way to solve this might be to rely on linker scripts.  Then
# theoretically the -B won't be needed.
# We also need to pass -L ../ld so that the linker can find ldscripts.
	@if [ -d $(objdir)/../$(target_subdir)/newlib ] \
	    && [ "${host}" != "${target}" ]; then \
	  echo "set newlib_cflags \"-I$(objdir)/../$(target_subdir)/newlib/targ-include -I\$$srcdir/../newlib/libc/include\"" >> ./tmp0; \
	  echo "set newlib_ldflags \"-B$(objdir)/../$(target_subdir)/newlib/\"" >> ./tmp0; \
	  echo "append CFLAGS \" \$$newlib_cflags\"" >> ./tmp0; \
	  echo "append CXXFLAGS \" \$$newlib_cflags\"" >> ./tmp0; \
	  echo "append LDFLAGS \" \$$newlib_ldflags\"" >> ./tmp0; \
	else true; \
	fi
	@if [ -d $(objdir)/../ld ] ; then \
	  echo "append LDFLAGS \" -L$(objdir)/../ld\"" >> ./tmp0; \
	else true; \
	fi
	echo "set tmpdir $(objdir)/testsuite" >> ./tmp0
	@echo "set srcdir \"\$${srcdir}/testsuite\"" >> ./tmp0
	@if [ "X$(ALT_CC_UNDER_TEST)" != "X" ] ; then \
	  echo "set ALT_CC_UNDER_TEST \"$(ALT_CC_UNDER_TEST)\"" >> ./tmp0; \
	else true; \
	fi
	@if [ "X$(ALT_CXX_UNDER_TEST)" != "X" ] ; then \
	  echo "set ALT_CXX_UNDER_TEST \"$(ALT_CXX_UNDER_TEST)\"" >> ./tmp0; \
	else true; \
	fi
	@if [ "X$(COMPAT_OPTIONS)" != "X" ] ; then \
	  echo "set COMPAT_OPTIONS \"$(COMPAT_OPTIONS)\"" >> ./tmp0; \
	else true; \
	fi
	@echo "## All variables above are generated by configure. Do Not Edit ##" >> ./tmp0
	@cat ./tmp0 > site.exp
	@cat site.bak | sed \
		-e '1,/^## All variables above are.*##/ d' >> site.exp
	-@rm -f ./tmp?

CHECK_TARGETS = check-gcc @check_languages@

check: $(CHECK_TARGETS)

check-subtargets: $(patsubst %,%-subtargets,$(CHECK_TARGETS))

# The idea is to parallelize testing of multilibs, for example:
#   make -j3 check-gcc//sh-hms-sim/{-m1,-m2,-m3,-m3e,-m4}/{,-nofpu}
# will run 3 concurrent sessions of check-gcc, eventually testing
# all 10 combinations.  GNU make is required, as is a shell that expands
# alternations within braces.
lang_checks_parallel = $(lang_checks:=//%)
$(lang_checks_parallel): site.exp
	target=`echo "$@" | sed 's,//.*,,'`; \
	variant=`echo "$@" | sed 's,^[^/]*//,,'`; \
	vardots=`echo "$$variant" | sed 's,/,.,g'`; \
	$(MAKE) TESTSUITEDIR="testsuite.$$vardots" \
	  RUNTESTFLAGS="--target_board=$$variant $(RUNTESTFLAGS)" \
	  "$$target"

TESTSUITEDIR = testsuite

$(TESTSUITEDIR)/site.exp: site.exp
	-test -d $(TESTSUITEDIR) || mkdir $(TESTSUITEDIR)
	-rm -f $@
	sed '/set tmpdir/ s|testsuite|$(TESTSUITEDIR)|' < site.exp > $@

# This is only used for check-% targets that aren't parallelized.
$(filter-out $(lang_checks_parallelized),$(lang_checks)): check-% : site.exp
	-test -d $(TESTSUITEDIR) || mkdir $(TESTSUITEDIR)
	test -d $(TESTSUITEDIR)/$* || mkdir $(TESTSUITEDIR)/$*
	-(rootme=`${PWD_COMMAND}`; export rootme; \
	srcdir=`cd ${srcdir}; ${PWD_COMMAND}` ; export srcdir ; \
	cd $(TESTSUITEDIR)/$*; \
	rm -f tmp-site.exp; \
	sed '/set tmpdir/ s|testsuite|$(TESTSUITEDIR)/$*|' \
		< ../../site.exp > tmp-site.exp; \
	$(SHELL) $${srcdir}/../move-if-change tmp-site.exp site.exp; \
	EXPECT=${EXPECT} ; export EXPECT ; \
	if [ -f $${rootme}/../expect/expect ] ; then  \
	   TCL_LIBRARY=`cd .. ; cd $${srcdir}/../tcl/library ; ${PWD_COMMAND}` ; \
	    export TCL_LIBRARY ; fi ; \
	$(RUNTEST) --tool $* $(RUNTESTFLAGS))

$(patsubst %,%-subtargets,$(filter-out $(lang_checks_parallelized),$(lang_checks))): check-%-subtargets:
	@echo check-$*

check_p_tool=$(firstword $(subst _, ,$*))
check_p_vars=$(check_$(check_p_tool)_parallelize)
check_p_subno=$(word 2,$(subst _, ,$*))
check_p_comma=,
check_p_subwork=$(subst $(check_p_comma), ,$(if $(check_p_subno),$(word $(check_p_subno),$(check_p_vars))))
check_p_numbers=1 2 3 4 5 6 7 8 9 10 11 12 13 14 15 16 17 18 19 20
check_p_subdir=$(subst _,,$*)
check_p_subdirs=$(wordlist 1,$(words $(check_$*_parallelize)),$(check_p_numbers))

# For parallelized check-% targets, this decides whether parallelization
# is desirable (if -jN is used and RUNTESTFLAGS doesn't contain anything
# but optionally --target_board argument).  If it is desirable,
# recursive make is run with check-parallel-$lang{,1,2,3,4,5} etc. goals,
# which can be executed in parallel, as they are run in separate directories.
# check-parallel-$lang{1,2,3,4,5} etc. goals invoke runtest with the longest
# running *.exp files from the testsuite, as determined by check_$lang_parallelize
# variable.  The check-parallel-$lang goal in that case invokes runtest with
# all the remaining *.exp files not handled by the separate goals.
# Afterwards contrib/dg-extract-results.sh is used to merge the sum and log
# files.  If parallelization isn't desirable, only one recursive make
# is run with check-parallel-$lang goal and check_$lang_parallelize variable
# cleared to say that no additional arguments beyond $(RUNTESTFLAGS)
# should be passed to runtest.
#
# To parallelize some language check, add the corresponding check-$lang
# to lang_checks_parallelized variable and define check_$lang_parallelize
# variable (see above check_gcc_parallelize description).
$(lang_checks_parallelized): check-% : site.exp
	@if [ -z "$(filter-out --target_board=%, $(RUNTESTFLAGS))" ] \
	    && [ "$(filter -j, $(MFLAGS))" = "-j" ]; then \
	  $(MAKE) TESTSUITEDIR="$(TESTSUITEDIR)" RUNTESTFLAGS="$(RUNTESTFLAGS)" \
	    check-parallel-$* \
	    $(patsubst %,check-parallel-$*_%, $(check_p_subdirs)); \
	  for file in $(TESTSUITEDIR)/$*/$* \
		      $(patsubst %,$(TESTSUITEDIR)/$*%/$*,$(check_p_subdirs));\
	  do \
	    mv -f $$file.sum $$file.sum.sep; mv -f $$file.log $$file.log.sep; \
	  done; \
	  $(SHELL) $(srcdir)/../contrib/dg-extract-results.sh \
	    $(TESTSUITEDIR)/$*/$*.sum.sep \
	    $(patsubst %,$(TESTSUITEDIR)/$*%/$*.sum.sep,$(check_p_subdirs)) \
	    > $(TESTSUITEDIR)/$*/$*.sum; \
	  $(SHELL) $(srcdir)/../contrib/dg-extract-results.sh -L \
	    $(TESTSUITEDIR)/$*/$*.log.sep \
	    $(patsubst %,$(TESTSUITEDIR)/$*%/$*.log.sep,$(check_p_subdirs)) \
	    > $(TESTSUITEDIR)/$*/$*.log; \
	else \
	  $(MAKE) TESTSUITEDIR="$(TESTSUITEDIR)" RUNTESTFLAGS="$(RUNTESTFLAGS)" \
	    check_$*_parallelize= check-parallel-$*; \
	fi

# Just print the parallelized subtargets for those that want to split
# the testing across machines.
$(patsubst %,%-subtargets,$(lang_checks_parallelized)): check-%-subtargets:
	@echo check-parallel-$* \
	  $(patsubst %,check-parallel-$*_%, $(check_p_subdirs))

# In the if [ -n "$(check_p_subno)" ] case runtest should be given the name of
# the given *.exp file(s).  See comment above check_gcc_parallelize variable
# for details on the content of these variables.
#
# In the elif [ -n "$(check_p_vars)" ] case runtest should be given
# names of all the *.exp files for this tool that aren't already handled by
# other goals.  First it finds all the *.exp files for this tool, then
# prunes those already specified in check_$lang_parallelize or duplicates.
#
# Otherwise check-$lang isn't parallelized and runtest is invoked just with
# the $(RUNTESTFLAGS) arguments.
check-parallel-% : site.exp
	-test -d $(TESTSUITEDIR) || mkdir $(TESTSUITEDIR)
	test -d $(TESTSUITEDIR)/$(check_p_subdir) || mkdir $(TESTSUITEDIR)/$(check_p_subdir)
	-(rootme=`${PWD_COMMAND}`; export rootme; \
	srcdir=`cd ${srcdir}; ${PWD_COMMAND}` ; export srcdir ; \
	cd $(TESTSUITEDIR)/$(check_p_subdir); \
	rm -f tmp-site.exp; \
	sed '/set tmpdir/ s|testsuite|$(TESTSUITEDIR)/$(check_p_subdir)|' \
		< ../../site.exp > tmp-site.exp; \
	$(SHELL) $${srcdir}/../move-if-change tmp-site.exp site.exp; \
	EXPECT=${EXPECT} ; export EXPECT ; \
	if [ -f $${rootme}/../expect/expect ] ; then  \
	   TCL_LIBRARY=`cd .. ; cd $${srcdir}/../tcl/library ; ${PWD_COMMAND}` ; \
	    export TCL_LIBRARY ; fi ; \
	runtestflags= ; \
	if [ -n "$(check_p_subno)" ] ; then \
	  runtestflags="$(check_p_subwork)"; \
	elif [ -n "$(check_p_vars)" ] ; then \
	  parts="`echo ' $(strip $(subst $(check_p_comma), ,$(check_p_vars))) ' \
		  | sed 's/=[^ ]* / /g'`"; \
	  for part in `find $$srcdir/testsuite/$(check_p_tool)* -name \*.exp` ; do \
	    part=`basename $$part` ; \
	    case " $$parts $$runtestflags " in \
	      *" $$part "*) ;; \
	      *) runtestflags="$$runtestflags $$part" ;; \
	    esac ; \
	  done ; \
	fi ; \
	$(RUNTEST) --tool $(check_p_tool) $(RUNTESTFLAGS) $$runtestflags)

check-consistency: testsuite/site.exp
	-rootme=`${PWD_COMMAND}`; export rootme; \
	srcdir=`cd ${srcdir}; ${PWD_COMMAND}` ; export srcdir ; \
	cd testsuite; \
	EXPECT=${EXPECT} ; export EXPECT ; \
	if [ -f $${rootme}/../expect/expect ] ; then  \
	   TCL_LIBRARY=`cd .. ; cd $${srcdir}/../tcl/library ; ${PWD_COMMAND}` ; \
	   export TCL_LIBRARY ; fi ; \
	$(RUNTEST) --tool consistency $(RUNTESTFLAGS)

# QMTest targets

# The path to qmtest.
QMTEST_PATH=qmtest

# The flags to pass to qmtest.
QMTESTFLAGS=

# The flags to pass to "qmtest run".
QMTESTRUNFLAGS=-f none --result-stream dejagnu_stream.DejaGNUStream

# The command to use to invoke qmtest.
QMTEST=${QMTEST_PATH} ${QMTESTFLAGS}

# The tests (or suites) to run.
QMTEST_GPP_TESTS=g++

# The subdirectory of the OBJDIR that will be used to store the QMTest
# test database configuration and that will be used for temporary
# scratch space during QMTest's execution.
QMTEST_DIR=qmtestsuite

# Create the QMTest database configuration.
${QMTEST_DIR} stamp-qmtest:
	${QMTEST} -D ${QMTEST_DIR} create-tdb \
	    -c gcc_database.GCCDatabase \
	    -a srcdir=`cd ${srcdir}/testsuite && ${PWD_COMMAND}` && \
	    $(STAMP) stamp-qmtest

# Create the QMTest context file.
${QMTEST_DIR}/context: stamp-qmtest
	rm -f $@
	echo "CompilerTable.languages=c cplusplus" >> $@
	echo "CompilerTable.c_kind=GCC" >> $@
	echo "CompilerTable.c_path=${objdir}/xgcc" >> $@
	echo "CompilerTable.c_options=-B${objdir}/" >> $@
	echo "CompilerTable.cplusplus_kind=GCC" >> $@
	echo "CompilerTable.cplusplus_path=${objdir}/g++" >> $@
	echo "CompilerTable.cplusplus_options=-B${objdir}/" >> $@
	echo "DejaGNUTest.target=${target_noncanonical}" >> $@

# Run the G++ testsuite using QMTest.
qmtest-g++: ${QMTEST_DIR}/context
	cd ${QMTEST_DIR} && ${QMTEST} run ${QMTESTRUNFLAGS} -C context \
	   -o g++.qmr ${QMTEST_GPP_TESTS}

# Use the QMTest GUI.
qmtest-gui: ${QMTEST_DIR}/context
	cd ${QMTEST_DIR} && ${QMTEST} gui -C context

.PHONY: qmtest-g++

# Run Paranoia on real.c.

paranoia.o: $(srcdir)/../contrib/paranoia.cc $(CONFIG_H) $(SYSTEM_H) \
  $(REAL_H) $(TREE_H)
	g++ -c $(ALL_CFLAGS) $(ALL_CPPFLAGS) $< $(OUTPUT_OPTION)

paranoia: paranoia.o real.o $(LIBIBERTY)
	g++ -o $@ paranoia.o real.o $(LIBIBERTY)

# These exist for maintenance purposes.

# Update the tags table.
TAGS: lang.tags
	(cd $(srcdir);					\
	incs= ;						\
	list='$(SUBDIRS)'; for dir in $$list; do	\
	  if test -f $$dir/TAGS; then			\
	    incs="$$incs --include $$dir/TAGS.sub";	\
	  fi;						\
	done;						\
	etags -o TAGS.sub *.y *.h *.c; \
	etags --include TAGS.sub $$incs)

# -----------------------------------------------------
# Rules for generating translated message descriptions.
# Disabled by autoconf if the tools are not available.
# -----------------------------------------------------

XGETTEXT = @XGETTEXT@
GMSGFMT = @GMSGFMT@
MSGMERGE = msgmerge
CATALOGS = $(patsubst %,po/%,@CATALOGS@)

.PHONY: build- install- build-po install-po update-po

# Dummy rules to deal with dependencies produced by use of
# "build-@POSUB@" and "install-@POSUB@" above, when NLS is disabled.
build-: ; @true
install-: ; @true

build-po: $(CATALOGS)

# This notation should be acceptable to all Make implementations used
# by people who are interested in updating .po files.
update-po: $(CATALOGS:.gmo=.pox)

# N.B. We do not attempt to copy these into $(srcdir).  The snapshot
# script does that.
.po.gmo:
	$(mkinstalldirs) po
	$(GMSGFMT) --statistics -o $@ $<

# The new .po has to be gone over by hand, so we deposit it into
# build/po with a different extension.
# If build/po/gcc.pot exists, use it (it was just created),
# else use the one in srcdir.
.po.pox:
	$(mkinstalldirs) po
	$(MSGMERGE) $< `if test -f po/gcc.pot; \
			then echo po/gcc.pot; \
			else echo $(srcdir)/po/gcc.pot; fi` -o $@

# This rule has to look for .gmo modules in both srcdir and
# the cwd, and has to check that we actually have a catalog
# for each language, in case they weren't built or included
# with the distribution.
install-po:
	$(mkinstalldirs) $(DESTDIR)$(datadir)
	cats="$(CATALOGS)"; for cat in $$cats; do \
	  lang=`basename $$cat | sed 's/\.gmo$$//'`; \
	  if [ -f $$cat ]; then :; \
	  elif [ -f $(srcdir)/$$cat ]; then cat=$(srcdir)/$$cat; \
	  else continue; \
	  fi; \
	  dir=$(localedir)/$$lang/LC_MESSAGES; \
	  echo $(mkinstalldirs) $(DESTDIR)$$dir; \
	  $(mkinstalldirs) $(DESTDIR)$$dir || exit 1; \
	  echo $(INSTALL_DATA) $$cat $(DESTDIR)$$dir/gcc.mo; \
	  $(INSTALL_DATA) $$cat $(DESTDIR)$$dir/gcc.mo; \
	done

# Rule for regenerating the message template (gcc.pot).
# Instead of forcing everyone to edit POTFILES.in, which proved impractical,
# this rule has no dependencies and always regenerates gcc.pot.  This is
# relatively harmless since the .po files do not directly depend on it.
# Note that exgettext has an awk script embedded in it which requires a
# fairly modern (POSIX-compliant) awk.
# The .pot file is left in the build directory.
gcc.pot: po/gcc.pot
po/gcc.pot: force
	$(mkinstalldirs) po
	$(MAKE) srcextra
	AWK=$(AWK) $(SHELL) $(srcdir)/po/exgettext \
		$(XGETTEXT) gcc $(srcdir)<|MERGE_RESOLUTION|>--- conflicted
+++ resolved
@@ -2758,12 +2758,8 @@
 cgraph.o : cgraph.c $(CONFIG_H) $(SYSTEM_H) coretypes.h $(TM_H) $(TREE_H) \
    langhooks.h $(TOPLEV_H) $(FLAGS_H) $(GGC_H) $(TARGET_H) $(CGRAPH_H) \
    gt-cgraph.h output.h intl.h $(BASIC_BLOCK_H) debug.h $(HASHTAB_H) \
-<<<<<<< HEAD
-   $(TREE_INLINE_H) $(VARRAY_H) $(TREE_DUMP_H) $(TREE_FLOW_H) cif-code.def \
+   $(TREE_INLINE_H) $(TREE_DUMP_H) $(TREE_FLOW_H) cif-code.def \
    value-prof.h
-=======
-   $(TREE_INLINE_H) $(TREE_DUMP_H) $(TREE_FLOW_H) value-prof.h
->>>>>>> 848e6317
 cgraphunit.o : cgraphunit.c $(CONFIG_H) $(SYSTEM_H) coretypes.h $(TM_H) \
    $(TREE_H) langhooks.h $(TREE_INLINE_H) $(TOPLEV_H) $(FLAGS_H) $(GGC_H) \
    $(TARGET_H) $(CGRAPH_H) intl.h pointer-set.h $(FUNCTION_H) $(GIMPLE_H) \

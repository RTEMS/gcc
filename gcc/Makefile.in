--- conflicted
+++ resolved
@@ -1050,15 +1050,8 @@
 	   -I$(srcdir)/melt/generated \
 	   -I$(srcdir)/../include @INCINTL@ \
 	   $(CPPINC) $(GMPINC) $(DECNUMINC) \
-<<<<<<< HEAD
 	   $(PPLINC) $(CLOOGINC) \
 	   $(CFAMILYINC)
-INCLUDES_FOR_TARGET = -I. -I$(@D) -I$(srcdir) -I$(srcdir)/$(@D) \
-	   -I$(srcdir)/../include $(DECNUMINC) -I$(srcdir)/../libgcc
-=======
-	   $(PPLINC) $(CLOOGINC)
->>>>>>> f7e531cf
-
 .c.o:
 	$(COMPILER) -c $(ALL_COMPILERFLAGS) $(ALL_CPPFLAGS) $< $(OUTPUT_OPTION)
 
@@ -4601,12 +4594,8 @@
 # broken is small.
 install: install-common $(INSTALL_HEADERS) \
     install-cpp install-man install-info install-@POSUB@ \
-<<<<<<< HEAD
-    install-driver install-lto-wrapper install-all-melt
-
-=======
-    install-driver install-lto-wrapper install-gcc-ar
->>>>>>> f7e531cf
+    install-driver install-lto-wrapper install-gcc-ar install-all-melt
+
 
 ifeq ($(enable_plugin),yes)
 install: install-plugin

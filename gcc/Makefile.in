# Makefile for GNU Compiler Collection
# Run 'configure' to generate Makefile from Makefile.in

# Copyright (C) 1987, 1988, 1990, 1991, 1992, 1993, 1994, 1995, 1996,
# 1997, 1998, 1999, 2000, 2001, 2002, 2003, 2004, 2005, 2006, 2007,
# 2008, 2009, 2010 Free Software Foundation, Inc.

#This file is part of GCC.

#GCC is free software; you can redistribute it and/or modify
#it under the terms of the GNU General Public License as published by
#the Free Software Foundation; either version 3, or (at your option)
#any later version.

#GCC is distributed in the hope that it will be useful,
#but WITHOUT ANY WARRANTY; without even the implied warranty of
#MERCHANTABILITY or FITNESS FOR A PARTICULAR PURPOSE.  See the
#GNU General Public License for more details.

#You should have received a copy of the GNU General Public License
#along with GCC; see the file COPYING3.  If not see
#<http://www.gnu.org/licenses/>.

# The targets for external use include:
# all, doc, install, install-cross, install-cross-rest,
# uninstall, TAGS, mostlyclean, clean, distclean, maintainer-clean.

# This is the default target.
# Set by autoconf to "all.internal" for a native build, or
# "all.cross" to build a cross compiler.
all: @ALL@

# Depend on this to specify a phony target portably.
force:

# This tells GNU make version 3 not to export the variables
# defined in this file into the environment (and thus recursive makes).
.NOEXPORT:
# And this tells it not to automatically pass command-line variables
# to recursive makes.
MAKEOVERRIDES =

# Suppress smart makes who think they know how to automake yacc and flex file
.y.c:
.l.c:

# The only suffixes we want for implicit rules are .c and .o, so clear
# the list and add them.  This speeds up GNU Make, and allows -r to work.
# For i18n support, we also need .gmo, .po, .pox.
# This must come before the language makefile fragments to allow them to
# add suffixes and rules of their own.
.SUFFIXES:
.SUFFIXES: .c .o .po .pox .gmo

# -------------------------------
# Standard autoconf-set variables
# -------------------------------

build=@build@
host=@host@
target=@target@
target_noncanonical:=@target_noncanonical@

gcc_config_arguments=@gcc_config_arguments@

# Sed command to transform gcc to installed name.
program_transform_name := @program_transform_name@

# -----------------------------
# Directories used during build
# -----------------------------

# Directory where sources are, from where we are.
srcdir = @srcdir@
gcc_docdir = @srcdir@/doc

# Directory where sources are, absolute.
abs_srcdir = @abs_srcdir@
abs_docdir = @abs_srcdir@/doc

# Top build directory for this package, relative to here.
top_builddir = .

# The absolute path to the current directory.
objdir := $(shell pwd)

host_subdir=@host_subdir@
build_subdir=@build_subdir@
target_subdir=@target_subdir@
build_libsubdir=@build_libsubdir@

# Top build directory for the "Cygnus tree", relative to $(top_builddir).
ifeq ($(host_subdir),.)
toplevel_builddir := ..
else
toplevel_builddir := ../..
endif

build_objdir := $(toplevel_builddir)/$(build_subdir)
build_libobjdir := $(toplevel_builddir)/$(build_libsubdir)
target_objdir := $(toplevel_builddir)/$(target_subdir)

# --------
# Defined vpaths
# --------

# Directory where sources are, from where we are.
VPATH = @srcdir@

# We define a vpath for the sources of the .texi files here because they
# are split between multiple directories and we would rather use one implicit
# pattern rule for everything.
# This vpath could be extended within the Make-lang fragments.

vpath %.texi $(gcc_docdir)
vpath %.texi $(gcc_docdir)/include

# --------
# UNSORTED
# --------

# Variables that exist for you to override.
# See below for how to change them for certain systems.

# List of language subdirectories.
SUBDIRS =@subdirs@ build

# Selection of languages to be made.
CONFIG_LANGUAGES = @all_selected_languages@
LANGUAGES = c gcov$(exeext) gcov-dump$(exeext) $(CONFIG_LANGUAGES)

# Default values for variables overridden in Makefile fragments.
# CFLAGS is for the user to override to, e.g., do a cross build with -O2.
# TCFLAGS is used for compilations with the GCC just built.
# T_CFLAGS is used for all compilations and is overridden by t-* files.
T_CFLAGS =
TCFLAGS =
CFLAGS = @CFLAGS@
CXXFLAGS = @CXXFLAGS@
LDFLAGS = @LDFLAGS@

# Flags to determine code coverage. When coverage is disabled, this will
# contain the optimization flags, as you normally want code coverage
# without optimization.
COVERAGE_FLAGS = @coverage_flags@
coverageexts = .{gcda,gcno}

# The warning flags are separate from CFLAGS because people tend to
# override optimization flags and we'd like them to still have warnings
# turned on.  These flags are also used to pass other stage dependent
# flags from configure.  The user is free to explicitly turn these flags
# off if they wish.
# LOOSE_WARN are the warning flags to use when compiling something
# which is only compiled with gcc, such as libgcc.
# C_LOOSE_WARN is similar, but with C-only warnings.
# STRICT_WARN are the additional warning flags to
# apply to the back end and some front ends, which may be compiled
# with other compilers.
# C_STRICT_WARN is similar, with C-only warnings.
LOOSE_WARN = @loose_warn@
C_LOOSE_WARN = @c_loose_warn@
STRICT_WARN = @strict_warn@
C_STRICT_WARN = @c_strict_warn@

# This is set by --enable-checking.  The idea is to catch forgotten
# "extern" tags in header files.
NOCOMMON_FLAG = @nocommon_flag@

# This is set by --disable-maintainer-mode (default) to "#"
MAINT := @MAINT@

# These are set by --enable-checking=valgrind.
RUN_GEN = @valgrind_command@
VALGRIND_DRIVER_DEFINES = @valgrind_path_defines@

# This is how we control whether or not the additional warnings are applied.
.-warn = $(STRICT_WARN)
build-warn = $(STRICT_WARN)
GCC_WARN_CFLAGS = $(LOOSE_WARN) $(C_LOOSE_WARN) $($(@D)-warn) $(if $(filter-out $(STRICT_WARN),$($(@D)-warn)),,$(C_STRICT_WARN)) $(NOCOMMON_FLAG) $($@-warn)
GCC_WARN_CXXFLAGS = $(LOOSE_WARN) $($(@D)-warn) $(NOCOMMON_FLAG) $($@-warn)

# These files are to have specific diagnostics suppressed, or are not to
# be subject to -Werror:
# flex output may yield harmless "no previous prototype" warnings
build/gengtype-lex.o-warn = -Wno-error
# mips-tfile.c contains -Wcast-qual warnings.
mips-tfile.o-warn = -Wno-error
expmed.o-warn = -Wno-error

# All warnings have to be shut off in stage1 if the compiler used then
# isn't gcc; configure determines that.  WARN_CFLAGS will be either
# $(GCC_WARN_CFLAGS), or nothing.  Similarly, WARN_CXXFLAGS will be
# either $(GCC_WARN_CXXFLAGS), or nothing.
WARN_CFLAGS = @warn_cflags@
WARN_CXXFLAGS = @warn_cxxflags@

CPPFLAGS = @CPPFLAGS@

AWK = @AWK@
CC = @CC@
CXX = @CXX@
BISON = @BISON@
BISONFLAGS =
FLEX = @FLEX@
FLEXFLAGS =
AR = @AR@
AR_FLAGS = rc
NM = @NM@
RANLIB = @RANLIB@
RANLIB_FLAGS = @ranlib_flags@

# Libraries to use on the host.
HOST_LIBS = @HOST_LIBS@

# The name of the compiler to use.
ENABLE_BUILD_WITH_CXX = @ENABLE_BUILD_WITH_CXX@
ifneq ($(ENABLE_BUILD_WITH_CXX),yes)
COMPILER = $(CC)
COMPILER_FLAGS = $(CFLAGS)
LINKER = $(CC)
LINKER_FLAGS = $(CFLAGS)
else
COMPILER = $(CXX)
COMPILER_FLAGS = $(CXXFLAGS)
# If HOST_LIBS is set, then the user is controlling the libraries to
# link against.  In that case, link with $(CC) so that the -lstdc++
# library is not introduced.  If HOST_LIBS is not set, link with
# $(CXX) to pick up -lstdc++.
ifeq ($(HOST_LIBS),)
LINKER = $(CXX)
LINKER_FLAGS = $(CXXFLAGS)
else
LINKER = $(CC)
LINKER_FLAGS = $(CFLAGS)
endif
endif

# -------------------------------------------
# Programs which operate on the build machine
# -------------------------------------------

SHELL = @SHELL@
# pwd command to use.  Allow user to override default by setting PWDCMD in
# the environment to account for automounters.  The make variable must not
# be called PWDCMD, otherwise the value set here is passed to make
# subprocesses and overrides the setting from the user's environment.
# Don't use PWD since it is a common shell environment variable and we
# don't want to corrupt it.
PWD_COMMAND = $${PWDCMD-pwd}
# on sysV, define this as cp.
INSTALL = @INSTALL@
# Some systems may be missing symbolic links, regular links, or both.
# Allow configure to check this and use "ln -s", "ln", or "cp" as appropriate.
LN=@LN@
LN_S=@LN_S@
# These permit overriding just for certain files.
INSTALL_PROGRAM = @INSTALL_PROGRAM@
INSTALL_DATA = @INSTALL_DATA@
INSTALL_SCRIPT = @INSTALL@
MAKEINFO = @MAKEINFO@
MAKEINFOFLAGS = --no-split
TEXI2DVI = texi2dvi
TEXI2PDF = texi2pdf
TEXI2HTML = $(MAKEINFO) --html
TEXI2POD = perl $(srcdir)/../contrib/texi2pod.pl
POD2MAN = pod2man --center="GNU" --release="gcc-$(version)" --date=$(shell sed 's/\(....\)\(..\)\(..\)/\1-\2-\3/' <$(DATESTAMP))
# Some versions of `touch' (such as the version on Solaris 2.8)
# do not correctly set the timestamp due to buggy versions of `utime'
# in the kernel.  So, we use `echo' instead.
STAMP = echo timestamp >
# If necessary (e.g., when using the MSYS shell on Microsoft Windows)
# translate the shell's notion of absolute pathnames to the native
# spelling.
build_file_translate = @build_file_translate@

# Make sure the $(MAKE) variable is defined.
@SET_MAKE@

# Locate mkinstalldirs.
mkinstalldirs=$(SHELL) $(srcdir)/../mkinstalldirs

# write_entries_to_file - writes each entry in a list
# to the specified file.  Entries are written in chunks of
# $(write_entries_to_file_split) to accomodate systems with
# severe command-line-length limitations.
# Parameters:
# $(1): variable containing entries to iterate over
# $(2): output file
write_entries_to_file_split = 50
write_entries_to_file = $(shell rm -f $(2) || :) $(shell touch $(2)) \
	$(foreach range, \
	  $(shell i=1; while test $$i -le $(words $(1)); do \
	     echo $$i; i=`expr $$i + $(write_entries_to_file_split)`; done), \
	  $(shell echo "$(wordlist $(range), \
			  $(shell expr $(range) + $(write_entries_to_file_split) - 1), $(1))" \
	     | tr ' ' '\012' >> $(2)))

# --------
# UNSORTED
# --------

# Some compilers can't handle cc -c blah.c -o foo/blah.o.
# In stage2 and beyond, we force this to "-o $@" since we know we're using gcc.
OUTPUT_OPTION = @OUTPUT_OPTION@

# This is where we get zlib from.  zlibdir is -L../zlib and zlibinc is
# -I../zlib, unless we were configured with --with-system-zlib, in which
# case both are empty.
ZLIB = @zlibdir@ -lz
ZLIBINC = @zlibinc@

# How to find GMP
GMPLIBS = @GMPLIBS@
GMPINC = @GMPINC@

# How to find PPL
PPLLIBS = @PPLLIBS@
PPLINC = @PPLINC@

# How to find CLOOG
CLOOGLIBS = @CLOOGLIBS@
CLOOGINC = @CLOOGINC@

# How to find libelf
LIBELFLIBS = @LIBELFLIBS@
LIBELFINC = @LIBELFINC@

# Set to 'yes' if the LTO front end is enabled.
enable_lto = @enable_lto@

# Set according to LTO object file format.
LTO_BINARY_READER = @LTO_BINARY_READER@
LTO_USE_LIBELF = @LTO_USE_LIBELF@

# Compiler needed for plugin support
PLUGINCC = $(COMPILER)

# Flags needed for plugin support
PLUGINCFLAGS = $(COMPILER_FLAGS)

# Libs and linker options needed for plugin support
PLUGINLIBS = @pluginlibs@

enable_plugin = @enable_plugin@

CPPLIB = ../libcpp/libcpp.a
CPPINC = -I$(srcdir)/../libcpp/include

# Where to find decNumber
enable_decimal_float = @enable_decimal_float@
DECNUM = $(srcdir)/../libdecnumber
DECNUMFMT = $(srcdir)/../libdecnumber/$(enable_decimal_float)
DECNUMINC = -I$(DECNUM) -I$(DECNUMFMT) -I../libdecnumber
LIBDECNUMBER = ../libdecnumber/libdecnumber.a

# Target to use when installing include directory.  Either
# install-headers-tar, install-headers-cpio or install-headers-cp.
INSTALL_HEADERS_DIR = @build_install_headers_dir@

# Header files that are made available under the same name
# to programs compiled with GCC.
USER_H = $(srcdir)/ginclude/float.h \
	 $(srcdir)/ginclude/iso646.h \
	 $(srcdir)/ginclude/stdarg.h \
	 $(srcdir)/ginclude/stdbool.h \
	 $(srcdir)/ginclude/stddef.h \
	 $(srcdir)/ginclude/varargs.h \
	 $(srcdir)/ginclude/stdfix.h \
	 $(EXTRA_HEADERS)

UNWIND_H = $(srcdir)/unwind-generic.h

# The GCC to use for compiling crt*.o.
# Usually the one we just built.
# Don't use this as a dependency--use $(GCC_PASSES).
GCC_FOR_TARGET = $(STAGE_CC_WRAPPER) ./xgcc -B./ -B$(build_tooldir)/bin/ -isystem $(build_tooldir)/include -isystem $(build_tooldir)/sys-include -L$(objdir)/../ld

# This is used instead of ALL_CFLAGS when compiling with GCC_FOR_TARGET.
# It specifies -B./.
# It also specifies -isystem ./include to find, e.g., stddef.h.
GCC_CFLAGS=$(CFLAGS_FOR_TARGET) $(INTERNAL_CFLAGS) $(T_CFLAGS) $(LOOSE_WARN) $(C_LOOSE_WARN) -Wold-style-definition $($@-warn) -isystem ./include $(TCFLAGS)

# ---------------------------------------------------
# Programs which produce files for the target machine
# ---------------------------------------------------

AR_FOR_TARGET := $(shell \
  if [ -f $(objdir)/../binutils/ar ] ; then \
    echo $(objdir)/../binutils/ar ; \
  else \
    if [ "$(host)" = "$(target)" ] ; then \
      echo $(AR); \
    else \
       t='$(program_transform_name)'; echo ar | sed -e $$t ; \
    fi; \
  fi)
AR_FLAGS_FOR_TARGET =
AR_CREATE_FOR_TARGET = $(AR_FOR_TARGET) $(AR_FLAGS_FOR_TARGET) rc
AR_EXTRACT_FOR_TARGET = $(AR_FOR_TARGET) $(AR_FLAGS_FOR_TARGET) x
LIPO_FOR_TARGET = lipo
ORIGINAL_AS_FOR_TARGET = @ORIGINAL_AS_FOR_TARGET@
RANLIB_FOR_TARGET := $(shell \
  if [ -f $(objdir)/../binutils/ranlib ] ; then \
    echo $(objdir)/../binutils/ranlib ; \
  else \
    if [ "$(host)" = "$(target)" ] ; then \
      echo $(RANLIB); \
    else \
       t='$(program_transform_name)'; echo ranlib | sed -e $$t ; \
    fi; \
  fi)
ORIGINAL_LD_FOR_TARGET = @ORIGINAL_LD_FOR_TARGET@
ORIGINAL_NM_FOR_TARGET = @ORIGINAL_NM_FOR_TARGET@
NM_FOR_TARGET = ./nm
STRIP_FOR_TARGET := $(shell \
  if [ -f $(objdir)/../binutils/strip ] ; then \
    echo $(objdir)/../binutils/strip ; \
  else \
    if [ "$(host)" = "$(target)" ] ; then \
      echo strip; \
    else \
       t='$(program_transform_name)'; echo strip | sed -e $$t ; \
    fi; \
  fi)

# --------
# UNSORTED
# --------

# Where to find some libiberty headers.
HASHTAB_H   = $(srcdir)/../include/hashtab.h
OBSTACK_H   = $(srcdir)/../include/obstack.h
SPLAY_TREE_H= $(srcdir)/../include/splay-tree.h
FIBHEAP_H   = $(srcdir)/../include/fibheap.h
PARTITION_H = $(srcdir)/../include/partition.h
MD5_H	    = $(srcdir)/../include/md5.h
DWARF2_H    = $(srcdir)/../include/dwarf2.h

# Linker plugin API headers
LINKER_PLUGIN_API_H = $(srcdir)/../include/plugin-api.h
LTO_SYMTAB_H = $(srcdir)/../include/lto-symtab.h

# Default native SYSTEM_HEADER_DIR, to be overridden by targets.
NATIVE_SYSTEM_HEADER_DIR = /usr/include
# Default cross SYSTEM_HEADER_DIR, to be overridden by targets.
CROSS_SYSTEM_HEADER_DIR = @CROSS_SYSTEM_HEADER_DIR@

# autoconf sets SYSTEM_HEADER_DIR to one of the above.
# Purge it of unneccessary internal relative paths
# to directories that might not exist yet.
# The sed idiom for this is to repeat the search-and-replace until it doesn't match, using :a ... ta.
# Use single quotes here to avoid nested double- and backquotes, this
# macro is also used in a double-quoted context.
SYSTEM_HEADER_DIR = `echo @SYSTEM_HEADER_DIR@ | sed -e :a -e 's,[^/]*/\.\.\/,,' -e ta`

# Control whether to run fixincludes.
STMP_FIXINC = @STMP_FIXINC@

# Test to see whether <limits.h> exists in the system header files.
LIMITS_H_TEST = [ -f $(SYSTEM_HEADER_DIR)/limits.h ]

# Directory for prefix to system directories, for
# each of $(system_prefix)/usr/include, $(system_prefix)/usr/lib, etc.
TARGET_SYSTEM_ROOT = @TARGET_SYSTEM_ROOT@

xmake_file=@xmake_file@
tmake_file=@tmake_file@
TM_ENDIAN_CONFIG=@TM_ENDIAN_CONFIG@
TM_MULTILIB_CONFIG=@TM_MULTILIB_CONFIG@
TM_MULTILIB_EXCEPTIONS_CONFIG=@TM_MULTILIB_EXCEPTIONS_CONFIG@

#include the framgment with all the target specific definitions.
#For multi-target configurations, this may be shared.
include T-extra

build_xm_file_list=@build_xm_file_list@
build_xm_include_list=@build_xm_include_list@
build_xm_defines=@build_xm_defines@
host_xm_file_list=@host_xm_file_list@
host_xm_include_list=@host_xm_include_list@
host_xm_defines=@host_xm_defines@
xm_file_list=@xm_file_list@
xm_include_list=@xm_include_list@
xm_defines=@xm_defines@
lang_checks=check-gcc
lang_checks_parallelized=check-gcc
# This lists a couple of test files that take most time during check-gcc.
# When doing parallelized check-gcc, these can run in parallel with the
# remaining tests.  Each word in this variable stands for work for one
# make goal and one extra make goal is added to handle all the *.exp
# files not handled explicitly already.  If multiple *.exp files
# should be run in the same runtest invocation (usually if they aren't
# very long running, but still should be split of from the check-parallel-$lang
# remaining tests runtest invocation), they should be concatenated with commas.
# Note that [a-zA-Z] wildcards need to have []s prefixed with \ (needed
# by tcl) and as the *.exp arguments are mached both as is and with
# */ prefixed to it in runtest_file_p, it is usually desirable to include
# a subdirectory name.
check_gcc_parallelize=execute.exp=execute/2* \
		      execute.exp=execute/\[013-9a-zA-Z\]* \
		      compile.exp dg.exp \
		      dg-torture.exp,builtins.exp \
		      struct-layout-1.exp,unsorted.exp,stackalign.exp,i386.exp
lang_opt_files=@lang_opt_files@ $(srcdir)/c-family/c.opt $(srcdir)/common.opt
lang_specs_files=@lang_specs_files@
lang_tree_files=@lang_tree_files@
target_cpu_default=@target_cpu_default@
GCC_THREAD_FILE=@thread_file@
OBJC_BOEHM_GC=@objc_boehm_gc@
GTHREAD_FLAGS=@gthread_flags@
extra_opt_files=@extra_opt_files@
host_hook_obj=@out_host_hook_obj@

# ------------------------
# Installation directories
# ------------------------

# Common prefix for installation directories.
# NOTE: This directory must exist when you start installation.
prefix = @prefix@
# Directory in which to put localized header files. On the systems with
# gcc as the native cc, `local_prefix' may not be `prefix' which is
# `/usr'.
# NOTE: local_prefix *should not* default from prefix.
local_prefix = @local_prefix@
# Directory in which to put host dependent programs and libraries
exec_prefix = @exec_prefix@
# Directory in which to put the executable for the command `gcc'
bindir = @bindir@
# Directory in which to put the directories used by the compiler.
libdir = @libdir@
# Directory in which GCC puts its executables.
libexecdir = @libexecdir@

# --------
# UNSORTED
# --------

# Directory in which the compiler finds libraries etc.
libsubdir = $(libdir)/gcc/$(target_noncanonical)/$(version)
# Directory in which the compiler finds executables
libexecsubdir = $(libexecdir)/gcc/$(target_noncanonical)/$(version)
# Directory in which plugin headers are installed
plugin_includedir = $(libsubdir)/plugin/include
# Used to produce a relative $(gcc_tooldir) in gcc.o
unlibsubdir = ../../..
# $(prefix), expressed as a path relative to $(libsubdir).
#
# An explanation of the sed strings:
#  -e 's|^$(prefix)||'   matches and eliminates 'prefix' from 'exec_prefix'
#  -e 's|/$$||'          match a trailing forward slash and eliminates it
#  -e 's|^[^/]|/|'       forces the string to start with a forward slash (*)
#  -e 's|/[^/]*|../|g'   replaces each occurrence of /<directory> with ../
#
# (*) Note this pattern overwrites the first character of the string
# with a forward slash if one is not already present.  This is not a
# problem because the exact names of the sub-directories concerned is
# unimportant, just the number of them matters.
#
# The practical upshot of these patterns is like this:
#
#  prefix     exec_prefix        result
#  ------     -----------        ------
#   /foo        /foo/bar          ../
#   /foo/       /foo/bar          ../
#   /foo        /foo/bar/         ../
#   /foo/       /foo/bar/         ../
#   /foo        /foo/bar/ugg      ../../
libsubdir_to_prefix := \
  $(unlibsubdir)/$(shell echo "$(libdir)" | \
    sed -e 's|^$(prefix)||' -e 's|/$$||' -e 's|^[^/]|/|' \
        -e 's|/[^/]*|../|g')
# $(exec_prefix), expressed as a path relative to $(prefix).
prefix_to_exec_prefix := \
  $(shell echo "$(exec_prefix)" | \
    sed -e 's|^$(prefix)||' -e 's|^/||' -e '/./s|$$|/|')
# Directory in which to find other cross-compilation tools and headers.
dollar = @dollar@
# Used in install-cross.
gcc_tooldir = @gcc_tooldir@
# Used to install the shared libgcc.
slibdir = @slibdir@
# Since gcc_tooldir does not exist at build-time, use -B$(build_tooldir)/bin/
build_tooldir = $(exec_prefix)/$(target_noncanonical)
# Directory in which the compiler finds target-independent g++ includes.
gcc_gxx_include_dir = @gcc_gxx_include_dir@
# Directory to search for site-specific includes.
local_includedir = $(local_prefix)/include
includedir = $(prefix)/include
# where the info files go
infodir = @infodir@
# Where cpp should go besides $prefix/bin if necessary
cpp_install_dir = @cpp_install_dir@
# where the locale files go
datadir = @datadir@
localedir = $(datadir)/locale
# Extension (if any) to put in installed man-page filename.
man1ext = .1
man7ext = .7
objext = .o
exeext = @host_exeext@
build_exeext = @build_exeext@

# Directory in which to put man pages.
mandir = @mandir@
man1dir = $(mandir)/man1
man7dir = $(mandir)/man7
# Dir for temp files.
tmpdir = /tmp

datarootdir = @datarootdir@
docdir = @docdir@
# Directory in which to build HTML
build_htmldir = $(objdir)/HTML/gcc-$(version)
# Directory in which to put HTML
htmldir = @htmldir@

# Whether we were configured with NLS.
USE_NLS = @USE_NLS@

# Internationalization library.
LIBINTL = @LIBINTL@
LIBINTL_DEP = @LIBINTL_DEP@

# Character encoding conversion library.
LIBICONV = @LIBICONV@
LIBICONV_DEP = @LIBICONV_DEP@

# The GC method to be used on this system.
GGC=@GGC@.o

# If a supplementary library is being used for the GC.
GGC_LIB=

# "true" if the target C library headers are unavailable; "false"
# otherwise.
inhibit_libc = @inhibit_libc@
ifeq ($(inhibit_libc),true)
INHIBIT_LIBC_CFLAGS = -Dinhibit_libc
endif

# Options to use when compiling libgcc2.a.
#
LIBGCC2_DEBUG_CFLAGS = -g
LIBGCC2_CFLAGS = -O2 $(LIBGCC2_INCLUDES) $(GCC_CFLAGS) $(TARGET_LIBGCC2_CFLAGS) \
		 $(LIBGCC2_DEBUG_CFLAGS) $(GTHREAD_FLAGS) \
		 -DIN_LIBGCC2 -D__GCC_FLOAT_NOT_NEEDED \
		 $(INHIBIT_LIBC_CFLAGS)

# Additional options to use when compiling libgcc2.a.
# Some targets override this to -isystem include
LIBGCC2_INCLUDES =

# Additional target-dependent options for compiling libgcc2.a.
TARGET_LIBGCC2_CFLAGS =

# Options to use when compiling crtbegin/end.
CRTSTUFF_CFLAGS = -O2 $(GCC_CFLAGS) $(INCLUDES) $(MULTILIB_CFLAGS) -g0 \
  -finhibit-size-directive -fno-inline -fno-exceptions \
  -fno-zero-initialized-in-bss -fno-toplevel-reorder -fno-tree-vectorize \
  $(INHIBIT_LIBC_CFLAGS)

# Additional sources to handle exceptions; overridden by targets as needed.
LIB2ADDEH = $(srcdir)/unwind-dw2.c $(srcdir)/unwind-dw2-fde.c \
   $(srcdir)/unwind-sjlj.c $(srcdir)/gthr-gnat.c $(srcdir)/unwind-c.c
LIB2ADDEHSTATIC = $(LIB2ADDEH)
LIB2ADDEHSHARED = $(LIB2ADDEH)
LIB2ADDEHDEP = $(UNWIND_H) unwind-pe.h unwind.inc unwind-dw2-fde.h unwind-dw2.h

# Don't build libunwind by default.
LIBUNWIND =
LIBUNWINDDEP =
SHLIBUNWIND_LINK =
SHLIBUNWIND_INSTALL =

# nm flags to list global symbols in libgcc object files.
SHLIB_NM_FLAGS = -pg

# How to handle <stdint.h>.
USE_GCC_STDINT = @use_gcc_stdint@

# Control whether header files are installed.
INSTALL_HEADERS=install-headers install-mkheaders

# Control whether Info documentation is built and installed.
BUILD_INFO = @BUILD_INFO@

# Control whether manpages generated by texi2pod.pl can be rebuilt.
GENERATED_MANPAGES = @GENERATED_MANPAGES@

# Additional directories of header files to run fixincludes on.
# These should be directories searched automatically by default
# just as /usr/include is.
# *Do not* use this for directories that happen to contain
# header files, but are not searched automatically by default.
# On most systems, this is empty.
OTHER_FIXINCLUDES_DIRS=

# A list of all the language-specific executables.
COMPILERS = cc1$(exeext) @all_compilers@

# List of things which should already be built whenever we try to use xgcc
# to compile anything (without linking).
GCC_PASSES=xgcc$(exeext) cc1$(exeext) specs $(EXTRA_PASSES)

# Directory to link to, when using the target `maketest'.
DIR = ../gcc

# Native compiler for the build machine and its switches.
CC_FOR_BUILD = @CC_FOR_BUILD@
BUILD_CFLAGS= @BUILD_CFLAGS@ -DGENERATOR_FILE

# Native compiler that we use.  This may be C++ some day.
COMPILER_FOR_BUILD = $(CC_FOR_BUILD)
BUILD_COMPILERFLAGS = $(BUILD_CFLAGS)

# Native linker that we use.
LINKER_FOR_BUILD = $(CC_FOR_BUILD)
BUILD_LINKERFLAGS = $(BUILD_CFLAGS)

# Native linker and preprocessor flags.  For x-fragment overrides.
BUILD_LDFLAGS=@BUILD_LDFLAGS@
BUILD_CPPFLAGS=$(ALL_CPPFLAGS)

# Actual name to use when installing a native compiler.
GCC_INSTALL_NAME := $(shell echo gcc|sed '$(program_transform_name)')
GCC_TARGET_INSTALL_NAME := $(target_noncanonical)-$(shell echo gcc|sed '$(program_transform_name)')
CPP_INSTALL_NAME := $(shell echo cpp|sed '$(program_transform_name)')
GCOV_INSTALL_NAME := $(shell echo gcov|sed '$(program_transform_name)')
GCCBUG_INSTALL_NAME := $(shell echo gccbug|sed '$(program_transform_name)')

# Setup the testing framework, if you have one
EXPECT = `if [ -f $${rootme}/../expect/expect ] ; then \
            echo $${rootme}/../expect/expect ; \
          else echo expect ; fi`

RUNTEST = `if [ -f $${srcdir}/../dejagnu/runtest ] ; then \
	       echo $${srcdir}/../dejagnu/runtest ; \
	    else echo runtest; fi`
RUNTESTFLAGS =

# Extra flags to use when compiling crt{begin,end}.o.
CRTSTUFF_T_CFLAGS =

# Extra flags to use when compiling [m]crt0.o.
CRT0STUFF_T_CFLAGS =

# "t" or nothing, for building multilibbed versions of, say, crtbegin.o.
T =

# Should T contain a `=', libgcc/Makefile will make T_TARGET, setting
# $(T_TARGET) to the name of the actual target filename.
T_TARGET =
T_TARGET : $(T_TARGET)

# For building rtl pases for extra target architectures.
TA =
TARGET_NUM=0

# This should name the specs file that we're going to install.  Target
# Makefiles may override it and name another file to be generated from
# the built-in specs and installed as the default spec, as long as
# they also introduce a rule to generate a file name specs, to be used
# at build time.
SPECS = specs

# End of variables for you to override.

# GTM_H lists the config files that the generator files depend on,
# while TM_H lists the ones ordinary gcc files depend on, which
# includes several files generated by those generators.
BCONFIG_H = bconfig.h $(build_xm_file_list)
CONFIG_H  = config.h  $(host_xm_file_list)
TCONFIG_H = tconfig.h $(xm_file_list)
TM_P_H    = tm_p.h    $(tm_p_file_list)
GTM_H     = tm.h      $(tm_file_list) insn-constants.h
TM_H      = $(GTM_H) insn-flags.h options.h

# Variables for version information.
BASEVER     := $(srcdir)/BASE-VER  # 4.x.y
DEVPHASE    := $(srcdir)/DEV-PHASE # experimental, prerelease, ""
DATESTAMP   := $(srcdir)/DATESTAMP # YYYYMMDD or empty
REVISION    := $(srcdir)/REVISION  # [BRANCH revision XXXXXX]

BASEVER_c   := $(shell cat $(BASEVER))
DEVPHASE_c  := $(shell cat $(DEVPHASE))
DATESTAMP_c := $(shell cat $(DATESTAMP))

ifeq (,$(wildcard $(REVISION)))
REVISION_c  :=
else
REVISION_c  := $(shell cat $(REVISION))
endif

version     := $(BASEVER_c)

# For use in version.c - double quoted strings, with appropriate
# surrounding punctuation and spaces, and with the datestamp and
# development phase collapsed to the empty string in release mode
# (i.e. if DEVPHASE_c is empty).  The space immediately after the
# comma in the $(if ...) constructs is significant - do not remove it.
BASEVER_s   := "\"$(BASEVER_c)\""
DEVPHASE_s  := "\"$(if $(DEVPHASE_c), ($(DEVPHASE_c)))\""
DATESTAMP_s := "\"$(if $(DEVPHASE_c), $(DATESTAMP_c))\""
PKGVERSION_s:= "\"@PKGVERSION@\""
BUGURL_s    := "\"@REPORT_BUGS_TO@\""

PKGVERSION  := @PKGVERSION@
BUGURL_TEXI := @REPORT_BUGS_TEXI@

ifdef REVISION_c
REVISION_s  := "\"$(if $(DEVPHASE_c), $(REVISION_c))\""
else
REVISION_s  := "\"\""
endif

# Shorthand variables for dependency lists.
VEC_H = vec.h statistics.h
EXCEPT_H = except.h $(HASHTAB_H) vecprim.h vecir.h
TOPLEV_H = toplev.h $(INPUT_H) bversion.h $(DIAGNOSTIC_CORE_H)
TARGET_H = $(TM_H) target.h insn-modes.h
MACHMODE_H = machmode.h mode-classes.def insn-modes.h
HOOKS_H = hooks.h $(MACHMODE_H)
HOSTHOOKS_DEF_H = hosthooks-def.h $(HOOKS_H)
LANGHOOKS_DEF_H = langhooks-def.h $(HOOKS_H)
TARGET_DEF_H = target-def.h $(HOOKS_H) targhooks.h
RTL_BASE_H = rtl.h rtl.def $(MACHMODE_H) reg-notes.def insn-notes.def \
  $(INPUT_H) $(REAL_H) statistics.h $(VEC_H) $(FIXED_VALUE_H) alias.h
FIXED_VALUE_H = fixed-value.h $(MACHMODE_H) double-int.h
RTL_H = $(RTL_BASE_H) genrtl.h vecir.h
READ_MD_H = $(OBSTACK_H) $(HASHTAB_H) read-md.h
PARAMS_H = params.h params.def
BUILTINS_DEF = builtins.def sync-builtins.def omp-builtins.def
TREE_H = tree.h all-tree.def tree.def c-family/c-common.def \
	$(lang_tree_files) $(MACHMODE_H) tree-check.h $(BUILTINS_DEF) \
	$(INPUT_H) statistics.h $(VEC_H) treestruct.def $(HASHTAB_H) \
	double-int.h alias.h $(SYMTAB_H) options.h vecir.h \
	$(REAL_H) $(FIXED_VALUE_H)
REGSET_H = regset.h $(BITMAP_H) hard-reg-set.h multi-target.h
BASIC_BLOCK_H = basic-block.h $(PREDICT_H) $(VEC_H) $(FUNCTION_H) cfghooks.h
GIMPLE_H = gimple.h gimple.def gsstruct.def pointer-set.h $(VEC_H) \
	$(GGC_H) $(BASIC_BLOCK_H) $(TM_H) $(TARGET_H) tree-ssa-operands.h \
	tree-ssa-alias.h vecir.h
GCOV_IO_H = gcov-io.h gcov-iov.h auto-host.h
COVERAGE_H = coverage.h $(GCOV_IO_H)
DEMANGLE_H = $(srcdir)/../include/demangle.h
RECOG_H = recog.h
ALIAS_H = alias.h coretypes.h
EMIT_RTL_H = emit-rtl.h
FLAGS_H = flags.h coretypes.h options.h
FUNCTION_H = function.h $(TREE_H) $(HASHTAB_H) vecprim.h $(TM_H)
EXPR_H = expr.h insn-config.h $(FUNCTION_H) $(RTL_H) $(FLAGS_H) $(TREE_H) $(MACHMODE_H) $(EMIT_RTL_H)
OPTABS_H = optabs.h insn-codes.h $(TARGET_H)
REGS_H = regs.h $(MACHMODE_H) hard-reg-set.h
SCHED_INT_H = sched-int.h $(INSN_ATTR_H) $(BASIC_BLOCK_H) $(RTL_H) $(DF_H) \
	vecprim.h $(REGSET_H)
SEL_SCHED_IR_H = sel-sched-ir.h $(INSN_ATTR_H) $(BASIC_BLOCK_H) $(RTL_H) \
	$(GGC_H) $(BITMAP_H) vecprim.h $(SCHED_INT_H) $(CFGLOOP_H) $(REGSET_H)
SEL_SCHED_DUMP_H = sel-sched-dump.h $(SEL_SCHED_IR_H)
INTEGRATE_H = integrate.h
CFGLAYOUT_H = cfglayout.h $(BASIC_BLOCK_H)
CFGLOOP_H = cfgloop.h $(BASIC_BLOCK_H) $(RTL_H) vecprim.h double-int.h \
	$(BITMAP_H) sbitmap.h
IPA_UTILS_H = ipa-utils.h $(TREE_H) $(CGRAPH_H)
IPA_REFERENCE_H = ipa-reference.h $(BITMAP_H) $(TREE_H)
IPA_TYPE_ESCAPE_H = ipa-type-escape.h $(TREE_H)
CGRAPH_H = cgraph.h $(VEC_H) $(TREE_H) $(BASIC_BLOCK_H) $(FUNCTION_H) \
	cif-code.def ipa-ref.h ipa-ref-inline.h
DF_H = df.h $(BITMAP_H) $(REGSET_H) sbitmap.h $(BASIC_BLOCK_H) \
	alloc-pool.h $(TIMEVAR_H)
RESOURCE_H = resource.h hard-reg-set.h $(DF_H)
DDG_H = ddg.h sbitmap.h $(DF_H)
GCC_H = gcc.h version.h $(DIAGNOSTIC_CORE_H)
GGC_H = ggc.h gtype-desc.h statistics.h s-extra-gty
GGC_INTERNAL_H = ggc-internal.h $(GGC_H)
TIMEVAR_H = timevar.h timevar.def
INSN_ATTR_H = insn-attr.h $(INSN_ADDR_H)
INSN_ADDR_H = $(srcdir)/insn-addr.h vecprim.h
C_COMMON_H = c-family/c-common.h c-family/c-common.def \
	$(SPLAY_TREE_H) $(CPPLIB_H) $(GGC_H) $(DIAGNOSTIC_CORE_H)
C_PRAGMA_H = c-family/c-pragma.h $(CPPLIB_H)
C_TREE_H = c-tree.h $(C_COMMON_H) $(TOPLEV_H) $(DIAGNOSTIC_H)
SYSTEM_H = system.h hwint.h $(srcdir)/../include/libiberty.h \
	$(srcdir)/../include/safe-ctype.h $(srcdir)/../include/filenames.h
PREDICT_H = predict.h predict.def
CPPLIB_H = $(srcdir)/../libcpp/include/line-map.h \
	$(srcdir)/../libcpp/include/cpplib.h
INPUT_H = $(srcdir)/../libcpp/include/line-map.h input.h
DECNUM_H = $(DECNUM)/decContext.h $(DECNUM)/decDPD.h $(DECNUM)/decNumber.h \
	$(DECNUMFMT)/decimal32.h $(DECNUMFMT)/decimal64.h \
	$(DECNUMFMT)/decimal128.h $(DECNUMFMT)/decimal128Local.h
MKDEPS_H = $(srcdir)/../libcpp/include/mkdeps.h
SYMTAB_H = $(srcdir)/../libcpp/include/symtab.h $(OBSTACK_H)
CPP_ID_DATA_H = $(CPPLIB_H) $(srcdir)/../libcpp/include/cpp-id-data.h
CPP_INTERNAL_H = $(srcdir)/../libcpp/internal.h $(CPP_ID_DATA_H)
TREE_PASS_H = tree-pass.h $(TIMEVAR_H)
TREE_DUMP_H = tree-dump.h $(SPLAY_TREE_H) $(TREE_PASS_H)
TREE_FLOW_H = tree-flow.h tree-flow-inline.h tree-ssa-operands.h \
		$(BITMAP_H) sbitmap.h $(BASIC_BLOCK_H) $(GIMPLE_H) \
		$(HASHTAB_H) $(CGRAPH_H) $(IPA_REFERENCE_H) \
		tree-ssa-alias.h
TREE_SSA_LIVE_H = tree-ssa-live.h $(PARTITION_H) vecprim.h
SSAEXPAND_H = ssaexpand.h $(TREE_SSA_LIVE_H)
PRETTY_PRINT_H = pretty-print.h $(INPUT_H) $(OBSTACK_H)
DIAGNOSTIC_CORE_H = diagnostic-core.h input.h diagnostic.def
DIAGNOSTIC_H = diagnostic.h $(DIAGNOSTIC_CORE_H) $(PRETTY_PRINT_H)
C_PRETTY_PRINT_H = c-family/c-pretty-print.h $(PRETTY_PRINT_H) \
	$(C_COMMON_H) $(TREE_H)
SCEV_H = tree-scalar-evolution.h $(GGC_H) tree-chrec.h $(PARAMS_H)
LAMBDA_H = lambda.h $(TREE_H) $(VEC_H) $(GGC_H)
TREE_DATA_REF_H = tree-data-ref.h $(LAMBDA_H) omega.h graphds.h $(SCEV_H)
TREE_INLINE_H = tree-inline.h vecir.h
REAL_H = real.h $(MACHMODE_H)
IRA_INT_H = ira.h ira-int.h $(CFGLOOP_H) alloc-pool.h
DBGCNT_H = dbgcnt.h dbgcnt.def
EBITMAP_H = ebitmap.h sbitmap.h
LTO_STREAMER_H = lto-streamer.h $(LINKER_PLUGIN_API_H) $(TARGET_H) \
		$(CGRAPH_H) $(VEC_H) vecprim.h $(TREE_H) $(GIMPLE_H)
TREE_VECTORIZER_H = target.h tree-vectorizer.h $(TREE_DATA_REF_H)
IPA_PROP_H = ipa-prop.h $(TREE_H) $(VEC_H) $(CGRAPH_H)
GSTAB_H = gstab.h stab.def
BITMAP_H = bitmap.h $(HASHTAB_H) statistics.h
GCC_PLUGIN_H = gcc-plugin.h highlev-plugin-common.h $(CONFIG_H) $(SYSTEM_H) \
		$(HASHTAB_H)
PLUGIN_H = plugin.h $(GCC_PLUGIN_H)
PLUGIN_VERSION_H = plugin-version.h configargs.h

#
# Now figure out from those variables how to compile and link.

# IN_GCC distinguishes between code compiled into GCC itself and other
# programs built during a bootstrap.
# autoconf inserts -DCROSS_DIRECTORY_STRUCTURE if we are building a
# cross compiler which does not use the native headers and libraries.
INTERNAL_CFLAGS = -DIN_GCC @CROSS@

# This is the variable actually used when we compile. If you change this,
# you probably want to update BUILD_CFLAGS in configure.ac
ALL_CFLAGS = $(T_CFLAGS) $(CFLAGS-$@) \
  $(CFLAGS) $(INTERNAL_CFLAGS) $(COVERAGE_FLAGS) $(WARN_CFLAGS) @DEFS@

# The C++ version.
ALL_CXXFLAGS = $(T_CFLAGS) $(CXXFLAGS) $(INTERNAL_CFLAGS) \
  $(COVERAGE_FLAGS) $(WARN_CXXFLAGS) @DEFS@

# Likewise.  Put INCLUDES at the beginning: this way, if some autoconf macro
# puts -I options in CPPFLAGS, our include files in the srcdir will always
# win against random include files in /usr/include.
ALL_CPPFLAGS = $(INCLUDES) $(CPPFLAGS)

# This is the variable to use when using $(COMPILER).
ifneq ($(ENABLE_BUILD_WITH_CXX),yes)
ALL_COMPILERFLAGS = $(ALL_CFLAGS)
else
ALL_COMPILERFLAGS = $(ALL_CXXFLAGS)
endif

# This is the variable to use when using $(LINKER).
ifneq ($(ENABLE_BUILD_WITH_CXX),yes)
ALL_LINKERFLAGS = $(ALL_CFLAGS)
else
ALL_LINKERFLAGS = $(ALL_CXXFLAGS)
endif

# Build and host support libraries.
LIBIBERTY = ../libiberty/libiberty.a
BUILD_LIBIBERTY = $(build_libobjdir)/libiberty/libiberty.a

# Dependencies on the intl and portability libraries.
LIBDEPS= $(CPPLIB) $(LIBIBERTY) $(LIBINTL_DEP) $(LIBICONV_DEP) $(LIBDECNUMBER)

# Likewise, for use in the tools that must run on this machine
# even if we are cross-building GCC.
BUILD_LIBDEPS= $(BUILD_LIBIBERTY)

# How to link with both our special library facilities
# and the system's installed libraries.
LIBS = @LIBS@ $(CPPLIB) $(LIBINTL) $(LIBICONV) $(LIBIBERTY) $(LIBDECNUMBER) \
	$(HOST_LIBS)
BACKENDLIBS = $(CLOOGLIBS) $(PPLLIBS) $(GMPLIBS) $(PLUGINLIBS) $(HOST_LIBS) \
	$(ZLIB) $(LIBELFLIBS)
# Any system libraries needed just for GNAT.
SYSLIBS = @GNAT_LIBEXC@

# Used from ada/gcc-interface/Make-lang.in
GNATBIND = @GNATBIND@
GNATMAKE = @GNATMAKE@

# Libs needed (at present) just for jcf-dump.
LDEXP_LIB = @LDEXP_LIB@

# Likewise, for use in the tools that must run on this machine
# even if we are cross-building GCC.
BUILD_LIBS = $(BUILD_LIBIBERTY)

BUILD_RTL = build/rtl.o build/read-rtl.o build/ggc-none.o \
	    build/vec.o build/min-insn-modes.o build/gensupport.o \
	    build/print-rtl.o
BUILD_MD = build/read-md.o
BUILD_ERRORS = build/errors.o

# Specify the directories to be searched for header files.
# Both . and srcdir are used, in that order,
# so that *config.h will be found in the compilation
# subdirectory rather than in the source directory.
# -I$(@D) and -I$(srcdir)/$(@D) cause the subdirectory of the file
# currently being compiled, in both source trees, to be examined as well.
# libintl.h will be found in ../intl if we are using the included libintl.
INCLUDES = -I. -I$(@D) -I$(srcdir) -I$(srcdir)/$(@D) \
	   -I$(srcdir)/../include @INCINTL@ \
	   $(CPPINC) $(GMPINC) $(DECNUMINC) \
	   $(PPLINC) $(CLOOGINC) $(LIBELFINC)

.c.o:
	$(COMPILER) -c $(ALL_COMPILERFLAGS) $(ALL_CPPFLAGS) $< $(OUTPUT_OPTION)
ifdef EXTRA_TARGET
  ALL_COMPILERFLAGS += -DEXTRA_TARGET=$(EXTRA_TARGET)
$(TA)%.o : %.c
	$(COMPILER) -c $(ALL_COMPILERFLAGS) $(ALL_CPPFLAGS) $< $(OUTPUT_OPTION)
endif

#
# Support for additional languages (other than C).
# C can be supported this way too (leave for later).

LANG_MAKEFRAGS = @all_lang_makefrags@

# Flags to pass to recursive makes.
# CC is set by configure.
# ??? The choices here will need some experimenting with.

export AR_FOR_TARGET
export AR_CREATE_FOR_TARGET
export AR_FLAGS_FOR_TARGET
export AR_EXTRACT_FOR_TARGET
export AWK
export DESTDIR
export GCC_FOR_TARGET
export INCLUDES
export INSTALL_DATA
export LIB1ASMSRC
export LIBGCC2_CFLAGS
export LIPO_FOR_TARGET
export MACHMODE_H
export NM_FOR_TARGET
export STRIP_FOR_TARGET
export RANLIB_FOR_TARGET
export libsubdir
export slibdir

FLAGS_TO_PASS = \
	"ADA_CFLAGS=$(ADA_CFLAGS)" \
	"BISON=$(BISON)" \
	"BISONFLAGS=$(BISONFLAGS)" \
	"CFLAGS=$(CFLAGS) $(WARN_CFLAGS)" \
	"LDFLAGS=$(LDFLAGS)" \
	"FLEX=$(FLEX)" \
	"FLEXFLAGS=$(FLEXFLAGS)" \
	"LN=$(LN)" \
	"LN_S=$(LN_S)" \
	"MAKEINFO=$(MAKEINFO)" \
	"MAKEINFOFLAGS=$(MAKEINFOFLAGS)" \
	"MAKEOVERRIDES=" \
	"SHELL=$(SHELL)" \
	"exeext=$(exeext)" \
	"build_exeext=$(build_exeext)" \
	"objext=$(objext)" \
	"exec_prefix=$(exec_prefix)" \
	"prefix=$(prefix)" \
	"local_prefix=$(local_prefix)" \
	"gxx_include_dir=$(gcc_gxx_include_dir)" \
	"build_tooldir=$(build_tooldir)" \
	"gcc_tooldir=$(gcc_tooldir)" \
	"bindir=$(bindir)" \
	"libexecsubdir=$(libsubdir)" \
	"datarootdir=$(datarootdir)" \
	"datadir=$(datadir)" \
	"localedir=$(localedir)"
#
# Lists of files for various purposes.

# All option source files
ALL_OPT_FILES=$(lang_opt_files) $(extra_opt_files)

# Target specific, C specific object file
C_TARGET_OBJS=@c_target_objs@

# Target specific, C++ specific object file
CXX_TARGET_OBJS=@cxx_target_objs@

# Target specific, Fortran specific object file
FORTRAN_TARGET_OBJS=@fortran_target_objs@

# Object files for gcc driver.
GCC_OBJS = gcc.o opts-common.o gcc-options.o diagnostic.o pretty-print.o \
  input.o

# Language-specific object files shared by all C-family front ends.
C_COMMON_OBJS = c-family/c-common.o c-family/c-cppbuiltin.o c-family/c-dump.o \
  c-family/c-format.o c-family/c-gimplify.o c-family/c-lex.o \
  c-family/c-omp.o c-family/c-opts.o c-family/c-pch.o \
  c-family/c-ppoutput.o c-family/c-pragma.o c-family/c-pretty-print.o \
  c-family/c-semantics.o c-family/c-ada-spec.o

# Language-specific object files for C and Objective C.
C_AND_OBJC_OBJS = attribs.o c-errors.o c-decl.o c-typeck.o \
  c-convert.o c-aux-info.o c-objc-common.o c-parser.o tree-mudflap.o \
  $(C_COMMON_OBJS) $(C_TARGET_OBJS)

# Language-specific object files for C.
C_OBJS = c-lang.o c-family/stub-objc.o $(C_AND_OBJC_OBJS)

# Language-independent object files.
# We put the insn-*.o files first so that a parallel make will build
# them sooner, because they are large and otherwise tend to be the
# last objects to finish building.
OBJS-rtl = \
	insn-attrtab.o \
	insn-automata.o \
	insn-emit.o \
	insn-extract.o \
	insn-modes.o \
	insn-opinit.o \
	insn-output.o \
	insn-peep.o \
	insn-preds.o \
	insn-recog.o \
	insn-enums.o \
	alias.o \
	auto-inc-dec.o \
	bb-reorder.o \
	bt-load.o \
	builtins.o \
	caller-save.o \
	calls.o \
	cfg.o \
	cfganal.o \
	cfgbuild.o \
	cfgcleanup.o \
	cfgexpand.o \
	cfghooks.o \
	cfglayout.o \
	cfgloopanal.o \
	cfgrtl.o \
	combine.o \
	combine-stack-adj.o \
	cse.o \
	cselib.o \
	dbxout.o \
	dce.o \
	ddg.o \
	df-byte-scan.o \
	df-core.o \
	df-problems.o \
	df-scan.o \
	dojump.o \
	dse.o \
	dwarf2asm.o \
	dwarf2out.o \
	emit-rtl.o \
	except.o \
	explow.o \
	expmed.o \
	expr.o \
	final.o \
	function.o \
	fwprop.o \
	gcse.o \
	graph.o \
	haifa-sched.o \
	ifcvt.o \
	implicit-zee.o \
	init-regs.o \
	integrate.o \
	ira.o \
	ira-build.o \
	ira-costs.o \
	ira-conflicts.o \
	ira-color.o \
	ira-emit.o \
	ira-lives.o \
	jump.o \
	loop-doloop.o \
	loop-init.o \
	loop-invariant.o \
	loop-iv.o \
	loop-unroll.o \
	loop-unswitch.o \
	lower-subreg.o \
	mode-switching.o \
	modulo-sched.o \
	optabs.o \
	options.o \
	opts.o \
	passes.o \
	postreload-gcse.o \
	postreload.o \
	predict.o \
	print-rtl.o \
	recog.o \
	reg-stack.o \
	regcprop.o \
	reginfo.o \
	regmove.o \
	regrename.o \
	regstat.o \
	reload.o \
	reload1.o \
	reorg.o \
	resource.o \
	rtl.o \
	rtlanal.o \
	rtlhooks.o \
	sched-deps.o \
	sched-ebb.o \
	sched-rgn.o \
	sched-vis.o \
	sdbout.o \
	sel-sched-ir.o \
	sel-sched-dump.o \
	sel-sched.o \
	simplify-rtx.o \
	stack-ptr-mod.o \
	store-motion.o \
	stmt.o \
	stor-layout.o \
	targhooks.o \
	toplev.o \
	tree-ssa-address.o \
	var-tracking.o \
	varasm.o \
	vmsdbgout.o \
	web.o

OBJS-extra-target = $(OBJS-rtl) any-lang.o gtype-desc.o

s-extra-gty: gtype-desc.h
	$(STAMP) s-extra-gty

# EXTRA_TARGET_RULES includes the extra target's T-extra(s), which is/are
# needed for OBJS-common.  OTOH we need OBJS-rtl to be defined beforehand.

define EXTRA_TARGET_RULES

THIS-TARGET/config.status THIS-TARGET/T-extra: intl/config.intl
	-mkdir THIS-TARGET
	cd THIS-TARGET \
	&& $(srcdir:.%=../.%)/configure --target=THIS-TARGET \
		--enable-build-with-cxx

CURRENT_TARGET=THIS-TARGET-
-include THIS-TARGET/T-extra

THIS-TARGET/Makefile: THIS-TARGET/config.status Makefile
	$(info THIS-TARGET/Makefile will be remade when needed.)
#	$(MAKE) -C THIS-TARGET Makefile

# Wo don't want a stamp file for the recursive make invocation, because
# only the recursive make understands all the dependencies for THIS-TARGET,
# and besides, stamp file can get out-of-sync with what they stand for
# when individual files are deleted manually or due interrupts / error
# conditions.  Just say that each file is up-to-date if we have used
# a recursive make to update it.
$(addprefix THIS-TARGET/THIS-TARGET-,$(OBJS-extra-target) $(THIS-TARGET-out_object_file)) \
$(addprefix THIS-TARGET/,$(THIS-TARGET-EXTRA_OBJS)) : make-THIS-TARGET ;

# Use a single recursive make invokation to update all files of THIS-TARGET.
# Having more than one would not merely cost more time, but cause serious
# synchronization issues for parallel make.
XTGT_COPY_FILES=\
  $(addprefix THIS-TARGET/,extra-modes.h target-types.h)
.PHONY: make-THIS-TARGET
s-extra-gty: THIS-TARGET/gtype-ttags.h
EXTRA-MAKE-VARS=\
	EXTRA_TARGET='THIS_TARGET' TA='THIS-TARGET-' \
	TARGET_NUM=THIS-TARGET-NUM \
	NUM_TARGETS=$(NUM_TARGETS) \
	toplevel_builddir='$(toplevel_builddir:.%=../.%)' \
	GMPLIBS='$(GMPLIBS)' GMPINC='$(GMPINC)'
THIS-TARGET/gtype-ttags.h: THIS-TARGET/s-gtype ; @true
THIS-TARGET/s-gtype : THIS-TARGET/Makefile $(XTGT_COPY_FILES) \
  THIS-TARGET/target-gtypes.h $(COMMON_ABI) \
  gengtype.c gengtype-lex.l gengtype-parse.c gengtype.h
	$(MAKE) -C THIS-TARGET s-gtype $(EXTRA-MAKE-VARS)
make-THIS-TARGET : s-extra-gty
	$(MAKE) -C THIS-TARGET make-OBJS-rtl $(EXTRA-MAKE-VARS)
$(XTGT_COPY_FILES): THIS-TARGET/% : %
	cp $< $@
THIS-TARGET/target-gtypes.h: target-gtypes.h
	sed 's/\(_ca\|_mf\|_hrs\)/THIS_TARGET&/' < $< > $@

endef
# EXTRA_TARGET_RULES

.PHONY: make-OBJS-rtl
make-OBJS-rtl: $(addprefix $(TA),$(OBJS-extra-target) $(out_object_file)) $(EXTRA_OBJS);

enumerate=$(if $(1),$(call enumerate,$(wordlist 2,999,$(1))) $(words $(1)))

ifndef EXTRA_TARGET
$(eval $(foreach num,$(call enumerate,$(EXTRA_TARGETS)),\
$(subst THIS_TARGET,$(subst -,_,$(word $(num),$(EXTRA_TARGETS))),\
$(subst THIS-TARGET,$(word $(num),$(EXTRA_TARGETS)),\
$(subst THIS-TARGET-NUM,$(num),$(value EXTRA_TARGET_RULES))))))
endif

OBJS-common = \
	$(OBJS-rtl) \
	$(foreach TA,$(EXTRA_TARGETS),$(addprefix $(TA)/$(TA)-,$(OBJS-extra-target) $($(TA)-out_object_file))) \
	$(GGC) \
	alloc-pool.o \
	bitmap.o \
	cfgloop.o \
	cfgloopmanip.o \
	convert.o \
	coverage.o \
	dbgcnt.o \
	debug.o \
	dfp.o \
	diagnostic.o \
	dominance.o \
	domwalk.o \
	double-int.o \
	ebitmap.o \
	et-forest.o \
	fixed-value.o \
	fold-const.o \
	ggc-common.o \
	gimple.o \
	gimple-fold.o \
	gimple-iterator.o \
	gimple-low.o \
	gimple-pretty-print.o \
	gimplify.o \
	graphds.o \
	graphite.o \
	graphite-blocking.o \
	graphite-clast-to-gimple.o \
	graphite-dependences.o \
	graphite-interchange.o \
	graphite-poly.o \
	graphite-ppl.o \
	graphite-scop-detection.o \
	graphite-sese-to-poly.o \
	gtype-desc.o \
	hooks.o \
	input.o \
	intl.o \
	lambda-code.o \
	lambda-mat.o \
	lambda-trans.o \
	langhooks.o \
	lcm.o \
	lists.o \
	lto-cgraph.o \
	lto-streamer-in.o \
	lto-streamer-out.o \
	lto-section-in.o \
	lto-section-out.o \
	lto-symtab.o \
	lto-opts.o \
	lto-streamer.o \
	lto-compress.o \
	mcf.o \
	omega.o \
	omp-low.o \
	opts-common.o \
	params.o \
	plugin.o \
	pointer-set.o \
	pretty-print.o \
	print-tree.o \
	profile.o \
	real.o \
	realmpfr.o \
	rtl-error.o \
	sese.o \
	sbitmap.o \
	sparseset.o \
	sreal.o \
	statistics.o \
	stringpool.o \
	timevar.o \
	tracer.o \
	tree-affine.o \
	tree-call-cdce.o \
	tree-cfg.o \
	tree-cfgcleanup.o \
	tree-chrec.o \
	tree-complex.o \
	tree-data-ref.o \
	tree-dfa.o \
	tree-diagnostic.o \
	tree-dump.o \
	tree-eh.o \
	tree-if-conv.o \
	tree-into-ssa.o \
	tree-iterator.o \
	tree-loop-distribution.o \
	tree-loop-linear.o \
	tree-nested.o \
	tree-nrv.o \
	tree-object-size.o \
	tree-optimize.o \
	tree-outof-ssa.o \
	tree-parloops.o \
	tree-phinodes.o \
	tree-predcom.o \
	tree-pretty-print.o \
	tree-profile.o \
	tree-scalar-evolution.o \
	tree-sra.o \
	tree-switch-conversion.o \
	tree-ssa-alias.o \
	tree-ssa-ccp.o \
	tree-ssa-coalesce.o \
	tree-ssa-copy.o \
	tree-ssa-copyrename.o \
	tree-ssa-dce.o \
	tree-ssa-dom.o \
	tree-ssa-dse.o \
	tree-ssa-forwprop.o \
	tree-ssa-ifcombine.o \
	tree-ssa-live.o \
	tree-ssa-loop-ch.o \
	tree-ssa-loop-im.o \
	tree-ssa-loop-ivcanon.o \
	tree-ssa-loop-ivopts.o \
	tree-ssa-loop-manip.o \
	tree-ssa-loop-niter.o \
	tree-ssa-loop-prefetch.o \
	tree-ssa-loop-unswitch.o \
	tree-ssa-loop.o \
	tree-ssa-math-opts.o \
	tree-ssa-operands.o \
	tree-ssa-phiopt.o \
	tree-ssa-phiprop.o \
	tree-ssa-pre.o \
	tree-ssa-propagate.o \
	tree-ssa-reassoc.o \
	tree-ssa-sccvn.o \
	tree-ssa-sink.o \
	tree-ssa-structalias.o \
	tree-ssa-ter.o \
	tree-ssa-threadedge.o \
	tree-ssa-threadupdate.o \
	tree-ssa-uncprop.o \
	tree-ssa-uninit.o \
	tree-ssa.o \
	tree-ssanames.o \
	tree-stdarg.o \
	tree-tailcall.o \
	tree-vect-generic.o \
	tree-vect-patterns.o \
        tree-vect-data-refs.o \
        tree-vect-stmts.o \
        tree-vect-loop.o \
        tree-vect-loop-manip.o \
        tree-vect-slp.o \
	tree-vectorizer.o \
	tree-vrp.o \
	tree.o \
	value-prof.o \
	vec.o \
	version.o \
	xcoffout.o

# Target object files.
OBJS-md = $(out_object_file)

# Language independent object files which are not used by all languages.
OBJS-archive = \
	$(EXTRA_OBJS) \
	$(host_hook_obj) \
	cgraph.o \
	cgraphbuild.o \
	cgraphunit.o \
	cppdefault.o \
	incpath.o \
	ipa-cp.o \
	ipa-inline.o \
	ipa-prop.o \
	ipa-pure-const.o \
	ipa-reference.o \
	ipa-ref.o \
	ipa-struct-reorg.o \
	ipa-type-escape.o \
	ipa-utils.o \
	ipa.o \
	matrix-reorg.o \
	prefix.o \
	tree-inline.o \
	tree-nomudflap.o \
	varpool.o

OBJS = $(OBJS-common) $(OBJS-md) $(OBJS-archive)

OBJS-onestep = libbackend.o $(OBJS-archive)

# This lists all host objects for the front ends.
ALL_HOST_FRONTEND_OBJS = $(C_OBJS) \
  $(foreach v,$(CONFIG_LANGUAGES),$($(v)_OBJS))

ALL_HOST_BACKEND_OBJS = $(GCC_OBJS) $(OBJS) libbackend.o \
  @TREEBROWSER@ main.o gccspec.o version.o intl.o prefix.o cppspec.o \
  $(COLLECT2_OBJS) $(EXTRA_GCC_OBJS) mips-tfile.o mips-tdump.o \
  $(GCOV_OBJS) $(GCOV_DUMP_OBJS)

# This lists all host object files, whether they are included in this
# compilation or not.
ALL_HOST_OBJS = $(ALL_HOST_FRONTEND_OBJS) $(ALL_HOST_BACKEND_OBJS)

BACKEND = main.o @TREEBROWSER@ libbackend.a $(CPPLIB) $(LIBDECNUMBER)

MOSTLYCLEANFILES = insn-flags.h insn-config.h insn-codes.h \
 $(TA)insn-output.c $(TA)insn-recog.c $(TA)insn-emit.c $(TA)insn-extract.c \
 $(TA)insn-peep.c insn-attr.h $(TA)insn-attrtab.c $(TA)insn-opinit.c \
 $(TA)insn-preds.c $(TA)insn-constants.h tm-preds.h tm-constrs.h \
 tree-check.h $(TA)min-insn-modes.c $(TA)insn-modes.c insn-modes.h \
 genrtl.h gt-*.h gtype-*.h gtype-desc.c gtyp-input.list \
 xgcc$(exeext) cpp$(exeext) cc1$(exeext) cc1*-dummy$(exeext) $(EXTRA_PASSES) \
 $(EXTRA_PARTS) $(EXTRA_PROGRAMS) gcc-cross$(exeext) \
 $(SPECS) collect2$(exeext) lto-wrapper$(exeext) \
 gcov-iov$(build_exeext) gcov$(exeext) gcov-dump$(exeext) \
 *.[0-9][0-9].* *.[si] *-checksum.c libbackend.a libgcc.mk

# Defined in libgcc2.c, included only in the static library.
LIB2FUNCS_ST = _eprintf __gcc_bcmp

# Defined in libgcov.c, included only in gcov library
LIBGCOV = _gcov _gcov_merge_add _gcov_merge_single _gcov_merge_delta \
    _gcov_fork _gcov_execl _gcov_execlp _gcov_execle \
    _gcov_execv _gcov_execvp _gcov_execve \
    _gcov_interval_profiler _gcov_pow2_profiler _gcov_one_value_profiler \
    _gcov_indirect_call_profiler _gcov_average_profiler _gcov_ior_profiler \
    _gcov_merge_ior

FPBIT_FUNCS = _pack_sf _unpack_sf _addsub_sf _mul_sf _div_sf \
    _fpcmp_parts_sf _compare_sf _eq_sf _ne_sf _gt_sf _ge_sf \
    _lt_sf _le_sf _unord_sf _si_to_sf _sf_to_si _negate_sf _make_sf \
    _sf_to_df _sf_to_tf _thenan_sf _sf_to_usi _usi_to_sf

DPBIT_FUNCS = _pack_df _unpack_df _addsub_df _mul_df _div_df \
    _fpcmp_parts_df _compare_df _eq_df _ne_df _gt_df _ge_df \
    _lt_df _le_df _unord_df _si_to_df _df_to_si _negate_df _make_df \
    _df_to_sf _df_to_tf _thenan_df _df_to_usi _usi_to_df

TPBIT_FUNCS = _pack_tf _unpack_tf _addsub_tf _mul_tf _div_tf \
    _fpcmp_parts_tf _compare_tf _eq_tf _ne_tf _gt_tf _ge_tf \
    _lt_tf _le_tf _unord_tf _si_to_tf _tf_to_si _negate_tf _make_tf \
    _tf_to_df _tf_to_sf _thenan_tf _tf_to_usi _usi_to_tf

D32PBIT_FUNCS = _addsub_sd _div_sd _mul_sd _plus_sd _minus_sd \
	_eq_sd _ne_sd _lt_sd _gt_sd _le_sd _ge_sd \
	_sd_to_si _sd_to_di _sd_to_usi _sd_to_udi \
	_si_to_sd _di_to_sd _usi_to_sd _udi_to_sd \
	_sd_to_sf _sd_to_df _sd_to_xf _sd_to_tf \
	_sf_to_sd _df_to_sd _xf_to_sd _tf_to_sd \
	_sd_to_dd _sd_to_td _unord_sd _conv_sd

D64PBIT_FUNCS = _addsub_dd _div_dd _mul_dd _plus_dd _minus_dd \
	_eq_dd _ne_dd _lt_dd _gt_dd _le_dd _ge_dd \
	_dd_to_si _dd_to_di _dd_to_usi _dd_to_udi \
	_si_to_dd _di_to_dd _usi_to_dd _udi_to_dd \
	_dd_to_sf _dd_to_df _dd_to_xf _dd_to_tf \
	_sf_to_dd _df_to_dd _xf_to_dd _tf_to_dd \
	_dd_to_sd _dd_to_td _unord_dd _conv_dd

D128PBIT_FUNCS = _addsub_td _div_td _mul_td _plus_td _minus_td \
	_eq_td _ne_td _lt_td _gt_td _le_td _ge_td \
	_td_to_si _td_to_di _td_to_usi _td_to_udi \
	_si_to_td _di_to_td _usi_to_td _udi_to_td \
	_td_to_sf _td_to_df _td_to_xf _td_to_tf \
	_sf_to_td _df_to_td _xf_to_td _tf_to_td \
	_td_to_sd _td_to_dd _unord_td _conv_td

# These might cause a divide overflow trap and so are compiled with
# unwinder info.
LIB2_DIVMOD_FUNCS = _divdi3 _moddi3 _udivdi3 _umoddi3 _udiv_w_sdiv _udivmoddi4

#
# Language makefile fragments.

# The following targets define the interface between us and the languages.
#
# all.cross, start.encap, rest.encap,
# install-common, install-info, install-man,
# uninstall,
# mostlyclean, clean, distclean, maintainer-clean,
#
# Each language is linked in with a series of hooks.  The name of each
# hooked is "lang.${target_name}" (eg: lang.info).  Configure computes
# and adds these here.  We use double-colon rules for some of the hooks;
# double-colon rules should be preferred for any new hooks.

# language hooks, generated by configure
@language_hooks@

# per-language makefile fragments
ifneq ($(LANG_MAKEFRAGS),)
include $(LANG_MAKEFRAGS)
endif

# target and host overrides must follow the per-language makefile fragments
# so they can override or augment language-specific variables

# target overrides
ifneq ($(tmake_file),)
include $(tmake_file)
endif

# host overrides
ifneq ($(xmake_file),)
include $(xmake_file)
endif

# all-tree.def includes all the tree.def files.
all-tree.def: s-alltree; @true
s-alltree: Makefile
	rm -f tmp-all-tree.def
	echo '#include "tree.def"' > tmp-all-tree.def
	echo 'END_OF_BASE_TREE_CODES' >> tmp-all-tree.def
	echo '#include "c-family/c-common.def"' >> tmp-all-tree.def
	ltf="$(lang_tree_files)"; for f in $$ltf; do \
	  echo "#include \"$$f\""; \
	done | sed 's|$(srcdir)/||' >> tmp-all-tree.def
	$(SHELL) $(srcdir)/../move-if-change tmp-all-tree.def all-tree.def
	$(STAMP) s-alltree

# Now that LANG_MAKEFRAGS are included, we can add special flags to the
# objects that belong to the front ends.  We add an extra define that
# causes back-end specific include files to be poisoned, in the hope that
# we can avoid introducing dependencies of the front ends on things that
# no front end should ever look at (e.g. everything RTL related).
$(foreach file,$(ALL_HOST_FRONTEND_OBJS),$(eval CFLAGS-$(file) += -DIN_GCC_FRONTEND))

#

# -----------------------------
# Rebuilding this configuration
# -----------------------------

# On the use of stamps:
# Consider the example of tree-check.h. It is constructed with build/gencheck.
# A simple rule to build tree-check.h would be
# tree-check.h: build/gencheck$(build_exeext)
#	$(RUN_GEN) build/gencheck$(build_exeext) > tree-check.h
#
# but tree-check.h doesn't change every time gencheck changes. It would the
# nice if targets that depend on tree-check.h wouldn't be rebuild
# unnecessarily when tree-check.h is unchanged. To make this, tree-check.h
# must not be overwritten with a identical copy. One solution is to use a
# temporary file
# tree-check.h: build/gencheck$(build_exeext)
#	$(RUN_GEN) build/gencheck$(build_exeext) > tmp-check.h
#	$(SHELL) $(srcdir)/../move-if-change tmp-check.h tree-check.h
#
# This solution has a different problem. Since the time stamp of tree-check.h
# is unchanged, make will try to update tree-check.h every time it runs.
# To prevent this, one can add a stamp
# tree-check.h: s-check
# s-check : build/gencheck$(build_exeext)
#	$(RUN_GEN) build/gencheck$(build_exeext) > tmp-check.h
#	$(SHELL) $(srcdir)/../move-if-change tmp-check.h tree-check.h
#	$(STAMP) s-check
#
# The problem with this solution is that make thinks that tree-check.h is
# always unchanged. Make must be deceived into thinking that tree-check.h is
# rebuild by the "tree-check.h: s-check" rule. To do this, add a dummy command:
# tree-check.h: s-check; @true
# s-check : build/gencheck$(build_exeext)
#	$(RUN_GEN) build/gencheck$(build_exeext) > tmp-check.h
#	$(SHELL) $(srcdir)/../move-if-change tmp-check.h tree-check.h
#	$(STAMP) s-check
#
# This is what is done in this makefile. Note that mkconfig.sh has a
# move-if-change built-in

Makefile: config.status $(srcdir)/Makefile.in $(LANG_MAKEFRAGS)
	LANGUAGES="$(CONFIG_LANGUAGES)" \
	CONFIG_HEADERS= \
	CONFIG_SHELL="$(SHELL)" \
	CONFIG_FILES=$@ $(SHELL) config.status

config.h: cs-config.h ; @true
bconfig.h: cs-bconfig.h ; @true
tconfig.h: cs-tconfig.h ; @true
tm.h: cs-tm.h ; @true
tm_p.h: cs-tm_p.h ; @true

cs-config.h: Makefile
	TARGET_CPU_DEFAULT="" \
	HEADERS="$(host_xm_include_list)" DEFINES="$(host_xm_defines)" \
	$(SHELL) $(srcdir)/mkconfig.sh config.h

cs-bconfig.h: Makefile
	TARGET_CPU_DEFAULT="" \
	HEADERS="$(build_xm_include_list)" DEFINES="$(build_xm_defines)" \
	$(SHELL) $(srcdir)/mkconfig.sh bconfig.h

cs-tconfig.h: Makefile
	TARGET_CPU_DEFAULT="" \
	HEADERS="$(xm_include_list)" DEFINES="USED_FOR_TARGET $(xm_defines)" \
	$(SHELL) $(srcdir)/mkconfig.sh tconfig.h

empty=
space=$(empty) #
cs-tm.h: Makefile
	TARGET_CPU_DEFAULT="$(target_cpu_default)" \
	HEADERS="$(tm_include_list)" \
	DEFINES="NUM_TARGETS=$(NUM_TARGETS) TARGET_NUM=$(TARGET_NUM) \
	EXTRA_TARGETS_EXPAND(PREFIX,CALL,DELIM)=$(subst $(space),/**/DELIM/**/,$(foreach TA,$(subst -,_,$(EXTRA_TARGETS)),PREFIX/**/$(TA)/**/CALL)) \
	TARGET_SCOPE_=$(subst -,_,$(target_noncanonical)):: \
	$(tm_defines)" \
	$(SHELL) $(srcdir)/mkconfig.sh tm.h

cs-tm_p.h: Makefile
	TARGET_CPU_DEFAULT="" \
	HEADERS="multi-target.h $(tm_p_include_list)" DEFINES="" \
	$(SHELL) $(srcdir)/mkconfig.sh tm_p.h

# Don't automatically run autoconf, since configure.ac might be accidentally
# newer than configure.  Also, this writes into the source directory which
# might be on a read-only file system.  If configured for maintainer mode
# then do allow autoconf to be run.

AUTOCONF = autoconf
ACLOCAL = aclocal
ACLOCAL_AMFLAGS = -I ../config -I ..
aclocal_deps = \
	$(srcdir)/../libtool.m4 \
	$(srcdir)/../ltoptions.m4 \
	$(srcdir)/../ltsugar.m4 \
	$(srcdir)/../ltversion.m4 \
	$(srcdir)/../lt~obsolete.m4 \
	$(srcdir)/../config/acx.m4 \
	$(srcdir)/../config/codeset.m4 \
	$(srcdir)/../config/extensions.m4 \
	$(srcdir)/../config/gettext-sister.m4 \
	$(srcdir)/../config/iconv.m4 \
	$(srcdir)/../config/lcmessage.m4 \
	$(srcdir)/../config/lib-ld.m4 \
	$(srcdir)/../config/lib-link.m4 \
	$(srcdir)/../config/lib-prefix.m4 \
	$(srcdir)/../config/override.m4 \
	$(srcdir)/../config/progtest.m4 \
        $(srcdir)/../config/stdint.m4 \
	$(srcdir)/../config/unwind_ipinfo.m4 \
	$(srcdir)/../config/warnings.m4 \
	$(srcdir)/acinclude.m4

$(srcdir)/configure: @MAINT@ $(srcdir)/configure.ac $(srcdir)/aclocal.m4
	(cd $(srcdir) && $(AUTOCONF))

$(srcdir)/aclocal.m4 : @MAINT@ $(aclocal_deps)
	(cd $(srcdir) && $(ACLOCAL) $(ACLOCAL_AMFLAGS))

gccbug:	$(srcdir)/gccbug.in
	CONFIG_FILES=gccbug CONFIG_HEADERS= ./config.status

# cstamp-h.in controls rebuilding of config.in.
# It is named cstamp-h.in and not stamp-h.in so the mostlyclean rule doesn't
# delete it.  A stamp file is needed as autoheader won't update the file if
# nothing has changed.
# It remains in the source directory and is part of the distribution.
# This follows what is done in shellutils, fileutils, etc.
# "echo timestamp" is used instead of touch to be consistent with other
# packages that use autoconf (??? perhaps also to avoid problems with patch?).
# ??? Newer versions have a maintainer mode that may be useful here.

# Don't run autoheader automatically either.
# Only run it if maintainer mode is enabled.
@MAINT@ AUTOHEADER = autoheader
@MAINT@ $(srcdir)/config.in: $(srcdir)/cstamp-h.in
@MAINT@ $(srcdir)/cstamp-h.in: $(srcdir)/configure.ac
@MAINT@	(cd $(srcdir) && $(AUTOHEADER))
@MAINT@	@rm -f $(srcdir)/cstamp-h.in
@MAINT@	echo timestamp > $(srcdir)/cstamp-h.in
auto-host.h: cstamp-h ; @true
cstamp-h: config.in config.status
	CONFIG_HEADERS=auto-host.h:config.in \
	CONFIG_FILES= \
	LANGUAGES="$(CONFIG_LANGUAGES)" $(SHELL) config.status

# Really, really stupid make features, such as SUN's KEEP_STATE, may force
# a target to build even if it is up-to-date.  So we must verify that
# config.status does not exist before failing.
config.status: $(srcdir)/configure $(srcdir)/config.gcc
	@if [ ! -f config.status ] ; then \
	  echo You must configure gcc.  Look at http://gcc.gnu.org/install/ for details.; \
	  false; \
	else \
	  LANGUAGES="$(CONFIG_LANGUAGES)" $(SHELL) config.status --recheck; \
	fi

# --------
# UNSORTED
# --------

# Provide quickstrap as a target that people can type into the gcc directory,
# and that fails if you're not into it.
quickstrap: all
	cd $(toplevel_builddir) && $(MAKE) all-target-libgcc

all.internal: start.encap rest.encap doc
# This is what to compile if making a cross-compiler.
all.cross: native gcc-cross$(exeext) cpp$(exeext) specs \
	libgcc-support lang.all.cross doc @GENINSRC@ srcextra
# This is what must be made before installing GCC and converting libraries.
start.encap: native xgcc$(exeext) cpp$(exeext) specs \
	libgcc-support lang.start.encap @GENINSRC@ srcextra
# These can't be made until after GCC can run.
rest.encap: lang.rest.encap
# This is what is made with the host's compiler
# whether making a cross compiler or not.
native: config.status auto-host.h build-@POSUB@ $(LANGUAGES) \
	$(EXTRA_PASSES) $(EXTRA_PROGRAMS) $(COLLECT2) lto-wrapper$(exeext)

# Define the names for selecting languages in LANGUAGES.
c: cc1$(exeext)

# Tell GNU make these are phony targets.
.PHONY: c

# On the target machine, finish building a cross compiler.
# This does the things that can't be done on the host machine.
rest.cross: specs

# Recompile all the language-independent object files.
# This is used only if the user explicitly asks for it.
compilations: $(BACKEND)

# This archive is strictly for the host.
libbackend.a: $(OBJS@onestep@)
	-rm -rf libbackend.a
	$(AR) $(AR_FLAGS) libbackend.a $(OBJS@onestep@)
	-$(RANLIB) $(RANLIB_FLAGS) libbackend.a

# We call this executable `xgcc' rather than `gcc'
# to avoid confusion if the current directory is in the path
# and CC is `gcc'.  It is renamed to `gcc' when it is installed.
xgcc$(exeext): $(GCC_OBJS) gccspec.o version.o intl.o prefix.o \
   version.o $(LIBDEPS) $(EXTRA_GCC_OBJS)
	$(LINKER) $(ALL_LINKERFLAGS) $(LDFLAGS) -o $@ $(GCC_OBJS) \
	  gccspec.o intl.o prefix.o version.o $(EXTRA_GCC_OBJS) $(LIBS)

# cpp is to cpp0 as gcc is to cc1.
# The only difference from xgcc is that it's linked with cppspec.o
# instead of gccspec.o.
cpp$(exeext): $(GCC_OBJS) cppspec.o version.o intl.o prefix.o \
   version.o $(LIBDEPS) $(EXTRA_GCC_OBJS)
	$(LINKER) $(ALL_LINKERFLAGS) $(LDFLAGS) -o $@ $(GCC_OBJS) \
	  cppspec.o intl.o prefix.o version.o $(EXTRA_GCC_OBJS) $(LIBS)

# Dump a specs file to make -B./ read these specs over installed ones.
$(SPECS): xgcc$(exeext)
	$(GCC_FOR_TARGET) -dumpspecs > tmp-specs
	mv tmp-specs $(SPECS)

# We do want to create an executable named `xgcc', so we can use it to
# compile libgcc2.a.
# Also create gcc-cross, so that install-common will install properly.
gcc-cross$(exeext): xgcc$(exeext)
	cp xgcc$(exeext) gcc-cross$(exeext)

dummy-checksum.o : dummy-checksum.c $(CONFIG_H) $(SYSTEM_H)

cc1-dummy$(exeext): $(C_OBJS) dummy-checksum.o $(BACKEND) $(LIBDEPS)
	$(LINKER) $(ALL_LINKERFLAGS) $(LDFLAGS) -o $@ $(C_OBJS) \
	  dummy-checksum.o $(BACKEND) $(LIBS) $(BACKENDLIBS)

cc1-checksum.c : cc1-dummy$(exeext) build/genchecksum$(build_exeext)
	build/genchecksum$(build_exeext) cc1-dummy$(exeext) > $@

cc1-checksum.o : cc1-checksum.c $(CONFIG_H) $(SYSTEM_H)

cc1$(exeext): $(C_OBJS) cc1-checksum.o $(BACKEND) $(LIBDEPS)
	$(LINKER) $(ALL_LINKERFLAGS) $(LDFLAGS) -o $@ $(C_OBJS) \
	  cc1-checksum.o $(BACKEND) $(LIBS) $(BACKENDLIBS)

#
# Build libgcc.a.

LIB2ADD = $(LIB2FUNCS_EXTRA)
LIB2ADD_ST = $(LIB2FUNCS_STATIC_EXTRA)

# All source files for libgcc are either in the source directory (in
# which case they will start with $(srcdir)), or generated into the build
# directory (in which case they will be relative paths).
srcdirify = $(patsubst $(srcdir)%,$$(gcc_srcdir)%,$(filter $(srcdir)%,$(1))) \
            $(patsubst %,$$(gcc_objdir)/%,$(filter-out $(srcdir)%,$(1)))

# The distinction between these two variables is no longer relevant,
# so we combine them.  Sort removes duplicates.
GCC_EXTRA_PARTS := $(sort $(EXTRA_MULTILIB_PARTS) $(EXTRA_PARTS))

libgcc-support: libgcc.mvars stmp-int-hdrs $(TCONFIG_H) \
	$(MACHMODE_H) $(FPBIT) $(DPBIT) $(TPBIT) $(LIB2ADD) \
	$(LIB2ADD_ST) $(LIB2ADDEH) $(srcdir)/emutls.c gcov-iov.h $(SFP_MACHINE)

libgcc.mvars: config.status Makefile $(LIB2ADD) $(LIB2ADD_ST) specs \
		xgcc$(exeext)
	: > tmp-libgcc.mvars
	echo LIB1ASMFUNCS = '$(LIB1ASMFUNCS)' >> tmp-libgcc.mvars
	echo LIB1ASMSRC = '$(LIB1ASMSRC)' >> tmp-libgcc.mvars
	echo LIB2FUNCS_ST = '$(LIB2FUNCS_ST)' >> tmp-libgcc.mvars
	echo LIB2FUNCS_EXCLUDE = '$(LIB2FUNCS_EXCLUDE)' >> tmp-libgcc.mvars
	echo LIBGCOV = '$(LIBGCOV)' >> tmp-libgcc.mvars
	echo LIB2ADD = '$(call srcdirify,$(LIB2ADD))' >> tmp-libgcc.mvars
	echo LIB2ADD_ST = '$(call srcdirify,$(LIB2ADD_ST))' >> tmp-libgcc.mvars
	echo LIB2ADDEH = '$(call srcdirify,$(LIB2ADDEH) $(srcdir)/emutls.c)' >> tmp-libgcc.mvars
	echo LIB2ADDEHSTATIC = '$(call srcdirify,$(LIB2ADDEHSTATIC) $(srcdir)/emutls.c)' >> tmp-libgcc.mvars
	echo LIB2ADDEHSHARED = '$(call srcdirify,$(LIB2ADDEHSHARED) $(srcdir)/emutls.c)' >> tmp-libgcc.mvars
	echo LIB2_SIDITI_CONV_FUNCS = '$(LIB2_SIDITI_CONV_FUNCS)' >> tmp-libgcc.mvars
	echo LIBUNWIND = '$(call srcdirify,$(LIBUNWIND))' >> tmp-libgcc.mvars
	echo SHLIBUNWIND_LINK = '$(SHLIBUNWIND_LINK)' >> tmp-libgcc.mvars
	echo SHLIBUNWIND_INSTALL = '$(SHLIBUNWIND_INSTALL)' >> tmp-libgcc.mvars
	echo FPBIT = '$(FPBIT)' >> tmp-libgcc.mvars
	echo FPBIT_FUNCS = '$(FPBIT_FUNCS)' >> tmp-libgcc.mvars
	echo LIB2_DIVMOD_FUNCS = '$(LIB2_DIVMOD_FUNCS)' >> tmp-libgcc.mvars
	echo DPBIT = '$(DPBIT)' >> tmp-libgcc.mvars
	echo DPBIT_FUNCS = '$(DPBIT_FUNCS)' >> tmp-libgcc.mvars
	echo TPBIT = '$(TPBIT)' >> tmp-libgcc.mvars
	echo TPBIT_FUNCS = '$(TPBIT_FUNCS)' >> tmp-libgcc.mvars
	echo DFP_ENABLE = '$(DFP_ENABLE)' >> tmp-libgcc.mvars
	echo DFP_CFLAGS='$(DFP_CFLAGS)' >> tmp-libgcc.mvars
	echo D32PBIT='$(D32PBIT)' >> tmp-libgcc.mvars
	echo D32PBIT_FUNCS='$(D32PBIT_FUNCS)' >> tmp-libgcc.mvars
	echo D64PBIT='$(D64PBIT)' >> tmp-libgcc.mvars
	echo D64PBIT_FUNCS='$(D64PBIT_FUNCS)' >> tmp-libgcc.mvars
	echo D128PBIT='$(D128PBIT)' >> tmp-libgcc.mvars
	echo D128PBIT_FUNCS='$(D128PBIT_FUNCS)' >> tmp-libgcc.mvars
	echo GCC_EXTRA_PARTS = '$(GCC_EXTRA_PARTS)' >> tmp-libgcc.mvars
	echo SHLIB_LINK = '$(subst $(GCC_FOR_TARGET),$$(GCC_FOR_TARGET),$(SHLIB_LINK))' >> tmp-libgcc.mvars
	echo SHLIB_INSTALL = '$(SHLIB_INSTALL)' >> tmp-libgcc.mvars
	echo SHLIB_EXT = '$(SHLIB_EXT)' >> tmp-libgcc.mvars
	echo SHLIB_MKMAP = '$(call srcdirify,$(SHLIB_MKMAP))' >> tmp-libgcc.mvars
	echo SHLIB_MKMAP_OPTS = '$(SHLIB_MKMAP_OPTS)' >> tmp-libgcc.mvars
	echo SHLIB_MAPFILES = '$(call srcdirify,$(SHLIB_MAPFILES))' >> tmp-libgcc.mvars
	echo SHLIB_NM_FLAGS = '$(SHLIB_NM_FLAGS)' >> tmp-libgcc.mvars
	echo LIBGCC2_CFLAGS = '$(LIBGCC2_CFLAGS)' >> tmp-libgcc.mvars
	echo TARGET_LIBGCC2_CFLAGS = '$(TARGET_LIBGCC2_CFLAGS)' >> tmp-libgcc.mvars
	echo LIBGCC_SYNC = '$(LIBGCC_SYNC)' >> tmp-libgcc.mvars
	echo LIBGCC_SYNC_CFLAGS = '$(LIBGCC_SYNC_CFLAGS)' >> tmp-libgcc.mvars
	echo CRTSTUFF_CFLAGS = '$(CRTSTUFF_CFLAGS)' >> tmp-libgcc.mvars
	echo CRTSTUFF_T_CFLAGS = '$(CRTSTUFF_T_CFLAGS)' >> tmp-libgcc.mvars
	echo CRTSTUFF_T_CFLAGS_S = '$(CRTSTUFF_T_CFLAGS_S)' >> tmp-libgcc.mvars
	echo TARGET_SYSTEM_ROOT = '$(TARGET_SYSTEM_ROOT)' >> tmp-libgcc.mvars

	mv tmp-libgcc.mvars libgcc.mvars

# Use the genmultilib shell script to generate the information the gcc
# driver program needs to select the library directory based on the
# switches.
multilib.h: s-mlib; @true
s-mlib: $(srcdir)/genmultilib Makefile
	if test @enable_multilib@ = yes \
	   || test -n "$(MULTILIB_OSDIRNAMES)"; then \
	  $(SHELL) $(srcdir)/genmultilib \
	    "$(MULTILIB_OPTIONS)" \
	    "$(MULTILIB_DIRNAMES)" \
	    "$(MULTILIB_MATCHES)" \
	    "$(MULTILIB_EXCEPTIONS)" \
	    "$(MULTILIB_EXTRA_OPTS)" \
	    "$(MULTILIB_EXCLUSIONS)" \
	    "$(MULTILIB_OSDIRNAMES)" \
	    "@enable_multilib@" \
	    > tmp-mlib.h; \
	else \
	  $(SHELL) $(srcdir)/genmultilib '' '' '' '' '' '' '' no \
	    > tmp-mlib.h; \
	fi
	$(SHELL) $(srcdir)/../move-if-change tmp-mlib.h multilib.h
	$(STAMP) s-mlib

# Compile two additional files that are linked with every program
# linked using GCC on systems using COFF or ELF, for the sake of C++
# constructors.
$(T)crtbegin.o: crtstuff.c $(GCC_PASSES) $(TCONFIG_H) auto-host.h \
  gbl-ctors.h stmp-int-hdrs tsystem.h coretypes.h $(TM_H)
	$(GCC_FOR_TARGET) $(CRTSTUFF_CFLAGS) $(CRTSTUFF_T_CFLAGS) \
	  -c $(srcdir)/crtstuff.c -DCRT_BEGIN \
	  -o $(T)crtbegin$(objext)

$(T)crtend.o: crtstuff.c $(GCC_PASSES) $(TCONFIG_H) auto-host.h \
  gbl-ctors.h stmp-int-hdrs tsystem.h coretypes.h $(TM_H)
	$(GCC_FOR_TARGET) $(CRTSTUFF_CFLAGS) $(CRTSTUFF_T_CFLAGS) \
	  -c $(srcdir)/crtstuff.c -DCRT_END \
	  -o $(T)crtend$(objext)

# These are versions of crtbegin and crtend for shared libraries.
$(T)crtbeginS.o: crtstuff.c $(GCC_PASSES) $(TCONFIG_H) auto-host.h \
  gbl-ctors.h stmp-int-hdrs tsystem.h coretypes.h $(TM_H)
	$(GCC_FOR_TARGET) $(CRTSTUFF_CFLAGS) $(CRTSTUFF_T_CFLAGS_S) \
	  -c $(srcdir)/crtstuff.c -DCRT_BEGIN -DCRTSTUFFS_O \
	  -o $(T)crtbeginS$(objext)

$(T)crtendS.o: crtstuff.c $(GCC_PASSES) $(TCONFIG_H) auto-host.h \
  gbl-ctors.h stmp-int-hdrs tsystem.h coretypes.h $(TM_H)
	$(GCC_FOR_TARGET) $(CRTSTUFF_CFLAGS) $(CRTSTUFF_T_CFLAGS_S) \
	  -c $(srcdir)/crtstuff.c -DCRT_END -DCRTSTUFFS_O \
	  -o $(T)crtendS$(objext)

# This is a version of crtbegin for -static links.
$(T)crtbeginT.o: crtstuff.c $(GCC_PASSES) $(TCONFIG_H) auto-host.h \
  gbl-ctors.h stmp-int-hdrs tsystem.h coretypes.h $(TM_H)
	$(GCC_FOR_TARGET) $(CRTSTUFF_CFLAGS) $(CRTSTUFF_T_CFLAGS) \
	  -c $(srcdir)/crtstuff.c -DCRT_BEGIN -DCRTSTUFFT_O \
	  -o $(T)crtbeginT$(objext)

# Compile the start modules crt0.o and mcrt0.o that are linked with
# every program
$(T)crt0.o: s-crt0 ; @true
$(T)mcrt0.o: s-crt0; @true

s-crt0:	$(CRT0_S) $(MCRT0_S) $(GCC_PASSES) $(CONFIG_H)
	$(GCC_FOR_TARGET) $(GCC_CFLAGS) $(CRT0STUFF_T_CFLAGS) \
	  -o $(T)crt0.o -c $(CRT0_S)
	$(GCC_FOR_TARGET) $(GCC_CFLAGS) $(CRT0STUFF_T_CFLAGS) \
	  -o $(T)mcrt0.o -c $(MCRT0_S)
	$(STAMP) s-crt0
#
# Compiling object files from source files.

# Note that dependencies on obstack.h are not written
# because that file is not part of GCC.

srcextra: gcc.srcextra lang.srcextra

gcc.srcextra: gengtype-lex.c
	-cp -p $^ $(srcdir)

# C language specific files.
c-aux-info.o : c-aux-info.c  $(CONFIG_H) $(SYSTEM_H) coretypes.h $(TM_H) \
	$(C_TREE_H) $(TREE_H) $(FLAGS_H) $(TOPLEV_H)

c-convert.o : c-convert.c $(CONFIG_H) $(SYSTEM_H) coretypes.h $(TM_H) \
	$(TREE_H) $(C_TREE_H) $(FLAGS_H) $(TOPLEV_H) $(C_COMMON_H) convert.h \
	langhooks.h $(TARGET_H)

c-decl.o : c-decl.c c-lang.h $(CONFIG_H) $(SYSTEM_H) coretypes.h $(TM_H) \
	$(TREE_H) $(C_TREE_H) $(GGC_H) $(TARGET_H) $(FLAGS_H) $(FUNCTION_H) \
	output.h debug.h $(TOPLEV_H) intl.h $(TM_P_H) $(TREE_INLINE_H) $(TIMEVAR_H) \
	opts.h $(C_PRAGMA_H) gt-c-decl.h $(CGRAPH_H) $(HASHTAB_H) libfuncs.h \
	$(EXCEPT_H) $(LANGHOOKS_DEF_H) $(TREE_DUMP_H) $(C_COMMON_H) $(CPPLIB_H) \
	$(DIAGNOSTIC_CORE_H) $(INPUT_H) langhooks.h tree-mudflap.h \
	pointer-set.h tree-iterator.h  $(PLUGIN_H) c-family/c-ada-spec.h

c-errors.o: c-errors.c $(CONFIG_H) $(SYSTEM_H) coretypes.h $(TM_H) $(TREE_H) \
	$(C_TREE_H) $(FLAGS_H) $(DIAGNOSTIC_H) $(TM_P_H)

$(TA)any-lang.o: any-lang.c $(CONFIG_H) $(SYSTEM_H) coretypes.h $(TM_H) \
	$(TREE_H) multi-target.h

c-lang.o : c-lang.c c-objc-common.h \
	$(CONFIG_H) $(SYSTEM_H) coretypes.h $(TM_H) $(TREE_H) \
	$(C_TREE_H) $(DIAGNOSTIC_CORE_H) \
	langhooks.h $(LANGHOOKS_DEF_H) $(C_COMMON_H) gtype-c.h \
	$(C_PRAGMA_H) $(TREE_INLINE_H)

c-objc-common.o : c-objc-common.c c-objc-common.h \
	$(CONFIG_H) $(SYSTEM_H) coretypes.h \
	$(TREE_H) $(C_TREE_H) $(FLAGS_H) $(DIAGNOSTIC_H) \
	langhooks.h $(GGC_H) $(C_PRETTY_PRINT_H) intl.h \
	tree-pretty-print.h

c-parser.o : c-parser.c $(CONFIG_H) $(SYSTEM_H) coretypes.h \
	$(TM_H) $(TREE_H) $(C_TREE_H) $(C_COMMON_H) $(C_PRAGMA_H) $(CPPLIB_H) \
	$(GGC_H) $(TIMEVAR_H) $(INPUT_H) $(FLAGS_H) $(TOPLEV_H) output.h \
	gt-c-parser.h langhooks.h \
	$(VEC_H) $(TARGET_H) $(CGRAPH_H) $(PLUGIN_H)

c-typeck.o : c-typeck.c c-lang.h $(CONFIG_H) $(SYSTEM_H) coretypes.h $(TM_H) \
	$(TREE_H) $(C_TREE_H) $(TARGET_H) $(FLAGS_H) intl.h output.h $(EXPR_H) \
	$(TOPLEV_H) langhooks.h $(TREE_FLOW_H) tree-iterator.h



$(TA)graph.o: graph.c $(SYSTEM_H) coretypes.h $(TM_H) $(TOPLEV_H) $(FLAGS_H) \
    output.h $(RTL_H) $(FUNCTION_H) hard-reg-set.h $(BASIC_BLOCK_H) graph.h \
    $(OBSTACK_H) $(CONFIG_H) $(EMIT_RTL_H)

sbitmap.o: sbitmap.c sbitmap.h $(CONFIG_H) $(SYSTEM_H) coretypes.h $(BASIC_BLOCK_H)
ebitmap.o: ebitmap.c $(CONFIG_H) $(SYSTEM_H) coretypes.h $(TM_H) \
	$(EBITMAP_H) $(RTL_H) $(FLAGS_H) $(OBSTACK_H)
sparseset.o: sparseset.c $(SYSTEM_H) sparseset.h $(CONFIG_H)

COLLECT2_OBJS = collect2.o collect2-aix.o tlink.o intl.o version.o
COLLECT2_LIBS = @COLLECT2_LIBS@
collect2$(exeext): $(COLLECT2_OBJS) $(LIBDEPS)
# Don't try modifying collect2 (aka ld) in place--it might be linking this.
	$(LINKER) $(ALL_LINKERFLAGS) $(LDFLAGS) -o T$@ \
		$(COLLECT2_OBJS) $(LIBS) $(COLLECT2_LIBS)
	mv -f T$@ $@

collect2.o : collect2.c $(CONFIG_H) $(SYSTEM_H) coretypes.h $(TM_H) intl.h \
	$(OBSTACK_H) $(DEMANGLE_H) collect2.h collect2-aix.h version.h
	$(COMPILER) $(ALL_COMPILERFLAGS) $(ALL_CPPFLAGS)  \
	-DTARGET_MACHINE=\"$(target_noncanonical)\" \
	-c $(srcdir)/collect2.c $(OUTPUT_OPTION) @TARGET_SYSTEM_ROOT_DEFINE@

collect2-aix.o : collect2-aix.c $(CONFIG_H) $(SYSTEM_H) coretypes.h $(TM_H) \
    collect2-aix.h

tlink.o: tlink.c $(DEMANGLE_H) $(HASHTAB_H) $(CONFIG_H) $(SYSTEM_H) coretypes.h $(TM_H) \
    $(OBSTACK_H) collect2.h intl.h

lto-wrapper$(exeext): lto-wrapper.o intl.o $(LIBDEPS)
	$(COMPILER) $(ALL_COMPILERFLAGS) $(LDFLAGS) -o T$@ lto-wrapper.o intl.o $(LIBS)
	mv -f T$@ $@

lto-wrapper.o: lto-wrapper.c $(CONFIG_H) $(SYSTEM_H) coretypes.h intl.h \
	$(OBSTACK_H)

# Files used by all variants of C.
c-family/c-common.o : c-family/c-common.c $(CONFIG_H) $(SYSTEM_H) coretypes.h \
	$(TM_H) $(TREE_H) \
	$(OBSTACK_H) $(C_COMMON_H) $(FLAGS_H) $(TOPLEV_H) output.h $(C_PRAGMA_H) \
	$(GGC_H) $(EXPR_H) builtin-types.def builtin-attrs.def \
	$(DIAGNOSTIC_H) langhooks.h $(RTL_H) \
	$(TARGET_H) tree-iterator.h langhooks.h tree-mudflap.h \
	intl.h opts.h $(CPPLIB_H) $(TREE_INLINE_H) $(HASHTAB_H) \
	$(BUILTINS_DEF) $(CGRAPH_H) $(BASIC_BLOCK_H) $(TARGET_DEF_H) \
	libfuncs.h \
	gt-c-family-c-common.h

c-family/c-cppbuiltin.o : c-family/c-cppbuiltin.c $(CONFIG_H) $(SYSTEM_H) \
	coretypes.h $(TM_H) $(TREE_H) version.h $(C_COMMON_H) $(C_PRAGMA_H) \
	$(FLAGS_H) $(TOPLEV_H) output.h $(EXCEPT_H) $(TREE_H) $(TARGET_H) \
	$(TM_P_H) $(BASEVER) debug.h $(CPP_ID_DATA_H)
	$(COMPILER) -c $(ALL_COMPILERFLAGS) $(ALL_CPPFLAGS) \
		-DBASEVER=$(BASEVER_s) $< $(OUTPUT_OPTION)

c-family/c-dump.o : c-family/c-dump.c $(CONFIG_H) $(SYSTEM_H) coretypes.h \
	$(TM_H) $(TREE_H) $(TREE_DUMP_H)

c-family/c-format.o : c-family/c-format.c c-family/c-format.h \
	$(CONFIG_H) $(SYSTEM_H) coretypes.h $(TM_H) $(TREE_H) langhooks.h \
	$(C_COMMON_H) $(FLAGS_H) $(TOPLEV_H) intl.h \
	$(DIAGNOSTIC_CORE_H) alloc-pool.h

c-family/c-gimplify.o : c-family/c-gimplify.c $(CONFIG_H) $(SYSTEM_H) $(TREE_H) \
	$(C_COMMON_H) $(DIAGNOSTIC_CORE_H) $(GIMPLE_H) \
	$(FLAGS_H) langhooks.h $(TOPLEV_H) $(TREE_FLOW_H) $(LANGHOOKS_DEF_H) \
	$(TM_H) coretypes.h $(C_PRETTY_PRINT_H) $(CGRAPH_H) $(BASIC_BLOCK_H) \
	hard-reg-set.h $(TREE_DUMP_H) $(TREE_INLINE_H)

c-family/c-lex.o : c-family/c-lex.c $(CONFIG_H) $(SYSTEM_H) coretypes.h \
	$(TM_H) $(TREE_H) $(FIXED_VALUE_H) debug.h $(C_COMMON_H) $(SPLAY_TREE_H) \
	$(C_PRAGMA_H) $(INPUT_H) intl.h $(FLAGS_H) $(TOPLEV_H) output.h \
	$(CPPLIB_H) $(TARGET_H) $(TIMEVAR_H)

c-family/c-omp.o : c-family/c-omp.c $(CONFIG_H) $(SYSTEM_H) coretypes.h \
	$(TREE_H) $(C_COMMON_H) $(TOPLEV_H) $(GIMPLE_H) langhooks.h

c-family/$(TA)c-opts.o : c-family/c-opts.c $(CONFIG_H) $(SYSTEM_H) coretypes.h \
        $(TREE_H) $(C_PRAGMA_H) $(FLAGS_H) $(TOPLEV_H) langhooks.h \
        $(DIAGNOSTIC_H) intl.h debug.h $(C_COMMON_H)	\
        opts.h options.h $(MKDEPS_H) incpath.h cppdefault.h
	$(COMPILER) -c $(ALL_COMPILERFLAGS) $(ALL_CPPFLAGS) \
		$< $(OUTPUT_OPTION) @TARGET_SYSTEM_ROOT_DEFINE@

c-family/c-pch.o : c-family/c-pch.c $(CONFIG_H) $(SYSTEM_H) coretypes.h \
	$(CPPLIB_H) $(TREE_H) $(C_COMMON_H) output.h $(TOPLEV_H) $(C_PRAGMA_H) \
	$(GGC_H) debug.h langhooks.h $(FLAGS_H) hosthooks.h version.h \
	$(TARGET_H) opts.h $(TIMEVAR_H)
	$(COMPILER) -c $(ALL_COMPILERFLAGS) $(ALL_CPPFLAGS) \
	  -DHOST_MACHINE=\"$(host)\" -DTARGET_MACHINE=\"$(target)\" \
	  $< $(OUTPUT_OPTION)

c-family/c-ppoutput.o : c-family/c-ppoutput.c $(CONFIG_H) $(SYSTEM_H) \
	coretypes.h $(C_COMMON_H) $(TREE_H) $(CPPLIB_H) $(CPP_INTERNAL_H) \
	$(C_PRAGMA_H)

c-family/c-pragma.o: c-family/c-pragma.c $(CONFIG_H) $(SYSTEM_H) coretypes.h \
	$(TM_H) $(TREE_H) $(FUNCTION_H) $(C_PRAGMA_H) $(TOPLEV_H) output.h \
	$(TM_P_H) $(C_COMMON_H) $(TARGET_H) $(CPPLIB_H) $(FLAGS_H) \
	$(DIAGNOSTIC_H) opts.h $(PLUGINS_H) \
	gt-c-family-c-pragma.h

c-family/c-pretty-print.o : c-family/c-pretty-print.c $(C_PRETTY_PRINT_H) \
	$(CONFIG_H) $(SYSTEM_H) coretypes.h $(TM_H) \
	$(DIAGNOSTIC_H) tree-iterator.h intl.h tree-pretty-print.h

c-family/c-semantics.o : c-family/c-semantics.c $(CONFIG_H) $(SYSTEM_H) \
	coretypes.h $(TM_H) $(TREE_H) $(FLAGS_H) $(TOPLEV_H) output.h \
	$(C_COMMON_H) $(FUNCTION_H) langhooks.h $(SPLAY_TREE_H) $(TIMEVAR_H) \
	tree-iterator.h

c-family/c-ada-spec.o : c-family/c-ada-spec.c c-family/c-ada-spec.h \
	$(CONFIG_H) $(SYSTEM_H) $(TREE_H) $(CPP_ID_DATA_H) $(TM_H) \
	coretypes.h tree-iterator.h tree-pass.h output.h

c-family/stub-objc.o : c-family/stub-objc.c $(CONFIG_H) $(SYSTEM_H) \
	coretypes.h $(TREE_H) $(C_COMMON_H)


# Files used by all variants of C and some other languages.

attribs.o : attribs.c $(CONFIG_H) $(SYSTEM_H) coretypes.h $(TM_H) $(TREE_H) \
	$(FLAGS_H) $(TOPLEV_H) output.h $(GGC_H) $(TM_P_H) \
	$(TARGET_H) langhooks.h $(CPPLIB_H) $(PLUGIN_H)

incpath.o: incpath.c incpath.h $(CONFIG_H) $(SYSTEM_H) $(CPPLIB_H) \
		intl.h prefix.h coretypes.h $(TM_H) cppdefault.h $(TARGET_H) \
		$(MACHMODE_H)

prefix.o: prefix.c $(CONFIG_H) $(SYSTEM_H) coretypes.h $(TM_H) prefix.h \
	Makefile $(BASEVER)
	$(COMPILER) $(ALL_COMPILERFLAGS) $(ALL_CPPFLAGS) \
	-DPREFIX=\"$(prefix)\" -DBASEVER=$(BASEVER_s) \
	  -c $(srcdir)/prefix.c $(OUTPUT_OPTION)

# Language-independent files.

DRIVER_DEFINES = \
  -DSTANDARD_STARTFILE_PREFIX=\"$(unlibsubdir)/\" \
  -DSTANDARD_EXEC_PREFIX=\"$(libdir)/gcc/\" \
  -DSTANDARD_LIBEXEC_PREFIX=\"$(libexecdir)/gcc/\" \
  -DDEFAULT_TARGET_VERSION=\"$(version)\" \
  -DDEFAULT_TARGET_MACHINE=\"$(target_noncanonical)\" \
  -DSTANDARD_BINDIR_PREFIX=\"$(bindir)/\" \
  -DTOOLDIR_BASE_PREFIX=\"$(libsubdir_to_prefix)$(prefix_to_exec_prefix)\" \
  @TARGET_SYSTEM_ROOT_DEFINE@ \
  $(VALGRIND_DRIVER_DEFINES) \
  `test "X$${SHLIB_LINK}" = "X" || test "@enable_shared@" != "yes" || echo "-DENABLE_SHARED_LIBGCC"` \
  -DCONFIGURE_SPECS="\"@CONFIGURE_SPECS@\""

gcc.o: gcc.c $(CONFIG_H) $(SYSTEM_H) coretypes.h $(TM_H) intl.h multilib.h \
    Makefile $(lang_specs_files) specs.h prefix.h $(GCC_H) $(FLAGS_H) \
    configargs.h $(OBSTACK_H) opts.h $(DIAGNOSTIC_H)
	(SHLIB_LINK='$(SHLIB_LINK)'; \
	$(COMPILER) $(ALL_COMPILERFLAGS) $(ALL_CPPFLAGS) \
  $(DRIVER_DEFINES) \
  -c $(srcdir)/gcc.c $(OUTPUT_OPTION))

gccspec.o: gccspec.c $(CONFIG_H) $(SYSTEM_H) coretypes.h $(TM_H) $(GCC_H)
	(SHLIB_LINK='$(SHLIB_LINK)'; \
	$(COMPILER) $(ALL_COMPILERFLAGS) $(ALL_CPPFLAGS) \
  $(DRIVER_DEFINES) \
  -c $(srcdir)/gccspec.c $(OUTPUT_OPTION))

cppspec.o: cppspec.c $(CONFIG_H) $(SYSTEM_H) coretypes.h $(TM_H) $(GCC_H)

specs.h : s-specs ; @true
s-specs : Makefile
	lsf="$(lang_specs_files)"; for f in $$lsf; do \
	    echo "#include \"$$f\""; \
	done | sed 's|$(srcdir)/||' > tmp-specs.h
	$(SHELL) $(srcdir)/../move-if-change tmp-specs.h specs.h
	$(STAMP) s-specs

optionlist: s-options ; @true
s-options: $(ALL_OPT_FILES) Makefile $(srcdir)/opt-gather.awk
	$(AWK) -f $(srcdir)/opt-gather.awk $(ALL_OPT_FILES) > tmp-optionlist
	$(SHELL) $(srcdir)/../move-if-change tmp-optionlist optionlist
	$(STAMP) s-options

options.c: optionlist $(srcdir)/opt-functions.awk $(srcdir)/optc-gen.awk
	$(AWK) -f $(srcdir)/opt-functions.awk -f $(srcdir)/optc-gen.awk \
	       -v header_name="config.h system.h coretypes.h tm.h" < $< > $@

options.h: s-options-h ; @true
s-options-h: optionlist $(srcdir)/opt-functions.awk $(srcdir)/opth-gen.awk
	$(AWK) -f $(srcdir)/opt-functions.awk -f $(srcdir)/opth-gen.awk \
	       < $< > tmp-options.h
	$(SHELL) $(srcdir)/../move-if-change tmp-options.h options.h
	$(STAMP) $@

$(TA)options.o: options.c $(CONFIG_H) $(SYSTEM_H) coretypes.h $(TARGET_H) \
	$(FLAGS_H) $(TM_H) opts.h intl.h

gcc-options.o: options.c $(CONFIG_H) $(SYSTEM_H) coretypes.h $(TM_H) opts.h intl.h
	$(COMPILER) -c $(ALL_COMPILERFLAGS) $(ALL_CPPFLAGS) $(OUTPUT_OPTION) \
		-DGCC_DRIVER options.c

dumpvers: dumpvers.c

ifdef REVISION_c
version.o: version.c version.h $(REVISION) $(DATESTAMP) $(BASEVER) $(DEVPHASE)
else
version.o: version.c version.h $(DATESTAMP) $(BASEVER) $(DEVPHASE)
endif
	$(COMPILER) $(ALL_COMPILERFLAGS) $(ALL_CPPFLAGS) \
	-DBASEVER=$(BASEVER_s) -DDATESTAMP=$(DATESTAMP_s) \
	-DREVISION=$(REVISION_s) \
	-DDEVPHASE=$(DEVPHASE_s) -DPKGVERSION=$(PKGVERSION_s) \
	-DBUGURL=$(BUGURL_s) -c $(srcdir)/version.c $(OUTPUT_OPTION)

$(TA)gtype-desc.o: gtype-desc.c $(CONFIG_H) $(SYSTEM_H) coretypes.h $(TM_H) \
	$(HASHTAB_H) $(SPLAY_TREE_H) $(OBSTACK_H) $(BITMAP_H) \
	$(INPUT_H) $(TREE_H) $(RTL_H) $(FUNCTION_H) insn-config.h $(EXPR_H) \
	hard-reg-set.h $(BASIC_BLOCK_H) cselib.h $(INSN_ADDR_H) $(OPTABS_H) \
	libfuncs.h debug.h $(GGC_H) $(CGRAPH_H) $(TREE_FLOW_H) reload.h \
	$(CPP_ID_DATA_H) tree-chrec.h $(CFGLAYOUT_H) $(EXCEPT_H) output.h \
	$(CFGLOOP_H) $(TARGET_H)

ggc-common.o: ggc-common.c $(CONFIG_H) $(SYSTEM_H) coretypes.h $(TM_H)	\
	$(GGC_H) $(HASHTAB_H) $(TOPLEV_H) $(PARAMS_H) hosthooks.h	\
	$(HOSTHOOKS_DEF_H) $(VEC_H) $(PLUGIN_H) $(GGC_INTERNAL_H) $(TIMEVAR_H)

ggc-page.o: ggc-page.c $(CONFIG_H) $(SYSTEM_H) coretypes.h $(TM_H) $(RTL_H) $(TREE_H) \
	$(FLAGS_H) $(TOPLEV_H) $(GGC_H) $(TIMEVAR_H) $(TM_P_H) $(PARAMS_H) \
	$(TREE_FLOW_H) $(PLUGIN_H) $(GGC_INTERNAL_H)

ggc-zone.o: ggc-zone.c $(CONFIG_H) $(SYSTEM_H) coretypes.h $(TM_H) $(RTL_H) \
	$(TREE_H) $(FLAGS_H) $(TOPLEV_H) $(GGC_H) $(TIMEVAR_H) $(TM_P_H) \
	$(PARAMS_H) $(BITMAP_H) $(PLUGIN_H) $(GGC_INTERNAL_H)

ggc-none.o: ggc-none.c $(CONFIG_H) $(SYSTEM_H) coretypes.h $(GGC_H) \
	$(BCONFIG_H)

stringpool.o: stringpool.c $(CONFIG_H) $(SYSTEM_H) coretypes.h $(TM_H) \
	$(TREE_H) $(GGC_H) $(GGC_INTERNAL_H) gt-stringpool.h $(CPPLIB_H) $(SYMTAB_H)

convert.o: convert.c $(CONFIG_H) $(SYSTEM_H) coretypes.h $(TM_H) $(TREE_H) \
   $(FLAGS_H) convert.h $(TOPLEV_H) langhooks.h

double-int.o: double-int.c $(CONFIG_H) $(SYSTEM_H) coretypes.h $(TM_H) $(TREE_H)

# lto-compress.o needs $(ZLIBINC) added to the include flags.
lto-compress.o: lto-compress.c $(CONFIG_H) $(SYSTEM_H) coretypes.h \
	$(TREE_H) langhooks.h $(LTO_HEADER_H) $(LTO_SECTION_H) \
	lto-compress.h $(DIAGNOSTIC_CORE_H) $(TOPLEV_H)
	$(COMPILER) -c $(ALL_COMPILERFLAGS) $(ALL_CPPFLAGS) $(ZLIBINC) $< $(OUTPUT_OPTION)

lto-cgraph.o: lto-cgraph.c $(CONFIG_H) $(SYSTEM_H) coretypes.h   \
   $(TM_H) $(TOPLEV_H) $(EXPR_H) $(FLAGS_H) $(PARAMS_H) input.h \
   $(HASHTAB_H) langhooks.h $(BASIC_BLOCK_H) \
   $(TREE_FLOW_H) $(CGRAPH_H) $(FUNCTION_H) $(GGC_H) $(DIAGNOSTIC_CORE_H) \
   except.h $(TIMEVAR_H) output.h pointer-set.h $(LTO_STREAMER_H) $(GCOV_IO_H)
lto-streamer-in.o: lto-streamer-in.c $(CONFIG_H) $(SYSTEM_H) coretypes.h \
   $(TM_H) $(TOPLEV_H) $(EXPR_H) $(FLAGS_H) $(PARAMS_H) input.h \
   $(HASHTAB_H) $(BASIC_BLOCK_H) $(TREE_FLOW_H) $(TREE_PASS_H) $(CGRAPH_H) \
   $(FUNCTION_H) $(GGC_H) $(DIAGNOSTIC_H) libfuncs.h $(EXCEPT_H) debug.h \
   $(TIMEVAR_H) output.h $(IPA_UTILS_H) $(LTO_STREAMER_H)
lto-streamer-out.o : lto-streamer-out.c $(CONFIG_H) $(SYSTEM_H) coretypes.h \
   $(TM_H) $(TOPLEV_H) $(TREE_H) $(EXPR_H) $(FLAGS_H) $(PARAMS_H) input.h \
   $(HASHTAB_H) $(BASIC_BLOCK_H) tree-iterator.h \
   $(TREE_FLOW_H) $(TREE_PASS_H) $(CGRAPH_H) $(FUNCTION_H) $(GGC_H) \
   $(DIAGNOSTIC_CORE_H) except.h $(LTO_STREAMER_H) $(TOPLEV_H)
lto-section-in.o: lto-section-in.c $(CONFIG_H) $(SYSTEM_H) coretypes.h $(TM_H) \
   $(TOPLEV_H) $(EXPR_H) $(FLAGS_H) $(PARAMS_H) input.h \
   $(HASHTAB_H) $(BASIC_BLOCK_H) $(TREE_FLOW_H) $(CGRAPH_H) $(FUNCTION_H) \
   $(GGC_H) $(DIAGNOSTIC_CORE_H) except.h $(TIMEVAR_H) output.h \
   $(LTO_STREAMER_H) lto-compress.h
lto-section-out.o : lto-section-out.c $(CONFIG_H) $(SYSTEM_H) coretypes.h \
   $(TM_H) $(TOPLEV_H) $(TREE_H) $(EXPR_H) $(PARAMS_H) input.h \
   $(HASHTAB_H) $(BASIC_BLOCK_H) $(TREE_FLOW_H) $(TREE_PASS_H) \
   $(CGRAPH_H) $(FUNCTION_H) $(GGC_H) except.h pointer-set.h \
   $(BITMAP_H) langhooks.h $(LTO_STREAMER_H) lto-compress.h
lto-symtab.o: lto-symtab.c $(CONFIG_H) $(SYSTEM_H) coretypes.h \
   toplev.h $(TREE_H) $(GIMPLE_H) $(GGC_H) $(LAMBDA_H) $(HASHTAB_H) \
   $(LTO_STREAMER_H) $(LINKER_PLUGIN_API_H) gt-lto-symtab.h
lto-opts.o: lto-opts.c $(CONFIG_H) $(SYSTEM_H) coretypes.h $(TREE_H) \
   $(HASHTAB_H) $(GGC_H) $(BITMAP_H) $(FLAGS_H) opts.h options.h \
   $(TARGET_H) $(TOPLEV_H) $(LTO_STREAMER_H)
lto-streamer.o: lto-streamer.c $(CONFIG_H) $(SYSTEM_H) coretypes.h   \
   $(TM_H) $(TREE_H) $(GIMPLE_H) $(BITMAP_H) $(LTO_STREAMER_H) $(FLAGS_H) \
   $(TREE_FLOW_H) $(DIAGNOSTIC_CORE_H) $(LTO_SYMTAB_H) $(TOPLEV_H)
langhooks.o : langhooks.c $(CONFIG_H) $(SYSTEM_H) coretypes.h $(TM_H) \
   $(TREE_H) $(TOPLEV_H) $(TREE_INLINE_H) $(RTL_H) insn-config.h $(INTEGRATE_H) \
   langhooks.h $(TARGET_H) $(LANGHOOKS_DEF_H) $(FLAGS_H) $(GGC_H) $(DIAGNOSTIC_H) \
   intl.h $(GIMPLE_H) $(CGRAPH_H) output.h tree-diagnostic.h
tree.o: tree.c $(CONFIG_H) $(SYSTEM_H) coretypes.h $(TM_H) $(TREE_H) \
   all-tree.def $(FLAGS_H) $(FUNCTION_H) $(PARAMS_H) \
   $(TOPLEV_H) $(GGC_H) $(HASHTAB_H) $(TARGET_H) output.h $(TM_P_H) \
   langhooks.h gt-tree.h $(TREE_INLINE_H) tree-iterator.h \
   $(BASIC_BLOCK_H) $(TREE_FLOW_H) $(OBSTACK_H) pointer-set.h \
   tree-pass.h $(LANGHOOKS_DEF_H) $(DIAGNOSTIC_H) $(CGRAPH_H) $(TIMEVAR_H) \
   $(EXCEPT_H) debug.h intl.h tree-diagnostic.h tree-pretty-print.h
tree-dump.o: tree-dump.c $(CONFIG_H) $(SYSTEM_H) coretypes.h $(TM_H) \
   $(TREE_H) langhooks.h $(TOPLEV_H) $(SPLAY_TREE_H) $(TREE_DUMP_H) \
   tree-iterator.h $(TREE_PASS_H) $(DIAGNOSTIC_H)
tree-inline.o : tree-inline.c $(CONFIG_H) $(SYSTEM_H) coretypes.h $(TM_H) \
   $(TREE_H) $(RTL_H) $(EXPR_H) $(FLAGS_H) $(PARAMS_H) $(INPUT_H) insn-config.h \
   $(HASHTAB_H) $(TOPLEV_H) langhooks.h $(TREE_INLINE_H) $(CGRAPH_H) \
   intl.h $(FUNCTION_H) $(GIMPLE_H) \
   debug.h $(DIAGNOSTIC_H) $(EXCEPT_H) $(TREE_FLOW_H) tree-iterator.h tree-mudflap.h \
   $(IPA_PROP_H) value-prof.h $(TREE_PASS_H) $(TARGET_H) $(INTEGRATE_H) \
   tree-pretty-print.h
print-tree.o : print-tree.c $(CONFIG_H) $(SYSTEM_H) coretypes.h $(TM_H) $(TREE_H) \
   $(GGC_H) langhooks.h tree-iterator.h \
   $(DIAGNOSTIC_H) $(TREE_FLOW_H) $(TREE_PASS_H) gimple-pretty-print.h
$(TA)stor-layout.o : stor-layout.c $(CONFIG_H) $(SYSTEM_H) coretypes.h $(TM_H) \
   $(TREE_H) $(PARAMS_H) $(FLAGS_H) $(FUNCTION_H) $(EXPR_H) output.h $(RTL_H) \
   $(GGC_H) $(TM_P_H) $(TARGET_H) langhooks.h $(REGS_H) gt-stor-layout.h \
   $(TOPLEV_H) $(CGRAPH_H) $(TREE_INLINE_H) $(TREE_DUMP_H) $(GIMPLE_H)
tree-ssa-structalias.o: tree-ssa-structalias.c \
   $(SYSTEM_H) $(CONFIG_H) coretypes.h $(TM_H) $(GGC_H) $(OBSTACK_H) $(BITMAP_H) \
   $(FLAGS_H) $(TM_P_H) $(BASIC_BLOCK_H) output.h \
   $(DIAGNOSTIC_H) $(TOPLEV_H) $(TREE_H) $(TREE_FLOW_H) $(TREE_INLINE_H) \
   $(GIMPLE_H) $(HASHTAB_H) $(FUNCTION_H) $(CGRAPH_H) \
   $(TREE_PASS_H) $(TIMEVAR_H) alloc-pool.h $(SPLAY_TREE_H) $(PARAMS_H) \
   gt-tree-ssa-structalias.h $(CGRAPH_H) $(ALIAS_H) pointer-set.h
tree-ssa-uninit.o : tree-ssa-uninit.c $(TREE_FLOW_H) $(CONFIG_H) $(SYSTEM_H) \
   $(TREE_H) $(TM_P_H) $(EXPR_H) output.h $(DIAGNOSTIC_H) \
   $(TOPLEV_H) $(FUNCTION_H) $(TIMEVAR_H) $(TM_H) coretypes.h \
   $(TREE_DUMP_H) langhooks.h tree-pass.h $(BASIC_BLOCK_H) $(BITMAP_H) \
   $(FLAGS_H) $(HASHTAB_H) pointer-set.h \
   $(GIMPLE_H) $(TREE_INLINE_H) gimple-pretty-print.h
tree-ssa.o : tree-ssa.c $(TREE_FLOW_H) $(CONFIG_H) $(SYSTEM_H) \
   $(TREE_H) $(TM_P_H) $(EXPR_H) output.h $(DIAGNOSTIC_H) \
   $(TOPLEV_H) $(FUNCTION_H) $(TIMEVAR_H) $(TM_H) coretypes.h \
   $(TREE_DUMP_H) langhooks.h $(TREE_PASS_H) $(BASIC_BLOCK_H) $(BITMAP_H) \
   $(FLAGS_H) $(GGC_H) $(HASHTAB_H) pointer-set.h \
   $(GIMPLE_H) $(TREE_INLINE_H) $(TARGET_H) tree-pretty-print.h \
   gimple-pretty-print.h
tree-into-ssa.o : tree-into-ssa.c $(TREE_FLOW_H) $(CONFIG_H) $(SYSTEM_H) \
   $(TREE_H) $(TM_P_H) $(EXPR_H) output.h $(DIAGNOSTIC_H) \
   $(FUNCTION_H) $(TIMEVAR_H) $(TM_H) coretypes.h $(TREE_DUMP_H) \
   langhooks.h domwalk.h $(TREE_PASS_H) $(PARAMS_H) $(BASIC_BLOCK_H) \
   $(BITMAP_H) $(CFGLOOP_H) $(FLAGS_H) $(HASHTAB_H) \
   $(GIMPLE_H) $(TREE_INLINE_H) vecprim.h tree-pretty-print.h \
   gimple-pretty-print.h
tree-ssa-ter.o : tree-ssa-ter.c $(TREE_FLOW_H) $(CONFIG_H) $(SYSTEM_H) \
   $(TREE_H) $(DIAGNOSTIC_H) $(TM_H) coretypes.h $(TREE_DUMP_H) \
   $(TREE_SSA_LIVE_H) $(BITMAP_H) $(FLAGS_H) tree-pretty-print.h \
   gimple-pretty-print.h
tree-ssa-coalesce.o : tree-ssa-coalesce.c $(TREE_FLOW_H) $(CONFIG_H) \
   $(SYSTEM_H) $(TREE_H) $(DIAGNOSTIC_H) $(TM_H) coretypes.h $(TREE_DUMP_H) \
   $(TREE_SSA_LIVE_H) $(BITMAP_H) $(FLAGS_H) $(HASHTAB_H) $(TOPLEV_H) \
   tree-pretty-print.h
tree-outof-ssa.o : tree-outof-ssa.c $(TREE_FLOW_H) $(CONFIG_H) $(SYSTEM_H) \
   $(TREE_H) $(DIAGNOSTIC_H) $(TIMEVAR_H) $(TM_H) coretypes.h $(TREE_DUMP_H) \
   $(TREE_PASS_H) $(TREE_SSA_LIVE_H) $(BASIC_BLOCK_H) $(BITMAP_H) $(GGC_H) \
   $(TOPLEV_H) $(EXPR_H) $(SSAEXPAND_H) tree-pretty-print.h \
   gimple-pretty-print.h
tree-ssa-dse.o : tree-ssa-dse.c $(CONFIG_H) $(SYSTEM_H) coretypes.h \
   $(TM_H) $(GGC_H) $(TREE_H) $(RTL_H) $(TM_P_H) $(BASIC_BLOCK_H) \
   $(TREE_FLOW_H) $(TREE_PASS_H) $(TREE_DUMP_H) domwalk.h $(FLAGS_H) \
   $(DIAGNOSTIC_H) $(TIMEVAR_H) langhooks.h
tree-ssa-forwprop.o : tree-ssa-forwprop.c $(CONFIG_H) $(SYSTEM_H) coretypes.h \
   $(TM_H) $(TREE_H) $(TM_P_H) $(BASIC_BLOCK_H) \
   $(TREE_FLOW_H) $(TREE_PASS_H) $(TREE_DUMP_H) $(DIAGNOSTIC_H) $(TIMEVAR_H) \
   langhooks.h $(FLAGS_H) $(GIMPLE_H) tree-pretty-print.h
tree-ssa-phiprop.o : tree-ssa-phiprop.c $(CONFIG_H) $(SYSTEM_H) coretypes.h \
   $(TM_H) $(TREE_H) $(TM_P_H) $(BASIC_BLOCK_H) \
   $(TREE_FLOW_H) $(TREE_PASS_H) $(TREE_DUMP_H) $(DIAGNOSTIC_H) $(TIMEVAR_H) \
   langhooks.h $(FLAGS_H) tree-pretty-print.h gimple-pretty-print.h
tree-ssa-ifcombine.o : tree-ssa-ifcombine.c $(CONFIG_H) $(SYSTEM_H) \
   coretypes.h $(TM_H) $(TREE_H) $(BASIC_BLOCK_H) \
   $(TREE_FLOW_H) $(TREE_PASS_H) $(TREE_DUMP_H) $(DIAGNOSTIC_H) $(TIMEVAR_H) \
   tree-pretty-print.h
tree-ssa-phiopt.o : tree-ssa-phiopt.c $(CONFIG_H) $(SYSTEM_H) coretypes.h \
   $(TM_H) $(GGC_H) $(TREE_H) $(TM_P_H) $(BASIC_BLOCK_H) \
   $(TREE_FLOW_H) $(TREE_PASS_H) $(TREE_DUMP_H) langhooks.h $(FLAGS_H) \
   $(DIAGNOSTIC_H) $(TIMEVAR_H) pointer-set.h domwalk.h
tree-nrv.o : tree-nrv.c $(CONFIG_H) $(SYSTEM_H) coretypes.h \
   $(TM_H) $(TREE_H) $(FUNCTION_H) $(BASIC_BLOCK_H) $(FLAGS_H) \
   $(DIAGNOSTIC_H) $(TREE_FLOW_H) $(TIMEVAR_H) $(TREE_DUMP_H) $(TREE_PASS_H) \
   langhooks.h tree-pretty-print.h
tree-ssa-copy.o : tree-ssa-copy.c $(TREE_FLOW_H) $(CONFIG_H) $(SYSTEM_H) \
   $(TREE_H) $(TM_P_H) $(EXPR_H) $(GGC_H) output.h $(DIAGNOSTIC_H) \
   $(FUNCTION_H) $(TIMEVAR_H) $(TM_H) coretypes.h $(TREE_DUMP_H) \
   $(BASIC_BLOCK_H) $(TREE_PASS_H) langhooks.h tree-ssa-propagate.h \
   $(FLAGS_H) $(CFGLOOP_H) tree-pretty-print.h gimple-pretty-print.h
tree-ssa-propagate.o : tree-ssa-propagate.c $(TREE_FLOW_H) $(CONFIG_H) \
   $(SYSTEM_H) $(TREE_H) $(TM_P_H) $(EXPR_H) output.h \
   $(DIAGNOSTIC_H) $(FUNCTION_H) $(TIMEVAR_H) $(TM_H) coretypes.h \
   $(TREE_DUMP_H) $(BASIC_BLOCK_H) $(TREE_PASS_H) langhooks.h \
   tree-ssa-propagate.h $(VEC_H) value-prof.h gt-tree-ssa-propagate.h $(FLAGS_H) \
   $(GIMPLE_H) gimple-pretty-print.h
tree-ssa-dom.o : tree-ssa-dom.c $(TREE_FLOW_H) $(CONFIG_H) $(SYSTEM_H) \
   $(TREE_H) $(TM_P_H) $(EXPR_H) output.h $(DIAGNOSTIC_H) \
   $(FUNCTION_H) $(TIMEVAR_H) $(TM_H) coretypes.h $(TREE_DUMP_H) \
   $(BASIC_BLOCK_H) domwalk.h $(TREE_PASS_H) $(FLAGS_H) langhooks.h \
   tree-ssa-propagate.h $(CFGLOOP_H) $(PARAMS_H) tree-pretty-print.h \
   gimple-pretty-print.h
tree-ssa-uncprop.o : tree-ssa-uncprop.c $(TREE_FLOW_H) $(CONFIG_H) \
   $(SYSTEM_H) $(TREE_H) $(TM_P_H) $(EXPR_H) output.h \
   $(DIAGNOSTIC_H) $(FUNCTION_H) $(TIMEVAR_H) $(TM_H) coretypes.h \
   $(TREE_DUMP_H) $(BASIC_BLOCK_H) domwalk.h $(TREE_PASS_H) $(FLAGS_H) \
   langhooks.h tree-ssa-propagate.h
tree-ssa-threadedge.o : tree-ssa-threadedge.c $(TREE_FLOW_H) $(CONFIG_H) \
   $(SYSTEM_H) coretypes.h $(TM_H) $(TREE_H) $(FLAGS_H) $(TM_P_H) \
   $(BASIC_BLOCK_H) $(CFGLOOP_H) output.h $(EXPR_H) \
   $(FUNCTION_H) $(DIAGNOSTIC_H) $(TIMEVAR_H) $(TREE_DUMP_H) $(TREE_FLOW_H) \
   $(TREE_PASS_H) tree-ssa-propagate.h langhooks.h \
   $(PARAMS_H)
tree-ssa-threadupdate.o : tree-ssa-threadupdate.c $(TREE_FLOW_H) $(CONFIG_H) \
   $(SYSTEM_H) $(TREE_H) $(TM_P_H) $(EXPR_H) output.h \
   $(DIAGNOSTIC_H) $(FUNCTION_H) $(TM_H) coretypes.h $(TREE_DUMP_H) \
   $(BASIC_BLOCK_H) $(FLAGS_H) $(TREE_PASS_H) $(CFGLOOP_H)
tree-ssanames.o : tree-ssanames.c $(CONFIG_H) $(SYSTEM_H) coretypes.h \
   $(TM_H) $(TREE_H) $(TREE_FLOW_H) $(TREE_PASS_H)
tree-phinodes.o : tree-phinodes.c $(CONFIG_H) $(SYSTEM_H) coretypes.h \
   $(TM_H) $(TREE_H) $(GGC_H) $(BASIC_BLOCK_H) $(TREE_FLOW_H) \
   gt-tree-phinodes.h $(RTL_H) $(TOPLEV_H)  $(GIMPLE_H)
domwalk.o : domwalk.c $(CONFIG_H) $(SYSTEM_H) coretypes.h $(TM_H) \
   $(BASIC_BLOCK_H) domwalk.h sbitmap.h
tree-ssa-live.o : tree-ssa-live.c $(TREE_FLOW_H) $(CONFIG_H) $(SYSTEM_H) \
   $(TREE_H) $(DIAGNOSTIC_H) $(TM_H) coretypes.h $(TREE_DUMP_H) \
   $(TREE_SSA_LIVE_H) $(BITMAP_H) $(TOPLEV_H) debug.h $(FLAGS_H) \
   tree-pretty-print.h gimple-pretty-print.h
tree-ssa-copyrename.o : tree-ssa-copyrename.c $(TREE_FLOW_H) $(CONFIG_H) \
   $(SYSTEM_H) $(TREE_H) $(DIAGNOSTIC_H) $(FUNCTION_H) $(TIMEVAR_H) \
   $(TREE_PASS_H) $(TM_H) coretypes.h $(TREE_DUMP_H) $(TREE_SSA_LIVE_H) \
   $(BASIC_BLOCK_H) $(BITMAP_H) $(FLAGS_H) $(HASHTAB_H) langhooks.h \
   $(GIMPLE_H) $(TREE_INLINE_H) $(GIMPLE_H) tree-pretty-print.h
tree-ssa-pre.o : tree-ssa-pre.c $(TREE_FLOW_H) $(CONFIG_H) \
   $(SYSTEM_H) $(TREE_H) $(DIAGNOSTIC_H) $(TIMEVAR_H) $(FIBHEAP_H) \
   $(TM_H) coretypes.h $(TREE_DUMP_H) $(TREE_PASS_H) $(FLAGS_H) langhooks.h \
   $(CFGLOOP_H) alloc-pool.h $(BASIC_BLOCK_H) $(BITMAP_H) $(HASHTAB_H) \
   $(GIMPLE_H) $(TREE_INLINE_H) tree-iterator.h tree-ssa-sccvn.h $(PARAMS_H) \
   $(DBGCNT_H) tree-scalar-evolution.h tree-pretty-print.h \
   gimple-pretty-print.h
tree-ssa-sccvn.o : tree-ssa-sccvn.c $(TREE_FLOW_H) $(CONFIG_H) \
   $(SYSTEM_H) $(TREE_H) $(DIAGNOSTIC_H) $(TIMEVAR_H) $(FIBHEAP_H) \
   $(TM_H) coretypes.h $(TREE_DUMP_H) $(TREE_PASS_H) $(FLAGS_H) $(CFGLOOP_H) \
   alloc-pool.h $(BASIC_BLOCK_H) $(BITMAP_H) langhooks.h $(HASHTAB_H) $(GIMPLE_H) \
   $(TREE_INLINE_H) tree-iterator.h tree-ssa-propagate.h tree-ssa-sccvn.h \
   $(PARAMS_H) tree-pretty-print.h gimple-pretty-print.h
tree-vrp.o : tree-vrp.c $(CONFIG_H) $(SYSTEM_H) coretypes.h $(TM_H) $(TREE_H) \
   $(TREE_FLOW_H) $(TREE_PASS_H) $(TREE_DUMP_H) $(DIAGNOSTIC_H) $(GGC_H) \
   $(BASIC_BLOCK_H) tree-ssa-propagate.h $(FLAGS_H) $(TREE_DUMP_H) \
   $(CFGLOOP_H) $(SCEV_H) $(TIMEVAR_H) $(TOPLEV_H) intl.h tree-pretty-print.h \
   gimple-pretty-print.h
tree-cfg.o : tree-cfg.c $(TREE_FLOW_H) $(CONFIG_H) $(SYSTEM_H) \
   $(TREE_H) $(TM_P_H) $(EXPR_H) $(GGC_H) $(FLAGS_H) output.h \
   $(DIAGNOSTIC_H) $(FUNCTION_H) $(TIMEVAR_H) $(TM_H) coretypes.h \
   $(TREE_DUMP_H) $(EXCEPT_H) langhooks.h $(CFGLOOP_H) $(TREE_PASS_H) \
   $(CFGLAYOUT_H) $(BASIC_BLOCK_H) $(TOPLEV_H) \
   value-prof.h tree-ssa-propagate.h $(TREE_INLINE_H) tree-pretty-print.h \
   gimple-pretty-print.h
tree-cfgcleanup.o : tree-cfgcleanup.c $(TREE_FLOW_H) $(CONFIG_H) $(SYSTEM_H) \
   $(TREE_H) $(TM_P_H) $(EXPR_H) $(GGC_H) $(FLAGS_H) output.h \
   $(DIAGNOSTIC_H) $(TOPLEV_H) $(FUNCTION_H) $(TIMEVAR_H) $(TM_H) coretypes.h \
   $(TREE_DUMP_H) $(EXCEPT_H) langhooks.h $(CFGLOOP_H) $(TREE_PASS_H) \
   $(CFGLAYOUT_H) $(BASIC_BLOCK_H) $(HASHTAB_H) $(TOPLEV_H) \
   tree-ssa-propagate.h $(SCEV_H)
tree-tailcall.o : tree-tailcall.c $(TREE_FLOW_H) $(CONFIG_H) $(SYSTEM_H) \
   $(TREE_H) $(TM_P_H) $(FUNCTION_H) $(TM_H) coretypes.h \
   $(TREE_DUMP_H) $(DIAGNOSTIC_H) $(EXCEPT_H) $(TREE_PASS_H) $(FLAGS_H) langhooks.h \
   $(BASIC_BLOCK_H) $(DBGCNT_H) gimple-pretty-print.h
tree-ssa-sink.o : tree-ssa-sink.c $(TREE_FLOW_H) $(CONFIG_H) \
   $(SYSTEM_H) $(TREE_H) $(DIAGNOSTIC_H) $(TIMEVAR_H) \
   $(TM_H) coretypes.h $(TREE_DUMP_H) $(TREE_PASS_H) $(FLAGS_H) alloc-pool.h \
   $(BASIC_BLOCK_H) $(BITMAP_H) $(CFGLOOP_H) $(FIBHEAP_H) $(HASHTAB_H) \
   langhooks.h $(GIMPLE_H) $(TREE_INLINE_H) tree-iterator.h \
   gimple-pretty-print.h
tree-nested.o: tree-nested.c $(CONFIG_H) $(SYSTEM_H) $(TM_H) $(TREE_H) \
   $(TM_P_H) $(FUNCTION_H) $(TREE_DUMP_H) $(TREE_INLINE_H) \
   tree-iterator.h $(GIMPLE_H) $(CGRAPH_H) $(EXPR_H) langhooks.h \
   gt-tree-nested.h coretypes.h $(TREE_FLOW_H) pointer-set.h
tree-if-conv.o: tree-if-conv.c $(CONFIG_H) $(SYSTEM_H) coretypes.h $(TM_H) \
   $(TREE_H) $(FLAGS_H) $(TIMEVAR_H) $(BASIC_BLOCK_H) $(TREE_FLOW_H) \
   $(CFGLOOP_H) $(TREE_DATA_REF_H) $(TREE_PASS_H) $(DIAGNOSTIC_H) \
   $(TREE_DUMP_H) tree-pretty-print.h gimple-pretty-print.h
tree-iterator.o : tree-iterator.c $(CONFIG_H) $(SYSTEM_H) $(TREE_H) \
   coretypes.h $(GGC_H) tree-iterator.h $(GIMPLE_H) gt-tree-iterator.h
tree-dfa.o : tree-dfa.c $(TREE_FLOW_H) $(CONFIG_H) $(SYSTEM_H) \
   $(TREE_H) $(TM_P_H) $(EXPR_H) $(GGC_H) output.h $(DIAGNOSTIC_H) \
   $(TREE_INLINE_H) $(HASHTAB_H) pointer-set.h $(FLAGS_H) $(FUNCTION_H) \
   $(TIMEVAR_H) convert.h $(TM_H) coretypes.h langhooks.h $(TREE_DUMP_H) \
   $(TREE_PASS_H) $(PARAMS_H) $(CGRAPH_H) $(BASIC_BLOCK_H) $(GIMPLE_H) \
   tree-pretty-print.h
tree-ssa-operands.o : tree-ssa-operands.c $(TREE_FLOW_H) $(CONFIG_H) \
   $(SYSTEM_H) $(TREE_H) $(GGC_H) $(DIAGNOSTIC_H) $(TREE_INLINE_H) \
   $(FLAGS_H) $(FUNCTION_H) $(TM_H) $(TIMEVAR_H) $(TREE_PASS_H) $(TOPLEV_H) \
   coretypes.h langhooks.h $(IPA_REFERENCE_H) tree-pretty-print.h \
   gimple-pretty-print.h
tree-eh.o : tree-eh.c $(TREE_FLOW_H) $(CONFIG_H) $(SYSTEM_H) \
   $(TREE_H) $(TM_H) $(FLAGS_H) $(FUNCTION_H) $(EXCEPT_H) langhooks.h \
   $(GGC_H) $(TREE_PASS_H) coretypes.h $(TIMEVAR_H) pointer-set.h \
   $(TREE_DUMP_H) $(TREE_INLINE_H) tree-iterator.h $(TOPLEV_H)
tree-ssa-loop.o : tree-ssa-loop.c $(CONFIG_H) $(SYSTEM_H) coretypes.h $(TM_H) \
   $(TREE_H) $(TM_P_H) $(BASIC_BLOCK_H) output.h \
   $(DIAGNOSTIC_H) $(TREE_FLOW_H) $(TREE_DUMP_H) $(TREE_PASS_H) $(TIMEVAR_H) \
   $(CFGLOOP_H) $(FLAGS_H) $(TREE_INLINE_H) $(SCEV_H) $(TOPLEV_H) $(TREE_VECTORIZER_H)
tree-ssa-loop-unswitch.o : tree-ssa-loop-unswitch.c $(TREE_FLOW_H) \
   $(CONFIG_H) $(SYSTEM_H) $(TREE_H) $(TM_P_H) $(CFGLOOP_H) \
   $(PARAMS_H) output.h $(DIAGNOSTIC_H) $(TIMEVAR_H) $(TM_H) \
   coretypes.h $(TREE_DUMP_H) $(TREE_PASS_H) $(BASIC_BLOCK_H) \
    $(TREE_INLINE_H)
$(TA)tree-ssa-address.o : tree-ssa-address.c $(TREE_FLOW_H) $(CONFIG_H) \
   $(SYSTEM_H) $(RTL_H) $(TREE_H) $(TM_P_H) \
   output.h $(DIAGNOSTIC_H) $(TIMEVAR_H) $(TM_H) coretypes.h $(TREE_DUMP_H) \
   $(TREE_PASS_H) $(FLAGS_H) $(TREE_INLINE_H) $(RECOG_H) insn-config.h \
   $(EXPR_H) gt-tree-ssa-address.h $(GGC_H) tree-affine.h $(TARGET_H) \
   tree-pretty-print.h
tree-ssa-loop-niter.o : tree-ssa-loop-niter.c $(TREE_FLOW_H) $(CONFIG_H) \
   $(SYSTEM_H) $(TREE_H) $(TM_P_H) $(CFGLOOP_H) $(PARAMS_H) \
   $(TREE_INLINE_H) output.h $(DIAGNOSTIC_H) $(TM_H) coretypes.h $(TREE_DUMP_H) \
   $(TOPLEV_H) $(FLAGS_H) $(TREE_PASS_H) $(TREE_DATA_REF_H) \
   $(BASIC_BLOCK_H) $(GGC_H) intl.h tree-pretty-print.h gimple-pretty-print.h
tree-ssa-loop-ivcanon.o : tree-ssa-loop-ivcanon.c $(TREE_FLOW_H) $(CONFIG_H) \
   $(SYSTEM_H) $(TREE_H) $(TM_P_H) $(CFGLOOP_H) $(PARAMS_H) \
   $(TREE_INLINE_H) output.h $(DIAGNOSTIC_H) $(TM_H) coretypes.h $(TREE_DUMP_H) \
   $(FLAGS_H) $(TREE_PASS_H) $(SCEV_H) $(BASIC_BLOCK_H) $(TARGET_H) \
   tree-pretty-print.h gimple-pretty-print.h
tree-ssa-loop-ch.o : tree-ssa-loop-ch.c $(TREE_FLOW_H) $(CONFIG_H) \
   $(SYSTEM_H) $(RTL_H) $(TREE_H) $(TM_P_H) $(CFGLOOP_H) $(TREE_INLINE_H) \
   output.h $(DIAGNOSTIC_H) $(TIMEVAR_H) $(TM_H) coretypes.h $(TREE_DUMP_H) \
   $(TREE_PASS_H) $(FLAGS_H) $(BASIC_BLOCK_H)
tree-ssa-loop-prefetch.o: tree-ssa-loop-prefetch.c $(TREE_FLOW_H) $(CONFIG_H) \
   $(SYSTEM_H) $(TREE_H) $(TM_P_H) $(CFGLOOP_H) $(EXPR_H) \
   output.h $(DIAGNOSTIC_H) $(TIMEVAR_H) $(TM_H) coretypes.h $(TREE_DUMP_H) \
   $(TREE_PASS_H) $(RECOG_H) insn-config.h $(HASHTAB_H) \
   $(CFGLOOP_H) $(PARAMS_H) langhooks.h $(BASIC_BLOCK_H) \
   $(TOPLEV_H) langhooks.h $(TREE_INLINE_H) $(TREE_DATA_REF_H) \
   $(OPTABS_H) tree-pretty-print.h
tree-predcom.o: tree-predcom.c $(CONFIG_H) $(SYSTEM_H) $(TREE_H) $(TM_P_H) \
   $(CFGLOOP_H) $(TREE_FLOW_H) $(GGC_H) $(TREE_DATA_REF_H) \
   $(PARAMS_H) $(DIAGNOSTIC_H) $(TREE_PASS_H) $(TM_H) coretypes.h \
   tree-affine.h $(TREE_INLINE_H) tree-pretty-print.h
tree-ssa-loop-ivopts.o : tree-ssa-loop-ivopts.c $(TREE_FLOW_H) $(CONFIG_H) \
   $(SYSTEM_H) $(TREE_H) $(TM_P_H) $(CFGLOOP_H) $(EXPR_H) \
   output.h $(DIAGNOSTIC_H) $(TIMEVAR_H) $(TM_H) coretypes.h $(TREE_DUMP_H) \
   $(TREE_PASS_H) $(GGC_H) $(RECOG_H) insn-config.h $(HASHTAB_H) $(SCEV_H) \
   $(CFGLOOP_H) $(PARAMS_H) langhooks.h $(BASIC_BLOCK_H) \
   tree-affine.h pointer-set.h $(TARGET_H) tree-pretty-print.h \
   gimple-pretty-print.h
tree-affine.o : tree-affine.c tree-affine.h $(CONFIG_H) pointer-set.h \
   $(SYSTEM_H) $(TREE_H) $(GIMPLE_H) $(TARGET_H) \
   output.h $(DIAGNOSTIC_H) coretypes.h $(TREE_DUMP_H) $(FLAGS_H) \
   tree-pretty-print.h
tree-ssa-loop-manip.o : tree-ssa-loop-manip.c $(TREE_FLOW_H) $(CONFIG_H) \
   $(SYSTEM_H) coretypes.h $(TM_H) $(TREE_H) \
   $(BASIC_BLOCK_H) output.h $(DIAGNOSTIC_H) $(TREE_FLOW_H) $(TREE_DUMP_H) \
   $(TIMEVAR_H) $(CFGLOOP_H) $(TREE_PASS_H) $(CFGLAYOUT_H) \
   $(SCEV_H) $(PARAMS_H) $(TREE_INLINE_H) langhooks.h
tree-ssa-loop-im.o : tree-ssa-loop-im.c $(TREE_FLOW_H) $(CONFIG_H) \
   $(SYSTEM_H) $(TREE_H) $(TM_P_H) $(CFGLOOP_H) domwalk.h \
   $(PARAMS_H) output.h $(DIAGNOSTIC_H) $(TIMEVAR_H) $(TM_H) coretypes.h \
   $(TREE_DUMP_H) $(TREE_PASS_H) $(FLAGS_H) $(BASIC_BLOCK_H) \
   pointer-set.h tree-affine.h tree-ssa-propagate.h gimple-pretty-print.h \
   tree-pretty-print.h
tree-ssa-math-opts.o : tree-ssa-math-opts.c $(CONFIG_H) $(SYSTEM_H) coretypes.h \
   $(TM_H) $(FLAGS_H) $(TREE_H) $(TREE_FLOW_H) $(TIMEVAR_H) \
   $(TREE_PASS_H) alloc-pool.h $(BASIC_BLOCK_H) $(TARGET_H) \
   $(DIAGNOSTIC_H) $(RTL_H) $(EXPR_H) $(OPTABS_H) gimple-pretty-print.h
tree-ssa-alias.o : tree-ssa-alias.c $(TREE_FLOW_H) $(CONFIG_H) $(SYSTEM_H) \
   $(TREE_H) $(TM_P_H) $(EXPR_H) $(GGC_H) $(TREE_INLINE_H) $(FLAGS_H) \
   $(FUNCTION_H) $(TIMEVAR_H) convert.h $(TM_H) coretypes.h langhooks.h \
   $(TREE_DUMP_H) $(TREE_PASS_H) $(PARAMS_H) $(BASIC_BLOCK_H) $(DIAGNOSTIC_H) \
   $(GIMPLE_H) $(VEC_H) \
   $(IPA_TYPE_ESCAPE_H) vecprim.h pointer-set.h alloc-pool.h \
   tree-pretty-print.h
tree-ssa-reassoc.o : tree-ssa-reassoc.c $(TREE_FLOW_H) $(CONFIG_H) \
   $(SYSTEM_H) $(TREE_H) $(DIAGNOSTIC_H) $(TIMEVAR_H) \
   $(TM_H) coretypes.h $(TREE_DUMP_H) $(TREE_PASS_H) $(FLAGS_H) \
   tree-iterator.h $(BASIC_BLOCK_H) $(GIMPLE_H) $(TREE_INLINE_H) \
   $(VEC_H) langhooks.h alloc-pool.h pointer-set.h $(CFGLOOP_H) \
   tree-pretty-print.h gimple-pretty-print.h
tree-optimize.o : tree-optimize.c $(TREE_FLOW_H) $(CONFIG_H) $(SYSTEM_H) \
   $(TREE_H) $(TM_P_H) $(GGC_H) output.h \
   $(DIAGNOSTIC_H) $(BASIC_BLOCK_H) $(FLAGS_H) $(TIMEVAR_H) $(TM_H) \
   coretypes.h $(TREE_DUMP_H) $(TOPLEV_H) $(FUNCTION_H) langhooks.h \
   $(FLAGS_H) $(CGRAPH_H) $(PLUGIN_H) \
   $(TREE_INLINE_H) tree-mudflap.h $(GGC_H) graph.h $(CGRAPH_H) \
   $(TREE_PASS_H) $(CFGLOOP_H) $(EXCEPT_H) $(REGSET_H)

gimplify.o : gimplify.c $(CONFIG_H) $(SYSTEM_H) $(TREE_H) $(GIMPLE_H) \
   $(DIAGNOSTIC_H) $(GIMPLE_H) $(TREE_INLINE_H) langhooks.h \
   $(LANGHOOKS_DEF_H) $(TREE_FLOW_H) $(CGRAPH_H) $(TIMEVAR_H) $(TM_H) \
   coretypes.h $(EXCEPT_H) $(FLAGS_H) $(RTL_H) $(FUNCTION_H) $(EXPR_H) output.h \
   $(GGC_H) gt-gimplify.h $(HASHTAB_H) $(TARGET_H) $(TOPLEV_H) $(OPTABS_H) \
   $(SPLAY_TREE_H) $(VEC_H) tree-iterator.h tree-pass.h tree-pretty-print.h
gimple-iterator.o : gimple-iterator.c $(CONFIG_H) $(SYSTEM_H) coretypes.h \
   $(TREE_H) $(GIMPLE_H) $(TREE_FLOW_H) value-prof.h
gimple-fold.o : gimple-fold.c $(TREE_FLOW_H) $(CONFIG_H) \
   $(SYSTEM_H) $(RTL_H) $(TREE_H) $(TM_P_H) $(EXPR_H) $(GGC_H) output.h \
   $(DIAGNOSTIC_H) $(FUNCTION_H) $(TIMEVAR_H) $(TM_H) coretypes.h \
   $(TREE_DUMP_H) $(BASIC_BLOCK_H) $(TREE_PASS_H) langhooks.h \
   tree-ssa-propagate.h value-prof.h $(FLAGS_H) $(TARGET_H)
gimple-low.o : gimple-low.c $(CONFIG_H) $(SYSTEM_H) $(TREE_H) \
   $(DIAGNOSTIC_H) $(GIMPLE_H) $(TREE_INLINE_H) langhooks.h \
   $(LANGHOOKS_DEF_H) $(TREE_FLOW_H) $(TIMEVAR_H) $(TM_H) coretypes.h \
   $(EXCEPT_H) $(FLAGS_H) $(RTL_H) $(FUNCTION_H) $(EXPR_H) $(TREE_PASS_H) \
   $(HASHTAB_H) $(TOPLEV_H) tree-iterator.h
omp-low.o : omp-low.c $(CONFIG_H) $(SYSTEM_H) coretypes.h $(TM_H) $(TREE_H) \
   $(RTL_H) $(GIMPLE_H) $(TREE_INLINE_H) langhooks.h $(DIAGNOSTIC_CORE_H) \
   $(TREE_FLOW_H) $(TIMEVAR_H) $(FLAGS_H) $(EXPR_H) $(TOPLEV_H) \
   $(TREE_PASS_H) $(GGC_H) $(EXCEPT_H) $(SPLAY_TREE_H) $(OPTABS_H) \
   $(CFGLOOP_H) tree-iterator.h gt-omp-low.h
tree-browser.o : tree-browser.c tree-browser.def $(CONFIG_H) $(SYSTEM_H) \
   $(TREE_H) $(TREE_INLINE_H) $(DIAGNOSTIC_H) $(HASHTAB_H) \
   $(TM_H) coretypes.h tree-pretty-print.h
omega.o : omega.c omega.h $(CONFIG_H) $(SYSTEM_H) coretypes.h $(TM_H) \
   $(GGC_H) $(TREE_H) $(DIAGNOSTIC_CORE_H) $(TREE_PASS_H) $(PARAMS_H)
tree-chrec.o: tree-chrec.c $(CONFIG_H) $(SYSTEM_H) coretypes.h $(TM_H) \
   $(GGC_H) $(TREE_H) $(SCEV_H) $(TREE_PASS_H) $(PARAMS_H) \
   $(DIAGNOSTIC_H) $(CFGLOOP_H) $(TREE_FLOW_H) $(FLAGS_H) tree-pretty-print.h
tree-scalar-evolution.o: tree-scalar-evolution.c $(CONFIG_H) $(SYSTEM_H) \
   coretypes.h $(TM_H) $(GGC_H) $(TREE_H) \
   $(BASIC_BLOCK_H) $(DIAGNOSTIC_H) $(TREE_FLOW_H) $(TREE_DUMP_H) \
   $(TIMEVAR_H) $(CFGLOOP_H) $(SCEV_H) $(TREE_PASS_H) $(FLAGS_H) \
   gt-tree-scalar-evolution.h tree-pretty-print.h gimple-pretty-print.h
tree-data-ref.o: tree-data-ref.c $(CONFIG_H) $(SYSTEM_H) coretypes.h $(TM_H) \
   $(GGC_H) $(FLAGS_H) $(TREE_H) $(BASIC_BLOCK_H) $(DIAGNOSTIC_H) \
   $(TREE_FLOW_H) $(TREE_DUMP_H) $(TIMEVAR_H) $(CFGLOOP_H) \
   $(TREE_DATA_REF_H) $(TREE_PASS_H) langhooks.h tree-pretty-print.h \
   gimple-pretty-print.h
sese.o: sese.c $(CONFIG_H) $(SYSTEM_H) coretypes.h $(TM_H) \
   $(GGC_H) $(TREE_H) $(RTL_H) $(BASIC_BLOCK_H) $(DIAGNOSTIC_H) $(TOPLEV_H) \
   $(TREE_FLOW_H) $(TREE_DUMP_H) $(TIMEVAR_H) $(CFGLOOP_H) tree-chrec.h \
   $(TREE_DATA_REF_H) tree-scalar-evolution.h tree-pass.h domwalk.h value-prof.h \
   pointer-set.h $(GIMPLE_H) sese.h tree-pretty-print.h
graphite.o: graphite.c $(CONFIG_H) $(SYSTEM_H) coretypes.h $(TM_H) \
   $(GGC_H) $(TREE_H) $(RTL_H) $(BASIC_BLOCK_H) $(DIAGNOSTIC_H) $(TOPLEV_H) \
   $(TREE_FLOW_H) $(TREE_DUMP_H) $(TIMEVAR_H) $(CFGLOOP_H) $(GIMPLE_H) \
   $(PREDICT_H) $(TREE_DATA_REF_H) tree-pass.h graphite.h \
   pointer-set.h value-prof.h graphite-ppl.h sese.h \
   graphite-scop-detection.h graphite-clast-to-gimple.h \
   graphite-poly.h graphite-sese-to-poly.h
graphite-blocking.o: graphite-blocking.c $(CONFIG_H) $(SYSTEM_H) \
   coretypes.h \
   $(TM_H) $(GGC_H) $(TREE_H) $(RTL_H) output.h $(BASIC_BLOCK_H) $(DIAGNOSTIC_H) \
   $(TOPLEV_H) $(TREE_FLOW_H) $(TREE_DUMP_H) $(TIMEVAR_H) $(CFGLOOP_H) \
   $(GIMPLE_H) $(TREE_DATA_REF_H) tree-pass.h domwalk.h value-prof.h \
   graphite.h graphite-poly.h graphite-ppl.h
graphite-clast-to-gimple.o: graphite-clast-to-gimple.c $(CONFIG_H) \
   $(SYSTEM_H) coretypes.h $(TM_H) langhooks.h \
   $(GGC_H) $(TREE_H) $(RTL_H) $(BASIC_BLOCK_H) $(DIAGNOSTIC_H) $(TOPLEV_H) \
   $(TREE_FLOW_H) $(TREE_DUMP_H) $(TIMEVAR_H) $(CFGLOOP_H) $(GIMPLE_H) \
   $(TREE_DATA_REF_H) tree-pass.h domwalk.h graphite.h \
   pointer-set.h value-prof.h graphite-ppl.h sese.h \
   graphite-scop-detection.h graphite-clast-to-gimple.h graphite-poly.h \
   graphite-dependences.h
graphite-dependences.o: graphite-dependences.c $(CONFIG_H) $(SYSTEM_H) \
   coretypes.h \
   $(TM_H) $(GGC_H) $(TREE_H) $(RTL_H) $(BASIC_BLOCK_H) $(DIAGNOSTIC_H) \
   $(TOPLEV_H) $(TREE_FLOW_H) $(TREE_DUMP_H) $(TIMEVAR_H) $(CFGLOOP_H) \
   $(GIMPLE_H) $(TREE_DATA_REF_H) tree-pass.h domwalk.h \
   graphite.h graphite-poly.h graphite-ppl.h graphite-dependences.h
graphite-interchange.o: graphite-interchange.c $(CONFIG_H) $(SYSTEM_H) \
   coretypes.h \
   $(TM_H) $(GGC_H) $(TREE_H) $(RTL_H) output.h $(BASIC_BLOCK_H) $(DIAGNOSTIC_H) \
   $(TOPLEV_H) $(TREE_FLOW_H) $(TREE_DUMP_H) $(TIMEVAR_H) $(CFGLOOP_H) \
   $(GIMPLE_H) $(TREE_DATA_REF_H) tree-pass.h domwalk.h value-prof.h \
   graphite.h graphite-poly.h graphite-ppl.h
graphite-poly.o: graphite-poly.c $(CONFIG_H) $(SYSTEM_H) coretypes.h $(TM_H) \
   $(GGC_H) $(TREE_H) $(RTL_H) $(BASIC_BLOCK_H) $(DIAGNOSTIC_H) $(TOPLEV_H) \
   $(TREE_FLOW_H) $(TREE_DUMP_H) $(TIMEVAR_H) $(CFGLOOP_H) $(GIMPLE_H) \
   $(TREE_DATA_REF_H) tree-pass.h domwalk.h graphite.h graphite-dependences.h \
   pointer-set.h value-prof.h graphite-ppl.h sese.h output.h graphite-poly.h \
   tree-pretty-print.h gimple-pretty-print.h
graphite-ppl.o: graphite-ppl.c $(CONFIG_H) $(SYSTEM_H) coretypes.h $(TM_H) \
   $(GGC_H) graphite-ppl.h
graphite-scop-detection.o: graphite-scop-detection.c $(CONFIG_H) $(SYSTEM_H) \
   $(GGC_H) $(TREE_H) $(RTL_H) $(BASIC_BLOCK_H) $(DIAGNOSTIC_H) $(TOPLEV_H) \
   $(TREE_FLOW_H) $(TREE_DUMP_H) $(TIMEVAR_H) $(CFGLOOP_H) $(GIMPLE_H) \
   $(TREE_DATA_REF_H) tree-pass.h domwalk.h graphite.h $(TM_H) \
   value-prof.h graphite-ppl.h sese.h pointer-set.h coretypes.h \
   graphite-scop-detection.h graphite-poly.h
graphite-sese-to-poly.o: graphite-sese-to-poly.c $(CONFIG_H) \
   $(SYSTEM_H) coretypes.h $(TM_H) \
   $(GGC_H) $(TREE_H) $(RTL_H) $(BASIC_BLOCK_H) $(DIAGNOSTIC_H) $(TOPLEV_H) \
   $(TREE_FLOW_H) $(TREE_DUMP_H) $(TIMEVAR_H) $(CFGLOOP_H) $(GIMPLE_H) \
   $(TREE_DATA_REF_H) tree-pass.h domwalk.h graphite.h \
   pointer-set.h value-prof.h graphite-ppl.h sese.h \
   graphite-scop-detection.h graphite-sese-to-poly.h $(PARAMS_H) \
   graphite-clast-to-gimple.h graphite-poly.h
tree-vect-loop.o: tree-vect-loop.c $(CONFIG_H) $(SYSTEM_H) coretypes.h \
   $(TM_H) $(GGC_H) $(TREE_H) $(BASIC_BLOCK_H) $(DIAGNOSTIC_H) $(TREE_FLOW_H) \
   $(TREE_DUMP_H) $(CFGLOOP_H) $(CFGLAYOUT_H) $(EXPR_H) $(RECOG_H) $(OPTABS_H) \
   $(TOPLEV_H) $(SCEV_H) $(TREE_VECTORIZER_H) tree-pretty-print.h \
   gimple-pretty-print.h $(TARGET_H)
tree-vect-loop-manip.o: tree-vect-loop-manip.c $(CONFIG_H) $(SYSTEM_H) \
   coretypes.h $(TM_H) $(GGC_H) $(TREE_H) $(BASIC_BLOCK_H) $(DIAGNOSTIC_H) \
   $(TREE_FLOW_H) $(TREE_DUMP_H) $(CFGLOOP_H) $(CFGLAYOUT_H) $(EXPR_H) $(TOPLEV_H) \
   $(SCEV_H) $(TREE_VECTORIZER_H) langhooks.h tree-pretty-print.h \
   gimple-pretty-print.h
tree-vect-patterns.o: tree-vect-patterns.c $(CONFIG_H) $(SYSTEM_H) coretypes.h \
   $(TM_H) $(GGC_H) $(TREE_H) $(TARGET_H) $(BASIC_BLOCK_H) $(DIAGNOSTIC_H) \
   $(TREE_FLOW_H) $(TREE_DUMP_H) $(CFGLOOP_H) $(EXPR_H) $(OPTABS_H) $(PARAMS_H) \
   $(TREE_DATA_REF_H) $(TREE_VECTORIZER_H) $(RECOG_H) $(TOPLEV_H) \
   gimple-pretty-print.h
tree-vect-slp.o: tree-vect-slp.c $(CONFIG_H) $(SYSTEM_H) \
   coretypes.h $(TM_H) $(GGC_H) $(TREE_H) $(TARGET_H) $(BASIC_BLOCK_H) \
   $(DIAGNOSTIC_H) $(TREE_FLOW_H) $(TREE_DUMP_H) $(CFGLOOP_H) $(CFGLAYOUT_H) \
   $(EXPR_H) $(RECOG_H) $(OPTABS_H) $(TREE_VECTORIZER_H) tree-pretty-print.h \
   gimple-pretty-print.h
tree-vect-stmts.o: tree-vect-stmts.c $(CONFIG_H) $(SYSTEM_H) \
   coretypes.h $(TM_H) $(GGC_H) $(TREE_H) $(TARGET_H) $(BASIC_BLOCK_H) \
   $(DIAGNOSTIC_H) $(TREE_FLOW_H) $(TREE_DUMP_H) $(CFGLOOP_H) $(CFGLAYOUT_H) \
   $(EXPR_H) $(RECOG_H) $(OPTABS_H) $(TOPLEV_H) $(TREE_VECTORIZER_H) \
   langhooks.h tree-pretty-print.h gimple-pretty-print.h
tree-vect-data-refs.o: tree-vect-data-refs.c $(CONFIG_H) $(SYSTEM_H) \
   coretypes.h $(TM_H) $(GGC_H) $(TREE_H) $(TARGET_H) $(BASIC_BLOCK_H) \
   $(DIAGNOSTIC_H) $(TREE_FLOW_H) $(TREE_DUMP_H) $(CFGLOOP_H) \
   $(EXPR_H) $(OPTABS_H) $(SCEV_H) $(TREE_VECTORIZER_H) $(TOPLEV_H) \
   tree-pretty-print.h gimple-pretty-print.h
tree-vectorizer.o: tree-vectorizer.c $(CONFIG_H) $(SYSTEM_H) coretypes.h \
   $(TM_H) $(GGC_H) $(TREE_H) $(DIAGNOSTIC_H) $(TREE_FLOW_H) $(TREE_DUMP_H) \
   $(CFGLOOP_H) $(TREE_PASS_H) $(TREE_VECTORIZER_H) $(TIMEVAR_H) \
   tree-pretty-print.h
tree-loop-linear.o: tree-loop-linear.c $(CONFIG_H) $(SYSTEM_H) coretypes.h \
   $(TM_H) $(OPTABS_H) $(TREE_H) $(BASIC_BLOCK_H) \
   $(DIAGNOSTIC_H) $(TREE_FLOW_H) $(TREE_DUMP_H) $(TIMEVAR_H) $(CFGLOOP_H) \
   $(TREE_PASS_H) $(TREE_DATA_REF_H) $(EXPR_H) $(LAMBDA_H) \
   $(TARGET_H) $(OBSTACK_H)
tree-loop-distribution.o: tree-loop-distribution.c $(CONFIG_H) $(SYSTEM_H) coretypes.h \
   $(TM_H) $(OPTABS_H) $(TREE_H) $(BASIC_BLOCK_H) \
   $(DIAGNOSTIC_H) $(TREE_FLOW_H) $(TREE_DUMP_H) $(TIMEVAR_H) $(CFGLOOP_H) \
   $(TREE_PASS_H) $(TREE_DATA_REF_H) $(EXPR_H) \
   langhooks.h $(TREE_VECTORIZER_H)
tree-parloops.o: tree-parloops.c $(CONFIG_H) $(SYSTEM_H) coretypes.h $(TM_H) \
   $(TREE_FLOW_H) $(TREE_H) $(CFGLOOP_H) $(TREE_DATA_REF_H) \
   $(DIAGNOSTIC_H) $(TREE_PASS_H) langhooks.h gt-tree-parloops.h \
   $(TREE_VECTORIZER_H) tree-pretty-print.h gimple-pretty-print.h
tree-stdarg.o: tree-stdarg.c $(CONFIG_H) $(SYSTEM_H) coretypes.h $(TM_H) \
   $(TREE_H) $(FUNCTION_H) $(DIAGNOSTIC_H) $(TREE_FLOW_H) $(TREE_PASS_H) \
   tree-stdarg.h $(TARGET_H) langhooks.h gimple-pretty-print.h
tree-object-size.o: tree-object-size.c $(CONFIG_H) $(SYSTEM_H) coretypes.h \
   $(TM_H) $(TREE_H) $(TOPLEV_H) $(DIAGNOSTIC_H) $(TREE_FLOW_H) \
   $(TREE_PASS_H) tree-ssa-propagate.h tree-pretty-print.h \
   gimple-pretty-print.h
gimple.o : gimple.c $(CONFIG_H) $(SYSTEM_H) coretypes.h $(TREE_H) \
   $(GGC_H) $(GIMPLE_H) $(TOPLEV_H) $(DIAGNOSTIC_H) gt-gimple.h \
   $(TREE_FLOW_H) value-prof.h $(FLAGS_H) $(DEMANGLE_H) \
   $(TARGET_H) $(ALIAS_H)
gimple-pretty-print.o : gimple-pretty-print.c $(CONFIG_H) $(SYSTEM_H) \
   $(TREE_H) $(DIAGNOSTIC_H) $(HASHTAB_H) $(TREE_FLOW_H) \
   $(TM_H) coretypes.h $(TREE_PASS_H) $(GIMPLE_H) value-prof.h \
   tree-pretty-print.h gimple-pretty-print.h
tree-mudflap.o : $(CONFIG_H) $(SYSTEM_H) $(TREE_H) $(TREE_INLINE_H) \
   $(GIMPLE_H) $(DIAGNOSTIC_H) $(DEMANGLE_H) $(HASHTAB_H) langhooks.h tree-mudflap.h \
   $(TM_H) coretypes.h $(TREE_DUMP_H) $(TREE_PASS_H) $(CGRAPH_H) $(GGC_H) \
   gt-tree-mudflap.h $(BASIC_BLOCK_H) $(FLAGS_H) $(FUNCTION_H) \
   $(TM_P_H) $(TREE_FLOW_H) $(TOPLEV_H) $(GIMPLE_H) tree-iterator.h
tree-nomudflap.o : $(CONFIG_H) $(SYSTEM_H) $(TREE_H) $(TREE_INLINE_H) \
   $(C_TREE_H) $(C_COMMON_H) $(GIMPLE_H) $(DIAGNOSTIC_H) $(HASHTAB_H) \
   output.h langhooks.h tree-mudflap.h $(TM_H) coretypes.h \
   $(GGC_H) gt-tree-mudflap.h $(TREE_PASS_H) $(TOPLEV_H)
tree-pretty-print.o : tree-pretty-print.c $(CONFIG_H) $(SYSTEM_H) \
   $(TREE_H) $(DIAGNOSTIC_H) $(HASHTAB_H) $(TREE_FLOW_H) \
   $(TM_H) coretypes.h tree-iterator.h $(SCEV_H) langhooks.h \
   $(TREE_PASS_H) value-prof.h output.h tree-pretty-print.h
tree-diagnostic.o : tree-diagnostic.c $(CONFIG_H) $(SYSTEM_H) coretypes.h \
   $(TREE_H) $(DIAGNOSTIC_H) tree-diagnostic.h langhooks.h $(LANGHOOKS_DEF_H)
fold-const.o : fold-const.c $(CONFIG_H) $(SYSTEM_H) coretypes.h $(TM_H) \
   $(TREE_H) $(FLAGS_H) $(TOPLEV_H) $(HASHTAB_H) $(EXPR_H) $(RTL_H) \
   $(GGC_H) $(TM_P_H) langhooks.h $(MD5_H) intl.h $(TARGET_H) \
   $(GIMPLE_H) realmpfr.h
diagnostic.o : diagnostic.c $(CONFIG_H) $(SYSTEM_H) coretypes.h \
   version.h $(INPUT_H) intl.h $(DIAGNOSTIC_H) diagnostic.def
$(TA)opts.o : opts.c opts.h options.h $(TOPLEV_H) $(CONFIG_H) $(SYSTEM_H) \
   coretypes.h $(TREE_H) $(TM_H) langhooks.h $(GGC_H) $(EXPR_H) $(RTL_H) \
   output.h $(DIAGNOSTIC_H) $(TM_P_H) $(INSN_ATTR_H) intl.h $(TARGET_H) \
   $(FLAGS_H) $(PARAMS_H) $(TREE_PASS_H) $(DBGCNT_H) debug.h \
   $(PLUGIN_H) $(EXCEPT_H) $(LTO_STREAMER_H) opts-diagnostic.h
opts-common.o : opts-common.c opts.h $(CONFIG_H) $(SYSTEM_H) \
   coretypes.h intl.h
$(TA)targhooks.o : targhooks.c $(CONFIG_H) $(SYSTEM_H) coretypes.h $(TREE_H) \
   $(EXPR_H) $(TM_H) $(RTL_H) $(TM_P_H) $(FUNCTION_H) output.h $(TOPLEV_H) \
   $(MACHMODE_H) $(TARGET_DEF_H) $(TARGET_H) $(GGC_H) gt-targhooks.h \
   $(OPTABS_H) $(RECOG_H) reload.h hard-reg-set.h tree-pretty-print.h

bversion.h: s-bversion; @true
s-bversion: BASE-VER
	echo "#define BUILDING_GCC_MAJOR `echo $(BASEVER_c) | sed -e 's/^\([0-9]*\).*$$/\1/'`" > bversion.h
	echo "#define BUILDING_GCC_MINOR `echo $(BASEVER_c) | sed -e 's/^[0-9]*\.\([0-9]*\).*$$/\1/'`" >> bversion.h
	echo "#define BUILDING_GCC_PATCHLEVEL `echo $(BASEVER_c) | sed -e 's/^[0-9]*\.[0-9]*\.\([0-9]*\)$$/\1/'`" >> bversion.h
	echo "#define BUILDING_GCC_VERSION (BUILDING_GCC_MAJOR * 1000 + BUILDING_GCC_MINOR)" >> bversion.h
	$(STAMP) s-bversion

input.o : input.c $(CONFIG_H) $(SYSTEM_H) coretypes.h intl.h $(INPUT_H)

$(TA)toplev.o : toplev.c $(CONFIG_H) $(SYSTEM_H) coretypes.h $(TM_H) $(TREE_H) \
   version.h $(RTL_H) $(FUNCTION_H) $(FLAGS_H) xcoffout.h $(INPUT_H) \
   $(INSN_ATTR_H) output.h $(DIAGNOSTIC_H) debug.h insn-config.h intl.h \
   $(RECOG_H) Makefile $(TOPLEV_H) dwarf2out.h sdbout.h dbxout.h $(EXPR_H) \
   hard-reg-set.h $(BASIC_BLOCK_H) graph.h $(EXCEPT_H) $(REGS_H) $(TIMEVAR_H) \
   value-prof.h $(PARAMS_H) $(TM_P_H) reload.h ira.h dwarf2asm.h $(TARGET_H) \
   langhooks.h insn-flags.h $(CFGLAYOUT_H) $(CFGLOOP_H) hosthooks.h \
   $(CGRAPH_H) $(COVERAGE_H) alloc-pool.h $(GGC_H) $(INTEGRATE_H) \
   opts.h params.def tree-mudflap.h $(TREE_PASS_H) $(GIMPLE_H) \
   tree-ssa-alias.h $(PLUGIN_H) realmpfr.h tree-diagnostic.h \
   tree-pretty-print.h opts-diagnostic.h
	$(COMPILER) $(ALL_COMPILERFLAGS) $(ALL_CPPFLAGS) \
	  -DTARGET_NAME=\"$(target_noncanonical)\" \
	  -c $(srcdir)/toplev.c $(OUTPUT_OPTION)

$(TA)passes.o : passes.c $(CONFIG_H) $(SYSTEM_H) coretypes.h $(TM_H) $(TREE_H) \
   $(RTL_H) $(FUNCTION_H) $(FLAGS_H) xcoffout.h $(INPUT_H) $(INSN_ATTR_H) output.h \
   $(DIAGNOSTIC_CORE_H) debug.h insn-config.h intl.h $(RECOG_H) $(TOPLEV_H) \
   dwarf2out.h sdbout.h dbxout.h $(EXPR_H) hard-reg-set.h $(BASIC_BLOCK_H) \
   graph.h $(EXCEPT_H) $(REGS_H) $(TIMEVAR_H) value-prof.h \
   $(PARAMS_H) $(TM_P_H) reload.h dwarf2asm.h $(TARGET_H) \
   langhooks.h insn-flags.h $(CFGLAYOUT_H) $(CFGLOOP_H) \
   hosthooks.h $(CGRAPH_H) $(COVERAGE_H) $(TREE_PASS_H) $(TREE_DUMP_H) \
   $(GGC_H) $(INTEGRATE_H) $(CPPLIB_H) opts.h $(TREE_FLOW_H) $(TREE_INLINE_H) \
   gt-passes.h $(DF_H) $(PREDICT_H) $(LTO_HEADER_H) $(LTO_SECTION_OUT_H) \
   $(PLUGIN_H)

plugin.o : plugin.c $(PLUGIN_H) $(CONFIG_H) $(SYSTEM_H) coretypes.h \
   $(TOPLEV_H) $(TREE_H) $(TREE_PASS_H) intl.h $(PLUGIN_VERSION_H) $(GGC_H)

main.o : main.c $(CONFIG_H) $(SYSTEM_H) coretypes.h $(TM_H) $(TOPLEV_H)

host-default.o : host-default.c $(CONFIG_H) $(SYSTEM_H) coretypes.h \
   hosthooks.h $(HOSTHOOKS_DEF_H)

rtl-error.o: rtl-error.c $(SYSTEM_H) coretypes.h $(TM_H) $(RTL_H) \
   $(INSN_ATTR_H) insn-config.h $(INPUT_H) $(TOPLEV_H) intl.h $(DIAGNOSTIC_H) \
   $(CONFIG_H)

$(TA)rtl.o : rtl.c $(CONFIG_H) $(SYSTEM_H) coretypes.h $(TM_H) $(RTL_H) \
  $(GGC_H) $(BCONFIG_H) insn-notes.def reg-notes.def $(TOPLEV_H)

$(TA)print-rtl.o : print-rtl.c $(CONFIG_H) $(SYSTEM_H) coretypes.h $(TM_H) \
    $(RTL_H) $(TREE_H) hard-reg-set.h $(BASIC_BLOCK_H) $(FLAGS_H) \
    $(BCONFIG_H) $(DIAGNOSTIC_H) cselib.h $(TREE_PASS_H) tree-pretty-print.h
$(TA)rtlanal.o : rtlanal.c $(CONFIG_H) $(SYSTEM_H) coretypes.h $(TM_H) \
   $(TOPLEV_H) $(RTL_H) hard-reg-set.h $(TM_P_H) insn-config.h $(RECOG_H) \
   $(FLAGS_H) $(REGS_H) output.h $(TARGET_H) $(FUNCTION_H) $(TREE_H) \
   $(DF_H) $(EMIT_RTL_H)

$(TA)varasm.o : varasm.c $(CONFIG_H) $(SYSTEM_H) coretypes.h $(TM_H) $(TREE_H) \
   $(RTL_H) $(FLAGS_H) $(FUNCTION_H) $(EXPR_H) hard-reg-set.h $(REGS_H) \
   output.h $(TOPLEV_H) xcoffout.h debug.h $(GGC_H) $(TM_P_H) \
   $(HASHTAB_H) $(TARGET_H) langhooks.h gt-varasm.h $(BASIC_BLOCK_H) \
   $(CFGLAYOUT_H) $(CGRAPH_H) targhooks.h tree-mudflap.h \
   tree-iterator.h
$(TA)function.o : function.c $(CONFIG_H) $(SYSTEM_H) coretypes.h $(TM_H) \
   $(RTL_H) \
   $(TREE_H) $(CFGLAYOUT_H) $(GIMPLE_H) $(FLAGS_H) $(FUNCTION_H) $(EXPR_H) \
   $(OPTABS_H) libfuncs.h $(REGS_H) hard-reg-set.h insn-config.h $(RECOG_H) \
   output.h $(TOPLEV_H) $(EXCEPT_H) $(HASHTAB_H) $(GGC_H) $(TM_P_H) langhooks.h \
   gt-function.h $(TARGET_H) $(BASIC_BLOCK_H) $(INTEGRATE_H) $(PREDICT_H) \
   $(TREE_PASS_H) $(DF_H) $(TIMEVAR_H) vecprim.h
statistics.o : statistics.c $(CONFIG_H) $(SYSTEM_H) coretypes.h \
   $(TREE_PASS_H) $(TREE_DUMP_H) $(HASHTAB_H) statistics.h $(TM_H) $(FUNCTION_H)
$(TA)stmt.o : stmt.c $(CONFIG_H) $(SYSTEM_H) coretypes.h $(TM_H) $(RTL_H) \
   $(TREE_H) $(FLAGS_H) $(FUNCTION_H) insn-config.h hard-reg-set.h $(EXPR_H) \
   libfuncs.h $(EXCEPT_H) $(RECOG_H) $(TOPLEV_H) output.h $(GGC_H) $(TM_P_H) \
   langhooks.h $(PREDICT_H) $(OPTABS_H) $(TARGET_H) $(GIMPLE_H) $(MACHMODE_H) \
   $(REGS_H) alloc-pool.h $(PRETTY_PRINT_H) $(BITMAP_H)
$(TA)except.o : except.c $(CONFIG_H) $(SYSTEM_H) coretypes.h $(TM_H) $(RTL_H) \
   $(TREE_H) $(FLAGS_H) $(EXCEPT_H) $(FUNCTION_H) $(EXPR_H) libfuncs.h \
   langhooks.h insn-config.h hard-reg-set.h $(BASIC_BLOCK_H) output.h \
   dwarf2asm.h dwarf2out.h $(TOPLEV_H) $(HASHTAB_H) intl.h $(GGC_H) \
   gt-except.h $(CGRAPH_H) $(INTEGRATE_H) $(DIAGNOSTIC_H) $(DWARF2_H) \
   $(TARGET_H) $(TM_P_H) $(TREE_PASS_H) $(TIMEVAR_H) $(TREE_FLOW_H) \
   tree-pretty-print.h sbitmap.h
$(TA)expr.o : expr.c $(CONFIG_H) $(SYSTEM_H) coretypes.h $(TM_H) $(RTL_H) \
   $(TREE_H) $(FLAGS_H) $(FUNCTION_H) $(REGS_H) $(EXPR_H) $(OPTABS_H) \
   libfuncs.h $(INSN_ATTR_H) insn-config.h $(RECOG_H) output.h \
   typeclass.h hard-reg-set.h $(TOPLEV_H) hard-reg-set.h $(EXCEPT_H) \
   reload.h langhooks.h intl.h $(TM_P_H) $(TARGET_H) \
   tree-iterator.h gt-expr.h $(MACHMODE_H) $(TIMEVAR_H) $(TREE_FLOW_H) \
   $(TREE_PASS_H) $(DF_H) $(DIAGNOSTIC_H) vecprim.h $(SSAEXPAND_H)
$(TA)dojump.o : dojump.c $(CONFIG_H) $(SYSTEM_H) coretypes.h $(TM_H) $(RTL_H) \
   $(TREE_H) \
   $(FLAGS_H) $(FUNCTION_H) $(EXPR_H) $(OPTABS_H) $(INSN_ATTR_H) insn-config.h \
   langhooks.h $(GGC_H) gt-dojump.h vecprim.h $(BASIC_BLOCK_H) output.h
$(TA)builtins.o : builtins.c $(CONFIG_H) $(SYSTEM_H) coretypes.h $(TM_H) \
   $(RTL_H) $(TREE_H) $(GIMPLE_H) $(FLAGS_H) $(TARGET_H) $(FUNCTION_H) \
   $(REGS_H) $(EXPR_H) $(OPTABS_H) insn-config.h $(RECOG_H) output.h \
   typeclass.h hard-reg-set.h $(TOPLEV_H) $(EXCEPT_H) $(TM_P_H) $(PREDICT_H) \
   libfuncs.h langhooks.h $(BASIC_BLOCK_H) tree-mudflap.h realmpfr.h \
   $(BUILTINS_DEF) $(MACHMODE_H) $(DIAGNOSTIC_CORE_H) $(TREE_FLOW_H) \
   value-prof.h
$(TA)calls.o : calls.c $(CONFIG_H) $(SYSTEM_H) coretypes.h $(TM_H) $(RTL_H) \
   $(TREE_H) $(FLAGS_H) $(EXPR_H) $(OPTABS_H) langhooks.h $(TARGET_H) \
   libfuncs.h $(REGS_H) $(TOPLEV_H) output.h $(FUNCTION_H) $(TIMEVAR_H) $(TM_P_H) \
   $(CGRAPH_H) $(EXCEPT_H) sbitmap.h $(DBGCNT_H) $(TREE_FLOW_H)
$(TA)expmed.o : expmed.c $(CONFIG_H) $(SYSTEM_H) coretypes.h $(TM_H) $(RTL_H) \
   $(TREE_H) $(FLAGS_H) insn-config.h $(EXPR_H) $(OPTABS_H) $(RECOG_H) \
   $(TOPLEV_H) $(TM_P_H) langhooks.h $(DF_H) $(TARGET_H)
$(TA)explow.o : explow.c $(CONFIG_H) $(SYSTEM_H) coretypes.h $(TM_H) $(RTL_H) \
   $(TREE_H) $(FLAGS_H) hard-reg-set.h insn-config.h $(EXPR_H) $(OPTABS_H) \
   $(RECOG_H) $(TOPLEV_H) $(EXCEPT_H) $(FUNCTION_H) $(GGC_H) $(TM_P_H) \
   langhooks.h gt-explow.h $(TARGET_H) output.h
$(TA)optabs.o : optabs.c $(CONFIG_H) $(SYSTEM_H) coretypes.h $(TM_H) $(RTL_H) \
   $(TREE_H) $(FLAGS_H) insn-config.h $(EXPR_H) $(OPTABS_H) libfuncs.h \
   $(RECOG_H) reload.h $(TOPLEV_H) $(GGC_H) $(TM_P_H) $(EXCEPT_H) \
   gt-optabs.h $(BASIC_BLOCK_H) $(TARGET_H) $(FUNCTION_H)
$(TA)dbxout.o : dbxout.c $(CONFIG_H) $(SYSTEM_H) coretypes.h $(TM_H) $(TREE_H) \
   $(RTL_H) $(FLAGS_H) $(REGS_H) debug.h $(TM_P_H) $(TARGET_H) $(FUNCTION_H) \
   langhooks.h insn-config.h reload.h $(GSTAB_H) xcoffout.h output.h dbxout.h \
   $(TOPLEV_H) $(GGC_H) $(OBSTACK_H) $(EXPR_H) gt-dbxout.h
debug.o : debug.c debug.h $(CONFIG_H) $(SYSTEM_H) coretypes.h $(TM_H)
$(TA)sdbout.o : sdbout.c $(CONFIG_H) $(SYSTEM_H) coretypes.h $(TM_H) debug.h \
   $(TREE_H) $(GGC_H) $(RTL_H) $(REGS_H) $(FLAGS_H) insn-config.h \
   output.h $(TOPLEV_H) $(TM_P_H) gsyms.h langhooks.h $(TARGET_H) sdbout.h \
   gt-sdbout.h reload.h
$(TA)dwarf2out.o : dwarf2out.c $(CONFIG_H) $(SYSTEM_H) coretypes.h $(TM_H) \
   $(TREE_H) version.h $(RTL_H) $(DWARF2_H) debug.h $(FLAGS_H) insn-config.h \
   output.h $(DIAGNOSTIC_H) hard-reg-set.h $(REGS_H) $(EXPR_H) \
   libfuncs.h $(TOPLEV_H) dwarf2out.h reload.h $(GGC_H) $(EXCEPT_H) dwarf2asm.h \
   $(TM_P_H) langhooks.h $(HASHTAB_H) gt-dwarf2out.h $(TARGET_H) $(CGRAPH_H) \
   $(MD5_H) $(INPUT_H) $(FUNCTION_H) $(GIMPLE_H) $(TREE_PASS_H) \
   $(TREE_FLOW_H) tree-pretty-print.h
$(TA)dwarf2asm.o : dwarf2asm.c $(CONFIG_H) $(SYSTEM_H) coretypes.h $(TM_H) \
   $(FLAGS_H) $(RTL_H) $(TREE_H) output.h dwarf2asm.h $(TM_P_H) $(GGC_H) \
   gt-dwarf2asm.h $(DWARF2_H) $(SPLAY_TREE_H) $(TARGET_H)
$(TA)vmsdbgout.o : vmsdbgout.c $(CONFIG_H) $(SYSTEM_H) coretypes.h $(TM_H) \
   $(TREE_H) version.h $(FLAGS_H) $(RTL_H) output.h vmsdbg.h debug.h \
   langhooks.h $(FUNCTION_H) $(TARGET_H)
xcoffout.o : xcoffout.c $(CONFIG_H) $(SYSTEM_H) coretypes.h $(TM_H) \
   $(TREE_H) $(RTL_H) xcoffout.h $(FLAGS_H) $(TOPLEV_H) output.h dbxout.h \
   $(GGC_H) $(TARGET_H) debug.h $(GSTAB_H) xcoff.h
$(TA)emit-rtl.o : emit-rtl.c $(CONFIG_H) $(SYSTEM_H) coretypes.h $(TM_H) \
   $(RTL_H) \
   $(TREE_H) $(FLAGS_H) $(FUNCTION_H) $(REGS_H) insn-config.h $(RECOG_H) \
   $(GGC_H) $(EXPR_H) hard-reg-set.h $(BITMAP_H) $(TOPLEV_H) $(BASIC_BLOCK_H) \
   $(HASHTAB_H) $(TM_P_H) debug.h langhooks.h $(TREE_PASS_H) gt-emit-rtl.h \
   $(DF_H) $(PARAMS_H) $(TARGET_H)
real.o : real.c $(CONFIG_H) $(SYSTEM_H) coretypes.h $(TM_H) $(TREE_H) \
   $(TOPLEV_H) $(TM_P_H) $(REAL_H) dfp.h realmpfr.h
realmpfr.o : realmpfr.c realmpfr.h $(CONFIG_H) $(SYSTEM_H) $(REAL_H)
dfp.o : dfp.c dfp.h $(CONFIG_H) $(SYSTEM_H) coretypes.h $(TM_H)	$(TREE_H) \
   $(TOPLEV_H) $(TM_P_H) $(REAL_H) $(DECNUM_H)
fixed-value.o: fixed-value.c $(CONFIG_H) $(SYSTEM_H) coretypes.h $(TM_H) \
   $(TREE_H) $(REAL_H) $(TOPLEV_H)
$(TA)integrate.o : integrate.c $(CONFIG_H) $(SYSTEM_H) coretypes.h $(TM_H) \
   $(RTL_H) $(TREE_H) $(FLAGS_H) debug.h $(INTEGRATE_H) insn-config.h \
   $(EXPR_H) $(REGS_H) intl.h $(FUNCTION_H) output.h $(RECOG_H) \
   $(EXCEPT_H) $(TOPLEV_H) $(PARAMS_H) $(TM_P_H) $(TARGET_H) langhooks.h \
   gt-integrate.h $(GGC_H) $(TREE_PASS_H) $(DF_H)
$(TA)jump.o : jump.c $(CONFIG_H) $(SYSTEM_H) coretypes.h $(TM_H) $(RTL_H) \
   $(FLAGS_H) hard-reg-set.h $(REGS_H) insn-config.h $(RECOG_H) $(EXPR_H) \
   $(EXCEPT_H) $(FUNCTION_H) $(BASIC_BLOCK_H) $(TREE_PASS_H) \
   $(DIAGNOSTIC_CORE_H) $(TOPLEV_H) $(INSN_ATTR_H) $(TM_P_H) reload.h \
   $(PREDICT_H) $(TIMEVAR_H) $(TARGET_H)
$(TA)simplify-rtx.o : simplify-rtx.c $(CONFIG_H) $(SYSTEM_H) coretypes.h \
   $(TM_H) $(RTL_H) $(REGS_H) hard-reg-set.h $(FLAGS_H) insn-config.h \
   $(RECOG_H) $(EXPR_H) $(TOPLEV_H) output.h $(FUNCTION_H) $(GGC_H) $(TM_P_H) \
   $(TREE_H) $(TARGET_H)
cgraph.o : cgraph.c $(CONFIG_H) $(SYSTEM_H) coretypes.h $(TM_H) $(TREE_H) \
   langhooks.h $(TOPLEV_H) $(FLAGS_H) $(GGC_H) $(TARGET_H) $(CGRAPH_H) \
   gt-cgraph.h output.h intl.h $(BASIC_BLOCK_H) debug.h $(HASHTAB_H) \
   $(TREE_INLINE_H) $(TREE_DUMP_H) $(TREE_FLOW_H) cif-code.def \
   value-prof.h $(EXCEPT_H) $(IPA_UTILS_H) $(DIAGNOSTIC_CORE_H)
cgraphunit.o : cgraphunit.c $(CONFIG_H) $(SYSTEM_H) coretypes.h $(TM_H) \
   $(TREE_H) langhooks.h $(TREE_INLINE_H) $(TOPLEV_H) $(FLAGS_H) $(GGC_H) \
   $(TARGET_H) $(CGRAPH_H) intl.h pointer-set.h $(FUNCTION_H) $(GIMPLE_H) \
   $(TREE_FLOW_H) $(TREE_PASS_H) debug.h $(DIAGNOSTIC_H) \
   $(FIBHEAP_H) output.h $(PARAMS_H) $(RTL_H) $(TIMEVAR_H) $(IPA_PROP_H) \
   gt-cgraphunit.h tree-iterator.h $(COVERAGE_H) $(TREE_DUMP_H) \
   tree-pretty-print.h gimple-pretty-print.h
cgraphbuild.o : cgraphbuild.c $(CONFIG_H) $(SYSTEM_H) coretypes.h $(TM_H) \
   $(TREE_H) langhooks.h $(CGRAPH_H) intl.h pointer-set.h $(GIMPLE_H) \
   $(TREE_FLOW_H) $(TREE_PASS_H) $(IPA_UTILS_H) $(EXCEPT_H)
varpool.o : varpool.c $(CONFIG_H) $(SYSTEM_H) coretypes.h $(TM_H) \
   $(TREE_H) $(CGRAPH_H) langhooks.h $(DIAGNOSTIC_CORE_H) $(HASHTAB_H) \
   $(GGC_H) $(TIMEVAR_H) debug.h $(TARGET_H) output.h $(GIMPLE_H) \
   $(TREE_FLOW_H) gt-varpool.h
ipa.o : ipa.c $(CONFIG_H) $(SYSTEM_H) coretypes.h $(TM_H) $(CGRAPH_H) \
   $(TREE_PASS_H) $(TIMEVAR_H) $(GIMPLE_H) $(GGC_H)
ipa-prop.o : ipa-prop.c $(CONFIG_H) $(SYSTEM_H) coretypes.h \
   langhooks.h $(GGC_H) $(TARGET_H) $(CGRAPH_H) $(IPA_PROP_H) $(DIAGNOSTIC_H) \
   $(TREE_FLOW_H) $(TM_H) $(TREE_PASS_H) $(FLAGS_H) $(TREE_H) \
   $(TREE_INLINE_H) $(GIMPLE_H) $(GIMPLE_FOLD_H) $(TIMEVAR_H) \
   tree-pretty-print.h gimple-pretty-print.h $(LTO_STREAMER_H)
ipa-ref.o : ipa-ref.c $(CONFIG_H) $(SYSTEM_H) coretypes.h \
   langhooks.h $(GGC_H) $(TARGET_H) $(CGRAPH_H)  $(TREE_H) $(TARGET_H) \
   $(TREE_FLOW_H) $(TM_H) $(TREE_PASS_H) $(FLAGS_H) $(TREE_H) $(GGC_H) 
ipa-cp.o : ipa-cp.c $(CONFIG_H) $(SYSTEM_H) coretypes.h  \
   $(TREE_H) $(TARGET_H) $(CGRAPH_H) $(IPA_PROP_H) $(TREE_FLOW_H) \
   $(TREE_PASS_H) $(FLAGS_H) $(TIMEVAR_H) $(DIAGNOSTIC_H) $(TREE_DUMP_H) \
   $(TREE_INLINE_H) $(FIBHEAP_H) $(PARAMS_H) tree-pretty-print.h
matrix-reorg.o : matrix-reorg.c $(CONFIG_H) $(SYSTEM_H) coretypes.h  \
   $(TM_H) $(TREE_H) $(RTL_H) $(TREE_INLINE_H) $(TREE_FLOW_H) \
   tree-flow-inline.h langhooks.h $(HASHTAB_H) $(TOPLEV_H) $(FLAGS_H) $(GGC_H) \
   debug.h $(TARGET_H) $(CGRAPH_H) $(DIAGNOSTIC_CORE_H) $(TIMEVAR_H) \
   $(PARAMS_H) $(FIBHEAP_H) intl.h $(FUNCTION_H) $(BASIC_BLOCK_H) \
   $(CFGLOOP_H) tree-iterator.h $(TREE_PASS_H) opts.h $(TREE_DATA_REF_H) \
   tree-ssa-sccvn.h
ipa-inline.o : ipa-inline.c gt-ipa-inline.h $(CONFIG_H) $(SYSTEM_H) coretypes.h $(TM_H) \
   $(TREE_H) langhooks.h $(TREE_INLINE_H) $(FLAGS_H) $(CGRAPH_H) intl.h \
   $(DIAGNOSTIC_H) $(FIBHEAP_H) $(PARAMS_H) $(TIMEVAR_H) $(TREE_PASS_H) \
   $(HASHTAB_H) $(COVERAGE_H) $(GGC_H) $(TREE_FLOW_H) $(RTL_H) $(IPA_PROP_H) \
   $(EXCEPT_H) gimple-pretty-print.h
ipa-utils.o : ipa-utils.c $(IPA_UTILS_H) $(CONFIG_H) $(SYSTEM_H) \
   coretypes.h $(TM_H) $(TREE_H) $(TREE_FLOW_H) $(TREE_INLINE_H) langhooks.h \
   pointer-set.h $(GGC_H) $(GIMPLE_H) $(SPLAY_TREE_H) \
   $(CGRAPH_H) output.h $(FLAGS_H) $(TREE_PASS_H) $(TIMEVAR_H) $(DIAGNOSTIC_H)
ipa-reference.o : ipa-reference.c $(CONFIG_H) $(SYSTEM_H) \
   coretypes.h $(TM_H) $(TREE_H) $(TREE_FLOW_H) $(TREE_INLINE_H) langhooks.h \
   pointer-set.h $(GGC_H) $(IPA_REFERENCE_H) $(IPA_UTILS_H) $(SPLAY_TREE_H) \
   $(GIMPLE_H) $(CGRAPH_H) output.h $(FLAGS_H) $(TREE_PASS_H) \
   $(TIMEVAR_H) $(DIAGNOSTIC_H) $(FUNCTION_H) $(LTO_STREAMER_H) $(TOPLEV_H)
ipa-pure-const.o : ipa-pure-const.c $(CONFIG_H) $(SYSTEM_H) \
   coretypes.h $(TM_H) $(TREE_H) $(TREE_FLOW_H) $(TREE_INLINE_H) langhooks.h \
   pointer-set.h $(GGC_H) $(IPA_UTILS_H) $(TARGET_H) \
   $(GIMPLE_H) $(CGRAPH_H) output.h $(FLAGS_H) $(TREE_PASS_H) $(TIMEVAR_H) \
   $(DIAGNOSTIC_H) $(CFGLOOP_H) $(SCEV_H) $(LTO_STREAMER_H) \
   gimple-pretty-print.h
ipa-type-escape.o : ipa-type-escape.c $(CONFIG_H) $(SYSTEM_H) \
   coretypes.h $(TM_H) $(TREE_H) $(TREE_FLOW_H) $(TREE_INLINE_H) langhooks.h \
   pointer-set.h $(GGC_H) $(IPA_TYPE_ESCAPE_H) $(IPA_UTILS_H) $(SPLAY_TREE_H) \
   $(GIMPLE_H) $(CGRAPH_H) output.h $(FLAGS_H) $(TREE_PASS_H) \
   $(TIMEVAR_H) $(DIAGNOSTIC_H) $(FUNCTION_H) tree-pretty-print.h
ipa-struct-reorg.o: ipa-struct-reorg.c ipa-struct-reorg.h $(CONFIG_H) $(SYSTEM_H) \
   coretypes.h $(TM_H) $(GGC_H) $(TREE_H) $(RTL_H) $(GIMPLE_H) tree-inline.h \
   $(TREE_FLOW_H) langhooks.h pointer-set.h $(HASHTAB_H) $(TOPLEV_H) \
   $(FLAGS_H) debug.h $(TARGET_H) $(CGRAPH_H) $(DIAGNOSTIC_H) $(TIMEVAR_H) \
   $(PARAMS_H) $(FIBHEAP_H) intl.h $(FUNCTION_H) $(BASIC_BLOCK_H) tree-iterator.h \
   $(TREE_PASS_H) opts.h $(IPA_TYPE_ESCAPE_H) $(TREE_DUMP_H) \
   $(GIMPLE_H) tree-pretty-print.h gimple-pretty-print.h

coverage.o : coverage.c $(GCOV_IO_H) $(CONFIG_H) $(SYSTEM_H) coretypes.h \
   $(TM_H) $(RTL_H) $(TREE_H) $(FLAGS_H) output.h $(REGS_H) $(EXPR_H) \
   $(FUNCTION_H) $(BASIC_BLOCK_H) $(TOPLEV_H) $(GGC_H) langhooks.h $(COVERAGE_H) \
   $(HASHTAB_H) tree-iterator.h $(CGRAPH_H) $(TREE_PASS_H) gcov-io.c $(TM_P_H) \
   $(DIAGNOSTIC_CORE_H) intl.h gt-coverage.h
$(TA)cselib.o : cselib.c $(CONFIG_H) $(SYSTEM_H) coretypes.h $(TM_H) $(RTL_H) \
   $(REGS_H) hard-reg-set.h $(FLAGS_H) insn-config.h $(RECOG_H) \
   $(EMIT_RTL_H) $(TOPLEV_H) output.h $(FUNCTION_H) $(TREE_PASS_H) \
   cselib.h gt-cselib.h $(GGC_H) $(TM_P_H) $(PARAMS_H) alloc-pool.h \
   $(HASHTAB_H) $(TARGET_H) $(BITMAP_H)
$(TA)cse.o : cse.c $(CONFIG_H) $(SYSTEM_H) coretypes.h $(TM_H) $(RTL_H) \
   $(REGS_H) \
   hard-reg-set.h $(FLAGS_H) insn-config.h $(RECOG_H) $(EXPR_H) $(TOPLEV_H) \
   output.h $(FUNCTION_H) $(BASIC_BLOCK_H) $(GGC_H) $(TM_P_H) $(TIMEVAR_H) \
   $(EXCEPT_H) $(TARGET_H) $(PARAMS_H) rtlhooks-def.h $(TREE_PASS_H) \
   $(DF_H) $(DBGCNT_H)
$(TA)dce.o : dce.c $(CONFIG_H) $(SYSTEM_H) coretypes.h $(TM_H) $(RTL_H) \
   $(TREE_H) $(REGS_H) hard-reg-set.h $(FLAGS_H) $(EXCEPT_H) $(DF_H) cselib.h \
   $(DBGCNT_H) dce.h $(TIMEVAR_H) $(TREE_PASS_H) $(DBGCNT_H) $(TM_P_H) \
   $(EMIT_RTL_H)
$(TA)dse.o : dse.c $(CONFIG_H) $(SYSTEM_H) coretypes.h $(TM_H) $(RTL_H) \
   $(TREE_H) $(TM_P_H) $(REGS_H) hard-reg-set.h $(FLAGS_H) insn-config.h \
   $(RECOG_H) $(EXPR_H) $(DF_H) cselib.h $(DBGCNT_H) $(TIMEVAR_H) \
   $(TREE_PASS_H) alloc-pool.h $(ALIAS_H) dse.h $(OPTABS_H) $(TARGET_H) \
   $(BITMAP_H)
$(TA)fwprop.o : fwprop.c $(CONFIG_H) $(SYSTEM_H) coretypes.h $(TM_H) $(RTL_H) \
   $(TOPLEV_H) insn-config.h $(RECOG_H) $(FLAGS_H) $(OBSTACK_H) \
   $(BASIC_BLOCK_H) output.h $(DF_H) alloc-pool.h $(TIMEVAR_H) $(TREE_PASS_H) \
   $(TARGET_H) $(TM_P_H) $(CFGLOOP_H) $(EMIT_RTL_H) domwalk.h
$(TA)web.o : web.c $(CONFIG_H) $(SYSTEM_H) coretypes.h $(TM_H) $(RTL_H) \
   hard-reg-set.h $(FLAGS_H) $(BASIC_BLOCK_H) $(FUNCTION_H) output.h $(TOPLEV_H) \
   insn-config.h $(RECOG_H) $(DF_H) $(OBSTACK_H) $(TIMEVAR_H) $(TREE_PASS_H)
$(TA)implicit-zee.o : implicit-zee.c $(CONFIG_H) $(SYSTEM_H) coretypes.h \
   $(TM_H) $(RTL_H) \
   hard-reg-set.h $(FLAGS_H) $(BASIC_BLOCK_H) $(FUNCTION_H) output.h \
   $(DF_H) $(TIMEVAR_H) tree-pass.h $(RECOG_H) $(EXPR_H) \
   $(REGS_H) $(TREE_H) $(TM_P_H) insn-config.h $(INSN_ATTR_H) $(TOPLEV_H) \
   $(TARGET_H) $(OPTABS_H) insn-codes.h rtlhooks-def.h $(PARAMS_H) $(CGRAPH_H)
$(TA)gcse.o : gcse.c $(CONFIG_H) $(SYSTEM_H) coretypes.h $(TM_H) $(RTL_H) \
   $(REGS_H) hard-reg-set.h $(FLAGS_H) insn-config.h $(GGC_H) \
   $(RECOG_H) $(EXPR_H) $(BASIC_BLOCK_H) $(FUNCTION_H) output.h $(TOPLEV_H) \
   $(TM_P_H) $(PARAMS_H) cselib.h $(EXCEPT_H) gt-gcse.h $(TREE_H) $(TIMEVAR_H) \
   intl.h $(OBSTACK_H) $(TREE_PASS_H) $(DF_H) $(DBGCNT_H) $(TARGET_H) \
   $(DF_H)
$(TA)store-motion.o : store-motion.c $(CONFIG_H) $(SYSTEM_H) coretypes.h \
   $(TM_H) $(RTL_H) $(REGS_H) hard-reg-set.h $(FLAGS_H) insn-config.h $(GGC_H) \
   $(RECOG_H) $(EXPR_H) $(BASIC_BLOCK_H) $(FUNCTION_H) output.h $(TOPLEV_H) \
   $(TM_P_H) $(EXCEPT_H) $(TREE_H) $(TIMEVAR_H) \
   intl.h $(OBSTACK_H) $(TREE_PASS_H) $(DF_H) $(DBGCNT_H)
$(TA)resource.o : resource.c $(CONFIG_H) $(RTL_H) hard-reg-set.h $(SYSTEM_H) \
   coretypes.h $(TM_H) $(REGS_H) $(FLAGS_H) output.h $(RESOURCE_H) $(DF_H) \
   $(FUNCTION_H) $(TOPLEV_H) $(INSN_ATTR_H) $(EXCEPT_H) $(PARAMS_H) $(TM_P_H)
lcm.o : lcm.c $(CONFIG_H) $(SYSTEM_H) coretypes.h $(TM_H) $(RTL_H) $(REGS_H) \
   hard-reg-set.h $(FLAGS_H) insn-config.h $(INSN_ATTR_H) $(RECOG_H) \
   $(BASIC_BLOCK_H) $(TM_P_H) $(FUNCTION_H) output.h sbitmap.h
$(TA)mode-switching.o : mode-switching.c $(CONFIG_H) $(SYSTEM_H) coretypes.h \
   $(TM_H) $(RTL_H) $(REGS_H) hard-reg-set.h $(FLAGS_H) insn-config.h \
   $(INSN_ATTR_H) $(RECOG_H) $(BASIC_BLOCK_H) $(TM_P_H) $(FUNCTION_H) \
   output.h $(TREE_PASS_H) $(TIMEVAR_H) $(DF_H) $(TARGET_H) $(EMIT_RTL_H)
tree-ssa-dce.o : tree-ssa-dce.c $(CONFIG_H) $(SYSTEM_H) $(TREE_H) \
    $(TREE_FLOW_H) $(DIAGNOSTIC_H) $(TIMEVAR_H) $(TM_H) \
    coretypes.h $(TREE_DUMP_H) $(TREE_PASS_H) $(FLAGS_H) $(BASIC_BLOCK_H) \
    $(GGC_H) $(GIMPLE_H) $(CFGLOOP_H) $(SCEV_H) tree-pretty-print.h \
    gimple-pretty-print.h
tree-call-cdce.o : tree-call-cdce.c $(CONFIG_H) $(SYSTEM_H) $(TREE_H) \
    $(TREE_FLOW_H) $(DIAGNOSTIC_H) $(TIMEVAR_H) $(TM_H) \
    coretypes.h $(TREE_DUMP_H) $(TREE_PASS_H) $(FLAGS_H) $(BASIC_BLOCK_H) \
    $(GIMPLE_H) gimple-pretty-print.h
tree-ssa-ccp.o : tree-ssa-ccp.c $(TREE_FLOW_H) $(CONFIG_H) \
   $(SYSTEM_H) $(TREE_H) $(TM_P_H) $(EXPR_H) output.h \
   $(DIAGNOSTIC_H) $(FUNCTION_H) $(TIMEVAR_H) $(TM_H) coretypes.h \
   $(TREE_DUMP_H) $(BASIC_BLOCK_H) $(TREE_PASS_H) langhooks.h \
   tree-ssa-propagate.h value-prof.h $(FLAGS_H) $(TARGET_H) $(TOPLEV_H) \
   $(DBGCNT_H) tree-pretty-print.h gimple-pretty-print.h
tree-sra.o : tree-sra.c $(CONFIG_H) $(SYSTEM_H) coretypes.h alloc-pool.h \
   $(TM_H) $(TREE_H) $(GIMPLE_H) $(CGRAPH_H) $(TREE_FLOW_H) $(IPA_PROP_H) \
   $(DIAGNOSTIC_H) statistics.h $(TREE_DUMP_H) $(TIMEVAR_H) $(PARAMS_H) \
   $(TARGET_H) $(FLAGS_H) $(EXPR_H) tree-pretty-print.h $(DBGCNT_H) \
   $(TREE_INLINE_H)
tree-switch-conversion.o : tree-switch-conversion.c $(CONFIG_H) $(SYSTEM_H) \
    $(TREE_H) $(TM_P_H) $(TREE_FLOW_H) $(DIAGNOSTIC_H) $(TREE_INLINE_H) \
    $(TIMEVAR_H) $(TM_H) coretypes.h $(TREE_DUMP_H) $(GIMPLE_H) \
    $(TREE_PASS_H) $(FLAGS_H) $(EXPR_H) $(BASIC_BLOCK_H) output.h \
    $(GGC_H) $(OBSTACK_H) $(PARAMS_H) $(CPPLIB_H) $(PARAMS_H) \
    gimple-pretty-print.h
tree-complex.o : tree-complex.c $(CONFIG_H) $(SYSTEM_H) coretypes.h $(TREE_H) \
    $(TM_H) $(FLAGS_H) $(TREE_FLOW_H) $(GIMPLE_H) \
    tree-iterator.h $(TREE_PASS_H) tree-ssa-propagate.h $(DIAGNOSTIC_H)
tree-vect-generic.o : tree-vect-generic.c $(CONFIG_H) $(SYSTEM_H) $(TREE_H) \
    $(TM_H) $(TREE_FLOW_H) $(GIMPLE_H) tree-iterator.h $(TREE_PASS_H) \
    $(FLAGS_H) $(OPTABS_H) $(MACHMODE_H) $(EXPR_H) \
    langhooks.h $(FLAGS_H) $(DIAGNOSTIC_H) gt-tree-vect-generic.h $(GGC_H) \
    coretypes.h insn-codes.h $(CFGLOOP_H)
$(TA)df-core.o : df-core.c $(CONFIG_H) $(SYSTEM_H) coretypes.h $(TM_H) \
   $(RTL_H) insn-config.h $(RECOG_H) $(FUNCTION_H) $(REGS_H) alloc-pool.h \
   hard-reg-set.h $(BASIC_BLOCK_H) $(DF_H) $(BITMAP_H) sbitmap.h $(TIMEVAR_H) \
   $(TM_P_H) $(FLAGS_H) output.h $(TREE_PASS_H) $(PARAMS_H)
$(TA)df-problems.o : df-problems.c $(CONFIG_H) $(SYSTEM_H) coretypes.h $(TM_H) \
   $(RTL_H) insn-config.h $(RECOG_H) $(FUNCTION_H) $(REGS_H) alloc-pool.h \
   hard-reg-set.h $(BASIC_BLOCK_H) $(DF_H) $(BITMAP_H) sbitmap.h $(TIMEVAR_H) \
   $(TM_P_H) $(FLAGS_H) output.h $(EXCEPT_H) dce.h vecprim.h
$(TA)df-scan.o : df-scan.c $(CONFIG_H) $(SYSTEM_H) coretypes.h $(TM_H) \
   $(RTL_H) insn-config.h $(RECOG_H) $(FUNCTION_H) $(REGS_H) alloc-pool.h \
   hard-reg-set.h $(BASIC_BLOCK_H) $(DF_H) $(BITMAP_H) sbitmap.h $(TIMEVAR_H) \
   $(TM_P_H) $(FLAGS_H) $(TARGET_H) $(TARGET_DEF_H) $(TREE_H) output.h \
   $(TREE_PASS_H) $(EMIT_RTL_H)
$(TA)df-byte-scan.o : df-byte-scan.c $(CONFIG_H) $(SYSTEM_H) coretypes.h \
   $(TM_H) $(RTL_H) $(TM_P_H) $(DF_H) output.h $(DBGCNT_H)
$(TA)regstat.o : regstat.c $(CONFIG_H) $(SYSTEM_H) coretypes.h $(TM_H) \
   $(RTL_H) $(TM_P_H) $(FLAGS_H) $(REGS_H) output.h $(EXCEPT_H) hard-reg-set.h \
   $(BASIC_BLOCK_H) $(TIMEVAR_H) $(DF_H)
$(TA)var-tracking.o : var-tracking.c $(CONFIG_H) $(SYSTEM_H) coretypes.h \
   $(TM_H) $(RTL_H) $(TREE_H) hard-reg-set.h insn-config.h reload.h $(FLAGS_H) \
   $(BASIC_BLOCK_H) output.h sbitmap.h alloc-pool.h $(FIBHEAP_H) $(HASHTAB_H) \
   $(REGS_H) $(EXPR_H) $(TIMEVAR_H) $(TREE_PASS_H) $(TREE_FLOW_H) \
   cselib.h $(TARGET_H) $(TOPLEV_H) $(PARAMS_H) $(DIAGNOSTIC_H) pointer-set.h \
   $(RECOG_H) tree-pretty-print.h
profile.o : profile.c $(CONFIG_H) $(SYSTEM_H) coretypes.h $(TM_H) $(RTL_H) \
   $(TREE_H) $(FLAGS_H) output.h $(REGS_H) $(EXPR_H) $(FUNCTION_H) $(BASIC_BLOCK_H) \
   $(TOPLEV_H) $(COVERAGE_H) $(TREE_FLOW_H) value-prof.h cfghooks.h \
   $(CFGLOOP_H) $(TIMEVAR_H) $(TREE_PASS_H) profile.h
mcf.o : mcf.c profile.h $(CONFIG_H) $(SYSTEM_H) $(TM_H) coretypes.h \
   $(BASIC_BLOCK_H) output.h langhooks.h $(GCOV_IO_H) $(TREE_H) 
tree-profile.o : tree-profile.c $(CONFIG_H) $(SYSTEM_H) coretypes.h \
   $(TM_H) $(TREE_H) $(FLAGS_H) $(REGS_H) $(EXPR_H) $(FUNCTION_H) \
   $(BASIC_BLOCK_H) $(TOPLEV_H) $(COVERAGE_H) $(TREE_H) value-prof.h $(TREE_DUMP_H) \
   $(TREE_PASS_H) $(TREE_FLOW_H) $(TIMEVAR_H) gt-tree-profile.h $(CGRAPH_H)
value-prof.o : value-prof.c $(CONFIG_H) $(SYSTEM_H) coretypes.h $(TM_H) \
   $(BASIC_BLOCK_H) hard-reg-set.h value-prof.h $(EXPR_H) output.h $(FLAGS_H) \
   $(RECOG_H) insn-config.h $(OPTABS_H) $(REGS_H) $(GGC_H) $(DIAGNOSTIC_H) \
   $(TREE_H) $(COVERAGE_H) $(RTL_H) $(GCOV_IO_H) $(TREE_FLOW_H) \
   tree-flow-inline.h $(TIMEVAR_H) $(TREE_PASS_H) $(TOPLEV_H) pointer-set.h \
   tree-pretty-print.h gimple-pretty-print.h
$(TA)loop-doloop.o : loop-doloop.c $(CONFIG_H) $(SYSTEM_H) coretypes.h $(TM_H) \
   $(RTL_H) $(FLAGS_H) $(EXPR_H) hard-reg-set.h $(BASIC_BLOCK_H) $(TM_P_H) \
   $(TOPLEV_H) $(CFGLOOP_H) output.h $(PARAMS_H) $(TARGET_H)
alloc-pool.o : alloc-pool.c $(CONFIG_H) $(SYSTEM_H) alloc-pool.h $(HASHTAB_H)
$(TA)auto-inc-dec.o : auto-inc-dec.c $(CONFIG_H) $(SYSTEM_H) coretypes.h \
   $(TM_H) \
   $(TREE_H) $(RTL_H) $(TM_P_H) hard-reg-set.h $(BASIC_BLOCK_H) insn-config.h \
   $(REGS_H) $(FLAGS_H) output.h $(FUNCTION_H) $(EXCEPT_H) $(TOPLEV_H) $(RECOG_H) \
   $(EXPR_H) $(TIMEVAR_H) $(TREE_PASS_H) $(DF_H) $(DBGCNT_H) $(TARGET_H)
$(TA)cfg.o : cfg.c $(CONFIG_H) $(SYSTEM_H) coretypes.h $(TM_H) $(RTL_H) \
   $(FLAGS_H) $(REGS_H) hard-reg-set.h output.h $(TOPLEV_H) $(FUNCTION_H) \
   $(EXCEPT_H) $(GGC_H) \
   $(TM_P_H) $(TIMEVAR_H) $(OBSTACK_H) $(TREE_H) alloc-pool.h \
   $(HASHTAB_H) $(DF_H) $(CFGLOOP_H) $(TREE_FLOW_H) $(TREE_PASS_H)
$(TA)cfghooks.o: cfghooks.c $(CONFIG_H) $(SYSTEM_H) coretypes.h $(TM_H) \
   $(RTL_H) $(TREE_H) $(BASIC_BLOCK_H) $(TREE_FLOW_H) $(TIMEVAR_H) \
   $(TOPLEV_H) $(CFGLOOP_H)
$(TA)cfgexpand.o : cfgexpand.c $(TREE_FLOW_H) $(CONFIG_H) $(SYSTEM_H) \
   $(RTL_H) $(TREE_H) $(TM_P_H) $(EXPR_H) $(FUNCTION_H) $(TIMEVAR_H) $(TM_H) \
   coretypes.h $(TREE_DUMP_H) $(EXCEPT_H) langhooks.h $(TREE_PASS_H) $(RTL_H) \
   $(DIAGNOSTIC_H) $(TOPLEV_H) $(BASIC_BLOCK_H) $(FLAGS_H) debug.h $(PARAMS_H) \
   value-prof.h $(TREE_INLINE_H) $(TARGET_H) $(SSAEXPAND_H) \
<<<<<<< HEAD
   tree-pretty-print.h gimple-pretty-print.h $(BITMAP_H) sbitmap.h $(INSN_ATTR_H)
cfgrtl.o : cfgrtl.c $(CONFIG_H) $(SYSTEM_H) coretypes.h $(TM_H) $(RTL_H) \
=======
   tree-pretty-print.h gimple-pretty-print.h $(BITMAP_H) sbitmap.h
$(TA)cfgrtl.o : cfgrtl.c $(CONFIG_H) $(SYSTEM_H) coretypes.h $(TM_H) $(RTL_H) \
>>>>>>> a52a02eb
   $(FLAGS_H) insn-config.h $(BASIC_BLOCK_H) $(REGS_H) hard-reg-set.h \
   output.h $(TOPLEV_H) $(FUNCTION_H) $(EXCEPT_H) $(TM_P_H) $(INSN_ATTR_H) \
   insn-config.h $(EXPR_H) \
   $(CFGLAYOUT_H) $(CFGLOOP_H) $(OBSTACK_H) $(TARGET_H) $(TREE_H) \
   $(TREE_PASS_H) $(DF_H) $(GGC_H)
$(TA)cfganal.o : cfganal.c $(CONFIG_H) $(SYSTEM_H) coretypes.h $(TM_H) \
   $(RTL_H) $(BASIC_BLOCK_H) hard-reg-set.h insn-config.h $(RECOG_H) $(TM_P_H) \
   $(TIMEVAR_H) $(OBSTACK_H) $(TOPLEV_H) vecprim.h sbitmap.h $(BITMAP_H)
$(TA)cfgbuild.o : cfgbuild.c $(CONFIG_H) $(SYSTEM_H) coretypes.h $(TM_H) \
   $(RTL_H) \
   $(FLAGS_H) $(BASIC_BLOCK_H) $(REGS_H) hard-reg-set.h output.h $(TOPLEV_H) \
   $(FUNCTION_H) $(EXCEPT_H) $(TIMEVAR_H) $(TREE_H) $(EXPR_H) sbitmap.h
$(TA)cfgcleanup.o : cfgcleanup.c $(CONFIG_H) $(SYSTEM_H) coretypes.h $(TM_H) \
   $(RTL_H) $(TIMEVAR_H) hard-reg-set.h output.h $(FLAGS_H) $(RECOG_H) \
   $(TOPLEV_H) insn-config.h cselib.h $(TARGET_H) $(TM_P_H) $(PARAMS_H) \
   $(REGS_H) $(EMIT_RTL_H) $(CFGLAYOUT_H) $(TREE_PASS_H) $(CFGLOOP_H) $(EXPR_H) \
   $(DF_H) $(DBGCNT_H) dce.h
cfgloop.o : cfgloop.c $(CONFIG_H) $(SYSTEM_H) $(RTL_H) coretypes.h $(TM_H) \
   $(BASIC_BLOCK_H) hard-reg-set.h $(CFGLOOP_H) $(FLAGS_H) $(FUNCTION_H) \
   $(OBSTACK_H) $(TOPLEV_H) $(TREE_FLOW_H) $(TREE_H) pointer-set.h output.h \
   $(GGC_H)
$(TA)cfgloopanal.o : cfgloopanal.c $(CONFIG_H) $(SYSTEM_H) $(RTL_H) \
   $(BASIC_BLOCK_H) hard-reg-set.h $(CFGLOOP_H) $(EXPR_H) coretypes.h $(TM_H) \
   $(OBSTACK_H) output.h graphds.h $(PARAMS_H)
graphds.o : graphds.c graphds.h $(CONFIG_H) $(SYSTEM_H) $(BITMAP_H) $(OBSTACK_H) \
   coretypes.h $(VEC_H) vecprim.h
$(TA)loop-iv.o : loop-iv.c $(CONFIG_H) $(SYSTEM_H) $(RTL_H) $(BASIC_BLOCK_H) \
   hard-reg-set.h $(CFGLOOP_H) $(EXPR_H) coretypes.h $(TM_H) $(OBSTACK_H) \
   output.h intl.h $(TOPLEV_H) $(DF_H) $(HASHTAB_H)
$(TA)loop-invariant.o : loop-invariant.c $(CONFIG_H) $(SYSTEM_H) $(RTL_H) \
   $(BASIC_BLOCK_H) hard-reg-set.h $(CFGLOOP_H) $(EXPR_H) $(RECOG_H) \
   coretypes.h $(TM_H) $(TM_P_H) $(FUNCTION_H) $(FLAGS_H) $(DF_H) \
   $(OBSTACK_H) output.h $(HASHTAB_H) $(EXCEPT_H) $(PARAMS_H) $(REGS_H) ira.h
cfgloopmanip.o : cfgloopmanip.c $(CONFIG_H) $(SYSTEM_H) $(RTL_H) \
   $(BASIC_BLOCK_H) hard-reg-set.h $(CFGLOOP_H) $(CFGLAYOUT_H) output.h \
   coretypes.h $(TM_H) cfghooks.h $(OBSTACK_H) $(TREE_FLOW_H)
$(TA)loop-init.o : loop-init.c $(CONFIG_H) $(SYSTEM_H) $(RTL_H) $(GGC_H) \
   $(BASIC_BLOCK_H) hard-reg-set.h $(CFGLOOP_H) $(CFGLAYOUT_H) \
   coretypes.h $(TM_H) $(OBSTACK_H) $(TREE_PASS_H) $(TIMEVAR_H) $(FLAGS_H) \
   $(DF_H)
$(TA)loop-unswitch.o : loop-unswitch.c $(CONFIG_H) $(SYSTEM_H) $(RTL_H) \
   $(TM_H) \
   $(BASIC_BLOCK_H) hard-reg-set.h $(CFGLOOP_H) $(CFGLAYOUT_H) $(PARAMS_H) \
   output.h $(EXPR_H) coretypes.h $(TM_H) $(OBSTACK_H)
$(TA)loop-unroll.o: loop-unroll.c $(CONFIG_H) $(SYSTEM_H) $(RTL_H) $(TM_H) \
   $(BASIC_BLOCK_H) hard-reg-set.h $(CFGLOOP_H) $(CFGLAYOUT_H) $(PARAMS_H) \
   output.h $(EXPR_H) coretypes.h $(TM_H) $(HASHTAB_H) $(RECOG_H) \
   $(OBSTACK_H)
dominance.o : dominance.c $(CONFIG_H) $(SYSTEM_H) coretypes.h $(TM_H) $(RTL_H) \
   hard-reg-set.h $(BASIC_BLOCK_H) et-forest.h $(OBSTACK_H) $(TOPLEV_H) \
   $(TIMEVAR_H) graphds.h vecprim.h pointer-set.h $(BITMAP_H)
et-forest.o : et-forest.c $(CONFIG_H) $(SYSTEM_H) coretypes.h $(TM_H) \
   et-forest.h alloc-pool.h $(BASIC_BLOCK_H)
$(TA)combine.o : combine.c $(CONFIG_H) $(SYSTEM_H) coretypes.h $(TM_H) \
   $(RTL_H) \
   $(FLAGS_H) $(FUNCTION_H) insn-config.h $(INSN_ATTR_H) $(REGS_H) $(EXPR_H) \
   rtlhooks-def.h $(BASIC_BLOCK_H) $(RECOG_H) hard-reg-set.h \
   $(TOPLEV_H) $(TM_P_H) $(TREE_H) $(TARGET_H) output.h $(PARAMS_H) $(OPTABS_H) \
   insn-codes.h $(TIMEVAR_H) $(TREE_PASS_H) $(DF_H) vecprim.h $(CGRAPH_H)
$(TA)reginfo.o : reginfo.c $(CONFIG_H) $(SYSTEM_H) coretypes.h $(TM_H) \
   $(RTL_H) hard-reg-set.h $(FLAGS_H) $(BASIC_BLOCK_H) addresses.h $(REGS_H) \
   insn-config.h \
   $(RECOG_H) reload.h $(TOPLEV_H) $(FUNCTION_H) output.h $(GGC_H) \
   $(TM_P_H) $(EXPR_H) $(TIMEVAR_H) gt-reginfo.h $(HASHTAB_H) \
   $(TARGET_H) $(TREE_PASS_H) $(DF_H) ira.h
bitmap.o : bitmap.c $(CONFIG_H) $(SYSTEM_H)  coretypes.h $(TM_H) $(RTL_H) \
   $(FLAGS_H) $(GGC_H) gt-bitmap.h $(BITMAP_H) $(OBSTACK_H) $(HASHTAB_H)
vec.o : vec.c $(CONFIG_H) $(SYSTEM_H) coretypes.h $(VEC_H) $(GGC_H) \
   $(TOPLEV_H) $(HASHTAB_H)
$(TA)reload.o : reload.c $(CONFIG_H) $(SYSTEM_H) coretypes.h $(TM_H) $(RTL_H) \
   $(FLAGS_H) output.h $(EXPR_H) $(OPTABS_H) reload.h $(RECOG_H) \
   hard-reg-set.h insn-config.h $(REGS_H) $(FUNCTION_H) real.h $(TOPLEV_H) \
   addresses.h $(TM_P_H) $(PARAMS_H) $(TARGET_H) $(DF_H) ira.h
$(TA)reload1.o : reload1.c $(CONFIG_H) $(SYSTEM_H) coretypes.h $(TM_H) \
   $(RTL_H) \
   $(EXPR_H) $(OPTABS_H) reload.h $(REGS_H) hard-reg-set.h insn-config.h \
   $(BASIC_BLOCK_H) $(RECOG_H) output.h $(FUNCTION_H) $(TOPLEV_H) $(TM_P_H) \
   addresses.h $(EXCEPT_H) $(TREE_H) $(FLAGS_H) $(MACHMODE_H) \
   $(OBSTACK_H) $(DF_H) $(TARGET_H) $(EMIT_RTL_H) ira.h
$(TA)rtlhooks.o :  rtlhooks.c $(CONFIG_H) $(SYSTEM_H) coretypes.h $(TM_H) \
   $(RTL_H) rtlhooks-def.h $(EXPR_H) $(RECOG_H)
$(TA)postreload.o : postreload.c $(CONFIG_H) $(SYSTEM_H) coretypes.h $(TM_H) \
   $(RTL_H) $(FLAGS_H) $(EXPR_H) $(OPTABS_H) reload.h $(REGS_H) \
   hard-reg-set.h insn-config.h $(BASIC_BLOCK_H) $(RECOG_H) output.h \
   $(FUNCTION_H) $(TOPLEV_H) cselib.h $(TM_P_H) $(EXCEPT_H) $(TREE_H) $(MACHMODE_H) \
   $(OBSTACK_H) $(TIMEVAR_H) $(TREE_PASS_H) $(DF_H) $(DBGCNT_H)
$(TA)postreload-gcse.o : postreload-gcse.c $(CONFIG_H) $(SYSTEM_H) coretypes.h \
   $(TM_H) $(RTL_H) $(REGS_H) hard-reg-set.h $(FLAGS_H) insn-config.h \
   $(RECOG_H) $(EXPR_H) $(BASIC_BLOCK_H) $(FUNCTION_H) output.h $(TOPLEV_H) \
   $(TM_P_H) $(EXCEPT_H) $(TREE_H) $(TARGET_H) $(HASHTAB_H) intl.h $(OBSTACK_H) \
   $(PARAMS_H) $(TIMEVAR_H) $(TREE_PASS_H) $(DBGCNT_H)
$(TA)caller-save.o : caller-save.c $(CONFIG_H) $(SYSTEM_H) coretypes.h \
   $(TM_H) $(RTL_H) $(FLAGS_H) $(REGS_H) hard-reg-set.h insn-config.h \
   $(BASIC_BLOCK_H) $(FUNCTION_H) \
   addresses.h $(RECOG_H) reload.h $(EXPR_H) $(TOPLEV_H) $(TM_P_H) $(DF_H) \
   output.h gt-caller-save.h $(GGC_H)
$(TA)bt-load.o : bt-load.c $(CONFIG_H) $(SYSTEM_H) coretypes.h $(TM_H) \
   $(EXCEPT_H) \
   $(RTL_H) hard-reg-set.h $(REGS_H) $(TM_P_H) $(FIBHEAP_H) output.h $(EXPR_H) \
   $(TARGET_H) $(FLAGS_H) $(INSN_ATTR_H) $(FUNCTION_H) $(TREE_PASS_H) \
   $(TOPLEV_H) $(DF_H) vecprim.h $(RECOG_H)
$(TA)reorg.o : reorg.c $(CONFIG_H) $(SYSTEM_H) coretypes.h $(TM_H) $(RTL_H) \
   conditions.h hard-reg-set.h $(BASIC_BLOCK_H) $(REGS_H) insn-config.h \
   $(INSN_ATTR_H) $(EXCEPT_H) $(RECOG_H) $(FUNCTION_H) $(FLAGS_H) output.h \
   $(EXPR_H) $(TOPLEV_H) $(PARAMS_H) $(TM_P_H) $(OBSTACK_H) $(RESOURCE_H) \
   $(TIMEVAR_H) $(TARGET_H) $(TREE_PASS_H)
$(TA)alias.o : alias.c $(CONFIG_H) $(SYSTEM_H) coretypes.h $(TM_H) $(RTL_H) \
   $(FLAGS_H) hard-reg-set.h $(BASIC_BLOCK_H) $(REGS_H) $(TOPLEV_H) output.h \
   $(ALIAS_H) $(EMIT_RTL_H) $(GGC_H) $(FUNCTION_H) cselib.h $(TREE_H) $(TM_P_H) \
   langhooks.h $(TARGET_H) gt-alias.h $(TIMEVAR_H) $(CGRAPH_H) \
   $(SPLAY_TREE_H) $(IPA_TYPE_ESCAPE_H) $(DF_H) $(TREE_PASS_H) \
   tree-ssa-alias.h pointer-set.h $(TREE_FLOW_H)
$(TA)stack-ptr-mod.o : stack-ptr-mod.c $(CONFIG_H) $(SYSTEM_H) coretypes.h \
   $(TM_H) $(TREE_H) $(RTL_H) $(REGS_H) $(EXPR_H) $(TREE_PASS_H) \
   $(BASIC_BLOCK_H) $(FLAGS_H) output.h $(DF_H)
$(TA)init-regs.o : init-regs.c $(CONFIG_H) $(SYSTEM_H) coretypes.h \
   $(TM_H) $(TREE_H) $(RTL_H) $(REGS_H) $(EXPR_H) $(TREE_PASS_H) \
   $(BASIC_BLOCK_H) $(FLAGS_H) $(DF_H)
$(TA)ira-build.o: ira-build.c $(CONFIG_H) $(SYSTEM_H) coretypes.h $(TM_H) \
   $(TARGET_H) $(RTL_H) $(REGS_H) hard-reg-set.h $(FLAGS_H) \
   insn-config.h $(RECOG_H) $(BASIC_BLOCK_H) $(TOPLEV_H) $(TM_P_H) \
   $(PARAMS_H) $(DF_H) sparseset.h $(IRA_INT_H) output.h reload.h
$(TA)ira-costs.o: ira-costs.c $(CONFIG_H) $(SYSTEM_H) coretypes.h $(TM_H) \
   hard-reg-set.h $(RTL_H) $(EXPR_H) $(TM_P_H) $(FLAGS_H) $(BASIC_BLOCK_H) \
   $(REGS_H) addresses.h insn-config.h $(RECOG_H) $(TOPLEV_H) $(TARGET_H) \
   $(PARAMS_H) $(IRA_INT_H) reload.h
$(TA)ira-conflicts.o: ira-conflicts.c $(CONFIG_H) $(SYSTEM_H) coretypes.h \
   $(TM_H) $(TARGET_H) $(RTL_H) $(REGS_H) hard-reg-set.h $(FLAGS_H) \
   insn-config.h $(RECOG_H) $(BASIC_BLOCK_H) $(TOPLEV_H) $(TM_P_H) $(PARAMS_H) \
   $(DF_H) sparseset.h addresses.h $(IRA_INT_H)
$(TA)ira-color.o: ira-color.c $(CONFIG_H) $(SYSTEM_H) coretypes.h $(TM_H) \
   $(TARGET_H) $(RTL_H) $(REGS_H) hard-reg-set.h $(FLAGS_H) \
   $(EXPR_H) $(BASIC_BLOCK_H) $(TOPLEV_H) $(TM_P_H) reload.h $(PARAMS_H) \
   $(DF_H) $(SPLAY_TREE_H) $(IRA_INT_H)
$(TA)ira-emit.o: ira-emit.c $(CONFIG_H) $(SYSTEM_H) coretypes.h $(TM_H) \
   $(REGS_H) $(RTL_H) $(TM_P_H) $(TARGET_H) $(FLAGS_H) hard-reg-set.h \
   $(BASIC_BLOCK_H) $(EXPR_H) $(RECOG_H) $(PARAMS_H) $(TIMEVAR_H) \
   $(TREE_PASS_H) output.h reload.h $(DF_H) $(IRA_INT_H)
$(TA)ira-lives.o: ira-lives.c $(CONFIG_H) $(SYSTEM_H) coretypes.h $(TM_H) \
   $(TARGET_H) $(RTL_H) $(REGS_H) $(EXCEPT_H) hard-reg-set.h $(FLAGS_H) \
   insn-config.h $(RECOG_H) $(BASIC_BLOCK_H) $(TOPLEV_H) $(TM_P_H) $(PARAMS_H) \
   $(DF_H) sparseset.h $(IRA_INT_H)
$(TA)ira.o: ira.c $(CONFIG_H) $(SYSTEM_H) coretypes.h \
   $(TM_H) $(REGS_H) $(RTL_H) $(TM_P_H) $(TARGET_H) $(FLAGS_H) $(OBSTACK_H) \
   $(BITMAP_H) hard-reg-set.h $(BASIC_BLOCK_H) \
   $(EXPR_H) $(RECOG_H) $(PARAMS_H) $(TIMEVAR_H) $(TREE_PASS_H) output.h \
   $(EXCEPT_H) reload.h $(TOPLEV_H) $(INTEGRATE_H) $(DF_H) $(GGC_H) $(IRA_INT_H)
$(TA)regmove.o : regmove.c $(CONFIG_H) $(SYSTEM_H) coretypes.h $(TM_H) \
   $(RTL_H) insn-config.h $(TIMEVAR_H) $(TREE_PASS_H) $(DF_H)\
   $(RECOG_H) output.h $(REGS_H) hard-reg-set.h $(FLAGS_H) $(FUNCTION_H) \
   $(EXPR_H) $(BASIC_BLOCK_H) $(TOPLEV_H) $(TM_P_H) $(EXCEPT_H) ira.h reload.h
$(TA)combine-stack-adj.o : combine-stack-adj.c $(CONFIG_H) $(SYSTEM_H) \
   coretypes.h $(TM_H) $(RTL_H) insn-config.h $(TIMEVAR_H) $(TREE_PASS_H) \
   $(RECOG_H) output.h $(REGS_H) hard-reg-set.h $(FLAGS_H) $(FUNCTION_H) \
   $(EXPR_H) $(BASIC_BLOCK_H) $(TOPLEV_H) $(TM_P_H) $(DF_H) $(EXCEPT_H) reload.h
$(TA)ddg.o : ddg.c $(DDG_H) $(CONFIG_H) $(SYSTEM_H) coretypes.h $(TARGET_H) \
   $(TOPLEV_H) $(RTL_H) $(TM_P_H) $(REGS_H) $(FUNCTION_H) \
   $(FLAGS_H) insn-config.h $(INSN_ATTR_H) $(EXCEPT_H) $(RECOG_H) \
   $(SCHED_INT_H) $(CFGLAYOUT_H) $(CFGLOOP_H) $(EXPR_H) $(BITMAP_H) \
   hard-reg-set.h sbitmap.h $(TM_H)
$(TA)modulo-sched.o : modulo-sched.c $(DDG_H) $(CONFIG_H) $(CONFIG_H) \
   $(SYSTEM_H) coretypes.h $(TARGET_H) $(TOPLEV_H) $(RTL_H) $(TM_P_H) \
   $(REGS_H) $(FUNCTION_H) \
   $(FLAGS_H) insn-config.h $(INSN_ATTR_H) $(EXCEPT_H) $(RECOG_H) \
   $(SCHED_INT_H) $(CFGLAYOUT_H) $(CFGLOOP_H) $(EXPR_H) $(PARAMS_H) \
   cfghooks.h $(GCOV_IO_H) hard-reg-set.h $(TM_H) $(TIMEVAR_H) $(TREE_PASS_H) \
   $(DF_H) $(DBGCNT_H)
$(TA)haifa-sched.o : haifa-sched.c $(CONFIG_H) $(SYSTEM_H) coretypes.h \
   $(TM_H) $(RTL_H) $(SCHED_INT_H) $(REGS_H) hard-reg-set.h $(FLAGS_H) \
   insn-config.h $(FUNCTION_H) $(INSN_ATTR_H) $(TOPLEV_H) $(RECOG_H) \
   $(EXCEPT_H) $(TM_P_H) $(TARGET_H) output.h \
   $(PARAMS_H) $(DBGCNT_H) $(CFGLOOP_H) ira.h $(EMIT_RTL_H)
$(TA)sched-deps.o : sched-deps.c $(CONFIG_H) $(SYSTEM_H) coretypes.h $(TM_H) \
   $(RTL_H) $(SCHED_INT_H) $(REGS_H) hard-reg-set.h $(FLAGS_H) insn-config.h \
   $(FUNCTION_H) $(INSN_ATTR_H) $(TOPLEV_H) $(RECOG_H) $(EXCEPT_H) cselib.h \
   ira.h $(PARAMS_H) $(TM_P_H) ira.h $(TARGET_H)
$(TA)sched-rgn.o : sched-rgn.c $(CONFIG_H) $(SYSTEM_H) coretypes.h $(TM_H) \
   $(RTL_H) $(SCHED_INT_H) $(REGS_H) hard-reg-set.h $(FLAGS_H) insn-config.h \
   $(FUNCTION_H) $(INSN_ATTR_H) $(TOPLEV_H) $(RECOG_H) $(EXCEPT_H) $(PARAMS_H) \
   $(TM_P_H) sel-sched.h $(TARGET_H) $(CFGLAYOUT_H) $(TIMEVAR_H) $(TREE_PASS_H)  \
   $(DBGCNT_H)
$(TA)sched-ebb.o : sched-ebb.c $(CONFIG_H) $(SYSTEM_H) coretypes.h $(TM_H) \
   $(RTL_H) $(SCHED_INT_H) $(REGS_H) hard-reg-set.h $(FLAGS_H) insn-config.h \
   $(FUNCTION_H) $(INSN_ATTR_H) $(TOPLEV_H) $(RECOG_H) $(EXCEPT_H) $(TM_P_H) \
   $(PARAMS_H) $(CFGLAYOUT_H) $(TARGET_H) output.h
$(TA)sched-vis.o : sched-vis.c $(CONFIG_H) $(SYSTEM_H) coretypes.h $(TM_H) \
   $(RTL_H) $(SCHED_INT_H) hard-reg-set.h $(BASIC_BLOCK_H) $(OBSTACK_H) \
   $(TREE_PASS_H) $(INSN_ATTR_H)
$(TA)sel-sched.o : sel-sched.c $(CONFIG_H) $(SYSTEM_H) coretypes.h $(TM_H) \
   $(RTL_H) $(REGS_H) hard-reg-set.h $(FLAGS_H) insn-config.h \
   $(FUNCTION_H) $(INSN_ATTR_H) $(TOPLEV_H) $(RECOG_H) $(EXCEPT_H) $(PARAMS_H) \
   $(TM_P_H) output.h $(TARGET_H) $(TIMEVAR_H) $(TREE_PASS_H)  \
   $(SCHED_INT_H) $(GGC_H) $(TREE_H) langhooks.h rtlhooks-def.h \
   $(SEL_SCHED_IR_H) $(SEL_SCHED_DUMP_H) sel-sched.h $(DBGCNT_H) $(EMIT_RTL_H)
$(TA)sel-sched-dump.o : sel-sched-dump.c $(CONFIG_H) $(SYSTEM_H) coretypes.h \
   $(TM_H) $(RTL_H) $(REGS_H) hard-reg-set.h $(FLAGS_H) insn-config.h \
   $(FUNCTION_H) $(INSN_ATTR_H) $(TOPLEV_H) $(RECOG_H) $(EXCEPT_H) $(PARAMS_H) \
   $(TM_P_H) $(TARGET_H) $(CFGLAYOUT_H) $(TIMEVAR_H) $(TREE_PASS_H) \
   $(SEL_SCHED_DUMP_H) $(GGC_H) $(TREE_H) $(LANGHOOKS_DEF_H) $(SEL_SCHED_IR_H) \
   output.h $(BASIC_BLOCK_H) cselib.h
$(TA)sel-sched-ir.o : sel-sched-ir.c $(CONFIG_H) $(SYSTEM_H) coretypes.h \
   $(TM_H) $(RTL_H) $(REGS_H) hard-reg-set.h $(FLAGS_H) insn-config.h \
   $(FUNCTION_H) $(INSN_ATTR_H) $(TOPLEV_H) $(RECOG_H) $(EXCEPT_H) $(PARAMS_H) \
   $(TM_P_H) $(TARGET_H) $(TIMEVAR_H) $(TREE_PASS_H) $(SCHED_INT_H) $(GGC_H) \
   $(TREE_H) langhooks.h rtlhooks-def.h $(SEL_SCHED_IR_H) $(SEL_SCHED_DUMP_H) \
   $(EMIT_RTL_H)
$(TA)final.o : final.c $(CONFIG_H) $(SYSTEM_H) coretypes.h $(TM_H) $(RTL_H) \
   $(TREE_H) $(FLAGS_H) intl.h $(REGS_H) $(RECOG_H) conditions.h \
   insn-config.h $(INSN_ATTR_H) $(FUNCTION_H) output.h hard-reg-set.h \
   $(EXCEPT_H) debug.h xcoffout.h $(TOPLEV_H) reload.h dwarf2out.h \
   $(TREE_PASS_H) $(BASIC_BLOCK_H) $(TM_P_H) $(TARGET_H) $(EXPR_H) \
   $(CFGLAYOUT_H) dbxout.h $(TIMEVAR_H) $(CGRAPH_H) $(COVERAGE_H) \
   $(DF_H) vecprim.h $(GGC_H) $(CFGLOOP_H) $(PARAMS_H) $(TREE_FLOW_H)
$(TA)recog.o : recog.c $(CONFIG_H) $(SYSTEM_H) coretypes.h $(TM_H) $(RTL_H) \
   $(FUNCTION_H) $(BASIC_BLOCK_H) $(REGS_H) $(RECOG_H) $(EXPR_H) \
   $(FLAGS_H) insn-config.h $(INSN_ATTR_H) $(TOPLEV_H) output.h reload.h \
   addresses.h $(TM_P_H) $(TIMEVAR_H) $(TREE_PASS_H) hard-reg-set.h \
   $(DF_H) $(DBGCNT_H) $(TARGET_H)
$(TA)reg-stack.o : reg-stack.c $(CONFIG_H) $(SYSTEM_H) coretypes.h $(TM_H) \
   $(RTL_H) $(TREE_H) $(RECOG_H) $(REGS_H) hard-reg-set.h $(FLAGS_H) \
   insn-config.h $(TOPLEV_H) reload.h $(FUNCTION_H) $(TM_P_H) $(GGC_H) \
   $(BASIC_BLOCK_H) $(CFGLAYOUT_H) output.h $(TIMEVAR_H) \
   $(TREE_PASS_H) $(TARGET_H) vecprim.h $(DF_H) $(EMIT_RTL_H)
sreal.o: sreal.c $(CONFIG_H) $(SYSTEM_H) coretypes.h $(TM_H) sreal.h
$(TA)predict.o: predict.c $(CONFIG_H) $(SYSTEM_H) coretypes.h $(TM_H) $(RTL_H) \
   $(TREE_H) $(FLAGS_H) insn-config.h $(BASIC_BLOCK_H) $(REGS_H) \
   hard-reg-set.h output.h $(TOPLEV_H) $(RECOG_H) $(FUNCTION_H) $(EXCEPT_H) \
   $(TM_P_H) $(PREDICT_H) sreal.h $(PARAMS_H) $(TARGET_H) $(CFGLOOP_H) \
   $(COVERAGE_H) $(SCEV_H) $(GGC_H) predict.def $(TIMEVAR_H) $(TREE_DUMP_H) \
   $(TREE_FLOW_H) $(TREE_PASS_H) $(EXPR_H) pointer-set.h
lists.o: lists.c $(CONFIG_H) $(SYSTEM_H) coretypes.h $(TM_H) $(TOPLEV_H) \
   $(RTL_H) $(GGC_H) gt-lists.h
$(TA)bb-reorder.o : bb-reorder.c $(CONFIG_H) $(SYSTEM_H) coretypes.h $(TM_H) \
   $(RTL_H) $(FLAGS_H) $(TIMEVAR_H) output.h $(CFGLAYOUT_H) $(FIBHEAP_H) \
   $(TARGET_H) $(FUNCTION_H) $(TM_P_H) $(OBSTACK_H) $(EXPR_H) $(REGS_H) \
   $(PARAMS_H) $(TOPLEV_H) $(TREE_PASS_H) $(DF_H)
tracer.o : tracer.c $(CONFIG_H) $(SYSTEM_H) coretypes.h $(TM_H) $(RTL_H) \
   $(TREE_H) $(BASIC_BLOCK_H) hard-reg-set.h output.h $(CFGLAYOUT_H) \
   $(FLAGS_H) $(TIMEVAR_H) $(PARAMS_H) $(COVERAGE_H) $(FIBHEAP_H) \
   $(TREE_PASS_H) $(TREE_FLOW_H) $(TREE_INLINE_H)
$(TA)cfglayout.o : cfglayout.c $(CONFIG_H) $(SYSTEM_H) coretypes.h $(TM_H) \
   $(RTL_H) $(TREE_H) insn-config.h $(BASIC_BLOCK_H) hard-reg-set.h output.h \
   $(FUNCTION_H) $(CFGLAYOUT_H) $(CFGLOOP_H) $(TARGET_H) gt-cfglayout.h \
   $(GGC_H) alloc-pool.h $(FLAGS_H) $(OBSTACK_H) $(TREE_PASS_H) vecprim.h \
   $(DF_H) $(EMIT_RTL_H)
timevar.o : timevar.c $(CONFIG_H) $(SYSTEM_H) coretypes.h $(TM_H) \
   $(TIMEVAR_H) $(FLAGS_H) intl.h $(TOPLEV_H) $(RTL_H) timevar.def
$(TA)regcprop.o : regcprop.c $(CONFIG_H) $(SYSTEM_H) coretypes.h $(TM_H) \
   $(RTL_H) insn-config.h $(BASIC_BLOCK_H) $(REGS_H) hard-reg-set.h \
   output.h $(RECOG_H) $(FUNCTION_H) $(OBSTACK_H) $(FLAGS_H) $(TM_P_H) \
   addresses.h reload.h $(TOPLEV_H) $(TIMEVAR_H) $(TREE_PASS_H) $(DF_H)
$(TA)regrename.o : regrename.c $(CONFIG_H) $(SYSTEM_H) coretypes.h $(TM_H) \
   $(RTL_H) insn-config.h $(BASIC_BLOCK_H) $(REGS_H) hard-reg-set.h \
   output.h $(RECOG_H) $(FUNCTION_H) $(OBSTACK_H) $(FLAGS_H) $(TM_P_H) \
   addresses.h reload.h $(TOPLEV_H) $(TIMEVAR_H) $(TREE_PASS_H) $(DF_H)
$(TA)ifcvt.o : ifcvt.c $(CONFIG_H) $(SYSTEM_H) coretypes.h $(TM_H) $(RTL_H) \
   $(REGS_H) $(TOPLEV_H) $(FLAGS_H) insn-config.h $(FUNCTION_H) $(RECOG_H) \
   $(TARGET_H) $(BASIC_BLOCK_H) $(EXPR_H) output.h $(EXCEPT_H) $(TM_P_H) \
   $(OPTABS_H) $(CFGLOOP_H) hard-reg-set.h $(TIMEVAR_H) \
   $(TREE_PASS_H) $(DF_H) $(DBGCNT_H)
lambda-mat.o : lambda-mat.c $(LAMBDA_H) $(GGC_H) $(SYSTEM_H) $(CONFIG_H) \
   $(TM_H) coretypes.h $(TREE_H) $(TREE_FLOW_H)
lambda-trans.o: lambda-trans.c $(LAMBDA_H) $(GGC_H) $(SYSTEM_H) $(CONFIG_H) \
   $(TM_H) coretypes.h $(TARGET_H) $(TREE_H) $(TREE_FLOW_H)
lambda-code.o: lambda-code.c $(LAMBDA_H) $(GGC_H) $(SYSTEM_H) $(CONFIG_H) \
   $(TM_H) $(OPTABS_H) $(TREE_H) $(RTL_H) $(BASIC_BLOCK_H) \
   $(DIAGNOSTIC_CORE_H) $(TREE_FLOW_H) $(TREE_DUMP_H) $(TIMEVAR_H) \
   $(CFGLOOP_H) $(TREE_DATA_REF_H) $(EXPR_H) coretypes.h $(TARGET_H) \
   $(TREE_PASS_H) $(VEC_H) vecprim.h $(OBSTACK_H) pointer-set.h
params.o : params.c $(CONFIG_H) $(SYSTEM_H) coretypes.h $(TM_H) $(PARAMS_H) \
   $(TOPLEV_H)
pointer-set.o: pointer-set.c pointer-set.h $(CONFIG_H) $(SYSTEM_H)
hooks.o: hooks.c $(CONFIG_H) $(SYSTEM_H) coretypes.h $(TM_H) $(HOOKS_H)
pretty-print.o: $(CONFIG_H) $(SYSTEM_H) coretypes.h intl.h $(PRETTY_PRINT_H)
errors.o : errors.c $(CONFIG_H) $(SYSTEM_H) errors.h $(BCONFIG_H)
dbgcnt.o: dbgcnt.c $(CONFIG_H) $(SYSTEM_H) coretypes.h $(TOPLEV_H) $(DBGCNT_H) \
   $(TM_H) $(RTL_H) output.h
$(TA)lower-subreg.o : lower-subreg.c $(CONFIG_H) $(SYSTEM_H) coretypes.h \
   $(MACHMODE_H) $(TM_H) $(RTL_H) $(TM_P_H) $(TIMEVAR_H) $(FLAGS_H) \
   insn-config.h $(BASIC_BLOCK_H) $(RECOG_H) $(OBSTACK_H) $(BITMAP_H) \
   $(EXPR_H) $(EXCEPT_H) $(REGS_H) $(TREE_PASS_H) $(DF_H)

$(TA)$(out_object_file): $(out_file) $(CONFIG_H) coretypes.h $(TM_H) $(TREE_H) \
   $(RTL_H) $(REGS_H) hard-reg-set.h insn-config.h conditions.h \
   output.h $(INSN_ATTR_H) $(SYSTEM_H) $(TOPLEV_H) $(TARGET_H) libfuncs.h \
   $(TARGET_DEF_H) $(FUNCTION_H) $(SCHED_INT_H) $(TM_P_H) $(EXPR_H) \
   langhooks.h $(GGC_H) $(OPTABS_H) $(REAL_H) tm-constrs.h $(GIMPLE_H) $(DF_H) \
   cselib.h
	$(COMPILER) -c $(ALL_COMPILERFLAGS) $(ALL_CPPFLAGS) \
		$(out_file) $(OUTPUT_OPTION) -Dtargetm=this_targetm \
		-DTARGET_NAME=\"$(target_noncanonical)\"

# Build auxiliary files that support ecoff format.
mips-tfile: mips-tfile.o version.o $(LIBDEPS)
	$(LINKER) $(LINKERFLAGS) $(LDFLAGS) -o $@ \
		mips-tfile.o version.o $(LIBS)

mips-tfile.o : mips-tfile.c $(CONFIG_H) $(RTL_H) $(SYSTEM_H) coretypes.h \
   $(TM_H) version.h $(srcdir)/../include/getopt.h $(GSTAB_H) intl.h

mips-tdump: mips-tdump.o version.o $(LIBDEPS)
	$(LINKER) $(LINKERFLAGS) $(LDFLAGS) -o $@ \
		mips-tdump.o version.o $(LIBS)

mips-tdump.o : mips-tdump.c $(CONFIG_H) $(RTL_H) $(SYSTEM_H) coretypes.h \
   $(TM_H) version.h $(srcdir)/../include/getopt.h stab.def

# FIXME: writing proper dependencies for this is a *LOT* of work.
libbackend.o : $(OBJS-common:.o=.c) $(out_file) \
  insn-config.h insn-flags.h insn-codes.h insn-constants.h \
  insn-attr.h  $(DATESTAMP) $(BASEVER) $(DEVPHASE) gcov-iov.h
	$(COMPILER) $(ALL_COMPILERFLAGS) $(ALL_CPPFLAGS) \
	  -DTARGET_NAME=\"$(target_noncanonical)\" \
	  -DLOCALEDIR=\"$(localedir)\" \
	  -c $(filter %.c,$^) -o $@  \
	  -DBASEVER=$(BASEVER_s) -DDATESTAMP=$(DATESTAMP_s) \
	  -DREVISION=$(REVISION_s) \
	  -DDEVPHASE=$(DEVPHASE_s) -DPKGVERSION=$(PKGVERSION_s) \
	  -DBUGURL=$(BUGURL_s) -combine

#
# Generate header and source files from the machine description,
# and compile them.

.PRECIOUS: insn-config.h insn-flags.h insn-codes.h insn-constants.h \
  $(TA)insn-emit.c $(TA)insn-recog.c $(TA)insn-extract.c $(TA)insn-output.c \
  $(TA)insn-peep.c insn-attr.h $(TA)insn-attrtab.c $(TA)insn-preds.c

# Dependencies for the md file.  The first time through, we just assume
# the md file itself and the generated dependency file (in order to get
# it built).  The second time through we have the dependency file.
-include mddeps.mk
MD_DEPS = s-mddeps $(md_file) $(MD_INCLUDES)

s-mddeps: $(md_file) $(MD_INCLUDES) build/genmddeps$(build_exeext)
	$(RUN_GEN) build/genmddeps$(build_exeext) $(md_file) > tmp-mddeps
	$(SHELL) $(srcdir)/../move-if-change tmp-mddeps mddeps.mk
	$(STAMP) s-mddeps

# Header dependencies for generated source files.
$(TA)insn-attrtab.o : $(TA)insn-attrtab.c $(CONFIG_H) $(SYSTEM_H)	\
  coretypes.h $(TM_H) $(RTL_H) $(REGS_H) output.h $(INSN_ATTR_H)	\
  insn-config.h $(TOPLEV_H) $(RECOG_H) $(TM_P_H) $(FLAGS_H)
$(TA)insn-automata.o : $(TA)insn-automata.c $(CONFIG_H) $(SYSTEM_H)	\
  coretypes.h $(TM_H) $(RTL_H) $(REGS_H) output.h $(INSN_ATTR_H)	\
  insn-config.h $(TOPLEV_H) $(RECOG_H) $(TM_P_H) $(FLAGS_H) $(EMIT_RTL_H)
$(TA)insn-emit.o : $(TA)insn-emit.c $(CONFIG_H) $(SYSTEM_H) coretypes.h	\
  $(TM_H) $(RTL_H) $(TM_P_H) $(FUNCTION_H) $(EXPR_H) $(OPTABS_H)	\
  dfp.h $(FLAGS_H) output.h insn-config.h hard-reg-set.h $(RECOG_H)	\
  $(RESOURCE_H) reload.h $(TOPLEV_H) $(REGS_H) tm-constrs.h $(GGC_H)	\
  $(BASIC_BLOCK_H) $(INTEGRATE_H)
<<<<<<< HEAD
insn-enums.o : insn-enums.c $(CONFIG_H) $(SYSTEM_H) insn-constants.h
insn-extract.o : insn-extract.c $(CONFIG_H) $(SYSTEM_H) coretypes.h	\
  $(TM_H) $(RTL_H) $(TOPLEV_H) insn-config.h $(RECOG_H)
insn-modes.o : insn-modes.c $(CONFIG_H) $(SYSTEM_H) coretypes.h	$(TM_H) \
  $(MACHMODE_H)
insn-opinit.o : insn-opinit.c $(CONFIG_H) $(SYSTEM_H) coretypes.h	\
  $(TM_H) $(RTL_H) $(TM_P_H) insn-config.h $(FLAGS_H) $(RECOG_H)	\
  $(EXPR_H) $(OPTABS_H) reload.h
insn-output.o : insn-output.c $(CONFIG_H) $(SYSTEM_H) coretypes.h	\
  $(TM_H) $(RTL_H) $(GGC_H) $(REGS_H) conditions.h			\
=======
$(TA)insn-enums.o : $(TA)insn-enums.c $(CONFIG_H) $(SYSTEM_H) insn-constants.h
$(TA)insn-extract.o : $(TA)insn-extract.c $(CONFIG_H) $(SYSTEM_H)	\
  coretypes.h $(TM_H) $(RTL_H) $(TOPLEV_H) insn-config.h $(RECOG_H)
$(TA)insn-modes.o : $(TA)insn-modes.c $(CONFIG_H) $(SYSTEM_H)		\
  coretypes.h $(TM_H) $(MACHMODE_H)
$(TA)insn-opinit.o : $(TA)insn-opinit.c $(CONFIG_H) $(SYSTEM_H)		\
  coretypes.h $(TM_H) $(RTL_H) $(TM_P_H) insn-config.h $(FLAGS_H)	\
  $(RECOG_H) $(EXPR_H) $(OPTABS_H) reload.h
$(TA)insn-output.o : $(TA)insn-output.c $(CONFIG_H) $(SYSTEM_H)		\
  coretypes.h $(TM_H) $(RTL_H) $(GGC_H) $(REGS_H) conditions.h		\
>>>>>>> a52a02eb
  hard-reg-set.h insn-config.h $(INSN_ATTR_H) $(EXPR_H) output.h	\
  $(RECOG_H) $(FUNCTION_H) $(TOPLEV_H) $(FLAGS_H) insn-codes.h $(TM_P_H)\
  $(TARGET_H) tm-constrs.h
$(TA)insn-peep.o : $(TA)insn-peep.c $(CONFIG_H) $(SYSTEM_H) coretypes.h	\
   $(TM_H) insn-config.h $(RTL_H) $(TM_P_H) $(REGS_H) output.h 		\
  $(RECOG_H) $(EXCEPT_H) $(FUNCTION_H) $(TOPLEV_H) $(FLAGS_H) tm-constrs.h
$(TA)insn-preds.o : $(TA)insn-preds.c $(CONFIG_H) $(SYSTEM_H) coretypes.h \
  $(TM_H) $(RTL_H) $(TREE_H) insn-config.h $(RECOG_H) output.h		\
  $(FLAGS_H) $(FUNCTION_H) hard-reg-set.h $(RESOURCE_H) $(TM_P_H)	\
  $(TOPLEV_H) reload.h $(REGS_H) tm-constrs.h
$(TA)insn-recog.o : $(TA)insn-recog.c $(CONFIG_H) $(SYSTEM_H) coretypes.h \
  $(TM_H) $(RTL_H) insn-config.h $(RECOG_H) output.h $(FLAGS_H)		\
  $(FUNCTION_H) hard-reg-set.h $(RESOURCE_H) $(TM_P_H) $(TOPLEV_H)	\
  reload.h $(REGS_H) tm-constrs.h

# For each of the files generated by running a generator program over
# the machine description, the following static pattern rules run the
# generator program only if the machine description has changed,
# but touch the target file only when its contents actually change.
# The "; @true" construct forces Make to recheck the timestamp on
# the target file.

simple_rtl_generated_h	= insn-attr.h insn-codes.h insn-config.h insn-flags.h

simple_rtl_generated_c	= $(TA)insn-attrtab.c $(TA)insn-automata.c \
			  $(TA)insn-emit.c $(TA)insn-extract.c \
			  $(TA)insn-opinit.c $(TA)insn-output.c \
			  $(TA)insn-peep.c $(TA)insn-recog.c

simple_generated_h	= $(simple_rtl_generated_h) insn-constants.h

simple_generated_c	= $(simple_rtl_generated_c) $(TA)insn-enums.c

$(simple_generated_h:insn-%.h=s-%) \
$(simple_generated_c:$(TA)insn-%.c=s-%): s-%: $(MD_DEPS)

$(simple_rtl_generated_h:insn-%.h=s-%) \
$(simple_rtl_generated_c:$(TA)insn-%.c=s-%): s-%: insn-conditions.md

$(simple_generated_h): insn-%.h: s-%; @true

$(simple_generated_h:insn-%.h=s-%): s-%: build/gen%$(build_exeext)
	$(RUN_GEN) build/gen$*$(build_exeext) $(md_file) \
	  $(filter insn-conditions.md,$^) > tmp-$*.h
	$(SHELL) $(srcdir)/../move-if-change tmp-$*.h insn-$*.h
	$(STAMP) s-$*

$(simple_generated_c): $(TA)insn-%.c: s-%; @true
$(simple_generated_c:$(TA)insn-%.c=s-%): s-%: build/gen%$(build_exeext)
	$(RUN_GEN) build/gen$*$(build_exeext) $(md_file) \
	  $(filter insn-conditions.md,$^) > tmp-$*.c
	$(SHELL) $(srcdir)/../move-if-change tmp-$*.c $(TA)insn-$*.c
	$(STAMP) s-$*

# gencheck doesn't read the machine description, and the file produced
# doesn't use the insn-* convention.
tree-check.h: s-check ; @true
s-check : build/gencheck$(build_exeext)
	$(RUN_GEN) build/gencheck$(build_exeext) > tmp-check.h
	$(SHELL) $(srcdir)/../move-if-change tmp-check.h tree-check.h
	$(STAMP) s-check

# gencondmd doesn't use the standard naming convention.
build/gencondmd.c: s-conditions; @true
s-conditions: $(MD_DEPS) build/genconditions$(build_exeext)
	$(RUN_GEN) build/genconditions$(build_exeext) $(md_file) > tmp-condmd.c
	$(SHELL) $(srcdir)/../move-if-change tmp-condmd.c build/gencondmd.c
	$(STAMP) s-conditions

insn-conditions.md: s-condmd; @true
s-condmd: build/gencondmd$(build_exeext)
	$(RUN_GEN) build/gencondmd$(build_exeext) > tmp-cond.md
	$(SHELL) $(srcdir)/../move-if-change tmp-cond.md insn-conditions.md
	$(STAMP) s-condmd


# These files are generated by running the same generator more than
# once with different options, so they have custom rules.  The
# stampfile idiom is the same.
genrtl.h: s-genrtl-h; @true

s-genrtl-h: build/gengenrtl$(build_exeext)
	$(RUN_GEN) build/gengenrtl$(build_exeext) > tmp-genrtl.h
	$(SHELL) $(srcdir)/../move-if-change tmp-genrtl.h genrtl.h
	$(STAMP) s-genrtl-h

$(TA)insn-modes.c: s-modes; @true
insn-modes.h: s-modes-h; @true
$(TA)min-insn-modes.c: s-modes-m; @true

s-modes: build/genmodes$(build_exeext)
	$(RUN_GEN) build/genmodes$(build_exeext) > tmp-modes.c
	$(SHELL) $(srcdir)/../move-if-change tmp-modes.c $(TA)insn-modes.c
	$(STAMP) s-modes

s-modes-h: build/genmodes$(build_exeext)
	$(RUN_GEN) build/genmodes$(build_exeext) -h > tmp-modes.h
	$(SHELL) $(srcdir)/../move-if-change tmp-modes.h insn-modes.h
	$(STAMP) s-modes-h

s-modes-m: build/genmodes$(build_exeext)
	$(RUN_GEN) build/genmodes$(build_exeext) -m > tmp-min-modes.c
	$(SHELL) $(srcdir)/../move-if-change tmp-min-modes.c $(TA)min-insn-modes.c
	$(STAMP) s-modes-m

$(TA)insn-preds.c: s-preds; @true
tm-preds.h: s-preds-h; @true
tm-constrs.h: s-constrs-h; @true

s-preds: $(MD_DEPS) build/genpreds$(build_exeext)
	$(RUN_GEN) build/genpreds$(build_exeext) $(md_file) > tmp-preds.c
	$(SHELL) $(srcdir)/../move-if-change tmp-preds.c $(TA)insn-preds.c
	$(STAMP) s-preds

s-preds-h: $(MD_DEPS) build/genpreds$(build_exeext)
	$(RUN_GEN) build/genpreds$(build_exeext) -h $(md_file) > tmp-preds.h
	$(SHELL) $(srcdir)/../move-if-change tmp-preds.h tm-preds.h
	$(STAMP) s-preds-h

s-constrs-h: $(MD_DEPS) build/genpreds$(build_exeext)
	$(RUN_GEN) build/genpreds$(build_exeext) -c $(md_file) > tmp-constrs.h
	$(SHELL) $(srcdir)/../move-if-change tmp-constrs.h tm-constrs.h
	$(STAMP) s-constrs-h

GTFILES-RAW = $(CPP_ID_DATA_H) $(srcdir)/input.h $(srcdir)/coretypes.h \
  $(srcdir)/vecprim.h $(srcdir)/vecir.h \
  $(host_xm_file_list) target-gtypes.h \
  $(tm_file_list) $(HASHTAB_H) $(SPLAY_TREE_H) $(srcdir)/bitmap.h \
  $(srcdir)/alias.h $(srcdir)/coverage.c $(srcdir)/rtl.h \
  $(srcdir)/optabs.h $(srcdir)/tree.h $(srcdir)/libfuncs.h $(SYMTAB_H) \
  $(srcdir)/real.h $(srcdir)/function.h $(srcdir)/insn-addr.h $(srcdir)/hwint.h \
  $(srcdir)/fixed-value.h \
  $(srcdir)/output.h $(srcdir)/cfgloop.h \
  $(srcdir)/cselib.h $(srcdir)/basic-block.h  $(srcdir)/ipa-ref.h $(srcdir)/cgraph.h \
  $(srcdir)/reload.h $(srcdir)/caller-save.c \
  $(srcdir)/alias.c $(srcdir)/bitmap.c $(srcdir)/cselib.c $(srcdir)/cgraph.c \
  $(srcdir)/ipa-prop.c $(srcdir)/ipa-cp.c $(srcdir)/ipa-inline.c $(srcdir)/matrix-reorg.c \
  $(srcdir)/dbxout.c $(srcdir)/ipa-struct-reorg.c $(srcdir)/dwarf2out.c $(srcdir)/dwarf2asm.c \
  $(srcdir)/tree-vect-generic.c \
  $(srcdir)/dojump.c \
  $(srcdir)/emit-rtl.c $(srcdir)/except.h $(srcdir)/explow.c $(srcdir)/expr.c \
  $(srcdir)/expr.h \
  $(srcdir)/function.c $(srcdir)/except.c \
  $(srcdir)/gcse.c $(srcdir)/integrate.c $(srcdir)/lists.c $(srcdir)/optabs.c \
  $(srcdir)/profile.c $(srcdir)/reginfo.c $(srcdir)/mcf.c \
  $(srcdir)/reg-stack.c $(srcdir)/cfglayout.c $(srcdir)/cfglayout.h \
  $(srcdir)/sdbout.c $(srcdir)/stor-layout.c \
  $(srcdir)/stringpool.c $(srcdir)/tree.c $(srcdir)/varasm.c \
  $(srcdir)/gimple.h $(srcdir)/gimple.c \
  $(srcdir)/tree-mudflap.c $(srcdir)/tree-flow.h \
  $(srcdir)/tree-ssanames.c $(srcdir)/tree-eh.c $(srcdir)/tree-ssa-address.c \
  $(srcdir)/tree-cfg.c \
  $(srcdir)/tree-dfa.c \
  $(srcdir)/tree-iterator.c $(srcdir)/gimplify.c \
  $(srcdir)/tree-chrec.h \
  $(srcdir)/tree-scalar-evolution.c \
  $(srcdir)/tree-ssa-operands.h \
  $(srcdir)/tree-profile.c $(srcdir)/tree-nested.c \
  $(srcdir)/varpool.c \
  $(srcdir)/tree-parloops.c \
  $(srcdir)/omp-low.c \
  $(srcdir)/targhooks.c \
  $(srcdir)/passes.c $(srcdir)/cgraphunit.c \
  $(srcdir)/tree-ssa-propagate.c \
  $(srcdir)/tree-phinodes.c \
  $(srcdir)/tree-ssa-structalias.c \
  $(srcdir)/lto-symtab.c \
  $(srcdir)/tree-ssa-alias.h \
  $(srcdir)/ipa-prop.h \
  $(srcdir)/lto-streamer.h \
  $(out_file) \
  @all_gtfiles@

ifdef EXTRA_TARGET
$(eval GTFILES = $(filter-out $(filter-out $(OBJS-extra-target:%.o=\%/%.c),$(filter %.c,$(value GTFILES-RAW))),$(subst $$(out_file), [target_files] $(out_file) [extra_target],$(value GTFILES-RAW))))
else
GTFILES = $(GTFILES-RAW)
endif

# Compute the list of GT header files from the corresponding C sources,
# possibly nested within config or language subdirectories.  Match gengtype's
# behavior in this respect: gt-LANG-file.h for "file" anywhere within a LANG
# language subdir, gt-file.h otherwise (no subdir indication for config/
# related sources).

GTFILES_H = $(subst /,-, \
	    $(shell echo $(patsubst $(srcdir)/%,gt-%, \
			   $(patsubst %.c,%.h, \
			     $(filter %.c, $(GTFILES)))) \
			| sed -e "s|/[^ ]*/|/|g" -e "s|gt-config/|gt-|g"))

GTFILES_LANG_H = $(patsubst [%], gtype-%.h, $(filter [%], $(GTFILES)))
ALL_GTFILES_H := $(sort $(GTFILES_H) $(GTFILES_LANG_H))

# $(GTFILES) may be too long to put on a command line, so we have to
# write it out to a file (taking care not to do that in a way that
# overflows a command line!) and then have gengtype read the file in.

$(ALL_GTFILES_H) gtype-desc.c gtype-desc.h gtype-ttags.h: s-gtype ; @true

gtyp-input.list: s-gtyp-input ; @true
s-gtyp-input: Makefile
	@: $(call write_entries_to_file,$(GTFILES),tmp-gi.list)
	$(SHELL) $(srcdir)/../move-if-change tmp-gi.list gtyp-input.list
	$(STAMP) s-gtyp-input

s-gtype: build/gengtype$(build_exeext) $(filter-out [%], $(GTFILES)) \
	 gtyp-input.list
	$(RUN_GEN) build/gengtype$(build_exeext) $(srcdir) gtyp-input.list
	$(STAMP) s-gtype

generated_files = config.h tm.h $(TM_P_H) $(TM_H) multilib.h \
       $(simple_generated_h) specs.h \
       tree-check.h genrtl.h insn-modes.h tm-preds.h tm-constrs.h \
       $(ALL_GTFILES_H) gtype-desc.c gtype-desc.h gcov-iov.h

# In order for parallel make to really start compiling the expensive
# objects from $(OBJS-common) as early as possible, build all their
# prerequisites strictly before all objects.
$(ALL_HOST_OBJS) : | $(generated_files)

#
# How to compile object files to run on the build machine.

build/%.o :  # dependencies provided by explicit rule later
	$(COMPILER_FOR_BUILD) -c $(BUILD_COMPILERFLAGS) $(BUILD_CPPFLAGS) \
	$(if $(EXTRA_TARGET),-DEXTRA_TARGET=$(EXTRA_TARGET)) -o $@ $<

# Header dependencies for the programs that generate source code.
# These are library modules...
build/errors.o : errors.c $(BCONFIG_H) $(SYSTEM_H) errors.h
build/gensupport.o: gensupport.c $(BCONFIG_H) $(SYSTEM_H) coretypes.h	\
  $(GTM_H) $(RTL_BASE_H) $(OBSTACK_H) errors.h $(HASHTAB_H)		\
  $(READ_MD_H) gensupport.h
build/ggc-none.o : ggc-none.c $(BCONFIG_H) $(SYSTEM_H) coretypes.h 	\
  $(GGC_H)
build/min-insn-modes.o : $(TA)min-insn-modes.c $(BCONFIG_H) $(SYSTEM_H)	\
  $(MACHMODE_H)
build/print-rtl.o: print-rtl.c $(BCONFIG_H) $(SYSTEM_H) coretypes.h	\
  $(GTM_H) $(RTL_BASE_H)
build/read-md.o: read-md.c $(BCONFIG_H) $(SYSTEM_H) coretypes.h		\
  $(HASHTAB_H) errors.h $(READ_MD_H)
build/read-rtl.o: read-rtl.c $(BCONFIG_H) $(SYSTEM_H) coretypes.h	\
  $(GTM_H) $(RTL_BASE_H) $(OBSTACK_H) $(HASHTAB_H) $(READ_MD_H)		\
  gensupport.h
build/rtl.o: rtl.c $(BCONFIG_H) coretypes.h $(GTM_H) $(SYSTEM_H)	\
  $(RTL_H) $(GGC_H) errors.h
build/vec.o : vec.c $(BCONFIG_H) $(SYSTEM_H) coretypes.h $(VEC_H)	\
   $(GGC_H) $(TOPLEV_H)
build/gencondmd.o : build/gencondmd.c $(BCONFIG_H) $(SYSTEM_H)		\
  coretypes.h $(GTM_H) insn-constants.h					\
  $(filter-out insn-flags.h, $(RTL_H) $(TM_P_H) $(FUNCTION_H) $(REGS_H) \
  $(RECOG_H) output.h $(FLAGS_H) $(RESOURCE_H) $(TOPLEV_H) reload.h 	\
  $(EXCEPT_H) tm-constrs.h)
# This pulls in tm-pred.h which contains inline functions wrapping up
# predicates from the back-end so those functions must be discarded.
# No big deal since gencondmd.c is a dummy file for non-GCC compilers.
build/gencondmd.o : \
  BUILD_CFLAGS := $(filter-out -fkeep-inline-functions, $(BUILD_CFLAGS))

# ...these are the programs themselves.
build/genattr.o : genattr.c $(RTL_BASE_H) $(BCONFIG_H) $(SYSTEM_H)	\
  coretypes.h $(GTM_H) errors.h $(READ_MD_H) gensupport.h
build/genattrtab.o : genattrtab.c $(RTL_BASE_H) $(OBSTACK_H)		\
  $(BCONFIG_H) $(SYSTEM_H) coretypes.h $(GTM_H) errors.h $(GGC_H)	\
  $(READ_MD_H) gensupport.h vecprim.h
build/genautomata.o : genautomata.c $(RTL_BASE_H) $(OBSTACK_H)		\
  $(BCONFIG_H) $(SYSTEM_H) coretypes.h $(GTM_H) errors.h $(VEC_H)	\
  $(HASHTAB_H) gensupport.h
build/gencheck.o : gencheck.c all-tree.def $(BCONFIG_H) $(GTM_H)	\
	$(SYSTEM_H) coretypes.h $(lang_tree_files) gimple.def
build/genchecksum.o : genchecksum.c $(BCONFIG_H) $(SYSTEM_H) $(MD5_H)
build/gencodes.o : gencodes.c $(RTL_BASE_H) $(BCONFIG_H) $(SYSTEM_H)	\
  coretypes.h $(GTM_H) errors.h gensupport.h
build/genconditions.o : genconditions.c $(RTL_BASE_H) $(BCONFIG_H)	\
  $(SYSTEM_H) coretypes.h $(GTM_H) errors.h $(HASHTAB_H) $(READ_MD_H)	\
  gensupport.h
build/genconfig.o : genconfig.c $(RTL_BASE_H) $(BCONFIG_H) $(SYSTEM_H)	\
  coretypes.h $(GTM_H) errors.h gensupport.h
build/genconstants.o : genconstants.c $(BCONFIG_H) $(SYSTEM_H)		\
  coretypes.h errors.h $(READ_MD_H)
build/genemit.o : genemit.c $(RTL_BASE_H) $(BCONFIG_H) $(SYSTEM_H)	\
  coretypes.h $(GTM_H) errors.h $(READ_MD_H) gensupport.h
build/genenums.o : genenums.c $(BCONFIG_H) $(SYSTEM_H)			\
  coretypes.h errors.h $(READ_MD_H)
build/genextract.o : genextract.c $(RTL_BASE_H) $(BCONFIG_H)		\
  $(SYSTEM_H) coretypes.h $(GTM_H) errors.h $(READ_MD_H) gensupport.h	\
  vecprim.h
build/genflags.o : genflags.c $(RTL_BASE_H) $(OBSTACK_H) $(BCONFIG_H)	\
  $(SYSTEM_H) coretypes.h $(GTM_H) errors.h $(READ_MD_H) gensupport.h
build/gengenrtl.o : gengenrtl.c $(BCONFIG_H) $(SYSTEM_H) rtl.def
build/gengtype-lex.o : gengtype-lex.c gengtype.h $(BCONFIG_H) $(SYSTEM_H)
build/gengtype-parse.o : gengtype-parse.c gengtype.h $(BCONFIG_H)	\
  $(SYSTEM_H)
build/gengtype.o : BUILD_CPPFLAGS += '-DEXTRA_TARGETS_FILES(PREFIX,FILE,DELIM)=$(subst $(space),/**/DELIM/**/,$(foreach TA,$(EXTRA_TARGETS),PREFIX/**/"$(TA)"/**/FILE))' -DEXTRA_TARGET_STRING='"$(filter-out _,$(EXTRA_TARGET)_)"'
build/gengtype.o : gengtype.c $(BCONFIG_H) $(SYSTEM_H) gengtype.h 	\
  rtl.def insn-notes.def errors.h double-int.h $(HASHTAB_H)
build/genmddeps.o: genmddeps.c $(BCONFIG_H) $(SYSTEM_H) coretypes.h	\
  errors.h $(READ_MD_H)
build/genmodes.o : \
  BUILD_CPPFLAGS += -Doutput_target='"$(subst -,_,$(target_noncanonical))"'
build/genmodes.o : genmodes.c $(BCONFIG_H) $(SYSTEM_H) errors.h		\
  $(HASHTAB_H) machmode.def extra-modes.h
build/genopinit.o : genopinit.c $(RTL_BASE_H) $(BCONFIG_H) $(SYSTEM_H)	\
  coretypes.h $(GTM_H) errors.h gensupport.h
build/genoutput.o : genoutput.c $(RTL_BASE_H) $(BCONFIG_H) $(SYSTEM_H)	\
  coretypes.h $(GTM_H) errors.h $(READ_MD_H) gensupport.h
build/genpeep.o : genpeep.c $(RTL_BASE_H) $(BCONFIG_H) $(SYSTEM_H)	\
  coretypes.h $(GTM_H) errors.h gensupport.h $(TOPLEV_H)
build/genpreds.o : genpreds.c $(RTL_BASE_H) $(BCONFIG_H) $(SYSTEM_H)	\
  coretypes.h $(GTM_H) errors.h $(READ_MD_H) gensupport.h $(OBSTACK_H)
build/genrecog.o : genrecog.c $(RTL_BASE_H) $(BCONFIG_H) $(SYSTEM_H)	\
  coretypes.h $(GTM_H) errors.h $(READ_MD_H) gensupport.h

#Fixme: should take more steps to make sure that we use a
#uniform type and storage layout
COMMON_ABI=target-types.h target-gtypes.h

#make sure ENABLE_NLS is consistent between this dir and subdirs.
#configure checks for ../intl/config.intl
intl/config.intl: ../intl/config.intl
	-$(LN) -s ../intl .

ifndef TA
extra-modes.h: Makefile T-extra $(foreach ta,$(EXTRA_TARGETS),$(ta)/T-extra)
	echo target=\"$(subst -,_,$(target_noncanonical))\"\; > $@
	$(foreach file,$(extra_modes_file),echo '#include "$(file)"' >> $@)
	$(foreach ta,$(EXTRA_TARGETS),\
	  echo target='"$(subst -,_,$(ta))"'\; >> $@;\
	  $(foreach file,$($(ta)-extra_modes_file),\
	    echo '#include "$(file)"' >> $@;))
	echo 'target = (const char *) 0;' >> $@
ifdef EXTRA_TARGETS
# ??? This generates a rather long header file to address one small
# pernicious issue.
# ??? config/h8300/h8300.h uses rtx_def*.
target-types.h: Makefile T-extra $(foreach ta,$(EXTRA_TARGETS),$(ta)/T-extra $($(ta)-tm_include_list))
	echo '#ifndef TARGET_TYPES_H' > $@
	$(foreach ta,_ $(EXTRA_TARGETS:%=%-),\
	  echo 'namespace $(subst -,_,$(ta)) {' >> $@;\
	  ( $(foreach file,$($(ta:%_=%)tm_include_list),\
	      echo '#include "$(file)"';))\
	  | cpp -I $(INCLUDES) | sed 'sX^#X// &X' >> $@;\
	  ( $(foreach file,config.h system.h $($(ta:%_=%)tm_include_list) hard-reg-set.h,\
              echo '#include "$(file)"';)\
	    echo 'typedef CUMULATIVE_ARGS $(subst -,_,$(ta))cumulative_args;';\
	    echo 'typedef struct machine_function *$(subst -,_,$(ta))machine_function;';\
	    echo 'typedef HARD_REG_SET $(subst -,_,$(ta))hard_reg_set;';\
	    echo '}';\
	    echo 'using $(subst -,_,$(ta)::$(ta))cumulative_args;'; \
	    echo 'using $(subst -,_,$(ta)::$(ta))machine_function;'; \
	    echo 'using $(subst -,_,$(ta)::$(ta))hard_reg_set;') \
	  | cpp -I $(INCLUDES) | sed -e 'sX^#X// &X' -e '/hard-reg-set.h/,/using.*hard_reg_set;/p' -e d >> $@;)
	echo '' >> $@
	echo 'typedef union {' >> $@
	$(foreach num,$(call enumerate,_ $(EXTRA_TARGETS)),\
	  $(foreach ta,$(subst -,_,$(word $(num), _ $(EXTRA_TARGETS:%=%_))),\
	    echo '  $(ta)cumulative_args GTY ((tag ("$(num) - 1"))) \
	       $(ta)ca;' >> $@;)) \
	echo '  void *GTY ((default, skip)) align_dummy[1];' >> $@
	echo '} cumulative_args_u;' >> $@
	echo '' >> $@
	echo 'typedef union {' >> $@
	$(foreach num,$(call enumerate,_ $(EXTRA_TARGETS)),\
	  $(foreach ta,$(subst -,_,$(word $(num), _ $(EXTRA_TARGETS:%=%_))),\
	    echo '  $(ta)machine_function GTY ((tag ("$(num) - 1"))) \
	       $(ta)mf;' >> $@;)) \
	echo '  void *GTY ((default, skip)) align_dummy[1];' >> $@
	echo '} machine_function_u;' >> $@
	echo '' >> $@
	echo 'typedef union {' >> $@
	$(foreach num,$(call enumerate,_ $(EXTRA_TARGETS)),\
	  $(foreach ta,$(subst -,_,$(word $(num), _ $(EXTRA_TARGETS:%=%_))),\
	    echo '  $(ta)hard_reg_set GTY ((tag ("$(num) - 1"))) \
	       $(ta)hrs;' >> $@;)) \
	echo '  void *GTY ((default, skip)) align_dummy[1];' >> $@
	echo '} hard_reg_set_u;' >> $@
	echo '#endif /* TARGET_TYPES_H */' >> $@
target-gtypes.h: build/gentargtype$(build_exeext)
	$(RUN_GEN) build/gentargtype$(build_exeext) > $@
else # !EXTRA_TARGETS
# using struct instead of union makes this gty-safe.
target-types.h target-gtypes.h: Makefile
	echo 'typedef union GTY (())' > $@
	echo '  {' >> $@
	echo '    CUMULATIVE_ARGS GTY ((tag ("TARGET_NUM"))) _ca;' >> $@
	echo '  } cumulative_args_u;' >> $@
	mf_def=` \
	  cat $(tm_include_list) $(filter-out [%], $(GTFILES)) \
	  | sed '/struct[ 	]*GTY[() 	]*machine_function/!d'`;\
	if test "x$${mf_def}" = x; then \
	  echo 'struct GTY (()) machine_function { int dummy; };' >> $@; \
	fi
	echo 'typedef union GTY (())' >> $@
	echo '  {' >> $@
	echo '    struct machine_function *GTY ((tag ("TARGET_NUM"))) _mf;' \
		>> $@
	echo '  } machine_function_u;' >> $@
	echo 'typedef union GTY (())' >> $@
	echo '  {' >> $@
	echo '    HARD_REG_SET GTY ((tag ("TARGET_NUM"))) _hrs;' >> $@
	echo '  } hard_reg_set_u;' >> $@
endif # !EXTRA_TARGETS
EXTRA_OBJS := $(EXTRA_OBJS) \
  $(foreach ta,$(EXTRA_TARGETS),$(addprefix $(ta)/,$($(ta)-EXTRA_OBJS)))
endif

# Compile the programs that generate insn-* from the machine description.
# They are compiled with $(COMPILER_FOR_BUILD), and associated libraries,
# since they need to run on this machine
# even if GCC is being compiled to run on some other machine.

# As a general rule...
build/gen%$(build_exeext): build/gen%.o $(BUILD_LIBDEPS)
	$(LINKER_FOR_BUILD) $(BUILD_LINKERFLAGS) $(BUILD_LDFLAGS) -o $@ \
	    $(filter-out $(BUILD_LIBDEPS), $^) $(BUILD_LIBS)

# All these programs use the RTL reader ($(BUILD_RTL)).
genprogrtl = attr attrtab automata codes conditions config emit \
	     extract flags opinit output peep preds recog
$(genprogrtl:%=build/gen%$(build_exeext)): $(BUILD_RTL)

# All these programs use the MD reader ($(BUILD_MD)).
genprogmd = $(genprogrtl) mddeps constants enums
$(genprogmd:%=build/gen%$(build_exeext)): $(BUILD_MD)

# All generator programs need to report errors
genprog = $(genprogmd) genrtl modes gtype
$(genprog:%=build/gen%$(build_exeext)): $(BUILD_ERRORS)

# These programs need libs over and above what they get from the above list.
build/genautomata$(build_exeext) : BUILD_LIBS += -lm

# These programs are not linked with the MD reader.
build/gengtype$(build_exeext) : build/gengtype-lex.o build/gengtype-parse.o

# Generated source files for gengtype.
gengtype-lex.c : gengtype-lex.l
	-$(FLEX) $(FLEXFLAGS) -o$@ $<

#
# Remake internationalization support.
intl.o: intl.c $(CONFIG_H) $(SYSTEM_H) coretypes.h $(TM_H) intl.h Makefile
	$(COMPILER) $(ALL_COMPILERFLAGS) $(ALL_CPPFLAGS) \
	  -DLOCALEDIR=\"$(localedir)\" \
	  -c $(srcdir)/intl.c $(OUTPUT_OPTION)

#
# Remake cpp.

PREPROCESSOR_DEFINES = \
  -DGCC_INCLUDE_DIR=\"$(libsubdir)/include\" \
  -DFIXED_INCLUDE_DIR=\"$(libsubdir)/include-fixed\" \
  -DGPLUSPLUS_INCLUDE_DIR=\"$(gcc_gxx_include_dir)\" \
  -DGPLUSPLUS_TOOL_INCLUDE_DIR=\"$(gcc_gxx_include_dir)/$(target_noncanonical)\" \
  -DGPLUSPLUS_BACKWARD_INCLUDE_DIR=\"$(gcc_gxx_include_dir)/backward\" \
  -DLOCAL_INCLUDE_DIR=\"$(local_includedir)\" \
  -DCROSS_INCLUDE_DIR=\"$(CROSS_SYSTEM_HEADER_DIR)\" \
  -DTOOL_INCLUDE_DIR=\"$(gcc_tooldir)/include\" \
  -DPREFIX=\"$(prefix)/\" \
  -DSTANDARD_EXEC_PREFIX=\"$(libdir)/gcc/\" \
  @TARGET_SYSTEM_ROOT_DEFINE@

cppdefault.o: cppdefault.c $(CONFIG_H) $(SYSTEM_H) coretypes.h $(TM_H) \
	cppdefault.h Makefile
	$(COMPILER) $(ALL_COMPILERFLAGS) $(ALL_CPPFLAGS) \
	  $(PREPROCESSOR_DEFINES) \
	  -c $(srcdir)/cppdefault.c $(OUTPUT_OPTION)

# Note for the stamp targets, we run the program `true' instead of
# having an empty command (nothing following the semicolon).

# gcov-iov.c is run on the build machine to generate gcov-iov.h from version.c
build/gcov-iov.o: gcov-iov.c $(BCONFIG_H) coretypes.h $(GTM_H) \
  $(SYSTEM_H) coretypes.h $(TM_H)

build/gcov-iov$(build_exeext): build/gcov-iov.o
	$(LINKER_FOR_BUILD) $(BUILD_LINKERFLAGS) $(BUILD_LDFLAGS) \
		build/gcov-iov.o -o $@

gcov-iov.h: s-iov
s-iov: build/gcov-iov$(build_exeext) $(BASEVER) $(DEVPHASE)
	build/gcov-iov$(build_exeext) '$(BASEVER_c)' '$(DEVPHASE_c)' \
	    > tmp-gcov-iov.h
	$(SHELL) $(srcdir)/../move-if-change tmp-gcov-iov.h gcov-iov.h
	$(STAMP) s-iov

gcov.o: gcov.c gcov-io.c $(GCOV_IO_H) intl.h $(SYSTEM_H) coretypes.h $(TM_H) \
   $(CONFIG_H) version.h
gcov-dump.o: gcov-dump.c gcov-io.c $(GCOV_IO_H) $(SYSTEM_H) coretypes.h \
   $(TM_H) $(CONFIG_H) version.h

GCOV_OBJS = gcov.o intl.o version.o errors.o
gcov$(exeext): $(GCOV_OBJS) $(LIBDEPS)
	$(LINKER) $(ALL_LINKERFLAGS) $(LDFLAGS) $(GCOV_OBJS) $(LIBS) -o $@
GCOV_DUMP_OBJS = gcov-dump.o version.o errors.o
gcov-dump$(exeext): $(GCOV_DUMP_OBJS) $(LIBDEPS)
	$(LINKER) $(ALL_LINKERFLAGS) $(LDFLAGS) $(GCOV_DUMP_OBJS) \
		$(LIBS) -o $@
#
# Build the include directories.  The stamp files are stmp-* rather than
# s-* so that mostlyclean does not force the include directory to
# be rebuilt.

# Build the include directories.
stmp-int-hdrs: $(STMP_FIXINC) $(USER_H) $(UNWIND_H) fixinc_list
# Copy in the headers provided with gcc.
# The sed command gets just the last file name component;
# this is necessary because VPATH could add a dirname.
# Using basename would be simpler, but some systems don't have it.
# The touch command is here to workaround an AIX/Linux NFS bug.
	-if [ -d include ] ; then true; else mkdir include; chmod a+rx include; fi
	-if [ -d include-fixed ] ; then true; else mkdir include-fixed; chmod a+rx include-fixed; fi
	for file in .. $(USER_H); do \
	  if [ X$$file != X.. ]; then \
	    realfile=`echo $$file | sed -e 's|.*/\([^/]*\)$$|\1|'`; \
	    $(STAMP) include/$$realfile; \
	    rm -f include/$$realfile; \
	    cp $$file include; \
	    chmod a+r include/$$realfile; \
	  fi; \
	done
	rm -f include/unwind.h
	cp $(UNWIND_H) include/unwind.h
	chmod a+r include/unwind.h
	rm -f include/stdint.h
	if [ $(USE_GCC_STDINT) = wrap ]; then \
	  rm -f include/stdint-gcc.h; \
	  cp $(srcdir)/ginclude/stdint-gcc.h include/stdint-gcc.h; \
	  chmod a+r include/stdint-gcc.h; \
	  cp $(srcdir)/ginclude/stdint-wrap.h include/stdint.h; \
	  chmod a+r include/stdint.h; \
	elif [ $(USE_GCC_STDINT) = provide ]; then \
	  cp $(srcdir)/ginclude/stdint-gcc.h include/stdint.h; \
	  chmod a+r include/stdint.h; \
	fi
	set -e; for ml in `cat fixinc_list`; do \
	  sysroot_headers_suffix=`echo $${ml} | sed -e 's/;.*$$//'`; \
	  multi_dir=`echo $${ml} | sed -e 's/^[^;]*;//'`; \
	  fix_dir=include-fixed$${multi_dir}; \
	  if $(LIMITS_H_TEST) ; then \
	    cat $(srcdir)/limitx.h $(srcdir)/glimits.h $(srcdir)/limity.h > tmp-xlimits.h; \
	  else \
	    cat $(srcdir)/glimits.h > tmp-xlimits.h; \
	  fi; \
	  $(mkinstalldirs) $${fix_dir}; \
	  chmod a+rx $${fix_dir} || true; \
	  rm -f $${fix_dir}/limits.h; \
	  mv tmp-xlimits.h $${fix_dir}/limits.h; \
	  chmod a+r $${fix_dir}/limits.h; \
	done
# Install the README
	rm -f include-fixed/README
	cp $(srcdir)/../fixincludes/README-fixinc include-fixed/README
	chmod a+r include-fixed/README
	$(STAMP) $@

.PHONY: install-gcc-tooldir
install-gcc-tooldir:
	$(mkinstalldirs) $(DESTDIR)$(gcc_tooldir)

macro_list: s-macro_list; @true
s-macro_list : $(GCC_PASSES)
	echo | $(GCC_FOR_TARGET) -E -dM - | \
	  sed -n -e 's/^#define \([^_][a-zA-Z0-9_]*\).*/\1/p' \
		 -e 's/^#define \(_[^_A-Z][a-zA-Z0-9_]*\).*/\1/p' | \
	  sort -u > tmp-macro_list
	$(SHELL) $(srcdir)/../move-if-change tmp-macro_list macro_list
	$(STAMP) s-macro_list

fixinc_list: s-fixinc_list; @true
s-fixinc_list : $(GCC_PASSES)
# Build up a list of multilib directories and corresponding sysroot
# suffixes, in form sysroot;multilib.
	if $(GCC_FOR_TARGET) -print-sysroot-headers-suffix > /dev/null 2>&1; then \
	  set -e; for ml in `$(GCC_FOR_TARGET) -print-multi-lib`; do \
	    multi_dir=`echo $${ml} | sed -e 's/;.*$$//'`; \
	    flags=`echo $${ml} | sed -e 's/^[^;]*;//' -e 's/@/ -/g'`; \
	    sfx=`$(GCC_FOR_TARGET) $${flags} -print-sysroot-headers-suffix`; \
	    if [ "$${multi_dir}" = "." ]; \
	      then multi_dir=""; \
	    else \
	      multi_dir=/$${multi_dir}; \
	    fi; \
	    echo "$${sfx};$${multi_dir}"; \
	  done; \
	else \
	  echo ";"; \
	fi > tmp-fixinc_list
	$(SHELL) $(srcdir)/../move-if-change tmp-fixinc_list fixinc_list
	$(STAMP) s-fixinc_list

# The line below is supposed to avoid accidentally matching the
# built-in suffix rule `.o:' to build fixincl out of fixincl.o.  You'd
# expect fixincl to be newer than fixincl.o, such that this situation
# would never come up.  As it turns out, if you use ccache with
# CCACHE_HARDLINK enabled, the compiler doesn't embed the current
# working directory in object files (-g absent, or -fno-working-dir
# present), and build and host are the same, fixincl for the host will
# build after fixincl for the build machine, getting a cache hit,
# thereby updating the timestamp of fixincl.o in the host tree.
# Because of CCACHE_HARDLINK, this will also update the timestamp in
# the build tree, and so fixincl in the build tree will appear to be
# out of date.  Yuck.
../$(build_subdir)/fixincludes/fixincl: ; @ :

# Build fixed copies of system files.
# Abort if no system headers available, unless building a crosscompiler.
# FIXME: abort unless building --without-headers would be more accurate and less ugly
stmp-fixinc: gsyslimits.h macro_list fixinc_list \
  $(build_objdir)/fixincludes/fixincl \
  $(build_objdir)/fixincludes/fixinc.sh
	rm -rf include-fixed; mkdir include-fixed
	-chmod a+rx include-fixed
	if [ -d ../prev-gcc ]; then \
	  cd ../prev-gcc && \
	  $(MAKE) real-$(INSTALL_HEADERS_DIR) DESTDIR=`pwd`/../gcc/ \
	    libsubdir=. ; \
	else \
	  set -e; for ml in `cat fixinc_list`; do \
	    sysroot_headers_suffix=`echo $${ml} | sed -e 's/;.*$$//'`; \
	    multi_dir=`echo $${ml} | sed -e 's/^[^;]*;//'`; \
	    fix_dir=include-fixed$${multi_dir}; \
	    if ! $(inhibit_libc) && test ! -d ${SYSTEM_HEADER_DIR}; then \
	      echo The directory that should contain system headers does not exist: >&2 ; \
	      echo "  ${SYSTEM_HEADER_DIR}" >&2 ; \
	      tooldir_sysinc=`echo "${gcc_tooldir}/sys-include" | sed -e :a -e "s,[^/]*/\.\.\/,," -e ta`; \
	      if test "x${SYSTEM_HEADER_DIR}" = "x$${tooldir_sysinc}"; \
	      then sleep 1; else exit 1; fi; \
	    fi; \
	    $(mkinstalldirs) $${fix_dir}; \
	    chmod a+rx $${fix_dir} || true; \
	    (TARGET_MACHINE='$(target)'; srcdir=`cd $(srcdir); ${PWD_COMMAND}`; \
	      SHELL='$(SHELL)'; MACRO_LIST=`${PWD_COMMAND}`/macro_list ; \
	      gcc_dir=`${PWD_COMMAND}` ; \
	      export TARGET_MACHINE srcdir SHELL MACRO_LIST && \
	      cd $(build_objdir)/fixincludes && \
	      $(SHELL) ./fixinc.sh "$${gcc_dir}/$${fix_dir}" \
	        $(SYSTEM_HEADER_DIR) $(OTHER_FIXINCLUDES_DIRS) ); \
	    rm -f $${fix_dir}/syslimits.h; \
	    if [ -f $${fix_dir}/limits.h ]; then \
	      mv $${fix_dir}/limits.h $${fix_dir}/syslimits.h; \
	    else \
	      cp $(srcdir)/gsyslimits.h $${fix_dir}/syslimits.h; \
	    fi; \
	    chmod a+r $${fix_dir}/syslimits.h; \
	  done; \
	fi
	$(STAMP) stmp-fixinc

# Use -fno-exceptions to work around incompatibility with RHEL 3 stdio.h
# vasprintf declaration and libiberty vasprintf declaration.
build/gentargtype.o: $(srcdir)/gentargtype.cc target-types.h $(SYSTEM_H)
	$(CXX) -c -fno-exceptions \
	$(filter-out -Wstrict-prototypes -Wmissing-prototypes -Wold-style-definition -Wc++-compat,$(BUILD_CFLAGS)) \
	$(BUILD_CPPFLAGS) -o $@ $<

build/gentargtype$(build_exeext): build/gentargtype.o $(BUILD_LIBDEPS)
	$(CXX) $(BUILD_CFLAGS) $(BUILD_LDFLAGS) -o $@ $<
#
# Remake the info files.

doc: $(BUILD_INFO) $(GENERATED_MANPAGES) gccbug

INFOFILES = doc/cpp.info doc/gcc.info doc/gccint.info \
            doc/gccinstall.info doc/cppinternals.info

info: $(INFOFILES) lang.info @GENINSRC@ srcinfo lang.srcinfo

srcinfo: $(INFOFILES)
	-cp -p $^ $(srcdir)/doc

TEXI_CPP_FILES = cpp.texi fdl.texi cppenv.texi cppopts.texi		\
	 gcc-common.texi gcc-vers.texi

TEXI_GCC_FILES = gcc.texi gcc-common.texi gcc-vers.texi frontends.texi	\
	 standards.texi invoke.texi extend.texi md.texi objc.texi	\
	 gcov.texi trouble.texi bugreport.texi service.texi		\
	 contribute.texi compat.texi funding.texi gnu.texi gpl_v3.texi	\
	 fdl.texi contrib.texi cppenv.texi cppopts.texi			\
	 implement-c.texi implement-cxx.texi arm-neon-intrinsics.texi

TEXI_GCCINT_FILES = gccint.texi gcc-common.texi gcc-vers.texi		\
	 contribute.texi makefile.texi configterms.texi options.texi	\
	 portability.texi interface.texi passes.texi	\
	 rtl.texi md.texi tm.texi hostconfig.texi fragments.texi	\
	 configfiles.texi collect2.texi headerdirs.texi funding.texi	\
	 gnu.texi gpl_v3.texi fdl.texi contrib.texi languages.texi	\
	 sourcebuild.texi gty.texi libgcc.texi cfg.texi tree-ssa.texi	\
	 loop.texi generic.texi gimple.texi plugins.texi

TEXI_GCCINSTALL_FILES = install.texi install-old.texi fdl.texi		\
	 gcc-common.texi gcc-vers.texi

TEXI_CPPINT_FILES = cppinternals.texi gcc-common.texi gcc-vers.texi

# gcc-vers.texi is generated from the version files.
gcc-vers.texi: $(BASEVER) $(DEVPHASE)
	(echo "@set version-GCC $(BASEVER_c)"; \
	 if [ "$(DEVPHASE_c)" = "experimental" ]; \
	 then echo "@set DEVELOPMENT"; \
	 else echo "@clear DEVELOPMENT"; \
	 fi) > $@T
	$(build_file_translate) echo @set srcdir $(abs_srcdir) >> $@T
	if [ -n "$(PKGVERSION)" ]; then \
	  echo "@set VERSION_PACKAGE $(PKGVERSION)" >> $@T; \
	fi
	echo "@set BUGURL $(BUGURL_TEXI)" >> $@T; \
	mv -f $@T $@


# The *.1, *.7, *.info, *.dvi, and *.pdf files are being generated from implicit
# patterns.  To use them, put each of the specific targets with its
# specific dependencies but no build commands.

doc/cpp.info: $(TEXI_CPP_FILES)
doc/gcc.info: $(TEXI_GCC_FILES)
doc/gccint.info: $(TEXI_GCCINT_FILES)
doc/cppinternals.info: $(TEXI_CPPINT_FILES)

doc/%.info: %.texi
	if [ x$(BUILD_INFO) = xinfo ]; then \
		$(MAKEINFO) $(MAKEINFOFLAGS) -I . -I $(gcc_docdir) \
			-I $(gcc_docdir)/include -o $@ $<; \
	fi

# Duplicate entry to handle renaming of gccinstall.info
doc/gccinstall.info: $(TEXI_GCCINSTALL_FILES)
	if [ x$(BUILD_INFO) = xinfo ]; then \
		$(MAKEINFO) $(MAKEINFOFLAGS) -I $(gcc_docdir) \
			-I $(gcc_docdir)/include -o $@ $<; \
	fi

doc/cpp.dvi: $(TEXI_CPP_FILES)
doc/gcc.dvi: $(TEXI_GCC_FILES)
doc/gccint.dvi: $(TEXI_GCCINT_FILES)
doc/cppinternals.dvi: $(TEXI_CPPINT_FILES)

doc/cpp.pdf: $(TEXI_CPP_FILES)
doc/gcc.pdf: $(TEXI_GCC_FILES)
doc/gccint.pdf: $(TEXI_GCCINT_FILES)
doc/cppinternals.pdf: $(TEXI_CPPINT_FILES)

$(build_htmldir)/cpp/index.html: $(TEXI_CPP_FILES)
$(build_htmldir)/gcc/index.html: $(TEXI_GCC_FILES)
$(build_htmldir)/gccint/index.html: $(TEXI_GCCINT_FILES)
$(build_htmldir)/cppinternals/index.html: $(TEXI_CPPINT_FILES)

dvi:: doc/gcc.dvi doc/gccint.dvi doc/gccinstall.dvi doc/cpp.dvi \
      doc/cppinternals.dvi lang.dvi

doc/%.dvi: %.texi
	$(TEXI2DVI) -I . -I $(abs_docdir) -I $(abs_docdir)/include -o $@ $<

# Duplicate entry to handle renaming of gccinstall.dvi
doc/gccinstall.dvi: $(TEXI_GCCINSTALL_FILES)
	$(TEXI2DVI) -I . -I $(abs_docdir) -I $(abs_docdir)/include -o $@ $<

PDFFILES = doc/gcc.pdf doc/gccint.pdf doc/gccinstall.pdf doc/cpp.pdf \
           doc/cppinternals.pdf

pdf:: $(PDFFILES) lang.pdf

doc/%.pdf: %.texi
	$(TEXI2PDF) -I . -I $(abs_docdir) -I $(abs_docdir)/include -o $@ $<

# Duplicate entry to handle renaming of gccinstall.pdf
doc/gccinstall.pdf: $(TEXI_GCCINSTALL_FILES)
	$(TEXI2PDF) -I . -I $(abs_docdir) -I $(abs_docdir)/include -o $@ $<

# List the directories or single hmtl files which are installed by
# install-html. The lang.html file triggers language fragments to build
# html documentation.
HTMLS_INSTALL=$(build_htmldir)/cpp $(build_htmldir)/gcc \
       $(build_htmldir)/gccinstall $(build_htmldir)/gccint \
       $(build_htmldir)/cppinternals

# List the html file targets.
HTMLS_BUILD=$(build_htmldir)/cpp/index.html $(build_htmldir)/gcc/index.html \
       $(build_htmldir)/gccinstall/index.html $(build_htmldir)/gccint/index.html \
       $(build_htmldir)/cppinternals/index.html lang.html

html:: $(HTMLS_BUILD)

$(build_htmldir)/%/index.html: %.texi
	$(mkinstalldirs) $(@D)
	rm -f $(@D)/*
	$(TEXI2HTML) -I $(abs_docdir) -I $(abs_docdir)/include -o $(@D) $<

# Duplicate entry to handle renaming of gccinstall
$(build_htmldir)/gccinstall/index.html: $(TEXI_GCCINSTALL_FILES)
	$(mkinstalldirs) $(@D)
	echo rm -f $(@D)/*
	SOURCEDIR=$(abs_docdir) \
	DESTDIR=$(@D) \
	$(SHELL) $(srcdir)/doc/install.texi2html

MANFILES = doc/gcov.1 doc/cpp.1 doc/gcc.1 doc/gfdl.7 doc/gpl.7 doc/fsf-funding.7

generated-manpages: man

man: $(MANFILES) lang.man @GENINSRC@ srcman lang.srcman

srcman: $(MANFILES)
	-cp -p $^ $(srcdir)/doc

doc/%.1: %.pod
	$(STAMP) $@
	-($(POD2MAN) --section=1 $< > $(@).T$$$$ && \
		mv -f $(@).T$$$$ $@) || \
		(rm -f $(@).T$$$$ && exit 1)

doc/%.7: %.pod
	$(STAMP) $@
	-($(POD2MAN) --section=7 $< > $(@).T$$$$ && \
		mv -f $(@).T$$$$ $@) || \
		(rm -f $(@).T$$$$ && exit 1)

%.pod: %.texi
	$(STAMP) $@
	-$(TEXI2POD) -DBUGURL="$(BUGURL_TEXI)" $< > $@

.INTERMEDIATE: cpp.pod gcc.pod gfdl.pod fsf-funding.pod
cpp.pod: cpp.texi cppenv.texi cppopts.texi

# These next rules exist because the output name is not the same as
# the input name, so our implicit %.pod rule will not work.

gcc.pod: invoke.texi cppenv.texi cppopts.texi gcc-vers.texi
	$(STAMP) $@
	-$(TEXI2POD) $< > $@
gfdl.pod: fdl.texi
	$(STAMP) $@
	-$(TEXI2POD) $< > $@
fsf-funding.pod: funding.texi
	$(STAMP) $@
	-$(TEXI2POD) $< > $@
gpl.pod: gpl_v3.texi
	$(STAMP) $@
	-$(TEXI2POD) $< > $@

#
# Deletion of files made during compilation.
# There are four levels of this:
#   `mostlyclean', `clean', `distclean' and `maintainer-clean'.
# `mostlyclean' is useful while working on a particular type of machine.
# It deletes most, but not all, of the files made by compilation.
# It does not delete libgcc.a or its parts, so it won't have to be recompiled.
# `clean' deletes everything made by running `make all'.
# `distclean' also deletes the files made by config.
# `maintainer-clean' also deletes everything that could be regenerated
# automatically, except for `configure'.
# We remove as much from the language subdirectories as we can
# (less duplicated code).

mostlyclean: lang.mostlyclean
	-rm -f $(MOSTLYCLEANFILES)
	-rm -f *$(objext)
	-rm -f *$(coverageexts)
# Delete build programs
	-rm -f build/*
	-rm -f mddeps.mk
# Delete other built files.
	-rm -f specs.h options.c options.h
# Delete the stamp and temporary files.
	-rm -f s-* tmp-* stamp-* stmp-*
	-rm -f */stamp-* */tmp-*
# Delete debugging dump files.
	-rm -f *.[0-9][0-9].* */*.[0-9][0-9].*
# Delete some files made during installation.
	-rm -f specs $(SPECS)
	-rm -f collect collect2 mips-tfile mips-tdump
# Delete unwanted output files from TeX.
	-rm -f *.toc *.log *.vr *.fn *.cp *.tp *.ky *.pg
	-rm -f */*.toc */*.log */*.vr */*.fn */*.cp */*.tp */*.ky */*.pg
# Delete sorted indices we don't actually use.
	-rm -f gcc.vrs gcc.kys gcc.tps gcc.pgs gcc.fns
# Delete core dumps.
	-rm -f core */core
# Delete file generated for gengtype
	-rm -f gtyp-input.list
# Delete files generated by gengtype.c
	-rm -f gtype-*
	-rm -f gt-*
# Delete genchecksum outputs
	-rm -f *-checksum.c

# Delete all files made by compilation
# that don't exist in the distribution.
clean: mostlyclean lang.clean
	-rm -f libgcc.a libgcc_eh.a libgcov.a
	-rm -f libgcc_s*
	-rm -f libunwind*
	-rm -f config.h tconfig.h bconfig.h tm_p.h tm.h
	-rm -f options.c options.h optionlist
	-rm -f cs-*
	-rm -f doc/*.dvi
	-rm -f doc/*.pdf
# Delete the include directories.
	-rm -rf include include-fixed
# Delete files used by the "multilib" facility (including libgcc subdirs).
	-rm -f multilib.h tmpmultilib*
	-if [ "x$(MULTILIB_DIRNAMES)" != x ] ; then \
	  rm -rf $(MULTILIB_DIRNAMES); \
	else if [ "x$(MULTILIB_OPTIONS)" != x ] ; then \
	  rm -rf `echo $(MULTILIB_OPTIONS) | sed -e 's/\// /g'`; \
	fi ; fi

# Delete all files that users would normally create
# while building and installing GCC.
distclean: clean lang.distclean
	-rm -f auto-host.h auto-build.h
	-rm -f cstamp-h
	-rm -f config.status config.run config.cache config.bak
	-rm -f Make-lang Make-hooks Make-host Make-target
	-rm -f Makefile *.oaux
	-rm -f gthr-default.h
	-rm -f TAGS */TAGS
	-rm -f *.asm
	-rm -f site.exp site.bak testsuite/site.exp testsuite/site.bak
	-rm -f testsuite/*.log testsuite/*.sum
	-cd testsuite && rm -f x *.x *.x? *.exe *.rpo *.o *.s *.S *.c
	-cd testsuite && rm -f *.out *.gcov *$(coverageexts)
	-rm -rf ${QMTEST_DIR} stamp-qmtest
	-rm -f cxxmain.c
	-rm -f gccbug .gdbinit configargs.h
	-rm -f gcov.pod
# Delete po/*.gmo only if we are not building in the source directory.
	-if [ ! -f po/exgettext ]; then rm -f po/*.gmo; fi
	-rmdir ada cp f java objc intl po testsuite plugin 2>/dev/null

# Get rid of every file that's generated from some other file, except for `configure'.
# Most of these files ARE PRESENT in the GCC distribution.
maintainer-clean:
	@echo 'This command is intended for maintainers to use; it'
	@echo 'deletes files that may need special tools to rebuild.'
	$(MAKE) lang.maintainer-clean distclean
	-rm -f cpp.??s cpp.*aux
	-rm -f gcc.??s gcc.*aux
	-rm -f $(gcc_docdir)/*.info $(gcc_docdir)/*.1 $(gcc_docdir)/*.7 $(gcc_docdir)/*.dvi $(gcc_docdir)/*.pdf
#
# Entry points `install' and `uninstall'.
# Also use `install-collect2' to install collect2 when the config files don't.

# Copy the compiler files into directories where they will be run.
# Install the driver last so that the window when things are
# broken is small.
install: install-common $(INSTALL_HEADERS) \
    install-cpp install-man install-info install-@POSUB@ \
    install-driver install-lto-wrapper

ifeq ($(enable_plugin),yes)
install: install-plugin
endif

# Handle cpp installation.
install-cpp: installdirs cpp$(exeext)
	-rm -f $(DESTDIR)$(bindir)/$(CPP_INSTALL_NAME)$(exeext)
	-$(INSTALL_PROGRAM) -m 755 cpp$(exeext) $(DESTDIR)$(bindir)/$(CPP_INSTALL_NAME)$(exeext)
	-if [ x$(cpp_install_dir) != x ]; then \
	  rm -f $(DESTDIR)$(prefix)/$(cpp_install_dir)/$(CPP_INSTALL_NAME)$(exeext); \
	  $(INSTALL_PROGRAM) -m 755 cpp$(exeext) $(DESTDIR)$(prefix)/$(cpp_install_dir)/$(CPP_INSTALL_NAME)$(exeext); \
	else true; fi

# Create the installation directories.
# $(libdir)/gcc/include isn't currently searched by cpp.
installdirs:
	$(mkinstalldirs) $(DESTDIR)$(libsubdir)
	$(mkinstalldirs) $(DESTDIR)$(libexecsubdir)
	$(mkinstalldirs) $(DESTDIR)$(bindir)
	$(mkinstalldirs) $(DESTDIR)$(includedir)
	$(mkinstalldirs) $(DESTDIR)$(infodir)
	$(mkinstalldirs) $(DESTDIR)$(slibdir)
	$(mkinstalldirs) $(DESTDIR)$(man1dir)
	$(mkinstalldirs) $(DESTDIR)$(man7dir)

PLUGIN_HEADERS = $(TREE_H) $(CONFIG_H) $(SYSTEM_H) coretypes.h $(TM_H) \
  $(TOPLEV_H) $(BASIC_BLOCK_H) $(GIMPLE_H) $(TREE_PASS_H) $(GCC_PLUGIN_H) \
  $(GGC_H) $(TREE_DUMP_H) $(PRETTY_PRINT_H) opts.h $(PARAMS_H) plugin.def \
  $(tm_file_list) $(tm_include_list) $(tm_p_file_list) $(tm_p_include_list) \
  $(host_xm_file_list) $(host_xm_include_list) $(xm_include_list) \
  intl.h $(PLUGIN_VERSION_H) $(DIAGNOSTIC_H) $(C_COMMON_H) $(C_PRETTY_PRINT_H) \
  tree-iterator.h $(PLUGIN_H) $(TREE_FLOW_H) langhooks.h incpath.h debug.h \
  except.h tree-ssa-sccvn.h real.h output.h $(IPA_UTILS_H) \
  $(C_PRAGMA_H)  $(CPPLIB_H)  $(FUNCTION_H) \
  cppdefault.h flags.h $(MD5_H) params.def params.h prefix.h tree-inline.h \
  $(IPA_PROP_H) $(RTL_H) $(TM_P_H) $(CFGLOOP_H) $(EMIT_RTL_H) version.h

# generate the 'build fragment' b-header-vars
s-header-vars: Makefile
	rm -f tmp-header-vars
	$(foreach header_var,$(shell sed < Makefile -e 's/^\([A-Z0-9_]*_H\)[      ]*=.*/\1/p' -e d),echo $(header_var)=$(shell echo $($(header_var):$(srcdir)/%=.../%) | sed -e 's~\.\.\./config/~config/~' -e 's~\.\.\..*/~~') >> tmp-header-vars;) \
	$(SHELL) $(srcdir)/../move-if-change tmp-header-vars b-header-vars
	$(STAMP) s-header-vars

# Install the headers needed to build a plugin.
install-plugin: installdirs lang.install-plugin s-header-vars
# We keep the directory structure for files in config and .def files. All
# other files are flattened to a single directory.
	$(mkinstalldirs) $(DESTDIR)$(plugin_includedir)
	headers=`echo $(PLUGIN_HEADERS) | tr ' ' '\012' | sort -u`; \
	srcdirstrip=`echo "$(srcdir)" | sed 's/[].[^$$\\*|]/\\\\&/g'`; \
	for file in $$headers; do \
	  if [ -f $$file ] ; then \
	    path=$$file; \
	  elif [ -f $(srcdir)/$$file ]; then \
	    path=$(srcdir)/$$file; \
	  else continue; \
	  fi; \
	  case $$path in \
	  "$(srcdir)"/config/* | "$(srcdir)"/*.def ) \
	    base=`echo "$$path" | sed -e "s|$$srcdirstrip/||"`;; \
	  *) base=`basename $$path` ;; \
	  esac; \
	  dest=$(plugin_includedir)/$$base; \
	  echo $(INSTALL_DATA) $$path $(DESTDIR)$$dest; \
	  dir=`dirname $$dest`; \
	  $(mkinstalldirs) $(DESTDIR)$$dir; \
	  $(INSTALL_DATA) $$path $(DESTDIR)$$dest; \
	done
	$(INSTALL_DATA) b-header-vars $(DESTDIR)$(plugin_includedir)/b-header-vars

# Install the compiler executables built during cross compilation.
install-common: native lang.install-common installdirs
	for file in $(COMPILERS); do \
	  if [ -f $$file ] ; then \
	    rm -f $(DESTDIR)$(libexecsubdir)/$$file; \
	    $(INSTALL_PROGRAM) $$file $(DESTDIR)$(libexecsubdir)/$$file; \
	  else true; \
	  fi; \
	done
	for file in $(EXTRA_PASSES) $(EXTRA_PROGRAMS) $(COLLECT2) ..; do \
	  if [ x"$$file" != x.. ]; then \
	    rm -f $(DESTDIR)$(libexecsubdir)/$$file; \
	    $(INSTALL_PROGRAM) $$file $(DESTDIR)$(libexecsubdir)/$$file; \
	  else true; fi; \
	done
# We no longer install the specs file because its presence makes the
# driver slower, and because people who need it can recreate it by
# using -dumpspecs.  We remove any old version because it would
# otherwise override the specs built into the driver.
	rm -f $(DESTDIR)$(libsubdir)/specs
# Install gcov if it was compiled.
	-if [ -f gcov$(exeext) ]; \
	then \
	    rm -f $(DESTDIR)$(bindir)/$(GCOV_INSTALL_NAME)$(exeext); \
	    $(INSTALL_PROGRAM) gcov$(exeext) $(DESTDIR)$(bindir)/$(GCOV_INSTALL_NAME)$(exeext); \
	fi
	$(INSTALL_SCRIPT) gccbug $(DESTDIR)$(bindir)/$(GCCBUG_INSTALL_NAME)

# Install the driver program as $(target_noncanonical)-gcc,
# $(target_noncanonical)-gcc-$(version)
# and also as either gcc (if native) or $(gcc_tooldir)/bin/gcc.
install-driver: installdirs xgcc$(exeext)
	-rm -f $(DESTDIR)$(bindir)/$(GCC_INSTALL_NAME)$(exeext)
	-$(INSTALL_PROGRAM) xgcc$(exeext) $(DESTDIR)$(bindir)/$(GCC_INSTALL_NAME)$(exeext)
	-rm -f $(DESTDIR)$(bindir)/$(target_noncanonical)-gcc-$(version)$(exeext)
	-( cd $(DESTDIR)$(bindir) && \
	   $(LN) $(GCC_INSTALL_NAME)$(exeext) $(target_noncanonical)-gcc-$(version)$(exeext) )
	-if [ -f gcc-cross$(exeext) ] ; then \
	  if [ -d $(DESTDIR)$(gcc_tooldir)/bin/. ] ; then \
	    rm -f $(DESTDIR)$(gcc_tooldir)/bin/gcc$(exeext); \
	    $(INSTALL_PROGRAM) gcc-cross$(exeext) $(DESTDIR)$(gcc_tooldir)/bin/gcc$(exeext); \
	  else true; fi; \
	else \
	  rm -f $(DESTDIR)$(bindir)/$(target_noncanonical)-gcc-tmp$(exeext); \
	  ( cd $(DESTDIR)$(bindir) && \
	    $(LN) $(GCC_INSTALL_NAME)$(exeext) $(target_noncanonical)-gcc-tmp$(exeext) && \
	    mv -f $(target_noncanonical)-gcc-tmp$(exeext) $(GCC_TARGET_INSTALL_NAME)$(exeext) ); \
	fi

# Install the info files.
# $(INSTALL_DATA) might be a relative pathname, so we can't cd into srcdir
# to do the install.
install-info:: doc installdirs \
	$(DESTDIR)$(infodir)/cpp.info \
	$(DESTDIR)$(infodir)/gcc.info \
	$(DESTDIR)$(infodir)/cppinternals.info \
	$(DESTDIR)$(infodir)/gccinstall.info \
	$(DESTDIR)$(infodir)/gccint.info \
	lang.install-info

$(DESTDIR)$(infodir)/%.info: doc/%.info installdirs
	rm -f $@
	if [ -f $< ]; then \
	  for f in $(<)*; do \
	    realfile=`echo $$f | sed -e 's|.*/\([^/]*\)$$|\1|'`; \
	    $(INSTALL_DATA) $$f $(DESTDIR)$(infodir)/$$realfile; \
	    chmod a-x $(DESTDIR)$(infodir)/$$realfile; \
	  done; \
	else true; fi
	-if $(SHELL) -c 'install-info --version' >/dev/null 2>&1; then \
	  if [ -f $@ ]; then \
	    install-info --dir-file=$(DESTDIR)$(infodir)/dir $@; \
	  else true; fi; \
	else true; fi;

pdf__strip_dir = `echo $$p | sed -e 's|^.*/||'`;

install-pdf: $(PDFFILES) lang.install-pdf
	@$(NORMAL_INSTALL)
	test -z "$(pdfdir)/gcc" || $(mkinstalldirs) "$(DESTDIR)$(pdfdir)/gcc"
	@list='$(PDFFILES)'; for p in $$list; do \
	  if test -f "$$p"; then d=; else d="$(srcdir)/"; fi; \
	  f=$(pdf__strip_dir) \
	  echo " $(INSTALL_DATA) '$$d$$p' '$(DESTDIR)$(pdfdir)/gcc/$$f'"; \
	  $(INSTALL_DATA) "$$d$$p" "$(DESTDIR)$(pdfdir)/gcc/$$f"; \
	done

html__strip_dir = `echo $$p | sed -e 's|^.*/||'`;

install-html: $(HTMLS_BUILD) lang.install-html
	@$(NORMAL_INSTALL)
	test -z "$(htmldir)" || $(mkinstalldirs) "$(DESTDIR)$(htmldir)"
	@list='$(HTMLS_INSTALL)'; for p in $$list; do \
	  if test -f "$$p" || test -d "$$p"; then d=""; else d="$(srcdir)/"; fi; \
	  f=$(html__strip_dir) \
	  if test -d "$$d$$p"; then \
	    echo " $(mkinstalldirs) '$(DESTDIR)$(htmldir)/$$f'"; \
	    $(mkinstalldirs) "$(DESTDIR)$(htmldir)/$$f" || exit 1; \
	    echo " $(INSTALL_DATA) '$$d$$p'/* '$(DESTDIR)$(htmldir)/$$f'"; \
	    $(INSTALL_DATA) "$$d$$p"/* "$(DESTDIR)$(htmldir)/$$f"; \
	  else \
	    echo " $(INSTALL_DATA) '$$d$$p' '$(DESTDIR)$(htmldir)/$$f'"; \
	    $(INSTALL_DATA) "$$d$$p" "$(DESTDIR)$(htmldir)/$$f"; \
	  fi; \
	done

# Install the man pages.
install-man: lang.install-man \
	$(DESTDIR)$(man1dir)/$(GCC_INSTALL_NAME)$(man1ext) \
	$(DESTDIR)$(man1dir)/$(CPP_INSTALL_NAME)$(man1ext) \
	$(DESTDIR)$(man1dir)/$(GCOV_INSTALL_NAME)$(man1ext) \
	$(DESTDIR)$(man7dir)/fsf-funding$(man7ext) \
	$(DESTDIR)$(man7dir)/gfdl$(man7ext) \
	$(DESTDIR)$(man7dir)/gpl$(man7ext)

$(DESTDIR)$(man7dir)/%$(man7ext): doc/%.7 installdirs
	-rm -f $@
	-$(INSTALL_DATA) $< $@
	-chmod a-x $@

$(DESTDIR)$(man1dir)/$(GCC_INSTALL_NAME)$(man1ext): doc/gcc.1 installdirs
	-rm -f $@
	-$(INSTALL_DATA) $< $@
	-chmod a-x $@

$(DESTDIR)$(man1dir)/$(CPP_INSTALL_NAME)$(man1ext): doc/cpp.1 installdirs
	-rm -f $@
	-$(INSTALL_DATA) $< $@
	-chmod a-x $@

$(DESTDIR)$(man1dir)/$(GCOV_INSTALL_NAME)$(man1ext): doc/gcov.1 installdirs
	-rm -f $@
	-$(INSTALL_DATA) $< $@
	-chmod a-x $@

# Install all the header files built in the include subdirectory.
install-headers: $(INSTALL_HEADERS_DIR)
# Fix symlinks to absolute paths in the installed include directory to
# point to the installed directory, not the build directory.
# Don't need to use LN_S here since we really do need ln -s and no substitutes.
	-files=`cd $(DESTDIR)$(libsubdir)/include-fixed; find . -type l -print 2>/dev/null`; \
	if [ $$? -eq 0 ]; then \
	  dir=`cd include-fixed; ${PWD_COMMAND}`; \
	  for i in $$files; do \
	    dest=`ls -ld $(DESTDIR)$(libsubdir)/include-fixed/$$i | sed -n 's/.*-> //p'`; \
	    if expr "$$dest" : "$$dir.*" > /dev/null; then \
	      rm -f $(DESTDIR)$(libsubdir)/include-fixed/$$i; \
	      ln -s `echo $$i | sed "s|/[^/]*|/..|g" | sed 's|/..$$||'``echo "$$dest" | sed "s|$$dir||"` $(DESTDIR)$(libsubdir)/include-fixed/$$i; \
	    fi; \
	  done; \
	fi

# Create or recreate the gcc private include file directory.
install-include-dir: installdirs
	$(mkinstalldirs) $(DESTDIR)$(libsubdir)/include
	-rm -rf $(DESTDIR)$(libsubdir)/include-fixed
	mkdir $(DESTDIR)$(libsubdir)/include-fixed
	-chmod a+rx $(DESTDIR)$(libsubdir)/include-fixed

# Create or recreate the install-tools include file directory.
itoolsdir = $(libexecsubdir)/install-tools
itoolsdatadir = $(libsubdir)/install-tools
install-itoolsdirs: installdirs
	$(mkinstalldirs) $(DESTDIR)$(itoolsdatadir)/include
	$(mkinstalldirs) $(DESTDIR)$(itoolsdir)

# Install the include directory using tar.
install-headers-tar: stmp-int-hdrs install-include-dir
# We use `pwd`/include instead of just include to problems with CDPATH
# Unless a full pathname is provided, some shells would print the new CWD,
# found in CDPATH, corrupting the output.  We could just redirect the
# output of `cd', but some shells lose on redirection within `()'s
	(cd `${PWD_COMMAND}`/include ; \
	 tar -cf - .; exit 0) | (cd $(DESTDIR)$(libsubdir)/include; tar xpf - )
	(cd `${PWD_COMMAND}`/include-fixed ; \
	 tar -cf - .; exit 0) | (cd $(DESTDIR)$(libsubdir)/include-fixed; tar xpf - )
# /bin/sh on some systems returns the status of the first tar,
# and that can lose with GNU tar which always writes a full block.
# So use `exit 0' to ignore its exit status.

# Install the include directory using cpio.
install-headers-cpio: stmp-int-hdrs install-include-dir
# See discussion about the use of `pwd` above
	cd `${PWD_COMMAND}`/include ; \
	find . -print | cpio -pdum $(DESTDIR)$(libsubdir)/include
	cd `${PWD_COMMAND}`/include-fixed ; \
	find . -print | cpio -pdum $(DESTDIR)$(libsubdir)/include-fixed

# Install the include directory using cp.
install-headers-cp: stmp-int-hdrs install-include-dir
	cp -p -r include $(DESTDIR)$(libsubdir)
	cp -p -r include-fixed $(DESTDIR)$(libsubdir)

# Targets without dependencies, for use in prev-gcc during bootstrap.
real-install-headers-tar:
	(cd `${PWD_COMMAND}`/include-fixed ; \
	 tar -cf - .; exit 0) | (cd $(DESTDIR)$(libsubdir)/include-fixed; tar xpf - )

real-install-headers-cpio:
	cd `${PWD_COMMAND}`/include-fixed ; \
	find . -print | cpio -pdum $(DESTDIR)$(libsubdir)/include-fixed

real-install-headers-cp:
	cp -p -r include-fixed $(DESTDIR)$(libsubdir)

# Install supporting files for fixincludes to be run later.
install-mkheaders: stmp-int-hdrs install-itoolsdirs \
  macro_list fixinc_list
	$(INSTALL_DATA) $(srcdir)/gsyslimits.h \
	  $(DESTDIR)$(itoolsdatadir)/gsyslimits.h
	$(INSTALL_DATA) macro_list $(DESTDIR)$(itoolsdatadir)/macro_list
	$(INSTALL_DATA) fixinc_list $(DESTDIR)$(itoolsdatadir)/fixinc_list
	set -e; for ml in `cat fixinc_list`; do \
	  multi_dir=`echo $${ml} | sed -e 's/^[^;]*;//'`; \
	  $(mkinstalldirs) $(DESTDIR)$(itoolsdatadir)/include$${multi_dir}; \
	  $(INSTALL_DATA) include-fixed$${multidir}/limits.h $(DESTDIR)$(itoolsdatadir)/include$${multi_dir}/limits.h; \
	done
	$(INSTALL_SCRIPT) $(srcdir)/../mkinstalldirs \
		$(DESTDIR)$(itoolsdir)/mkinstalldirs ; \
	sysroot_headers_suffix='$${sysroot_headers_suffix}'; \
		echo 'SYSTEM_HEADER_DIR="'"$(SYSTEM_HEADER_DIR)"'"' \
		> $(DESTDIR)$(itoolsdatadir)/mkheaders.conf
	echo 'OTHER_FIXINCLUDES_DIRS="$(OTHER_FIXINCLUDES_DIRS)"' \
		>> $(DESTDIR)$(itoolsdatadir)/mkheaders.conf
	echo 'STMP_FIXINC="$(STMP_FIXINC)"' \
		>> $(DESTDIR)$(itoolsdatadir)/mkheaders.conf

# Use this target to install the program `collect2' under the name `collect2'.
install-collect2: collect2 installdirs
	$(INSTALL_PROGRAM) collect2$(exeext) $(DESTDIR)$(libexecsubdir)/collect2$(exeext)
# Install the driver program as $(libsubdir)/gcc for collect2.
	$(INSTALL_PROGRAM) xgcc$(exeext) $(DESTDIR)$(libexecsubdir)/gcc$(exeext)

# Install lto-wrapper.
install-lto-wrapper: lto-wrapper$(exeext)
	$(INSTALL_PROGRAM) lto-wrapper$(exeext) $(DESTDIR)$(libexecsubdir)/lto-wrapper$(exeext)

# Cancel installation by deleting the installed files.
uninstall: lang.uninstall
	-rm -rf $(DESTDIR)$(libsubdir)
	-rm -rf $(DESTDIR)$(libexecsubdir)
	-rm -rf $(DESTDIR)$(bindir)/$(GCC_INSTALL_NAME)$(exeext)
	-rm -f $(DESTDIR)$(bindir)/$(CPP_INSTALL_NAME)$(exeext)
	-if [ x$(cpp_install_dir) != x ]; then \
	  rm -f $(DESTDIR)$(prefix)/$(cpp_install_dir)/$(CPP_INSTALL_NAME)$(exeext); \
	else true; fi
	-rm -rf $(DESTDIR)$(bindir)/$(GCOV_INSTALL_NAME)$(exeext)
	-rm -rf $(DESTDIR)$(man1dir)/$(GCC_INSTALL_NAME)$(man1ext)
	-rm -rf $(DESTDIR)$(man1dir)/cpp$(man1ext)
	-rm -f $(DESTDIR)$(infodir)/cpp.info* $(DESTDIR)$(infodir)/gcc.info*
	-rm -f $(DESTDIR)$(infodir)/cppinternals.info* $(DESTDIR)$(infodir)/gccint.info*
#
# These targets are for the dejagnu testsuites. The file site.exp
# contains global variables that all the testsuites will use.

target_subdir = @target_subdir@

site.exp: ./config.status Makefile
	@echo "Making a new config file..."
	-@rm -f ./tmp?
	@$(STAMP) site.exp
	-@mv site.exp site.bak
	@echo "## these variables are automatically generated by make ##" > ./tmp0
	@echo "# Do not edit here. If you wish to override these values" >> ./tmp0
	@echo "# add them to the last section" >> ./tmp0
	@echo "set rootme \"`${PWD_COMMAND}`\"" >> ./tmp0
	@echo "set srcdir \"`cd ${srcdir}; ${PWD_COMMAND}`\"" >> ./tmp0
	@echo "set host_triplet $(host)" >> ./tmp0
	@echo "set build_triplet $(build)" >> ./tmp0
	@echo "set target_triplet $(target)" >> ./tmp0
	@echo "set target_alias $(target_noncanonical)" >> ./tmp0
	@echo "set libiconv \"$(LIBICONV)\"" >> ./tmp0
# CFLAGS is set even though it's empty to show we reserve the right to set it.
	@echo "set CFLAGS \"\"" >> ./tmp0
	@echo "set CXXFLAGS \"\"" >> ./tmp0
	@echo "set HOSTCC \"$(CC)\"" >> ./tmp0
	@echo "set HOSTCFLAGS \"$(CFLAGS)\"" >> ./tmp0
# When running the tests we set GCC_EXEC_PREFIX to the install tree so that
# files that have already been installed there will be found.  The -B option
# overrides it, so use of GCC_EXEC_PREFIX will not result in using GCC files
# from the install tree.
	@echo "set TEST_GCC_EXEC_PREFIX \"$(libdir)/gcc/\"" >> ./tmp0
	@echo "set TESTING_IN_BUILD_TREE 1" >> ./tmp0
	@echo "set HAVE_LIBSTDCXX_V3 1" >> ./tmp0
	@if test "@enable_plugin@" = "yes" ; then \
	  echo "set ENABLE_PLUGIN 1" >> ./tmp0; \
	  echo "set PLUGINCC \"$(PLUGINCC)\"" >> ./tmp0; \
	  echo "set PLUGINCFLAGS \"$(PLUGINCFLAGS)\"" >> ./tmp0; \
	  echo "set GMPINC \"$(GMPINC)\"" >> ./tmp0; \
	fi
	@if test "@enable_lto@" = "yes" ; then \
	  echo "set ENABLE_LTO 1" >> ./tmp0; \
	fi
# If newlib has been configured, we need to pass -B to gcc so it can find
# newlib's crt0.o if it exists.  This will cause a "path prefix not used"
# message if it doesn't, but the testsuite is supposed to ignore the message -
# it's too difficult to tell when to and when not to pass -B (not all targets
# have crt0's).  We could only add the -B if ../newlib/crt0.o exists, but that
# seems like too selective a test.
# ??? Another way to solve this might be to rely on linker scripts.  Then
# theoretically the -B won't be needed.
# We also need to pass -L ../ld so that the linker can find ldscripts.
	@if [ -d $(objdir)/../$(target_subdir)/newlib ] \
	    && [ "${host}" != "${target}" ]; then \
	  echo "set newlib_cflags \"-I$(objdir)/../$(target_subdir)/newlib/targ-include -I\$$srcdir/../newlib/libc/include\"" >> ./tmp0; \
	  echo "set newlib_ldflags \"-B$(objdir)/../$(target_subdir)/newlib/\"" >> ./tmp0; \
	  echo "append CFLAGS \" \$$newlib_cflags\"" >> ./tmp0; \
	  echo "append CXXFLAGS \" \$$newlib_cflags\"" >> ./tmp0; \
	  echo "append LDFLAGS \" \$$newlib_ldflags\"" >> ./tmp0; \
	else true; \
	fi
	@if [ -d $(objdir)/../ld ] ; then \
	  echo "append LDFLAGS \" -L$(objdir)/../ld\"" >> ./tmp0; \
	else true; \
	fi
	echo "set tmpdir $(objdir)/testsuite" >> ./tmp0
	@echo "set srcdir \"\$${srcdir}/testsuite\"" >> ./tmp0
	@if [ "X$(ALT_CC_UNDER_TEST)" != "X" ] ; then \
	  echo "set ALT_CC_UNDER_TEST \"$(ALT_CC_UNDER_TEST)\"" >> ./tmp0; \
	else true; \
	fi
	@if [ "X$(ALT_CXX_UNDER_TEST)" != "X" ] ; then \
	  echo "set ALT_CXX_UNDER_TEST \"$(ALT_CXX_UNDER_TEST)\"" >> ./tmp0; \
	else true; \
	fi
	@if [ "X$(COMPAT_OPTIONS)" != "X" ] ; then \
	  echo "set COMPAT_OPTIONS \"$(COMPAT_OPTIONS)\"" >> ./tmp0; \
	else true; \
	fi
	@echo "## All variables above are generated by configure. Do Not Edit ##" >> ./tmp0
	@cat ./tmp0 > site.exp
	@cat site.bak | sed \
		-e '1,/^## All variables above are.*##/ d' >> site.exp
	-@rm -f ./tmp?

CHECK_TARGETS = check-gcc @check_languages@

check: $(CHECK_TARGETS)

check-subtargets: $(patsubst %,%-subtargets,$(CHECK_TARGETS))

# The idea is to parallelize testing of multilibs, for example:
#   make -j3 check-gcc//sh-hms-sim/{-m1,-m2,-m3,-m3e,-m4}/{,-nofpu}
# will run 3 concurrent sessions of check-gcc, eventually testing
# all 10 combinations.  GNU make is required, as is a shell that expands
# alternations within braces.
lang_checks_parallel = $(lang_checks:=//%)
$(lang_checks_parallel): site.exp
	target=`echo "$@" | sed 's,//.*,,'`; \
	variant=`echo "$@" | sed 's,^[^/]*//,,'`; \
	vardots=`echo "$$variant" | sed 's,/,.,g'`; \
	$(MAKE) TESTSUITEDIR="testsuite.$$vardots" \
	  RUNTESTFLAGS="--target_board=$$variant $(RUNTESTFLAGS)" \
	  "$$target"

TESTSUITEDIR = testsuite

$(TESTSUITEDIR)/site.exp: site.exp
	-test -d $(TESTSUITEDIR) || mkdir $(TESTSUITEDIR)
	-rm -f $@
	sed '/set tmpdir/ s|testsuite$$|$(TESTSUITEDIR)|' < site.exp > $@

# This is only used for check-% targets that aren't parallelized.
$(filter-out $(lang_checks_parallelized),$(lang_checks)): check-% : site.exp
	-test -d plugin || mkdir plugin
	-test -d $(TESTSUITEDIR) || mkdir $(TESTSUITEDIR)
	test -d $(TESTSUITEDIR)/$* || mkdir $(TESTSUITEDIR)/$*
	-(rootme=`${PWD_COMMAND}`; export rootme; \
	srcdir=`cd ${srcdir}; ${PWD_COMMAND}` ; export srcdir ; \
	cd $(TESTSUITEDIR)/$*; \
	rm -f tmp-site.exp; \
	sed '/set tmpdir/ s|testsuite$$|$(TESTSUITEDIR)/$*|' \
		< ../../site.exp > tmp-site.exp; \
	$(SHELL) $${srcdir}/../move-if-change tmp-site.exp site.exp; \
	EXPECT=${EXPECT} ; export EXPECT ; \
	if [ -f $${rootme}/../expect/expect ] ; then  \
	   TCL_LIBRARY=`cd .. ; cd $${srcdir}/../tcl/library ; ${PWD_COMMAND}` ; \
	    export TCL_LIBRARY ; fi ; \
	$(RUNTEST) --tool $* $(RUNTESTFLAGS))

$(patsubst %,%-subtargets,$(filter-out $(lang_checks_parallelized),$(lang_checks))): check-%-subtargets:
	@echo check-$*

check_p_tool=$(firstword $(subst _, ,$*))
check_p_vars=$(check_$(check_p_tool)_parallelize)
check_p_subno=$(word 2,$(subst _, ,$*))
check_p_comma=,
check_p_subwork=$(subst $(check_p_comma), ,$(if $(check_p_subno),$(word $(check_p_subno),$(check_p_vars))))
check_p_numbers=1 2 3 4 5 6 7 8 9 10 11 12 13 14 15 16 17 18 19 20
check_p_subdir=$(subst _,,$*)
check_p_subdirs=$(wordlist 1,$(words $(check_$*_parallelize)),$(check_p_numbers))

# For parallelized check-% targets, this decides whether parallelization
# is desirable (if -jN is used and RUNTESTFLAGS doesn't contain anything
# but optionally --target_board argument).  If it is desirable,
# recursive make is run with check-parallel-$lang{,1,2,3,4,5} etc. goals,
# which can be executed in parallel, as they are run in separate directories.
# check-parallel-$lang{1,2,3,4,5} etc. goals invoke runtest with the longest
# running *.exp files from the testsuite, as determined by check_$lang_parallelize
# variable.  The check-parallel-$lang goal in that case invokes runtest with
# all the remaining *.exp files not handled by the separate goals.
# Afterwards contrib/dg-extract-results.sh is used to merge the sum and log
# files.  If parallelization isn't desirable, only one recursive make
# is run with check-parallel-$lang goal and check_$lang_parallelize variable
# cleared to say that no additional arguments beyond $(RUNTESTFLAGS)
# should be passed to runtest.
#
# To parallelize some language check, add the corresponding check-$lang
# to lang_checks_parallelized variable and define check_$lang_parallelize
# variable (see above check_gcc_parallelize description).
$(lang_checks_parallelized): check-% : site.exp
	@if [ -z "$(filter-out --target_board=%, $(RUNTESTFLAGS))" ] \
	    && [ "$(filter -j, $(MFLAGS))" = "-j" ]; then \
	  $(MAKE) TESTSUITEDIR="$(TESTSUITEDIR)" RUNTESTFLAGS="$(RUNTESTFLAGS)" \
	    check-parallel-$* \
	    $(patsubst %,check-parallel-$*_%, $(check_p_subdirs)); \
	  for file in $(TESTSUITEDIR)/$*/$* \
		      $(patsubst %,$(TESTSUITEDIR)/$*%/$*,$(check_p_subdirs));\
	  do \
	    mv -f $$file.sum $$file.sum.sep; mv -f $$file.log $$file.log.sep; \
	  done; \
	  $(SHELL) $(srcdir)/../contrib/dg-extract-results.sh \
	    $(TESTSUITEDIR)/$*/$*.sum.sep \
	    $(patsubst %,$(TESTSUITEDIR)/$*%/$*.sum.sep,$(check_p_subdirs)) \
	    > $(TESTSUITEDIR)/$*/$*.sum; \
	  $(SHELL) $(srcdir)/../contrib/dg-extract-results.sh -L \
	    $(TESTSUITEDIR)/$*/$*.log.sep \
	    $(patsubst %,$(TESTSUITEDIR)/$*%/$*.log.sep,$(check_p_subdirs)) \
	    > $(TESTSUITEDIR)/$*/$*.log; \
	else \
	  $(MAKE) TESTSUITEDIR="$(TESTSUITEDIR)" RUNTESTFLAGS="$(RUNTESTFLAGS)" \
	    check_$*_parallelize= check-parallel-$*; \
	fi

# Just print the parallelized subtargets for those that want to split
# the testing across machines.
$(patsubst %,%-subtargets,$(lang_checks_parallelized)): check-%-subtargets:
	@echo check-parallel-$* \
	  $(patsubst %,check-parallel-$*_%, $(check_p_subdirs))

# In the if [ -n "$(check_p_subno)" ] case runtest should be given the name of
# the given *.exp file(s).  See comment above check_gcc_parallelize variable
# for details on the content of these variables.
#
# In the elif [ -n "$(check_p_vars)" ] case runtest should be given
# names of all the *.exp files for this tool that aren't already handled by
# other goals.  First it finds all the *.exp files for this tool, then
# prunes those already specified in check_$lang_parallelize or duplicates.
#
# Otherwise check-$lang isn't parallelized and runtest is invoked just with
# the $(RUNTESTFLAGS) arguments.
check-parallel-% : site.exp
	-test -d plugin || mkdir plugin
	-test -d $(TESTSUITEDIR) || mkdir $(TESTSUITEDIR)
	test -d $(TESTSUITEDIR)/$(check_p_subdir) || mkdir $(TESTSUITEDIR)/$(check_p_subdir)
	-(rootme=`${PWD_COMMAND}`; export rootme; \
	srcdir=`cd ${srcdir}; ${PWD_COMMAND}` ; export srcdir ; \
	cd $(TESTSUITEDIR)/$(check_p_subdir); \
	rm -f tmp-site.exp; \
	sed '/set tmpdir/ s|testsuite$$|$(TESTSUITEDIR)/$(check_p_subdir)|' \
		< ../../site.exp > tmp-site.exp; \
	$(SHELL) $${srcdir}/../move-if-change tmp-site.exp site.exp; \
	EXPECT=${EXPECT} ; export EXPECT ; \
	if [ -f $${rootme}/../expect/expect ] ; then  \
	   TCL_LIBRARY=`cd .. ; cd $${srcdir}/../tcl/library ; ${PWD_COMMAND}` ; \
	    export TCL_LIBRARY ; fi ; \
	runtestflags= ; \
	if [ -n "$(check_p_subno)" ] ; then \
	  runtestflags="$(check_p_subwork)"; \
	elif [ -n "$(check_p_vars)" ] ; then \
	  parts="`echo ' $(strip $(subst $(check_p_comma), ,$(check_p_vars))) ' \
		  | sed 's/=[^ ]* / /g'`"; \
	  for part in `find $$srcdir/testsuite/$(check_p_tool)* -name \*.exp` ; do \
	    part=`basename $$part` ; \
	    case " $$parts $$runtestflags " in \
	      *" $$part "*) ;; \
	      *) runtestflags="$$runtestflags $$part" ;; \
	    esac ; \
	  done ; \
	fi ; \
	$(RUNTEST) --tool $(check_p_tool) $(RUNTESTFLAGS) $$runtestflags)

check-consistency: testsuite/site.exp
	-rootme=`${PWD_COMMAND}`; export rootme; \
	srcdir=`cd ${srcdir}; ${PWD_COMMAND}` ; export srcdir ; \
	cd testsuite; \
	EXPECT=${EXPECT} ; export EXPECT ; \
	if [ -f $${rootme}/../expect/expect ] ; then  \
	   TCL_LIBRARY=`cd .. ; cd $${srcdir}/../tcl/library ; ${PWD_COMMAND}` ; \
	   export TCL_LIBRARY ; fi ; \
	$(RUNTEST) --tool consistency $(RUNTESTFLAGS)

# QMTest targets

# The path to qmtest.
QMTEST_PATH=qmtest

# The flags to pass to qmtest.
QMTESTFLAGS=

# The flags to pass to "qmtest run".
QMTESTRUNFLAGS=-f none --result-stream dejagnu_stream.DejaGNUStream

# The command to use to invoke qmtest.
QMTEST=${QMTEST_PATH} ${QMTESTFLAGS}

# The tests (or suites) to run.
QMTEST_GPP_TESTS=g++

# The subdirectory of the OBJDIR that will be used to store the QMTest
# test database configuration and that will be used for temporary
# scratch space during QMTest's execution.
QMTEST_DIR=qmtestsuite

# Create the QMTest database configuration.
${QMTEST_DIR} stamp-qmtest:
	${QMTEST} -D ${QMTEST_DIR} create-tdb \
	    -c gcc_database.GCCDatabase \
	    -a srcdir=`cd ${srcdir}/testsuite && ${PWD_COMMAND}` && \
	    $(STAMP) stamp-qmtest

# Create the QMTest context file.
${QMTEST_DIR}/context: stamp-qmtest
	rm -f $@
	echo "CompilerTable.languages=c cplusplus" >> $@
	echo "CompilerTable.c_kind=GCC" >> $@
	echo "CompilerTable.c_path=${objdir}/xgcc" >> $@
	echo "CompilerTable.c_options=-B${objdir}/" >> $@
	echo "CompilerTable.cplusplus_kind=GCC" >> $@
	echo "CompilerTable.cplusplus_path=${objdir}/g++" >> $@
	echo "CompilerTable.cplusplus_options=-B${objdir}/" >> $@
	echo "DejaGNUTest.target=${target_noncanonical}" >> $@

# Run the G++ testsuite using QMTest.
qmtest-g++: ${QMTEST_DIR}/context
	cd ${QMTEST_DIR} && ${QMTEST} run ${QMTESTRUNFLAGS} -C context \
	   -o g++.qmr ${QMTEST_GPP_TESTS}

# Use the QMTest GUI.
qmtest-gui: ${QMTEST_DIR}/context
	cd ${QMTEST_DIR} && ${QMTEST} gui -C context

.PHONY: qmtest-g++

# Run Paranoia on real.c.

paranoia.o: $(srcdir)/../contrib/paranoia.cc $(CONFIG_H) $(SYSTEM_H) $(TREE_H)
	g++ -c $(ALL_CFLAGS) $(ALL_CPPFLAGS) $< $(OUTPUT_OPTION)

paranoia: paranoia.o real.o $(LIBIBERTY)
	g++ -o $@ paranoia.o real.o $(LIBIBERTY)

# These exist for maintenance purposes.

# Update the tags table.
TAGS: lang.tags
	(cd $(srcdir);					\
	incs= ;						\
	list='$(SUBDIRS)'; for dir in $$list; do	\
	  if test -f $$dir/TAGS; then			\
	    incs="$$incs --include $$dir/TAGS.sub";	\
	  fi;						\
	done;						\
	etags -o TAGS.sub c-family/*.h c-family/*.c *.h *.c; \
	etags --include TAGS.sub $$incs)

# -----------------------------------------------------
# Rules for generating translated message descriptions.
# Disabled by autoconf if the tools are not available.
# -----------------------------------------------------

XGETTEXT = @XGETTEXT@
GMSGFMT = @GMSGFMT@
MSGMERGE = msgmerge
CATALOGS = $(patsubst %,po/%,@CATALOGS@)

.PHONY: build- install- build-po install-po update-po

# Dummy rules to deal with dependencies produced by use of
# "build-@POSUB@" and "install-@POSUB@" above, when NLS is disabled.
build-: ; @true
install-: ; @true

build-po: $(CATALOGS)

# This notation should be acceptable to all Make implementations used
# by people who are interested in updating .po files.
update-po: $(CATALOGS:.gmo=.pox)

# N.B. We do not attempt to copy these into $(srcdir).  The snapshot
# script does that.
.po.gmo:
	$(mkinstalldirs) po
	$(GMSGFMT) --statistics -o $@ $<

# The new .po has to be gone over by hand, so we deposit it into
# build/po with a different extension.
# If build/po/gcc.pot exists, use it (it was just created),
# else use the one in srcdir.
.po.pox:
	$(mkinstalldirs) po
	$(MSGMERGE) $< `if test -f po/gcc.pot; \
			then echo po/gcc.pot; \
			else echo $(srcdir)/po/gcc.pot; fi` -o $@

# This rule has to look for .gmo modules in both srcdir and
# the cwd, and has to check that we actually have a catalog
# for each language, in case they weren't built or included
# with the distribution.
install-po:
	$(mkinstalldirs) $(DESTDIR)$(datadir)
	cats="$(CATALOGS)"; for cat in $$cats; do \
	  lang=`basename $$cat | sed 's/\.gmo$$//'`; \
	  if [ -f $$cat ]; then :; \
	  elif [ -f $(srcdir)/$$cat ]; then cat=$(srcdir)/$$cat; \
	  else continue; \
	  fi; \
	  dir=$(localedir)/$$lang/LC_MESSAGES; \
	  echo $(mkinstalldirs) $(DESTDIR)$$dir; \
	  $(mkinstalldirs) $(DESTDIR)$$dir || exit 1; \
	  echo $(INSTALL_DATA) $$cat $(DESTDIR)$$dir/gcc.mo; \
	  $(INSTALL_DATA) $$cat $(DESTDIR)$$dir/gcc.mo; \
	done

# Rule for regenerating the message template (gcc.pot).
# Instead of forcing everyone to edit POTFILES.in, which proved impractical,
# this rule has no dependencies and always regenerates gcc.pot.  This is
# relatively harmless since the .po files do not directly depend on it.
# Note that exgettext has an awk script embedded in it which requires a
# fairly modern (POSIX-compliant) awk.
# The .pot file is left in the build directory.
gcc.pot: po/gcc.pot
po/gcc.pot: force
	$(mkinstalldirs) po
	$(MAKE) srcextra
	AWK=$(AWK) $(SHELL) $(srcdir)/po/exgettext \
		$(XGETTEXT) gcc $(srcdir)<|MERGE_RESOLUTION|>--- conflicted
+++ resolved
@@ -3255,13 +3255,8 @@
    coretypes.h $(TREE_DUMP_H) $(EXCEPT_H) langhooks.h $(TREE_PASS_H) $(RTL_H) \
    $(DIAGNOSTIC_H) $(TOPLEV_H) $(BASIC_BLOCK_H) $(FLAGS_H) debug.h $(PARAMS_H) \
    value-prof.h $(TREE_INLINE_H) $(TARGET_H) $(SSAEXPAND_H) \
-<<<<<<< HEAD
    tree-pretty-print.h gimple-pretty-print.h $(BITMAP_H) sbitmap.h $(INSN_ATTR_H)
-cfgrtl.o : cfgrtl.c $(CONFIG_H) $(SYSTEM_H) coretypes.h $(TM_H) $(RTL_H) \
-=======
-   tree-pretty-print.h gimple-pretty-print.h $(BITMAP_H) sbitmap.h
 $(TA)cfgrtl.o : cfgrtl.c $(CONFIG_H) $(SYSTEM_H) coretypes.h $(TM_H) $(RTL_H) \
->>>>>>> a52a02eb
    $(FLAGS_H) insn-config.h $(BASIC_BLOCK_H) $(REGS_H) hard-reg-set.h \
    output.h $(TOPLEV_H) $(FUNCTION_H) $(EXCEPT_H) $(TM_P_H) $(INSN_ATTR_H) \
    insn-config.h $(EXPR_H) \
@@ -3614,18 +3609,6 @@
   dfp.h $(FLAGS_H) output.h insn-config.h hard-reg-set.h $(RECOG_H)	\
   $(RESOURCE_H) reload.h $(TOPLEV_H) $(REGS_H) tm-constrs.h $(GGC_H)	\
   $(BASIC_BLOCK_H) $(INTEGRATE_H)
-<<<<<<< HEAD
-insn-enums.o : insn-enums.c $(CONFIG_H) $(SYSTEM_H) insn-constants.h
-insn-extract.o : insn-extract.c $(CONFIG_H) $(SYSTEM_H) coretypes.h	\
-  $(TM_H) $(RTL_H) $(TOPLEV_H) insn-config.h $(RECOG_H)
-insn-modes.o : insn-modes.c $(CONFIG_H) $(SYSTEM_H) coretypes.h	$(TM_H) \
-  $(MACHMODE_H)
-insn-opinit.o : insn-opinit.c $(CONFIG_H) $(SYSTEM_H) coretypes.h	\
-  $(TM_H) $(RTL_H) $(TM_P_H) insn-config.h $(FLAGS_H) $(RECOG_H)	\
-  $(EXPR_H) $(OPTABS_H) reload.h
-insn-output.o : insn-output.c $(CONFIG_H) $(SYSTEM_H) coretypes.h	\
-  $(TM_H) $(RTL_H) $(GGC_H) $(REGS_H) conditions.h			\
-=======
 $(TA)insn-enums.o : $(TA)insn-enums.c $(CONFIG_H) $(SYSTEM_H) insn-constants.h
 $(TA)insn-extract.o : $(TA)insn-extract.c $(CONFIG_H) $(SYSTEM_H)	\
   coretypes.h $(TM_H) $(RTL_H) $(TOPLEV_H) insn-config.h $(RECOG_H)
@@ -3636,7 +3619,6 @@
   $(RECOG_H) $(EXPR_H) $(OPTABS_H) reload.h
 $(TA)insn-output.o : $(TA)insn-output.c $(CONFIG_H) $(SYSTEM_H)		\
   coretypes.h $(TM_H) $(RTL_H) $(GGC_H) $(REGS_H) conditions.h		\
->>>>>>> a52a02eb
   hard-reg-set.h insn-config.h $(INSN_ATTR_H) $(EXPR_H) output.h	\
   $(RECOG_H) $(FUNCTION_H) $(TOPLEV_H) $(FLAGS_H) insn-codes.h $(TM_P_H)\
   $(TARGET_H) tm-constrs.h

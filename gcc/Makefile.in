# Makefile for GNU Compiler Collection
# Run 'configure' to generate Makefile from Makefile.in

# Copyright (C) 1987-2014 Free Software Foundation, Inc.

#This file is part of GCC.

#GCC is free software; you can redistribute it and/or modify
#it under the terms of the GNU General Public License as published by
#the Free Software Foundation; either version 3, or (at your option)
#any later version.

#GCC is distributed in the hope that it will be useful,
#but WITHOUT ANY WARRANTY; without even the implied warranty of
#MERCHANTABILITY or FITNESS FOR A PARTICULAR PURPOSE.  See the
#GNU General Public License for more details.

#You should have received a copy of the GNU General Public License
#along with GCC; see the file COPYING3.  If not see
#<http://www.gnu.org/licenses/>.

# The targets for external use include:
# all, doc, install, install-cross, install-cross-rest, install-strip,
# uninstall, TAGS, mostlyclean, clean, distclean, maintainer-clean.

# This is the default target.
# Set by autoconf to "all.internal" for a native build, or
# "all.cross" to build a cross compiler.
all: @ALL@

# Depend on this to specify a phony target portably.
force:

# This tells GNU make version 3 not to export the variables
# defined in this file into the environment (and thus recursive makes).
.NOEXPORT:
# And this tells it not to automatically pass command-line variables
# to recursive makes.
MAKEOVERRIDES =

# Suppress smart makes who think they know how to automake yacc and flex file
.y.c:
.l.c:

# The only suffixes we want for implicit rules are .c and .o, so clear
# the list and add them.  This speeds up GNU Make, and allows -r to work.
# For i18n support, we also need .gmo, .po, .pox.
# This must come before the language makefile fragments to allow them to
# add suffixes and rules of their own.
.SUFFIXES:
.SUFFIXES: .c .cc .o .po .pox .gmo

# -------------------------------
# Standard autoconf-set variables
# -------------------------------

build=@build@
host=@host@
target=@target@
target_noncanonical:=@target_noncanonical@

# Sed command to transform gcc to installed name.
program_transform_name := @program_transform_name@

# -----------------------------
# Directories used during build
# -----------------------------

# Directory where sources are, from where we are.
srcdir = @srcdir@
gcc_docdir = @srcdir@/doc

# Directory where sources are, absolute.
abs_srcdir = @abs_srcdir@
abs_docdir = @abs_srcdir@/doc

# Top build directory for this package, relative to here.
top_builddir = .

# The absolute path to the current directory.
objdir := $(shell pwd)

host_subdir=@host_subdir@
build_subdir=@build_subdir@
target_subdir=@target_subdir@
build_libsubdir=@build_libsubdir@

# Top build directory for the "Cygnus tree", relative to $(top_builddir).
ifeq ($(host_subdir),.)
toplevel_builddir := ..
else
toplevel_builddir := ../..
endif

build_objdir := $(toplevel_builddir)/$(build_subdir)
build_libobjdir := $(toplevel_builddir)/$(build_libsubdir)
target_objdir := $(toplevel_builddir)/$(target_subdir)

# --------
# Defined vpaths
# --------

# Directory where sources are, from where we are.
VPATH = @srcdir@

# We define a vpath for the sources of the .texi files here because they
# are split between multiple directories and we would rather use one implicit
# pattern rule for everything.
# This vpath could be extended within the Make-lang fragments.

vpath %.texi $(gcc_docdir)
vpath %.texi $(gcc_docdir)/include

# --------
# UNSORTED
# --------

# Extra flags to pass to indicate cross compilation, which
# might be used or tested by Make-lang fragments.
CROSS=@CROSS@

# Variables that exist for you to override.
# See below for how to change them for certain systems.

# List of language subdirectories.
SUBDIRS =@subdirs@ build

# Selection of languages to be made.
CONFIG_LANGUAGES = @all_selected_languages@
LANGUAGES = c gcov$(exeext) gcov-dump$(exeext) gcov-tool$(exeext) \
            $(CONFIG_LANGUAGES)

# Default values for variables overridden in Makefile fragments.
# CFLAGS is for the user to override to, e.g., do a cross build with -O2.
# TCFLAGS is used for compilations with the GCC just built.
# T_CFLAGS is used for all compilations and is overridden by t-* files.
T_CFLAGS =
TCFLAGS =
CFLAGS = @CFLAGS@
CXXFLAGS = @CXXFLAGS@
LDFLAGS = @LDFLAGS@

# Should we build position-independent host code?
PICFLAG = @PICFLAG@

# Flags to determine code coverage. When coverage is disabled, this will
# contain the optimization flags, as you normally want code coverage
# without optimization.
COVERAGE_FLAGS = @coverage_flags@
coverageexts = .{gcda,gcno}

# The warning flags are separate from CFLAGS because people tend to
# override optimization flags and we'd like them to still have warnings
# turned on.  These flags are also used to pass other stage dependent
# flags from configure.  The user is free to explicitly turn these flags
# off if they wish.
# LOOSE_WARN are the warning flags to use when compiling something
# which is only compiled with gcc, such as libgcc.
# C_LOOSE_WARN is similar, but with C-only warnings.
# STRICT_WARN are the additional warning flags to
# apply to the back end and some front ends, which may be compiled
# with other compilers.
# C_STRICT_WARN is similar, with C-only warnings.
LOOSE_WARN = @loose_warn@
C_LOOSE_WARN = @c_loose_warn@
STRICT_WARN = @strict_warn@
C_STRICT_WARN = @c_strict_warn@

# This is set by --enable-checking.  The idea is to catch forgotten
# "extern" tags in header files.
NOCOMMON_FLAG = @nocommon_flag@

NOEXCEPTION_FLAGS = @noexception_flags@

# This is set by --disable-maintainer-mode (default) to "#"
# FIXME: 'MAINT' will always be set to an empty string, no matter if
# --disable-maintainer-mode is used or not.  This is because the
# following will expand to "MAINT := " in maintainer mode, and to
# "MAINT := #" in non-maintainer mode, but because '#' starts a comment,
# they mean exactly the same thing for make.
MAINT := @MAINT@

# The following provides the variable ENABLE_MAINTAINER_RULES that can
# be used in language Make-lang.in makefile fragments to enable
# maintainer rules.  So, ENABLE_MAINTAINER_RULES is 'true' in
# maintainer mode, and '' otherwise.
@MAINT@ ENABLE_MAINTAINER_RULES = true

# These are set by --enable-checking=valgrind.
RUN_GEN = @valgrind_command@
VALGRIND_DRIVER_DEFINES = @valgrind_path_defines@

# This is how we control whether or not the additional warnings are applied.
.-warn = $(STRICT_WARN)
build-warn = $(STRICT_WARN)
GCC_WARN_CFLAGS = $(LOOSE_WARN) $(C_LOOSE_WARN) $($(@D)-warn) $(if $(filter-out $(STRICT_WARN),$($(@D)-warn)),,$(C_STRICT_WARN)) $(NOCOMMON_FLAG) $($@-warn)
GCC_WARN_CXXFLAGS = $(LOOSE_WARN) $($(@D)-warn) $(NOCOMMON_FLAG) $($@-warn)

# These files are to have specific diagnostics suppressed, or are not to
# be subject to -Werror:
# flex output may yield harmless "no previous prototype" warnings
build/gengtype-lex.o-warn = -Wno-error
gengtype-lex.o-warn = -Wno-error
libgcov-util.o-warn = -Wno-error
libgcov-driver-tool.o-warn = -Wno-error
libgcov-merge-tool.o-warn = -Wno-error
<<<<<<< HEAD
gimple-match.o-warn = -Wno-unused-variable
generic-match.o-warn = -Wno-unused-variable
=======
gimple-match.o-warn = -Wno-unused-variable -Wno-unused-parameter
generic-match.o-warn = -Wno-unused-variable -Wno-unused-parameter
>>>>>>> 3d2cf79f

# All warnings have to be shut off in stage1 if the compiler used then
# isn't gcc; configure determines that.  WARN_CFLAGS will be either
# $(GCC_WARN_CFLAGS), or nothing.  Similarly, WARN_CXXFLAGS will be
# either $(GCC_WARN_CXXFLAGS), or nothing.
WARN_CFLAGS = @warn_cflags@
WARN_CXXFLAGS = @warn_cxxflags@

CPPFLAGS = @CPPFLAGS@

AWK = @AWK@
CC = @CC@
CXX = @CXX@
BISON = @BISON@
BISONFLAGS =
FLEX = @FLEX@
FLEXFLAGS =
AR = @AR@
AR_FLAGS = rc
NM = @NM@
RANLIB = @RANLIB@
RANLIB_FLAGS = @ranlib_flags@

# Libraries to use on the host.
HOST_LIBS = @HOST_LIBS@

# The name of the compiler to use.
COMPILER = $(CXX)
COMPILER_FLAGS = $(CXXFLAGS)
# If HOST_LIBS is set, then the user is controlling the libraries to
# link against.  In that case, link with $(CC) so that the -lstdc++
# library is not introduced.  If HOST_LIBS is not set, link with
# $(CXX) to pick up -lstdc++.
ifeq ($(HOST_LIBS),)
LINKER = $(CXX)
LINKER_FLAGS = $(CXXFLAGS)
else
LINKER = $(CC)
LINKER_FLAGS = $(CFLAGS)
endif

# Like LINKER, but use a mutex for serializing front end links.
ifeq (@DO_LINK_MUTEX@,true)
LLINKER = $(SHELL) $(srcdir)/lock-and-run.sh linkfe.lck $(LINKER)
else
LLINKER = $(LINKER)
endif

# -------------------------------------------
# Programs which operate on the build machine
# -------------------------------------------

SHELL = @SHELL@
# pwd command to use.  Allow user to override default by setting PWDCMD in
# the environment to account for automounters.  The make variable must not
# be called PWDCMD, otherwise the value set here is passed to make
# subprocesses and overrides the setting from the user's environment.
# Don't use PWD since it is a common shell environment variable and we
# don't want to corrupt it.
PWD_COMMAND = $${PWDCMD-pwd}
# on sysV, define this as cp.
INSTALL = @INSTALL@
# Some systems may be missing symbolic links, regular links, or both.
# Allow configure to check this and use "ln -s", "ln", or "cp" as appropriate.
LN=@LN@
LN_S=@LN_S@
# These permit overriding just for certain files.
INSTALL_PROGRAM = @INSTALL_PROGRAM@
INSTALL_DATA = @INSTALL_DATA@
INSTALL_SCRIPT = @INSTALL@
install_sh = $(SHELL) $(srcdir)/../install-sh
INSTALL_STRIP_PROGRAM = $(install_sh) -c -s
MAKEINFO = @MAKEINFO@
MAKEINFOFLAGS = --no-split
TEXI2DVI = texi2dvi
TEXI2PDF = texi2pdf
TEXI2HTML = $(MAKEINFO) --html
TEXI2POD = perl $(srcdir)/../contrib/texi2pod.pl
POD2MAN = pod2man --center="GNU" --release="gcc-$(version)" --date=$(shell sed 's/\(....\)\(..\)\(..\)/\1-\2-\3/' <$(DATESTAMP))
# Some versions of `touch' (such as the version on Solaris 2.8)
# do not correctly set the timestamp due to buggy versions of `utime'
# in the kernel.  So, we use `echo' instead.
STAMP = echo timestamp >
# If necessary (e.g., when using the MSYS shell on Microsoft Windows)
# translate the shell's notion of absolute pathnames to the native
# spelling.
build_file_translate = @build_file_translate@

# Make sure the $(MAKE) variable is defined.
@SET_MAKE@

# Locate mkinstalldirs.
mkinstalldirs=$(SHELL) $(srcdir)/../mkinstalldirs

# write_entries_to_file - writes each entry in a list
# to the specified file.  Entries are written in chunks of
# $(write_entries_to_file_split) to accommodate systems with
# severe command-line-length limitations.
# Parameters:
# $(1): variable containing entries to iterate over
# $(2): output file
write_entries_to_file_split = 50
write_entries_to_file = $(shell rm -f $(2) || :) $(shell touch $(2)) \
	$(foreach range, \
	  $(shell i=1; while test $$i -le $(words $(1)); do \
	     echo $$i; i=`expr $$i + $(write_entries_to_file_split)`; done), \
	  $(shell echo "$(wordlist $(range), \
			  $(shell expr $(range) + $(write_entries_to_file_split) - 1), $(1))" \
	     | tr ' ' '\012' >> $(2)))

# --------
# UNSORTED
# --------

# Dependency tracking stuff.
CXXDEPMODE = @CXXDEPMODE@
DEPDIR = @DEPDIR@
depcomp = $(SHELL) $(srcdir)/../depcomp

# In the past we used AC_PROG_CC_C_O and set this properly, but
# it was discovered that this hadn't worked in a long time, so now
# we just hard-code.
OUTPUT_OPTION = -o $@

# This is where we get zlib from.  zlibdir is -L../zlib and zlibinc is
# -I../zlib, unless we were configured with --with-system-zlib, in which
# case both are empty.
ZLIB = @zlibdir@ -lz
ZLIBINC = @zlibinc@

# How to find GMP
GMPLIBS = @GMPLIBS@
GMPINC = @GMPINC@

# How to find ISL
ISLLIBS = @ISLLIBS@
ISLINC = @ISLINC@

# How to find CLOOG
CLOOGLIBS = @CLOOGLIBS@
CLOOGINC = @CLOOGINC@

# Set to 'yes' if the LTO front end is enabled.
enable_lto = @enable_lto@

# Compiler and flags needed for plugin support
PLUGINCC = @CXX@
PLUGINCFLAGS = @CXXFLAGS@

# Libs and linker options needed for plugin support
PLUGINLIBS = @pluginlibs@

enable_plugin = @enable_plugin@

enable_host_shared = @enable_host_shared@

CPPLIB = ../libcpp/libcpp.a
CPPINC = -I$(srcdir)/../libcpp/include

# Where to find decNumber
enable_decimal_float = @enable_decimal_float@
DECNUM = $(srcdir)/../libdecnumber
DECNUMFMT = $(srcdir)/../libdecnumber/$(enable_decimal_float)
DECNUMINC = -I$(DECNUM) -I$(DECNUMFMT) -I../libdecnumber
LIBDECNUMBER = ../libdecnumber/libdecnumber.a

# The backtrace library.
BACKTRACE = $(srcdir)/../libbacktrace
BACKTRACEINC = -I$(BACKTRACE)
LIBBACKTRACE = ../libbacktrace/.libs/libbacktrace.a

# Target to use when installing include directory.  Either
# install-headers-tar, install-headers-cpio or install-headers-cp.
INSTALL_HEADERS_DIR = @build_install_headers_dir@

# Header files that are made available under the same name
# to programs compiled with GCC.
USER_H = $(srcdir)/ginclude/float.h \
	 $(srcdir)/ginclude/iso646.h \
	 $(srcdir)/ginclude/stdarg.h \
	 $(srcdir)/ginclude/stdbool.h \
	 $(srcdir)/ginclude/stddef.h \
	 $(srcdir)/ginclude/varargs.h \
	 $(srcdir)/ginclude/stdfix.h \
	 $(srcdir)/ginclude/stdnoreturn.h \
	 $(srcdir)/ginclude/stdalign.h \
	 $(srcdir)/ginclude/stdatomic.h \
	 $(EXTRA_HEADERS)

USER_H_INC_NEXT_PRE = @user_headers_inc_next_pre@
USER_H_INC_NEXT_POST = @user_headers_inc_next_post@

# The GCC to use for compiling crt*.o.
# Usually the one we just built.
# Don't use this as a dependency--use $(GCC_PASSES).
GCC_FOR_TARGET = $(STAGE_CC_WRAPPER) ./xgcc -B./ -B$(build_tooldir)/bin/ -isystem $(build_tooldir)/include -isystem $(build_tooldir)/sys-include -L$(objdir)/../ld

# Set if the compiler was configured with --with-build-sysroot.
SYSROOT_CFLAGS_FOR_TARGET = @SYSROOT_CFLAGS_FOR_TARGET@

# This is used instead of ALL_CFLAGS when compiling with GCC_FOR_TARGET.
# It specifies -B./.
# It also specifies -isystem ./include to find, e.g., stddef.h.
GCC_CFLAGS=$(CFLAGS_FOR_TARGET) $(INTERNAL_CFLAGS) $(T_CFLAGS) $(LOOSE_WARN) $(C_LOOSE_WARN) -Wold-style-definition $($@-warn) -isystem ./include $(TCFLAGS)

# ---------------------------------------------------
# Programs which produce files for the target machine
# ---------------------------------------------------

AR_FOR_TARGET := $(shell \
  if [ -f $(objdir)/../binutils/ar ] ; then \
    echo $(objdir)/../binutils/ar ; \
  else \
    if [ "$(host)" = "$(target)" ] ; then \
      echo $(AR); \
    else \
       t='$(program_transform_name)'; echo ar | sed -e "$$t" ; \
    fi; \
  fi)
AR_FLAGS_FOR_TARGET =
AR_CREATE_FOR_TARGET = $(AR_FOR_TARGET) $(AR_FLAGS_FOR_TARGET) rc
AR_EXTRACT_FOR_TARGET = $(AR_FOR_TARGET) $(AR_FLAGS_FOR_TARGET) x
LIPO_FOR_TARGET = lipo
ORIGINAL_AS_FOR_TARGET = @ORIGINAL_AS_FOR_TARGET@
RANLIB_FOR_TARGET := $(shell \
  if [ -f $(objdir)/../binutils/ranlib ] ; then \
    echo $(objdir)/../binutils/ranlib ; \
  else \
    if [ "$(host)" = "$(target)" ] ; then \
      echo $(RANLIB); \
    else \
       t='$(program_transform_name)'; echo ranlib | sed -e "$$t" ; \
    fi; \
  fi)
ORIGINAL_LD_FOR_TARGET = @ORIGINAL_LD_FOR_TARGET@
ORIGINAL_NM_FOR_TARGET = @ORIGINAL_NM_FOR_TARGET@
NM_FOR_TARGET = ./nm
STRIP_FOR_TARGET := $(shell \
  if [ -f $(objdir)/../binutils/strip-new ] ; then \
    echo $(objdir)/../binutils/strip-new ; \
  else \
    if [ "$(host)" = "$(target)" ] ; then \
      echo strip; \
    else \
       t='$(program_transform_name)'; echo strip | sed -e "$$t" ; \
    fi; \
  fi)

# --------
# UNSORTED
# --------

# Where to find some libiberty headers.
HASHTAB_H   = $(srcdir)/../include/hashtab.h
OBSTACK_H   = $(srcdir)/../include/obstack.h
SPLAY_TREE_H= $(srcdir)/../include/splay-tree.h
MD5_H	    = $(srcdir)/../include/md5.h
XREGEX_H    = $(srcdir)/../include/xregex.h
FNMATCH_H   = $(srcdir)/../include/fnmatch.h

# Linker plugin API headers
LINKER_PLUGIN_API_H = $(srcdir)/../include/plugin-api.h

# Default native SYSTEM_HEADER_DIR, to be overridden by targets.
NATIVE_SYSTEM_HEADER_DIR = @NATIVE_SYSTEM_HEADER_DIR@
# Default cross SYSTEM_HEADER_DIR, to be overridden by targets.
CROSS_SYSTEM_HEADER_DIR = @CROSS_SYSTEM_HEADER_DIR@

# autoconf sets SYSTEM_HEADER_DIR to one of the above.
# Purge it of unnecessary internal relative paths
# to directories that might not exist yet.
# The sed idiom for this is to repeat the search-and-replace until it doesn't match, using :a ... ta.
# Use single quotes here to avoid nested double- and backquotes, this
# macro is also used in a double-quoted context.
SYSTEM_HEADER_DIR = `echo @SYSTEM_HEADER_DIR@ | sed -e :a -e 's,[^/]*/\.\.\/,,' -e ta`

# Control whether to run fixincludes.
STMP_FIXINC = @STMP_FIXINC@

# Test to see whether <limits.h> exists in the system header files.
LIMITS_H_TEST = [ -f $(SYSTEM_HEADER_DIR)/limits.h ]

# Directory for prefix to system directories, for
# each of $(system_prefix)/usr/include, $(system_prefix)/usr/lib, etc.
TARGET_SYSTEM_ROOT = @TARGET_SYSTEM_ROOT@
TARGET_SYSTEM_ROOT_DEFINE = @TARGET_SYSTEM_ROOT_DEFINE@

xmake_file=@xmake_file@
tmake_file=@tmake_file@
TM_ENDIAN_CONFIG=@TM_ENDIAN_CONFIG@
TM_MULTILIB_CONFIG=@TM_MULTILIB_CONFIG@
TM_MULTILIB_EXCEPTIONS_CONFIG=@TM_MULTILIB_EXCEPTIONS_CONFIG@
out_file=$(srcdir)/config/@out_file@
out_object_file=@out_object_file@
common_out_file=$(srcdir)/common/config/@common_out_file@
common_out_object_file=@common_out_object_file@
md_file=$(srcdir)/common.md $(srcdir)/config/@md_file@
tm_file_list=@tm_file_list@
tm_include_list=@tm_include_list@
tm_defines=@tm_defines@
tm_p_file_list=@tm_p_file_list@
tm_p_include_list=@tm_p_include_list@
build_xm_file_list=@build_xm_file_list@
build_xm_include_list=@build_xm_include_list@
build_xm_defines=@build_xm_defines@
host_xm_file_list=@host_xm_file_list@
host_xm_include_list=@host_xm_include_list@
host_xm_defines=@host_xm_defines@
xm_file_list=@xm_file_list@
xm_include_list=@xm_include_list@
xm_defines=@xm_defines@
lang_checks=
lang_checks_parallelized=
# Upper limit to which it is useful to parallelize this lang target.
# It doesn't make sense to try e.g. 128 goals for small testsuites
# like objc or go.
check_gcc_parallelize=10000
lang_opt_files=@lang_opt_files@ $(srcdir)/c-family/c.opt $(srcdir)/common.opt
lang_specs_files=@lang_specs_files@
lang_tree_files=@lang_tree_files@
target_cpu_default=@target_cpu_default@
OBJC_BOEHM_GC=@objc_boehm_gc@
extra_modes_file=@extra_modes_file@
extra_opt_files=@extra_opt_files@
host_hook_obj=@out_host_hook_obj@

# Multiarch support
enable_multiarch = @enable_multiarch@
with_cpu = @with_cpu@
with_float = @with_float@
ifeq ($(enable_multiarch),yes)
  if_multiarch = $(1)
else
  ifeq ($(enable_multiarch),auto)
    # SYSTEM_HEADER_DIR is makefile syntax, cannot be evaluated in configure.ac
    if_multiarch = $(if $(wildcard $(shell echo $(SYSTEM_HEADER_DIR))/../../usr/lib/*/crti.o),$(1))
  else
    if_multiarch =
  endif
endif

# ------------------------
# Installation directories
# ------------------------

# Common prefix for installation directories.
# NOTE: This directory must exist when you start installation.
prefix = @prefix@
# Directory in which to put localized header files. On the systems with
# gcc as the native cc, `local_prefix' may not be `prefix' which is
# `/usr'.
# NOTE: local_prefix *should not* default from prefix.
local_prefix = @local_prefix@
# Directory in which to put host dependent programs and libraries
exec_prefix = @exec_prefix@
# Directory in which to put the executable for the command `gcc'
bindir = @bindir@
# Directory in which to put the directories used by the compiler.
libdir = @libdir@
# Directory in which GCC puts its executables.
libexecdir = @libexecdir@

# --------
# UNSORTED
# --------

# Directory in which the compiler finds libraries etc.
libsubdir = $(libdir)/gcc/$(target_noncanonical)/$(version)
# Directory in which the compiler finds executables
libexecsubdir = $(libexecdir)/gcc/$(target_noncanonical)/$(version)
# Directory in which all plugin resources are installed
plugin_resourcesdir = $(libsubdir)/plugin
 # Directory in which plugin headers are installed
plugin_includedir = $(plugin_resourcesdir)/include
# Directory in which plugin specific executables are installed
plugin_bindir = $(libexecsubdir)/plugin
# Used to produce a relative $(gcc_tooldir) in gcc.o
unlibsubdir = ../../..
# $(prefix), expressed as a path relative to $(libsubdir).
#
# An explanation of the sed strings:
#  -e 's|^$(prefix)||'   matches and eliminates 'prefix' from 'exec_prefix'
#  -e 's|/$$||'          match a trailing forward slash and eliminates it
#  -e 's|^[^/]|/|'       forces the string to start with a forward slash (*)
#  -e 's|/[^/]*|../|g'   replaces each occurrence of /<directory> with ../
#
# (*) Note this pattern overwrites the first character of the string
# with a forward slash if one is not already present.  This is not a
# problem because the exact names of the sub-directories concerned is
# unimportant, just the number of them matters.
#
# The practical upshot of these patterns is like this:
#
#  prefix     exec_prefix        result
#  ------     -----------        ------
#   /foo        /foo/bar          ../
#   /foo/       /foo/bar          ../
#   /foo        /foo/bar/         ../
#   /foo/       /foo/bar/         ../
#   /foo        /foo/bar/ugg      ../../
libsubdir_to_prefix := \
  $(unlibsubdir)/$(shell echo "$(libdir)" | \
    sed -e 's|^$(prefix)||' -e 's|/$$||' -e 's|^[^/]|/|' \
        -e 's|/[^/]*|../|g')
# $(exec_prefix), expressed as a path relative to $(prefix).
prefix_to_exec_prefix := \
  $(shell echo "$(exec_prefix)" | \
    sed -e 's|^$(prefix)||' -e 's|^/||' -e '/./s|$$|/|')
# Directory in which to find other cross-compilation tools and headers.
dollar = @dollar@
# Used in install-cross.
gcc_tooldir = @gcc_tooldir@
# Since gcc_tooldir does not exist at build-time, use -B$(build_tooldir)/bin/
build_tooldir = $(exec_prefix)/$(target_noncanonical)
# Directory in which the compiler finds target-independent g++ includes.
gcc_gxx_include_dir = @gcc_gxx_include_dir@
gcc_gxx_include_dir_add_sysroot = @gcc_gxx_include_dir_add_sysroot@
# Directory to search for site-specific includes.
local_includedir = $(local_prefix)/include
includedir = $(prefix)/include
# where the info files go
infodir = @infodir@
# Where cpp should go besides $prefix/bin if necessary
cpp_install_dir = @cpp_install_dir@
# where the locale files go
datadir = @datadir@
localedir = $(datadir)/locale
# Extension (if any) to put in installed man-page filename.
man1ext = .1
man7ext = .7
objext = .o
exeext = @host_exeext@
build_exeext = @build_exeext@

# Directory in which to put man pages.
mandir = @mandir@
man1dir = $(mandir)/man1
man7dir = $(mandir)/man7
# Dir for temp files.
tmpdir = /tmp

datarootdir = @datarootdir@
docdir = @docdir@
# Directory in which to build HTML
build_htmldir = $(objdir)/HTML/gcc-$(version)
# Directory in which to put HTML
htmldir = @htmldir@

# Whether we were configured with NLS.
USE_NLS = @USE_NLS@

# Internationalization library.
LIBINTL = @LIBINTL@
LIBINTL_DEP = @LIBINTL_DEP@

# Character encoding conversion library.
LIBICONV = @LIBICONV@
LIBICONV_DEP = @LIBICONV_DEP@

# If a supplementary library is being used for the GC.
GGC_LIB=

# "true" if the target C library headers are unavailable; "false"
# otherwise.
inhibit_libc = @inhibit_libc@
ifeq ($(inhibit_libc),true)
INHIBIT_LIBC_CFLAGS = -Dinhibit_libc
endif

# List of extra executables that should be compiled for this target machine
# that are used when linking.
# The rules for compiling them should be in the t-* file for the machine.
EXTRA_PROGRAMS = @extra_programs@

# List of extra object files that should be compiled and linked with
# compiler proper (cc1, cc1obj, cc1plus).
EXTRA_OBJS = @extra_objs@

# List of extra object files that should be compiled and linked with
# the gcc driver.
EXTRA_GCC_OBJS =@extra_gcc_objs@

# List of extra libraries that should be linked with the gcc driver.
EXTRA_GCC_LIBS = @EXTRA_GCC_LIBS@

# List of additional header files to install.
EXTRA_HEADERS =@extra_headers_list@

# How to handle <stdint.h>.
USE_GCC_STDINT = @use_gcc_stdint@

# The configure script will set this to collect2$(exeext), except on a
# (non-Unix) host which can not build collect2, for which it will be
# set to empty.
COLLECT2 = @collect2@

# Program to convert libraries.
LIBCONVERT =

# Control whether header files are installed.
INSTALL_HEADERS=install-headers install-mkheaders

# Control whether Info documentation is built and installed.
BUILD_INFO = @BUILD_INFO@

# Control whether manpages generated by texi2pod.pl can be rebuilt.
GENERATED_MANPAGES = @GENERATED_MANPAGES@

# Additional directories of header files to run fixincludes on.
# These should be directories searched automatically by default
# just as /usr/include is.
# *Do not* use this for directories that happen to contain
# header files, but are not searched automatically by default.
# On most systems, this is empty.
OTHER_FIXINCLUDES_DIRS=

# A list of all the language-specific executables.
COMPILERS = @all_compilers@

# List of things which should already be built whenever we try to use xgcc
# to compile anything (without linking).
GCC_PASSES=xgcc$(exeext) specs

# Directory to link to, when using the target `maketest'.
DIR = ../gcc

# Native compiler for the build machine and its switches.
CC_FOR_BUILD = @CC_FOR_BUILD@
CXX_FOR_BUILD = @CXX_FOR_BUILD@
BUILD_CFLAGS= @BUILD_CFLAGS@ -DGENERATOR_FILE
BUILD_CXXFLAGS = @BUILD_CXXFLAGS@ -DGENERATOR_FILE

# Native compiler that we use.  This may be C++ some day.
COMPILER_FOR_BUILD = $(CXX_FOR_BUILD)
BUILD_COMPILERFLAGS = $(BUILD_CXXFLAGS)

# Native linker that we use.
LINKER_FOR_BUILD = $(CXX_FOR_BUILD)
BUILD_LINKERFLAGS = $(BUILD_CXXFLAGS)

# Native linker and preprocessor flags.  For x-fragment overrides.
BUILD_LDFLAGS=@BUILD_LDFLAGS@
BUILD_CPPFLAGS= -I. -I$(@D) -I$(srcdir) -I$(srcdir)/$(@D) \
		-I$(srcdir)/../include @INCINTL@ $(CPPINC) $(CPPFLAGS)

# Actual name to use when installing a native compiler.
GCC_INSTALL_NAME := $(shell echo gcc|sed '$(program_transform_name)')
GCC_TARGET_INSTALL_NAME := $(target_noncanonical)-$(shell echo gcc|sed '$(program_transform_name)')
CPP_INSTALL_NAME := $(shell echo cpp|sed '$(program_transform_name)')
GCOV_INSTALL_NAME := $(shell echo gcov|sed '$(program_transform_name)')
GCOV_TOOL_INSTALL_NAME := $(shell echo gcov-tool|sed '$(program_transform_name)')

# Setup the testing framework, if you have one
EXPECT = `if [ -f $${rootme}/../expect/expect ] ; then \
            echo $${rootme}/../expect/expect ; \
          else echo expect ; fi`

RUNTEST = `if [ -f $${srcdir}/../dejagnu/runtest ] ; then \
	       echo $${srcdir}/../dejagnu/runtest ; \
	    else echo runtest; fi`
RUNTESTFLAGS =

# This should name the specs file that we're going to install.  Target
# Makefiles may override it and name another file to be generated from
# the built-in specs and installed as the default spec, as long as
# they also introduce a rule to generate a file name specs, to be used
# at build time.
SPECS = specs

# Extra include files that are defined by HeaderInclude directives in
# the .opt files
OPTIONS_H_EXTRA =

# Extra include files that are defined by SourceInclude directives in
# the .opt files
OPTIONS_C_EXTRA = $(PRETTY_PRINT_H)

@option_includes@

# End of variables for you to override.

# GTM_H lists the config files that the generator files depend on,
# while TM_H lists the ones ordinary gcc files depend on, which
# includes several files generated by those generators.
BCONFIG_H = bconfig.h $(build_xm_file_list)
CONFIG_H  = config.h  $(host_xm_file_list)
TCONFIG_H = tconfig.h $(xm_file_list)
TM_P_H    = tm_p.h    $(tm_p_file_list)
GTM_H     = tm.h      $(tm_file_list) insn-constants.h
TM_H      = $(GTM_H) insn-flags.h $(OPTIONS_H)

# Variables for version information.
BASEVER     := $(srcdir)/BASE-VER  # 4.x.y
DEVPHASE    := $(srcdir)/DEV-PHASE # experimental, prerelease, ""
DATESTAMP   := $(srcdir)/DATESTAMP # YYYYMMDD or empty
REVISION    := $(srcdir)/REVISION  # [BRANCH revision XXXXXX]

BASEVER_c   := $(shell cat $(BASEVER))
DEVPHASE_c  := $(shell cat $(DEVPHASE))
DATESTAMP_c := $(shell cat $(DATESTAMP))

ifeq (,$(wildcard $(REVISION)))
REVISION_c  :=
REVISION    :=
else
REVISION_c  := $(shell cat $(REVISION))
endif

version     := $(BASEVER_c)

# For use in version.c - double quoted strings, with appropriate
# surrounding punctuation and spaces, and with the datestamp and
# development phase collapsed to the empty string in release mode
# (i.e. if DEVPHASE_c is empty).  The space immediately after the
# comma in the $(if ...) constructs is significant - do not remove it.
BASEVER_s   := "\"$(BASEVER_c)\""
DEVPHASE_s  := "\"$(if $(DEVPHASE_c), ($(DEVPHASE_c)))\""
DATESTAMP_s := "\"$(if $(DEVPHASE_c), $(DATESTAMP_c))\""
PKGVERSION_s:= "\"@PKGVERSION@\""
BUGURL_s    := "\"@REPORT_BUGS_TO@\""

PKGVERSION  := @PKGVERSION@
BUGURL_TEXI := @REPORT_BUGS_TEXI@

ifdef REVISION_c
REVISION_s  := "\"$(if $(DEVPHASE_c), $(REVISION_c))\""
else
REVISION_s  := "\"\""
endif

# Shorthand variables for dependency lists.
DUMPFILE_H = $(srcdir)/../libcpp/include/line-map.h dumpfile.h
VEC_H = vec.h statistics.h $(GGC_H)
HASH_TABLE_H = $(HASHTAB_H) hash-table.h
EXCEPT_H = except.h $(HASHTAB_H)
TARGET_DEF = target.def target-hooks-macros.h
C_TARGET_DEF = c-family/c-target.def target-hooks-macros.h
COMMON_TARGET_DEF = common/common-target.def target-hooks-macros.h
TARGET_H = $(TM_H) target.h $(TARGET_DEF) insn-modes.h insn-codes.h
C_TARGET_H = c-family/c-target.h $(C_TARGET_DEF)
COMMON_TARGET_H = common/common-target.h $(INPUT_H) $(COMMON_TARGET_DEF)
MACHMODE_H = machmode.h mode-classes.def insn-modes.h
HOOKS_H = hooks.h $(MACHMODE_H)
HOSTHOOKS_DEF_H = hosthooks-def.h $(HOOKS_H)
LANGHOOKS_DEF_H = langhooks-def.h $(HOOKS_H)
TARGET_DEF_H = target-def.h target-hooks-def.h $(HOOKS_H) targhooks.h
C_TARGET_DEF_H = c-family/c-target-def.h c-family/c-target-hooks-def.h \
  $(TREE_H) $(C_COMMON_H) $(HOOKS_H) common/common-targhooks.h
RTL_BASE_H = coretypes.h rtl.h rtl.def $(MACHMODE_H) reg-notes.def \
  insn-notes.def $(INPUT_H) $(REAL_H) statistics.h $(VEC_H) \
  $(FIXED_VALUE_H) alias.h $(HASHTAB_H)
FIXED_VALUE_H = fixed-value.h $(MACHMODE_H) double-int.h
RTL_H = $(RTL_BASE_H) $(FLAGS_H) genrtl.h
READ_MD_H = $(OBSTACK_H) $(HASHTAB_H) read-md.h
PARAMS_H = params.h params.def
BUILTINS_DEF = builtins.def sync-builtins.def omp-builtins.def \
	gtm-builtins.def sanitizer.def cilkplus.def cilk-builtins.def
INTERNAL_FN_DEF = internal-fn.def
INTERNAL_FN_H = internal-fn.h $(INTERNAL_FN_DEF)
TREE_CORE_H = tree-core.h coretypes.h all-tree.def tree.def \
	c-family/c-common.def $(lang_tree_files) $(MACHMODE_H) \
	$(BUILTINS_DEF) $(INPUT_H) statistics.h \
	$(VEC_H) treestruct.def $(HASHTAB_H) \
	double-int.h alias.h $(SYMTAB_H) $(FLAGS_H) \
	$(REAL_H) $(FIXED_VALUE_H)
TREE_H = tree.h $(TREE_CORE_H)  tree-check.h
REGSET_H = regset.h $(BITMAP_H) hard-reg-set.h
BASIC_BLOCK_H = basic-block.h $(PREDICT_H) $(VEC_H) $(FUNCTION_H) \
	cfg-flags.def cfghooks.h
GIMPLE_H = gimple.h gimple.def gsstruct.def $(VEC_H) \
	$(GGC_H) $(BASIC_BLOCK_H) $(TREE_H) tree-ssa-operands.h \
	tree-ssa-alias.h $(INTERNAL_FN_H) $(HASH_TABLE_H) is-a.h
GCOV_IO_H = gcov-io.h gcov-iov.h auto-host.h gcov-counter.def
RECOG_H = recog.h
EMIT_RTL_H = emit-rtl.h
FLAGS_H = flags.h flag-types.h $(OPTIONS_H)
OPTIONS_H = options.h flag-types.h $(OPTIONS_H_EXTRA)
FUNCTION_H = function.h $(HASHTAB_H) $(TM_H) hard-reg-set.h \
	$(VEC_H) $(INPUT_H) $(MACHMODE_H)
EXPR_H = expr.h insn-config.h $(FUNCTION_H) $(RTL_H) $(FLAGS_H) $(TREE_H) $(MACHMODE_H) $(EMIT_RTL_H)
OPTABS_H = optabs.h insn-codes.h insn-opinit.h
REGS_H = regs.h $(MACHMODE_H) hard-reg-set.h
CFGLOOP_H = cfgloop.h $(BASIC_BLOCK_H) double-int.h \
	$(BITMAP_H) sbitmap.h
IPA_UTILS_H = ipa-utils.h $(TREE_H) $(CGRAPH_H)
IPA_REFERENCE_H = ipa-reference.h $(BITMAP_H) $(TREE_H)
CGRAPH_H = cgraph.h $(VEC_H) $(TREE_H) $(BASIC_BLOCK_H) $(FUNCTION_H) \
	cif-code.def ipa-ref.h $(LINKER_PLUGIN_API_H) is-a.h
DF_H = df.h $(BITMAP_H) $(REGSET_H) sbitmap.h $(BASIC_BLOCK_H) \
	alloc-pool.h $(TIMEVAR_H)
RESOURCE_H = resource.h hard-reg-set.h $(DF_H)
GCC_H = gcc.h version.h $(DIAGNOSTIC_CORE_H)
GGC_H = ggc.h gtype-desc.h statistics.h
TIMEVAR_H = timevar.h timevar.def
INSN_ATTR_H = insn-attr.h insn-attr-common.h $(INSN_ADDR_H)
INSN_ADDR_H = $(srcdir)/insn-addr.h
C_COMMON_H = c-family/c-common.h c-family/c-common.def $(TREE_H) \
	$(SPLAY_TREE_H) $(CPPLIB_H) $(GGC_H) $(DIAGNOSTIC_CORE_H)
C_PRAGMA_H = c-family/c-pragma.h $(CPPLIB_H)
C_TREE_H = c/c-tree.h $(C_COMMON_H) $(DIAGNOSTIC_H)
SYSTEM_H = system.h hwint.h $(srcdir)/../include/libiberty.h \
	$(srcdir)/../include/safe-ctype.h $(srcdir)/../include/filenames.h
PREDICT_H = predict.h predict.def
CPPLIB_H = $(srcdir)/../libcpp/include/line-map.h \
	$(srcdir)/../libcpp/include/cpplib.h
INPUT_H = $(srcdir)/../libcpp/include/line-map.h input.h
OPTS_H = $(INPUT_H) $(VEC_H) opts.h $(OBSTACK_H)
SYMTAB_H = $(srcdir)/../libcpp/include/symtab.h $(OBSTACK_H)
CPP_ID_DATA_H = $(CPPLIB_H) $(srcdir)/../libcpp/include/cpp-id-data.h
CPP_INTERNAL_H = $(srcdir)/../libcpp/internal.h $(CPP_ID_DATA_H)
TREE_DUMP_H = tree-dump.h $(SPLAY_TREE_H) $(DUMPFILE_H)
TREE_PASS_H = tree-pass.h $(TIMEVAR_H) $(DUMPFILE_H)
TREE_SSA_H = tree-ssa.h tree-ssa-operands.h \
		$(BITMAP_H) sbitmap.h $(BASIC_BLOCK_H) $(GIMPLE_H) \
		$(HASHTAB_H) $(CGRAPH_H) $(IPA_REFERENCE_H) \
		tree-ssa-alias.h
PRETTY_PRINT_H = pretty-print.h $(INPUT_H) $(OBSTACK_H) wide-int-print.h
TREE_PRETTY_PRINT_H = tree-pretty-print.h $(PRETTY_PRINT_H)
GIMPLE_PRETTY_PRINT_H = gimple-pretty-print.h $(TREE_PRETTY_PRINT_H)
DIAGNOSTIC_CORE_H = diagnostic-core.h $(INPUT_H) bversion.h diagnostic.def
DIAGNOSTIC_H = diagnostic.h $(DIAGNOSTIC_CORE_H) $(PRETTY_PRINT_H)
C_PRETTY_PRINT_H = c-family/c-pretty-print.h $(PRETTY_PRINT_H) \
	$(C_COMMON_H) $(TREE_H)
TREE_INLINE_H = tree-inline.h
REAL_H = real.h $(MACHMODE_H)
LTO_STREAMER_H = lto-streamer.h $(LINKER_PLUGIN_API_H) $(TARGET_H) \
		$(CGRAPH_H) $(VEC_H) $(HASH_TABLE_H) $(TREE_H) $(GIMPLE_H) \
		$(GCOV_IO_H) $(DIAGNOSTIC_H) alloc-pool.h
IPA_PROP_H = ipa-prop.h $(TREE_H) $(VEC_H) $(CGRAPH_H) $(GIMPLE_H) alloc-pool.h
BITMAP_H = bitmap.h $(HASHTAB_H) statistics.h
GCC_PLUGIN_H = gcc-plugin.h highlev-plugin-common.h plugin.def \
		$(CONFIG_H) $(SYSTEM_H) $(HASHTAB_H)
PLUGIN_H = plugin.h $(GCC_PLUGIN_H)
PLUGIN_VERSION_H = plugin-version.h configargs.h
CONTEXT_H = context.h

#
# Now figure out from those variables how to compile and link.

# IN_GCC distinguishes between code compiled into GCC itself and other
# programs built during a bootstrap.
# autoconf inserts -DCROSS_DIRECTORY_STRUCTURE if we are building a
# cross compiler which does not use the native headers and libraries.
INTERNAL_CFLAGS = -DIN_GCC $(PICFLAG) @CROSS@

# This is the variable actually used when we compile. If you change this,
# you probably want to update BUILD_CFLAGS in configure.ac
ALL_CFLAGS = $(T_CFLAGS) $(CFLAGS-$@) \
  $(CFLAGS) $(INTERNAL_CFLAGS) $(COVERAGE_FLAGS) $(WARN_CFLAGS) @DEFS@

# The C++ version.
ALL_CXXFLAGS = $(T_CFLAGS) $(CFLAGS-$@) $(CXXFLAGS) $(INTERNAL_CFLAGS) \
  $(COVERAGE_FLAGS) $(NOEXCEPTION_FLAGS) $(WARN_CXXFLAGS) @DEFS@

# Likewise.  Put INCLUDES at the beginning: this way, if some autoconf macro
# puts -I options in CPPFLAGS, our include files in the srcdir will always
# win against random include files in /usr/include.
ALL_CPPFLAGS = $(INCLUDES) $(CPPFLAGS)

# This is the variable to use when using $(COMPILER).
ALL_COMPILERFLAGS = $(ALL_CXXFLAGS)

# This is the variable to use when using $(LINKER).
ALL_LINKERFLAGS = $(ALL_CXXFLAGS)

# Build and host support libraries.

# Use the "pic" build of libiberty if --enable-host-shared.
ifeq ($(enable_host_shared),yes)
LIBIBERTY = ../libiberty/pic/libiberty.a
BUILD_LIBIBERTY = $(build_libobjdir)/libiberty/pic/libiberty.a
else
LIBIBERTY = ../libiberty/libiberty.a
BUILD_LIBIBERTY = $(build_libobjdir)/libiberty/libiberty.a
endif

# Dependencies on the intl and portability libraries.
LIBDEPS= libcommon.a $(CPPLIB) $(LIBIBERTY) $(LIBINTL_DEP) $(LIBICONV_DEP) \
	$(LIBDECNUMBER) $(LIBBACKTRACE)

# Likewise, for use in the tools that must run on this machine
# even if we are cross-building GCC.
BUILD_LIBDEPS= $(BUILD_LIBIBERTY)

# How to link with both our special library facilities
# and the system's installed libraries.
LIBS = @LIBS@ libcommon.a $(CPPLIB) $(LIBINTL) $(LIBICONV) $(LIBBACKTRACE) \
	$(LIBIBERTY) $(LIBDECNUMBER) $(HOST_LIBS)
BACKENDLIBS = $(CLOOGLIBS) $(ISLLIBS) $(GMPLIBS) $(PLUGINLIBS) $(HOST_LIBS) \
	$(ZLIB)
# Any system libraries needed just for GNAT.
SYSLIBS = @GNAT_LIBEXC@

# Used from ada/gcc-interface/Make-lang.in
GNATBIND = @GNATBIND@
GNATMAKE = @GNATMAKE@

# Libs needed (at present) just for jcf-dump.
LDEXP_LIB = @LDEXP_LIB@

# Likewise, for use in the tools that must run on this machine
# even if we are cross-building GCC.
BUILD_LIBS = $(BUILD_LIBIBERTY)

BUILD_RTL = build/rtl.o build/read-rtl.o build/ggc-none.o \
	    build/vec.o build/min-insn-modes.o build/gensupport.o \
	    build/print-rtl.o
BUILD_MD = build/read-md.o
BUILD_ERRORS = build/errors.o

# Specify the directories to be searched for header files.
# Both . and srcdir are used, in that order,
# so that *config.h will be found in the compilation
# subdirectory rather than in the source directory.
# -I$(@D) and -I$(srcdir)/$(@D) cause the subdirectory of the file
# currently being compiled, in both source trees, to be examined as well.
# libintl.h will be found in ../intl if we are using the included libintl.
INCLUDES = -I. -I$(@D) -I$(srcdir) -I$(srcdir)/$(@D) \
	   -I$(srcdir)/../include @INCINTL@ \
	   $(CPPINC) $(GMPINC) $(DECNUMINC) $(BACKTRACEINC) \
	   $(CLOOGINC) $(ISLINC)

COMPILE.base = $(COMPILER) -c $(ALL_COMPILERFLAGS) $(ALL_CPPFLAGS) -o $@
ifeq ($(CXXDEPMODE),depmode=gcc3)
# Note a subtlety here: we use $(@D) for the directory part, to make
# things like the go/%.o rule work properly; but we use $(*F) for the
# file part, as we just want the file part of the stem, not the entire
# file name.
COMPILE = $(COMPILE.base) -MT $@ -MMD -MP -MF $(@D)/$(DEPDIR)/$(*F).TPo
POSTCOMPILE = @mv $(@D)/$(DEPDIR)/$(*F).TPo $(@D)/$(DEPDIR)/$(*F).Po
else
COMPILE = source='$<' object='$@' libtool=no \
    DEPDIR=$(DEPDIR) $(CXXDEPMODE) $(depcomp) $(COMPILE.base)
POSTCOMPILE =
endif

.cc.o .c.o:
	$(COMPILE) $<
	$(POSTCOMPILE)

#
# Support for additional languages (other than C).
# C can be supported this way too (leave for later).

LANG_MAKEFRAGS = @all_lang_makefrags@

# Flags to pass to recursive makes.
# CC is set by configure.
# ??? The choices here will need some experimenting with.

export AR_FOR_TARGET
export AR_CREATE_FOR_TARGET
export AR_FLAGS_FOR_TARGET
export AR_EXTRACT_FOR_TARGET
export AWK
export DESTDIR
export GCC_FOR_TARGET
export INCLUDES
export INSTALL_DATA
export LIPO_FOR_TARGET
export MACHMODE_H
export NM_FOR_TARGET
export STRIP_FOR_TARGET
export RANLIB_FOR_TARGET
export libsubdir

FLAGS_TO_PASS = \
	"ADA_CFLAGS=$(ADA_CFLAGS)" \
	"BISON=$(BISON)" \
	"BISONFLAGS=$(BISONFLAGS)" \
	"CFLAGS=$(CFLAGS) $(WARN_CFLAGS)" \
	"LDFLAGS=$(LDFLAGS)" \
	"FLEX=$(FLEX)" \
	"FLEXFLAGS=$(FLEXFLAGS)" \
	"INSTALL=$(INSTALL)" \
	"INSTALL_DATA=$(INSTALL_DATA)" \
	"INSTALL_PROGRAM=$(INSTALL_PROGRAM)" \
	"INSTALL_SCRIPT=$(INSTALL_SCRIPT)" \
	"LN=$(LN)" \
	"LN_S=$(LN_S)" \
	"MAKEINFO=$(MAKEINFO)" \
	"MAKEINFOFLAGS=$(MAKEINFOFLAGS)" \
	"MAKEOVERRIDES=" \
	"SHELL=$(SHELL)" \
	"exeext=$(exeext)" \
	"build_exeext=$(build_exeext)" \
	"objext=$(objext)" \
	"exec_prefix=$(exec_prefix)" \
	"prefix=$(prefix)" \
	"local_prefix=$(local_prefix)" \
	"gxx_include_dir=$(gcc_gxx_include_dir)" \
	"build_tooldir=$(build_tooldir)" \
	"gcc_tooldir=$(gcc_tooldir)" \
	"bindir=$(bindir)" \
	"libexecsubdir=$(libexecsubdir)" \
	"datarootdir=$(datarootdir)" \
	"datadir=$(datadir)" \
	"localedir=$(localedir)"
#
# Lists of files for various purposes.

# All option source files
ALL_OPT_FILES=$(lang_opt_files) $(extra_opt_files)

# Target specific, C specific object file
C_TARGET_OBJS=@c_target_objs@

# Target specific, C++ specific object file
CXX_TARGET_OBJS=@cxx_target_objs@

# Target specific, Fortran specific object file
FORTRAN_TARGET_OBJS=@fortran_target_objs@

# Object files for gcc many-languages driver.
GCC_OBJS = gcc.o ggc-none.o

c-family-warn = $(STRICT_WARN)

# Language-specific object files shared by all C-family front ends.
C_COMMON_OBJS = c-family/c-common.o c-family/c-cppbuiltin.o c-family/c-dump.o \
  c-family/c-format.o c-family/c-gimplify.o c-family/c-lex.o \
  c-family/c-omp.o c-family/c-opts.o c-family/c-pch.o \
  c-family/c-ppoutput.o c-family/c-pragma.o c-family/c-pretty-print.o \
  c-family/c-semantics.o c-family/c-ada-spec.o \
  c-family/c-cilkplus.o \
  c-family/array-notation-common.o c-family/cilk.o c-family/c-ubsan.o

# Language-independent object files.
# We put the insn-*.o files first so that a parallel make will build
# them sooner, because they are large and otherwise tend to be the
# last objects to finish building.
OBJS = \
	insn-attrtab.o \
	insn-automata.o \
	insn-dfatab.o \
	insn-emit.o \
	insn-extract.o \
	insn-latencytab.o \
	insn-modes.o \
	insn-opinit.o \
	insn-output.o \
	insn-peep.o \
	insn-preds.o \
	insn-recog.o \
	insn-enums.o \
	ggc-page.o \
	alias.o \
	alloc-pool.o \
	auto-inc-dec.o \
	auto-profile.o \
	bb-reorder.o \
	bitmap.o \
	bt-load.o \
	builtins.o \
	caller-save.o \
	calls.o \
	cfg.o \
	cfganal.o \
	cfgbuild.o \
	cfgcleanup.o \
	cfgexpand.o \
	cfghooks.o \
	cfgloop.o \
	cfgloopanal.o \
	cfgloopmanip.o \
	cfgrtl.o \
	symtab.o \
	cgraph.o \
	cgraphbuild.o \
	cgraphunit.o \
	cgraphclones.o \
	cilk-common.o \
	combine.o \
	combine-stack-adj.o \
	compare-elim.o \
	context.o \
	convert.o \
	coverage.o \
	cppbuiltin.o \
	cppdefault.o \
	cprop.o \
	cse.o \
	cselib.o \
	data-streamer.o \
	data-streamer-in.o \
	data-streamer-out.o \
	dbxout.o \
	dbgcnt.o \
	dce.o \
	ddg.o \
	debug.o \
	df-core.o \
	df-problems.o \
	df-scan.o \
	dfp.o \
	dojump.o \
	dominance.o \
	domwalk.o \
	double-int.o \
	dse.o \
	dumpfile.o \
	dwarf2asm.o \
	dwarf2cfi.o \
	dwarf2out.o \
	emit-rtl.o \
	et-forest.o \
	except.o \
	explow.o \
	expmed.o \
	expr.o \
	final.o \
	fixed-value.o \
	fold-const.o \
	function.o \
	fwprop.o \
	gcse.o \
	ggc-common.o \
	gimple.o \
	gimple-builder.o \
	gimple-expr.o \
	gimple-iterator.o \
	gimple-fold.o \
	gimple-low.o \
	gimple-match.o \
	generic-match.o \
	gimple-pretty-print.o \
	gimple-ssa-isolate-paths.o \
	gimple-ssa-strength-reduction.o \
	gimple-streamer-in.o \
	gimple-streamer-out.o \
	gimple-walk.o \
	gimplify.o \
	gimplify-me.o \
	godump.o \
	graph.o \
	graphds.o \
	graphite.o \
	graphite-blocking.o \
	graphite-clast-to-gimple.o \
	graphite-isl-ast-to-gimple.o \
	graphite-dependences.o \
	graphite-interchange.o \
	graphite-optimize-isl.o \
	graphite-poly.o \
	graphite-scop-detection.o \
	graphite-sese-to-poly.o \
	gtype-desc.o \
	haifa-sched.o \
	hw-doloop.o \
	hwint.o \
	ifcvt.o \
	ree.o \
	inchash.o \
	incpath.o \
	init-regs.o \
	internal-fn.o \
	ipa-cp.o \
	ipa-devirt.o \
	ipa-polymorphic-call.o \
	ipa-split.o \
	ipa-inline.o \
	ipa-comdats.o \
	ipa-visibility.o \
	ipa-inline-analysis.o \
	ipa-inline-transform.o \
	ipa-profile.o \
	ipa-prop.o \
	ipa-pure-const.o \
	ipa-icf.o \
	ipa-icf-gimple.o \
	ipa-reference.o \
	ipa-ref.o \
	ipa-utils.o \
	ipa.o \
	ira.o \
	ira-build.o \
	ira-costs.o \
	ira-conflicts.o \
	ira-color.o \
	ira-emit.o \
	ira-lives.o \
	jump.o \
	langhooks.o \
	lcm.o \
	lists.o \
	loop-doloop.o \
	loop-init.o \
	loop-invariant.o \
	loop-iv.o \
	loop-unroll.o \
	lower-subreg.o \
	lra.o \
	lra-assigns.o \
	lra-coalesce.o \
	lra-constraints.o \
	lra-eliminations.o \
	lra-lives.o \
	lra-spills.o \
	lto-cgraph.o \
	lto-streamer.o \
	lto-streamer-in.o \
	lto-streamer-out.o \
	lto-section-in.o \
	lto-section-out.o \
	lto-opts.o \
	lto-compress.o \
	mcf.o \
	mode-switching.o \
	modulo-sched.o \
	omega.o \
	omp-low.o \
	optabs.o \
	options-save.o \
	opts-global.o \
	passes.o \
	plugin.o \
	postreload-gcse.o \
	postreload.o \
	predict.o \
	print-rtl.o \
	print-tree.o \
	profile.o \
	real.o \
	realmpfr.o \
	recog.o \
	reg-stack.o \
	regcprop.o \
	reginfo.o \
	regrename.o \
	regstat.o \
	reload.o \
	reload1.o \
	reorg.o \
	resource.o \
	rtl-error.o \
	rtl.o \
	rtlhash.o \
	rtlanal.o \
	rtlhooks.o \
	sbitmap.o \
	sched-deps.o \
	sched-ebb.o \
	sched-rgn.o \
	sched-vis.o \
	sdbout.o \
	sel-sched-ir.o \
	sel-sched-dump.o \
	sel-sched.o \
	sese.o \
	shrink-wrap.o \
	simplify-rtx.o \
	sparseset.o \
	sreal.o \
	stack-ptr-mod.o \
	statistics.o \
	stmt.o \
	stor-layout.o \
	store-motion.o \
	streamer-hooks.o \
	stringpool.o \
	target-globals.o \
	targhooks.o \
	timevar.o \
	toplev.o \
	tracer.o \
	trans-mem.o \
	tree-affine.o \
	asan.o \
	tsan.o \
	ubsan.o \
	tree-call-cdce.o \
	tree-cfg.o \
	tree-cfgcleanup.o \
	tree-chrec.o \
	tree-complex.o \
	tree-data-ref.o \
	tree-dfa.o \
	tree-diagnostic.o \
	tree-dump.o \
	tree-eh.o \
	tree-emutls.o \
	tree-if-conv.o \
	tree-inline.o \
	tree-into-ssa.o \
	tree-iterator.o \
	tree-loop-distribution.o \
	tree-nested.o \
	tree-nrv.o \
	tree-object-size.o \
	tree-outof-ssa.o \
	tree-parloops.o \
	tree-phinodes.o \
	tree-predcom.o \
	tree-pretty-print.o \
	tree-profile.o \
	tree-scalar-evolution.o \
	tree-sra.o \
	tree-switch-conversion.o \
	tree-ssa-address.o \
	tree-ssa-alias.o \
	tree-ssa-ccp.o \
	tree-ssa-coalesce.o \
	tree-ssa-copy.o \
	tree-ssa-copyrename.o \
	tree-ssa-dce.o \
	tree-ssa-dom.o \
	tree-ssa-dse.o \
	tree-ssa-forwprop.o \
	tree-ssa-ifcombine.o \
	tree-ssa-live.o \
	tree-ssa-loop-ch.o \
	tree-ssa-loop-im.o \
	tree-ssa-loop-ivcanon.o \
	tree-ssa-loop-ivopts.o \
	tree-ssa-loop-manip.o \
	tree-ssa-loop-niter.o \
	tree-ssa-loop-prefetch.o \
	tree-ssa-loop-unswitch.o \
	tree-ssa-loop.o \
	tree-ssa-math-opts.o \
	tree-ssa-operands.o \
	tree-ssa-phiopt.o \
	tree-ssa-phiprop.o \
	tree-ssa-pre.o \
	tree-ssa-propagate.o \
	tree-ssa-reassoc.o \
	tree-ssa-sccvn.o \
	tree-ssa-sink.o \
	tree-ssa-strlen.o \
	tree-ssa-structalias.o \
	tree-ssa-tail-merge.o \
	tree-ssa-ter.o \
	tree-ssa-threadedge.o \
	tree-ssa-threadupdate.o \
	tree-ssa-uncprop.o \
	tree-ssa-uninit.o \
	tree-ssa.o \
	tree-ssanames.o \
	tree-stdarg.o \
	tree-streamer.o \
	tree-streamer-in.o \
	tree-streamer-out.o \
	tree-tailcall.o \
	tree-vect-generic.o \
	tree-vect-patterns.o \
	tree-vect-data-refs.o \
	tree-vect-stmts.o \
	tree-vect-loop.o \
	tree-vect-loop-manip.o \
	tree-vect-slp.o \
	tree-vectorizer.o \
	tree-vrp.o \
	tree.o \
	valtrack.o \
	value-prof.o \
	var-tracking.o \
	varasm.o \
	varpool.o \
	vmsdbgout.o \
	vtable-verify.o \
	web.o \
	wide-int.o \
	wide-int-print.o \
	xcoffout.o \
	$(out_object_file) \
	$(EXTRA_OBJS) \
	$(host_hook_obj)

# Objects in libcommon.a, potentially used by all host binaries and with
# no target dependencies.
OBJS-libcommon = diagnostic.o diagnostic-color.o pretty-print.o intl.o \
	vec.o  input.o version.o

# Objects in libcommon-target.a, used by drivers and by the core
# compiler and containing target-dependent code.
OBJS-libcommon-target = $(common_out_object_file) prefix.o params.o \
	opts.o opts-common.o options.o vec.o hooks.o common/common-targhooks.o \
	hash-table.o file-find.o

# This lists all host objects for the front ends.
ALL_HOST_FRONTEND_OBJS = $(foreach v,$(CONFIG_LANGUAGES),$($(v)_OBJS))

ALL_HOST_BACKEND_OBJS = $(GCC_OBJS) $(OBJS) $(OBJS-libcommon) \
  $(OBJS-libcommon-target) @TREEBROWSER@ main.o c-family/cppspec.o \
  $(COLLECT2_OBJS) $(EXTRA_GCC_OBJS) $(GCOV_OBJS) $(GCOV_DUMP_OBJS) \
  $(GCOV_TOOL_OBJS) lto-wrapper.o collect-utils.o

# This lists all host object files, whether they are included in this
# compilation or not.
ALL_HOST_OBJS = $(ALL_HOST_FRONTEND_OBJS) $(ALL_HOST_BACKEND_OBJS)

BACKEND = libbackend.a main.o @TREEBROWSER@ libcommon-target.a libcommon.a \
	$(CPPLIB) $(LIBDECNUMBER)

# This is defined to "yes" if Tree checking is enabled, which roughly means
# front-end checking.
TREECHECKING = @TREECHECKING@

MOSTLYCLEANFILES = insn-flags.h insn-config.h insn-codes.h \
 insn-output.c insn-recog.c insn-emit.c insn-extract.c insn-peep.c \
 insn-attr.h insn-attr-common.h insn-attrtab.c insn-dfatab.c \
 insn-latencytab.c insn-opinit.c insn-opinit.h insn-preds.c insn-constants.h \
 tm-preds.h tm-constrs.h checksum-options gimple-match.c generic-match.c \
 tree-check.h min-insn-modes.c insn-modes.c insn-modes.h \
 genrtl.h gt-*.h gtype-*.h gtype-desc.c gtyp-input.list \
 xgcc$(exeext) cpp$(exeext) \
 $(EXTRA_PROGRAMS) gcc-cross$(exeext) \
 $(SPECS) collect2$(exeext) gcc-ar$(exeext) gcc-nm$(exeext) \
 gcc-ranlib$(exeext) \
 gcov-iov$(build_exeext) gcov$(exeext) gcov-dump$(exeext) \
 gcov-tool$(exeect) \
 gengtype$(exeext) *.[0-9][0-9].* *.[si] *-checksum.c libbackend.a \
 libcommon-target.a libcommon.a libgcc.mk

#
# Language makefile fragments.

# The following targets define the interface between us and the languages.
#
# all.cross, start.encap, rest.encap,
# install-common, install-info, install-man,
# uninstall,
# mostlyclean, clean, distclean, maintainer-clean,
#
# Each language is linked in with a series of hooks.  The name of each
# hooked is "lang.${target_name}" (eg: lang.info).  Configure computes
# and adds these here.  We use double-colon rules for some of the hooks;
# double-colon rules should be preferred for any new hooks.

# language hooks, generated by configure
@language_hooks@

# per-language makefile fragments
ifneq ($(LANG_MAKEFRAGS),)
include $(LANG_MAKEFRAGS)
endif

# target and host overrides must follow the per-language makefile fragments
# so they can override or augment language-specific variables

# target overrides
ifneq ($(tmake_file),)
include $(tmake_file)
endif

# host overrides
ifneq ($(xmake_file),)
include $(xmake_file)
endif

# all-tree.def includes all the tree.def files.
all-tree.def: s-alltree; @true
s-alltree: Makefile
	rm -f tmp-all-tree.def
	echo '#include "tree.def"' > tmp-all-tree.def
	echo 'END_OF_BASE_TREE_CODES' >> tmp-all-tree.def
	echo '#include "c-family/c-common.def"' >> tmp-all-tree.def
	ltf="$(lang_tree_files)"; for f in $$ltf; do \
	  echo "#include \"$$f\""; \
	done | sed 's|$(srcdir)/||' >> tmp-all-tree.def
	$(SHELL) $(srcdir)/../move-if-change tmp-all-tree.def all-tree.def
	$(STAMP) s-alltree

# Now that LANG_MAKEFRAGS are included, we can add special flags to the
# objects that belong to the front ends.  We add an extra define that
# causes back-end specific include files to be poisoned, in the hope that
# we can avoid introducing dependencies of the front ends on things that
# no front end should ever look at (e.g. everything RTL related).
$(foreach file,$(ALL_HOST_FRONTEND_OBJS),$(eval CFLAGS-$(file) += -DIN_GCC_FRONTEND))

#

# -----------------------------
# Rebuilding this configuration
# -----------------------------

# On the use of stamps:
# Consider the example of tree-check.h. It is constructed with build/gencheck.
# A simple rule to build tree-check.h would be
# tree-check.h: build/gencheck$(build_exeext)
#	$(RUN_GEN) build/gencheck$(build_exeext) > tree-check.h
#
# but tree-check.h doesn't change every time gencheck changes. It would the
# nice if targets that depend on tree-check.h wouldn't be rebuild
# unnecessarily when tree-check.h is unchanged. To make this, tree-check.h
# must not be overwritten with a identical copy. One solution is to use a
# temporary file
# tree-check.h: build/gencheck$(build_exeext)
#	$(RUN_GEN) build/gencheck$(build_exeext) > tmp-check.h
#	$(SHELL) $(srcdir)/../move-if-change tmp-check.h tree-check.h
#
# This solution has a different problem. Since the time stamp of tree-check.h
# is unchanged, make will try to update tree-check.h every time it runs.
# To prevent this, one can add a stamp
# tree-check.h: s-check
# s-check : build/gencheck$(build_exeext)
#	$(RUN_GEN) build/gencheck$(build_exeext) > tmp-check.h
#	$(SHELL) $(srcdir)/../move-if-change tmp-check.h tree-check.h
#	$(STAMP) s-check
#
# The problem with this solution is that make thinks that tree-check.h is
# always unchanged. Make must be deceived into thinking that tree-check.h is
# rebuild by the "tree-check.h: s-check" rule. To do this, add a dummy command:
# tree-check.h: s-check; @true
# s-check : build/gencheck$(build_exeext)
#	$(RUN_GEN) build/gencheck$(build_exeext) > tmp-check.h
#	$(SHELL) $(srcdir)/../move-if-change tmp-check.h tree-check.h
#	$(STAMP) s-check
#
# This is what is done in this makefile. Note that mkconfig.sh has a
# move-if-change built-in

Makefile: config.status $(srcdir)/Makefile.in $(LANG_MAKEFRAGS)
	LANGUAGES="$(CONFIG_LANGUAGES)" \
	CONFIG_HEADERS= \
	CONFIG_SHELL="$(SHELL)" \
	CONFIG_FILES=$@ $(SHELL) config.status

config.h: cs-config.h ; @true
bconfig.h: cs-bconfig.h ; @true
tconfig.h: cs-tconfig.h ; @true
tm.h: cs-tm.h ; @true
tm_p.h: cs-tm_p.h ; @true

cs-config.h: Makefile
	TARGET_CPU_DEFAULT="" \
	HEADERS="$(host_xm_include_list)" DEFINES="$(host_xm_defines)" \
	$(SHELL) $(srcdir)/mkconfig.sh config.h

cs-bconfig.h: Makefile
	TARGET_CPU_DEFAULT="" \
	HEADERS="$(build_xm_include_list)" DEFINES="$(build_xm_defines)" \
	$(SHELL) $(srcdir)/mkconfig.sh bconfig.h

cs-tconfig.h: Makefile
	TARGET_CPU_DEFAULT="" \
	HEADERS="$(xm_include_list)" DEFINES="USED_FOR_TARGET $(xm_defines)" \
	$(SHELL) $(srcdir)/mkconfig.sh tconfig.h

cs-tm.h: Makefile
	TARGET_CPU_DEFAULT="$(target_cpu_default)" \
	HEADERS="$(tm_include_list)" DEFINES="$(tm_defines)" \
	$(SHELL) $(srcdir)/mkconfig.sh tm.h

cs-tm_p.h: Makefile
	TARGET_CPU_DEFAULT="" \
	HEADERS="$(tm_p_include_list)" DEFINES="" \
	$(SHELL) $(srcdir)/mkconfig.sh tm_p.h

# Don't automatically run autoconf, since configure.ac might be accidentally
# newer than configure.  Also, this writes into the source directory which
# might be on a read-only file system.  If configured for maintainer mode
# then do allow autoconf to be run.

AUTOCONF = autoconf
ACLOCAL = aclocal
ACLOCAL_AMFLAGS = -I ../config -I ..
aclocal_deps = \
	$(srcdir)/../libtool.m4 \
	$(srcdir)/../ltoptions.m4 \
	$(srcdir)/../ltsugar.m4 \
	$(srcdir)/../ltversion.m4 \
	$(srcdir)/../lt~obsolete.m4 \
	$(srcdir)/../config/acx.m4 \
	$(srcdir)/../config/codeset.m4 \
	$(srcdir)/../config/extensions.m4 \
	$(srcdir)/../config/gettext-sister.m4 \
	$(srcdir)/../config/iconv.m4 \
	$(srcdir)/../config/lcmessage.m4 \
	$(srcdir)/../config/lib-ld.m4 \
	$(srcdir)/../config/lib-link.m4 \
	$(srcdir)/../config/lib-prefix.m4 \
	$(srcdir)/../config/override.m4 \
	$(srcdir)/../config/progtest.m4 \
        $(srcdir)/../config/stdint.m4 \
	$(srcdir)/../config/unwind_ipinfo.m4 \
	$(srcdir)/../config/warnings.m4 \
	$(srcdir)/../config/dfp.m4 \
	$(srcdir)/../config/mmap.m4 \
	$(srcdir)/acinclude.m4

$(srcdir)/configure: @MAINT@ $(srcdir)/configure.ac $(srcdir)/aclocal.m4
	(cd $(srcdir) && $(AUTOCONF))

$(srcdir)/aclocal.m4 : @MAINT@ $(aclocal_deps)
	(cd $(srcdir) && $(ACLOCAL) $(ACLOCAL_AMFLAGS))

# cstamp-h.in controls rebuilding of config.in.
# It is named cstamp-h.in and not stamp-h.in so the mostlyclean rule doesn't
# delete it.  A stamp file is needed as autoheader won't update the file if
# nothing has changed.
# It remains in the source directory and is part of the distribution.
# This follows what is done in shellutils, fileutils, etc.
# "echo timestamp" is used instead of touch to be consistent with other
# packages that use autoconf (??? perhaps also to avoid problems with patch?).
# ??? Newer versions have a maintainer mode that may be useful here.

# Don't run autoheader automatically either.
# Only run it if maintainer mode is enabled.
@MAINT@ AUTOHEADER = autoheader
@MAINT@ $(srcdir)/config.in: $(srcdir)/cstamp-h.in
@MAINT@ $(srcdir)/cstamp-h.in: $(srcdir)/configure.ac
@MAINT@	(cd $(srcdir) && $(AUTOHEADER))
@MAINT@	@rm -f $(srcdir)/cstamp-h.in
@MAINT@	echo timestamp > $(srcdir)/cstamp-h.in
auto-host.h: cstamp-h ; @true
cstamp-h: config.in config.status
	CONFIG_HEADERS=auto-host.h:config.in \
	CONFIG_FILES= \
	LANGUAGES="$(CONFIG_LANGUAGES)" $(SHELL) config.status

# Really, really stupid make features, such as SUN's KEEP_STATE, may force
# a target to build even if it is up-to-date.  So we must verify that
# config.status does not exist before failing.
config.status: $(srcdir)/configure $(srcdir)/config.gcc
	@if [ ! -f config.status ] ; then \
	  echo You must configure gcc.  Look at http://gcc.gnu.org/install/ for details.; \
	  false; \
	else \
	  LANGUAGES="$(CONFIG_LANGUAGES)" $(SHELL) config.status --recheck; \
	fi

# --------
# UNSORTED
# --------

# Provide quickstrap as a target that people can type into the gcc directory,
# and that fails if you're not into it.
quickstrap: all
	cd $(toplevel_builddir) && $(MAKE) all-target-libgcc

all.internal: start.encap rest.encap doc
# This is what to compile if making a cross-compiler.
all.cross: native gcc-cross$(exeext) cpp$(exeext) specs \
	libgcc-support lang.all.cross doc @GENINSRC@ srcextra
# This is what must be made before installing GCC and converting libraries.
start.encap: native xgcc$(exeext) cpp$(exeext) specs \
	libgcc-support lang.start.encap @GENINSRC@ srcextra
# These can't be made until after GCC can run.
rest.encap: lang.rest.encap
# This is what is made with the host's compiler
# whether making a cross compiler or not.
native: config.status auto-host.h build-@POSUB@ $(LANGUAGES) \
	$(EXTRA_PROGRAMS) $(COLLECT2) lto-wrapper$(exeext) \
	gcc-ar$(exeext) gcc-nm$(exeext) gcc-ranlib$(exeext)

ifeq ($(enable_plugin),yes)
native: gengtype$(exeext)
endif

# On the target machine, finish building a cross compiler.
# This does the things that can't be done on the host machine.
rest.cross: specs

# Recompile all the language-independent object files.
# This is used only if the user explicitly asks for it.
compilations: $(BACKEND)

# This archive is strictly for the host.
libbackend.a: $(OBJS)
	-rm -rf libbackend.a
	$(AR) $(AR_FLAGS) libbackend.a $(OBJS)
	-$(RANLIB) $(RANLIB_FLAGS) libbackend.a

libcommon-target.a: $(OBJS-libcommon-target)
	-rm -rf libcommon-target.a
	$(AR) $(AR_FLAGS) libcommon-target.a $(OBJS-libcommon-target)
	-$(RANLIB) $(RANLIB_FLAGS) libcommon-target.a

libcommon.a: $(OBJS-libcommon)
	-rm -rf libcommon.a
	$(AR) $(AR_FLAGS) libcommon.a $(OBJS-libcommon)
	-$(RANLIB) $(RANLIB_FLAGS) libcommon.a

# We call this executable `xgcc' rather than `gcc'
# to avoid confusion if the current directory is in the path
# and CC is `gcc'.  It is renamed to `gcc' when it is installed.
xgcc$(exeext): $(GCC_OBJS) c/gccspec.o libcommon-target.a $(LIBDEPS) \
	$(EXTRA_GCC_OBJS)
	+$(LINKER) $(ALL_LINKERFLAGS) $(LDFLAGS) -o $@ $(GCC_OBJS) \
	  c/gccspec.o $(EXTRA_GCC_OBJS) libcommon-target.a \
	  $(EXTRA_GCC_LIBS) $(LIBS)

# cpp is to cpp0 as e.g. g++ is to cc1plus: Just another driver.
# It is part of c-family because the handled extensions are hard-coded
# and only contain c-family extensions (see known_suffixes).
cpp$(exeext): $(GCC_OBJS) c-family/cppspec.o libcommon-target.a $(LIBDEPS) \
	$(EXTRA_GCC_OBJS)
	+$(LINKER) $(ALL_LINKERFLAGS) $(LDFLAGS) -o $@ $(GCC_OBJS) \
	  c-family/cppspec.o $(EXTRA_GCC_OBJS) libcommon-target.a \
	  $(EXTRA_GCC_LIBS) $(LIBS)

# Dump a specs file to make -B./ read these specs over installed ones.
$(SPECS): xgcc$(exeext)
	$(GCC_FOR_TARGET) -dumpspecs > tmp-specs
	mv tmp-specs $(SPECS)

# We do want to create an executable named `xgcc', so we can use it to
# compile libgcc2.a.
# Also create gcc-cross, so that install-common will install properly.
gcc-cross$(exeext): xgcc$(exeext)
	cp xgcc$(exeext) gcc-cross$(exeext)

checksum-options:
	echo "$(LINKER) $(ALL_LINKERFLAGS) $(LDFLAGS)" > checksum-options.tmp \
	&& $(srcdir)/../move-if-change checksum-options.tmp checksum-options

#
# Build libgcc.a.

libgcc-support: libgcc.mvars stmp-int-hdrs $(TCONFIG_H) \
	$(MACHMODE_H) gcov-iov.h

libgcc.mvars: config.status Makefile specs xgcc$(exeext)
	: > tmp-libgcc.mvars
	echo GCC_CFLAGS = '$(GCC_CFLAGS)' >> tmp-libgcc.mvars
	echo INHIBIT_LIBC_CFLAGS = '$(INHIBIT_LIBC_CFLAGS)' >> tmp-libgcc.mvars
	echo TARGET_SYSTEM_ROOT = '$(TARGET_SYSTEM_ROOT)' >> tmp-libgcc.mvars

	mv tmp-libgcc.mvars libgcc.mvars

# Use the genmultilib shell script to generate the information the gcc
# driver program needs to select the library directory based on the
# switches.
multilib.h: s-mlib; @true
s-mlib: $(srcdir)/genmultilib Makefile
	if test @enable_multilib@ = yes \
	   || test -n "$(MULTILIB_OSDIRNAMES)"; then \
	  $(SHELL) $(srcdir)/genmultilib \
	    "$(MULTILIB_OPTIONS)" \
	    "$(MULTILIB_DIRNAMES)" \
	    "$(MULTILIB_MATCHES)" \
	    "$(MULTILIB_EXCEPTIONS)" \
	    "$(MULTILIB_EXTRA_OPTS)" \
	    "$(MULTILIB_EXCLUSIONS)" \
	    "$(MULTILIB_OSDIRNAMES)" \
	    "$(MULTILIB_REQUIRED)" \
	    "$(if $(MULTILIB_OSDIRNAMES),,$(MULTIARCH_DIRNAME))" \
	    "$(MULTILIB_REUSE)" \
	    "@enable_multilib@" \
	    > tmp-mlib.h; \
	else \
	  $(SHELL) $(srcdir)/genmultilib '' '' '' '' '' '' '' '' \
	    "$(MULTIARCH_DIRNAME)" '' no \
	    > tmp-mlib.h; \
	fi
	$(SHELL) $(srcdir)/../move-if-change tmp-mlib.h multilib.h
	$(STAMP) s-mlib
#
# Compiling object files from source files.

# Note that dependencies on obstack.h are not written
# because that file is not part of GCC.

srcextra: gcc.srcextra lang.srcextra

gcc.srcextra: gengtype-lex.c
	-cp -p $^ $(srcdir)

AR_OBJS = file-find.o
AR_LIBS = @COLLECT2_LIBS@

gcc-ar$(exeext): gcc-ar.o $(AR_OBJS) $(LIBDEPS)
	+$(LINKER) $(ALL_LINKERFLAGS) $(LDFLAGS) gcc-ar.o -o $@ \
		$(AR_OBJS) $(LIBS) $(AR_LIBS)

gcc-nm$(exeext): gcc-nm.o $(AR_OBJS) $(LIBDEPS)
	+$(LINKER) $(ALL_LINKERFLAGS) $(LDFLAGS) gcc-nm.o -o $@ \
		$(AR_OBJS) $(LIBS) $(AR_LIBS)

gcc-ranlib$(exeext): gcc-ranlib.o $(AR_OBJS) $(LIBDEPS)
	+$(LINKER) $(ALL_LINKERFLAGS) $(LDFLAGS) gcc-ranlib.o -o $@ \
		$(AR_OBJS) $(LIBS) $(AR_LIBS)

CFLAGS-gcc-ar.o += $(DRIVER_DEFINES) \
	-DTARGET_MACHINE=\"$(target_noncanonical)\" \
	@TARGET_SYSTEM_ROOT_DEFINE@ -DPERSONALITY=\"ar\"

CFLAGS-gcc-ranlib.o += $(DRIVER_DEFINES) \
	-DTARGET_MACHINE=\"$(target_noncanonical)\" \
	@TARGET_SYSTEM_ROOT_DEFINE@ -DPERSONALITY=\"ranlib\"

CFLAGS-gcc-nm.o += $(DRIVER_DEFINES) \
	-DTARGET_MACHINE=\"$(target_noncanonical)\" \
	@TARGET_SYSTEM_ROOT_DEFINE@ -DPERSONALITY=\"nm\"

# ??? the implicit rules dont trigger if the source file has a different name
# so copy instead
gcc-ranlib.c: gcc-ar.c
	cp $^ $@

gcc-nm.c: gcc-ar.c
	cp $^ $@

COLLECT2_OBJS = collect2.o collect2-aix.o tlink.o vec.o ggc-none.o \
  collect-utils.o file-find.o
COLLECT2_LIBS = @COLLECT2_LIBS@
collect2$(exeext): $(COLLECT2_OBJS) $(LIBDEPS)
# Don't try modifying collect2 (aka ld) in place--it might be linking this.
	+$(LINKER) $(ALL_LINKERFLAGS) $(LDFLAGS) -o T$@ \
		$(COLLECT2_OBJS) $(LIBS) $(COLLECT2_LIBS)
	mv -f T$@ $@

CFLAGS-collect2.o += -DTARGET_MACHINE=\"$(target_noncanonical)\" \
	@TARGET_SYSTEM_ROOT_DEFINE@

LTO_WRAPPER_OBJS = lto-wrapper.o collect-utils.o ggc-none.o
lto-wrapper$(exeext): $(LTO_WRAPPER_OBJS) libcommon-target.a $(LIBDEPS)
	+$(LINKER) $(ALL_COMPILERFLAGS) $(LDFLAGS) -o T$@ \
	   $(LTO_WRAPPER_OBJS) libcommon-target.a $(LIBS)
	mv -f T$@ $@

# Files used by all variants of C or by the stand-alone pre-processor.

CFLAGS-c-family/c-opts.o += @TARGET_SYSTEM_ROOT_DEFINE@

CFLAGS-c-family/c-pch.o += -DHOST_MACHINE=\"$(host)\" \
	-DTARGET_MACHINE=\"$(target)\"

default-c.o: config/default-c.c
	$(COMPILE) $<
	$(POSTCOMPILE)

# Files used by all variants of C and some other languages.

CFLAGS-prefix.o += -DPREFIX=\"$(prefix)\" -DBASEVER=$(BASEVER_s)
prefix.o: $(BASEVER)

# Language-independent files.

DRIVER_DEFINES = \
  -DSTANDARD_STARTFILE_PREFIX=\"$(unlibsubdir)/\" \
  -DSTANDARD_EXEC_PREFIX=\"$(libdir)/gcc/\" \
  -DSTANDARD_LIBEXEC_PREFIX=\"$(libexecdir)/gcc/\" \
  -DDEFAULT_TARGET_VERSION=\"$(version)\" \
  -DDEFAULT_TARGET_MACHINE=\"$(target_noncanonical)\" \
  -DSTANDARD_BINDIR_PREFIX=\"$(bindir)/\" \
  -DTOOLDIR_BASE_PREFIX=\"$(libsubdir_to_prefix)$(prefix_to_exec_prefix)\" \
  @TARGET_SYSTEM_ROOT_DEFINE@ \
  $(VALGRIND_DRIVER_DEFINES) \
  $(if $(SHLIB),$(if $(filter yes,@enable_shared@),-DENABLE_SHARED_LIBGCC)) \
  -DCONFIGURE_SPECS="\"@CONFIGURE_SPECS@\""

CFLAGS-gcc.o += $(DRIVER_DEFINES)

specs.h : s-specs ; @true
s-specs : Makefile
	lsf="$(lang_specs_files)"; for f in $$lsf; do \
	    echo "#include \"$$f\""; \
	done | sed 's|$(srcdir)/||' > tmp-specs.h
	$(SHELL) $(srcdir)/../move-if-change tmp-specs.h specs.h
	$(STAMP) s-specs

optionlist: s-options ; @true
s-options: $(ALL_OPT_FILES) Makefile $(srcdir)/opt-gather.awk
	$(AWK) -f $(srcdir)/opt-gather.awk $(ALL_OPT_FILES) > tmp-optionlist
	$(SHELL) $(srcdir)/../move-if-change tmp-optionlist optionlist
	$(STAMP) s-options

options.c: optionlist $(srcdir)/opt-functions.awk $(srcdir)/opt-read.awk \
    $(srcdir)/optc-gen.awk
	$(AWK) -f $(srcdir)/opt-functions.awk -f $(srcdir)/opt-read.awk \
	       -f $(srcdir)/optc-gen.awk \
	       -v header_name="config.h system.h coretypes.h options.h tm.h" < $< > $@

options-save.c: optionlist $(srcdir)/opt-functions.awk $(srcdir)/opt-read.awk \
    $(srcdir)/optc-save-gen.awk
	$(AWK) -f $(srcdir)/opt-functions.awk -f $(srcdir)/opt-read.awk \
	       -f $(srcdir)/optc-save-gen.awk \
	       -v header_name="config.h system.h coretypes.h tm.h" < $< > $@

options.h: s-options-h ; @true
s-options-h: optionlist $(srcdir)/opt-functions.awk $(srcdir)/opt-read.awk \
    $(srcdir)/opth-gen.awk
	$(AWK) -f $(srcdir)/opt-functions.awk -f $(srcdir)/opt-read.awk \
	       -f $(srcdir)/opth-gen.awk \
	       < $< > tmp-options.h
	$(SHELL) $(srcdir)/../move-if-change tmp-options.h options.h
	$(STAMP) $@

dumpvers: dumpvers.c

CFLAGS-version.o += -DBASEVER=$(BASEVER_s) -DDATESTAMP=$(DATESTAMP_s) \
	-DREVISION=$(REVISION_s) \
	-DDEVPHASE=$(DEVPHASE_s) -DPKGVERSION=$(PKGVERSION_s) \
	-DBUGURL=$(BUGURL_s)
version.o: $(REVISION) $(DATESTAMP) $(BASEVER) $(DEVPHASE)

# lto-compress.o needs $(ZLIBINC) added to the include flags.
CFLAGS-lto-compress.o += $(ZLIBINC)

bversion.h: s-bversion; @true
s-bversion: BASE-VER
	echo "#define BUILDING_GCC_MAJOR `echo $(BASEVER_c) | sed -e 's/^\([0-9]*\).*$$/\1/'`" > bversion.h
	echo "#define BUILDING_GCC_MINOR `echo $(BASEVER_c) | sed -e 's/^[0-9]*\.\([0-9]*\).*$$/\1/'`" >> bversion.h
	echo "#define BUILDING_GCC_PATCHLEVEL `echo $(BASEVER_c) | sed -e 's/^[0-9]*\.[0-9]*\.\([0-9]*\)$$/\1/'`" >> bversion.h
	echo "#define BUILDING_GCC_VERSION (BUILDING_GCC_MAJOR * 1000 + BUILDING_GCC_MINOR)" >> bversion.h
	$(STAMP) s-bversion

CFLAGS-toplev.o += -DTARGET_NAME=\"$(target_noncanonical)\"

pass-instances.def: $(srcdir)/passes.def $(srcdir)/gen-pass-instances.awk
	$(AWK) -f $(srcdir)/gen-pass-instances.awk \
	  $(srcdir)/passes.def > pass-instances.def

$(out_object_file): $(out_file)
	$(COMPILE) $<
	$(POSTCOMPILE)

$(common_out_object_file): $(common_out_file)
	$(COMPILE) $<
	$(POSTCOMPILE)
#
# Generate header and source files from the machine description,
# and compile them.

.PRECIOUS: insn-config.h insn-flags.h insn-codes.h insn-constants.h \
  insn-emit.c insn-recog.c insn-extract.c insn-output.c insn-peep.c \
  insn-attr.h insn-attr-common.h insn-attrtab.c insn-dfatab.c \
  insn-latencytab.c insn-preds.c gimple-match.c generic-match.c

# Dependencies for the md file.  The first time through, we just assume
# the md file itself and the generated dependency file (in order to get
# it built).  The second time through we have the dependency file.
-include mddeps.mk
MD_DEPS = s-mddeps $(md_file) $(MD_INCLUDES)

s-mddeps: $(md_file) $(MD_INCLUDES) build/genmddeps$(build_exeext)
	$(RUN_GEN) build/genmddeps$(build_exeext) $(md_file) > tmp-mddeps
	$(SHELL) $(srcdir)/../move-if-change tmp-mddeps mddeps.mk
	$(STAMP) s-mddeps

# For each of the files generated by running a generator program over
# the machine description, the following static pattern rules run the
# generator program only if the machine description has changed,
# but touch the target file only when its contents actually change.
# The "; @true" construct forces Make to recheck the timestamp on
# the target file.

simple_rtl_generated_h	= insn-attr.h insn-attr-common.h insn-codes.h \
			  insn-config.h insn-flags.h

simple_rtl_generated_c	= insn-automata.c insn-emit.c \
			  insn-extract.c insn-output.c \
			  insn-peep.c insn-recog.c

simple_generated_h	= $(simple_rtl_generated_h) insn-constants.h

simple_generated_c	= $(simple_rtl_generated_c) insn-enums.c

$(simple_generated_h:insn-%.h=s-%) \
$(simple_generated_c:insn-%.c=s-%): s-%: $(MD_DEPS)

$(simple_rtl_generated_h:insn-%.h=s-%) \
$(simple_rtl_generated_c:insn-%.c=s-%): s-%: insn-conditions.md

$(simple_generated_h): insn-%.h: s-%; @true

$(simple_generated_h:insn-%.h=s-%): s-%: build/gen%$(build_exeext)
	$(RUN_GEN) build/gen$*$(build_exeext) $(md_file) \
	  $(filter insn-conditions.md,$^) > tmp-$*.h
	$(SHELL) $(srcdir)/../move-if-change tmp-$*.h insn-$*.h
	$(STAMP) s-$*

$(simple_generated_c): insn-%.c: s-%; @true
$(simple_generated_c:insn-%.c=s-%): s-%: build/gen%$(build_exeext)
	$(RUN_GEN) build/gen$*$(build_exeext) $(md_file) \
	  $(filter insn-conditions.md,$^) > tmp-$*.c
	$(SHELL) $(srcdir)/../move-if-change tmp-$*.c insn-$*.c
	$(STAMP) s-$*

# gencheck doesn't read the machine description, and the file produced
# doesn't use the insn-* convention.
tree-check.h: s-check ; @true
s-check : build/gencheck$(build_exeext)
	$(RUN_GEN) build/gencheck$(build_exeext) > tmp-check.h
	$(SHELL) $(srcdir)/../move-if-change tmp-check.h tree-check.h
	$(STAMP) s-check

# genattrtab produces three files: tmp-{attrtab.c,dfatab.c,latencytab.c}
insn-attrtab.c insn-dfatab.c insn-latencytab.c: s-attrtab ; @true
s-attrtab : $(MD_DEPS) build/genattrtab$(build_exeext) \
  insn-conditions.md
	$(RUN_GEN) build/genattrtab$(build_exeext) $(md_file) insn-conditions.md \
		-Atmp-attrtab.c -Dtmp-dfatab.c -Ltmp-latencytab.c
	$(SHELL) $(srcdir)/../move-if-change tmp-attrtab.c    insn-attrtab.c
	$(SHELL) $(srcdir)/../move-if-change tmp-dfatab.c     insn-dfatab.c
	$(SHELL) $(srcdir)/../move-if-change tmp-latencytab.c insn-latencytab.c
	$(STAMP) s-attrtab

# genopinit produces two files.
insn-opinit.c insn-opinit.h: s-opinit ; @true
s-opinit: $(MD_DEPS) build/genopinit$(build_exeext) insn-conditions.md
	$(RUN_GEN) build/genopinit$(build_exeext) $(md_file) \
	  insn-conditions.md -htmp-opinit.h -ctmp-opinit.c
	$(SHELL) $(srcdir)/../move-if-change tmp-opinit.h insn-opinit.h
	$(SHELL) $(srcdir)/../move-if-change tmp-opinit.c insn-opinit.c
	$(STAMP) s-opinit

# gencondmd doesn't use the standard naming convention.
build/gencondmd.c: s-conditions; @true
s-conditions: $(MD_DEPS) build/genconditions$(build_exeext)
	$(RUN_GEN) build/genconditions$(build_exeext) $(md_file) > tmp-condmd.c
	$(SHELL) $(srcdir)/../move-if-change tmp-condmd.c build/gencondmd.c
	$(STAMP) s-conditions

insn-conditions.md: s-condmd; @true
s-condmd: build/gencondmd$(build_exeext)
	$(RUN_GEN) build/gencondmd$(build_exeext) > tmp-cond.md
	$(SHELL) $(srcdir)/../move-if-change tmp-cond.md insn-conditions.md
	$(STAMP) s-condmd


# These files are generated by running the same generator more than
# once with different options, so they have custom rules.  The
# stampfile idiom is the same.
genrtl.h: s-genrtl-h; @true

s-genrtl-h: build/gengenrtl$(build_exeext)
	$(RUN_GEN) build/gengenrtl$(build_exeext) > tmp-genrtl.h
	$(SHELL) $(srcdir)/../move-if-change tmp-genrtl.h genrtl.h
	$(STAMP) s-genrtl-h

insn-modes.c: s-modes; @true
insn-modes.h: s-modes-h; @true
min-insn-modes.c: s-modes-m; @true

s-modes: build/genmodes$(build_exeext)
	$(RUN_GEN) build/genmodes$(build_exeext) > tmp-modes.c
	$(SHELL) $(srcdir)/../move-if-change tmp-modes.c insn-modes.c
	$(STAMP) s-modes

s-modes-h: build/genmodes$(build_exeext)
	$(RUN_GEN) build/genmodes$(build_exeext) -h > tmp-modes.h
	$(SHELL) $(srcdir)/../move-if-change tmp-modes.h insn-modes.h
	$(STAMP) s-modes-h

s-modes-m: build/genmodes$(build_exeext)
	$(RUN_GEN) build/genmodes$(build_exeext) -m > tmp-min-modes.c
	$(SHELL) $(srcdir)/../move-if-change tmp-min-modes.c min-insn-modes.c
	$(STAMP) s-modes-m

insn-preds.c: s-preds; @true
tm-preds.h: s-preds-h; @true
tm-constrs.h: s-constrs-h; @true

.PHONY: mddump
mddump: $(BUILD_RTL) $(MD_DEPS) build/genmddump$(build_exeext)
	$(RUN_GEN) build/genmddump$(build_exeext) $(md_file) > tmp-mddump.md

s-preds: $(MD_DEPS) build/genpreds$(build_exeext)
	$(RUN_GEN) build/genpreds$(build_exeext) $(md_file) > tmp-preds.c
	$(SHELL) $(srcdir)/../move-if-change tmp-preds.c insn-preds.c
	$(STAMP) s-preds

s-preds-h: $(MD_DEPS) build/genpreds$(build_exeext)
	$(RUN_GEN) build/genpreds$(build_exeext) -h $(md_file) > tmp-preds.h
	$(SHELL) $(srcdir)/../move-if-change tmp-preds.h tm-preds.h
	$(STAMP) s-preds-h

s-constrs-h: $(MD_DEPS) build/genpreds$(build_exeext)
	$(RUN_GEN) build/genpreds$(build_exeext) -c $(md_file) > tmp-constrs.h
	$(SHELL) $(srcdir)/../move-if-change tmp-constrs.h tm-constrs.h
	$(STAMP) s-constrs-h

target-hooks-def.h: s-target-hooks-def-h; @true
# make sure that when we build info files, the used tm.texi is up to date.
$(srcdir)/doc/tm.texi: s-tm-texi; @true

s-target-hooks-def-h: build/genhooks$(build_exeext)
	$(RUN_GEN) build/genhooks$(build_exeext) "Target Hook" \
					     > tmp-target-hooks-def.h
	$(SHELL) $(srcdir)/../move-if-change tmp-target-hooks-def.h \
					     target-hooks-def.h
	$(STAMP) s-target-hooks-def-h

c-family/c-target-hooks-def.h: s-c-target-hooks-def-h; @true

s-c-target-hooks-def-h: build/genhooks$(build_exeext)
	$(RUN_GEN) build/genhooks$(build_exeext) "C Target Hook" \
					     > tmp-c-target-hooks-def.h
	$(SHELL) $(srcdir)/../move-if-change tmp-c-target-hooks-def.h \
					     c-family/c-target-hooks-def.h
	$(STAMP) s-c-target-hooks-def-h

common/common-target-hooks-def.h: s-common-target-hooks-def-h; @true

s-common-target-hooks-def-h: build/genhooks$(build_exeext)
	$(RUN_GEN) build/genhooks$(build_exeext) "Common Target Hook" \
					     > tmp-common-target-hooks-def.h
	$(SHELL) $(srcdir)/../move-if-change tmp-common-target-hooks-def.h \
					     common/common-target-hooks-def.h
	$(STAMP) s-common-target-hooks-def-h

# check if someone mistakenly only changed tm.texi.
# We use a different pathname here to avoid a circular dependency.
s-tm-texi: $(srcdir)/doc/../doc/tm.texi

# The tm.texi we want to compare against / check into svn should have
# unix-style line endings.  To make this work on MinGW, remove \r.
# \r is not portable to Solaris tr, therefore we have a special
# case for ASCII.  We use \r for other encodings like EBCDIC.
s-tm-texi: build/genhooks$(build_exeext) $(srcdir)/doc/tm.texi.in
	$(RUN_GEN) build/genhooks$(build_exeext) -d \
			$(srcdir)/doc/tm.texi.in > tmp-tm.texi
	case `echo X|tr X '\101'` in \
	  A) tr -d '\015' < tmp-tm.texi > tmp2-tm.texi ;; \
	  *) tr -d '\r' < tmp-tm.texi > tmp2-tm.texi ;; \
	esac
	mv tmp2-tm.texi tmp-tm.texi
	$(SHELL) $(srcdir)/../move-if-change tmp-tm.texi tm.texi
	@if cmp -s $(srcdir)/doc/tm.texi tm.texi; then \
	  $(STAMP) $@; \
	elif test $(srcdir)/doc/tm.texi -nt $(srcdir)/doc/tm.texi.in \
	  && ( test $(srcdir)/doc/tm.texi -nt $(srcdir)/target.def \
	    || test $(srcdir)/doc/tm.texi -nt $(srcdir)/c-family/c-target.def \
	    || test $(srcdir)/doc/tm.texi -nt $(srcdir)/common/common-target.def \
	  ); then \
	  echo >&2 ; \
	  echo You should edit $(srcdir)/doc/tm.texi.in rather than $(srcdir)/doc/tm.texi . >&2 ; \
	  false; \
	else \
	  echo >&2 ; \
	  echo Verify that you have permission to grant a GFDL license for all >&2 ; \
	  echo new text in tm.texi, then copy it to $(srcdir)/doc/tm.texi. >&2 ; \
	  false; \
	fi

gimple-match.c: s-match gimple-match-head.c ; @true
generic-match.c: s-match generic-match-head.c ; @true

s-match: build/genmatch$(build_exeext) $(srcdir)/match*.pd
	$(RUN_GEN) build/genmatch$(build_exeext) --gimple $(srcdir)/match.pd \
	    > tmp-gimple-match.c
	$(RUN_GEN) build/genmatch$(build_exeext) --generic $(srcdir)/match.pd \
	    > tmp-generic-match.c
	$(SHELL) $(srcdir)/../move-if-change tmp-gimple-match.c \
	    					gimple-match.c
	$(SHELL) $(srcdir)/../move-if-change tmp-generic-match.c \
	    					generic-match.c
	$(STAMP) s-match

GTFILES = $(CPP_ID_DATA_H) $(srcdir)/input.h $(srcdir)/coretypes.h \
  $(host_xm_file_list) \
  $(tm_file_list) $(HASHTAB_H) $(SPLAY_TREE_H) $(srcdir)/bitmap.h \
  $(srcdir)/wide-int.h $(srcdir)/alias.h $(srcdir)/coverage.c $(srcdir)/rtl.h \
  $(srcdir)/optabs.h $(srcdir)/tree.h $(srcdir)/tree-core.h \
  $(srcdir)/libfuncs.h $(SYMTAB_H) \
  $(srcdir)/real.h $(srcdir)/function.h $(srcdir)/insn-addr.h $(srcdir)/hwint.h \
  $(srcdir)/fixed-value.h \
  $(srcdir)/output.h $(srcdir)/cfgloop.h \
  $(srcdir)/cselib.h $(srcdir)/basic-block.h  $(srcdir)/ipa-ref.h $(srcdir)/cgraph.h \
  $(srcdir)/reload.h $(srcdir)/caller-save.c $(srcdir)/symtab.c \
  $(srcdir)/alias.c $(srcdir)/bitmap.c $(srcdir)/cselib.c $(srcdir)/cgraph.c \
  $(srcdir)/ipa-prop.c $(srcdir)/ipa-cp.c $(srcdir)/ipa-utils.h \
  $(srcdir)/dbxout.c \
  $(srcdir)/signop.h \
  $(srcdir)/dwarf2out.h \
  $(srcdir)/dwarf2asm.c \
  $(srcdir)/dwarf2cfi.c \
  $(srcdir)/dwarf2out.c \
  $(srcdir)/tree-vect-generic.c \
  $(srcdir)/dojump.c \
  $(srcdir)/emit-rtl.c $(srcdir)/except.h $(srcdir)/explow.c $(srcdir)/expr.c \
  $(srcdir)/expr.h \
  $(srcdir)/function.c $(srcdir)/except.c \
  $(srcdir)/gcse.c $(srcdir)/godump.c \
  $(srcdir)/lists.c $(srcdir)/optabs.c \
  $(srcdir)/profile.c $(srcdir)/mcf.c \
  $(srcdir)/reg-stack.c $(srcdir)/cfgrtl.c \
  $(srcdir)/sdbout.c $(srcdir)/stor-layout.c \
  $(srcdir)/stringpool.c $(srcdir)/tree.c $(srcdir)/varasm.c \
  $(srcdir)/gimple.h \
  $(srcdir)/gimple-ssa.h \
  $(srcdir)/tree-ssanames.c $(srcdir)/tree-eh.c $(srcdir)/tree-ssa-address.c \
  $(srcdir)/tree-cfg.c \
  $(srcdir)/tree-dfa.c \
  $(srcdir)/tree-iterator.c $(srcdir)/gimple-expr.c \
  $(srcdir)/tree-chrec.h \
  $(srcdir)/tree-scalar-evolution.c \
  $(srcdir)/tree-ssa-operands.h \
  $(srcdir)/tree-profile.c $(srcdir)/tree-nested.c \
  $(srcdir)/tree-parloops.c \
  $(srcdir)/omp-low.c \
  $(srcdir)/targhooks.c $(out_file) $(srcdir)/passes.c $(srcdir)/cgraphunit.c \
  $(srcdir)/cgraphclones.c \
  $(srcdir)/tree-phinodes.c \
  $(srcdir)/tree-ssa-alias.h \
  $(srcdir)/tree-ssanames.h \
  $(srcdir)/ipa-prop.h \
  $(srcdir)/trans-mem.c \
  $(srcdir)/lto-streamer.h \
  $(srcdir)/target-globals.h \
  $(srcdir)/ipa-inline.h \
  $(srcdir)/vtable-verify.c \
  $(srcdir)/asan.c \
  $(srcdir)/ubsan.c \
  $(srcdir)/tsan.c \
  $(srcdir)/ipa-devirt.c \
  $(srcdir)/internal-fn.h \
  @all_gtfiles@

# Compute the list of GT header files from the corresponding C sources,
# possibly nested within config or language subdirectories.  Match gengtype's
# behavior in this respect: gt-LANG-file.h for "file" anywhere within a LANG
# language subdir, gt-file.h otherwise (no subdir indication for config/
# related sources).

GTFILES_H = $(subst /,-, \
	    $(shell echo $(patsubst $(srcdir)/%,gt-%, \
			   $(patsubst %.c,%.h, \
			     $(filter %.c, $(GTFILES)))) \
			| sed -e "s|/[^ ]*/|/|g" -e "s|gt-config/|gt-|g"))

GTFILES_LANG_H = $(patsubst [%], gtype-%.h, $(filter [%], $(GTFILES)))
ALL_GTFILES_H := $(sort $(GTFILES_H) $(GTFILES_LANG_H))

# $(GTFILES) may be too long to put on a command line, so we have to
# write it out to a file (taking care not to do that in a way that
# overflows a command line!) and then have gengtype read the file in.

$(ALL_GTFILES_H) gtype-desc.c gtype-desc.h gtype.state: s-gtype ; @true

### Common flags to gengtype [e.g. -v or -B backupdir]
GENGTYPE_FLAGS= 

gtyp-input.list: s-gtyp-input ; @true
s-gtyp-input: Makefile
	@: $(call write_entries_to_file,$(GTFILES),tmp-gi.list)
	$(SHELL) $(srcdir)/../move-if-change tmp-gi.list gtyp-input.list
	$(STAMP) s-gtyp-input

s-gtype: build/gengtype$(build_exeext) $(filter-out [%], $(GTFILES)) \
	 gtyp-input.list
# First, parse all files and save a state file.
	$(RUN_GEN) build/gengtype$(build_exeext) $(GENGTYPE_FLAGS) \
                    -S $(srcdir) -I gtyp-input.list -w tmp-gtype.state
# Second, read the state file and generate all files.  This ensure that
# gtype.state is correctly read:
	$(SHELL) $(srcdir)/../move-if-change tmp-gtype.state gtype.state
	$(RUN_GEN) build/gengtype$(build_exeext) $(GENGTYPE_FLAGS) \
                    -r gtype.state
	$(STAMP) s-gtype

generated_files = config.h tm.h $(TM_P_H) $(TM_H) multilib.h \
       $(simple_generated_h) specs.h \
       tree-check.h genrtl.h insn-modes.h tm-preds.h tm-constrs.h \
       $(ALL_GTFILES_H) gtype-desc.c gtype-desc.h gcov-iov.h \
       options.h target-hooks-def.h insn-opinit.h \
       common/common-target-hooks-def.h pass-instances.def \
       c-family/c-target-hooks-def.h

#
# How to compile object files to run on the build machine.

build/%.o :  # dependencies provided by explicit rule later
	$(COMPILER_FOR_BUILD) -c $(BUILD_COMPILERFLAGS) $(BUILD_CPPFLAGS) \
		-o $@ $<

## build/version.o is compiled by the $(COMPILER_FOR_BUILD) but needs
## several C macro definitions, just like version.o
build/version.o:  version.c version.h \
                  $(REVISION) $(DATESTAMP) $(BASEVER) $(DEVPHASE)
	$(COMPILER_FOR_BUILD) -c $(BUILD_COMPILERFLAGS) $(BUILD_CPPFLAGS) \
	-DBASEVER=$(BASEVER_s) -DDATESTAMP=$(DATESTAMP_s) \
	-DREVISION=$(REVISION_s) \
	-DDEVPHASE=$(DEVPHASE_s) -DPKGVERSION=$(PKGVERSION_s) \
	-DBUGURL=$(BUGURL_s) -o $@ $<

# Header dependencies for the programs that generate source code.
# These are library modules...
build/errors.o : errors.c $(BCONFIG_H) $(SYSTEM_H) errors.h
build/gensupport.o: gensupport.c $(BCONFIG_H) $(SYSTEM_H) coretypes.h	\
  $(GTM_H) $(RTL_BASE_H) $(OBSTACK_H) errors.h $(HASHTAB_H)		\
  $(READ_MD_H) gensupport.h
build/ggc-none.o : ggc-none.c $(BCONFIG_H) $(SYSTEM_H) coretypes.h 	\
  $(GGC_H)
build/min-insn-modes.o : min-insn-modes.c $(BCONFIG_H) $(SYSTEM_H)	\
  $(MACHMODE_H)
build/print-rtl.o: print-rtl.c $(BCONFIG_H) $(SYSTEM_H) coretypes.h	\
  $(GTM_H) $(RTL_BASE_H)
build/read-md.o: read-md.c $(BCONFIG_H) $(SYSTEM_H) coretypes.h		\
  $(HASHTAB_H) errors.h $(READ_MD_H)
build/read-rtl.o: read-rtl.c $(BCONFIG_H) $(SYSTEM_H) coretypes.h	\
  $(GTM_H) $(RTL_BASE_H) $(OBSTACK_H) $(HASHTAB_H) $(READ_MD_H)		\
  gensupport.h
build/rtl.o: rtl.c $(BCONFIG_H) coretypes.h $(GTM_H) $(SYSTEM_H)	\
  $(RTL_H) $(GGC_H) errors.h
build/vec.o : vec.c $(BCONFIG_H) $(SYSTEM_H) coretypes.h $(VEC_H)	\
   $(GGC_H) toplev.h $(DIAGNOSTIC_CORE_H)
build/hash-table.o : hash-table.c $(BCONFIG_H) $(SYSTEM_H) coretypes.h  \
   $(HASH_TABLE_H) $(GGC_H) toplev.h $(DIAGNOSTIC_CORE_H)
build/gencondmd.o : build/gencondmd.c $(BCONFIG_H) $(SYSTEM_H)		\
  coretypes.h $(GTM_H) insn-constants.h					\
  $(filter-out insn-flags.h, $(RTL_H) $(TM_P_H) $(FUNCTION_H) $(REGS_H) \
  $(RECOG_H) output.h $(FLAGS_H) $(RESOURCE_H) toplev.h $(DIAGNOSTIC_CORE_H) reload.h 	\
  $(EXCEPT_H) tm-constrs.h)
# This pulls in tm-pred.h which contains inline functions wrapping up
# predicates from the back-end so those functions must be discarded.
# No big deal since gencondmd.c is a dummy file for non-GCC compilers.
build/gencondmd.o : \
  BUILD_CFLAGS := $(filter-out -fkeep-inline-functions, $(BUILD_CFLAGS))

# ...these are the programs themselves.
build/genattr.o : genattr.c $(RTL_BASE_H) $(BCONFIG_H) $(SYSTEM_H)	\
  coretypes.h $(GTM_H) errors.h $(READ_MD_H) gensupport.h
build/genattr-common.o : genattr-common.c $(RTL_BASE_H) $(BCONFIG_H)	\
  $(SYSTEM_H) coretypes.h $(GTM_H) errors.h $(READ_MD_H) gensupport.h
build/genattrtab.o : genattrtab.c $(RTL_BASE_H) $(OBSTACK_H)		\
  $(BCONFIG_H) $(SYSTEM_H) coretypes.h $(GTM_H) errors.h $(GGC_H)	\
  $(READ_MD_H) gensupport.h $(FNMATCH_H)
build/genautomata.o : genautomata.c $(RTL_BASE_H) $(OBSTACK_H)		\
  $(BCONFIG_H) $(SYSTEM_H) coretypes.h $(GTM_H) errors.h $(VEC_H)	\
  $(HASHTAB_H) gensupport.h $(FNMATCH_H)
build/gencheck.o : gencheck.c all-tree.def $(BCONFIG_H) $(GTM_H)	\
	$(SYSTEM_H) coretypes.h tree.def c-family/c-common.def		\
	$(lang_tree_files) gimple.def
build/genchecksum.o : genchecksum.c $(BCONFIG_H) $(SYSTEM_H) $(MD5_H)
build/gencodes.o : gencodes.c $(RTL_BASE_H) $(BCONFIG_H) $(SYSTEM_H)	\
  coretypes.h $(GTM_H) errors.h gensupport.h
build/genconditions.o : genconditions.c $(RTL_BASE_H) $(BCONFIG_H)	\
  $(SYSTEM_H) coretypes.h $(GTM_H) errors.h $(HASHTAB_H) $(READ_MD_H)	\
  gensupport.h
build/genconfig.o : genconfig.c $(RTL_BASE_H) $(BCONFIG_H) $(SYSTEM_H)	\
  coretypes.h $(GTM_H) errors.h gensupport.h
build/genconstants.o : genconstants.c $(BCONFIG_H) $(SYSTEM_H)		\
  coretypes.h errors.h $(READ_MD_H)
build/genemit.o : genemit.c $(RTL_BASE_H) $(BCONFIG_H) $(SYSTEM_H)	\
  coretypes.h $(GTM_H) errors.h $(READ_MD_H) gensupport.h
build/genenums.o : genenums.c $(BCONFIG_H) $(SYSTEM_H)			\
  coretypes.h errors.h $(READ_MD_H)
build/genextract.o : genextract.c $(RTL_BASE_H) $(BCONFIG_H)		\
  $(SYSTEM_H) coretypes.h $(GTM_H) errors.h $(READ_MD_H) gensupport.h
build/genflags.o : genflags.c $(RTL_BASE_H) $(OBSTACK_H) $(BCONFIG_H)	\
  $(SYSTEM_H) coretypes.h $(GTM_H) errors.h $(READ_MD_H) gensupport.h
build/gengenrtl.o : gengenrtl.c $(BCONFIG_H) $(SYSTEM_H) rtl.def

# The gengtype generator program is special: Two versions are built.
# One is for the build machine, and one is for the host to allow
# plugins to define their types and generate the supporting GGC
# datastructures and routines with GTY markers.
# The host object files depend on CONFIG_H, and the build objects
# on BCONFIG_H.  For the build objects, add -DGENERATOR_FILE manually,
# the build-%: rule doesn't apply to them.

gengtype-lex.o build/gengtype-lex.o : gengtype-lex.c gengtype.h $(SYSTEM_H)
gengtype-lex.o: $(CONFIG_H) $(BCONFIG_H)
CFLAGS-gengtype-lex.o += -DGENERATOR_FILE
build/gengtype-lex.o: $(BCONFIG_H)

gengtype-parse.o build/gengtype-parse.o : gengtype-parse.c gengtype.h \
  $(SYSTEM_H)
gengtype-parse.o: $(CONFIG_H)
CFLAGS-gengtype-parse.o += -DGENERATOR_FILE
build/gengtype-parse.o: $(BCONFIG_H)

gengtype-state.o build/gengtype-state.o: gengtype-state.c $(SYSTEM_H) \
  gengtype.h errors.h double-int.h version.h $(HASHTAB_H) $(OBSTACK_H) \
  $(XREGEX_H)
gengtype-state.o: $(CONFIG_H)
CFLAGS-gengtype-state.o += -DGENERATOR_FILE
build/gengtype-state.o: $(BCONFIG_H)
gengtype.o build/gengtype.o : gengtype.c $(SYSTEM_H) gengtype.h 	\
  rtl.def insn-notes.def errors.h double-int.h version.h     		\
  $(HASHTAB_H) $(OBSTACK_H) $(XREGEX_H)
gengtype.o: $(CONFIG_H)
CFLAGS-gengtype.o += -DGENERATOR_FILE
build/gengtype.o: $(BCONFIG_H)

build/genmddeps.o: genmddeps.c $(BCONFIG_H) $(SYSTEM_H) coretypes.h	\
  errors.h $(READ_MD_H)
build/genmodes.o : genmodes.c $(BCONFIG_H) $(SYSTEM_H) errors.h		\
  $(HASHTAB_H) machmode.def $(extra_modes_file)
build/genopinit.o : genopinit.c $(RTL_BASE_H) $(BCONFIG_H) $(SYSTEM_H)	\
  coretypes.h $(GTM_H) errors.h gensupport.h optabs.def
build/genoutput.o : genoutput.c $(RTL_BASE_H) $(BCONFIG_H) $(SYSTEM_H)	\
  coretypes.h $(GTM_H) errors.h $(READ_MD_H) gensupport.h
build/genpeep.o : genpeep.c $(RTL_BASE_H) $(BCONFIG_H) $(SYSTEM_H)	\
  coretypes.h $(GTM_H) errors.h gensupport.h toplev.h $(DIAGNOSTIC_CORE_H)
build/genpreds.o : genpreds.c $(RTL_BASE_H) $(BCONFIG_H) $(SYSTEM_H)	\
  coretypes.h $(GTM_H) errors.h $(READ_MD_H) gensupport.h $(OBSTACK_H)
build/genrecog.o : genrecog.c $(RTL_BASE_H) $(BCONFIG_H) $(SYSTEM_H)	\
  coretypes.h $(GTM_H) errors.h $(READ_MD_H) gensupport.h
build/genhooks.o : genhooks.c $(TARGET_DEF) $(C_TARGET_DEF)		\
  $(COMMON_TARGET_DEF) $(BCONFIG_H) $(SYSTEM_H) errors.h
build/genmddump.o : genmddump.c $(RTL_BASE_H) $(BCONFIG_H) $(SYSTEM_H)	\
  coretypes.h $(GTM_H) errors.h $(READ_MD_H) gensupport.h
build/genmatch.o : genmatch.c $(BCONFIG_H) $(SYSTEM_H) \
  coretypes.h errors.h

# Compile the programs that generate insn-* from the machine description.
# They are compiled with $(COMPILER_FOR_BUILD), and associated libraries,
# since they need to run on this machine
# even if GCC is being compiled to run on some other machine.

# All these programs use the RTL reader ($(BUILD_RTL)).
genprogrtl = attr attr-common attrtab automata codes conditions config emit \
	     extract flags opinit output peep preds recog mddump
$(genprogrtl:%=build/gen%$(build_exeext)): $(BUILD_RTL)

# All these programs use the MD reader ($(BUILD_MD)).
genprogmd = $(genprogrtl) mddeps constants enums
$(genprogmd:%=build/gen%$(build_exeext)): $(BUILD_MD)

# All these programs need to report errors.
genprogerr = $(genprogmd) genrtl modes gtype hooks
$(genprogerr:%=build/gen%$(build_exeext)): $(BUILD_ERRORS)

# Remaining build programs.
genprog = $(genprogerr) check checksum condmd match

# These programs need libs over and above what they get from the above list.
build/genautomata$(build_exeext) : BUILD_LIBS += -lm

build/genmatch$(build_exeext) : $(CPPLIB) $(LIBIBERTY) \
  $(BUILD_ERRORS) build/vec.o build/hash-table.o

# These programs are not linked with the MD reader.
build/gengtype$(build_exeext) : build/gengtype-lex.o build/gengtype-parse.o \
              build/gengtype-state.o build/version.o build/errors.o

gengtype$(exeext) : gengtype.o gengtype-lex.o gengtype-parse.o \
              gengtype-state.o version.o errors.o $(LIBDEPS)
	+$(LINKER) $(ALL_LINKERFLAGS) $(LDFLAGS) -o $@ \
	    $(filter-out ($LIBDEPS), $^) $(LIBS)

# Rule for the generator programs:
$(genprog:%=build/gen%$(build_exeext)): build/gen%$(build_exeext): build/gen%.o $(BUILD_LIBDEPS)
	+$(LINKER_FOR_BUILD) $(BUILD_LINKERFLAGS) $(BUILD_LDFLAGS) -o $@ \
	    $(filter-out $(BUILD_LIBDEPS), $^) $(BUILD_LIBS)

# Generated source files for gengtype.  Prepend inclusion of
# bconfig.h because AIX requires _LARGE_FILES to be defined before
# any system header is included.
gengtype-lex.c : gengtype-lex.l
	-$(FLEX) $(FLEXFLAGS) -o$@ $< && { \
	  echo '#include "bconfig.h"' > $@.tmp; \
	  cat $@ >> $@.tmp; \
	  mv $@.tmp $@; \
	}

#
# Remake internationalization support.
CFLAGS-intl.o += -DLOCALEDIR=\"$(localedir)\"

#
# Remake cpp.

PREPROCESSOR_DEFINES = \
  -DGCC_INCLUDE_DIR=\"$(libsubdir)/include\" \
  -DFIXED_INCLUDE_DIR=\"$(libsubdir)/include-fixed\" \
  -DGPLUSPLUS_INCLUDE_DIR=\"$(gcc_gxx_include_dir)\" \
  -DGPLUSPLUS_INCLUDE_DIR_ADD_SYSROOT=$(gcc_gxx_include_dir_add_sysroot) \
  -DGPLUSPLUS_TOOL_INCLUDE_DIR=\"$(gcc_gxx_include_dir)/$(target_noncanonical)\" \
  -DGPLUSPLUS_BACKWARD_INCLUDE_DIR=\"$(gcc_gxx_include_dir)/backward\" \
  -DLOCAL_INCLUDE_DIR=\"$(local_includedir)\" \
  -DCROSS_INCLUDE_DIR=\"$(CROSS_SYSTEM_HEADER_DIR)\" \
  -DTOOL_INCLUDE_DIR=\"$(gcc_tooldir)/include\" \
  -DNATIVE_SYSTEM_HEADER_DIR=\"$(NATIVE_SYSTEM_HEADER_DIR)\" \
  -DPREFIX=\"$(prefix)/\" \
  -DSTANDARD_EXEC_PREFIX=\"$(libdir)/gcc/\" \
  @TARGET_SYSTEM_ROOT_DEFINE@

CFLAGS-cppbuiltin.o += $(PREPROCESSOR_DEFINES) -DBASEVER=$(BASEVER_s)
cppbuiltin.o: $(BASEVER)

CFLAGS-cppdefault.o += $(PREPROCESSOR_DEFINES)

# Note for the stamp targets, we run the program `true' instead of
# having an empty command (nothing following the semicolon).

# gcov-iov.c is run on the build machine to generate gcov-iov.h from version.c
build/gcov-iov.o: gcov-iov.c $(BCONFIG_H) coretypes.h $(GTM_H) \
  $(SYSTEM_H) coretypes.h $(TM_H)

build/gcov-iov$(build_exeext): build/gcov-iov.o
	+$(LINKER_FOR_BUILD) $(BUILD_LINKERFLAGS) $(BUILD_LDFLAGS) \
		build/gcov-iov.o -o $@

gcov-iov.h: s-iov
s-iov: build/gcov-iov$(build_exeext) $(BASEVER) $(DEVPHASE)
	build/gcov-iov$(build_exeext) '$(BASEVER_c)' '$(DEVPHASE_c)' \
	    > tmp-gcov-iov.h
	$(SHELL) $(srcdir)/../move-if-change tmp-gcov-iov.h gcov-iov.h
	$(STAMP) s-iov

GCOV_OBJS = gcov.o
gcov$(exeext): $(GCOV_OBJS) $(LIBDEPS)
	+$(LINKER) $(ALL_LINKERFLAGS) $(LDFLAGS) $(GCOV_OBJS) $(LIBS) -o $@
GCOV_DUMP_OBJS = gcov-dump.o
gcov-dump$(exeext): $(GCOV_DUMP_OBJS) $(LIBDEPS)
	+$(LINKER) $(ALL_LINKERFLAGS) $(LDFLAGS) $(GCOV_DUMP_OBJS) \
		$(LIBS) -o $@

GCOV_TOOL_DEP_FILES = $(srcdir)/../libgcc/libgcov-util.c gcov-io.c $(GCOV_IO_H) \
  $(srcdir)/../libgcc/libgcov-driver.c $(srcdir)/../libgcc/libgcov-driver-system.c \
  $(srcdir)/../libgcc/libgcov-merge.c $(srcdir)/../libgcc/libgcov.h \
  $(SYSTEM_H) coretypes.h $(TM_H) $(CONFIG_H) version.h intl.h $(DIAGNOSTIC_H)
libgcov-util.o: $(srcdir)/../libgcc/libgcov-util.c $(GCOV_TOOL_DEP_FILES)
	+$(COMPILER) -c $(ALL_COMPILERFLAGS) $(ALL_CPPFLAGS) $(INCLUDES) -o $@ $<
libgcov-driver-tool.o: $(srcdir)/../libgcc/libgcov-driver.c $(GCOV_TOOL_DEP_FILES)
	+$(COMPILER) -c $(ALL_COMPILERFLAGS) $(ALL_CPPFLAGS) $(INCLUDES) \
	  -DIN_GCOV_TOOL=1 -o $@ $<
libgcov-merge-tool.o: $(srcdir)/../libgcc/libgcov-merge.c $(GCOV_TOOL_DEP_FILES)
	+$(COMPILER) -c $(ALL_COMPILERFLAGS) $(ALL_CPPFLAGS) $(INCLUDES) \
	  -DIN_GCOV_TOOL=1 -o $@ $<
GCOV_TOOL_OBJS = gcov-tool.o libgcov-util.o libgcov-driver-tool.o libgcov-merge-tool.o
gcov-tool$(exeext): $(GCOV_TOOL_OBJS) $(LIBDEPS)
	+$(LINKER) $(ALL_LINKERFLAGS) $(LDFLAGS) $(GCOV_TOOL_OBJS) $(LIBS) -o $@
#
# Build the include directories.  The stamp files are stmp-* rather than
# s-* so that mostlyclean does not force the include directory to
# be rebuilt.

# Build the include directories.
stmp-int-hdrs: $(STMP_FIXINC) $(USER_H) fixinc_list
# Copy in the headers provided with gcc.
#
# The sed command gets just the last file name component;
# this is necessary because VPATH could add a dirname.
# Using basename would be simpler, but some systems don't have it.
#
# The touch command is here to workaround an AIX/Linux NFS bug.
#
# The move-if-change + cp -p twists for limits.h are intended to preserve
# the time stamp when we regenerate, to prevent pointless rebuilds during
# e.g. install-no-fixedincludes.
	-if [ -d include ] ; then true; else mkdir include; chmod a+rx include; fi
	-if [ -d include-fixed ] ; then true; else mkdir include-fixed; chmod a+rx include-fixed; fi
	for file in .. $(USER_H); do \
	  if [ X$$file != X.. ]; then \
	    realfile=`echo $$file | sed -e 's|.*/\([^/]*\)$$|\1|'`; \
	    $(STAMP) include/$$realfile; \
	    rm -f include/$$realfile; \
	    cp $$file include; \
	    chmod a+r include/$$realfile; \
	  fi; \
	done
	for file in .. $(USER_H_INC_NEXT_PRE); do \
	  if [ X$$file != X.. ]; then \
            mv include/$$file include/x_$$file; \
            echo "#include_next <$$file>" >include/$$file; \
            cat include/x_$$file >>include/$$file; \
            rm -f include/x_$$file; \
	    chmod a+r include/$$file; \
	  fi; \
	done
	for file in .. $(USER_H_INC_NEXT_POST); do \
	  if [ X$$file != X.. ]; then \
	    echo "#include_next <$$file>" >>include/$$file; \
	    chmod a+r include/$$file; \
	  fi; \
	done
	rm -f include/stdint.h
	if [ $(USE_GCC_STDINT) = wrap ]; then \
	  rm -f include/stdint-gcc.h; \
	  cp $(srcdir)/ginclude/stdint-gcc.h include/stdint-gcc.h; \
	  chmod a+r include/stdint-gcc.h; \
	  cp $(srcdir)/ginclude/stdint-wrap.h include/stdint.h; \
	  chmod a+r include/stdint.h; \
	elif [ $(USE_GCC_STDINT) = provide ]; then \
	  cp $(srcdir)/ginclude/stdint-gcc.h include/stdint.h; \
	  chmod a+r include/stdint.h; \
	fi
	set -e; for ml in `cat fixinc_list`; do \
	  sysroot_headers_suffix=`echo $${ml} | sed -e 's/;.*$$//'`; \
	  multi_dir=`echo $${ml} | sed -e 's/^[^;]*;//'`; \
	  fix_dir=include-fixed$${multi_dir}; \
	  if $(LIMITS_H_TEST) ; then \
	    cat $(srcdir)/limitx.h $(srcdir)/glimits.h $(srcdir)/limity.h > tmp-xlimits.h; \
	  else \
	    cat $(srcdir)/glimits.h > tmp-xlimits.h; \
	  fi; \
	  $(mkinstalldirs) $${fix_dir}; \
	  chmod a+rx $${fix_dir} || true; \
	  $(SHELL) $(srcdir)/../move-if-change \
	    tmp-xlimits.h  tmp-limits.h; \
	  rm -f $${fix_dir}/limits.h; \
	  cp -p tmp-limits.h $${fix_dir}/limits.h; \
	  chmod a+r $${fix_dir}/limits.h; \
	done
# Install the README
	rm -f include-fixed/README
	cp $(srcdir)/../fixincludes/README-fixinc include-fixed/README
	chmod a+r include-fixed/README
	$(STAMP) $@

.PHONY: install-gcc-tooldir
install-gcc-tooldir:
	$(mkinstalldirs) $(DESTDIR)$(gcc_tooldir)

macro_list: s-macro_list; @true
s-macro_list : $(GCC_PASSES) cc1$(exeext)
	echo | $(GCC_FOR_TARGET) -E -dM - | \
	  sed -n -e 's/^#define \([^_][a-zA-Z0-9_]*\).*/\1/p' \
		 -e 's/^#define \(_[^_A-Z][a-zA-Z0-9_]*\).*/\1/p' | \
	  sort -u > tmp-macro_list
	$(SHELL) $(srcdir)/../move-if-change tmp-macro_list macro_list
	$(STAMP) s-macro_list

fixinc_list: s-fixinc_list; @true
s-fixinc_list : $(GCC_PASSES)
# Build up a list of multilib directories and corresponding sysroot
# suffixes, in form sysroot;multilib.
	if $(GCC_FOR_TARGET) -print-sysroot-headers-suffix > /dev/null 2>&1; then \
	  set -e; for ml in `$(GCC_FOR_TARGET) -print-multi-lib`; do \
	    multi_dir=`echo $${ml} | sed -e 's/;.*$$//'`; \
	    flags=`echo $${ml} | sed -e 's/^[^;]*;//' -e 's/@/ -/g'`; \
	    sfx=`$(GCC_FOR_TARGET) $${flags} -print-sysroot-headers-suffix`; \
	    if [ "$${multi_dir}" = "." ]; \
	      then multi_dir=""; \
	    else \
	      multi_dir=/$${multi_dir}; \
	    fi; \
	    echo "$${sfx};$${multi_dir}"; \
	  done; \
	else \
	  echo ";"; \
	fi > tmp-fixinc_list
	$(SHELL) $(srcdir)/../move-if-change tmp-fixinc_list fixinc_list
	$(STAMP) s-fixinc_list

# The line below is supposed to avoid accidentally matching the
# built-in suffix rule `.o:' to build fixincl out of fixincl.o.  You'd
# expect fixincl to be newer than fixincl.o, such that this situation
# would never come up.  As it turns out, if you use ccache with
# CCACHE_HARDLINK enabled, the compiler doesn't embed the current
# working directory in object files (-g absent, or -fno-working-dir
# present), and build and host are the same, fixincl for the host will
# build after fixincl for the build machine, getting a cache hit,
# thereby updating the timestamp of fixincl.o in the host tree.
# Because of CCACHE_HARDLINK, this will also update the timestamp in
# the build tree, and so fixincl in the build tree will appear to be
# out of date.  Yuck.
../$(build_subdir)/fixincludes/fixincl: ; @ :

# Build fixed copies of system files.
# Abort if no system headers available, unless building a crosscompiler.
# FIXME: abort unless building --without-headers would be more accurate and less ugly
stmp-fixinc: gsyslimits.h macro_list fixinc_list \
  $(build_objdir)/fixincludes/fixincl \
  $(build_objdir)/fixincludes/fixinc.sh
	rm -rf include-fixed; mkdir include-fixed
	-chmod a+rx include-fixed
	if [ -d ../prev-gcc ]; then \
	  cd ../prev-gcc && \
	  $(MAKE) real-$(INSTALL_HEADERS_DIR) DESTDIR=`pwd`/../gcc/ \
	    libsubdir=. ; \
	else \
	  set -e; for ml in `cat fixinc_list`; do \
	    sysroot_headers_suffix=`echo $${ml} | sed -e 's/;.*$$//'`; \
	    multi_dir=`echo $${ml} | sed -e 's/^[^;]*;//'`; \
	    fix_dir=include-fixed$${multi_dir}; \
	    if ! $(inhibit_libc) && test ! -d ${SYSTEM_HEADER_DIR}; then \
	      echo The directory that should contain system headers does not exist: >&2 ; \
	      echo "  ${SYSTEM_HEADER_DIR}" >&2 ; \
	      tooldir_sysinc=`echo "${gcc_tooldir}/sys-include" | sed -e :a -e "s,[^/]*/\.\.\/,," -e ta`; \
	      if test "x${SYSTEM_HEADER_DIR}" = "x$${tooldir_sysinc}"; \
	      then sleep 1; else exit 1; fi; \
	    fi; \
	    $(mkinstalldirs) $${fix_dir}; \
	    chmod a+rx $${fix_dir} || true; \
	    (TARGET_MACHINE='$(target)'; srcdir=`cd $(srcdir); ${PWD_COMMAND}`; \
	      SHELL='$(SHELL)'; MACRO_LIST=`${PWD_COMMAND}`/macro_list ; \
	      gcc_dir=`${PWD_COMMAND}` ; \
	      export TARGET_MACHINE srcdir SHELL MACRO_LIST && \
	      cd $(build_objdir)/fixincludes && \
	      $(SHELL) ./fixinc.sh "$${gcc_dir}/$${fix_dir}" \
	        $(SYSTEM_HEADER_DIR) $(OTHER_FIXINCLUDES_DIRS) ); \
	    rm -f $${fix_dir}/syslimits.h; \
	    if [ -f $${fix_dir}/limits.h ]; then \
	      mv $${fix_dir}/limits.h $${fix_dir}/syslimits.h; \
	    else \
	      cp $(srcdir)/gsyslimits.h $${fix_dir}/syslimits.h; \
	    fi; \
	    chmod a+r $${fix_dir}/syslimits.h; \
	  done; \
	fi
	$(STAMP) stmp-fixinc
#

# Install with the gcc headers files, not the fixed include files, which we
# are typically not allowed to distribute.  The general idea is to:
#  - Get to "install" with a bare set of internal headers, not the
#    fixed system ones,
#  - Prevent rebuilds of what normally depends on the headers, which is
#    useless for installation purposes and would rely on improper headers.
#  - Restore as much of the original state as possible.

.PHONY: install-no-fixedincludes

install-no-fixedincludes:
	# Stash the current set of headers away, save stamps we're going to
	# alter explicitly, and arrange for fixincludes not to run next time
	# we trigger a headers rebuild.
	-rm -rf tmp-include
	-mv include tmp-include 2>/dev/null
	-mv include-fixed tmp-include-fixed 2>/dev/null
	-mv stmp-int-hdrs tmp-stmp-int-hdrs 2>/dev/null
	-mv stmp-fixinc tmp-stmp-fixinc 2>/dev/null
	-mkdir include
	-cp -p $(srcdir)/gsyslimits.h include/syslimits.h
	-touch stmp-fixinc

	# Rebuild our internal headers, restore the original stamps so that
	# "install" doesn't trigger pointless rebuilds because of that update,
	# then do install
	$(MAKE) $(FLAGS_TO_PASS) stmp-int-hdrs
	-mv tmp-stmp-int-hdrs stmp-int-hdrs 2>/dev/null
	-mv tmp-stmp-fixinc stmp-fixinc 2>/dev/null
	$(MAKE) $(FLAGS_TO_PASS) install

	# Restore the original set of maybe-fixed headers
	-rm -rf include; mv tmp-include include 2>/dev/null
	-rm -rf include-fixed; mv tmp-include-fixed include-fixed 2>/dev/null

# Remake the info files.

doc: $(BUILD_INFO) $(GENERATED_MANPAGES)

INFOFILES = doc/cpp.info doc/gcc.info doc/gccint.info \
            doc/gccinstall.info doc/cppinternals.info

info: $(INFOFILES) lang.info @GENINSRC@ srcinfo lang.srcinfo

srcinfo: $(INFOFILES)
	-cp -p $^ $(srcdir)/doc

TEXI_CPP_FILES = cpp.texi fdl.texi cppenv.texi cppopts.texi		\
	 gcc-common.texi gcc-vers.texi

TEXI_GCC_FILES = gcc.texi gcc-common.texi gcc-vers.texi frontends.texi	\
	 standards.texi invoke.texi extend.texi md.texi objc.texi	\
	 gcov.texi trouble.texi bugreport.texi service.texi		\
	 contribute.texi compat.texi funding.texi gnu.texi gpl_v3.texi	\
	 fdl.texi contrib.texi cppenv.texi cppopts.texi avr-mmcu.texi	\
	 implement-c.texi implement-cxx.texi arm-neon-intrinsics.texi	\
	 arm-acle-intrinsics.texi aarch64-acle-intrinsics.texi          \
	 gcov-tool.texi

# we explicitly use $(srcdir)/doc/tm.texi here to avoid confusion with
# the generated tm.texi; the latter might have a more recent timestamp,
# but we don't want to rebuild the info files unless the contents of
# the *.texi files have changed.
TEXI_GCCINT_FILES = gccint.texi gcc-common.texi gcc-vers.texi		\
	 contribute.texi makefile.texi configterms.texi options.texi	\
	 portability.texi interface.texi passes.texi rtl.texi md.texi	\
	 $(srcdir)/doc/tm.texi hostconfig.texi fragments.texi	\
	 configfiles.texi collect2.texi headerdirs.texi funding.texi	\
	 gnu.texi gpl_v3.texi fdl.texi contrib.texi languages.texi	\
	 sourcebuild.texi gty.texi libgcc.texi cfg.texi tree-ssa.texi	\
	 loop.texi generic.texi gimple.texi plugins.texi optinfo.texi   \
	 match-and-simplify.texi

TEXI_GCCINSTALL_FILES = install.texi install-old.texi fdl.texi		\
	 gcc-common.texi gcc-vers.texi

TEXI_CPPINT_FILES = cppinternals.texi gcc-common.texi gcc-vers.texi

# gcc-vers.texi is generated from the version files.
gcc-vers.texi: $(BASEVER) $(DEVPHASE)
	(echo "@set version-GCC $(BASEVER_c)"; \
	 if [ "$(DEVPHASE_c)" = "experimental" ]; \
	 then echo "@set DEVELOPMENT"; \
	 else echo "@clear DEVELOPMENT"; \
	 fi) > $@T
	$(build_file_translate) echo @set srcdir $(abs_srcdir) >> $@T
	if [ -n "$(PKGVERSION)" ]; then \
	  echo "@set VERSION_PACKAGE $(PKGVERSION)" >> $@T; \
	fi
	echo "@set BUGURL $(BUGURL_TEXI)" >> $@T; \
	mv -f $@T $@


# The *.1, *.7, *.info, *.dvi, and *.pdf files are being generated from implicit
# patterns.  To use them, put each of the specific targets with its
# specific dependencies but no build commands.

doc/cpp.info: $(TEXI_CPP_FILES)
doc/gcc.info: $(TEXI_GCC_FILES)
doc/gccint.info: $(TEXI_GCCINT_FILES)
doc/cppinternals.info: $(TEXI_CPPINT_FILES)

doc/%.info: %.texi
	if [ x$(BUILD_INFO) = xinfo ]; then \
		$(MAKEINFO) $(MAKEINFOFLAGS) -I . -I $(gcc_docdir) \
			-I $(gcc_docdir)/include -o $@ $<; \
	fi

# Duplicate entry to handle renaming of gccinstall.info
doc/gccinstall.info: $(TEXI_GCCINSTALL_FILES)
	if [ x$(BUILD_INFO) = xinfo ]; then \
		$(MAKEINFO) $(MAKEINFOFLAGS) -I $(gcc_docdir) \
			-I $(gcc_docdir)/include -o $@ $<; \
	fi

doc/cpp.dvi: $(TEXI_CPP_FILES)
doc/gcc.dvi: $(TEXI_GCC_FILES)
doc/gccint.dvi: $(TEXI_GCCINT_FILES)
doc/cppinternals.dvi: $(TEXI_CPPINT_FILES)

doc/cpp.pdf: $(TEXI_CPP_FILES)
doc/gcc.pdf: $(TEXI_GCC_FILES)
doc/gccint.pdf: $(TEXI_GCCINT_FILES)
doc/cppinternals.pdf: $(TEXI_CPPINT_FILES)

$(build_htmldir)/cpp/index.html: $(TEXI_CPP_FILES)
$(build_htmldir)/gcc/index.html: $(TEXI_GCC_FILES)
$(build_htmldir)/gccint/index.html: $(TEXI_GCCINT_FILES)
$(build_htmldir)/cppinternals/index.html: $(TEXI_CPPINT_FILES)

dvi:: doc/gcc.dvi doc/gccint.dvi doc/gccinstall.dvi doc/cpp.dvi \
      doc/cppinternals.dvi lang.dvi

doc/%.dvi: %.texi
	$(TEXI2DVI) -I . -I $(abs_docdir) -I $(abs_docdir)/include -o $@ $<

# Duplicate entry to handle renaming of gccinstall.dvi
doc/gccinstall.dvi: $(TEXI_GCCINSTALL_FILES)
	$(TEXI2DVI) -I . -I $(abs_docdir) -I $(abs_docdir)/include -o $@ $<

PDFFILES = doc/gcc.pdf doc/gccint.pdf doc/gccinstall.pdf doc/cpp.pdf \
           doc/cppinternals.pdf

pdf:: $(PDFFILES) lang.pdf

doc/%.pdf: %.texi
	$(TEXI2PDF) -I . -I $(abs_docdir) -I $(abs_docdir)/include -o $@ $<

# Duplicate entry to handle renaming of gccinstall.pdf
doc/gccinstall.pdf: $(TEXI_GCCINSTALL_FILES)
	$(TEXI2PDF) -I . -I $(abs_docdir) -I $(abs_docdir)/include -o $@ $<

# List the directories or single hmtl files which are installed by
# install-html. The lang.html file triggers language fragments to build
# html documentation.
HTMLS_INSTALL=$(build_htmldir)/cpp $(build_htmldir)/gcc \
       $(build_htmldir)/gccinstall $(build_htmldir)/gccint \
       $(build_htmldir)/cppinternals

# List the html file targets.
HTMLS_BUILD=$(build_htmldir)/cpp/index.html $(build_htmldir)/gcc/index.html \
       $(build_htmldir)/gccinstall/index.html $(build_htmldir)/gccint/index.html \
       $(build_htmldir)/cppinternals/index.html lang.html

html:: $(HTMLS_BUILD)

$(build_htmldir)/%/index.html: %.texi
	$(mkinstalldirs) $(@D)
	rm -f $(@D)/*
	$(TEXI2HTML) -I $(abs_docdir) -I $(abs_docdir)/include -o $(@D) $<

# Duplicate entry to handle renaming of gccinstall
$(build_htmldir)/gccinstall/index.html: $(TEXI_GCCINSTALL_FILES)
	$(mkinstalldirs) $(@D)
	echo rm -f $(@D)/*
	SOURCEDIR=$(abs_docdir) \
	DESTDIR=$(@D) \
	$(SHELL) $(srcdir)/doc/install.texi2html

MANFILES = doc/gcov.1 doc/cpp.1 doc/gcc.1 doc/gfdl.7 doc/gpl.7 \
           doc/fsf-funding.7 doc/gcov-tool.1

generated-manpages: man

man: $(MANFILES) lang.man @GENINSRC@ srcman lang.srcman

srcman: $(MANFILES)
	-cp -p $^ $(srcdir)/doc

doc/%.1: %.pod
	$(STAMP) $@
	-($(POD2MAN) --section=1 $< > $(@).T$$$$ && \
		mv -f $(@).T$$$$ $@) || \
		(rm -f $(@).T$$$$ && exit 1)

doc/%.7: %.pod
	$(STAMP) $@
	-($(POD2MAN) --section=7 $< > $(@).T$$$$ && \
		mv -f $(@).T$$$$ $@) || \
		(rm -f $(@).T$$$$ && exit 1)

%.pod: %.texi
	$(STAMP) $@
	-$(TEXI2POD) -DBUGURL="$(BUGURL_TEXI)" $< > $@

.INTERMEDIATE: cpp.pod gcc.pod gfdl.pod fsf-funding.pod
cpp.pod: cpp.texi cppenv.texi cppopts.texi

# These next rules exist because the output name is not the same as
# the input name, so our implicit %.pod rule will not work.

gcc.pod: invoke.texi cppenv.texi cppopts.texi gcc-vers.texi
	$(STAMP) $@
	-$(TEXI2POD) $< > $@
gfdl.pod: fdl.texi
	$(STAMP) $@
	-$(TEXI2POD) $< > $@
fsf-funding.pod: funding.texi
	$(STAMP) $@
	-$(TEXI2POD) $< > $@
gpl.pod: gpl_v3.texi
	$(STAMP) $@
	-$(TEXI2POD) $< > $@

#
# Deletion of files made during compilation.
# There are four levels of this:
#   `mostlyclean', `clean', `distclean' and `maintainer-clean'.
# `mostlyclean' is useful while working on a particular type of machine.
# It deletes most, but not all, of the files made by compilation.
# It does not delete libgcc.a or its parts, so it won't have to be recompiled.
# `clean' deletes everything made by running `make all'.
# `distclean' also deletes the files made by config.
# `maintainer-clean' also deletes everything that could be regenerated
# automatically, except for `configure'.
# We remove as much from the language subdirectories as we can
# (less duplicated code).

mostlyclean: lang.mostlyclean
	-rm -f $(MOSTLYCLEANFILES)
	-rm -f *$(objext) c-family/*$(objext)
	-rm -f *$(coverageexts)
# Delete build programs
	-rm -f build/*
	-rm -f mddeps.mk
# Delete other built files.
	-rm -f specs.h options.c options.h options-save.c
# Delete the stamp and temporary files.
	-rm -f s-* tmp-* stamp-* stmp-*
	-rm -f */stamp-* */tmp-*
# Delete debugging dump files.
	-rm -f *.[0-9][0-9].* */*.[0-9][0-9].*
# Delete some files made during installation.
	-rm -f specs $(SPECS)
	-rm -f collect collect2 mips-tfile mips-tdump
# Delete unwanted output files from TeX.
	-rm -f *.toc *.log *.vr *.fn *.cp *.tp *.ky *.pg
	-rm -f */*.toc */*.log */*.vr */*.fn */*.cp */*.tp */*.ky */*.pg
# Delete sorted indices we don't actually use.
	-rm -f gcc.vrs gcc.kys gcc.tps gcc.pgs gcc.fns
# Delete core dumps.
	-rm -f core */core
# Delete file generated for gengtype
	-rm -f gtyp-input.list
# Delete files generated by gengtype
	-rm -f gtype-*
	-rm -f gt-*
	-rm -f gtype.state
# Delete genchecksum outputs
	-rm -f *-checksum.c
# Delete lock-and-run bits
	-rm -rf linkfe.lck lock-stamp.*

# Delete all files made by compilation
# that don't exist in the distribution.
clean: mostlyclean lang.clean
	-rm -f libgcc.a libgcc_eh.a libgcov.a
	-rm -f libgcc_s*
	-rm -f libunwind*
	-rm -f config.h tconfig.h bconfig.h tm_p.h tm.h
	-rm -f options.c options.h optionlist
	-rm -f cs-*
	-rm -f doc/*.dvi
	-rm -f doc/*.pdf
# Delete the include directories.
	-rm -rf include include-fixed
# Delete files used by the "multilib" facility (including libgcc subdirs).
	-rm -f multilib.h tmpmultilib*
	-if [ "x$(MULTILIB_DIRNAMES)" != x ] ; then \
	  rm -rf $(MULTILIB_DIRNAMES); \
	else if [ "x$(MULTILIB_OPTIONS)" != x ] ; then \
	  rm -rf `echo $(MULTILIB_OPTIONS) | sed -e 's/\// /g'`; \
	fi ; fi

# Delete all files that users would normally create
# while building and installing GCC.
distclean: clean lang.distclean
	-rm -f auto-host.h auto-build.h
	-rm -f cstamp-h
	-rm -f config.status config.run config.cache config.bak
	-rm -f Make-lang Make-hooks Make-host Make-target
	-rm -f Makefile *.oaux
	-rm -f gthr-default.h
	-rm -f TAGS */TAGS
	-rm -f *.asm
	-rm -f site.exp site.bak testsuite/site.exp testsuite/site.bak
	-rm -f testsuite/*.log testsuite/*.sum
	-cd testsuite && rm -f x *.x *.x? *.exe *.rpo *.o *.s *.S *.c
	-cd testsuite && rm -f *.out *.gcov *$(coverageexts)
	-rm -rf ${QMTEST_DIR} stamp-qmtest
	-rm -f cxxmain.c
	-rm -f .gdbinit configargs.h
	-rm -f gcov.pod
# Delete po/*.gmo only if we are not building in the source directory.
	-if [ ! -f po/exgettext ]; then rm -f po/*.gmo; fi
	-rmdir ada cp f java objc intl po testsuite plugin 2>/dev/null

# Get rid of every file that's generated from some other file, except for `configure'.
# Most of these files ARE PRESENT in the GCC distribution.
maintainer-clean:
	@echo 'This command is intended for maintainers to use; it'
	@echo 'deletes files that may need special tools to rebuild.'
	$(MAKE) lang.maintainer-clean distclean
	-rm -f cpp.??s cpp.*aux
	-rm -f gcc.??s gcc.*aux
	-rm -f $(gcc_docdir)/*.info $(gcc_docdir)/*.1 $(gcc_docdir)/*.7 $(gcc_docdir)/*.dvi $(gcc_docdir)/*.pdf
#
# Entry points `install', `install-strip', and `uninstall'.
# Also use `install-collect2' to install collect2 when the config files don't.

# Copy the compiler files into directories where they will be run.
# Install the driver last so that the window when things are
# broken is small.
install: install-common $(INSTALL_HEADERS) \
    install-cpp install-man install-info install-@POSUB@ \
    install-driver install-lto-wrapper install-gcc-ar

ifeq ($(enable_plugin),yes)
install: install-plugin
endif

install-strip: override INSTALL_PROGRAM = $(INSTALL_STRIP_PROGRAM)
ifneq ($(STRIP),)
install-strip: STRIPPROG = $(STRIP)
export STRIPPROG
endif
install-strip: install

# Handle cpp installation.
install-cpp: installdirs cpp$(exeext)
	-rm -f $(DESTDIR)$(bindir)/$(CPP_INSTALL_NAME)$(exeext)
	-$(INSTALL_PROGRAM) -m 755 cpp$(exeext) $(DESTDIR)$(bindir)/$(CPP_INSTALL_NAME)$(exeext)
	-if [ x$(cpp_install_dir) != x ]; then \
	  rm -f $(DESTDIR)$(prefix)/$(cpp_install_dir)/$(CPP_INSTALL_NAME)$(exeext); \
	  $(INSTALL_PROGRAM) -m 755 cpp$(exeext) $(DESTDIR)$(prefix)/$(cpp_install_dir)/$(CPP_INSTALL_NAME)$(exeext); \
	else true; fi

# Create the installation directories.
# $(libdir)/gcc/include isn't currently searched by cpp.
installdirs:
	$(mkinstalldirs) $(DESTDIR)$(libsubdir)
	$(mkinstalldirs) $(DESTDIR)$(libexecsubdir)
	$(mkinstalldirs) $(DESTDIR)$(bindir)
	$(mkinstalldirs) $(DESTDIR)$(includedir)
	$(mkinstalldirs) $(DESTDIR)$(infodir)
	$(mkinstalldirs) $(DESTDIR)$(man1dir)
	$(mkinstalldirs) $(DESTDIR)$(man7dir)

PLUGIN_HEADERS = $(TREE_H) $(CONFIG_H) $(SYSTEM_H) coretypes.h $(TM_H) \
  toplev.h $(DIAGNOSTIC_CORE_H) $(BASIC_BLOCK_H) $(HASH_TABLE_H) \
  tree-ssa-alias.h $(INTERNAL_FN_H) gimple-fold.h tree-eh.h gimple-expr.h \
  gimple.h is-a.h $(TREE_PASS_H) $(GCC_PLUGIN_H) \
  $(GGC_H) $(TREE_DUMP_H) $(PRETTY_PRINT_H) $(OPTS_H) $(PARAMS_H) \
  $(tm_file_list) $(tm_include_list) $(tm_p_file_list) $(tm_p_include_list) \
  $(host_xm_file_list) $(host_xm_include_list) $(xm_include_list) \
  intl.h $(PLUGIN_VERSION_H) $(DIAGNOSTIC_H) ${C_TREE_H} \
  $(C_COMMON_H) c-family/c-objc.h $(C_PRETTY_PRINT_H) \
  tree-iterator.h $(PLUGIN_H) $(TREE_SSA_H) langhooks.h incpath.h debug.h \
  $(EXCEPT_H) tree-ssa-sccvn.h real.h output.h $(IPA_UTILS_H) \
  $(C_PRAGMA_H)  $(CPPLIB_H)  $(FUNCTION_H) \
  cppdefault.h flags.h $(MD5_H) params.def params.h prefix.h tree-inline.h \
  $(GIMPLE_PRETTY_PRINT_H) realmpfr.h \
  $(IPA_PROP_H) $(TARGET_H) $(RTL_H) $(TM_P_H) $(CFGLOOP_H) $(EMIT_RTL_H) \
  version.h stringpool.h gimplify.h gimple-iterator.h gimple-ssa.h \
  fold-const.h tree-cfg.h tree-into-ssa.h tree-ssanames.h print-tree.h \
  varasm.h context.h tree-phinodes.h stor-layout.h ssa-iterators.h \
  $(RESOURCE_H) tree-cfgcleanup.h attribs.h calls.h cfgexpand.h \
  diagnostic-color.h gcc-symtab.h gimple-builder.h gimple-low.h \
  gimple-walk.h gimplify-me.h pass_manager.h print-rtl.h stmt.h \
  tree-dfa.h tree-hasher.h tree-nested.h tree-object-size.h tree-outof-ssa.h \
  tree-parloops.h tree-ssa-address.h tree-ssa-coalesce.h tree-ssa-dom.h \
  tree-ssa-loop.h tree-ssa-loop-ivopts.h tree-ssa-loop-manip.h \
  tree-ssa-loop-niter.h tree-ssa-ter.h tree-ssa-threadedge.h \
  tree-ssa-threadupdate.h inchash.h wide-int.h signop.h hash-map.h \
  hash-set.h pass-instances.def

# generate the 'build fragment' b-header-vars
s-header-vars: Makefile
	rm -f tmp-header-vars
# The first sed gets the list "header variables" as the list variables
# assigned in Makefile and having _H at the end of the name.  "sed -n" proved
# more portable than a trailing "-e d" to filter out the uninteresting lines,
# in particular on ia64-hpux where "s/.../p" only prints if -n was requested
# as well.
	$(foreach header_var,$(shell sed < Makefile -n -e 's/^\([A-Z0-9_]*_H\)[      ]*=.*/\1/p'),echo $(header_var)=$(shell echo $($(header_var):$(srcdir)/%=.../%) | sed -e 's~\.\.\./config/~config/~' -e 's~\.\.\..*/~~') >> tmp-header-vars;) \
	$(SHELL) $(srcdir)/../move-if-change tmp-header-vars b-header-vars
	$(STAMP) s-header-vars

# Install gengtype
install-gengtype: installdirs gengtype$(exeext) gtype.state
	$(mkinstalldirs) $(DESTDIR)$(plugin_resourcesdir)
	$(INSTALL_DATA) gtype.state $(DESTDIR)$(plugin_resourcesdir)/gtype.state
	$(mkinstalldirs) $(DESTDIR)$(plugin_bindir)
	$(INSTALL_PROGRAM) gengtype$(exeext) $(DESTDIR)$(plugin_bindir)/gengtype$(exeext)

# Install the headers needed to build a plugin.
install-plugin: installdirs lang.install-plugin s-header-vars install-gengtype
# We keep the directory structure for files in config or c-family and .def
# files. All other files are flattened to a single directory.
	$(mkinstalldirs) $(DESTDIR)$(plugin_includedir)
	headers=`echo $(PLUGIN_HEADERS) | tr ' ' '\012' | sort -u`; \
	srcdirstrip=`echo "$(srcdir)" | sed 's/[].[^$$\\*|]/\\\\&/g'`; \
	for file in $$headers; do \
	  if [ -f $$file ] ; then \
	    path=$$file; \
	  elif [ -f $(srcdir)/$$file ]; then \
	    path=$(srcdir)/$$file; \
	  else continue; \
	  fi; \
	  case $$path in \
	  "$(srcdir)"/config/* | "$(srcdir)"/c-family/* | "$(srcdir)"/*.def ) \
	    base=`echo "$$path" | sed -e "s|$$srcdirstrip/||"`;; \
	  *) base=`basename $$path` ;; \
	  esac; \
	  dest=$(plugin_includedir)/$$base; \
	  echo $(INSTALL_DATA) $$path $(DESTDIR)$$dest; \
	  dir=`dirname $$dest`; \
	  $(mkinstalldirs) $(DESTDIR)$$dir; \
	  $(INSTALL_DATA) $$path $(DESTDIR)$$dest; \
	done
	$(INSTALL_DATA) b-header-vars $(DESTDIR)$(plugin_includedir)/b-header-vars

# Install the compiler executables built during cross compilation.
install-common: native lang.install-common installdirs
	for file in $(COMPILERS); do \
	  if [ -f $$file ] ; then \
	    rm -f $(DESTDIR)$(libexecsubdir)/$$file; \
	    $(INSTALL_PROGRAM) $$file $(DESTDIR)$(libexecsubdir)/$$file; \
	  else true; \
	  fi; \
	done
	for file in $(EXTRA_PROGRAMS) $(COLLECT2) ..; do \
	  if [ x"$$file" != x.. ]; then \
	    rm -f $(DESTDIR)$(libexecsubdir)/$$file; \
	    $(INSTALL_PROGRAM) $$file $(DESTDIR)$(libexecsubdir)/$$file; \
	  else true; fi; \
	done
# We no longer install the specs file because its presence makes the
# driver slower, and because people who need it can recreate it by
# using -dumpspecs.  We remove any old version because it would
# otherwise override the specs built into the driver.
	rm -f $(DESTDIR)$(libsubdir)/specs
# Install gcov if it was compiled.
	-if [ -f gcov$(exeext) ]; \
	then \
	    rm -f $(DESTDIR)$(bindir)/$(GCOV_INSTALL_NAME)$(exeext); \
	    $(INSTALL_PROGRAM) gcov$(exeext) $(DESTDIR)$(bindir)/$(GCOV_INSTALL_NAME)$(exeext); \
	fi
# Install gcov-tool if it was compiled.
	-if [ -f gcov-tool$(exeext) ]; \
	then \
	    rm -f $(DESTDIR)$(bindir)/$(GCOV_TOOL_INSTALL_NAME)$(exeext); \
	    $(INSTALL_PROGRAM) \
	    gcov-tool$(exeext) $(DESTDIR)$(bindir)/$(GCOV_TOOL_INSTALL_NAME)$(exeext); \
	fi

# Install the driver program as $(target_noncanonical)-gcc,
# $(target_noncanonical)-gcc-$(version), and also as gcc if native.
install-driver: installdirs xgcc$(exeext)
	-rm -f $(DESTDIR)$(bindir)/$(GCC_INSTALL_NAME)$(exeext)
	-$(INSTALL_PROGRAM) xgcc$(exeext) $(DESTDIR)$(bindir)/$(GCC_INSTALL_NAME)$(exeext)
	-if [ "$(GCC_INSTALL_NAME)" != "$(target_noncanonical)-gcc-$(version)" ]; then \
	  rm -f $(DESTDIR)$(bindir)/$(target_noncanonical)-gcc-$(version)$(exeext); \
	  ( cd $(DESTDIR)$(bindir) && \
	    $(LN) $(GCC_INSTALL_NAME)$(exeext) $(target_noncanonical)-gcc-$(version)$(exeext) ); \
	fi
	-if [ ! -f gcc-cross$(exeext) ] \
	    && [ "$(GCC_INSTALL_NAME)" != "$(GCC_TARGET_INSTALL_NAME)" ]; then \
	  rm -f $(DESTDIR)$(bindir)/$(target_noncanonical)-gcc-tmp$(exeext); \
	  ( cd $(DESTDIR)$(bindir) && \
	    $(LN) $(GCC_INSTALL_NAME)$(exeext) $(target_noncanonical)-gcc-tmp$(exeext) && \
	    mv -f $(target_noncanonical)-gcc-tmp$(exeext) $(GCC_TARGET_INSTALL_NAME)$(exeext) ); \
	fi

# Install the info files.
# $(INSTALL_DATA) might be a relative pathname, so we can't cd into srcdir
# to do the install.
install-info:: doc installdirs \
	$(DESTDIR)$(infodir)/cpp.info \
	$(DESTDIR)$(infodir)/gcc.info \
	$(DESTDIR)$(infodir)/cppinternals.info \
	$(DESTDIR)$(infodir)/gccinstall.info \
	$(DESTDIR)$(infodir)/gccint.info \
	lang.install-info

$(DESTDIR)$(infodir)/%.info: doc/%.info installdirs
	rm -f $@
	if [ -f $< ]; then \
	  for f in $(<)*; do \
	    realfile=`echo $$f | sed -e 's|.*/\([^/]*\)$$|\1|'`; \
	    $(INSTALL_DATA) $$f $(DESTDIR)$(infodir)/$$realfile; \
	    chmod a-x $(DESTDIR)$(infodir)/$$realfile; \
	  done; \
	else true; fi
	-if $(SHELL) -c 'install-info --version' >/dev/null 2>&1; then \
	  if [ -f $@ ]; then \
	    install-info --dir-file=$(DESTDIR)$(infodir)/dir $@; \
	  else true; fi; \
	else true; fi;

pdf__strip_dir = `echo $$p | sed -e 's|^.*/||'`;

install-pdf: $(PDFFILES) lang.install-pdf
	@$(NORMAL_INSTALL)
	test -z "$(pdfdir)/gcc" || $(mkinstalldirs) "$(DESTDIR)$(pdfdir)/gcc"
	@list='$(PDFFILES)'; for p in $$list; do \
	  if test -f "$$p"; then d=; else d="$(srcdir)/"; fi; \
	  f=$(pdf__strip_dir) \
	  echo " $(INSTALL_DATA) '$$d$$p' '$(DESTDIR)$(pdfdir)/gcc/$$f'"; \
	  $(INSTALL_DATA) "$$d$$p" "$(DESTDIR)$(pdfdir)/gcc/$$f"; \
	done

html__strip_dir = `echo $$p | sed -e 's|^.*/||'`;

install-html: $(HTMLS_BUILD) lang.install-html
	@$(NORMAL_INSTALL)
	test -z "$(htmldir)" || $(mkinstalldirs) "$(DESTDIR)$(htmldir)"
	@list='$(HTMLS_INSTALL)'; for p in $$list; do \
	  if test -f "$$p" || test -d "$$p"; then d=""; else d="$(srcdir)/"; fi; \
	  f=$(html__strip_dir) \
	  if test -d "$$d$$p"; then \
	    echo " $(mkinstalldirs) '$(DESTDIR)$(htmldir)/$$f'"; \
	    $(mkinstalldirs) "$(DESTDIR)$(htmldir)/$$f" || exit 1; \
	    echo " $(INSTALL_DATA) '$$d$$p'/* '$(DESTDIR)$(htmldir)/$$f'"; \
	    $(INSTALL_DATA) "$$d$$p"/* "$(DESTDIR)$(htmldir)/$$f"; \
	  else \
	    echo " $(INSTALL_DATA) '$$d$$p' '$(DESTDIR)$(htmldir)/$$f'"; \
	    $(INSTALL_DATA) "$$d$$p" "$(DESTDIR)$(htmldir)/$$f"; \
	  fi; \
	done

# Install the man pages.
install-man: lang.install-man \
	$(DESTDIR)$(man1dir)/$(GCC_INSTALL_NAME)$(man1ext) \
	$(DESTDIR)$(man1dir)/$(CPP_INSTALL_NAME)$(man1ext) \
	$(DESTDIR)$(man1dir)/$(GCOV_INSTALL_NAME)$(man1ext) \
	$(DESTDIR)$(man7dir)/fsf-funding$(man7ext) \
	$(DESTDIR)$(man7dir)/gfdl$(man7ext) \
	$(DESTDIR)$(man7dir)/gpl$(man7ext)

$(DESTDIR)$(man7dir)/%$(man7ext): doc/%.7 installdirs
	-rm -f $@
	-$(INSTALL_DATA) $< $@
	-chmod a-x $@

$(DESTDIR)$(man1dir)/$(GCC_INSTALL_NAME)$(man1ext): doc/gcc.1 installdirs
	-rm -f $@
	-$(INSTALL_DATA) $< $@
	-chmod a-x $@

$(DESTDIR)$(man1dir)/$(CPP_INSTALL_NAME)$(man1ext): doc/cpp.1 installdirs
	-rm -f $@
	-$(INSTALL_DATA) $< $@
	-chmod a-x $@

$(DESTDIR)$(man1dir)/$(GCOV_INSTALL_NAME)$(man1ext): doc/gcov.1 installdirs
	-rm -f $@
	-$(INSTALL_DATA) $< $@
	-chmod a-x $@

$(DESTDIR)$(man1dir)/$(GCOV_TOOL_INSTALL_NAME)$(man1ext): doc/gcov-tool.1 installdirs
	-rm -f $@
	-$(INSTALL_DATA) $< $@
	-chmod a-x $@

# Install all the header files built in the include subdirectory.
install-headers: $(INSTALL_HEADERS_DIR)
# Fix symlinks to absolute paths in the installed include directory to
# point to the installed directory, not the build directory.
# Don't need to use LN_S here since we really do need ln -s and no substitutes.
	-files=`cd $(DESTDIR)$(libsubdir)/include-fixed; find . -type l -print 2>/dev/null`; \
	if [ $$? -eq 0 ]; then \
	  dir=`cd include-fixed; ${PWD_COMMAND}`; \
	  for i in $$files; do \
	    dest=`ls -ld $(DESTDIR)$(libsubdir)/include-fixed/$$i | sed -n 's/.*-> //p'`; \
	    if expr "$$dest" : "$$dir.*" > /dev/null; then \
	      rm -f $(DESTDIR)$(libsubdir)/include-fixed/$$i; \
	      ln -s `echo $$i | sed "s|/[^/]*|/..|g" | sed 's|/..$$||'``echo "$$dest" | sed "s|$$dir||"` $(DESTDIR)$(libsubdir)/include-fixed/$$i; \
	    fi; \
	  done; \
	fi

# Create or recreate the gcc private include file directory.
install-include-dir: installdirs
	$(mkinstalldirs) $(DESTDIR)$(libsubdir)/include
	-rm -rf $(DESTDIR)$(libsubdir)/include-fixed
	mkdir $(DESTDIR)$(libsubdir)/include-fixed
	-chmod a+rx $(DESTDIR)$(libsubdir)/include-fixed

# Create or recreate the install-tools include file directory.
itoolsdir = $(libexecsubdir)/install-tools
itoolsdatadir = $(libsubdir)/install-tools
install-itoolsdirs: installdirs
	$(mkinstalldirs) $(DESTDIR)$(itoolsdatadir)/include
	$(mkinstalldirs) $(DESTDIR)$(itoolsdir)

# Install the include directory using tar.
install-headers-tar: stmp-int-hdrs install-include-dir
# We use `pwd`/include instead of just include to problems with CDPATH
# Unless a full pathname is provided, some shells would print the new CWD,
# found in CDPATH, corrupting the output.  We could just redirect the
# output of `cd', but some shells lose on redirection within `()'s
	(cd `${PWD_COMMAND}`/include ; \
	 tar -cf - .; exit 0) | (cd $(DESTDIR)$(libsubdir)/include; tar xpf - )
	(cd `${PWD_COMMAND}`/include-fixed ; \
	 tar -cf - .; exit 0) | (cd $(DESTDIR)$(libsubdir)/include-fixed; tar xpf - )
# /bin/sh on some systems returns the status of the first tar,
# and that can lose with GNU tar which always writes a full block.
# So use `exit 0' to ignore its exit status.

# Install the include directory using cpio.
install-headers-cpio: stmp-int-hdrs install-include-dir
# See discussion about the use of `pwd` above
	cd `${PWD_COMMAND}`/include ; \
	find . -print | cpio -pdum $(DESTDIR)$(libsubdir)/include
	cd `${PWD_COMMAND}`/include-fixed ; \
	find . -print | cpio -pdum $(DESTDIR)$(libsubdir)/include-fixed

# Install the include directory using cp.
install-headers-cp: stmp-int-hdrs install-include-dir
	cp -p -r include $(DESTDIR)$(libsubdir)
	cp -p -r include-fixed $(DESTDIR)$(libsubdir)

# Targets without dependencies, for use in prev-gcc during bootstrap.
real-install-headers-tar:
	(cd `${PWD_COMMAND}`/include-fixed ; \
	 tar -cf - .; exit 0) | (cd $(DESTDIR)$(libsubdir)/include-fixed; tar xpf - )

real-install-headers-cpio:
	cd `${PWD_COMMAND}`/include-fixed ; \
	find . -print | cpio -pdum $(DESTDIR)$(libsubdir)/include-fixed

real-install-headers-cp:
	cp -p -r include-fixed $(DESTDIR)$(libsubdir)

# Install supporting files for fixincludes to be run later.
install-mkheaders: stmp-int-hdrs install-itoolsdirs \
  macro_list fixinc_list
	$(INSTALL_DATA) $(srcdir)/gsyslimits.h \
	  $(DESTDIR)$(itoolsdatadir)/gsyslimits.h
	$(INSTALL_DATA) macro_list $(DESTDIR)$(itoolsdatadir)/macro_list
	$(INSTALL_DATA) fixinc_list $(DESTDIR)$(itoolsdatadir)/fixinc_list
	set -e; for ml in `cat fixinc_list`; do \
	  multi_dir=`echo $${ml} | sed -e 's/^[^;]*;//'`; \
	  $(mkinstalldirs) $(DESTDIR)$(itoolsdatadir)/include$${multi_dir}; \
	  $(INSTALL_DATA) include-fixed$${multidir}/limits.h $(DESTDIR)$(itoolsdatadir)/include$${multi_dir}/limits.h; \
	done
	$(INSTALL_SCRIPT) $(srcdir)/../mkinstalldirs \
		$(DESTDIR)$(itoolsdir)/mkinstalldirs ; \
	sysroot_headers_suffix='$${sysroot_headers_suffix}'; \
		echo 'SYSTEM_HEADER_DIR="'"$(SYSTEM_HEADER_DIR)"'"' \
		> $(DESTDIR)$(itoolsdatadir)/mkheaders.conf
	echo 'OTHER_FIXINCLUDES_DIRS="$(OTHER_FIXINCLUDES_DIRS)"' \
		>> $(DESTDIR)$(itoolsdatadir)/mkheaders.conf
	echo 'STMP_FIXINC="$(STMP_FIXINC)"' \
		>> $(DESTDIR)$(itoolsdatadir)/mkheaders.conf

# Use this target to install the program `collect2' under the name `collect2'.
install-collect2: collect2 installdirs
	$(INSTALL_PROGRAM) collect2$(exeext) $(DESTDIR)$(libexecsubdir)/collect2$(exeext)
# Install the driver program as $(libsubdir)/gcc for collect2.
	$(INSTALL_PROGRAM) xgcc$(exeext) $(DESTDIR)$(libexecsubdir)/gcc$(exeext)

# Install lto-wrapper.
install-lto-wrapper: lto-wrapper$(exeext)
	$(INSTALL_PROGRAM) lto-wrapper$(exeext) $(DESTDIR)$(libexecsubdir)/lto-wrapper$(exeext)

install-gcc-ar: installdirs gcc-ar$(exeext) gcc-nm$(exeext) gcc-ranlib$(exeext)
	for i in gcc-ar gcc-nm gcc-ranlib; do \
	  install_name=`echo $$i|sed '$(program_transform_name)'` ;\
	  target_install_name=$(target_noncanonical)-`echo $$i|sed '$(program_transform_name)'` ; \
	  rm -f $(DESTDIR)$(bindir)/$$install_name$(exeext) ; \
	  $(INSTALL_PROGRAM) $$i$(exeext) $(DESTDIR)$(bindir)/$$install_name$(exeext) ;\
	  if test -f gcc-cross$(exeext); then \
	    :; \
	  else \
	    rm -f $(DESTDIR)$(bindir)/$$target_install_name$(exeext); \
	    ( cd $(DESTDIR)$(bindir) && \
	      $(LN) $$install_name$(exeext) $$target_install_name$(exeext) ) ; \
	  fi ; \
	done

# Cancel installation by deleting the installed files.
uninstall: lang.uninstall
	-rm -rf $(DESTDIR)$(libsubdir)
	-rm -rf $(DESTDIR)$(libexecsubdir)
	-rm -rf $(DESTDIR)$(bindir)/$(GCC_INSTALL_NAME)$(exeext)
	-rm -f $(DESTDIR)$(bindir)/$(CPP_INSTALL_NAME)$(exeext)
	-if [ x$(cpp_install_dir) != x ]; then \
	  rm -f $(DESTDIR)$(prefix)/$(cpp_install_dir)/$(CPP_INSTALL_NAME)$(exeext); \
	else true; fi
	-rm -rf $(DESTDIR)$(bindir)/$(GCOV_INSTALL_NAME)$(exeext)
	-rm -rf $(DESTDIR)$(man1dir)/$(GCC_INSTALL_NAME)$(man1ext)
	-rm -rf $(DESTDIR)$(man1dir)/cpp$(man1ext)
	-rm -f $(DESTDIR)$(infodir)/cpp.info* $(DESTDIR)$(infodir)/gcc.info*
	-rm -f $(DESTDIR)$(infodir)/cppinternals.info* $(DESTDIR)$(infodir)/gccint.info*
	for i in ar nm ranlib ; do \
	  install_name=`echo gcc-$$i|sed '$(program_transform_name)'`$(exeext) ;\
	  target_install_name=$(target_noncanonical)-`echo gcc-$$i|sed '$(program_transform_name)'`$(exeext) ; \
	  rm -f $(DESTDIR)$(bindir)/$$install_name ; \
	  rm -f $(DESTDIR)$(bindir)/$$target_install_name ; \
	done
#
# These targets are for the dejagnu testsuites. The file site.exp
# contains global variables that all the testsuites will use.

target_subdir = @target_subdir@

site.exp: ./config.status Makefile
	@echo "Making a new config file..."
	-@rm -f ./site.tmp
	@$(STAMP) site.exp
	-@mv site.exp site.bak
	@echo "## these variables are automatically generated by make ##" > ./site.tmp
	@echo "# Do not edit here. If you wish to override these values" >> ./site.tmp
	@echo "# add them to the last section" >> ./site.tmp
	@echo "set rootme \"`${PWD_COMMAND}`\"" >> ./site.tmp
	@echo "set srcdir \"`cd ${srcdir}; ${PWD_COMMAND}`\"" >> ./site.tmp
	@echo "set host_triplet $(host)" >> ./site.tmp
	@echo "set build_triplet $(build)" >> ./site.tmp
	@echo "set target_triplet $(target)" >> ./site.tmp
	@echo "set target_alias $(target_noncanonical)" >> ./site.tmp
	@echo "set libiconv \"$(LIBICONV)\"" >> ./site.tmp
# CFLAGS is set even though it's empty to show we reserve the right to set it.
	@echo "set CFLAGS \"\"" >> ./site.tmp
	@echo "set CXXFLAGS \"\"" >> ./site.tmp
	@echo "set HOSTCC \"$(CC)\"" >> ./site.tmp
	@echo "set HOSTCFLAGS \"$(CFLAGS)\"" >> ./site.tmp
# TEST_ALWAYS_FLAGS are flags that should be passed to every compilation.
# They are passed first to allow individual tests to override them.
	@echo "set TEST_ALWAYS_FLAGS \"$(SYSROOT_CFLAGS_FOR_TARGET)\"" >> ./site.tmp
# When running the tests we set GCC_EXEC_PREFIX to the install tree so that
# files that have already been installed there will be found.  The -B option
# overrides it, so use of GCC_EXEC_PREFIX will not result in using GCC files
# from the install tree.
	@echo "set TEST_GCC_EXEC_PREFIX \"$(libdir)/gcc/\"" >> ./site.tmp
	@echo "set TESTING_IN_BUILD_TREE 1" >> ./site.tmp
	@echo "set HAVE_LIBSTDCXX_V3 1" >> ./site.tmp
	@if test "@enable_plugin@" = "yes" ; then \
	  echo "set ENABLE_PLUGIN 1" >> ./site.tmp; \
	  echo "set PLUGINCC \"$(PLUGINCC)\"" >> ./site.tmp; \
	  echo "set PLUGINCFLAGS \"$(PLUGINCFLAGS)\"" >> ./site.tmp; \
	  echo "set GMPINC \"$(GMPINC)\"" >> ./site.tmp; \
	fi
	@if test "@enable_lto@" = "yes" ; then \
	  echo "set ENABLE_LTO 1" >> ./site.tmp; \
	fi
# If newlib has been configured, we need to pass -B to gcc so it can find
# newlib's crt0.o if it exists.  This will cause a "path prefix not used"
# message if it doesn't, but the testsuite is supposed to ignore the message -
# it's too difficult to tell when to and when not to pass -B (not all targets
# have crt0's).  We could only add the -B if ../newlib/crt0.o exists, but that
# seems like too selective a test.
# ??? Another way to solve this might be to rely on linker scripts.  Then
# theoretically the -B won't be needed.
# We also need to pass -L ../ld so that the linker can find ldscripts.
	@if [ -d $(objdir)/../$(target_subdir)/newlib ] \
	    && [ "${host}" != "${target}" ]; then \
	  echo "set newlib_cflags \"-I$(objdir)/../$(target_subdir)/newlib/targ-include -I\$$srcdir/../newlib/libc/include\"" >> ./site.tmp; \
	  echo "set newlib_ldflags \"-B$(objdir)/../$(target_subdir)/newlib/\"" >> ./site.tmp; \
	  echo "append CFLAGS \" \$$newlib_cflags\"" >> ./site.tmp; \
	  echo "append CXXFLAGS \" \$$newlib_cflags\"" >> ./site.tmp; \
	  echo "append LDFLAGS \" \$$newlib_ldflags\"" >> ./site.tmp; \
	else true; \
	fi
	@if [ -d $(objdir)/../ld ] ; then \
	  echo "append LDFLAGS \" -L$(objdir)/../ld\"" >> ./site.tmp; \
	else true; \
	fi
	echo "set tmpdir $(objdir)/testsuite" >> ./site.tmp
	@echo "set srcdir \"\$${srcdir}/testsuite\"" >> ./site.tmp
	@if [ "X$(ALT_CC_UNDER_TEST)" != "X" ] ; then \
	  echo "set ALT_CC_UNDER_TEST \"$(ALT_CC_UNDER_TEST)\"" >> ./site.tmp; \
	else true; \
	fi
	@if [ "X$(ALT_CXX_UNDER_TEST)" != "X" ] ; then \
	  echo "set ALT_CXX_UNDER_TEST \"$(ALT_CXX_UNDER_TEST)\"" >> ./site.tmp; \
	else true; \
	fi
	@if [ "X$(COMPAT_OPTIONS)" != "X" ] ; then \
	  echo "set COMPAT_OPTIONS \"$(COMPAT_OPTIONS)\"" >> ./site.tmp; \
	else true; \
	fi
	@echo "## All variables above are generated by configure. Do Not Edit ##" >> ./site.tmp
	@cat ./site.tmp > site.exp
	@cat site.bak | sed \
		-e '1,/^## All variables above are.*##/ d' >> site.exp
	-@rm -f ./site.tmp

CHECK_TARGETS = @check_languages@

check: $(CHECK_TARGETS)

check-subtargets: $(patsubst %,%-subtargets,$(CHECK_TARGETS))

# The idea is to parallelize testing of multilibs, for example:
#   make -j3 check-gcc//sh-hms-sim/{-m1,-m2,-m3,-m3e,-m4}/{,-nofpu}
# will run 3 concurrent sessions of check-gcc, eventually testing
# all 10 combinations.  GNU make is required, as is a shell that expands
# alternations within braces.
lang_checks_parallel = $(lang_checks:=//%)
$(lang_checks_parallel): site.exp
	target=`echo "$@" | sed 's,//.*,,'`; \
	variant=`echo "$@" | sed 's,^[^/]*//,,'`; \
	vardots=`echo "$$variant" | sed 's,/,.,g'`; \
	$(MAKE) TESTSUITEDIR="testsuite.$$vardots" \
	  RUNTESTFLAGS="--target_board=$$variant $(RUNTESTFLAGS)" \
	  "$$target"

TESTSUITEDIR = testsuite

$(TESTSUITEDIR)/site.exp: site.exp
	-test -d $(TESTSUITEDIR) || mkdir $(TESTSUITEDIR)
	-rm -f $@
	sed '/set tmpdir/ s|testsuite$$|$(TESTSUITEDIR)|' < site.exp > $@

# This is only used for check-% targets that aren't parallelized.
$(filter-out $(lang_checks_parallelized),$(lang_checks)): check-% : site.exp
	-test -d plugin || mkdir plugin
	-test -d $(TESTSUITEDIR) || mkdir $(TESTSUITEDIR)
	test -d $(TESTSUITEDIR)/$* || mkdir $(TESTSUITEDIR)/$*
	-(rootme=`${PWD_COMMAND}`; export rootme; \
	srcdir=`cd ${srcdir}; ${PWD_COMMAND}` ; export srcdir ; \
	cd $(TESTSUITEDIR)/$*; \
	rm -f tmp-site.exp; \
	sed '/set tmpdir/ s|testsuite$$|$(TESTSUITEDIR)/$*|' \
		< ../../site.exp > tmp-site.exp; \
	$(SHELL) $${srcdir}/../move-if-change tmp-site.exp site.exp; \
	EXPECT=${EXPECT} ; export EXPECT ; \
	if [ -f $${rootme}/../expect/expect ] ; then  \
	   TCL_LIBRARY=`cd .. ; cd $${srcdir}/../tcl/library ; ${PWD_COMMAND}` ; \
	    export TCL_LIBRARY ; fi ; \
	$(RUNTEST) --tool $* $(RUNTESTFLAGS))

$(patsubst %,%-subtargets,$(lang_checks)): check-%-subtargets:
	@echo check-$*

check_p_tool=$(firstword $(subst _, ,$*))
check_p_count=$(check_$(check_p_tool)_parallelize)
check_p_subno=$(word 2,$(subst _, ,$*))
check_p_numbers0:=1 2 3 4 5 6 7 8 9
check_p_numbers1:=0 $(check_p_numbers0)
check_p_numbers2:=$(foreach i,$(check_p_numbers0),$(addprefix $(i),$(check_p_numbers1)))
check_p_numbers3:=$(addprefix 0,$(check_p_numbers1)) $(check_p_numbers2)
check_p_numbers4:=$(foreach i,$(check_p_numbers0),$(addprefix $(i),$(check_p_numbers3)))
check_p_numbers5:=$(addprefix 0,$(check_p_numbers3)) $(check_p_numbers4)
check_p_numbers6:=$(foreach i,$(check_p_numbers0),$(addprefix $(i),$(check_p_numbers5)))
check_p_numbers:=$(check_p_numbers0) $(check_p_numbers2) $(check_p_numbers4) $(check_p_numbers6)
check_p_subdir=$(subst _,,$*)
check_p_subdirs=$(wordlist 1,$(check_p_count),$(wordlist 1, \
		$(if $(GCC_TEST_PARALLEL_SLOTS),$(GCC_TEST_PARALLEL_SLOTS),128), \
		$(check_p_numbers)))

# For parallelized check-% targets, this decides whether parallelization
# is desirable (if -jN is used).  If desirable, recursive make is run with
# check-parallel-$lang{,1,2,3,4,5} etc. goals, which can be executed in
# parallel, as they are run in separate directories.
# check-parallel-$lang{,1,2,3,4,5} etc. goals invoke runtest with
# GCC_RUNTEST_PARALLELIZE_DIR var in the environment and runtest_file_p
# dejaGNU procedure is overridden to additionally synchronize through
# a $lang-parallel directory which tests will be run by which runtest instance.
# Afterwards contrib/dg-extract-results.sh is used to merge the sum and log
# files.  If parallelization isn't desirable, only one recursive make
# is run with check-parallel-$lang goal and check_$lang_parallelize variable
# cleared to say that no additional arguments beyond $(RUNTESTFLAGS)
# should be passed to runtest.
#
# To parallelize some language check, add the corresponding check-$lang
# to lang_checks_parallelized variable and define check_$lang_parallelize
# variable (see above check_gcc_parallelize description).
$(lang_checks_parallelized): check-% : site.exp
	-rm -rf $(TESTSUITEDIR)/$*-parallel
	@if [ "$(filter -j, $(MFLAGS))" = "-j" ]; then \
	  test -d $(TESTSUITEDIR) || mkdir $(TESTSUITEDIR) || true; \
	  test -d $(TESTSUITEDIR)/$*-parallel || mkdir $(TESTSUITEDIR)/$*-parallel || true; \
	  GCC_RUNTEST_PARALLELIZE_DIR=`${PWD_COMMAND}`/$(TESTSUITEDIR)/$(check_p_tool)-parallel ; \
	  export GCC_RUNTEST_PARALLELIZE_DIR ; \
	  $(MAKE) TESTSUITEDIR="$(TESTSUITEDIR)" RUNTESTFLAGS="$(RUNTESTFLAGS)" \
	    check-parallel-$* \
	    $(patsubst %,check-parallel-$*_%, $(check_p_subdirs)); \
	  sums= ; logs= ; \
	  for dir in $(TESTSUITEDIR)/$* \
		     $(patsubst %,$(TESTSUITEDIR)/$*%,$(check_p_subdirs));\
	  do \
	    if [ -d $$dir ]; then \
	      mv -f $$dir/$*.sum $$dir/$*.sum.sep; mv -f $$dir/$*.log $$dir/$*.log.sep; \
	      sums="$$sums $$dir/$*.sum.sep"; logs="$$logs $$dir/$*.log.sep"; \
	    fi; \
	  done; \
	  $(SHELL) $(srcdir)/../contrib/dg-extract-results.sh $$sums \
	    > $(TESTSUITEDIR)/$*/$*.sum; \
	  $(SHELL) $(srcdir)/../contrib/dg-extract-results.sh -L $$logs \
	    > $(TESTSUITEDIR)/$*/$*.log; \
	  rm -rf $(TESTSUITEDIR)/$*-parallel || true; \
	else \
	  $(MAKE) TESTSUITEDIR="$(TESTSUITEDIR)" RUNTESTFLAGS="$(RUNTESTFLAGS)" \
	    check_$*_parallelize= check-parallel-$*; \
	fi

check-parallel-% : site.exp
	-@test -d plugin || mkdir plugin
	-@test -d $(TESTSUITEDIR) || mkdir $(TESTSUITEDIR)
	@test -d $(TESTSUITEDIR)/$(check_p_subdir) || mkdir $(TESTSUITEDIR)/$(check_p_subdir)
	-$(if $(check_p_subno),@)(rootme=`${PWD_COMMAND}`; export rootme; \
	srcdir=`cd ${srcdir}; ${PWD_COMMAND}` ; export srcdir ; \
	if [ -n "$(check_p_subno)" ] \
	   && [ -n "$$GCC_RUNTEST_PARALLELIZE_DIR" ] \
	   && [ -f $(TESTSUITEDIR)/$(check_p_tool)-parallel/finished ]; then \
	  rm -rf $(TESTSUITEDIR)/$(check_p_subdir); \
	else \
	  cd $(TESTSUITEDIR)/$(check_p_subdir); \
	  rm -f tmp-site.exp; \
	  sed '/set tmpdir/ s|testsuite$$|$(TESTSUITEDIR)/$(check_p_subdir)|' \
		< ../../site.exp > tmp-site.exp; \
	  $(SHELL) $${srcdir}/../move-if-change tmp-site.exp site.exp; \
	  EXPECT=${EXPECT} ; export EXPECT ; \
	  if [ -f $${rootme}/../expect/expect ] ; then  \
	    TCL_LIBRARY=`cd .. ; cd $${srcdir}/../tcl/library ; ${PWD_COMMAND}` ; \
	    export TCL_LIBRARY ; \
	  fi ; \
	  $(RUNTEST) --tool $(check_p_tool) $(RUNTESTFLAGS); \
	  if [ -n "$$GCC_RUNTEST_PARALLELIZE_DIR" ] ; then \
	    touch $${rootme}/$(TESTSUITEDIR)/$(check_p_tool)-parallel/finished; \
	  fi ; \
	fi )

# QMTest targets

# The path to qmtest.
QMTEST_PATH=qmtest

# The flags to pass to qmtest.
QMTESTFLAGS=

# The flags to pass to "qmtest run".
QMTESTRUNFLAGS=-f none --result-stream dejagnu_stream.DejaGNUStream

# The command to use to invoke qmtest.
QMTEST=${QMTEST_PATH} ${QMTESTFLAGS}

# The tests (or suites) to run.
QMTEST_GPP_TESTS=g++

# The subdirectory of the OBJDIR that will be used to store the QMTest
# test database configuration and that will be used for temporary
# scratch space during QMTest's execution.
QMTEST_DIR=qmtestsuite

# Create the QMTest database configuration.
${QMTEST_DIR} stamp-qmtest:
	${QMTEST} -D ${QMTEST_DIR} create-tdb \
	    -c gcc_database.GCCDatabase \
	    -a srcdir=`cd ${srcdir}/testsuite && ${PWD_COMMAND}` && \
	    $(STAMP) stamp-qmtest

# Create the QMTest context file.
${QMTEST_DIR}/context: stamp-qmtest
	rm -f $@
	echo "CompilerTable.languages=c cplusplus" >> $@
	echo "CompilerTable.c_kind=GCC" >> $@
	echo "CompilerTable.c_path=${objdir}/xgcc" >> $@
	echo "CompilerTable.c_options=-B${objdir}/" >> $@
	echo "CompilerTable.cplusplus_kind=GCC" >> $@
	echo "CompilerTable.cplusplus_path=${objdir}/xg++" >> $@
	echo "CompilerTable.cplusplus_options=-B${objdir}/" >> $@
	echo "DejaGNUTest.target=${target_noncanonical}" >> $@

# Run the G++ testsuite using QMTest.
qmtest-g++: ${QMTEST_DIR}/context
	cd ${QMTEST_DIR} && ${QMTEST} run ${QMTESTRUNFLAGS} -C context \
	   -o g++.qmr ${QMTEST_GPP_TESTS}

# Use the QMTest GUI.
qmtest-gui: ${QMTEST_DIR}/context
	cd ${QMTEST_DIR} && ${QMTEST} gui -C context

.PHONY: qmtest-g++

# Run Paranoia on real.c.

paranoia.o: $(srcdir)/../contrib/paranoia.cc $(CONFIG_H) $(SYSTEM_H) $(TREE_H)
	g++ -c $(ALL_CFLAGS) $(ALL_CPPFLAGS) $< $(OUTPUT_OPTION)

paranoia: paranoia.o real.o $(LIBIBERTY)
	g++ -o $@ paranoia.o real.o $(LIBIBERTY)

# These exist for maintenance purposes.

# Update the tags table.
TAGS: lang.tags
	(cd $(srcdir);					\
	incs= ;						\
	list='$(SUBDIRS)'; for dir in $$list; do	\
	  if test -f $$dir/TAGS; then			\
	    incs="$$incs --include $$dir/TAGS.sub";	\
	  fi;						\
	done;						\
	etags -o TAGS.sub c-family/*.h c-family/*.c *.h *.c *.cc \
	      ../include/*.h \
	      --language=none --regex="/\(char\|unsigned int\|int\|bool\|void\|HOST_WIDE_INT\|enum [A-Za-z_0-9]+\) [*]?\([A-Za-z_0-9]+\)/\2/" common.opt	\
	      --language=none --regex="/\(DEF_RTL_EXPR\|DEFTREECODE\|DEFGSCODE\).*(\([A-Za-z_0-9]+\)/\2/" rtl.def tree.def gimple.def \
	      --language=none --regex="/DEFTIMEVAR (\([A-Za-z_0-9]+\)/\1/" timevar.def \
		; \
	etags --include TAGS.sub $$incs)

# -----------------------------------------------------
# Rules for generating translated message descriptions.
# Disabled by autoconf if the tools are not available.
# -----------------------------------------------------

XGETTEXT = @XGETTEXT@
GMSGFMT = @GMSGFMT@
MSGMERGE = msgmerge
CATALOGS = $(patsubst %,po/%,@CATALOGS@)

.PHONY: build- install- build-po install-po update-po

# Dummy rules to deal with dependencies produced by use of
# "build-@POSUB@" and "install-@POSUB@" above, when NLS is disabled.
build-: ; @true
install-: ; @true

build-po: $(CATALOGS)

# This notation should be acceptable to all Make implementations used
# by people who are interested in updating .po files.
update-po: $(CATALOGS:.gmo=.pox)

# N.B. We do not attempt to copy these into $(srcdir).  The snapshot
# script does that.
.po.gmo:
	$(mkinstalldirs) po
	$(GMSGFMT) --statistics -o $@ $<

# The new .po has to be gone over by hand, so we deposit it into
# build/po with a different extension.
# If build/po/gcc.pot exists, use it (it was just created),
# else use the one in srcdir.
.po.pox:
	$(mkinstalldirs) po
	$(MSGMERGE) $< `if test -f po/gcc.pot; \
			then echo po/gcc.pot; \
			else echo $(srcdir)/po/gcc.pot; fi` -o $@

# This rule has to look for .gmo modules in both srcdir and
# the cwd, and has to check that we actually have a catalog
# for each language, in case they weren't built or included
# with the distribution.
install-po:
	$(mkinstalldirs) $(DESTDIR)$(datadir)
	cats="$(CATALOGS)"; for cat in $$cats; do \
	  lang=`basename $$cat | sed 's/\.gmo$$//'`; \
	  if [ -f $$cat ]; then :; \
	  elif [ -f $(srcdir)/$$cat ]; then cat=$(srcdir)/$$cat; \
	  else continue; \
	  fi; \
	  dir=$(localedir)/$$lang/LC_MESSAGES; \
	  echo $(mkinstalldirs) $(DESTDIR)$$dir; \
	  $(mkinstalldirs) $(DESTDIR)$$dir || exit 1; \
	  echo $(INSTALL_DATA) $$cat $(DESTDIR)$$dir/gcc.mo; \
	  $(INSTALL_DATA) $$cat $(DESTDIR)$$dir/gcc.mo; \
	done

# Rule for regenerating the message template (gcc.pot).
# Instead of forcing everyone to edit POTFILES.in, which proved impractical,
# this rule has no dependencies and always regenerates gcc.pot.  This is
# relatively harmless since the .po files do not directly depend on it.
# Note that exgettext has an awk script embedded in it which requires a
# fairly modern (POSIX-compliant) awk.
# The .pot file is left in the build directory.
gcc.pot: po/gcc.pot
po/gcc.pot: force
	$(mkinstalldirs) po
	$(MAKE) srcextra
	AWK=$(AWK) $(SHELL) $(srcdir)/po/exgettext \
		$(XGETTEXT) gcc $(srcdir)

#

# Dependency information.

# In order for parallel make to really start compiling the expensive
# objects from $(OBJS) as early as possible, build all their
# prerequisites strictly before all objects.
$(ALL_HOST_OBJS) : | $(generated_files)

# Include the auto-generated dependencies for all host objects.
DEPFILES = \
  $(foreach obj,$(ALL_HOST_OBJS),\
    $(dir $(obj))$(DEPDIR)/$(patsubst %.o,%.Po,$(notdir $(obj))))
-include $(DEPFILES)<|MERGE_RESOLUTION|>--- conflicted
+++ resolved
@@ -204,13 +204,8 @@
 libgcov-util.o-warn = -Wno-error
 libgcov-driver-tool.o-warn = -Wno-error
 libgcov-merge-tool.o-warn = -Wno-error
-<<<<<<< HEAD
 gimple-match.o-warn = -Wno-unused-variable
 generic-match.o-warn = -Wno-unused-variable
-=======
-gimple-match.o-warn = -Wno-unused-variable -Wno-unused-parameter
-generic-match.o-warn = -Wno-unused-variable -Wno-unused-parameter
->>>>>>> 3d2cf79f
 
 # All warnings have to be shut off in stage1 if the compiler used then
 # isn't gcc; configure determines that.  WARN_CFLAGS will be either

# Makefile for GNU Compiler Collection
# Run 'configure' to generate Makefile from Makefile.in

# Copyright (C) 1987-2014 Free Software Foundation, Inc.

#This file is part of GCC.

#GCC is free software; you can redistribute it and/or modify
#it under the terms of the GNU General Public License as published by
#the Free Software Foundation; either version 3, or (at your option)
#any later version.

#GCC is distributed in the hope that it will be useful,
#but WITHOUT ANY WARRANTY; without even the implied warranty of
#MERCHANTABILITY or FITNESS FOR A PARTICULAR PURPOSE.  See the
#GNU General Public License for more details.

#You should have received a copy of the GNU General Public License
#along with GCC; see the file COPYING3.  If not see
#<http://www.gnu.org/licenses/>.

# The targets for external use include:
# all, doc, install, install-cross, install-cross-rest, install-strip,
# uninstall, TAGS, mostlyclean, clean, distclean, maintainer-clean.

# This is the default target.
# Set by autoconf to "all.internal" for a native build, or
# "all.cross" to build a cross compiler.
all: @ALL@

# Depend on this to specify a phony target portably.
force:

# This tells GNU make version 3 not to export the variables
# defined in this file into the environment (and thus recursive makes).
.NOEXPORT:
# And this tells it not to automatically pass command-line variables
# to recursive makes.
MAKEOVERRIDES =

# Suppress smart makes who think they know how to automake yacc and flex file
.y.c:
.l.c:

# The only suffixes we want for implicit rules are .c and .o, so clear
# the list and add them.  This speeds up GNU Make, and allows -r to work.
# For i18n support, we also need .gmo, .po, .pox.
# This must come before the language makefile fragments to allow them to
# add suffixes and rules of their own.
.SUFFIXES:
.SUFFIXES: .c .cc .o .po .pox .gmo

# -------------------------------
# Standard autoconf-set variables
# -------------------------------

build=@build@
host=@host@
target=@target@
target_noncanonical:=@target_noncanonical@
real_target_noncanonical:=@real_target_noncanonical@

# Normally identical to target_noncanonical, except for compilers built
# as accelerator targets.
real_target_noncanonical:=@real_target_noncanonical@
accel_dir_suffix = @accel_dir_suffix@

# Sed command to transform gcc to installed name.
program_transform_name := @program_transform_name@

# -----------------------------
# Directories used during build
# -----------------------------

# Normally identical to target_noncanonical, except for compilers built
# as accelerator targets.
accel_dir_suffix = @accel_dir_suffix@

# Directory where sources are, from where we are.
srcdir = @srcdir@
gcc_docdir = @srcdir@/doc

# Directory where sources are, absolute.
abs_srcdir = @abs_srcdir@
abs_docdir = @abs_srcdir@/doc

# Top build directory for this package, relative to here.
top_builddir = .

# The absolute path to the current directory.
objdir := $(shell pwd)

host_subdir=@host_subdir@
build_subdir=@build_subdir@
target_subdir=@target_subdir@
build_libsubdir=@build_libsubdir@

# Top build directory for the "Cygnus tree", relative to $(top_builddir).
ifeq ($(host_subdir),.)
toplevel_builddir := ..
else
toplevel_builddir := ../..
endif

build_objdir := $(toplevel_builddir)/$(build_subdir)
build_libobjdir := $(toplevel_builddir)/$(build_libsubdir)
target_objdir := $(toplevel_builddir)/$(target_subdir)

# --------
# Defined vpaths
# --------

# Directory where sources are, from where we are.
VPATH = @srcdir@

# We define a vpath for the sources of the .texi files here because they
# are split between multiple directories and we would rather use one implicit
# pattern rule for everything.
# This vpath could be extended within the Make-lang fragments.

vpath %.texi $(gcc_docdir)
vpath %.texi $(gcc_docdir)/include

# --------
# UNSORTED
# --------

# Extra flags to pass to indicate cross compilation, which
# might be used or tested by Make-lang fragments.
CROSS=@CROSS@

# Variables that exist for you to override.
# See below for how to change them for certain systems.

# List of language subdirectories.
SUBDIRS =@subdirs@ build

# Selection of languages to be made.
CONFIG_LANGUAGES = @all_selected_languages@
LANGUAGES = c gcov$(exeext) gcov-dump$(exeext) gcov-tool$(exeext) \
            $(CONFIG_LANGUAGES)

# Default values for variables overridden in Makefile fragments.
# CFLAGS is for the user to override to, e.g., do a cross build with -O2.
# TCFLAGS is used for compilations with the GCC just built.
# T_CFLAGS is used for all compilations and is overridden by t-* files.
T_CFLAGS =
TCFLAGS =
CFLAGS = @CFLAGS@
CXXFLAGS = @CXXFLAGS@
LDFLAGS = @LDFLAGS@

# Should we build position-independent host code?
PICFLAG = @PICFLAG@

# Flags to determine code coverage. When coverage is disabled, this will
# contain the optimization flags, as you normally want code coverage
# without optimization.
COVERAGE_FLAGS = @coverage_flags@
coverageexts = .{gcda,gcno}

# The warning flags are separate from CFLAGS because people tend to
# override optimization flags and we'd like them to still have warnings
# turned on.  These flags are also used to pass other stage dependent
# flags from configure.  The user is free to explicitly turn these flags
# off if they wish.
# LOOSE_WARN are the warning flags to use when compiling something
# which is only compiled with gcc, such as libgcc.
# C_LOOSE_WARN is similar, but with C-only warnings.
# STRICT_WARN are the additional warning flags to
# apply to the back end and some front ends, which may be compiled
# with other compilers.
# C_STRICT_WARN is similar, with C-only warnings.
LOOSE_WARN = @loose_warn@
C_LOOSE_WARN = @c_loose_warn@
STRICT_WARN = @strict_warn@
C_STRICT_WARN = @c_strict_warn@

# This is set by --enable-checking.  The idea is to catch forgotten
# "extern" tags in header files.
NOCOMMON_FLAG = @nocommon_flag@

NOEXCEPTION_FLAGS = @noexception_flags@

# This is set by --disable-maintainer-mode (default) to "#"
# FIXME: 'MAINT' will always be set to an empty string, no matter if
# --disable-maintainer-mode is used or not.  This is because the
# following will expand to "MAINT := " in maintainer mode, and to
# "MAINT := #" in non-maintainer mode, but because '#' starts a comment,
# they mean exactly the same thing for make.
MAINT := @MAINT@

# The following provides the variable ENABLE_MAINTAINER_RULES that can
# be used in language Make-lang.in makefile fragments to enable
# maintainer rules.  So, ENABLE_MAINTAINER_RULES is 'true' in
# maintainer mode, and '' otherwise.
@MAINT@ ENABLE_MAINTAINER_RULES = true

# These are set by --enable-checking=valgrind.
RUN_GEN = @valgrind_command@
VALGRIND_DRIVER_DEFINES = @valgrind_path_defines@

# This is how we control whether or not the additional warnings are applied.
.-warn = $(STRICT_WARN)
build-warn = $(STRICT_WARN)
GCC_WARN_CFLAGS = $(LOOSE_WARN) $(C_LOOSE_WARN) $($(@D)-warn) $(if $(filter-out $(STRICT_WARN),$($(@D)-warn)),,$(C_STRICT_WARN)) $(NOCOMMON_FLAG) $($@-warn)
GCC_WARN_CXXFLAGS = $(LOOSE_WARN) $($(@D)-warn) $(NOCOMMON_FLAG) $($@-warn)

# These files are to have specific diagnostics suppressed, or are not to
# be subject to -Werror:
# flex output may yield harmless "no previous prototype" warnings
build/gengtype-lex.o-warn = -Wno-error
gengtype-lex.o-warn = -Wno-error
libgcov-util.o-warn = -Wno-error
libgcov-driver-tool.o-warn = -Wno-error
libgcov-merge-tool.o-warn = -Wno-error
gimple-match.o-warn = -Wno-unused-variable -Wno-unused-parameter
generic-match.o-warn = -Wno-unused-variable -Wno-unused-parameter

# All warnings have to be shut off in stage1 if the compiler used then
# isn't gcc; configure determines that.  WARN_CFLAGS will be either
# $(GCC_WARN_CFLAGS), or nothing.  Similarly, WARN_CXXFLAGS will be
# either $(GCC_WARN_CXXFLAGS), or nothing.
WARN_CFLAGS = @warn_cflags@
WARN_CXXFLAGS = @warn_cxxflags@

CPPFLAGS = @CPPFLAGS@

AWK = @AWK@
CC = @CC@
CXX = @CXX@
BISON = @BISON@
BISONFLAGS =
FLEX = @FLEX@
FLEXFLAGS =
AR = @AR@
AR_FLAGS = rc
NM = @NM@
RANLIB = @RANLIB@
RANLIB_FLAGS = @ranlib_flags@

# Libraries to use on the host.
HOST_LIBS = @HOST_LIBS@

# The name of the compiler to use.
COMPILER = $(CXX)
COMPILER_FLAGS = $(CXXFLAGS)
# If HOST_LIBS is set, then the user is controlling the libraries to
# link against.  In that case, link with $(CC) so that the -lstdc++
# library is not introduced.  If HOST_LIBS is not set, link with
# $(CXX) to pick up -lstdc++.
ifeq ($(HOST_LIBS),)
LINKER = $(CXX)
LINKER_FLAGS = $(CXXFLAGS)
else
LINKER = $(CC)
LINKER_FLAGS = $(CFLAGS)
endif

# Like LINKER, but use a mutex for serializing front end links.
ifeq (@DO_LINK_MUTEX@,true)
LLINKER = $(SHELL) $(srcdir)/lock-and-run.sh linkfe.lck $(LINKER)
else
LLINKER = $(LINKER)
endif

# -------------------------------------------
# Programs which operate on the build machine
# -------------------------------------------

SHELL = @SHELL@
# pwd command to use.  Allow user to override default by setting PWDCMD in
# the environment to account for automounters.  The make variable must not
# be called PWDCMD, otherwise the value set here is passed to make
# subprocesses and overrides the setting from the user's environment.
# Don't use PWD since it is a common shell environment variable and we
# don't want to corrupt it.
PWD_COMMAND = $${PWDCMD-pwd}
# on sysV, define this as cp.
INSTALL = @INSTALL@
# Some systems may be missing symbolic links, regular links, or both.
# Allow configure to check this and use "ln -s", "ln", or "cp" as appropriate.
LN=@LN@
LN_S=@LN_S@
# These permit overriding just for certain files.
INSTALL_PROGRAM = @INSTALL_PROGRAM@
INSTALL_DATA = @INSTALL_DATA@
INSTALL_SCRIPT = @INSTALL@
install_sh = $(SHELL) $(srcdir)/../install-sh
INSTALL_STRIP_PROGRAM = $(install_sh) -c -s
MAKEINFO = @MAKEINFO@
MAKEINFOFLAGS = --no-split
TEXI2DVI = texi2dvi
TEXI2PDF = texi2pdf
TEXI2HTML = $(MAKEINFO) --html
TEXI2POD = perl $(srcdir)/../contrib/texi2pod.pl
POD2MAN = pod2man --center="GNU" --release="gcc-$(version)" --date=$(shell sed 's/\(....\)\(..\)\(..\)/\1-\2-\3/' <$(DATESTAMP))
# Some versions of `touch' (such as the version on Solaris 2.8)
# do not correctly set the timestamp due to buggy versions of `utime'
# in the kernel.  So, we use `echo' instead.
STAMP = echo timestamp >
# If necessary (e.g., when using the MSYS shell on Microsoft Windows)
# translate the shell's notion of absolute pathnames to the native
# spelling.
build_file_translate = @build_file_translate@

# Make sure the $(MAKE) variable is defined.
@SET_MAKE@

# Locate mkinstalldirs.
mkinstalldirs=$(SHELL) $(srcdir)/../mkinstalldirs

# write_entries_to_file - writes each entry in a list
# to the specified file.  Entries are written in chunks of
# $(write_entries_to_file_split) to accommodate systems with
# severe command-line-length limitations.
# Parameters:
# $(1): variable containing entries to iterate over
# $(2): output file
write_entries_to_file_split = 50
write_entries_to_file = $(shell rm -f $(2) || :) $(shell touch $(2)) \
	$(foreach range, \
	  $(shell i=1; while test $$i -le $(words $(1)); do \
	     echo $$i; i=`expr $$i + $(write_entries_to_file_split)`; done), \
	  $(shell echo "$(wordlist $(range), \
			  $(shell expr $(range) + $(write_entries_to_file_split) - 1), $(1))" \
	     | tr ' ' '\012' >> $(2)))

# The jit documentation looks better if built with sphinx, but can be
# built with texinfo if sphinx is not available.
# configure sets "doc_build_sys" to "sphinx" or "texinfo" accordingly
doc_build_sys=@doc_build_sys@

# --------
# UNSORTED
# --------

# Dependency tracking stuff.
CXXDEPMODE = @CXXDEPMODE@
DEPDIR = @DEPDIR@
depcomp = $(SHELL) $(srcdir)/../depcomp

# In the past we used AC_PROG_CC_C_O and set this properly, but
# it was discovered that this hadn't worked in a long time, so now
# we just hard-code.
OUTPUT_OPTION = -o $@

# This is where we get zlib from.  zlibdir is -L../zlib and zlibinc is
# -I../zlib, unless we were configured with --with-system-zlib, in which
# case both are empty.
ZLIB = @zlibdir@ -lz
ZLIBINC = @zlibinc@

# How to find GMP
GMPLIBS = @GMPLIBS@
GMPINC = @GMPINC@

# How to find ISL
ISLLIBS = @ISLLIBS@
ISLINC = @ISLINC@

# Set to 'yes' if the LTO front end is enabled.
enable_lto = @enable_lto@

# Compiler and flags needed for plugin support
PLUGINCC = @CXX@
PLUGINCFLAGS = @CXXFLAGS@

# Libs and linker options needed for plugin support
PLUGINLIBS = @pluginlibs@

enable_plugin = @enable_plugin@

enable_host_shared = @enable_host_shared@

enable_as_accelerator = @enable_as_accelerator@

CPPLIB = ../libcpp/libcpp.a
CPPINC = -I$(srcdir)/../libcpp/include

# Where to find decNumber
enable_decimal_float = @enable_decimal_float@
DECNUM = $(srcdir)/../libdecnumber
DECNUMFMT = $(srcdir)/../libdecnumber/$(enable_decimal_float)
DECNUMINC = -I$(DECNUM) -I$(DECNUMFMT) -I../libdecnumber
LIBDECNUMBER = ../libdecnumber/libdecnumber.a

# The backtrace library.
BACKTRACE = $(srcdir)/../libbacktrace
BACKTRACEINC = -I$(BACKTRACE)
LIBBACKTRACE = ../libbacktrace/.libs/libbacktrace.a

# Target to use when installing include directory.  Either
# install-headers-tar, install-headers-cpio or install-headers-cp.
INSTALL_HEADERS_DIR = @build_install_headers_dir@

# Header files that are made available under the same name
# to programs compiled with GCC.
USER_H = $(srcdir)/ginclude/float.h \
	 $(srcdir)/ginclude/iso646.h \
	 $(srcdir)/ginclude/stdarg.h \
	 $(srcdir)/ginclude/stdbool.h \
	 $(srcdir)/ginclude/stddef.h \
	 $(srcdir)/ginclude/varargs.h \
	 $(srcdir)/ginclude/stdfix.h \
	 $(srcdir)/ginclude/stdnoreturn.h \
	 $(srcdir)/ginclude/stdalign.h \
	 $(srcdir)/ginclude/stdatomic.h \
	 $(EXTRA_HEADERS)

USER_H_INC_NEXT_PRE = @user_headers_inc_next_pre@
USER_H_INC_NEXT_POST = @user_headers_inc_next_post@

# The GCC to use for compiling crt*.o.
# Usually the one we just built.
# Don't use this as a dependency--use $(GCC_PASSES).
GCC_FOR_TARGET = $(STAGE_CC_WRAPPER) ./xgcc -B./ -B$(build_tooldir)/bin/ -isystem $(build_tooldir)/include -isystem $(build_tooldir)/sys-include -L$(objdir)/../ld

# Set if the compiler was configured with --with-build-sysroot.
SYSROOT_CFLAGS_FOR_TARGET = @SYSROOT_CFLAGS_FOR_TARGET@

# This is used instead of ALL_CFLAGS when compiling with GCC_FOR_TARGET.
# It specifies -B./.
# It also specifies -isystem ./include to find, e.g., stddef.h.
GCC_CFLAGS=$(CFLAGS_FOR_TARGET) $(INTERNAL_CFLAGS) $(T_CFLAGS) $(LOOSE_WARN) $(C_LOOSE_WARN) -Wold-style-definition $($@-warn) -isystem ./include $(TCFLAGS)

# ---------------------------------------------------
# Programs which produce files for the target machine
# ---------------------------------------------------

AR_FOR_TARGET := $(shell \
  if [ -f $(objdir)/../binutils/ar ] ; then \
    echo $(objdir)/../binutils/ar ; \
  else \
    if [ "$(host)" = "$(target)" ] ; then \
      echo $(AR); \
    else \
       t='$(program_transform_name)'; echo ar | sed -e "$$t" ; \
    fi; \
  fi)
AR_FLAGS_FOR_TARGET =
AR_CREATE_FOR_TARGET = $(AR_FOR_TARGET) $(AR_FLAGS_FOR_TARGET) rc
AR_EXTRACT_FOR_TARGET = $(AR_FOR_TARGET) $(AR_FLAGS_FOR_TARGET) x
LIPO_FOR_TARGET = lipo
ORIGINAL_AS_FOR_TARGET = @ORIGINAL_AS_FOR_TARGET@
RANLIB_FOR_TARGET := $(shell \
  if [ -f $(objdir)/../binutils/ranlib ] ; then \
    echo $(objdir)/../binutils/ranlib ; \
  else \
    if [ "$(host)" = "$(target)" ] ; then \
      echo $(RANLIB); \
    else \
       t='$(program_transform_name)'; echo ranlib | sed -e "$$t" ; \
    fi; \
  fi)
ORIGINAL_LD_FOR_TARGET = @ORIGINAL_LD_FOR_TARGET@
ORIGINAL_NM_FOR_TARGET = @ORIGINAL_NM_FOR_TARGET@
NM_FOR_TARGET = ./nm
STRIP_FOR_TARGET := $(shell \
  if [ -f $(objdir)/../binutils/strip-new ] ; then \
    echo $(objdir)/../binutils/strip-new ; \
  else \
    if [ "$(host)" = "$(target)" ] ; then \
      echo strip; \
    else \
       t='$(program_transform_name)'; echo strip | sed -e "$$t" ; \
    fi; \
  fi)

# --------
# UNSORTED
# --------

# Where to find some libiberty headers.
HASHTAB_H   = $(srcdir)/../include/hashtab.h
OBSTACK_H   = $(srcdir)/../include/obstack.h
SPLAY_TREE_H= $(srcdir)/../include/splay-tree.h
MD5_H	    = $(srcdir)/../include/md5.h
XREGEX_H    = $(srcdir)/../include/xregex.h
FNMATCH_H   = $(srcdir)/../include/fnmatch.h

# Linker plugin API headers
LINKER_PLUGIN_API_H = $(srcdir)/../include/plugin-api.h

# Default native SYSTEM_HEADER_DIR, to be overridden by targets.
NATIVE_SYSTEM_HEADER_DIR = @NATIVE_SYSTEM_HEADER_DIR@
# Default cross SYSTEM_HEADER_DIR, to be overridden by targets.
CROSS_SYSTEM_HEADER_DIR = @CROSS_SYSTEM_HEADER_DIR@

# autoconf sets SYSTEM_HEADER_DIR to one of the above.
# Purge it of unnecessary internal relative paths
# to directories that might not exist yet.
# The sed idiom for this is to repeat the search-and-replace until it doesn't match, using :a ... ta.
# Use single quotes here to avoid nested double- and backquotes, this
# macro is also used in a double-quoted context.
SYSTEM_HEADER_DIR = `echo @SYSTEM_HEADER_DIR@ | sed -e :a -e 's,[^/]*/\.\.\/,,' -e ta`

# Control whether to run fixincludes.
STMP_FIXINC = @STMP_FIXINC@

# Test to see whether <limits.h> exists in the system header files.
LIMITS_H_TEST = [ -f $(SYSTEM_HEADER_DIR)/limits.h ]

# Directory for prefix to system directories, for
# each of $(system_prefix)/usr/include, $(system_prefix)/usr/lib, etc.
TARGET_SYSTEM_ROOT = @TARGET_SYSTEM_ROOT@
TARGET_SYSTEM_ROOT_DEFINE = @TARGET_SYSTEM_ROOT_DEFINE@

xmake_file=@xmake_file@
tmake_file=@tmake_file@
TM_ENDIAN_CONFIG=@TM_ENDIAN_CONFIG@
TM_MULTILIB_CONFIG=@TM_MULTILIB_CONFIG@
TM_MULTILIB_EXCEPTIONS_CONFIG=@TM_MULTILIB_EXCEPTIONS_CONFIG@
out_file=$(srcdir)/config/@out_file@
out_object_file=@out_object_file@
common_out_file=$(srcdir)/common/config/@common_out_file@
common_out_object_file=@common_out_object_file@
md_file=$(srcdir)/common.md $(srcdir)/config/@md_file@
tm_file_list=@tm_file_list@
tm_include_list=@tm_include_list@
tm_defines=@tm_defines@
tm_p_file_list=@tm_p_file_list@
tm_p_include_list=@tm_p_include_list@
build_xm_file_list=@build_xm_file_list@
build_xm_include_list=@build_xm_include_list@
build_xm_defines=@build_xm_defines@
host_xm_file_list=@host_xm_file_list@
host_xm_include_list=@host_xm_include_list@
host_xm_defines=@host_xm_defines@
xm_file_list=@xm_file_list@
xm_include_list=@xm_include_list@
xm_defines=@xm_defines@
lang_checks=
lang_checks_parallelized=
# Upper limit to which it is useful to parallelize this lang target.
# It doesn't make sense to try e.g. 128 goals for small testsuites
# like objc or go.
check_gcc_parallelize=10000
lang_opt_files=@lang_opt_files@ $(srcdir)/c-family/c.opt $(srcdir)/common.opt
lang_specs_files=@lang_specs_files@
lang_tree_files=@lang_tree_files@
target_cpu_default=@target_cpu_default@
OBJC_BOEHM_GC=@objc_boehm_gc@
extra_modes_file=@extra_modes_file@
extra_opt_files=@extra_opt_files@
host_hook_obj=@out_host_hook_obj@

# Multiarch support
enable_multiarch = @enable_multiarch@
with_cpu = @with_cpu@
with_float = @with_float@
ifeq ($(enable_multiarch),yes)
  if_multiarch = $(1)
else
  ifeq ($(enable_multiarch),auto)
    # SYSTEM_HEADER_DIR is makefile syntax, cannot be evaluated in configure.ac
    if_multiarch = $(if $(wildcard $(shell echo $(SYSTEM_HEADER_DIR))/../../usr/lib/*/crti.o),$(1))
  else
    if_multiarch =
  endif
endif

# ------------------------
# Installation directories
# ------------------------

# Common prefix for installation directories.
# NOTE: This directory must exist when you start installation.
prefix = @prefix@
# Directory in which to put localized header files. On the systems with
# gcc as the native cc, `local_prefix' may not be `prefix' which is
# `/usr'.
# NOTE: local_prefix *should not* default from prefix.
local_prefix = @local_prefix@
# Directory in which to put host dependent programs and libraries
exec_prefix = @exec_prefix@
# Directory in which to put the executable for the command `gcc'
bindir = @bindir@
# Directory in which to put the directories used by the compiler.
libdir = @libdir@
# Directory in which GCC puts its executables.
libexecdir = @libexecdir@

# --------
# UNSORTED
# --------

# Directory in which the compiler finds libraries etc.
libsubdir = $(libdir)/gcc/$(real_target_noncanonical)/$(version)$(accel_dir_suffix)
# Directory in which the compiler finds executables
libexecsubdir = $(libexecdir)/gcc/$(real_target_noncanonical)/$(version)$(accel_dir_suffix)
# Directory in which all plugin resources are installed
plugin_resourcesdir = $(libsubdir)/plugin
 # Directory in which plugin headers are installed
plugin_includedir = $(plugin_resourcesdir)/include
# Directory in which plugin specific executables are installed
plugin_bindir = $(libexecsubdir)/plugin
# Used to produce a relative $(gcc_tooldir) in gcc.o
ifeq ($(enable_as_accelerator),yes)
unlibsubdir = ../../../../..
else
unlibsubdir = ../../..
endif
# $(prefix), expressed as a path relative to $(libsubdir).
#
# An explanation of the sed strings:
#  -e 's|^$(prefix)||'   matches and eliminates 'prefix' from 'exec_prefix'
#  -e 's|/$$||'          match a trailing forward slash and eliminates it
#  -e 's|^[^/]|/|'       forces the string to start with a forward slash (*)
#  -e 's|/[^/]*|../|g'   replaces each occurrence of /<directory> with ../
#
# (*) Note this pattern overwrites the first character of the string
# with a forward slash if one is not already present.  This is not a
# problem because the exact names of the sub-directories concerned is
# unimportant, just the number of them matters.
#
# The practical upshot of these patterns is like this:
#
#  prefix     exec_prefix        result
#  ------     -----------        ------
#   /foo        /foo/bar          ../
#   /foo/       /foo/bar          ../
#   /foo        /foo/bar/         ../
#   /foo/       /foo/bar/         ../
#   /foo        /foo/bar/ugg      ../../
libsubdir_to_prefix := \
  $(unlibsubdir)/$(shell echo "$(libdir)" | \
    sed -e 's|^$(prefix)||' -e 's|/$$||' -e 's|^[^/]|/|' \
        -e 's|/[^/]*|../|g')
# $(exec_prefix), expressed as a path relative to $(prefix).
prefix_to_exec_prefix := \
  $(shell echo "$(exec_prefix)" | \
    sed -e 's|^$(prefix)||' -e 's|^/||' -e '/./s|$$|/|')
# Directory in which to find other cross-compilation tools and headers.
dollar = @dollar@
# Used in install-cross.
gcc_tooldir = @gcc_tooldir@
# Since gcc_tooldir does not exist at build-time, use -B$(build_tooldir)/bin/
build_tooldir = $(exec_prefix)/$(target_noncanonical)
# Directory in which the compiler finds target-independent g++ includes.
gcc_gxx_include_dir = @gcc_gxx_include_dir@
gcc_gxx_include_dir_add_sysroot = @gcc_gxx_include_dir_add_sysroot@
# Directory to search for site-specific includes.
local_includedir = $(local_prefix)/include
includedir = $(prefix)/include
# where the info files go
infodir = @infodir@
# Where cpp should go besides $prefix/bin if necessary
cpp_install_dir = @cpp_install_dir@
# where the locale files go
datadir = @datadir@
localedir = $(datadir)/locale
# Extension (if any) to put in installed man-page filename.
man1ext = .1
man7ext = .7
objext = .o
exeext = @host_exeext@
build_exeext = @build_exeext@

# Directory in which to put man pages.
mandir = @mandir@
man1dir = $(mandir)/man1
man7dir = $(mandir)/man7
# Dir for temp files.
tmpdir = /tmp

datarootdir = @datarootdir@
docdir = @docdir@
# Directory in which to build HTML
build_htmldir = $(objdir)/HTML/gcc-$(version)
# Directory in which to put HTML
htmldir = @htmldir@

# Whether we were configured with NLS.
USE_NLS = @USE_NLS@

# Internationalization library.
LIBINTL = @LIBINTL@
LIBINTL_DEP = @LIBINTL_DEP@

# Character encoding conversion library.
LIBICONV = @LIBICONV@
LIBICONV_DEP = @LIBICONV_DEP@

# If a supplementary library is being used for the GC.
GGC_LIB=

# "true" if the target C library headers are unavailable; "false"
# otherwise.
inhibit_libc = @inhibit_libc@
ifeq ($(inhibit_libc),true)
INHIBIT_LIBC_CFLAGS = -Dinhibit_libc
endif

# List of extra executables that should be compiled for this target machine
# that are used when linking.
# The rules for compiling them should be in the t-* file for the machine.
EXTRA_PROGRAMS = @extra_programs@

# List of extra object files that should be compiled and linked with
# compiler proper (cc1, cc1obj, cc1plus).
EXTRA_OBJS = @extra_objs@

# List of extra object files that should be compiled and linked with
# the gcc driver.
EXTRA_GCC_OBJS =@extra_gcc_objs@

# List of extra libraries that should be linked with the gcc driver.
EXTRA_GCC_LIBS = @EXTRA_GCC_LIBS@

# List of additional header files to install.
EXTRA_HEADERS =@extra_headers_list@

# How to handle <stdint.h>.
USE_GCC_STDINT = @use_gcc_stdint@

# The configure script will set this to collect2$(exeext), except on a
# (non-Unix) host which can not build collect2, for which it will be
# set to empty.
COLLECT2 = @collect2@

# Program to convert libraries.
LIBCONVERT =

# Control whether header files are installed.
INSTALL_HEADERS=install-headers install-mkheaders

# Control whether Info documentation is built and installed.
BUILD_INFO = @BUILD_INFO@

# Control whether manpages generated by texi2pod.pl can be rebuilt.
GENERATED_MANPAGES = @GENERATED_MANPAGES@

# Additional directories of header files to run fixincludes on.
# These should be directories searched automatically by default
# just as /usr/include is.
# *Do not* use this for directories that happen to contain
# header files, but are not searched automatically by default.
# On most systems, this is empty.
OTHER_FIXINCLUDES_DIRS=

# A list of all the language-specific executables.
COMPILERS = @all_compilers@

# List of things which should already be built whenever we try to use xgcc
# to compile anything (without linking).
GCC_PASSES=xgcc$(exeext) specs

# Directory to link to, when using the target `maketest'.
DIR = ../gcc

# Native compiler for the build machine and its switches.
CC_FOR_BUILD = @CC_FOR_BUILD@
CXX_FOR_BUILD = @CXX_FOR_BUILD@
BUILD_CFLAGS= @BUILD_CFLAGS@ -DGENERATOR_FILE
BUILD_CXXFLAGS = @BUILD_CXXFLAGS@ -DGENERATOR_FILE

# Native compiler that we use.  This may be C++ some day.
COMPILER_FOR_BUILD = $(CXX_FOR_BUILD)
BUILD_COMPILERFLAGS = $(BUILD_CXXFLAGS)

# Native linker that we use.
LINKER_FOR_BUILD = $(CXX_FOR_BUILD)
BUILD_LINKERFLAGS = $(BUILD_CXXFLAGS)

# Native linker and preprocessor flags.  For x-fragment overrides.
BUILD_LDFLAGS=@BUILD_LDFLAGS@
BUILD_CPPFLAGS= -I. -I$(@D) -I$(srcdir) -I$(srcdir)/$(@D) \
		-I$(srcdir)/../include @INCINTL@ $(CPPINC) $(CPPFLAGS)

# Actual name to use when installing a native compiler.
GCC_INSTALL_NAME := $(shell echo gcc|sed '$(program_transform_name)')
GCC_TARGET_INSTALL_NAME := $(target_noncanonical)-$(shell echo gcc|sed '$(program_transform_name)')
CPP_INSTALL_NAME := $(shell echo cpp|sed '$(program_transform_name)')
GCOV_INSTALL_NAME := $(shell echo gcov|sed '$(program_transform_name)')
GCOV_TOOL_INSTALL_NAME := $(shell echo gcov-tool|sed '$(program_transform_name)')

# Setup the testing framework, if you have one
EXPECT = `if [ -f $${rootme}/../expect/expect ] ; then \
            echo $${rootme}/../expect/expect ; \
          else echo expect ; fi`

RUNTEST = `if [ -f $${srcdir}/../dejagnu/runtest ] ; then \
	       echo $${srcdir}/../dejagnu/runtest ; \
	    else echo runtest; fi`
RUNTESTFLAGS =

# This should name the specs file that we're going to install.  Target
# Makefiles may override it and name another file to be generated from
# the built-in specs and installed as the default spec, as long as
# they also introduce a rule to generate a file name specs, to be used
# at build time.
SPECS = specs

# Extra include files that are defined by HeaderInclude directives in
# the .opt files
OPTIONS_H_EXTRA =

# Extra include files that are defined by SourceInclude directives in
# the .opt files
OPTIONS_C_EXTRA = $(PRETTY_PRINT_H)

@option_includes@

# End of variables for you to override.

# GTM_H lists the config files that the generator files depend on,
# while TM_H lists the ones ordinary gcc files depend on, which
# includes several files generated by those generators.
BCONFIG_H = bconfig.h $(build_xm_file_list)
CONFIG_H  = config.h  $(host_xm_file_list)
TCONFIG_H = tconfig.h $(xm_file_list)
TM_P_H    = tm_p.h    $(tm_p_file_list)
GTM_H     = tm.h      $(tm_file_list) insn-constants.h
TM_H      = $(GTM_H) insn-flags.h $(OPTIONS_H)

# Variables for version information.
BASEVER     := $(srcdir)/BASE-VER  # 4.x.y
DEVPHASE    := $(srcdir)/DEV-PHASE # experimental, prerelease, ""
DATESTAMP   := $(srcdir)/DATESTAMP # YYYYMMDD or empty
REVISION    := $(srcdir)/REVISION  # [BRANCH revision XXXXXX]

BASEVER_c   := $(shell cat $(BASEVER))
DEVPHASE_c  := $(shell cat $(DEVPHASE))
DATESTAMP_c := $(shell cat $(DATESTAMP))

ifeq (,$(wildcard $(REVISION)))
REVISION_c  :=
REVISION    :=
else
REVISION_c  := $(shell cat $(REVISION))
endif

version     := $(BASEVER_c)

# For use in version.c - double quoted strings, with appropriate
# surrounding punctuation and spaces, and with the datestamp and
# development phase collapsed to the empty string in release mode
# (i.e. if DEVPHASE_c is empty).  The space immediately after the
# comma in the $(if ...) constructs is significant - do not remove it.
BASEVER_s   := "\"$(BASEVER_c)\""
DEVPHASE_s  := "\"$(if $(DEVPHASE_c), ($(DEVPHASE_c)))\""
DATESTAMP_s := "\"$(if $(DEVPHASE_c), $(DATESTAMP_c))\""
PKGVERSION_s:= "\"@PKGVERSION@\""
BUGURL_s    := "\"@REPORT_BUGS_TO@\""

PKGVERSION  := @PKGVERSION@
BUGURL_TEXI := @REPORT_BUGS_TEXI@

ifdef REVISION_c
REVISION_s  := "\"$(if $(DEVPHASE_c), $(REVISION_c))\""
else
REVISION_s  := "\"\""
endif

# Shorthand variables for dependency lists.
DUMPFILE_H = $(srcdir)/../libcpp/include/line-map.h dumpfile.h
VEC_H = vec.h statistics.h $(GGC_H)
HASH_TABLE_H = $(HASHTAB_H) hash-table.h
EXCEPT_H = except.h $(HASHTAB_H)
TARGET_DEF = target.def target-hooks-macros.h
C_TARGET_DEF = c-family/c-target.def target-hooks-macros.h
COMMON_TARGET_DEF = common/common-target.def target-hooks-macros.h
TARGET_H = $(TM_H) target.h $(TARGET_DEF) insn-modes.h insn-codes.h
C_TARGET_H = c-family/c-target.h $(C_TARGET_DEF)
COMMON_TARGET_H = common/common-target.h $(INPUT_H) $(COMMON_TARGET_DEF)
MACHMODE_H = machmode.h mode-classes.def insn-modes.h
HOOKS_H = hooks.h $(MACHMODE_H)
HOSTHOOKS_DEF_H = hosthooks-def.h $(HOOKS_H)
LANGHOOKS_DEF_H = langhooks-def.h $(HOOKS_H)
TARGET_DEF_H = target-def.h target-hooks-def.h $(HOOKS_H) targhooks.h
C_TARGET_DEF_H = c-family/c-target-def.h c-family/c-target-hooks-def.h \
  $(TREE_H) $(C_COMMON_H) $(HOOKS_H) common/common-targhooks.h
RTL_BASE_H = coretypes.h rtl.h rtl.def $(MACHMODE_H) reg-notes.def \
  insn-notes.def $(INPUT_H) $(REAL_H) statistics.h $(VEC_H) \
  $(FIXED_VALUE_H) alias.h $(HASHTAB_H)
FIXED_VALUE_H = fixed-value.h $(MACHMODE_H) double-int.h
RTL_H = $(RTL_BASE_H) $(FLAGS_H) genrtl.h
READ_MD_H = $(OBSTACK_H) $(HASHTAB_H) read-md.h
PARAMS_H = params.h params.def
BUILTINS_DEF = builtins.def sync-builtins.def \
	oacc-builtins.def omp-builtins.def \
	gtm-builtins.def sanitizer.def cilkplus.def cilk-builtins.def
INTERNAL_FN_DEF = internal-fn.def
INTERNAL_FN_H = internal-fn.h $(INTERNAL_FN_DEF)
TREE_CORE_H = tree-core.h coretypes.h all-tree.def tree.def \
	c-family/c-common.def $(lang_tree_files) $(MACHMODE_H) \
	$(BUILTINS_DEF) $(INPUT_H) statistics.h \
	$(VEC_H) treestruct.def $(HASHTAB_H) \
	double-int.h alias.h $(SYMTAB_H) $(FLAGS_H) \
	$(REAL_H) $(FIXED_VALUE_H)
TREE_H = tree.h $(TREE_CORE_H)  tree-check.h
REGSET_H = regset.h $(BITMAP_H) hard-reg-set.h
BASIC_BLOCK_H = basic-block.h $(PREDICT_H) $(VEC_H) $(FUNCTION_H) \
	cfg-flags.def cfghooks.h
GIMPLE_H = gimple.h gimple.def gsstruct.def $(VEC_H) \
	$(GGC_H) $(BASIC_BLOCK_H) $(TREE_H) tree-ssa-operands.h \
	tree-ssa-alias.h $(INTERNAL_FN_H) $(HASH_TABLE_H) is-a.h
GCOV_IO_H = gcov-io.h gcov-iov.h auto-host.h gcov-counter.def
RECOG_H = recog.h
EMIT_RTL_H = emit-rtl.h
FLAGS_H = flags.h flag-types.h $(OPTIONS_H)
OPTIONS_H = options.h flag-types.h $(OPTIONS_H_EXTRA)
FUNCTION_H = function.h $(HASHTAB_H) $(TM_H) hard-reg-set.h \
	$(VEC_H) $(INPUT_H) $(MACHMODE_H)
EXPR_H = expr.h insn-config.h $(FUNCTION_H) $(RTL_H) $(FLAGS_H) $(TREE_H) $(MACHMODE_H) $(EMIT_RTL_H)
OPTABS_H = optabs.h insn-codes.h insn-opinit.h
REGS_H = regs.h $(MACHMODE_H) hard-reg-set.h
CFGLOOP_H = cfgloop.h $(BASIC_BLOCK_H) double-int.h \
	$(BITMAP_H) sbitmap.h
IPA_UTILS_H = ipa-utils.h $(TREE_H) $(CGRAPH_H)
IPA_REFERENCE_H = ipa-reference.h $(BITMAP_H) $(TREE_H)
CGRAPH_H = cgraph.h $(VEC_H) $(TREE_H) $(BASIC_BLOCK_H) $(FUNCTION_H) \
	cif-code.def ipa-ref.h $(LINKER_PLUGIN_API_H) is-a.h
DF_H = df.h $(BITMAP_H) $(REGSET_H) sbitmap.h $(BASIC_BLOCK_H) \
	alloc-pool.h $(TIMEVAR_H)
RESOURCE_H = resource.h hard-reg-set.h $(DF_H)
GCC_H = gcc.h version.h $(DIAGNOSTIC_CORE_H)
GGC_H = ggc.h gtype-desc.h statistics.h
TIMEVAR_H = timevar.h timevar.def
INSN_ATTR_H = insn-attr.h insn-attr-common.h $(INSN_ADDR_H)
INSN_ADDR_H = $(srcdir)/insn-addr.h
C_COMMON_H = c-family/c-common.h c-family/c-common.def $(TREE_H) \
	$(SPLAY_TREE_H) $(CPPLIB_H) $(GGC_H) $(DIAGNOSTIC_CORE_H)
C_PRAGMA_H = c-family/c-pragma.h $(CPPLIB_H)
C_TREE_H = c/c-tree.h $(C_COMMON_H) $(DIAGNOSTIC_H)
SYSTEM_H = system.h hwint.h $(srcdir)/../include/libiberty.h \
	$(srcdir)/../include/safe-ctype.h $(srcdir)/../include/filenames.h
PREDICT_H = predict.h predict.def
CPPLIB_H = $(srcdir)/../libcpp/include/line-map.h \
	$(srcdir)/../libcpp/include/cpplib.h
INPUT_H = $(srcdir)/../libcpp/include/line-map.h input.h
OPTS_H = $(INPUT_H) $(VEC_H) opts.h $(OBSTACK_H)
SYMTAB_H = $(srcdir)/../libcpp/include/symtab.h $(OBSTACK_H)
CPP_ID_DATA_H = $(CPPLIB_H) $(srcdir)/../libcpp/include/cpp-id-data.h
CPP_INTERNAL_H = $(srcdir)/../libcpp/internal.h $(CPP_ID_DATA_H)
TREE_DUMP_H = tree-dump.h $(SPLAY_TREE_H) $(DUMPFILE_H)
TREE_PASS_H = tree-pass.h $(TIMEVAR_H) $(DUMPFILE_H)
TREE_SSA_H = tree-ssa.h tree-ssa-operands.h \
		$(BITMAP_H) sbitmap.h $(BASIC_BLOCK_H) $(GIMPLE_H) \
		$(HASHTAB_H) $(CGRAPH_H) $(IPA_REFERENCE_H) \
		tree-ssa-alias.h
PRETTY_PRINT_H = pretty-print.h $(INPUT_H) $(OBSTACK_H) wide-int-print.h
TREE_PRETTY_PRINT_H = tree-pretty-print.h $(PRETTY_PRINT_H)
GIMPLE_PRETTY_PRINT_H = gimple-pretty-print.h $(TREE_PRETTY_PRINT_H)
DIAGNOSTIC_CORE_H = diagnostic-core.h $(INPUT_H) bversion.h diagnostic.def
DIAGNOSTIC_H = diagnostic.h $(DIAGNOSTIC_CORE_H) $(PRETTY_PRINT_H)
C_PRETTY_PRINT_H = c-family/c-pretty-print.h $(PRETTY_PRINT_H) \
	$(C_COMMON_H) $(TREE_H)
TREE_INLINE_H = tree-inline.h
REAL_H = real.h $(MACHMODE_H)
LTO_STREAMER_H = lto-streamer.h $(LINKER_PLUGIN_API_H) $(TARGET_H) \
		$(CGRAPH_H) $(VEC_H) $(HASH_TABLE_H) $(TREE_H) $(GIMPLE_H) \
		$(GCOV_IO_H) $(DIAGNOSTIC_H) alloc-pool.h
IPA_PROP_H = ipa-prop.h $(TREE_H) $(VEC_H) $(CGRAPH_H) $(GIMPLE_H) alloc-pool.h
BITMAP_H = bitmap.h $(HASHTAB_H) statistics.h
GCC_PLUGIN_H = gcc-plugin.h highlev-plugin-common.h plugin.def \
		$(CONFIG_H) $(SYSTEM_H) $(HASHTAB_H)
PLUGIN_H = plugin.h $(GCC_PLUGIN_H)
PLUGIN_VERSION_H = plugin-version.h configargs.h
CONTEXT_H = context.h

#
# Now figure out from those variables how to compile and link.

# IN_GCC distinguishes between code compiled into GCC itself and other
# programs built during a bootstrap.
# autoconf inserts -DCROSS_DIRECTORY_STRUCTURE if we are building a
# cross compiler which does not use the native headers and libraries.
INTERNAL_CFLAGS = -DIN_GCC $(PICFLAG) @CROSS@

# This is the variable actually used when we compile. If you change this,
# you probably want to update BUILD_CFLAGS in configure.ac
ALL_CFLAGS = $(T_CFLAGS) $(CFLAGS-$@) \
  $(CFLAGS) $(INTERNAL_CFLAGS) $(COVERAGE_FLAGS) $(WARN_CFLAGS) @DEFS@

# The C++ version.
ALL_CXXFLAGS = $(T_CFLAGS) $(CFLAGS-$@) $(CXXFLAGS) $(INTERNAL_CFLAGS) \
  $(COVERAGE_FLAGS) $(NOEXCEPTION_FLAGS) $(WARN_CXXFLAGS) @DEFS@

# Likewise.  Put INCLUDES at the beginning: this way, if some autoconf macro
# puts -I options in CPPFLAGS, our include files in the srcdir will always
# win against random include files in /usr/include.
ALL_CPPFLAGS = $(INCLUDES) $(CPPFLAGS)

# This is the variable to use when using $(COMPILER).
ALL_COMPILERFLAGS = $(ALL_CXXFLAGS)

# This is the variable to use when using $(LINKER).
ALL_LINKERFLAGS = $(ALL_CXXFLAGS)

# Build and host support libraries.

# Use the "pic" build of libiberty if --enable-host-shared.
ifeq ($(enable_host_shared),yes)
LIBIBERTY = ../libiberty/pic/libiberty.a
BUILD_LIBIBERTY = $(build_libobjdir)/libiberty/pic/libiberty.a
else
LIBIBERTY = ../libiberty/libiberty.a
BUILD_LIBIBERTY = $(build_libobjdir)/libiberty/libiberty.a
endif

# Dependencies on the intl and portability libraries.
LIBDEPS= libcommon.a $(CPPLIB) $(LIBIBERTY) $(LIBINTL_DEP) $(LIBICONV_DEP) \
	$(LIBDECNUMBER) $(LIBBACKTRACE)

# Likewise, for use in the tools that must run on this machine
# even if we are cross-building GCC.
BUILD_LIBDEPS= $(BUILD_LIBIBERTY)

# How to link with both our special library facilities
# and the system's installed libraries.
LIBS = @LIBS@ libcommon.a $(CPPLIB) $(LIBINTL) $(LIBICONV) $(LIBBACKTRACE) \
	$(LIBIBERTY) $(LIBDECNUMBER) $(HOST_LIBS)
BACKENDLIBS = $(CLOOGLIBS) $(ISLLIBS) $(GMPLIBS) $(PLUGINLIBS) $(HOST_LIBS) \
	$(ZLIB)
# Any system libraries needed just for GNAT.
SYSLIBS = @GNAT_LIBEXC@

# Used from ada/gcc-interface/Make-lang.in
GNATBIND = @GNATBIND@
GNATMAKE = @GNATMAKE@

# Libs needed (at present) just for jcf-dump.
LDEXP_LIB = @LDEXP_LIB@

# Likewise, for use in the tools that must run on this machine
# even if we are cross-building GCC.
BUILD_LIBS = $(BUILD_LIBIBERTY)

BUILD_RTL = build/rtl.o build/read-rtl.o build/ggc-none.o \
	    build/vec.o build/min-insn-modes.o build/gensupport.o \
	    build/print-rtl.o
BUILD_MD = build/read-md.o
BUILD_ERRORS = build/errors.o

# Specify the directories to be searched for header files.
# Both . and srcdir are used, in that order,
# so that *config.h will be found in the compilation
# subdirectory rather than in the source directory.
# -I$(@D) and -I$(srcdir)/$(@D) cause the subdirectory of the file
# currently being compiled, in both source trees, to be examined as well.
# libintl.h will be found in ../intl if we are using the included libintl.
INCLUDES = -I. -I$(@D) -I$(srcdir) -I$(srcdir)/$(@D) \
	   -I$(srcdir)/../include @INCINTL@ \
	   $(CPPINC) $(GMPINC) $(DECNUMINC) $(BACKTRACEINC) \
	   $(CLOOGINC) $(ISLINC)

COMPILE.base = $(COMPILER) -c $(ALL_COMPILERFLAGS) $(ALL_CPPFLAGS) -o $@
ifeq ($(CXXDEPMODE),depmode=gcc3)
# Note a subtlety here: we use $(@D) for the directory part, to make
# things like the go/%.o rule work properly; but we use $(*F) for the
# file part, as we just want the file part of the stem, not the entire
# file name.
COMPILE = $(COMPILE.base) -MT $@ -MMD -MP -MF $(@D)/$(DEPDIR)/$(*F).TPo
POSTCOMPILE = @mv $(@D)/$(DEPDIR)/$(*F).TPo $(@D)/$(DEPDIR)/$(*F).Po
else
COMPILE = source='$<' object='$@' libtool=no \
    DEPDIR=$(DEPDIR) $(CXXDEPMODE) $(depcomp) $(COMPILE.base)
POSTCOMPILE =
endif

.cc.o .c.o:
	$(COMPILE) $<
	$(POSTCOMPILE)

#
# Support for additional languages (other than C).
# C can be supported this way too (leave for later).

LANG_MAKEFRAGS = @all_lang_makefrags@

# Flags to pass to recursive makes.
# CC is set by configure.
# ??? The choices here will need some experimenting with.

export AR_FOR_TARGET
export AR_CREATE_FOR_TARGET
export AR_FLAGS_FOR_TARGET
export AR_EXTRACT_FOR_TARGET
export AWK
export DESTDIR
export GCC_FOR_TARGET
export INCLUDES
export INSTALL_DATA
export LIPO_FOR_TARGET
export MACHMODE_H
export NM_FOR_TARGET
export STRIP_FOR_TARGET
export RANLIB_FOR_TARGET
export libsubdir

FLAGS_TO_PASS = \
	"ADA_CFLAGS=$(ADA_CFLAGS)" \
	"BISON=$(BISON)" \
	"BISONFLAGS=$(BISONFLAGS)" \
	"CFLAGS=$(CFLAGS) $(WARN_CFLAGS)" \
	"LDFLAGS=$(LDFLAGS)" \
	"FLEX=$(FLEX)" \
	"FLEXFLAGS=$(FLEXFLAGS)" \
	"INSTALL=$(INSTALL)" \
	"INSTALL_DATA=$(INSTALL_DATA)" \
	"INSTALL_PROGRAM=$(INSTALL_PROGRAM)" \
	"INSTALL_SCRIPT=$(INSTALL_SCRIPT)" \
	"LN=$(LN)" \
	"LN_S=$(LN_S)" \
	"MAKEINFO=$(MAKEINFO)" \
	"MAKEINFOFLAGS=$(MAKEINFOFLAGS)" \
	"MAKEOVERRIDES=" \
	"SHELL=$(SHELL)" \
	"exeext=$(exeext)" \
	"build_exeext=$(build_exeext)" \
	"objext=$(objext)" \
	"exec_prefix=$(exec_prefix)" \
	"prefix=$(prefix)" \
	"local_prefix=$(local_prefix)" \
	"gxx_include_dir=$(gcc_gxx_include_dir)" \
	"build_tooldir=$(build_tooldir)" \
	"gcc_tooldir=$(gcc_tooldir)" \
	"bindir=$(bindir)" \
	"libexecsubdir=$(libexecsubdir)" \
	"datarootdir=$(datarootdir)" \
	"datadir=$(datadir)" \
	"localedir=$(localedir)"
#
# Lists of files for various purposes.

# All option source files
ALL_OPT_FILES=$(lang_opt_files) $(extra_opt_files)

# Target specific, C specific object file
C_TARGET_OBJS=@c_target_objs@

# Target specific, C++ specific object file
CXX_TARGET_OBJS=@cxx_target_objs@

# Target specific, Fortran specific object file
FORTRAN_TARGET_OBJS=@fortran_target_objs@

# Object files for gcc many-languages driver.
GCC_OBJS = gcc.o ggc-none.o

c-family-warn = $(STRICT_WARN)

# Language-specific object files shared by all C-family front ends.
C_COMMON_OBJS = c-family/c-common.o c-family/c-cppbuiltin.o c-family/c-dump.o \
  c-family/c-format.o c-family/c-gimplify.o c-family/c-lex.o \
  c-family/c-omp.o c-family/c-opts.o c-family/c-pch.o \
  c-family/c-ppoutput.o c-family/c-pragma.o c-family/c-pretty-print.o \
  c-family/c-semantics.o c-family/c-ada-spec.o \
  c-family/c-cilkplus.o \
  c-family/array-notation-common.o c-family/cilk.o c-family/c-ubsan.o

# Language-independent object files.
# We put the insn-*.o files first so that a parallel make will build
# them sooner, because they are large and otherwise tend to be the
# last objects to finish building.
OBJS = \
	insn-attrtab.o \
	insn-automata.o \
	insn-dfatab.o \
	insn-emit.o \
	insn-extract.o \
	insn-latencytab.o \
	insn-modes.o \
	insn-opinit.o \
	insn-output.o \
	insn-peep.o \
	insn-preds.o \
	insn-recog.o \
	insn-enums.o \
	ggc-page.o \
	alias.o \
	alloc-pool.o \
	auto-inc-dec.o \
	auto-profile.o \
	bb-reorder.o \
	bitmap.o \
	bt-load.o \
	builtins.o \
	caller-save.o \
	calls.o \
	cfg.o \
	cfganal.o \
	cfgbuild.o \
	cfgcleanup.o \
	cfgexpand.o \
	cfghooks.o \
	cfgloop.o \
	cfgloopanal.o \
	cfgloopmanip.o \
	cfgrtl.o \
	symtab.o \
	cgraph.o \
	cgraphbuild.o \
	cgraphunit.o \
	cgraphclones.o \
	cilk-common.o \
	combine.o \
	combine-stack-adj.o \
	compare-elim.o \
	context.o \
	convert.o \
	coverage.o \
	cppbuiltin.o \
	cppdefault.o \
	cprop.o \
	cse.o \
	cselib.o \
	data-streamer.o \
	data-streamer-in.o \
	data-streamer-out.o \
	dbxout.o \
	dbgcnt.o \
	dce.o \
	ddg.o \
	debug.o \
	df-core.o \
	df-problems.o \
	df-scan.o \
	dfp.o \
	dojump.o \
	dominance.o \
	domwalk.o \
	double-int.o \
	dse.o \
	dumpfile.o \
	dwarf2asm.o \
	dwarf2cfi.o \
	dwarf2out.o \
	emit-rtl.o \
	et-forest.o \
	except.o \
	explow.o \
	expmed.o \
	expr.o \
	final.o \
	fixed-value.o \
	fold-const.o \
	function.o \
	fwprop.o \
	gcse.o \
	ggc-common.o \
	gimple.o \
	gimple-builder.o \
	gimple-expr.o \
	gimple-iterator.o \
	gimple-fold.o \
	gimple-low.o \
	gimple-match.o \
	generic-match.o \
	gimple-pretty-print.o \
	gimple-ssa-isolate-paths.o \
	gimple-ssa-strength-reduction.o \
	gimple-streamer-in.o \
	gimple-streamer-out.o \
	gimple-walk.o \
	gimplify.o \
	gimplify-me.o \
	godump.o \
	graph.o \
	graphds.o \
	graphite.o \
	graphite-blocking.o \
	graphite-isl-ast-to-gimple.o \
	graphite-dependences.o \
	graphite-interchange.o \
	graphite-optimize-isl.o \
	graphite-poly.o \
	graphite-scop-detection.o \
	graphite-sese-to-poly.o \
	gtype-desc.o \
	haifa-sched.o \
	hw-doloop.o \
	hwint.o \
	ifcvt.o \
	ree.o \
	inchash.o \
	incpath.o \
	init-regs.o \
	internal-fn.o \
	ipa-chkp.o \
	ipa-cp.o \
	ipa-devirt.o \
	ipa-polymorphic-call.o \
	ipa-split.o \
	ipa-inline.o \
	ipa-comdats.o \
	ipa-visibility.o \
	ipa-inline-analysis.o \
	ipa-inline-transform.o \
	ipa-profile.o \
	ipa-prop.o \
	ipa-pure-const.o \
	ipa-icf.o \
	ipa-icf-gimple.o \
	ipa-reference.o \
	ipa-ref.o \
	ipa-utils.o \
	ipa.o \
	ira.o \
	ira-build.o \
	ira-costs.o \
	ira-conflicts.o \
	ira-color.o \
	ira-emit.o \
	ira-lives.o \
	jump.o \
	langhooks.o \
	lcm.o \
	lists.o \
	loop-doloop.o \
	loop-init.o \
	loop-invariant.o \
	loop-iv.o \
	loop-unroll.o \
	lower-subreg.o \
	lra.o \
	lra-assigns.o \
	lra-coalesce.o \
	lra-constraints.o \
	lra-eliminations.o \
	lra-lives.o \
	lra-remat.o \
	lra-spills.o \
	lto-cgraph.o \
	lto-streamer.o \
	lto-streamer-in.o \
	lto-streamer-out.o \
	lto-section-in.o \
	lto-section-out.o \
	lto-opts.o \
	lto-compress.o \
	mcf.o \
	mode-switching.o \
	modulo-sched.o \
	omega.o \
	omp-low.o \
	optabs.o \
	options-save.o \
	opts-global.o \
	passes.o \
	plugin.o \
	postreload-gcse.o \
	postreload.o \
	predict.o \
	print-rtl.o \
	print-tree.o \
	profile.o \
	real.o \
	realmpfr.o \
	recog.o \
	reg-stack.o \
	regcprop.o \
	reginfo.o \
	regrename.o \
	regstat.o \
	reload.o \
	reload1.o \
	reorg.o \
	resource.o \
	rtl-chkp.o \
	rtl-error.o \
	rtl.o \
	rtlhash.o \
	rtlanal.o \
	rtlhooks.o \
	sbitmap.o \
	sched-deps.o \
	sched-ebb.o \
	sched-rgn.o \
	sched-vis.o \
	sdbout.o \
	sel-sched-ir.o \
	sel-sched-dump.o \
	sel-sched.o \
	sese.o \
	shrink-wrap.o \
	simplify-rtx.o \
	sparseset.o \
	sreal.o \
	stack-ptr-mod.o \
	statistics.o \
	stmt.o \
	stor-layout.o \
	store-motion.o \
	streamer-hooks.o \
	stringpool.o \
	target-globals.o \
	targhooks.o \
	timevar.o \
	toplev.o \
	tracer.o \
	trans-mem.o \
	tree-affine.o \
	asan.o \
	tsan.o \
	ubsan.o \
	sanopt.o \
	tree-call-cdce.o \
	tree-cfg.o \
	tree-cfgcleanup.o \
	tree-chrec.o \
	tree-complex.o \
	tree-data-ref.o \
	tree-dfa.o \
	tree-diagnostic.o \
	tree-dump.o \
	tree-eh.o \
	tree-emutls.o \
	tree-if-conv.o \
	tree-inline.o \
	tree-into-ssa.o \
	tree-iterator.o \
	tree-loop-distribution.o \
	tree-nested.o \
	tree-nrv.o \
	tree-object-size.o \
	tree-outof-ssa.o \
	tree-parloops.o \
	tree-phinodes.o \
	tree-chkp.o \
	tree-chkp-opt.o \
	tree-predcom.o \
	tree-pretty-print.o \
	tree-profile.o \
	tree-scalar-evolution.o \
	tree-sra.o \
	tree-switch-conversion.o \
	tree-ssa-address.o \
	tree-ssa-alias.o \
	tree-ssa-ccp.o \
	tree-ssa-coalesce.o \
	tree-ssa-copy.o \
	tree-ssa-copyrename.o \
	tree-ssa-dce.o \
	tree-ssa-dom.o \
	tree-ssa-dse.o \
	tree-ssa-forwprop.o \
	tree-ssa-ifcombine.o \
	tree-ssa-live.o \
	tree-ssa-loop-ch.o \
	tree-ssa-loop-im.o \
	tree-ssa-loop-ivcanon.o \
	tree-ssa-loop-ivopts.o \
	tree-ssa-loop-manip.o \
	tree-ssa-loop-niter.o \
	tree-ssa-loop-prefetch.o \
	tree-ssa-loop-unswitch.o \
	tree-ssa-loop.o \
	tree-ssa-math-opts.o \
	tree-ssa-operands.o \
	tree-ssa-phiopt.o \
	tree-ssa-phiprop.o \
	tree-ssa-pre.o \
	tree-ssa-propagate.o \
	tree-ssa-reassoc.o \
	tree-ssa-sccvn.o \
	tree-ssa-sink.o \
	tree-ssa-strlen.o \
	tree-ssa-structalias.o \
	tree-ssa-tail-merge.o \
	tree-ssa-ter.o \
	tree-ssa-threadedge.o \
	tree-ssa-threadupdate.o \
	tree-ssa-uncprop.o \
	tree-ssa-uninit.o \
	tree-ssa.o \
	tree-ssanames.o \
	tree-stdarg.o \
	tree-streamer.o \
	tree-streamer-in.o \
	tree-streamer-out.o \
	tree-tailcall.o \
	tree-vect-generic.o \
	tree-vect-patterns.o \
	tree-vect-data-refs.o \
	tree-vect-stmts.o \
	tree-vect-loop.o \
	tree-vect-loop-manip.o \
	tree-vect-slp.o \
	tree-vectorizer.o \
	tree-vrp.o \
	tree.o \
	valtrack.o \
	value-prof.o \
	var-tracking.o \
	varasm.o \
	varpool.o \
	vmsdbgout.o \
	vtable-verify.o \
	web.o \
	wide-int.o \
	wide-int-print.o \
	xcoffout.o \
	$(out_object_file) \
	$(EXTRA_OBJS) \
	$(host_hook_obj)

# Objects in libcommon.a, potentially used by all host binaries and with
# no target dependencies.
OBJS-libcommon = diagnostic.o diagnostic-color.o pretty-print.o intl.o \
	vec.o  input.o version.o

# Objects in libcommon-target.a, used by drivers and by the core
# compiler and containing target-dependent code.
OBJS-libcommon-target = $(common_out_object_file) prefix.o params.o \
	opts.o opts-common.o options.o vec.o hooks.o common/common-targhooks.o \
	hash-table.o file-find.o

# This lists all host objects for the front ends.
ALL_HOST_FRONTEND_OBJS = $(foreach v,$(CONFIG_LANGUAGES),$($(v)_OBJS))

ALL_HOST_BACKEND_OBJS = $(GCC_OBJS) $(OBJS) $(OBJS-libcommon) \
  $(OBJS-libcommon-target) @TREEBROWSER@ main.o c-family/cppspec.o \
  $(COLLECT2_OBJS) $(EXTRA_GCC_OBJS) $(GCOV_OBJS) $(GCOV_DUMP_OBJS) \
  $(GCOV_TOOL_OBJS) lto-wrapper.o collect-utils.o

# This lists all host object files, whether they are included in this
# compilation or not.
ALL_HOST_OBJS = $(ALL_HOST_FRONTEND_OBJS) $(ALL_HOST_BACKEND_OBJS)

BACKEND = libbackend.a main.o @TREEBROWSER@ libcommon-target.a libcommon.a \
	$(CPPLIB) $(LIBDECNUMBER)

# This is defined to "yes" if Tree checking is enabled, which roughly means
# front-end checking.
TREECHECKING = @TREECHECKING@

# The full name of the driver on installation
FULL_DRIVER_NAME=$(target_noncanonical)-gcc-$(version)$(exeext)

MOSTLYCLEANFILES = insn-flags.h insn-config.h insn-codes.h \
 insn-output.c insn-recog.c insn-emit.c insn-extract.c insn-peep.c \
 insn-attr.h insn-attr-common.h insn-attrtab.c insn-dfatab.c \
 insn-latencytab.c insn-opinit.c insn-opinit.h insn-preds.c insn-constants.h \
 tm-preds.h tm-constrs.h checksum-options gimple-match.c generic-match.c \
 tree-check.h min-insn-modes.c insn-modes.c insn-modes.h \
 genrtl.h gt-*.h gtype-*.h gtype-desc.c gtyp-input.list \
 xgcc$(exeext) cpp$(exeext) $(FULL_DRIVER_NAME) \
 $(EXTRA_PROGRAMS) gcc-cross$(exeext) \
 $(SPECS) collect2$(exeext) gcc-ar$(exeext) gcc-nm$(exeext) \
 gcc-ranlib$(exeext) \
 gcov-iov$(build_exeext) gcov$(exeext) gcov-dump$(exeext) \
 gcov-tool$(exeect) \
 gengtype$(exeext) *.[0-9][0-9].* *.[si] *-checksum.c libbackend.a \
 libcommon-target.a libcommon.a libgcc.mk

# This symlink makes the full installation name of the driver be available
# from within the *build* directory, for use when running the JIT library
# from there (e.g. when running its testsuite).
$(FULL_DRIVER_NAME): ./xgcc
	$(LN) -s $< $@

#
# Language makefile fragments.

# The following targets define the interface between us and the languages.
#
# all.cross, start.encap, rest.encap,
# install-common, install-info, install-man,
# uninstall,
# mostlyclean, clean, distclean, maintainer-clean,
#
# Each language is linked in with a series of hooks.  The name of each
# hooked is "lang.${target_name}" (eg: lang.info).  Configure computes
# and adds these here.  We use double-colon rules for some of the hooks;
# double-colon rules should be preferred for any new hooks.

# language hooks, generated by configure
@language_hooks@

# per-language makefile fragments
ifneq ($(LANG_MAKEFRAGS),)
include $(LANG_MAKEFRAGS)
endif

# target and host overrides must follow the per-language makefile fragments
# so they can override or augment language-specific variables

# target overrides
ifneq ($(tmake_file),)
include $(tmake_file)
endif

# host overrides
ifneq ($(xmake_file),)
include $(xmake_file)
endif

# all-tree.def includes all the tree.def files.
all-tree.def: s-alltree; @true
s-alltree: Makefile
	rm -f tmp-all-tree.def
	echo '#include "tree.def"' > tmp-all-tree.def
	echo 'END_OF_BASE_TREE_CODES' >> tmp-all-tree.def
	echo '#include "c-family/c-common.def"' >> tmp-all-tree.def
	ltf="$(lang_tree_files)"; for f in $$ltf; do \
	  echo "#include \"$$f\""; \
	done | sed 's|$(srcdir)/||' >> tmp-all-tree.def
	$(SHELL) $(srcdir)/../move-if-change tmp-all-tree.def all-tree.def
	$(STAMP) s-alltree

# Now that LANG_MAKEFRAGS are included, we can add special flags to the
# objects that belong to the front ends.  We add an extra define that
# causes back-end specific include files to be poisoned, in the hope that
# we can avoid introducing dependencies of the front ends on things that
# no front end should ever look at (e.g. everything RTL related).
$(foreach file,$(ALL_HOST_FRONTEND_OBJS),$(eval CFLAGS-$(file) += -DIN_GCC_FRONTEND))

#

# -----------------------------
# Rebuilding this configuration
# -----------------------------

# On the use of stamps:
# Consider the example of tree-check.h. It is constructed with build/gencheck.
# A simple rule to build tree-check.h would be
# tree-check.h: build/gencheck$(build_exeext)
#	$(RUN_GEN) build/gencheck$(build_exeext) > tree-check.h
#
# but tree-check.h doesn't change every time gencheck changes. It would the
# nice if targets that depend on tree-check.h wouldn't be rebuild
# unnecessarily when tree-check.h is unchanged. To make this, tree-check.h
# must not be overwritten with a identical copy. One solution is to use a
# temporary file
# tree-check.h: build/gencheck$(build_exeext)
#	$(RUN_GEN) build/gencheck$(build_exeext) > tmp-check.h
#	$(SHELL) $(srcdir)/../move-if-change tmp-check.h tree-check.h
#
# This solution has a different problem. Since the time stamp of tree-check.h
# is unchanged, make will try to update tree-check.h every time it runs.
# To prevent this, one can add a stamp
# tree-check.h: s-check
# s-check : build/gencheck$(build_exeext)
#	$(RUN_GEN) build/gencheck$(build_exeext) > tmp-check.h
#	$(SHELL) $(srcdir)/../move-if-change tmp-check.h tree-check.h
#	$(STAMP) s-check
#
# The problem with this solution is that make thinks that tree-check.h is
# always unchanged. Make must be deceived into thinking that tree-check.h is
# rebuild by the "tree-check.h: s-check" rule. To do this, add a dummy command:
# tree-check.h: s-check; @true
# s-check : build/gencheck$(build_exeext)
#	$(RUN_GEN) build/gencheck$(build_exeext) > tmp-check.h
#	$(SHELL) $(srcdir)/../move-if-change tmp-check.h tree-check.h
#	$(STAMP) s-check
#
# This is what is done in this makefile. Note that mkconfig.sh has a
# move-if-change built-in

Makefile: config.status $(srcdir)/Makefile.in $(LANG_MAKEFRAGS)
	LANGUAGES="$(CONFIG_LANGUAGES)" \
	CONFIG_HEADERS= \
	CONFIG_SHELL="$(SHELL)" \
	CONFIG_FILES=$@ $(SHELL) config.status

config.h: cs-config.h ; @true
bconfig.h: cs-bconfig.h ; @true
tconfig.h: cs-tconfig.h ; @true
tm.h: cs-tm.h ; @true
tm_p.h: cs-tm_p.h ; @true

cs-config.h: Makefile
	TARGET_CPU_DEFAULT="" \
	HEADERS="$(host_xm_include_list)" DEFINES="$(host_xm_defines)" \
	$(SHELL) $(srcdir)/mkconfig.sh config.h

cs-bconfig.h: Makefile
	TARGET_CPU_DEFAULT="" \
	HEADERS="$(build_xm_include_list)" DEFINES="$(build_xm_defines)" \
	$(SHELL) $(srcdir)/mkconfig.sh bconfig.h

cs-tconfig.h: Makefile
	TARGET_CPU_DEFAULT="" \
	HEADERS="$(xm_include_list)" DEFINES="USED_FOR_TARGET $(xm_defines)" \
	$(SHELL) $(srcdir)/mkconfig.sh tconfig.h

cs-tm.h: Makefile
	TARGET_CPU_DEFAULT="$(target_cpu_default)" \
	HEADERS="$(tm_include_list)" DEFINES="$(tm_defines)" \
	$(SHELL) $(srcdir)/mkconfig.sh tm.h

cs-tm_p.h: Makefile
	TARGET_CPU_DEFAULT="" \
	HEADERS="$(tm_p_include_list)" DEFINES="" \
	$(SHELL) $(srcdir)/mkconfig.sh tm_p.h

# Don't automatically run autoconf, since configure.ac might be accidentally
# newer than configure.  Also, this writes into the source directory which
# might be on a read-only file system.  If configured for maintainer mode
# then do allow autoconf to be run.

AUTOCONF = autoconf
ACLOCAL = aclocal
ACLOCAL_AMFLAGS = -I ../config -I ..
aclocal_deps = \
	$(srcdir)/../libtool.m4 \
	$(srcdir)/../ltoptions.m4 \
	$(srcdir)/../ltsugar.m4 \
	$(srcdir)/../ltversion.m4 \
	$(srcdir)/../lt~obsolete.m4 \
	$(srcdir)/../config/acx.m4 \
	$(srcdir)/../config/codeset.m4 \
	$(srcdir)/../config/extensions.m4 \
	$(srcdir)/../config/gettext-sister.m4 \
	$(srcdir)/../config/gcc-plugin.m4 \
	$(srcdir)/../config/iconv.m4 \
	$(srcdir)/../config/lcmessage.m4 \
	$(srcdir)/../config/lib-ld.m4 \
	$(srcdir)/../config/lib-link.m4 \
	$(srcdir)/../config/lib-prefix.m4 \
	$(srcdir)/../config/override.m4 \
	$(srcdir)/../config/progtest.m4 \
        $(srcdir)/../config/stdint.m4 \
	$(srcdir)/../config/unwind_ipinfo.m4 \
	$(srcdir)/../config/warnings.m4 \
	$(srcdir)/../config/dfp.m4 \
	$(srcdir)/../config/mmap.m4 \
	$(srcdir)/acinclude.m4

$(srcdir)/configure: @MAINT@ $(srcdir)/configure.ac $(srcdir)/aclocal.m4
	(cd $(srcdir) && $(AUTOCONF))

$(srcdir)/aclocal.m4 : @MAINT@ $(aclocal_deps)
	(cd $(srcdir) && $(ACLOCAL) $(ACLOCAL_AMFLAGS))

# cstamp-h.in controls rebuilding of config.in.
# It is named cstamp-h.in and not stamp-h.in so the mostlyclean rule doesn't
# delete it.  A stamp file is needed as autoheader won't update the file if
# nothing has changed.
# It remains in the source directory and is part of the distribution.
# This follows what is done in shellutils, fileutils, etc.
# "echo timestamp" is used instead of touch to be consistent with other
# packages that use autoconf (??? perhaps also to avoid problems with patch?).
# ??? Newer versions have a maintainer mode that may be useful here.

# Don't run autoheader automatically either.
# Only run it if maintainer mode is enabled.
@MAINT@ AUTOHEADER = autoheader
@MAINT@ $(srcdir)/config.in: $(srcdir)/cstamp-h.in
@MAINT@ $(srcdir)/cstamp-h.in: $(srcdir)/configure.ac
@MAINT@	(cd $(srcdir) && $(AUTOHEADER))
@MAINT@	@rm -f $(srcdir)/cstamp-h.in
@MAINT@	echo timestamp > $(srcdir)/cstamp-h.in
auto-host.h: cstamp-h ; @true
cstamp-h: config.in config.status
	CONFIG_HEADERS=auto-host.h:config.in \
	CONFIG_FILES= \
	LANGUAGES="$(CONFIG_LANGUAGES)" $(SHELL) config.status

# Really, really stupid make features, such as SUN's KEEP_STATE, may force
# a target to build even if it is up-to-date.  So we must verify that
# config.status does not exist before failing.
config.status: $(srcdir)/configure $(srcdir)/config.gcc
	@if [ ! -f config.status ] ; then \
	  echo You must configure gcc.  Look at http://gcc.gnu.org/install/ for details.; \
	  false; \
	else \
	  LANGUAGES="$(CONFIG_LANGUAGES)" $(SHELL) config.status --recheck; \
	fi

# --------
# UNSORTED
# --------

# Provide quickstrap as a target that people can type into the gcc directory,
# and that fails if you're not into it.
quickstrap: all
	cd $(toplevel_builddir) && $(MAKE) all-target-libgcc

all.internal: start.encap rest.encap doc
# This is what to compile if making a cross-compiler.
all.cross: native gcc-cross$(exeext) cpp$(exeext) specs \
	libgcc-support lang.all.cross doc @GENINSRC@ srcextra
# This is what must be made before installing GCC and converting libraries.
start.encap: native xgcc$(exeext) cpp$(exeext) specs \
	libgcc-support lang.start.encap @GENINSRC@ srcextra
# These can't be made until after GCC can run.
rest.encap: lang.rest.encap
# This is what is made with the host's compiler
# whether making a cross compiler or not.
native: config.status auto-host.h build-@POSUB@ $(LANGUAGES) \
	$(EXTRA_PROGRAMS) $(COLLECT2) lto-wrapper$(exeext) \
	gcc-ar$(exeext) gcc-nm$(exeext) gcc-ranlib$(exeext)

ifeq ($(enable_plugin),yes)
native: gengtype$(exeext)
endif

# On the target machine, finish building a cross compiler.
# This does the things that can't be done on the host machine.
rest.cross: specs

# Recompile all the language-independent object files.
# This is used only if the user explicitly asks for it.
compilations: $(BACKEND)

# This archive is strictly for the host.
libbackend.a: $(OBJS)
	-rm -rf libbackend.a
	$(AR) $(AR_FLAGS) libbackend.a $(OBJS)
	-$(RANLIB) $(RANLIB_FLAGS) libbackend.a

libcommon-target.a: $(OBJS-libcommon-target)
	-rm -rf libcommon-target.a
	$(AR) $(AR_FLAGS) libcommon-target.a $(OBJS-libcommon-target)
	-$(RANLIB) $(RANLIB_FLAGS) libcommon-target.a

libcommon.a: $(OBJS-libcommon)
	-rm -rf libcommon.a
	$(AR) $(AR_FLAGS) libcommon.a $(OBJS-libcommon)
	-$(RANLIB) $(RANLIB_FLAGS) libcommon.a

# We call this executable `xgcc' rather than `gcc'
# to avoid confusion if the current directory is in the path
# and CC is `gcc'.  It is renamed to `gcc' when it is installed.
xgcc$(exeext): $(GCC_OBJS) c/gccspec.o libcommon-target.a $(LIBDEPS) \
	$(EXTRA_GCC_OBJS)
	+$(LINKER) $(ALL_LINKERFLAGS) $(LDFLAGS) -o $@ $(GCC_OBJS) \
	  c/gccspec.o $(EXTRA_GCC_OBJS) libcommon-target.a \
	  $(EXTRA_GCC_LIBS) $(LIBS)

# cpp is to cpp0 as e.g. g++ is to cc1plus: Just another driver.
# It is part of c-family because the handled extensions are hard-coded
# and only contain c-family extensions (see known_suffixes).
cpp$(exeext): $(GCC_OBJS) c-family/cppspec.o libcommon-target.a $(LIBDEPS) \
	$(EXTRA_GCC_OBJS)
	+$(LINKER) $(ALL_LINKERFLAGS) $(LDFLAGS) -o $@ $(GCC_OBJS) \
	  c-family/cppspec.o $(EXTRA_GCC_OBJS) libcommon-target.a \
	  $(EXTRA_GCC_LIBS) $(LIBS)

# Dump a specs file to make -B./ read these specs over installed ones.
$(SPECS): xgcc$(exeext)
	$(GCC_FOR_TARGET) -dumpspecs > tmp-specs
	mv tmp-specs $(SPECS)

# We do want to create an executable named `xgcc', so we can use it to
# compile libgcc2.a.
# Also create gcc-cross, so that install-common will install properly.
gcc-cross$(exeext): xgcc$(exeext)
	cp xgcc$(exeext) gcc-cross$(exeext)

checksum-options:
	echo "$(LINKER) $(ALL_LINKERFLAGS) $(LDFLAGS)" > checksum-options.tmp \
	&& $(srcdir)/../move-if-change checksum-options.tmp checksum-options

#
# Build libgcc.a.

libgcc-support: libgcc.mvars stmp-int-hdrs $(TCONFIG_H) \
	$(MACHMODE_H) gcov-iov.h

libgcc.mvars: config.status Makefile specs xgcc$(exeext)
	: > tmp-libgcc.mvars
	echo GCC_CFLAGS = '$(GCC_CFLAGS)' >> tmp-libgcc.mvars
	echo INHIBIT_LIBC_CFLAGS = '$(INHIBIT_LIBC_CFLAGS)' >> tmp-libgcc.mvars
	echo TARGET_SYSTEM_ROOT = '$(TARGET_SYSTEM_ROOT)' >> tmp-libgcc.mvars

	mv tmp-libgcc.mvars libgcc.mvars

# Use the genmultilib shell script to generate the information the gcc
# driver program needs to select the library directory based on the
# switches.
multilib.h: s-mlib; @true
s-mlib: $(srcdir)/genmultilib Makefile
	if test @enable_multilib@ = yes \
	   || test -n "$(MULTILIB_OSDIRNAMES)"; then \
	  $(SHELL) $(srcdir)/genmultilib \
	    "$(MULTILIB_OPTIONS)" \
	    "$(MULTILIB_DIRNAMES)" \
	    "$(MULTILIB_MATCHES)" \
	    "$(MULTILIB_EXCEPTIONS)" \
	    "$(MULTILIB_EXTRA_OPTS)" \
	    "$(MULTILIB_EXCLUSIONS)" \
	    "$(MULTILIB_OSDIRNAMES)" \
	    "$(MULTILIB_REQUIRED)" \
	    "$(if $(MULTILIB_OSDIRNAMES),,$(MULTIARCH_DIRNAME))" \
	    "$(MULTILIB_REUSE)" \
	    "@enable_multilib@" \
	    > tmp-mlib.h; \
	else \
	  $(SHELL) $(srcdir)/genmultilib '' '' '' '' '' '' '' '' \
	    "$(MULTIARCH_DIRNAME)" '' no \
	    > tmp-mlib.h; \
	fi
	$(SHELL) $(srcdir)/../move-if-change tmp-mlib.h multilib.h
	$(STAMP) s-mlib
#
# Compiling object files from source files.

# Note that dependencies on obstack.h are not written
# because that file is not part of GCC.

srcextra: gcc.srcextra lang.srcextra

gcc.srcextra: gengtype-lex.c
	-cp -p $^ $(srcdir)

AR_OBJS = file-find.o
AR_LIBS = @COLLECT2_LIBS@

gcc-ar$(exeext): gcc-ar.o $(AR_OBJS) $(LIBDEPS)
	+$(LINKER) $(ALL_LINKERFLAGS) $(LDFLAGS) gcc-ar.o -o $@ \
		$(AR_OBJS) $(LIBS) $(AR_LIBS)

gcc-nm$(exeext): gcc-nm.o $(AR_OBJS) $(LIBDEPS)
	+$(LINKER) $(ALL_LINKERFLAGS) $(LDFLAGS) gcc-nm.o -o $@ \
		$(AR_OBJS) $(LIBS) $(AR_LIBS)

gcc-ranlib$(exeext): gcc-ranlib.o $(AR_OBJS) $(LIBDEPS)
	+$(LINKER) $(ALL_LINKERFLAGS) $(LDFLAGS) gcc-ranlib.o -o $@ \
		$(AR_OBJS) $(LIBS) $(AR_LIBS)

CFLAGS-gcc-ar.o += $(DRIVER_DEFINES) \
	-DTARGET_MACHINE=\"$(target_noncanonical)\" \
	@TARGET_SYSTEM_ROOT_DEFINE@ -DPERSONALITY=\"ar\"

CFLAGS-gcc-ranlib.o += $(DRIVER_DEFINES) \
	-DTARGET_MACHINE=\"$(target_noncanonical)\" \
	@TARGET_SYSTEM_ROOT_DEFINE@ -DPERSONALITY=\"ranlib\"

CFLAGS-gcc-nm.o += $(DRIVER_DEFINES) \
	-DTARGET_MACHINE=\"$(target_noncanonical)\" \
	@TARGET_SYSTEM_ROOT_DEFINE@ -DPERSONALITY=\"nm\"

# ??? the implicit rules dont trigger if the source file has a different name
# so copy instead
gcc-ranlib.c: gcc-ar.c
	cp $^ $@

gcc-nm.c: gcc-ar.c
	cp $^ $@

COLLECT2_OBJS = collect2.o collect2-aix.o tlink.o vec.o ggc-none.o \
  collect-utils.o file-find.o
COLLECT2_LIBS = @COLLECT2_LIBS@
collect2$(exeext): $(COLLECT2_OBJS) $(LIBDEPS)
# Don't try modifying collect2 (aka ld) in place--it might be linking this.
	+$(LINKER) $(ALL_LINKERFLAGS) $(LDFLAGS) -o T$@ \
		$(COLLECT2_OBJS) $(LIBS) $(COLLECT2_LIBS)
	mv -f T$@ $@

CFLAGS-collect2.o += -DTARGET_MACHINE=\"$(target_noncanonical)\" \
	@TARGET_SYSTEM_ROOT_DEFINE@

LTO_WRAPPER_OBJS = lto-wrapper.o collect-utils.o ggc-none.o
lto-wrapper$(exeext): $(LTO_WRAPPER_OBJS) libcommon-target.a $(LIBDEPS)
	+$(LINKER) $(ALL_COMPILERFLAGS) $(LDFLAGS) -o T$@ \
	   $(LTO_WRAPPER_OBJS) libcommon-target.a $(LIBS)
	mv -f T$@ $@

# Files used by all variants of C or by the stand-alone pre-processor.

CFLAGS-c-family/c-opts.o += @TARGET_SYSTEM_ROOT_DEFINE@

CFLAGS-c-family/c-pch.o += -DHOST_MACHINE=\"$(host)\" \
	-DTARGET_MACHINE=\"$(target)\"

default-c.o: config/default-c.c
	$(COMPILE) $<
	$(POSTCOMPILE)

# Files used by all variants of C and some other languages.

CFLAGS-prefix.o += -DPREFIX=\"$(prefix)\" -DBASEVER=$(BASEVER_s)
prefix.o: $(BASEVER)

# Language-independent files.

DRIVER_DEFINES = \
  -DSTANDARD_STARTFILE_PREFIX=\"$(unlibsubdir)/\" \
  -DSTANDARD_EXEC_PREFIX=\"$(libdir)/gcc/\" \
  -DSTANDARD_LIBEXEC_PREFIX=\"$(libexecdir)/gcc/\" \
  -DDEFAULT_TARGET_VERSION=\"$(version)\" \
  -DDEFAULT_REAL_TARGET_MACHINE=\"$(real_target_noncanonical)\" \
  -DDEFAULT_TARGET_MACHINE=\"$(target_noncanonical)\" \
  -DSTANDARD_BINDIR_PREFIX=\"$(bindir)/\" \
  -DTOOLDIR_BASE_PREFIX=\"$(libsubdir_to_prefix)$(prefix_to_exec_prefix)\" \
  -DACCEL_DIR_SUFFIX=\"$(accel_dir_suffix)\" \
  @TARGET_SYSTEM_ROOT_DEFINE@ \
  $(VALGRIND_DRIVER_DEFINES) \
  $(if $(SHLIB),$(if $(filter yes,@enable_shared@),-DENABLE_SHARED_LIBGCC)) \
  -DCONFIGURE_SPECS="\"@CONFIGURE_SPECS@\""

CFLAGS-gcc.o += $(DRIVER_DEFINES)

specs.h : s-specs ; @true
s-specs : Makefile
	lsf="$(lang_specs_files)"; for f in $$lsf; do \
	    echo "#include \"$$f\""; \
	done | sed 's|$(srcdir)/||' > tmp-specs.h
	$(SHELL) $(srcdir)/../move-if-change tmp-specs.h specs.h
	$(STAMP) s-specs

optionlist: s-options ; @true
s-options: $(ALL_OPT_FILES) Makefile $(srcdir)/opt-gather.awk
	$(AWK) -f $(srcdir)/opt-gather.awk $(ALL_OPT_FILES) > tmp-optionlist
	$(SHELL) $(srcdir)/../move-if-change tmp-optionlist optionlist
	$(STAMP) s-options

options.c: optionlist $(srcdir)/opt-functions.awk $(srcdir)/opt-read.awk \
    $(srcdir)/optc-gen.awk
	$(AWK) -f $(srcdir)/opt-functions.awk -f $(srcdir)/opt-read.awk \
	       -f $(srcdir)/optc-gen.awk \
	       -v header_name="config.h system.h coretypes.h options.h tm.h" < $< > $@

options-save.c: optionlist $(srcdir)/opt-functions.awk $(srcdir)/opt-read.awk \
    $(srcdir)/optc-save-gen.awk
	$(AWK) -f $(srcdir)/opt-functions.awk -f $(srcdir)/opt-read.awk \
	       -f $(srcdir)/optc-save-gen.awk \
	       -v header_name="config.h system.h coretypes.h tm.h" < $< > $@

options.h: s-options-h ; @true
s-options-h: optionlist $(srcdir)/opt-functions.awk $(srcdir)/opt-read.awk \
    $(srcdir)/opth-gen.awk
	$(AWK) -f $(srcdir)/opt-functions.awk -f $(srcdir)/opt-read.awk \
	       -f $(srcdir)/opth-gen.awk \
	       < $< > tmp-options.h
	$(SHELL) $(srcdir)/../move-if-change tmp-options.h options.h
	$(STAMP) $@

dumpvers: dumpvers.c

CFLAGS-version.o += -DBASEVER=$(BASEVER_s) -DDATESTAMP=$(DATESTAMP_s) \
	-DREVISION=$(REVISION_s) \
	-DDEVPHASE=$(DEVPHASE_s) -DPKGVERSION=$(PKGVERSION_s) \
	-DBUGURL=$(BUGURL_s)
version.o: $(REVISION) $(DATESTAMP) $(BASEVER) $(DEVPHASE)

# lto-compress.o needs $(ZLIBINC) added to the include flags.
CFLAGS-lto-compress.o += $(ZLIBINC)

bversion.h: s-bversion; @true
s-bversion: BASE-VER
	echo "#define BUILDING_GCC_MAJOR `echo $(BASEVER_c) | sed -e 's/^\([0-9]*\).*$$/\1/'`" > bversion.h
	echo "#define BUILDING_GCC_MINOR `echo $(BASEVER_c) | sed -e 's/^[0-9]*\.\([0-9]*\).*$$/\1/'`" >> bversion.h
	echo "#define BUILDING_GCC_PATCHLEVEL `echo $(BASEVER_c) | sed -e 's/^[0-9]*\.[0-9]*\.\([0-9]*\)$$/\1/'`" >> bversion.h
	echo "#define BUILDING_GCC_VERSION (BUILDING_GCC_MAJOR * 1000 + BUILDING_GCC_MINOR)" >> bversion.h
	$(STAMP) s-bversion

CFLAGS-toplev.o += -DTARGET_NAME=\"$(target_noncanonical)\"

pass-instances.def: $(srcdir)/passes.def $(srcdir)/gen-pass-instances.awk
	$(AWK) -f $(srcdir)/gen-pass-instances.awk \
	  $(srcdir)/passes.def > pass-instances.def

$(out_object_file): $(out_file)
	$(COMPILE) $<
	$(POSTCOMPILE)

$(common_out_object_file): $(common_out_file)
	$(COMPILE) $<
	$(POSTCOMPILE)
#
# Generate header and source files from the machine description,
# and compile them.

.PRECIOUS: insn-config.h insn-flags.h insn-codes.h insn-constants.h \
  insn-emit.c insn-recog.c insn-extract.c insn-output.c insn-peep.c \
  insn-attr.h insn-attr-common.h insn-attrtab.c insn-dfatab.c \
  insn-latencytab.c insn-preds.c gimple-match.c generic-match.c

# Dependencies for the md file.  The first time through, we just assume
# the md file itself and the generated dependency file (in order to get
# it built).  The second time through we have the dependency file.
-include mddeps.mk
MD_DEPS = s-mddeps $(md_file) $(MD_INCLUDES)

s-mddeps: $(md_file) $(MD_INCLUDES) build/genmddeps$(build_exeext)
	$(RUN_GEN) build/genmddeps$(build_exeext) $(md_file) > tmp-mddeps
	$(SHELL) $(srcdir)/../move-if-change tmp-mddeps mddeps.mk
	$(STAMP) s-mddeps

# For each of the files generated by running a generator program over
# the machine description, the following static pattern rules run the
# generator program only if the machine description has changed,
# but touch the target file only when its contents actually change.
# The "; @true" construct forces Make to recheck the timestamp on
# the target file.

simple_rtl_generated_h	= insn-attr.h insn-attr-common.h insn-codes.h \
			  insn-config.h insn-flags.h

simple_rtl_generated_c	= insn-automata.c insn-emit.c \
			  insn-extract.c insn-output.c \
			  insn-peep.c insn-recog.c

simple_generated_h	= $(simple_rtl_generated_h) insn-constants.h

simple_generated_c	= $(simple_rtl_generated_c) insn-enums.c

$(simple_generated_h:insn-%.h=s-%) \
$(simple_generated_c:insn-%.c=s-%): s-%: $(MD_DEPS)

$(simple_rtl_generated_h:insn-%.h=s-%) \
$(simple_rtl_generated_c:insn-%.c=s-%): s-%: insn-conditions.md

$(simple_generated_h): insn-%.h: s-%; @true

$(simple_generated_h:insn-%.h=s-%): s-%: build/gen%$(build_exeext)
	$(RUN_GEN) build/gen$*$(build_exeext) $(md_file) \
	  $(filter insn-conditions.md,$^) > tmp-$*.h
	$(SHELL) $(srcdir)/../move-if-change tmp-$*.h insn-$*.h
	$(STAMP) s-$*

$(simple_generated_c): insn-%.c: s-%; @true
$(simple_generated_c:insn-%.c=s-%): s-%: build/gen%$(build_exeext)
	$(RUN_GEN) build/gen$*$(build_exeext) $(md_file) \
	  $(filter insn-conditions.md,$^) > tmp-$*.c
	$(SHELL) $(srcdir)/../move-if-change tmp-$*.c insn-$*.c
	$(STAMP) s-$*

# gencheck doesn't read the machine description, and the file produced
# doesn't use the insn-* convention.
tree-check.h: s-check ; @true
s-check : build/gencheck$(build_exeext)
	$(RUN_GEN) build/gencheck$(build_exeext) > tmp-check.h
	$(SHELL) $(srcdir)/../move-if-change tmp-check.h tree-check.h
	$(STAMP) s-check

# genattrtab produces three files: tmp-{attrtab.c,dfatab.c,latencytab.c}
insn-attrtab.c insn-dfatab.c insn-latencytab.c: s-attrtab ; @true
s-attrtab : $(MD_DEPS) build/genattrtab$(build_exeext) \
  insn-conditions.md
	$(RUN_GEN) build/genattrtab$(build_exeext) $(md_file) insn-conditions.md \
		-Atmp-attrtab.c -Dtmp-dfatab.c -Ltmp-latencytab.c
	$(SHELL) $(srcdir)/../move-if-change tmp-attrtab.c    insn-attrtab.c
	$(SHELL) $(srcdir)/../move-if-change tmp-dfatab.c     insn-dfatab.c
	$(SHELL) $(srcdir)/../move-if-change tmp-latencytab.c insn-latencytab.c
	$(STAMP) s-attrtab

# genopinit produces two files.
insn-opinit.c insn-opinit.h: s-opinit ; @true
s-opinit: $(MD_DEPS) build/genopinit$(build_exeext) insn-conditions.md
	$(RUN_GEN) build/genopinit$(build_exeext) $(md_file) \
	  insn-conditions.md -htmp-opinit.h -ctmp-opinit.c
	$(SHELL) $(srcdir)/../move-if-change tmp-opinit.h insn-opinit.h
	$(SHELL) $(srcdir)/../move-if-change tmp-opinit.c insn-opinit.c
	$(STAMP) s-opinit

# gencondmd doesn't use the standard naming convention.
build/gencondmd.c: s-conditions; @true
s-conditions: $(MD_DEPS) build/genconditions$(build_exeext)
	$(RUN_GEN) build/genconditions$(build_exeext) $(md_file) > tmp-condmd.c
	$(SHELL) $(srcdir)/../move-if-change tmp-condmd.c build/gencondmd.c
	$(STAMP) s-conditions

insn-conditions.md: s-condmd; @true
s-condmd: build/gencondmd$(build_exeext)
	$(RUN_GEN) build/gencondmd$(build_exeext) > tmp-cond.md
	$(SHELL) $(srcdir)/../move-if-change tmp-cond.md insn-conditions.md
	$(STAMP) s-condmd


# These files are generated by running the same generator more than
# once with different options, so they have custom rules.  The
# stampfile idiom is the same.
genrtl.h: s-genrtl-h; @true

s-genrtl-h: build/gengenrtl$(build_exeext)
	$(RUN_GEN) build/gengenrtl$(build_exeext) > tmp-genrtl.h
	$(SHELL) $(srcdir)/../move-if-change tmp-genrtl.h genrtl.h
	$(STAMP) s-genrtl-h

insn-modes.c: s-modes; @true
insn-modes.h: s-modes-h; @true
min-insn-modes.c: s-modes-m; @true

s-modes: build/genmodes$(build_exeext)
	$(RUN_GEN) build/genmodes$(build_exeext) > tmp-modes.c
	$(SHELL) $(srcdir)/../move-if-change tmp-modes.c insn-modes.c
	$(STAMP) s-modes

s-modes-h: build/genmodes$(build_exeext)
	$(RUN_GEN) build/genmodes$(build_exeext) -h > tmp-modes.h
	$(SHELL) $(srcdir)/../move-if-change tmp-modes.h insn-modes.h
	$(STAMP) s-modes-h

s-modes-m: build/genmodes$(build_exeext)
	$(RUN_GEN) build/genmodes$(build_exeext) -m > tmp-min-modes.c
	$(SHELL) $(srcdir)/../move-if-change tmp-min-modes.c min-insn-modes.c
	$(STAMP) s-modes-m

insn-preds.c: s-preds; @true
tm-preds.h: s-preds-h; @true
tm-constrs.h: s-constrs-h; @true

.PHONY: mddump
mddump: $(BUILD_RTL) $(MD_DEPS) build/genmddump$(build_exeext)
	$(RUN_GEN) build/genmddump$(build_exeext) $(md_file) > tmp-mddump.md

s-preds: $(MD_DEPS) build/genpreds$(build_exeext)
	$(RUN_GEN) build/genpreds$(build_exeext) $(md_file) > tmp-preds.c
	$(SHELL) $(srcdir)/../move-if-change tmp-preds.c insn-preds.c
	$(STAMP) s-preds

s-preds-h: $(MD_DEPS) build/genpreds$(build_exeext)
	$(RUN_GEN) build/genpreds$(build_exeext) -h $(md_file) > tmp-preds.h
	$(SHELL) $(srcdir)/../move-if-change tmp-preds.h tm-preds.h
	$(STAMP) s-preds-h

s-constrs-h: $(MD_DEPS) build/genpreds$(build_exeext)
	$(RUN_GEN) build/genpreds$(build_exeext) -c $(md_file) > tmp-constrs.h
	$(SHELL) $(srcdir)/../move-if-change tmp-constrs.h tm-constrs.h
	$(STAMP) s-constrs-h

target-hooks-def.h: s-target-hooks-def-h; @true
# make sure that when we build info files, the used tm.texi is up to date.
$(srcdir)/doc/tm.texi: s-tm-texi; @true

s-target-hooks-def-h: build/genhooks$(build_exeext)
	$(RUN_GEN) build/genhooks$(build_exeext) "Target Hook" \
					     > tmp-target-hooks-def.h
	$(SHELL) $(srcdir)/../move-if-change tmp-target-hooks-def.h \
					     target-hooks-def.h
	$(STAMP) s-target-hooks-def-h

c-family/c-target-hooks-def.h: s-c-target-hooks-def-h; @true

s-c-target-hooks-def-h: build/genhooks$(build_exeext)
	$(RUN_GEN) build/genhooks$(build_exeext) "C Target Hook" \
					     > tmp-c-target-hooks-def.h
	$(SHELL) $(srcdir)/../move-if-change tmp-c-target-hooks-def.h \
					     c-family/c-target-hooks-def.h
	$(STAMP) s-c-target-hooks-def-h

common/common-target-hooks-def.h: s-common-target-hooks-def-h; @true

s-common-target-hooks-def-h: build/genhooks$(build_exeext)
	$(RUN_GEN) build/genhooks$(build_exeext) "Common Target Hook" \
					     > tmp-common-target-hooks-def.h
	$(SHELL) $(srcdir)/../move-if-change tmp-common-target-hooks-def.h \
					     common/common-target-hooks-def.h
	$(STAMP) s-common-target-hooks-def-h

# check if someone mistakenly only changed tm.texi.
# We use a different pathname here to avoid a circular dependency.
s-tm-texi: $(srcdir)/doc/../doc/tm.texi

# The tm.texi we want to compare against / check into svn should have
# unix-style line endings.  To make this work on MinGW, remove \r.
# \r is not portable to Solaris tr, therefore we have a special
# case for ASCII.  We use \r for other encodings like EBCDIC.
s-tm-texi: build/genhooks$(build_exeext) $(srcdir)/doc/tm.texi.in
	$(RUN_GEN) build/genhooks$(build_exeext) -d \
			$(srcdir)/doc/tm.texi.in > tmp-tm.texi
	case `echo X|tr X '\101'` in \
	  A) tr -d '\015' < tmp-tm.texi > tmp2-tm.texi ;; \
	  *) tr -d '\r' < tmp-tm.texi > tmp2-tm.texi ;; \
	esac
	mv tmp2-tm.texi tmp-tm.texi
	$(SHELL) $(srcdir)/../move-if-change tmp-tm.texi tm.texi
	@if cmp -s $(srcdir)/doc/tm.texi tm.texi; then \
	  $(STAMP) $@; \
	elif test $(srcdir)/doc/tm.texi -nt $(srcdir)/doc/tm.texi.in \
	  && ( test $(srcdir)/doc/tm.texi -nt $(srcdir)/target.def \
	    || test $(srcdir)/doc/tm.texi -nt $(srcdir)/c-family/c-target.def \
	    || test $(srcdir)/doc/tm.texi -nt $(srcdir)/common/common-target.def \
	  ); then \
	  echo >&2 ; \
	  echo You should edit $(srcdir)/doc/tm.texi.in rather than $(srcdir)/doc/tm.texi . >&2 ; \
	  false; \
	else \
	  echo >&2 ; \
	  echo Verify that you have permission to grant a GFDL license for all >&2 ; \
	  echo new text in tm.texi, then copy it to $(srcdir)/doc/tm.texi. >&2 ; \
	  false; \
	fi

gimple-match.c: s-match gimple-match-head.c ; @true
generic-match.c: s-match generic-match-head.c ; @true

s-match: build/genmatch$(build_exeext) $(srcdir)/match.pd
	$(RUN_GEN) build/genmatch$(build_exeext) --gimple $(srcdir)/match.pd \
	    > tmp-gimple-match.c
	$(RUN_GEN) build/genmatch$(build_exeext) --generic $(srcdir)/match.pd \
	    > tmp-generic-match.c
	$(SHELL) $(srcdir)/../move-if-change tmp-gimple-match.c \
	    					gimple-match.c
	$(SHELL) $(srcdir)/../move-if-change tmp-generic-match.c \
	    					generic-match.c
	$(STAMP) s-match

GTFILES = $(CPP_ID_DATA_H) $(srcdir)/input.h $(srcdir)/coretypes.h \
  $(host_xm_file_list) \
  $(tm_file_list) $(HASHTAB_H) $(SPLAY_TREE_H) $(srcdir)/bitmap.h \
  $(srcdir)/wide-int.h $(srcdir)/alias.h $(srcdir)/coverage.c $(srcdir)/rtl.h \
  $(srcdir)/optabs.h $(srcdir)/tree.h $(srcdir)/tree-core.h \
  $(srcdir)/libfuncs.h $(SYMTAB_H) \
  $(srcdir)/real.h $(srcdir)/function.h $(srcdir)/insn-addr.h $(srcdir)/hwint.h \
  $(srcdir)/fixed-value.h \
  $(srcdir)/output.h $(srcdir)/cfgloop.h $(srcdir)/cfg.h \
  $(srcdir)/cselib.h $(srcdir)/basic-block.h  $(srcdir)/ipa-ref.h $(srcdir)/cgraph.h \
  $(srcdir)/reload.h $(srcdir)/caller-save.c $(srcdir)/symtab.c \
  $(srcdir)/alias.c $(srcdir)/bitmap.c $(srcdir)/cselib.c $(srcdir)/cgraph.c \
  $(srcdir)/ipa-prop.c $(srcdir)/ipa-cp.c $(srcdir)/ipa-utils.h \
  $(srcdir)/dbxout.c \
  $(srcdir)/signop.h \
  $(srcdir)/dwarf2out.h \
  $(srcdir)/dwarf2asm.c \
  $(srcdir)/dwarf2cfi.c \
  $(srcdir)/dwarf2out.c \
  $(srcdir)/tree-vect-generic.c \
  $(srcdir)/dojump.c \
  $(srcdir)/emit-rtl.c $(srcdir)/except.h $(srcdir)/explow.c $(srcdir)/expr.c \
  $(srcdir)/expr.h \
  $(srcdir)/function.c $(srcdir)/except.c \
  $(srcdir)/gcse.c $(srcdir)/godump.c \
  $(srcdir)/lists.c $(srcdir)/optabs.c \
  $(srcdir)/profile.c $(srcdir)/mcf.c \
  $(srcdir)/reg-stack.c $(srcdir)/cfgrtl.c \
  $(srcdir)/sdbout.c $(srcdir)/stor-layout.c \
  $(srcdir)/stringpool.c $(srcdir)/tree.c $(srcdir)/varasm.c \
  $(srcdir)/gimple.h \
  $(srcdir)/gimple-ssa.h \
  $(srcdir)/tree-chkp.c \
  $(srcdir)/tree-ssanames.c $(srcdir)/tree-eh.c $(srcdir)/tree-ssa-address.c \
  $(srcdir)/tree-cfg.c \
  $(srcdir)/tree-dfa.c \
  $(srcdir)/tree-iterator.c $(srcdir)/gimple-expr.c \
  $(srcdir)/tree-chrec.h \
  $(srcdir)/tree-scalar-evolution.c \
  $(srcdir)/tree-ssa-operands.h \
  $(srcdir)/tree-profile.c $(srcdir)/tree-nested.c \
  $(srcdir)/tree-parloops.c \
  $(srcdir)/omp-low.c \
  $(srcdir)/omp-low.h \
  $(srcdir)/targhooks.c $(out_file) $(srcdir)/passes.c $(srcdir)/cgraphunit.c \
  $(srcdir)/cgraphclones.c \
  $(srcdir)/tree-phinodes.c \
  $(srcdir)/tree-ssa-alias.h \
  $(srcdir)/tree-ssanames.h \
  $(srcdir)/ipa-prop.h \
  $(srcdir)/trans-mem.c \
  $(srcdir)/lto-streamer.h \
  $(srcdir)/target-globals.h \
  $(srcdir)/ipa-inline.h \
  $(srcdir)/vtable-verify.c \
  $(srcdir)/asan.c \
  $(srcdir)/ubsan.c \
  $(srcdir)/tsan.c \
  $(srcdir)/sanopt.c \
  $(srcdir)/ipa-devirt.c \
  $(srcdir)/internal-fn.h \
  @all_gtfiles@

# Compute the list of GT header files from the corresponding C sources,
# possibly nested within config or language subdirectories.  Match gengtype's
# behavior in this respect: gt-LANG-file.h for "file" anywhere within a LANG
# language subdir, gt-file.h otherwise (no subdir indication for config/
# related sources).

GTFILES_H = $(subst /,-, \
	    $(shell echo $(patsubst $(srcdir)/%,gt-%, \
			   $(patsubst %.c,%.h, \
			     $(filter %.c, $(GTFILES)))) \
			| sed -e "s|/[^ ]*/|/|g" -e "s|gt-config/|gt-|g"))

GTFILES_LANG_H = $(patsubst [%], gtype-%.h, $(filter [%], $(GTFILES)))
ALL_GTFILES_H := $(sort $(GTFILES_H) $(GTFILES_LANG_H))

# $(GTFILES) may be too long to put on a command line, so we have to
# write it out to a file (taking care not to do that in a way that
# overflows a command line!) and then have gengtype read the file in.

$(ALL_GTFILES_H) gtype-desc.c gtype-desc.h gtype.state: s-gtype ; @true

### Common flags to gengtype [e.g. -v or -B backupdir]
GENGTYPE_FLAGS= 

gtyp-input.list: s-gtyp-input ; @true
s-gtyp-input: Makefile
	@: $(call write_entries_to_file,$(GTFILES),tmp-gi.list)
	$(SHELL) $(srcdir)/../move-if-change tmp-gi.list gtyp-input.list
	$(STAMP) s-gtyp-input

s-gtype: build/gengtype$(build_exeext) $(filter-out [%], $(GTFILES)) \
	 gtyp-input.list
# First, parse all files and save a state file.
	$(RUN_GEN) build/gengtype$(build_exeext) $(GENGTYPE_FLAGS) \
                    -S $(srcdir) -I gtyp-input.list -w tmp-gtype.state
# Second, read the state file and generate all files.  This ensure that
# gtype.state is correctly read:
	$(SHELL) $(srcdir)/../move-if-change tmp-gtype.state gtype.state
	$(RUN_GEN) build/gengtype$(build_exeext) $(GENGTYPE_FLAGS) \
                    -r gtype.state
	$(STAMP) s-gtype

generated_files = config.h tm.h $(TM_P_H) $(TM_H) multilib.h \
       $(simple_generated_h) specs.h \
       tree-check.h genrtl.h insn-modes.h tm-preds.h tm-constrs.h \
       $(ALL_GTFILES_H) gtype-desc.c gtype-desc.h gcov-iov.h \
       options.h target-hooks-def.h insn-opinit.h \
       common/common-target-hooks-def.h pass-instances.def \
       c-family/c-target-hooks-def.h

#
# How to compile object files to run on the build machine.

build/%.o :  # dependencies provided by explicit rule later
	$(COMPILER_FOR_BUILD) -c $(BUILD_COMPILERFLAGS) $(BUILD_CPPFLAGS) \
		-o $@ $<

## build/version.o is compiled by the $(COMPILER_FOR_BUILD) but needs
## several C macro definitions, just like version.o
build/version.o:  version.c version.h \
                  $(REVISION) $(DATESTAMP) $(BASEVER) $(DEVPHASE)
	$(COMPILER_FOR_BUILD) -c $(BUILD_COMPILERFLAGS) $(BUILD_CPPFLAGS) \
	-DBASEVER=$(BASEVER_s) -DDATESTAMP=$(DATESTAMP_s) \
	-DREVISION=$(REVISION_s) \
	-DDEVPHASE=$(DEVPHASE_s) -DPKGVERSION=$(PKGVERSION_s) \
	-DBUGURL=$(BUGURL_s) -o $@ $<

# Header dependencies for the programs that generate source code.
# These are library modules...
build/errors.o : errors.c $(BCONFIG_H) $(SYSTEM_H) errors.h
build/gensupport.o: gensupport.c $(BCONFIG_H) $(SYSTEM_H) coretypes.h	\
  $(GTM_H) $(RTL_BASE_H) $(OBSTACK_H) errors.h $(HASHTAB_H)		\
  $(READ_MD_H) gensupport.h
build/ggc-none.o : ggc-none.c $(BCONFIG_H) $(SYSTEM_H) coretypes.h 	\
  $(GGC_H)
build/min-insn-modes.o : min-insn-modes.c $(BCONFIG_H) $(SYSTEM_H)	\
  $(MACHMODE_H)
build/print-rtl.o: print-rtl.c $(BCONFIG_H) $(SYSTEM_H) coretypes.h	\
  $(GTM_H) $(RTL_BASE_H)
build/read-md.o: read-md.c $(BCONFIG_H) $(SYSTEM_H) coretypes.h		\
  $(HASHTAB_H) errors.h $(READ_MD_H)
build/read-rtl.o: read-rtl.c $(BCONFIG_H) $(SYSTEM_H) coretypes.h	\
  $(GTM_H) $(RTL_BASE_H) $(OBSTACK_H) $(HASHTAB_H) $(READ_MD_H)		\
  gensupport.h
build/rtl.o: rtl.c $(BCONFIG_H) coretypes.h $(GTM_H) $(SYSTEM_H)	\
  $(RTL_H) $(GGC_H) errors.h
build/vec.o : vec.c $(BCONFIG_H) $(SYSTEM_H) coretypes.h $(VEC_H)	\
   $(GGC_H) toplev.h $(DIAGNOSTIC_CORE_H)
build/hash-table.o : hash-table.c $(BCONFIG_H) $(SYSTEM_H) coretypes.h  \
   $(HASH_TABLE_H) $(GGC_H) toplev.h $(DIAGNOSTIC_CORE_H)
build/gencondmd.o : build/gencondmd.c $(BCONFIG_H) $(SYSTEM_H)		\
  coretypes.h $(GTM_H) insn-constants.h					\
  $(filter-out insn-flags.h, $(RTL_H) $(TM_P_H) $(FUNCTION_H) $(REGS_H) \
  $(RECOG_H) output.h $(FLAGS_H) $(RESOURCE_H) toplev.h $(DIAGNOSTIC_CORE_H) reload.h 	\
  $(EXCEPT_H) tm-constrs.h)
# This pulls in tm-pred.h which contains inline functions wrapping up
# predicates from the back-end so those functions must be discarded.
# No big deal since gencondmd.c is a dummy file for non-GCC compilers.
build/gencondmd.o : \
  BUILD_CFLAGS := $(filter-out -fkeep-inline-functions, $(BUILD_CFLAGS))

# ...these are the programs themselves.
build/genattr.o : genattr.c $(RTL_BASE_H) $(BCONFIG_H) $(SYSTEM_H)	\
  coretypes.h $(GTM_H) errors.h $(READ_MD_H) gensupport.h
build/genattr-common.o : genattr-common.c $(RTL_BASE_H) $(BCONFIG_H)	\
  $(SYSTEM_H) coretypes.h $(GTM_H) errors.h $(READ_MD_H) gensupport.h
build/genattrtab.o : genattrtab.c $(RTL_BASE_H) $(OBSTACK_H)		\
  $(BCONFIG_H) $(SYSTEM_H) coretypes.h $(GTM_H) errors.h $(GGC_H)	\
  $(READ_MD_H) gensupport.h $(FNMATCH_H)
build/genautomata.o : genautomata.c $(RTL_BASE_H) $(OBSTACK_H)		\
  $(BCONFIG_H) $(SYSTEM_H) coretypes.h $(GTM_H) errors.h $(VEC_H)	\
  $(HASHTAB_H) gensupport.h $(FNMATCH_H)
build/gencheck.o : gencheck.c all-tree.def $(BCONFIG_H) $(GTM_H)	\
	$(SYSTEM_H) coretypes.h tree.def c-family/c-common.def		\
	$(lang_tree_files) gimple.def
build/genchecksum.o : genchecksum.c $(BCONFIG_H) $(SYSTEM_H) $(MD5_H)
build/gencodes.o : gencodes.c $(RTL_BASE_H) $(BCONFIG_H) $(SYSTEM_H)	\
  coretypes.h $(GTM_H) errors.h gensupport.h
build/genconditions.o : genconditions.c $(RTL_BASE_H) $(BCONFIG_H)	\
  $(SYSTEM_H) coretypes.h $(GTM_H) errors.h $(HASHTAB_H) $(READ_MD_H)	\
  gensupport.h
build/genconfig.o : genconfig.c $(RTL_BASE_H) $(BCONFIG_H) $(SYSTEM_H)	\
  coretypes.h $(GTM_H) errors.h gensupport.h
build/genconstants.o : genconstants.c $(BCONFIG_H) $(SYSTEM_H)		\
  coretypes.h errors.h $(READ_MD_H)
build/genemit.o : genemit.c $(RTL_BASE_H) $(BCONFIG_H) $(SYSTEM_H)	\
  coretypes.h $(GTM_H) errors.h $(READ_MD_H) gensupport.h
build/genenums.o : genenums.c $(BCONFIG_H) $(SYSTEM_H)			\
  coretypes.h errors.h $(READ_MD_H)
build/genextract.o : genextract.c $(RTL_BASE_H) $(BCONFIG_H)		\
  $(SYSTEM_H) coretypes.h $(GTM_H) errors.h $(READ_MD_H) gensupport.h
build/genflags.o : genflags.c $(RTL_BASE_H) $(OBSTACK_H) $(BCONFIG_H)	\
  $(SYSTEM_H) coretypes.h $(GTM_H) errors.h $(READ_MD_H) gensupport.h
build/gengenrtl.o : gengenrtl.c $(BCONFIG_H) $(SYSTEM_H) rtl.def

# The gengtype generator program is special: Two versions are built.
# One is for the build machine, and one is for the host to allow
# plugins to define their types and generate the supporting GGC
# datastructures and routines with GTY markers.
# The host object files depend on CONFIG_H, and the build objects
# on BCONFIG_H.  For the build objects, add -DGENERATOR_FILE manually,
# the build-%: rule doesn't apply to them.

gengtype-lex.o build/gengtype-lex.o : gengtype-lex.c gengtype.h $(SYSTEM_H)
gengtype-lex.o: $(CONFIG_H) $(BCONFIG_H)
CFLAGS-gengtype-lex.o += -DGENERATOR_FILE
build/gengtype-lex.o: $(BCONFIG_H)

gengtype-parse.o build/gengtype-parse.o : gengtype-parse.c gengtype.h \
  $(SYSTEM_H)
gengtype-parse.o: $(CONFIG_H)
CFLAGS-gengtype-parse.o += -DGENERATOR_FILE
build/gengtype-parse.o: $(BCONFIG_H)

gengtype-state.o build/gengtype-state.o: gengtype-state.c $(SYSTEM_H) \
  gengtype.h errors.h double-int.h version.h $(HASHTAB_H) $(OBSTACK_H) \
  $(XREGEX_H)
gengtype-state.o: $(CONFIG_H)
CFLAGS-gengtype-state.o += -DGENERATOR_FILE
build/gengtype-state.o: $(BCONFIG_H)
gengtype.o build/gengtype.o : gengtype.c $(SYSTEM_H) gengtype.h 	\
  rtl.def insn-notes.def errors.h double-int.h version.h     		\
  $(HASHTAB_H) $(OBSTACK_H) $(XREGEX_H)
gengtype.o: $(CONFIG_H)
CFLAGS-gengtype.o += -DGENERATOR_FILE
build/gengtype.o: $(BCONFIG_H)

build/genmddeps.o: genmddeps.c $(BCONFIG_H) $(SYSTEM_H) coretypes.h	\
  errors.h $(READ_MD_H)
build/genmodes.o : genmodes.c $(BCONFIG_H) $(SYSTEM_H) errors.h		\
  $(HASHTAB_H) machmode.def $(extra_modes_file)
build/genopinit.o : genopinit.c $(RTL_BASE_H) $(BCONFIG_H) $(SYSTEM_H)	\
  coretypes.h $(GTM_H) errors.h gensupport.h optabs.def
build/genoutput.o : genoutput.c $(RTL_BASE_H) $(BCONFIG_H) $(SYSTEM_H)	\
  coretypes.h $(GTM_H) errors.h $(READ_MD_H) gensupport.h
build/genpeep.o : genpeep.c $(RTL_BASE_H) $(BCONFIG_H) $(SYSTEM_H)	\
  coretypes.h $(GTM_H) errors.h gensupport.h toplev.h $(DIAGNOSTIC_CORE_H)
build/genpreds.o : genpreds.c $(RTL_BASE_H) $(BCONFIG_H) $(SYSTEM_H)	\
  coretypes.h $(GTM_H) errors.h $(READ_MD_H) gensupport.h $(OBSTACK_H)
build/genrecog.o : genrecog.c $(RTL_BASE_H) $(BCONFIG_H) $(SYSTEM_H)	\
  coretypes.h $(GTM_H) errors.h $(READ_MD_H) gensupport.h
build/genhooks.o : genhooks.c $(TARGET_DEF) $(C_TARGET_DEF)		\
  $(COMMON_TARGET_DEF) $(BCONFIG_H) $(SYSTEM_H) errors.h
build/genmddump.o : genmddump.c $(RTL_BASE_H) $(BCONFIG_H) $(SYSTEM_H)	\
  coretypes.h $(GTM_H) errors.h $(READ_MD_H) gensupport.h
build/genmatch.o : genmatch.c $(BCONFIG_H) $(SYSTEM_H) \
  coretypes.h errors.h $(HASH_TABLE_H) hash-map.h $(GGC_H)

# Compile the programs that generate insn-* from the machine description.
# They are compiled with $(COMPILER_FOR_BUILD), and associated libraries,
# since they need to run on this machine
# even if GCC is being compiled to run on some other machine.

# All these programs use the RTL reader ($(BUILD_RTL)).
genprogrtl = attr attr-common attrtab automata codes conditions config emit \
	     extract flags opinit output peep preds recog mddump
$(genprogrtl:%=build/gen%$(build_exeext)): $(BUILD_RTL)

# All these programs use the MD reader ($(BUILD_MD)).
genprogmd = $(genprogrtl) mddeps constants enums
$(genprogmd:%=build/gen%$(build_exeext)): $(BUILD_MD)

# All these programs need to report errors.
genprogerr = $(genprogmd) genrtl modes gtype hooks
$(genprogerr:%=build/gen%$(build_exeext)): $(BUILD_ERRORS)

# Remaining build programs.
genprog = $(genprogerr) check checksum condmd match

# These programs need libs over and above what they get from the above list.
build/genautomata$(build_exeext) : BUILD_LIBS += -lm

# For stage1 and when cross-compiling use the build libcpp which is
# built with NLS disabled.  For stage2+ use the host library and
# its dependencies.
ifeq ($(build_objdir),$(build_libobjdir))
BUILD_CPPLIB = $(build_libobjdir)/libcpp/libcpp.a
else
BUILD_CPPLIB = $(CPPLIB) $(LIBIBERTY)
build/genmatch$(build_exeext): BUILD_LIBDEPS += $(LIBINTL_DEP) $(LIBICONV_DEP)
build/genmatch$(build_exeext): BUILD_LIBS += $(LIBINTL) $(LIBICONV)
endif

build/genmatch$(build_exeext) : $(BUILD_CPPLIB) \
  $(BUILD_ERRORS) build/vec.o build/hash-table.o

# These programs are not linked with the MD reader.
build/gengtype$(build_exeext) : build/gengtype-lex.o build/gengtype-parse.o \
              build/gengtype-state.o build/version.o build/errors.o

gengtype$(exeext) : gengtype.o gengtype-lex.o gengtype-parse.o \
              gengtype-state.o version.o errors.o $(LIBDEPS)
	+$(LINKER) $(ALL_LINKERFLAGS) $(LDFLAGS) -o $@ \
	    $(filter-out ($LIBDEPS), $^) $(LIBS)

# Rule for the generator programs:
$(genprog:%=build/gen%$(build_exeext)): build/gen%$(build_exeext): build/gen%.o $(BUILD_LIBDEPS)
	+$(LINKER_FOR_BUILD) $(BUILD_LINKERFLAGS) $(BUILD_LDFLAGS) -o $@ \
	    $(filter-out $(BUILD_LIBDEPS), $^) $(BUILD_LIBS)

# Generated source files for gengtype.  Prepend inclusion of
# bconfig.h because AIX requires _LARGE_FILES to be defined before
# any system header is included.
gengtype-lex.c : gengtype-lex.l
	-$(FLEX) $(FLEXFLAGS) -o$@ $< && { \
	  echo '#include "bconfig.h"' > $@.tmp; \
	  cat $@ >> $@.tmp; \
	  mv $@.tmp $@; \
	}

#
# Remake internationalization support.
CFLAGS-intl.o += -DLOCALEDIR=\"$(localedir)\"

#
# Remake cpp.

PREPROCESSOR_DEFINES = \
  -DGCC_INCLUDE_DIR=\"$(libsubdir)/include\" \
  -DFIXED_INCLUDE_DIR=\"$(libsubdir)/include-fixed\" \
  -DGPLUSPLUS_INCLUDE_DIR=\"$(gcc_gxx_include_dir)\" \
  -DGPLUSPLUS_INCLUDE_DIR_ADD_SYSROOT=$(gcc_gxx_include_dir_add_sysroot) \
  -DGPLUSPLUS_TOOL_INCLUDE_DIR=\"$(gcc_gxx_include_dir)/$(target_noncanonical)\" \
  -DGPLUSPLUS_BACKWARD_INCLUDE_DIR=\"$(gcc_gxx_include_dir)/backward\" \
  -DLOCAL_INCLUDE_DIR=\"$(local_includedir)\" \
  -DCROSS_INCLUDE_DIR=\"$(CROSS_SYSTEM_HEADER_DIR)\" \
  -DTOOL_INCLUDE_DIR=\"$(gcc_tooldir)/include\" \
  -DNATIVE_SYSTEM_HEADER_DIR=\"$(NATIVE_SYSTEM_HEADER_DIR)\" \
  -DPREFIX=\"$(prefix)/\" \
  -DSTANDARD_EXEC_PREFIX=\"$(libdir)/gcc/\" \
  @TARGET_SYSTEM_ROOT_DEFINE@

CFLAGS-cppbuiltin.o += $(PREPROCESSOR_DEFINES) -DBASEVER=$(BASEVER_s)
cppbuiltin.o: $(BASEVER)

CFLAGS-cppdefault.o += $(PREPROCESSOR_DEFINES)

# Note for the stamp targets, we run the program `true' instead of
# having an empty command (nothing following the semicolon).

# gcov-iov.c is run on the build machine to generate gcov-iov.h from version.c
build/gcov-iov.o: gcov-iov.c $(BCONFIG_H) coretypes.h $(GTM_H) \
  $(SYSTEM_H) coretypes.h $(TM_H)

build/gcov-iov$(build_exeext): build/gcov-iov.o
	+$(LINKER_FOR_BUILD) $(BUILD_LINKERFLAGS) $(BUILD_LDFLAGS) \
		build/gcov-iov.o -o $@

gcov-iov.h: s-iov
s-iov: build/gcov-iov$(build_exeext) $(BASEVER) $(DEVPHASE)
	build/gcov-iov$(build_exeext) '$(BASEVER_c)' '$(DEVPHASE_c)' \
	    > tmp-gcov-iov.h
	$(SHELL) $(srcdir)/../move-if-change tmp-gcov-iov.h gcov-iov.h
	$(STAMP) s-iov

GCOV_OBJS = gcov.o
gcov$(exeext): $(GCOV_OBJS) $(LIBDEPS)
	+$(LINKER) $(ALL_LINKERFLAGS) $(LDFLAGS) $(GCOV_OBJS) $(LIBS) -o $@
GCOV_DUMP_OBJS = gcov-dump.o
gcov-dump$(exeext): $(GCOV_DUMP_OBJS) $(LIBDEPS)
	+$(LINKER) $(ALL_LINKERFLAGS) $(LDFLAGS) $(GCOV_DUMP_OBJS) \
		$(LIBS) -o $@

GCOV_TOOL_DEP_FILES = $(srcdir)/../libgcc/libgcov-util.c gcov-io.c $(GCOV_IO_H) \
  $(srcdir)/../libgcc/libgcov-driver.c $(srcdir)/../libgcc/libgcov-driver-system.c \
  $(srcdir)/../libgcc/libgcov-merge.c $(srcdir)/../libgcc/libgcov.h \
  $(SYSTEM_H) coretypes.h $(TM_H) $(CONFIG_H) version.h intl.h $(DIAGNOSTIC_H)
libgcov-util.o: $(srcdir)/../libgcc/libgcov-util.c $(GCOV_TOOL_DEP_FILES)
	+$(COMPILER) -c $(ALL_COMPILERFLAGS) $(ALL_CPPFLAGS) $(INCLUDES) -o $@ $<
libgcov-driver-tool.o: $(srcdir)/../libgcc/libgcov-driver.c $(GCOV_TOOL_DEP_FILES)
	+$(COMPILER) -c $(ALL_COMPILERFLAGS) $(ALL_CPPFLAGS) $(INCLUDES) \
	  -DIN_GCOV_TOOL=1 -o $@ $<
libgcov-merge-tool.o: $(srcdir)/../libgcc/libgcov-merge.c $(GCOV_TOOL_DEP_FILES)
	+$(COMPILER) -c $(ALL_COMPILERFLAGS) $(ALL_CPPFLAGS) $(INCLUDES) \
	  -DIN_GCOV_TOOL=1 -o $@ $<
GCOV_TOOL_OBJS = gcov-tool.o libgcov-util.o libgcov-driver-tool.o libgcov-merge-tool.o
gcov-tool$(exeext): $(GCOV_TOOL_OBJS) $(LIBDEPS)
	+$(LINKER) $(ALL_LINKERFLAGS) $(LDFLAGS) $(GCOV_TOOL_OBJS) $(LIBS) -o $@
#
# Build the include directories.  The stamp files are stmp-* rather than
# s-* so that mostlyclean does not force the include directory to
# be rebuilt.

# Build the include directories.
stmp-int-hdrs: $(STMP_FIXINC) $(USER_H) fixinc_list
# Copy in the headers provided with gcc.
#
# The sed command gets just the last file name component;
# this is necessary because VPATH could add a dirname.
# Using basename would be simpler, but some systems don't have it.
#
# The touch command is here to workaround an AIX/Linux NFS bug.
#
# The move-if-change + cp -p twists for limits.h are intended to preserve
# the time stamp when we regenerate, to prevent pointless rebuilds during
# e.g. install-no-fixedincludes.
	-if [ -d include ] ; then true; else mkdir include; chmod a+rx include; fi
	-if [ -d include-fixed ] ; then true; else mkdir include-fixed; chmod a+rx include-fixed; fi
	for file in .. $(USER_H); do \
	  if [ X$$file != X.. ]; then \
	    realfile=`echo $$file | sed -e 's|.*/\([^/]*\)$$|\1|'`; \
	    $(STAMP) include/$$realfile; \
	    rm -f include/$$realfile; \
	    cp $$file include; \
	    chmod a+r include/$$realfile; \
	  fi; \
	done
	for file in .. $(USER_H_INC_NEXT_PRE); do \
	  if [ X$$file != X.. ]; then \
            mv include/$$file include/x_$$file; \
            echo "#include_next <$$file>" >include/$$file; \
            cat include/x_$$file >>include/$$file; \
            rm -f include/x_$$file; \
	    chmod a+r include/$$file; \
	  fi; \
	done
	for file in .. $(USER_H_INC_NEXT_POST); do \
	  if [ X$$file != X.. ]; then \
	    echo "#include_next <$$file>" >>include/$$file; \
	    chmod a+r include/$$file; \
	  fi; \
	done
	rm -f include/stdint.h
	if [ $(USE_GCC_STDINT) = wrap ]; then \
	  rm -f include/stdint-gcc.h; \
	  cp $(srcdir)/ginclude/stdint-gcc.h include/stdint-gcc.h; \
	  chmod a+r include/stdint-gcc.h; \
	  cp $(srcdir)/ginclude/stdint-wrap.h include/stdint.h; \
	  chmod a+r include/stdint.h; \
	elif [ $(USE_GCC_STDINT) = provide ]; then \
	  cp $(srcdir)/ginclude/stdint-gcc.h include/stdint.h; \
	  chmod a+r include/stdint.h; \
	fi
	set -e; for ml in `cat fixinc_list`; do \
	  sysroot_headers_suffix=`echo $${ml} | sed -e 's/;.*$$//'`; \
	  multi_dir=`echo $${ml} | sed -e 's/^[^;]*;//'`; \
	  fix_dir=include-fixed$${multi_dir}; \
	  if $(LIMITS_H_TEST) ; then \
	    cat $(srcdir)/limitx.h $(srcdir)/glimits.h $(srcdir)/limity.h > tmp-xlimits.h; \
	  else \
	    cat $(srcdir)/glimits.h > tmp-xlimits.h; \
	  fi; \
	  $(mkinstalldirs) $${fix_dir}; \
	  chmod a+rx $${fix_dir} || true; \
	  $(SHELL) $(srcdir)/../move-if-change \
	    tmp-xlimits.h  tmp-limits.h; \
	  rm -f $${fix_dir}/limits.h; \
	  cp -p tmp-limits.h $${fix_dir}/limits.h; \
	  chmod a+r $${fix_dir}/limits.h; \
	done
# Install the README
	rm -f include-fixed/README
	cp $(srcdir)/../fixincludes/README-fixinc include-fixed/README
	chmod a+r include-fixed/README
	$(STAMP) $@

.PHONY: install-gcc-tooldir
install-gcc-tooldir:
	$(mkinstalldirs) $(DESTDIR)$(gcc_tooldir)

macro_list: s-macro_list; @true
s-macro_list : $(GCC_PASSES) cc1$(exeext)
	echo | $(GCC_FOR_TARGET) -E -dM - | \
	  sed -n -e 's/^#define \([^_][a-zA-Z0-9_]*\).*/\1/p' \
		 -e 's/^#define \(_[^_A-Z][a-zA-Z0-9_]*\).*/\1/p' | \
	  sort -u > tmp-macro_list
	$(SHELL) $(srcdir)/../move-if-change tmp-macro_list macro_list
	$(STAMP) s-macro_list

fixinc_list: s-fixinc_list; @true
s-fixinc_list : $(GCC_PASSES)
# Build up a list of multilib directories and corresponding sysroot
# suffixes, in form sysroot;multilib.
	if $(GCC_FOR_TARGET) -print-sysroot-headers-suffix > /dev/null 2>&1; then \
	  set -e; for ml in `$(GCC_FOR_TARGET) -print-multi-lib`; do \
	    multi_dir=`echo $${ml} | sed -e 's/;.*$$//'`; \
	    flags=`echo $${ml} | sed -e 's/^[^;]*;//' -e 's/@/ -/g'`; \
	    sfx=`$(GCC_FOR_TARGET) $${flags} -print-sysroot-headers-suffix`; \
	    if [ "$${multi_dir}" = "." ]; \
	      then multi_dir=""; \
	    else \
	      multi_dir=/$${multi_dir}; \
	    fi; \
	    echo "$${sfx};$${multi_dir}"; \
	  done; \
	else \
	  echo ";"; \
	fi > tmp-fixinc_list
	$(SHELL) $(srcdir)/../move-if-change tmp-fixinc_list fixinc_list
	$(STAMP) s-fixinc_list

# The line below is supposed to avoid accidentally matching the
# built-in suffix rule `.o:' to build fixincl out of fixincl.o.  You'd
# expect fixincl to be newer than fixincl.o, such that this situation
# would never come up.  As it turns out, if you use ccache with
# CCACHE_HARDLINK enabled, the compiler doesn't embed the current
# working directory in object files (-g absent, or -fno-working-dir
# present), and build and host are the same, fixincl for the host will
# build after fixincl for the build machine, getting a cache hit,
# thereby updating the timestamp of fixincl.o in the host tree.
# Because of CCACHE_HARDLINK, this will also update the timestamp in
# the build tree, and so fixincl in the build tree will appear to be
# out of date.  Yuck.
../$(build_subdir)/fixincludes/fixincl: ; @ :

# Build fixed copies of system files.
# Abort if no system headers available, unless building a crosscompiler.
# FIXME: abort unless building --without-headers would be more accurate and less ugly
stmp-fixinc: gsyslimits.h macro_list fixinc_list \
  $(build_objdir)/fixincludes/fixincl \
  $(build_objdir)/fixincludes/fixinc.sh
	rm -rf include-fixed; mkdir include-fixed
	-chmod a+rx include-fixed
	if [ -d ../prev-gcc ]; then \
	  cd ../prev-gcc && \
	  $(MAKE) real-$(INSTALL_HEADERS_DIR) DESTDIR=`pwd`/../gcc/ \
	    libsubdir=. ; \
	else \
	  set -e; for ml in `cat fixinc_list`; do \
	    sysroot_headers_suffix=`echo $${ml} | sed -e 's/;.*$$//'`; \
	    multi_dir=`echo $${ml} | sed -e 's/^[^;]*;//'`; \
	    fix_dir=include-fixed$${multi_dir}; \
	    if ! $(inhibit_libc) && test ! -d ${SYSTEM_HEADER_DIR}; then \
	      echo The directory that should contain system headers does not exist: >&2 ; \
	      echo "  ${SYSTEM_HEADER_DIR}" >&2 ; \
	      tooldir_sysinc=`echo "${gcc_tooldir}/sys-include" | sed -e :a -e "s,[^/]*/\.\.\/,," -e ta`; \
	      if test "x${SYSTEM_HEADER_DIR}" = "x$${tooldir_sysinc}"; \
	      then sleep 1; else exit 1; fi; \
	    fi; \
	    $(mkinstalldirs) $${fix_dir}; \
	    chmod a+rx $${fix_dir} || true; \
	    (TARGET_MACHINE='$(target)'; srcdir=`cd $(srcdir); ${PWD_COMMAND}`; \
	      SHELL='$(SHELL)'; MACRO_LIST=`${PWD_COMMAND}`/macro_list ; \
	      gcc_dir=`${PWD_COMMAND}` ; \
	      export TARGET_MACHINE srcdir SHELL MACRO_LIST && \
	      cd $(build_objdir)/fixincludes && \
	      $(SHELL) ./fixinc.sh "$${gcc_dir}/$${fix_dir}" \
	        $(SYSTEM_HEADER_DIR) $(OTHER_FIXINCLUDES_DIRS) ); \
	    rm -f $${fix_dir}/syslimits.h; \
	    if [ -f $${fix_dir}/limits.h ]; then \
	      mv $${fix_dir}/limits.h $${fix_dir}/syslimits.h; \
	    else \
	      cp $(srcdir)/gsyslimits.h $${fix_dir}/syslimits.h; \
	    fi; \
	    chmod a+r $${fix_dir}/syslimits.h; \
	  done; \
	fi
	$(STAMP) stmp-fixinc
#

# Install with the gcc headers files, not the fixed include files, which we
# are typically not allowed to distribute.  The general idea is to:
#  - Get to "install" with a bare set of internal headers, not the
#    fixed system ones,
#  - Prevent rebuilds of what normally depends on the headers, which is
#    useless for installation purposes and would rely on improper headers.
#  - Restore as much of the original state as possible.

.PHONY: install-no-fixedincludes

install-no-fixedincludes:
	# Stash the current set of headers away, save stamps we're going to
	# alter explicitly, and arrange for fixincludes not to run next time
	# we trigger a headers rebuild.
	-rm -rf tmp-include
	-mv include tmp-include 2>/dev/null
	-mv include-fixed tmp-include-fixed 2>/dev/null
	-mv stmp-int-hdrs tmp-stmp-int-hdrs 2>/dev/null
	-mv stmp-fixinc tmp-stmp-fixinc 2>/dev/null
	-mkdir include
	-cp -p $(srcdir)/gsyslimits.h include/syslimits.h
	-touch stmp-fixinc

	# Rebuild our internal headers, restore the original stamps so that
	# "install" doesn't trigger pointless rebuilds because of that update,
	# then do install
	$(MAKE) $(FLAGS_TO_PASS) stmp-int-hdrs
	-mv tmp-stmp-int-hdrs stmp-int-hdrs 2>/dev/null
	-mv tmp-stmp-fixinc stmp-fixinc 2>/dev/null
	$(MAKE) $(FLAGS_TO_PASS) install

	# Restore the original set of maybe-fixed headers
	-rm -rf include; mv tmp-include include 2>/dev/null
	-rm -rf include-fixed; mv tmp-include-fixed include-fixed 2>/dev/null

# Remake the info files.

doc: $(BUILD_INFO) $(GENERATED_MANPAGES)

INFOFILES = doc/cpp.info doc/gcc.info doc/gccint.info \
            doc/gccinstall.info doc/cppinternals.info

info: $(INFOFILES) lang.info @GENINSRC@ srcinfo lang.srcinfo

srcinfo: $(INFOFILES)
	-cp -p $^ $(srcdir)/doc

TEXI_CPP_FILES = cpp.texi fdl.texi cppenv.texi cppopts.texi		\
	 gcc-common.texi gcc-vers.texi

TEXI_GCC_FILES = gcc.texi gcc-common.texi gcc-vers.texi frontends.texi	\
	 standards.texi invoke.texi extend.texi md.texi objc.texi	\
	 gcov.texi trouble.texi bugreport.texi service.texi		\
	 contribute.texi compat.texi funding.texi gnu.texi gpl_v3.texi	\
	 fdl.texi contrib.texi cppenv.texi cppopts.texi avr-mmcu.texi	\
	 implement-c.texi implement-cxx.texi gcov-tool.texi

# we explicitly use $(srcdir)/doc/tm.texi here to avoid confusion with
# the generated tm.texi; the latter might have a more recent timestamp,
# but we don't want to rebuild the info files unless the contents of
# the *.texi files have changed.
TEXI_GCCINT_FILES = gccint.texi gcc-common.texi gcc-vers.texi		\
	 contribute.texi makefile.texi configterms.texi options.texi	\
	 portability.texi interface.texi passes.texi rtl.texi md.texi	\
	 $(srcdir)/doc/tm.texi hostconfig.texi fragments.texi	\
	 configfiles.texi collect2.texi headerdirs.texi funding.texi	\
	 gnu.texi gpl_v3.texi fdl.texi contrib.texi languages.texi	\
	 sourcebuild.texi gty.texi libgcc.texi cfg.texi tree-ssa.texi	\
	 loop.texi generic.texi gimple.texi plugins.texi optinfo.texi   \
	 match-and-simplify.texi

TEXI_GCCINSTALL_FILES = install.texi install-old.texi fdl.texi		\
	 gcc-common.texi gcc-vers.texi

TEXI_CPPINT_FILES = cppinternals.texi gcc-common.texi gcc-vers.texi

# gcc-vers.texi is generated from the version files.
gcc-vers.texi: $(BASEVER) $(DEVPHASE)
	(echo "@set version-GCC $(BASEVER_c)"; \
	 if [ "$(DEVPHASE_c)" = "experimental" ]; \
	 then echo "@set DEVELOPMENT"; \
	 else echo "@clear DEVELOPMENT"; \
	 fi) > $@T
	$(build_file_translate) echo @set srcdir $(abs_srcdir) >> $@T
	if [ -n "$(PKGVERSION)" ]; then \
	  echo "@set VERSION_PACKAGE $(PKGVERSION)" >> $@T; \
	fi
	echo "@set BUGURL $(BUGURL_TEXI)" >> $@T; \
	mv -f $@T $@


# The *.1, *.7, *.info, *.dvi, and *.pdf files are being generated from implicit
# patterns.  To use them, put each of the specific targets with its
# specific dependencies but no build commands.

doc/cpp.info: $(TEXI_CPP_FILES)
doc/gcc.info: $(TEXI_GCC_FILES)
doc/gccint.info: $(TEXI_GCCINT_FILES)
doc/cppinternals.info: $(TEXI_CPPINT_FILES)

doc/%.info: %.texi
	if [ x$(BUILD_INFO) = xinfo ]; then \
		$(MAKEINFO) $(MAKEINFOFLAGS) -I . -I $(gcc_docdir) \
			-I $(gcc_docdir)/include -o $@ $<; \
	fi

# Duplicate entry to handle renaming of gccinstall.info
doc/gccinstall.info: $(TEXI_GCCINSTALL_FILES)
	if [ x$(BUILD_INFO) = xinfo ]; then \
		$(MAKEINFO) $(MAKEINFOFLAGS) -I $(gcc_docdir) \
			-I $(gcc_docdir)/include -o $@ $<; \
	fi

doc/cpp.dvi: $(TEXI_CPP_FILES)
doc/gcc.dvi: $(TEXI_GCC_FILES)
doc/gccint.dvi: $(TEXI_GCCINT_FILES)
doc/cppinternals.dvi: $(TEXI_CPPINT_FILES)

doc/cpp.pdf: $(TEXI_CPP_FILES)
doc/gcc.pdf: $(TEXI_GCC_FILES)
doc/gccint.pdf: $(TEXI_GCCINT_FILES)
doc/cppinternals.pdf: $(TEXI_CPPINT_FILES)

$(build_htmldir)/cpp/index.html: $(TEXI_CPP_FILES)
$(build_htmldir)/gcc/index.html: $(TEXI_GCC_FILES)
$(build_htmldir)/gccint/index.html: $(TEXI_GCCINT_FILES)
$(build_htmldir)/cppinternals/index.html: $(TEXI_CPPINT_FILES)

dvi:: doc/gcc.dvi doc/gccint.dvi doc/gccinstall.dvi doc/cpp.dvi \
      doc/cppinternals.dvi lang.dvi

doc/%.dvi: %.texi
	$(TEXI2DVI) -I . -I $(abs_docdir) -I $(abs_docdir)/include -o $@ $<

# Duplicate entry to handle renaming of gccinstall.dvi
doc/gccinstall.dvi: $(TEXI_GCCINSTALL_FILES)
	$(TEXI2DVI) -I . -I $(abs_docdir) -I $(abs_docdir)/include -o $@ $<

PDFFILES = doc/gcc.pdf doc/gccint.pdf doc/gccinstall.pdf doc/cpp.pdf \
           doc/cppinternals.pdf

pdf:: $(PDFFILES) lang.pdf

doc/%.pdf: %.texi
	$(TEXI2PDF) -I . -I $(abs_docdir) -I $(abs_docdir)/include -o $@ $<

# Duplicate entry to handle renaming of gccinstall.pdf
doc/gccinstall.pdf: $(TEXI_GCCINSTALL_FILES)
	$(TEXI2PDF) -I . -I $(abs_docdir) -I $(abs_docdir)/include -o $@ $<

# List the directories or single hmtl files which are installed by
# install-html. The lang.html file triggers language fragments to build
# html documentation.
HTMLS_INSTALL=$(build_htmldir)/cpp $(build_htmldir)/gcc \
       $(build_htmldir)/gccinstall $(build_htmldir)/gccint \
       $(build_htmldir)/cppinternals

# List the html file targets.
HTMLS_BUILD=$(build_htmldir)/cpp/index.html $(build_htmldir)/gcc/index.html \
       $(build_htmldir)/gccinstall/index.html $(build_htmldir)/gccint/index.html \
       $(build_htmldir)/cppinternals/index.html lang.html

html:: $(HTMLS_BUILD)

$(build_htmldir)/%/index.html: %.texi
	$(mkinstalldirs) $(@D)
	rm -f $(@D)/*
	$(TEXI2HTML) -I $(abs_docdir) -I $(abs_docdir)/include -o $(@D) $<

# Duplicate entry to handle renaming of gccinstall
$(build_htmldir)/gccinstall/index.html: $(TEXI_GCCINSTALL_FILES)
	$(mkinstalldirs) $(@D)
	echo rm -f $(@D)/*
	SOURCEDIR=$(abs_docdir) \
	DESTDIR=$(@D) \
	$(SHELL) $(srcdir)/doc/install.texi2html

MANFILES = doc/gcov.1 doc/cpp.1 doc/gcc.1 doc/gfdl.7 doc/gpl.7 \
           doc/fsf-funding.7 doc/gcov-tool.1

generated-manpages: man

man: $(MANFILES) lang.man @GENINSRC@ srcman lang.srcman

srcman: $(MANFILES)
	-cp -p $^ $(srcdir)/doc

doc/%.1: %.pod
	$(STAMP) $@
	-($(POD2MAN) --section=1 $< > $(@).T$$$$ && \
		mv -f $(@).T$$$$ $@) || \
		(rm -f $(@).T$$$$ && exit 1)

doc/%.7: %.pod
	$(STAMP) $@
	-($(POD2MAN) --section=7 $< > $(@).T$$$$ && \
		mv -f $(@).T$$$$ $@) || \
		(rm -f $(@).T$$$$ && exit 1)

%.pod: %.texi
	$(STAMP) $@
	-$(TEXI2POD) -DBUGURL="$(BUGURL_TEXI)" $< > $@

.INTERMEDIATE: cpp.pod gcc.pod gfdl.pod fsf-funding.pod
cpp.pod: cpp.texi cppenv.texi cppopts.texi

# These next rules exist because the output name is not the same as
# the input name, so our implicit %.pod rule will not work.

gcc.pod: invoke.texi cppenv.texi cppopts.texi gcc-vers.texi
	$(STAMP) $@
	-$(TEXI2POD) $< > $@
gfdl.pod: fdl.texi
	$(STAMP) $@
	-$(TEXI2POD) $< > $@
fsf-funding.pod: funding.texi
	$(STAMP) $@
	-$(TEXI2POD) $< > $@
gpl.pod: gpl_v3.texi
	$(STAMP) $@
	-$(TEXI2POD) $< > $@

#
# Deletion of files made during compilation.
# There are four levels of this:
#   `mostlyclean', `clean', `distclean' and `maintainer-clean'.
# `mostlyclean' is useful while working on a particular type of machine.
# It deletes most, but not all, of the files made by compilation.
# It does not delete libgcc.a or its parts, so it won't have to be recompiled.
# `clean' deletes everything made by running `make all'.
# `distclean' also deletes the files made by config.
# `maintainer-clean' also deletes everything that could be regenerated
# automatically, except for `configure'.
# We remove as much from the language subdirectories as we can
# (less duplicated code).

mostlyclean: lang.mostlyclean
	-rm -f $(MOSTLYCLEANFILES)
	-rm -f *$(objext) c-family/*$(objext)
	-rm -f *$(coverageexts)
# Delete build programs
	-rm -f build/*
	-rm -f mddeps.mk
# Delete other built files.
	-rm -f specs.h options.c options.h options-save.c
# Delete the stamp and temporary files.
	-rm -f s-* tmp-* stamp-* stmp-*
	-rm -f */stamp-* */tmp-*
# Delete debugging dump files.
	-rm -f *.[0-9][0-9].* */*.[0-9][0-9].*
# Delete some files made during installation.
	-rm -f specs $(SPECS)
	-rm -f collect collect2 mips-tfile mips-tdump
# Delete unwanted output files from TeX.
	-rm -f *.toc *.log *.vr *.fn *.cp *.tp *.ky *.pg
	-rm -f */*.toc */*.log */*.vr */*.fn */*.cp */*.tp */*.ky */*.pg
# Delete sorted indices we don't actually use.
	-rm -f gcc.vrs gcc.kys gcc.tps gcc.pgs gcc.fns
# Delete core dumps.
	-rm -f core */core
# Delete file generated for gengtype
	-rm -f gtyp-input.list
# Delete files generated by gengtype
	-rm -f gtype-*
	-rm -f gt-*
	-rm -f gtype.state
# Delete genchecksum outputs
	-rm -f *-checksum.c
# Delete lock-and-run bits
	-rm -rf linkfe.lck lock-stamp.*

# Delete all files made by compilation
# that don't exist in the distribution.
clean: mostlyclean lang.clean
	-rm -f libgcc.a libgcc_eh.a libgcov.a
	-rm -f libgcc_s*
	-rm -f libunwind*
	-rm -f config.h tconfig.h bconfig.h tm_p.h tm.h
	-rm -f options.c options.h optionlist
	-rm -f cs-*
	-rm -f doc/*.dvi
	-rm -f doc/*.pdf
# Delete the include directories.
	-rm -rf include include-fixed
# Delete files used by the "multilib" facility (including libgcc subdirs).
	-rm -f multilib.h tmpmultilib*
	-if [ "x$(MULTILIB_DIRNAMES)" != x ] ; then \
	  rm -rf $(MULTILIB_DIRNAMES); \
	else if [ "x$(MULTILIB_OPTIONS)" != x ] ; then \
	  rm -rf `echo $(MULTILIB_OPTIONS) | sed -e 's/\// /g'`; \
	fi ; fi

# Delete all files that users would normally create
# while building and installing GCC.
distclean: clean lang.distclean
	-rm -f auto-host.h auto-build.h
	-rm -f cstamp-h
	-rm -f config.status config.run config.cache config.bak
	-rm -f Make-lang Make-hooks Make-host Make-target
	-rm -f Makefile *.oaux
	-rm -f gthr-default.h
	-rm -f TAGS */TAGS
	-rm -f *.asm
	-rm -f site.exp site.bak testsuite/site.exp testsuite/site.bak
	-rm -f testsuite/*.log testsuite/*.sum
	-cd testsuite && rm -f x *.x *.x? *.exe *.rpo *.o *.s *.S *.c
	-cd testsuite && rm -f *.out *.gcov *$(coverageexts)
	-rm -rf ${QMTEST_DIR} stamp-qmtest
	-rm -f cxxmain.c
	-rm -f .gdbinit configargs.h
	-rm -f gcov.pod
# Delete po/*.gmo only if we are not building in the source directory.
	-if [ ! -f po/exgettext ]; then rm -f po/*.gmo; fi
	-rmdir ada cp f java objc intl po testsuite plugin 2>/dev/null

# Get rid of every file that's generated from some other file, except for `configure'.
# Most of these files ARE PRESENT in the GCC distribution.
maintainer-clean:
	@echo 'This command is intended for maintainers to use; it'
	@echo 'deletes files that may need special tools to rebuild.'
	$(MAKE) lang.maintainer-clean distclean
	-rm -f cpp.??s cpp.*aux
	-rm -f gcc.??s gcc.*aux
	-rm -f $(gcc_docdir)/*.info $(gcc_docdir)/*.1 $(gcc_docdir)/*.7 $(gcc_docdir)/*.dvi $(gcc_docdir)/*.pdf
#
# Entry points `install', `install-strip', and `uninstall'.
# Also use `install-collect2' to install collect2 when the config files don't.

# Copy the compiler files into directories where they will be run.
# Install the driver last so that the window when things are
# broken is small.
install: install-common $(INSTALL_HEADERS) \
    install-cpp install-man install-info install-@POSUB@ \
    install-driver install-lto-wrapper install-gcc-ar

ifeq ($(enable_plugin),yes)
install: install-plugin
endif

install-strip: override INSTALL_PROGRAM = $(INSTALL_STRIP_PROGRAM)
ifneq ($(STRIP),)
install-strip: STRIPPROG = $(STRIP)
export STRIPPROG
endif
install-strip: install

# Handle cpp installation.
install-cpp: installdirs cpp$(exeext)
	-if test "$(enable_as_accelerator)" != "yes" ; then \
	  rm -f $(DESTDIR)$(bindir)/$(CPP_INSTALL_NAME)$(exeext); \
	  $(INSTALL_PROGRAM) -m 755 cpp$(exeext) $(DESTDIR)$(bindir)/$(CPP_INSTALL_NAME)$(exeext); \
	  if [ x$(cpp_install_dir) != x ]; then \
	    rm -f $(DESTDIR)$(prefix)/$(cpp_install_dir)/$(CPP_INSTALL_NAME)$(exeext); \
	    $(INSTALL_PROGRAM) -m 755 cpp$(exeext) $(DESTDIR)$(prefix)/$(cpp_install_dir)/$(CPP_INSTALL_NAME)$(exeext); \
	  else true; fi; \
	fi

# Create the installation directories.
# $(libdir)/gcc/include isn't currently searched by cpp.
installdirs:
	$(mkinstalldirs) $(DESTDIR)$(libsubdir)
	$(mkinstalldirs) $(DESTDIR)$(libexecsubdir)
	$(mkinstalldirs) $(DESTDIR)$(bindir)
	$(mkinstalldirs) $(DESTDIR)$(includedir)
	$(mkinstalldirs) $(DESTDIR)$(infodir)
	$(mkinstalldirs) $(DESTDIR)$(man1dir)
	$(mkinstalldirs) $(DESTDIR)$(man7dir)

PLUGIN_HEADERS = $(TREE_H) $(CONFIG_H) $(SYSTEM_H) coretypes.h $(TM_H) \
  toplev.h $(DIAGNOSTIC_CORE_H) $(BASIC_BLOCK_H) $(HASH_TABLE_H) \
  tree-ssa-alias.h $(INTERNAL_FN_H) gimple-fold.h tree-eh.h gimple-expr.h \
  gimple.h is-a.h $(TREE_PASS_H) $(GCC_PLUGIN_H) \
  $(GGC_H) $(TREE_DUMP_H) $(PRETTY_PRINT_H) $(OPTS_H) $(PARAMS_H) \
  $(tm_file_list) $(tm_include_list) $(tm_p_file_list) $(tm_p_include_list) \
  $(host_xm_file_list) $(host_xm_include_list) $(xm_include_list) \
  intl.h $(PLUGIN_VERSION_H) $(DIAGNOSTIC_H) ${C_TREE_H} \
  $(C_COMMON_H) c-family/c-objc.h $(C_PRETTY_PRINT_H) \
  tree-iterator.h $(PLUGIN_H) $(TREE_SSA_H) langhooks.h incpath.h debug.h \
  $(EXCEPT_H) tree-ssa-sccvn.h real.h output.h $(IPA_UTILS_H) \
  $(C_PRAGMA_H)  $(CPPLIB_H)  $(FUNCTION_H) \
  cppdefault.h flags.h $(MD5_H) params.def params.h prefix.h tree-inline.h \
  $(GIMPLE_PRETTY_PRINT_H) realmpfr.h \
  $(IPA_PROP_H) $(TARGET_H) $(RTL_H) $(TM_P_H) $(CFGLOOP_H) $(EMIT_RTL_H) \
  version.h stringpool.h gimplify.h gimple-iterator.h gimple-ssa.h \
  fold-const.h tree-cfg.h tree-into-ssa.h tree-ssanames.h print-tree.h \
  varasm.h context.h tree-phinodes.h stor-layout.h ssa-iterators.h \
  $(RESOURCE_H) tree-cfgcleanup.h attribs.h calls.h cfgexpand.h \
  diagnostic-color.h gcc-symtab.h gimple-builder.h gimple-low.h \
  gimple-walk.h gimplify-me.h pass_manager.h print-rtl.h stmt.h \
  tree-dfa.h tree-hasher.h tree-nested.h tree-object-size.h tree-outof-ssa.h \
  tree-parloops.h tree-ssa-address.h tree-ssa-coalesce.h tree-ssa-dom.h \
  tree-ssa-loop.h tree-ssa-loop-ivopts.h tree-ssa-loop-manip.h \
  tree-ssa-loop-niter.h tree-ssa-ter.h tree-ssa-threadedge.h \
  tree-ssa-threadupdate.h inchash.h wide-int.h signop.h hash-map.h \
  hash-set.h pass-instances.def

# generate the 'build fragment' b-header-vars
s-header-vars: Makefile
	rm -f tmp-header-vars
# The first sed gets the list "header variables" as the list variables
# assigned in Makefile and having _H at the end of the name.  "sed -n" proved
# more portable than a trailing "-e d" to filter out the uninteresting lines,
# in particular on ia64-hpux where "s/.../p" only prints if -n was requested
# as well.
	$(foreach header_var,$(shell sed < Makefile -n -e 's/^\([A-Z0-9_]*_H\)[      ]*=.*/\1/p'),echo $(header_var)=$(shell echo $($(header_var):$(srcdir)/%=.../%) | sed -e 's~\.\.\./config/~config/~' -e 's~\.\.\..*/~~') >> tmp-header-vars;) \
	$(SHELL) $(srcdir)/../move-if-change tmp-header-vars b-header-vars
	$(STAMP) s-header-vars

# Install gengtype
install-gengtype: installdirs gengtype$(exeext) gtype.state
	$(mkinstalldirs) $(DESTDIR)$(plugin_resourcesdir)
	$(INSTALL_DATA) gtype.state $(DESTDIR)$(plugin_resourcesdir)/gtype.state
	$(mkinstalldirs) $(DESTDIR)$(plugin_bindir)
	$(INSTALL_PROGRAM) gengtype$(exeext) $(DESTDIR)$(plugin_bindir)/gengtype$(exeext)

# Install the headers needed to build a plugin.
install-plugin: installdirs lang.install-plugin s-header-vars install-gengtype
# We keep the directory structure for files in config or c-family and .def
# files. All other files are flattened to a single directory.
	$(mkinstalldirs) $(DESTDIR)$(plugin_includedir)
	headers=`echo $(PLUGIN_HEADERS) | tr ' ' '\012' | sort -u`; \
	srcdirstrip=`echo "$(srcdir)" | sed 's/[].[^$$\\*|]/\\\\&/g'`; \
	for file in $$headers; do \
	  if [ -f $$file ] ; then \
	    path=$$file; \
	  elif [ -f $(srcdir)/$$file ]; then \
	    path=$(srcdir)/$$file; \
	  else continue; \
	  fi; \
	  case $$path in \
	  "$(srcdir)"/config/* | "$(srcdir)"/c-family/* | "$(srcdir)"/*.def ) \
	    base=`echo "$$path" | sed -e "s|$$srcdirstrip/||"`;; \
	  *) base=`basename $$path` ;; \
	  esac; \
	  dest=$(plugin_includedir)/$$base; \
	  echo $(INSTALL_DATA) $$path $(DESTDIR)$$dest; \
	  dir=`dirname $$dest`; \
	  $(mkinstalldirs) $(DESTDIR)$$dir; \
	  $(INSTALL_DATA) $$path $(DESTDIR)$$dest; \
	done
	$(INSTALL_DATA) b-header-vars $(DESTDIR)$(plugin_includedir)/b-header-vars

# Install the compiler executables built during cross compilation.
install-common: native lang.install-common installdirs
	for file in $(COMPILERS); do \
	  if [ -f $$file ] ; then \
	    rm -f $(DESTDIR)$(libexecsubdir)/$$file; \
	    $(INSTALL_PROGRAM) $$file $(DESTDIR)$(libexecsubdir)/$$file; \
	  else true; \
	  fi; \
	done
	for file in $(EXTRA_PROGRAMS) $(COLLECT2) ..; do \
	  if [ x"$$file" != x.. ]; then \
	    rm -f $(DESTDIR)$(libexecsubdir)/$$file; \
	    $(INSTALL_PROGRAM) $$file $(DESTDIR)$(libexecsubdir)/$$file; \
	  else true; fi; \
	done
# We no longer install the specs file because its presence makes the
# driver slower, and because people who need it can recreate it by
# using -dumpspecs.  We remove any old version because it would
# otherwise override the specs built into the driver.
	rm -f $(DESTDIR)$(libsubdir)/specs
# Install gcov if it was compiled.
	-if test "$(enable_as_accelerator)" != "yes" ; then \
	  if [ -f gcov$(exeext) ]; \
	  then \
	    rm -f $(DESTDIR)$(bindir)/$(GCOV_INSTALL_NAME)$(exeext); \
	    $(INSTALL_PROGRAM) gcov$(exeext) $(DESTDIR)$(bindir)/$(GCOV_INSTALL_NAME)$(exeext); \
	  fi; \
	fi
# Install gcov-tool if it was compiled.
	-if test "$(enable_as_accelerator)" != "yes" ; then \
	  if [ -f gcov-tool$(exeext) ]; \
	  then \
	    rm -f $(DESTDIR)$(bindir)/$(GCOV_TOOL_INSTALL_NAME)$(exeext); \
	    $(INSTALL_PROGRAM) \
	    gcov-tool$(exeext) $(DESTDIR)$(bindir)/$(GCOV_TOOL_INSTALL_NAME)$(exeext); \
	  fi; \
	fi

# Install the driver program as $(target_noncanonical)-gcc,
# $(target_noncanonical)-gcc-$(version), and also as gcc if native.
install-driver: installdirs xgcc$(exeext)
	-rm -f $(DESTDIR)$(bindir)/$(GCC_INSTALL_NAME)$(exeext)
	-$(INSTALL_PROGRAM) xgcc$(exeext) $(DESTDIR)$(bindir)/$(GCC_INSTALL_NAME)$(exeext)
<<<<<<< HEAD
	-if test "@enable_as_accelerator@" != "yes" ; then \
	if [ "$(GCC_INSTALL_NAME)" != "$(target_noncanonical)-gcc-$(version)" ]; then \
	  rm -f $(DESTDIR)$(bindir)/$(FULL_DRIVER_NAME); \
	  ( cd $(DESTDIR)$(bindir) && \
	    $(LN) $(GCC_INSTALL_NAME)$(exeext) $(FULL_DRIVER_NAME) ); \
	fi; \
	if [ ! -f gcc-cross$(exeext) ] \
	    && [ "$(GCC_INSTALL_NAME)" != "$(GCC_TARGET_INSTALL_NAME)" ]; then \
	  rm -f $(DESTDIR)$(bindir)/$(target_noncanonical)-gcc-tmp$(exeext); \
	  ( cd $(DESTDIR)$(bindir) && \
	    $(LN) $(GCC_INSTALL_NAME)$(exeext) $(target_noncanonical)-gcc-tmp$(exeext) && \
	    mv -f $(target_noncanonical)-gcc-tmp$(exeext) $(GCC_TARGET_INSTALL_NAME)$(exeext) ); \
	fi; \
=======
	-if test "$(enable_as_accelerator)" != "yes" ; then \
	  if [ "$(GCC_INSTALL_NAME)" != "$(target_noncanonical)-gcc-$(version)" ]; then \
	    rm -f $(DESTDIR)$(bindir)/$(FULL_DRIVER_NAME); \
	    ( cd $(DESTDIR)$(bindir) && \
	      $(LN) $(GCC_INSTALL_NAME)$(exeext) $(FULL_DRIVER_NAME) ); \
	  fi; \
	  if [ ! -f gcc-cross$(exeext) ] \
	      && [ "$(GCC_INSTALL_NAME)" != "$(GCC_TARGET_INSTALL_NAME)" ]; then \
	    rm -f $(DESTDIR)$(bindir)/$(target_noncanonical)-gcc-tmp$(exeext); \
	    ( cd $(DESTDIR)$(bindir) && \
	      $(LN) $(GCC_INSTALL_NAME)$(exeext) $(target_noncanonical)-gcc-tmp$(exeext) && \
	      mv -f $(target_noncanonical)-gcc-tmp$(exeext) $(GCC_TARGET_INSTALL_NAME)$(exeext) ); \
	  fi; \
>>>>>>> d64ae614
	fi

# Install the info files.
# $(INSTALL_DATA) might be a relative pathname, so we can't cd into srcdir
# to do the install.
install-info:: doc installdirs \
	$(DESTDIR)$(infodir)/cpp.info \
	$(DESTDIR)$(infodir)/gcc.info \
	$(DESTDIR)$(infodir)/cppinternals.info \
	$(DESTDIR)$(infodir)/gccinstall.info \
	$(DESTDIR)$(infodir)/gccint.info \
	lang.install-info

$(DESTDIR)$(infodir)/%.info: doc/%.info installdirs
	rm -f $@
	if [ -f $< ]; then \
	  for f in $(<)*; do \
	    realfile=`echo $$f | sed -e 's|.*/\([^/]*\)$$|\1|'`; \
	    $(INSTALL_DATA) $$f $(DESTDIR)$(infodir)/$$realfile; \
	    chmod a-x $(DESTDIR)$(infodir)/$$realfile; \
	  done; \
	else true; fi
	-if $(SHELL) -c 'install-info --version' >/dev/null 2>&1; then \
	  if [ -f $@ ]; then \
	    install-info --dir-file=$(DESTDIR)$(infodir)/dir $@; \
	  else true; fi; \
	else true; fi;

pdf__strip_dir = `echo $$p | sed -e 's|^.*/||'`;

install-pdf: $(PDFFILES) lang.install-pdf
	@$(NORMAL_INSTALL)
	test -z "$(pdfdir)/gcc" || $(mkinstalldirs) "$(DESTDIR)$(pdfdir)/gcc"
	@list='$(PDFFILES)'; for p in $$list; do \
	  if test -f "$$p"; then d=; else d="$(srcdir)/"; fi; \
	  f=$(pdf__strip_dir) \
	  echo " $(INSTALL_DATA) '$$d$$p' '$(DESTDIR)$(pdfdir)/gcc/$$f'"; \
	  $(INSTALL_DATA) "$$d$$p" "$(DESTDIR)$(pdfdir)/gcc/$$f"; \
	done

html__strip_dir = `echo $$p | sed -e 's|^.*/||'`;

install-html: $(HTMLS_BUILD) lang.install-html
	@$(NORMAL_INSTALL)
	test -z "$(htmldir)" || $(mkinstalldirs) "$(DESTDIR)$(htmldir)"
	@list='$(HTMLS_INSTALL)'; for p in $$list; do \
	  if test -f "$$p" || test -d "$$p"; then d=""; else d="$(srcdir)/"; fi; \
	  f=$(html__strip_dir) \
	  if test -d "$$d$$p"; then \
	    echo " $(mkinstalldirs) '$(DESTDIR)$(htmldir)/$$f'"; \
	    $(mkinstalldirs) "$(DESTDIR)$(htmldir)/$$f" || exit 1; \
	    echo " $(INSTALL_DATA) '$$d$$p'/* '$(DESTDIR)$(htmldir)/$$f'"; \
	    $(INSTALL_DATA) "$$d$$p"/* "$(DESTDIR)$(htmldir)/$$f"; \
	  else \
	    echo " $(INSTALL_DATA) '$$d$$p' '$(DESTDIR)$(htmldir)/$$f'"; \
	    $(INSTALL_DATA) "$$d$$p" "$(DESTDIR)$(htmldir)/$$f"; \
	  fi; \
	done

# Install the man pages.
install-man: lang.install-man \
	$(DESTDIR)$(man1dir)/$(GCC_INSTALL_NAME)$(man1ext) \
	$(DESTDIR)$(man1dir)/$(CPP_INSTALL_NAME)$(man1ext) \
	$(DESTDIR)$(man1dir)/$(GCOV_INSTALL_NAME)$(man1ext) \
	$(DESTDIR)$(man7dir)/fsf-funding$(man7ext) \
	$(DESTDIR)$(man7dir)/gfdl$(man7ext) \
	$(DESTDIR)$(man7dir)/gpl$(man7ext)

$(DESTDIR)$(man7dir)/%$(man7ext): doc/%.7 installdirs
	-rm -f $@
	-$(INSTALL_DATA) $< $@
	-chmod a-x $@

$(DESTDIR)$(man1dir)/$(GCC_INSTALL_NAME)$(man1ext): doc/gcc.1 installdirs
	-rm -f $@
	-$(INSTALL_DATA) $< $@
	-chmod a-x $@

$(DESTDIR)$(man1dir)/$(CPP_INSTALL_NAME)$(man1ext): doc/cpp.1 installdirs
	-rm -f $@
	-$(INSTALL_DATA) $< $@
	-chmod a-x $@

$(DESTDIR)$(man1dir)/$(GCOV_INSTALL_NAME)$(man1ext): doc/gcov.1 installdirs
	-rm -f $@
	-$(INSTALL_DATA) $< $@
	-chmod a-x $@

$(DESTDIR)$(man1dir)/$(GCOV_TOOL_INSTALL_NAME)$(man1ext): doc/gcov-tool.1 installdirs
	-rm -f $@
	-$(INSTALL_DATA) $< $@
	-chmod a-x $@

# Install all the header files built in the include subdirectory.
install-headers: $(INSTALL_HEADERS_DIR)
# Fix symlinks to absolute paths in the installed include directory to
# point to the installed directory, not the build directory.
# Don't need to use LN_S here since we really do need ln -s and no substitutes.
	-files=`cd $(DESTDIR)$(libsubdir)/include-fixed; find . -type l -print 2>/dev/null`; \
	if [ $$? -eq 0 ]; then \
	  dir=`cd include-fixed; ${PWD_COMMAND}`; \
	  for i in $$files; do \
	    dest=`ls -ld $(DESTDIR)$(libsubdir)/include-fixed/$$i | sed -n 's/.*-> //p'`; \
	    if expr "$$dest" : "$$dir.*" > /dev/null; then \
	      rm -f $(DESTDIR)$(libsubdir)/include-fixed/$$i; \
	      ln -s `echo $$i | sed "s|/[^/]*|/..|g" | sed 's|/..$$||'``echo "$$dest" | sed "s|$$dir||"` $(DESTDIR)$(libsubdir)/include-fixed/$$i; \
	    fi; \
	  done; \
	fi

# Create or recreate the gcc private include file directory.
install-include-dir: installdirs
	$(mkinstalldirs) $(DESTDIR)$(libsubdir)/include
	-rm -rf $(DESTDIR)$(libsubdir)/include-fixed
	mkdir $(DESTDIR)$(libsubdir)/include-fixed
	-chmod a+rx $(DESTDIR)$(libsubdir)/include-fixed

# Create or recreate the install-tools include file directory.
itoolsdir = $(libexecsubdir)/install-tools
itoolsdatadir = $(libsubdir)/install-tools
install-itoolsdirs: installdirs
	$(mkinstalldirs) $(DESTDIR)$(itoolsdatadir)/include
	$(mkinstalldirs) $(DESTDIR)$(itoolsdir)

# Install the include directory using tar.
install-headers-tar: stmp-int-hdrs install-include-dir
# We use `pwd`/include instead of just include to problems with CDPATH
# Unless a full pathname is provided, some shells would print the new CWD,
# found in CDPATH, corrupting the output.  We could just redirect the
# output of `cd', but some shells lose on redirection within `()'s
	(cd `${PWD_COMMAND}`/include ; \
	 tar -cf - .; exit 0) | (cd $(DESTDIR)$(libsubdir)/include; tar xpf - )
	(cd `${PWD_COMMAND}`/include-fixed ; \
	 tar -cf - .; exit 0) | (cd $(DESTDIR)$(libsubdir)/include-fixed; tar xpf - )
# /bin/sh on some systems returns the status of the first tar,
# and that can lose with GNU tar which always writes a full block.
# So use `exit 0' to ignore its exit status.

# Install the include directory using cpio.
install-headers-cpio: stmp-int-hdrs install-include-dir
# See discussion about the use of `pwd` above
	cd `${PWD_COMMAND}`/include ; \
	find . -print | cpio -pdum $(DESTDIR)$(libsubdir)/include
	cd `${PWD_COMMAND}`/include-fixed ; \
	find . -print | cpio -pdum $(DESTDIR)$(libsubdir)/include-fixed

# Install the include directory using cp.
install-headers-cp: stmp-int-hdrs install-include-dir
	cp -p -r include $(DESTDIR)$(libsubdir)
	cp -p -r include-fixed $(DESTDIR)$(libsubdir)

# Targets without dependencies, for use in prev-gcc during bootstrap.
real-install-headers-tar:
	(cd `${PWD_COMMAND}`/include-fixed ; \
	 tar -cf - .; exit 0) | (cd $(DESTDIR)$(libsubdir)/include-fixed; tar xpf - )

real-install-headers-cpio:
	cd `${PWD_COMMAND}`/include-fixed ; \
	find . -print | cpio -pdum $(DESTDIR)$(libsubdir)/include-fixed

real-install-headers-cp:
	cp -p -r include-fixed $(DESTDIR)$(libsubdir)

# Install supporting files for fixincludes to be run later.
install-mkheaders: stmp-int-hdrs install-itoolsdirs \
  macro_list fixinc_list
	$(INSTALL_DATA) $(srcdir)/gsyslimits.h \
	  $(DESTDIR)$(itoolsdatadir)/gsyslimits.h
	$(INSTALL_DATA) macro_list $(DESTDIR)$(itoolsdatadir)/macro_list
	$(INSTALL_DATA) fixinc_list $(DESTDIR)$(itoolsdatadir)/fixinc_list
	set -e; for ml in `cat fixinc_list`; do \
	  multi_dir=`echo $${ml} | sed -e 's/^[^;]*;//'`; \
	  $(mkinstalldirs) $(DESTDIR)$(itoolsdatadir)/include$${multi_dir}; \
	  $(INSTALL_DATA) include-fixed$${multidir}/limits.h $(DESTDIR)$(itoolsdatadir)/include$${multi_dir}/limits.h; \
	done
	$(INSTALL_SCRIPT) $(srcdir)/../mkinstalldirs \
		$(DESTDIR)$(itoolsdir)/mkinstalldirs ; \
	sysroot_headers_suffix='$${sysroot_headers_suffix}'; \
		echo 'SYSTEM_HEADER_DIR="'"$(SYSTEM_HEADER_DIR)"'"' \
		> $(DESTDIR)$(itoolsdatadir)/mkheaders.conf
	echo 'OTHER_FIXINCLUDES_DIRS="$(OTHER_FIXINCLUDES_DIRS)"' \
		>> $(DESTDIR)$(itoolsdatadir)/mkheaders.conf
	echo 'STMP_FIXINC="$(STMP_FIXINC)"' \
		>> $(DESTDIR)$(itoolsdatadir)/mkheaders.conf

# Use this target to install the program `collect2' under the name `collect2'.
install-collect2: collect2 installdirs
	$(INSTALL_PROGRAM) collect2$(exeext) $(DESTDIR)$(libexecsubdir)/collect2$(exeext)
# Install the driver program as $(libsubdir)/gcc for collect2.
	$(INSTALL_PROGRAM) xgcc$(exeext) $(DESTDIR)$(libexecsubdir)/gcc$(exeext)

# Install lto-wrapper.
install-lto-wrapper: lto-wrapper$(exeext)
	$(INSTALL_PROGRAM) lto-wrapper$(exeext) $(DESTDIR)$(libexecsubdir)/lto-wrapper$(exeext)

install-gcc-ar: installdirs gcc-ar$(exeext) gcc-nm$(exeext) gcc-ranlib$(exeext)
	if test "$(enable_as_accelerator)" != "yes" ; then \
	  for i in gcc-ar gcc-nm gcc-ranlib; do \
	    install_name=`echo $$i|sed '$(program_transform_name)'` ;\
	    target_install_name=$(target_noncanonical)-`echo $$i|sed '$(program_transform_name)'` ; \
	    rm -f $(DESTDIR)$(bindir)/$$install_name$(exeext) ; \
	    $(INSTALL_PROGRAM) $$i$(exeext) $(DESTDIR)$(bindir)/$$install_name$(exeext) ;\
	    if test -f gcc-cross$(exeext); then \
	      :; \
	    else \
	      rm -f $(DESTDIR)$(bindir)/$$target_install_name$(exeext); \
	      ( cd $(DESTDIR)$(bindir) && \
		$(LN) $$install_name$(exeext) $$target_install_name$(exeext) ) ; \
	    fi ; \
	  done; \
	fi

# Cancel installation by deleting the installed files.
uninstall: lang.uninstall
	-rm -rf $(DESTDIR)$(libsubdir)
	-rm -rf $(DESTDIR)$(libexecsubdir)
	-rm -rf $(DESTDIR)$(bindir)/$(GCC_INSTALL_NAME)$(exeext)
	-rm -f $(DESTDIR)$(bindir)/$(CPP_INSTALL_NAME)$(exeext)
	-if [ x$(cpp_install_dir) != x ]; then \
	  rm -f $(DESTDIR)$(prefix)/$(cpp_install_dir)/$(CPP_INSTALL_NAME)$(exeext); \
	else true; fi
	-rm -rf $(DESTDIR)$(bindir)/$(GCOV_INSTALL_NAME)$(exeext)
	-rm -rf $(DESTDIR)$(man1dir)/$(GCC_INSTALL_NAME)$(man1ext)
	-rm -rf $(DESTDIR)$(man1dir)/cpp$(man1ext)
	-rm -f $(DESTDIR)$(infodir)/cpp.info* $(DESTDIR)$(infodir)/gcc.info*
	-rm -f $(DESTDIR)$(infodir)/cppinternals.info* $(DESTDIR)$(infodir)/gccint.info*
	for i in ar nm ranlib ; do \
	  install_name=`echo gcc-$$i|sed '$(program_transform_name)'`$(exeext) ;\
	  target_install_name=$(target_noncanonical)-`echo gcc-$$i|sed '$(program_transform_name)'`$(exeext) ; \
	  rm -f $(DESTDIR)$(bindir)/$$install_name ; \
	  rm -f $(DESTDIR)$(bindir)/$$target_install_name ; \
	done
#
# These targets are for the dejagnu testsuites. The file site.exp
# contains global variables that all the testsuites will use.

target_subdir = @target_subdir@

site.exp: ./config.status Makefile
	@echo "Making a new config file..."
	-@rm -f ./site.tmp
	@$(STAMP) site.exp
	-@mv site.exp site.bak
	@echo "## these variables are automatically generated by make ##" > ./site.tmp
	@echo "# Do not edit here. If you wish to override these values" >> ./site.tmp
	@echo "# add them to the last section" >> ./site.tmp
	@echo "set rootme \"`${PWD_COMMAND}`\"" >> ./site.tmp
	@echo "set srcdir \"`cd ${srcdir}; ${PWD_COMMAND}`\"" >> ./site.tmp
	@echo "set host_triplet $(host)" >> ./site.tmp
	@echo "set build_triplet $(build)" >> ./site.tmp
	@echo "set target_triplet $(target)" >> ./site.tmp
	@echo "set target_alias $(target_noncanonical)" >> ./site.tmp
	@echo "set libiconv \"$(LIBICONV)\"" >> ./site.tmp
# CFLAGS is set even though it's empty to show we reserve the right to set it.
	@echo "set CFLAGS \"\"" >> ./site.tmp
	@echo "set CXXFLAGS \"\"" >> ./site.tmp
	@echo "set HOSTCC \"$(CC)\"" >> ./site.tmp
	@echo "set HOSTCFLAGS \"$(CFLAGS)\"" >> ./site.tmp
# TEST_ALWAYS_FLAGS are flags that should be passed to every compilation.
# They are passed first to allow individual tests to override them.
	@echo "set TEST_ALWAYS_FLAGS \"$(SYSROOT_CFLAGS_FOR_TARGET)\"" >> ./site.tmp
# When running the tests we set GCC_EXEC_PREFIX to the install tree so that
# files that have already been installed there will be found.  The -B option
# overrides it, so use of GCC_EXEC_PREFIX will not result in using GCC files
# from the install tree.
	@echo "set TEST_GCC_EXEC_PREFIX \"$(libdir)/gcc/\"" >> ./site.tmp
	@echo "set TESTING_IN_BUILD_TREE 1" >> ./site.tmp
	@echo "set HAVE_LIBSTDCXX_V3 1" >> ./site.tmp
	@if test "@enable_plugin@" = "yes" ; then \
	  echo "set ENABLE_PLUGIN 1" >> ./site.tmp; \
	  echo "set PLUGINCC \"$(PLUGINCC)\"" >> ./site.tmp; \
	  echo "set PLUGINCFLAGS \"$(PLUGINCFLAGS)\"" >> ./site.tmp; \
	  echo "set GMPINC \"$(GMPINC)\"" >> ./site.tmp; \
	fi
	@if test "@enable_lto@" = "yes" ; then \
	  echo "set ENABLE_LTO 1" >> ./site.tmp; \
	fi
# If newlib has been configured, we need to pass -B to gcc so it can find
# newlib's crt0.o if it exists.  This will cause a "path prefix not used"
# message if it doesn't, but the testsuite is supposed to ignore the message -
# it's too difficult to tell when to and when not to pass -B (not all targets
# have crt0's).  We could only add the -B if ../newlib/crt0.o exists, but that
# seems like too selective a test.
# ??? Another way to solve this might be to rely on linker scripts.  Then
# theoretically the -B won't be needed.
# We also need to pass -L ../ld so that the linker can find ldscripts.
	@if [ -d $(objdir)/../$(target_subdir)/newlib ] \
	    && [ "${host}" != "${target}" ]; then \
	  echo "set newlib_cflags \"-I$(objdir)/../$(target_subdir)/newlib/targ-include -I\$$srcdir/../newlib/libc/include\"" >> ./site.tmp; \
	  echo "set newlib_ldflags \"-B$(objdir)/../$(target_subdir)/newlib/\"" >> ./site.tmp; \
	  echo "append CFLAGS \" \$$newlib_cflags\"" >> ./site.tmp; \
	  echo "append CXXFLAGS \" \$$newlib_cflags\"" >> ./site.tmp; \
	  echo "append LDFLAGS \" \$$newlib_ldflags\"" >> ./site.tmp; \
	else true; \
	fi
	@if [ -d $(objdir)/../ld ] ; then \
	  echo "append LDFLAGS \" -L$(objdir)/../ld\"" >> ./site.tmp; \
	else true; \
	fi
	echo "set tmpdir $(objdir)/testsuite" >> ./site.tmp
	@echo "set srcdir \"\$${srcdir}/testsuite\"" >> ./site.tmp
	@if [ "X$(ALT_CC_UNDER_TEST)" != "X" ] ; then \
	  echo "set ALT_CC_UNDER_TEST \"$(ALT_CC_UNDER_TEST)\"" >> ./site.tmp; \
	else true; \
	fi
	@if [ "X$(ALT_CXX_UNDER_TEST)" != "X" ] ; then \
	  echo "set ALT_CXX_UNDER_TEST \"$(ALT_CXX_UNDER_TEST)\"" >> ./site.tmp; \
	else true; \
	fi
	@if [ "X$(COMPAT_OPTIONS)" != "X" ] ; then \
	  echo "set COMPAT_OPTIONS \"$(COMPAT_OPTIONS)\"" >> ./site.tmp; \
	else true; \
	fi
	@echo "## All variables above are generated by configure. Do Not Edit ##" >> ./site.tmp
	@cat ./site.tmp > site.exp
	@cat site.bak | sed \
		-e '1,/^## All variables above are.*##/ d' >> site.exp
	-@rm -f ./site.tmp

CHECK_TARGETS = @check_languages@

check: $(CHECK_TARGETS)

check-subtargets: $(patsubst %,%-subtargets,$(CHECK_TARGETS))

# The idea is to parallelize testing of multilibs, for example:
#   make -j3 check-gcc//sh-hms-sim/{-m1,-m2,-m3,-m3e,-m4}/{,-nofpu}
# will run 3 concurrent sessions of check-gcc, eventually testing
# all 10 combinations.  GNU make is required, as is a shell that expands
# alternations within braces.
lang_checks_parallel = $(lang_checks:=//%)
$(lang_checks_parallel): site.exp
	target=`echo "$@" | sed 's,//.*,,'`; \
	variant=`echo "$@" | sed 's,^[^/]*//,,'`; \
	vardots=`echo "$$variant" | sed 's,/,.,g'`; \
	$(MAKE) TESTSUITEDIR="testsuite.$$vardots" \
	  RUNTESTFLAGS="--target_board=$$variant $(RUNTESTFLAGS)" \
	  "$$target"

TESTSUITEDIR = testsuite

$(TESTSUITEDIR)/site.exp: site.exp
	-test -d $(TESTSUITEDIR) || mkdir $(TESTSUITEDIR)
	-rm -f $@
	sed '/set tmpdir/ s|testsuite$$|$(TESTSUITEDIR)|' < site.exp > $@

# This is only used for check-% targets that aren't parallelized.
$(filter-out $(lang_checks_parallelized),$(lang_checks)): check-% : site.exp
	-test -d plugin || mkdir plugin
	-test -d $(TESTSUITEDIR) || mkdir $(TESTSUITEDIR)
	test -d $(TESTSUITEDIR)/$* || mkdir $(TESTSUITEDIR)/$*
	-(rootme=`${PWD_COMMAND}`; export rootme; \
	srcdir=`cd ${srcdir}; ${PWD_COMMAND}` ; export srcdir ; \
	cd $(TESTSUITEDIR)/$*; \
	rm -f tmp-site.exp; \
	sed '/set tmpdir/ s|testsuite$$|$(TESTSUITEDIR)/$*|' \
		< ../../site.exp > tmp-site.exp; \
	$(SHELL) $${srcdir}/../move-if-change tmp-site.exp site.exp; \
	EXPECT=${EXPECT} ; export EXPECT ; \
	if [ -f $${rootme}/../expect/expect ] ; then  \
	   TCL_LIBRARY=`cd .. ; cd $${srcdir}/../tcl/library ; ${PWD_COMMAND}` ; \
	    export TCL_LIBRARY ; fi ; \
	$(RUNTEST) --tool $* $(RUNTESTFLAGS))

$(patsubst %,%-subtargets,$(lang_checks)): check-%-subtargets:
	@echo check-$*

check_p_tool=$(firstword $(subst _, ,$*))
check_p_count=$(check_$(check_p_tool)_parallelize)
check_p_subno=$(word 2,$(subst _, ,$*))
check_p_numbers0:=1 2 3 4 5 6 7 8 9
check_p_numbers1:=0 $(check_p_numbers0)
check_p_numbers2:=$(foreach i,$(check_p_numbers0),$(addprefix $(i),$(check_p_numbers1)))
check_p_numbers3:=$(addprefix 0,$(check_p_numbers1)) $(check_p_numbers2)
check_p_numbers4:=$(foreach i,$(check_p_numbers0),$(addprefix $(i),$(check_p_numbers3)))
check_p_numbers5:=$(addprefix 0,$(check_p_numbers3)) $(check_p_numbers4)
check_p_numbers6:=$(foreach i,$(check_p_numbers0),$(addprefix $(i),$(check_p_numbers5)))
check_p_numbers:=$(check_p_numbers0) $(check_p_numbers2) $(check_p_numbers4) $(check_p_numbers6)
check_p_subdir=$(subst _,,$*)
check_p_subdirs=$(wordlist 1,$(check_p_count),$(wordlist 1, \
		$(if $(GCC_TEST_PARALLEL_SLOTS),$(GCC_TEST_PARALLEL_SLOTS),128), \
		$(check_p_numbers)))

# For parallelized check-% targets, this decides whether parallelization
# is desirable (if -jN is used).  If desirable, recursive make is run with
# check-parallel-$lang{,1,2,3,4,5} etc. goals, which can be executed in
# parallel, as they are run in separate directories.
# check-parallel-$lang{,1,2,3,4,5} etc. goals invoke runtest with
# GCC_RUNTEST_PARALLELIZE_DIR var in the environment and runtest_file_p
# dejaGNU procedure is overridden to additionally synchronize through
# a $lang-parallel directory which tests will be run by which runtest instance.
# Afterwards contrib/dg-extract-results.sh is used to merge the sum and log
# files.  If parallelization isn't desirable, only one recursive make
# is run with check-parallel-$lang goal and check_$lang_parallelize variable
# cleared to say that no additional arguments beyond $(RUNTESTFLAGS)
# should be passed to runtest.
#
# To parallelize some language check, add the corresponding check-$lang
# to lang_checks_parallelized variable and define check_$lang_parallelize
# variable (see above check_gcc_parallelize description).
$(lang_checks_parallelized): check-% : site.exp
	-rm -rf $(TESTSUITEDIR)/$*-parallel
	@if [ "$(filter -j, $(MFLAGS))" = "-j" ]; then \
	  test -d $(TESTSUITEDIR) || mkdir $(TESTSUITEDIR) || true; \
	  test -d $(TESTSUITEDIR)/$*-parallel || mkdir $(TESTSUITEDIR)/$*-parallel || true; \
	  GCC_RUNTEST_PARALLELIZE_DIR=`${PWD_COMMAND}`/$(TESTSUITEDIR)/$(check_p_tool)-parallel ; \
	  export GCC_RUNTEST_PARALLELIZE_DIR ; \
	  $(MAKE) TESTSUITEDIR="$(TESTSUITEDIR)" RUNTESTFLAGS="$(RUNTESTFLAGS)" \
	    check-parallel-$* \
	    $(patsubst %,check-parallel-$*_%, $(check_p_subdirs)); \
	  sums= ; logs= ; \
	  for dir in $(TESTSUITEDIR)/$* \
		     $(patsubst %,$(TESTSUITEDIR)/$*%,$(check_p_subdirs));\
	  do \
	    if [ -d $$dir ]; then \
	      mv -f $$dir/$*.sum $$dir/$*.sum.sep; mv -f $$dir/$*.log $$dir/$*.log.sep; \
	      sums="$$sums $$dir/$*.sum.sep"; logs="$$logs $$dir/$*.log.sep"; \
	    fi; \
	  done; \
	  $(SHELL) $(srcdir)/../contrib/dg-extract-results.sh $$sums \
	    > $(TESTSUITEDIR)/$*/$*.sum; \
	  $(SHELL) $(srcdir)/../contrib/dg-extract-results.sh -L $$logs \
	    > $(TESTSUITEDIR)/$*/$*.log; \
	  rm -rf $(TESTSUITEDIR)/$*-parallel || true; \
	else \
	  $(MAKE) TESTSUITEDIR="$(TESTSUITEDIR)" RUNTESTFLAGS="$(RUNTESTFLAGS)" \
	    check_$*_parallelize= check-parallel-$*; \
	fi

check-parallel-% : site.exp
	-@test -d plugin || mkdir plugin
	-@test -d $(TESTSUITEDIR) || mkdir $(TESTSUITEDIR)
	@test -d $(TESTSUITEDIR)/$(check_p_subdir) || mkdir $(TESTSUITEDIR)/$(check_p_subdir)
	-$(if $(check_p_subno),@)(rootme=`${PWD_COMMAND}`; export rootme; \
	srcdir=`cd ${srcdir}; ${PWD_COMMAND}` ; export srcdir ; \
	if [ -n "$(check_p_subno)" ] \
	   && [ -n "$$GCC_RUNTEST_PARALLELIZE_DIR" ] \
	   && [ -f $(TESTSUITEDIR)/$(check_p_tool)-parallel/finished ]; then \
	  rm -rf $(TESTSUITEDIR)/$(check_p_subdir); \
	else \
	  cd $(TESTSUITEDIR)/$(check_p_subdir); \
	  rm -f tmp-site.exp; \
	  sed '/set tmpdir/ s|testsuite$$|$(TESTSUITEDIR)/$(check_p_subdir)|' \
		< ../../site.exp > tmp-site.exp; \
	  $(SHELL) $${srcdir}/../move-if-change tmp-site.exp site.exp; \
	  EXPECT=${EXPECT} ; export EXPECT ; \
	  if [ -f $${rootme}/../expect/expect ] ; then  \
	    TCL_LIBRARY=`cd .. ; cd $${srcdir}/../tcl/library ; ${PWD_COMMAND}` ; \
	    export TCL_LIBRARY ; \
	  fi ; \
	  $(RUNTEST) --tool $(check_p_tool) $(RUNTESTFLAGS); \
	  if [ -n "$$GCC_RUNTEST_PARALLELIZE_DIR" ] ; then \
	    touch $${rootme}/$(TESTSUITEDIR)/$(check_p_tool)-parallel/finished; \
	  fi ; \
	fi )

# QMTest targets

# The path to qmtest.
QMTEST_PATH=qmtest

# The flags to pass to qmtest.
QMTESTFLAGS=

# The flags to pass to "qmtest run".
QMTESTRUNFLAGS=-f none --result-stream dejagnu_stream.DejaGNUStream

# The command to use to invoke qmtest.
QMTEST=${QMTEST_PATH} ${QMTESTFLAGS}

# The tests (or suites) to run.
QMTEST_GPP_TESTS=g++

# The subdirectory of the OBJDIR that will be used to store the QMTest
# test database configuration and that will be used for temporary
# scratch space during QMTest's execution.
QMTEST_DIR=qmtestsuite

# Create the QMTest database configuration.
${QMTEST_DIR} stamp-qmtest:
	${QMTEST} -D ${QMTEST_DIR} create-tdb \
	    -c gcc_database.GCCDatabase \
	    -a srcdir=`cd ${srcdir}/testsuite && ${PWD_COMMAND}` && \
	    $(STAMP) stamp-qmtest

# Create the QMTest context file.
${QMTEST_DIR}/context: stamp-qmtest
	rm -f $@
	echo "CompilerTable.languages=c cplusplus" >> $@
	echo "CompilerTable.c_kind=GCC" >> $@
	echo "CompilerTable.c_path=${objdir}/xgcc" >> $@
	echo "CompilerTable.c_options=-B${objdir}/" >> $@
	echo "CompilerTable.cplusplus_kind=GCC" >> $@
	echo "CompilerTable.cplusplus_path=${objdir}/xg++" >> $@
	echo "CompilerTable.cplusplus_options=-B${objdir}/" >> $@
	echo "DejaGNUTest.target=${target_noncanonical}" >> $@

# Run the G++ testsuite using QMTest.
qmtest-g++: ${QMTEST_DIR}/context
	cd ${QMTEST_DIR} && ${QMTEST} run ${QMTESTRUNFLAGS} -C context \
	   -o g++.qmr ${QMTEST_GPP_TESTS}

# Use the QMTest GUI.
qmtest-gui: ${QMTEST_DIR}/context
	cd ${QMTEST_DIR} && ${QMTEST} gui -C context

.PHONY: qmtest-g++

# Run Paranoia on real.c.

paranoia.o: $(srcdir)/../contrib/paranoia.cc $(CONFIG_H) $(SYSTEM_H) $(TREE_H)
	g++ -c $(ALL_CFLAGS) $(ALL_CPPFLAGS) $< $(OUTPUT_OPTION)

paranoia: paranoia.o real.o $(LIBIBERTY)
	g++ -o $@ paranoia.o real.o $(LIBIBERTY)

# These exist for maintenance purposes.

# Update the tags table.
TAGS: lang.tags
	(cd $(srcdir);					\
	incs= ;						\
	list='$(SUBDIRS)'; for dir in $$list; do	\
	  if test -f $$dir/TAGS; then			\
	    incs="$$incs --include $$dir/TAGS.sub";	\
	  fi;						\
	done;						\
	etags -o TAGS.sub c-family/*.h c-family/*.c *.h *.c *.cc \
	      ../include/*.h \
	      --language=none --regex="/\(char\|unsigned int\|int\|bool\|void\|HOST_WIDE_INT\|enum [A-Za-z_0-9]+\) [*]?\([A-Za-z_0-9]+\)/\2/" common.opt	\
	      --language=none --regex="/\(DEF_RTL_EXPR\|DEFTREECODE\|DEFGSCODE\).*(\([A-Za-z_0-9]+\)/\2/" rtl.def tree.def gimple.def \
	      --language=none --regex="/DEFTIMEVAR (\([A-Za-z_0-9]+\)/\1/" timevar.def \
		; \
	etags --include TAGS.sub $$incs)

# -----------------------------------------------------
# Rules for generating translated message descriptions.
# Disabled by autoconf if the tools are not available.
# -----------------------------------------------------

XGETTEXT = @XGETTEXT@
GMSGFMT = @GMSGFMT@
MSGMERGE = msgmerge
CATALOGS = $(patsubst %,po/%,@CATALOGS@)

.PHONY: build- install- build-po install-po update-po

# Dummy rules to deal with dependencies produced by use of
# "build-@POSUB@" and "install-@POSUB@" above, when NLS is disabled.
build-: ; @true
install-: ; @true

build-po: $(CATALOGS)

# This notation should be acceptable to all Make implementations used
# by people who are interested in updating .po files.
update-po: $(CATALOGS:.gmo=.pox)

# N.B. We do not attempt to copy these into $(srcdir).  The snapshot
# script does that.
.po.gmo:
	$(mkinstalldirs) po
	$(GMSGFMT) --statistics -o $@ $<

# The new .po has to be gone over by hand, so we deposit it into
# build/po with a different extension.
# If build/po/gcc.pot exists, use it (it was just created),
# else use the one in srcdir.
.po.pox:
	$(mkinstalldirs) po
	$(MSGMERGE) $< `if test -f po/gcc.pot; \
			then echo po/gcc.pot; \
			else echo $(srcdir)/po/gcc.pot; fi` -o $@

# This rule has to look for .gmo modules in both srcdir and
# the cwd, and has to check that we actually have a catalog
# for each language, in case they weren't built or included
# with the distribution.
install-po:
	$(mkinstalldirs) $(DESTDIR)$(datadir)
	cats="$(CATALOGS)"; for cat in $$cats; do \
	  lang=`basename $$cat | sed 's/\.gmo$$//'`; \
	  if [ -f $$cat ]; then :; \
	  elif [ -f $(srcdir)/$$cat ]; then cat=$(srcdir)/$$cat; \
	  else continue; \
	  fi; \
	  dir=$(localedir)/$$lang/LC_MESSAGES; \
	  echo $(mkinstalldirs) $(DESTDIR)$$dir; \
	  $(mkinstalldirs) $(DESTDIR)$$dir || exit 1; \
	  echo $(INSTALL_DATA) $$cat $(DESTDIR)$$dir/gcc.mo; \
	  $(INSTALL_DATA) $$cat $(DESTDIR)$$dir/gcc.mo; \
	done

# Rule for regenerating the message template (gcc.pot).
# Instead of forcing everyone to edit POTFILES.in, which proved impractical,
# this rule has no dependencies and always regenerates gcc.pot.  This is
# relatively harmless since the .po files do not directly depend on it.
# Note that exgettext has an awk script embedded in it which requires a
# fairly modern (POSIX-compliant) awk.
# The .pot file is left in the build directory.
gcc.pot: po/gcc.pot
po/gcc.pot: force
	$(mkinstalldirs) po
	$(MAKE) srcextra
	AWK=$(AWK) $(SHELL) $(srcdir)/po/exgettext \
		$(XGETTEXT) gcc $(srcdir)

#

# Dependency information.

# In order for parallel make to really start compiling the expensive
# objects from $(OBJS) as early as possible, build all their
# prerequisites strictly before all objects.
$(ALL_HOST_OBJS) : | $(generated_files)

# Include the auto-generated dependencies for all host objects.
DEPFILES = \
  $(foreach obj,$(ALL_HOST_OBJS),\
    $(dir $(obj))$(DEPDIR)/$(patsubst %.o,%.Po,$(notdir $(obj))))
-include $(DEPFILES)<|MERGE_RESOLUTION|>--- conflicted
+++ resolved
@@ -58,7 +58,6 @@
 host=@host@
 target=@target@
 target_noncanonical:=@target_noncanonical@
-real_target_noncanonical:=@real_target_noncanonical@
 
 # Normally identical to target_noncanonical, except for compilers built
 # as accelerator targets.
@@ -71,10 +70,6 @@
 # -----------------------------
 # Directories used during build
 # -----------------------------
-
-# Normally identical to target_noncanonical, except for compilers built
-# as accelerator targets.
-accel_dir_suffix = @accel_dir_suffix@
 
 # Directory where sources are, from where we are.
 srcdir = @srcdir@
@@ -3336,21 +3331,6 @@
 install-driver: installdirs xgcc$(exeext)
 	-rm -f $(DESTDIR)$(bindir)/$(GCC_INSTALL_NAME)$(exeext)
 	-$(INSTALL_PROGRAM) xgcc$(exeext) $(DESTDIR)$(bindir)/$(GCC_INSTALL_NAME)$(exeext)
-<<<<<<< HEAD
-	-if test "@enable_as_accelerator@" != "yes" ; then \
-	if [ "$(GCC_INSTALL_NAME)" != "$(target_noncanonical)-gcc-$(version)" ]; then \
-	  rm -f $(DESTDIR)$(bindir)/$(FULL_DRIVER_NAME); \
-	  ( cd $(DESTDIR)$(bindir) && \
-	    $(LN) $(GCC_INSTALL_NAME)$(exeext) $(FULL_DRIVER_NAME) ); \
-	fi; \
-	if [ ! -f gcc-cross$(exeext) ] \
-	    && [ "$(GCC_INSTALL_NAME)" != "$(GCC_TARGET_INSTALL_NAME)" ]; then \
-	  rm -f $(DESTDIR)$(bindir)/$(target_noncanonical)-gcc-tmp$(exeext); \
-	  ( cd $(DESTDIR)$(bindir) && \
-	    $(LN) $(GCC_INSTALL_NAME)$(exeext) $(target_noncanonical)-gcc-tmp$(exeext) && \
-	    mv -f $(target_noncanonical)-gcc-tmp$(exeext) $(GCC_TARGET_INSTALL_NAME)$(exeext) ); \
-	fi; \
-=======
 	-if test "$(enable_as_accelerator)" != "yes" ; then \
 	  if [ "$(GCC_INSTALL_NAME)" != "$(target_noncanonical)-gcc-$(version)" ]; then \
 	    rm -f $(DESTDIR)$(bindir)/$(FULL_DRIVER_NAME); \
@@ -3364,7 +3344,6 @@
 	      $(LN) $(GCC_INSTALL_NAME)$(exeext) $(target_noncanonical)-gcc-tmp$(exeext) && \
 	      mv -f $(target_noncanonical)-gcc-tmp$(exeext) $(GCC_TARGET_INSTALL_NAME)$(exeext) ); \
 	  fi; \
->>>>>>> d64ae614
 	fi
 
 # Install the info files.

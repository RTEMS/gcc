--- conflicted
+++ resolved
@@ -3637,11 +3637,8 @@
   $(srcdir)/tree-ssa-structalias.c \
   $(srcdir)/lto-symtab.c \
   $(srcdir)/tree-ssa-alias.h \
-<<<<<<< HEAD
+  $(srcdir)/ipa-prop.h \
   $(MELT_C) \
-=======
-  $(srcdir)/ipa-prop.h \
->>>>>>> e1a84153
   @all_gtfiles@
 
 

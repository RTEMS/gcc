/* Analyze RTL for GNU compiler.
   Copyright (C) 1987-2017 Free Software Foundation, Inc.

This file is part of GCC.

GCC is free software; you can redistribute it and/or modify it under
the terms of the GNU General Public License as published by the Free
Software Foundation; either version 3, or (at your option) any later
version.

GCC is distributed in the hope that it will be useful, but WITHOUT ANY
WARRANTY; without even the implied warranty of MERCHANTABILITY or
FITNESS FOR A PARTICULAR PURPOSE.  See the GNU General Public License
for more details.

You should have received a copy of the GNU General Public License
along with GCC; see the file COPYING3.  If not see
<http://www.gnu.org/licenses/>.  */


#include "config.h"
#include "system.h"
#include "coretypes.h"
#include "backend.h"
#include "target.h"
#include "rtl.h"
#include "tree.h"
#include "predict.h"
#include "df.h"
#include "memmodel.h"
#include "tm_p.h"
#include "insn-config.h"
#include "regs.h"
#include "emit-rtl.h"  /* FIXME: Can go away once crtl is moved to rtl.h.  */
#include "recog.h"
#include "addresses.h"
#include "rtl-iter.h"

#ifndef LOAD_EXTEND_OP
#define LOAD_EXTEND_OP(X) UNKNOWN
#endif

/* Forward declarations */
static void set_of_1 (rtx, const_rtx, void *);
static bool covers_regno_p (const_rtx, unsigned int);
static bool covers_regno_no_parallel_p (const_rtx, unsigned int);
static int computed_jump_p_1 (const_rtx);
static void parms_set (rtx, const_rtx, void *);

static unsigned HOST_WIDE_INT cached_nonzero_bits (const_rtx, scalar_int_mode,
                                                   const_rtx, machine_mode,
                                                   unsigned HOST_WIDE_INT);
static unsigned HOST_WIDE_INT nonzero_bits1 (const_rtx, scalar_int_mode,
					     const_rtx, machine_mode,
                                             unsigned HOST_WIDE_INT);
static unsigned int cached_num_sign_bit_copies (const_rtx, scalar_int_mode,
						const_rtx, machine_mode,
                                                unsigned int);
static unsigned int num_sign_bit_copies1 (const_rtx, scalar_int_mode,
					  const_rtx, machine_mode,
					  unsigned int);

rtx_subrtx_bound_info rtx_all_subrtx_bounds[NUM_RTX_CODE];
rtx_subrtx_bound_info rtx_nonconst_subrtx_bounds[NUM_RTX_CODE];

/* Truncation narrows the mode from SOURCE mode to DESTINATION mode.
   If TARGET_MODE_REP_EXTENDED (DESTINATION, DESTINATION_REP) is
   SIGN_EXTEND then while narrowing we also have to enforce the
   representation and sign-extend the value to mode DESTINATION_REP.

   If the value is already sign-extended to DESTINATION_REP mode we
   can just switch to DESTINATION mode on it.  For each pair of
   integral modes SOURCE and DESTINATION, when truncating from SOURCE
   to DESTINATION, NUM_SIGN_BIT_COPIES_IN_REP[SOURCE][DESTINATION]
   contains the number of high-order bits in SOURCE that have to be
   copies of the sign-bit so that we can do this mode-switch to
   DESTINATION.  */

static unsigned int
num_sign_bit_copies_in_rep[MAX_MODE_INT + 1][MAX_MODE_INT + 1];

/* Store X into index I of ARRAY.  ARRAY is known to have at least I
   elements.  Return the new base of ARRAY.  */

template <typename T>
typename T::value_type *
generic_subrtx_iterator <T>::add_single_to_queue (array_type &array,
						  value_type *base,
						  size_t i, value_type x)
{
  if (base == array.stack)
    {
      if (i < LOCAL_ELEMS)
	{
	  base[i] = x;
	  return base;
	}
      gcc_checking_assert (i == LOCAL_ELEMS);
      /* A previous iteration might also have moved from the stack to the
	 heap, in which case the heap array will already be big enough.  */
      if (vec_safe_length (array.heap) <= i)
	vec_safe_grow (array.heap, i + 1);
      base = array.heap->address ();
      memcpy (base, array.stack, sizeof (array.stack));
      base[LOCAL_ELEMS] = x;
      return base;
    }
  unsigned int length = array.heap->length ();
  if (length > i)
    {
      gcc_checking_assert (base == array.heap->address ());
      base[i] = x;
      return base;
    }
  else
    {
      gcc_checking_assert (i == length);
      vec_safe_push (array.heap, x);
      return array.heap->address ();
    }
}

/* Add the subrtxes of X to worklist ARRAY, starting at END.  Return the
   number of elements added to the worklist.  */

template <typename T>
size_t
generic_subrtx_iterator <T>::add_subrtxes_to_queue (array_type &array,
						    value_type *base,
						    size_t end, rtx_type x)
{
  enum rtx_code code = GET_CODE (x);
  const char *format = GET_RTX_FORMAT (code);
  size_t orig_end = end;
  if (__builtin_expect (INSN_P (x), false))
    {
      /* Put the pattern at the top of the queue, since that's what
	 we're likely to want most.  It also allows for the SEQUENCE
	 code below.  */
      for (int i = GET_RTX_LENGTH (GET_CODE (x)) - 1; i >= 0; --i)
	if (format[i] == 'e')
	  {
	    value_type subx = T::get_value (x->u.fld[i].rt_rtx);
	    if (__builtin_expect (end < LOCAL_ELEMS, true))
	      base[end++] = subx;
	    else
	      base = add_single_to_queue (array, base, end++, subx);
	  }
    }
  else
    for (int i = 0; format[i]; ++i)
      if (format[i] == 'e')
	{
	  value_type subx = T::get_value (x->u.fld[i].rt_rtx);
	  if (__builtin_expect (end < LOCAL_ELEMS, true))
	    base[end++] = subx;
	  else
	    base = add_single_to_queue (array, base, end++, subx);
	}
      else if (format[i] == 'E')
	{
	  unsigned int length = GET_NUM_ELEM (x->u.fld[i].rt_rtvec);
	  rtx *vec = x->u.fld[i].rt_rtvec->elem;
	  if (__builtin_expect (end + length <= LOCAL_ELEMS, true))
	    for (unsigned int j = 0; j < length; j++)
	      base[end++] = T::get_value (vec[j]);
	  else
	    for (unsigned int j = 0; j < length; j++)
	      base = add_single_to_queue (array, base, end++,
					  T::get_value (vec[j]));
	  if (code == SEQUENCE && end == length)
	    /* If the subrtxes of the sequence fill the entire array then
	       we know that no other parts of a containing insn are queued.
	       The caller is therefore iterating over the sequence as a
	       PATTERN (...), so we also want the patterns of the
	       subinstructions.  */
	    for (unsigned int j = 0; j < length; j++)
	      {
		typename T::rtx_type x = T::get_rtx (base[j]);
		if (INSN_P (x))
		  base[j] = T::get_value (PATTERN (x));
	      }
	}
  return end - orig_end;
}

template <typename T>
void
generic_subrtx_iterator <T>::free_array (array_type &array)
{
  vec_free (array.heap);
}

template <typename T>
const size_t generic_subrtx_iterator <T>::LOCAL_ELEMS;

template class generic_subrtx_iterator <const_rtx_accessor>;
template class generic_subrtx_iterator <rtx_var_accessor>;
template class generic_subrtx_iterator <rtx_ptr_accessor>;

/* Return 1 if the value of X is unstable
   (would be different at a different point in the program).
   The frame pointer, arg pointer, etc. are considered stable
   (within one function) and so is anything marked `unchanging'.  */

int
rtx_unstable_p (const_rtx x)
{
  const RTX_CODE code = GET_CODE (x);
  int i;
  const char *fmt;

  switch (code)
    {
    case MEM:
      return !MEM_READONLY_P (x) || rtx_unstable_p (XEXP (x, 0));

    case CONST:
    CASE_CONST_ANY:
    case SYMBOL_REF:
    case LABEL_REF:
      return 0;

    case REG:
      /* As in rtx_varies_p, we have to use the actual rtx, not reg number.  */
      if (x == frame_pointer_rtx || x == hard_frame_pointer_rtx
	  /* The arg pointer varies if it is not a fixed register.  */
	  || (x == arg_pointer_rtx && fixed_regs[ARG_POINTER_REGNUM]))
	return 0;
      /* ??? When call-clobbered, the value is stable modulo the restore
	 that must happen after a call.  This currently screws up local-alloc
	 into believing that the restore is not needed.  */
      if (!PIC_OFFSET_TABLE_REG_CALL_CLOBBERED && x == pic_offset_table_rtx)
	return 0;
      return 1;

    case ASM_OPERANDS:
      if (MEM_VOLATILE_P (x))
	return 1;

      /* Fall through.  */

    default:
      break;
    }

  fmt = GET_RTX_FORMAT (code);
  for (i = GET_RTX_LENGTH (code) - 1; i >= 0; i--)
    if (fmt[i] == 'e')
      {
	if (rtx_unstable_p (XEXP (x, i)))
	  return 1;
      }
    else if (fmt[i] == 'E')
      {
	int j;
	for (j = 0; j < XVECLEN (x, i); j++)
	  if (rtx_unstable_p (XVECEXP (x, i, j)))
	    return 1;
      }

  return 0;
}

/* Return 1 if X has a value that can vary even between two
   executions of the program.  0 means X can be compared reliably
   against certain constants or near-constants.
   FOR_ALIAS is nonzero if we are called from alias analysis; if it is
   zero, we are slightly more conservative.
   The frame pointer and the arg pointer are considered constant.  */

bool
rtx_varies_p (const_rtx x, bool for_alias)
{
  RTX_CODE code;
  int i;
  const char *fmt;

  if (!x)
    return 0;

  code = GET_CODE (x);
  switch (code)
    {
    case MEM:
      return !MEM_READONLY_P (x) || rtx_varies_p (XEXP (x, 0), for_alias);

    case CONST:
    CASE_CONST_ANY:
    case SYMBOL_REF:
    case LABEL_REF:
      return 0;

    case REG:
      /* Note that we have to test for the actual rtx used for the frame
	 and arg pointers and not just the register number in case we have
	 eliminated the frame and/or arg pointer and are using it
	 for pseudos.  */
      if (x == frame_pointer_rtx || x == hard_frame_pointer_rtx
	  /* The arg pointer varies if it is not a fixed register.  */
	  || (x == arg_pointer_rtx && fixed_regs[ARG_POINTER_REGNUM]))
	return 0;
      if (x == pic_offset_table_rtx
	  /* ??? When call-clobbered, the value is stable modulo the restore
	     that must happen after a call.  This currently screws up
	     local-alloc into believing that the restore is not needed, so we
	     must return 0 only if we are called from alias analysis.  */
	  && (!PIC_OFFSET_TABLE_REG_CALL_CLOBBERED || for_alias))
	return 0;
      return 1;

    case LO_SUM:
      /* The operand 0 of a LO_SUM is considered constant
	 (in fact it is related specifically to operand 1)
	 during alias analysis.  */
      return (! for_alias && rtx_varies_p (XEXP (x, 0), for_alias))
	     || rtx_varies_p (XEXP (x, 1), for_alias);

    case ASM_OPERANDS:
      if (MEM_VOLATILE_P (x))
	return 1;

      /* Fall through.  */

    default:
      break;
    }

  fmt = GET_RTX_FORMAT (code);
  for (i = GET_RTX_LENGTH (code) - 1; i >= 0; i--)
    if (fmt[i] == 'e')
      {
	if (rtx_varies_p (XEXP (x, i), for_alias))
	  return 1;
      }
    else if (fmt[i] == 'E')
      {
	int j;
	for (j = 0; j < XVECLEN (x, i); j++)
	  if (rtx_varies_p (XVECEXP (x, i, j), for_alias))
	    return 1;
      }

  return 0;
}

/* Compute an approximation for the offset between the register
   FROM and TO for the current function, as it was at the start
   of the routine.  */

static poly_int64
get_initial_register_offset (int from, int to)
{
  static const struct elim_table_t
  {
    const int from;
    const int to;
  } table[] = ELIMINABLE_REGS;
  poly_int64 offset1, offset2;
  unsigned int i, j;

  if (to == from)
    return 0;

  /* It is not safe to call INITIAL_ELIMINATION_OFFSET
     before the reload pass.  We need to give at least
     an estimation for the resulting frame size.  */
  if (! reload_completed)
    {
      offset1 = crtl->outgoing_args_size + get_frame_size ();
#if !STACK_GROWS_DOWNWARD
      offset1 = - offset1;
#endif
      if (to == STACK_POINTER_REGNUM)
	return offset1;
      else if (from == STACK_POINTER_REGNUM)
	return - offset1;
      else
	return 0;
     }

  for (i = 0; i < ARRAY_SIZE (table); i++)
      if (table[i].from == from)
	{
	  if (table[i].to == to)
	    {
	      INITIAL_ELIMINATION_OFFSET (table[i].from, table[i].to,
					  offset1);
	      return offset1;
	    }
	  for (j = 0; j < ARRAY_SIZE (table); j++)
	    {
	      if (table[j].to == to
		  && table[j].from == table[i].to)
		{
		  INITIAL_ELIMINATION_OFFSET (table[i].from, table[i].to,
					      offset1);
		  INITIAL_ELIMINATION_OFFSET (table[j].from, table[j].to,
					      offset2);
		  return offset1 + offset2;
		}
	      if (table[j].from == to
		  && table[j].to == table[i].to)
		{
		  INITIAL_ELIMINATION_OFFSET (table[i].from, table[i].to,
					      offset1);
		  INITIAL_ELIMINATION_OFFSET (table[j].from, table[j].to,
					      offset2);
		  return offset1 - offset2;
		}
	    }
	}
      else if (table[i].to == from)
	{
	  if (table[i].from == to)
	    {
	      INITIAL_ELIMINATION_OFFSET (table[i].from, table[i].to,
					  offset1);
	      return - offset1;
	    }
	  for (j = 0; j < ARRAY_SIZE (table); j++)
	    {
	      if (table[j].to == to
		  && table[j].from == table[i].from)
		{
		  INITIAL_ELIMINATION_OFFSET (table[i].from, table[i].to,
					      offset1);
		  INITIAL_ELIMINATION_OFFSET (table[j].from, table[j].to,
					      offset2);
		  return - offset1 + offset2;
		}
	      if (table[j].from == to
		  && table[j].to == table[i].from)
		{
		  INITIAL_ELIMINATION_OFFSET (table[i].from, table[i].to,
					      offset1);
		  INITIAL_ELIMINATION_OFFSET (table[j].from, table[j].to,
					      offset2);
		  return - offset1 - offset2;
		}
	    }
	}

  /* If the requested register combination was not found,
     try a different more simple combination.  */
  if (from == ARG_POINTER_REGNUM)
    return get_initial_register_offset (HARD_FRAME_POINTER_REGNUM, to);
  else if (to == ARG_POINTER_REGNUM)
    return get_initial_register_offset (from, HARD_FRAME_POINTER_REGNUM);
  else if (from == HARD_FRAME_POINTER_REGNUM)
    return get_initial_register_offset (FRAME_POINTER_REGNUM, to);
  else if (to == HARD_FRAME_POINTER_REGNUM)
    return get_initial_register_offset (from, FRAME_POINTER_REGNUM);
  else
    return 0;
}

/* Return nonzero if the use of X+OFFSET as an address in a MEM with SIZE
   bytes can cause a trap.  MODE is the mode of the MEM (not that of X) and
   UNALIGNED_MEMS controls whether nonzero is returned for unaligned memory
   references on strict alignment machines.  */

static int
rtx_addr_can_trap_p_1 (const_rtx x, poly_int64 offset, poly_int64 size,
		       machine_mode mode, bool unaligned_mems)
{
  enum rtx_code code = GET_CODE (x);
  bool known_size_p = may_ne (size, 0);
  gcc_checking_assert (mode == BLKmode || known_size_p);

  /* The offset must be a multiple of the mode size if we are considering
     unaligned memory references on strict alignment machines.  */
  if (STRICT_ALIGNMENT && unaligned_mems && mode != BLKmode)
    {
      poly_int64 actual_offset = offset;

#ifdef SPARC_STACK_BOUNDARY_HACK
      /* ??? The SPARC port may claim a STACK_BOUNDARY higher than
	     the real alignment of %sp.  However, when it does this, the
	     alignment of %sp+STACK_POINTER_OFFSET is STACK_BOUNDARY.  */
      if (SPARC_STACK_BOUNDARY_HACK
	  && (x == stack_pointer_rtx || x == hard_frame_pointer_rtx))
	actual_offset -= STACK_POINTER_OFFSET;
#endif

      if (!multiple_p (actual_offset, GET_MODE_SIZE (mode)))
	return 1;
    }

  switch (code)
    {
    case SYMBOL_REF:
      if (SYMBOL_REF_WEAK (x))
	return 1;
      if (!CONSTANT_POOL_ADDRESS_P (x))
	{
	  tree decl;
	  poly_int64 decl_size;

	  if (may_lt (offset, 0))
	    return 1;
	  if (!known_size_p)
	    return may_ne (offset, 0);

	  /* If the size of the access or of the symbol is unknown,
	     assume the worst.  */
	  decl = SYMBOL_REF_DECL (x);

	  /* Else check that the access is in bounds.  TODO: restructure
	     expr_size/tree_expr_size/int_expr_size and just use the latter.  */
	  if (!decl)
	    decl_size = -1;
	  else if (DECL_P (decl) && DECL_SIZE_UNIT (decl))
	    {
	      if (!poly_tree_p (DECL_SIZE_UNIT (decl), &decl_size))
		decl_size = -1;
	    }
	  else if (TREE_CODE (decl) == STRING_CST)
	    decl_size = TREE_STRING_LENGTH (decl);
	  else if (TYPE_SIZE_UNIT (TREE_TYPE (decl)))
	    decl_size = int_size_in_bytes (TREE_TYPE (decl));
	  else
	    decl_size = -1;

	  return (may_le (decl_size, 0)
		  ? may_ne (offset, 0)
		  : may_gt (offset + size, decl_size));
        }

      return 0;

    case LABEL_REF:
      return 0;

    case REG:
      /* Stack references are assumed not to trap, but we need to deal with
	 nonsensical offsets.  */
      if (x == frame_pointer_rtx || x == hard_frame_pointer_rtx
	 || x == stack_pointer_rtx
	 /* The arg pointer varies if it is not a fixed register.  */
	 || (x == arg_pointer_rtx && fixed_regs[ARG_POINTER_REGNUM]))
	{
#ifdef RED_ZONE_SIZE
	  poly_int64 red_zone_size = RED_ZONE_SIZE;
#else
	  poly_int64 red_zone_size = 0;
#endif
	  poly_int64 stack_boundary = PREFERRED_STACK_BOUNDARY / BITS_PER_UNIT;
	  poly_int64 low_bound, high_bound;

<<<<<<< HEAD
	  if (!known_size_p)
=======
	  if (size == 0)
	    size = GET_MODE_SIZE (mode);
	  if (size == 0)
>>>>>>> 68b948d3
	    return 1;

	  if (x == frame_pointer_rtx)
	    {
	      if (FRAME_GROWS_DOWNWARD)
		{
		  high_bound = STARTING_FRAME_OFFSET;
		  low_bound  = high_bound - get_frame_size ();
		}
	      else
		{
		  low_bound  = STARTING_FRAME_OFFSET;
		  high_bound = low_bound + get_frame_size ();
		}
	    }
	  else if (x == hard_frame_pointer_rtx)
	    {
	      poly_int64 sp_offset
		= get_initial_register_offset (STACK_POINTER_REGNUM,
					       HARD_FRAME_POINTER_REGNUM);
	      poly_int64 ap_offset
		= get_initial_register_offset (ARG_POINTER_REGNUM,
					       HARD_FRAME_POINTER_REGNUM);

#if STACK_GROWS_DOWNWARD
	      low_bound  = sp_offset - red_zone_size - stack_boundary;
	      high_bound = ap_offset
			   + FIRST_PARM_OFFSET (current_function_decl)
#if !ARGS_GROW_DOWNWARD
			   + crtl->args.size
#endif
			   + stack_boundary;
#else
	      high_bound = sp_offset + red_zone_size + stack_boundary;
	      low_bound  = ap_offset
			   + FIRST_PARM_OFFSET (current_function_decl)
#if ARGS_GROW_DOWNWARD
			   - crtl->args.size
#endif
			   - stack_boundary;
#endif
	    }
	  else if (x == stack_pointer_rtx)
	    {
	      poly_int64 ap_offset
		= get_initial_register_offset (ARG_POINTER_REGNUM,
					       STACK_POINTER_REGNUM);

#if STACK_GROWS_DOWNWARD
	      low_bound  = - red_zone_size - stack_boundary;
	      high_bound = ap_offset
			   + FIRST_PARM_OFFSET (current_function_decl)
#if !ARGS_GROW_DOWNWARD
			   + crtl->args.size
#endif
			   + stack_boundary;
#else
	      high_bound = red_zone_size + stack_boundary;
	      low_bound  = ap_offset
			   + FIRST_PARM_OFFSET (current_function_decl)
#if ARGS_GROW_DOWNWARD
			   - crtl->args.size
#endif
			   - stack_boundary;
#endif
	    }
	  else
	    {
	      /* We assume that accesses are safe to at least the
		 next stack boundary.
		 Examples are varargs and __builtin_return_address.  */
#if ARGS_GROW_DOWNWARD
	      high_bound = FIRST_PARM_OFFSET (current_function_decl)
			   + stack_boundary;
	      low_bound  = FIRST_PARM_OFFSET (current_function_decl)
			   - crtl->args.size - stack_boundary;
#else
	      low_bound  = FIRST_PARM_OFFSET (current_function_decl)
			   - stack_boundary;
	      high_bound = FIRST_PARM_OFFSET (current_function_decl)
			   + crtl->args.size + stack_boundary;
#endif
	    }

	  if (must_ge (offset, low_bound)
	      && must_le (offset, high_bound - size))
	    return 0;
	  return 1;
	}
      /* All of the virtual frame registers are stack references.  */
      if (REGNO (x) >= FIRST_VIRTUAL_REGISTER
	  && REGNO (x) <= LAST_VIRTUAL_REGISTER)
	return 0;
      return 1;

    case CONST:
      return rtx_addr_can_trap_p_1 (XEXP (x, 0), offset, size,
				    mode, unaligned_mems);

    case PLUS:
      /* An address is assumed not to trap if:
         - it is the pic register plus a constant.  */
      if (XEXP (x, 0) == pic_offset_table_rtx && CONSTANT_P (XEXP (x, 1)))
	return 0;

      /* - or it is an address that can't trap plus a constant integer.  */
      if (CONST_INT_P (XEXP (x, 1))
	  && !rtx_addr_can_trap_p_1 (XEXP (x, 0), offset + INTVAL (XEXP (x, 1)),
				     size, mode, unaligned_mems))
	return 0;

      return 1;

    case LO_SUM:
    case PRE_MODIFY:
      return rtx_addr_can_trap_p_1 (XEXP (x, 1), offset, size,
				    mode, unaligned_mems);

    case PRE_DEC:
    case PRE_INC:
    case POST_DEC:
    case POST_INC:
    case POST_MODIFY:
      return rtx_addr_can_trap_p_1 (XEXP (x, 0), offset, size,
				    mode, unaligned_mems);

    default:
      break;
    }

  /* If it isn't one of the case above, it can cause a trap.  */
  return 1;
}

/* Return nonzero if the use of X as an address in a MEM can cause a trap.  */

int
rtx_addr_can_trap_p (const_rtx x)
{
  return rtx_addr_can_trap_p_1 (x, 0, 0, BLKmode, false);
}

/* Return true if X contains a MEM subrtx.  */

bool
contains_mem_rtx_p (rtx x)
{
  subrtx_iterator::array_type array;
  FOR_EACH_SUBRTX (iter, array, x, ALL)
    if (MEM_P (*iter))
      return true;

  return false;
}

/* Return true if X is an address that is known to not be zero.  */

bool
nonzero_address_p (const_rtx x)
{
  const enum rtx_code code = GET_CODE (x);

  switch (code)
    {
    case SYMBOL_REF:
      return flag_delete_null_pointer_checks && !SYMBOL_REF_WEAK (x);

    case LABEL_REF:
      return true;

    case REG:
      /* As in rtx_varies_p, we have to use the actual rtx, not reg number.  */
      if (x == frame_pointer_rtx || x == hard_frame_pointer_rtx
	  || x == stack_pointer_rtx
	  || (x == arg_pointer_rtx && fixed_regs[ARG_POINTER_REGNUM]))
	return true;
      /* All of the virtual frame registers are stack references.  */
      if (REGNO (x) >= FIRST_VIRTUAL_REGISTER
	  && REGNO (x) <= LAST_VIRTUAL_REGISTER)
	return true;
      return false;

    case CONST:
      return nonzero_address_p (XEXP (x, 0));

    case PLUS:
      /* Handle PIC references.  */
      if (XEXP (x, 0) == pic_offset_table_rtx
	       && CONSTANT_P (XEXP (x, 1)))
	return true;
      return false;

    case PRE_MODIFY:
      /* Similar to the above; allow positive offsets.  Further, since
	 auto-inc is only allowed in memories, the register must be a
	 pointer.  */
      if (CONST_INT_P (XEXP (x, 1))
	  && INTVAL (XEXP (x, 1)) > 0)
	return true;
      return nonzero_address_p (XEXP (x, 0));

    case PRE_INC:
      /* Similarly.  Further, the offset is always positive.  */
      return true;

    case PRE_DEC:
    case POST_DEC:
    case POST_INC:
    case POST_MODIFY:
      return nonzero_address_p (XEXP (x, 0));

    case LO_SUM:
      return nonzero_address_p (XEXP (x, 1));

    default:
      break;
    }

  /* If it isn't one of the case above, might be zero.  */
  return false;
}

/* Return 1 if X refers to a memory location whose address
   cannot be compared reliably with constant addresses,
   or if X refers to a BLKmode memory object.
   FOR_ALIAS is nonzero if we are called from alias analysis; if it is
   zero, we are slightly more conservative.  */

bool
rtx_addr_varies_p (const_rtx x, bool for_alias)
{
  enum rtx_code code;
  int i;
  const char *fmt;

  if (x == 0)
    return 0;

  code = GET_CODE (x);
  if (code == MEM)
    return GET_MODE (x) == BLKmode || rtx_varies_p (XEXP (x, 0), for_alias);

  fmt = GET_RTX_FORMAT (code);
  for (i = GET_RTX_LENGTH (code) - 1; i >= 0; i--)
    if (fmt[i] == 'e')
      {
	if (rtx_addr_varies_p (XEXP (x, i), for_alias))
	  return 1;
      }
    else if (fmt[i] == 'E')
      {
	int j;
	for (j = 0; j < XVECLEN (x, i); j++)
	  if (rtx_addr_varies_p (XVECEXP (x, i, j), for_alias))
	    return 1;
      }
  return 0;
}

/* Return the CALL in X if there is one.  */

rtx
get_call_rtx_from (rtx x)
{
  if (INSN_P (x))
    x = PATTERN (x);
  if (GET_CODE (x) == PARALLEL)
    x = XVECEXP (x, 0, 0);
  if (GET_CODE (x) == SET)
    x = SET_SRC (x);
  if (GET_CODE (x) == CALL && MEM_P (XEXP (x, 0)))
    return x;
  return NULL_RTX;
}

/* Return the value of the integer term in X, if one is apparent;
   otherwise return 0.
   Only obvious integer terms are detected.
   This is used in cse.c with the `related_value' field.  */

HOST_WIDE_INT
get_integer_term (const_rtx x)
{
  if (GET_CODE (x) == CONST)
    x = XEXP (x, 0);

  if (GET_CODE (x) == MINUS
      && CONST_INT_P (XEXP (x, 1)))
    return - INTVAL (XEXP (x, 1));
  if (GET_CODE (x) == PLUS
      && CONST_INT_P (XEXP (x, 1)))
    return INTVAL (XEXP (x, 1));
  return 0;
}

/* If X is a constant, return the value sans apparent integer term;
   otherwise return 0.
   Only obvious integer terms are detected.  */

rtx
get_related_value (const_rtx x)
{
  if (GET_CODE (x) != CONST)
    return 0;
  x = XEXP (x, 0);
  if (GET_CODE (x) == PLUS
      && CONST_INT_P (XEXP (x, 1)))
    return XEXP (x, 0);
  else if (GET_CODE (x) == MINUS
	   && CONST_INT_P (XEXP (x, 1)))
    return XEXP (x, 0);
  return 0;
}

/* Return true if SYMBOL is a SYMBOL_REF and OFFSET + SYMBOL points
   to somewhere in the same object or object_block as SYMBOL.  */

bool
offset_within_block_p (const_rtx symbol, HOST_WIDE_INT offset)
{
  tree decl;

  if (GET_CODE (symbol) != SYMBOL_REF)
    return false;

  if (offset == 0)
    return true;

  if (offset > 0)
    {
      if (CONSTANT_POOL_ADDRESS_P (symbol)
	  && offset < (int) GET_MODE_SIZE (get_pool_mode (symbol)))
	return true;

      decl = SYMBOL_REF_DECL (symbol);
      if (decl && must_lt (offset, int_size_in_bytes (TREE_TYPE (decl))))
	return true;
    }

  if (SYMBOL_REF_HAS_BLOCK_INFO_P (symbol)
      && SYMBOL_REF_BLOCK (symbol)
      && SYMBOL_REF_BLOCK_OFFSET (symbol) >= 0
      && ((unsigned HOST_WIDE_INT) offset + SYMBOL_REF_BLOCK_OFFSET (symbol)
	  < (unsigned HOST_WIDE_INT) SYMBOL_REF_BLOCK (symbol)->size))
    return true;

  return false;
}

/* Split X into a base and a constant offset, storing them in *BASE_OUT
   and *OFFSET_OUT respectively.  */

void
split_const (rtx x, rtx *base_out, rtx *offset_out)
{
  if (GET_CODE (x) == CONST)
    {
      x = XEXP (x, 0);
      if (GET_CODE (x) == PLUS && CONST_INT_P (XEXP (x, 1)))
	{
	  *base_out = XEXP (x, 0);
	  *offset_out = XEXP (x, 1);
	  return;
	}
    }
  *base_out = x;
  *offset_out = const0_rtx;
}

/* If PAIR_P, express integer value X as some value Y plus a polynomial offset,
   where Y is either const0_rtx, X or something within X (as opposed to a
   new rtx).  Return the value Y and store the offset in *OFFSET_OUT.

   If !PAIR_P, return const0_rtx if integer value X is a polynomial constant.
   Store the value in *OFFSET_OUT if so, otherwise return X and leave
   *OFFSET_OUT unchanged.

   In both cases MODE is the mode of X.  */

static rtx
strip_offset (scalar_int_mode mode, rtx x, poly_wide_int *offset_out,
	      bool pair_p)
{
  unsigned int precision = GET_MODE_PRECISION (mode);
  rtx orig_x = x;
  if (GET_CODE (x) == CONST)
    x = XEXP (x, 0);
  switch (GET_CODE (x))
    {
    CASE_CONST_SCALAR_INT:
      *offset_out = rtx_mode_t (x, mode);
      return const0_rtx;

    case PLUS:
      {
	poly_wide_int offset0, offset1;
	rtx x0 = strip_offset (mode, XEXP (x, 0), &offset0, pair_p);
	rtx x1 = strip_offset (mode, XEXP (x, 1), &offset1, pair_p);
	if (pair_p
	    /* Can't express this case without generating new rtl.  */
	    ? (x0 != const0_rtx && x1 != const0_rtx)
	    /* Don't change *OFFSET_OUT unless X is fully constant.  */
	    : (x0 != const0_rtx || x1 != const0_rtx))
	  break;
	*offset_out = offset0 + offset1;
	return x0 == const0_rtx ? x1 : x0;
      }

    case MULT:
      {
	poly_wide_int offset0;
	if (CONST_SCALAR_INT_P (XEXP (x, 1))
	    && strip_offset (mode, XEXP (x, 0), &offset0, false) == const0_rtx)
	  {
	    *offset_out = offset0 * rtx_mode_t (XEXP (x, 1), mode);
	    return const0_rtx;
	  }
	break;
      }

    case ASHIFT:
      {
	poly_wide_int offset0;
	if (CONST_INT_P (XEXP (x, 1))
	    && strip_offset (mode, XEXP (x, 0), &offset0, false) == const0_rtx)
	  {
	    *offset_out = offset0 << INTVAL (XEXP (x, 1));
	    return const0_rtx;
	  }
	break;
      }

    case CONST_PARAM:
      if (CONST_PARAM_ID (x) + 1 >= NUM_POLY_INT_COEFFS)
	break;

      *offset_out = wi::shwi (0, precision);
      offset_out->coeffs[CONST_PARAM_ID (x) + 1] = wi::shwi (1, precision);
      return const0_rtx;

    default:
      break;
    }
  /* This represents failure if !PAIR_P.  */
  if (pair_p)
    *offset_out = wi::shwi (0, GET_MODE_PRECISION (mode));
  return orig_x;
}

/* Return true if X, an integer of mode MODE, is a constant that can
   be represented as a poly_wide_int.  Store the value in *RES if so,
   otherwise leave *RES unmodified.  */

bool
poly_int_const_p (scalar_int_mode mode, const_rtx x, poly_wide_int *res)
{
  return strip_offset (mode, const_cast <rtx> (x), res, false) == const0_rtx;
}

/* Return true if arbitrary value X is an integer constant that can
   be represented as a poly_int64.  Store the value in *RES if so,
   otherwise leave it unmodified.  */

bool
poly_int_const_p (const_rtx x, poly_int64 *res)
{
  if (CONST_INT_P (x))
    {
      *res = INTVAL (x);
      return true;
    }
  scalar_int_mode mode;
  poly_wide_int tmp;
  return (is_a <scalar_int_mode> (GET_MODE (x), &mode)
	  && strip_offset (mode, const_cast <rtx> (x),
			   &tmp, false) == const0_rtx
	  && tmp.to_shwi (res));
}

/* Express integer value X as some value Y plus a polynomial offset,
   where Y is either const0_rtx, X or something within X (as opposed
   to a new rtx).  Return the Y and store the offset in *OFFSET_OUT.  */

rtx
strip_offset (rtx x, poly_int64 *offset_out)
{
  if (CONST_INT_P (x))
    {
      *offset_out = INTVAL (x);
      return const0_rtx;
    }
  scalar_int_mode mode = as_a <scalar_int_mode> (GET_MODE (x));
  poly_wide_int tmp;
  rtx subx = strip_offset (mode, x, &tmp, true);
  if (!tmp.to_shwi (offset_out))
    gcc_unreachable ();
  return subx;
}

/* Return the value of X as a poly_int64.  */

poly_int64
rtx_to_poly_int64 (const_rtx x)
{
  poly_int64 value;
  if (!poly_int_const_p (x, &value))
    gcc_unreachable ();
  return value;
}

/* Return the argument size in REG_ARGS_SIZE note X.  */

poly_int64
get_args_size (const_rtx x)
{
  gcc_checking_assert (REG_NOTE_KIND (x) == REG_ARGS_SIZE);
  return rtx_to_poly_int64 (XEXP (x, 0));
}

/* Return the number of places FIND appears within X.  If COUNT_DEST is
   zero, we do not count occurrences inside the destination of a SET.  */

int
count_occurrences (const_rtx x, const_rtx find, int count_dest)
{
  int i, j;
  enum rtx_code code;
  const char *format_ptr;
  int count;

  if (x == find)
    return 1;

  code = GET_CODE (x);

  switch (code)
    {
    case REG:
    CASE_CONST_ANY:
    case SYMBOL_REF:
    case CODE_LABEL:
    case PC:
    case CC0:
      return 0;

    case EXPR_LIST:
      count = count_occurrences (XEXP (x, 0), find, count_dest);
      if (XEXP (x, 1))
	count += count_occurrences (XEXP (x, 1), find, count_dest);
      return count;

    case MEM:
      if (MEM_P (find) && rtx_equal_p (x, find))
	return 1;
      break;

    case SET:
      if (SET_DEST (x) == find && ! count_dest)
	return count_occurrences (SET_SRC (x), find, count_dest);
      break;

    default:
      break;
    }

  format_ptr = GET_RTX_FORMAT (code);
  count = 0;

  for (i = 0; i < GET_RTX_LENGTH (code); i++)
    {
      switch (*format_ptr++)
	{
	case 'e':
	  count += count_occurrences (XEXP (x, i), find, count_dest);
	  break;

	case 'E':
	  for (j = 0; j < XVECLEN (x, i); j++)
	    count += count_occurrences (XVECEXP (x, i, j), find, count_dest);
	  break;
	}
    }
  return count;
}


/* Return TRUE if OP is a register or subreg of a register that
   holds an unsigned quantity.  Otherwise, return FALSE.  */

bool
unsigned_reg_p (rtx op)
{
  if (REG_P (op)
      && REG_EXPR (op)
      && TYPE_UNSIGNED (TREE_TYPE (REG_EXPR (op))))
    return true;

  if (GET_CODE (op) == SUBREG
      && SUBREG_PROMOTED_SIGN (op))
    return true;

  return false;
}


/* Nonzero if register REG appears somewhere within IN.
   Also works if REG is not a register; in this case it checks
   for a subexpression of IN that is Lisp "equal" to REG.  */

int
reg_mentioned_p (const_rtx reg, const_rtx in)
{
  const char *fmt;
  int i;
  enum rtx_code code;

  if (in == 0)
    return 0;

  if (reg == in)
    return 1;

  if (GET_CODE (in) == LABEL_REF)
    return reg == label_ref_label (in);

  code = GET_CODE (in);

  switch (code)
    {
      /* Compare registers by number.  */
    case REG:
      return REG_P (reg) && REGNO (in) == REGNO (reg);

      /* These codes have no constituent expressions
	 and are unique.  */
    case SCRATCH:
    case CC0:
    case PC:
      return 0;

    CASE_CONST_ANY:
      /* These are kept unique for a given value.  */
      return 0;

    default:
      break;
    }

  if (GET_CODE (reg) == code && rtx_equal_p (reg, in))
    return 1;

  fmt = GET_RTX_FORMAT (code);

  for (i = GET_RTX_LENGTH (code) - 1; i >= 0; i--)
    {
      if (fmt[i] == 'E')
	{
	  int j;
	  for (j = XVECLEN (in, i) - 1; j >= 0; j--)
	    if (reg_mentioned_p (reg, XVECEXP (in, i, j)))
	      return 1;
	}
      else if (fmt[i] == 'e'
	       && reg_mentioned_p (reg, XEXP (in, i)))
	return 1;
    }
  return 0;
}

/* Return 1 if in between BEG and END, exclusive of BEG and END, there is
   no CODE_LABEL insn.  */

int
no_labels_between_p (const rtx_insn *beg, const rtx_insn *end)
{
  rtx_insn *p;
  if (beg == end)
    return 0;
  for (p = NEXT_INSN (beg); p != end; p = NEXT_INSN (p))
    if (LABEL_P (p))
      return 0;
  return 1;
}

/* Nonzero if register REG is used in an insn between
   FROM_INSN and TO_INSN (exclusive of those two).  */

int
reg_used_between_p (const_rtx reg, const rtx_insn *from_insn,
		    const rtx_insn *to_insn)
{
  rtx_insn *insn;

  if (from_insn == to_insn)
    return 0;

  for (insn = NEXT_INSN (from_insn); insn != to_insn; insn = NEXT_INSN (insn))
    if (NONDEBUG_INSN_P (insn)
	&& (reg_overlap_mentioned_p (reg, PATTERN (insn))
	   || (CALL_P (insn) && find_reg_fusage (insn, USE, reg))))
      return 1;
  return 0;
}

/* Nonzero if the old value of X, a register, is referenced in BODY.  If X
   is entirely replaced by a new value and the only use is as a SET_DEST,
   we do not consider it a reference.  */

int
reg_referenced_p (const_rtx x, const_rtx body)
{
  int i;

  switch (GET_CODE (body))
    {
    case SET:
      if (reg_overlap_mentioned_p (x, SET_SRC (body)))
	return 1;

      /* If the destination is anything other than CC0, PC, a REG or a SUBREG
	 of a REG that occupies all of the REG, the insn references X if
	 it is mentioned in the destination.  */
      if (GET_CODE (SET_DEST (body)) != CC0
	  && GET_CODE (SET_DEST (body)) != PC
	  && !REG_P (SET_DEST (body))
	  && ! (GET_CODE (SET_DEST (body)) == SUBREG
		&& REG_P (SUBREG_REG (SET_DEST (body)))
		&& !df_read_modify_subreg_p (SET_DEST (body)))
	  && reg_overlap_mentioned_p (x, SET_DEST (body)))
	return 1;
      return 0;

    case ASM_OPERANDS:
      for (i = ASM_OPERANDS_INPUT_LENGTH (body) - 1; i >= 0; i--)
	if (reg_overlap_mentioned_p (x, ASM_OPERANDS_INPUT (body, i)))
	  return 1;
      return 0;

    case CALL:
    case USE:
    case IF_THEN_ELSE:
      return reg_overlap_mentioned_p (x, body);

    case TRAP_IF:
      return reg_overlap_mentioned_p (x, TRAP_CONDITION (body));

    case PREFETCH:
      return reg_overlap_mentioned_p (x, XEXP (body, 0));

    case UNSPEC:
    case UNSPEC_VOLATILE:
      for (i = XVECLEN (body, 0) - 1; i >= 0; i--)
	if (reg_overlap_mentioned_p (x, XVECEXP (body, 0, i)))
	  return 1;
      return 0;

    case PARALLEL:
      for (i = XVECLEN (body, 0) - 1; i >= 0; i--)
	if (reg_referenced_p (x, XVECEXP (body, 0, i)))
	  return 1;
      return 0;

    case CLOBBER:
      if (MEM_P (XEXP (body, 0)))
	if (reg_overlap_mentioned_p (x, XEXP (XEXP (body, 0), 0)))
	  return 1;
      return 0;

    case COND_EXEC:
      if (reg_overlap_mentioned_p (x, COND_EXEC_TEST (body)))
	return 1;
      return reg_referenced_p (x, COND_EXEC_CODE (body));

    default:
      return 0;
    }
}

/* Nonzero if register REG is set or clobbered in an insn between
   FROM_INSN and TO_INSN (exclusive of those two).  */

int
reg_set_between_p (const_rtx reg, const rtx_insn *from_insn,
		   const rtx_insn *to_insn)
{
  const rtx_insn *insn;

  if (from_insn == to_insn)
    return 0;

  for (insn = NEXT_INSN (from_insn); insn != to_insn; insn = NEXT_INSN (insn))
    if (INSN_P (insn) && reg_set_p (reg, insn))
      return 1;
  return 0;
}

/* Return true if REG is set or clobbered inside INSN.  */

int
reg_set_p (const_rtx reg, const_rtx insn)
{
  /* After delay slot handling, call and branch insns might be in a
     sequence.  Check all the elements there.  */
  if (INSN_P (insn) && GET_CODE (PATTERN (insn)) == SEQUENCE)
    {
      for (int i = 0; i < XVECLEN (PATTERN (insn), 0); ++i)
	if (reg_set_p (reg, XVECEXP (PATTERN (insn), 0, i)))
	  return true;

      return false;
    }

  /* We can be passed an insn or part of one.  If we are passed an insn,
     check if a side-effect of the insn clobbers REG.  */
  if (INSN_P (insn)
      && (FIND_REG_INC_NOTE (insn, reg)
	  || (CALL_P (insn)
	      && ((REG_P (reg)
		   && REGNO (reg) < FIRST_PSEUDO_REGISTER
		   && overlaps_hard_reg_set_p (regs_invalidated_by_call,
					       GET_MODE (reg), REGNO (reg)))
		  || MEM_P (reg)
		  || find_reg_fusage (insn, CLOBBER, reg)))))
    return true;

  return set_of (reg, insn) != NULL_RTX;
}

/* Similar to reg_set_between_p, but check all registers in X.  Return 0
   only if none of them are modified between START and END.  Return 1 if
   X contains a MEM; this routine does use memory aliasing.  */

int
modified_between_p (const_rtx x, const rtx_insn *start, const rtx_insn *end)
{
  const enum rtx_code code = GET_CODE (x);
  const char *fmt;
  int i, j;
  rtx_insn *insn;

  if (start == end)
    return 0;

  switch (code)
    {
    CASE_CONST_ANY:
    case CONST:
    case SYMBOL_REF:
    case LABEL_REF:
      return 0;

    case PC:
    case CC0:
      return 1;

    case MEM:
      if (modified_between_p (XEXP (x, 0), start, end))
	return 1;
      if (MEM_READONLY_P (x))
	return 0;
      for (insn = NEXT_INSN (start); insn != end; insn = NEXT_INSN (insn))
	if (memory_modified_in_insn_p (x, insn))
	  return 1;
      return 0;

    case REG:
      return reg_set_between_p (x, start, end);

    default:
      break;
    }

  fmt = GET_RTX_FORMAT (code);
  for (i = GET_RTX_LENGTH (code) - 1; i >= 0; i--)
    {
      if (fmt[i] == 'e' && modified_between_p (XEXP (x, i), start, end))
	return 1;

      else if (fmt[i] == 'E')
	for (j = XVECLEN (x, i) - 1; j >= 0; j--)
	  if (modified_between_p (XVECEXP (x, i, j), start, end))
	    return 1;
    }

  return 0;
}

/* Similar to reg_set_p, but check all registers in X.  Return 0 only if none
   of them are modified in INSN.  Return 1 if X contains a MEM; this routine
   does use memory aliasing.  */

int
modified_in_p (const_rtx x, const_rtx insn)
{
  const enum rtx_code code = GET_CODE (x);
  const char *fmt;
  int i, j;

  switch (code)
    {
    CASE_CONST_ANY:
    case CONST:
    case SYMBOL_REF:
    case LABEL_REF:
      return 0;

    case PC:
    case CC0:
      return 1;

    case MEM:
      if (modified_in_p (XEXP (x, 0), insn))
	return 1;
      if (MEM_READONLY_P (x))
	return 0;
      if (memory_modified_in_insn_p (x, insn))
	return 1;
      return 0;

    case REG:
      return reg_set_p (x, insn);

    default:
      break;
    }

  fmt = GET_RTX_FORMAT (code);
  for (i = GET_RTX_LENGTH (code) - 1; i >= 0; i--)
    {
      if (fmt[i] == 'e' && modified_in_p (XEXP (x, i), insn))
	return 1;

      else if (fmt[i] == 'E')
	for (j = XVECLEN (x, i) - 1; j >= 0; j--)
	  if (modified_in_p (XVECEXP (x, i, j), insn))
	    return 1;
    }

  return 0;
}

/* Helper function for set_of.  */
struct set_of_data
  {
    const_rtx found;
    const_rtx pat;
  };

static void
set_of_1 (rtx x, const_rtx pat, void *data1)
{
  struct set_of_data *const data = (struct set_of_data *) (data1);
  if (rtx_equal_p (x, data->pat)
      || (!MEM_P (x) && reg_overlap_mentioned_p (data->pat, x)))
    data->found = pat;
}

/* Give an INSN, return a SET or CLOBBER expression that does modify PAT
   (either directly or via STRICT_LOW_PART and similar modifiers).  */
const_rtx
set_of (const_rtx pat, const_rtx insn)
{
  struct set_of_data data;
  data.found = NULL_RTX;
  data.pat = pat;
  note_stores (INSN_P (insn) ? PATTERN (insn) : insn, set_of_1, &data);
  return data.found;
}

/* Add all hard register in X to *PSET.  */
void
find_all_hard_regs (const_rtx x, HARD_REG_SET *pset)
{
  subrtx_iterator::array_type array;
  FOR_EACH_SUBRTX (iter, array, x, NONCONST)
    {
      const_rtx x = *iter;
      if (REG_P (x) && REGNO (x) < FIRST_PSEUDO_REGISTER)
	add_to_hard_reg_set (pset, GET_MODE (x), REGNO (x));
    }
}

/* This function, called through note_stores, collects sets and
   clobbers of hard registers in a HARD_REG_SET, which is pointed to
   by DATA.  */
void
record_hard_reg_sets (rtx x, const_rtx pat ATTRIBUTE_UNUSED, void *data)
{
  HARD_REG_SET *pset = (HARD_REG_SET *)data;
  if (REG_P (x) && HARD_REGISTER_P (x))
    add_to_hard_reg_set (pset, GET_MODE (x), REGNO (x));
}

/* Examine INSN, and compute the set of hard registers written by it.
   Store it in *PSET.  Should only be called after reload.  */
void
find_all_hard_reg_sets (const rtx_insn *insn, HARD_REG_SET *pset, bool implicit)
{
  rtx link;

  CLEAR_HARD_REG_SET (*pset);
  note_stores (PATTERN (insn), record_hard_reg_sets, pset);
  if (CALL_P (insn))
    {
      if (implicit)
	IOR_HARD_REG_SET (*pset, call_used_reg_set);

      for (link = CALL_INSN_FUNCTION_USAGE (insn); link; link = XEXP (link, 1))
	record_hard_reg_sets (XEXP (link, 0), NULL, pset);
    }
  for (link = REG_NOTES (insn); link; link = XEXP (link, 1))
    if (REG_NOTE_KIND (link) == REG_INC)
      record_hard_reg_sets (XEXP (link, 0), NULL, pset);
}

/* Like record_hard_reg_sets, but called through note_uses.  */
void
record_hard_reg_uses (rtx *px, void *data)
{
  find_all_hard_regs (*px, (HARD_REG_SET *) data);
}

/* Given an INSN, return a SET expression if this insn has only a single SET.
   It may also have CLOBBERs, USEs, or SET whose output
   will not be used, which we ignore.  */

rtx
single_set_2 (const rtx_insn *insn, const_rtx pat)
{
  rtx set = NULL;
  int set_verified = 1;
  int i;

  if (GET_CODE (pat) == PARALLEL)
    {
      for (i = 0; i < XVECLEN (pat, 0); i++)
	{
	  rtx sub = XVECEXP (pat, 0, i);
	  switch (GET_CODE (sub))
	    {
	    case USE:
	    case CLOBBER:
	      break;

	    case SET:
	      /* We can consider insns having multiple sets, where all
		 but one are dead as single set insns.  In common case
		 only single set is present in the pattern so we want
		 to avoid checking for REG_UNUSED notes unless necessary.

		 When we reach set first time, we just expect this is
		 the single set we are looking for and only when more
		 sets are found in the insn, we check them.  */
	      if (!set_verified)
		{
		  if (find_reg_note (insn, REG_UNUSED, SET_DEST (set))
		      && !side_effects_p (set))
		    set = NULL;
		  else
		    set_verified = 1;
		}
	      if (!set)
		set = sub, set_verified = 0;
	      else if (!find_reg_note (insn, REG_UNUSED, SET_DEST (sub))
		       || side_effects_p (sub))
		return NULL_RTX;
	      break;

	    default:
	      return NULL_RTX;
	    }
	}
    }
  return set;
}

/* Given an INSN, return nonzero if it has more than one SET, else return
   zero.  */

int
multiple_sets (const_rtx insn)
{
  int found;
  int i;

  /* INSN must be an insn.  */
  if (! INSN_P (insn))
    return 0;

  /* Only a PARALLEL can have multiple SETs.  */
  if (GET_CODE (PATTERN (insn)) == PARALLEL)
    {
      for (i = 0, found = 0; i < XVECLEN (PATTERN (insn), 0); i++)
	if (GET_CODE (XVECEXP (PATTERN (insn), 0, i)) == SET)
	  {
	    /* If we have already found a SET, then return now.  */
	    if (found)
	      return 1;
	    else
	      found = 1;
	  }
    }

  /* Either zero or one SET.  */
  return 0;
}

/* Return nonzero if the destination of SET equals the source
   and there are no side effects.  */

int
set_noop_p (const_rtx set)
{
  rtx src = SET_SRC (set);
  rtx dst = SET_DEST (set);

  if (dst == pc_rtx && src == pc_rtx)
    return 1;

  if (MEM_P (dst) && MEM_P (src))
    return rtx_equal_p (dst, src) && !side_effects_p (dst);

  if (GET_CODE (dst) == ZERO_EXTRACT)
    return rtx_equal_p (XEXP (dst, 0), src)
	   && !BITS_BIG_ENDIAN && XEXP (dst, 2) == const0_rtx
	   && !side_effects_p (src);

  if (GET_CODE (dst) == STRICT_LOW_PART)
    dst = XEXP (dst, 0);

  if (GET_CODE (src) == SUBREG && GET_CODE (dst) == SUBREG)
    {
      if (may_ne (SUBREG_BYTE (src), SUBREG_BYTE (dst)))
	return 0;
      src = SUBREG_REG (src);
      dst = SUBREG_REG (dst);
    }

  /* It is a NOOP if destination overlaps with selected src vector
     elements.  */
  if (GET_CODE (src) == VEC_SELECT
      && REG_P (XEXP (src, 0)) && REG_P (dst)
      && HARD_REGISTER_P (XEXP (src, 0))
      && HARD_REGISTER_P (dst))
    {
      int i;
      rtx par = XEXP (src, 1);
      rtx src0 = XEXP (src, 0);
      int c0 = INTVAL (XVECEXP (par, 0, 0));
      HOST_WIDE_INT offset = GET_MODE_UNIT_SIZE (GET_MODE (src0)) * c0;

      for (i = 1; i < XVECLEN (par, 0); i++)
	if (INTVAL (XVECEXP (par, 0, i)) != c0 + i)
	  return 0;
      return
	simplify_subreg_regno (REGNO (src0), GET_MODE (src0),
			       offset, GET_MODE (dst)) == (int) REGNO (dst);
    }

  return (REG_P (src) && REG_P (dst)
	  && REGNO (src) == REGNO (dst));
}

/* Return nonzero if an insn consists only of SETs, each of which only sets a
   value to itself.  */

int
noop_move_p (const rtx_insn *insn)
{
  rtx pat = PATTERN (insn);

  if (INSN_CODE (insn) == NOOP_MOVE_INSN_CODE)
    return 1;

  /* Insns carrying these notes are useful later on.  */
  if (find_reg_note (insn, REG_EQUAL, NULL_RTX))
    return 0;

  /* Check the code to be executed for COND_EXEC.  */
  if (GET_CODE (pat) == COND_EXEC)
    pat = COND_EXEC_CODE (pat);

  if (GET_CODE (pat) == SET && set_noop_p (pat))
    return 1;

  if (GET_CODE (pat) == PARALLEL)
    {
      int i;
      /* If nothing but SETs of registers to themselves,
	 this insn can also be deleted.  */
      for (i = 0; i < XVECLEN (pat, 0); i++)
	{
	  rtx tem = XVECEXP (pat, 0, i);

	  if (GET_CODE (tem) == USE
	      || GET_CODE (tem) == CLOBBER)
	    continue;

	  if (GET_CODE (tem) != SET || ! set_noop_p (tem))
	    return 0;
	}

      return 1;
    }
  return 0;
}


/* Return nonzero if register in range [REGNO, ENDREGNO)
   appears either explicitly or implicitly in X
   other than being stored into.

   References contained within the substructure at LOC do not count.
   LOC may be zero, meaning don't ignore anything.  */

bool
refers_to_regno_p (unsigned int regno, unsigned int endregno, const_rtx x,
		   rtx *loc)
{
  int i;
  unsigned int x_regno;
  RTX_CODE code;
  const char *fmt;

 repeat:
  /* The contents of a REG_NONNEG note is always zero, so we must come here
     upon repeat in case the last REG_NOTE is a REG_NONNEG note.  */
  if (x == 0)
    return false;

  code = GET_CODE (x);

  switch (code)
    {
    case REG:
      x_regno = REGNO (x);

      /* If we modifying the stack, frame, or argument pointer, it will
	 clobber a virtual register.  In fact, we could be more precise,
	 but it isn't worth it.  */
      if ((x_regno == STACK_POINTER_REGNUM
	   || (FRAME_POINTER_REGNUM != ARG_POINTER_REGNUM
	       && x_regno == ARG_POINTER_REGNUM)
	   || x_regno == FRAME_POINTER_REGNUM)
	  && regno >= FIRST_VIRTUAL_REGISTER && regno <= LAST_VIRTUAL_REGISTER)
	return true;

      return endregno > x_regno && regno < END_REGNO (x);

    case SUBREG:
      /* If this is a SUBREG of a hard reg, we can see exactly which
	 registers are being modified.  Otherwise, handle normally.  */
      if (REG_P (SUBREG_REG (x))
	  && REGNO (SUBREG_REG (x)) < FIRST_PSEUDO_REGISTER)
	{
	  unsigned int inner_regno = subreg_regno (x);
	  unsigned int inner_endregno
	    = inner_regno + (inner_regno < FIRST_PSEUDO_REGISTER
			     ? subreg_nregs (x) : 1);

	  return endregno > inner_regno && regno < inner_endregno;
	}
      break;

    case CLOBBER:
    case SET:
      if (&SET_DEST (x) != loc
	  /* Note setting a SUBREG counts as referring to the REG it is in for
	     a pseudo but not for hard registers since we can
	     treat each word individually.  */
	  && ((GET_CODE (SET_DEST (x)) == SUBREG
	       && loc != &SUBREG_REG (SET_DEST (x))
	       && REG_P (SUBREG_REG (SET_DEST (x)))
	       && REGNO (SUBREG_REG (SET_DEST (x))) >= FIRST_PSEUDO_REGISTER
	       && refers_to_regno_p (regno, endregno,
				     SUBREG_REG (SET_DEST (x)), loc))
	      || (!REG_P (SET_DEST (x))
		  && refers_to_regno_p (regno, endregno, SET_DEST (x), loc))))
	return true;

      if (code == CLOBBER || loc == &SET_SRC (x))
	return false;
      x = SET_SRC (x);
      goto repeat;

    default:
      break;
    }

  /* X does not match, so try its subexpressions.  */

  fmt = GET_RTX_FORMAT (code);
  for (i = GET_RTX_LENGTH (code) - 1; i >= 0; i--)
    {
      if (fmt[i] == 'e' && loc != &XEXP (x, i))
	{
	  if (i == 0)
	    {
	      x = XEXP (x, 0);
	      goto repeat;
	    }
	  else
	    if (refers_to_regno_p (regno, endregno, XEXP (x, i), loc))
	      return true;
	}
      else if (fmt[i] == 'E')
	{
	  int j;
	  for (j = XVECLEN (x, i) - 1; j >= 0; j--)
	    if (loc != &XVECEXP (x, i, j)
		&& refers_to_regno_p (regno, endregno, XVECEXP (x, i, j), loc))
	      return true;
	}
    }
  return false;
}

/* Nonzero if modifying X will affect IN.  If X is a register or a SUBREG,
   we check if any register number in X conflicts with the relevant register
   numbers.  If X is a constant, return 0.  If X is a MEM, return 1 iff IN
   contains a MEM (we don't bother checking for memory addresses that can't
   conflict because we expect this to be a rare case.  */

int
reg_overlap_mentioned_p (const_rtx x, const_rtx in)
{
  unsigned int regno, endregno;

  /* If either argument is a constant, then modifying X can not
     affect IN.  Here we look at IN, we can profitably combine
     CONSTANT_P (x) with the switch statement below.  */
  if (CONSTANT_P (in))
    return 0;

 recurse:
  switch (GET_CODE (x))
    {
    case STRICT_LOW_PART:
    case ZERO_EXTRACT:
    case SIGN_EXTRACT:
      /* Overly conservative.  */
      x = XEXP (x, 0);
      goto recurse;

    case SUBREG:
      regno = REGNO (SUBREG_REG (x));
      if (regno < FIRST_PSEUDO_REGISTER)
	regno = subreg_regno (x);
      endregno = regno + (regno < FIRST_PSEUDO_REGISTER
			  ? subreg_nregs (x) : 1);
      goto do_reg;

    case REG:
      regno = REGNO (x);
      endregno = END_REGNO (x);
    do_reg:
      return refers_to_regno_p (regno, endregno, in, (rtx*) 0);

    case MEM:
      {
	const char *fmt;
	int i;

	if (MEM_P (in))
	  return 1;

	fmt = GET_RTX_FORMAT (GET_CODE (in));
	for (i = GET_RTX_LENGTH (GET_CODE (in)) - 1; i >= 0; i--)
	  if (fmt[i] == 'e')
	    {
	      if (reg_overlap_mentioned_p (x, XEXP (in, i)))
		return 1;
	    }
	  else if (fmt[i] == 'E')
	    {
	      int j;
	      for (j = XVECLEN (in, i) - 1; j >= 0; --j)
		if (reg_overlap_mentioned_p (x, XVECEXP (in, i, j)))
		  return 1;
	    }

	return 0;
      }

    case SCRATCH:
    case PC:
    case CC0:
      return reg_mentioned_p (x, in);

    case PARALLEL:
      {
	int i;

	/* If any register in here refers to it we return true.  */
	for (i = XVECLEN (x, 0) - 1; i >= 0; i--)
	  if (XEXP (XVECEXP (x, 0, i), 0) != 0
	      && reg_overlap_mentioned_p (XEXP (XVECEXP (x, 0, i), 0), in))
	    return 1;
	return 0;
      }

    default:
      gcc_assert (CONSTANT_P (x));
      return 0;
    }
}

/* Call FUN on each register or MEM that is stored into or clobbered by X.
   (X would be the pattern of an insn).  DATA is an arbitrary pointer,
   ignored by note_stores, but passed to FUN.

   FUN receives three arguments:
   1. the REG, MEM, CC0 or PC being stored in or clobbered,
   2. the SET or CLOBBER rtx that does the store,
   3. the pointer DATA provided to note_stores.

  If the item being stored in or clobbered is a SUBREG of a hard register,
  the SUBREG will be passed.  */

void
note_stores (const_rtx x, void (*fun) (rtx, const_rtx, void *), void *data)
{
  int i;

  if (GET_CODE (x) == COND_EXEC)
    x = COND_EXEC_CODE (x);

  if (GET_CODE (x) == SET || GET_CODE (x) == CLOBBER)
    {
      rtx dest = SET_DEST (x);

      while ((GET_CODE (dest) == SUBREG
	      && (!REG_P (SUBREG_REG (dest))
		  || REGNO (SUBREG_REG (dest)) >= FIRST_PSEUDO_REGISTER))
	     || GET_CODE (dest) == ZERO_EXTRACT
	     || GET_CODE (dest) == STRICT_LOW_PART)
	dest = XEXP (dest, 0);

      /* If we have a PARALLEL, SET_DEST is a list of EXPR_LIST expressions,
	 each of whose first operand is a register.  */
      if (GET_CODE (dest) == PARALLEL)
	{
	  for (i = XVECLEN (dest, 0) - 1; i >= 0; i--)
	    if (XEXP (XVECEXP (dest, 0, i), 0) != 0)
	      (*fun) (XEXP (XVECEXP (dest, 0, i), 0), x, data);
	}
      else
	(*fun) (dest, x, data);
    }

  else if (GET_CODE (x) == PARALLEL)
    for (i = XVECLEN (x, 0) - 1; i >= 0; i--)
      note_stores (XVECEXP (x, 0, i), fun, data);
}

/* Like notes_stores, but call FUN for each expression that is being
   referenced in PBODY, a pointer to the PATTERN of an insn.  We only call
   FUN for each expression, not any interior subexpressions.  FUN receives a
   pointer to the expression and the DATA passed to this function.

   Note that this is not quite the same test as that done in reg_referenced_p
   since that considers something as being referenced if it is being
   partially set, while we do not.  */

void
note_uses (rtx *pbody, void (*fun) (rtx *, void *), void *data)
{
  rtx body = *pbody;
  int i;

  switch (GET_CODE (body))
    {
    case COND_EXEC:
      (*fun) (&COND_EXEC_TEST (body), data);
      note_uses (&COND_EXEC_CODE (body), fun, data);
      return;

    case PARALLEL:
      for (i = XVECLEN (body, 0) - 1; i >= 0; i--)
	note_uses (&XVECEXP (body, 0, i), fun, data);
      return;

    case SEQUENCE:
      for (i = XVECLEN (body, 0) - 1; i >= 0; i--)
	note_uses (&PATTERN (XVECEXP (body, 0, i)), fun, data);
      return;

    case USE:
      (*fun) (&XEXP (body, 0), data);
      return;

    case ASM_OPERANDS:
      for (i = ASM_OPERANDS_INPUT_LENGTH (body) - 1; i >= 0; i--)
	(*fun) (&ASM_OPERANDS_INPUT (body, i), data);
      return;

    case TRAP_IF:
      (*fun) (&TRAP_CONDITION (body), data);
      return;

    case PREFETCH:
      (*fun) (&XEXP (body, 0), data);
      return;

    case UNSPEC:
    case UNSPEC_VOLATILE:
      for (i = XVECLEN (body, 0) - 1; i >= 0; i--)
	(*fun) (&XVECEXP (body, 0, i), data);
      return;

    case CLOBBER:
      if (MEM_P (XEXP (body, 0)))
	(*fun) (&XEXP (XEXP (body, 0), 0), data);
      return;

    case SET:
      {
	rtx dest = SET_DEST (body);

	/* For sets we replace everything in source plus registers in memory
	   expression in store and operands of a ZERO_EXTRACT.  */
	(*fun) (&SET_SRC (body), data);

	if (GET_CODE (dest) == ZERO_EXTRACT)
	  {
	    (*fun) (&XEXP (dest, 1), data);
	    (*fun) (&XEXP (dest, 2), data);
	  }

	while (GET_CODE (dest) == SUBREG || GET_CODE (dest) == STRICT_LOW_PART)
	  dest = XEXP (dest, 0);

	if (MEM_P (dest))
	  (*fun) (&XEXP (dest, 0), data);
      }
      return;

    default:
      /* All the other possibilities never store.  */
      (*fun) (pbody, data);
      return;
    }
}

/* Return nonzero if X's old contents don't survive after INSN.
   This will be true if X is (cc0) or if X is a register and
   X dies in INSN or because INSN entirely sets X.

   "Entirely set" means set directly and not through a SUBREG, or
   ZERO_EXTRACT, so no trace of the old contents remains.
   Likewise, REG_INC does not count.

   REG may be a hard or pseudo reg.  Renumbering is not taken into account,
   but for this use that makes no difference, since regs don't overlap
   during their lifetimes.  Therefore, this function may be used
   at any time after deaths have been computed.

   If REG is a hard reg that occupies multiple machine registers, this
   function will only return 1 if each of those registers will be replaced
   by INSN.  */

int
dead_or_set_p (const rtx_insn *insn, const_rtx x)
{
  unsigned int regno, end_regno;
  unsigned int i;

  /* Can't use cc0_rtx below since this file is used by genattrtab.c.  */
  if (GET_CODE (x) == CC0)
    return 1;

  gcc_assert (REG_P (x));

  regno = REGNO (x);
  end_regno = END_REGNO (x);
  for (i = regno; i < end_regno; i++)
    if (! dead_or_set_regno_p (insn, i))
      return 0;

  return 1;
}

/* Return TRUE iff DEST is a register or subreg of a register, is a
   complete rather than read-modify-write destination, and contains
   register TEST_REGNO.  */

static bool
covers_regno_no_parallel_p (const_rtx dest, unsigned int test_regno)
{
  unsigned int regno, endregno;

  if (GET_CODE (dest) == SUBREG && !df_read_modify_subreg_p (dest))
    dest = SUBREG_REG (dest);

  if (!REG_P (dest))
    return false;

  regno = REGNO (dest);
  endregno = END_REGNO (dest);
  return (test_regno >= regno && test_regno < endregno);
}

/* Like covers_regno_no_parallel_p, but also handles PARALLELs where
   any member matches the covers_regno_no_parallel_p criteria.  */

static bool
covers_regno_p (const_rtx dest, unsigned int test_regno)
{
  if (GET_CODE (dest) == PARALLEL)
    {
      /* Some targets place small structures in registers for return
	 values of functions, and those registers are wrapped in
	 PARALLELs that we may see as the destination of a SET.  */
      int i;

      for (i = XVECLEN (dest, 0) - 1; i >= 0; i--)
	{
	  rtx inner = XEXP (XVECEXP (dest, 0, i), 0);
	  if (inner != NULL_RTX
	      && covers_regno_no_parallel_p (inner, test_regno))
	    return true;
	}

      return false;
    }
  else
    return covers_regno_no_parallel_p (dest, test_regno);
}

/* Utility function for dead_or_set_p to check an individual register. */

int
dead_or_set_regno_p (const rtx_insn *insn, unsigned int test_regno)
{
  const_rtx pattern;

  /* See if there is a death note for something that includes TEST_REGNO.  */
  if (find_regno_note (insn, REG_DEAD, test_regno))
    return 1;

  if (CALL_P (insn)
      && find_regno_fusage (insn, CLOBBER, test_regno))
    return 1;

  pattern = PATTERN (insn);

  /* If a COND_EXEC is not executed, the value survives.  */
  if (GET_CODE (pattern) == COND_EXEC)
    return 0;

  if (GET_CODE (pattern) == SET)
    return covers_regno_p (SET_DEST (pattern), test_regno);
  else if (GET_CODE (pattern) == PARALLEL)
    {
      int i;

      for (i = XVECLEN (pattern, 0) - 1; i >= 0; i--)
	{
	  rtx body = XVECEXP (pattern, 0, i);

	  if (GET_CODE (body) == COND_EXEC)
	    body = COND_EXEC_CODE (body);

	  if ((GET_CODE (body) == SET || GET_CODE (body) == CLOBBER)
	      && covers_regno_p (SET_DEST (body), test_regno))
	    return 1;
	}
    }

  return 0;
}

/* Return the reg-note of kind KIND in insn INSN, if there is one.
   If DATUM is nonzero, look for one whose datum is DATUM.  */

rtx
find_reg_note (const_rtx insn, enum reg_note kind, const_rtx datum)
{
  rtx link;

  gcc_checking_assert (insn);

  /* Ignore anything that is not an INSN, JUMP_INSN or CALL_INSN.  */
  if (! INSN_P (insn))
    return 0;
  if (datum == 0)
    {
      for (link = REG_NOTES (insn); link; link = XEXP (link, 1))
	if (REG_NOTE_KIND (link) == kind)
	  return link;
      return 0;
    }

  for (link = REG_NOTES (insn); link; link = XEXP (link, 1))
    if (REG_NOTE_KIND (link) == kind && datum == XEXP (link, 0))
      return link;
  return 0;
}

/* Return the reg-note of kind KIND in insn INSN which applies to register
   number REGNO, if any.  Return 0 if there is no such reg-note.  Note that
   the REGNO of this NOTE need not be REGNO if REGNO is a hard register;
   it might be the case that the note overlaps REGNO.  */

rtx
find_regno_note (const_rtx insn, enum reg_note kind, unsigned int regno)
{
  rtx link;

  /* Ignore anything that is not an INSN, JUMP_INSN or CALL_INSN.  */
  if (! INSN_P (insn))
    return 0;

  for (link = REG_NOTES (insn); link; link = XEXP (link, 1))
    if (REG_NOTE_KIND (link) == kind
	/* Verify that it is a register, so that scratch and MEM won't cause a
	   problem here.  */
	&& REG_P (XEXP (link, 0))
	&& REGNO (XEXP (link, 0)) <= regno
	&& END_REGNO (XEXP (link, 0)) > regno)
      return link;
  return 0;
}

/* Return a REG_EQUIV or REG_EQUAL note if insn has only a single set and
   has such a note.  */

rtx
find_reg_equal_equiv_note (const_rtx insn)
{
  rtx link;

  if (!INSN_P (insn))
    return 0;

  for (link = REG_NOTES (insn); link; link = XEXP (link, 1))
    if (REG_NOTE_KIND (link) == REG_EQUAL
	|| REG_NOTE_KIND (link) == REG_EQUIV)
      {
	/* FIXME: We should never have REG_EQUAL/REG_EQUIV notes on
	   insns that have multiple sets.  Checking single_set to
	   make sure of this is not the proper check, as explained
	   in the comment in set_unique_reg_note.

	   This should be changed into an assert.  */
	if (GET_CODE (PATTERN (insn)) == PARALLEL && multiple_sets (insn))
	  return 0;
	return link;
      }
  return NULL;
}

/* Check whether INSN is a single_set whose source is known to be
   equivalent to a constant.  Return that constant if so, otherwise
   return null.  */

rtx
find_constant_src (const rtx_insn *insn)
{
  rtx note, set, x;

  set = single_set (insn);
  if (set)
    {
      x = avoid_constant_pool_reference (SET_SRC (set));
      if (CONSTANT_P (x))
	return x;
    }

  note = find_reg_equal_equiv_note (insn);
  if (note && CONSTANT_P (XEXP (note, 0)))
    return XEXP (note, 0);

  return NULL_RTX;
}

/* Return true if DATUM, or any overlap of DATUM, of kind CODE is found
   in the CALL_INSN_FUNCTION_USAGE information of INSN.  */

int
find_reg_fusage (const_rtx insn, enum rtx_code code, const_rtx datum)
{
  /* If it's not a CALL_INSN, it can't possibly have a
     CALL_INSN_FUNCTION_USAGE field, so don't bother checking.  */
  if (!CALL_P (insn))
    return 0;

  gcc_assert (datum);

  if (!REG_P (datum))
    {
      rtx link;

      for (link = CALL_INSN_FUNCTION_USAGE (insn);
	   link;
	   link = XEXP (link, 1))
	if (GET_CODE (XEXP (link, 0)) == code
	    && rtx_equal_p (datum, XEXP (XEXP (link, 0), 0)))
	  return 1;
    }
  else
    {
      unsigned int regno = REGNO (datum);

      /* CALL_INSN_FUNCTION_USAGE information cannot contain references
	 to pseudo registers, so don't bother checking.  */

      if (regno < FIRST_PSEUDO_REGISTER)
	{
	  unsigned int end_regno = END_REGNO (datum);
	  unsigned int i;

	  for (i = regno; i < end_regno; i++)
	    if (find_regno_fusage (insn, code, i))
	      return 1;
	}
    }

  return 0;
}

/* Return true if REGNO, or any overlap of REGNO, of kind CODE is found
   in the CALL_INSN_FUNCTION_USAGE information of INSN.  */

int
find_regno_fusage (const_rtx insn, enum rtx_code code, unsigned int regno)
{
  rtx link;

  /* CALL_INSN_FUNCTION_USAGE information cannot contain references
     to pseudo registers, so don't bother checking.  */

  if (regno >= FIRST_PSEUDO_REGISTER
      || !CALL_P (insn) )
    return 0;

  for (link = CALL_INSN_FUNCTION_USAGE (insn); link; link = XEXP (link, 1))
    {
      rtx op, reg;

      if (GET_CODE (op = XEXP (link, 0)) == code
	  && REG_P (reg = XEXP (op, 0))
	  && REGNO (reg) <= regno
	  && END_REGNO (reg) > regno)
	return 1;
    }

  return 0;
}


/* Return true if KIND is an integer REG_NOTE.  */

static bool
int_reg_note_p (enum reg_note kind)
{
  return kind == REG_BR_PROB;
}

/* Allocate a register note with kind KIND and datum DATUM.  LIST is
   stored as the pointer to the next register note.  */

rtx
alloc_reg_note (enum reg_note kind, rtx datum, rtx list)
{
  rtx note;

  gcc_checking_assert (!int_reg_note_p (kind));
  switch (kind)
    {
    case REG_CC_SETTER:
    case REG_CC_USER:
    case REG_LABEL_TARGET:
    case REG_LABEL_OPERAND:
    case REG_TM:
      /* These types of register notes use an INSN_LIST rather than an
	 EXPR_LIST, so that copying is done right and dumps look
	 better.  */
      note = alloc_INSN_LIST (datum, list);
      PUT_REG_NOTE_KIND (note, kind);
      break;

    default:
      note = alloc_EXPR_LIST (kind, datum, list);
      break;
    }

  return note;
}

/* Add register note with kind KIND and datum DATUM to INSN.  */

void
add_reg_note (rtx insn, enum reg_note kind, rtx datum)
{
  REG_NOTES (insn) = alloc_reg_note (kind, datum, REG_NOTES (insn));
}

/* Add an integer register note with kind KIND and datum DATUM to INSN.  */

void
add_int_reg_note (rtx_insn *insn, enum reg_note kind, int datum)
{
  gcc_checking_assert (int_reg_note_p (kind));
  REG_NOTES (insn) = gen_rtx_INT_LIST ((machine_mode_enum) kind,
				       datum, REG_NOTES (insn));
}

/* Add a REG_ARGS_SIZE note to INSN with value VALUE.  */

void
add_args_size_note (rtx_insn *insn, poly_int64 value)
{
  gcc_checking_assert (!find_reg_note (insn, REG_ARGS_SIZE, NULL_RTX));
  add_reg_note (insn, REG_ARGS_SIZE, gen_int_mode (value, Pmode));
}

/* Add a register note like NOTE to INSN.  */

void
add_shallow_copy_of_reg_note (rtx_insn *insn, rtx note)
{
  if (GET_CODE (note) == INT_LIST)
    add_int_reg_note (insn, REG_NOTE_KIND (note), XINT (note, 0));
  else
    add_reg_note (insn, REG_NOTE_KIND (note), XEXP (note, 0));
}

/* Duplicate NOTE and return the copy.  */
rtx
duplicate_reg_note (rtx note)
{
  reg_note kind = REG_NOTE_KIND (note);

  if (GET_CODE (note) == INT_LIST)
    return gen_rtx_INT_LIST ((machine_mode) kind, XINT (note, 0), NULL_RTX);
  else if (GET_CODE (note) == EXPR_LIST)
    return alloc_reg_note (kind, copy_insn_1 (XEXP (note, 0)), NULL_RTX);
  else
    return alloc_reg_note (kind, XEXP (note, 0), NULL_RTX);
}

/* Remove register note NOTE from the REG_NOTES of INSN.  */

void
remove_note (rtx_insn *insn, const_rtx note)
{
  rtx link;

  if (note == NULL_RTX)
    return;

  if (REG_NOTES (insn) == note)
    REG_NOTES (insn) = XEXP (note, 1);
  else
    for (link = REG_NOTES (insn); link; link = XEXP (link, 1))
      if (XEXP (link, 1) == note)
	{
	  XEXP (link, 1) = XEXP (note, 1);
	  break;
	}

  switch (REG_NOTE_KIND (note))
    {
    case REG_EQUAL:
    case REG_EQUIV:
      df_notes_rescan (insn);
      break;
    default:
      break;
    }
}

/* Remove REG_EQUAL and/or REG_EQUIV notes if INSN has such notes.
   Return true if any note has been removed.  */

bool
remove_reg_equal_equiv_notes (rtx_insn *insn)
{
  rtx *loc;
  bool ret = false;

  loc = &REG_NOTES (insn);
  while (*loc)
    {
      enum reg_note kind = REG_NOTE_KIND (*loc);
      if (kind == REG_EQUAL || kind == REG_EQUIV)
	{
	  *loc = XEXP (*loc, 1);
	  ret = true;
	}
      else
	loc = &XEXP (*loc, 1);
    }
  return ret;
}

/* Remove all REG_EQUAL and REG_EQUIV notes referring to REGNO.  */

void
remove_reg_equal_equiv_notes_for_regno (unsigned int regno)
{
  df_ref eq_use;

  if (!df)
    return;

  /* This loop is a little tricky.  We cannot just go down the chain because
     it is being modified by some actions in the loop.  So we just iterate
     over the head.  We plan to drain the list anyway.  */
  while ((eq_use = DF_REG_EQ_USE_CHAIN (regno)) != NULL)
    {
      rtx_insn *insn = DF_REF_INSN (eq_use);
      rtx note = find_reg_equal_equiv_note (insn);

      /* This assert is generally triggered when someone deletes a REG_EQUAL
	 or REG_EQUIV note by hacking the list manually rather than calling
	 remove_note.  */
      gcc_assert (note);

      remove_note (insn, note);
    }
}

/* Search LISTP (an EXPR_LIST) for an entry whose first operand is NODE and
   return 1 if it is found.  A simple equality test is used to determine if
   NODE matches.  */

bool
in_insn_list_p (const rtx_insn_list *listp, const rtx_insn *node)
{
  const_rtx x;

  for (x = listp; x; x = XEXP (x, 1))
    if (node == XEXP (x, 0))
      return true;

  return false;
}

/* Search LISTP (an EXPR_LIST) for an entry whose first operand is NODE and
   remove that entry from the list if it is found.

   A simple equality test is used to determine if NODE matches.  */

void
remove_node_from_expr_list (const_rtx node, rtx_expr_list **listp)
{
  rtx_expr_list *temp = *listp;
  rtx_expr_list *prev = NULL;

  while (temp)
    {
      if (node == temp->element ())
	{
	  /* Splice the node out of the list.  */
	  if (prev)
	    XEXP (prev, 1) = temp->next ();
	  else
	    *listp = temp->next ();

	  return;
	}

      prev = temp;
      temp = temp->next ();
    }
}

/* Search LISTP (an INSN_LIST) for an entry whose first operand is NODE and
   remove that entry from the list if it is found.

   A simple equality test is used to determine if NODE matches.  */

void
remove_node_from_insn_list (const rtx_insn *node, rtx_insn_list **listp)
{
  rtx_insn_list *temp = *listp;
  rtx_insn_list *prev = NULL;

  while (temp)
    {
      if (node == temp->insn ())
	{
	  /* Splice the node out of the list.  */
	  if (prev)
	    XEXP (prev, 1) = temp->next ();
	  else
	    *listp = temp->next ();

	  return;
	}

      prev = temp;
      temp = temp->next ();
    }
}

/* Nonzero if X contains any volatile instructions.  These are instructions
   which may cause unpredictable machine state instructions, and thus no
   instructions or register uses should be moved or combined across them.
   This includes only volatile asms and UNSPEC_VOLATILE instructions.  */

int
volatile_insn_p (const_rtx x)
{
  const RTX_CODE code = GET_CODE (x);
  switch (code)
    {
    case LABEL_REF:
    case SYMBOL_REF:
    case CONST:
    CASE_CONST_ANY:
    case CC0:
    case PC:
    case REG:
    case SCRATCH:
    case CLOBBER:
    case ADDR_VEC:
    case ADDR_DIFF_VEC:
    case CALL:
    case MEM:
      return 0;

    case UNSPEC_VOLATILE:
      return 1;

    case ASM_INPUT:
    case ASM_OPERANDS:
      if (MEM_VOLATILE_P (x))
	return 1;

    default:
      break;
    }

  /* Recursively scan the operands of this expression.  */

  {
    const char *const fmt = GET_RTX_FORMAT (code);
    int i;

    for (i = GET_RTX_LENGTH (code) - 1; i >= 0; i--)
      {
	if (fmt[i] == 'e')
	  {
	    if (volatile_insn_p (XEXP (x, i)))
	      return 1;
	  }
	else if (fmt[i] == 'E')
	  {
	    int j;
	    for (j = 0; j < XVECLEN (x, i); j++)
	      if (volatile_insn_p (XVECEXP (x, i, j)))
		return 1;
	  }
      }
  }
  return 0;
}

/* Nonzero if X contains any volatile memory references
   UNSPEC_VOLATILE operations or volatile ASM_OPERANDS expressions.  */

int
volatile_refs_p (const_rtx x)
{
  const RTX_CODE code = GET_CODE (x);
  switch (code)
    {
    case LABEL_REF:
    case SYMBOL_REF:
    case CONST:
    CASE_CONST_ANY:
    case CC0:
    case PC:
    case REG:
    case SCRATCH:
    case CLOBBER:
    case ADDR_VEC:
    case ADDR_DIFF_VEC:
      return 0;

    case UNSPEC_VOLATILE:
      return 1;

    case MEM:
    case ASM_INPUT:
    case ASM_OPERANDS:
      if (MEM_VOLATILE_P (x))
	return 1;

    default:
      break;
    }

  /* Recursively scan the operands of this expression.  */

  {
    const char *const fmt = GET_RTX_FORMAT (code);
    int i;

    for (i = GET_RTX_LENGTH (code) - 1; i >= 0; i--)
      {
	if (fmt[i] == 'e')
	  {
	    if (volatile_refs_p (XEXP (x, i)))
	      return 1;
	  }
	else if (fmt[i] == 'E')
	  {
	    int j;
	    for (j = 0; j < XVECLEN (x, i); j++)
	      if (volatile_refs_p (XVECEXP (x, i, j)))
		return 1;
	  }
      }
  }
  return 0;
}

/* Similar to above, except that it also rejects register pre- and post-
   incrementing.  */

int
side_effects_p (const_rtx x)
{
  const RTX_CODE code = GET_CODE (x);
  switch (code)
    {
    case LABEL_REF:
    case SYMBOL_REF:
    case CONST:
    CASE_CONST_ANY:
    case CC0:
    case PC:
    case REG:
    case SCRATCH:
    case ADDR_VEC:
    case ADDR_DIFF_VEC:
    case VAR_LOCATION:
      return 0;

    case CLOBBER:
      /* Reject CLOBBER with a non-VOID mode.  These are made by combine.c
	 when some combination can't be done.  If we see one, don't think
	 that we can simplify the expression.  */
      return (GET_MODE (x) != VOIDmode);

    case PRE_INC:
    case PRE_DEC:
    case POST_INC:
    case POST_DEC:
    case PRE_MODIFY:
    case POST_MODIFY:
    case CALL:
    case UNSPEC_VOLATILE:
      return 1;

    case MEM:
    case ASM_INPUT:
    case ASM_OPERANDS:
      if (MEM_VOLATILE_P (x))
	return 1;

    default:
      break;
    }

  /* Recursively scan the operands of this expression.  */

  {
    const char *fmt = GET_RTX_FORMAT (code);
    int i;

    for (i = GET_RTX_LENGTH (code) - 1; i >= 0; i--)
      {
	if (fmt[i] == 'e')
	  {
	    if (side_effects_p (XEXP (x, i)))
	      return 1;
	  }
	else if (fmt[i] == 'E')
	  {
	    int j;
	    for (j = 0; j < XVECLEN (x, i); j++)
	      if (side_effects_p (XVECEXP (x, i, j)))
		return 1;
	  }
      }
  }
  return 0;
}

/* Return nonzero if evaluating rtx X might cause a trap.
   FLAGS controls how to consider MEMs.  A nonzero means the context
   of the access may have changed from the original, such that the
   address may have become invalid.  */

int
may_trap_p_1 (const_rtx x, unsigned flags)
{
  int i;
  enum rtx_code code;
  const char *fmt;

  /* We make no distinction currently, but this function is part of
     the internal target-hooks ABI so we keep the parameter as
     "unsigned flags".  */
  bool code_changed = flags != 0;

  if (x == 0)
    return 0;
  code = GET_CODE (x);
  switch (code)
    {
      /* Handle these cases quickly.  */
    CASE_CONST_ANY:
    case SYMBOL_REF:
    case LABEL_REF:
    case CONST:
    case PC:
    case CC0:
    case REG:
    case SCRATCH:
      return 0;

    case UNSPEC:
      return targetm.unspec_may_trap_p (x, flags);

    case UNSPEC_VOLATILE:
    case ASM_INPUT:
    case TRAP_IF:
      return 1;

    case ASM_OPERANDS:
      return MEM_VOLATILE_P (x);

      /* Memory ref can trap unless it's a static var or a stack slot.  */
    case MEM:
      /* Recognize specific pattern of stack checking probes.  */
      if (flag_stack_check
	  && MEM_VOLATILE_P (x)
	  && XEXP (x, 0) == stack_pointer_rtx)
	return 1;
      if (/* MEM_NOTRAP_P only relates to the actual position of the memory
	     reference; moving it out of context such as when moving code
	     when optimizing, might cause its address to become invalid.  */
	  code_changed
	  || !MEM_NOTRAP_P (x))
	{
	  poly_int64 size = MEM_SIZE_KNOWN_P (x) ? MEM_SIZE (x) : 0;
	  return rtx_addr_can_trap_p_1 (XEXP (x, 0), 0, size,
					GET_MODE (x), code_changed);
	}

      return 0;

      /* Division by a non-constant might trap.  */
    case DIV:
    case MOD:
    case UDIV:
    case UMOD:
      if (HONOR_SNANS (x))
	return 1;
      if (SCALAR_FLOAT_MODE_P (GET_MODE (x)))
	return flag_trapping_math;
      if (!CONSTANT_P (XEXP (x, 1)) || (XEXP (x, 1) == const0_rtx))
	return 1;
      break;

    case EXPR_LIST:
      /* An EXPR_LIST is used to represent a function call.  This
	 certainly may trap.  */
      return 1;

    case GE:
    case GT:
    case LE:
    case LT:
    case LTGT:
    case COMPARE:
      /* Some floating point comparisons may trap.  */
      if (!flag_trapping_math)
	break;
      /* ??? There is no machine independent way to check for tests that trap
	 when COMPARE is used, though many targets do make this distinction.
	 For instance, sparc uses CCFPE for compares which generate exceptions
	 and CCFP for compares which do not generate exceptions.  */
      if (HONOR_NANS (x))
	return 1;
      /* But often the compare has some CC mode, so check operand
	 modes as well.  */
      if (HONOR_NANS (XEXP (x, 0))
	  || HONOR_NANS (XEXP (x, 1)))
	return 1;
      break;

    case EQ:
    case NE:
      if (HONOR_SNANS (x))
	return 1;
      /* Often comparison is CC mode, so check operand modes.  */
      if (HONOR_SNANS (XEXP (x, 0))
	  || HONOR_SNANS (XEXP (x, 1)))
	return 1;
      break;

    case FIX:
      /* Conversion of floating point might trap.  */
      if (flag_trapping_math && HONOR_NANS (XEXP (x, 0)))
	return 1;
      break;

    case NEG:
    case ABS:
    case SUBREG:
      /* These operations don't trap even with floating point.  */
      break;

    default:
      /* Any floating arithmetic may trap.  */
      if (SCALAR_FLOAT_MODE_P (GET_MODE (x)) && flag_trapping_math)
	return 1;
    }

  fmt = GET_RTX_FORMAT (code);
  for (i = GET_RTX_LENGTH (code) - 1; i >= 0; i--)
    {
      if (fmt[i] == 'e')
	{
	  if (may_trap_p_1 (XEXP (x, i), flags))
	    return 1;
	}
      else if (fmt[i] == 'E')
	{
	  int j;
	  for (j = 0; j < XVECLEN (x, i); j++)
	    if (may_trap_p_1 (XVECEXP (x, i, j), flags))
	      return 1;
	}
    }
  return 0;
}

/* Return nonzero if evaluating rtx X might cause a trap.  */

int
may_trap_p (const_rtx x)
{
  return may_trap_p_1 (x, 0);
}

/* Same as above, but additionally return nonzero if evaluating rtx X might
   cause a fault.  We define a fault for the purpose of this function as a
   erroneous execution condition that cannot be encountered during the normal
   execution of a valid program; the typical example is an unaligned memory
   access on a strict alignment machine.  The compiler guarantees that it
   doesn't generate code that will fault from a valid program, but this
   guarantee doesn't mean anything for individual instructions.  Consider
   the following example:

      struct S { int d; union { char *cp; int *ip; }; };

      int foo(struct S *s)
      {
	if (s->d == 1)
	  return *s->ip;
	else
	  return *s->cp;
      }

   on a strict alignment machine.  In a valid program, foo will never be
   invoked on a structure for which d is equal to 1 and the underlying
   unique field of the union not aligned on a 4-byte boundary, but the
   expression *s->ip might cause a fault if considered individually.

   At the RTL level, potentially problematic expressions will almost always
   verify may_trap_p; for example, the above dereference can be emitted as
   (mem:SI (reg:P)) and this expression is may_trap_p for a generic register.
   However, suppose that foo is inlined in a caller that causes s->cp to
   point to a local character variable and guarantees that s->d is not set
   to 1; foo may have been effectively translated into pseudo-RTL as:

      if ((reg:SI) == 1)
	(set (reg:SI) (mem:SI (%fp - 7)))
      else
	(set (reg:QI) (mem:QI (%fp - 7)))

   Now (mem:SI (%fp - 7)) is considered as not may_trap_p since it is a
   memory reference to a stack slot, but it will certainly cause a fault
   on a strict alignment machine.  */

int
may_trap_or_fault_p (const_rtx x)
{
  return may_trap_p_1 (x, 1);
}

/* Return nonzero if X contains a comparison that is not either EQ or NE,
   i.e., an inequality.  */

int
inequality_comparisons_p (const_rtx x)
{
  const char *fmt;
  int len, i;
  const enum rtx_code code = GET_CODE (x);

  switch (code)
    {
    case REG:
    case SCRATCH:
    case PC:
    case CC0:
    CASE_CONST_ANY:
    case CONST:
    case LABEL_REF:
    case SYMBOL_REF:
      return 0;

    case LT:
    case LTU:
    case GT:
    case GTU:
    case LE:
    case LEU:
    case GE:
    case GEU:
      return 1;

    default:
      break;
    }

  len = GET_RTX_LENGTH (code);
  fmt = GET_RTX_FORMAT (code);

  for (i = 0; i < len; i++)
    {
      if (fmt[i] == 'e')
	{
	  if (inequality_comparisons_p (XEXP (x, i)))
	    return 1;
	}
      else if (fmt[i] == 'E')
	{
	  int j;
	  for (j = XVECLEN (x, i) - 1; j >= 0; j--)
	    if (inequality_comparisons_p (XVECEXP (x, i, j)))
	      return 1;
	}
    }

  return 0;
}

/* Replace any occurrence of FROM in X with TO.  The function does
   not enter into CONST_DOUBLE for the replace.

   Note that copying is not done so X must not be shared unless all copies
   are to be modified.

   ALL_REGS is true if we want to replace all REGs equal to FROM, not just
   those pointer-equal ones.  */

rtx
replace_rtx (rtx x, rtx from, rtx to, bool all_regs)
{
  int i, j;
  const char *fmt;

  if (x == from)
    return to;

  /* Allow this function to make replacements in EXPR_LISTs.  */
  if (x == 0)
    return 0;

  if (all_regs
      && REG_P (x)
      && REG_P (from)
      && REGNO (x) == REGNO (from))
    {
      gcc_assert (GET_MODE (x) == GET_MODE (from));
      return to;
    }
  else if (GET_CODE (x) == SUBREG)
    {
      rtx new_rtx = replace_rtx (SUBREG_REG (x), from, to, all_regs);

      if (CONST_INT_P (new_rtx))
	{
	  x = simplify_subreg (GET_MODE (x), new_rtx,
			       GET_MODE (SUBREG_REG (x)),
			       SUBREG_BYTE (x));
	  gcc_assert (x);
	}
      else
	SUBREG_REG (x) = new_rtx;

      return x;
    }
  else if (GET_CODE (x) == ZERO_EXTEND)
    {
      rtx new_rtx = replace_rtx (XEXP (x, 0), from, to, all_regs);

      if (CONST_INT_P (new_rtx))
	{
	  x = simplify_unary_operation (ZERO_EXTEND, GET_MODE (x),
					new_rtx, GET_MODE (XEXP (x, 0)));
	  gcc_assert (x);
	}
      else
	XEXP (x, 0) = new_rtx;

      return x;
    }

  fmt = GET_RTX_FORMAT (GET_CODE (x));
  for (i = GET_RTX_LENGTH (GET_CODE (x)) - 1; i >= 0; i--)
    {
      if (fmt[i] == 'e')
	XEXP (x, i) = replace_rtx (XEXP (x, i), from, to, all_regs);
      else if (fmt[i] == 'E')
	for (j = XVECLEN (x, i) - 1; j >= 0; j--)
	  XVECEXP (x, i, j) = replace_rtx (XVECEXP (x, i, j),
					   from, to, all_regs);
    }

  return x;
}

/* Replace occurrences of the OLD_LABEL in *LOC with NEW_LABEL.  Also track
   the change in LABEL_NUSES if UPDATE_LABEL_NUSES.  */

void
replace_label (rtx *loc, rtx old_label, rtx new_label, bool update_label_nuses)
{
  /* Handle jump tables specially, since ADDR_{DIFF_,}VECs can be long.  */
  rtx x = *loc;
  if (JUMP_TABLE_DATA_P (x))
    {
      x = PATTERN (x);
      rtvec vec = XVEC (x, GET_CODE (x) == ADDR_DIFF_VEC);
      int len = GET_NUM_ELEM (vec);
      for (int i = 0; i < len; ++i)
	{
	  rtx ref = RTVEC_ELT (vec, i);
	  if (XEXP (ref, 0) == old_label)
	    {
	      XEXP (ref, 0) = new_label;
	      if (update_label_nuses)
		{
		  ++LABEL_NUSES (new_label);
		  --LABEL_NUSES (old_label);
		}
	    }
	}
      return;
    }

  /* If this is a JUMP_INSN, then we also need to fix the JUMP_LABEL
     field.  This is not handled by the iterator because it doesn't
     handle unprinted ('0') fields.  */
  if (JUMP_P (x) && JUMP_LABEL (x) == old_label)
    JUMP_LABEL (x) = new_label;

  subrtx_ptr_iterator::array_type array;
  FOR_EACH_SUBRTX_PTR (iter, array, loc, ALL)
    {
      rtx *loc = *iter;
      if (rtx x = *loc)
	{
	  if (GET_CODE (x) == SYMBOL_REF
	      && CONSTANT_POOL_ADDRESS_P (x))
	    {
	      rtx c = get_pool_constant (x);
	      if (rtx_referenced_p (old_label, c))
		{
		  /* Create a copy of constant C; replace the label inside
		     but do not update LABEL_NUSES because uses in constant pool
		     are not counted.  */
		  rtx new_c = copy_rtx (c);
		  replace_label (&new_c, old_label, new_label, false);

		  /* Add the new constant NEW_C to constant pool and replace
		     the old reference to constant by new reference.  */
		  rtx new_mem = force_const_mem (get_pool_mode (x), new_c);
		  *loc = replace_rtx (x, x, XEXP (new_mem, 0));
		}
	    }

	  if ((GET_CODE (x) == LABEL_REF
	       || GET_CODE (x) == INSN_LIST)
	      && XEXP (x, 0) == old_label)
	    {
	      XEXP (x, 0) = new_label;
	      if (update_label_nuses)
		{
		  ++LABEL_NUSES (new_label);
		  --LABEL_NUSES (old_label);
		}
	    }
	}
    }
}

void
replace_label_in_insn (rtx_insn *insn, rtx_insn *old_label,
		       rtx_insn *new_label, bool update_label_nuses)
{
  rtx insn_as_rtx = insn;
  replace_label (&insn_as_rtx, old_label, new_label, update_label_nuses);
  gcc_checking_assert (insn_as_rtx == insn);
}

/* Return true if X is referenced in BODY.  */

bool
rtx_referenced_p (const_rtx x, const_rtx body)
{
  subrtx_iterator::array_type array;
  FOR_EACH_SUBRTX (iter, array, body, ALL)
    if (const_rtx y = *iter)
      {
	/* Check if a label_ref Y refers to label X.  */
	if (GET_CODE (y) == LABEL_REF
	    && LABEL_P (x)
	    && label_ref_label (y) == x)
	  return true;

	if (rtx_equal_p (x, y))
	  return true;

	/* If Y is a reference to pool constant traverse the constant.  */
	if (GET_CODE (y) == SYMBOL_REF
	    && CONSTANT_POOL_ADDRESS_P (y))
	  iter.substitute (get_pool_constant (y));
      }
  return false;
}

/* If INSN is a tablejump return true and store the label (before jump table) to
   *LABELP and the jump table to *TABLEP.  LABELP and TABLEP may be NULL.  */

bool
tablejump_p (const rtx_insn *insn, rtx_insn **labelp,
	     rtx_jump_table_data **tablep)
{
  if (!JUMP_P (insn))
    return false;

  rtx target = JUMP_LABEL (insn);
  if (target == NULL_RTX || ANY_RETURN_P (target))
    return false;

  rtx_insn *label = as_a<rtx_insn *> (target);
  rtx_insn *table = next_insn (label);
  if (table == NULL_RTX || !JUMP_TABLE_DATA_P (table))
    return false;

  if (labelp)
    *labelp = label;
  if (tablep)
    *tablep = as_a <rtx_jump_table_data *> (table);
  return true;
}

/* A subroutine of computed_jump_p, return 1 if X contains a REG or MEM or
   constant that is not in the constant pool and not in the condition
   of an IF_THEN_ELSE.  */

static int
computed_jump_p_1 (const_rtx x)
{
  const enum rtx_code code = GET_CODE (x);
  int i, j;
  const char *fmt;

  switch (code)
    {
    case LABEL_REF:
    case PC:
      return 0;

    case CONST:
    CASE_CONST_ANY:
    case SYMBOL_REF:
    case REG:
      return 1;

    case MEM:
      return ! (GET_CODE (XEXP (x, 0)) == SYMBOL_REF
		&& CONSTANT_POOL_ADDRESS_P (XEXP (x, 0)));

    case IF_THEN_ELSE:
      return (computed_jump_p_1 (XEXP (x, 1))
	      || computed_jump_p_1 (XEXP (x, 2)));

    default:
      break;
    }

  fmt = GET_RTX_FORMAT (code);
  for (i = GET_RTX_LENGTH (code) - 1; i >= 0; i--)
    {
      if (fmt[i] == 'e'
	  && computed_jump_p_1 (XEXP (x, i)))
	return 1;

      else if (fmt[i] == 'E')
	for (j = 0; j < XVECLEN (x, i); j++)
	  if (computed_jump_p_1 (XVECEXP (x, i, j)))
	    return 1;
    }

  return 0;
}

/* Return nonzero if INSN is an indirect jump (aka computed jump).

   Tablejumps and casesi insns are not considered indirect jumps;
   we can recognize them by a (use (label_ref)).  */

int
computed_jump_p (const rtx_insn *insn)
{
  int i;
  if (JUMP_P (insn))
    {
      rtx pat = PATTERN (insn);

      /* If we have a JUMP_LABEL set, we're not a computed jump.  */
      if (JUMP_LABEL (insn) != NULL)
	return 0;

      if (GET_CODE (pat) == PARALLEL)
	{
	  int len = XVECLEN (pat, 0);
	  int has_use_labelref = 0;

	  for (i = len - 1; i >= 0; i--)
	    if (GET_CODE (XVECEXP (pat, 0, i)) == USE
		&& (GET_CODE (XEXP (XVECEXP (pat, 0, i), 0))
		    == LABEL_REF))
	      {
	        has_use_labelref = 1;
	        break;
	      }

	  if (! has_use_labelref)
	    for (i = len - 1; i >= 0; i--)
	      if (GET_CODE (XVECEXP (pat, 0, i)) == SET
		  && SET_DEST (XVECEXP (pat, 0, i)) == pc_rtx
		  && computed_jump_p_1 (SET_SRC (XVECEXP (pat, 0, i))))
		return 1;
	}
      else if (GET_CODE (pat) == SET
	       && SET_DEST (pat) == pc_rtx
	       && computed_jump_p_1 (SET_SRC (pat)))
	return 1;
    }
  return 0;
}



/* MEM has a PRE/POST-INC/DEC/MODIFY address X.  Extract the operands of
   the equivalent add insn and pass the result to FN, using DATA as the
   final argument.  */

static int
for_each_inc_dec_find_inc_dec (rtx mem, for_each_inc_dec_fn fn, void *data)
{
  rtx x = XEXP (mem, 0);
  switch (GET_CODE (x))
    {
    case PRE_INC:
    case POST_INC:
      {
	poly_int64 size = GET_MODE_SIZE (GET_MODE (mem));
	rtx r1 = XEXP (x, 0);
	rtx c = gen_int_mode (size, GET_MODE (r1));
	return fn (mem, x, r1, r1, c, data);
      }

    case PRE_DEC:
    case POST_DEC:
      {
	poly_int64 size = GET_MODE_SIZE (GET_MODE (mem));
	rtx r1 = XEXP (x, 0);
	rtx c = gen_int_mode (-size, GET_MODE (r1));
	return fn (mem, x, r1, r1, c, data);
      }

    case PRE_MODIFY:
    case POST_MODIFY:
      {
	rtx r1 = XEXP (x, 0);
	rtx add = XEXP (x, 1);
	return fn (mem, x, r1, add, NULL, data);
      }

    default:
      gcc_unreachable ();
    }
}

/* Traverse *LOC looking for MEMs that have autoinc addresses.
   For each such autoinc operation found, call FN, passing it
   the innermost enclosing MEM, the operation itself, the RTX modified
   by the operation, two RTXs (the second may be NULL) that, once
   added, represent the value to be held by the modified RTX
   afterwards, and DATA.  FN is to return 0 to continue the
   traversal or any other value to have it returned to the caller of
   for_each_inc_dec.  */

int
for_each_inc_dec (rtx x,
		  for_each_inc_dec_fn fn,
		  void *data)
{
  subrtx_var_iterator::array_type array;
  FOR_EACH_SUBRTX_VAR (iter, array, x, NONCONST)
    {
      rtx mem = *iter;
      if (mem
	  && MEM_P (mem)
	  && GET_RTX_CLASS (GET_CODE (XEXP (mem, 0))) == RTX_AUTOINC)
	{
	  int res = for_each_inc_dec_find_inc_dec (mem, fn, data);
	  if (res != 0)
	    return res;
	  iter.skip_subrtxes ();
	}
    }
  return 0;
}


/* Searches X for any reference to REGNO, returning the rtx of the
   reference found if any.  Otherwise, returns NULL_RTX.  */

rtx
regno_use_in (unsigned int regno, rtx x)
{
  const char *fmt;
  int i, j;
  rtx tem;

  if (REG_P (x) && REGNO (x) == regno)
    return x;

  fmt = GET_RTX_FORMAT (GET_CODE (x));
  for (i = GET_RTX_LENGTH (GET_CODE (x)) - 1; i >= 0; i--)
    {
      if (fmt[i] == 'e')
	{
	  if ((tem = regno_use_in (regno, XEXP (x, i))))
	    return tem;
	}
      else if (fmt[i] == 'E')
	for (j = XVECLEN (x, i) - 1; j >= 0; j--)
	  if ((tem = regno_use_in (regno , XVECEXP (x, i, j))))
	    return tem;
    }

  return NULL_RTX;
}

/* Return a value indicating whether OP, an operand of a commutative
   operation, is preferred as the first or second operand.  The more
   positive the value, the stronger the preference for being the first
   operand.  */

int
commutative_operand_precedence (rtx op)
{
  enum rtx_code code = GET_CODE (op);

  /* Constants always become the second operand.  Prefer "nice" constants.  */
  if (code == CONST_INT)
    return -8;
  if (code == CONST_WIDE_INT)
    return -7;
  if (code == CONST_DOUBLE)
    return -7;
  if (code == CONST_FIXED)
    return -7;
  op = avoid_constant_pool_reference (op);
  code = GET_CODE (op);

  switch (GET_RTX_CLASS (code))
    {
    case RTX_CONST_OBJ:
      if (code == CONST_INT)
        return -6;
      if (code == CONST_WIDE_INT)
        return -6;
      if (code == CONST_DOUBLE)
        return -5;
      if (code == CONST_FIXED)
        return -5;
      return -4;

    case RTX_EXTRA:
      /* SUBREGs of objects should come second.  */
      if (code == SUBREG && OBJECT_P (SUBREG_REG (op)))
        return -3;
      return 0;

    case RTX_OBJ:
      /* Complex expressions should be the first, so decrease priority
         of objects.  Prefer pointer objects over non pointer objects.  */
      if ((REG_P (op) && REG_POINTER (op))
	  || (MEM_P (op) && MEM_POINTER (op)))
	return -1;
      return -2;

    case RTX_COMM_ARITH:
      /* Prefer operands that are themselves commutative to be first.
         This helps to make things linear.  In particular,
         (and (and (reg) (reg)) (not (reg))) is canonical.  */
      return 4;

    case RTX_BIN_ARITH:
      /* If only one operand is a binary expression, it will be the first
         operand.  In particular,  (plus (minus (reg) (reg)) (neg (reg)))
         is canonical, although it will usually be further simplified.  */
      return 2;

    case RTX_UNARY:
      /* Then prefer NEG and NOT.  */
      if (code == NEG || code == NOT)
        return 1;
      /* FALLTHRU */

    default:
      return 0;
    }
}

/* Return 1 iff it is necessary to swap operands of commutative operation
   in order to canonicalize expression.  */

bool
swap_commutative_operands_p (rtx x, rtx y)
{
  return (commutative_operand_precedence (x)
	  < commutative_operand_precedence (y));
}

/* Return 1 if X is an autoincrement side effect and the register is
   not the stack pointer.  */
int
auto_inc_p (const_rtx x)
{
  switch (GET_CODE (x))
    {
    case PRE_INC:
    case POST_INC:
    case PRE_DEC:
    case POST_DEC:
    case PRE_MODIFY:
    case POST_MODIFY:
      /* There are no REG_INC notes for SP.  */
      if (XEXP (x, 0) != stack_pointer_rtx)
	return 1;
    default:
      break;
    }
  return 0;
}

/* Return nonzero if IN contains a piece of rtl that has the address LOC.  */
int
loc_mentioned_in_p (rtx *loc, const_rtx in)
{
  enum rtx_code code;
  const char *fmt;
  int i, j;

  if (!in)
    return 0;

  code = GET_CODE (in);
  fmt = GET_RTX_FORMAT (code);
  for (i = GET_RTX_LENGTH (code) - 1; i >= 0; i--)
    {
      if (fmt[i] == 'e')
	{
	  if (loc == &XEXP (in, i) || loc_mentioned_in_p (loc, XEXP (in, i)))
	    return 1;
	}
      else if (fmt[i] == 'E')
	for (j = XVECLEN (in, i) - 1; j >= 0; j--)
	  if (loc == &XVECEXP (in, i, j)
	      || loc_mentioned_in_p (loc, XVECEXP (in, i, j)))
	    return 1;
    }
  return 0;
}

/* Helper function for subreg_lsb.  Given a subreg's OUTER_MODE, INNER_MODE,
   and SUBREG_BYTE, return the bit offset where the subreg begins
   (counting from the least significant bit of the operand).  */

poly_int64
subreg_lsb_1 (machine_mode outer_mode,
	      machine_mode inner_mode,
	      poly_int64 subreg_byte)
{
  poly_int64 subreg_end, trailing_bytes, byte_pos;

  /* A paradoxical subreg begins at bit position 0.  */
  if (paradoxical_subreg_p (outer_mode, inner_mode))
    return 0;

  subreg_end = subreg_byte + GET_MODE_SIZE (outer_mode);
  trailing_bytes = GET_MODE_SIZE (inner_mode) - subreg_end;
  if (WORDS_BIG_ENDIAN && BYTES_BIG_ENDIAN)
    byte_pos = trailing_bytes;
  else if (!WORDS_BIG_ENDIAN && !BYTES_BIG_ENDIAN)
    byte_pos = subreg_byte;
  else
    {
      /* When bytes and words have oppposite endianness, we must be able
	 to split offsets into words and bytes at compile time.  */
      poly_int64 leading_word_part
	= force_align_down (subreg_byte, UNITS_PER_WORD);
      poly_int64 trailing_word_part
	= force_align_down (trailing_bytes, UNITS_PER_WORD);
      /* If the subreg crosses a word boundary ensure that
	 it also begins and ends on a word boundary.  */
      gcc_assert (must_le (subreg_end - leading_word_part, UNITS_PER_WORD)
		  || (must_eq (leading_word_part, subreg_byte)
		      && must_eq (trailing_word_part, trailing_bytes)));
      if (WORDS_BIG_ENDIAN)
	byte_pos = trailing_word_part + (subreg_byte - leading_word_part);
      else
	byte_pos = leading_word_part + (trailing_bytes - trailing_word_part);
    }

  return byte_pos * BITS_PER_UNIT;
}

/* Given a subreg X, return the bit offset where the subreg begins
   (counting from the least significant bit of the reg).  */

poly_int64
subreg_lsb (const_rtx x)
{
  return subreg_lsb_1 (GET_MODE (x), GET_MODE (SUBREG_REG (x)),
		       SUBREG_BYTE (x));
}

/* Return the subreg byte offset for a subreg whose outer value has
<<<<<<< HEAD
   OUTER_BYTES bytes, whose inner value has INNER_BYTES bytes,
   and where there are LSB bits between the lsb of the outer value
   and the lsb of the inner value.  */

poly_int64
subreg_size_offset_from_lsb (poly_int64 outer_bytes, poly_int64 inner_bytes,
			     poly_int64 lsb)
{
  /* A paradoxical subreg begins at bit position 0.  */
  gcc_checking_assert (ordered_p (outer_bytes, inner_bytes));
  if (may_gt (outer_bytes, inner_bytes))
    {
      gcc_checking_assert (must_eq (lsb, 0));
      return 0;
    }

  poly_int64 lower_bytes = exact_div (lsb, BITS_PER_UNIT);
  poly_int64 upper_bytes = inner_bytes - (lower_bytes + outer_bytes);
=======
   OUTER_BYTES bytes, whose inner value has INNER_BYTES bytes, and where
   there are LSB_SHIFT *bits* between the lsb of the outer value and the
   lsb of the inner value.  This is the inverse of the calculation
   performed by subreg_lsb_1 (which converts byte offsets to bit shifts).  */

unsigned int
subreg_size_offset_from_lsb (unsigned int outer_bytes,
			     unsigned int inner_bytes,
			     unsigned int lsb_shift)
{
  /* A paradoxical subreg begins at bit position 0.  */
  if (outer_bytes > inner_bytes)
    {
      gcc_checking_assert (lsb_shift == 0);
      return 0;
    }

  gcc_assert (lsb_shift % BITS_PER_UNIT == 0);
  unsigned int lower_bytes = lsb_shift / BITS_PER_UNIT;
  unsigned int upper_bytes = inner_bytes - (lower_bytes + outer_bytes);
>>>>>>> 68b948d3
  if (WORDS_BIG_ENDIAN && BYTES_BIG_ENDIAN)
    return upper_bytes;
  else if (!WORDS_BIG_ENDIAN && !BYTES_BIG_ENDIAN)
    return lower_bytes;
  else
    {
<<<<<<< HEAD
      /* When bytes and words have oppposite endianness, we must be able
	 to split offsets into words and bytes at compile time.  */
      poly_int64 lower_word_part = force_align_down (lower_bytes,
						     UNITS_PER_WORD);
      poly_int64 upper_word_part = force_align_down (upper_bytes,
						     UNITS_PER_WORD);
=======
      unsigned int lower_word_part = lower_bytes & -UNITS_PER_WORD;
      unsigned int upper_word_part = upper_bytes & -UNITS_PER_WORD;
>>>>>>> 68b948d3
      if (WORDS_BIG_ENDIAN)
	return upper_word_part + (lower_bytes - lower_word_part);
      else
	return lower_word_part + (upper_bytes - upper_word_part);
    }
}

<<<<<<< HEAD
/* Return the subreg byte offset for a subreg whose outer mode is
   OUTER_MODE, whose inner mode is INNER_MODE, and where there are
   LSB bits between the lsb of the outer value and the lsb of the
   inner value.  This is the inverse of subreg_lsb_1.  */

poly_int64
subreg_offset_from_lsb (machine_mode outer_mode,
			machine_mode inner_mode,
			poly_int64 lsb)
{
  return subreg_size_offset_from_lsb (GET_MODE_SIZE (outer_mode),
				      GET_MODE_SIZE (inner_mode), lsb);
}

=======
>>>>>>> 68b948d3
/* Fill in information about a subreg of a hard register.
   xregno - A regno of an inner hard subreg_reg (or what will become one).
   xmode  - The mode of xregno.
   offset - The byte offset.
   ymode  - The mode of a top level SUBREG (or what may become one).
   info   - Pointer to structure to fill in.

   Rather than considering one particular inner register (and thus one
   particular "outer" register) in isolation, this function really uses
   XREGNO as a model for a sequence of isomorphic hard registers.  Thus the
   function does not check whether adding INFO->offset to XREGNO gives
   a valid hard register; even if INFO->offset + XREGNO is out of range,
   there might be another register of the same type that is in range.
   Likewise it doesn't check whether targetm.hard_regno_mode_ok accepts
   the new register, since that can depend on things like whether the final
   register number is even or odd.  Callers that want to check whether
   this particular subreg can be replaced by a simple (reg ...) should
   use simplify_subreg_regno.  */

void
subreg_get_info (unsigned int xregno, machine_mode xmode,
		 poly_int64 offset, machine_mode ymode,
		 struct subreg_info *info)
{
  unsigned int nregs_xmode, nregs_ymode;

  gcc_assert (xregno < FIRST_PSEUDO_REGISTER);

<<<<<<< HEAD
  poly_int64 xsize = GET_MODE_SIZE (xmode);
  poly_int64 ysize = GET_MODE_SIZE (ymode);

  bool rknown = false;

  /* If there are holes in a non-scalar mode in registers, we expect
     that it is made up of its units concatenated together.  Each scalar
     unit occupies at least one register.  */
  if (HARD_REGNO_NREGS_HAS_PADDING (xregno, xmode))
    {
      /* As a consequence, we must be dealing with a constant number of
	 scalars, and thus a constant offset.  */
      HOST_WIDE_INT coffset = offset.to_constant ();
      HOST_WIDE_INT cysize = ysize.to_constant ();
      nregs_xmode = HARD_REGNO_NREGS_WITH_PADDING (xregno, xmode);
      unsigned int nunits = GET_MODE_NUNITS (xmode).to_constant ();
      scalar_mode xmode_unit = GET_MODE_INNER (xmode);
=======
  unsigned int xsize = GET_MODE_SIZE (xmode);
  unsigned int ysize = GET_MODE_SIZE (ymode);
  bool rknown = false;

  /* If the register representation of a non-scalar mode has holes in it,
     we expect the scalar units to be concatenated together, with the holes
     distributed evenly among the scalar units.  Each scalar unit must occupy
     at least one register.  */
  if (HARD_REGNO_NREGS_HAS_PADDING (xregno, xmode))
    {
      nregs_xmode = HARD_REGNO_NREGS_WITH_PADDING (xregno, xmode);
      unsigned int nunits = GET_MODE_NUNITS (xmode);
      machine_mode xmode_unit = GET_MODE_INNER (xmode);
>>>>>>> 68b948d3
      gcc_assert (HARD_REGNO_NREGS_HAS_PADDING (xregno, xmode_unit));
      gcc_assert (nregs_xmode
		  == (nunits
		      * HARD_REGNO_NREGS_WITH_PADDING (xregno, xmode_unit)));
      gcc_assert (hard_regno_nregs[xregno][xmode]
		  == hard_regno_nregs[xregno][xmode_unit] * nunits);

      /* You can only ask for a SUBREG of a value with holes in the middle
	 if you don't cross the holes.  (Such a SUBREG should be done by
	 picking a different register class, or doing it in memory if
	 necessary.)  An example of a value with holes is XCmode on 32-bit
	 x86 with -m128bit-long-double; it's represented in 6 32-bit registers,
	 3 for each part, but in memory it's two 128-bit parts.
	 Padding is assumed to be at the end (not necessarily the 'high part')
	 of each unit.  */
<<<<<<< HEAD
      if ((coffset / GET_MODE_SIZE (xmode_unit) + 1 < nunits)
	  && (coffset / GET_MODE_SIZE (xmode_unit)
	      != ((coffset + cysize - 1) / GET_MODE_SIZE (xmode_unit))))
=======
      if ((offset / GET_MODE_SIZE (xmode_unit) + 1 < nunits)
	  && (offset / GET_MODE_SIZE (xmode_unit)
	      != ((offset + ysize - 1) / GET_MODE_SIZE (xmode_unit))))
>>>>>>> 68b948d3
	{
	  info->representable_p = false;
	  rknown = true;
	}
    }
  else
    nregs_xmode = hard_regno_nregs[xregno][xmode];

  nregs_ymode = hard_regno_nregs[xregno][ymode];

  /* Paradoxical subregs are otherwise valid.  */
<<<<<<< HEAD
  gcc_checking_assert (ordered_p (xsize, ysize));
  if (!rknown && must_eq (offset, 0) && may_gt (ysize, xsize))
=======
  if (!rknown && offset == 0 && ysize > xsize)
>>>>>>> 68b948d3
    {
      info->representable_p = true;
      /* If this is a big endian paradoxical subreg, which uses more
	 actual hard registers than the original register, we must
	 return a negative offset so that we find the proper highpart
<<<<<<< HEAD
	 of the register.  */
      if (REG_WORDS_BIG_ENDIAN != WORDS_BIG_ENDIAN
	  /* In this case we must be able to tell at compile time whether
	     the mode is bigger than a word.  */
	  && paradoxical_subreg_p (ymode, word_mode)
	  ? REG_WORDS_BIG_ENDIAN
	  : may_ne (byte_lowpart_offset (ymode, xmode), 0))
=======
	 of the register.

	 We assume that the ordering of registers within a multi-register
	 value has a consistent endianness: if bytes and register words
	 have different endianness, the hard registers that make up a
	 multi-register value must be at least word-sized.  */
      if (REG_WORDS_BIG_ENDIAN)
>>>>>>> 68b948d3
	info->offset = (int) nregs_xmode - (int) nregs_ymode;
      else
	info->offset = 0;
      info->nregs = nregs_ymode;
      return;
    }

  /* If registers store different numbers of bits in the different
     modes, we cannot generally form this subreg.  */
  poly_int64 regsize_xmode, regsize_ymode;
  if (!HARD_REGNO_NREGS_HAS_PADDING (xregno, xmode)
      && !HARD_REGNO_NREGS_HAS_PADDING (xregno, ymode)
<<<<<<< HEAD
      && multiple_p (xsize, nregs_xmode, &regsize_xmode)
      && multiple_p (ysize, nregs_ymode, &regsize_ymode))
    {
      if (!rknown
	  && ((nregs_ymode > 1 && may_gt (regsize_xmode, regsize_ymode))
	      || (nregs_xmode > 1 && may_gt (regsize_ymode, regsize_xmode))))
	{
	  info->representable_p = false;
	  if (!can_div_away_from_zero_p (ysize, regsize_xmode, &info->nregs)
	      || !can_div_trunc_p (offset, regsize_xmode, &info->offset))
	    gcc_unreachable ();
=======
      && (xsize % nregs_xmode) == 0
      && (ysize % nregs_ymode) == 0)
    {
      int regsize_xmode = xsize / nregs_xmode;
      int regsize_ymode = ysize / nregs_ymode;
      if (!rknown
	  && ((nregs_ymode > 1 && regsize_xmode > regsize_ymode)
	      || (nregs_xmode > 1 && regsize_ymode > regsize_xmode)))
	{
	  info->representable_p = false;
	  info->nregs = CEIL (ysize, regsize_xmode);
	  info->offset = offset / regsize_xmode;
>>>>>>> 68b948d3
	  return;
	}
      /* It's not valid to extract a subreg of mode YMODE at OFFSET that
	 would go outside of XMODE.  */
<<<<<<< HEAD
      if (!rknown && may_gt (ysize + offset, xsize))
=======
      if (!rknown && ysize + offset > xsize)
>>>>>>> 68b948d3
	{
	  info->representable_p = false;
	  info->nregs = nregs_ymode;
	  if (!can_div_trunc_p (offset, regsize_xmode, &info->offset))
	    gcc_unreachable ();
	  return;
	}
      /* Quick exit for the simple and common case of extracting whole
	 subregisters from a multiregister value.  */
      /* ??? It would be better to integrate this into the code below,
	 if we can generalize the concept enough and figure out how
	 odd-sized modes can coexist with the other weird cases we support.  */
      HOST_WIDE_INT count;
      if (!rknown
	  && WORDS_BIG_ENDIAN == REG_WORDS_BIG_ENDIAN
	  && must_eq (regsize_xmode, regsize_ymode)
	  && constant_multiple_p (offset, regsize_ymode, &count))
	{
	  info->representable_p = true;
	  info->nregs = nregs_ymode;
<<<<<<< HEAD
	  info->offset = count;
	  gcc_assert (info->offset + nregs_ymode <= nregs_xmode);
=======
	  info->offset = offset / regsize_ymode;
	  gcc_assert (info->offset + info->nregs <= (int) nregs_xmode);
>>>>>>> 68b948d3
	  return;
	}
    }

  /* Lowpart subregs are otherwise valid.  */
  if (!rknown && must_eq (offset, subreg_lowpart_offset (ymode, xmode)))
    {
      info->representable_p = true;
      rknown = true;

      if (must_eq (offset, 0) || nregs_xmode == nregs_ymode)
	{
	  info->offset = 0;
	  info->nregs = nregs_ymode;
	  return;
	}
    }

  /* Set NUM_BLOCKS to the number of independently-representable YMODE
     values there are in (reg:XMODE XREGNO).  We can view the register
     as consisting of this number of independent "blocks", where each
     block occupies NREGS_YMODE registers and contains exactly one
     representable YMODE value.  */
  gcc_assert ((nregs_xmode % nregs_ymode) == 0);
  unsigned int num_blocks = nregs_xmode / nregs_ymode;

  /* Calculate the number of bytes in each block.  This must always
     be exact, otherwise we don't know how to verify the constraint.
     These conditions may be relaxed but subreg_regno_offset would
     need to be redesigned.  */
<<<<<<< HEAD
  poly_int64 bytes_per_block = exact_div (xsize, num_blocks);

  /* Get the number of the first block that contains the subreg and the byte
     offset of the subreg from the start of that block.  */
  unsigned int block_number;
  poly_int64 subblock_offset;
  if (!can_div_trunc_p (offset, bytes_per_block, &block_number,
			&subblock_offset))
    gcc_unreachable ();
=======
  gcc_assert ((xsize % num_blocks) == 0);
  unsigned int bytes_per_block = xsize / num_blocks;

  /* Get the number of the first block that contains the subreg and the byte
     offset of the subreg from the start of that block.  */
  unsigned int block_number = offset / bytes_per_block;
  unsigned int subblock_offset = offset % bytes_per_block;
>>>>>>> 68b948d3

  if (!rknown)
    {
      /* Only the lowpart of each block is representable.  */
      info->representable_p
<<<<<<< HEAD
	= must_eq (subblock_offset,
		   subreg_size_lowpart_offset (ysize, bytes_per_block));
      rknown = true;
    }

  if (WORDS_BIG_ENDIAN != REG_WORDS_BIG_ENDIAN)
=======
	= (subblock_offset
	   == subreg_size_lowpart_offset (ysize, bytes_per_block));
      rknown = true;
    }

  /* We assume that the ordering of registers within a multi-register
     value has a consistent endianness: if bytes and register words
     have different endianness, the hard registers that make up a
     multi-register value must be at least word-sized.  */
  if (WORDS_BIG_ENDIAN != REG_WORDS_BIG_ENDIAN)
    /* The block number we calculated above followed memory endianness.
       Convert it to register endianness by counting back from the end.
       (Note that, because of the assumption above, each block must be
       at least word-sized.)  */
>>>>>>> 68b948d3
    info->offset = (num_blocks - block_number - 1) * nregs_ymode;
  else
    info->offset = block_number * nregs_ymode;
  info->nregs = nregs_ymode;
}

/* This function returns the regno offset of a subreg expression.
   xregno - A regno of an inner hard subreg_reg (or what will become one).
   xmode  - The mode of xregno.
   offset - The byte offset.
   ymode  - The mode of a top level SUBREG (or what may become one).
   RETURN - The regno offset which would be used.  */
unsigned int
subreg_regno_offset (unsigned int xregno, machine_mode xmode,
		     poly_int64 offset, machine_mode ymode)
{
  struct subreg_info info;
  subreg_get_info (xregno, xmode, offset, ymode, &info);
  return info.offset;
}

/* This function returns true when the offset is representable via
   subreg_offset in the given regno.
   xregno - A regno of an inner hard subreg_reg (or what will become one).
   xmode  - The mode of xregno.
   offset - The byte offset.
   ymode  - The mode of a top level SUBREG (or what may become one).
   RETURN - Whether the offset is representable.  */
bool
subreg_offset_representable_p (unsigned int xregno, machine_mode xmode,
			       poly_int64 offset, machine_mode ymode)
{
  struct subreg_info info;
  subreg_get_info (xregno, xmode, offset, ymode, &info);
  return info.representable_p;
}

/* Return the number of a YMODE register to which

       (subreg:YMODE (reg:XMODE XREGNO) OFFSET)

   can be simplified.  Return -1 if the subreg can't be simplified.

   XREGNO is a hard register number.  */

int
simplify_subreg_regno (unsigned int xregno, machine_mode xmode,
		       poly_int64 offset, machine_mode ymode)
{
  struct subreg_info info;
  unsigned int yregno;

#ifdef CANNOT_CHANGE_MODE_CLASS
  /* Give the backend a chance to disallow the mode change.  */
  if (GET_MODE_CLASS (xmode) != MODE_COMPLEX_INT
      && GET_MODE_CLASS (xmode) != MODE_COMPLEX_FLOAT
      && REG_CANNOT_CHANGE_MODE_P (xregno, xmode, ymode)
      /* We can use mode change in LRA for some transformations.  */
      && ! lra_in_progress)
    return -1;
#endif

  /* We shouldn't simplify stack-related registers.  */
  if ((!reload_completed || frame_pointer_needed)
      && xregno == FRAME_POINTER_REGNUM)
    return -1;

  if (FRAME_POINTER_REGNUM != ARG_POINTER_REGNUM
      && xregno == ARG_POINTER_REGNUM)
    return -1;

  if (xregno == STACK_POINTER_REGNUM
      /* We should convert hard stack register in LRA if it is
	 possible.  */
      && ! lra_in_progress)
    return -1;

  /* Try to get the register offset.  */
  subreg_get_info (xregno, xmode, offset, ymode, &info);
  if (!info.representable_p)
    return -1;

  /* Make sure that the offsetted register value is in range.  */
  yregno = xregno + info.offset;
  if (!HARD_REGISTER_NUM_P (yregno))
    return -1;

  /* See whether (reg:YMODE YREGNO) is valid.

     ??? We allow invalid registers if (reg:XMODE XREGNO) is also invalid.
     This is a kludge to work around how complex FP arguments are passed
     on IA-64 and should be fixed.  See PR target/49226.  */
  if (!targetm.hard_regno_mode_ok (yregno, ymode)
      && targetm.hard_regno_mode_ok (xregno, xmode))
    return -1;

  return (int) yregno;
}

/* Return the final regno that a subreg expression refers to.  */
unsigned int
subreg_regno (const_rtx x)
{
  unsigned int ret;
  rtx subreg = SUBREG_REG (x);
  int regno = REGNO (subreg);

  ret = regno + subreg_regno_offset (regno,
				     GET_MODE (subreg),
				     SUBREG_BYTE (x),
				     GET_MODE (x));
  return ret;

}

/* Return the number of registers that a subreg expression refers
   to.  */
unsigned int
subreg_nregs (const_rtx x)
{
  return subreg_nregs_with_regno (REGNO (SUBREG_REG (x)), x);
}

/* Return the number of registers that a subreg REG with REGNO
   expression refers to.  This is a copy of the rtlanal.c:subreg_nregs
   changed so that the regno can be passed in. */

unsigned int
subreg_nregs_with_regno (unsigned int regno, const_rtx x)
{
  struct subreg_info info;
  rtx subreg = SUBREG_REG (x);

  subreg_get_info (regno, GET_MODE (subreg), SUBREG_BYTE (x), GET_MODE (x),
		   &info);
  return info.nregs;
}

<<<<<<< HEAD
/* If loads from memories of mode MODE always sign or zero extend,
   return SIGN_EXTEND or ZERO_EXTEND as appropriate.  Return UNKNOWN
   otherwise.  */

rtx_code
load_extend_op (machine_mode mode)
{
  scalar_int_mode int_mode;
  if (is_a <scalar_int_mode> (mode, &int_mode)
      && GET_MODE_PRECISION (int_mode) < BITS_PER_WORD)
    return LOAD_EXTEND_OP (int_mode);
  return UNKNOWN;
}

=======
>>>>>>> 68b948d3
struct parms_set_data
{
  int nregs;
  HARD_REG_SET regs;
};

/* Helper function for noticing stores to parameter registers.  */
static void
parms_set (rtx x, const_rtx pat ATTRIBUTE_UNUSED, void *data)
{
  struct parms_set_data *const d = (struct parms_set_data *) data;
  if (REG_P (x) && REGNO (x) < FIRST_PSEUDO_REGISTER
      && TEST_HARD_REG_BIT (d->regs, REGNO (x)))
    {
      CLEAR_HARD_REG_BIT (d->regs, REGNO (x));
      d->nregs--;
    }
}

/* Look backward for first parameter to be loaded.
   Note that loads of all parameters will not necessarily be
   found if CSE has eliminated some of them (e.g., an argument
   to the outer function is passed down as a parameter).
   Do not skip BOUNDARY.  */
rtx_insn *
find_first_parameter_load (rtx_insn *call_insn, rtx_insn *boundary)
{
  struct parms_set_data parm;
  rtx p;
  rtx_insn *before, *first_set;

  /* Since different machines initialize their parameter registers
     in different orders, assume nothing.  Collect the set of all
     parameter registers.  */
  CLEAR_HARD_REG_SET (parm.regs);
  parm.nregs = 0;
  for (p = CALL_INSN_FUNCTION_USAGE (call_insn); p; p = XEXP (p, 1))
    if (GET_CODE (XEXP (p, 0)) == USE
	&& REG_P (XEXP (XEXP (p, 0), 0))
	&& !STATIC_CHAIN_REG_P (XEXP (XEXP (p, 0), 0)))
      {
	gcc_assert (REGNO (XEXP (XEXP (p, 0), 0)) < FIRST_PSEUDO_REGISTER);

	/* We only care about registers which can hold function
	   arguments.  */
	if (!FUNCTION_ARG_REGNO_P (REGNO (XEXP (XEXP (p, 0), 0))))
	  continue;

	SET_HARD_REG_BIT (parm.regs, REGNO (XEXP (XEXP (p, 0), 0)));
	parm.nregs++;
      }
  before = call_insn;
  first_set = call_insn;

  /* Search backward for the first set of a register in this set.  */
  while (parm.nregs && before != boundary)
    {
      before = PREV_INSN (before);

      /* It is possible that some loads got CSEed from one call to
         another.  Stop in that case.  */
      if (CALL_P (before))
	break;

      /* Our caller needs either ensure that we will find all sets
         (in case code has not been optimized yet), or take care
         for possible labels in a way by setting boundary to preceding
         CODE_LABEL.  */
      if (LABEL_P (before))
	{
	  gcc_assert (before == boundary);
	  break;
	}

      if (INSN_P (before))
	{
	  int nregs_old = parm.nregs;
	  note_stores (PATTERN (before), parms_set, &parm);
	  /* If we found something that did not set a parameter reg,
	     we're done.  Do not keep going, as that might result
	     in hoisting an insn before the setting of a pseudo
	     that is used by the hoisted insn. */
	  if (nregs_old != parm.nregs)
	    first_set = before;
	  else
	    break;
	}
    }
  return first_set;
}

/* Return true if we should avoid inserting code between INSN and preceding
   call instruction.  */

bool
keep_with_call_p (const rtx_insn *insn)
{
  rtx set;

  if (INSN_P (insn) && (set = single_set (insn)) != NULL)
    {
      if (REG_P (SET_DEST (set))
	  && REGNO (SET_DEST (set)) < FIRST_PSEUDO_REGISTER
	  && fixed_regs[REGNO (SET_DEST (set))]
	  && general_operand (SET_SRC (set), VOIDmode))
	return true;
      if (REG_P (SET_SRC (set))
	  && targetm.calls.function_value_regno_p (REGNO (SET_SRC (set)))
	  && REG_P (SET_DEST (set))
	  && REGNO (SET_DEST (set)) >= FIRST_PSEUDO_REGISTER)
	return true;
      /* There may be a stack pop just after the call and before the store
	 of the return register.  Search for the actual store when deciding
	 if we can break or not.  */
      if (SET_DEST (set) == stack_pointer_rtx)
	{
	  /* This CONST_CAST is okay because next_nonnote_insn just
	     returns its argument and we assign it to a const_rtx
	     variable.  */
	  const rtx_insn *i2
	    = next_nonnote_insn (const_cast<rtx_insn *> (insn));
	  if (i2 && keep_with_call_p (i2))
	    return true;
	}
    }
  return false;
}

/* Return true if LABEL is a target of JUMP_INSN.  This applies only
   to non-complex jumps.  That is, direct unconditional, conditional,
   and tablejumps, but not computed jumps or returns.  It also does
   not apply to the fallthru case of a conditional jump.  */

bool
label_is_jump_target_p (const_rtx label, const rtx_insn *jump_insn)
{
  rtx tmp = JUMP_LABEL (jump_insn);
  rtx_jump_table_data *table;

  if (label == tmp)
    return true;

  if (tablejump_p (jump_insn, NULL, &table))
    {
      rtvec vec = table->get_labels ();
      int i, veclen = GET_NUM_ELEM (vec);

      for (i = 0; i < veclen; ++i)
	if (XEXP (RTVEC_ELT (vec, i), 0) == label)
	  return true;
    }

  if (find_reg_note (jump_insn, REG_LABEL_TARGET, label))
    return true;

  return false;
}


/* Return an estimate of the cost of computing rtx X.
   One use is in cse, to decide which expression to keep in the hash table.
   Another is in rtl generation, to pick the cheapest way to multiply.
   Other uses like the latter are expected in the future.

   X appears as operand OPNO in an expression with code OUTER_CODE.
   SPEED specifies whether costs optimized for speed or size should
   be returned.  */

int
rtx_cost (rtx x, machine_mode mode, enum rtx_code outer_code,
	  int opno, bool speed)
{
  int i, j;
  enum rtx_code code;
  const char *fmt;
  int total;
  int factor;

  if (x == 0)
    return 0;

  if (GET_MODE (x) != VOIDmode)
    mode = GET_MODE (x);

  /* A size N times larger than UNITS_PER_WORD likely needs N times as
     many insns, taking N times as long.  */
  factor = estimated_poly_value (GET_MODE_SIZE (mode)) / UNITS_PER_WORD;
  if (factor == 0)
    factor = 1;

  /* Compute the default costs of certain things.
     Note that targetm.rtx_costs can override the defaults.  */

  code = GET_CODE (x);
  switch (code)
    {
    case MULT:
      /* Multiplication has time-complexity O(N*N), where N is the
	 number of units (translated from digits) when using
	 schoolbook long multiplication.  */
      total = factor * factor * COSTS_N_INSNS (5);
      break;
    case DIV:
    case UDIV:
    case MOD:
    case UMOD:
      /* Similarly, complexity for schoolbook long division.  */
      total = factor * factor * COSTS_N_INSNS (7);
      break;
    case USE:
      /* Used in combine.c as a marker.  */
      total = 0;
      break;
    case SET:
      /* A SET doesn't have a mode, so let's look at the SET_DEST to get
	 the mode for the factor.  */
      mode = GET_MODE (SET_DEST (x));
      factor = estimated_poly_value (GET_MODE_SIZE (mode)) / UNITS_PER_WORD;
      if (factor == 0)
	factor = 1;
      /* FALLTHRU */
    default:
      total = factor * COSTS_N_INSNS (1);
    }

  switch (code)
    {
    case REG:
      return 0;

    case SUBREG:
      total = 0;
      /* If we can't tie these modes, make this expensive.  The larger
	 the mode, the more expensive it is.  */
      if (!targetm.modes_tieable_p (mode, GET_MODE (SUBREG_REG (x))))
	return COSTS_N_INSNS (2 + factor);
      break;

    default:
      if (targetm.rtx_costs (x, mode, outer_code, opno, &total, speed))
	return total;
      break;
    }

  /* Sum the costs of the sub-rtx's, plus cost of this operation,
     which is already in total.  */

  fmt = GET_RTX_FORMAT (code);
  for (i = GET_RTX_LENGTH (code) - 1; i >= 0; i--)
    if (fmt[i] == 'e')
      total += rtx_cost (XEXP (x, i), mode, code, i, speed);
    else if (fmt[i] == 'E')
      for (j = 0; j < XVECLEN (x, i); j++)
	total += rtx_cost (XVECEXP (x, i, j), mode, code, i, speed);

  return total;
}

/* Fill in the structure C with information about both speed and size rtx
   costs for X, which is operand OPNO in an expression with code OUTER.  */

void
get_full_rtx_cost (rtx x, machine_mode mode, enum rtx_code outer, int opno,
		   struct full_rtx_costs *c)
{
  c->speed = rtx_cost (x, mode, outer, opno, true);
  c->size = rtx_cost (x, mode, outer, opno, false);
}


/* Return cost of address expression X.
   Expect that X is properly formed address reference.

   SPEED parameter specify whether costs optimized for speed or size should
   be returned.  */

int
address_cost (rtx x, machine_mode mode, addr_space_t as, bool speed)
{
  /* We may be asked for cost of various unusual addresses, such as operands
     of push instruction.  It is not worthwhile to complicate writing
     of the target hook by such cases.  */

  if (!memory_address_addr_space_p (mode, x, as))
    return 1000;

  return targetm.address_cost (x, mode, as, speed);
}

/* If the target doesn't override, compute the cost as with arithmetic.  */

int
default_address_cost (rtx x, machine_mode, addr_space_t, bool speed)
{
  return rtx_cost (x, Pmode, MEM, 0, speed);
}


unsigned HOST_WIDE_INT
nonzero_bits (const_rtx x, machine_mode mode)
{
  if (mode == VOIDmode)
    mode = GET_MODE (x);
  scalar_int_mode int_mode;
  if (!is_a <scalar_int_mode> (mode, &int_mode))
    return GET_MODE_MASK (mode);
  return cached_nonzero_bits (x, int_mode, NULL_RTX, VOIDmode, 0);
}

unsigned int
num_sign_bit_copies (const_rtx x, machine_mode mode)
{
  if (mode == VOIDmode)
    mode = GET_MODE (x);
  scalar_int_mode int_mode;
  if (!is_a <scalar_int_mode> (mode, &int_mode))
    return 1;
  return cached_num_sign_bit_copies (x, int_mode, NULL_RTX, VOIDmode, 0);
}

/* Return true if nonzero_bits1 might recurse into both operands
   of X.  */

static inline bool
nonzero_bits_binary_arith_p (const_rtx x)
{
  if (!ARITHMETIC_P (x))
    return false;
  switch (GET_CODE (x))
    {
    case AND:
    case XOR:
    case IOR:
    case UMIN:
    case UMAX:
    case SMIN:
    case SMAX:
    case PLUS:
    case MINUS:
    case MULT:
    case DIV:
    case UDIV:
    case MOD:
    case UMOD:
      return true;
    default:
      return false;
    }
}

/* The function cached_nonzero_bits is a wrapper around nonzero_bits1.
   It avoids exponential behavior in nonzero_bits1 when X has
   identical subexpressions on the first or the second level.  */

static unsigned HOST_WIDE_INT
cached_nonzero_bits (const_rtx x, scalar_int_mode mode, const_rtx known_x,
		     machine_mode known_mode,
		     unsigned HOST_WIDE_INT known_ret)
{
  if (x == known_x && mode == known_mode)
    return known_ret;

  /* Try to find identical subexpressions.  If found call
     nonzero_bits1 on X with the subexpressions as KNOWN_X and the
     precomputed value for the subexpression as KNOWN_RET.  */

  if (nonzero_bits_binary_arith_p (x))
    {
      rtx x0 = XEXP (x, 0);
      rtx x1 = XEXP (x, 1);

      /* Check the first level.  */
      if (x0 == x1)
	return nonzero_bits1 (x, mode, x0, mode,
			      cached_nonzero_bits (x0, mode, known_x,
						   known_mode, known_ret));

      /* Check the second level.  */
      if (nonzero_bits_binary_arith_p (x0)
	  && (x1 == XEXP (x0, 0) || x1 == XEXP (x0, 1)))
	return nonzero_bits1 (x, mode, x1, mode,
			      cached_nonzero_bits (x1, mode, known_x,
						   known_mode, known_ret));

      if (nonzero_bits_binary_arith_p (x1)
	  && (x0 == XEXP (x1, 0) || x0 == XEXP (x1, 1)))
	return nonzero_bits1 (x, mode, x0, mode,
			      cached_nonzero_bits (x0, mode, known_x,
						   known_mode, known_ret));
    }

  return nonzero_bits1 (x, mode, known_x, known_mode, known_ret);
}

/* We let num_sign_bit_copies recur into nonzero_bits as that is useful.
   We don't let nonzero_bits recur into num_sign_bit_copies, because that
   is less useful.  We can't allow both, because that results in exponential
   run time recursion.  There is a nullstone testcase that triggered
   this.  This macro avoids accidental uses of num_sign_bit_copies.  */
#define cached_num_sign_bit_copies sorry_i_am_preventing_exponential_behavior

/* Given an expression, X, compute which bits in X can be nonzero.
   We don't care about bits outside of those defined in MODE.

   For most X this is simply GET_MODE_MASK (GET_MODE (X)), but if X is
   an arithmetic operation, we can do better.  */

static unsigned HOST_WIDE_INT
nonzero_bits1 (const_rtx x, scalar_int_mode mode, const_rtx known_x,
	       machine_mode known_mode,
	       unsigned HOST_WIDE_INT known_ret)
{
  unsigned HOST_WIDE_INT nonzero = GET_MODE_MASK (mode);
  unsigned HOST_WIDE_INT inner_nz;
  enum rtx_code code;
  machine_mode inner_mode;
  unsigned int inner_width;
  scalar_int_mode xmode;

  unsigned int mode_width = GET_MODE_PRECISION (mode);

  if (CONST_INT_P (x))
    {
      if (SHORT_IMMEDIATES_SIGN_EXTEND
	  && INTVAL (x) > 0
	  && mode_width < BITS_PER_WORD
	  && (UINTVAL (x) & (HOST_WIDE_INT_1U << (mode_width - 1))) != 0)
	return UINTVAL (x) | (HOST_WIDE_INT_M1U << mode_width);

      return UINTVAL (x);
    }

  if (!is_a <scalar_int_mode> (GET_MODE (x), &xmode))
    return nonzero;
  unsigned int xmode_width = GET_MODE_PRECISION (xmode);

  /* If X is wider than MODE, use its mode instead.  */
  if (xmode_width > mode_width)
    {
      mode = xmode;
      nonzero = GET_MODE_MASK (mode);
      mode_width = xmode_width;
    }

  if (mode_width > HOST_BITS_PER_WIDE_INT)
    /* Our only callers in this case look for single bit values.  So
       just return the mode mask.  Those tests will then be false.  */
    return nonzero;

  /* If MODE is wider than X, but both are a single word for both the host
     and target machines, we can compute this from which bits of the
     object might be nonzero in its own mode, taking into account the fact
     that on many CISC machines, accessing an object in a wider mode
     causes the high-order bits to become undefined.  So they are
     not known to be zero.  */

  if (!WORD_REGISTER_OPERATIONS
      && mode_width > xmode_width
      && xmode_width <= BITS_PER_WORD
      && xmode_width <= HOST_BITS_PER_WIDE_INT)
    {
      nonzero &= cached_nonzero_bits (x, xmode,
				      known_x, known_mode, known_ret);
      nonzero |= GET_MODE_MASK (mode) & ~GET_MODE_MASK (xmode);
      return nonzero;
    }

  /* Please keep nonzero_bits_binary_arith_p above in sync with
     the code in the switch below.  */
  code = GET_CODE (x);
  switch (code)
    {
    case REG:
#if defined(POINTERS_EXTEND_UNSIGNED)
      /* If pointers extend unsigned and this is a pointer in Pmode, say that
	 all the bits above ptr_mode are known to be zero.  */
      /* As we do not know which address space the pointer is referring to,
	 we can do this only if the target does not support different pointer
	 or address modes depending on the address space.  */
      if (target_default_pointer_address_modes_p ()
	  && POINTERS_EXTEND_UNSIGNED
	  && xmode == Pmode
	  && REG_POINTER (x)
	  && !targetm.have_ptr_extend ())
	nonzero &= GET_MODE_MASK (ptr_mode);
#endif

      /* Include declared information about alignment of pointers.  */
      /* ??? We don't properly preserve REG_POINTER changes across
	 pointer-to-integer casts, so we can't trust it except for
	 things that we know must be pointers.  See execute/960116-1.c.  */
      if ((x == stack_pointer_rtx
	   || x == frame_pointer_rtx
	   || x == arg_pointer_rtx)
	  && REGNO_POINTER_ALIGN (REGNO (x)))
	{
	  unsigned HOST_WIDE_INT alignment
	    = REGNO_POINTER_ALIGN (REGNO (x)) / BITS_PER_UNIT;

#ifdef PUSH_ROUNDING
	  /* If PUSH_ROUNDING is defined, it is possible for the
	     stack to be momentarily aligned only to that amount,
	     so we pick the least alignment.  */
	  if (x == stack_pointer_rtx && PUSH_ARGS)
	    alignment = MIN ((unsigned HOST_WIDE_INT) PUSH_ROUNDING (1),
			     alignment);
#endif

	  nonzero &= ~(alignment - 1);
	}

      {
	unsigned HOST_WIDE_INT nonzero_for_hook = nonzero;
	rtx new_rtx = rtl_hooks.reg_nonzero_bits (x, xmode, mode,
						  &nonzero_for_hook);

	if (new_rtx)
	  nonzero_for_hook &= cached_nonzero_bits (new_rtx, mode, known_x,
						   known_mode, known_ret);

	return nonzero_for_hook;
      }

    case MEM:
      /* In many, if not most, RISC machines, reading a byte from memory
	 zeros the rest of the register.  Noticing that fact saves a lot
	 of extra zero-extends.  */
<<<<<<< HEAD
      if (load_extend_op (xmode) == ZERO_EXTEND)
	nonzero &= GET_MODE_MASK (xmode);
=======
      if (load_extend_op (GET_MODE (x)) == ZERO_EXTEND)
	nonzero &= GET_MODE_MASK (GET_MODE (x));
>>>>>>> 68b948d3
      break;

    case EQ:  case NE:
    case UNEQ:  case LTGT:
    case GT:  case GTU:  case UNGT:
    case LT:  case LTU:  case UNLT:
    case GE:  case GEU:  case UNGE:
    case LE:  case LEU:  case UNLE:
    case UNORDERED: case ORDERED:
      /* If this produces an integer result, we know which bits are set.
	 Code here used to clear bits outside the mode of X, but that is
	 now done above.  */
      /* Mind that MODE is the mode the caller wants to look at this
	 operation in, and not the actual operation mode.  We can wind
	 up with (subreg:DI (gt:V4HI x y)), and we don't have anything
	 that describes the results of a vector compare.  */
      if (GET_MODE_CLASS (xmode) == MODE_INT
	  && mode_width <= HOST_BITS_PER_WIDE_INT)
	nonzero = STORE_FLAG_VALUE;
      break;

    case NEG:
#if 0
      /* Disabled to avoid exponential mutual recursion between nonzero_bits
	 and num_sign_bit_copies.  */
      if (num_sign_bit_copies (XEXP (x, 0), xmode) == xmode_width)
	nonzero = 1;
#endif

      if (xmode_width < mode_width)
	nonzero |= (GET_MODE_MASK (mode) & ~GET_MODE_MASK (xmode));
      break;

    case ABS:
#if 0
      /* Disabled to avoid exponential mutual recursion between nonzero_bits
	 and num_sign_bit_copies.  */
      if (num_sign_bit_copies (XEXP (x, 0), xmode) == xmode_width)
	nonzero = 1;
#endif
      break;

    case TRUNCATE:
      nonzero &= (cached_nonzero_bits (XEXP (x, 0), mode,
				       known_x, known_mode, known_ret)
		  & GET_MODE_MASK (mode));
      break;

    case ZERO_EXTEND:
      nonzero &= cached_nonzero_bits (XEXP (x, 0), mode,
				      known_x, known_mode, known_ret);
      if (GET_MODE (XEXP (x, 0)) != VOIDmode)
	nonzero &= GET_MODE_MASK (GET_MODE (XEXP (x, 0)));
      break;

    case SIGN_EXTEND:
      /* If the sign bit is known clear, this is the same as ZERO_EXTEND.
	 Otherwise, show all the bits in the outer mode but not the inner
	 may be nonzero.  */
      inner_nz = cached_nonzero_bits (XEXP (x, 0), mode,
				      known_x, known_mode, known_ret);
      if (GET_MODE (XEXP (x, 0)) != VOIDmode)
	{
	  inner_nz &= GET_MODE_MASK (GET_MODE (XEXP (x, 0)));
	  if (val_signbit_known_set_p (GET_MODE (XEXP (x, 0)), inner_nz))
	    inner_nz |= (GET_MODE_MASK (mode)
			 & ~GET_MODE_MASK (GET_MODE (XEXP (x, 0))));
	}

      nonzero &= inner_nz;
      break;

    case AND:
      nonzero &= cached_nonzero_bits (XEXP (x, 0), mode,
				       known_x, known_mode, known_ret)
      		 & cached_nonzero_bits (XEXP (x, 1), mode,
					known_x, known_mode, known_ret);
      break;

    case XOR:   case IOR:
    case UMIN:  case UMAX:  case SMIN:  case SMAX:
      {
	unsigned HOST_WIDE_INT nonzero0
	   = cached_nonzero_bits (XEXP (x, 0), mode,
				  known_x, known_mode, known_ret);

	/* Don't call nonzero_bits for the second time if it cannot change
	   anything.  */
	if ((nonzero & nonzero0) != nonzero)
	  nonzero &= nonzero0
      		     | cached_nonzero_bits (XEXP (x, 1), mode,
					    known_x, known_mode, known_ret);
      }
      break;

    case PLUS:  case MINUS:
    case MULT:
    case DIV:   case UDIV:
    case MOD:   case UMOD:
      /* We can apply the rules of arithmetic to compute the number of
	 high- and low-order zero bits of these operations.  We start by
	 computing the width (position of the highest-order nonzero bit)
	 and the number of low-order zero bits for each value.  */
      {
	unsigned HOST_WIDE_INT nz0
	  = cached_nonzero_bits (XEXP (x, 0), mode,
				 known_x, known_mode, known_ret);
	unsigned HOST_WIDE_INT nz1
	  = cached_nonzero_bits (XEXP (x, 1), mode,
				 known_x, known_mode, known_ret);
	int sign_index = xmode_width - 1;
	int width0 = floor_log2 (nz0) + 1;
	int width1 = floor_log2 (nz1) + 1;
	int low0 = ctz_or_zero (nz0);
	int low1 = ctz_or_zero (nz1);
	unsigned HOST_WIDE_INT op0_maybe_minusp
	  = nz0 & (HOST_WIDE_INT_1U << sign_index);
	unsigned HOST_WIDE_INT op1_maybe_minusp
	  = nz1 & (HOST_WIDE_INT_1U << sign_index);
	unsigned int result_width = mode_width;
	int result_low = 0;

	switch (code)
	  {
	  case PLUS:
	    result_width = MAX (width0, width1) + 1;
	    result_low = MIN (low0, low1);
	    break;
	  case MINUS:
	    result_low = MIN (low0, low1);
	    break;
	  case MULT:
	    result_width = width0 + width1;
	    result_low = low0 + low1;
	    break;
	  case DIV:
	    if (width1 == 0)
	      break;
	    if (!op0_maybe_minusp && !op1_maybe_minusp)
	      result_width = width0;
	    break;
	  case UDIV:
	    if (width1 == 0)
	      break;
	    result_width = width0;
	    break;
	  case MOD:
	    if (width1 == 0)
	      break;
	    if (!op0_maybe_minusp && !op1_maybe_minusp)
	      result_width = MIN (width0, width1);
	    result_low = MIN (low0, low1);
	    break;
	  case UMOD:
	    if (width1 == 0)
	      break;
	    result_width = MIN (width0, width1);
	    result_low = MIN (low0, low1);
	    break;
	  default:
	    gcc_unreachable ();
	  }

	if (result_width < mode_width)
	  nonzero &= (HOST_WIDE_INT_1U << result_width) - 1;

	if (result_low > 0)
	  nonzero &= ~((HOST_WIDE_INT_1U << result_low) - 1);
      }
      break;

    case ZERO_EXTRACT:
      if (CONST_INT_P (XEXP (x, 1))
	  && INTVAL (XEXP (x, 1)) < HOST_BITS_PER_WIDE_INT)
	nonzero &= (HOST_WIDE_INT_1U << INTVAL (XEXP (x, 1))) - 1;
      break;

    case SUBREG:
      /* If this is a SUBREG formed for a promoted variable that has
	 been zero-extended, we know that at least the high-order bits
	 are zero, though others might be too.  */
      if (SUBREG_PROMOTED_VAR_P (x) && SUBREG_PROMOTED_UNSIGNED_P (x))
	nonzero = GET_MODE_MASK (xmode)
		  & cached_nonzero_bits (SUBREG_REG (x), xmode,
					 known_x, known_mode, known_ret);

      /* If the inner mode is a single word for both the host and target
	 machines, we can compute this from which bits of the inner
	 object might be nonzero.  */
<<<<<<< HEAD
      if (GET_MODE_PRECISION (inner_mode).is_constant (&inner_width)
	  && inner_width <= BITS_PER_WORD
	  && inner_width <= HOST_BITS_PER_WIDE_INT)
=======
      inner_mode = GET_MODE (SUBREG_REG (x));
      if (GET_MODE_PRECISION (inner_mode) <= BITS_PER_WORD
	  && GET_MODE_PRECISION (inner_mode) <= HOST_BITS_PER_WIDE_INT)
>>>>>>> 68b948d3
	{
	  nonzero &= cached_nonzero_bits (SUBREG_REG (x), mode,
					  known_x, known_mode, known_ret);

<<<<<<< HEAD
	  /* If this is a typical RISC machine, we only have to worry
	     about the way loads are extended.  */
	  rtx_code extend_op;
	  if (!WORD_REGISTER_OPERATIONS
	      || !MEM_P (SUBREG_REG (x))
	      || ((extend_op = load_extend_op (inner_mode)) == SIGN_EXTEND
		  ? val_signbit_known_set_p (inner_mode, nonzero)
		  : extend_op != ZERO_EXTEND))
	    {
	      /* On many CISC machines, accessing an object in a wider mode
		 causes the high-order bits to become undefined.  So they are
		 not known to be zero.  */
	      if (xmode_width > inner_width)
		nonzero |= (GET_MODE_MASK (xmode)
			    & ~GET_MODE_MASK (inner_mode));
	    }
=======
          /* On many CISC machines, accessing an object in a wider mode
	     causes the high-order bits to become undefined.  So they are
	     not known to be zero.  */
	  rtx_code extend_op;
	  if ((!WORD_REGISTER_OPERATIONS
	       /* If this is a typical RISC machine, we only have to worry
		  about the way loads are extended.  */
	       || ((extend_op = load_extend_op (inner_mode)) == SIGN_EXTEND
		   ? val_signbit_known_set_p (inner_mode, nonzero)
		   : extend_op != ZERO_EXTEND)
	       || (!MEM_P (SUBREG_REG (x)) && !REG_P (SUBREG_REG (x))))
	      && GET_MODE_PRECISION (GET_MODE (x))
		  > GET_MODE_PRECISION (inner_mode))
	    nonzero
	      |= (GET_MODE_MASK (GET_MODE (x)) & ~GET_MODE_MASK (inner_mode));
>>>>>>> 68b948d3
	}
      break;

    case ASHIFTRT:
    case LSHIFTRT:
    case ASHIFT:
    case ROTATE:
      /* The nonzero bits are in two classes: any bits within MODE
	 that aren't in xmode are always significant.  The rest of the
	 nonzero bits are those that are significant in the operand of
	 the shift when shifted the appropriate number of bits.  This
	 shows that high-order bits are cleared by the right shift and
	 low-order bits by left shifts.  */
      if (CONST_INT_P (XEXP (x, 1))
	  && INTVAL (XEXP (x, 1)) >= 0
	  && INTVAL (XEXP (x, 1)) < HOST_BITS_PER_WIDE_INT
	  && INTVAL (XEXP (x, 1)) < xmode_width)
	{
	  int count = INTVAL (XEXP (x, 1));
	  unsigned HOST_WIDE_INT mode_mask = GET_MODE_MASK (xmode);
	  unsigned HOST_WIDE_INT op_nonzero
	    = cached_nonzero_bits (XEXP (x, 0), mode,
				   known_x, known_mode, known_ret);
	  unsigned HOST_WIDE_INT inner = op_nonzero & mode_mask;
	  unsigned HOST_WIDE_INT outer = 0;

	  if (mode_width > xmode_width)
	    outer = (op_nonzero & nonzero & ~mode_mask);

	  if (code == LSHIFTRT)
	    inner >>= count;
	  else if (code == ASHIFTRT)
	    {
	      inner >>= count;

	      /* If the sign bit may have been nonzero before the shift, we
		 need to mark all the places it could have been copied to
		 by the shift as possibly nonzero.  */
	      if (inner & (HOST_WIDE_INT_1U << (xmode_width - 1 - count)))
		inner |= (((HOST_WIDE_INT_1U << count) - 1)
			  << (xmode_width - count));
	    }
	  else if (code == ASHIFT)
	    inner <<= count;
	  else
	    inner = ((inner << (count % xmode_width)
		      | (inner >> (xmode_width - (count % xmode_width))))
		     & mode_mask);

	  nonzero &= (outer | inner);
	}
      break;

    case FFS:
    case POPCOUNT:
      /* This is at most the number of bits in the mode.  */
      nonzero = ((unsigned HOST_WIDE_INT) 2 << (floor_log2 (mode_width))) - 1;
      break;

    case CLZ:
      /* If CLZ has a known value at zero, then the nonzero bits are
	 that value, plus the number of bits in the mode minus one.  */
      if (CLZ_DEFINED_VALUE_AT_ZERO (mode, nonzero))
	nonzero
	  |= (HOST_WIDE_INT_1U << (floor_log2 (mode_width))) - 1;
      else
	nonzero = -1;
      break;

    case CTZ:
      /* If CTZ has a known value at zero, then the nonzero bits are
	 that value, plus the number of bits in the mode minus one.  */
      if (CTZ_DEFINED_VALUE_AT_ZERO (mode, nonzero))
	nonzero
	  |= (HOST_WIDE_INT_1U << (floor_log2 (mode_width))) - 1;
      else
	nonzero = -1;
      break;

    case CLRSB:
      /* This is at most the number of bits in the mode minus 1.  */
      nonzero = (HOST_WIDE_INT_1U << (floor_log2 (mode_width))) - 1;
      break;

    case PARITY:
      nonzero = 1;
      break;

    case IF_THEN_ELSE:
      {
	unsigned HOST_WIDE_INT nonzero_true
	  = cached_nonzero_bits (XEXP (x, 1), mode,
				 known_x, known_mode, known_ret);

	/* Don't call nonzero_bits for the second time if it cannot change
	   anything.  */
	if ((nonzero & nonzero_true) != nonzero)
	  nonzero &= nonzero_true
      		     | cached_nonzero_bits (XEXP (x, 2), mode,
					    known_x, known_mode, known_ret);
      }
      break;

    default:
      break;
    }

  return nonzero;
}

/* See the macro definition above.  */
#undef cached_num_sign_bit_copies


/* Return true if num_sign_bit_copies1 might recurse into both operands
   of X.  */

static inline bool
num_sign_bit_copies_binary_arith_p (const_rtx x)
{
  if (!ARITHMETIC_P (x))
    return false;
  switch (GET_CODE (x))
    {
    case IOR:
    case AND:
    case XOR:
    case SMIN:
    case SMAX:
    case UMIN:
    case UMAX:
    case PLUS:
    case MINUS:
    case MULT:
      return true;
    default:
      return false;
    }
}

/* The function cached_num_sign_bit_copies is a wrapper around
   num_sign_bit_copies1.  It avoids exponential behavior in
   num_sign_bit_copies1 when X has identical subexpressions on the
   first or the second level.  */

static unsigned int
cached_num_sign_bit_copies (const_rtx x, scalar_int_mode mode,
			    const_rtx known_x, machine_mode known_mode,
			    unsigned int known_ret)
{
  if (x == known_x && mode == known_mode)
    return known_ret;

  /* Try to find identical subexpressions.  If found call
     num_sign_bit_copies1 on X with the subexpressions as KNOWN_X and
     the precomputed value for the subexpression as KNOWN_RET.  */

  if (num_sign_bit_copies_binary_arith_p (x))
    {
      rtx x0 = XEXP (x, 0);
      rtx x1 = XEXP (x, 1);

      /* Check the first level.  */
      if (x0 == x1)
	return
	  num_sign_bit_copies1 (x, mode, x0, mode,
				cached_num_sign_bit_copies (x0, mode, known_x,
							    known_mode,
							    known_ret));

      /* Check the second level.  */
      if (num_sign_bit_copies_binary_arith_p (x0)
	  && (x1 == XEXP (x0, 0) || x1 == XEXP (x0, 1)))
	return
	  num_sign_bit_copies1 (x, mode, x1, mode,
				cached_num_sign_bit_copies (x1, mode, known_x,
							    known_mode,
							    known_ret));

      if (num_sign_bit_copies_binary_arith_p (x1)
	  && (x0 == XEXP (x1, 0) || x0 == XEXP (x1, 1)))
	return
	  num_sign_bit_copies1 (x, mode, x0, mode,
				cached_num_sign_bit_copies (x0, mode, known_x,
							    known_mode,
							    known_ret));
    }

  return num_sign_bit_copies1 (x, mode, known_x, known_mode, known_ret);
}

/* Return the number of bits at the high-order end of X that are known to
   be equal to the sign bit.  X will be used in mode MODE.  The returned
   value will always be between 1 and the number of bits in MODE.  */

static unsigned int
num_sign_bit_copies1 (const_rtx x, scalar_int_mode mode, const_rtx known_x,
		      machine_mode known_mode,
		      unsigned int known_ret)
{
  enum rtx_code code = GET_CODE (x);
  machine_mode inner_mode;
  int num0, num1, result;
  unsigned HOST_WIDE_INT nonzero;

  if (CONST_INT_P (x))
    {
      /* If the constant is negative, take its 1's complement and remask.
	 Then see how many zero bits we have.  */
      nonzero = UINTVAL (x) & GET_MODE_MASK (mode);
      if (bitwidth <= HOST_BITS_PER_WIDE_INT
	  && (nonzero & (HOST_WIDE_INT_1U << (bitwidth - 1))) != 0)
	nonzero = (~nonzero) & GET_MODE_MASK (mode);

      return (nonzero == 0 ? bitwidth : bitwidth - floor_log2 (nonzero) - 1);
    }

<<<<<<< HEAD
  scalar_int_mode xmode, inner_mode;
  if (!is_a <scalar_int_mode> (GET_MODE (x), &xmode))
    return 1;

  unsigned int xmode_width = GET_MODE_PRECISION (xmode);

  /* For a smaller object, just ignore the high bits.  */
  if (bitwidth < xmode_width)
=======
  gcc_checking_assert (mode != BLKmode);

  if (mode == VOIDmode || FLOAT_MODE_P (mode) || FLOAT_MODE_P (GET_MODE (x))
      || VECTOR_MODE_P (GET_MODE (x)) || VECTOR_MODE_P (mode))
    return 1;

  /* For a smaller mode, just ignore the high bits.  */
  unsigned int bitwidth = GET_MODE_PRECISION (mode);
  if (bitwidth < GET_MODE_PRECISION (GET_MODE (x)))
>>>>>>> 68b948d3
    {
      num0 = cached_num_sign_bit_copies (x, xmode,
					 known_x, known_mode, known_ret);
      return MAX (1, num0 - (int) (xmode_width - bitwidth));
    }

  if (bitwidth > xmode_width)
    {
      /* If this machine does not do all register operations on the entire
	 register and MODE is wider than the mode of X, we can say nothing
	 at all about the high-order bits.  */
      if (!WORD_REGISTER_OPERATIONS)
	return 1;

      /* Likewise on machines that do, if the mode of the object is smaller
	 than a word and loads of that size don't sign extend, we can say
	 nothing about the high order bits.  */
<<<<<<< HEAD
      if (xmode_width < BITS_PER_WORD
	  && load_extend_op (xmode) != SIGN_EXTEND)
=======
      if (GET_MODE_PRECISION (GET_MODE (x)) < BITS_PER_WORD
	  && load_extend_op (GET_MODE (x)) != SIGN_EXTEND)
>>>>>>> 68b948d3
	return 1;
    }

  /* Please keep num_sign_bit_copies_binary_arith_p above in sync with
     the code in the switch below.  */
  switch (code)
    {
    case REG:

#if defined(POINTERS_EXTEND_UNSIGNED)
      /* If pointers extend signed and this is a pointer in Pmode, say that
	 all the bits above ptr_mode are known to be sign bit copies.  */
      /* As we do not know which address space the pointer is referring to,
	 we can do this only if the target does not support different pointer
	 or address modes depending on the address space.  */
      if (target_default_pointer_address_modes_p ()
	  && ! POINTERS_EXTEND_UNSIGNED && xmode == Pmode
	  && mode == Pmode && REG_POINTER (x)
	  && !targetm.have_ptr_extend ())
	return GET_MODE_PRECISION (Pmode) - GET_MODE_PRECISION (ptr_mode) + 1;
#endif

      {
	unsigned int copies_for_hook = 1, copies = 1;
	rtx new_rtx = rtl_hooks.reg_num_sign_bit_copies (x, xmode, mode,
							 &copies_for_hook);

	if (new_rtx)
	  copies = cached_num_sign_bit_copies (new_rtx, mode, known_x,
					       known_mode, known_ret);

	if (copies > 1 || copies_for_hook > 1)
	  return MAX (copies, copies_for_hook);

	/* Else, use nonzero_bits to guess num_sign_bit_copies (see below).  */
      }
      break;

    case MEM:
      /* Some RISC machines sign-extend all loads of smaller than a word.  */
<<<<<<< HEAD
      if (load_extend_op (xmode) == SIGN_EXTEND)
	return MAX (1, ((int) bitwidth - (int) xmode_width + 1));
=======
      if (load_extend_op (GET_MODE (x)) == SIGN_EXTEND)
	return MAX (1, ((int) bitwidth
			- (int) GET_MODE_PRECISION (GET_MODE (x)) + 1));
>>>>>>> 68b948d3
      break;

    case SUBREG:
      /* If this is a SUBREG for a promoted object that is sign-extended
	 and we are looking at it in a wider mode, we know that at least the
	 high-order bits are known to be sign bit copies.  */

      if (SUBREG_PROMOTED_VAR_P (x) && SUBREG_PROMOTED_SIGNED_P (x))
	{
	  num0 = cached_num_sign_bit_copies (SUBREG_REG (x), mode,
					     known_x, known_mode, known_ret);
	  return MAX ((int) bitwidth - (int) xmode_width + 1, num0);
	}

      /* For a smaller object, just ignore the high bits.  */
<<<<<<< HEAD
      if (is_a <scalar_int_mode> (GET_MODE (SUBREG_REG (x)), &inner_mode)
	  && bitwidth <= GET_MODE_PRECISION (inner_mode))
=======
      inner_mode = GET_MODE (SUBREG_REG (x));
      if (bitwidth <= GET_MODE_PRECISION (inner_mode))
>>>>>>> 68b948d3
	{
	  num0 = cached_num_sign_bit_copies (SUBREG_REG (x), inner_mode,
					     known_x, known_mode, known_ret);
<<<<<<< HEAD
	  return MAX (1, num0 - (int) (GET_MODE_PRECISION (inner_mode)
				       - bitwidth));
=======
	  return
	    MAX (1, num0 - (int) (GET_MODE_PRECISION (inner_mode) - bitwidth));
>>>>>>> 68b948d3
	}

      /* For paradoxical SUBREGs on machines where all register operations
	 affect the entire register, just look inside.  Note that we are
	 passing MODE to the recursive call, so the number of sign bit copies
	 will remain relative to that mode, not the inner mode.  */

      /* This works only if loads sign extend.  Otherwise, if we get a
	 reload for the inner part, it may be loaded from the stack, and
	 then we lose all sign bit copies that existed before the store
	 to the stack.  */

      if (WORD_REGISTER_OPERATIONS
	  && load_extend_op (inner_mode) == SIGN_EXTEND
	  && paradoxical_subreg_p (x)
<<<<<<< HEAD
	  && load_extend_op (GET_MODE (SUBREG_REG (x))) == SIGN_EXTEND
	  && MEM_P (SUBREG_REG (x)))
=======
	  && (MEM_P (SUBREG_REG (x)) || REG_P (SUBREG_REG (x))))
>>>>>>> 68b948d3
	return cached_num_sign_bit_copies (SUBREG_REG (x), mode,
					   known_x, known_mode, known_ret);
      break;

    case SIGN_EXTRACT:
      if (CONST_INT_P (XEXP (x, 1)))
	return MAX (1, (int) bitwidth - INTVAL (XEXP (x, 1)));
      break;

    case SIGN_EXTEND:
      if (is_a <scalar_int_mode> (GET_MODE (XEXP (x, 0)), &inner_mode))
	return (bitwidth - GET_MODE_PRECISION (inner_mode)
		+ cached_num_sign_bit_copies (XEXP (x, 0), inner_mode,
					      known_x, known_mode, known_ret));
      break;

    case TRUNCATE:
      /* For a smaller object, just ignore the high bits.  */
      inner_mode = as_a <scalar_int_mode> (GET_MODE (XEXP (x, 0)));
      num0 = cached_num_sign_bit_copies (XEXP (x, 0), inner_mode,
					 known_x, known_mode, known_ret);
      return MAX (1, (num0 - (int) (GET_MODE_PRECISION (inner_mode)
				    - bitwidth)));

    case NOT:
      return cached_num_sign_bit_copies (XEXP (x, 0), mode,
					 known_x, known_mode, known_ret);

    case ROTATE:       case ROTATERT:
      /* If we are rotating left by a number of bits less than the number
	 of sign bit copies, we can just subtract that amount from the
	 number.  */
      if (CONST_INT_P (XEXP (x, 1))
	  && INTVAL (XEXP (x, 1)) >= 0
	  && INTVAL (XEXP (x, 1)) < (int) bitwidth)
	{
	  num0 = cached_num_sign_bit_copies (XEXP (x, 0), mode,
					     known_x, known_mode, known_ret);
	  return MAX (1, num0 - (code == ROTATE ? INTVAL (XEXP (x, 1))
				 : (int) bitwidth - INTVAL (XEXP (x, 1))));
	}
      break;

    case NEG:
      /* In general, this subtracts one sign bit copy.  But if the value
	 is known to be positive, the number of sign bit copies is the
	 same as that of the input.  Finally, if the input has just one bit
	 that might be nonzero, all the bits are copies of the sign bit.  */
      num0 = cached_num_sign_bit_copies (XEXP (x, 0), mode,
					 known_x, known_mode, known_ret);
      if (bitwidth > HOST_BITS_PER_WIDE_INT)
	return num0 > 1 ? num0 - 1 : 1;

      nonzero = nonzero_bits (XEXP (x, 0), mode);
      if (nonzero == 1)
	return bitwidth;

      if (num0 > 1
	  && ((HOST_WIDE_INT_1U << (bitwidth - 1)) & nonzero))
	num0--;

      return num0;

    case IOR:   case AND:   case XOR:
    case SMIN:  case SMAX:  case UMIN:  case UMAX:
      /* Logical operations will preserve the number of sign-bit copies.
	 MIN and MAX operations always return one of the operands.  */
      num0 = cached_num_sign_bit_copies (XEXP (x, 0), mode,
					 known_x, known_mode, known_ret);
      num1 = cached_num_sign_bit_copies (XEXP (x, 1), mode,
					 known_x, known_mode, known_ret);

      /* If num1 is clearing some of the top bits then regardless of
	 the other term, we are guaranteed to have at least that many
	 high-order zero bits.  */
      if (code == AND
	  && num1 > 1
	  && bitwidth <= HOST_BITS_PER_WIDE_INT
	  && CONST_INT_P (XEXP (x, 1))
	  && (UINTVAL (XEXP (x, 1))
	      & (HOST_WIDE_INT_1U << (bitwidth - 1))) == 0)
	return num1;

      /* Similarly for IOR when setting high-order bits.  */
      if (code == IOR
	  && num1 > 1
	  && bitwidth <= HOST_BITS_PER_WIDE_INT
	  && CONST_INT_P (XEXP (x, 1))
	  && (UINTVAL (XEXP (x, 1))
	      & (HOST_WIDE_INT_1U << (bitwidth - 1))) != 0)
	return num1;

      return MIN (num0, num1);

    case PLUS:  case MINUS:
      /* For addition and subtraction, we can have a 1-bit carry.  However,
	 if we are subtracting 1 from a positive number, there will not
	 be such a carry.  Furthermore, if the positive number is known to
	 be 0 or 1, we know the result is either -1 or 0.  */

      if (code == PLUS && XEXP (x, 1) == constm1_rtx
	  && bitwidth <= HOST_BITS_PER_WIDE_INT)
	{
	  nonzero = nonzero_bits (XEXP (x, 0), mode);
	  if (((HOST_WIDE_INT_1U << (bitwidth - 1)) & nonzero) == 0)
	    return (nonzero == 1 || nonzero == 0 ? bitwidth
		    : bitwidth - floor_log2 (nonzero) - 1);
	}

      num0 = cached_num_sign_bit_copies (XEXP (x, 0), mode,
					 known_x, known_mode, known_ret);
      num1 = cached_num_sign_bit_copies (XEXP (x, 1), mode,
					 known_x, known_mode, known_ret);
      result = MAX (1, MIN (num0, num1) - 1);

      return result;

    case MULT:
      /* The number of bits of the product is the sum of the number of
	 bits of both terms.  However, unless one of the terms if known
	 to be positive, we must allow for an additional bit since negating
	 a negative number can remove one sign bit copy.  */

      num0 = cached_num_sign_bit_copies (XEXP (x, 0), mode,
					 known_x, known_mode, known_ret);
      num1 = cached_num_sign_bit_copies (XEXP (x, 1), mode,
					 known_x, known_mode, known_ret);

      result = bitwidth - (bitwidth - num0) - (bitwidth - num1);
      if (result > 0
	  && (bitwidth > HOST_BITS_PER_WIDE_INT
	      || (((nonzero_bits (XEXP (x, 0), mode)
		    & (HOST_WIDE_INT_1U << (bitwidth - 1))) != 0)
		  && ((nonzero_bits (XEXP (x, 1), mode)
		       & (HOST_WIDE_INT_1U << (bitwidth - 1)))
		      != 0))))
	result--;

      return MAX (1, result);

    case UDIV:
      /* The result must be <= the first operand.  If the first operand
	 has the high bit set, we know nothing about the number of sign
	 bit copies.  */
      if (bitwidth > HOST_BITS_PER_WIDE_INT)
	return 1;
      else if ((nonzero_bits (XEXP (x, 0), mode)
		& (HOST_WIDE_INT_1U << (bitwidth - 1))) != 0)
	return 1;
      else
	return cached_num_sign_bit_copies (XEXP (x, 0), mode,
					   known_x, known_mode, known_ret);

    case UMOD:
      /* The result must be <= the second operand.  If the second operand
	 has (or just might have) the high bit set, we know nothing about
	 the number of sign bit copies.  */
      if (bitwidth > HOST_BITS_PER_WIDE_INT)
	return 1;
      else if ((nonzero_bits (XEXP (x, 1), mode)
		& (HOST_WIDE_INT_1U << (bitwidth - 1))) != 0)
	return 1;
      else
	return cached_num_sign_bit_copies (XEXP (x, 1), mode,
					   known_x, known_mode, known_ret);

    case DIV:
      /* Similar to unsigned division, except that we have to worry about
	 the case where the divisor is negative, in which case we have
	 to add 1.  */
      result = cached_num_sign_bit_copies (XEXP (x, 0), mode,
					   known_x, known_mode, known_ret);
      if (result > 1
	  && (bitwidth > HOST_BITS_PER_WIDE_INT
	      || (nonzero_bits (XEXP (x, 1), mode)
		  & (HOST_WIDE_INT_1U << (bitwidth - 1))) != 0))
	result--;

      return result;

    case MOD:
      result = cached_num_sign_bit_copies (XEXP (x, 1), mode,
					   known_x, known_mode, known_ret);
      if (result > 1
	  && (bitwidth > HOST_BITS_PER_WIDE_INT
	      || (nonzero_bits (XEXP (x, 1), mode)
		  & (HOST_WIDE_INT_1U << (bitwidth - 1))) != 0))
	result--;

      return result;

    case ASHIFTRT:
      /* Shifts by a constant add to the number of bits equal to the
	 sign bit.  */
      num0 = cached_num_sign_bit_copies (XEXP (x, 0), mode,
					 known_x, known_mode, known_ret);
      if (CONST_INT_P (XEXP (x, 1))
	  && INTVAL (XEXP (x, 1)) > 0
	  && INTVAL (XEXP (x, 1)) < xmode_width)
	num0 = MIN ((int) bitwidth, num0 + INTVAL (XEXP (x, 1)));

      return num0;

    case ASHIFT:
      /* Left shifts destroy copies.  */
      if (!CONST_INT_P (XEXP (x, 1))
	  || INTVAL (XEXP (x, 1)) < 0
	  || INTVAL (XEXP (x, 1)) >= (int) bitwidth
	  || INTVAL (XEXP (x, 1)) >= xmode_width)
	return 1;

      num0 = cached_num_sign_bit_copies (XEXP (x, 0), mode,
					 known_x, known_mode, known_ret);
      return MAX (1, num0 - INTVAL (XEXP (x, 1)));

    case IF_THEN_ELSE:
      num0 = cached_num_sign_bit_copies (XEXP (x, 1), mode,
					 known_x, known_mode, known_ret);
      num1 = cached_num_sign_bit_copies (XEXP (x, 2), mode,
					 known_x, known_mode, known_ret);
      return MIN (num0, num1);

    case EQ:  case NE:  case GE:  case GT:  case LE:  case LT:
    case UNEQ:  case LTGT:  case UNGE:  case UNGT:  case UNLE:  case UNLT:
    case GEU: case GTU: case LEU: case LTU:
    case UNORDERED: case ORDERED:
      /* If the constant is negative, take its 1's complement and remask.
	 Then see how many zero bits we have.  */
      nonzero = STORE_FLAG_VALUE;
      if (bitwidth <= HOST_BITS_PER_WIDE_INT
	  && (nonzero & (HOST_WIDE_INT_1U << (bitwidth - 1))) != 0)
	nonzero = (~nonzero) & GET_MODE_MASK (mode);

      return (nonzero == 0 ? bitwidth : bitwidth - floor_log2 (nonzero) - 1);

    default:
      break;
    }

  /* If we haven't been able to figure it out by one of the above rules,
     see if some of the high-order bits are known to be zero.  If so,
     count those bits and return one less than that amount.  If we can't
     safely compute the mask for this mode, always return BITWIDTH.  */

  bitwidth = GET_MODE_PRECISION (mode);
  if (bitwidth > HOST_BITS_PER_WIDE_INT)
    return 1;

  nonzero = nonzero_bits (x, mode);
  return nonzero & (HOST_WIDE_INT_1U << (bitwidth - 1))
	 ? 1 : bitwidth - floor_log2 (nonzero) - 1;
}

/* Calculate the rtx_cost of a single instruction.  A return value of
   zero indicates an instruction pattern without a known cost.  */

int
insn_rtx_cost (rtx pat, bool speed)
{
  int i, cost;
  rtx set;

  /* Extract the single set rtx from the instruction pattern.
     We can't use single_set since we only have the pattern.  */
  if (GET_CODE (pat) == SET)
    set = pat;
  else if (GET_CODE (pat) == PARALLEL)
    {
      set = NULL_RTX;
      for (i = 0; i < XVECLEN (pat, 0); i++)
	{
	  rtx x = XVECEXP (pat, 0, i);
	  if (GET_CODE (x) == SET)
	    {
	      if (set)
		return 0;
	      set = x;
	    }
	}
      if (!set)
	return 0;
    }
  else
    return 0;

  cost = set_src_cost (SET_SRC (set), GET_MODE (SET_DEST (set)), speed);
  return cost > 0 ? cost : COSTS_N_INSNS (1);
}

/* Returns estimate on cost of computing SEQ.  */

unsigned
seq_cost (const rtx_insn *seq, bool speed)
{
  unsigned cost = 0;
  rtx set;

  for (; seq; seq = NEXT_INSN (seq))
    {
      set = single_set (seq);
      if (set)
        cost += set_rtx_cost (set, speed);
      else
        cost++;
    }

  return cost;
}

/* Given an insn INSN and condition COND, return the condition in a
   canonical form to simplify testing by callers.  Specifically:

   (1) The code will always be a comparison operation (EQ, NE, GT, etc.).
   (2) Both operands will be machine operands; (cc0) will have been replaced.
   (3) If an operand is a constant, it will be the second operand.
   (4) (LE x const) will be replaced with (LT x <const+1>) and similarly
       for GE, GEU, and LEU.

   If the condition cannot be understood, or is an inequality floating-point
   comparison which needs to be reversed, 0 will be returned.

   If REVERSE is nonzero, then reverse the condition prior to canonizing it.

   If EARLIEST is nonzero, it is a pointer to a place where the earliest
   insn used in locating the condition was found.  If a replacement test
   of the condition is desired, it should be placed in front of that
   insn and we will be sure that the inputs are still valid.

   If WANT_REG is nonzero, we wish the condition to be relative to that
   register, if possible.  Therefore, do not canonicalize the condition
   further.  If ALLOW_CC_MODE is nonzero, allow the condition returned
   to be a compare to a CC mode register.

   If VALID_AT_INSN_P, the condition must be valid at both *EARLIEST
   and at INSN.  */

rtx
canonicalize_condition (rtx_insn *insn, rtx cond, int reverse,
			rtx_insn **earliest,
			rtx want_reg, int allow_cc_mode, int valid_at_insn_p)
{
  enum rtx_code code;
  rtx_insn *prev = insn;
  const_rtx set;
  rtx tem;
  rtx op0, op1;
  int reverse_code = 0;
  machine_mode mode;
  basic_block bb = BLOCK_FOR_INSN (insn);

  code = GET_CODE (cond);
  mode = GET_MODE (cond);
  op0 = XEXP (cond, 0);
  op1 = XEXP (cond, 1);

  if (reverse)
    code = reversed_comparison_code (cond, insn);
  if (code == UNKNOWN)
    return 0;

  if (earliest)
    *earliest = insn;

  /* If we are comparing a register with zero, see if the register is set
     in the previous insn to a COMPARE or a comparison operation.  Perform
     the same tests as a function of STORE_FLAG_VALUE as find_comparison_args
     in cse.c  */

  while ((GET_RTX_CLASS (code) == RTX_COMPARE
	  || GET_RTX_CLASS (code) == RTX_COMM_COMPARE)
	 && op1 == CONST0_RTX (GET_MODE (op0))
	 && op0 != want_reg)
    {
      /* Set nonzero when we find something of interest.  */
      rtx x = 0;

      /* If comparison with cc0, import actual comparison from compare
	 insn.  */
      if (op0 == cc0_rtx)
	{
	  if ((prev = prev_nonnote_insn (prev)) == 0
	      || !NONJUMP_INSN_P (prev)
	      || (set = single_set (prev)) == 0
	      || SET_DEST (set) != cc0_rtx)
	    return 0;

	  op0 = SET_SRC (set);
	  op1 = CONST0_RTX (GET_MODE (op0));
	  if (earliest)
	    *earliest = prev;
	}

      /* If this is a COMPARE, pick up the two things being compared.  */
      if (GET_CODE (op0) == COMPARE)
	{
	  op1 = XEXP (op0, 1);
	  op0 = XEXP (op0, 0);
	  continue;
	}
      else if (!REG_P (op0))
	break;

      /* Go back to the previous insn.  Stop if it is not an INSN.  We also
	 stop if it isn't a single set or if it has a REG_INC note because
	 we don't want to bother dealing with it.  */

      prev = prev_nonnote_nondebug_insn (prev);

      if (prev == 0
	  || !NONJUMP_INSN_P (prev)
	  || FIND_REG_INC_NOTE (prev, NULL_RTX)
	  /* In cfglayout mode, there do not have to be labels at the
	     beginning of a block, or jumps at the end, so the previous
	     conditions would not stop us when we reach bb boundary.  */
	  || BLOCK_FOR_INSN (prev) != bb)
	break;

      set = set_of (op0, prev);

      if (set
	  && (GET_CODE (set) != SET
	      || !rtx_equal_p (SET_DEST (set), op0)))
	break;

      /* If this is setting OP0, get what it sets it to if it looks
	 relevant.  */
      if (set)
	{
	  machine_mode inner_mode = GET_MODE (SET_DEST (set));
#ifdef FLOAT_STORE_FLAG_VALUE
	  REAL_VALUE_TYPE fsfv;
#endif

	  /* ??? We may not combine comparisons done in a CCmode with
	     comparisons not done in a CCmode.  This is to aid targets
	     like Alpha that have an IEEE compliant EQ instruction, and
	     a non-IEEE compliant BEQ instruction.  The use of CCmode is
	     actually artificial, simply to prevent the combination, but
	     should not affect other platforms.

	     However, we must allow VOIDmode comparisons to match either
	     CCmode or non-CCmode comparison, because some ports have
	     modeless comparisons inside branch patterns.

	     ??? This mode check should perhaps look more like the mode check
	     in simplify_comparison in combine.  */
	  if (((GET_MODE_CLASS (mode) == MODE_CC)
	       != (GET_MODE_CLASS (inner_mode) == MODE_CC))
	      && mode != VOIDmode
	      && inner_mode != VOIDmode)
	    break;
	  if (GET_CODE (SET_SRC (set)) == COMPARE
	      || (((code == NE
		    || (code == LT
			&& val_signbit_known_set_p (inner_mode,
						    STORE_FLAG_VALUE))
#ifdef FLOAT_STORE_FLAG_VALUE
		    || (code == LT
			&& SCALAR_FLOAT_MODE_P (inner_mode)
			&& (fsfv = FLOAT_STORE_FLAG_VALUE (inner_mode),
			    REAL_VALUE_NEGATIVE (fsfv)))
#endif
		    ))
		  && COMPARISON_P (SET_SRC (set))))
	    x = SET_SRC (set);
	  else if (((code == EQ
		     || (code == GE
			 && val_signbit_known_set_p (inner_mode,
						     STORE_FLAG_VALUE))
#ifdef FLOAT_STORE_FLAG_VALUE
		     || (code == GE
			 && SCALAR_FLOAT_MODE_P (inner_mode)
			 && (fsfv = FLOAT_STORE_FLAG_VALUE (inner_mode),
			     REAL_VALUE_NEGATIVE (fsfv)))
#endif
		     ))
		   && COMPARISON_P (SET_SRC (set)))
	    {
	      reverse_code = 1;
	      x = SET_SRC (set);
	    }
	  else if ((code == EQ || code == NE)
		   && GET_CODE (SET_SRC (set)) == XOR)
	    /* Handle sequences like:

	       (set op0 (xor X Y))
	       ...(eq|ne op0 (const_int 0))...

	       in which case:

	       (eq op0 (const_int 0)) reduces to (eq X Y)
	       (ne op0 (const_int 0)) reduces to (ne X Y)

	       This is the form used by MIPS16, for example.  */
	    x = SET_SRC (set);
	  else
	    break;
	}

      else if (reg_set_p (op0, prev))
	/* If this sets OP0, but not directly, we have to give up.  */
	break;

      if (x)
	{
	  /* If the caller is expecting the condition to be valid at INSN,
	     make sure X doesn't change before INSN.  */
	  if (valid_at_insn_p)
	    if (modified_in_p (x, prev) || modified_between_p (x, prev, insn))
	      break;
	  if (COMPARISON_P (x))
	    code = GET_CODE (x);
	  if (reverse_code)
	    {
	      code = reversed_comparison_code (x, prev);
	      if (code == UNKNOWN)
		return 0;
	      reverse_code = 0;
	    }

	  op0 = XEXP (x, 0), op1 = XEXP (x, 1);
	  if (earliest)
	    *earliest = prev;
	}
    }

  /* If constant is first, put it last.  */
  if (CONSTANT_P (op0))
    code = swap_condition (code), tem = op0, op0 = op1, op1 = tem;

  /* If OP0 is the result of a comparison, we weren't able to find what
     was really being compared, so fail.  */
  if (!allow_cc_mode
      && GET_MODE_CLASS (GET_MODE (op0)) == MODE_CC)
    return 0;

  /* Canonicalize any ordered comparison with integers involving equality
     if we can do computations in the relevant mode and we do not
     overflow.  */

  scalar_int_mode op0_mode;
  if (CONST_INT_P (op1)
      && is_a <scalar_int_mode> (GET_MODE (op0), &op0_mode)
      && GET_MODE_PRECISION (op0_mode) <= HOST_BITS_PER_WIDE_INT)
    {
      HOST_WIDE_INT const_val = INTVAL (op1);
      unsigned HOST_WIDE_INT uconst_val = const_val;
      unsigned HOST_WIDE_INT max_val
	= (unsigned HOST_WIDE_INT) GET_MODE_MASK (op0_mode);

      switch (code)
	{
	case LE:
	  if ((unsigned HOST_WIDE_INT) const_val != max_val >> 1)
	    code = LT, op1 = gen_int_mode (const_val + 1, op0_mode);
	  break;

	/* When cross-compiling, const_val might be sign-extended from
	   BITS_PER_WORD to HOST_BITS_PER_WIDE_INT */
	case GE:
	  if ((const_val & max_val)
	      != (HOST_WIDE_INT_1U << (GET_MODE_PRECISION (op0_mode) - 1)))
	    code = GT, op1 = gen_int_mode (const_val - 1, op0_mode);
	  break;

	case LEU:
	  if (uconst_val < max_val)
	    code = LTU, op1 = gen_int_mode (uconst_val + 1, op0_mode);
	  break;

	case GEU:
	  if (uconst_val != 0)
	    code = GTU, op1 = gen_int_mode (uconst_val - 1, op0_mode);
	  break;

	default:
	  break;
	}
    }

  /* Never return CC0; return zero instead.  */
  if (CC0_P (op0))
    return 0;

  return gen_rtx_fmt_ee (code, VOIDmode, op0, op1);
}

/* Given a jump insn JUMP, return the condition that will cause it to branch
   to its JUMP_LABEL.  If the condition cannot be understood, or is an
   inequality floating-point comparison which needs to be reversed, 0 will
   be returned.

   If EARLIEST is nonzero, it is a pointer to a place where the earliest
   insn used in locating the condition was found.  If a replacement test
   of the condition is desired, it should be placed in front of that
   insn and we will be sure that the inputs are still valid.  If EARLIEST
   is null, the returned condition will be valid at INSN.

   If ALLOW_CC_MODE is nonzero, allow the condition returned to be a
   compare CC mode register.

   VALID_AT_INSN_P is the same as for canonicalize_condition.  */

rtx
get_condition (rtx_insn *jump, rtx_insn **earliest, int allow_cc_mode,
	       int valid_at_insn_p)
{
  rtx cond;
  int reverse;
  rtx set;

  /* If this is not a standard conditional jump, we can't parse it.  */
  if (!JUMP_P (jump)
      || ! any_condjump_p (jump))
    return 0;
  set = pc_set (jump);

  cond = XEXP (SET_SRC (set), 0);

  /* If this branches to JUMP_LABEL when the condition is false, reverse
     the condition.  */
  reverse
    = GET_CODE (XEXP (SET_SRC (set), 2)) == LABEL_REF
      && label_ref_label (XEXP (SET_SRC (set), 2)) == JUMP_LABEL (jump);

  return canonicalize_condition (jump, cond, reverse, earliest, NULL_RTX,
				 allow_cc_mode, valid_at_insn_p);
}

/* Initialize the table NUM_SIGN_BIT_COPIES_IN_REP based on
   TARGET_MODE_REP_EXTENDED.

   Note that we assume that the property of
   TARGET_MODE_REP_EXTENDED(B, C) is sticky to the integral modes
   narrower than mode B.  I.e., if A is a mode narrower than B then in
   order to be able to operate on it in mode B, mode A needs to
   satisfy the requirements set by the representation of mode B.  */

static void
init_num_sign_bit_copies_in_rep (void)
{
  opt_scalar_int_mode in_mode_iter;
  scalar_int_mode mode;

  FOR_EACH_MODE_IN_CLASS (in_mode_iter, MODE_INT)
    FOR_EACH_MODE_UNTIL (mode, *in_mode_iter)
      {
	scalar_int_mode in_mode = *in_mode_iter;
	scalar_int_mode i;

	/* Currently, it is assumed that TARGET_MODE_REP_EXTENDED
	   extends to the next widest mode.  */
	gcc_assert (targetm.mode_rep_extended (mode, in_mode) == UNKNOWN
		    || *GET_MODE_WIDER_MODE (mode) == in_mode);

	/* We are in in_mode.  Count how many bits outside of mode
	   have to be copies of the sign-bit.  */
	FOR_EACH_MODE (i, mode, in_mode)
	  {
	    /* This must always exist (for the last iteration it will be
	       IN_MODE).  */
	    scalar_int_mode wider = *GET_MODE_WIDER_MODE (i);

	    if (targetm.mode_rep_extended (i, wider) == SIGN_EXTEND
		/* We can only check sign-bit copies starting from the
		   top-bit.  In order to be able to check the bits we
		   have already seen we pretend that subsequent bits
		   have to be sign-bit copies too.  */
		|| num_sign_bit_copies_in_rep [in_mode][mode])
	      num_sign_bit_copies_in_rep [in_mode][mode]
		+= GET_MODE_PRECISION (wider) - GET_MODE_PRECISION (i);
	  }
      }
}

/* Suppose that truncation from the machine mode of X to MODE is not a
   no-op.  See if there is anything special about X so that we can
   assume it already contains a truncated value of MODE.  */

bool
truncated_to_mode (machine_mode mode, const_rtx x)
{
  /* This register has already been used in MODE without explicit
     truncation.  */
  if (REG_P (x) && rtl_hooks.reg_truncated_to_mode (mode, x))
    return true;

  /* See if we already satisfy the requirements of MODE.  If yes we
     can just switch to MODE.  */
  if (num_sign_bit_copies_in_rep[GET_MODE (x)][mode]
      && (num_sign_bit_copies (x, GET_MODE (x))
	  >= num_sign_bit_copies_in_rep[GET_MODE (x)][mode] + 1))
    return true;

  return false;
}

/* Return true if RTX code CODE has a single sequence of zero or more
   "e" operands and no rtvec operands.  Initialize its rtx_all_subrtx_bounds
   entry in that case.  */

static bool
setup_reg_subrtx_bounds (unsigned int code)
{
  const char *format = GET_RTX_FORMAT ((enum rtx_code) code);
  unsigned int i = 0;
  for (; format[i] != 'e'; ++i)
    {
      if (!format[i])
	/* No subrtxes.  Leave start and count as 0.  */
	return true;
      if (format[i] == 'E' || format[i] == 'V')
	return false;
    }

  /* Record the sequence of 'e's.  */
  rtx_all_subrtx_bounds[code].start = i;
  do
    ++i;
  while (format[i] == 'e');
  rtx_all_subrtx_bounds[code].count = i - rtx_all_subrtx_bounds[code].start;
  /* rtl-iter.h relies on this.  */
  gcc_checking_assert (rtx_all_subrtx_bounds[code].count <= 3);

  for (; format[i]; ++i)
    if (format[i] == 'E' || format[i] == 'V' || format[i] == 'e')
      return false;

  return true;
}

/* Initialize rtx_all_subrtx_bounds.  */
void
init_rtlanal (void)
{
  int i;
  for (i = 0; i < NUM_RTX_CODE; i++)
    {
      if (!setup_reg_subrtx_bounds (i))
	rtx_all_subrtx_bounds[i].count = UCHAR_MAX;
      if (GET_RTX_CLASS (i) != RTX_CONST_OBJ)
	rtx_nonconst_subrtx_bounds[i] = rtx_all_subrtx_bounds[i];
    }

  init_num_sign_bit_copies_in_rep ();
}

/* Check whether this is a constant pool constant.  */
bool
constant_pool_constant_p (rtx x)
{
  x = avoid_constant_pool_reference (x);
  return CONST_DOUBLE_P (x);
}

/* If M is a bitmask that selects a field of low-order bits within an item but
   not the entire word, return the length of the field.  Return -1 otherwise.
   M is used in machine mode MODE.  */

int
low_bitmask_len (machine_mode mode, unsigned HOST_WIDE_INT m)
{
  if (mode != VOIDmode)
    {
      if (!HWI_COMPUTABLE_MODE_P (mode))
	return -1;
      m &= GET_MODE_MASK (mode);
    }

  return exact_log2 (m + 1);
}

/* Return the mode of MEM's address.  */

scalar_int_mode
get_address_mode (rtx mem)
{
  machine_mode mode;

  gcc_assert (MEM_P (mem));
  mode = GET_MODE (XEXP (mem, 0));
  if (mode != VOIDmode)
    return as_a <scalar_int_mode> (mode);
  return targetm.addr_space.address_mode (MEM_ADDR_SPACE (mem));
}

/* Split up a CONST_DOUBLE or integer constant rtx
   into two rtx's for single words,
   storing in *FIRST the word that comes first in memory in the target
   and in *SECOND the other.

   TODO: This function needs to be rewritten to work on any size
   integer.  */

void
split_double (rtx value, rtx *first, rtx *second)
{
  if (CONST_INT_P (value))
    {
      if (HOST_BITS_PER_WIDE_INT >= (2 * BITS_PER_WORD))
	{
	  /* In this case the CONST_INT holds both target words.
	     Extract the bits from it into two word-sized pieces.
	     Sign extend each half to HOST_WIDE_INT.  */
	  unsigned HOST_WIDE_INT low, high;
	  unsigned HOST_WIDE_INT mask, sign_bit, sign_extend;
	  unsigned bits_per_word = BITS_PER_WORD;

	  /* Set sign_bit to the most significant bit of a word.  */
	  sign_bit = 1;
	  sign_bit <<= bits_per_word - 1;

	  /* Set mask so that all bits of the word are set.  We could
	     have used 1 << BITS_PER_WORD instead of basing the
	     calculation on sign_bit.  However, on machines where
	     HOST_BITS_PER_WIDE_INT == BITS_PER_WORD, it could cause a
	     compiler warning, even though the code would never be
	     executed.  */
	  mask = sign_bit << 1;
	  mask--;

	  /* Set sign_extend as any remaining bits.  */
	  sign_extend = ~mask;

	  /* Pick the lower word and sign-extend it.  */
	  low = INTVAL (value);
	  low &= mask;
	  if (low & sign_bit)
	    low |= sign_extend;

	  /* Pick the higher word, shifted to the least significant
	     bits, and sign-extend it.  */
	  high = INTVAL (value);
	  high >>= bits_per_word - 1;
	  high >>= 1;
	  high &= mask;
	  if (high & sign_bit)
	    high |= sign_extend;

	  /* Store the words in the target machine order.  */
	  if (WORDS_BIG_ENDIAN)
	    {
	      *first = GEN_INT (high);
	      *second = GEN_INT (low);
	    }
	  else
	    {
	      *first = GEN_INT (low);
	      *second = GEN_INT (high);
	    }
	}
      else
	{
	  /* The rule for using CONST_INT for a wider mode
	     is that we regard the value as signed.
	     So sign-extend it.  */
	  rtx high = (INTVAL (value) < 0 ? constm1_rtx : const0_rtx);
	  if (WORDS_BIG_ENDIAN)
	    {
	      *first = high;
	      *second = value;
	    }
	  else
	    {
	      *first = value;
	      *second = high;
	    }
	}
    }
  else if (GET_CODE (value) == CONST_WIDE_INT)
    {
      /* All of this is scary code and needs to be converted to
	 properly work with any size integer.  */
      gcc_assert (CONST_WIDE_INT_NUNITS (value) == 2);
      if (WORDS_BIG_ENDIAN)
	{
	  *first = GEN_INT (CONST_WIDE_INT_ELT (value, 1));
	  *second = GEN_INT (CONST_WIDE_INT_ELT (value, 0));
	}
      else
	{
	  *first = GEN_INT (CONST_WIDE_INT_ELT (value, 0));
	  *second = GEN_INT (CONST_WIDE_INT_ELT (value, 1));
	}
    }
  else if (!CONST_DOUBLE_P (value))
    {
      if (WORDS_BIG_ENDIAN)
	{
	  *first = const0_rtx;
	  *second = value;
	}
      else
	{
	  *first = value;
	  *second = const0_rtx;
	}
    }
  else if (GET_MODE (value) == VOIDmode
	   /* This is the old way we did CONST_DOUBLE integers.  */
	   || GET_MODE_CLASS (GET_MODE (value)) == MODE_INT)
    {
      /* In an integer, the words are defined as most and least significant.
	 So order them by the target's convention.  */
      if (WORDS_BIG_ENDIAN)
	{
	  *first = GEN_INT (CONST_DOUBLE_HIGH (value));
	  *second = GEN_INT (CONST_DOUBLE_LOW (value));
	}
      else
	{
	  *first = GEN_INT (CONST_DOUBLE_LOW (value));
	  *second = GEN_INT (CONST_DOUBLE_HIGH (value));
	}
    }
  else
    {
      long l[2];

      /* Note, this converts the REAL_VALUE_TYPE to the target's
	 format, splits up the floating point double and outputs
	 exactly 32 bits of it into each of l[0] and l[1] --
	 not necessarily BITS_PER_WORD bits.  */
      REAL_VALUE_TO_TARGET_DOUBLE (*CONST_DOUBLE_REAL_VALUE (value), l);

      /* If 32 bits is an entire word for the target, but not for the host,
	 then sign-extend on the host so that the number will look the same
	 way on the host that it would on the target.  See for instance
	 simplify_unary_operation.  The #if is needed to avoid compiler
	 warnings.  */

#if HOST_BITS_PER_LONG > 32
      if (BITS_PER_WORD < HOST_BITS_PER_LONG && BITS_PER_WORD == 32)
	{
	  if (l[0] & ((long) 1 << 31))
	    l[0] |= ((unsigned long) (-1) << 32);
	  if (l[1] & ((long) 1 << 31))
	    l[1] |= ((unsigned long) (-1) << 32);
	}
#endif

      *first = GEN_INT (l[0]);
      *second = GEN_INT (l[1]);
    }
}

/* Return true if X is a sign_extract or zero_extract from the least
   significant bit.  */

static bool
lsb_bitfield_op_p (rtx x)
{
  if (GET_RTX_CLASS (GET_CODE (x)) == RTX_BITFIELD_OPS)
    {
      machine_mode mode = GET_MODE (XEXP (x, 0));
      HOST_WIDE_INT len = INTVAL (XEXP (x, 1));
      HOST_WIDE_INT pos = INTVAL (XEXP (x, 2));
      poly_int64 remaining_bits = GET_MODE_PRECISION (mode) - len;

      return must_eq (pos, BITS_BIG_ENDIAN ? remaining_bits : 0);
    }
  return false;
}

/* Strip outer address "mutations" from LOC and return a pointer to the
   inner value.  If OUTER_CODE is nonnull, store the code of the innermost
   stripped expression there.

   "Mutations" either convert between modes or apply some kind of
   extension, truncation or alignment.  */

rtx *
strip_address_mutations (rtx *loc, enum rtx_code *outer_code)
{
  for (;;)
    {
      enum rtx_code code = GET_CODE (*loc);
      if (GET_RTX_CLASS (code) == RTX_UNARY)
	/* Things like SIGN_EXTEND, ZERO_EXTEND and TRUNCATE can be
	   used to convert between pointer sizes.  */
	loc = &XEXP (*loc, 0);
      else if (lsb_bitfield_op_p (*loc))
	/* A [SIGN|ZERO]_EXTRACT from the least significant bit effectively
	   acts as a combined truncation and extension.  */
	loc = &XEXP (*loc, 0);
      else if (code == AND && CONST_INT_P (XEXP (*loc, 1)))
	/* (and ... (const_int -X)) is used to align to X bytes.  */
	loc = &XEXP (*loc, 0);
      else if (code == SUBREG
               && !OBJECT_P (SUBREG_REG (*loc))
               && subreg_lowpart_p (*loc))
	/* (subreg (operator ...) ...) inside and is used for mode
	   conversion too.  */
	loc = &SUBREG_REG (*loc);
      else
	return loc;
      if (outer_code)
	*outer_code = code;
    }
}

/* Return true if CODE applies some kind of scale.  The scaled value is
   is the first operand and the scale is the second.  */

static bool
binary_scale_code_p (enum rtx_code code)
{
  return (code == MULT
          || code == ASHIFT
          /* Needed by ARM targets.  */
          || code == ASHIFTRT
          || code == LSHIFTRT
          || code == ROTATE
          || code == ROTATERT);
}

/* If *INNER can be interpreted as a base, return a pointer to the inner term
   (see address_info).  Return null otherwise.  */

static rtx *
get_base_term (rtx *inner)
{
  if (GET_CODE (*inner) == LO_SUM)
    inner = strip_address_mutations (&XEXP (*inner, 0));
  if (REG_P (*inner)
      || MEM_P (*inner)
      || GET_CODE (*inner) == SUBREG
      || GET_CODE (*inner) == SCRATCH)
    return inner;
  return 0;
}

/* If *INNER can be interpreted as an index, return a pointer to the inner term
   (see address_info).  Return null otherwise.  */

static rtx *
get_index_term (rtx *inner)
{
  /* At present, only constant scales are allowed.  */
  if (binary_scale_code_p (GET_CODE (*inner)) && CONSTANT_P (XEXP (*inner, 1)))
    inner = strip_address_mutations (&XEXP (*inner, 0));
  if (REG_P (*inner)
      || MEM_P (*inner)
      || GET_CODE (*inner) == SUBREG
      || GET_CODE (*inner) == SCRATCH)
    return inner;
  return 0;
}

/* Set the segment part of address INFO to LOC, given that INNER is the
   unmutated value.  */

static void
set_address_segment (struct address_info *info, rtx *loc, rtx *inner)
{
  gcc_assert (!info->segment);
  info->segment = loc;
  info->segment_term = inner;
}

/* Set the base part of address INFO to LOC, given that INNER is the
   unmutated value.  */

static void
set_address_base (struct address_info *info, rtx *loc, rtx *inner)
{
  gcc_assert (!info->base);
  info->base = loc;
  info->base_term = inner;
}

/* Set the index part of address INFO to LOC, given that INNER is the
   unmutated value.  */

static void
set_address_index (struct address_info *info, rtx *loc, rtx *inner)
{
  gcc_assert (!info->index);
  info->index = loc;
  info->index_term = inner;
}

/* Set the displacement part of address INFO to LOC, given that INNER
   is the constant term.  */

static void
set_address_disp (struct address_info *info, rtx *loc, rtx *inner)
{
  gcc_assert (!info->disp);
  info->disp = loc;
  info->disp_term = inner;
}

/* INFO->INNER describes a {PRE,POST}_{INC,DEC} address.  Set up the
   rest of INFO accordingly.  */

static void
decompose_incdec_address (struct address_info *info)
{
  info->autoinc_p = true;

  rtx *base = &XEXP (*info->inner, 0);
  set_address_base (info, base, base);
  gcc_checking_assert (info->base == info->base_term);

  /* These addresses are only valid when the size of the addressed
     value is known.  */
  gcc_checking_assert (info->mode != VOIDmode);
}

/* INFO->INNER describes a {PRE,POST}_MODIFY address.  Set up the rest
   of INFO accordingly.  */

static void
decompose_automod_address (struct address_info *info)
{
  info->autoinc_p = true;

  rtx *base = &XEXP (*info->inner, 0);
  set_address_base (info, base, base);
  gcc_checking_assert (info->base == info->base_term);

  rtx plus = XEXP (*info->inner, 1);
  gcc_assert (GET_CODE (plus) == PLUS);

  info->base_term2 = &XEXP (plus, 0);
  gcc_checking_assert (rtx_equal_p (*info->base_term, *info->base_term2));

  rtx *step = &XEXP (plus, 1);
  rtx *inner_step = strip_address_mutations (step);
  if (CONSTANT_P (*inner_step))
    set_address_disp (info, step, inner_step);
  else
    set_address_index (info, step, inner_step);
}

/* Treat *LOC as a tree of PLUS operands and store pointers to the summed
   values in [PTR, END).  Return a pointer to the end of the used array.  */

static rtx **
extract_plus_operands (rtx *loc, rtx **ptr, rtx **end)
{
  rtx x = *loc;
  if (GET_CODE (x) == PLUS)
    {
      ptr = extract_plus_operands (&XEXP (x, 0), ptr, end);
      ptr = extract_plus_operands (&XEXP (x, 1), ptr, end);
    }
  else
    {
      gcc_assert (ptr != end);
      *ptr++ = loc;
    }
  return ptr;
}

/* Evaluate the likelihood of X being a base or index value, returning
   positive if it is likely to be a base, negative if it is likely to be
   an index, and 0 if we can't tell.  Make the magnitude of the return
   value reflect the amount of confidence we have in the answer.

   MODE, AS, OUTER_CODE and INDEX_CODE are as for ok_for_base_p_1.  */

static int
baseness (rtx x, machine_mode mode, addr_space_t as,
	  enum rtx_code outer_code, enum rtx_code index_code)
{
  /* Believe *_POINTER unless the address shape requires otherwise.  */
  if (REG_P (x) && REG_POINTER (x))
    return 2;
  if (MEM_P (x) && MEM_POINTER (x))
    return 2;

  if (REG_P (x) && HARD_REGISTER_P (x))
    {
      /* X is a hard register.  If it only fits one of the base
	 or index classes, choose that interpretation.  */
      int regno = REGNO (x);
      bool base_p = ok_for_base_p_1 (regno, mode, as, outer_code, index_code);
      bool index_p = REGNO_OK_FOR_INDEX_P (regno);
      if (base_p != index_p)
	return base_p ? 1 : -1;
    }
  return 0;
}

/* INFO->INNER describes a normal, non-automodified address.
   Fill in the rest of INFO accordingly.  */

static void
decompose_normal_address (struct address_info *info)
{
  /* Treat the address as the sum of up to four values.  */
  rtx *ops[4];
  size_t n_ops = extract_plus_operands (info->inner, ops,
					ops + ARRAY_SIZE (ops)) - ops;

  /* If there is more than one component, any base component is in a PLUS.  */
  if (n_ops > 1)
    info->base_outer_code = PLUS;

  /* Try to classify each sum operand now.  Leave those that could be
     either a base or an index in OPS.  */
  rtx *inner_ops[4];
  size_t out = 0;
  for (size_t in = 0; in < n_ops; ++in)
    {
      rtx *loc = ops[in];
      rtx *inner = strip_address_mutations (loc);
      if (CONSTANT_P (*inner))
	set_address_disp (info, loc, inner);
      else if (GET_CODE (*inner) == UNSPEC)
	set_address_segment (info, loc, inner);
      else
	{
	  /* The only other possibilities are a base or an index.  */
	  rtx *base_term = get_base_term (inner);
	  rtx *index_term = get_index_term (inner);
	  gcc_assert (base_term || index_term);
	  if (!base_term)
	    set_address_index (info, loc, index_term);
	  else if (!index_term)
	    set_address_base (info, loc, base_term);
	  else
	    {
	      gcc_assert (base_term == index_term);
	      ops[out] = loc;
	      inner_ops[out] = base_term;
	      ++out;
	    }
	}
    }

  /* Classify the remaining OPS members as bases and indexes.  */
  if (out == 1)
    {
      /* If we haven't seen a base or an index yet, assume that this is
	 the base.  If we were confident that another term was the base
	 or index, treat the remaining operand as the other kind.  */
      if (!info->base)
	set_address_base (info, ops[0], inner_ops[0]);
      else
	set_address_index (info, ops[0], inner_ops[0]);
    }
  else if (out == 2)
    {
      /* In the event of a tie, assume the base comes first.  */
      if (baseness (*inner_ops[0], info->mode, info->as, PLUS,
		    GET_CODE (*ops[1]))
	  >= baseness (*inner_ops[1], info->mode, info->as, PLUS,
		       GET_CODE (*ops[0])))
	{
	  set_address_base (info, ops[0], inner_ops[0]);
	  set_address_index (info, ops[1], inner_ops[1]);
	}
      else
	{
	  set_address_base (info, ops[1], inner_ops[1]);
	  set_address_index (info, ops[0], inner_ops[0]);
	}
    }
  else
    gcc_assert (out == 0);
}

/* Describe address *LOC in *INFO.  MODE is the mode of the addressed value,
   or VOIDmode if not known.  AS is the address space associated with LOC.
   OUTER_CODE is MEM if *LOC is a MEM address and ADDRESS otherwise.  */

void
decompose_address (struct address_info *info, rtx *loc, machine_mode mode,
		   addr_space_t as, enum rtx_code outer_code)
{
  memset (info, 0, sizeof (*info));
  info->mode = mode;
  info->as = as;
  info->addr_outer_code = outer_code;
  info->outer = loc;
  info->inner = strip_address_mutations (loc, &outer_code);
  info->base_outer_code = outer_code;
  switch (GET_CODE (*info->inner))
    {
    case PRE_DEC:
    case PRE_INC:
    case POST_DEC:
    case POST_INC:
      decompose_incdec_address (info);
      break;

    case PRE_MODIFY:
    case POST_MODIFY:
      decompose_automod_address (info);
      break;

    default:
      decompose_normal_address (info);
      break;
    }
}

/* Describe address operand LOC in INFO.  */

void
decompose_lea_address (struct address_info *info, rtx *loc)
{
  decompose_address (info, loc, VOIDmode, ADDR_SPACE_GENERIC, ADDRESS);
}

/* Describe the address of MEM X in INFO.  */

void
decompose_mem_address (struct address_info *info, rtx x)
{
  gcc_assert (MEM_P (x));
  decompose_address (info, &XEXP (x, 0), GET_MODE (x),
		     MEM_ADDR_SPACE (x), MEM);
}

/* Update INFO after a change to the address it describes.  */

void
update_address (struct address_info *info)
{
  decompose_address (info, info->outer, info->mode, info->as,
		     info->addr_outer_code);
}

/* Return the scale applied to *INFO->INDEX_TERM, or 0 if the index is
   more complicated than that.  */

HOST_WIDE_INT
get_index_scale (const struct address_info *info)
{
  rtx index = *info->index;
  if (GET_CODE (index) == MULT
      && CONST_INT_P (XEXP (index, 1))
      && info->index_term == &XEXP (index, 0))
    return INTVAL (XEXP (index, 1));

  if (GET_CODE (index) == ASHIFT
      && CONST_INT_P (XEXP (index, 1))
      && info->index_term == &XEXP (index, 0))
    return HOST_WIDE_INT_1 << INTVAL (XEXP (index, 1));

  if (info->index == info->index_term)
    return 1;

  return 0;
}

/* Return the "index code" of INFO, in the form required by
   ok_for_base_p_1.  */

enum rtx_code
get_index_code (const struct address_info *info)
{
  if (info->index)
    return GET_CODE (*info->index);

  if (info->disp)
    return GET_CODE (*info->disp);

  return SCRATCH;
}

/* Return true if RTL X contains a SYMBOL_REF.  */

bool
contains_symbol_ref_p (const_rtx x)
{
  subrtx_iterator::array_type array;
  FOR_EACH_SUBRTX (iter, array, x, ALL)
    if (SYMBOL_REF_P (*iter))
      return true;

  return false;
}

/* Return true if RTL X contains a SYMBOL_REF or LABEL_REF.  */

bool
contains_symbolic_reference_p (const_rtx x)
{
  subrtx_iterator::array_type array;
  FOR_EACH_SUBRTX (iter, array, x, ALL)
    if (SYMBOL_REF_P (*iter) || GET_CODE (*iter) == LABEL_REF)
      return true;

  return false;
}

/* Return true if X contains a thread-local symbol.  */

bool
tls_referenced_p (const_rtx x)
{
  if (!targetm.have_tls)
    return false;

  subrtx_iterator::array_type array;
  FOR_EACH_SUBRTX (iter, array, x, ALL)
    if (GET_CODE (*iter) == SYMBOL_REF && SYMBOL_REF_TLS_MODEL (*iter) != 0)
      return true;
  return false;
}<|MERGE_RESOLUTION|>--- conflicted
+++ resolved
@@ -549,13 +549,9 @@
 	  poly_int64 stack_boundary = PREFERRED_STACK_BOUNDARY / BITS_PER_UNIT;
 	  poly_int64 low_bound, high_bound;
 
-<<<<<<< HEAD
 	  if (!known_size_p)
-=======
-	  if (size == 0)
-	    size = GET_MODE_SIZE (mode);
-	  if (size == 0)
->>>>>>> 68b948d3
+	    return 1;
+	  if (must_eq (size, 0))
 	    return 1;
 
 	  if (x == frame_pointer_rtx)
@@ -2509,7 +2505,8 @@
   reg_note kind = REG_NOTE_KIND (note);
 
   if (GET_CODE (note) == INT_LIST)
-    return gen_rtx_INT_LIST ((machine_mode) kind, XINT (note, 0), NULL_RTX);
+    return gen_rtx_INT_LIST ((machine_mode_enum) kind, XINT (note, 0),
+			     NULL_RTX);
   else if (GET_CODE (note) == EXPR_LIST)
     return alloc_reg_note (kind, copy_insn_1 (XEXP (note, 0)), NULL_RTX);
   else
@@ -3739,64 +3736,38 @@
 }
 
 /* Return the subreg byte offset for a subreg whose outer value has
-<<<<<<< HEAD
-   OUTER_BYTES bytes, whose inner value has INNER_BYTES bytes,
-   and where there are LSB bits between the lsb of the outer value
-   and the lsb of the inner value.  */
-
-poly_int64
-subreg_size_offset_from_lsb (poly_int64 outer_bytes, poly_int64 inner_bytes,
-			     poly_int64 lsb)
-{
-  /* A paradoxical subreg begins at bit position 0.  */
-  gcc_checking_assert (ordered_p (outer_bytes, inner_bytes));
-  if (may_gt (outer_bytes, inner_bytes))
-    {
-      gcc_checking_assert (must_eq (lsb, 0));
-      return 0;
-    }
-
-  poly_int64 lower_bytes = exact_div (lsb, BITS_PER_UNIT);
-  poly_int64 upper_bytes = inner_bytes - (lower_bytes + outer_bytes);
-=======
    OUTER_BYTES bytes, whose inner value has INNER_BYTES bytes, and where
    there are LSB_SHIFT *bits* between the lsb of the outer value and the
    lsb of the inner value.  This is the inverse of the calculation
    performed by subreg_lsb_1 (which converts byte offsets to bit shifts).  */
 
-unsigned int
-subreg_size_offset_from_lsb (unsigned int outer_bytes,
-			     unsigned int inner_bytes,
-			     unsigned int lsb_shift)
+poly_int64
+subreg_size_offset_from_lsb (poly_int64 outer_bytes,
+			     poly_int64 inner_bytes,
+			     poly_int64 lsb_shift)
 {
   /* A paradoxical subreg begins at bit position 0.  */
-  if (outer_bytes > inner_bytes)
-    {
-      gcc_checking_assert (lsb_shift == 0);
+  gcc_checking_assert (ordered_p (outer_bytes, inner_bytes));
+  if (may_gt (outer_bytes, inner_bytes))
+    {
+      gcc_checking_assert (must_eq (lsb_shift, 0));
       return 0;
     }
 
-  gcc_assert (lsb_shift % BITS_PER_UNIT == 0);
-  unsigned int lower_bytes = lsb_shift / BITS_PER_UNIT;
-  unsigned int upper_bytes = inner_bytes - (lower_bytes + outer_bytes);
->>>>>>> 68b948d3
+  poly_int64 lower_bytes = exact_div (lsb_shift, BITS_PER_UNIT);
+  poly_int64 upper_bytes = inner_bytes - (lower_bytes + outer_bytes);
   if (WORDS_BIG_ENDIAN && BYTES_BIG_ENDIAN)
     return upper_bytes;
   else if (!WORDS_BIG_ENDIAN && !BYTES_BIG_ENDIAN)
     return lower_bytes;
   else
     {
-<<<<<<< HEAD
       /* When bytes and words have oppposite endianness, we must be able
 	 to split offsets into words and bytes at compile time.  */
       poly_int64 lower_word_part = force_align_down (lower_bytes,
 						     UNITS_PER_WORD);
       poly_int64 upper_word_part = force_align_down (upper_bytes,
 						     UNITS_PER_WORD);
-=======
-      unsigned int lower_word_part = lower_bytes & -UNITS_PER_WORD;
-      unsigned int upper_word_part = upper_bytes & -UNITS_PER_WORD;
->>>>>>> 68b948d3
       if (WORDS_BIG_ENDIAN)
 	return upper_word_part + (lower_bytes - lower_word_part);
       else
@@ -3804,23 +3775,6 @@
     }
 }
 
-<<<<<<< HEAD
-/* Return the subreg byte offset for a subreg whose outer mode is
-   OUTER_MODE, whose inner mode is INNER_MODE, and where there are
-   LSB bits between the lsb of the outer value and the lsb of the
-   inner value.  This is the inverse of subreg_lsb_1.  */
-
-poly_int64
-subreg_offset_from_lsb (machine_mode outer_mode,
-			machine_mode inner_mode,
-			poly_int64 lsb)
-{
-  return subreg_size_offset_from_lsb (GET_MODE_SIZE (outer_mode),
-				      GET_MODE_SIZE (inner_mode), lsb);
-}
-
-=======
->>>>>>> 68b948d3
 /* Fill in information about a subreg of a hard register.
    xregno - A regno of an inner hard subreg_reg (or what will become one).
    xmode  - The mode of xregno.
@@ -3849,15 +3803,14 @@
 
   gcc_assert (xregno < FIRST_PSEUDO_REGISTER);
 
-<<<<<<< HEAD
   poly_int64 xsize = GET_MODE_SIZE (xmode);
   poly_int64 ysize = GET_MODE_SIZE (ymode);
-
   bool rknown = false;
 
-  /* If there are holes in a non-scalar mode in registers, we expect
-     that it is made up of its units concatenated together.  Each scalar
-     unit occupies at least one register.  */
+  /* If the register representation of a non-scalar mode has holes in it,
+     we expect the scalar units to be concatenated together, with the holes
+     distributed evenly among the scalar units.  Each scalar unit must occupy
+     at least one register.  */
   if (HARD_REGNO_NREGS_HAS_PADDING (xregno, xmode))
     {
       /* As a consequence, we must be dealing with a constant number of
@@ -3867,21 +3820,6 @@
       nregs_xmode = HARD_REGNO_NREGS_WITH_PADDING (xregno, xmode);
       unsigned int nunits = GET_MODE_NUNITS (xmode).to_constant ();
       scalar_mode xmode_unit = GET_MODE_INNER (xmode);
-=======
-  unsigned int xsize = GET_MODE_SIZE (xmode);
-  unsigned int ysize = GET_MODE_SIZE (ymode);
-  bool rknown = false;
-
-  /* If the register representation of a non-scalar mode has holes in it,
-     we expect the scalar units to be concatenated together, with the holes
-     distributed evenly among the scalar units.  Each scalar unit must occupy
-     at least one register.  */
-  if (HARD_REGNO_NREGS_HAS_PADDING (xregno, xmode))
-    {
-      nregs_xmode = HARD_REGNO_NREGS_WITH_PADDING (xregno, xmode);
-      unsigned int nunits = GET_MODE_NUNITS (xmode);
-      machine_mode xmode_unit = GET_MODE_INNER (xmode);
->>>>>>> 68b948d3
       gcc_assert (HARD_REGNO_NREGS_HAS_PADDING (xregno, xmode_unit));
       gcc_assert (nregs_xmode
 		  == (nunits
@@ -3897,15 +3835,9 @@
 	 3 for each part, but in memory it's two 128-bit parts.
 	 Padding is assumed to be at the end (not necessarily the 'high part')
 	 of each unit.  */
-<<<<<<< HEAD
       if ((coffset / GET_MODE_SIZE (xmode_unit) + 1 < nunits)
 	  && (coffset / GET_MODE_SIZE (xmode_unit)
 	      != ((coffset + cysize - 1) / GET_MODE_SIZE (xmode_unit))))
-=======
-      if ((offset / GET_MODE_SIZE (xmode_unit) + 1 < nunits)
-	  && (offset / GET_MODE_SIZE (xmode_unit)
-	      != ((offset + ysize - 1) / GET_MODE_SIZE (xmode_unit))))
->>>>>>> 68b948d3
 	{
 	  info->representable_p = false;
 	  rknown = true;
@@ -3917,26 +3849,13 @@
   nregs_ymode = hard_regno_nregs[xregno][ymode];
 
   /* Paradoxical subregs are otherwise valid.  */
-<<<<<<< HEAD
   gcc_checking_assert (ordered_p (xsize, ysize));
   if (!rknown && must_eq (offset, 0) && may_gt (ysize, xsize))
-=======
-  if (!rknown && offset == 0 && ysize > xsize)
->>>>>>> 68b948d3
     {
       info->representable_p = true;
       /* If this is a big endian paradoxical subreg, which uses more
 	 actual hard registers than the original register, we must
 	 return a negative offset so that we find the proper highpart
-<<<<<<< HEAD
-	 of the register.  */
-      if (REG_WORDS_BIG_ENDIAN != WORDS_BIG_ENDIAN
-	  /* In this case we must be able to tell at compile time whether
-	     the mode is bigger than a word.  */
-	  && paradoxical_subreg_p (ymode, word_mode)
-	  ? REG_WORDS_BIG_ENDIAN
-	  : may_ne (byte_lowpart_offset (ymode, xmode), 0))
-=======
 	 of the register.
 
 	 We assume that the ordering of registers within a multi-register
@@ -3944,7 +3863,6 @@
 	 have different endianness, the hard registers that make up a
 	 multi-register value must be at least word-sized.  */
       if (REG_WORDS_BIG_ENDIAN)
->>>>>>> 68b948d3
 	info->offset = (int) nregs_xmode - (int) nregs_ymode;
       else
 	info->offset = 0;
@@ -3957,7 +3875,6 @@
   poly_int64 regsize_xmode, regsize_ymode;
   if (!HARD_REGNO_NREGS_HAS_PADDING (xregno, xmode)
       && !HARD_REGNO_NREGS_HAS_PADDING (xregno, ymode)
-<<<<<<< HEAD
       && multiple_p (xsize, nregs_xmode, &regsize_xmode)
       && multiple_p (ysize, nregs_ymode, &regsize_ymode))
     {
@@ -3969,29 +3886,11 @@
 	  if (!can_div_away_from_zero_p (ysize, regsize_xmode, &info->nregs)
 	      || !can_div_trunc_p (offset, regsize_xmode, &info->offset))
 	    gcc_unreachable ();
-=======
-      && (xsize % nregs_xmode) == 0
-      && (ysize % nregs_ymode) == 0)
-    {
-      int regsize_xmode = xsize / nregs_xmode;
-      int regsize_ymode = ysize / nregs_ymode;
-      if (!rknown
-	  && ((nregs_ymode > 1 && regsize_xmode > regsize_ymode)
-	      || (nregs_xmode > 1 && regsize_ymode > regsize_xmode)))
-	{
-	  info->representable_p = false;
-	  info->nregs = CEIL (ysize, regsize_xmode);
-	  info->offset = offset / regsize_xmode;
->>>>>>> 68b948d3
 	  return;
 	}
       /* It's not valid to extract a subreg of mode YMODE at OFFSET that
 	 would go outside of XMODE.  */
-<<<<<<< HEAD
       if (!rknown && may_gt (ysize + offset, xsize))
-=======
-      if (!rknown && ysize + offset > xsize)
->>>>>>> 68b948d3
 	{
 	  info->representable_p = false;
 	  info->nregs = nregs_ymode;
@@ -4012,13 +3911,8 @@
 	{
 	  info->representable_p = true;
 	  info->nregs = nregs_ymode;
-<<<<<<< HEAD
 	  info->offset = count;
-	  gcc_assert (info->offset + nregs_ymode <= nregs_xmode);
-=======
-	  info->offset = offset / regsize_ymode;
 	  gcc_assert (info->offset + info->nregs <= (int) nregs_xmode);
->>>>>>> 68b948d3
 	  return;
 	}
     }
@@ -4049,7 +3943,6 @@
      be exact, otherwise we don't know how to verify the constraint.
      These conditions may be relaxed but subreg_regno_offset would
      need to be redesigned.  */
-<<<<<<< HEAD
   poly_int64 bytes_per_block = exact_div (xsize, num_blocks);
 
   /* Get the number of the first block that contains the subreg and the byte
@@ -4059,30 +3952,13 @@
   if (!can_div_trunc_p (offset, bytes_per_block, &block_number,
 			&subblock_offset))
     gcc_unreachable ();
-=======
-  gcc_assert ((xsize % num_blocks) == 0);
-  unsigned int bytes_per_block = xsize / num_blocks;
-
-  /* Get the number of the first block that contains the subreg and the byte
-     offset of the subreg from the start of that block.  */
-  unsigned int block_number = offset / bytes_per_block;
-  unsigned int subblock_offset = offset % bytes_per_block;
->>>>>>> 68b948d3
 
   if (!rknown)
     {
       /* Only the lowpart of each block is representable.  */
       info->representable_p
-<<<<<<< HEAD
 	= must_eq (subblock_offset,
 		   subreg_size_lowpart_offset (ysize, bytes_per_block));
-      rknown = true;
-    }
-
-  if (WORDS_BIG_ENDIAN != REG_WORDS_BIG_ENDIAN)
-=======
-	= (subblock_offset
-	   == subreg_size_lowpart_offset (ysize, bytes_per_block));
       rknown = true;
     }
 
@@ -4095,7 +3971,6 @@
        Convert it to register endianness by counting back from the end.
        (Note that, because of the assumption above, each block must be
        at least word-sized.)  */
->>>>>>> 68b948d3
     info->offset = (num_blocks - block_number - 1) * nregs_ymode;
   else
     info->offset = block_number * nregs_ymode;
@@ -4234,23 +4109,6 @@
   return info.nregs;
 }
 
-<<<<<<< HEAD
-/* If loads from memories of mode MODE always sign or zero extend,
-   return SIGN_EXTEND or ZERO_EXTEND as appropriate.  Return UNKNOWN
-   otherwise.  */
-
-rtx_code
-load_extend_op (machine_mode mode)
-{
-  scalar_int_mode int_mode;
-  if (is_a <scalar_int_mode> (mode, &int_mode)
-      && GET_MODE_PRECISION (int_mode) < BITS_PER_WORD)
-    return LOAD_EXTEND_OP (int_mode);
-  return UNKNOWN;
-}
-
-=======
->>>>>>> 68b948d3
 struct parms_set_data
 {
   int nregs;
@@ -4781,13 +4639,8 @@
       /* In many, if not most, RISC machines, reading a byte from memory
 	 zeros the rest of the register.  Noticing that fact saves a lot
 	 of extra zero-extends.  */
-<<<<<<< HEAD
       if (load_extend_op (xmode) == ZERO_EXTEND)
 	nonzero &= GET_MODE_MASK (xmode);
-=======
-      if (load_extend_op (GET_MODE (x)) == ZERO_EXTEND)
-	nonzero &= GET_MODE_MASK (GET_MODE (x));
->>>>>>> 68b948d3
       break;
 
     case EQ:  case NE:
@@ -4977,37 +4830,14 @@
       /* If the inner mode is a single word for both the host and target
 	 machines, we can compute this from which bits of the inner
 	 object might be nonzero.  */
-<<<<<<< HEAD
+      inner_mode = GET_MODE (SUBREG_REG (x));
       if (GET_MODE_PRECISION (inner_mode).is_constant (&inner_width)
 	  && inner_width <= BITS_PER_WORD
 	  && inner_width <= HOST_BITS_PER_WIDE_INT)
-=======
-      inner_mode = GET_MODE (SUBREG_REG (x));
-      if (GET_MODE_PRECISION (inner_mode) <= BITS_PER_WORD
-	  && GET_MODE_PRECISION (inner_mode) <= HOST_BITS_PER_WIDE_INT)
->>>>>>> 68b948d3
 	{
 	  nonzero &= cached_nonzero_bits (SUBREG_REG (x), mode,
 					  known_x, known_mode, known_ret);
 
-<<<<<<< HEAD
-	  /* If this is a typical RISC machine, we only have to worry
-	     about the way loads are extended.  */
-	  rtx_code extend_op;
-	  if (!WORD_REGISTER_OPERATIONS
-	      || !MEM_P (SUBREG_REG (x))
-	      || ((extend_op = load_extend_op (inner_mode)) == SIGN_EXTEND
-		  ? val_signbit_known_set_p (inner_mode, nonzero)
-		  : extend_op != ZERO_EXTEND))
-	    {
-	      /* On many CISC machines, accessing an object in a wider mode
-		 causes the high-order bits to become undefined.  So they are
-		 not known to be zero.  */
-	      if (xmode_width > inner_width)
-		nonzero |= (GET_MODE_MASK (xmode)
-			    & ~GET_MODE_MASK (inner_mode));
-	    }
-=======
           /* On many CISC machines, accessing an object in a wider mode
 	     causes the high-order bits to become undefined.  So they are
 	     not known to be zero.  */
@@ -5019,11 +4849,9 @@
 		   ? val_signbit_known_set_p (inner_mode, nonzero)
 		   : extend_op != ZERO_EXTEND)
 	       || (!MEM_P (SUBREG_REG (x)) && !REG_P (SUBREG_REG (x))))
-	      && GET_MODE_PRECISION (GET_MODE (x))
-		  > GET_MODE_PRECISION (inner_mode))
+	      && xmode_width > inner_width)
 	    nonzero
 	      |= (GET_MODE_MASK (GET_MODE (x)) & ~GET_MODE_MASK (inner_mode));
->>>>>>> 68b948d3
 	}
       break;
 
@@ -5226,7 +5054,7 @@
 		      unsigned int known_ret)
 {
   enum rtx_code code = GET_CODE (x);
-  machine_mode inner_mode;
+  unsigned int bitwidth = GET_MODE_PRECISION (mode);
   int num0, num1, result;
   unsigned HOST_WIDE_INT nonzero;
 
@@ -5242,26 +5070,14 @@
       return (nonzero == 0 ? bitwidth : bitwidth - floor_log2 (nonzero) - 1);
     }
 
-<<<<<<< HEAD
   scalar_int_mode xmode, inner_mode;
   if (!is_a <scalar_int_mode> (GET_MODE (x), &xmode))
     return 1;
 
   unsigned int xmode_width = GET_MODE_PRECISION (xmode);
 
-  /* For a smaller object, just ignore the high bits.  */
+  /* For a smaller mode, just ignore the high bits.  */
   if (bitwidth < xmode_width)
-=======
-  gcc_checking_assert (mode != BLKmode);
-
-  if (mode == VOIDmode || FLOAT_MODE_P (mode) || FLOAT_MODE_P (GET_MODE (x))
-      || VECTOR_MODE_P (GET_MODE (x)) || VECTOR_MODE_P (mode))
-    return 1;
-
-  /* For a smaller mode, just ignore the high bits.  */
-  unsigned int bitwidth = GET_MODE_PRECISION (mode);
-  if (bitwidth < GET_MODE_PRECISION (GET_MODE (x)))
->>>>>>> 68b948d3
     {
       num0 = cached_num_sign_bit_copies (x, xmode,
 					 known_x, known_mode, known_ret);
@@ -5279,13 +5095,8 @@
       /* Likewise on machines that do, if the mode of the object is smaller
 	 than a word and loads of that size don't sign extend, we can say
 	 nothing about the high order bits.  */
-<<<<<<< HEAD
       if (xmode_width < BITS_PER_WORD
 	  && load_extend_op (xmode) != SIGN_EXTEND)
-=======
-      if (GET_MODE_PRECISION (GET_MODE (x)) < BITS_PER_WORD
-	  && load_extend_op (GET_MODE (x)) != SIGN_EXTEND)
->>>>>>> 68b948d3
 	return 1;
     }
 
@@ -5326,14 +5137,8 @@
 
     case MEM:
       /* Some RISC machines sign-extend all loads of smaller than a word.  */
-<<<<<<< HEAD
       if (load_extend_op (xmode) == SIGN_EXTEND)
 	return MAX (1, ((int) bitwidth - (int) xmode_width + 1));
-=======
-      if (load_extend_op (GET_MODE (x)) == SIGN_EXTEND)
-	return MAX (1, ((int) bitwidth
-			- (int) GET_MODE_PRECISION (GET_MODE (x)) + 1));
->>>>>>> 68b948d3
       break;
 
     case SUBREG:
@@ -5349,23 +5154,13 @@
 	}
 
       /* For a smaller object, just ignore the high bits.  */
-<<<<<<< HEAD
       if (is_a <scalar_int_mode> (GET_MODE (SUBREG_REG (x)), &inner_mode)
 	  && bitwidth <= GET_MODE_PRECISION (inner_mode))
-=======
-      inner_mode = GET_MODE (SUBREG_REG (x));
-      if (bitwidth <= GET_MODE_PRECISION (inner_mode))
->>>>>>> 68b948d3
 	{
 	  num0 = cached_num_sign_bit_copies (SUBREG_REG (x), inner_mode,
 					     known_x, known_mode, known_ret);
-<<<<<<< HEAD
-	  return MAX (1, num0 - (int) (GET_MODE_PRECISION (inner_mode)
-				       - bitwidth));
-=======
 	  return
 	    MAX (1, num0 - (int) (GET_MODE_PRECISION (inner_mode) - bitwidth));
->>>>>>> 68b948d3
 	}
 
       /* For paradoxical SUBREGs on machines where all register operations
@@ -5381,12 +5176,7 @@
       if (WORD_REGISTER_OPERATIONS
 	  && load_extend_op (inner_mode) == SIGN_EXTEND
 	  && paradoxical_subreg_p (x)
-<<<<<<< HEAD
-	  && load_extend_op (GET_MODE (SUBREG_REG (x))) == SIGN_EXTEND
-	  && MEM_P (SUBREG_REG (x)))
-=======
 	  && (MEM_P (SUBREG_REG (x)) || REG_P (SUBREG_REG (x))))
->>>>>>> 68b948d3
 	return cached_num_sign_bit_copies (SUBREG_REG (x), mode,
 					   known_x, known_mode, known_ret);
       break;

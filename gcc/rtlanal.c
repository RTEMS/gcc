--- conflicted
+++ resolved
@@ -493,19 +493,10 @@
 	  tree decl;
 	  poly_int64 decl_size;
 
-<<<<<<< HEAD
-	  if (may_lt (offset, 0))
-	    return 1;
-	  if (must_eq (offset, 0))
-	    return 0;
-	  if (!known_size_p (size))
-	    return 1;
-=======
 	  if (maybe_lt (offset, 0))
 	    return 1;
 	  if (!known_size_p (size))
 	    return maybe_ne (offset, 0);
->>>>>>> 70783a86
 
 	  /* If the size of the access or of the symbol is unknown,
 	     assume the worst.  */
@@ -527,13 +518,9 @@
 	  else
 	    decl_size = -1;
 
-<<<<<<< HEAD
-	  return !known_subrange_p (offset, size, 0, decl_size);
-=======
 	  return (!known_size_p (decl_size) || known_eq (decl_size, 0)
 		  ? maybe_ne (offset, 0)
 		  : maybe_gt (offset + size, decl_size));
->>>>>>> 70783a86
         }
 
       return 0;
@@ -642,13 +629,8 @@
 #endif
 	    }
 
-<<<<<<< HEAD
-	  if (must_ge (offset, low_bound)
-	      && must_le (offset, high_bound - size))
-=======
 	  if (known_ge (offset, low_bound)
 	      && known_le (offset, high_bound - size))
->>>>>>> 70783a86
 	    return 0;
 	  return 1;
 	}
@@ -668,11 +650,7 @@
       if (XEXP (x, 0) == pic_offset_table_rtx
 	  && GET_CODE (XEXP (x, 1)) == CONST
 	  && GET_CODE (XEXP (XEXP (x, 1), 0)) == UNSPEC
-<<<<<<< HEAD
-	  && must_eq (offset, 0))
-=======
 	  && known_eq (offset, 0))
->>>>>>> 70783a86
 	return 0;
 
       /* - or it is an address that can't trap plus a constant integer.  */
@@ -1435,11 +1413,7 @@
   /* The inner and outer modes of a subreg must be ordered, so that we
      can tell whether they're paradoxical or partial.  */
   gcc_checking_assert (ordered_p (isize, osize));
-<<<<<<< HEAD
-  return (may_gt (isize, osize) && may_gt (isize, regsize));
-=======
   return (maybe_gt (isize, osize) && maybe_gt (isize, regsize));
->>>>>>> 70783a86
 }
  
@@ -1636,11 +1610,7 @@
 
   if (GET_CODE (src) == SUBREG && GET_CODE (dst) == SUBREG)
     {
-<<<<<<< HEAD
-      if (may_ne (SUBREG_BYTE (src), SUBREG_BYTE (dst)))
-=======
       if (maybe_ne (SUBREG_BYTE (src), SUBREG_BYTE (dst)))
->>>>>>> 70783a86
 	return 0;
       src = SUBREG_REG (src);
       dst = SUBREG_REG (dst);
@@ -3652,11 +3622,7 @@
     byte_pos = subreg_byte;
   else
     {
-<<<<<<< HEAD
-      /* When bytes and words have oppposite endianness, we must be able
-=======
       /* When bytes and words have opposite endianness, we must be able
->>>>>>> 70783a86
 	 to split offsets into words and bytes at compile time.  */
       poly_uint64 leading_word_part
 	= force_align_down (subreg_byte, UNITS_PER_WORD);
@@ -3664,17 +3630,10 @@
 	= force_align_down (trailing_bytes, UNITS_PER_WORD);
       /* If the subreg crosses a word boundary ensure that
 	 it also begins and ends on a word boundary.  */
-<<<<<<< HEAD
-      gcc_assert (must_le (subreg_end - leading_word_part,
-			   (unsigned int) UNITS_PER_WORD)
-		  || (must_eq (leading_word_part, subreg_byte)
-		      && must_eq (trailing_word_part, trailing_bytes)));
-=======
       gcc_assert (known_le (subreg_end - leading_word_part,
 			    (unsigned int) UNITS_PER_WORD)
 		  || (known_eq (leading_word_part, subreg_byte)
 		      && known_eq (trailing_word_part, trailing_bytes)));
->>>>>>> 70783a86
       if (WORDS_BIG_ENDIAN)
 	byte_pos = trailing_word_part + (subreg_byte - leading_word_part);
       else
@@ -3706,15 +3665,9 @@
 {
   /* A paradoxical subreg begins at bit position 0.  */
   gcc_checking_assert (ordered_p (outer_bytes, inner_bytes));
-<<<<<<< HEAD
-  if (may_gt (outer_bytes, inner_bytes))
-    {
-      gcc_checking_assert (must_eq (lsb_shift, 0U));
-=======
   if (maybe_gt (outer_bytes, inner_bytes))
     {
       gcc_checking_assert (known_eq (lsb_shift, 0U));
->>>>>>> 70783a86
       return 0;
     }
 
@@ -3726,11 +3679,7 @@
     return lower_bytes;
   else
     {
-<<<<<<< HEAD
-      /* When bytes and words have oppposite endianness, we must be able
-=======
       /* When bytes and words have opposite endianness, we must be able
->>>>>>> 70783a86
 	 to split offsets into words and bytes at compile time.  */
       poly_uint64 lower_word_part = force_align_down (lower_bytes,
 						      UNITS_PER_WORD);
@@ -3822,11 +3771,7 @@
   gcc_checking_assert (ordered_p (xsize, ysize));
 
   /* Paradoxical subregs are otherwise valid.  */
-<<<<<<< HEAD
-  if (!rknown && must_eq (offset, 0U) && may_gt (ysize, xsize))
-=======
   if (!rknown && known_eq (offset, 0U) && maybe_gt (ysize, xsize))
->>>>>>> 70783a86
     {
       info->representable_p = true;
       /* If this is a big endian paradoxical subreg, which uses more
@@ -3855,13 +3800,8 @@
       && multiple_p (ysize, nregs_ymode, &regsize_ymode))
     {
       if (!rknown
-<<<<<<< HEAD
-	  && ((nregs_ymode > 1 && may_gt (regsize_xmode, regsize_ymode))
-	      || (nregs_xmode > 1 && may_gt (regsize_ymode, regsize_xmode))))
-=======
 	  && ((nregs_ymode > 1 && maybe_gt (regsize_xmode, regsize_ymode))
 	      || (nregs_xmode > 1 && maybe_gt (regsize_ymode, regsize_xmode))))
->>>>>>> 70783a86
 	{
 	  info->representable_p = false;
 	  if (!can_div_away_from_zero_p (ysize, regsize_xmode, &info->nregs)
@@ -3873,11 +3813,7 @@
 	}
       /* It's not valid to extract a subreg of mode YMODE at OFFSET that
 	 would go outside of XMODE.  */
-<<<<<<< HEAD
-      if (!rknown && may_gt (ysize + offset, xsize))
-=======
       if (!rknown && maybe_gt (ysize + offset, xsize))
->>>>>>> 70783a86
 	{
 	  info->representable_p = false;
 	  info->nregs = nregs_ymode;
@@ -3895,11 +3831,7 @@
       HOST_WIDE_INT count;
       if (!rknown
 	  && WORDS_BIG_ENDIAN == REG_WORDS_BIG_ENDIAN
-<<<<<<< HEAD
-	  && must_eq (regsize_xmode, regsize_ymode)
-=======
 	  && known_eq (regsize_xmode, regsize_ymode)
->>>>>>> 70783a86
 	  && constant_multiple_p (offset, regsize_ymode, &count))
 	{
 	  info->representable_p = true;
@@ -3911,20 +3843,12 @@
     }
 
   /* Lowpart subregs are otherwise valid.  */
-<<<<<<< HEAD
-  if (!rknown && must_eq (offset, subreg_lowpart_offset (ymode, xmode)))
-=======
   if (!rknown && known_eq (offset, subreg_lowpart_offset (ymode, xmode)))
->>>>>>> 70783a86
     {
       info->representable_p = true;
       rknown = true;
 
-<<<<<<< HEAD
-      if (must_eq (offset, 0U) || nregs_xmode == nregs_ymode)
-=======
       if (known_eq (offset, 0U) || nregs_xmode == nregs_ymode)
->>>>>>> 70783a86
 	{
 	  info->offset = 0;
 	  info->nregs = nregs_ymode;
@@ -3960,13 +3884,8 @@
     {
       /* Only the lowpart of each block is representable.  */
       info->representable_p
-<<<<<<< HEAD
-	= must_eq (subblock_offset,
-		   subreg_size_lowpart_offset (ysize, bytes_per_block));
-=======
 	= known_eq (subblock_offset,
 		    subreg_size_lowpart_offset (ysize, bytes_per_block));
->>>>>>> 70783a86
       rknown = true;
     }
 
@@ -6217,11 +6136,7 @@
       HOST_WIDE_INT pos = INTVAL (XEXP (x, 2));
       poly_int64 remaining_bits = GET_MODE_PRECISION (mode) - len;
 
-<<<<<<< HEAD
-      return must_eq (pos, BITS_BIG_ENDIAN ? remaining_bits : 0);
-=======
       return known_eq (pos, BITS_BIG_ENDIAN ? remaining_bits : 0);
->>>>>>> 70783a86
     }
   return false;
 }

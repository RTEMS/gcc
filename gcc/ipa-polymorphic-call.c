/* Analysis of polymorphic call context.
   Copyright (C) 2013-2017 Free Software Foundation, Inc.
   Contributed by Jan Hubicka

This file is part of GCC.

GCC is free software; you can redistribute it and/or modify it under
the terms of the GNU General Public License as published by the Free
Software Foundation; either version 3, or (at your option) any later
version.

GCC is distributed in the hope that it will be useful, but WITHOUT ANY
WARRANTY; without even the implied warranty of MERCHANTABILITY or
FITNESS FOR A PARTICULAR PURPOSE.  See the GNU General Public License
for more details.

You should have received a copy of the GNU General Public License
along with GCC; see the file COPYING3.  If not see
<http://www.gnu.org/licenses/>.  */

#include "config.h"
#include "system.h"
#include "coretypes.h"
#include "backend.h"
#include "rtl.h"
#include "tree.h"
#include "gimple.h"
#include "tree-pass.h"
#include "tree-ssa-operands.h"
#include "streamer-hooks.h"
#include "cgraph.h"
#include "data-streamer.h"
#include "diagnostic.h"
#include "alias.h"
#include "fold-const.h"
#include "calls.h"
#include "ipa-utils.h"
#include "tree-dfa.h"
#include "gimple-pretty-print.h"
#include "tree-into-ssa.h"
#include "params.h"

/* Return true when TYPE contains an polymorphic type and thus is interesting
   for devirtualization machinery.  */

static bool contains_type_p (tree, HOST_WIDE_INT, tree,
			     bool consider_placement_new = true,
			     bool consider_bases = true);

bool
contains_polymorphic_type_p (const_tree type)
{
  type = TYPE_MAIN_VARIANT (type);

  if (RECORD_OR_UNION_TYPE_P (type))
    {
      if (TYPE_BINFO (type)
          && polymorphic_type_binfo_p (TYPE_BINFO (type)))
	return true;
      for (tree fld = TYPE_FIELDS (type); fld; fld = DECL_CHAIN (fld))
	if (TREE_CODE (fld) == FIELD_DECL
	    && !DECL_ARTIFICIAL (fld)
	    && contains_polymorphic_type_p (TREE_TYPE (fld)))
	  return true;
      return false;
    }
  if (TREE_CODE (type) == ARRAY_TYPE)
    return contains_polymorphic_type_p (TREE_TYPE (type));
  return false;
}

/* Return true if it seems valid to use placement new to build EXPECTED_TYPE
   at possition CUR_OFFSET within TYPE.  

   POD can be changed to an instance of a polymorphic type by
   placement new.  Here we play safe and assume that any
   non-polymorphic type is POD.  */
bool
possible_placement_new (tree type, tree expected_type,
			HOST_WIDE_INT cur_offset)
{
  if (cur_offset < 0)
    return true;
  return ((TREE_CODE (type) != RECORD_TYPE
	   || !TYPE_BINFO (type)
	   || cur_offset >= POINTER_SIZE
	   || !polymorphic_type_binfo_p (TYPE_BINFO (type)))
	  && (!TYPE_SIZE (type)
	      || !tree_fits_shwi_p (TYPE_SIZE (type))
	      || (cur_offset
		  + (expected_type ? tree_to_uhwi (TYPE_SIZE (expected_type))
		     : POINTER_SIZE)
		  <= tree_to_uhwi (TYPE_SIZE (type)))));
}

/* THIS->OUTER_TYPE is a type of memory object where object of OTR_TYPE
   is contained at THIS->OFFSET.  Walk the memory representation of
   THIS->OUTER_TYPE and find the outermost class type that match
   OTR_TYPE or contain OTR_TYPE as a base.  Update THIS
   to represent it.

   If OTR_TYPE is NULL, just find outermost polymorphic type with
   virtual table present at possition OFFSET.

   For example when THIS represents type
   class A
     {
       int a;
       class B b;
     }
   and we look for type at offset sizeof(int), we end up with B and offset 0.
   If the same is produced by multiple inheritance, we end up with A and offset
   sizeof(int). 

   If we can not find corresponding class, give up by setting
   THIS->OUTER_TYPE to OTR_TYPE and THIS->OFFSET to NULL. 
   Return true when lookup was sucesful.

   When CONSIDER_PLACEMENT_NEW is false, reject contexts that may be made
   valid only via allocation of new polymorphic type inside by means
   of placement new.

   When CONSIDER_BASES is false, only look for actual fields, not base types
   of TYPE.  */

bool
ipa_polymorphic_call_context::restrict_to_inner_class (tree otr_type,
						       bool consider_placement_new,
						       bool consider_bases)
{
  tree type = outer_type;
  HOST_WIDE_INT cur_offset = offset;
  bool speculative = false;
  bool size_unknown = false;
  unsigned HOST_WIDE_INT otr_type_size = POINTER_SIZE;

  /* Update OUTER_TYPE to match EXPECTED_TYPE if it is not set.  */
  if (!outer_type)
    {
      clear_outer_type (otr_type);
      type = otr_type;
      cur_offset = 0;
    }
 /* See if OFFSET points inside OUTER_TYPE.  If it does not, we know
    that the context is either invalid, or the instance type must be
    derived from OUTER_TYPE.

    Because the instance type may contain field whose type is of OUTER_TYPE,
    we can not derive any effective information about it.

    TODO: In the case we know all derrived types, we can definitely do better
    here.  */
  else if (TYPE_SIZE (outer_type)
	   && tree_fits_shwi_p (TYPE_SIZE (outer_type))
	   && tree_to_shwi (TYPE_SIZE (outer_type)) >= 0
	   && tree_to_shwi (TYPE_SIZE (outer_type)) <= offset)
   {
     bool der = maybe_derived_type; /* clear_outer_type will reset it.  */
     bool dyn = dynamic;
     clear_outer_type (otr_type);
     type = otr_type;
     cur_offset = 0;

     /* If derived type is not allowed, we know that the context is invalid.
	For dynamic types, we really do not have information about
	size of the memory location.  It is possible that completely
	different type is stored after outer_type.  */
     if (!der && !dyn)
       {
	 clear_speculation ();
	 invalid = true;
	 return false;
       }
   }

  if (otr_type && TYPE_SIZE (otr_type)
      && tree_fits_shwi_p (TYPE_SIZE (otr_type)))
    otr_type_size = tree_to_uhwi (TYPE_SIZE (otr_type));

  if (!type || offset < 0)
    goto no_useful_type_info;

  /* Find the sub-object the constant actually refers to and mark whether it is
     an artificial one (as opposed to a user-defined one).

     This loop is performed twice; first time for outer_type and second time
     for speculative_outer_type.  The second run has SPECULATIVE set.  */
  while (true)
    {
      unsigned HOST_WIDE_INT pos, size;
      tree fld;

      /* If we do not know size of TYPE, we need to be more conservative
         about accepting cases where we can not find EXPECTED_TYPE.
	 Generally the types that do matter here are of constant size.
	 Size_unknown case should be very rare.  */
      if (TYPE_SIZE (type)
	  && tree_fits_shwi_p (TYPE_SIZE (type))
	  && tree_to_shwi (TYPE_SIZE (type)) >= 0)
	size_unknown = false;
      else
	size_unknown = true;

      /* On a match, just return what we found.  */
      if ((otr_type
	   && types_odr_comparable (type, otr_type)
	   && types_same_for_odr (type, otr_type))
	  || (!otr_type
	      && TREE_CODE (type) == RECORD_TYPE
	      && TYPE_BINFO (type)
	      && polymorphic_type_binfo_p (TYPE_BINFO (type))))
	{
	  if (speculative)
	    {
	      /* If we did not match the offset, just give up on speculation.  */
	      if (cur_offset != 0
		  /* Also check if speculation did not end up being same as
		     non-speculation.  */
		  || (types_must_be_same_for_odr (speculative_outer_type,
						  outer_type)
		      && (maybe_derived_type
			  == speculative_maybe_derived_type)))
		clear_speculation ();
	      return true;
	    }
	  else
	    {
	      /* If type is known to be final, do not worry about derived
		 types.  Testing it here may help us to avoid speculation.  */
	      if (otr_type && TREE_CODE (outer_type) == RECORD_TYPE
		  && (!in_lto_p || odr_type_p (outer_type))
		  && type_with_linkage_p (outer_type)
		  && type_known_to_have_no_derivations_p (outer_type))
		maybe_derived_type = false;

	      /* Type can not contain itself on an non-zero offset.  In that case
		 just give up.  Still accept the case where size is now known.
		 Either the second copy may appear past the end of type or within
		 the non-POD buffer located inside the variably sized type
		 itself.  */
	      if (cur_offset != 0)
		goto no_useful_type_info;
	      /* If we determined type precisely or we have no clue on
 		 speuclation, we are done.  */
	      if (!maybe_derived_type || !speculative_outer_type
		  || !speculation_consistent_p (speculative_outer_type,
					        speculative_offset,
					        speculative_maybe_derived_type,
						otr_type))
		{
		  clear_speculation ();
	          return true;
		}
	      /* Otherwise look into speculation now.  */
	      else
		{
		  speculative = true;
		  type = speculative_outer_type;
		  cur_offset = speculative_offset;
		  continue;
		}
	    }
	}

      /* Walk fields and find corresponding on at OFFSET.  */
      if (TREE_CODE (type) == RECORD_TYPE)
	{
	  for (fld = TYPE_FIELDS (type); fld; fld = DECL_CHAIN (fld))
	    {
	      if (TREE_CODE (fld) != FIELD_DECL
		  || TREE_TYPE (fld) == error_mark_node)
		continue;

	      pos = int_bit_position (fld);
	      if (pos > (unsigned HOST_WIDE_INT)cur_offset)
		continue;

	      /* Do not consider vptr itself.  Not even for placement new.  */
	      if (!pos && DECL_ARTIFICIAL (fld)
		  && POINTER_TYPE_P (TREE_TYPE (fld))
		  && TYPE_BINFO (type)
		  && polymorphic_type_binfo_p (TYPE_BINFO (type)))
		continue;

	      if (!DECL_SIZE (fld) || !tree_fits_uhwi_p (DECL_SIZE (fld)))
		goto no_useful_type_info;
	      size = tree_to_uhwi (DECL_SIZE (fld));

	      /* We can always skip types smaller than pointer size:
		 those can not contain a virtual table pointer.

		 Disqualifying fields that are too small to fit OTR_TYPE
		 saves work needed to walk them for no benefit.
		 Because of the way the bases are packed into a class, the
		 field's size may be smaller than type size, so it needs
		 to be done with a care.  */
		
	      if (pos <= (unsigned HOST_WIDE_INT)cur_offset
		  && (pos + size) >= (unsigned HOST_WIDE_INT)cur_offset
				     + POINTER_SIZE
		  && (!otr_type
		      || !TYPE_SIZE (TREE_TYPE (fld))
		      || !tree_fits_shwi_p (TYPE_SIZE (TREE_TYPE (fld)))
		      || (pos + tree_to_uhwi (TYPE_SIZE (TREE_TYPE (fld))))
			  >= cur_offset + otr_type_size))
		break;
	    }

	  if (!fld)
	    goto no_useful_type_info;

	  type = TYPE_MAIN_VARIANT (TREE_TYPE (fld));
	  cur_offset -= pos;
	  /* DECL_ARTIFICIAL represents a basetype.  */
	  if (!DECL_ARTIFICIAL (fld))
	    {
	      if (!speculative)
		{
		  outer_type = type;
		  offset = cur_offset;
		  /* As soon as we se an field containing the type,
		     we know we are not looking for derivations.  */
		  maybe_derived_type = false;
		}
	      else
		{
		  speculative_outer_type = type;
		  speculative_offset = cur_offset;
		  speculative_maybe_derived_type = false;
		}
	    }
	  else if (!consider_bases)
	    goto no_useful_type_info;
	}
      else if (TREE_CODE (type) == ARRAY_TYPE)
	{
	  tree subtype = TYPE_MAIN_VARIANT (TREE_TYPE (type));

	  /* Give up if we don't know array field size.
	     Also give up on non-polymorphic types as they are used
	     as buffers for placement new.  */
	  if (!TYPE_SIZE (subtype)
	      || !tree_fits_shwi_p (TYPE_SIZE (subtype))
	      || tree_to_shwi (TYPE_SIZE (subtype)) <= 0
	      || !contains_polymorphic_type_p (subtype))
	    goto no_useful_type_info;

	  HOST_WIDE_INT new_offset = cur_offset % tree_to_shwi (TYPE_SIZE (subtype));

	  /* We may see buffer for placement new.  In this case the expected type
	     can be bigger than the subtype.  */
	  if (TYPE_SIZE (subtype)
	      && (cur_offset + otr_type_size
		  > tree_to_uhwi (TYPE_SIZE (subtype))))
	    goto no_useful_type_info;

	  cur_offset = new_offset;
	  type = TYPE_MAIN_VARIANT (subtype);
	  if (!speculative)
	    {
	      outer_type = type;
	      offset = cur_offset;
	      maybe_derived_type = false;
	    }
	  else
	    {
	      speculative_outer_type = type;
	      speculative_offset = cur_offset;
	      speculative_maybe_derived_type = false;
	    }
	}
      /* Give up on anything else.  */
      else
	{
no_useful_type_info:
	  if (maybe_derived_type && !speculative
	      && TREE_CODE (outer_type) == RECORD_TYPE
	      && TREE_CODE (otr_type) == RECORD_TYPE
	      && TYPE_BINFO (otr_type)
	      && !offset
	      && get_binfo_at_offset (TYPE_BINFO (otr_type), 0, outer_type))
	    {
	      clear_outer_type (otr_type);
	      if (!speculative_outer_type
		  || !speculation_consistent_p (speculative_outer_type,
						speculative_offset,
					        speculative_maybe_derived_type,
						otr_type))
		clear_speculation ();
	      if (speculative_outer_type)
		{
		  speculative = true;
		  type = speculative_outer_type;
		  cur_offset = speculative_offset;
		}
	      else
		return true;
	    }
	  /* We found no way to embedd EXPECTED_TYPE in TYPE.
	     We still permit two special cases - placement new and
	     the case of variadic types containing themselves.  */
	  if (!speculative
	      && consider_placement_new
	      && (size_unknown || !type || maybe_derived_type
		  || possible_placement_new (type, otr_type, cur_offset)))
	    {
	      /* In these weird cases we want to accept the context.
		 In non-speculative run we have no useful outer_type info
		 (TODO: we may eventually want to record upper bound on the
		  type size that can be used to prune the walk),
		 but we still want to consider speculation that may
		 give useful info.  */
	      if (!speculative)
		{
		  clear_outer_type (otr_type);
		  if (!speculative_outer_type
		      || !speculation_consistent_p (speculative_outer_type,
						    speculative_offset,
						    speculative_maybe_derived_type,
						    otr_type))
		    clear_speculation ();
		  if (speculative_outer_type)
		    {
		      speculative = true;
		      type = speculative_outer_type;
		      cur_offset = speculative_offset;
		    }
		  else
		    return true;
		}
	      else
		{
		  clear_speculation ();
	          return true;
		}
	    }
	  else
	    {
	      clear_speculation ();
	      if (speculative)
		return true;
	      clear_outer_type (otr_type);
	      invalid = true; 
	      return false;
	    }
	}
    }
}

/* Return true if OUTER_TYPE contains OTR_TYPE at OFFSET.
   CONSIDER_PLACEMENT_NEW makes function to accept cases where OTR_TYPE can
   be built within OUTER_TYPE by means of placement new.  CONSIDER_BASES makes
   function to accept cases where OTR_TYPE appears as base of OUTER_TYPE or as
   base of one of fields of OUTER_TYPE.  */

static bool
contains_type_p (tree outer_type, HOST_WIDE_INT offset,
		 tree otr_type,
		 bool consider_placement_new,
		 bool consider_bases)
{
  ipa_polymorphic_call_context context;

  /* Check that type is within range.  */
  if (offset < 0)
    return false;

  /* PR ipa/71207
     As OUTER_TYPE can be a type which has a diamond virtual inheritance,
     it's not necessary that INNER_TYPE will fit within OUTER_TYPE with
     a given offset.  It can happen that INNER_TYPE also contains a base object,
     however it would point to the same instance in the OUTER_TYPE.  */

  context.offset = offset;
  context.outer_type = TYPE_MAIN_VARIANT (outer_type);
  context.maybe_derived_type = false;
  context.dynamic = false;
  return context.restrict_to_inner_class (otr_type, consider_placement_new,
					  consider_bases);
}


/* Return a FUNCTION_DECL if FN represent a constructor or destructor.
   If CHECK_CLONES is true, also check for clones of ctor/dtors.  */

tree
polymorphic_ctor_dtor_p (tree fn, bool check_clones)
{
  if (TREE_CODE (TREE_TYPE (fn)) != METHOD_TYPE
      || (!DECL_CXX_CONSTRUCTOR_P (fn) && !DECL_CXX_DESTRUCTOR_P (fn)))
    {
      if (!check_clones)
	return NULL_TREE;

      /* Watch for clones where we constant propagated the first
	 argument (pointer to the instance).  */
      fn = DECL_ABSTRACT_ORIGIN (fn);
      if (!fn
	  || TREE_CODE (TREE_TYPE (fn)) != METHOD_TYPE
	  || (!DECL_CXX_CONSTRUCTOR_P (fn) && !DECL_CXX_DESTRUCTOR_P (fn)))
	return NULL_TREE;
    }

  if (flags_from_decl_or_type (fn) & (ECF_PURE | ECF_CONST))
    return NULL_TREE;

  return fn;
}

/* Return a FUNCTION_DECL if BLOCK represents a constructor or destructor.
   If CHECK_CLONES is true, also check for clones of ctor/dtors.  */

tree
inlined_polymorphic_ctor_dtor_block_p (tree block, bool check_clones)
{
  tree fn = block_ultimate_origin (block);
  if (fn == NULL || TREE_CODE (fn) != FUNCTION_DECL)
    return NULL_TREE;

  return polymorphic_ctor_dtor_p (fn, check_clones);
}


/* We know that the instance is stored in variable or parameter
   (not dynamically allocated) and we want to disprove the fact
   that it may be in construction at invocation of CALL.

   BASE represents memory location where instance is stored.
   If BASE is NULL, it is assumed to be global memory.
   OUTER_TYPE is known type of the instance or NULL if not
   known.

   For the variable to be in construction we actually need to
   be in constructor of corresponding global variable or
   the inline stack of CALL must contain the constructor.
   Check this condition.  This check works safely only before
   IPA passes, because inline stacks may become out of date
   later.  */

bool
decl_maybe_in_construction_p (tree base, tree outer_type,
			      gimple *call, tree function)
{
  if (outer_type)
    outer_type = TYPE_MAIN_VARIANT (outer_type);
  gcc_assert (!base || DECL_P (base));

  /* After inlining the code unification optimizations may invalidate
     inline stacks.  Also we need to give up on global variables after
     IPA, because addresses of these may have been propagated to their
     constructors.  */
  if (DECL_STRUCT_FUNCTION (function)->after_inlining)
    return true;

  /* Pure functions can not do any changes on the dynamic type;
     that require writting to memory.  */
  if ((!base || !auto_var_in_fn_p (base, function))
      && flags_from_decl_or_type (function) & (ECF_PURE | ECF_CONST))
    return false;

  bool check_clones = !base || is_global_var (base);
  for (tree block = gimple_block (call); block && TREE_CODE (block) == BLOCK;
       block = BLOCK_SUPERCONTEXT (block))
    if (tree fn = inlined_polymorphic_ctor_dtor_block_p (block, check_clones))
      {
	tree type = TYPE_METHOD_BASETYPE (TREE_TYPE (fn));

	if (!outer_type || !types_odr_comparable (type, outer_type))
	  {
	    if (TREE_CODE (type) == RECORD_TYPE
		&& TYPE_BINFO (type)
		&& polymorphic_type_binfo_p (TYPE_BINFO (type)))
	      return true;
	  }
 	else if (types_same_for_odr (type, outer_type))
	  return true;
      }

  if (!base || (VAR_P (base) && is_global_var (base)))
    {
      if (TREE_CODE (TREE_TYPE (function)) != METHOD_TYPE
	  || (!DECL_CXX_CONSTRUCTOR_P (function)
	      && !DECL_CXX_DESTRUCTOR_P (function)))
	{
	  if (!DECL_ABSTRACT_ORIGIN (function))
	    return false;
	  /* Watch for clones where we constant propagated the first
	     argument (pointer to the instance).  */
	  function = DECL_ABSTRACT_ORIGIN (function);
	  if (!function
	      || TREE_CODE (TREE_TYPE (function)) != METHOD_TYPE
	      || (!DECL_CXX_CONSTRUCTOR_P (function)
		  && !DECL_CXX_DESTRUCTOR_P (function)))
	    return false;
	}
      tree type = TYPE_METHOD_BASETYPE (TREE_TYPE (function));
      if (!outer_type || !types_odr_comparable (type, outer_type))
	{
	  if (TREE_CODE (type) == RECORD_TYPE
	      && TYPE_BINFO (type)
	      && polymorphic_type_binfo_p (TYPE_BINFO (type)))
	    return true;
	}
      else if (types_same_for_odr (type, outer_type))
	return true;
    }
  return false;
}

/* Dump human readable context to F.  If NEWLINE is true, it will be terminated
   by a newline.  */

void
ipa_polymorphic_call_context::dump (FILE *f, bool newline) const
{
  fprintf (f, "    ");
  if (invalid)
    fprintf (f, "Call is known to be undefined");
  else
    {
      if (useless_p ())
	fprintf (f, "nothing known");
      if (outer_type || offset)
	{
	  fprintf (f, "Outer type%s:", dynamic ? " (dynamic)":"");
	  print_generic_expr (f, outer_type, TDF_SLIM);
	  if (maybe_derived_type)
	    fprintf (f, " (or a derived type)");
	  if (maybe_in_construction)
	    fprintf (f, " (maybe in construction)");
	  fprintf (f, " offset " HOST_WIDE_INT_PRINT_DEC,
		   offset);
	}
      if (speculative_outer_type)
	{
	  if (outer_type || offset)
	    fprintf (f, " ");
	  fprintf (f, "Speculative outer type:");
	  print_generic_expr (f, speculative_outer_type, TDF_SLIM);
	  if (speculative_maybe_derived_type)
	    fprintf (f, " (or a derived type)");
	  fprintf (f, " at offset " HOST_WIDE_INT_PRINT_DEC,
		   speculative_offset);
	}
    }
  if (newline)
    fprintf(f, "\n");
}

/* Print context to stderr.  */

void
ipa_polymorphic_call_context::debug () const
{
  dump (stderr);
}

/* Stream out the context to OB.  */

void
ipa_polymorphic_call_context::stream_out (struct output_block *ob) const
{
  struct bitpack_d bp = bitpack_create (ob->main_stream);

  bp_pack_value (&bp, invalid, 1);
  bp_pack_value (&bp, maybe_in_construction, 1);
  bp_pack_value (&bp, maybe_derived_type, 1);
  bp_pack_value (&bp, speculative_maybe_derived_type, 1);
  bp_pack_value (&bp, dynamic, 1);
  bp_pack_value (&bp, outer_type != NULL, 1);
  bp_pack_value (&bp, offset != 0, 1);
  bp_pack_value (&bp, speculative_outer_type != NULL, 1);
  streamer_write_bitpack (&bp);

  if (outer_type != NULL)
    stream_write_tree (ob, outer_type, true);
  if (offset)
    streamer_write_hwi (ob, offset);
  if (speculative_outer_type != NULL)
    {
      stream_write_tree (ob, speculative_outer_type, true);
      streamer_write_hwi (ob, speculative_offset);
    }
  else
    gcc_assert (!speculative_offset);
}

/* Stream in the context from IB and DATA_IN.  */

void
ipa_polymorphic_call_context::stream_in (struct lto_input_block *ib,
					 struct data_in *data_in)
{
  struct bitpack_d bp = streamer_read_bitpack (ib);

  invalid = bp_unpack_value (&bp, 1);
  maybe_in_construction = bp_unpack_value (&bp, 1);
  maybe_derived_type = bp_unpack_value (&bp, 1);
  speculative_maybe_derived_type = bp_unpack_value (&bp, 1);
  dynamic = bp_unpack_value (&bp, 1);
  bool outer_type_p = bp_unpack_value (&bp, 1);
  bool offset_p = bp_unpack_value (&bp, 1);
  bool speculative_outer_type_p = bp_unpack_value (&bp, 1);

  if (outer_type_p)
    outer_type = stream_read_tree (ib, data_in);
  else
    outer_type = NULL;
  if (offset_p)
    offset = (HOST_WIDE_INT) streamer_read_hwi (ib);
  else
    offset = 0;
  if (speculative_outer_type_p)
    {
      speculative_outer_type = stream_read_tree (ib, data_in);
      speculative_offset = (HOST_WIDE_INT) streamer_read_hwi (ib);
    }
  else
    {
      speculative_outer_type = NULL;
      speculative_offset = 0;
    }
}

/* Proudce polymorphic call context for call method of instance
   that is located within BASE (that is assumed to be a decl) at offset OFF. */

void
ipa_polymorphic_call_context::set_by_decl (tree base, HOST_WIDE_INT off)
{
  gcc_assert (DECL_P (base));
  clear_speculation ();

  if (!contains_polymorphic_type_p (TREE_TYPE (base)))
    {
      clear_outer_type ();
      offset = off;
      return;
    }
  outer_type = TYPE_MAIN_VARIANT (TREE_TYPE (base));
  offset = off;
  /* Make very conservative assumption that all objects
     may be in construction. 
 
     It is up to caller to revisit this via
     get_dynamic_type or decl_maybe_in_construction_p.  */
  maybe_in_construction = true;
  maybe_derived_type = false;
  dynamic = false;
}

/* CST is an invariant (address of decl), try to get meaningful
   polymorphic call context for polymorphic call of method 
   if instance of OTR_TYPE that is located at offset OFF of this invariant.
   Return FALSE if nothing meaningful can be found.  */

bool
ipa_polymorphic_call_context::set_by_invariant (tree cst,
						tree otr_type,
						HOST_WIDE_INT off)
{
  poly_int64 offset2, size, max_size;
  bool reverse;
  tree base;

  invalid = false;
  off = 0;
  clear_outer_type (otr_type);

  if (TREE_CODE (cst) != ADDR_EXPR)
    return false;

  cst = TREE_OPERAND (cst, 0);
  base = get_ref_base_and_extent (cst, &offset2, &size, &max_size, &reverse);
  if (!DECL_P (base) || must_eq (max_size, -1) || may_ne (max_size, size))
    return false;

  /* Only type inconsistent programs can have otr_type that is
     not part of outer type.  */
  if (otr_type && !contains_type_p (TREE_TYPE (base), off, otr_type))
    return false;

  set_by_decl (base, off);
  return true;
}

/* See if OP is SSA name initialized as a copy or by single assignment.
   If so, walk the SSA graph up.  Because simple PHI conditional is considered
   copy, GLOBAL_VISITED may be used to avoid infinite loop walking the SSA
   graph.  */

static tree
walk_ssa_copies (tree op, hash_set<tree> **global_visited = NULL)
{
  hash_set <tree> *visited = NULL;
  STRIP_NOPS (op);
  while (TREE_CODE (op) == SSA_NAME
	 && !SSA_NAME_IS_DEFAULT_DEF (op)
	 /* We might be called via fold_stmt during cfgcleanup where
	    SSA form need not be up-to-date.  */
	 && !name_registered_for_update_p (op) 
	 && (gimple_assign_single_p (SSA_NAME_DEF_STMT (op))
	     || gimple_code (SSA_NAME_DEF_STMT (op)) == GIMPLE_PHI))
    {
      if (global_visited)
	{
	  if (!*global_visited)
	    *global_visited = new hash_set<tree>;
	  if ((*global_visited)->add (op))
	    goto done;
	}	
      else
	{
	  if (!visited)
	    visited = new hash_set<tree>;
	  if (visited->add (op))
	    goto done;
	}
      /* Special case
	 if (ptr == 0)
	   ptr = 0;
	 else
	   ptr = ptr.foo;
	 This pattern is implicitly produced for casts to non-primary
	 bases.  When doing context analysis, we do not really care
	 about the case pointer is NULL, because the call will be
	 undefined anyway.  */
      if (gimple_code (SSA_NAME_DEF_STMT (op)) == GIMPLE_PHI)
	{
	  gimple *phi = SSA_NAME_DEF_STMT (op);

	  if (gimple_phi_num_args (phi) > 2)
	    goto done;
	  if (gimple_phi_num_args (phi) == 1)
	    op = gimple_phi_arg_def (phi, 0);
	  else if (integer_zerop (gimple_phi_arg_def (phi, 0)))
	    op = gimple_phi_arg_def (phi, 1);
	  else if (integer_zerop (gimple_phi_arg_def (phi, 1)))
	    op = gimple_phi_arg_def (phi, 0);
	  else
	    goto done;
	}
      else
	{
	  if (gimple_assign_load_p (SSA_NAME_DEF_STMT (op)))
	    goto done;
	  op = gimple_assign_rhs1 (SSA_NAME_DEF_STMT (op));
	}
      STRIP_NOPS (op);
    }
done:
  if (visited)
    delete (visited);
  return op;
}

/* Create polymorphic call context from IP invariant CST.
   This is typically &global_var.
   OTR_TYPE specify type of polymorphic call or NULL if unknown, OFF
   is offset of call.  */

ipa_polymorphic_call_context::ipa_polymorphic_call_context (tree cst,
							    tree otr_type,
							    HOST_WIDE_INT off)
{
  clear_speculation ();
  set_by_invariant (cst, otr_type, off);
}

/* Build context for pointer REF contained in FNDECL at statement STMT.
   if INSTANCE is non-NULL, return pointer to the object described by
   the context or DECL where context is contained in.  */

ipa_polymorphic_call_context::ipa_polymorphic_call_context (tree fndecl,
							    tree ref,
							    gimple *stmt,
							    tree *instance)
{
  tree otr_type = NULL;
  tree base_pointer;
  hash_set <tree> *visited = NULL;

  if (TREE_CODE (ref) == OBJ_TYPE_REF)
    {
      otr_type = obj_type_ref_class (ref);
      base_pointer = OBJ_TYPE_REF_OBJECT (ref);
    }
  else
    base_pointer = ref;

  /* Set up basic info in case we find nothing interesting in the analysis.  */
  clear_speculation ();
  clear_outer_type (otr_type);
  invalid = false;

  /* Walk SSA for outer object.  */
  while (true)
    {
      base_pointer = walk_ssa_copies (base_pointer, &visited);
      if (TREE_CODE (base_pointer) == ADDR_EXPR)
	{
	  HOST_WIDE_INT offset2, size;
	  bool reverse;
	  tree base
	    = get_ref_base_and_extent_hwi (TREE_OPERAND (base_pointer, 0),
					   &offset2, &size, &reverse);
	  if (!base)
	    break;

	  combine_speculation_with (TYPE_MAIN_VARIANT (TREE_TYPE (base)),
				    offset + offset2,
				    true,
				    NULL /* Do not change outer type.  */);

	  /* If this is a varying address, punt.  */
	  if (TREE_CODE (base) == MEM_REF || DECL_P (base))
	    {
	      /* We found dereference of a pointer.  Type of the pointer
		 and MEM_REF is meaningless, but we can look futher.  */
	      offset_int mem_offset;
	      if (TREE_CODE (base) == MEM_REF
		  && mem_ref_offset (base).is_constant (&mem_offset))
		{
		  offset_int o = mem_ref_offset (base) * BITS_PER_UNIT;
		  o += offset;
		  o += offset2;
		  if (!wi::fits_shwi_p (o))
		    break;
		  base_pointer = TREE_OPERAND (base, 0);
<<<<<<< HEAD
		  offset
		    += offset2 + mem_offset.to_short_addr () * BITS_PER_UNIT;
=======
		  offset = o.to_shwi ();
>>>>>>> 16316b61
		  outer_type = NULL;
		}
	      /* We found base object.  In this case the outer_type
		 is known.  */
	      else if (DECL_P (base))
		{
		  if (visited)
		    delete (visited);
		  /* Only type inconsistent programs can have otr_type that is
		     not part of outer type.  */
		  if (otr_type
		      && !contains_type_p (TREE_TYPE (base),
					   offset + offset2, otr_type))
		    {
		      invalid = true;
		      if (instance)
			*instance = base_pointer;
		      return;
		    }
		  set_by_decl (base, offset + offset2);
		  if (outer_type && maybe_in_construction && stmt)
		    maybe_in_construction
		     = decl_maybe_in_construction_p (base,
						     outer_type,
						     stmt,
						     fndecl);
		  if (instance)
		    *instance = base;
		  return;
		}
	      else
		break;
	    }
	  else
	    break;
	}
      else if (TREE_CODE (base_pointer) == POINTER_PLUS_EXPR
	       && TREE_CODE (TREE_OPERAND (base_pointer, 1)) == INTEGER_CST)
	{
	  offset_int o = offset_int::from (TREE_OPERAND (base_pointer, 1),
					   SIGNED);
	  o *= BITS_PER_UNIT;
	  o += offset;
	  if (!wi::fits_shwi_p (o))
	    break;
	  offset = o.to_shwi ();
	  base_pointer = TREE_OPERAND (base_pointer, 0);
	}
      else
	break;
    }

  if (visited)
    delete (visited);

  /* Try to determine type of the outer object.  */
  if (TREE_CODE (base_pointer) == SSA_NAME
      && SSA_NAME_IS_DEFAULT_DEF (base_pointer)
      && TREE_CODE (SSA_NAME_VAR (base_pointer)) == PARM_DECL)
    {
      /* See if parameter is THIS pointer of a method.  */
      if (TREE_CODE (TREE_TYPE (fndecl)) == METHOD_TYPE
	  && SSA_NAME_VAR (base_pointer) == DECL_ARGUMENTS (fndecl))
	{
	  outer_type
	     = TYPE_MAIN_VARIANT (TREE_TYPE (TREE_TYPE (base_pointer)));
	  gcc_assert (TREE_CODE (outer_type) == RECORD_TYPE
		      || TREE_CODE (outer_type) == UNION_TYPE);

	  /* Dynamic casting has possibly upcasted the type
	     in the hiearchy.  In this case outer type is less
	     informative than inner type and we should forget
	     about it.  */
	  if ((otr_type
	       && !contains_type_p (outer_type, offset,
				    otr_type))
	      || !contains_polymorphic_type_p (outer_type))
	    {
	      outer_type = NULL;
	      if (instance)
		*instance = base_pointer;
	      return;
	    }

	  dynamic = true;

	  /* If the function is constructor or destructor, then
	     the type is possibly in construction, but we know
	     it is not derived type.  */
	  if (DECL_CXX_CONSTRUCTOR_P (fndecl)
	      || DECL_CXX_DESTRUCTOR_P (fndecl))
	    {
	      maybe_in_construction = true;
	      maybe_derived_type = false;
	    }
	  else
	    {
	      maybe_derived_type = true;
	      maybe_in_construction = false;
	    }
	  if (instance)
	    *instance = base_pointer;
	  return;
	}
      /* Non-PODs passed by value are really passed by invisible
	 reference.  In this case we also know the type of the
	 object.  */
      if (DECL_BY_REFERENCE (SSA_NAME_VAR (base_pointer)))
	{
	  outer_type
	     = TYPE_MAIN_VARIANT (TREE_TYPE (TREE_TYPE (base_pointer)));
	  /* Only type inconsistent programs can have otr_type that is
	     not part of outer type.  */
	  if (otr_type && !contains_type_p (outer_type, offset,
					    otr_type))
	    { 
	      invalid = true;
	      if (instance)
		*instance = base_pointer;
	      return;
	    }
	  /* Non-polymorphic types have no interest for us.  */
	  else if (!otr_type && !contains_polymorphic_type_p (outer_type))
	    {
	      outer_type = NULL;
	      if (instance)
		*instance = base_pointer;
	      return;
	    }
	  maybe_derived_type = false;
	  maybe_in_construction = false;
	  if (instance)
	    *instance = base_pointer;
	  return;
	}
    }

  tree base_type = TREE_TYPE (base_pointer);

  if (TREE_CODE (base_pointer) == SSA_NAME
      && SSA_NAME_IS_DEFAULT_DEF (base_pointer)
      && !(TREE_CODE (SSA_NAME_VAR (base_pointer)) == PARM_DECL
	   || TREE_CODE (SSA_NAME_VAR (base_pointer)) == RESULT_DECL))
    {
      invalid = true;
      if (instance)
	*instance = base_pointer;
      return;
    }
  if (TREE_CODE (base_pointer) == SSA_NAME
      && SSA_NAME_DEF_STMT (base_pointer)
      && gimple_assign_single_p (SSA_NAME_DEF_STMT (base_pointer)))
    base_type = TREE_TYPE (gimple_assign_rhs1
			    (SSA_NAME_DEF_STMT (base_pointer)));
 
  if (base_type && POINTER_TYPE_P (base_type))
    combine_speculation_with (TYPE_MAIN_VARIANT (TREE_TYPE (base_type)),
			      offset,
			      true, NULL /* Do not change type here */);
  /* TODO: There are multiple ways to derive a type.  For instance
     if BASE_POINTER is passed to an constructor call prior our refernece.
     We do not make this type of flow sensitive analysis yet.  */
  if (instance)
    *instance = base_pointer;
  return;
}

/* Structure to be passed in between detect_type_change and
   check_stmt_for_type_change.  */

struct type_change_info
{
  /* Offset into the object where there is the virtual method pointer we are
     looking for.  */
  HOST_WIDE_INT offset;
  /* The declaration or SSA_NAME pointer of the base that we are checking for
     type change.  */
  tree instance;
  /* The reference to virtual table pointer used.  */
  tree vtbl_ptr_ref;
  tree otr_type;
  /* If we actually can tell the type that the object has changed to, it is
     stored in this field.  Otherwise it remains NULL_TREE.  */
  tree known_current_type;
  HOST_WIDE_INT known_current_offset;

  /* Set to nonzero if we possibly missed some dynamic type changes and we
     should consider the set to be speculative.  */
  unsigned speculative;

  /* Set to true if dynamic type change has been detected.  */
  bool type_maybe_changed;
  /* Set to true if multiple types have been encountered.  known_current_type
     must be disregarded in that case.  */
  bool multiple_types_encountered;
  bool seen_unanalyzed_store;
};

/* Return true if STMT is not call and can modify a virtual method table pointer.
   We take advantage of fact that vtable stores must appear within constructor
   and destructor functions.  */

static bool
noncall_stmt_may_be_vtbl_ptr_store (gimple *stmt)
{
  if (is_gimple_assign (stmt))
    {
      tree lhs = gimple_assign_lhs (stmt);

      if (gimple_clobber_p (stmt))
	return false;
      if (!AGGREGATE_TYPE_P (TREE_TYPE (lhs)))
	{
	  if (flag_strict_aliasing
	      && !POINTER_TYPE_P (TREE_TYPE (lhs)))
	    return false;

	  if (TREE_CODE (lhs) == COMPONENT_REF
	      && !DECL_VIRTUAL_P (TREE_OPERAND (lhs, 1)))
	    return false;
	  /* In the future we might want to use get_base_ref_and_offset to find
	     if there is a field corresponding to the offset and if so, proceed
	     almost like if it was a component ref.  */
	}
    }

  /* Code unification may mess with inline stacks.  */
  if (cfun->after_inlining)
    return true;

  /* Walk the inline stack and watch out for ctors/dtors.
     TODO: Maybe we can require the store to appear in toplevel
     block of CTOR/DTOR.  */
  for (tree block = gimple_block (stmt); block && TREE_CODE (block) == BLOCK;
       block = BLOCK_SUPERCONTEXT (block))
    if (BLOCK_ABSTRACT_ORIGIN (block)
	&& TREE_CODE (block_ultimate_origin (block)) == FUNCTION_DECL)
      return inlined_polymorphic_ctor_dtor_block_p (block, false);
  return (TREE_CODE (TREE_TYPE (current_function_decl)) == METHOD_TYPE
	  && (DECL_CXX_CONSTRUCTOR_P (current_function_decl)
	      || DECL_CXX_DESTRUCTOR_P (current_function_decl)));
}

/* If STMT can be proved to be an assignment to the virtual method table
   pointer of ANALYZED_OBJ and the type associated with the new table
   identified, return the type.  Otherwise return NULL_TREE if type changes
   in unknown way or ERROR_MARK_NODE if type is unchanged.  */

static tree
extr_type_from_vtbl_ptr_store (gimple *stmt, struct type_change_info *tci,
			       HOST_WIDE_INT *type_offset)
{
  poly_int64 offset, size, max_size;
  tree lhs, rhs, base;
  bool reverse;

  if (!gimple_assign_single_p (stmt))
    return NULL_TREE;

  lhs = gimple_assign_lhs (stmt);
  rhs = gimple_assign_rhs1 (stmt);
  if (TREE_CODE (lhs) != COMPONENT_REF
      || !DECL_VIRTUAL_P (TREE_OPERAND (lhs, 1)))
     {
	if (dump_file)
	  fprintf (dump_file, "  LHS is not virtual table.\n");
	return NULL_TREE;
     }

  if (tci->vtbl_ptr_ref && operand_equal_p (lhs, tci->vtbl_ptr_ref, 0))
    ;
  else
    {
      base = get_ref_base_and_extent (lhs, &offset, &size, &max_size, &reverse);
      if (DECL_P (tci->instance))
	{
	  if (base != tci->instance)
	    {
	      if (dump_file)
		{
		  fprintf (dump_file, "    base:");
		  print_generic_expr (dump_file, base, TDF_SLIM);
		  fprintf (dump_file, " does not match instance:");
		  print_generic_expr (dump_file, tci->instance, TDF_SLIM);
		  fprintf (dump_file, "\n");
		}
	      return NULL_TREE;
	    }
	}
      else if (TREE_CODE (base) == MEM_REF)
	{
	  if (!operand_equal_p (tci->instance, TREE_OPERAND (base, 0), 0))
	    {
	      if (dump_file)
		{
		  fprintf (dump_file, "    base mem ref:");
		  print_generic_expr (dump_file, base, TDF_SLIM);
		  fprintf (dump_file, " does not match instance:");
		  print_generic_expr (dump_file, tci->instance, TDF_SLIM);
		  fprintf (dump_file, "\n");
		}
	      return NULL_TREE;
	    }
	  if (!integer_zerop (TREE_OPERAND (base, 1)))
	    {
	      if (!tree_fits_shwi_p (TREE_OPERAND (base, 1)))
		{
		  if (dump_file)
		    {
		      fprintf (dump_file, "    base mem ref:");
		      print_generic_expr (dump_file, base, TDF_SLIM);
		      fprintf (dump_file, " has non-representable offset:");
		      print_generic_expr (dump_file, tci->instance, TDF_SLIM);
		      fprintf (dump_file, "\n");
		    }
		  return NULL_TREE;
		}
	      else
	        offset += tree_to_shwi (TREE_OPERAND (base, 1)) * BITS_PER_UNIT;
	    }
	}
      else if (!operand_equal_p (tci->instance, base, 0)
	       || tci->offset)
	{
	  if (dump_file)
	    {
	      fprintf (dump_file, "    base:");
	      print_generic_expr (dump_file, base, TDF_SLIM);
	      fprintf (dump_file, " does not match instance:");
	      print_generic_expr (dump_file, tci->instance, TDF_SLIM);
	      fprintf (dump_file, " with offset %i\n", (int)tci->offset);
	    }
	  return tci->offset > POINTER_SIZE ? error_mark_node : NULL_TREE;
	}
      if (may_ne (offset, tci->offset)
	  || may_ne (size, POINTER_SIZE)
	  || may_ne (max_size, POINTER_SIZE))
	{
	  if (dump_file)
	    {
	      fprintf (dump_file, "    wrong offset ");
	      print_dec (offset, dump_file, SIGNED);
	      fprintf (dump_file, "!=%i or size ", (int) tci->offset);
	      print_dec (size, dump_file, SIGNED);
	      fprintf (dump_file, "\n");
	    }
	  return (must_le (offset + POINTER_SIZE, tci->offset)
		  || (may_ne (max_size, -1)
		      && must_gt (tci->offset + POINTER_SIZE,
				  offset + max_size))
		  ? error_mark_node : NULL);
	}
    }

  tree vtable;
  unsigned HOST_WIDE_INT offset2;

  if (!vtable_pointer_value_to_vtable (rhs, &vtable, &offset2))
    {
      if (dump_file)
	fprintf (dump_file, "    Failed to lookup binfo\n");
      return NULL;
    }

  tree binfo = subbinfo_with_vtable_at_offset (TYPE_BINFO (DECL_CONTEXT (vtable)),
					       offset2, vtable);
  if (!binfo)
    {
      if (dump_file)
	fprintf (dump_file, "    Construction vtable used\n");
      /* FIXME: We should suport construction contexts.  */
      return NULL;
    }
 
  *type_offset = tree_to_shwi (BINFO_OFFSET (binfo)) * BITS_PER_UNIT;
  return DECL_CONTEXT (vtable);
}

/* Record dynamic type change of TCI to TYPE.  */

static void
record_known_type (struct type_change_info *tci, tree type, HOST_WIDE_INT offset)
{
  if (dump_file)
    {
      if (type)
	{
          fprintf (dump_file, "  Recording type: ");
	  print_generic_expr (dump_file, type, TDF_SLIM);
          fprintf (dump_file, " at offset %i\n", (int)offset);
	}
     else
       fprintf (dump_file, "  Recording unknown type\n");
    }

  /* If we found a constructor of type that is not polymorphic or
     that may contain the type in question as a field (not as base),
     restrict to the inner class first to make type matching bellow
     happier.  */
  if (type
      && (offset
          || (TREE_CODE (type) != RECORD_TYPE
	      || !TYPE_BINFO (type)
	      || !polymorphic_type_binfo_p (TYPE_BINFO (type)))))
    {
      ipa_polymorphic_call_context context;

      context.offset = offset;
      context.outer_type = type;
      context.maybe_in_construction = false;
      context.maybe_derived_type = false;
      context.dynamic = true;
      /* If we failed to find the inner type, we know that the call
	 would be undefined for type produced here.  */
      if (!context.restrict_to_inner_class (tci->otr_type))
	{
	  if (dump_file)
	    fprintf (dump_file, "  Ignoring; does not contain otr_type\n");
	  return;
	}
      /* Watch for case we reached an POD type and anticipate placement
	 new.  */
      if (!context.maybe_derived_type)
	{
          type = context.outer_type;
          offset = context.offset;
	}
    }
  if (tci->type_maybe_changed
      && (!types_same_for_odr (type, tci->known_current_type)
	  || offset != tci->known_current_offset))
    tci->multiple_types_encountered = true;
  tci->known_current_type = TYPE_MAIN_VARIANT (type);
  tci->known_current_offset = offset;
  tci->type_maybe_changed = true;
}


/* The maximum number of may-defs we visit when looking for a must-def
   that changes the dynamic type in check_stmt_for_type_change.  Tuned
   after the PR12392 testcase which unlimited spends 40% time within
   these alias walks and 8% with the following limit.  */

static inline bool
csftc_abort_walking_p (unsigned speculative)
{
  unsigned max = PARAM_VALUE (PARAM_MAX_SPECULATIVE_DEVIRT_MAYDEFS);
  return speculative > max ? true : false;
}

/* Callback of walk_aliased_vdefs and a helper function for
   detect_type_change to check whether a particular statement may modify
   the virtual table pointer, and if possible also determine the new type of
   the (sub-)object.  It stores its result into DATA, which points to a
   type_change_info structure.  */

static bool
check_stmt_for_type_change (ao_ref *ao ATTRIBUTE_UNUSED, tree vdef, void *data)
{
  gimple *stmt = SSA_NAME_DEF_STMT (vdef);
  struct type_change_info *tci = (struct type_change_info *) data;
  tree fn;

  /* If we already gave up, just terminate the rest of walk.  */
  if (tci->multiple_types_encountered)
    return true;

  if (is_gimple_call (stmt))
    {
      if (gimple_call_flags (stmt) & (ECF_CONST | ECF_PURE))
	return false;

      /* Check for a constructor call.  */
      if ((fn = gimple_call_fndecl (stmt)) != NULL_TREE
	  && DECL_CXX_CONSTRUCTOR_P (fn)
	  && TREE_CODE (TREE_TYPE (fn)) == METHOD_TYPE
	  && gimple_call_num_args (stmt))
      {
	tree op = walk_ssa_copies (gimple_call_arg (stmt, 0));
	tree type = TYPE_METHOD_BASETYPE (TREE_TYPE (fn));
	HOST_WIDE_INT offset = 0;
	bool reverse;

	if (dump_file)
	  {
	    fprintf (dump_file, "  Checking constructor call: ");
	    print_gimple_stmt (dump_file, stmt, 0);
	  }

	/* See if THIS parameter seems like instance pointer.  */
	if (TREE_CODE (op) == ADDR_EXPR)
	  {
	    HOST_WIDE_INT size;
	    op = get_ref_base_and_extent_hwi (TREE_OPERAND (op, 0),
					      &offset, &size, &reverse);
	    if (!op)
	      {
                tci->speculative++;
	        return csftc_abort_walking_p (tci->speculative);
	      }
	    if (TREE_CODE (op) == MEM_REF)
	      {
		if (!tree_fits_shwi_p (TREE_OPERAND (op, 1)))
		  {
                    tci->speculative++;
		    return csftc_abort_walking_p (tci->speculative);
		  }
		offset += tree_to_shwi (TREE_OPERAND (op, 1))
			  * BITS_PER_UNIT;
		op = TREE_OPERAND (op, 0);
	      }
	    else if (DECL_P (op))
	      ;
	    else
	      {
                tci->speculative++;
	        return csftc_abort_walking_p (tci->speculative);
	      }
	    op = walk_ssa_copies (op);
	  }
	if (operand_equal_p (op, tci->instance, 0)
	    && TYPE_SIZE (type)
	    && TREE_CODE (TYPE_SIZE (type)) == INTEGER_CST
	    && tree_fits_shwi_p (TYPE_SIZE (type))
	    && tree_to_shwi (TYPE_SIZE (type)) + offset > tci->offset
	    /* Some inlined constructors may look as follows:
		  _3 = operator new (16);
		  MEM[(struct  &)_3] ={v} {CLOBBER};
		  MEM[(struct CompositeClass *)_3]._vptr.CompositeClass
		    = &MEM[(void *)&_ZTV14CompositeClass + 16B];
		  _7 = &MEM[(struct CompositeClass *)_3].object;
		  EmptyClass::EmptyClass (_7);

	       When determining dynamic type of _3 and because we stop at first
	       dynamic type found, we would stop on EmptyClass::EmptyClass (_7).
	       In this case the emptyclass is not even polymorphic and we miss
	       it is contained in an outer type that is polymorphic.  */

	    && (tci->offset == offset || contains_polymorphic_type_p (type)))
	  {
	    record_known_type (tci, type, tci->offset - offset);
	    return true;
	  }
      }
     /* Calls may possibly change dynamic type by placement new. Assume
        it will not happen, but make result speculative only.  */
     if (dump_file)
	{
          fprintf (dump_file, "  Function call may change dynamic type:");
	  print_gimple_stmt (dump_file, stmt, 0);
	}
     tci->speculative++;
     return csftc_abort_walking_p (tci->speculative);
   }
  /* Check for inlined virtual table store.  */
  else if (noncall_stmt_may_be_vtbl_ptr_store (stmt))
    {
      tree type;
      HOST_WIDE_INT offset = 0;
      if (dump_file)
	{
	  fprintf (dump_file, "  Checking vtbl store: ");
	  print_gimple_stmt (dump_file, stmt, 0);
	}

      type = extr_type_from_vtbl_ptr_store (stmt, tci, &offset);
      if (type == error_mark_node)
	return false;
      gcc_assert (!type || TYPE_MAIN_VARIANT (type) == type);
      if (!type)
	{
	  if (dump_file)
	    fprintf (dump_file, "  Unanalyzed store may change type.\n");
	  tci->seen_unanalyzed_store = true;
	  tci->speculative++;
	}
      else
        record_known_type (tci, type, offset);
      return true;
    }
  else
    return false;
}

/* THIS is polymorphic call context obtained from get_polymorphic_context.
   OTR_OBJECT is pointer to the instance returned by OBJ_TYPE_REF_OBJECT.
   INSTANCE is pointer to the outer instance as returned by
   get_polymorphic_context.  To avoid creation of temporary expressions,
   INSTANCE may also be an declaration of get_polymorphic_context found the
   value to be in static storage.

   If the type of instance is not fully determined
   (either OUTER_TYPE is unknown or MAYBE_IN_CONSTRUCTION/INCLUDE_DERIVED_TYPES
   is set), try to walk memory writes and find the actual construction of the
   instance.

   Return true if memory is unchanged from function entry.

   We do not include this analysis in the context analysis itself, because
   it needs memory SSA to be fully built and the walk may be expensive.
   So it is not suitable for use withing fold_stmt and similar uses.  */

bool
ipa_polymorphic_call_context::get_dynamic_type (tree instance,
						tree otr_object,
						tree otr_type,
						gimple *call)
{
  struct type_change_info tci;
  ao_ref ao;
  bool function_entry_reached = false;
  tree instance_ref = NULL;
  gimple *stmt = call;
  /* Remember OFFSET before it is modified by restrict_to_inner_class.
     This is because we do not update INSTANCE when walking inwards.  */
  HOST_WIDE_INT instance_offset = offset;
  tree instance_outer_type = outer_type;

  if (otr_type)
    otr_type = TYPE_MAIN_VARIANT (otr_type);

  /* Walk into inner type. This may clear maybe_derived_type and save us
     from useless work.  It also makes later comparsions with static type
     easier.  */
  if (outer_type && otr_type)
    {
      if (!restrict_to_inner_class (otr_type))
        return false;
    }

  if (!maybe_in_construction && !maybe_derived_type)
    return false;

  /* If we are in fact not looking at any object object or the instance is
     some placement new into a random load, give up straight away.  */
  if (TREE_CODE (instance) == MEM_REF)
    return false;

  /* We need to obtain refernce to virtual table pointer.  It is better
     to look it up in the code rather than build our own.  This require bit
     of pattern matching, but we end up verifying that what we found is
     correct. 

     What we pattern match is:

       tmp = instance->_vptr.A;   // vtbl ptr load
       tmp2 = tmp[otr_token];	  // vtable lookup
       OBJ_TYPE_REF(tmp2;instance->0) (instance);
 
     We want to start alias oracle walk from vtbl pointer load,
     but we may not be able to identify it, for example, when PRE moved the
     load around.  */

  if (gimple_code (call) == GIMPLE_CALL)
    {
      tree ref = gimple_call_fn (call);
      bool reverse;

      if (TREE_CODE (ref) == OBJ_TYPE_REF)
	{
	  ref = OBJ_TYPE_REF_EXPR (ref);
	  ref = walk_ssa_copies (ref);

	  /* If call target is already known, no need to do the expensive
 	     memory walk.  */
	  if (is_gimple_min_invariant (ref))
	    return false;

	  /* Check if definition looks like vtable lookup.  */
	  if (TREE_CODE (ref) == SSA_NAME
	      && !SSA_NAME_IS_DEFAULT_DEF (ref)
	      && gimple_assign_load_p (SSA_NAME_DEF_STMT (ref))
	      && TREE_CODE (gimple_assign_rhs1
			     (SSA_NAME_DEF_STMT (ref))) == MEM_REF)
	    {
	      ref = get_base_address
		     (TREE_OPERAND (gimple_assign_rhs1
				     (SSA_NAME_DEF_STMT (ref)), 0));
	      ref = walk_ssa_copies (ref);
	      /* Find base address of the lookup and see if it looks like
		 vptr load.  */
	      if (TREE_CODE (ref) == SSA_NAME
		  && !SSA_NAME_IS_DEFAULT_DEF (ref)
		  && gimple_assign_load_p (SSA_NAME_DEF_STMT (ref)))
		{
		  HOST_WIDE_INT offset2, size;
		  tree ref_exp = gimple_assign_rhs1 (SSA_NAME_DEF_STMT (ref));
		  tree base_ref
		    = get_ref_base_and_extent_hwi (ref_exp, &offset2,
						   &size, &reverse);

		  /* Finally verify that what we found looks like read from
		     OTR_OBJECT or from INSTANCE with offset OFFSET.  */
		  if (base_ref
		      && ((TREE_CODE (base_ref) == MEM_REF
		           && ((offset2 == instance_offset
		                && TREE_OPERAND (base_ref, 0) == instance)
			       || (!offset2
				   && TREE_OPERAND (base_ref, 0)
				      == otr_object)))
			  || (DECL_P (instance) && base_ref == instance
			      && offset2 == instance_offset)))
		    {
		      stmt = SSA_NAME_DEF_STMT (ref);
		      instance_ref = ref_exp;
		    }
		}
	    }
	}
    }
 
  /* If we failed to look up the reference in code, build our own.  */
  if (!instance_ref)
    {
      /* If the statement in question does not use memory, we can't tell
	 anything.  */
      if (!gimple_vuse (stmt))
	return false;
      ao_ref_init_from_ptr_and_size (&ao, otr_object, NULL);
    }
  else
  /* Otherwise use the real reference.  */
    ao_ref_init (&ao, instance_ref);

  /* We look for vtbl pointer read.  */
  ao.size = POINTER_SIZE;
  ao.max_size = ao.size;
  /* We are looking for stores to vptr pointer within the instance of
     outer type.
     TODO: The vptr pointer type is globally known, we probably should
     keep it and do that even when otr_type is unknown.  */
  if (otr_type)
    {
      ao.base_alias_set
	= get_alias_set (outer_type ? outer_type : otr_type);
      ao.ref_alias_set
        = get_alias_set (TREE_TYPE (BINFO_VTABLE (TYPE_BINFO (otr_type))));
    }

  if (dump_file)
    {
      fprintf (dump_file, "Determining dynamic type for call: ");
      print_gimple_stmt (dump_file, call, 0);
      fprintf (dump_file, "  Starting walk at: ");
      print_gimple_stmt (dump_file, stmt, 0);
      fprintf (dump_file, "  instance pointer: ");
      print_generic_expr (dump_file, otr_object, TDF_SLIM);
      fprintf (dump_file, "  Outer instance pointer: ");
      print_generic_expr (dump_file, instance, TDF_SLIM);
      fprintf (dump_file, " offset: %i (bits)", (int)instance_offset);
      fprintf (dump_file, " vtbl reference: ");
      print_generic_expr (dump_file, instance_ref, TDF_SLIM);
      fprintf (dump_file, "\n");
    }

  tci.offset = instance_offset;
  tci.instance = instance;
  tci.vtbl_ptr_ref = instance_ref;
  tci.known_current_type = NULL_TREE;
  tci.known_current_offset = 0;
  tci.otr_type = otr_type;
  tci.type_maybe_changed = false;
  tci.multiple_types_encountered = false;
  tci.speculative = 0;
  tci.seen_unanalyzed_store = false;

  walk_aliased_vdefs (&ao, gimple_vuse (stmt), check_stmt_for_type_change,
		      &tci, NULL, &function_entry_reached);

  /* If we did not find any type changing statements, we may still drop
     maybe_in_construction flag if the context already have outer type. 

     Here we make special assumptions about both constructors and
     destructors which are all the functions that are allowed to alter the
     VMT pointers.  It assumes that destructors begin with assignment into
     all VMT pointers and that constructors essentially look in the
     following way:

     1) The very first thing they do is that they call constructors of
     ancestor sub-objects that have them.

     2) Then VMT pointers of this and all its ancestors is set to new
     values corresponding to the type corresponding to the constructor.

     3) Only afterwards, other stuff such as constructor of member
     sub-objects and the code written by the user is run.  Only this may
     include calling virtual functions, directly or indirectly.

     4) placement new can not be used to change type of non-POD statically
     allocated variables.

     There is no way to call a constructor of an ancestor sub-object in any
     other way.

     This means that we do not have to care whether constructors get the
     correct type information because they will always change it (in fact,
     if we define the type to be given by the VMT pointer, it is undefined).

     The most important fact to derive from the above is that if, for some
     statement in the section 3, we try to detect whether the dynamic type
     has changed, we can safely ignore all calls as we examine the function
     body backwards until we reach statements in section 2 because these
     calls cannot be ancestor constructors or destructors (if the input is
     not bogus) and so do not change the dynamic type (this holds true only
     for automatically allocated objects but at the moment we devirtualize
     only these).  We then must detect that statements in section 2 change
     the dynamic type and can try to derive the new type.  That is enough
     and we can stop, we will never see the calls into constructors of
     sub-objects in this code. 

     Therefore if the static outer type was found (outer_type)
     we can safely ignore tci.speculative that is set on calls and give up
     only if there was dyanmic type store that may affect given variable
     (seen_unanalyzed_store)  */

  if (!tci.type_maybe_changed
      || (outer_type
	  && !dynamic
	  && !tci.seen_unanalyzed_store
	  && !tci.multiple_types_encountered
	  && ((offset == tci.offset
	       && types_same_for_odr (tci.known_current_type,
				      outer_type))
	       || (instance_offset == offset
		   && types_same_for_odr (tci.known_current_type,
					  instance_outer_type)))))
    {
      if (!outer_type || tci.seen_unanalyzed_store)
	return false;
      if (maybe_in_construction)
        maybe_in_construction = false;
      if (dump_file)
	fprintf (dump_file, "  No dynamic type change found.\n");
      return true;
    }

  if (tci.known_current_type
      && !function_entry_reached
      && !tci.multiple_types_encountered)
    {
      if (!tci.speculative)
	{
	  outer_type = TYPE_MAIN_VARIANT (tci.known_current_type);
	  offset = tci.known_current_offset;
	  dynamic = true;
	  maybe_in_construction = false;
	  maybe_derived_type = false;
	  if (dump_file)
	    fprintf (dump_file, "  Determined dynamic type.\n");
	}
      else if (!speculative_outer_type
	       || speculative_maybe_derived_type)
	{
	  speculative_outer_type = TYPE_MAIN_VARIANT (tci.known_current_type);
	  speculative_offset = tci.known_current_offset;
	  speculative_maybe_derived_type = false;
	  if (dump_file)
	    fprintf (dump_file, "  Determined speculative dynamic type.\n");
	}
    }
  else if (dump_file)
    {
      fprintf (dump_file, "  Found multiple types%s%s\n",
	       function_entry_reached ? " (function entry reached)" : "",
	       function_entry_reached ? " (multiple types encountered)" : "");
    }

  return false;
}

/* See if speculation given by SPEC_OUTER_TYPE, SPEC_OFFSET and SPEC_MAYBE_DERIVED_TYPE
   seems consistent (and useful) with what we already have in the non-speculative context.  */

bool
ipa_polymorphic_call_context::speculation_consistent_p (tree spec_outer_type,
							HOST_WIDE_INT spec_offset,
							bool spec_maybe_derived_type,
							tree otr_type) const
{
  if (!flag_devirtualize_speculatively)
    return false;

  /* Non-polymorphic types are useless for deriving likely polymorphic
     call targets.  */
  if (!spec_outer_type || !contains_polymorphic_type_p (spec_outer_type))
    return false;

  /* If we know nothing, speculation is always good.  */
  if (!outer_type)
    return true;

  /* Speculation is only useful to avoid derived types.
     This is not 100% true for placement new, where the outer context may
     turn out to be useless, but ignore these for now.  */
  if (!maybe_derived_type)
    return false;

  /* If types agrees, speculation is consistent, but it makes sense only
     when it says something new.  */
  if (types_must_be_same_for_odr (spec_outer_type, outer_type))
    return maybe_derived_type && !spec_maybe_derived_type;

  /* If speculation does not contain the type in question, ignore it.  */
  if (otr_type
      && !contains_type_p (spec_outer_type, spec_offset, otr_type, false, true))
    return false;

  /* If outer type already contains speculation as a filed,
     it is useless.  We already know from OUTER_TYPE 
     SPEC_TYPE and that it is not in the construction.  */
  if (contains_type_p (outer_type, offset - spec_offset,
		       spec_outer_type, false, false))
    return false;

  /* If speculative outer type is not more specified than outer
     type, just give up. 
     We can only decide this safely if we can compare types with OUTER_TYPE.
   */
  if ((!in_lto_p || odr_type_p (outer_type))
      && !contains_type_p (spec_outer_type,
			   spec_offset - offset,
			   outer_type, false))
    return false;
  return true;
}

/* Improve THIS with speculation described by NEW_OUTER_TYPE, NEW_OFFSET,
   NEW_MAYBE_DERIVED_TYPE 
   If OTR_TYPE is set, assume the context is used with OTR_TYPE.  */

bool
ipa_polymorphic_call_context::combine_speculation_with
   (tree new_outer_type, HOST_WIDE_INT new_offset, bool new_maybe_derived_type,
    tree otr_type)
{
  if (!new_outer_type)
    return false;

  /* restrict_to_inner_class may eliminate wrong speculation making our job
     easeier.  */
  if (otr_type)
    restrict_to_inner_class (otr_type);

  if (!speculation_consistent_p (new_outer_type, new_offset,
				 new_maybe_derived_type, otr_type))
    return false;

  /* New speculation is a win in case we have no speculation or new
     speculation does not consider derivations.  */
  if (!speculative_outer_type
      || (speculative_maybe_derived_type
	  && !new_maybe_derived_type))
    {
      speculative_outer_type = new_outer_type;
      speculative_offset = new_offset;
      speculative_maybe_derived_type = new_maybe_derived_type;
      return true;
    }
  else if (types_must_be_same_for_odr (speculative_outer_type,
				       new_outer_type))
    {
      if (speculative_offset != new_offset)
	{
	  /* OK we have two contexts that seems valid but they disagree,
	     just give up.

	     This is not a lattice operation, so we may want to drop it later.  */
	  if (dump_file && (dump_flags & TDF_DETAILS))
	    fprintf (dump_file,
		     "Speculative outer types match, "
		     "offset mismatch -> invalid speculation\n");
	  clear_speculation ();
	  return true;
	}
      else
	{
	  if (speculative_maybe_derived_type && !new_maybe_derived_type)
	    {
	      speculative_maybe_derived_type = false;
	      return true;
	    }
	  else
	    return false;
	}
    }
  /* Choose type that contains the other.  This one either contains the outer
     as a field (thus giving exactly one target) or is deeper in the type
     hiearchy.  */
  else if (speculative_outer_type
	   && speculative_maybe_derived_type
	   && (new_offset > speculative_offset
	       || (new_offset == speculative_offset
		   && contains_type_p (new_outer_type,
				       0, speculative_outer_type, false))))
    {
      tree old_outer_type = speculative_outer_type;
      HOST_WIDE_INT old_offset = speculative_offset;
      bool old_maybe_derived_type = speculative_maybe_derived_type;

      speculative_outer_type = new_outer_type;
      speculative_offset = new_offset;
      speculative_maybe_derived_type = new_maybe_derived_type;

      if (otr_type)
	restrict_to_inner_class (otr_type);

      /* If the speculation turned out to make no sense, revert to sensible
	 one.  */
      if (!speculative_outer_type)
	{
	  speculative_outer_type = old_outer_type;
	  speculative_offset = old_offset;
	  speculative_maybe_derived_type = old_maybe_derived_type;
	  return false;
	}
      return (old_offset != speculative_offset
	      || old_maybe_derived_type != speculative_maybe_derived_type
	      || types_must_be_same_for_odr (speculative_outer_type,
					     new_outer_type));
    }
  return false;
}

/* Make speculation less specific so
   NEW_OUTER_TYPE, NEW_OFFSET, NEW_MAYBE_DERIVED_TYPE is also included.
   If OTR_TYPE is set, assume the context is used with OTR_TYPE.  */

bool
ipa_polymorphic_call_context::meet_speculation_with
   (tree new_outer_type, HOST_WIDE_INT new_offset, bool new_maybe_derived_type,
    tree otr_type)
{
  if (!new_outer_type && speculative_outer_type)
    {
      clear_speculation ();
      return true;
    }

  /* restrict_to_inner_class may eliminate wrong speculation making our job
     easeier.  */
  if (otr_type)
    restrict_to_inner_class (otr_type);

  if (!speculative_outer_type
      || !speculation_consistent_p (speculative_outer_type,
				    speculative_offset,
				    speculative_maybe_derived_type,
				    otr_type))
    return false;

  if (!speculation_consistent_p (new_outer_type, new_offset,
				 new_maybe_derived_type, otr_type))
    {
      clear_speculation ();
      return true;
    }

  else if (types_must_be_same_for_odr (speculative_outer_type,
				       new_outer_type))
    {
      if (speculative_offset != new_offset)
	{
	  clear_speculation ();
	  return true;
	}
      else
	{
	  if (!speculative_maybe_derived_type && new_maybe_derived_type)
	    {
	      speculative_maybe_derived_type = true;
	      return true;
	    }
	  else
	    return false;
	}
    }
  /* See if one type contains the other as a field (not base).  */
  else if (contains_type_p (new_outer_type, new_offset - speculative_offset,
			    speculative_outer_type, false, false))
    return false;
  else if (contains_type_p (speculative_outer_type,
			    speculative_offset - new_offset,
			    new_outer_type, false, false))
    {
      speculative_outer_type = new_outer_type;
      speculative_offset = new_offset;
      speculative_maybe_derived_type = new_maybe_derived_type;
      return true;
    }
  /* See if OUTER_TYPE is base of CTX.OUTER_TYPE.  */
  else if (contains_type_p (new_outer_type,
			    new_offset - speculative_offset,
			    speculative_outer_type, false, true))
    {
      if (!speculative_maybe_derived_type)
	{
	  speculative_maybe_derived_type = true;
	  return true;
	}
      return false;
    }
  /* See if CTX.OUTER_TYPE is base of OUTER_TYPE.  */
  else if (contains_type_p (speculative_outer_type,
			    speculative_offset - new_offset, new_outer_type, false, true))
    {
      speculative_outer_type = new_outer_type;
      speculative_offset = new_offset;
      speculative_maybe_derived_type = true;
      return true;
    }
  else
    {
      if (dump_file && (dump_flags & TDF_DETAILS))
        fprintf (dump_file, "Giving up on speculative meet\n");
      clear_speculation ();
      return true;
    }
}

/* Assume that both THIS and a given context is valid and strenghten THIS
   if possible.  Return true if any strenghtening was made.
   If actual type the context is being used in is known, OTR_TYPE should be
   set accordingly. This improves quality of combined result.  */

bool
ipa_polymorphic_call_context::combine_with (ipa_polymorphic_call_context ctx,
					    tree otr_type)
{
  bool updated = false;

  if (ctx.useless_p () || invalid)
    return false;

  /* Restricting context to inner type makes merging easier, however do not
     do that unless we know how the context is used (OTR_TYPE is non-NULL)  */
  if (otr_type && !invalid && !ctx.invalid)
    {
      restrict_to_inner_class (otr_type);
      ctx.restrict_to_inner_class (otr_type);
      if(invalid)
        return false;
    }

  if (dump_file && (dump_flags & TDF_DETAILS))
    {
      fprintf (dump_file, "Polymorphic call context combine:");
      dump (dump_file);
      fprintf (dump_file, "With context:                    ");
      ctx.dump (dump_file);
      if (otr_type)
	{
          fprintf (dump_file, "To be used with type:            ");
	  print_generic_expr (dump_file, otr_type, TDF_SLIM);
          fprintf (dump_file, "\n");
	}
    }

  /* If call is known to be invalid, we are done.  */
  if (ctx.invalid)
    {
      if (dump_file && (dump_flags & TDF_DETAILS))
        fprintf (dump_file, "-> Invalid context\n");
      goto invalidate;
    }

  if (!ctx.outer_type)
    ;
  else if (!outer_type)
    {
      outer_type = ctx.outer_type;
      offset = ctx.offset;
      dynamic = ctx.dynamic;
      maybe_in_construction = ctx.maybe_in_construction;
      maybe_derived_type = ctx.maybe_derived_type;
      updated = true;
    }
  /* If types are known to be same, merging is quite easy.  */
  else if (types_must_be_same_for_odr (outer_type, ctx.outer_type))
    {
      if (offset != ctx.offset
	  && TYPE_SIZE (outer_type)
	  && TREE_CODE (TYPE_SIZE (outer_type)) == INTEGER_CST)
	{
	  if (dump_file && (dump_flags & TDF_DETAILS))
	    fprintf (dump_file, "Outer types match, offset mismatch -> invalid\n");
	  clear_speculation ();
	  clear_outer_type ();
	  invalid = true;
	  return true;
	}
      if (dump_file && (dump_flags & TDF_DETAILS))
        fprintf (dump_file, "Outer types match, merging flags\n");
      if (maybe_in_construction && !ctx.maybe_in_construction)
	{
	  updated = true;
	  maybe_in_construction = false;
	}
      if (maybe_derived_type && !ctx.maybe_derived_type)
	{
	  updated = true;
	  maybe_derived_type = false;
	}
      if (dynamic && !ctx.dynamic)
	{
	  updated = true;
	  dynamic = false;
	}
    }
  /* If we know the type precisely, there is not much to improve.  */
  else if (!maybe_derived_type && !maybe_in_construction
	   && !ctx.maybe_derived_type && !ctx.maybe_in_construction)
    {
      /* It may be easy to check if second context permits the first
	 and set INVALID otherwise.  This is not easy to do in general;
	 contains_type_p may return false negatives for non-comparable
	 types.  

	 If OTR_TYPE is known, we however can expect that
	 restrict_to_inner_class should have discovered the same base
	 type.  */
      if (otr_type && !ctx.maybe_in_construction && !ctx.maybe_derived_type)
	{
	  if (dump_file && (dump_flags & TDF_DETAILS))
	    fprintf (dump_file, "Contextes disagree -> invalid\n");
	  goto invalidate;
	}
    }
  /* See if one type contains the other as a field (not base).
     In this case we want to choose the wider type, because it contains
     more information.  */
  else if (contains_type_p (ctx.outer_type, ctx.offset - offset,
			    outer_type, false, false))
    {
      if (dump_file && (dump_flags & TDF_DETAILS))
	fprintf (dump_file, "Second type contain the first as a field\n");

      if (maybe_derived_type)
	{
	  outer_type = ctx.outer_type;
	  maybe_derived_type = ctx.maybe_derived_type;
	  offset = ctx.offset;
	  dynamic = ctx.dynamic;
	  updated = true;
	}

      /* If we do not know how the context is being used, we can
	 not clear MAYBE_IN_CONSTRUCTION because it may be offseted
	 to other component of OUTER_TYPE later and we know nothing
	 about it.  */
      if (otr_type && maybe_in_construction
	  && !ctx.maybe_in_construction)
	{
          maybe_in_construction = false;
	  updated = true;
	}
    }
  else if (contains_type_p (outer_type, offset - ctx.offset,
			    ctx.outer_type, false, false))
    {
      if (dump_file && (dump_flags & TDF_DETAILS))
	fprintf (dump_file, "First type contain the second as a field\n");

      if (otr_type && maybe_in_construction
	  && !ctx.maybe_in_construction)
	{
          maybe_in_construction = false;
	  updated = true;
	}
    }
  /* See if OUTER_TYPE is base of CTX.OUTER_TYPE.  */
  else if (contains_type_p (ctx.outer_type,
			    ctx.offset - offset, outer_type, false, true))
    {
      if (dump_file && (dump_flags & TDF_DETAILS))
	fprintf (dump_file, "First type is base of second\n");
      if (!maybe_derived_type)
	{
	  if (!ctx.maybe_in_construction
	      && types_odr_comparable (outer_type, ctx.outer_type))
	    {
	      if (dump_file && (dump_flags & TDF_DETAILS))
		fprintf (dump_file, "Second context does not permit base -> invalid\n");
	      goto invalidate;
	    }
	}
      /* Pick variant deeper in the hiearchy.  */
      else
	{
	  outer_type = ctx.outer_type;
	  maybe_in_construction = ctx.maybe_in_construction;
	  maybe_derived_type = ctx.maybe_derived_type;
	  offset = ctx.offset;
	  dynamic = ctx.dynamic;
          updated = true;
	}
    }
  /* See if CTX.OUTER_TYPE is base of OUTER_TYPE.  */
  else if (contains_type_p (outer_type,
			    offset - ctx.offset, ctx.outer_type, false, true))
    {
      if (dump_file && (dump_flags & TDF_DETAILS))
	fprintf (dump_file, "Second type is base of first\n");
      if (!ctx.maybe_derived_type)
	{
	  if (!maybe_in_construction
	      && types_odr_comparable (outer_type, ctx.outer_type))
	    {
	      if (dump_file && (dump_flags & TDF_DETAILS))
		fprintf (dump_file, "First context does not permit base -> invalid\n");
	      goto invalidate;
	    }
	  /* Pick the base type.  */
	  else if (maybe_in_construction)
	    {
	      outer_type = ctx.outer_type;
	      maybe_in_construction = ctx.maybe_in_construction;
	      maybe_derived_type = ctx.maybe_derived_type;
	      offset = ctx.offset;
	      dynamic = ctx.dynamic;
	      updated = true;
	    }
	}
    }
  /* TODO handle merging using hiearchy. */
  else if (dump_file && (dump_flags & TDF_DETAILS))
    fprintf (dump_file, "Giving up on merge\n");

  updated |= combine_speculation_with (ctx.speculative_outer_type,
				       ctx.speculative_offset,
				       ctx.speculative_maybe_derived_type,
				       otr_type);

  if (updated && dump_file && (dump_flags & TDF_DETAILS))
    {
      fprintf (dump_file, "Updated as:                      ");
      dump (dump_file);
      fprintf (dump_file, "\n");
    }
  return updated;

invalidate:
  invalid = true;
  clear_speculation ();
  clear_outer_type ();
  return true;
}

/* Take non-speculative info, merge it with speculative and clear speculation.
   Used when we no longer manage to keep track of actual outer type, but we
   think it is still there.

   If OTR_TYPE is set, the transformation can be done more effectively assuming
   that context is going to be used only that way.  */

void
ipa_polymorphic_call_context::make_speculative (tree otr_type)
{
  tree spec_outer_type = outer_type;
  HOST_WIDE_INT spec_offset = offset;
  bool spec_maybe_derived_type = maybe_derived_type;

  if (invalid)
    {
      invalid = false;
      clear_outer_type ();
      clear_speculation ();
      return;
    }
  if (!outer_type)
    return;
  clear_outer_type ();
  combine_speculation_with (spec_outer_type, spec_offset,
			    spec_maybe_derived_type,
			    otr_type);
}

/* Use when we can not track dynamic type change.  This speculatively assume
   type change is not happening.  */

void
ipa_polymorphic_call_context::possible_dynamic_type_change (bool in_poly_cdtor,
							    tree otr_type)
{
  if (dynamic)
    make_speculative (otr_type);
  else if (in_poly_cdtor)
    maybe_in_construction = true;
}

/* Return TRUE if this context conveys the same information as OTHER.  */

bool
ipa_polymorphic_call_context::equal_to
    (const ipa_polymorphic_call_context &x) const
{
  if (useless_p ())
    return x.useless_p ();
  if (invalid)
    return x.invalid;
  if (x.useless_p () || x.invalid)
    return false;

  if (outer_type)
    {
      if (!x.outer_type
	  || !types_odr_comparable (outer_type, x.outer_type)
	  || !types_same_for_odr (outer_type, x.outer_type)
	  || offset != x.offset
	  || maybe_in_construction != x.maybe_in_construction
	  || maybe_derived_type != x.maybe_derived_type
	  || dynamic != x.dynamic)
	return false;
    }
  else if (x.outer_type)
    return false;


  if (speculative_outer_type
      && speculation_consistent_p (speculative_outer_type, speculative_offset,
				   speculative_maybe_derived_type, NULL_TREE))
    {
      if (!x.speculative_outer_type)
	return false;

      if (!types_odr_comparable (speculative_outer_type,
				 x.speculative_outer_type)
	  || !types_same_for_odr  (speculative_outer_type,
				   x.speculative_outer_type)
	  || speculative_offset != x.speculative_offset
	  || speculative_maybe_derived_type != x.speculative_maybe_derived_type)
	return false;
    }
  else if (x.speculative_outer_type
	   && x.speculation_consistent_p (x.speculative_outer_type,
					  x.speculative_offset,
				  	  x.speculative_maybe_derived_type,
					  NULL))
    return false;

  return true;
}

/* Modify context to be strictly less restrictive than CTX.  */

bool
ipa_polymorphic_call_context::meet_with (ipa_polymorphic_call_context ctx,
					 tree otr_type)
{
  bool updated = false;

  if (useless_p () || ctx.invalid)
    return false;

  /* Restricting context to inner type makes merging easier, however do not
     do that unless we know how the context is used (OTR_TYPE is non-NULL)  */
  if (otr_type && !useless_p () && !ctx.useless_p ())
    {
      restrict_to_inner_class (otr_type);
      ctx.restrict_to_inner_class (otr_type);
      if(invalid)
        return false;
    }

  if (equal_to (ctx))
    return false;

  if (ctx.useless_p () || invalid)
    {
      *this = ctx;
      return true;
    }

  if (dump_file && (dump_flags & TDF_DETAILS))
    {
      fprintf (dump_file, "Polymorphic call context meet:");
      dump (dump_file);
      fprintf (dump_file, "With context:                    ");
      ctx.dump (dump_file);
      if (otr_type)
	{
          fprintf (dump_file, "To be used with type:            ");
	  print_generic_expr (dump_file, otr_type, TDF_SLIM);
          fprintf (dump_file, "\n");
	}
    }

  if (!dynamic && ctx.dynamic)
    {
      dynamic = true;
      updated = true;
    }

  /* If call is known to be invalid, we are done.  */
  if (!outer_type)
    ;
  else if (!ctx.outer_type)
    {
      clear_outer_type ();
      updated = true;
    }
  /* If types are known to be same, merging is quite easy.  */
  else if (types_must_be_same_for_odr (outer_type, ctx.outer_type))
    {
      if (offset != ctx.offset
	  && TYPE_SIZE (outer_type)
	  && TREE_CODE (TYPE_SIZE (outer_type)) == INTEGER_CST)
	{
	  if (dump_file && (dump_flags & TDF_DETAILS))
	    fprintf (dump_file, "Outer types match, offset mismatch -> clearing\n");
	  clear_outer_type ();
	  return true;
	}
      if (dump_file && (dump_flags & TDF_DETAILS))
        fprintf (dump_file, "Outer types match, merging flags\n");
      if (!maybe_in_construction && ctx.maybe_in_construction)
	{
	  updated = true;
	  maybe_in_construction = true;
	}
      if (!maybe_derived_type && ctx.maybe_derived_type)
	{
	  updated = true;
	  maybe_derived_type = true;
	}
      if (!dynamic && ctx.dynamic)
	{
	  updated = true;
	  dynamic = true;
	}
    }
  /* See if one type contains the other as a field (not base).  */
  else if (contains_type_p (ctx.outer_type, ctx.offset - offset,
			    outer_type, false, false))
    {
      if (dump_file && (dump_flags & TDF_DETAILS))
	fprintf (dump_file, "Second type contain the first as a field\n");

      /* The second type is more specified, so we keep the first.
         We need to set DYNAMIC flag to avoid declaring context INVALID
	 of OFFSET ends up being out of range.  */
      if (!dynamic
	  && (ctx.dynamic
	      || (!otr_type
		  && (!TYPE_SIZE (ctx.outer_type)
		      || !TYPE_SIZE (outer_type)
		      || !operand_equal_p (TYPE_SIZE (ctx.outer_type),
					   TYPE_SIZE (outer_type), 0)))))
	{
	  dynamic = true;
	  updated = true;
	}
    }
  else if (contains_type_p (outer_type, offset - ctx.offset,
			    ctx.outer_type, false, false))
    {
      if (dump_file && (dump_flags & TDF_DETAILS))
	fprintf (dump_file, "First type contain the second as a field\n");

      if (!dynamic
	  && (ctx.dynamic
	      || (!otr_type
		  && (!TYPE_SIZE (ctx.outer_type)
		      || !TYPE_SIZE (outer_type)
		      || !operand_equal_p (TYPE_SIZE (ctx.outer_type),
					   TYPE_SIZE (outer_type), 0)))))
	dynamic = true;
      outer_type = ctx.outer_type;
      offset = ctx.offset;
      dynamic = ctx.dynamic;
      maybe_in_construction = ctx.maybe_in_construction;
      maybe_derived_type = ctx.maybe_derived_type;
      updated = true;
    }
  /* See if OUTER_TYPE is base of CTX.OUTER_TYPE.  */
  else if (contains_type_p (ctx.outer_type,
			    ctx.offset - offset, outer_type, false, true))
    {
      if (dump_file && (dump_flags & TDF_DETAILS))
	fprintf (dump_file, "First type is base of second\n");
      if (!maybe_derived_type)
	{
	  maybe_derived_type = true;
	  updated = true;
	}
      if (!maybe_in_construction && ctx.maybe_in_construction)
	{
	  maybe_in_construction = true;
	  updated = true;
	}
      if (!dynamic && ctx.dynamic)
	{
	  dynamic = true;
	  updated = true;
	}
    }
  /* See if CTX.OUTER_TYPE is base of OUTER_TYPE.  */
  else if (contains_type_p (outer_type,
			    offset - ctx.offset, ctx.outer_type, false, true))
    {
      if (dump_file && (dump_flags & TDF_DETAILS))
	fprintf (dump_file, "Second type is base of first\n");
      outer_type = ctx.outer_type;
      offset = ctx.offset;
      updated = true;
      if (!maybe_derived_type)
	maybe_derived_type = true;
      if (!maybe_in_construction && ctx.maybe_in_construction)
	maybe_in_construction = true;
      if (!dynamic && ctx.dynamic)
	dynamic = true;
    }
  /* TODO handle merging using hiearchy. */
  else
    {
      if (dump_file && (dump_flags & TDF_DETAILS))
        fprintf (dump_file, "Giving up on meet\n");
      clear_outer_type ();
      updated = true;
    }

  updated |= meet_speculation_with (ctx.speculative_outer_type,
				    ctx.speculative_offset,
				    ctx.speculative_maybe_derived_type,
				    otr_type);

  if (updated && dump_file && (dump_flags & TDF_DETAILS))
    {
      fprintf (dump_file, "Updated as:                      ");
      dump (dump_file);
      fprintf (dump_file, "\n");
    }
  return updated;
}<|MERGE_RESOLUTION|>--- conflicted
+++ resolved
@@ -921,18 +921,13 @@
 	      if (TREE_CODE (base) == MEM_REF
 		  && mem_ref_offset (base).is_constant (&mem_offset))
 		{
-		  offset_int o = mem_ref_offset (base) * BITS_PER_UNIT;
+		  offset_int o = mem_offset * BITS_PER_UNIT;
 		  o += offset;
 		  o += offset2;
 		  if (!wi::fits_shwi_p (o))
 		    break;
 		  base_pointer = TREE_OPERAND (base, 0);
-<<<<<<< HEAD
-		  offset
-		    += offset2 + mem_offset.to_short_addr () * BITS_PER_UNIT;
-=======
 		  offset = o.to_shwi ();
->>>>>>> 16316b61
 		  outer_type = NULL;
 		}
 	      /* We found base object.  In this case the outer_type

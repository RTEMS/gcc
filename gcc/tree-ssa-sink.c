/* Code sinking for trees
<<<<<<< HEAD
   Copyright (C) 2001, 2002, 2003, 2004, 2007, 2008 Free Software Foundation, Inc.
=======
   Copyright (C) 2001, 2002, 2003, 2004, 2007, 2008, 2009
   Free Software Foundation, Inc.
>>>>>>> a0daa400
   Contributed by Daniel Berlin <dan@dberlin.org>

This file is part of GCC.

GCC is free software; you can redistribute it and/or modify
it under the terms of the GNU General Public License as published by
the Free Software Foundation; either version 3, or (at your option)
any later version.

GCC is distributed in the hope that it will be useful,
but WITHOUT ANY WARRANTY; without even the implied warranty of
MERCHANTABILITY or FITNESS FOR A PARTICULAR PURPOSE.  See the
GNU General Public License for more details.

You should have received a copy of the GNU General Public License
along with GCC; see the file COPYING3.  If not see
<http://www.gnu.org/licenses/>.  */

#include "config.h"
#include "system.h"
#include "coretypes.h"
#include "tm.h"
#include "ggc.h"
#include "tree.h"
#include "basic-block.h"
#include "diagnostic.h"
#include "tree-inline.h"
#include "tree-flow.h"
#include "gimple.h"
#include "tree-dump.h"
#include "timevar.h"
#include "fibheap.h"
#include "hashtab.h"
#include "tree-iterator.h"
#include "real.h"
#include "alloc-pool.h"
#include "tree-pass.h"
#include "flags.h"
#include "bitmap.h"
#include "langhooks.h"
#include "cfgloop.h"

/* TODO:
   1. Sinking store only using scalar promotion (IE without moving the RHS):

   *q = p;
   p = p + 1;
   if (something)
     *q = <not p>;
   else
     y = *q;

   
   should become
   sinktemp = p;
   p = p + 1;
   if (something)
     *q = <not p>;
   else
   {
     *q = sinktemp;
     y = *q
   }
   Store copy propagation will take care of the store elimination above.
     

   2. Sinking using Partial Dead Code Elimination.  */


static struct
{  
  /* The number of statements sunk down the flowgraph by code sinking.  */
  int sunk;
  
} sink_stats;


/* Given a PHI, and one of its arguments (DEF), find the edge for
   that argument and return it.  If the argument occurs twice in the PHI node,
   we return NULL.  */

static basic_block
find_bb_for_arg (gimple phi, tree def)
{
  size_t i;
  bool foundone = false;
  basic_block result = NULL;
  for (i = 0; i < gimple_phi_num_args (phi); i++)
    if (PHI_ARG_DEF (phi, i) == def)
      {
	if (foundone)
	  return NULL;
	foundone = true;
	result = gimple_phi_arg_edge (phi, i)->src;
      }
  return result;
}

/* When the first immediate use is in a statement, then return true if all
   immediate uses in IMM are in the same statement.
   We could also do the case where  the first immediate use is in a phi node,
   and all the other uses are in phis in the same basic block, but this
   requires some expensive checking later (you have to make sure no def/vdef
   in the statement occurs for multiple edges in the various phi nodes it's
   used in, so that you only have one place you can sink it to.  */

static bool
all_immediate_uses_same_place (gimple stmt)
{
  gimple firstuse = NULL;
  ssa_op_iter op_iter;
  imm_use_iterator imm_iter;
  use_operand_p use_p;
  tree var;

  FOR_EACH_SSA_TREE_OPERAND (var, stmt, op_iter, SSA_OP_ALL_DEFS)
    {
      FOR_EACH_IMM_USE_FAST (use_p, imm_iter, var)
        {
<<<<<<< HEAD
	  if (IS_DEBUG_STMT (USE_STMT (use_p)))
	    continue;
=======
>>>>>>> a0daa400
	  if (firstuse == NULL)
	    firstuse = USE_STMT (use_p);
	  else
	    if (firstuse != USE_STMT (use_p))
	      return false;
	}
    }

  return true;
}

/* Some global stores don't necessarily have VDEF's of global variables,
   but we still must avoid moving them around.  */

bool
is_hidden_global_store (gimple stmt)
{
  /* Check virtual definitions.  If we get here, the only virtual
     definitions we should see are those generated by assignment or call
     statements.  */
  if (!ZERO_SSA_OPERANDS (stmt, SSA_OP_VIRTUAL_DEFS))
    {
      tree lhs;

      gcc_assert (is_gimple_assign (stmt) || is_gimple_call (stmt));

      /* Note that we must not check the individual virtual operands
	 here.  In particular, if this is an aliased store, we could
	 end up with something like the following (SSA notation
	 redacted for brevity):

	 	foo (int *p, int i)
		{
		  int x;
		  p_1 = (i_2 > 3) ? &x : p;

		  # x_4 = VDEF <x_3>
		  *p_1 = 5;

		  return 2;
		}

	 Notice that the store to '*p_1' should be preserved, if we
	 were to check the virtual definitions in that store, we would
	 not mark it needed.  This is because 'x' is not a global
	 variable.

	 Therefore, we check the base address of the LHS.  If the
	 address is a pointer, we check if its name tag or symbol tag is
	 a global variable.  Otherwise, we check if the base variable
	 is a global.  */
      lhs = gimple_get_lhs (stmt);

      if (REFERENCE_CLASS_P (lhs))
	lhs = get_base_address (lhs);

      if (lhs == NULL_TREE)
	{
	  /* If LHS is NULL, it means that we couldn't get the base
	     address of the reference.  In which case, we should not
	     move this store.  */
	  return true;
	}
      else if (DECL_P (lhs))
	{
	  /* If the store is to a global symbol, we need to keep it.  */
	  if (is_global_var (lhs))
	    return true;

	}
      else if (INDIRECT_REF_P (lhs))
	return may_point_to_global_var (TREE_OPERAND (lhs, 0));
      else
	gcc_unreachable ();
    }

  return false;
}

/* Find the nearest common dominator of all of the immediate uses in IMM.  */

static basic_block
<<<<<<< HEAD
nearest_common_dominator_of_uses (gimple stmt, bool *debug_stmts)
=======
nearest_common_dominator_of_uses (gimple stmt)
>>>>>>> a0daa400
{  
  bitmap blocks = BITMAP_ALLOC (NULL);
  basic_block commondom;
  unsigned int j;
  bitmap_iterator bi;
  ssa_op_iter op_iter;
  imm_use_iterator imm_iter;
  use_operand_p use_p;
  tree var;

  bitmap_clear (blocks);
  FOR_EACH_SSA_TREE_OPERAND (var, stmt, op_iter, SSA_OP_ALL_DEFS)
    {
      FOR_EACH_IMM_USE_FAST (use_p, imm_iter, var)
        {
	  gimple usestmt = USE_STMT (use_p);
	  basic_block useblock;

	  if (gimple_code (usestmt) == GIMPLE_PHI)
	    {
	      int idx = PHI_ARG_INDEX_FROM_USE (use_p);

	      useblock = gimple_phi_arg_edge (usestmt, idx)->src;
<<<<<<< HEAD
	    }
	  else if (IS_DEBUG_STMT (usestmt))
	    {
	      *debug_stmts = true;
	      continue;
=======
>>>>>>> a0daa400
	    }
	  else
	    {
	      useblock = gimple_bb (usestmt);
	    }

	  /* Short circuit. Nothing dominates the entry block.  */
	  if (useblock == ENTRY_BLOCK_PTR)
	    {
	      BITMAP_FREE (blocks);
	      return NULL;
	    }
	  bitmap_set_bit (blocks, useblock->index);
	}
    }
  commondom = BASIC_BLOCK (bitmap_first_set_bit (blocks));
  EXECUTE_IF_SET_IN_BITMAP (blocks, 0, j, bi)
    commondom = nearest_common_dominator (CDI_DOMINATORS, commondom, 
					  BASIC_BLOCK (j));
  BITMAP_FREE (blocks);
  return commondom;
}

/* Given a statement (STMT) and the basic block it is currently in (FROMBB), 
   determine the location to sink the statement to, if any.
   Returns true if there is such location; in that case, TOGSI points to the
   statement before that STMT should be moved.  */

static bool
statement_sink_location (gimple stmt, basic_block frombb,
			 gimple_stmt_iterator *togsi)
{
  gimple use;
  tree def;
  use_operand_p one_use = NULL_USE_OPERAND_P;
  basic_block sinkbb;
  use_operand_p use_p;
  def_operand_p def_p;
  ssa_op_iter iter;
  imm_use_iterator imm_iter;
  enum tree_code code;

  FOR_EACH_SSA_TREE_OPERAND (def, stmt, iter, SSA_OP_ALL_DEFS)
    {
      FOR_EACH_IMM_USE_FAST (one_use, imm_iter, def)
	{
	  if (IS_DEBUG_STMT (USE_STMT (one_use)))
	    continue;

	  break;
	}
      if (one_use != NULL_USE_OPERAND_P)
        break;
    }

  /* Return if there are no immediate uses of this stmt.  */
  if (one_use == NULL_USE_OPERAND_P)
    return false;

  if (gimple_code (stmt) != GIMPLE_ASSIGN)
    return false;

  /* There are a few classes of things we can't or don't move, some because we
     don't have code to handle it, some because it's not profitable and some
     because it's not legal. 
  
     We can't sink things that may be global stores, at least not without
     calculating a lot more information, because we may cause it to no longer
     be seen by an external routine that needs it depending on where it gets
     moved to.  
      
     We don't want to sink loads from memory.

     We can't sink statements that end basic blocks without splitting the
     incoming edge for the sink location to place it there.

     We can't sink statements that have volatile operands.  

     We don't want to sink dead code, so anything with 0 immediate uses is not
     sunk.

     Don't sink BLKmode assignments if current function has any local explicit
     register variables, as BLKmode assignments may involve memcpy or memset
     calls or, on some targets, inline expansion thereof that sometimes need
     to use specific hard registers.

  */
  code = gimple_assign_rhs_code (stmt);
  if (stmt_ends_bb_p (stmt)
      || gimple_has_side_effects (stmt)
      || code == EXC_PTR_EXPR
      || code == FILTER_EXPR
      || is_hidden_global_store (stmt)
      || gimple_has_volatile_ops (stmt)
<<<<<<< HEAD
      || !ZERO_SSA_OPERANDS (stmt, SSA_OP_VUSE))
=======
      || !ZERO_SSA_OPERANDS (stmt, SSA_OP_VUSE)
      || (cfun->has_local_explicit_reg_vars
	  && TYPE_MODE (TREE_TYPE (gimple_assign_lhs (stmt))) == BLKmode))
>>>>>>> a0daa400
    return false;
  
  FOR_EACH_SSA_DEF_OPERAND (def_p, stmt, iter, SSA_OP_ALL_DEFS)
    {
      tree def = DEF_FROM_PTR (def_p);
      if (is_global_var (SSA_NAME_VAR (def))
	  || SSA_NAME_OCCURS_IN_ABNORMAL_PHI (def))
	return false;
    }
    
  FOR_EACH_SSA_USE_OPERAND (use_p, stmt, iter, SSA_OP_ALL_USES)
    {
      tree use = USE_FROM_PTR (use_p);
      if (SSA_NAME_OCCURS_IN_ABNORMAL_PHI (use))
	return false;
    }
  
  /* If all the immediate uses are not in the same place, find the nearest
     common dominator of all the immediate uses.  For PHI nodes, we have to
     find the nearest common dominator of all of the predecessor blocks, since
     that is where insertion would have to take place.  */
  if (!all_immediate_uses_same_place (stmt))
    {
      bool debug_stmts = false;
      basic_block commondom = nearest_common_dominator_of_uses (stmt,
								&debug_stmts);
     
      if (commondom == frombb)
	return false;

      /* Our common dominator has to be dominated by frombb in order to be a
	 trivially safe place to put this statement, since it has multiple
	 uses.  */     
      if (!dominated_by_p (CDI_DOMINATORS, commondom, frombb))
	return false;
      
      /* It doesn't make sense to move to a dominator that post-dominates
	 frombb, because it means we've just moved it into a path that always
	 executes if frombb executes, instead of reducing the number of
	 executions .  */
      if (dominated_by_p (CDI_POST_DOMINATORS, frombb, commondom))
	{
	  if (dump_file && (dump_flags & TDF_DETAILS))
	    fprintf (dump_file, "Not moving store, common dominator post-dominates from block.\n");
	  return false;
	}

      if (commondom == frombb || commondom->loop_depth > frombb->loop_depth)
	return false;
      if (dump_file && (dump_flags & TDF_DETAILS))
	{
	  fprintf (dump_file, "Common dominator of all uses is %d\n",
		   commondom->index);
	}
<<<<<<< HEAD

      *togsi = gsi_after_labels (commondom);

      if (debug_stmts)
	adjust_debug_stmts_for_move (stmt, commondom, togsi);

=======
      *togsi = gsi_after_labels (commondom);
>>>>>>> a0daa400
      return true;
    }

  use = USE_STMT (one_use);
  if (gimple_code (use) != GIMPLE_PHI)
    {
      sinkbb = gimple_bb (use);
      if (sinkbb == frombb || sinkbb->loop_depth > frombb->loop_depth
	  || sinkbb->loop_father != frombb->loop_father)
	return false;

      *togsi = gsi_for_stmt (use);
<<<<<<< HEAD

      adjust_debug_stmts_for_move (stmt, sinkbb, togsi);

=======
>>>>>>> a0daa400
      return true;
    }

  /* Note that at this point, all uses must be in the same statement, so it
     doesn't matter which def op we choose, pick the first one.  */
  FOR_EACH_SSA_TREE_OPERAND (def, stmt, iter, SSA_OP_ALL_DEFS)
    break;

  sinkbb = find_bb_for_arg (use, def);
  if (!sinkbb)
    return false;

  /* This will happen when you have
     a_3 = PHI <a_13, a_26>
       
     a_26 = VDEF <a_3> 

     If the use is a phi, and is in the same bb as the def, 
     we can't sink it.  */

  if (gimple_bb (use) == frombb)
    return false;
  if (sinkbb == frombb || sinkbb->loop_depth > frombb->loop_depth
      || sinkbb->loop_father != frombb->loop_father)
    return false;

  *togsi = gsi_after_labels (sinkbb);
<<<<<<< HEAD

  adjust_debug_stmts_for_move (stmt, sinkbb, togsi);
=======
>>>>>>> a0daa400

  return true;
}

/* Perform code sinking on BB */

static void
sink_code_in_bb (basic_block bb)
{
  basic_block son;
  gimple_stmt_iterator gsi;
  edge_iterator ei;
  edge e;
  bool last = true;
  
  /* If this block doesn't dominate anything, there can't be any place to sink
     the statements to.  */
  if (first_dom_son (CDI_DOMINATORS, bb) == NULL)
    goto earlyout;

  /* We can't move things across abnormal edges, so don't try.  */
  FOR_EACH_EDGE (e, ei, bb->succs)
    if (e->flags & EDGE_ABNORMAL)
      goto earlyout;

  for (gsi = gsi_last_bb (bb); !gsi_end_p (gsi);)
    {
      gimple stmt = gsi_stmt (gsi);	
      gimple_stmt_iterator togsi;

      if (!statement_sink_location (stmt, bb, &togsi))
	{
	  if (!gsi_end_p (gsi))
	    gsi_prev (&gsi);
	  last = false;
	  continue;
	}      
      if (dump_file)
	{
	  fprintf (dump_file, "Sinking ");
	  print_gimple_stmt (dump_file, stmt, 0, TDF_VOPS);
	  fprintf (dump_file, " from bb %d to bb %d\n",
		   bb->index, (gsi_bb (togsi))->index);
	}
      
      /* If this is the end of the basic block, we need to insert at the end
         of the basic block.  */
      if (gsi_end_p (togsi))
	gsi_move_to_bb_end (&gsi, gsi_bb (togsi));
      else
	gsi_move_before (&gsi, &togsi);

      sink_stats.sunk++;

      /* If we've just removed the last statement of the BB, the
	 gsi_end_p() test below would fail, but gsi_prev() would have
	 succeeded, and we want it to succeed.  So we keep track of
	 whether we're at the last statement and pick up the new last
	 statement.  */
      if (last)
	{
	  gsi = gsi_last_bb (bb);
	  continue;
	}

      last = false;
      if (!gsi_end_p (gsi))
	gsi_prev (&gsi);
      
    }
 earlyout:
  for (son = first_dom_son (CDI_POST_DOMINATORS, bb);
       son;
       son = next_dom_son (CDI_POST_DOMINATORS, son))
    {
      sink_code_in_bb (son);
    }
}  

/* Perform code sinking.
   This moves code down the flowgraph when we know it would be
   profitable to do so, or it wouldn't increase the number of
   executions of the statement.

   IE given
   
   a_1 = b + c;
   if (<something>)
   {
   }
   else
   {
     foo (&b, &c);
     a_5 = b + c;
   }
   a_6 = PHI (a_5, a_1);
   USE a_6.

   we'll transform this into:

   if (<something>)
   {
      a_1 = b + c;
   }
   else
   {
      foo (&b, &c);
      a_5 = b + c;
   }
   a_6 = PHI (a_5, a_1);
   USE a_6.

   Note that this reduces the number of computations of a = b + c to 1
   when we take the else edge, instead of 2.
*/
static void
execute_sink_code (void)
{
  loop_optimizer_init (LOOPS_NORMAL);

  connect_infinite_loops_to_exit ();
  memset (&sink_stats, 0, sizeof (sink_stats));
  calculate_dominance_info (CDI_DOMINATORS);
  calculate_dominance_info (CDI_POST_DOMINATORS);
  sink_code_in_bb (EXIT_BLOCK_PTR); 
  statistics_counter_event (cfun, "Sunk statements", sink_stats.sunk);
  free_dominance_info (CDI_POST_DOMINATORS);
  remove_fake_exit_edges ();
  loop_optimizer_finalize ();
}

/* Gate and execute functions for PRE.  */

static unsigned int
do_sink (void)
{
  execute_sink_code ();
  return 0;
}

static bool
gate_sink (void)
{
  return flag_tree_sink != 0;
}

struct gimple_opt_pass pass_sink_code =
{
 {
  GIMPLE_PASS,
  "sink",				/* name */
  gate_sink,				/* gate */
  do_sink,				/* execute */
  NULL,					/* sub */
  NULL,					/* next */
  0,					/* static_pass_number */
  TV_TREE_SINK,				/* tv_id */
  PROP_no_crit_edges | PROP_cfg
    | PROP_ssa | PROP_alias,		/* properties_required */
  0,					/* properties_provided */
  0,					/* properties_destroyed */
  0,					/* todo_flags_start */
  TODO_update_ssa 
    | TODO_dump_func
    | TODO_ggc_collect
    | TODO_verify_ssa			/* todo_flags_finish */
 }
};<|MERGE_RESOLUTION|>--- conflicted
+++ resolved
@@ -1,10 +1,6 @@
 /* Code sinking for trees
-<<<<<<< HEAD
-   Copyright (C) 2001, 2002, 2003, 2004, 2007, 2008 Free Software Foundation, Inc.
-=======
    Copyright (C) 2001, 2002, 2003, 2004, 2007, 2008, 2009
    Free Software Foundation, Inc.
->>>>>>> a0daa400
    Contributed by Daniel Berlin <dan@dberlin.org>
 
 This file is part of GCC.
@@ -124,11 +120,8 @@
     {
       FOR_EACH_IMM_USE_FAST (use_p, imm_iter, var)
         {
-<<<<<<< HEAD
 	  if (IS_DEBUG_STMT (USE_STMT (use_p)))
 	    continue;
-=======
->>>>>>> a0daa400
 	  if (firstuse == NULL)
 	    firstuse = USE_STMT (use_p);
 	  else
@@ -211,11 +204,7 @@
 /* Find the nearest common dominator of all of the immediate uses in IMM.  */
 
 static basic_block
-<<<<<<< HEAD
 nearest_common_dominator_of_uses (gimple stmt, bool *debug_stmts)
-=======
-nearest_common_dominator_of_uses (gimple stmt)
->>>>>>> a0daa400
 {  
   bitmap blocks = BITMAP_ALLOC (NULL);
   basic_block commondom;
@@ -239,14 +228,11 @@
 	      int idx = PHI_ARG_INDEX_FROM_USE (use_p);
 
 	      useblock = gimple_phi_arg_edge (usestmt, idx)->src;
-<<<<<<< HEAD
 	    }
 	  else if (IS_DEBUG_STMT (usestmt))
 	    {
 	      *debug_stmts = true;
 	      continue;
-=======
->>>>>>> a0daa400
 	    }
 	  else
 	    {
@@ -341,13 +327,9 @@
       || code == FILTER_EXPR
       || is_hidden_global_store (stmt)
       || gimple_has_volatile_ops (stmt)
-<<<<<<< HEAD
-      || !ZERO_SSA_OPERANDS (stmt, SSA_OP_VUSE))
-=======
       || !ZERO_SSA_OPERANDS (stmt, SSA_OP_VUSE)
       || (cfun->has_local_explicit_reg_vars
 	  && TYPE_MODE (TREE_TYPE (gimple_assign_lhs (stmt))) == BLKmode))
->>>>>>> a0daa400
     return false;
   
   FOR_EACH_SSA_DEF_OPERAND (def_p, stmt, iter, SSA_OP_ALL_DEFS)
@@ -402,16 +384,12 @@
 	  fprintf (dump_file, "Common dominator of all uses is %d\n",
 		   commondom->index);
 	}
-<<<<<<< HEAD
 
       *togsi = gsi_after_labels (commondom);
 
       if (debug_stmts)
 	adjust_debug_stmts_for_move (stmt, commondom, togsi);
 
-=======
-      *togsi = gsi_after_labels (commondom);
->>>>>>> a0daa400
       return true;
     }
 
@@ -424,12 +402,9 @@
 	return false;
 
       *togsi = gsi_for_stmt (use);
-<<<<<<< HEAD
 
       adjust_debug_stmts_for_move (stmt, sinkbb, togsi);
 
-=======
->>>>>>> a0daa400
       return true;
     }
 
@@ -457,11 +432,8 @@
     return false;
 
   *togsi = gsi_after_labels (sinkbb);
-<<<<<<< HEAD
 
   adjust_debug_stmts_for_move (stmt, sinkbb, togsi);
-=======
->>>>>>> a0daa400
 
   return true;
 }

--- conflicted
+++ resolved
@@ -1,11 +1,6 @@
 /* Chains of recurrences.
-<<<<<<< HEAD
-   Copyright (C) 2003, 2004, 2005 Free Software Foundation, Inc.
-   Contributed by Sebastian Pop <s.pop@laposte.net>
-=======
    Copyright (C) 2003, 2004, 2005, 2006 Free Software Foundation, Inc.
    Contributed by Sebastian Pop <pop@cri.ensmp.fr>
->>>>>>> c355071f
 
 This file is part of GCC.
 
@@ -37,10 +32,6 @@
 #include "tree.h"
 #include "real.h"
 #include "diagnostic.h"
-<<<<<<< HEAD
-#include "varray.h"
-=======
->>>>>>> c355071f
 #include "cfgloop.h"
 #include "tree-flow.h"
 #include "tree-chrec.h"
@@ -229,11 +220,7 @@
   t2 = chrec_fold_multiply (type, CHREC_RIGHT (poly0), CHREC_RIGHT (poly1));
   t2 = chrec_fold_multiply (type, SCALAR_FLOAT_TYPE_P (type)
 			    ? build_real (type, dconst2)
-<<<<<<< HEAD
-			    : build_int_cst_type (type, 2), t2);
-=======
 			    : build_int_cst (type, 2), t2);
->>>>>>> c355071f
 
   var = CHREC_VARIABLE (poly0);
   return build_polynomial_chrec (var, t0,
@@ -416,11 +403,7 @@
 	  if (integer_onep (op1))
 	    return op0;
 	  if (integer_zerop (op1))
-<<<<<<< HEAD
-	    return build_int_cst_type (type, 0);
-=======
 	    return build_int_cst (type, 0);
->>>>>>> c355071f
 	  return fold_build2 (MULT_EXPR, type, op0, op1);
 	}
     }
@@ -588,10 +571,6 @@
 	   && tree_int_cst_sgn (x) == 1)
     /* testsuite/.../ssa-chrec-38.c.  */
     res = chrec_evaluate (var, chrec, x, 0);
-<<<<<<< HEAD
-
-=======
->>>>>>> c355071f
   else
     res = chrec_dont_know;
   
@@ -964,12 +943,7 @@
     return true;
 
   if (TREE_CODE (chrec) == SSA_NAME 
-<<<<<<< HEAD
-      && expr_invariant_in_loop_p (current_loops->parray[loopnum],
-				   chrec))
-=======
       && expr_invariant_in_loop_p (get_loop (loopnum), chrec))
->>>>>>> c355071f
     return true;
 
   if (TREE_CODE (chrec) == POLYNOMIAL_CHREC)
@@ -1029,11 +1003,9 @@
   switch (TREE_CODE (chrec))
     {
     case POLYNOMIAL_CHREC:
-      if (evolution_function_is_invariant_p (CHREC_LEFT (chrec),
-					     CHREC_VARIABLE (chrec)))
+      if (evolution_function_is_constant_p (CHREC_LEFT (chrec)))
 	{
-	  if (evolution_function_is_invariant_p (CHREC_RIGHT (chrec),
-						 CHREC_VARIABLE (chrec)))
+	  if (evolution_function_is_constant_p (CHREC_RIGHT (chrec)))
 	    return true;
 	  else
 	    {
@@ -1049,8 +1021,7 @@
 	}
       else
 	{
-	  if (evolution_function_is_invariant_p (CHREC_RIGHT (chrec),
-						 CHREC_VARIABLE (chrec))
+	  if (evolution_function_is_constant_p (CHREC_RIGHT (chrec))
 	      && TREE_CODE (CHREC_LEFT (chrec)) == POLYNOMIAL_CHREC
 	      && CHREC_VARIABLE (CHREC_LEFT (chrec)) != CHREC_VARIABLE (chrec)
 	      && evolution_function_is_affine_multivariate_p 
@@ -1280,9 +1251,6 @@
 tree 
 chrec_convert (tree type, tree chrec, tree at_stmt)
 {
-<<<<<<< HEAD
-  tree ct, res;
-=======
   return chrec_convert_1 (type, chrec, at_stmt, true);
 }
 
@@ -1305,7 +1273,6 @@
   tree ct, res;
   tree base, step;
   struct loop *loop;
->>>>>>> c355071f
 
   if (automatically_generated_chrec_p (chrec))
     return chrec;
@@ -1314,58 +1281,6 @@
   if (ct == type)
     return chrec;
 
-<<<<<<< HEAD
-  if (evolution_function_is_affine_p (chrec))
-    {
-      tree base, step;
-      bool dummy;
-      struct loop *loop = current_loops->parray[CHREC_VARIABLE (chrec)];
-
-      base = instantiate_parameters (loop, CHREC_LEFT (chrec));
-      step = instantiate_parameters (loop, CHREC_RIGHT (chrec));
-
-      /* Avoid conversion of (signed char) {(uchar)1, +, (uchar)1}_x
-	 when it is not possible to prove that the scev does not wrap.
-	 See PR22236, where a sequence 1, 2, ..., 255 has to be
-	 converted to signed char, but this would wrap: 
-	 1, 2, ..., 127, -128, ...  The result should not be
-	 {(schar)1, +, (schar)1}_x, but instead, we should keep the
-	 conversion: (schar) {(uchar)1, +, (uchar)1}_x.  */
-      if (scev_probably_wraps_p (type, base, step, at_stmt, loop,
-				 &dummy, &dummy))
-	goto failed_to_convert;
-
-      step = convert_step (loop, type, base, step, at_stmt);
-      if (!step)
- 	{
-	failed_to_convert:;
-	  if (dump_file && (dump_flags & TDF_DETAILS))
-	    {
-	      fprintf (dump_file, "(failed conversion:");
-	      fprintf (dump_file, "\n  type: ");
-	      print_generic_expr (dump_file, type, 0);
-	      fprintf (dump_file, "\n  base: ");
-	      print_generic_expr (dump_file, base, 0);
-	      fprintf (dump_file, "\n  step: ");
-	      print_generic_expr (dump_file, step, 0);
-	      fprintf (dump_file, "\n  estimated_nb_iterations: ");
-	      print_generic_expr (dump_file, loop->estimated_nb_iterations, 0);
-	      fprintf (dump_file, "\n)\n");
-	    }
-
-	  return fold_convert (type, chrec);
-	}
-
-      return build_polynomial_chrec (CHREC_VARIABLE (chrec),
- 				     chrec_convert (type, CHREC_LEFT (chrec),
- 						    at_stmt),
- 				     step);
-    }
-
-  if (TREE_CODE (chrec) == POLYNOMIAL_CHREC)
-    return chrec_dont_know;
-
-=======
   if (!evolution_function_is_affine_p (chrec))
     goto keep_cast;
 
@@ -1379,7 +1294,6 @@
 
   /* If we cannot propagate the cast inside the chrec, just keep the cast.  */
 keep_cast:
->>>>>>> c355071f
   res = fold_convert (type, chrec);
 
   /* Don't propagate overflows.  */
@@ -1401,7 +1315,6 @@
     res = chrec_dont_know;
 
   return res;
-<<<<<<< HEAD
 }
 
 /* Convert CHREC to TYPE, without regard to signed overflows.  Returns the new
@@ -1416,41 +1329,6 @@
   if (automatically_generated_chrec_p (chrec)
       || TREE_CODE (chrec) != POLYNOMIAL_CHREC)
     return NULL_TREE;
-
-  inner_type = TREE_TYPE (chrec);
-  if (TYPE_PRECISION (type) > TYPE_PRECISION (inner_type))
-    return NULL_TREE;
-
-  left = CHREC_LEFT (chrec);
-  right = CHREC_RIGHT (chrec);
-  lc = chrec_convert_aggressive (type, left);
-  if (!lc)
-    lc = chrec_convert (type, left, NULL_TREE);
-  rc = chrec_convert_aggressive (type, right);
-  if (!rc)
-    rc = chrec_convert (type, right, NULL_TREE);
-
-  return build_polynomial_chrec (CHREC_VARIABLE (chrec), lc, rc);
-=======
->>>>>>> c355071f
-}
-
-/* Convert CHREC to TYPE, without regard to signed overflows.  Returns the new
-   chrec if something else than what chrec_convert would do happens, NULL_TREE
-   otherwise.  */
-
-tree
-chrec_convert_aggressive (tree type, tree chrec)
-{
-  tree inner_type, left, right, lc, rc;
-
-  if (automatically_generated_chrec_p (chrec)
-      || TREE_CODE (chrec) != POLYNOMIAL_CHREC)
-    return NULL_TREE;
-<<<<<<< HEAD
-  
-  return TREE_TYPE (chrec);
-=======
 
   inner_type = TREE_TYPE (chrec);
   if (TYPE_PRECISION (type) > TYPE_PRECISION (inner_type))
@@ -1470,7 +1348,6 @@
     rc = chrec_convert (type, right, NULL_TREE);
  
   return build_polynomial_chrec (CHREC_VARIABLE (chrec), lc, rc);
->>>>>>> c355071f
 }
 
 /* Returns true when CHREC0 == CHREC1.  */
@@ -1490,13 +1367,8 @@
   switch (TREE_CODE (chrec0))
     {
     case INTEGER_CST:
-<<<<<<< HEAD
-      return integer_zerop (fold (build2 (MINUS_EXPR, TREE_TYPE (chrec0), 
-					 chrec0, chrec1)));
-=======
       return operand_equal_p (chrec0, chrec1, 0);
 
->>>>>>> c355071f
     case POLYNOMIAL_CHREC:
       return (CHREC_VARIABLE (chrec0) == CHREC_VARIABLE (chrec1)
 	      && eq_evolutions_p (CHREC_LEFT (chrec0), CHREC_LEFT (chrec1))
@@ -1505,8 +1377,6 @@
       return false;
     }  
 }
-<<<<<<< HEAD
-=======
 
 /* Returns EV_GROWS if CHREC grows (assuming that it does not overflow),
    EV_DECREASES if it decreases, and EV_UNKNOWN if we cannot determine
@@ -1528,5 +1398,4 @@
     return EV_DIR_DECREASES;
   else
     return EV_DIR_GROWS;
-}
->>>>>>> c355071f
+}
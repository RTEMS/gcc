/* config.in.  Generated from configure.ac by autoheader.  */

/* Define if building universal (internal helper macro) */
#ifndef USED_FOR_TARGET
#undef AC_APPLE_UNIVERSAL_BUILD
#endif


/* Define as the number of bits in a byte, if `limits.h' doesn't. */
#ifndef USED_FOR_TARGET
#undef CHAR_BIT
#endif


/* Define 0/1 to force the choice for exception handling model. */
#ifndef USED_FOR_TARGET
#undef CONFIG_SJLJ_EXCEPTIONS
#endif


/* Define to enable the use of a default assembler. */
#ifndef USED_FOR_TARGET
#undef DEFAULT_ASSEMBLER
#endif


/* Define to enable the use of a default linker. */
#ifndef USED_FOR_TARGET
#undef DEFAULT_LINKER
#endif


/* Define if you want to use __cxa_atexit, rather than atexit, to register C++
   destructors for local statics and global objects. This is essential for
   fully standards-compliant handling of destructors, but requires
   __cxa_atexit in libc. */
#ifndef USED_FOR_TARGET
#undef DEFAULT_USE_CXA_ATEXIT
#endif


/* Define if you want assertions enabled. This is a cheap check. */
#ifndef USED_FOR_TARGET
#undef ENABLE_ASSERT_CHECKING
#endif


/* Define if you want more run-time sanity checks. This one gets a grab bag of
   miscellaneous but relatively cheap checks. */
#ifndef USED_FOR_TARGET
#undef ENABLE_CHECKING
#endif


/* Define to 1 to specify that we are using the BID decimal floating point
   format instead of DPD */
#ifndef USED_FOR_TARGET
#undef ENABLE_DECIMAL_BID_FORMAT
#endif


/* Define to 1 to enable decimal float extension to C. */
#ifndef USED_FOR_TARGET
#undef ENABLE_DECIMAL_FLOAT
#endif


/* Define if you want more run-time sanity checks for dataflow. */
#ifndef USED_FOR_TARGET
#undef ENABLE_DF_CHECKING
#endif


/* Define to 1 to enable fixed-point arithmetic extension to C. */
#ifndef USED_FOR_TARGET
#undef ENABLE_FIXED_POINT
#endif


/* Define if you want fold checked that it never destructs its argument. This
   is quite expensive. */
#ifndef USED_FOR_TARGET
#undef ENABLE_FOLD_CHECKING
#endif


/* Define if you want the garbage collector to operate in maximally paranoid
   mode, validating the entire heap and collecting garbage at every
   opportunity. This is extremely expensive. */
#ifndef USED_FOR_TARGET
#undef ENABLE_GC_ALWAYS_COLLECT
#endif


/* Define if you want the garbage collector to do object poisoning and other
   memory allocation checks. This is quite expensive. */
#ifndef USED_FOR_TARGET
#undef ENABLE_GC_CHECKING
#endif


/* Define if you want operations on GIMPLE (the basic data structure of the
   high-level optimizers) to be checked for dynamic type safety at runtime.
   This is moderately expensive. */
#ifndef USED_FOR_TARGET
#undef ENABLE_GIMPLE_CHECKING
#endif


/* Define if gcc should always pass --build-id to linker. */
#ifndef USED_FOR_TARGET
#undef ENABLE_LD_BUILDID
#endif


/* Define to enable LTO support. */
#ifndef USED_FOR_TARGET
#undef ENABLE_LTO
#endif


/* Define to 1 if translation of program messages to the user's native
   language is requested. */
#ifndef USED_FOR_TARGET
#undef ENABLE_NLS
#endif


/* Define to enable plugin support. */
#ifndef USED_FOR_TARGET
#undef ENABLE_PLUGIN
#endif


/* Define if you want all operations on RTL (the basic data structure of the
   optimizer and back end) to be checked for dynamic type safety at runtime.
   This is quite expensive. */
#ifndef USED_FOR_TARGET
#undef ENABLE_RTL_CHECKING
#endif


/* Define if you want RTL flag accesses to be checked against the RTL codes
   that are supported for each access macro. This is relatively cheap. */
#ifndef USED_FOR_TARGET
#undef ENABLE_RTL_FLAG_CHECKING
#endif


/* Define if you want runtime assertions enabled. This is a cheap check. */
#undef ENABLE_RUNTIME_CHECKING

/* Define if you want all operations on trees (the basic data structure of the
   front ends) to be checked for dynamic type safety at runtime. This is
   moderately expensive. The tree browser debugging routines will also be
   enabled by this option. */
#ifndef USED_FOR_TARGET
#undef ENABLE_TREE_CHECKING
#endif


/* Define if you want all gimple types to be verified after gimplifiation.
   This is cheap. */
#ifndef USED_FOR_TARGET
#undef ENABLE_TYPES_CHECKING
#endif


/* Define if you want to run subprograms and generated programs through
   valgrind (a memory checker). This is extremely expensive. */
#ifndef USED_FOR_TARGET
#undef ENABLE_VALGRIND_CHECKING
#endif


/* Define to 1 if installation paths should be looked up in the Windows
   Registry. Ignored on non-Windows hosts. */
#ifndef USED_FOR_TARGET
#undef ENABLE_WIN32_REGISTRY
#endif


/* Define to the name of a file containing a list of extra machine modes for
   this architecture. */
#ifndef USED_FOR_TARGET
#undef EXTRA_MODES_FILE
#endif


/* Define to enable detailed memory allocation stats gathering. */
#ifndef USED_FOR_TARGET
#undef GATHER_STATISTICS
#endif


/* Define if the zone collector is in use */
#ifndef USED_FOR_TARGET
#undef GGC_ZONE
#endif


/* mcontext_t fields start with __ */
#ifndef USED_FOR_TARGET
#undef HAS_MCONTEXT_T_UNDERSCORES
#endif


/* Define if your assembler supports cmpb. */
#ifndef USED_FOR_TARGET
#undef HAVE_AS_CMPB
#endif


/* Define if your assembler supports the DCI/ICI instructions. */
#ifndef USED_FOR_TARGET
#undef HAVE_AS_DCI
#endif


/* Define if your assembler supports the --debug-prefix-map option. */
#ifndef USED_FOR_TARGET
#undef HAVE_AS_DEBUG_PREFIX_MAP
#endif


/* Define if your assembler supports DFP instructions. */
#ifndef USED_FOR_TARGET
#undef HAVE_AS_DFP
#endif


/* Define if your assembler supports DSPR1 mult. */
#ifndef USED_FOR_TARGET
#undef HAVE_AS_DSPR1_MULT
#endif


/* Define if your assembler supports .dtprelword. */
#ifndef USED_FOR_TARGET
#undef HAVE_AS_DTPRELWORD
#endif


/* Define if your assembler supports dwarf2 .file/.loc directives, and
   preserves file table indices exactly as given. */
#ifndef USED_FOR_TARGET
#undef HAVE_AS_DWARF2_DEBUG_LINE
#endif


/* Define if your assembler supports explicit relocations. */
#ifndef USED_FOR_TARGET
#undef HAVE_AS_EXPLICIT_RELOCS
#endif


/* Define if your assembler supports fprnd. */
#ifndef USED_FOR_TARGET
#undef HAVE_AS_FPRND
#endif


/* Define if your assembler supports the --gdwarf2 option. */
#ifndef USED_FOR_TARGET
#undef HAVE_AS_GDWARF2_DEBUG_FLAG
#endif


/* Define if your assembler supports .gnu_attribute. */
#ifndef USED_FOR_TARGET
#undef HAVE_AS_GNU_ATTRIBUTE
#endif


/* Define true if the assembler supports '.long foo@GOTOFF'. */
#ifndef USED_FOR_TARGET
#undef HAVE_AS_GOTOFF_IN_DATA
#endif


/* Define if your assembler supports the --gstabs option. */
#ifndef USED_FOR_TARGET
#undef HAVE_AS_GSTABS_DEBUG_FLAG
#endif


/* Define if your assembler supports the Sun syntax for cmov. */
#ifndef USED_FOR_TARGET
#undef HAVE_AS_IX86_CMOV_SUN_SYNTAX
#endif


/* Define if your assembler supports the subtraction of symbols in different
   sections. */
#ifndef USED_FOR_TARGET
#undef HAVE_AS_IX86_DIFF_SECT_DELTA
#endif


/* Define if your assembler supports the ffreep mnemonic. */
#ifndef USED_FOR_TARGET
#undef HAVE_AS_IX86_FFREEP
#endif


/* Define if your assembler uses fildq and fistq mnemonics. */
#ifndef USED_FOR_TARGET
#undef HAVE_AS_IX86_FILDQ
#endif


/* Define if your assembler uses filds and fists mnemonics. */
#ifndef USED_FOR_TARGET
#undef HAVE_AS_IX86_FILDS
#endif


/* Define if your assembler supports the .quad directive. */
#ifndef USED_FOR_TARGET
#undef HAVE_AS_IX86_QUAD
#endif


<<<<<<< HEAD
/* Define true if the assembler supports 'rep <insn>, lock <insn>'. */
=======
/* Define if the assembler supports 'rep <insn>, lock <insn>'. */
>>>>>>> 155d23aa
#ifndef USED_FOR_TARGET
#undef HAVE_AS_IX86_REP_LOCK_PREFIX
#endif


/* Define if your assembler supports the sahf mnemonic in 64bit mode. */
#ifndef USED_FOR_TARGET
#undef HAVE_AS_IX86_SAHF
#endif


/* Define if your assembler supports the swap suffix. */
#ifndef USED_FOR_TARGET
#undef HAVE_AS_IX86_SWAP
#endif


/* Define if your assembler supports the lituse_jsrdirect relocation. */
#ifndef USED_FOR_TARGET
#undef HAVE_AS_JSRDIRECT_RELOCS
#endif


/* Define if your assembler supports .sleb128 and .uleb128. */
#ifndef USED_FOR_TARGET
#undef HAVE_AS_LEB128
#endif


/* Define if the assembler won't complain about a line such as # 0 "" 2. */
#ifndef USED_FOR_TARGET
#undef HAVE_AS_LINE_ZERO
#endif


/* Define if your assembler supports ltoffx and ldxmov relocations. */
#ifndef USED_FOR_TARGET
#undef HAVE_AS_LTOFFX_LDXMOV_RELOCS
#endif


/* Define if your assembler supports LWSYNC instructions. */
#ifndef USED_FOR_TARGET
#undef HAVE_AS_LWSYNC
#endif


/* Define if your assembler supports mfcr field. */
#ifndef USED_FOR_TARGET
#undef HAVE_AS_MFCRF
#endif


/* Define if your assembler supports mffgpr and mftgpr. */
#ifndef USED_FOR_TARGET
#undef HAVE_AS_MFPGPR
#endif


/* Define if your assembler supports the -no-mul-bug-abort option. */
#ifndef USED_FOR_TARGET
#undef HAVE_AS_NO_MUL_BUG_ABORT_OPTION
#endif


/* Define if the assembler understands -mno-shared. */
#ifndef USED_FOR_TARGET
#undef HAVE_AS_NO_SHARED
#endif


/* Define if your assembler supports offsetable %lo(). */
#ifndef USED_FOR_TARGET
#undef HAVE_AS_OFFSETABLE_LO10
#endif


/* Define if your assembler supports popcntb field. */
#ifndef USED_FOR_TARGET
#undef HAVE_AS_POPCNTB
#endif


/* Define if your assembler supports POPCNTD instructions. */
#ifndef USED_FOR_TARGET
#undef HAVE_AS_POPCNTD
#endif


/* Define if your assembler supports .ref */
#ifndef USED_FOR_TARGET
#undef HAVE_AS_REF
#endif


/* Define if your assembler supports .register. */
#ifndef USED_FOR_TARGET
#undef HAVE_AS_REGISTER_PSEUDO_OP
#endif


/* Define if your assembler supports R_PPC_REL16 relocs. */
#ifndef USED_FOR_TARGET
#undef HAVE_AS_REL16
#endif


/* Define if your assembler supports -relax option. */
#ifndef USED_FOR_TARGET
#undef HAVE_AS_RELAX_OPTION
#endif


/* Define if your assembler and linker support GOTDATA_OP relocs. */
#ifndef USED_FOR_TARGET
#undef HAVE_AS_SPARC_GOTDATA_OP
#endif


/* Define if your assembler and linker support unaligned PC relative relocs.
   */
#ifndef USED_FOR_TARGET
#undef HAVE_AS_SPARC_UA_PCREL
#endif


/* Define if your assembler and linker support unaligned PC relative relocs
   against hidden symbols. */
#ifndef USED_FOR_TARGET
#undef HAVE_AS_SPARC_UA_PCREL_HIDDEN
#endif


/* Define if your assembler and linker support thread-local storage. */
#ifndef USED_FOR_TARGET
#undef HAVE_AS_TLS
#endif


/* Define if your assembler supports arg info for __tls_get_addr. */
#ifndef USED_FOR_TARGET
#undef HAVE_AS_TLS_MARKERS
#endif


/* Define if your assembler supports VSX instructions. */
#ifndef USED_FOR_TARGET
#undef HAVE_AS_VSX
#endif


/* Define to 1 if you have the `atoll' function. */
#ifndef USED_FOR_TARGET
#undef HAVE_ATOLL
#endif


/* Define to 1 if you have the `atoq' function. */
#ifndef USED_FOR_TARGET
#undef HAVE_ATOQ
#endif


/* Define to 1 if you have the `clearerr_unlocked' function. */
#ifndef USED_FOR_TARGET
#undef HAVE_CLEARERR_UNLOCKED
#endif


/* Define to 1 if you have the `clock' function. */
#ifndef USED_FOR_TARGET
#undef HAVE_CLOCK
#endif


/* Define if <time.h> defines clock_t. */
#ifndef USED_FOR_TARGET
#undef HAVE_CLOCK_T
#endif


/* Define 0/1 if your assembler and linker support COMDAT groups. */
#ifndef USED_FOR_TARGET
#undef HAVE_COMDAT_GROUP
#endif


/* Define to 1 if we found a declaration for 'abort', otherwise define to 0.
   */
#ifndef USED_FOR_TARGET
#undef HAVE_DECL_ABORT
#endif


/* Define to 1 if we found a declaration for 'asprintf', otherwise define to
   0. */
#ifndef USED_FOR_TARGET
#undef HAVE_DECL_ASPRINTF
#endif


/* Define to 1 if we found a declaration for 'atof', otherwise define to 0. */
#ifndef USED_FOR_TARGET
#undef HAVE_DECL_ATOF
#endif


/* Define to 1 if we found a declaration for 'atol', otherwise define to 0. */
#ifndef USED_FOR_TARGET
#undef HAVE_DECL_ATOL
#endif


/* Define to 1 if we found a declaration for 'basename', otherwise define to
   0. */
#ifndef USED_FOR_TARGET
#undef HAVE_DECL_BASENAME
#endif


/* Define to 1 if we found a declaration for 'calloc', otherwise define to 0.
   */
#ifndef USED_FOR_TARGET
#undef HAVE_DECL_CALLOC
#endif


/* Define to 1 if we found a declaration for 'clearerr_unlocked', otherwise
   define to 0. */
#ifndef USED_FOR_TARGET
#undef HAVE_DECL_CLEARERR_UNLOCKED
#endif


/* Define to 1 if we found a declaration for 'clock', otherwise define to 0.
   */
#ifndef USED_FOR_TARGET
#undef HAVE_DECL_CLOCK
#endif


/* Define to 1 if we found a declaration for 'errno', otherwise define to 0.
   */
#ifndef USED_FOR_TARGET
#undef HAVE_DECL_ERRNO
#endif


/* Define to 1 if we found a declaration for 'feof_unlocked', otherwise define
   to 0. */
#ifndef USED_FOR_TARGET
#undef HAVE_DECL_FEOF_UNLOCKED
#endif


/* Define to 1 if we found a declaration for 'ferror_unlocked', otherwise
   define to 0. */
#ifndef USED_FOR_TARGET
#undef HAVE_DECL_FERROR_UNLOCKED
#endif


/* Define to 1 if we found a declaration for 'fflush_unlocked', otherwise
   define to 0. */
#ifndef USED_FOR_TARGET
#undef HAVE_DECL_FFLUSH_UNLOCKED
#endif


/* Define to 1 if we found a declaration for 'fgetc_unlocked', otherwise
   define to 0. */
#ifndef USED_FOR_TARGET
#undef HAVE_DECL_FGETC_UNLOCKED
#endif


/* Define to 1 if we found a declaration for 'fgets_unlocked', otherwise
   define to 0. */
#ifndef USED_FOR_TARGET
#undef HAVE_DECL_FGETS_UNLOCKED
#endif


/* Define to 1 if we found a declaration for 'fileno_unlocked', otherwise
   define to 0. */
#ifndef USED_FOR_TARGET
#undef HAVE_DECL_FILENO_UNLOCKED
#endif


/* Define to 1 if we found a declaration for 'fprintf_unlocked', otherwise
   define to 0. */
#ifndef USED_FOR_TARGET
#undef HAVE_DECL_FPRINTF_UNLOCKED
#endif


/* Define to 1 if we found a declaration for 'fputc_unlocked', otherwise
   define to 0. */
#ifndef USED_FOR_TARGET
#undef HAVE_DECL_FPUTC_UNLOCKED
#endif


/* Define to 1 if we found a declaration for 'fputs_unlocked', otherwise
   define to 0. */
#ifndef USED_FOR_TARGET
#undef HAVE_DECL_FPUTS_UNLOCKED
#endif


/* Define to 1 if we found a declaration for 'fread_unlocked', otherwise
   define to 0. */
#ifndef USED_FOR_TARGET
#undef HAVE_DECL_FREAD_UNLOCKED
#endif


/* Define to 1 if we found a declaration for 'free', otherwise define to 0. */
#ifndef USED_FOR_TARGET
#undef HAVE_DECL_FREE
#endif


/* Define to 1 if we found a declaration for 'fwrite_unlocked', otherwise
   define to 0. */
#ifndef USED_FOR_TARGET
#undef HAVE_DECL_FWRITE_UNLOCKED
#endif


/* Define to 1 if we found a declaration for 'getchar_unlocked', otherwise
   define to 0. */
#ifndef USED_FOR_TARGET
#undef HAVE_DECL_GETCHAR_UNLOCKED
#endif


/* Define to 1 if we found a declaration for 'getcwd', otherwise define to 0.
   */
#ifndef USED_FOR_TARGET
#undef HAVE_DECL_GETCWD
#endif


/* Define to 1 if we found a declaration for 'getc_unlocked', otherwise define
   to 0. */
#ifndef USED_FOR_TARGET
#undef HAVE_DECL_GETC_UNLOCKED
#endif


/* Define to 1 if we found a declaration for 'getenv', otherwise define to 0.
   */
#ifndef USED_FOR_TARGET
#undef HAVE_DECL_GETENV
#endif


/* Define to 1 if we found a declaration for 'getopt', otherwise define to 0.
   */
#ifndef USED_FOR_TARGET
#undef HAVE_DECL_GETOPT
#endif


/* Define to 1 if we found a declaration for 'getpagesize', otherwise define
   to 0. */
#ifndef USED_FOR_TARGET
#undef HAVE_DECL_GETPAGESIZE
#endif


/* Define to 1 if we found a declaration for 'getrlimit', otherwise define to
   0. */
#ifndef USED_FOR_TARGET
#undef HAVE_DECL_GETRLIMIT
#endif


/* Define to 1 if we found a declaration for 'getrusage', otherwise define to
   0. */
#ifndef USED_FOR_TARGET
#undef HAVE_DECL_GETRUSAGE
#endif


/* Define to 1 if we found a declaration for 'getwd', otherwise define to 0.
   */
#ifndef USED_FOR_TARGET
#undef HAVE_DECL_GETWD
#endif


/* Define to 1 if we found a declaration for 'ldgetname', otherwise define to
   0. */
#ifndef USED_FOR_TARGET
#undef HAVE_DECL_LDGETNAME
#endif


/* Define to 1 if we found a declaration for 'malloc', otherwise define to 0.
   */
#ifndef USED_FOR_TARGET
#undef HAVE_DECL_MALLOC
#endif


/* Define to 1 if we found a declaration for 'putchar_unlocked', otherwise
   define to 0. */
#ifndef USED_FOR_TARGET
#undef HAVE_DECL_PUTCHAR_UNLOCKED
#endif


/* Define to 1 if we found a declaration for 'putc_unlocked', otherwise define
   to 0. */
#ifndef USED_FOR_TARGET
#undef HAVE_DECL_PUTC_UNLOCKED
#endif


/* Define to 1 if we found a declaration for 'realloc', otherwise define to 0.
   */
#ifndef USED_FOR_TARGET
#undef HAVE_DECL_REALLOC
#endif


/* Define to 1 if we found a declaration for 'sbrk', otherwise define to 0. */
#ifndef USED_FOR_TARGET
#undef HAVE_DECL_SBRK
#endif


/* Define to 1 if we found a declaration for 'setrlimit', otherwise define to
   0. */
#ifndef USED_FOR_TARGET
#undef HAVE_DECL_SETRLIMIT
#endif


/* Define to 1 if we found a declaration for 'sigaltstack', otherwise define
   to 0. */
#ifndef USED_FOR_TARGET
#undef HAVE_DECL_SIGALTSTACK
#endif


/* Define to 1 if we found a declaration for 'snprintf', otherwise define to
   0. */
#ifndef USED_FOR_TARGET
#undef HAVE_DECL_SNPRINTF
#endif


/* Define to 1 if we found a declaration for 'strsignal', otherwise define to
   0. */
#ifndef USED_FOR_TARGET
#undef HAVE_DECL_STRSIGNAL
#endif


/* Define to 1 if we found a declaration for 'strstr', otherwise define to 0.
   */
#ifndef USED_FOR_TARGET
#undef HAVE_DECL_STRSTR
#endif


/* Define to 1 if we found a declaration for 'strverscmp', otherwise define to
   0. */
#ifndef USED_FOR_TARGET
#undef HAVE_DECL_STRVERSCMP
#endif


/* Define to 1 if we found a declaration for 'times', otherwise define to 0.
   */
#ifndef USED_FOR_TARGET
#undef HAVE_DECL_TIMES
#endif


/* Define to 1 if we found a declaration for 'vasprintf', otherwise define to
   0. */
#ifndef USED_FOR_TARGET
#undef HAVE_DECL_VASPRINTF
#endif


/* Define to 1 if we found a declaration for 'vsnprintf', otherwise define to
   0. */
#ifndef USED_FOR_TARGET
#undef HAVE_DECL_VSNPRINTF
#endif


/* Define to 1 if you have the <direct.h> header file. */
#ifndef USED_FOR_TARGET
#undef HAVE_DIRECT_H
#endif


/* Define to 1 if you have the <dlfcn.h> header file. */
#ifndef USED_FOR_TARGET
#undef HAVE_DLFCN_H
#endif


/* Define to 1 if you have the `elf_getshdrstrndx' function. */
#ifndef USED_FOR_TARGET
#undef HAVE_ELF_GETSHDRSTRNDX
#endif


/* Define to 1 if you have the `elf_getshstrndx' function. */
#ifndef USED_FOR_TARGET
#undef HAVE_ELF_GETSHSTRNDX
#endif


/* Define if elf_getshstrndx has gABI conformant return values. */
#ifndef USED_FOR_TARGET
#undef HAVE_ELF_GETSHSTRNDX_GABI
#endif


/* Define to 1 if you have the <fcntl.h> header file. */
#ifndef USED_FOR_TARGET
#undef HAVE_FCNTL_H
#endif


/* Define to 1 if you have the `feof_unlocked' function. */
#ifndef USED_FOR_TARGET
#undef HAVE_FEOF_UNLOCKED
#endif


/* Define to 1 if you have the `ferror_unlocked' function. */
#ifndef USED_FOR_TARGET
#undef HAVE_FERROR_UNLOCKED
#endif


/* Define to 1 if you have the `fflush_unlocked' function. */
#ifndef USED_FOR_TARGET
#undef HAVE_FFLUSH_UNLOCKED
#endif


/* Define to 1 if you have the `fgetc_unlocked' function. */
#ifndef USED_FOR_TARGET
#undef HAVE_FGETC_UNLOCKED
#endif


/* Define to 1 if you have the `fgets_unlocked' function. */
#ifndef USED_FOR_TARGET
#undef HAVE_FGETS_UNLOCKED
#endif


/* Define to 1 if you have the `fileno_unlocked' function. */
#ifndef USED_FOR_TARGET
#undef HAVE_FILENO_UNLOCKED
#endif


/* Define to 1 if you have the `fork' function. */
#ifndef USED_FOR_TARGET
#undef HAVE_FORK
#endif


/* Define to 1 if you have the `fprintf_unlocked' function. */
#ifndef USED_FOR_TARGET
#undef HAVE_FPRINTF_UNLOCKED
#endif


/* Define to 1 if you have the `fputc_unlocked' function. */
#ifndef USED_FOR_TARGET
#undef HAVE_FPUTC_UNLOCKED
#endif


/* Define to 1 if you have the `fputs_unlocked' function. */
#ifndef USED_FOR_TARGET
#undef HAVE_FPUTS_UNLOCKED
#endif


/* Define to 1 if you have the `fread_unlocked' function. */
#ifndef USED_FOR_TARGET
#undef HAVE_FREAD_UNLOCKED
#endif


/* Define to 1 if you have the `fwrite_unlocked' function. */
#ifndef USED_FOR_TARGET
#undef HAVE_FWRITE_UNLOCKED
#endif


/* Define if your assembler supports specifying the alignment of objects
   allocated using the GAS .comm command. */
#ifndef USED_FOR_TARGET
#undef HAVE_GAS_ALIGNED_COMM
#endif


/* Define if your assembler supports .balign and .p2align. */
#ifndef USED_FOR_TARGET
#undef HAVE_GAS_BALIGN_AND_P2ALIGN
#endif


/* Define 0/1 if your assembler supports CFI directives. */
#undef HAVE_GAS_CFI_DIRECTIVE

/* Define 0/1 if your assembler supports .cfi_personality. */
#undef HAVE_GAS_CFI_PERSONALITY_DIRECTIVE

/* Define 0/1 if your assembler supports .cfi_sections. */
#undef HAVE_GAS_CFI_SECTIONS_DIRECTIVE

/* Define if your assembler supports the .loc discriminator sub-directive. */
#ifndef USED_FOR_TARGET
#undef HAVE_GAS_DISCRIMINATOR
#endif


/* Define if your assembler supports @gnu_unique_object. */
#ifndef USED_FOR_TARGET
#undef HAVE_GAS_GNU_UNIQUE_OBJECT
#endif


/* Define if your assembler and linker support .hidden. */
#undef HAVE_GAS_HIDDEN

/* Define if your assembler supports .lcomm with an alignment field. */
#ifndef USED_FOR_TARGET
#undef HAVE_GAS_LCOMM_WITH_ALIGNMENT
#endif


/* Define if your assembler supports .literal16. */
#ifndef USED_FOR_TARGET
#undef HAVE_GAS_LITERAL16
#endif


/* Define if your assembler supports specifying the maximum number of bytes to
   skip when using the GAS .p2align command. */
#ifndef USED_FOR_TARGET
#undef HAVE_GAS_MAX_SKIP_P2ALIGN
#endif


/* Define if your assembler supports .nsubspa comdat option. */
#ifndef USED_FOR_TARGET
#undef HAVE_GAS_NSUBSPA_COMDAT
#endif


/* Define if your assembler and linker support 32-bit section relative relocs
   via '.secrel32 label'. */
#ifndef USED_FOR_TARGET
#undef HAVE_GAS_PE_SECREL32_RELOC
#endif


/* Define 0/1 if your assembler supports marking sections with SHF_MERGE flag.
   */
#ifndef USED_FOR_TARGET
#undef HAVE_GAS_SHF_MERGE
#endif


/* Define if your assembler supports .subsection and .subsection -1 starts
   emitting at the beginning of your section. */
#ifndef USED_FOR_TARGET
#undef HAVE_GAS_SUBSECTION_ORDERING
#endif


/* Define if your assembler supports .weak. */
#ifndef USED_FOR_TARGET
#undef HAVE_GAS_WEAK
#endif


/* Define if your assembler supports .weakref. */
#ifndef USED_FOR_TARGET
#undef HAVE_GAS_WEAKREF
#endif


/* Define to 1 if you have the `getchar_unlocked' function. */
#ifndef USED_FOR_TARGET
#undef HAVE_GETCHAR_UNLOCKED
#endif


/* Define to 1 if you have the `getc_unlocked' function. */
#ifndef USED_FOR_TARGET
#undef HAVE_GETC_UNLOCKED
#endif


/* Define if _Unwind_GetIPInfo is available. */
#ifndef USED_FOR_TARGET
#undef HAVE_GETIPINFO
#endif


/* Define to 1 if you have the `getrlimit' function. */
#ifndef USED_FOR_TARGET
#undef HAVE_GETRLIMIT
#endif


/* Define to 1 if you have the `getrusage' function. */
#ifndef USED_FOR_TARGET
#undef HAVE_GETRUSAGE
#endif


/* Define to 1 if you have the `gettimeofday' function. */
#ifndef USED_FOR_TARGET
#undef HAVE_GETTIMEOFDAY
#endif


/* Define if using GNU as. */
#ifndef USED_FOR_TARGET
#undef HAVE_GNU_AS
#endif


/* Define if your system supports gnu indirect functions. */
#ifndef USED_FOR_TARGET
#undef HAVE_GNU_INDIRECT_FUNCTION
#endif


/* Define if using GNU ld. */
#ifndef USED_FOR_TARGET
#undef HAVE_GNU_LD
#endif


/* Define if you have the iconv() function. */
#ifndef USED_FOR_TARGET
#undef HAVE_ICONV
#endif


/* Define to 1 if you have the <iconv.h> header file. */
#ifndef USED_FOR_TARGET
#undef HAVE_ICONV_H
#endif


/* Define .init_array/.fini_array sections are available and working. */
#ifndef USED_FOR_TARGET
#undef HAVE_INITFINI_ARRAY
#endif


/* Define to 1 if the system has the type `intmax_t'. */
#ifndef USED_FOR_TARGET
#undef HAVE_INTMAX_T
#endif


/* Define to 1 if the system has the type `intptr_t'. */
#ifndef USED_FOR_TARGET
#undef HAVE_INTPTR_T
#endif


/* Define if you have a working <inttypes.h> header file. */
#ifndef USED_FOR_TARGET
#undef HAVE_INTTYPES_H
#endif


/* Define to 1 if you have the `kill' function. */
#ifndef USED_FOR_TARGET
#undef HAVE_KILL
#endif


/* Define if you have <langinfo.h> and nl_langinfo(CODESET). */
#ifndef USED_FOR_TARGET
#undef HAVE_LANGINFO_CODESET
#endif


/* Define to 1 if you have the <langinfo.h> header file. */
#ifndef USED_FOR_TARGET
#undef HAVE_LANGINFO_H
#endif


/* Define if your <locale.h> file defines LC_MESSAGES. */
#ifndef USED_FOR_TARGET
#undef HAVE_LC_MESSAGES
#endif


/* Define to 1 if you have the <ldfcn.h> header file. */
#ifndef USED_FOR_TARGET
#undef HAVE_LDFCN_H
#endif


/* Define if your linker supports --as-needed and --no-as-needed options. */
#ifndef USED_FOR_TARGET
#undef HAVE_LD_AS_NEEDED
#endif


/* Define if your linker supports --build-id. */
#ifndef USED_FOR_TARGET
#undef HAVE_LD_BUILDID
#endif


/* Define if your linker supports --demangle option. */
#ifndef USED_FOR_TARGET
#undef HAVE_LD_DEMANGLE
#endif


/* Define if your linker supports --eh-frame-hdr option. */
#undef HAVE_LD_EH_FRAME_HDR

/* Define if your linker supports garbage collection of sections in presence
   of EH frames. */
#ifndef USED_FOR_TARGET
#undef HAVE_LD_EH_GC_SECTIONS
#endif


/* Define if your PowerPC64 linker supports a large TOC. */
#ifndef USED_FOR_TARGET
#undef HAVE_LD_LARGE_TOC
#endif


/* Define if your PowerPC64 linker only needs function descriptor syms. */
#ifndef USED_FOR_TARGET
#undef HAVE_LD_NO_DOT_SYMS
#endif


/* Define if your linker can relax absolute .eh_frame personality pointers
   into PC-relative form. */
#ifndef USED_FOR_TARGET
#undef HAVE_LD_PERSONALITY_RELAXATION
#endif


/* Define if your linker supports -pie option. */
#ifndef USED_FOR_TARGET
#undef HAVE_LD_PIE
#endif


/* Define if your linker links a mix of read-only and read-write sections into
   a read-write section. */
#ifndef USED_FOR_TARGET
#undef HAVE_LD_RO_RW_SECTION_MIXING
#endif


/* Define if your linker supports the *_sol2 emulations. */
#ifndef USED_FOR_TARGET
#undef HAVE_LD_SOL2_EMULATION
#endif


/* Define if your linker supports -Bstatic/-Bdynamic option. */
#ifndef USED_FOR_TARGET
#undef HAVE_LD_STATIC_DYNAMIC
#endif


/* Define if your linker supports --sysroot. */
#ifndef USED_FOR_TARGET
#undef HAVE_LD_SYSROOT
#endif


/* Define to 1 if you have the <limits.h> header file. */
#ifndef USED_FOR_TARGET
#undef HAVE_LIMITS_H
#endif


/* Define to 1 if you have the <locale.h> header file. */
#ifndef USED_FOR_TARGET
#undef HAVE_LOCALE_H
#endif


/* Define to 1 if the system has the type `long long'. */
#ifndef USED_FOR_TARGET
#undef HAVE_LONG_LONG
#endif


/* Define to 1 if the system has the type `long long int'. */
#ifndef USED_FOR_TARGET
#undef HAVE_LONG_LONG_INT
#endif


/* Define to 1 if you have the <malloc.h> header file. */
#ifndef USED_FOR_TARGET
#undef HAVE_MALLOC_H
#endif


/* Define to 1 if you have the `mbstowcs' function. */
#ifndef USED_FOR_TARGET
#undef HAVE_MBSTOWCS
#endif


/* Define if valgrind's memcheck.h header is installed. */
#ifndef USED_FOR_TARGET
#undef HAVE_MEMCHECK_H
#endif


/* Define to 1 if you have the <memory.h> header file. */
#ifndef USED_FOR_TARGET
#undef HAVE_MEMORY_H
#endif


/* Define to 1 if you have the `mmap' function. */
#ifndef USED_FOR_TARGET
#undef HAVE_MMAP
#endif


/* Define if mmap with MAP_ANON(YMOUS) works. */
#ifndef USED_FOR_TARGET
#undef HAVE_MMAP_ANON
#endif


/* Define if mmap of /dev/zero works. */
#ifndef USED_FOR_TARGET
#undef HAVE_MMAP_DEV_ZERO
#endif


/* Define if read-only mmap of a plain file works. */
#ifndef USED_FOR_TARGET
#undef HAVE_MMAP_FILE
#endif


/* Define to 1 if you have the `nl_langinfo' function. */
#ifndef USED_FOR_TARGET
#undef HAVE_NL_LANGINFO
#endif


/* Define to 1 if you have the `putchar_unlocked' function. */
#ifndef USED_FOR_TARGET
#undef HAVE_PUTCHAR_UNLOCKED
#endif


/* Define to 1 if you have the `putc_unlocked' function. */
#ifndef USED_FOR_TARGET
#undef HAVE_PUTC_UNLOCKED
#endif


/* Define to 1 if you have the `setlocale' function. */
#ifndef USED_FOR_TARGET
#undef HAVE_SETLOCALE
#endif


/* Define to 1 if you have the `setrlimit' function. */
#ifndef USED_FOR_TARGET
#undef HAVE_SETRLIMIT
#endif


/* Define to 1 if you have the <stddef.h> header file. */
#ifndef USED_FOR_TARGET
#undef HAVE_STDDEF_H
#endif


/* Define to 1 if you have the <stdint.h> header file. */
#ifndef USED_FOR_TARGET
#undef HAVE_STDINT_H
#endif


/* Define to 1 if you have the <stdlib.h> header file. */
#ifndef USED_FOR_TARGET
#undef HAVE_STDLIB_H
#endif


/* Define to 1 if you have the <strings.h> header file. */
#ifndef USED_FOR_TARGET
#undef HAVE_STRINGS_H
#endif


/* Define to 1 if you have the <string.h> header file. */
#ifndef USED_FOR_TARGET
#undef HAVE_STRING_H
#endif


/* Define to 1 if you have the `strsignal' function. */
#ifndef USED_FOR_TARGET
#undef HAVE_STRSIGNAL
#endif


/* Define if <sys/times.h> defines struct tms. */
#ifndef USED_FOR_TARGET
#undef HAVE_STRUCT_TMS
#endif


/* Define to 1 if you have the `sysconf' function. */
#ifndef USED_FOR_TARGET
#undef HAVE_SYSCONF
#endif


/* Define to 1 if you have the <sys/file.h> header file. */
#ifndef USED_FOR_TARGET
#undef HAVE_SYS_FILE_H
#endif


/* Define to 1 if you have the <sys/mman.h> header file. */
#ifndef USED_FOR_TARGET
#undef HAVE_SYS_MMAN_H
#endif


/* Define to 1 if you have the <sys/param.h> header file. */
#ifndef USED_FOR_TARGET
#undef HAVE_SYS_PARAM_H
#endif


/* Define to 1 if you have the <sys/resource.h> header file. */
#ifndef USED_FOR_TARGET
#undef HAVE_SYS_RESOURCE_H
#endif


/* Define to 1 if you have the <sys/stat.h> header file. */
#ifndef USED_FOR_TARGET
#undef HAVE_SYS_STAT_H
#endif


/* Define to 1 if you have the <sys/times.h> header file. */
#ifndef USED_FOR_TARGET
#undef HAVE_SYS_TIMES_H
#endif


/* Define to 1 if you have the <sys/time.h> header file. */
#ifndef USED_FOR_TARGET
#undef HAVE_SYS_TIME_H
#endif


/* Define to 1 if you have the <sys/types.h> header file. */
#ifndef USED_FOR_TARGET
#undef HAVE_SYS_TYPES_H
#endif


/* Define to 1 if you have <sys/wait.h> that is POSIX.1 compatible. */
#ifndef USED_FOR_TARGET
#undef HAVE_SYS_WAIT_H
#endif


/* Define to 1 if you have the `times' function. */
#ifndef USED_FOR_TARGET
#undef HAVE_TIMES
#endif


/* Define to 1 if you have the <time.h> header file. */
#ifndef USED_FOR_TARGET
#undef HAVE_TIME_H
#endif


/* Define to 1 if the system has the type `uintmax_t'. */
#ifndef USED_FOR_TARGET
#undef HAVE_UINTMAX_T
#endif


/* Define to 1 if the system has the type `uintptr_t'. */
#ifndef USED_FOR_TARGET
#undef HAVE_UINTPTR_T
#endif


/* Define to 1 if you have the <unistd.h> header file. */
#ifndef USED_FOR_TARGET
#undef HAVE_UNISTD_H
#endif


/* Define to 1 if the system has the type `unsigned long long int'. */
#ifndef USED_FOR_TARGET
#undef HAVE_UNSIGNED_LONG_LONG_INT
#endif


/* Define to 1 if UPC affinity is supported. */
#ifndef USED_FOR_TARGET
#undef HAVE_UPC_AFFINITY_SUPPORT
#endif


/* Define to 1 if UPC link script is supported. */
#ifndef USED_FOR_TARGET
#undef HAVE_UPC_LINK_SCRIPT
#endif


/* Define to 1 if UPC NUMA is supported. */
#ifndef USED_FOR_TARGET
#undef HAVE_UPC_NUMA_SUPPORT
#endif


/* Define if valgrind's valgrind/memcheck.h header is installed. */
#ifndef USED_FOR_TARGET
#undef HAVE_VALGRIND_MEMCHECK_H
#endif


/* Define to 1 if you have the `vfork' function. */
#ifndef USED_FOR_TARGET
#undef HAVE_VFORK
#endif


/* Define to 1 if you have the <vfork.h> header file. */
#ifndef USED_FOR_TARGET
#undef HAVE_VFORK_H
#endif


/* Define to 1 if you have the <wchar.h> header file. */
#ifndef USED_FOR_TARGET
#undef HAVE_WCHAR_H
#endif


/* Define to 1 if you have the `wcswidth' function. */
#ifndef USED_FOR_TARGET
#undef HAVE_WCSWIDTH
#endif


/* Define to 1 if `fork' works. */
#ifndef USED_FOR_TARGET
#undef HAVE_WORKING_FORK
#endif


/* Define this macro if mbstowcs does not crash when its first argument is
   NULL. */
#ifndef USED_FOR_TARGET
#undef HAVE_WORKING_MBSTOWCS
#endif


/* Define to 1 if `vfork' works. */
#ifndef USED_FOR_TARGET
#undef HAVE_WORKING_VFORK
#endif


/* Define to 1 if the system has the type `__int64'. */
#ifndef USED_FOR_TARGET
#undef HAVE___INT64
#endif


/* Define if cloog is in use. */
#ifndef USED_FOR_TARGET
#undef HAVE_cloog
#endif


/* Define as const if the declaration of iconv() needs const. */
#ifndef USED_FOR_TARGET
#undef ICONV_CONST
#endif


/* Define to the linker flags to use for -pthread. */
#ifndef USED_FOR_TARGET
#undef LIB_THREAD_LDFLAGS_SPEC
#endif


/* Define to the library containing __tls_get_addr/___tls_get_addr. */
#ifndef USED_FOR_TARGET
#undef LIB_TLS_SPEC
#endif


/* Define to the name of the LTO plugin DSO that must be passed to the
   linker's -plugin=LIB option. */
#ifndef USED_FOR_TARGET
#undef LTOPLUGINSONAME
#endif


/* Define to the sub-directory in which libtool stores uninstalled libraries.
   */
#ifndef USED_FOR_TARGET
#undef LT_OBJDIR
#endif


/* Define if host mkdir takes a single argument. */
#ifndef USED_FOR_TARGET
#undef MKDIR_TAKES_ONE_ARG
#endif


/* Define to 1 if HOST_WIDE_INT must be 64 bits wide (see hwint.h). */
#ifndef USED_FOR_TARGET
#undef NEED_64BIT_HOST_WIDE_INT
#endif


/* Define to 1 if your C compiler doesn't accept -c and -o together. */
#ifndef USED_FOR_TARGET
#undef NO_MINUS_C_MINUS_O
#endif


/* Define to the address where bug reports for this package should be sent. */
#ifndef USED_FOR_TARGET
#undef PACKAGE_BUGREPORT
#endif


/* Define to the full name of this package. */
#ifndef USED_FOR_TARGET
#undef PACKAGE_NAME
#endif


/* Define to the full name and version of this package. */
#ifndef USED_FOR_TARGET
#undef PACKAGE_STRING
#endif


/* Define to the one symbol short name of this package. */
#ifndef USED_FOR_TARGET
#undef PACKAGE_TARNAME
#endif


/* Define to the home page for this package. */
#ifndef USED_FOR_TARGET
#undef PACKAGE_URL
#endif


/* Define to the version of this package. */
#ifndef USED_FOR_TARGET
#undef PACKAGE_VERSION
#endif


/* Specify plugin linker */
#ifndef USED_FOR_TARGET
#undef PLUGIN_LD
#endif


/* Define to PREFIX/include if cpp should also search that directory. */
#ifndef USED_FOR_TARGET
#undef PREFIX_INCLUDE_DIR
#endif


/* The size of `int', as computed by sizeof. */
#ifndef USED_FOR_TARGET
#undef SIZEOF_INT
#endif


/* The size of `long', as computed by sizeof. */
#ifndef USED_FOR_TARGET
#undef SIZEOF_LONG
#endif


/* The size of `long long', as computed by sizeof. */
#ifndef USED_FOR_TARGET
#undef SIZEOF_LONG_LONG
#endif


/* The size of `short', as computed by sizeof. */
#ifndef USED_FOR_TARGET
#undef SIZEOF_SHORT
#endif


/* The size of `void *', as computed by sizeof. */
#ifndef USED_FOR_TARGET
#undef SIZEOF_VOID_P
#endif


/* The size of `__int64', as computed by sizeof. */
#ifndef USED_FOR_TARGET
#undef SIZEOF___INT64
#endif


/* Define to 1 if you have the ANSI C header files. */
#ifndef USED_FOR_TARGET
#undef STDC_HEADERS
#endif


/* Define if you can safely include both <string.h> and <strings.h>. */
#ifndef USED_FOR_TARGET
#undef STRING_WITH_STRINGS
#endif


/* Define if TFmode long double should be the default */
#ifndef USED_FOR_TARGET
#undef TARGET_DEFAULT_LONG_DOUBLE_128
#endif


/* Define if your target C library provides stack protector support */
#ifndef USED_FOR_TARGET
#undef TARGET_LIBC_PROVIDES_SSP
#endif


/* Define to 1 if you can safely include both <sys/time.h> and <time.h>. */
#ifndef USED_FOR_TARGET
#undef TIME_WITH_SYS_TIME
#endif


/* Define to the flag used to mark TLS sections if the default (`T') doesn't
   work. */
#ifndef USED_FOR_TARGET
#undef TLS_SECTION_ASM_FLAG
#endif


<<<<<<< HEAD
/* maximum shared array blocking size. */
#ifndef USED_FOR_TARGET
#undef UPC_MAX_BLOCK_SIZE
#endif


/* maximum number of threads. */
#ifndef USED_FOR_TARGET
#undef UPC_MAX_THREADS
#endif


/* UPC packed PTS representation supported. */
#ifndef USED_FOR_TARGET
#undef UPC_PTS_PACKED_REP
#endif


/* UPC shared pointer phase field shift. */
#ifndef USED_FOR_TARGET
#undef UPC_PTS_PHASE_SHIFT
#endif


/* size of the address field in shared pointer rep. */
#ifndef USED_FOR_TARGET
#undef UPC_PTS_PHASE_SIZE
#endif


/* size of the shared pointer rep. */
#ifndef USED_FOR_TARGET
#undef UPC_PTS_SIZE
#endif


/* UPC struct PTS representation supported. */
#ifndef USED_FOR_TARGET
#undef UPC_PTS_STRUCT_REP
#endif


/* UPC shared pointer thread field shift. */
#ifndef USED_FOR_TARGET
#undef UPC_PTS_THREAD_SHIFT
#endif


/* size of the address field in shared pointer rep. */
#ifndef USED_FOR_TARGET
#undef UPC_PTS_THREAD_SIZE
#endif


/* UPC shared pointer address field position. */
#ifndef USED_FOR_TARGET
#undef UPC_PTS_VADDR_FIRST
#endif


/* UPC shared pointer address field shift. */
#ifndef USED_FOR_TARGET
#undef UPC_PTS_VADDR_SHIFT
#endif


/* size of the address field in shared pointer rep. */
#ifndef USED_FOR_TARGET
#undef UPC_PTS_VADDR_SIZE
#endif


/* UPC word pair PTS representation supported. */
#ifndef USED_FOR_TARGET
#undef UPC_PTS_WORD_PAIR_REP
#endif


=======
>>>>>>> 155d23aa
/* Define if your assembler mis-optimizes .eh_frame data. */
#ifndef USED_FOR_TARGET
#undef USE_AS_TRADITIONAL_FORMAT
#endif


/* Define if you want to generate code by default that assumes that the Cygwin
   DLL exports wrappers to support libstdc++ function replacement. */
#ifndef USED_FOR_TARGET
#undef USE_CYGWIN_LIBSTDCXX_WRAPPERS
#endif


/* Define to 1 if the 'long long' (or '__int64') is wider than 'long' but
   still efficiently supported by the host hardware. */
#ifndef USED_FOR_TARGET
#undef USE_LONG_LONG_FOR_WIDEST_FAST_INT
#endif


/* Define if we should use leading underscore on 64 bit mingw targets */
#ifndef USED_FOR_TARGET
#undef USE_MINGW64_LEADING_UNDERSCORES
#endif


/* Enable extensions on AIX 3, Interix.  */
#ifndef _ALL_SOURCE
# undef _ALL_SOURCE
#endif
/* Enable GNU extensions on systems that have them.  */
#ifndef _GNU_SOURCE
# undef _GNU_SOURCE
#endif
/* Enable threading extensions on Solaris.  */
#ifndef _POSIX_PTHREAD_SEMANTICS
# undef _POSIX_PTHREAD_SEMANTICS
#endif
/* Enable extensions on HP NonStop.  */
#ifndef _TANDEM_SOURCE
# undef _TANDEM_SOURCE
#endif
/* Enable general extensions on Solaris.  */
#ifndef __EXTENSIONS__
# undef __EXTENSIONS__
#endif


/* Define to be the last component of the Windows registry key under which to
   look for installation paths. The full key used will be
   HKEY_LOCAL_MACHINE/SOFTWARE/Free Software Foundation/{WIN32_REGISTRY_KEY}.
   The default is the GCC version number. */
#ifndef USED_FOR_TARGET
#undef WIN32_REGISTRY_KEY
#endif


/* Define WORDS_BIGENDIAN to 1 if your processor stores words with the most
   significant byte first (like Motorola and SPARC, unlike Intel). */
#if defined AC_APPLE_UNIVERSAL_BUILD
# if defined __BIG_ENDIAN__
#  define WORDS_BIGENDIAN 1
# endif
#else
# ifndef WORDS_BIGENDIAN
#  undef WORDS_BIGENDIAN
# endif
#endif

/* Number of bits in a file offset, on hosts where this is settable. */
#ifndef USED_FOR_TARGET
#undef _FILE_OFFSET_BITS
#endif


/* Define for large files, on AIX-style hosts. */
#ifndef USED_FOR_TARGET
#undef _LARGE_FILES
#endif


/* Define to 1 if on MINIX. */
#ifndef USED_FOR_TARGET
#undef _MINIX
#endif


/* Define to 2 if the system does not provide POSIX.1 features except with
   this defined. */
#ifndef USED_FOR_TARGET
#undef _POSIX_1_SOURCE
#endif


/* Define to 1 if you need to in order for `stat' and other things to work. */
#ifndef USED_FOR_TARGET
#undef _POSIX_SOURCE
#endif


/* Define for Solaris 2.5.1 so the uint32_t typedef from <sys/synch.h>,
   <pthread.h>, or <semaphore.h> is not used. If the typedef were allowed, the
   #define below would cause a syntax error. */
#ifndef USED_FOR_TARGET
#undef _UINT32_T
#endif


/* Define for Solaris 2.5.1 so the uint64_t typedef from <sys/synch.h>,
   <pthread.h>, or <semaphore.h> is not used. If the typedef were allowed, the
   #define below would cause a syntax error. */
#ifndef USED_FOR_TARGET
#undef _UINT64_T
#endif


/* Define for Solaris 2.5.1 so the uint8_t typedef from <sys/synch.h>,
   <pthread.h>, or <semaphore.h> is not used. If the typedef were allowed, the
   #define below would cause a syntax error. */
#ifndef USED_FOR_TARGET
#undef _UINT8_T
#endif


/* Define to `char *' if <sys/types.h> does not define. */
#ifndef USED_FOR_TARGET
#undef caddr_t
#endif


/* Define to `__inline__' or `__inline' if that's what the C compiler
   calls it, or to nothing if 'inline' is not supported under any name.  */
#ifndef __cplusplus
#undef inline
#endif

/* Define to the type of a signed integer type of width exactly 16 bits if
   such a type exists and the standard includes do not define it. */
#ifndef USED_FOR_TARGET
#undef int16_t
#endif


/* Define to the type of a signed integer type of width exactly 32 bits if
   such a type exists and the standard includes do not define it. */
#ifndef USED_FOR_TARGET
#undef int32_t
#endif


/* Define to the type of a signed integer type of width exactly 64 bits if
   such a type exists and the standard includes do not define it. */
#ifndef USED_FOR_TARGET
#undef int64_t
#endif


/* Define to the type of a signed integer type of width exactly 8 bits if such
   a type exists and the standard includes do not define it. */
#ifndef USED_FOR_TARGET
#undef int8_t
#endif


/* Define to the widest signed integer type if <stdint.h> and <inttypes.h> do
   not define. */
#ifndef USED_FOR_TARGET
#undef intmax_t
#endif


/* Define to the type of a signed integer type wide enough to hold a pointer,
   if such a type exists, and if the system does not define it. */
#ifndef USED_FOR_TARGET
#undef intptr_t
#endif


/* Define to `int' if <sys/types.h> does not define. */
#ifndef USED_FOR_TARGET
#undef pid_t
#endif


/* Define to `long' if <sys/resource.h> doesn't define. */
#ifndef USED_FOR_TARGET
#undef rlim_t
#endif


/* Define to `int' if <sys/types.h> does not define. */
#ifndef USED_FOR_TARGET
#undef ssize_t
#endif


/* Define to the type of an unsigned integer type of width exactly 16 bits if
   such a type exists and the standard includes do not define it. */
#ifndef USED_FOR_TARGET
#undef uint16_t
#endif


/* Define to the type of an unsigned integer type of width exactly 32 bits if
   such a type exists and the standard includes do not define it. */
#ifndef USED_FOR_TARGET
#undef uint32_t
#endif


/* Define to the type of an unsigned integer type of width exactly 64 bits if
   such a type exists and the standard includes do not define it. */
#ifndef USED_FOR_TARGET
#undef uint64_t
#endif


/* Define to the type of an unsigned integer type of width exactly 8 bits if
   such a type exists and the standard includes do not define it. */
#ifndef USED_FOR_TARGET
#undef uint8_t
#endif


/* Define to the widest unsigned integer type if <stdint.h> and <inttypes.h>
   do not define. */
#ifndef USED_FOR_TARGET
#undef uintmax_t
#endif


/* Define to the type of an unsigned integer type wide enough to hold a
   pointer, if such a type exists, and if the system does not define it. */
#ifndef USED_FOR_TARGET
#undef uintptr_t
#endif


/* Define as `fork' if `vfork' does not work. */
#ifndef USED_FOR_TARGET
#undef vfork
#endif
<|MERGE_RESOLUTION|>--- conflicted
+++ resolved
@@ -321,11 +321,7 @@
 #endif
 
 
-<<<<<<< HEAD
-/* Define true if the assembler supports 'rep <insn>, lock <insn>'. */
-=======
 /* Define if the assembler supports 'rep <insn>, lock <insn>'. */
->>>>>>> 155d23aa
 #ifndef USED_FOR_TARGET
 #undef HAVE_AS_IX86_REP_LOCK_PREFIX
 #endif
@@ -836,24 +832,6 @@
 #endif
 
 
-/* Define to 1 if you have the `elf_getshdrstrndx' function. */
-#ifndef USED_FOR_TARGET
-#undef HAVE_ELF_GETSHDRSTRNDX
-#endif
-
-
-/* Define to 1 if you have the `elf_getshstrndx' function. */
-#ifndef USED_FOR_TARGET
-#undef HAVE_ELF_GETSHSTRNDX
-#endif
-
-
-/* Define if elf_getshstrndx has gABI conformant return values. */
-#ifndef USED_FOR_TARGET
-#undef HAVE_ELF_GETSHSTRNDX_GABI
-#endif
-
-
 /* Define to 1 if you have the <fcntl.h> header file. */
 #ifndef USED_FOR_TARGET
 #undef HAVE_FCNTL_H
@@ -1715,7 +1693,6 @@
 #endif
 
 
-<<<<<<< HEAD
 /* maximum shared array blocking size. */
 #ifndef USED_FOR_TARGET
 #undef UPC_MAX_BLOCK_SIZE
@@ -1794,8 +1771,6 @@
 #endif
 
 
-=======
->>>>>>> 155d23aa
 /* Define if your assembler mis-optimizes .eh_frame data. */
 #ifndef USED_FOR_TARGET
 #undef USE_AS_TRADITIONAL_FORMAT

--- conflicted
+++ resolved
@@ -1386,15 +1386,15 @@
 #endif
 
 
-<<<<<<< HEAD
 /* Define if libelf is in use. */
 #ifndef USED_FOR_TARGET
 #undef HAVE_libelf
-=======
+#endif
+
+
 /* Define if mpc is in use. */
 #ifndef USED_FOR_TARGET
 #undef HAVE_mpc
->>>>>>> 47ac44d6
 #endif
 
 

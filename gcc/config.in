/* config.in.  Generated from configure.ac by autoheader.  */

/* Define if building universal (internal helper macro) */
#ifndef USED_FOR_TARGET
#undef AC_APPLE_UNIVERSAL_BUILD
#endif


/* Define as the number of bits in a byte, if `limits.h' doesn't. */
#ifndef USED_FOR_TARGET
#undef CHAR_BIT
#endif


/* Define 0/1 to force the choice for exception handling model. */
#ifndef USED_FOR_TARGET
#undef CONFIG_SJLJ_EXCEPTIONS
#endif


/* Define to enable the use of a default assembler. */
#ifndef USED_FOR_TARGET
#undef DEFAULT_ASSEMBLER
#endif


/* Define to enable the use of a default linker. */
#ifndef USED_FOR_TARGET
#undef DEFAULT_LINKER
#endif


/* Define if you want to use __cxa_atexit, rather than atexit, to register C++
   destructors for local statics and global objects. This is essential for
   fully standards-compliant handling of destructors, but requires
   __cxa_atexit in libc. */
#ifndef USED_FOR_TARGET
#undef DEFAULT_USE_CXA_ATEXIT
#endif


/* Define if you want assertions enabled. This is a cheap check. */
#ifndef USED_FOR_TARGET
#undef ENABLE_ASSERT_CHECKING
#endif


<<<<<<< HEAD
/* Define if building with C++. */
#ifndef USED_FOR_TARGET
#undef ENABLE_BUILD_WITH_CXX
#endif


/* Define to enable prefix canonicalization. */
#ifndef USED_FOR_TARGET
#undef ENABLE_CANONICAL_PREFIXES
#endif


=======
>>>>>>> a1b98cc1
/* Define if you want more run-time sanity checks. This one gets a grab bag of
   miscellaneous but relatively cheap checks. */
#ifndef USED_FOR_TARGET
#undef ENABLE_CHECKING
#endif


/* Define to 1 to specify that we are using the BID decimal floating point
   format instead of DPD */
#ifndef USED_FOR_TARGET
#undef ENABLE_DECIMAL_BID_FORMAT
#endif


/* Define to 1 to enable decimal float extension to C. */
#ifndef USED_FOR_TARGET
#undef ENABLE_DECIMAL_FLOAT
#endif


/* Define if you want more run-time sanity checks for dataflow. */
#ifndef USED_FOR_TARGET
#undef ENABLE_DF_CHECKING
#endif


/* Define to 1 to enable fixed-point arithmetic extension to C. */
#ifndef USED_FOR_TARGET
#undef ENABLE_FIXED_POINT
#endif


/* Define if you want fold checked that it never destructs its argument. This
   is quite expensive. */
#ifndef USED_FOR_TARGET
#undef ENABLE_FOLD_CHECKING
#endif


/* Define if you want the garbage collector to operate in maximally paranoid
   mode, validating the entire heap and collecting garbage at every
   opportunity. This is extremely expensive. */
#ifndef USED_FOR_TARGET
#undef ENABLE_GC_ALWAYS_COLLECT
#endif


/* Define if you want the garbage collector to do object poisoning and other
   memory allocation checks. This is quite expensive. */
#ifndef USED_FOR_TARGET
#undef ENABLE_GC_CHECKING
#endif


/* Define if you want operations on GIMPLE (the basic data structure of the
   high-level optimizers) to be checked for dynamic type safety at runtime.
   This is moderately expensive. */
#ifndef USED_FOR_TARGET
#undef ENABLE_GIMPLE_CHECKING
#endif


/* Define if gcc should always pass --build-id to linker. */
#ifndef USED_FOR_TARGET
#undef ENABLE_LD_BUILDID
#endif


/* Define to 1 to enable libquadmath support */
#ifndef USED_FOR_TARGET
#undef ENABLE_LIBQUADMATH_SUPPORT
#endif


/* Define to enable LTO support. */
#ifndef USED_FOR_TARGET
#undef ENABLE_LTO
#endif


/* Define to 1 if translation of program messages to the user's native
   language is requested. */
#ifndef USED_FOR_TARGET
#undef ENABLE_NLS
#endif


/* Define to enable plugin support. */
#ifndef USED_FOR_TARGET
#undef ENABLE_PLUGIN
#endif


/* Define if you want all operations on RTL (the basic data structure of the
   optimizer and back end) to be checked for dynamic type safety at runtime.
   This is quite expensive. */
#ifndef USED_FOR_TARGET
#undef ENABLE_RTL_CHECKING
#endif


/* Define if you want RTL flag accesses to be checked against the RTL codes
   that are supported for each access macro. This is relatively cheap. */
#ifndef USED_FOR_TARGET
#undef ENABLE_RTL_FLAG_CHECKING
#endif


/* Define if you want runtime assertions enabled. This is a cheap check. */
#undef ENABLE_RUNTIME_CHECKING

/* Define if you want all operations on trees (the basic data structure of the
   front ends) to be checked for dynamic type safety at runtime. This is
   moderately expensive. The tree browser debugging routines will also be
   enabled by this option. */
#ifndef USED_FOR_TARGET
#undef ENABLE_TREE_CHECKING
#endif


/* Define if you want all gimple types to be verified after gimplifiation.
   This is cheap. */
#ifndef USED_FOR_TARGET
#undef ENABLE_TYPES_CHECKING
#endif


/* Define if you want to run subprograms and generated programs through
   valgrind (a memory checker). This is extremely expensive. */
#ifndef USED_FOR_TARGET
#undef ENABLE_VALGRIND_CHECKING
#endif


/* Define to 1 if installation paths should be looked up in the Windows
   Registry. Ignored on non-Windows hosts. */
#ifndef USED_FOR_TARGET
#undef ENABLE_WIN32_REGISTRY
#endif


/* Define to the name of a file containing a list of extra machine modes for
   this architecture. */
#ifndef USED_FOR_TARGET
#undef EXTRA_MODES_FILE
#endif


/* Define to enable detailed memory allocation stats gathering. */
#ifndef USED_FOR_TARGET
#undef GATHER_STATISTICS
#endif


/* Define if the zone collector is in use */
#ifndef USED_FOR_TARGET
#undef GGC_ZONE
#endif


/* mcontext_t fields start with __ */
#ifndef USED_FOR_TARGET
#undef HAS_MCONTEXT_T_UNDERSCORES
#endif


/* Define if your assembler supports cmpb. */
#ifndef USED_FOR_TARGET
#undef HAVE_AS_CMPB
#endif


/* Define if your assembler supports the DCI/ICI instructions. */
#ifndef USED_FOR_TARGET
#undef HAVE_AS_DCI
#endif


/* Define if your assembler supports the --debug-prefix-map option. */
#ifndef USED_FOR_TARGET
#undef HAVE_AS_DEBUG_PREFIX_MAP
#endif


/* Define if your assembler supports DFP instructions. */
#ifndef USED_FOR_TARGET
#undef HAVE_AS_DFP
#endif


/* Define if your assembler supports DSPR1 mult. */
#ifndef USED_FOR_TARGET
#undef HAVE_AS_DSPR1_MULT
#endif


/* Define if your assembler supports .dtprelword. */
#ifndef USED_FOR_TARGET
#undef HAVE_AS_DTPRELWORD
#endif


/* Define if your assembler supports dwarf2 .file/.loc directives, and
   preserves file table indices exactly as given. */
#ifndef USED_FOR_TARGET
#undef HAVE_AS_DWARF2_DEBUG_LINE
#endif


/* Define if your assembler supports explicit relocations. */
#ifndef USED_FOR_TARGET
#undef HAVE_AS_EXPLICIT_RELOCS
#endif


/* Define if your assembler supports FMAF, HPC, and VIS 3.0 instructions. */
#ifndef USED_FOR_TARGET
#undef HAVE_AS_FMAF_HPC_VIS3
#endif


/* Define if your assembler supports SPARC4 instructions. */
#ifndef USED_FOR_TARGET
#undef HAVE_AS_SPARC4
#endif


/* Define if your assembler supports fprnd. */
#ifndef USED_FOR_TARGET
#undef HAVE_AS_FPRND
#endif


/* Define if your assembler supports the --gdwarf2 option. */
#ifndef USED_FOR_TARGET
#undef HAVE_AS_GDWARF2_DEBUG_FLAG
#endif


/* Define if your assembler supports .gnu_attribute. */
#ifndef USED_FOR_TARGET
#undef HAVE_AS_GNU_ATTRIBUTE
#endif


/* Define true if the assembler supports '.long foo@GOTOFF'. */
#ifndef USED_FOR_TARGET
#undef HAVE_AS_GOTOFF_IN_DATA
#endif


/* Define if your assembler supports the --gstabs option. */
#ifndef USED_FOR_TARGET
#undef HAVE_AS_GSTABS_DEBUG_FLAG
#endif


/* Define if your assembler supports the Sun syntax for cmov. */
#ifndef USED_FOR_TARGET
#undef HAVE_AS_IX86_CMOV_SUN_SYNTAX
#endif


/* Define if your assembler supports the subtraction of symbols in different
   sections. */
#ifndef USED_FOR_TARGET
#undef HAVE_AS_IX86_DIFF_SECT_DELTA
#endif


/* Define if your assembler supports the ffreep mnemonic. */
#ifndef USED_FOR_TARGET
#undef HAVE_AS_IX86_FFREEP
#endif


/* Define if your assembler uses fildq and fistq mnemonics. */
#ifndef USED_FOR_TARGET
#undef HAVE_AS_IX86_FILDQ
#endif


/* Define if your assembler uses filds and fists mnemonics. */
#ifndef USED_FOR_TARGET
#undef HAVE_AS_IX86_FILDS
#endif


/* Define if your assembler supports HLE prefixes. */
#ifndef USED_FOR_TARGET
#undef HAVE_AS_IX86_HLE
#endif


/* Define if your assembler supports the .quad directive. */
#ifndef USED_FOR_TARGET
#undef HAVE_AS_IX86_QUAD
#endif


/* Define if the assembler supports 'rep <insn>, lock <insn>'. */
#ifndef USED_FOR_TARGET
#undef HAVE_AS_IX86_REP_LOCK_PREFIX
#endif


/* Define if your assembler supports the sahf mnemonic in 64bit mode. */
#ifndef USED_FOR_TARGET
#undef HAVE_AS_IX86_SAHF
#endif


/* Define if your assembler supports the swap suffix. */
#ifndef USED_FOR_TARGET
#undef HAVE_AS_IX86_SWAP
#endif


/* Define if your assembler and linker support @tlsgdplt. */
#ifndef USED_FOR_TARGET
#undef HAVE_AS_IX86_TLSGDPLT
#endif


/* Define if your assembler and linker support @tlsldmplt. */
#ifndef USED_FOR_TARGET
#undef HAVE_AS_IX86_TLSLDMPLT
#endif


/* Define if your assembler supports the lituse_jsrdirect relocation. */
#ifndef USED_FOR_TARGET
#undef HAVE_AS_JSRDIRECT_RELOCS
#endif


/* Define if your assembler supports .sleb128 and .uleb128. */
#ifndef USED_FOR_TARGET
#undef HAVE_AS_LEB128
#endif


/* Define if the assembler won't complain about a line such as # 0 "" 2. */
#ifndef USED_FOR_TARGET
#undef HAVE_AS_LINE_ZERO
#endif


/* Define if your assembler supports ltoffx and ldxmov relocations. */
#ifndef USED_FOR_TARGET
#undef HAVE_AS_LTOFFX_LDXMOV_RELOCS
#endif


/* Define if your assembler supports LWSYNC instructions. */
#ifndef USED_FOR_TARGET
#undef HAVE_AS_LWSYNC
#endif


/* Define if your assembler supports mfcr field. */
#ifndef USED_FOR_TARGET
#undef HAVE_AS_MFCRF
#endif


/* Define if your assembler supports mffgpr and mftgpr. */
#ifndef USED_FOR_TARGET
#undef HAVE_AS_MFPGPR
#endif


/* Define if your assembler supports the -no-mul-bug-abort option. */
#ifndef USED_FOR_TARGET
#undef HAVE_AS_NO_MUL_BUG_ABORT_OPTION
#endif


/* Define if the assembler understands -mno-shared. */
#ifndef USED_FOR_TARGET
#undef HAVE_AS_NO_SHARED
#endif


/* Define if your assembler supports offsetable %lo(). */
#ifndef USED_FOR_TARGET
#undef HAVE_AS_OFFSETABLE_LO10
#endif


/* Define if your assembler supports popcntb field. */
#ifndef USED_FOR_TARGET
#undef HAVE_AS_POPCNTB
#endif


/* Define if your assembler supports POPCNTD instructions. */
#ifndef USED_FOR_TARGET
#undef HAVE_AS_POPCNTD
#endif


/* Define if your assembler supports POWER8 instructions. */
#ifndef USED_FOR_TARGET
#undef HAVE_AS_POWER8
#endif


/* Define if your assembler supports .ref */
#ifndef USED_FOR_TARGET
#undef HAVE_AS_REF
#endif


/* Define if your assembler supports .register. */
#ifndef USED_FOR_TARGET
#undef HAVE_AS_REGISTER_PSEUDO_OP
#endif


/* Define if your assembler supports R_PPC_REL16 relocs. */
#ifndef USED_FOR_TARGET
#undef HAVE_AS_REL16
#endif


/* Define if your assembler supports -relax option. */
#ifndef USED_FOR_TARGET
#undef HAVE_AS_RELAX_OPTION
#endif


/* Define if your assembler and linker support GOTDATA_OP relocs. */
#ifndef USED_FOR_TARGET
#undef HAVE_AS_SPARC_GOTDATA_OP
#endif


/* Define if your assembler and linker support unaligned PC relative relocs.
   */
#ifndef USED_FOR_TARGET
#undef HAVE_AS_SPARC_UA_PCREL
#endif


/* Define if your assembler and linker support unaligned PC relative relocs
   against hidden symbols. */
#ifndef USED_FOR_TARGET
#undef HAVE_AS_SPARC_UA_PCREL_HIDDEN
#endif


/* Define if your assembler and linker support thread-local storage. */
#ifndef USED_FOR_TARGET
#undef HAVE_AS_TLS
#endif


/* Define if your assembler supports arg info for __tls_get_addr. */
#ifndef USED_FOR_TARGET
#undef HAVE_AS_TLS_MARKERS
#endif


/* Define if your assembler supports VSX instructions. */
#ifndef USED_FOR_TARGET
#undef HAVE_AS_VSX
#endif


/* Define to 1 if you have the `atoll' function. */
#ifndef USED_FOR_TARGET
#undef HAVE_ATOLL
#endif


/* Define to 1 if you have the `atoq' function. */
#ifndef USED_FOR_TARGET
#undef HAVE_ATOQ
#endif


/* Define to 1 if you have the `clearerr_unlocked' function. */
#ifndef USED_FOR_TARGET
#undef HAVE_CLEARERR_UNLOCKED
#endif


/* Define to 1 if you have the `clock' function. */
#ifndef USED_FOR_TARGET
#undef HAVE_CLOCK
#endif


/* Define if <time.h> defines clock_t. */
#ifndef USED_FOR_TARGET
#undef HAVE_CLOCK_T
#endif


/* Define 0/1 if your assembler and linker support COMDAT groups. */
#ifndef USED_FOR_TARGET
#undef HAVE_COMDAT_GROUP
#endif


/* Define to 1 if we found a declaration for 'abort', otherwise define to 0.
   */
#ifndef USED_FOR_TARGET
#undef HAVE_DECL_ABORT
#endif


/* Define to 1 if we found a declaration for 'asprintf', otherwise define to
   0. */
#ifndef USED_FOR_TARGET
#undef HAVE_DECL_ASPRINTF
#endif


/* Define to 1 if we found a declaration for 'atof', otherwise define to 0. */
#ifndef USED_FOR_TARGET
#undef HAVE_DECL_ATOF
#endif


/* Define to 1 if we found a declaration for 'atol', otherwise define to 0. */
#ifndef USED_FOR_TARGET
#undef HAVE_DECL_ATOL
#endif


/* Define to 1 if we found a declaration for 'basename', otherwise define to
   0. */
#ifndef USED_FOR_TARGET
#undef HAVE_DECL_BASENAME
#endif


/* Define to 1 if we found a declaration for 'calloc', otherwise define to 0.
   */
#ifndef USED_FOR_TARGET
#undef HAVE_DECL_CALLOC
#endif


/* Define to 1 if we found a declaration for 'clearerr_unlocked', otherwise
   define to 0. */
#ifndef USED_FOR_TARGET
#undef HAVE_DECL_CLEARERR_UNLOCKED
#endif


/* Define to 1 if we found a declaration for 'clock', otherwise define to 0.
   */
#ifndef USED_FOR_TARGET
#undef HAVE_DECL_CLOCK
#endif


/* Define to 1 if we found a declaration for 'errno', otherwise define to 0.
   */
#ifndef USED_FOR_TARGET
#undef HAVE_DECL_ERRNO
#endif


/* Define to 1 if we found a declaration for 'feof_unlocked', otherwise define
   to 0. */
#ifndef USED_FOR_TARGET
#undef HAVE_DECL_FEOF_UNLOCKED
#endif


/* Define to 1 if we found a declaration for 'ferror_unlocked', otherwise
   define to 0. */
#ifndef USED_FOR_TARGET
#undef HAVE_DECL_FERROR_UNLOCKED
#endif


/* Define to 1 if we found a declaration for 'fflush_unlocked', otherwise
   define to 0. */
#ifndef USED_FOR_TARGET
#undef HAVE_DECL_FFLUSH_UNLOCKED
#endif


/* Define to 1 if we found a declaration for 'ffs', otherwise define to 0. */
#ifndef USED_FOR_TARGET
#undef HAVE_DECL_FFS
#endif


/* Define to 1 if we found a declaration for 'fgetc_unlocked', otherwise
   define to 0. */
#ifndef USED_FOR_TARGET
#undef HAVE_DECL_FGETC_UNLOCKED
#endif


/* Define to 1 if we found a declaration for 'fgets_unlocked', otherwise
   define to 0. */
#ifndef USED_FOR_TARGET
#undef HAVE_DECL_FGETS_UNLOCKED
#endif


/* Define to 1 if we found a declaration for 'fileno_unlocked', otherwise
   define to 0. */
#ifndef USED_FOR_TARGET
#undef HAVE_DECL_FILENO_UNLOCKED
#endif


/* Define to 1 if we found a declaration for 'fprintf_unlocked', otherwise
   define to 0. */
#ifndef USED_FOR_TARGET
#undef HAVE_DECL_FPRINTF_UNLOCKED
#endif


/* Define to 1 if we found a declaration for 'fputc_unlocked', otherwise
   define to 0. */
#ifndef USED_FOR_TARGET
#undef HAVE_DECL_FPUTC_UNLOCKED
#endif


/* Define to 1 if we found a declaration for 'fputs_unlocked', otherwise
   define to 0. */
#ifndef USED_FOR_TARGET
#undef HAVE_DECL_FPUTS_UNLOCKED
#endif


/* Define to 1 if we found a declaration for 'fread_unlocked', otherwise
   define to 0. */
#ifndef USED_FOR_TARGET
#undef HAVE_DECL_FREAD_UNLOCKED
#endif


/* Define to 1 if we found a declaration for 'free', otherwise define to 0. */
#ifndef USED_FOR_TARGET
#undef HAVE_DECL_FREE
#endif


/* Define to 1 if we found a declaration for 'fwrite_unlocked', otherwise
   define to 0. */
#ifndef USED_FOR_TARGET
#undef HAVE_DECL_FWRITE_UNLOCKED
#endif


/* Define to 1 if we found a declaration for 'getchar_unlocked', otherwise
   define to 0. */
#ifndef USED_FOR_TARGET
#undef HAVE_DECL_GETCHAR_UNLOCKED
#endif


/* Define to 1 if we found a declaration for 'getcwd', otherwise define to 0.
   */
#ifndef USED_FOR_TARGET
#undef HAVE_DECL_GETCWD
#endif


/* Define to 1 if we found a declaration for 'getc_unlocked', otherwise define
   to 0. */
#ifndef USED_FOR_TARGET
#undef HAVE_DECL_GETC_UNLOCKED
#endif


/* Define to 1 if we found a declaration for 'getenv', otherwise define to 0.
   */
#ifndef USED_FOR_TARGET
#undef HAVE_DECL_GETENV
#endif


/* Define to 1 if we found a declaration for 'getopt', otherwise define to 0.
   */
#ifndef USED_FOR_TARGET
#undef HAVE_DECL_GETOPT
#endif


/* Define to 1 if we found a declaration for 'getpagesize', otherwise define
   to 0. */
#ifndef USED_FOR_TARGET
#undef HAVE_DECL_GETPAGESIZE
#endif


/* Define to 1 if we found a declaration for 'getrlimit', otherwise define to
   0. */
#ifndef USED_FOR_TARGET
#undef HAVE_DECL_GETRLIMIT
#endif


/* Define to 1 if we found a declaration for 'getrusage', otherwise define to
   0. */
#ifndef USED_FOR_TARGET
#undef HAVE_DECL_GETRUSAGE
#endif


/* Define to 1 if we found a declaration for 'getwd', otherwise define to 0.
   */
#ifndef USED_FOR_TARGET
#undef HAVE_DECL_GETWD
#endif


/* Define to 1 if we found a declaration for 'ldgetname', otherwise define to
   0. */
#ifndef USED_FOR_TARGET
#undef HAVE_DECL_LDGETNAME
#endif


/* Define to 1 if we found a declaration for 'madvise', otherwise define to 0.
   */
#ifndef USED_FOR_TARGET
#undef HAVE_DECL_MADVISE
#endif


/* Define to 1 if we found a declaration for 'malloc', otherwise define to 0.
   */
#ifndef USED_FOR_TARGET
#undef HAVE_DECL_MALLOC
#endif


/* Define to 1 if we found a declaration for 'putchar_unlocked', otherwise
   define to 0. */
#ifndef USED_FOR_TARGET
#undef HAVE_DECL_PUTCHAR_UNLOCKED
#endif


/* Define to 1 if we found a declaration for 'putc_unlocked', otherwise define
   to 0. */
#ifndef USED_FOR_TARGET
#undef HAVE_DECL_PUTC_UNLOCKED
#endif


/* Define to 1 if we found a declaration for 'realloc', otherwise define to 0.
   */
#ifndef USED_FOR_TARGET
#undef HAVE_DECL_REALLOC
#endif


/* Define to 1 if we found a declaration for 'sbrk', otherwise define to 0. */
#ifndef USED_FOR_TARGET
#undef HAVE_DECL_SBRK
#endif


/* Define to 1 if we found a declaration for 'setrlimit', otherwise define to
   0. */
#ifndef USED_FOR_TARGET
#undef HAVE_DECL_SETRLIMIT
#endif


/* Define to 1 if we found a declaration for 'sigaltstack', otherwise define
   to 0. */
#ifndef USED_FOR_TARGET
#undef HAVE_DECL_SIGALTSTACK
#endif


/* Define to 1 if we found a declaration for 'snprintf', otherwise define to
   0. */
#ifndef USED_FOR_TARGET
#undef HAVE_DECL_SNPRINTF
#endif


/* Define to 1 if we found a declaration for 'stpcpy', otherwise define to 0.
   */
#ifndef USED_FOR_TARGET
#undef HAVE_DECL_STPCPY
#endif


/* Define to 1 if we found a declaration for 'strsignal', otherwise define to
   0. */
#ifndef USED_FOR_TARGET
#undef HAVE_DECL_STRSIGNAL
#endif


/* Define to 1 if we found a declaration for 'strstr', otherwise define to 0.
   */
#ifndef USED_FOR_TARGET
#undef HAVE_DECL_STRSTR
#endif


/* Define to 1 if we found a declaration for 'strverscmp', otherwise define to
   0. */
#ifndef USED_FOR_TARGET
#undef HAVE_DECL_STRVERSCMP
#endif


/* Define to 1 if we found a declaration for 'times', otherwise define to 0.
   */
#ifndef USED_FOR_TARGET
#undef HAVE_DECL_TIMES
#endif


/* Define to 1 if we found a declaration for 'vasprintf', otherwise define to
   0. */
#ifndef USED_FOR_TARGET
#undef HAVE_DECL_VASPRINTF
#endif


/* Define to 1 if we found a declaration for 'vsnprintf', otherwise define to
   0. */
#ifndef USED_FOR_TARGET
#undef HAVE_DECL_VSNPRINTF
#endif


/* Define to 1 if you have the <direct.h> header file. */
#ifndef USED_FOR_TARGET
#undef HAVE_DIRECT_H
#endif


/* Define to 1 if you have the <dlfcn.h> header file. */
#ifndef USED_FOR_TARGET
#undef HAVE_DLFCN_H
#endif


/* Define to 1 if you have the <ext/hash_map> header file. */
#ifndef USED_FOR_TARGET
#undef HAVE_EXT_HASH_MAP
#endif


/* Define to 1 if you have the <fcntl.h> header file. */
#ifndef USED_FOR_TARGET
#undef HAVE_FCNTL_H
#endif


/* Define to 1 if you have the `feof_unlocked' function. */
#ifndef USED_FOR_TARGET
#undef HAVE_FEOF_UNLOCKED
#endif


/* Define to 1 if you have the `ferror_unlocked' function. */
#ifndef USED_FOR_TARGET
#undef HAVE_FERROR_UNLOCKED
#endif


/* Define to 1 if you have the `fflush_unlocked' function. */
#ifndef USED_FOR_TARGET
#undef HAVE_FFLUSH_UNLOCKED
#endif


/* Define to 1 if you have the `fgetc_unlocked' function. */
#ifndef USED_FOR_TARGET
#undef HAVE_FGETC_UNLOCKED
#endif


/* Define to 1 if you have the `fgets_unlocked' function. */
#ifndef USED_FOR_TARGET
#undef HAVE_FGETS_UNLOCKED
#endif


/* Define to 1 if you have the `fileno_unlocked' function. */
#ifndef USED_FOR_TARGET
#undef HAVE_FILENO_UNLOCKED
#endif


/* Define to 1 if you have the `fork' function. */
#ifndef USED_FOR_TARGET
#undef HAVE_FORK
#endif


/* Define to 1 if you have the `fprintf_unlocked' function. */
#ifndef USED_FOR_TARGET
#undef HAVE_FPRINTF_UNLOCKED
#endif


/* Define to 1 if you have the `fputc_unlocked' function. */
#ifndef USED_FOR_TARGET
#undef HAVE_FPUTC_UNLOCKED
#endif


/* Define to 1 if you have the `fputs_unlocked' function. */
#ifndef USED_FOR_TARGET
#undef HAVE_FPUTS_UNLOCKED
#endif


/* Define to 1 if you have the `fread_unlocked' function. */
#ifndef USED_FOR_TARGET
#undef HAVE_FREAD_UNLOCKED
#endif


/* Define to 1 if you have the `fwrite_unlocked' function. */
#ifndef USED_FOR_TARGET
#undef HAVE_FWRITE_UNLOCKED
#endif


/* Define if your assembler supports specifying the alignment of objects
   allocated using the GAS .comm command. */
#ifndef USED_FOR_TARGET
#undef HAVE_GAS_ALIGNED_COMM
#endif


/* Define if your assembler supports .balign and .p2align. */
#ifndef USED_FOR_TARGET
#undef HAVE_GAS_BALIGN_AND_P2ALIGN
#endif


/* Define 0/1 if your assembler supports CFI directives. */
#undef HAVE_GAS_CFI_DIRECTIVE

/* Define 0/1 if your assembler supports .cfi_personality. */
#undef HAVE_GAS_CFI_PERSONALITY_DIRECTIVE

/* Define 0/1 if your assembler supports .cfi_sections. */
#undef HAVE_GAS_CFI_SECTIONS_DIRECTIVE

/* Define if your assembler supports the .loc discriminator sub-directive. */
#ifndef USED_FOR_TARGET
#undef HAVE_GAS_DISCRIMINATOR
#endif


/* Define if your assembler supports @gnu_unique_object. */
#ifndef USED_FOR_TARGET
#undef HAVE_GAS_GNU_UNIQUE_OBJECT
#endif


/* Define if your assembler and linker support .hidden. */
#undef HAVE_GAS_HIDDEN

/* Define if your assembler supports .lcomm with an alignment field. */
#ifndef USED_FOR_TARGET
#undef HAVE_GAS_LCOMM_WITH_ALIGNMENT
#endif


/* Define if your assembler supports .literal16. */
#ifndef USED_FOR_TARGET
#undef HAVE_GAS_LITERAL16
#endif


/* Define if your assembler supports specifying the maximum number of bytes to
   skip when using the GAS .p2align command. */
#ifndef USED_FOR_TARGET
#undef HAVE_GAS_MAX_SKIP_P2ALIGN
#endif


/* Define if your assembler supports .nsubspa comdat option. */
#ifndef USED_FOR_TARGET
#undef HAVE_GAS_NSUBSPA_COMDAT
#endif


/* Define if your assembler and linker support 32-bit section relative relocs
   via '.secrel32 label'. */
#ifndef USED_FOR_TARGET
#undef HAVE_GAS_PE_SECREL32_RELOC
#endif


/* Define if your assembler supports specifying the section flag e. */
#ifndef USED_FOR_TARGET
#undef HAVE_GAS_SECTION_EXCLUDE
#endif


/* Define 0/1 if your assembler supports marking sections with SHF_MERGE flag.
   */
#ifndef USED_FOR_TARGET
#undef HAVE_GAS_SHF_MERGE
#endif


/* Define if your assembler supports .subsection and .subsection -1 starts
   emitting at the beginning of your section. */
#ifndef USED_FOR_TARGET
#undef HAVE_GAS_SUBSECTION_ORDERING
#endif


/* Define if your assembler supports .weak. */
#ifndef USED_FOR_TARGET
#undef HAVE_GAS_WEAK
#endif


/* Define if your assembler supports .weakref. */
#ifndef USED_FOR_TARGET
#undef HAVE_GAS_WEAKREF
#endif


/* Define to 1 if you have the `getchar_unlocked' function. */
#ifndef USED_FOR_TARGET
#undef HAVE_GETCHAR_UNLOCKED
#endif


/* Define to 1 if you have the `getc_unlocked' function. */
#ifndef USED_FOR_TARGET
#undef HAVE_GETC_UNLOCKED
#endif


/* Define to 1 if you have the `getrlimit' function. */
#ifndef USED_FOR_TARGET
#undef HAVE_GETRLIMIT
#endif


/* Define to 1 if you have the `getrusage' function. */
#ifndef USED_FOR_TARGET
#undef HAVE_GETRUSAGE
#endif


/* Define to 1 if you have the `gettimeofday' function. */
#ifndef USED_FOR_TARGET
#undef HAVE_GETTIMEOFDAY
#endif


/* Define to 1 if using GNU as. */
#ifndef USED_FOR_TARGET
#undef HAVE_GNU_AS
#endif


/* Define if your system supports gnu indirect functions. */
#ifndef USED_FOR_TARGET
#undef HAVE_GNU_INDIRECT_FUNCTION
#endif


/* Define to 1 if using GNU ld. */
#ifndef USED_FOR_TARGET
#undef HAVE_GNU_LD
#endif


/* Define if you have the iconv() function. */
#ifndef USED_FOR_TARGET
#undef HAVE_ICONV
#endif


/* Define to 1 if you have the <iconv.h> header file. */
#ifndef USED_FOR_TARGET
#undef HAVE_ICONV_H
#endif


/* Define .init_array/.fini_array sections are available and working. */
#ifndef USED_FOR_TARGET
#undef HAVE_INITFINI_ARRAY_SUPPORT
#endif


/* Define to 1 if the system has the type `intmax_t'. */
#ifndef USED_FOR_TARGET
#undef HAVE_INTMAX_T
#endif


/* Define to 1 if the system has the type `intptr_t'. */
#ifndef USED_FOR_TARGET
#undef HAVE_INTPTR_T
#endif


/* Define if you have a working <inttypes.h> header file. */
#ifndef USED_FOR_TARGET
#undef HAVE_INTTYPES_H
#endif


/* Define to 1 if you have the `kill' function. */
#ifndef USED_FOR_TARGET
#undef HAVE_KILL
#endif


/* Define if you have <langinfo.h> and nl_langinfo(CODESET). */
#ifndef USED_FOR_TARGET
#undef HAVE_LANGINFO_CODESET
#endif


/* Define to 1 if you have the <langinfo.h> header file. */
#ifndef USED_FOR_TARGET
#undef HAVE_LANGINFO_H
#endif


/* Define if your <locale.h> file defines LC_MESSAGES. */
#ifndef USED_FOR_TARGET
#undef HAVE_LC_MESSAGES
#endif


/* Define to 1 if you have the <ldfcn.h> header file. */
#ifndef USED_FOR_TARGET
#undef HAVE_LDFCN_H
#endif


/* Define if your linker supports --as-needed and --no-as-needed options. */
#ifndef USED_FOR_TARGET
#undef HAVE_LD_AS_NEEDED
#endif


/* Define if your linker supports --build-id. */
#ifndef USED_FOR_TARGET
#undef HAVE_LD_BUILDID
#endif


/* Define if your linker supports --demangle option. */
#ifndef USED_FOR_TARGET
#undef HAVE_LD_DEMANGLE
#endif


/* Define if your linker supports .eh_frame_hdr. */
#undef HAVE_LD_EH_FRAME_HDR

/* Define if your linker supports garbage collection of sections in presence
   of EH frames. */
#ifndef USED_FOR_TARGET
#undef HAVE_LD_EH_GC_SECTIONS
#endif


/* Define if your linker has buggy garbage collection of sections support when
   .text.startup.foo like sections are used. */
#ifndef USED_FOR_TARGET
#undef HAVE_LD_EH_GC_SECTIONS_BUG
#endif


/* Define if your PowerPC64 linker supports a large TOC. */
#ifndef USED_FOR_TARGET
#undef HAVE_LD_LARGE_TOC
#endif


/* Define if your PowerPC64 linker only needs function descriptor syms. */
#ifndef USED_FOR_TARGET
#undef HAVE_LD_NO_DOT_SYMS
#endif


/* Define if your linker can relax absolute .eh_frame personality pointers
   into PC-relative form. */
#ifndef USED_FOR_TARGET
#undef HAVE_LD_PERSONALITY_RELAXATION
#endif


/* Define if your linker supports -pie option. */
#ifndef USED_FOR_TARGET
#undef HAVE_LD_PIE
#endif


/* Define if your linker links a mix of read-only and read-write sections into
   a read-write section. */
#ifndef USED_FOR_TARGET
#undef HAVE_LD_RO_RW_SECTION_MIXING
#endif


/* Define if your linker supports the *_sol2 emulations. */
#ifndef USED_FOR_TARGET
#undef HAVE_LD_SOL2_EMULATION
#endif


/* Define if your linker supports -Bstatic/-Bdynamic or equivalent options. */
#ifndef USED_FOR_TARGET
#undef HAVE_LD_STATIC_DYNAMIC
#endif


/* Define if your linker supports --sysroot. */
#ifndef USED_FOR_TARGET
#undef HAVE_LD_SYSROOT
#endif


/* Define to 1 if you have the <libintl.h> header file. */
#ifndef USED_FOR_TARGET
#undef HAVE_LIBINTL_H
#endif


/* Define to 1 if you have the <limits.h> header file. */
#ifndef USED_FOR_TARGET
#undef HAVE_LIMITS_H
#endif


/* Define to 1 if you have the <locale.h> header file. */
#ifndef USED_FOR_TARGET
#undef HAVE_LOCALE_H
#endif


/* Define to 1 if the system has the type `long long'. */
#ifndef USED_FOR_TARGET
#undef HAVE_LONG_LONG
#endif


/* Define to 1 if the system has the type `long long int'. */
#ifndef USED_FOR_TARGET
#undef HAVE_LONG_LONG_INT
#endif


/* Define to the level of your linker's plugin support. */
#ifndef USED_FOR_TARGET
#undef HAVE_LTO_PLUGIN
#endif


/* Define to 1 if you have the `madvise' function. */
#ifndef USED_FOR_TARGET
#undef HAVE_MADVISE
#endif


/* Define to 1 if you have the <malloc.h> header file. */
#ifndef USED_FOR_TARGET
#undef HAVE_MALLOC_H
#endif


/* Define to 1 if you have the `mbstowcs' function. */
#ifndef USED_FOR_TARGET
#undef HAVE_MBSTOWCS
#endif


/* Define if valgrind's memcheck.h header is installed. */
#ifndef USED_FOR_TARGET
#undef HAVE_MEMCHECK_H
#endif


/* Define to 1 if you have the <memory.h> header file. */
#ifndef USED_FOR_TARGET
#undef HAVE_MEMORY_H
#endif


/* Define to 1 if you have the `mmap' function. */
#ifndef USED_FOR_TARGET
#undef HAVE_MMAP
#endif


/* Define if mmap with MAP_ANON(YMOUS) works. */
#ifndef USED_FOR_TARGET
#undef HAVE_MMAP_ANON
#endif


/* Define if mmap of /dev/zero works. */
#ifndef USED_FOR_TARGET
#undef HAVE_MMAP_DEV_ZERO
#endif


/* Define if read-only mmap of a plain file works. */
#ifndef USED_FOR_TARGET
#undef HAVE_MMAP_FILE
#endif


/* Define to 1 if you have the `nl_langinfo' function. */
#ifndef USED_FOR_TARGET
#undef HAVE_NL_LANGINFO
#endif


/* Define to 1 if you have the `putchar_unlocked' function. */
#ifndef USED_FOR_TARGET
#undef HAVE_PUTCHAR_UNLOCKED
#endif


/* Define to 1 if you have the `putc_unlocked' function. */
#ifndef USED_FOR_TARGET
#undef HAVE_PUTC_UNLOCKED
#endif


/* Define to 1 if you have the `setlocale' function. */
#ifndef USED_FOR_TARGET
#undef HAVE_SETLOCALE
#endif


/* Define to 1 if you have the `setrlimit' function. */
#ifndef USED_FOR_TARGET
#undef HAVE_SETRLIMIT
#endif


/* Define to 1 if you have the <stddef.h> header file. */
#ifndef USED_FOR_TARGET
#undef HAVE_STDDEF_H
#endif


/* Define to 1 if you have the <stdint.h> header file. */
#ifndef USED_FOR_TARGET
#undef HAVE_STDINT_H
#endif


/* Define to 1 if you have the <stdlib.h> header file. */
#ifndef USED_FOR_TARGET
#undef HAVE_STDLIB_H
#endif


/* Define to 1 if you have the <strings.h> header file. */
#ifndef USED_FOR_TARGET
#undef HAVE_STRINGS_H
#endif


/* Define to 1 if you have the <string.h> header file. */
#ifndef USED_FOR_TARGET
#undef HAVE_STRING_H
#endif


/* Define to 1 if you have the `strsignal' function. */
#ifndef USED_FOR_TARGET
#undef HAVE_STRSIGNAL
#endif


/* Define if <sys/times.h> defines struct tms. */
#ifndef USED_FOR_TARGET
#undef HAVE_STRUCT_TMS
#endif


/* Define to 1 if you have the `sysconf' function. */
#ifndef USED_FOR_TARGET
#undef HAVE_SYSCONF
#endif


/* Define to 1 if you have the <sys/file.h> header file. */
#ifndef USED_FOR_TARGET
#undef HAVE_SYS_FILE_H
#endif


/* Define to 1 if you have the <sys/mman.h> header file. */
#ifndef USED_FOR_TARGET
#undef HAVE_SYS_MMAN_H
#endif


/* Define to 1 if you have the <sys/param.h> header file. */
#ifndef USED_FOR_TARGET
#undef HAVE_SYS_PARAM_H
#endif


/* Define to 1 if you have the <sys/resource.h> header file. */
#ifndef USED_FOR_TARGET
#undef HAVE_SYS_RESOURCE_H
#endif


/* Define if your target C library provides sys/sdt.h */
#undef HAVE_SYS_SDT_H

/* Define to 1 if you have the <sys/stat.h> header file. */
#ifndef USED_FOR_TARGET
#undef HAVE_SYS_STAT_H
#endif


/* Define to 1 if you have the <sys/times.h> header file. */
#ifndef USED_FOR_TARGET
#undef HAVE_SYS_TIMES_H
#endif


/* Define to 1 if you have the <sys/time.h> header file. */
#ifndef USED_FOR_TARGET
#undef HAVE_SYS_TIME_H
#endif


/* Define to 1 if you have the <sys/types.h> header file. */
#ifndef USED_FOR_TARGET
#undef HAVE_SYS_TYPES_H
#endif


/* Define to 1 if you have <sys/wait.h> that is POSIX.1 compatible. */
#ifndef USED_FOR_TARGET
#undef HAVE_SYS_WAIT_H
#endif


/* Define to 1 if you have the `times' function. */
#ifndef USED_FOR_TARGET
#undef HAVE_TIMES
#endif


/* Define to 1 if you have the <time.h> header file. */
#ifndef USED_FOR_TARGET
#undef HAVE_TIME_H
#endif


/* Define to 1 if you have the <tr1/unordered_map> header file. */
#ifndef USED_FOR_TARGET
#undef HAVE_TR1_UNORDERED_MAP
#endif


/* Define to 1 if the system has the type `uintmax_t'. */
#ifndef USED_FOR_TARGET
#undef HAVE_UINTMAX_T
#endif


/* Define to 1 if the system has the type `uintptr_t'. */
#ifndef USED_FOR_TARGET
#undef HAVE_UINTPTR_T
#endif


/* Define to 1 if you have the <unistd.h> header file. */
#ifndef USED_FOR_TARGET
#undef HAVE_UNISTD_H
#endif


/* Define to 1 if you have the <unordered_map> header file. */
#ifndef USED_FOR_TARGET
#undef HAVE_UNORDERED_MAP
#endif


/* Define to 1 if the system has the type `unsigned long long int'. */
#ifndef USED_FOR_TARGET
#undef HAVE_UNSIGNED_LONG_LONG_INT
#endif


/* Define if valgrind's valgrind/memcheck.h header is installed. */
#ifndef USED_FOR_TARGET
#undef HAVE_VALGRIND_MEMCHECK_H
#endif


/* Define to 1 if you have the `vfork' function. */
#ifndef USED_FOR_TARGET
#undef HAVE_VFORK
#endif


/* Define to 1 if you have the <vfork.h> header file. */
#ifndef USED_FOR_TARGET
#undef HAVE_VFORK_H
#endif


/* Define to 1 if you have the <wchar.h> header file. */
#ifndef USED_FOR_TARGET
#undef HAVE_WCHAR_H
#endif


/* Define to 1 if you have the `wcswidth' function. */
#ifndef USED_FOR_TARGET
#undef HAVE_WCSWIDTH
#endif


/* Define to 1 if `fork' works. */
#ifndef USED_FOR_TARGET
#undef HAVE_WORKING_FORK
#endif


/* Define this macro if mbstowcs does not crash when its first argument is
   NULL. */
#ifndef USED_FOR_TARGET
#undef HAVE_WORKING_MBSTOWCS
#endif


/* Define to 1 if `vfork' works. */
#ifndef USED_FOR_TARGET
#undef HAVE_WORKING_VFORK
#endif


/* Define to 1 if the system has the type `__int64'. */
#ifndef USED_FOR_TARGET
#undef HAVE___INT64
#endif


/* Define if cloog is in use. */
#ifndef USED_FOR_TARGET
#undef HAVE_cloog
#endif


/* Define if F_SETLKW supported by fcntl. */
#ifndef USED_FOR_TARGET
#undef HOST_HAS_F_SETLKW
#endif


/* Define as const if the declaration of iconv() needs const. */
#ifndef USED_FOR_TARGET
#undef ICONV_CONST
#endif


/* Define to the linker option to enable use of shared objects. */
#ifndef USED_FOR_TARGET
#undef LD_DYNAMIC_OPTION
#endif


/* Define to the linker option to disable use of shared objects. */
#ifndef USED_FOR_TARGET
#undef LD_STATIC_OPTION
#endif


/* Define to the library containing __tls_get_addr/___tls_get_addr. */
#ifndef USED_FOR_TARGET
#undef LIB_TLS_SPEC
#endif


/* The linker hash style */
#ifndef USED_FOR_TARGET
#undef LINKER_HASH_STYLE
#endif


/* Define to the name of the LTO plugin DSO that must be passed to the
   linker's -plugin=LIB option. */
#ifndef USED_FOR_TARGET
#undef LTOPLUGINSONAME
#endif


/* Define to the sub-directory in which libtool stores uninstalled libraries.
   */
#ifndef USED_FOR_TARGET
#undef LT_OBJDIR
#endif


/* Define if host mkdir takes a single argument. */
#ifndef USED_FOR_TARGET
#undef MKDIR_TAKES_ONE_ARG
#endif


/* Define to 1 if HOST_WIDE_INT must be 64 bits wide (see hwint.h). */
#ifndef USED_FOR_TARGET
#undef NEED_64BIT_HOST_WIDE_INT
#endif


/* Define to 1 if your C compiler doesn't accept -c and -o together. */
#ifndef USED_FOR_TARGET
#undef NO_MINUS_C_MINUS_O
#endif


/* Define to the address where bug reports for this package should be sent. */
#ifndef USED_FOR_TARGET
#undef PACKAGE_BUGREPORT
#endif


/* Define to the full name of this package. */
#ifndef USED_FOR_TARGET
#undef PACKAGE_NAME
#endif


/* Define to the full name and version of this package. */
#ifndef USED_FOR_TARGET
#undef PACKAGE_STRING
#endif


/* Define to the one symbol short name of this package. */
#ifndef USED_FOR_TARGET
#undef PACKAGE_TARNAME
#endif


/* Define to the home page for this package. */
#ifndef USED_FOR_TARGET
#undef PACKAGE_URL
#endif


/* Define to the version of this package. */
#ifndef USED_FOR_TARGET
#undef PACKAGE_VERSION
#endif


/* Specify plugin linker */
#ifndef USED_FOR_TARGET
#undef PLUGIN_LD_SUFFIX
#endif


/* Define to PREFIX/include if cpp should also search that directory. */
#ifndef USED_FOR_TARGET
#undef PREFIX_INCLUDE_DIR
#endif


/* The size of `int', as computed by sizeof. */
#ifndef USED_FOR_TARGET
#undef SIZEOF_INT
#endif


/* The size of `long', as computed by sizeof. */
#ifndef USED_FOR_TARGET
#undef SIZEOF_LONG
#endif


/* The size of `long long', as computed by sizeof. */
#ifndef USED_FOR_TARGET
#undef SIZEOF_LONG_LONG
#endif


/* The size of `short', as computed by sizeof. */
#ifndef USED_FOR_TARGET
#undef SIZEOF_SHORT
#endif


/* The size of `void *', as computed by sizeof. */
#ifndef USED_FOR_TARGET
#undef SIZEOF_VOID_P
#endif


/* The size of `__int64', as computed by sizeof. */
#ifndef USED_FOR_TARGET
#undef SIZEOF___INT64
#endif


/* Define to 1 if you have the ANSI C header files. */
#ifndef USED_FOR_TARGET
#undef STDC_HEADERS
#endif


/* Define if you can safely include both <string.h> and <strings.h>. */
#ifndef USED_FOR_TARGET
#undef STRING_WITH_STRINGS
#endif


/* Define if TFmode long double should be the default */
#ifndef USED_FOR_TARGET
#undef TARGET_DEFAULT_LONG_DOUBLE_128
#endif


/* Define if your target C library provides the `dl_iterate_phdr' function. */
#undef TARGET_DL_ITERATE_PHDR

/* Define if your target C library provides stack protector support */
#ifndef USED_FOR_TARGET
#undef TARGET_LIBC_PROVIDES_SSP
#endif


/* Define to 1 if you can safely include both <sys/time.h> and <time.h>. */
#ifndef USED_FOR_TARGET
#undef TIME_WITH_SYS_TIME
#endif


/* Define to the flag used to mark TLS sections if the default (`T') doesn't
   work. */
#ifndef USED_FOR_TARGET
#undef TLS_SECTION_ASM_FLAG
#endif


/* Define if your assembler mis-optimizes .eh_frame data. */
#ifndef USED_FOR_TARGET
#undef USE_AS_TRADITIONAL_FORMAT
#endif


/* Define if you want to generate code by default that assumes that the Cygwin
   DLL exports wrappers to support libstdc++ function replacement. */
#ifndef USED_FOR_TARGET
#undef USE_CYGWIN_LIBSTDCXX_WRAPPERS
#endif


/* Define to 1 if the 'long long' (or '__int64') is wider than 'long' but
   still efficiently supported by the host hardware. */
#ifndef USED_FOR_TARGET
#undef USE_LONG_LONG_FOR_WIDEST_FAST_INT
#endif


/* Define if we should use leading underscore on 64 bit mingw targets */
#ifndef USED_FOR_TARGET
#undef USE_MINGW64_LEADING_UNDERSCORES
#endif


/* Enable extensions on AIX 3, Interix.  */
#ifndef _ALL_SOURCE
# undef _ALL_SOURCE
#endif
/* Enable GNU extensions on systems that have them.  */
#ifndef _GNU_SOURCE
# undef _GNU_SOURCE
#endif
/* Enable threading extensions on Solaris.  */
#ifndef _POSIX_PTHREAD_SEMANTICS
# undef _POSIX_PTHREAD_SEMANTICS
#endif
/* Enable extensions on HP NonStop.  */
#ifndef _TANDEM_SOURCE
# undef _TANDEM_SOURCE
#endif
/* Enable general extensions on Solaris.  */
#ifndef __EXTENSIONS__
# undef __EXTENSIONS__
#endif


/* Define to be the last component of the Windows registry key under which to
   look for installation paths. The full key used will be
   HKEY_LOCAL_MACHINE/SOFTWARE/Free Software Foundation/{WIN32_REGISTRY_KEY}.
   The default is the GCC version number. */
#ifndef USED_FOR_TARGET
#undef WIN32_REGISTRY_KEY
#endif


/* Define WORDS_BIGENDIAN to 1 if your processor stores words with the most
   significant byte first (like Motorola and SPARC, unlike Intel). */
#if defined AC_APPLE_UNIVERSAL_BUILD
# if defined __BIG_ENDIAN__
#  define WORDS_BIGENDIAN 1
# endif
#else
# ifndef WORDS_BIGENDIAN
#  undef WORDS_BIGENDIAN
# endif
#endif

/* Number of bits in a file offset, on hosts where this is settable. */
#ifndef USED_FOR_TARGET
#undef _FILE_OFFSET_BITS
#endif


/* Define for large files, on AIX-style hosts. */
#ifndef USED_FOR_TARGET
#undef _LARGE_FILES
#endif


/* Define to 1 if on MINIX. */
#ifndef USED_FOR_TARGET
#undef _MINIX
#endif


/* Define to 2 if the system does not provide POSIX.1 features except with
   this defined. */
#ifndef USED_FOR_TARGET
#undef _POSIX_1_SOURCE
#endif


/* Define to 1 if you need to in order for `stat' and other things to work. */
#ifndef USED_FOR_TARGET
#undef _POSIX_SOURCE
#endif


/* Define for Solaris 2.5.1 so the uint32_t typedef from <sys/synch.h>,
   <pthread.h>, or <semaphore.h> is not used. If the typedef were allowed, the
   #define below would cause a syntax error. */
#ifndef USED_FOR_TARGET
#undef _UINT32_T
#endif


/* Define for Solaris 2.5.1 so the uint64_t typedef from <sys/synch.h>,
   <pthread.h>, or <semaphore.h> is not used. If the typedef were allowed, the
   #define below would cause a syntax error. */
#ifndef USED_FOR_TARGET
#undef _UINT64_T
#endif


/* Define for Solaris 2.5.1 so the uint8_t typedef from <sys/synch.h>,
   <pthread.h>, or <semaphore.h> is not used. If the typedef were allowed, the
   #define below would cause a syntax error. */
#ifndef USED_FOR_TARGET
#undef _UINT8_T
#endif


/* Define to `char *' if <sys/types.h> does not define. */
#ifndef USED_FOR_TARGET
#undef caddr_t
#endif


/* Define to `__inline__' or `__inline' if that's what the C compiler
   calls it, or to nothing if 'inline' is not supported under any name.  */
#ifndef __cplusplus
#undef inline
#endif

/* Define to the type of a signed integer type of width exactly 16 bits if
   such a type exists and the standard includes do not define it. */
#ifndef USED_FOR_TARGET
#undef int16_t
#endif


/* Define to the type of a signed integer type of width exactly 32 bits if
   such a type exists and the standard includes do not define it. */
#ifndef USED_FOR_TARGET
#undef int32_t
#endif


/* Define to the type of a signed integer type of width exactly 64 bits if
   such a type exists and the standard includes do not define it. */
#ifndef USED_FOR_TARGET
#undef int64_t
#endif


/* Define to the type of a signed integer type of width exactly 8 bits if such
   a type exists and the standard includes do not define it. */
#ifndef USED_FOR_TARGET
#undef int8_t
#endif


/* Define to the widest signed integer type if <stdint.h> and <inttypes.h> do
   not define. */
#ifndef USED_FOR_TARGET
#undef intmax_t
#endif


/* Define to the type of a signed integer type wide enough to hold a pointer,
   if such a type exists, and if the system does not define it. */
#ifndef USED_FOR_TARGET
#undef intptr_t
#endif


/* Define to `int' if <sys/types.h> does not define. */
#ifndef USED_FOR_TARGET
#undef pid_t
#endif


/* Define to `long' if <sys/resource.h> doesn't define. */
#ifndef USED_FOR_TARGET
#undef rlim_t
#endif


/* Define to `int' if <sys/types.h> does not define. */
#ifndef USED_FOR_TARGET
#undef ssize_t
#endif


/* Define to the type of an unsigned integer type of width exactly 16 bits if
   such a type exists and the standard includes do not define it. */
#ifndef USED_FOR_TARGET
#undef uint16_t
#endif


/* Define to the type of an unsigned integer type of width exactly 32 bits if
   such a type exists and the standard includes do not define it. */
#ifndef USED_FOR_TARGET
#undef uint32_t
#endif


/* Define to the type of an unsigned integer type of width exactly 64 bits if
   such a type exists and the standard includes do not define it. */
#ifndef USED_FOR_TARGET
#undef uint64_t
#endif


/* Define to the type of an unsigned integer type of width exactly 8 bits if
   such a type exists and the standard includes do not define it. */
#ifndef USED_FOR_TARGET
#undef uint8_t
#endif


/* Define to the widest unsigned integer type if <stdint.h> and <inttypes.h>
   do not define. */
#ifndef USED_FOR_TARGET
#undef uintmax_t
#endif


/* Define to the type of an unsigned integer type wide enough to hold a
   pointer, if such a type exists, and if the system does not define it. */
#ifndef USED_FOR_TARGET
#undef uintptr_t
#endif


/* Define as `fork' if `vfork' does not work. */
#ifndef USED_FOR_TARGET
#undef vfork
#endif
<|MERGE_RESOLUTION|>--- conflicted
+++ resolved
@@ -45,21 +45,12 @@
 #endif
 
 
-<<<<<<< HEAD
-/* Define if building with C++. */
-#ifndef USED_FOR_TARGET
-#undef ENABLE_BUILD_WITH_CXX
-#endif
-
-
 /* Define to enable prefix canonicalization. */
 #ifndef USED_FOR_TARGET
 #undef ENABLE_CANONICAL_PREFIXES
 #endif
 
 
-=======
->>>>>>> a1b98cc1
 /* Define if you want more run-time sanity checks. This one gets a grab bag of
    miscellaneous but relatively cheap checks. */
 #ifndef USED_FOR_TARGET
@@ -281,12 +272,6 @@
 #endif
 
 
-/* Define if your assembler supports SPARC4 instructions. */
-#ifndef USED_FOR_TARGET
-#undef HAVE_AS_SPARC4
-#endif
-
-
 /* Define if your assembler supports fprnd. */
 #ifndef USED_FOR_TARGET
 #undef HAVE_AS_FPRND
@@ -492,6 +477,12 @@
 #endif
 
 
+/* Define if your assembler supports SPARC4 instructions. */
+#ifndef USED_FOR_TARGET
+#undef HAVE_AS_SPARC4
+#endif
+
+
 /* Define if your assembler and linker support GOTDATA_OP relocs. */
 #ifndef USED_FOR_TARGET
 #undef HAVE_AS_SPARC_GOTDATA_OP
@@ -1243,7 +1234,7 @@
 #endif
 
 
-/* Define if your PowerPC64 linker supports a large TOC. */
+/* Define if your AIX linker supports a large TOC. */
 #ifndef USED_FOR_TARGET
 #undef HAVE_LD_LARGE_TOC
 #endif

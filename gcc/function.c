/* Expands front end tree to back end RTL for GCC.
   Copyright (C) 1987, 1988, 1989, 1991, 1992, 1993, 1994, 1995, 1996, 1997,
   1998, 1999, 2000, 2001, 2002, 2003, 2004, 2005, 2006, 2007, 2008, 2009,
   2010  Free Software Foundation, Inc.

This file is part of GCC.

GCC is free software; you can redistribute it and/or modify it under
the terms of the GNU General Public License as published by the Free
Software Foundation; either version 3, or (at your option) any later
version.

GCC is distributed in the hope that it will be useful, but WITHOUT ANY
WARRANTY; without even the implied warranty of MERCHANTABILITY or
FITNESS FOR A PARTICULAR PURPOSE.  See the GNU General Public License
for more details.

You should have received a copy of the GNU General Public License
along with GCC; see the file COPYING3.  If not see
<http://www.gnu.org/licenses/>.  */

/* This file handles the generation of rtl code from tree structure
   at the level of the function as a whole.
   It creates the rtl expressions for parameters and auto variables
   and has full responsibility for allocating stack slots.

   `expand_function_start' is called at the beginning of a function,
   before the function body is parsed, and `expand_function_end' is
   called after parsing the body.

   Call `assign_stack_local' to allocate a stack slot for a local variable.
   This is usually done during the RTL generation for the function body,
   but it can also be done in the reload pass when a pseudo-register does
   not get a hard register.  */

#include "config.h"
#include "system.h"
#include "coretypes.h"
#include "tm.h"
#include "rtl-error.h"
#include "tree.h"
#include "flags.h"
#include "except.h"
#include "function.h"
#include "expr.h"
#include "optabs.h"
#include "libfuncs.h"
#include "regs.h"
#include "hard-reg-set.h"
#include "insn-config.h"
#include "recog.h"
#include "output.h"
#include "basic-block.h"
#include "hashtab.h"
#include "ggc.h"
#include "tm_p.h"
#include "integrate.h"
#include "langhooks.h"
#include "target.h"
#include "cfglayout.h"
#include "gimple.h"
#include "tree-pass.h"
#include "predict.h"
#include "df.h"
#include "timevar.h"
#include "vecprim.h"

/* So we can assign to cfun in this file.  */
#undef cfun

#ifndef STACK_ALIGNMENT_NEEDED
#define STACK_ALIGNMENT_NEEDED 1
#endif

#define STACK_BYTES (STACK_BOUNDARY / BITS_PER_UNIT)

/* Some systems use __main in a way incompatible with its use in gcc, in these
   cases use the macros NAME__MAIN to give a quoted symbol and SYMBOL__MAIN to
   give the same symbol without quotes for an alternative entry point.  You
   must define both, or neither.  */
#ifndef NAME__MAIN
#define NAME__MAIN "__main"
#endif

/* Round a value to the lowest integer less than it that is a multiple of
   the required alignment.  Avoid using division in case the value is
   negative.  Assume the alignment is a power of two.  */
#define FLOOR_ROUND(VALUE,ALIGN) ((VALUE) & ~((ALIGN) - 1))

/* Similar, but round to the next highest integer that meets the
   alignment.  */
#define CEIL_ROUND(VALUE,ALIGN)	(((VALUE) + (ALIGN) - 1) & ~((ALIGN)- 1))

/* Nonzero if function being compiled doesn't contain any calls
   (ignoring the prologue and epilogue).  This is set prior to
   local register allocation and is valid for the remaining
   compiler passes.  */
int current_function_is_leaf;

/* Nonzero if function being compiled doesn't modify the stack pointer
   (ignoring the prologue and epilogue).  This is only valid after
   pass_stack_ptr_mod has run.  */
int current_function_sp_is_unchanging;

/* Nonzero if the function being compiled is a leaf function which only
   uses leaf registers.  This is valid after reload (specifically after
   sched2) and is useful only if the port defines LEAF_REGISTERS.  */
int current_function_uses_only_leaf_regs;

/* Nonzero once virtual register instantiation has been done.
   assign_stack_local uses frame_pointer_rtx when this is nonzero.
   calls.c:emit_library_call_value_1 uses it to set up
   post-instantiation libcalls.  */
int virtuals_instantiated;

/* Assign unique numbers to labels generated for profiling, debugging, etc.  */
static GTY(()) int funcdef_no;

/* These variables hold pointers to functions to create and destroy
   target specific, per-function data structures.  */
struct machine_function * (*init_machine_status) (void);

/* The currently compiled function.  */
struct function *cfun = 0;

/* These hashes record the prologue and epilogue insns.  */
static GTY((if_marked ("ggc_marked_p"), param_is (struct rtx_def)))
  htab_t prologue_insn_hash;
static GTY((if_marked ("ggc_marked_p"), param_is (struct rtx_def)))
  htab_t epilogue_insn_hash;


htab_t types_used_by_vars_hash = NULL;
VEC(tree,gc) *types_used_by_cur_var_decl;

/* Forward declarations.  */

static struct temp_slot *find_temp_slot_from_address (rtx);
static void pad_to_arg_alignment (struct args_size *, int, struct args_size *);
static void pad_below (struct args_size *, enum machine_mode, tree);
static void reorder_blocks_1 (rtx, tree, VEC(tree,heap) **);
static int all_blocks (tree, tree *);
static tree *get_block_vector (tree, int *);
extern tree debug_find_var_in_block_tree (tree, tree);
/* We always define `record_insns' even if it's not used so that we
   can always export `prologue_epilogue_contains'.  */
static void record_insns (rtx, rtx, htab_t *) ATTRIBUTE_UNUSED;
static bool contains (const_rtx, htab_t);
#ifdef HAVE_return
static void emit_return_into_block (basic_block);
#endif
static void prepare_function_start (void);
static void do_clobber_return_reg (rtx, void *);
static void do_use_return_reg (rtx, void *);
static void set_insn_locators (rtx, int) ATTRIBUTE_UNUSED;

/* Stack of nested functions.  */
/* Keep track of the cfun stack.  */

typedef struct function *function_p;

DEF_VEC_P(function_p);
DEF_VEC_ALLOC_P(function_p,heap);
static VEC(function_p,heap) *function_context_stack;

/* Save the current context for compilation of a nested function.
   This is called from language-specific code.  */

void
push_function_context (void)
{
  if (cfun == 0)
    allocate_struct_function (NULL, false);

  VEC_safe_push (function_p, heap, function_context_stack, cfun);
  set_cfun (NULL);
}

/* Restore the last saved context, at the end of a nested function.
   This function is called from language-specific code.  */

void
pop_function_context (void)
{
  struct function *p = VEC_pop (function_p, function_context_stack);
  set_cfun (p);
  current_function_decl = p->decl;

  /* Reset variables that have known state during rtx generation.  */
  virtuals_instantiated = 0;
  generating_concat_p = 1;
}

/* Clear out all parts of the state in F that can safely be discarded
   after the function has been parsed, but not compiled, to let
   garbage collection reclaim the memory.  */

void
free_after_parsing (struct function *f)
{
  f->language = 0;
}

/* Clear out all parts of the state in F that can safely be discarded
   after the function has been compiled, to let garbage collection
   reclaim the memory.  */

void
free_after_compilation (struct function *f)
{
  prologue_insn_hash = NULL;
  epilogue_insn_hash = NULL;

  if (crtl->emit.regno_pointer_align)
    free (crtl->emit.regno_pointer_align);

  memset (crtl, 0, sizeof (struct rtl_data));
  f->eh = NULL;
  f->machine = NULL;
  f->cfg = NULL;

  regno_reg_rtx = NULL;
  insn_locators_free ();
}

/* Return size needed for stack frame based on slots so far allocated.
   This size counts from zero.  It is not rounded to PREFERRED_STACK_BOUNDARY;
   the caller may have to do that.  */

HOST_WIDE_INT
get_frame_size (void)
{
  if (FRAME_GROWS_DOWNWARD)
    return -frame_offset;
  else
    return frame_offset;
}

/* Issue an error message and return TRUE if frame OFFSET overflows in
   the signed target pointer arithmetics for function FUNC.  Otherwise
   return FALSE.  */

bool
frame_offset_overflow (HOST_WIDE_INT offset, tree func)
{
  unsigned HOST_WIDE_INT size = FRAME_GROWS_DOWNWARD ? -offset : offset;

  if (size > ((unsigned HOST_WIDE_INT) 1 << (GET_MODE_BITSIZE (Pmode) - 1))
	       /* Leave room for the fixed part of the frame.  */
	       - 64 * UNITS_PER_WORD)
    {
      error_at (DECL_SOURCE_LOCATION (func),
		"total size of local objects too large");
      return TRUE;
    }

  return FALSE;
}

/* Return stack slot alignment in bits for TYPE and MODE.  */

static unsigned int
get_stack_local_alignment (tree type, enum machine_mode mode)
{
  unsigned int alignment;

  if (mode == BLKmode)
    alignment = BIGGEST_ALIGNMENT;
  else
    alignment = GET_MODE_ALIGNMENT (mode);

  /* Allow the frond-end to (possibly) increase the alignment of this
     stack slot.  */
  if (! type)
    type = lang_hooks.types.type_for_mode (mode, 0);

  return STACK_SLOT_ALIGNMENT (type, mode, alignment);
}

/* Determine whether it is possible to fit a stack slot of size SIZE and
   alignment ALIGNMENT into an area in the stack frame that starts at
   frame offset START and has a length of LENGTH.  If so, store the frame
   offset to be used for the stack slot in *POFFSET and return true;
   return false otherwise.  This function will extend the frame size when
   given a start/length pair that lies at the end of the frame.  */

static bool
try_fit_stack_local (HOST_WIDE_INT start, HOST_WIDE_INT length,
		     HOST_WIDE_INT size, unsigned int alignment,
		     HOST_WIDE_INT *poffset)
{
  HOST_WIDE_INT this_frame_offset;
  int frame_off, frame_alignment, frame_phase;

  /* Calculate how many bytes the start of local variables is off from
     stack alignment.  */
  frame_alignment = PREFERRED_STACK_BOUNDARY / BITS_PER_UNIT;
  frame_off = STARTING_FRAME_OFFSET % frame_alignment;
  frame_phase = frame_off ? frame_alignment - frame_off : 0;

  /* Round the frame offset to the specified alignment.  */

  /*  We must be careful here, since FRAME_OFFSET might be negative and
      division with a negative dividend isn't as well defined as we might
      like.  So we instead assume that ALIGNMENT is a power of two and
      use logical operations which are unambiguous.  */
  if (FRAME_GROWS_DOWNWARD)
    this_frame_offset
      = (FLOOR_ROUND (start + length - size - frame_phase,
		      (unsigned HOST_WIDE_INT) alignment)
	 + frame_phase);
  else
    this_frame_offset
      = (CEIL_ROUND (start - frame_phase,
		     (unsigned HOST_WIDE_INT) alignment)
	 + frame_phase);

  /* See if it fits.  If this space is at the edge of the frame,
     consider extending the frame to make it fit.  Our caller relies on
     this when allocating a new slot.  */
  if (frame_offset == start && this_frame_offset < frame_offset)
    frame_offset = this_frame_offset;
  else if (this_frame_offset < start)
    return false;
  else if (start + length == frame_offset
	   && this_frame_offset + size > start + length)
    frame_offset = this_frame_offset + size;
  else if (this_frame_offset + size > start + length)
    return false;

  *poffset = this_frame_offset;
  return true;
}

/* Create a new frame_space structure describing free space in the stack
   frame beginning at START and ending at END, and chain it into the
   function's frame_space_list.  */

static void
add_frame_space (HOST_WIDE_INT start, HOST_WIDE_INT end)
{
  struct frame_space *space = ggc_alloc_frame_space ();
  space->next = crtl->frame_space_list;
  crtl->frame_space_list = space;
  space->start = start;
  space->length = end - start;
}

/* Allocate a stack slot of SIZE bytes and return a MEM rtx for it
   with machine mode MODE.

   ALIGN controls the amount of alignment for the address of the slot:
   0 means according to MODE,
   -1 means use BIGGEST_ALIGNMENT and round size to multiple of that,
   -2 means use BITS_PER_UNIT,
   positive specifies alignment boundary in bits.

   If REDUCE_ALIGNMENT_OK is true, it is OK to reduce alignment.

   We do not round to stack_boundary here.  */

rtx
assign_stack_local_1 (enum machine_mode mode, HOST_WIDE_INT size,
		      int align,
		      bool reduce_alignment_ok ATTRIBUTE_UNUSED)
{
  rtx x, addr;
  int bigend_correction = 0;
  HOST_WIDE_INT slot_offset = 0, old_frame_offset;
  unsigned int alignment, alignment_in_bits;

  if (align == 0)
    {
      alignment = get_stack_local_alignment (NULL, mode);
      alignment /= BITS_PER_UNIT;
    }
  else if (align == -1)
    {
      alignment = BIGGEST_ALIGNMENT / BITS_PER_UNIT;
      size = CEIL_ROUND (size, alignment);
    }
  else if (align == -2)
    alignment = 1; /* BITS_PER_UNIT / BITS_PER_UNIT */
  else
    alignment = align / BITS_PER_UNIT;

  alignment_in_bits = alignment * BITS_PER_UNIT;

  /* Ignore alignment if it exceeds MAX_SUPPORTED_STACK_ALIGNMENT.  */
  if (alignment_in_bits > MAX_SUPPORTED_STACK_ALIGNMENT)
    {
      alignment_in_bits = MAX_SUPPORTED_STACK_ALIGNMENT;
      alignment = alignment_in_bits / BITS_PER_UNIT;
    }

  if (SUPPORTS_STACK_ALIGNMENT)
    {
      if (crtl->stack_alignment_estimated < alignment_in_bits)
	{
          if (!crtl->stack_realign_processed)
	    crtl->stack_alignment_estimated = alignment_in_bits;
          else
	    {
	      /* If stack is realigned and stack alignment value
		 hasn't been finalized, it is OK not to increase
		 stack_alignment_estimated.  The bigger alignment
		 requirement is recorded in stack_alignment_needed
		 below.  */
	      gcc_assert (!crtl->stack_realign_finalized);
	      if (!crtl->stack_realign_needed)
		{
		  /* It is OK to reduce the alignment as long as the
		     requested size is 0 or the estimated stack
		     alignment >= mode alignment.  */
		  gcc_assert (reduce_alignment_ok
		              || size == 0
			      || (crtl->stack_alignment_estimated
				  >= GET_MODE_ALIGNMENT (mode)));
		  alignment_in_bits = crtl->stack_alignment_estimated;
		  alignment = alignment_in_bits / BITS_PER_UNIT;
		}
	    }
	}
    }

  if (crtl->stack_alignment_needed < alignment_in_bits)
    crtl->stack_alignment_needed = alignment_in_bits;
  if (crtl->max_used_stack_slot_alignment < alignment_in_bits)
    crtl->max_used_stack_slot_alignment = alignment_in_bits;

  if (mode != BLKmode || size != 0)
    {
      struct frame_space **psp;

      for (psp = &crtl->frame_space_list; *psp; psp = &(*psp)->next)
	{
	  struct frame_space *space = *psp;
	  if (!try_fit_stack_local (space->start, space->length, size,
				    alignment, &slot_offset))
	    continue;
	  *psp = space->next;
	  if (slot_offset > space->start)
	    add_frame_space (space->start, slot_offset);
	  if (slot_offset + size < space->start + space->length)
	    add_frame_space (slot_offset + size,
			     space->start + space->length);
	  goto found_space;
	}
    }
  else if (!STACK_ALIGNMENT_NEEDED)
    {
      slot_offset = frame_offset;
      goto found_space;
    }

  old_frame_offset = frame_offset;

  if (FRAME_GROWS_DOWNWARD)
    {
      frame_offset -= size;
      try_fit_stack_local (frame_offset, size, size, alignment, &slot_offset);

      if (slot_offset > frame_offset)
	add_frame_space (frame_offset, slot_offset);
      if (slot_offset + size < old_frame_offset)
	add_frame_space (slot_offset + size, old_frame_offset);
    }
  else
    {
      frame_offset += size;
      try_fit_stack_local (old_frame_offset, size, size, alignment, &slot_offset);

      if (slot_offset > old_frame_offset)
	add_frame_space (old_frame_offset, slot_offset);
      if (slot_offset + size < frame_offset)
	add_frame_space (slot_offset + size, frame_offset);
    }

 found_space:
  /* On a big-endian machine, if we are allocating more space than we will use,
     use the least significant bytes of those that are allocated.  */
  if (BYTES_BIG_ENDIAN && mode != BLKmode && GET_MODE_SIZE (mode) < size)
    bigend_correction = size - GET_MODE_SIZE (mode);

  /* If we have already instantiated virtual registers, return the actual
     address relative to the frame pointer.  */
  if (virtuals_instantiated)
    addr = plus_constant (frame_pointer_rtx,
			  trunc_int_for_mode
			  (slot_offset + bigend_correction
			   + STARTING_FRAME_OFFSET, Pmode));
  else
    addr = plus_constant (virtual_stack_vars_rtx,
			  trunc_int_for_mode
			  (slot_offset + bigend_correction,
			   Pmode));

  x = gen_rtx_MEM (mode, addr);
  set_mem_align (x, alignment_in_bits);
  MEM_NOTRAP_P (x) = 1;

  stack_slot_list
    = gen_rtx_EXPR_LIST (VOIDmode, x, stack_slot_list);

  if (frame_offset_overflow (frame_offset, current_function_decl))
    frame_offset = 0;

  return x;
}

/* Wrap up assign_stack_local_1 with last parameter as false.  */

rtx
assign_stack_local (enum machine_mode mode, HOST_WIDE_INT size, int align)
{
  return assign_stack_local_1 (mode, size, align, false);
}


/* In order to evaluate some expressions, such as function calls returning
   structures in memory, we need to temporarily allocate stack locations.
   We record each allocated temporary in the following structure.

   Associated with each temporary slot is a nesting level.  When we pop up
   one level, all temporaries associated with the previous level are freed.
   Normally, all temporaries are freed after the execution of the statement
   in which they were created.  However, if we are inside a ({...}) grouping,
   the result may be in a temporary and hence must be preserved.  If the
   result could be in a temporary, we preserve it if we can determine which
   one it is in.  If we cannot determine which temporary may contain the
   result, all temporaries are preserved.  A temporary is preserved by
   pretending it was allocated at the previous nesting level.

   Automatic variables are also assigned temporary slots, at the nesting
   level where they are defined.  They are marked a "kept" so that
   free_temp_slots will not free them.  */

struct GTY(()) temp_slot {
  /* Points to next temporary slot.  */
  struct temp_slot *next;
  /* Points to previous temporary slot.  */
  struct temp_slot *prev;
  /* The rtx to used to reference the slot.  */
  rtx slot;
  /* The size, in units, of the slot.  */
  HOST_WIDE_INT size;
  /* The type of the object in the slot, or zero if it doesn't correspond
     to a type.  We use this to determine whether a slot can be reused.
     It can be reused if objects of the type of the new slot will always
     conflict with objects of the type of the old slot.  */
  tree type;
  /* The alignment (in bits) of the slot.  */
  unsigned int align;
  /* Nonzero if this temporary is currently in use.  */
  char in_use;
  /* Nonzero if this temporary has its address taken.  */
  char addr_taken;
  /* Nesting level at which this slot is being used.  */
  int level;
  /* Nonzero if this should survive a call to free_temp_slots.  */
  int keep;
  /* The offset of the slot from the frame_pointer, including extra space
     for alignment.  This info is for combine_temp_slots.  */
  HOST_WIDE_INT base_offset;
  /* The size of the slot, including extra space for alignment.  This
     info is for combine_temp_slots.  */
  HOST_WIDE_INT full_size;
};

/* A table of addresses that represent a stack slot.  The table is a mapping
   from address RTXen to a temp slot.  */
static GTY((param_is(struct temp_slot_address_entry))) htab_t temp_slot_address_table;

/* Entry for the above hash table.  */
struct GTY(()) temp_slot_address_entry {
  hashval_t hash;
  rtx address;
  struct temp_slot *temp_slot;
};

/* Removes temporary slot TEMP from LIST.  */

static void
cut_slot_from_list (struct temp_slot *temp, struct temp_slot **list)
{
  if (temp->next)
    temp->next->prev = temp->prev;
  if (temp->prev)
    temp->prev->next = temp->next;
  else
    *list = temp->next;

  temp->prev = temp->next = NULL;
}

/* Inserts temporary slot TEMP to LIST.  */

static void
insert_slot_to_list (struct temp_slot *temp, struct temp_slot **list)
{
  temp->next = *list;
  if (*list)
    (*list)->prev = temp;
  temp->prev = NULL;
  *list = temp;
}

/* Returns the list of used temp slots at LEVEL.  */

static struct temp_slot **
temp_slots_at_level (int level)
{
  if (level >= (int) VEC_length (temp_slot_p, used_temp_slots))
    VEC_safe_grow_cleared (temp_slot_p, gc, used_temp_slots, level + 1);

  return &(VEC_address (temp_slot_p, used_temp_slots)[level]);
}

/* Returns the maximal temporary slot level.  */

static int
max_slot_level (void)
{
  if (!used_temp_slots)
    return -1;

  return VEC_length (temp_slot_p, used_temp_slots) - 1;
}

/* Moves temporary slot TEMP to LEVEL.  */

static void
move_slot_to_level (struct temp_slot *temp, int level)
{
  cut_slot_from_list (temp, temp_slots_at_level (temp->level));
  insert_slot_to_list (temp, temp_slots_at_level (level));
  temp->level = level;
}

/* Make temporary slot TEMP available.  */

static void
make_slot_available (struct temp_slot *temp)
{
  cut_slot_from_list (temp, temp_slots_at_level (temp->level));
  insert_slot_to_list (temp, &avail_temp_slots);
  temp->in_use = 0;
  temp->level = -1;
}

/* Compute the hash value for an address -> temp slot mapping.
   The value is cached on the mapping entry.  */
static hashval_t
temp_slot_address_compute_hash (struct temp_slot_address_entry *t)
{
  int do_not_record = 0;
  return hash_rtx (t->address, GET_MODE (t->address),
		   &do_not_record, NULL, false);
}

/* Return the hash value for an address -> temp slot mapping.  */
static hashval_t
temp_slot_address_hash (const void *p)
{
  const struct temp_slot_address_entry *t;
  t = (const struct temp_slot_address_entry *) p;
  return t->hash;
}

/* Compare two address -> temp slot mapping entries.  */
static int
temp_slot_address_eq (const void *p1, const void *p2)
{
  const struct temp_slot_address_entry *t1, *t2;
  t1 = (const struct temp_slot_address_entry *) p1;
  t2 = (const struct temp_slot_address_entry *) p2;
  return exp_equiv_p (t1->address, t2->address, 0, true);
}

/* Add ADDRESS as an alias of TEMP_SLOT to the addess -> temp slot mapping.  */
static void
insert_temp_slot_address (rtx address, struct temp_slot *temp_slot)
{
  void **slot;
  struct temp_slot_address_entry *t = ggc_alloc_temp_slot_address_entry ();
  t->address = address;
  t->temp_slot = temp_slot;
  t->hash = temp_slot_address_compute_hash (t);
  slot = htab_find_slot_with_hash (temp_slot_address_table, t, t->hash, INSERT);
  *slot = t;
}

/* Remove an address -> temp slot mapping entry if the temp slot is
   not in use anymore.  Callback for remove_unused_temp_slot_addresses.  */
static int
remove_unused_temp_slot_addresses_1 (void **slot, void *data ATTRIBUTE_UNUSED)
{
  const struct temp_slot_address_entry *t;
  t = (const struct temp_slot_address_entry *) *slot;
  if (! t->temp_slot->in_use)
    *slot = NULL;
  return 1;
}

/* Remove all mappings of addresses to unused temp slots.  */
static void
remove_unused_temp_slot_addresses (void)
{
  htab_traverse (temp_slot_address_table,
		 remove_unused_temp_slot_addresses_1,
		 NULL);
}

/* Find the temp slot corresponding to the object at address X.  */

static struct temp_slot *
find_temp_slot_from_address (rtx x)
{
  struct temp_slot *p;
  struct temp_slot_address_entry tmp, *t;

  /* First try the easy way:
     See if X exists in the address -> temp slot mapping.  */
  tmp.address = x;
  tmp.temp_slot = NULL;
  tmp.hash = temp_slot_address_compute_hash (&tmp);
  t = (struct temp_slot_address_entry *)
    htab_find_with_hash (temp_slot_address_table, &tmp, tmp.hash);
  if (t)
    return t->temp_slot;

  /* If we have a sum involving a register, see if it points to a temp
     slot.  */
  if (GET_CODE (x) == PLUS && REG_P (XEXP (x, 0))
      && (p = find_temp_slot_from_address (XEXP (x, 0))) != 0)
    return p;
  else if (GET_CODE (x) == PLUS && REG_P (XEXP (x, 1))
	   && (p = find_temp_slot_from_address (XEXP (x, 1))) != 0)
    return p;

  /* Last resort: Address is a virtual stack var address.  */
  if (GET_CODE (x) == PLUS
      && XEXP (x, 0) == virtual_stack_vars_rtx
      && CONST_INT_P (XEXP (x, 1)))
    {
      int i;
      for (i = max_slot_level (); i >= 0; i--)
	for (p = *temp_slots_at_level (i); p; p = p->next)
	  {
	    if (INTVAL (XEXP (x, 1)) >= p->base_offset
		&& INTVAL (XEXP (x, 1)) < p->base_offset + p->full_size)
	      return p;
	  }
    }

  return NULL;
}

/* Allocate a temporary stack slot and record it for possible later
   reuse.

   MODE is the machine mode to be given to the returned rtx.

   SIZE is the size in units of the space required.  We do no rounding here
   since assign_stack_local will do any required rounding.

   KEEP is 1 if this slot is to be retained after a call to
   free_temp_slots.  Automatic variables for a block are allocated
   with this flag.  KEEP values of 2 or 3 were needed respectively
   for variables whose lifetime is controlled by CLEANUP_POINT_EXPRs
   or for SAVE_EXPRs, but they are now unused.

   TYPE is the type that will be used for the stack slot.  */

rtx
assign_stack_temp_for_type (enum machine_mode mode, HOST_WIDE_INT size,
			    int keep, tree type)
{
  unsigned int align;
  struct temp_slot *p, *best_p = 0, *selected = NULL, **pp;
  rtx slot;

  /* If SIZE is -1 it means that somebody tried to allocate a temporary
     of a variable size.  */
  gcc_assert (size != -1);

  /* These are now unused.  */
  gcc_assert (keep <= 1);

  align = get_stack_local_alignment (type, mode);

  /* Try to find an available, already-allocated temporary of the proper
     mode which meets the size and alignment requirements.  Choose the
     smallest one with the closest alignment.

     If assign_stack_temp is called outside of the tree->rtl expansion,
     we cannot reuse the stack slots (that may still refer to
     VIRTUAL_STACK_VARS_REGNUM).  */
  if (!virtuals_instantiated)
    {
      for (p = avail_temp_slots; p; p = p->next)
	{
	  if (p->align >= align && p->size >= size
	      && GET_MODE (p->slot) == mode
	      && objects_must_conflict_p (p->type, type)
	      && (best_p == 0 || best_p->size > p->size
		  || (best_p->size == p->size && best_p->align > p->align)))
	    {
	      if (p->align == align && p->size == size)
		{
		  selected = p;
		  cut_slot_from_list (selected, &avail_temp_slots);
		  best_p = 0;
		  break;
		}
	      best_p = p;
	    }
	}
    }

  /* Make our best, if any, the one to use.  */
  if (best_p)
    {
      selected = best_p;
      cut_slot_from_list (selected, &avail_temp_slots);

      /* If there are enough aligned bytes left over, make them into a new
	 temp_slot so that the extra bytes don't get wasted.  Do this only
	 for BLKmode slots, so that we can be sure of the alignment.  */
      if (GET_MODE (best_p->slot) == BLKmode)
	{
	  int alignment = best_p->align / BITS_PER_UNIT;
	  HOST_WIDE_INT rounded_size = CEIL_ROUND (size, alignment);

	  if (best_p->size - rounded_size >= alignment)
	    {
	      p = ggc_alloc_temp_slot ();
	      p->in_use = p->addr_taken = 0;
	      p->size = best_p->size - rounded_size;
	      p->base_offset = best_p->base_offset + rounded_size;
	      p->full_size = best_p->full_size - rounded_size;
	      p->slot = adjust_address_nv (best_p->slot, BLKmode, rounded_size);
	      p->align = best_p->align;
	      p->type = best_p->type;
	      insert_slot_to_list (p, &avail_temp_slots);

	      stack_slot_list = gen_rtx_EXPR_LIST (VOIDmode, p->slot,
						   stack_slot_list);

	      best_p->size = rounded_size;
	      best_p->full_size = rounded_size;
	    }
	}
    }

  /* If we still didn't find one, make a new temporary.  */
  if (selected == 0)
    {
      HOST_WIDE_INT frame_offset_old = frame_offset;

      p = ggc_alloc_temp_slot ();

      /* We are passing an explicit alignment request to assign_stack_local.
	 One side effect of that is assign_stack_local will not round SIZE
	 to ensure the frame offset remains suitably aligned.

	 So for requests which depended on the rounding of SIZE, we go ahead
	 and round it now.  We also make sure ALIGNMENT is at least
	 BIGGEST_ALIGNMENT.  */
      gcc_assert (mode != BLKmode || align == BIGGEST_ALIGNMENT);
      p->slot = assign_stack_local (mode,
				    (mode == BLKmode
				     ? CEIL_ROUND (size, (int) align / BITS_PER_UNIT)
				     : size),
				    align);

      p->align = align;

      /* The following slot size computation is necessary because we don't
	 know the actual size of the temporary slot until assign_stack_local
	 has performed all the frame alignment and size rounding for the
	 requested temporary.  Note that extra space added for alignment
	 can be either above or below this stack slot depending on which
	 way the frame grows.  We include the extra space if and only if it
	 is above this slot.  */
      if (FRAME_GROWS_DOWNWARD)
	p->size = frame_offset_old - frame_offset;
      else
	p->size = size;

      /* Now define the fields used by combine_temp_slots.  */
      if (FRAME_GROWS_DOWNWARD)
	{
	  p->base_offset = frame_offset;
	  p->full_size = frame_offset_old - frame_offset;
	}
      else
	{
	  p->base_offset = frame_offset_old;
	  p->full_size = frame_offset - frame_offset_old;
	}

      selected = p;
    }

  p = selected;
  p->in_use = 1;
  p->addr_taken = 0;
  p->type = type;
  p->level = temp_slot_level;
  p->keep = keep;

  pp = temp_slots_at_level (p->level);
  insert_slot_to_list (p, pp);
  insert_temp_slot_address (XEXP (p->slot, 0), p);

  /* Create a new MEM rtx to avoid clobbering MEM flags of old slots.  */
  slot = gen_rtx_MEM (mode, XEXP (p->slot, 0));
  stack_slot_list = gen_rtx_EXPR_LIST (VOIDmode, slot, stack_slot_list);

  /* If we know the alias set for the memory that will be used, use
     it.  If there's no TYPE, then we don't know anything about the
     alias set for the memory.  */
  set_mem_alias_set (slot, type ? get_alias_set (type) : 0);
  set_mem_align (slot, align);

  /* If a type is specified, set the relevant flags.  */
  if (type != 0)
    {
      MEM_VOLATILE_P (slot) = TYPE_VOLATILE (type);
      MEM_SET_IN_STRUCT_P (slot, (AGGREGATE_TYPE_P (type)
				  || TREE_CODE (type) == COMPLEX_TYPE));
    }
  MEM_NOTRAP_P (slot) = 1;

  return slot;
}

/* Allocate a temporary stack slot and record it for possible later
   reuse.  First three arguments are same as in preceding function.  */

rtx
assign_stack_temp (enum machine_mode mode, HOST_WIDE_INT size, int keep)
{
  return assign_stack_temp_for_type (mode, size, keep, NULL_TREE);
}

/* Assign a temporary.
   If TYPE_OR_DECL is a decl, then we are doing it on behalf of the decl
   and so that should be used in error messages.  In either case, we
   allocate of the given type.
   KEEP is as for assign_stack_temp.
   MEMORY_REQUIRED is 1 if the result must be addressable stack memory;
   it is 0 if a register is OK.
   DONT_PROMOTE is 1 if we should not promote values in register
   to wider modes.  */

rtx
assign_temp (tree type_or_decl, int keep, int memory_required,
	     int dont_promote ATTRIBUTE_UNUSED)
{
  tree type, decl;
  enum machine_mode mode;
#ifdef PROMOTE_MODE
  int unsignedp;
#endif

  if (DECL_P (type_or_decl))
    decl = type_or_decl, type = TREE_TYPE (decl);
  else
    decl = NULL, type = type_or_decl;

  mode = TYPE_MODE (type);
#ifdef PROMOTE_MODE
  unsignedp = TYPE_UNSIGNED (type);
#endif

  if (mode == BLKmode || memory_required)
    {
      HOST_WIDE_INT size = int_size_in_bytes (type);
      rtx tmp;

      /* Zero sized arrays are GNU C extension.  Set size to 1 to avoid
	 problems with allocating the stack space.  */
      if (size == 0)
	size = 1;

      /* Unfortunately, we don't yet know how to allocate variable-sized
	 temporaries.  However, sometimes we can find a fixed upper limit on
	 the size, so try that instead.  */
      else if (size == -1)
	size = max_int_size_in_bytes (type);

      /* The size of the temporary may be too large to fit into an integer.  */
      /* ??? Not sure this should happen except for user silliness, so limit
	 this to things that aren't compiler-generated temporaries.  The
	 rest of the time we'll die in assign_stack_temp_for_type.  */
      if (decl && size == -1
	  && TREE_CODE (TYPE_SIZE_UNIT (type)) == INTEGER_CST)
	{
	  error ("size of variable %q+D is too large", decl);
	  size = 1;
	}

      tmp = assign_stack_temp_for_type (mode, size, keep, type);
      return tmp;
    }

#ifdef PROMOTE_MODE
  if (! dont_promote)
    mode = promote_mode (type, mode, &unsignedp);
#endif

  return gen_reg_rtx (mode);
}

/* Combine temporary stack slots which are adjacent on the stack.

   This allows for better use of already allocated stack space.  This is only
   done for BLKmode slots because we can be sure that we won't have alignment
   problems in this case.  */

static void
combine_temp_slots (void)
{
  struct temp_slot *p, *q, *next, *next_q;
  int num_slots;

  /* We can't combine slots, because the information about which slot
     is in which alias set will be lost.  */
  if (flag_strict_aliasing)
    return;

  /* If there are a lot of temp slots, don't do anything unless
     high levels of optimization.  */
  if (! flag_expensive_optimizations)
    for (p = avail_temp_slots, num_slots = 0; p; p = p->next, num_slots++)
      if (num_slots > 100 || (num_slots > 10 && optimize == 0))
	return;

  for (p = avail_temp_slots; p; p = next)
    {
      int delete_p = 0;

      next = p->next;

      if (GET_MODE (p->slot) != BLKmode)
	continue;

      for (q = p->next; q; q = next_q)
	{
       	  int delete_q = 0;

	  next_q = q->next;

	  if (GET_MODE (q->slot) != BLKmode)
	    continue;

	  if (p->base_offset + p->full_size == q->base_offset)
	    {
	      /* Q comes after P; combine Q into P.  */
	      p->size += q->size;
	      p->full_size += q->full_size;
	      delete_q = 1;
	    }
	  else if (q->base_offset + q->full_size == p->base_offset)
	    {
	      /* P comes after Q; combine P into Q.  */
	      q->size += p->size;
	      q->full_size += p->full_size;
	      delete_p = 1;
	      break;
	    }
	  if (delete_q)
	    cut_slot_from_list (q, &avail_temp_slots);
	}

      /* Either delete P or advance past it.  */
      if (delete_p)
	cut_slot_from_list (p, &avail_temp_slots);
    }
}

/* Indicate that NEW_RTX is an alternate way of referring to the temp
   slot that previously was known by OLD_RTX.  */

void
update_temp_slot_address (rtx old_rtx, rtx new_rtx)
{
  struct temp_slot *p;

  if (rtx_equal_p (old_rtx, new_rtx))
    return;

  p = find_temp_slot_from_address (old_rtx);

  /* If we didn't find one, see if both OLD_RTX is a PLUS.  If so, and
     NEW_RTX is a register, see if one operand of the PLUS is a
     temporary location.  If so, NEW_RTX points into it.  Otherwise,
     if both OLD_RTX and NEW_RTX are a PLUS and if there is a register
     in common between them.  If so, try a recursive call on those
     values.  */
  if (p == 0)
    {
      if (GET_CODE (old_rtx) != PLUS)
	return;

      if (REG_P (new_rtx))
	{
	  update_temp_slot_address (XEXP (old_rtx, 0), new_rtx);
	  update_temp_slot_address (XEXP (old_rtx, 1), new_rtx);
	  return;
	}
      else if (GET_CODE (new_rtx) != PLUS)
	return;

      if (rtx_equal_p (XEXP (old_rtx, 0), XEXP (new_rtx, 0)))
	update_temp_slot_address (XEXP (old_rtx, 1), XEXP (new_rtx, 1));
      else if (rtx_equal_p (XEXP (old_rtx, 1), XEXP (new_rtx, 0)))
	update_temp_slot_address (XEXP (old_rtx, 0), XEXP (new_rtx, 1));
      else if (rtx_equal_p (XEXP (old_rtx, 0), XEXP (new_rtx, 1)))
	update_temp_slot_address (XEXP (old_rtx, 1), XEXP (new_rtx, 0));
      else if (rtx_equal_p (XEXP (old_rtx, 1), XEXP (new_rtx, 1)))
	update_temp_slot_address (XEXP (old_rtx, 0), XEXP (new_rtx, 0));

      return;
    }

  /* Otherwise add an alias for the temp's address.  */
  insert_temp_slot_address (new_rtx, p);
}

/* If X could be a reference to a temporary slot, mark the fact that its
   address was taken.  */

void
mark_temp_addr_taken (rtx x)
{
  struct temp_slot *p;

  if (x == 0)
    return;

  /* If X is not in memory or is at a constant address, it cannot be in
     a temporary slot.  */
  if (!MEM_P (x) || CONSTANT_P (XEXP (x, 0)))
    return;

  p = find_temp_slot_from_address (XEXP (x, 0));
  if (p != 0)
    p->addr_taken = 1;
}

/* If X could be a reference to a temporary slot, mark that slot as
   belonging to the to one level higher than the current level.  If X
   matched one of our slots, just mark that one.  Otherwise, we can't
   easily predict which it is, so upgrade all of them.  Kept slots
   need not be touched.

   This is called when an ({...}) construct occurs and a statement
   returns a value in memory.  */

void
preserve_temp_slots (rtx x)
{
  struct temp_slot *p = 0, *next;

  /* If there is no result, we still might have some objects whose address
     were taken, so we need to make sure they stay around.  */
  if (x == 0)
    {
      for (p = *temp_slots_at_level (temp_slot_level); p; p = next)
	{
	  next = p->next;

	  if (p->addr_taken)
	    move_slot_to_level (p, temp_slot_level - 1);
	}

      return;
    }

  /* If X is a register that is being used as a pointer, see if we have
     a temporary slot we know it points to.  To be consistent with
     the code below, we really should preserve all non-kept slots
     if we can't find a match, but that seems to be much too costly.  */
  if (REG_P (x) && REG_POINTER (x))
    p = find_temp_slot_from_address (x);

  /* If X is not in memory or is at a constant address, it cannot be in
     a temporary slot, but it can contain something whose address was
     taken.  */
  if (p == 0 && (!MEM_P (x) || CONSTANT_P (XEXP (x, 0))))
    {
      for (p = *temp_slots_at_level (temp_slot_level); p; p = next)
	{
	  next = p->next;

	  if (p->addr_taken)
	    move_slot_to_level (p, temp_slot_level - 1);
	}

      return;
    }

  /* First see if we can find a match.  */
  if (p == 0)
    p = find_temp_slot_from_address (XEXP (x, 0));

  if (p != 0)
    {
      /* Move everything at our level whose address was taken to our new
	 level in case we used its address.  */
      struct temp_slot *q;

      if (p->level == temp_slot_level)
	{
	  for (q = *temp_slots_at_level (temp_slot_level); q; q = next)
	    {
	      next = q->next;

	      if (p != q && q->addr_taken)
		move_slot_to_level (q, temp_slot_level - 1);
	    }

	  move_slot_to_level (p, temp_slot_level - 1);
	  p->addr_taken = 0;
	}
      return;
    }

  /* Otherwise, preserve all non-kept slots at this level.  */
  for (p = *temp_slots_at_level (temp_slot_level); p; p = next)
    {
      next = p->next;

      if (!p->keep)
	move_slot_to_level (p, temp_slot_level - 1);
    }
}

/* Free all temporaries used so far.  This is normally called at the
   end of generating code for a statement.  */

void
free_temp_slots (void)
{
  struct temp_slot *p, *next;
  bool some_available = false;

  for (p = *temp_slots_at_level (temp_slot_level); p; p = next)
    {
      next = p->next;

      if (!p->keep)
	{
	  make_slot_available (p);
	  some_available = true;
	}
    }

  if (some_available)
    {
      remove_unused_temp_slot_addresses ();
      combine_temp_slots ();
    }
}

/* Push deeper into the nesting level for stack temporaries.  */

void
push_temp_slots (void)
{
  temp_slot_level++;
}

/* Pop a temporary nesting level.  All slots in use in the current level
   are freed.  */

void
pop_temp_slots (void)
{
  struct temp_slot *p, *next;
  bool some_available = false;

  for (p = *temp_slots_at_level (temp_slot_level); p; p = next)
    {
      next = p->next;
      make_slot_available (p);
      some_available = true;
    }

  if (some_available)
    {
      remove_unused_temp_slot_addresses ();
      combine_temp_slots ();
    }

  temp_slot_level--;
}

/* Initialize temporary slots.  */

void
init_temp_slots (void)
{
  /* We have not allocated any temporaries yet.  */
  avail_temp_slots = 0;
  used_temp_slots = 0;
  temp_slot_level = 0;

  /* Set up the table to map addresses to temp slots.  */
  if (! temp_slot_address_table)
    temp_slot_address_table = htab_create_ggc (32,
					       temp_slot_address_hash,
					       temp_slot_address_eq,
					       NULL);
  else
    htab_empty (temp_slot_address_table);
}

/* These routines are responsible for converting virtual register references
   to the actual hard register references once RTL generation is complete.

   The following four variables are used for communication between the
   routines.  They contain the offsets of the virtual registers from their
   respective hard registers.  */

static int in_arg_offset;
static int var_offset;
static int dynamic_offset;
static int out_arg_offset;
static int cfa_offset;

/* In most machines, the stack pointer register is equivalent to the bottom
   of the stack.  */

#ifndef STACK_POINTER_OFFSET
#define STACK_POINTER_OFFSET	0
#endif

/* If not defined, pick an appropriate default for the offset of dynamically
   allocated memory depending on the value of ACCUMULATE_OUTGOING_ARGS,
   REG_PARM_STACK_SPACE, and OUTGOING_REG_PARM_STACK_SPACE.  */

#ifndef STACK_DYNAMIC_OFFSET

/* The bottom of the stack points to the actual arguments.  If
   REG_PARM_STACK_SPACE is defined, this includes the space for the register
   parameters.  However, if OUTGOING_REG_PARM_STACK space is not defined,
   stack space for register parameters is not pushed by the caller, but
   rather part of the fixed stack areas and hence not included in
   `crtl->outgoing_args_size'.  Nevertheless, we must allow
   for it when allocating stack dynamic objects.  */

#if defined(REG_PARM_STACK_SPACE)
#define STACK_DYNAMIC_OFFSET(FNDECL)	\
((ACCUMULATE_OUTGOING_ARGS						      \
  ? (crtl->outgoing_args_size				      \
     + (OUTGOING_REG_PARM_STACK_SPACE ((!(FNDECL) ? NULL_TREE : TREE_TYPE (FNDECL))) ? 0 \
					       : REG_PARM_STACK_SPACE (FNDECL))) \
  : 0) + (STACK_POINTER_OFFSET))
#else
#define STACK_DYNAMIC_OFFSET(FNDECL)	\
((ACCUMULATE_OUTGOING_ARGS ? crtl->outgoing_args_size : 0)	      \
 + (STACK_POINTER_OFFSET))
#endif
#endif


/* Given a piece of RTX and a pointer to a HOST_WIDE_INT, if the RTX
   is a virtual register, return the equivalent hard register and set the
   offset indirectly through the pointer.  Otherwise, return 0.  */

static rtx
instantiate_new_reg (rtx x, HOST_WIDE_INT *poffset)
{
  rtx new_rtx;
  HOST_WIDE_INT offset;

  if (x == virtual_incoming_args_rtx)
    {
      if (stack_realign_drap)
        {
	  /* Replace virtual_incoming_args_rtx with internal arg
	     pointer if DRAP is used to realign stack.  */
          new_rtx = crtl->args.internal_arg_pointer;
          offset = 0;
        }
      else
        new_rtx = arg_pointer_rtx, offset = in_arg_offset;
    }
  else if (x == virtual_stack_vars_rtx)
    new_rtx = frame_pointer_rtx, offset = var_offset;
  else if (x == virtual_stack_dynamic_rtx)
    new_rtx = stack_pointer_rtx, offset = dynamic_offset;
  else if (x == virtual_outgoing_args_rtx)
    new_rtx = stack_pointer_rtx, offset = out_arg_offset;
  else if (x == virtual_cfa_rtx)
    {
#ifdef FRAME_POINTER_CFA_OFFSET
      new_rtx = frame_pointer_rtx;
#else
      new_rtx = arg_pointer_rtx;
#endif
      offset = cfa_offset;
    }
  else if (x == virtual_preferred_stack_boundary_rtx)
    {
      new_rtx = GEN_INT (crtl->preferred_stack_boundary / BITS_PER_UNIT);
      offset = 0;
    }
  else
    return NULL_RTX;

  *poffset = offset;
  return new_rtx;
}

/* A subroutine of instantiate_virtual_regs, called via for_each_rtx.
   Instantiate any virtual registers present inside of *LOC.  The expression
   is simplified, as much as possible, but is not to be considered "valid"
   in any sense implied by the target.  If any change is made, set CHANGED
   to true.  */

static int
instantiate_virtual_regs_in_rtx (rtx *loc, void *data)
{
  HOST_WIDE_INT offset;
  bool *changed = (bool *) data;
  rtx x, new_rtx;

  x = *loc;
  if (x == 0)
    return 0;

  switch (GET_CODE (x))
    {
    case REG:
      new_rtx = instantiate_new_reg (x, &offset);
      if (new_rtx)
	{
	  *loc = plus_constant (new_rtx, offset);
	  if (changed)
	    *changed = true;
	}
      return -1;

    case PLUS:
      new_rtx = instantiate_new_reg (XEXP (x, 0), &offset);
      if (new_rtx)
	{
	  new_rtx = plus_constant (new_rtx, offset);
	  *loc = simplify_gen_binary (PLUS, GET_MODE (x), new_rtx, XEXP (x, 1));
	  if (changed)
	    *changed = true;
	  return -1;
	}

      /* FIXME -- from old code */
	  /* If we have (plus (subreg (virtual-reg)) (const_int)), we know
	     we can commute the PLUS and SUBREG because pointers into the
	     frame are well-behaved.  */
      break;

    default:
      break;
    }

  return 0;
}

/* A subroutine of instantiate_virtual_regs_in_insn.  Return true if X
   matches the predicate for insn CODE operand OPERAND.  */

static int
safe_insn_predicate (int code, int operand, rtx x)
{
  const struct insn_operand_data *op_data;

  if (code < 0)
    return true;

  op_data = &insn_data[code].operand[operand];
  if (op_data->predicate == NULL)
    return true;

  return op_data->predicate (x, op_data->mode);
}

/* A subroutine of instantiate_virtual_regs.  Instantiate any virtual
   registers present inside of insn.  The result will be a valid insn.  */

static void
instantiate_virtual_regs_in_insn (rtx insn)
{
  HOST_WIDE_INT offset;
  int insn_code, i;
  bool any_change = false;
  rtx set, new_rtx, x, seq;

  /* There are some special cases to be handled first.  */
  set = single_set (insn);
  if (set)
    {
      /* We're allowed to assign to a virtual register.  This is interpreted
	 to mean that the underlying register gets assigned the inverse
	 transformation.  This is used, for example, in the handling of
	 non-local gotos.  */
      new_rtx = instantiate_new_reg (SET_DEST (set), &offset);
      if (new_rtx)
	{
	  start_sequence ();

	  for_each_rtx (&SET_SRC (set), instantiate_virtual_regs_in_rtx, NULL);
	  x = simplify_gen_binary (PLUS, GET_MODE (new_rtx), SET_SRC (set),
				   GEN_INT (-offset));
	  x = force_operand (x, new_rtx);
	  if (x != new_rtx)
	    emit_move_insn (new_rtx, x);

	  seq = get_insns ();
	  end_sequence ();

	  emit_insn_before (seq, insn);
	  delete_insn (insn);
	  return;
	}

      /* Handle a straight copy from a virtual register by generating a
	 new add insn.  The difference between this and falling through
	 to the generic case is avoiding a new pseudo and eliminating a
	 move insn in the initial rtl stream.  */
      new_rtx = instantiate_new_reg (SET_SRC (set), &offset);
      if (new_rtx && offset != 0
	  && REG_P (SET_DEST (set))
	  && REGNO (SET_DEST (set)) > LAST_VIRTUAL_REGISTER)
	{
	  start_sequence ();

	  x = expand_simple_binop (GET_MODE (SET_DEST (set)), PLUS,
				   new_rtx, GEN_INT (offset), SET_DEST (set),
				   1, OPTAB_LIB_WIDEN);
	  if (x != SET_DEST (set))
	    emit_move_insn (SET_DEST (set), x);

	  seq = get_insns ();
	  end_sequence ();

	  emit_insn_before (seq, insn);
	  delete_insn (insn);
	  return;
	}

      extract_insn (insn);
      insn_code = INSN_CODE (insn);

      /* Handle a plus involving a virtual register by determining if the
	 operands remain valid if they're modified in place.  */
      if (GET_CODE (SET_SRC (set)) == PLUS
	  && recog_data.n_operands >= 3
	  && recog_data.operand_loc[1] == &XEXP (SET_SRC (set), 0)
	  && recog_data.operand_loc[2] == &XEXP (SET_SRC (set), 1)
	  && CONST_INT_P (recog_data.operand[2])
	  && (new_rtx = instantiate_new_reg (recog_data.operand[1], &offset)))
	{
	  offset += INTVAL (recog_data.operand[2]);

	  /* If the sum is zero, then replace with a plain move.  */
	  if (offset == 0
	      && REG_P (SET_DEST (set))
	      && REGNO (SET_DEST (set)) > LAST_VIRTUAL_REGISTER)
	    {
	      start_sequence ();
	      emit_move_insn (SET_DEST (set), new_rtx);
	      seq = get_insns ();
	      end_sequence ();

	      emit_insn_before (seq, insn);
	      delete_insn (insn);
	      return;
	    }

	  x = gen_int_mode (offset, recog_data.operand_mode[2]);

	  /* Using validate_change and apply_change_group here leaves
	     recog_data in an invalid state.  Since we know exactly what
	     we want to check, do those two by hand.  */
	  if (safe_insn_predicate (insn_code, 1, new_rtx)
	      && safe_insn_predicate (insn_code, 2, x))
	    {
	      *recog_data.operand_loc[1] = recog_data.operand[1] = new_rtx;
	      *recog_data.operand_loc[2] = recog_data.operand[2] = x;
	      any_change = true;

	      /* Fall through into the regular operand fixup loop in
		 order to take care of operands other than 1 and 2.  */
	    }
	}
    }
  else
    {
      extract_insn (insn);
      insn_code = INSN_CODE (insn);
    }

  /* In the general case, we expect virtual registers to appear only in
     operands, and then only as either bare registers or inside memories.  */
  for (i = 0; i < recog_data.n_operands; ++i)
    {
      x = recog_data.operand[i];
      switch (GET_CODE (x))
	{
	case MEM:
	  {
	    rtx addr = XEXP (x, 0);
	    bool changed = false;

	    for_each_rtx (&addr, instantiate_virtual_regs_in_rtx, &changed);
	    if (!changed)
	      continue;

	    start_sequence ();
	    x = replace_equiv_address (x, addr);
	    /* It may happen that the address with the virtual reg
	       was valid (e.g. based on the virtual stack reg, which might
	       be acceptable to the predicates with all offsets), whereas
	       the address now isn't anymore, for instance when the address
	       is still offsetted, but the base reg isn't virtual-stack-reg
	       anymore.  Below we would do a force_reg on the whole operand,
	       but this insn might actually only accept memory.  Hence,
	       before doing that last resort, try to reload the address into
	       a register, so this operand stays a MEM.  */
	    if (!safe_insn_predicate (insn_code, i, x))
	      {
		addr = force_reg (GET_MODE (addr), addr);
		x = replace_equiv_address (x, addr);
	      }
	    seq = get_insns ();
	    end_sequence ();
	    if (seq)
	      emit_insn_before (seq, insn);
	  }
	  break;

	case REG:
	  new_rtx = instantiate_new_reg (x, &offset);
	  if (new_rtx == NULL)
	    continue;
	  if (offset == 0)
	    x = new_rtx;
	  else
	    {
	      start_sequence ();

	      /* Careful, special mode predicates may have stuff in
		 insn_data[insn_code].operand[i].mode that isn't useful
		 to us for computing a new value.  */
	      /* ??? Recognize address_operand and/or "p" constraints
		 to see if (plus new offset) is a valid before we put
		 this through expand_simple_binop.  */
	      x = expand_simple_binop (GET_MODE (x), PLUS, new_rtx,
				       GEN_INT (offset), NULL_RTX,
				       1, OPTAB_LIB_WIDEN);
	      seq = get_insns ();
	      end_sequence ();
	      emit_insn_before (seq, insn);
	    }
	  break;

	case SUBREG:
	  new_rtx = instantiate_new_reg (SUBREG_REG (x), &offset);
	  if (new_rtx == NULL)
	    continue;
	  if (offset != 0)
	    {
	      start_sequence ();
	      new_rtx = expand_simple_binop (GET_MODE (new_rtx), PLUS, new_rtx,
					 GEN_INT (offset), NULL_RTX,
					 1, OPTAB_LIB_WIDEN);
	      seq = get_insns ();
	      end_sequence ();
	      emit_insn_before (seq, insn);
	    }
	  x = simplify_gen_subreg (recog_data.operand_mode[i], new_rtx,
				   GET_MODE (new_rtx), SUBREG_BYTE (x));
	  gcc_assert (x);
	  break;

	default:
	  continue;
	}

      /* At this point, X contains the new value for the operand.
	 Validate the new value vs the insn predicate.  Note that
	 asm insns will have insn_code -1 here.  */
      if (!safe_insn_predicate (insn_code, i, x))
	{
	  start_sequence ();
	  if (REG_P (x))
	    {
	      gcc_assert (REGNO (x) <= LAST_VIRTUAL_REGISTER);
	      x = copy_to_reg (x);
	    }
	  else
	    x = force_reg (insn_data[insn_code].operand[i].mode, x);
	  seq = get_insns ();
	  end_sequence ();
	  if (seq)
	    emit_insn_before (seq, insn);
	}

      *recog_data.operand_loc[i] = recog_data.operand[i] = x;
      any_change = true;
    }

  if (any_change)
    {
      /* Propagate operand changes into the duplicates.  */
      for (i = 0; i < recog_data.n_dups; ++i)
	*recog_data.dup_loc[i]
	  = copy_rtx (recog_data.operand[(unsigned)recog_data.dup_num[i]]);

      /* Force re-recognition of the instruction for validation.  */
      INSN_CODE (insn) = -1;
    }

  if (asm_noperands (PATTERN (insn)) >= 0)
    {
      if (!check_asm_operands (PATTERN (insn)))
	{
	  error_for_asm (insn, "impossible constraint in %<asm%>");
	  delete_insn (insn);
	}
    }
  else
    {
      if (recog_memoized (insn) < 0)
	fatal_insn_not_found (insn);
    }
}

/* Subroutine of instantiate_decls.  Given RTL representing a decl,
   do any instantiation required.  */

void
instantiate_decl_rtl (rtx x)
{
  rtx addr;

  if (x == 0)
    return;

  /* If this is a CONCAT, recurse for the pieces.  */
  if (GET_CODE (x) == CONCAT)
    {
      instantiate_decl_rtl (XEXP (x, 0));
      instantiate_decl_rtl (XEXP (x, 1));
      return;
    }

  /* If this is not a MEM, no need to do anything.  Similarly if the
     address is a constant or a register that is not a virtual register.  */
  if (!MEM_P (x))
    return;

  addr = XEXP (x, 0);
  if (CONSTANT_P (addr)
      || (REG_P (addr)
	  && (REGNO (addr) < FIRST_VIRTUAL_REGISTER
	      || REGNO (addr) > LAST_VIRTUAL_REGISTER)))
    return;

  for_each_rtx (&XEXP (x, 0), instantiate_virtual_regs_in_rtx, NULL);
}

/* Helper for instantiate_decls called via walk_tree: Process all decls
   in the given DECL_VALUE_EXPR.  */

static tree
instantiate_expr (tree *tp, int *walk_subtrees, void *data ATTRIBUTE_UNUSED)
{
  tree t = *tp;
  if (! EXPR_P (t))
    {
      *walk_subtrees = 0;
      if (DECL_P (t) && DECL_RTL_SET_P (t))
	instantiate_decl_rtl (DECL_RTL (t));
    }
  return NULL;
}

/* Subroutine of instantiate_decls: Process all decls in the given
   BLOCK node and all its subblocks.  */

static void
instantiate_decls_1 (tree let)
{
  tree t;

  for (t = BLOCK_VARS (let); t; t = DECL_CHAIN (t))
    {
      if (DECL_RTL_SET_P (t))
	instantiate_decl_rtl (DECL_RTL (t));
      if (TREE_CODE (t) == VAR_DECL && DECL_HAS_VALUE_EXPR_P (t))
	{
	  tree v = DECL_VALUE_EXPR (t);
	  walk_tree (&v, instantiate_expr, NULL, NULL);
	}
    }

  /* Process all subblocks.  */
  for (t = BLOCK_SUBBLOCKS (let); t; t = BLOCK_CHAIN (t))
    instantiate_decls_1 (t);
}

/* Scan all decls in FNDECL (both variables and parameters) and instantiate
   all virtual registers in their DECL_RTL's.  */

static void
instantiate_decls (tree fndecl)
{
  tree decl;
  unsigned ix;

  /* Process all parameters of the function.  */
  for (decl = DECL_ARGUMENTS (fndecl); decl; decl = DECL_CHAIN (decl))
    {
      instantiate_decl_rtl (DECL_RTL (decl));
      instantiate_decl_rtl (DECL_INCOMING_RTL (decl));
      if (DECL_HAS_VALUE_EXPR_P (decl))
	{
	  tree v = DECL_VALUE_EXPR (decl);
	  walk_tree (&v, instantiate_expr, NULL, NULL);
	}
    }

  /* Now process all variables defined in the function or its subblocks.  */
  instantiate_decls_1 (DECL_INITIAL (fndecl));

  FOR_EACH_LOCAL_DECL (cfun, ix, decl)
    if (DECL_RTL_SET_P (decl))
      instantiate_decl_rtl (DECL_RTL (decl));
  VEC_free (tree, gc, cfun->local_decls);
}

/* Pass through the INSNS of function FNDECL and convert virtual register
   references to hard register references.  */

static unsigned int
instantiate_virtual_regs (void)
{
  rtx insn;

  /* Compute the offsets to use for this function.  */
  in_arg_offset = FIRST_PARM_OFFSET (current_function_decl);
  var_offset = STARTING_FRAME_OFFSET;
  dynamic_offset = STACK_DYNAMIC_OFFSET (current_function_decl);
  out_arg_offset = STACK_POINTER_OFFSET;
#ifdef FRAME_POINTER_CFA_OFFSET
  cfa_offset = FRAME_POINTER_CFA_OFFSET (current_function_decl);
#else
  cfa_offset = ARG_POINTER_CFA_OFFSET (current_function_decl);
#endif

  /* Initialize recognition, indicating that volatile is OK.  */
  init_recog ();

  /* Scan through all the insns, instantiating every virtual register still
     present.  */
  for (insn = get_insns (); insn; insn = NEXT_INSN (insn))
    if (INSN_P (insn))
      {
	/* These patterns in the instruction stream can never be recognized.
	   Fortunately, they shouldn't contain virtual registers either.  */
	if (GET_CODE (PATTERN (insn)) == USE
	    || GET_CODE (PATTERN (insn)) == CLOBBER
	    || GET_CODE (PATTERN (insn)) == ADDR_VEC
	    || GET_CODE (PATTERN (insn)) == ADDR_DIFF_VEC
	    || GET_CODE (PATTERN (insn)) == ASM_INPUT)
	  continue;
	else if (DEBUG_INSN_P (insn))
	  for_each_rtx (&INSN_VAR_LOCATION (insn),
			instantiate_virtual_regs_in_rtx, NULL);
	else
	  instantiate_virtual_regs_in_insn (insn);

	if (INSN_DELETED_P (insn))
	  continue;

	for_each_rtx (&REG_NOTES (insn), instantiate_virtual_regs_in_rtx, NULL);

	/* Instantiate any virtual registers in CALL_INSN_FUNCTION_USAGE.  */
	if (CALL_P (insn))
	  for_each_rtx (&CALL_INSN_FUNCTION_USAGE (insn),
			instantiate_virtual_regs_in_rtx, NULL);
      }

  /* Instantiate the virtual registers in the DECLs for debugging purposes.  */
  instantiate_decls (current_function_decl);

  targetm.instantiate_decls ();

  /* Indicate that, from now on, assign_stack_local should use
     frame_pointer_rtx.  */
  virtuals_instantiated = 1;

  /* See allocate_dynamic_stack_space for the rationale.  */
#ifdef SETJMP_VIA_SAVE_AREA
  if (flag_stack_usage && cfun->calls_setjmp)
    {
      int align = PREFERRED_STACK_BOUNDARY / BITS_PER_UNIT;
      dynamic_offset = (dynamic_offset + align - 1) / align * align;
      current_function_dynamic_stack_size
	+= current_function_dynamic_alloc_count * dynamic_offset;
    }
#endif

  return 0;
}

struct rtl_opt_pass pass_instantiate_virtual_regs =
{
 {
  RTL_PASS,
  "vregs",                              /* name */
  NULL,                                 /* gate */
  instantiate_virtual_regs,             /* execute */
  NULL,                                 /* sub */
  NULL,                                 /* next */
  0,                                    /* static_pass_number */
  TV_NONE,                              /* tv_id */
  0,                                    /* properties_required */
  0,                                    /* properties_provided */
  0,                                    /* properties_destroyed */
  0,                                    /* todo_flags_start */
  TODO_dump_func                        /* todo_flags_finish */
 }
};


/* Return 1 if EXP is an aggregate type (or a value with aggregate type).
   This means a type for which function calls must pass an address to the
   function or get an address back from the function.
   EXP may be a type node or an expression (whose type is tested).  */

int
aggregate_value_p (const_tree exp, const_tree fntype)
{
  const_tree type = (TYPE_P (exp)) ? exp : TREE_TYPE (exp);
  int i, regno, nregs;
  rtx reg;

  if (fntype)
    switch (TREE_CODE (fntype))
      {
      case CALL_EXPR:
	{
	  tree fndecl = get_callee_fndecl (fntype);
	  fntype = (fndecl
		    ? TREE_TYPE (fndecl)
		    : TREE_TYPE (TREE_TYPE (CALL_EXPR_FN (fntype))));
	}
	break;
      case FUNCTION_DECL:
	fntype = TREE_TYPE (fntype);
	break;
      case FUNCTION_TYPE:
      case METHOD_TYPE:
        break;
      case IDENTIFIER_NODE:
	fntype = NULL_TREE;
	break;
      default:
	/* We don't expect other tree types here.  */
	gcc_unreachable ();
      }

  if (VOID_TYPE_P (type))
    return 0;

  /* If a record should be passed the same as its first (and only) member
     don't pass it as an aggregate.  */
  if (TREE_CODE (type) == RECORD_TYPE && TYPE_TRANSPARENT_AGGR (type))
    return aggregate_value_p (first_field (type), fntype);

  /* If the front end has decided that this needs to be passed by
     reference, do so.  */
  if ((TREE_CODE (exp) == PARM_DECL || TREE_CODE (exp) == RESULT_DECL)
      && DECL_BY_REFERENCE (exp))
    return 1;

  /* Function types that are TREE_ADDRESSABLE force return in memory.  */
  if (fntype && TREE_ADDRESSABLE (fntype))
    return 1;

  /* Types that are TREE_ADDRESSABLE must be constructed in memory,
     and thus can't be returned in registers.  */
  if (TREE_ADDRESSABLE (type))
    return 1;

  if (flag_pcc_struct_return && AGGREGATE_TYPE_P (type))
    return 1;

  if (targetm.calls.return_in_memory (type, fntype))
    return 1;

  /* Make sure we have suitable call-clobbered regs to return
     the value in; if not, we must return it in memory.  */
  reg = hard_function_value (type, 0, fntype, 0);

  /* If we have something other than a REG (e.g. a PARALLEL), then assume
     it is OK.  */
  if (!REG_P (reg))
    return 0;

  regno = REGNO (reg);
  nregs = hard_regno_nregs[regno][TYPE_MODE (type)];
  for (i = 0; i < nregs; i++)
    if (! call_used_regs[regno + i])
      return 1;

  return 0;
}

/* Return true if we should assign DECL a pseudo register; false if it
   should live on the local stack.  */

bool
use_register_for_decl (const_tree decl)
{
  if (!targetm.calls.allocate_stack_slots_for_args())
    return true;

  /* Honor volatile.  */
  if (TREE_SIDE_EFFECTS (decl))
    return false;

  /* Honor addressability.  */
  if (TREE_ADDRESSABLE (decl))
    return false;

  /* Only register-like things go in registers.  */
  if (DECL_MODE (decl) == BLKmode)
    return false;

  /* If -ffloat-store specified, don't put explicit float variables
     into registers.  */
  /* ??? This should be checked after DECL_ARTIFICIAL, but tree-ssa
     propagates values across these stores, and it probably shouldn't.  */
  if (flag_float_store && FLOAT_TYPE_P (TREE_TYPE (decl)))
    return false;

  /* If we're not interested in tracking debugging information for
     this decl, then we can certainly put it in a register.  */
  if (DECL_IGNORED_P (decl))
    return true;

  if (optimize)
    return true;

  if (!DECL_REGISTER (decl))
    return false;

  switch (TREE_CODE (TREE_TYPE (decl)))
    {
    case RECORD_TYPE:
    case UNION_TYPE:
    case QUAL_UNION_TYPE:
      /* When not optimizing, disregard register keyword for variables with
	 types containing methods, otherwise the methods won't be callable
	 from the debugger.  */
      if (TYPE_METHODS (TREE_TYPE (decl)))
	return false;
      break;
    default:
      break;
    }

  return true;
}

/* Return true if TYPE should be passed by invisible reference.  */

bool
pass_by_reference (CUMULATIVE_ARGS *ca, enum machine_mode mode,
		   tree type, bool named_arg)
{
  if (type)
    {
      /* If this type contains non-trivial constructors, then it is
	 forbidden for the middle-end to create any new copies.  */
      if (TREE_ADDRESSABLE (type))
	return true;

      /* GCC post 3.4 passes *all* variable sized types by reference.  */
      if (!TYPE_SIZE (type) || TREE_CODE (TYPE_SIZE (type)) != INTEGER_CST)
	return true;

      /* If a record type should be passed the same as its first (and only)
	 member, use the type and mode of that member.  */
      if (TREE_CODE (type) == RECORD_TYPE && TYPE_TRANSPARENT_AGGR (type))
	{
	  type = TREE_TYPE (first_field (type));
	  mode = TYPE_MODE (type);
	}
    }

  return targetm.calls.pass_by_reference (ca, mode, type, named_arg);
}

/* Return true if TYPE, which is passed by reference, should be callee
   copied instead of caller copied.  */

bool
reference_callee_copied (CUMULATIVE_ARGS *ca, enum machine_mode mode,
			 tree type, bool named_arg)
{
  if (type && TREE_ADDRESSABLE (type))
    return false;
  return targetm.calls.callee_copies (ca, mode, type, named_arg);
}

/* Structures to communicate between the subroutines of assign_parms.
   The first holds data persistent across all parameters, the second
   is cleared out for each parameter.  */

struct assign_parm_data_all
{
  CUMULATIVE_ARGS args_so_far;
  struct args_size stack_args_size;
  tree function_result_decl;
  tree orig_fnargs;
  rtx first_conversion_insn;
  rtx last_conversion_insn;
  HOST_WIDE_INT pretend_args_size;
  HOST_WIDE_INT extra_pretend_bytes;
  int reg_parm_stack_space;
};

struct assign_parm_data_one
{
  tree nominal_type;
  tree passed_type;
  rtx entry_parm;
  rtx stack_parm;
  enum machine_mode nominal_mode;
  enum machine_mode passed_mode;
  enum machine_mode promoted_mode;
  struct locate_and_pad_arg_data locate;
  int partial;
  BOOL_BITFIELD named_arg : 1;
  BOOL_BITFIELD passed_pointer : 1;
  BOOL_BITFIELD on_stack : 1;
  BOOL_BITFIELD loaded_in_reg : 1;
};

/* A subroutine of assign_parms.  Initialize ALL.  */

static void
assign_parms_initialize_all (struct assign_parm_data_all *all)
{
  tree fntype ATTRIBUTE_UNUSED;

  memset (all, 0, sizeof (*all));

  fntype = TREE_TYPE (current_function_decl);

#ifdef INIT_CUMULATIVE_INCOMING_ARGS
  INIT_CUMULATIVE_INCOMING_ARGS (all->args_so_far, fntype, NULL_RTX);
#else
  INIT_CUMULATIVE_ARGS (all->args_so_far, fntype, NULL_RTX,
			current_function_decl, -1);
#endif

#ifdef REG_PARM_STACK_SPACE
  all->reg_parm_stack_space = REG_PARM_STACK_SPACE (current_function_decl);
#endif
}

/* If ARGS contains entries with complex types, split the entry into two
   entries of the component type.  Return a new list of substitutions are
   needed, else the old list.  */

static void
split_complex_args (VEC(tree, heap) **args)
{
  unsigned i;
  tree p;

<<<<<<< HEAD
  for (i = 0; VEC_iterate (tree, *args, i, p); ++i)
=======
  FOR_EACH_VEC_ELT (tree, *args, i, p)
>>>>>>> 6e7f08ad
    {
      tree type = TREE_TYPE (p);
      if (TREE_CODE (type) == COMPLEX_TYPE
	  && targetm.calls.split_complex_arg (type))
	{
	  tree decl;
	  tree subtype = TREE_TYPE (type);
	  bool addressable = TREE_ADDRESSABLE (p);

	  /* Rewrite the PARM_DECL's type with its component.  */
	  p = copy_node (p);
	  TREE_TYPE (p) = subtype;
	  DECL_ARG_TYPE (p) = TREE_TYPE (DECL_ARG_TYPE (p));
	  DECL_MODE (p) = VOIDmode;
	  DECL_SIZE (p) = NULL;
	  DECL_SIZE_UNIT (p) = NULL;
	  /* If this arg must go in memory, put it in a pseudo here.
	     We can't allow it to go in memory as per normal parms,
	     because the usual place might not have the imag part
	     adjacent to the real part.  */
	  DECL_ARTIFICIAL (p) = addressable;
	  DECL_IGNORED_P (p) = addressable;
	  TREE_ADDRESSABLE (p) = 0;
	  layout_decl (p, 0);
	  VEC_replace (tree, *args, i, p);

	  /* Build a second synthetic decl.  */
	  decl = build_decl (EXPR_LOCATION (p),
			     PARM_DECL, NULL_TREE, subtype);
	  DECL_ARG_TYPE (decl) = DECL_ARG_TYPE (p);
	  DECL_ARTIFICIAL (decl) = addressable;
	  DECL_IGNORED_P (decl) = addressable;
	  layout_decl (decl, 0);
	  VEC_safe_insert (tree, heap, *args, ++i, decl);
	}
    }
}

/* A subroutine of assign_parms.  Adjust the parameter list to incorporate
   the hidden struct return argument, and (abi willing) complex args.
   Return the new parameter list.  */

static VEC(tree, heap) *
assign_parms_augmented_arg_list (struct assign_parm_data_all *all)
{
  tree fndecl = current_function_decl;
  tree fntype = TREE_TYPE (fndecl);
  VEC(tree, heap) *fnargs = NULL;
  tree arg;

<<<<<<< HEAD
  for (arg = DECL_ARGUMENTS (fndecl); arg; arg = TREE_CHAIN (arg))
=======
  for (arg = DECL_ARGUMENTS (fndecl); arg; arg = DECL_CHAIN (arg))
>>>>>>> 6e7f08ad
    VEC_safe_push (tree, heap, fnargs, arg);

  all->orig_fnargs = DECL_ARGUMENTS (fndecl);

  /* If struct value address is treated as the first argument, make it so.  */
  if (aggregate_value_p (DECL_RESULT (fndecl), fndecl)
      && ! cfun->returns_pcc_struct
      && targetm.calls.struct_value_rtx (TREE_TYPE (fndecl), 1) == 0)
    {
      tree type = build_pointer_type (TREE_TYPE (fntype));
      tree decl;

      decl = build_decl (DECL_SOURCE_LOCATION (fndecl),
			 PARM_DECL, NULL_TREE, type);
      DECL_ARG_TYPE (decl) = type;
      DECL_ARTIFICIAL (decl) = 1;
      DECL_IGNORED_P (decl) = 1;

<<<<<<< HEAD
      TREE_CHAIN (decl) = all->orig_fnargs;
=======
      DECL_CHAIN (decl) = all->orig_fnargs;
>>>>>>> 6e7f08ad
      all->orig_fnargs = decl;
      VEC_safe_insert (tree, heap, fnargs, 0, decl);

      all->function_result_decl = decl;
    }

  /* If the target wants to split complex arguments into scalars, do so.  */
  if (targetm.calls.split_complex_arg)
    split_complex_args (&fnargs);

  return fnargs;
}

/* A subroutine of assign_parms.  Examine PARM and pull out type and mode
   data for the parameter.  Incorporate ABI specifics such as pass-by-
   reference and type promotion.  */

static void
assign_parm_find_data_types (struct assign_parm_data_all *all, tree parm,
			     struct assign_parm_data_one *data)
{
  tree nominal_type, passed_type;
  enum machine_mode nominal_mode, passed_mode, promoted_mode;
  int unsignedp;

  memset (data, 0, sizeof (*data));

  /* NAMED_ARG is a misnomer.  We really mean 'non-variadic'. */
  if (!cfun->stdarg)
    data->named_arg = 1;  /* No variadic parms.  */
  else if (DECL_CHAIN (parm))
    data->named_arg = 1;  /* Not the last non-variadic parm. */
  else if (targetm.calls.strict_argument_naming (&all->args_so_far))
    data->named_arg = 1;  /* Only variadic ones are unnamed.  */
  else
    data->named_arg = 0;  /* Treat as variadic.  */

  nominal_type = TREE_TYPE (parm);
  passed_type = DECL_ARG_TYPE (parm);

  /* Look out for errors propagating this far.  Also, if the parameter's
     type is void then its value doesn't matter.  */
  if (TREE_TYPE (parm) == error_mark_node
      /* This can happen after weird syntax errors
	 or if an enum type is defined among the parms.  */
      || TREE_CODE (parm) != PARM_DECL
      || passed_type == NULL
      || VOID_TYPE_P (nominal_type))
    {
      nominal_type = passed_type = void_type_node;
      nominal_mode = passed_mode = promoted_mode = VOIDmode;
      goto egress;
    }

  /* Find mode of arg as it is passed, and mode of arg as it should be
     during execution of this function.  */
  passed_mode = TYPE_MODE (passed_type);
  nominal_mode = TYPE_MODE (nominal_type);

  /* If the parm is to be passed as a transparent union or record, use the
     type of the first field for the tests below.  We have already verified
     that the modes are the same.  */
  if ((TREE_CODE (passed_type) == UNION_TYPE
       || TREE_CODE (passed_type) == RECORD_TYPE)
      && TYPE_TRANSPARENT_AGGR (passed_type))
    passed_type = TREE_TYPE (first_field (passed_type));

  /* See if this arg was passed by invisible reference.  */
  if (pass_by_reference (&all->args_so_far, passed_mode,
			 passed_type, data->named_arg))
    {
      passed_type = nominal_type = build_pointer_type (passed_type);
      data->passed_pointer = true;
      passed_mode = nominal_mode = Pmode;
    }

  /* Find mode as it is passed by the ABI.  */
  unsignedp = TYPE_UNSIGNED (passed_type);
  promoted_mode = promote_function_mode (passed_type, passed_mode, &unsignedp,
				         TREE_TYPE (current_function_decl), 0);

 egress:
  data->nominal_type = nominal_type;
  data->passed_type = passed_type;
  data->nominal_mode = nominal_mode;
  data->passed_mode = passed_mode;
  data->promoted_mode = promoted_mode;
}

/* A subroutine of assign_parms.  Invoke setup_incoming_varargs.  */

static void
assign_parms_setup_varargs (struct assign_parm_data_all *all,
			    struct assign_parm_data_one *data, bool no_rtl)
{
  int varargs_pretend_bytes = 0;

  targetm.calls.setup_incoming_varargs (&all->args_so_far,
					data->promoted_mode,
					data->passed_type,
					&varargs_pretend_bytes, no_rtl);

  /* If the back-end has requested extra stack space, record how much is
     needed.  Do not change pretend_args_size otherwise since it may be
     nonzero from an earlier partial argument.  */
  if (varargs_pretend_bytes > 0)
    all->pretend_args_size = varargs_pretend_bytes;
}

/* A subroutine of assign_parms.  Set DATA->ENTRY_PARM corresponding to
   the incoming location of the current parameter.  */

static void
assign_parm_find_entry_rtl (struct assign_parm_data_all *all,
			    struct assign_parm_data_one *data)
{
  HOST_WIDE_INT pretend_bytes = 0;
  rtx entry_parm;
  bool in_regs;

  if (data->promoted_mode == VOIDmode)
    {
      data->entry_parm = data->stack_parm = const0_rtx;
      return;
    }

  entry_parm = targetm.calls.function_incoming_arg (&all->args_so_far,
						    data->promoted_mode,
						    data->passed_type,
						    data->named_arg);

  if (entry_parm == 0)
    data->promoted_mode = data->passed_mode;

  /* Determine parm's home in the stack, in case it arrives in the stack
     or we should pretend it did.  Compute the stack position and rtx where
     the argument arrives and its size.

     There is one complexity here:  If this was a parameter that would
     have been passed in registers, but wasn't only because it is
     __builtin_va_alist, we want locate_and_pad_parm to treat it as if
     it came in a register so that REG_PARM_STACK_SPACE isn't skipped.
     In this case, we call FUNCTION_ARG with NAMED set to 1 instead of 0
     as it was the previous time.  */
  in_regs = entry_parm != 0;
#ifdef STACK_PARMS_IN_REG_PARM_AREA
  in_regs = true;
#endif
  if (!in_regs && !data->named_arg)
    {
      if (targetm.calls.pretend_outgoing_varargs_named (&all->args_so_far))
	{
	  rtx tem;
	  tem = targetm.calls.function_incoming_arg (&all->args_so_far,
						     data->promoted_mode,
						     data->passed_type, true);
	  in_regs = tem != NULL;
	}
    }

  /* If this parameter was passed both in registers and in the stack, use
     the copy on the stack.  */
  if (targetm.calls.must_pass_in_stack (data->promoted_mode,
					data->passed_type))
    entry_parm = 0;

  if (entry_parm)
    {
      int partial;

      partial = targetm.calls.arg_partial_bytes (&all->args_so_far,
						 data->promoted_mode,
						 data->passed_type,
						 data->named_arg);
      data->partial = partial;

      /* The caller might already have allocated stack space for the
	 register parameters.  */
      if (partial != 0 && all->reg_parm_stack_space == 0)
	{
	  /* Part of this argument is passed in registers and part
	     is passed on the stack.  Ask the prologue code to extend
	     the stack part so that we can recreate the full value.

	     PRETEND_BYTES is the size of the registers we need to store.
	     CURRENT_FUNCTION_PRETEND_ARGS_SIZE is the amount of extra
	     stack space that the prologue should allocate.

	     Internally, gcc assumes that the argument pointer is aligned
	     to STACK_BOUNDARY bits.  This is used both for alignment
	     optimizations (see init_emit) and to locate arguments that are
	     aligned to more than PARM_BOUNDARY bits.  We must preserve this
	     invariant by rounding CURRENT_FUNCTION_PRETEND_ARGS_SIZE up to
	     a stack boundary.  */

	  /* We assume at most one partial arg, and it must be the first
	     argument on the stack.  */
	  gcc_assert (!all->extra_pretend_bytes && !all->pretend_args_size);

	  pretend_bytes = partial;
	  all->pretend_args_size = CEIL_ROUND (pretend_bytes, STACK_BYTES);

	  /* We want to align relative to the actual stack pointer, so
	     don't include this in the stack size until later.  */
	  all->extra_pretend_bytes = all->pretend_args_size;
	}
    }

  locate_and_pad_parm (data->promoted_mode, data->passed_type, in_regs,
		       entry_parm ? data->partial : 0, current_function_decl,
		       &all->stack_args_size, &data->locate);

  /* Update parm_stack_boundary if this parameter is passed in the
     stack.  */
  if (!in_regs && crtl->parm_stack_boundary < data->locate.boundary)
    crtl->parm_stack_boundary = data->locate.boundary;

  /* Adjust offsets to include the pretend args.  */
  pretend_bytes = all->extra_pretend_bytes - pretend_bytes;
  data->locate.slot_offset.constant += pretend_bytes;
  data->locate.offset.constant += pretend_bytes;

  data->entry_parm = entry_parm;
}

/* A subroutine of assign_parms.  If there is actually space on the stack
   for this parm, count it in stack_args_size and return true.  */

static bool
assign_parm_is_stack_parm (struct assign_parm_data_all *all,
			   struct assign_parm_data_one *data)
{
  /* Trivially true if we've no incoming register.  */
  if (data->entry_parm == NULL)
    ;
  /* Also true if we're partially in registers and partially not,
     since we've arranged to drop the entire argument on the stack.  */
  else if (data->partial != 0)
    ;
  /* Also true if the target says that it's passed in both registers
     and on the stack.  */
  else if (GET_CODE (data->entry_parm) == PARALLEL
	   && XEXP (XVECEXP (data->entry_parm, 0, 0), 0) == NULL_RTX)
    ;
  /* Also true if the target says that there's stack allocated for
     all register parameters.  */
  else if (all->reg_parm_stack_space > 0)
    ;
  /* Otherwise, no, this parameter has no ABI defined stack slot.  */
  else
    return false;

  all->stack_args_size.constant += data->locate.size.constant;
  if (data->locate.size.var)
    ADD_PARM_SIZE (all->stack_args_size, data->locate.size.var);

  return true;
}

/* A subroutine of assign_parms.  Given that this parameter is allocated
   stack space by the ABI, find it.  */

static void
assign_parm_find_stack_rtl (tree parm, struct assign_parm_data_one *data)
{
  rtx offset_rtx, stack_parm;
  unsigned int align, boundary;

  /* If we're passing this arg using a reg, make its stack home the
     aligned stack slot.  */
  if (data->entry_parm)
    offset_rtx = ARGS_SIZE_RTX (data->locate.slot_offset);
  else
    offset_rtx = ARGS_SIZE_RTX (data->locate.offset);

  stack_parm = crtl->args.internal_arg_pointer;
  if (offset_rtx != const0_rtx)
    stack_parm = gen_rtx_PLUS (Pmode, stack_parm, offset_rtx);
  stack_parm = gen_rtx_MEM (data->promoted_mode, stack_parm);

  if (!data->passed_pointer)
    {
      set_mem_attributes (stack_parm, parm, 1);
      /* set_mem_attributes could set MEM_SIZE to the passed mode's size,
	 while promoted mode's size is needed.  */
      if (data->promoted_mode != BLKmode
	  && data->promoted_mode != DECL_MODE (parm))
	{
	  set_mem_size (stack_parm,
			GEN_INT (GET_MODE_SIZE (data->promoted_mode)));
	  if (MEM_EXPR (stack_parm) && MEM_OFFSET (stack_parm))
	    {
	      int offset = subreg_lowpart_offset (DECL_MODE (parm),
						  data->promoted_mode);
	      if (offset)
		set_mem_offset (stack_parm,
				plus_constant (MEM_OFFSET (stack_parm),
					       -offset));
	    }
	}
    }

  boundary = data->locate.boundary;
  align = BITS_PER_UNIT;

  /* If we're padding upward, we know that the alignment of the slot
     is FUNCTION_ARG_BOUNDARY.  If we're using slot_offset, we're
     intentionally forcing upward padding.  Otherwise we have to come
     up with a guess at the alignment based on OFFSET_RTX.  */
  if (data->locate.where_pad != downward || data->entry_parm)
    align = boundary;
  else if (CONST_INT_P (offset_rtx))
    {
      align = INTVAL (offset_rtx) * BITS_PER_UNIT | boundary;
      align = align & -align;
    }
  set_mem_align (stack_parm, align);

  if (data->entry_parm)
    set_reg_attrs_for_parm (data->entry_parm, stack_parm);

  data->stack_parm = stack_parm;
}

/* A subroutine of assign_parms.  Adjust DATA->ENTRY_RTL such that it's
   always valid and contiguous.  */

static void
assign_parm_adjust_entry_rtl (struct assign_parm_data_one *data)
{
  rtx entry_parm = data->entry_parm;
  rtx stack_parm = data->stack_parm;

  /* If this parm was passed part in regs and part in memory, pretend it
     arrived entirely in memory by pushing the register-part onto the stack.
     In the special case of a DImode or DFmode that is split, we could put
     it together in a pseudoreg directly, but for now that's not worth
     bothering with.  */
  if (data->partial != 0)
    {
      /* Handle calls that pass values in multiple non-contiguous
	 locations.  The Irix 6 ABI has examples of this.  */
      if (GET_CODE (entry_parm) == PARALLEL)
	emit_group_store (validize_mem (stack_parm), entry_parm,
			  data->passed_type,
			  int_size_in_bytes (data->passed_type));
      else
	{
	  gcc_assert (data->partial % UNITS_PER_WORD == 0);
	  move_block_from_reg (REGNO (entry_parm), validize_mem (stack_parm),
			       data->partial / UNITS_PER_WORD);
	}

      entry_parm = stack_parm;
    }

  /* If we didn't decide this parm came in a register, by default it came
     on the stack.  */
  else if (entry_parm == NULL)
    entry_parm = stack_parm;

  /* When an argument is passed in multiple locations, we can't make use
     of this information, but we can save some copying if the whole argument
     is passed in a single register.  */
  else if (GET_CODE (entry_parm) == PARALLEL
	   && data->nominal_mode != BLKmode
	   && data->passed_mode != BLKmode)
    {
      size_t i, len = XVECLEN (entry_parm, 0);

      for (i = 0; i < len; i++)
	if (XEXP (XVECEXP (entry_parm, 0, i), 0) != NULL_RTX
	    && REG_P (XEXP (XVECEXP (entry_parm, 0, i), 0))
	    && (GET_MODE (XEXP (XVECEXP (entry_parm, 0, i), 0))
		== data->passed_mode)
	    && INTVAL (XEXP (XVECEXP (entry_parm, 0, i), 1)) == 0)
	  {
	    entry_parm = XEXP (XVECEXP (entry_parm, 0, i), 0);
	    break;
	  }
    }

  data->entry_parm = entry_parm;
}

/* A subroutine of assign_parms.  Reconstitute any values which were
   passed in multiple registers and would fit in a single register.  */

static void
assign_parm_remove_parallels (struct assign_parm_data_one *data)
{
  rtx entry_parm = data->entry_parm;

  /* Convert the PARALLEL to a REG of the same mode as the parallel.
     This can be done with register operations rather than on the
     stack, even if we will store the reconstituted parameter on the
     stack later.  */
  if (GET_CODE (entry_parm) == PARALLEL && GET_MODE (entry_parm) != BLKmode)
    {
      rtx parmreg = gen_reg_rtx (GET_MODE (entry_parm));
      emit_group_store (parmreg, entry_parm, data->passed_type,
			GET_MODE_SIZE (GET_MODE (entry_parm)));
      entry_parm = parmreg;
    }

  data->entry_parm = entry_parm;
}

/* A subroutine of assign_parms.  Adjust DATA->STACK_RTL such that it's
   always valid and properly aligned.  */

static void
assign_parm_adjust_stack_rtl (struct assign_parm_data_one *data)
{
  rtx stack_parm = data->stack_parm;

  /* If we can't trust the parm stack slot to be aligned enough for its
     ultimate type, don't use that slot after entry.  We'll make another
     stack slot, if we need one.  */
  if (stack_parm
      && ((STRICT_ALIGNMENT
	   && GET_MODE_ALIGNMENT (data->nominal_mode) > MEM_ALIGN (stack_parm))
	  || (data->nominal_type
	      && TYPE_ALIGN (data->nominal_type) > MEM_ALIGN (stack_parm)
	      && MEM_ALIGN (stack_parm) < PREFERRED_STACK_BOUNDARY)))
    stack_parm = NULL;

  /* If parm was passed in memory, and we need to convert it on entry,
     don't store it back in that same slot.  */
  else if (data->entry_parm == stack_parm
	   && data->nominal_mode != BLKmode
	   && data->nominal_mode != data->passed_mode)
    stack_parm = NULL;

  /* If stack protection is in effect for this function, don't leave any
     pointers in their passed stack slots.  */
  else if (crtl->stack_protect_guard
	   && (flag_stack_protect == 2
	       || data->passed_pointer
	       || POINTER_TYPE_P (data->nominal_type)))
    stack_parm = NULL;

  data->stack_parm = stack_parm;
}

/* A subroutine of assign_parms.  Return true if the current parameter
   should be stored as a BLKmode in the current frame.  */

static bool
assign_parm_setup_block_p (struct assign_parm_data_one *data)
{
  if (data->nominal_mode == BLKmode)
    return true;
  if (GET_MODE (data->entry_parm) == BLKmode)
    return true;

#ifdef BLOCK_REG_PADDING
  /* Only assign_parm_setup_block knows how to deal with register arguments
     that are padded at the least significant end.  */
  if (REG_P (data->entry_parm)
      && GET_MODE_SIZE (data->promoted_mode) < UNITS_PER_WORD
      && (BLOCK_REG_PADDING (data->passed_mode, data->passed_type, 1)
	  == (BYTES_BIG_ENDIAN ? upward : downward)))
    return true;
#endif

  return false;
}

/* A subroutine of assign_parms.  Arrange for the parameter to be
   present and valid in DATA->STACK_RTL.  */

static void
assign_parm_setup_block (struct assign_parm_data_all *all,
			 tree parm, struct assign_parm_data_one *data)
{
  rtx entry_parm = data->entry_parm;
  rtx stack_parm = data->stack_parm;
  HOST_WIDE_INT size;
  HOST_WIDE_INT size_stored;

  if (GET_CODE (entry_parm) == PARALLEL)
    entry_parm = emit_group_move_into_temps (entry_parm);

  size = int_size_in_bytes (data->passed_type);
  size_stored = CEIL_ROUND (size, UNITS_PER_WORD);
  if (stack_parm == 0)
    {
      DECL_ALIGN (parm) = MAX (DECL_ALIGN (parm), BITS_PER_WORD);
      stack_parm = assign_stack_local (BLKmode, size_stored,
				       DECL_ALIGN (parm));
      if (GET_MODE_SIZE (GET_MODE (entry_parm)) == size)
	PUT_MODE (stack_parm, GET_MODE (entry_parm));
      set_mem_attributes (stack_parm, parm, 1);
    }

  /* If a BLKmode arrives in registers, copy it to a stack slot.  Handle
     calls that pass values in multiple non-contiguous locations.  */
  if (REG_P (entry_parm) || GET_CODE (entry_parm) == PARALLEL)
    {
      rtx mem;

      /* Note that we will be storing an integral number of words.
	 So we have to be careful to ensure that we allocate an
	 integral number of words.  We do this above when we call
	 assign_stack_local if space was not allocated in the argument
	 list.  If it was, this will not work if PARM_BOUNDARY is not
	 a multiple of BITS_PER_WORD.  It isn't clear how to fix this
	 if it becomes a problem.  Exception is when BLKmode arrives
	 with arguments not conforming to word_mode.  */

      if (data->stack_parm == 0)
	;
      else if (GET_CODE (entry_parm) == PARALLEL)
	;
      else
	gcc_assert (!size || !(PARM_BOUNDARY % BITS_PER_WORD));

      mem = validize_mem (stack_parm);

      /* Handle values in multiple non-contiguous locations.  */
      if (GET_CODE (entry_parm) == PARALLEL)
	{
	  push_to_sequence2 (all->first_conversion_insn,
			     all->last_conversion_insn);
	  emit_group_store (mem, entry_parm, data->passed_type, size);
	  all->first_conversion_insn = get_insns ();
	  all->last_conversion_insn = get_last_insn ();
	  end_sequence ();
	}

      else if (size == 0)
	;

      /* If SIZE is that of a mode no bigger than a word, just use
	 that mode's store operation.  */
      else if (size <= UNITS_PER_WORD)
	{
	  enum machine_mode mode
	    = mode_for_size (size * BITS_PER_UNIT, MODE_INT, 0);

	  if (mode != BLKmode
#ifdef BLOCK_REG_PADDING
	      && (size == UNITS_PER_WORD
		  || (BLOCK_REG_PADDING (mode, data->passed_type, 1)
		      != (BYTES_BIG_ENDIAN ? upward : downward)))
#endif
	      )
	    {
	      rtx reg;

	      /* We are really truncating a word_mode value containing
		 SIZE bytes into a value of mode MODE.  If such an
		 operation requires no actual instructions, we can refer
		 to the value directly in mode MODE, otherwise we must
		 start with the register in word_mode and explicitly
		 convert it.  */
	      if (TRULY_NOOP_TRUNCATION (size * BITS_PER_UNIT, BITS_PER_WORD))
		reg = gen_rtx_REG (mode, REGNO (entry_parm));
	      else
		{
		  reg = gen_rtx_REG (word_mode, REGNO (entry_parm));
		  reg = convert_to_mode (mode, copy_to_reg (reg), 1);
		}
	      emit_move_insn (change_address (mem, mode, 0), reg);
	    }

	  /* Blocks smaller than a word on a BYTES_BIG_ENDIAN
	     machine must be aligned to the left before storing
	     to memory.  Note that the previous test doesn't
	     handle all cases (e.g. SIZE == 3).  */
	  else if (size != UNITS_PER_WORD
#ifdef BLOCK_REG_PADDING
		   && (BLOCK_REG_PADDING (mode, data->passed_type, 1)
		       == downward)
#else
		   && BYTES_BIG_ENDIAN
#endif
		   )
	    {
	      rtx tem, x;
	      int by = (UNITS_PER_WORD - size) * BITS_PER_UNIT;
	      rtx reg = gen_rtx_REG (word_mode, REGNO (entry_parm));

	      x = expand_shift (LSHIFT_EXPR, word_mode, reg,
				build_int_cst (NULL_TREE, by),
				NULL_RTX, 1);
	      tem = change_address (mem, word_mode, 0);
	      emit_move_insn (tem, x);
	    }
	  else
	    move_block_from_reg (REGNO (entry_parm), mem,
				 size_stored / UNITS_PER_WORD);
	}
      else
	move_block_from_reg (REGNO (entry_parm), mem,
			     size_stored / UNITS_PER_WORD);
    }
  else if (data->stack_parm == 0)
    {
      push_to_sequence2 (all->first_conversion_insn, all->last_conversion_insn);
      emit_block_move (stack_parm, data->entry_parm, GEN_INT (size),
		       BLOCK_OP_NORMAL);
      all->first_conversion_insn = get_insns ();
      all->last_conversion_insn = get_last_insn ();
      end_sequence ();
    }

  data->stack_parm = stack_parm;
  SET_DECL_RTL (parm, stack_parm);
}

/* A subroutine of assign_parm_setup_reg, called through note_stores.
   This collects sets and clobbers of hard registers in a HARD_REG_SET,
   which is pointed to by DATA.  */
static void
record_hard_reg_sets (rtx x, const_rtx pat ATTRIBUTE_UNUSED, void *data)
{
  HARD_REG_SET *pset = (HARD_REG_SET *)data;
  if (REG_P (x) && REGNO (x) < FIRST_PSEUDO_REGISTER)
    {
      int nregs = hard_regno_nregs[REGNO (x)][GET_MODE (x)];
      while (nregs-- > 0)
	SET_HARD_REG_BIT (*pset, REGNO (x) + nregs);
    }
}

/* A subroutine of assign_parms.  Allocate a pseudo to hold the current
   parameter.  Get it there.  Perform all ABI specified conversions.  */

static void
assign_parm_setup_reg (struct assign_parm_data_all *all, tree parm,
		       struct assign_parm_data_one *data)
{
  rtx parmreg, validated_mem;
  rtx equiv_stack_parm;
  enum machine_mode promoted_nominal_mode;
  int unsignedp = TYPE_UNSIGNED (TREE_TYPE (parm));
  bool did_conversion = false;
  bool need_conversion, moved;

  /* Store the parm in a pseudoregister during the function, but we may
     need to do it in a wider mode.  Using 2 here makes the result
     consistent with promote_decl_mode and thus expand_expr_real_1.  */
  promoted_nominal_mode
    = promote_function_mode (data->nominal_type, data->nominal_mode, &unsignedp,
			     TREE_TYPE (current_function_decl), 2);

  parmreg = gen_reg_rtx (promoted_nominal_mode);

  if (!DECL_ARTIFICIAL (parm))
    mark_user_reg (parmreg);

  /* If this was an item that we received a pointer to,
     set DECL_RTL appropriately.  */
  if (data->passed_pointer)
    {
      rtx x = gen_rtx_MEM (TYPE_MODE (TREE_TYPE (data->passed_type)), parmreg);
      set_mem_attributes (x, parm, 1);
      SET_DECL_RTL (parm, x);
    }
  else
    SET_DECL_RTL (parm, parmreg);

  assign_parm_remove_parallels (data);

  /* Copy the value into the register, thus bridging between
     assign_parm_find_data_types and expand_expr_real_1.  */

  equiv_stack_parm = data->stack_parm;
  validated_mem = validize_mem (data->entry_parm);

  need_conversion = (data->nominal_mode != data->passed_mode
		     || promoted_nominal_mode != data->promoted_mode);
  moved = false;

  if (need_conversion
      && GET_MODE_CLASS (data->nominal_mode) == MODE_INT
      && data->nominal_mode == data->passed_mode
      && data->nominal_mode == GET_MODE (data->entry_parm))
    {
      /* ENTRY_PARM has been converted to PROMOTED_MODE, its
	 mode, by the caller.  We now have to convert it to
	 NOMINAL_MODE, if different.  However, PARMREG may be in
	 a different mode than NOMINAL_MODE if it is being stored
	 promoted.

	 If ENTRY_PARM is a hard register, it might be in a register
	 not valid for operating in its mode (e.g., an odd-numbered
	 register for a DFmode).  In that case, moves are the only
	 thing valid, so we can't do a convert from there.  This
	 occurs when the calling sequence allow such misaligned
	 usages.

	 In addition, the conversion may involve a call, which could
	 clobber parameters which haven't been copied to pseudo
	 registers yet.

	 First, we try to emit an insn which performs the necessary
	 conversion.  We verify that this insn does not clobber any
	 hard registers.  */

      enum insn_code icode;
      rtx op0, op1;

      icode = can_extend_p (promoted_nominal_mode, data->passed_mode,
			    unsignedp);

      op0 = parmreg;
      op1 = validated_mem;
      if (icode != CODE_FOR_nothing
	  && insn_data[icode].operand[0].predicate (op0, promoted_nominal_mode)
	  && insn_data[icode].operand[1].predicate (op1, data->passed_mode))
	{
	  enum rtx_code code = unsignedp ? ZERO_EXTEND : SIGN_EXTEND;
	  rtx insn, insns;
	  HARD_REG_SET hardregs;

	  start_sequence ();
	  insn = gen_extend_insn (op0, op1, promoted_nominal_mode,
				  data->passed_mode, unsignedp);
	  emit_insn (insn);
	  insns = get_insns ();

	  moved = true;
	  CLEAR_HARD_REG_SET (hardregs);
	  for (insn = insns; insn && moved; insn = NEXT_INSN (insn))
	    {
	      if (INSN_P (insn))
		note_stores (PATTERN (insn), record_hard_reg_sets,
			     &hardregs);
	      if (!hard_reg_set_empty_p (hardregs))
		moved = false;
	    }

	  end_sequence ();

	  if (moved)
	    {
	      emit_insn (insns);
	      if (equiv_stack_parm != NULL_RTX)
		equiv_stack_parm = gen_rtx_fmt_e (code, GET_MODE (parmreg),
						  equiv_stack_parm);
	    }
	}
    }

  if (moved)
    /* Nothing to do.  */
    ;
  else if (need_conversion)
    {
      /* We did not have an insn to convert directly, or the sequence
	 generated appeared unsafe.  We must first copy the parm to a
	 pseudo reg, and save the conversion until after all
	 parameters have been moved.  */

      int save_tree_used;
      rtx tempreg = gen_reg_rtx (GET_MODE (data->entry_parm));

      emit_move_insn (tempreg, validated_mem);

      push_to_sequence2 (all->first_conversion_insn, all->last_conversion_insn);
      tempreg = convert_to_mode (data->nominal_mode, tempreg, unsignedp);

      if (GET_CODE (tempreg) == SUBREG
	  && GET_MODE (tempreg) == data->nominal_mode
	  && REG_P (SUBREG_REG (tempreg))
	  && data->nominal_mode == data->passed_mode
	  && GET_MODE (SUBREG_REG (tempreg)) == GET_MODE (data->entry_parm)
	  && GET_MODE_SIZE (GET_MODE (tempreg))
	     < GET_MODE_SIZE (GET_MODE (data->entry_parm)))
	{
	  /* The argument is already sign/zero extended, so note it
	     into the subreg.  */
	  SUBREG_PROMOTED_VAR_P (tempreg) = 1;
	  SUBREG_PROMOTED_UNSIGNED_SET (tempreg, unsignedp);
	}

      /* TREE_USED gets set erroneously during expand_assignment.  */
      save_tree_used = TREE_USED (parm);
      expand_assignment (parm, make_tree (data->nominal_type, tempreg), false);
      TREE_USED (parm) = save_tree_used;
      all->first_conversion_insn = get_insns ();
      all->last_conversion_insn = get_last_insn ();
      end_sequence ();

      did_conversion = true;
    }
  else
    emit_move_insn (parmreg, validated_mem);

  /* If we were passed a pointer but the actual value can safely live
     in a register, put it in one.  */
  if (data->passed_pointer
      && TYPE_MODE (TREE_TYPE (parm)) != BLKmode
      /* If by-reference argument was promoted, demote it.  */
      && (TYPE_MODE (TREE_TYPE (parm)) != GET_MODE (DECL_RTL (parm))
	  || use_register_for_decl (parm)))
    {
      /* We can't use nominal_mode, because it will have been set to
	 Pmode above.  We must use the actual mode of the parm.  */
      parmreg = gen_reg_rtx (TYPE_MODE (TREE_TYPE (parm)));
      mark_user_reg (parmreg);

      if (GET_MODE (parmreg) != GET_MODE (DECL_RTL (parm)))
	{
	  rtx tempreg = gen_reg_rtx (GET_MODE (DECL_RTL (parm)));
	  int unsigned_p = TYPE_UNSIGNED (TREE_TYPE (parm));

	  push_to_sequence2 (all->first_conversion_insn,
			     all->last_conversion_insn);
	  emit_move_insn (tempreg, DECL_RTL (parm));
	  tempreg = convert_to_mode (GET_MODE (parmreg), tempreg, unsigned_p);
	  emit_move_insn (parmreg, tempreg);
	  all->first_conversion_insn = get_insns ();
	  all->last_conversion_insn = get_last_insn ();
	  end_sequence ();

	  did_conversion = true;
	}
      else
	emit_move_insn (parmreg, DECL_RTL (parm));

      SET_DECL_RTL (parm, parmreg);

      /* STACK_PARM is the pointer, not the parm, and PARMREG is
	 now the parm.  */
      data->stack_parm = NULL;
    }

  /* Mark the register as eliminable if we did no conversion and it was
     copied from memory at a fixed offset, and the arg pointer was not
     copied to a pseudo-reg.  If the arg pointer is a pseudo reg or the
     offset formed an invalid address, such memory-equivalences as we
     make here would screw up life analysis for it.  */
  if (data->nominal_mode == data->passed_mode
      && !did_conversion
      && data->stack_parm != 0
      && MEM_P (data->stack_parm)
      && data->locate.offset.var == 0
      && reg_mentioned_p (virtual_incoming_args_rtx,
			  XEXP (data->stack_parm, 0)))
    {
      rtx linsn = get_last_insn ();
      rtx sinsn, set;

      /* Mark complex types separately.  */
      if (GET_CODE (parmreg) == CONCAT)
	{
	  enum machine_mode submode
	    = GET_MODE_INNER (GET_MODE (parmreg));
	  int regnor = REGNO (XEXP (parmreg, 0));
	  int regnoi = REGNO (XEXP (parmreg, 1));
	  rtx stackr = adjust_address_nv (data->stack_parm, submode, 0);
	  rtx stacki = adjust_address_nv (data->stack_parm, submode,
					  GET_MODE_SIZE (submode));

	  /* Scan backwards for the set of the real and
	     imaginary parts.  */
	  for (sinsn = linsn; sinsn != 0;
	       sinsn = prev_nonnote_insn (sinsn))
	    {
	      set = single_set (sinsn);
	      if (set == 0)
		continue;

	      if (SET_DEST (set) == regno_reg_rtx [regnoi])
		set_unique_reg_note (sinsn, REG_EQUIV, stacki);
	      else if (SET_DEST (set) == regno_reg_rtx [regnor])
		set_unique_reg_note (sinsn, REG_EQUIV, stackr);
	    }
	}
      else if ((set = single_set (linsn)) != 0
	       && SET_DEST (set) == parmreg)
	set_unique_reg_note (linsn, REG_EQUIV, equiv_stack_parm);
    }

  /* For pointer data type, suggest pointer register.  */
  if (POINTER_TYPE_P (TREE_TYPE (parm)))
    mark_reg_pointer (parmreg,
		      TYPE_ALIGN (TREE_TYPE (TREE_TYPE (parm))));
}

/* A subroutine of assign_parms.  Allocate stack space to hold the current
   parameter.  Get it there.  Perform all ABI specified conversions.  */

static void
assign_parm_setup_stack (struct assign_parm_data_all *all, tree parm,
		         struct assign_parm_data_one *data)
{
  /* Value must be stored in the stack slot STACK_PARM during function
     execution.  */
  bool to_conversion = false;

  assign_parm_remove_parallels (data);

  if (data->promoted_mode != data->nominal_mode)
    {
      /* Conversion is required.  */
      rtx tempreg = gen_reg_rtx (GET_MODE (data->entry_parm));

      emit_move_insn (tempreg, validize_mem (data->entry_parm));

      push_to_sequence2 (all->first_conversion_insn, all->last_conversion_insn);
      to_conversion = true;

      data->entry_parm = convert_to_mode (data->nominal_mode, tempreg,
					  TYPE_UNSIGNED (TREE_TYPE (parm)));

      if (data->stack_parm)
	{
	  int offset = subreg_lowpart_offset (data->nominal_mode,
					      GET_MODE (data->stack_parm));
	  /* ??? This may need a big-endian conversion on sparc64.  */
	  data->stack_parm
	    = adjust_address (data->stack_parm, data->nominal_mode, 0);
	  if (offset && MEM_OFFSET (data->stack_parm))
	    set_mem_offset (data->stack_parm,
			    plus_constant (MEM_OFFSET (data->stack_parm),
					   offset));
	}
    }

  if (data->entry_parm != data->stack_parm)
    {
      rtx src, dest;

      if (data->stack_parm == 0)
	{
	  int align = STACK_SLOT_ALIGNMENT (data->passed_type,
					    GET_MODE (data->entry_parm),
					    TYPE_ALIGN (data->passed_type));
	  data->stack_parm
	    = assign_stack_local (GET_MODE (data->entry_parm),
				  GET_MODE_SIZE (GET_MODE (data->entry_parm)),
				  align);
	  set_mem_attributes (data->stack_parm, parm, 1);
	}

      dest = validize_mem (data->stack_parm);
      src = validize_mem (data->entry_parm);

      if (MEM_P (src))
	{
	  /* Use a block move to handle potentially misaligned entry_parm.  */
	  if (!to_conversion)
	    push_to_sequence2 (all->first_conversion_insn,
			       all->last_conversion_insn);
	  to_conversion = true;

	  emit_block_move (dest, src,
			   GEN_INT (int_size_in_bytes (data->passed_type)),
			   BLOCK_OP_NORMAL);
	}
      else
	emit_move_insn (dest, src);
    }

  if (to_conversion)
    {
      all->first_conversion_insn = get_insns ();
      all->last_conversion_insn = get_last_insn ();
      end_sequence ();
    }

  SET_DECL_RTL (parm, data->stack_parm);
}

/* A subroutine of assign_parms.  If the ABI splits complex arguments, then
   undo the frobbing that we did in assign_parms_augmented_arg_list.  */

static void
assign_parms_unsplit_complex (struct assign_parm_data_all *all,
			      VEC(tree, heap) *fnargs)
{
  tree parm;
  tree orig_fnargs = all->orig_fnargs;
  unsigned i = 0;

  for (parm = orig_fnargs; parm; parm = TREE_CHAIN (parm), ++i)
    {
      if (TREE_CODE (TREE_TYPE (parm)) == COMPLEX_TYPE
	  && targetm.calls.split_complex_arg (TREE_TYPE (parm)))
	{
	  rtx tmp, real, imag;
	  enum machine_mode inner = GET_MODE_INNER (DECL_MODE (parm));

	  real = DECL_RTL (VEC_index (tree, fnargs, i));
	  imag = DECL_RTL (VEC_index (tree, fnargs, i + 1));
	  if (inner != GET_MODE (real))
	    {
	      real = gen_lowpart_SUBREG (inner, real);
	      imag = gen_lowpart_SUBREG (inner, imag);
	    }

	  if (TREE_ADDRESSABLE (parm))
	    {
	      rtx rmem, imem;
	      HOST_WIDE_INT size = int_size_in_bytes (TREE_TYPE (parm));
	      int align = STACK_SLOT_ALIGNMENT (TREE_TYPE (parm),
						DECL_MODE (parm),
						TYPE_ALIGN (TREE_TYPE (parm)));

	      /* split_complex_arg put the real and imag parts in
		 pseudos.  Move them to memory.  */
	      tmp = assign_stack_local (DECL_MODE (parm), size, align);
	      set_mem_attributes (tmp, parm, 1);
	      rmem = adjust_address_nv (tmp, inner, 0);
	      imem = adjust_address_nv (tmp, inner, GET_MODE_SIZE (inner));
	      push_to_sequence2 (all->first_conversion_insn,
				 all->last_conversion_insn);
	      emit_move_insn (rmem, real);
	      emit_move_insn (imem, imag);
	      all->first_conversion_insn = get_insns ();
	      all->last_conversion_insn = get_last_insn ();
	      end_sequence ();
	    }
	  else
	    tmp = gen_rtx_CONCAT (DECL_MODE (parm), real, imag);
	  SET_DECL_RTL (parm, tmp);

	  real = DECL_INCOMING_RTL (VEC_index (tree, fnargs, i));
	  imag = DECL_INCOMING_RTL (VEC_index (tree, fnargs, i + 1));
	  if (inner != GET_MODE (real))
	    {
	      real = gen_lowpart_SUBREG (inner, real);
	      imag = gen_lowpart_SUBREG (inner, imag);
	    }
	  tmp = gen_rtx_CONCAT (DECL_MODE (parm), real, imag);
	  set_decl_incoming_rtl (parm, tmp, false);
	  i++;
	}
    }
}

/* Assign RTL expressions to the function's parameters.  This may involve
   copying them into registers and using those registers as the DECL_RTL.  */

static void
assign_parms (tree fndecl)
{
  struct assign_parm_data_all all;
  tree parm;
  VEC(tree, heap) *fnargs;
  unsigned i;

  crtl->args.internal_arg_pointer
    = targetm.calls.internal_arg_pointer ();

  assign_parms_initialize_all (&all);
  fnargs = assign_parms_augmented_arg_list (&all);

<<<<<<< HEAD
  for (i = 0; VEC_iterate (tree, fnargs, i, parm); ++i)
=======
  FOR_EACH_VEC_ELT (tree, fnargs, i, parm)
>>>>>>> 6e7f08ad
    {
      struct assign_parm_data_one data;

      /* Extract the type of PARM; adjust it according to ABI.  */
      assign_parm_find_data_types (&all, parm, &data);

      /* Early out for errors and void parameters.  */
      if (data.passed_mode == VOIDmode)
	{
	  SET_DECL_RTL (parm, const0_rtx);
	  DECL_INCOMING_RTL (parm) = DECL_RTL (parm);
	  continue;
	}

      /* Estimate stack alignment from parameter alignment.  */
      if (SUPPORTS_STACK_ALIGNMENT)
        {
          unsigned int align = FUNCTION_ARG_BOUNDARY (data.promoted_mode,
						      data.passed_type);
	  align = MINIMUM_ALIGNMENT (data.passed_type, data.promoted_mode,
				     align);
	  if (TYPE_ALIGN (data.nominal_type) > align)
	    align = MINIMUM_ALIGNMENT (data.nominal_type,
				       TYPE_MODE (data.nominal_type),
				       TYPE_ALIGN (data.nominal_type));
	  if (crtl->stack_alignment_estimated < align)
	    {
	      gcc_assert (!crtl->stack_realign_processed);
	      crtl->stack_alignment_estimated = align;
	    }
	}

      if (cfun->stdarg && !DECL_CHAIN (parm))
	assign_parms_setup_varargs (&all, &data, false);

      /* Find out where the parameter arrives in this function.  */
      assign_parm_find_entry_rtl (&all, &data);

      /* Find out where stack space for this parameter might be.  */
      if (assign_parm_is_stack_parm (&all, &data))
	{
	  assign_parm_find_stack_rtl (parm, &data);
	  assign_parm_adjust_entry_rtl (&data);
	}

      /* Record permanently how this parm was passed.  */
      set_decl_incoming_rtl (parm, data.entry_parm, data.passed_pointer);

      /* Update info on where next arg arrives in registers.  */
      targetm.calls.function_arg_advance (&all.args_so_far, data.promoted_mode,
					  data.passed_type, data.named_arg);

      assign_parm_adjust_stack_rtl (&data);

      if (assign_parm_setup_block_p (&data))
	assign_parm_setup_block (&all, parm, &data);
      else if (data.passed_pointer || use_register_for_decl (parm))
	assign_parm_setup_reg (&all, parm, &data);
      else
	assign_parm_setup_stack (&all, parm, &data);
    }

  if (targetm.calls.split_complex_arg)
    assign_parms_unsplit_complex (&all, fnargs);

  VEC_free (tree, heap, fnargs);

  /* Output all parameter conversion instructions (possibly including calls)
     now that all parameters have been copied out of hard registers.  */
  emit_insn (all.first_conversion_insn);

  /* Estimate reload stack alignment from scalar return mode.  */
  if (SUPPORTS_STACK_ALIGNMENT)
    {
      if (DECL_RESULT (fndecl))
	{
	  tree type = TREE_TYPE (DECL_RESULT (fndecl));
	  enum machine_mode mode = TYPE_MODE (type);

	  if (mode != BLKmode
	      && mode != VOIDmode
	      && !AGGREGATE_TYPE_P (type))
	    {
	      unsigned int align = GET_MODE_ALIGNMENT (mode);
	      if (crtl->stack_alignment_estimated < align)
		{
		  gcc_assert (!crtl->stack_realign_processed);
		  crtl->stack_alignment_estimated = align;
		}
	    }
	}
    }

  /* If we are receiving a struct value address as the first argument, set up
     the RTL for the function result. As this might require code to convert
     the transmitted address to Pmode, we do this here to ensure that possible
     preliminary conversions of the address have been emitted already.  */
  if (all.function_result_decl)
    {
      tree result = DECL_RESULT (current_function_decl);
      rtx addr = DECL_RTL (all.function_result_decl);
      rtx x;

      if (DECL_BY_REFERENCE (result))
	x = addr;
      else
	{
	  addr = convert_memory_address (Pmode, addr);
	  x = gen_rtx_MEM (DECL_MODE (result), addr);
	  set_mem_attributes (x, result, 1);
	}
      SET_DECL_RTL (result, x);
    }

  /* We have aligned all the args, so add space for the pretend args.  */
  crtl->args.pretend_args_size = all.pretend_args_size;
  all.stack_args_size.constant += all.extra_pretend_bytes;
  crtl->args.size = all.stack_args_size.constant;

  /* Adjust function incoming argument size for alignment and
     minimum length.  */

#ifdef REG_PARM_STACK_SPACE
  crtl->args.size = MAX (crtl->args.size,
				    REG_PARM_STACK_SPACE (fndecl));
#endif

  crtl->args.size = CEIL_ROUND (crtl->args.size,
					   PARM_BOUNDARY / BITS_PER_UNIT);

#ifdef ARGS_GROW_DOWNWARD
  crtl->args.arg_offset_rtx
    = (all.stack_args_size.var == 0 ? GEN_INT (-all.stack_args_size.constant)
       : expand_expr (size_diffop (all.stack_args_size.var,
				   size_int (-all.stack_args_size.constant)),
		      NULL_RTX, VOIDmode, EXPAND_NORMAL));
#else
  crtl->args.arg_offset_rtx = ARGS_SIZE_RTX (all.stack_args_size);
#endif

  /* See how many bytes, if any, of its args a function should try to pop
     on return.  */

  crtl->args.pops_args = targetm.calls.return_pops_args (fndecl,
							 TREE_TYPE (fndecl),
							 crtl->args.size);

  /* For stdarg.h function, save info about
     regs and stack space used by the named args.  */

  crtl->args.info = all.args_so_far;

  /* Set the rtx used for the function return value.  Put this in its
     own variable so any optimizers that need this information don't have
     to include tree.h.  Do this here so it gets done when an inlined
     function gets output.  */

  crtl->return_rtx
    = (DECL_RTL_SET_P (DECL_RESULT (fndecl))
       ? DECL_RTL (DECL_RESULT (fndecl)) : NULL_RTX);

  /* If scalar return value was computed in a pseudo-reg, or was a named
     return value that got dumped to the stack, copy that to the hard
     return register.  */
  if (DECL_RTL_SET_P (DECL_RESULT (fndecl)))
    {
      tree decl_result = DECL_RESULT (fndecl);
      rtx decl_rtl = DECL_RTL (decl_result);

      if (REG_P (decl_rtl)
	  ? REGNO (decl_rtl) >= FIRST_PSEUDO_REGISTER
	  : DECL_REGISTER (decl_result))
	{
	  rtx real_decl_rtl;

	  real_decl_rtl = targetm.calls.function_value (TREE_TYPE (decl_result),
							fndecl, true);
	  REG_FUNCTION_VALUE_P (real_decl_rtl) = 1;
	  /* The delay slot scheduler assumes that crtl->return_rtx
	     holds the hard register containing the return value, not a
	     temporary pseudo.  */
	  crtl->return_rtx = real_decl_rtl;
	}
    }
}

/* A subroutine of gimplify_parameters, invoked via walk_tree.
   For all seen types, gimplify their sizes.  */

static tree
gimplify_parm_type (tree *tp, int *walk_subtrees, void *data)
{
  tree t = *tp;

  *walk_subtrees = 0;
  if (TYPE_P (t))
    {
      if (POINTER_TYPE_P (t))
	*walk_subtrees = 1;
      else if (TYPE_SIZE (t) && !TREE_CONSTANT (TYPE_SIZE (t))
	       && !TYPE_SIZES_GIMPLIFIED (t))
	{
	  gimplify_type_sizes (t, (gimple_seq *) data);
	  *walk_subtrees = 1;
	}
    }

  return NULL;
}

/* Gimplify the parameter list for current_function_decl.  This involves
   evaluating SAVE_EXPRs of variable sized parameters and generating code
   to implement callee-copies reference parameters.  Returns a sequence of
   statements to add to the beginning of the function.  */

gimple_seq
gimplify_parameters (void)
{
  struct assign_parm_data_all all;
  tree parm;
  gimple_seq stmts = NULL;
  VEC(tree, heap) *fnargs;
  unsigned i;

  assign_parms_initialize_all (&all);
  fnargs = assign_parms_augmented_arg_list (&all);

<<<<<<< HEAD
  for (i = 0; VEC_iterate (tree, fnargs, i, parm); ++i)
=======
  FOR_EACH_VEC_ELT (tree, fnargs, i, parm)
>>>>>>> 6e7f08ad
    {
      struct assign_parm_data_one data;

      /* Extract the type of PARM; adjust it according to ABI.  */
      assign_parm_find_data_types (&all, parm, &data);

      /* Early out for errors and void parameters.  */
      if (data.passed_mode == VOIDmode || DECL_SIZE (parm) == NULL)
	continue;

      /* Update info on where next arg arrives in registers.  */
      targetm.calls.function_arg_advance (&all.args_so_far, data.promoted_mode,
					  data.passed_type, data.named_arg);

      /* ??? Once upon a time variable_size stuffed parameter list
	 SAVE_EXPRs (amongst others) onto a pending sizes list.  This
	 turned out to be less than manageable in the gimple world.
	 Now we have to hunt them down ourselves.  */
      walk_tree_without_duplicates (&data.passed_type,
				    gimplify_parm_type, &stmts);

      if (TREE_CODE (DECL_SIZE_UNIT (parm)) != INTEGER_CST)
	{
	  gimplify_one_sizepos (&DECL_SIZE (parm), &stmts);
	  gimplify_one_sizepos (&DECL_SIZE_UNIT (parm), &stmts);
	}

      if (data.passed_pointer)
	{
          tree type = TREE_TYPE (data.passed_type);
	  if (reference_callee_copied (&all.args_so_far, TYPE_MODE (type),
				       type, data.named_arg))
	    {
	      tree local, t;

	      /* For constant-sized objects, this is trivial; for
		 variable-sized objects, we have to play games.  */
	      if (TREE_CODE (DECL_SIZE_UNIT (parm)) == INTEGER_CST
		  && !(flag_stack_check == GENERIC_STACK_CHECK
		       && compare_tree_int (DECL_SIZE_UNIT (parm),
					    STACK_CHECK_MAX_VAR_SIZE) > 0))
		{
		  local = create_tmp_reg (type, get_name (parm));
		  DECL_IGNORED_P (local) = 0;
		  /* If PARM was addressable, move that flag over
		     to the local copy, as its address will be taken,
		     not the PARMs.  Keep the parms address taken
		     as we'll query that flag during gimplification.  */
		  if (TREE_ADDRESSABLE (parm))
		    TREE_ADDRESSABLE (local) = 1;
		}
	      else
		{
		  tree ptr_type, addr;

		  ptr_type = build_pointer_type (type);
		  addr = create_tmp_reg (ptr_type, get_name (parm));
		  DECL_IGNORED_P (addr) = 0;
		  local = build_fold_indirect_ref (addr);

		  t = built_in_decls[BUILT_IN_ALLOCA];
		  t = build_call_expr (t, 1, DECL_SIZE_UNIT (parm));
		  /* The call has been built for a variable-sized object.  */
		  ALLOCA_FOR_VAR_P (t) = 1;
		  t = fold_convert (ptr_type, t);
		  t = build2 (MODIFY_EXPR, TREE_TYPE (addr), addr, t);
		  gimplify_and_add (t, &stmts);
		}

	      gimplify_assign (local, parm, &stmts);

	      SET_DECL_VALUE_EXPR (parm, local);
	      DECL_HAS_VALUE_EXPR_P (parm) = 1;
	    }
	}
    }

  VEC_free (tree, heap, fnargs);

  return stmts;
}

/* Compute the size and offset from the start of the stacked arguments for a
   parm passed in mode PASSED_MODE and with type TYPE.

   INITIAL_OFFSET_PTR points to the current offset into the stacked
   arguments.

   The starting offset and size for this parm are returned in
   LOCATE->OFFSET and LOCATE->SIZE, respectively.  When IN_REGS is
   nonzero, the offset is that of stack slot, which is returned in
   LOCATE->SLOT_OFFSET.  LOCATE->ALIGNMENT_PAD is the amount of
   padding required from the initial offset ptr to the stack slot.

   IN_REGS is nonzero if the argument will be passed in registers.  It will
   never be set if REG_PARM_STACK_SPACE is not defined.

   FNDECL is the function in which the argument was defined.

   There are two types of rounding that are done.  The first, controlled by
   FUNCTION_ARG_BOUNDARY, forces the offset from the start of the argument
   list to be aligned to the specific boundary (in bits).  This rounding
   affects the initial and starting offsets, but not the argument size.

   The second, controlled by FUNCTION_ARG_PADDING and PARM_BOUNDARY,
   optionally rounds the size of the parm to PARM_BOUNDARY.  The
   initial offset is not affected by this rounding, while the size always
   is and the starting offset may be.  */

/*  LOCATE->OFFSET will be negative for ARGS_GROW_DOWNWARD case;
    INITIAL_OFFSET_PTR is positive because locate_and_pad_parm's
    callers pass in the total size of args so far as
    INITIAL_OFFSET_PTR.  LOCATE->SIZE is always positive.  */

void
locate_and_pad_parm (enum machine_mode passed_mode, tree type, int in_regs,
		     int partial, tree fndecl ATTRIBUTE_UNUSED,
		     struct args_size *initial_offset_ptr,
		     struct locate_and_pad_arg_data *locate)
{
  tree sizetree;
  enum direction where_pad;
  unsigned int boundary;
  int reg_parm_stack_space = 0;
  int part_size_in_regs;

#ifdef REG_PARM_STACK_SPACE
  reg_parm_stack_space = REG_PARM_STACK_SPACE (fndecl);

  /* If we have found a stack parm before we reach the end of the
     area reserved for registers, skip that area.  */
  if (! in_regs)
    {
      if (reg_parm_stack_space > 0)
	{
	  if (initial_offset_ptr->var)
	    {
	      initial_offset_ptr->var
		= size_binop (MAX_EXPR, ARGS_SIZE_TREE (*initial_offset_ptr),
			      ssize_int (reg_parm_stack_space));
	      initial_offset_ptr->constant = 0;
	    }
	  else if (initial_offset_ptr->constant < reg_parm_stack_space)
	    initial_offset_ptr->constant = reg_parm_stack_space;
	}
    }
#endif /* REG_PARM_STACK_SPACE */

  part_size_in_regs = (reg_parm_stack_space == 0 ? partial : 0);

  sizetree
    = type ? size_in_bytes (type) : size_int (GET_MODE_SIZE (passed_mode));
  where_pad = FUNCTION_ARG_PADDING (passed_mode, type);
  boundary = FUNCTION_ARG_BOUNDARY (passed_mode, type);
  locate->where_pad = where_pad;

  /* Alignment can't exceed MAX_SUPPORTED_STACK_ALIGNMENT.  */
  if (boundary > MAX_SUPPORTED_STACK_ALIGNMENT)
    boundary = MAX_SUPPORTED_STACK_ALIGNMENT;

  locate->boundary = boundary;

  if (SUPPORTS_STACK_ALIGNMENT)
    {
      /* stack_alignment_estimated can't change after stack has been
	 realigned.  */
      if (crtl->stack_alignment_estimated < boundary)
        {
          if (!crtl->stack_realign_processed)
	    crtl->stack_alignment_estimated = boundary;
	  else
	    {
	      /* If stack is realigned and stack alignment value
		 hasn't been finalized, it is OK not to increase
		 stack_alignment_estimated.  The bigger alignment
		 requirement is recorded in stack_alignment_needed
		 below.  */
	      gcc_assert (!crtl->stack_realign_finalized
			  && crtl->stack_realign_needed);
	    }
	}
    }

  /* Remember if the outgoing parameter requires extra alignment on the
     calling function side.  */
  if (crtl->stack_alignment_needed < boundary)
    crtl->stack_alignment_needed = boundary;
  if (crtl->preferred_stack_boundary < boundary)
    crtl->preferred_stack_boundary = boundary;

#ifdef ARGS_GROW_DOWNWARD
  locate->slot_offset.constant = -initial_offset_ptr->constant;
  if (initial_offset_ptr->var)
    locate->slot_offset.var = size_binop (MINUS_EXPR, ssize_int (0),
					  initial_offset_ptr->var);

  {
    tree s2 = sizetree;
    if (where_pad != none
	&& (!host_integerp (sizetree, 1)
	    || (tree_low_cst (sizetree, 1) * BITS_PER_UNIT) % PARM_BOUNDARY))
      s2 = round_up (s2, PARM_BOUNDARY / BITS_PER_UNIT);
    SUB_PARM_SIZE (locate->slot_offset, s2);
  }

  locate->slot_offset.constant += part_size_in_regs;

  if (!in_regs
#ifdef REG_PARM_STACK_SPACE
      || REG_PARM_STACK_SPACE (fndecl) > 0
#endif
     )
    pad_to_arg_alignment (&locate->slot_offset, boundary,
			  &locate->alignment_pad);

  locate->size.constant = (-initial_offset_ptr->constant
			   - locate->slot_offset.constant);
  if (initial_offset_ptr->var)
    locate->size.var = size_binop (MINUS_EXPR,
				   size_binop (MINUS_EXPR,
					       ssize_int (0),
					       initial_offset_ptr->var),
				   locate->slot_offset.var);

  /* Pad_below needs the pre-rounded size to know how much to pad
     below.  */
  locate->offset = locate->slot_offset;
  if (where_pad == downward)
    pad_below (&locate->offset, passed_mode, sizetree);

#else /* !ARGS_GROW_DOWNWARD */
  if (!in_regs
#ifdef REG_PARM_STACK_SPACE
      || REG_PARM_STACK_SPACE (fndecl) > 0
#endif
      )
    pad_to_arg_alignment (initial_offset_ptr, boundary,
			  &locate->alignment_pad);
  locate->slot_offset = *initial_offset_ptr;

#ifdef PUSH_ROUNDING
  if (passed_mode != BLKmode)
    sizetree = size_int (PUSH_ROUNDING (TREE_INT_CST_LOW (sizetree)));
#endif

  /* Pad_below needs the pre-rounded size to know how much to pad below
     so this must be done before rounding up.  */
  locate->offset = locate->slot_offset;
  if (where_pad == downward)
    pad_below (&locate->offset, passed_mode, sizetree);

  if (where_pad != none
      && (!host_integerp (sizetree, 1)
	  || (tree_low_cst (sizetree, 1) * BITS_PER_UNIT) % PARM_BOUNDARY))
    sizetree = round_up (sizetree, PARM_BOUNDARY / BITS_PER_UNIT);

  ADD_PARM_SIZE (locate->size, sizetree);

  locate->size.constant -= part_size_in_regs;
#endif /* ARGS_GROW_DOWNWARD */

#ifdef FUNCTION_ARG_OFFSET
  locate->offset.constant += FUNCTION_ARG_OFFSET (passed_mode, type);
#endif
}

/* Round the stack offset in *OFFSET_PTR up to a multiple of BOUNDARY.
   BOUNDARY is measured in bits, but must be a multiple of a storage unit.  */

static void
pad_to_arg_alignment (struct args_size *offset_ptr, int boundary,
		      struct args_size *alignment_pad)
{
  tree save_var = NULL_TREE;
  HOST_WIDE_INT save_constant = 0;
  int boundary_in_bytes = boundary / BITS_PER_UNIT;
  HOST_WIDE_INT sp_offset = STACK_POINTER_OFFSET;

#ifdef SPARC_STACK_BOUNDARY_HACK
  /* ??? The SPARC port may claim a STACK_BOUNDARY higher than
     the real alignment of %sp.  However, when it does this, the
     alignment of %sp+STACK_POINTER_OFFSET is STACK_BOUNDARY.  */
  if (SPARC_STACK_BOUNDARY_HACK)
    sp_offset = 0;
#endif

  if (boundary > PARM_BOUNDARY)
    {
      save_var = offset_ptr->var;
      save_constant = offset_ptr->constant;
    }

  alignment_pad->var = NULL_TREE;
  alignment_pad->constant = 0;

  if (boundary > BITS_PER_UNIT)
    {
      if (offset_ptr->var)
	{
	  tree sp_offset_tree = ssize_int (sp_offset);
	  tree offset = size_binop (PLUS_EXPR,
				    ARGS_SIZE_TREE (*offset_ptr),
				    sp_offset_tree);
#ifdef ARGS_GROW_DOWNWARD
	  tree rounded = round_down (offset, boundary / BITS_PER_UNIT);
#else
	  tree rounded = round_up   (offset, boundary / BITS_PER_UNIT);
#endif

	  offset_ptr->var = size_binop (MINUS_EXPR, rounded, sp_offset_tree);
	  /* ARGS_SIZE_TREE includes constant term.  */
	  offset_ptr->constant = 0;
	  if (boundary > PARM_BOUNDARY)
	    alignment_pad->var = size_binop (MINUS_EXPR, offset_ptr->var,
					     save_var);
	}
      else
	{
	  offset_ptr->constant = -sp_offset +
#ifdef ARGS_GROW_DOWNWARD
	    FLOOR_ROUND (offset_ptr->constant + sp_offset, boundary_in_bytes);
#else
	    CEIL_ROUND (offset_ptr->constant + sp_offset, boundary_in_bytes);
#endif
	    if (boundary > PARM_BOUNDARY)
	      alignment_pad->constant = offset_ptr->constant - save_constant;
	}
    }
}

static void
pad_below (struct args_size *offset_ptr, enum machine_mode passed_mode, tree sizetree)
{
  if (passed_mode != BLKmode)
    {
      if (GET_MODE_BITSIZE (passed_mode) % PARM_BOUNDARY)
	offset_ptr->constant
	  += (((GET_MODE_BITSIZE (passed_mode) + PARM_BOUNDARY - 1)
	       / PARM_BOUNDARY * PARM_BOUNDARY / BITS_PER_UNIT)
	      - GET_MODE_SIZE (passed_mode));
    }
  else
    {
      if (TREE_CODE (sizetree) != INTEGER_CST
	  || (TREE_INT_CST_LOW (sizetree) * BITS_PER_UNIT) % PARM_BOUNDARY)
	{
	  /* Round the size up to multiple of PARM_BOUNDARY bits.  */
	  tree s2 = round_up (sizetree, PARM_BOUNDARY / BITS_PER_UNIT);
	  /* Add it in.  */
	  ADD_PARM_SIZE (*offset_ptr, s2);
	  SUB_PARM_SIZE (*offset_ptr, sizetree);
	}
    }
}


/* True if register REGNO was alive at a place where `setjmp' was
   called and was set more than once or is an argument.  Such regs may
   be clobbered by `longjmp'.  */

static bool
regno_clobbered_at_setjmp (bitmap setjmp_crosses, int regno)
{
  /* There appear to be cases where some local vars never reach the
     backend but have bogus regnos.  */
  if (regno >= max_reg_num ())
    return false;

  return ((REG_N_SETS (regno) > 1
	   || REGNO_REG_SET_P (df_get_live_out (ENTRY_BLOCK_PTR), regno))
	  && REGNO_REG_SET_P (setjmp_crosses, regno));
}

/* Walk the tree of blocks describing the binding levels within a
   function and warn about variables the might be killed by setjmp or
   vfork.  This is done after calling flow_analysis before register
   allocation since that will clobber the pseudo-regs to hard
   regs.  */

static void
setjmp_vars_warning (bitmap setjmp_crosses, tree block)
{
  tree decl, sub;

  for (decl = BLOCK_VARS (block); decl; decl = DECL_CHAIN (decl))
    {
      if (TREE_CODE (decl) == VAR_DECL
	  && DECL_RTL_SET_P (decl)
	  && REG_P (DECL_RTL (decl))
	  && regno_clobbered_at_setjmp (setjmp_crosses, REGNO (DECL_RTL (decl))))
	warning (OPT_Wclobbered, "variable %q+D might be clobbered by"
                 " %<longjmp%> or %<vfork%>", decl);
    }

  for (sub = BLOCK_SUBBLOCKS (block); sub; sub = BLOCK_CHAIN (sub))
    setjmp_vars_warning (setjmp_crosses, sub);
}

/* Do the appropriate part of setjmp_vars_warning
   but for arguments instead of local variables.  */

static void
setjmp_args_warning (bitmap setjmp_crosses)
{
  tree decl;
  for (decl = DECL_ARGUMENTS (current_function_decl);
       decl; decl = DECL_CHAIN (decl))
    if (DECL_RTL (decl) != 0
	&& REG_P (DECL_RTL (decl))
	&& regno_clobbered_at_setjmp (setjmp_crosses, REGNO (DECL_RTL (decl))))
      warning (OPT_Wclobbered,
               "argument %q+D might be clobbered by %<longjmp%> or %<vfork%>",
	       decl);
}

/* Generate warning messages for variables live across setjmp.  */

void
generate_setjmp_warnings (void)
{
  bitmap setjmp_crosses = regstat_get_setjmp_crosses ();

  if (n_basic_blocks == NUM_FIXED_BLOCKS
      || bitmap_empty_p (setjmp_crosses))
    return;

  setjmp_vars_warning (setjmp_crosses, DECL_INITIAL (current_function_decl));
  setjmp_args_warning (setjmp_crosses);
}


/* Reverse the order of elements in the fragment chain T of blocks,
   and return the new head of the chain (old last element).  */

static tree
block_fragments_nreverse (tree t)
{
  tree prev = 0, block, next;
  for (block = t; block; block = next)
    {
      next = BLOCK_FRAGMENT_CHAIN (block);
      BLOCK_FRAGMENT_CHAIN (block) = prev;
      prev = block;
    }
  return prev;
}

/* Reverse the order of elements in the chain T of blocks,
   and return the new head of the chain (old last element).
   Also do the same on subblocks and reverse the order of elements
   in BLOCK_FRAGMENT_CHAIN as well.  */

static tree
blocks_nreverse_all (tree t)
{
  tree prev = 0, block, next;
  for (block = t; block; block = next)
    {
      next = BLOCK_CHAIN (block);
      BLOCK_CHAIN (block) = prev;
      BLOCK_SUBBLOCKS (block) = blocks_nreverse_all (BLOCK_SUBBLOCKS (block));
      if (BLOCK_FRAGMENT_CHAIN (block)
	  && BLOCK_FRAGMENT_ORIGIN (block) == NULL_TREE)
	BLOCK_FRAGMENT_CHAIN (block)
	  = block_fragments_nreverse (BLOCK_FRAGMENT_CHAIN (block));
      prev = block;
    }
  return prev;
}


/* Identify BLOCKs referenced by more than one NOTE_INSN_BLOCK_{BEG,END},
   and create duplicate blocks.  */
/* ??? Need an option to either create block fragments or to create
   abstract origin duplicates of a source block.  It really depends
   on what optimization has been performed.  */

void
reorder_blocks (void)
{
  tree block = DECL_INITIAL (current_function_decl);
  VEC(tree,heap) *block_stack;

  if (block == NULL_TREE)
    return;

  block_stack = VEC_alloc (tree, heap, 10);

  /* Reset the TREE_ASM_WRITTEN bit for all blocks.  */
  clear_block_marks (block);

  /* Prune the old trees away, so that they don't get in the way.  */
  BLOCK_SUBBLOCKS (block) = NULL_TREE;
  BLOCK_CHAIN (block) = NULL_TREE;

  /* Recreate the block tree from the note nesting.  */
  reorder_blocks_1 (get_insns (), block, &block_stack);
  BLOCK_SUBBLOCKS (block) = blocks_nreverse_all (BLOCK_SUBBLOCKS (block));

  VEC_free (tree, heap, block_stack);
}

/* Helper function for reorder_blocks.  Reset TREE_ASM_WRITTEN.  */

void
clear_block_marks (tree block)
{
  while (block)
    {
      TREE_ASM_WRITTEN (block) = 0;
      clear_block_marks (BLOCK_SUBBLOCKS (block));
      block = BLOCK_CHAIN (block);
    }
}

static void
reorder_blocks_1 (rtx insns, tree current_block, VEC(tree,heap) **p_block_stack)
{
  rtx insn;

  for (insn = insns; insn; insn = NEXT_INSN (insn))
    {
      if (NOTE_P (insn))
	{
	  if (NOTE_KIND (insn) == NOTE_INSN_BLOCK_BEG)
	    {
	      tree block = NOTE_BLOCK (insn);
	      tree origin;

	      gcc_assert (BLOCK_FRAGMENT_ORIGIN (block) == NULL_TREE);
	      origin = block;

	      /* If we have seen this block before, that means it now
		 spans multiple address regions.  Create a new fragment.  */
	      if (TREE_ASM_WRITTEN (block))
		{
		  tree new_block = copy_node (block);

		  BLOCK_FRAGMENT_ORIGIN (new_block) = origin;
		  BLOCK_FRAGMENT_CHAIN (new_block)
		    = BLOCK_FRAGMENT_CHAIN (origin);
		  BLOCK_FRAGMENT_CHAIN (origin) = new_block;

		  NOTE_BLOCK (insn) = new_block;
		  block = new_block;
		}

	      BLOCK_SUBBLOCKS (block) = 0;
	      TREE_ASM_WRITTEN (block) = 1;
	      /* When there's only one block for the entire function,
		 current_block == block and we mustn't do this, it
		 will cause infinite recursion.  */
	      if (block != current_block)
		{
		  if (block != origin)
		    gcc_assert (BLOCK_SUPERCONTEXT (origin) == current_block);

		  BLOCK_SUPERCONTEXT (block) = current_block;
		  BLOCK_CHAIN (block) = BLOCK_SUBBLOCKS (current_block);
		  BLOCK_SUBBLOCKS (current_block) = block;
		  current_block = origin;
		}
	      VEC_safe_push (tree, heap, *p_block_stack, block);
	    }
	  else if (NOTE_KIND (insn) == NOTE_INSN_BLOCK_END)
	    {
	      NOTE_BLOCK (insn) = VEC_pop (tree, *p_block_stack);
	      current_block = BLOCK_SUPERCONTEXT (current_block);
	    }
	}
    }
}

/* Reverse the order of elements in the chain T of blocks,
   and return the new head of the chain (old last element).  */

tree
blocks_nreverse (tree t)
{
  tree prev = 0, block, next;
  for (block = t; block; block = next)
    {
      next = BLOCK_CHAIN (block);
      BLOCK_CHAIN (block) = prev;
      prev = block;
    }
  return prev;
}

/* Count the subblocks of the list starting with BLOCK.  If VECTOR is
   non-NULL, list them all into VECTOR, in a depth-first preorder
   traversal of the block tree.  Also clear TREE_ASM_WRITTEN in all
   blocks.  */

static int
all_blocks (tree block, tree *vector)
{
  int n_blocks = 0;

  while (block)
    {
      TREE_ASM_WRITTEN (block) = 0;

      /* Record this block.  */
      if (vector)
	vector[n_blocks] = block;

      ++n_blocks;

      /* Record the subblocks, and their subblocks...  */
      n_blocks += all_blocks (BLOCK_SUBBLOCKS (block),
			      vector ? vector + n_blocks : 0);
      block = BLOCK_CHAIN (block);
    }

  return n_blocks;
}

/* Return a vector containing all the blocks rooted at BLOCK.  The
   number of elements in the vector is stored in N_BLOCKS_P.  The
   vector is dynamically allocated; it is the caller's responsibility
   to call `free' on the pointer returned.  */

static tree *
get_block_vector (tree block, int *n_blocks_p)
{
  tree *block_vector;

  *n_blocks_p = all_blocks (block, NULL);
  block_vector = XNEWVEC (tree, *n_blocks_p);
  all_blocks (block, block_vector);

  return block_vector;
}

static GTY(()) int next_block_index = 2;

/* Set BLOCK_NUMBER for all the blocks in FN.  */

void
number_blocks (tree fn)
{
  int i;
  int n_blocks;
  tree *block_vector;

  /* For SDB and XCOFF debugging output, we start numbering the blocks
     from 1 within each function, rather than keeping a running
     count.  */
#if defined (SDB_DEBUGGING_INFO) || defined (XCOFF_DEBUGGING_INFO)
  if (write_symbols == SDB_DEBUG || write_symbols == XCOFF_DEBUG)
    next_block_index = 1;
#endif

  block_vector = get_block_vector (DECL_INITIAL (fn), &n_blocks);

  /* The top-level BLOCK isn't numbered at all.  */
  for (i = 1; i < n_blocks; ++i)
    /* We number the blocks from two.  */
    BLOCK_NUMBER (block_vector[i]) = next_block_index++;

  free (block_vector);

  return;
}

/* If VAR is present in a subblock of BLOCK, return the subblock.  */

DEBUG_FUNCTION tree
debug_find_var_in_block_tree (tree var, tree block)
{
  tree t;

  for (t = BLOCK_VARS (block); t; t = TREE_CHAIN (t))
    if (t == var)
      return block;

  for (t = BLOCK_SUBBLOCKS (block); t; t = TREE_CHAIN (t))
    {
      tree ret = debug_find_var_in_block_tree (var, t);
      if (ret)
	return ret;
    }

  return NULL_TREE;
}

/* Keep track of whether we're in a dummy function context.  If we are,
   we don't want to invoke the set_current_function hook, because we'll
   get into trouble if the hook calls target_reinit () recursively or
   when the initial initialization is not yet complete.  */

static bool in_dummy_function;

/* Invoke the target hook when setting cfun.  Update the optimization options
   if the function uses different options than the default.  */

static void
invoke_set_current_function_hook (tree fndecl)
{
  if (!in_dummy_function)
    {
      tree opts = ((fndecl)
		   ? DECL_FUNCTION_SPECIFIC_OPTIMIZATION (fndecl)
		   : optimization_default_node);

      if (!opts)
	opts = optimization_default_node;

      /* Change optimization options if needed.  */
      if (optimization_current_node != opts)
	{
	  optimization_current_node = opts;
	  cl_optimization_restore (&global_options, TREE_OPTIMIZATION (opts));
	}

      targetm.set_current_function (fndecl);
    }
}

/* cfun should never be set directly; use this function.  */

void
set_cfun (struct function *new_cfun)
{
  if (cfun != new_cfun)
    {
      cfun = new_cfun;
      invoke_set_current_function_hook (new_cfun ? new_cfun->decl : NULL_TREE);
    }
}

/* Initialized with NOGC, making this poisonous to the garbage collector.  */

static VEC(function_p,heap) *cfun_stack;

/* Push the current cfun onto the stack, and set cfun to new_cfun.  */

void
push_cfun (struct function *new_cfun)
{
  VEC_safe_push (function_p, heap, cfun_stack, cfun);
  set_cfun (new_cfun);
}

/* Pop cfun from the stack.  */

void
pop_cfun (void)
{
  struct function *new_cfun = VEC_pop (function_p, cfun_stack);
  set_cfun (new_cfun);
}

/* Return value of funcdef and increase it.  */
int
get_next_funcdef_no (void)
{
  return funcdef_no++;
}

/* Allocate a function structure for FNDECL and set its contents
   to the defaults.  Set cfun to the newly-allocated object.
   Some of the helper functions invoked during initialization assume
   that cfun has already been set.  Therefore, assign the new object
   directly into cfun and invoke the back end hook explicitly at the
   very end, rather than initializing a temporary and calling set_cfun
   on it.

   ABSTRACT_P is true if this is a function that will never be seen by
   the middle-end.  Such functions are front-end concepts (like C++
   function templates) that do not correspond directly to functions
   placed in object files.  */

void
allocate_struct_function (tree fndecl, bool abstract_p)
{
  tree result;
  tree fntype = fndecl ? TREE_TYPE (fndecl) : NULL_TREE;

  cfun = ggc_alloc_cleared_function ();

  init_eh_for_function ();

  if (init_machine_status)
    cfun->machine = (*init_machine_status) ();

#ifdef OVERRIDE_ABI_FORMAT
  OVERRIDE_ABI_FORMAT (fndecl);
#endif

  invoke_set_current_function_hook (fndecl);

  if (fndecl != NULL_TREE)
    {
      DECL_STRUCT_FUNCTION (fndecl) = cfun;
      cfun->decl = fndecl;
      current_function_funcdef_no = get_next_funcdef_no ();

      result = DECL_RESULT (fndecl);
      if (!abstract_p && aggregate_value_p (result, fndecl))
	{
#ifdef PCC_STATIC_STRUCT_RETURN
	  cfun->returns_pcc_struct = 1;
#endif
	  cfun->returns_struct = 1;
	}

      cfun->stdarg = stdarg_p (fntype);

      /* Assume all registers in stdarg functions need to be saved.  */
      cfun->va_list_gpr_size = VA_LIST_MAX_GPR_SIZE;
      cfun->va_list_fpr_size = VA_LIST_MAX_FPR_SIZE;

      /* ??? This could be set on a per-function basis by the front-end
         but is this worth the hassle?  */
      cfun->can_throw_non_call_exceptions = flag_non_call_exceptions;
    }
}

/* This is like allocate_struct_function, but pushes a new cfun for FNDECL
   instead of just setting it.  */

void
push_struct_function (tree fndecl)
{
  VEC_safe_push (function_p, heap, cfun_stack, cfun);
  allocate_struct_function (fndecl, false);
}

/* Reset crtl and other non-struct-function variables to defaults as
   appropriate for emitting rtl at the start of a function.  */

static void
prepare_function_start (void)
{
  gcc_assert (!crtl->emit.x_last_insn);
  init_temp_slots ();
  init_emit ();
  init_varasm_status ();
  init_expr ();
  default_rtl_profile ();

  if (flag_stack_usage)
    {
      cfun->su = ggc_alloc_cleared_stack_usage ();
      cfun->su->static_stack_size = -1;
    }

  cse_not_expected = ! optimize;

  /* Caller save not needed yet.  */
  caller_save_needed = 0;

  /* We haven't done register allocation yet.  */
  reg_renumber = 0;

  /* Indicate that we have not instantiated virtual registers yet.  */
  virtuals_instantiated = 0;

  /* Indicate that we want CONCATs now.  */
  generating_concat_p = 1;

  /* Indicate we have no need of a frame pointer yet.  */
  frame_pointer_needed = 0;
}

/* Initialize the rtl expansion mechanism so that we can do simple things
   like generate sequences.  This is used to provide a context during global
   initialization of some passes.  You must call expand_dummy_function_end
   to exit this context.  */

void
init_dummy_function_start (void)
{
  gcc_assert (!in_dummy_function);
  in_dummy_function = true;
  push_struct_function (NULL_TREE);
  prepare_function_start ();
}

/* Generate RTL for the start of the function SUBR (a FUNCTION_DECL tree node)
   and initialize static variables for generating RTL for the statements
   of the function.  */

void
init_function_start (tree subr)
{
  if (subr && DECL_STRUCT_FUNCTION (subr))
    set_cfun (DECL_STRUCT_FUNCTION (subr));
  else
    allocate_struct_function (subr, false);
  prepare_function_start ();

  /* Warn if this value is an aggregate type,
     regardless of which calling convention we are using for it.  */
  if (AGGREGATE_TYPE_P (TREE_TYPE (DECL_RESULT (subr))))
    warning (OPT_Waggregate_return, "function returns an aggregate");
}

/* Make sure all values used by the optimization passes have sane defaults.  */
unsigned int
init_function_for_compilation (void)
{
  reg_renumber = 0;
  return 0;
}

struct rtl_opt_pass pass_init_function =
{
 {
  RTL_PASS,
  "*init_function",                     /* name */
  NULL,                                 /* gate */
  init_function_for_compilation,        /* execute */
  NULL,                                 /* sub */
  NULL,                                 /* next */
  0,                                    /* static_pass_number */
  TV_NONE,                              /* tv_id */
  0,                                    /* properties_required */
  0,                                    /* properties_provided */
  0,                                    /* properties_destroyed */
  0,                                    /* todo_flags_start */
  0                                     /* todo_flags_finish */
 }
};


void
expand_main_function (void)
{
#if (defined(INVOKE__main)				\
     || (!defined(HAS_INIT_SECTION)			\
	 && !defined(INIT_SECTION_ASM_OP)		\
	 && !defined(INIT_ARRAY_SECTION_ASM_OP)))
  emit_library_call (init_one_libfunc (NAME__MAIN), LCT_NORMAL, VOIDmode, 0);
#endif
}

/* Expand code to initialize the stack_protect_guard.  This is invoked at
   the beginning of a function to be protected.  */

#ifndef HAVE_stack_protect_set
# define HAVE_stack_protect_set		0
# define gen_stack_protect_set(x,y)	(gcc_unreachable (), NULL_RTX)
#endif

void
stack_protect_prologue (void)
{
  tree guard_decl = targetm.stack_protect_guard ();
  rtx x, y;

  x = expand_normal (crtl->stack_protect_guard);
  y = expand_normal (guard_decl);

  /* Allow the target to copy from Y to X without leaking Y into a
     register.  */
  if (HAVE_stack_protect_set)
    {
      rtx insn = gen_stack_protect_set (x, y);
      if (insn)
	{
	  emit_insn (insn);
	  return;
	}
    }

  /* Otherwise do a straight move.  */
  emit_move_insn (x, y);
}

/* Expand code to verify the stack_protect_guard.  This is invoked at
   the end of a function to be protected.  */

#ifndef HAVE_stack_protect_test
# define HAVE_stack_protect_test		0
# define gen_stack_protect_test(x, y, z)	(gcc_unreachable (), NULL_RTX)
#endif

void
stack_protect_epilogue (void)
{
  tree guard_decl = targetm.stack_protect_guard ();
  rtx label = gen_label_rtx ();
  rtx x, y, tmp;

  x = expand_normal (crtl->stack_protect_guard);
  y = expand_normal (guard_decl);

  /* Allow the target to compare Y with X without leaking either into
     a register.  */
  switch (HAVE_stack_protect_test != 0)
    {
    case 1:
      tmp = gen_stack_protect_test (x, y, label);
      if (tmp)
	{
	  emit_insn (tmp);
	  break;
	}
      /* FALLTHRU */

    default:
      emit_cmp_and_jump_insns (x, y, EQ, NULL_RTX, ptr_mode, 1, label);
      break;
    }

  /* The noreturn predictor has been moved to the tree level.  The rtl-level
     predictors estimate this branch about 20%, which isn't enough to get
     things moved out of line.  Since this is the only extant case of adding
     a noreturn function at the rtl level, it doesn't seem worth doing ought
     except adding the prediction by hand.  */
  tmp = get_last_insn ();
  if (JUMP_P (tmp))
    predict_insn_def (tmp, PRED_NORETURN, TAKEN);

  expand_expr_stmt (targetm.stack_protect_fail ());
  emit_label (label);
}

/* Start the RTL for a new function, and set variables used for
   emitting RTL.
   SUBR is the FUNCTION_DECL node.
   PARMS_HAVE_CLEANUPS is nonzero if there are cleanups associated with
   the function's parameters, which must be run at any return statement.  */

void
expand_function_start (tree subr)
{
  /* Make sure volatile mem refs aren't considered
     valid operands of arithmetic insns.  */
  init_recog_no_volatile ();

  crtl->profile
    = (profile_flag
       && ! DECL_NO_INSTRUMENT_FUNCTION_ENTRY_EXIT (subr));

  crtl->limit_stack
    = (stack_limit_rtx != NULL_RTX && ! DECL_NO_LIMIT_STACK (subr));

  /* Make the label for return statements to jump to.  Do not special
     case machines with special return instructions -- they will be
     handled later during jump, ifcvt, or epilogue creation.  */
  return_label = gen_label_rtx ();

  /* Initialize rtx used to return the value.  */
  /* Do this before assign_parms so that we copy the struct value address
     before any library calls that assign parms might generate.  */

  /* Decide whether to return the value in memory or in a register.  */
  if (aggregate_value_p (DECL_RESULT (subr), subr))
    {
      /* Returning something that won't go in a register.  */
      rtx value_address = 0;

#ifdef PCC_STATIC_STRUCT_RETURN
      if (cfun->returns_pcc_struct)
	{
	  int size = int_size_in_bytes (TREE_TYPE (DECL_RESULT (subr)));
	  value_address = assemble_static_space (size);
	}
      else
#endif
	{
	  rtx sv = targetm.calls.struct_value_rtx (TREE_TYPE (subr), 2);
	  /* Expect to be passed the address of a place to store the value.
	     If it is passed as an argument, assign_parms will take care of
	     it.  */
	  if (sv)
	    {
	      value_address = gen_reg_rtx (Pmode);
	      emit_move_insn (value_address, sv);
	    }
	}
      if (value_address)
	{
	  rtx x = value_address;
	  if (!DECL_BY_REFERENCE (DECL_RESULT (subr)))
	    {
	      x = gen_rtx_MEM (DECL_MODE (DECL_RESULT (subr)), x);
	      set_mem_attributes (x, DECL_RESULT (subr), 1);
	    }
	  SET_DECL_RTL (DECL_RESULT (subr), x);
	}
    }
  else if (DECL_MODE (DECL_RESULT (subr)) == VOIDmode)
    /* If return mode is void, this decl rtl should not be used.  */
    SET_DECL_RTL (DECL_RESULT (subr), NULL_RTX);
  else
    {
      /* Compute the return values into a pseudo reg, which we will copy
	 into the true return register after the cleanups are done.  */
      tree return_type = TREE_TYPE (DECL_RESULT (subr));
      if (TYPE_MODE (return_type) != BLKmode
	  && targetm.calls.return_in_msb (return_type))
	/* expand_function_end will insert the appropriate padding in
	   this case.  Use the return value's natural (unpadded) mode
	   within the function proper.  */
	SET_DECL_RTL (DECL_RESULT (subr),
		      gen_reg_rtx (TYPE_MODE (return_type)));
      else
	{
	  /* In order to figure out what mode to use for the pseudo, we
	     figure out what the mode of the eventual return register will
	     actually be, and use that.  */
	  rtx hard_reg = hard_function_value (return_type, subr, 0, 1);

	  /* Structures that are returned in registers are not
	     aggregate_value_p, so we may see a PARALLEL or a REG.  */
	  if (REG_P (hard_reg))
	    SET_DECL_RTL (DECL_RESULT (subr),
			  gen_reg_rtx (GET_MODE (hard_reg)));
	  else
	    {
	      gcc_assert (GET_CODE (hard_reg) == PARALLEL);
	      SET_DECL_RTL (DECL_RESULT (subr), gen_group_rtx (hard_reg));
	    }
	}

      /* Set DECL_REGISTER flag so that expand_function_end will copy the
	 result to the real return register(s).  */
      DECL_REGISTER (DECL_RESULT (subr)) = 1;
    }

  /* Initialize rtx for parameters and local variables.
     In some cases this requires emitting insns.  */
  assign_parms (subr);

  /* If function gets a static chain arg, store it.  */
  if (cfun->static_chain_decl)
    {
      tree parm = cfun->static_chain_decl;
      rtx local, chain, insn;

      local = gen_reg_rtx (Pmode);
      chain = targetm.calls.static_chain (current_function_decl, true);

      set_decl_incoming_rtl (parm, chain, false);
      SET_DECL_RTL (parm, local);
      mark_reg_pointer (local, TYPE_ALIGN (TREE_TYPE (TREE_TYPE (parm))));

      insn = emit_move_insn (local, chain);

      /* Mark the register as eliminable, similar to parameters.  */
      if (MEM_P (chain)
	  && reg_mentioned_p (arg_pointer_rtx, XEXP (chain, 0)))
	set_unique_reg_note (insn, REG_EQUIV, chain);
    }

  /* If the function receives a non-local goto, then store the
     bits we need to restore the frame pointer.  */
  if (cfun->nonlocal_goto_save_area)
    {
      tree t_save;
      rtx r_save;

      /* ??? We need to do this save early.  Unfortunately here is
	 before the frame variable gets declared.  Help out...  */
      tree var = TREE_OPERAND (cfun->nonlocal_goto_save_area, 0);
      if (!DECL_RTL_SET_P (var))
	expand_decl (var);

      t_save = build4 (ARRAY_REF, ptr_type_node,
		       cfun->nonlocal_goto_save_area,
		       integer_zero_node, NULL_TREE, NULL_TREE);
      r_save = expand_expr (t_save, NULL_RTX, VOIDmode, EXPAND_WRITE);
      r_save = convert_memory_address (Pmode, r_save);

      emit_move_insn (r_save, targetm.builtin_setjmp_frame_value ());
      update_nonlocal_goto_save_area ();
    }

  /* The following was moved from init_function_start.
     The move is supposed to make sdb output more accurate.  */
  /* Indicate the beginning of the function body,
     as opposed to parm setup.  */
  emit_note (NOTE_INSN_FUNCTION_BEG);

  gcc_assert (NOTE_P (get_last_insn ()));

  parm_birth_insn = get_last_insn ();

  if (crtl->profile)
    {
#ifdef PROFILE_HOOK
      PROFILE_HOOK (current_function_funcdef_no);
#endif
    }

  /* After the display initializations is where the stack checking
     probe should go.  */
  if(flag_stack_check)
    stack_check_probe_note = emit_note (NOTE_INSN_DELETED);

  /* Make sure there is a line number after the function entry setup code.  */
  force_next_line_note ();
}

/* Undo the effects of init_dummy_function_start.  */
void
expand_dummy_function_end (void)
{
  gcc_assert (in_dummy_function);

  /* End any sequences that failed to be closed due to syntax errors.  */
  while (in_sequence_p ())
    end_sequence ();

  /* Outside function body, can't compute type's actual size
     until next function's body starts.  */

  free_after_parsing (cfun);
  free_after_compilation (cfun);
  pop_cfun ();
  in_dummy_function = false;
}

/* Call DOIT for each hard register used as a return value from
   the current function.  */

void
diddle_return_value (void (*doit) (rtx, void *), void *arg)
{
  rtx outgoing = crtl->return_rtx;

  if (! outgoing)
    return;

  if (REG_P (outgoing))
    (*doit) (outgoing, arg);
  else if (GET_CODE (outgoing) == PARALLEL)
    {
      int i;

      for (i = 0; i < XVECLEN (outgoing, 0); i++)
	{
	  rtx x = XEXP (XVECEXP (outgoing, 0, i), 0);

	  if (REG_P (x) && REGNO (x) < FIRST_PSEUDO_REGISTER)
	    (*doit) (x, arg);
	}
    }
}

static void
do_clobber_return_reg (rtx reg, void *arg ATTRIBUTE_UNUSED)
{
  emit_clobber (reg);
}

void
clobber_return_register (void)
{
  diddle_return_value (do_clobber_return_reg, NULL);

  /* In case we do use pseudo to return value, clobber it too.  */
  if (DECL_RTL_SET_P (DECL_RESULT (current_function_decl)))
    {
      tree decl_result = DECL_RESULT (current_function_decl);
      rtx decl_rtl = DECL_RTL (decl_result);
      if (REG_P (decl_rtl) && REGNO (decl_rtl) >= FIRST_PSEUDO_REGISTER)
	{
	  do_clobber_return_reg (decl_rtl, NULL);
	}
    }
}

static void
do_use_return_reg (rtx reg, void *arg ATTRIBUTE_UNUSED)
{
  emit_use (reg);
}

static void
use_return_register (void)
{
  diddle_return_value (do_use_return_reg, NULL);
}

/* Possibly warn about unused parameters.  */
void
do_warn_unused_parameter (tree fn)
{
  tree decl;

  for (decl = DECL_ARGUMENTS (fn);
       decl; decl = DECL_CHAIN (decl))
    if (!TREE_USED (decl) && TREE_CODE (decl) == PARM_DECL
	&& DECL_NAME (decl) && !DECL_ARTIFICIAL (decl)
	&& !TREE_NO_WARNING (decl))
      warning (OPT_Wunused_parameter, "unused parameter %q+D", decl);
}

static GTY(()) rtx initial_trampoline;

/* Generate RTL for the end of the current function.  */

void
expand_function_end (void)
{
  rtx clobber_after;

  /* If arg_pointer_save_area was referenced only from a nested
     function, we will not have initialized it yet.  Do that now.  */
  if (arg_pointer_save_area && ! crtl->arg_pointer_save_area_init)
    get_arg_pointer_save_area ();

  /* If we are doing generic stack checking and this function makes calls,
     do a stack probe at the start of the function to ensure we have enough
     space for another stack frame.  */
  if (flag_stack_check == GENERIC_STACK_CHECK)
    {
      rtx insn, seq;

      for (insn = get_insns (); insn; insn = NEXT_INSN (insn))
	if (CALL_P (insn))
	  {
	    rtx max_frame_size = GEN_INT (STACK_CHECK_MAX_FRAME_SIZE);
	    start_sequence ();
	    if (STACK_CHECK_MOVING_SP)
	      anti_adjust_stack_and_probe (max_frame_size, true);
	    else
	      probe_stack_range (STACK_OLD_CHECK_PROTECT, max_frame_size);
	    seq = get_insns ();
	    end_sequence ();
	    emit_insn_before (seq, stack_check_probe_note);
	    break;
	  }
    }

  /* End any sequences that failed to be closed due to syntax errors.  */
  while (in_sequence_p ())
    end_sequence ();

  clear_pending_stack_adjust ();
  do_pending_stack_adjust ();

  /* Output a linenumber for the end of the function.
     SDB depends on this.  */
  force_next_line_note ();
  set_curr_insn_source_location (input_location);

  /* Before the return label (if any), clobber the return
     registers so that they are not propagated live to the rest of
     the function.  This can only happen with functions that drop
     through; if there had been a return statement, there would
     have either been a return rtx, or a jump to the return label.

     We delay actual code generation after the current_function_value_rtx
     is computed.  */
  clobber_after = get_last_insn ();

  /* Output the label for the actual return from the function.  */
  emit_label (return_label);

  if (targetm.except_unwind_info () == UI_SJLJ)
    {
      /* Let except.c know where it should emit the call to unregister
	 the function context for sjlj exceptions.  */
      if (flag_exceptions)
	sjlj_emit_function_exit_after (get_last_insn ());
    }
  else
    {
      /* We want to ensure that instructions that may trap are not
	 moved into the epilogue by scheduling, because we don't
	 always emit unwind information for the epilogue.  */
      if (cfun->can_throw_non_call_exceptions)
	emit_insn (gen_blockage ());
    }

  /* If this is an implementation of throw, do what's necessary to
     communicate between __builtin_eh_return and the epilogue.  */
  expand_eh_return ();

  /* If scalar return value was computed in a pseudo-reg, or was a named
     return value that got dumped to the stack, copy that to the hard
     return register.  */
  if (DECL_RTL_SET_P (DECL_RESULT (current_function_decl)))
    {
      tree decl_result = DECL_RESULT (current_function_decl);
      rtx decl_rtl = DECL_RTL (decl_result);

      if (REG_P (decl_rtl)
	  ? REGNO (decl_rtl) >= FIRST_PSEUDO_REGISTER
	  : DECL_REGISTER (decl_result))
	{
	  rtx real_decl_rtl = crtl->return_rtx;

	  /* This should be set in assign_parms.  */
	  gcc_assert (REG_FUNCTION_VALUE_P (real_decl_rtl));

	  /* If this is a BLKmode structure being returned in registers,
	     then use the mode computed in expand_return.  Note that if
	     decl_rtl is memory, then its mode may have been changed,
	     but that crtl->return_rtx has not.  */
	  if (GET_MODE (real_decl_rtl) == BLKmode)
	    PUT_MODE (real_decl_rtl, GET_MODE (decl_rtl));

	  /* If a non-BLKmode return value should be padded at the least
	     significant end of the register, shift it left by the appropriate
	     amount.  BLKmode results are handled using the group load/store
	     machinery.  */
	  if (TYPE_MODE (TREE_TYPE (decl_result)) != BLKmode
	      && targetm.calls.return_in_msb (TREE_TYPE (decl_result)))
	    {
	      emit_move_insn (gen_rtx_REG (GET_MODE (decl_rtl),
					   REGNO (real_decl_rtl)),
			      decl_rtl);
	      shift_return_value (GET_MODE (decl_rtl), true, real_decl_rtl);
	    }
	  /* If a named return value dumped decl_return to memory, then
	     we may need to re-do the PROMOTE_MODE signed/unsigned
	     extension.  */
	  else if (GET_MODE (real_decl_rtl) != GET_MODE (decl_rtl))
	    {
	      int unsignedp = TYPE_UNSIGNED (TREE_TYPE (decl_result));
	      promote_function_mode (TREE_TYPE (decl_result),
				     GET_MODE (decl_rtl), &unsignedp,
				     TREE_TYPE (current_function_decl), 1);

	      convert_move (real_decl_rtl, decl_rtl, unsignedp);
	    }
	  else if (GET_CODE (real_decl_rtl) == PARALLEL)
	    {
	      /* If expand_function_start has created a PARALLEL for decl_rtl,
		 move the result to the real return registers.  Otherwise, do
		 a group load from decl_rtl for a named return.  */
	      if (GET_CODE (decl_rtl) == PARALLEL)
		emit_group_move (real_decl_rtl, decl_rtl);
	      else
		emit_group_load (real_decl_rtl, decl_rtl,
				 TREE_TYPE (decl_result),
				 int_size_in_bytes (TREE_TYPE (decl_result)));
	    }
	  /* In the case of complex integer modes smaller than a word, we'll
	     need to generate some non-trivial bitfield insertions.  Do that
	     on a pseudo and not the hard register.  */
	  else if (GET_CODE (decl_rtl) == CONCAT
		   && GET_MODE_CLASS (GET_MODE (decl_rtl)) == MODE_COMPLEX_INT
		   && GET_MODE_BITSIZE (GET_MODE (decl_rtl)) <= BITS_PER_WORD)
	    {
	      int old_generating_concat_p;
	      rtx tmp;

	      old_generating_concat_p = generating_concat_p;
	      generating_concat_p = 0;
	      tmp = gen_reg_rtx (GET_MODE (decl_rtl));
	      generating_concat_p = old_generating_concat_p;

	      emit_move_insn (tmp, decl_rtl);
	      emit_move_insn (real_decl_rtl, tmp);
	    }
	  else
	    emit_move_insn (real_decl_rtl, decl_rtl);
	}
    }

  /* If returning a structure, arrange to return the address of the value
     in a place where debuggers expect to find it.

     If returning a structure PCC style,
     the caller also depends on this value.
     And cfun->returns_pcc_struct is not necessarily set.  */
  if (cfun->returns_struct
      || cfun->returns_pcc_struct)
    {
      rtx value_address = DECL_RTL (DECL_RESULT (current_function_decl));
      tree type = TREE_TYPE (DECL_RESULT (current_function_decl));
      rtx outgoing;

      if (DECL_BY_REFERENCE (DECL_RESULT (current_function_decl)))
	type = TREE_TYPE (type);
      else
	value_address = XEXP (value_address, 0);

      outgoing = targetm.calls.function_value (build_pointer_type (type),
					       current_function_decl, true);

      /* Mark this as a function return value so integrate will delete the
	 assignment and USE below when inlining this function.  */
      REG_FUNCTION_VALUE_P (outgoing) = 1;

      /* The address may be ptr_mode and OUTGOING may be Pmode.  */
      value_address = convert_memory_address (GET_MODE (outgoing),
					      value_address);

      emit_move_insn (outgoing, value_address);

      /* Show return register used to hold result (in this case the address
	 of the result.  */
      crtl->return_rtx = outgoing;
    }

  /* Emit the actual code to clobber return register.  */
  {
    rtx seq;

    start_sequence ();
    clobber_return_register ();
    seq = get_insns ();
    end_sequence ();

    emit_insn_after (seq, clobber_after);
  }

  /* Output the label for the naked return from the function.  */
  if (naked_return_label)
    emit_label (naked_return_label);

  /* @@@ This is a kludge.  We want to ensure that instructions that
     may trap are not moved into the epilogue by scheduling, because
     we don't always emit unwind information for the epilogue.  */
  if (cfun->can_throw_non_call_exceptions
      && targetm.except_unwind_info () != UI_SJLJ)
    emit_insn (gen_blockage ());

  /* If stack protection is enabled for this function, check the guard.  */
  if (crtl->stack_protect_guard)
    stack_protect_epilogue ();

  /* If we had calls to alloca, and this machine needs
     an accurate stack pointer to exit the function,
     insert some code to save and restore the stack pointer.  */
  if (! EXIT_IGNORE_STACK
      && cfun->calls_alloca)
    {
      rtx tem = 0;

      emit_stack_save (SAVE_FUNCTION, &tem, parm_birth_insn);
      emit_stack_restore (SAVE_FUNCTION, tem, NULL_RTX);
    }

  /* ??? This should no longer be necessary since stupid is no longer with
     us, but there are some parts of the compiler (eg reload_combine, and
     sh mach_dep_reorg) that still try and compute their own lifetime info
     instead of using the general framework.  */
  use_return_register ();
}

rtx
get_arg_pointer_save_area (void)
{
  rtx ret = arg_pointer_save_area;

  if (! ret)
    {
      ret = assign_stack_local (Pmode, GET_MODE_SIZE (Pmode), 0);
      arg_pointer_save_area = ret;
    }

  if (! crtl->arg_pointer_save_area_init)
    {
      rtx seq;

      /* Save the arg pointer at the beginning of the function.  The
	 generated stack slot may not be a valid memory address, so we
	 have to check it and fix it if necessary.  */
      start_sequence ();
      emit_move_insn (validize_mem (ret),
                      crtl->args.internal_arg_pointer);
      seq = get_insns ();
      end_sequence ();

      push_topmost_sequence ();
      emit_insn_after (seq, entry_of_function ());
      pop_topmost_sequence ();

      crtl->arg_pointer_save_area_init = true;
    }

  return ret;
}

/* Add a list of INSNS to the hash HASHP, possibly allocating HASHP
   for the first time.  */

static void
record_insns (rtx insns, rtx end, htab_t *hashp)
{
  rtx tmp;
  htab_t hash = *hashp;

  if (hash == NULL)
    *hashp = hash
      = htab_create_ggc (17, htab_hash_pointer, htab_eq_pointer, NULL);

  for (tmp = insns; tmp != end; tmp = NEXT_INSN (tmp))
    {
      void **slot = htab_find_slot (hash, tmp, INSERT);
      gcc_assert (*slot == NULL);
      *slot = tmp;
    }
}

/* INSN has been duplicated as COPY, as part of duping a basic block.
   If INSN is an epilogue insn, then record COPY as epilogue as well.  */

void
maybe_copy_epilogue_insn (rtx insn, rtx copy)
{
  void **slot;

  if (epilogue_insn_hash == NULL
      || htab_find (epilogue_insn_hash, insn) == NULL)
    return;

  slot = htab_find_slot (epilogue_insn_hash, copy, INSERT);
  gcc_assert (*slot == NULL);
  *slot = copy;
}

/* Set the locator of the insn chain starting at INSN to LOC.  */
static void
set_insn_locators (rtx insn, int loc)
{
  while (insn != NULL_RTX)
    {
      if (INSN_P (insn))
	INSN_LOCATOR (insn) = loc;
      insn = NEXT_INSN (insn);
    }
}

/* Determine if any INSNs in HASH are, or are part of, INSN.  Because
   we can be running after reorg, SEQUENCE rtl is possible.  */

static bool
contains (const_rtx insn, htab_t hash)
{
  if (hash == NULL)
    return false;

  if (NONJUMP_INSN_P (insn) && GET_CODE (PATTERN (insn)) == SEQUENCE)
    {
      int i;
      for (i = XVECLEN (PATTERN (insn), 0) - 1; i >= 0; i--)
	if (htab_find (hash, XVECEXP (PATTERN (insn), 0, i)))
	  return true;
      return false;
    }

  return htab_find (hash, insn) != NULL;
}

int
prologue_epilogue_contains (const_rtx insn)
{
  if (contains (insn, prologue_insn_hash))
    return 1;
  if (contains (insn, epilogue_insn_hash))
    return 1;
  return 0;
}

#ifdef HAVE_return
/* Insert gen_return at the end of block BB.  This also means updating
   block_for_insn appropriately.  */

static void
emit_return_into_block (basic_block bb)
{
  emit_jump_insn_after (gen_return (), BB_END (bb));
}
#endif /* HAVE_return */

/* Generate the prologue and epilogue RTL if the machine supports it.  Thread
   this into place with notes indicating where the prologue ends and where
   the epilogue begins.  Update the basic block information when possible.  */

static void
thread_prologue_and_epilogue_insns (void)
{
  bool inserted;
  rtx seq, epilogue_end;
  edge entry_edge;
  edge e;
  edge_iterator ei;

  rtl_profile_for_bb (ENTRY_BLOCK_PTR);

  inserted = false;
  seq = NULL_RTX;
  epilogue_end = NULL_RTX;

  /* Can't deal with multiple successors of the entry block at the
     moment.  Function should always have at least one entry
     point.  */
  gcc_assert (single_succ_p (ENTRY_BLOCK_PTR));
  entry_edge = single_succ_edge (ENTRY_BLOCK_PTR);

  if (flag_split_stack
      && (lookup_attribute ("no_split_stack", DECL_ATTRIBUTES (cfun->decl))
	  == NULL))
    {
#ifndef HAVE_split_stack_prologue
      gcc_unreachable ();
#else
      gcc_assert (HAVE_split_stack_prologue);

      start_sequence ();
      emit_insn (gen_split_stack_prologue ());
      seq = get_insns ();
      end_sequence ();

      record_insns (seq, NULL, &prologue_insn_hash);
      set_insn_locators (seq, prologue_locator);

      /* This relies on the fact that committing the edge insertion
	 will look for basic blocks within the inserted instructions,
	 which in turn relies on the fact that we are not in CFG
	 layout mode here.  */
      insert_insn_on_edge (seq, entry_edge);
      inserted = true;
#endif
    }

#ifdef HAVE_prologue
  if (HAVE_prologue)
    {
      start_sequence ();
      seq = gen_prologue ();
      emit_insn (seq);

      /* Insert an explicit USE for the frame pointer
         if the profiling is on and the frame pointer is required.  */
      if (crtl->profile && frame_pointer_needed)
	emit_use (hard_frame_pointer_rtx);

      /* Retain a map of the prologue insns.  */
      record_insns (seq, NULL, &prologue_insn_hash);
      emit_note (NOTE_INSN_PROLOGUE_END);

      /* Ensure that instructions are not moved into the prologue when
	 profiling is on.  The call to the profiling routine can be
	 emitted within the live range of a call-clobbered register.  */
      if (!targetm.profile_before_prologue () && crtl->profile)
        emit_insn (gen_blockage ());

      seq = get_insns ();
      end_sequence ();
      set_insn_locators (seq, prologue_locator);

      insert_insn_on_edge (seq, entry_edge);
      inserted = true;
    }
#endif

  /* If the exit block has no non-fake predecessors, we don't need
     an epilogue.  */
  FOR_EACH_EDGE (e, ei, EXIT_BLOCK_PTR->preds)
    if ((e->flags & EDGE_FAKE) == 0)
      break;
  if (e == NULL)
    goto epilogue_done;

  rtl_profile_for_bb (EXIT_BLOCK_PTR);
#ifdef HAVE_return
  if (optimize && HAVE_return)
    {
      /* If we're allowed to generate a simple return instruction,
	 then by definition we don't need a full epilogue.  Examine
	 the block that falls through to EXIT.   If it does not
	 contain any code, examine its predecessors and try to
	 emit (conditional) return instructions.  */

      basic_block last;
      rtx label;

      FOR_EACH_EDGE (e, ei, EXIT_BLOCK_PTR->preds)
	if (e->flags & EDGE_FALLTHRU)
	  break;
      if (e == NULL)
	goto epilogue_done;
      last = e->src;

      /* Verify that there are no active instructions in the last block.  */
      label = BB_END (last);
      while (label && !LABEL_P (label))
	{
	  if (active_insn_p (label))
	    break;
	  label = PREV_INSN (label);
	}

      if (BB_HEAD (last) == label && LABEL_P (label))
	{
	  edge_iterator ei2;

	  for (ei2 = ei_start (last->preds); (e = ei_safe_edge (ei2)); )
	    {
	      basic_block bb = e->src;
	      rtx jump;

	      if (bb == ENTRY_BLOCK_PTR)
		{
		  ei_next (&ei2);
		  continue;
		}

	      jump = BB_END (bb);
	      if (!JUMP_P (jump) || JUMP_LABEL (jump) != label)
		{
		  ei_next (&ei2);
		  continue;
		}

	      /* If we have an unconditional jump, we can replace that
		 with a simple return instruction.  */
	      if (simplejump_p (jump))
		{
		  emit_return_into_block (bb);
		  delete_insn (jump);
		}

	      /* If we have a conditional jump, we can try to replace
		 that with a conditional return instruction.  */
	      else if (condjump_p (jump))
		{
		  if (! redirect_jump (jump, 0, 0))
		    {
		      ei_next (&ei2);
		      continue;
		    }

		  /* If this block has only one successor, it both jumps
		     and falls through to the fallthru block, so we can't
		     delete the edge.  */
		  if (single_succ_p (bb))
		    {
		      ei_next (&ei2);
		      continue;
		    }
		}
	      else
		{
		  ei_next (&ei2);
		  continue;
		}

	      /* Fix up the CFG for the successful change we just made.  */
	      redirect_edge_succ (e, EXIT_BLOCK_PTR);
	    }

	  /* Emit a return insn for the exit fallthru block.  Whether
	     this is still reachable will be determined later.  */

	  emit_barrier_after (BB_END (last));
	  emit_return_into_block (last);
	  epilogue_end = BB_END (last);
	  single_succ_edge (last)->flags &= ~EDGE_FALLTHRU;
	  goto epilogue_done;
	}
    }
#endif

  /* A small fib -- epilogue is not yet completed, but we wish to re-use
     this marker for the splits of EH_RETURN patterns, and nothing else
     uses the flag in the meantime.  */
  epilogue_completed = 1;

#ifdef HAVE_eh_return
  /* Find non-fallthru edges that end with EH_RETURN instructions.  On
     some targets, these get split to a special version of the epilogue
     code.  In order to be able to properly annotate these with unwind
     info, try to split them now.  If we get a valid split, drop an
     EPILOGUE_BEG note and mark the insns as epilogue insns.  */
  FOR_EACH_EDGE (e, ei, EXIT_BLOCK_PTR->preds)
    {
      rtx prev, last, trial;

      if (e->flags & EDGE_FALLTHRU)
	continue;
      last = BB_END (e->src);
      if (!eh_returnjump_p (last))
	continue;

      prev = PREV_INSN (last);
      trial = try_split (PATTERN (last), last, 1);
      if (trial == last)
	continue;

      record_insns (NEXT_INSN (prev), NEXT_INSN (trial), &epilogue_insn_hash);
      emit_note_after (NOTE_INSN_EPILOGUE_BEG, prev);
    }
#endif

  /* Find the edge that falls through to EXIT.  Other edges may exist
     due to RETURN instructions, but those don't need epilogues.
     There really shouldn't be a mixture -- either all should have
     been converted or none, however...  */

  FOR_EACH_EDGE (e, ei, EXIT_BLOCK_PTR->preds)
    if (e->flags & EDGE_FALLTHRU)
      break;
  if (e == NULL)
    goto epilogue_done;

#ifdef HAVE_epilogue
  if (HAVE_epilogue)
    {
      start_sequence ();
      epilogue_end = emit_note (NOTE_INSN_EPILOGUE_BEG);
      seq = gen_epilogue ();
      emit_jump_insn (seq);

      /* Retain a map of the epilogue insns.  */
      record_insns (seq, NULL, &epilogue_insn_hash);
      set_insn_locators (seq, epilogue_locator);

      seq = get_insns ();
      end_sequence ();

      insert_insn_on_edge (seq, e);
      inserted = true;
    }
  else
#endif
    {
      basic_block cur_bb;

      if (! next_active_insn (BB_END (e->src)))
	goto epilogue_done;
      /* We have a fall-through edge to the exit block, the source is not
         at the end of the function, and there will be an assembler epilogue
         at the end of the function.
         We can't use force_nonfallthru here, because that would try to
         use return.  Inserting a jump 'by hand' is extremely messy, so
	 we take advantage of cfg_layout_finalize using
	fixup_fallthru_exit_predecessor.  */
      cfg_layout_initialize (0);
      FOR_EACH_BB (cur_bb)
	if (cur_bb->index >= NUM_FIXED_BLOCKS
	    && cur_bb->next_bb->index >= NUM_FIXED_BLOCKS)
	  cur_bb->aux = cur_bb->next_bb;
      cfg_layout_finalize ();
    }
epilogue_done:
  default_rtl_profile ();

  if (inserted)
    {
      commit_edge_insertions ();

      /* The epilogue insns we inserted may cause the exit edge to no longer
	 be fallthru.  */
      FOR_EACH_EDGE (e, ei, EXIT_BLOCK_PTR->preds)
	{
	  if (((e->flags & EDGE_FALLTHRU) != 0)
	      && returnjump_p (BB_END (e->src)))
	    e->flags &= ~EDGE_FALLTHRU;
	}
    }

#ifdef HAVE_sibcall_epilogue
  /* Emit sibling epilogues before any sibling call sites.  */
  for (ei = ei_start (EXIT_BLOCK_PTR->preds); (e = ei_safe_edge (ei)); )
    {
      basic_block bb = e->src;
      rtx insn = BB_END (bb);

      if (!CALL_P (insn)
	  || ! SIBLING_CALL_P (insn))
	{
	  ei_next (&ei);
	  continue;
	}

      start_sequence ();
      emit_note (NOTE_INSN_EPILOGUE_BEG);
      emit_insn (gen_sibcall_epilogue ());
      seq = get_insns ();
      end_sequence ();

      /* Retain a map of the epilogue insns.  Used in life analysis to
	 avoid getting rid of sibcall epilogue insns.  Do this before we
	 actually emit the sequence.  */
      record_insns (seq, NULL, &epilogue_insn_hash);
      set_insn_locators (seq, epilogue_locator);

      emit_insn_before (seq, insn);
      ei_next (&ei);
    }
#endif

#ifdef HAVE_epilogue
  if (epilogue_end)
    {
      rtx insn, next;

      /* Similarly, move any line notes that appear after the epilogue.
         There is no need, however, to be quite so anal about the existence
	 of such a note.  Also possibly move
	 NOTE_INSN_FUNCTION_BEG notes, as those can be relevant for debug
	 info generation.  */
      for (insn = epilogue_end; insn; insn = next)
	{
	  next = NEXT_INSN (insn);
	  if (NOTE_P (insn)
	      && (NOTE_KIND (insn) == NOTE_INSN_FUNCTION_BEG))
	    reorder_insns (insn, insn, PREV_INSN (epilogue_end));
	}
    }
#endif

  /* Threading the prologue and epilogue changes the artificial refs
     in the entry and exit blocks.  */
  epilogue_completed = 1;
  df_update_entry_exit_and_calls ();
}

/* Reposition the prologue-end and epilogue-begin notes after
   instruction scheduling.  */

void
reposition_prologue_and_epilogue_notes (void)
{
#if defined (HAVE_prologue) || defined (HAVE_epilogue) \
    || defined (HAVE_sibcall_epilogue)
  /* Since the hash table is created on demand, the fact that it is
     non-null is a signal that it is non-empty.  */
  if (prologue_insn_hash != NULL)
    {
      size_t len = htab_elements (prologue_insn_hash);
      rtx insn, last = NULL, note = NULL;

      /* Scan from the beginning until we reach the last prologue insn.  */
      /* ??? While we do have the CFG intact, there are two problems:
	 (1) The prologue can contain loops (typically probing the stack),
	     which means that the end of the prologue isn't in the first bb.
	 (2) Sometimes the PROLOGUE_END note gets pushed into the next bb.  */
      for (insn = get_insns (); insn; insn = NEXT_INSN (insn))
	{
	  if (NOTE_P (insn))
	    {
	      if (NOTE_KIND (insn) == NOTE_INSN_PROLOGUE_END)
		note = insn;
	    }
	  else if (contains (insn, prologue_insn_hash))
	    {
	      last = insn;
	      if (--len == 0)
		break;
	    }
	}

      if (last)
	{
	  if (note == NULL)
	    {
	      /* Scan forward looking for the PROLOGUE_END note.  It should
		 be right at the beginning of the block, possibly with other
		 insn notes that got moved there.  */
	      for (note = NEXT_INSN (last); ; note = NEXT_INSN (note))
		{
		  if (NOTE_P (note)
		      && NOTE_KIND (note) == NOTE_INSN_PROLOGUE_END)
		    break;
		}
	    }

	  /* Avoid placing note between CODE_LABEL and BASIC_BLOCK note.  */
	  if (LABEL_P (last))
	    last = NEXT_INSN (last);
	  reorder_insns (note, note, last);
	}
    }

  if (epilogue_insn_hash != NULL)
    {
      edge_iterator ei;
      edge e;

      FOR_EACH_EDGE (e, ei, EXIT_BLOCK_PTR->preds)
	{
	  rtx insn, first = NULL, note = NULL;
	  basic_block bb = e->src;

	  /* Scan from the beginning until we reach the first epilogue insn. */
	  FOR_BB_INSNS (bb, insn)
	    {
	      if (NOTE_P (insn))
		{
		  if (NOTE_KIND (insn) == NOTE_INSN_EPILOGUE_BEG)
		    {
		      note = insn;
		      if (first != NULL)
			break;
		    }
		}
	      else if (first == NULL && contains (insn, epilogue_insn_hash))
		{
		  first = insn;
		  if (note != NULL)
		    break;
		}
	    }

	  if (note)
	    {
	      /* If the function has a single basic block, and no real
		 epilogue insns (e.g. sibcall with no cleanup), the
		 epilogue note can get scheduled before the prologue
		 note.  If we have frame related prologue insns, having
		 them scanned during the epilogue will result in a crash.
		 In this case re-order the epilogue note to just before
		 the last insn in the block.  */
	      if (first == NULL)
		first = BB_END (bb);

	      if (PREV_INSN (first) != note)
		reorder_insns (note, note, PREV_INSN (first));
	    }
	}
    }
#endif /* HAVE_prologue or HAVE_epilogue */
}

/* Returns the name of the current function.  */
const char *
current_function_name (void)
{
  if (cfun == NULL)
    return "<none>";
  return lang_hooks.decl_printable_name (cfun->decl, 2);
}


static unsigned int
rest_of_handle_check_leaf_regs (void)
{
#ifdef LEAF_REGISTERS
  current_function_uses_only_leaf_regs
    = optimize > 0 && only_leaf_regs_used () && leaf_function_p ();
#endif
  return 0;
}

/* Insert a TYPE into the used types hash table of CFUN.  */

static void
used_types_insert_helper (tree type, struct function *func)
{
  if (type != NULL && func != NULL)
    {
      void **slot;

      if (func->used_types_hash == NULL)
	func->used_types_hash = htab_create_ggc (37, htab_hash_pointer,
						 htab_eq_pointer, NULL);
      slot = htab_find_slot (func->used_types_hash, type, INSERT);
      if (*slot == NULL)
	*slot = type;
    }
}

/* Given a type, insert it into the used hash table in cfun.  */
void
used_types_insert (tree t)
{
  while (POINTER_TYPE_P (t) || TREE_CODE (t) == ARRAY_TYPE)
    if (TYPE_NAME (t))
      break;
    else
      t = TREE_TYPE (t);
  if (TYPE_NAME (t) == NULL_TREE
      || TYPE_NAME (t) == TYPE_NAME (TYPE_MAIN_VARIANT (t)))
    t = TYPE_MAIN_VARIANT (t);
  if (debug_info_level > DINFO_LEVEL_NONE)
    {
      if (cfun)
	used_types_insert_helper (t, cfun);
      else
	/* So this might be a type referenced by a global variable.
	   Record that type so that we can later decide to emit its debug
	   information.  */
        VEC_safe_push (tree, gc, types_used_by_cur_var_decl, t);
    }
}

/* Helper to Hash a struct types_used_by_vars_entry.  */

static hashval_t
hash_types_used_by_vars_entry (const struct types_used_by_vars_entry *entry)
{
  gcc_assert (entry && entry->var_decl && entry->type);

  return iterative_hash_object (entry->type,
				iterative_hash_object (entry->var_decl, 0));
}

/* Hash function of the types_used_by_vars_entry hash table.  */

hashval_t
types_used_by_vars_do_hash (const void *x)
{
  const struct types_used_by_vars_entry *entry =
    (const struct types_used_by_vars_entry *) x;

  return hash_types_used_by_vars_entry (entry);
}

/*Equality function of the types_used_by_vars_entry hash table.  */

int
types_used_by_vars_eq (const void *x1, const void *x2)
{
  const struct types_used_by_vars_entry *e1 =
    (const struct types_used_by_vars_entry *) x1;
  const struct types_used_by_vars_entry *e2 =
    (const struct types_used_by_vars_entry *)x2;

  return (e1->var_decl == e2->var_decl && e1->type == e2->type);
}

/* Inserts an entry into the types_used_by_vars_hash hash table. */

void
types_used_by_var_decl_insert (tree type, tree var_decl)
{
  if (type != NULL && var_decl != NULL)
    {
      void **slot;
      struct types_used_by_vars_entry e;
      e.var_decl = var_decl;
      e.type = type;
      if (types_used_by_vars_hash == NULL)
	types_used_by_vars_hash =
	  htab_create_ggc (37, types_used_by_vars_do_hash,
			   types_used_by_vars_eq, NULL);
      slot = htab_find_slot_with_hash (types_used_by_vars_hash, &e,
				       hash_types_used_by_vars_entry (&e), INSERT);
      if (*slot == NULL)
	{
	  struct types_used_by_vars_entry *entry;
	  entry = ggc_alloc_types_used_by_vars_entry ();
	  entry->type = type;
	  entry->var_decl = var_decl;
	  *slot = entry;
	}
    }
}

struct rtl_opt_pass pass_leaf_regs =
{
 {
  RTL_PASS,
  "*leaf_regs",                         /* name */
  NULL,                                 /* gate */
  rest_of_handle_check_leaf_regs,       /* execute */
  NULL,                                 /* sub */
  NULL,                                 /* next */
  0,                                    /* static_pass_number */
  TV_NONE,                              /* tv_id */
  0,                                    /* properties_required */
  0,                                    /* properties_provided */
  0,                                    /* properties_destroyed */
  0,                                    /* todo_flags_start */
  0                                     /* todo_flags_finish */
 }
};

static unsigned int
rest_of_handle_thread_prologue_and_epilogue (void)
{
  if (optimize)
    cleanup_cfg (CLEANUP_EXPENSIVE);

  /* On some machines, the prologue and epilogue code, or parts thereof,
     can be represented as RTL.  Doing so lets us schedule insns between
     it and the rest of the code and also allows delayed branch
     scheduling to operate in the epilogue.  */
  thread_prologue_and_epilogue_insns ();

  /* The stack usage info is finalized during prologue expansion.  */
  if (flag_stack_usage)
    output_stack_usage ();

  return 0;
}

struct rtl_opt_pass pass_thread_prologue_and_epilogue =
{
 {
  RTL_PASS,
  "pro_and_epilogue",                   /* name */
  NULL,                                 /* gate */
  rest_of_handle_thread_prologue_and_epilogue, /* execute */
  NULL,                                 /* sub */
  NULL,                                 /* next */
  0,                                    /* static_pass_number */
  TV_THREAD_PROLOGUE_AND_EPILOGUE,      /* tv_id */
  0,                                    /* properties_required */
  0,                                    /* properties_provided */
  0,                                    /* properties_destroyed */
  TODO_verify_flow,                     /* todo_flags_start */
  TODO_dump_func |
  TODO_df_verify |
  TODO_df_finish | TODO_verify_rtl_sharing |
  TODO_ggc_collect                      /* todo_flags_finish */
 }
};


/* This mini-pass fixes fall-out from SSA in asm statements that have
   in-out constraints.  Say you start with

     orig = inout;
     asm ("": "+mr" (inout));
     use (orig);

   which is transformed very early to use explicit output and match operands:

     orig = inout;
     asm ("": "=mr" (inout) : "0" (inout));
     use (orig);

   Or, after SSA and copyprop,

     asm ("": "=mr" (inout_2) : "0" (inout_1));
     use (inout_1);

   Clearly inout_2 and inout_1 can't be coalesced easily anymore, as
   they represent two separate values, so they will get different pseudo
   registers during expansion.  Then, since the two operands need to match
   per the constraints, but use different pseudo registers, reload can
   only register a reload for these operands.  But reloads can only be
   satisfied by hardregs, not by memory, so we need a register for this
   reload, just because we are presented with non-matching operands.
   So, even though we allow memory for this operand, no memory can be
   used for it, just because the two operands don't match.  This can
   cause reload failures on register-starved targets.

   So it's a symptom of reload not being able to use memory for reloads
   or, alternatively it's also a symptom of both operands not coming into
   reload as matching (in which case the pseudo could go to memory just
   fine, as the alternative allows it, and no reload would be necessary).
   We fix the latter problem here, by transforming

     asm ("": "=mr" (inout_2) : "0" (inout_1));

   back to

     inout_2 = inout_1;
     asm ("": "=mr" (inout_2) : "0" (inout_2));  */

static void
match_asm_constraints_1 (rtx insn, rtx *p_sets, int noutputs)
{
  int i;
  bool changed = false;
  rtx op = SET_SRC (p_sets[0]);
  int ninputs = ASM_OPERANDS_INPUT_LENGTH (op);
  rtvec inputs = ASM_OPERANDS_INPUT_VEC (op);
  bool *output_matched = XALLOCAVEC (bool, noutputs);

  memset (output_matched, 0, noutputs * sizeof (bool));
  for (i = 0; i < ninputs; i++)
    {
      rtx input, output, insns;
      const char *constraint = ASM_OPERANDS_INPUT_CONSTRAINT (op, i);
      char *end;
      int match, j;

      if (*constraint == '%')
	constraint++;

      match = strtoul (constraint, &end, 10);
      if (end == constraint)
	continue;

      gcc_assert (match < noutputs);
      output = SET_DEST (p_sets[match]);
      input = RTVEC_ELT (inputs, i);
      /* Only do the transformation for pseudos.  */
      if (! REG_P (output)
	  || rtx_equal_p (output, input)
	  || (GET_MODE (input) != VOIDmode
	      && GET_MODE (input) != GET_MODE (output)))
	continue;

      /* We can't do anything if the output is also used as input,
	 as we're going to overwrite it.  */
      for (j = 0; j < ninputs; j++)
        if (reg_overlap_mentioned_p (output, RTVEC_ELT (inputs, j)))
	  break;
      if (j != ninputs)
	continue;

      /* Avoid changing the same input several times.  For
	 asm ("" : "=mr" (out1), "=mr" (out2) : "0" (in), "1" (in));
	 only change in once (to out1), rather than changing it
	 first to out1 and afterwards to out2.  */
      if (i > 0)
	{
	  for (j = 0; j < noutputs; j++)
	    if (output_matched[j] && input == SET_DEST (p_sets[j]))
	      break;
	  if (j != noutputs)
	    continue;
	}
      output_matched[match] = true;

      start_sequence ();
      emit_move_insn (output, input);
      insns = get_insns ();
      end_sequence ();
      emit_insn_before (insns, insn);

      /* Now replace all mentions of the input with output.  We can't
	 just replace the occurrence in inputs[i], as the register might
	 also be used in some other input (or even in an address of an
	 output), which would mean possibly increasing the number of
	 inputs by one (namely 'output' in addition), which might pose
	 a too complicated problem for reload to solve.  E.g. this situation:

	   asm ("" : "=r" (output), "=m" (input) : "0" (input))

	 Here 'input' is used in two occurrences as input (once for the
	 input operand, once for the address in the second output operand).
	 If we would replace only the occurrence of the input operand (to
	 make the matching) we would be left with this:

	   output = input
	   asm ("" : "=r" (output), "=m" (input) : "0" (output))

	 Now we suddenly have two different input values (containing the same
	 value, but different pseudos) where we formerly had only one.
	 With more complicated asms this might lead to reload failures
	 which wouldn't have happen without this pass.  So, iterate over
	 all operands and replace all occurrences of the register used.  */
      for (j = 0; j < noutputs; j++)
	if (!rtx_equal_p (SET_DEST (p_sets[j]), input)
	    && reg_overlap_mentioned_p (input, SET_DEST (p_sets[j])))
	  SET_DEST (p_sets[j]) = replace_rtx (SET_DEST (p_sets[j]),
					      input, output);
      for (j = 0; j < ninputs; j++)
	if (reg_overlap_mentioned_p (input, RTVEC_ELT (inputs, j)))
	  RTVEC_ELT (inputs, j) = replace_rtx (RTVEC_ELT (inputs, j),
					       input, output);

      changed = true;
    }

  if (changed)
    df_insn_rescan (insn);
}

static unsigned
rest_of_match_asm_constraints (void)
{
  basic_block bb;
  rtx insn, pat, *p_sets;
  int noutputs;

  if (!crtl->has_asm_statement)
    return 0;

  df_set_flags (DF_DEFER_INSN_RESCAN);
  FOR_EACH_BB (bb)
    {
      FOR_BB_INSNS (bb, insn)
	{
	  if (!INSN_P (insn))
	    continue;

	  pat = PATTERN (insn);
	  if (GET_CODE (pat) == PARALLEL)
	    p_sets = &XVECEXP (pat, 0, 0), noutputs = XVECLEN (pat, 0);
	  else if (GET_CODE (pat) == SET)
	    p_sets = &PATTERN (insn), noutputs = 1;
	  else
	    continue;

	  if (GET_CODE (*p_sets) == SET
	      && GET_CODE (SET_SRC (*p_sets)) == ASM_OPERANDS)
	    match_asm_constraints_1 (insn, p_sets, noutputs);
	 }
    }

  return TODO_df_finish;
}

struct rtl_opt_pass pass_match_asm_constraints =
{
 {
  RTL_PASS,
  "asmcons",				/* name */
  NULL,					/* gate */
  rest_of_match_asm_constraints,	/* execute */
  NULL,                                 /* sub */
  NULL,                                 /* next */
  0,                                    /* static_pass_number */
  TV_NONE,				/* tv_id */
  0,                                    /* properties_required */
  0,                                    /* properties_provided */
  0,                                    /* properties_destroyed */
  0,					/* todo_flags_start */
  TODO_dump_func                       /* todo_flags_finish */
 }
};


#include "gt-function.h"<|MERGE_RESOLUTION|>--- conflicted
+++ resolved
@@ -2201,11 +2201,7 @@
   unsigned i;
   tree p;
 
-<<<<<<< HEAD
-  for (i = 0; VEC_iterate (tree, *args, i, p); ++i)
-=======
   FOR_EACH_VEC_ELT (tree, *args, i, p)
->>>>>>> 6e7f08ad
     {
       tree type = TREE_TYPE (p);
       if (TREE_CODE (type) == COMPLEX_TYPE
@@ -2256,11 +2252,7 @@
   VEC(tree, heap) *fnargs = NULL;
   tree arg;
 
-<<<<<<< HEAD
-  for (arg = DECL_ARGUMENTS (fndecl); arg; arg = TREE_CHAIN (arg))
-=======
   for (arg = DECL_ARGUMENTS (fndecl); arg; arg = DECL_CHAIN (arg))
->>>>>>> 6e7f08ad
     VEC_safe_push (tree, heap, fnargs, arg);
 
   all->orig_fnargs = DECL_ARGUMENTS (fndecl);
@@ -2279,11 +2271,7 @@
       DECL_ARTIFICIAL (decl) = 1;
       DECL_IGNORED_P (decl) = 1;
 
-<<<<<<< HEAD
-      TREE_CHAIN (decl) = all->orig_fnargs;
-=======
       DECL_CHAIN (decl) = all->orig_fnargs;
->>>>>>> 6e7f08ad
       all->orig_fnargs = decl;
       VEC_safe_insert (tree, heap, fnargs, 0, decl);
 
@@ -3337,11 +3325,7 @@
   assign_parms_initialize_all (&all);
   fnargs = assign_parms_augmented_arg_list (&all);
 
-<<<<<<< HEAD
-  for (i = 0; VEC_iterate (tree, fnargs, i, parm); ++i)
-=======
   FOR_EACH_VEC_ELT (tree, fnargs, i, parm)
->>>>>>> 6e7f08ad
     {
       struct assign_parm_data_one data;
 
@@ -3569,11 +3553,7 @@
   assign_parms_initialize_all (&all);
   fnargs = assign_parms_augmented_arg_list (&all);
 
-<<<<<<< HEAD
-  for (i = 0; VEC_iterate (tree, fnargs, i, parm); ++i)
-=======
   FOR_EACH_VEC_ELT (tree, fnargs, i, parm)
->>>>>>> 6e7f08ad
     {
       struct assign_parm_data_one data;
 

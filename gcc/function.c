--- conflicted
+++ resolved
@@ -1822,11 +1822,7 @@
   NULL,                                 /* sub */
   NULL,                                 /* next */
   0,                                    /* static_pass_number */
-<<<<<<< HEAD
-  TV_NONE,				/* tv_id */
-=======
   TV_NONE,                              /* tv_id */
->>>>>>> 81f40b79
   0,                                    /* properties_required */
   0,                                    /* properties_provided */
   0,                                    /* properties_destroyed */
@@ -4242,11 +4238,7 @@
   NULL,                                 /* sub */
   NULL,                                 /* next */
   0,                                    /* static_pass_number */
-<<<<<<< HEAD
-  TV_NONE,				/* tv_id */
-=======
   TV_NONE,                              /* tv_id */
->>>>>>> 81f40b79
   0,                                    /* properties_required */
   0,                                    /* properties_provided */
   0,                                    /* properties_destroyed */
@@ -5418,11 +5410,7 @@
   NULL,                                 /* sub */
   NULL,                                 /* next */
   0,                                    /* static_pass_number */
-<<<<<<< HEAD
-  TV_NONE,				/* tv_id */
-=======
   TV_NONE,                              /* tv_id */
->>>>>>> 81f40b79
   0,                                    /* properties_required */
   0,                                    /* properties_provided */
   0,                                    /* properties_destroyed */

/* Expands front end tree to back end RTL for GCC.
   Copyright (C) 1987, 1988, 1989, 1991, 1992, 1993, 1994, 1995, 1996, 1997,
<<<<<<< HEAD
   1998, 1999, 2000, 2001, 2002, 2003, 2004, 2005, 2006, 2007
=======
   1998, 1999, 2000, 2001, 2002, 2003, 2004, 2005, 2006, 2007, 2008, 2009
>>>>>>> 42bae686
   Free Software Foundation, Inc.

This file is part of GCC.

GCC is free software; you can redistribute it and/or modify it under
the terms of the GNU General Public License as published by the Free
Software Foundation; either version 3, or (at your option) any later
version.

GCC is distributed in the hope that it will be useful, but WITHOUT ANY
WARRANTY; without even the implied warranty of MERCHANTABILITY or
FITNESS FOR A PARTICULAR PURPOSE.  See the GNU General Public License
for more details.

You should have received a copy of the GNU General Public License
along with GCC; see the file COPYING3.  If not see
<http://www.gnu.org/licenses/>.  */

/* This file handles the generation of rtl code from tree structure
   at the level of the function as a whole.
   It creates the rtl expressions for parameters and auto variables
   and has full responsibility for allocating stack slots.

   `expand_function_start' is called at the beginning of a function,
   before the function body is parsed, and `expand_function_end' is
   called after parsing the body.

   Call `assign_stack_local' to allocate a stack slot for a local variable.
   This is usually done during the RTL generation for the function body,
   but it can also be done in the reload pass when a pseudo-register does
   not get a hard register.  */

#include "config.h"
#include "system.h"
#include "coretypes.h"
#include "tm.h"
#include "rtl.h"
#include "tree.h"
#include "flags.h"
#include "except.h"
#include "function.h"
#include "expr.h"
#include "optabs.h"
#include "libfuncs.h"
#include "regs.h"
#include "hard-reg-set.h"
#include "insn-config.h"
#include "recog.h"
#include "output.h"
#include "basic-block.h"
#include "toplev.h"
#include "hashtab.h"
#include "ggc.h"
#include "tm_p.h"
#include "integrate.h"
#include "langhooks.h"
#include "target.h"
#include "cfglayout.h"
#include "gimple.h"
#include "tree-pass.h"
#include "predict.h"
#include "df.h"
#include "timevar.h"
#include "vecprim.h"

/* So we can assign to cfun in this file.  */
#undef cfun

#ifndef STACK_ALIGNMENT_NEEDED
#define STACK_ALIGNMENT_NEEDED 1
#endif

#define STACK_BYTES (STACK_BOUNDARY / BITS_PER_UNIT)

/* Some systems use __main in a way incompatible with its use in gcc, in these
   cases use the macros NAME__MAIN to give a quoted symbol and SYMBOL__MAIN to
   give the same symbol without quotes for an alternative entry point.  You
   must define both, or neither.  */
#ifndef NAME__MAIN
#define NAME__MAIN "__main"
#endif

/* Round a value to the lowest integer less than it that is a multiple of
   the required alignment.  Avoid using division in case the value is
   negative.  Assume the alignment is a power of two.  */
#define FLOOR_ROUND(VALUE,ALIGN) ((VALUE) & ~((ALIGN) - 1))

/* Similar, but round to the next highest integer that meets the
   alignment.  */
#define CEIL_ROUND(VALUE,ALIGN)	(((VALUE) + (ALIGN) - 1) & ~((ALIGN)- 1))

/* Nonzero if function being compiled doesn't contain any calls
   (ignoring the prologue and epilogue).  This is set prior to
   local register allocation and is valid for the remaining
   compiler passes.  */
int current_function_is_leaf;

/* Nonzero if function being compiled doesn't modify the stack pointer
   (ignoring the prologue and epilogue).  This is only valid after
   pass_stack_ptr_mod has run.  */
int current_function_sp_is_unchanging;

/* Nonzero if the function being compiled is a leaf function which only
   uses leaf registers.  This is valid after reload (specifically after
   sched2) and is useful only if the port defines LEAF_REGISTERS.  */
int current_function_uses_only_leaf_regs;

/* Nonzero once virtual register instantiation has been done.
   assign_stack_local uses frame_pointer_rtx when this is nonzero.
   calls.c:emit_library_call_value_1 uses it to set up
   post-instantiation libcalls.  */
int virtuals_instantiated;

/* Assign unique numbers to labels generated for profiling, debugging, etc.  */
static GTY(()) int funcdef_no;

/* These variables hold pointers to functions to create and destroy
   target specific, per-function data structures.  */
struct machine_function * (*init_machine_status) (void);

/* The currently compiled function.  */
struct function *cfun = 0;

/* These arrays record the INSN_UIDs of the prologue and epilogue insns.  */
static VEC(int,heap) *prologue;
static VEC(int,heap) *epilogue;

/* Array of INSN_UIDs to hold the INSN_UIDs for each sibcall epilogue
   in this function.  */
static VEC(int,heap) *sibcall_epilogue;

/* Forward declarations.  */

static struct temp_slot *find_temp_slot_from_address (rtx);
static void pad_to_arg_alignment (struct args_size *, int, struct args_size *);
static void pad_below (struct args_size *, enum machine_mode, tree);
static void reorder_blocks_1 (rtx, tree, VEC(tree,heap) **);
static int all_blocks (tree, tree *);
static tree *get_block_vector (tree, int *);
extern tree debug_find_var_in_block_tree (tree, tree);
/* We always define `record_insns' even if it's not used so that we
   can always export `prologue_epilogue_contains'.  */
static void record_insns (rtx, VEC(int,heap) **) ATTRIBUTE_UNUSED;
static int contains (const_rtx, VEC(int,heap) **);
#ifdef HAVE_return
static void emit_return_into_block (basic_block);
#endif
static void prepare_function_start (void);
static void do_clobber_return_reg (rtx, void *);
static void do_use_return_reg (rtx, void *);
static void set_insn_locators (rtx, int) ATTRIBUTE_UNUSED;

/* Stack of nested functions.  */
/* Keep track of the cfun stack.  */

typedef struct function *function_p;

DEF_VEC_P(function_p);
DEF_VEC_ALLOC_P(function_p,heap);
static VEC(function_p,heap) *function_context_stack;

/* Save the current context for compilation of a nested function.
   This is called from language-specific code.  */

void
push_function_context (void)
{
  if (cfun == 0)
    allocate_struct_function (NULL, false);

  VEC_safe_push (function_p, heap, function_context_stack, cfun);
  set_cfun (NULL);
}

/* Restore the last saved context, at the end of a nested function.
   This function is called from language-specific code.  */

void
pop_function_context (void)
{
  struct function *p = VEC_pop (function_p, function_context_stack);
  set_cfun (p);
  current_function_decl = p->decl;

  /* Reset variables that have known state during rtx generation.  */
  virtuals_instantiated = 0;
  generating_concat_p = 1;
}

/* Clear out all parts of the state in F that can safely be discarded
   after the function has been parsed, but not compiled, to let
   garbage collection reclaim the memory.  */

void
free_after_parsing (struct function *f)
{
  f->language = 0;
}

/* Clear out all parts of the state in F that can safely be discarded
   after the function has been compiled, to let garbage collection
   reclaim the memory.  */

void
free_after_compilation (struct function *f)
{
  VEC_free (int, heap, prologue);
  VEC_free (int, heap, epilogue);
  VEC_free (int, heap, sibcall_epilogue);
  if (crtl->emit.regno_pointer_align)
    free (crtl->emit.regno_pointer_align);

  memset (crtl, 0, sizeof (struct rtl_data));
  f->eh = NULL;
  f->machine = NULL;
  f->cfg = NULL;

  regno_reg_rtx = NULL;
  insn_locators_free ();
}

/* Return size needed for stack frame based on slots so far allocated.
   This size counts from zero.  It is not rounded to PREFERRED_STACK_BOUNDARY;
   the caller may have to do that.  */

HOST_WIDE_INT
get_frame_size (void)
{
  if (FRAME_GROWS_DOWNWARD)
    return -frame_offset;
  else
    return frame_offset;
}

/* Issue an error message and return TRUE if frame OFFSET overflows in
   the signed target pointer arithmetics for function FUNC.  Otherwise
   return FALSE.  */

bool
frame_offset_overflow (HOST_WIDE_INT offset, tree func)
{  
  unsigned HOST_WIDE_INT size = FRAME_GROWS_DOWNWARD ? -offset : offset;

  if (size > ((unsigned HOST_WIDE_INT) 1 << (GET_MODE_BITSIZE (Pmode) - 1))
	       /* Leave room for the fixed part of the frame.  */
	       - 64 * UNITS_PER_WORD)
    {
      error ("%Jtotal size of local objects too large", func);
      return TRUE;
    }

  return FALSE;
}

/* Return stack slot alignment in bits for TYPE and MODE.  */

static unsigned int
get_stack_local_alignment (tree type, enum machine_mode mode)
{
  unsigned int alignment;

  if (mode == BLKmode)
    alignment = BIGGEST_ALIGNMENT;
  else
    alignment = GET_MODE_ALIGNMENT (mode);

  /* Allow the frond-end to (possibly) increase the alignment of this
     stack slot.  */
  if (! type)
    type = lang_hooks.types.type_for_mode (mode, 0);

  return STACK_SLOT_ALIGNMENT (type, mode, alignment);
}

/* Allocate a stack slot of SIZE bytes and return a MEM rtx for it
   with machine mode MODE.

   ALIGN controls the amount of alignment for the address of the slot:
   0 means according to MODE,
   -1 means use BIGGEST_ALIGNMENT and round size to multiple of that,
   -2 means use BITS_PER_UNIT,
   positive specifies alignment boundary in bits.

   If REDUCE_ALIGNMENT_OK is true, it is OK to reduce alignment.

   We do not round to stack_boundary here.  */

rtx
assign_stack_local_1 (enum machine_mode mode, HOST_WIDE_INT size,
		      int align,
		      bool reduce_alignment_ok ATTRIBUTE_UNUSED)
{
  rtx x, addr;
  int bigend_correction = 0;
  unsigned int alignment, alignment_in_bits;
  int frame_off, frame_alignment, frame_phase;

  if (align == 0)
    {
      alignment = get_stack_local_alignment (NULL, mode);
      alignment /= BITS_PER_UNIT;
    }
  else if (align == -1)
    {
      alignment = BIGGEST_ALIGNMENT / BITS_PER_UNIT;
      size = CEIL_ROUND (size, alignment);
    }
  else if (align == -2)
    alignment = 1; /* BITS_PER_UNIT / BITS_PER_UNIT */
  else
    alignment = align / BITS_PER_UNIT;

  alignment_in_bits = alignment * BITS_PER_UNIT;

  if (FRAME_GROWS_DOWNWARD)
    frame_offset -= size;

  /* Ignore alignment if it exceeds MAX_SUPPORTED_STACK_ALIGNMENT.  */
  if (alignment_in_bits > MAX_SUPPORTED_STACK_ALIGNMENT)
    {
      alignment_in_bits = MAX_SUPPORTED_STACK_ALIGNMENT;
      alignment = alignment_in_bits / BITS_PER_UNIT;
    }

  if (SUPPORTS_STACK_ALIGNMENT)
    {
      if (crtl->stack_alignment_estimated < alignment_in_bits)
	{
          if (!crtl->stack_realign_processed)
	    crtl->stack_alignment_estimated = alignment_in_bits;
          else
	    {
	      /* If stack is realigned and stack alignment value
		 hasn't been finalized, it is OK not to increase
		 stack_alignment_estimated.  The bigger alignment
		 requirement is recorded in stack_alignment_needed
		 below.  */
	      gcc_assert (!crtl->stack_realign_finalized);
	      if (!crtl->stack_realign_needed)
		{
		  /* It is OK to reduce the alignment as long as the
		     requested size is 0 or the estimated stack
		     alignment >= mode alignment.  */
		  gcc_assert (reduce_alignment_ok
		              || size == 0
			      || (crtl->stack_alignment_estimated
				  >= GET_MODE_ALIGNMENT (mode)));
		  alignment_in_bits = crtl->stack_alignment_estimated;
		  alignment = alignment_in_bits / BITS_PER_UNIT;
		}
	    }
	}
    }

  if (crtl->stack_alignment_needed < alignment_in_bits)
    crtl->stack_alignment_needed = alignment_in_bits;
  if (crtl->max_used_stack_slot_alignment < crtl->stack_alignment_needed)
    crtl->max_used_stack_slot_alignment = crtl->stack_alignment_needed;

  /* Calculate how many bytes the start of local variables is off from
     stack alignment.  */
  frame_alignment = PREFERRED_STACK_BOUNDARY / BITS_PER_UNIT;
  frame_off = STARTING_FRAME_OFFSET % frame_alignment;
  frame_phase = frame_off ? frame_alignment - frame_off : 0;

  /* Round the frame offset to the specified alignment.  The default is
     to always honor requests to align the stack but a port may choose to
     do its own stack alignment by defining STACK_ALIGNMENT_NEEDED.  */
  if (STACK_ALIGNMENT_NEEDED
      || mode != BLKmode
      || size != 0)
    {
      /*  We must be careful here, since FRAME_OFFSET might be negative and
	  division with a negative dividend isn't as well defined as we might
	  like.  So we instead assume that ALIGNMENT is a power of two and
	  use logical operations which are unambiguous.  */
      if (FRAME_GROWS_DOWNWARD)
	frame_offset
	  = (FLOOR_ROUND (frame_offset - frame_phase,
			  (unsigned HOST_WIDE_INT) alignment)
	     + frame_phase);
      else
	frame_offset
	  = (CEIL_ROUND (frame_offset - frame_phase,
			 (unsigned HOST_WIDE_INT) alignment)
	     + frame_phase);
    }

  /* On a big-endian machine, if we are allocating more space than we will use,
     use the least significant bytes of those that are allocated.  */
  if (BYTES_BIG_ENDIAN && mode != BLKmode && GET_MODE_SIZE (mode) < size)
    bigend_correction = size - GET_MODE_SIZE (mode);

  /* If we have already instantiated virtual registers, return the actual
     address relative to the frame pointer.  */
  if (virtuals_instantiated)
    addr = plus_constant (frame_pointer_rtx,
			  trunc_int_for_mode
			  (frame_offset + bigend_correction
			   + STARTING_FRAME_OFFSET, Pmode));
  else
    addr = plus_constant (virtual_stack_vars_rtx,
			  trunc_int_for_mode
			  (frame_offset + bigend_correction,
			   Pmode));

  if (!FRAME_GROWS_DOWNWARD)
    frame_offset += size;

  x = gen_rtx_MEM (mode, addr);
  set_mem_align (x, alignment_in_bits);
  MEM_NOTRAP_P (x) = 1;

  stack_slot_list
    = gen_rtx_EXPR_LIST (VOIDmode, x, stack_slot_list);

  if (frame_offset_overflow (frame_offset, current_function_decl))
    frame_offset = 0;

  return x;
}

/* Wrap up assign_stack_local_1 with last parameter as false.  */

rtx
assign_stack_local (enum machine_mode mode, HOST_WIDE_INT size, int align)
{
  return assign_stack_local_1 (mode, size, align, false);
}


/* In order to evaluate some expressions, such as function calls returning
   structures in memory, we need to temporarily allocate stack locations.
   We record each allocated temporary in the following structure.

   Associated with each temporary slot is a nesting level.  When we pop up
   one level, all temporaries associated with the previous level are freed.
   Normally, all temporaries are freed after the execution of the statement
   in which they were created.  However, if we are inside a ({...}) grouping,
   the result may be in a temporary and hence must be preserved.  If the
   result could be in a temporary, we preserve it if we can determine which
   one it is in.  If we cannot determine which temporary may contain the
   result, all temporaries are preserved.  A temporary is preserved by
   pretending it was allocated at the previous nesting level.

   Automatic variables are also assigned temporary slots, at the nesting
   level where they are defined.  They are marked a "kept" so that
   free_temp_slots will not free them.  */

struct temp_slot GTY(())
{
  /* Points to next temporary slot.  */
  struct temp_slot *next;
  /* Points to previous temporary slot.  */
  struct temp_slot *prev;
  /* The rtx to used to reference the slot.  */
  rtx slot;
  /* The size, in units, of the slot.  */
  HOST_WIDE_INT size;
  /* The type of the object in the slot, or zero if it doesn't correspond
     to a type.  We use this to determine whether a slot can be reused.
     It can be reused if objects of the type of the new slot will always
     conflict with objects of the type of the old slot.  */
  tree type;
  /* The alignment (in bits) of the slot.  */
  unsigned int align;
  /* Nonzero if this temporary is currently in use.  */
  char in_use;
  /* Nonzero if this temporary has its address taken.  */
  char addr_taken;
  /* Nesting level at which this slot is being used.  */
  int level;
  /* Nonzero if this should survive a call to free_temp_slots.  */
  int keep;
  /* The offset of the slot from the frame_pointer, including extra space
     for alignment.  This info is for combine_temp_slots.  */
  HOST_WIDE_INT base_offset;
  /* The size of the slot, including extra space for alignment.  This
     info is for combine_temp_slots.  */
  HOST_WIDE_INT full_size;
};

/* A table of addresses that represent a stack slot.  The table is a mapping
   from address RTXen to a temp slot.  */
static GTY((param_is(struct temp_slot_address_entry))) htab_t temp_slot_address_table;

/* Entry for the above hash table.  */
struct temp_slot_address_entry GTY(())
{
  hashval_t hash;
  rtx address;
  struct temp_slot *temp_slot;
};

/* Removes temporary slot TEMP from LIST.  */

static void
cut_slot_from_list (struct temp_slot *temp, struct temp_slot **list)
{
  if (temp->next)
    temp->next->prev = temp->prev;
  if (temp->prev)
    temp->prev->next = temp->next;
  else
    *list = temp->next;

  temp->prev = temp->next = NULL;
}

/* Inserts temporary slot TEMP to LIST.  */

static void
insert_slot_to_list (struct temp_slot *temp, struct temp_slot **list)
{
  temp->next = *list;
  if (*list)
    (*list)->prev = temp;
  temp->prev = NULL;
  *list = temp;
}

/* Returns the list of used temp slots at LEVEL.  */

static struct temp_slot **
temp_slots_at_level (int level)
{
  if (level >= (int) VEC_length (temp_slot_p, used_temp_slots))
    VEC_safe_grow_cleared (temp_slot_p, gc, used_temp_slots, level + 1);

  return &(VEC_address (temp_slot_p, used_temp_slots)[level]);
}

/* Returns the maximal temporary slot level.  */

static int
max_slot_level (void)
{
  if (!used_temp_slots)
    return -1;

  return VEC_length (temp_slot_p, used_temp_slots) - 1;
}

/* Moves temporary slot TEMP to LEVEL.  */

static void
move_slot_to_level (struct temp_slot *temp, int level)
{
  cut_slot_from_list (temp, temp_slots_at_level (temp->level));
  insert_slot_to_list (temp, temp_slots_at_level (level));
  temp->level = level;
}

/* Make temporary slot TEMP available.  */

static void
make_slot_available (struct temp_slot *temp)
{
  cut_slot_from_list (temp, temp_slots_at_level (temp->level));
  insert_slot_to_list (temp, &avail_temp_slots);
  temp->in_use = 0;
  temp->level = -1;
}

/* Compute the hash value for an address -> temp slot mapping.
   The value is cached on the mapping entry.  */
static hashval_t
temp_slot_address_compute_hash (struct temp_slot_address_entry *t)
{
  int do_not_record = 0;
  return hash_rtx (t->address, GET_MODE (t->address),
		   &do_not_record, NULL, false);
}

/* Return the hash value for an address -> temp slot mapping.  */
static hashval_t
temp_slot_address_hash (const void *p)
{
  const struct temp_slot_address_entry *t;
  t = (const struct temp_slot_address_entry *) p;
  return t->hash;
}

/* Compare two address -> temp slot mapping entries.  */
static int
temp_slot_address_eq (const void *p1, const void *p2)
{
  const struct temp_slot_address_entry *t1, *t2;
  t1 = (const struct temp_slot_address_entry *) p1;
  t2 = (const struct temp_slot_address_entry *) p2;
  return exp_equiv_p (t1->address, t2->address, 0, true);
}

/* Add ADDRESS as an alias of TEMP_SLOT to the addess -> temp slot mapping.  */
static void
insert_temp_slot_address (rtx address, struct temp_slot *temp_slot)
{
  void **slot;
  struct temp_slot_address_entry *t = GGC_NEW (struct temp_slot_address_entry);
  t->address = address;
  t->temp_slot = temp_slot;
  t->hash = temp_slot_address_compute_hash (t);
  slot = htab_find_slot_with_hash (temp_slot_address_table, t, t->hash, INSERT);
  *slot = t;
}

/* Remove an address -> temp slot mapping entry if the temp slot is
   not in use anymore.  Callback for remove_unused_temp_slot_addresses.  */
static int
remove_unused_temp_slot_addresses_1 (void **slot, void *data ATTRIBUTE_UNUSED)
{
  const struct temp_slot_address_entry *t;
  t = (const struct temp_slot_address_entry *) *slot;
  if (! t->temp_slot->in_use)
    *slot = NULL;
  return 1;
}

/* Remove all mappings of addresses to unused temp slots.  */
static void
remove_unused_temp_slot_addresses (void)
{
  htab_traverse (temp_slot_address_table,
		 remove_unused_temp_slot_addresses_1,
		 NULL);
}

/* Find the temp slot corresponding to the object at address X.  */

static struct temp_slot *
find_temp_slot_from_address (rtx x)
{
  struct temp_slot *p;
  struct temp_slot_address_entry tmp, *t;

  /* First try the easy way:
     See if X exists in the address -> temp slot mapping.  */
  tmp.address = x;
  tmp.temp_slot = NULL;
  tmp.hash = temp_slot_address_compute_hash (&tmp);
  t = (struct temp_slot_address_entry *)
    htab_find_with_hash (temp_slot_address_table, &tmp, tmp.hash);
  if (t)
    return t->temp_slot;

  /* If we have a sum involving a register, see if it points to a temp
     slot.  */
  if (GET_CODE (x) == PLUS && REG_P (XEXP (x, 0))
      && (p = find_temp_slot_from_address (XEXP (x, 0))) != 0)
    return p;
  else if (GET_CODE (x) == PLUS && REG_P (XEXP (x, 1))
	   && (p = find_temp_slot_from_address (XEXP (x, 1))) != 0)
    return p;

  /* Last resort: Address is a virtual stack var address.  */
  if (GET_CODE (x) == PLUS
      && XEXP (x, 0) == virtual_stack_vars_rtx
      && GET_CODE (XEXP (x, 1)) == CONST_INT)
    {
      int i;
      for (i = max_slot_level (); i >= 0; i--)
	for (p = *temp_slots_at_level (i); p; p = p->next)
	  {
	    if (INTVAL (XEXP (x, 1)) >= p->base_offset
		&& INTVAL (XEXP (x, 1)) < p->base_offset + p->full_size)
	      return p;
	  }
    }

  return NULL;
}

/* Allocate a temporary stack slot and record it for possible later
   reuse.

   MODE is the machine mode to be given to the returned rtx.

   SIZE is the size in units of the space required.  We do no rounding here
   since assign_stack_local will do any required rounding.

   KEEP is 1 if this slot is to be retained after a call to
   free_temp_slots.  Automatic variables for a block are allocated
   with this flag.  KEEP values of 2 or 3 were needed respectively
   for variables whose lifetime is controlled by CLEANUP_POINT_EXPRs
   or for SAVE_EXPRs, but they are now unused.

   TYPE is the type that will be used for the stack slot.  */

rtx
assign_stack_temp_for_type (enum machine_mode mode, HOST_WIDE_INT size,
			    int keep, tree type)
{
  unsigned int align;
  struct temp_slot *p, *best_p = 0, *selected = NULL, **pp;
  rtx slot;

  /* If SIZE is -1 it means that somebody tried to allocate a temporary
     of a variable size.  */
  gcc_assert (size != -1);

  /* These are now unused.  */
  gcc_assert (keep <= 1);

  align = get_stack_local_alignment (type, mode);

  /* Try to find an available, already-allocated temporary of the proper
     mode which meets the size and alignment requirements.  Choose the
     smallest one with the closest alignment.
   
     If assign_stack_temp is called outside of the tree->rtl expansion,
     we cannot reuse the stack slots (that may still refer to
     VIRTUAL_STACK_VARS_REGNUM).  */
  if (!virtuals_instantiated)
    {
      for (p = avail_temp_slots; p; p = p->next)
	{
	  if (p->align >= align && p->size >= size
	      && GET_MODE (p->slot) == mode
	      && objects_must_conflict_p (p->type, type)
	      && (best_p == 0 || best_p->size > p->size
		  || (best_p->size == p->size && best_p->align > p->align)))
	    {
	      if (p->align == align && p->size == size)
		{
		  selected = p;
		  cut_slot_from_list (selected, &avail_temp_slots);
		  best_p = 0;
		  break;
		}
	      best_p = p;
	    }
	}
    }

  /* Make our best, if any, the one to use.  */
  if (best_p)
    {
      selected = best_p;
      cut_slot_from_list (selected, &avail_temp_slots);

      /* If there are enough aligned bytes left over, make them into a new
	 temp_slot so that the extra bytes don't get wasted.  Do this only
	 for BLKmode slots, so that we can be sure of the alignment.  */
      if (GET_MODE (best_p->slot) == BLKmode)
	{
	  int alignment = best_p->align / BITS_PER_UNIT;
	  HOST_WIDE_INT rounded_size = CEIL_ROUND (size, alignment);

	  if (best_p->size - rounded_size >= alignment)
	    {
	      p = GGC_NEW (struct temp_slot);
	      p->in_use = p->addr_taken = 0;
	      p->size = best_p->size - rounded_size;
	      p->base_offset = best_p->base_offset + rounded_size;
	      p->full_size = best_p->full_size - rounded_size;
	      p->slot = adjust_address_nv (best_p->slot, BLKmode, rounded_size);
	      p->align = best_p->align;
	      p->type = best_p->type;
	      insert_slot_to_list (p, &avail_temp_slots);

	      stack_slot_list = gen_rtx_EXPR_LIST (VOIDmode, p->slot,
						   stack_slot_list);

	      best_p->size = rounded_size;
	      best_p->full_size = rounded_size;
	    }
	}
    }

  /* If we still didn't find one, make a new temporary.  */
  if (selected == 0)
    {
      HOST_WIDE_INT frame_offset_old = frame_offset;

      p = GGC_NEW (struct temp_slot);

      /* We are passing an explicit alignment request to assign_stack_local.
	 One side effect of that is assign_stack_local will not round SIZE
	 to ensure the frame offset remains suitably aligned.

	 So for requests which depended on the rounding of SIZE, we go ahead
	 and round it now.  We also make sure ALIGNMENT is at least
	 BIGGEST_ALIGNMENT.  */
      gcc_assert (mode != BLKmode || align == BIGGEST_ALIGNMENT);
      p->slot = assign_stack_local (mode,
				    (mode == BLKmode
				     ? CEIL_ROUND (size, (int) align / BITS_PER_UNIT)
				     : size),
				    align);

      p->align = align;

      /* The following slot size computation is necessary because we don't
	 know the actual size of the temporary slot until assign_stack_local
	 has performed all the frame alignment and size rounding for the
	 requested temporary.  Note that extra space added for alignment
	 can be either above or below this stack slot depending on which
	 way the frame grows.  We include the extra space if and only if it
	 is above this slot.  */
      if (FRAME_GROWS_DOWNWARD)
	p->size = frame_offset_old - frame_offset;
      else
	p->size = size;

      /* Now define the fields used by combine_temp_slots.  */
      if (FRAME_GROWS_DOWNWARD)
	{
	  p->base_offset = frame_offset;
	  p->full_size = frame_offset_old - frame_offset;
	}
      else
	{
	  p->base_offset = frame_offset_old;
	  p->full_size = frame_offset - frame_offset_old;
	}

      selected = p;
    }

  p = selected;
  p->in_use = 1;
  p->addr_taken = 0;
  p->type = type;
  p->level = temp_slot_level;
  p->keep = keep;

  pp = temp_slots_at_level (p->level);
  insert_slot_to_list (p, pp);
  insert_temp_slot_address (XEXP (p->slot, 0), p);

  /* Create a new MEM rtx to avoid clobbering MEM flags of old slots.  */
  slot = gen_rtx_MEM (mode, XEXP (p->slot, 0));
  stack_slot_list = gen_rtx_EXPR_LIST (VOIDmode, slot, stack_slot_list);

  /* If we know the alias set for the memory that will be used, use
     it.  If there's no TYPE, then we don't know anything about the
     alias set for the memory.  */
  set_mem_alias_set (slot, type ? get_alias_set (type) : 0);
  set_mem_align (slot, align);

  /* If a type is specified, set the relevant flags.  */
  if (type != 0)
    {
      MEM_VOLATILE_P (slot) = TYPE_VOLATILE (type);
      MEM_SET_IN_STRUCT_P (slot, (AGGREGATE_TYPE_P (type)
				  || TREE_CODE (type) == COMPLEX_TYPE));
    }
  MEM_NOTRAP_P (slot) = 1;

  return slot;
}

/* Allocate a temporary stack slot and record it for possible later
   reuse.  First three arguments are same as in preceding function.  */

rtx
assign_stack_temp (enum machine_mode mode, HOST_WIDE_INT size, int keep)
{
  return assign_stack_temp_for_type (mode, size, keep, NULL_TREE);
}

/* Assign a temporary.
   If TYPE_OR_DECL is a decl, then we are doing it on behalf of the decl
   and so that should be used in error messages.  In either case, we
   allocate of the given type.
   KEEP is as for assign_stack_temp.
   MEMORY_REQUIRED is 1 if the result must be addressable stack memory;
   it is 0 if a register is OK.
   DONT_PROMOTE is 1 if we should not promote values in register
   to wider modes.  */

rtx
assign_temp (tree type_or_decl, int keep, int memory_required,
	     int dont_promote ATTRIBUTE_UNUSED)
{
  tree type, decl;
  enum machine_mode mode;
#ifdef PROMOTE_MODE
  int unsignedp;
#endif

  if (DECL_P (type_or_decl))
    decl = type_or_decl, type = TREE_TYPE (decl);
  else
    decl = NULL, type = type_or_decl;

  mode = TYPE_MODE (type);
#ifdef PROMOTE_MODE
  unsignedp = TYPE_UNSIGNED (type);
#endif

  if (mode == BLKmode || memory_required)
    {
      HOST_WIDE_INT size = int_size_in_bytes (type);
      rtx tmp;

      /* Zero sized arrays are GNU C extension.  Set size to 1 to avoid
	 problems with allocating the stack space.  */
      if (size == 0)
	size = 1;

      /* Unfortunately, we don't yet know how to allocate variable-sized
	 temporaries.  However, sometimes we can find a fixed upper limit on
	 the size, so try that instead.  */
      else if (size == -1)
	size = max_int_size_in_bytes (type);

      /* The size of the temporary may be too large to fit into an integer.  */
      /* ??? Not sure this should happen except for user silliness, so limit
	 this to things that aren't compiler-generated temporaries.  The
	 rest of the time we'll die in assign_stack_temp_for_type.  */
      if (decl && size == -1
	  && TREE_CODE (TYPE_SIZE_UNIT (type)) == INTEGER_CST)
	{
	  error ("size of variable %q+D is too large", decl);
	  size = 1;
	}

      tmp = assign_stack_temp_for_type (mode, size, keep, type);
      return tmp;
    }

#ifdef PROMOTE_MODE
  if (! dont_promote)
    mode = promote_mode (type, mode, &unsignedp, 0);
#endif

  return gen_reg_rtx (mode);
}

/* Combine temporary stack slots which are adjacent on the stack.

   This allows for better use of already allocated stack space.  This is only
   done for BLKmode slots because we can be sure that we won't have alignment
   problems in this case.  */

static void
combine_temp_slots (void)
{
  struct temp_slot *p, *q, *next, *next_q;
  int num_slots;

  /* We can't combine slots, because the information about which slot
     is in which alias set will be lost.  */
  if (flag_strict_aliasing)
    return;

  /* If there are a lot of temp slots, don't do anything unless
     high levels of optimization.  */
  if (! flag_expensive_optimizations)
    for (p = avail_temp_slots, num_slots = 0; p; p = p->next, num_slots++)
      if (num_slots > 100 || (num_slots > 10 && optimize == 0))
	return;

  for (p = avail_temp_slots; p; p = next)
    {
      int delete_p = 0;

      next = p->next;

      if (GET_MODE (p->slot) != BLKmode)
	continue;

      for (q = p->next; q; q = next_q)
	{
       	  int delete_q = 0;

	  next_q = q->next;

	  if (GET_MODE (q->slot) != BLKmode)
	    continue;

	  if (p->base_offset + p->full_size == q->base_offset)
	    {
	      /* Q comes after P; combine Q into P.  */
	      p->size += q->size;
	      p->full_size += q->full_size;
	      delete_q = 1;
	    }
	  else if (q->base_offset + q->full_size == p->base_offset)
	    {
	      /* P comes after Q; combine P into Q.  */
	      q->size += p->size;
	      q->full_size += p->full_size;
	      delete_p = 1;
	      break;
	    }
	  if (delete_q)
	    cut_slot_from_list (q, &avail_temp_slots);
	}

      /* Either delete P or advance past it.  */
      if (delete_p)
	cut_slot_from_list (p, &avail_temp_slots);
    }
}

/* Indicate that NEW_RTX is an alternate way of referring to the temp
   slot that previously was known by OLD_RTX.  */

void
update_temp_slot_address (rtx old_rtx, rtx new_rtx)
{
  struct temp_slot *p;

  if (rtx_equal_p (old_rtx, new_rtx))
    return;

  p = find_temp_slot_from_address (old_rtx);

  /* If we didn't find one, see if both OLD_RTX is a PLUS.  If so, and
     NEW_RTX is a register, see if one operand of the PLUS is a
     temporary location.  If so, NEW_RTX points into it.  Otherwise,
     if both OLD_RTX and NEW_RTX are a PLUS and if there is a register
     in common between them.  If so, try a recursive call on those
     values.  */
  if (p == 0)
    {
      if (GET_CODE (old_rtx) != PLUS)
	return;

      if (REG_P (new_rtx))
	{
	  update_temp_slot_address (XEXP (old_rtx, 0), new_rtx);
	  update_temp_slot_address (XEXP (old_rtx, 1), new_rtx);
	  return;
	}
      else if (GET_CODE (new_rtx) != PLUS)
	return;

      if (rtx_equal_p (XEXP (old_rtx, 0), XEXP (new_rtx, 0)))
	update_temp_slot_address (XEXP (old_rtx, 1), XEXP (new_rtx, 1));
      else if (rtx_equal_p (XEXP (old_rtx, 1), XEXP (new_rtx, 0)))
	update_temp_slot_address (XEXP (old_rtx, 0), XEXP (new_rtx, 1));
      else if (rtx_equal_p (XEXP (old_rtx, 0), XEXP (new_rtx, 1)))
	update_temp_slot_address (XEXP (old_rtx, 1), XEXP (new_rtx, 0));
      else if (rtx_equal_p (XEXP (old_rtx, 1), XEXP (new_rtx, 1)))
	update_temp_slot_address (XEXP (old_rtx, 0), XEXP (new_rtx, 0));

      return;
    }

  /* Otherwise add an alias for the temp's address.  */
  insert_temp_slot_address (new_rtx, p);
}

/* If X could be a reference to a temporary slot, mark the fact that its
   address was taken.  */

void
mark_temp_addr_taken (rtx x)
{
  struct temp_slot *p;

  if (x == 0)
    return;

  /* If X is not in memory or is at a constant address, it cannot be in
     a temporary slot.  */
  if (!MEM_P (x) || CONSTANT_P (XEXP (x, 0)))
    return;

  p = find_temp_slot_from_address (XEXP (x, 0));
  if (p != 0)
    p->addr_taken = 1;
}

/* If X could be a reference to a temporary slot, mark that slot as
   belonging to the to one level higher than the current level.  If X
   matched one of our slots, just mark that one.  Otherwise, we can't
   easily predict which it is, so upgrade all of them.  Kept slots
   need not be touched.

   This is called when an ({...}) construct occurs and a statement
   returns a value in memory.  */

void
preserve_temp_slots (rtx x)
{
  struct temp_slot *p = 0, *next;

  /* If there is no result, we still might have some objects whose address
     were taken, so we need to make sure they stay around.  */
  if (x == 0)
    {
      for (p = *temp_slots_at_level (temp_slot_level); p; p = next)
	{
	  next = p->next;

	  if (p->addr_taken)
	    move_slot_to_level (p, temp_slot_level - 1);
	}

      return;
    }

  /* If X is a register that is being used as a pointer, see if we have
     a temporary slot we know it points to.  To be consistent with
     the code below, we really should preserve all non-kept slots
     if we can't find a match, but that seems to be much too costly.  */
  if (REG_P (x) && REG_POINTER (x))
    p = find_temp_slot_from_address (x);

  /* If X is not in memory or is at a constant address, it cannot be in
     a temporary slot, but it can contain something whose address was
     taken.  */
  if (p == 0 && (!MEM_P (x) || CONSTANT_P (XEXP (x, 0))))
    {
      for (p = *temp_slots_at_level (temp_slot_level); p; p = next)
	{
	  next = p->next;

	  if (p->addr_taken)
	    move_slot_to_level (p, temp_slot_level - 1);
	}

      return;
    }

  /* First see if we can find a match.  */
  if (p == 0)
    p = find_temp_slot_from_address (XEXP (x, 0));

  if (p != 0)
    {
      /* Move everything at our level whose address was taken to our new
	 level in case we used its address.  */
      struct temp_slot *q;

      if (p->level == temp_slot_level)
	{
	  for (q = *temp_slots_at_level (temp_slot_level); q; q = next)
	    {
	      next = q->next;

	      if (p != q && q->addr_taken)
		move_slot_to_level (q, temp_slot_level - 1);
	    }

	  move_slot_to_level (p, temp_slot_level - 1);
	  p->addr_taken = 0;
	}
      return;
    }

  /* Otherwise, preserve all non-kept slots at this level.  */
  for (p = *temp_slots_at_level (temp_slot_level); p; p = next)
    {
      next = p->next;

      if (!p->keep)
	move_slot_to_level (p, temp_slot_level - 1);
    }
}

/* Free all temporaries used so far.  This is normally called at the
   end of generating code for a statement.  */

void
free_temp_slots (void)
{
  struct temp_slot *p, *next;

  for (p = *temp_slots_at_level (temp_slot_level); p; p = next)
    {
      next = p->next;

      if (!p->keep)
	make_slot_available (p);
    }

  remove_unused_temp_slot_addresses ();
  combine_temp_slots ();
}

/* Push deeper into the nesting level for stack temporaries.  */

void
push_temp_slots (void)
{
  temp_slot_level++;
}

/* Pop a temporary nesting level.  All slots in use in the current level
   are freed.  */

void
pop_temp_slots (void)
{
  struct temp_slot *p, *next;

  for (p = *temp_slots_at_level (temp_slot_level); p; p = next)
    {
      next = p->next;
      make_slot_available (p);
    }

  remove_unused_temp_slot_addresses ();
  combine_temp_slots ();

  temp_slot_level--;
}

/* Initialize temporary slots.  */

void
init_temp_slots (void)
{
  /* We have not allocated any temporaries yet.  */
  avail_temp_slots = 0;
  used_temp_slots = 0;
  temp_slot_level = 0;

  /* Set up the table to map addresses to temp slots.  */
  if (! temp_slot_address_table)
    temp_slot_address_table = htab_create_ggc (32,
					       temp_slot_address_hash,
					       temp_slot_address_eq,
					       NULL);
  else
    htab_empty (temp_slot_address_table);
}

/* These routines are responsible for converting virtual register references
   to the actual hard register references once RTL generation is complete.

   The following four variables are used for communication between the
   routines.  They contain the offsets of the virtual registers from their
   respective hard registers.  */

static int in_arg_offset;
static int var_offset;
static int dynamic_offset;
static int out_arg_offset;
static int cfa_offset;

/* In most machines, the stack pointer register is equivalent to the bottom
   of the stack.  */

#ifndef STACK_POINTER_OFFSET
#define STACK_POINTER_OFFSET	0
#endif

/* If not defined, pick an appropriate default for the offset of dynamically
   allocated memory depending on the value of ACCUMULATE_OUTGOING_ARGS,
   REG_PARM_STACK_SPACE, and OUTGOING_REG_PARM_STACK_SPACE.  */

#ifndef STACK_DYNAMIC_OFFSET

/* The bottom of the stack points to the actual arguments.  If
   REG_PARM_STACK_SPACE is defined, this includes the space for the register
   parameters.  However, if OUTGOING_REG_PARM_STACK space is not defined,
   stack space for register parameters is not pushed by the caller, but
   rather part of the fixed stack areas and hence not included in
   `crtl->outgoing_args_size'.  Nevertheless, we must allow
   for it when allocating stack dynamic objects.  */

#if defined(REG_PARM_STACK_SPACE)
#define STACK_DYNAMIC_OFFSET(FNDECL)	\
((ACCUMULATE_OUTGOING_ARGS						      \
  ? (crtl->outgoing_args_size				      \
     + (OUTGOING_REG_PARM_STACK_SPACE ((!(FNDECL) ? NULL_TREE : TREE_TYPE (FNDECL))) ? 0 \
					       : REG_PARM_STACK_SPACE (FNDECL))) \
  : 0) + (STACK_POINTER_OFFSET))
#else
#define STACK_DYNAMIC_OFFSET(FNDECL)	\
((ACCUMULATE_OUTGOING_ARGS ? crtl->outgoing_args_size : 0)	      \
 + (STACK_POINTER_OFFSET))
#endif
#endif


/* Given a piece of RTX and a pointer to a HOST_WIDE_INT, if the RTX
   is a virtual register, return the equivalent hard register and set the
   offset indirectly through the pointer.  Otherwise, return 0.  */

static rtx
instantiate_new_reg (rtx x, HOST_WIDE_INT *poffset)
{
  rtx new_rtx;
  HOST_WIDE_INT offset;

  if (x == virtual_incoming_args_rtx)
    {
      if (stack_realign_drap)
        {
	  /* Replace virtual_incoming_args_rtx with internal arg
	     pointer if DRAP is used to realign stack.  */
          new_rtx = crtl->args.internal_arg_pointer;
          offset = 0;
        }
      else
        new_rtx = arg_pointer_rtx, offset = in_arg_offset;
    }
  else if (x == virtual_stack_vars_rtx)
    new_rtx = frame_pointer_rtx, offset = var_offset;
  else if (x == virtual_stack_dynamic_rtx)
    new_rtx = stack_pointer_rtx, offset = dynamic_offset;
  else if (x == virtual_outgoing_args_rtx)
    new_rtx = stack_pointer_rtx, offset = out_arg_offset;
  else if (x == virtual_cfa_rtx)
    {
#ifdef FRAME_POINTER_CFA_OFFSET
      new_rtx = frame_pointer_rtx;
#else
      new_rtx = arg_pointer_rtx;
#endif
      offset = cfa_offset;
    }
  else
    return NULL_RTX;

  *poffset = offset;
  return new_rtx;
}

/* A subroutine of instantiate_virtual_regs, called via for_each_rtx.
   Instantiate any virtual registers present inside of *LOC.  The expression
   is simplified, as much as possible, but is not to be considered "valid"
   in any sense implied by the target.  If any change is made, set CHANGED
   to true.  */

static int
instantiate_virtual_regs_in_rtx (rtx *loc, void *data)
{
  HOST_WIDE_INT offset;
  bool *changed = (bool *) data;
  rtx x, new_rtx;

  x = *loc;
  if (x == 0)
    return 0;

  switch (GET_CODE (x))
    {
    case REG:
      new_rtx = instantiate_new_reg (x, &offset);
      if (new_rtx)
	{
	  *loc = plus_constant (new_rtx, offset);
	  if (changed)
	    *changed = true;
	}
      return -1;

    case PLUS:
      new_rtx = instantiate_new_reg (XEXP (x, 0), &offset);
      if (new_rtx)
	{
	  new_rtx = plus_constant (new_rtx, offset);
	  *loc = simplify_gen_binary (PLUS, GET_MODE (x), new_rtx, XEXP (x, 1));
	  if (changed)
	    *changed = true;
	  return -1;
	}

      /* FIXME -- from old code */
	  /* If we have (plus (subreg (virtual-reg)) (const_int)), we know
	     we can commute the PLUS and SUBREG because pointers into the
	     frame are well-behaved.  */
      break;

    default:
      break;
    }

  return 0;
}

/* A subroutine of instantiate_virtual_regs_in_insn.  Return true if X
   matches the predicate for insn CODE operand OPERAND.  */

static int
safe_insn_predicate (int code, int operand, rtx x)
{
  const struct insn_operand_data *op_data;

  if (code < 0)
    return true;

  op_data = &insn_data[code].operand[operand];
  if (op_data->predicate == NULL)
    return true;

  return op_data->predicate (x, op_data->mode);
}

/* A subroutine of instantiate_virtual_regs.  Instantiate any virtual
   registers present inside of insn.  The result will be a valid insn.  */

static void
instantiate_virtual_regs_in_insn (rtx insn)
{
  HOST_WIDE_INT offset;
  int insn_code, i;
  bool any_change = false;
  rtx set, new_rtx, x, seq;

  /* There are some special cases to be handled first.  */
  set = single_set (insn);
  if (set)
    {
      /* We're allowed to assign to a virtual register.  This is interpreted
	 to mean that the underlying register gets assigned the inverse
	 transformation.  This is used, for example, in the handling of
	 non-local gotos.  */
      new_rtx = instantiate_new_reg (SET_DEST (set), &offset);
      if (new_rtx)
	{
	  start_sequence ();

	  for_each_rtx (&SET_SRC (set), instantiate_virtual_regs_in_rtx, NULL);
	  x = simplify_gen_binary (PLUS, GET_MODE (new_rtx), SET_SRC (set),
				   GEN_INT (-offset));
	  x = force_operand (x, new_rtx);
	  if (x != new_rtx)
	    emit_move_insn (new_rtx, x);

	  seq = get_insns ();
	  end_sequence ();

	  emit_insn_before (seq, insn);
	  delete_insn (insn);
	  return;
	}

      /* Handle a straight copy from a virtual register by generating a
	 new add insn.  The difference between this and falling through
	 to the generic case is avoiding a new pseudo and eliminating a
	 move insn in the initial rtl stream.  */
      new_rtx = instantiate_new_reg (SET_SRC (set), &offset);
      if (new_rtx && offset != 0
	  && REG_P (SET_DEST (set))
	  && REGNO (SET_DEST (set)) > LAST_VIRTUAL_REGISTER)
	{
	  start_sequence ();

	  x = expand_simple_binop (GET_MODE (SET_DEST (set)), PLUS,
				   new_rtx, GEN_INT (offset), SET_DEST (set),
				   1, OPTAB_LIB_WIDEN);
	  if (x != SET_DEST (set))
	    emit_move_insn (SET_DEST (set), x);

	  seq = get_insns ();
	  end_sequence ();

	  emit_insn_before (seq, insn);
	  delete_insn (insn);
	  return;
	}

      extract_insn (insn);
      insn_code = INSN_CODE (insn);

      /* Handle a plus involving a virtual register by determining if the
	 operands remain valid if they're modified in place.  */
      if (GET_CODE (SET_SRC (set)) == PLUS
	  && recog_data.n_operands >= 3
	  && recog_data.operand_loc[1] == &XEXP (SET_SRC (set), 0)
	  && recog_data.operand_loc[2] == &XEXP (SET_SRC (set), 1)
	  && GET_CODE (recog_data.operand[2]) == CONST_INT
	  && (new_rtx = instantiate_new_reg (recog_data.operand[1], &offset)))
	{
	  offset += INTVAL (recog_data.operand[2]);

	  /* If the sum is zero, then replace with a plain move.  */
	  if (offset == 0
	      && REG_P (SET_DEST (set))
	      && REGNO (SET_DEST (set)) > LAST_VIRTUAL_REGISTER)
	    {
	      start_sequence ();
	      emit_move_insn (SET_DEST (set), new_rtx);
	      seq = get_insns ();
	      end_sequence ();

	      emit_insn_before (seq, insn);
	      delete_insn (insn);
	      return;
	    }

	  x = gen_int_mode (offset, recog_data.operand_mode[2]);

	  /* Using validate_change and apply_change_group here leaves
	     recog_data in an invalid state.  Since we know exactly what
	     we want to check, do those two by hand.  */
	  if (safe_insn_predicate (insn_code, 1, new_rtx)
	      && safe_insn_predicate (insn_code, 2, x))
	    {
	      *recog_data.operand_loc[1] = recog_data.operand[1] = new_rtx;
	      *recog_data.operand_loc[2] = recog_data.operand[2] = x;
	      any_change = true;

	      /* Fall through into the regular operand fixup loop in
		 order to take care of operands other than 1 and 2.  */
	    }
	}
    }
  else
    {
      extract_insn (insn);
      insn_code = INSN_CODE (insn);
    }

  /* In the general case, we expect virtual registers to appear only in
     operands, and then only as either bare registers or inside memories.  */
  for (i = 0; i < recog_data.n_operands; ++i)
    {
      x = recog_data.operand[i];
      switch (GET_CODE (x))
	{
	case MEM:
	  {
	    rtx addr = XEXP (x, 0);
	    bool changed = false;

	    for_each_rtx (&addr, instantiate_virtual_regs_in_rtx, &changed);
	    if (!changed)
	      continue;

	    start_sequence ();
	    x = replace_equiv_address (x, addr);
	    /* It may happen that the address with the virtual reg
	       was valid (e.g. based on the virtual stack reg, which might
	       be acceptable to the predicates with all offsets), whereas
	       the address now isn't anymore, for instance when the address
	       is still offsetted, but the base reg isn't virtual-stack-reg
	       anymore.  Below we would do a force_reg on the whole operand,
	       but this insn might actually only accept memory.  Hence,
	       before doing that last resort, try to reload the address into
	       a register, so this operand stays a MEM.  */
	    if (!safe_insn_predicate (insn_code, i, x))
	      {
		addr = force_reg (GET_MODE (addr), addr);
		x = replace_equiv_address (x, addr);
	      }
	    seq = get_insns ();
	    end_sequence ();
	    if (seq)
	      emit_insn_before (seq, insn);
	  }
	  break;

	case REG:
	  new_rtx = instantiate_new_reg (x, &offset);
	  if (new_rtx == NULL)
	    continue;
	  if (offset == 0)
	    x = new_rtx;
	  else
	    {
	      start_sequence ();

	      /* Careful, special mode predicates may have stuff in
		 insn_data[insn_code].operand[i].mode that isn't useful
		 to us for computing a new value.  */
	      /* ??? Recognize address_operand and/or "p" constraints
		 to see if (plus new offset) is a valid before we put
		 this through expand_simple_binop.  */
	      x = expand_simple_binop (GET_MODE (x), PLUS, new_rtx,
				       GEN_INT (offset), NULL_RTX,
				       1, OPTAB_LIB_WIDEN);
	      seq = get_insns ();
	      end_sequence ();
	      emit_insn_before (seq, insn);
	    }
	  break;

	case SUBREG:
	  new_rtx = instantiate_new_reg (SUBREG_REG (x), &offset);
	  if (new_rtx == NULL)
	    continue;
	  if (offset != 0)
	    {
	      start_sequence ();
	      new_rtx = expand_simple_binop (GET_MODE (new_rtx), PLUS, new_rtx,
					 GEN_INT (offset), NULL_RTX,
					 1, OPTAB_LIB_WIDEN);
	      seq = get_insns ();
	      end_sequence ();
	      emit_insn_before (seq, insn);
	    }
	  x = simplify_gen_subreg (recog_data.operand_mode[i], new_rtx,
				   GET_MODE (new_rtx), SUBREG_BYTE (x));
	  gcc_assert (x);
	  break;

	default:
	  continue;
	}

      /* At this point, X contains the new value for the operand.
	 Validate the new value vs the insn predicate.  Note that
	 asm insns will have insn_code -1 here.  */
      if (!safe_insn_predicate (insn_code, i, x))
	{
	  start_sequence ();
	  x = force_reg (insn_data[insn_code].operand[i].mode, x);
	  seq = get_insns ();
	  end_sequence ();
	  if (seq)
	    emit_insn_before (seq, insn);
	}

      *recog_data.operand_loc[i] = recog_data.operand[i] = x;
      any_change = true;
    }

  if (any_change)
    {
      /* Propagate operand changes into the duplicates.  */
      for (i = 0; i < recog_data.n_dups; ++i)
	*recog_data.dup_loc[i]
	  = copy_rtx (recog_data.operand[(unsigned)recog_data.dup_num[i]]);

      /* Force re-recognition of the instruction for validation.  */
      INSN_CODE (insn) = -1;
    }

  if (asm_noperands (PATTERN (insn)) >= 0)
    {
      if (!check_asm_operands (PATTERN (insn)))
	{
	  error_for_asm (insn, "impossible constraint in %<asm%>");
	  delete_insn (insn);
	}
    }
  else
    {
      if (recog_memoized (insn) < 0)
	fatal_insn_not_found (insn);
    }
}

/* Subroutine of instantiate_decls.  Given RTL representing a decl,
   do any instantiation required.  */

void
instantiate_decl_rtl (rtx x)
{
  rtx addr;

  if (x == 0)
    return;

  /* If this is a CONCAT, recurse for the pieces.  */
  if (GET_CODE (x) == CONCAT)
    {
      instantiate_decl_rtl (XEXP (x, 0));
      instantiate_decl_rtl (XEXP (x, 1));
      return;
    }

  /* If this is not a MEM, no need to do anything.  Similarly if the
     address is a constant or a register that is not a virtual register.  */
  if (!MEM_P (x))
    return;

  addr = XEXP (x, 0);
  if (CONSTANT_P (addr)
      || (REG_P (addr)
	  && (REGNO (addr) < FIRST_VIRTUAL_REGISTER
	      || REGNO (addr) > LAST_VIRTUAL_REGISTER)))
    return;

  for_each_rtx (&XEXP (x, 0), instantiate_virtual_regs_in_rtx, NULL);
}

/* Helper for instantiate_decls called via walk_tree: Process all decls
   in the given DECL_VALUE_EXPR.  */

static tree
instantiate_expr (tree *tp, int *walk_subtrees, void *data ATTRIBUTE_UNUSED)
{
  tree t = *tp;
  if (! EXPR_P (t))
    {
      *walk_subtrees = 0;
      if (DECL_P (t) && DECL_RTL_SET_P (t))
	instantiate_decl_rtl (DECL_RTL (t));
    }
  return NULL;
}

/* Subroutine of instantiate_decls: Process all decls in the given
   BLOCK node and all its subblocks.  */

static void
instantiate_decls_1 (tree let)
{
  tree t;

  for (t = BLOCK_VARS (let); t; t = TREE_CHAIN (t))
    {
      if (DECL_RTL_SET_P (t))
	instantiate_decl_rtl (DECL_RTL (t));
      if (TREE_CODE (t) == VAR_DECL && DECL_HAS_VALUE_EXPR_P (t))
	{
	  tree v = DECL_VALUE_EXPR (t);
	  walk_tree (&v, instantiate_expr, NULL, NULL);
	}
    }

  /* Process all subblocks.  */
  for (t = BLOCK_SUBBLOCKS (let); t; t = BLOCK_CHAIN (t))
    instantiate_decls_1 (t);
}

/* Scan all decls in FNDECL (both variables and parameters) and instantiate
   all virtual registers in their DECL_RTL's.  */

static void
instantiate_decls (tree fndecl)
{
  tree decl, t, next;

  /* Process all parameters of the function.  */
  for (decl = DECL_ARGUMENTS (fndecl); decl; decl = TREE_CHAIN (decl))
    {
      instantiate_decl_rtl (DECL_RTL (decl));
      instantiate_decl_rtl (DECL_INCOMING_RTL (decl));
      if (DECL_HAS_VALUE_EXPR_P (decl))
	{
	  tree v = DECL_VALUE_EXPR (decl);
	  walk_tree (&v, instantiate_expr, NULL, NULL);
	}
    }

  /* Now process all variables defined in the function or its subblocks.  */
  instantiate_decls_1 (DECL_INITIAL (fndecl));

  t = cfun->local_decls;
  cfun->local_decls = NULL_TREE;
  for (; t; t = next)
    {
      next = TREE_CHAIN (t);
      decl = TREE_VALUE (t);
      if (DECL_RTL_SET_P (decl))
	instantiate_decl_rtl (DECL_RTL (decl));
      ggc_free (t);
    }
}

/* Pass through the INSNS of function FNDECL and convert virtual register
   references to hard register references.  */

static unsigned int
instantiate_virtual_regs (void)
{
  rtx insn;

  /* Compute the offsets to use for this function.  */
  in_arg_offset = FIRST_PARM_OFFSET (current_function_decl);
  var_offset = STARTING_FRAME_OFFSET;
  dynamic_offset = STACK_DYNAMIC_OFFSET (current_function_decl);
  out_arg_offset = STACK_POINTER_OFFSET;
#ifdef FRAME_POINTER_CFA_OFFSET
  cfa_offset = FRAME_POINTER_CFA_OFFSET (current_function_decl);
#else
  cfa_offset = ARG_POINTER_CFA_OFFSET (current_function_decl);
#endif

  /* Initialize recognition, indicating that volatile is OK.  */
  init_recog ();

  /* Scan through all the insns, instantiating every virtual register still
     present.  */
  for (insn = get_insns (); insn; insn = NEXT_INSN (insn))
    if (INSN_P (insn))
      {
	/* These patterns in the instruction stream can never be recognized.
	   Fortunately, they shouldn't contain virtual registers either.  */
	if (GET_CODE (PATTERN (insn)) == USE
	    || GET_CODE (PATTERN (insn)) == CLOBBER
	    || GET_CODE (PATTERN (insn)) == ADDR_VEC
	    || GET_CODE (PATTERN (insn)) == ADDR_DIFF_VEC
	    || GET_CODE (PATTERN (insn)) == ASM_INPUT)
	  continue;

	instantiate_virtual_regs_in_insn (insn);

	if (INSN_DELETED_P (insn))
	  continue;

	for_each_rtx (&REG_NOTES (insn), instantiate_virtual_regs_in_rtx, NULL);

	/* Instantiate any virtual registers in CALL_INSN_FUNCTION_USAGE.  */
	if (GET_CODE (insn) == CALL_INSN)
	  for_each_rtx (&CALL_INSN_FUNCTION_USAGE (insn),
			instantiate_virtual_regs_in_rtx, NULL);
      }

  /* Instantiate the virtual registers in the DECLs for debugging purposes.  */
  instantiate_decls (current_function_decl);

  targetm.instantiate_decls ();

  /* Indicate that, from now on, assign_stack_local should use
     frame_pointer_rtx.  */
  virtuals_instantiated = 1;
  return 0;
}

struct rtl_opt_pass pass_instantiate_virtual_regs =
{
 {
  RTL_PASS,
  "vregs",                              /* name */
  NULL,                                 /* gate */
  instantiate_virtual_regs,             /* execute */
  NULL,                                 /* sub */
  NULL,                                 /* next */
  0,                                    /* static_pass_number */
  0,                                    /* tv_id */
  0,                                    /* properties_required */
  0,                                    /* properties_provided */
  0,                                    /* properties_destroyed */
  0,                                    /* todo_flags_start */
  TODO_dump_func                        /* todo_flags_finish */
 }
};


/* Return 1 if EXP is an aggregate type (or a value with aggregate type).
   This means a type for which function calls must pass an address to the
   function or get an address back from the function.
   EXP may be a type node or an expression (whose type is tested).  */

int
aggregate_value_p (const_tree exp, const_tree fntype)
{
  int i, regno, nregs;
  rtx reg;

  const_tree type = (TYPE_P (exp)) ? exp : TREE_TYPE (exp);

  /* DECL node associated with FNTYPE when relevant, which we might need to
     check for by-invisible-reference returns, typically for CALL_EXPR input
     EXPressions.  */
  const_tree fndecl = NULL_TREE;
  
  if (fntype)
    switch (TREE_CODE (fntype))
      {
      case CALL_EXPR:
	fndecl = get_callee_fndecl (fntype);
	fntype = (fndecl
		  ? TREE_TYPE (fndecl)
		  : TREE_TYPE (TREE_TYPE (CALL_EXPR_FN (fntype))));
	break;
      case FUNCTION_DECL:
	fndecl = fntype;
	fntype = TREE_TYPE (fndecl);
	break;
      case FUNCTION_TYPE:
      case METHOD_TYPE:
        break;
      case IDENTIFIER_NODE:
	fntype = 0;
	break;
      default:
	/* We don't expect other rtl types here.  */
	gcc_unreachable ();
      }

  if (TREE_CODE (type) == VOID_TYPE)
    return 0;

  /* If the front end has decided that this needs to be passed by
     reference, do so.  */
  if ((TREE_CODE (exp) == PARM_DECL || TREE_CODE (exp) == RESULT_DECL)
      && DECL_BY_REFERENCE (exp))
    return 1;

  /* If the EXPression is a CALL_EXPR, honor DECL_BY_REFERENCE set on the
     called function RESULT_DECL, meaning the function returns in memory by
     invisible reference.  This check lets front-ends not set TREE_ADDRESSABLE
     on the function type, which used to be the way to request such a return
     mechanism but might now be causing troubles at gimplification time if
     temporaries with the function type need to be created.  */
  if (TREE_CODE (exp) == CALL_EXPR && fndecl && DECL_RESULT (fndecl)
      && DECL_BY_REFERENCE (DECL_RESULT (fndecl)))
    return 1;
      
  if (targetm.calls.return_in_memory (type, fntype))
    return 1;
  /* Types that are TREE_ADDRESSABLE must be constructed in memory,
     and thus can't be returned in registers.  */
  if (TREE_ADDRESSABLE (type))
    return 1;
  if (flag_pcc_struct_return && AGGREGATE_TYPE_P (type))
    return 1;
  /* Make sure we have suitable call-clobbered regs to return
     the value in; if not, we must return it in memory.  */
  reg = hard_function_value (type, 0, fntype, 0);

  /* If we have something other than a REG (e.g. a PARALLEL), then assume
     it is OK.  */
  if (!REG_P (reg))
    return 0;

  regno = REGNO (reg);
  nregs = hard_regno_nregs[regno][TYPE_MODE (type)];
  for (i = 0; i < nregs; i++)
    if (! call_used_regs[regno + i])
      return 1;
  return 0;
}

/* Return true if we should assign DECL a pseudo register; false if it
   should live on the local stack.  */

bool
use_register_for_decl (const_tree decl)
{
  if (!targetm.calls.allocate_stack_slots_for_args())
    return true;
  
  /* Honor volatile.  */
  if (TREE_SIDE_EFFECTS (decl))
    return false;

  /* Honor addressability.  */
  if (TREE_ADDRESSABLE (decl))
    return false;

  /* Only register-like things go in registers.  */
  if (DECL_MODE (decl) == BLKmode)
    return false;

  /* If -ffloat-store specified, don't put explicit float variables
     into registers.  */
  /* ??? This should be checked after DECL_ARTIFICIAL, but tree-ssa
     propagates values across these stores, and it probably shouldn't.  */
  if (flag_float_store && FLOAT_TYPE_P (TREE_TYPE (decl)))
    return false;

  /* If we're not interested in tracking debugging information for
     this decl, then we can certainly put it in a register.  */
  if (DECL_IGNORED_P (decl))
    return true;

  if (optimize)
    return true;

  if (!DECL_REGISTER (decl))
    return false;

  switch (TREE_CODE (TREE_TYPE (decl)))
    {
    case RECORD_TYPE:
    case UNION_TYPE:
    case QUAL_UNION_TYPE:
      /* When not optimizing, disregard register keyword for variables with
	 types containing methods, otherwise the methods won't be callable
	 from the debugger.  */
      if (TYPE_METHODS (TREE_TYPE (decl)))
	return false;
      break;
    default:
      break;
    }

  return true;
}

/* Return true if TYPE should be passed by invisible reference.  */

bool
pass_by_reference (CUMULATIVE_ARGS *ca, enum machine_mode mode,
		   tree type, bool named_arg)
{
  if (type)
    {
      /* If this type contains non-trivial constructors, then it is
	 forbidden for the middle-end to create any new copies.  */
      if (TREE_ADDRESSABLE (type))
	return true;

      /* GCC post 3.4 passes *all* variable sized types by reference.  */
      if (!TYPE_SIZE (type) || TREE_CODE (TYPE_SIZE (type)) != INTEGER_CST)
	return true;
    }

  return targetm.calls.pass_by_reference (ca, mode, type, named_arg);
}

/* Return true if TYPE, which is passed by reference, should be callee
   copied instead of caller copied.  */

bool
reference_callee_copied (CUMULATIVE_ARGS *ca, enum machine_mode mode,
			 tree type, bool named_arg)
{
  if (type && TREE_ADDRESSABLE (type))
    return false;
  return targetm.calls.callee_copies (ca, mode, type, named_arg);
}

/* Structures to communicate between the subroutines of assign_parms.
   The first holds data persistent across all parameters, the second
   is cleared out for each parameter.  */

struct assign_parm_data_all
{
  CUMULATIVE_ARGS args_so_far;
  struct args_size stack_args_size;
  tree function_result_decl;
  tree orig_fnargs;
  rtx first_conversion_insn;
  rtx last_conversion_insn;
  HOST_WIDE_INT pretend_args_size;
  HOST_WIDE_INT extra_pretend_bytes;
  int reg_parm_stack_space;
};

struct assign_parm_data_one
{
  tree nominal_type;
  tree passed_type;
  rtx entry_parm;
  rtx stack_parm;
  enum machine_mode nominal_mode;
  enum machine_mode passed_mode;
  enum machine_mode promoted_mode;
  struct locate_and_pad_arg_data locate;
  int partial;
  BOOL_BITFIELD named_arg : 1;
  BOOL_BITFIELD passed_pointer : 1;
  BOOL_BITFIELD on_stack : 1;
  BOOL_BITFIELD loaded_in_reg : 1;
};

/* A subroutine of assign_parms.  Initialize ALL.  */

static void
assign_parms_initialize_all (struct assign_parm_data_all *all)
{
  tree fntype;

  memset (all, 0, sizeof (*all));

  fntype = TREE_TYPE (current_function_decl);

#ifdef INIT_CUMULATIVE_INCOMING_ARGS
  INIT_CUMULATIVE_INCOMING_ARGS (all->args_so_far, fntype, NULL_RTX);
#else
  INIT_CUMULATIVE_ARGS (all->args_so_far, fntype, NULL_RTX,
			current_function_decl, -1);
#endif

#ifdef REG_PARM_STACK_SPACE
  all->reg_parm_stack_space = REG_PARM_STACK_SPACE (current_function_decl);
#endif
}

/* If ARGS contains entries with complex types, split the entry into two
   entries of the component type.  Return a new list of substitutions are
   needed, else the old list.  */

static tree
split_complex_args (tree args)
{
  tree p;

  /* Before allocating memory, check for the common case of no complex.  */
  for (p = args; p; p = TREE_CHAIN (p))
    {
      tree type = TREE_TYPE (p);
      if (TREE_CODE (type) == COMPLEX_TYPE
	  && targetm.calls.split_complex_arg (type))
        goto found;
    }
  return args;

 found:
  args = copy_list (args);

  for (p = args; p; p = TREE_CHAIN (p))
    {
      tree type = TREE_TYPE (p);
      if (TREE_CODE (type) == COMPLEX_TYPE
	  && targetm.calls.split_complex_arg (type))
	{
	  tree decl;
	  tree subtype = TREE_TYPE (type);
	  bool addressable = TREE_ADDRESSABLE (p);

	  /* Rewrite the PARM_DECL's type with its component.  */
	  TREE_TYPE (p) = subtype;
	  DECL_ARG_TYPE (p) = TREE_TYPE (DECL_ARG_TYPE (p));
	  DECL_MODE (p) = VOIDmode;
	  DECL_SIZE (p) = NULL;
	  DECL_SIZE_UNIT (p) = NULL;
	  /* If this arg must go in memory, put it in a pseudo here.
	     We can't allow it to go in memory as per normal parms,
	     because the usual place might not have the imag part
	     adjacent to the real part.  */
	  DECL_ARTIFICIAL (p) = addressable;
	  DECL_IGNORED_P (p) = addressable;
	  TREE_ADDRESSABLE (p) = 0;
	  layout_decl (p, 0);

	  /* Build a second synthetic decl.  */
	  decl = build_decl (PARM_DECL, NULL_TREE, subtype);
	  DECL_ARG_TYPE (decl) = DECL_ARG_TYPE (p);
	  DECL_ARTIFICIAL (decl) = addressable;
	  DECL_IGNORED_P (decl) = addressable;
	  layout_decl (decl, 0);

	  /* Splice it in; skip the new decl.  */
	  TREE_CHAIN (decl) = TREE_CHAIN (p);
	  TREE_CHAIN (p) = decl;
	  p = decl;
	}
    }

  return args;
}

/* A subroutine of assign_parms.  Adjust the parameter list to incorporate
   the hidden struct return argument, and (abi willing) complex args.
   Return the new parameter list.  */

static tree
assign_parms_augmented_arg_list (struct assign_parm_data_all *all)
{
  tree fndecl = current_function_decl;
  tree fntype = TREE_TYPE (fndecl);
  tree fnargs = DECL_ARGUMENTS (fndecl);

  /* If struct value address is treated as the first argument, make it so.  */
  if (aggregate_value_p (DECL_RESULT (fndecl), fndecl)
      && ! cfun->returns_pcc_struct
      && targetm.calls.struct_value_rtx (TREE_TYPE (fndecl), 1) == 0)
    {
      tree type = build_pointer_type (TREE_TYPE (fntype));
      tree decl;

      decl = build_decl (PARM_DECL, NULL_TREE, type);
      DECL_ARG_TYPE (decl) = type;
      DECL_ARTIFICIAL (decl) = 1;
      DECL_IGNORED_P (decl) = 1;

      TREE_CHAIN (decl) = fnargs;
      fnargs = decl;
      all->function_result_decl = decl;
    }

  all->orig_fnargs = fnargs;

  /* If the target wants to split complex arguments into scalars, do so.  */
  if (targetm.calls.split_complex_arg)
    fnargs = split_complex_args (fnargs);

  return fnargs;
}

/* A subroutine of assign_parms.  Examine PARM and pull out type and mode
   data for the parameter.  Incorporate ABI specifics such as pass-by-
   reference and type promotion.  */

static void
assign_parm_find_data_types (struct assign_parm_data_all *all, tree parm,
			     struct assign_parm_data_one *data)
{
  tree nominal_type, passed_type;
  enum machine_mode nominal_mode, passed_mode, promoted_mode;

  memset (data, 0, sizeof (*data));

  /* NAMED_ARG is a misnomer.  We really mean 'non-variadic'. */
  if (!cfun->stdarg)
    data->named_arg = 1;  /* No variadic parms.  */
  else if (TREE_CHAIN (parm))
    data->named_arg = 1;  /* Not the last non-variadic parm. */
  else if (targetm.calls.strict_argument_naming (&all->args_so_far))
    data->named_arg = 1;  /* Only variadic ones are unnamed.  */
  else
    data->named_arg = 0;  /* Treat as variadic.  */

  nominal_type = TREE_TYPE (parm);
  passed_type = DECL_ARG_TYPE (parm);

  /* Look out for errors propagating this far.  Also, if the parameter's
     type is void then its value doesn't matter.  */
  if (TREE_TYPE (parm) == error_mark_node
      /* This can happen after weird syntax errors
	 or if an enum type is defined among the parms.  */
      || TREE_CODE (parm) != PARM_DECL
      || passed_type == NULL
      || VOID_TYPE_P (nominal_type))
    {
      nominal_type = passed_type = void_type_node;
      nominal_mode = passed_mode = promoted_mode = VOIDmode;
      goto egress;
    }

  /* Find mode of arg as it is passed, and mode of arg as it should be
     during execution of this function.  */
  passed_mode = TYPE_MODE (passed_type);
  nominal_mode = TYPE_MODE (nominal_type);

  /* If the parm is to be passed as a transparent union, use the type of
     the first field for the tests below.  We have already verified that
     the modes are the same.  */
  if (TREE_CODE (passed_type) == UNION_TYPE
      && TYPE_TRANSPARENT_UNION (passed_type))
    passed_type = TREE_TYPE (TYPE_FIELDS (passed_type));

  /* See if this arg was passed by invisible reference.  */
  if (pass_by_reference (&all->args_so_far, passed_mode,
			 passed_type, data->named_arg))
    {
      passed_type = nominal_type = build_pointer_type (passed_type);
      data->passed_pointer = true;
      passed_mode = nominal_mode = Pmode;
    }

  /* Find mode as it is passed by the ABI.  */
  promoted_mode = passed_mode;
  if (targetm.calls.promote_function_args (TREE_TYPE (current_function_decl)))
    {
      int unsignedp = TYPE_UNSIGNED (passed_type);
      promoted_mode = promote_mode (passed_type, promoted_mode,
				    &unsignedp, 1);
    }

 egress:
  data->nominal_type = nominal_type;
  data->passed_type = passed_type;
  data->nominal_mode = nominal_mode;
  data->passed_mode = passed_mode;
  data->promoted_mode = promoted_mode;
}

/* A subroutine of assign_parms.  Invoke setup_incoming_varargs.  */

static void
assign_parms_setup_varargs (struct assign_parm_data_all *all,
			    struct assign_parm_data_one *data, bool no_rtl)
{
  int varargs_pretend_bytes = 0;

  targetm.calls.setup_incoming_varargs (&all->args_so_far,
					data->promoted_mode,
					data->passed_type,
					&varargs_pretend_bytes, no_rtl);

  /* If the back-end has requested extra stack space, record how much is
     needed.  Do not change pretend_args_size otherwise since it may be
     nonzero from an earlier partial argument.  */
  if (varargs_pretend_bytes > 0)
    all->pretend_args_size = varargs_pretend_bytes;
}

/* A subroutine of assign_parms.  Set DATA->ENTRY_PARM corresponding to
   the incoming location of the current parameter.  */

static void
assign_parm_find_entry_rtl (struct assign_parm_data_all *all,
			    struct assign_parm_data_one *data)
{
  HOST_WIDE_INT pretend_bytes = 0;
  rtx entry_parm;
  bool in_regs;

  if (data->promoted_mode == VOIDmode)
    {
      data->entry_parm = data->stack_parm = const0_rtx;
      return;
    }

#ifdef FUNCTION_INCOMING_ARG
  entry_parm = FUNCTION_INCOMING_ARG (all->args_so_far, data->promoted_mode,
				      data->passed_type, data->named_arg);
#else
  entry_parm = FUNCTION_ARG (all->args_so_far, data->promoted_mode,
			     data->passed_type, data->named_arg);
#endif

  if (entry_parm == 0)
    data->promoted_mode = data->passed_mode;

  /* Determine parm's home in the stack, in case it arrives in the stack
     or we should pretend it did.  Compute the stack position and rtx where
     the argument arrives and its size.

     There is one complexity here:  If this was a parameter that would
     have been passed in registers, but wasn't only because it is
     __builtin_va_alist, we want locate_and_pad_parm to treat it as if
     it came in a register so that REG_PARM_STACK_SPACE isn't skipped.
     In this case, we call FUNCTION_ARG with NAMED set to 1 instead of 0
     as it was the previous time.  */
  in_regs = entry_parm != 0;
#ifdef STACK_PARMS_IN_REG_PARM_AREA
  in_regs = true;
#endif
  if (!in_regs && !data->named_arg)
    {
      if (targetm.calls.pretend_outgoing_varargs_named (&all->args_so_far))
	{
	  rtx tem;
#ifdef FUNCTION_INCOMING_ARG
	  tem = FUNCTION_INCOMING_ARG (all->args_so_far, data->promoted_mode,
				       data->passed_type, true);
#else
	  tem = FUNCTION_ARG (all->args_so_far, data->promoted_mode,
			      data->passed_type, true);
#endif
	  in_regs = tem != NULL;
	}
    }

  /* If this parameter was passed both in registers and in the stack, use
     the copy on the stack.  */
  if (targetm.calls.must_pass_in_stack (data->promoted_mode,
					data->passed_type))
    entry_parm = 0;

  if (entry_parm)
    {
      int partial;

      partial = targetm.calls.arg_partial_bytes (&all->args_so_far,
						 data->promoted_mode,
						 data->passed_type,
						 data->named_arg);
      data->partial = partial;

      /* The caller might already have allocated stack space for the
	 register parameters.  */
      if (partial != 0 && all->reg_parm_stack_space == 0)
	{
	  /* Part of this argument is passed in registers and part
	     is passed on the stack.  Ask the prologue code to extend
	     the stack part so that we can recreate the full value.

	     PRETEND_BYTES is the size of the registers we need to store.
	     CURRENT_FUNCTION_PRETEND_ARGS_SIZE is the amount of extra
	     stack space that the prologue should allocate.

	     Internally, gcc assumes that the argument pointer is aligned
	     to STACK_BOUNDARY bits.  This is used both for alignment
	     optimizations (see init_emit) and to locate arguments that are
	     aligned to more than PARM_BOUNDARY bits.  We must preserve this
	     invariant by rounding CURRENT_FUNCTION_PRETEND_ARGS_SIZE up to
	     a stack boundary.  */

	  /* We assume at most one partial arg, and it must be the first
	     argument on the stack.  */
	  gcc_assert (!all->extra_pretend_bytes && !all->pretend_args_size);

	  pretend_bytes = partial;
	  all->pretend_args_size = CEIL_ROUND (pretend_bytes, STACK_BYTES);

	  /* We want to align relative to the actual stack pointer, so
	     don't include this in the stack size until later.  */
	  all->extra_pretend_bytes = all->pretend_args_size;
	}
    }

  locate_and_pad_parm (data->promoted_mode, data->passed_type, in_regs,
		       entry_parm ? data->partial : 0, current_function_decl,
		       &all->stack_args_size, &data->locate);

  /* Update parm_stack_boundary if this parameter is passed in the
     stack.  */
  if (!in_regs && crtl->parm_stack_boundary < data->locate.boundary)
    crtl->parm_stack_boundary = data->locate.boundary;

  /* Adjust offsets to include the pretend args.  */
  pretend_bytes = all->extra_pretend_bytes - pretend_bytes;
  data->locate.slot_offset.constant += pretend_bytes;
  data->locate.offset.constant += pretend_bytes;

  data->entry_parm = entry_parm;
}

/* A subroutine of assign_parms.  If there is actually space on the stack
   for this parm, count it in stack_args_size and return true.  */

static bool
assign_parm_is_stack_parm (struct assign_parm_data_all *all,
			   struct assign_parm_data_one *data)
{
  /* Trivially true if we've no incoming register.  */
  if (data->entry_parm == NULL)
    ;
  /* Also true if we're partially in registers and partially not,
     since we've arranged to drop the entire argument on the stack.  */
  else if (data->partial != 0)
    ;
  /* Also true if the target says that it's passed in both registers
     and on the stack.  */
  else if (GET_CODE (data->entry_parm) == PARALLEL
	   && XEXP (XVECEXP (data->entry_parm, 0, 0), 0) == NULL_RTX)
    ;
  /* Also true if the target says that there's stack allocated for
     all register parameters.  */
  else if (all->reg_parm_stack_space > 0)
    ;
  /* Otherwise, no, this parameter has no ABI defined stack slot.  */
  else
    return false;

  all->stack_args_size.constant += data->locate.size.constant;
  if (data->locate.size.var)
    ADD_PARM_SIZE (all->stack_args_size, data->locate.size.var);

  return true;
}

/* A subroutine of assign_parms.  Given that this parameter is allocated
   stack space by the ABI, find it.  */

static void
assign_parm_find_stack_rtl (tree parm, struct assign_parm_data_one *data)
{
  rtx offset_rtx, stack_parm;
  unsigned int align, boundary;

  /* If we're passing this arg using a reg, make its stack home the
     aligned stack slot.  */
  if (data->entry_parm)
    offset_rtx = ARGS_SIZE_RTX (data->locate.slot_offset);
  else
    offset_rtx = ARGS_SIZE_RTX (data->locate.offset);

  stack_parm = crtl->args.internal_arg_pointer;
  if (offset_rtx != const0_rtx)
    stack_parm = gen_rtx_PLUS (Pmode, stack_parm, offset_rtx);
  stack_parm = gen_rtx_MEM (data->promoted_mode, stack_parm);

  set_mem_attributes (stack_parm, parm, 1);
  /* set_mem_attributes could set MEM_SIZE to the passed mode's size,
     while promoted mode's size is needed.  */
  if (data->promoted_mode != BLKmode
      && data->promoted_mode != DECL_MODE (parm))
    {
      set_mem_size (stack_parm, GEN_INT (GET_MODE_SIZE (data->promoted_mode)));
      if (MEM_EXPR (stack_parm) && MEM_OFFSET (stack_parm))
	{
	  int offset = subreg_lowpart_offset (DECL_MODE (parm),
					      data->promoted_mode);
	  if (offset)
	    set_mem_offset (stack_parm,
			    plus_constant (MEM_OFFSET (stack_parm), -offset));
	}
    }

  boundary = data->locate.boundary;
  align = BITS_PER_UNIT;

  /* If we're padding upward, we know that the alignment of the slot
     is FUNCTION_ARG_BOUNDARY.  If we're using slot_offset, we're
     intentionally forcing upward padding.  Otherwise we have to come
     up with a guess at the alignment based on OFFSET_RTX.  */
  if (data->locate.where_pad != downward || data->entry_parm)
    align = boundary;
  else if (GET_CODE (offset_rtx) == CONST_INT)
    {
      align = INTVAL (offset_rtx) * BITS_PER_UNIT | boundary;
      align = align & -align;
    }
  set_mem_align (stack_parm, align);

  if (data->entry_parm)
    set_reg_attrs_for_parm (data->entry_parm, stack_parm);

  data->stack_parm = stack_parm;
}

/* A subroutine of assign_parms.  Adjust DATA->ENTRY_RTL such that it's
   always valid and contiguous.  */

static void
assign_parm_adjust_entry_rtl (struct assign_parm_data_one *data)
{
  rtx entry_parm = data->entry_parm;
  rtx stack_parm = data->stack_parm;

  /* If this parm was passed part in regs and part in memory, pretend it
     arrived entirely in memory by pushing the register-part onto the stack.
     In the special case of a DImode or DFmode that is split, we could put
     it together in a pseudoreg directly, but for now that's not worth
     bothering with.  */
  if (data->partial != 0)
    {
      /* Handle calls that pass values in multiple non-contiguous
	 locations.  The Irix 6 ABI has examples of this.  */
      if (GET_CODE (entry_parm) == PARALLEL)
	emit_group_store (validize_mem (stack_parm), entry_parm,
			  data->passed_type, 
			  int_size_in_bytes (data->passed_type));
      else
	{
	  gcc_assert (data->partial % UNITS_PER_WORD == 0);
	  move_block_from_reg (REGNO (entry_parm), validize_mem (stack_parm),
			       data->partial / UNITS_PER_WORD);
	}

      entry_parm = stack_parm;
    }

  /* If we didn't decide this parm came in a register, by default it came
     on the stack.  */
  else if (entry_parm == NULL)
    entry_parm = stack_parm;

  /* When an argument is passed in multiple locations, we can't make use
     of this information, but we can save some copying if the whole argument
     is passed in a single register.  */
  else if (GET_CODE (entry_parm) == PARALLEL
	   && data->nominal_mode != BLKmode
	   && data->passed_mode != BLKmode)
    {
      size_t i, len = XVECLEN (entry_parm, 0);

      for (i = 0; i < len; i++)
	if (XEXP (XVECEXP (entry_parm, 0, i), 0) != NULL_RTX
	    && REG_P (XEXP (XVECEXP (entry_parm, 0, i), 0))
	    && (GET_MODE (XEXP (XVECEXP (entry_parm, 0, i), 0))
		== data->passed_mode)
	    && INTVAL (XEXP (XVECEXP (entry_parm, 0, i), 1)) == 0)
	  {
	    entry_parm = XEXP (XVECEXP (entry_parm, 0, i), 0);
	    break;
	  }
    }

  data->entry_parm = entry_parm;
}

/* A subroutine of assign_parms.  Reconstitute any values which were
   passed in multiple registers and would fit in a single register.  */

static void
assign_parm_remove_parallels (struct assign_parm_data_one *data)
{
  rtx entry_parm = data->entry_parm;

  /* Convert the PARALLEL to a REG of the same mode as the parallel.
     This can be done with register operations rather than on the
     stack, even if we will store the reconstituted parameter on the
     stack later.  */
  if (GET_CODE (entry_parm) == PARALLEL && GET_MODE (entry_parm) != BLKmode)
    {
      rtx parmreg = gen_reg_rtx (GET_MODE (entry_parm));
      emit_group_store (parmreg, entry_parm, data->passed_type,
			GET_MODE_SIZE (GET_MODE (entry_parm)));
      entry_parm = parmreg;
    }

  data->entry_parm = entry_parm;
}

/* A subroutine of assign_parms.  Adjust DATA->STACK_RTL such that it's
   always valid and properly aligned.  */

static void
assign_parm_adjust_stack_rtl (struct assign_parm_data_one *data)
{
  rtx stack_parm = data->stack_parm;

  /* If we can't trust the parm stack slot to be aligned enough for its
     ultimate type, don't use that slot after entry.  We'll make another
     stack slot, if we need one.  */
  if (stack_parm
      && ((STRICT_ALIGNMENT
	   && GET_MODE_ALIGNMENT (data->nominal_mode) > MEM_ALIGN (stack_parm))
	  || (data->nominal_type
	      && TYPE_ALIGN (data->nominal_type) > MEM_ALIGN (stack_parm)
	      && MEM_ALIGN (stack_parm) < PREFERRED_STACK_BOUNDARY)))
    stack_parm = NULL;

  /* If parm was passed in memory, and we need to convert it on entry,
     don't store it back in that same slot.  */
  else if (data->entry_parm == stack_parm
	   && data->nominal_mode != BLKmode
	   && data->nominal_mode != data->passed_mode)
    stack_parm = NULL;

  /* If stack protection is in effect for this function, don't leave any
     pointers in their passed stack slots.  */
  else if (crtl->stack_protect_guard
	   && (flag_stack_protect == 2
	       || data->passed_pointer
	       || POINTER_TYPE_P (data->nominal_type)))
    stack_parm = NULL;

  data->stack_parm = stack_parm;
}

/* A subroutine of assign_parms.  Return true if the current parameter
   should be stored as a BLKmode in the current frame.  */

static bool
assign_parm_setup_block_p (struct assign_parm_data_one *data)
{
  if (data->nominal_mode == BLKmode)
    return true;
  if (GET_MODE (data->entry_parm) == BLKmode)
    return true;

#ifdef BLOCK_REG_PADDING
  /* Only assign_parm_setup_block knows how to deal with register arguments
     that are padded at the least significant end.  */
  if (REG_P (data->entry_parm)
      && GET_MODE_SIZE (data->promoted_mode) < UNITS_PER_WORD
      && (BLOCK_REG_PADDING (data->passed_mode, data->passed_type, 1)
	  == (BYTES_BIG_ENDIAN ? upward : downward)))
    return true;
#endif

  return false;
}

/* A subroutine of assign_parms.  Arrange for the parameter to be 
   present and valid in DATA->STACK_RTL.  */

static void
assign_parm_setup_block (struct assign_parm_data_all *all,
			 tree parm, struct assign_parm_data_one *data)
{
  rtx entry_parm = data->entry_parm;
  rtx stack_parm = data->stack_parm;
  HOST_WIDE_INT size;
  HOST_WIDE_INT size_stored;

  if (GET_CODE (entry_parm) == PARALLEL)
    entry_parm = emit_group_move_into_temps (entry_parm);

  size = int_size_in_bytes (data->passed_type);
  size_stored = CEIL_ROUND (size, UNITS_PER_WORD);
  if (stack_parm == 0)
    {
      DECL_ALIGN (parm) = MAX (DECL_ALIGN (parm), BITS_PER_WORD);
      stack_parm = assign_stack_local (BLKmode, size_stored,
				       DECL_ALIGN (parm));
      if (GET_MODE_SIZE (GET_MODE (entry_parm)) == size)
	PUT_MODE (stack_parm, GET_MODE (entry_parm));
      set_mem_attributes (stack_parm, parm, 1);
    }

  /* If a BLKmode arrives in registers, copy it to a stack slot.  Handle
     calls that pass values in multiple non-contiguous locations.  */
  if (REG_P (entry_parm) || GET_CODE (entry_parm) == PARALLEL)
    {
      rtx mem;

      /* Note that we will be storing an integral number of words.
	 So we have to be careful to ensure that we allocate an
	 integral number of words.  We do this above when we call
	 assign_stack_local if space was not allocated in the argument
	 list.  If it was, this will not work if PARM_BOUNDARY is not
	 a multiple of BITS_PER_WORD.  It isn't clear how to fix this
	 if it becomes a problem.  Exception is when BLKmode arrives
	 with arguments not conforming to word_mode.  */

      if (data->stack_parm == 0)
	;
      else if (GET_CODE (entry_parm) == PARALLEL)
	;
      else
	gcc_assert (!size || !(PARM_BOUNDARY % BITS_PER_WORD));

      mem = validize_mem (stack_parm);

      /* Handle values in multiple non-contiguous locations.  */
      if (GET_CODE (entry_parm) == PARALLEL)
	{
	  push_to_sequence2 (all->first_conversion_insn,
			     all->last_conversion_insn);
	  emit_group_store (mem, entry_parm, data->passed_type, size);
	  all->first_conversion_insn = get_insns ();
	  all->last_conversion_insn = get_last_insn ();
	  end_sequence ();
	}

      else if (size == 0)
	;

      /* If SIZE is that of a mode no bigger than a word, just use
	 that mode's store operation.  */
      else if (size <= UNITS_PER_WORD)
	{
	  enum machine_mode mode
	    = mode_for_size (size * BITS_PER_UNIT, MODE_INT, 0);

	  if (mode != BLKmode
#ifdef BLOCK_REG_PADDING
	      && (size == UNITS_PER_WORD
		  || (BLOCK_REG_PADDING (mode, data->passed_type, 1)
		      != (BYTES_BIG_ENDIAN ? upward : downward)))
#endif
	      )
	    {
	      rtx reg;

	      /* We are really truncating a word_mode value containing
		 SIZE bytes into a value of mode MODE.  If such an
		 operation requires no actual instructions, we can refer
		 to the value directly in mode MODE, otherwise we must
		 start with the register in word_mode and explicitly
		 convert it.  */
	      if (TRULY_NOOP_TRUNCATION (size * BITS_PER_UNIT, BITS_PER_WORD))
		reg = gen_rtx_REG (mode, REGNO (entry_parm));
	      else
		{
		  reg = gen_rtx_REG (word_mode, REGNO (entry_parm));
		  reg = convert_to_mode (mode, copy_to_reg (reg), 1);
		}
	      emit_move_insn (change_address (mem, mode, 0), reg);
	    }

	  /* Blocks smaller than a word on a BYTES_BIG_ENDIAN
	     machine must be aligned to the left before storing
	     to memory.  Note that the previous test doesn't
	     handle all cases (e.g. SIZE == 3).  */
	  else if (size != UNITS_PER_WORD
#ifdef BLOCK_REG_PADDING
		   && (BLOCK_REG_PADDING (mode, data->passed_type, 1)
		       == downward)
#else
		   && BYTES_BIG_ENDIAN
#endif
		   )
	    {
	      rtx tem, x;
	      int by = (UNITS_PER_WORD - size) * BITS_PER_UNIT;
	      rtx reg = gen_rtx_REG (word_mode, REGNO (entry_parm));

	      x = expand_shift (LSHIFT_EXPR, word_mode, reg,
				build_int_cst (NULL_TREE, by),
				NULL_RTX, 1);
	      tem = change_address (mem, word_mode, 0);
	      emit_move_insn (tem, x);
	    }
	  else
	    move_block_from_reg (REGNO (entry_parm), mem,
				 size_stored / UNITS_PER_WORD);
	}
      else
	move_block_from_reg (REGNO (entry_parm), mem,
			     size_stored / UNITS_PER_WORD);
    }
  else if (data->stack_parm == 0)
    {
      push_to_sequence2 (all->first_conversion_insn, all->last_conversion_insn);
      emit_block_move (stack_parm, data->entry_parm, GEN_INT (size),
		       BLOCK_OP_NORMAL);
      all->first_conversion_insn = get_insns ();
      all->last_conversion_insn = get_last_insn ();
      end_sequence ();
    }

  data->stack_parm = stack_parm;
  SET_DECL_RTL (parm, stack_parm);
}

/* A subroutine of assign_parms.  Allocate a pseudo to hold the current
   parameter.  Get it there.  Perform all ABI specified conversions.  */

static void
assign_parm_setup_reg (struct assign_parm_data_all *all, tree parm,
		       struct assign_parm_data_one *data)
{
  rtx parmreg;
  enum machine_mode promoted_nominal_mode;
  int unsignedp = TYPE_UNSIGNED (TREE_TYPE (parm));
  bool did_conversion = false;

  /* Store the parm in a pseudoregister during the function, but we may
     need to do it in a wider mode.  */

  /* This is not really promoting for a call.  However we need to be
     consistent with assign_parm_find_data_types and expand_expr_real_1.  */
  promoted_nominal_mode
    = promote_mode (data->nominal_type, data->nominal_mode, &unsignedp, 1);

  parmreg = gen_reg_rtx (promoted_nominal_mode);

  if (!DECL_ARTIFICIAL (parm))
    mark_user_reg (parmreg);

  /* If this was an item that we received a pointer to,
     set DECL_RTL appropriately.  */
  if (data->passed_pointer)
    {
      rtx x = gen_rtx_MEM (TYPE_MODE (TREE_TYPE (data->passed_type)), parmreg);
      set_mem_attributes (x, parm, 1);
      SET_DECL_RTL (parm, x);
    }
  else
    SET_DECL_RTL (parm, parmreg);

  assign_parm_remove_parallels (data);

  /* Copy the value into the register.  */
  if (data->nominal_mode != data->passed_mode
      || promoted_nominal_mode != data->promoted_mode)
    {
      int save_tree_used;

      /* ENTRY_PARM has been converted to PROMOTED_MODE, its
	 mode, by the caller.  We now have to convert it to
	 NOMINAL_MODE, if different.  However, PARMREG may be in
	 a different mode than NOMINAL_MODE if it is being stored
	 promoted.

	 If ENTRY_PARM is a hard register, it might be in a register
	 not valid for operating in its mode (e.g., an odd-numbered
	 register for a DFmode).  In that case, moves are the only
	 thing valid, so we can't do a convert from there.  This
	 occurs when the calling sequence allow such misaligned
	 usages.

	 In addition, the conversion may involve a call, which could
	 clobber parameters which haven't been copied to pseudo
	 registers yet.  Therefore, we must first copy the parm to
	 a pseudo reg here, and save the conversion until after all
	 parameters have been moved.  */

      rtx tempreg = gen_reg_rtx (GET_MODE (data->entry_parm));

      emit_move_insn (tempreg, validize_mem (data->entry_parm));

      push_to_sequence2 (all->first_conversion_insn, all->last_conversion_insn);
      tempreg = convert_to_mode (data->nominal_mode, tempreg, unsignedp);

      if (GET_CODE (tempreg) == SUBREG
	  && GET_MODE (tempreg) == data->nominal_mode
	  && REG_P (SUBREG_REG (tempreg))
	  && data->nominal_mode == data->passed_mode
	  && GET_MODE (SUBREG_REG (tempreg)) == GET_MODE (data->entry_parm)
	  && GET_MODE_SIZE (GET_MODE (tempreg))
	     < GET_MODE_SIZE (GET_MODE (data->entry_parm)))
	{
	  /* The argument is already sign/zero extended, so note it
	     into the subreg.  */
	  SUBREG_PROMOTED_VAR_P (tempreg) = 1;
	  SUBREG_PROMOTED_UNSIGNED_SET (tempreg, unsignedp);
	}

      /* TREE_USED gets set erroneously during expand_assignment.  */
      save_tree_used = TREE_USED (parm);
      expand_assignment (parm, make_tree (data->nominal_type, tempreg), false);
      TREE_USED (parm) = save_tree_used;
      all->first_conversion_insn = get_insns ();
      all->last_conversion_insn = get_last_insn ();
      end_sequence ();

      did_conversion = true;
    }
  else
    emit_move_insn (parmreg, validize_mem (data->entry_parm));

  /* If we were passed a pointer but the actual value can safely live
     in a register, put it in one.  */
  if (data->passed_pointer
      && TYPE_MODE (TREE_TYPE (parm)) != BLKmode
      /* If by-reference argument was promoted, demote it.  */
      && (TYPE_MODE (TREE_TYPE (parm)) != GET_MODE (DECL_RTL (parm))
	  || use_register_for_decl (parm)))
    {
      /* We can't use nominal_mode, because it will have been set to
	 Pmode above.  We must use the actual mode of the parm.  */
      parmreg = gen_reg_rtx (TYPE_MODE (TREE_TYPE (parm)));
      mark_user_reg (parmreg);

      if (GET_MODE (parmreg) != GET_MODE (DECL_RTL (parm)))
	{
	  rtx tempreg = gen_reg_rtx (GET_MODE (DECL_RTL (parm)));
	  int unsigned_p = TYPE_UNSIGNED (TREE_TYPE (parm));

	  push_to_sequence2 (all->first_conversion_insn,
			     all->last_conversion_insn);
	  emit_move_insn (tempreg, DECL_RTL (parm));
	  tempreg = convert_to_mode (GET_MODE (parmreg), tempreg, unsigned_p);
	  emit_move_insn (parmreg, tempreg);
	  all->first_conversion_insn = get_insns ();
	  all->last_conversion_insn = get_last_insn ();
	  end_sequence ();

	  did_conversion = true;
	}
      else
	emit_move_insn (parmreg, DECL_RTL (parm));

      SET_DECL_RTL (parm, parmreg);

      /* STACK_PARM is the pointer, not the parm, and PARMREG is
	 now the parm.  */
      data->stack_parm = NULL;
    }

  /* Mark the register as eliminable if we did no conversion and it was
     copied from memory at a fixed offset, and the arg pointer was not
     copied to a pseudo-reg.  If the arg pointer is a pseudo reg or the
     offset formed an invalid address, such memory-equivalences as we
     make here would screw up life analysis for it.  */
  if (data->nominal_mode == data->passed_mode
      && !did_conversion
      && data->stack_parm != 0
      && MEM_P (data->stack_parm)
      && data->locate.offset.var == 0
      && reg_mentioned_p (virtual_incoming_args_rtx,
			  XEXP (data->stack_parm, 0)))
    {
      rtx linsn = get_last_insn ();
      rtx sinsn, set;

      /* Mark complex types separately.  */
      if (GET_CODE (parmreg) == CONCAT)
	{
	  enum machine_mode submode
	    = GET_MODE_INNER (GET_MODE (parmreg));
	  int regnor = REGNO (XEXP (parmreg, 0));
	  int regnoi = REGNO (XEXP (parmreg, 1));
	  rtx stackr = adjust_address_nv (data->stack_parm, submode, 0);
	  rtx stacki = adjust_address_nv (data->stack_parm, submode,
					  GET_MODE_SIZE (submode));

	  /* Scan backwards for the set of the real and
	     imaginary parts.  */
	  for (sinsn = linsn; sinsn != 0;
	       sinsn = prev_nonnote_insn (sinsn))
	    {
	      set = single_set (sinsn);
	      if (set == 0)
		continue;

	      if (SET_DEST (set) == regno_reg_rtx [regnoi])
		set_unique_reg_note (sinsn, REG_EQUIV, stacki);
	      else if (SET_DEST (set) == regno_reg_rtx [regnor])
		set_unique_reg_note (sinsn, REG_EQUIV, stackr);
	    }
	}
      else if ((set = single_set (linsn)) != 0
	       && SET_DEST (set) == parmreg)
	set_unique_reg_note (linsn, REG_EQUIV, data->stack_parm);
    }

  /* For pointer data type, suggest pointer register.  */
  if (POINTER_TYPE_P (TREE_TYPE (parm)))
    mark_reg_pointer (parmreg,
		      TYPE_ALIGN (TREE_TYPE (TREE_TYPE (parm))));
}

/* A subroutine of assign_parms.  Allocate stack space to hold the current
   parameter.  Get it there.  Perform all ABI specified conversions.  */

static void
assign_parm_setup_stack (struct assign_parm_data_all *all, tree parm,
		         struct assign_parm_data_one *data)
{
  /* Value must be stored in the stack slot STACK_PARM during function
     execution.  */
  bool to_conversion = false;

  assign_parm_remove_parallels (data);

  if (data->promoted_mode != data->nominal_mode)
    {
      /* Conversion is required.  */
      rtx tempreg = gen_reg_rtx (GET_MODE (data->entry_parm));

      emit_move_insn (tempreg, validize_mem (data->entry_parm));

      push_to_sequence2 (all->first_conversion_insn, all->last_conversion_insn);
      to_conversion = true;

      data->entry_parm = convert_to_mode (data->nominal_mode, tempreg,
					  TYPE_UNSIGNED (TREE_TYPE (parm)));

      if (data->stack_parm)
	/* ??? This may need a big-endian conversion on sparc64.  */
	data->stack_parm
	  = adjust_address (data->stack_parm, data->nominal_mode, 0);
    }

  if (data->entry_parm != data->stack_parm)
    {
      rtx src, dest;

      if (data->stack_parm == 0)
	{
	  int align = STACK_SLOT_ALIGNMENT (data->passed_type,
					    GET_MODE (data->entry_parm),
					    TYPE_ALIGN (data->passed_type));
	  data->stack_parm
	    = assign_stack_local (GET_MODE (data->entry_parm),
				  GET_MODE_SIZE (GET_MODE (data->entry_parm)),
				  align);
	  set_mem_attributes (data->stack_parm, parm, 1);
	}

      dest = validize_mem (data->stack_parm);
      src = validize_mem (data->entry_parm);

      if (MEM_P (src))
	{
	  /* Use a block move to handle potentially misaligned entry_parm.  */
	  if (!to_conversion)
	    push_to_sequence2 (all->first_conversion_insn,
			       all->last_conversion_insn);
	  to_conversion = true;

	  emit_block_move (dest, src,
			   GEN_INT (int_size_in_bytes (data->passed_type)),
			   BLOCK_OP_NORMAL);
	}
      else
	emit_move_insn (dest, src);
    }

  if (to_conversion)
    {
      all->first_conversion_insn = get_insns ();
      all->last_conversion_insn = get_last_insn ();
      end_sequence ();
    }

  SET_DECL_RTL (parm, data->stack_parm);
}

/* A subroutine of assign_parms.  If the ABI splits complex arguments, then
   undo the frobbing that we did in assign_parms_augmented_arg_list.  */

static void
assign_parms_unsplit_complex (struct assign_parm_data_all *all, tree fnargs)
{
  tree parm;
  tree orig_fnargs = all->orig_fnargs;

  for (parm = orig_fnargs; parm; parm = TREE_CHAIN (parm))
    {
      if (TREE_CODE (TREE_TYPE (parm)) == COMPLEX_TYPE
	  && targetm.calls.split_complex_arg (TREE_TYPE (parm)))
	{
	  rtx tmp, real, imag;
	  enum machine_mode inner = GET_MODE_INNER (DECL_MODE (parm));

	  real = DECL_RTL (fnargs);
	  imag = DECL_RTL (TREE_CHAIN (fnargs));
	  if (inner != GET_MODE (real))
	    {
	      real = gen_lowpart_SUBREG (inner, real);
	      imag = gen_lowpart_SUBREG (inner, imag);
	    }

	  if (TREE_ADDRESSABLE (parm))
	    {
	      rtx rmem, imem;
	      HOST_WIDE_INT size = int_size_in_bytes (TREE_TYPE (parm));
	      int align = STACK_SLOT_ALIGNMENT (TREE_TYPE (parm),
						DECL_MODE (parm),
						TYPE_ALIGN (TREE_TYPE (parm)));

	      /* split_complex_arg put the real and imag parts in
		 pseudos.  Move them to memory.  */
	      tmp = assign_stack_local (DECL_MODE (parm), size, align);
	      set_mem_attributes (tmp, parm, 1);
	      rmem = adjust_address_nv (tmp, inner, 0);
	      imem = adjust_address_nv (tmp, inner, GET_MODE_SIZE (inner));
	      push_to_sequence2 (all->first_conversion_insn,
				 all->last_conversion_insn);
	      emit_move_insn (rmem, real);
	      emit_move_insn (imem, imag);
	      all->first_conversion_insn = get_insns ();
	      all->last_conversion_insn = get_last_insn ();
	      end_sequence ();
	    }
	  else
	    tmp = gen_rtx_CONCAT (DECL_MODE (parm), real, imag);
	  SET_DECL_RTL (parm, tmp);

	  real = DECL_INCOMING_RTL (fnargs);
	  imag = DECL_INCOMING_RTL (TREE_CHAIN (fnargs));
	  if (inner != GET_MODE (real))
	    {
	      real = gen_lowpart_SUBREG (inner, real);
	      imag = gen_lowpart_SUBREG (inner, imag);
	    }
	  tmp = gen_rtx_CONCAT (DECL_MODE (parm), real, imag);
	  set_decl_incoming_rtl (parm, tmp, false);
	  fnargs = TREE_CHAIN (fnargs);
	}
      else
	{
	  SET_DECL_RTL (parm, DECL_RTL (fnargs));
	  set_decl_incoming_rtl (parm, DECL_INCOMING_RTL (fnargs), false);

	  /* Set MEM_EXPR to the original decl, i.e. to PARM,
	     instead of the copy of decl, i.e. FNARGS.  */
	  if (DECL_INCOMING_RTL (parm) && MEM_P (DECL_INCOMING_RTL (parm)))
	    set_mem_expr (DECL_INCOMING_RTL (parm), parm);
	}

      fnargs = TREE_CHAIN (fnargs);
    }
}

/* Assign RTL expressions to the function's parameters.  This may involve
   copying them into registers and using those registers as the DECL_RTL.  */

static void
assign_parms (tree fndecl)
{
  struct assign_parm_data_all all;
  tree fnargs, parm;

  crtl->args.internal_arg_pointer
    = targetm.calls.internal_arg_pointer ();

  assign_parms_initialize_all (&all);
  fnargs = assign_parms_augmented_arg_list (&all);

  for (parm = fnargs; parm; parm = TREE_CHAIN (parm))
    {
      struct assign_parm_data_one data;

      /* Extract the type of PARM; adjust it according to ABI.  */
      assign_parm_find_data_types (&all, parm, &data);

      /* Early out for errors and void parameters.  */
      if (data.passed_mode == VOIDmode)
	{
	  SET_DECL_RTL (parm, const0_rtx);
	  DECL_INCOMING_RTL (parm) = DECL_RTL (parm);
	  continue;
	}

      /* Estimate stack alignment from parameter alignment.  */
      if (SUPPORTS_STACK_ALIGNMENT)
        {
          unsigned int align = FUNCTION_ARG_BOUNDARY (data.promoted_mode,
						      data.passed_type);
	  if (TYPE_ALIGN (data.nominal_type) > align)
	    align = TYPE_ALIGN (data.passed_type);
	  if (crtl->stack_alignment_estimated < align)
	    {
	      gcc_assert (!crtl->stack_realign_processed);
	      crtl->stack_alignment_estimated = align;
	    }
	}
	
      if (cfun->stdarg && !TREE_CHAIN (parm))
	assign_parms_setup_varargs (&all, &data, false);

      /* Find out where the parameter arrives in this function.  */
      assign_parm_find_entry_rtl (&all, &data);

      /* Find out where stack space for this parameter might be.  */
      if (assign_parm_is_stack_parm (&all, &data))
	{
	  assign_parm_find_stack_rtl (parm, &data);
	  assign_parm_adjust_entry_rtl (&data);
	}

      /* Record permanently how this parm was passed.  */
      set_decl_incoming_rtl (parm, data.entry_parm, data.passed_pointer);

      /* Update info on where next arg arrives in registers.  */
      FUNCTION_ARG_ADVANCE (all.args_so_far, data.promoted_mode,
			    data.passed_type, data.named_arg);

      assign_parm_adjust_stack_rtl (&data);

      if (assign_parm_setup_block_p (&data))
	assign_parm_setup_block (&all, parm, &data);
      else if (data.passed_pointer || use_register_for_decl (parm))
	assign_parm_setup_reg (&all, parm, &data);
      else
	assign_parm_setup_stack (&all, parm, &data);
    }

  if (targetm.calls.split_complex_arg && fnargs != all.orig_fnargs)
    assign_parms_unsplit_complex (&all, fnargs);

  /* Output all parameter conversion instructions (possibly including calls)
     now that all parameters have been copied out of hard registers.  */
  emit_insn (all.first_conversion_insn);

  /* Estimate reload stack alignment from scalar return mode.  */
  if (SUPPORTS_STACK_ALIGNMENT)
    {
      if (DECL_RESULT (fndecl))
	{
	  tree type = TREE_TYPE (DECL_RESULT (fndecl));
	  enum machine_mode mode = TYPE_MODE (type);

	  if (mode != BLKmode
	      && mode != VOIDmode
	      && !AGGREGATE_TYPE_P (type))
	    {
	      unsigned int align = GET_MODE_ALIGNMENT (mode);
	      if (crtl->stack_alignment_estimated < align)
		{
		  gcc_assert (!crtl->stack_realign_processed);
		  crtl->stack_alignment_estimated = align;
		}
	    }
	} 
    }

  /* If we are receiving a struct value address as the first argument, set up
     the RTL for the function result. As this might require code to convert
     the transmitted address to Pmode, we do this here to ensure that possible
     preliminary conversions of the address have been emitted already.  */
  if (all.function_result_decl)
    {
      tree result = DECL_RESULT (current_function_decl);
      rtx addr = DECL_RTL (all.function_result_decl);
      rtx x;

      if (DECL_BY_REFERENCE (result))
	x = addr;
      else
	{
	  addr = convert_memory_address (Pmode, addr);
	  x = gen_rtx_MEM (DECL_MODE (result), addr);
	  set_mem_attributes (x, result, 1);
	}
      SET_DECL_RTL (result, x);
    }

  /* We have aligned all the args, so add space for the pretend args.  */
  crtl->args.pretend_args_size = all.pretend_args_size;
  all.stack_args_size.constant += all.extra_pretend_bytes;
  crtl->args.size = all.stack_args_size.constant;

  /* Adjust function incoming argument size for alignment and
     minimum length.  */

#ifdef REG_PARM_STACK_SPACE
  crtl->args.size = MAX (crtl->args.size,
				    REG_PARM_STACK_SPACE (fndecl));
#endif

  crtl->args.size = CEIL_ROUND (crtl->args.size,
					   PARM_BOUNDARY / BITS_PER_UNIT);

#ifdef ARGS_GROW_DOWNWARD
  crtl->args.arg_offset_rtx
    = (all.stack_args_size.var == 0 ? GEN_INT (-all.stack_args_size.constant)
       : expand_expr (size_diffop (all.stack_args_size.var,
				   size_int (-all.stack_args_size.constant)),
		      NULL_RTX, VOIDmode, 0));
#else
  crtl->args.arg_offset_rtx = ARGS_SIZE_RTX (all.stack_args_size);
#endif

  /* See how many bytes, if any, of its args a function should try to pop
     on return.  */

  crtl->args.pops_args = RETURN_POPS_ARGS (fndecl, TREE_TYPE (fndecl),
						 crtl->args.size);

  /* For stdarg.h function, save info about
     regs and stack space used by the named args.  */

  crtl->args.info = all.args_so_far;

  /* Set the rtx used for the function return value.  Put this in its
     own variable so any optimizers that need this information don't have
     to include tree.h.  Do this here so it gets done when an inlined
     function gets output.  */

  crtl->return_rtx
    = (DECL_RTL_SET_P (DECL_RESULT (fndecl))
       ? DECL_RTL (DECL_RESULT (fndecl)) : NULL_RTX);

  /* If scalar return value was computed in a pseudo-reg, or was a named
     return value that got dumped to the stack, copy that to the hard
     return register.  */
  if (DECL_RTL_SET_P (DECL_RESULT (fndecl)))
    {
      tree decl_result = DECL_RESULT (fndecl);
      rtx decl_rtl = DECL_RTL (decl_result);

      if (REG_P (decl_rtl)
	  ? REGNO (decl_rtl) >= FIRST_PSEUDO_REGISTER
	  : DECL_REGISTER (decl_result))
	{
	  rtx real_decl_rtl;

	  real_decl_rtl = targetm.calls.function_value (TREE_TYPE (decl_result),
							fndecl, true);
	  REG_FUNCTION_VALUE_P (real_decl_rtl) = 1;
	  /* The delay slot scheduler assumes that crtl->return_rtx
	     holds the hard register containing the return value, not a
	     temporary pseudo.  */
	  crtl->return_rtx = real_decl_rtl;
	}
    }
}

/* A subroutine of gimplify_parameters, invoked via walk_tree.
   For all seen types, gimplify their sizes.  */

static tree
gimplify_parm_type (tree *tp, int *walk_subtrees, void *data)
{
  tree t = *tp;

  *walk_subtrees = 0;
  if (TYPE_P (t))
    {
      if (POINTER_TYPE_P (t))
	*walk_subtrees = 1;
      else if (TYPE_SIZE (t) && !TREE_CONSTANT (TYPE_SIZE (t))
	       && !TYPE_SIZES_GIMPLIFIED (t))
	{
	  gimplify_type_sizes (t, (gimple_seq *) data);
	  *walk_subtrees = 1;
	}
    }

  return NULL;
}

/* Gimplify the parameter list for current_function_decl.  This involves
   evaluating SAVE_EXPRs of variable sized parameters and generating code
   to implement callee-copies reference parameters.  Returns a sequence of
   statements to add to the beginning of the function.  */

gimple_seq
gimplify_parameters (void)
{
  struct assign_parm_data_all all;
  tree fnargs, parm;
  gimple_seq stmts = NULL;

  assign_parms_initialize_all (&all);
  fnargs = assign_parms_augmented_arg_list (&all);

  for (parm = fnargs; parm; parm = TREE_CHAIN (parm))
    {
      struct assign_parm_data_one data;

      /* Extract the type of PARM; adjust it according to ABI.  */
      assign_parm_find_data_types (&all, parm, &data);

      /* Early out for errors and void parameters.  */
      if (data.passed_mode == VOIDmode || DECL_SIZE (parm) == NULL)
	continue;

      /* Update info on where next arg arrives in registers.  */
      FUNCTION_ARG_ADVANCE (all.args_so_far, data.promoted_mode,
			    data.passed_type, data.named_arg);

      /* ??? Once upon a time variable_size stuffed parameter list
	 SAVE_EXPRs (amongst others) onto a pending sizes list.  This
	 turned out to be less than manageable in the gimple world.
	 Now we have to hunt them down ourselves.  */
      walk_tree_without_duplicates (&data.passed_type,
				    gimplify_parm_type, &stmts);

      if (TREE_CODE (DECL_SIZE_UNIT (parm)) != INTEGER_CST)
	{
	  gimplify_one_sizepos (&DECL_SIZE (parm), &stmts);
	  gimplify_one_sizepos (&DECL_SIZE_UNIT (parm), &stmts);
	}

      if (data.passed_pointer)
	{
          tree type = TREE_TYPE (data.passed_type);
	  if (reference_callee_copied (&all.args_so_far, TYPE_MODE (type),
				       type, data.named_arg))
	    {
	      tree local, t;

	      /* For constant-sized objects, this is trivial; for
		 variable-sized objects, we have to play games.  */
	      if (TREE_CODE (DECL_SIZE_UNIT (parm)) == INTEGER_CST
		  && !(flag_stack_check == GENERIC_STACK_CHECK
		       && compare_tree_int (DECL_SIZE_UNIT (parm),
					    STACK_CHECK_MAX_VAR_SIZE) > 0))
		{
		  local = create_tmp_var (type, get_name (parm));
		  DECL_IGNORED_P (local) = 0;
		  /* If PARM was addressable, move that flag over
		     to the local copy, as its address will be taken,
		     not the PARMs.  */
		  if (TREE_ADDRESSABLE (parm))
		    {
		      TREE_ADDRESSABLE (parm) = 0;
		      TREE_ADDRESSABLE (local) = 1;
		    }
		}
	      else
		{
		  tree ptr_type, addr;

		  ptr_type = build_pointer_type (type);
		  addr = create_tmp_var (ptr_type, get_name (parm));
		  DECL_IGNORED_P (addr) = 0;
		  local = build_fold_indirect_ref (addr);

		  t = built_in_decls[BUILT_IN_ALLOCA];
		  t = build_call_expr (t, 1, DECL_SIZE_UNIT (parm));
		  t = fold_convert (ptr_type, t);
		  t = build2 (MODIFY_EXPR, TREE_TYPE (addr), addr, t);
		  gimplify_and_add (t, &stmts);
		}

	      gimplify_assign (local, parm, &stmts);

	      SET_DECL_VALUE_EXPR (parm, local);
	      DECL_HAS_VALUE_EXPR_P (parm) = 1;
	    }
	}
    }

  return stmts;
}

/* Compute the size and offset from the start of the stacked arguments for a
   parm passed in mode PASSED_MODE and with type TYPE.

   INITIAL_OFFSET_PTR points to the current offset into the stacked
   arguments.

   The starting offset and size for this parm are returned in
   LOCATE->OFFSET and LOCATE->SIZE, respectively.  When IN_REGS is
   nonzero, the offset is that of stack slot, which is returned in
   LOCATE->SLOT_OFFSET.  LOCATE->ALIGNMENT_PAD is the amount of
   padding required from the initial offset ptr to the stack slot.

   IN_REGS is nonzero if the argument will be passed in registers.  It will
   never be set if REG_PARM_STACK_SPACE is not defined.

   FNDECL is the function in which the argument was defined.

   There are two types of rounding that are done.  The first, controlled by
   FUNCTION_ARG_BOUNDARY, forces the offset from the start of the argument
   list to be aligned to the specific boundary (in bits).  This rounding
   affects the initial and starting offsets, but not the argument size.

   The second, controlled by FUNCTION_ARG_PADDING and PARM_BOUNDARY,
   optionally rounds the size of the parm to PARM_BOUNDARY.  The
   initial offset is not affected by this rounding, while the size always
   is and the starting offset may be.  */

/*  LOCATE->OFFSET will be negative for ARGS_GROW_DOWNWARD case;
    INITIAL_OFFSET_PTR is positive because locate_and_pad_parm's
    callers pass in the total size of args so far as
    INITIAL_OFFSET_PTR.  LOCATE->SIZE is always positive.  */

void
locate_and_pad_parm (enum machine_mode passed_mode, tree type, int in_regs,
		     int partial, tree fndecl ATTRIBUTE_UNUSED,
		     struct args_size *initial_offset_ptr,
		     struct locate_and_pad_arg_data *locate)
{
  tree sizetree;
  enum direction where_pad;
  unsigned int boundary;
  int reg_parm_stack_space = 0;
  int part_size_in_regs;

#ifdef REG_PARM_STACK_SPACE
  reg_parm_stack_space = REG_PARM_STACK_SPACE (fndecl);

  /* If we have found a stack parm before we reach the end of the
     area reserved for registers, skip that area.  */
  if (! in_regs)
    {
      if (reg_parm_stack_space > 0)
	{
	  if (initial_offset_ptr->var)
	    {
	      initial_offset_ptr->var
		= size_binop (MAX_EXPR, ARGS_SIZE_TREE (*initial_offset_ptr),
			      ssize_int (reg_parm_stack_space));
	      initial_offset_ptr->constant = 0;
	    }
	  else if (initial_offset_ptr->constant < reg_parm_stack_space)
	    initial_offset_ptr->constant = reg_parm_stack_space;
	}
    }
#endif /* REG_PARM_STACK_SPACE */

  part_size_in_regs = (reg_parm_stack_space == 0 ? partial : 0);

  sizetree
    = type ? size_in_bytes (type) : size_int (GET_MODE_SIZE (passed_mode));
  where_pad = FUNCTION_ARG_PADDING (passed_mode, type);
  boundary = FUNCTION_ARG_BOUNDARY (passed_mode, type);
  locate->where_pad = where_pad;

  /* Alignment can't exceed MAX_SUPPORTED_STACK_ALIGNMENT.  */
  if (boundary > MAX_SUPPORTED_STACK_ALIGNMENT)
    boundary = MAX_SUPPORTED_STACK_ALIGNMENT;

  locate->boundary = boundary;

  if (SUPPORTS_STACK_ALIGNMENT)
    {
      /* stack_alignment_estimated can't change after stack has been
	 realigned.  */
      if (crtl->stack_alignment_estimated < boundary)
        {
          if (!crtl->stack_realign_processed)
	    crtl->stack_alignment_estimated = boundary;
	  else
	    {
	      /* If stack is realigned and stack alignment value
		 hasn't been finalized, it is OK not to increase
		 stack_alignment_estimated.  The bigger alignment
		 requirement is recorded in stack_alignment_needed
		 below.  */
	      gcc_assert (!crtl->stack_realign_finalized
			  && crtl->stack_realign_needed);
	    }
	}
    }

  /* Remember if the outgoing parameter requires extra alignment on the
     calling function side.  */
  if (crtl->stack_alignment_needed < boundary)
    crtl->stack_alignment_needed = boundary;
  if (crtl->max_used_stack_slot_alignment < crtl->stack_alignment_needed)
    crtl->max_used_stack_slot_alignment = crtl->stack_alignment_needed;
  if (crtl->preferred_stack_boundary < boundary)
    crtl->preferred_stack_boundary = boundary;

#ifdef ARGS_GROW_DOWNWARD
  locate->slot_offset.constant = -initial_offset_ptr->constant;
  if (initial_offset_ptr->var)
    locate->slot_offset.var = size_binop (MINUS_EXPR, ssize_int (0),
					  initial_offset_ptr->var);

  {
    tree s2 = sizetree;
    if (where_pad != none
	&& (!host_integerp (sizetree, 1)
	    || (tree_low_cst (sizetree, 1) * BITS_PER_UNIT) % PARM_BOUNDARY))
      s2 = round_up (s2, PARM_BOUNDARY / BITS_PER_UNIT);
    SUB_PARM_SIZE (locate->slot_offset, s2);
  }

  locate->slot_offset.constant += part_size_in_regs;

  if (!in_regs
#ifdef REG_PARM_STACK_SPACE
      || REG_PARM_STACK_SPACE (fndecl) > 0
#endif
     )
    pad_to_arg_alignment (&locate->slot_offset, boundary,
			  &locate->alignment_pad);

  locate->size.constant = (-initial_offset_ptr->constant
			   - locate->slot_offset.constant);
  if (initial_offset_ptr->var)
    locate->size.var = size_binop (MINUS_EXPR,
				   size_binop (MINUS_EXPR,
					       ssize_int (0),
					       initial_offset_ptr->var),
				   locate->slot_offset.var);

  /* Pad_below needs the pre-rounded size to know how much to pad
     below.  */
  locate->offset = locate->slot_offset;
  if (where_pad == downward)
    pad_below (&locate->offset, passed_mode, sizetree);

#else /* !ARGS_GROW_DOWNWARD */
  if (!in_regs
#ifdef REG_PARM_STACK_SPACE
      || REG_PARM_STACK_SPACE (fndecl) > 0
#endif
      )
    pad_to_arg_alignment (initial_offset_ptr, boundary,
			  &locate->alignment_pad);
  locate->slot_offset = *initial_offset_ptr;

#ifdef PUSH_ROUNDING
  if (passed_mode != BLKmode)
    sizetree = size_int (PUSH_ROUNDING (TREE_INT_CST_LOW (sizetree)));
#endif

  /* Pad_below needs the pre-rounded size to know how much to pad below
     so this must be done before rounding up.  */
  locate->offset = locate->slot_offset;
  if (where_pad == downward)
    pad_below (&locate->offset, passed_mode, sizetree);

  if (where_pad != none
      && (!host_integerp (sizetree, 1)
	  || (tree_low_cst (sizetree, 1) * BITS_PER_UNIT) % PARM_BOUNDARY))
    sizetree = round_up (sizetree, PARM_BOUNDARY / BITS_PER_UNIT);

  ADD_PARM_SIZE (locate->size, sizetree);

  locate->size.constant -= part_size_in_regs;
#endif /* ARGS_GROW_DOWNWARD */

#ifdef FUNCTION_ARG_OFFSET
  locate->offset.constant += FUNCTION_ARG_OFFSET (passed_mode, type);
#endif
}

/* Round the stack offset in *OFFSET_PTR up to a multiple of BOUNDARY.
   BOUNDARY is measured in bits, but must be a multiple of a storage unit.  */

static void
pad_to_arg_alignment (struct args_size *offset_ptr, int boundary,
		      struct args_size *alignment_pad)
{
  tree save_var = NULL_TREE;
  HOST_WIDE_INT save_constant = 0;
  int boundary_in_bytes = boundary / BITS_PER_UNIT;
  HOST_WIDE_INT sp_offset = STACK_POINTER_OFFSET;

#ifdef SPARC_STACK_BOUNDARY_HACK
  /* ??? The SPARC port may claim a STACK_BOUNDARY higher than
     the real alignment of %sp.  However, when it does this, the
     alignment of %sp+STACK_POINTER_OFFSET is STACK_BOUNDARY.  */
  if (SPARC_STACK_BOUNDARY_HACK)
    sp_offset = 0;
#endif

  if (boundary > PARM_BOUNDARY)
    {
      save_var = offset_ptr->var;
      save_constant = offset_ptr->constant;
    }

  alignment_pad->var = NULL_TREE;
  alignment_pad->constant = 0;

  if (boundary > BITS_PER_UNIT)
    {
      if (offset_ptr->var)
	{
	  tree sp_offset_tree = ssize_int (sp_offset);
	  tree offset = size_binop (PLUS_EXPR,
				    ARGS_SIZE_TREE (*offset_ptr),
				    sp_offset_tree);
#ifdef ARGS_GROW_DOWNWARD
	  tree rounded = round_down (offset, boundary / BITS_PER_UNIT);
#else
	  tree rounded = round_up   (offset, boundary / BITS_PER_UNIT);
#endif

	  offset_ptr->var = size_binop (MINUS_EXPR, rounded, sp_offset_tree);
	  /* ARGS_SIZE_TREE includes constant term.  */
	  offset_ptr->constant = 0;
	  if (boundary > PARM_BOUNDARY)
	    alignment_pad->var = size_binop (MINUS_EXPR, offset_ptr->var,
					     save_var);
	}
      else
	{
	  offset_ptr->constant = -sp_offset +
#ifdef ARGS_GROW_DOWNWARD
	    FLOOR_ROUND (offset_ptr->constant + sp_offset, boundary_in_bytes);
#else
	    CEIL_ROUND (offset_ptr->constant + sp_offset, boundary_in_bytes);
#endif
	    if (boundary > PARM_BOUNDARY)
	      alignment_pad->constant = offset_ptr->constant - save_constant;
	}
    }
}

static void
pad_below (struct args_size *offset_ptr, enum machine_mode passed_mode, tree sizetree)
{
  if (passed_mode != BLKmode)
    {
      if (GET_MODE_BITSIZE (passed_mode) % PARM_BOUNDARY)
	offset_ptr->constant
	  += (((GET_MODE_BITSIZE (passed_mode) + PARM_BOUNDARY - 1)
	       / PARM_BOUNDARY * PARM_BOUNDARY / BITS_PER_UNIT)
	      - GET_MODE_SIZE (passed_mode));
    }
  else
    {
      if (TREE_CODE (sizetree) != INTEGER_CST
	  || (TREE_INT_CST_LOW (sizetree) * BITS_PER_UNIT) % PARM_BOUNDARY)
	{
	  /* Round the size up to multiple of PARM_BOUNDARY bits.  */
	  tree s2 = round_up (sizetree, PARM_BOUNDARY / BITS_PER_UNIT);
	  /* Add it in.  */
	  ADD_PARM_SIZE (*offset_ptr, s2);
	  SUB_PARM_SIZE (*offset_ptr, sizetree);
	}
    }
}


/* True if register REGNO was alive at a place where `setjmp' was
   called and was set more than once or is an argument.  Such regs may
   be clobbered by `longjmp'.  */

static bool
regno_clobbered_at_setjmp (bitmap setjmp_crosses, int regno)
{
  /* There appear to be cases where some local vars never reach the
     backend but have bogus regnos.  */
  if (regno >= max_reg_num ())
    return false;

  return ((REG_N_SETS (regno) > 1
	   || REGNO_REG_SET_P (df_get_live_out (ENTRY_BLOCK_PTR), regno))
	  && REGNO_REG_SET_P (setjmp_crosses, regno));
}

/* Walk the tree of blocks describing the binding levels within a
   function and warn about variables the might be killed by setjmp or
   vfork.  This is done after calling flow_analysis before register
   allocation since that will clobber the pseudo-regs to hard
   regs.  */

static void
setjmp_vars_warning (bitmap setjmp_crosses, tree block)
{
  tree decl, sub;

  for (decl = BLOCK_VARS (block); decl; decl = TREE_CHAIN (decl))
    {
      if (TREE_CODE (decl) == VAR_DECL
	  && DECL_RTL_SET_P (decl)
	  && REG_P (DECL_RTL (decl))
	  && regno_clobbered_at_setjmp (setjmp_crosses, REGNO (DECL_RTL (decl))))
	warning (OPT_Wclobbered, "variable %q+D might be clobbered by" 
                 " %<longjmp%> or %<vfork%>", decl);
    }

  for (sub = BLOCK_SUBBLOCKS (block); sub; sub = BLOCK_CHAIN (sub))
    setjmp_vars_warning (setjmp_crosses, sub);
}

/* Do the appropriate part of setjmp_vars_warning
   but for arguments instead of local variables.  */

static void
setjmp_args_warning (bitmap setjmp_crosses)
{
  tree decl;
  for (decl = DECL_ARGUMENTS (current_function_decl);
       decl; decl = TREE_CHAIN (decl))
    if (DECL_RTL (decl) != 0
	&& REG_P (DECL_RTL (decl))
	&& regno_clobbered_at_setjmp (setjmp_crosses, REGNO (DECL_RTL (decl))))
      warning (OPT_Wclobbered, 
               "argument %q+D might be clobbered by %<longjmp%> or %<vfork%>",
	       decl);
}

/* Generate warning messages for variables live across setjmp.  */

void 
generate_setjmp_warnings (void)
{
  bitmap setjmp_crosses = regstat_get_setjmp_crosses ();

  if (n_basic_blocks == NUM_FIXED_BLOCKS
      || bitmap_empty_p (setjmp_crosses))
    return;

  setjmp_vars_warning (setjmp_crosses, DECL_INITIAL (current_function_decl));
  setjmp_args_warning (setjmp_crosses);
}


/* Identify BLOCKs referenced by more than one NOTE_INSN_BLOCK_{BEG,END},
   and create duplicate blocks.  */
/* ??? Need an option to either create block fragments or to create
   abstract origin duplicates of a source block.  It really depends
   on what optimization has been performed.  */

void
reorder_blocks (void)
{
  tree block = DECL_INITIAL (current_function_decl);
  VEC(tree,heap) *block_stack;

  if (block == NULL_TREE)
    return;

  block_stack = VEC_alloc (tree, heap, 10);

  /* Reset the TREE_ASM_WRITTEN bit for all blocks.  */
  clear_block_marks (block);

  /* Prune the old trees away, so that they don't get in the way.  */
  BLOCK_SUBBLOCKS (block) = NULL_TREE;
  BLOCK_CHAIN (block) = NULL_TREE;

  /* Recreate the block tree from the note nesting.  */
  reorder_blocks_1 (get_insns (), block, &block_stack);
  BLOCK_SUBBLOCKS (block) = blocks_nreverse (BLOCK_SUBBLOCKS (block));

  VEC_free (tree, heap, block_stack);
}

/* Helper function for reorder_blocks.  Reset TREE_ASM_WRITTEN.  */

void
clear_block_marks (tree block)
{
  while (block)
    {
      TREE_ASM_WRITTEN (block) = 0;
      clear_block_marks (BLOCK_SUBBLOCKS (block));
      block = BLOCK_CHAIN (block);
    }
}

static void
reorder_blocks_1 (rtx insns, tree current_block, VEC(tree,heap) **p_block_stack)
{
  rtx insn;

  for (insn = insns; insn; insn = NEXT_INSN (insn))
    {
      if (NOTE_P (insn))
	{
	  if (NOTE_KIND (insn) == NOTE_INSN_BLOCK_BEG)
	    {
	      tree block = NOTE_BLOCK (insn);
	      tree origin;

	      origin = (BLOCK_FRAGMENT_ORIGIN (block)
			? BLOCK_FRAGMENT_ORIGIN (block)
			: block);

	      /* If we have seen this block before, that means it now
		 spans multiple address regions.  Create a new fragment.  */
	      if (TREE_ASM_WRITTEN (block))
		{
		  tree new_block = copy_node (block);

		  BLOCK_FRAGMENT_ORIGIN (new_block) = origin;
		  BLOCK_FRAGMENT_CHAIN (new_block)
		    = BLOCK_FRAGMENT_CHAIN (origin);
		  BLOCK_FRAGMENT_CHAIN (origin) = new_block;

		  NOTE_BLOCK (insn) = new_block;
		  block = new_block;
		}

	      BLOCK_SUBBLOCKS (block) = 0;
	      TREE_ASM_WRITTEN (block) = 1;
	      /* When there's only one block for the entire function,
		 current_block == block and we mustn't do this, it
		 will cause infinite recursion.  */
	      if (block != current_block)
		{
		  if (block != origin)
		    gcc_assert (BLOCK_SUPERCONTEXT (origin) == current_block);

		  BLOCK_SUPERCONTEXT (block) = current_block;
		  BLOCK_CHAIN (block) = BLOCK_SUBBLOCKS (current_block);
		  BLOCK_SUBBLOCKS (current_block) = block;
		  current_block = origin;
		}
	      VEC_safe_push (tree, heap, *p_block_stack, block);
	    }
	  else if (NOTE_KIND (insn) == NOTE_INSN_BLOCK_END)
	    {
	      NOTE_BLOCK (insn) = VEC_pop (tree, *p_block_stack);
	      BLOCK_SUBBLOCKS (current_block)
		= blocks_nreverse (BLOCK_SUBBLOCKS (current_block));
	      current_block = BLOCK_SUPERCONTEXT (current_block);
	    }
	}
    }
}

/* Reverse the order of elements in the chain T of blocks,
   and return the new head of the chain (old last element).  */

tree
blocks_nreverse (tree t)
{
  tree prev = 0, decl, next;
  for (decl = t; decl; decl = next)
    {
      next = BLOCK_CHAIN (decl);
      BLOCK_CHAIN (decl) = prev;
      prev = decl;
    }
  return prev;
}

/* Count the subblocks of the list starting with BLOCK.  If VECTOR is
   non-NULL, list them all into VECTOR, in a depth-first preorder
   traversal of the block tree.  Also clear TREE_ASM_WRITTEN in all
   blocks.  */

static int
all_blocks (tree block, tree *vector)
{
  int n_blocks = 0;

  while (block)
    {
      TREE_ASM_WRITTEN (block) = 0;

      /* Record this block.  */
      if (vector)
	vector[n_blocks] = block;

      ++n_blocks;

      /* Record the subblocks, and their subblocks...  */
      n_blocks += all_blocks (BLOCK_SUBBLOCKS (block),
			      vector ? vector + n_blocks : 0);
      block = BLOCK_CHAIN (block);
    }

  return n_blocks;
}

/* Return a vector containing all the blocks rooted at BLOCK.  The
   number of elements in the vector is stored in N_BLOCKS_P.  The
   vector is dynamically allocated; it is the caller's responsibility
   to call `free' on the pointer returned.  */

static tree *
get_block_vector (tree block, int *n_blocks_p)
{
  tree *block_vector;

  *n_blocks_p = all_blocks (block, NULL);
  block_vector = XNEWVEC (tree, *n_blocks_p);
  all_blocks (block, block_vector);

  return block_vector;
}

static GTY(()) int next_block_index = 2;

/* Set BLOCK_NUMBER for all the blocks in FN.  */

void
number_blocks (tree fn)
{
  int i;
  int n_blocks;
  tree *block_vector;

  /* For SDB and XCOFF debugging output, we start numbering the blocks
     from 1 within each function, rather than keeping a running
     count.  */
#if defined (SDB_DEBUGGING_INFO) || defined (XCOFF_DEBUGGING_INFO)
  if (write_symbols == SDB_DEBUG || write_symbols == XCOFF_DEBUG)
    next_block_index = 1;
#endif

  block_vector = get_block_vector (DECL_INITIAL (fn), &n_blocks);

  /* The top-level BLOCK isn't numbered at all.  */
  for (i = 1; i < n_blocks; ++i)
    /* We number the blocks from two.  */
    BLOCK_NUMBER (block_vector[i]) = next_block_index++;

  free (block_vector);

  return;
}

/* If VAR is present in a subblock of BLOCK, return the subblock.  */

tree
debug_find_var_in_block_tree (tree var, tree block)
{
  tree t;

  for (t = BLOCK_VARS (block); t; t = TREE_CHAIN (t))
    if (t == var)
      return block;

  for (t = BLOCK_SUBBLOCKS (block); t; t = TREE_CHAIN (t))
    {
      tree ret = debug_find_var_in_block_tree (var, t);
      if (ret)
	return ret;
    }

  return NULL_TREE;
}

/* Keep track of whether we're in a dummy function context.  If we are,
   we don't want to invoke the set_current_function hook, because we'll
   get into trouble if the hook calls target_reinit () recursively or
   when the initial initialization is not yet complete.  */

static bool in_dummy_function;

/* Invoke the target hook when setting cfun.  Update the optimization options
   if the function uses different options than the default.  */

static void
invoke_set_current_function_hook (tree fndecl)
{
  if (!in_dummy_function)
    {
      tree opts = ((fndecl)
		   ? DECL_FUNCTION_SPECIFIC_OPTIMIZATION (fndecl)
		   : optimization_default_node);

      if (!opts)
	opts = optimization_default_node;

      /* Change optimization options if needed.  */
      if (optimization_current_node != opts)
	{
	  optimization_current_node = opts;
	  cl_optimization_restore (TREE_OPTIMIZATION (opts));
	}

      targetm.set_current_function (fndecl);
    }
}

/* cfun should never be set directly; use this function.  */

void
set_cfun (struct function *new_cfun)
{
  if (cfun != new_cfun)
    {
      cfun = new_cfun;
      invoke_set_current_function_hook (new_cfun ? new_cfun->decl : NULL_TREE);
    }
}

/* Initialized with NOGC, making this poisonous to the garbage collector.  */

static VEC(function_p,heap) *cfun_stack;

/* Push the current cfun onto the stack, and set cfun to new_cfun.  */

void
push_cfun (struct function *new_cfun)
{
  VEC_safe_push (function_p, heap, cfun_stack, cfun);
  set_cfun (new_cfun);
}

/* Pop cfun from the stack.  */

void
pop_cfun (void)
{
  struct function *new_cfun = VEC_pop (function_p, cfun_stack);
  set_cfun (new_cfun);
}

/* Return value of funcdef and increase it.  */
int
get_next_funcdef_no (void) 
{
  return funcdef_no++;
}

/* Allocate a function structure for FNDECL and set its contents
   to the defaults.  Set cfun to the newly-allocated object.
   Some of the helper functions invoked during initialization assume
   that cfun has already been set.  Therefore, assign the new object
   directly into cfun and invoke the back end hook explicitly at the
   very end, rather than initializing a temporary and calling set_cfun
   on it.

   ABSTRACT_P is true if this is a function that will never be seen by
   the middle-end.  Such functions are front-end concepts (like C++
   function templates) that do not correspond directly to functions
   placed in object files.  */

void
allocate_struct_function (tree fndecl, bool abstract_p)
{
  tree result;
  tree fntype = fndecl ? TREE_TYPE (fndecl) : NULL_TREE;

  cfun = GGC_CNEW (struct function);

  cfun->function_frequency = FUNCTION_FREQUENCY_NORMAL;

  init_eh_for_function ();

  if (init_machine_status)
    cfun->machine = (*init_machine_status) ();

#ifdef OVERRIDE_ABI_FORMAT
  OVERRIDE_ABI_FORMAT (fndecl);
#endif

  invoke_set_current_function_hook (fndecl);

  if (fndecl != NULL_TREE)
    {
      DECL_STRUCT_FUNCTION (fndecl) = cfun;
      cfun->decl = fndecl;
      current_function_funcdef_no = get_next_funcdef_no ();

      result = DECL_RESULT (fndecl);
      if (!abstract_p && aggregate_value_p (result, fndecl))
	{
#ifdef PCC_STATIC_STRUCT_RETURN
	  cfun->returns_pcc_struct = 1;
#endif
	  cfun->returns_struct = 1;
	}

      cfun->stdarg
	= (fntype
	   && TYPE_ARG_TYPES (fntype) != 0
	   && (TREE_VALUE (tree_last (TYPE_ARG_TYPES (fntype)))
	       != void_type_node));
      
      /* Assume all registers in stdarg functions need to be saved.  */
      cfun->va_list_gpr_size = VA_LIST_MAX_GPR_SIZE;
      cfun->va_list_fpr_size = VA_LIST_MAX_FPR_SIZE;
    }
}

/* This is like allocate_struct_function, but pushes a new cfun for FNDECL
   instead of just setting it.  */

void
push_struct_function (tree fndecl)
{
  VEC_safe_push (function_p, heap, cfun_stack, cfun);
  allocate_struct_function (fndecl, false);
}

/* Reset cfun, and other non-struct-function variables to defaults as
   appropriate for emitting rtl at the start of a function.  */

static void
prepare_function_start (void)
{
  gcc_assert (!crtl->emit.x_last_insn);
  init_temp_slots ();
  init_emit ();
  init_varasm_status ();
  init_expr ();
  default_rtl_profile ();

  cse_not_expected = ! optimize;

  /* Caller save not needed yet.  */
  caller_save_needed = 0;

  /* We haven't done register allocation yet.  */
  reg_renumber = 0;

  /* Indicate that we have not instantiated virtual registers yet.  */
  virtuals_instantiated = 0;

  /* Indicate that we want CONCATs now.  */
  generating_concat_p = 1;

  /* Indicate we have no need of a frame pointer yet.  */
  frame_pointer_needed = 0;
}

/* Initialize the rtl expansion mechanism so that we can do simple things
   like generate sequences.  This is used to provide a context during global
   initialization of some passes.  You must call expand_dummy_function_end
   to exit this context.  */

void
init_dummy_function_start (void)
{
  gcc_assert (!in_dummy_function);
  in_dummy_function = true;
  push_struct_function (NULL_TREE);
  prepare_function_start ();
}

/* Generate RTL for the start of the function SUBR (a FUNCTION_DECL tree node)
   and initialize static variables for generating RTL for the statements
   of the function.  */

void
init_function_start (tree subr)
{
  if (subr && DECL_STRUCT_FUNCTION (subr))
    set_cfun (DECL_STRUCT_FUNCTION (subr));
  else
    allocate_struct_function (subr, false);
  prepare_function_start ();

  /* Warn if this value is an aggregate type,
     regardless of which calling convention we are using for it.  */
  if (AGGREGATE_TYPE_P (TREE_TYPE (DECL_RESULT (subr))))
    warning (OPT_Waggregate_return, "function returns an aggregate");
}

/* Make sure all values used by the optimization passes have sane
   defaults.  */
unsigned int
init_function_for_compilation (void)
{
  reg_renumber = 0;

  /* No prologue/epilogue insns yet.  Make sure that these vectors are
     empty.  */
  gcc_assert (VEC_length (int, prologue) == 0);
  gcc_assert (VEC_length (int, epilogue) == 0);
  gcc_assert (VEC_length (int, sibcall_epilogue) == 0);
  return 0;
}

struct rtl_opt_pass pass_init_function =
{
 {
  RTL_PASS,
  NULL,                                 /* name */
  NULL,                                 /* gate */   
  init_function_for_compilation,        /* execute */       
  NULL,                                 /* sub */
  NULL,                                 /* next */
  0,                                    /* static_pass_number */
  0,                                    /* tv_id */
  0,                                    /* properties_required */
  0,                                    /* properties_provided */
  0,                                    /* properties_destroyed */
  0,                                    /* todo_flags_start */
  0                                     /* todo_flags_finish */
 }
};


void
expand_main_function (void)
{
#if (defined(INVOKE__main)				\
     || (!defined(HAS_INIT_SECTION)			\
	 && !defined(INIT_SECTION_ASM_OP)		\
	 && !defined(INIT_ARRAY_SECTION_ASM_OP)))
  emit_library_call (init_one_libfunc (NAME__MAIN), LCT_NORMAL, VOIDmode, 0);
#endif
}

/* Expand code to initialize the stack_protect_guard.  This is invoked at
   the beginning of a function to be protected.  */

#ifndef HAVE_stack_protect_set
# define HAVE_stack_protect_set		0
# define gen_stack_protect_set(x,y)	(gcc_unreachable (), NULL_RTX)
#endif

void
stack_protect_prologue (void)
{
  tree guard_decl = targetm.stack_protect_guard ();
  rtx x, y;

  /* Avoid expand_expr here, because we don't want guard_decl pulled
     into registers unless absolutely necessary.  And we know that
     crtl->stack_protect_guard is a local stack slot, so this skips
     all the fluff.  */
  x = validize_mem (DECL_RTL (crtl->stack_protect_guard));
  y = validize_mem (DECL_RTL (guard_decl));

  /* Allow the target to copy from Y to X without leaking Y into a
     register.  */
  if (HAVE_stack_protect_set)
    {
      rtx insn = gen_stack_protect_set (x, y);
      if (insn)
	{
	  emit_insn (insn);
	  return;
	}
    }

  /* Otherwise do a straight move.  */
  emit_move_insn (x, y);
}

/* Expand code to verify the stack_protect_guard.  This is invoked at
   the end of a function to be protected.  */

#ifndef HAVE_stack_protect_test
# define HAVE_stack_protect_test		0
# define gen_stack_protect_test(x, y, z)	(gcc_unreachable (), NULL_RTX)
#endif

void
stack_protect_epilogue (void)
{
  tree guard_decl = targetm.stack_protect_guard ();
  rtx label = gen_label_rtx ();
  rtx x, y, tmp;

  /* Avoid expand_expr here, because we don't want guard_decl pulled
     into registers unless absolutely necessary.  And we know that
     crtl->stack_protect_guard is a local stack slot, so this skips
     all the fluff.  */
  x = validize_mem (DECL_RTL (crtl->stack_protect_guard));
  y = validize_mem (DECL_RTL (guard_decl));

  /* Allow the target to compare Y with X without leaking either into
     a register.  */
  switch (HAVE_stack_protect_test != 0)
    {
    case 1:
      tmp = gen_stack_protect_test (x, y, label);
      if (tmp)
	{
	  emit_insn (tmp);
	  break;
	}
      /* FALLTHRU */

    default:
      emit_cmp_and_jump_insns (x, y, EQ, NULL_RTX, ptr_mode, 1, label);
      break;
    }

  /* The noreturn predictor has been moved to the tree level.  The rtl-level
     predictors estimate this branch about 20%, which isn't enough to get
     things moved out of line.  Since this is the only extant case of adding
     a noreturn function at the rtl level, it doesn't seem worth doing ought
     except adding the prediction by hand.  */
  tmp = get_last_insn ();
  if (JUMP_P (tmp))
    predict_insn_def (tmp, PRED_NORETURN, TAKEN);

  expand_expr_stmt (targetm.stack_protect_fail ());
  emit_label (label);
}

/* Start the RTL for a new function, and set variables used for
   emitting RTL.
   SUBR is the FUNCTION_DECL node.
   PARMS_HAVE_CLEANUPS is nonzero if there are cleanups associated with
   the function's parameters, which must be run at any return statement.  */

void
expand_function_start (tree subr)
{
  /* Make sure volatile mem refs aren't considered
     valid operands of arithmetic insns.  */
  init_recog_no_volatile ();

  crtl->profile
    = (profile_flag
       && ! DECL_NO_INSTRUMENT_FUNCTION_ENTRY_EXIT (subr));

  crtl->limit_stack
    = (stack_limit_rtx != NULL_RTX && ! DECL_NO_LIMIT_STACK (subr));

  /* Make the label for return statements to jump to.  Do not special
     case machines with special return instructions -- they will be
     handled later during jump, ifcvt, or epilogue creation.  */
  return_label = gen_label_rtx ();

  /* Initialize rtx used to return the value.  */
  /* Do this before assign_parms so that we copy the struct value address
     before any library calls that assign parms might generate.  */

  /* Decide whether to return the value in memory or in a register.  */
  if (aggregate_value_p (DECL_RESULT (subr), subr))
    {
      /* Returning something that won't go in a register.  */
      rtx value_address = 0;

#ifdef PCC_STATIC_STRUCT_RETURN
      if (cfun->returns_pcc_struct)
	{
	  int size = int_size_in_bytes (TREE_TYPE (DECL_RESULT (subr)));
	  value_address = assemble_static_space (size);
	}
      else
#endif
	{
	  rtx sv = targetm.calls.struct_value_rtx (TREE_TYPE (subr), 2);
	  /* Expect to be passed the address of a place to store the value.
	     If it is passed as an argument, assign_parms will take care of
	     it.  */
	  if (sv)
	    {
	      value_address = gen_reg_rtx (Pmode);
	      emit_move_insn (value_address, sv);
	    }
	}
      if (value_address)
	{
	  rtx x = value_address;
	  if (!DECL_BY_REFERENCE (DECL_RESULT (subr)))
	    {
	      x = gen_rtx_MEM (DECL_MODE (DECL_RESULT (subr)), x);
	      set_mem_attributes (x, DECL_RESULT (subr), 1);
	    }
	  SET_DECL_RTL (DECL_RESULT (subr), x);
	}
    }
  else if (DECL_MODE (DECL_RESULT (subr)) == VOIDmode)
    /* If return mode is void, this decl rtl should not be used.  */
    SET_DECL_RTL (DECL_RESULT (subr), NULL_RTX);
  else
    {
      /* Compute the return values into a pseudo reg, which we will copy
	 into the true return register after the cleanups are done.  */
      tree return_type = TREE_TYPE (DECL_RESULT (subr));
      if (TYPE_MODE (return_type) != BLKmode
	  && targetm.calls.return_in_msb (return_type))
	/* expand_function_end will insert the appropriate padding in
	   this case.  Use the return value's natural (unpadded) mode
	   within the function proper.  */
	SET_DECL_RTL (DECL_RESULT (subr),
		      gen_reg_rtx (TYPE_MODE (return_type)));
      else
	{
	  /* In order to figure out what mode to use for the pseudo, we
	     figure out what the mode of the eventual return register will
	     actually be, and use that.  */
	  rtx hard_reg = hard_function_value (return_type, subr, 0, 1);

	  /* Structures that are returned in registers are not
	     aggregate_value_p, so we may see a PARALLEL or a REG.  */
	  if (REG_P (hard_reg))
	    SET_DECL_RTL (DECL_RESULT (subr),
			  gen_reg_rtx (GET_MODE (hard_reg)));
	  else
	    {
	      gcc_assert (GET_CODE (hard_reg) == PARALLEL);
	      SET_DECL_RTL (DECL_RESULT (subr), gen_group_rtx (hard_reg));
	    }
	}

      /* Set DECL_REGISTER flag so that expand_function_end will copy the
	 result to the real return register(s).  */
      DECL_REGISTER (DECL_RESULT (subr)) = 1;
    }

  /* Initialize rtx for parameters and local variables.
     In some cases this requires emitting insns.  */
  assign_parms (subr);

  /* If function gets a static chain arg, store it.  */
  if (cfun->static_chain_decl)
    {
      tree parm = cfun->static_chain_decl;
      rtx local = gen_reg_rtx (Pmode);

      set_decl_incoming_rtl (parm, static_chain_incoming_rtx, false);
      SET_DECL_RTL (parm, local);
      mark_reg_pointer (local, TYPE_ALIGN (TREE_TYPE (TREE_TYPE (parm))));

      emit_move_insn (local, static_chain_incoming_rtx);
    }

  /* If the function receives a non-local goto, then store the
     bits we need to restore the frame pointer.  */
  if (cfun->nonlocal_goto_save_area)
    {
      tree t_save;
      rtx r_save;

      /* ??? We need to do this save early.  Unfortunately here is
	 before the frame variable gets declared.  Help out...  */
      tree var = TREE_OPERAND (cfun->nonlocal_goto_save_area, 0);
      if (!DECL_RTL_SET_P (var))
	expand_decl (var);

      t_save = build4 (ARRAY_REF, ptr_type_node,
		       cfun->nonlocal_goto_save_area,
		       integer_zero_node, NULL_TREE, NULL_TREE);
      r_save = expand_expr (t_save, NULL_RTX, VOIDmode, EXPAND_WRITE);
      r_save = convert_memory_address (Pmode, r_save);

      emit_move_insn (r_save, targetm.builtin_setjmp_frame_value ());
      update_nonlocal_goto_save_area ();
    }

  /* The following was moved from init_function_start.
     The move is supposed to make sdb output more accurate.  */
  /* Indicate the beginning of the function body,
     as opposed to parm setup.  */
  emit_note (NOTE_INSN_FUNCTION_BEG);

  gcc_assert (NOTE_P (get_last_insn ()));

  parm_birth_insn = get_last_insn ();

  if (crtl->profile)
    {
#ifdef PROFILE_HOOK
      PROFILE_HOOK (current_function_funcdef_no);
#endif
    }

  /* After the display initializations is where the stack checking
     probe should go.  */
  if(flag_stack_check)
    stack_check_probe_note = emit_note (NOTE_INSN_DELETED);

  /* Make sure there is a line number after the function entry setup code.  */
  force_next_line_note ();
}

/* Undo the effects of init_dummy_function_start.  */
void
expand_dummy_function_end (void)
{
  gcc_assert (in_dummy_function);

  /* End any sequences that failed to be closed due to syntax errors.  */
  while (in_sequence_p ())
    end_sequence ();

  /* Outside function body, can't compute type's actual size
     until next function's body starts.  */

  free_after_parsing (cfun);
  free_after_compilation (cfun);
  pop_cfun ();
  in_dummy_function = false;
}

/* Call DOIT for each hard register used as a return value from
   the current function.  */

void
diddle_return_value (void (*doit) (rtx, void *), void *arg)
{
  rtx outgoing = crtl->return_rtx;

  if (! outgoing)
    return;

  if (REG_P (outgoing))
    (*doit) (outgoing, arg);
  else if (GET_CODE (outgoing) == PARALLEL)
    {
      int i;

      for (i = 0; i < XVECLEN (outgoing, 0); i++)
	{
	  rtx x = XEXP (XVECEXP (outgoing, 0, i), 0);

	  if (REG_P (x) && REGNO (x) < FIRST_PSEUDO_REGISTER)
	    (*doit) (x, arg);
	}
    }
}

static void
do_clobber_return_reg (rtx reg, void *arg ATTRIBUTE_UNUSED)
{
  emit_clobber (reg);
}

void
clobber_return_register (void)
{
  diddle_return_value (do_clobber_return_reg, NULL);

  /* In case we do use pseudo to return value, clobber it too.  */
  if (DECL_RTL_SET_P (DECL_RESULT (current_function_decl)))
    {
      tree decl_result = DECL_RESULT (current_function_decl);
      rtx decl_rtl = DECL_RTL (decl_result);
      if (REG_P (decl_rtl) && REGNO (decl_rtl) >= FIRST_PSEUDO_REGISTER)
	{
	  do_clobber_return_reg (decl_rtl, NULL);
	}
    }
}

static void
do_use_return_reg (rtx reg, void *arg ATTRIBUTE_UNUSED)
{
  emit_use (reg);
}

static void
use_return_register (void)
{
  diddle_return_value (do_use_return_reg, NULL);
}

/* Possibly warn about unused parameters.  */
void
do_warn_unused_parameter (tree fn)
{
  tree decl;

  for (decl = DECL_ARGUMENTS (fn);
       decl; decl = TREE_CHAIN (decl))
    if (!TREE_USED (decl) && TREE_CODE (decl) == PARM_DECL
	&& DECL_NAME (decl) && !DECL_ARTIFICIAL (decl)
	&& !TREE_NO_WARNING (decl))
      warning (OPT_Wunused_parameter, "unused parameter %q+D", decl);
}

static GTY(()) rtx initial_trampoline;

/* Generate RTL for the end of the current function.  */

void
expand_function_end (void)
{
  rtx clobber_after;

  /* If arg_pointer_save_area was referenced only from a nested
     function, we will not have initialized it yet.  Do that now.  */
  if (arg_pointer_save_area && ! crtl->arg_pointer_save_area_init)
    get_arg_pointer_save_area ();

  /* If we are doing generic stack checking and this function makes calls,
     do a stack probe at the start of the function to ensure we have enough
     space for another stack frame.  */
  if (flag_stack_check == GENERIC_STACK_CHECK)
    {
      rtx insn, seq;

      for (insn = get_insns (); insn; insn = NEXT_INSN (insn))
	if (CALL_P (insn))
	  {
	    start_sequence ();
	    probe_stack_range (STACK_OLD_CHECK_PROTECT,
			       GEN_INT (STACK_CHECK_MAX_FRAME_SIZE));
	    seq = get_insns ();
	    end_sequence ();
	    emit_insn_before (seq, stack_check_probe_note);
	    break;
	  }
    }

  /* End any sequences that failed to be closed due to syntax errors.  */
  while (in_sequence_p ())
    end_sequence ();

  clear_pending_stack_adjust ();
  do_pending_stack_adjust ();

  /* Output a linenumber for the end of the function.
     SDB depends on this.  */
  force_next_line_note ();
  set_curr_insn_source_location (input_location);

  /* Before the return label (if any), clobber the return
     registers so that they are not propagated live to the rest of
     the function.  This can only happen with functions that drop
     through; if there had been a return statement, there would
     have either been a return rtx, or a jump to the return label.

     We delay actual code generation after the current_function_value_rtx
     is computed.  */
  clobber_after = get_last_insn ();

  /* Output the label for the actual return from the function.  */
  emit_label (return_label);

  if (USING_SJLJ_EXCEPTIONS)
    {
      /* Let except.c know where it should emit the call to unregister
	 the function context for sjlj exceptions.  */
      if (flag_exceptions)
	sjlj_emit_function_exit_after (get_last_insn ());
    }
  else
    {
      /* We want to ensure that instructions that may trap are not
	 moved into the epilogue by scheduling, because we don't
	 always emit unwind information for the epilogue.  */
      if (flag_non_call_exceptions)
	emit_insn (gen_blockage ());
    }

  /* If this is an implementation of throw, do what's necessary to
     communicate between __builtin_eh_return and the epilogue.  */
  expand_eh_return ();

  /* If scalar return value was computed in a pseudo-reg, or was a named
     return value that got dumped to the stack, copy that to the hard
     return register.  */
  if (DECL_RTL_SET_P (DECL_RESULT (current_function_decl)))
    {
      tree decl_result = DECL_RESULT (current_function_decl);
      rtx decl_rtl = DECL_RTL (decl_result);

      if (REG_P (decl_rtl)
	  ? REGNO (decl_rtl) >= FIRST_PSEUDO_REGISTER
	  : DECL_REGISTER (decl_result))
	{
	  rtx real_decl_rtl = crtl->return_rtx;

	  /* This should be set in assign_parms.  */
	  gcc_assert (REG_FUNCTION_VALUE_P (real_decl_rtl));

	  /* If this is a BLKmode structure being returned in registers,
	     then use the mode computed in expand_return.  Note that if
	     decl_rtl is memory, then its mode may have been changed,
	     but that crtl->return_rtx has not.  */
	  if (GET_MODE (real_decl_rtl) == BLKmode)
	    PUT_MODE (real_decl_rtl, GET_MODE (decl_rtl));

	  /* If a non-BLKmode return value should be padded at the least
	     significant end of the register, shift it left by the appropriate
	     amount.  BLKmode results are handled using the group load/store
	     machinery.  */
	  if (TYPE_MODE (TREE_TYPE (decl_result)) != BLKmode
	      && targetm.calls.return_in_msb (TREE_TYPE (decl_result)))
	    {
	      emit_move_insn (gen_rtx_REG (GET_MODE (decl_rtl),
					   REGNO (real_decl_rtl)),
			      decl_rtl);
	      shift_return_value (GET_MODE (decl_rtl), true, real_decl_rtl);
	    }
	  /* If a named return value dumped decl_return to memory, then
	     we may need to re-do the PROMOTE_MODE signed/unsigned
	     extension.  */
	  else if (GET_MODE (real_decl_rtl) != GET_MODE (decl_rtl))
	    {
	      int unsignedp = TYPE_UNSIGNED (TREE_TYPE (decl_result));

	      if (targetm.calls.promote_function_return (TREE_TYPE (current_function_decl)))
		promote_mode (TREE_TYPE (decl_result), GET_MODE (decl_rtl),
			      &unsignedp, 1);

	      convert_move (real_decl_rtl, decl_rtl, unsignedp);
	    }
	  else if (GET_CODE (real_decl_rtl) == PARALLEL)
	    {
	      /* If expand_function_start has created a PARALLEL for decl_rtl,
		 move the result to the real return registers.  Otherwise, do
		 a group load from decl_rtl for a named return.  */
	      if (GET_CODE (decl_rtl) == PARALLEL)
		emit_group_move (real_decl_rtl, decl_rtl);
	      else
		emit_group_load (real_decl_rtl, decl_rtl,
				 TREE_TYPE (decl_result),
				 int_size_in_bytes (TREE_TYPE (decl_result)));
	    }
	  /* In the case of complex integer modes smaller than a word, we'll
	     need to generate some non-trivial bitfield insertions.  Do that
	     on a pseudo and not the hard register.  */
	  else if (GET_CODE (decl_rtl) == CONCAT
		   && GET_MODE_CLASS (GET_MODE (decl_rtl)) == MODE_COMPLEX_INT
		   && GET_MODE_BITSIZE (GET_MODE (decl_rtl)) <= BITS_PER_WORD)
	    {
	      int old_generating_concat_p;
	      rtx tmp;

	      old_generating_concat_p = generating_concat_p;
	      generating_concat_p = 0;
	      tmp = gen_reg_rtx (GET_MODE (decl_rtl));
	      generating_concat_p = old_generating_concat_p;

	      emit_move_insn (tmp, decl_rtl);
	      emit_move_insn (real_decl_rtl, tmp);
	    }
	  else
	    emit_move_insn (real_decl_rtl, decl_rtl);
	}
    }

  /* If returning a structure, arrange to return the address of the value
     in a place where debuggers expect to find it.

     If returning a structure PCC style,
     the caller also depends on this value.
     And cfun->returns_pcc_struct is not necessarily set.  */
  if (cfun->returns_struct
      || cfun->returns_pcc_struct)
    {
      rtx value_address = DECL_RTL (DECL_RESULT (current_function_decl));
      tree type = TREE_TYPE (DECL_RESULT (current_function_decl));
      rtx outgoing;

      if (DECL_BY_REFERENCE (DECL_RESULT (current_function_decl)))
	type = TREE_TYPE (type);
      else
	value_address = XEXP (value_address, 0);

      outgoing = targetm.calls.function_value (build_pointer_type (type),
					       current_function_decl, true);

      /* Mark this as a function return value so integrate will delete the
	 assignment and USE below when inlining this function.  */
      REG_FUNCTION_VALUE_P (outgoing) = 1;

      /* The address may be ptr_mode and OUTGOING may be Pmode.  */
      value_address = convert_memory_address (GET_MODE (outgoing),
					      value_address);

      emit_move_insn (outgoing, value_address);

      /* Show return register used to hold result (in this case the address
	 of the result.  */
      crtl->return_rtx = outgoing;
    }

  /* Emit the actual code to clobber return register.  */
  {
    rtx seq;

    start_sequence ();
    clobber_return_register ();
    expand_naked_return ();
    seq = get_insns ();
    end_sequence ();

    emit_insn_after (seq, clobber_after);
  }

  /* Output the label for the naked return from the function.  */
  emit_label (naked_return_label);

  /* @@@ This is a kludge.  We want to ensure that instructions that
     may trap are not moved into the epilogue by scheduling, because
     we don't always emit unwind information for the epilogue.  */
  if (! USING_SJLJ_EXCEPTIONS && flag_non_call_exceptions)
    emit_insn (gen_blockage ());

  /* If stack protection is enabled for this function, check the guard.  */
  if (crtl->stack_protect_guard)
    stack_protect_epilogue ();

  /* If we had calls to alloca, and this machine needs
     an accurate stack pointer to exit the function,
     insert some code to save and restore the stack pointer.  */
  if (! EXIT_IGNORE_STACK
      && cfun->calls_alloca)
    {
      rtx tem = 0;

      emit_stack_save (SAVE_FUNCTION, &tem, parm_birth_insn);
      emit_stack_restore (SAVE_FUNCTION, tem, NULL_RTX);
    }

  /* ??? This should no longer be necessary since stupid is no longer with
     us, but there are some parts of the compiler (eg reload_combine, and
     sh mach_dep_reorg) that still try and compute their own lifetime info
     instead of using the general framework.  */
  use_return_register ();
}

rtx
get_arg_pointer_save_area (void)
{
  rtx ret = arg_pointer_save_area;

  if (! ret)
    {
      ret = assign_stack_local (Pmode, GET_MODE_SIZE (Pmode), 0);
      arg_pointer_save_area = ret;
    }

  if (! crtl->arg_pointer_save_area_init)
    {
      rtx seq;

      /* Save the arg pointer at the beginning of the function.  The
	 generated stack slot may not be a valid memory address, so we
	 have to check it and fix it if necessary.  */
      start_sequence ();
      emit_move_insn (validize_mem (ret),
                      crtl->args.internal_arg_pointer);
      seq = get_insns ();
      end_sequence ();

      push_topmost_sequence ();
      emit_insn_after (seq, entry_of_function ());
      pop_topmost_sequence ();
    }

  return ret;
}

/* Extend a vector that records the INSN_UIDs of INSNS
   (a list of one or more insns).  */

static void
record_insns (rtx insns, VEC(int,heap) **vecp)
{
  rtx tmp;

  for (tmp = insns; tmp != NULL_RTX; tmp = NEXT_INSN (tmp))
    VEC_safe_push (int, heap, *vecp, INSN_UID (tmp));
}

/* Set the locator of the insn chain starting at INSN to LOC.  */
static void
set_insn_locators (rtx insn, int loc)
{
  while (insn != NULL_RTX)
    {
      if (INSN_P (insn))
	INSN_LOCATOR (insn) = loc;
      insn = NEXT_INSN (insn);
    }
}

/* Determine how many INSN_UIDs in VEC are part of INSN.  Because we can
   be running after reorg, SEQUENCE rtl is possible.  */

static int
contains (const_rtx insn, VEC(int,heap) **vec)
{
  int i, j;

  if (NONJUMP_INSN_P (insn)
      && GET_CODE (PATTERN (insn)) == SEQUENCE)
    {
      int count = 0;
      for (i = XVECLEN (PATTERN (insn), 0) - 1; i >= 0; i--)
	for (j = VEC_length (int, *vec) - 1; j >= 0; --j)
	  if (INSN_UID (XVECEXP (PATTERN (insn), 0, i))
	      == VEC_index (int, *vec, j))
	    count++;
      return count;
    }
  else
    {
      for (j = VEC_length (int, *vec) - 1; j >= 0; --j)
	if (INSN_UID (insn) == VEC_index (int, *vec, j))
	  return 1;
    }
  return 0;
}

int
prologue_epilogue_contains (const_rtx insn)
{
  if (contains (insn, &prologue))
    return 1;
  if (contains (insn, &epilogue))
    return 1;
  return 0;
}

int
sibcall_epilogue_contains (const_rtx insn)
{
  if (sibcall_epilogue)
    return contains (insn, &sibcall_epilogue);
  return 0;
}

#ifdef HAVE_return
/* Insert gen_return at the end of block BB.  This also means updating
   block_for_insn appropriately.  */

static void
emit_return_into_block (basic_block bb)
{
  emit_jump_insn_after (gen_return (), BB_END (bb));
}
#endif /* HAVE_return */

/* Generate the prologue and epilogue RTL if the machine supports it.  Thread
   this into place with notes indicating where the prologue ends and where
   the epilogue begins.  Update the basic block information when possible.  */

static void
thread_prologue_and_epilogue_insns (void)
{
  int inserted = 0;
  edge e;
#if defined (HAVE_sibcall_epilogue) || defined (HAVE_epilogue) || defined (HAVE_return) || defined (HAVE_prologue)
  rtx seq;
#endif
#if defined (HAVE_epilogue) || defined(HAVE_return)
  rtx epilogue_end = NULL_RTX;
#endif
  edge_iterator ei;

  rtl_profile_for_bb (ENTRY_BLOCK_PTR);
#ifdef HAVE_prologue
  if (HAVE_prologue)
    {
      start_sequence ();
      seq = gen_prologue ();
      emit_insn (seq);

      /* Insert an explicit USE for the frame pointer 
         if the profiling is on and the frame pointer is required.  */
      if (crtl->profile && frame_pointer_needed)
	emit_use (hard_frame_pointer_rtx);

      /* Retain a map of the prologue insns.  */
      record_insns (seq, &prologue);
<<<<<<< HEAD
      prologue_end = emit_note (NOTE_INSN_PROLOGUE_END);
=======
      emit_note (NOTE_INSN_PROLOGUE_END);
>>>>>>> 42bae686
 
#ifndef PROFILE_BEFORE_PROLOGUE
      /* Ensure that instructions are not moved into the prologue when
	 profiling is on.  The call to the profiling routine can be
	 emitted within the live range of a call-clobbered register.  */
<<<<<<< HEAD
      if (current_function_profile)
	emit_insn (gen_rtx_ASM_INPUT (VOIDmode, ""));
=======
      if (crtl->profile)
        emit_insn (gen_blockage ());
>>>>>>> 42bae686
#endif

      seq = get_insns ();
      end_sequence ();
      set_insn_locators (seq, prologue_locator);

      /* Can't deal with multiple successors of the entry block
         at the moment.  Function should always have at least one
         entry point.  */
      gcc_assert (single_succ_p (ENTRY_BLOCK_PTR));

      insert_insn_on_edge (seq, single_succ_edge (ENTRY_BLOCK_PTR));
      inserted = 1;
    }
#endif

  /* If the exit block has no non-fake predecessors, we don't need
     an epilogue.  */
  FOR_EACH_EDGE (e, ei, EXIT_BLOCK_PTR->preds)
    if ((e->flags & EDGE_FAKE) == 0)
      break;
  if (e == NULL)
    goto epilogue_done;

  rtl_profile_for_bb (EXIT_BLOCK_PTR);
#ifdef HAVE_return
  if (optimize && HAVE_return)
    {
      /* If we're allowed to generate a simple return instruction,
	 then by definition we don't need a full epilogue.  Examine
	 the block that falls through to EXIT.   If it does not
	 contain any code, examine its predecessors and try to
	 emit (conditional) return instructions.  */

      basic_block last;
      rtx label;

      FOR_EACH_EDGE (e, ei, EXIT_BLOCK_PTR->preds)
	if (e->flags & EDGE_FALLTHRU)
	  break;
      if (e == NULL)
	goto epilogue_done;
      last = e->src;

      /* Verify that there are no active instructions in the last block.  */
      label = BB_END (last);
      while (label && !LABEL_P (label))
	{
	  if (active_insn_p (label))
	    break;
	  label = PREV_INSN (label);
	}

      if (BB_HEAD (last) == label && LABEL_P (label))
	{
	  edge_iterator ei2;

	  for (ei2 = ei_start (last->preds); (e = ei_safe_edge (ei2)); )
	    {
	      basic_block bb = e->src;
	      rtx jump;

	      if (bb == ENTRY_BLOCK_PTR)
		{
		  ei_next (&ei2);
		  continue;
		}

	      jump = BB_END (bb);
	      if (!JUMP_P (jump) || JUMP_LABEL (jump) != label)
		{
		  ei_next (&ei2);
		  continue;
		}

	      /* If we have an unconditional jump, we can replace that
		 with a simple return instruction.  */
	      if (simplejump_p (jump))
		{
		  emit_return_into_block (bb);
		  delete_insn (jump);
		}

	      /* If we have a conditional jump, we can try to replace
		 that with a conditional return instruction.  */
	      else if (condjump_p (jump))
		{
		  if (! redirect_jump (jump, 0, 0))
		    {
		      ei_next (&ei2);
		      continue;
		    }

		  /* If this block has only one successor, it both jumps
		     and falls through to the fallthru block, so we can't
		     delete the edge.  */
		  if (single_succ_p (bb))
		    {
		      ei_next (&ei2);
		      continue;
		    }
		}
	      else
		{
		  ei_next (&ei2);
		  continue;
		}

	      /* Fix up the CFG for the successful change we just made.  */
	      redirect_edge_succ (e, EXIT_BLOCK_PTR);
	    }

	  /* Emit a return insn for the exit fallthru block.  Whether
	     this is still reachable will be determined later.  */

	  emit_barrier_after (BB_END (last));
	  emit_return_into_block (last);
	  epilogue_end = BB_END (last);
	  single_succ_edge (last)->flags &= ~EDGE_FALLTHRU;
	  goto epilogue_done;
	}
    }
#endif
  /* Find the edge that falls through to EXIT.  Other edges may exist
     due to RETURN instructions, but those don't need epilogues.
     There really shouldn't be a mixture -- either all should have
     been converted or none, however...  */

  FOR_EACH_EDGE (e, ei, EXIT_BLOCK_PTR->preds)
    if (e->flags & EDGE_FALLTHRU)
      break;
  if (e == NULL)
    goto epilogue_done;

#ifdef HAVE_epilogue
  if (HAVE_epilogue)
    {
      start_sequence ();
      epilogue_end = emit_note (NOTE_INSN_EPILOGUE_BEG);
      seq = gen_epilogue ();
      emit_jump_insn (seq);

      /* Retain a map of the epilogue insns.  */
      record_insns (seq, &epilogue);
      set_insn_locators (seq, epilogue_locator);

      seq = get_insns ();
      end_sequence ();

      insert_insn_on_edge (seq, e);
      inserted = 1;
    }
  else
#endif
    {
      basic_block cur_bb;

      if (! next_active_insn (BB_END (e->src)))
	goto epilogue_done;
      /* We have a fall-through edge to the exit block, the source is not
         at the end of the function, and there will be an assembler epilogue
         at the end of the function.
         We can't use force_nonfallthru here, because that would try to
         use return.  Inserting a jump 'by hand' is extremely messy, so
	 we take advantage of cfg_layout_finalize using
	fixup_fallthru_exit_predecessor.  */
      cfg_layout_initialize (0);
      FOR_EACH_BB (cur_bb)
	if (cur_bb->index >= NUM_FIXED_BLOCKS
	    && cur_bb->next_bb->index >= NUM_FIXED_BLOCKS)
	  cur_bb->aux = cur_bb->next_bb;
      cfg_layout_finalize ();
    }
epilogue_done:
  default_rtl_profile ();

  if (inserted)
    {
      commit_edge_insertions ();

      /* The epilogue insns we inserted may cause the exit edge to no longer
	 be fallthru.  */
      FOR_EACH_EDGE (e, ei, EXIT_BLOCK_PTR->preds)
	{
	  if (((e->flags & EDGE_FALLTHRU) != 0)
	      && returnjump_p (BB_END (e->src)))
	    e->flags &= ~EDGE_FALLTHRU;
	}
    }

#ifdef HAVE_sibcall_epilogue
  /* Emit sibling epilogues before any sibling call sites.  */
  for (ei = ei_start (EXIT_BLOCK_PTR->preds); (e = ei_safe_edge (ei)); )
    {
      basic_block bb = e->src;
      rtx insn = BB_END (bb);

      if (!CALL_P (insn)
	  || ! SIBLING_CALL_P (insn))
	{
	  ei_next (&ei);
	  continue;
	}

      start_sequence ();
      emit_insn (gen_sibcall_epilogue ());
      seq = get_insns ();
      end_sequence ();

      /* Retain a map of the epilogue insns.  Used in life analysis to
	 avoid getting rid of sibcall epilogue insns.  Do this before we
	 actually emit the sequence.  */
      record_insns (seq, &sibcall_epilogue);
      set_insn_locators (seq, epilogue_locator);

      emit_insn_before (seq, insn);
      ei_next (&ei);
    }
#endif

#ifdef HAVE_epilogue
  if (epilogue_end)
    {
      rtx insn, next;

      /* Similarly, move any line notes that appear after the epilogue.
         There is no need, however, to be quite so anal about the existence
	 of such a note.  Also possibly move
	 NOTE_INSN_FUNCTION_BEG notes, as those can be relevant for debug
	 info generation.  */
      for (insn = epilogue_end; insn; insn = next)
	{
	  next = NEXT_INSN (insn);
	  if (NOTE_P (insn) 
	      && (NOTE_KIND (insn) == NOTE_INSN_FUNCTION_BEG))
	    reorder_insns (insn, insn, PREV_INSN (epilogue_end));
	}
    }
#endif

  /* Threading the prologue and epilogue changes the artificial refs
     in the entry and exit blocks.  */
  epilogue_completed = 1;
  df_update_entry_exit_and_calls ();
}

/* Reposition the prologue-end and epilogue-begin notes after instruction
   scheduling and delayed branch scheduling.  */

void
reposition_prologue_and_epilogue_notes (void)
{
#if defined (HAVE_prologue) || defined (HAVE_epilogue)
  rtx insn, last, note;
  int len;

  if ((len = VEC_length (int, prologue)) > 0)
    {
      last = 0, note = 0;

      /* Scan from the beginning until we reach the last prologue insn.
	 We apparently can't depend on basic_block_{head,end} after
	 reorg has run.  */
      for (insn = get_insns (); insn; insn = NEXT_INSN (insn))
	{
	  if (NOTE_P (insn))
	    {
	      if (NOTE_KIND (insn) == NOTE_INSN_PROLOGUE_END)
		note = insn;
	    }
	  else if (contains (insn, &prologue))
	    {
	      last = insn;
	      if (--len == 0)
		break;
	    }
	}

      if (last)
	{
	  /* Find the prologue-end note if we haven't already, and
	     move it to just after the last prologue insn.  */
	  if (note == 0)
	    {
	      for (note = last; (note = NEXT_INSN (note));)
		if (NOTE_P (note)
		    && NOTE_KIND (note) == NOTE_INSN_PROLOGUE_END)
		  break;
	    }

	  /* Avoid placing note between CODE_LABEL and BASIC_BLOCK note.  */
	  if (LABEL_P (last))
	    last = NEXT_INSN (last);
	  reorder_insns (note, note, last);
	}
    }

  if ((len = VEC_length (int, epilogue)) > 0)
    {
      last = 0, note = 0;

      /* Scan from the end until we reach the first epilogue insn.
	 We apparently can't depend on basic_block_{head,end} after
	 reorg has run.  */
      for (insn = get_last_insn (); insn; insn = PREV_INSN (insn))
	{
	  if (NOTE_P (insn))
	    {
	      if (NOTE_KIND (insn) == NOTE_INSN_EPILOGUE_BEG)
		note = insn;
	    }
	  else if (contains (insn, &epilogue))
	    {
	      last = insn;
	      if (--len == 0)
		break;
	    }
	}

      if (last)
	{
	  /* Find the epilogue-begin note if we haven't already, and
	     move it to just before the first epilogue insn.  */
	  if (note == 0)
	    {
	      for (note = insn; (note = PREV_INSN (note));)
		if (NOTE_P (note)
		    && NOTE_KIND (note) == NOTE_INSN_EPILOGUE_BEG)
		  break;
	    }

	  if (PREV_INSN (last) != note)
	    reorder_insns (note, note, PREV_INSN (last));
	}
    }
#endif /* HAVE_prologue or HAVE_epilogue */
}

/* Returns the name of the current function.  */
const char *
current_function_name (void)
{
  return lang_hooks.decl_printable_name (cfun->decl, 2);
}

/* Returns the raw (mangled) name of the current function.  */
const char *
current_function_assembler_name (void)
{
  return IDENTIFIER_POINTER (DECL_ASSEMBLER_NAME (cfun->decl));
}


static unsigned int
rest_of_handle_check_leaf_regs (void)
{
#ifdef LEAF_REGISTERS
  current_function_uses_only_leaf_regs
    = optimize > 0 && only_leaf_regs_used () && leaf_function_p ();
#endif
  return 0;
}

/* Insert a TYPE into the used types hash table of CFUN.  */
static void
used_types_insert_helper (tree type, struct function *func)
{
  if (type != NULL && func != NULL)
    {
      void **slot;

      if (func->used_types_hash == NULL)
	func->used_types_hash = htab_create_ggc (37, htab_hash_pointer,
						 htab_eq_pointer, NULL);
      slot = htab_find_slot (func->used_types_hash, type, INSERT);
      if (*slot == NULL)
	*slot = type;
    }
}

/* Given a type, insert it into the used hash table in cfun.  */
void
used_types_insert (tree t)
{
  while (POINTER_TYPE_P (t) || TREE_CODE (t) == ARRAY_TYPE)
    t = TREE_TYPE (t);
  t = TYPE_MAIN_VARIANT (t);
  if (debug_info_level > DINFO_LEVEL_NONE)
    used_types_insert_helper (t, cfun);
}

struct rtl_opt_pass pass_leaf_regs =
{
 {
  RTL_PASS,
  NULL,                                 /* name */
  NULL,                                 /* gate */
  rest_of_handle_check_leaf_regs,       /* execute */
  NULL,                                 /* sub */
  NULL,                                 /* next */
  0,                                    /* static_pass_number */
  0,                                    /* tv_id */
  0,                                    /* properties_required */
  0,                                    /* properties_provided */
  0,                                    /* properties_destroyed */
  0,                                    /* todo_flags_start */
  0                                     /* todo_flags_finish */
 }
};

static unsigned int
rest_of_handle_thread_prologue_and_epilogue (void)
{
  if (optimize)
    cleanup_cfg (CLEANUP_EXPENSIVE);
  /* On some machines, the prologue and epilogue code, or parts thereof,
     can be represented as RTL.  Doing so lets us schedule insns between
     it and the rest of the code and also allows delayed branch
     scheduling to operate in the epilogue.  */

  thread_prologue_and_epilogue_insns ();
  return 0;
}

struct rtl_opt_pass pass_thread_prologue_and_epilogue =
{
 {
  RTL_PASS,
  "pro_and_epilogue",                   /* name */
  NULL,                                 /* gate */
  rest_of_handle_thread_prologue_and_epilogue, /* execute */
  NULL,                                 /* sub */
  NULL,                                 /* next */
  0,                                    /* static_pass_number */
  TV_THREAD_PROLOGUE_AND_EPILOGUE,      /* tv_id */
  0,                                    /* properties_required */
  0,                                    /* properties_provided */
  0,                                    /* properties_destroyed */
  TODO_verify_flow,                     /* todo_flags_start */
  TODO_dump_func |
  TODO_df_verify |
  TODO_df_finish | TODO_verify_rtl_sharing |
  TODO_ggc_collect                      /* todo_flags_finish */
 }
};


/* This mini-pass fixes fall-out from SSA in asm statements that have
   in-out constraints.  Say you start with 

     orig = inout;
     asm ("": "+mr" (inout));
     use (orig);

   which is transformed very early to use explicit output and match operands:

     orig = inout;
     asm ("": "=mr" (inout) : "0" (inout));
     use (orig);

   Or, after SSA and copyprop,

     asm ("": "=mr" (inout_2) : "0" (inout_1));
     use (inout_1);

   Clearly inout_2 and inout_1 can't be coalesced easily anymore, as
   they represent two separate values, so they will get different pseudo
   registers during expansion.  Then, since the two operands need to match
   per the constraints, but use different pseudo registers, reload can
   only register a reload for these operands.  But reloads can only be
   satisfied by hardregs, not by memory, so we need a register for this
   reload, just because we are presented with non-matching operands.
   So, even though we allow memory for this operand, no memory can be
   used for it, just because the two operands don't match.  This can
   cause reload failures on register-starved targets.

   So it's a symptom of reload not being able to use memory for reloads
   or, alternatively it's also a symptom of both operands not coming into
   reload as matching (in which case the pseudo could go to memory just
   fine, as the alternative allows it, and no reload would be necessary).
   We fix the latter problem here, by transforming

     asm ("": "=mr" (inout_2) : "0" (inout_1));

   back to

     inout_2 = inout_1;
     asm ("": "=mr" (inout_2) : "0" (inout_2));  */

static void
match_asm_constraints_1 (rtx insn, rtx *p_sets, int noutputs)
{
  int i;
  bool changed = false;
  rtx op = SET_SRC (p_sets[0]);
  int ninputs = ASM_OPERANDS_INPUT_LENGTH (op);
  rtvec inputs = ASM_OPERANDS_INPUT_VEC (op);
  bool *output_matched = XALLOCAVEC (bool, noutputs);

  memset (output_matched, 0, noutputs * sizeof (bool));
  for (i = 0; i < ninputs; i++)
    {
      rtx input, output, insns;
      const char *constraint = ASM_OPERANDS_INPUT_CONSTRAINT (op, i);
      char *end;
      int match, j;

      if (*constraint == '%')
	constraint++;

      match = strtoul (constraint, &end, 10);
      if (end == constraint)
	continue;

      gcc_assert (match < noutputs);
      output = SET_DEST (p_sets[match]);
      input = RTVEC_ELT (inputs, i);
      /* Only do the transformation for pseudos.  */
      if (! REG_P (output)
	  || rtx_equal_p (output, input)
	  || (GET_MODE (input) != VOIDmode
	      && GET_MODE (input) != GET_MODE (output)))
	continue;

      /* We can't do anything if the output is also used as input,
	 as we're going to overwrite it.  */
      for (j = 0; j < ninputs; j++)
        if (reg_overlap_mentioned_p (output, RTVEC_ELT (inputs, j)))
	  break;
      if (j != ninputs)
	continue;

      /* Avoid changing the same input several times.  For
	 asm ("" : "=mr" (out1), "=mr" (out2) : "0" (in), "1" (in));
	 only change in once (to out1), rather than changing it
	 first to out1 and afterwards to out2.  */
      if (i > 0)
	{
	  for (j = 0; j < noutputs; j++)
	    if (output_matched[j] && input == SET_DEST (p_sets[j]))
	      break;
	  if (j != noutputs)
	    continue;
	}
      output_matched[match] = true;

      start_sequence ();
      emit_move_insn (output, input);
      insns = get_insns ();
      end_sequence ();
      emit_insn_before (insns, insn);

      /* Now replace all mentions of the input with output.  We can't
	 just replace the occurrence in inputs[i], as the register might
	 also be used in some other input (or even in an address of an
	 output), which would mean possibly increasing the number of
	 inputs by one (namely 'output' in addition), which might pose
	 a too complicated problem for reload to solve.  E.g. this situation:

	   asm ("" : "=r" (output), "=m" (input) : "0" (input))

	 Here 'input' is used in two occurrences as input (once for the
	 input operand, once for the address in the second output operand).
	 If we would replace only the occurrence of the input operand (to
	 make the matching) we would be left with this:

	   output = input
	   asm ("" : "=r" (output), "=m" (input) : "0" (output))

	 Now we suddenly have two different input values (containing the same
	 value, but different pseudos) where we formerly had only one.
	 With more complicated asms this might lead to reload failures
	 which wouldn't have happen without this pass.  So, iterate over
	 all operands and replace all occurrences of the register used.  */
      for (j = 0; j < noutputs; j++)
	if (!rtx_equal_p (SET_DEST (p_sets[j]), input)
	    && reg_overlap_mentioned_p (input, SET_DEST (p_sets[j])))
	  SET_DEST (p_sets[j]) = replace_rtx (SET_DEST (p_sets[j]),
					      input, output);
      for (j = 0; j < ninputs; j++)
	if (reg_overlap_mentioned_p (input, RTVEC_ELT (inputs, j)))
	  RTVEC_ELT (inputs, j) = replace_rtx (RTVEC_ELT (inputs, j),
					       input, output);

      changed = true;
    }

  if (changed)
    df_insn_rescan (insn);
}

static unsigned
rest_of_match_asm_constraints (void)
{
  basic_block bb;
  rtx insn, pat, *p_sets;
  int noutputs;

  if (!crtl->has_asm_statement)
    return 0;

  df_set_flags (DF_DEFER_INSN_RESCAN);
  FOR_EACH_BB (bb)
    {
      FOR_BB_INSNS (bb, insn)
	{
	  if (!INSN_P (insn))
	    continue;

	  pat = PATTERN (insn);
	  if (GET_CODE (pat) == PARALLEL)
	    p_sets = &XVECEXP (pat, 0, 0), noutputs = XVECLEN (pat, 0);
	  else if (GET_CODE (pat) == SET)
	    p_sets = &PATTERN (insn), noutputs = 1;
	  else
	    continue;

	  if (GET_CODE (*p_sets) == SET
	      && GET_CODE (SET_SRC (*p_sets)) == ASM_OPERANDS)
	    match_asm_constraints_1 (insn, p_sets, noutputs);
	 }
    }

  return TODO_df_finish;
}

struct rtl_opt_pass pass_match_asm_constraints =
{
 {
  RTL_PASS,
  "asmcons",				/* name */
  NULL,					/* gate */
  rest_of_match_asm_constraints,	/* execute */
  NULL,                                 /* sub */
  NULL,                                 /* next */
  0,                                    /* static_pass_number */
  0,					/* tv_id */
  0,                                    /* properties_required */
  0,                                    /* properties_provided */
  0,                                    /* properties_destroyed */
  0,					/* todo_flags_start */
  TODO_dump_func                       /* todo_flags_finish */
 }
};


#include "gt-function.h"<|MERGE_RESOLUTION|>--- conflicted
+++ resolved
@@ -1,10 +1,6 @@
 /* Expands front end tree to back end RTL for GCC.
    Copyright (C) 1987, 1988, 1989, 1991, 1992, 1993, 1994, 1995, 1996, 1997,
-<<<<<<< HEAD
-   1998, 1999, 2000, 2001, 2002, 2003, 2004, 2005, 2006, 2007
-=======
    1998, 1999, 2000, 2001, 2002, 2003, 2004, 2005, 2006, 2007, 2008, 2009
->>>>>>> 42bae686
    Free Software Foundation, Inc.
 
 This file is part of GCC.
@@ -5013,23 +5009,14 @@
 
       /* Retain a map of the prologue insns.  */
       record_insns (seq, &prologue);
-<<<<<<< HEAD
-      prologue_end = emit_note (NOTE_INSN_PROLOGUE_END);
-=======
       emit_note (NOTE_INSN_PROLOGUE_END);
->>>>>>> 42bae686
  
 #ifndef PROFILE_BEFORE_PROLOGUE
       /* Ensure that instructions are not moved into the prologue when
 	 profiling is on.  The call to the profiling routine can be
 	 emitted within the live range of a call-clobbered register.  */
-<<<<<<< HEAD
-      if (current_function_profile)
-	emit_insn (gen_rtx_ASM_INPUT (VOIDmode, ""));
-=======
       if (crtl->profile)
         emit_insn (gen_blockage ());
->>>>>>> 42bae686
 #endif
 
       seq = get_insns ();

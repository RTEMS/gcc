/* Expands front end tree to back end RTL for GCC.
   Copyright (C) 1987-2017 Free Software Foundation, Inc.

This file is part of GCC.

GCC is free software; you can redistribute it and/or modify it under
the terms of the GNU General Public License as published by the Free
Software Foundation; either version 3, or (at your option) any later
version.

GCC is distributed in the hope that it will be useful, but WITHOUT ANY
WARRANTY; without even the implied warranty of MERCHANTABILITY or
FITNESS FOR A PARTICULAR PURPOSE.  See the GNU General Public License
for more details.

You should have received a copy of the GNU General Public License
along with GCC; see the file COPYING3.  If not see
<http://www.gnu.org/licenses/>.  */

/* This file handles the generation of rtl code from tree structure
   at the level of the function as a whole.
   It creates the rtl expressions for parameters and auto variables
   and has full responsibility for allocating stack slots.

   `expand_function_start' is called at the beginning of a function,
   before the function body is parsed, and `expand_function_end' is
   called after parsing the body.

   Call `assign_stack_local' to allocate a stack slot for a local variable.
   This is usually done during the RTL generation for the function body,
   but it can also be done in the reload pass when a pseudo-register does
   not get a hard register.  */

#include "config.h"
#include "system.h"
#include "coretypes.h"
#include "backend.h"
#include "target.h"
#include "rtl.h"
#include "tree.h"
#include "gimple-expr.h"
#include "cfghooks.h"
#include "df.h"
#include "memmodel.h"
#include "tm_p.h"
#include "stringpool.h"
#include "expmed.h"
#include "optabs.h"
#include "regs.h"
#include "emit-rtl.h"
#include "recog.h"
#include "rtl-error.h"
#include "alias.h"
#include "fold-const.h"
#include "stor-layout.h"
#include "varasm.h"
#include "except.h"
#include "dojump.h"
#include "explow.h"
#include "calls.h"
#include "expr.h"
#include "optabs-tree.h"
#include "output.h"
#include "langhooks.h"
#include "common/common-target.h"
#include "gimplify.h"
#include "tree-pass.h"
#include "cfgrtl.h"
#include "cfganal.h"
#include "cfgbuild.h"
#include "cfgcleanup.h"
#include "cfgexpand.h"
#include "shrink-wrap.h"
#include "toplev.h"
#include "rtl-iter.h"
#include "tree-chkp.h"
#include "rtl-chkp.h"
#include "tree-dfa.h"
#include "tree-ssa.h"
#include "stringpool.h"
#include "attribs.h"

/* So we can assign to cfun in this file.  */
#undef cfun

#ifndef STACK_ALIGNMENT_NEEDED
#define STACK_ALIGNMENT_NEEDED 1
#endif

#define STACK_BYTES (STACK_BOUNDARY / BITS_PER_UNIT)

/* Round a value to the lowest integer less than it that is a multiple of
   the required alignment.  Avoid using division in case the value is
   negative.  Assume the alignment is a power of two.  */
#define FLOOR_ROUND(VALUE,ALIGN) ((VALUE) & ~((ALIGN) - 1))

/* Similar, but round to the next highest integer that meets the
   alignment.  */
#define CEIL_ROUND(VALUE,ALIGN)	(((VALUE) + (ALIGN) - 1) & ~((ALIGN)- 1))

/* Nonzero once virtual register instantiation has been done.
   assign_stack_local uses frame_pointer_rtx when this is nonzero.
   calls.c:emit_library_call_value_1 uses it to set up
   post-instantiation libcalls.  */
int virtuals_instantiated;

/* Assign unique numbers to labels generated for profiling, debugging, etc.  */
static GTY(()) int funcdef_no;

/* These variables hold pointers to functions to create and destroy
   target specific, per-function data structures.  */
struct machine_function * (*init_machine_status) (void);

/* The currently compiled function.  */
struct function *cfun = 0;

/* These hashes record the prologue and epilogue insns.  */

struct insn_cache_hasher : ggc_cache_ptr_hash<rtx_def>
{
  static hashval_t hash (rtx x) { return htab_hash_pointer (x); }
  static bool equal (rtx a, rtx b) { return a == b; }
};

static GTY((cache))
  hash_table<insn_cache_hasher> *prologue_insn_hash;
static GTY((cache))
  hash_table<insn_cache_hasher> *epilogue_insn_hash;


hash_table<used_type_hasher> *types_used_by_vars_hash = NULL;
vec<tree, va_gc> *types_used_by_cur_var_decl;

/* Forward declarations.  */

static struct temp_slot *find_temp_slot_from_address (rtx);
static void pad_to_arg_alignment (struct args_size *, int, struct args_size *);
static void pad_below (struct args_size *, machine_mode, tree);
static void reorder_blocks_1 (rtx_insn *, tree, vec<tree> *);
static int all_blocks (tree, tree *);
static tree *get_block_vector (tree, int *);
extern tree debug_find_var_in_block_tree (tree, tree);
/* We always define `record_insns' even if it's not used so that we
   can always export `prologue_epilogue_contains'.  */
static void record_insns (rtx_insn *, rtx, hash_table<insn_cache_hasher> **)
     ATTRIBUTE_UNUSED;
static bool contains (const rtx_insn *, hash_table<insn_cache_hasher> *);
static void prepare_function_start (void);
static void do_clobber_return_reg (rtx, void *);
static void do_use_return_reg (rtx, void *);


/* Stack of nested functions.  */
/* Keep track of the cfun stack.  */

static vec<function *> function_context_stack;

/* Save the current context for compilation of a nested function.
   This is called from language-specific code.  */

void
push_function_context (void)
{
  if (cfun == 0)
    allocate_struct_function (NULL, false);

  function_context_stack.safe_push (cfun);
  set_cfun (NULL);
}

/* Restore the last saved context, at the end of a nested function.
   This function is called from language-specific code.  */

void
pop_function_context (void)
{
  struct function *p = function_context_stack.pop ();
  set_cfun (p);
  current_function_decl = p->decl;

  /* Reset variables that have known state during rtx generation.  */
  virtuals_instantiated = 0;
  generating_concat_p = 1;
}

/* Clear out all parts of the state in F that can safely be discarded
   after the function has been parsed, but not compiled, to let
   garbage collection reclaim the memory.  */

void
free_after_parsing (struct function *f)
{
  f->language = 0;
}

/* Clear out all parts of the state in F that can safely be discarded
   after the function has been compiled, to let garbage collection
   reclaim the memory.  */

void
free_after_compilation (struct function *f)
{
  prologue_insn_hash = NULL;
  epilogue_insn_hash = NULL;

  free (crtl->emit.regno_pointer_align);

  memset (crtl, 0, sizeof (struct rtl_data));
  f->eh = NULL;
  f->machine = NULL;
  f->cfg = NULL;
  f->curr_properties &= ~PROP_cfg;

  regno_reg_rtx = NULL;
}

/* Return size needed for stack frame based on slots so far allocated.
   This size counts from zero.  It is not rounded to PREFERRED_STACK_BOUNDARY;
   the caller may have to do that.  */

poly_int64
get_frame_size (void)
{
  if (FRAME_GROWS_DOWNWARD)
    return -frame_offset;
  else
    return frame_offset;
}

/* Issue an error message and return TRUE if frame OFFSET overflows in
   the signed target pointer arithmetics for function FUNC.  Otherwise
   return FALSE.  */

bool
frame_offset_overflow (poly_int64 offset, tree func)
{
  poly_uint64 size = FRAME_GROWS_DOWNWARD ? -offset : offset;
  unsigned HOST_WIDE_INT limit
    = ((HOST_WIDE_INT_1U << (GET_MODE_BITSIZE (Pmode) - 1))
       /* Leave room for the fixed part of the frame.  */
       - 64 * UNITS_PER_WORD);

  for (unsigned int i = 0; i < NUM_POLY_INT_COEFFS; ++i)
    if (size.coeffs[i] > limit)
      {
	error_at (DECL_SOURCE_LOCATION (func),
		  "total size of local objects too large");
	return true;
      }

  return false;
}

/* Return the minimum spill slot alignment for a register of mode MODE.  */

unsigned int
spill_slot_alignment (machine_mode mode ATTRIBUTE_UNUSED)
{
  return STACK_SLOT_ALIGNMENT (NULL_TREE, mode, GET_MODE_ALIGNMENT (mode));
}

/* Return stack slot alignment in bits for TYPE and MODE.  */

static unsigned int
get_stack_local_alignment (tree type, machine_mode mode)
{
  unsigned int alignment;

  if (mode == BLKmode)
    alignment = BIGGEST_ALIGNMENT;
  else
    alignment = GET_MODE_ALIGNMENT (mode);

  /* Allow the frond-end to (possibly) increase the alignment of this
     stack slot.  */
  if (! type)
    type = lang_hooks.types.type_for_mode (mode, 0);

  return STACK_SLOT_ALIGNMENT (type, mode, alignment);
}

/* Determine whether it is possible to fit a stack slot of size SIZE and
   alignment ALIGNMENT into an area in the stack frame that starts at
   frame offset START and has a length of LENGTH.  If so, store the frame
   offset to be used for the stack slot in *POFFSET and return true;
   return false otherwise.  This function will extend the frame size when
   given a start/length pair that lies at the end of the frame.  */

static bool
try_fit_stack_local (poly_int64 start, poly_int64 length,
		     poly_int64 size, unsigned int alignment,
		     poly_int64 *poffset)
{
  poly_int64 this_frame_offset;
  int frame_off, frame_alignment, frame_phase;

  /* Calculate how many bytes the start of local variables is off from
     stack alignment.  */
  frame_alignment = PREFERRED_STACK_BOUNDARY / BITS_PER_UNIT;
  /* At present we only support frame layouts in which the misalignment
     of STARTING_FRAME_OFFSET is known at compile time.  */
  frame_off = force_get_misalignment (poly_int64 (STARTING_FRAME_OFFSET),
				      frame_alignment);
  frame_phase = frame_off ? frame_alignment - frame_off : 0;

  /* Round the frame offset to the specified alignment.  */

  if (FRAME_GROWS_DOWNWARD)
    this_frame_offset
      = (aligned_lower_bound (start + length - size - frame_phase, alignment)
	 + frame_phase);
  else
    this_frame_offset
      = aligned_upper_bound (start - frame_phase, alignment) + frame_phase;

  /* See if it fits.  If this space is at the edge of the frame,
     consider extending the frame to make it fit.  Our caller relies on
     this when allocating a new slot.  */
  if (may_lt (this_frame_offset, start))
    {
      if (must_eq (frame_offset, start))
	frame_offset = this_frame_offset;
      else
	return false;
    }
  else if (may_gt (this_frame_offset + size, start + length))
    {
      if (must_eq (frame_offset, start + length))
	frame_offset = this_frame_offset + size;
      else
	return false;
    }

  *poffset = this_frame_offset;
  return true;
}

/* Create a new frame_space structure describing free space in the stack
   frame beginning at START and ending at END, and chain it into the
   function's frame_space_list.  */

static void
add_frame_space (poly_int64 start, poly_int64 end)
{
  struct frame_space *space = ggc_alloc<frame_space> ();
  space->next = crtl->frame_space_list;
  crtl->frame_space_list = space;
  space->start = start;
  space->length = end - start;
}

/* Allocate a stack slot of SIZE bytes and return a MEM rtx for it
   with machine mode MODE.

   ALIGN controls the amount of alignment for the address of the slot:
   0 means according to MODE,
   -1 means use BIGGEST_ALIGNMENT and round size to multiple of that,
   -2 means use BITS_PER_UNIT,
   positive specifies alignment boundary in bits.

   KIND has ASLK_REDUCE_ALIGN bit set if it is OK to reduce
   alignment and ASLK_RECORD_PAD bit set if we should remember
   extra space we allocated for alignment purposes.  When we are
   called from assign_stack_temp_for_type, it is not set so we don't
   track the same stack slot in two independent lists.

   We do not round to stack_boundary here.  */

rtx
assign_stack_local_1 (machine_mode mode, poly_int64 size,
		      int align, int kind)
{
  rtx x, addr;
  poly_int64 bigend_correction = 0;
  poly_int64 slot_offset = 0, old_frame_offset;
  unsigned int alignment, alignment_in_bits;

  if (align == 0)
    {
      alignment = get_stack_local_alignment (NULL, mode);
      alignment /= BITS_PER_UNIT;
    }
  else if (align == -1)
    {
      alignment = BIGGEST_ALIGNMENT / BITS_PER_UNIT;
      size = aligned_upper_bound (size, alignment);
    }
  else if (align == -2)
    alignment = 1; /* BITS_PER_UNIT / BITS_PER_UNIT */
  else
    alignment = align / BITS_PER_UNIT;

  alignment_in_bits = alignment * BITS_PER_UNIT;

  /* Ignore alignment if it exceeds MAX_SUPPORTED_STACK_ALIGNMENT.  */
  if (alignment_in_bits > MAX_SUPPORTED_STACK_ALIGNMENT)
    {
      alignment_in_bits = MAX_SUPPORTED_STACK_ALIGNMENT;
      alignment = alignment_in_bits / BITS_PER_UNIT;
    }

  if (SUPPORTS_STACK_ALIGNMENT)
    {
      if (crtl->stack_alignment_estimated < alignment_in_bits)
	{
          if (!crtl->stack_realign_processed)
	    crtl->stack_alignment_estimated = alignment_in_bits;
          else
	    {
	      /* If stack is realigned and stack alignment value
		 hasn't been finalized, it is OK not to increase
		 stack_alignment_estimated.  The bigger alignment
		 requirement is recorded in stack_alignment_needed
		 below.  */
	      gcc_assert (!crtl->stack_realign_finalized);
	      if (!crtl->stack_realign_needed)
		{
		  /* It is OK to reduce the alignment as long as the
		     requested size is 0 or the estimated stack
		     alignment >= mode alignment.  */
		  gcc_assert ((kind & ASLK_REDUCE_ALIGN)
			      || must_eq (size, 0)
			      || (crtl->stack_alignment_estimated
				  >= GET_MODE_ALIGNMENT (mode)));
		  alignment_in_bits = crtl->stack_alignment_estimated;
		  alignment = alignment_in_bits / BITS_PER_UNIT;
		}
	    }
	}
    }

  if (crtl->stack_alignment_needed < alignment_in_bits)
    crtl->stack_alignment_needed = alignment_in_bits;
  if (crtl->max_used_stack_slot_alignment < alignment_in_bits)
    crtl->max_used_stack_slot_alignment = alignment_in_bits;

  if (mode != BLKmode || may_ne (size, 0))
    {
      if (kind & ASLK_RECORD_PAD)
	{
	  struct frame_space **psp;

	  for (psp = &crtl->frame_space_list; *psp; psp = &(*psp)->next)
	    {
	      struct frame_space *space = *psp;
	      if (!try_fit_stack_local (space->start, space->length, size,
					alignment, &slot_offset))
		continue;
	      *psp = space->next;
	      if (must_gt (slot_offset, space->start))
		add_frame_space (space->start, slot_offset);
	      if (must_lt (slot_offset + size, space->start + space->length))
		add_frame_space (slot_offset + size,
				 space->start + space->length);
	      goto found_space;
	    }
	}
    }
  else if (!STACK_ALIGNMENT_NEEDED)
    {
      slot_offset = frame_offset;
      goto found_space;
    }

  old_frame_offset = frame_offset;

  if (FRAME_GROWS_DOWNWARD)
    {
      frame_offset -= size;
      try_fit_stack_local (frame_offset, size, size, alignment, &slot_offset);

      if (kind & ASLK_RECORD_PAD)
	{
	  if (must_gt (slot_offset, frame_offset))
	    add_frame_space (frame_offset, slot_offset);
	  if (must_lt (slot_offset + size, old_frame_offset))
	    add_frame_space (slot_offset + size, old_frame_offset);
	}
    }
  else
    {
      frame_offset += size;
      try_fit_stack_local (old_frame_offset, size, size, alignment, &slot_offset);

      if (kind & ASLK_RECORD_PAD)
	{
	  if (must_gt (slot_offset, old_frame_offset))
	    add_frame_space (old_frame_offset, slot_offset);
	  if (must_lt (slot_offset + size, frame_offset))
	    add_frame_space (slot_offset + size, frame_offset);
	}
    }

 found_space:
  /* On a big-endian machine, if we are allocating more space than we will use,
     use the least significant bytes of those that are allocated.  */
  if (BYTES_BIG_ENDIAN
      && mode != BLKmode
      && may_lt (GET_MODE_SIZE (mode), size))
    bigend_correction = size - GET_MODE_SIZE (mode);

  /* If we have already instantiated virtual registers, return the actual
     address relative to the frame pointer.  */
  if (virtuals_instantiated)
    addr = plus_constant (Pmode, frame_pointer_rtx,
			  trunc_int_for_mode
			  (slot_offset + bigend_correction
			   + STARTING_FRAME_OFFSET, Pmode));
  else
    addr = plus_constant (Pmode, virtual_stack_vars_rtx,
			  trunc_int_for_mode
			  (slot_offset + bigend_correction,
			   Pmode));

  x = gen_rtx_MEM (mode, addr);
  set_mem_align (x, alignment_in_bits);
  MEM_NOTRAP_P (x) = 1;

  vec_safe_push (stack_slot_list, x);

  if (frame_offset_overflow (frame_offset, current_function_decl))
    frame_offset = 0;

  return x;
}

/* Wrap up assign_stack_local_1 with last parameter as false.  */

rtx
assign_stack_local (machine_mode mode, poly_int64 size, int align)
{
  return assign_stack_local_1 (mode, size, align, ASLK_RECORD_PAD);
}

/* In order to evaluate some expressions, such as function calls returning
   structures in memory, we need to temporarily allocate stack locations.
   We record each allocated temporary in the following structure.

   Associated with each temporary slot is a nesting level.  When we pop up
   one level, all temporaries associated with the previous level are freed.
   Normally, all temporaries are freed after the execution of the statement
   in which they were created.  However, if we are inside a ({...}) grouping,
   the result may be in a temporary and hence must be preserved.  If the
   result could be in a temporary, we preserve it if we can determine which
   one it is in.  If we cannot determine which temporary may contain the
   result, all temporaries are preserved.  A temporary is preserved by
   pretending it was allocated at the previous nesting level.  */

struct GTY(()) temp_slot {
  /* Points to next temporary slot.  */
  struct temp_slot *next;
  /* Points to previous temporary slot.  */
  struct temp_slot *prev;
  /* The rtx to used to reference the slot.  */
  rtx slot;
  /* The size, in units, of the slot.  */
  poly_int64 size;
  /* The type of the object in the slot, or zero if it doesn't correspond
     to a type.  We use this to determine whether a slot can be reused.
     It can be reused if objects of the type of the new slot will always
     conflict with objects of the type of the old slot.  */
  tree type;
  /* The alignment (in bits) of the slot.  */
  unsigned int align;
  /* Nonzero if this temporary is currently in use.  */
  char in_use;
  /* Nesting level at which this slot is being used.  */
  int level;
  /* The offset of the slot from the frame_pointer, including extra space
     for alignment.  This info is for combine_temp_slots.  */
  poly_int64 base_offset;
  /* The size of the slot, including extra space for alignment.  This
     info is for combine_temp_slots.  */
  poly_int64 full_size;
};

/* Entry for the below hash table.  */
struct GTY((for_user)) temp_slot_address_entry {
  hashval_t hash;
  rtx address;
  struct temp_slot *temp_slot;
};

struct temp_address_hasher : ggc_ptr_hash<temp_slot_address_entry>
{
  static hashval_t hash (temp_slot_address_entry *);
  static bool equal (temp_slot_address_entry *, temp_slot_address_entry *);
};

/* A table of addresses that represent a stack slot.  The table is a mapping
   from address RTXen to a temp slot.  */
static GTY(()) hash_table<temp_address_hasher> *temp_slot_address_table;
static size_t n_temp_slots_in_use;

/* Removes temporary slot TEMP from LIST.  */

static void
cut_slot_from_list (struct temp_slot *temp, struct temp_slot **list)
{
  if (temp->next)
    temp->next->prev = temp->prev;
  if (temp->prev)
    temp->prev->next = temp->next;
  else
    *list = temp->next;

  temp->prev = temp->next = NULL;
}

/* Inserts temporary slot TEMP to LIST.  */

static void
insert_slot_to_list (struct temp_slot *temp, struct temp_slot **list)
{
  temp->next = *list;
  if (*list)
    (*list)->prev = temp;
  temp->prev = NULL;
  *list = temp;
}

/* Returns the list of used temp slots at LEVEL.  */

static struct temp_slot **
temp_slots_at_level (int level)
{
  if (level >= (int) vec_safe_length (used_temp_slots))
    vec_safe_grow_cleared (used_temp_slots, level + 1);

  return &(*used_temp_slots)[level];
}

/* Returns the maximal temporary slot level.  */

static int
max_slot_level (void)
{
  if (!used_temp_slots)
    return -1;

  return used_temp_slots->length () - 1;
}

/* Moves temporary slot TEMP to LEVEL.  */

static void
move_slot_to_level (struct temp_slot *temp, int level)
{
  cut_slot_from_list (temp, temp_slots_at_level (temp->level));
  insert_slot_to_list (temp, temp_slots_at_level (level));
  temp->level = level;
}

/* Make temporary slot TEMP available.  */

static void
make_slot_available (struct temp_slot *temp)
{
  cut_slot_from_list (temp, temp_slots_at_level (temp->level));
  insert_slot_to_list (temp, &avail_temp_slots);
  temp->in_use = 0;
  temp->level = -1;
  n_temp_slots_in_use--;
}

/* Compute the hash value for an address -> temp slot mapping.
   The value is cached on the mapping entry.  */
static hashval_t
temp_slot_address_compute_hash (struct temp_slot_address_entry *t)
{
  int do_not_record = 0;
  return hash_rtx (t->address, GET_MODE (t->address),
		   &do_not_record, NULL, false);
}

/* Return the hash value for an address -> temp slot mapping.  */
hashval_t
temp_address_hasher::hash (temp_slot_address_entry *t)
{
  return t->hash;
}

/* Compare two address -> temp slot mapping entries.  */
bool
temp_address_hasher::equal (temp_slot_address_entry *t1,
			    temp_slot_address_entry *t2)
{
  return exp_equiv_p (t1->address, t2->address, 0, true);
}

/* Add ADDRESS as an alias of TEMP_SLOT to the addess -> temp slot mapping.  */
static void
insert_temp_slot_address (rtx address, struct temp_slot *temp_slot)
{
  struct temp_slot_address_entry *t = ggc_alloc<temp_slot_address_entry> ();
  t->address = address;
  t->temp_slot = temp_slot;
  t->hash = temp_slot_address_compute_hash (t);
  *temp_slot_address_table->find_slot_with_hash (t, t->hash, INSERT) = t;
}

/* Remove an address -> temp slot mapping entry if the temp slot is
   not in use anymore.  Callback for remove_unused_temp_slot_addresses.  */
int
remove_unused_temp_slot_addresses_1 (temp_slot_address_entry **slot, void *)
{
  const struct temp_slot_address_entry *t = *slot;
  if (! t->temp_slot->in_use)
    temp_slot_address_table->clear_slot (slot);
  return 1;
}

/* Remove all mappings of addresses to unused temp slots.  */
static void
remove_unused_temp_slot_addresses (void)
{
  /* Use quicker clearing if there aren't any active temp slots.  */
  if (n_temp_slots_in_use)
    temp_slot_address_table->traverse
      <void *, remove_unused_temp_slot_addresses_1> (NULL);
  else
    temp_slot_address_table->empty ();
}

/* Find the temp slot corresponding to the object at address X.  */

static struct temp_slot *
find_temp_slot_from_address (rtx x)
{
  struct temp_slot *p;
  struct temp_slot_address_entry tmp, *t;

  /* First try the easy way:
     See if X exists in the address -> temp slot mapping.  */
  tmp.address = x;
  tmp.temp_slot = NULL;
  tmp.hash = temp_slot_address_compute_hash (&tmp);
  t = temp_slot_address_table->find_with_hash (&tmp, tmp.hash);
  if (t)
    return t->temp_slot;

  /* If we have a sum involving a register, see if it points to a temp
     slot.  */
  if (GET_CODE (x) == PLUS && REG_P (XEXP (x, 0))
      && (p = find_temp_slot_from_address (XEXP (x, 0))) != 0)
    return p;
  else if (GET_CODE (x) == PLUS && REG_P (XEXP (x, 1))
	   && (p = find_temp_slot_from_address (XEXP (x, 1))) != 0)
    return p;

  /* Last resort: Address is a virtual stack var address.  */
  if (GET_CODE (x) == PLUS
      && XEXP (x, 0) == virtual_stack_vars_rtx
      && CONST_INT_P (XEXP (x, 1)))
    {
      int i;
      for (i = max_slot_level (); i >= 0; i--)
	for (p = *temp_slots_at_level (i); p; p = p->next)
	  if (known_in_range_p (INTVAL (XEXP (x, 1)),
				p->base_offset, p->full_size))
	    return p;
    }

  return NULL;
}

/* Allocate a temporary stack slot and record it for possible later
   reuse.

   MODE is the machine mode to be given to the returned rtx.

   SIZE is the size in units of the space required.  We do no rounding here
   since assign_stack_local will do any required rounding.

   TYPE is the type that will be used for the stack slot.  */

rtx
assign_stack_temp_for_type (machine_mode mode, poly_int64 size, tree type)
{
  unsigned int align;
  struct temp_slot *p, *best_p = 0, *selected = NULL, **pp;
  rtx slot;

  /* If SIZE is -1 it means that somebody tried to allocate a temporary
     of a variable size.  */
  gcc_assert (may_ne (size, -1));

  align = get_stack_local_alignment (type, mode);

  /* Try to find an available, already-allocated temporary of the proper
     mode which meets the size and alignment requirements.  Choose the
     smallest one with the closest alignment.

     If assign_stack_temp is called outside of the tree->rtl expansion,
     we cannot reuse the stack slots (that may still refer to
     VIRTUAL_STACK_VARS_REGNUM).  */
  if (!virtuals_instantiated)
    {
      for (p = avail_temp_slots; p; p = p->next)
	{
	  if (p->align >= align
	      && must_ge (p->size, size)
	      && GET_MODE (p->slot) == mode
	      && objects_must_conflict_p (p->type, type)
	      && (best_p == 0
		  || (must_eq (best_p->size, p->size)
		      ? best_p->align > p->align
		      : must_ge (best_p->size, p->size))))
	    {
	      if (p->align == align && must_eq (p->size, size))
		{
		  selected = p;
		  cut_slot_from_list (selected, &avail_temp_slots);
		  best_p = 0;
		  break;
		}
	      best_p = p;
	    }
	}
    }

  /* Make our best, if any, the one to use.  */
  if (best_p)
    {
      selected = best_p;
      cut_slot_from_list (selected, &avail_temp_slots);

      /* If there are enough aligned bytes left over, make them into a new
	 temp_slot so that the extra bytes don't get wasted.  Do this only
	 for BLKmode slots, so that we can be sure of the alignment.  */
      if (GET_MODE (best_p->slot) == BLKmode)
	{
	  int alignment = best_p->align / BITS_PER_UNIT;
	  poly_int64 rounded_size = aligned_upper_bound (size, alignment);

	  if (must_ge (best_p->size - rounded_size, alignment))
	    {
	      p = ggc_alloc<temp_slot> ();
	      p->in_use = 0;
	      p->size = best_p->size - rounded_size;
	      p->base_offset = best_p->base_offset + rounded_size;
	      p->full_size = best_p->full_size - rounded_size;
	      p->slot = adjust_address_nv (best_p->slot, BLKmode, rounded_size);
	      p->align = best_p->align;
	      p->type = best_p->type;
	      insert_slot_to_list (p, &avail_temp_slots);

	      vec_safe_push (stack_slot_list, p->slot);

	      best_p->size = rounded_size;
	      best_p->full_size = rounded_size;
	    }
	}
    }

  /* If we still didn't find one, make a new temporary.  */
  if (selected == 0)
    {
      poly_int64 frame_offset_old = frame_offset;

      p = ggc_alloc<temp_slot> ();

      /* We are passing an explicit alignment request to assign_stack_local.
	 One side effect of that is assign_stack_local will not round SIZE
	 to ensure the frame offset remains suitably aligned.

	 So for requests which depended on the rounding of SIZE, we go ahead
	 and round it now.  We also make sure ALIGNMENT is at least
	 BIGGEST_ALIGNMENT.  */
      gcc_assert (mode != BLKmode || align == BIGGEST_ALIGNMENT);
      p->slot = assign_stack_local_1 (mode,
				      (mode == BLKmode
				       ? aligned_upper_bound (size,
							      (int) align
							      / BITS_PER_UNIT)
				       : size),
				      align, 0);

      p->align = align;

      /* The following slot size computation is necessary because we don't
	 know the actual size of the temporary slot until assign_stack_local
	 has performed all the frame alignment and size rounding for the
	 requested temporary.  Note that extra space added for alignment
	 can be either above or below this stack slot depending on which
	 way the frame grows.  We include the extra space if and only if it
	 is above this slot.  */
      if (FRAME_GROWS_DOWNWARD)
	p->size = frame_offset_old - frame_offset;
      else
	p->size = size;

      /* Now define the fields used by combine_temp_slots.  */
      if (FRAME_GROWS_DOWNWARD)
	{
	  p->base_offset = frame_offset;
	  p->full_size = frame_offset_old - frame_offset;
	}
      else
	{
	  p->base_offset = frame_offset_old;
	  p->full_size = frame_offset - frame_offset_old;
	}

      selected = p;
    }

  p = selected;
  p->in_use = 1;
  p->type = type;
  p->level = temp_slot_level;
  n_temp_slots_in_use++;

  pp = temp_slots_at_level (p->level);
  insert_slot_to_list (p, pp);
  insert_temp_slot_address (XEXP (p->slot, 0), p);

  /* Create a new MEM rtx to avoid clobbering MEM flags of old slots.  */
  slot = gen_rtx_MEM (mode, XEXP (p->slot, 0));
  vec_safe_push (stack_slot_list, slot);

  /* If we know the alias set for the memory that will be used, use
     it.  If there's no TYPE, then we don't know anything about the
     alias set for the memory.  */
  set_mem_alias_set (slot, type ? get_alias_set (type) : 0);
  set_mem_align (slot, align);

  /* If a type is specified, set the relevant flags.  */
  if (type != 0)
    MEM_VOLATILE_P (slot) = TYPE_VOLATILE (type);
  MEM_NOTRAP_P (slot) = 1;

  return slot;
}

/* Allocate a temporary stack slot and record it for possible later
   reuse.  First two arguments are same as in preceding function.  */

rtx
assign_stack_temp (machine_mode mode, poly_int64 size)
{
  return assign_stack_temp_for_type (mode, size, NULL_TREE);
}

/* Assign a temporary.
   If TYPE_OR_DECL is a decl, then we are doing it on behalf of the decl
   and so that should be used in error messages.  In either case, we
   allocate of the given type.
   MEMORY_REQUIRED is 1 if the result must be addressable stack memory;
   it is 0 if a register is OK.
   DONT_PROMOTE is 1 if we should not promote values in register
   to wider modes.  */

rtx
assign_temp (tree type_or_decl, int memory_required,
	     int dont_promote ATTRIBUTE_UNUSED)
{
  tree type, decl;
  machine_mode mode;
#ifdef PROMOTE_MODE
  int unsignedp;
#endif

  if (DECL_P (type_or_decl))
    decl = type_or_decl, type = TREE_TYPE (decl);
  else
    decl = NULL, type = type_or_decl;

  mode = TYPE_MODE (type);
#ifdef PROMOTE_MODE
  unsignedp = TYPE_UNSIGNED (type);
#endif

  /* Allocating temporaries of TREE_ADDRESSABLE type must be done in the front
     end.  See also create_tmp_var for the gimplification-time check.  */
  gcc_assert (!TREE_ADDRESSABLE (type) && COMPLETE_TYPE_P (type));

  if (mode == BLKmode || memory_required)
    {
      poly_int64 size = int_size_in_bytes (type);
      rtx tmp;

      /* Zero sized arrays are GNU C extension.  Set size to 1 to avoid
	 problems with allocating the stack space.  */
      if (must_eq (size, 0))
	size = 1;

      /* Unfortunately, we don't yet know how to allocate variable-sized
	 temporaries.  However, sometimes we can find a fixed upper limit on
	 the size, so try that instead.  */
      else if (must_eq (size, -1))
	size = max_int_size_in_bytes (type);

      /* The size of the temporary may be too large to fit into an integer.  */
      /* ??? Not sure this should happen except for user silliness, so limit
	 this to things that aren't compiler-generated temporaries.  The
	 rest of the time we'll die in assign_stack_temp_for_type.  */
      if (decl
	  && must_eq (size, -1)
	  && TREE_CODE (TYPE_SIZE_UNIT (type)) == INTEGER_CST)
	{
	  error ("size of variable %q+D is too large", decl);
	  size = 1;
	}

      tmp = assign_stack_temp_for_type (mode, size, type);
      return tmp;
    }

#ifdef PROMOTE_MODE
  if (! dont_promote)
    mode = promote_mode (type, mode, &unsignedp);
#endif

  return gen_reg_rtx (mode);
}

/* Combine temporary stack slots which are adjacent on the stack.

   This allows for better use of already allocated stack space.  This is only
   done for BLKmode slots because we can be sure that we won't have alignment
   problems in this case.  */

static void
combine_temp_slots (void)
{
  struct temp_slot *p, *q, *next, *next_q;
  int num_slots;

  /* We can't combine slots, because the information about which slot
     is in which alias set will be lost.  */
  if (flag_strict_aliasing)
    return;

  /* If there are a lot of temp slots, don't do anything unless
     high levels of optimization.  */
  if (! flag_expensive_optimizations)
    for (p = avail_temp_slots, num_slots = 0; p; p = p->next, num_slots++)
      if (num_slots > 100 || (num_slots > 10 && optimize == 0))
	return;

  for (p = avail_temp_slots; p; p = next)
    {
      int delete_p = 0;

      next = p->next;

      if (GET_MODE (p->slot) != BLKmode)
	continue;

      for (q = p->next; q; q = next_q)
	{
       	  int delete_q = 0;

	  next_q = q->next;

	  if (GET_MODE (q->slot) != BLKmode)
	    continue;

	  if (must_eq (p->base_offset + p->full_size, q->base_offset))
	    {
	      /* Q comes after P; combine Q into P.  */
	      p->size += q->size;
	      p->full_size += q->full_size;
	      delete_q = 1;
	    }
	  else if (must_eq (q->base_offset + q->full_size, p->base_offset))
	    {
	      /* P comes after Q; combine P into Q.  */
	      q->size += p->size;
	      q->full_size += p->full_size;
	      delete_p = 1;
	      break;
	    }
	  if (delete_q)
	    cut_slot_from_list (q, &avail_temp_slots);
	}

      /* Either delete P or advance past it.  */
      if (delete_p)
	cut_slot_from_list (p, &avail_temp_slots);
    }
}

/* Indicate that NEW_RTX is an alternate way of referring to the temp
   slot that previously was known by OLD_RTX.  */

void
update_temp_slot_address (rtx old_rtx, rtx new_rtx)
{
  struct temp_slot *p;

  if (rtx_equal_p (old_rtx, new_rtx))
    return;

  p = find_temp_slot_from_address (old_rtx);

  /* If we didn't find one, see if both OLD_RTX is a PLUS.  If so, and
     NEW_RTX is a register, see if one operand of the PLUS is a
     temporary location.  If so, NEW_RTX points into it.  Otherwise,
     if both OLD_RTX and NEW_RTX are a PLUS and if there is a register
     in common between them.  If so, try a recursive call on those
     values.  */
  if (p == 0)
    {
      if (GET_CODE (old_rtx) != PLUS)
	return;

      if (REG_P (new_rtx))
	{
	  update_temp_slot_address (XEXP (old_rtx, 0), new_rtx);
	  update_temp_slot_address (XEXP (old_rtx, 1), new_rtx);
	  return;
	}
      else if (GET_CODE (new_rtx) != PLUS)
	return;

      if (rtx_equal_p (XEXP (old_rtx, 0), XEXP (new_rtx, 0)))
	update_temp_slot_address (XEXP (old_rtx, 1), XEXP (new_rtx, 1));
      else if (rtx_equal_p (XEXP (old_rtx, 1), XEXP (new_rtx, 0)))
	update_temp_slot_address (XEXP (old_rtx, 0), XEXP (new_rtx, 1));
      else if (rtx_equal_p (XEXP (old_rtx, 0), XEXP (new_rtx, 1)))
	update_temp_slot_address (XEXP (old_rtx, 1), XEXP (new_rtx, 0));
      else if (rtx_equal_p (XEXP (old_rtx, 1), XEXP (new_rtx, 1)))
	update_temp_slot_address (XEXP (old_rtx, 0), XEXP (new_rtx, 0));

      return;
    }

  /* Otherwise add an alias for the temp's address.  */
  insert_temp_slot_address (new_rtx, p);
}

/* If X could be a reference to a temporary slot, mark that slot as
   belonging to the to one level higher than the current level.  If X
   matched one of our slots, just mark that one.  Otherwise, we can't
   easily predict which it is, so upgrade all of them.

   This is called when an ({...}) construct occurs and a statement
   returns a value in memory.  */

void
preserve_temp_slots (rtx x)
{
  struct temp_slot *p = 0, *next;

  if (x == 0)
    return;

  /* If X is a register that is being used as a pointer, see if we have
     a temporary slot we know it points to.  */
  if (REG_P (x) && REG_POINTER (x))
    p = find_temp_slot_from_address (x);

  /* If X is not in memory or is at a constant address, it cannot be in
     a temporary slot.  */
  if (p == 0 && (!MEM_P (x) || CONSTANT_P (XEXP (x, 0))))
    return;

  /* First see if we can find a match.  */
  if (p == 0)
    p = find_temp_slot_from_address (XEXP (x, 0));

  if (p != 0)
    {
      if (p->level == temp_slot_level)
	move_slot_to_level (p, temp_slot_level - 1);
      return;
    }

  /* Otherwise, preserve all non-kept slots at this level.  */
  for (p = *temp_slots_at_level (temp_slot_level); p; p = next)
    {
      next = p->next;
      move_slot_to_level (p, temp_slot_level - 1);
    }
}

/* Free all temporaries used so far.  This is normally called at the
   end of generating code for a statement.  */

void
free_temp_slots (void)
{
  struct temp_slot *p, *next;
  bool some_available = false;

  for (p = *temp_slots_at_level (temp_slot_level); p; p = next)
    {
      next = p->next;
      make_slot_available (p);
      some_available = true;
    }

  if (some_available)
    {
      remove_unused_temp_slot_addresses ();
      combine_temp_slots ();
    }
}

/* Push deeper into the nesting level for stack temporaries.  */

void
push_temp_slots (void)
{
  temp_slot_level++;
}

/* Pop a temporary nesting level.  All slots in use in the current level
   are freed.  */

void
pop_temp_slots (void)
{
  free_temp_slots ();
  temp_slot_level--;
}

/* Initialize temporary slots.  */

void
init_temp_slots (void)
{
  /* We have not allocated any temporaries yet.  */
  avail_temp_slots = 0;
  vec_alloc (used_temp_slots, 0);
  temp_slot_level = 0;
  n_temp_slots_in_use = 0;

  /* Set up the table to map addresses to temp slots.  */
  if (! temp_slot_address_table)
    temp_slot_address_table = hash_table<temp_address_hasher>::create_ggc (32);
  else
    temp_slot_address_table->empty ();
}

/* Functions and data structures to keep track of the values hard regs
   had at the start of the function.  */

/* Private type used by get_hard_reg_initial_reg, get_hard_reg_initial_val,
   and has_hard_reg_initial_val..  */
struct GTY(()) initial_value_pair {
  rtx hard_reg;
  rtx pseudo;
};
/* ???  This could be a VEC but there is currently no way to define an
   opaque VEC type.  This could be worked around by defining struct
   initial_value_pair in function.h.  */
struct GTY(()) initial_value_struct {
  int num_entries;
  int max_entries;
  initial_value_pair * GTY ((length ("%h.num_entries"))) entries;
};

/* If a pseudo represents an initial hard reg (or expression), return
   it, else return NULL_RTX.  */

rtx
get_hard_reg_initial_reg (rtx reg)
{
  struct initial_value_struct *ivs = crtl->hard_reg_initial_vals;
  int i;

  if (ivs == 0)
    return NULL_RTX;

  for (i = 0; i < ivs->num_entries; i++)
    if (rtx_equal_p (ivs->entries[i].pseudo, reg))
      return ivs->entries[i].hard_reg;

  return NULL_RTX;
}

/* Make sure that there's a pseudo register of mode MODE that stores the
   initial value of hard register REGNO.  Return an rtx for such a pseudo.  */

rtx
get_hard_reg_initial_val (machine_mode mode, unsigned int regno)
{
  struct initial_value_struct *ivs;
  rtx rv;

  rv = has_hard_reg_initial_val (mode, regno);
  if (rv)
    return rv;

  ivs = crtl->hard_reg_initial_vals;
  if (ivs == 0)
    {
      ivs = ggc_alloc<initial_value_struct> ();
      ivs->num_entries = 0;
      ivs->max_entries = 5;
      ivs->entries = ggc_vec_alloc<initial_value_pair> (5);
      crtl->hard_reg_initial_vals = ivs;
    }

  if (ivs->num_entries >= ivs->max_entries)
    {
      ivs->max_entries += 5;
      ivs->entries = GGC_RESIZEVEC (initial_value_pair, ivs->entries,
				    ivs->max_entries);
    }

  ivs->entries[ivs->num_entries].hard_reg = gen_rtx_REG (mode, regno);
  ivs->entries[ivs->num_entries].pseudo = gen_reg_rtx (mode);

  return ivs->entries[ivs->num_entries++].pseudo;
}

/* See if get_hard_reg_initial_val has been used to create a pseudo
   for the initial value of hard register REGNO in mode MODE.  Return
   the associated pseudo if so, otherwise return NULL.  */

rtx
has_hard_reg_initial_val (machine_mode mode, unsigned int regno)
{
  struct initial_value_struct *ivs;
  int i;

  ivs = crtl->hard_reg_initial_vals;
  if (ivs != 0)
    for (i = 0; i < ivs->num_entries; i++)
      if (GET_MODE (ivs->entries[i].hard_reg) == mode
	  && REGNO (ivs->entries[i].hard_reg) == regno)
	return ivs->entries[i].pseudo;

  return NULL_RTX;
}

unsigned int
emit_initial_value_sets (void)
{
  struct initial_value_struct *ivs = crtl->hard_reg_initial_vals;
  int i;
  rtx_insn *seq;

  if (ivs == 0)
    return 0;

  start_sequence ();
  for (i = 0; i < ivs->num_entries; i++)
    emit_move_insn (ivs->entries[i].pseudo, ivs->entries[i].hard_reg);
  seq = get_insns ();
  end_sequence ();

  emit_insn_at_entry (seq);
  return 0;
}

/* Return the hardreg-pseudoreg initial values pair entry I and
   TRUE if I is a valid entry, or FALSE if I is not a valid entry.  */
bool
initial_value_entry (int i, rtx *hreg, rtx *preg)
{
  struct initial_value_struct *ivs = crtl->hard_reg_initial_vals;
  if (!ivs || i >= ivs->num_entries)
    return false;

  *hreg = ivs->entries[i].hard_reg;
  *preg = ivs->entries[i].pseudo;
  return true;
}

/* These routines are responsible for converting virtual register references
   to the actual hard register references once RTL generation is complete.

   The following four variables are used for communication between the
   routines.  They contain the offsets of the virtual registers from their
   respective hard registers.  */

static int in_arg_offset;
static poly_int64 var_offset;
static poly_int64 dynamic_offset;
static poly_int64 out_arg_offset;
static int cfa_offset;

/* In most machines, the stack pointer register is equivalent to the bottom
   of the stack.  */

#ifndef STACK_POINTER_OFFSET
#define STACK_POINTER_OFFSET	0
#endif

#if defined (REG_PARM_STACK_SPACE) && !defined (INCOMING_REG_PARM_STACK_SPACE)
#define INCOMING_REG_PARM_STACK_SPACE REG_PARM_STACK_SPACE
#endif

/* If not defined, pick an appropriate default for the offset of dynamically
   allocated memory depending on the value of ACCUMULATE_OUTGOING_ARGS,
   INCOMING_REG_PARM_STACK_SPACE, and OUTGOING_REG_PARM_STACK_SPACE.  */

#ifndef STACK_DYNAMIC_OFFSET

/* The bottom of the stack points to the actual arguments.  If
   REG_PARM_STACK_SPACE is defined, this includes the space for the register
   parameters.  However, if OUTGOING_REG_PARM_STACK space is not defined,
   stack space for register parameters is not pushed by the caller, but
   rather part of the fixed stack areas and hence not included in
   `crtl->outgoing_args_size'.  Nevertheless, we must allow
   for it when allocating stack dynamic objects.  */

#ifdef INCOMING_REG_PARM_STACK_SPACE
#define STACK_DYNAMIC_OFFSET(FNDECL)	\
((ACCUMULATE_OUTGOING_ARGS						      \
  ? (crtl->outgoing_args_size				      \
     + (OUTGOING_REG_PARM_STACK_SPACE ((!(FNDECL) ? NULL_TREE : TREE_TYPE (FNDECL))) ? 0 \
					       : INCOMING_REG_PARM_STACK_SPACE (FNDECL))) \
  : 0) + (STACK_POINTER_OFFSET))
#else
#define STACK_DYNAMIC_OFFSET(FNDECL)	\
  ((ACCUMULATE_OUTGOING_ARGS ? poly_int64 (crtl->outgoing_args_size) : 0) \
 + (STACK_POINTER_OFFSET))
#endif
#endif


/* Given a piece of RTX and a pointer to a HOST_WIDE_INT, if the RTX
   is a virtual register, return the equivalent hard register and set the
   offset indirectly through the pointer.  Otherwise, return 0.  */

static rtx
instantiate_new_reg (rtx x, poly_int64 *poffset)
{
  rtx new_rtx;
  poly_int64 offset;

  if (x == virtual_incoming_args_rtx)
    {
      if (stack_realign_drap)
        {
	  /* Replace virtual_incoming_args_rtx with internal arg
	     pointer if DRAP is used to realign stack.  */
          new_rtx = crtl->args.internal_arg_pointer;
          offset = 0;
        }
      else
        new_rtx = arg_pointer_rtx, offset = in_arg_offset;
    }
  else if (x == virtual_stack_vars_rtx)
    new_rtx = frame_pointer_rtx, offset = var_offset;
  else if (x == virtual_stack_dynamic_rtx)
    new_rtx = stack_pointer_rtx, offset = dynamic_offset;
  else if (x == virtual_outgoing_args_rtx)
    new_rtx = stack_pointer_rtx, offset = out_arg_offset;
  else if (x == virtual_cfa_rtx)
    {
#ifdef FRAME_POINTER_CFA_OFFSET
      new_rtx = frame_pointer_rtx;
#else
      new_rtx = arg_pointer_rtx;
#endif
      offset = cfa_offset;
    }
  else if (x == virtual_preferred_stack_boundary_rtx)
    {
      new_rtx = GEN_INT (crtl->preferred_stack_boundary / BITS_PER_UNIT);
      offset = 0;
    }
  else
    return NULL_RTX;

  *poffset = offset;
  return new_rtx;
}

/* A subroutine of instantiate_virtual_regs.  Instantiate any virtual
   registers present inside of *LOC.  The expression is simplified,
   as much as possible, but is not to be considered "valid" in any sense
   implied by the target.  Return true if any change is made.  */

static bool
instantiate_virtual_regs_in_rtx (rtx *loc)
{
  if (!*loc)
    return false;
  bool changed = false;
  subrtx_ptr_iterator::array_type array;
  FOR_EACH_SUBRTX_PTR (iter, array, loc, NONCONST)
    {
      rtx *loc = *iter;
      if (rtx x = *loc)
	{
	  rtx new_rtx;
	  poly_int64 offset;
	  switch (GET_CODE (x))
	    {
	    case REG:
	      new_rtx = instantiate_new_reg (x, &offset);
	      if (new_rtx)
		{
		  *loc = plus_constant (GET_MODE (x), new_rtx, offset);
		  changed = true;
		}
	      iter.skip_subrtxes ();
	      break;

	    case PLUS:
	      new_rtx = instantiate_new_reg (XEXP (x, 0), &offset);
	      if (new_rtx)
		{
		  XEXP (x, 0) = new_rtx;
		  *loc = plus_constant (GET_MODE (x), x, offset, true);
		  changed = true;
		  iter.skip_subrtxes ();
		  break;
		}

	      /* FIXME -- from old code */
	      /* If we have (plus (subreg (virtual-reg)) (const_int)), we know
		 we can commute the PLUS and SUBREG because pointers into the
		 frame are well-behaved.  */
	      break;

	    default:
	      break;
	    }
	}
    }
  return changed;
}

/* A subroutine of instantiate_virtual_regs_in_insn.  Return true if X
   matches the predicate for insn CODE operand OPERAND.  */

static int
safe_insn_predicate (int code, int operand, rtx x)
{
  return code < 0 || insn_operand_matches ((enum insn_code) code, operand, x);
}

/* A subroutine of instantiate_virtual_regs.  Instantiate any virtual
   registers present inside of insn.  The result will be a valid insn.  */

static void
instantiate_virtual_regs_in_insn (rtx_insn *insn)
{
  poly_int64 offset;
  int insn_code, i;
  bool any_change = false;
  rtx set, new_rtx, x;
  rtx_insn *seq;

  /* There are some special cases to be handled first.  */
  set = single_set (insn);
  if (set)
    {
      /* We're allowed to assign to a virtual register.  This is interpreted
	 to mean that the underlying register gets assigned the inverse
	 transformation.  This is used, for example, in the handling of
	 non-local gotos.  */
      new_rtx = instantiate_new_reg (SET_DEST (set), &offset);
      if (new_rtx)
	{
	  start_sequence ();

	  instantiate_virtual_regs_in_rtx (&SET_SRC (set));
	  x = simplify_gen_binary (PLUS, GET_MODE (new_rtx), SET_SRC (set),
				   gen_int_mode (-offset, GET_MODE (new_rtx)));
	  x = force_operand (x, new_rtx);
	  if (x != new_rtx)
	    emit_move_insn (new_rtx, x);

	  seq = get_insns ();
	  end_sequence ();

	  emit_insn_before (seq, insn);
	  delete_insn (insn);
	  return;
	}

      /* Handle a straight copy from a virtual register by generating a
	 new add insn.  The difference between this and falling through
	 to the generic case is avoiding a new pseudo and eliminating a
	 move insn in the initial rtl stream.  */
      new_rtx = instantiate_new_reg (SET_SRC (set), &offset);
      if (new_rtx
	  && may_ne (offset, 0)
	  && REG_P (SET_DEST (set))
	  && REGNO (SET_DEST (set)) > LAST_VIRTUAL_REGISTER)
	{
	  start_sequence ();

	  x = expand_simple_binop (GET_MODE (SET_DEST (set)), PLUS, new_rtx,
				   gen_int_mode (offset,
						 GET_MODE (SET_DEST (set))),
				   SET_DEST (set), 1, OPTAB_LIB_WIDEN);
	  if (x != SET_DEST (set))
	    emit_move_insn (SET_DEST (set), x);

	  seq = get_insns ();
	  end_sequence ();

	  emit_insn_before (seq, insn);
	  delete_insn (insn);
	  return;
	}

      extract_insn (insn);
      insn_code = INSN_CODE (insn);

      /* Handle a plus involving a virtual register by determining if the
	 operands remain valid if they're modified in place.  */
      if (GET_CODE (SET_SRC (set)) == PLUS
	  && recog_data.n_operands >= 3
	  && recog_data.operand_loc[1] == &XEXP (SET_SRC (set), 0)
	  && recog_data.operand_loc[2] == &XEXP (SET_SRC (set), 1)
	  && CONST_INT_P (recog_data.operand[2])
	  && (new_rtx = instantiate_new_reg (recog_data.operand[1], &offset)))
	{
	  offset += INTVAL (recog_data.operand[2]);

	  /* If the sum is zero, then replace with a plain move.  */
	  if (must_eq (offset, 0)
	      && REG_P (SET_DEST (set))
	      && REGNO (SET_DEST (set)) > LAST_VIRTUAL_REGISTER)
	    {
	      start_sequence ();
	      emit_move_insn (SET_DEST (set), new_rtx);
	      seq = get_insns ();
	      end_sequence ();

	      emit_insn_before (seq, insn);
	      delete_insn (insn);
	      return;
	    }

	  x = gen_int_mode (offset, recog_data.operand_mode[2]);

	  /* Using validate_change and apply_change_group here leaves
	     recog_data in an invalid state.  Since we know exactly what
	     we want to check, do those two by hand.  */
	  if (safe_insn_predicate (insn_code, 1, new_rtx)
	      && safe_insn_predicate (insn_code, 2, x))
	    {
	      *recog_data.operand_loc[1] = recog_data.operand[1] = new_rtx;
	      *recog_data.operand_loc[2] = recog_data.operand[2] = x;
	      any_change = true;

	      /* Fall through into the regular operand fixup loop in
		 order to take care of operands other than 1 and 2.  */
	    }
	}
    }
  else
    {
      extract_insn (insn);
      insn_code = INSN_CODE (insn);
    }

  /* In the general case, we expect virtual registers to appear only in
     operands, and then only as either bare registers or inside memories.  */
  for (i = 0; i < recog_data.n_operands; ++i)
    {
      x = recog_data.operand[i];
      switch (GET_CODE (x))
	{
	case MEM:
	  {
	    rtx addr = XEXP (x, 0);

	    if (!instantiate_virtual_regs_in_rtx (&addr))
	      continue;

	    start_sequence ();
	    x = replace_equiv_address (x, addr, true);
	    /* It may happen that the address with the virtual reg
	       was valid (e.g. based on the virtual stack reg, which might
	       be acceptable to the predicates with all offsets), whereas
	       the address now isn't anymore, for instance when the address
	       is still offsetted, but the base reg isn't virtual-stack-reg
	       anymore.  Below we would do a force_reg on the whole operand,
	       but this insn might actually only accept memory.  Hence,
	       before doing that last resort, try to reload the address into
	       a register, so this operand stays a MEM.  */
	    if (!safe_insn_predicate (insn_code, i, x))
	      {
		addr = force_reg (GET_MODE (addr), addr);
		x = replace_equiv_address (x, addr, true);
	      }
	    seq = get_insns ();
	    end_sequence ();
	    if (seq)
	      emit_insn_before (seq, insn);
	  }
	  break;

	case REG:
	  new_rtx = instantiate_new_reg (x, &offset);
	  if (new_rtx == NULL)
	    continue;
	  if (must_eq (offset, 0))
	    x = new_rtx;
	  else
	    {
	      start_sequence ();

	      /* Careful, special mode predicates may have stuff in
		 insn_data[insn_code].operand[i].mode that isn't useful
		 to us for computing a new value.  */
	      /* ??? Recognize address_operand and/or "p" constraints
		 to see if (plus new offset) is a valid before we put
		 this through expand_simple_binop.  */
	      x = expand_simple_binop (GET_MODE (x), PLUS, new_rtx,
				       gen_int_mode (offset, GET_MODE (x)),
				       NULL_RTX, 1, OPTAB_LIB_WIDEN);
	      seq = get_insns ();
	      end_sequence ();
	      emit_insn_before (seq, insn);
	    }
	  break;

	case SUBREG:
	  new_rtx = instantiate_new_reg (SUBREG_REG (x), &offset);
	  if (new_rtx == NULL)
	    continue;
	  if (may_ne (offset, 0))
	    {
	      start_sequence ();
	      new_rtx = expand_simple_binop
		(GET_MODE (new_rtx), PLUS, new_rtx,
		 gen_int_mode (offset, GET_MODE (new_rtx)),
		 NULL_RTX, 1, OPTAB_LIB_WIDEN);
	      seq = get_insns ();
	      end_sequence ();
	      emit_insn_before (seq, insn);
	    }
	  x = simplify_gen_subreg (recog_data.operand_mode[i], new_rtx,
				   GET_MODE (new_rtx), SUBREG_BYTE (x));
	  gcc_assert (x);
	  break;

	default:
	  continue;
	}

      /* At this point, X contains the new value for the operand.
	 Validate the new value vs the insn predicate.  Note that
	 asm insns will have insn_code -1 here.  */
      if (!safe_insn_predicate (insn_code, i, x))
	{
	  start_sequence ();
	  if (REG_P (x))
	    {
	      gcc_assert (REGNO (x) <= LAST_VIRTUAL_REGISTER);
	      x = copy_to_reg (x);
	    }
	  else
	    x = force_reg (insn_data[insn_code].operand[i].mode, x);
	  seq = get_insns ();
	  end_sequence ();
	  if (seq)
	    emit_insn_before (seq, insn);
	}

      *recog_data.operand_loc[i] = recog_data.operand[i] = x;
      any_change = true;
    }

  if (any_change)
    {
      /* Propagate operand changes into the duplicates.  */
      for (i = 0; i < recog_data.n_dups; ++i)
	*recog_data.dup_loc[i]
	  = copy_rtx (recog_data.operand[(unsigned)recog_data.dup_num[i]]);

      /* Force re-recognition of the instruction for validation.  */
      INSN_CODE (insn) = -1;
    }

  if (asm_noperands (PATTERN (insn)) >= 0)
    {
      if (!check_asm_operands (PATTERN (insn)))
	{
	  error_for_asm (insn, "impossible constraint in %<asm%>");
	  /* For asm goto, instead of fixing up all the edges
	     just clear the template and clear input operands
	     (asm goto doesn't have any output operands).  */
	  if (JUMP_P (insn))
	    {
	      rtx asm_op = extract_asm_operands (PATTERN (insn));
	      ASM_OPERANDS_TEMPLATE (asm_op) = ggc_strdup ("");
	      ASM_OPERANDS_INPUT_VEC (asm_op) = rtvec_alloc (0);
	      ASM_OPERANDS_INPUT_CONSTRAINT_VEC (asm_op) = rtvec_alloc (0);
	    }
	  else
	    delete_insn (insn);
	}
    }
  else
    {
      if (recog_memoized (insn) < 0)
	fatal_insn_not_found (insn);
    }
}

/* Subroutine of instantiate_decls.  Given RTL representing a decl,
   do any instantiation required.  */

void
instantiate_decl_rtl (rtx x)
{
  rtx addr;

  if (x == 0)
    return;

  /* If this is a CONCAT, recurse for the pieces.  */
  if (GET_CODE (x) == CONCAT)
    {
      instantiate_decl_rtl (XEXP (x, 0));
      instantiate_decl_rtl (XEXP (x, 1));
      return;
    }

  /* If this is not a MEM, no need to do anything.  Similarly if the
     address is a constant or a register that is not a virtual register.  */
  if (!MEM_P (x))
    return;

  addr = XEXP (x, 0);
  if (CONSTANT_P (addr)
      || (REG_P (addr)
	  && (REGNO (addr) < FIRST_VIRTUAL_REGISTER
	      || REGNO (addr) > LAST_VIRTUAL_REGISTER)))
    return;

  instantiate_virtual_regs_in_rtx (&XEXP (x, 0));
}

/* Helper for instantiate_decls called via walk_tree: Process all decls
   in the given DECL_VALUE_EXPR.  */

static tree
instantiate_expr (tree *tp, int *walk_subtrees, void *data ATTRIBUTE_UNUSED)
{
  tree t = *tp;
  if (! EXPR_P (t))
    {
      *walk_subtrees = 0;
      if (DECL_P (t))
	{
	  if (DECL_RTL_SET_P (t))
	    instantiate_decl_rtl (DECL_RTL (t));
	  if (TREE_CODE (t) == PARM_DECL && DECL_NAMELESS (t)
	      && DECL_INCOMING_RTL (t))
	    instantiate_decl_rtl (DECL_INCOMING_RTL (t));
	  if ((VAR_P (t) || TREE_CODE (t) == RESULT_DECL)
	      && DECL_HAS_VALUE_EXPR_P (t))
	    {
	      tree v = DECL_VALUE_EXPR (t);
	      walk_tree (&v, instantiate_expr, NULL, NULL);
	    }
	}
    }
  return NULL;
}

/* Subroutine of instantiate_decls: Process all decls in the given
   BLOCK node and all its subblocks.  */

static void
instantiate_decls_1 (tree let)
{
  tree t;

  for (t = BLOCK_VARS (let); t; t = DECL_CHAIN (t))
    {
      if (DECL_RTL_SET_P (t))
	instantiate_decl_rtl (DECL_RTL (t));
      if (VAR_P (t) && DECL_HAS_VALUE_EXPR_P (t))
	{
	  tree v = DECL_VALUE_EXPR (t);
	  walk_tree (&v, instantiate_expr, NULL, NULL);
	}
    }

  /* Process all subblocks.  */
  for (t = BLOCK_SUBBLOCKS (let); t; t = BLOCK_CHAIN (t))
    instantiate_decls_1 (t);
}

/* Scan all decls in FNDECL (both variables and parameters) and instantiate
   all virtual registers in their DECL_RTL's.  */

static void
instantiate_decls (tree fndecl)
{
  tree decl;
  unsigned ix;

  /* Process all parameters of the function.  */
  for (decl = DECL_ARGUMENTS (fndecl); decl; decl = DECL_CHAIN (decl))
    {
      instantiate_decl_rtl (DECL_RTL (decl));
      instantiate_decl_rtl (DECL_INCOMING_RTL (decl));
      if (DECL_HAS_VALUE_EXPR_P (decl))
	{
	  tree v = DECL_VALUE_EXPR (decl);
	  walk_tree (&v, instantiate_expr, NULL, NULL);
	}
    }

  if ((decl = DECL_RESULT (fndecl))
      && TREE_CODE (decl) == RESULT_DECL)
    {
      if (DECL_RTL_SET_P (decl))
	instantiate_decl_rtl (DECL_RTL (decl));
      if (DECL_HAS_VALUE_EXPR_P (decl))
	{
	  tree v = DECL_VALUE_EXPR (decl);
	  walk_tree (&v, instantiate_expr, NULL, NULL);
	}
    }

  /* Process the saved static chain if it exists.  */
  decl = DECL_STRUCT_FUNCTION (fndecl)->static_chain_decl;
  if (decl && DECL_HAS_VALUE_EXPR_P (decl))
    instantiate_decl_rtl (DECL_RTL (DECL_VALUE_EXPR (decl)));

  /* Now process all variables defined in the function or its subblocks.  */
  if (DECL_INITIAL (fndecl))
    instantiate_decls_1 (DECL_INITIAL (fndecl));

  FOR_EACH_LOCAL_DECL (cfun, ix, decl)
    if (DECL_RTL_SET_P (decl))
      instantiate_decl_rtl (DECL_RTL (decl));
  vec_free (cfun->local_decls);
}

/* Pass through the INSNS of function FNDECL and convert virtual register
   references to hard register references.  */

static unsigned int
instantiate_virtual_regs (void)
{
  rtx_insn *insn;

  /* Compute the offsets to use for this function.  */
  in_arg_offset = FIRST_PARM_OFFSET (current_function_decl);
  var_offset = STARTING_FRAME_OFFSET;
  dynamic_offset = STACK_DYNAMIC_OFFSET (current_function_decl);
  out_arg_offset = STACK_POINTER_OFFSET;
#ifdef FRAME_POINTER_CFA_OFFSET
  cfa_offset = FRAME_POINTER_CFA_OFFSET (current_function_decl);
#else
  cfa_offset = ARG_POINTER_CFA_OFFSET (current_function_decl);
#endif

  /* Initialize recognition, indicating that volatile is OK.  */
  init_recog ();

  /* Scan through all the insns, instantiating every virtual register still
     present.  */
  for (insn = get_insns (); insn; insn = NEXT_INSN (insn))
    if (INSN_P (insn))
      {
	/* These patterns in the instruction stream can never be recognized.
	   Fortunately, they shouldn't contain virtual registers either.  */
        if (GET_CODE (PATTERN (insn)) == USE
	    || GET_CODE (PATTERN (insn)) == CLOBBER
	    || GET_CODE (PATTERN (insn)) == ASM_INPUT)
	  continue;
	else if (DEBUG_INSN_P (insn))
	  instantiate_virtual_regs_in_rtx (&INSN_VAR_LOCATION (insn));
	else
	  instantiate_virtual_regs_in_insn (insn);

	if (insn->deleted ())
	  continue;

	instantiate_virtual_regs_in_rtx (&REG_NOTES (insn));

	/* Instantiate any virtual registers in CALL_INSN_FUNCTION_USAGE.  */
	if (CALL_P (insn))
	  instantiate_virtual_regs_in_rtx (&CALL_INSN_FUNCTION_USAGE (insn));
      }

  /* Instantiate the virtual registers in the DECLs for debugging purposes.  */
  instantiate_decls (current_function_decl);

  targetm.instantiate_decls ();

  /* Indicate that, from now on, assign_stack_local should use
     frame_pointer_rtx.  */
  virtuals_instantiated = 1;

  return 0;
}

namespace {

const pass_data pass_data_instantiate_virtual_regs =
{
  RTL_PASS, /* type */
  "vregs", /* name */
  OPTGROUP_NONE, /* optinfo_flags */
  TV_NONE, /* tv_id */
  0, /* properties_required */
  0, /* properties_provided */
  0, /* properties_destroyed */
  0, /* todo_flags_start */
  0, /* todo_flags_finish */
};

class pass_instantiate_virtual_regs : public rtl_opt_pass
{
public:
  pass_instantiate_virtual_regs (gcc::context *ctxt)
    : rtl_opt_pass (pass_data_instantiate_virtual_regs, ctxt)
  {}

  /* opt_pass methods: */
  virtual unsigned int execute (function *)
    {
      return instantiate_virtual_regs ();
    }

}; // class pass_instantiate_virtual_regs

} // anon namespace

rtl_opt_pass *
make_pass_instantiate_virtual_regs (gcc::context *ctxt)
{
  return new pass_instantiate_virtual_regs (ctxt);
}


/* Return 1 if EXP is an aggregate type (or a value with aggregate type).
   This means a type for which function calls must pass an address to the
   function or get an address back from the function.
   EXP may be a type node or an expression (whose type is tested).  */

int
aggregate_value_p (const_tree exp, const_tree fntype)
{
  const_tree type = (TYPE_P (exp)) ? exp : TREE_TYPE (exp);
  int i, regno, nregs;
  rtx reg;

  if (fntype)
    switch (TREE_CODE (fntype))
      {
      case CALL_EXPR:
	{
	  tree fndecl = get_callee_fndecl (fntype);
	  if (fndecl)
	    fntype = TREE_TYPE (fndecl);
	  else if (CALL_EXPR_FN (fntype))
	    fntype = TREE_TYPE (TREE_TYPE (CALL_EXPR_FN (fntype)));
	  else
	    /* For internal functions, assume nothing needs to be
	       returned in memory.  */
	    return 0;
	}
	break;
      case FUNCTION_DECL:
	fntype = TREE_TYPE (fntype);
	break;
      case FUNCTION_TYPE:
      case METHOD_TYPE:
        break;
      case IDENTIFIER_NODE:
	fntype = NULL_TREE;
	break;
      default:
	/* We don't expect other tree types here.  */
	gcc_unreachable ();
      }

  if (VOID_TYPE_P (type))
    return 0;

  /* If a record should be passed the same as its first (and only) member
     don't pass it as an aggregate.  */
  if (TREE_CODE (type) == RECORD_TYPE && TYPE_TRANSPARENT_AGGR (type))
    return aggregate_value_p (first_field (type), fntype);

  /* If the front end has decided that this needs to be passed by
     reference, do so.  */
  if ((TREE_CODE (exp) == PARM_DECL || TREE_CODE (exp) == RESULT_DECL)
      && DECL_BY_REFERENCE (exp))
    return 1;

  /* Function types that are TREE_ADDRESSABLE force return in memory.  */
  if (fntype && TREE_ADDRESSABLE (fntype))
    return 1;

  /* Types that are TREE_ADDRESSABLE must be constructed in memory,
     and thus can't be returned in registers.  */
  if (TREE_ADDRESSABLE (type))
    return 1;

  if (flag_pcc_struct_return && AGGREGATE_TYPE_P (type))
    return 1;

  if (targetm.calls.return_in_memory (type, fntype))
    return 1;

  /* Make sure we have suitable call-clobbered regs to return
     the value in; if not, we must return it in memory.  */
  reg = hard_function_value (type, 0, fntype, 0);

  /* If we have something other than a REG (e.g. a PARALLEL), then assume
     it is OK.  */
  if (!REG_P (reg))
    return 0;

  regno = REGNO (reg);
  nregs = hard_regno_nregs (regno, TYPE_MODE (type));
  for (i = 0; i < nregs; i++)
    if (! call_used_regs[regno + i])
      return 1;

  return 0;
}

/* Return true if we should assign DECL a pseudo register; false if it
   should live on the local stack.  */

bool
use_register_for_decl (const_tree decl)
{
  if (TREE_CODE (decl) == SSA_NAME)
    {
      /* We often try to use the SSA_NAME, instead of its underlying
	 decl, to get type information and guide decisions, to avoid
	 differences of behavior between anonymous and named
	 variables, but in this one case we have to go for the actual
	 variable if there is one.  The main reason is that, at least
	 at -O0, we want to place user variables on the stack, but we
	 don't mind using pseudos for anonymous or ignored temps.
	 Should we take the SSA_NAME, we'd conclude all SSA_NAMEs
	 should go in pseudos, whereas their corresponding variables
	 might have to go on the stack.  So, disregarding the decl
	 here would negatively impact debug info at -O0, enable
	 coalescing between SSA_NAMEs that ought to get different
	 stack/pseudo assignments, and get the incoming argument
	 processing thoroughly confused by PARM_DECLs expected to live
	 in stack slots but assigned to pseudos.  */
      if (!SSA_NAME_VAR (decl))
	return TYPE_MODE (TREE_TYPE (decl)) != BLKmode
	  && !(flag_float_store && FLOAT_TYPE_P (TREE_TYPE (decl)));

      decl = SSA_NAME_VAR (decl);
    }

  /* Honor volatile.  */
  if (TREE_SIDE_EFFECTS (decl))
    return false;

  /* Honor addressability.  */
  if (TREE_ADDRESSABLE (decl))
    return false;

  /* RESULT_DECLs are a bit special in that they're assigned without
     regard to use_register_for_decl, but we generally only store in
     them.  If we coalesce their SSA NAMEs, we'd better return a
     result that matches the assignment in expand_function_start.  */
  if (TREE_CODE (decl) == RESULT_DECL)
    {
      /* If it's not an aggregate, we're going to use a REG or a
	 PARALLEL containing a REG.  */
      if (!aggregate_value_p (decl, current_function_decl))
	return true;

      /* If expand_function_start determines the return value, we'll
	 use MEM if it's not by reference.  */
      if (cfun->returns_pcc_struct
	  || (targetm.calls.struct_value_rtx
	      (TREE_TYPE (current_function_decl), 1)))
	return DECL_BY_REFERENCE (decl);

      /* Otherwise, we're taking an extra all.function_result_decl
	 argument.  It's set up in assign_parms_augmented_arg_list,
	 under the (negated) conditions above, and then it's used to
	 set up the RESULT_DECL rtl in assign_params, after looping
	 over all parameters.  Now, if the RESULT_DECL is not by
	 reference, we'll use a MEM either way.  */
      if (!DECL_BY_REFERENCE (decl))
	return false;

      /* Otherwise, if RESULT_DECL is DECL_BY_REFERENCE, it will take
	 the function_result_decl's assignment.  Since it's a pointer,
	 we can short-circuit a number of the tests below, and we must
	 duplicat e them because we don't have the
	 function_result_decl to test.  */
      if (!targetm.calls.allocate_stack_slots_for_args ())
	return true;
      /* We don't set DECL_IGNORED_P for the function_result_decl.  */
      if (optimize)
	return true;
      /* We don't set DECL_REGISTER for the function_result_decl.  */
      return false;
    }

  /* Decl is implicitly addressible by bound stores and loads
     if it is an aggregate holding bounds.  */
  if (chkp_function_instrumented_p (current_function_decl)
      && TREE_TYPE (decl)
      && !BOUNDED_P (decl)
      && chkp_type_has_pointer (TREE_TYPE (decl)))
    return false;

  /* Only register-like things go in registers.  */
  if (DECL_MODE (decl) == BLKmode)
    return false;

  /* If -ffloat-store specified, don't put explicit float variables
     into registers.  */
  /* ??? This should be checked after DECL_ARTIFICIAL, but tree-ssa
     propagates values across these stores, and it probably shouldn't.  */
  if (flag_float_store && FLOAT_TYPE_P (TREE_TYPE (decl)))
    return false;

  if (!targetm.calls.allocate_stack_slots_for_args ())
    return true;

  /* If we're not interested in tracking debugging information for
     this decl, then we can certainly put it in a register.  */
  if (DECL_IGNORED_P (decl))
    return true;

  if (optimize)
    return true;

  if (!DECL_REGISTER (decl))
    return false;

  /* When not optimizing, disregard register keyword for types that
     could have methods, otherwise the methods won't be callable from
     the debugger.  */
  if (RECORD_OR_UNION_TYPE_P (TREE_TYPE (decl)))
    return false;

  return true;
}

/* Structures to communicate between the subroutines of assign_parms.
   The first holds data persistent across all parameters, the second
   is cleared out for each parameter.  */

struct assign_parm_data_all
{
  /* When INIT_CUMULATIVE_ARGS gets revamped, allocating CUMULATIVE_ARGS
     should become a job of the target or otherwise encapsulated.  */
  CUMULATIVE_ARGS args_so_far_v;
  cumulative_args_t args_so_far;
  struct args_size stack_args_size;
  tree function_result_decl;
  tree orig_fnargs;
  rtx_insn *first_conversion_insn;
  rtx_insn *last_conversion_insn;
  HOST_WIDE_INT pretend_args_size;
  HOST_WIDE_INT extra_pretend_bytes;
  int reg_parm_stack_space;
};

struct assign_parm_data_one
{
  tree nominal_type;
  tree passed_type;
  rtx entry_parm;
  rtx stack_parm;
  machine_mode nominal_mode;
  machine_mode passed_mode;
  machine_mode promoted_mode;
  struct locate_and_pad_arg_data locate;
  int partial;
  BOOL_BITFIELD named_arg : 1;
  BOOL_BITFIELD passed_pointer : 1;
  BOOL_BITFIELD on_stack : 1;
  BOOL_BITFIELD loaded_in_reg : 1;
};

struct bounds_parm_data
{
  assign_parm_data_one parm_data;
  tree bounds_parm;
  tree ptr_parm;
  rtx ptr_entry;
  int bound_no;
};

/* A subroutine of assign_parms.  Initialize ALL.  */

static void
assign_parms_initialize_all (struct assign_parm_data_all *all)
{
  tree fntype ATTRIBUTE_UNUSED;

  memset (all, 0, sizeof (*all));

  fntype = TREE_TYPE (current_function_decl);

#ifdef INIT_CUMULATIVE_INCOMING_ARGS
  INIT_CUMULATIVE_INCOMING_ARGS (all->args_so_far_v, fntype, NULL_RTX);
#else
  INIT_CUMULATIVE_ARGS (all->args_so_far_v, fntype, NULL_RTX,
			current_function_decl, -1);
#endif
  all->args_so_far = pack_cumulative_args (&all->args_so_far_v);

#ifdef INCOMING_REG_PARM_STACK_SPACE
  all->reg_parm_stack_space
    = INCOMING_REG_PARM_STACK_SPACE (current_function_decl);
#endif
}

/* If ARGS contains entries with complex types, split the entry into two
   entries of the component type.  Return a new list of substitutions are
   needed, else the old list.  */

static void
split_complex_args (vec<tree> *args)
{
  unsigned i;
  tree p;

  FOR_EACH_VEC_ELT (*args, i, p)
    {
      tree type = TREE_TYPE (p);
      if (TREE_CODE (type) == COMPLEX_TYPE
	  && targetm.calls.split_complex_arg (type))
	{
	  tree decl;
	  tree subtype = TREE_TYPE (type);
	  bool addressable = TREE_ADDRESSABLE (p);

	  /* Rewrite the PARM_DECL's type with its component.  */
	  p = copy_node (p);
	  TREE_TYPE (p) = subtype;
	  DECL_ARG_TYPE (p) = TREE_TYPE (DECL_ARG_TYPE (p));
	  SET_DECL_MODE (p, VOIDmode);
	  DECL_SIZE (p) = NULL;
	  DECL_SIZE_UNIT (p) = NULL;
	  /* If this arg must go in memory, put it in a pseudo here.
	     We can't allow it to go in memory as per normal parms,
	     because the usual place might not have the imag part
	     adjacent to the real part.  */
	  DECL_ARTIFICIAL (p) = addressable;
	  DECL_IGNORED_P (p) = addressable;
	  TREE_ADDRESSABLE (p) = 0;
	  layout_decl (p, 0);
	  (*args)[i] = p;

	  /* Build a second synthetic decl.  */
	  decl = build_decl (EXPR_LOCATION (p),
			     PARM_DECL, NULL_TREE, subtype);
	  DECL_ARG_TYPE (decl) = DECL_ARG_TYPE (p);
	  DECL_ARTIFICIAL (decl) = addressable;
	  DECL_IGNORED_P (decl) = addressable;
	  layout_decl (decl, 0);
	  args->safe_insert (++i, decl);
	}
    }
}

/* A subroutine of assign_parms.  Adjust the parameter list to incorporate
   the hidden struct return argument, and (abi willing) complex args.
   Return the new parameter list.  */

static vec<tree> 
assign_parms_augmented_arg_list (struct assign_parm_data_all *all)
{
  tree fndecl = current_function_decl;
  tree fntype = TREE_TYPE (fndecl);
  vec<tree> fnargs = vNULL;
  tree arg;

  for (arg = DECL_ARGUMENTS (fndecl); arg; arg = DECL_CHAIN (arg))
    fnargs.safe_push (arg);

  all->orig_fnargs = DECL_ARGUMENTS (fndecl);

  /* If struct value address is treated as the first argument, make it so.  */
  if (aggregate_value_p (DECL_RESULT (fndecl), fndecl)
      && ! cfun->returns_pcc_struct
      && targetm.calls.struct_value_rtx (TREE_TYPE (fndecl), 1) == 0)
    {
      tree type = build_pointer_type (TREE_TYPE (fntype));
      tree decl;

      decl = build_decl (DECL_SOURCE_LOCATION (fndecl),
			 PARM_DECL, get_identifier (".result_ptr"), type);
      DECL_ARG_TYPE (decl) = type;
      DECL_ARTIFICIAL (decl) = 1;
      DECL_NAMELESS (decl) = 1;
      TREE_CONSTANT (decl) = 1;
      /* We don't set DECL_IGNORED_P or DECL_REGISTER here.  If this
	 changes, the end of the RESULT_DECL handling block in
	 use_register_for_decl must be adjusted to match.  */

      DECL_CHAIN (decl) = all->orig_fnargs;
      all->orig_fnargs = decl;
      fnargs.safe_insert (0, decl);

      all->function_result_decl = decl;

      /* If function is instrumented then bounds of the
	 passed structure address is the second argument.  */
      if (chkp_function_instrumented_p (fndecl))
	{
	  decl = build_decl (DECL_SOURCE_LOCATION (fndecl),
			     PARM_DECL, get_identifier (".result_bnd"),
			     pointer_bounds_type_node);
	  DECL_ARG_TYPE (decl) = pointer_bounds_type_node;
	  DECL_ARTIFICIAL (decl) = 1;
	  DECL_NAMELESS (decl) = 1;
	  TREE_CONSTANT (decl) = 1;

	  DECL_CHAIN (decl) = DECL_CHAIN (all->orig_fnargs);
	  DECL_CHAIN (all->orig_fnargs) = decl;
	  fnargs.safe_insert (1, decl);
	}
    }

  /* If the target wants to split complex arguments into scalars, do so.  */
  if (targetm.calls.split_complex_arg)
    split_complex_args (&fnargs);

  return fnargs;
}

/* A subroutine of assign_parms.  Examine PARM and pull out type and mode
   data for the parameter.  Incorporate ABI specifics such as pass-by-
   reference and type promotion.  */

static void
assign_parm_find_data_types (struct assign_parm_data_all *all, tree parm,
			     struct assign_parm_data_one *data)
{
  tree nominal_type, passed_type;
  machine_mode nominal_mode, passed_mode, promoted_mode;
  int unsignedp;

  memset (data, 0, sizeof (*data));

  /* NAMED_ARG is a misnomer.  We really mean 'non-variadic'. */
  if (!cfun->stdarg)
    data->named_arg = 1;  /* No variadic parms.  */
  else if (DECL_CHAIN (parm))
    data->named_arg = 1;  /* Not the last non-variadic parm. */
  else if (targetm.calls.strict_argument_naming (all->args_so_far))
    data->named_arg = 1;  /* Only variadic ones are unnamed.  */
  else
    data->named_arg = 0;  /* Treat as variadic.  */

  nominal_type = TREE_TYPE (parm);
  passed_type = DECL_ARG_TYPE (parm);

  /* Look out for errors propagating this far.  Also, if the parameter's
     type is void then its value doesn't matter.  */
  if (TREE_TYPE (parm) == error_mark_node
      /* This can happen after weird syntax errors
	 or if an enum type is defined among the parms.  */
      || TREE_CODE (parm) != PARM_DECL
      || passed_type == NULL
      || VOID_TYPE_P (nominal_type))
    {
      nominal_type = passed_type = void_type_node;
      nominal_mode = passed_mode = promoted_mode = VOIDmode;
      goto egress;
    }

  /* Find mode of arg as it is passed, and mode of arg as it should be
     during execution of this function.  */
  passed_mode = TYPE_MODE (passed_type);
  nominal_mode = TYPE_MODE (nominal_type);

  /* If the parm is to be passed as a transparent union or record, use the
     type of the first field for the tests below.  We have already verified
     that the modes are the same.  */
  if ((TREE_CODE (passed_type) == UNION_TYPE
       || TREE_CODE (passed_type) == RECORD_TYPE)
      && TYPE_TRANSPARENT_AGGR (passed_type))
    passed_type = TREE_TYPE (first_field (passed_type));

  /* See if this arg was passed by invisible reference.  */
  if (pass_by_reference (&all->args_so_far_v, passed_mode,
			 passed_type, data->named_arg))
    {
      passed_type = nominal_type = build_pointer_type (passed_type);
      data->passed_pointer = true;
      passed_mode = nominal_mode = TYPE_MODE (nominal_type);
    }

  /* Find mode as it is passed by the ABI.  */
  unsignedp = TYPE_UNSIGNED (passed_type);
  promoted_mode = promote_function_mode (passed_type, passed_mode, &unsignedp,
				         TREE_TYPE (current_function_decl), 0);

 egress:
  data->nominal_type = nominal_type;
  data->passed_type = passed_type;
  data->nominal_mode = nominal_mode;
  data->passed_mode = passed_mode;
  data->promoted_mode = promoted_mode;
}

/* A subroutine of assign_parms.  Invoke setup_incoming_varargs.  */

static void
assign_parms_setup_varargs (struct assign_parm_data_all *all,
			    struct assign_parm_data_one *data, bool no_rtl)
{
  int varargs_pretend_bytes = 0;

  targetm.calls.setup_incoming_varargs (all->args_so_far,
					data->promoted_mode,
					data->passed_type,
					&varargs_pretend_bytes, no_rtl);

  /* If the back-end has requested extra stack space, record how much is
     needed.  Do not change pretend_args_size otherwise since it may be
     nonzero from an earlier partial argument.  */
  if (varargs_pretend_bytes > 0)
    all->pretend_args_size = varargs_pretend_bytes;
}

/* A subroutine of assign_parms.  Set DATA->ENTRY_PARM corresponding to
   the incoming location of the current parameter.  */

static void
assign_parm_find_entry_rtl (struct assign_parm_data_all *all,
			    struct assign_parm_data_one *data)
{
  HOST_WIDE_INT pretend_bytes = 0;
  rtx entry_parm;
  bool in_regs;

  if (data->promoted_mode == VOIDmode)
    {
      data->entry_parm = data->stack_parm = const0_rtx;
      return;
    }

  entry_parm = targetm.calls.function_incoming_arg (all->args_so_far,
						    data->promoted_mode,
						    data->passed_type,
						    data->named_arg);

  if (entry_parm == 0)
    data->promoted_mode = data->passed_mode;

  /* Determine parm's home in the stack, in case it arrives in the stack
     or we should pretend it did.  Compute the stack position and rtx where
     the argument arrives and its size.

     There is one complexity here:  If this was a parameter that would
     have been passed in registers, but wasn't only because it is
     __builtin_va_alist, we want locate_and_pad_parm to treat it as if
     it came in a register so that REG_PARM_STACK_SPACE isn't skipped.
     In this case, we call FUNCTION_ARG with NAMED set to 1 instead of 0
     as it was the previous time.  */
  in_regs = (entry_parm != 0) || POINTER_BOUNDS_TYPE_P (data->passed_type);
#ifdef STACK_PARMS_IN_REG_PARM_AREA
  in_regs = true;
#endif
  if (!in_regs && !data->named_arg)
    {
      if (targetm.calls.pretend_outgoing_varargs_named (all->args_so_far))
	{
	  rtx tem;
	  tem = targetm.calls.function_incoming_arg (all->args_so_far,
						     data->promoted_mode,
						     data->passed_type, true);
	  in_regs = tem != NULL;
	}
    }

  /* If this parameter was passed both in registers and in the stack, use
     the copy on the stack.  */
  if (targetm.calls.must_pass_in_stack (data->promoted_mode,
					data->passed_type))
    entry_parm = 0;

  if (entry_parm)
    {
      int partial;

      partial = targetm.calls.arg_partial_bytes (all->args_so_far,
						 data->promoted_mode,
						 data->passed_type,
						 data->named_arg);
      data->partial = partial;

      /* The caller might already have allocated stack space for the
	 register parameters.  */
      if (partial != 0 && all->reg_parm_stack_space == 0)
	{
	  /* Part of this argument is passed in registers and part
	     is passed on the stack.  Ask the prologue code to extend
	     the stack part so that we can recreate the full value.

	     PRETEND_BYTES is the size of the registers we need to store.
	     CURRENT_FUNCTION_PRETEND_ARGS_SIZE is the amount of extra
	     stack space that the prologue should allocate.

	     Internally, gcc assumes that the argument pointer is aligned
	     to STACK_BOUNDARY bits.  This is used both for alignment
	     optimizations (see init_emit) and to locate arguments that are
	     aligned to more than PARM_BOUNDARY bits.  We must preserve this
	     invariant by rounding CURRENT_FUNCTION_PRETEND_ARGS_SIZE up to
	     a stack boundary.  */

	  /* We assume at most one partial arg, and it must be the first
	     argument on the stack.  */
	  gcc_assert (!all->extra_pretend_bytes && !all->pretend_args_size);

	  pretend_bytes = partial;
	  all->pretend_args_size = CEIL_ROUND (pretend_bytes, STACK_BYTES);

	  /* We want to align relative to the actual stack pointer, so
	     don't include this in the stack size until later.  */
	  all->extra_pretend_bytes = all->pretend_args_size;
	}
    }

  locate_and_pad_parm (data->promoted_mode, data->passed_type, in_regs,
		       all->reg_parm_stack_space,
		       entry_parm ? data->partial : 0, current_function_decl,
		       &all->stack_args_size, &data->locate);

  /* Update parm_stack_boundary if this parameter is passed in the
     stack.  */
  if (!in_regs && crtl->parm_stack_boundary < data->locate.boundary)
    crtl->parm_stack_boundary = data->locate.boundary;

  /* Adjust offsets to include the pretend args.  */
  pretend_bytes = all->extra_pretend_bytes - pretend_bytes;
  data->locate.slot_offset.constant += pretend_bytes;
  data->locate.offset.constant += pretend_bytes;

  data->entry_parm = entry_parm;
}

/* A subroutine of assign_parms.  If there is actually space on the stack
   for this parm, count it in stack_args_size and return true.  */

static bool
assign_parm_is_stack_parm (struct assign_parm_data_all *all,
			   struct assign_parm_data_one *data)
{
  /* Bounds are never passed on the stack to keep compatibility
     with not instrumented code.  */
  if (POINTER_BOUNDS_TYPE_P (data->passed_type))
    return false;
  /* Trivially true if we've no incoming register.  */
  else if (data->entry_parm == NULL)
    ;
  /* Also true if we're partially in registers and partially not,
     since we've arranged to drop the entire argument on the stack.  */
  else if (data->partial != 0)
    ;
  /* Also true if the target says that it's passed in both registers
     and on the stack.  */
  else if (GET_CODE (data->entry_parm) == PARALLEL
	   && XEXP (XVECEXP (data->entry_parm, 0, 0), 0) == NULL_RTX)
    ;
  /* Also true if the target says that there's stack allocated for
     all register parameters.  */
  else if (all->reg_parm_stack_space > 0)
    ;
  /* Otherwise, no, this parameter has no ABI defined stack slot.  */
  else
    return false;

  all->stack_args_size.constant += data->locate.size.constant;
  if (data->locate.size.var)
    ADD_PARM_SIZE (all->stack_args_size, data->locate.size.var);

  return true;
}

/* A subroutine of assign_parms.  Given that this parameter is allocated
   stack space by the ABI, find it.  */

static void
assign_parm_find_stack_rtl (tree parm, struct assign_parm_data_one *data)
{
  rtx offset_rtx, stack_parm;
  unsigned int align, boundary;

  /* If we're passing this arg using a reg, make its stack home the
     aligned stack slot.  */
  if (data->entry_parm)
    offset_rtx = ARGS_SIZE_RTX (data->locate.slot_offset);
  else
    offset_rtx = ARGS_SIZE_RTX (data->locate.offset);

  stack_parm = crtl->args.internal_arg_pointer;
  if (offset_rtx != const0_rtx)
    stack_parm = gen_rtx_PLUS (Pmode, stack_parm, offset_rtx);
  stack_parm = gen_rtx_MEM (data->promoted_mode, stack_parm);

  if (!data->passed_pointer)
    {
      set_mem_attributes (stack_parm, parm, 1);
      /* set_mem_attributes could set MEM_SIZE to the passed mode's size,
	 while promoted mode's size is needed.  */
      if (data->promoted_mode != BLKmode
	  && data->promoted_mode != DECL_MODE (parm))
	{
	  set_mem_size (stack_parm, GET_MODE_SIZE (data->promoted_mode));
	  if (MEM_EXPR (stack_parm) && MEM_OFFSET_KNOWN_P (stack_parm))
	    {
	      poly_int64 offset = subreg_lowpart_offset (DECL_MODE (parm),
							 data->promoted_mode);
	      if (may_ne (offset, 0))
		set_mem_offset (stack_parm, MEM_OFFSET (stack_parm) - offset);
	    }
	}
    }

  boundary = data->locate.boundary;
  align = BITS_PER_UNIT;

  /* If we're padding upward, we know that the alignment of the slot
     is TARGET_FUNCTION_ARG_BOUNDARY.  If we're using slot_offset, we're
     intentionally forcing upward padding.  Otherwise we have to come
     up with a guess at the alignment based on OFFSET_RTX.  */
  if (data->locate.where_pad != PAD_DOWNWARD || data->entry_parm)
    align = boundary;
  else if (CONST_INT_P (offset_rtx))
    {
      align = INTVAL (offset_rtx) * BITS_PER_UNIT | boundary;
      align = least_bit_hwi (align);
    }
  set_mem_align (stack_parm, align);

  if (data->entry_parm)
    set_reg_attrs_for_parm (data->entry_parm, stack_parm);

  data->stack_parm = stack_parm;
}

/* A subroutine of assign_parms.  Adjust DATA->ENTRY_RTL such that it's
   always valid and contiguous.  */

static void
assign_parm_adjust_entry_rtl (struct assign_parm_data_one *data)
{
  rtx entry_parm = data->entry_parm;
  rtx stack_parm = data->stack_parm;

  /* If this parm was passed part in regs and part in memory, pretend it
     arrived entirely in memory by pushing the register-part onto the stack.
     In the special case of a DImode or DFmode that is split, we could put
     it together in a pseudoreg directly, but for now that's not worth
     bothering with.  */
  if (data->partial != 0)
    {
      /* Handle calls that pass values in multiple non-contiguous
	 locations.  The Irix 6 ABI has examples of this.  */
      if (GET_CODE (entry_parm) == PARALLEL)
	emit_group_store (validize_mem (copy_rtx (stack_parm)), entry_parm,
			  data->passed_type,
			  int_size_in_bytes (data->passed_type));
      else
	{
	  gcc_assert (data->partial % UNITS_PER_WORD == 0);
	  move_block_from_reg (REGNO (entry_parm),
			       validize_mem (copy_rtx (stack_parm)),
			       data->partial / UNITS_PER_WORD);
	}

      entry_parm = stack_parm;
    }

  /* If we didn't decide this parm came in a register, by default it came
     on the stack.  */
  else if (entry_parm == NULL)
    entry_parm = stack_parm;

  /* When an argument is passed in multiple locations, we can't make use
     of this information, but we can save some copying if the whole argument
     is passed in a single register.  */
  else if (GET_CODE (entry_parm) == PARALLEL
	   && data->nominal_mode != BLKmode
	   && data->passed_mode != BLKmode)
    {
      size_t i, len = XVECLEN (entry_parm, 0);

      for (i = 0; i < len; i++)
	if (XEXP (XVECEXP (entry_parm, 0, i), 0) != NULL_RTX
	    && REG_P (XEXP (XVECEXP (entry_parm, 0, i), 0))
	    && (GET_MODE (XEXP (XVECEXP (entry_parm, 0, i), 0))
		== data->passed_mode)
	    && INTVAL (XEXP (XVECEXP (entry_parm, 0, i), 1)) == 0)
	  {
	    entry_parm = XEXP (XVECEXP (entry_parm, 0, i), 0);
	    break;
	  }
    }

  data->entry_parm = entry_parm;
}

/* A subroutine of assign_parms.  Reconstitute any values which were
   passed in multiple registers and would fit in a single register.  */

static void
assign_parm_remove_parallels (struct assign_parm_data_one *data)
{
  rtx entry_parm = data->entry_parm;

  /* Convert the PARALLEL to a REG of the same mode as the parallel.
     This can be done with register operations rather than on the
     stack, even if we will store the reconstituted parameter on the
     stack later.  */
  if (GET_CODE (entry_parm) == PARALLEL && GET_MODE (entry_parm) != BLKmode)
    {
      rtx parmreg = gen_reg_rtx (GET_MODE (entry_parm));
      emit_group_store (parmreg, entry_parm, data->passed_type,
			GET_MODE_SIZE (GET_MODE (entry_parm)));
      entry_parm = parmreg;
    }

  data->entry_parm = entry_parm;
}

/* A subroutine of assign_parms.  Adjust DATA->STACK_RTL such that it's
   always valid and properly aligned.  */

static void
assign_parm_adjust_stack_rtl (struct assign_parm_data_one *data)
{
  rtx stack_parm = data->stack_parm;

  /* If we can't trust the parm stack slot to be aligned enough for its
     ultimate type, don't use that slot after entry.  We'll make another
     stack slot, if we need one.  */
  if (stack_parm
      && ((STRICT_ALIGNMENT
	   && GET_MODE_ALIGNMENT (data->nominal_mode) > MEM_ALIGN (stack_parm))
	  || (data->nominal_type
	      && TYPE_ALIGN (data->nominal_type) > MEM_ALIGN (stack_parm)
	      && MEM_ALIGN (stack_parm) < PREFERRED_STACK_BOUNDARY)))
    stack_parm = NULL;

  /* If parm was passed in memory, and we need to convert it on entry,
     don't store it back in that same slot.  */
  else if (data->entry_parm == stack_parm
	   && data->nominal_mode != BLKmode
	   && data->nominal_mode != data->passed_mode)
    stack_parm = NULL;

  /* If stack protection is in effect for this function, don't leave any
     pointers in their passed stack slots.  */
  else if (crtl->stack_protect_guard
	   && (flag_stack_protect == 2
	       || data->passed_pointer
	       || POINTER_TYPE_P (data->nominal_type)))
    stack_parm = NULL;

  data->stack_parm = stack_parm;
}

/* A subroutine of assign_parms.  Return true if the current parameter
   should be stored as a BLKmode in the current frame.  */

static bool
assign_parm_setup_block_p (struct assign_parm_data_one *data)
{
  if (data->nominal_mode == BLKmode)
    return true;
  if (GET_MODE (data->entry_parm) == BLKmode)
    return true;

#ifdef BLOCK_REG_PADDING
  /* Only assign_parm_setup_block knows how to deal with register arguments
     that are padded at the least significant end.  */
  if (REG_P (data->entry_parm)
      && must_lt (GET_MODE_SIZE (data->promoted_mode), UNITS_PER_WORD)
      && (BLOCK_REG_PADDING (data->passed_mode, data->passed_type, 1)
	  == (BYTES_BIG_ENDIAN ? PAD_UPWARD : PAD_DOWNWARD)))
    return true;
#endif

  return false;
}

/* A subroutine of assign_parms.  Arrange for the parameter to be
   present and valid in DATA->STACK_RTL.  */

static void
assign_parm_setup_block (struct assign_parm_data_all *all,
			 tree parm, struct assign_parm_data_one *data)
{
  rtx entry_parm = data->entry_parm;
  rtx stack_parm = data->stack_parm;
  rtx target_reg = NULL_RTX;
  bool in_conversion_seq = false;
  poly_int64 size;

  if (GET_CODE (entry_parm) == PARALLEL)
    entry_parm = emit_group_move_into_temps (entry_parm);

  /* If we want the parameter in a pseudo, don't use a stack slot.  */
  if (is_gimple_reg (parm) && use_register_for_decl (parm))
    {
      tree def = ssa_default_def (cfun, parm);
      gcc_assert (def);
      machine_mode mode = promote_ssa_mode (def, NULL);
      rtx reg = gen_reg_rtx (mode);
      if (GET_CODE (reg) != CONCAT)
	stack_parm = reg;
      else
	{
	  target_reg = reg;
	  /* Avoid allocating a stack slot, if there isn't one
	     preallocated by the ABI.  It might seem like we should
	     always prefer a pseudo, but converting between
	     floating-point and integer modes goes through the stack
	     on various machines, so it's better to use the reserved
	     stack slot than to risk wasting it and allocating more
	     for the conversion.  */
	  if (stack_parm == NULL_RTX)
	    {
	      int save = generating_concat_p;
	      generating_concat_p = 0;
	      stack_parm = gen_reg_rtx (mode);
	      generating_concat_p = save;
	    }
	}
      data->stack_parm = NULL;
    }

  size = int_size_in_bytes (data->passed_type);
  if (stack_parm == 0)
    {
      HOST_WIDE_INT const_size;
      if (size.is_constant (&const_size))
	{
	  HOST_WIDE_INT size_stored = CEIL_ROUND (const_size, UNITS_PER_WORD);
	  SET_DECL_ALIGN (parm, MAX (DECL_ALIGN (parm), BITS_PER_WORD));
	  stack_parm = assign_stack_local (BLKmode, size_stored,
					   DECL_ALIGN (parm));
	}
      else
	/* Keep the original alignment and size.  */
	stack_parm = assign_stack_local (BLKmode, size, DECL_ALIGN (parm));
      if (must_eq (GET_MODE_SIZE (GET_MODE (entry_parm)), size))
	PUT_MODE (stack_parm, GET_MODE (entry_parm));
      set_mem_attributes (stack_parm, parm, 1);
    }

  /* If a BLKmode arrives in registers, copy it to a stack slot.  Handle
     calls that pass values in multiple non-contiguous locations.  */
  if (GET_CODE (entry_parm) == PARALLEL)
    {
      /* Handle values in multiple non-contiguous locations.  */
      rtx mem = validize_mem (copy_rtx (stack_parm));
      if (!MEM_P (mem))
	emit_group_store (mem, entry_parm, data->passed_type, size);
      else
	{
	  push_to_sequence2 (all->first_conversion_insn,
			     all->last_conversion_insn);
	  emit_group_store (mem, entry_parm, data->passed_type, size);
	  all->first_conversion_insn = get_insns ();
	  all->last_conversion_insn = get_last_insn ();
	  end_sequence ();
	  in_conversion_seq = true;
	}
    }
  else if (REG_P (entry_parm))
    {
      rtx mem;
      /* ABIs that pass variable-sized BLKmode values in registers
	 should use PARALLELs instead of a single REG, so that we don't
	 need to second-guess how the value is partitioned up.  */
      HOST_WIDE_INT const_size = size.to_constant ();

      /* Note that we will be storing an integral number of words.
	 So we have to be careful to ensure that we allocate an
	 integral number of words.  We do this above when we call
	 assign_stack_local if space was not allocated in the argument
	 list.  If it was, this will not work if PARM_BOUNDARY is not
	 a multiple of BITS_PER_WORD.  It isn't clear how to fix this
	 if it becomes a problem.  Exception is when BLKmode arrives
	 with arguments not conforming to word_mode.  */

      if (data->stack_parm != 0)
	gcc_assert (!const_size || !(PARM_BOUNDARY % BITS_PER_WORD));

      mem = validize_mem (copy_rtx (stack_parm));

      if (const_size == 0)
	;

      /* If SIZE is that of a mode no bigger than a word, just use
	 that mode's store operation.  */
      else if (const_size <= UNITS_PER_WORD)
	{
	  unsigned int bits = const_size * BITS_PER_UNIT;
	  machine_mode mode = int_mode_for_size (bits, 0).else_blk ();

	  if (mode != BLKmode
#ifdef BLOCK_REG_PADDING
	      && (const_size == UNITS_PER_WORD
		  || (BLOCK_REG_PADDING (mode, data->passed_type, 1)
		      != (BYTES_BIG_ENDIAN ? PAD_UPWARD : PAD_DOWNWARD)))
#endif
	      )
	    {
	      rtx reg;

	      /* We are really truncating a word_mode value containing
		 SIZE bytes into a value of mode MODE.  If such an
		 operation requires no actual instructions, we can refer
		 to the value directly in mode MODE, otherwise we must
		 start with the register in word_mode and explicitly
		 convert it.  */
<<<<<<< HEAD
	      if (targetm.truly_noop_truncation (const_size * BITS_PER_UNIT,
=======
	      if (targetm.truly_noop_truncation (size * BITS_PER_UNIT,
>>>>>>> 3bbc3f79
						 BITS_PER_WORD))
		reg = gen_rtx_REG (mode, REGNO (entry_parm));
	      else
		{
		  reg = gen_rtx_REG (word_mode, REGNO (entry_parm));
		  reg = convert_to_mode (mode, copy_to_reg (reg), 1);
		}
	      emit_move_insn (change_address (mem, mode, 0), reg);
	    }

#ifdef BLOCK_REG_PADDING
	  /* Storing the register in memory as a full word, as
	     move_block_from_reg below would do, and then using the
	     MEM in a smaller mode, has the effect of shifting right
	     if BYTES_BIG_ENDIAN.  If we're bypassing memory, the
	     shifting must be explicit.  */
	  else if (!MEM_P (mem))
	    {
	      rtx x;

	      /* If the assert below fails, we should have taken the
		 mode != BLKmode path above, unless we have downward
		 padding of smaller-than-word arguments on a machine
		 with little-endian bytes, which would likely require
		 additional changes to work correctly.  */
	      gcc_checking_assert (BYTES_BIG_ENDIAN
				   && (BLOCK_REG_PADDING (mode,
							  data->passed_type, 1)
				       == PAD_UPWARD));

	      int by = (UNITS_PER_WORD - const_size) * BITS_PER_UNIT;

	      x = gen_rtx_REG (word_mode, REGNO (entry_parm));
	      x = expand_shift (RSHIFT_EXPR, word_mode, x, by,
				NULL_RTX, 1);
	      x = force_reg (word_mode, x);
	      x = gen_lowpart_SUBREG (GET_MODE (mem), x);

	      emit_move_insn (mem, x);
	    }
#endif

	  /* Blocks smaller than a word on a BYTES_BIG_ENDIAN
	     machine must be aligned to the left before storing
	     to memory.  Note that the previous test doesn't
	     handle all cases (e.g. SIZE == 3).  */
	  else if (const_size != UNITS_PER_WORD
#ifdef BLOCK_REG_PADDING
		   && (BLOCK_REG_PADDING (mode, data->passed_type, 1)
		       == PAD_DOWNWARD)
#else
		   && BYTES_BIG_ENDIAN
#endif
		   )
	    {
	      rtx tem, x;
	      int by = (UNITS_PER_WORD - const_size) * BITS_PER_UNIT;
	      rtx reg = gen_rtx_REG (word_mode, REGNO (entry_parm));

	      x = expand_shift (LSHIFT_EXPR, word_mode, reg, by, NULL_RTX, 1);
	      tem = change_address (mem, word_mode, 0);
	      emit_move_insn (tem, x);
	    }
	  else
	    /* Exactly one word to move.  */
	    move_block_from_reg (REGNO (entry_parm), mem, 1);
	}
      else if (!MEM_P (mem))
	{
	  gcc_checking_assert (const_size > UNITS_PER_WORD);
#ifdef BLOCK_REG_PADDING
	  gcc_checking_assert (BLOCK_REG_PADDING (GET_MODE (mem),
						  data->passed_type, 0)
			       == PAD_UPWARD);
#endif
	  emit_move_insn (mem, entry_parm);
	}
      else
	move_block_from_reg (REGNO (entry_parm), mem,
			     CEIL (const_size, UNITS_PER_WORD));
    }
  else if (data->stack_parm == 0)
    {
      push_to_sequence2 (all->first_conversion_insn, all->last_conversion_insn);
      emit_block_move (stack_parm, data->entry_parm,
		       gen_int_mode (size, Pmode), BLOCK_OP_NORMAL);
      all->first_conversion_insn = get_insns ();
      all->last_conversion_insn = get_last_insn ();
      end_sequence ();
      in_conversion_seq = true;
    }

  if (target_reg)
    {
      if (!in_conversion_seq)
	emit_move_insn (target_reg, stack_parm);
      else
	{
	  push_to_sequence2 (all->first_conversion_insn,
			     all->last_conversion_insn);
	  emit_move_insn (target_reg, stack_parm);
	  all->first_conversion_insn = get_insns ();
	  all->last_conversion_insn = get_last_insn ();
	  end_sequence ();
	}
      stack_parm = target_reg;
    }

  data->stack_parm = stack_parm;
  set_parm_rtl (parm, stack_parm);
}

/* A subroutine of assign_parms.  Allocate a pseudo to hold the current
   parameter.  Get it there.  Perform all ABI specified conversions.  */

static void
assign_parm_setup_reg (struct assign_parm_data_all *all, tree parm,
		       struct assign_parm_data_one *data)
{
  rtx parmreg, validated_mem;
  rtx equiv_stack_parm;
  machine_mode promoted_nominal_mode;
  int unsignedp = TYPE_UNSIGNED (TREE_TYPE (parm));
  bool did_conversion = false;
  bool need_conversion, moved;
  rtx rtl;

  /* Store the parm in a pseudoregister during the function, but we may
     need to do it in a wider mode.  Using 2 here makes the result
     consistent with promote_decl_mode and thus expand_expr_real_1.  */
  promoted_nominal_mode
    = promote_function_mode (data->nominal_type, data->nominal_mode, &unsignedp,
			     TREE_TYPE (current_function_decl), 2);

  parmreg = gen_reg_rtx (promoted_nominal_mode);
  if (!DECL_ARTIFICIAL (parm))
    mark_user_reg (parmreg);

  /* If this was an item that we received a pointer to,
     set rtl appropriately.  */
  if (data->passed_pointer)
    {
      rtl = gen_rtx_MEM (TYPE_MODE (TREE_TYPE (data->passed_type)), parmreg);
      set_mem_attributes (rtl, parm, 1);
    }
  else
    rtl = parmreg;

  assign_parm_remove_parallels (data);

  /* Copy the value into the register, thus bridging between
     assign_parm_find_data_types and expand_expr_real_1.  */

  equiv_stack_parm = data->stack_parm;
  validated_mem = validize_mem (copy_rtx (data->entry_parm));

  need_conversion = (data->nominal_mode != data->passed_mode
		     || promoted_nominal_mode != data->promoted_mode);
  moved = false;

  if (need_conversion
      && GET_MODE_CLASS (data->nominal_mode) == MODE_INT
      && data->nominal_mode == data->passed_mode
      && data->nominal_mode == GET_MODE (data->entry_parm))
    {
      /* ENTRY_PARM has been converted to PROMOTED_MODE, its
	 mode, by the caller.  We now have to convert it to
	 NOMINAL_MODE, if different.  However, PARMREG may be in
	 a different mode than NOMINAL_MODE if it is being stored
	 promoted.

	 If ENTRY_PARM is a hard register, it might be in a register
	 not valid for operating in its mode (e.g., an odd-numbered
	 register for a DFmode).  In that case, moves are the only
	 thing valid, so we can't do a convert from there.  This
	 occurs when the calling sequence allow such misaligned
	 usages.

	 In addition, the conversion may involve a call, which could
	 clobber parameters which haven't been copied to pseudo
	 registers yet.

	 First, we try to emit an insn which performs the necessary
	 conversion.  We verify that this insn does not clobber any
	 hard registers.  */

      enum insn_code icode;
      rtx op0, op1;

      icode = can_extend_p (promoted_nominal_mode, data->passed_mode,
			    unsignedp);

      op0 = parmreg;
      op1 = validated_mem;
      if (icode != CODE_FOR_nothing
	  && insn_operand_matches (icode, 0, op0)
	  && insn_operand_matches (icode, 1, op1))
	{
	  enum rtx_code code = unsignedp ? ZERO_EXTEND : SIGN_EXTEND;
	  rtx_insn *insn, *insns;
	  rtx t = op1;
	  HARD_REG_SET hardregs;

	  start_sequence ();
	  /* If op1 is a hard register that is likely spilled, first
	     force it into a pseudo, otherwise combiner might extend
	     its lifetime too much.  */
	  if (GET_CODE (t) == SUBREG)
	    t = SUBREG_REG (t);
	  if (REG_P (t)
	      && HARD_REGISTER_P (t)
	      && ! TEST_HARD_REG_BIT (fixed_reg_set, REGNO (t))
	      && targetm.class_likely_spilled_p (REGNO_REG_CLASS (REGNO (t))))
	    {
	      t = gen_reg_rtx (GET_MODE (op1));
	      emit_move_insn (t, op1);
	    }
	  else
	    t = op1;
	  rtx_insn *pat = gen_extend_insn (op0, t, promoted_nominal_mode,
					   data->passed_mode, unsignedp);
	  emit_insn (pat);
	  insns = get_insns ();

	  moved = true;
	  CLEAR_HARD_REG_SET (hardregs);
	  for (insn = insns; insn && moved; insn = NEXT_INSN (insn))
	    {
	      if (INSN_P (insn))
		note_stores (PATTERN (insn), record_hard_reg_sets,
			     &hardregs);
	      if (!hard_reg_set_empty_p (hardregs))
		moved = false;
	    }

	  end_sequence ();

	  if (moved)
	    {
	      emit_insn (insns);
	      if (equiv_stack_parm != NULL_RTX)
		equiv_stack_parm = gen_rtx_fmt_e (code, GET_MODE (parmreg),
						  equiv_stack_parm);
	    }
	}
    }

  if (moved)
    /* Nothing to do.  */
    ;
  else if (need_conversion)
    {
      /* We did not have an insn to convert directly, or the sequence
	 generated appeared unsafe.  We must first copy the parm to a
	 pseudo reg, and save the conversion until after all
	 parameters have been moved.  */

      int save_tree_used;
      rtx tempreg = gen_reg_rtx (GET_MODE (data->entry_parm));

      emit_move_insn (tempreg, validated_mem);

      push_to_sequence2 (all->first_conversion_insn, all->last_conversion_insn);
      tempreg = convert_to_mode (data->nominal_mode, tempreg, unsignedp);

      if (partial_subreg_p (tempreg)
	  && GET_MODE (tempreg) == data->nominal_mode
	  && REG_P (SUBREG_REG (tempreg))
	  && data->nominal_mode == data->passed_mode
	  && GET_MODE (SUBREG_REG (tempreg)) == GET_MODE (data->entry_parm))
	{
	  /* The argument is already sign/zero extended, so note it
	     into the subreg.  */
	  SUBREG_PROMOTED_VAR_P (tempreg) = 1;
	  SUBREG_PROMOTED_SET (tempreg, unsignedp);
	}

      /* TREE_USED gets set erroneously during expand_assignment.  */
      save_tree_used = TREE_USED (parm);
      SET_DECL_RTL (parm, rtl);
      expand_assignment (parm, make_tree (data->nominal_type, tempreg), false);
      SET_DECL_RTL (parm, NULL_RTX);
      TREE_USED (parm) = save_tree_used;
      all->first_conversion_insn = get_insns ();
      all->last_conversion_insn = get_last_insn ();
      end_sequence ();

      did_conversion = true;
    }
  else
    emit_move_insn (parmreg, validated_mem);

  /* If we were passed a pointer but the actual value can safely live
     in a register, retrieve it and use it directly.  */
  if (data->passed_pointer && TYPE_MODE (TREE_TYPE (parm)) != BLKmode)
    {
      /* We can't use nominal_mode, because it will have been set to
	 Pmode above.  We must use the actual mode of the parm.  */
      if (use_register_for_decl (parm))
	{
	  parmreg = gen_reg_rtx (TYPE_MODE (TREE_TYPE (parm)));
	  mark_user_reg (parmreg);
	}
      else
	{
	  int align = STACK_SLOT_ALIGNMENT (TREE_TYPE (parm),
					    TYPE_MODE (TREE_TYPE (parm)),
					    TYPE_ALIGN (TREE_TYPE (parm)));
	  parmreg
	    = assign_stack_local (TYPE_MODE (TREE_TYPE (parm)),
				  GET_MODE_SIZE (TYPE_MODE (TREE_TYPE (parm))),
				  align);
	  set_mem_attributes (parmreg, parm, 1);
	}

      /* We need to preserve an address based on VIRTUAL_STACK_VARS_REGNUM for
	 the debug info in case it is not legitimate.  */
      if (GET_MODE (parmreg) != GET_MODE (rtl))
	{
	  rtx tempreg = gen_reg_rtx (GET_MODE (rtl));
	  int unsigned_p = TYPE_UNSIGNED (TREE_TYPE (parm));

	  push_to_sequence2 (all->first_conversion_insn,
			     all->last_conversion_insn);
	  emit_move_insn (tempreg, rtl);
	  tempreg = convert_to_mode (GET_MODE (parmreg), tempreg, unsigned_p);
	  emit_move_insn (MEM_P (parmreg) ? copy_rtx (parmreg) : parmreg,
			  tempreg);
	  all->first_conversion_insn = get_insns ();
	  all->last_conversion_insn = get_last_insn ();
	  end_sequence ();

	  did_conversion = true;
	}
      else
	emit_move_insn (MEM_P (parmreg) ? copy_rtx (parmreg) : parmreg, rtl);

      rtl = parmreg;

      /* STACK_PARM is the pointer, not the parm, and PARMREG is
	 now the parm.  */
      data->stack_parm = NULL;
    }

  set_parm_rtl (parm, rtl);

  /* Mark the register as eliminable if we did no conversion and it was
     copied from memory at a fixed offset, and the arg pointer was not
     copied to a pseudo-reg.  If the arg pointer is a pseudo reg or the
     offset formed an invalid address, such memory-equivalences as we
     make here would screw up life analysis for it.  */
  if (data->nominal_mode == data->passed_mode
      && !did_conversion
      && data->stack_parm != 0
      && MEM_P (data->stack_parm)
      && data->locate.offset.var == 0
      && reg_mentioned_p (virtual_incoming_args_rtx,
			  XEXP (data->stack_parm, 0)))
    {
      rtx_insn *linsn = get_last_insn ();
      rtx_insn *sinsn;
      rtx set;

      /* Mark complex types separately.  */
      if (GET_CODE (parmreg) == CONCAT)
	{
	  scalar_mode submode = GET_MODE_INNER (GET_MODE (parmreg));
	  int regnor = REGNO (XEXP (parmreg, 0));
	  int regnoi = REGNO (XEXP (parmreg, 1));
	  rtx stackr = adjust_address_nv (data->stack_parm, submode, 0);
	  rtx stacki = adjust_address_nv (data->stack_parm, submode,
					  GET_MODE_SIZE (submode));

	  /* Scan backwards for the set of the real and
	     imaginary parts.  */
	  for (sinsn = linsn; sinsn != 0;
	       sinsn = prev_nonnote_insn (sinsn))
	    {
	      set = single_set (sinsn);
	      if (set == 0)
		continue;

	      if (SET_DEST (set) == regno_reg_rtx [regnoi])
		set_unique_reg_note (sinsn, REG_EQUIV, stacki);
	      else if (SET_DEST (set) == regno_reg_rtx [regnor])
		set_unique_reg_note (sinsn, REG_EQUIV, stackr);
	    }
	}
      else
	set_dst_reg_note (linsn, REG_EQUIV, equiv_stack_parm, parmreg);
    }

  /* For pointer data type, suggest pointer register.  */
  if (POINTER_TYPE_P (TREE_TYPE (parm)))
    mark_reg_pointer (parmreg,
		      TYPE_ALIGN (TREE_TYPE (TREE_TYPE (parm))));
}

/* A subroutine of assign_parms.  Allocate stack space to hold the current
   parameter.  Get it there.  Perform all ABI specified conversions.  */

static void
assign_parm_setup_stack (struct assign_parm_data_all *all, tree parm,
		         struct assign_parm_data_one *data)
{
  /* Value must be stored in the stack slot STACK_PARM during function
     execution.  */
  bool to_conversion = false;

  assign_parm_remove_parallels (data);

  if (data->promoted_mode != data->nominal_mode)
    {
      /* Conversion is required.  */
      rtx tempreg = gen_reg_rtx (GET_MODE (data->entry_parm));

      emit_move_insn (tempreg, validize_mem (copy_rtx (data->entry_parm)));

      push_to_sequence2 (all->first_conversion_insn, all->last_conversion_insn);
      to_conversion = true;

      data->entry_parm = convert_to_mode (data->nominal_mode, tempreg,
					  TYPE_UNSIGNED (TREE_TYPE (parm)));

      if (data->stack_parm)
	{
	  poly_int64 offset
	    = subreg_lowpart_offset (data->nominal_mode,
				     GET_MODE (data->stack_parm));
	  /* ??? This may need a big-endian conversion on sparc64.  */
	  data->stack_parm
	    = adjust_address (data->stack_parm, data->nominal_mode, 0);
	  if (may_ne (offset, 0) && MEM_OFFSET_KNOWN_P (data->stack_parm))
	    set_mem_offset (data->stack_parm,
			    MEM_OFFSET (data->stack_parm) + offset);
	}
    }

  if (data->entry_parm != data->stack_parm)
    {
      rtx src, dest;

      if (data->stack_parm == 0)
	{
	  int align = STACK_SLOT_ALIGNMENT (data->passed_type,
					    GET_MODE (data->entry_parm),
					    TYPE_ALIGN (data->passed_type));
	  data->stack_parm
	    = assign_stack_local (GET_MODE (data->entry_parm),
				  GET_MODE_SIZE (GET_MODE (data->entry_parm)),
				  align);
	  set_mem_attributes (data->stack_parm, parm, 1);
	}

      dest = validize_mem (copy_rtx (data->stack_parm));
      src = validize_mem (copy_rtx (data->entry_parm));

      if (MEM_P (src))
	{
	  /* Use a block move to handle potentially misaligned entry_parm.  */
	  if (!to_conversion)
	    push_to_sequence2 (all->first_conversion_insn,
			       all->last_conversion_insn);
	  to_conversion = true;

	  emit_block_move (dest, src,
			   gen_int_mode (int_size_in_bytes (data->passed_type),
					 Pmode),
			   BLOCK_OP_NORMAL);
	}
      else
	{
	  if (!REG_P (src))
	    src = force_reg (GET_MODE (src), src);
	  emit_move_insn (dest, src);
	}
    }

  if (to_conversion)
    {
      all->first_conversion_insn = get_insns ();
      all->last_conversion_insn = get_last_insn ();
      end_sequence ();
    }

  set_parm_rtl (parm, data->stack_parm);
}

/* A subroutine of assign_parms.  If the ABI splits complex arguments, then
   undo the frobbing that we did in assign_parms_augmented_arg_list.  */

static void
assign_parms_unsplit_complex (struct assign_parm_data_all *all,
			      vec<tree> fnargs)
{
  tree parm;
  tree orig_fnargs = all->orig_fnargs;
  unsigned i = 0;

  for (parm = orig_fnargs; parm; parm = TREE_CHAIN (parm), ++i)
    {
      if (TREE_CODE (TREE_TYPE (parm)) == COMPLEX_TYPE
	  && targetm.calls.split_complex_arg (TREE_TYPE (parm)))
	{
	  rtx tmp, real, imag;
	  scalar_mode inner = GET_MODE_INNER (DECL_MODE (parm));

	  real = DECL_RTL (fnargs[i]);
	  imag = DECL_RTL (fnargs[i + 1]);
	  if (inner != GET_MODE (real))
	    {
	      real = gen_lowpart_SUBREG (inner, real);
	      imag = gen_lowpart_SUBREG (inner, imag);
	    }

	  if (TREE_ADDRESSABLE (parm))
	    {
	      rtx rmem, imem;
	      poly_int64 size = int_size_in_bytes (TREE_TYPE (parm));
	      int align = STACK_SLOT_ALIGNMENT (TREE_TYPE (parm),
						DECL_MODE (parm),
						TYPE_ALIGN (TREE_TYPE (parm)));

	      /* split_complex_arg put the real and imag parts in
		 pseudos.  Move them to memory.  */
	      tmp = assign_stack_local (DECL_MODE (parm), size, align);
	      set_mem_attributes (tmp, parm, 1);
	      rmem = adjust_address_nv (tmp, inner, 0);
	      imem = adjust_address_nv (tmp, inner, GET_MODE_SIZE (inner));
	      push_to_sequence2 (all->first_conversion_insn,
				 all->last_conversion_insn);
	      emit_move_insn (rmem, real);
	      emit_move_insn (imem, imag);
	      all->first_conversion_insn = get_insns ();
	      all->last_conversion_insn = get_last_insn ();
	      end_sequence ();
	    }
	  else
	    tmp = gen_rtx_CONCAT (DECL_MODE (parm), real, imag);
	  set_parm_rtl (parm, tmp);

	  real = DECL_INCOMING_RTL (fnargs[i]);
	  imag = DECL_INCOMING_RTL (fnargs[i + 1]);
	  if (inner != GET_MODE (real))
	    {
	      real = gen_lowpart_SUBREG (inner, real);
	      imag = gen_lowpart_SUBREG (inner, imag);
	    }
	  tmp = gen_rtx_CONCAT (DECL_MODE (parm), real, imag);
	  set_decl_incoming_rtl (parm, tmp, false);
	  i++;
	}
    }
}

/* Load bounds of PARM from bounds table.  */
static void
assign_parm_load_bounds (struct assign_parm_data_one *data,
			 tree parm,
			 rtx entry,
			 unsigned bound_no)
{
  bitmap_iterator bi;
  unsigned i, offs = 0;
  int bnd_no = -1;
  rtx slot = NULL, ptr = NULL;

  if (parm)
    {
      bitmap slots;
      bitmap_obstack_initialize (NULL);
      slots = BITMAP_ALLOC (NULL);
      chkp_find_bound_slots (TREE_TYPE (parm), slots);
      EXECUTE_IF_SET_IN_BITMAP (slots, 0, i, bi)
	{
	  if (bound_no)
	    bound_no--;
	  else
	    {
	      bnd_no = i;
	      break;
	    }
	}
      BITMAP_FREE (slots);
      bitmap_obstack_release (NULL);
    }

  /* We may have bounds not associated with any pointer.  */
  if (bnd_no != -1)
    offs = bnd_no * POINTER_SIZE / BITS_PER_UNIT;

  /* Find associated pointer.  */
  if (bnd_no == -1)
    {
      /* If bounds are not associated with any bounds,
	 then it is passed in a register or special slot.  */
      gcc_assert (data->entry_parm);
      ptr = const0_rtx;
    }
  else if (MEM_P (entry))
    slot = adjust_address (entry, Pmode, offs);
  else if (REG_P (entry))
    ptr = gen_rtx_REG (Pmode, REGNO (entry) + bnd_no);
  else if (GET_CODE (entry) == PARALLEL)
    ptr = chkp_get_value_with_offs (entry, GEN_INT (offs));
  else
    gcc_unreachable ();
  data->entry_parm = targetm.calls.load_bounds_for_arg (slot, ptr,
							data->entry_parm);
}

/* Assign RTL expressions to the function's bounds parameters BNDARGS.  */

static void
assign_bounds (vec<bounds_parm_data> &bndargs,
	       struct assign_parm_data_all &all,
	       bool assign_regs, bool assign_special,
	       bool assign_bt)
{
  unsigned i, pass;
  bounds_parm_data *pbdata;

  if (!bndargs.exists ())
    return;

  /* We make few passes to store input bounds.  Firstly handle bounds
     passed in registers.  After that we load bounds passed in special
     slots.  Finally we load bounds from Bounds Table.  */
  for (pass = 0; pass < 3; pass++)
    FOR_EACH_VEC_ELT (bndargs, i, pbdata)
      {
	/* Pass 0 => regs only.  */
	if (pass == 0
	    && (!assign_regs
		||(!pbdata->parm_data.entry_parm
		   || GET_CODE (pbdata->parm_data.entry_parm) != REG)))
	  continue;
	/* Pass 1 => slots only.  */
	else if (pass == 1
		 && (!assign_special
		     || (!pbdata->parm_data.entry_parm
			 || GET_CODE (pbdata->parm_data.entry_parm) == REG)))
	  continue;
	/* Pass 2 => BT only.  */
	else if (pass == 2
		 && (!assign_bt
		     || pbdata->parm_data.entry_parm))
	  continue;

	if (!pbdata->parm_data.entry_parm
	    || GET_CODE (pbdata->parm_data.entry_parm) != REG)
	  assign_parm_load_bounds (&pbdata->parm_data, pbdata->ptr_parm,
				   pbdata->ptr_entry, pbdata->bound_no);

	set_decl_incoming_rtl (pbdata->bounds_parm,
			       pbdata->parm_data.entry_parm, false);

	if (assign_parm_setup_block_p (&pbdata->parm_data))
	  assign_parm_setup_block (&all, pbdata->bounds_parm,
				   &pbdata->parm_data);
	else if (pbdata->parm_data.passed_pointer
		 || use_register_for_decl (pbdata->bounds_parm))
	  assign_parm_setup_reg (&all, pbdata->bounds_parm,
				 &pbdata->parm_data);
	else
	  assign_parm_setup_stack (&all, pbdata->bounds_parm,
				   &pbdata->parm_data);
      }
}

/* Assign RTL expressions to the function's parameters.  This may involve
   copying them into registers and using those registers as the DECL_RTL.  */

static void
assign_parms (tree fndecl)
{
  struct assign_parm_data_all all;
  tree parm;
  vec<tree> fnargs;
  unsigned i, bound_no = 0;
  tree last_arg = NULL;
  rtx last_arg_entry = NULL;
  vec<bounds_parm_data> bndargs = vNULL;
  bounds_parm_data bdata;

  crtl->args.internal_arg_pointer
    = targetm.calls.internal_arg_pointer ();

  assign_parms_initialize_all (&all);
  fnargs = assign_parms_augmented_arg_list (&all);

  FOR_EACH_VEC_ELT (fnargs, i, parm)
    {
      struct assign_parm_data_one data;

      /* Extract the type of PARM; adjust it according to ABI.  */
      assign_parm_find_data_types (&all, parm, &data);

      /* Early out for errors and void parameters.  */
      if (data.passed_mode == VOIDmode)
	{
	  SET_DECL_RTL (parm, const0_rtx);
	  DECL_INCOMING_RTL (parm) = DECL_RTL (parm);
	  continue;
	}

      /* Estimate stack alignment from parameter alignment.  */
      if (SUPPORTS_STACK_ALIGNMENT)
        {
          unsigned int align
	    = targetm.calls.function_arg_boundary (data.promoted_mode,
						   data.passed_type);
	  align = MINIMUM_ALIGNMENT (data.passed_type, data.promoted_mode,
				     align);
	  if (TYPE_ALIGN (data.nominal_type) > align)
	    align = MINIMUM_ALIGNMENT (data.nominal_type,
				       TYPE_MODE (data.nominal_type),
				       TYPE_ALIGN (data.nominal_type));
	  if (crtl->stack_alignment_estimated < align)
	    {
	      gcc_assert (!crtl->stack_realign_processed);
	      crtl->stack_alignment_estimated = align;
	    }
	}

      /* Find out where the parameter arrives in this function.  */
      assign_parm_find_entry_rtl (&all, &data);

      /* Find out where stack space for this parameter might be.  */
      if (assign_parm_is_stack_parm (&all, &data))
	{
	  assign_parm_find_stack_rtl (parm, &data);
	  assign_parm_adjust_entry_rtl (&data);
	}
      if (!POINTER_BOUNDS_TYPE_P (data.passed_type))
	{
	  /* Remember where last non bounds arg was passed in case
	     we have to load associated bounds for it from Bounds
	     Table.  */
	  last_arg = parm;
	  last_arg_entry = data.entry_parm;
	  bound_no = 0;
	}
      /* Record permanently how this parm was passed.  */
      if (data.passed_pointer)
	{
	  rtx incoming_rtl
	    = gen_rtx_MEM (TYPE_MODE (TREE_TYPE (data.passed_type)),
			   data.entry_parm);
	  set_decl_incoming_rtl (parm, incoming_rtl, true);
	}
      else
	set_decl_incoming_rtl (parm, data.entry_parm, false);

      assign_parm_adjust_stack_rtl (&data);

      /* Bounds should be loaded in the particular order to
	 have registers allocated correctly.  Collect info about
	 input bounds and load them later.  */
      if (POINTER_BOUNDS_TYPE_P (data.passed_type))
	{
	  /* Expect bounds in instrumented functions only.  */
	  gcc_assert (chkp_function_instrumented_p (fndecl));

	  bdata.parm_data = data;
	  bdata.bounds_parm = parm;
	  bdata.ptr_parm = last_arg;
	  bdata.ptr_entry = last_arg_entry;
	  bdata.bound_no = bound_no;
	  bndargs.safe_push (bdata);
	}
      else
	{
	  if (assign_parm_setup_block_p (&data))
	    assign_parm_setup_block (&all, parm, &data);
	  else if (data.passed_pointer || use_register_for_decl (parm))
	    assign_parm_setup_reg (&all, parm, &data);
	  else
	    assign_parm_setup_stack (&all, parm, &data);
	}

      if (cfun->stdarg && !DECL_CHAIN (parm))
	{
	  int pretend_bytes = 0;

	  assign_parms_setup_varargs (&all, &data, false);

	  if (chkp_function_instrumented_p (fndecl))
	    {
	      /* We expect this is the last parm.  Otherwise it is wrong
		 to assign bounds right now.  */
	      gcc_assert (i == (fnargs.length () - 1));
	      assign_bounds (bndargs, all, true, false, false);
	      targetm.calls.setup_incoming_vararg_bounds (all.args_so_far,
							  data.promoted_mode,
							  data.passed_type,
							  &pretend_bytes,
							  false);
	      assign_bounds (bndargs, all, false, true, true);
	      bndargs.release ();
	    }
	}

      /* Update info on where next arg arrives in registers.  */
      targetm.calls.function_arg_advance (all.args_so_far, data.promoted_mode,
					  data.passed_type, data.named_arg);

      if (POINTER_BOUNDS_TYPE_P (data.passed_type))
	bound_no++;
    }

  assign_bounds (bndargs, all, true, true, true);
  bndargs.release ();

  if (targetm.calls.split_complex_arg)
    assign_parms_unsplit_complex (&all, fnargs);

  fnargs.release ();

  /* Output all parameter conversion instructions (possibly including calls)
     now that all parameters have been copied out of hard registers.  */
  emit_insn (all.first_conversion_insn);

  /* Estimate reload stack alignment from scalar return mode.  */
  if (SUPPORTS_STACK_ALIGNMENT)
    {
      if (DECL_RESULT (fndecl))
	{
	  tree type = TREE_TYPE (DECL_RESULT (fndecl));
	  machine_mode mode = TYPE_MODE (type);

	  if (mode != BLKmode
	      && mode != VOIDmode
	      && !AGGREGATE_TYPE_P (type))
	    {
	      unsigned int align = GET_MODE_ALIGNMENT (mode);
	      if (crtl->stack_alignment_estimated < align)
		{
		  gcc_assert (!crtl->stack_realign_processed);
		  crtl->stack_alignment_estimated = align;
		}
	    }
	}
    }

  /* If we are receiving a struct value address as the first argument, set up
     the RTL for the function result. As this might require code to convert
     the transmitted address to Pmode, we do this here to ensure that possible
     preliminary conversions of the address have been emitted already.  */
  if (all.function_result_decl)
    {
      tree result = DECL_RESULT (current_function_decl);
      rtx addr = DECL_RTL (all.function_result_decl);
      rtx x;

      if (DECL_BY_REFERENCE (result))
	{
	  SET_DECL_VALUE_EXPR (result, all.function_result_decl);
	  x = addr;
	}
      else
	{
	  SET_DECL_VALUE_EXPR (result,
			       build1 (INDIRECT_REF, TREE_TYPE (result),
				       all.function_result_decl));
	  addr = convert_memory_address (Pmode, addr);
	  x = gen_rtx_MEM (DECL_MODE (result), addr);
	  set_mem_attributes (x, result, 1);
	}

      DECL_HAS_VALUE_EXPR_P (result) = 1;

      set_parm_rtl (result, x);
    }

  /* We have aligned all the args, so add space for the pretend args.  */
  crtl->args.pretend_args_size = all.pretend_args_size;
  all.stack_args_size.constant += all.extra_pretend_bytes;
  crtl->args.size = all.stack_args_size.constant;

  /* Adjust function incoming argument size for alignment and
     minimum length.  */

  crtl->args.size = upper_bound (crtl->args.size, all.reg_parm_stack_space);
  crtl->args.size = aligned_upper_bound (crtl->args.size,
					 PARM_BOUNDARY / BITS_PER_UNIT);

  if (ARGS_GROW_DOWNWARD)
    {
      crtl->args.arg_offset_rtx
	= (all.stack_args_size.var == 0
	   ? gen_int_mode (-all.stack_args_size.constant, Pmode)
	   : expand_expr (size_diffop (all.stack_args_size.var,
				       size_int (-all.stack_args_size.constant)),
			  NULL_RTX, VOIDmode, EXPAND_NORMAL));
    }
  else
    crtl->args.arg_offset_rtx = ARGS_SIZE_RTX (all.stack_args_size);

  /* See how many bytes, if any, of its args a function should try to pop
     on return.  */

  crtl->args.pops_args = targetm.calls.return_pops_args (fndecl,
							 TREE_TYPE (fndecl),
							 crtl->args.size);

  /* For stdarg.h function, save info about
     regs and stack space used by the named args.  */

  crtl->args.info = all.args_so_far_v;

  /* Set the rtx used for the function return value.  Put this in its
     own variable so any optimizers that need this information don't have
     to include tree.h.  Do this here so it gets done when an inlined
     function gets output.  */

  crtl->return_rtx
    = (DECL_RTL_SET_P (DECL_RESULT (fndecl))
       ? DECL_RTL (DECL_RESULT (fndecl)) : NULL_RTX);

  /* If scalar return value was computed in a pseudo-reg, or was a named
     return value that got dumped to the stack, copy that to the hard
     return register.  */
  if (DECL_RTL_SET_P (DECL_RESULT (fndecl)))
    {
      tree decl_result = DECL_RESULT (fndecl);
      rtx decl_rtl = DECL_RTL (decl_result);

      if (REG_P (decl_rtl)
	  ? REGNO (decl_rtl) >= FIRST_PSEUDO_REGISTER
	  : DECL_REGISTER (decl_result))
	{
	  rtx real_decl_rtl;

	  real_decl_rtl = targetm.calls.function_value (TREE_TYPE (decl_result),
							fndecl, true);
	  if (chkp_function_instrumented_p (fndecl))
	    crtl->return_bnd
	      = targetm.calls.chkp_function_value_bounds (TREE_TYPE (decl_result),
							  fndecl, true);
	  REG_FUNCTION_VALUE_P (real_decl_rtl) = 1;
	  /* The delay slot scheduler assumes that crtl->return_rtx
	     holds the hard register containing the return value, not a
	     temporary pseudo.  */
	  crtl->return_rtx = real_decl_rtl;
	}
    }
}

/* A subroutine of gimplify_parameters, invoked via walk_tree.
   For all seen types, gimplify their sizes.  */

static tree
gimplify_parm_type (tree *tp, int *walk_subtrees, void *data)
{
  tree t = *tp;

  *walk_subtrees = 0;
  if (TYPE_P (t))
    {
      if (POINTER_TYPE_P (t))
	*walk_subtrees = 1;
      else if (TYPE_SIZE (t) && !TREE_CONSTANT (TYPE_SIZE (t))
	       && !TYPE_SIZES_GIMPLIFIED (t))
	{
	  gimplify_type_sizes (t, (gimple_seq *) data);
	  *walk_subtrees = 1;
	}
    }

  return NULL;
}

/* Gimplify the parameter list for current_function_decl.  This involves
   evaluating SAVE_EXPRs of variable sized parameters and generating code
   to implement callee-copies reference parameters.  Returns a sequence of
   statements to add to the beginning of the function.  */

gimple_seq
gimplify_parameters (void)
{
  struct assign_parm_data_all all;
  tree parm;
  gimple_seq stmts = NULL;
  vec<tree> fnargs;
  unsigned i;

  assign_parms_initialize_all (&all);
  fnargs = assign_parms_augmented_arg_list (&all);

  FOR_EACH_VEC_ELT (fnargs, i, parm)
    {
      struct assign_parm_data_one data;

      /* Extract the type of PARM; adjust it according to ABI.  */
      assign_parm_find_data_types (&all, parm, &data);

      /* Early out for errors and void parameters.  */
      if (data.passed_mode == VOIDmode || DECL_SIZE (parm) == NULL)
	continue;

      /* Update info on where next arg arrives in registers.  */
      targetm.calls.function_arg_advance (all.args_so_far, data.promoted_mode,
					  data.passed_type, data.named_arg);

      /* ??? Once upon a time variable_size stuffed parameter list
	 SAVE_EXPRs (amongst others) onto a pending sizes list.  This
	 turned out to be less than manageable in the gimple world.
	 Now we have to hunt them down ourselves.  */
      walk_tree_without_duplicates (&data.passed_type,
				    gimplify_parm_type, &stmts);

      if (TREE_CODE (DECL_SIZE_UNIT (parm)) != INTEGER_CST)
	{
	  gimplify_one_sizepos (&DECL_SIZE (parm), &stmts);
	  gimplify_one_sizepos (&DECL_SIZE_UNIT (parm), &stmts);
	}

      if (data.passed_pointer)
	{
          tree type = TREE_TYPE (data.passed_type);
	  if (reference_callee_copied (&all.args_so_far_v, TYPE_MODE (type),
				       type, data.named_arg))
	    {
	      tree local, t;

	      /* For constant-sized objects, this is trivial; for
		 variable-sized objects, we have to play games.  */
	      if (TREE_CODE (DECL_SIZE_UNIT (parm)) == INTEGER_CST
		  && !(flag_stack_check == GENERIC_STACK_CHECK
		       && compare_tree_int (DECL_SIZE_UNIT (parm),
					    STACK_CHECK_MAX_VAR_SIZE) > 0))
		{
		  local = create_tmp_var (type, get_name (parm));
		  DECL_IGNORED_P (local) = 0;
		  /* If PARM was addressable, move that flag over
		     to the local copy, as its address will be taken,
		     not the PARMs.  Keep the parms address taken
		     as we'll query that flag during gimplification.  */
		  if (TREE_ADDRESSABLE (parm))
		    TREE_ADDRESSABLE (local) = 1;
		  else if (TREE_CODE (type) == COMPLEX_TYPE
			   || TREE_CODE (type) == VECTOR_TYPE)
		    DECL_GIMPLE_REG_P (local) = 1;
		}
	      else
		{
		  tree ptr_type, addr;

		  ptr_type = build_pointer_type (type);
		  addr = create_tmp_reg (ptr_type, get_name (parm));
		  DECL_IGNORED_P (addr) = 0;
		  local = build_fold_indirect_ref (addr);

		  t = builtin_decl_explicit (BUILT_IN_ALLOCA_WITH_ALIGN);
		  t = build_call_expr (t, 2, DECL_SIZE_UNIT (parm),
				       size_int (DECL_ALIGN (parm)));

		  /* The call has been built for a variable-sized object.  */
		  CALL_ALLOCA_FOR_VAR_P (t) = 1;
		  t = fold_convert (ptr_type, t);
		  t = build2 (MODIFY_EXPR, TREE_TYPE (addr), addr, t);
		  gimplify_and_add (t, &stmts);
		}

	      gimplify_assign (local, parm, &stmts);

	      SET_DECL_VALUE_EXPR (parm, local);
	      DECL_HAS_VALUE_EXPR_P (parm) = 1;
	    }
	}
    }

  fnargs.release ();

  return stmts;
}

/* Compute the size and offset from the start of the stacked arguments for a
   parm passed in mode PASSED_MODE and with type TYPE.

   INITIAL_OFFSET_PTR points to the current offset into the stacked
   arguments.

   The starting offset and size for this parm are returned in
   LOCATE->OFFSET and LOCATE->SIZE, respectively.  When IN_REGS is
   nonzero, the offset is that of stack slot, which is returned in
   LOCATE->SLOT_OFFSET.  LOCATE->ALIGNMENT_PAD is the amount of
   padding required from the initial offset ptr to the stack slot.

   IN_REGS is nonzero if the argument will be passed in registers.  It will
   never be set if REG_PARM_STACK_SPACE is not defined.

   REG_PARM_STACK_SPACE is the number of bytes of stack space reserved
   for arguments which are passed in registers.

   FNDECL is the function in which the argument was defined.

   There are two types of rounding that are done.  The first, controlled by
   TARGET_FUNCTION_ARG_BOUNDARY, forces the offset from the start of the
   argument list to be aligned to the specific boundary (in bits).  This
   rounding affects the initial and starting offsets, but not the argument
   size.

   The second, controlled by TARGET_FUNCTION_ARG_PADDING and PARM_BOUNDARY,
   optionally rounds the size of the parm to PARM_BOUNDARY.  The
   initial offset is not affected by this rounding, while the size always
   is and the starting offset may be.  */

/*  LOCATE->OFFSET will be negative for ARGS_GROW_DOWNWARD case;
    INITIAL_OFFSET_PTR is positive because locate_and_pad_parm's
    callers pass in the total size of args so far as
    INITIAL_OFFSET_PTR.  LOCATE->SIZE is always positive.  */

void
locate_and_pad_parm (machine_mode passed_mode, tree type, int in_regs,
		     int reg_parm_stack_space, int partial,
		     tree fndecl ATTRIBUTE_UNUSED,
		     struct args_size *initial_offset_ptr,
		     struct locate_and_pad_arg_data *locate)
{
  tree sizetree;
  pad_direction where_pad;
  unsigned int boundary, round_boundary;
  int part_size_in_regs;

  /* If we have found a stack parm before we reach the end of the
     area reserved for registers, skip that area.  */
  if (! in_regs)
    {
      if (reg_parm_stack_space > 0)
	{
	  if (initial_offset_ptr->var
	      || !ordered_p (initial_offset_ptr->constant,
			     reg_parm_stack_space))
	    {
	      initial_offset_ptr->var
		= size_binop (MAX_EXPR, ARGS_SIZE_TREE (*initial_offset_ptr),
			      ssize_int (reg_parm_stack_space));
	      initial_offset_ptr->constant = 0;
	    }
	  else
	    initial_offset_ptr->constant
	      = ordered_max (initial_offset_ptr->constant,
			     reg_parm_stack_space);
	}
    }

  part_size_in_regs = (reg_parm_stack_space == 0 ? partial : 0);

  sizetree
    = type ? size_in_bytes (type) : size_int (GET_MODE_SIZE (passed_mode));
  where_pad = targetm.calls.function_arg_padding (passed_mode, type);
  boundary = targetm.calls.function_arg_boundary (passed_mode, type);
  round_boundary = targetm.calls.function_arg_round_boundary (passed_mode,
							      type);
  locate->where_pad = where_pad;

  /* Alignment can't exceed MAX_SUPPORTED_STACK_ALIGNMENT.  */
  if (boundary > MAX_SUPPORTED_STACK_ALIGNMENT)
    boundary = MAX_SUPPORTED_STACK_ALIGNMENT;

  locate->boundary = boundary;

  if (SUPPORTS_STACK_ALIGNMENT)
    {
      /* stack_alignment_estimated can't change after stack has been
	 realigned.  */
      if (crtl->stack_alignment_estimated < boundary)
        {
          if (!crtl->stack_realign_processed)
	    crtl->stack_alignment_estimated = boundary;
	  else
	    {
	      /* If stack is realigned and stack alignment value
		 hasn't been finalized, it is OK not to increase
		 stack_alignment_estimated.  The bigger alignment
		 requirement is recorded in stack_alignment_needed
		 below.  */
	      gcc_assert (!crtl->stack_realign_finalized
			  && crtl->stack_realign_needed);
	    }
	}
    }

  /* Remember if the outgoing parameter requires extra alignment on the
     calling function side.  */
  if (crtl->stack_alignment_needed < boundary)
    crtl->stack_alignment_needed = boundary;
  if (crtl->preferred_stack_boundary < boundary)
    crtl->preferred_stack_boundary = boundary;

  if (ARGS_GROW_DOWNWARD)
    {
      locate->slot_offset.constant = -initial_offset_ptr->constant;
      if (initial_offset_ptr->var)
	locate->slot_offset.var = size_binop (MINUS_EXPR, ssize_int (0),
					      initial_offset_ptr->var);

      {
	tree s2 = sizetree;
	if (where_pad != PAD_NONE
	    && (!tree_fits_uhwi_p (sizetree)
		|| (tree_to_uhwi (sizetree) * BITS_PER_UNIT) % round_boundary))
	  s2 = round_up (s2, round_boundary / BITS_PER_UNIT);
	SUB_PARM_SIZE (locate->slot_offset, s2);
      }

      locate->slot_offset.constant += part_size_in_regs;

      if (!in_regs || reg_parm_stack_space > 0)
	pad_to_arg_alignment (&locate->slot_offset, boundary,
			      &locate->alignment_pad);

      locate->size.constant = (-initial_offset_ptr->constant
			       - locate->slot_offset.constant);
      if (initial_offset_ptr->var)
	locate->size.var = size_binop (MINUS_EXPR,
				       size_binop (MINUS_EXPR,
						   ssize_int (0),
						   initial_offset_ptr->var),
				       locate->slot_offset.var);

      /* Pad_below needs the pre-rounded size to know how much to pad
	 below.  */
      locate->offset = locate->slot_offset;
      if (where_pad == PAD_DOWNWARD)
	pad_below (&locate->offset, passed_mode, sizetree);

    }
  else
    {
      if (!in_regs || reg_parm_stack_space > 0)
	pad_to_arg_alignment (initial_offset_ptr, boundary,
			      &locate->alignment_pad);
      locate->slot_offset = *initial_offset_ptr;

#ifdef PUSH_ROUNDING
      if (passed_mode != BLKmode)
	sizetree = size_int (PUSH_ROUNDING (TREE_INT_CST_LOW (sizetree)));
#endif

      /* Pad_below needs the pre-rounded size to know how much to pad below
	 so this must be done before rounding up.  */
      locate->offset = locate->slot_offset;
      if (where_pad == PAD_DOWNWARD)
	pad_below (&locate->offset, passed_mode, sizetree);

      if (where_pad != PAD_NONE
	  && (!tree_fits_uhwi_p (sizetree)
	      || (tree_to_uhwi (sizetree) * BITS_PER_UNIT) % round_boundary))
	sizetree = round_up (sizetree, round_boundary / BITS_PER_UNIT);

      ADD_PARM_SIZE (locate->size, sizetree);

      locate->size.constant -= part_size_in_regs;
    }

  locate->offset.constant
    += targetm.calls.function_arg_offset (passed_mode, type);
}

/* Round the stack offset in *OFFSET_PTR up to a multiple of BOUNDARY.
   BOUNDARY is measured in bits, but must be a multiple of a storage unit.  */

static void
pad_to_arg_alignment (struct args_size *offset_ptr, int boundary,
		      struct args_size *alignment_pad)
{
  tree save_var = NULL_TREE;
  poly_int64 save_constant = 0;
  int boundary_in_bytes = boundary / BITS_PER_UNIT;
  poly_int64 sp_offset = STACK_POINTER_OFFSET;

#ifdef SPARC_STACK_BOUNDARY_HACK
  /* ??? The SPARC port may claim a STACK_BOUNDARY higher than
     the real alignment of %sp.  However, when it does this, the
     alignment of %sp+STACK_POINTER_OFFSET is STACK_BOUNDARY.  */
  if (SPARC_STACK_BOUNDARY_HACK)
    sp_offset = 0;
#endif

  if (boundary > PARM_BOUNDARY)
    {
      save_var = offset_ptr->var;
      save_constant = offset_ptr->constant;
    }

  alignment_pad->var = NULL_TREE;
  alignment_pad->constant = 0;

  if (boundary > BITS_PER_UNIT)
    {
      int misalign;
      if (offset_ptr->var
	  || !known_misalignment (offset_ptr->constant + sp_offset,
				  boundary_in_bytes, &misalign))
	{
	  tree sp_offset_tree = ssize_int (sp_offset);
	  tree offset = size_binop (PLUS_EXPR,
				    ARGS_SIZE_TREE (*offset_ptr),
				    sp_offset_tree);
	  tree rounded;
	  if (ARGS_GROW_DOWNWARD)
	    rounded = round_down (offset, boundary / BITS_PER_UNIT);
	  else
	    rounded = round_up   (offset, boundary / BITS_PER_UNIT);

	  offset_ptr->var = size_binop (MINUS_EXPR, rounded, sp_offset_tree);
	  /* ARGS_SIZE_TREE includes constant term.  */
	  offset_ptr->constant = 0;
	  if (boundary > PARM_BOUNDARY)
	    alignment_pad->var = size_binop (MINUS_EXPR, offset_ptr->var,
					     save_var);
	}
      else
	{
	  if (ARGS_GROW_DOWNWARD)
	    offset_ptr->constant -= misalign;
	  else
	    offset_ptr->constant += -misalign & (boundary_in_bytes - 1);

	  if (boundary > PARM_BOUNDARY)
	    alignment_pad->constant = offset_ptr->constant - save_constant;
	}
    }
}

static void
pad_below (struct args_size *offset_ptr, machine_mode passed_mode, tree sizetree)
{
  unsigned int align = PARM_BOUNDARY / BITS_PER_UNIT;
  int misalign;
  if (passed_mode != BLKmode
      && known_misalignment (GET_MODE_SIZE (passed_mode), align, &misalign))
    offset_ptr->constant += -misalign & (align - 1);
  else
    {
      if (TREE_CODE (sizetree) != INTEGER_CST
	  || (TREE_INT_CST_LOW (sizetree) & (align - 1)) != 0)
	{
	  /* Round the size up to multiple of PARM_BOUNDARY bits.  */
	  tree s2 = round_up (sizetree, align);
	  /* Add it in.  */
	  ADD_PARM_SIZE (*offset_ptr, s2);
	  SUB_PARM_SIZE (*offset_ptr, sizetree);
	}
    }
}


/* True if register REGNO was alive at a place where `setjmp' was
   called and was set more than once or is an argument.  Such regs may
   be clobbered by `longjmp'.  */

static bool
regno_clobbered_at_setjmp (bitmap setjmp_crosses, int regno)
{
  /* There appear to be cases where some local vars never reach the
     backend but have bogus regnos.  */
  if (regno >= max_reg_num ())
    return false;

  return ((REG_N_SETS (regno) > 1
	   || REGNO_REG_SET_P (df_get_live_out (ENTRY_BLOCK_PTR_FOR_FN (cfun)),
			       regno))
	  && REGNO_REG_SET_P (setjmp_crosses, regno));
}

/* Walk the tree of blocks describing the binding levels within a
   function and warn about variables the might be killed by setjmp or
   vfork.  This is done after calling flow_analysis before register
   allocation since that will clobber the pseudo-regs to hard
   regs.  */

static void
setjmp_vars_warning (bitmap setjmp_crosses, tree block)
{
  tree decl, sub;

  for (decl = BLOCK_VARS (block); decl; decl = DECL_CHAIN (decl))
    {
      if (VAR_P (decl)
	  && DECL_RTL_SET_P (decl)
	  && REG_P (DECL_RTL (decl))
	  && regno_clobbered_at_setjmp (setjmp_crosses, REGNO (DECL_RTL (decl))))
	warning (OPT_Wclobbered, "variable %q+D might be clobbered by"
                 " %<longjmp%> or %<vfork%>", decl);
    }

  for (sub = BLOCK_SUBBLOCKS (block); sub; sub = BLOCK_CHAIN (sub))
    setjmp_vars_warning (setjmp_crosses, sub);
}

/* Do the appropriate part of setjmp_vars_warning
   but for arguments instead of local variables.  */

static void
setjmp_args_warning (bitmap setjmp_crosses)
{
  tree decl;
  for (decl = DECL_ARGUMENTS (current_function_decl);
       decl; decl = DECL_CHAIN (decl))
    if (DECL_RTL (decl) != 0
	&& REG_P (DECL_RTL (decl))
	&& regno_clobbered_at_setjmp (setjmp_crosses, REGNO (DECL_RTL (decl))))
      warning (OPT_Wclobbered,
               "argument %q+D might be clobbered by %<longjmp%> or %<vfork%>",
	       decl);
}

/* Generate warning messages for variables live across setjmp.  */

void
generate_setjmp_warnings (void)
{
  bitmap setjmp_crosses = regstat_get_setjmp_crosses ();

  if (n_basic_blocks_for_fn (cfun) == NUM_FIXED_BLOCKS
      || bitmap_empty_p (setjmp_crosses))
    return;

  setjmp_vars_warning (setjmp_crosses, DECL_INITIAL (current_function_decl));
  setjmp_args_warning (setjmp_crosses);
}


/* Reverse the order of elements in the fragment chain T of blocks,
   and return the new head of the chain (old last element).
   In addition to that clear BLOCK_SAME_RANGE flags when needed
   and adjust BLOCK_SUPERCONTEXT from the super fragment to
   its super fragment origin.  */

static tree
block_fragments_nreverse (tree t)
{
  tree prev = 0, block, next, prev_super = 0;
  tree super = BLOCK_SUPERCONTEXT (t);
  if (BLOCK_FRAGMENT_ORIGIN (super))
    super = BLOCK_FRAGMENT_ORIGIN (super);
  for (block = t; block; block = next)
    {
      next = BLOCK_FRAGMENT_CHAIN (block);
      BLOCK_FRAGMENT_CHAIN (block) = prev;
      if ((prev && !BLOCK_SAME_RANGE (prev))
	  || (BLOCK_FRAGMENT_CHAIN (BLOCK_SUPERCONTEXT (block))
	      != prev_super))
	BLOCK_SAME_RANGE (block) = 0;
      prev_super = BLOCK_SUPERCONTEXT (block);
      BLOCK_SUPERCONTEXT (block) = super;
      prev = block;
    }
  t = BLOCK_FRAGMENT_ORIGIN (t);
  if (BLOCK_FRAGMENT_CHAIN (BLOCK_SUPERCONTEXT (t))
      != prev_super)
    BLOCK_SAME_RANGE (t) = 0;
  BLOCK_SUPERCONTEXT (t) = super;
  return prev;
}

/* Reverse the order of elements in the chain T of blocks,
   and return the new head of the chain (old last element).
   Also do the same on subblocks and reverse the order of elements
   in BLOCK_FRAGMENT_CHAIN as well.  */

static tree
blocks_nreverse_all (tree t)
{
  tree prev = 0, block, next;
  for (block = t; block; block = next)
    {
      next = BLOCK_CHAIN (block);
      BLOCK_CHAIN (block) = prev;
      if (BLOCK_FRAGMENT_CHAIN (block)
	  && BLOCK_FRAGMENT_ORIGIN (block) == NULL_TREE)
	{
	  BLOCK_FRAGMENT_CHAIN (block)
	    = block_fragments_nreverse (BLOCK_FRAGMENT_CHAIN (block));
	  if (!BLOCK_SAME_RANGE (BLOCK_FRAGMENT_CHAIN (block)))
	    BLOCK_SAME_RANGE (block) = 0;
	}
      BLOCK_SUBBLOCKS (block) = blocks_nreverse_all (BLOCK_SUBBLOCKS (block));
      prev = block;
    }
  return prev;
}


/* Identify BLOCKs referenced by more than one NOTE_INSN_BLOCK_{BEG,END},
   and create duplicate blocks.  */
/* ??? Need an option to either create block fragments or to create
   abstract origin duplicates of a source block.  It really depends
   on what optimization has been performed.  */

void
reorder_blocks (void)
{
  tree block = DECL_INITIAL (current_function_decl);

  if (block == NULL_TREE)
    return;

  auto_vec<tree, 10> block_stack;

  /* Reset the TREE_ASM_WRITTEN bit for all blocks.  */
  clear_block_marks (block);

  /* Prune the old trees away, so that they don't get in the way.  */
  BLOCK_SUBBLOCKS (block) = NULL_TREE;
  BLOCK_CHAIN (block) = NULL_TREE;

  /* Recreate the block tree from the note nesting.  */
  reorder_blocks_1 (get_insns (), block, &block_stack);
  BLOCK_SUBBLOCKS (block) = blocks_nreverse_all (BLOCK_SUBBLOCKS (block));
}

/* Helper function for reorder_blocks.  Reset TREE_ASM_WRITTEN.  */

void
clear_block_marks (tree block)
{
  while (block)
    {
      TREE_ASM_WRITTEN (block) = 0;
      clear_block_marks (BLOCK_SUBBLOCKS (block));
      block = BLOCK_CHAIN (block);
    }
}

static void
reorder_blocks_1 (rtx_insn *insns, tree current_block,
		  vec<tree> *p_block_stack)
{
  rtx_insn *insn;
  tree prev_beg = NULL_TREE, prev_end = NULL_TREE;

  for (insn = insns; insn; insn = NEXT_INSN (insn))
    {
      if (NOTE_P (insn))
	{
	  if (NOTE_KIND (insn) == NOTE_INSN_BLOCK_BEG)
	    {
	      tree block = NOTE_BLOCK (insn);
	      tree origin;

	      gcc_assert (BLOCK_FRAGMENT_ORIGIN (block) == NULL_TREE);
	      origin = block;

	      if (prev_end)
		BLOCK_SAME_RANGE (prev_end) = 0;
	      prev_end = NULL_TREE;

	      /* If we have seen this block before, that means it now
		 spans multiple address regions.  Create a new fragment.  */
	      if (TREE_ASM_WRITTEN (block))
		{
		  tree new_block = copy_node (block);

		  BLOCK_SAME_RANGE (new_block) = 0;
		  BLOCK_FRAGMENT_ORIGIN (new_block) = origin;
		  BLOCK_FRAGMENT_CHAIN (new_block)
		    = BLOCK_FRAGMENT_CHAIN (origin);
		  BLOCK_FRAGMENT_CHAIN (origin) = new_block;

		  NOTE_BLOCK (insn) = new_block;
		  block = new_block;
		}

	      if (prev_beg == current_block && prev_beg)
		BLOCK_SAME_RANGE (block) = 1;

	      prev_beg = origin;

	      BLOCK_SUBBLOCKS (block) = 0;
	      TREE_ASM_WRITTEN (block) = 1;
	      /* When there's only one block for the entire function,
		 current_block == block and we mustn't do this, it
		 will cause infinite recursion.  */
	      if (block != current_block)
		{
		  tree super;
		  if (block != origin)
		    gcc_assert (BLOCK_SUPERCONTEXT (origin) == current_block
				|| BLOCK_FRAGMENT_ORIGIN (BLOCK_SUPERCONTEXT
								      (origin))
				   == current_block);
		  if (p_block_stack->is_empty ())
		    super = current_block;
		  else
		    {
		      super = p_block_stack->last ();
		      gcc_assert (super == current_block
				  || BLOCK_FRAGMENT_ORIGIN (super)
				     == current_block);
		    }
		  BLOCK_SUPERCONTEXT (block) = super;
		  BLOCK_CHAIN (block) = BLOCK_SUBBLOCKS (current_block);
		  BLOCK_SUBBLOCKS (current_block) = block;
		  current_block = origin;
		}
	      p_block_stack->safe_push (block);
	    }
	  else if (NOTE_KIND (insn) == NOTE_INSN_BLOCK_END)
	    {
	      NOTE_BLOCK (insn) = p_block_stack->pop ();
	      current_block = BLOCK_SUPERCONTEXT (current_block);
	      if (BLOCK_FRAGMENT_ORIGIN (current_block))
		current_block = BLOCK_FRAGMENT_ORIGIN (current_block);
	      prev_beg = NULL_TREE;
	      prev_end = BLOCK_SAME_RANGE (NOTE_BLOCK (insn))
			 ? NOTE_BLOCK (insn) : NULL_TREE;
	    }
	}
      else
	{
	  prev_beg = NULL_TREE;
	  if (prev_end)
	    BLOCK_SAME_RANGE (prev_end) = 0;
	  prev_end = NULL_TREE;
	}
    }
}

/* Reverse the order of elements in the chain T of blocks,
   and return the new head of the chain (old last element).  */

tree
blocks_nreverse (tree t)
{
  tree prev = 0, block, next;
  for (block = t; block; block = next)
    {
      next = BLOCK_CHAIN (block);
      BLOCK_CHAIN (block) = prev;
      prev = block;
    }
  return prev;
}

/* Concatenate two chains of blocks (chained through BLOCK_CHAIN)
   by modifying the last node in chain 1 to point to chain 2.  */

tree
block_chainon (tree op1, tree op2)
{
  tree t1;

  if (!op1)
    return op2;
  if (!op2)
    return op1;

  for (t1 = op1; BLOCK_CHAIN (t1); t1 = BLOCK_CHAIN (t1))
    continue;
  BLOCK_CHAIN (t1) = op2;

#ifdef ENABLE_TREE_CHECKING
  {
    tree t2;
    for (t2 = op2; t2; t2 = BLOCK_CHAIN (t2))
      gcc_assert (t2 != t1);
  }
#endif

  return op1;
}

/* Count the subblocks of the list starting with BLOCK.  If VECTOR is
   non-NULL, list them all into VECTOR, in a depth-first preorder
   traversal of the block tree.  Also clear TREE_ASM_WRITTEN in all
   blocks.  */

static int
all_blocks (tree block, tree *vector)
{
  int n_blocks = 0;

  while (block)
    {
      TREE_ASM_WRITTEN (block) = 0;

      /* Record this block.  */
      if (vector)
	vector[n_blocks] = block;

      ++n_blocks;

      /* Record the subblocks, and their subblocks...  */
      n_blocks += all_blocks (BLOCK_SUBBLOCKS (block),
			      vector ? vector + n_blocks : 0);
      block = BLOCK_CHAIN (block);
    }

  return n_blocks;
}

/* Return a vector containing all the blocks rooted at BLOCK.  The
   number of elements in the vector is stored in N_BLOCKS_P.  The
   vector is dynamically allocated; it is the caller's responsibility
   to call `free' on the pointer returned.  */

static tree *
get_block_vector (tree block, int *n_blocks_p)
{
  tree *block_vector;

  *n_blocks_p = all_blocks (block, NULL);
  block_vector = XNEWVEC (tree, *n_blocks_p);
  all_blocks (block, block_vector);

  return block_vector;
}

static GTY(()) int next_block_index = 2;

/* Set BLOCK_NUMBER for all the blocks in FN.  */

void
number_blocks (tree fn)
{
  int i;
  int n_blocks;
  tree *block_vector;

  /* For SDB and XCOFF debugging output, we start numbering the blocks
     from 1 within each function, rather than keeping a running
     count.  */
#if SDB_DEBUGGING_INFO || defined (XCOFF_DEBUGGING_INFO)
  if (write_symbols == SDB_DEBUG || write_symbols == XCOFF_DEBUG)
    next_block_index = 1;
#endif

  block_vector = get_block_vector (DECL_INITIAL (fn), &n_blocks);

  /* The top-level BLOCK isn't numbered at all.  */
  for (i = 1; i < n_blocks; ++i)
    /* We number the blocks from two.  */
    BLOCK_NUMBER (block_vector[i]) = next_block_index++;

  free (block_vector);

  return;
}

/* If VAR is present in a subblock of BLOCK, return the subblock.  */

DEBUG_FUNCTION tree
debug_find_var_in_block_tree (tree var, tree block)
{
  tree t;

  for (t = BLOCK_VARS (block); t; t = TREE_CHAIN (t))
    if (t == var)
      return block;

  for (t = BLOCK_SUBBLOCKS (block); t; t = TREE_CHAIN (t))
    {
      tree ret = debug_find_var_in_block_tree (var, t);
      if (ret)
	return ret;
    }

  return NULL_TREE;
}

/* Keep track of whether we're in a dummy function context.  If we are,
   we don't want to invoke the set_current_function hook, because we'll
   get into trouble if the hook calls target_reinit () recursively or
   when the initial initialization is not yet complete.  */

static bool in_dummy_function;

/* Invoke the target hook when setting cfun.  Update the optimization options
   if the function uses different options than the default.  */

static void
invoke_set_current_function_hook (tree fndecl)
{
  if (!in_dummy_function)
    {
      tree opts = ((fndecl)
		   ? DECL_FUNCTION_SPECIFIC_OPTIMIZATION (fndecl)
		   : optimization_default_node);

      if (!opts)
	opts = optimization_default_node;

      /* Change optimization options if needed.  */
      if (optimization_current_node != opts)
	{
	  optimization_current_node = opts;
	  cl_optimization_restore (&global_options, TREE_OPTIMIZATION (opts));
	}

      targetm.set_current_function (fndecl);
      this_fn_optabs = this_target_optabs;

      if (opts != optimization_default_node)
	{
	  init_tree_optimization_optabs (opts);
	  if (TREE_OPTIMIZATION_OPTABS (opts))
	    this_fn_optabs = (struct target_optabs *)
	      TREE_OPTIMIZATION_OPTABS (opts);
	}
    }
}

/* cfun should never be set directly; use this function.  */

void
set_cfun (struct function *new_cfun, bool force)
{
  if (cfun != new_cfun || force)
    {
      cfun = new_cfun;
      invoke_set_current_function_hook (new_cfun ? new_cfun->decl : NULL_TREE);
      redirect_edge_var_map_empty ();
    }
}

/* Initialized with NOGC, making this poisonous to the garbage collector.  */

static vec<function *> cfun_stack;

/* Push the current cfun onto the stack, and set cfun to new_cfun.  Also set
   current_function_decl accordingly.  */

void
push_cfun (struct function *new_cfun)
{
  gcc_assert ((!cfun && !current_function_decl)
	      || (cfun && current_function_decl == cfun->decl));
  cfun_stack.safe_push (cfun);
  current_function_decl = new_cfun ? new_cfun->decl : NULL_TREE;
  set_cfun (new_cfun);
}

/* Pop cfun from the stack.  Also set current_function_decl accordingly.  */

void
pop_cfun (void)
{
  struct function *new_cfun = cfun_stack.pop ();
  /* When in_dummy_function, we do have a cfun but current_function_decl is
     NULL.  We also allow pushing NULL cfun and subsequently changing
     current_function_decl to something else and have both restored by
     pop_cfun.  */
  gcc_checking_assert (in_dummy_function
		       || !cfun
		       || current_function_decl == cfun->decl);
  set_cfun (new_cfun);
  current_function_decl = new_cfun ? new_cfun->decl : NULL_TREE;
}

/* Return value of funcdef and increase it.  */
int
get_next_funcdef_no (void)
{
  return funcdef_no++;
}

/* Return value of funcdef.  */
int
get_last_funcdef_no (void)
{
  return funcdef_no;
}

/* Allocate a function structure for FNDECL and set its contents
   to the defaults.  Set cfun to the newly-allocated object.
   Some of the helper functions invoked during initialization assume
   that cfun has already been set.  Therefore, assign the new object
   directly into cfun and invoke the back end hook explicitly at the
   very end, rather than initializing a temporary and calling set_cfun
   on it.

   ABSTRACT_P is true if this is a function that will never be seen by
   the middle-end.  Such functions are front-end concepts (like C++
   function templates) that do not correspond directly to functions
   placed in object files.  */

void
allocate_struct_function (tree fndecl, bool abstract_p)
{
  tree fntype = fndecl ? TREE_TYPE (fndecl) : NULL_TREE;

  cfun = ggc_cleared_alloc<function> ();

  init_eh_for_function ();

  if (init_machine_status)
    cfun->machine = (*init_machine_status) ();

#ifdef OVERRIDE_ABI_FORMAT
  OVERRIDE_ABI_FORMAT (fndecl);
#endif

  if (fndecl != NULL_TREE)
    {
      DECL_STRUCT_FUNCTION (fndecl) = cfun;
      cfun->decl = fndecl;
      current_function_funcdef_no = get_next_funcdef_no ();
    }

  invoke_set_current_function_hook (fndecl);

  if (fndecl != NULL_TREE)
    {
      tree result = DECL_RESULT (fndecl);

      if (!abstract_p)
	{
	  /* Now that we have activated any function-specific attributes
	     that might affect layout, particularly vector modes, relayout
	     each of the parameters and the result.  */
	  relayout_decl (result);
	  for (tree parm = DECL_ARGUMENTS (fndecl); parm;
	       parm = DECL_CHAIN (parm))
	    relayout_decl (parm);

	  /* Similarly relayout the function decl.  */
	  targetm.target_option.relayout_function (fndecl);
	}

      if (!abstract_p && aggregate_value_p (result, fndecl))
	{
#ifdef PCC_STATIC_STRUCT_RETURN
	  cfun->returns_pcc_struct = 1;
#endif
	  cfun->returns_struct = 1;
	}

      cfun->stdarg = stdarg_p (fntype);

      /* Assume all registers in stdarg functions need to be saved.  */
      cfun->va_list_gpr_size = VA_LIST_MAX_GPR_SIZE;
      cfun->va_list_fpr_size = VA_LIST_MAX_FPR_SIZE;

      /* ??? This could be set on a per-function basis by the front-end
         but is this worth the hassle?  */
      cfun->can_throw_non_call_exceptions = flag_non_call_exceptions;
      cfun->can_delete_dead_exceptions = flag_delete_dead_exceptions;

      if (!profile_flag && !flag_instrument_function_entry_exit)
	DECL_NO_INSTRUMENT_FUNCTION_ENTRY_EXIT (fndecl) = 1;
    }
}

/* This is like allocate_struct_function, but pushes a new cfun for FNDECL
   instead of just setting it.  */

void
push_struct_function (tree fndecl)
{
  /* When in_dummy_function we might be in the middle of a pop_cfun and
     current_function_decl and cfun may not match.  */
  gcc_assert (in_dummy_function
	      || (!cfun && !current_function_decl)
	      || (cfun && current_function_decl == cfun->decl));
  cfun_stack.safe_push (cfun);
  current_function_decl = fndecl;
  allocate_struct_function (fndecl, false);
}

/* Reset crtl and other non-struct-function variables to defaults as
   appropriate for emitting rtl at the start of a function.  */

static void
prepare_function_start (void)
{
  gcc_assert (!get_last_insn ());
  init_temp_slots ();
  init_emit ();
  init_varasm_status ();
  init_expr ();
  default_rtl_profile ();

  if (flag_stack_usage_info)
    {
      cfun->su = ggc_cleared_alloc<stack_usage> ();
      cfun->su->static_stack_size = -1;
    }

  cse_not_expected = ! optimize;

  /* Caller save not needed yet.  */
  caller_save_needed = 0;

  /* We haven't done register allocation yet.  */
  reg_renumber = 0;

  /* Indicate that we have not instantiated virtual registers yet.  */
  virtuals_instantiated = 0;

  /* Indicate that we want CONCATs now.  */
  generating_concat_p = 1;

  /* Indicate we have no need of a frame pointer yet.  */
  frame_pointer_needed = 0;
}

void
push_dummy_function (bool with_decl)
{
  tree fn_decl, fn_type, fn_result_decl;

  gcc_assert (!in_dummy_function);
  in_dummy_function = true;

  if (with_decl)
    {
      fn_type = build_function_type_list (void_type_node, NULL_TREE);
      fn_decl = build_decl (UNKNOWN_LOCATION, FUNCTION_DECL, NULL_TREE,
			    fn_type);
      fn_result_decl = build_decl (UNKNOWN_LOCATION, RESULT_DECL,
					 NULL_TREE, void_type_node);
      DECL_RESULT (fn_decl) = fn_result_decl;
    }
  else
    fn_decl = NULL_TREE;

  push_struct_function (fn_decl);
}

/* Initialize the rtl expansion mechanism so that we can do simple things
   like generate sequences.  This is used to provide a context during global
   initialization of some passes.  You must call expand_dummy_function_end
   to exit this context.  */

void
init_dummy_function_start (void)
{
  push_dummy_function (false);
  prepare_function_start ();
}

/* Generate RTL for the start of the function SUBR (a FUNCTION_DECL tree node)
   and initialize static variables for generating RTL for the statements
   of the function.  */

void
init_function_start (tree subr)
{
  /* Initialize backend, if needed.  */
  initialize_rtl ();

  prepare_function_start ();
  decide_function_section (subr);

  /* Warn if this value is an aggregate type,
     regardless of which calling convention we are using for it.  */
  if (AGGREGATE_TYPE_P (TREE_TYPE (DECL_RESULT (subr))))
    warning (OPT_Waggregate_return, "function returns an aggregate");
}

/* Expand code to verify the stack_protect_guard.  This is invoked at
   the end of a function to be protected.  */

void
stack_protect_epilogue (void)
{
  tree guard_decl = targetm.stack_protect_guard ();
  rtx_code_label *label = gen_label_rtx ();
  rtx x, y;
  rtx_insn *seq;

  x = expand_normal (crtl->stack_protect_guard);
  if (guard_decl)
    y = expand_normal (guard_decl);
  else
    y = const0_rtx;

  /* Allow the target to compare Y with X without leaking either into
     a register.  */
  if (targetm.have_stack_protect_test ()
      && ((seq = targetm.gen_stack_protect_test (x, y, label)) != NULL_RTX))
    emit_insn (seq);
  else
    emit_cmp_and_jump_insns (x, y, EQ, NULL_RTX, ptr_mode, 1, label);

  /* The noreturn predictor has been moved to the tree level.  The rtl-level
     predictors estimate this branch about 20%, which isn't enough to get
     things moved out of line.  Since this is the only extant case of adding
     a noreturn function at the rtl level, it doesn't seem worth doing ought
     except adding the prediction by hand.  */
  rtx_insn *tmp = get_last_insn ();
  if (JUMP_P (tmp))
    predict_insn_def (tmp, PRED_NORETURN, TAKEN);

  expand_call (targetm.stack_protect_fail (), NULL_RTX, /*ignore=*/true);
  free_temp_slots ();
  emit_label (label);
}

/* Start the RTL for a new function, and set variables used for
   emitting RTL.
   SUBR is the FUNCTION_DECL node.
   PARMS_HAVE_CLEANUPS is nonzero if there are cleanups associated with
   the function's parameters, which must be run at any return statement.  */

void
expand_function_start (tree subr)
{
  /* Make sure volatile mem refs aren't considered
     valid operands of arithmetic insns.  */
  init_recog_no_volatile ();

  crtl->profile
    = (profile_flag
       && ! DECL_NO_INSTRUMENT_FUNCTION_ENTRY_EXIT (subr));

  crtl->limit_stack
    = (stack_limit_rtx != NULL_RTX && ! DECL_NO_LIMIT_STACK (subr));

  /* Make the label for return statements to jump to.  Do not special
     case machines with special return instructions -- they will be
     handled later during jump, ifcvt, or epilogue creation.  */
  return_label = gen_label_rtx ();

  /* Initialize rtx used to return the value.  */
  /* Do this before assign_parms so that we copy the struct value address
     before any library calls that assign parms might generate.  */

  /* Decide whether to return the value in memory or in a register.  */
  tree res = DECL_RESULT (subr);
  if (aggregate_value_p (res, subr))
    {
      /* Returning something that won't go in a register.  */
      rtx value_address = 0;

#ifdef PCC_STATIC_STRUCT_RETURN
      if (cfun->returns_pcc_struct)
	{
	  poly_int64 size = int_size_in_bytes (TREE_TYPE (res));
	  value_address = assemble_static_space (size);
	}
      else
#endif
	{
	  rtx sv = targetm.calls.struct_value_rtx (TREE_TYPE (subr), 2);
	  /* Expect to be passed the address of a place to store the value.
	     If it is passed as an argument, assign_parms will take care of
	     it.  */
	  if (sv)
	    {
	      value_address = gen_reg_rtx (Pmode);
	      emit_move_insn (value_address, sv);
	    }
	}
      if (value_address)
	{
	  rtx x = value_address;
	  if (!DECL_BY_REFERENCE (res))
	    {
	      x = gen_rtx_MEM (DECL_MODE (res), x);
	      set_mem_attributes (x, res, 1);
	    }
	  set_parm_rtl (res, x);
	}
    }
  else if (DECL_MODE (res) == VOIDmode)
    /* If return mode is void, this decl rtl should not be used.  */
    set_parm_rtl (res, NULL_RTX);
  else 
    {
      /* Compute the return values into a pseudo reg, which we will copy
	 into the true return register after the cleanups are done.  */
      tree return_type = TREE_TYPE (res);

      /* If we may coalesce this result, make sure it has the expected mode
	 in case it was promoted.  But we need not bother about BLKmode.  */
      machine_mode promoted_mode
	= flag_tree_coalesce_vars && is_gimple_reg (res)
	  ? promote_ssa_mode (ssa_default_def (cfun, res), NULL)
	  : BLKmode;

      if (promoted_mode != BLKmode)
	set_parm_rtl (res, gen_reg_rtx (promoted_mode));
      else if (TYPE_MODE (return_type) != BLKmode
	       && targetm.calls.return_in_msb (return_type))
	/* expand_function_end will insert the appropriate padding in
	   this case.  Use the return value's natural (unpadded) mode
	   within the function proper.  */
	set_parm_rtl (res, gen_reg_rtx (TYPE_MODE (return_type)));
      else
	{
	  /* In order to figure out what mode to use for the pseudo, we
	     figure out what the mode of the eventual return register will
	     actually be, and use that.  */
	  rtx hard_reg = hard_function_value (return_type, subr, 0, 1);

	  /* Structures that are returned in registers are not
	     aggregate_value_p, so we may see a PARALLEL or a REG.  */
	  if (REG_P (hard_reg))
	    set_parm_rtl (res, gen_reg_rtx (GET_MODE (hard_reg)));
	  else
	    {
	      gcc_assert (GET_CODE (hard_reg) == PARALLEL);
	      set_parm_rtl (res, gen_group_rtx (hard_reg));
	    }
	}

      /* Set DECL_REGISTER flag so that expand_function_end will copy the
	 result to the real return register(s).  */
      DECL_REGISTER (res) = 1;

      if (chkp_function_instrumented_p (current_function_decl))
	{
	  tree return_type = TREE_TYPE (res);
	  rtx bounds = targetm.calls.chkp_function_value_bounds (return_type,
								 subr, 1);
	  SET_DECL_BOUNDS_RTL (res, bounds);
	}
    }

  /* Initialize rtx for parameters and local variables.
     In some cases this requires emitting insns.  */
  assign_parms (subr);

  /* If function gets a static chain arg, store it.  */
  if (cfun->static_chain_decl)
    {
      tree parm = cfun->static_chain_decl;
      rtx local, chain;
      rtx_insn *insn;
      int unsignedp;

      local = gen_reg_rtx (promote_decl_mode (parm, &unsignedp));
      chain = targetm.calls.static_chain (current_function_decl, true);

      set_decl_incoming_rtl (parm, chain, false);
      set_parm_rtl (parm, local);
      mark_reg_pointer (local, TYPE_ALIGN (TREE_TYPE (TREE_TYPE (parm))));

      if (GET_MODE (local) != GET_MODE (chain))
	{
	  convert_move (local, chain, unsignedp);
	  insn = get_last_insn ();
	}
      else
	insn = emit_move_insn (local, chain);

      /* Mark the register as eliminable, similar to parameters.  */
      if (MEM_P (chain)
	  && reg_mentioned_p (arg_pointer_rtx, XEXP (chain, 0)))
	set_dst_reg_note (insn, REG_EQUIV, chain, local);

      /* If we aren't optimizing, save the static chain onto the stack.  */
      if (!optimize)
	{
	  tree saved_static_chain_decl
	    = build_decl (DECL_SOURCE_LOCATION (parm), VAR_DECL,
			  DECL_NAME (parm), TREE_TYPE (parm));
	  rtx saved_static_chain_rtx
	    = assign_stack_local (Pmode, GET_MODE_SIZE (Pmode), 0);
	  SET_DECL_RTL (saved_static_chain_decl, saved_static_chain_rtx);
	  emit_move_insn (saved_static_chain_rtx, chain);
	  SET_DECL_VALUE_EXPR (parm, saved_static_chain_decl);
	  DECL_HAS_VALUE_EXPR_P (parm) = 1;
	}
    }

  /* The following was moved from init_function_start.
     The move is supposed to make sdb output more accurate.  */
  /* Indicate the beginning of the function body,
     as opposed to parm setup.  */
  emit_note (NOTE_INSN_FUNCTION_BEG);

  gcc_assert (NOTE_P (get_last_insn ()));

  parm_birth_insn = get_last_insn ();

  /* If the function receives a non-local goto, then store the
     bits we need to restore the frame pointer.  */
  if (cfun->nonlocal_goto_save_area)
    {
      tree t_save;
      rtx r_save;

      tree var = TREE_OPERAND (cfun->nonlocal_goto_save_area, 0);
      gcc_assert (DECL_RTL_SET_P (var));

      t_save = build4 (ARRAY_REF,
		       TREE_TYPE (TREE_TYPE (cfun->nonlocal_goto_save_area)),
		       cfun->nonlocal_goto_save_area,
		       integer_zero_node, NULL_TREE, NULL_TREE);
      r_save = expand_expr (t_save, NULL_RTX, VOIDmode, EXPAND_WRITE);
      gcc_assert (GET_MODE (r_save) == Pmode);

      emit_move_insn (r_save, targetm.builtin_setjmp_frame_value ());
      update_nonlocal_goto_save_area ();
    }

  if (crtl->profile)
    {
#ifdef PROFILE_HOOK
      PROFILE_HOOK (current_function_funcdef_no);
#endif
    }

  /* If we are doing generic stack checking, the probe should go here.  */
  if (flag_stack_check == GENERIC_STACK_CHECK)
    stack_check_probe_note = emit_note (NOTE_INSN_DELETED);
}

void
pop_dummy_function (void)
{
  pop_cfun ();
  in_dummy_function = false;
}

/* Undo the effects of init_dummy_function_start.  */
void
expand_dummy_function_end (void)
{
  gcc_assert (in_dummy_function);

  /* End any sequences that failed to be closed due to syntax errors.  */
  while (in_sequence_p ())
    end_sequence ();

  /* Outside function body, can't compute type's actual size
     until next function's body starts.  */

  free_after_parsing (cfun);
  free_after_compilation (cfun);
  pop_dummy_function ();
}

/* Helper for diddle_return_value.  */

void
diddle_return_value_1 (void (*doit) (rtx, void *), void *arg, rtx outgoing)
{
  if (! outgoing)
    return;

  if (REG_P (outgoing))
    (*doit) (outgoing, arg);
  else if (GET_CODE (outgoing) == PARALLEL)
    {
      int i;

      for (i = 0; i < XVECLEN (outgoing, 0); i++)
	{
	  rtx x = XEXP (XVECEXP (outgoing, 0, i), 0);

	  if (REG_P (x) && REGNO (x) < FIRST_PSEUDO_REGISTER)
	    (*doit) (x, arg);
	}
    }
}

/* Call DOIT for each hard register used as a return value from
   the current function.  */

void
diddle_return_value (void (*doit) (rtx, void *), void *arg)
{
  diddle_return_value_1 (doit, arg, crtl->return_bnd);
  diddle_return_value_1 (doit, arg, crtl->return_rtx);
}

static void
do_clobber_return_reg (rtx reg, void *arg ATTRIBUTE_UNUSED)
{
  emit_clobber (reg);
}

void
clobber_return_register (void)
{
  diddle_return_value (do_clobber_return_reg, NULL);

  /* In case we do use pseudo to return value, clobber it too.  */
  if (DECL_RTL_SET_P (DECL_RESULT (current_function_decl)))
    {
      tree decl_result = DECL_RESULT (current_function_decl);
      rtx decl_rtl = DECL_RTL (decl_result);
      if (REG_P (decl_rtl) && REGNO (decl_rtl) >= FIRST_PSEUDO_REGISTER)
	{
	  do_clobber_return_reg (decl_rtl, NULL);
	}
    }
}

static void
do_use_return_reg (rtx reg, void *arg ATTRIBUTE_UNUSED)
{
  emit_use (reg);
}

static void
use_return_register (void)
{
  diddle_return_value (do_use_return_reg, NULL);
}

/* Set the location of the insn chain starting at INSN to LOC.  */

static void
set_insn_locations (rtx_insn *insn, int loc)
{
  while (insn != NULL)
    {
      if (INSN_P (insn))
	INSN_LOCATION (insn) = loc;
      insn = NEXT_INSN (insn);
    }
}

/* Generate RTL for the end of the current function.  */

void
expand_function_end (void)
{
  /* If arg_pointer_save_area was referenced only from a nested
     function, we will not have initialized it yet.  Do that now.  */
  if (arg_pointer_save_area && ! crtl->arg_pointer_save_area_init)
    get_arg_pointer_save_area ();

  /* If we are doing generic stack checking and this function makes calls,
     do a stack probe at the start of the function to ensure we have enough
     space for another stack frame.  */
  if (flag_stack_check == GENERIC_STACK_CHECK)
    {
      rtx_insn *insn, *seq;

      for (insn = get_insns (); insn; insn = NEXT_INSN (insn))
	if (CALL_P (insn))
	  {
	    rtx max_frame_size = GEN_INT (STACK_CHECK_MAX_FRAME_SIZE);
	    start_sequence ();
	    if (STACK_CHECK_MOVING_SP)
	      anti_adjust_stack_and_probe (max_frame_size, true);
	    else
	      probe_stack_range (STACK_OLD_CHECK_PROTECT, max_frame_size);
	    seq = get_insns ();
	    end_sequence ();
	    set_insn_locations (seq, prologue_location);
	    emit_insn_before (seq, stack_check_probe_note);
	    break;
	  }
    }

  /* End any sequences that failed to be closed due to syntax errors.  */
  while (in_sequence_p ())
    end_sequence ();

  clear_pending_stack_adjust ();
  do_pending_stack_adjust ();

  /* Output a linenumber for the end of the function.
     SDB depends on this.  */
  set_curr_insn_location (input_location);

  /* Before the return label (if any), clobber the return
     registers so that they are not propagated live to the rest of
     the function.  This can only happen with functions that drop
     through; if there had been a return statement, there would
     have either been a return rtx, or a jump to the return label.

     We delay actual code generation after the current_function_value_rtx
     is computed.  */
  rtx_insn *clobber_after = get_last_insn ();

  /* Output the label for the actual return from the function.  */
  emit_label (return_label);

  if (targetm_common.except_unwind_info (&global_options) == UI_SJLJ)
    {
      /* Let except.c know where it should emit the call to unregister
	 the function context for sjlj exceptions.  */
      if (flag_exceptions)
	sjlj_emit_function_exit_after (get_last_insn ());
    }
  else
    {
      /* We want to ensure that instructions that may trap are not
	 moved into the epilogue by scheduling, because we don't
	 always emit unwind information for the epilogue.  */
      if (cfun->can_throw_non_call_exceptions)
	emit_insn (gen_blockage ());
    }

  /* If this is an implementation of throw, do what's necessary to
     communicate between __builtin_eh_return and the epilogue.  */
  expand_eh_return ();

  /* If scalar return value was computed in a pseudo-reg, or was a named
     return value that got dumped to the stack, copy that to the hard
     return register.  */
  if (DECL_RTL_SET_P (DECL_RESULT (current_function_decl)))
    {
      tree decl_result = DECL_RESULT (current_function_decl);
      rtx decl_rtl = DECL_RTL (decl_result);

      if (REG_P (decl_rtl)
	  ? REGNO (decl_rtl) >= FIRST_PSEUDO_REGISTER
	  : DECL_REGISTER (decl_result))
	{
	  rtx real_decl_rtl = crtl->return_rtx;
	  complex_mode cmode;

	  /* This should be set in assign_parms.  */
	  gcc_assert (REG_FUNCTION_VALUE_P (real_decl_rtl));

	  /* If this is a BLKmode structure being returned in registers,
	     then use the mode computed in expand_return.  Note that if
	     decl_rtl is memory, then its mode may have been changed,
	     but that crtl->return_rtx has not.  */
	  if (GET_MODE (real_decl_rtl) == BLKmode)
	    PUT_MODE (real_decl_rtl, GET_MODE (decl_rtl));

	  /* If a non-BLKmode return value should be padded at the least
	     significant end of the register, shift it left by the appropriate
	     amount.  BLKmode results are handled using the group load/store
	     machinery.  */
	  if (TYPE_MODE (TREE_TYPE (decl_result)) != BLKmode
	      && REG_P (real_decl_rtl)
	      && targetm.calls.return_in_msb (TREE_TYPE (decl_result)))
	    {
	      emit_move_insn (gen_rtx_REG (GET_MODE (decl_rtl),
					   REGNO (real_decl_rtl)),
			      decl_rtl);
	      shift_return_value (GET_MODE (decl_rtl), true, real_decl_rtl);
	    }
	  else if (GET_CODE (real_decl_rtl) == PARALLEL)
	    {
	      /* If expand_function_start has created a PARALLEL for decl_rtl,
		 move the result to the real return registers.  Otherwise, do
		 a group load from decl_rtl for a named return.  */
	      if (GET_CODE (decl_rtl) == PARALLEL)
		emit_group_move (real_decl_rtl, decl_rtl);
	      else
		emit_group_load (real_decl_rtl, decl_rtl,
				 TREE_TYPE (decl_result),
				 int_size_in_bytes (TREE_TYPE (decl_result)));
	    }
	  /* In the case of complex integer modes smaller than a word, we'll
	     need to generate some non-trivial bitfield insertions.  Do that
	     on a pseudo and not the hard register.  */
	  else if (GET_CODE (decl_rtl) == CONCAT
		   && is_complex_int_mode (GET_MODE (decl_rtl), &cmode)
		   && GET_MODE_BITSIZE (cmode) <= BITS_PER_WORD)
	    {
	      int old_generating_concat_p;
	      rtx tmp;

	      old_generating_concat_p = generating_concat_p;
	      generating_concat_p = 0;
	      tmp = gen_reg_rtx (GET_MODE (decl_rtl));
	      generating_concat_p = old_generating_concat_p;

	      emit_move_insn (tmp, decl_rtl);
	      emit_move_insn (real_decl_rtl, tmp);
	    }
	  /* If a named return value dumped decl_return to memory, then
	     we may need to re-do the PROMOTE_MODE signed/unsigned
	     extension.  */
	  else if (GET_MODE (real_decl_rtl) != GET_MODE (decl_rtl))
	    {
	      int unsignedp = TYPE_UNSIGNED (TREE_TYPE (decl_result));
	      promote_function_mode (TREE_TYPE (decl_result),
				     GET_MODE (decl_rtl), &unsignedp,
				     TREE_TYPE (current_function_decl), 1);

	      convert_move (real_decl_rtl, decl_rtl, unsignedp);
	    }
	  else
	    emit_move_insn (real_decl_rtl, decl_rtl);
	}
    }

  /* If returning a structure, arrange to return the address of the value
     in a place where debuggers expect to find it.

     If returning a structure PCC style,
     the caller also depends on this value.
     And cfun->returns_pcc_struct is not necessarily set.  */
  if ((cfun->returns_struct || cfun->returns_pcc_struct)
      && !targetm.calls.omit_struct_return_reg)
    {
      rtx value_address = DECL_RTL (DECL_RESULT (current_function_decl));
      tree type = TREE_TYPE (DECL_RESULT (current_function_decl));
      rtx outgoing;

      if (DECL_BY_REFERENCE (DECL_RESULT (current_function_decl)))
	type = TREE_TYPE (type);
      else
	value_address = XEXP (value_address, 0);

      outgoing = targetm.calls.function_value (build_pointer_type (type),
					       current_function_decl, true);

      /* Mark this as a function return value so integrate will delete the
	 assignment and USE below when inlining this function.  */
      REG_FUNCTION_VALUE_P (outgoing) = 1;

      /* The address may be ptr_mode and OUTGOING may be Pmode.  */
      scalar_int_mode mode = as_a <scalar_int_mode> (GET_MODE (outgoing));
      value_address = convert_memory_address (mode, value_address);

      emit_move_insn (outgoing, value_address);

      /* Show return register used to hold result (in this case the address
	 of the result.  */
      crtl->return_rtx = outgoing;
    }

  /* Emit the actual code to clobber return register.  Don't emit
     it if clobber_after is a barrier, then the previous basic block
     certainly doesn't fall thru into the exit block.  */
  if (!BARRIER_P (clobber_after))
    {
      start_sequence ();
      clobber_return_register ();
      rtx_insn *seq = get_insns ();
      end_sequence ();

      emit_insn_after (seq, clobber_after);
    }

  /* Output the label for the naked return from the function.  */
  if (naked_return_label)
    emit_label (naked_return_label);

  /* @@@ This is a kludge.  We want to ensure that instructions that
     may trap are not moved into the epilogue by scheduling, because
     we don't always emit unwind information for the epilogue.  */
  if (cfun->can_throw_non_call_exceptions
      && targetm_common.except_unwind_info (&global_options) != UI_SJLJ)
    emit_insn (gen_blockage ());

  /* If stack protection is enabled for this function, check the guard.  */
  if (crtl->stack_protect_guard && targetm.stack_protect_runtime_enabled_p ())
    stack_protect_epilogue ();

  /* If we had calls to alloca, and this machine needs
     an accurate stack pointer to exit the function,
     insert some code to save and restore the stack pointer.  */
  if (! EXIT_IGNORE_STACK
      && cfun->calls_alloca)
    {
      rtx tem = 0;

      start_sequence ();
      emit_stack_save (SAVE_FUNCTION, &tem);
      rtx_insn *seq = get_insns ();
      end_sequence ();
      emit_insn_before (seq, parm_birth_insn);

      emit_stack_restore (SAVE_FUNCTION, tem);
    }

  /* ??? This should no longer be necessary since stupid is no longer with
     us, but there are some parts of the compiler (eg reload_combine, and
     sh mach_dep_reorg) that still try and compute their own lifetime info
     instead of using the general framework.  */
  use_return_register ();
}

rtx
get_arg_pointer_save_area (void)
{
  rtx ret = arg_pointer_save_area;

  if (! ret)
    {
      ret = assign_stack_local (Pmode, GET_MODE_SIZE (Pmode), 0);
      arg_pointer_save_area = ret;
    }

  if (! crtl->arg_pointer_save_area_init)
    {
      /* Save the arg pointer at the beginning of the function.  The
	 generated stack slot may not be a valid memory address, so we
	 have to check it and fix it if necessary.  */
      start_sequence ();
      emit_move_insn (validize_mem (copy_rtx (ret)),
                      crtl->args.internal_arg_pointer);
      rtx_insn *seq = get_insns ();
      end_sequence ();

      push_topmost_sequence ();
      emit_insn_after (seq, entry_of_function ());
      pop_topmost_sequence ();

      crtl->arg_pointer_save_area_init = true;
    }

  return ret;
}


/* If debugging dumps are requested, dump information about how the
   target handled -fstack-check=clash for the prologue.

   PROBES describes what if any probes were emitted.

   RESIDUALS indicates if the prologue had any residual allocation
   (i.e. total allocation was not a multiple of PROBE_INTERVAL).  */

void
dump_stack_clash_frame_info (enum stack_clash_probes probes, bool residuals)
{
  if (!dump_file)
    return;

  switch (probes)
    {
    case NO_PROBE_NO_FRAME:
      fprintf (dump_file,
	       "Stack clash no probe no stack adjustment in prologue.\n");
      break;
    case NO_PROBE_SMALL_FRAME:
      fprintf (dump_file,
	       "Stack clash no probe small stack adjustment in prologue.\n");
      break;
    case PROBE_INLINE:
      fprintf (dump_file, "Stack clash inline probes in prologue.\n");
      break;
    case PROBE_LOOP:
      fprintf (dump_file, "Stack clash probe loop in prologue.\n");
      break;
    }

  if (residuals)
    fprintf (dump_file, "Stack clash residual allocation in prologue.\n");
  else
    fprintf (dump_file, "Stack clash no residual allocation in prologue.\n");

  if (frame_pointer_needed)
    fprintf (dump_file, "Stack clash frame pointer needed.\n");
  else
    fprintf (dump_file, "Stack clash no frame pointer needed.\n");

  if (TREE_THIS_VOLATILE (cfun->decl))
    fprintf (dump_file,
	     "Stack clash noreturn prologue, assuming no implicit"
	     " probes in caller.\n");
  else
    fprintf (dump_file,
	     "Stack clash not noreturn prologue.\n");
}

/* Add a list of INSNS to the hash HASHP, possibly allocating HASHP
   for the first time.  */

static void
record_insns (rtx_insn *insns, rtx end, hash_table<insn_cache_hasher> **hashp)
{
  rtx_insn *tmp;
  hash_table<insn_cache_hasher> *hash = *hashp;

  if (hash == NULL)
    *hashp = hash = hash_table<insn_cache_hasher>::create_ggc (17);

  for (tmp = insns; tmp != end; tmp = NEXT_INSN (tmp))
    {
      rtx *slot = hash->find_slot (tmp, INSERT);
      gcc_assert (*slot == NULL);
      *slot = tmp;
    }
}

/* INSN has been duplicated or replaced by as COPY, perhaps by duplicating a
   basic block, splitting or peepholes.  If INSN is a prologue or epilogue
   insn, then record COPY as well.  */

void
maybe_copy_prologue_epilogue_insn (rtx insn, rtx copy)
{
  hash_table<insn_cache_hasher> *hash;
  rtx *slot;

  hash = epilogue_insn_hash;
  if (!hash || !hash->find (insn))
    {
      hash = prologue_insn_hash;
      if (!hash || !hash->find (insn))
	return;
    }

  slot = hash->find_slot (copy, INSERT);
  gcc_assert (*slot == NULL);
  *slot = copy;
}

/* Determine if any INSNs in HASH are, or are part of, INSN.  Because
   we can be running after reorg, SEQUENCE rtl is possible.  */

static bool
contains (const rtx_insn *insn, hash_table<insn_cache_hasher> *hash)
{
  if (hash == NULL)
    return false;

  if (NONJUMP_INSN_P (insn) && GET_CODE (PATTERN (insn)) == SEQUENCE)
    {
      rtx_sequence *seq = as_a <rtx_sequence *> (PATTERN (insn));
      int i;
      for (i = seq->len () - 1; i >= 0; i--)
	if (hash->find (seq->element (i)))
	  return true;
      return false;
    }

  return hash->find (const_cast<rtx_insn *> (insn)) != NULL;
}

int
prologue_contains (const rtx_insn *insn)
{
  return contains (insn, prologue_insn_hash);
}

int
epilogue_contains (const rtx_insn *insn)
{
  return contains (insn, epilogue_insn_hash);
}

int
prologue_epilogue_contains (const rtx_insn *insn)
{
  if (contains (insn, prologue_insn_hash))
    return 1;
  if (contains (insn, epilogue_insn_hash))
    return 1;
  return 0;
}

void
record_prologue_seq (rtx_insn *seq)
{
  record_insns (seq, NULL, &prologue_insn_hash);
}

void
record_epilogue_seq (rtx_insn *seq)
{
  record_insns (seq, NULL, &epilogue_insn_hash);
}

/* Set JUMP_LABEL for a return insn.  */

void
set_return_jump_label (rtx_insn *returnjump)
{
  rtx pat = PATTERN (returnjump);
  if (GET_CODE (pat) == PARALLEL)
    pat = XVECEXP (pat, 0, 0);
  if (ANY_RETURN_P (pat))
    JUMP_LABEL (returnjump) = pat;
  else
    JUMP_LABEL (returnjump) = ret_rtx;
}

/* Return a sequence to be used as the split prologue for the current
   function, or NULL.  */

static rtx_insn *
make_split_prologue_seq (void)
{
  if (!flag_split_stack
      || lookup_attribute ("no_split_stack", DECL_ATTRIBUTES (cfun->decl)))
    return NULL;

  start_sequence ();
  emit_insn (targetm.gen_split_stack_prologue ());
  rtx_insn *seq = get_insns ();
  end_sequence ();

  record_insns (seq, NULL, &prologue_insn_hash);
  set_insn_locations (seq, prologue_location);

  return seq;
}

/* Return a sequence to be used as the prologue for the current function,
   or NULL.  */

static rtx_insn *
make_prologue_seq (void)
{
  if (!targetm.have_prologue ())
    return NULL;

  start_sequence ();
  rtx_insn *seq = targetm.gen_prologue ();
  emit_insn (seq);

  /* Insert an explicit USE for the frame pointer
     if the profiling is on and the frame pointer is required.  */
  if (crtl->profile && frame_pointer_needed)
    emit_use (hard_frame_pointer_rtx);

  /* Retain a map of the prologue insns.  */
  record_insns (seq, NULL, &prologue_insn_hash);
  emit_note (NOTE_INSN_PROLOGUE_END);

  /* Ensure that instructions are not moved into the prologue when
     profiling is on.  The call to the profiling routine can be
     emitted within the live range of a call-clobbered register.  */
  if (!targetm.profile_before_prologue () && crtl->profile)
    emit_insn (gen_blockage ());

  seq = get_insns ();
  end_sequence ();
  set_insn_locations (seq, prologue_location);

  return seq;
}

/* Return a sequence to be used as the epilogue for the current function,
   or NULL.  */

static rtx_insn *
make_epilogue_seq (void)
{
  if (!targetm.have_epilogue ())
    return NULL;

  start_sequence ();
  emit_note (NOTE_INSN_EPILOGUE_BEG);
  rtx_insn *seq = targetm.gen_epilogue ();
  if (seq)
    emit_jump_insn (seq);

  /* Retain a map of the epilogue insns.  */
  record_insns (seq, NULL, &epilogue_insn_hash);
  set_insn_locations (seq, epilogue_location);

  seq = get_insns ();
  rtx_insn *returnjump = get_last_insn ();
  end_sequence ();

  if (JUMP_P (returnjump))
    set_return_jump_label (returnjump);

  return seq;
}


/* Generate the prologue and epilogue RTL if the machine supports it.  Thread
   this into place with notes indicating where the prologue ends and where
   the epilogue begins.  Update the basic block information when possible.

   Notes on epilogue placement:
   There are several kinds of edges to the exit block:
   * a single fallthru edge from LAST_BB
   * possibly, edges from blocks containing sibcalls
   * possibly, fake edges from infinite loops

   The epilogue is always emitted on the fallthru edge from the last basic
   block in the function, LAST_BB, into the exit block.

   If LAST_BB is empty except for a label, it is the target of every
   other basic block in the function that ends in a return.  If a
   target has a return or simple_return pattern (possibly with
   conditional variants), these basic blocks can be changed so that a
   return insn is emitted into them, and their target is adjusted to
   the real exit block.

   Notes on shrink wrapping: We implement a fairly conservative
   version of shrink-wrapping rather than the textbook one.  We only
   generate a single prologue and a single epilogue.  This is
   sufficient to catch a number of interesting cases involving early
   exits.

   First, we identify the blocks that require the prologue to occur before
   them.  These are the ones that modify a call-saved register, or reference
   any of the stack or frame pointer registers.  To simplify things, we then
   mark everything reachable from these blocks as also requiring a prologue.
   This takes care of loops automatically, and avoids the need to examine
   whether MEMs reference the frame, since it is sufficient to check for
   occurrences of the stack or frame pointer.

   We then compute the set of blocks for which the need for a prologue
   is anticipatable (borrowing terminology from the shrink-wrapping
   description in Muchnick's book).  These are the blocks which either
   require a prologue themselves, or those that have only successors
   where the prologue is anticipatable.  The prologue needs to be
   inserted on all edges from BB1->BB2 where BB2 is in ANTIC and BB1
   is not.  For the moment, we ensure that only one such edge exists.

   The epilogue is placed as described above, but we make a
   distinction between inserting return and simple_return patterns
   when modifying other blocks that end in a return.  Blocks that end
   in a sibcall omit the sibcall_epilogue if the block is not in
   ANTIC.  */

void
thread_prologue_and_epilogue_insns (void)
{
  df_analyze ();

  /* Can't deal with multiple successors of the entry block at the
     moment.  Function should always have at least one entry
     point.  */
  gcc_assert (single_succ_p (ENTRY_BLOCK_PTR_FOR_FN (cfun)));

  edge entry_edge = single_succ_edge (ENTRY_BLOCK_PTR_FOR_FN (cfun));
  edge orig_entry_edge = entry_edge;

  rtx_insn *split_prologue_seq = make_split_prologue_seq ();
  rtx_insn *prologue_seq = make_prologue_seq ();
  rtx_insn *epilogue_seq = make_epilogue_seq ();

  /* Try to perform a kind of shrink-wrapping, making sure the
     prologue/epilogue is emitted only around those parts of the
     function that require it.  */
  try_shrink_wrapping (&entry_edge, prologue_seq);

  /* If the target can handle splitting the prologue/epilogue into separate
     components, try to shrink-wrap these components separately.  */
  try_shrink_wrapping_separate (entry_edge->dest);

  /* If that did anything for any component we now need the generate the
     "main" prologue again.  Because some targets require some of these
     to be called in a specific order (i386 requires the split prologue
     to be first, for example), we create all three sequences again here.
     If this does not work for some target, that target should not enable
     separate shrink-wrapping.  */
  if (crtl->shrink_wrapped_separate)
    {
      split_prologue_seq = make_split_prologue_seq ();
      prologue_seq = make_prologue_seq ();
      epilogue_seq = make_epilogue_seq ();
    }

  rtl_profile_for_bb (EXIT_BLOCK_PTR_FOR_FN (cfun));

  /* A small fib -- epilogue is not yet completed, but we wish to re-use
     this marker for the splits of EH_RETURN patterns, and nothing else
     uses the flag in the meantime.  */
  epilogue_completed = 1;

  /* Find non-fallthru edges that end with EH_RETURN instructions.  On
     some targets, these get split to a special version of the epilogue
     code.  In order to be able to properly annotate these with unwind
     info, try to split them now.  If we get a valid split, drop an
     EPILOGUE_BEG note and mark the insns as epilogue insns.  */
  edge e;
  edge_iterator ei;
  FOR_EACH_EDGE (e, ei, EXIT_BLOCK_PTR_FOR_FN (cfun)->preds)
    {
      rtx_insn *prev, *last, *trial;

      if (e->flags & EDGE_FALLTHRU)
	continue;
      last = BB_END (e->src);
      if (!eh_returnjump_p (last))
	continue;

      prev = PREV_INSN (last);
      trial = try_split (PATTERN (last), last, 1);
      if (trial == last)
	continue;

      record_insns (NEXT_INSN (prev), NEXT_INSN (trial), &epilogue_insn_hash);
      emit_note_after (NOTE_INSN_EPILOGUE_BEG, prev);
    }

  edge exit_fallthru_edge = find_fallthru_edge (EXIT_BLOCK_PTR_FOR_FN (cfun)->preds);

  if (exit_fallthru_edge)
    {
      if (epilogue_seq)
	{
	  insert_insn_on_edge (epilogue_seq, exit_fallthru_edge);
	  commit_edge_insertions ();

	  /* The epilogue insns we inserted may cause the exit edge to no longer
	     be fallthru.  */
	  FOR_EACH_EDGE (e, ei, EXIT_BLOCK_PTR_FOR_FN (cfun)->preds)
	    {
	      if (((e->flags & EDGE_FALLTHRU) != 0)
		  && returnjump_p (BB_END (e->src)))
		e->flags &= ~EDGE_FALLTHRU;
	    }
	}
      else if (next_active_insn (BB_END (exit_fallthru_edge->src)))
	{
	  /* We have a fall-through edge to the exit block, the source is not
	     at the end of the function, and there will be an assembler epilogue
	     at the end of the function.
	     We can't use force_nonfallthru here, because that would try to
	     use return.  Inserting a jump 'by hand' is extremely messy, so
	     we take advantage of cfg_layout_finalize using
	     fixup_fallthru_exit_predecessor.  */
	  cfg_layout_initialize (0);
	  basic_block cur_bb;
	  FOR_EACH_BB_FN (cur_bb, cfun)
	    if (cur_bb->index >= NUM_FIXED_BLOCKS
		&& cur_bb->next_bb->index >= NUM_FIXED_BLOCKS)
	      cur_bb->aux = cur_bb->next_bb;
	  cfg_layout_finalize ();
	}
    }

  /* Insert the prologue.  */

  rtl_profile_for_bb (ENTRY_BLOCK_PTR_FOR_FN (cfun));

  if (split_prologue_seq || prologue_seq)
    {
      rtx_insn *split_prologue_insn = split_prologue_seq;
      if (split_prologue_seq)
	{
	  while (split_prologue_insn && !NONDEBUG_INSN_P (split_prologue_insn))
	    split_prologue_insn = NEXT_INSN (split_prologue_insn);
	  insert_insn_on_edge (split_prologue_seq, orig_entry_edge);
	}

      rtx_insn *prologue_insn = prologue_seq;
      if (prologue_seq)
	{
	  while (prologue_insn && !NONDEBUG_INSN_P (prologue_insn))
	    prologue_insn = NEXT_INSN (prologue_insn);
	  insert_insn_on_edge (prologue_seq, entry_edge);
	}

      commit_edge_insertions ();

      /* Look for basic blocks within the prologue insns.  */
      if (split_prologue_insn
	  && BLOCK_FOR_INSN (split_prologue_insn) == NULL)
	split_prologue_insn = NULL;
      if (prologue_insn
	  && BLOCK_FOR_INSN (prologue_insn) == NULL)
	prologue_insn = NULL;
      if (split_prologue_insn || prologue_insn)
	{
	  auto_sbitmap blocks (last_basic_block_for_fn (cfun));
	  bitmap_clear (blocks);
	  if (split_prologue_insn)
	    bitmap_set_bit (blocks,
			    BLOCK_FOR_INSN (split_prologue_insn)->index);
	  if (prologue_insn)
	    bitmap_set_bit (blocks, BLOCK_FOR_INSN (prologue_insn)->index);
	  find_many_sub_basic_blocks (blocks);
	}
    }

  default_rtl_profile ();

  /* Emit sibling epilogues before any sibling call sites.  */
  for (ei = ei_start (EXIT_BLOCK_PTR_FOR_FN (cfun)->preds);
       (e = ei_safe_edge (ei));
       ei_next (&ei))
    {
      /* Skip those already handled, the ones that run without prologue.  */
      if (e->flags & EDGE_IGNORE)
	{
	  e->flags &= ~EDGE_IGNORE;
	  continue;
	}

      rtx_insn *insn = BB_END (e->src);

      if (!(CALL_P (insn) && SIBLING_CALL_P (insn)))
	continue;

      if (rtx_insn *ep_seq = targetm.gen_sibcall_epilogue ())
	{
	  start_sequence ();
	  emit_note (NOTE_INSN_EPILOGUE_BEG);
	  emit_insn (ep_seq);
	  rtx_insn *seq = get_insns ();
	  end_sequence ();

	  /* Retain a map of the epilogue insns.  Used in life analysis to
	     avoid getting rid of sibcall epilogue insns.  Do this before we
	     actually emit the sequence.  */
	  record_insns (seq, NULL, &epilogue_insn_hash);
	  set_insn_locations (seq, epilogue_location);

	  emit_insn_before (seq, insn);
	}
    }

  if (epilogue_seq)
    {
      rtx_insn *insn, *next;

      /* Similarly, move any line notes that appear after the epilogue.
         There is no need, however, to be quite so anal about the existence
	 of such a note.  Also possibly move
	 NOTE_INSN_FUNCTION_BEG notes, as those can be relevant for debug
	 info generation.  */
      for (insn = epilogue_seq; insn; insn = next)
	{
	  next = NEXT_INSN (insn);
	  if (NOTE_P (insn)
	      && (NOTE_KIND (insn) == NOTE_INSN_FUNCTION_BEG))
	    reorder_insns (insn, insn, PREV_INSN (epilogue_seq));
	}
    }

  /* Threading the prologue and epilogue changes the artificial refs
     in the entry and exit blocks.  */
  epilogue_completed = 1;
  df_update_entry_exit_and_calls ();
}

/* Reposition the prologue-end and epilogue-begin notes after
   instruction scheduling.  */

void
reposition_prologue_and_epilogue_notes (void)
{
  if (!targetm.have_prologue ()
      && !targetm.have_epilogue ()
      && !targetm.have_sibcall_epilogue ())
    return;

  /* Since the hash table is created on demand, the fact that it is
     non-null is a signal that it is non-empty.  */
  if (prologue_insn_hash != NULL)
    {
      size_t len = prologue_insn_hash->elements ();
      rtx_insn *insn, *last = NULL, *note = NULL;

      /* Scan from the beginning until we reach the last prologue insn.  */
      /* ??? While we do have the CFG intact, there are two problems:
	 (1) The prologue can contain loops (typically probing the stack),
	     which means that the end of the prologue isn't in the first bb.
	 (2) Sometimes the PROLOGUE_END note gets pushed into the next bb.  */
      for (insn = get_insns (); insn; insn = NEXT_INSN (insn))
	{
	  if (NOTE_P (insn))
	    {
	      if (NOTE_KIND (insn) == NOTE_INSN_PROLOGUE_END)
		note = insn;
	    }
	  else if (contains (insn, prologue_insn_hash))
	    {
	      last = insn;
	      if (--len == 0)
		break;
	    }
	}

      if (last)
	{
	  if (note == NULL)
	    {
	      /* Scan forward looking for the PROLOGUE_END note.  It should
		 be right at the beginning of the block, possibly with other
		 insn notes that got moved there.  */
	      for (note = NEXT_INSN (last); ; note = NEXT_INSN (note))
		{
		  if (NOTE_P (note)
		      && NOTE_KIND (note) == NOTE_INSN_PROLOGUE_END)
		    break;
		}
	    }

	  /* Avoid placing note between CODE_LABEL and BASIC_BLOCK note.  */
	  if (LABEL_P (last))
	    last = NEXT_INSN (last);
	  reorder_insns (note, note, last);
	}
    }

  if (epilogue_insn_hash != NULL)
    {
      edge_iterator ei;
      edge e;

      FOR_EACH_EDGE (e, ei, EXIT_BLOCK_PTR_FOR_FN (cfun)->preds)
	{
	  rtx_insn *insn, *first = NULL, *note = NULL;
	  basic_block bb = e->src;

	  /* Scan from the beginning until we reach the first epilogue insn. */
	  FOR_BB_INSNS (bb, insn)
	    {
	      if (NOTE_P (insn))
		{
		  if (NOTE_KIND (insn) == NOTE_INSN_EPILOGUE_BEG)
		    {
		      note = insn;
		      if (first != NULL)
			break;
		    }
		}
	      else if (first == NULL && contains (insn, epilogue_insn_hash))
		{
		  first = insn;
		  if (note != NULL)
		    break;
		}
	    }

	  if (note)
	    {
	      /* If the function has a single basic block, and no real
		 epilogue insns (e.g. sibcall with no cleanup), the
		 epilogue note can get scheduled before the prologue
		 note.  If we have frame related prologue insns, having
		 them scanned during the epilogue will result in a crash.
		 In this case re-order the epilogue note to just before
		 the last insn in the block.  */
	      if (first == NULL)
		first = BB_END (bb);

	      if (PREV_INSN (first) != note)
		reorder_insns (note, note, PREV_INSN (first));
	    }
	}
    }
}

/* Returns the name of function declared by FNDECL.  */
const char *
fndecl_name (tree fndecl)
{
  if (fndecl == NULL)
    return "(nofn)";
  return lang_hooks.decl_printable_name (fndecl, 1);
}

/* Returns the name of function FN.  */
const char *
function_name (struct function *fn)
{
  tree fndecl = (fn == NULL) ? NULL : fn->decl;
  return fndecl_name (fndecl);
}

/* Returns the name of the current function.  */
const char *
current_function_name (void)
{
  return function_name (cfun);
}


static unsigned int
rest_of_handle_check_leaf_regs (void)
{
#ifdef LEAF_REGISTERS
  crtl->uses_only_leaf_regs
    = optimize > 0 && only_leaf_regs_used () && leaf_function_p ();
#endif
  return 0;
}

/* Insert a TYPE into the used types hash table of CFUN.  */

static void
used_types_insert_helper (tree type, struct function *func)
{
  if (type != NULL && func != NULL)
    {
      if (func->used_types_hash == NULL)
	func->used_types_hash = hash_set<tree>::create_ggc (37);

      func->used_types_hash->add (type);
    }
}

/* Given a type, insert it into the used hash table in cfun.  */
void
used_types_insert (tree t)
{
  while (POINTER_TYPE_P (t) || TREE_CODE (t) == ARRAY_TYPE)
    if (TYPE_NAME (t))
      break;
    else
      t = TREE_TYPE (t);
  if (TREE_CODE (t) == ERROR_MARK)
    return;
  if (TYPE_NAME (t) == NULL_TREE
      || TYPE_NAME (t) == TYPE_NAME (TYPE_MAIN_VARIANT (t)))
    t = TYPE_MAIN_VARIANT (t);
  if (debug_info_level > DINFO_LEVEL_NONE)
    {
      if (cfun)
	used_types_insert_helper (t, cfun);
      else
	{
	  /* So this might be a type referenced by a global variable.
	     Record that type so that we can later decide to emit its
	     debug information.  */
	  vec_safe_push (types_used_by_cur_var_decl, t);
	}
    }
}

/* Helper to Hash a struct types_used_by_vars_entry.  */

static hashval_t
hash_types_used_by_vars_entry (const struct types_used_by_vars_entry *entry)
{
  gcc_assert (entry && entry->var_decl && entry->type);

  return iterative_hash_object (entry->type,
				iterative_hash_object (entry->var_decl, 0));
}

/* Hash function of the types_used_by_vars_entry hash table.  */

hashval_t
used_type_hasher::hash (types_used_by_vars_entry *entry)
{
  return hash_types_used_by_vars_entry (entry);
}

/*Equality function of the types_used_by_vars_entry hash table.  */

bool
used_type_hasher::equal (types_used_by_vars_entry *e1,
			 types_used_by_vars_entry *e2)
{
  return (e1->var_decl == e2->var_decl && e1->type == e2->type);
}

/* Inserts an entry into the types_used_by_vars_hash hash table. */

void
types_used_by_var_decl_insert (tree type, tree var_decl)
{
  if (type != NULL && var_decl != NULL)
    {
      types_used_by_vars_entry **slot;
      struct types_used_by_vars_entry e;
      e.var_decl = var_decl;
      e.type = type;
      if (types_used_by_vars_hash == NULL)
	types_used_by_vars_hash
	  = hash_table<used_type_hasher>::create_ggc (37);

      slot = types_used_by_vars_hash->find_slot (&e, INSERT);
      if (*slot == NULL)
	{
	  struct types_used_by_vars_entry *entry;
	  entry = ggc_alloc<types_used_by_vars_entry> ();
	  entry->type = type;
	  entry->var_decl = var_decl;
	  *slot = entry;
	}
    }
}

namespace {

const pass_data pass_data_leaf_regs =
{
  RTL_PASS, /* type */
  "*leaf_regs", /* name */
  OPTGROUP_NONE, /* optinfo_flags */
  TV_NONE, /* tv_id */
  0, /* properties_required */
  0, /* properties_provided */
  0, /* properties_destroyed */
  0, /* todo_flags_start */
  0, /* todo_flags_finish */
};

class pass_leaf_regs : public rtl_opt_pass
{
public:
  pass_leaf_regs (gcc::context *ctxt)
    : rtl_opt_pass (pass_data_leaf_regs, ctxt)
  {}

  /* opt_pass methods: */
  virtual unsigned int execute (function *)
    {
      return rest_of_handle_check_leaf_regs ();
    }

}; // class pass_leaf_regs

} // anon namespace

rtl_opt_pass *
make_pass_leaf_regs (gcc::context *ctxt)
{
  return new pass_leaf_regs (ctxt);
}

static unsigned int
rest_of_handle_thread_prologue_and_epilogue (void)
{
  /* prepare_shrink_wrap is sensitive to the block structure of the control
     flow graph, so clean it up first.  */
  if (optimize)
    cleanup_cfg (0);

  /* On some machines, the prologue and epilogue code, or parts thereof,
     can be represented as RTL.  Doing so lets us schedule insns between
     it and the rest of the code and also allows delayed branch
     scheduling to operate in the epilogue.  */
  thread_prologue_and_epilogue_insns ();

  /* Some non-cold blocks may now be only reachable from cold blocks.
     Fix that up.  */
  fixup_partitions ();

  /* Shrink-wrapping can result in unreachable edges in the epilogue,
     see PR57320.  */
  cleanup_cfg (optimize ? CLEANUP_EXPENSIVE : 0);

  /* The stack usage info is finalized during prologue expansion.  */
  if (flag_stack_usage_info)
    output_stack_usage ();

  return 0;
}

namespace {

const pass_data pass_data_thread_prologue_and_epilogue =
{
  RTL_PASS, /* type */
  "pro_and_epilogue", /* name */
  OPTGROUP_NONE, /* optinfo_flags */
  TV_THREAD_PROLOGUE_AND_EPILOGUE, /* tv_id */
  0, /* properties_required */
  0, /* properties_provided */
  0, /* properties_destroyed */
  0, /* todo_flags_start */
  ( TODO_df_verify | TODO_df_finish ), /* todo_flags_finish */
};

class pass_thread_prologue_and_epilogue : public rtl_opt_pass
{
public:
  pass_thread_prologue_and_epilogue (gcc::context *ctxt)
    : rtl_opt_pass (pass_data_thread_prologue_and_epilogue, ctxt)
  {}

  /* opt_pass methods: */
  virtual unsigned int execute (function *)
    {
      return rest_of_handle_thread_prologue_and_epilogue ();
    }

}; // class pass_thread_prologue_and_epilogue

} // anon namespace

rtl_opt_pass *
make_pass_thread_prologue_and_epilogue (gcc::context *ctxt)
{
  return new pass_thread_prologue_and_epilogue (ctxt);
}


/* This mini-pass fixes fall-out from SSA in asm statements that have
   in-out constraints.  Say you start with

     orig = inout;
     asm ("": "+mr" (inout));
     use (orig);

   which is transformed very early to use explicit output and match operands:

     orig = inout;
     asm ("": "=mr" (inout) : "0" (inout));
     use (orig);

   Or, after SSA and copyprop,

     asm ("": "=mr" (inout_2) : "0" (inout_1));
     use (inout_1);

   Clearly inout_2 and inout_1 can't be coalesced easily anymore, as
   they represent two separate values, so they will get different pseudo
   registers during expansion.  Then, since the two operands need to match
   per the constraints, but use different pseudo registers, reload can
   only register a reload for these operands.  But reloads can only be
   satisfied by hardregs, not by memory, so we need a register for this
   reload, just because we are presented with non-matching operands.
   So, even though we allow memory for this operand, no memory can be
   used for it, just because the two operands don't match.  This can
   cause reload failures on register-starved targets.

   So it's a symptom of reload not being able to use memory for reloads
   or, alternatively it's also a symptom of both operands not coming into
   reload as matching (in which case the pseudo could go to memory just
   fine, as the alternative allows it, and no reload would be necessary).
   We fix the latter problem here, by transforming

     asm ("": "=mr" (inout_2) : "0" (inout_1));

   back to

     inout_2 = inout_1;
     asm ("": "=mr" (inout_2) : "0" (inout_2));  */

static void
match_asm_constraints_1 (rtx_insn *insn, rtx *p_sets, int noutputs)
{
  int i;
  bool changed = false;
  rtx op = SET_SRC (p_sets[0]);
  int ninputs = ASM_OPERANDS_INPUT_LENGTH (op);
  rtvec inputs = ASM_OPERANDS_INPUT_VEC (op);
  bool *output_matched = XALLOCAVEC (bool, noutputs);

  memset (output_matched, 0, noutputs * sizeof (bool));
  for (i = 0; i < ninputs; i++)
    {
      rtx input, output;
      rtx_insn *insns;
      const char *constraint = ASM_OPERANDS_INPUT_CONSTRAINT (op, i);
      char *end;
      int match, j;

      if (*constraint == '%')
	constraint++;

      match = strtoul (constraint, &end, 10);
      if (end == constraint)
	continue;

      gcc_assert (match < noutputs);
      output = SET_DEST (p_sets[match]);
      input = RTVEC_ELT (inputs, i);
      /* Only do the transformation for pseudos.  */
      if (! REG_P (output)
	  || rtx_equal_p (output, input)
	  || (GET_MODE (input) != VOIDmode
	      && GET_MODE (input) != GET_MODE (output)))
	continue;

      /* We can't do anything if the output is also used as input,
	 as we're going to overwrite it.  */
      for (j = 0; j < ninputs; j++)
        if (reg_overlap_mentioned_p (output, RTVEC_ELT (inputs, j)))
	  break;
      if (j != ninputs)
	continue;

      /* Avoid changing the same input several times.  For
	 asm ("" : "=mr" (out1), "=mr" (out2) : "0" (in), "1" (in));
	 only change in once (to out1), rather than changing it
	 first to out1 and afterwards to out2.  */
      if (i > 0)
	{
	  for (j = 0; j < noutputs; j++)
	    if (output_matched[j] && input == SET_DEST (p_sets[j]))
	      break;
	  if (j != noutputs)
	    continue;
	}
      output_matched[match] = true;

      start_sequence ();
      emit_move_insn (output, input);
      insns = get_insns ();
      end_sequence ();
      emit_insn_before (insns, insn);

      /* Now replace all mentions of the input with output.  We can't
	 just replace the occurrence in inputs[i], as the register might
	 also be used in some other input (or even in an address of an
	 output), which would mean possibly increasing the number of
	 inputs by one (namely 'output' in addition), which might pose
	 a too complicated problem for reload to solve.  E.g. this situation:

	   asm ("" : "=r" (output), "=m" (input) : "0" (input))

	 Here 'input' is used in two occurrences as input (once for the
	 input operand, once for the address in the second output operand).
	 If we would replace only the occurrence of the input operand (to
	 make the matching) we would be left with this:

	   output = input
	   asm ("" : "=r" (output), "=m" (input) : "0" (output))

	 Now we suddenly have two different input values (containing the same
	 value, but different pseudos) where we formerly had only one.
	 With more complicated asms this might lead to reload failures
	 which wouldn't have happen without this pass.  So, iterate over
	 all operands and replace all occurrences of the register used.  */
      for (j = 0; j < noutputs; j++)
	if (!rtx_equal_p (SET_DEST (p_sets[j]), input)
	    && reg_overlap_mentioned_p (input, SET_DEST (p_sets[j])))
	  SET_DEST (p_sets[j]) = replace_rtx (SET_DEST (p_sets[j]),
					      input, output);
      for (j = 0; j < ninputs; j++)
	if (reg_overlap_mentioned_p (input, RTVEC_ELT (inputs, j)))
	  RTVEC_ELT (inputs, j) = replace_rtx (RTVEC_ELT (inputs, j),
					       input, output);

      changed = true;
    }

  if (changed)
    df_insn_rescan (insn);
}

/* Add the decl D to the local_decls list of FUN.  */

void
add_local_decl (struct function *fun, tree d)
{
  gcc_assert (VAR_P (d));
  vec_safe_push (fun->local_decls, d);
}

namespace {

const pass_data pass_data_match_asm_constraints =
{
  RTL_PASS, /* type */
  "asmcons", /* name */
  OPTGROUP_NONE, /* optinfo_flags */
  TV_NONE, /* tv_id */
  0, /* properties_required */
  0, /* properties_provided */
  0, /* properties_destroyed */
  0, /* todo_flags_start */
  0, /* todo_flags_finish */
};

class pass_match_asm_constraints : public rtl_opt_pass
{
public:
  pass_match_asm_constraints (gcc::context *ctxt)
    : rtl_opt_pass (pass_data_match_asm_constraints, ctxt)
  {}

  /* opt_pass methods: */
  virtual unsigned int execute (function *);

}; // class pass_match_asm_constraints

unsigned
pass_match_asm_constraints::execute (function *fun)
{
  basic_block bb;
  rtx_insn *insn;
  rtx pat, *p_sets;
  int noutputs;

  if (!crtl->has_asm_statement)
    return 0;

  df_set_flags (DF_DEFER_INSN_RESCAN);
  FOR_EACH_BB_FN (bb, fun)
    {
      FOR_BB_INSNS (bb, insn)
	{
	  if (!INSN_P (insn))
	    continue;

	  pat = PATTERN (insn);
	  if (GET_CODE (pat) == PARALLEL)
	    p_sets = &XVECEXP (pat, 0, 0), noutputs = XVECLEN (pat, 0);
	  else if (GET_CODE (pat) == SET)
	    p_sets = &PATTERN (insn), noutputs = 1;
	  else
	    continue;

	  if (GET_CODE (*p_sets) == SET
	      && GET_CODE (SET_SRC (*p_sets)) == ASM_OPERANDS)
	    match_asm_constraints_1 (insn, p_sets, noutputs);
	 }
    }

  return TODO_df_finish;
}

} // anon namespace

rtl_opt_pass *
make_pass_match_asm_constraints (gcc::context *ctxt)
{
  return new pass_match_asm_constraints (ctxt);
}


#include "gt-function.h"<|MERGE_RESOLUTION|>--- conflicted
+++ resolved
@@ -3027,11 +3027,7 @@
 		 to the value directly in mode MODE, otherwise we must
 		 start with the register in word_mode and explicitly
 		 convert it.  */
-<<<<<<< HEAD
 	      if (targetm.truly_noop_truncation (const_size * BITS_PER_UNIT,
-=======
-	      if (targetm.truly_noop_truncation (size * BITS_PER_UNIT,
->>>>>>> 3bbc3f79
 						 BITS_PER_WORD))
 		reg = gen_rtx_REG (mode, REGNO (entry_parm));
 	      else

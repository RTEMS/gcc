--- conflicted
+++ resolved
@@ -3648,15 +3648,10 @@
 		  DECL_IGNORED_P (addr) = 0;
 		  local = build_fold_indirect_ref (addr);
 
-<<<<<<< HEAD
-		  t = builtin_decl_explicit (BUILT_IN_ALLOCA);
-		  t = build_call_expr (t, 1, DECL_SIZE_UNIT (parm));
-=======
-		  t = built_in_decls[BUILT_IN_ALLOCA_WITH_ALIGN];
+		  t = builtin_decl_explicit (BUILT_IN_ALLOCA_WITH_ALIGN);
 		  t = build_call_expr (t, 1, DECL_SIZE_UNIT (parm),
 				       size_int (DECL_ALIGN (parm)));
 
->>>>>>> 5551a54e
 		  /* The call has been built for a variable-sized object.  */
 		  CALL_ALLOCA_FOR_VAR_P (t) = 1;
 		  t = fold_convert (ptr_type, t);

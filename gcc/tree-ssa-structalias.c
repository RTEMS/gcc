/* Tree based points-to analysis
   Copyright (C) 2005, 2006, 2007, 2008, 2009 Free Software Foundation, Inc.
   Contributed by Daniel Berlin <dberlin@dberlin.org>

   This file is part of GCC.

   GCC is free software; you can redistribute it and/or modify
   under the terms of the GNU General Public License as published by
   the Free Software Foundation; either version 3 of the License, or
   (at your option) any later version.

   GCC is distributed in the hope that it will be useful,
   but WITHOUT ANY WARRANTY; without even the implied warranty of
   MERCHANTABILITY or FITNESS FOR A PARTICULAR PURPOSE.  See the
   GNU General Public License for more details.

   You should have received a copy of the GNU General Public License
   along with GCC; see the file COPYING3.  If not see
   <http://www.gnu.org/licenses/>.  */

#include "config.h"
#include "system.h"
#include "coretypes.h"
#include "tm.h"
#include "ggc.h"
#include "obstack.h"
#include "bitmap.h"
#include "flags.h"
#include "rtl.h"
#include "tm_p.h"
#include "hard-reg-set.h"
#include "basic-block.h"
#include "output.h"
#include "tree.h"
#include "tree-flow.h"
#include "tree-inline.h"
#include "varray.h"
#include "diagnostic.h"
#include "toplev.h"
#include "gimple.h"
#include "hashtab.h"
#include "function.h"
#include "cgraph.h"
#include "tree-pass.h"
#include "timevar.h"
#include "alloc-pool.h"
#include "splay-tree.h"
#include "params.h"
#include "cgraph.h"
#include "alias.h"
#include "pointer-set.h"

/* The idea behind this analyzer is to generate set constraints from the
   program, then solve the resulting constraints in order to generate the
   points-to sets.

   Set constraints are a way of modeling program analysis problems that
   involve sets.  They consist of an inclusion constraint language,
   describing the variables (each variable is a set) and operations that
   are involved on the variables, and a set of rules that derive facts
   from these operations.  To solve a system of set constraints, you derive
   all possible facts under the rules, which gives you the correct sets
   as a consequence.

   See  "Efficient Field-sensitive pointer analysis for C" by "David
   J. Pearce and Paul H. J. Kelly and Chris Hankin, at
   http://citeseer.ist.psu.edu/pearce04efficient.html

   Also see "Ultra-fast Aliasing Analysis using CLA: A Million Lines
   of C Code in a Second" by ""Nevin Heintze and Olivier Tardieu" at
   http://citeseer.ist.psu.edu/heintze01ultrafast.html

   There are three types of real constraint expressions, DEREF,
   ADDRESSOF, and SCALAR.  Each constraint expression consists
   of a constraint type, a variable, and an offset.

   SCALAR is a constraint expression type used to represent x, whether
   it appears on the LHS or the RHS of a statement.
   DEREF is a constraint expression type used to represent *x, whether
   it appears on the LHS or the RHS of a statement.
   ADDRESSOF is a constraint expression used to represent &x, whether
   it appears on the LHS or the RHS of a statement.

   Each pointer variable in the program is assigned an integer id, and
   each field of a structure variable is assigned an integer id as well.

   Structure variables are linked to their list of fields through a "next
   field" in each variable that points to the next field in offset
   order.
   Each variable for a structure field has

   1. "size", that tells the size in bits of that field.
   2. "fullsize, that tells the size in bits of the entire structure.
   3. "offset", that tells the offset in bits from the beginning of the
   structure to this field.

   Thus,
   struct f
   {
     int a;
     int b;
   } foo;
   int *bar;

   looks like

   foo.a -> id 1, size 32, offset 0, fullsize 64, next foo.b
   foo.b -> id 2, size 32, offset 32, fullsize 64, next NULL
   bar -> id 3, size 32, offset 0, fullsize 32, next NULL


  In order to solve the system of set constraints, the following is
  done:

  1. Each constraint variable x has a solution set associated with it,
  Sol(x).

  2. Constraints are separated into direct, copy, and complex.
  Direct constraints are ADDRESSOF constraints that require no extra
  processing, such as P = &Q
  Copy constraints are those of the form P = Q.
  Complex constraints are all the constraints involving dereferences
  and offsets (including offsetted copies).

  3. All direct constraints of the form P = &Q are processed, such
  that Q is added to Sol(P)

  4. All complex constraints for a given constraint variable are stored in a
  linked list attached to that variable's node.

  5. A directed graph is built out of the copy constraints. Each
  constraint variable is a node in the graph, and an edge from
  Q to P is added for each copy constraint of the form P = Q

  6. The graph is then walked, and solution sets are
  propagated along the copy edges, such that an edge from Q to P
  causes Sol(P) <- Sol(P) union Sol(Q).

  7.  As we visit each node, all complex constraints associated with
  that node are processed by adding appropriate copy edges to the graph, or the
  appropriate variables to the solution set.

  8. The process of walking the graph is iterated until no solution
  sets change.

  Prior to walking the graph in steps 6 and 7, We perform static
  cycle elimination on the constraint graph, as well
  as off-line variable substitution.

  TODO: Adding offsets to pointer-to-structures can be handled (IE not punted
  on and turned into anything), but isn't.  You can just see what offset
  inside the pointed-to struct it's going to access.

  TODO: Constant bounded arrays can be handled as if they were structs of the
  same number of elements.

  TODO: Modeling heap and incoming pointers becomes much better if we
  add fields to them as we discover them, which we could do.

  TODO: We could handle unions, but to be honest, it's probably not
  worth the pain or slowdown.  */

static GTY ((if_marked ("tree_map_marked_p"), param_is (struct tree_map)))
htab_t heapvar_for_stmt;

static bool use_field_sensitive = true;
static int in_ipa_mode = 0;

/* Used for predecessor bitmaps. */
static bitmap_obstack predbitmap_obstack;

/* Used for points-to sets.  */
static bitmap_obstack pta_obstack;

/* Used for oldsolution members of variables. */
static bitmap_obstack oldpta_obstack;

/* Used for per-solver-iteration bitmaps.  */
static bitmap_obstack iteration_obstack;

static unsigned int create_variable_info_for (tree, const char *);
typedef struct constraint_graph *constraint_graph_t;
static void unify_nodes (constraint_graph_t, unsigned int, unsigned int, bool);

struct constraint;
typedef struct constraint *constraint_t;

DEF_VEC_P(constraint_t);
DEF_VEC_ALLOC_P(constraint_t,heap);

#define EXECUTE_IF_IN_NONNULL_BITMAP(a, b, c, d)	\
  if (a)						\
    EXECUTE_IF_SET_IN_BITMAP (a, b, c, d)

static struct constraint_stats
{
  unsigned int total_vars;
  unsigned int nonpointer_vars;
  unsigned int unified_vars_static;
  unsigned int unified_vars_dynamic;
  unsigned int iterations;
  unsigned int num_edges;
  unsigned int num_implicit_edges;
  unsigned int points_to_sets_created;
} stats;

struct variable_info
{
  /* ID of this variable  */
  unsigned int id;

  /* True if this is a variable created by the constraint analysis, such as
     heap variables and constraints we had to break up.  */
  unsigned int is_artificial_var:1;

  /* True if this is a special variable whose solution set should not be
     changed.  */
  unsigned int is_special_var:1;

  /* True for variables whose size is not known or variable.  */
  unsigned int is_unknown_size_var:1;

  /* True for (sub-)fields that represent a whole variable.  */
  unsigned int is_full_var : 1;

  /* True if this is a heap variable.  */
  unsigned int is_heap_var:1;

  /* True if this field may contain pointers.  */
  unsigned int may_have_pointers : 1;

  /* A link to the variable for the next field in this structure.  */
  struct variable_info *next;

  /* Offset of this variable, in bits, from the base variable  */
  unsigned HOST_WIDE_INT offset;

  /* Size of the variable, in bits.  */
  unsigned HOST_WIDE_INT size;

  /* Full size of the base variable, in bits.  */
  unsigned HOST_WIDE_INT fullsize;

  /* Name of this variable */
  const char *name;

  /* Tree that this variable is associated with.  */
  tree decl;

  /* Points-to set for this variable.  */
  bitmap solution;

  /* Old points-to set for this variable.  */
  bitmap oldsolution;
};
typedef struct variable_info *varinfo_t;

static varinfo_t first_vi_for_offset (varinfo_t, unsigned HOST_WIDE_INT);
static varinfo_t first_or_preceding_vi_for_offset (varinfo_t,
						   unsigned HOST_WIDE_INT);
static varinfo_t lookup_vi_for_tree (tree);

/* Pool of variable info structures.  */
static alloc_pool variable_info_pool;

DEF_VEC_P(varinfo_t);

DEF_VEC_ALLOC_P(varinfo_t, heap);

/* Table of variable info structures for constraint variables.
   Indexed directly by variable info id.  */
static VEC(varinfo_t,heap) *varmap;

/* Return the varmap element N */

static inline varinfo_t
get_varinfo (unsigned int n)
{
  return VEC_index (varinfo_t, varmap, n);
}

/* Static IDs for the special variables.  */
enum { nothing_id = 0, anything_id = 1, readonly_id = 2,
       escaped_id = 3, nonlocal_id = 4, callused_id = 5,
       storedanything_id = 6, integer_id = 7 };

/* Variable that represents the unknown pointer.  */
static varinfo_t var_anything;
static tree anything_tree;

/* Variable that represents the NULL pointer.  */
static varinfo_t var_nothing;
static tree nothing_tree;

/* Variable that represents read only memory.  */
static varinfo_t var_readonly;
static tree readonly_tree;

/* Variable that represents escaped memory.  */
static varinfo_t var_escaped;
static tree escaped_tree;

/* Variable that represents nonlocal memory.  */
static varinfo_t var_nonlocal;
static tree nonlocal_tree;

/* Variable that represents call-used memory.  */
static varinfo_t var_callused;
static tree callused_tree;

/* Variable that represents variables that are stored to anything.  */
static varinfo_t var_storedanything;
static tree storedanything_tree;

/* Variable that represents integers.  This is used for when people do things
   like &0->a.b.  */
static varinfo_t var_integer;
static tree integer_tree;

/* Lookup a heap var for FROM, and return it if we find one.  */

static tree
heapvar_lookup (tree from)
{
  struct tree_map *h, in;
  in.base.from = from;

  h = (struct tree_map *) htab_find_with_hash (heapvar_for_stmt, &in,
					       htab_hash_pointer (from));
  if (h)
    return h->to;
  return NULL_TREE;
}

/* Insert a mapping FROM->TO in the heap var for statement
   hashtable.  */

static void
heapvar_insert (tree from, tree to)
{
  struct tree_map *h;
  void **loc;

  h = GGC_NEW (struct tree_map);
  h->hash = htab_hash_pointer (from);
  h->base.from = from;
  h->to = to;
  loc = htab_find_slot_with_hash (heapvar_for_stmt, h, h->hash, INSERT);
  *(struct tree_map **) loc = h;
}

/* Return a new variable info structure consisting for a variable
   named NAME, and using constraint graph node NODE.  */

static varinfo_t
new_var_info (tree t, unsigned int id, const char *name)
{
  varinfo_t ret = (varinfo_t) pool_alloc (variable_info_pool);

  ret->id = id;
  ret->name = name;
  ret->decl = t;
  ret->is_artificial_var = false;
  ret->is_heap_var = false;
  ret->is_special_var = false;
  ret->is_unknown_size_var = false;
  ret->is_full_var = false;
  ret->may_have_pointers = true;
  ret->solution = BITMAP_ALLOC (&pta_obstack);
  ret->oldsolution = BITMAP_ALLOC (&oldpta_obstack);
  ret->next = NULL;
  return ret;
}

typedef enum {SCALAR, DEREF, ADDRESSOF} constraint_expr_type;

/* An expression that appears in a constraint.  */

struct constraint_expr
{
  /* Constraint type.  */
  constraint_expr_type type;

  /* Variable we are referring to in the constraint.  */
  unsigned int var;

  /* Offset, in bits, of this constraint from the beginning of
     variables it ends up referring to.

     IOW, in a deref constraint, we would deref, get the result set,
     then add OFFSET to each member.   */
  HOST_WIDE_INT offset;
};

/* Use 0x8000... as special unknown offset.  */
#define UNKNOWN_OFFSET ((HOST_WIDE_INT)-1 << (HOST_BITS_PER_WIDE_INT-1))

typedef struct constraint_expr ce_s;
DEF_VEC_O(ce_s);
DEF_VEC_ALLOC_O(ce_s, heap);
static void get_constraint_for_1 (tree, VEC(ce_s, heap) **, bool);
static void get_constraint_for (tree, VEC(ce_s, heap) **);
static void do_deref (VEC (ce_s, heap) **);

/* Our set constraints are made up of two constraint expressions, one
   LHS, and one RHS.

   As described in the introduction, our set constraints each represent an
   operation between set valued variables.
*/
struct constraint
{
  struct constraint_expr lhs;
  struct constraint_expr rhs;
};

/* List of constraints that we use to build the constraint graph from.  */

static VEC(constraint_t,heap) *constraints;
static alloc_pool constraint_pool;


DEF_VEC_I(int);
DEF_VEC_ALLOC_I(int, heap);

/* The constraint graph is represented as an array of bitmaps
   containing successor nodes.  */

struct constraint_graph
{
  /* Size of this graph, which may be different than the number of
     nodes in the variable map.  */
  unsigned int size;

  /* Explicit successors of each node. */
  bitmap *succs;

  /* Implicit predecessors of each node (Used for variable
     substitution). */
  bitmap *implicit_preds;

  /* Explicit predecessors of each node (Used for variable substitution).  */
  bitmap *preds;

  /* Indirect cycle representatives, or -1 if the node has no indirect
     cycles.  */
  int *indirect_cycles;

  /* Representative node for a node.  rep[a] == a unless the node has
     been unified. */
  unsigned int *rep;

  /* Equivalence class representative for a label.  This is used for
     variable substitution.  */
  int *eq_rep;

  /* Pointer equivalence label for a node.  All nodes with the same
     pointer equivalence label can be unified together at some point
     (either during constraint optimization or after the constraint
     graph is built).  */
  unsigned int *pe;

  /* Pointer equivalence representative for a label.  This is used to
     handle nodes that are pointer equivalent but not location
     equivalent.  We can unite these once the addressof constraints
     are transformed into initial points-to sets.  */
  int *pe_rep;

  /* Pointer equivalence label for each node, used during variable
     substitution.  */
  unsigned int *pointer_label;

  /* Location equivalence label for each node, used during location
     equivalence finding.  */
  unsigned int *loc_label;

  /* Pointed-by set for each node, used during location equivalence
     finding.  This is pointed-by rather than pointed-to, because it
     is constructed using the predecessor graph.  */
  bitmap *pointed_by;

  /* Points to sets for pointer equivalence.  This is *not* the actual
     points-to sets for nodes.  */
  bitmap *points_to;

  /* Bitmap of nodes where the bit is set if the node is a direct
     node.  Used for variable substitution.  */
  sbitmap direct_nodes;

  /* Bitmap of nodes where the bit is set if the node is address
     taken.  Used for variable substitution.  */
  bitmap address_taken;

  /* Vector of complex constraints for each graph node.  Complex
     constraints are those involving dereferences or offsets that are
     not 0.  */
  VEC(constraint_t,heap) **complex;
};

static constraint_graph_t graph;

/* During variable substitution and the offline version of indirect
   cycle finding, we create nodes to represent dereferences and
   address taken constraints.  These represent where these start and
   end.  */
#define FIRST_REF_NODE (VEC_length (varinfo_t, varmap))
#define LAST_REF_NODE (FIRST_REF_NODE + (FIRST_REF_NODE - 1))

/* Return the representative node for NODE, if NODE has been unioned
   with another NODE.
   This function performs path compression along the way to finding
   the representative.  */

static unsigned int
find (unsigned int node)
{
  gcc_assert (node < graph->size);
  if (graph->rep[node] != node)
    return graph->rep[node] = find (graph->rep[node]);
  return node;
}

/* Union the TO and FROM nodes to the TO nodes.
   Note that at some point in the future, we may want to do
   union-by-rank, in which case we are going to have to return the
   node we unified to.  */

static bool
unite (unsigned int to, unsigned int from)
{
  gcc_assert (to < graph->size && from < graph->size);
  if (to != from && graph->rep[from] != to)
    {
      graph->rep[from] = to;
      return true;
    }
  return false;
}

/* Create a new constraint consisting of LHS and RHS expressions.  */

static constraint_t
new_constraint (const struct constraint_expr lhs,
		const struct constraint_expr rhs)
{
  constraint_t ret = (constraint_t) pool_alloc (constraint_pool);
  ret->lhs = lhs;
  ret->rhs = rhs;
  return ret;
}

/* Print out constraint C to FILE.  */

static void
dump_constraint (FILE *file, constraint_t c)
{
  if (c->lhs.type == ADDRESSOF)
    fprintf (file, "&");
  else if (c->lhs.type == DEREF)
    fprintf (file, "*");
  fprintf (file, "%s", get_varinfo (c->lhs.var)->name);
  if (c->lhs.offset == UNKNOWN_OFFSET)
    fprintf (file, " + UNKNOWN");
  else if (c->lhs.offset != 0)
    fprintf (file, " + " HOST_WIDE_INT_PRINT_DEC, c->lhs.offset);
  fprintf (file, " = ");
  if (c->rhs.type == ADDRESSOF)
    fprintf (file, "&");
  else if (c->rhs.type == DEREF)
    fprintf (file, "*");
  fprintf (file, "%s", get_varinfo (c->rhs.var)->name);
  if (c->rhs.offset == UNKNOWN_OFFSET)
    fprintf (file, " + UNKNOWN");
  else if (c->rhs.offset != 0)
    fprintf (file, " + " HOST_WIDE_INT_PRINT_DEC, c->rhs.offset);
  fprintf (file, "\n");
}


void debug_constraint (constraint_t);
void debug_constraints (void);
void debug_constraint_graph (void);
void debug_solution_for_var (unsigned int);
void debug_sa_points_to_info (void);

/* Print out constraint C to stderr.  */

void
debug_constraint (constraint_t c)
{
  dump_constraint (stderr, c);
}

/* Print out all constraints to FILE */

static void
dump_constraints (FILE *file)
{
  int i;
  constraint_t c;
  for (i = 0; VEC_iterate (constraint_t, constraints, i, c); i++)
    dump_constraint (file, c);
}

/* Print out all constraints to stderr.  */

void
debug_constraints (void)
{
  dump_constraints (stderr);
}

/* Print out to FILE the edge in the constraint graph that is created by
   constraint c. The edge may have a label, depending on the type of
   constraint that it represents. If complex1, e.g: a = *b, then the label
   is "=*", if complex2, e.g: *a = b, then the label is "*=", if
   complex with an offset, e.g: a = b + 8, then the label is "+".
   Otherwise the edge has no label.  */

static void
dump_constraint_edge (FILE *file, constraint_t c)
{
  if (c->rhs.type != ADDRESSOF)
    {
      const char *src = get_varinfo (c->rhs.var)->name;
      const char *dst = get_varinfo (c->lhs.var)->name;
      fprintf (file, "  \"%s\" -> \"%s\" ", src, dst);
      /* Due to preprocessing of constraints, instructions like *a = *b are
         illegal; thus, we do not have to handle such cases.  */
      if (c->lhs.type == DEREF)
        fprintf (file, " [ label=\"*=\" ] ;\n");
      else if (c->rhs.type == DEREF)
        fprintf (file, " [ label=\"=*\" ] ;\n");
      else
        {
          /* We must check the case where the constraint is an offset.
             In this case, it is treated as a complex constraint.  */
          if (c->rhs.offset != c->lhs.offset)
            fprintf (file, " [ label=\"+\" ] ;\n");
          else
            fprintf (file, " ;\n");
        }
    }
}

/* Print the constraint graph in dot format.  */

static void
dump_constraint_graph (FILE *file)
{
  unsigned int i=0, size;
  constraint_t c;

  /* Only print the graph if it has already been initialized:  */
  if (!graph)
    return;

  /* Print the constraints used to produce the constraint graph. The
     constraints will be printed as comments in the dot file:  */
  fprintf (file, "\n\n/* Constraints used in the constraint graph:\n");
  dump_constraints (file);
  fprintf (file, "*/\n");

  /* Prints the header of the dot file:  */
  fprintf (file, "\n\n// The constraint graph in dot format:\n");
  fprintf (file, "strict digraph {\n");
  fprintf (file, "  node [\n    shape = box\n  ]\n");
  fprintf (file, "  edge [\n    fontsize = \"12\"\n  ]\n");
  fprintf (file, "\n  // List of nodes in the constraint graph:\n");

  /* The next lines print the nodes in the graph. In order to get the
     number of nodes in the graph, we must choose the minimum between the
     vector VEC (varinfo_t, varmap) and graph->size. If the graph has not
     yet been initialized, then graph->size == 0, otherwise we must only
     read nodes that have an entry in VEC (varinfo_t, varmap).  */
  size = VEC_length (varinfo_t, varmap);
  size = size < graph->size ? size : graph->size;
  for (i = 0; i < size; i++)
    {
      const char *name = get_varinfo (graph->rep[i])->name;
      fprintf (file, "  \"%s\" ;\n", name);
    }

  /* Go over the list of constraints printing the edges in the constraint
     graph.  */
  fprintf (file, "\n  // The constraint edges:\n");
  for (i = 0; VEC_iterate (constraint_t, constraints, i, c); i++)
    if (c)
      dump_constraint_edge (file, c);

  /* Prints the tail of the dot file. By now, only the closing bracket.  */
  fprintf (file, "}\n\n\n");
}

/* Print out the constraint graph to stderr.  */

void
debug_constraint_graph (void)
{
  dump_constraint_graph (stderr);
}

/* SOLVER FUNCTIONS

   The solver is a simple worklist solver, that works on the following
   algorithm:

   sbitmap changed_nodes = all zeroes;
   changed_count = 0;
   For each node that is not already collapsed:
       changed_count++;
       set bit in changed nodes

   while (changed_count > 0)
   {
     compute topological ordering for constraint graph

     find and collapse cycles in the constraint graph (updating
     changed if necessary)

     for each node (n) in the graph in topological order:
       changed_count--;

       Process each complex constraint associated with the node,
       updating changed if necessary.

       For each outgoing edge from n, propagate the solution from n to
       the destination of the edge, updating changed as necessary.

   }  */

/* Return true if two constraint expressions A and B are equal.  */

static bool
constraint_expr_equal (struct constraint_expr a, struct constraint_expr b)
{
  return a.type == b.type && a.var == b.var && a.offset == b.offset;
}

/* Return true if constraint expression A is less than constraint expression
   B.  This is just arbitrary, but consistent, in order to give them an
   ordering.  */

static bool
constraint_expr_less (struct constraint_expr a, struct constraint_expr b)
{
  if (a.type == b.type)
    {
      if (a.var == b.var)
	return a.offset < b.offset;
      else
	return a.var < b.var;
    }
  else
    return a.type < b.type;
}

/* Return true if constraint A is less than constraint B.  This is just
   arbitrary, but consistent, in order to give them an ordering.  */

static bool
constraint_less (const constraint_t a, const constraint_t b)
{
  if (constraint_expr_less (a->lhs, b->lhs))
    return true;
  else if (constraint_expr_less (b->lhs, a->lhs))
    return false;
  else
    return constraint_expr_less (a->rhs, b->rhs);
}

/* Return true if two constraints A and B are equal.  */

static bool
constraint_equal (struct constraint a, struct constraint b)
{
  return constraint_expr_equal (a.lhs, b.lhs)
    && constraint_expr_equal (a.rhs, b.rhs);
}


/* Find a constraint LOOKFOR in the sorted constraint vector VEC */

static constraint_t
constraint_vec_find (VEC(constraint_t,heap) *vec,
		     struct constraint lookfor)
{
  unsigned int place;
  constraint_t found;

  if (vec == NULL)
    return NULL;

  place = VEC_lower_bound (constraint_t, vec, &lookfor, constraint_less);
  if (place >= VEC_length (constraint_t, vec))
    return NULL;
  found = VEC_index (constraint_t, vec, place);
  if (!constraint_equal (*found, lookfor))
    return NULL;
  return found;
}

/* Union two constraint vectors, TO and FROM.  Put the result in TO.  */

static void
constraint_set_union (VEC(constraint_t,heap) **to,
		      VEC(constraint_t,heap) **from)
{
  int i;
  constraint_t c;

  for (i = 0; VEC_iterate (constraint_t, *from, i, c); i++)
    {
      if (constraint_vec_find (*to, *c) == NULL)
	{
	  unsigned int place = VEC_lower_bound (constraint_t, *to, c,
						constraint_less);
	  VEC_safe_insert (constraint_t, heap, *to, place, c);
	}
    }
}

/* Expands the solution in SET to all sub-fields of variables included.
   Union the expanded result into RESULT.  */

static void
solution_set_expand (bitmap result, bitmap set)
{
  bitmap_iterator bi;
  bitmap vars = NULL;
  unsigned j;

  /* In a first pass record all variables we need to add all
     sub-fields off.  This avoids quadratic behavior.  */
  EXECUTE_IF_SET_IN_BITMAP (set, 0, j, bi)
    {
      varinfo_t v = get_varinfo (j);
      if (v->is_artificial_var
	  || v->is_full_var)
	continue;
      v = lookup_vi_for_tree (v->decl);
      if (vars == NULL)
	vars = BITMAP_ALLOC (NULL);
      bitmap_set_bit (vars, v->id);
    }

  /* In the second pass now do the addition to the solution and
     to speed up solving add it to the delta as well.  */
  if (vars != NULL)
    {
      EXECUTE_IF_SET_IN_BITMAP (vars, 0, j, bi)
	{
	  varinfo_t v = get_varinfo (j);
	  for (; v != NULL; v = v->next)
	    bitmap_set_bit (result, v->id);
	}
      BITMAP_FREE (vars);
    }
}

/* Take a solution set SET, add OFFSET to each member of the set, and
   overwrite SET with the result when done.  */

static void
solution_set_add (bitmap set, HOST_WIDE_INT offset)
{
  bitmap result = BITMAP_ALLOC (&iteration_obstack);
  unsigned int i;
  bitmap_iterator bi;

  /* If the offset is unknown we have to expand the solution to
     all subfields.  */
  if (offset == UNKNOWN_OFFSET)
    {
      solution_set_expand (set, set);
      return;
    }

  EXECUTE_IF_SET_IN_BITMAP (set, 0, i, bi)
    {
      varinfo_t vi = get_varinfo (i);

      /* If this is a variable with just one field just set its bit
         in the result.  */
      if (vi->is_artificial_var
	  || vi->is_unknown_size_var
	  || vi->is_full_var)
	bitmap_set_bit (result, i);
      else
	{
	  unsigned HOST_WIDE_INT fieldoffset = vi->offset + offset;

	  /* If the offset makes the pointer point to before the
	     variable use offset zero for the field lookup.  */
	  if (offset < 0
	      && fieldoffset > vi->offset)
	    fieldoffset = 0;

	  if (offset != 0)
	    vi = first_or_preceding_vi_for_offset (vi, fieldoffset);

	  bitmap_set_bit (result, vi->id);
	  /* If the result is not exactly at fieldoffset include the next
	     field as well.  See get_constraint_for_ptr_offset for more
	     rationale.  */
	  if (vi->offset != fieldoffset
	      && vi->next != NULL)
	    bitmap_set_bit (result, vi->next->id);
	}
    }

  bitmap_copy (set, result);
  BITMAP_FREE (result);
}

/* Union solution sets TO and FROM, and add INC to each member of FROM in the
   process.  */

static bool
set_union_with_increment  (bitmap to, bitmap from, HOST_WIDE_INT inc)
{
  if (inc == 0)
    return bitmap_ior_into (to, from);
  else
    {
      bitmap tmp;
      bool res;

      tmp = BITMAP_ALLOC (&iteration_obstack);
      bitmap_copy (tmp, from);
      solution_set_add (tmp, inc);
      res = bitmap_ior_into (to, tmp);
      BITMAP_FREE (tmp);
      return res;
    }
}

/* Insert constraint C into the list of complex constraints for graph
   node VAR.  */

static void
insert_into_complex (constraint_graph_t graph,
		     unsigned int var, constraint_t c)
{
  VEC (constraint_t, heap) *complex = graph->complex[var];
  unsigned int place = VEC_lower_bound (constraint_t, complex, c,
					constraint_less);

  /* Only insert constraints that do not already exist.  */
  if (place >= VEC_length (constraint_t, complex)
      || !constraint_equal (*c, *VEC_index (constraint_t, complex, place)))
    VEC_safe_insert (constraint_t, heap, graph->complex[var], place, c);
}


/* Condense two variable nodes into a single variable node, by moving
   all associated info from SRC to TO.  */

static void
merge_node_constraints (constraint_graph_t graph, unsigned int to,
			unsigned int from)
{
  unsigned int i;
  constraint_t c;

  gcc_assert (find (from) == to);

  /* Move all complex constraints from src node into to node  */
  for (i = 0; VEC_iterate (constraint_t, graph->complex[from], i, c); i++)
    {
      /* In complex constraints for node src, we may have either
	 a = *src, and *src = a, or an offseted constraint which are
	 always added to the rhs node's constraints.  */

      if (c->rhs.type == DEREF)
	c->rhs.var = to;
      else if (c->lhs.type == DEREF)
	c->lhs.var = to;
      else
	c->rhs.var = to;
    }
  constraint_set_union (&graph->complex[to], &graph->complex[from]);
  VEC_free (constraint_t, heap, graph->complex[from]);
  graph->complex[from] = NULL;
}


/* Remove edges involving NODE from GRAPH.  */

static void
clear_edges_for_node (constraint_graph_t graph, unsigned int node)
{
  if (graph->succs[node])
    BITMAP_FREE (graph->succs[node]);
}

/* Merge GRAPH nodes FROM and TO into node TO.  */

static void
merge_graph_nodes (constraint_graph_t graph, unsigned int to,
		   unsigned int from)
{
  if (graph->indirect_cycles[from] != -1)
    {
      /* If we have indirect cycles with the from node, and we have
	 none on the to node, the to node has indirect cycles from the
	 from node now that they are unified.
	 If indirect cycles exist on both, unify the nodes that they
	 are in a cycle with, since we know they are in a cycle with
	 each other.  */
      if (graph->indirect_cycles[to] == -1)
	graph->indirect_cycles[to] = graph->indirect_cycles[from];
    }

  /* Merge all the successor edges.  */
  if (graph->succs[from])
    {
      if (!graph->succs[to])
	graph->succs[to] = BITMAP_ALLOC (&pta_obstack);
      bitmap_ior_into (graph->succs[to],
		       graph->succs[from]);
    }

  clear_edges_for_node (graph, from);
}


/* Add an indirect graph edge to GRAPH, going from TO to FROM if
   it doesn't exist in the graph already.  */

static void
add_implicit_graph_edge (constraint_graph_t graph, unsigned int to,
			 unsigned int from)
{
  if (to == from)
    return;

  if (!graph->implicit_preds[to])
    graph->implicit_preds[to] = BITMAP_ALLOC (&predbitmap_obstack);

  if (bitmap_set_bit (graph->implicit_preds[to], from))
    stats.num_implicit_edges++;
}

/* Add a predecessor graph edge to GRAPH, going from TO to FROM if
   it doesn't exist in the graph already.
   Return false if the edge already existed, true otherwise.  */

static void
add_pred_graph_edge (constraint_graph_t graph, unsigned int to,
		     unsigned int from)
{
  if (!graph->preds[to])
    graph->preds[to] = BITMAP_ALLOC (&predbitmap_obstack);
  bitmap_set_bit (graph->preds[to], from);
}

/* Add a graph edge to GRAPH, going from FROM to TO if
   it doesn't exist in the graph already.
   Return false if the edge already existed, true otherwise.  */

static bool
add_graph_edge (constraint_graph_t graph, unsigned int to,
		unsigned int from)
{
  if (to == from)
    {
      return false;
    }
  else
    {
      bool r = false;

      if (!graph->succs[from])
	graph->succs[from] = BITMAP_ALLOC (&pta_obstack);
      if (bitmap_set_bit (graph->succs[from], to))
	{
	  r = true;
	  if (to < FIRST_REF_NODE && from < FIRST_REF_NODE)
	    stats.num_edges++;
	}
      return r;
    }
}


/* Return true if {DEST.SRC} is an existing graph edge in GRAPH.  */

static bool
valid_graph_edge (constraint_graph_t graph, unsigned int src,
		  unsigned int dest)
{
  return (graph->succs[dest]
	  && bitmap_bit_p (graph->succs[dest], src));
}

/* Initialize the constraint graph structure to contain SIZE nodes.  */

static void
init_graph (unsigned int size)
{
  unsigned int j;

  graph = XCNEW (struct constraint_graph);
  graph->size = size;
  graph->succs = XCNEWVEC (bitmap, graph->size);
  graph->indirect_cycles = XNEWVEC (int, graph->size);
  graph->rep = XNEWVEC (unsigned int, graph->size);
  graph->complex = XCNEWVEC (VEC(constraint_t, heap) *, size);
  graph->pe = XCNEWVEC (unsigned int, graph->size);
  graph->pe_rep = XNEWVEC (int, graph->size);

  for (j = 0; j < graph->size; j++)
    {
      graph->rep[j] = j;
      graph->pe_rep[j] = -1;
      graph->indirect_cycles[j] = -1;
    }
}

/* Build the constraint graph, adding only predecessor edges right now.  */

static void
build_pred_graph (void)
{
  int i;
  constraint_t c;
  unsigned int j;

  graph->implicit_preds = XCNEWVEC (bitmap, graph->size);
  graph->preds = XCNEWVEC (bitmap, graph->size);
  graph->pointer_label = XCNEWVEC (unsigned int, graph->size);
  graph->loc_label = XCNEWVEC (unsigned int, graph->size);
  graph->pointed_by = XCNEWVEC (bitmap, graph->size);
  graph->points_to = XCNEWVEC (bitmap, graph->size);
  graph->eq_rep = XNEWVEC (int, graph->size);
  graph->direct_nodes = sbitmap_alloc (graph->size);
  graph->address_taken = BITMAP_ALLOC (&predbitmap_obstack);
  sbitmap_zero (graph->direct_nodes);

  for (j = 0; j < FIRST_REF_NODE; j++)
    {
      if (!get_varinfo (j)->is_special_var)
	SET_BIT (graph->direct_nodes, j);
    }

  for (j = 0; j < graph->size; j++)
    graph->eq_rep[j] = -1;

  for (j = 0; j < VEC_length (varinfo_t, varmap); j++)
    graph->indirect_cycles[j] = -1;

  for (i = 0; VEC_iterate (constraint_t, constraints, i, c); i++)
    {
      struct constraint_expr lhs = c->lhs;
      struct constraint_expr rhs = c->rhs;
      unsigned int lhsvar = lhs.var;
      unsigned int rhsvar = rhs.var;

      if (lhs.type == DEREF)
	{
	  /* *x = y.  */
	  if (rhs.offset == 0 && lhs.offset == 0 && rhs.type == SCALAR)
	    add_pred_graph_edge (graph, FIRST_REF_NODE + lhsvar, rhsvar);
	}
      else if (rhs.type == DEREF)
	{
	  /* x = *y */
	  if (rhs.offset == 0 && lhs.offset == 0 && lhs.type == SCALAR)
	    add_pred_graph_edge (graph, lhsvar, FIRST_REF_NODE + rhsvar);
	  else
	    RESET_BIT (graph->direct_nodes, lhsvar);
	}
      else if (rhs.type == ADDRESSOF)
	{
	  varinfo_t v;

	  /* x = &y */
	  if (graph->points_to[lhsvar] == NULL)
	    graph->points_to[lhsvar] = BITMAP_ALLOC (&predbitmap_obstack);
	  bitmap_set_bit (graph->points_to[lhsvar], rhsvar);

	  if (graph->pointed_by[rhsvar] == NULL)
	    graph->pointed_by[rhsvar] = BITMAP_ALLOC (&predbitmap_obstack);
	  bitmap_set_bit (graph->pointed_by[rhsvar], lhsvar);

	  /* Implicitly, *x = y */
	  add_implicit_graph_edge (graph, FIRST_REF_NODE + lhsvar, rhsvar);

	  /* All related variables are no longer direct nodes.  */
	  RESET_BIT (graph->direct_nodes, rhsvar);
          v = get_varinfo (rhsvar);
          if (!v->is_full_var)
            {
              v = lookup_vi_for_tree (v->decl);
              do
                {
                  RESET_BIT (graph->direct_nodes, v->id);
                  v = v->next;
                }
              while (v != NULL);
            }
	  bitmap_set_bit (graph->address_taken, rhsvar);
	}
      else if (lhsvar > anything_id
	       && lhsvar != rhsvar && lhs.offset == 0 && rhs.offset == 0)
	{
	  /* x = y */
	  add_pred_graph_edge (graph, lhsvar, rhsvar);
	  /* Implicitly, *x = *y */
	  add_implicit_graph_edge (graph, FIRST_REF_NODE + lhsvar,
				   FIRST_REF_NODE + rhsvar);
	}
      else if (lhs.offset != 0 || rhs.offset != 0)
	{
	  if (rhs.offset != 0)
	    RESET_BIT (graph->direct_nodes, lhs.var);
	  else if (lhs.offset != 0)
	    RESET_BIT (graph->direct_nodes, rhs.var);
	}
    }
}

/* Build the constraint graph, adding successor edges.  */

static void
build_succ_graph (void)
{
  unsigned i, t;
  constraint_t c;

  for (i = 0; VEC_iterate (constraint_t, constraints, i, c); i++)
    {
      struct constraint_expr lhs;
      struct constraint_expr rhs;
      unsigned int lhsvar;
      unsigned int rhsvar;

      if (!c)
	continue;

      lhs = c->lhs;
      rhs = c->rhs;
      lhsvar = find (lhs.var);
      rhsvar = find (rhs.var);

      if (lhs.type == DEREF)
	{
	  if (rhs.offset == 0 && lhs.offset == 0 && rhs.type == SCALAR)
	    add_graph_edge (graph, FIRST_REF_NODE + lhsvar, rhsvar);
	}
      else if (rhs.type == DEREF)
	{
	  if (rhs.offset == 0 && lhs.offset == 0 && lhs.type == SCALAR)
	    add_graph_edge (graph, lhsvar, FIRST_REF_NODE + rhsvar);
	}
      else if (rhs.type == ADDRESSOF)
	{
	  /* x = &y */
	  gcc_assert (find (rhs.var) == rhs.var);
	  bitmap_set_bit (get_varinfo (lhsvar)->solution, rhsvar);
	}
      else if (lhsvar > anything_id
	       && lhsvar != rhsvar && lhs.offset == 0 && rhs.offset == 0)
	{
	  add_graph_edge (graph, lhsvar, rhsvar);
	}
    }

  /* Add edges from STOREDANYTHING to all non-direct nodes.  */
  t = find (storedanything_id);
  for (i = integer_id + 1; i < FIRST_REF_NODE; ++i)
    {
      if (!TEST_BIT (graph->direct_nodes, i))
	add_graph_edge (graph, find (i), t);
    }
}


/* Changed variables on the last iteration.  */
static unsigned int changed_count;
static sbitmap changed;

DEF_VEC_I(unsigned);
DEF_VEC_ALLOC_I(unsigned,heap);


/* Strongly Connected Component visitation info.  */

struct scc_info
{
  sbitmap visited;
  sbitmap deleted;
  unsigned int *dfs;
  unsigned int *node_mapping;
  int current_index;
  VEC(unsigned,heap) *scc_stack;
};


/* Recursive routine to find strongly connected components in GRAPH.
   SI is the SCC info to store the information in, and N is the id of current
   graph node we are processing.

   This is Tarjan's strongly connected component finding algorithm, as
   modified by Nuutila to keep only non-root nodes on the stack.
   The algorithm can be found in "On finding the strongly connected
   connected components in a directed graph" by Esko Nuutila and Eljas
   Soisalon-Soininen, in Information Processing Letters volume 49,
   number 1, pages 9-14.  */

static void
scc_visit (constraint_graph_t graph, struct scc_info *si, unsigned int n)
{
  unsigned int i;
  bitmap_iterator bi;
  unsigned int my_dfs;

  SET_BIT (si->visited, n);
  si->dfs[n] = si->current_index ++;
  my_dfs = si->dfs[n];

  /* Visit all the successors.  */
  EXECUTE_IF_IN_NONNULL_BITMAP (graph->succs[n], 0, i, bi)
    {
      unsigned int w;

      if (i > LAST_REF_NODE)
	break;

      w = find (i);
      if (TEST_BIT (si->deleted, w))
	continue;

      if (!TEST_BIT (si->visited, w))
	scc_visit (graph, si, w);
      {
	unsigned int t = find (w);
	unsigned int nnode = find (n);
	gcc_assert (nnode == n);

	if (si->dfs[t] < si->dfs[nnode])
	  si->dfs[n] = si->dfs[t];
      }
    }

  /* See if any components have been identified.  */
  if (si->dfs[n] == my_dfs)
    {
      if (VEC_length (unsigned, si->scc_stack) > 0
	  && si->dfs[VEC_last (unsigned, si->scc_stack)] >= my_dfs)
	{
	  bitmap scc = BITMAP_ALLOC (NULL);
	  bool have_ref_node = n >= FIRST_REF_NODE;
	  unsigned int lowest_node;
	  bitmap_iterator bi;

	  bitmap_set_bit (scc, n);

	  while (VEC_length (unsigned, si->scc_stack) != 0
		 && si->dfs[VEC_last (unsigned, si->scc_stack)] >= my_dfs)
	    {
	      unsigned int w = VEC_pop (unsigned, si->scc_stack);

	      bitmap_set_bit (scc, w);
	      if (w >= FIRST_REF_NODE)
		have_ref_node = true;
	    }

	  lowest_node = bitmap_first_set_bit (scc);
	  gcc_assert (lowest_node < FIRST_REF_NODE);

	  /* Collapse the SCC nodes into a single node, and mark the
	     indirect cycles.  */
	  EXECUTE_IF_SET_IN_BITMAP (scc, 0, i, bi)
	    {
	      if (i < FIRST_REF_NODE)
		{
		  if (unite (lowest_node, i))
		    unify_nodes (graph, lowest_node, i, false);
		}
	      else
		{
		  unite (lowest_node, i);
		  graph->indirect_cycles[i - FIRST_REF_NODE] = lowest_node;
		}
	    }
	}
      SET_BIT (si->deleted, n);
    }
  else
    VEC_safe_push (unsigned, heap, si->scc_stack, n);
}

/* Unify node FROM into node TO, updating the changed count if
   necessary when UPDATE_CHANGED is true.  */

static void
unify_nodes (constraint_graph_t graph, unsigned int to, unsigned int from,
	     bool update_changed)
{

  gcc_assert (to != from && find (to) == to);
  if (dump_file && (dump_flags & TDF_DETAILS))
    fprintf (dump_file, "Unifying %s to %s\n",
	     get_varinfo (from)->name,
	     get_varinfo (to)->name);

  if (update_changed)
    stats.unified_vars_dynamic++;
  else
    stats.unified_vars_static++;

  merge_graph_nodes (graph, to, from);
  merge_node_constraints (graph, to, from);

  /* Mark TO as changed if FROM was changed. If TO was already marked
     as changed, decrease the changed count.  */

  if (update_changed && TEST_BIT (changed, from))
    {
      RESET_BIT (changed, from);
      if (!TEST_BIT (changed, to))
	SET_BIT (changed, to);
      else
	{
	  gcc_assert (changed_count > 0);
	  changed_count--;
	}
    }
  if (get_varinfo (from)->solution)
    {
      /* If the solution changes because of the merging, we need to mark
	 the variable as changed.  */
      if (bitmap_ior_into (get_varinfo (to)->solution,
			   get_varinfo (from)->solution))
	{
	  if (update_changed && !TEST_BIT (changed, to))
	    {
	      SET_BIT (changed, to);
	      changed_count++;
	    }
	}
      
      BITMAP_FREE (get_varinfo (from)->solution);
      BITMAP_FREE (get_varinfo (from)->oldsolution);
      
      if (stats.iterations > 0)
	{
	  BITMAP_FREE (get_varinfo (to)->oldsolution);
	  get_varinfo (to)->oldsolution = BITMAP_ALLOC (&oldpta_obstack);
	}
    }
  if (valid_graph_edge (graph, to, to))
    {
      if (graph->succs[to])
	bitmap_clear_bit (graph->succs[to], to);
    }
}

/* Information needed to compute the topological ordering of a graph.  */

struct topo_info
{
  /* sbitmap of visited nodes.  */
  sbitmap visited;
  /* Array that stores the topological order of the graph, *in
     reverse*.  */
  VEC(unsigned,heap) *topo_order;
};


/* Initialize and return a topological info structure.  */

static struct topo_info *
init_topo_info (void)
{
  size_t size = graph->size;
  struct topo_info *ti = XNEW (struct topo_info);
  ti->visited = sbitmap_alloc (size);
  sbitmap_zero (ti->visited);
  ti->topo_order = VEC_alloc (unsigned, heap, 1);
  return ti;
}


/* Free the topological sort info pointed to by TI.  */

static void
free_topo_info (struct topo_info *ti)
{
  sbitmap_free (ti->visited);
  VEC_free (unsigned, heap, ti->topo_order);
  free (ti);
}

/* Visit the graph in topological order, and store the order in the
   topo_info structure.  */

static void
topo_visit (constraint_graph_t graph, struct topo_info *ti,
	    unsigned int n)
{
  bitmap_iterator bi;
  unsigned int j;

  SET_BIT (ti->visited, n);

  if (graph->succs[n])
    EXECUTE_IF_SET_IN_BITMAP (graph->succs[n], 0, j, bi)
      {
	if (!TEST_BIT (ti->visited, j))
	  topo_visit (graph, ti, j);
      }

  VEC_safe_push (unsigned, heap, ti->topo_order, n);
}

/* Process a constraint C that represents x = *(y + off), using DELTA as the
   starting solution for y.  */

static void
do_sd_constraint (constraint_graph_t graph, constraint_t c,
		  bitmap delta)
{
  unsigned int lhs = c->lhs.var;
  bool flag = false;
  bitmap sol = get_varinfo (lhs)->solution;
  unsigned int j;
  bitmap_iterator bi;
  HOST_WIDE_INT roffset = c->rhs.offset;

  /* Our IL does not allow this.  */
  gcc_assert (c->lhs.offset == 0);

  /* If the solution of Y contains anything it is good enough to transfer
     this to the LHS.  */
  if (bitmap_bit_p (delta, anything_id))
    {
      flag |= bitmap_set_bit (sol, anything_id);
      goto done;
    }

  /* If we do not know at with offset the rhs is dereferenced compute
     the reachability set of DELTA, conservatively assuming it is
     dereferenced at all valid offsets.  */
  if (roffset == UNKNOWN_OFFSET)
    {
      solution_set_expand (delta, delta);
      /* No further offset processing is necessary.  */
      roffset = 0;
    }

  /* For each variable j in delta (Sol(y)), add
     an edge in the graph from j to x, and union Sol(j) into Sol(x).  */
  EXECUTE_IF_SET_IN_BITMAP (delta, 0, j, bi)
    {
      varinfo_t v = get_varinfo (j);
      HOST_WIDE_INT fieldoffset = v->offset + roffset;
      unsigned int t;

      if (v->is_full_var)
	fieldoffset = v->offset;
      else if (roffset != 0)
	v = first_vi_for_offset (v, fieldoffset);
      /* If the access is outside of the variable we can ignore it.  */
      if (!v)
	continue;

      do
	{
	  t = find (v->id);

	  /* Adding edges from the special vars is pointless.
	     They don't have sets that can change.  */
	  if (get_varinfo (t)->is_special_var)
	    flag |= bitmap_ior_into (sol, get_varinfo (t)->solution);
	  /* Merging the solution from ESCAPED needlessly increases
	     the set.  Use ESCAPED as representative instead.  */
	  else if (v->id == escaped_id)
	    flag |= bitmap_set_bit (sol, escaped_id);
	  else if (add_graph_edge (graph, lhs, t))
	    flag |= bitmap_ior_into (sol, get_varinfo (t)->solution);

	  /* If the variable is not exactly at the requested offset
	     we have to include the next one.  */
	  if (v->offset == (unsigned HOST_WIDE_INT)fieldoffset
	      || v->next == NULL)
	    break;

	  v = v->next;
	  fieldoffset = v->offset;
	}
      while (1);
    }

done:
  /* If the LHS solution changed, mark the var as changed.  */
  if (flag)
    {
      get_varinfo (lhs)->solution = sol;
      if (!TEST_BIT (changed, lhs))
	{
	  SET_BIT (changed, lhs);
	  changed_count++;
	}
    }
}

/* Process a constraint C that represents *(x + off) = y using DELTA
   as the starting solution for x.  */

static void
do_ds_constraint (constraint_t c, bitmap delta)
{
  unsigned int rhs = c->rhs.var;
  bitmap sol = get_varinfo (rhs)->solution;
  unsigned int j;
  bitmap_iterator bi;
  HOST_WIDE_INT loff = c->lhs.offset;

  /* Our IL does not allow this.  */
  gcc_assert (c->rhs.offset == 0);

  /* If the solution of y contains ANYTHING simply use the ANYTHING
     solution.  This avoids needlessly increasing the points-to sets.  */
  if (bitmap_bit_p (sol, anything_id))
    sol = get_varinfo (find (anything_id))->solution;

  /* If the solution for x contains ANYTHING we have to merge the
     solution of y into all pointer variables which we do via
     STOREDANYTHING.  */
  if (bitmap_bit_p (delta, anything_id))
    {
      unsigned t = find (storedanything_id);
      if (add_graph_edge (graph, t, rhs))
	{
	  if (bitmap_ior_into (get_varinfo (t)->solution, sol))
	    {
	      if (!TEST_BIT (changed, t))
		{
		  SET_BIT (changed, t);
		  changed_count++;
		}
	    }
	}
      return;
    }

  /* If we do not know at with offset the rhs is dereferenced compute
     the reachability set of DELTA, conservatively assuming it is
     dereferenced at all valid offsets.  */
  if (loff == UNKNOWN_OFFSET)
    {
      solution_set_expand (delta, delta);
      loff = 0;
    }

  /* For each member j of delta (Sol(x)), add an edge from y to j and
     union Sol(y) into Sol(j) */
  EXECUTE_IF_SET_IN_BITMAP (delta, 0, j, bi)
    {
      varinfo_t v = get_varinfo (j);
      unsigned int t;
      HOST_WIDE_INT fieldoffset = v->offset + loff;

      /* If v is a NONLOCAL then this is an escape point.  */
      if (j == nonlocal_id)
	{
	  t = find (escaped_id);
	  if (add_graph_edge (graph, t, rhs)
	      && bitmap_ior_into (get_varinfo (t)->solution, sol)
	      && !TEST_BIT (changed, t))
	    {
	      SET_BIT (changed, t);
	      changed_count++;
	    }
	}

      if (v->is_special_var)
	continue;

      if (v->is_full_var)
	fieldoffset = v->offset;
      else if (loff != 0)
	v = first_vi_for_offset (v, fieldoffset);
      /* If the access is outside of the variable we can ignore it.  */
      if (!v)
	continue;

      do
	{
	  if (v->may_have_pointers)
	    {
	      t = find (v->id);
	      if (add_graph_edge (graph, t, rhs)
		  && bitmap_ior_into (get_varinfo (t)->solution, sol)
		  && !TEST_BIT (changed, t))
		{
		  SET_BIT (changed, t);
		  changed_count++;
		}
	    }
	  /* If v is a global variable then this is an escape point.  */
	  if (is_global_var (v->decl))
	    {
	      t = find (escaped_id);
	      if (add_graph_edge (graph, t, rhs)
		  && bitmap_ior_into (get_varinfo (t)->solution, sol)
		  && !TEST_BIT (changed, t))
		{
		  SET_BIT (changed, t);
		  changed_count++;
		}
	    }

	  /* If the variable is not exactly at the requested offset
	     we have to include the next one.  */
	  if (v->offset == (unsigned HOST_WIDE_INT)fieldoffset
	      || v->next == NULL)
	    break;

	  v = v->next;
	  fieldoffset = v->offset;
	}
      while (1);
    }
}

/* Handle a non-simple (simple meaning requires no iteration),
   constraint (IE *x = &y, x = *y, *x = y, and x = y with offsets involved).  */

static void
do_complex_constraint (constraint_graph_t graph, constraint_t c, bitmap delta)
{
  if (c->lhs.type == DEREF)
    {
      if (c->rhs.type == ADDRESSOF)
	{
	  gcc_unreachable();
	}
      else
	{
	  /* *x = y */
	  do_ds_constraint (c, delta);
	}
    }
  else if (c->rhs.type == DEREF)
    {
      /* x = *y */
      if (!(get_varinfo (c->lhs.var)->is_special_var))
	do_sd_constraint (graph, c, delta);
    }
  else
    {
      bitmap tmp;
      bitmap solution;
      bool flag = false;

      gcc_assert (c->rhs.type == SCALAR && c->lhs.type == SCALAR);
      solution = get_varinfo (c->rhs.var)->solution;
      tmp = get_varinfo (c->lhs.var)->solution;

      flag = set_union_with_increment (tmp, solution, c->rhs.offset);

      if (flag)
	{
	  get_varinfo (c->lhs.var)->solution = tmp;
	  if (!TEST_BIT (changed, c->lhs.var))
	    {
	      SET_BIT (changed, c->lhs.var);
	      changed_count++;
	    }
	}
    }
}

/* Initialize and return a new SCC info structure.  */

static struct scc_info *
init_scc_info (size_t size)
{
  struct scc_info *si = XNEW (struct scc_info);
  size_t i;

  si->current_index = 0;
  si->visited = sbitmap_alloc (size);
  sbitmap_zero (si->visited);
  si->deleted = sbitmap_alloc (size);
  sbitmap_zero (si->deleted);
  si->node_mapping = XNEWVEC (unsigned int, size);
  si->dfs = XCNEWVEC (unsigned int, size);

  for (i = 0; i < size; i++)
    si->node_mapping[i] = i;

  si->scc_stack = VEC_alloc (unsigned, heap, 1);
  return si;
}

/* Free an SCC info structure pointed to by SI */

static void
free_scc_info (struct scc_info *si)
{
  sbitmap_free (si->visited);
  sbitmap_free (si->deleted);
  free (si->node_mapping);
  free (si->dfs);
  VEC_free (unsigned, heap, si->scc_stack);
  free (si);
}


/* Find indirect cycles in GRAPH that occur, using strongly connected
   components, and note them in the indirect cycles map.

   This technique comes from Ben Hardekopf and Calvin Lin,
   "It Pays to be Lazy: Fast and Accurate Pointer Analysis for Millions of
   Lines of Code", submitted to PLDI 2007.  */

static void
find_indirect_cycles (constraint_graph_t graph)
{
  unsigned int i;
  unsigned int size = graph->size;
  struct scc_info *si = init_scc_info (size);

  for (i = 0; i < MIN (LAST_REF_NODE, size); i ++ )
    if (!TEST_BIT (si->visited, i) && find (i) == i)
      scc_visit (graph, si, i);

  free_scc_info (si);
}

/* Compute a topological ordering for GRAPH, and store the result in the
   topo_info structure TI.  */

static void
compute_topo_order (constraint_graph_t graph,
		    struct topo_info *ti)
{
  unsigned int i;
  unsigned int size = graph->size;

  for (i = 0; i != size; ++i)
    if (!TEST_BIT (ti->visited, i) && find (i) == i)
      topo_visit (graph, ti, i);
}

/* Structure used to for hash value numbering of pointer equivalence
   classes.  */

typedef struct equiv_class_label
{
  hashval_t hashcode;
  unsigned int equivalence_class;
  bitmap labels;
} *equiv_class_label_t;
typedef const struct equiv_class_label *const_equiv_class_label_t;

/* A hashtable for mapping a bitmap of labels->pointer equivalence
   classes.  */
static htab_t pointer_equiv_class_table;

/* A hashtable for mapping a bitmap of labels->location equivalence
   classes.  */
static htab_t location_equiv_class_table;

/* Hash function for a equiv_class_label_t */

static hashval_t
equiv_class_label_hash (const void *p)
{
  const_equiv_class_label_t const ecl = (const_equiv_class_label_t) p;
  return ecl->hashcode;
}

/* Equality function for two equiv_class_label_t's.  */

static int
equiv_class_label_eq (const void *p1, const void *p2)
{
  const_equiv_class_label_t const eql1 = (const_equiv_class_label_t) p1;
  const_equiv_class_label_t const eql2 = (const_equiv_class_label_t) p2;
  return (eql1->hashcode == eql2->hashcode
	  && bitmap_equal_p (eql1->labels, eql2->labels));
}

/* Lookup a equivalence class in TABLE by the bitmap of LABELS it
   contains.  */

static unsigned int
equiv_class_lookup (htab_t table, bitmap labels)
{
  void **slot;
  struct equiv_class_label ecl;

  ecl.labels = labels;
  ecl.hashcode = bitmap_hash (labels);

  slot = htab_find_slot_with_hash (table, &ecl,
				   ecl.hashcode, NO_INSERT);
  if (!slot)
    return 0;
  else
    return ((equiv_class_label_t) *slot)->equivalence_class;
}


/* Add an equivalence class named EQUIVALENCE_CLASS with labels LABELS
   to TABLE.  */

static void
equiv_class_add (htab_t table, unsigned int equivalence_class,
		 bitmap labels)
{
  void **slot;
  equiv_class_label_t ecl = XNEW (struct equiv_class_label);

  ecl->labels = labels;
  ecl->equivalence_class = equivalence_class;
  ecl->hashcode = bitmap_hash (labels);

  slot = htab_find_slot_with_hash (table, ecl,
				   ecl->hashcode, INSERT);
  gcc_assert (!*slot);
  *slot = (void *) ecl;
}

/* Perform offline variable substitution.

   This is a worst case quadratic time way of identifying variables
   that must have equivalent points-to sets, including those caused by
   static cycles, and single entry subgraphs, in the constraint graph.

   The technique is described in "Exploiting Pointer and Location
   Equivalence to Optimize Pointer Analysis. In the 14th International
   Static Analysis Symposium (SAS), August 2007."  It is known as the
   "HU" algorithm, and is equivalent to value numbering the collapsed
   constraint graph including evaluating unions.

   The general method of finding equivalence classes is as follows:
   Add fake nodes (REF nodes) and edges for *a = b and a = *b constraints.
   Initialize all non-REF nodes to be direct nodes.
   For each constraint a = a U {b}, we set pts(a) = pts(a) u {fresh
   variable}
   For each constraint containing the dereference, we also do the same
   thing.

   We then compute SCC's in the graph and unify nodes in the same SCC,
   including pts sets.

   For each non-collapsed node x:
    Visit all unvisited explicit incoming edges.
    Ignoring all non-pointers, set pts(x) = Union of pts(a) for y
    where y->x.
    Lookup the equivalence class for pts(x).
     If we found one, equivalence_class(x) = found class.
     Otherwise, equivalence_class(x) = new class, and new_class is
    added to the lookup table.

   All direct nodes with the same equivalence class can be replaced
   with a single representative node.
   All unlabeled nodes (label == 0) are not pointers and all edges
   involving them can be eliminated.
   We perform these optimizations during rewrite_constraints

   In addition to pointer equivalence class finding, we also perform
   location equivalence class finding.  This is the set of variables
   that always appear together in points-to sets.  We use this to
   compress the size of the points-to sets.  */

/* Current maximum pointer equivalence class id.  */
static int pointer_equiv_class;

/* Current maximum location equivalence class id.  */
static int location_equiv_class;

/* Recursive routine to find strongly connected components in GRAPH,
   and label it's nodes with DFS numbers.  */

static void
condense_visit (constraint_graph_t graph, struct scc_info *si, unsigned int n)
{
  unsigned int i;
  bitmap_iterator bi;
  unsigned int my_dfs;

  gcc_assert (si->node_mapping[n] == n);
  SET_BIT (si->visited, n);
  si->dfs[n] = si->current_index ++;
  my_dfs = si->dfs[n];

  /* Visit all the successors.  */
  EXECUTE_IF_IN_NONNULL_BITMAP (graph->preds[n], 0, i, bi)
    {
      unsigned int w = si->node_mapping[i];

      if (TEST_BIT (si->deleted, w))
	continue;

      if (!TEST_BIT (si->visited, w))
	condense_visit (graph, si, w);
      {
	unsigned int t = si->node_mapping[w];
	unsigned int nnode = si->node_mapping[n];
	gcc_assert (nnode == n);

	if (si->dfs[t] < si->dfs[nnode])
	  si->dfs[n] = si->dfs[t];
      }
    }

  /* Visit all the implicit predecessors.  */
  EXECUTE_IF_IN_NONNULL_BITMAP (graph->implicit_preds[n], 0, i, bi)
    {
      unsigned int w = si->node_mapping[i];

      if (TEST_BIT (si->deleted, w))
	continue;

      if (!TEST_BIT (si->visited, w))
	condense_visit (graph, si, w);
      {
	unsigned int t = si->node_mapping[w];
	unsigned int nnode = si->node_mapping[n];
	gcc_assert (nnode == n);

	if (si->dfs[t] < si->dfs[nnode])
	  si->dfs[n] = si->dfs[t];
      }
    }

  /* See if any components have been identified.  */
  if (si->dfs[n] == my_dfs)
    {
      while (VEC_length (unsigned, si->scc_stack) != 0
	     && si->dfs[VEC_last (unsigned, si->scc_stack)] >= my_dfs)
	{
	  unsigned int w = VEC_pop (unsigned, si->scc_stack);
	  si->node_mapping[w] = n;

	  if (!TEST_BIT (graph->direct_nodes, w))
	    RESET_BIT (graph->direct_nodes, n);

	  /* Unify our nodes.  */
	  if (graph->preds[w])
	    {
	      if (!graph->preds[n])
		graph->preds[n] = BITMAP_ALLOC (&predbitmap_obstack);
	      bitmap_ior_into (graph->preds[n], graph->preds[w]);
	    }
	  if (graph->implicit_preds[w])
	    {
	      if (!graph->implicit_preds[n])
		graph->implicit_preds[n] = BITMAP_ALLOC (&predbitmap_obstack);
	      bitmap_ior_into (graph->implicit_preds[n],
			       graph->implicit_preds[w]);
	    }
	  if (graph->points_to[w])
	    {
	      if (!graph->points_to[n])
		graph->points_to[n] = BITMAP_ALLOC (&predbitmap_obstack);
	      bitmap_ior_into (graph->points_to[n],
			       graph->points_to[w]);
	    }
	}
      SET_BIT (si->deleted, n);
    }
  else
    VEC_safe_push (unsigned, heap, si->scc_stack, n);
}

/* Label pointer equivalences.  */

static void
label_visit (constraint_graph_t graph, struct scc_info *si, unsigned int n)
{
  unsigned int i;
  bitmap_iterator bi;
  SET_BIT (si->visited, n);

  if (!graph->points_to[n])
    graph->points_to[n] = BITMAP_ALLOC (&predbitmap_obstack);

  /* Label and union our incoming edges's points to sets.  */
  EXECUTE_IF_IN_NONNULL_BITMAP (graph->preds[n], 0, i, bi)
    {
      unsigned int w = si->node_mapping[i];
      if (!TEST_BIT (si->visited, w))
	label_visit (graph, si, w);

      /* Skip unused edges  */
      if (w == n || graph->pointer_label[w] == 0)
	continue;

      if (graph->points_to[w])
	bitmap_ior_into(graph->points_to[n], graph->points_to[w]);
    }
  /* Indirect nodes get fresh variables.  */
  if (!TEST_BIT (graph->direct_nodes, n))
    bitmap_set_bit (graph->points_to[n], FIRST_REF_NODE + n);

  if (!bitmap_empty_p (graph->points_to[n]))
    {
      unsigned int label = equiv_class_lookup (pointer_equiv_class_table,
					       graph->points_to[n]);
      if (!label)
	{
	  label = pointer_equiv_class++;
	  equiv_class_add (pointer_equiv_class_table,
			   label, graph->points_to[n]);
	}
      graph->pointer_label[n] = label;
    }
}

/* Perform offline variable substitution, discovering equivalence
   classes, and eliminating non-pointer variables.  */

static struct scc_info *
perform_var_substitution (constraint_graph_t graph)
{
  unsigned int i;
  unsigned int size = graph->size;
  struct scc_info *si = init_scc_info (size);

  bitmap_obstack_initialize (&iteration_obstack);
  pointer_equiv_class_table = htab_create (511, equiv_class_label_hash,
					   equiv_class_label_eq, free);
  location_equiv_class_table = htab_create (511, equiv_class_label_hash,
					    equiv_class_label_eq, free);
  pointer_equiv_class = 1;
  location_equiv_class = 1;

  /* Condense the nodes, which means to find SCC's, count incoming
     predecessors, and unite nodes in SCC's.  */
  for (i = 0; i < FIRST_REF_NODE; i++)
    if (!TEST_BIT (si->visited, si->node_mapping[i]))
      condense_visit (graph, si, si->node_mapping[i]);

  sbitmap_zero (si->visited);
  /* Actually the label the nodes for pointer equivalences  */
  for (i = 0; i < FIRST_REF_NODE; i++)
    if (!TEST_BIT (si->visited, si->node_mapping[i]))
      label_visit (graph, si, si->node_mapping[i]);

  /* Calculate location equivalence labels.  */
  for (i = 0; i < FIRST_REF_NODE; i++)
    {
      bitmap pointed_by;
      bitmap_iterator bi;
      unsigned int j;
      unsigned int label;

      if (!graph->pointed_by[i])
	continue;
      pointed_by = BITMAP_ALLOC (&iteration_obstack);

      /* Translate the pointed-by mapping for pointer equivalence
	 labels.  */
      EXECUTE_IF_SET_IN_BITMAP (graph->pointed_by[i], 0, j, bi)
	{
	  bitmap_set_bit (pointed_by,
			  graph->pointer_label[si->node_mapping[j]]);
	}
      /* The original pointed_by is now dead.  */
      BITMAP_FREE (graph->pointed_by[i]);

      /* Look up the location equivalence label if one exists, or make
	 one otherwise.  */
      label = equiv_class_lookup (location_equiv_class_table,
				  pointed_by);
      if (label == 0)
	{
	  label = location_equiv_class++;
	  equiv_class_add (location_equiv_class_table,
			   label, pointed_by);
	}
      else
	{
	  if (dump_file && (dump_flags & TDF_DETAILS))
	    fprintf (dump_file, "Found location equivalence for node %s\n",
		     get_varinfo (i)->name);
	  BITMAP_FREE (pointed_by);
	}
      graph->loc_label[i] = label;

    }

  if (dump_file && (dump_flags & TDF_DETAILS))
    for (i = 0; i < FIRST_REF_NODE; i++)
      {
	bool direct_node = TEST_BIT (graph->direct_nodes, i);
	fprintf (dump_file,
		 "Equivalence classes for %s node id %d:%s are pointer: %d"
		 ", location:%d\n",
		 direct_node ? "Direct node" : "Indirect node", i,
		 get_varinfo (i)->name,
		 graph->pointer_label[si->node_mapping[i]],
		 graph->loc_label[si->node_mapping[i]]);
      }

  /* Quickly eliminate our non-pointer variables.  */

  for (i = 0; i < FIRST_REF_NODE; i++)
    {
      unsigned int node = si->node_mapping[i];

      if (graph->pointer_label[node] == 0)
	{
	  if (dump_file && (dump_flags & TDF_DETAILS))
	    fprintf (dump_file,
		     "%s is a non-pointer variable, eliminating edges.\n",
		     get_varinfo (node)->name);
	  stats.nonpointer_vars++;
	  clear_edges_for_node (graph, node);
	}
    }

  return si;
}

/* Free information that was only necessary for variable
   substitution.  */

static void
free_var_substitution_info (struct scc_info *si)
{
  free_scc_info (si);
  free (graph->pointer_label);
  free (graph->loc_label);
  free (graph->pointed_by);
  free (graph->points_to);
  free (graph->eq_rep);
  sbitmap_free (graph->direct_nodes);
  htab_delete (pointer_equiv_class_table);
  htab_delete (location_equiv_class_table);
  bitmap_obstack_release (&iteration_obstack);
}

/* Return an existing node that is equivalent to NODE, which has
   equivalence class LABEL, if one exists.  Return NODE otherwise.  */

static unsigned int
find_equivalent_node (constraint_graph_t graph,
		      unsigned int node, unsigned int label)
{
  /* If the address version of this variable is unused, we can
     substitute it for anything else with the same label.
     Otherwise, we know the pointers are equivalent, but not the
     locations, and we can unite them later.  */

  if (!bitmap_bit_p (graph->address_taken, node))
    {
      gcc_assert (label < graph->size);

      if (graph->eq_rep[label] != -1)
	{
	  /* Unify the two variables since we know they are equivalent.  */
	  if (unite (graph->eq_rep[label], node))
	    unify_nodes (graph, graph->eq_rep[label], node, false);
	  return graph->eq_rep[label];
	}
      else
	{
	  graph->eq_rep[label] = node;
	  graph->pe_rep[label] = node;
	}
    }
  else
    {
      gcc_assert (label < graph->size);
      graph->pe[node] = label;
      if (graph->pe_rep[label] == -1)
	graph->pe_rep[label] = node;
    }

  return node;
}

/* Unite pointer equivalent but not location equivalent nodes in
   GRAPH.  This may only be performed once variable substitution is
   finished.  */

static void
unite_pointer_equivalences (constraint_graph_t graph)
{
  unsigned int i;

  /* Go through the pointer equivalences and unite them to their
     representative, if they aren't already.  */
  for (i = 0; i < FIRST_REF_NODE; i++)
    {
      unsigned int label = graph->pe[i];
      if (label)
	{
	  int label_rep = graph->pe_rep[label];
	  
	  if (label_rep == -1)
	    continue;
	  
	  label_rep = find (label_rep);
	  if (label_rep >= 0 && unite (label_rep, find (i)))
	    unify_nodes (graph, label_rep, i, false);
	}
    }
}

/* Move complex constraints to the GRAPH nodes they belong to.  */

static void
move_complex_constraints (constraint_graph_t graph)
{
  int i;
  constraint_t c;

  for (i = 0; VEC_iterate (constraint_t, constraints, i, c); i++)
    {
      if (c)
	{
	  struct constraint_expr lhs = c->lhs;
	  struct constraint_expr rhs = c->rhs;

	  if (lhs.type == DEREF)
	    {
	      insert_into_complex (graph, lhs.var, c);
	    }
	  else if (rhs.type == DEREF)
	    {
	      if (!(get_varinfo (lhs.var)->is_special_var))
		insert_into_complex (graph, rhs.var, c);
	    }
	  else if (rhs.type != ADDRESSOF && lhs.var > anything_id
		   && (lhs.offset != 0 || rhs.offset != 0))
	    {
	      insert_into_complex (graph, rhs.var, c);
	    }
	}
    }
}


/* Optimize and rewrite complex constraints while performing
   collapsing of equivalent nodes.  SI is the SCC_INFO that is the
   result of perform_variable_substitution.  */

static void
rewrite_constraints (constraint_graph_t graph,
		     struct scc_info *si)
{
  int i;
  unsigned int j;
  constraint_t c;

  for (j = 0; j < graph->size; j++)
    gcc_assert (find (j) == j);

  for (i = 0; VEC_iterate (constraint_t, constraints, i, c); i++)
    {
      struct constraint_expr lhs = c->lhs;
      struct constraint_expr rhs = c->rhs;
      unsigned int lhsvar = find (lhs.var);
      unsigned int rhsvar = find (rhs.var);
      unsigned int lhsnode, rhsnode;
      unsigned int lhslabel, rhslabel;

      lhsnode = si->node_mapping[lhsvar];
      rhsnode = si->node_mapping[rhsvar];
      lhslabel = graph->pointer_label[lhsnode];
      rhslabel = graph->pointer_label[rhsnode];

      /* See if it is really a non-pointer variable, and if so, ignore
	 the constraint.  */
      if (lhslabel == 0)
	{
	  if (dump_file && (dump_flags & TDF_DETAILS))
	    {
	      
	      fprintf (dump_file, "%s is a non-pointer variable,"
		       "ignoring constraint:",
		       get_varinfo (lhs.var)->name);
	      dump_constraint (dump_file, c);
	    }
	  VEC_replace (constraint_t, constraints, i, NULL);
	  continue;
	}

      if (rhslabel == 0)
	{
	  if (dump_file && (dump_flags & TDF_DETAILS))
	    {
	      
	      fprintf (dump_file, "%s is a non-pointer variable,"
		       "ignoring constraint:",
		       get_varinfo (rhs.var)->name);
	      dump_constraint (dump_file, c);
	    }
	  VEC_replace (constraint_t, constraints, i, NULL);
	  continue;
	}

      lhsvar = find_equivalent_node (graph, lhsvar, lhslabel);
      rhsvar = find_equivalent_node (graph, rhsvar, rhslabel);
      c->lhs.var = lhsvar;
      c->rhs.var = rhsvar;

    }
}

/* Eliminate indirect cycles involving NODE.  Return true if NODE was
   part of an SCC, false otherwise.  */

static bool
eliminate_indirect_cycles (unsigned int node)
{
  if (graph->indirect_cycles[node] != -1
      && !bitmap_empty_p (get_varinfo (node)->solution))
    {
      unsigned int i;
      VEC(unsigned,heap) *queue = NULL;
      int queuepos;
      unsigned int to = find (graph->indirect_cycles[node]);
      bitmap_iterator bi;

      /* We can't touch the solution set and call unify_nodes
	 at the same time, because unify_nodes is going to do
	 bitmap unions into it. */

      EXECUTE_IF_SET_IN_BITMAP (get_varinfo (node)->solution, 0, i, bi)
	{
	  if (find (i) == i && i != to)
	    {
	      if (unite (to, i))
		VEC_safe_push (unsigned, heap, queue, i);
	    }
	}

      for (queuepos = 0;
	   VEC_iterate (unsigned, queue, queuepos, i);
	   queuepos++)
	{
	  unify_nodes (graph, to, i, true);
	}
      VEC_free (unsigned, heap, queue);
      return true;
    }
  return false;
}

/* Solve the constraint graph GRAPH using our worklist solver.
   This is based on the PW* family of solvers from the "Efficient Field
   Sensitive Pointer Analysis for C" paper.
   It works by iterating over all the graph nodes, processing the complex
   constraints and propagating the copy constraints, until everything stops
   changed.  This corresponds to steps 6-8 in the solving list given above.  */

static void
solve_graph (constraint_graph_t graph)
{
  unsigned int size = graph->size;
  unsigned int i;
  bitmap pts;

  changed_count = 0;
  changed = sbitmap_alloc (size);
  sbitmap_zero (changed);

  /* Mark all initial non-collapsed nodes as changed.  */
  for (i = 0; i < size; i++)
    {
      varinfo_t ivi = get_varinfo (i);
      if (find (i) == i && !bitmap_empty_p (ivi->solution)
	  && ((graph->succs[i] && !bitmap_empty_p (graph->succs[i]))
	      || VEC_length (constraint_t, graph->complex[i]) > 0))
	{
	  SET_BIT (changed, i);
	  changed_count++;
	}
    }

  /* Allocate a bitmap to be used to store the changed bits.  */
  pts = BITMAP_ALLOC (&pta_obstack);

  while (changed_count > 0)
    {
      unsigned int i;
      struct topo_info *ti = init_topo_info ();
      stats.iterations++;

      bitmap_obstack_initialize (&iteration_obstack);

      compute_topo_order (graph, ti);

      while (VEC_length (unsigned, ti->topo_order) != 0)
	{

	  i = VEC_pop (unsigned, ti->topo_order);

	  /* If this variable is not a representative, skip it.  */
	  if (find (i) != i)
	    continue;

	  /* In certain indirect cycle cases, we may merge this
	     variable to another.  */
	  if (eliminate_indirect_cycles (i) && find (i) != i)
	    continue;

	  /* If the node has changed, we need to process the
	     complex constraints and outgoing edges again.  */
	  if (TEST_BIT (changed, i))
	    {
	      unsigned int j;
	      constraint_t c;
	      bitmap solution;
	      VEC(constraint_t,heap) *complex = graph->complex[i];
	      bool solution_empty;

	      RESET_BIT (changed, i);
	      changed_count--;

	      /* Compute the changed set of solution bits.  */
	      bitmap_and_compl (pts, get_varinfo (i)->solution,
				get_varinfo (i)->oldsolution);

	      if (bitmap_empty_p (pts))
		continue;

	      bitmap_ior_into (get_varinfo (i)->oldsolution, pts);

	      solution = get_varinfo (i)->solution;
	      solution_empty = bitmap_empty_p (solution);

	      /* Process the complex constraints */
	      for (j = 0; VEC_iterate (constraint_t, complex, j, c); j++)
		{
		  /* XXX: This is going to unsort the constraints in
		     some cases, which will occasionally add duplicate
		     constraints during unification.  This does not
		     affect correctness.  */
		  c->lhs.var = find (c->lhs.var);
		  c->rhs.var = find (c->rhs.var);

		  /* The only complex constraint that can change our
		     solution to non-empty, given an empty solution,
		     is a constraint where the lhs side is receiving
		     some set from elsewhere.  */
		  if (!solution_empty || c->lhs.type != DEREF)
		    do_complex_constraint (graph, c, pts);
		}

	      solution_empty = bitmap_empty_p (solution);

	      if (!solution_empty)
		{
		  bitmap_iterator bi;
		  unsigned eff_escaped_id = find (escaped_id);

		  /* Propagate solution to all successors.  */
		  EXECUTE_IF_IN_NONNULL_BITMAP (graph->succs[i],
						0, j, bi)
		    {
		      bitmap tmp;
		      bool flag;

		      unsigned int to = find (j);
		      tmp = get_varinfo (to)->solution;
		      flag = false;

		      /* Don't try to propagate to ourselves.  */
		      if (to == i)
			continue;

		      /* If we propagate from ESCAPED use ESCAPED as
		         placeholder.  */
		      if (i == eff_escaped_id)
			flag = bitmap_set_bit (tmp, escaped_id);
		      else
			flag = set_union_with_increment (tmp, pts, 0);

		      if (flag)
			{
			  get_varinfo (to)->solution = tmp;
			  if (!TEST_BIT (changed, to))
			    {
			      SET_BIT (changed, to);
			      changed_count++;
			    }
			}
		    }
		}
	    }
	}
      free_topo_info (ti);
      bitmap_obstack_release (&iteration_obstack);
    }

  BITMAP_FREE (pts);
  sbitmap_free (changed);
  bitmap_obstack_release (&oldpta_obstack);
}

/* Map from trees to variable infos.  */
static struct pointer_map_t *vi_for_tree;


/* Insert ID as the variable id for tree T in the vi_for_tree map.  */

static void
insert_vi_for_tree (tree t, varinfo_t vi)
{
  void **slot = pointer_map_insert (vi_for_tree, t);
  gcc_assert (vi);
  gcc_assert (*slot == NULL);
  *slot = vi;
}

/* Find the variable info for tree T in VI_FOR_TREE.  If T does not
   exist in the map, return NULL, otherwise, return the varinfo we found.  */

static varinfo_t
lookup_vi_for_tree (tree t)
{
  void **slot = pointer_map_contains (vi_for_tree, t);
  if (slot == NULL)
    return NULL;

  return (varinfo_t) *slot;
}

/* Return a printable name for DECL  */

static const char *
alias_get_name (tree decl)
{
  const char *res = get_name (decl);
  char *temp;
  int num_printed = 0;

  if (res != NULL)
    return res;

  res = "NULL";
  if (!dump_file)
    return res;

  if (TREE_CODE (decl) == SSA_NAME)
    {
      num_printed = asprintf (&temp, "%s_%u",
			      alias_get_name (SSA_NAME_VAR (decl)),
			      SSA_NAME_VERSION (decl));
    }
  else if (DECL_P (decl))
    {
      num_printed = asprintf (&temp, "D.%u", DECL_UID (decl));
    }
  if (num_printed > 0)
    {
      res = ggc_strdup (temp);
      free (temp);
    }
  return res;
}

/* Find the variable id for tree T in the map.
   If T doesn't exist in the map, create an entry for it and return it.  */

static varinfo_t
get_vi_for_tree (tree t)
{
  void **slot = pointer_map_contains (vi_for_tree, t);
  if (slot == NULL)
    return get_varinfo (create_variable_info_for (t, alias_get_name (t)));

  return (varinfo_t) *slot;
}

/* Get a constraint expression for a new temporary variable.  */

static struct constraint_expr
get_constraint_exp_for_temp (tree t)
{
  struct constraint_expr cexpr;

  gcc_assert (SSA_VAR_P (t));

  cexpr.type = SCALAR;
  cexpr.var = get_vi_for_tree (t)->id;
  cexpr.offset = 0;

  return cexpr;
}

/* Get a constraint expression vector from an SSA_VAR_P node.
   If address_p is true, the result will be taken its address of.  */

static void
get_constraint_for_ssa_var (tree t, VEC(ce_s, heap) **results, bool address_p)
{
  struct constraint_expr cexpr;
  varinfo_t vi;

  /* We allow FUNCTION_DECLs here even though it doesn't make much sense.  */
  gcc_assert (SSA_VAR_P (t) || DECL_P (t));

  /* For parameters, get at the points-to set for the actual parm
     decl.  */
  if (TREE_CODE (t) == SSA_NAME
      && TREE_CODE (SSA_NAME_VAR (t)) == PARM_DECL
      && SSA_NAME_IS_DEFAULT_DEF (t))
    {
      get_constraint_for_ssa_var (SSA_NAME_VAR (t), results, address_p);
      return;
    }

  vi = get_vi_for_tree (t);
  cexpr.var = vi->id;
  cexpr.type = SCALAR;
  cexpr.offset = 0;
  /* If we determine the result is "anything", and we know this is readonly,
     say it points to readonly memory instead.  */
  if (cexpr.var == anything_id && TREE_READONLY (t))
    {
      gcc_unreachable ();
      cexpr.type = ADDRESSOF;
      cexpr.var = readonly_id;
    }

  /* If we are not taking the address of the constraint expr, add all
     sub-fiels of the variable as well.  */
  if (!address_p)
    {
      for (; vi; vi = vi->next)
	{
	  cexpr.var = vi->id;
	  VEC_safe_push (ce_s, heap, *results, &cexpr);
	}
      return;
    }

  VEC_safe_push (ce_s, heap, *results, &cexpr);
}

/* Process constraint T, performing various simplifications and then
   adding it to our list of overall constraints.  */

static void
process_constraint (constraint_t t)
{
  struct constraint_expr rhs = t->rhs;
  struct constraint_expr lhs = t->lhs;

  gcc_assert (rhs.var < VEC_length (varinfo_t, varmap));
  gcc_assert (lhs.var < VEC_length (varinfo_t, varmap));

  /* If we didn't get any useful constraint from the lhs we get
     &ANYTHING as fallback from get_constraint_for.  Deal with
     it here by turning it into *ANYTHING.  */
  if (lhs.type == ADDRESSOF
      && lhs.var == anything_id)
    lhs.type = DEREF;

  /* ADDRESSOF on the lhs is invalid.  */
  gcc_assert (lhs.type != ADDRESSOF);

  /* This can happen in our IR with things like n->a = *p */
  if (rhs.type == DEREF && lhs.type == DEREF && rhs.var != anything_id)
    {
      /* Split into tmp = *rhs, *lhs = tmp */
      tree rhsdecl = get_varinfo (rhs.var)->decl;
      tree pointertype = TREE_TYPE (rhsdecl);
      tree pointedtotype = TREE_TYPE (pointertype);
      tree tmpvar = create_tmp_var_raw (pointedtotype, "doubledereftmp");
      struct constraint_expr tmplhs = get_constraint_exp_for_temp (tmpvar);

      process_constraint (new_constraint (tmplhs, rhs));
      process_constraint (new_constraint (lhs, tmplhs));
    }
  else if (rhs.type == ADDRESSOF && lhs.type == DEREF)
    {
      /* Split into tmp = &rhs, *lhs = tmp */
      tree rhsdecl = get_varinfo (rhs.var)->decl;
      tree pointertype = TREE_TYPE (rhsdecl);
      tree tmpvar = create_tmp_var_raw (pointertype, "derefaddrtmp");
      struct constraint_expr tmplhs = get_constraint_exp_for_temp (tmpvar);

      process_constraint (new_constraint (tmplhs, rhs));
      process_constraint (new_constraint (lhs, tmplhs));
    }
  else
    {
      gcc_assert (rhs.type != ADDRESSOF || rhs.offset == 0);
      VEC_safe_push (constraint_t, heap, constraints, t);
    }
}

/* Return true if T is a type that could contain pointers.  */

static bool
type_could_have_pointers (tree type)
{
  if (POINTER_TYPE_P (type))
    return true;

  if (TREE_CODE (type) == ARRAY_TYPE)
    return type_could_have_pointers (TREE_TYPE (type));

  return AGGREGATE_TYPE_P (type);
}

/* Return true if T is a variable of a type that could contain
   pointers.  */

static bool
could_have_pointers (tree t)
{
  return type_could_have_pointers (TREE_TYPE (t));
}

/* Return the position, in bits, of FIELD_DECL from the beginning of its
   structure.  */

static HOST_WIDE_INT
bitpos_of_field (const tree fdecl)
{

  if (!host_integerp (DECL_FIELD_OFFSET (fdecl), 0)
      || !host_integerp (DECL_FIELD_BIT_OFFSET (fdecl), 0))
    return -1;

  return (TREE_INT_CST_LOW (DECL_FIELD_OFFSET (fdecl)) * 8
	  + TREE_INT_CST_LOW (DECL_FIELD_BIT_OFFSET (fdecl)));
}


/* Get constraint expressions for offsetting PTR by OFFSET.  Stores the
   resulting constraint expressions in *RESULTS.  */

static void
get_constraint_for_ptr_offset (tree ptr, tree offset,
			       VEC (ce_s, heap) **results)
{
  struct constraint_expr *c;
  unsigned int j, n;
  HOST_WIDE_INT rhsunitoffset, rhsoffset;

  /* If we do not do field-sensitive PTA adding offsets to pointers
     does not change the points-to solution.  */
  if (!use_field_sensitive)
    {
      get_constraint_for (ptr, results);
      return;
    }

  /* If the offset is not a non-negative integer constant that fits
     in a HOST_WIDE_INT, we have to fall back to a conservative
     solution which includes all sub-fields of all pointed-to
     variables of ptr.  */
  if (!host_integerp (offset, 0))
    rhsoffset = UNKNOWN_OFFSET;
  else
    {
      /* Make sure the bit-offset also fits.  */
      rhsunitoffset = TREE_INT_CST_LOW (offset);
      rhsoffset = rhsunitoffset * BITS_PER_UNIT;
      if (rhsunitoffset != rhsoffset / BITS_PER_UNIT)
	rhsoffset = UNKNOWN_OFFSET;
    }

  get_constraint_for (ptr, results);
  if (rhsoffset == 0)
    return;

  /* As we are eventually appending to the solution do not use
     VEC_iterate here.  */
  n = VEC_length (ce_s, *results);
  for (j = 0; j < n; j++)
    {
      varinfo_t curr;
      c = VEC_index (ce_s, *results, j);
      curr = get_varinfo (c->var);

      if (c->type == ADDRESSOF
	  /* If this varinfo represents a full variable just use it.  */
	  && curr->is_full_var)
	c->offset = 0;
      else if (c->type == ADDRESSOF
	       /* If we do not know the offset add all subfields.  */
	       && rhsoffset == UNKNOWN_OFFSET)
	{
	  varinfo_t temp = lookup_vi_for_tree (curr->decl);
	  do
	    {
	      struct constraint_expr c2;
	      c2.var = temp->id;
	      c2.type = ADDRESSOF;
	      c2.offset = 0;
	      VEC_safe_push (ce_s, heap, *results, &c2);
	      temp = temp->next;
	    }
	  while (temp);
	}
      else if (c->type == ADDRESSOF)
	{
	  varinfo_t temp;
	  unsigned HOST_WIDE_INT offset = curr->offset + rhsoffset;

	  /* Search the sub-field which overlaps with the
	     pointed-to offset.  If the result is outside of the variable
	     we have to provide a conservative result, as the variable is
	     still reachable from the resulting pointer (even though it
	     technically cannot point to anything).  The last and first
	     sub-fields are such conservative results.
	     ???  If we always had a sub-field for &object + 1 then
	     we could represent this in a more precise way.  */
	  if (rhsoffset < 0
	      && curr->offset < offset)
	    offset = 0;
	  temp = first_or_preceding_vi_for_offset (curr, offset);

	  /* If the found variable is not exactly at the pointed to
	     result, we have to include the next variable in the
	     solution as well.  Otherwise two increments by offset / 2
	     do not result in the same or a conservative superset
	     solution.  */
	  if (temp->offset != offset
	      && temp->next != NULL)
	    {
	      struct constraint_expr c2;
	      c2.var = temp->next->id;
	      c2.type = ADDRESSOF;
	      c2.offset = 0;
	      VEC_safe_push (ce_s, heap, *results, &c2);
	    }
	  c->var = temp->id;
	  c->offset = 0;
	}
      else
	c->offset = rhsoffset;
    }
}


/* Given a COMPONENT_REF T, return the constraint_expr vector for it.
   If address_p is true the result will be taken its address of.  */

static void
get_constraint_for_component_ref (tree t, VEC(ce_s, heap) **results,
				  bool address_p)
{
  tree orig_t = t;
  HOST_WIDE_INT bitsize = -1;
  HOST_WIDE_INT bitmaxsize = -1;
  HOST_WIDE_INT bitpos;
  tree forzero;
  struct constraint_expr *result;

  /* Some people like to do cute things like take the address of
     &0->a.b */
  forzero = t;
  while (!SSA_VAR_P (forzero) && !CONSTANT_CLASS_P (forzero))
    forzero = TREE_OPERAND (forzero, 0);

  if (CONSTANT_CLASS_P (forzero) && integer_zerop (forzero))
    {
      struct constraint_expr temp;

      temp.offset = 0;
      temp.var = integer_id;
      temp.type = SCALAR;
      VEC_safe_push (ce_s, heap, *results, &temp);
      return;
    }

  t = get_ref_base_and_extent (t, &bitpos, &bitsize, &bitmaxsize);

  /* Pretend to take the address of the base, we'll take care of
     adding the required subset of sub-fields below.  */
  get_constraint_for_1 (t, results, true);
  gcc_assert (VEC_length (ce_s, *results) == 1);
  result = VEC_last (ce_s, *results);

  if (result->type == SCALAR
      && get_varinfo (result->var)->is_full_var)
    /* For single-field vars do not bother about the offset.  */
    result->offset = 0;
  else if (result->type == SCALAR)
    {
      /* In languages like C, you can access one past the end of an
	 array.  You aren't allowed to dereference it, so we can
	 ignore this constraint. When we handle pointer subtraction,
	 we may have to do something cute here.  */

      if ((unsigned HOST_WIDE_INT)bitpos < get_varinfo (result->var)->fullsize
	  && bitmaxsize != 0)
	{
	  /* It's also not true that the constraint will actually start at the
	     right offset, it may start in some padding.  We only care about
	     setting the constraint to the first actual field it touches, so
	     walk to find it.  */
	  struct constraint_expr cexpr = *result;
	  varinfo_t curr;
	  VEC_pop (ce_s, *results);
	  cexpr.offset = 0;
	  for (curr = get_varinfo (cexpr.var); curr; curr = curr->next)
	    {
	      if (ranges_overlap_p (curr->offset, curr->size,
				    bitpos, bitmaxsize))
		{
		  cexpr.var = curr->id;
		  VEC_safe_push (ce_s, heap, *results, &cexpr);
		  if (address_p)
		    break;
		}
	    }
	  /* If we are going to take the address of this field then
	     to be able to compute reachability correctly add at least
	     the last field of the variable.  */
	  if (address_p
	      && VEC_length (ce_s, *results) == 0)
	    {
	      curr = get_varinfo (cexpr.var);
	      while (curr->next != NULL)
		curr = curr->next;
	      cexpr.var = curr->id;
	      VEC_safe_push (ce_s, heap, *results, &cexpr);
	    }
	  else
	    /* Assert that we found *some* field there. The user couldn't be
	       accessing *only* padding.  */
	    /* Still the user could access one past the end of an array
	       embedded in a struct resulting in accessing *only* padding.  */
	    gcc_assert (VEC_length (ce_s, *results) >= 1
			|| ref_contains_array_ref (orig_t));
	}
      else if (bitmaxsize == 0)
	{
	  if (dump_file && (dump_flags & TDF_DETAILS))
	    fprintf (dump_file, "Access to zero-sized part of variable,"
		     "ignoring\n");
	}
      else
	if (dump_file && (dump_flags & TDF_DETAILS))
	  fprintf (dump_file, "Access to past the end of variable, ignoring\n");
    }
  else if (result->type == DEREF)
    {
      /* If we do not know exactly where the access goes say so.  Note
	 that only for non-structure accesses we know that we access
	 at most one subfiled of any variable.  */
      if (bitpos == -1
	  || bitsize != bitmaxsize
	  || AGGREGATE_TYPE_P (TREE_TYPE (orig_t)))
	result->offset = UNKNOWN_OFFSET;
      else
	result->offset = bitpos;
    }
  else if (result->type == ADDRESSOF)
    {
      /* We can end up here for component references on a
         VIEW_CONVERT_EXPR <>(&foobar).  */
      result->type = SCALAR;
      result->var = anything_id;
      result->offset = 0;
    }
  else
    gcc_unreachable ();
}


/* Dereference the constraint expression CONS, and return the result.
   DEREF (ADDRESSOF) = SCALAR
   DEREF (SCALAR) = DEREF
   DEREF (DEREF) = (temp = DEREF1; result = DEREF(temp))
   This is needed so that we can handle dereferencing DEREF constraints.  */

static void
do_deref (VEC (ce_s, heap) **constraints)
{
  struct constraint_expr *c;
  unsigned int i = 0;

  for (i = 0; VEC_iterate (ce_s, *constraints, i, c); i++)
    {
      if (c->type == SCALAR)
	c->type = DEREF;
      else if (c->type == ADDRESSOF)
	c->type = SCALAR;
      else if (c->type == DEREF)
	{
	  tree tmpvar = create_tmp_var_raw (ptr_type_node, "dereftmp");
	  struct constraint_expr tmplhs = get_constraint_exp_for_temp (tmpvar);
	  process_constraint (new_constraint (tmplhs, *c));
	  c->var = tmplhs.var;
	}
      else
	gcc_unreachable ();
    }
}

static void get_constraint_for_1 (tree, VEC (ce_s, heap) **, bool);

/* Given a tree T, return the constraint expression for taking the
   address of it.  */

static void
get_constraint_for_address_of (tree t, VEC (ce_s, heap) **results)
{
  struct constraint_expr *c;
  unsigned int i;

  get_constraint_for_1 (t, results, true);

  for (i = 0; VEC_iterate (ce_s, *results, i, c); i++)
    {
      if (c->type == DEREF)
	c->type = SCALAR;
      else
	c->type = ADDRESSOF;
    }
}

/* Given a tree T, return the constraint expression for it.  */

static void
get_constraint_for_1 (tree t, VEC (ce_s, heap) **results, bool address_p)
{
  struct constraint_expr temp;

  /* x = integer is all glommed to a single variable, which doesn't
     point to anything by itself.  That is, of course, unless it is an
     integer constant being treated as a pointer, in which case, we
     will return that this is really the addressof anything.  This
     happens below, since it will fall into the default case. The only
     case we know something about an integer treated like a pointer is
     when it is the NULL pointer, and then we just say it points to
     NULL.

     Do not do that if -fno-delete-null-pointer-checks though, because
     in that case *NULL does not fail, so it _should_ alias *anything.
     It is not worth adding a new option or renaming the existing one,
     since this case is relatively obscure.  */
  if (flag_delete_null_pointer_checks
      && ((TREE_CODE (t) == INTEGER_CST
	   && integer_zerop (t))
	  /* The only valid CONSTRUCTORs in gimple with pointer typed
	     elements are zero-initializer.  */
	  || TREE_CODE (t) == CONSTRUCTOR))
    {
      temp.var = nothing_id;
      temp.type = ADDRESSOF;
      temp.offset = 0;
      VEC_safe_push (ce_s, heap, *results, &temp);
      return;
    }

  /* String constants are read-only.  */
  if (TREE_CODE (t) == STRING_CST)
    {
      temp.var = readonly_id;
      temp.type = SCALAR;
      temp.offset = 0;
      VEC_safe_push (ce_s, heap, *results, &temp);
      return;
    }

  switch (TREE_CODE_CLASS (TREE_CODE (t)))
    {
    case tcc_expression:
      {
	switch (TREE_CODE (t))
	  {
	  case ADDR_EXPR:
	    get_constraint_for_address_of (TREE_OPERAND (t, 0), results);
	    return;
	  default:;
	  }
	break;
      }
    case tcc_reference:
      {
	switch (TREE_CODE (t))
	  {
	  case INDIRECT_REF:
	    {
	      get_constraint_for_1 (TREE_OPERAND (t, 0), results, address_p);
	      do_deref (results);
	      return;
	    }
	  case ARRAY_REF:
	  case ARRAY_RANGE_REF:
	  case COMPONENT_REF:
	    get_constraint_for_component_ref (t, results, address_p);
	    return;
	  case VIEW_CONVERT_EXPR:
	    get_constraint_for_1 (TREE_OPERAND (t, 0), results, address_p);
	    return;
	  /* We are missing handling for TARGET_MEM_REF here.  */
	  default:;
	  }
	break;
      }
    case tcc_exceptional:
      {
	switch (TREE_CODE (t))
	  {
	  case SSA_NAME:
	    {
	      get_constraint_for_ssa_var (t, results, address_p);
	      return;
	    }
	  default:;
	  }
	break;
      }
    case tcc_declaration:
      {
	get_constraint_for_ssa_var (t, results, address_p);
	return;
      }
    default:;
    }

  /* The default fallback is a constraint from anything.  */
  temp.type = ADDRESSOF;
  temp.var = anything_id;
  temp.offset = 0;
  VEC_safe_push (ce_s, heap, *results, &temp);
}

/* Given a gimple tree T, return the constraint expression vector for it.  */

static void
get_constraint_for (tree t, VEC (ce_s, heap) **results)
{
  gcc_assert (VEC_length (ce_s, *results) == 0);

  get_constraint_for_1 (t, results, false);
}

/* Handle aggregate copies by expanding into copies of the respective
   fields of the structures.  */

static void
do_structure_copy (tree lhsop, tree rhsop)
{
  struct constraint_expr *lhsp, *rhsp;
  VEC (ce_s, heap) *lhsc = NULL, *rhsc = NULL;
  unsigned j;

  get_constraint_for (lhsop, &lhsc);
  get_constraint_for (rhsop, &rhsc);
  lhsp = VEC_index (ce_s, lhsc, 0);
  rhsp = VEC_index (ce_s, rhsc, 0);
  if (lhsp->type == DEREF
      || (lhsp->type == ADDRESSOF && lhsp->var == anything_id)
      || rhsp->type == DEREF)
    {
      struct constraint_expr tmp;
      tree tmpvar = create_tmp_var_raw (ptr_type_node,
					"structcopydereftmp");
      tmp.var = get_vi_for_tree (tmpvar)->id;
      tmp.type = SCALAR;
      tmp.offset = 0;
      for (j = 0; VEC_iterate (ce_s, rhsc, j, rhsp); ++j)
	process_constraint (new_constraint (tmp, *rhsp));
      for (j = 0; VEC_iterate (ce_s, lhsc, j, lhsp); ++j)
	process_constraint (new_constraint (*lhsp, tmp));
    }
  else if (lhsp->type == SCALAR
	   && (rhsp->type == SCALAR
	       || rhsp->type == ADDRESSOF))
    {
      tree lhsbase, rhsbase;
      HOST_WIDE_INT lhssize, lhsmaxsize, lhsoffset;
      HOST_WIDE_INT rhssize, rhsmaxsize, rhsoffset;
      unsigned k = 0;
      lhsbase = get_ref_base_and_extent (lhsop, &lhsoffset,
					 &lhssize, &lhsmaxsize);
      rhsbase = get_ref_base_and_extent (rhsop, &rhsoffset,
					 &rhssize, &rhsmaxsize);
      for (j = 0; VEC_iterate (ce_s, lhsc, j, lhsp);)
	{
	  varinfo_t lhsv, rhsv;
	  rhsp = VEC_index (ce_s, rhsc, k);
	  lhsv = get_varinfo (lhsp->var);
	  rhsv = get_varinfo (rhsp->var);
	  if (lhsv->may_have_pointers
	      && ranges_overlap_p (lhsv->offset + rhsoffset, lhsv->size,
				   rhsv->offset + lhsoffset, rhsv->size))
	    process_constraint (new_constraint (*lhsp, *rhsp));
	  if (lhsv->offset + rhsoffset + lhsv->size
	      > rhsv->offset + lhsoffset + rhsv->size)
	    {
	      ++k;
	      if (k >= VEC_length (ce_s, rhsc))
		break;
	    }
	  else
	    ++j;
	}
    }
  else
    gcc_unreachable ();

  VEC_free (ce_s, heap, lhsc);
  VEC_free (ce_s, heap, rhsc);
}

/* Create a constraint ID = OP.  */

static void
make_constraint_to (unsigned id, tree op)
{
  VEC(ce_s, heap) *rhsc = NULL;
  struct constraint_expr *c;
  struct constraint_expr includes;
  unsigned int j;

  includes.var = id;
  includes.offset = 0;
  includes.type = SCALAR;

  get_constraint_for (op, &rhsc);
  for (j = 0; VEC_iterate (ce_s, rhsc, j, c); j++)
    process_constraint (new_constraint (includes, *c));
  VEC_free (ce_s, heap, rhsc);
}

/* Make constraints necessary to make OP escape.  */

static void
make_escape_constraint (tree op)
{
  make_constraint_to (escaped_id, op);
}

/* For non-IPA mode, generate constraints necessary for a call on the
   RHS.  */

static void
handle_rhs_call (gimple stmt, VEC(ce_s, heap) **results)
{
  struct constraint_expr rhsc;
  unsigned i;

  for (i = 0; i < gimple_call_num_args (stmt); ++i)
    {
      tree arg = gimple_call_arg (stmt, i);

      /* Find those pointers being passed, and make sure they end up
	 pointing to anything.  */
      if (could_have_pointers (arg))
	make_escape_constraint (arg);
    }

  /* The static chain escapes as well.  */
  if (gimple_call_chain (stmt))
    make_escape_constraint (gimple_call_chain (stmt));

  /* And if we applied NRV the address of the return slot escapes as well.  */
  if (gimple_call_return_slot_opt_p (stmt)
      && gimple_call_lhs (stmt) != NULL_TREE
      && TREE_ADDRESSABLE (gimple_call_lhs (stmt)))
    {
      VEC(ce_s, heap) *tmpc = NULL;
      struct constraint_expr lhsc, *c;
      get_constraint_for_address_of (gimple_call_lhs (stmt), &tmpc);
      lhsc.var = escaped_id;
      lhsc.offset = 0;
      lhsc.type = SCALAR;
      for (i = 0; VEC_iterate (ce_s, tmpc, i, c); ++i)
	process_constraint (new_constraint (lhsc, *c));
      VEC_free(ce_s, heap, tmpc);
    }

  /* Regular functions return nonlocal memory.  */
  rhsc.var = nonlocal_id;
  rhsc.offset = 0;
  rhsc.type = SCALAR;
  VEC_safe_push (ce_s, heap, *results, &rhsc);
}

/* For non-IPA mode, generate constraints necessary for a call
   that returns a pointer and assigns it to LHS.  This simply makes
   the LHS point to global and escaped variables.  */

static void
handle_lhs_call (tree lhs, int flags, VEC(ce_s, heap) *rhsc)
{
  VEC(ce_s, heap) *lhsc = NULL;
  unsigned int j;
  struct constraint_expr *lhsp;

  get_constraint_for (lhs, &lhsc);

  if (flags & ECF_MALLOC)
    {
      struct constraint_expr rhsc;
      tree heapvar = heapvar_lookup (lhs);
      varinfo_t vi;

      if (heapvar == NULL)
	{
	  heapvar = create_tmp_var_raw (ptr_type_node, "HEAP");
	  DECL_EXTERNAL (heapvar) = 1;
	  get_var_ann (heapvar)->is_heapvar = 1;
	  if (gimple_referenced_vars (cfun))
	    add_referenced_var (heapvar);
	  heapvar_insert (lhs, heapvar);
	}

      rhsc.var = create_variable_info_for (heapvar,
					   alias_get_name (heapvar));
      vi = get_varinfo (rhsc.var);
      vi->is_artificial_var = 1;
      vi->is_heap_var = 1;
      vi->is_unknown_size_var = true;
      vi->fullsize = ~0;
      vi->size = ~0;
      rhsc.type = ADDRESSOF;
      rhsc.offset = 0;
      for (j = 0; VEC_iterate (ce_s, lhsc, j, lhsp); j++)
	process_constraint (new_constraint (*lhsp, rhsc));
    }
  else if (VEC_length (ce_s, rhsc) > 0)
    {
      struct constraint_expr *lhsp, *rhsp;
      unsigned int i, j;
      /* If the store is to a global decl make sure to
	 add proper escape constraints.  */
      lhs = get_base_address (lhs);
      if (lhs
	  && DECL_P (lhs)
	  && is_global_var (lhs))
	{
	  struct constraint_expr tmpc;
	  tmpc.var = escaped_id;
	  tmpc.offset = 0;
	  tmpc.type = SCALAR;
	  VEC_safe_push (ce_s, heap, lhsc, &tmpc);
	}
      for (i = 0; VEC_iterate (ce_s, lhsc, i, lhsp); ++i)
	for (j = 0; VEC_iterate (ce_s, rhsc, j, rhsp); ++j)
	  process_constraint (new_constraint (*lhsp, *rhsp));
    }
  VEC_free (ce_s, heap, lhsc);
}

/* For non-IPA mode, generate constraints necessary for a call of a
   const function that returns a pointer in the statement STMT.  */

static void
handle_const_call (gimple stmt, VEC(ce_s, heap) **results)
{
<<<<<<< HEAD
  struct constraint_expr rhsc, tmpc = { SCALAR, 0, 0 };
=======
  struct constraint_expr rhsc, tmpc = {SCALAR, 0, 0};
>>>>>>> a4d99c86
  tree tmpvar = NULL_TREE;
  unsigned int k;

  /* Treat nested const functions the same as pure functions as far
     as the static chain is concerned.  */
  if (gimple_call_chain (stmt))
    {
      make_constraint_to (callused_id, gimple_call_chain (stmt));
      rhsc.var = callused_id;
      rhsc.offset = 0;
      rhsc.type = SCALAR;
      VEC_safe_push (ce_s, heap, *results, &rhsc);
    }

  /* May return arguments.  */
  for (k = 0; k < gimple_call_num_args (stmt); ++k)
    {
      tree arg = gimple_call_arg (stmt, k);

      if (could_have_pointers (arg))
	{
	  VEC(ce_s, heap) *argc = NULL;
	  struct constraint_expr *argp;
	  int i;

	  /* We always use a temporary here, otherwise we end up with
	     a quadratic amount of constraints for
	       large_struct = const_call (large_struct);
	     with field-sensitive PTA.  */
	  if (tmpvar == NULL_TREE)
	    {
	      tmpvar = create_tmp_var_raw (ptr_type_node, "consttmp");
	      tmpc = get_constraint_exp_for_temp (tmpvar);
	    }

	  get_constraint_for (arg, &argc);
	  for (i = 0; VEC_iterate (ce_s, argc, i, argp); i++)
	    process_constraint (new_constraint (tmpc, *argp));
	  VEC_free (ce_s, heap, argc);
	}
    }
  if (tmpvar != NULL_TREE)
    VEC_safe_push (ce_s, heap, *results, &tmpc);

  /* May return addresses of globals.  */
  rhsc.var = nonlocal_id;
  rhsc.offset = 0;
  rhsc.type = ADDRESSOF;
  VEC_safe_push (ce_s, heap, *results, &rhsc);
}

/* For non-IPA mode, generate constraints necessary for a call to a
   pure function in statement STMT.  */

static void
handle_pure_call (gimple stmt, VEC(ce_s, heap) **results)
{
  struct constraint_expr rhsc;
  unsigned i;
  bool need_callused = false;

  /* Memory reached from pointer arguments is call-used.  */
  for (i = 0; i < gimple_call_num_args (stmt); ++i)
    {
      tree arg = gimple_call_arg (stmt, i);

      if (could_have_pointers (arg))
	{
	  make_constraint_to (callused_id, arg);
	  need_callused = true;
	}
    }

  /* The static chain is used as well.  */
  if (gimple_call_chain (stmt))
    {
      make_constraint_to (callused_id, gimple_call_chain (stmt));
      need_callused = true;
    }

  /* Pure functions may return callused and nonlocal memory.  */
  if (need_callused)
    {
      rhsc.var = callused_id;
      rhsc.offset = 0;
      rhsc.type = SCALAR;
      VEC_safe_push (ce_s, heap, *results, &rhsc);
    }
  rhsc.var = nonlocal_id;
  rhsc.offset = 0;
  rhsc.type = SCALAR;
  VEC_safe_push (ce_s, heap, *results, &rhsc);
}

/* Walk statement T setting up aliasing constraints according to the
   references found in T.  This function is the main part of the
   constraint builder.  AI points to auxiliary alias information used
   when building alias sets and computing alias grouping heuristics.  */

static void
find_func_aliases (gimple origt)
{
  gimple t = origt;
  VEC(ce_s, heap) *lhsc = NULL;
  VEC(ce_s, heap) *rhsc = NULL;
  struct constraint_expr *c;

  /* Now build constraints expressions.  */
  if (gimple_code (t) == GIMPLE_PHI)
    {
      gcc_assert (!AGGREGATE_TYPE_P (TREE_TYPE (gimple_phi_result (t))));

      /* Only care about pointers and structures containing
	 pointers.  */
      if (could_have_pointers (gimple_phi_result (t)))
	{
	  size_t i;
	  unsigned int j;

	  /* For a phi node, assign all the arguments to
	     the result.  */
	  get_constraint_for (gimple_phi_result (t), &lhsc);
	  for (i = 0; i < gimple_phi_num_args (t); i++)
	    {
	      tree rhstype;
	      tree strippedrhs = PHI_ARG_DEF (t, i);

	      STRIP_NOPS (strippedrhs);
	      rhstype = TREE_TYPE (strippedrhs);
	      get_constraint_for (gimple_phi_arg_def (t, i), &rhsc);

	      for (j = 0; VEC_iterate (ce_s, lhsc, j, c); j++)
		{
		  struct constraint_expr *c2;
		  while (VEC_length (ce_s, rhsc) > 0)
		    {
		      c2 = VEC_last (ce_s, rhsc);
		      process_constraint (new_constraint (*c, *c2));
		      VEC_pop (ce_s, rhsc);
		    }
		}
	    }
	}
    }
  /* In IPA mode, we need to generate constraints to pass call
     arguments through their calls.   There are two cases,
     either a GIMPLE_CALL returning a value, or just a plain
     GIMPLE_CALL when we are not.

     In non-ipa mode, we need to generate constraints for each
     pointer passed by address.  */
  else if (is_gimple_call (t))
    {
      if (!in_ipa_mode)
	{
	  VEC(ce_s, heap) *rhsc = NULL;
	  int flags = gimple_call_flags (t);

	  /* Const functions can return their arguments and addresses
	     of global memory but not of escaped memory.  */
	  if (flags & (ECF_CONST|ECF_NOVOPS))
	    {
	      if (gimple_call_lhs (t)
		  && could_have_pointers (gimple_call_lhs (t)))
		handle_const_call (t, &rhsc);
	    }
	  /* Pure functions can return addresses in and of memory
	     reachable from their arguments, but they are not an escape
	     point for reachable memory of their arguments.  */
	  else if (flags & (ECF_PURE|ECF_LOOPING_CONST_OR_PURE))
	    handle_pure_call (t, &rhsc);
	  else
	    handle_rhs_call (t, &rhsc);
	  if (gimple_call_lhs (t)
	      && could_have_pointers (gimple_call_lhs (t)))
	    handle_lhs_call (gimple_call_lhs (t), flags, rhsc);
	  VEC_free (ce_s, heap, rhsc);
	}
      else
	{
	  tree lhsop;
	  varinfo_t fi;
	  int i = 1;
	  size_t j;
	  tree decl;

	  lhsop = gimple_call_lhs (t);
	  decl = gimple_call_fndecl (t);

	  /* If we can directly resolve the function being called, do so.
	     Otherwise, it must be some sort of indirect expression that
	     we should still be able to handle.  */
	  if (decl)
	    fi = get_vi_for_tree (decl);
	  else
	    {
	      decl = gimple_call_fn (t);
	      fi = get_vi_for_tree (decl);
	    }

	  /* Assign all the passed arguments to the appropriate incoming
	     parameters of the function.  */
	  for (j = 0; j < gimple_call_num_args (t); j++)
	    {
	      struct constraint_expr lhs ;
	      struct constraint_expr *rhsp;
	      tree arg = gimple_call_arg (t, j);

	      get_constraint_for (arg, &rhsc);
	      if (TREE_CODE (decl) != FUNCTION_DECL)
		{
		  lhs.type = DEREF;
		  lhs.var = fi->id;
		  lhs.offset = i;
		}
	      else
		{
		  lhs.type = SCALAR;
		  lhs.var = first_vi_for_offset (fi, i)->id;
		  lhs.offset = 0;
		}
	      while (VEC_length (ce_s, rhsc) != 0)
		{
		  rhsp = VEC_last (ce_s, rhsc);
		  process_constraint (new_constraint (lhs, *rhsp));
		  VEC_pop (ce_s, rhsc);
		}
	      i++;
	    }

	  /* If we are returning a value, assign it to the result.  */
	  if (lhsop)
	    {
	      struct constraint_expr rhs;
	      struct constraint_expr *lhsp;
	      unsigned int j = 0;

	      get_constraint_for (lhsop, &lhsc);
	      if (TREE_CODE (decl) != FUNCTION_DECL)
		{
		  rhs.type = DEREF;
		  rhs.var = fi->id;
		  rhs.offset = i;
		}
	      else
		{
		  rhs.type = SCALAR;
		  rhs.var = first_vi_for_offset (fi, i)->id;
		  rhs.offset = 0;
		}
	      for (j = 0; VEC_iterate (ce_s, lhsc, j, lhsp); j++)
		process_constraint (new_constraint (*lhsp, rhs));
	    }
	}
    }
  /* Otherwise, just a regular assignment statement.  Only care about
     operations with pointer result, others are dealt with as escape
     points if they have pointer operands.  */
  else if (is_gimple_assign (t)
	   && could_have_pointers (gimple_assign_lhs (t)))
    {
      /* Otherwise, just a regular assignment statement.  */
      tree lhsop = gimple_assign_lhs (t);
      tree rhsop = (gimple_num_ops (t) == 2) ? gimple_assign_rhs1 (t) : NULL;

      if (rhsop && AGGREGATE_TYPE_P (TREE_TYPE (lhsop)))
	do_structure_copy (lhsop, rhsop);
      else
	{
	  unsigned int j;
	  struct constraint_expr temp;
	  get_constraint_for (lhsop, &lhsc);

	  if (gimple_assign_rhs_code (t) == POINTER_PLUS_EXPR)
	    get_constraint_for_ptr_offset (gimple_assign_rhs1 (t),
					   gimple_assign_rhs2 (t), &rhsc);
	  else if ((CONVERT_EXPR_CODE_P (gimple_assign_rhs_code (t))
		    && !(POINTER_TYPE_P (gimple_expr_type (t))
			 && !POINTER_TYPE_P (TREE_TYPE (rhsop))))
		   || gimple_assign_single_p (t))
	    get_constraint_for (rhsop, &rhsc);
	  else
	    {
	      temp.type = ADDRESSOF;
	      temp.var = anything_id;
	      temp.offset = 0;
	      VEC_safe_push (ce_s, heap, rhsc, &temp);
	    }
	  for (j = 0; VEC_iterate (ce_s, lhsc, j, c); j++)
	    {
	      struct constraint_expr *c2;
	      unsigned int k;

	      for (k = 0; VEC_iterate (ce_s, rhsc, k, c2); k++)
		process_constraint (new_constraint (*c, *c2));
	    }
	}
      /* If there is a store to a global variable the rhs escapes.  */
      if ((lhsop = get_base_address (lhsop)) != NULL_TREE
	  && DECL_P (lhsop)
	  && is_global_var (lhsop))
	make_escape_constraint (rhsop);
    }
  /* For conversions of pointers to non-pointers the pointer escapes.  */
  else if (gimple_assign_cast_p (t)
	   && POINTER_TYPE_P (TREE_TYPE (gimple_assign_rhs1 (t)))
	   && !POINTER_TYPE_P (TREE_TYPE (gimple_assign_lhs (t))))
    {
      make_escape_constraint (gimple_assign_rhs1 (t));
    }
  /* Handle asms conservatively by adding escape constraints to everything.  */
  else if (gimple_code (t) == GIMPLE_ASM)
    {
      unsigned i, noutputs;
      const char **oconstraints;
      const char *constraint;
      bool allows_mem, allows_reg, is_inout;

      noutputs = gimple_asm_noutputs (t);
      oconstraints = XALLOCAVEC (const char *, noutputs);

      for (i = 0; i < noutputs; ++i)
	{
	  tree link = gimple_asm_output_op (t, i);
	  tree op = TREE_VALUE (link);

	  constraint = TREE_STRING_POINTER (TREE_VALUE (TREE_PURPOSE (link)));
	  oconstraints[i] = constraint;
	  parse_output_constraint (&constraint, i, 0, 0, &allows_mem,
				   &allows_reg, &is_inout);

	  /* A memory constraint makes the address of the operand escape.  */
	  if (!allows_reg && allows_mem)
	    make_escape_constraint (build_fold_addr_expr (op));

	  /* The asm may read global memory, so outputs may point to
	     any global memory.  */
	  if (op && could_have_pointers (op))
	    {
	      VEC(ce_s, heap) *lhsc = NULL;
	      struct constraint_expr rhsc, *lhsp;
	      unsigned j;
	      get_constraint_for (op, &lhsc);
	      rhsc.var = nonlocal_id;
	      rhsc.offset = 0;
	      rhsc.type = SCALAR;
	      for (j = 0; VEC_iterate (ce_s, lhsc, j, lhsp); j++)
		process_constraint (new_constraint (*lhsp, rhsc));
	      VEC_free (ce_s, heap, lhsc);
	    }
	}
      for (i = 0; i < gimple_asm_ninputs (t); ++i)
	{
	  tree link = gimple_asm_input_op (t, i);
	  tree op = TREE_VALUE (link);

	  constraint = TREE_STRING_POINTER (TREE_VALUE (TREE_PURPOSE (link)));

	  parse_input_constraint (&constraint, 0, 0, noutputs, 0, oconstraints,
				  &allows_mem, &allows_reg);

	  /* A memory constraint makes the address of the operand escape.  */
	  if (!allows_reg && allows_mem)
	    make_escape_constraint (build_fold_addr_expr (op));
	  /* Strictly we'd only need the constraint to ESCAPED if
	     the asm clobbers memory, otherwise using CALLUSED
	     would be enough.  */
	  else if (op && could_have_pointers (op))
	    make_escape_constraint (op);
	}
    }

  VEC_free (ce_s, heap, rhsc);
  VEC_free (ce_s, heap, lhsc);
}


/* Find the first varinfo in the same variable as START that overlaps with
   OFFSET.  Return NULL if we can't find one.  */

static varinfo_t
first_vi_for_offset (varinfo_t start, unsigned HOST_WIDE_INT offset)
{
  /* If the offset is outside of the variable, bail out.  */
  if (offset >= start->fullsize)
    return NULL;

  /* If we cannot reach offset from start, lookup the first field
     and start from there.  */
  if (start->offset > offset)
    start = lookup_vi_for_tree (start->decl);

  while (start)
    {
      /* We may not find a variable in the field list with the actual
	 offset when when we have glommed a structure to a variable.
	 In that case, however, offset should still be within the size
	 of the variable. */
      if (offset >= start->offset
	  && offset < (start->offset + start->size))
	return start;

      start= start->next;
    }

  return NULL;
}

/* Find the first varinfo in the same variable as START that overlaps with
   OFFSET.  If there is no such varinfo the varinfo directly preceding
   OFFSET is returned.  */

static varinfo_t
first_or_preceding_vi_for_offset (varinfo_t start,
				  unsigned HOST_WIDE_INT offset)
{
  /* If we cannot reach offset from start, lookup the first field
     and start from there.  */
  if (start->offset > offset)
    start = lookup_vi_for_tree (start->decl);

  /* We may not find a variable in the field list with the actual
     offset when when we have glommed a structure to a variable.
     In that case, however, offset should still be within the size
     of the variable.
     If we got beyond the offset we look for return the field
     directly preceding offset which may be the last field.  */
  while (start->next
	 && offset >= start->offset
	 && !(offset < (start->offset + start->size)))
    start = start->next;

  return start;
}


/* Insert the varinfo FIELD into the field list for BASE, at the front
   of the list.  */

static void
insert_into_field_list (varinfo_t base, varinfo_t field)
{
  varinfo_t prev = base;
  varinfo_t curr = base->next;

  field->next = curr;
  prev->next = field;
}

/* Insert the varinfo FIELD into the field list for BASE, ordered by
   offset.  */

static void
insert_into_field_list_sorted (varinfo_t base, varinfo_t field)
{
  varinfo_t prev = base;
  varinfo_t curr = base->next;

  if (curr == NULL)
    {
      prev->next = field;
      field->next = NULL;
    }
  else
    {
      while (curr)
	{
	  if (field->offset <= curr->offset)
	    break;
	  prev = curr;
	  curr = curr->next;
	}
      field->next = prev->next;
      prev->next = field;
    }
}

/* This structure is used during pushing fields onto the fieldstack
   to track the offset of the field, since bitpos_of_field gives it
   relative to its immediate containing type, and we want it relative
   to the ultimate containing object.  */

struct fieldoff
{
  /* Offset from the base of the base containing object to this field.  */
  HOST_WIDE_INT offset;

  /* Size, in bits, of the field.  */
  unsigned HOST_WIDE_INT size;

  unsigned has_unknown_size : 1;

  unsigned may_have_pointers : 1;
};
typedef struct fieldoff fieldoff_s;

DEF_VEC_O(fieldoff_s);
DEF_VEC_ALLOC_O(fieldoff_s,heap);

/* qsort comparison function for two fieldoff's PA and PB */

static int
fieldoff_compare (const void *pa, const void *pb)
{
  const fieldoff_s *foa = (const fieldoff_s *)pa;
  const fieldoff_s *fob = (const fieldoff_s *)pb;
  unsigned HOST_WIDE_INT foasize, fobsize;

  if (foa->offset < fob->offset)
    return -1;
  else if (foa->offset > fob->offset)
    return 1;

  foasize = foa->size;
  fobsize = fob->size;
  if (foasize < fobsize)
    return -1;
  else if (foasize > fobsize)
    return 1;
  return 0;
}

/* Sort a fieldstack according to the field offset and sizes.  */
static void
sort_fieldstack (VEC(fieldoff_s,heap) *fieldstack)
{
  qsort (VEC_address (fieldoff_s, fieldstack),
	 VEC_length (fieldoff_s, fieldstack),
	 sizeof (fieldoff_s),
	 fieldoff_compare);
}

/* Return true if V is a tree that we can have subvars for.
   Normally, this is any aggregate type.  Also complex
   types which are not gimple registers can have subvars.  */

static inline bool
var_can_have_subvars (const_tree v)
{
  /* Volatile variables should never have subvars.  */
  if (TREE_THIS_VOLATILE (v))
    return false;

  /* Non decls or memory tags can never have subvars.  */
  if (!DECL_P (v))
    return false;

  /* Aggregates without overlapping fields can have subvars.  */
  if (TREE_CODE (TREE_TYPE (v)) == RECORD_TYPE)
    return true;

  return false;
}

/* Given a TYPE, and a vector of field offsets FIELDSTACK, push all
   the fields of TYPE onto fieldstack, recording their offsets along
   the way.

   OFFSET is used to keep track of the offset in this entire
   structure, rather than just the immediately containing structure.
   Returns the number of fields pushed.  */

static int
push_fields_onto_fieldstack (tree type, VEC(fieldoff_s,heap) **fieldstack,
			     HOST_WIDE_INT offset)
{
  tree field;
  int count = 0;

  if (TREE_CODE (type) != RECORD_TYPE)
    return 0;

  /* If the vector of fields is growing too big, bail out early.
     Callers check for VEC_length <= MAX_FIELDS_FOR_FIELD_SENSITIVE, make
     sure this fails.  */
  if (VEC_length (fieldoff_s, *fieldstack) > MAX_FIELDS_FOR_FIELD_SENSITIVE)
    return 0;

  for (field = TYPE_FIELDS (type); field; field = TREE_CHAIN (field))
    if (TREE_CODE (field) == FIELD_DECL)
      {
	bool push = false;
	int pushed = 0;
	HOST_WIDE_INT foff = bitpos_of_field (field);

	if (!var_can_have_subvars (field)
	    || TREE_CODE (TREE_TYPE (field)) == QUAL_UNION_TYPE
	    || TREE_CODE (TREE_TYPE (field)) == UNION_TYPE)
	  push = true;
	else if (!(pushed = push_fields_onto_fieldstack
		   (TREE_TYPE (field), fieldstack, offset + foff))
		 && (DECL_SIZE (field)
		     && !integer_zerop (DECL_SIZE (field))))
	  /* Empty structures may have actual size, like in C++.  So
	     see if we didn't push any subfields and the size is
	     nonzero, push the field onto the stack.  */
	  push = true;

	if (push)
	  {
	    fieldoff_s *pair = NULL;
	    bool has_unknown_size = false;

	    if (!VEC_empty (fieldoff_s, *fieldstack))
	      pair = VEC_last (fieldoff_s, *fieldstack);

	    if (!DECL_SIZE (field)
		|| !host_integerp (DECL_SIZE (field), 1))
	      has_unknown_size = true;

	    /* If adjacent fields do not contain pointers merge them.  */
	    if (pair
		&& !pair->may_have_pointers
		&& !could_have_pointers (field)
		&& !pair->has_unknown_size
		&& !has_unknown_size
		&& pair->offset + (HOST_WIDE_INT)pair->size == offset + foff)
	      {
		pair = VEC_last (fieldoff_s, *fieldstack);
		pair->size += TREE_INT_CST_LOW (DECL_SIZE (field));
	      }
	    else
	      {
		pair = VEC_safe_push (fieldoff_s, heap, *fieldstack, NULL);
		pair->offset = offset + foff;
		pair->has_unknown_size = has_unknown_size;
		if (!has_unknown_size)
		  pair->size = TREE_INT_CST_LOW (DECL_SIZE (field));
		else
		  pair->size = -1;
		pair->may_have_pointers = could_have_pointers (field);
		count++;
	      }
	  }
	else
	  count += pushed;
      }

  return count;
}

/* Create a constraint ID = &FROM.  */

static void
make_constraint_from (varinfo_t vi, int from)
{
  struct constraint_expr lhs, rhs;

  lhs.var = vi->id;
  lhs.offset = 0;
  lhs.type = SCALAR;

  rhs.var = from;
  rhs.offset = 0;
  rhs.type = ADDRESSOF;
  process_constraint (new_constraint (lhs, rhs));
}

/* Create a constraint ID = FROM.  */

static void
make_copy_constraint (varinfo_t vi, int from)
{
  struct constraint_expr lhs, rhs;

  lhs.var = vi->id;
  lhs.offset = 0;
  lhs.type = SCALAR;

  rhs.var = from;
  rhs.offset = 0;
  rhs.type = SCALAR;
  process_constraint (new_constraint (lhs, rhs));
}

/* Count the number of arguments DECL has, and set IS_VARARGS to true
   if it is a varargs function.  */

static unsigned int
count_num_arguments (tree decl, bool *is_varargs)
{
  unsigned int i = 0;
  tree t;

  for (t = TYPE_ARG_TYPES (TREE_TYPE (decl));
       t;
       t = TREE_CHAIN (t))
    {
      if (TREE_VALUE (t) == void_type_node)
	break;
      i++;
    }

  if (!t)
    *is_varargs = true;
  return i;
}

/* Creation function node for DECL, using NAME, and return the index
   of the variable we've created for the function.  */

static unsigned int
create_function_info_for (tree decl, const char *name)
{
  unsigned int index = VEC_length (varinfo_t, varmap);
  varinfo_t vi;
  tree arg;
  unsigned int i;
  bool is_varargs = false;

  /* Create the variable info.  */

  vi = new_var_info (decl, index, name);
  vi->decl = decl;
  vi->offset = 0;
  vi->size = 1;
  vi->fullsize = count_num_arguments (decl, &is_varargs) + 1;
  insert_vi_for_tree (vi->decl, vi);
  VEC_safe_push (varinfo_t, heap, varmap, vi);

  stats.total_vars++;

  /* If it's varargs, we don't know how many arguments it has, so we
     can't do much.  */
  if (is_varargs)
    {
      vi->fullsize = ~0;
      vi->size = ~0;
      vi->is_unknown_size_var = true;
      return index;
    }


  arg = DECL_ARGUMENTS (decl);

  /* Set up variables for each argument.  */
  for (i = 1; i < vi->fullsize; i++)
    {
      varinfo_t argvi;
      const char *newname;
      char *tempname;
      unsigned int newindex;
      tree argdecl = decl;

      if (arg)
	argdecl = arg;

      newindex = VEC_length (varinfo_t, varmap);
      asprintf (&tempname, "%s.arg%d", name, i-1);
      newname = ggc_strdup (tempname);
      free (tempname);

      argvi = new_var_info (argdecl, newindex, newname);
      argvi->decl = argdecl;
      VEC_safe_push (varinfo_t, heap, varmap, argvi);
      argvi->offset = i;
      argvi->size = 1;
      argvi->is_full_var = true;
      argvi->fullsize = vi->fullsize;
      insert_into_field_list_sorted (vi, argvi);
      stats.total_vars ++;
      if (arg)
	{
	  insert_vi_for_tree (arg, argvi);
	  arg = TREE_CHAIN (arg);
	}
    }

  /* Create a variable for the return var.  */
  if (DECL_RESULT (decl) != NULL
      || !VOID_TYPE_P (TREE_TYPE (TREE_TYPE (decl))))
    {
      varinfo_t resultvi;
      const char *newname;
      char *tempname;
      unsigned int newindex;
      tree resultdecl = decl;

      vi->fullsize ++;

      if (DECL_RESULT (decl))
	resultdecl = DECL_RESULT (decl);

      newindex = VEC_length (varinfo_t, varmap);
      asprintf (&tempname, "%s.result", name);
      newname = ggc_strdup (tempname);
      free (tempname);

      resultvi = new_var_info (resultdecl, newindex, newname);
      resultvi->decl = resultdecl;
      VEC_safe_push (varinfo_t, heap, varmap, resultvi);
      resultvi->offset = i;
      resultvi->size = 1;
      resultvi->fullsize = vi->fullsize;
      resultvi->is_full_var = true;
      insert_into_field_list_sorted (vi, resultvi);
      stats.total_vars ++;
      if (DECL_RESULT (decl))
	insert_vi_for_tree (DECL_RESULT (decl), resultvi);
    }
  return index;
}


/* Return true if FIELDSTACK contains fields that overlap.
   FIELDSTACK is assumed to be sorted by offset.  */

static bool
check_for_overlaps (VEC (fieldoff_s,heap) *fieldstack)
{
  fieldoff_s *fo = NULL;
  unsigned int i;
  HOST_WIDE_INT lastoffset = -1;

  for (i = 0; VEC_iterate (fieldoff_s, fieldstack, i, fo); i++)
    {
      if (fo->offset == lastoffset)
	return true;
      lastoffset = fo->offset;
    }
  return false;
}

/* Create a varinfo structure for NAME and DECL, and add it to VARMAP.
   This will also create any varinfo structures necessary for fields
   of DECL.  */

static unsigned int
create_variable_info_for (tree decl, const char *name)
{
  unsigned int index = VEC_length (varinfo_t, varmap);
  varinfo_t vi;
  tree decl_type = TREE_TYPE (decl);
  tree declsize = DECL_P (decl) ? DECL_SIZE (decl) : TYPE_SIZE (decl_type);
  bool is_global = DECL_P (decl) ? is_global_var (decl) : false;
  VEC (fieldoff_s,heap) *fieldstack = NULL;

  if (TREE_CODE (decl) == FUNCTION_DECL && in_ipa_mode)
    return create_function_info_for (decl, name);

  if (var_can_have_subvars (decl) && use_field_sensitive
      && (!var_ann (decl)
	  || var_ann (decl)->noalias_state == 0)
      && (!var_ann (decl)
	  || !var_ann (decl)->is_heapvar))
    push_fields_onto_fieldstack (decl_type, &fieldstack, 0);

  /* If the variable doesn't have subvars, we may end up needing to
     sort the field list and create fake variables for all the
     fields.  */
  vi = new_var_info (decl, index, name);
  vi->decl = decl;
  vi->offset = 0;
  vi->may_have_pointers = could_have_pointers (decl);
  if (!declsize
      || !host_integerp (declsize, 1))
    {
      vi->is_unknown_size_var = true;
      vi->fullsize = ~0;
      vi->size = ~0;
    }
  else
    {
      vi->fullsize = TREE_INT_CST_LOW (declsize);
      vi->size = vi->fullsize;
    }

  insert_vi_for_tree (vi->decl, vi);
  VEC_safe_push (varinfo_t, heap, varmap, vi);
  if (is_global && (!flag_whole_program || !in_ipa_mode)
      && vi->may_have_pointers)
    {
      if (var_ann (decl)
	  && var_ann (decl)->noalias_state == NO_ALIAS_ANYTHING)
	make_constraint_from (vi, vi->id);
      else
	make_copy_constraint (vi, nonlocal_id);
    }

  stats.total_vars++;
  if (use_field_sensitive
      && !vi->is_unknown_size_var
      && var_can_have_subvars (decl)
      && VEC_length (fieldoff_s, fieldstack) > 1
      && VEC_length (fieldoff_s, fieldstack) <= MAX_FIELDS_FOR_FIELD_SENSITIVE)
    {
      unsigned int newindex = VEC_length (varinfo_t, varmap);
      fieldoff_s *fo = NULL;
      bool notokay = false;
      unsigned int i;

      for (i = 0; !notokay && VEC_iterate (fieldoff_s, fieldstack, i, fo); i++)
	{
	  if (fo->has_unknown_size
	      || fo->offset < 0)
	    {
	      notokay = true;
	      break;
	    }
	}

      /* We can't sort them if we have a field with a variable sized type,
	 which will make notokay = true.  In that case, we are going to return
	 without creating varinfos for the fields anyway, so sorting them is a
	 waste to boot.  */
      if (!notokay)
	{
	  sort_fieldstack (fieldstack);
	  /* Due to some C++ FE issues, like PR 22488, we might end up
	     what appear to be overlapping fields even though they,
	     in reality, do not overlap.  Until the C++ FE is fixed,
	     we will simply disable field-sensitivity for these cases.  */
	  notokay = check_for_overlaps (fieldstack);
	}


      if (VEC_length (fieldoff_s, fieldstack) != 0)
	fo = VEC_index (fieldoff_s, fieldstack, 0);

      if (fo == NULL || notokay)
	{
	  vi->is_unknown_size_var = 1;
	  vi->fullsize = ~0;
	  vi->size = ~0;
	  vi->is_full_var = true;
	  VEC_free (fieldoff_s, heap, fieldstack);
	  return index;
	}

      vi->size = fo->size;
      vi->offset = fo->offset;
      vi->may_have_pointers = fo->may_have_pointers;
      for (i = VEC_length (fieldoff_s, fieldstack) - 1;
	   i >= 1 && VEC_iterate (fieldoff_s, fieldstack, i, fo);
	   i--)
	{
	  varinfo_t newvi;
	  const char *newname = "NULL";
	  char *tempname;

	  newindex = VEC_length (varinfo_t, varmap);
	  if (dump_file)
	    {
	      asprintf (&tempname, "%s." HOST_WIDE_INT_PRINT_DEC
			"+" HOST_WIDE_INT_PRINT_DEC,
			vi->name, fo->offset, fo->size);
	      newname = ggc_strdup (tempname);
	      free (tempname);
	    }
	  newvi = new_var_info (decl, newindex, newname);
	  newvi->offset = fo->offset;
	  newvi->size = fo->size;
	  newvi->fullsize = vi->fullsize;
	  newvi->may_have_pointers = fo->may_have_pointers;
	  insert_into_field_list (vi, newvi);
	  VEC_safe_push (varinfo_t, heap, varmap, newvi);
	  if (is_global && (!flag_whole_program || !in_ipa_mode)
	      && newvi->may_have_pointers)
	    make_copy_constraint (newvi, nonlocal_id);

	  stats.total_vars++;
	}
    }
  else
    vi->is_full_var = true;

  VEC_free (fieldoff_s, heap, fieldstack);

  return index;
}

/* Print out the points-to solution for VAR to FILE.  */

static void
dump_solution_for_var (FILE *file, unsigned int var)
{
  varinfo_t vi = get_varinfo (var);
  unsigned int i;
  bitmap_iterator bi;

  if (find (var) != var)
    {
      varinfo_t vipt = get_varinfo (find (var));
      fprintf (file, "%s = same as %s\n", vi->name, vipt->name);
    }
  else
    {
      fprintf (file, "%s = { ", vi->name);
      EXECUTE_IF_SET_IN_BITMAP (vi->solution, 0, i, bi)
	{
	  fprintf (file, "%s ", get_varinfo (i)->name);
	}
      fprintf (file, "}\n");
    }
}

/* Print the points-to solution for VAR to stdout.  */

void
debug_solution_for_var (unsigned int var)
{
  dump_solution_for_var (stdout, var);
}

/* Create varinfo structures for all of the variables in the
   function for intraprocedural mode.  */

static void
intra_create_variable_infos (void)
{
  tree t;
  struct constraint_expr lhs, rhs;

  /* For each incoming pointer argument arg, create the constraint ARG
     = NONLOCAL or a dummy variable if flag_argument_noalias is set.  */
  for (t = DECL_ARGUMENTS (current_function_decl); t; t = TREE_CHAIN (t))
    {
      varinfo_t p;

      if (!could_have_pointers (t))
	continue;

      /* If flag_argument_noalias is set, then function pointer
	 arguments are guaranteed not to point to each other.  In that
	 case, create an artificial variable PARM_NOALIAS and the
	 constraint ARG = &PARM_NOALIAS.  */
      if (POINTER_TYPE_P (TREE_TYPE (t)) && flag_argument_noalias > 0)
	{
	  varinfo_t vi;
	  tree heapvar = heapvar_lookup (t);

	  lhs.offset = 0;
	  lhs.type = SCALAR;
	  lhs.var  = get_vi_for_tree (t)->id;

	  if (heapvar == NULL_TREE)
	    {
	      var_ann_t ann;
	      heapvar = create_tmp_var_raw (ptr_type_node,
					    "PARM_NOALIAS");
	      DECL_EXTERNAL (heapvar) = 1;
	      if (gimple_referenced_vars (cfun))
		add_referenced_var (heapvar);

	      heapvar_insert (t, heapvar);

	      ann = get_var_ann (heapvar);
	      ann->is_heapvar = 1;
	      if (flag_argument_noalias == 1)
		ann->noalias_state = NO_ALIAS;
	      else if (flag_argument_noalias == 2)
		ann->noalias_state = NO_ALIAS_GLOBAL;
	      else if (flag_argument_noalias == 3)
		ann->noalias_state = NO_ALIAS_ANYTHING;
	      else
		gcc_unreachable ();
	    }

	  vi = get_vi_for_tree (heapvar);
	  vi->is_artificial_var = 1;
	  vi->is_heap_var = 1;
	  vi->is_unknown_size_var = true;
	  vi->fullsize = ~0;
	  vi->size = ~0;
	  rhs.var = vi->id;
	  rhs.type = ADDRESSOF;
	  rhs.offset = 0;
	  for (p = get_varinfo (lhs.var); p; p = p->next)
	    {
	      struct constraint_expr temp = lhs;
	      temp.var = p->id;
	      process_constraint (new_constraint (temp, rhs));
	    }
	}
      else
	{
	  varinfo_t arg_vi = get_vi_for_tree (t);

	  for (p = arg_vi; p; p = p->next)
	    make_constraint_from (p, nonlocal_id);
	}
    }

  /* Add a constraint for a result decl that is passed by reference.  */
  if (DECL_RESULT (cfun->decl)
      && DECL_BY_REFERENCE (DECL_RESULT (cfun->decl)))
    {
      varinfo_t p, result_vi = get_vi_for_tree (DECL_RESULT (cfun->decl));

      for (p = result_vi; p; p = p->next)
	make_constraint_from (p, nonlocal_id);
    }

  /* Add a constraint for the incoming static chain parameter.  */
  if (cfun->static_chain_decl != NULL_TREE)
    {
      varinfo_t p, chain_vi = get_vi_for_tree (cfun->static_chain_decl);

      for (p = chain_vi; p; p = p->next)
	make_constraint_from (p, nonlocal_id);
    }
}

/* Structure used to put solution bitmaps in a hashtable so they can
   be shared among variables with the same points-to set.  */

typedef struct shared_bitmap_info
{
  bitmap pt_vars;
  hashval_t hashcode;
} *shared_bitmap_info_t;
typedef const struct shared_bitmap_info *const_shared_bitmap_info_t;

static htab_t shared_bitmap_table;

/* Hash function for a shared_bitmap_info_t */

static hashval_t
shared_bitmap_hash (const void *p)
{
  const_shared_bitmap_info_t const bi = (const_shared_bitmap_info_t) p;
  return bi->hashcode;
}

/* Equality function for two shared_bitmap_info_t's. */

static int
shared_bitmap_eq (const void *p1, const void *p2)
{
  const_shared_bitmap_info_t const sbi1 = (const_shared_bitmap_info_t) p1;
  const_shared_bitmap_info_t const sbi2 = (const_shared_bitmap_info_t) p2;
  return bitmap_equal_p (sbi1->pt_vars, sbi2->pt_vars);
}

/* Lookup a bitmap in the shared bitmap hashtable, and return an already
   existing instance if there is one, NULL otherwise.  */

static bitmap
shared_bitmap_lookup (bitmap pt_vars)
{
  void **slot;
  struct shared_bitmap_info sbi;

  sbi.pt_vars = pt_vars;
  sbi.hashcode = bitmap_hash (pt_vars);

  slot = htab_find_slot_with_hash (shared_bitmap_table, &sbi,
				   sbi.hashcode, NO_INSERT);
  if (!slot)
    return NULL;
  else
    return ((shared_bitmap_info_t) *slot)->pt_vars;
}


/* Add a bitmap to the shared bitmap hashtable.  */

static void
shared_bitmap_add (bitmap pt_vars)
{
  void **slot;
  shared_bitmap_info_t sbi = XNEW (struct shared_bitmap_info);

  sbi->pt_vars = pt_vars;
  sbi->hashcode = bitmap_hash (pt_vars);

  slot = htab_find_slot_with_hash (shared_bitmap_table, sbi,
				   sbi->hashcode, INSERT);
  gcc_assert (!*slot);
  *slot = (void *) sbi;
}


/* Set bits in INTO corresponding to the variable uids in solution set FROM.  */

static void 
set_uids_in_ptset (bitmap into, bitmap from, struct pt_solution *pt)
{
  unsigned int i;
  bitmap_iterator bi;

  EXECUTE_IF_SET_IN_BITMAP (from, 0, i, bi)
    {
      varinfo_t vi = get_varinfo (i);

      /* The only artificial variables that are allowed in a may-alias
	 set are heap variables.  */
      if (vi->is_artificial_var && !vi->is_heap_var)
	continue;

      if (TREE_CODE (vi->decl) == VAR_DECL
	  || TREE_CODE (vi->decl) == PARM_DECL
	  || TREE_CODE (vi->decl) == RESULT_DECL)
	{
	  /* Add the decl to the points-to set.  Note that the points-to
	     set contains global variables.  */
	  bitmap_set_bit (into, DECL_UID (vi->decl));
	  if (is_global_var (vi->decl))
	    pt->vars_contains_global = true;
	}
    }
}


static bool have_alias_info = false;

/* Compute the points-to solution *PT for the variable VI.  */

static void
find_what_var_points_to (varinfo_t vi, struct pt_solution *pt)
{
  unsigned int i;
  bitmap_iterator bi;
  bitmap finished_solution;
  bitmap result;
  tree ptr = vi->decl;

  memset (pt, 0, sizeof (struct pt_solution));

  /* This variable may have been collapsed, let's get the real
     variable.  */
  vi = get_varinfo (find (vi->id));

  /* Translate artificial variables into SSA_NAME_PTR_INFO
     attributes.  */
  EXECUTE_IF_SET_IN_BITMAP (vi->solution, 0, i, bi)
    {
      varinfo_t vi = get_varinfo (i);

      if (vi->is_artificial_var)
	{
	  if (vi->id == nothing_id)
	    pt->null = 1;
	  else if (vi->id == escaped_id)
	    pt->escaped = 1;
	  else if (vi->id == callused_id)
	    gcc_unreachable ();
	  else if (vi->id == nonlocal_id)
	    pt->nonlocal = 1;
	  else if (vi->is_heap_var)
	    /* We represent heapvars in the points-to set properly.  */
	    ;
	  else if (vi->id == anything_id
		   || vi->id == readonly_id
		   || vi->id == integer_id)
	    pt->anything = 1;
	}
    }

  /* Instead of doing extra work, simply do not create
     elaborate points-to information for pt_anything pointers.  */
  if (pt->anything)
    return;

  /* Share the final set of variables when possible.  */
  finished_solution = BITMAP_GGC_ALLOC ();
  stats.points_to_sets_created++;

  if (TREE_CODE (ptr) == SSA_NAME)
    ptr = SSA_NAME_VAR (ptr);

  set_uids_in_ptset (finished_solution, vi->solution, pt);
  result = shared_bitmap_lookup (finished_solution);
  if (!result)
    {
      shared_bitmap_add (finished_solution);
      pt->vars = finished_solution;
    }
  else
    {
      pt->vars = result;
      bitmap_clear (finished_solution);
    }
}

/* Given a pointer variable P, fill in its points-to set.  */

static void
find_what_p_points_to (tree p)
{
  struct ptr_info_def *pi;
  tree lookup_p = p;
  varinfo_t vi;

  /* For parameters, get at the points-to set for the actual parm
     decl.  */
  if (TREE_CODE (p) == SSA_NAME
      && TREE_CODE (SSA_NAME_VAR (p)) == PARM_DECL
      && SSA_NAME_IS_DEFAULT_DEF (p))
    lookup_p = SSA_NAME_VAR (p);

  vi = lookup_vi_for_tree (lookup_p);
  if (!vi)
    return;

  pi = get_ptr_info (p);
  find_what_var_points_to (vi, &pi->pt);
}


/* Query statistics for points-to solutions.  */

static struct {
  unsigned HOST_WIDE_INT pt_solution_includes_may_alias;
  unsigned HOST_WIDE_INT pt_solution_includes_no_alias;
  unsigned HOST_WIDE_INT pt_solutions_intersect_may_alias;
  unsigned HOST_WIDE_INT pt_solutions_intersect_no_alias;
} pta_stats;

void
dump_pta_stats (FILE *s)
{
  fprintf (s, "\nPTA query stats:\n");
  fprintf (s, "  pt_solution_includes: "
	   HOST_WIDE_INT_PRINT_DEC" disambiguations, "
	   HOST_WIDE_INT_PRINT_DEC" queries\n",
	   pta_stats.pt_solution_includes_no_alias,
	   pta_stats.pt_solution_includes_no_alias
	   + pta_stats.pt_solution_includes_may_alias);
  fprintf (s, "  pt_solutions_intersect: "
	   HOST_WIDE_INT_PRINT_DEC" disambiguations, "
	   HOST_WIDE_INT_PRINT_DEC" queries\n",
	   pta_stats.pt_solutions_intersect_no_alias,
	   pta_stats.pt_solutions_intersect_no_alias
	   + pta_stats.pt_solutions_intersect_may_alias);
}


/* Reset the points-to solution *PT to a conservative default
   (point to anything).  */

void
pt_solution_reset (struct pt_solution *pt)
{
  memset (pt, 0, sizeof (struct pt_solution));
  pt->anything = true;
}

/* Return true if the points-to solution *PT is empty.  */

static bool
pt_solution_empty_p (struct pt_solution *pt)
{
  if (pt->anything
      || pt->nonlocal)
    return false;

  if (pt->vars
      && !bitmap_empty_p (pt->vars))
    return false;

  /* If the solution includes ESCAPED, check if that is empty.  */
  if (pt->escaped
      && !pt_solution_empty_p (&cfun->gimple_df->escaped))
    return false;

  return true;
}

/* Return true if the points-to solution *PT includes global memory.  */

bool
pt_solution_includes_global (struct pt_solution *pt)
{
  if (pt->anything
      || pt->nonlocal
      || pt->vars_contains_global)
    return true;

  if (pt->escaped)
    return pt_solution_includes_global (&cfun->gimple_df->escaped);

  return false;
}

/* Return true if the points-to solution *PT includes the variable
   declaration DECL.  */

static bool
pt_solution_includes_1 (struct pt_solution *pt, const_tree decl)
{
  if (pt->anything)
    return true;

  if (pt->nonlocal
      && is_global_var (decl))
    return true;

  if (pt->vars
      && bitmap_bit_p (pt->vars, DECL_UID (decl)))
    return true;

  /* If the solution includes ESCAPED, check it.  */
  if (pt->escaped
      && pt_solution_includes_1 (&cfun->gimple_df->escaped, decl))
    return true;

  return false;
}

bool
pt_solution_includes (struct pt_solution *pt, const_tree decl)
{
  bool res = pt_solution_includes_1 (pt, decl);
  if (res)
    ++pta_stats.pt_solution_includes_may_alias;
  else
    ++pta_stats.pt_solution_includes_no_alias;
  return res;
}

/* Return true if both points-to solutions PT1 and PT2 have a non-empty
   intersection.  */

static bool
pt_solutions_intersect_1 (struct pt_solution *pt1, struct pt_solution *pt2)
{
  if (pt1->anything || pt2->anything)
    return true;

  /* If either points to unknown global memory and the other points to
     any global memory they alias.  */
  if ((pt1->nonlocal
       && (pt2->nonlocal
	   || pt2->vars_contains_global))
      || (pt2->nonlocal
	  && pt1->vars_contains_global))
    return true;

  /* Check the escaped solution if required.  */
  if ((pt1->escaped || pt2->escaped)
      && !pt_solution_empty_p (&cfun->gimple_df->escaped))
    {
      /* If both point to escaped memory and that solution
	 is not empty they alias.  */
      if (pt1->escaped && pt2->escaped)
	return true;

      /* If either points to escaped memory see if the escaped solution
	 intersects with the other.  */
      if ((pt1->escaped
	   && pt_solutions_intersect_1 (&cfun->gimple_df->escaped, pt2))
	  || (pt2->escaped
	      && pt_solutions_intersect_1 (&cfun->gimple_df->escaped, pt1)))
	return true;
    }

  /* Now both pointers alias if their points-to solution intersects.  */
  return (pt1->vars
	  && pt2->vars
	  && bitmap_intersect_p (pt1->vars, pt2->vars));
}

bool
pt_solutions_intersect (struct pt_solution *pt1, struct pt_solution *pt2)
{
  bool res = pt_solutions_intersect_1 (pt1, pt2);
  if (res)
    ++pta_stats.pt_solutions_intersect_may_alias;
  else
    ++pta_stats.pt_solutions_intersect_no_alias;
  return res;
}


/* Dump points-to information to OUTFILE.  */

static void
dump_sa_points_to_info (FILE *outfile)
{
  unsigned int i;

  fprintf (outfile, "\nPoints-to sets\n\n");

  if (dump_flags & TDF_STATS)
    {
      fprintf (outfile, "Stats:\n");
      fprintf (outfile, "Total vars:               %d\n", stats.total_vars);
      fprintf (outfile, "Non-pointer vars:          %d\n",
	       stats.nonpointer_vars);
      fprintf (outfile, "Statically unified vars:  %d\n",
	       stats.unified_vars_static);
      fprintf (outfile, "Dynamically unified vars: %d\n",
	       stats.unified_vars_dynamic);
      fprintf (outfile, "Iterations:               %d\n", stats.iterations);
      fprintf (outfile, "Number of edges:          %d\n", stats.num_edges);
      fprintf (outfile, "Number of implicit edges: %d\n",
	       stats.num_implicit_edges);
    }

  for (i = 0; i < VEC_length (varinfo_t, varmap); i++)
    dump_solution_for_var (outfile, i);
}


/* Debug points-to information to stderr.  */

void
debug_sa_points_to_info (void)
{
  dump_sa_points_to_info (stderr);
}


/* Initialize the always-existing constraint variables for NULL
   ANYTHING, READONLY, and INTEGER */

static void
init_base_vars (void)
{
  struct constraint_expr lhs, rhs;

  /* Create the NULL variable, used to represent that a variable points
     to NULL.  */
  nothing_tree = create_tmp_var_raw (void_type_node, "NULL");
  var_nothing = new_var_info (nothing_tree, nothing_id, "NULL");
  insert_vi_for_tree (nothing_tree, var_nothing);
  var_nothing->is_artificial_var = 1;
  var_nothing->offset = 0;
  var_nothing->size = ~0;
  var_nothing->fullsize = ~0;
  var_nothing->is_special_var = 1;
  VEC_safe_push (varinfo_t, heap, varmap, var_nothing);

  /* Create the ANYTHING variable, used to represent that a variable
     points to some unknown piece of memory.  */
  anything_tree = create_tmp_var_raw (ptr_type_node, "ANYTHING");
  var_anything = new_var_info (anything_tree, anything_id, "ANYTHING");
  insert_vi_for_tree (anything_tree, var_anything);
  var_anything->is_artificial_var = 1;
  var_anything->size = ~0;
  var_anything->offset = 0;
  var_anything->next = NULL;
  var_anything->fullsize = ~0;
  var_anything->is_special_var = 1;

  /* Anything points to anything.  This makes deref constraints just
     work in the presence of linked list and other p = *p type loops,
     by saying that *ANYTHING = ANYTHING. */
  VEC_safe_push (varinfo_t, heap, varmap, var_anything);
  lhs.type = SCALAR;
  lhs.var = anything_id;
  lhs.offset = 0;
  rhs.type = ADDRESSOF;
  rhs.var = anything_id;
  rhs.offset = 0;

  /* This specifically does not use process_constraint because
     process_constraint ignores all anything = anything constraints, since all
     but this one are redundant.  */
  VEC_safe_push (constraint_t, heap, constraints, new_constraint (lhs, rhs));

  /* Create the READONLY variable, used to represent that a variable
     points to readonly memory.  */
  readonly_tree = create_tmp_var_raw (ptr_type_node, "READONLY");
  var_readonly = new_var_info (readonly_tree, readonly_id, "READONLY");
  var_readonly->is_artificial_var = 1;
  var_readonly->offset = 0;
  var_readonly->size = ~0;
  var_readonly->fullsize = ~0;
  var_readonly->next = NULL;
  var_readonly->is_special_var = 1;
  insert_vi_for_tree (readonly_tree, var_readonly);
  VEC_safe_push (varinfo_t, heap, varmap, var_readonly);

  /* readonly memory points to anything, in order to make deref
     easier.  In reality, it points to anything the particular
     readonly variable can point to, but we don't track this
     separately. */
  lhs.type = SCALAR;
  lhs.var = readonly_id;
  lhs.offset = 0;
  rhs.type = ADDRESSOF;
  rhs.var = readonly_id;  /* FIXME */
  rhs.offset = 0;
  process_constraint (new_constraint (lhs, rhs));

  /* Create the ESCAPED variable, used to represent the set of escaped
     memory.  */
  escaped_tree = create_tmp_var_raw (ptr_type_node, "ESCAPED");
  var_escaped = new_var_info (escaped_tree, escaped_id, "ESCAPED");
  insert_vi_for_tree (escaped_tree, var_escaped);
  var_escaped->is_artificial_var = 1;
  var_escaped->offset = 0;
  var_escaped->size = ~0;
  var_escaped->fullsize = ~0;
  var_escaped->is_special_var = 0;
  VEC_safe_push (varinfo_t, heap, varmap, var_escaped);
  gcc_assert (VEC_index (varinfo_t, varmap, 3) == var_escaped);

  /* Create the NONLOCAL variable, used to represent the set of nonlocal
     memory.  */
  nonlocal_tree = create_tmp_var_raw (ptr_type_node, "NONLOCAL");
  var_nonlocal = new_var_info (nonlocal_tree, nonlocal_id, "NONLOCAL");
  insert_vi_for_tree (nonlocal_tree, var_nonlocal);
  var_nonlocal->is_artificial_var = 1;
  var_nonlocal->offset = 0;
  var_nonlocal->size = ~0;
  var_nonlocal->fullsize = ~0;
  var_nonlocal->is_special_var = 1;
  VEC_safe_push (varinfo_t, heap, varmap, var_nonlocal);

  /* ESCAPED = *ESCAPED, because escaped is may-deref'd at calls, etc.  */
  lhs.type = SCALAR;
  lhs.var = escaped_id;
  lhs.offset = 0;
  rhs.type = DEREF;
  rhs.var = escaped_id;
  rhs.offset = 0;
  process_constraint (new_constraint (lhs, rhs));

  /* ESCAPED = ESCAPED + UNKNOWN_OFFSET, because if a sub-field escapes the
     whole variable escapes.  */
  lhs.type = SCALAR;
  lhs.var = escaped_id;
  lhs.offset = 0;
  rhs.type = SCALAR;
  rhs.var = escaped_id;
  rhs.offset = UNKNOWN_OFFSET;
  process_constraint (new_constraint (lhs, rhs));

  /* *ESCAPED = NONLOCAL.  This is true because we have to assume
     everything pointed to by escaped points to what global memory can
     point to.  */
  lhs.type = DEREF;
  lhs.var = escaped_id;
  lhs.offset = 0;
  rhs.type = SCALAR;
  rhs.var = nonlocal_id;
  rhs.offset = 0;
  process_constraint (new_constraint (lhs, rhs));

  /* NONLOCAL = &NONLOCAL, NONLOCAL = &ESCAPED.  This is true because
     global memory may point to global memory and escaped memory.  */
  lhs.type = SCALAR;
  lhs.var = nonlocal_id;
  lhs.offset = 0;
  rhs.type = ADDRESSOF;
  rhs.var = nonlocal_id;
  rhs.offset = 0;
  process_constraint (new_constraint (lhs, rhs));
  rhs.type = ADDRESSOF;
  rhs.var = escaped_id;
  rhs.offset = 0;
  process_constraint (new_constraint (lhs, rhs));

  /* Create the CALLUSED variable, used to represent the set of call-used
     memory.  */
  callused_tree = create_tmp_var_raw (ptr_type_node, "CALLUSED");
  var_callused = new_var_info (callused_tree, callused_id, "CALLUSED");
  insert_vi_for_tree (callused_tree, var_callused);
  var_callused->is_artificial_var = 1;
  var_callused->offset = 0;
  var_callused->size = ~0;
  var_callused->fullsize = ~0;
  var_callused->is_special_var = 0;
  VEC_safe_push (varinfo_t, heap, varmap, var_callused);

  /* CALLUSED = *CALLUSED, because call-used is may-deref'd at calls, etc.  */
  lhs.type = SCALAR;
  lhs.var = callused_id;
  lhs.offset = 0;
  rhs.type = DEREF;
  rhs.var = callused_id;
  rhs.offset = 0;
  process_constraint (new_constraint (lhs, rhs));

  /* CALLUSED = CALLUSED + UNKNOWN, because if a sub-field is call-used the
     whole variable is call-used.  */
  lhs.type = SCALAR;
  lhs.var = callused_id;
  lhs.offset = 0;
  rhs.type = SCALAR;
  rhs.var = callused_id;
  rhs.offset = UNKNOWN_OFFSET;
  process_constraint (new_constraint (lhs, rhs));

  /* Create the STOREDANYTHING variable, used to represent the set of
     variables stored to *ANYTHING.  */
  storedanything_tree = create_tmp_var_raw (ptr_type_node, "STOREDANYTHING");
  var_storedanything = new_var_info (storedanything_tree, storedanything_id,
				     "STOREDANYTHING");
  insert_vi_for_tree (storedanything_tree, var_storedanything);
  var_storedanything->is_artificial_var = 1;
  var_storedanything->offset = 0;
  var_storedanything->size = ~0;
  var_storedanything->fullsize = ~0;
  var_storedanything->is_special_var = 0;
  VEC_safe_push (varinfo_t, heap, varmap, var_storedanything);

  /* Create the INTEGER variable, used to represent that a variable points
     to what an INTEGER "points to".  */
  integer_tree = create_tmp_var_raw (ptr_type_node, "INTEGER");
  var_integer = new_var_info (integer_tree, integer_id, "INTEGER");
  insert_vi_for_tree (integer_tree, var_integer);
  var_integer->is_artificial_var = 1;
  var_integer->size = ~0;
  var_integer->fullsize = ~0;
  var_integer->offset = 0;
  var_integer->next = NULL;
  var_integer->is_special_var = 1;
  VEC_safe_push (varinfo_t, heap, varmap, var_integer);

  /* INTEGER = ANYTHING, because we don't know where a dereference of
     a random integer will point to.  */
  lhs.type = SCALAR;
  lhs.var = integer_id;
  lhs.offset = 0;
  rhs.type = ADDRESSOF;
  rhs.var = anything_id;
  rhs.offset = 0;
  process_constraint (new_constraint (lhs, rhs));
}

/* Initialize things necessary to perform PTA */

static void
init_alias_vars (void)
{
  use_field_sensitive = (MAX_FIELDS_FOR_FIELD_SENSITIVE > 1);

  bitmap_obstack_initialize (&pta_obstack);
  bitmap_obstack_initialize (&oldpta_obstack);
  bitmap_obstack_initialize (&predbitmap_obstack);

  constraint_pool = create_alloc_pool ("Constraint pool",
				       sizeof (struct constraint), 30);
  variable_info_pool = create_alloc_pool ("Variable info pool",
					  sizeof (struct variable_info), 30);
  constraints = VEC_alloc (constraint_t, heap, 8);
  varmap = VEC_alloc (varinfo_t, heap, 8);
  vi_for_tree = pointer_map_create ();

  memset (&stats, 0, sizeof (stats));
  shared_bitmap_table = htab_create (511, shared_bitmap_hash,
				     shared_bitmap_eq, free);
  init_base_vars ();
}

/* Remove the REF and ADDRESS edges from GRAPH, as well as all the
   predecessor edges.  */

static void
remove_preds_and_fake_succs (constraint_graph_t graph)
{
  unsigned int i;

  /* Clear the implicit ref and address nodes from the successor
     lists.  */
  for (i = 0; i < FIRST_REF_NODE; i++)
    {
      if (graph->succs[i])
	bitmap_clear_range (graph->succs[i], FIRST_REF_NODE,
			    FIRST_REF_NODE * 2);
    }

  /* Free the successor list for the non-ref nodes.  */
  for (i = FIRST_REF_NODE; i < graph->size; i++)
    {
      if (graph->succs[i])
	BITMAP_FREE (graph->succs[i]);
    }

  /* Now reallocate the size of the successor list as, and blow away
     the predecessor bitmaps.  */
  graph->size = VEC_length (varinfo_t, varmap);
  graph->succs = XRESIZEVEC (bitmap, graph->succs, graph->size);

  free (graph->implicit_preds);
  graph->implicit_preds = NULL;
  free (graph->preds);
  graph->preds = NULL;
  bitmap_obstack_release (&predbitmap_obstack);
}

/* Initialize the heapvar for statement mapping.  */

static void
init_alias_heapvars (void)
{
  if (!heapvar_for_stmt)
    heapvar_for_stmt = htab_create_ggc (11, tree_map_hash, tree_map_eq,
					NULL);
}

/* Delete the heapvar for statement mapping.  */

void
delete_alias_heapvars (void)
{
  if (heapvar_for_stmt)
    htab_delete (heapvar_for_stmt);
  heapvar_for_stmt = NULL;
}

/* Create points-to sets for the current function.  See the comments
   at the start of the file for an algorithmic overview.  */

static void
compute_points_to_sets (void)
{
  struct scc_info *si;
  basic_block bb;
  unsigned i;

  timevar_push (TV_TREE_PTA);

  init_alias_vars ();
  init_alias_heapvars ();

  intra_create_variable_infos ();

  /* Now walk all statements and derive aliases.  */
  FOR_EACH_BB (bb)
    {
      gimple_stmt_iterator gsi;

      for (gsi = gsi_start_phis (bb); !gsi_end_p (gsi); gsi_next (&gsi))
	{
	  gimple phi = gsi_stmt (gsi);

	  if (is_gimple_reg (gimple_phi_result (phi)))
	    find_func_aliases (phi);
	}

      for (gsi = gsi_start_bb (bb); !gsi_end_p (gsi); gsi_next (&gsi))
	{
	  gimple stmt = gsi_stmt (gsi);

	  find_func_aliases (stmt);
	}
    }

  if (dump_file)
    {
      fprintf (dump_file, "Points-to analysis\n\nConstraints:\n\n");
      dump_constraints (dump_file);
    }

  if (dump_file)
    fprintf (dump_file,
	     "\nCollapsing static cycles and doing variable "
	     "substitution\n");

  init_graph (VEC_length (varinfo_t, varmap) * 2);
  
  if (dump_file)
    fprintf (dump_file, "Building predecessor graph\n");
  build_pred_graph ();
  
  if (dump_file)
    fprintf (dump_file, "Detecting pointer and location "
	     "equivalences\n");
  si = perform_var_substitution (graph);
  
  if (dump_file)
    fprintf (dump_file, "Rewriting constraints and unifying "
	     "variables\n");
  rewrite_constraints (graph, si);

  build_succ_graph ();
  free_var_substitution_info (si);

  if (dump_file && (dump_flags & TDF_GRAPH))
    dump_constraint_graph (dump_file);

  move_complex_constraints (graph);

  if (dump_file)
    fprintf (dump_file, "Uniting pointer but not location equivalent "
	     "variables\n");
  unite_pointer_equivalences (graph);

  if (dump_file)
    fprintf (dump_file, "Finding indirect cycles\n");
  find_indirect_cycles (graph);

  /* Implicit nodes and predecessors are no longer necessary at this
     point. */
  remove_preds_and_fake_succs (graph);

  if (dump_file)
    fprintf (dump_file, "Solving graph\n");

  solve_graph (graph);

  if (dump_file)
    dump_sa_points_to_info (dump_file);

  /* Compute the points-to sets for ESCAPED and CALLUSED used for
     call-clobber analysis.  */
  find_what_var_points_to (var_escaped, &cfun->gimple_df->escaped);
  find_what_var_points_to (var_callused, &cfun->gimple_df->callused);

  /* Make sure the ESCAPED solution (which is used as placeholder in
     other solutions) does not reference itself.  This simplifies
     points-to solution queries.  */
  cfun->gimple_df->escaped.escaped = 0;

  /* Compute the points-to sets for pointer SSA_NAMEs.  */
  for (i = 0; i < num_ssa_names; ++i)
    {
      tree ptr = ssa_name (i);
      if (ptr
	  && POINTER_TYPE_P (TREE_TYPE (ptr)))
	find_what_p_points_to (ptr);
    }

  timevar_pop (TV_TREE_PTA);

  have_alias_info = true;
}


/* Delete created points-to sets.  */

static void
delete_points_to_sets (void)
{
  unsigned int i;

  htab_delete (shared_bitmap_table);
  if (dump_file && (dump_flags & TDF_STATS))
    fprintf (dump_file, "Points to sets created:%d\n",
	     stats.points_to_sets_created);

  pointer_map_destroy (vi_for_tree);
  bitmap_obstack_release (&pta_obstack);
  VEC_free (constraint_t, heap, constraints);

  for (i = 0; i < graph->size; i++)
    VEC_free (constraint_t, heap, graph->complex[i]);
  free (graph->complex);

  free (graph->rep);
  free (graph->succs);
  free (graph->pe);
  free (graph->pe_rep);
  free (graph->indirect_cycles);
  free (graph);

  VEC_free (varinfo_t, heap, varmap);
  free_alloc_pool (variable_info_pool);
  free_alloc_pool (constraint_pool);
  have_alias_info = false;
}


/* Compute points-to information for every SSA_NAME pointer in the
   current function and compute the transitive closure of escaped
   variables to re-initialize the call-clobber states of local variables.  */

unsigned int
compute_may_aliases (void)
{
  /* For each pointer P_i, determine the sets of variables that P_i may
     point-to.  Compute the reachability set of escaped and call-used
     variables.  */
  compute_points_to_sets ();

  /* Debugging dumps.  */
  if (dump_file)
    {
      dump_alias_info (dump_file);

      if (dump_flags & TDF_DETAILS)
	dump_referenced_vars (dump_file);
    }

  /* Deallocate memory used by aliasing data structures and the internal
     points-to solution.  */
  delete_points_to_sets ();

  gcc_assert (!need_ssa_update_p (cfun));

  return 0;
}

static bool
gate_tree_pta (void)
{
  return flag_tree_pta;
}

/* A dummy pass to cause points-to information to be computed via
   TODO_rebuild_alias.  */

struct gimple_opt_pass pass_build_alias =
{
 {
  GIMPLE_PASS,
  "alias",		    /* name */
  gate_tree_pta,	    /* gate */
  NULL,                     /* execute */
  NULL,                     /* sub */
  NULL,                     /* next */
  0,                        /* static_pass_number */
  TV_NONE,                  /* tv_id */
  PROP_cfg | PROP_ssa,      /* properties_required */
  0,			    /* properties_provided */
  0,                        /* properties_destroyed */
  0,                        /* todo_flags_start */
  TODO_rebuild_alias | TODO_dump_func  /* todo_flags_finish */
 }
};

/* A dummy pass to cause points-to information to be computed via
   TODO_rebuild_alias.  */

struct gimple_opt_pass pass_build_ealias =
{
 {
  GIMPLE_PASS,
  "ealias",		    /* name */
  gate_tree_pta,	    /* gate */
  NULL,                     /* execute */
  NULL,                     /* sub */
  NULL,                     /* next */
  0,                        /* static_pass_number */
  TV_NONE,                  /* tv_id */
  PROP_cfg | PROP_ssa,      /* properties_required */
  0,			    /* properties_provided */
  0,                        /* properties_destroyed */
  0,                        /* todo_flags_start */
  TODO_rebuild_alias | TODO_dump_func  /* todo_flags_finish */
 }
};


/* Return true if we should execute IPA PTA.  */
static bool
gate_ipa_pta (void)
{
  return (flag_ipa_pta
	  /* Don't bother doing anything if the program has errors.  */
	  && !(errorcount || sorrycount));
}

/* Execute the driver for IPA PTA.  */
static unsigned int
ipa_pta_execute (void)
{
  struct cgraph_node *node;
  struct scc_info *si;

  in_ipa_mode = 1;
  init_alias_heapvars ();
  init_alias_vars ();

  for (node = cgraph_nodes; node; node = node->next)
    {
      unsigned int varid;

      varid = create_function_info_for (node->decl,
					cgraph_node_name (node));
      if (node->local.externally_visible)
	{
	  varinfo_t fi = get_varinfo (varid);
	  for (; fi; fi = fi->next)
	    make_constraint_from (fi, anything_id);
	}
    }
  for (node = cgraph_nodes; node; node = node->next)
    {
      if (node->analyzed)
	{
	  struct function *func = DECL_STRUCT_FUNCTION (node->decl);
	  basic_block bb;
	  tree old_func_decl = current_function_decl;
	  if (dump_file)
	    fprintf (dump_file,
		     "Generating constraints for %s\n",
		     cgraph_node_name (node));
	  push_cfun (func);
	  current_function_decl = node->decl;

	  FOR_EACH_BB_FN (bb, func)
	    {
	      gimple_stmt_iterator gsi;

	      for (gsi = gsi_start_phis (bb); !gsi_end_p (gsi);
		   gsi_next (&gsi))
		{
		  gimple phi = gsi_stmt (gsi);

		  if (is_gimple_reg (gimple_phi_result (phi)))
		    find_func_aliases (phi);
		}

	      for (gsi = gsi_start_bb (bb); !gsi_end_p (gsi); gsi_next (&gsi))
		find_func_aliases (gsi_stmt (gsi));
	    }
	  current_function_decl = old_func_decl;
	  pop_cfun ();
	}
      else
	{
	  /* Make point to anything.  */
	}
    }

  if (dump_file)
    {
      fprintf (dump_file, "Points-to analysis\n\nConstraints:\n\n");
      dump_constraints (dump_file);
    }

  if (dump_file)
    fprintf (dump_file,
	     "\nCollapsing static cycles and doing variable "
	     "substitution:\n");

  init_graph (VEC_length (varinfo_t, varmap) * 2);
  build_pred_graph ();
  si = perform_var_substitution (graph);
  rewrite_constraints (graph, si);

  build_succ_graph ();
  free_var_substitution_info (si);
  move_complex_constraints (graph);
  unite_pointer_equivalences (graph);
  find_indirect_cycles (graph);

  /* Implicit nodes and predecessors are no longer necessary at this
     point. */
  remove_preds_and_fake_succs (graph);

  if (dump_file)
    fprintf (dump_file, "\nSolving graph\n");

  solve_graph (graph);

  if (dump_file)
    dump_sa_points_to_info (dump_file);

  in_ipa_mode = 0;
  delete_alias_heapvars ();
  delete_points_to_sets ();
  return 0;
}

struct simple_ipa_opt_pass pass_ipa_pta =
{
 {
  SIMPLE_IPA_PASS,
  "pta",		                /* name */
  gate_ipa_pta,			/* gate */
  ipa_pta_execute,			/* execute */
  NULL,					/* sub */
  NULL,					/* next */
  0,					/* static_pass_number */
  TV_IPA_PTA,		        /* tv_id */
  0,	                                /* properties_required */
  0,					/* properties_provided */
  0,					/* properties_destroyed */
  0,					/* todo_flags_start */
  TODO_update_ssa                       /* todo_flags_finish */
 }
};


#include "gt-tree-ssa-structalias.h"<|MERGE_RESOLUTION|>--- conflicted
+++ resolved
@@ -3454,11 +3454,7 @@
 static void
 handle_const_call (gimple stmt, VEC(ce_s, heap) **results)
 {
-<<<<<<< HEAD
-  struct constraint_expr rhsc, tmpc = { SCALAR, 0, 0 };
-=======
   struct constraint_expr rhsc, tmpc = {SCALAR, 0, 0};
->>>>>>> a4d99c86
   tree tmpvar = NULL_TREE;
   unsigned int k;
 

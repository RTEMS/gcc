--- conflicted
+++ resolved
@@ -230,12 +230,9 @@
      variable.  This is used for C++ placement new.  */
   unsigned int no_tbaa_pruning : 1;
 
-<<<<<<< HEAD
-=======
   /* True if this field may contain pointers.  */
   unsigned int may_have_pointers : 1;
 
->>>>>>> a0daa400
   /* Variable id this was collapsed to due to type unsafety.  Zero if
      this variable was not collapsed.  This should be unused completely
      after build_succ_graph, or something is broken.  */
@@ -303,12 +300,8 @@
 
 /* Static IDs for the special variables.  */
 enum { nothing_id = 0, anything_id = 1, readonly_id = 2,
-<<<<<<< HEAD
-       escaped_id = 3, nonlocal_id = 4, callused_id = 5, integer_id = 6 };
-=======
        escaped_id = 3, nonlocal_id = 4, callused_id = 5,
        storedanything_id = 6, integer_id = 7 };
->>>>>>> a0daa400
 
 /* Variable that represents the unknown pointer.  */
 static varinfo_t var_anything;
@@ -333,13 +326,10 @@
 /* Variable that represents call-used memory.  */
 static varinfo_t var_callused;
 static tree callused_tree;
-<<<<<<< HEAD
-=======
 
 /* Variable that represents variables that are stored to anything.  */
 static varinfo_t var_storedanything;
 static tree storedanything_tree;
->>>>>>> a0daa400
 
 /* Variable that represents integers.  This is used for when people do things
    like &0->a.b.  */
@@ -395,10 +385,7 @@
   ret->is_special_var = false;
   ret->is_unknown_size_var = false;
   ret->is_full_var = false;
-<<<<<<< HEAD
-=======
   ret->may_have_pointers = true;
->>>>>>> a0daa400
   var = t;
   if (TREE_CODE (var) == SSA_NAME)
     var = SSA_NAME_VAR (var);
@@ -1532,15 +1519,6 @@
   unsigned int j;
   bitmap_iterator bi;
 
-<<<<<<< HEAD
-  if (bitmap_bit_p (delta, anything_id))
-    {
-      flag |= bitmap_set_bit (sol, anything_id);
-      goto done;
-    }
-
-=======
->>>>>>> a0daa400
   /* For x = *ESCAPED and x = *CALLUSED we want to compute the
      reachability set of the rhs var.  As a pointer to a sub-field
      of a variable can also reach all other fields of the variable
@@ -1586,15 +1564,12 @@
 	}
     }
 
-<<<<<<< HEAD
-=======
   if (bitmap_bit_p (delta, anything_id))
     {
       flag |= bitmap_set_bit (sol, anything_id);
       goto done;
     }
 
->>>>>>> a0daa400
   /* For each variable j in delta (Sol(y)), add
      an edge in the graph from j to x, and union Sol(j) into Sol(x).  */
   EXECUTE_IF_SET_IN_BITMAP (delta, 0, j, bi)
@@ -1650,37 +1625,6 @@
   unsigned int j;
   bitmap_iterator bi;
 
-<<<<<<< HEAD
- if (bitmap_bit_p (sol, anything_id))
-   {
-     EXECUTE_IF_SET_IN_BITMAP (delta, 0, j, bi)
-       {
-	 varinfo_t jvi = get_varinfo (j);
-	 unsigned int t;
-	 unsigned int loff = c->lhs.offset;
-	 unsigned HOST_WIDE_INT fieldoffset = jvi->offset + loff;
-	 varinfo_t v;
-
-	 v = get_varinfo (j);
-	 if (!v->is_full_var)
-	   {
-	     v = first_vi_for_offset (v, fieldoffset);
-	     /* If the access is outside of the variable we can ignore it.  */
-	     if (!v)
-	       continue;
-	   }
-	 t = find (v->id);
-
-	 if (bitmap_set_bit (get_varinfo (t)->solution, anything_id)
-	     && !TEST_BIT (changed, t))
-	   {
-	     SET_BIT (changed, t);
-	     changed_count++;
-	   }
-       }
-     return;
-   }
-=======
   /* Our IL does not allow this.  */
   gcc_assert (c->rhs.offset == 0);
 
@@ -1708,7 +1652,6 @@
 	}
       return;
     }
->>>>>>> a0daa400
 
   /* For each member j of delta (Sol(x)), add an edge from y to j and
      union Sol(y) into Sol(j) */
@@ -2813,8 +2756,6 @@
     }
 }
 
-<<<<<<< HEAD
-=======
 /* Return true if T is a type that could contain pointers.  */
 
 static bool
@@ -2829,24 +2770,13 @@
   return AGGREGATE_TYPE_P (type);
 }
 
->>>>>>> a0daa400
 /* Return true if T is a variable of a type that could contain
    pointers.  */
 
 static bool
 could_have_pointers (tree t)
 {
-<<<<<<< HEAD
-  tree type = TREE_TYPE (t);
-
-  if (POINTER_TYPE_P (type)
-      || AGGREGATE_TYPE_P (type))
-    return true;
-
-  return false;
-=======
   return type_could_have_pointers (TREE_TYPE (t));
->>>>>>> a0daa400
 }
 
 /* Return the position, in bits, of FIELD_DECL from the beginning of its
@@ -2875,7 +2805,6 @@
   struct constraint_expr *c;
   unsigned int j, n;
   unsigned HOST_WIDE_INT rhsunitoffset, rhsoffset;
-<<<<<<< HEAD
 
   /* If we do not do field-sensitive PTA adding offsets to pointers
      does not change the points-to solution.  */
@@ -2982,114 +2911,6 @@
 /* Given a COMPONENT_REF T, return the constraint_expr vector for it.
    If address_p is true the result will be taken its address of.  */
 
-=======
-
-  /* If we do not do field-sensitive PTA adding offsets to pointers
-     does not change the points-to solution.  */
-  if (!use_field_sensitive)
-    {
-      get_constraint_for (ptr, results);
-      return;
-    }
-
-  /* If the offset is not a non-negative integer constant that fits
-     in a HOST_WIDE_INT, we have to fall back to a conservative
-     solution which includes all sub-fields of all pointed-to
-     variables of ptr.
-     ???  As we do not have the ability to express this, fall back
-     to anything.  */
-  if (!host_integerp (offset, 1))
-    {
-      struct constraint_expr temp;
-      temp.var = anything_id;
-      temp.type = SCALAR;
-      temp.offset = 0;
-      VEC_safe_push (ce_s, heap, *results, &temp);
-      return;
-    }
-
-  /* Make sure the bit-offset also fits.  */
-  rhsunitoffset = TREE_INT_CST_LOW (offset);
-  rhsoffset = rhsunitoffset * BITS_PER_UNIT;
-  if (rhsunitoffset != rhsoffset / BITS_PER_UNIT)
-    {
-      struct constraint_expr temp;
-      temp.var = anything_id;
-      temp.type = SCALAR;
-      temp.offset = 0;
-      VEC_safe_push (ce_s, heap, *results, &temp);
-      return;
-    }
-
-  get_constraint_for (ptr, results);
-  if (rhsoffset == 0)
-    return;
-
-  /* As we are eventually appending to the solution do not use
-     VEC_iterate here.  */
-  n = VEC_length (ce_s, *results);
-  for (j = 0; j < n; j++)
-    {
-      varinfo_t curr;
-      c = VEC_index (ce_s, *results, j);
-      curr = get_varinfo (c->var);
-
-      if (c->type == ADDRESSOF
-	  && !curr->is_full_var)
-	{
-	  varinfo_t temp, curr = get_varinfo (c->var);
-
-	  /* Search the sub-field which overlaps with the
-	     pointed-to offset.  As we deal with positive offsets
-	     only, we can start the search from the current variable.  */
-	  temp = first_vi_for_offset (curr, curr->offset + rhsoffset);
-
-	  /* If the result is outside of the variable we have to provide
-	     a conservative result, as the variable is still reachable
-	     from the resulting pointer (even though it technically
-	     cannot point to anything).  The last sub-field is such
-	     a conservative result.
-	     ???  If we always had a sub-field for &object + 1 then
-	     we could represent this in a more precise way.  */
-	  if (temp == NULL)
-	    {
-	      temp = curr;
-	      while (temp->next != NULL)
-		temp = temp->next;
-	      continue;
-	    }
-
-	  /* If the found variable is not exactly at the pointed to
-	     result, we have to include the next variable in the
-	     solution as well.  Otherwise two increments by offset / 2
-	     do not result in the same or a conservative superset
-	     solution.  */
-	  if (temp->offset != curr->offset + rhsoffset
-	      && temp->next != NULL)
-	    {
-	      struct constraint_expr c2;
-	      c2.var = temp->next->id;
-	      c2.type = ADDRESSOF;
-	      c2.offset = 0;
-	      VEC_safe_push (ce_s, heap, *results, &c2);
-	    }
-	  c->var = temp->id;
-	  c->offset = 0;
-	}
-      else if (c->type == ADDRESSOF
-	       /* If this varinfo represents a full variable just use it.  */
-	       && curr->is_full_var)
-	c->offset = 0;
-      else
-	c->offset = rhsoffset;
-    }
-}
-
-
-/* Given a COMPONENT_REF T, return the constraint_expr vector for it.
-   If address_p is true the result will be taken its address of.  */
-
->>>>>>> a0daa400
 static void
 get_constraint_for_component_ref (tree t, VEC(ce_s, heap) **results,
 				  bool address_p)
@@ -3719,12 +3540,9 @@
       vi = get_varinfo (rhsc.var);
       vi->is_artificial_var = 1;
       vi->is_heap_var = 1;
-<<<<<<< HEAD
-=======
       vi->is_unknown_size_var = true;
       vi->fullsize = ~0;
       vi->size = ~0;
->>>>>>> a0daa400
       rhsc.type = ADDRESSOF;
       rhsc.offset = 0;
     }
@@ -3820,19 +3638,11 @@
       if (could_have_pointers (arg))
 	make_constraint_to (callused_id, arg);
     }
-<<<<<<< HEAD
 
   /* The static chain is used as well.  */
   if (gimple_call_chain (stmt))
     make_constraint_to (callused_id, gimple_call_chain (stmt));
 
-=======
-
-  /* The static chain is used as well.  */
-  if (gimple_call_chain (stmt))
-    make_constraint_to (callused_id, gimple_call_chain (stmt));
-
->>>>>>> a0daa400
   /* If the call returns a pointer it may point to reachable memory
      from the arguments.  Not so for malloc functions though.  */
   if (gimple_call_lhs (stmt)
@@ -4279,7 +4089,6 @@
   /* Volatile variables should never have subvars.  */
   if (TREE_THIS_VOLATILE (v))
     return false;
-<<<<<<< HEAD
 
   /* Non decls or memory tags can never have subvars.  */
   if (!DECL_P (v) || MTAG_P (v))
@@ -4296,24 +4105,6 @@
    the fields of TYPE onto fieldstack, recording their offsets along
    the way.
 
-=======
-
-  /* Non decls or memory tags can never have subvars.  */
-  if (!DECL_P (v) || MTAG_P (v))
-    return false;
-
-  /* Aggregates without overlapping fields can have subvars.  */
-  if (TREE_CODE (TREE_TYPE (v)) == RECORD_TYPE)
-    return true;
-
-  return false;
-}
-
-/* Given a TYPE, and a vector of field offsets FIELDSTACK, push all
-   the fields of TYPE onto fieldstack, recording their offsets along
-   the way.
-
->>>>>>> a0daa400
    OFFSET is used to keep track of the offset in this entire
    structure, rather than just the immediately containing structure.
    Returns the number of fields pushed.  */
@@ -4592,10 +4383,7 @@
   vi = new_var_info (decl, index, name);
   vi->decl = decl;
   vi->offset = 0;
-<<<<<<< HEAD
-=======
   vi->may_have_pointers = could_have_pointers (decl);
->>>>>>> a0daa400
   if (!declsize
       || !host_integerp (declsize, 1))
     {
@@ -4612,11 +4400,7 @@
   insert_vi_for_tree (vi->decl, vi);
   VEC_safe_push (varinfo_t, heap, varmap, vi);
   if (is_global && (!flag_whole_program || !in_ipa_mode)
-<<<<<<< HEAD
-      && could_have_pointers (decl))
-=======
       && vi->may_have_pointers)
->>>>>>> a0daa400
     {
       if (var_ann (decl)
 	  && var_ann (decl)->noalias_state == NO_ALIAS_ANYTHING)
@@ -4703,11 +4487,7 @@
 	  insert_into_field_list (vi, newvi);
 	  VEC_safe_push (varinfo_t, heap, varmap, newvi);
 	  if (is_global && (!flag_whole_program || !in_ipa_mode)
-<<<<<<< HEAD
-	      && fo->may_have_pointers)
-=======
 	      && newvi->may_have_pointers)
->>>>>>> a0daa400
 	    make_constraint_from (newvi, escaped_id);
 
 	  stats.total_vars++;
@@ -4836,8 +4616,6 @@
 	}
     }
 
-<<<<<<< HEAD
-=======
   /* Add a constraint for a result decl that is passed by reference.  */
   if (DECL_RESULT (cfun->decl)
       && DECL_BY_REFERENCE (DECL_RESULT (cfun->decl)))
@@ -4848,7 +4626,6 @@
         make_constraint_from (p, nonlocal_id);
     }
 
->>>>>>> a0daa400
   /* Add a constraint for the incoming static chain parameter.  */
   if (cfun->static_chain_decl != NULL_TREE)
     {
@@ -4967,12 +4744,8 @@
 	     type-based pruning disabled.  */
 	  if (vi->is_artificial_var
 	      || !is_derefed
-<<<<<<< HEAD
-	      || no_tbaa_pruning)
-=======
 	      || no_tbaa_pruning
 	      || vi->no_tbaa_pruning)
->>>>>>> a0daa400
 	    bitmap_set_bit (into, DECL_UID (vi->decl));
 	  else
 	    {
@@ -5028,11 +4801,7 @@
 {
   gimple use;
   imm_use_iterator ui;
-<<<<<<< HEAD
-  unsigned warned = 0;
-=======
   bool warned = false;
->>>>>>> a0daa400
 
   FOR_EACH_IMM_USE_STMT (use, ui, ptr)
     {
@@ -5070,22 +4839,12 @@
 	  && !TREE_NO_WARNING (deref))
 	{
 	  TREE_NO_WARNING (deref) = 1;
-<<<<<<< HEAD
-	  warning_at (gimple_location (use), OPT_Wstrict_aliasing,
-		      "dereferencing pointer %qD does break strict-aliasing "
-		      "rules", SSA_NAME_VAR (ptr));
-	  ++warned;
-	}
-    }
-  if (warned > 0)
-=======
 	  warned |= warning_at (gimple_location (use), OPT_Wstrict_aliasing,
 				"dereferencing pointer %qD does break "
 				"strict-aliasing rules", SSA_NAME_VAR (ptr));
 	}
     }
   if (warned)
->>>>>>> a0daa400
     {
       bitmap visited = BITMAP_ALLOC (NULL);
       emit_pointer_definition (ptr, visited);
@@ -5209,10 +4968,7 @@
 	    {
 	      pi->pt_vars = NULL;
 	      if (pruned > 0
-<<<<<<< HEAD
-=======
 		  && !pi->pt_null
->>>>>>> a0daa400
 		  && pi->is_dereferenced
 		  && warn_strict_aliasing > 0
 		  && !SSA_NAME_IS_DEFAULT_DEF (p))
@@ -5448,7 +5204,6 @@
   lhs.offset = 0;
   rhs.type = ADDRESSOF;
   rhs.var = readonly_id;  /* FIXME */
-<<<<<<< HEAD
   rhs.offset = 0;
   process_constraint (new_constraint (lhs, rhs));
 
@@ -5496,55 +5251,6 @@
   rhs.offset = 0;
   process_constraint (new_constraint (lhs, rhs));
 
-=======
-  rhs.offset = 0;
-  process_constraint (new_constraint (lhs, rhs));
-
-  /* Create the ESCAPED variable, used to represent the set of escaped
-     memory.  */
-  escaped_tree = create_tmp_var_raw (void_type_node, "ESCAPED");
-  var_escaped = new_var_info (escaped_tree, escaped_id, "ESCAPED");
-  insert_vi_for_tree (escaped_tree, var_escaped);
-  var_escaped->is_artificial_var = 1;
-  var_escaped->offset = 0;
-  var_escaped->size = ~0;
-  var_escaped->fullsize = ~0;
-  var_escaped->is_special_var = 0;
-  VEC_safe_push (varinfo_t, heap, varmap, var_escaped);
-  gcc_assert (VEC_index (varinfo_t, varmap, 3) == var_escaped);
-
-  /* ESCAPED = *ESCAPED, because escaped is may-deref'd at calls, etc.  */
-  lhs.type = SCALAR;
-  lhs.var = escaped_id;
-  lhs.offset = 0;
-  rhs.type = DEREF;
-  rhs.var = escaped_id;
-  rhs.offset = 0;
-  process_constraint (new_constraint (lhs, rhs));
-
-  /* Create the NONLOCAL variable, used to represent the set of nonlocal
-     memory.  */
-  nonlocal_tree = create_tmp_var_raw (void_type_node, "NONLOCAL");
-  var_nonlocal = new_var_info (nonlocal_tree, nonlocal_id, "NONLOCAL");
-  insert_vi_for_tree (nonlocal_tree, var_nonlocal);
-  var_nonlocal->is_artificial_var = 1;
-  var_nonlocal->offset = 0;
-  var_nonlocal->size = ~0;
-  var_nonlocal->fullsize = ~0;
-  var_nonlocal->is_special_var = 1;
-  VEC_safe_push (varinfo_t, heap, varmap, var_nonlocal);
-
-  /* Nonlocal memory points to escaped (which includes nonlocal),
-     in order to make deref easier.  */
-  lhs.type = SCALAR;
-  lhs.var = nonlocal_id;
-  lhs.offset = 0;
-  rhs.type = ADDRESSOF;
-  rhs.var = escaped_id;
-  rhs.offset = 0;
-  process_constraint (new_constraint (lhs, rhs));
-
->>>>>>> a0daa400
   /* Create the CALLUSED variable, used to represent the set of call-used
      memory.  */
   callused_tree = create_tmp_var_raw (void_type_node, "CALLUSED");
@@ -5846,24 +5552,8 @@
 	    find_func_aliases (phi);
 	}
 
-<<<<<<< HEAD
-      for (gsi = gsi_start_bb (bb); !gsi_end_p (gsi); )
-	{
-	  gimple stmt = gsi_stmt (gsi);
-
-	  find_func_aliases (stmt);
-
-	  /* The information in GIMPLE_CHANGE_DYNAMIC_TYPE statements
-	     has now been captured, and we can remove them.  */
-	  if (gimple_code (stmt) == GIMPLE_CHANGE_DYNAMIC_TYPE)
-	    gsi_remove (&gsi, true);
-	  else
-	    gsi_next (&gsi);
-	}
-=======
       for (gsi = gsi_start_bb (bb); !gsi_end_p (gsi); gsi_next (&gsi))
 	find_func_aliases (gsi_stmt (gsi));
->>>>>>> a0daa400
     }
 
 
@@ -5895,10 +5585,7 @@
   rewrite_constraints (graph, si);
 
   build_succ_graph ();
-<<<<<<< HEAD
-=======
   free_var_substitution_info (si);
->>>>>>> a0daa400
 
   if (dump_file && (dump_flags & TDF_GRAPH))
     dump_constraint_graph (dump_file);

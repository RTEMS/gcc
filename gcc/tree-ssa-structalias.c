--- conflicted
+++ resolved
@@ -3957,18 +3957,6 @@
   VEC_safe_push (ce_s, heap, *results, &rhsc);
 }
 
-<<<<<<< HEAD
-/* Walk statement T setting up aliasing constraints according to the
-   references found in T.  This function is the main part of the
-   constraint builder.  */
-
-static void
-find_func_aliases (gimple t)
-{
-  VEC(ce_s, heap) *lhsc = NULL;
-  VEC(ce_s, heap) *rhsc = NULL;
-  struct constraint_expr *c;
-=======
 
 /* Return the varinfo for the callee of CALL.  */
 
@@ -3976,7 +3964,6 @@
 get_fi_for_callee (gimple call)
 {
   tree decl, fn = gimple_call_fn (call);
->>>>>>> f61fc398
 
   if (fn && TREE_CODE (fn) == OBJ_TYPE_REF)
     fn = OBJ_TYPE_REF_EXPR (fn);
@@ -4041,6 +4028,8 @@
       case BUILT_IN_STPCPY_CHK:
       case BUILT_IN_STRCAT_CHK:
       case BUILT_IN_STRNCAT_CHK:
+      case BUILT_IN_TM_MEMCPY:
+      case BUILT_IN_TM_MEMMOVE:
 	{
 	  tree res = gimple_call_lhs (t);
 	  tree dest = gimple_call_arg (t, (DECL_FUNCTION_CODE (fndecl)
@@ -4071,44 +4060,9 @@
 	  VEC_free (ce_s, heap, rhsc);
 	  return true;
 	}
-<<<<<<< HEAD
-    }
-  /* In IPA mode, we need to generate constraints to pass call
-     arguments through their calls.   There are two cases,
-     either a GIMPLE_CALL returning a value, or just a plain
-     GIMPLE_CALL when we are not.
-
-     In non-ipa mode, we need to generate constraints for each
-     pointer passed by address.  */
-  else if (is_gimple_call (t))
-    {
-      tree fndecl = gimple_call_fndecl (t);
-      if (fndecl != NULL_TREE
-	  && DECL_BUILT_IN_CLASS (fndecl) == BUILT_IN_NORMAL)
-	/* ???  All builtins that are handled here need to be handled
-	   in the alias-oracle query functions explicitly!  */
-	switch (DECL_FUNCTION_CODE (fndecl))
-	  {
-	  /* All the following functions return a pointer to the same object
-	     as their first argument points to.  The functions do not add
-	     to the ESCAPED solution.  The functions make the first argument
-	     pointed to memory point to what the second argument pointed to
-	     memory points to.  */
-	  case BUILT_IN_STRCPY:
-	  case BUILT_IN_STRNCPY:
-	  case BUILT_IN_BCOPY:
-	  case BUILT_IN_MEMCPY:
-	  case BUILT_IN_MEMMOVE:
-	  case BUILT_IN_MEMPCPY:
-	  case BUILT_IN_STPCPY:
-	  case BUILT_IN_STPNCPY:
-	  case BUILT_IN_STRCAT:
-	  case BUILT_IN_STRNCAT:
-	  case BUILT_IN_TM_MEMCPY:
-	  case BUILT_IN_TM_MEMMOVE:
-=======
       case BUILT_IN_MEMSET:
       case BUILT_IN_MEMSET_CHK:
+      case BUILT_IN_TM_MEMSET:
 	{
 	  tree res = gimple_call_lhs (t);
 	  tree dest = gimple_call_arg (t, 0);
@@ -4116,7 +4070,6 @@
 	  ce_s *lhsp;
 	  struct constraint_expr ac;
 	  if (res != NULL_TREE)
->>>>>>> f61fc398
 	    {
 	      get_constraint_for (res, &lhsc);
 	      get_constraint_for (dest, &rhsc);
@@ -4124,15 +4077,10 @@
 	      VEC_free (ce_s, heap, lhsc);
 	      VEC_free (ce_s, heap, rhsc);
 	    }
-<<<<<<< HEAD
-	  case BUILT_IN_MEMSET:
-	  case BUILT_IN_TM_MEMSET:
-=======
 	  get_constraint_for_ptr_offset (dest, NULL_TREE, &lhsc);
 	  do_deref (&lhsc);
 	  if (flag_delete_null_pointer_checks
 	      && integer_zerop (gimple_call_arg (t, 1)))
->>>>>>> f61fc398
 	    {
 	      ac.type = ADDRESSOF;
 	      ac.var = nothing_id;
@@ -4236,90 +4184,55 @@
 	      VEC_free (ce_s, heap, rhsc);
 	      VEC_free (ce_s, heap, lhsc);
 	    }
-<<<<<<< HEAD
-	  CASE_BUILT_IN_TM_STORE (1):
-	  CASE_BUILT_IN_TM_STORE (2):
-	  CASE_BUILT_IN_TM_STORE (4):
-	  CASE_BUILT_IN_TM_STORE (8):
-	  CASE_BUILT_IN_TM_STORE (FLOAT):
-	  CASE_BUILT_IN_TM_STORE (DOUBLE):
-	  CASE_BUILT_IN_TM_STORE (LDOUBLE):
-	  CASE_BUILT_IN_TM_STORE (M64):
-	  CASE_BUILT_IN_TM_STORE (M128):
-	  CASE_BUILT_IN_TM_STORE (M256):
-	    {
-	      tree addr = gimple_call_arg (t, 0);
-	      tree src = gimple_call_arg (t, 1);
-
-	      get_constraint_for (addr, &lhsc);
-	      do_deref (&lhsc);
-	      get_constraint_for (src, &rhsc);
-	      process_all_all_constraints (lhsc, rhsc);
-	      VEC_free (ce_s, heap, lhsc);
-	      VEC_free (ce_s, heap, rhsc);
-	      return;
-	    }
-	  CASE_BUILT_IN_TM_LOAD (1):
-	  CASE_BUILT_IN_TM_LOAD (2):
-	  CASE_BUILT_IN_TM_LOAD (4):
-	  CASE_BUILT_IN_TM_LOAD (8):
-	  CASE_BUILT_IN_TM_LOAD (FLOAT):
-	  CASE_BUILT_IN_TM_LOAD (DOUBLE):
-	  CASE_BUILT_IN_TM_LOAD (LDOUBLE):
-	  CASE_BUILT_IN_TM_LOAD (M64):
-	  CASE_BUILT_IN_TM_LOAD (M128):
-	  CASE_BUILT_IN_TM_LOAD (M256):
-	    {
-	      tree dest = gimple_call_lhs (t);
-	      tree addr = gimple_call_arg (t, 0);
-
-	      get_constraint_for (dest, &lhsc);
-	      get_constraint_for (addr, &rhsc);
-	      do_deref (&rhsc);
-	      process_all_all_constraints (lhsc, rhsc);
-	      VEC_free (ce_s, heap, lhsc);
-	      VEC_free (ce_s, heap, rhsc);
-	      return;
-	    }
-	  /* All the following functions do not return pointers, do not
-	     modify the points-to sets of memory reachable from their
-	     arguments and do not add to the ESCAPED solution.  */
-	  case BUILT_IN_SINCOS:
-	  case BUILT_IN_SINCOSF:
-	  case BUILT_IN_SINCOSL:
-	  case BUILT_IN_FREXP:
-	  case BUILT_IN_FREXPF:
-	  case BUILT_IN_FREXPL:
-	  case BUILT_IN_GAMMA_R:
-	  case BUILT_IN_GAMMAF_R:
-	  case BUILT_IN_GAMMAL_R:
-	  case BUILT_IN_LGAMMA_R:
-	  case BUILT_IN_LGAMMAF_R:
-	  case BUILT_IN_LGAMMAL_R:
-	  case BUILT_IN_MODF:
-	  case BUILT_IN_MODFF:
-	  case BUILT_IN_MODFL:
-	  case BUILT_IN_REMQUO:
-	  case BUILT_IN_REMQUOF:
-	  case BUILT_IN_REMQUOL:
-	  case BUILT_IN_FREE:
-	    return;
-	  /* printf-style functions may have hooks to set pointers to
-	     point to somewhere into the generated string.  Leave them
-	     for a later excercise...  */
-	  default:
-	    /* Fallthru to general call handling.  */;
-	  }
-      if (!in_ipa_mode
-	  || (fndecl
-	      && !lookup_vi_for_tree (fndecl)))
-=======
 	  return true;
 	}
+      CASE_BUILT_IN_TM_STORE (1):
+      CASE_BUILT_IN_TM_STORE (2):
+      CASE_BUILT_IN_TM_STORE (4):
+      CASE_BUILT_IN_TM_STORE (8):
+      CASE_BUILT_IN_TM_STORE (FLOAT):
+      CASE_BUILT_IN_TM_STORE (DOUBLE):
+      CASE_BUILT_IN_TM_STORE (LDOUBLE):
+      CASE_BUILT_IN_TM_STORE (M64):
+      CASE_BUILT_IN_TM_STORE (M128):
+      CASE_BUILT_IN_TM_STORE (M256):
+	{
+	  tree addr = gimple_call_arg (t, 0);
+	  tree src = gimple_call_arg (t, 1);
+
+	  get_constraint_for (addr, &lhsc);
+	  do_deref (&lhsc);
+	  get_constraint_for (src, &rhsc);
+	  process_all_all_constraints (lhsc, rhsc);
+	  VEC_free (ce_s, heap, lhsc);
+	  VEC_free (ce_s, heap, rhsc);
+	  return true;
+	}
+      CASE_BUILT_IN_TM_LOAD (1):
+      CASE_BUILT_IN_TM_LOAD (2):
+      CASE_BUILT_IN_TM_LOAD (4):
+      CASE_BUILT_IN_TM_LOAD (8):
+      CASE_BUILT_IN_TM_LOAD (FLOAT):
+      CASE_BUILT_IN_TM_LOAD (DOUBLE):
+      CASE_BUILT_IN_TM_LOAD (LDOUBLE):
+      CASE_BUILT_IN_TM_LOAD (M64):
+      CASE_BUILT_IN_TM_LOAD (M128):
+      CASE_BUILT_IN_TM_LOAD (M256):
+        {
+	  tree dest = gimple_call_lhs (t);
+	  tree addr = gimple_call_arg (t, 0);
+
+	  get_constraint_for (dest, &lhsc);
+	  get_constraint_for (addr, &rhsc);
+	  do_deref (&rhsc);
+	  process_all_all_constraints (lhsc, rhsc);
+	  VEC_free (ce_s, heap, lhsc);
+	  VEC_free (ce_s, heap, rhsc);
+	  return true;
+        }
       /* Variadic argument handling needs to be handled in IPA
 	 mode as well.  */
       case BUILT_IN_VA_START:
->>>>>>> f61fc398
 	{
 	  tree valist = gimple_call_arg (t, 0);
 	  struct constraint_expr rhs, *lhsp;

/* Tree based points-to analysis
   Copyright (C) 2005-2013 Free Software Foundation, Inc.
   Contributed by Daniel Berlin <dberlin@dberlin.org>

   This file is part of GCC.

   GCC is free software; you can redistribute it and/or modify
   under the terms of the GNU General Public License as published by
   the Free Software Foundation; either version 3 of the License, or
   (at your option) any later version.

   GCC is distributed in the hope that it will be useful,
   but WITHOUT ANY WARRANTY; without even the implied warranty of
   MERCHANTABILITY or FITNESS FOR A PARTICULAR PURPOSE.  See the
   GNU General Public License for more details.

   You should have received a copy of the GNU General Public License
   along with GCC; see the file COPYING3.  If not see
   <http://www.gnu.org/licenses/>.  */

#include "config.h"
#include "system.h"
#include "coretypes.h"
#include "tm.h"
#include "obstack.h"
#include "bitmap.h"
#include "sbitmap.h"
#include "flags.h"
#include "basic-block.h"
#include "tree.h"
#include "stor-layout.h"
#include "stmt.h"
#include "pointer-set.h"
#include "hash-table.h"
#include "tree-ssa-alias.h"
#include "internal-fn.h"
#include "gimple-expr.h"
#include "is-a.h"
#include "gimple.h"
#include "gimple-iterator.h"
#include "gimple-ssa.h"
#include "cgraph.h"
#include "stringpool.h"
#include "tree-ssanames.h"
#include "tree-into-ssa.h"
#include "expr.h"
#include "tree-dfa.h"
#include "tree-inline.h"
#include "diagnostic-core.h"
#include "function.h"
#include "tree-pass.h"
#include "alloc-pool.h"
#include "splay-tree.h"
#include "params.h"
#include "alias.h"

/* The idea behind this analyzer is to generate set constraints from the
   program, then solve the resulting constraints in order to generate the
   points-to sets.

   Set constraints are a way of modeling program analysis problems that
   involve sets.  They consist of an inclusion constraint language,
   describing the variables (each variable is a set) and operations that
   are involved on the variables, and a set of rules that derive facts
   from these operations.  To solve a system of set constraints, you derive
   all possible facts under the rules, which gives you the correct sets
   as a consequence.

   See  "Efficient Field-sensitive pointer analysis for C" by "David
   J. Pearce and Paul H. J. Kelly and Chris Hankin, at
   http://citeseer.ist.psu.edu/pearce04efficient.html

   Also see "Ultra-fast Aliasing Analysis using CLA: A Million Lines
   of C Code in a Second" by ""Nevin Heintze and Olivier Tardieu" at
   http://citeseer.ist.psu.edu/heintze01ultrafast.html

   There are three types of real constraint expressions, DEREF,
   ADDRESSOF, and SCALAR.  Each constraint expression consists
   of a constraint type, a variable, and an offset.

   SCALAR is a constraint expression type used to represent x, whether
   it appears on the LHS or the RHS of a statement.
   DEREF is a constraint expression type used to represent *x, whether
   it appears on the LHS or the RHS of a statement.
   ADDRESSOF is a constraint expression used to represent &x, whether
   it appears on the LHS or the RHS of a statement.

   Each pointer variable in the program is assigned an integer id, and
   each field of a structure variable is assigned an integer id as well.

   Structure variables are linked to their list of fields through a "next
   field" in each variable that points to the next field in offset
   order.
   Each variable for a structure field has

   1. "size", that tells the size in bits of that field.
   2. "fullsize, that tells the size in bits of the entire structure.
   3. "offset", that tells the offset in bits from the beginning of the
   structure to this field.

   Thus,
   struct f
   {
     int a;
     int b;
   } foo;
   int *bar;

   looks like

   foo.a -> id 1, size 32, offset 0, fullsize 64, next foo.b
   foo.b -> id 2, size 32, offset 32, fullsize 64, next NULL
   bar -> id 3, size 32, offset 0, fullsize 32, next NULL


  In order to solve the system of set constraints, the following is
  done:

  1. Each constraint variable x has a solution set associated with it,
  Sol(x).

  2. Constraints are separated into direct, copy, and complex.
  Direct constraints are ADDRESSOF constraints that require no extra
  processing, such as P = &Q
  Copy constraints are those of the form P = Q.
  Complex constraints are all the constraints involving dereferences
  and offsets (including offsetted copies).

  3. All direct constraints of the form P = &Q are processed, such
  that Q is added to Sol(P)

  4. All complex constraints for a given constraint variable are stored in a
  linked list attached to that variable's node.

  5. A directed graph is built out of the copy constraints. Each
  constraint variable is a node in the graph, and an edge from
  Q to P is added for each copy constraint of the form P = Q

  6. The graph is then walked, and solution sets are
  propagated along the copy edges, such that an edge from Q to P
  causes Sol(P) <- Sol(P) union Sol(Q).

  7.  As we visit each node, all complex constraints associated with
  that node are processed by adding appropriate copy edges to the graph, or the
  appropriate variables to the solution set.

  8. The process of walking the graph is iterated until no solution
  sets change.

  Prior to walking the graph in steps 6 and 7, We perform static
  cycle elimination on the constraint graph, as well
  as off-line variable substitution.

  TODO: Adding offsets to pointer-to-structures can be handled (IE not punted
  on and turned into anything), but isn't.  You can just see what offset
  inside the pointed-to struct it's going to access.

  TODO: Constant bounded arrays can be handled as if they were structs of the
  same number of elements.

  TODO: Modeling heap and incoming pointers becomes much better if we
  add fields to them as we discover them, which we could do.

  TODO: We could handle unions, but to be honest, it's probably not
  worth the pain or slowdown.  */

/* IPA-PTA optimizations possible.

   When the indirect function called is ANYTHING we can add disambiguation
   based on the function signatures (or simply the parameter count which
   is the varinfo size).  We also do not need to consider functions that
   do not have their address taken.

   The is_global_var bit which marks escape points is overly conservative
   in IPA mode.  Split it to is_escape_point and is_global_var - only
   externally visible globals are escape points in IPA mode.  This is
   also needed to fix the pt_solution_includes_global predicate
   (and thus ptr_deref_may_alias_global_p).

   The way we introduce DECL_PT_UID to avoid fixing up all points-to
   sets in the translation unit when we copy a DECL during inlining
   pessimizes precision.  The advantage is that the DECL_PT_UID keeps
   compile-time and memory usage overhead low - the points-to sets
   do not grow or get unshared as they would during a fixup phase.
   An alternative solution is to delay IPA PTA until after all
   inlining transformations have been applied.

   The way we propagate clobber/use information isn't optimized.
   It should use a new complex constraint that properly filters
   out local variables of the callee (though that would make
   the sets invalid after inlining).  OTOH we might as well
   admit defeat to WHOPR and simply do all the clobber/use analysis
   and propagation after PTA finished but before we threw away
   points-to information for memory variables.  WHOPR and PTA
   do not play along well anyway - the whole constraint solving
   would need to be done in WPA phase and it will be very interesting
   to apply the results to local SSA names during LTRANS phase.

   We probably should compute a per-function unit-ESCAPE solution
   propagating it simply like the clobber / uses solutions.  The
   solution can go alongside the non-IPA espaced solution and be
   used to query which vars escape the unit through a function.

   We never put function decls in points-to sets so we do not
   keep the set of called functions for indirect calls.

   And probably more.  */

static bool use_field_sensitive = true;
static int in_ipa_mode = 0;

/* Used for predecessor bitmaps. */
static bitmap_obstack predbitmap_obstack;

/* Used for points-to sets.  */
static bitmap_obstack pta_obstack;

/* Used for oldsolution members of variables. */
static bitmap_obstack oldpta_obstack;

/* Used for per-solver-iteration bitmaps.  */
static bitmap_obstack iteration_obstack;

static unsigned int create_variable_info_for (tree, const char *);
typedef struct constraint_graph *constraint_graph_t;
static void unify_nodes (constraint_graph_t, unsigned int, unsigned int, bool);

struct constraint;
typedef struct constraint *constraint_t;


#define EXECUTE_IF_IN_NONNULL_BITMAP(a, b, c, d)	\
  if (a)						\
    EXECUTE_IF_SET_IN_BITMAP (a, b, c, d)

static struct constraint_stats
{
  unsigned int total_vars;
  unsigned int nonpointer_vars;
  unsigned int unified_vars_static;
  unsigned int unified_vars_dynamic;
  unsigned int iterations;
  unsigned int num_edges;
  unsigned int num_implicit_edges;
  unsigned int points_to_sets_created;
} stats;

struct variable_info
{
  /* ID of this variable  */
  unsigned int id;

  /* True if this is a variable created by the constraint analysis, such as
     heap variables and constraints we had to break up.  */
  unsigned int is_artificial_var : 1;

  /* True if this is a special variable whose solution set should not be
     changed.  */
  unsigned int is_special_var : 1;

  /* True for variables whose size is not known or variable.  */
  unsigned int is_unknown_size_var : 1;

  /* True for (sub-)fields that represent a whole variable.  */
  unsigned int is_full_var : 1;

  /* True if this is a heap variable.  */
  unsigned int is_heap_var : 1;

  /* True if this field may contain pointers.  */
  unsigned int may_have_pointers : 1;

  /* True if this field has only restrict qualified pointers.  */
  unsigned int only_restrict_pointers : 1;

  /* True if this represents a global variable.  */
  unsigned int is_global_var : 1;

  /* True if this represents a IPA function info.  */
  unsigned int is_fn_info : 1;

  /* The ID of the variable for the next field in this structure
     or zero for the last field in this structure.  */
  unsigned next;

  /* The ID of the variable for the first field in this structure.  */
  unsigned head;

  /* Offset of this variable, in bits, from the base variable  */
  unsigned HOST_WIDE_INT offset;

  /* Size of the variable, in bits.  */
  unsigned HOST_WIDE_INT size;

  /* Full size of the base variable, in bits.  */
  unsigned HOST_WIDE_INT fullsize;

  /* Name of this variable */
  const char *name;

  /* Tree that this variable is associated with.  */
  tree decl;

  /* Points-to set for this variable.  */
  bitmap solution;

  /* Old points-to set for this variable.  */
  bitmap oldsolution;
};
typedef struct variable_info *varinfo_t;

static varinfo_t first_vi_for_offset (varinfo_t, unsigned HOST_WIDE_INT);
static varinfo_t first_or_preceding_vi_for_offset (varinfo_t,
						   unsigned HOST_WIDE_INT);
static varinfo_t lookup_vi_for_tree (tree);
static inline bool type_can_have_subvars (const_tree);

/* Pool of variable info structures.  */
static alloc_pool variable_info_pool;

/* Map varinfo to final pt_solution.  */
static pointer_map_t *final_solutions;
struct obstack final_solutions_obstack;

/* Table of variable info structures for constraint variables.
   Indexed directly by variable info id.  */
static vec<varinfo_t> varmap;

/* Return the varmap element N */

static inline varinfo_t
get_varinfo (unsigned int n)
{
  return varmap[n];
}

/* Return the next variable in the list of sub-variables of VI
   or NULL if VI is the last sub-variable.  */

static inline varinfo_t
vi_next (varinfo_t vi)
{
  return get_varinfo (vi->next);
}

/* Static IDs for the special variables.  Variable ID zero is unused
   and used as terminator for the sub-variable chain.  */
enum { nothing_id = 1, anything_id = 2, readonly_id = 3,
       escaped_id = 4, nonlocal_id = 5,
       storedanything_id = 6, integer_id = 7 };

/* Return a new variable info structure consisting for a variable
   named NAME, and using constraint graph node NODE.  Append it
   to the vector of variable info structures.  */

static varinfo_t
new_var_info (tree t, const char *name)
{
  unsigned index = varmap.length ();
  varinfo_t ret = (varinfo_t) pool_alloc (variable_info_pool);

  ret->id = index;
  ret->name = name;
  ret->decl = t;
  /* Vars without decl are artificial and do not have sub-variables.  */
  ret->is_artificial_var = (t == NULL_TREE);
  ret->is_special_var = false;
  ret->is_unknown_size_var = false;
  ret->is_full_var = (t == NULL_TREE);
  ret->is_heap_var = false;
  ret->may_have_pointers = true;
  ret->only_restrict_pointers = false;
  ret->is_global_var = (t == NULL_TREE);
  ret->is_fn_info = false;
  if (t && DECL_P (t))
    ret->is_global_var = (is_global_var (t)
			  /* We have to treat even local register variables
			     as escape points.  */
			  || (TREE_CODE (t) == VAR_DECL
			      && DECL_HARD_REGISTER (t)));
  ret->solution = BITMAP_ALLOC (&pta_obstack);
  ret->oldsolution = NULL;
  ret->next = 0;
  ret->head = ret->id;

  stats.total_vars++;

  varmap.safe_push (ret);

  return ret;
}


/* A map mapping call statements to per-stmt variables for uses
   and clobbers specific to the call.  */
static struct pointer_map_t *call_stmt_vars;

/* Lookup or create the variable for the call statement CALL.  */

static varinfo_t
get_call_vi (gimple call)
{
  void **slot_p;
  varinfo_t vi, vi2;

  slot_p = pointer_map_insert (call_stmt_vars, call);
  if (*slot_p)
    return (varinfo_t) *slot_p;

  vi = new_var_info (NULL_TREE, "CALLUSED");
  vi->offset = 0;
  vi->size = 1;
  vi->fullsize = 2;
  vi->is_full_var = true;

  vi2 = new_var_info (NULL_TREE, "CALLCLOBBERED");
  vi2->offset = 1;
  vi2->size = 1;
  vi2->fullsize = 2;
  vi2->is_full_var = true;

  vi->next = vi2->id;

  *slot_p = (void *) vi;
  return vi;
}

/* Lookup the variable for the call statement CALL representing
   the uses.  Returns NULL if there is nothing special about this call.  */

static varinfo_t
lookup_call_use_vi (gimple call)
{
  void **slot_p;

  slot_p = pointer_map_contains (call_stmt_vars, call);
  if (slot_p)
    return (varinfo_t) *slot_p;

  return NULL;
}

/* Lookup the variable for the call statement CALL representing
   the clobbers.  Returns NULL if there is nothing special about this call.  */

static varinfo_t
lookup_call_clobber_vi (gimple call)
{
  varinfo_t uses = lookup_call_use_vi (call);
  if (!uses)
    return NULL;

  return vi_next (uses);
}

/* Lookup or create the variable for the call statement CALL representing
   the uses.  */

static varinfo_t
get_call_use_vi (gimple call)
{
  return get_call_vi (call);
}

/* Lookup or create the variable for the call statement CALL representing
   the clobbers.  */

static varinfo_t ATTRIBUTE_UNUSED
get_call_clobber_vi (gimple call)
{
  return vi_next (get_call_vi (call));
}


typedef enum {SCALAR, DEREF, ADDRESSOF} constraint_expr_type;

/* An expression that appears in a constraint.  */

struct constraint_expr
{
  /* Constraint type.  */
  constraint_expr_type type;

  /* Variable we are referring to in the constraint.  */
  unsigned int var;

  /* Offset, in bits, of this constraint from the beginning of
     variables it ends up referring to.

     IOW, in a deref constraint, we would deref, get the result set,
     then add OFFSET to each member.   */
  HOST_WIDE_INT offset;
};

/* Use 0x8000... as special unknown offset.  */
#define UNKNOWN_OFFSET HOST_WIDE_INT_MIN

typedef struct constraint_expr ce_s;
static void get_constraint_for_1 (tree, vec<ce_s> *, bool, bool);
static void get_constraint_for (tree, vec<ce_s> *);
static void get_constraint_for_rhs (tree, vec<ce_s> *);
static void do_deref (vec<ce_s> *);

/* Our set constraints are made up of two constraint expressions, one
   LHS, and one RHS.

   As described in the introduction, our set constraints each represent an
   operation between set valued variables.
*/
struct constraint
{
  struct constraint_expr lhs;
  struct constraint_expr rhs;
};

/* List of constraints that we use to build the constraint graph from.  */

static vec<constraint_t> constraints;
static alloc_pool constraint_pool;

/* The constraint graph is represented as an array of bitmaps
   containing successor nodes.  */

struct constraint_graph
{
  /* Size of this graph, which may be different than the number of
     nodes in the variable map.  */
  unsigned int size;

  /* Explicit successors of each node. */
  bitmap *succs;

  /* Implicit predecessors of each node (Used for variable
     substitution). */
  bitmap *implicit_preds;

  /* Explicit predecessors of each node (Used for variable substitution).  */
  bitmap *preds;

  /* Indirect cycle representatives, or -1 if the node has no indirect
     cycles.  */
  int *indirect_cycles;

  /* Representative node for a node.  rep[a] == a unless the node has
     been unified. */
  unsigned int *rep;

  /* Equivalence class representative for a label.  This is used for
     variable substitution.  */
  int *eq_rep;

  /* Pointer equivalence label for a node.  All nodes with the same
     pointer equivalence label can be unified together at some point
     (either during constraint optimization or after the constraint
     graph is built).  */
  unsigned int *pe;

  /* Pointer equivalence representative for a label.  This is used to
     handle nodes that are pointer equivalent but not location
     equivalent.  We can unite these once the addressof constraints
     are transformed into initial points-to sets.  */
  int *pe_rep;

  /* Pointer equivalence label for each node, used during variable
     substitution.  */
  unsigned int *pointer_label;

  /* Location equivalence label for each node, used during location
     equivalence finding.  */
  unsigned int *loc_label;

  /* Pointed-by set for each node, used during location equivalence
     finding.  This is pointed-by rather than pointed-to, because it
     is constructed using the predecessor graph.  */
  bitmap *pointed_by;

  /* Points to sets for pointer equivalence.  This is *not* the actual
     points-to sets for nodes.  */
  bitmap *points_to;

  /* Bitmap of nodes where the bit is set if the node is a direct
     node.  Used for variable substitution.  */
  sbitmap direct_nodes;

  /* Bitmap of nodes where the bit is set if the node is address
     taken.  Used for variable substitution.  */
  bitmap address_taken;

  /* Vector of complex constraints for each graph node.  Complex
     constraints are those involving dereferences or offsets that are
     not 0.  */
  vec<constraint_t> *complex;
};

static constraint_graph_t graph;

/* During variable substitution and the offline version of indirect
   cycle finding, we create nodes to represent dereferences and
   address taken constraints.  These represent where these start and
   end.  */
#define FIRST_REF_NODE (varmap).length ()
#define LAST_REF_NODE (FIRST_REF_NODE + (FIRST_REF_NODE - 1))

/* Return the representative node for NODE, if NODE has been unioned
   with another NODE.
   This function performs path compression along the way to finding
   the representative.  */

static unsigned int
find (unsigned int node)
{
  gcc_checking_assert (node < graph->size);
  if (graph->rep[node] != node)
    return graph->rep[node] = find (graph->rep[node]);
  return node;
}

/* Union the TO and FROM nodes to the TO nodes.
   Note that at some point in the future, we may want to do
   union-by-rank, in which case we are going to have to return the
   node we unified to.  */

static bool
unite (unsigned int to, unsigned int from)
{
  gcc_checking_assert (to < graph->size && from < graph->size);
  if (to != from && graph->rep[from] != to)
    {
      graph->rep[from] = to;
      return true;
    }
  return false;
}

/* Create a new constraint consisting of LHS and RHS expressions.  */

static constraint_t
new_constraint (const struct constraint_expr lhs,
		const struct constraint_expr rhs)
{
  constraint_t ret = (constraint_t) pool_alloc (constraint_pool);
  ret->lhs = lhs;
  ret->rhs = rhs;
  return ret;
}

/* Print out constraint C to FILE.  */

static void
dump_constraint (FILE *file, constraint_t c)
{
  if (c->lhs.type == ADDRESSOF)
    fprintf (file, "&");
  else if (c->lhs.type == DEREF)
    fprintf (file, "*");
  fprintf (file, "%s", get_varinfo (c->lhs.var)->name);
  if (c->lhs.offset == UNKNOWN_OFFSET)
    fprintf (file, " + UNKNOWN");
  else if (c->lhs.offset != 0)
    fprintf (file, " + " HOST_WIDE_INT_PRINT_DEC, c->lhs.offset);
  fprintf (file, " = ");
  if (c->rhs.type == ADDRESSOF)
    fprintf (file, "&");
  else if (c->rhs.type == DEREF)
    fprintf (file, "*");
  fprintf (file, "%s", get_varinfo (c->rhs.var)->name);
  if (c->rhs.offset == UNKNOWN_OFFSET)
    fprintf (file, " + UNKNOWN");
  else if (c->rhs.offset != 0)
    fprintf (file, " + " HOST_WIDE_INT_PRINT_DEC, c->rhs.offset);
}


void debug_constraint (constraint_t);
void debug_constraints (void);
void debug_constraint_graph (void);
void debug_solution_for_var (unsigned int);
void debug_sa_points_to_info (void);

/* Print out constraint C to stderr.  */

DEBUG_FUNCTION void
debug_constraint (constraint_t c)
{
  dump_constraint (stderr, c);
  fprintf (stderr, "\n");
}

/* Print out all constraints to FILE */

static void
dump_constraints (FILE *file, int from)
{
  int i;
  constraint_t c;
  for (i = from; constraints.iterate (i, &c); i++)
    if (c)
      {
	dump_constraint (file, c);
	fprintf (file, "\n");
      }
}

/* Print out all constraints to stderr.  */

DEBUG_FUNCTION void
debug_constraints (void)
{
  dump_constraints (stderr, 0);
}

/* Print the constraint graph in dot format.  */

static void
dump_constraint_graph (FILE *file)
{
  unsigned int i;

  /* Only print the graph if it has already been initialized:  */
  if (!graph)
    return;

  /* Prints the header of the dot file:  */
  fprintf (file, "strict digraph {\n");
  fprintf (file, "  node [\n    shape = box\n  ]\n");
  fprintf (file, "  edge [\n    fontsize = \"12\"\n  ]\n");
  fprintf (file, "\n  // List of nodes and complex constraints in "
	   "the constraint graph:\n");

  /* The next lines print the nodes in the graph together with the
     complex constraints attached to them.  */
  for (i = 1; i < graph->size; i++)
    {
      if (i == FIRST_REF_NODE)
	continue;
      if (find (i) != i)
	continue;
      if (i < FIRST_REF_NODE)
	fprintf (file, "\"%s\"", get_varinfo (i)->name);
      else
	fprintf (file, "\"*%s\"", get_varinfo (i - FIRST_REF_NODE)->name);
      if (graph->complex[i].exists ())
	{
	  unsigned j;
	  constraint_t c;
	  fprintf (file, " [label=\"\\N\\n");
	  for (j = 0; graph->complex[i].iterate (j, &c); ++j)
	    {
	      dump_constraint (file, c);
	      fprintf (file, "\\l");
	    }
	  fprintf (file, "\"]");
	}
      fprintf (file, ";\n");
    }

  /* Go over the edges.  */
  fprintf (file, "\n  // Edges in the constraint graph:\n");
  for (i = 1; i < graph->size; i++)
    {
      unsigned j;
      bitmap_iterator bi;
      if (find (i) != i)
	continue;
      EXECUTE_IF_IN_NONNULL_BITMAP (graph->succs[i], 0, j, bi)
	{
	  unsigned to = find (j);
	  if (i == to)
	    continue;
	  if (i < FIRST_REF_NODE)
	    fprintf (file, "\"%s\"", get_varinfo (i)->name);
	  else
	    fprintf (file, "\"*%s\"", get_varinfo (i - FIRST_REF_NODE)->name);
	  fprintf (file, " -> ");
	  if (to < FIRST_REF_NODE)
	    fprintf (file, "\"%s\"", get_varinfo (to)->name);
	  else
	    fprintf (file, "\"*%s\"", get_varinfo (to - FIRST_REF_NODE)->name);
	  fprintf (file, ";\n");
	}
    }

  /* Prints the tail of the dot file.  */
  fprintf (file, "}\n");
}

/* Print out the constraint graph to stderr.  */

DEBUG_FUNCTION void
debug_constraint_graph (void)
{
  dump_constraint_graph (stderr);
}

/* SOLVER FUNCTIONS

   The solver is a simple worklist solver, that works on the following
   algorithm:

   sbitmap changed_nodes = all zeroes;
   changed_count = 0;
   For each node that is not already collapsed:
       changed_count++;
       set bit in changed nodes

   while (changed_count > 0)
   {
     compute topological ordering for constraint graph

     find and collapse cycles in the constraint graph (updating
     changed if necessary)

     for each node (n) in the graph in topological order:
       changed_count--;

       Process each complex constraint associated with the node,
       updating changed if necessary.

       For each outgoing edge from n, propagate the solution from n to
       the destination of the edge, updating changed as necessary.

   }  */

/* Return true if two constraint expressions A and B are equal.  */

static bool
constraint_expr_equal (struct constraint_expr a, struct constraint_expr b)
{
  return a.type == b.type && a.var == b.var && a.offset == b.offset;
}

/* Return true if constraint expression A is less than constraint expression
   B.  This is just arbitrary, but consistent, in order to give them an
   ordering.  */

static bool
constraint_expr_less (struct constraint_expr a, struct constraint_expr b)
{
  if (a.type == b.type)
    {
      if (a.var == b.var)
	return a.offset < b.offset;
      else
	return a.var < b.var;
    }
  else
    return a.type < b.type;
}

/* Return true if constraint A is less than constraint B.  This is just
   arbitrary, but consistent, in order to give them an ordering.  */

static bool
constraint_less (const constraint_t &a, const constraint_t &b)
{
  if (constraint_expr_less (a->lhs, b->lhs))
    return true;
  else if (constraint_expr_less (b->lhs, a->lhs))
    return false;
  else
    return constraint_expr_less (a->rhs, b->rhs);
}

/* Return true if two constraints A and B are equal.  */

static bool
constraint_equal (struct constraint a, struct constraint b)
{
  return constraint_expr_equal (a.lhs, b.lhs)
    && constraint_expr_equal (a.rhs, b.rhs);
}


/* Find a constraint LOOKFOR in the sorted constraint vector VEC */

static constraint_t
constraint_vec_find (vec<constraint_t> vec,
		     struct constraint lookfor)
{
  unsigned int place;
  constraint_t found;

  if (!vec.exists ())
    return NULL;

  place = vec.lower_bound (&lookfor, constraint_less);
  if (place >= vec.length ())
    return NULL;
  found = vec[place];
  if (!constraint_equal (*found, lookfor))
    return NULL;
  return found;
}

/* Union two constraint vectors, TO and FROM.  Put the result in TO. 
   Returns true of TO set is changed.  */

static bool
constraint_set_union (vec<constraint_t> *to,
		      vec<constraint_t> *from)
{
  int i;
  constraint_t c;
  bool any_change = false;

  FOR_EACH_VEC_ELT (*from, i, c)
    {
      if (constraint_vec_find (*to, *c) == NULL)
	{
	  unsigned int place = to->lower_bound (c, constraint_less);
	  to->safe_insert (place, c);
          any_change = true;
	}
    }
  return any_change;
}

/* Expands the solution in SET to all sub-fields of variables included.  */

static bitmap
solution_set_expand (bitmap set, bitmap *expanded)
{
  bitmap_iterator bi;
  unsigned j;

  if (*expanded)
    return *expanded;

  *expanded = BITMAP_ALLOC (&iteration_obstack);

  /* In a first pass expand to the head of the variables we need to
     add all sub-fields off.  This avoids quadratic behavior.  */
  EXECUTE_IF_SET_IN_BITMAP (set, 0, j, bi)
    {
      varinfo_t v = get_varinfo (j);
      if (v->is_artificial_var
	  || v->is_full_var)
	continue;
      bitmap_set_bit (*expanded, v->head);
    }

  /* In the second pass now expand all head variables with subfields.  */
  EXECUTE_IF_SET_IN_BITMAP (*expanded, 0, j, bi)
    {
      varinfo_t v = get_varinfo (j);
      if (v->head != j)
	continue;
      for (v = vi_next (v); v != NULL; v = vi_next (v))
	bitmap_set_bit (*expanded, v->id);
    }

  /* And finally set the rest of the bits from SET.  */
  bitmap_ior_into (*expanded, set);

  return *expanded;
}

/* Union solution sets TO and DELTA, and add INC to each member of DELTA in the
   process.  */

static bool
set_union_with_increment  (bitmap to, bitmap delta, HOST_WIDE_INT inc,
			   bitmap *expanded_delta)
{
  bool changed = false;
  bitmap_iterator bi;
  unsigned int i;

  /* If the solution of DELTA contains anything it is good enough to transfer
     this to TO.  */
  if (bitmap_bit_p (delta, anything_id))
    return bitmap_set_bit (to, anything_id);

  /* If the offset is unknown we have to expand the solution to
     all subfields.  */
  if (inc == UNKNOWN_OFFSET)
    {
      delta = solution_set_expand (delta, expanded_delta);
      changed |= bitmap_ior_into (to, delta);
      return changed;
    }

  /* For non-zero offset union the offsetted solution into the destination.  */
  EXECUTE_IF_SET_IN_BITMAP (delta, 0, i, bi)
    {
      varinfo_t vi = get_varinfo (i);

      /* If this is a variable with just one field just set its bit
         in the result.  */
      if (vi->is_artificial_var
	  || vi->is_unknown_size_var
	  || vi->is_full_var)
	changed |= bitmap_set_bit (to, i);
      else
	{
	  unsigned HOST_WIDE_INT fieldoffset = vi->offset + inc;

	  /* If the offset makes the pointer point to before the
	     variable use offset zero for the field lookup.  */
	  if (inc < 0
	      && fieldoffset > vi->offset)
	    fieldoffset = 0;

	  vi = first_or_preceding_vi_for_offset (vi, fieldoffset);

	  changed |= bitmap_set_bit (to, vi->id);
	  /* If the result is not exactly at fieldoffset include the next
	     field as well.  See get_constraint_for_ptr_offset for more
	     rationale.  */
	  if (vi->offset != fieldoffset
	      && vi->next != 0)
	    changed |= bitmap_set_bit (to, vi->next);
	}
    }

  return changed;
}

/* Insert constraint C into the list of complex constraints for graph
   node VAR.  */

static void
insert_into_complex (constraint_graph_t graph,
		     unsigned int var, constraint_t c)
{
  vec<constraint_t> complex = graph->complex[var];
  unsigned int place = complex.lower_bound (c, constraint_less);

  /* Only insert constraints that do not already exist.  */
  if (place >= complex.length ()
      || !constraint_equal (*c, *complex[place]))
    graph->complex[var].safe_insert (place, c);
}


/* Condense two variable nodes into a single variable node, by moving
   all associated info from FROM to TO. Returns true if TO node's 
   constraint set changes after the merge.  */

static bool
merge_node_constraints (constraint_graph_t graph, unsigned int to,
			unsigned int from)
{
  unsigned int i;
  constraint_t c;
  bool any_change = false;

  gcc_checking_assert (find (from) == to);

  /* Move all complex constraints from src node into to node  */
  FOR_EACH_VEC_ELT (graph->complex[from], i, c)
    {
      /* In complex constraints for node FROM, we may have either
	 a = *FROM, and *FROM = a, or an offseted constraint which are
	 always added to the rhs node's constraints.  */

      if (c->rhs.type == DEREF)
	c->rhs.var = to;
      else if (c->lhs.type == DEREF)
	c->lhs.var = to;
      else
	c->rhs.var = to;

    }
  any_change = constraint_set_union (&graph->complex[to],
				     &graph->complex[from]);
  graph->complex[from].release ();
  return any_change;
}


/* Remove edges involving NODE from GRAPH.  */

static void
clear_edges_for_node (constraint_graph_t graph, unsigned int node)
{
  if (graph->succs[node])
    BITMAP_FREE (graph->succs[node]);
}

/* Merge GRAPH nodes FROM and TO into node TO.  */

static void
merge_graph_nodes (constraint_graph_t graph, unsigned int to,
		   unsigned int from)
{
  if (graph->indirect_cycles[from] != -1)
    {
      /* If we have indirect cycles with the from node, and we have
	 none on the to node, the to node has indirect cycles from the
	 from node now that they are unified.
	 If indirect cycles exist on both, unify the nodes that they
	 are in a cycle with, since we know they are in a cycle with
	 each other.  */
      if (graph->indirect_cycles[to] == -1)
	graph->indirect_cycles[to] = graph->indirect_cycles[from];
    }

  /* Merge all the successor edges.  */
  if (graph->succs[from])
    {
      if (!graph->succs[to])
	graph->succs[to] = BITMAP_ALLOC (&pta_obstack);
      bitmap_ior_into (graph->succs[to],
		       graph->succs[from]);
    }

  clear_edges_for_node (graph, from);
}


/* Add an indirect graph edge to GRAPH, going from TO to FROM if
   it doesn't exist in the graph already.  */

static void
add_implicit_graph_edge (constraint_graph_t graph, unsigned int to,
			 unsigned int from)
{
  if (to == from)
    return;

  if (!graph->implicit_preds[to])
    graph->implicit_preds[to] = BITMAP_ALLOC (&predbitmap_obstack);

  if (bitmap_set_bit (graph->implicit_preds[to], from))
    stats.num_implicit_edges++;
}

/* Add a predecessor graph edge to GRAPH, going from TO to FROM if
   it doesn't exist in the graph already.
   Return false if the edge already existed, true otherwise.  */

static void
add_pred_graph_edge (constraint_graph_t graph, unsigned int to,
		     unsigned int from)
{
  if (!graph->preds[to])
    graph->preds[to] = BITMAP_ALLOC (&predbitmap_obstack);
  bitmap_set_bit (graph->preds[to], from);
}

/* Add a graph edge to GRAPH, going from FROM to TO if
   it doesn't exist in the graph already.
   Return false if the edge already existed, true otherwise.  */

static bool
add_graph_edge (constraint_graph_t graph, unsigned int to,
		unsigned int from)
{
  if (to == from)
    {
      return false;
    }
  else
    {
      bool r = false;

      if (!graph->succs[from])
	graph->succs[from] = BITMAP_ALLOC (&pta_obstack);
      if (bitmap_set_bit (graph->succs[from], to))
	{
	  r = true;
	  if (to < FIRST_REF_NODE && from < FIRST_REF_NODE)
	    stats.num_edges++;
	}
      return r;
    }
}


/* Initialize the constraint graph structure to contain SIZE nodes.  */

static void
init_graph (unsigned int size)
{
  unsigned int j;

  graph = XCNEW (struct constraint_graph);
  graph->size = size;
  graph->succs = XCNEWVEC (bitmap, graph->size);
  graph->indirect_cycles = XNEWVEC (int, graph->size);
  graph->rep = XNEWVEC (unsigned int, graph->size);
  /* ??? Macros do not support template types with multiple arguments,
     so we use a typedef to work around it.  */
  typedef vec<constraint_t> vec_constraint_t_heap;
  graph->complex = XCNEWVEC (vec_constraint_t_heap, size);
  graph->pe = XCNEWVEC (unsigned int, graph->size);
  graph->pe_rep = XNEWVEC (int, graph->size);

  for (j = 0; j < graph->size; j++)
    {
      graph->rep[j] = j;
      graph->pe_rep[j] = -1;
      graph->indirect_cycles[j] = -1;
    }
}

/* Build the constraint graph, adding only predecessor edges right now.  */

static void
build_pred_graph (void)
{
  int i;
  constraint_t c;
  unsigned int j;

  graph->implicit_preds = XCNEWVEC (bitmap, graph->size);
  graph->preds = XCNEWVEC (bitmap, graph->size);
  graph->pointer_label = XCNEWVEC (unsigned int, graph->size);
  graph->loc_label = XCNEWVEC (unsigned int, graph->size);
  graph->pointed_by = XCNEWVEC (bitmap, graph->size);
  graph->points_to = XCNEWVEC (bitmap, graph->size);
  graph->eq_rep = XNEWVEC (int, graph->size);
  graph->direct_nodes = sbitmap_alloc (graph->size);
  graph->address_taken = BITMAP_ALLOC (&predbitmap_obstack);
  bitmap_clear (graph->direct_nodes);

  for (j = 1; j < FIRST_REF_NODE; j++)
    {
      if (!get_varinfo (j)->is_special_var)
	bitmap_set_bit (graph->direct_nodes, j);
    }

  for (j = 0; j < graph->size; j++)
    graph->eq_rep[j] = -1;

  for (j = 0; j < varmap.length (); j++)
    graph->indirect_cycles[j] = -1;

  FOR_EACH_VEC_ELT (constraints, i, c)
    {
      struct constraint_expr lhs = c->lhs;
      struct constraint_expr rhs = c->rhs;
      unsigned int lhsvar = lhs.var;
      unsigned int rhsvar = rhs.var;

      if (lhs.type == DEREF)
	{
	  /* *x = y.  */
	  if (rhs.offset == 0 && lhs.offset == 0 && rhs.type == SCALAR)
	    add_pred_graph_edge (graph, FIRST_REF_NODE + lhsvar, rhsvar);
	}
      else if (rhs.type == DEREF)
	{
	  /* x = *y */
	  if (rhs.offset == 0 && lhs.offset == 0 && lhs.type == SCALAR)
	    add_pred_graph_edge (graph, lhsvar, FIRST_REF_NODE + rhsvar);
	  else
	    bitmap_clear_bit (graph->direct_nodes, lhsvar);
	}
      else if (rhs.type == ADDRESSOF)
	{
	  varinfo_t v;

	  /* x = &y */
	  if (graph->points_to[lhsvar] == NULL)
	    graph->points_to[lhsvar] = BITMAP_ALLOC (&predbitmap_obstack);
	  bitmap_set_bit (graph->points_to[lhsvar], rhsvar);

	  if (graph->pointed_by[rhsvar] == NULL)
	    graph->pointed_by[rhsvar] = BITMAP_ALLOC (&predbitmap_obstack);
	  bitmap_set_bit (graph->pointed_by[rhsvar], lhsvar);

	  /* Implicitly, *x = y */
	  add_implicit_graph_edge (graph, FIRST_REF_NODE + lhsvar, rhsvar);

	  /* All related variables are no longer direct nodes.  */
	  bitmap_clear_bit (graph->direct_nodes, rhsvar);
          v = get_varinfo (rhsvar);
          if (!v->is_full_var)
            {
              v = get_varinfo (v->head);
              do
                {
                  bitmap_clear_bit (graph->direct_nodes, v->id);
                  v = vi_next (v);
                }
              while (v != NULL);
            }
	  bitmap_set_bit (graph->address_taken, rhsvar);
	}
      else if (lhsvar > anything_id
	       && lhsvar != rhsvar && lhs.offset == 0 && rhs.offset == 0)
	{
	  /* x = y */
	  add_pred_graph_edge (graph, lhsvar, rhsvar);
	  /* Implicitly, *x = *y */
	  add_implicit_graph_edge (graph, FIRST_REF_NODE + lhsvar,
				   FIRST_REF_NODE + rhsvar);
	}
      else if (lhs.offset != 0 || rhs.offset != 0)
	{
	  if (rhs.offset != 0)
	    bitmap_clear_bit (graph->direct_nodes, lhs.var);
	  else if (lhs.offset != 0)
	    bitmap_clear_bit (graph->direct_nodes, rhs.var);
	}
    }
}

/* Build the constraint graph, adding successor edges.  */

static void
build_succ_graph (void)
{
  unsigned i, t;
  constraint_t c;

  FOR_EACH_VEC_ELT (constraints, i, c)
    {
      struct constraint_expr lhs;
      struct constraint_expr rhs;
      unsigned int lhsvar;
      unsigned int rhsvar;

      if (!c)
	continue;

      lhs = c->lhs;
      rhs = c->rhs;
      lhsvar = find (lhs.var);
      rhsvar = find (rhs.var);

      if (lhs.type == DEREF)
	{
	  if (rhs.offset == 0 && lhs.offset == 0 && rhs.type == SCALAR)
	    add_graph_edge (graph, FIRST_REF_NODE + lhsvar, rhsvar);
	}
      else if (rhs.type == DEREF)
	{
	  if (rhs.offset == 0 && lhs.offset == 0 && lhs.type == SCALAR)
	    add_graph_edge (graph, lhsvar, FIRST_REF_NODE + rhsvar);
	}
      else if (rhs.type == ADDRESSOF)
	{
	  /* x = &y */
	  gcc_checking_assert (find (rhs.var) == rhs.var);
	  bitmap_set_bit (get_varinfo (lhsvar)->solution, rhsvar);
	}
      else if (lhsvar > anything_id
	       && lhsvar != rhsvar && lhs.offset == 0 && rhs.offset == 0)
	{
	  add_graph_edge (graph, lhsvar, rhsvar);
	}
    }

  /* Add edges from STOREDANYTHING to all non-direct nodes that can
     receive pointers.  */
  t = find (storedanything_id);
  for (i = integer_id + 1; i < FIRST_REF_NODE; ++i)
    {
      if (!bitmap_bit_p (graph->direct_nodes, i)
	  && get_varinfo (i)->may_have_pointers)
	add_graph_edge (graph, find (i), t);
    }

  /* Everything stored to ANYTHING also potentially escapes.  */
  add_graph_edge (graph, find (escaped_id), t);
}


/* Changed variables on the last iteration.  */
static bitmap changed;

/* Strongly Connected Component visitation info.  */

struct scc_info
{
  sbitmap visited;
  sbitmap deleted;
  unsigned int *dfs;
  unsigned int *node_mapping;
  int current_index;
  vec<unsigned> scc_stack;
};


/* Recursive routine to find strongly connected components in GRAPH.
   SI is the SCC info to store the information in, and N is the id of current
   graph node we are processing.

   This is Tarjan's strongly connected component finding algorithm, as
   modified by Nuutila to keep only non-root nodes on the stack.
   The algorithm can be found in "On finding the strongly connected
   connected components in a directed graph" by Esko Nuutila and Eljas
   Soisalon-Soininen, in Information Processing Letters volume 49,
   number 1, pages 9-14.  */

static void
scc_visit (constraint_graph_t graph, struct scc_info *si, unsigned int n)
{
  unsigned int i;
  bitmap_iterator bi;
  unsigned int my_dfs;

  bitmap_set_bit (si->visited, n);
  si->dfs[n] = si->current_index ++;
  my_dfs = si->dfs[n];

  /* Visit all the successors.  */
  EXECUTE_IF_IN_NONNULL_BITMAP (graph->succs[n], 0, i, bi)
    {
      unsigned int w;

      if (i > LAST_REF_NODE)
	break;

      w = find (i);
      if (bitmap_bit_p (si->deleted, w))
	continue;

      if (!bitmap_bit_p (si->visited, w))
	scc_visit (graph, si, w);

      unsigned int t = find (w);
      gcc_checking_assert (find (n) == n);
      if (si->dfs[t] < si->dfs[n])
	si->dfs[n] = si->dfs[t];
    }

  /* See if any components have been identified.  */
  if (si->dfs[n] == my_dfs)
    {
      if (si->scc_stack.length () > 0
	  && si->dfs[si->scc_stack.last ()] >= my_dfs)
	{
	  bitmap scc = BITMAP_ALLOC (NULL);
	  unsigned int lowest_node;
	  bitmap_iterator bi;

	  bitmap_set_bit (scc, n);

	  while (si->scc_stack.length () != 0
		 && si->dfs[si->scc_stack.last ()] >= my_dfs)
	    {
	      unsigned int w = si->scc_stack.pop ();

	      bitmap_set_bit (scc, w);
	    }

	  lowest_node = bitmap_first_set_bit (scc);
	  gcc_assert (lowest_node < FIRST_REF_NODE);

	  /* Collapse the SCC nodes into a single node, and mark the
	     indirect cycles.  */
	  EXECUTE_IF_SET_IN_BITMAP (scc, 0, i, bi)
	    {
	      if (i < FIRST_REF_NODE)
		{
		  if (unite (lowest_node, i))
		    unify_nodes (graph, lowest_node, i, false);
		}
	      else
		{
		  unite (lowest_node, i);
		  graph->indirect_cycles[i - FIRST_REF_NODE] = lowest_node;
		}
	    }
	}
      bitmap_set_bit (si->deleted, n);
    }
  else
    si->scc_stack.safe_push (n);
}

/* Unify node FROM into node TO, updating the changed count if
   necessary when UPDATE_CHANGED is true.  */

static void
unify_nodes (constraint_graph_t graph, unsigned int to, unsigned int from,
	     bool update_changed)
{
  gcc_checking_assert (to != from && find (to) == to);

  if (dump_file && (dump_flags & TDF_DETAILS))
    fprintf (dump_file, "Unifying %s to %s\n",
	     get_varinfo (from)->name,
	     get_varinfo (to)->name);

  if (update_changed)
    stats.unified_vars_dynamic++;
  else
    stats.unified_vars_static++;

  merge_graph_nodes (graph, to, from);
  if (merge_node_constraints (graph, to, from))
    {
      if (update_changed)
	bitmap_set_bit (changed, to);
    }

  /* Mark TO as changed if FROM was changed. If TO was already marked
     as changed, decrease the changed count.  */

  if (update_changed
      && bitmap_clear_bit (changed, from))
    bitmap_set_bit (changed, to);
  varinfo_t fromvi = get_varinfo (from);
  if (fromvi->solution)
    {
      /* If the solution changes because of the merging, we need to mark
	 the variable as changed.  */
      varinfo_t tovi = get_varinfo (to);
      if (bitmap_ior_into (tovi->solution, fromvi->solution))
	{
	  if (update_changed)
	    bitmap_set_bit (changed, to);
	}

      BITMAP_FREE (fromvi->solution);
      if (fromvi->oldsolution)
	BITMAP_FREE (fromvi->oldsolution);

      if (stats.iterations > 0
	  && tovi->oldsolution)
	BITMAP_FREE (tovi->oldsolution);
    }
  if (graph->succs[to])
    bitmap_clear_bit (graph->succs[to], to);
}

/* Information needed to compute the topological ordering of a graph.  */

struct topo_info
{
  /* sbitmap of visited nodes.  */
  sbitmap visited;
  /* Array that stores the topological order of the graph, *in
     reverse*.  */
  vec<unsigned> topo_order;
};


/* Initialize and return a topological info structure.  */

static struct topo_info *
init_topo_info (void)
{
  size_t size = graph->size;
  struct topo_info *ti = XNEW (struct topo_info);
  ti->visited = sbitmap_alloc (size);
  bitmap_clear (ti->visited);
  ti->topo_order.create (1);
  return ti;
}


/* Free the topological sort info pointed to by TI.  */

static void
free_topo_info (struct topo_info *ti)
{
  sbitmap_free (ti->visited);
  ti->topo_order.release ();
  free (ti);
}

/* Visit the graph in topological order, and store the order in the
   topo_info structure.  */

static void
topo_visit (constraint_graph_t graph, struct topo_info *ti,
	    unsigned int n)
{
  bitmap_iterator bi;
  unsigned int j;

  bitmap_set_bit (ti->visited, n);

  if (graph->succs[n])
    EXECUTE_IF_SET_IN_BITMAP (graph->succs[n], 0, j, bi)
      {
	if (!bitmap_bit_p (ti->visited, j))
	  topo_visit (graph, ti, j);
      }

  ti->topo_order.safe_push (n);
}

/* Process a constraint C that represents x = *(y + off), using DELTA as the
   starting solution for y.  */

static void
do_sd_constraint (constraint_graph_t graph, constraint_t c,
		  bitmap delta, bitmap *expanded_delta)
{
  unsigned int lhs = c->lhs.var;
  bool flag = false;
  bitmap sol = get_varinfo (lhs)->solution;
  unsigned int j;
  bitmap_iterator bi;
  HOST_WIDE_INT roffset = c->rhs.offset;

  /* Our IL does not allow this.  */
  gcc_checking_assert (c->lhs.offset == 0);

  /* If the solution of Y contains anything it is good enough to transfer
     this to the LHS.  */
  if (bitmap_bit_p (delta, anything_id))
    {
      flag |= bitmap_set_bit (sol, anything_id);
      goto done;
    }

  /* If we do not know at with offset the rhs is dereferenced compute
     the reachability set of DELTA, conservatively assuming it is
     dereferenced at all valid offsets.  */
  if (roffset == UNKNOWN_OFFSET)
    {
      delta = solution_set_expand (delta, expanded_delta);
      /* No further offset processing is necessary.  */
      roffset = 0;
    }

  /* For each variable j in delta (Sol(y)), add
     an edge in the graph from j to x, and union Sol(j) into Sol(x).  */
  EXECUTE_IF_SET_IN_BITMAP (delta, 0, j, bi)
    {
      varinfo_t v = get_varinfo (j);
      HOST_WIDE_INT fieldoffset = v->offset + roffset;
      unsigned int t;

      if (v->is_full_var)
	fieldoffset = v->offset;
      else if (roffset != 0)
	v = first_vi_for_offset (v, fieldoffset);
      /* If the access is outside of the variable we can ignore it.  */
      if (!v)
	continue;

      do
	{
	  t = find (v->id);

	  /* Adding edges from the special vars is pointless.
	     They don't have sets that can change.  */
	  if (get_varinfo (t)->is_special_var)
	    flag |= bitmap_ior_into (sol, get_varinfo (t)->solution);
	  /* Merging the solution from ESCAPED needlessly increases
	     the set.  Use ESCAPED as representative instead.  */
	  else if (v->id == escaped_id)
	    flag |= bitmap_set_bit (sol, escaped_id);
	  else if (v->may_have_pointers
		   && add_graph_edge (graph, lhs, t))
	    flag |= bitmap_ior_into (sol, get_varinfo (t)->solution);

	  /* If the variable is not exactly at the requested offset
	     we have to include the next one.  */
	  if (v->offset == (unsigned HOST_WIDE_INT)fieldoffset
	      || v->next == 0)
	    break;

	  v = vi_next (v);
	  fieldoffset = v->offset;
	}
      while (1);
    }

done:
  /* If the LHS solution changed, mark the var as changed.  */
  if (flag)
    {
      get_varinfo (lhs)->solution = sol;
      bitmap_set_bit (changed, lhs);
    }
}

/* Process a constraint C that represents *(x + off) = y using DELTA
   as the starting solution for x.  */

static void
do_ds_constraint (constraint_t c, bitmap delta, bitmap *expanded_delta)
{
  unsigned int rhs = c->rhs.var;
  bitmap sol = get_varinfo (rhs)->solution;
  unsigned int j;
  bitmap_iterator bi;
  HOST_WIDE_INT loff = c->lhs.offset;
  bool escaped_p = false;

  /* Our IL does not allow this.  */
  gcc_checking_assert (c->rhs.offset == 0);

  /* If the solution of y contains ANYTHING simply use the ANYTHING
     solution.  This avoids needlessly increasing the points-to sets.  */
  if (bitmap_bit_p (sol, anything_id))
    sol = get_varinfo (find (anything_id))->solution;

  /* If the solution for x contains ANYTHING we have to merge the
     solution of y into all pointer variables which we do via
     STOREDANYTHING.  */
  if (bitmap_bit_p (delta, anything_id))
    {
      unsigned t = find (storedanything_id);
      if (add_graph_edge (graph, t, rhs))
	{
	  if (bitmap_ior_into (get_varinfo (t)->solution, sol))
	    bitmap_set_bit (changed, t);
	}
      return;
    }

  /* If we do not know at with offset the rhs is dereferenced compute
     the reachability set of DELTA, conservatively assuming it is
     dereferenced at all valid offsets.  */
  if (loff == UNKNOWN_OFFSET)
    {
      delta = solution_set_expand (delta, expanded_delta);
      loff = 0;
    }

  /* For each member j of delta (Sol(x)), add an edge from y to j and
     union Sol(y) into Sol(j) */
  EXECUTE_IF_SET_IN_BITMAP (delta, 0, j, bi)
    {
      varinfo_t v = get_varinfo (j);
      unsigned int t;
      HOST_WIDE_INT fieldoffset = v->offset + loff;

      if (v->is_full_var)
	fieldoffset = v->offset;
      else if (loff != 0)
	v = first_vi_for_offset (v, fieldoffset);
      /* If the access is outside of the variable we can ignore it.  */
      if (!v)
	continue;

      do
	{
	  if (v->may_have_pointers)
	    {
	      /* If v is a global variable then this is an escape point.  */
	      if (v->is_global_var
		  && !escaped_p)
		{
		  t = find (escaped_id);
		  if (add_graph_edge (graph, t, rhs)
		      && bitmap_ior_into (get_varinfo (t)->solution, sol))
		    bitmap_set_bit (changed, t);
		  /* Enough to let rhs escape once.  */
		  escaped_p = true;
		}

	      if (v->is_special_var)
		break;

	      t = find (v->id);
	      if (add_graph_edge (graph, t, rhs)
		  && bitmap_ior_into (get_varinfo (t)->solution, sol))
		bitmap_set_bit (changed, t);
	    }

	  /* If the variable is not exactly at the requested offset
	     we have to include the next one.  */
	  if (v->offset == (unsigned HOST_WIDE_INT)fieldoffset
	      || v->next == 0)
	    break;

	  v = vi_next (v);
	  fieldoffset = v->offset;
	}
      while (1);
    }
}

/* Handle a non-simple (simple meaning requires no iteration),
   constraint (IE *x = &y, x = *y, *x = y, and x = y with offsets involved).  */

static void
do_complex_constraint (constraint_graph_t graph, constraint_t c, bitmap delta,
		       bitmap *expanded_delta)
{
  if (c->lhs.type == DEREF)
    {
      if (c->rhs.type == ADDRESSOF)
	{
	  gcc_unreachable ();
	}
      else
	{
	  /* *x = y */
	  do_ds_constraint (c, delta, expanded_delta);
	}
    }
  else if (c->rhs.type == DEREF)
    {
      /* x = *y */
      if (!(get_varinfo (c->lhs.var)->is_special_var))
	do_sd_constraint (graph, c, delta, expanded_delta);
    }
  else
    {
      bitmap tmp;
      bool flag = false;

      gcc_checking_assert (c->rhs.type == SCALAR && c->lhs.type == SCALAR
			   && c->rhs.offset != 0 && c->lhs.offset == 0);
      tmp = get_varinfo (c->lhs.var)->solution;

      flag = set_union_with_increment (tmp, delta, c->rhs.offset,
				       expanded_delta);

      if (flag)
	bitmap_set_bit (changed, c->lhs.var);
    }
}

/* Initialize and return a new SCC info structure.  */

static struct scc_info *
init_scc_info (size_t size)
{
  struct scc_info *si = XNEW (struct scc_info);
  size_t i;

  si->current_index = 0;
  si->visited = sbitmap_alloc (size);
  bitmap_clear (si->visited);
  si->deleted = sbitmap_alloc (size);
  bitmap_clear (si->deleted);
  si->node_mapping = XNEWVEC (unsigned int, size);
  si->dfs = XCNEWVEC (unsigned int, size);

  for (i = 0; i < size; i++)
    si->node_mapping[i] = i;

  si->scc_stack.create (1);
  return si;
}

/* Free an SCC info structure pointed to by SI */

static void
free_scc_info (struct scc_info *si)
{
  sbitmap_free (si->visited);
  sbitmap_free (si->deleted);
  free (si->node_mapping);
  free (si->dfs);
  si->scc_stack.release ();
  free (si);
}


/* Find indirect cycles in GRAPH that occur, using strongly connected
   components, and note them in the indirect cycles map.

   This technique comes from Ben Hardekopf and Calvin Lin,
   "It Pays to be Lazy: Fast and Accurate Pointer Analysis for Millions of
   Lines of Code", submitted to PLDI 2007.  */

static void
find_indirect_cycles (constraint_graph_t graph)
{
  unsigned int i;
  unsigned int size = graph->size;
  struct scc_info *si = init_scc_info (size);

  for (i = 0; i < MIN (LAST_REF_NODE, size); i ++ )
    if (!bitmap_bit_p (si->visited, i) && find (i) == i)
      scc_visit (graph, si, i);

  free_scc_info (si);
}

/* Compute a topological ordering for GRAPH, and store the result in the
   topo_info structure TI.  */

static void
compute_topo_order (constraint_graph_t graph,
		    struct topo_info *ti)
{
  unsigned int i;
  unsigned int size = graph->size;

  for (i = 0; i != size; ++i)
    if (!bitmap_bit_p (ti->visited, i) && find (i) == i)
      topo_visit (graph, ti, i);
}

/* Structure used to for hash value numbering of pointer equivalence
   classes.  */

typedef struct equiv_class_label
{
  hashval_t hashcode;
  unsigned int equivalence_class;
  bitmap labels;
} *equiv_class_label_t;
typedef const struct equiv_class_label *const_equiv_class_label_t;

/* Equiv_class_label hashtable helpers.  */

struct equiv_class_hasher : typed_free_remove <equiv_class_label>
{
  typedef equiv_class_label value_type;
  typedef equiv_class_label compare_type;
  static inline hashval_t hash (const value_type *);
  static inline bool equal (const value_type *, const compare_type *);
};

/* Hash function for a equiv_class_label_t */

inline hashval_t
equiv_class_hasher::hash (const value_type *ecl)
{
  return ecl->hashcode;
}

/* Equality function for two equiv_class_label_t's.  */

inline bool
equiv_class_hasher::equal (const value_type *eql1, const compare_type *eql2)
{
  return (eql1->hashcode == eql2->hashcode
	  && bitmap_equal_p (eql1->labels, eql2->labels));
}

/* A hashtable for mapping a bitmap of labels->pointer equivalence
   classes.  */
static hash_table <equiv_class_hasher> pointer_equiv_class_table;

/* A hashtable for mapping a bitmap of labels->location equivalence
   classes.  */
static hash_table <equiv_class_hasher> location_equiv_class_table;

/* Lookup a equivalence class in TABLE by the bitmap of LABELS with
   hash HAS it contains.  Sets *REF_LABELS to the bitmap LABELS
   is equivalent to.  */

static equiv_class_label *
equiv_class_lookup_or_add (hash_table <equiv_class_hasher> table, bitmap labels)
{
  equiv_class_label **slot;
  equiv_class_label ecl;

  ecl.labels = labels;
  ecl.hashcode = bitmap_hash (labels);
  slot = table.find_slot_with_hash (&ecl, ecl.hashcode, INSERT);
  if (!*slot)
    {
      *slot = XNEW (struct equiv_class_label);
      (*slot)->labels = labels;
      (*slot)->hashcode = ecl.hashcode;
      (*slot)->equivalence_class = 0;
    }

  return *slot;
}

/* Perform offline variable substitution.

   This is a worst case quadratic time way of identifying variables
   that must have equivalent points-to sets, including those caused by
   static cycles, and single entry subgraphs, in the constraint graph.

   The technique is described in "Exploiting Pointer and Location
   Equivalence to Optimize Pointer Analysis. In the 14th International
   Static Analysis Symposium (SAS), August 2007."  It is known as the
   "HU" algorithm, and is equivalent to value numbering the collapsed
   constraint graph including evaluating unions.

   The general method of finding equivalence classes is as follows:
   Add fake nodes (REF nodes) and edges for *a = b and a = *b constraints.
   Initialize all non-REF nodes to be direct nodes.
   For each constraint a = a U {b}, we set pts(a) = pts(a) u {fresh
   variable}
   For each constraint containing the dereference, we also do the same
   thing.

   We then compute SCC's in the graph and unify nodes in the same SCC,
   including pts sets.

   For each non-collapsed node x:
    Visit all unvisited explicit incoming edges.
    Ignoring all non-pointers, set pts(x) = Union of pts(a) for y
    where y->x.
    Lookup the equivalence class for pts(x).
     If we found one, equivalence_class(x) = found class.
     Otherwise, equivalence_class(x) = new class, and new_class is
    added to the lookup table.

   All direct nodes with the same equivalence class can be replaced
   with a single representative node.
   All unlabeled nodes (label == 0) are not pointers and all edges
   involving them can be eliminated.
   We perform these optimizations during rewrite_constraints

   In addition to pointer equivalence class finding, we also perform
   location equivalence class finding.  This is the set of variables
   that always appear together in points-to sets.  We use this to
   compress the size of the points-to sets.  */

/* Current maximum pointer equivalence class id.  */
static int pointer_equiv_class;

/* Current maximum location equivalence class id.  */
static int location_equiv_class;

/* Recursive routine to find strongly connected components in GRAPH,
   and label it's nodes with DFS numbers.  */

static void
condense_visit (constraint_graph_t graph, struct scc_info *si, unsigned int n)
{
  unsigned int i;
  bitmap_iterator bi;
  unsigned int my_dfs;

  gcc_checking_assert (si->node_mapping[n] == n);
  bitmap_set_bit (si->visited, n);
  si->dfs[n] = si->current_index ++;
  my_dfs = si->dfs[n];

  /* Visit all the successors.  */
  EXECUTE_IF_IN_NONNULL_BITMAP (graph->preds[n], 0, i, bi)
    {
      unsigned int w = si->node_mapping[i];

      if (bitmap_bit_p (si->deleted, w))
	continue;

      if (!bitmap_bit_p (si->visited, w))
	condense_visit (graph, si, w);

      unsigned int t = si->node_mapping[w];
      gcc_checking_assert (si->node_mapping[n] == n);
      if (si->dfs[t] < si->dfs[n])
	si->dfs[n] = si->dfs[t];
    }

  /* Visit all the implicit predecessors.  */
  EXECUTE_IF_IN_NONNULL_BITMAP (graph->implicit_preds[n], 0, i, bi)
    {
      unsigned int w = si->node_mapping[i];

      if (bitmap_bit_p (si->deleted, w))
	continue;

      if (!bitmap_bit_p (si->visited, w))
	condense_visit (graph, si, w);

      unsigned int t = si->node_mapping[w];
      gcc_assert (si->node_mapping[n] == n);
      if (si->dfs[t] < si->dfs[n])
	si->dfs[n] = si->dfs[t];
    }

  /* See if any components have been identified.  */
  if (si->dfs[n] == my_dfs)
    {
      while (si->scc_stack.length () != 0
	     && si->dfs[si->scc_stack.last ()] >= my_dfs)
	{
	  unsigned int w = si->scc_stack.pop ();
	  si->node_mapping[w] = n;

	  if (!bitmap_bit_p (graph->direct_nodes, w))
	    bitmap_clear_bit (graph->direct_nodes, n);

	  /* Unify our nodes.  */
	  if (graph->preds[w])
	    {
	      if (!graph->preds[n])
		graph->preds[n] = BITMAP_ALLOC (&predbitmap_obstack);
	      bitmap_ior_into (graph->preds[n], graph->preds[w]);
	    }
	  if (graph->implicit_preds[w])
	    {
	      if (!graph->implicit_preds[n])
		graph->implicit_preds[n] = BITMAP_ALLOC (&predbitmap_obstack);
	      bitmap_ior_into (graph->implicit_preds[n],
			       graph->implicit_preds[w]);
	    }
	  if (graph->points_to[w])
	    {
	      if (!graph->points_to[n])
		graph->points_to[n] = BITMAP_ALLOC (&predbitmap_obstack);
	      bitmap_ior_into (graph->points_to[n],
			       graph->points_to[w]);
	    }
	}
      bitmap_set_bit (si->deleted, n);
    }
  else
    si->scc_stack.safe_push (n);
}

/* Label pointer equivalences.

   This performs a value numbering of the constraint graph to
   discover which variables will always have the same points-to sets
   under the current set of constraints.

   The way it value numbers is to store the set of points-to bits
   generated by the constraints and graph edges.  This is just used as a
   hash and equality comparison.  The *actual set of points-to bits* is
   completely irrelevant, in that we don't care about being able to
   extract them later.

   The equality values (currently bitmaps) just have to satisfy a few
   constraints, the main ones being:
   1. The combining operation must be order independent.
   2. The end result of a given set of operations must be unique iff the
      combination of input values is unique
   3. Hashable.  */

static void
label_visit (constraint_graph_t graph, struct scc_info *si, unsigned int n)
{
  unsigned int i, first_pred;
  bitmap_iterator bi;

  bitmap_set_bit (si->visited, n);

  /* Label and union our incoming edges's points to sets.  */
  first_pred = -1U;
  EXECUTE_IF_IN_NONNULL_BITMAP (graph->preds[n], 0, i, bi)
    {
      unsigned int w = si->node_mapping[i];
      if (!bitmap_bit_p (si->visited, w))
	label_visit (graph, si, w);

      /* Skip unused edges  */
      if (w == n || graph->pointer_label[w] == 0)
	continue;

      if (graph->points_to[w])
	{
	  if (!graph->points_to[n])
	    {
	      if (first_pred == -1U)
		first_pred = w;
	      else
		{
		  graph->points_to[n] = BITMAP_ALLOC (&predbitmap_obstack);
		  bitmap_ior (graph->points_to[n],
			      graph->points_to[first_pred],
			      graph->points_to[w]);
		}
	    }
	  else
	    bitmap_ior_into (graph->points_to[n], graph->points_to[w]);
	}
    }

  /* Indirect nodes get fresh variables and a new pointer equiv class.  */
  if (!bitmap_bit_p (graph->direct_nodes, n))
    {
      if (!graph->points_to[n])
	{
	  graph->points_to[n] = BITMAP_ALLOC (&predbitmap_obstack);
	  if (first_pred != -1U)
	    bitmap_copy (graph->points_to[n], graph->points_to[first_pred]);
	}
      bitmap_set_bit (graph->points_to[n], FIRST_REF_NODE + n);
      graph->pointer_label[n] = pointer_equiv_class++;
      equiv_class_label_t ecl;
      ecl = equiv_class_lookup_or_add (pointer_equiv_class_table,
				       graph->points_to[n]);
      ecl->equivalence_class = graph->pointer_label[n];
      return;
    }

  /* If there was only a single non-empty predecessor the pointer equiv
     class is the same.  */
  if (!graph->points_to[n])
    {
      if (first_pred != -1U)
	{
	  graph->pointer_label[n] = graph->pointer_label[first_pred];
	  graph->points_to[n] = graph->points_to[first_pred];
	}
      return;
    }

  if (!bitmap_empty_p (graph->points_to[n]))
    {
      equiv_class_label_t ecl;
      ecl = equiv_class_lookup_or_add (pointer_equiv_class_table,
				       graph->points_to[n]);
      if (ecl->equivalence_class == 0)
	ecl->equivalence_class = pointer_equiv_class++;
      else
	{
	  BITMAP_FREE (graph->points_to[n]);
	  graph->points_to[n] = ecl->labels;
	}
      graph->pointer_label[n] = ecl->equivalence_class;
    }
}

/* Print the pred graph in dot format.  */

static void
dump_pred_graph (struct scc_info *si, FILE *file)
{
  unsigned int i;

  /* Only print the graph if it has already been initialized:  */
  if (!graph)
    return;

  /* Prints the header of the dot file:  */
  fprintf (file, "strict digraph {\n");
  fprintf (file, "  node [\n    shape = box\n  ]\n");
  fprintf (file, "  edge [\n    fontsize = \"12\"\n  ]\n");
  fprintf (file, "\n  // List of nodes and complex constraints in "
	   "the constraint graph:\n");

  /* The next lines print the nodes in the graph together with the
     complex constraints attached to them.  */
  for (i = 1; i < graph->size; i++)
    {
      if (i == FIRST_REF_NODE)
	continue;
      if (si->node_mapping[i] != i)
	continue;
      if (i < FIRST_REF_NODE)
	fprintf (file, "\"%s\"", get_varinfo (i)->name);
      else
	fprintf (file, "\"*%s\"", get_varinfo (i - FIRST_REF_NODE)->name);
      if (graph->points_to[i]
	  && !bitmap_empty_p (graph->points_to[i]))
	{
	  fprintf (file, "[label=\"%s = {", get_varinfo (i)->name);
	  unsigned j;
	  bitmap_iterator bi;
	  EXECUTE_IF_SET_IN_BITMAP (graph->points_to[i], 0, j, bi)
	    fprintf (file, " %d", j);
	  fprintf (file, " }\"]");
	}
      fprintf (file, ";\n");
    }

  /* Go over the edges.  */
  fprintf (file, "\n  // Edges in the constraint graph:\n");
  for (i = 1; i < graph->size; i++)
    {
      unsigned j;
      bitmap_iterator bi;
      if (si->node_mapping[i] != i)
	continue;
      EXECUTE_IF_IN_NONNULL_BITMAP (graph->preds[i], 0, j, bi)
	{
	  unsigned from = si->node_mapping[j];
	  if (from < FIRST_REF_NODE)
	    fprintf (file, "\"%s\"", get_varinfo (from)->name);
	  else
	    fprintf (file, "\"*%s\"", get_varinfo (from - FIRST_REF_NODE)->name);
	  fprintf (file, " -> ");
	  if (i < FIRST_REF_NODE)
	    fprintf (file, "\"%s\"", get_varinfo (i)->name);
	  else
	    fprintf (file, "\"*%s\"", get_varinfo (i - FIRST_REF_NODE)->name);
	  fprintf (file, ";\n");
	}
    }

  /* Prints the tail of the dot file.  */
  fprintf (file, "}\n");
}

/* Perform offline variable substitution, discovering equivalence
   classes, and eliminating non-pointer variables.  */

static struct scc_info *
perform_var_substitution (constraint_graph_t graph)
{
  unsigned int i;
  unsigned int size = graph->size;
  struct scc_info *si = init_scc_info (size);

  bitmap_obstack_initialize (&iteration_obstack);
  pointer_equiv_class_table.create (511);
  location_equiv_class_table.create (511);
  pointer_equiv_class = 1;
  location_equiv_class = 1;

  /* Condense the nodes, which means to find SCC's, count incoming
     predecessors, and unite nodes in SCC's.  */
  for (i = 1; i < FIRST_REF_NODE; i++)
    if (!bitmap_bit_p (si->visited, si->node_mapping[i]))
      condense_visit (graph, si, si->node_mapping[i]);

  if (dump_file && (dump_flags & TDF_GRAPH))
    {
      fprintf (dump_file, "\n\n// The constraint graph before var-substitution "
	       "in dot format:\n");
      dump_pred_graph (si, dump_file);
      fprintf (dump_file, "\n\n");
    }

  bitmap_clear (si->visited);
  /* Actually the label the nodes for pointer equivalences  */
  for (i = 1; i < FIRST_REF_NODE; i++)
    if (!bitmap_bit_p (si->visited, si->node_mapping[i]))
      label_visit (graph, si, si->node_mapping[i]);

  /* Calculate location equivalence labels.  */
  for (i = 1; i < FIRST_REF_NODE; i++)
    {
      bitmap pointed_by;
      bitmap_iterator bi;
      unsigned int j;

      if (!graph->pointed_by[i])
	continue;
      pointed_by = BITMAP_ALLOC (&iteration_obstack);

      /* Translate the pointed-by mapping for pointer equivalence
	 labels.  */
      EXECUTE_IF_SET_IN_BITMAP (graph->pointed_by[i], 0, j, bi)
	{
	  bitmap_set_bit (pointed_by,
			  graph->pointer_label[si->node_mapping[j]]);
	}
      /* The original pointed_by is now dead.  */
      BITMAP_FREE (graph->pointed_by[i]);

      /* Look up the location equivalence label if one exists, or make
	 one otherwise.  */
      equiv_class_label_t ecl;
      ecl = equiv_class_lookup_or_add (location_equiv_class_table, pointed_by);
      if (ecl->equivalence_class == 0)
	ecl->equivalence_class = location_equiv_class++;
      else
	{
	  if (dump_file && (dump_flags & TDF_DETAILS))
	    fprintf (dump_file, "Found location equivalence for node %s\n",
		     get_varinfo (i)->name);
	  BITMAP_FREE (pointed_by);
	}
      graph->loc_label[i] = ecl->equivalence_class;

    }

  if (dump_file && (dump_flags & TDF_DETAILS))
    for (i = 1; i < FIRST_REF_NODE; i++)
      {
	unsigned j = si->node_mapping[i];
	if (j != i)
	  {
	    fprintf (dump_file, "%s node id %d ",
		     bitmap_bit_p (graph->direct_nodes, i)
		     ? "Direct" : "Indirect", i);
	    if (i < FIRST_REF_NODE)
	      fprintf (dump_file, "\"%s\"", get_varinfo (i)->name);
	    else
	      fprintf (dump_file, "\"*%s\"",
		       get_varinfo (i - FIRST_REF_NODE)->name);
	    fprintf (dump_file, " mapped to SCC leader node id %d ", j);
	    if (j < FIRST_REF_NODE)
	      fprintf (dump_file, "\"%s\"\n", get_varinfo (j)->name);
	    else
	      fprintf (dump_file, "\"*%s\"\n",
		       get_varinfo (j - FIRST_REF_NODE)->name);
	  }
	else
	  {
	    fprintf (dump_file,
		     "Equivalence classes for %s node id %d ",
		     bitmap_bit_p (graph->direct_nodes, i)
		     ? "direct" : "indirect", i);
	    if (i < FIRST_REF_NODE)
	      fprintf (dump_file, "\"%s\"", get_varinfo (i)->name);
	    else
	      fprintf (dump_file, "\"*%s\"",
		       get_varinfo (i - FIRST_REF_NODE)->name);
	    fprintf (dump_file,
		     ": pointer %d, location %d\n",
		     graph->pointer_label[i], graph->loc_label[i]);
	  }
      }

  /* Quickly eliminate our non-pointer variables.  */

  for (i = 1; i < FIRST_REF_NODE; i++)
    {
      unsigned int node = si->node_mapping[i];

      if (graph->pointer_label[node] == 0)
	{
	  if (dump_file && (dump_flags & TDF_DETAILS))
	    fprintf (dump_file,
		     "%s is a non-pointer variable, eliminating edges.\n",
		     get_varinfo (node)->name);
	  stats.nonpointer_vars++;
	  clear_edges_for_node (graph, node);
	}
    }

  return si;
}

/* Free information that was only necessary for variable
   substitution.  */

static void
free_var_substitution_info (struct scc_info *si)
{
  free_scc_info (si);
  free (graph->pointer_label);
  free (graph->loc_label);
  free (graph->pointed_by);
  free (graph->points_to);
  free (graph->eq_rep);
  sbitmap_free (graph->direct_nodes);
  pointer_equiv_class_table.dispose ();
  location_equiv_class_table.dispose ();
  bitmap_obstack_release (&iteration_obstack);
}

/* Return an existing node that is equivalent to NODE, which has
   equivalence class LABEL, if one exists.  Return NODE otherwise.  */

static unsigned int
find_equivalent_node (constraint_graph_t graph,
		      unsigned int node, unsigned int label)
{
  /* If the address version of this variable is unused, we can
     substitute it for anything else with the same label.
     Otherwise, we know the pointers are equivalent, but not the
     locations, and we can unite them later.  */

  if (!bitmap_bit_p (graph->address_taken, node))
    {
      gcc_checking_assert (label < graph->size);

      if (graph->eq_rep[label] != -1)
	{
	  /* Unify the two variables since we know they are equivalent.  */
	  if (unite (graph->eq_rep[label], node))
	    unify_nodes (graph, graph->eq_rep[label], node, false);
	  return graph->eq_rep[label];
	}
      else
	{
	  graph->eq_rep[label] = node;
	  graph->pe_rep[label] = node;
	}
    }
  else
    {
      gcc_checking_assert (label < graph->size);
      graph->pe[node] = label;
      if (graph->pe_rep[label] == -1)
	graph->pe_rep[label] = node;
    }

  return node;
}

/* Unite pointer equivalent but not location equivalent nodes in
   GRAPH.  This may only be performed once variable substitution is
   finished.  */

static void
unite_pointer_equivalences (constraint_graph_t graph)
{
  unsigned int i;

  /* Go through the pointer equivalences and unite them to their
     representative, if they aren't already.  */
  for (i = 1; i < FIRST_REF_NODE; i++)
    {
      unsigned int label = graph->pe[i];
      if (label)
	{
	  int label_rep = graph->pe_rep[label];

	  if (label_rep == -1)
	    continue;

	  label_rep = find (label_rep);
	  if (label_rep >= 0 && unite (label_rep, find (i)))
	    unify_nodes (graph, label_rep, i, false);
	}
    }
}

/* Move complex constraints to the GRAPH nodes they belong to.  */

static void
move_complex_constraints (constraint_graph_t graph)
{
  int i;
  constraint_t c;

  FOR_EACH_VEC_ELT (constraints, i, c)
    {
      if (c)
	{
	  struct constraint_expr lhs = c->lhs;
	  struct constraint_expr rhs = c->rhs;

	  if (lhs.type == DEREF)
	    {
	      insert_into_complex (graph, lhs.var, c);
	    }
	  else if (rhs.type == DEREF)
	    {
	      if (!(get_varinfo (lhs.var)->is_special_var))
		insert_into_complex (graph, rhs.var, c);
	    }
	  else if (rhs.type != ADDRESSOF && lhs.var > anything_id
		   && (lhs.offset != 0 || rhs.offset != 0))
	    {
	      insert_into_complex (graph, rhs.var, c);
	    }
	}
    }
}


/* Optimize and rewrite complex constraints while performing
   collapsing of equivalent nodes.  SI is the SCC_INFO that is the
   result of perform_variable_substitution.  */

static void
rewrite_constraints (constraint_graph_t graph,
		     struct scc_info *si)
{
  int i;
  constraint_t c;

#ifdef ENABLE_CHECKING
  for (unsigned int j = 0; j < graph->size; j++)
    gcc_assert (find (j) == j);
#endif

  FOR_EACH_VEC_ELT (constraints, i, c)
    {
      struct constraint_expr lhs = c->lhs;
      struct constraint_expr rhs = c->rhs;
      unsigned int lhsvar = find (lhs.var);
      unsigned int rhsvar = find (rhs.var);
      unsigned int lhsnode, rhsnode;
      unsigned int lhslabel, rhslabel;

      lhsnode = si->node_mapping[lhsvar];
      rhsnode = si->node_mapping[rhsvar];
      lhslabel = graph->pointer_label[lhsnode];
      rhslabel = graph->pointer_label[rhsnode];

      /* See if it is really a non-pointer variable, and if so, ignore
	 the constraint.  */
      if (lhslabel == 0)
	{
	  if (dump_file && (dump_flags & TDF_DETAILS))
	    {

	      fprintf (dump_file, "%s is a non-pointer variable,"
		       "ignoring constraint:",
		       get_varinfo (lhs.var)->name);
	      dump_constraint (dump_file, c);
	      fprintf (dump_file, "\n");
	    }
	  constraints[i] = NULL;
	  continue;
	}

      if (rhslabel == 0)
	{
	  if (dump_file && (dump_flags & TDF_DETAILS))
	    {

	      fprintf (dump_file, "%s is a non-pointer variable,"
		       "ignoring constraint:",
		       get_varinfo (rhs.var)->name);
	      dump_constraint (dump_file, c);
	      fprintf (dump_file, "\n");
	    }
	  constraints[i] = NULL;
	  continue;
	}

      lhsvar = find_equivalent_node (graph, lhsvar, lhslabel);
      rhsvar = find_equivalent_node (graph, rhsvar, rhslabel);
      c->lhs.var = lhsvar;
      c->rhs.var = rhsvar;
    }
}

/* Eliminate indirect cycles involving NODE.  Return true if NODE was
   part of an SCC, false otherwise.  */

static bool
eliminate_indirect_cycles (unsigned int node)
{
  if (graph->indirect_cycles[node] != -1
      && !bitmap_empty_p (get_varinfo (node)->solution))
    {
      unsigned int i;
      auto_vec<unsigned> queue;
      int queuepos;
      unsigned int to = find (graph->indirect_cycles[node]);
      bitmap_iterator bi;

      /* We can't touch the solution set and call unify_nodes
	 at the same time, because unify_nodes is going to do
	 bitmap unions into it. */

      EXECUTE_IF_SET_IN_BITMAP (get_varinfo (node)->solution, 0, i, bi)
	{
	  if (find (i) == i && i != to)
	    {
	      if (unite (to, i))
		queue.safe_push (i);
	    }
	}

      for (queuepos = 0;
	   queue.iterate (queuepos, &i);
	   queuepos++)
	{
	  unify_nodes (graph, to, i, true);
	}
      return true;
    }
  return false;
}

/* Solve the constraint graph GRAPH using our worklist solver.
   This is based on the PW* family of solvers from the "Efficient Field
   Sensitive Pointer Analysis for C" paper.
   It works by iterating over all the graph nodes, processing the complex
   constraints and propagating the copy constraints, until everything stops
   changed.  This corresponds to steps 6-8 in the solving list given above.  */

static void
solve_graph (constraint_graph_t graph)
{
  unsigned int size = graph->size;
  unsigned int i;
  bitmap pts;

  changed = BITMAP_ALLOC (NULL);

  /* Mark all initial non-collapsed nodes as changed.  */
  for (i = 1; i < size; i++)
    {
      varinfo_t ivi = get_varinfo (i);
      if (find (i) == i && !bitmap_empty_p (ivi->solution)
	  && ((graph->succs[i] && !bitmap_empty_p (graph->succs[i]))
	      || graph->complex[i].length () > 0))
	bitmap_set_bit (changed, i);
    }

  /* Allocate a bitmap to be used to store the changed bits.  */
  pts = BITMAP_ALLOC (&pta_obstack);

  while (!bitmap_empty_p (changed))
    {
      unsigned int i;
      struct topo_info *ti = init_topo_info ();
      stats.iterations++;

      bitmap_obstack_initialize (&iteration_obstack);

      compute_topo_order (graph, ti);

      while (ti->topo_order.length () != 0)
	{

	  i = ti->topo_order.pop ();

	  /* If this variable is not a representative, skip it.  */
	  if (find (i) != i)
	    continue;

	  /* In certain indirect cycle cases, we may merge this
	     variable to another.  */
	  if (eliminate_indirect_cycles (i) && find (i) != i)
	    continue;

	  /* If the node has changed, we need to process the
	     complex constraints and outgoing edges again.  */
	  if (bitmap_clear_bit (changed, i))
	    {
	      unsigned int j;
	      constraint_t c;
	      bitmap solution;
	      vec<constraint_t> complex = graph->complex[i];
	      varinfo_t vi = get_varinfo (i);
	      bool solution_empty;

	      /* Compute the changed set of solution bits.  If anything
	         is in the solution just propagate that.  */
	      if (bitmap_bit_p (vi->solution, anything_id))
		{
		  /* If anything is also in the old solution there is
		     nothing to do.
		     ???  But we shouldn't ended up with "changed" set ...  */
		  if (vi->oldsolution
		      && bitmap_bit_p (vi->oldsolution, anything_id))
		    continue;
		  bitmap_copy (pts, get_varinfo (find (anything_id))->solution);
		}
	      else if (vi->oldsolution)
		bitmap_and_compl (pts, vi->solution, vi->oldsolution);
	      else
		bitmap_copy (pts, vi->solution);

	      if (bitmap_empty_p (pts))
		continue;

	      if (vi->oldsolution)
		bitmap_ior_into (vi->oldsolution, pts);
	      else
		{
		  vi->oldsolution = BITMAP_ALLOC (&oldpta_obstack);
		  bitmap_copy (vi->oldsolution, pts);
		}

	      solution = vi->solution;
	      solution_empty = bitmap_empty_p (solution);

	      /* Process the complex constraints */
	      bitmap expanded_pts = NULL;
	      FOR_EACH_VEC_ELT (complex, j, c)
		{
		  /* XXX: This is going to unsort the constraints in
		     some cases, which will occasionally add duplicate
		     constraints during unification.  This does not
		     affect correctness.  */
		  c->lhs.var = find (c->lhs.var);
		  c->rhs.var = find (c->rhs.var);

		  /* The only complex constraint that can change our
		     solution to non-empty, given an empty solution,
		     is a constraint where the lhs side is receiving
		     some set from elsewhere.  */
		  if (!solution_empty || c->lhs.type != DEREF)
		    do_complex_constraint (graph, c, pts, &expanded_pts);
		}
	      BITMAP_FREE (expanded_pts);

	      solution_empty = bitmap_empty_p (solution);

	      if (!solution_empty)
		{
		  bitmap_iterator bi;
		  unsigned eff_escaped_id = find (escaped_id);

		  /* Propagate solution to all successors.  */
		  EXECUTE_IF_IN_NONNULL_BITMAP (graph->succs[i],
						0, j, bi)
		    {
		      bitmap tmp;
		      bool flag;

		      unsigned int to = find (j);
		      tmp = get_varinfo (to)->solution;
		      flag = false;

		      /* Don't try to propagate to ourselves.  */
		      if (to == i)
			continue;

		      /* If we propagate from ESCAPED use ESCAPED as
		         placeholder.  */
		      if (i == eff_escaped_id)
			flag = bitmap_set_bit (tmp, escaped_id);
		      else
			flag = bitmap_ior_into (tmp, pts);

		      if (flag)
			bitmap_set_bit (changed, to);
		    }
		}
	    }
	}
      free_topo_info (ti);
      bitmap_obstack_release (&iteration_obstack);
    }

  BITMAP_FREE (pts);
  BITMAP_FREE (changed);
  bitmap_obstack_release (&oldpta_obstack);
}

/* Map from trees to variable infos.  */
static struct pointer_map_t *vi_for_tree;


/* Insert ID as the variable id for tree T in the vi_for_tree map.  */

static void
insert_vi_for_tree (tree t, varinfo_t vi)
{
  void **slot = pointer_map_insert (vi_for_tree, t);
  gcc_assert (vi);
  gcc_assert (*slot == NULL);
  *slot = vi;
}

/* Find the variable info for tree T in VI_FOR_TREE.  If T does not
   exist in the map, return NULL, otherwise, return the varinfo we found.  */

static varinfo_t
lookup_vi_for_tree (tree t)
{
  void **slot = pointer_map_contains (vi_for_tree, t);
  if (slot == NULL)
    return NULL;

  return (varinfo_t) *slot;
}

/* Return a printable name for DECL  */

static const char *
alias_get_name (tree decl)
{
  const char *res = NULL;
  char *temp;
  int num_printed = 0;

  if (!dump_file)
    return "NULL";

  if (TREE_CODE (decl) == SSA_NAME)
    {
      res = get_name (decl);
      if (res)
	num_printed = asprintf (&temp, "%s_%u", res, SSA_NAME_VERSION (decl));
      else
	num_printed = asprintf (&temp, "_%u", SSA_NAME_VERSION (decl));
      if (num_printed > 0)
	{
	  res = ggc_strdup (temp);
	  free (temp);
	}
    }
  else if (DECL_P (decl))
    {
      if (DECL_ASSEMBLER_NAME_SET_P (decl))
	res = IDENTIFIER_POINTER (DECL_ASSEMBLER_NAME (decl));
      else
	{
	  res = get_name (decl);
	  if (!res)
	    {
	      num_printed = asprintf (&temp, "D.%u", DECL_UID (decl));
	      if (num_printed > 0)
		{
		  res = ggc_strdup (temp);
		  free (temp);
		}
	    }
	}
    }
  if (res != NULL)
    return res;

  return "NULL";
}

/* Find the variable id for tree T in the map.
   If T doesn't exist in the map, create an entry for it and return it.  */

static varinfo_t
get_vi_for_tree (tree t)
{
  void **slot = pointer_map_contains (vi_for_tree, t);
  if (slot == NULL)
    return get_varinfo (create_variable_info_for (t, alias_get_name (t)));

  return (varinfo_t) *slot;
}

/* Get a scalar constraint expression for a new temporary variable.  */

static struct constraint_expr
new_scalar_tmp_constraint_exp (const char *name)
{
  struct constraint_expr tmp;
  varinfo_t vi;

  vi = new_var_info (NULL_TREE, name);
  vi->offset = 0;
  vi->size = -1;
  vi->fullsize = -1;
  vi->is_full_var = 1;

  tmp.var = vi->id;
  tmp.type = SCALAR;
  tmp.offset = 0;

  return tmp;
}

/* Get a constraint expression vector from an SSA_VAR_P node.
   If address_p is true, the result will be taken its address of.  */

static void
get_constraint_for_ssa_var (tree t, vec<ce_s> *results, bool address_p)
{
  struct constraint_expr cexpr;
  varinfo_t vi;

  /* We allow FUNCTION_DECLs here even though it doesn't make much sense.  */
  gcc_assert (TREE_CODE (t) == SSA_NAME || DECL_P (t));

  /* For parameters, get at the points-to set for the actual parm
     decl.  */
  if (TREE_CODE (t) == SSA_NAME
      && SSA_NAME_IS_DEFAULT_DEF (t)
      && (TREE_CODE (SSA_NAME_VAR (t)) == PARM_DECL
	  || TREE_CODE (SSA_NAME_VAR (t)) == RESULT_DECL))
    {
      get_constraint_for_ssa_var (SSA_NAME_VAR (t), results, address_p);
      return;
    }

  /* For global variables resort to the alias target.  */
  if (TREE_CODE (t) == VAR_DECL
      && (TREE_STATIC (t) || DECL_EXTERNAL (t)))
    {
      varpool_node *node = varpool_get_node (t);
      if (node && node->alias && node->analyzed)
	{
	  node = varpool_variable_node (node, NULL);
	  t = node->decl;
	}
    }

  vi = get_vi_for_tree (t);
  cexpr.var = vi->id;
  cexpr.type = SCALAR;
  cexpr.offset = 0;
  /* If we determine the result is "anything", and we know this is readonly,
     say it points to readonly memory instead.  */
  if (cexpr.var == anything_id && TREE_READONLY (t))
    {
      gcc_unreachable ();
      cexpr.type = ADDRESSOF;
      cexpr.var = readonly_id;
    }

  /* If we are not taking the address of the constraint expr, add all
     sub-fiels of the variable as well.  */
  if (!address_p
      && !vi->is_full_var)
    {
      for (; vi; vi = vi_next (vi))
	{
	  cexpr.var = vi->id;
	  results->safe_push (cexpr);
	}
      return;
    }

  results->safe_push (cexpr);
}

/* Process constraint T, performing various simplifications and then
   adding it to our list of overall constraints.  */

static void
process_constraint (constraint_t t)
{
  struct constraint_expr rhs = t->rhs;
  struct constraint_expr lhs = t->lhs;

  gcc_assert (rhs.var < varmap.length ());
  gcc_assert (lhs.var < varmap.length ());

  /* If we didn't get any useful constraint from the lhs we get
     &ANYTHING as fallback from get_constraint_for.  Deal with
     it here by turning it into *ANYTHING.  */
  if (lhs.type == ADDRESSOF
      && lhs.var == anything_id)
    lhs.type = DEREF;

  /* ADDRESSOF on the lhs is invalid.  */
  gcc_assert (lhs.type != ADDRESSOF);

  /* We shouldn't add constraints from things that cannot have pointers.
     It's not completely trivial to avoid in the callers, so do it here.  */
  if (rhs.type != ADDRESSOF
      && !get_varinfo (rhs.var)->may_have_pointers)
    return;

  /* Likewise adding to the solution of a non-pointer var isn't useful.  */
  if (!get_varinfo (lhs.var)->may_have_pointers)
    return;

  /* This can happen in our IR with things like n->a = *p */
  if (rhs.type == DEREF && lhs.type == DEREF && rhs.var != anything_id)
    {
      /* Split into tmp = *rhs, *lhs = tmp */
      struct constraint_expr tmplhs;
      tmplhs = new_scalar_tmp_constraint_exp ("doubledereftmp");
      process_constraint (new_constraint (tmplhs, rhs));
      process_constraint (new_constraint (lhs, tmplhs));
    }
  else if (rhs.type == ADDRESSOF && lhs.type == DEREF)
    {
      /* Split into tmp = &rhs, *lhs = tmp */
      struct constraint_expr tmplhs;
      tmplhs = new_scalar_tmp_constraint_exp ("derefaddrtmp");
      process_constraint (new_constraint (tmplhs, rhs));
      process_constraint (new_constraint (lhs, tmplhs));
    }
  else
    {
      gcc_assert (rhs.type != ADDRESSOF || rhs.offset == 0);
      constraints.safe_push (t);
    }
}


/* Return the position, in bits, of FIELD_DECL from the beginning of its
   structure.  */

static HOST_WIDE_INT
bitpos_of_field (const tree fdecl)
{
  if (!tree_fits_shwi_p (DECL_FIELD_OFFSET (fdecl))
      || !tree_fits_shwi_p (DECL_FIELD_BIT_OFFSET (fdecl)))
    return -1;

  return (tree_to_shwi (DECL_FIELD_OFFSET (fdecl)) * BITS_PER_UNIT
	  + tree_to_shwi (DECL_FIELD_BIT_OFFSET (fdecl)));
}


/* Get constraint expressions for offsetting PTR by OFFSET.  Stores the
   resulting constraint expressions in *RESULTS.  */

static void
get_constraint_for_ptr_offset (tree ptr, tree offset,
			       vec<ce_s> *results)
{
  struct constraint_expr c;
  unsigned int j, n;
  HOST_WIDE_INT rhsoffset;

  /* If we do not do field-sensitive PTA adding offsets to pointers
     does not change the points-to solution.  */
  if (!use_field_sensitive)
    {
      get_constraint_for_rhs (ptr, results);
      return;
    }

  /* If the offset is not a non-negative integer constant that fits
     in a HOST_WIDE_INT, we have to fall back to a conservative
     solution which includes all sub-fields of all pointed-to
     variables of ptr.  */
  if (offset == NULL_TREE
      || TREE_CODE (offset) != INTEGER_CST)
    rhsoffset = UNKNOWN_OFFSET;
  else
    {
      /* Sign-extend the offset.  */
      double_int soffset = tree_to_double_int (offset)
			   .sext (TYPE_PRECISION (TREE_TYPE (offset)));
      if (!soffset.fits_shwi ())
	rhsoffset = UNKNOWN_OFFSET;
      else
	{
	  /* Make sure the bit-offset also fits.  */
	  HOST_WIDE_INT rhsunitoffset = soffset.low;
	  rhsoffset = rhsunitoffset * BITS_PER_UNIT;
	  if (rhsunitoffset != rhsoffset / BITS_PER_UNIT)
	    rhsoffset = UNKNOWN_OFFSET;
	}
    }

  get_constraint_for_rhs (ptr, results);
  if (rhsoffset == 0)
    return;

  /* As we are eventually appending to the solution do not use
     vec::iterate here.  */
  n = results->length ();
  for (j = 0; j < n; j++)
    {
      varinfo_t curr;
      c = (*results)[j];
      curr = get_varinfo (c.var);

      if (c.type == ADDRESSOF
	  /* If this varinfo represents a full variable just use it.  */
	  && curr->is_full_var)
	c.offset = 0;
      else if (c.type == ADDRESSOF
	       /* If we do not know the offset add all subfields.  */
	       && rhsoffset == UNKNOWN_OFFSET)
	{
	  varinfo_t temp = get_varinfo (curr->head);
	  do
	    {
	      struct constraint_expr c2;
	      c2.var = temp->id;
	      c2.type = ADDRESSOF;
	      c2.offset = 0;
	      if (c2.var != c.var)
		results->safe_push (c2);
	      temp = vi_next (temp);
	    }
	  while (temp);
	}
      else if (c.type == ADDRESSOF)
	{
	  varinfo_t temp;
	  unsigned HOST_WIDE_INT offset = curr->offset + rhsoffset;

	  /* Search the sub-field which overlaps with the
	     pointed-to offset.  If the result is outside of the variable
	     we have to provide a conservative result, as the variable is
	     still reachable from the resulting pointer (even though it
	     technically cannot point to anything).  The last and first
	     sub-fields are such conservative results.
	     ???  If we always had a sub-field for &object + 1 then
	     we could represent this in a more precise way.  */
	  if (rhsoffset < 0
	      && curr->offset < offset)
	    offset = 0;
	  temp = first_or_preceding_vi_for_offset (curr, offset);

	  /* If the found variable is not exactly at the pointed to
	     result, we have to include the next variable in the
	     solution as well.  Otherwise two increments by offset / 2
	     do not result in the same or a conservative superset
	     solution.  */
	  if (temp->offset != offset
	      && temp->next != 0)
	    {
	      struct constraint_expr c2;
	      c2.var = temp->next;
	      c2.type = ADDRESSOF;
	      c2.offset = 0;
	      results->safe_push (c2);
	    }
	  c.var = temp->id;
	  c.offset = 0;
	}
      else
	c.offset = rhsoffset;

      (*results)[j] = c;
    }
}


/* Given a COMPONENT_REF T, return the constraint_expr vector for it.
   If address_p is true the result will be taken its address of.
   If lhs_p is true then the constraint expression is assumed to be used
   as the lhs.  */

static void
get_constraint_for_component_ref (tree t, vec<ce_s> *results,
				  bool address_p, bool lhs_p)
{
  tree orig_t = t;
  HOST_WIDE_INT bitsize = -1;
  HOST_WIDE_INT bitmaxsize = -1;
  HOST_WIDE_INT bitpos;
  bool reverse;
  tree forzero;

  /* Some people like to do cute things like take the address of
     &0->a.b */
  forzero = t;
  while (handled_component_p (forzero)
	 || INDIRECT_REF_P (forzero)
	 || TREE_CODE (forzero) == MEM_REF)
    forzero = TREE_OPERAND (forzero, 0);

  if (CONSTANT_CLASS_P (forzero) && integer_zerop (forzero))
    {
      struct constraint_expr temp;

      temp.offset = 0;
      temp.var = integer_id;
      temp.type = SCALAR;
      results->safe_push (temp);
      return;
    }

<<<<<<< HEAD
  /* Handle type-punning through unions.  If we are extracting a pointer
     from a union via a possibly type-punning access that pointer
     points to anything, similar to a conversion of an integer to
     a pointer.  */
  if (!lhs_p)
    {
      tree u;
      for (u = t;
	   TREE_CODE (u) == COMPONENT_REF || TREE_CODE (u) == ARRAY_REF;
	   u = TREE_OPERAND (u, 0))
	if (TREE_CODE (u) == COMPONENT_REF
	    && TREE_CODE (TREE_TYPE (TREE_OPERAND (u, 0))) == UNION_TYPE)
	  {
	    struct constraint_expr temp;

	    temp.offset = 0;
	    temp.var = anything_id;
	    temp.type = ADDRESSOF;
	    results->safe_push (temp);
	    return;
	  }
    }

  t = get_ref_base_and_extent (t, &bitpos, &bitsize, &bitmaxsize, &reverse);
=======
  t = get_ref_base_and_extent (t, &bitpos, &bitsize, &bitmaxsize);
>>>>>>> 1ede59e4

  /* Pretend to take the address of the base, we'll take care of
     adding the required subset of sub-fields below.  */
  get_constraint_for_1 (t, results, true, lhs_p);
  gcc_assert (results->length () == 1);
  struct constraint_expr &result = results->last ();

  if (result.type == SCALAR
      && get_varinfo (result.var)->is_full_var)
    /* For single-field vars do not bother about the offset.  */
    result.offset = 0;
  else if (result.type == SCALAR)
    {
      /* In languages like C, you can access one past the end of an
	 array.  You aren't allowed to dereference it, so we can
	 ignore this constraint. When we handle pointer subtraction,
	 we may have to do something cute here.  */

      if ((unsigned HOST_WIDE_INT)bitpos < get_varinfo (result.var)->fullsize
	  && bitmaxsize != 0)
	{
	  /* It's also not true that the constraint will actually start at the
	     right offset, it may start in some padding.  We only care about
	     setting the constraint to the first actual field it touches, so
	     walk to find it.  */
	  struct constraint_expr cexpr = result;
	  varinfo_t curr;
	  results->pop ();
	  cexpr.offset = 0;
	  for (curr = get_varinfo (cexpr.var); curr; curr = vi_next (curr))
	    {
	      if (ranges_overlap_p (curr->offset, curr->size,
				    bitpos, bitmaxsize))
		{
		  cexpr.var = curr->id;
		  results->safe_push (cexpr);
		  if (address_p)
		    break;
		}
	    }
	  /* If we are going to take the address of this field then
	     to be able to compute reachability correctly add at least
	     the last field of the variable.  */
	  if (address_p && results->length () == 0)
	    {
	      curr = get_varinfo (cexpr.var);
	      while (curr->next != 0)
		curr = vi_next (curr);
	      cexpr.var = curr->id;
	      results->safe_push (cexpr);
	    }
	  else if (results->length () == 0)
	    /* Assert that we found *some* field there. The user couldn't be
	       accessing *only* padding.  */
	    /* Still the user could access one past the end of an array
	       embedded in a struct resulting in accessing *only* padding.  */
	    /* Or accessing only padding via type-punning to a type
	       that has a filed just in padding space.  */
	    {
	      cexpr.type = SCALAR;
	      cexpr.var = anything_id;
	      cexpr.offset = 0;
	      results->safe_push (cexpr);
	    }
	}
      else if (bitmaxsize == 0)
	{
	  if (dump_file && (dump_flags & TDF_DETAILS))
	    fprintf (dump_file, "Access to zero-sized part of variable,"
		     "ignoring\n");
	}
      else
	if (dump_file && (dump_flags & TDF_DETAILS))
	  fprintf (dump_file, "Access to past the end of variable, ignoring\n");
    }
  else if (result.type == DEREF)
    {
      /* If we do not know exactly where the access goes say so.  Note
	 that only for non-structure accesses we know that we access
	 at most one subfiled of any variable.  */
      if (bitpos == -1
	  || bitsize != bitmaxsize
	  || AGGREGATE_TYPE_P (TREE_TYPE (orig_t))
	  || result.offset == UNKNOWN_OFFSET)
	result.offset = UNKNOWN_OFFSET;
      else
	result.offset += bitpos;
    }
  else if (result.type == ADDRESSOF)
    {
      /* We can end up here for component references on a
         VIEW_CONVERT_EXPR <>(&foobar).  */
      result.type = SCALAR;
      result.var = anything_id;
      result.offset = 0;
    }
  else
    gcc_unreachable ();
}


/* Dereference the constraint expression CONS, and return the result.
   DEREF (ADDRESSOF) = SCALAR
   DEREF (SCALAR) = DEREF
   DEREF (DEREF) = (temp = DEREF1; result = DEREF(temp))
   This is needed so that we can handle dereferencing DEREF constraints.  */

static void
do_deref (vec<ce_s> *constraints)
{
  struct constraint_expr *c;
  unsigned int i = 0;

  FOR_EACH_VEC_ELT (*constraints, i, c)
    {
      if (c->type == SCALAR)
	c->type = DEREF;
      else if (c->type == ADDRESSOF)
	c->type = SCALAR;
      else if (c->type == DEREF)
	{
	  struct constraint_expr tmplhs;
	  tmplhs = new_scalar_tmp_constraint_exp ("dereftmp");
	  process_constraint (new_constraint (tmplhs, *c));
	  c->var = tmplhs.var;
	}
      else
	gcc_unreachable ();
    }
}

/* Given a tree T, return the constraint expression for taking the
   address of it.  */

static void
get_constraint_for_address_of (tree t, vec<ce_s> *results)
{
  struct constraint_expr *c;
  unsigned int i;

  get_constraint_for_1 (t, results, true, true);

  FOR_EACH_VEC_ELT (*results, i, c)
    {
      if (c->type == DEREF)
	c->type = SCALAR;
      else
	c->type = ADDRESSOF;
    }
}

/* Given a tree T, return the constraint expression for it.  */

static void
get_constraint_for_1 (tree t, vec<ce_s> *results, bool address_p,
		      bool lhs_p)
{
  struct constraint_expr temp;

  /* x = integer is all glommed to a single variable, which doesn't
     point to anything by itself.  That is, of course, unless it is an
     integer constant being treated as a pointer, in which case, we
     will return that this is really the addressof anything.  This
     happens below, since it will fall into the default case. The only
     case we know something about an integer treated like a pointer is
     when it is the NULL pointer, and then we just say it points to
     NULL.

     Do not do that if -fno-delete-null-pointer-checks though, because
     in that case *NULL does not fail, so it _should_ alias *anything.
     It is not worth adding a new option or renaming the existing one,
     since this case is relatively obscure.  */
  if ((TREE_CODE (t) == INTEGER_CST
       && integer_zerop (t))
      /* The only valid CONSTRUCTORs in gimple with pointer typed
	 elements are zero-initializer.  But in IPA mode we also
	 process global initializers, so verify at least.  */
      || (TREE_CODE (t) == CONSTRUCTOR
	  && CONSTRUCTOR_NELTS (t) == 0))
    {
      if (flag_delete_null_pointer_checks)
	temp.var = nothing_id;
      else
	temp.var = nonlocal_id;
      temp.type = ADDRESSOF;
      temp.offset = 0;
      results->safe_push (temp);
      return;
    }

  /* String constants are read-only.  */
  if (TREE_CODE (t) == STRING_CST)
    {
      temp.var = readonly_id;
      temp.type = SCALAR;
      temp.offset = 0;
      results->safe_push (temp);
      return;
    }

  switch (TREE_CODE_CLASS (TREE_CODE (t)))
    {
    case tcc_expression:
      {
	switch (TREE_CODE (t))
	  {
	  case ADDR_EXPR:
	    get_constraint_for_address_of (TREE_OPERAND (t, 0), results);
	    return;
	  default:;
	  }
	break;
      }
    case tcc_reference:
      {
	switch (TREE_CODE (t))
	  {
	  case MEM_REF:
	    {
	      struct constraint_expr cs;
	      varinfo_t vi, curr;
	      get_constraint_for_ptr_offset (TREE_OPERAND (t, 0),
					     TREE_OPERAND (t, 1), results);
	      do_deref (results);

	      /* If we are not taking the address then make sure to process
		 all subvariables we might access.  */
	      if (address_p)
		return;

	      cs = results->last ();
	      if (cs.type == DEREF
		  && type_can_have_subvars (TREE_TYPE (t)))
		{
		  /* For dereferences this means we have to defer it
		     to solving time.  */
		  results->last ().offset = UNKNOWN_OFFSET;
		  return;
		}
	      if (cs.type != SCALAR)
		return;

	      vi = get_varinfo (cs.var);
	      curr = vi_next (vi);
	      if (!vi->is_full_var
		  && curr)
		{
		  unsigned HOST_WIDE_INT size;
		  if (tree_fits_uhwi_p (TYPE_SIZE (TREE_TYPE (t))))
		    size = tree_to_uhwi (TYPE_SIZE (TREE_TYPE (t)));
		  else
		    size = -1;
		  for (; curr; curr = vi_next (curr))
		    {
		      if (curr->offset - vi->offset < size)
			{
			  cs.var = curr->id;
			  results->safe_push (cs);
			}
		      else
			break;
		    }
		}
	      return;
	    }
	  case ARRAY_REF:
	  case ARRAY_RANGE_REF:
	  case COMPONENT_REF:
	    get_constraint_for_component_ref (t, results, address_p, lhs_p);
	    return;
	  case VIEW_CONVERT_EXPR:
	    get_constraint_for_1 (TREE_OPERAND (t, 0), results, address_p,
				  lhs_p);
	    return;
	  /* We are missing handling for TARGET_MEM_REF here.  */
	  default:;
	  }
	break;
      }
    case tcc_exceptional:
      {
	switch (TREE_CODE (t))
	  {
	  case SSA_NAME:
	    {
	      get_constraint_for_ssa_var (t, results, address_p);
	      return;
	    }
	  case CONSTRUCTOR:
	    {
	      unsigned int i;
	      tree val;
	      auto_vec<ce_s> tmp;
	      FOR_EACH_CONSTRUCTOR_VALUE (CONSTRUCTOR_ELTS (t), i, val)
		{
		  struct constraint_expr *rhsp;
		  unsigned j;
		  get_constraint_for_1 (val, &tmp, address_p, lhs_p);
		  FOR_EACH_VEC_ELT (tmp, j, rhsp)
		    results->safe_push (*rhsp);
		  tmp.truncate (0);
		}
	      /* We do not know whether the constructor was complete,
	         so technically we have to add &NOTHING or &ANYTHING
		 like we do for an empty constructor as well.  */
	      return;
	    }
	  default:;
	  }
	break;
      }
    case tcc_declaration:
      {
	get_constraint_for_ssa_var (t, results, address_p);
	return;
      }
    case tcc_constant:
      {
	/* We cannot refer to automatic variables through constants.  */ 
	temp.type = ADDRESSOF;
	temp.var = nonlocal_id;
	temp.offset = 0;
	results->safe_push (temp);
	return;
      }
    default:;
    }

  /* The default fallback is a constraint from anything.  */
  temp.type = ADDRESSOF;
  temp.var = anything_id;
  temp.offset = 0;
  results->safe_push (temp);
}

/* Given a gimple tree T, return the constraint expression vector for it.  */

static void
get_constraint_for (tree t, vec<ce_s> *results)
{
  gcc_assert (results->length () == 0);

  get_constraint_for_1 (t, results, false, true);
}

/* Given a gimple tree T, return the constraint expression vector for it
   to be used as the rhs of a constraint.  */

static void
get_constraint_for_rhs (tree t, vec<ce_s> *results)
{
  gcc_assert (results->length () == 0);

  get_constraint_for_1 (t, results, false, false);
}


/* Efficiently generates constraints from all entries in *RHSC to all
   entries in *LHSC.  */

static void
process_all_all_constraints (vec<ce_s> lhsc,
			     vec<ce_s> rhsc)
{
  struct constraint_expr *lhsp, *rhsp;
  unsigned i, j;

  if (lhsc.length () <= 1 || rhsc.length () <= 1)
    {
      FOR_EACH_VEC_ELT (lhsc, i, lhsp)
	FOR_EACH_VEC_ELT (rhsc, j, rhsp)
	  process_constraint (new_constraint (*lhsp, *rhsp));
    }
  else
    {
      struct constraint_expr tmp;
      tmp = new_scalar_tmp_constraint_exp ("allalltmp");
      FOR_EACH_VEC_ELT (rhsc, i, rhsp)
	process_constraint (new_constraint (tmp, *rhsp));
      FOR_EACH_VEC_ELT (lhsc, i, lhsp)
	process_constraint (new_constraint (*lhsp, tmp));
    }
}

/* Handle aggregate copies by expanding into copies of the respective
   fields of the structures.  */

static void
do_structure_copy (tree lhsop, tree rhsop)
{
  struct constraint_expr *lhsp, *rhsp;
  auto_vec<ce_s> lhsc;
  auto_vec<ce_s> rhsc;
  unsigned j;

  get_constraint_for (lhsop, &lhsc);
  get_constraint_for_rhs (rhsop, &rhsc);
  lhsp = &lhsc[0];
  rhsp = &rhsc[0];
  if (lhsp->type == DEREF
      || (lhsp->type == ADDRESSOF && lhsp->var == anything_id)
      || rhsp->type == DEREF)
    {
      if (lhsp->type == DEREF)
	{
	  gcc_assert (lhsc.length () == 1);
	  lhsp->offset = UNKNOWN_OFFSET;
	}
      if (rhsp->type == DEREF)
	{
	  gcc_assert (rhsc.length () == 1);
	  rhsp->offset = UNKNOWN_OFFSET;
	}
      process_all_all_constraints (lhsc, rhsc);
    }
  else if (lhsp->type == SCALAR
	   && (rhsp->type == SCALAR
	       || rhsp->type == ADDRESSOF))
    {
      HOST_WIDE_INT lhssize, lhsmaxsize, lhsoffset;
      HOST_WIDE_INT rhssize, rhsmaxsize, rhsoffset;
      bool reverse;
      unsigned k = 0;
      get_ref_base_and_extent (lhsop, &lhsoffset, &lhssize, &lhsmaxsize,
			       &reverse);
      get_ref_base_and_extent (rhsop, &rhsoffset, &rhssize, &rhsmaxsize,
			       &reverse);
      for (j = 0; lhsc.iterate (j, &lhsp);)
	{
	  varinfo_t lhsv, rhsv;
	  rhsp = &rhsc[k];
	  lhsv = get_varinfo (lhsp->var);
	  rhsv = get_varinfo (rhsp->var);
	  if (lhsv->may_have_pointers
	      && (lhsv->is_full_var
		  || rhsv->is_full_var
		  || ranges_overlap_p (lhsv->offset + rhsoffset, lhsv->size,
				       rhsv->offset + lhsoffset, rhsv->size)))
	    process_constraint (new_constraint (*lhsp, *rhsp));
	  if (!rhsv->is_full_var
	      && (lhsv->is_full_var
		  || (lhsv->offset + rhsoffset + lhsv->size
		      > rhsv->offset + lhsoffset + rhsv->size)))
	    {
	      ++k;
	      if (k >= rhsc.length ())
		break;
	    }
	  else
	    ++j;
	}
    }
  else
    gcc_unreachable ();
}

/* Create constraints ID = { rhsc }.  */

static void
make_constraints_to (unsigned id, vec<ce_s> rhsc)
{
  struct constraint_expr *c;
  struct constraint_expr includes;
  unsigned int j;

  includes.var = id;
  includes.offset = 0;
  includes.type = SCALAR;

  FOR_EACH_VEC_ELT (rhsc, j, c)
    process_constraint (new_constraint (includes, *c));
}

/* Create a constraint ID = OP.  */

static void
make_constraint_to (unsigned id, tree op)
{
  auto_vec<ce_s> rhsc;
  get_constraint_for_rhs (op, &rhsc);
  make_constraints_to (id, rhsc);
}

/* Create a constraint ID = &FROM.  */

static void
make_constraint_from (varinfo_t vi, int from)
{
  struct constraint_expr lhs, rhs;

  lhs.var = vi->id;
  lhs.offset = 0;
  lhs.type = SCALAR;

  rhs.var = from;
  rhs.offset = 0;
  rhs.type = ADDRESSOF;
  process_constraint (new_constraint (lhs, rhs));
}

/* Create a constraint ID = FROM.  */

static void
make_copy_constraint (varinfo_t vi, int from)
{
  struct constraint_expr lhs, rhs;

  lhs.var = vi->id;
  lhs.offset = 0;
  lhs.type = SCALAR;

  rhs.var = from;
  rhs.offset = 0;
  rhs.type = SCALAR;
  process_constraint (new_constraint (lhs, rhs));
}

/* Make constraints necessary to make OP escape.  */

static void
make_escape_constraint (tree op)
{
  make_constraint_to (escaped_id, op);
}

/* Add constraints to that the solution of VI is transitively closed.  */

static void
make_transitive_closure_constraints (varinfo_t vi)
{
  struct constraint_expr lhs, rhs;

  /* VAR = *VAR;  */
  lhs.type = SCALAR;
  lhs.var = vi->id;
  lhs.offset = 0;
  rhs.type = DEREF;
  rhs.var = vi->id;
  rhs.offset = UNKNOWN_OFFSET;
  process_constraint (new_constraint (lhs, rhs));
}

/* Temporary storage for fake var decls.  */
struct obstack fake_var_decl_obstack;

/* Build a fake VAR_DECL acting as referrer to a DECL_UID.  */

static tree
build_fake_var_decl (tree type)
{
  tree decl = (tree) XOBNEW (&fake_var_decl_obstack, struct tree_var_decl);
  memset (decl, 0, sizeof (struct tree_var_decl));
  TREE_SET_CODE (decl, VAR_DECL);
  TREE_TYPE (decl) = type;
  DECL_UID (decl) = allocate_decl_uid ();
  SET_DECL_PT_UID (decl, -1);
  layout_decl (decl, 0);
  return decl;
}

/* Create a new artificial heap variable with NAME.
   Return the created variable.  */

static varinfo_t
make_heapvar (const char *name)
{
  varinfo_t vi;
  tree heapvar;
  
  heapvar = build_fake_var_decl (ptr_type_node);
  DECL_EXTERNAL (heapvar) = 1;

  vi = new_var_info (heapvar, name);
  vi->is_artificial_var = true;
  vi->is_heap_var = true;
  vi->is_unknown_size_var = true;
  vi->offset = 0;
  vi->fullsize = ~0;
  vi->size = ~0;
  vi->is_full_var = true;
  insert_vi_for_tree (heapvar, vi);

  return vi;
}

/* Create a new artificial heap variable with NAME and make a
   constraint from it to LHS.  Set flags according to a tag used
   for tracking restrict pointers.  */

static varinfo_t
make_constraint_from_restrict (varinfo_t lhs, const char *name)
{
  varinfo_t vi = make_heapvar (name);
  vi->is_global_var = 1;
  vi->may_have_pointers = 1;
  make_constraint_from (lhs, vi->id);
  return vi;
}

/* Create a new artificial heap variable with NAME and make a
   constraint from it to LHS.  Set flags according to a tag used
   for tracking restrict pointers and make the artificial heap
   point to global memory.  */

static varinfo_t
make_constraint_from_global_restrict (varinfo_t lhs, const char *name)
{
  varinfo_t vi = make_constraint_from_restrict (lhs, name);
  make_copy_constraint (vi, nonlocal_id);
  return vi;
}

/* In IPA mode there are varinfos for different aspects of reach
   function designator.  One for the points-to set of the return
   value, one for the variables that are clobbered by the function,
   one for its uses and one for each parameter (including a single
   glob for remaining variadic arguments).  */

enum { fi_clobbers = 1, fi_uses = 2,
       fi_static_chain = 3, fi_result = 4, fi_parm_base = 5 };

/* Get a constraint for the requested part of a function designator FI
   when operating in IPA mode.  */

static struct constraint_expr
get_function_part_constraint (varinfo_t fi, unsigned part)
{
  struct constraint_expr c;

  gcc_assert (in_ipa_mode);

  if (fi->id == anything_id)
    {
      /* ???  We probably should have a ANYFN special variable.  */
      c.var = anything_id;
      c.offset = 0;
      c.type = SCALAR;
    }
  else if (TREE_CODE (fi->decl) == FUNCTION_DECL)
    {
      varinfo_t ai = first_vi_for_offset (fi, part);
      if (ai)
	c.var = ai->id;
      else
	c.var = anything_id;
      c.offset = 0;
      c.type = SCALAR;
    }
  else
    {
      c.var = fi->id;
      c.offset = part;
      c.type = DEREF;
    }

  return c;
}

/* For non-IPA mode, generate constraints necessary for a call on the
   RHS.  */

static void
handle_rhs_call (gimple stmt, vec<ce_s> *results)
{
  struct constraint_expr rhsc;
  unsigned i;
  bool returns_uses = false;

  for (i = 0; i < gimple_call_num_args (stmt); ++i)
    {
      tree arg = gimple_call_arg (stmt, i);
      int flags = gimple_call_arg_flags (stmt, i);

      /* If the argument is not used we can ignore it.  */
      if (flags & EAF_UNUSED)
	continue;

      /* As we compute ESCAPED context-insensitive we do not gain
         any precision with just EAF_NOCLOBBER but not EAF_NOESCAPE
	 set.  The argument would still get clobbered through the
	 escape solution.  */
      if ((flags & EAF_NOCLOBBER)
	   && (flags & EAF_NOESCAPE))
	{
	  varinfo_t uses = get_call_use_vi (stmt);
	  if (!(flags & EAF_DIRECT))
	    {
	      varinfo_t tem = new_var_info (NULL_TREE, "callarg");
	      make_constraint_to (tem->id, arg);
	      make_transitive_closure_constraints (tem);
	      make_copy_constraint (uses, tem->id);
	    }
	  else
	    make_constraint_to (uses->id, arg);
	  returns_uses = true;
	}
      else if (flags & EAF_NOESCAPE)
	{
	  struct constraint_expr lhs, rhs;
	  varinfo_t uses = get_call_use_vi (stmt);
	  varinfo_t clobbers = get_call_clobber_vi (stmt);
	  varinfo_t tem = new_var_info (NULL_TREE, "callarg");
	  make_constraint_to (tem->id, arg);
	  if (!(flags & EAF_DIRECT))
	    make_transitive_closure_constraints (tem);
	  make_copy_constraint (uses, tem->id);
	  make_copy_constraint (clobbers, tem->id);
	  /* Add *tem = nonlocal, do not add *tem = callused as
	     EAF_NOESCAPE parameters do not escape to other parameters
	     and all other uses appear in NONLOCAL as well.  */
	  lhs.type = DEREF;
	  lhs.var = tem->id;
	  lhs.offset = 0;
	  rhs.type = SCALAR;
	  rhs.var = nonlocal_id;
	  rhs.offset = 0;
	  process_constraint (new_constraint (lhs, rhs));
	  returns_uses = true;
	}
      else
	make_escape_constraint (arg);
    }

  /* If we added to the calls uses solution make sure we account for
     pointers to it to be returned.  */
  if (returns_uses)
    {
      rhsc.var = get_call_use_vi (stmt)->id;
      rhsc.offset = 0;
      rhsc.type = SCALAR;
      results->safe_push (rhsc);
    }

  /* The static chain escapes as well.  */
  if (gimple_call_chain (stmt))
    make_escape_constraint (gimple_call_chain (stmt));

  /* And if we applied NRV the address of the return slot escapes as well.  */
  if (gimple_call_return_slot_opt_p (stmt)
      && gimple_call_lhs (stmt) != NULL_TREE
      && TREE_ADDRESSABLE (TREE_TYPE (gimple_call_lhs (stmt))))
    {
      auto_vec<ce_s> tmpc;
      struct constraint_expr lhsc, *c;
      get_constraint_for_address_of (gimple_call_lhs (stmt), &tmpc);
      lhsc.var = escaped_id;
      lhsc.offset = 0;
      lhsc.type = SCALAR;
      FOR_EACH_VEC_ELT (tmpc, i, c)
	process_constraint (new_constraint (lhsc, *c));
    }

  /* Regular functions return nonlocal memory.  */
  rhsc.var = nonlocal_id;
  rhsc.offset = 0;
  rhsc.type = SCALAR;
  results->safe_push (rhsc);
}

/* For non-IPA mode, generate constraints necessary for a call
   that returns a pointer and assigns it to LHS.  This simply makes
   the LHS point to global and escaped variables.  */

static void
handle_lhs_call (gimple stmt, tree lhs, int flags, vec<ce_s> rhsc,
		 tree fndecl)
{
  auto_vec<ce_s> lhsc;

  get_constraint_for (lhs, &lhsc);
  /* If the store is to a global decl make sure to
     add proper escape constraints.  */
  lhs = get_base_address (lhs);
  if (lhs
      && DECL_P (lhs)
      && is_global_var (lhs))
    {
      struct constraint_expr tmpc;
      tmpc.var = escaped_id;
      tmpc.offset = 0;
      tmpc.type = SCALAR;
      lhsc.safe_push (tmpc);
    }

  /* If the call returns an argument unmodified override the rhs
     constraints.  */
  flags = gimple_call_return_flags (stmt);
  if (flags & ERF_RETURNS_ARG
      && (flags & ERF_RETURN_ARG_MASK) < gimple_call_num_args (stmt))
    {
      tree arg;
      rhsc.create (0);
      arg = gimple_call_arg (stmt, flags & ERF_RETURN_ARG_MASK);
      get_constraint_for (arg, &rhsc);
      process_all_all_constraints (lhsc, rhsc);
      rhsc.release ();
    }
  else if (flags & ERF_NOALIAS)
    {
      varinfo_t vi;
      struct constraint_expr tmpc;
      rhsc.create (0);
      vi = make_heapvar ("HEAP");
      /* We marking allocated storage local, we deal with it becoming
         global by escaping and setting of vars_contains_escaped_heap.  */
      DECL_EXTERNAL (vi->decl) = 0;
      vi->is_global_var = 0;
      /* If this is not a real malloc call assume the memory was
	 initialized and thus may point to global memory.  All
	 builtin functions with the malloc attribute behave in a sane way.  */
      if (!fndecl
	  || DECL_BUILT_IN_CLASS (fndecl) != BUILT_IN_NORMAL)
	make_constraint_from (vi, nonlocal_id);
      tmpc.var = vi->id;
      tmpc.offset = 0;
      tmpc.type = ADDRESSOF;
      rhsc.safe_push (tmpc);
      process_all_all_constraints (lhsc, rhsc);
      rhsc.release ();
    }
  else
    process_all_all_constraints (lhsc, rhsc);
}

/* For non-IPA mode, generate constraints necessary for a call of a
   const function that returns a pointer in the statement STMT.  */

static void
handle_const_call (gimple stmt, vec<ce_s> *results)
{
  struct constraint_expr rhsc;
  unsigned int k;

  /* Treat nested const functions the same as pure functions as far
     as the static chain is concerned.  */
  if (gimple_call_chain (stmt))
    {
      varinfo_t uses = get_call_use_vi (stmt);
      make_transitive_closure_constraints (uses);
      make_constraint_to (uses->id, gimple_call_chain (stmt));
      rhsc.var = uses->id;
      rhsc.offset = 0;
      rhsc.type = SCALAR;
      results->safe_push (rhsc);
    }

  /* May return arguments.  */
  for (k = 0; k < gimple_call_num_args (stmt); ++k)
    {
      tree arg = gimple_call_arg (stmt, k);
      auto_vec<ce_s> argc;
      unsigned i;
      struct constraint_expr *argp;
      get_constraint_for_rhs (arg, &argc);
      FOR_EACH_VEC_ELT (argc, i, argp)
	results->safe_push (*argp);
    }

  /* May return addresses of globals.  */
  rhsc.var = nonlocal_id;
  rhsc.offset = 0;
  rhsc.type = ADDRESSOF;
  results->safe_push (rhsc);
}

/* For non-IPA mode, generate constraints necessary for a call to a
   pure function in statement STMT.  */

static void
handle_pure_call (gimple stmt, vec<ce_s> *results)
{
  struct constraint_expr rhsc;
  unsigned i;
  varinfo_t uses = NULL;

  /* Memory reached from pointer arguments is call-used.  */
  for (i = 0; i < gimple_call_num_args (stmt); ++i)
    {
      tree arg = gimple_call_arg (stmt, i);
      if (!uses)
	{
	  uses = get_call_use_vi (stmt);
	  make_transitive_closure_constraints (uses);
	}
      make_constraint_to (uses->id, arg);
    }

  /* The static chain is used as well.  */
  if (gimple_call_chain (stmt))
    {
      if (!uses)
	{
	  uses = get_call_use_vi (stmt);
	  make_transitive_closure_constraints (uses);
	}
      make_constraint_to (uses->id, gimple_call_chain (stmt));
    }

  /* Pure functions may return call-used and nonlocal memory.  */
  if (uses)
    {
      rhsc.var = uses->id;
      rhsc.offset = 0;
      rhsc.type = SCALAR;
      results->safe_push (rhsc);
    }
  rhsc.var = nonlocal_id;
  rhsc.offset = 0;
  rhsc.type = SCALAR;
  results->safe_push (rhsc);
}


/* Return the varinfo for the callee of CALL.  */

static varinfo_t
get_fi_for_callee (gimple call)
{
  tree decl, fn = gimple_call_fn (call);

  if (fn && TREE_CODE (fn) == OBJ_TYPE_REF)
    fn = OBJ_TYPE_REF_EXPR (fn);

  /* If we can directly resolve the function being called, do so.
     Otherwise, it must be some sort of indirect expression that
     we should still be able to handle.  */
  decl = gimple_call_addr_fndecl (fn);
  if (decl)
    return get_vi_for_tree (decl);

  /* If the function is anything other than a SSA name pointer we have no
     clue and should be getting ANYFN (well, ANYTHING for now).  */
  if (!fn || TREE_CODE (fn) != SSA_NAME)
    return get_varinfo (anything_id);

  if (SSA_NAME_IS_DEFAULT_DEF (fn)
      && (TREE_CODE (SSA_NAME_VAR (fn)) == PARM_DECL
	  || TREE_CODE (SSA_NAME_VAR (fn)) == RESULT_DECL))
    fn = SSA_NAME_VAR (fn);

  return get_vi_for_tree (fn);
}

/* Create constraints for the builtin call T.  Return true if the call
   was handled, otherwise false.  */

static bool
find_func_aliases_for_builtin_call (gimple t)
{
  tree fndecl = gimple_call_fndecl (t);
  vec<ce_s> lhsc = vNULL;
  vec<ce_s> rhsc = vNULL;
  varinfo_t fi;

  if (gimple_call_builtin_p (t, BUILT_IN_NORMAL))
    /* ???  All builtins that are handled here need to be handled
       in the alias-oracle query functions explicitly!  */
    switch (DECL_FUNCTION_CODE (fndecl))
      {
      /* All the following functions return a pointer to the same object
	 as their first argument points to.  The functions do not add
	 to the ESCAPED solution.  The functions make the first argument
	 pointed to memory point to what the second argument pointed to
	 memory points to.  */
      case BUILT_IN_STRCPY:
      case BUILT_IN_STRNCPY:
      case BUILT_IN_BCOPY:
      case BUILT_IN_MEMCPY:
      case BUILT_IN_MEMMOVE:
      case BUILT_IN_MEMPCPY:
      case BUILT_IN_STPCPY:
      case BUILT_IN_STPNCPY:
      case BUILT_IN_STRCAT:
      case BUILT_IN_STRNCAT:
      case BUILT_IN_STRCPY_CHK:
      case BUILT_IN_STRNCPY_CHK:
      case BUILT_IN_MEMCPY_CHK:
      case BUILT_IN_MEMMOVE_CHK:
      case BUILT_IN_MEMPCPY_CHK:
      case BUILT_IN_STPCPY_CHK:
      case BUILT_IN_STPNCPY_CHK:
      case BUILT_IN_STRCAT_CHK:
      case BUILT_IN_STRNCAT_CHK:
      case BUILT_IN_TM_MEMCPY:
      case BUILT_IN_TM_MEMMOVE:
	{
	  tree res = gimple_call_lhs (t);
	  tree dest = gimple_call_arg (t, (DECL_FUNCTION_CODE (fndecl)
					   == BUILT_IN_BCOPY ? 1 : 0));
	  tree src = gimple_call_arg (t, (DECL_FUNCTION_CODE (fndecl)
					  == BUILT_IN_BCOPY ? 0 : 1));
	  if (res != NULL_TREE)
	    {
	      get_constraint_for (res, &lhsc);
	      if (DECL_FUNCTION_CODE (fndecl) == BUILT_IN_MEMPCPY
		  || DECL_FUNCTION_CODE (fndecl) == BUILT_IN_STPCPY
		  || DECL_FUNCTION_CODE (fndecl) == BUILT_IN_STPNCPY
		  || DECL_FUNCTION_CODE (fndecl) == BUILT_IN_MEMPCPY_CHK
		  || DECL_FUNCTION_CODE (fndecl) == BUILT_IN_STPCPY_CHK
		  || DECL_FUNCTION_CODE (fndecl) == BUILT_IN_STPNCPY_CHK)
		get_constraint_for_ptr_offset (dest, NULL_TREE, &rhsc);
	      else
		get_constraint_for (dest, &rhsc);
	      process_all_all_constraints (lhsc, rhsc);
	      lhsc.release ();
	      rhsc.release ();
	    }
	  get_constraint_for_ptr_offset (dest, NULL_TREE, &lhsc);
	  get_constraint_for_ptr_offset (src, NULL_TREE, &rhsc);
	  do_deref (&lhsc);
	  do_deref (&rhsc);
	  process_all_all_constraints (lhsc, rhsc);
	  lhsc.release ();
	  rhsc.release ();
	  return true;
	}
      case BUILT_IN_MEMSET:
      case BUILT_IN_MEMSET_CHK:
      case BUILT_IN_TM_MEMSET:
	{
	  tree res = gimple_call_lhs (t);
	  tree dest = gimple_call_arg (t, 0);
	  unsigned i;
	  ce_s *lhsp;
	  struct constraint_expr ac;
	  if (res != NULL_TREE)
	    {
	      get_constraint_for (res, &lhsc);
	      get_constraint_for (dest, &rhsc);
	      process_all_all_constraints (lhsc, rhsc);
	      lhsc.release ();
	      rhsc.release ();
	    }
	  get_constraint_for_ptr_offset (dest, NULL_TREE, &lhsc);
	  do_deref (&lhsc);
	  if (flag_delete_null_pointer_checks
	      && integer_zerop (gimple_call_arg (t, 1)))
	    {
	      ac.type = ADDRESSOF;
	      ac.var = nothing_id;
	    }
	  else
	    {
	      ac.type = SCALAR;
	      ac.var = integer_id;
	    }
	  ac.offset = 0;
	  FOR_EACH_VEC_ELT (lhsc, i, lhsp)
	      process_constraint (new_constraint (*lhsp, ac));
	  lhsc.release ();
	  return true;
	}
      case BUILT_IN_ASSUME_ALIGNED:
	{
	  tree res = gimple_call_lhs (t);
	  tree dest = gimple_call_arg (t, 0);
	  if (res != NULL_TREE)
	    {
	      get_constraint_for (res, &lhsc);
	      get_constraint_for (dest, &rhsc);
	      process_all_all_constraints (lhsc, rhsc);
	      lhsc.release ();
	      rhsc.release ();
	    }
	  return true;
	}
      /* All the following functions do not return pointers, do not
	 modify the points-to sets of memory reachable from their
	 arguments and do not add to the ESCAPED solution.  */
      case BUILT_IN_SINCOS:
      case BUILT_IN_SINCOSF:
      case BUILT_IN_SINCOSL:
      case BUILT_IN_FREXP:
      case BUILT_IN_FREXPF:
      case BUILT_IN_FREXPL:
      case BUILT_IN_GAMMA_R:
      case BUILT_IN_GAMMAF_R:
      case BUILT_IN_GAMMAL_R:
      case BUILT_IN_LGAMMA_R:
      case BUILT_IN_LGAMMAF_R:
      case BUILT_IN_LGAMMAL_R:
      case BUILT_IN_MODF:
      case BUILT_IN_MODFF:
      case BUILT_IN_MODFL:
      case BUILT_IN_REMQUO:
      case BUILT_IN_REMQUOF:
      case BUILT_IN_REMQUOL:
      case BUILT_IN_FREE:
	return true;
      case BUILT_IN_STRDUP:
      case BUILT_IN_STRNDUP:
	if (gimple_call_lhs (t))
	  {
	    handle_lhs_call (t, gimple_call_lhs (t), gimple_call_flags (t),
			     vNULL, fndecl);
	    get_constraint_for_ptr_offset (gimple_call_lhs (t),
					   NULL_TREE, &lhsc);
	    get_constraint_for_ptr_offset (gimple_call_arg (t, 0),
					   NULL_TREE, &rhsc);
	    do_deref (&lhsc);
	    do_deref (&rhsc);
	    process_all_all_constraints (lhsc, rhsc);
	    lhsc.release ();
	    rhsc.release ();
	    return true;
	  }
	break;
      /* String / character search functions return a pointer into the
         source string or NULL.  */
      case BUILT_IN_INDEX:
      case BUILT_IN_STRCHR:
      case BUILT_IN_STRRCHR:
      case BUILT_IN_MEMCHR:
      case BUILT_IN_STRSTR:
      case BUILT_IN_STRPBRK:
	if (gimple_call_lhs (t))
	  {
	    tree src = gimple_call_arg (t, 0);
	    get_constraint_for_ptr_offset (src, NULL_TREE, &rhsc);
	    constraint_expr nul;
	    nul.var = nothing_id;
	    nul.offset = 0;
	    nul.type = ADDRESSOF;
	    rhsc.safe_push (nul);
	    get_constraint_for (gimple_call_lhs (t), &lhsc);
	    process_all_all_constraints (lhsc, rhsc);
	    lhsc.release ();
	    rhsc.release ();
	  }
	return true;
      /* Trampolines are special - they set up passing the static
	 frame.  */
      case BUILT_IN_INIT_TRAMPOLINE:
	{
	  tree tramp = gimple_call_arg (t, 0);
	  tree nfunc = gimple_call_arg (t, 1);
	  tree frame = gimple_call_arg (t, 2);
	  unsigned i;
	  struct constraint_expr lhs, *rhsp;
	  if (in_ipa_mode)
	    {
	      varinfo_t nfi = NULL;
	      gcc_assert (TREE_CODE (nfunc) == ADDR_EXPR);
	      nfi = lookup_vi_for_tree (TREE_OPERAND (nfunc, 0));
	      if (nfi)
		{
		  lhs = get_function_part_constraint (nfi, fi_static_chain);
		  get_constraint_for (frame, &rhsc);
		  FOR_EACH_VEC_ELT (rhsc, i, rhsp)
		      process_constraint (new_constraint (lhs, *rhsp));
		  rhsc.release ();

		  /* Make the frame point to the function for
		     the trampoline adjustment call.  */
		  get_constraint_for (tramp, &lhsc);
		  do_deref (&lhsc);
		  get_constraint_for (nfunc, &rhsc);
		  process_all_all_constraints (lhsc, rhsc);
		  rhsc.release ();
		  lhsc.release ();

		  return true;
		}
	    }
	  /* Else fallthru to generic handling which will let
	     the frame escape.  */
	  break;
	}
      case BUILT_IN_ADJUST_TRAMPOLINE:
	{
	  tree tramp = gimple_call_arg (t, 0);
	  tree res = gimple_call_lhs (t);
	  if (in_ipa_mode && res)
	    {
	      get_constraint_for (res, &lhsc);
	      get_constraint_for (tramp, &rhsc);
	      do_deref (&rhsc);
	      process_all_all_constraints (lhsc, rhsc);
	      rhsc.release ();
	      lhsc.release ();
	    }
	  return true;
	}
      CASE_BUILT_IN_TM_STORE (1):
      CASE_BUILT_IN_TM_STORE (2):
      CASE_BUILT_IN_TM_STORE (4):
      CASE_BUILT_IN_TM_STORE (8):
      CASE_BUILT_IN_TM_STORE (FLOAT):
      CASE_BUILT_IN_TM_STORE (DOUBLE):
      CASE_BUILT_IN_TM_STORE (LDOUBLE):
      CASE_BUILT_IN_TM_STORE (M64):
      CASE_BUILT_IN_TM_STORE (M128):
      CASE_BUILT_IN_TM_STORE (M256):
	{
	  tree addr = gimple_call_arg (t, 0);
	  tree src = gimple_call_arg (t, 1);

	  get_constraint_for (addr, &lhsc);
	  do_deref (&lhsc);
	  get_constraint_for (src, &rhsc);
	  process_all_all_constraints (lhsc, rhsc);
	  lhsc.release ();
	  rhsc.release ();
	  return true;
	}
      CASE_BUILT_IN_TM_LOAD (1):
      CASE_BUILT_IN_TM_LOAD (2):
      CASE_BUILT_IN_TM_LOAD (4):
      CASE_BUILT_IN_TM_LOAD (8):
      CASE_BUILT_IN_TM_LOAD (FLOAT):
      CASE_BUILT_IN_TM_LOAD (DOUBLE):
      CASE_BUILT_IN_TM_LOAD (LDOUBLE):
      CASE_BUILT_IN_TM_LOAD (M64):
      CASE_BUILT_IN_TM_LOAD (M128):
      CASE_BUILT_IN_TM_LOAD (M256):
	{
	  tree dest = gimple_call_lhs (t);
	  tree addr = gimple_call_arg (t, 0);

	  get_constraint_for (dest, &lhsc);
	  get_constraint_for (addr, &rhsc);
	  do_deref (&rhsc);
	  process_all_all_constraints (lhsc, rhsc);
	  lhsc.release ();
	  rhsc.release ();
	  return true;
	}
      /* Variadic argument handling needs to be handled in IPA
	 mode as well.  */
      case BUILT_IN_VA_START:
	{
	  tree valist = gimple_call_arg (t, 0);
	  struct constraint_expr rhs, *lhsp;
	  unsigned i;
	  get_constraint_for (valist, &lhsc);
	  do_deref (&lhsc);
	  /* The va_list gets access to pointers in variadic
	     arguments.  Which we know in the case of IPA analysis
	     and otherwise are just all nonlocal variables.  */
	  if (in_ipa_mode)
	    {
	      fi = lookup_vi_for_tree (cfun->decl);
	      rhs = get_function_part_constraint (fi, ~0);
	      rhs.type = ADDRESSOF;
	    }
	  else
	    {
	      rhs.var = nonlocal_id;
	      rhs.type = ADDRESSOF;
	      rhs.offset = 0;
	    }
	  FOR_EACH_VEC_ELT (lhsc, i, lhsp)
	    process_constraint (new_constraint (*lhsp, rhs));
	  lhsc.release ();
	  /* va_list is clobbered.  */
	  make_constraint_to (get_call_clobber_vi (t)->id, valist);
	  return true;
	}
      /* va_end doesn't have any effect that matters.  */
      case BUILT_IN_VA_END:
	return true;
      /* Alternate return.  Simply give up for now.  */
      case BUILT_IN_RETURN:
	{
	  fi = NULL;
	  if (!in_ipa_mode
	      || !(fi = get_vi_for_tree (cfun->decl)))
	    make_constraint_from (get_varinfo (escaped_id), anything_id);
	  else if (in_ipa_mode
		   && fi != NULL)
	    {
	      struct constraint_expr lhs, rhs;
	      lhs = get_function_part_constraint (fi, fi_result);
	      rhs.var = anything_id;
	      rhs.offset = 0;
	      rhs.type = SCALAR;
	      process_constraint (new_constraint (lhs, rhs));
	    }
	  return true;
	}
      /* printf-style functions may have hooks to set pointers to
	 point to somewhere into the generated string.  Leave them
	 for a later exercise...  */
      default:
	/* Fallthru to general call handling.  */;
      }

  return false;
}

/* Create constraints for the call T.  */

static void
find_func_aliases_for_call (gimple t)
{
  tree fndecl = gimple_call_fndecl (t);
  vec<ce_s> lhsc = vNULL;
  vec<ce_s> rhsc = vNULL;
  varinfo_t fi;

  if (fndecl != NULL_TREE
      && DECL_BUILT_IN (fndecl)
      && find_func_aliases_for_builtin_call (t))
    return;

  fi = get_fi_for_callee (t);
  if (!in_ipa_mode
      || (fndecl && !fi->is_fn_info))
    {
      vec<ce_s> rhsc = vNULL;
      int flags = gimple_call_flags (t);

      /* Const functions can return their arguments and addresses
	 of global memory but not of escaped memory.  */
      if (flags & (ECF_CONST|ECF_NOVOPS))
	{
	  if (gimple_call_lhs (t))
	    handle_const_call (t, &rhsc);
	}
      /* Pure functions can return addresses in and of memory
	 reachable from their arguments, but they are not an escape
	 point for reachable memory of their arguments.  */
      else if (flags & (ECF_PURE|ECF_LOOPING_CONST_OR_PURE))
	handle_pure_call (t, &rhsc);
      else
	handle_rhs_call (t, &rhsc);
      if (gimple_call_lhs (t))
	handle_lhs_call (t, gimple_call_lhs (t), flags, rhsc, fndecl);
      rhsc.release ();
    }
  else
    {
      tree lhsop;
      unsigned j;

      /* Assign all the passed arguments to the appropriate incoming
	 parameters of the function.  */
      for (j = 0; j < gimple_call_num_args (t); j++)
	{
	  struct constraint_expr lhs ;
	  struct constraint_expr *rhsp;
	  tree arg = gimple_call_arg (t, j);

	  get_constraint_for_rhs (arg, &rhsc);
	  lhs = get_function_part_constraint (fi, fi_parm_base + j);
	  while (rhsc.length () != 0)
	    {
	      rhsp = &rhsc.last ();
	      process_constraint (new_constraint (lhs, *rhsp));
	      rhsc.pop ();
	    }
	}

      /* If we are returning a value, assign it to the result.  */
      lhsop = gimple_call_lhs (t);
      if (lhsop)
	{
	  struct constraint_expr rhs;
	  struct constraint_expr *lhsp;

	  get_constraint_for (lhsop, &lhsc);
	  rhs = get_function_part_constraint (fi, fi_result);
	  if (fndecl
	      && DECL_RESULT (fndecl)
	      && DECL_BY_REFERENCE (DECL_RESULT (fndecl)))
	    {
	      vec<ce_s> tem = vNULL;
	      tem.safe_push (rhs);
	      do_deref (&tem);
	      rhs = tem[0];
	      tem.release ();
	    }
	  FOR_EACH_VEC_ELT (lhsc, j, lhsp)
	    process_constraint (new_constraint (*lhsp, rhs));
	}

      /* If we pass the result decl by reference, honor that.  */
      if (lhsop
	  && fndecl
	  && DECL_RESULT (fndecl)
	  && DECL_BY_REFERENCE (DECL_RESULT (fndecl)))
	{
	  struct constraint_expr lhs;
	  struct constraint_expr *rhsp;

	  get_constraint_for_address_of (lhsop, &rhsc);
	  lhs = get_function_part_constraint (fi, fi_result);
	  FOR_EACH_VEC_ELT (rhsc, j, rhsp)
	    process_constraint (new_constraint (lhs, *rhsp));
	  rhsc.release ();
	}

      /* If we use a static chain, pass it along.  */
      if (gimple_call_chain (t))
	{
	  struct constraint_expr lhs;
	  struct constraint_expr *rhsp;

	  get_constraint_for (gimple_call_chain (t), &rhsc);
	  lhs = get_function_part_constraint (fi, fi_static_chain);
	  FOR_EACH_VEC_ELT (rhsc, j, rhsp)
	    process_constraint (new_constraint (lhs, *rhsp));
	}
    }
}

/* Walk statement T setting up aliasing constraints according to the
   references found in T.  This function is the main part of the
   constraint builder.  AI points to auxiliary alias information used
   when building alias sets and computing alias grouping heuristics.  */

static void
find_func_aliases (gimple origt)
{
  gimple t = origt;
  vec<ce_s> lhsc = vNULL;
  vec<ce_s> rhsc = vNULL;
  struct constraint_expr *c;
  varinfo_t fi;

  /* Now build constraints expressions.  */
  if (gimple_code (t) == GIMPLE_PHI)
    {
      size_t i;
      unsigned int j;

      /* For a phi node, assign all the arguments to
	 the result.  */
      get_constraint_for (gimple_phi_result (t), &lhsc);
      for (i = 0; i < gimple_phi_num_args (t); i++)
	{
	  tree strippedrhs = PHI_ARG_DEF (t, i);

	  STRIP_NOPS (strippedrhs);
	  get_constraint_for_rhs (gimple_phi_arg_def (t, i), &rhsc);

	  FOR_EACH_VEC_ELT (lhsc, j, c)
	    {
	      struct constraint_expr *c2;
	      while (rhsc.length () > 0)
		{
		  c2 = &rhsc.last ();
		  process_constraint (new_constraint (*c, *c2));
		  rhsc.pop ();
		}
	    }
	}
    }
  /* In IPA mode, we need to generate constraints to pass call
     arguments through their calls.   There are two cases,
     either a GIMPLE_CALL returning a value, or just a plain
     GIMPLE_CALL when we are not.

     In non-ipa mode, we need to generate constraints for each
     pointer passed by address.  */
  else if (is_gimple_call (t))
    find_func_aliases_for_call (t);
    
  /* Otherwise, just a regular assignment statement.  Only care about
     operations with pointer result, others are dealt with as escape
     points if they have pointer operands.  */
  else if (is_gimple_assign (t))
    {
      /* Otherwise, just a regular assignment statement.  */
      tree lhsop = gimple_assign_lhs (t);
      tree rhsop = (gimple_num_ops (t) == 2) ? gimple_assign_rhs1 (t) : NULL;

      if (rhsop && TREE_CLOBBER_P (rhsop))
	/* Ignore clobbers, they don't actually store anything into
	   the LHS.  */
	;
      else if (rhsop && AGGREGATE_TYPE_P (TREE_TYPE (lhsop)))
	do_structure_copy (lhsop, rhsop);
      else
	{
	  enum tree_code code = gimple_assign_rhs_code (t);

	  get_constraint_for (lhsop, &lhsc);

	  if (FLOAT_TYPE_P (TREE_TYPE (lhsop)))
	    /* If the operation produces a floating point result then
	       assume the value is not produced to transfer a pointer.  */
	    ;
	  else if (code == POINTER_PLUS_EXPR)
	    get_constraint_for_ptr_offset (gimple_assign_rhs1 (t),
					   gimple_assign_rhs2 (t), &rhsc);
	  else if (code == BIT_AND_EXPR
		   && TREE_CODE (gimple_assign_rhs2 (t)) == INTEGER_CST)
	    {
	      /* Aligning a pointer via a BIT_AND_EXPR is offsetting
		 the pointer.  Handle it by offsetting it by UNKNOWN.  */
	      get_constraint_for_ptr_offset (gimple_assign_rhs1 (t),
					     NULL_TREE, &rhsc);
	    }
	  else if ((CONVERT_EXPR_CODE_P (code)
		    && !(POINTER_TYPE_P (gimple_expr_type (t))
			 && !POINTER_TYPE_P (TREE_TYPE (rhsop))))
		   || gimple_assign_single_p (t))
	    get_constraint_for_rhs (rhsop, &rhsc);
	  else if (code == COND_EXPR)
	    {
	      /* The result is a merge of both COND_EXPR arms.  */
	      vec<ce_s> tmp = vNULL;
	      struct constraint_expr *rhsp;
	      unsigned i;
	      get_constraint_for_rhs (gimple_assign_rhs2 (t), &rhsc);
	      get_constraint_for_rhs (gimple_assign_rhs3 (t), &tmp);
	      FOR_EACH_VEC_ELT (tmp, i, rhsp)
		rhsc.safe_push (*rhsp);
	      tmp.release ();
	    }
	  else if (truth_value_p (code))
	    /* Truth value results are not pointer (parts).  Or at least
	       very very unreasonable obfuscation of a part.  */
	    ;
	  else
	    {
	      /* All other operations are merges.  */
	      vec<ce_s> tmp = vNULL;
	      struct constraint_expr *rhsp;
	      unsigned i, j;
	      get_constraint_for_rhs (gimple_assign_rhs1 (t), &rhsc);
	      for (i = 2; i < gimple_num_ops (t); ++i)
		{
		  get_constraint_for_rhs (gimple_op (t, i), &tmp);
		  FOR_EACH_VEC_ELT (tmp, j, rhsp)
		    rhsc.safe_push (*rhsp);
		  tmp.truncate (0);
		}
	      tmp.release ();
	    }
	  process_all_all_constraints (lhsc, rhsc);
	}
      /* If there is a store to a global variable the rhs escapes.  */
      if ((lhsop = get_base_address (lhsop)) != NULL_TREE
	  && DECL_P (lhsop)
	  && is_global_var (lhsop)
	  && (!in_ipa_mode
	      || DECL_EXTERNAL (lhsop) || TREE_PUBLIC (lhsop)))
	make_escape_constraint (rhsop);
    }
  /* Handle escapes through return.  */
  else if (gimple_code (t) == GIMPLE_RETURN
	   && gimple_return_retval (t) != NULL_TREE)
    {
      fi = NULL;
      if (!in_ipa_mode
	  || !(fi = get_vi_for_tree (cfun->decl)))
	make_escape_constraint (gimple_return_retval (t));
      else if (in_ipa_mode
	       && fi != NULL)
	{
	  struct constraint_expr lhs ;
	  struct constraint_expr *rhsp;
	  unsigned i;

	  lhs = get_function_part_constraint (fi, fi_result);
	  get_constraint_for_rhs (gimple_return_retval (t), &rhsc);
	  FOR_EACH_VEC_ELT (rhsc, i, rhsp)
	    process_constraint (new_constraint (lhs, *rhsp));
	}
    }
  /* Handle asms conservatively by adding escape constraints to everything.  */
  else if (gimple_code (t) == GIMPLE_ASM)
    {
      unsigned i, noutputs;
      const char **oconstraints;
      const char *constraint;
      bool allows_mem, allows_reg, is_inout;

      noutputs = gimple_asm_noutputs (t);
      oconstraints = XALLOCAVEC (const char *, noutputs);

      for (i = 0; i < noutputs; ++i)
	{
	  tree link = gimple_asm_output_op (t, i);
	  tree op = TREE_VALUE (link);

	  constraint = TREE_STRING_POINTER (TREE_VALUE (TREE_PURPOSE (link)));
	  oconstraints[i] = constraint;
	  parse_output_constraint (&constraint, i, 0, 0, &allows_mem,
				   &allows_reg, &is_inout);

	  /* A memory constraint makes the address of the operand escape.  */
	  if (!allows_reg && allows_mem)
	    make_escape_constraint (build_fold_addr_expr (op));

	  /* The asm may read global memory, so outputs may point to
	     any global memory.  */
	  if (op)
	    {
	      vec<ce_s> lhsc = vNULL;
	      struct constraint_expr rhsc, *lhsp;
	      unsigned j;
	      get_constraint_for (op, &lhsc);
	      rhsc.var = nonlocal_id;
	      rhsc.offset = 0;
	      rhsc.type = SCALAR;
	      FOR_EACH_VEC_ELT (lhsc, j, lhsp)
		process_constraint (new_constraint (*lhsp, rhsc));
	      lhsc.release ();
	    }
	}
      for (i = 0; i < gimple_asm_ninputs (t); ++i)
	{
	  tree link = gimple_asm_input_op (t, i);
	  tree op = TREE_VALUE (link);

	  constraint = TREE_STRING_POINTER (TREE_VALUE (TREE_PURPOSE (link)));

	  parse_input_constraint (&constraint, 0, 0, noutputs, 0, oconstraints,
				  &allows_mem, &allows_reg);

	  /* A memory constraint makes the address of the operand escape.  */
	  if (!allows_reg && allows_mem)
	    make_escape_constraint (build_fold_addr_expr (op));
	  /* Strictly we'd only need the constraint to ESCAPED if
	     the asm clobbers memory, otherwise using something
	     along the lines of per-call clobbers/uses would be enough.  */
	  else if (op)
	    make_escape_constraint (op);
	}
    }

  rhsc.release ();
  lhsc.release ();
}


/* Create a constraint adding to the clobber set of FI the memory
   pointed to by PTR.  */

static void
process_ipa_clobber (varinfo_t fi, tree ptr)
{
  vec<ce_s> ptrc = vNULL;
  struct constraint_expr *c, lhs;
  unsigned i;
  get_constraint_for_rhs (ptr, &ptrc);
  lhs = get_function_part_constraint (fi, fi_clobbers);
  FOR_EACH_VEC_ELT (ptrc, i, c)
    process_constraint (new_constraint (lhs, *c));
  ptrc.release ();
}

/* Walk statement T setting up clobber and use constraints according to the
   references found in T.  This function is a main part of the
   IPA constraint builder.  */

static void
find_func_clobbers (gimple origt)
{
  gimple t = origt;
  vec<ce_s> lhsc = vNULL;
  auto_vec<ce_s> rhsc;
  varinfo_t fi;

  /* Add constraints for clobbered/used in IPA mode.
     We are not interested in what automatic variables are clobbered
     or used as we only use the information in the caller to which
     they do not escape.  */
  gcc_assert (in_ipa_mode);

  /* If the stmt refers to memory in any way it better had a VUSE.  */
  if (gimple_vuse (t) == NULL_TREE)
    return;

  /* We'd better have function information for the current function.  */
  fi = lookup_vi_for_tree (cfun->decl);
  gcc_assert (fi != NULL);

  /* Account for stores in assignments and calls.  */
  if (gimple_vdef (t) != NULL_TREE
      && gimple_has_lhs (t))
    {
      tree lhs = gimple_get_lhs (t);
      tree tem = lhs;
      while (handled_component_p (tem))
	tem = TREE_OPERAND (tem, 0);
      if ((DECL_P (tem)
	   && !auto_var_in_fn_p (tem, cfun->decl))
	  || INDIRECT_REF_P (tem)
	  || (TREE_CODE (tem) == MEM_REF
	      && !(TREE_CODE (TREE_OPERAND (tem, 0)) == ADDR_EXPR
		   && auto_var_in_fn_p
		        (TREE_OPERAND (TREE_OPERAND (tem, 0), 0), cfun->decl))))
	{
	  struct constraint_expr lhsc, *rhsp;
	  unsigned i;
	  lhsc = get_function_part_constraint (fi, fi_clobbers);
	  get_constraint_for_address_of (lhs, &rhsc);
	  FOR_EACH_VEC_ELT (rhsc, i, rhsp)
	    process_constraint (new_constraint (lhsc, *rhsp));
	  rhsc.release ();
	}
    }

  /* Account for uses in assigments and returns.  */
  if (gimple_assign_single_p (t)
      || (gimple_code (t) == GIMPLE_RETURN
	  && gimple_return_retval (t) != NULL_TREE))
    {
      tree rhs = (gimple_assign_single_p (t)
		  ? gimple_assign_rhs1 (t) : gimple_return_retval (t));
      tree tem = rhs;
      while (handled_component_p (tem))
	tem = TREE_OPERAND (tem, 0);
      if ((DECL_P (tem)
	   && !auto_var_in_fn_p (tem, cfun->decl))
	  || INDIRECT_REF_P (tem)
	  || (TREE_CODE (tem) == MEM_REF
	      && !(TREE_CODE (TREE_OPERAND (tem, 0)) == ADDR_EXPR
		   && auto_var_in_fn_p
		        (TREE_OPERAND (TREE_OPERAND (tem, 0), 0), cfun->decl))))
	{
	  struct constraint_expr lhs, *rhsp;
	  unsigned i;
	  lhs = get_function_part_constraint (fi, fi_uses);
	  get_constraint_for_address_of (rhs, &rhsc);
	  FOR_EACH_VEC_ELT (rhsc, i, rhsp)
	    process_constraint (new_constraint (lhs, *rhsp));
	  rhsc.release ();
	}
    }

  if (is_gimple_call (t))
    {
      varinfo_t cfi = NULL;
      tree decl = gimple_call_fndecl (t);
      struct constraint_expr lhs, rhs;
      unsigned i, j;

      /* For builtins we do not have separate function info.  For those
	 we do not generate escapes for we have to generate clobbers/uses.  */
      if (gimple_call_builtin_p (t, BUILT_IN_NORMAL))
	switch (DECL_FUNCTION_CODE (decl))
	  {
	  /* The following functions use and clobber memory pointed to
	     by their arguments.  */
	  case BUILT_IN_STRCPY:
	  case BUILT_IN_STRNCPY:
	  case BUILT_IN_BCOPY:
	  case BUILT_IN_MEMCPY:
	  case BUILT_IN_MEMMOVE:
	  case BUILT_IN_MEMPCPY:
	  case BUILT_IN_STPCPY:
	  case BUILT_IN_STPNCPY:
	  case BUILT_IN_STRCAT:
	  case BUILT_IN_STRNCAT:
	  case BUILT_IN_STRCPY_CHK:
	  case BUILT_IN_STRNCPY_CHK:
	  case BUILT_IN_MEMCPY_CHK:
	  case BUILT_IN_MEMMOVE_CHK:
	  case BUILT_IN_MEMPCPY_CHK:
	  case BUILT_IN_STPCPY_CHK:
	  case BUILT_IN_STPNCPY_CHK:
	  case BUILT_IN_STRCAT_CHK:
	  case BUILT_IN_STRNCAT_CHK:
	    {
	      tree dest = gimple_call_arg (t, (DECL_FUNCTION_CODE (decl)
					       == BUILT_IN_BCOPY ? 1 : 0));
	      tree src = gimple_call_arg (t, (DECL_FUNCTION_CODE (decl)
					      == BUILT_IN_BCOPY ? 0 : 1));
	      unsigned i;
	      struct constraint_expr *rhsp, *lhsp;
	      get_constraint_for_ptr_offset (dest, NULL_TREE, &lhsc);
	      lhs = get_function_part_constraint (fi, fi_clobbers);
	      FOR_EACH_VEC_ELT (lhsc, i, lhsp)
		process_constraint (new_constraint (lhs, *lhsp));
	      lhsc.release ();
	      get_constraint_for_ptr_offset (src, NULL_TREE, &rhsc);
	      lhs = get_function_part_constraint (fi, fi_uses);
	      FOR_EACH_VEC_ELT (rhsc, i, rhsp)
		process_constraint (new_constraint (lhs, *rhsp));
	      rhsc.release ();
	      return;
	    }
	  /* The following function clobbers memory pointed to by
	     its argument.  */
	  case BUILT_IN_MEMSET:
	  case BUILT_IN_MEMSET_CHK:
	    {
	      tree dest = gimple_call_arg (t, 0);
	      unsigned i;
	      ce_s *lhsp;
	      get_constraint_for_ptr_offset (dest, NULL_TREE, &lhsc);
	      lhs = get_function_part_constraint (fi, fi_clobbers);
	      FOR_EACH_VEC_ELT (lhsc, i, lhsp)
		process_constraint (new_constraint (lhs, *lhsp));
	      lhsc.release ();
	      return;
	    }
	  /* The following functions clobber their second and third
	     arguments.  */
	  case BUILT_IN_SINCOS:
	  case BUILT_IN_SINCOSF:
	  case BUILT_IN_SINCOSL:
	    {
	      process_ipa_clobber (fi, gimple_call_arg (t, 1));
	      process_ipa_clobber (fi, gimple_call_arg (t, 2));
	      return;
	    }
	  /* The following functions clobber their second argument.  */
	  case BUILT_IN_FREXP:
	  case BUILT_IN_FREXPF:
	  case BUILT_IN_FREXPL:
	  case BUILT_IN_LGAMMA_R:
	  case BUILT_IN_LGAMMAF_R:
	  case BUILT_IN_LGAMMAL_R:
	  case BUILT_IN_GAMMA_R:
	  case BUILT_IN_GAMMAF_R:
	  case BUILT_IN_GAMMAL_R:
	  case BUILT_IN_MODF:
	  case BUILT_IN_MODFF:
	  case BUILT_IN_MODFL:
	    {
	      process_ipa_clobber (fi, gimple_call_arg (t, 1));
	      return;
	    }
	  /* The following functions clobber their third argument.  */
	  case BUILT_IN_REMQUO:
	  case BUILT_IN_REMQUOF:
	  case BUILT_IN_REMQUOL:
	    {
	      process_ipa_clobber (fi, gimple_call_arg (t, 2));
	      return;
	    }
	  /* The following functions neither read nor clobber memory.  */
	  case BUILT_IN_ASSUME_ALIGNED:
	  case BUILT_IN_FREE:
	    return;
	  /* Trampolines are of no interest to us.  */
	  case BUILT_IN_INIT_TRAMPOLINE:
	  case BUILT_IN_ADJUST_TRAMPOLINE:
	    return;
	  case BUILT_IN_VA_START:
	  case BUILT_IN_VA_END:
	    return;
	  /* printf-style functions may have hooks to set pointers to
	     point to somewhere into the generated string.  Leave them
	     for a later exercise...  */
	  default:
	    /* Fallthru to general call handling.  */;
	  }

      /* Parameters passed by value are used.  */
      lhs = get_function_part_constraint (fi, fi_uses);
      for (i = 0; i < gimple_call_num_args (t); i++)
	{
	  struct constraint_expr *rhsp;
	  tree arg = gimple_call_arg (t, i);

	  if (TREE_CODE (arg) == SSA_NAME
	      || is_gimple_min_invariant (arg))
	    continue;

	  get_constraint_for_address_of (arg, &rhsc);
	  FOR_EACH_VEC_ELT (rhsc, j, rhsp)
	    process_constraint (new_constraint (lhs, *rhsp));
	  rhsc.release ();
	}

      /* Build constraints for propagating clobbers/uses along the
	 callgraph edges.  */
      cfi = get_fi_for_callee (t);
      if (cfi->id == anything_id)
	{
	  if (gimple_vdef (t))
	    make_constraint_from (first_vi_for_offset (fi, fi_clobbers),
				  anything_id);
	  make_constraint_from (first_vi_for_offset (fi, fi_uses),
				anything_id);
	  return;
	}

      /* For callees without function info (that's external functions),
	 ESCAPED is clobbered and used.  */
      if (gimple_call_fndecl (t)
	  && !cfi->is_fn_info)
	{
	  varinfo_t vi;

	  if (gimple_vdef (t))
	    make_copy_constraint (first_vi_for_offset (fi, fi_clobbers),
				  escaped_id);
	  make_copy_constraint (first_vi_for_offset (fi, fi_uses), escaped_id);

	  /* Also honor the call statement use/clobber info.  */
	  if ((vi = lookup_call_clobber_vi (t)) != NULL)
	    make_copy_constraint (first_vi_for_offset (fi, fi_clobbers),
				  vi->id);
	  if ((vi = lookup_call_use_vi (t)) != NULL)
	    make_copy_constraint (first_vi_for_offset (fi, fi_uses),
				  vi->id);
	  return;
	}

      /* Otherwise the caller clobbers and uses what the callee does.
	 ???  This should use a new complex constraint that filters
	 local variables of the callee.  */
      if (gimple_vdef (t))
	{
	  lhs = get_function_part_constraint (fi, fi_clobbers);
	  rhs = get_function_part_constraint (cfi, fi_clobbers);
	  process_constraint (new_constraint (lhs, rhs));
	}
      lhs = get_function_part_constraint (fi, fi_uses);
      rhs = get_function_part_constraint (cfi, fi_uses);
      process_constraint (new_constraint (lhs, rhs));
    }
  else if (gimple_code (t) == GIMPLE_ASM)
    {
      /* ???  Ick.  We can do better.  */
      if (gimple_vdef (t))
	make_constraint_from (first_vi_for_offset (fi, fi_clobbers),
			      anything_id);
      make_constraint_from (first_vi_for_offset (fi, fi_uses),
			    anything_id);
    }
}


/* Find the first varinfo in the same variable as START that overlaps with
   OFFSET.  Return NULL if we can't find one.  */

static varinfo_t
first_vi_for_offset (varinfo_t start, unsigned HOST_WIDE_INT offset)
{
  /* If the offset is outside of the variable, bail out.  */
  if (offset >= start->fullsize)
    return NULL;

  /* If we cannot reach offset from start, lookup the first field
     and start from there.  */
  if (start->offset > offset)
    start = get_varinfo (start->head);

  while (start)
    {
      /* We may not find a variable in the field list with the actual
	 offset when when we have glommed a structure to a variable.
	 In that case, however, offset should still be within the size
	 of the variable. */
      if (offset >= start->offset
	  && (offset - start->offset) < start->size)
	return start;

      start = vi_next (start);
    }

  return NULL;
}

/* Find the first varinfo in the same variable as START that overlaps with
   OFFSET.  If there is no such varinfo the varinfo directly preceding
   OFFSET is returned.  */

static varinfo_t
first_or_preceding_vi_for_offset (varinfo_t start,
				  unsigned HOST_WIDE_INT offset)
{
  /* If we cannot reach offset from start, lookup the first field
     and start from there.  */
  if (start->offset > offset)
    start = get_varinfo (start->head);

  /* We may not find a variable in the field list with the actual
     offset when when we have glommed a structure to a variable.
     In that case, however, offset should still be within the size
     of the variable.
     If we got beyond the offset we look for return the field
     directly preceding offset which may be the last field.  */
  while (start->next
	 && offset >= start->offset
	 && !((offset - start->offset) < start->size))
    start = vi_next (start);

  return start;
}


/* This structure is used during pushing fields onto the fieldstack
   to track the offset of the field, since bitpos_of_field gives it
   relative to its immediate containing type, and we want it relative
   to the ultimate containing object.  */

struct fieldoff
{
  /* Offset from the base of the base containing object to this field.  */
  HOST_WIDE_INT offset;

  /* Size, in bits, of the field.  */
  unsigned HOST_WIDE_INT size;

  unsigned has_unknown_size : 1;

  unsigned must_have_pointers : 1;

  unsigned may_have_pointers : 1;

  unsigned only_restrict_pointers : 1;
};
typedef struct fieldoff fieldoff_s;


/* qsort comparison function for two fieldoff's PA and PB */

static int
fieldoff_compare (const void *pa, const void *pb)
{
  const fieldoff_s *foa = (const fieldoff_s *)pa;
  const fieldoff_s *fob = (const fieldoff_s *)pb;
  unsigned HOST_WIDE_INT foasize, fobsize;

  if (foa->offset < fob->offset)
    return -1;
  else if (foa->offset > fob->offset)
    return 1;

  foasize = foa->size;
  fobsize = fob->size;
  if (foasize < fobsize)
    return -1;
  else if (foasize > fobsize)
    return 1;
  return 0;
}

/* Sort a fieldstack according to the field offset and sizes.  */
static void
sort_fieldstack (vec<fieldoff_s> fieldstack)
{
  fieldstack.qsort (fieldoff_compare);
}

/* Return true if T is a type that can have subvars.  */

static inline bool
type_can_have_subvars (const_tree t)
{
  /* Aggregates without overlapping fields can have subvars.  */
  return TREE_CODE (t) == RECORD_TYPE;
}

/* Return true if V is a tree that we can have subvars for.
   Normally, this is any aggregate type.  Also complex
   types which are not gimple registers can have subvars.  */

static inline bool
var_can_have_subvars (const_tree v)
{
  /* Volatile variables should never have subvars.  */
  if (TREE_THIS_VOLATILE (v))
    return false;

  /* Non decls or memory tags can never have subvars.  */
  if (!DECL_P (v))
    return false;

  return type_can_have_subvars (TREE_TYPE (v));
}

/* Return true if T is a type that does contain pointers.  */

static bool
type_must_have_pointers (tree type)
{
  if (POINTER_TYPE_P (type))
    return true;

  if (TREE_CODE (type) == ARRAY_TYPE)
    return type_must_have_pointers (TREE_TYPE (type));

  /* A function or method can have pointers as arguments, so track
     those separately.  */
  if (TREE_CODE (type) == FUNCTION_TYPE
      || TREE_CODE (type) == METHOD_TYPE)
    return true;

  return false;
}

static bool
field_must_have_pointers (tree t)
{
  return type_must_have_pointers (TREE_TYPE (t));
}

/* Given a TYPE, and a vector of field offsets FIELDSTACK, push all
   the fields of TYPE onto fieldstack, recording their offsets along
   the way.

   OFFSET is used to keep track of the offset in this entire
   structure, rather than just the immediately containing structure.
   Returns false if the caller is supposed to handle the field we
   recursed for.  */

static bool
push_fields_onto_fieldstack (tree type, vec<fieldoff_s> *fieldstack,
			     HOST_WIDE_INT offset)
{
  tree field;
  bool empty_p = true;

  if (TREE_CODE (type) != RECORD_TYPE)
    return false;

  /* If the vector of fields is growing too big, bail out early.
     Callers check for vec::length <= MAX_FIELDS_FOR_FIELD_SENSITIVE, make
     sure this fails.  */
  if (fieldstack->length () > MAX_FIELDS_FOR_FIELD_SENSITIVE)
    return false;

  for (field = TYPE_FIELDS (type); field; field = DECL_CHAIN (field))
    if (TREE_CODE (field) == FIELD_DECL)
      {
	bool push = false;
	HOST_WIDE_INT foff = bitpos_of_field (field);

	if (!var_can_have_subvars (field)
	    || TREE_CODE (TREE_TYPE (field)) == QUAL_UNION_TYPE
	    || TREE_CODE (TREE_TYPE (field)) == UNION_TYPE)
	  push = true;
	else if (!push_fields_onto_fieldstack
		    (TREE_TYPE (field), fieldstack, offset + foff)
		 && (DECL_SIZE (field)
		     && !integer_zerop (DECL_SIZE (field))))
	  /* Empty structures may have actual size, like in C++.  So
	     see if we didn't push any subfields and the size is
	     nonzero, push the field onto the stack.  */
	  push = true;

	if (push)
	  {
	    fieldoff_s *pair = NULL;
	    bool has_unknown_size = false;
	    bool must_have_pointers_p;

	    if (!fieldstack->is_empty ())
	      pair = &fieldstack->last ();

	    /* If there isn't anything at offset zero, create sth.  */
	    if (!pair
		&& offset + foff != 0)
	      {
		fieldoff_s e = {0, offset + foff, false, false, false, false};
		pair = fieldstack->safe_push (e);
	      }

	    if (!DECL_SIZE (field)
		|| !tree_fits_uhwi_p (DECL_SIZE (field)))
	      has_unknown_size = true;

	    /* If adjacent fields do not contain pointers merge them.  */
	    must_have_pointers_p = field_must_have_pointers (field);
	    if (pair
		&& !has_unknown_size
		&& !must_have_pointers_p
		&& !pair->must_have_pointers
		&& !pair->has_unknown_size
		&& pair->offset + (HOST_WIDE_INT)pair->size == offset + foff)
	      {
		pair->size += tree_to_uhwi (DECL_SIZE (field));
	      }
	    else
	      {
		fieldoff_s e;
		e.offset = offset + foff;
		e.has_unknown_size = has_unknown_size;
		if (!has_unknown_size)
		  e.size = tree_to_uhwi (DECL_SIZE (field));
		else
		  e.size = -1;
		e.must_have_pointers = must_have_pointers_p;
		e.may_have_pointers = true;
		e.only_restrict_pointers
		  = (!has_unknown_size
		     && POINTER_TYPE_P (TREE_TYPE (field))
		     && TYPE_RESTRICT (TREE_TYPE (field)));
		fieldstack->safe_push (e);
	      }
	  }

	empty_p = false;
      }

  return !empty_p;
}

/* Count the number of arguments DECL has, and set IS_VARARGS to true
   if it is a varargs function.  */

static unsigned int
count_num_arguments (tree decl, bool *is_varargs)
{
  unsigned int num = 0;
  tree t;

  /* Capture named arguments for K&R functions.  They do not
     have a prototype and thus no TYPE_ARG_TYPES.  */
  for (t = DECL_ARGUMENTS (decl); t; t = DECL_CHAIN (t))
    ++num;

  /* Check if the function has variadic arguments.  */
  for (t = TYPE_ARG_TYPES (TREE_TYPE (decl)); t; t = TREE_CHAIN (t))
    if (TREE_VALUE (t) == void_type_node)
      break;
  if (!t)
    *is_varargs = true;

  return num;
}

/* Creation function node for DECL, using NAME, and return the index
   of the variable we've created for the function.  */

static varinfo_t
create_function_info_for (tree decl, const char *name)
{
  struct function *fn = DECL_STRUCT_FUNCTION (decl);
  varinfo_t vi, prev_vi;
  tree arg;
  unsigned int i;
  bool is_varargs = false;
  unsigned int num_args = count_num_arguments (decl, &is_varargs);

  /* Create the variable info.  */

  vi = new_var_info (decl, name);
  vi->offset = 0;
  vi->size = 1;
  vi->fullsize = fi_parm_base + num_args;
  vi->is_fn_info = 1;
  vi->may_have_pointers = false;
  if (is_varargs)
    vi->fullsize = ~0;
  insert_vi_for_tree (vi->decl, vi);

  prev_vi = vi;

  /* Create a variable for things the function clobbers and one for
     things the function uses.  */
    {
      varinfo_t clobbervi, usevi;
      const char *newname;
      char *tempname;

      asprintf (&tempname, "%s.clobber", name);
      newname = ggc_strdup (tempname);
      free (tempname);

      clobbervi = new_var_info (NULL, newname);
      clobbervi->offset = fi_clobbers;
      clobbervi->size = 1;
      clobbervi->fullsize = vi->fullsize;
      clobbervi->is_full_var = true;
      clobbervi->is_global_var = false;
      gcc_assert (prev_vi->offset < clobbervi->offset);
      prev_vi->next = clobbervi->id;
      prev_vi = clobbervi;

      asprintf (&tempname, "%s.use", name);
      newname = ggc_strdup (tempname);
      free (tempname);

      usevi = new_var_info (NULL, newname);
      usevi->offset = fi_uses;
      usevi->size = 1;
      usevi->fullsize = vi->fullsize;
      usevi->is_full_var = true;
      usevi->is_global_var = false;
      gcc_assert (prev_vi->offset < usevi->offset);
      prev_vi->next = usevi->id;
      prev_vi = usevi;
    }

  /* And one for the static chain.  */
  if (fn->static_chain_decl != NULL_TREE)
    {
      varinfo_t chainvi;
      const char *newname;
      char *tempname;

      asprintf (&tempname, "%s.chain", name);
      newname = ggc_strdup (tempname);
      free (tempname);

      chainvi = new_var_info (fn->static_chain_decl, newname);
      chainvi->offset = fi_static_chain;
      chainvi->size = 1;
      chainvi->fullsize = vi->fullsize;
      chainvi->is_full_var = true;
      chainvi->is_global_var = false;
      gcc_assert (prev_vi->offset < chainvi->offset);
      prev_vi->next = chainvi->id;
      prev_vi = chainvi;
      insert_vi_for_tree (fn->static_chain_decl, chainvi);
    }

  /* Create a variable for the return var.  */
  if (DECL_RESULT (decl) != NULL
      || !VOID_TYPE_P (TREE_TYPE (TREE_TYPE (decl))))
    {
      varinfo_t resultvi;
      const char *newname;
      char *tempname;
      tree resultdecl = decl;

      if (DECL_RESULT (decl))
	resultdecl = DECL_RESULT (decl);

      asprintf (&tempname, "%s.result", name);
      newname = ggc_strdup (tempname);
      free (tempname);

      resultvi = new_var_info (resultdecl, newname);
      resultvi->offset = fi_result;
      resultvi->size = 1;
      resultvi->fullsize = vi->fullsize;
      resultvi->is_full_var = true;
      if (DECL_RESULT (decl))
	resultvi->may_have_pointers = true;
      gcc_assert (prev_vi->offset < resultvi->offset);
      prev_vi->next = resultvi->id;
      prev_vi = resultvi;
      if (DECL_RESULT (decl))
	insert_vi_for_tree (DECL_RESULT (decl), resultvi);
    }

  /* Set up variables for each argument.  */
  arg = DECL_ARGUMENTS (decl);
  for (i = 0; i < num_args; i++)
    {
      varinfo_t argvi;
      const char *newname;
      char *tempname;
      tree argdecl = decl;

      if (arg)
	argdecl = arg;

      asprintf (&tempname, "%s.arg%d", name, i);
      newname = ggc_strdup (tempname);
      free (tempname);

      argvi = new_var_info (argdecl, newname);
      argvi->offset = fi_parm_base + i;
      argvi->size = 1;
      argvi->is_full_var = true;
      argvi->fullsize = vi->fullsize;
      if (arg)
	argvi->may_have_pointers = true;
      gcc_assert (prev_vi->offset < argvi->offset);
      prev_vi->next = argvi->id;
      prev_vi = argvi;
      if (arg)
	{
	  insert_vi_for_tree (arg, argvi);
	  arg = DECL_CHAIN (arg);
	}
    }

  /* Add one representative for all further args.  */
  if (is_varargs)
    {
      varinfo_t argvi;
      const char *newname;
      char *tempname;
      tree decl;

      asprintf (&tempname, "%s.varargs", name);
      newname = ggc_strdup (tempname);
      free (tempname);

      /* We need sth that can be pointed to for va_start.  */
      decl = build_fake_var_decl (ptr_type_node);

      argvi = new_var_info (decl, newname);
      argvi->offset = fi_parm_base + num_args;
      argvi->size = ~0;
      argvi->is_full_var = true;
      argvi->is_heap_var = true;
      argvi->fullsize = vi->fullsize;
      gcc_assert (prev_vi->offset < argvi->offset);
      prev_vi->next = argvi->id;
      prev_vi = argvi;
    }

  return vi;
}


/* Return true if FIELDSTACK contains fields that overlap.
   FIELDSTACK is assumed to be sorted by offset.  */

static bool
check_for_overlaps (vec<fieldoff_s> fieldstack)
{
  fieldoff_s *fo = NULL;
  unsigned int i;
  HOST_WIDE_INT lastoffset = -1;

  FOR_EACH_VEC_ELT (fieldstack, i, fo)
    {
      if (fo->offset == lastoffset)
	return true;
      lastoffset = fo->offset;
    }
  return false;
}

/* Create a varinfo structure for NAME and DECL, and add it to VARMAP.
   This will also create any varinfo structures necessary for fields
   of DECL.  */

static varinfo_t
create_variable_info_for_1 (tree decl, const char *name)
{
  varinfo_t vi, newvi;
  tree decl_type = TREE_TYPE (decl);
  tree declsize = DECL_P (decl) ? DECL_SIZE (decl) : TYPE_SIZE (decl_type);
  auto_vec<fieldoff_s> fieldstack;
  fieldoff_s *fo;
  unsigned int i;

  if (!declsize
      || !tree_fits_uhwi_p (declsize))
    {
      vi = new_var_info (decl, name);
      vi->offset = 0;
      vi->size = ~0;
      vi->fullsize = ~0;
      vi->is_unknown_size_var = true;
      vi->is_full_var = true;
      vi->may_have_pointers = true;
      return vi;
    }

  /* Collect field information.  */
  if (use_field_sensitive
      && var_can_have_subvars (decl)
      /* ???  Force us to not use subfields for global initializers
	 in IPA mode.  Else we'd have to parse arbitrary initializers.  */
      && !(in_ipa_mode
	   && is_global_var (decl)
	   && DECL_INITIAL (decl)))
    {
      fieldoff_s *fo = NULL;
      bool notokay = false;
      unsigned int i;

      push_fields_onto_fieldstack (decl_type, &fieldstack, 0);

      for (i = 0; !notokay && fieldstack.iterate (i, &fo); i++)
	if (fo->has_unknown_size
	    || fo->offset < 0)
	  {
	    notokay = true;
	    break;
	  }

      /* We can't sort them if we have a field with a variable sized type,
	 which will make notokay = true.  In that case, we are going to return
	 without creating varinfos for the fields anyway, so sorting them is a
	 waste to boot.  */
      if (!notokay)
	{
	  sort_fieldstack (fieldstack);
	  /* Due to some C++ FE issues, like PR 22488, we might end up
	     what appear to be overlapping fields even though they,
	     in reality, do not overlap.  Until the C++ FE is fixed,
	     we will simply disable field-sensitivity for these cases.  */
	  notokay = check_for_overlaps (fieldstack);
	}

      if (notokay)
	fieldstack.release ();
    }

  /* If we didn't end up collecting sub-variables create a full
     variable for the decl.  */
  if (fieldstack.length () <= 1
      || fieldstack.length () > MAX_FIELDS_FOR_FIELD_SENSITIVE)
    {
      vi = new_var_info (decl, name);
      vi->offset = 0;
      vi->may_have_pointers = true;
      vi->fullsize = tree_to_uhwi (declsize);
      vi->size = vi->fullsize;
      vi->is_full_var = true;
      fieldstack.release ();
      return vi;
    }

  vi = new_var_info (decl, name);
  vi->fullsize = tree_to_uhwi (declsize);
  for (i = 0, newvi = vi;
       fieldstack.iterate (i, &fo);
       ++i, newvi = vi_next (newvi))
    {
      const char *newname = "NULL";
      char *tempname;

      if (dump_file)
	{
	  asprintf (&tempname, "%s." HOST_WIDE_INT_PRINT_DEC
		    "+" HOST_WIDE_INT_PRINT_DEC, name, fo->offset, fo->size);
	  newname = ggc_strdup (tempname);
	  free (tempname);
	}
      newvi->name = newname;
      newvi->offset = fo->offset;
      newvi->size = fo->size;
      newvi->fullsize = vi->fullsize;
      newvi->may_have_pointers = fo->may_have_pointers;
      newvi->only_restrict_pointers = fo->only_restrict_pointers;
      if (i + 1 < fieldstack.length ())
	{
	  varinfo_t tem = new_var_info (decl, name);
	  newvi->next = tem->id;
	  tem->head = vi->id;
	}
    }

  return vi;
}

static unsigned int
create_variable_info_for (tree decl, const char *name)
{
  varinfo_t vi = create_variable_info_for_1 (decl, name);
  unsigned int id = vi->id;

  insert_vi_for_tree (decl, vi);

  if (TREE_CODE (decl) != VAR_DECL)
    return id;

  /* Create initial constraints for globals.  */
  for (; vi; vi = vi_next (vi))
    {
      if (!vi->may_have_pointers
	  || !vi->is_global_var)
	continue;

      /* Mark global restrict qualified pointers.  */
      if ((POINTER_TYPE_P (TREE_TYPE (decl))
	   && TYPE_RESTRICT (TREE_TYPE (decl)))
	  || vi->only_restrict_pointers)
	{
	  make_constraint_from_global_restrict (vi, "GLOBAL_RESTRICT");
	  continue;
	}

      /* In non-IPA mode the initializer from nonlocal is all we need.  */
      if (!in_ipa_mode
	  || DECL_HARD_REGISTER (decl))
	make_copy_constraint (vi, nonlocal_id);

      /* In IPA mode parse the initializer and generate proper constraints
	 for it.  */
      else
	{
	  varpool_node *vnode = varpool_get_node (decl);

	  /* For escaped variables initialize them from nonlocal.  */
	  if (!varpool_all_refs_explicit_p (vnode))
	    make_copy_constraint (vi, nonlocal_id);

	  /* If this is a global variable with an initializer and we are in
	     IPA mode generate constraints for it.  */
	  if (DECL_INITIAL (decl)
	      && vnode->definition)
	    {
	      auto_vec<ce_s> rhsc;
	      struct constraint_expr lhs, *rhsp;
	      unsigned i;
	      get_constraint_for_rhs (DECL_INITIAL (decl), &rhsc);
	      lhs.var = vi->id;
	      lhs.offset = 0;
	      lhs.type = SCALAR;
	      FOR_EACH_VEC_ELT (rhsc, i, rhsp)
		process_constraint (new_constraint (lhs, *rhsp));
	      /* If this is a variable that escapes from the unit
		 the initializer escapes as well.  */
	      if (!varpool_all_refs_explicit_p (vnode))
		{
		  lhs.var = escaped_id;
		  lhs.offset = 0;
		  lhs.type = SCALAR;
		  FOR_EACH_VEC_ELT (rhsc, i, rhsp)
		    process_constraint (new_constraint (lhs, *rhsp));
		}
	    }
	}
    }

  return id;
}

/* Print out the points-to solution for VAR to FILE.  */

static void
dump_solution_for_var (FILE *file, unsigned int var)
{
  varinfo_t vi = get_varinfo (var);
  unsigned int i;
  bitmap_iterator bi;

  /* Dump the solution for unified vars anyway, this avoids difficulties
     in scanning dumps in the testsuite.  */
  fprintf (file, "%s = { ", vi->name);
  vi = get_varinfo (find (var));
  EXECUTE_IF_SET_IN_BITMAP (vi->solution, 0, i, bi)
    fprintf (file, "%s ", get_varinfo (i)->name);
  fprintf (file, "}");

  /* But note when the variable was unified.  */
  if (vi->id != var)
    fprintf (file, " same as %s", vi->name);

  fprintf (file, "\n");
}

/* Print the points-to solution for VAR to stdout.  */

DEBUG_FUNCTION void
debug_solution_for_var (unsigned int var)
{
  dump_solution_for_var (stdout, var);
}

/* Create varinfo structures for all of the variables in the
   function for intraprocedural mode.  */

static void
intra_create_variable_infos (void)
{
  tree t;

  /* For each incoming pointer argument arg, create the constraint ARG
     = NONLOCAL or a dummy variable if it is a restrict qualified
     passed-by-reference argument.  */
  for (t = DECL_ARGUMENTS (current_function_decl); t; t = DECL_CHAIN (t))
    {
      varinfo_t p = get_vi_for_tree (t);

      /* For restrict qualified pointers to objects passed by
         reference build a real representative for the pointed-to object.
	 Treat restrict qualified references the same.  */
      if (TYPE_RESTRICT (TREE_TYPE (t))
	  && ((DECL_BY_REFERENCE (t) && POINTER_TYPE_P (TREE_TYPE (t)))
	      || TREE_CODE (TREE_TYPE (t)) == REFERENCE_TYPE)
	  && !type_contains_placeholder_p (TREE_TYPE (TREE_TYPE (t))))
	{
	  struct constraint_expr lhsc, rhsc;
	  varinfo_t vi;
	  tree heapvar = build_fake_var_decl (TREE_TYPE (TREE_TYPE (t)));
	  DECL_EXTERNAL (heapvar) = 1;
	  vi = create_variable_info_for_1 (heapvar, "PARM_NOALIAS");
	  insert_vi_for_tree (heapvar, vi);
	  lhsc.var = p->id;
	  lhsc.type = SCALAR;
	  lhsc.offset = 0;
	  rhsc.var = vi->id;
	  rhsc.type = ADDRESSOF;
	  rhsc.offset = 0;
	  process_constraint (new_constraint (lhsc, rhsc));
	  for (; vi; vi = vi_next (vi))
	    if (vi->may_have_pointers)
	      {
		if (vi->only_restrict_pointers)
		  make_constraint_from_global_restrict (vi, "GLOBAL_RESTRICT");
		else
		  make_copy_constraint (vi, nonlocal_id);
	      }
	  continue;
	}

      if (POINTER_TYPE_P (TREE_TYPE (t))
	  && TYPE_RESTRICT (TREE_TYPE (t)))
	make_constraint_from_global_restrict (p, "PARM_RESTRICT");
      else
	{
	  for (; p; p = vi_next (p))
	    {
	      if (p->only_restrict_pointers)
		make_constraint_from_global_restrict (p, "PARM_RESTRICT");
	      else if (p->may_have_pointers)
		make_constraint_from (p, nonlocal_id);
	    }
	}
    }

  /* Add a constraint for a result decl that is passed by reference.  */
  if (DECL_RESULT (cfun->decl)
      && DECL_BY_REFERENCE (DECL_RESULT (cfun->decl)))
    {
      varinfo_t p, result_vi = get_vi_for_tree (DECL_RESULT (cfun->decl));

      for (p = result_vi; p; p = vi_next (p))
	make_constraint_from (p, nonlocal_id);
    }

  /* Add a constraint for the incoming static chain parameter.  */
  if (cfun->static_chain_decl != NULL_TREE)
    {
      varinfo_t p, chain_vi = get_vi_for_tree (cfun->static_chain_decl);

      for (p = chain_vi; p; p = vi_next (p))
	make_constraint_from (p, nonlocal_id);
    }
}

/* Structure used to put solution bitmaps in a hashtable so they can
   be shared among variables with the same points-to set.  */

typedef struct shared_bitmap_info
{
  bitmap pt_vars;
  hashval_t hashcode;
} *shared_bitmap_info_t;
typedef const struct shared_bitmap_info *const_shared_bitmap_info_t;

/* Shared_bitmap hashtable helpers.  */

struct shared_bitmap_hasher : typed_free_remove <shared_bitmap_info>
{
  typedef shared_bitmap_info value_type;
  typedef shared_bitmap_info compare_type;
  static inline hashval_t hash (const value_type *);
  static inline bool equal (const value_type *, const compare_type *);
};

/* Hash function for a shared_bitmap_info_t */

inline hashval_t
shared_bitmap_hasher::hash (const value_type *bi)
{
  return bi->hashcode;
}

/* Equality function for two shared_bitmap_info_t's. */

inline bool
shared_bitmap_hasher::equal (const value_type *sbi1, const compare_type *sbi2)
{
  return bitmap_equal_p (sbi1->pt_vars, sbi2->pt_vars);
}

/* Shared_bitmap hashtable.  */

static hash_table <shared_bitmap_hasher> shared_bitmap_table;

/* Lookup a bitmap in the shared bitmap hashtable, and return an already
   existing instance if there is one, NULL otherwise.  */

static bitmap
shared_bitmap_lookup (bitmap pt_vars)
{
  shared_bitmap_info **slot;
  struct shared_bitmap_info sbi;

  sbi.pt_vars = pt_vars;
  sbi.hashcode = bitmap_hash (pt_vars);

  slot = shared_bitmap_table.find_slot_with_hash (&sbi, sbi.hashcode,
						  NO_INSERT);
  if (!slot)
    return NULL;
  else
    return (*slot)->pt_vars;
}


/* Add a bitmap to the shared bitmap hashtable.  */

static void
shared_bitmap_add (bitmap pt_vars)
{
  shared_bitmap_info **slot;
  shared_bitmap_info_t sbi = XNEW (struct shared_bitmap_info);

  sbi->pt_vars = pt_vars;
  sbi->hashcode = bitmap_hash (pt_vars);

  slot = shared_bitmap_table.find_slot_with_hash (sbi, sbi->hashcode, INSERT);
  gcc_assert (!*slot);
  *slot = sbi;
}


/* Set bits in INTO corresponding to the variable uids in solution set FROM.  */

static void
set_uids_in_ptset (bitmap into, bitmap from, struct pt_solution *pt)
{
  unsigned int i;
  bitmap_iterator bi;
  varinfo_t escaped_vi = get_varinfo (find (escaped_id));
  bool everything_escaped
    = escaped_vi->solution && bitmap_bit_p (escaped_vi->solution, anything_id);

  EXECUTE_IF_SET_IN_BITMAP (from, 0, i, bi)
    {
      varinfo_t vi = get_varinfo (i);

      /* The only artificial variables that are allowed in a may-alias
	 set are heap variables.  */
      if (vi->is_artificial_var && !vi->is_heap_var)
	continue;

      if (everything_escaped
	  || (escaped_vi->solution
	      && bitmap_bit_p (escaped_vi->solution, i)))
	{
	  pt->vars_contains_escaped = true;
	  pt->vars_contains_escaped_heap = vi->is_heap_var;
	}

      if (TREE_CODE (vi->decl) == VAR_DECL
	  || TREE_CODE (vi->decl) == PARM_DECL
	  || TREE_CODE (vi->decl) == RESULT_DECL)
	{
	  /* If we are in IPA mode we will not recompute points-to
	     sets after inlining so make sure they stay valid.  */
	  if (in_ipa_mode
	      && !DECL_PT_UID_SET_P (vi->decl))
	    SET_DECL_PT_UID (vi->decl, DECL_UID (vi->decl));

	  /* Add the decl to the points-to set.  Note that the points-to
	     set contains global variables.  */
	  bitmap_set_bit (into, DECL_PT_UID (vi->decl));
	  if (vi->is_global_var)
	    pt->vars_contains_nonlocal = true;
	}
    }
}


/* Compute the points-to solution *PT for the variable VI.  */

static struct pt_solution
find_what_var_points_to (varinfo_t orig_vi)
{
  unsigned int i;
  bitmap_iterator bi;
  bitmap finished_solution;
  bitmap result;
  varinfo_t vi;
  void **slot;
  struct pt_solution *pt;

  /* This variable may have been collapsed, let's get the real
     variable.  */
  vi = get_varinfo (find (orig_vi->id));

  /* See if we have already computed the solution and return it.  */
  slot = pointer_map_insert (final_solutions, vi);
  if (*slot != NULL)
    return *(struct pt_solution *)*slot;

  *slot = pt = XOBNEW (&final_solutions_obstack, struct pt_solution);
  memset (pt, 0, sizeof (struct pt_solution));

  /* Translate artificial variables into SSA_NAME_PTR_INFO
     attributes.  */
  EXECUTE_IF_SET_IN_BITMAP (vi->solution, 0, i, bi)
    {
      varinfo_t vi = get_varinfo (i);

      if (vi->is_artificial_var)
	{
	  if (vi->id == nothing_id)
	    pt->null = 1;
	  else if (vi->id == escaped_id)
	    {
	      if (in_ipa_mode)
		pt->ipa_escaped = 1;
	      else
		pt->escaped = 1;
	    }
	  else if (vi->id == nonlocal_id)
	    pt->nonlocal = 1;
	  else if (vi->is_heap_var)
	    /* We represent heapvars in the points-to set properly.  */
	    ;
	  else if (vi->id == readonly_id)
	    /* Nobody cares.  */
	    ;
	  else if (vi->id == anything_id
		   || vi->id == integer_id)
	    pt->anything = 1;
	}
    }

  /* Instead of doing extra work, simply do not create
     elaborate points-to information for pt_anything pointers.  */
  if (pt->anything)
    return *pt;

  /* Share the final set of variables when possible.  */
  finished_solution = BITMAP_GGC_ALLOC ();
  stats.points_to_sets_created++;

  set_uids_in_ptset (finished_solution, vi->solution, pt);
  result = shared_bitmap_lookup (finished_solution);
  if (!result)
    {
      shared_bitmap_add (finished_solution);
      pt->vars = finished_solution;
    }
  else
    {
      pt->vars = result;
      bitmap_clear (finished_solution);
    }

  return *pt;
}

/* Given a pointer variable P, fill in its points-to set.  */

static void
find_what_p_points_to (tree p)
{
  struct ptr_info_def *pi;
  tree lookup_p = p;
  varinfo_t vi;

  /* For parameters, get at the points-to set for the actual parm
     decl.  */
  if (TREE_CODE (p) == SSA_NAME
      && SSA_NAME_IS_DEFAULT_DEF (p)
      && (TREE_CODE (SSA_NAME_VAR (p)) == PARM_DECL
	  || TREE_CODE (SSA_NAME_VAR (p)) == RESULT_DECL))
    lookup_p = SSA_NAME_VAR (p);

  vi = lookup_vi_for_tree (lookup_p);
  if (!vi)
    return;

  pi = get_ptr_info (p);
  pi->pt = find_what_var_points_to (vi);
}


/* Query statistics for points-to solutions.  */

static struct {
  unsigned HOST_WIDE_INT pt_solution_includes_may_alias;
  unsigned HOST_WIDE_INT pt_solution_includes_no_alias;
  unsigned HOST_WIDE_INT pt_solutions_intersect_may_alias;
  unsigned HOST_WIDE_INT pt_solutions_intersect_no_alias;
} pta_stats;

void
dump_pta_stats (FILE *s)
{
  fprintf (s, "\nPTA query stats:\n");
  fprintf (s, "  pt_solution_includes: "
	   HOST_WIDE_INT_PRINT_DEC" disambiguations, "
	   HOST_WIDE_INT_PRINT_DEC" queries\n",
	   pta_stats.pt_solution_includes_no_alias,
	   pta_stats.pt_solution_includes_no_alias
	   + pta_stats.pt_solution_includes_may_alias);
  fprintf (s, "  pt_solutions_intersect: "
	   HOST_WIDE_INT_PRINT_DEC" disambiguations, "
	   HOST_WIDE_INT_PRINT_DEC" queries\n",
	   pta_stats.pt_solutions_intersect_no_alias,
	   pta_stats.pt_solutions_intersect_no_alias
	   + pta_stats.pt_solutions_intersect_may_alias);
}


/* Reset the points-to solution *PT to a conservative default
   (point to anything).  */

void
pt_solution_reset (struct pt_solution *pt)
{
  memset (pt, 0, sizeof (struct pt_solution));
  pt->anything = true;
}

/* Set the points-to solution *PT to point only to the variables
   in VARS.  VARS_CONTAINS_GLOBAL specifies whether that contains
   global variables and VARS_CONTAINS_RESTRICT specifies whether
   it contains restrict tag variables.  */

void
pt_solution_set (struct pt_solution *pt, bitmap vars,
		 bool vars_contains_nonlocal)
{
  memset (pt, 0, sizeof (struct pt_solution));
  pt->vars = vars;
  pt->vars_contains_nonlocal = vars_contains_nonlocal;
  pt->vars_contains_escaped
    = (cfun->gimple_df->escaped.anything
       || bitmap_intersect_p (cfun->gimple_df->escaped.vars, vars));
}

/* Set the points-to solution *PT to point only to the variable VAR.  */

void
pt_solution_set_var (struct pt_solution *pt, tree var)
{
  memset (pt, 0, sizeof (struct pt_solution));
  pt->vars = BITMAP_GGC_ALLOC ();
  bitmap_set_bit (pt->vars, DECL_PT_UID (var));
  pt->vars_contains_nonlocal = is_global_var (var);
  pt->vars_contains_escaped
    = (cfun->gimple_df->escaped.anything
       || bitmap_bit_p (cfun->gimple_df->escaped.vars, DECL_PT_UID (var)));
}

/* Computes the union of the points-to solutions *DEST and *SRC and
   stores the result in *DEST.  This changes the points-to bitmap
   of *DEST and thus may not be used if that might be shared.
   The points-to bitmap of *SRC and *DEST will not be shared after
   this function if they were not before.  */

static void
pt_solution_ior_into (struct pt_solution *dest, struct pt_solution *src)
{
  dest->anything |= src->anything;
  if (dest->anything)
    {
      pt_solution_reset (dest);
      return;
    }

  dest->nonlocal |= src->nonlocal;
  dest->escaped |= src->escaped;
  dest->ipa_escaped |= src->ipa_escaped;
  dest->null |= src->null;
  dest->vars_contains_nonlocal |= src->vars_contains_nonlocal;
  dest->vars_contains_escaped |= src->vars_contains_escaped;
  dest->vars_contains_escaped_heap |= src->vars_contains_escaped_heap;
  if (!src->vars)
    return;

  if (!dest->vars)
    dest->vars = BITMAP_GGC_ALLOC ();
  bitmap_ior_into (dest->vars, src->vars);
}

/* Return true if the points-to solution *PT is empty.  */

bool
pt_solution_empty_p (struct pt_solution *pt)
{
  if (pt->anything
      || pt->nonlocal)
    return false;

  if (pt->vars
      && !bitmap_empty_p (pt->vars))
    return false;

  /* If the solution includes ESCAPED, check if that is empty.  */
  if (pt->escaped
      && !pt_solution_empty_p (&cfun->gimple_df->escaped))
    return false;

  /* If the solution includes ESCAPED, check if that is empty.  */
  if (pt->ipa_escaped
      && !pt_solution_empty_p (&ipa_escaped_pt))
    return false;

  return true;
}

/* Return true if the points-to solution *PT only point to a single var, and
   return the var uid in *UID.  */

bool
pt_solution_singleton_p (struct pt_solution *pt, unsigned *uid)
{
  if (pt->anything || pt->nonlocal || pt->escaped || pt->ipa_escaped
      || pt->null || pt->vars == NULL
      || !bitmap_single_bit_set_p (pt->vars))
    return false;

  *uid = bitmap_first_set_bit (pt->vars);
  return true;
}

/* Return true if the points-to solution *PT includes global memory.  */

bool
pt_solution_includes_global (struct pt_solution *pt)
{
  if (pt->anything
      || pt->nonlocal
      || pt->vars_contains_nonlocal
      /* The following is a hack to make the malloc escape hack work.
         In reality we'd need different sets for escaped-through-return
	 and escaped-to-callees and passes would need to be updated.  */
      || pt->vars_contains_escaped_heap)
    return true;

  /* 'escaped' is also a placeholder so we have to look into it.  */
  if (pt->escaped)
    return pt_solution_includes_global (&cfun->gimple_df->escaped);

  if (pt->ipa_escaped)
    return pt_solution_includes_global (&ipa_escaped_pt);

  /* ???  This predicate is not correct for the IPA-PTA solution
     as we do not properly distinguish between unit escape points
     and global variables.  */
  if (cfun->gimple_df->ipa_pta)
    return true;

  return false;
}

/* Return true if the points-to solution *PT includes the variable
   declaration DECL.  */

static bool
pt_solution_includes_1 (struct pt_solution *pt, const_tree decl)
{
  if (pt->anything)
    return true;

  if (pt->nonlocal
      && is_global_var (decl))
    return true;

  if (pt->vars
      && bitmap_bit_p (pt->vars, DECL_PT_UID (decl)))
    return true;

  /* If the solution includes ESCAPED, check it.  */
  if (pt->escaped
      && pt_solution_includes_1 (&cfun->gimple_df->escaped, decl))
    return true;

  /* If the solution includes ESCAPED, check it.  */
  if (pt->ipa_escaped
      && pt_solution_includes_1 (&ipa_escaped_pt, decl))
    return true;

  return false;
}

bool
pt_solution_includes (struct pt_solution *pt, const_tree decl)
{
  bool res = pt_solution_includes_1 (pt, decl);
  if (res)
    ++pta_stats.pt_solution_includes_may_alias;
  else
    ++pta_stats.pt_solution_includes_no_alias;
  return res;
}

/* Return true if both points-to solutions PT1 and PT2 have a non-empty
   intersection.  */

static bool
pt_solutions_intersect_1 (struct pt_solution *pt1, struct pt_solution *pt2)
{
  if (pt1->anything || pt2->anything)
    return true;

  /* If either points to unknown global memory and the other points to
     any global memory they alias.  */
  if ((pt1->nonlocal
       && (pt2->nonlocal
	   || pt2->vars_contains_nonlocal))
      || (pt2->nonlocal
	  && pt1->vars_contains_nonlocal))
    return true;

  /* If either points to all escaped memory and the other points to
     any escaped memory they alias.  */
  if ((pt1->escaped
       && (pt2->escaped
	   || pt2->vars_contains_escaped))
      || (pt2->escaped
	  && pt1->vars_contains_escaped))
    return true;

  /* Check the escaped solution if required.
     ???  Do we need to check the local against the IPA escaped sets?  */
  if ((pt1->ipa_escaped || pt2->ipa_escaped)
      && !pt_solution_empty_p (&ipa_escaped_pt))
    {
      /* If both point to escaped memory and that solution
	 is not empty they alias.  */
      if (pt1->ipa_escaped && pt2->ipa_escaped)
	return true;

      /* If either points to escaped memory see if the escaped solution
	 intersects with the other.  */
      if ((pt1->ipa_escaped
	   && pt_solutions_intersect_1 (&ipa_escaped_pt, pt2))
	  || (pt2->ipa_escaped
	      && pt_solutions_intersect_1 (&ipa_escaped_pt, pt1)))
	return true;
    }

  /* Now both pointers alias if their points-to solution intersects.  */
  return (pt1->vars
	  && pt2->vars
	  && bitmap_intersect_p (pt1->vars, pt2->vars));
}

bool
pt_solutions_intersect (struct pt_solution *pt1, struct pt_solution *pt2)
{
  bool res = pt_solutions_intersect_1 (pt1, pt2);
  if (res)
    ++pta_stats.pt_solutions_intersect_may_alias;
  else
    ++pta_stats.pt_solutions_intersect_no_alias;
  return res;
}


/* Dump points-to information to OUTFILE.  */

static void
dump_sa_points_to_info (FILE *outfile)
{
  unsigned int i;

  fprintf (outfile, "\nPoints-to sets\n\n");

  if (dump_flags & TDF_STATS)
    {
      fprintf (outfile, "Stats:\n");
      fprintf (outfile, "Total vars:               %d\n", stats.total_vars);
      fprintf (outfile, "Non-pointer vars:          %d\n",
	       stats.nonpointer_vars);
      fprintf (outfile, "Statically unified vars:  %d\n",
	       stats.unified_vars_static);
      fprintf (outfile, "Dynamically unified vars: %d\n",
	       stats.unified_vars_dynamic);
      fprintf (outfile, "Iterations:               %d\n", stats.iterations);
      fprintf (outfile, "Number of edges:          %d\n", stats.num_edges);
      fprintf (outfile, "Number of implicit edges: %d\n",
	       stats.num_implicit_edges);
    }

  for (i = 1; i < varmap.length (); i++)
    {
      varinfo_t vi = get_varinfo (i);
      if (!vi->may_have_pointers)
	continue;
      dump_solution_for_var (outfile, i);
    }
}


/* Debug points-to information to stderr.  */

DEBUG_FUNCTION void
debug_sa_points_to_info (void)
{
  dump_sa_points_to_info (stderr);
}


/* Initialize the always-existing constraint variables for NULL
   ANYTHING, READONLY, and INTEGER */

static void
init_base_vars (void)
{
  struct constraint_expr lhs, rhs;
  varinfo_t var_anything;
  varinfo_t var_nothing;
  varinfo_t var_readonly;
  varinfo_t var_escaped;
  varinfo_t var_nonlocal;
  varinfo_t var_storedanything;
  varinfo_t var_integer;

  /* Variable ID zero is reserved and should be NULL.  */
  varmap.safe_push (NULL);

  /* Create the NULL variable, used to represent that a variable points
     to NULL.  */
  var_nothing = new_var_info (NULL_TREE, "NULL");
  gcc_assert (var_nothing->id == nothing_id);
  var_nothing->is_artificial_var = 1;
  var_nothing->offset = 0;
  var_nothing->size = ~0;
  var_nothing->fullsize = ~0;
  var_nothing->is_special_var = 1;
  var_nothing->may_have_pointers = 0;
  var_nothing->is_global_var = 0;

  /* Create the ANYTHING variable, used to represent that a variable
     points to some unknown piece of memory.  */
  var_anything = new_var_info (NULL_TREE, "ANYTHING");
  gcc_assert (var_anything->id == anything_id);
  var_anything->is_artificial_var = 1;
  var_anything->size = ~0;
  var_anything->offset = 0;
  var_anything->fullsize = ~0;
  var_anything->is_special_var = 1;

  /* Anything points to anything.  This makes deref constraints just
     work in the presence of linked list and other p = *p type loops,
     by saying that *ANYTHING = ANYTHING. */
  lhs.type = SCALAR;
  lhs.var = anything_id;
  lhs.offset = 0;
  rhs.type = ADDRESSOF;
  rhs.var = anything_id;
  rhs.offset = 0;

  /* This specifically does not use process_constraint because
     process_constraint ignores all anything = anything constraints, since all
     but this one are redundant.  */
  constraints.safe_push (new_constraint (lhs, rhs));

  /* Create the READONLY variable, used to represent that a variable
     points to readonly memory.  */
  var_readonly = new_var_info (NULL_TREE, "READONLY");
  gcc_assert (var_readonly->id == readonly_id);
  var_readonly->is_artificial_var = 1;
  var_readonly->offset = 0;
  var_readonly->size = ~0;
  var_readonly->fullsize = ~0;
  var_readonly->is_special_var = 1;

  /* readonly memory points to anything, in order to make deref
     easier.  In reality, it points to anything the particular
     readonly variable can point to, but we don't track this
     separately. */
  lhs.type = SCALAR;
  lhs.var = readonly_id;
  lhs.offset = 0;
  rhs.type = ADDRESSOF;
  rhs.var = readonly_id;  /* FIXME */
  rhs.offset = 0;
  process_constraint (new_constraint (lhs, rhs));

  /* Create the ESCAPED variable, used to represent the set of escaped
     memory.  */
  var_escaped = new_var_info (NULL_TREE, "ESCAPED");
  gcc_assert (var_escaped->id == escaped_id);
  var_escaped->is_artificial_var = 1;
  var_escaped->offset = 0;
  var_escaped->size = ~0;
  var_escaped->fullsize = ~0;
  var_escaped->is_special_var = 0;

  /* Create the NONLOCAL variable, used to represent the set of nonlocal
     memory.  */
  var_nonlocal = new_var_info (NULL_TREE, "NONLOCAL");
  gcc_assert (var_nonlocal->id == nonlocal_id);
  var_nonlocal->is_artificial_var = 1;
  var_nonlocal->offset = 0;
  var_nonlocal->size = ~0;
  var_nonlocal->fullsize = ~0;
  var_nonlocal->is_special_var = 1;

  /* ESCAPED = *ESCAPED, because escaped is may-deref'd at calls, etc.  */
  lhs.type = SCALAR;
  lhs.var = escaped_id;
  lhs.offset = 0;
  rhs.type = DEREF;
  rhs.var = escaped_id;
  rhs.offset = 0;
  process_constraint (new_constraint (lhs, rhs));

  /* ESCAPED = ESCAPED + UNKNOWN_OFFSET, because if a sub-field escapes the
     whole variable escapes.  */
  lhs.type = SCALAR;
  lhs.var = escaped_id;
  lhs.offset = 0;
  rhs.type = SCALAR;
  rhs.var = escaped_id;
  rhs.offset = UNKNOWN_OFFSET;
  process_constraint (new_constraint (lhs, rhs));

  /* *ESCAPED = NONLOCAL.  This is true because we have to assume
     everything pointed to by escaped points to what global memory can
     point to.  */
  lhs.type = DEREF;
  lhs.var = escaped_id;
  lhs.offset = 0;
  rhs.type = SCALAR;
  rhs.var = nonlocal_id;
  rhs.offset = 0;
  process_constraint (new_constraint (lhs, rhs));

  /* NONLOCAL = &NONLOCAL, NONLOCAL = &ESCAPED.  This is true because
     global memory may point to global memory and escaped memory.  */
  lhs.type = SCALAR;
  lhs.var = nonlocal_id;
  lhs.offset = 0;
  rhs.type = ADDRESSOF;
  rhs.var = nonlocal_id;
  rhs.offset = 0;
  process_constraint (new_constraint (lhs, rhs));
  rhs.type = ADDRESSOF;
  rhs.var = escaped_id;
  rhs.offset = 0;
  process_constraint (new_constraint (lhs, rhs));

  /* Create the STOREDANYTHING variable, used to represent the set of
     variables stored to *ANYTHING.  */
  var_storedanything = new_var_info (NULL_TREE, "STOREDANYTHING");
  gcc_assert (var_storedanything->id == storedanything_id);
  var_storedanything->is_artificial_var = 1;
  var_storedanything->offset = 0;
  var_storedanything->size = ~0;
  var_storedanything->fullsize = ~0;
  var_storedanything->is_special_var = 0;

  /* Create the INTEGER variable, used to represent that a variable points
     to what an INTEGER "points to".  */
  var_integer = new_var_info (NULL_TREE, "INTEGER");
  gcc_assert (var_integer->id == integer_id);
  var_integer->is_artificial_var = 1;
  var_integer->size = ~0;
  var_integer->fullsize = ~0;
  var_integer->offset = 0;
  var_integer->is_special_var = 1;

  /* INTEGER = ANYTHING, because we don't know where a dereference of
     a random integer will point to.  */
  lhs.type = SCALAR;
  lhs.var = integer_id;
  lhs.offset = 0;
  rhs.type = ADDRESSOF;
  rhs.var = anything_id;
  rhs.offset = 0;
  process_constraint (new_constraint (lhs, rhs));
}

/* Initialize things necessary to perform PTA */

static void
init_alias_vars (void)
{
  use_field_sensitive = (MAX_FIELDS_FOR_FIELD_SENSITIVE > 1);

  bitmap_obstack_initialize (&pta_obstack);
  bitmap_obstack_initialize (&oldpta_obstack);
  bitmap_obstack_initialize (&predbitmap_obstack);

  constraint_pool = create_alloc_pool ("Constraint pool",
				       sizeof (struct constraint), 30);
  variable_info_pool = create_alloc_pool ("Variable info pool",
					  sizeof (struct variable_info), 30);
  constraints.create (8);
  varmap.create (8);
  vi_for_tree = pointer_map_create ();
  call_stmt_vars = pointer_map_create ();

  memset (&stats, 0, sizeof (stats));
  shared_bitmap_table.create (511);
  init_base_vars ();

  gcc_obstack_init (&fake_var_decl_obstack);

  final_solutions = pointer_map_create ();
  gcc_obstack_init (&final_solutions_obstack);
}

/* Remove the REF and ADDRESS edges from GRAPH, as well as all the
   predecessor edges.  */

static void
remove_preds_and_fake_succs (constraint_graph_t graph)
{
  unsigned int i;

  /* Clear the implicit ref and address nodes from the successor
     lists.  */
  for (i = 1; i < FIRST_REF_NODE; i++)
    {
      if (graph->succs[i])
	bitmap_clear_range (graph->succs[i], FIRST_REF_NODE,
			    FIRST_REF_NODE * 2);
    }

  /* Free the successor list for the non-ref nodes.  */
  for (i = FIRST_REF_NODE + 1; i < graph->size; i++)
    {
      if (graph->succs[i])
	BITMAP_FREE (graph->succs[i]);
    }

  /* Now reallocate the size of the successor list as, and blow away
     the predecessor bitmaps.  */
  graph->size = varmap.length ();
  graph->succs = XRESIZEVEC (bitmap, graph->succs, graph->size);

  free (graph->implicit_preds);
  graph->implicit_preds = NULL;
  free (graph->preds);
  graph->preds = NULL;
  bitmap_obstack_release (&predbitmap_obstack);
}

/* Solve the constraint set.  */

static void
solve_constraints (void)
{
  struct scc_info *si;

  if (dump_file)
    fprintf (dump_file,
	     "\nCollapsing static cycles and doing variable "
	     "substitution\n");

  init_graph (varmap.length () * 2);

  if (dump_file)
    fprintf (dump_file, "Building predecessor graph\n");
  build_pred_graph ();

  if (dump_file)
    fprintf (dump_file, "Detecting pointer and location "
	     "equivalences\n");
  si = perform_var_substitution (graph);

  if (dump_file)
    fprintf (dump_file, "Rewriting constraints and unifying "
	     "variables\n");
  rewrite_constraints (graph, si);

  build_succ_graph ();

  free_var_substitution_info (si);

  /* Attach complex constraints to graph nodes.  */
  move_complex_constraints (graph);

  if (dump_file)
    fprintf (dump_file, "Uniting pointer but not location equivalent "
	     "variables\n");
  unite_pointer_equivalences (graph);

  if (dump_file)
    fprintf (dump_file, "Finding indirect cycles\n");
  find_indirect_cycles (graph);

  /* Implicit nodes and predecessors are no longer necessary at this
     point. */
  remove_preds_and_fake_succs (graph);

  if (dump_file && (dump_flags & TDF_GRAPH))
    {
      fprintf (dump_file, "\n\n// The constraint graph before solve-graph "
	       "in dot format:\n");
      dump_constraint_graph (dump_file);
      fprintf (dump_file, "\n\n");
    }

  if (dump_file)
    fprintf (dump_file, "Solving graph\n");

  solve_graph (graph);

  if (dump_file && (dump_flags & TDF_GRAPH))
    {
      fprintf (dump_file, "\n\n// The constraint graph after solve-graph "
	       "in dot format:\n");
      dump_constraint_graph (dump_file);
      fprintf (dump_file, "\n\n");
    }

  if (dump_file)
    dump_sa_points_to_info (dump_file);
}

/* Create points-to sets for the current function.  See the comments
   at the start of the file for an algorithmic overview.  */

static void
compute_points_to_sets (void)
{
  basic_block bb;
  unsigned i;
  varinfo_t vi;

  timevar_push (TV_TREE_PTA);

  init_alias_vars ();

  intra_create_variable_infos ();

  /* Now walk all statements and build the constraint set.  */
  FOR_EACH_BB_FN (bb, cfun)
    {
      gimple_stmt_iterator gsi;

      for (gsi = gsi_start_phis (bb); !gsi_end_p (gsi); gsi_next (&gsi))
	{
	  gimple phi = gsi_stmt (gsi);

	  if (! virtual_operand_p (gimple_phi_result (phi)))
	    find_func_aliases (phi);
	}

      for (gsi = gsi_start_bb (bb); !gsi_end_p (gsi); gsi_next (&gsi))
	{
	  gimple stmt = gsi_stmt (gsi);

	  find_func_aliases (stmt);
	}
    }

  if (dump_file)
    {
      fprintf (dump_file, "Points-to analysis\n\nConstraints:\n\n");
      dump_constraints (dump_file, 0);
    }

  /* From the constraints compute the points-to sets.  */
  solve_constraints ();

  /* Compute the points-to set for ESCAPED used for call-clobber analysis.  */
  cfun->gimple_df->escaped = find_what_var_points_to (get_varinfo (escaped_id));

  /* Make sure the ESCAPED solution (which is used as placeholder in
     other solutions) does not reference itself.  This simplifies
     points-to solution queries.  */
  cfun->gimple_df->escaped.escaped = 0;

  /* Compute the points-to sets for pointer SSA_NAMEs.  */
  for (i = 0; i < num_ssa_names; ++i)
    {
      tree ptr = ssa_name (i);
      if (ptr
	  && POINTER_TYPE_P (TREE_TYPE (ptr)))
	find_what_p_points_to (ptr);
    }

  /* Compute the call-used/clobbered sets.  */
  FOR_EACH_BB_FN (bb, cfun)
    {
      gimple_stmt_iterator gsi;

      for (gsi = gsi_start_bb (bb); !gsi_end_p (gsi); gsi_next (&gsi))
	{
	  gimple stmt = gsi_stmt (gsi);
	  struct pt_solution *pt;
	  if (!is_gimple_call (stmt))
	    continue;

	  pt = gimple_call_use_set (stmt);
	  if (gimple_call_flags (stmt) & ECF_CONST)
	    memset (pt, 0, sizeof (struct pt_solution));
	  else if ((vi = lookup_call_use_vi (stmt)) != NULL)
	    {
	      *pt = find_what_var_points_to (vi);
	      /* Escaped (and thus nonlocal) variables are always
	         implicitly used by calls.  */
	      /* ???  ESCAPED can be empty even though NONLOCAL
		 always escaped.  */
	      pt->nonlocal = 1;
	      pt->escaped = 1;
	    }
	  else
	    {
	      /* If there is nothing special about this call then
		 we have made everything that is used also escape.  */
	      *pt = cfun->gimple_df->escaped;
	      pt->nonlocal = 1;
	    }

	  pt = gimple_call_clobber_set (stmt);
	  if (gimple_call_flags (stmt) & (ECF_CONST|ECF_PURE|ECF_NOVOPS))
	    memset (pt, 0, sizeof (struct pt_solution));
	  else if ((vi = lookup_call_clobber_vi (stmt)) != NULL)
	    {
	      *pt = find_what_var_points_to (vi);
	      /* Escaped (and thus nonlocal) variables are always
	         implicitly clobbered by calls.  */
	      /* ???  ESCAPED can be empty even though NONLOCAL
		 always escaped.  */
	      pt->nonlocal = 1;
	      pt->escaped = 1;
	    }
	  else
	    {
	      /* If there is nothing special about this call then
		 we have made everything that is used also escape.  */
	      *pt = cfun->gimple_df->escaped;
	      pt->nonlocal = 1;
	    }
	}
    }

  timevar_pop (TV_TREE_PTA);
}


/* Delete created points-to sets.  */

static void
delete_points_to_sets (void)
{
  unsigned int i;

  shared_bitmap_table.dispose ();
  if (dump_file && (dump_flags & TDF_STATS))
    fprintf (dump_file, "Points to sets created:%d\n",
	     stats.points_to_sets_created);

  pointer_map_destroy (vi_for_tree);
  pointer_map_destroy (call_stmt_vars);
  bitmap_obstack_release (&pta_obstack);
  constraints.release ();

  for (i = 0; i < graph->size; i++)
    graph->complex[i].release ();
  free (graph->complex);

  free (graph->rep);
  free (graph->succs);
  free (graph->pe);
  free (graph->pe_rep);
  free (graph->indirect_cycles);
  free (graph);

  varmap.release ();
  free_alloc_pool (variable_info_pool);
  free_alloc_pool (constraint_pool);

  obstack_free (&fake_var_decl_obstack, NULL);

  pointer_map_destroy (final_solutions);
  obstack_free (&final_solutions_obstack, NULL);
}


/* Compute points-to information for every SSA_NAME pointer in the
   current function and compute the transitive closure of escaped
   variables to re-initialize the call-clobber states of local variables.  */

unsigned int
compute_may_aliases (void)
{
  if (cfun->gimple_df->ipa_pta)
    {
      if (dump_file)
	{
	  fprintf (dump_file, "\nNot re-computing points-to information "
		   "because IPA points-to information is available.\n\n");

	  /* But still dump what we have remaining it.  */
	  dump_alias_info (dump_file);
	}

      return 0;
    }

  /* For each pointer P_i, determine the sets of variables that P_i may
     point-to.  Compute the reachability set of escaped and call-used
     variables.  */
  compute_points_to_sets ();

  /* Debugging dumps.  */
  if (dump_file)
    dump_alias_info (dump_file);

  /* Deallocate memory used by aliasing data structures and the internal
     points-to solution.  */
  delete_points_to_sets ();

  gcc_assert (!need_ssa_update_p (cfun));

  return 0;
}

static bool
gate_tree_pta (void)
{
  return flag_tree_pta;
}

/* A dummy pass to cause points-to information to be computed via
   TODO_rebuild_alias.  */

namespace {

const pass_data pass_data_build_alias =
{
  GIMPLE_PASS, /* type */
  "alias", /* name */
  OPTGROUP_NONE, /* optinfo_flags */
  true, /* has_gate */
  false, /* has_execute */
  TV_NONE, /* tv_id */
  ( PROP_cfg | PROP_ssa ), /* properties_required */
  0, /* properties_provided */
  0, /* properties_destroyed */
  0, /* todo_flags_start */
  TODO_rebuild_alias, /* todo_flags_finish */
};

class pass_build_alias : public gimple_opt_pass
{
public:
  pass_build_alias (gcc::context *ctxt)
    : gimple_opt_pass (pass_data_build_alias, ctxt)
  {}

  /* opt_pass methods: */
  bool gate () { return gate_tree_pta (); }

}; // class pass_build_alias

} // anon namespace

gimple_opt_pass *
make_pass_build_alias (gcc::context *ctxt)
{
  return new pass_build_alias (ctxt);
}

/* A dummy pass to cause points-to information to be computed via
   TODO_rebuild_alias.  */

namespace {

const pass_data pass_data_build_ealias =
{
  GIMPLE_PASS, /* type */
  "ealias", /* name */
  OPTGROUP_NONE, /* optinfo_flags */
  true, /* has_gate */
  false, /* has_execute */
  TV_NONE, /* tv_id */
  ( PROP_cfg | PROP_ssa ), /* properties_required */
  0, /* properties_provided */
  0, /* properties_destroyed */
  0, /* todo_flags_start */
  TODO_rebuild_alias, /* todo_flags_finish */
};

class pass_build_ealias : public gimple_opt_pass
{
public:
  pass_build_ealias (gcc::context *ctxt)
    : gimple_opt_pass (pass_data_build_ealias, ctxt)
  {}

  /* opt_pass methods: */
  bool gate () { return gate_tree_pta (); }

}; // class pass_build_ealias

} // anon namespace

gimple_opt_pass *
make_pass_build_ealias (gcc::context *ctxt)
{
  return new pass_build_ealias (ctxt);
}


/* Return true if we should execute IPA PTA.  */
static bool
gate_ipa_pta (void)
{
  return (optimize
	  && flag_ipa_pta
	  /* Don't bother doing anything if the program has errors.  */
	  && !seen_error ());
}

/* IPA PTA solutions for ESCAPED.  */
struct pt_solution ipa_escaped_pt
  = { true, false, false, false, false, false, false, false, NULL };

/* Associate node with varinfo DATA. Worker for
   cgraph_for_node_and_aliases.  */
static bool
associate_varinfo_to_alias (struct cgraph_node *node, void *data)
{
  if ((node->alias || node->thunk.thunk_p)
      && node->analyzed)
    insert_vi_for_tree (node->decl, (varinfo_t)data);
  return false;
}

/* Execute the driver for IPA PTA.  */
static unsigned int
ipa_pta_execute (void)
{
  struct cgraph_node *node;
  varpool_node *var;
  int from;

  in_ipa_mode = 1;

  init_alias_vars ();

  if (dump_file && (dump_flags & TDF_DETAILS))
    {
      dump_symtab (dump_file);
      fprintf (dump_file, "\n");
    }

  /* Build the constraints.  */
  FOR_EACH_DEFINED_FUNCTION (node)
    {
      varinfo_t vi;
      /* Nodes without a body are not interesting.  Especially do not
         visit clones at this point for now - we get duplicate decls
	 there for inline clones at least.  */
      if (!cgraph_function_with_gimple_body_p (node) || node->clone_of)
	continue;
      cgraph_get_body (node);

      gcc_assert (!node->clone_of);

      vi = create_function_info_for (node->decl,
			             alias_get_name (node->decl));
      cgraph_for_node_and_aliases (node, associate_varinfo_to_alias, vi, true);
    }

  /* Create constraints for global variables and their initializers.  */
  FOR_EACH_VARIABLE (var)
    {
      if (var->alias && var->analyzed)
	continue;

      get_vi_for_tree (var->decl);
    }

  if (dump_file)
    {
      fprintf (dump_file,
	       "Generating constraints for global initializers\n\n");
      dump_constraints (dump_file, 0);
      fprintf (dump_file, "\n");
    }
  from = constraints.length ();

  FOR_EACH_DEFINED_FUNCTION (node)
    {
      struct function *func;
      basic_block bb;

      /* Nodes without a body are not interesting.  */
      if (!cgraph_function_with_gimple_body_p (node) || node->clone_of)
	continue;

      if (dump_file)
	{
	  fprintf (dump_file,
		   "Generating constraints for %s", node->name ());
	  if (DECL_ASSEMBLER_NAME_SET_P (node->decl))
	    fprintf (dump_file, " (%s)",
		     IDENTIFIER_POINTER
		       (DECL_ASSEMBLER_NAME (node->decl)));
	  fprintf (dump_file, "\n");
	}

      func = DECL_STRUCT_FUNCTION (node->decl);
      push_cfun (func);

      /* For externally visible or attribute used annotated functions use
	 local constraints for their arguments.
	 For local functions we see all callers and thus do not need initial
	 constraints for parameters.  */
      if (node->used_from_other_partition
	  || node->externally_visible
	  || node->force_output)
	{
	  intra_create_variable_infos ();

	  /* We also need to make function return values escape.  Nothing
	     escapes by returning from main though.  */
	  if (!MAIN_NAME_P (DECL_NAME (node->decl)))
	    {
	      varinfo_t fi, rvi;
	      fi = lookup_vi_for_tree (node->decl);
	      rvi = first_vi_for_offset (fi, fi_result);
	      if (rvi && rvi->offset == fi_result)
		{
		  struct constraint_expr includes;
		  struct constraint_expr var;
		  includes.var = escaped_id;
		  includes.offset = 0;
		  includes.type = SCALAR;
		  var.var = rvi->id;
		  var.offset = 0;
		  var.type = SCALAR;
		  process_constraint (new_constraint (includes, var));
		}
	    }
	}

      /* Build constriants for the function body.  */
      FOR_EACH_BB_FN (bb, func)
	{
	  gimple_stmt_iterator gsi;

	  for (gsi = gsi_start_phis (bb); !gsi_end_p (gsi);
	       gsi_next (&gsi))
	    {
	      gimple phi = gsi_stmt (gsi);

	      if (! virtual_operand_p (gimple_phi_result (phi)))
		find_func_aliases (phi);
	    }

	  for (gsi = gsi_start_bb (bb); !gsi_end_p (gsi); gsi_next (&gsi))
	    {
	      gimple stmt = gsi_stmt (gsi);

	      find_func_aliases (stmt);
	      find_func_clobbers (stmt);
	    }
	}

      pop_cfun ();

      if (dump_file)
	{
	  fprintf (dump_file, "\n");
	  dump_constraints (dump_file, from);
	  fprintf (dump_file, "\n");
	}
      from = constraints.length ();
    }

  /* From the constraints compute the points-to sets.  */
  solve_constraints ();

  /* Compute the global points-to sets for ESCAPED.
     ???  Note that the computed escape set is not correct
     for the whole unit as we fail to consider graph edges to
     externally visible functions.  */
  ipa_escaped_pt = find_what_var_points_to (get_varinfo (escaped_id));

  /* Make sure the ESCAPED solution (which is used as placeholder in
     other solutions) does not reference itself.  This simplifies
     points-to solution queries.  */
  ipa_escaped_pt.ipa_escaped = 0;

  /* Assign the points-to sets to the SSA names in the unit.  */
  FOR_EACH_DEFINED_FUNCTION (node)
    {
      tree ptr;
      struct function *fn;
      unsigned i;
      varinfo_t fi;
      basic_block bb;
      struct pt_solution uses, clobbers;
      struct cgraph_edge *e;

      /* Nodes without a body are not interesting.  */
      if (!cgraph_function_with_gimple_body_p (node) || node->clone_of)
	continue;

      fn = DECL_STRUCT_FUNCTION (node->decl);

      /* Compute the points-to sets for pointer SSA_NAMEs.  */
      FOR_EACH_VEC_ELT (*fn->gimple_df->ssa_names, i, ptr)
	{
	  if (ptr
	      && POINTER_TYPE_P (TREE_TYPE (ptr)))
	    find_what_p_points_to (ptr);
	}

      /* Compute the call-use and call-clobber sets for all direct calls.  */
      fi = lookup_vi_for_tree (node->decl);
      gcc_assert (fi->is_fn_info);
      clobbers
	= find_what_var_points_to (first_vi_for_offset (fi, fi_clobbers));
      uses = find_what_var_points_to (first_vi_for_offset (fi, fi_uses));
      for (e = node->callers; e; e = e->next_caller)
	{
	  if (!e->call_stmt)
	    continue;

	  *gimple_call_clobber_set (e->call_stmt) = clobbers;
	  *gimple_call_use_set (e->call_stmt) = uses;
	}

      /* Compute the call-use and call-clobber sets for indirect calls
	 and calls to external functions.  */
      FOR_EACH_BB_FN (bb, fn)
	{
	  gimple_stmt_iterator gsi;

	  for (gsi = gsi_start_bb (bb); !gsi_end_p (gsi); gsi_next (&gsi))
	    {
	      gimple stmt = gsi_stmt (gsi);
	      struct pt_solution *pt;
	      varinfo_t vi;
	      tree decl;

	      if (!is_gimple_call (stmt))
		continue;

	      /* Handle direct calls to external functions.  */
	      decl = gimple_call_fndecl (stmt);
	      if (decl
		  && (!(fi = lookup_vi_for_tree (decl))
		      || !fi->is_fn_info))
		{
		  pt = gimple_call_use_set (stmt);
		  if (gimple_call_flags (stmt) & ECF_CONST)
		    memset (pt, 0, sizeof (struct pt_solution));
		  else if ((vi = lookup_call_use_vi (stmt)) != NULL)
		    {
		      *pt = find_what_var_points_to (vi);
		      /* Escaped (and thus nonlocal) variables are always
			 implicitly used by calls.  */
		      /* ???  ESCAPED can be empty even though NONLOCAL
			 always escaped.  */
		      pt->nonlocal = 1;
		      pt->ipa_escaped = 1;
		    }
		  else
		    {
		      /* If there is nothing special about this call then
			 we have made everything that is used also escape.  */
		      *pt = ipa_escaped_pt;
		      pt->nonlocal = 1;
		    }

		  pt = gimple_call_clobber_set (stmt);
		  if (gimple_call_flags (stmt) & (ECF_CONST|ECF_PURE|ECF_NOVOPS))
		    memset (pt, 0, sizeof (struct pt_solution));
		  else if ((vi = lookup_call_clobber_vi (stmt)) != NULL)
		    {
		      *pt = find_what_var_points_to (vi);
		      /* Escaped (and thus nonlocal) variables are always
			 implicitly clobbered by calls.  */
		      /* ???  ESCAPED can be empty even though NONLOCAL
			 always escaped.  */
		      pt->nonlocal = 1;
		      pt->ipa_escaped = 1;
		    }
		  else
		    {
		      /* If there is nothing special about this call then
			 we have made everything that is used also escape.  */
		      *pt = ipa_escaped_pt;
		      pt->nonlocal = 1;
		    }
		}

	      /* Handle indirect calls.  */
	      if (!decl
		  && (fi = get_fi_for_callee (stmt)))
		{
		  /* We need to accumulate all clobbers/uses of all possible
		     callees.  */
		  fi = get_varinfo (find (fi->id));
		  /* If we cannot constrain the set of functions we'll end up
		     calling we end up using/clobbering everything.  */
		  if (bitmap_bit_p (fi->solution, anything_id)
		      || bitmap_bit_p (fi->solution, nonlocal_id)
		      || bitmap_bit_p (fi->solution, escaped_id))
		    {
		      pt_solution_reset (gimple_call_clobber_set (stmt));
		      pt_solution_reset (gimple_call_use_set (stmt));
		    }
		  else
		    {
		      bitmap_iterator bi;
		      unsigned i;
		      struct pt_solution *uses, *clobbers;

		      uses = gimple_call_use_set (stmt);
		      clobbers = gimple_call_clobber_set (stmt);
		      memset (uses, 0, sizeof (struct pt_solution));
		      memset (clobbers, 0, sizeof (struct pt_solution));
		      EXECUTE_IF_SET_IN_BITMAP (fi->solution, 0, i, bi)
			{
			  struct pt_solution sol;

			  vi = get_varinfo (i);
			  if (!vi->is_fn_info)
			    {
			      /* ???  We could be more precise here?  */
			      uses->nonlocal = 1;
			      uses->ipa_escaped = 1;
			      clobbers->nonlocal = 1;
			      clobbers->ipa_escaped = 1;
			      continue;
			    }

			  if (!uses->anything)
			    {
			      sol = find_what_var_points_to
				      (first_vi_for_offset (vi, fi_uses));
			      pt_solution_ior_into (uses, &sol);
			    }
			  if (!clobbers->anything)
			    {
			      sol = find_what_var_points_to
				      (first_vi_for_offset (vi, fi_clobbers));
			      pt_solution_ior_into (clobbers, &sol);
			    }
			}
		    }
		}
	    }
	}

      fn->gimple_df->ipa_pta = true;
    }

  delete_points_to_sets ();

  in_ipa_mode = 0;

  return 0;
}

namespace {

const pass_data pass_data_ipa_pta =
{
  SIMPLE_IPA_PASS, /* type */
  "pta", /* name */
  OPTGROUP_NONE, /* optinfo_flags */
  true, /* has_gate */
  true, /* has_execute */
  TV_IPA_PTA, /* tv_id */
  0, /* properties_required */
  0, /* properties_provided */
  0, /* properties_destroyed */
  0, /* todo_flags_start */
  0, /* todo_flags_finish */
};

class pass_ipa_pta : public simple_ipa_opt_pass
{
public:
  pass_ipa_pta (gcc::context *ctxt)
    : simple_ipa_opt_pass (pass_data_ipa_pta, ctxt)
  {}

  /* opt_pass methods: */
  bool gate () { return gate_ipa_pta (); }
  unsigned int execute () { return ipa_pta_execute (); }

}; // class pass_ipa_pta

} // anon namespace

simple_ipa_opt_pass *
make_pass_ipa_pta (gcc::context *ctxt)
{
  return new pass_ipa_pta (ctxt);
}<|MERGE_RESOLUTION|>--- conflicted
+++ resolved
@@ -3182,34 +3182,7 @@
       return;
     }
 
-<<<<<<< HEAD
-  /* Handle type-punning through unions.  If we are extracting a pointer
-     from a union via a possibly type-punning access that pointer
-     points to anything, similar to a conversion of an integer to
-     a pointer.  */
-  if (!lhs_p)
-    {
-      tree u;
-      for (u = t;
-	   TREE_CODE (u) == COMPONENT_REF || TREE_CODE (u) == ARRAY_REF;
-	   u = TREE_OPERAND (u, 0))
-	if (TREE_CODE (u) == COMPONENT_REF
-	    && TREE_CODE (TREE_TYPE (TREE_OPERAND (u, 0))) == UNION_TYPE)
-	  {
-	    struct constraint_expr temp;
-
-	    temp.offset = 0;
-	    temp.var = anything_id;
-	    temp.type = ADDRESSOF;
-	    results->safe_push (temp);
-	    return;
-	  }
-    }
-
   t = get_ref_base_and_extent (t, &bitpos, &bitsize, &bitmaxsize, &reverse);
-=======
-  t = get_ref_base_and_extent (t, &bitpos, &bitsize, &bitmaxsize);
->>>>>>> 1ede59e4
 
   /* Pretend to take the address of the base, we'll take care of
      adding the required subset of sub-fields below.  */

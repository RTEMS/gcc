--- conflicted
+++ resolved
@@ -186,13 +186,6 @@
 macro define __FILE__ "gdb"
 macro define __LINE__ 1
 
-<<<<<<< HEAD
-# Skip all inline functions in tree.h.
-# These are used in accessor macros.
-skip "tree.h"
-
-=======
->>>>>>> 35a27ee8
 # Gracefully handle aborts in functions used from gdb.
 set unwindonsignal on
 

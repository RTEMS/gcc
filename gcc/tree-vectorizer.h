--- conflicted
+++ resolved
@@ -79,11 +79,7 @@
   /* Use a folding reduction within the loop to implement:
 
        for (int i = 0; i < VF; ++i)
-<<<<<<< HEAD
-         res = res OP val[i];
-=======
 	 res = res OP val[i];
->>>>>>> 70783a86
 
      (with no reassocation).  */
   FOLD_LEFT_REDUCTION
@@ -242,7 +238,6 @@
 }
 
 
-<<<<<<< HEAD
 struct vect_addr_base_info
 {
   /* Map from.  */
@@ -266,8 +261,6 @@
   static bool equal (const vect_addr_base_info *, const vect_addr_base_info *);
 };
 
-=======
->>>>>>> 70783a86
 /* In general, we can divide the vector statements in a vectorized loop
    into related groups ("rgroups") and say that for each rgroup there is
    some nS such that the rgroup operates on nS values from one scalar
@@ -319,15 +312,9 @@
      double *d;
      for (int i = 0; i < n; ++i)
        {
-<<<<<<< HEAD
-         f[i * 2 + 0] += 1.0f;
-         f[i * 2 + 1] += 2.0f;
-         d[i] += 3.0;
-=======
 	 f[i * 2 + 0] += 1.0f;
 	 f[i * 2 + 1] += 2.0f;
 	 d[i] += 3.0;
->>>>>>> 70783a86
        }
 
    and suppose that vectors have 256 bits.  The vectorized f accesses
@@ -335,11 +322,7 @@
 
      f rgroup: nS = 2, nV = 1, nL = 8
      d rgroup: nS = 1, nV = 1, nL = 4
-<<<<<<< HEAD
-               VF = 4
-=======
 	       VF = 4
->>>>>>> 70783a86
 
      [ In this simple example the rgroups do correspond to the normal
        SLP grouping scheme. ]
@@ -374,21 +357,6 @@
 
 typedef auto_vec<rgroup_masks> vec_loop_masks;
 
-<<<<<<< HEAD
-/* Represents a scalar iteration count <= VF as both an integer count and a
-   vector mask.  */
-struct vec_niters_and_mask {
-  vec_niters_and_mask () : niters (NULL_TREE), mask (NULL_TREE) {}
-
-  /* The number of scalar iterations as a sizetype integer.  */
-  tree niters;
-
-  /* The mask of scalar iterations, with one element per iteration.  */
-  tree mask;
-};
-
-=======
->>>>>>> 70783a86
 /*-----------------------------------------------------------------*/
 /* Info on vectorized loops.                                       */
 /*-----------------------------------------------------------------*/
@@ -429,18 +397,8 @@
      if there is no particular limit.  */
   unsigned HOST_WIDE_INT max_vectorization_factor;
 
-<<<<<<< HEAD
-  /* The actual runtime vectorization factor, which is the minimum of
-     VECTORIZATION_FACTOR and MAX_VECTORIZATION_FACTOR.  */
-  vec_niters_and_mask cap;
-
-  /* The masks that a fully-masked loop should use to avoid operating
-     on inactive scalars.  In a speculative loop, these masks control
-     the operations that can be executed speculatively.  */
-=======
   /* The masks that a fully-masked loop should use to avoid operating
      on inactive scalars.  */
->>>>>>> 70783a86
   vec_loop_masks masks;
 
   /* If we are using a loop mask to align memory addresses, this variable
@@ -518,24 +476,12 @@
   /* Is the loop vectorizable? */
   bool vectorizable;
 
-<<<<<<< HEAD
-  /* Is this a speculative loop?  */
-  bool speculative_execution;
-
-=======
->>>>>>> 70783a86
   /* Records whether we still have the option of using a fully-masked loop.  */
   bool can_fully_mask_p;
 
   /* True if have decided to use a fully-masked loop.  */
   bool fully_masked_p;
 
-<<<<<<< HEAD
-  /* Is the loop executing using first faulting loads?  */
-  bool firstfaulting_execution;
-
-=======
->>>>>>> 70783a86
   /* When we have grouped data accesses with gaps, we may introduce invalid
      memory accesses.  We peel the last iteration of the loop to prevent
      this.  */
@@ -583,31 +529,6 @@
 
   /* A hash table used for caching vector base addresses.  */
   hash_table<vect_addr_base_hasher> vect_addr_base_htab;
-
-  /* A map from X to a precomputed gimple_val containing
-     CAPPED_VECTORIZATION_FACTOR * X.  */
-  hash_map<tree, tree> vf_mult_map;
-
-  /* In a speculative loop, this is the result of the exit comparison.
-     It is a vector mask with one element for each scalar iteration.  */
-  tree exit_test_mask;
-
-  /* A value equal to EXIT_TEST_MASK for use outside the loop.  */
-  tree exit_mask;
-
-  /* In a vector loop that uses first-faulting loads, this is the
-     number of scalar iterations (bounded by VF) that didn't trigger
-     a fault, in both integer and mask form.  */
-  vec_niters_and_mask nonfaulting;
-
-  /* In a speculative loop, these masks are used to control operations
-     that cannot be speculatively executed.  */
-  vec_loop_masks nonspeculative_masks;
-
-  /* Statements in a speculative loop that depend on nonspeculative masks.
-     These statements can only be executed after the exit condition has
-     been evaluated.  */
-  gimple_seq nonspeculative_seq;
 } *loop_vec_info;
 
 /* Access Functions.  */
@@ -627,10 +548,6 @@
 #define LOOP_VINFO_FULLY_MASKED_P(L)       (L)->fully_masked_p
 #define LOOP_VINFO_VECT_FACTOR(L)          (L)->vectorization_factor
 #define LOOP_VINFO_MAX_VECT_FACTOR(L)      (L)->max_vectorization_factor
-<<<<<<< HEAD
-#define LOOP_VINFO_CAP(L)                  (L)->cap
-=======
->>>>>>> 70783a86
 #define LOOP_VINFO_MASKS(L)                (L)->masks
 #define LOOP_VINFO_MASK_SKIP_NITERS(L)     (L)->mask_skip_niters
 #define LOOP_VINFO_MASK_COMPARE_TYPE(L)    (L)->mask_compare_type
@@ -663,17 +580,6 @@
 #define LOOP_VINFO_SINGLE_SCALAR_ITERATION_COST(L) (L)->single_scalar_iteration_cost
 #define LOOP_VINFO_ORIG_LOOP_INFO(L)       (L)->orig_loop_info
 #define LOOP_VINFO_ADDR_CACHE(L)	   (L)->vect_addr_base_htab
-#define LOOP_VINFO_VF_MULT_MAP(L)          (L)->vf_mult_map
-#define LOOP_VINFO_SPECULATIVE_EXECUTION(L) (L)->speculative_execution
-#define LOOP_VINFO_EXIT_TEST_MASK(L)        (L)->exit_test_mask
-#define LOOP_VINFO_EXIT_MASK(L)             (L)->exit_mask
-#define LOOP_VINFO_FIRSTFAULTING_EXECUTION(L) (L)->firstfaulting_execution
-#define LOOP_VINFO_NONFAULTING(L)             (L)->nonfaulting
-#define LOOP_VINFO_NONSPECULATIVE(L)          (L)->nonspeculative
-#define LOOP_VINFO_NEEDS_NONSPECULATIVE_MASKS(L) \
-  (!(L)->nonspeculative_masks.is_empty ())
-#define LOOP_VINFO_NONSPECULATIVE_MASKS(L)    (L)->nonspeculative_masks
-#define LOOP_VINFO_NONSPECULATIVE_SEQ(L)      (L)->nonspeculative_seq
 
 #define LOOP_REQUIRES_VERSIONING_FOR_ALIGNMENT(L)	\
   ((L)->may_misalign_stmts.length () > 0)
@@ -1448,22 +1354,6 @@
   return (flag_vect_cost_model == VECT_COST_MODEL_UNLIMITED);
 }
 
-<<<<<<< HEAD
-/* Return true if the loop needs to use a vectorization factor that
-   is capped at run time.  */
-
-static inline bool
-use_capped_vf (loop_vec_info loop_vinfo)
-{
-  return (loop_vinfo
-	  && (LOOP_VINFO_MAX_VECT_FACTOR (loop_vinfo)
-	      != MAX_VECTORIZATION_FACTOR)
-	  && may_lt (LOOP_VINFO_MAX_VECT_FACTOR (loop_vinfo),
-		     LOOP_VINFO_VECT_FACTOR (loop_vinfo)));
-}
-
-=======
->>>>>>> 70783a86
 /* Return true if the loop described by LOOP_VINFO is fully-masked and
    if the first iteration should use a partial mask in order to achieve
    alignment.  */
@@ -1472,12 +1362,7 @@
 vect_use_loop_mask_for_alignment_p (loop_vec_info loop_vinfo)
 {
   return (LOOP_VINFO_FULLY_MASKED_P (loop_vinfo)
-<<<<<<< HEAD
-	  && LOOP_VINFO_PEELING_FOR_ALIGNMENT (loop_vinfo)
-	  && !LOOP_VINFO_FIRSTFAULTING_EXECUTION (loop_vinfo));
-=======
 	  && LOOP_VINFO_PEELING_FOR_ALIGNMENT (loop_vinfo));
->>>>>>> 70783a86
 }
 
 /* Return the number of vectors of type VECTYPE that are needed to get
@@ -1647,6 +1532,8 @@
 extern void optimize_mask_stores (struct loop*);
 extern gcall *vect_gen_while (tree, tree, tree);
 extern tree vect_gen_while_not (gimple_seq *, tree, tree, tree);
+extern bool vect_get_vector_types_for_stmt (stmt_vec_info, tree *, tree *);
+extern tree vect_get_mask_type_for_stmt (stmt_vec_info);
 
 /* In tree-vect-data-refs.c.  */
 extern bool vect_can_force_dr_alignment_p (const_tree, unsigned int);
@@ -1713,13 +1600,6 @@
 				   unsigned int, tree);
 extern tree vect_get_loop_mask (gimple_stmt_iterator *, vec_loop_masks *,
 				unsigned int, tree, unsigned int);
-<<<<<<< HEAD
-extern tree vect_get_load_mask (loop_vec_info, gimple_stmt_iterator *,
-				unsigned int, tree, unsigned int);
-extern tree vect_mask_type_for_speculation (loop_vec_info);
-extern tree vect_get_niters_from_mask (gimple_seq *, vec_niters_and_mask *);
-=======
->>>>>>> 70783a86
 
 /* Drive for loop transformation stage.  */
 extern struct loop *vect_transform_loop (loop_vec_info);
@@ -1754,16 +1634,10 @@
 extern bool is_simple_and_all_uses_invariant (gimple *, loop_vec_info);
 extern bool can_duplicate_and_interleave_p (unsigned int, machine_mode,
 					    unsigned int * = NULL,
-<<<<<<< HEAD
-					    tree * = NULL);
-extern void duplicate_and_interleave (gimple_seq *, tree, vec<tree>,
-				      unsigned int, vec<tree> &);
-=======
 					    tree * = NULL, tree * = NULL);
 extern void duplicate_and_interleave (gimple_seq *, tree, vec<tree>,
 				      unsigned int, vec<tree> &);
 extern int vect_get_place_in_interleaving_chain (gimple *, gimple *);
->>>>>>> 70783a86
 
 /* In tree-vect-patterns.c.  */
 /* Pattern recognition functions.

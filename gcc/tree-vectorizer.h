/* Loop Vectorization
   Copyright (C) 2003, 2004, 2005 Free Software Foundation, Inc.
   Contributed by Dorit Naishlos <dorit@il.ibm.com>

This file is part of GCC.

GCC is free software; you can redistribute it and/or modify it under
the terms of the GNU General Public License as published by the Free
Software Foundation; either version 2, or (at your option) any later
version.

GCC is distributed in the hope that it will be useful, but WITHOUT ANY
WARRANTY; without even the implied warranty of MERCHANTABILITY or
FITNESS FOR A PARTICULAR PURPOSE.  See the GNU General Public License
for more details.

You should have received a copy of the GNU General Public License
along with GCC; see the file COPYING.  If not, write to the Free
Software Foundation, 51 Franklin Street, Fifth Floor, Boston, MA
02110-1301, USA.  */

#ifndef GCC_TREE_VECTORIZER_H
#define GCC_TREE_VECTORIZER_H

#ifdef USE_MAPPED_LOCATION
  typedef source_location LOC;
  #define UNKNOWN_LOC UNKNOWN_LOCATION
  #define EXPR_LOC(e) EXPR_LOCATION(e)
  #define LOC_FILE(l) LOCATION_FILE (l)
  #define LOC_LINE(l) LOCATION_LINE (l)
#else
  typedef source_locus LOC;
  #define UNKNOWN_LOC NULL
  #define EXPR_LOC(e) EXPR_LOCUS(e)
  #define LOC_FILE(l) (l)->file
  #define LOC_LINE(l) (l)->line
#endif

/* Used for naming of new temporaries.  */
enum vect_var_kind {
  vect_simple_var,
  vect_pointer_var,
  vect_scalar_var
};

/* Defines type of operation: unary or binary.  */
enum operation_type {
  unary_op = 1,
  binary_op
};

/* Define type of available alignment support.  */
enum dr_alignment_support {
  dr_unaligned_unsupported,
  dr_unaligned_supported,
  dr_unaligned_software_pipeline,
  dr_aligned
};

<<<<<<< HEAD
=======
/* Define type of def-use cross-iteration cycle.  */
enum vect_def_type {
  vect_constant_def,
  vect_invariant_def,
  vect_loop_def,
  vect_induction_def,
  vect_reduction_def,
  vect_unknown_def_type
};

>>>>>>> 8c044a9c
/* Define verbosity levels.  */
enum verbosity_levels {
  REPORT_NONE,
  REPORT_VECTORIZED_LOOPS,
  REPORT_UNVECTORIZED_LOOPS,
  REPORT_ALIGNMENT,
<<<<<<< HEAD
=======
  REPORT_DR_DETAILS,
>>>>>>> 8c044a9c
  REPORT_BAD_FORM_LOOPS,
  REPORT_OUTER_LOOPS,
  REPORT_DETAILS,
  /* New verbosity levels should be added before this one.  */
  MAX_VERBOSITY_LEVEL
};

/*-----------------------------------------------------------------*/
/* Info on vectorized loops.                                       */
/*-----------------------------------------------------------------*/
typedef struct _loop_vec_info {

  /* The loop to which this info struct refers to.  */
  struct loop *loop;

  /* The loop basic blocks.  */
  basic_block *bbs;

  /* The loop exit_condition.  */
  tree exit_cond;

  /* Number of iterations.  */
  tree num_iters;

  /* Is the loop vectorizable? */
  bool vectorizable;

  /* Unrolling factor  */
  int vectorization_factor;

  /* Unknown DRs according to which loop was peeled.  */
  struct data_reference *unaligned_dr;

<<<<<<< HEAD
  /* If true, loop is peeled.
   unaligned_drs show in this case DRs used for peeling.  */
  bool do_peeling_for_alignment;

  /* All data references in the loop that are being written to.  */
  varray_type data_ref_writes;

  /* All data references in the loop that are being read from.  */
  varray_type data_ref_reads;
=======
  /* peeling_for_alignment indicates whether peeling for alignment will take
     place, and what the peeling factor should be:
     peeling_for_alignment = X means:
        If X=0: Peeling for alignment will not be applied.
        If X>0: Peel first X iterations.
        If X=-1: Generate a runtime test to calculate the number of iterations
                 to be peeled, using the dataref recorded in the field
                 unaligned_dr.  */
  int peeling_for_alignment;

  /* The mask used to check the alignment of pointers or arrays.  */
  int ptr_mask;

  /* All data references in the loop.  */
  varray_type datarefs;

  /* All data dependences in the loop.  */
  varray_type ddrs;

  /* Statements in the loop that have data references that are candidates for a
     runtime (loop versioning) misalignment check.  */
  VEC(tree,heap) *may_misalign_stmts;
>>>>>>> 8c044a9c

  /* The loop location in the source.  */
  LOC loop_line_number;
} *loop_vec_info;

/* Access Functions.  */
<<<<<<< HEAD
#define LOOP_VINFO_LOOP(L)           (L)->loop
#define LOOP_VINFO_BBS(L)            (L)->bbs
#define LOOP_VINFO_EXIT_COND(L)      (L)->exit_cond
#define LOOP_VINFO_NITERS(L)         (L)->num_iters
#define LOOP_VINFO_VECTORIZABLE_P(L) (L)->vectorizable
#define LOOP_VINFO_VECT_FACTOR(L)    (L)->vectorization_factor
#define LOOP_VINFO_DATAREF_WRITES(L) (L)->data_ref_writes
#define LOOP_VINFO_DATAREF_READS(L)  (L)->data_ref_reads
#define LOOP_VINFO_INT_NITERS(L) (TREE_INT_CST_LOW ((L)->num_iters))
#define LOOP_DO_PEELING_FOR_ALIGNMENT(L) (L)->do_peeling_for_alignment
#define LOOP_VINFO_UNALIGNED_DR(L) (L)->unaligned_dr
#define LOOP_VINFO_LOC(L)          (L)->loop_line_number

#define LOOP_LOC(L)    LOOP_VINFO_LOC(L)

=======
#define LOOP_VINFO_LOOP(L)            (L)->loop
#define LOOP_VINFO_BBS(L)             (L)->bbs
#define LOOP_VINFO_EXIT_COND(L)       (L)->exit_cond
#define LOOP_VINFO_NITERS(L)          (L)->num_iters
#define LOOP_VINFO_VECTORIZABLE_P(L)  (L)->vectorizable
#define LOOP_VINFO_VECT_FACTOR(L)     (L)->vectorization_factor
#define LOOP_VINFO_PTR_MASK(L)        (L)->ptr_mask
#define LOOP_VINFO_DATAREFS(L)        (L)->datarefs
#define LOOP_VINFO_DDRS(L)            (L)->ddrs
#define LOOP_VINFO_INT_NITERS(L)      (TREE_INT_CST_LOW ((L)->num_iters))
#define LOOP_PEELING_FOR_ALIGNMENT(L) (L)->peeling_for_alignment
#define LOOP_VINFO_UNALIGNED_DR(L)    (L)->unaligned_dr
#define LOOP_VINFO_MAY_MISALIGN_STMTS(L) (L)->may_misalign_stmts
#define LOOP_VINFO_LOC(L)             (L)->loop_line_number
>>>>>>> 8c044a9c

#define LOOP_VINFO_NITERS_KNOWN_P(L)                     \
(host_integerp ((L)->num_iters,0)                        \
&& TREE_INT_CST_LOW ((L)->num_iters) > 0)

/*-----------------------------------------------------------------*/
/* Info on vectorized defs.                                        */
/*-----------------------------------------------------------------*/
enum stmt_vec_info_type {
  undef_vec_info_type = 0,
  load_vec_info_type,
  store_vec_info_type,
  op_vec_info_type,
  assignment_vec_info_type,
  condition_vec_info_type,
  reduc_vec_info_type
};

typedef struct data_reference *dr_p;
DEF_VEC_P(dr_p);
DEF_VEC_ALLOC_P(dr_p,heap);

typedef struct _stmt_vec_info {

  enum stmt_vec_info_type type;

  /* The stmt to which this info struct refers to.  */
  tree stmt;

  /* The loop_vec_info with respect to which STMT is vectorized.  */
  loop_vec_info loop_vinfo;

  /* Not all stmts in the loop need to be vectorized. e.g, the incrementation
     of the loop induction variable and computation of array indexes. relevant
     indicates whether the stmt needs to be vectorized.  */
  bool relevant;

  /* Indicates whether this stmts is part of a computation whose result is
     used outside the loop.  */
  bool live;

  /* The vector type to be used.  */
  tree vectype;

  /* The vectorized version of the stmt.  */
  tree vectorized_stmt;


  /** The following is relevant only for stmts that contain a non-scalar
     data-ref (array/pointer/struct access). A GIMPLE stmt is expected to have 
     at most one such data-ref.  **/

  /* Information about the data-ref (access function, etc).  */
  struct data_reference *data_ref_info;

<<<<<<< HEAD
  /* Aliasing information.  */
  tree memtag;

  /** The following fields are used to store the information about 
      data-reference. {base_address + initial_offset} is the first location 
      accessed by data-ref in the loop, and step is the stride of data-ref in 
      the loop in bytes;
      e.g.:
    
                       Example 1                      Example 2
      data-ref         a[j].b[i][j]                   a + 4B (a is int*)
      
      base_address     &a                             a
      initial_offset   j_0*D_j + i_0*D_i + C          4
      step             D_j                            4

      data-reference structure info:
      base_name        a                              NULL
      access_fn        <access_fns of indexes of b>   (0, +, 1)

  **/
  /* The above base_address, offset and step.  */
  tree base_address;
  tree initial_offset;
  tree step;

  /* Alignment information. Whether the base of the data-reference is aligned 
     to vectype.  */
  bool base_aligned_p;
  /* Alignment information. The offset of the data-reference from its base 
     in bytes.  */
  tree misalignment;
=======
  /* List of datarefs that are known to have the same alignment as the dataref
     of this stmt.  */
  VEC(dr_p,heap) *same_align_refs;

  /* Classify the def of this stmt.  */
  enum vect_def_type def_type;

>>>>>>> 8c044a9c
} *stmt_vec_info;

/* Access Functions.  */
#define STMT_VINFO_TYPE(S)                (S)->type
#define STMT_VINFO_STMT(S)                (S)->stmt
#define STMT_VINFO_LOOP_VINFO(S)          (S)->loop_vinfo
#define STMT_VINFO_RELEVANT_P(S)          (S)->relevant
<<<<<<< HEAD
#define STMT_VINFO_VECTYPE(S)             (S)->vectype
#define STMT_VINFO_VEC_STMT(S)            (S)->vectorized_stmt
#define STMT_VINFO_DATA_REF(S)            (S)->data_ref_info
#define STMT_VINFO_MEMTAG(S)              (S)->memtag
#define STMT_VINFO_VECT_DR_BASE_ADDRESS(S)(S)->base_address
#define STMT_VINFO_VECT_INIT_OFFSET(S)    (S)->initial_offset
#define STMT_VINFO_VECT_STEP(S)           (S)->step
#define STMT_VINFO_VECT_BASE_ALIGNED_P(S) (S)->base_aligned_p
#define STMT_VINFO_VECT_MISALIGNMENT(S)   (S)->misalignment

static inline void set_stmt_info (stmt_ann_t ann, stmt_vec_info stmt_info);
=======
#define STMT_VINFO_LIVE_P(S)              (S)->live
#define STMT_VINFO_VECTYPE(S)             (S)->vectype
#define STMT_VINFO_VEC_STMT(S)            (S)->vectorized_stmt
#define STMT_VINFO_DATA_REF(S)            (S)->data_ref_info
#define STMT_VINFO_SAME_ALIGN_REFS(S)     (S)->same_align_refs
#define STMT_VINFO_DEF_TYPE(S)            (S)->def_type

static inline void set_stmt_info (tree_ann_t ann, stmt_vec_info stmt_info);
>>>>>>> 8c044a9c
static inline stmt_vec_info vinfo_for_stmt (tree stmt);

static inline void
set_stmt_info (tree_ann_t ann, stmt_vec_info stmt_info)
{
  if (ann)
    ann->common.aux = (char *) stmt_info;
}

static inline stmt_vec_info
vinfo_for_stmt (tree stmt)
{
  tree_ann_t ann = tree_ann (stmt);
  return ann ? (stmt_vec_info) ann->common.aux : NULL;
}

/*-----------------------------------------------------------------*/
/* Info on data references alignment.                              */
/*-----------------------------------------------------------------*/

/* Reflects actual alignment of first access in the vectorized loop,
   taking into account peeling/versioning if applied.  */
#define DR_MISALIGNMENT(DR)   (DR)->aux

static inline bool
aligned_access_p (struct data_reference *data_ref_info)
{
  return (DR_MISALIGNMENT (data_ref_info) == 0);
}

static inline bool
known_alignment_for_access_p (struct data_reference *data_ref_info)
{
  return (DR_MISALIGNMENT (data_ref_info) != -1);
}

/* Perform signed modulo, always returning a non-negative value.  */
#define VECT_SMODULO(x,y) ((x) % (y) < 0 ? ((x) % (y) + (y)) : (x) % (y))

/* vect_dump will be set to stderr or dump_file if exist.  */
extern FILE *vect_dump;
extern enum verbosity_levels vect_verbosity_level;
<<<<<<< HEAD
=======

/* Number of loops, at the beginning of vectorization.  */
extern unsigned int vect_loops_num;

/* Bitmap of virtual variables to be renamed.  */
extern bitmap vect_vnames_to_rename;
>>>>>>> 8c044a9c

/*-----------------------------------------------------------------*/
/* Function prototypes.                                            */
/*-----------------------------------------------------------------*/

/*************************************************************************
  Simple Loop Peeling Utilities - in tree-vectorizer.c
 *************************************************************************/
/* Entry point for peeling of simple loops.
   Peel the first/last iterations of a loop.
   It can be used outside of the vectorizer for loops that are simple enough
   (see function documentation).  In the vectorizer it is used to peel the
   last few iterations when the loop bound is unknown or does not evenly
   divide by the vectorization factor, and to peel the first few iterations
   to force the alignment of data references in the loop.  */
extern struct loop *slpeel_tree_peel_loop_to_edge 
  (struct loop *, struct loops *, edge, tree, tree, bool);
extern void slpeel_make_loop_iterate_ntimes (struct loop *, tree);
extern bool slpeel_can_duplicate_loop_p (struct loop *, edge);
#ifdef ENABLE_CHECKING
extern void slpeel_verify_cfg_after_peeling (struct loop *, struct loop *);
#endif


/*************************************************************************
  General Vectorization Utilities
 *************************************************************************/
/** In tree-vectorizer.c **/
extern tree vect_strip_conversion (tree);
extern tree get_vectype_for_scalar_type (tree);
<<<<<<< HEAD
extern bool vect_is_simple_use (tree , loop_vec_info, tree *);
extern bool vect_is_simple_iv_evolution (unsigned, tree, tree *, tree *);
extern bool vect_can_force_dr_alignment_p (tree, unsigned int);
extern enum dr_alignment_support vect_supportable_dr_alignment
  (struct data_reference *);
=======
extern bool vect_is_simple_use (tree, loop_vec_info, tree *, tree *,
				enum vect_def_type *);
extern bool vect_is_simple_iv_evolution (unsigned, tree, tree *, tree *);
extern tree vect_is_simple_reduction (struct loop *, tree);
extern bool vect_can_force_dr_alignment_p (tree, unsigned int);
extern enum dr_alignment_support vect_supportable_dr_alignment
  (struct data_reference *);
extern bool reduction_code_for_scalar_code (enum tree_code, enum tree_code *);

>>>>>>> 8c044a9c
/* Creation and deletion of loop and stmt info structs.  */
extern loop_vec_info new_loop_vec_info (struct loop *loop);
extern void destroy_loop_vec_info (loop_vec_info);
extern stmt_vec_info new_stmt_vec_info (tree stmt, loop_vec_info);
/* Main driver.  */
extern void vectorize_loops (struct loops *);

/** In tree-vect-analyze.c  **/
/* Driver for analysis stage.  */
extern loop_vec_info vect_analyze_loop (struct loop *);

/** In tree-vect-transform.c  **/
extern bool vectorizable_load (tree, block_stmt_iterator *, tree *);
extern bool vectorizable_store (tree, block_stmt_iterator *, tree *);
extern bool vectorizable_operation (tree, block_stmt_iterator *, tree *);
extern bool vectorizable_assignment (tree, block_stmt_iterator *, tree *);
<<<<<<< HEAD
=======
extern bool vectorizable_condition (tree, block_stmt_iterator *, tree *);
extern bool vectorizable_live_operation (tree, block_stmt_iterator *, tree *);
extern bool vectorizable_reduction (tree, block_stmt_iterator *, tree *);
>>>>>>> 8c044a9c
/* Driver for transformation stage.  */
extern void vect_transform_loop (loop_vec_info, struct loops *);

/*************************************************************************
  Vectorization Debug Information - in tree-vectorizer.c
 *************************************************************************/
<<<<<<< HEAD
extern bool vect_print_dump_info (enum verbosity_levels, LOC);
=======
extern bool vect_print_dump_info (enum verbosity_levels);
>>>>>>> 8c044a9c
extern void vect_set_verbosity_level (const char *);
extern LOC find_loop_location (struct loop *);

#endif  /* GCC_TREE_VECTORIZER_H  */<|MERGE_RESOLUTION|>--- conflicted
+++ resolved
@@ -57,8 +57,6 @@
   dr_aligned
 };
 
-<<<<<<< HEAD
-=======
 /* Define type of def-use cross-iteration cycle.  */
 enum vect_def_type {
   vect_constant_def,
@@ -69,17 +67,13 @@
   vect_unknown_def_type
 };
 
->>>>>>> 8c044a9c
 /* Define verbosity levels.  */
 enum verbosity_levels {
   REPORT_NONE,
   REPORT_VECTORIZED_LOOPS,
   REPORT_UNVECTORIZED_LOOPS,
   REPORT_ALIGNMENT,
-<<<<<<< HEAD
-=======
   REPORT_DR_DETAILS,
->>>>>>> 8c044a9c
   REPORT_BAD_FORM_LOOPS,
   REPORT_OUTER_LOOPS,
   REPORT_DETAILS,
@@ -113,17 +107,6 @@
   /* Unknown DRs according to which loop was peeled.  */
   struct data_reference *unaligned_dr;
 
-<<<<<<< HEAD
-  /* If true, loop is peeled.
-   unaligned_drs show in this case DRs used for peeling.  */
-  bool do_peeling_for_alignment;
-
-  /* All data references in the loop that are being written to.  */
-  varray_type data_ref_writes;
-
-  /* All data references in the loop that are being read from.  */
-  varray_type data_ref_reads;
-=======
   /* peeling_for_alignment indicates whether peeling for alignment will take
      place, and what the peeling factor should be:
      peeling_for_alignment = X means:
@@ -146,30 +129,12 @@
   /* Statements in the loop that have data references that are candidates for a
      runtime (loop versioning) misalignment check.  */
   VEC(tree,heap) *may_misalign_stmts;
->>>>>>> 8c044a9c
 
   /* The loop location in the source.  */
   LOC loop_line_number;
 } *loop_vec_info;
 
 /* Access Functions.  */
-<<<<<<< HEAD
-#define LOOP_VINFO_LOOP(L)           (L)->loop
-#define LOOP_VINFO_BBS(L)            (L)->bbs
-#define LOOP_VINFO_EXIT_COND(L)      (L)->exit_cond
-#define LOOP_VINFO_NITERS(L)         (L)->num_iters
-#define LOOP_VINFO_VECTORIZABLE_P(L) (L)->vectorizable
-#define LOOP_VINFO_VECT_FACTOR(L)    (L)->vectorization_factor
-#define LOOP_VINFO_DATAREF_WRITES(L) (L)->data_ref_writes
-#define LOOP_VINFO_DATAREF_READS(L)  (L)->data_ref_reads
-#define LOOP_VINFO_INT_NITERS(L) (TREE_INT_CST_LOW ((L)->num_iters))
-#define LOOP_DO_PEELING_FOR_ALIGNMENT(L) (L)->do_peeling_for_alignment
-#define LOOP_VINFO_UNALIGNED_DR(L) (L)->unaligned_dr
-#define LOOP_VINFO_LOC(L)          (L)->loop_line_number
-
-#define LOOP_LOC(L)    LOOP_VINFO_LOC(L)
-
-=======
 #define LOOP_VINFO_LOOP(L)            (L)->loop
 #define LOOP_VINFO_BBS(L)             (L)->bbs
 #define LOOP_VINFO_EXIT_COND(L)       (L)->exit_cond
@@ -184,7 +149,6 @@
 #define LOOP_VINFO_UNALIGNED_DR(L)    (L)->unaligned_dr
 #define LOOP_VINFO_MAY_MISALIGN_STMTS(L) (L)->may_misalign_stmts
 #define LOOP_VINFO_LOC(L)             (L)->loop_line_number
->>>>>>> 8c044a9c
 
 #define LOOP_VINFO_NITERS_KNOWN_P(L)                     \
 (host_integerp ((L)->num_iters,0)                        \
@@ -240,40 +204,6 @@
   /* Information about the data-ref (access function, etc).  */
   struct data_reference *data_ref_info;
 
-<<<<<<< HEAD
-  /* Aliasing information.  */
-  tree memtag;
-
-  /** The following fields are used to store the information about 
-      data-reference. {base_address + initial_offset} is the first location 
-      accessed by data-ref in the loop, and step is the stride of data-ref in 
-      the loop in bytes;
-      e.g.:
-    
-                       Example 1                      Example 2
-      data-ref         a[j].b[i][j]                   a + 4B (a is int*)
-      
-      base_address     &a                             a
-      initial_offset   j_0*D_j + i_0*D_i + C          4
-      step             D_j                            4
-
-      data-reference structure info:
-      base_name        a                              NULL
-      access_fn        <access_fns of indexes of b>   (0, +, 1)
-
-  **/
-  /* The above base_address, offset and step.  */
-  tree base_address;
-  tree initial_offset;
-  tree step;
-
-  /* Alignment information. Whether the base of the data-reference is aligned 
-     to vectype.  */
-  bool base_aligned_p;
-  /* Alignment information. The offset of the data-reference from its base 
-     in bytes.  */
-  tree misalignment;
-=======
   /* List of datarefs that are known to have the same alignment as the dataref
      of this stmt.  */
   VEC(dr_p,heap) *same_align_refs;
@@ -281,7 +211,6 @@
   /* Classify the def of this stmt.  */
   enum vect_def_type def_type;
 
->>>>>>> 8c044a9c
 } *stmt_vec_info;
 
 /* Access Functions.  */
@@ -289,19 +218,6 @@
 #define STMT_VINFO_STMT(S)                (S)->stmt
 #define STMT_VINFO_LOOP_VINFO(S)          (S)->loop_vinfo
 #define STMT_VINFO_RELEVANT_P(S)          (S)->relevant
-<<<<<<< HEAD
-#define STMT_VINFO_VECTYPE(S)             (S)->vectype
-#define STMT_VINFO_VEC_STMT(S)            (S)->vectorized_stmt
-#define STMT_VINFO_DATA_REF(S)            (S)->data_ref_info
-#define STMT_VINFO_MEMTAG(S)              (S)->memtag
-#define STMT_VINFO_VECT_DR_BASE_ADDRESS(S)(S)->base_address
-#define STMT_VINFO_VECT_INIT_OFFSET(S)    (S)->initial_offset
-#define STMT_VINFO_VECT_STEP(S)           (S)->step
-#define STMT_VINFO_VECT_BASE_ALIGNED_P(S) (S)->base_aligned_p
-#define STMT_VINFO_VECT_MISALIGNMENT(S)   (S)->misalignment
-
-static inline void set_stmt_info (stmt_ann_t ann, stmt_vec_info stmt_info);
-=======
 #define STMT_VINFO_LIVE_P(S)              (S)->live
 #define STMT_VINFO_VECTYPE(S)             (S)->vectype
 #define STMT_VINFO_VEC_STMT(S)            (S)->vectorized_stmt
@@ -310,7 +226,6 @@
 #define STMT_VINFO_DEF_TYPE(S)            (S)->def_type
 
 static inline void set_stmt_info (tree_ann_t ann, stmt_vec_info stmt_info);
->>>>>>> 8c044a9c
 static inline stmt_vec_info vinfo_for_stmt (tree stmt);
 
 static inline void
@@ -353,15 +268,12 @@
 /* vect_dump will be set to stderr or dump_file if exist.  */
 extern FILE *vect_dump;
 extern enum verbosity_levels vect_verbosity_level;
-<<<<<<< HEAD
-=======
 
 /* Number of loops, at the beginning of vectorization.  */
 extern unsigned int vect_loops_num;
 
 /* Bitmap of virtual variables to be renamed.  */
 extern bitmap vect_vnames_to_rename;
->>>>>>> 8c044a9c
 
 /*-----------------------------------------------------------------*/
 /* Function prototypes.                                            */
@@ -392,13 +304,6 @@
 /** In tree-vectorizer.c **/
 extern tree vect_strip_conversion (tree);
 extern tree get_vectype_for_scalar_type (tree);
-<<<<<<< HEAD
-extern bool vect_is_simple_use (tree , loop_vec_info, tree *);
-extern bool vect_is_simple_iv_evolution (unsigned, tree, tree *, tree *);
-extern bool vect_can_force_dr_alignment_p (tree, unsigned int);
-extern enum dr_alignment_support vect_supportable_dr_alignment
-  (struct data_reference *);
-=======
 extern bool vect_is_simple_use (tree, loop_vec_info, tree *, tree *,
 				enum vect_def_type *);
 extern bool vect_is_simple_iv_evolution (unsigned, tree, tree *, tree *);
@@ -408,7 +313,6 @@
   (struct data_reference *);
 extern bool reduction_code_for_scalar_code (enum tree_code, enum tree_code *);
 
->>>>>>> 8c044a9c
 /* Creation and deletion of loop and stmt info structs.  */
 extern loop_vec_info new_loop_vec_info (struct loop *loop);
 extern void destroy_loop_vec_info (loop_vec_info);
@@ -425,23 +329,16 @@
 extern bool vectorizable_store (tree, block_stmt_iterator *, tree *);
 extern bool vectorizable_operation (tree, block_stmt_iterator *, tree *);
 extern bool vectorizable_assignment (tree, block_stmt_iterator *, tree *);
-<<<<<<< HEAD
-=======
 extern bool vectorizable_condition (tree, block_stmt_iterator *, tree *);
 extern bool vectorizable_live_operation (tree, block_stmt_iterator *, tree *);
 extern bool vectorizable_reduction (tree, block_stmt_iterator *, tree *);
->>>>>>> 8c044a9c
 /* Driver for transformation stage.  */
 extern void vect_transform_loop (loop_vec_info, struct loops *);
 
 /*************************************************************************
   Vectorization Debug Information - in tree-vectorizer.c
  *************************************************************************/
-<<<<<<< HEAD
-extern bool vect_print_dump_info (enum verbosity_levels, LOC);
-=======
 extern bool vect_print_dump_info (enum verbosity_levels);
->>>>>>> 8c044a9c
 extern void vect_set_verbosity_level (const char *);
 extern LOC find_loop_location (struct loop *);
 

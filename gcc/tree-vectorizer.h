/* Loop Vectorization
   Copyright (C) 2003, 2004, 2005, 2006 Free Software Foundation, Inc.
   Contributed by Dorit Naishlos <dorit@il.ibm.com>

This file is part of GCC.

GCC is free software; you can redistribute it and/or modify it under
the terms of the GNU General Public License as published by the Free
Software Foundation; either version 2, or (at your option) any later
version.

GCC is distributed in the hope that it will be useful, but WITHOUT ANY
WARRANTY; without even the implied warranty of MERCHANTABILITY or
FITNESS FOR A PARTICULAR PURPOSE.  See the GNU General Public License
for more details.

You should have received a copy of the GNU General Public License
along with GCC; see the file COPYING.  If not, write to the Free
Software Foundation, 51 Franklin Street, Fifth Floor, Boston, MA
02110-1301, USA.  */

#ifndef GCC_TREE_VECTORIZER_H
#define GCC_TREE_VECTORIZER_H

#ifdef USE_MAPPED_LOCATION
  typedef source_location LOC;
  #define UNKNOWN_LOC UNKNOWN_LOCATION
  #define EXPR_LOC(e) EXPR_LOCATION(e)
  #define LOC_FILE(l) LOCATION_FILE (l)
  #define LOC_LINE(l) LOCATION_LINE (l)
#else
  typedef source_locus LOC;
  #define UNKNOWN_LOC NULL
  #define EXPR_LOC(e) EXPR_LOCUS(e)
  #define LOC_FILE(l) (l)->file
  #define LOC_LINE(l) (l)->line
#endif

/* Used for naming of new temporaries.  */
enum vect_var_kind {
  vect_simple_var,
  vect_pointer_var,
  vect_scalar_var
};

/* Defines type of operation.  */
enum operation_type {
  unary_op = 1,
  binary_op,
  ternary_op
};

/* Define type of available alignment support.  */
enum dr_alignment_support {
  dr_unaligned_unsupported,
  dr_unaligned_supported,
  dr_unaligned_software_pipeline,
  dr_aligned
};

/* Define type of def-use cross-iteration cycle.  */
enum vect_def_type {
  vect_constant_def,
  vect_invariant_def,
  vect_loop_def,
  vect_induction_def,
  vect_reduction_def,
  vect_unknown_def_type
};

/* Define verbosity levels.  */
enum verbosity_levels {
  REPORT_NONE,
  REPORT_VECTORIZED_LOOPS,
  REPORT_UNVECTORIZED_LOOPS,
  REPORT_ALIGNMENT,
  REPORT_DR_DETAILS,
  REPORT_BAD_FORM_LOOPS,
  REPORT_OUTER_LOOPS,
  REPORT_DETAILS,
  /* New verbosity levels should be added before this one.  */
  MAX_VERBOSITY_LEVEL
};

/*-----------------------------------------------------------------*/
/* Info on vectorized loops.                                       */
/*-----------------------------------------------------------------*/
typedef struct _loop_vec_info {

  /* The loop to which this info struct refers to.  */
  struct loop *loop;

  /* The loop basic blocks.  */
  basic_block *bbs;

  /* The loop exit_condition.  */
  tree exit_cond;

  /* Number of iterations.  */
  tree num_iters;

  /* Is the loop vectorizable? */
  bool vectorizable;

  /* Unrolling factor  */
  int vectorization_factor;

  /* Unknown DRs according to which loop was peeled.  */
  struct data_reference *unaligned_dr;

  /* peeling_for_alignment indicates whether peeling for alignment will take
     place, and what the peeling factor should be:
     peeling_for_alignment = X means:
        If X=0: Peeling for alignment will not be applied.
        If X>0: Peel first X iterations.
        If X=-1: Generate a runtime test to calculate the number of iterations
                 to be peeled, using the dataref recorded in the field
                 unaligned_dr.  */
  int peeling_for_alignment;

  /* The mask used to check the alignment of pointers or arrays.  */
  int ptr_mask;

  /* All data references in the loop.  */
  VEC (data_reference_p, heap) *datarefs;

  /* All data dependences in the loop.  */
  VEC (ddr_p, heap) *ddrs;

  /* Statements in the loop that have data references that are candidates for a
     runtime (loop versioning) misalignment check.  */
  VEC(tree,heap) *may_misalign_stmts;

  /* The loop location in the source.  */
  LOC loop_line_number;
} *loop_vec_info;

/* Access Functions.  */
#define LOOP_VINFO_LOOP(L)            (L)->loop
#define LOOP_VINFO_BBS(L)             (L)->bbs
#define LOOP_VINFO_EXIT_COND(L)       (L)->exit_cond
#define LOOP_VINFO_NITERS(L)          (L)->num_iters
#define LOOP_VINFO_VECTORIZABLE_P(L)  (L)->vectorizable
#define LOOP_VINFO_VECT_FACTOR(L)     (L)->vectorization_factor
#define LOOP_VINFO_PTR_MASK(L)        (L)->ptr_mask
#define LOOP_VINFO_DATAREFS(L)        (L)->datarefs
#define LOOP_VINFO_DDRS(L)            (L)->ddrs
#define LOOP_VINFO_INT_NITERS(L)      (TREE_INT_CST_LOW ((L)->num_iters))
#define LOOP_PEELING_FOR_ALIGNMENT(L) (L)->peeling_for_alignment
#define LOOP_VINFO_UNALIGNED_DR(L)    (L)->unaligned_dr
#define LOOP_VINFO_MAY_MISALIGN_STMTS(L) (L)->may_misalign_stmts
#define LOOP_VINFO_LOC(L)             (L)->loop_line_number

#define LOOP_VINFO_NITERS_KNOWN_P(L)                     \
(host_integerp ((L)->num_iters,0)                        \
&& TREE_INT_CST_LOW ((L)->num_iters) > 0)

/*-----------------------------------------------------------------*/
/* Info on vectorized defs.                                        */
/*-----------------------------------------------------------------*/
enum stmt_vec_info_type {
  undef_vec_info_type = 0,
  load_vec_info_type,
  store_vec_info_type,
  op_vec_info_type,
  call_vec_info_type,
  assignment_vec_info_type,
  condition_vec_info_type,
  reduc_vec_info_type,
  type_promotion_vec_info_type,
<<<<<<< HEAD
  type_demotion_vec_info_type
=======
  type_demotion_vec_info_type,
  type_conversion_vec_info_type
>>>>>>> 29c07800
};

/* Indicates whether/how a variable is used in the loop.  */
enum vect_relevant {
  vect_unused_in_loop = 0,
<<<<<<< HEAD
  vect_used_by_reduction,
=======

  /* defs that feed computations that end up (only) in a reduction. These
     defs may be used by non-reduction stmts, but eventually, any 
     computations/values that are affected by these defs are used to compute 
     a reduction (i.e. don't get stored to memory, for example). We use this 
     to identify computations that we can change the order in which they are 
     computed.  */
  vect_used_by_reduction,

>>>>>>> 29c07800
  vect_used_in_loop  
};

typedef struct data_reference *dr_p;
DEF_VEC_P(dr_p);
DEF_VEC_ALLOC_P(dr_p,heap);

typedef struct _stmt_vec_info {

  enum stmt_vec_info_type type;

  /* The stmt to which this info struct refers to.  */
  tree stmt;

  /* The loop_vec_info with respect to which STMT is vectorized.  */
  loop_vec_info loop_vinfo;

  /* Not all stmts in the loop need to be vectorized. e.g, the increment
     of the loop induction variable and computation of array indexes. relevant
     indicates whether the stmt needs to be vectorized.  */
  enum vect_relevant relevant;

  /* Indicates whether this stmts is part of a computation whose result is
     used outside the loop.  */
  bool live;

  /* The vector type to be used.  */
  tree vectype;

  /* The vectorized version of the stmt.  */
  tree vectorized_stmt;


  /** The following is relevant only for stmts that contain a non-scalar
     data-ref (array/pointer/struct access). A GIMPLE stmt is expected to have 
     at most one such data-ref.  **/

  /* Information about the data-ref (access function, etc).  */
  struct data_reference *data_ref_info;

  /* Stmt is part of some pattern (computation idiom)  */
  bool in_pattern_p;

  /* Used for various bookkeeping purposes, generally holding a pointer to 
     some other stmt S that is in some way "related" to this stmt. 
     Current use of this field is:
        If this stmt is part of a pattern (i.e. the field 'in_pattern_p' is 
        true): S is the "pattern stmt" that represents (and replaces) the 
        sequence of stmts that constitutes the pattern.  Similarly, the 
        related_stmt of the "pattern stmt" points back to this stmt (which is 
        the last stmt in the original sequence of stmts that constitutes the 
        pattern).  */
  tree related_stmt;

  /* List of datarefs that are known to have the same alignment as the dataref
     of this stmt.  */
  VEC(dr_p,heap) *same_align_refs;

  /* Classify the def of this stmt.  */
  enum vect_def_type def_type;

  /* Interleaving info.  */
  /* First data-ref in the interleaving group.  */
  tree first_dr;
  /* Pointer to the next data-ref in the group.  */
  tree next_dr;
  /* The size of the interleaving group.  */
  unsigned int size;
  /* For stores, number of stores from this group seen. We vectorize the last
     one.  */
  unsigned int store_count;
  /* For loads only, the gap from the previous load. For consecutive loads, GAP
     is 1.  */
  unsigned int gap;
  /* In case that two or more stmts share data-ref, this is the pointer to the
     previously detected stmt with the same dr.  */
  tree same_dr_stmt;
  /* For loads only, if there is a store with the same location, this field is
     TRUE.  */
  bool read_write_dep;
} *stmt_vec_info;

/* Access Functions.  */
#define STMT_VINFO_TYPE(S)                 (S)->type
#define STMT_VINFO_STMT(S)                 (S)->stmt
#define STMT_VINFO_LOOP_VINFO(S)           (S)->loop_vinfo
#define STMT_VINFO_RELEVANT(S)             (S)->relevant
#define STMT_VINFO_LIVE_P(S)               (S)->live
#define STMT_VINFO_VECTYPE(S)              (S)->vectype
#define STMT_VINFO_VEC_STMT(S)             (S)->vectorized_stmt
#define STMT_VINFO_DATA_REF(S)             (S)->data_ref_info
#define STMT_VINFO_IN_PATTERN_P(S)         (S)->in_pattern_p
#define STMT_VINFO_RELATED_STMT(S)         (S)->related_stmt
#define STMT_VINFO_SAME_ALIGN_REFS(S)      (S)->same_align_refs
#define STMT_VINFO_DEF_TYPE(S)             (S)->def_type
#define STMT_VINFO_DR_GROUP_FIRST_DR(S)    (S)->first_dr
#define STMT_VINFO_DR_GROUP_NEXT_DR(S)     (S)->next_dr
#define STMT_VINFO_DR_GROUP_SIZE(S)        (S)->size
#define STMT_VINFO_DR_GROUP_STORE_COUNT(S) (S)->store_count
#define STMT_VINFO_DR_GROUP_GAP(S)         (S)->gap
#define STMT_VINFO_DR_GROUP_SAME_DR_STMT(S)(S)->same_dr_stmt
#define STMT_VINFO_DR_GROUP_READ_WRITE_DEPENDENCE(S)  (S)->read_write_dep

#define DR_GROUP_FIRST_DR(S)               (S)->first_dr
#define DR_GROUP_NEXT_DR(S)                (S)->next_dr
#define DR_GROUP_SIZE(S)                   (S)->size
#define DR_GROUP_STORE_COUNT(S)            (S)->store_count
#define DR_GROUP_GAP(S)                    (S)->gap
#define DR_GROUP_SAME_DR_STMT(S)           (S)->same_dr_stmt
#define DR_GROUP_READ_WRITE_DEPENDENCE(S)  (S)->read_write_dep

#define STMT_VINFO_RELEVANT_P(S)          ((S)->relevant != vect_unused_in_loop)

static inline void set_stmt_info (stmt_ann_t ann, stmt_vec_info stmt_info);
static inline stmt_vec_info vinfo_for_stmt (tree stmt);

static inline void
set_stmt_info (stmt_ann_t ann, stmt_vec_info stmt_info)
{
  if (ann)
    ann->common.aux = (char *) stmt_info;
}

static inline stmt_vec_info
vinfo_for_stmt (tree stmt)
{
  stmt_ann_t ann = stmt_ann (stmt);
  return ann ? (stmt_vec_info) ann->common.aux : NULL;
}

static inline bool
is_pattern_stmt_p (stmt_vec_info stmt_info)
{
  tree related_stmt;
  stmt_vec_info related_stmt_info;

  related_stmt = STMT_VINFO_RELATED_STMT (stmt_info);
  if (related_stmt
      && (related_stmt_info = vinfo_for_stmt (related_stmt))
      && STMT_VINFO_IN_PATTERN_P (related_stmt_info))
    return true;

  return false;
}

/*-----------------------------------------------------------------*/
/* Info on data references alignment.                              */
/*-----------------------------------------------------------------*/

/* Reflects actual alignment of first access in the vectorized loop,
   taking into account peeling/versioning if applied.  */
#define DR_MISALIGNMENT(DR)   (DR)->aux

static inline bool
aligned_access_p (struct data_reference *data_ref_info)
{
  return (DR_MISALIGNMENT (data_ref_info) == 0);
}

static inline bool
known_alignment_for_access_p (struct data_reference *data_ref_info)
{
  return (DR_MISALIGNMENT (data_ref_info) != -1);
}

/* vect_dump will be set to stderr or dump_file if exist.  */
extern FILE *vect_dump;
extern enum verbosity_levels vect_verbosity_level;

/* Bitmap of virtual variables to be renamed.  */
extern bitmap vect_memsyms_to_rename;

/*-----------------------------------------------------------------*/
/* Function prototypes.                                            */
/*-----------------------------------------------------------------*/

/*************************************************************************
  Simple Loop Peeling Utilities - in tree-vectorizer.c
 *************************************************************************/
/* Entry point for peeling of simple loops.
   Peel the first/last iterations of a loop.
   It can be used outside of the vectorizer for loops that are simple enough
   (see function documentation).  In the vectorizer it is used to peel the
   last few iterations when the loop bound is unknown or does not evenly
   divide by the vectorization factor, and to peel the first few iterations
   to force the alignment of data references in the loop.  */
extern struct loop *slpeel_tree_peel_loop_to_edge 
  (struct loop *, edge, tree, tree, bool, unsigned int);
extern void slpeel_make_loop_iterate_ntimes (struct loop *, tree);
extern bool slpeel_can_duplicate_loop_p (struct loop *, edge);
#ifdef ENABLE_CHECKING
extern void slpeel_verify_cfg_after_peeling (struct loop *, struct loop *);
#endif


/*************************************************************************
  General Vectorization Utilities
 *************************************************************************/
/** In tree-vectorizer.c **/
extern tree get_vectype_for_scalar_type (tree);
extern bool vect_is_simple_use (tree, loop_vec_info, tree *, tree *,
				enum vect_def_type *);
extern bool vect_is_simple_iv_evolution (unsigned, tree, tree *, tree *);
extern tree vect_is_simple_reduction (struct loop *, tree);
extern bool vect_can_force_dr_alignment_p (tree, unsigned int);
extern enum dr_alignment_support vect_supportable_dr_alignment
  (struct data_reference *);
extern bool reduction_code_for_scalar_code (enum tree_code, enum tree_code *);
extern bool supportable_widening_operation (enum tree_code, tree, tree,
  tree *, tree *, enum tree_code *, enum tree_code *);
/* Creation and deletion of loop and stmt info structs.  */
extern loop_vec_info new_loop_vec_info (struct loop *loop);
extern void destroy_loop_vec_info (loop_vec_info);
extern stmt_vec_info new_stmt_vec_info (tree stmt, loop_vec_info);


/** In tree-vect-analyze.c  **/
/* Driver for analysis stage.  */
extern loop_vec_info vect_analyze_loop (struct loop *);


/** In tree-vect-patterns.c  **/
/* Pattern recognition functions.
   Additional pattern recognition functions can (and will) be added
   in the future.  */
typedef tree (* vect_recog_func_ptr) (tree, tree *, tree *);
#define NUM_PATTERNS 4
void vect_pattern_recog (loop_vec_info);


/** In tree-vect-transform.c  **/
extern bool vectorizable_load (tree, block_stmt_iterator *, tree *);
extern bool vectorizable_store (tree, block_stmt_iterator *, tree *);
extern bool vectorizable_operation (tree, block_stmt_iterator *, tree *);
extern bool vectorizable_type_promotion (tree, block_stmt_iterator *, tree *);
extern bool vectorizable_type_demotion (tree, block_stmt_iterator *, tree *);
<<<<<<< HEAD
=======
extern bool vectorizable_conversion (tree, block_stmt_iterator *, 
				     tree *);
>>>>>>> 29c07800
extern bool vectorizable_assignment (tree, block_stmt_iterator *, tree *);
extern tree vectorizable_function (tree, tree, tree);
extern bool vectorizable_call (tree, block_stmt_iterator *, tree *);
extern bool vectorizable_condition (tree, block_stmt_iterator *, tree *);
extern bool vectorizable_live_operation (tree, block_stmt_iterator *, tree *);
extern bool vectorizable_reduction (tree, block_stmt_iterator *, tree *);
/* Driver for transformation stage.  */
extern void vect_transform_loop (loop_vec_info);

/*************************************************************************
  Vectorization Debug Information - in tree-vectorizer.c
 *************************************************************************/
extern bool vect_print_dump_info (enum verbosity_levels);
extern void vect_set_verbosity_level (const char *);
extern LOC find_loop_location (struct loop *);

#endif  /* GCC_TREE_VECTORIZER_H  */<|MERGE_RESOLUTION|>--- conflicted
+++ resolved
@@ -168,20 +168,13 @@
   condition_vec_info_type,
   reduc_vec_info_type,
   type_promotion_vec_info_type,
-<<<<<<< HEAD
-  type_demotion_vec_info_type
-=======
   type_demotion_vec_info_type,
   type_conversion_vec_info_type
->>>>>>> 29c07800
 };
 
 /* Indicates whether/how a variable is used in the loop.  */
 enum vect_relevant {
   vect_unused_in_loop = 0,
-<<<<<<< HEAD
-  vect_used_by_reduction,
-=======
 
   /* defs that feed computations that end up (only) in a reduction. These
      defs may be used by non-reduction stmts, but eventually, any 
@@ -191,7 +184,6 @@
      computed.  */
   vect_used_by_reduction,
 
->>>>>>> 29c07800
   vect_used_in_loop  
 };
 
@@ -428,11 +420,8 @@
 extern bool vectorizable_operation (tree, block_stmt_iterator *, tree *);
 extern bool vectorizable_type_promotion (tree, block_stmt_iterator *, tree *);
 extern bool vectorizable_type_demotion (tree, block_stmt_iterator *, tree *);
-<<<<<<< HEAD
-=======
 extern bool vectorizable_conversion (tree, block_stmt_iterator *, 
 				     tree *);
->>>>>>> 29c07800
 extern bool vectorizable_assignment (tree, block_stmt_iterator *, tree *);
 extern tree vectorizable_function (tree, tree, tree);
 extern bool vectorizable_call (tree, block_stmt_iterator *, tree *);

/* Vectorizer
   Copyright (C) 2003-2017 Free Software Foundation, Inc.
   Contributed by Dorit Naishlos <dorit@il.ibm.com>

This file is part of GCC.

GCC is free software; you can redistribute it and/or modify it under
the terms of the GNU General Public License as published by the Free
Software Foundation; either version 3, or (at your option) any later
version.

GCC is distributed in the hope that it will be useful, but WITHOUT ANY
WARRANTY; without even the implied warranty of MERCHANTABILITY or
FITNESS FOR A PARTICULAR PURPOSE.  See the GNU General Public License
for more details.

You should have received a copy of the GNU General Public License
along with GCC; see the file COPYING3.  If not see
<http://www.gnu.org/licenses/>.  */

#ifndef GCC_TREE_VECTORIZER_H
#define GCC_TREE_VECTORIZER_H

#include "tree-data-ref.h"
#include "tree-hash-traits.h"
#include "target.h"

/* Used for naming of new temporaries.  */
enum vect_var_kind {
  vect_simple_var,
  vect_pointer_var,
  vect_scalar_var,
  vect_mask_var
};

/* Defines type of operation.  */
enum operation_type {
  unary_op = 1,
  binary_op,
  ternary_op
};

/* Define type of available alignment support.  */
enum dr_alignment_support {
  dr_unaligned_unsupported,
  dr_unaligned_supported,
  dr_explicit_realign,
  dr_explicit_realign_optimized,
  dr_aligned
};

/* Define type of def-use cross-iteration cycle.  */
enum vect_def_type {
  vect_uninitialized_def = 0,
  vect_constant_def = 1,
  vect_external_def,
  vect_internal_def,
  vect_induction_def,
  vect_reduction_def,
  vect_double_reduction_def,
  vect_nested_cycle,
  vect_unknown_def_type
};

/* Define type of reduction.  */
enum vect_reduction_type {
  TREE_CODE_REDUCTION,
  STRICT_FP_REDUCTION,
  COND_REDUCTION,
  INTEGER_INDUC_COND_REDUCTION,
  CONST_COND_REDUCTION,
  COND_REDUCTION_CLASTB
};

/* Any type of condition reduction.  */
#define REDUCTION_IS_COND_REDUCTION_P(R) \
  ((R) != TREE_CODE_REDUCTION && (R) != STRICT_FP_REDUCTION)

/* Any standard condition reduction.  */
#define REDUCTION_IS_FULL_COND_REDUCTION_P(R) (R == COND_REDUCTION	      \
					       || R == COND_REDUCTION_CLASTB)

#define VECTORIZABLE_CYCLE_DEF(D) (((D) == vect_reduction_def)           \
                                   || ((D) == vect_double_reduction_def) \
                                   || ((D) == vect_nested_cycle))

/* Structure to encapsulate information about a group of like
   instructions to be presented to the target cost model.  */
struct stmt_info_for_cost {
  int count;
  enum vect_cost_for_stmt kind;
  gimple *stmt;
  int misalign;
};

typedef vec<stmt_info_for_cost> stmt_vector_for_cost;

/* Maps base addresses to an innermost_loop_behavior that gives the maximum
   known alignment for that base.  */
typedef hash_map<tree_operand_hash,
		 innermost_loop_behavior *> vec_base_alignments;

/************************************************************************
  SLP
 ************************************************************************/
typedef struct _slp_tree *slp_tree;

/* A computation tree of an SLP instance.  Each node corresponds to a group of
   stmts to be packed in a SIMD stmt.  */
struct _slp_tree {
  /* Nodes that contain def-stmts of this node statements operands.  */
  vec<slp_tree> children;
  /* A group of scalar stmts to be vectorized together.  */
  vec<gimple *> stmts;
  /* Load permutation relative to the stores, NULL if there is no
     permutation.  */
  vec<unsigned> load_permutation;
  /* Vectorized stmt/s.  */
  vec<gimple *> vec_stmts;
  /* Number of vector stmts that are created to replace the group of scalar
     stmts. It is calculated during the transformation phase as the number of
     scalar elements in one scalar iteration (GROUP_SIZE) multiplied by VF
     divided by vector size.  */
  unsigned int vec_stmts_size;
  /* Whether the scalar computations use two different operators.  */
  bool two_operators;
  /* The DEF type of this node.  */
  enum vect_def_type def_type;
};


/* SLP instance is a sequence of stmts in a loop that can be packed into
   SIMD stmts.  */
typedef struct _slp_instance {
  /* The root of SLP tree.  */
  slp_tree root;

  /* Size of groups of scalar stmts that will be replaced by SIMD stmt/s.  */
  unsigned int group_size;

  /* The unrolling factor required to vectorized this SLP instance.  */
  poly_uint64 unrolling_factor;

  /* The group of nodes that contain loads of this SLP instance.  */
  vec<slp_tree> loads;

  /* The SLP node containing the reduction PHIs.  */
  slp_tree reduc_phis;
} *slp_instance;


/* Access Functions.  */
#define SLP_INSTANCE_TREE(S)                     (S)->root
#define SLP_INSTANCE_GROUP_SIZE(S)               (S)->group_size
#define SLP_INSTANCE_UNROLLING_FACTOR(S)         (S)->unrolling_factor
#define SLP_INSTANCE_LOADS(S)                    (S)->loads

#define SLP_TREE_CHILDREN(S)                     (S)->children
#define SLP_TREE_SCALAR_STMTS(S)                 (S)->stmts
#define SLP_TREE_VEC_STMTS(S)                    (S)->vec_stmts
#define SLP_TREE_NUMBER_OF_VEC_STMTS(S)          (S)->vec_stmts_size
#define SLP_TREE_LOAD_PERMUTATION(S)             (S)->load_permutation
#define SLP_TREE_TWO_OPERATORS(S)		 (S)->two_operators
#define SLP_TREE_DEF_TYPE(S)			 (S)->def_type



/* Describes two objects whose addresses must be unequal for the vectorized
   loop to be valid.  */
typedef std::pair<tree, tree> vec_object_pair;

/* Records that vectorization is only possible if abs (EXPR) >= MIN_VALUE.
   UNSIGNED_P is true if we can assume that abs (EXPR) == EXPR.  */
struct vec_lower_bound {
  vec_lower_bound () {}
  vec_lower_bound (tree e, bool u, poly_uint64 m)
    : expr (e), unsigned_p (u), min_value (m) {}

  tree expr;
  bool unsigned_p;
  poly_uint64 min_value;
};

/* Vectorizer state common between loop and basic-block vectorization.  */
struct vec_info {
  enum vec_kind { bb, loop };

  vec_info (vec_kind, void *);
  ~vec_info ();

  /* The type of vectorization.  */
  vec_kind kind;

  /* All SLP instances.  */
  auto_vec<slp_instance> slp_instances;

  /* All data references.  Freed by free_data_refs, so not an auto_vec.  */
  vec<data_reference_p> datarefs;

  /* Maps base addresses to an innermost_loop_behavior that gives the maximum
     known alignment for that base.  */
  vec_base_alignments base_alignments;

  /* All data dependences.  Freed by free_dependence_relations, so not
     an auto_vec.  */
  vec<ddr_p> ddrs;

  /* All interleaving chains of stores, represented by the first
     stmt in the chain.  */
  auto_vec<gimple *> grouped_stores;

  /* Cost data used by the target cost model.  */
  void *target_cost_data;
};

struct _loop_vec_info;
struct _bb_vec_info;

template<>
template<>
inline bool
is_a_helper <_loop_vec_info *>::test (vec_info *i)
{
  return i->kind == vec_info::loop;
}

template<>
template<>
inline bool
is_a_helper <_bb_vec_info *>::test (vec_info *i)
{
  return i->kind == vec_info::bb;
}


struct vect_addr_base_info
{
  /* Map from.  */
  tree dr_base;
  tree dr_offset;
  tree arg_offset;
  tree arg_byte_offset;

  /* Map to.  */
  tree final_addr;
};

/* Vector base address hashtable helpers.  */

struct vect_addr_base_hasher : free_ptr_hash <vect_addr_base_info>
{
  typedef vect_addr_base_info *value_type;
  typedef vect_addr_base_info *compare_type;
  static hashval_t hash (const vect_addr_base_info *);
  static bool equal (const vect_addr_base_info *, const vect_addr_base_info *);
};

struct gather_scatter_indices
{
  /* Map from.  */
  tree type;
  tree step;

  /* Map to.  */
  tree indices;
};

/* Gather/scatter hashtable helpers.  */

struct gather_scatter_hasher : free_ptr_hash <gather_scatter_indices>
{
  typedef gather_scatter_indices *value_type;
  typedef gather_scatter_indices *compare_type;
  static hashval_t hash (const gather_scatter_indices *);
  static bool equal (const gather_scatter_indices *,
		     const gather_scatter_indices *);
};

/* In general, we can divide the vector statements in a vectorized loop
   into related groups ("rgroups") and say that for each rgroup there is
   some nS such that the rgroup operates on nS values from one scalar
   iteration followed by nS values from the next.  That is, if VF is the
   vectorization factor of the loop, the rgroup operates on a sequence:

     (1,1) (1,2) ... (1,nS) (2,1) ... (2,nS) ... (VF,1) ... (VF,nS)

   where (i,j) represents a scalar value with index j in a scalar
   iteration with index i.

   [ We use the term "rgroup" to emphasise that this grouping isn't
     necessarily the same as the grouping of statements used elsewhere.
     For example, if we implement a group of scalar loads using gather
     loads, we'll use a separate gather load for each scalar load, and
     thus each gather load will belong to its own rgroup. ]

   In general this sequence will occupy nV vectors concatenated
   together.  If these vectors have nL lanes each, the total number
   of scalar values N is given by:

       N = nS * VF = nV * nL

   None of nS, VF, nV and nL are required to be a power of 2.  nS and nV
   are compile-time constants but VF and nL can be variable (if the target
   supports variable-length vectors).

   In classical vectorization, each iteration of the vector loop would
   handle exactly VF iterations of the original scalar loop.  However,
   in a fully-masked loop, a particular iteration of the vector loop
   might handle fewer than VF iterations of the scalar loop.  The vector
   lanes that correspond to iterations of the scalar loop are said to be
   "active" and the other lanes are said to be "inactive".

   In a fully-masked loop, many rgroups need to be masked to ensure that
   they have no effect for the inactive lanes.  Each such rgroup needs a
   sequence of booleans in the same order as above, but with each (i,j)
   replaced by a boolean that indicates whether iteration i is active.
   This sequence occupies nV vector masks that again have nL lanes each.
   Thus the mask sequence as a whole consists of VF independent booleans
   that are each repeated nS times.

   We make the simplifying assumption that if a sequence of nV masks is
   suitable for one (nS,nL) pair, we can reuse it for (nS/2,nL/2) by
   VIEW_CONVERTing it.  This holds for all current targets that support
   fully-masked loops.  For example, suppose the scalar loop is:

     float *f;
     double *d;
     for (int i = 0; i < n; ++i)
       {
         f[i * 2 + 0] += 1.0f;
         f[i * 2 + 1] += 2.0f;
         d[i] += 3.0;
       }

   and suppose that vectors have 256 bits.  The vectorized f accesses
   will belong to one rgroup and the vectorized d access to another:

     f rgroup: nS = 2, nV = 1, nL = 8
     d rgroup: nS = 1, nV = 1, nL = 4
               VF = 4

     [ In this simple example the rgroups do correspond to the normal
       SLP grouping scheme. ]

   If only the first three lanes are active, the masks we need are:

     f rgroup: 1 1 | 1 1 | 1 1 | 0 0
     d rgroup:  1  |  1  |  1  |  0

   Here we can use a mask calculated for f's rgroup for d's, but not
   vice versa.

   Thus for each value of nV, it is enough to provide nV masks, with the
   mask being calculated based on the highest nL (or, equivalently, based
   on the highest nS) required by any rgroup with that nV.  We therefore
   represent the entire collection of masks as a two-level table, with the
   first level being indexed by nV - 1 (since nV == 0 doesn't exist) and
   the second being indexed by the mask index 0 <= i < nV.  */

/* The masks needed by rgroups with nV vectors, according to the
   description above.  */
struct rgroup_masks {
  /* The largest nS for all rgroups that use these masks.  */
  unsigned int max_nscalars_per_iter;

  /* The type of mask to use, based on the highest nS recorded above.  */
  tree mask_type;

  /* A vector of nV masks, in iteration order.  */
  vec<tree> masks;
};

typedef auto_vec<rgroup_masks> vec_loop_masks;

/* Represents a scalar iteration count <= VF as both an integer count and a
   vector mask.  */
struct vec_niters_and_mask {
  vec_niters_and_mask () : niters (NULL_TREE), mask (NULL_TREE) {}

  /* The number of scalar iterations as a sizetype integer.  */
  tree niters;

  /* The mask of scalar iterations, with one element per iteration.  */
  tree mask;
};

/*-----------------------------------------------------------------*/
/* Info on vectorized loops.                                       */
/*-----------------------------------------------------------------*/
typedef struct _loop_vec_info : public vec_info {
  _loop_vec_info (struct loop *);
  ~_loop_vec_info ();

  /* The loop to which this info struct refers to.  */
  struct loop *loop;

  /* The loop basic blocks.  */
  basic_block *bbs;

  /* Number of latch executions.  */
  tree num_itersm1;
  /* Number of iterations.  */
  tree num_iters;
  /* Number of iterations of the original loop.  */
  tree num_iters_unchanged;
  /* Condition under which this loop is analyzed and versioned.  */
  tree num_iters_assumptions;

  /* Threshold of number of iterations below which vectorzation will not be
     performed. It is calculated from MIN_PROFITABLE_ITERS and
     PARAM_MIN_VECT_LOOP_BOUND.  */
  unsigned int th;

  /* When applying loop versioning, the vector form should only be used
     if the number of scalar iterations is >= this value, on top of all
     the other requirements.  Ignored when loop versioning is not being
     used.  */
  poly_uint64 versioning_threshold;

  /* Unrolling factor  */
  poly_uint64 vectorization_factor;

  /* Maximum runtime vectorization factor, or MAX_VECTORIZATION_FACTOR
     if there is no particular limit.  */
  unsigned HOST_WIDE_INT max_vectorization_factor;

  /* The actual runtime vectorization factor, which is the minimum of
     VECTORIZATION_FACTOR and MAX_VECTORIZATION_FACTOR.  */
  vec_niters_and_mask cap;

  /* The masks that a fully-masked loop should use to avoid operating
     on inactive scalars.  In a speculative loop, these masks control
     the operations that can be executed speculatively.  */
  vec_loop_masks masks;

  /* If we are using a loop mask to align memory addresses, this variable
     contains the number of vector elements that we should skip in the
     first iteration of the vector loop (i.e. the number of leading
     elements that should be false in the first mask).  */
  tree mask_skip_niters;

  /* Type of the variables to use in the WHILE_ULT call for fully-masked
     loops.  */
  tree mask_compare_type;

  /* Unknown DRs according to which loop was peeled.  */
  struct data_reference *unaligned_dr;

  /* peeling_for_alignment indicates whether peeling for alignment will take
     place, and what the peeling factor should be:
     peeling_for_alignment = X means:
        If X=0: Peeling for alignment will not be applied.
        If X>0: Peel first X iterations.
        If X=-1: Generate a runtime test to calculate the number of iterations
                 to be peeled, using the dataref recorded in the field
                 unaligned_dr.  */
  int peeling_for_alignment;

  /* The mask used to check the alignment of pointers or arrays.  */
  int ptr_mask;

  /* The loop nest in which the data dependences are computed.  */
  auto_vec<loop_p> loop_nest;

  /* Data Dependence Relations defining address ranges that are candidates
     for a run-time aliasing check.  */
  auto_vec<ddr_p> may_alias_ddrs;

  /* Data Dependence Relations defining address ranges together with segment
     lengths from which the run-time aliasing check is built.  */
  auto_vec<dr_with_seg_len_pair_t> comp_alias_ddrs;

  /* Check that the addresses of each pair of objects is unequal.  */
  auto_vec<vec_object_pair> check_unequal_addrs;

  /* List of values that are required to be nonzero.  This is used to check
     whether things like "x[i * n] += 1;" are safe and eventually gets added
     to the checks for lower bounds below.  */
  auto_vec<tree> check_nonzero;

  /* List of values that need to be checked for a minimum value.  */
  auto_vec<vec_lower_bound> lower_bounds;

  /* Statements in the loop that have data references that are candidates for a
     runtime (loop versioning) misalignment check.  */
  auto_vec<gimple *> may_misalign_stmts;

  /* Reduction cycles detected in the loop. Used in loop-aware SLP.  */
  auto_vec<gimple *> reductions;

  /* All reduction chains in the loop, represented by the first
     stmt in the chain.  */
  auto_vec<gimple *> reduction_chains;

  /* Cost vector for a single scalar iteration.  */
  auto_vec<stmt_info_for_cost> scalar_cost_vec;

  /* The unrolling factor needed to SLP the loop. In case of that pure SLP is
     applied to the loop, i.e., no unrolling is needed, this is 1.  */
  poly_uint64 slp_unrolling_factor;

  /* Cost of a single scalar iteration.  */
  int single_scalar_iteration_cost;

  /* Is the loop vectorizable? */
  bool vectorizable;

  /* Is this a speculative loop?  */
  bool speculative_execution;

  /* Records whether we still have the option of using a fully-masked loop.  */
  bool can_fully_mask_p;

  /* True if have decided to use a fully-masked loop.  */
  bool fully_masked_p;

  /* Is the loop executing using first faulting loads?  */
  bool firstfaulting_execution;

  /* When we have grouped data accesses with gaps, we may introduce invalid
     memory accesses.  We peel the last iteration of the loop to prevent
     this.  */
  bool peeling_for_gaps;

  /* When the number of iterations is not a multiple of the vector size
     we need to peel off iterations at the end to form an epilogue loop.  */
  bool peeling_for_niter;

  /* Reductions are canonicalized so that the last operand is the reduction
     operand.  If this places a constant into RHS1, this decanonicalizes
     GIMPLE for other phases, so we must track when this has occurred and
     fix it up.  */
  bool operands_swapped;

  /* True if there are no loop carried data dependencies in the loop.
     If loop->safelen <= 1, then this is always true, either the loop
     didn't have any loop carried data dependencies, or the loop is being
     vectorized guarded with some runtime alias checks, or couldn't
     be vectorized at all, but then this field shouldn't be used.
     For loop->safelen >= 2, the user has asserted that there are no
     backward dependencies, but there still could be loop carried forward
     dependencies in such loops.  This flag will be false if normal
     vectorizer data dependency analysis would fail or require versioning
     for alias, but because of loop->safelen >= 2 it has been vectorized
     even without versioning for alias.  E.g. in:
     #pragma omp simd
     for (int i = 0; i < m; i++)
       a[i] = a[i + k] * c;
     (or #pragma simd or #pragma ivdep) we can vectorize this and it will
     DTRT even for k > 0 && k < m, but without safelen we would not
     vectorize this, so this field would be false.  */
  bool no_data_dependencies;

  /* Mark loops having masked stores.  */
  bool has_mask_store;

  /* If if-conversion versioned this loop before conversion, this is the
     loop version without if-conversion.  */
  struct loop *scalar_loop;

  /* For loops being epilogues of already vectorized loops
     this points to the original vectorized loop.  Otherwise NULL.  */
  _loop_vec_info *orig_loop_info;

  /* A hash table used for caching vector base addresses.  */
  hash_table<vect_addr_base_hasher> vect_addr_base_htab;

  /* A hash table used for caching gather/scatter indices.  */
  hash_table<gather_scatter_hasher> gather_scatter_htab;

  /* A map from X to a precomputed gimple_val containing
     CAPPED_VECTORIZATION_FACTOR * X.  */
  hash_map<tree, tree> vf_mult_map;

  /* In a speculative loop, this is the result of the exit comparison.
     It is a vector mask with one element for each scalar iteration.  */
  tree exit_test_mask;

  /* A value equal to EXIT_TEST_MASK for use outside the loop.  */
  tree exit_mask;

  /* In a vector loop that uses first-faulting loads, this is the
     number of scalar iterations (bounded by VF) that didn't trigger
     a fault, in both integer and mask form.  */
  vec_niters_and_mask nonfaulting;

  /* In a speculative loop, these masks are used to control operations
     that cannot be speculatively executed.  */
  vec_loop_masks nonspeculative_masks;

  /* Statements in a speculative loop that depend on nonspeculative masks.
     These statements can only be executed after the exit condition has
     been evaluated.  */
  gimple_seq nonspeculative_seq;
} *loop_vec_info;

/* Access Functions.  */
#define LOOP_VINFO_LOOP(L)                 (L)->loop
#define LOOP_VINFO_BBS(L)                  (L)->bbs
#define LOOP_VINFO_NITERSM1(L)             (L)->num_itersm1
#define LOOP_VINFO_NITERS(L)               (L)->num_iters
/* Since LOOP_VINFO_NITERS and LOOP_VINFO_NITERSM1 can change after
   prologue peeling retain total unchanged scalar loop iterations for
   cost model.  */
#define LOOP_VINFO_NITERS_UNCHANGED(L)     (L)->num_iters_unchanged
#define LOOP_VINFO_NITERS_ASSUMPTIONS(L)   (L)->num_iters_assumptions
#define LOOP_VINFO_COST_MODEL_THRESHOLD(L) (L)->th
#define LOOP_VINFO_VERSIONING_THRESHOLD(L) (L)->versioning_threshold
#define LOOP_VINFO_VECTORIZABLE_P(L)       (L)->vectorizable
#define LOOP_VINFO_CAN_FULLY_MASK_P(L)     (L)->can_fully_mask_p
#define LOOP_VINFO_FULLY_MASKED_P(L)       (L)->fully_masked_p
#define LOOP_VINFO_VECT_FACTOR(L)          (L)->vectorization_factor
#define LOOP_VINFO_MAX_VECT_FACTOR(L)      (L)->max_vectorization_factor
#define LOOP_VINFO_CAP(L)                  (L)->cap
#define LOOP_VINFO_MASKS(L)                (L)->masks
#define LOOP_VINFO_MASK_SKIP_NITERS(L)     (L)->mask_skip_niters
#define LOOP_VINFO_MASK_COMPARE_TYPE(L)    (L)->mask_compare_type
#define LOOP_VINFO_PTR_MASK(L)             (L)->ptr_mask
#define LOOP_VINFO_LOOP_NEST(L)            (L)->loop_nest
#define LOOP_VINFO_DATAREFS(L)             (L)->datarefs
#define LOOP_VINFO_DDRS(L)                 (L)->ddrs
#define LOOP_VINFO_INT_NITERS(L)           (TREE_INT_CST_LOW ((L)->num_iters))
#define LOOP_VINFO_PEELING_FOR_ALIGNMENT(L) (L)->peeling_for_alignment
#define LOOP_VINFO_UNALIGNED_DR(L)         (L)->unaligned_dr
#define LOOP_VINFO_MAY_MISALIGN_STMTS(L)   (L)->may_misalign_stmts
#define LOOP_VINFO_MAY_ALIAS_DDRS(L)       (L)->may_alias_ddrs
#define LOOP_VINFO_COMP_ALIAS_DDRS(L)      (L)->comp_alias_ddrs
#define LOOP_VINFO_CHECK_UNEQUAL_ADDRS(L)  (L)->check_unequal_addrs
#define LOOP_VINFO_CHECK_NONZERO(L)        (L)->check_nonzero
#define LOOP_VINFO_LOWER_BOUNDS(L)         (L)->lower_bounds
#define LOOP_VINFO_GROUPED_STORES(L)       (L)->grouped_stores
#define LOOP_VINFO_SLP_INSTANCES(L)        (L)->slp_instances
#define LOOP_VINFO_SLP_UNROLLING_FACTOR(L) (L)->slp_unrolling_factor
#define LOOP_VINFO_REDUCTIONS(L)           (L)->reductions
#define LOOP_VINFO_REDUCTION_CHAINS(L)     (L)->reduction_chains
#define LOOP_VINFO_TARGET_COST_DATA(L)     (L)->target_cost_data
#define LOOP_VINFO_PEELING_FOR_GAPS(L)     (L)->peeling_for_gaps
#define LOOP_VINFO_OPERANDS_SWAPPED(L)     (L)->operands_swapped
#define LOOP_VINFO_PEELING_FOR_NITER(L)    (L)->peeling_for_niter
#define LOOP_VINFO_NO_DATA_DEPENDENCIES(L) (L)->no_data_dependencies
#define LOOP_VINFO_SCALAR_LOOP(L)	   (L)->scalar_loop
#define LOOP_VINFO_HAS_MASK_STORE(L)       (L)->has_mask_store
#define LOOP_VINFO_SCALAR_ITERATION_COST(L) (L)->scalar_cost_vec
#define LOOP_VINFO_SINGLE_SCALAR_ITERATION_COST(L) (L)->single_scalar_iteration_cost
#define LOOP_VINFO_ORIG_LOOP_INFO(L)       (L)->orig_loop_info
#define LOOP_VINFO_ADDR_CACHE(L)	   (L)->vect_addr_base_htab
#define LOOP_VINFO_GATHER_SCATTER_CACHE(L) (L)->gather_scatter_htab
#define LOOP_VINFO_VF_MULT_MAP(L)          (L)->vf_mult_map
#define LOOP_VINFO_SPECULATIVE_EXECUTION(L) (L)->speculative_execution
#define LOOP_VINFO_EXIT_TEST_MASK(L)        (L)->exit_test_mask
#define LOOP_VINFO_EXIT_MASK(L)             (L)->exit_mask
#define LOOP_VINFO_FIRSTFAULTING_EXECUTION(L) (L)->firstfaulting_execution
#define LOOP_VINFO_NONFAULTING(L)             (L)->nonfaulting
#define LOOP_VINFO_NONSPECULATIVE(L)          (L)->nonspeculative
#define LOOP_VINFO_NEEDS_NONSPECULATIVE_MASKS(L) \
  (!(L)->nonspeculative_masks.is_empty ())
#define LOOP_VINFO_NONSPECULATIVE_MASKS(L)    (L)->nonspeculative_masks
#define LOOP_VINFO_NONSPECULATIVE_SEQ(L)      (L)->nonspeculative_seq

#define LOOP_REQUIRES_VERSIONING_FOR_ALIGNMENT(L)	\
  ((L)->may_misalign_stmts.length () > 0)
#define LOOP_REQUIRES_VERSIONING_FOR_ALIAS(L)		\
  ((L)->comp_alias_ddrs.length () > 0 \
   || (L)->check_unequal_addrs.length () > 0 \
   || (L)->lower_bounds.length () > 0)
#define LOOP_REQUIRES_VERSIONING_FOR_NITERS(L)		\
  (LOOP_VINFO_NITERS_ASSUMPTIONS (L))
#define LOOP_REQUIRES_VERSIONING(L)			\
  (LOOP_REQUIRES_VERSIONING_FOR_ALIGNMENT (L)		\
   || LOOP_REQUIRES_VERSIONING_FOR_ALIAS (L)		\
   || LOOP_REQUIRES_VERSIONING_FOR_NITERS (L))

#define LOOP_VINFO_NITERS_KNOWN_P(L)          \
  (tree_fits_shwi_p ((L)->num_iters) && tree_to_shwi ((L)->num_iters) > 0)

#define LOOP_VINFO_EPILOGUE_P(L) \
  (LOOP_VINFO_ORIG_LOOP_INFO (L) != NULL)

#define LOOP_VINFO_ORIG_MAX_VECT_FACTOR(L) \
  (LOOP_VINFO_MAX_VECT_FACTOR (LOOP_VINFO_ORIG_LOOP_INFO (L)))

static inline loop_vec_info
loop_vec_info_for_loop (struct loop *loop)
{
  return (loop_vec_info) loop->aux;
}

static inline bool
nested_in_vect_loop_p (struct loop *loop, gimple *stmt)
{
  return (loop->inner
          && (loop->inner == (gimple_bb (stmt))->loop_father));
}

typedef struct _bb_vec_info : public vec_info
{
  _bb_vec_info (gimple_stmt_iterator, gimple_stmt_iterator);
  ~_bb_vec_info ();

  basic_block bb;
  gimple_stmt_iterator region_begin;
  gimple_stmt_iterator region_end;
} *bb_vec_info;

#define BB_VINFO_BB(B)               (B)->bb
#define BB_VINFO_GROUPED_STORES(B)   (B)->grouped_stores
#define BB_VINFO_SLP_INSTANCES(B)    (B)->slp_instances
#define BB_VINFO_DATAREFS(B)         (B)->datarefs
#define BB_VINFO_DDRS(B)             (B)->ddrs
#define BB_VINFO_TARGET_COST_DATA(B) (B)->target_cost_data

static inline bb_vec_info
vec_info_for_bb (basic_block bb)
{
  return (bb_vec_info) bb->aux;
}

/*-----------------------------------------------------------------*/
/* Info on vectorized defs.                                        */
/*-----------------------------------------------------------------*/
enum stmt_vec_info_type {
  undef_vec_info_type = 0,
  load_vec_info_type,
  store_vec_info_type,
  shift_vec_info_type,
  op_vec_info_type,
  call_vec_info_type,
  call_simd_clone_vec_info_type,
  assignment_vec_info_type,
  condition_vec_info_type,
  comparison_vec_info_type,
  reduc_vec_info_type,
  induc_vec_info_type,
  type_promotion_vec_info_type,
  type_demotion_vec_info_type,
  type_conversion_vec_info_type,
  loop_exit_ctrl_vec_info_type
};

/* Indicates whether/how a variable is used in the scope of loop/basic
   block.  */
enum vect_relevant {
  vect_unused_in_scope = 0,

  /* The def is only used outside the loop.  */
  vect_used_only_live,
  /* The def is in the inner loop, and the use is in the outer loop, and the
     use is a reduction stmt.  */
  vect_used_in_outer_by_reduction,
  /* The def is in the inner loop, and the use is in the outer loop (and is
     not part of reduction).  */
  vect_used_in_outer,

  /* defs that feed computations that end up (only) in a reduction. These
     defs may be used by non-reduction stmts, but eventually, any
     computations/values that are affected by these defs are used to compute
     a reduction (i.e. don't get stored to memory, for example). We use this
     to identify computations that we can change the order in which they are
     computed.  */
  vect_used_by_reduction,

  vect_used_in_scope
};

/* The type of vectorization that can be applied to the stmt: regular loop-based
   vectorization; pure SLP - the stmt is a part of SLP instances and does not
   have uses outside SLP instances; or hybrid SLP and loop-based - the stmt is
   a part of SLP instance and also must be loop-based vectorized, since it has
   uses outside SLP sequences.

   In the loop context the meanings of pure and hybrid SLP are slightly
   different. By saying that pure SLP is applied to the loop, we mean that we
   exploit only intra-iteration parallelism in the loop; i.e., the loop can be
   vectorized without doing any conceptual unrolling, cause we don't pack
   together stmts from different iterations, only within a single iteration.
   Loop hybrid SLP means that we exploit both intra-iteration and
   inter-iteration parallelism (e.g., number of elements in the vector is 4
   and the slp-group-size is 2, in which case we don't have enough parallelism
   within an iteration, so we obtain the rest of the parallelism from subsequent
   iterations by unrolling the loop by 2).  */
enum slp_vect_type {
  loop_vect = 0,
  pure_slp,
  hybrid
};

/* Describes how we're going to vectorize an individual load or store,
   or a group of loads or stores.  */
enum vect_memory_access_type {
  /* An access to an invariant address.  This is used only for loads.  */
  VMAT_INVARIANT,

  /* A simple contiguous access.  */
  VMAT_CONTIGUOUS,

  /* A contiguous access that goes down in memory rather than up,
     with no additional permutation.  This is used only for stores
     of invariants.  */
  VMAT_CONTIGUOUS_DOWN,

  /* A simple contiguous access in which the elements need to be permuted
     after loading or before storing.  Only used for loop vectorization;
     SLP uses separate permutes.  */
  VMAT_CONTIGUOUS_PERMUTE,

  /* A simple contiguous access in which the elements need to be reversed
     after loading or before storing.  */
  VMAT_CONTIGUOUS_REVERSE,

  /* An access that uses IFN_LOAD_LANES or IFN_STORE_LANES.  */
  VMAT_LOAD_STORE_LANES,

  /* An access in which each scalar element is loaded or stored
     individually.  */
  VMAT_ELEMENTWISE,

  /* A hybrid of VMAT_CONTIGUOUS and VMAT_ELEMENTWISE, used for grouped
     SLP accesses.  Each unrolled iteration uses a contiguous load
     or store for the whole group, but the groups from separate iterations
     are combined in the same way as for VMAT_ELEMENTWISE.  */
  VMAT_STRIDED_SLP,

  /* The access uses gather loads or scatter stores.  */
  VMAT_GATHER_SCATTER
};

typedef struct data_reference *dr_p;

typedef struct _stmt_vec_info {

  enum stmt_vec_info_type type;

  /* Indicates whether this stmts is part of a computation whose result is
     used outside the loop.  */
  bool live;

  /* Stmt is part of some pattern (computation idiom)  */
  bool in_pattern_p;

  /* Is this statement vectorizable or should it be skipped in (partial)
     vectorization.  */
  bool vectorizable;

  /* The stmt to which this info struct refers to.  */
  gimple *stmt;

  /* The vec_info with respect to which STMT is vectorized.  */
  vec_info *vinfo;

  /* The vector type to be used for the LHS of this statement.  */
  tree vectype;

  /* The vectorized version of the stmt.  */
  gimple *vectorized_stmt;


  /* The following is relevant only for stmts that contain a non-scalar
     data-ref (array/pointer/struct access). A GIMPLE stmt is expected to have
     at most one such data-ref.  */

  /* Information about the data-ref (access function, etc),
     relative to the inner-most containing loop.  */
  struct data_reference *data_ref_info;

  /* Information about the data-ref relative to this loop
     nest (the loop that is being considered for vectorization).  */
  innermost_loop_behavior dr_wrt_vec_loop;

  /* For loop PHI nodes, the base and evolution part of it.  This makes sure
     this information is still available in vect_update_ivs_after_vectorizer
     where we may not be able to re-analyze the PHI nodes evolution as
     peeling for the prologue loop can make it unanalyzable.  The evolution
     part is still correct after peeling, but the base may have changed from
     the version here.  */
  tree loop_phi_evolution_base_unchanged;
  tree loop_phi_evolution_part;

  /* Used for various bookkeeping purposes, generally holding a pointer to
     some other stmt S that is in some way "related" to this stmt.
     Current use of this field is:
        If this stmt is part of a pattern (i.e. the field 'in_pattern_p' is
        true): S is the "pattern stmt" that represents (and replaces) the
        sequence of stmts that constitutes the pattern.  Similarly, the
        related_stmt of the "pattern stmt" points back to this stmt (which is
        the last stmt in the original sequence of stmts that constitutes the
        pattern).  */
  gimple *related_stmt;

  /* Used to keep a sequence of def stmts of a pattern stmt if such exists.  */
  gimple_seq pattern_def_seq;

  /* List of datarefs that are known to have the same alignment as the dataref
     of this stmt.  */
  vec<dr_p> same_align_refs;

  /* Selected SIMD clone's function info.  First vector element
     is SIMD clone's function decl, followed by a pair of trees (base + step)
     for linear arguments (pair of NULLs for other arguments).  */
  vec<tree> simd_clone_info;

  /* Classify the def of this stmt.  */
  enum vect_def_type def_type;

  /*  Whether the stmt is SLPed, loop-based vectorized, or both.  */
  enum slp_vect_type slp_type;

  /* Interleaving and reduction chains info.  */
  /* First element in the group.  */
  gimple *first_element;
  /* Pointer to the next element in the group.  */
  gimple *next_element;
  /* For data-refs, in case that two or more stmts share data-ref, this is the
     pointer to the previously detected stmt with the same dr.  */
  gimple *same_dr_stmt;
  /* The size of the group.  */
  unsigned int size;
  /* For stores, number of stores from this group seen. We vectorize the last
     one.  */
  unsigned int store_count;
  /* For loads only, the gap from the previous load. For consecutive loads, GAP
     is 1.  */
  unsigned int gap;

  /* The minimum negative dependence distance this stmt participates in
     or zero if none.  */
  unsigned int min_neg_dist;

  /* Not all stmts in the loop need to be vectorized. e.g, the increment
     of the loop induction variable and computation of array indexes. relevant
     indicates whether the stmt needs to be vectorized.  */
  enum vect_relevant relevant;

  /* For loads if this is a gather, for stores if this is a scatter.  */
  bool gather_scatter_p;

  /* True if this is an access with loop-invariant stride.  */
  bool strided_p;

  /* For both loads and stores.  */
  bool simd_lane_access_p;

  /* Classifies how the load or store is going to be implemented
     for loop vectorization.  */
  vect_memory_access_type memory_access_type;

  /* For reduction loops, this is the type of reduction.  */
  enum vect_reduction_type v_reduc_type;

  /* For CONST_COND_REDUCTION, record the reduc code.  */
  enum tree_code const_cond_reduc_code;

  /* On a reduction PHI the reduction type as detected by
     vect_force_simple_reduction.  */
  enum vect_reduction_type reduc_type;

  /* On a reduction PHI the def returned by vect_force_simple_reduction.
     On the def returned by vect_force_simple_reduction the
     corresponding PHI.  */
  gimple *reduc_def;

  /* The number of scalar stmt references from active SLP instances.  */
  unsigned int num_slp_uses;

  /* Number of real statements in a group.  */
  unsigned int num_stmts;

  /* For GROUP_FIRST_ELEMENT statements, these fields give the UIDs of
     the first and last statements in the group, otherwise both are
     equal to the statement's UID.  */
  unsigned int first_uid;
  unsigned int last_uid;
} *stmt_vec_info;

/* Information about a gather/scatter call.  */
struct gather_scatter_info {
  /* The FUNCTION_DECL for the built-in gather/scatter function.  */
  tree decl;

  /* The loop-invariant base value.  */
  tree base;

  union
  {
    /* If the offset needs to be vectorized, this is the original
       original scalar offset, which is a non-loop-invariant SSA_NAME.  */
    tree offset;

    /* If the offset should be [0, STEP, STEP*2, ...], then this is
       the step value.  */
    tree step;
  } u;

  /* The type of the scalar offset.  If OFFSET is nonnull then this
     is TREE_TYPE (OFFSET).  */
  tree offset_type;

  /* The type to which OFFSET_TYPE must be widened, or OFFSET_TYPE
     itself if no widening is necessary.  */
  tree widened_offset_type;

  /* Each offset element should be multiplied by this amount before
     being added to the base.  */
  int scale;

  /* The definition type for the vectorized offset.  */
  enum vect_def_type offset_dt;

  /* The type of the vectorized offset.  */
  tree offset_vectype;
};

/* Access Functions.  */
#define STMT_VINFO_TYPE(S)                 (S)->type
#define STMT_VINFO_STMT(S)                 (S)->stmt
inline loop_vec_info
STMT_VINFO_LOOP_VINFO (stmt_vec_info stmt_vinfo)
{
  if (loop_vec_info loop_vinfo = dyn_cast <loop_vec_info> (stmt_vinfo->vinfo))
    return loop_vinfo;
  return NULL;
}
inline bb_vec_info
STMT_VINFO_BB_VINFO (stmt_vec_info stmt_vinfo)
{
  if (bb_vec_info bb_vinfo = dyn_cast <bb_vec_info> (stmt_vinfo->vinfo))
    return bb_vinfo;
  return NULL;
}
#define STMT_VINFO_RELEVANT(S)             (S)->relevant
#define STMT_VINFO_LIVE_P(S)               (S)->live
#define STMT_VINFO_VECTYPE(S)              (S)->vectype
#define STMT_VINFO_VEC_STMT(S)             (S)->vectorized_stmt
#define STMT_VINFO_VECTORIZABLE(S)         (S)->vectorizable
#define STMT_VINFO_DATA_REF(S)             (S)->data_ref_info
#define STMT_VINFO_GATHER_SCATTER_P(S)	   (S)->gather_scatter_p
#define STMT_VINFO_STRIDED_P(S)	   	   (S)->strided_p
#define STMT_VINFO_MEMORY_ACCESS_TYPE(S)   (S)->memory_access_type
#define STMT_VINFO_SIMD_LANE_ACCESS_P(S)   (S)->simd_lane_access_p
#define STMT_VINFO_VEC_REDUCTION_TYPE(S)   (S)->v_reduc_type
#define STMT_VINFO_VEC_CONST_COND_REDUC_CODE(S) (S)->const_cond_reduc_code

#define STMT_VINFO_DR_WRT_VEC_LOOP(S)      (S)->dr_wrt_vec_loop
#define STMT_VINFO_DR_BASE_ADDRESS(S)      (S)->dr_wrt_vec_loop.base_address
#define STMT_VINFO_DR_OFFSET(S)            (S)->dr_wrt_vec_loop.offset
#define STMT_VINFO_DR_VAR_OFFSET(S)        (S)->dr_wrt_vec_loop.var_offset
#define STMT_VINFO_DR_CONST_OFFSET(S)      (S)->dr_wrt_vec_loop.const_offset
#define STMT_VINFO_DR_STEP(S)              (S)->dr_wrt_vec_loop.step
#define STMT_VINFO_DR_BASE_ALIGNMENT(S)    (S)->dr_wrt_vec_loop.base_alignment
#define STMT_VINFO_DR_BASE_MISALIGNMENT(S) \
  (S)->dr_wrt_vec_loop.base_misalignment
#define STMT_VINFO_DR_VAR_OFFSET_ALIGNMENT(S) \
  (S)->dr_wrt_vec_loop.var_offset_alignment
#define STMT_VINFO_DR_STEP_ALIGNMENT(S) \
  (S)->dr_wrt_vec_loop.step_alignment

#define STMT_VINFO_IN_PATTERN_P(S)         (S)->in_pattern_p
#define STMT_VINFO_RELATED_STMT(S)         (S)->related_stmt
#define STMT_VINFO_PATTERN_DEF_SEQ(S)      (S)->pattern_def_seq
#define STMT_VINFO_SAME_ALIGN_REFS(S)      (S)->same_align_refs
#define STMT_VINFO_SIMD_CLONE_INFO(S)	   (S)->simd_clone_info
#define STMT_VINFO_DEF_TYPE(S)             (S)->def_type
#define STMT_VINFO_GROUP_FIRST_ELEMENT(S)  (S)->first_element
#define STMT_VINFO_GROUP_NEXT_ELEMENT(S)   (S)->next_element
#define STMT_VINFO_GROUP_SIZE(S)           (S)->size
#define STMT_VINFO_GROUP_STORE_COUNT(S)    (S)->store_count
#define STMT_VINFO_GROUP_GAP(S)            (S)->gap
#define STMT_VINFO_GROUP_SAME_DR_STMT(S)   (S)->same_dr_stmt
#define STMT_VINFO_GROUP_NUM_STMTS(S)      (S)->num_stmts
#define STMT_VINFO_GROUP_FIRST_UID(S)      (S)->first_uid
#define STMT_VINFO_GROUP_LAST_UID(S)       (S)->last_uid
#define STMT_VINFO_GROUPED_ACCESS(S)      ((S)->first_element != NULL && (S)->data_ref_info)
#define STMT_VINFO_LOOP_PHI_EVOLUTION_BASE_UNCHANGED(S) (S)->loop_phi_evolution_base_unchanged
#define STMT_VINFO_LOOP_PHI_EVOLUTION_PART(S) (S)->loop_phi_evolution_part
#define STMT_VINFO_MIN_NEG_DIST(S)	(S)->min_neg_dist
#define STMT_VINFO_NUM_SLP_USES(S)	(S)->num_slp_uses
#define STMT_VINFO_REDUC_TYPE(S)	(S)->reduc_type
#define STMT_VINFO_REDUC_DEF(S)		(S)->reduc_def

#define GROUP_FIRST_ELEMENT(S)          (S)->first_element
#define GROUP_NEXT_ELEMENT(S)           (S)->next_element
#define GROUP_SIZE(S)                   (S)->size
#define GROUP_STORE_COUNT(S)            (S)->store_count
#define GROUP_GAP(S)                    (S)->gap
#define GROUP_SAME_DR_STMT(S)           (S)->same_dr_stmt
#define GROUP_NUM_STMTS(S)              (S)->num_stmts
#define GROUP_FIRST_UID(S)              (S)->first_uid
#define GROUP_LAST_UID(S)               (S)->last_uid

#define STMT_VINFO_RELEVANT_P(S)          ((S)->relevant != vect_unused_in_scope)

#define HYBRID_SLP_STMT(S)                ((S)->slp_type == hybrid)
#define PURE_SLP_STMT(S)                  ((S)->slp_type == pure_slp)
#define STMT_SLP_TYPE(S)                   (S)->slp_type

struct dataref_aux {
  /* The misalignment in bytes of the reference, or -1 if not known.  */
  int misalignment;
  /* The byte alignment that we'd ideally like the reference to have,
     and the value that misalignment is measured against.  */
  int target_alignment;
  /* If true the alignment of base_decl needs to be increased.  */
  bool base_misaligned;
  tree base_decl;
};

#define DR_VECT_AUX(dr) ((dataref_aux *)(dr)->aux)

#define VECT_MAX_COST 1000

/* The maximum number of intermediate steps required in multi-step type
   conversion.  */
#define MAX_INTERM_CVT_STEPS         3

#define MAX_VECTORIZATION_FACTOR INT_MAX

/* Nonzero if TYPE represents a (scalar) boolean type or type
   in the middle-end compatible with it (unsigned precision 1 integral
   types).  Used to determine which types should be vectorized as
   VECTOR_BOOLEAN_TYPE_P.  */

#define VECT_SCALAR_BOOLEAN_TYPE_P(TYPE) \
  (TREE_CODE (TYPE) == BOOLEAN_TYPE		\
   || ((TREE_CODE (TYPE) == INTEGER_TYPE	\
	|| TREE_CODE (TYPE) == ENUMERAL_TYPE)	\
       && TYPE_PRECISION (TYPE) == 1		\
       && TYPE_UNSIGNED (TYPE)))

extern vec<stmt_vec_info> stmt_vec_info_vec;

void init_stmt_vec_info_vec (void);
void free_stmt_vec_info_vec (void);

/* Return a stmt_vec_info corresponding to STMT.  */

static inline stmt_vec_info
vinfo_for_stmt (gimple *stmt)
{
  int uid = gimple_uid (stmt);
  if (uid <= 0)
    return NULL;

  return stmt_vec_info_vec[uid - 1];
}

/* Set vectorizer information INFO for STMT.  */

static inline void
set_vinfo_for_stmt (gimple *stmt, stmt_vec_info info)
{
  unsigned int uid = gimple_uid (stmt);
  if (uid == 0)
    {
      gcc_checking_assert (info);
      uid = stmt_vec_info_vec.length () + 1;
      gimple_set_uid (stmt, uid);
      stmt_vec_info_vec.safe_push (info);
      if (GROUP_FIRST_UID (info) == 0)
	{
	  GROUP_FIRST_UID (info) = uid;
	  GROUP_LAST_UID (info) = uid;
	}
    }
  else
    {
      gcc_checking_assert (info == NULL);
      stmt_vec_info_vec[uid - 1] = info;
    }
}

/* Return the earlier statement between STMT1 and STMT2.  */

static inline gimple *
get_earlier_stmt (gimple *stmt1, gimple *stmt2)
{
  unsigned int uid1, uid2;

  if (stmt1 == NULL)
    return stmt2;

  if (stmt2 == NULL)
    return stmt1;

  uid1 = gimple_uid (stmt1);
  uid2 = gimple_uid (stmt2);

  if (uid1 == 0 || uid2 == 0)
    return NULL;

  gcc_checking_assert (uid1 <= stmt_vec_info_vec.length ()
		       && uid2 <= stmt_vec_info_vec.length ());

  if (uid1 < uid2)
    return stmt1;
  else
    return stmt2;
}

/* Return the later statement between STMT1 and STMT2.  */

static inline gimple *
get_later_stmt (gimple *stmt1, gimple *stmt2)
{
  unsigned int uid1, uid2;

  if (stmt1 == NULL)
    return stmt2;

  if (stmt2 == NULL)
    return stmt1;

  uid1 = gimple_uid (stmt1);
  uid2 = gimple_uid (stmt2);

  if (uid1 == 0 || uid2 == 0)
    return NULL;

  gcc_assert (uid1 <= stmt_vec_info_vec.length ());
  gcc_assert (uid2 <= stmt_vec_info_vec.length ());

  if (uid1 > uid2)
    return stmt1;
  else
    return stmt2;
}

/* If STMT is in a group, return the UID of the first statement in
   the group, otherwise return STMT's own UID.  */

static inline unsigned int
vect_group_first_uid (stmt_vec_info stmt_info)
{
  if (GROUP_FIRST_ELEMENT (stmt_info))
    stmt_info = vinfo_for_stmt (GROUP_FIRST_ELEMENT (stmt_info));
  gcc_checking_assert (GROUP_FIRST_UID (stmt_info) != 0);
  return GROUP_FIRST_UID (stmt_info);
}

/* If STMT is in a group, return the UID of the last statement in
   the group, otherwise return STMT's own UID.  */

static inline unsigned int
vect_group_last_uid (stmt_vec_info stmt_info)
{
  if (GROUP_FIRST_ELEMENT (stmt_info))
    stmt_info = vinfo_for_stmt (GROUP_FIRST_ELEMENT (stmt_info));
  gcc_checking_assert (GROUP_LAST_UID (stmt_info) != 0);
  return GROUP_LAST_UID (stmt_info);
}

/* Return TRUE if a statement represented by STMT_INFO is a part of a
   pattern.  */

static inline bool
is_pattern_stmt_p (stmt_vec_info stmt_info)
{
  gimple *related_stmt;
  stmt_vec_info related_stmt_info;

  related_stmt = STMT_VINFO_RELATED_STMT (stmt_info);
  if (related_stmt
      && (related_stmt_info = vinfo_for_stmt (related_stmt))
      && STMT_VINFO_IN_PATTERN_P (related_stmt_info))
    return true;

  return false;
}

/* Return true if BB is a loop header.  */

static inline bool
is_loop_header_bb_p (basic_block bb)
{
  if (bb == (bb->loop_father)->header)
    return true;
  gcc_checking_assert (EDGE_COUNT (bb->preds) == 1);
  return false;
}

/* Return pow2 (X).  */

static inline int
vect_pow2 (int x)
{
  int i, res = 1;

  for (i = 0; i < x; i++)
    res *= 2;

  return res;
}

/* Alias targetm.vectorize.builtin_vectorization_cost.  */

static inline int
builtin_vectorization_cost (enum vect_cost_for_stmt type_of_cost,
			    tree vectype, int misalign)
{
  return targetm.vectorize.builtin_vectorization_cost (type_of_cost,
						       vectype, misalign);
}

/* Get cost by calling cost target builtin.  */

static inline
int vect_get_stmt_cost (enum vect_cost_for_stmt type_of_cost)
{
  return builtin_vectorization_cost (type_of_cost, NULL, 0);
}

/* Alias targetm.vectorize.init_cost.  */

static inline void *
init_cost (struct loop *loop_info)
{
  return targetm.vectorize.init_cost (loop_info);
}

/* Alias targetm.vectorize.add_stmt_cost.  */

static inline unsigned
add_stmt_cost (void *data, int count, enum vect_cost_for_stmt kind,
	       stmt_vec_info stmt_info, int misalign,
	       enum vect_cost_model_location where)
{
  return targetm.vectorize.add_stmt_cost (data, count, kind,
					  stmt_info, misalign, where);
}

/* Alias targetm.vectorize.finish_cost.  */

static inline void
finish_cost (void *data, unsigned *prologue_cost,
	     unsigned *body_cost, unsigned *epilogue_cost)
{
  targetm.vectorize.finish_cost (data, prologue_cost, body_cost, epilogue_cost);
}

/* Alias targetm.vectorize.destroy_cost_data.  */

static inline void
destroy_cost_data (void *data)
{
  targetm.vectorize.destroy_cost_data (data);
}

/*-----------------------------------------------------------------*/
/* Info on data references alignment.                              */
/*-----------------------------------------------------------------*/
inline void
set_dr_misalignment (struct data_reference *dr, int val)
{
  dataref_aux *data_aux = DR_VECT_AUX (dr);

  if (!data_aux)
    {
      data_aux = XCNEW (dataref_aux);
      dr->aux = data_aux;
    }

  data_aux->misalignment = val;
}

inline int
dr_misalignment (struct data_reference *dr)
{
  return DR_VECT_AUX (dr)->misalignment;
}

/* Reflects actual alignment of first access in the vectorized loop,
   taking into account peeling/versioning if applied.  */
#define DR_MISALIGNMENT(DR) dr_misalignment (DR)
#define SET_DR_MISALIGNMENT(DR, VAL) set_dr_misalignment (DR, VAL)
#define DR_MISALIGNMENT_UNKNOWN (-1)

/* Only defined once DR_MISALIGNMENT is defined.  */
#define DR_TARGET_ALIGNMENT(DR) DR_VECT_AUX (DR)->target_alignment

/* Return true if data access DR is aligned to its target alignment
   (which may be less than a full vector).  */

static inline bool
aligned_access_p (struct data_reference *data_ref_info)
{
  return (DR_MISALIGNMENT (data_ref_info) == 0);
}

/* Return TRUE if the alignment of the data access is known, and FALSE
   otherwise.  */

static inline bool
known_alignment_for_access_p (struct data_reference *data_ref_info)
{
  return (DR_MISALIGNMENT (data_ref_info) != DR_MISALIGNMENT_UNKNOWN);
}

/* Return the minimum alignment in bytes that the vectorized version
   of DR is guaranteed to have.  */

static inline unsigned int
vect_known_alignment_in_bytes (struct data_reference *dr)
{
  if (DR_MISALIGNMENT (dr) == DR_MISALIGNMENT_UNKNOWN)
    return TYPE_ALIGN_UNIT (TREE_TYPE (DR_REF (dr)));
  if (DR_MISALIGNMENT (dr) == 0)
    return DR_TARGET_ALIGNMENT (dr);
  return DR_MISALIGNMENT (dr) & -DR_MISALIGNMENT (dr);
}

/* Return the behavior of DR with respect to the vectorization context
   (which for outer loop vectorization might not be the behavior recorded
   in DR itself).  */

static inline innermost_loop_behavior *
vect_dr_behavior (data_reference *dr)
{
  gimple *stmt = DR_STMT (dr);
  stmt_vec_info stmt_info = vinfo_for_stmt (stmt);
  loop_vec_info loop_vinfo = STMT_VINFO_LOOP_VINFO (stmt_info);
  if (loop_vinfo == NULL
      || !nested_in_vect_loop_p (LOOP_VINFO_LOOP (loop_vinfo), stmt))
    return &DR_INNERMOST (dr);
  else
    return &STMT_VINFO_DR_WRT_VEC_LOOP (stmt_info);
}

/* Return true if the vect cost model is unlimited.  */
static inline bool
unlimited_cost_model (loop_p loop)
{
  if (loop != NULL && loop->force_vectorize
      && flag_simd_cost_model != VECT_COST_MODEL_DEFAULT)
    return flag_simd_cost_model == VECT_COST_MODEL_UNLIMITED;
  return (flag_vect_cost_model == VECT_COST_MODEL_UNLIMITED);
}

/* Return true if the loop needs to use a vectorization factor that
   is capped at run time.  */

static inline bool
use_capped_vf (loop_vec_info loop_vinfo)
{
  return (loop_vinfo
	  && (LOOP_VINFO_MAX_VECT_FACTOR (loop_vinfo)
	      != MAX_VECTORIZATION_FACTOR)
	  && may_lt (LOOP_VINFO_MAX_VECT_FACTOR (loop_vinfo),
		     LOOP_VINFO_VECT_FACTOR (loop_vinfo)));
}

/* Return true if the loop described by LOOP_VINFO is fully-masked and
   if the first iteration should use a partial mask in order to achieve
   alignment.  */

static inline bool
vect_use_loop_mask_for_alignment_p (loop_vec_info loop_vinfo)
{
  return (LOOP_VINFO_FULLY_MASKED_P (loop_vinfo)
	  && LOOP_VINFO_PEELING_FOR_ALIGNMENT (loop_vinfo)
	  && !LOOP_VINFO_FIRSTFAULTING_EXECUTION (loop_vinfo));
}

/* Return the number of vectors of type VECTYPE that are needed to get
   NUNITS elements.  NUNITS should be based on the vectorization factor,
   so it is always a known multiple of the number of elements in VECTYPE.  */

static inline unsigned int
vect_get_num_vectors (poly_uint64 nunits, tree vectype)
{
  return exact_div (nunits, TYPE_VECTOR_SUBPARTS (vectype)).to_constant ();
}

/* Return the number of copies needed for loop vectorization when
   a statement operates on vectors of type VECTYPE.  This is the
   vectorization factor divided by the number of elements in
   VECTYPE and is always known at compile time.  */

static inline unsigned int
vect_get_num_copies (loop_vec_info loop_vinfo, tree vectype)
{
  return vect_get_num_vectors (LOOP_VINFO_VECT_FACTOR (loop_vinfo), vectype);
}

/* Update maximum unit count *MAX_NUNITS so that it accounts for
   the number of units in vector type VECTYPE.  *MAX_NUNITS can be 1
   if we haven't yet recorded any vector types.  */

static inline void
vect_update_max_nunits (poly_uint64 *max_nunits, tree vectype)
{
  /* All unit counts have the form current_vector_size * X for some
     rational X, so two unit sizes must have a common multiple.
     Everything is a multiple of the initial value of 1.  */
  *max_nunits = force_common_multiple (*max_nunits,
				       TYPE_VECTOR_SUBPARTS (vectype));
}

/* Return the vectorization factor that should be used for costing
   purposes while vectorizing the loop described by LOOP_VINFO.
   Pick a reasonable estimate if the vectorization factor isn't
   known at compile time.  */

static inline unsigned int
vect_vf_for_cost (loop_vec_info loop_vinfo)
{
  return estimated_poly_value (LOOP_VINFO_VECT_FACTOR (loop_vinfo));
}

/* Estimate the number of elements in VEC_TYPE for costing purposes.
   Pick a reasonable estimate if the exact number isn't known at
   compile time.  */

static inline unsigned int
vect_nunits_for_cost (tree vec_type)
{
  return estimated_poly_value (TYPE_VECTOR_SUBPARTS (vec_type));
}

/* Return the maximum possible vectorization factor for LOOP_VINFO.  */

static inline unsigned HOST_WIDE_INT
vect_max_vf (loop_vec_info loop_vinfo)
{
  unsigned HOST_WIDE_INT vf;
  if (LOOP_VINFO_VECT_FACTOR (loop_vinfo).is_constant (&vf))
    return vf;
  return MAX_VECTORIZATION_FACTOR;
}

/* Return the size of the scalar value accessed by DR.  */

inline unsigned int
vect_get_scalar_dr_size (struct data_reference *dr)
{
  return tree_to_uhwi (TYPE_SIZE_UNIT (TREE_TYPE (DR_REF (dr))));
}

/* Return the size of the value accessed by unvectorized data reference DR.
   This is only valid once STMT_VINFO_VECTYPE has been calculated for the
   associated gimple statement, since that guarantees that DR accesses
   either a scalar or a scalar equivalent.  ("Scalar equivalent" here
   includes things like V1SI, which can be vectorized in the same way
   as a plain SI.)  */

inline unsigned int
vect_get_scalar_dr_size (struct data_reference *dr)
{
  return tree_to_uhwi (TYPE_SIZE_UNIT (TREE_TYPE (DR_REF (dr))));
}

/* Source location */
extern source_location vect_location;

/*-----------------------------------------------------------------*/
/* Function prototypes.                                            */
/*-----------------------------------------------------------------*/

/* Simple loop peeling and versioning utilities for vectorizer's purposes -
   in tree-vect-loop-manip.c.  */
extern void slpeel_finalize_loop_iterations (struct loop *, loop_vec_info,
					     tree, tree);
extern bool slpeel_can_duplicate_loop_p (const struct loop *, const_edge);
struct loop *slpeel_tree_duplicate_loop_to_edge_cfg (struct loop *,
						     struct loop *, edge);
extern void vect_loop_versioning (loop_vec_info, unsigned int, bool,
				  poly_uint64);
extern struct loop *vect_do_peeling (loop_vec_info, tree, tree,
				     tree *, tree *, int, bool, bool);
extern void vect_prepare_for_masked_peels (loop_vec_info);
extern source_location find_loop_location (struct loop *);
extern bool vect_can_advance_ivs_p (loop_vec_info);

/* In tree-vect-stmts.c.  */
extern poly_uint64 current_vector_size;
extern tree get_vectype_for_scalar_type (tree);
extern tree get_mask_type_for_scalar_type (tree);
extern tree get_same_sized_vectype (tree, tree);
extern bool vect_get_loop_mask_type (loop_vec_info);
extern bool vect_is_simple_use (tree, vec_info *, gimple **,
                                enum vect_def_type *);
extern bool vect_is_simple_use (tree, vec_info *, gimple **,
				enum vect_def_type *, tree *);
extern bool supportable_widening_operation (enum tree_code, gimple *, tree,
					    tree, enum tree_code *,
					    enum tree_code *, int *,
					    vec<tree> *);
extern bool supportable_narrowing_operation (enum tree_code, tree, tree,
					     enum tree_code *,
					     int *, vec<tree> *);
extern stmt_vec_info new_stmt_vec_info (gimple *stmt, vec_info *);
extern void free_stmt_vec_info (gimple *stmt);
extern void vect_model_simple_cost (stmt_vec_info, int, enum vect_def_type *,
				    int, stmt_vector_for_cost *,
				    stmt_vector_for_cost *);
extern void vect_model_store_cost (stmt_vec_info, int, vect_memory_access_type,
				   enum vect_def_type, slp_tree,
				   stmt_vector_for_cost *,
				   stmt_vector_for_cost *);
extern void vect_model_load_cost (stmt_vec_info, int, vect_memory_access_type,
				  slp_tree, stmt_vector_for_cost *,
				  stmt_vector_for_cost *);
extern unsigned record_stmt_cost (stmt_vector_for_cost *, int,
				  enum vect_cost_for_stmt, stmt_vec_info,
				  int, enum vect_cost_model_location);
extern void vect_finish_replace_stmt (gimple *, gimple *);
extern void vect_finish_stmt_generation (gimple *, gimple *,
                                         gimple_stmt_iterator *);
extern bool vect_mark_stmts_to_be_vectorized (loop_vec_info);
extern tree vect_get_vec_def_for_operand_1 (gimple *, enum vect_def_type);
extern tree vect_get_vec_def_for_operand (tree, gimple *, tree = NULL);
extern void vect_get_vec_defs (tree, tree, gimple *, vec<tree> *,
			       vec<tree> *, slp_tree);
extern void vect_get_vec_defs_for_stmt_copy (enum vect_def_type *,
					     vec<tree> *, vec<tree> *);
extern tree vect_init_vector (gimple *, tree, tree,
                              gimple_stmt_iterator *);
extern tree vect_get_vec_def_for_stmt_copy (enum vect_def_type, tree);
extern bool vect_transform_stmt (gimple *, gimple_stmt_iterator *,
                                 bool *, slp_tree, slp_instance);
extern void vect_remove_stores (gimple *);
extern bool vect_analyze_stmt (gimple *, bool *, slp_tree, slp_instance);
extern bool vectorizable_condition (gimple *, gimple_stmt_iterator *,
				    gimple **, tree, int, slp_tree);
extern void vect_get_load_cost (struct data_reference *, int, bool,
				unsigned int *, unsigned int *,
				stmt_vector_for_cost *,
				stmt_vector_for_cost *, bool);
extern void vect_get_store_cost (struct data_reference *, int,
				 unsigned int *, stmt_vector_for_cost *);
extern bool vect_supportable_shift (enum tree_code, tree);
extern tree vect_gen_perm_mask_any (tree, vec_perm_indices);
extern tree vect_gen_perm_mask_checked (tree, vec_perm_indices);
extern void optimize_mask_stores (struct loop*);
extern gcall *vect_gen_while (tree, tree, tree);
extern tree vect_gen_while_not (gimple_seq *, tree, tree, tree);

/* In tree-vect-data-refs.c.  */
extern bool vect_can_force_dr_alignment_p (const_tree, unsigned int);
extern enum dr_alignment_support vect_supportable_dr_alignment
                                           (struct data_reference *, bool);
extern tree vect_get_smallest_scalar_type (gimple *, HOST_WIDE_INT *,
                                           HOST_WIDE_INT *);
extern bool vect_analyze_data_ref_dependences (loop_vec_info, unsigned int *);
extern bool vect_slp_analyze_instance_dependence (slp_instance);
extern bool vect_enhance_data_refs_alignment (loop_vec_info);
extern bool vect_analyze_data_refs_alignment (loop_vec_info);
extern bool vect_verify_datarefs_alignment (loop_vec_info);
extern bool vect_slp_analyze_and_verify_instance_alignment (slp_instance);
extern bool vect_analyze_data_ref_accesses (vec_info *);
extern bool vect_prune_runtime_alias_test_list (loop_vec_info);
extern bool vect_check_gather_scatter (gimple *, loop_vec_info,
				       gather_scatter_info *, bool);
extern bool vect_analyze_data_refs (vec_info *, poly_uint64 *);
extern void vect_record_base_alignments (vec_info *);
extern tree vect_create_data_ref_ptr (gimple *, tree, unsigned int,
				      struct loop *, tree,
				      tree *, gimple_stmt_iterator *,
				      gimple **, bool, bool *,
				      tree = NULL_TREE);
extern tree bump_vector_ptr (tree, gimple *, gimple_stmt_iterator *, gimple *,
			     tree);
extern tree vect_create_destination_var (tree, tree);
extern bool vect_grouped_store_supported (tree, unsigned HOST_WIDE_INT);
extern bool vect_store_lanes_supported (tree, unsigned HOST_WIDE_INT, bool);
extern bool vect_grouped_load_supported (tree, bool, unsigned HOST_WIDE_INT);
extern bool vect_load_lanes_supported (tree, unsigned HOST_WIDE_INT, bool);
extern void vect_permute_store_chain (vec<tree> ,unsigned int, gimple *,
                                    gimple_stmt_iterator *, vec<tree> *);
extern tree vect_setup_realignment (gimple *, gimple_stmt_iterator *, tree *,
                                    enum dr_alignment_support, tree,
                                    struct loop **);
extern void vect_transform_grouped_load (gimple *, vec<tree> , int,
                                         gimple_stmt_iterator *);
extern void vect_record_grouped_load_vectors (gimple *, vec<tree> );
extern tree vect_get_new_vect_var (tree, enum vect_var_kind, const char *);
extern tree vect_get_new_ssa_name (tree, enum vect_var_kind,
				   const char * = NULL);
extern tree vect_create_addr_base_for_vector_ref (gimple *, gimple_seq *,
						  tree, tree = NULL_TREE);
extern tree get_copy_for_caching (tree);
extern bool can_get_vect_data_ref_required_alignment (struct data_reference *,
						      unsigned int *);
extern unsigned int vect_data_ref_required_alignment (struct data_reference *);
extern unsigned int vect_known_alignment_in_elements (gimple *);

/* In tree-vect-loop.c.  */
/* FORNOW: Used in tree-parloops.c.  */
extern gimple *vect_force_simple_reduction (loop_vec_info, gimple *,
					    bool *, bool);
/* Drive for loop analysis stage.  */
extern loop_vec_info vect_analyze_loop (struct loop *, loop_vec_info);
extern tree vect_build_loop_niters (loop_vec_info, bool * = NULL);
extern void vect_gen_vector_loop_niters (loop_vec_info, tree, tree *,
					 tree *, bool);
extern tree vect_halve_mask_nunits (tree);
extern tree vect_double_mask_nunits (tree);
extern void vect_record_loop_mask (loop_vec_info, vec_loop_masks *,
				   unsigned int, tree);
extern tree vect_get_loop_mask (gimple_stmt_iterator *, vec_loop_masks *,
				unsigned int, tree, unsigned int);
extern tree vect_get_load_mask (loop_vec_info, gimple_stmt_iterator *,
				unsigned int, tree, unsigned int);
extern tree vect_mask_type_for_speculation (loop_vec_info);
extern tree vect_get_niters_from_mask (gimple_seq *, vec_niters_and_mask *);

/* Drive for loop transformation stage.  */
extern struct loop *vect_transform_loop (loop_vec_info);
extern loop_vec_info vect_analyze_loop_form (struct loop *);
extern bool vectorizable_live_operation (gimple *, gimple_stmt_iterator *,
					 slp_tree, int, gimple **);
extern bool vectorizable_reduction (gimple *, gimple_stmt_iterator *,
				    gimple **, slp_tree, slp_instance);
extern bool vectorizable_induction (gimple *, gimple_stmt_iterator *,
				    gimple **, slp_tree);
extern tree get_initial_def_for_reduction (gimple *, tree, tree *);
extern bool vect_worthwhile_without_simd_p (vec_info *, tree_code);
extern int vect_get_known_peeling_cost (loop_vec_info, int, int *,
					stmt_vector_for_cost *,
					stmt_vector_for_cost *,
					stmt_vector_for_cost *);

/* In tree-vect-slp.c.  */
extern void vect_free_slp_instance (slp_instance);
extern bool vect_transform_slp_perm_load (slp_tree, vec<tree> ,
<<<<<<< HEAD
					  gimple_stmt_iterator *, poly_uint64,
					  slp_instance, bool, unsigned *);
=======
                                          gimple_stmt_iterator *, int,
                                          slp_instance, bool, unsigned *);
>>>>>>> 3bbc3f79
extern bool vect_slp_analyze_operations (vec_info *);
extern bool vect_schedule_slp (vec_info *);
extern bool vect_analyze_slp (vec_info *, unsigned);
extern bool vect_make_slp_decision (loop_vec_info);
extern void vect_detect_hybrid_slp (loop_vec_info);
extern void vect_get_slp_defs (vec<tree> , slp_tree, vec<vec<tree> > *);
extern bool vect_slp_bb (basic_block);
extern gimple *vect_find_last_scalar_stmt_in_slp (slp_tree);
extern bool is_simple_and_all_uses_invariant (gimple *, loop_vec_info);
extern bool can_duplicate_and_interleave_p (unsigned int, machine_mode,
					    unsigned int * = NULL,
					    machine_mode * = NULL);
extern void duplicate_and_interleave (gimple_seq *, tree, vec<tree>,
				      unsigned int, vec<tree> &);

/* In tree-vect-patterns.c.  */
/* Pattern recognition functions.
   Additional pattern recognition functions can (and will) be added
   in the future.  */
typedef gimple *(* vect_recog_func_ptr) (vec<gimple *> *, tree *, tree *);
#define NUM_PATTERNS 14
void vect_pattern_recog (vec_info *);

/* In tree-vectorizer.c.  */
unsigned vectorize_loops (void);
bool vect_stmt_in_region_p (vec_info *, gimple *);
void vect_free_loop_info_assumptions (struct loop *);

#endif  /* GCC_TREE_VECTORIZER_H  */<|MERGE_RESOLUTION|>--- conflicted
+++ resolved
@@ -1523,14 +1523,6 @@
   if (LOOP_VINFO_VECT_FACTOR (loop_vinfo).is_constant (&vf))
     return vf;
   return MAX_VECTORIZATION_FACTOR;
-}
-
-/* Return the size of the scalar value accessed by DR.  */
-
-inline unsigned int
-vect_get_scalar_dr_size (struct data_reference *dr)
-{
-  return tree_to_uhwi (TYPE_SIZE_UNIT (TREE_TYPE (DR_REF (dr))));
 }
 
 /* Return the size of the value accessed by unvectorized data reference DR.
@@ -1676,10 +1668,6 @@
 extern tree vect_create_addr_base_for_vector_ref (gimple *, gimple_seq *,
 						  tree, tree = NULL_TREE);
 extern tree get_copy_for_caching (tree);
-extern bool can_get_vect_data_ref_required_alignment (struct data_reference *,
-						      unsigned int *);
-extern unsigned int vect_data_ref_required_alignment (struct data_reference *);
-extern unsigned int vect_known_alignment_in_elements (gimple *);
 
 /* In tree-vect-loop.c.  */
 /* FORNOW: Used in tree-parloops.c.  */
@@ -1720,13 +1708,8 @@
 /* In tree-vect-slp.c.  */
 extern void vect_free_slp_instance (slp_instance);
 extern bool vect_transform_slp_perm_load (slp_tree, vec<tree> ,
-<<<<<<< HEAD
 					  gimple_stmt_iterator *, poly_uint64,
 					  slp_instance, bool, unsigned *);
-=======
-                                          gimple_stmt_iterator *, int,
-                                          slp_instance, bool, unsigned *);
->>>>>>> 3bbc3f79
 extern bool vect_slp_analyze_operations (vec_info *);
 extern bool vect_schedule_slp (vec_info *);
 extern bool vect_analyze_slp (vec_info *, unsigned);

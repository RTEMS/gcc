/* Vectorizer
   Copyright (C) 2003, 2004, 2005, 2006, 2007, 2008, 2009, 2010, 2011, 2012
   Free Software Foundation, Inc.
   Contributed by Dorit Naishlos <dorit@il.ibm.com>

This file is part of GCC.

GCC is free software; you can redistribute it and/or modify it under
the terms of the GNU General Public License as published by the Free
Software Foundation; either version 3, or (at your option) any later
version.

GCC is distributed in the hope that it will be useful, but WITHOUT ANY
WARRANTY; without even the implied warranty of MERCHANTABILITY or
FITNESS FOR A PARTICULAR PURPOSE.  See the GNU General Public License
for more details.

You should have received a copy of the GNU General Public License
along with GCC; see the file COPYING3.  If not see
<http://www.gnu.org/licenses/>.  */

#ifndef GCC_TREE_VECTORIZER_H
#define GCC_TREE_VECTORIZER_H

#include "tree-data-ref.h"
#include "target.h"

typedef source_location LOC;
#define UNKNOWN_LOC UNKNOWN_LOCATION
#define EXPR_LOC(e) EXPR_LOCATION(e)
#define LOC_FILE(l) LOCATION_FILE (l)
#define LOC_LINE(l) LOCATION_LINE (l)

/* Used for naming of new temporaries.  */
enum vect_var_kind {
  vect_simple_var,
  vect_pointer_var,
  vect_scalar_var
};

/* Defines type of operation.  */
enum operation_type {
  unary_op = 1,
  binary_op,
  ternary_op
};

/* Define type of available alignment support.  */
enum dr_alignment_support {
  dr_unaligned_unsupported,
  dr_unaligned_supported,
  dr_explicit_realign,
  dr_explicit_realign_optimized,
  dr_aligned
};

/* Define type of def-use cross-iteration cycle.  */
enum vect_def_type {
  vect_uninitialized_def = 0,
  vect_constant_def = 1,
  vect_external_def,
  vect_internal_def,
  vect_induction_def,
  vect_reduction_def,
  vect_double_reduction_def,
  vect_nested_cycle,
  vect_unknown_def_type
};

#define VECTORIZABLE_CYCLE_DEF(D) (((D) == vect_reduction_def)           \
                                   || ((D) == vect_double_reduction_def) \
                                   || ((D) == vect_nested_cycle))

/* Structure to encapsulate information about a group of like
   instructions to be presented to the target cost model.  */
typedef struct _stmt_info_for_cost {
  int count;
  enum vect_cost_for_stmt kind;
  gimple stmt;
  int misalign;
} stmt_info_for_cost;

DEF_VEC_O (stmt_info_for_cost);
DEF_VEC_ALLOC_O (stmt_info_for_cost, heap);

typedef VEC(stmt_info_for_cost, heap) *stmt_vector_for_cost;

static inline void
add_stmt_info_to_vec (stmt_vector_for_cost *stmt_cost_vec, int count,
		      enum vect_cost_for_stmt kind, gimple stmt, int misalign)
{
  stmt_info_for_cost si;
  si.count = count;
  si.kind = kind;
  si.stmt = stmt;
  si.misalign = misalign;
  VEC_safe_push (stmt_info_for_cost, heap, *stmt_cost_vec, si);
}

/************************************************************************
  SLP
 ************************************************************************/
typedef void *slp_void_p;
DEF_VEC_P (slp_void_p);
DEF_VEC_ALLOC_P (slp_void_p, heap);

/* A computation tree of an SLP instance.  Each node corresponds to a group of
   stmts to be packed in a SIMD stmt.  */
typedef struct _slp_tree {
  /* Nodes that contain def-stmts of this node statements operands.  */
  VEC (slp_void_p, heap) *children;
  /* A group of scalar stmts to be vectorized together.  */
  VEC (gimple, heap) *stmts;
  /* Vectorized stmt/s.  */
  VEC (gimple, heap) *vec_stmts;
  /* Number of vector stmts that are created to replace the group of scalar
     stmts. It is calculated during the transformation phase as the number of
     scalar elements in one scalar iteration (GROUP_SIZE) multiplied by VF
     divided by vector size.  */
  unsigned int vec_stmts_size;
} *slp_tree;

DEF_VEC_P(slp_tree);
DEF_VEC_ALLOC_P(slp_tree, heap);

/* SLP instance is a sequence of stmts in a loop that can be packed into
   SIMD stmts.  */
typedef struct _slp_instance {
  /* The root of SLP tree.  */
  slp_tree root;

  /* Size of groups of scalar stmts that will be replaced by SIMD stmt/s.  */
  unsigned int group_size;

  /* The unrolling factor required to vectorized this SLP instance.  */
  unsigned int unrolling_factor;

  /* Vectorization costs associated with SLP instance.  */
  stmt_vector_for_cost body_cost_vec;

  /* Loads permutation relatively to the stores, NULL if there is no
     permutation.  */
  VEC (int, heap) *load_permutation;

  /* The group of nodes that contain loads of this SLP instance.  */
  VEC (slp_tree, heap) *loads;

  /* The first scalar load of the instance. The created vector loads will be
     inserted before this statement.  */
  gimple first_load;
} *slp_instance;

DEF_VEC_P(slp_instance);
DEF_VEC_ALLOC_P(slp_instance, heap);

/* Access Functions.  */
#define SLP_INSTANCE_TREE(S)                     (S)->root
#define SLP_INSTANCE_GROUP_SIZE(S)               (S)->group_size
#define SLP_INSTANCE_UNROLLING_FACTOR(S)         (S)->unrolling_factor
#define SLP_INSTANCE_BODY_COST_VEC(S)            (S)->body_cost_vec
#define SLP_INSTANCE_LOAD_PERMUTATION(S)         (S)->load_permutation
#define SLP_INSTANCE_LOADS(S)                    (S)->loads
#define SLP_INSTANCE_FIRST_LOAD_STMT(S)          (S)->first_load

#define SLP_TREE_CHILDREN(S)                     (S)->children
#define SLP_TREE_SCALAR_STMTS(S)                 (S)->stmts
#define SLP_TREE_VEC_STMTS(S)                    (S)->vec_stmts
#define SLP_TREE_NUMBER_OF_VEC_STMTS(S)          (S)->vec_stmts_size

/* This structure is used in creation of an SLP tree.  Each instance
   corresponds to the same operand in a group of scalar stmts in an SLP
   node.  */
typedef struct _slp_oprnd_info
{
  /* Def-stmts for the operands.  */
  VEC (gimple, heap) *def_stmts;
  /* Information about the first statement, its vector def-type, type, the
     operand itself in case it's constant, and an indication if it's a pattern
     stmt.  */
  enum vect_def_type first_dt;
  tree first_def_type;
  tree first_const_oprnd;
  bool first_pattern;
} *slp_oprnd_info;

DEF_VEC_P(slp_oprnd_info);
DEF_VEC_ALLOC_P(slp_oprnd_info, heap);


typedef struct _vect_peel_info
{
  int npeel;
  struct data_reference *dr;
  unsigned int count;
} *vect_peel_info;

typedef struct _vect_peel_extended_info
{
  struct _vect_peel_info peel_info;
  unsigned int inside_cost;
  unsigned int outside_cost;
  stmt_vector_for_cost body_cost_vec;
} *vect_peel_extended_info;

/*-----------------------------------------------------------------*/
/* Info on vectorized loops.                                       */
/*-----------------------------------------------------------------*/
typedef struct _loop_vec_info {

  /* The loop to which this info struct refers to.  */
  struct loop *loop;

  /* The loop basic blocks.  */
  basic_block *bbs;

  /* Number of iterations.  */
  tree num_iters;
  tree num_iters_unchanged;

  /* Minimum number of iterations below which vectorization is expected to
     not be profitable (as estimated by the cost model).
     -1 indicates that vectorization will not be profitable.
     FORNOW: This field is an int. Will be a tree in the future, to represent
	     values unknown at compile time.  */
  int min_profitable_iters;

  /* Is the loop vectorizable? */
  bool vectorizable;

  /* Unrolling factor  */
  int vectorization_factor;

  /* The loop location in the source.  */
  LOC loop_line_number;

  /* Unknown DRs according to which loop was peeled.  */
  struct data_reference *unaligned_dr;

  /* peeling_for_alignment indicates whether peeling for alignment will take
     place, and what the peeling factor should be:
     peeling_for_alignment = X means:
        If X=0: Peeling for alignment will not be applied.
        If X>0: Peel first X iterations.
        If X=-1: Generate a runtime test to calculate the number of iterations
                 to be peeled, using the dataref recorded in the field
                 unaligned_dr.  */
  int peeling_for_alignment;

  /* The mask used to check the alignment of pointers or arrays.  */
  int ptr_mask;

  /* The loop nest in which the data dependences are computed.  */
  VEC (loop_p, heap) *loop_nest;

  /* All data references in the loop.  */
  VEC (data_reference_p, heap) *datarefs;

  /* All data dependences in the loop.  */
  VEC (ddr_p, heap) *ddrs;

  /* Data Dependence Relations defining address ranges that are candidates
     for a run-time aliasing check.  */
  VEC (ddr_p, heap) *may_alias_ddrs;

  /* Statements in the loop that have data references that are candidates for a
     runtime (loop versioning) misalignment check.  */
  VEC(gimple,heap) *may_misalign_stmts;

  /* All interleaving chains of stores in the loop, represented by the first
     stmt in the chain.  */
  VEC(gimple, heap) *grouped_stores;

  /* All SLP instances in the loop. This is a subset of the set of GROUP_STORES
     of the loop.  */
  VEC(slp_instance, heap) *slp_instances;

  /* The unrolling factor needed to SLP the loop. In case of that pure SLP is
     applied to the loop, i.e., no unrolling is needed, this is 1.  */
  unsigned slp_unrolling_factor;

  /* Reduction cycles detected in the loop. Used in loop-aware SLP.  */
  VEC (gimple, heap) *reductions;

  /* All reduction chains in the loop, represented by the first
     stmt in the chain.  */
  VEC (gimple, heap) *reduction_chains;

  /* Hash table used to choose the best peeling option.  */
  htab_t peeling_htab;

  /* Cost data used by the target cost model.  */
  void *target_cost_data;

  /* When we have grouped data accesses with gaps, we may introduce invalid
     memory accesses.  We peel the last iteration of the loop to prevent
     this.  */
  bool peeling_for_gaps;

  /* Reductions are canonicalized so that the last operand is the reduction
     operand.  If this places a constant into RHS1, this decanonicalizes
     GIMPLE for other phases, so we must track when this has occurred and
     fix it up.  */
  bool operands_swapped;

} *loop_vec_info;

/* Access Functions.  */
#define LOOP_VINFO_LOOP(L)                 (L)->loop
#define LOOP_VINFO_BBS(L)                  (L)->bbs
#define LOOP_VINFO_NITERS(L)               (L)->num_iters
/* Since LOOP_VINFO_NITERS can change after prologue peeling
   retain total unchanged scalar loop iterations for cost model.  */
#define LOOP_VINFO_NITERS_UNCHANGED(L)     (L)->num_iters_unchanged
#define LOOP_VINFO_COST_MODEL_MIN_ITERS(L) (L)->min_profitable_iters
#define LOOP_VINFO_VECTORIZABLE_P(L)       (L)->vectorizable
#define LOOP_VINFO_VECT_FACTOR(L)          (L)->vectorization_factor
#define LOOP_VINFO_PTR_MASK(L)             (L)->ptr_mask
#define LOOP_VINFO_LOOP_NEST(L)            (L)->loop_nest
#define LOOP_VINFO_DATAREFS(L)             (L)->datarefs
#define LOOP_VINFO_DDRS(L)                 (L)->ddrs
#define LOOP_VINFO_INT_NITERS(L)           (TREE_INT_CST_LOW ((L)->num_iters))
#define LOOP_PEELING_FOR_ALIGNMENT(L)      (L)->peeling_for_alignment
#define LOOP_VINFO_UNALIGNED_DR(L)         (L)->unaligned_dr
#define LOOP_VINFO_MAY_MISALIGN_STMTS(L)   (L)->may_misalign_stmts
#define LOOP_VINFO_LOC(L)                  (L)->loop_line_number
#define LOOP_VINFO_MAY_ALIAS_DDRS(L)       (L)->may_alias_ddrs
#define LOOP_VINFO_GROUPED_STORES(L)       (L)->grouped_stores
#define LOOP_VINFO_SLP_INSTANCES(L)        (L)->slp_instances
#define LOOP_VINFO_SLP_UNROLLING_FACTOR(L) (L)->slp_unrolling_factor
#define LOOP_VINFO_REDUCTIONS(L)           (L)->reductions
#define LOOP_VINFO_REDUCTION_CHAINS(L)     (L)->reduction_chains
#define LOOP_VINFO_PEELING_HTAB(L)         (L)->peeling_htab
#define LOOP_VINFO_TARGET_COST_DATA(L)     (L)->target_cost_data
#define LOOP_VINFO_PEELING_FOR_GAPS(L)     (L)->peeling_for_gaps
#define LOOP_VINFO_OPERANDS_SWAPPED(L)     (L)->operands_swapped

#define LOOP_REQUIRES_VERSIONING_FOR_ALIGNMENT(L) \
VEC_length (gimple, (L)->may_misalign_stmts) > 0
#define LOOP_REQUIRES_VERSIONING_FOR_ALIAS(L)     \
VEC_length (ddr_p, (L)->may_alias_ddrs) > 0

#define NITERS_KNOWN_P(n)                     \
(host_integerp ((n),0)                        \
&& TREE_INT_CST_LOW ((n)) > 0)

#define LOOP_VINFO_NITERS_KNOWN_P(L)          \
NITERS_KNOWN_P((L)->num_iters)

static inline loop_vec_info
loop_vec_info_for_loop (struct loop *loop)
{
  return (loop_vec_info) loop->aux;
}

static inline bool
nested_in_vect_loop_p (struct loop *loop, gimple stmt)
{
  return (loop->inner
          && (loop->inner == (gimple_bb (stmt))->loop_father));
}

typedef struct _bb_vec_info {

  basic_block bb;
  /* All interleaving chains of stores in the basic block, represented by the
     first stmt in the chain.  */
  VEC(gimple, heap) *grouped_stores;

  /* All SLP instances in the basic block. This is a subset of the set of
     GROUP_STORES of the basic block.  */
  VEC(slp_instance, heap) *slp_instances;

  /* All data references in the basic block.  */
  VEC (data_reference_p, heap) *datarefs;

  /* All data dependences in the basic block.  */
  VEC (ddr_p, heap) *ddrs;

  /* Cost data used by the target cost model.  */
  void *target_cost_data;

} *bb_vec_info;

#define BB_VINFO_BB(B)               (B)->bb
#define BB_VINFO_GROUPED_STORES(B)   (B)->grouped_stores
#define BB_VINFO_SLP_INSTANCES(B)    (B)->slp_instances
#define BB_VINFO_DATAREFS(B)         (B)->datarefs
#define BB_VINFO_DDRS(B)             (B)->ddrs
#define BB_VINFO_TARGET_COST_DATA(B) (B)->target_cost_data

static inline bb_vec_info
vec_info_for_bb (basic_block bb)
{
  return (bb_vec_info) bb->aux;
}

/*-----------------------------------------------------------------*/
/* Info on vectorized defs.                                        */
/*-----------------------------------------------------------------*/
enum stmt_vec_info_type {
  undef_vec_info_type = 0,
  load_vec_info_type,
  store_vec_info_type,
  shift_vec_info_type,
  op_vec_info_type,
  call_vec_info_type,
  assignment_vec_info_type,
  condition_vec_info_type,
  reduc_vec_info_type,
  induc_vec_info_type,
  type_promotion_vec_info_type,
  type_demotion_vec_info_type,
  type_conversion_vec_info_type,
  loop_exit_ctrl_vec_info_type
};

/* Indicates whether/how a variable is used in the scope of loop/basic
   block.  */
enum vect_relevant {
  vect_unused_in_scope = 0,
  /* The def is in the inner loop, and the use is in the outer loop, and the
     use is a reduction stmt.  */
  vect_used_in_outer_by_reduction,
  /* The def is in the inner loop, and the use is in the outer loop (and is
     not part of reduction).  */
  vect_used_in_outer,

  /* defs that feed computations that end up (only) in a reduction. These
     defs may be used by non-reduction stmts, but eventually, any
     computations/values that are affected by these defs are used to compute
     a reduction (i.e. don't get stored to memory, for example). We use this
     to identify computations that we can change the order in which they are
     computed.  */
  vect_used_by_reduction,

  vect_used_in_scope
};

/* The type of vectorization that can be applied to the stmt: regular loop-based
   vectorization; pure SLP - the stmt is a part of SLP instances and does not
   have uses outside SLP instances; or hybrid SLP and loop-based - the stmt is
   a part of SLP instance and also must be loop-based vectorized, since it has
   uses outside SLP sequences.

   In the loop context the meanings of pure and hybrid SLP are slightly
   different. By saying that pure SLP is applied to the loop, we mean that we
   exploit only intra-iteration parallelism in the loop; i.e., the loop can be
   vectorized without doing any conceptual unrolling, cause we don't pack
   together stmts from different iterations, only within a single iteration.
   Loop hybrid SLP means that we exploit both intra-iteration and
   inter-iteration parallelism (e.g., number of elements in the vector is 4
   and the slp-group-size is 2, in which case we don't have enough parallelism
   within an iteration, so we obtain the rest of the parallelism from subsequent
   iterations by unrolling the loop by 2).  */
enum slp_vect_type {
  loop_vect = 0,
  pure_slp,
  hybrid
};


typedef struct data_reference *dr_p;
DEF_VEC_P(dr_p);
DEF_VEC_ALLOC_P(dr_p,heap);

typedef struct _stmt_vec_info {

  enum stmt_vec_info_type type;

  /* Indicates whether this stmts is part of a computation whose result is
     used outside the loop.  */
  bool live;

  /* Stmt is part of some pattern (computation idiom)  */
  bool in_pattern_p;

  /* For loads only, if there is a store with the same location, this field is
     TRUE.  */
  bool read_write_dep;

  /* The stmt to which this info struct refers to.  */
  gimple stmt;

  /* The loop_vec_info with respect to which STMT is vectorized.  */
  loop_vec_info loop_vinfo;

  /* The vector type to be used for the LHS of this statement.  */
  tree vectype;

  /* The vectorized version of the stmt.  */
  gimple vectorized_stmt;


  /** The following is relevant only for stmts that contain a non-scalar
     data-ref (array/pointer/struct access). A GIMPLE stmt is expected to have
     at most one such data-ref.  **/

  /* Information about the data-ref (access function, etc),
     relative to the inner-most containing loop.  */
  struct data_reference *data_ref_info;

  /* Information about the data-ref relative to this loop
     nest (the loop that is being considered for vectorization).  */
  tree dr_base_address;
  tree dr_init;
  tree dr_offset;
  tree dr_step;
  tree dr_aligned_to;

  /* For loop PHI nodes, the evolution part of it.  This makes sure
     this information is still available in vect_update_ivs_after_vectorizer
     where we may not be able to re-analyze the PHI nodes evolution as
     peeling for the prologue loop can make it unanalyzable.  The evolution
     part is still correct though.  */
  tree loop_phi_evolution_part;

  /* Used for various bookkeeping purposes, generally holding a pointer to
     some other stmt S that is in some way "related" to this stmt.
     Current use of this field is:
        If this stmt is part of a pattern (i.e. the field 'in_pattern_p' is
        true): S is the "pattern stmt" that represents (and replaces) the
        sequence of stmts that constitutes the pattern.  Similarly, the
        related_stmt of the "pattern stmt" points back to this stmt (which is
        the last stmt in the original sequence of stmts that constitutes the
        pattern).  */
  gimple related_stmt;

  /* Used to keep a sequence of def stmts of a pattern stmt if such exists.  */
  gimple_seq pattern_def_seq;

  /* List of datarefs that are known to have the same alignment as the dataref
     of this stmt.  */
  VEC(dr_p,heap) *same_align_refs;

  /* Classify the def of this stmt.  */
  enum vect_def_type def_type;

  /*  Whether the stmt is SLPed, loop-based vectorized, or both.  */
  enum slp_vect_type slp_type;

  /* Interleaving and reduction chains info.  */
  /* First element in the group.  */
  gimple first_element;
  /* Pointer to the next element in the group.  */
  gimple next_element;
  /* For data-refs, in case that two or more stmts share data-ref, this is the
     pointer to the previously detected stmt with the same dr.  */
  gimple same_dr_stmt;
  /* The size of the group.  */
  unsigned int size;
  /* For stores, number of stores from this group seen. We vectorize the last
     one.  */
  unsigned int store_count;
  /* For loads only, the gap from the previous load. For consecutive loads, GAP
     is 1.  */
  unsigned int gap;

  /* Not all stmts in the loop need to be vectorized. e.g, the increment
     of the loop induction variable and computation of array indexes. relevant
     indicates whether the stmt needs to be vectorized.  */
  enum vect_relevant relevant;

  /* The bb_vec_info with respect to which STMT is vectorized.  */
  bb_vec_info bb_vinfo;

  /* Is this statement vectorizable or should it be skipped in (partial)
     vectorization.  */
  bool vectorizable;

  /* For loads only, true if this is a gather load.  */
  bool gather_p;
  bool stride_load_p;
} *stmt_vec_info;

/* Access Functions.  */
#define STMT_VINFO_TYPE(S)                 (S)->type
#define STMT_VINFO_STMT(S)                 (S)->stmt
#define STMT_VINFO_LOOP_VINFO(S)           (S)->loop_vinfo
#define STMT_VINFO_BB_VINFO(S)             (S)->bb_vinfo
#define STMT_VINFO_RELEVANT(S)             (S)->relevant
#define STMT_VINFO_LIVE_P(S)               (S)->live
#define STMT_VINFO_VECTYPE(S)              (S)->vectype
#define STMT_VINFO_VEC_STMT(S)             (S)->vectorized_stmt
#define STMT_VINFO_VECTORIZABLE(S)         (S)->vectorizable
#define STMT_VINFO_DATA_REF(S)             (S)->data_ref_info
#define STMT_VINFO_GATHER_P(S)		   (S)->gather_p
#define STMT_VINFO_STRIDE_LOAD_P(S)	   (S)->stride_load_p

#define STMT_VINFO_DR_BASE_ADDRESS(S)      (S)->dr_base_address
#define STMT_VINFO_DR_INIT(S)              (S)->dr_init
#define STMT_VINFO_DR_OFFSET(S)            (S)->dr_offset
#define STMT_VINFO_DR_STEP(S)              (S)->dr_step
#define STMT_VINFO_DR_ALIGNED_TO(S)        (S)->dr_aligned_to

#define STMT_VINFO_IN_PATTERN_P(S)         (S)->in_pattern_p
#define STMT_VINFO_RELATED_STMT(S)         (S)->related_stmt
#define STMT_VINFO_PATTERN_DEF_SEQ(S)      (S)->pattern_def_seq
#define STMT_VINFO_SAME_ALIGN_REFS(S)      (S)->same_align_refs
#define STMT_VINFO_DEF_TYPE(S)             (S)->def_type
#define STMT_VINFO_GROUP_FIRST_ELEMENT(S)  (S)->first_element
#define STMT_VINFO_GROUP_NEXT_ELEMENT(S)   (S)->next_element
#define STMT_VINFO_GROUP_SIZE(S)           (S)->size
#define STMT_VINFO_GROUP_STORE_COUNT(S)    (S)->store_count
#define STMT_VINFO_GROUP_GAP(S)            (S)->gap
#define STMT_VINFO_GROUP_SAME_DR_STMT(S)   (S)->same_dr_stmt
#define STMT_VINFO_GROUP_READ_WRITE_DEPENDENCE(S)  (S)->read_write_dep
<<<<<<< HEAD
#define STMT_VINFO_STRIDED_ACCESS(S)      ((S)->first_element != NULL && (S)->data_ref_info)
=======
#define STMT_VINFO_GROUPED_ACCESS(S)      ((S)->first_element != NULL && (S)->data_ref_info)
>>>>>>> 747e4b8f
#define STMT_VINFO_LOOP_PHI_EVOLUTION_PART(S) (S)->loop_phi_evolution_part

#define GROUP_FIRST_ELEMENT(S)          (S)->first_element
#define GROUP_NEXT_ELEMENT(S)           (S)->next_element
#define GROUP_SIZE(S)                   (S)->size
#define GROUP_STORE_COUNT(S)            (S)->store_count
#define GROUP_GAP(S)                    (S)->gap
#define GROUP_SAME_DR_STMT(S)           (S)->same_dr_stmt
#define GROUP_READ_WRITE_DEPENDENCE(S)  (S)->read_write_dep

#define STMT_VINFO_RELEVANT_P(S)          ((S)->relevant != vect_unused_in_scope)

#define HYBRID_SLP_STMT(S)                ((S)->slp_type == hybrid)
#define PURE_SLP_STMT(S)                  ((S)->slp_type == pure_slp)
#define STMT_SLP_TYPE(S)                   (S)->slp_type

#define VECT_MAX_COST 1000

/* The maximum number of intermediate steps required in multi-step type
   conversion.  */
#define MAX_INTERM_CVT_STEPS         3

/* The maximum vectorization factor supported by any target (V32QI).  */
#define MAX_VECTORIZATION_FACTOR 32

/* Avoid GTY(()) on stmt_vec_info.  */
typedef void *vec_void_p;
DEF_VEC_P (vec_void_p);
DEF_VEC_ALLOC_P (vec_void_p, heap);

extern VEC(vec_void_p,heap) *stmt_vec_info_vec;

void init_stmt_vec_info_vec (void);
void free_stmt_vec_info_vec (void);

/* Return a stmt_vec_info corresponding to STMT.  */

static inline stmt_vec_info
vinfo_for_stmt (gimple stmt)
{
  unsigned int uid = gimple_uid (stmt);
  if (uid == 0)
    return NULL;

  return (stmt_vec_info) VEC_index (vec_void_p, stmt_vec_info_vec, uid - 1);
}

/* Set vectorizer information INFO for STMT.  */

static inline void
set_vinfo_for_stmt (gimple stmt, stmt_vec_info info)
{
  unsigned int uid = gimple_uid (stmt);
  if (uid == 0)
    {
      gcc_checking_assert (info);
      uid = VEC_length (vec_void_p, stmt_vec_info_vec) + 1;
      gimple_set_uid (stmt, uid);
      VEC_safe_push (vec_void_p, heap, stmt_vec_info_vec, (vec_void_p) info);
    }
  else
    VEC_replace (vec_void_p, stmt_vec_info_vec, uid - 1, (vec_void_p) info);
}

/* Return the earlier statement between STMT1 and STMT2.  */

static inline gimple
get_earlier_stmt (gimple stmt1, gimple stmt2)
{
  unsigned int uid1, uid2;

  if (stmt1 == NULL)
    return stmt2;

  if (stmt2 == NULL)
    return stmt1;

  uid1 = gimple_uid (stmt1);
  uid2 = gimple_uid (stmt2);

  if (uid1 == 0 || uid2 == 0)
    return NULL;

  gcc_checking_assert (uid1 <= VEC_length (vec_void_p, stmt_vec_info_vec)
		       && uid2 <= VEC_length (vec_void_p, stmt_vec_info_vec));

  if (uid1 < uid2)
    return stmt1;
  else
    return stmt2;
}

/* Return the later statement between STMT1 and STMT2.  */

static inline gimple
get_later_stmt (gimple stmt1, gimple stmt2)
{
  unsigned int uid1, uid2;

  if (stmt1 == NULL)
    return stmt2;

  if (stmt2 == NULL)
    return stmt1;

  uid1 = gimple_uid (stmt1);
  uid2 = gimple_uid (stmt2);

  if (uid1 == 0 || uid2 == 0)
    return NULL;

  gcc_assert (uid1 <= VEC_length (vec_void_p, stmt_vec_info_vec));
  gcc_assert (uid2 <= VEC_length (vec_void_p, stmt_vec_info_vec));

  if (uid1 > uid2)
    return stmt1;
  else
    return stmt2;
}

/* Return TRUE if a statement represented by STMT_INFO is a part of a
   pattern.  */

static inline bool
is_pattern_stmt_p (stmt_vec_info stmt_info)
{
  gimple related_stmt;
  stmt_vec_info related_stmt_info;

  related_stmt = STMT_VINFO_RELATED_STMT (stmt_info);
  if (related_stmt
      && (related_stmt_info = vinfo_for_stmt (related_stmt))
      && STMT_VINFO_IN_PATTERN_P (related_stmt_info))
    return true;

  return false;
}

/* Return true if BB is a loop header.  */

static inline bool
is_loop_header_bb_p (basic_block bb)
{
  if (bb == (bb->loop_father)->header)
    return true;
  gcc_checking_assert (EDGE_COUNT (bb->preds) == 1);
  return false;
}

/* Return pow2 (X).  */

static inline int
vect_pow2 (int x)
{
  int i, res = 1;

  for (i = 0; i < x; i++)
    res *= 2;

  return res;
}

/* Alias targetm.vectorize.builtin_vectorization_cost.  */

static inline int
builtin_vectorization_cost (enum vect_cost_for_stmt type_of_cost,
			    tree vectype, int misalign)
{
  return targetm.vectorize.builtin_vectorization_cost (type_of_cost,
						       vectype, misalign);
}

/* Get cost by calling cost target builtin.  */

static inline
int vect_get_stmt_cost (enum vect_cost_for_stmt type_of_cost)
{
  return builtin_vectorization_cost (type_of_cost, NULL, 0);
}

/* Alias targetm.vectorize.init_cost.  */

static inline void *
init_cost (struct loop *loop_info)
{
  return targetm.vectorize.init_cost (loop_info);
}

/* Alias targetm.vectorize.add_stmt_cost.  */

static inline unsigned
add_stmt_cost (void *data, int count, enum vect_cost_for_stmt kind,
	       stmt_vec_info stmt_info, int misalign,
	       enum vect_cost_model_location where)
{
  return targetm.vectorize.add_stmt_cost (data, count, kind,
					  stmt_info, misalign, where);
}

/* Alias targetm.vectorize.finish_cost.  */

static inline void
finish_cost (void *data, unsigned *prologue_cost,
	     unsigned *body_cost, unsigned *epilogue_cost)
{
  targetm.vectorize.finish_cost (data, prologue_cost, body_cost, epilogue_cost);
}

/* Alias targetm.vectorize.destroy_cost_data.  */

static inline void
destroy_cost_data (void *data)
{
  targetm.vectorize.destroy_cost_data (data);
}


/*-----------------------------------------------------------------*/
/* Info on data references alignment.                              */
/*-----------------------------------------------------------------*/

/* Reflects actual alignment of first access in the vectorized loop,
   taking into account peeling/versioning if applied.  */
#define DR_MISALIGNMENT(DR)   ((int) (size_t) (DR)->aux)
#define SET_DR_MISALIGNMENT(DR, VAL)   ((DR)->aux = (void *) (size_t) (VAL))

/* Return TRUE if the data access is aligned, and FALSE otherwise.  */

static inline bool
aligned_access_p (struct data_reference *data_ref_info)
{
  return (DR_MISALIGNMENT (data_ref_info) == 0);
}

/* Return TRUE if the alignment of the data access is known, and FALSE
   otherwise.  */

static inline bool
known_alignment_for_access_p (struct data_reference *data_ref_info)
{
  return (DR_MISALIGNMENT (data_ref_info) != -1);
}

/* Source location */
extern LOC vect_location;

/*-----------------------------------------------------------------*/
/* Function prototypes.                                            */
/*-----------------------------------------------------------------*/

/* Simple loop peeling and versioning utilities for vectorizer's purposes -
   in tree-vect-loop-manip.c.  */
extern void slpeel_make_loop_iterate_ntimes (struct loop *, tree);
extern bool slpeel_can_duplicate_loop_p (const struct loop *, const_edge);
extern void vect_loop_versioning (loop_vec_info, unsigned int, bool);
extern void vect_do_peeling_for_loop_bound (loop_vec_info, tree *,
					    unsigned int, bool);
extern void vect_do_peeling_for_alignment (loop_vec_info, unsigned int, bool);
extern LOC find_loop_location (struct loop *);
extern bool vect_can_advance_ivs_p (loop_vec_info);

/* In tree-vect-stmts.c.  */
extern unsigned int current_vector_size;
extern tree get_vectype_for_scalar_type (tree);
extern tree get_same_sized_vectype (tree, tree);
extern bool vect_is_simple_use (tree, gimple, loop_vec_info,
			        bb_vec_info, gimple *,
                                tree *,  enum vect_def_type *);
extern bool vect_is_simple_use_1 (tree, gimple, loop_vec_info,
				  bb_vec_info, gimple *,
				  tree *,  enum vect_def_type *, tree *);
extern bool supportable_widening_operation (enum tree_code, gimple, tree, tree,
                                            enum tree_code *, enum tree_code *,
					    int *, VEC (tree, heap) **);
extern bool supportable_narrowing_operation (enum tree_code, tree, tree,
					     enum tree_code *,
					     int *, VEC (tree, heap) **);
extern stmt_vec_info new_stmt_vec_info (gimple stmt, loop_vec_info,
                                        bb_vec_info);
extern void free_stmt_vec_info (gimple stmt);
extern tree vectorizable_function (gimple, tree, tree);
extern void vect_model_simple_cost (stmt_vec_info, int, enum vect_def_type *,
                                    stmt_vector_for_cost *,
				    stmt_vector_for_cost *);
extern void vect_model_store_cost (stmt_vec_info, int, bool,
				   enum vect_def_type, slp_tree,
				   stmt_vector_for_cost *,
				   stmt_vector_for_cost *);
extern void vect_model_load_cost (stmt_vec_info, int, bool, slp_tree,
				  stmt_vector_for_cost *,
				  stmt_vector_for_cost *);
extern unsigned record_stmt_cost (stmt_vector_for_cost *, int,
				  enum vect_cost_for_stmt, stmt_vec_info,
				  int, enum vect_cost_model_location);
extern void vect_finish_stmt_generation (gimple, gimple,
                                         gimple_stmt_iterator *);
extern bool vect_mark_stmts_to_be_vectorized (loop_vec_info);
extern tree vect_get_vec_def_for_operand (tree, gimple, tree *);
extern tree vect_init_vector (gimple, tree, tree,
                              gimple_stmt_iterator *);
extern tree vect_get_vec_def_for_stmt_copy (enum vect_def_type, tree);
extern bool vect_transform_stmt (gimple, gimple_stmt_iterator *,
                                 bool *, slp_tree, slp_instance);
extern void vect_remove_stores (gimple);
extern bool vect_analyze_stmt (gimple, bool *, slp_tree);
extern bool vectorizable_condition (gimple, gimple_stmt_iterator *, gimple *,
                                    tree, int, slp_tree);
extern void vect_get_load_cost (struct data_reference *, int, bool,
				unsigned int *, unsigned int *,
				stmt_vector_for_cost *,
				stmt_vector_for_cost *, bool);
extern void vect_get_store_cost (struct data_reference *, int,
				 unsigned int *, stmt_vector_for_cost *);
extern bool vect_supportable_shift (enum tree_code, tree);
extern void vect_get_vec_defs (tree, tree, gimple, VEC (tree, heap) **,
			       VEC (tree, heap) **, slp_tree, int);
extern tree vect_gen_perm_mask (tree, unsigned char *);

/* In tree-vect-data-refs.c.  */
extern bool vect_can_force_dr_alignment_p (const_tree, unsigned int);
extern enum dr_alignment_support vect_supportable_dr_alignment
                                           (struct data_reference *, bool);
extern tree vect_get_smallest_scalar_type (gimple, HOST_WIDE_INT *,
                                           HOST_WIDE_INT *);
extern bool vect_analyze_data_ref_dependences (loop_vec_info, bb_vec_info,
					       int *);
extern bool vect_enhance_data_refs_alignment (loop_vec_info);
extern bool vect_analyze_data_refs_alignment (loop_vec_info, bb_vec_info);
extern bool vect_verify_datarefs_alignment (loop_vec_info, bb_vec_info);
extern bool vect_analyze_data_ref_accesses (loop_vec_info, bb_vec_info);
extern bool vect_prune_runtime_alias_test_list (loop_vec_info);
extern tree vect_check_gather (gimple, loop_vec_info, tree *, tree *,
			       int *);
extern bool vect_check_strided_load (gimple, loop_vec_info, tree *, tree *);
extern bool vect_analyze_data_refs (loop_vec_info, bb_vec_info, int *);
extern tree vect_create_data_ref_ptr (gimple, tree, struct loop *, tree,
				      tree *, gimple_stmt_iterator *,
				      gimple *, bool, bool *);
extern tree bump_vector_ptr (tree, gimple, gimple_stmt_iterator *, gimple, tree);
extern tree vect_create_destination_var (tree, tree);
extern bool vect_grouped_store_supported (tree, unsigned HOST_WIDE_INT);
extern bool vect_store_lanes_supported (tree, unsigned HOST_WIDE_INT);
extern bool vect_grouped_load_supported (tree, unsigned HOST_WIDE_INT);
extern bool vect_load_lanes_supported (tree, unsigned HOST_WIDE_INT);
extern void vect_permute_store_chain (VEC(tree,heap) *,unsigned int, gimple,
                                    gimple_stmt_iterator *, VEC(tree,heap) **);
extern tree vect_setup_realignment (gimple, gimple_stmt_iterator *, tree *,
                                    enum dr_alignment_support, tree,
                                    struct loop **);
extern void vect_transform_grouped_load (gimple, VEC(tree,heap) *, int,
                                         gimple_stmt_iterator *);
extern void vect_record_grouped_load_vectors (gimple, VEC(tree,heap) *);
extern int vect_get_place_in_interleaving_chain (gimple, gimple);
extern tree vect_get_new_vect_var (tree, enum vect_var_kind, const char *);
extern tree vect_create_addr_base_for_vector_ref (gimple, gimple_seq *,
                                                  tree, struct loop *);

/* In tree-vect-loop.c.  */
/* FORNOW: Used in tree-parloops.c.  */
extern void destroy_loop_vec_info (loop_vec_info, bool);
extern gimple vect_force_simple_reduction (loop_vec_info, gimple, bool, bool *);
/* Drive for loop analysis stage.  */
extern loop_vec_info vect_analyze_loop (struct loop *);
/* Drive for loop transformation stage.  */
extern void vect_transform_loop (loop_vec_info);
extern loop_vec_info vect_analyze_loop_form (struct loop *);
extern bool vectorizable_live_operation (gimple, gimple_stmt_iterator *,
                                         gimple *);
extern bool vectorizable_reduction (gimple, gimple_stmt_iterator *, gimple *,
                                    slp_tree);
extern bool vectorizable_induction (gimple, gimple_stmt_iterator *, gimple *);
extern tree get_initial_def_for_reduction (gimple, tree, tree *);
extern int vect_min_worthwhile_factor (enum tree_code);
extern int vect_get_known_peeling_cost (loop_vec_info, int, int *, int,
					stmt_vector_for_cost *,
					stmt_vector_for_cost *);
extern int vect_get_single_scalar_iteration_cost (loop_vec_info);

/* In tree-vect-slp.c.  */
extern void vect_free_slp_instance (slp_instance);
extern bool vect_transform_slp_perm_load (gimple, VEC (tree, heap) *,
                                          gimple_stmt_iterator *, int,
                                          slp_instance, bool);
extern bool vect_schedule_slp (loop_vec_info, bb_vec_info);
extern void vect_update_slp_costs_according_to_vf (loop_vec_info);
extern bool vect_analyze_slp (loop_vec_info, bb_vec_info);
extern bool vect_make_slp_decision (loop_vec_info);
extern void vect_detect_hybrid_slp (loop_vec_info);
extern void vect_get_slp_defs (VEC (tree, heap) *, slp_tree,
			       VEC (slp_void_p, heap) **, int);

extern LOC find_bb_location (basic_block);
extern bb_vec_info vect_slp_analyze_bb (basic_block);
extern void vect_slp_transform_bb (basic_block);

/* In tree-vect-patterns.c.  */
/* Pattern recognition functions.
   Additional pattern recognition functions can (and will) be added
   in the future.  */
typedef gimple (* vect_recog_func_ptr) (VEC (gimple, heap) **, tree *, tree *);
#define NUM_PATTERNS 10
void vect_pattern_recog (loop_vec_info, bb_vec_info);

/* In tree-vectorizer.c.  */
unsigned vectorize_loops (void);

#endif  /* GCC_TREE_VECTORIZER_H  */<|MERGE_RESOLUTION|>--- conflicted
+++ resolved
@@ -604,11 +604,7 @@
 #define STMT_VINFO_GROUP_GAP(S)            (S)->gap
 #define STMT_VINFO_GROUP_SAME_DR_STMT(S)   (S)->same_dr_stmt
 #define STMT_VINFO_GROUP_READ_WRITE_DEPENDENCE(S)  (S)->read_write_dep
-<<<<<<< HEAD
-#define STMT_VINFO_STRIDED_ACCESS(S)      ((S)->first_element != NULL && (S)->data_ref_info)
-=======
 #define STMT_VINFO_GROUPED_ACCESS(S)      ((S)->first_element != NULL && (S)->data_ref_info)
->>>>>>> 747e4b8f
 #define STMT_VINFO_LOOP_PHI_EVOLUTION_PART(S) (S)->loop_phi_evolution_part
 
 #define GROUP_FIRST_ELEMENT(S)          (S)->first_element

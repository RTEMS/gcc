/* Output variables, constants and external declarations, for GNU compiler.
   Copyright (C) 1987, 1988, 1989, 1992, 1993, 1994, 1995, 1996, 1997,
   1998, 1999, 2000, 2001, 2002, 2003, 2004, 2005, 2006, 2007, 2008, 2009,
   2010, 2011, 2012  Free Software Foundation, Inc.

This file is part of GCC.

GCC is free software; you can redistribute it and/or modify it under
the terms of the GNU General Public License as published by the Free
Software Foundation; either version 3, or (at your option) any later
version.

GCC is distributed in the hope that it will be useful, but WITHOUT ANY
WARRANTY; without even the implied warranty of MERCHANTABILITY or
FITNESS FOR A PARTICULAR PURPOSE.  See the GNU General Public License
for more details.

You should have received a copy of the GNU General Public License
along with GCC; see the file COPYING3.  If not see
<http://www.gnu.org/licenses/>.  */


/* This file handles generation of all the assembler code
   *except* the instructions of a function.
   This includes declarations of variables and their initial values.

   We also output the assembler code for constants stored in memory
   and are responsible for combining constants with the same value.  */

#include "config.h"
#include "system.h"
#include "coretypes.h"
#include "tm.h"
#include "rtl.h"
#include "tree.h"
#include "flags.h"
#include "function.h"
#include "expr.h"
#include "hard-reg-set.h"
#include "regs.h"
#include "output.h"
#include "diagnostic-core.h"
#include "hashtab.h"
#include "ggc.h"
#include "langhooks.h"
#include "tm_p.h"
#include "debug.h"
#include "target.h"
#include "common/common-target.h"
#include "targhooks.h"
#include "tree-mudflap.h"
#include "cgraph.h"
#include "pointer-set.h"
<<<<<<< HEAD
#include "l-ipo.h"
=======
#include "asan.h"
>>>>>>> 40acbb11

#ifdef XCOFF_DEBUGGING_INFO
#include "xcoffout.h"		/* Needed for external data
				   declarations for e.g. AIX 4.x.  */
#endif

/* The (assembler) name of the first globally-visible object output.  */
extern GTY(()) const char *first_global_object_name;
extern GTY(()) const char *weak_global_object_name;

const char *first_global_object_name;
const char *weak_global_object_name;

struct addr_const;
struct constant_descriptor_rtx;
struct rtx_constant_pool;

#define n_deferred_constants (crtl->varasm.deferred_constants)

/* Number for making the label on the next
   constant that is stored in memory.  */

static GTY(()) int const_labelno;

/* Carry information from ASM_DECLARE_OBJECT_NAME
   to ASM_FINISH_DECLARE_OBJECT.  */

int size_directive_output;

/* The last decl for which assemble_variable was called,
   if it did ASM_DECLARE_OBJECT_NAME.
   If the last call to assemble_variable didn't do that,
   this holds 0.  */

tree last_assemble_variable_decl;

/* The following global variable indicates if the first basic block
   in a function belongs to the cold partition or not.  */

bool first_function_block_is_cold;

/* We give all constants their own alias set.  Perhaps redundant with
   MEM_READONLY_P, but pre-dates it.  */

static alias_set_type const_alias_set;

/* Whether we saw any functions with no_split_stack.  */

static bool saw_no_split_stack;

static const char *strip_reg_name (const char *);
static int contains_pointers_p (tree);
#ifdef ASM_OUTPUT_EXTERNAL
static bool incorporeal_function_p (tree);
#endif
static void decode_addr_const (tree, struct addr_const *);
static hashval_t const_desc_hash (const void *);
static int const_desc_eq (const void *, const void *);
static hashval_t const_hash_1 (const tree);
static int compare_constant (const tree, const tree);
static tree copy_constant (tree);
static void output_constant_def_contents (rtx);
static void output_addressed_constants (tree);
static unsigned HOST_WIDE_INT array_size_for_constructor (tree);
static unsigned min_align (unsigned, unsigned);
static void globalize_decl (tree);
static bool decl_readonly_section_1 (enum section_category);
#ifdef BSS_SECTION_ASM_OP
#ifdef ASM_OUTPUT_ALIGNED_BSS
static void asm_output_aligned_bss (FILE *, tree, const char *,
				    unsigned HOST_WIDE_INT, int)
     ATTRIBUTE_UNUSED;
#endif
#endif /* BSS_SECTION_ASM_OP */
static void mark_weak (tree);
static void output_constant_pool (const char *, tree);

/* Well-known sections, each one associated with some sort of *_ASM_OP.  */
section *text_section;
section *data_section;
section *readonly_data_section;
section *sdata_section;
section *ctors_section;
section *dtors_section;
section *bss_section;
section *sbss_section;

/* Various forms of common section.  All are guaranteed to be nonnull.  */
section *tls_comm_section;
section *comm_section;
section *lcomm_section;

/* A SECTION_NOSWITCH section used for declaring global BSS variables.
   May be null.  */
section *bss_noswitch_section;

/* The section that holds the main exception table, when known.  The section
   is set either by the target's init_sections hook or by the first call to
   switch_to_exception_section.  */
section *exception_section;

/* The section that holds the DWARF2 frame unwind information, when known.
   The section is set either by the target's init_sections hook or by the
   first call to switch_to_eh_frame_section.  */
section *eh_frame_section;

/* asm_out_file's current section.  This is NULL if no section has yet
   been selected or if we lose track of what the current section is.  */
section *in_section;

/* True if code for the current function is currently being directed
   at the cold section.  */
bool in_cold_section_p;

/* A linked list of all the unnamed sections.  */
static GTY(()) section *unnamed_sections;

/* Return a nonzero value if DECL has a section attribute.  */
#define IN_NAMED_SECTION(DECL) \
  ((TREE_CODE (DECL) == FUNCTION_DECL || TREE_CODE (DECL) == VAR_DECL) \
   && DECL_SECTION_NAME (DECL) != NULL_TREE)

/* Hash table of named sections.  */
static GTY((param_is (section))) htab_t section_htab;

/* A table of object_blocks, indexed by section.  */
static GTY((param_is (struct object_block))) htab_t object_block_htab;

/* The next number to use for internal anchor labels.  */
static GTY(()) int anchor_labelno;

/* A pool of constants that can be shared between functions.  */
static GTY(()) struct rtx_constant_pool *shared_constant_pool;

/* Helper routines for maintaining section_htab.  */

static int
section_entry_eq (const void *p1, const void *p2)
{
  const section *old = (const section *) p1;
  const char *new_name = (const char *) p2;

  return strcmp (old->named.name, new_name) == 0;
}

static hashval_t
section_entry_hash (const void *p)
{
  const section *old = (const section *) p;
  return htab_hash_string (old->named.name);
}

/* Return a hash value for section SECT.  */

static hashval_t
hash_section (section *sect)
{
  if (sect->common.flags & SECTION_NAMED)
    return htab_hash_string (sect->named.name);
  return sect->common.flags;
}

/* Helper routines for maintaining object_block_htab.  */

static int
object_block_entry_eq (const void *p1, const void *p2)
{
  const struct object_block *old = (const struct object_block *) p1;
  const section *new_section = (const section *) p2;

  return old->sect == new_section;
}

static hashval_t
object_block_entry_hash (const void *p)
{
  const struct object_block *old = (const struct object_block *) p;
  return hash_section (old->sect);
}

/* Return a new unnamed section with the given fields.  */

section *
get_unnamed_section (unsigned int flags, void (*callback) (const void *),
		     const void *data)
{
  section *sect;

  sect = ggc_alloc_section ();
  sect->unnamed.common.flags = flags | SECTION_UNNAMED;
  sect->unnamed.callback = callback;
  sect->unnamed.data = data;
  sect->unnamed.next = unnamed_sections;

  unnamed_sections = sect;
  return sect;
}

/* Return a SECTION_NOSWITCH section with the given fields.  */

static section *
get_noswitch_section (unsigned int flags, noswitch_section_callback callback)
{
  section *sect;

  sect = ggc_alloc_section ();
  sect->noswitch.common.flags = flags | SECTION_NOSWITCH;
  sect->noswitch.callback = callback;

  return sect;
}

/* Return the named section structure associated with NAME.  Create
   a new section with the given fields if no such structure exists.  */

section *
get_section (const char *name, unsigned int flags, tree decl)
{
  section *sect, **slot;

  slot = (section **)
    htab_find_slot_with_hash (section_htab, name,
			      htab_hash_string (name), INSERT);
  flags |= SECTION_NAMED;
  if (*slot == NULL)
    {
      sect = ggc_alloc_section ();
      sect->named.common.flags = flags;
      sect->named.name = ggc_strdup (name);
      sect->named.decl = decl;
      *slot = sect;
    }
  else
    {
      sect = *slot;
      if ((sect->common.flags & ~SECTION_DECLARED) != flags
	  && ((sect->common.flags | flags) & SECTION_OVERRIDE) == 0)
	{
	  /* It is fine if one of the section flags is
	     SECTION_WRITE | SECTION_RELRO and the other has none of these
	     flags (i.e. read-only) in named sections and either the
	     section hasn't been declared yet or has been declared as writable.
	     In that case just make sure the resulting flags are
	     SECTION_WRITE | SECTION_RELRO, ie. writable only because of
	     relocations.  */
	  if (((sect->common.flags ^ flags) & (SECTION_WRITE | SECTION_RELRO))
	      == (SECTION_WRITE | SECTION_RELRO)
	      && (sect->common.flags
		  & ~(SECTION_DECLARED | SECTION_WRITE | SECTION_RELRO))
		 == (flags & ~(SECTION_WRITE | SECTION_RELRO))
	      && ((sect->common.flags & SECTION_DECLARED) == 0
		  || (sect->common.flags & SECTION_WRITE)))
	    {
	      sect->common.flags |= (SECTION_WRITE | SECTION_RELRO);
	      return sect;
	    }
	  /* Sanity check user variables for flag changes.  */
	  if (decl == 0)
	    decl = sect->named.decl;
	  gcc_assert (decl);
	  if (sect->named.decl == NULL)
	    error ("%+D causes a section type conflict", decl);
	  else
	    {
	      error ("%+D causes a section type conflict with %D",
		     decl, sect->named.decl);
	      if (decl != sect->named.decl)
		inform (DECL_SOURCE_LOCATION (sect->named.decl),
			"%qD was declared here", sect->named.decl);
	    }
	  /* Make sure we don't error about one section multiple times.  */
	  sect->common.flags |= SECTION_OVERRIDE;
	}
    }
  return sect;
}

/* Return true if the current compilation mode benefits from having
   objects grouped into blocks.  */

static bool
use_object_blocks_p (void)
{
  return flag_section_anchors;
}

/* Return the object_block structure for section SECT.  Create a new
   structure if we haven't created one already.  Return null if SECT
   itself is null.  */

static struct object_block *
get_block_for_section (section *sect)
{
  struct object_block *block;
  void **slot;

  if (sect == NULL)
    return NULL;

  slot = htab_find_slot_with_hash (object_block_htab, sect,
				   hash_section (sect), INSERT);
  block = (struct object_block *) *slot;
  if (block == NULL)
    {
      block = ggc_alloc_cleared_object_block ();
      block->sect = sect;
      *slot = block;
    }
  return block;
}

/* Create a symbol with label LABEL and place it at byte offset
   OFFSET in BLOCK.  OFFSET can be negative if the symbol's offset
   is not yet known.  LABEL must be a garbage-collected string.  */

static rtx
create_block_symbol (const char *label, struct object_block *block,
		     HOST_WIDE_INT offset)
{
  rtx symbol;
  unsigned int size;

  /* Create the extended SYMBOL_REF.  */
  size = RTX_HDR_SIZE + sizeof (struct block_symbol);
  symbol = ggc_alloc_zone_rtx_def (size, &rtl_zone);

  /* Initialize the normal SYMBOL_REF fields.  */
  memset (symbol, 0, size);
  PUT_CODE (symbol, SYMBOL_REF);
  PUT_MODE (symbol, Pmode);
  XSTR (symbol, 0) = label;
  SYMBOL_REF_FLAGS (symbol) = SYMBOL_FLAG_HAS_BLOCK_INFO;

  /* Initialize the block_symbol stuff.  */
  SYMBOL_REF_BLOCK (symbol) = block;
  SYMBOL_REF_BLOCK_OFFSET (symbol) = offset;

  return symbol;
}

/* Return a section with a particular name and with whatever SECTION_*
   flags section_type_flags deems appropriate.  The name of the section
   is taken from NAME if nonnull, otherwise it is taken from DECL's
   DECL_SECTION_NAME.  DECL is the decl associated with the section
   (see the section comment for details) and RELOC is as for
   section_type_flags.  */

section *
get_named_section (tree decl, const char *name, int reloc)
{
  unsigned int flags;

  gcc_assert (!decl || DECL_P (decl));
  if (name == NULL)
    name = TREE_STRING_POINTER (DECL_SECTION_NAME (decl));

  flags = targetm.section_type_flags (decl, name, reloc);

  return get_section (name, flags, decl);
}

/* If required, set DECL_SECTION_NAME to a unique name.  */

void
resolve_unique_section (tree decl, int reloc ATTRIBUTE_UNUSED,
			int flag_function_or_data_sections)
{
  if (DECL_SECTION_NAME (decl) == NULL_TREE
      && targetm_common.have_named_sections
      && (flag_function_or_data_sections
	  || DECL_ONE_ONLY (decl)))
    {
      targetm.asm_out.unique_section (decl, reloc);
      DECL_HAS_IMPLICIT_SECTION_NAME_P (decl) = true;
    }
}

#ifdef BSS_SECTION_ASM_OP

#ifdef ASM_OUTPUT_ALIGNED_BSS

/* Utility function for targets to use in implementing
   ASM_OUTPUT_ALIGNED_BSS.
   ??? It is believed that this function will work in most cases so such
   support is localized here.  */

static void
asm_output_aligned_bss (FILE *file, tree decl ATTRIBUTE_UNUSED,
			const char *name, unsigned HOST_WIDE_INT size,
			int align)
{
  switch_to_section (bss_section);
  ASM_OUTPUT_ALIGN (file, floor_log2 (align / BITS_PER_UNIT));
#ifdef ASM_DECLARE_OBJECT_NAME
  last_assemble_variable_decl = decl;
  ASM_DECLARE_OBJECT_NAME (file, name, decl);
#else
  /* Standard thing is just output label for the object.  */
  ASM_OUTPUT_LABEL (file, name);
#endif /* ASM_DECLARE_OBJECT_NAME */
  ASM_OUTPUT_SKIP (file, size ? size : 1);
}

#endif

#endif /* BSS_SECTION_ASM_OP */

#ifndef USE_SELECT_SECTION_FOR_FUNCTIONS
/* Return the hot section for function DECL.  Return text_section for
   null DECLs.  */

static section *
hot_function_section (tree decl)
{
  if (decl != NULL_TREE
      && DECL_SECTION_NAME (decl) != NULL_TREE
      && targetm_common.have_named_sections)
    return get_named_section (decl, NULL, 0);
  else
    return text_section;
}
#endif

/* Return section for TEXT_SECTION_NAME if DECL or DECL_SECTION_NAME (DECL)
   is NULL.

   When DECL_SECTION_NAME is non-NULL and it is implicit section and
   NAMED_SECTION_SUFFIX is non-NULL, then produce section called
   concatenate the name with NAMED_SECTION_SUFFIX.
   Otherwise produce "TEXT_SECTION_NAME.IMPLICIT_NAME".  */

section *
get_named_text_section (tree decl,
		        const char *text_section_name,
		        const char *named_section_suffix)
{
  if (decl && DECL_SECTION_NAME (decl))
    {
      if (named_section_suffix)
	{
	  tree dsn = DECL_SECTION_NAME (decl);
	  const char *stripped_name;
	  char *name, *buffer;

	  name = (char *) alloca (TREE_STRING_LENGTH (dsn) + 1);
	  memcpy (name, TREE_STRING_POINTER (dsn),
		  TREE_STRING_LENGTH (dsn) + 1);

	  stripped_name = targetm.strip_name_encoding (name);

	  buffer = ACONCAT ((stripped_name, named_section_suffix, NULL));
	  return get_named_section (decl, buffer, 0);
	}
      else if (DECL_HAS_IMPLICIT_SECTION_NAME_P (decl))
	{
	  const char *name;

	  /* Do not try to split gnu_linkonce functions.  This gets somewhat
	     slipperly.  */
	  if (DECL_ONE_ONLY (decl) && !HAVE_COMDAT_GROUP)
	    return NULL;
	  name = IDENTIFIER_POINTER (DECL_ASSEMBLER_NAME (decl));
	  name = targetm.strip_name_encoding (name);
	  return get_named_section (decl, ACONCAT ((text_section_name, ".",
				                   name, NULL)), 0);
	}
      else
	return NULL;
    }
  return get_named_section (decl, text_section_name, 0);
}

/* Choose named function section based on its frequency.  */

section *
default_function_section (tree decl, enum node_frequency freq,
			  bool startup, bool exit)
{
#if defined HAVE_LD_EH_GC_SECTIONS && defined HAVE_LD_EH_GC_SECTIONS_BUG
  /* Old GNU linkers have buggy --gc-section support, which sometimes
     results in .gcc_except_table* sections being garbage collected.  */
  if (decl
      && DECL_SECTION_NAME (decl)
      && DECL_HAS_IMPLICIT_SECTION_NAME_P (decl))
    return NULL;
#endif

  if (!flag_reorder_functions
      || !targetm_common.have_named_sections)
    return NULL;
  /* Startup code should go to startup subsection unless it is
     unlikely executed (this happens especially with function splitting
     where we can split away unnecessary parts of static constructors.  */
  if (startup && freq != NODE_FREQUENCY_UNLIKELY_EXECUTED)
    return get_named_text_section (decl, ".text.startup", NULL);

  /* Similarly for exit.  */
  if (exit && freq != NODE_FREQUENCY_UNLIKELY_EXECUTED)
    return get_named_text_section (decl, ".text.exit", NULL);

  /* Group cold functions together, similarly for hot code.  */
  switch (freq)
    {
      case NODE_FREQUENCY_UNLIKELY_EXECUTED:
	return get_named_text_section (decl, ".text.unlikely", NULL);
      case NODE_FREQUENCY_HOT:
	return get_named_text_section (decl, ".text.hot", NULL);
      default:
	return NULL;
    }
}

/* Return the section for function DECL.

   If DECL is NULL_TREE, return the text section.  We can be passed
   NULL_TREE under some circumstances by dbxout.c at least.

   If FORCE_COLD is true, return cold function section ignoring
   the frequency info of cgraph_node.  */

static section *
function_section_1 (tree decl, bool force_cold)
{
  section *section = NULL;
  enum node_frequency freq = NODE_FREQUENCY_NORMAL;
  bool startup = false, exit = false;

  if (decl)
    {
      struct cgraph_node *node = cgraph_get_node (decl);

      if (node)
	{
	  freq = node->frequency;
	  startup = node->only_called_at_startup;
	  exit = node->only_called_at_exit;
	}
    }
  if (force_cold)
    freq = NODE_FREQUENCY_UNLIKELY_EXECUTED;

#ifdef USE_SELECT_SECTION_FOR_FUNCTIONS
  if (decl != NULL_TREE
      && DECL_SECTION_NAME (decl) != NULL_TREE)
    {
      if (targetm.asm_out.function_section)
	section = targetm.asm_out.function_section (decl, freq,
						    startup, exit);
      if (section)
	return section;
      return get_named_section (decl, NULL, 0);
    }
  else
    return targetm.asm_out.select_section
	    (decl, freq == NODE_FREQUENCY_UNLIKELY_EXECUTED,
	     DECL_ALIGN (decl));
#else
  if (targetm.asm_out.function_section)
    section = targetm.asm_out.function_section (decl, freq, startup, exit);
  if (section)
    return section;
  return hot_function_section (decl);
#endif
}

/* Return the section for function DECL.

   If DECL is NULL_TREE, return the text section.  We can be passed
   NULL_TREE under some circumstances by dbxout.c at least.  */

section *
function_section (tree decl)
{
  /* Handle cases where function splitting code decides
     to put function entry point into unlikely executed section
     despite the fact that the function itself is not cold
     (i.e. it is called rarely but contains a hot loop that is
     better to live in hot subsection for the code locality).  */
  return function_section_1 (decl,
			     first_function_block_is_cold);
}

/* Return the section for the current function, take IN_COLD_SECTION_P
   into account.  */

section *
current_function_section (void)
{
  return function_section_1 (current_function_decl, in_cold_section_p);
}

/* Tell assembler to switch to unlikely-to-be-executed text section.  */

section *
unlikely_text_section (void)
{
  return function_section_1 (current_function_decl, true);
}

/* When called within a function context, return true if the function
   has been assigned a cold text section and if SECT is that section.
   When called outside a function context, return true if SECT is the
   default cold section.  */

bool
unlikely_text_section_p (section *sect)
{
  return sect == function_section_1 (current_function_decl, true);
}

/* Return the read-only data section associated with function DECL.  */

section *
default_function_rodata_section (tree decl)
{
  if (decl != NULL_TREE && DECL_SECTION_NAME (decl))
    {
      const char *name = TREE_STRING_POINTER (DECL_SECTION_NAME (decl));

      if (DECL_ONE_ONLY (decl) && HAVE_COMDAT_GROUP)
        {
	  const char *dot;
	  size_t len;
	  char* rname;

	  dot = strchr (name + 1, '.');
	  if (!dot)
	    dot = name;
	  len = strlen (dot) + 8;
	  rname = (char *) alloca (len);

	  strcpy (rname, ".rodata");
	  strcat (rname, dot);
	  return get_section (rname, SECTION_LINKONCE, decl);
	}
      /* For .gnu.linkonce.t.foo we want to use .gnu.linkonce.r.foo.  */
      else if (DECL_ONE_ONLY (decl)
	       && strncmp (name, ".gnu.linkonce.t.", 16) == 0)
	{
	  size_t len = strlen (name) + 1;
	  char *rname = (char *) alloca (len);

	  memcpy (rname, name, len);
	  rname[14] = 'r';
	  return get_section (rname, SECTION_LINKONCE, decl);
	}
      /* For .text.foo we want to use .rodata.foo.  */
      else if (flag_function_sections && flag_data_sections
	       && strncmp (name, ".text.", 6) == 0)
	{
	  size_t len = strlen (name) + 1;
	  char *rname = (char *) alloca (len + 2);

	  memcpy (rname, ".rodata", 7);
	  memcpy (rname + 7, name + 5, len - 5);
	  return get_section (rname, 0, decl);
	}
    }

  return readonly_data_section;
}

/* Return the read-only data section associated with function DECL
   for targets where that section should be always the single
   readonly data section.  */

section *
default_no_function_rodata_section (tree decl ATTRIBUTE_UNUSED)
{
  return readonly_data_section;
}

/* Return the section to use for string merging.  */

static section *
mergeable_string_section (tree decl ATTRIBUTE_UNUSED,
			  unsigned HOST_WIDE_INT align ATTRIBUTE_UNUSED,
			  unsigned int flags ATTRIBUTE_UNUSED)
{
  HOST_WIDE_INT len;

  if (HAVE_GAS_SHF_MERGE && flag_merge_constants
      && TREE_CODE (decl) == STRING_CST
      && TREE_CODE (TREE_TYPE (decl)) == ARRAY_TYPE
      && align <= 256
      && (len = int_size_in_bytes (TREE_TYPE (decl))) > 0
      && TREE_STRING_LENGTH (decl) >= len)
    {
      enum machine_mode mode;
      unsigned int modesize;
      const char *str;
      HOST_WIDE_INT i;
      int j, unit;
      const char *prefix = targetm.asm_out.mergeable_rodata_prefix;
      char *name = (char *) alloca (strlen (prefix) + 30);

      mode = TYPE_MODE (TREE_TYPE (TREE_TYPE (decl)));
      modesize = GET_MODE_BITSIZE (mode);
      if (modesize >= 8 && modesize <= 256
	  && (modesize & (modesize - 1)) == 0)
	{
	  if (align < modesize)
	    align = modesize;

	  str = TREE_STRING_POINTER (decl);
	  unit = GET_MODE_SIZE (mode);

	  /* Check for embedded NUL characters.  */
	  for (i = 0; i < len; i += unit)
	    {
	      for (j = 0; j < unit; j++)
		if (str[i + j] != '\0')
		  break;
	      if (j == unit)
		break;
	    }
	  if (i == len - unit)
	    {
	      sprintf (name, "%s.str%d.%d", prefix,
		       modesize / 8, (int) (align / 8));
	      flags |= (modesize / 8) | SECTION_MERGE | SECTION_STRINGS;
	      return get_section (name, flags, NULL);
	    }
	}
    }

  return readonly_data_section;
}

/* Return the section to use for constant merging.  */

section *
mergeable_constant_section (enum machine_mode mode ATTRIBUTE_UNUSED,
			    unsigned HOST_WIDE_INT align ATTRIBUTE_UNUSED,
			    unsigned int flags ATTRIBUTE_UNUSED)
{
  unsigned int modesize = GET_MODE_BITSIZE (mode);

  if (HAVE_GAS_SHF_MERGE && flag_merge_constants
      && mode != VOIDmode
      && mode != BLKmode
      && modesize <= align
      && align >= 8
      && align <= 256
      && (align & (align - 1)) == 0)
    {
      const char *prefix = targetm.asm_out.mergeable_rodata_prefix;
      char *name = (char *) alloca (strlen (prefix) + 30);

      sprintf (name, "%s.cst%d", prefix, (int) (align / 8));
      flags |= (align / 8) | SECTION_MERGE;
      return get_section (name, flags, NULL);
    }
  return readonly_data_section;
}

/* Given NAME, a putative register name, discard any customary prefixes.  */

static const char *
strip_reg_name (const char *name)
{
#ifdef REGISTER_PREFIX
  if (!strncmp (name, REGISTER_PREFIX, strlen (REGISTER_PREFIX)))
    name += strlen (REGISTER_PREFIX);
#endif
  if (name[0] == '%' || name[0] == '#')
    name++;
  return name;
}

/* The user has asked for a DECL to have a particular name.  Set (or
   change) it in such a way that we don't prefix an underscore to
   it.  */
void
set_user_assembler_name (tree decl, const char *name)
{
  char *starred = (char *) alloca (strlen (name) + 2);
  starred[0] = '*';
  strcpy (starred + 1, name);
  change_decl_assembler_name (decl, get_identifier (starred));
  SET_DECL_RTL (decl, NULL_RTX);
}

/* Decode an `asm' spec for a declaration as a register name.
   Return the register number, or -1 if nothing specified,
   or -2 if the ASMSPEC is not `cc' or `memory' and is not recognized,
   or -3 if ASMSPEC is `cc' and is not recognized,
   or -4 if ASMSPEC is `memory' and is not recognized.
   Accept an exact spelling or a decimal number.
   Prefixes such as % are optional.  */

int
decode_reg_name_and_count (const char *asmspec, int *pnregs)
{
  /* Presume just one register is clobbered.  */
  *pnregs = 1;

  if (asmspec != 0)
    {
      int i;

      /* Get rid of confusing prefixes.  */
      asmspec = strip_reg_name (asmspec);

      /* Allow a decimal number as a "register name".  */
      for (i = strlen (asmspec) - 1; i >= 0; i--)
	if (! ISDIGIT (asmspec[i]))
	  break;
      if (asmspec[0] != 0 && i < 0)
	{
	  i = atoi (asmspec);
	  if (i < FIRST_PSEUDO_REGISTER && i >= 0)
	    return i;
	  else
	    return -2;
	}

      for (i = 0; i < FIRST_PSEUDO_REGISTER; i++)
	if (reg_names[i][0]
	    && ! strcmp (asmspec, strip_reg_name (reg_names[i])))
	  return i;

#ifdef OVERLAPPING_REGISTER_NAMES
      {
	static const struct
	{
	  const char *const name;
	  const int number;
	  const int nregs;
	} table[] = OVERLAPPING_REGISTER_NAMES;

	for (i = 0; i < (int) ARRAY_SIZE (table); i++)
	  if (table[i].name[0]
	      && ! strcmp (asmspec, table[i].name))
	    {
	      *pnregs = table[i].nregs;
	      return table[i].number;
	    }
      }
#endif /* OVERLAPPING_REGISTER_NAMES */

#ifdef ADDITIONAL_REGISTER_NAMES
      {
	static const struct { const char *const name; const int number; } table[]
	  = ADDITIONAL_REGISTER_NAMES;

	for (i = 0; i < (int) ARRAY_SIZE (table); i++)
	  if (table[i].name[0]
	      && ! strcmp (asmspec, table[i].name))
	    return table[i].number;
      }
#endif /* ADDITIONAL_REGISTER_NAMES */

      if (!strcmp (asmspec, "memory"))
	return -4;

      if (!strcmp (asmspec, "cc"))
	return -3;

      return -2;
    }

  return -1;
}

int
decode_reg_name (const char *name)
{
  int count;
  return decode_reg_name_and_count (name, &count);
}


/* Return true if DECL's initializer is suitable for a BSS section.  */

static bool
bss_initializer_p (const_tree decl)
{
  return (DECL_INITIAL (decl) == NULL
	  || DECL_INITIAL (decl) == error_mark_node
	  || (flag_zero_initialized_in_bss
	      /* Leave constant zeroes in .rodata so they
		 can be shared.  */
	      && !TREE_READONLY (decl)
	      && initializer_zerop (DECL_INITIAL (decl))));
}

/* Compute the alignment of variable specified by DECL.
   DONT_OUTPUT_DATA is from assemble_variable.  */

void
align_variable (tree decl, bool dont_output_data)
{
  unsigned int align = DECL_ALIGN (decl);

  /* In the case for initialing an array whose length isn't specified,
     where we have not yet been able to do the layout,
     figure out the proper alignment now.  */
  if (dont_output_data && DECL_SIZE (decl) == 0
      && TREE_CODE (TREE_TYPE (decl)) == ARRAY_TYPE)
    align = MAX (align, TYPE_ALIGN (TREE_TYPE (TREE_TYPE (decl))));

  /* Some object file formats have a maximum alignment which they support.
     In particular, a.out format supports a maximum alignment of 4.  */
  if (align > MAX_OFILE_ALIGNMENT)
    {
      warning (0, "alignment of %q+D is greater than maximum object "
               "file alignment.  Using %d", decl,
	       MAX_OFILE_ALIGNMENT/BITS_PER_UNIT);
      align = MAX_OFILE_ALIGNMENT;
    }

  /* On some machines, it is good to increase alignment sometimes.  */
  if (! DECL_USER_ALIGN (decl))
    {
#ifdef DATA_ALIGNMENT
      unsigned int data_align = DATA_ALIGNMENT (TREE_TYPE (decl), align);
      /* Don't increase alignment too much for TLS variables - TLS space
	 is too precious.  */
      if (! DECL_THREAD_LOCAL_P (decl) || data_align <= BITS_PER_WORD)
	align = data_align;
#endif
#ifdef CONSTANT_ALIGNMENT
      if (DECL_INITIAL (decl) != 0 && DECL_INITIAL (decl) != error_mark_node)
	{
	  unsigned int const_align = CONSTANT_ALIGNMENT (DECL_INITIAL (decl),
							 align);
	  /* Don't increase alignment too much for TLS variables - TLS space
	     is too precious.  */
	  if (! DECL_THREAD_LOCAL_P (decl) || const_align <= BITS_PER_WORD)
	    align = const_align;
	}
#endif
    }

  /* Reset the alignment in case we have made it tighter, so we can benefit
     from it in get_pointer_alignment.  */
  DECL_ALIGN (decl) = align;
}

/* Return the section into which the given VAR_DECL or CONST_DECL
   should be placed.  PREFER_NOSWITCH_P is true if a noswitch
   section should be used wherever possible.  */

section *
get_variable_section (tree decl, bool prefer_noswitch_p)
{
  addr_space_t as = ADDR_SPACE_GENERIC;
  int reloc;

  if (TREE_TYPE (decl) != error_mark_node)
    as = TYPE_ADDR_SPACE (TREE_TYPE (decl));

  if (DECL_COMMON (decl))
    {
      /* If the decl has been given an explicit section name, or it resides
	 in a non-generic address space, then it isn't common, and shouldn't
	 be handled as such.  */
      gcc_assert (DECL_SECTION_NAME (decl) == NULL
		  && ADDR_SPACE_GENERIC_P (as));
      if (DECL_THREAD_LOCAL_P (decl))
	return tls_comm_section;
      else if (TREE_PUBLIC (decl) && bss_initializer_p (decl))
	return comm_section;
    }

  if (DECL_INITIAL (decl) == error_mark_node)
    reloc = contains_pointers_p (TREE_TYPE (decl)) ? 3 : 0;
  else if (DECL_INITIAL (decl))
    reloc = compute_reloc_for_constant (DECL_INITIAL (decl));
  else
    reloc = 0;

  resolve_unique_section (decl, reloc, flag_data_sections);
  if (IN_NAMED_SECTION (decl))
    return get_named_section (decl, NULL, reloc);

  if (ADDR_SPACE_GENERIC_P (as)
      && !DECL_THREAD_LOCAL_P (decl)
      && !(prefer_noswitch_p && targetm.have_switchable_bss_sections)
      && bss_initializer_p (decl))
    {
      if (!TREE_PUBLIC (decl)
	  && !(flag_asan && asan_protect_global (decl)))
	return lcomm_section;
      if (bss_noswitch_section)
	return bss_noswitch_section;
    }

  return targetm.asm_out.select_section (decl, reloc, DECL_ALIGN (decl));
}

/* Return the block into which object_block DECL should be placed.  */

static struct object_block *
get_block_for_decl (tree decl)
{
  section *sect;

  if (TREE_CODE (decl) == VAR_DECL)
    {
      /* The object must be defined in this translation unit.  */
      if (DECL_EXTERNAL (decl))
	return NULL;

      /* There's no point using object blocks for something that is
	 isolated by definition.  */
      if (DECL_ONE_ONLY (decl))
	return NULL;
    }

  /* We can only calculate block offsets if the decl has a known
     constant size.  */
  if (DECL_SIZE_UNIT (decl) == NULL)
    return NULL;
  if (!host_integerp (DECL_SIZE_UNIT (decl), 1))
    return NULL;

  /* Find out which section should contain DECL.  We cannot put it into
     an object block if it requires a standalone definition.  */
  if (TREE_CODE (decl) == VAR_DECL)
      align_variable (decl, 0);
  sect = get_variable_section (decl, true);
  if (SECTION_STYLE (sect) == SECTION_NOSWITCH)
    return NULL;

  return get_block_for_section (sect);
}

/* Make sure block symbol SYMBOL is in block BLOCK.  */

static void
change_symbol_block (rtx symbol, struct object_block *block)
{
  if (block != SYMBOL_REF_BLOCK (symbol))
    {
      gcc_assert (SYMBOL_REF_BLOCK_OFFSET (symbol) < 0);
      SYMBOL_REF_BLOCK (symbol) = block;
    }
}

/* Return true if it is possible to put DECL in an object_block.  */

static bool
use_blocks_for_decl_p (tree decl)
{
  /* Only data DECLs can be placed into object blocks.  */
  if (TREE_CODE (decl) != VAR_DECL && TREE_CODE (decl) != CONST_DECL)
    return false;

  /* Detect decls created by dw2_force_const_mem.  Such decls are
     special because DECL_INITIAL doesn't specify the decl's true value.
     dw2_output_indirect_constants will instead call assemble_variable
     with dont_output_data set to 1 and then print the contents itself.  */
  if (DECL_INITIAL (decl) == decl)
    return false;

  /* If this decl is an alias, then we don't want to emit a
     definition.  */
  if (lookup_attribute ("alias", DECL_ATTRIBUTES (decl)))
    return false;

  return targetm.use_blocks_for_decl_p (decl);
}

/* Create the DECL_RTL for a VAR_DECL or FUNCTION_DECL.  DECL should
   have static storage duration.  In other words, it should not be an
   automatic variable, including PARM_DECLs.

   There is, however, one exception: this function handles variables
   explicitly placed in a particular register by the user.

   This is never called for PARM_DECL nodes.  */

void
make_decl_rtl (tree decl)
{
  const char *name = 0;
  int reg_number;
  rtx x;

  /* Check that we are not being given an automatic variable.  */
  gcc_assert (TREE_CODE (decl) != PARM_DECL
	      && TREE_CODE (decl) != RESULT_DECL);

  /* A weak alias has TREE_PUBLIC set but not the other bits.  */
  gcc_assert (TREE_CODE (decl) != VAR_DECL
	      || TREE_STATIC (decl)
	      || TREE_PUBLIC (decl)
	      || DECL_EXTERNAL (decl)
	      || DECL_REGISTER (decl));

  /* And that we were not given a type or a label.  */
  gcc_assert (TREE_CODE (decl) != TYPE_DECL
	      && TREE_CODE (decl) != LABEL_DECL);

  /* For a duplicate declaration, we can be called twice on the
     same DECL node.  Don't discard the RTL already made.  */
  if (DECL_RTL_SET_P (decl))
    {
      /* If the old RTL had the wrong mode, fix the mode.  */
      x = DECL_RTL (decl);
      if (GET_MODE (x) != DECL_MODE (decl))
	SET_DECL_RTL (decl, adjust_address_nv (x, DECL_MODE (decl), 0));

      if (TREE_CODE (decl) != FUNCTION_DECL && DECL_REGISTER (decl))
	return;

      /* ??? Another way to do this would be to maintain a hashed
	 table of such critters.  Instead of adding stuff to a DECL
	 to give certain attributes to it, we could use an external
	 hash map from DECL to set of attributes.  */

      /* Let the target reassign the RTL if it wants.
	 This is necessary, for example, when one machine specific
	 decl attribute overrides another.  */
      targetm.encode_section_info (decl, DECL_RTL (decl), false);

      /* If the symbol has a SYMBOL_REF_BLOCK field, update it based
	 on the new decl information.  */
      if (MEM_P (x)
	  && GET_CODE (XEXP (x, 0)) == SYMBOL_REF
	  && SYMBOL_REF_HAS_BLOCK_INFO_P (XEXP (x, 0)))
	change_symbol_block (XEXP (x, 0), get_block_for_decl (decl));

      /* Make this function static known to the mudflap runtime.  */
      if (flag_mudflap && TREE_CODE (decl) == VAR_DECL)
	mudflap_enqueue_decl (decl);

      return;
    }

  /* If this variable belongs to the global constant pool, retrieve the
     pre-computed RTL or recompute it in LTO mode.  */
  if (TREE_CODE (decl) == VAR_DECL && DECL_IN_CONSTANT_POOL (decl))
    {
      SET_DECL_RTL (decl, output_constant_def (DECL_INITIAL (decl), 1));
      return;
    }

  name = IDENTIFIER_POINTER (DECL_ASSEMBLER_NAME (decl));

  if (name[0] != '*' && TREE_CODE (decl) != FUNCTION_DECL
      && DECL_REGISTER (decl))
    {
      error ("register name not specified for %q+D", decl);
    }
  else if (TREE_CODE (decl) != FUNCTION_DECL && DECL_REGISTER (decl))
    {
      const char *asmspec = name+1;
      enum machine_mode mode = DECL_MODE (decl);
      reg_number = decode_reg_name (asmspec);
      /* First detect errors in declaring global registers.  */
      if (reg_number == -1)
	error ("register name not specified for %q+D", decl);
      else if (reg_number < 0)
	error ("invalid register name for %q+D", decl);
      else if (mode == BLKmode)
	error ("data type of %q+D isn%'t suitable for a register",
	       decl);
      else if (!in_hard_reg_set_p (accessible_reg_set, mode, reg_number))
	error ("the register specified for %q+D cannot be accessed"
	       " by the current target", decl);
      else if (!in_hard_reg_set_p (operand_reg_set, mode, reg_number))
	error ("the register specified for %q+D is not general enough"
	       " to be used as a register variable", decl);
      else if (!HARD_REGNO_MODE_OK (reg_number, mode))
	error ("register specified for %q+D isn%'t suitable for data type",
               decl);
      /* Now handle properly declared static register variables.  */
      else
	{
	  int nregs;

	  if (DECL_INITIAL (decl) != 0 && TREE_STATIC (decl))
	    {
	      DECL_INITIAL (decl) = 0;
	      error ("global register variable has initial value");
	    }
	  if (TREE_THIS_VOLATILE (decl))
	    warning (OPT_Wvolatile_register_var,
		     "optimization may eliminate reads and/or "
		     "writes to register variables");

	  /* If the user specified one of the eliminables registers here,
	     e.g., FRAME_POINTER_REGNUM, we don't want to get this variable
	     confused with that register and be eliminated.  This usage is
	     somewhat suspect...  */

	  SET_DECL_RTL (decl, gen_rtx_raw_REG (mode, reg_number));
	  ORIGINAL_REGNO (DECL_RTL (decl)) = reg_number;
	  REG_USERVAR_P (DECL_RTL (decl)) = 1;

	  if (TREE_STATIC (decl))
	    {
	      /* Make this register global, so not usable for anything
		 else.  */
#ifdef ASM_DECLARE_REGISTER_GLOBAL
	      name = IDENTIFIER_POINTER (DECL_NAME (decl));
	      ASM_DECLARE_REGISTER_GLOBAL (asm_out_file, decl, reg_number, name);
#endif
	      nregs = hard_regno_nregs[reg_number][mode];
	      while (nregs > 0)
		globalize_reg (decl, reg_number + --nregs);
	    }

	  /* As a register variable, it has no section.  */
	  return;
	}
    }
  /* Now handle ordinary static variables and functions (in memory).
     Also handle vars declared register invalidly.  */
  else if (name[0] == '*')
  {
#ifdef REGISTER_PREFIX
    if (strlen (REGISTER_PREFIX) != 0)
      {
	reg_number = decode_reg_name (name);
	if (reg_number >= 0 || reg_number == -3)
	  error ("register name given for non-register variable %q+D", decl);
      }
#endif
  }

  /* Specifying a section attribute on a variable forces it into a
     non-.bss section, and thus it cannot be common.  */
  /* FIXME: In general this code should not be necessary because
     visibility pass is doing the same work.  But notice_global_symbol
     is called early and it needs to make DECL_RTL to get the name.
     we take care of recomputing the DECL_RTL after visibility is changed.  */
  if (TREE_CODE (decl) == VAR_DECL
      && DECL_SECTION_NAME (decl) != NULL_TREE
      && DECL_INITIAL (decl) == NULL_TREE
      && DECL_COMMON (decl))
    DECL_COMMON (decl) = 0;

  /* Variables can't be both common and weak.  */
  if (TREE_CODE (decl) == VAR_DECL && DECL_WEAK (decl))
    DECL_COMMON (decl) = 0;

  if (use_object_blocks_p () && use_blocks_for_decl_p (decl))
    x = create_block_symbol (name, get_block_for_decl (decl), -1);
  else
    {
      enum machine_mode address_mode = Pmode;
      if (TREE_TYPE (decl) != error_mark_node)
	{
	  addr_space_t as = TYPE_ADDR_SPACE (TREE_TYPE (decl));
	  address_mode = targetm.addr_space.address_mode (as);
	}
      x = gen_rtx_SYMBOL_REF (address_mode, name);
    }
  SYMBOL_REF_WEAK (x) = DECL_WEAK (decl);
  SET_SYMBOL_REF_DECL (x, decl);

  x = gen_rtx_MEM (DECL_MODE (decl), x);
  if (TREE_CODE (decl) != FUNCTION_DECL)
    set_mem_attributes (x, decl, 1);
  SET_DECL_RTL (decl, x);

  /* Optionally set flags or add text to the name to record information
     such as that it is a function name.
     If the name is changed, the macro ASM_OUTPUT_LABELREF
     will have to know how to strip this information.  */
  targetm.encode_section_info (decl, DECL_RTL (decl), true);

  /* Make this function static known to the mudflap runtime.  */
  if (flag_mudflap && TREE_CODE (decl) == VAR_DECL)
    mudflap_enqueue_decl (decl);
}

/* Like make_decl_rtl, but inhibit creation of new alias sets when
   calling make_decl_rtl.  Also, reset DECL_RTL before returning the
   rtl.  */

rtx
make_decl_rtl_for_debug (tree decl)
{
  unsigned int save_aliasing_flag, save_mudflap_flag;
  rtx rtl;

  if (DECL_RTL_SET_P (decl))
    return DECL_RTL (decl);

  /* Kludge alert!  Somewhere down the call chain, make_decl_rtl will
     call new_alias_set.  If running with -fcompare-debug, sometimes
     we do not want to create alias sets that will throw the alias
     numbers off in the comparison dumps.  So... clearing
     flag_strict_aliasing will keep new_alias_set() from creating a
     new set.  It is undesirable to register decl with mudflap
     in this case as well.  */
  save_aliasing_flag = flag_strict_aliasing;
  flag_strict_aliasing = 0;
  save_mudflap_flag = flag_mudflap;
  flag_mudflap = 0;

  rtl = DECL_RTL (decl);
  /* Reset DECL_RTL back, as various parts of the compiler expects
     DECL_RTL set meaning it is actually going to be output.  */
  SET_DECL_RTL (decl, NULL);

  flag_strict_aliasing = save_aliasing_flag;
  flag_mudflap = save_mudflap_flag;

  return rtl;
}

/* Output a string of literal assembler code
   for an `asm' keyword used between functions.  */

void
assemble_asm (tree string)
{
  const char *p;
  app_enable ();

  if (TREE_CODE (string) == ADDR_EXPR)
    string = TREE_OPERAND (string, 0);

  p = TREE_STRING_POINTER (string);
  fprintf (asm_out_file, "%s%s\n", p[0] == '\t' ? "" : "\t", p);
}

/* Write the address of the entity given by SYMBOL to SEC.  */
void
assemble_addr_to_section (rtx symbol, section *sec)
{
  switch_to_section (sec);
  assemble_align (POINTER_SIZE);
  assemble_integer (symbol, POINTER_SIZE / BITS_PER_UNIT, POINTER_SIZE, 1);
}

/* Return the numbered .ctors.N (if CONSTRUCTOR_P) or .dtors.N (if
   not) section for PRIORITY.  */
section *
get_cdtor_priority_section (int priority, bool constructor_p)
{
  char buf[16];

  /* ??? This only works reliably with the GNU linker.  */
  sprintf (buf, "%s.%.5u",
	   constructor_p ? ".ctors" : ".dtors",
	   /* Invert the numbering so the linker puts us in the proper
	      order; constructors are run from right to left, and the
	      linker sorts in increasing order.  */
	   MAX_INIT_PRIORITY - priority);
  return get_section (buf, SECTION_WRITE, NULL);
}

void
default_named_section_asm_out_destructor (rtx symbol, int priority)
{
  section *sec;

  if (priority != DEFAULT_INIT_PRIORITY)
    sec = get_cdtor_priority_section (priority,
				      /*constructor_p=*/false);
  else
    sec = get_section (".dtors", SECTION_WRITE, NULL);

  assemble_addr_to_section (symbol, sec);
}

#ifdef DTORS_SECTION_ASM_OP
void
default_dtor_section_asm_out_destructor (rtx symbol,
					 int priority ATTRIBUTE_UNUSED)
{
  assemble_addr_to_section (symbol, dtors_section);
}
#endif

void
default_named_section_asm_out_constructor (rtx symbol, int priority)
{
  section *sec;

  if (priority != DEFAULT_INIT_PRIORITY)
    sec = get_cdtor_priority_section (priority,
				      /*constructor_p=*/true);
  else
    sec = get_section (".ctors", SECTION_WRITE, NULL);

  assemble_addr_to_section (symbol, sec);
}

#ifdef CTORS_SECTION_ASM_OP
void
default_ctor_section_asm_out_constructor (rtx symbol,
					  int priority ATTRIBUTE_UNUSED)
{
  assemble_addr_to_section (symbol, ctors_section);
}
#endif

/* CONSTANT_POOL_BEFORE_FUNCTION may be defined as an expression with
   a nonzero value if the constant pool should be output before the
   start of the function, or a zero value if the pool should output
   after the end of the function.  The default is to put it before the
   start.  */

#ifndef CONSTANT_POOL_BEFORE_FUNCTION
#define CONSTANT_POOL_BEFORE_FUNCTION 1
#endif

/* DECL is an object (either VAR_DECL or FUNCTION_DECL) which is going
   to be output to assembler.
   Set first_global_object_name and weak_global_object_name as appropriate.  */

void
notice_global_symbol (tree decl)
{
  const char **type = &first_global_object_name;

  if (first_global_object_name
      || !TREE_PUBLIC (decl)
      || DECL_EXTERNAL (decl)
      || !DECL_NAME (decl)
      || (TREE_CODE (decl) != FUNCTION_DECL
	  && (TREE_CODE (decl) != VAR_DECL
	      || (DECL_COMMON (decl)
		  && (DECL_INITIAL (decl) == 0
		      || DECL_INITIAL (decl) == error_mark_node))))
      || !MEM_P (DECL_RTL (decl)))
    return;

  if (L_IPO_COMP_MODE
      && ((TREE_CODE (decl) == FUNCTION_DECL
           && cgraph_is_auxiliary (decl))
          || (TREE_CODE (decl) == VAR_DECL
              && varpool_is_auxiliary (varpool_node (decl)))))
    return;

  /* We win when global object is found, but it is useful to know about weak
     symbol as well so we can produce nicer unique names.  */
  if (DECL_WEAK (decl) || DECL_ONE_ONLY (decl) || flag_shlib)
    type = &weak_global_object_name;

  if (!*type)
    {
      const char *p;
      const char *name;
      rtx decl_rtl = DECL_RTL (decl);

      p = targetm.strip_name_encoding (XSTR (XEXP (decl_rtl, 0), 0));
      name = ggc_strdup (p);

      *type = name;
    }
}

/* If not using flag_reorder_blocks_and_partition, decide early whether the
   current function goes into the cold section, so that targets can use
   current_function_section during RTL expansion.  DECL describes the
   function.  */

void
decide_function_section (tree decl)
{
  first_function_block_is_cold = false;

  if (flag_reorder_blocks_and_partition)
    /* We will decide in assemble_start_function.  */
    return;

 if (DECL_SECTION_NAME (decl))
    {
      struct cgraph_node *node = cgraph_get_node (current_function_decl);
      /* Calls to function_section rely on first_function_block_is_cold
	 being accurate.  */
      first_function_block_is_cold = (node
				      && node->frequency
				      == NODE_FREQUENCY_UNLIKELY_EXECUTED);
    }

  in_cold_section_p = first_function_block_is_cold;
}

/* Output assembler code for the constant pool of a function and associated
   with defining the name of the function.  DECL describes the function.
   NAME is the function's name.  For the constant pool, we use the current
   constant pool data.  */

void
assemble_start_function (tree decl, const char *fnname)
{
  int align;
  char tmp_label[100];
  bool hot_label_written = false;

  if (flag_reorder_blocks_and_partition)
    {
      ASM_GENERATE_INTERNAL_LABEL (tmp_label, "LHOTB", const_labelno);
      crtl->subsections.hot_section_label = ggc_strdup (tmp_label);
      ASM_GENERATE_INTERNAL_LABEL (tmp_label, "LCOLDB", const_labelno);
      crtl->subsections.cold_section_label = ggc_strdup (tmp_label);
      ASM_GENERATE_INTERNAL_LABEL (tmp_label, "LHOTE", const_labelno);
      crtl->subsections.hot_section_end_label = ggc_strdup (tmp_label);
      ASM_GENERATE_INTERNAL_LABEL (tmp_label, "LCOLDE", const_labelno);
      crtl->subsections.cold_section_end_label = ggc_strdup (tmp_label);
      const_labelno++;
    }
  else
    {
      crtl->subsections.hot_section_label = NULL;
      crtl->subsections.cold_section_label = NULL;
      crtl->subsections.hot_section_end_label = NULL;
      crtl->subsections.cold_section_end_label = NULL;
    }

  /* The following code does not need preprocessing in the assembler.  */

  app_disable ();

  if (CONSTANT_POOL_BEFORE_FUNCTION)
    output_constant_pool (fnname, decl);

  /* Make sure the not and cold text (code) sections are properly
     aligned.  This is necessary here in the case where the function
     has both hot and cold sections, because we don't want to re-set
     the alignment when the section switch happens mid-function.  */

  if (flag_reorder_blocks_and_partition)
    {
      first_function_block_is_cold = false;

      switch_to_section (unlikely_text_section ());
      assemble_align (DECL_ALIGN (decl));
      ASM_OUTPUT_LABEL (asm_out_file, crtl->subsections.cold_section_label);

      /* When the function starts with a cold section, we need to explicitly
	 align the hot section and write out the hot section label.
	 But if the current function is a thunk, we do not have a CFG.  */
      if (!cfun->is_thunk
	  && BB_PARTITION (ENTRY_BLOCK_PTR->next_bb) == BB_COLD_PARTITION)
	{
	  switch_to_section (text_section);
	  assemble_align (DECL_ALIGN (decl));
	  ASM_OUTPUT_LABEL (asm_out_file, crtl->subsections.hot_section_label);
	  hot_label_written = true;
	  first_function_block_is_cold = true;
	}
      in_cold_section_p = first_function_block_is_cold;
    }


  /* Switch to the correct text section for the start of the function.  */

  switch_to_section (function_section (decl));
  if (flag_reorder_blocks_and_partition
      && !hot_label_written)
    ASM_OUTPUT_LABEL (asm_out_file, crtl->subsections.hot_section_label);

  /* Tell assembler to move to target machine's alignment for functions.  */
  align = floor_log2 (DECL_ALIGN (decl) / BITS_PER_UNIT);
  if (align > 0)
    {
      ASM_OUTPUT_ALIGN (asm_out_file, align);
    }

  /* Handle a user-specified function alignment.
     Note that we still need to align to DECL_ALIGN, as above,
     because ASM_OUTPUT_MAX_SKIP_ALIGN might not do any alignment at all.  */
  if (! DECL_USER_ALIGN (decl)
      && align_functions_log > align
      && optimize_function_for_speed_p (cfun))
    {
#ifdef ASM_OUTPUT_MAX_SKIP_ALIGN
      ASM_OUTPUT_MAX_SKIP_ALIGN (asm_out_file,
				 align_functions_log, align_functions - 1);
#else
      ASM_OUTPUT_ALIGN (asm_out_file, align_functions_log);
#endif
    }

#ifdef ASM_OUTPUT_FUNCTION_PREFIX
  ASM_OUTPUT_FUNCTION_PREFIX (asm_out_file, fnname);
#endif

  if (!DECL_IGNORED_P (decl))
    (*debug_hooks->begin_function) (decl);

  /* Make function name accessible from other files, if appropriate.  */

  if (TREE_PUBLIC (decl))
    {
      notice_global_symbol (decl);

      globalize_decl (decl);

      maybe_assemble_visibility (decl);
    }

  if (DECL_PRESERVE_P (decl))
    targetm.asm_out.mark_decl_preserved (fnname);

  /* Do any machine/system dependent processing of the function name.  */
#ifdef ASM_DECLARE_FUNCTION_NAME
  ASM_DECLARE_FUNCTION_NAME (asm_out_file, fnname, current_function_decl);
#else
  /* Standard thing is just output label for the function.  */
  ASM_OUTPUT_FUNCTION_LABEL (asm_out_file, fnname, current_function_decl);
#endif /* ASM_DECLARE_FUNCTION_NAME */

  if (lookup_attribute ("no_split_stack", DECL_ATTRIBUTES (decl)))
    saw_no_split_stack = true;
}

/* Output assembler code associated with defining the size of the
   function.  DECL describes the function.  NAME is the function's name.  */

void
assemble_end_function (tree decl, const char *fnname ATTRIBUTE_UNUSED)
{
#ifdef ASM_DECLARE_FUNCTION_SIZE
  /* We could have switched section in the middle of the function.  */
  if (flag_reorder_blocks_and_partition)
    switch_to_section (function_section (decl));
  ASM_DECLARE_FUNCTION_SIZE (asm_out_file, fnname, decl);
#endif
  if (! CONSTANT_POOL_BEFORE_FUNCTION)
    {
      output_constant_pool (fnname, decl);
      switch_to_section (function_section (decl)); /* need to switch back */
    }
  /* Output labels for end of hot/cold text sections (to be used by
     debug info.)  */
  if (flag_reorder_blocks_and_partition)
    {
      section *save_text_section;

      save_text_section = in_section;
      switch_to_section (unlikely_text_section ());
      ASM_OUTPUT_LABEL (asm_out_file, crtl->subsections.cold_section_end_label);
      if (first_function_block_is_cold)
	switch_to_section (text_section);
      else
	switch_to_section (function_section (decl));
      ASM_OUTPUT_LABEL (asm_out_file, crtl->subsections.hot_section_end_label);
      switch_to_section (save_text_section);
    }
}

/* Assemble code to leave SIZE bytes of zeros.  */

void
assemble_zeros (unsigned HOST_WIDE_INT size)
{
  /* Do no output if -fsyntax-only.  */
  if (flag_syntax_only)
    return;

#ifdef ASM_NO_SKIP_IN_TEXT
  /* The `space' pseudo in the text section outputs nop insns rather than 0s,
     so we must output 0s explicitly in the text section.  */
  if (ASM_NO_SKIP_IN_TEXT && (in_section->common.flags & SECTION_CODE) != 0)
    {
      unsigned HOST_WIDE_INT i;
      for (i = 0; i < size; i++)
	assemble_integer (const0_rtx, 1, BITS_PER_UNIT, 1);
    }
  else
#endif
    if (size > 0)
      ASM_OUTPUT_SKIP (asm_out_file, size);
}

/* Assemble an alignment pseudo op for an ALIGN-bit boundary.  */

void
assemble_align (int align)
{
  if (align > BITS_PER_UNIT)
    {
      ASM_OUTPUT_ALIGN (asm_out_file, floor_log2 (align / BITS_PER_UNIT));
    }
}

/* Assemble a string constant with the specified C string as contents.  */

void
assemble_string (const char *p, int size)
{
  int pos = 0;
  int maximum = 2000;

  /* If the string is very long, split it up.  */

  while (pos < size)
    {
      int thissize = size - pos;
      if (thissize > maximum)
	thissize = maximum;

      ASM_OUTPUT_ASCII (asm_out_file, p, thissize);

      pos += thissize;
      p += thissize;
    }
}


/* A noswitch_section_callback for lcomm_section.  */

static bool
emit_local (tree decl ATTRIBUTE_UNUSED,
	    const char *name ATTRIBUTE_UNUSED,
	    unsigned HOST_WIDE_INT size ATTRIBUTE_UNUSED,
	    unsigned HOST_WIDE_INT rounded ATTRIBUTE_UNUSED)
{
#if defined ASM_OUTPUT_ALIGNED_DECL_LOCAL
  ASM_OUTPUT_ALIGNED_DECL_LOCAL (asm_out_file, decl, name,
				 size, DECL_ALIGN (decl));
  return true;
#elif defined ASM_OUTPUT_ALIGNED_LOCAL
  ASM_OUTPUT_ALIGNED_LOCAL (asm_out_file, name, size, DECL_ALIGN (decl));
  return true;
#else
  ASM_OUTPUT_LOCAL (asm_out_file, name, size, rounded);
  return false;
#endif
}

/* A noswitch_section_callback for bss_noswitch_section.  */

#if defined ASM_OUTPUT_ALIGNED_BSS
static bool
emit_bss (tree decl ATTRIBUTE_UNUSED,
	  const char *name ATTRIBUTE_UNUSED,
	  unsigned HOST_WIDE_INT size ATTRIBUTE_UNUSED,
	  unsigned HOST_WIDE_INT rounded ATTRIBUTE_UNUSED)
{
#if defined ASM_OUTPUT_ALIGNED_BSS
  ASM_OUTPUT_ALIGNED_BSS (asm_out_file, decl, name, size, DECL_ALIGN (decl));
  return true;
#endif
}
#endif

/* A noswitch_section_callback for comm_section.  */

static bool
emit_common (tree decl ATTRIBUTE_UNUSED,
	     const char *name ATTRIBUTE_UNUSED,
	     unsigned HOST_WIDE_INT size ATTRIBUTE_UNUSED,
	     unsigned HOST_WIDE_INT rounded ATTRIBUTE_UNUSED)
{
#if defined ASM_OUTPUT_ALIGNED_DECL_COMMON
  ASM_OUTPUT_ALIGNED_DECL_COMMON (asm_out_file, decl, name,
				  size, DECL_ALIGN (decl));
  return true;
#elif defined ASM_OUTPUT_ALIGNED_COMMON
  ASM_OUTPUT_ALIGNED_COMMON (asm_out_file, name, size, DECL_ALIGN (decl));
  return true;
#else
  ASM_OUTPUT_COMMON (asm_out_file, name, size, rounded);
  return false;
#endif
}

/* A noswitch_section_callback for tls_comm_section.  */

static bool
emit_tls_common (tree decl ATTRIBUTE_UNUSED,
		 const char *name ATTRIBUTE_UNUSED,
		 unsigned HOST_WIDE_INT size ATTRIBUTE_UNUSED,
		 unsigned HOST_WIDE_INT rounded ATTRIBUTE_UNUSED)
{
#ifdef ASM_OUTPUT_TLS_COMMON
  ASM_OUTPUT_TLS_COMMON (asm_out_file, decl, name, size);
  return true;
#else
  sorry ("thread-local COMMON data not implemented");
  return true;
#endif
}

/* Assemble DECL given that it belongs in SECTION_NOSWITCH section SECT.
   NAME is the name of DECL's SYMBOL_REF.  */

static void
assemble_noswitch_variable (tree decl, const char *name, section *sect)
{
  unsigned HOST_WIDE_INT size, rounded;

  size = tree_low_cst (DECL_SIZE_UNIT (decl), 1);
  rounded = size;

  if (flag_asan && asan_protect_global (decl))
    size += asan_red_zone_size (size);

  /* Don't allocate zero bytes of common,
     since that means "undefined external" in the linker.  */
  if (size == 0)
    rounded = 1;

  /* Round size up to multiple of BIGGEST_ALIGNMENT bits
     so that each uninitialized object starts on such a boundary.  */
  rounded += (BIGGEST_ALIGNMENT / BITS_PER_UNIT) - 1;
  rounded = (rounded / (BIGGEST_ALIGNMENT / BITS_PER_UNIT)
	     * (BIGGEST_ALIGNMENT / BITS_PER_UNIT));

  if (!sect->noswitch.callback (decl, name, size, rounded)
      && (unsigned HOST_WIDE_INT) DECL_ALIGN_UNIT (decl) > rounded)
    warning (0, "requested alignment for %q+D is greater than "
	     "implemented alignment of %wu", decl, rounded);
}

/* A subroutine of assemble_variable.  Output the label and contents of
   DECL, whose address is a SYMBOL_REF with name NAME.  DONT_OUTPUT_DATA
   is as for assemble_variable.  */

static void
assemble_variable_contents (tree decl, const char *name,
			    bool dont_output_data)
{
  /* Do any machine/system dependent processing of the object.  */
#ifdef ASM_DECLARE_OBJECT_NAME
  last_assemble_variable_decl = decl;
  ASM_DECLARE_OBJECT_NAME (asm_out_file, name, decl);
#else
  /* Standard thing is just output label for the object.  */
  ASM_OUTPUT_LABEL (asm_out_file, name);
#endif /* ASM_DECLARE_OBJECT_NAME */

  if (!dont_output_data)
    {
      if (DECL_INITIAL (decl)
	  && DECL_INITIAL (decl) != error_mark_node
	  && !initializer_zerop (DECL_INITIAL (decl)))
	/* Output the actual data.  */
	output_constant (DECL_INITIAL (decl),
			 tree_low_cst (DECL_SIZE_UNIT (decl), 1),
			 DECL_ALIGN (decl));
      else
	/* Leave space for it.  */
	assemble_zeros (tree_low_cst (DECL_SIZE_UNIT (decl), 1));
    }
}

/* Assemble everything that is needed for a variable or function declaration.
   Not used for automatic variables, and not used for function definitions.
   Should not be called for variables of incomplete structure type.

   TOP_LEVEL is nonzero if this variable has file scope.
   AT_END is nonzero if this is the special handling, at end of compilation,
   to define things that have had only tentative definitions.
   DONT_OUTPUT_DATA if nonzero means don't actually output the
   initial value (that will be done by the caller).  */

void
assemble_variable (tree decl, int top_level ATTRIBUTE_UNUSED,
		   int at_end ATTRIBUTE_UNUSED, int dont_output_data)
{
  const char *name;
  rtx decl_rtl, symbol;
  section *sect;
  bool asan_protected = false;

  /* This function is supposed to handle VARIABLES.  Ensure we have one.  */
  gcc_assert (TREE_CODE (decl) == VAR_DECL);

  /* Emulated TLS had better not get this far.  */
  gcc_checking_assert (targetm.have_tls || !DECL_THREAD_LOCAL_P (decl));

  last_assemble_variable_decl = 0;

  /* Normally no need to say anything here for external references,
     since assemble_external is called by the language-specific code
     when a declaration is first seen.  */

  if (DECL_EXTERNAL (decl))
    return;

  /* Do nothing for global register variables.  */
  if (DECL_RTL_SET_P (decl) && REG_P (DECL_RTL (decl)))
    {
      TREE_ASM_WRITTEN (decl) = 1;
      return;
    }

  /* If type was incomplete when the variable was declared,
     see if it is complete now.  */

  if (DECL_SIZE (decl) == 0)
    layout_decl (decl, 0);

  /* Still incomplete => don't allocate it; treat the tentative defn
     (which is what it must have been) as an `extern' reference.  */

  if (!dont_output_data && DECL_SIZE (decl) == 0)
    {
      error ("storage size of %q+D isn%'t known", decl);
      TREE_ASM_WRITTEN (decl) = 1;
      return;
    }

  /* The first declaration of a variable that comes through this function
     decides whether it is global (in C, has external linkage)
     or local (in C, has internal linkage).  So do nothing more
     if this function has already run.  */

  if (TREE_ASM_WRITTEN (decl))
    return;

  /* Make sure targetm.encode_section_info is invoked before we set
     ASM_WRITTEN.  */
  decl_rtl = DECL_RTL (decl);

  TREE_ASM_WRITTEN (decl) = 1;

  /* Do no output if -fsyntax-only.  */
  if (flag_syntax_only)
    return;

  if (! dont_output_data
      && ! valid_constant_size_p (DECL_SIZE_UNIT (decl)))
    {
      error ("size of variable %q+D is too large", decl);
      return;
    }

  gcc_assert (MEM_P (decl_rtl));
  gcc_assert (GET_CODE (XEXP (decl_rtl, 0)) == SYMBOL_REF);
  symbol = XEXP (decl_rtl, 0);

  /* If this symbol belongs to the tree constant pool, output the constant
     if it hasn't already been written.  */
  if (TREE_CONSTANT_POOL_ADDRESS_P (symbol))
    {
      tree decl = SYMBOL_REF_DECL (symbol);
      if (!TREE_ASM_WRITTEN (DECL_INITIAL (decl)))
	output_constant_def_contents (symbol);
      return;
    }

  app_disable ();

  name = XSTR (symbol, 0);
  if (TREE_PUBLIC (decl) && DECL_NAME (decl))
    notice_global_symbol (decl);

  /* Compute the alignment of this data.  */

  align_variable (decl, dont_output_data);

  if (flag_asan
      && asan_protect_global (decl))
    {
      asan_protected = true;
      DECL_ALIGN (decl) = MAX (DECL_ALIGN (decl), 
                               ASAN_RED_ZONE_SIZE * BITS_PER_UNIT);
    }

  set_mem_align (decl_rtl, DECL_ALIGN (decl));

  if (TREE_PUBLIC (decl))
    maybe_assemble_visibility (decl);

  if (DECL_PRESERVE_P (decl))
    targetm.asm_out.mark_decl_preserved (name);

  /* First make the assembler name(s) global if appropriate.  */
  sect = get_variable_section (decl, false);
  if (TREE_PUBLIC (decl)
      && (sect->common.flags & SECTION_COMMON) == 0)
    globalize_decl (decl);

  /* Output any data that we will need to use the address of.  */
  if (DECL_INITIAL (decl) && DECL_INITIAL (decl) != error_mark_node)
    output_addressed_constants (DECL_INITIAL (decl));

  /* dbxout.c needs to know this.  */
  if (sect && (sect->common.flags & SECTION_CODE) != 0)
    DECL_IN_TEXT_SECTION (decl) = 1;

  /* If the decl is part of an object_block, make sure that the decl
     has been positioned within its block, but do not write out its
     definition yet.  output_object_blocks will do that later.  */
  if (SYMBOL_REF_HAS_BLOCK_INFO_P (symbol) && SYMBOL_REF_BLOCK (symbol))
    {
      gcc_assert (!dont_output_data);
      place_block_symbol (symbol);
    }
  else if (SECTION_STYLE (sect) == SECTION_NOSWITCH)
    assemble_noswitch_variable (decl, name, sect);
  else
    {
      switch_to_section (sect);
      if (DECL_ALIGN (decl) > BITS_PER_UNIT)
	ASM_OUTPUT_ALIGN (asm_out_file, floor_log2 (DECL_ALIGN_UNIT (decl)));
      assemble_variable_contents (decl, name, dont_output_data);
      if (asan_protected)
	{
	  unsigned HOST_WIDE_INT int size
	    = tree_low_cst (DECL_SIZE_UNIT (decl), 1);
	  assemble_zeros (asan_red_zone_size (size));
	}
    }
}

/* Return 1 if type TYPE contains any pointers.  */

static int
contains_pointers_p (tree type)
{
  switch (TREE_CODE (type))
    {
    case POINTER_TYPE:
    case REFERENCE_TYPE:
      /* I'm not sure whether OFFSET_TYPE needs this treatment,
	 so I'll play safe and return 1.  */
    case OFFSET_TYPE:
      return 1;

    case RECORD_TYPE:
    case UNION_TYPE:
    case QUAL_UNION_TYPE:
      {
	tree fields;
	/* For a type that has fields, see if the fields have pointers.  */
	for (fields = TYPE_FIELDS (type); fields; fields = DECL_CHAIN (fields))
	  if (TREE_CODE (fields) == FIELD_DECL
	      && contains_pointers_p (TREE_TYPE (fields)))
	    return 1;
	return 0;
      }

    case ARRAY_TYPE:
      /* An array type contains pointers if its element type does.  */
      return contains_pointers_p (TREE_TYPE (type));

    default:
      return 0;
    }
}

/* We delay assemble_external processing until
   the compilation unit is finalized.  This is the best we can do for
   right now (i.e. stage 3 of GCC 4.0) - the right thing is to delay
   it all the way to final.  See PR 17982 for further discussion.  */
static GTY(()) tree pending_assemble_externals;

#ifdef ASM_OUTPUT_EXTERNAL
/* Avoid O(external_decls**2) lookups in the pending_assemble_externals
   TREE_LIST in assemble_external.  */
static struct pointer_set_t *pending_assemble_externals_set;

/* True if DECL is a function decl for which no out-of-line copy exists.
   It is assumed that DECL's assembler name has been set.  */

static bool
incorporeal_function_p (tree decl)
{
  if (TREE_CODE (decl) == FUNCTION_DECL && DECL_BUILT_IN (decl))
    {
      const char *name;

      if (DECL_BUILT_IN_CLASS (decl) == BUILT_IN_NORMAL
	  && (DECL_FUNCTION_CODE (decl) == BUILT_IN_ALLOCA
	      || DECL_FUNCTION_CODE (decl) == BUILT_IN_ALLOCA_WITH_ALIGN))
	return true;

      name = IDENTIFIER_POINTER (DECL_ASSEMBLER_NAME (decl));
      /* Atomic or sync builtins which have survived this far will be
	 resolved externally and therefore are not incorporeal.  */
      if (strncmp (name, "__builtin_", 10) == 0)
	return true;
    }
  return false;
}

/* Actually do the tests to determine if this is necessary, and invoke
   ASM_OUTPUT_EXTERNAL.  */
static void
assemble_external_real (tree decl)
{
  rtx rtl = DECL_RTL (decl);

  if (MEM_P (rtl) && GET_CODE (XEXP (rtl, 0)) == SYMBOL_REF
      && !SYMBOL_REF_USED (XEXP (rtl, 0))
      && !incorporeal_function_p (decl))
    {
      /* Some systems do require some output.  */
      SYMBOL_REF_USED (XEXP (rtl, 0)) = 1;
      ASM_OUTPUT_EXTERNAL (asm_out_file, decl, XSTR (XEXP (rtl, 0), 0));
    }
}
#endif

void
process_pending_assemble_externals (void)
{
#ifdef ASM_OUTPUT_EXTERNAL
  tree list;
  for (list = pending_assemble_externals; list; list = TREE_CHAIN (list))
    assemble_external_real (TREE_VALUE (list));

  pending_assemble_externals = 0;
  pointer_set_destroy (pending_assemble_externals_set);
#endif
}

/* This TREE_LIST contains any weak symbol declarations waiting
   to be emitted.  */
static GTY(()) tree weak_decls;

/* Output something to declare an external symbol to the assembler,
   and qualifiers such as weakness.  (Most assemblers don't need
   extern declaration, so we normally output nothing.)  Do nothing if
   DECL is not external.  */

void
assemble_external (tree decl ATTRIBUTE_UNUSED)
{
  /*  Make sure that the ASM_OUT_FILE is open.
      If it's not, we should not be calling this function.  */
  gcc_assert (asm_out_file);

<<<<<<< HEAD
  /* Processing pending items from auxiliary modules are not supported
     which means platforms that requires ASM_OUTPUT_EXTERNAL may 
     have issues.  (TODO : one way is to flush the pending items from
     auxiliary modules at the end of parsing the module)  */
  if (L_IPO_IS_AUXILIARY_MODULE)
    return;
=======
  /* In a perfect world, the following condition would be true.
     Sadly, the Java and Go front ends emit assembly *from the front end*,
     bypassing the call graph.  See PR52739.  Fix before GCC 4.8.  */
#if 0
  /* This function should only be called if we are expanding, or have
     expanded, to RTL.
     Ideally, only final.c would be calling this function, but it is
     not clear whether that would break things somehow.  See PR 17982
     for further discussion.  */
  gcc_assert (cgraph_state == CGRAPH_STATE_EXPANSION
	      || cgraph_state == CGRAPH_STATE_FINISHED);
#endif
>>>>>>> 40acbb11

  if (!DECL_P (decl) || !DECL_EXTERNAL (decl) || !TREE_PUBLIC (decl))
    return;

  /* We want to output annotation for weak and external symbols at
     very last to check if they are references or not.  */

  if (TARGET_SUPPORTS_WEAK
      && DECL_WEAK (decl)
      /* TREE_STATIC is a weird and abused creature which is not
	 generally the right test for whether an entity has been
	 locally emitted, inlined or otherwise not-really-extern, but
	 for declarations that can be weak, it happens to be
	 match.  */
      && !TREE_STATIC (decl)
      && lookup_attribute ("weak", DECL_ATTRIBUTES (decl))
      && value_member (decl, weak_decls) == NULL_TREE)
    weak_decls = tree_cons (NULL, decl, weak_decls);

#ifdef ASM_OUTPUT_EXTERNAL
  if (! pointer_set_insert (pending_assemble_externals_set, decl))
    pending_assemble_externals = tree_cons (NULL, decl,
					    pending_assemble_externals);
#endif
}

/* Similar, for calling a library function FUN.  */

void
assemble_external_libcall (rtx fun)
{
  /* Declare library function name external when first used, if nec.  */
  if (! SYMBOL_REF_USED (fun))
    {
      SYMBOL_REF_USED (fun) = 1;
      targetm.asm_out.external_libcall (fun);
    }
}

/* Assemble a label named NAME.  */

void
assemble_label (FILE *file, const char *name)
{
  ASM_OUTPUT_LABEL (file, name);
}

/* Set the symbol_referenced flag for ID.  */
void
mark_referenced (tree id)
{
  TREE_SYMBOL_REFERENCED (id) = 1;
}

/* Set the symbol_referenced flag for DECL and notify callgraph.  */
void
mark_decl_referenced (tree decl)
{
  if (TREE_CODE (decl) == FUNCTION_DECL)
    {
      /* Extern inline functions don't become needed when referenced.
	 If we know a method will be emitted in other TU and no new
	 functions can be marked reachable, just use the external
	 definition.  */
      struct cgraph_node *node = cgraph_get_create_node (decl);
      if (!(DECL_EXTERNAL (decl) || cgraph_is_aux_decl_external (node))
	  && !node->local.finalized)
	cgraph_mark_force_output_node (node);
    }
  else if (TREE_CODE (decl) == VAR_DECL)
    {
      struct varpool_node *node = varpool_node_for_decl (decl);
      /* C++ frontend use mark_decl_references to force COMDAT variables
         to be output that might appear dead otherwise.  */
      node->symbol.force_output = true;
    }
  /* else do nothing - we can get various sorts of CST nodes here,
     which do not need to be marked.  */
}


/* Follow the IDENTIFIER_TRANSPARENT_ALIAS chain starting at *ALIAS
   until we find an identifier that is not itself a transparent alias.
   Modify the alias passed to it by reference (and all aliases on the
   way to the ultimate target), such that they do not have to be
   followed again, and return the ultimate target of the alias
   chain.  */

static inline tree
ultimate_transparent_alias_target (tree *alias)
{
  tree target = *alias;

  if (IDENTIFIER_TRANSPARENT_ALIAS (target))
    {
      gcc_assert (TREE_CHAIN (target));
      target = ultimate_transparent_alias_target (&TREE_CHAIN (target));
      gcc_assert (! IDENTIFIER_TRANSPARENT_ALIAS (target)
		  && ! TREE_CHAIN (target));
      *alias = target;
    }

  return target;
}

/* Output to FILE (an assembly file) a reference to NAME.  If NAME
   starts with a *, the rest of NAME is output verbatim.  Otherwise
   NAME is transformed in a target-specific way (usually by the
   addition of an underscore).  */

void
assemble_name_raw (FILE *file, const char *name)
{
  if (name[0] == '*')
    fputs (&name[1], file);
  else
    ASM_OUTPUT_LABELREF (file, name);
}

/* Like assemble_name_raw, but should be used when NAME might refer to
   an entity that is also represented as a tree (like a function or
   variable).  If NAME does refer to such an entity, that entity will
   be marked as referenced.  */

void
assemble_name (FILE *file, const char *name)
{
  const char *real_name;
  tree id;

  real_name = targetm.strip_name_encoding (name);

  id = maybe_get_identifier (real_name);
  if (id)
    {
      tree id_orig = id;

      mark_referenced (id);
      ultimate_transparent_alias_target (&id);
      if (id != id_orig)
	name = IDENTIFIER_POINTER (id);
      gcc_assert (! TREE_CHAIN (id));
    }

  assemble_name_raw (file, name);
}

/* Allocate SIZE bytes writable static space with a gensym name
   and return an RTX to refer to its address.  */

rtx
assemble_static_space (unsigned HOST_WIDE_INT size)
{
  char name[12];
  const char *namestring;
  rtx x;

  ASM_GENERATE_INTERNAL_LABEL (name, "LF", const_labelno);
  ++const_labelno;
  namestring = ggc_strdup (name);

  x = gen_rtx_SYMBOL_REF (Pmode, namestring);
  SYMBOL_REF_FLAGS (x) = SYMBOL_FLAG_LOCAL;

#ifdef ASM_OUTPUT_ALIGNED_DECL_LOCAL
  ASM_OUTPUT_ALIGNED_DECL_LOCAL (asm_out_file, NULL_TREE, name, size,
				 BIGGEST_ALIGNMENT);
#else
#ifdef ASM_OUTPUT_ALIGNED_LOCAL
  ASM_OUTPUT_ALIGNED_LOCAL (asm_out_file, name, size, BIGGEST_ALIGNMENT);
#else
  {
    /* Round size up to multiple of BIGGEST_ALIGNMENT bits
       so that each uninitialized object starts on such a boundary.  */
    /* Variable `rounded' might or might not be used in ASM_OUTPUT_LOCAL.  */
    unsigned HOST_WIDE_INT rounded ATTRIBUTE_UNUSED
      = ((size + (BIGGEST_ALIGNMENT / BITS_PER_UNIT) - 1)
	 / (BIGGEST_ALIGNMENT / BITS_PER_UNIT)
	 * (BIGGEST_ALIGNMENT / BITS_PER_UNIT));
    ASM_OUTPUT_LOCAL (asm_out_file, name, size, rounded);
  }
#endif
#endif
  return x;
}

/* Assemble the static constant template for function entry trampolines.
   This is done at most once per compilation.
   Returns an RTX for the address of the template.  */

static GTY(()) rtx initial_trampoline;

rtx
assemble_trampoline_template (void)
{
  char label[256];
  const char *name;
  int align;
  rtx symbol;

  gcc_assert (targetm.asm_out.trampoline_template != NULL);

  if (initial_trampoline)
    return initial_trampoline;

  /* By default, put trampoline templates in read-only data section.  */

#ifdef TRAMPOLINE_SECTION
  switch_to_section (TRAMPOLINE_SECTION);
#else
  switch_to_section (readonly_data_section);
#endif

  /* Write the assembler code to define one.  */
  align = floor_log2 (TRAMPOLINE_ALIGNMENT / BITS_PER_UNIT);
  if (align > 0)
    ASM_OUTPUT_ALIGN (asm_out_file, align);

  targetm.asm_out.internal_label (asm_out_file, "LTRAMP", 0);
  targetm.asm_out.trampoline_template (asm_out_file);

  /* Record the rtl to refer to it.  */
  ASM_GENERATE_INTERNAL_LABEL (label, "LTRAMP", 0);
  name = ggc_strdup (label);
  symbol = gen_rtx_SYMBOL_REF (Pmode, name);
  SYMBOL_REF_FLAGS (symbol) = SYMBOL_FLAG_LOCAL;

  initial_trampoline = gen_const_mem (BLKmode, symbol);
  set_mem_align (initial_trampoline, TRAMPOLINE_ALIGNMENT);
  set_mem_size (initial_trampoline, TRAMPOLINE_SIZE);

  return initial_trampoline;
}

/* A and B are either alignments or offsets.  Return the minimum alignment
   that may be assumed after adding the two together.  */

static inline unsigned
min_align (unsigned int a, unsigned int b)
{
  return (a | b) & -(a | b);
}

/* Return the assembler directive for creating a given kind of integer
   object.  SIZE is the number of bytes in the object and ALIGNED_P
   indicates whether it is known to be aligned.  Return NULL if the
   assembly dialect has no such directive.

   The returned string should be printed at the start of a new line and
   be followed immediately by the object's initial value.  */

const char *
integer_asm_op (int size, int aligned_p)
{
  struct asm_int_op *ops;

  if (aligned_p)
    ops = &targetm.asm_out.aligned_op;
  else
    ops = &targetm.asm_out.unaligned_op;

  switch (size)
    {
    case 1:
      return targetm.asm_out.byte_op;
    case 2:
      return ops->hi;
    case 4:
      return ops->si;
    case 8:
      return ops->di;
    case 16:
      return ops->ti;
    default:
      return NULL;
    }
}

/* Use directive OP to assemble an integer object X.  Print OP at the
   start of the line, followed immediately by the value of X.  */

void
assemble_integer_with_op (const char *op, rtx x)
{
  fputs (op, asm_out_file);
  output_addr_const (asm_out_file, x);
  fputc ('\n', asm_out_file);
}

/* The default implementation of the asm_out.integer target hook.  */

bool
default_assemble_integer (rtx x ATTRIBUTE_UNUSED,
			  unsigned int size ATTRIBUTE_UNUSED,
			  int aligned_p ATTRIBUTE_UNUSED)
{
  const char *op = integer_asm_op (size, aligned_p);
  /* Avoid GAS bugs for large values.  Specifically negative values whose
     absolute value fits in a bfd_vma, but not in a bfd_signed_vma.  */
  if (size > UNITS_PER_WORD && size > POINTER_SIZE / BITS_PER_UNIT)
    return false;
  return op && (assemble_integer_with_op (op, x), true);
}

/* Assemble the integer constant X into an object of SIZE bytes.  ALIGN is
   the alignment of the integer in bits.  Return 1 if we were able to output
   the constant, otherwise 0.  We must be able to output the constant,
   if FORCE is nonzero.  */

bool
assemble_integer (rtx x, unsigned int size, unsigned int align, int force)
{
  int aligned_p;

  aligned_p = (align >= MIN (size * BITS_PER_UNIT, BIGGEST_ALIGNMENT));

  /* See if the target hook can handle this kind of object.  */
  if (targetm.asm_out.integer (x, size, aligned_p))
    return true;

  /* If the object is a multi-byte one, try splitting it up.  Split
     it into words it if is multi-word, otherwise split it into bytes.  */
  if (size > 1)
    {
      enum machine_mode omode, imode;
      unsigned int subalign;
      unsigned int subsize, i;
      enum mode_class mclass;

      subsize = size > UNITS_PER_WORD? UNITS_PER_WORD : 1;
      subalign = MIN (align, subsize * BITS_PER_UNIT);
      if (GET_CODE (x) == CONST_FIXED)
	mclass = GET_MODE_CLASS (GET_MODE (x));
      else
	mclass = MODE_INT;

      omode = mode_for_size (subsize * BITS_PER_UNIT, mclass, 0);
      imode = mode_for_size (size * BITS_PER_UNIT, mclass, 0);

      for (i = 0; i < size; i += subsize)
	{
	  rtx partial = simplify_subreg (omode, x, imode, i);
	  if (!partial || !assemble_integer (partial, subsize, subalign, 0))
	    break;
	}
      if (i == size)
	return true;

      /* If we've printed some of it, but not all of it, there's no going
	 back now.  */
      gcc_assert (!i);
    }

  gcc_assert (!force);

  return false;
}

void
assemble_real (REAL_VALUE_TYPE d, enum machine_mode mode, unsigned int align)
{
  long data[4] = {0, 0, 0, 0};
  int i;
  int bitsize, nelts, nunits, units_per;

  /* This is hairy.  We have a quantity of known size.  real_to_target
     will put it into an array of *host* longs, 32 bits per element
     (even if long is more than 32 bits).  We need to determine the
     number of array elements that are occupied (nelts) and the number
     of *target* min-addressable units that will be occupied in the
     object file (nunits).  We cannot assume that 32 divides the
     mode's bitsize (size * BITS_PER_UNIT) evenly.

     size * BITS_PER_UNIT is used here to make sure that padding bits
     (which might appear at either end of the value; real_to_target
     will include the padding bits in its output array) are included.  */

  nunits = GET_MODE_SIZE (mode);
  bitsize = nunits * BITS_PER_UNIT;
  nelts = CEIL (bitsize, 32);
  units_per = 32 / BITS_PER_UNIT;

  real_to_target (data, &d, mode);

  /* Put out the first word with the specified alignment.  */
  assemble_integer (GEN_INT (data[0]), MIN (nunits, units_per), align, 1);
  nunits -= units_per;

  /* Subsequent words need only 32-bit alignment.  */
  align = min_align (align, 32);

  for (i = 1; i < nelts; i++)
    {
      assemble_integer (GEN_INT (data[i]), MIN (nunits, units_per), align, 1);
      nunits -= units_per;
    }
}

/* Given an expression EXP with a constant value,
   reduce it to the sum of an assembler symbol and an integer.
   Store them both in the structure *VALUE.
   EXP must be reducible.  */

struct addr_const {
  rtx base;
  HOST_WIDE_INT offset;
};

static void
decode_addr_const (tree exp, struct addr_const *value)
{
  tree target = TREE_OPERAND (exp, 0);
  int offset = 0;
  rtx x;

  while (1)
    {
      if (TREE_CODE (target) == COMPONENT_REF
	  && host_integerp (byte_position (TREE_OPERAND (target, 1)), 0))
	{
	  offset += int_byte_position (TREE_OPERAND (target, 1));
	  target = TREE_OPERAND (target, 0);
	}
      else if (TREE_CODE (target) == ARRAY_REF
	       || TREE_CODE (target) == ARRAY_RANGE_REF)
	{
	  offset += (tree_low_cst (TYPE_SIZE_UNIT (TREE_TYPE (target)), 1)
		     * tree_low_cst (TREE_OPERAND (target, 1), 0));
	  target = TREE_OPERAND (target, 0);
	}
      else if (TREE_CODE (target) == MEM_REF
	       && TREE_CODE (TREE_OPERAND (target, 0)) == ADDR_EXPR)
	{
	  offset += mem_ref_offset (target).low;
	  target = TREE_OPERAND (TREE_OPERAND (target, 0), 0);
	}
      else if (TREE_CODE (target) == INDIRECT_REF
	       && TREE_CODE (TREE_OPERAND (target, 0)) == NOP_EXPR
	       && TREE_CODE (TREE_OPERAND (TREE_OPERAND (target, 0), 0))
		  == ADDR_EXPR)
	target = TREE_OPERAND (TREE_OPERAND (TREE_OPERAND (target, 0), 0), 0);
      else
	break;
    }

  switch (TREE_CODE (target))
    {
    case VAR_DECL:
    case FUNCTION_DECL:
      x = DECL_RTL (target);
      break;

    case LABEL_DECL:
      x = gen_rtx_MEM (FUNCTION_MODE,
		       gen_rtx_LABEL_REF (Pmode, force_label_rtx (target)));
      break;

    case REAL_CST:
    case FIXED_CST:
    case STRING_CST:
    case COMPLEX_CST:
    case CONSTRUCTOR:
    case INTEGER_CST:
      x = output_constant_def (target, 1);
      break;

    default:
      gcc_unreachable ();
    }

  gcc_assert (MEM_P (x));
  x = XEXP (x, 0);

  value->base = x;
  value->offset = offset;
}


static GTY((param_is (struct constant_descriptor_tree)))
     htab_t const_desc_htab;

static void maybe_output_constant_def_contents (struct constant_descriptor_tree *, int);

/* Constant pool accessor function.  */

htab_t
constant_pool_htab (void)
{
  return const_desc_htab;
}

/* Compute a hash code for a constant expression.  */

static hashval_t
const_desc_hash (const void *ptr)
{
  return ((const struct constant_descriptor_tree *)ptr)->hash;
}

static hashval_t
const_hash_1 (const tree exp)
{
  const char *p;
  hashval_t hi;
  int len, i;
  enum tree_code code = TREE_CODE (exp);

  /* Either set P and LEN to the address and len of something to hash and
     exit the switch or return a value.  */

  switch (code)
    {
    case INTEGER_CST:
      p = (char *) &TREE_INT_CST (exp);
      len = sizeof TREE_INT_CST (exp);
      break;

    case REAL_CST:
      return real_hash (TREE_REAL_CST_PTR (exp));

    case FIXED_CST:
      return fixed_hash (TREE_FIXED_CST_PTR (exp));

    case STRING_CST:
      p = TREE_STRING_POINTER (exp);
      len = TREE_STRING_LENGTH (exp);
      break;

    case COMPLEX_CST:
      return (const_hash_1 (TREE_REALPART (exp)) * 5
	      + const_hash_1 (TREE_IMAGPART (exp)));

    case VECTOR_CST:
      {
	unsigned i;

	hi = 7 + VECTOR_CST_NELTS (exp);

	for (i = 0; i < VECTOR_CST_NELTS (exp); ++i)
	  hi = hi * 563 + const_hash_1 (VECTOR_CST_ELT (exp, i));

	return hi;
      }

    case CONSTRUCTOR:
      {
	unsigned HOST_WIDE_INT idx;
	tree value;

	hi = 5 + int_size_in_bytes (TREE_TYPE (exp));

	FOR_EACH_CONSTRUCTOR_VALUE (CONSTRUCTOR_ELTS (exp), idx, value)
	  if (value)
	    hi = hi * 603 + const_hash_1 (value);

	return hi;
      }

    case ADDR_EXPR:
    case FDESC_EXPR:
      {
	struct addr_const value;

	decode_addr_const (exp, &value);
	switch (GET_CODE (value.base))
	  {
	  case SYMBOL_REF:
	    /* Don't hash the address of the SYMBOL_REF;
	       only use the offset and the symbol name.  */
	    hi = value.offset;
	    p = XSTR (value.base, 0);
	    for (i = 0; p[i] != 0; i++)
	      hi = ((hi * 613) + (unsigned) (p[i]));
	    break;

	  case LABEL_REF:
	    hi = value.offset + CODE_LABEL_NUMBER (XEXP (value.base, 0)) * 13;
	    break;

	  default:
	    gcc_unreachable ();
	  }
      }
      return hi;

    case PLUS_EXPR:
    case POINTER_PLUS_EXPR:
    case MINUS_EXPR:
      return (const_hash_1 (TREE_OPERAND (exp, 0)) * 9
	      + const_hash_1 (TREE_OPERAND (exp, 1)));

    CASE_CONVERT:
      return const_hash_1 (TREE_OPERAND (exp, 0)) * 7 + 2;

    default:
      /* A language specific constant. Just hash the code.  */
      return code;
    }

  /* Compute hashing function.  */
  hi = len;
  for (i = 0; i < len; i++)
    hi = ((hi * 613) + (unsigned) (p[i]));

  return hi;
}

/* Wrapper of compare_constant, for the htab interface.  */
static int
const_desc_eq (const void *p1, const void *p2)
{
  const struct constant_descriptor_tree *const c1
    = (const struct constant_descriptor_tree *) p1;
  const struct constant_descriptor_tree *const c2
    = (const struct constant_descriptor_tree *) p2;
  if (c1->hash != c2->hash)
    return 0;
  return compare_constant (c1->value, c2->value);
}

/* Compare t1 and t2, and return 1 only if they are known to result in
   the same bit pattern on output.  */

static int
compare_constant (const tree t1, const tree t2)
{
  enum tree_code typecode;

  if (t1 == NULL_TREE)
    return t2 == NULL_TREE;
  if (t2 == NULL_TREE)
    return 0;

  if (TREE_CODE (t1) != TREE_CODE (t2))
    return 0;

  switch (TREE_CODE (t1))
    {
    case INTEGER_CST:
      /* Integer constants are the same only if the same width of type.  */
      if (TYPE_PRECISION (TREE_TYPE (t1)) != TYPE_PRECISION (TREE_TYPE (t2)))
	return 0;
      if (TYPE_MODE (TREE_TYPE (t1)) != TYPE_MODE (TREE_TYPE (t2)))
	return 0;
      return tree_int_cst_equal (t1, t2);

    case REAL_CST:
      /* Real constants are the same only if the same width of type.  */
      if (TYPE_PRECISION (TREE_TYPE (t1)) != TYPE_PRECISION (TREE_TYPE (t2)))
	return 0;

      return REAL_VALUES_IDENTICAL (TREE_REAL_CST (t1), TREE_REAL_CST (t2));

    case FIXED_CST:
      /* Fixed constants are the same only if the same width of type.  */
      if (TYPE_PRECISION (TREE_TYPE (t1)) != TYPE_PRECISION (TREE_TYPE (t2)))
	return 0;

      return FIXED_VALUES_IDENTICAL (TREE_FIXED_CST (t1), TREE_FIXED_CST (t2));

    case STRING_CST:
      if (TYPE_MODE (TREE_TYPE (t1)) != TYPE_MODE (TREE_TYPE (t2)))
	return 0;

      return (TREE_STRING_LENGTH (t1) == TREE_STRING_LENGTH (t2)
	      && ! memcmp (TREE_STRING_POINTER (t1), TREE_STRING_POINTER (t2),
			 TREE_STRING_LENGTH (t1)));

    case COMPLEX_CST:
      return (compare_constant (TREE_REALPART (t1), TREE_REALPART (t2))
	      && compare_constant (TREE_IMAGPART (t1), TREE_IMAGPART (t2)));

    case VECTOR_CST:
      {
	unsigned i;

        if (VECTOR_CST_NELTS (t1) != VECTOR_CST_NELTS (t2))
	  return 0;

	for (i = 0; i < VECTOR_CST_NELTS (t1); ++i)
	  if (!compare_constant (VECTOR_CST_ELT (t1, i),
				 VECTOR_CST_ELT (t2, i)))
	    return 0;

	return 1;
      }

    case CONSTRUCTOR:
      {
	vec<constructor_elt, va_gc> *v1, *v2;
	unsigned HOST_WIDE_INT idx;

	typecode = TREE_CODE (TREE_TYPE (t1));
	if (typecode != TREE_CODE (TREE_TYPE (t2)))
	  return 0;

	if (typecode == ARRAY_TYPE)
	  {
	    HOST_WIDE_INT size_1 = int_size_in_bytes (TREE_TYPE (t1));
	    /* For arrays, check that the sizes all match.  */
	    if (TYPE_MODE (TREE_TYPE (t1)) != TYPE_MODE (TREE_TYPE (t2))
		|| size_1 == -1
		|| size_1 != int_size_in_bytes (TREE_TYPE (t2)))
	      return 0;
	  }
	else
	  {
	    /* For record and union constructors, require exact type
               equality.  */
	    if (TREE_TYPE (t1) != TREE_TYPE (t2))
	      return 0;
	  }

	v1 = CONSTRUCTOR_ELTS (t1);
	v2 = CONSTRUCTOR_ELTS (t2);
	if (vec_safe_length (v1) != vec_safe_length (v2))
	  return 0;

	for (idx = 0; idx < vec_safe_length (v1); ++idx)
	  {
	    constructor_elt *c1 = &(*v1)[idx];
	    constructor_elt *c2 = &(*v2)[idx];

	    /* Check that each value is the same...  */
	    if (!compare_constant (c1->value, c2->value))
	      return 0;
	    /* ... and that they apply to the same fields!  */
	    if (typecode == ARRAY_TYPE)
	      {
		if (!compare_constant (c1->index, c2->index))
		  return 0;
	      }
	    else
	      {
		if (c1->index != c2->index)
		  return 0;
	      }
	  }

	return 1;
      }

    case ADDR_EXPR:
    case FDESC_EXPR:
      {
	struct addr_const value1, value2;
	enum rtx_code code;
	int ret;

	decode_addr_const (t1, &value1);
	decode_addr_const (t2, &value2);

	if (value1.offset != value2.offset)
	  return 0;

	code = GET_CODE (value1.base);
	if (code != GET_CODE (value2.base))
	  return 0;

	switch (code)
	  {
	  case SYMBOL_REF:
	    ret = (strcmp (XSTR (value1.base, 0), XSTR (value2.base, 0)) == 0);
	    break;

	  case LABEL_REF:
	    ret = (CODE_LABEL_NUMBER (XEXP (value1.base, 0))
	           == CODE_LABEL_NUMBER (XEXP (value2.base, 0)));
	    break;

	  default:
	    gcc_unreachable ();
	  }
	return ret;
      }

    case PLUS_EXPR:
    case POINTER_PLUS_EXPR:
    case MINUS_EXPR:
    case RANGE_EXPR:
      return (compare_constant (TREE_OPERAND (t1, 0), TREE_OPERAND (t2, 0))
	      && compare_constant(TREE_OPERAND (t1, 1), TREE_OPERAND (t2, 1)));

    CASE_CONVERT:
    case VIEW_CONVERT_EXPR:
      return compare_constant (TREE_OPERAND (t1, 0), TREE_OPERAND (t2, 0));

    default:
      return 0;
    }

  gcc_unreachable ();
}

/* Make a copy of the whole tree structure for a constant.  This
   handles the same types of nodes that compare_constant handles.  */

static tree
copy_constant (tree exp)
{
  switch (TREE_CODE (exp))
    {
    case ADDR_EXPR:
      /* For ADDR_EXPR, we do not want to copy the decl whose address
	 is requested.  We do want to copy constants though.  */
      if (CONSTANT_CLASS_P (TREE_OPERAND (exp, 0)))
	return build1 (TREE_CODE (exp), TREE_TYPE (exp),
		       copy_constant (TREE_OPERAND (exp, 0)));
      else
	return copy_node (exp);

    case INTEGER_CST:
    case REAL_CST:
    case FIXED_CST:
    case STRING_CST:
      return copy_node (exp);

    case COMPLEX_CST:
      return build_complex (TREE_TYPE (exp),
			    copy_constant (TREE_REALPART (exp)),
			    copy_constant (TREE_IMAGPART (exp)));

    case PLUS_EXPR:
    case POINTER_PLUS_EXPR:
    case MINUS_EXPR:
      return build2 (TREE_CODE (exp), TREE_TYPE (exp),
		     copy_constant (TREE_OPERAND (exp, 0)),
		     copy_constant (TREE_OPERAND (exp, 1)));

    CASE_CONVERT:
    case VIEW_CONVERT_EXPR:
      return build1 (TREE_CODE (exp), TREE_TYPE (exp),
		     copy_constant (TREE_OPERAND (exp, 0)));

    case VECTOR_CST:
      return build_vector (TREE_TYPE (exp), VECTOR_CST_ELTS (exp));

    case CONSTRUCTOR:
      {
	tree copy = copy_node (exp);
	vec<constructor_elt, va_gc> *v;
	unsigned HOST_WIDE_INT idx;
	tree purpose, value;

	vec_alloc (v, vec_safe_length (CONSTRUCTOR_ELTS (exp)));
	FOR_EACH_CONSTRUCTOR_ELT (CONSTRUCTOR_ELTS (exp), idx, purpose, value)
	  {
	    constructor_elt ce = {purpose, copy_constant (value)};
	    v->quick_push (ce);
	  }
	CONSTRUCTOR_ELTS (copy) = v;
	return copy;
      }

    default:
      gcc_unreachable ();
    }
}

/* Return the section into which constant EXP should be placed.  */

static section *
get_constant_section (tree exp, unsigned int align)
{
  return targetm.asm_out.select_section (exp,
					 compute_reloc_for_constant (exp),
					 align);
}

/* Return the size of constant EXP in bytes.  */

static HOST_WIDE_INT
get_constant_size (tree exp)
{
  HOST_WIDE_INT size;

  size = int_size_in_bytes (TREE_TYPE (exp));
  if (TREE_CODE (exp) == STRING_CST)
    size = MAX (TREE_STRING_LENGTH (exp), size);
  return size;
}

/* Subroutine of output_constant_def:
   No constant equal to EXP is known to have been output.
   Make a constant descriptor to enter EXP in the hash table.
   Assign the label number and construct RTL to refer to the
   constant's location in memory.
   Caller is responsible for updating the hash table.  */

static struct constant_descriptor_tree *
build_constant_desc (tree exp)
{
  struct constant_descriptor_tree *desc;
  rtx symbol, rtl;
  char label[256];
  int labelno;
  tree decl;

  desc = ggc_alloc_constant_descriptor_tree ();
  desc->value = copy_constant (exp);

  /* Propagate marked-ness to copied constant.  */
  if (flag_mudflap && mf_marked_p (exp))
    mf_mark (desc->value);

  /* Create a string containing the label name, in LABEL.  */
  labelno = const_labelno++;
  ASM_GENERATE_INTERNAL_LABEL (label, "LC", labelno);

  /* Construct the VAR_DECL associated with the constant.  */
  decl = build_decl (UNKNOWN_LOCATION, VAR_DECL, get_identifier (label),
		     TREE_TYPE (exp));
  DECL_ARTIFICIAL (decl) = 1;
  DECL_IGNORED_P (decl) = 1;
  TREE_READONLY (decl) = 1;
  TREE_STATIC (decl) = 1;
  TREE_ADDRESSABLE (decl) = 1;
  /* We don't set the RTL yet as this would cause varpool to assume that the
     variable is referenced.  Moreover, it would just be dropped in LTO mode.
     Instead we set the flag that will be recognized in make_decl_rtl.  */
  DECL_IN_CONSTANT_POOL (decl) = 1;
  DECL_INITIAL (decl) = desc->value;
  /* ??? CONSTANT_ALIGNMENT hasn't been updated for vector types on most
     architectures so use DATA_ALIGNMENT as well, except for strings.  */
  if (TREE_CODE (exp) == STRING_CST)
    {
#ifdef CONSTANT_ALIGNMENT
      DECL_ALIGN (decl) = CONSTANT_ALIGNMENT (exp, DECL_ALIGN (decl));
#endif
    }
  else
    align_variable (decl, 0);

  /* Now construct the SYMBOL_REF and the MEM.  */
  if (use_object_blocks_p ())
    {
      section *sect = get_constant_section (exp, DECL_ALIGN (decl));
      symbol = create_block_symbol (ggc_strdup (label),
				    get_block_for_section (sect), -1);
    }
  else
    symbol = gen_rtx_SYMBOL_REF (Pmode, ggc_strdup (label));
  SYMBOL_REF_FLAGS (symbol) |= SYMBOL_FLAG_LOCAL;
  SET_SYMBOL_REF_DECL (symbol, decl);
  TREE_CONSTANT_POOL_ADDRESS_P (symbol) = 1;

  rtl = gen_const_mem (TYPE_MODE (TREE_TYPE (exp)), symbol);
  set_mem_attributes (rtl, exp, 1);
  set_mem_alias_set (rtl, 0);
  set_mem_alias_set (rtl, const_alias_set);

  /* We cannot share RTX'es in pool entries.
     Mark this piece of RTL as required for unsharing.  */
  RTX_FLAG (rtl, used) = 1;

  /* Set flags or add text to the name to record information, such as
     that it is a local symbol.  If the name is changed, the macro
     ASM_OUTPUT_LABELREF will have to know how to strip this
     information.  This call might invalidate our local variable
     SYMBOL; we can't use it afterward.  */
  targetm.encode_section_info (exp, rtl, true);

  desc->rtl = rtl;

  return desc;
}

/* Return an rtx representing a reference to constant data in memory
   for the constant expression EXP.

   If assembler code for such a constant has already been output,
   return an rtx to refer to it.
   Otherwise, output such a constant in memory
   and generate an rtx for it.

   If DEFER is nonzero, this constant can be deferred and output only
   if referenced in the function after all optimizations.

   `const_desc_table' records which constants already have label strings.  */

rtx
output_constant_def (tree exp, int defer)
{
  struct constant_descriptor_tree *desc;
  struct constant_descriptor_tree key;
  void **loc;

  /* Look up EXP in the table of constant descriptors.  If we didn't find
     it, create a new one.  */
  key.value = exp;
  key.hash = const_hash_1 (exp);
  loc = htab_find_slot_with_hash (const_desc_htab, &key, key.hash, INSERT);

  desc = (struct constant_descriptor_tree *) *loc;
  if (desc == 0)
    {
      desc = build_constant_desc (exp);
      desc->hash = key.hash;
      *loc = desc;
    }

  maybe_output_constant_def_contents (desc, defer);
  return desc->rtl;
}

/* Subroutine of output_constant_def: Decide whether or not we need to
   output the constant DESC now, and if so, do it.  */
static void
maybe_output_constant_def_contents (struct constant_descriptor_tree *desc,
				    int defer)
{
  rtx symbol = XEXP (desc->rtl, 0);
  tree exp = desc->value;

  if (flag_syntax_only)
    return;

  if (TREE_ASM_WRITTEN (exp))
    /* Already output; don't do it again.  */
    return;

  /* We can always defer constants as long as the context allows
     doing so.  */
  if (defer)
    {
      /* Increment n_deferred_constants if it exists.  It needs to be at
	 least as large as the number of constants actually referred to
	 by the function.  If it's too small we'll stop looking too early
	 and fail to emit constants; if it's too large we'll only look
	 through the entire function when we could have stopped earlier.  */
      if (cfun)
	n_deferred_constants++;
      return;
    }

  output_constant_def_contents (symbol);
}

/* Subroutine of output_constant_def_contents.  Output the definition
   of constant EXP, which is pointed to by label LABEL.  ALIGN is the
   constant's alignment in bits.  */

static void
assemble_constant_contents (tree exp, const char *label, unsigned int align)
{
  HOST_WIDE_INT size;

  size = get_constant_size (exp);

  /* Do any machine/system dependent processing of the constant.  */
  targetm.asm_out.declare_constant_name (asm_out_file, label, exp, size);

  /* Output the value of EXP.  */
  output_constant (exp, size, align);
}

/* We must output the constant data referred to by SYMBOL; do so.  */

static void
output_constant_def_contents (rtx symbol)
{
  tree decl = SYMBOL_REF_DECL (symbol);
  tree exp = DECL_INITIAL (decl);
  unsigned int align;

  /* Make sure any other constants whose addresses appear in EXP
     are assigned label numbers.  */
  output_addressed_constants (exp);

  /* We are no longer deferring this constant.  */
  TREE_ASM_WRITTEN (decl) = TREE_ASM_WRITTEN (exp) = 1;

  /* If the constant is part of an object block, make sure that the
     decl has been positioned within its block, but do not write out
     its definition yet.  output_object_blocks will do that later.  */
  if (SYMBOL_REF_HAS_BLOCK_INFO_P (symbol) && SYMBOL_REF_BLOCK (symbol))
    place_block_symbol (symbol);
  else
    {
      bool asan_protected = false;
      align = DECL_ALIGN (decl);
      switch_to_section (get_constant_section (exp, align));
      if (flag_asan && TREE_CODE (exp) == STRING_CST
	  && asan_protect_global (exp))
	{
	  asan_protected = true;
	  align = MAX (align, ASAN_RED_ZONE_SIZE * BITS_PER_UNIT);
	}
      if (align > BITS_PER_UNIT)
	ASM_OUTPUT_ALIGN (asm_out_file, floor_log2 (align / BITS_PER_UNIT));
      assemble_constant_contents (exp, XSTR (symbol, 0), align);
      if (asan_protected)
	{
	  HOST_WIDE_INT size = get_constant_size (exp);
	  assemble_zeros (asan_red_zone_size (size));
	}
    }
  if (flag_mudflap)
    mudflap_enqueue_constant (exp);
}

/* Look up EXP in the table of constant descriptors.  Return the rtl
   if it has been emitted, else null.  */

rtx
lookup_constant_def (tree exp)
{
  struct constant_descriptor_tree *desc;
  struct constant_descriptor_tree key;

  key.value = exp;
  key.hash = const_hash_1 (exp);
  desc = (struct constant_descriptor_tree *)
    htab_find_with_hash (const_desc_htab, &key, key.hash);

  return (desc ? desc->rtl : NULL_RTX);
}

/* Return a tree representing a reference to constant data in memory
   for the constant expression EXP.

   This is the counterpart of output_constant_def at the Tree level.  */

tree
tree_output_constant_def (tree exp)
{
  struct constant_descriptor_tree *desc, key;
  void **loc;
  tree decl;

  /* Look up EXP in the table of constant descriptors.  If we didn't find
     it, create a new one.  */
  key.value = exp;
  key.hash = const_hash_1 (exp);
  loc = htab_find_slot_with_hash (const_desc_htab, &key, key.hash, INSERT);

  desc = (struct constant_descriptor_tree *) *loc;
  if (desc == 0)
    {
      desc = build_constant_desc (exp);
      desc->hash = key.hash;
      *loc = desc;
    }

  decl = SYMBOL_REF_DECL (XEXP (desc->rtl, 0));
  varpool_finalize_decl (decl);
  return decl;
}

/* Used in the hash tables to avoid outputting the same constant
   twice.  Unlike 'struct constant_descriptor_tree', RTX constants
   are output once per function, not once per file.  */
/* ??? Only a few targets need per-function constant pools.  Most
   can use one per-file pool.  Should add a targetm bit to tell the
   difference.  */

struct GTY(()) rtx_constant_pool {
  /* Pointers to first and last constant in pool, as ordered by offset.  */
  struct constant_descriptor_rtx *first;
  struct constant_descriptor_rtx *last;

  /* Hash facility for making memory-constants from constant rtl-expressions.
     It is used on RISC machines where immediate integer arguments and
     constant addresses are restricted so that such constants must be stored
     in memory.  */
  htab_t GTY((param_is (struct constant_descriptor_rtx))) const_rtx_htab;

  /* Current offset in constant pool (does not include any
     machine-specific header).  */
  HOST_WIDE_INT offset;
};

struct GTY((chain_next ("%h.next"))) constant_descriptor_rtx {
  struct constant_descriptor_rtx *next;
  rtx mem;
  rtx sym;
  rtx constant;
  HOST_WIDE_INT offset;
  hashval_t hash;
  enum machine_mode mode;
  unsigned int align;
  int labelno;
  int mark;
};

/* Hash and compare functions for const_rtx_htab.  */

static hashval_t
const_desc_rtx_hash (const void *ptr)
{
  const struct constant_descriptor_rtx *const desc
    = (const struct constant_descriptor_rtx *) ptr;
  return desc->hash;
}

static int
const_desc_rtx_eq (const void *a, const void *b)
{
  const struct constant_descriptor_rtx *const x
    = (const struct constant_descriptor_rtx *) a;
  const struct constant_descriptor_rtx *const y
    = (const struct constant_descriptor_rtx *) b;

  if (x->mode != y->mode)
    return 0;
  return rtx_equal_p (x->constant, y->constant);
}

/* This is the worker function for const_rtx_hash, called via for_each_rtx.  */

static int
const_rtx_hash_1 (rtx *xp, void *data)
{
  unsigned HOST_WIDE_INT hwi;
  enum machine_mode mode;
  enum rtx_code code;
  hashval_t h, *hp;
  rtx x;

  x = *xp;
  code = GET_CODE (x);
  mode = GET_MODE (x);
  h = (hashval_t) code * 1048573 + mode;

  switch (code)
    {
    case CONST_INT:
      hwi = INTVAL (x);
    fold_hwi:
      {
	int shift = sizeof (hashval_t) * CHAR_BIT;
	const int n = sizeof (HOST_WIDE_INT) / sizeof (hashval_t);
	int i;

	h ^= (hashval_t) hwi;
	for (i = 1; i < n; ++i)
	  {
	    hwi >>= shift;
	    h ^= (hashval_t) hwi;
	  }
      }
      break;

    case CONST_DOUBLE:
      if (mode == VOIDmode)
	{
	  hwi = CONST_DOUBLE_LOW (x) ^ CONST_DOUBLE_HIGH (x);
	  goto fold_hwi;
	}
      else
	h ^= real_hash (CONST_DOUBLE_REAL_VALUE (x));
      break;

    case CONST_FIXED:
      h ^= fixed_hash (CONST_FIXED_VALUE (x));
      break;

    case CONST_VECTOR:
      {
	int i;
	for (i = XVECLEN (x, 0); i-- > 0; )
	  h = h * 251 + const_rtx_hash_1 (&XVECEXP (x, 0, i), data);
      }
      break;

    case SYMBOL_REF:
      h ^= htab_hash_string (XSTR (x, 0));
      break;

    case LABEL_REF:
      h = h * 251 + CODE_LABEL_NUMBER (XEXP (x, 0));
      break;

    case UNSPEC:
    case UNSPEC_VOLATILE:
      h = h * 251 + XINT (x, 1);
      break;

    default:
      break;
    }

  hp = (hashval_t *) data;
  *hp = *hp * 509 + h;
  return 0;
}

/* Compute a hash value for X, which should be a constant.  */

static hashval_t
const_rtx_hash (rtx x)
{
  hashval_t h = 0;
  for_each_rtx (&x, const_rtx_hash_1, &h);
  return h;
}


/* Create and return a new rtx constant pool.  */

static struct rtx_constant_pool *
create_constant_pool (void)
{
  struct rtx_constant_pool *pool;

  pool = ggc_alloc_rtx_constant_pool ();
  pool->const_rtx_htab = htab_create_ggc (31, const_desc_rtx_hash,
					  const_desc_rtx_eq, NULL);
  pool->first = NULL;
  pool->last = NULL;
  pool->offset = 0;
  return pool;
}

/* Initialize constant pool hashing for a new function.  */

void
init_varasm_status (void)
{
  crtl->varasm.pool = create_constant_pool ();
  crtl->varasm.deferred_constants = 0;
}

/* Given a MINUS expression, simplify it if both sides
   include the same symbol.  */

rtx
simplify_subtraction (rtx x)
{
  rtx r = simplify_rtx (x);
  return r ? r : x;
}

/* Given a constant rtx X, make (or find) a memory constant for its value
   and return a MEM rtx to refer to it in memory.  */

rtx
force_const_mem (enum machine_mode mode, rtx x)
{
  struct constant_descriptor_rtx *desc, tmp;
  struct rtx_constant_pool *pool;
  char label[256];
  rtx def, symbol;
  hashval_t hash;
  unsigned int align;
  void **slot;

  /* If we're not allowed to drop X into the constant pool, don't.  */
  if (targetm.cannot_force_const_mem (mode, x))
    return NULL_RTX;

  /* Record that this function has used a constant pool entry.  */
  crtl->uses_const_pool = 1;

  /* Decide which pool to use.  */
  pool = (targetm.use_blocks_for_constant_p (mode, x)
	  ? shared_constant_pool
	  : crtl->varasm.pool);

  /* Lookup the value in the hashtable.  */
  tmp.constant = x;
  tmp.mode = mode;
  hash = const_rtx_hash (x);
  slot = htab_find_slot_with_hash (pool->const_rtx_htab, &tmp, hash, INSERT);
  desc = (struct constant_descriptor_rtx *) *slot;

  /* If the constant was already present, return its memory.  */
  if (desc)
    return copy_rtx (desc->mem);

  /* Otherwise, create a new descriptor.  */
  desc = ggc_alloc_constant_descriptor_rtx ();
  *slot = desc;

  /* Align the location counter as required by EXP's data type.  */
  align = GET_MODE_ALIGNMENT (mode == VOIDmode ? word_mode : mode);
#ifdef CONSTANT_ALIGNMENT
  {
    tree type = lang_hooks.types.type_for_mode (mode, 0);
    if (type != NULL_TREE)
      align = CONSTANT_ALIGNMENT (make_tree (type, x), align);
  }
#endif

  pool->offset += (align / BITS_PER_UNIT) - 1;
  pool->offset &= ~ ((align / BITS_PER_UNIT) - 1);

  desc->next = NULL;
  desc->constant = copy_rtx (tmp.constant);
  desc->offset = pool->offset;
  desc->hash = hash;
  desc->mode = mode;
  desc->align = align;
  desc->labelno = const_labelno;
  desc->mark = 0;

  pool->offset += GET_MODE_SIZE (mode);
  if (pool->last)
    pool->last->next = desc;
  else
    pool->first = pool->last = desc;
  pool->last = desc;

  /* Create a string containing the label name, in LABEL.  */
  ASM_GENERATE_INTERNAL_LABEL (label, "LC", const_labelno);
  ++const_labelno;

  /* Construct the SYMBOL_REF.  Make sure to mark it as belonging to
     the constants pool.  */
  if (use_object_blocks_p () && targetm.use_blocks_for_constant_p (mode, x))
    {
      section *sect = targetm.asm_out.select_rtx_section (mode, x, align);
      symbol = create_block_symbol (ggc_strdup (label),
				    get_block_for_section (sect), -1);
    }
  else
    symbol = gen_rtx_SYMBOL_REF (Pmode, ggc_strdup (label));
  desc->sym = symbol;
  SYMBOL_REF_FLAGS (symbol) |= SYMBOL_FLAG_LOCAL;
  CONSTANT_POOL_ADDRESS_P (symbol) = 1;
  SET_SYMBOL_REF_CONSTANT (symbol, desc);

  /* Construct the MEM.  */
  desc->mem = def = gen_const_mem (mode, symbol);
  set_mem_attributes (def, lang_hooks.types.type_for_mode (mode, 0), 1);
  set_mem_align (def, align);

  /* If we're dropping a label to the constant pool, make sure we
     don't delete it.  */
  if (GET_CODE (x) == LABEL_REF)
    LABEL_PRESERVE_P (XEXP (x, 0)) = 1;

  return copy_rtx (def);
}

/* Given a constant pool SYMBOL_REF, return the corresponding constant.  */

rtx
get_pool_constant (rtx addr)
{
  return SYMBOL_REF_CONSTANT (addr)->constant;
}

/* Given a constant pool SYMBOL_REF, return the corresponding constant
   and whether it has been output or not.  */

rtx
get_pool_constant_mark (rtx addr, bool *pmarked)
{
  struct constant_descriptor_rtx *desc;

  desc = SYMBOL_REF_CONSTANT (addr);
  *pmarked = (desc->mark != 0);
  return desc->constant;
}

/* Similar, return the mode.  */

enum machine_mode
get_pool_mode (const_rtx addr)
{
  return SYMBOL_REF_CONSTANT (addr)->mode;
}

/* Return the size of the constant pool.  */

int
get_pool_size (void)
{
  return crtl->varasm.pool->offset;
}

/* Worker function for output_constant_pool_1.  Emit assembly for X
   in MODE with known alignment ALIGN.  */

static void
output_constant_pool_2 (enum machine_mode mode, rtx x, unsigned int align)
{
  switch (GET_MODE_CLASS (mode))
    {
    case MODE_FLOAT:
    case MODE_DECIMAL_FLOAT:
      {
	REAL_VALUE_TYPE r;

	gcc_assert (CONST_DOUBLE_AS_FLOAT_P (x));
	REAL_VALUE_FROM_CONST_DOUBLE (r, x);
	assemble_real (r, mode, align);
	break;
      }

    case MODE_INT:
    case MODE_PARTIAL_INT:
    case MODE_FRACT:
    case MODE_UFRACT:
    case MODE_ACCUM:
    case MODE_UACCUM:
      assemble_integer (x, GET_MODE_SIZE (mode), align, 1);
      break;

    case MODE_VECTOR_FLOAT:
    case MODE_VECTOR_INT:
    case MODE_VECTOR_FRACT:
    case MODE_VECTOR_UFRACT:
    case MODE_VECTOR_ACCUM:
    case MODE_VECTOR_UACCUM:
      {
	int i, units;
        enum machine_mode submode = GET_MODE_INNER (mode);
	unsigned int subalign = MIN (align, GET_MODE_BITSIZE (submode));

	gcc_assert (GET_CODE (x) == CONST_VECTOR);
	units = CONST_VECTOR_NUNITS (x);

	for (i = 0; i < units; i++)
	  {
	    rtx elt = CONST_VECTOR_ELT (x, i);
	    output_constant_pool_2 (submode, elt, i ? subalign : align);
	  }
      }
      break;

    default:
      gcc_unreachable ();
    }
}

/* Worker function for output_constant_pool.  Emit constant DESC,
   giving it ALIGN bits of alignment.  */

static void
output_constant_pool_1 (struct constant_descriptor_rtx *desc,
			unsigned int align)
{
  rtx x, tmp;

  x = desc->constant;

  /* See if X is a LABEL_REF (or a CONST referring to a LABEL_REF)
     whose CODE_LABEL has been deleted.  This can occur if a jump table
     is eliminated by optimization.  If so, write a constant of zero
     instead.  Note that this can also happen by turning the
     CODE_LABEL into a NOTE.  */
  /* ??? This seems completely and utterly wrong.  Certainly it's
     not true for NOTE_INSN_DELETED_LABEL, but I disbelieve proper
     functioning even with INSN_DELETED_P and friends.  */

  tmp = x;
  switch (GET_CODE (tmp))
    {
    case CONST:
      if (GET_CODE (XEXP (tmp, 0)) != PLUS
	  || GET_CODE (XEXP (XEXP (tmp, 0), 0)) != LABEL_REF)
	break;
      tmp = XEXP (XEXP (tmp, 0), 0);
      /* FALLTHRU  */

    case LABEL_REF:
      tmp = XEXP (tmp, 0);
      gcc_assert (!INSN_DELETED_P (tmp));
      gcc_assert (!NOTE_P (tmp)
		  || NOTE_KIND (tmp) != NOTE_INSN_DELETED);
      break;

    default:
      break;
    }

#ifdef ASM_OUTPUT_SPECIAL_POOL_ENTRY
  ASM_OUTPUT_SPECIAL_POOL_ENTRY (asm_out_file, x, desc->mode,
				 align, desc->labelno, done);
#endif

  assemble_align (align);

  /* Output the label.  */
  targetm.asm_out.internal_label (asm_out_file, "LC", desc->labelno);

  /* Output the data.  */
  output_constant_pool_2 (desc->mode, x, align);

  /* Make sure all constants in SECTION_MERGE and not SECTION_STRINGS
     sections have proper size.  */
  if (align > GET_MODE_BITSIZE (desc->mode)
      && in_section
      && (in_section->common.flags & SECTION_MERGE))
    assemble_align (align);

#ifdef ASM_OUTPUT_SPECIAL_POOL_ENTRY
 done:
#endif
  return;
}

/* Given a SYMBOL_REF CURRENT_RTX, mark it and all constants it refers
   to as used.  Emit referenced deferred strings.  This function can
   be used with for_each_rtx to mark all SYMBOL_REFs in an rtx.  */

static int
mark_constant (rtx *current_rtx, void *data ATTRIBUTE_UNUSED)
{
  rtx x = *current_rtx;

  if (x == NULL_RTX || GET_CODE (x) != SYMBOL_REF)
    return 0;

  if (CONSTANT_POOL_ADDRESS_P (x))
    {
      struct constant_descriptor_rtx *desc = SYMBOL_REF_CONSTANT (x);
      if (desc->mark == 0)
	{
	  desc->mark = 1;
	  for_each_rtx (&desc->constant, mark_constant, NULL);
	}
    }
  else if (TREE_CONSTANT_POOL_ADDRESS_P (x))
    {
      tree decl = SYMBOL_REF_DECL (x);
      if (!TREE_ASM_WRITTEN (DECL_INITIAL (decl)))
	{
	  n_deferred_constants--;
	  output_constant_def_contents (x);
	}
    }

  return -1;
}

/* Look through appropriate parts of INSN, marking all entries in the
   constant pool which are actually being used.  Entries that are only
   referenced by other constants are also marked as used.  Emit
   deferred strings that are used.  */

static void
mark_constants (rtx insn)
{
  if (!INSN_P (insn))
    return;

  /* Insns may appear inside a SEQUENCE.  Only check the patterns of
     insns, not any notes that may be attached.  We don't want to mark
     a constant just because it happens to appear in a REG_EQUIV note.  */
  if (GET_CODE (PATTERN (insn)) == SEQUENCE)
    {
      rtx seq = PATTERN (insn);
      int i, n = XVECLEN (seq, 0);
      for (i = 0; i < n; ++i)
	{
	  rtx subinsn = XVECEXP (seq, 0, i);
	  if (INSN_P (subinsn))
	    for_each_rtx (&PATTERN (subinsn), mark_constant, NULL);
	}
    }
  else
    for_each_rtx (&PATTERN (insn), mark_constant, NULL);
}

/* Look through the instructions for this function, and mark all the
   entries in POOL which are actually being used.  Emit deferred constants
   which have indeed been used.  */

static void
mark_constant_pool (void)
{
  rtx insn;

  if (!crtl->uses_const_pool && n_deferred_constants == 0)
    return;

  for (insn = get_insns (); insn; insn = NEXT_INSN (insn))
    mark_constants (insn);
}

/* Write all the constants in POOL.  */

static void
output_constant_pool_contents (struct rtx_constant_pool *pool)
{
  struct constant_descriptor_rtx *desc;

  for (desc = pool->first; desc ; desc = desc->next)
    if (desc->mark)
      {
	/* If the constant is part of an object_block, make sure that
	   the constant has been positioned within its block, but do not
	   write out its definition yet.  output_object_blocks will do
	   that later.  */
	if (SYMBOL_REF_HAS_BLOCK_INFO_P (desc->sym)
	    && SYMBOL_REF_BLOCK (desc->sym))
	  place_block_symbol (desc->sym);
	else
	  {
	    switch_to_section (targetm.asm_out.select_rtx_section
			       (desc->mode, desc->constant, desc->align));
	    output_constant_pool_1 (desc, desc->align);
	  }
      }
}

/* Mark all constants that are used in the current function, then write
   out the function's private constant pool.  */

static void
output_constant_pool (const char *fnname ATTRIBUTE_UNUSED,
		      tree fndecl ATTRIBUTE_UNUSED)
{
  struct rtx_constant_pool *pool = crtl->varasm.pool;

  /* It is possible for gcc to call force_const_mem and then to later
     discard the instructions which refer to the constant.  In such a
     case we do not need to output the constant.  */
  mark_constant_pool ();

#ifdef ASM_OUTPUT_POOL_PROLOGUE
  ASM_OUTPUT_POOL_PROLOGUE (asm_out_file, fnname, fndecl, pool->offset);
#endif

  output_constant_pool_contents (pool);

#ifdef ASM_OUTPUT_POOL_EPILOGUE
  ASM_OUTPUT_POOL_EPILOGUE (asm_out_file, fnname, fndecl, pool->offset);
#endif
}

/* Write the contents of the shared constant pool.  */

void
output_shared_constant_pool (void)
{
  output_constant_pool_contents (shared_constant_pool);
}

/* Determine what kind of relocations EXP may need.  */

int
compute_reloc_for_constant (tree exp)
{
  int reloc = 0, reloc2;
  tree tem;

  switch (TREE_CODE (exp))
    {
    case ADDR_EXPR:
    case FDESC_EXPR:
      /* Go inside any operations that get_inner_reference can handle and see
	 if what's inside is a constant: no need to do anything here for
	 addresses of variables or functions.  */
      for (tem = TREE_OPERAND (exp, 0); handled_component_p (tem);
	   tem = TREE_OPERAND (tem, 0))
	;

      if (TREE_CODE (tem) == MEM_REF
	  && TREE_CODE (TREE_OPERAND (tem, 0)) == ADDR_EXPR)
	{
	  reloc = compute_reloc_for_constant (TREE_OPERAND (tem, 0));
	  break;
	}

      if (TREE_PUBLIC (tem))
	reloc |= 2;
      else
	reloc |= 1;
      break;

    case PLUS_EXPR:
    case POINTER_PLUS_EXPR:
      reloc = compute_reloc_for_constant (TREE_OPERAND (exp, 0));
      reloc |= compute_reloc_for_constant (TREE_OPERAND (exp, 1));
      break;

    case MINUS_EXPR:
      reloc = compute_reloc_for_constant (TREE_OPERAND (exp, 0));
      reloc2 = compute_reloc_for_constant (TREE_OPERAND (exp, 1));
      /* The difference of two local labels is computable at link time.  */
      if (reloc == 1 && reloc2 == 1)
	reloc = 0;
      else
	reloc |= reloc2;
      break;

    CASE_CONVERT:
    case VIEW_CONVERT_EXPR:
      reloc = compute_reloc_for_constant (TREE_OPERAND (exp, 0));
      break;

    case CONSTRUCTOR:
      {
	unsigned HOST_WIDE_INT idx;
	FOR_EACH_CONSTRUCTOR_VALUE (CONSTRUCTOR_ELTS (exp), idx, tem)
	  if (tem != 0)
	    reloc |= compute_reloc_for_constant (tem);
      }
      break;

    default:
      break;
    }
  return reloc;
}

/* Find all the constants whose addresses are referenced inside of EXP,
   and make sure assembler code with a label has been output for each one.
   Indicate whether an ADDR_EXPR has been encountered.  */

static void
output_addressed_constants (tree exp)
{
  tree tem;

  switch (TREE_CODE (exp))
    {
    case ADDR_EXPR:
    case FDESC_EXPR:
      /* Go inside any operations that get_inner_reference can handle and see
	 if what's inside is a constant: no need to do anything here for
	 addresses of variables or functions.  */
      for (tem = TREE_OPERAND (exp, 0); handled_component_p (tem);
	   tem = TREE_OPERAND (tem, 0))
	;

      /* If we have an initialized CONST_DECL, retrieve the initializer.  */
      if (TREE_CODE (tem) == CONST_DECL && DECL_INITIAL (tem))
	tem = DECL_INITIAL (tem);

      if (CONSTANT_CLASS_P (tem) || TREE_CODE (tem) == CONSTRUCTOR)
	output_constant_def (tem, 0);

      if (TREE_CODE (tem) == MEM_REF)
	output_addressed_constants (TREE_OPERAND (tem, 0));
      break;

    case PLUS_EXPR:
    case POINTER_PLUS_EXPR:
    case MINUS_EXPR:
      output_addressed_constants (TREE_OPERAND (exp, 1));
      /* Fall through.  */

    CASE_CONVERT:
    case VIEW_CONVERT_EXPR:
      output_addressed_constants (TREE_OPERAND (exp, 0));
      break;

    case CONSTRUCTOR:
      {
	unsigned HOST_WIDE_INT idx;
	FOR_EACH_CONSTRUCTOR_VALUE (CONSTRUCTOR_ELTS (exp), idx, tem)
	  if (tem != 0)
	    output_addressed_constants (tem);
      }
      break;

    default:
      break;
    }
}

/* Whether a constructor CTOR is a valid static constant initializer if all
   its elements are.  This used to be internal to initializer_constant_valid_p
   and has been exposed to let other functions like categorize_ctor_elements
   evaluate the property while walking a constructor for other purposes.  */

bool
constructor_static_from_elts_p (const_tree ctor)
{
  return (TREE_CONSTANT (ctor)
	  && (TREE_CODE (TREE_TYPE (ctor)) == UNION_TYPE
	      || TREE_CODE (TREE_TYPE (ctor)) == RECORD_TYPE
	      || TREE_CODE (TREE_TYPE (ctor)) == ARRAY_TYPE));
}

static tree initializer_constant_valid_p_1 (tree value, tree endtype,
					    tree *cache);

/* A subroutine of initializer_constant_valid_p.  VALUE is a MINUS_EXPR,
   PLUS_EXPR or POINTER_PLUS_EXPR.  This looks for cases of VALUE
   which are valid when ENDTYPE is an integer of any size; in
   particular, this does not accept a pointer minus a constant.  This
   returns null_pointer_node if the VALUE is an absolute constant
   which can be used to initialize a static variable.  Otherwise it
   returns NULL.  */

static tree
narrowing_initializer_constant_valid_p (tree value, tree endtype, tree *cache)
{
  tree op0, op1;

  if (!INTEGRAL_TYPE_P (endtype))
    return NULL_TREE;

  op0 = TREE_OPERAND (value, 0);
  op1 = TREE_OPERAND (value, 1);

  /* Like STRIP_NOPS except allow the operand mode to widen.  This
     works around a feature of fold that simplifies (int)(p1 - p2) to
     ((int)p1 - (int)p2) under the theory that the narrower operation
     is cheaper.  */

  while (CONVERT_EXPR_P (op0)
	 || TREE_CODE (op0) == NON_LVALUE_EXPR)
    {
      tree inner = TREE_OPERAND (op0, 0);
      if (inner == error_mark_node
	  || ! INTEGRAL_MODE_P (TYPE_MODE (TREE_TYPE (inner)))
	  || (GET_MODE_SIZE (TYPE_MODE (TREE_TYPE (op0)))
	      > GET_MODE_SIZE (TYPE_MODE (TREE_TYPE (inner)))))
	break;
      op0 = inner;
    }

  while (CONVERT_EXPR_P (op1)
	 || TREE_CODE (op1) == NON_LVALUE_EXPR)
    {
      tree inner = TREE_OPERAND (op1, 0);
      if (inner == error_mark_node
	  || ! INTEGRAL_MODE_P (TYPE_MODE (TREE_TYPE (inner)))
	  || (GET_MODE_SIZE (TYPE_MODE (TREE_TYPE (op1)))
	      > GET_MODE_SIZE (TYPE_MODE (TREE_TYPE (inner)))))
	break;
      op1 = inner;
    }

  op0 = initializer_constant_valid_p_1 (op0, endtype, cache);
  if (!op0)
    return NULL_TREE;

  op1 = initializer_constant_valid_p_1 (op1, endtype,
					cache ? cache + 2 : NULL);
  /* Both initializers must be known.  */
  if (op1)
    {
      if (op0 == op1
	  && (op0 == null_pointer_node
	      || TREE_CODE (value) == MINUS_EXPR))
	return null_pointer_node;

      /* Support differences between labels.  */
      if (TREE_CODE (op0) == LABEL_DECL
	  && TREE_CODE (op1) == LABEL_DECL)
	return null_pointer_node;

      if (TREE_CODE (op0) == STRING_CST
	  && TREE_CODE (op1) == STRING_CST
	  && operand_equal_p (op0, op1, 1))
	return null_pointer_node;
    }

  return NULL_TREE;
}

/* Helper function of initializer_constant_valid_p.
   Return nonzero if VALUE is a valid constant-valued expression
   for use in initializing a static variable; one that can be an
   element of a "constant" initializer.

   Return null_pointer_node if the value is absolute;
   if it is relocatable, return the variable that determines the relocation.
   We assume that VALUE has been folded as much as possible;
   therefore, we do not need to check for such things as
   arithmetic-combinations of integers.

   Use CACHE (pointer to 2 tree values) for caching if non-NULL.  */

static tree
initializer_constant_valid_p_1 (tree value, tree endtype, tree *cache)
{
  tree ret;

  switch (TREE_CODE (value))
    {
    case CONSTRUCTOR:
      if (constructor_static_from_elts_p (value))
	{
	  unsigned HOST_WIDE_INT idx;
	  tree elt;
	  bool absolute = true;

	  if (cache && cache[0] == value)
	    return cache[1];
	  FOR_EACH_CONSTRUCTOR_VALUE (CONSTRUCTOR_ELTS (value), idx, elt)
	    {
	      tree reloc;
	      reloc = initializer_constant_valid_p_1 (elt, TREE_TYPE (elt),
						      NULL);
	      if (!reloc)
		{
		  if (cache)
		    {
		      cache[0] = value;
		      cache[1] = NULL_TREE;
		    }
		  return NULL_TREE;
		}
	      if (reloc != null_pointer_node)
		absolute = false;
	    }
	  /* For a non-absolute relocation, there is no single
	     variable that can be "the variable that determines the
	     relocation."  */
	  if (cache)
	    {
	      cache[0] = value;
	      cache[1] = absolute ? null_pointer_node : error_mark_node;
	    }
	  return absolute ? null_pointer_node : error_mark_node;
	}

      return TREE_STATIC (value) ? null_pointer_node : NULL_TREE;

    case INTEGER_CST:
    case VECTOR_CST:
    case REAL_CST:
    case FIXED_CST:
    case STRING_CST:
    case COMPLEX_CST:
      return null_pointer_node;

    case ADDR_EXPR:
    case FDESC_EXPR:
      {
	tree op0 = staticp (TREE_OPERAND (value, 0));
	if (op0)
	  {
	    /* "&(*a).f" is like unto pointer arithmetic.  If "a" turns out
	       to be a constant, this is old-skool offsetof-like nonsense.  */
	    if (TREE_CODE (op0) == INDIRECT_REF
		&& TREE_CONSTANT (TREE_OPERAND (op0, 0)))
	      return null_pointer_node;
	    /* Taking the address of a nested function involves a trampoline,
	       unless we don't need or want one.  */
	    if (TREE_CODE (op0) == FUNCTION_DECL
		&& DECL_STATIC_CHAIN (op0)
		&& !TREE_NO_TRAMPOLINE (value))
	      return NULL_TREE;
	    /* "&{...}" requires a temporary to hold the constructed
	       object.  */
	    if (TREE_CODE (op0) == CONSTRUCTOR)
	      return NULL_TREE;
	  }
	return op0;
      }

    case NON_LVALUE_EXPR:
      return initializer_constant_valid_p_1 (TREE_OPERAND (value, 0),
					     endtype, cache);

    case VIEW_CONVERT_EXPR:
      {
	tree src = TREE_OPERAND (value, 0);
	tree src_type = TREE_TYPE (src);
	tree dest_type = TREE_TYPE (value);

	/* Allow view-conversions from aggregate to non-aggregate type only
	   if the bit pattern is fully preserved afterwards; otherwise, the
	   RTL expander won't be able to apply a subsequent transformation
	   to the underlying constructor.  */
	if (AGGREGATE_TYPE_P (src_type) && !AGGREGATE_TYPE_P (dest_type))
	  {
	    if (TYPE_MODE (endtype) == TYPE_MODE (dest_type))
	      return initializer_constant_valid_p_1 (src, endtype, cache);
	    else
	      return NULL_TREE;
	  }

	/* Allow all other kinds of view-conversion.  */
	return initializer_constant_valid_p_1 (src, endtype, cache);
      }

    CASE_CONVERT:
      {
	tree src = TREE_OPERAND (value, 0);
	tree src_type = TREE_TYPE (src);
	tree dest_type = TREE_TYPE (value);

	/* Allow conversions between pointer types, floating-point
	   types, and offset types.  */
	if ((POINTER_TYPE_P (dest_type) && POINTER_TYPE_P (src_type))
	    || (FLOAT_TYPE_P (dest_type) && FLOAT_TYPE_P (src_type))
	    || (TREE_CODE (dest_type) == OFFSET_TYPE
		&& TREE_CODE (src_type) == OFFSET_TYPE))
	  return initializer_constant_valid_p_1 (src, endtype, cache);

	/* Allow length-preserving conversions between integer types.  */
	if (INTEGRAL_TYPE_P (dest_type) && INTEGRAL_TYPE_P (src_type)
	    && (TYPE_PRECISION (dest_type) == TYPE_PRECISION (src_type)))
	  return initializer_constant_valid_p_1 (src, endtype, cache);

	/* Allow conversions between other integer types only if
	   explicit value.  */
	if (INTEGRAL_TYPE_P (dest_type) && INTEGRAL_TYPE_P (src_type))
	  {
	    tree inner = initializer_constant_valid_p_1 (src, endtype, cache);
	    if (inner == null_pointer_node)
	      return null_pointer_node;
	    break;
	  }

	/* Allow (int) &foo provided int is as wide as a pointer.  */
	if (INTEGRAL_TYPE_P (dest_type) && POINTER_TYPE_P (src_type)
	    && (TYPE_PRECISION (dest_type) >= TYPE_PRECISION (src_type)))
	  return initializer_constant_valid_p_1 (src, endtype, cache);

	/* Likewise conversions from int to pointers, but also allow
	   conversions from 0.  */
	if ((POINTER_TYPE_P (dest_type)
	     || TREE_CODE (dest_type) == OFFSET_TYPE)
	    && INTEGRAL_TYPE_P (src_type))
	  {
	    if (TREE_CODE (src) == INTEGER_CST
		&& TYPE_PRECISION (dest_type) >= TYPE_PRECISION (src_type))
	      return null_pointer_node;
	    if (integer_zerop (src))
	      return null_pointer_node;
	    else if (TYPE_PRECISION (dest_type) <= TYPE_PRECISION (src_type))
	      return initializer_constant_valid_p_1 (src, endtype, cache);
	  }

	/* Allow conversions to struct or union types if the value
	   inside is okay.  */
	if (TREE_CODE (dest_type) == RECORD_TYPE
	    || TREE_CODE (dest_type) == UNION_TYPE)
	  return initializer_constant_valid_p_1 (src, endtype, cache);
      }
      break;

    case POINTER_PLUS_EXPR:
    case PLUS_EXPR:
      /* Any valid floating-point constants will have been folded by now;
	 with -frounding-math we hit this with addition of two constants.  */
      if (TREE_CODE (endtype) == REAL_TYPE)
	return NULL_TREE;
      if (cache && cache[0] == value)
	return cache[1];
      if (! INTEGRAL_TYPE_P (endtype)
	  || TYPE_PRECISION (endtype) >= TYPE_PRECISION (TREE_TYPE (value)))
	{
	  tree ncache[4] = { NULL_TREE, NULL_TREE, NULL_TREE, NULL_TREE };
	  tree valid0
	    = initializer_constant_valid_p_1 (TREE_OPERAND (value, 0),
					      endtype, ncache);
	  tree valid1
	    = initializer_constant_valid_p_1 (TREE_OPERAND (value, 1),
					      endtype, ncache + 2);
	  /* If either term is absolute, use the other term's relocation.  */
	  if (valid0 == null_pointer_node)
	    ret = valid1;
	  else if (valid1 == null_pointer_node)
	    ret = valid0;
	  /* Support narrowing pointer differences.  */
	  else
	    ret = narrowing_initializer_constant_valid_p (value, endtype,
							  ncache);
	}
      else
      /* Support narrowing pointer differences.  */
	ret = narrowing_initializer_constant_valid_p (value, endtype, NULL);
      if (cache)
	{
	  cache[0] = value;
	  cache[1] = ret;
	}
      return ret;

    case MINUS_EXPR:
      if (TREE_CODE (endtype) == REAL_TYPE)
	return NULL_TREE;
      if (cache && cache[0] == value)
	return cache[1];
      if (! INTEGRAL_TYPE_P (endtype)
	  || TYPE_PRECISION (endtype) >= TYPE_PRECISION (TREE_TYPE (value)))
	{
	  tree ncache[4] = { NULL_TREE, NULL_TREE, NULL_TREE, NULL_TREE };
	  tree valid0
	    = initializer_constant_valid_p_1 (TREE_OPERAND (value, 0),
					      endtype, ncache);
	  tree valid1
	    = initializer_constant_valid_p_1 (TREE_OPERAND (value, 1),
					      endtype, ncache + 2);
	  /* Win if second argument is absolute.  */
	  if (valid1 == null_pointer_node)
	    ret = valid0;
	  /* Win if both arguments have the same relocation.
	     Then the value is absolute.  */
	  else if (valid0 == valid1 && valid0 != 0)
	    ret = null_pointer_node;
	  /* Since GCC guarantees that string constants are unique in the
	     generated code, a subtraction between two copies of the same
	     constant string is absolute.  */
	  else if (valid0 && TREE_CODE (valid0) == STRING_CST
		   && valid1 && TREE_CODE (valid1) == STRING_CST
		   && operand_equal_p (valid0, valid1, 1))
	    ret = null_pointer_node;
	  /* Support narrowing differences.  */
	  else
	    ret = narrowing_initializer_constant_valid_p (value, endtype,
							  ncache);
	}
      else
	/* Support narrowing differences.  */
	ret = narrowing_initializer_constant_valid_p (value, endtype, NULL);
      if (cache)
	{
	  cache[0] = value;
	  cache[1] = ret;
	}
      return ret;

    default:
      break;
    }

  return NULL_TREE;
}

/* Return nonzero if VALUE is a valid constant-valued expression
   for use in initializing a static variable; one that can be an
   element of a "constant" initializer.

   Return null_pointer_node if the value is absolute;
   if it is relocatable, return the variable that determines the relocation.
   We assume that VALUE has been folded as much as possible;
   therefore, we do not need to check for such things as
   arithmetic-combinations of integers.  */
tree
initializer_constant_valid_p (tree value, tree endtype)
{
  return initializer_constant_valid_p_1 (value, endtype, NULL);
}

/* Return true if VALUE is a valid constant-valued expression
   for use in initializing a static bit-field; one that can be
   an element of a "constant" initializer.  */

bool
initializer_constant_valid_for_bitfield_p (tree value)
{
  /* For bitfields we support integer constants or possibly nested aggregates
     of such.  */
  switch (TREE_CODE (value))
    {
    case CONSTRUCTOR:
      {
	unsigned HOST_WIDE_INT idx;
	tree elt;

	FOR_EACH_CONSTRUCTOR_VALUE (CONSTRUCTOR_ELTS (value), idx, elt)
	  if (!initializer_constant_valid_for_bitfield_p (elt))
	    return false;
	return true;
      }

    case INTEGER_CST:
    case REAL_CST:
      return true;

    case VIEW_CONVERT_EXPR:
    case NON_LVALUE_EXPR:
      return
	initializer_constant_valid_for_bitfield_p (TREE_OPERAND (value, 0));

    default:
      break;
    }

  return false;
}

/* output_constructor outer state of relevance in recursive calls, typically
   for nested aggregate bitfields.  */

typedef struct {
  unsigned int bit_offset;  /* current position in ...  */
  int byte;                 /* ... the outer byte buffer.  */
} oc_outer_state;

static unsigned HOST_WIDE_INT
  output_constructor (tree, unsigned HOST_WIDE_INT, unsigned int,
		      oc_outer_state *);

/* Output assembler code for constant EXP to FILE, with no label.
   This includes the pseudo-op such as ".int" or ".byte", and a newline.
   Assumes output_addressed_constants has been done on EXP already.

   Generate exactly SIZE bytes of assembler data, padding at the end
   with zeros if necessary.  SIZE must always be specified.

   SIZE is important for structure constructors,
   since trailing members may have been omitted from the constructor.
   It is also important for initialization of arrays from string constants
   since the full length of the string constant might not be wanted.
   It is also needed for initialization of unions, where the initializer's
   type is just one member, and that may not be as long as the union.

   There a case in which we would fail to output exactly SIZE bytes:
   for a structure constructor that wants to produce more than SIZE bytes.
   But such constructors will never be generated for any possible input.

   ALIGN is the alignment of the data in bits.  */

void
output_constant (tree exp, unsigned HOST_WIDE_INT size, unsigned int align)
{
  enum tree_code code;
  unsigned HOST_WIDE_INT thissize;

  if (size == 0 || flag_syntax_only)
    return;

  /* See if we're trying to initialize a pointer in a non-default mode
     to the address of some declaration somewhere.  If the target says
     the mode is valid for pointers, assume the target has a way of
     resolving it.  */
  if (TREE_CODE (exp) == NOP_EXPR
      && POINTER_TYPE_P (TREE_TYPE (exp))
      && targetm.addr_space.valid_pointer_mode
	   (TYPE_MODE (TREE_TYPE (exp)),
	    TYPE_ADDR_SPACE (TREE_TYPE (TREE_TYPE (exp)))))
    {
      tree saved_type = TREE_TYPE (exp);

      /* Peel off any intermediate conversions-to-pointer for valid
	 pointer modes.  */
      while (TREE_CODE (exp) == NOP_EXPR
	     && POINTER_TYPE_P (TREE_TYPE (exp))
	     && targetm.addr_space.valid_pointer_mode
		  (TYPE_MODE (TREE_TYPE (exp)),
		   TYPE_ADDR_SPACE (TREE_TYPE (TREE_TYPE (exp)))))
	exp = TREE_OPERAND (exp, 0);

      /* If what we're left with is the address of something, we can
	 convert the address to the final type and output it that
	 way.  */
      if (TREE_CODE (exp) == ADDR_EXPR)
	exp = build1 (ADDR_EXPR, saved_type, TREE_OPERAND (exp, 0));
      /* Likewise for constant ints.  */
      else if (TREE_CODE (exp) == INTEGER_CST)
	exp = build_int_cst_wide (saved_type, TREE_INT_CST_LOW (exp),
				  TREE_INT_CST_HIGH (exp));

    }

  /* Eliminate any conversions since we'll be outputting the underlying
     constant.  */
  while (CONVERT_EXPR_P (exp)
	 || TREE_CODE (exp) == NON_LVALUE_EXPR
	 || TREE_CODE (exp) == VIEW_CONVERT_EXPR)
    {
      HOST_WIDE_INT type_size = int_size_in_bytes (TREE_TYPE (exp));
      HOST_WIDE_INT op_size = int_size_in_bytes (TREE_TYPE (TREE_OPERAND (exp, 0)));

      /* Make sure eliminating the conversion is really a no-op, except with
	 VIEW_CONVERT_EXPRs to allow for wild Ada unchecked conversions and
	 union types to allow for Ada unchecked unions.  */
      if (type_size > op_size
	  && TREE_CODE (exp) != VIEW_CONVERT_EXPR
	  && TREE_CODE (TREE_TYPE (exp)) != UNION_TYPE)
	/* Keep the conversion. */
	break;
      else
	exp = TREE_OPERAND (exp, 0);
    }

  code = TREE_CODE (TREE_TYPE (exp));
  thissize = int_size_in_bytes (TREE_TYPE (exp));

  /* Allow a constructor with no elements for any data type.
     This means to fill the space with zeros.  */
  if (TREE_CODE (exp) == CONSTRUCTOR
      && vec_safe_is_empty (CONSTRUCTOR_ELTS (exp)))
    {
      assemble_zeros (size);
      return;
    }

  if (TREE_CODE (exp) == FDESC_EXPR)
    {
#ifdef ASM_OUTPUT_FDESC
      HOST_WIDE_INT part = tree_low_cst (TREE_OPERAND (exp, 1), 0);
      tree decl = TREE_OPERAND (exp, 0);
      ASM_OUTPUT_FDESC (asm_out_file, decl, part);
#else
      gcc_unreachable ();
#endif
      return;
    }

  /* Now output the underlying data.  If we've handling the padding, return.
     Otherwise, break and ensure SIZE is the size written.  */
  switch (code)
    {
    case BOOLEAN_TYPE:
    case INTEGER_TYPE:
    case ENUMERAL_TYPE:
    case POINTER_TYPE:
    case REFERENCE_TYPE:
    case OFFSET_TYPE:
    case FIXED_POINT_TYPE:
      if (! assemble_integer (expand_expr (exp, NULL_RTX, VOIDmode,
					   EXPAND_INITIALIZER),
			      MIN (size, thissize), align, 0))
	error ("initializer for integer/fixed-point value is too complicated");
      break;

    case REAL_TYPE:
      if (TREE_CODE (exp) != REAL_CST)
	error ("initializer for floating value is not a floating constant");
      else
	assemble_real (TREE_REAL_CST (exp), TYPE_MODE (TREE_TYPE (exp)), align);
      break;

    case COMPLEX_TYPE:
      output_constant (TREE_REALPART (exp), thissize / 2, align);
      output_constant (TREE_IMAGPART (exp), thissize / 2,
		       min_align (align, BITS_PER_UNIT * (thissize / 2)));
      break;

    case ARRAY_TYPE:
    case VECTOR_TYPE:
      switch (TREE_CODE (exp))
	{
	case CONSTRUCTOR:
	    output_constructor (exp, size, align, NULL);
	  return;
	case STRING_CST:
	  thissize = MIN ((unsigned HOST_WIDE_INT)TREE_STRING_LENGTH (exp),
			  size);
	  assemble_string (TREE_STRING_POINTER (exp), thissize);
	  break;

	case VECTOR_CST:
	  {
	    int elt_size;
	    unsigned int i, nalign;
	    enum machine_mode inner;

	    inner = TYPE_MODE (TREE_TYPE (TREE_TYPE (exp)));
	    nalign = MIN (align, GET_MODE_ALIGNMENT (inner));

	    elt_size = GET_MODE_SIZE (inner);

	    output_constant (VECTOR_CST_ELT (exp, 0), elt_size, align);
	    thissize = elt_size;
	    for (i = 1; i < VECTOR_CST_NELTS (exp); ++i)
	      {
		output_constant (VECTOR_CST_ELT (exp, i), elt_size, nalign);
		thissize += elt_size;
	      }
	    break;
	  }
	default:
	  gcc_unreachable ();
	}
      break;

    case RECORD_TYPE:
    case UNION_TYPE:
      gcc_assert (TREE_CODE (exp) == CONSTRUCTOR);
      output_constructor (exp, size, align, NULL);
      return;

    case ERROR_MARK:
      return;

    default:
      gcc_unreachable ();
    }

  if (size > thissize)
    assemble_zeros (size - thissize);
}


/* Subroutine of output_constructor, used for computing the size of
   arrays of unspecified length.  VAL must be a CONSTRUCTOR of an array
   type with an unspecified upper bound.  */

static unsigned HOST_WIDE_INT
array_size_for_constructor (tree val)
{
  tree max_index;
  unsigned HOST_WIDE_INT cnt;
  tree index, value, tmp;
  double_int i;

  /* This code used to attempt to handle string constants that are not
     arrays of single-bytes, but nothing else does, so there's no point in
     doing it here.  */
  if (TREE_CODE (val) == STRING_CST)
    return TREE_STRING_LENGTH (val);

  max_index = NULL_TREE;
  FOR_EACH_CONSTRUCTOR_ELT (CONSTRUCTOR_ELTS (val), cnt, index, value)
    {
      if (TREE_CODE (index) == RANGE_EXPR)
	index = TREE_OPERAND (index, 1);
      if (max_index == NULL_TREE || tree_int_cst_lt (max_index, index))
	max_index = index;
    }

  if (max_index == NULL_TREE)
    return 0;

  /* Compute the total number of array elements.  */
  tmp = TYPE_MIN_VALUE (TYPE_DOMAIN (TREE_TYPE (val)));
  i = tree_to_double_int (max_index) - tree_to_double_int (tmp);
  i += double_int_one;

  /* Multiply by the array element unit size to find number of bytes.  */
  i *= tree_to_double_int (TYPE_SIZE_UNIT (TREE_TYPE (TREE_TYPE (val))));

  gcc_assert (i.fits_uhwi ());
  return i.low;
}

/* Other datastructures + helpers for output_constructor.  */

/* output_constructor local state to support interaction with helpers.  */

typedef struct {

  /* Received arguments.  */
  tree exp;                     /* Constructor expression.  */
  unsigned HOST_WIDE_INT size;  /* # bytes to output - pad if necessary.  */
  unsigned int align;           /* Known initial alignment.  */

  /* Constructor expression data.  */
  tree type;       /* Expression type.  */
  tree field;      /* Current field decl in a record.  */
  tree min_index;  /* Lower bound if specified for an array.  */

  /* Output processing state.  */
  HOST_WIDE_INT total_bytes;  /* # bytes output so far / current position.  */
  bool byte_buffer_in_use;    /* Whether byte ...  */
  int byte;                   /* ... contains part of a bitfield byte yet to
			         be output.  */

  int last_relative_index;    /* Implicit or explicit index of the last
				 array element output within a bitfield.  */
  /* Current element.  */
  tree val;    /* Current element value.  */
  tree index;  /* Current element index.  */

} oc_local_state;

/* Helper for output_constructor.  From the current LOCAL state, output a
   RANGE_EXPR element.  */

static void
output_constructor_array_range (oc_local_state *local)
{
  unsigned HOST_WIDE_INT fieldsize
    = int_size_in_bytes (TREE_TYPE (local->type));

  HOST_WIDE_INT lo_index
    = tree_low_cst (TREE_OPERAND (local->index, 0), 0);
  HOST_WIDE_INT hi_index
    = tree_low_cst (TREE_OPERAND (local->index, 1), 0);
  HOST_WIDE_INT index;

  unsigned int align2
    = min_align (local->align, fieldsize * BITS_PER_UNIT);

  for (index = lo_index; index <= hi_index; index++)
    {
      /* Output the element's initial value.  */
      if (local->val == NULL_TREE)
	assemble_zeros (fieldsize);
      else
	output_constant (local->val, fieldsize, align2);

      /* Count its size.  */
      local->total_bytes += fieldsize;
    }
}

/* Helper for output_constructor.  From the current LOCAL state, output a
   field element that is not true bitfield or part of an outer one.  */

static void
output_constructor_regular_field (oc_local_state *local)
{
  /* Field size and position.  Since this structure is static, we know the
     positions are constant.  */
  unsigned HOST_WIDE_INT fieldsize;
  HOST_WIDE_INT fieldpos;

  unsigned int align2;

  if (local->index != NULL_TREE)
    {
      /* Perform the index calculation in modulo arithmetic but
	 sign-extend the result because Ada has negative DECL_FIELD_OFFSETs
	 but we are using an unsigned sizetype.  */
      unsigned prec = TYPE_PRECISION (sizetype);
      double_int idx = tree_to_double_int (local->index)
		       - tree_to_double_int (local->min_index);
      idx = idx.sext (prec);
      fieldpos = (tree_low_cst (TYPE_SIZE_UNIT (TREE_TYPE (local->val)), 1)
		  * idx.low);
    }
  else if (local->field != NULL_TREE)
    fieldpos = int_byte_position (local->field);
  else
    fieldpos = 0;

  /* Output any buffered-up bit-fields preceding this element.  */
  if (local->byte_buffer_in_use)
    {
      assemble_integer (GEN_INT (local->byte), 1, BITS_PER_UNIT, 1);
      local->total_bytes++;
      local->byte_buffer_in_use = false;
    }

  /* Advance to offset of this element.
     Note no alignment needed in an array, since that is guaranteed
     if each element has the proper size.  */
  if ((local->field != NULL_TREE || local->index != NULL_TREE)
      && fieldpos != local->total_bytes)
    {
      gcc_assert (fieldpos >= local->total_bytes);
      assemble_zeros (fieldpos - local->total_bytes);
      local->total_bytes = fieldpos;
    }

  /* Find the alignment of this element.  */
  align2 = min_align (local->align, BITS_PER_UNIT * fieldpos);

  /* Determine size this element should occupy.  */
  if (local->field)
    {
      fieldsize = 0;

      /* If this is an array with an unspecified upper bound,
	 the initializer determines the size.  */
      /* ??? This ought to only checked if DECL_SIZE_UNIT is NULL,
	 but we cannot do this until the deprecated support for
	 initializing zero-length array members is removed.  */
      if (TREE_CODE (TREE_TYPE (local->field)) == ARRAY_TYPE
	  && TYPE_DOMAIN (TREE_TYPE (local->field))
	  && ! TYPE_MAX_VALUE (TYPE_DOMAIN (TREE_TYPE (local->field))))
	{
	  fieldsize = array_size_for_constructor (local->val);
	  /* Given a non-empty initialization, this field had
	     better be last.  */
	  gcc_assert (!fieldsize || !DECL_CHAIN (local->field));
	}
      else
	fieldsize = tree_low_cst (DECL_SIZE_UNIT (local->field), 1);
    }
  else
    fieldsize = int_size_in_bytes (TREE_TYPE (local->type));

  /* Output the element's initial value.  */
  if (local->val == NULL_TREE)
    assemble_zeros (fieldsize);
  else
    output_constant (local->val, fieldsize, align2);

  /* Count its size.  */
  local->total_bytes += fieldsize;
}

/* Helper for output_constructor.  From the current LOCAL and OUTER states,
   output an element that is a true bitfield or part of an outer one.  */

static void
output_constructor_bitfield (oc_local_state *local, oc_outer_state *outer)
{
  /* Bit size of this element.  */
  HOST_WIDE_INT ebitsize
    = (local->field
       ? tree_low_cst (DECL_SIZE (local->field), 1)
       : tree_low_cst (TYPE_SIZE (TREE_TYPE (local->type)), 1));

  /* Relative index of this element if this is an array component.  */
  HOST_WIDE_INT relative_index
    = (!local->field
       ? (local->index
	  ? (tree_low_cst (local->index, 0)
	     - tree_low_cst (local->min_index, 0))
	  : local->last_relative_index + 1)
       : 0);

  /* Bit position of this element from the start of the containing
     constructor.  */
  HOST_WIDE_INT constructor_relative_ebitpos
      = (local->field
	 ? int_bit_position (local->field)
	 : ebitsize * relative_index);

  /* Bit position of this element from the start of a possibly ongoing
     outer byte buffer.  */
  HOST_WIDE_INT byte_relative_ebitpos
      = ((outer ? outer->bit_offset : 0) + constructor_relative_ebitpos);

  /* From the start of a possibly ongoing outer byte buffer, offsets to
     the first bit of this element and to the first bit past the end of
     this element.  */
  HOST_WIDE_INT next_offset = byte_relative_ebitpos;
  HOST_WIDE_INT end_offset = byte_relative_ebitpos + ebitsize;

  local->last_relative_index = relative_index;

  if (local->val == NULL_TREE)
    local->val = integer_zero_node;

  while (TREE_CODE (local->val) == VIEW_CONVERT_EXPR
	 || TREE_CODE (local->val) == NON_LVALUE_EXPR)
    local->val = TREE_OPERAND (local->val, 0);

  if (TREE_CODE (local->val) != INTEGER_CST
      && TREE_CODE (local->val) != CONSTRUCTOR)
    {
      error ("invalid initial value for member %qE", DECL_NAME (local->field));
      return;
    }

  /* If this field does not start in this (or, next) byte,
     skip some bytes.  */
  if (next_offset / BITS_PER_UNIT != local->total_bytes)
    {
      /* Output remnant of any bit field in previous bytes.  */
      if (local->byte_buffer_in_use)
	{
	  assemble_integer (GEN_INT (local->byte), 1, BITS_PER_UNIT, 1);
	  local->total_bytes++;
	  local->byte_buffer_in_use = false;
	}

      /* If still not at proper byte, advance to there.  */
      if (next_offset / BITS_PER_UNIT != local->total_bytes)
	{
	  gcc_assert (next_offset / BITS_PER_UNIT >= local->total_bytes);
	  assemble_zeros (next_offset / BITS_PER_UNIT - local->total_bytes);
	  local->total_bytes = next_offset / BITS_PER_UNIT;
	}
    }

  /* Set up the buffer if necessary.  */
  if (!local->byte_buffer_in_use)
    {
      local->byte = 0;
      if (ebitsize > 0)
	local->byte_buffer_in_use = true;
    }

  /* If this is nested constructor, recurse passing the bit offset and the
     pending data, then retrieve the new pending data afterwards.  */
  if (TREE_CODE (local->val) == CONSTRUCTOR)
    {
      oc_outer_state output_state;

      output_state.bit_offset = next_offset % BITS_PER_UNIT;
      output_state.byte = local->byte;
      local->total_bytes
	  += output_constructor (local->val, 0, 0, &output_state);
      local->byte = output_state.byte;
      return;
    }

  /* Otherwise, we must split the element into pieces that fall within
     separate bytes, and combine each byte with previous or following
     bit-fields.  */
  while (next_offset < end_offset)
    {
      int this_time;
      int shift;
      HOST_WIDE_INT value;
      HOST_WIDE_INT next_byte = next_offset / BITS_PER_UNIT;
      HOST_WIDE_INT next_bit = next_offset % BITS_PER_UNIT;

      /* Advance from byte to byte
	 within this element when necessary.  */
      while (next_byte != local->total_bytes)
	{
	  assemble_integer (GEN_INT (local->byte), 1, BITS_PER_UNIT, 1);
	  local->total_bytes++;
	  local->byte = 0;
	}

      /* Number of bits we can process at once
	 (all part of the same byte).  */
      this_time = MIN (end_offset - next_offset,
		       BITS_PER_UNIT - next_bit);
      if (BYTES_BIG_ENDIAN)
	{
	  /* On big-endian machine, take the most significant bits
	     first (of the bits that are significant)
	     and put them into bytes from the most significant end.  */
	  shift = end_offset - next_offset - this_time;

	  /* Don't try to take a bunch of bits that cross
	     the word boundary in the INTEGER_CST. We can
	     only select bits from the LOW or HIGH part
	     not from both.  */
	  if (shift < HOST_BITS_PER_WIDE_INT
	      && shift + this_time > HOST_BITS_PER_WIDE_INT)
	    {
	      this_time = shift + this_time - HOST_BITS_PER_WIDE_INT;
	      shift = HOST_BITS_PER_WIDE_INT;
	    }

	  /* Now get the bits from the appropriate constant word.  */
	  if (shift < HOST_BITS_PER_WIDE_INT)
	    value = TREE_INT_CST_LOW (local->val);
	  else
	    {
	      gcc_assert (shift < HOST_BITS_PER_DOUBLE_INT);
	      value = TREE_INT_CST_HIGH (local->val);
	      shift -= HOST_BITS_PER_WIDE_INT;
	    }

	  /* Get the result. This works only when:
	     1 <= this_time <= HOST_BITS_PER_WIDE_INT.  */
	  local->byte |= (((value >> shift)
			   & (((HOST_WIDE_INT) 2 << (this_time - 1)) - 1))
			  << (BITS_PER_UNIT - this_time - next_bit));
	}
      else
	{
	  /* On little-endian machines,
	     take first the least significant bits of the value
	     and pack them starting at the least significant
	     bits of the bytes.  */
	  shift = next_offset - byte_relative_ebitpos;

	  /* Don't try to take a bunch of bits that cross
	     the word boundary in the INTEGER_CST. We can
	     only select bits from the LOW or HIGH part
	     not from both.  */
	  if (shift < HOST_BITS_PER_WIDE_INT
	      && shift + this_time > HOST_BITS_PER_WIDE_INT)
	    this_time = (HOST_BITS_PER_WIDE_INT - shift);

	  /* Now get the bits from the appropriate constant word.  */
	  if (shift < HOST_BITS_PER_WIDE_INT)
	    value = TREE_INT_CST_LOW (local->val);
	  else
	    {
	      gcc_assert (shift < HOST_BITS_PER_DOUBLE_INT);
	      value = TREE_INT_CST_HIGH (local->val);
	      shift -= HOST_BITS_PER_WIDE_INT;
	    }

	  /* Get the result. This works only when:
	     1 <= this_time <= HOST_BITS_PER_WIDE_INT.  */
	  local->byte |= (((value >> shift)
			   & (((HOST_WIDE_INT) 2 << (this_time - 1)) - 1))
			  << next_bit);
	}

      next_offset += this_time;
      local->byte_buffer_in_use = true;
    }
}

/* Subroutine of output_constant, used for CONSTRUCTORs (aggregate constants).
   Generate at least SIZE bytes, padding if necessary.  OUTER designates the
   caller output state of relevance in recursive invocations.  */

static unsigned HOST_WIDE_INT
output_constructor (tree exp, unsigned HOST_WIDE_INT size,
		    unsigned int align, oc_outer_state * outer)
{
  unsigned HOST_WIDE_INT cnt;
  constructor_elt *ce;

  oc_local_state local;

  /* Setup our local state to communicate with helpers.  */
  local.exp = exp;
  local.size = size;
  local.align = align;

  local.total_bytes = 0;
  local.byte_buffer_in_use = outer != NULL;
  local.byte = outer ? outer->byte : 0;

  local.type = TREE_TYPE (exp);

  local.last_relative_index = -1;

  local.min_index = NULL_TREE;
  if (TREE_CODE (local.type) == ARRAY_TYPE
      && TYPE_DOMAIN (local.type) != NULL_TREE)
    local.min_index = TYPE_MIN_VALUE (TYPE_DOMAIN (local.type));

  gcc_assert (HOST_BITS_PER_WIDE_INT >= BITS_PER_UNIT);

  /* As CE goes through the elements of the constant, FIELD goes through the
     structure fields if the constant is a structure.  If the constant is a
     union, we override this by getting the field from the TREE_LIST element.
     But the constant could also be an array.  Then FIELD is zero.

     There is always a maximum of one element in the chain LINK for unions
     (even if the initializer in a source program incorrectly contains
     more one).  */

  local.field = NULL_TREE;
  if (TREE_CODE (local.type) == RECORD_TYPE)
    local.field = TYPE_FIELDS (local.type);

  for (cnt = 0;
       vec_safe_iterate (CONSTRUCTOR_ELTS (exp), cnt, &ce);
       cnt++, local.field = local.field ? DECL_CHAIN (local.field) : 0)
    {
      local.val = ce->value;
      local.index = NULL_TREE;

      /* The element in a union constructor specifies the proper field
	 or index.  */
      if (RECORD_OR_UNION_TYPE_P (local.type) && ce->index != NULL_TREE)
	local.field = ce->index;

      else if (TREE_CODE (local.type) == ARRAY_TYPE)
	local.index = ce->index;

      if (local.field && flag_verbose_asm)
	fprintf (asm_out_file, "%s %s:\n",
		 ASM_COMMENT_START,
		 DECL_NAME (local.field)
		 ? IDENTIFIER_POINTER (DECL_NAME (local.field))
		 : "<anonymous>");

      /* Eliminate the marker that makes a cast not be an lvalue.  */
      if (local.val != NULL_TREE)
	STRIP_NOPS (local.val);

      /* Output the current element, using the appropriate helper ...  */

      /* For an array slice not part of an outer bitfield.  */
      if (!outer
	  && local.index != NULL_TREE
	  && TREE_CODE (local.index) == RANGE_EXPR)
	output_constructor_array_range (&local);

      /* For a field that is neither a true bitfield nor part of an outer one,
	 known to be at least byte aligned and multiple-of-bytes long.  */
      else if (!outer
	       && (local.field == NULL_TREE
		   || !CONSTRUCTOR_BITFIELD_P (local.field)))
	output_constructor_regular_field (&local);

      /* For a true bitfield or part of an outer one.  Only INTEGER_CSTs are
	 supported for scalar fields, so we may need to convert first.  */
      else
        {
	  if (TREE_CODE (local.val) == REAL_CST)
	    local.val
	      = fold_unary (VIEW_CONVERT_EXPR,
			    build_nonstandard_integer_type
			    (TYPE_PRECISION (TREE_TYPE (local.val)), 0),
			    local.val);
	  output_constructor_bitfield (&local, outer);
	}
    }

  /* If we are not at toplevel, save the pending data for our caller.
     Otherwise output the pending data and padding zeros as needed. */
  if (outer)
    outer->byte = local.byte;
  else
    {
      if (local.byte_buffer_in_use)
	{
	  assemble_integer (GEN_INT (local.byte), 1, BITS_PER_UNIT, 1);
	  local.total_bytes++;
	}

      if ((unsigned HOST_WIDE_INT)local.total_bytes < local.size)
	{
	  assemble_zeros (local.size - local.total_bytes);
	  local.total_bytes = local.size;
	}
    }

  return local.total_bytes;
}

/* Mark DECL as weak.  */

static void
mark_weak (tree decl)
{
  DECL_WEAK (decl) = 1;

  if (DECL_RTL_SET_P (decl)
      && MEM_P (DECL_RTL (decl))
      && XEXP (DECL_RTL (decl), 0)
      && GET_CODE (XEXP (DECL_RTL (decl), 0)) == SYMBOL_REF)
    SYMBOL_REF_WEAK (XEXP (DECL_RTL (decl), 0)) = 1;
}

/* Merge weak status between NEWDECL and OLDDECL.  */

void
merge_weak (tree newdecl, tree olddecl)
{
  if (DECL_WEAK (newdecl) == DECL_WEAK (olddecl))
    {
      if (DECL_WEAK (newdecl) && TARGET_SUPPORTS_WEAK)
        {
          tree *pwd;
          /* We put the NEWDECL on the weak_decls list at some point
             and OLDDECL as well.  Keep just OLDDECL on the list.  */
	  for (pwd = &weak_decls; *pwd; pwd = &TREE_CHAIN (*pwd))
	    if (TREE_VALUE (*pwd) == newdecl)
	      {
	        *pwd = TREE_CHAIN (*pwd);
		break;
	      }
        }
      return;
    }

  if (DECL_WEAK (newdecl))
    {
      tree wd;

      /* NEWDECL is weak, but OLDDECL is not.  */

      /* If we already output the OLDDECL, we're in trouble; we can't
	 go back and make it weak.  This should never happen in
	 unit-at-a-time compilation.  */
      gcc_assert (!TREE_ASM_WRITTEN (olddecl));

      /* If we've already generated rtl referencing OLDDECL, we may
	 have done so in a way that will not function properly with
	 a weak symbol.  Again in unit-at-a-time this should be
	 impossible.  */
      gcc_assert (!TREE_USED (olddecl)
	          || !TREE_SYMBOL_REFERENCED (DECL_ASSEMBLER_NAME (olddecl)));

      if (TARGET_SUPPORTS_WEAK)
	{
	  /* We put the NEWDECL on the weak_decls list at some point.
	     Replace it with the OLDDECL.  */
	  for (wd = weak_decls; wd; wd = TREE_CHAIN (wd))
	    if (TREE_VALUE (wd) == newdecl)
	      {
		TREE_VALUE (wd) = olddecl;
		break;
	      }
	  /* We may not find the entry on the list.  If NEWDECL is a
	     weak alias, then we will have already called
	     globalize_decl to remove the entry; in that case, we do
	     not need to do anything.  */
	}

      /* Make the OLDDECL weak; it's OLDDECL that we'll be keeping.  */
      mark_weak (olddecl);
    }
  else
    /* OLDDECL was weak, but NEWDECL was not explicitly marked as
       weak.  Just update NEWDECL to indicate that it's weak too.  */
    mark_weak (newdecl);
}

/* Declare DECL to be a weak symbol.  */

void
declare_weak (tree decl)
{
  gcc_assert (TREE_CODE (decl) != FUNCTION_DECL || !TREE_ASM_WRITTEN (decl));
  if (! TREE_PUBLIC (decl))
    error ("weak declaration of %q+D must be public", decl);
  else if (!TARGET_SUPPORTS_WEAK)
    warning (0, "weak declaration of %q+D not supported", decl);

  mark_weak (decl);
  if (!lookup_attribute ("weak", DECL_ATTRIBUTES (decl)))
    DECL_ATTRIBUTES (decl)
      = tree_cons (get_identifier ("weak"), NULL, DECL_ATTRIBUTES (decl));
}

static void
weak_finish_1 (tree decl)
{
#if defined (ASM_WEAKEN_DECL) || defined (ASM_WEAKEN_LABEL)
  const char *const name = IDENTIFIER_POINTER (DECL_ASSEMBLER_NAME (decl));
#endif

  if (! TREE_USED (decl))
    return;

#ifdef ASM_WEAKEN_DECL
  ASM_WEAKEN_DECL (asm_out_file, decl, name, NULL);
#else
#ifdef ASM_WEAKEN_LABEL
  ASM_WEAKEN_LABEL (asm_out_file, name);
#else
#ifdef ASM_OUTPUT_WEAK_ALIAS
  {
    static bool warn_once = 0;
    if (! warn_once)
      {
	warning (0, "only weak aliases are supported in this configuration");
	warn_once = 1;
      }
    return;
  }
#endif
#endif
#endif
}

/* Fiven an assembly name, find the decl it is associated with.  */
static tree
find_decl (tree target)
{
  symtab_node node = symtab_node_for_asm (target);
  if (node)
    return node->symbol.decl;
  return NULL_TREE;
}

/* This TREE_LIST contains weakref targets.  */

static GTY(()) tree weakref_targets;

/* Emit any pending weak declarations.  */

void
weak_finish (void)
{
  tree t;

  for (t = weakref_targets; t; t = TREE_CHAIN (t))
    {
      tree alias_decl = TREE_PURPOSE (t);
      tree target = ultimate_transparent_alias_target (&TREE_VALUE (t));

      if (! TREE_SYMBOL_REFERENCED (DECL_ASSEMBLER_NAME (alias_decl)))
	/* Remove alias_decl from the weak list, but leave entries for
	   the target alone.  */
	target = NULL_TREE;
#ifndef ASM_OUTPUT_WEAKREF
      else if (! TREE_SYMBOL_REFERENCED (target))
	{
	  /* Use ASM_WEAKEN_LABEL only if ASM_WEAKEN_DECL is not
	     defined, otherwise we and weak_finish_1 would use
	     different macros.  */
# if defined ASM_WEAKEN_LABEL && ! defined ASM_WEAKEN_DECL
	  ASM_WEAKEN_LABEL (asm_out_file, IDENTIFIER_POINTER (target));
# else
	  tree decl = find_decl (target);

	  if (! decl)
	    {
	      decl = build_decl (DECL_SOURCE_LOCATION (alias_decl),
				 TREE_CODE (alias_decl), target,
				 TREE_TYPE (alias_decl));

	      DECL_EXTERNAL (decl) = 1;
	      TREE_PUBLIC (decl) = 1;
	      DECL_ARTIFICIAL (decl) = 1;
	      TREE_NOTHROW (decl) = TREE_NOTHROW (alias_decl);
	      TREE_USED (decl) = 1;
	    }

	  weak_finish_1 (decl);
# endif
	}
#endif

      {
	tree *p;
	tree t2;

	/* Remove the alias and the target from the pending weak list
	   so that we do not emit any .weak directives for the former,
	   nor multiple .weak directives for the latter.  */
	for (p = &weak_decls; (t2 = *p) ; )
	  {
	    if (TREE_VALUE (t2) == alias_decl
		|| target == DECL_ASSEMBLER_NAME (TREE_VALUE (t2)))
	      *p = TREE_CHAIN (t2);
	    else
	      p = &TREE_CHAIN (t2);
	  }

	/* Remove other weakrefs to the same target, to speed things up.  */
	for (p = &TREE_CHAIN (t); (t2 = *p) ; )
	  {
	    if (target == ultimate_transparent_alias_target (&TREE_VALUE (t2)))
	      *p = TREE_CHAIN (t2);
	    else
	      p = &TREE_CHAIN (t2);
	  }
      }
    }

  for (t = weak_decls; t; t = TREE_CHAIN (t))
    {
      tree decl = TREE_VALUE (t);

      weak_finish_1 (decl);
    }
}

/* Emit the assembly bits to indicate that DECL is globally visible.  */

static void
globalize_decl (tree decl)
{

#if defined (ASM_WEAKEN_LABEL) || defined (ASM_WEAKEN_DECL)
  if (DECL_WEAK (decl))
    {
      const char *name = XSTR (XEXP (DECL_RTL (decl), 0), 0);
      tree *p, t;

#ifdef ASM_WEAKEN_DECL
      ASM_WEAKEN_DECL (asm_out_file, decl, name, 0);
#else
      ASM_WEAKEN_LABEL (asm_out_file, name);
#endif

      /* Remove this function from the pending weak list so that
	 we do not emit multiple .weak directives for it.  */
      for (p = &weak_decls; (t = *p) ; )
	{
	  if (DECL_ASSEMBLER_NAME (decl) == DECL_ASSEMBLER_NAME (TREE_VALUE (t)))
	    *p = TREE_CHAIN (t);
	  else
	    p = &TREE_CHAIN (t);
	}

      /* Remove weakrefs to the same target from the pending weakref
	 list, for the same reason.  */
      for (p = &weakref_targets; (t = *p) ; )
	{
	  if (DECL_ASSEMBLER_NAME (decl)
	      == ultimate_transparent_alias_target (&TREE_VALUE (t)))
	    *p = TREE_CHAIN (t);
	  else
	    p = &TREE_CHAIN (t);
	}

      return;
    }
#endif

  targetm.asm_out.globalize_decl_name (asm_out_file, decl);
}

<<<<<<< HEAD
VEC(alias_pair,gc) *alias_pairs;

/* Given an assembly name, find the decl it is associated with.  At the
   same time, mark it needed for cgraph.  */

static tree
find_decl_and_mark_needed (tree decl, tree target)
{
  struct cgraph_node *fnode = NULL;
  struct varpool_node *vnode = NULL;

  if (TREE_CODE (decl) == FUNCTION_DECL)
    {
      fnode = cgraph_node_for_asm (target);
      if (fnode == NULL)
	vnode = varpool_node_for_asm (target);
    }
  else
    {
      vnode = varpool_node_for_asm (target);
      if (vnode == NULL)
	fnode = cgraph_node_for_asm (target);
    }

  if (fnode)
    {
      if (!fnode->global.inlined_to)
        cgraph_mark_needed_node (fnode);
      return fnode->decl;
    }
  else if (vnode)
    {
      varpool_mark_needed_node (vnode);
      vnode->force_output = 1;
      return vnode->decl;
    }
  else
    return NULL_TREE;
}
=======
vec<alias_pair, va_gc> *alias_pairs;
>>>>>>> 40acbb11

/* Output the assembler code for a define (equate) using ASM_OUTPUT_DEF
   or ASM_OUTPUT_DEF_FROM_DECLS.  The function defines the symbol whose
   tree node is DECL to have the value of the tree node TARGET.  */

void
do_assemble_alias (tree decl, tree target)
{
  /* Emulated TLS had better not get this var.  */
  gcc_assert(!(!targetm.have_tls
	       && TREE_CODE (decl) == VAR_DECL
	       && DECL_THREAD_LOCAL_P (decl)));

  if (TREE_ASM_WRITTEN (decl))
    return;

  /* We must force creation of DECL_RTL for debug info generation, even though
     we don't use it here.  */
  make_decl_rtl (decl);

  TREE_ASM_WRITTEN (decl) = 1;
  TREE_ASM_WRITTEN (DECL_ASSEMBLER_NAME (decl)) = 1;

  if (lookup_attribute ("weakref", DECL_ATTRIBUTES (decl)))
    {
      ultimate_transparent_alias_target (&target);

      if (!TREE_SYMBOL_REFERENCED (target))
	weakref_targets = tree_cons (decl, target, weakref_targets);

#ifdef ASM_OUTPUT_WEAKREF
      ASM_OUTPUT_WEAKREF (asm_out_file, decl,
			  IDENTIFIER_POINTER (DECL_ASSEMBLER_NAME (decl)),
			  IDENTIFIER_POINTER (target));
#else
      if (!TARGET_SUPPORTS_WEAK)
	{
	  error_at (DECL_SOURCE_LOCATION (decl),
		    "weakref is not supported in this configuration");
	  return;
	}
#endif
      return;
    }

#ifdef ASM_OUTPUT_DEF
  /* Make name accessible from other files, if appropriate.  */

  if (TREE_PUBLIC (decl))
    {
      globalize_decl (decl);
      maybe_assemble_visibility (decl);
    }
  if (lookup_attribute ("ifunc", DECL_ATTRIBUTES (decl)))
    {
#if defined (ASM_OUTPUT_TYPE_DIRECTIVE) && HAVE_GNU_INDIRECT_FUNCTION
      ASM_OUTPUT_TYPE_DIRECTIVE
	(asm_out_file, IDENTIFIER_POINTER (DECL_ASSEMBLER_NAME (decl)),
	 IFUNC_ASM_TYPE);
#else
      error_at (DECL_SOURCE_LOCATION (decl),
		"ifunc is not supported in this configuration");
#endif
    }

# ifdef ASM_OUTPUT_DEF_FROM_DECLS
  ASM_OUTPUT_DEF_FROM_DECLS (asm_out_file, decl, target);
# else
  ASM_OUTPUT_DEF (asm_out_file,
		  IDENTIFIER_POINTER (DECL_ASSEMBLER_NAME (decl)),
		  IDENTIFIER_POINTER (target));
# endif
#elif defined (ASM_OUTPUT_WEAK_ALIAS) || defined (ASM_WEAKEN_DECL)
  {
    const char *name;
    tree *p, t;

    name = IDENTIFIER_POINTER (DECL_ASSEMBLER_NAME (decl));
# ifdef ASM_WEAKEN_DECL
    ASM_WEAKEN_DECL (asm_out_file, decl, name, IDENTIFIER_POINTER (target));
# else
    ASM_OUTPUT_WEAK_ALIAS (asm_out_file, name, IDENTIFIER_POINTER (target));
# endif
    /* Remove this function from the pending weak list so that
       we do not emit multiple .weak directives for it.  */
    for (p = &weak_decls; (t = *p) ; )
      if (DECL_ASSEMBLER_NAME (decl) == DECL_ASSEMBLER_NAME (TREE_VALUE (t)))
	*p = TREE_CHAIN (t);
      else
	p = &TREE_CHAIN (t);

    /* Remove weakrefs to the same target from the pending weakref
       list, for the same reason.  */
    for (p = &weakref_targets; (t = *p) ; )
      {
	if (DECL_ASSEMBLER_NAME (decl)
	    == ultimate_transparent_alias_target (&TREE_VALUE (t)))
	  *p = TREE_CHAIN (t);
	else
	  p = &TREE_CHAIN (t);
      }
  }
#endif
}

<<<<<<< HEAD

/* Allocate and construct a symbol alias set.  */

static symbol_alias_set_t *
symbol_alias_set_create (void)
{
  return pointer_set_create ();
}

/* Destruct and free a symbol alias set.  */

void
symbol_alias_set_destroy (symbol_alias_set_t *aset)
{
  pointer_set_destroy (aset);
}

/* Test if a symbol alias set contains a given name.  */

int
symbol_alias_set_contains (const symbol_alias_set_t *aset, tree t)
{
  /* We accept either a DECL or an IDENTIFIER directly.  */
  if (TREE_CODE (t) != IDENTIFIER_NODE)
    t = DECL_ASSEMBLER_NAME (t);
  t = targetm.asm_out.mangle_assembler_name (IDENTIFIER_POINTER (t));
  return pointer_set_contains (aset, t);
}

/* Enter a new name into a symbol alias set.  */

static int
symbol_alias_set_insert (symbol_alias_set_t *aset, tree t)
{
  /* We accept either a DECL or an IDENTIFIER directly.  */
  if (TREE_CODE (t) != IDENTIFIER_NODE)
    t = DECL_ASSEMBLER_NAME (t);
  t = targetm.asm_out.mangle_assembler_name (IDENTIFIER_POINTER (t));
  return pointer_set_insert (aset, t);
}

/* IN_SET_P is a predicate function assuming to be taken
   alias_pair->decl, alias_pair->target and DATA arguments.

   Compute set of aliases by including everything where TRIVIALLY_VISIBLE
   predeicate is true and propagate across aliases such that when
   alias DECL is included, its TARGET is included too.  */

static symbol_alias_set_t *
propagate_aliases_forward (bool (*in_set_p)
			     (tree decl, tree target, void *data),
		           void *data)
{
  symbol_alias_set_t *set;
  unsigned i;
  alias_pair *p;
  bool changed;

  set = symbol_alias_set_create ();
  for (i = 0; VEC_iterate (alias_pair, alias_pairs, i, p); ++i)
    if (in_set_p (p->decl, p->target, data))
      symbol_alias_set_insert (set, p->decl);
  do
    {
      changed = false;
      for (i = 0; VEC_iterate (alias_pair, alias_pairs, i, p); ++i)
	if (symbol_alias_set_contains (set, p->decl)
	    && !symbol_alias_set_insert (set, p->target))
	  changed = true;
    }
  while (changed);

  return set;
}

/* Like propagate_aliases_forward but do backward propagation.  */

symbol_alias_set_t *
propagate_aliases_backward (bool (*in_set_p)
			     (tree decl, tree target, void *data),
		           void *data)
{
  symbol_alias_set_t *set;
  unsigned i;
  alias_pair *p;
  bool changed;

  /* We have to compute the set of set nodes including aliases
     themselves.  */
  set = symbol_alias_set_create ();
  for (i = 0; VEC_iterate (alias_pair, alias_pairs, i, p); ++i)
    if (in_set_p (p->decl, p->target, data))
      symbol_alias_set_insert (set, p->target);
  do
    {
      changed = false;
      for (i = 0; VEC_iterate (alias_pair, alias_pairs, i, p); ++i)
	if (symbol_alias_set_contains (set, p->target)
	    && !symbol_alias_set_insert (set, p->decl))
	  changed = true;
    }
  while (changed);

  return set;
}
/* See if the alias is trivially visible.  This means
     1) alias is expoerted from the unit or
     2) alias is used in the code.
   We assume that unused cgraph/varpool nodes has been
   removed.
   Used as callback for propagate_aliases.  */

static bool
trivially_visible_alias (tree decl, tree target ATTRIBUTE_UNUSED,
			 void *data ATTRIBUTE_UNUSED)
{
  struct cgraph_node *fnode = NULL;
  struct varpool_node *vnode = NULL;

  if (!TREE_PUBLIC (decl))
    {
      if (TREE_CODE (decl) == FUNCTION_DECL)
	fnode = cgraph_get_node (decl);
      else
	vnode = varpool_get_node (decl);
      return vnode || fnode;
    }
  else
    return true;
}

/* See if the target of alias is defined in this unit.
   Used as callback for propagate_aliases.  */

static bool
trivially_defined_alias (tree decl ATTRIBUTE_UNUSED,
			 tree target,
			 void *data ATTRIBUTE_UNUSED)
{
  struct cgraph_node *fnode = NULL;
  struct varpool_node *vnode = NULL;

  fnode = cgraph_node_for_asm (target);
  vnode = (fnode == NULL) ? varpool_node_for_asm (target) : NULL;
  return (fnode && fnode->analyzed) || (vnode && vnode->finalized);
}

/* Remove the alias pairing for functions that are no longer in the call
   graph.  */

void
remove_unreachable_alias_pairs (void)
{
  symbol_alias_set_t *visible;
  unsigned i;
  alias_pair *p;

  if (alias_pairs == NULL)
    return;

  /* We have to compute the set of visible nodes including aliases
     themselves.  */
  visible = propagate_aliases_forward (trivially_visible_alias, NULL);

  for (i = 0; VEC_iterate (alias_pair, alias_pairs, i, p); )
    {
      if (!DECL_EXTERNAL (p->decl)
	  && !symbol_alias_set_contains (visible, p->decl))
	{
	  VEC_unordered_remove (alias_pair, alias_pairs, i);
	  continue;
	}

      i++;
    }

  symbol_alias_set_destroy (visible);
}


/* Returns true if alias target node can be found for
   assembler name TARGET.  */

static bool
alias_target_node_exist_p (tree target)
{
  struct cgraph_node *node;
  tree real_target_decl = cgraph_find_decl (target);

  if (real_target_decl && !DECL_EXTERNAL (real_target_decl))
    return true;

  /* Now more expensive walk.  */
  for (node = cgraph_nodes; node; node = node->next)
    if (!node->global.inlined_to && HAS_DECL_ASSEMBLER_NAME_P (node->decl))
      {
        tree name = DECL_ASSEMBLER_NAME (node->decl);
        /* Assume the assembler names are commoned.  */
        if (name == target && !DECL_EXTERNAL (node->decl))
          return true;
      }

  return false;
}

/* First pass of completing pending aliases.  Make sure that cgraph knows
   which symbols will be required.  */

void
finish_aliases_1 (void)
{
  symbol_alias_set_t *defined;
  unsigned i;
  alias_pair *p;

  if (alias_pairs == NULL)
    return;

  /* We have to compute the set of defined nodes including aliases
     themselves.  */
  defined = propagate_aliases_backward (trivially_defined_alias, NULL);

  FOR_EACH_VEC_ELT (alias_pair, alias_pairs, i, p)
    {
      tree target_decl;

      target_decl = find_decl_and_mark_needed (p->decl, p->target);
      if (target_decl == NULL)
	{
	  if (symbol_alias_set_contains (defined, p->target))
	    continue;

	  if (! (p->emitted_diags & ALIAS_DIAG_TO_UNDEF)
	      && ! lookup_attribute ("weakref", DECL_ATTRIBUTES (p->decl)))
	    {

              if (L_IPO_COMP_MODE && alias_target_node_exist_p (p->target))
                continue;

	      error ("%q+D aliased to undefined symbol %qE",
		     p->decl, p->target);
	      p->emitted_diags |= ALIAS_DIAG_TO_UNDEF;
	    }
	}
      else if (! (p->emitted_diags & ALIAS_DIAG_TO_EXTERN)
	       && DECL_EXTERNAL (target_decl)
	       /* We use local aliases for C++ thunks to force the tailcall
		  to bind locally.  This is a hack - to keep it working do
		  the following (which is not strictly correct).  */
	       && (! TREE_CODE (target_decl) == FUNCTION_DECL
		   || ! DECL_VIRTUAL_P (target_decl))
	       && ! lookup_attribute ("weakref", DECL_ATTRIBUTES (p->decl)))
        {

          /* Note that the assembler name hashing management is broken in LIPO mode.
             The node mapped by an assembler name might be deleted or it might be
             mapped to a function that is not the one that is 'expanded' (and therefore
             marked as 'extern' -- even when it has body.  This needs more cleanup.
             Since same_body_alias pairs are usually added late after the target
             function is expanded, it is usually safe to ignore the 'error'  */

          if (!L_IPO_COMP_MODE || !alias_target_node_exist_p (p->target))
	    {
              error ("%q+D aliased to external symbol %qE",
		     p->decl, p->target);
                     p->emitted_diags |= ALIAS_DIAG_TO_EXTERN;
	    }
        }
    }

  symbol_alias_set_destroy (defined);
}

/* Second pass of completing pending aliases.  Emit the actual assembly.
   This happens at the end of compilation and thus it is assured that the
   target symbol has been emitted.  */

void
finish_aliases_2 (void)
{
  unsigned i;
  alias_pair *p;

  FOR_EACH_VEC_ELT (alias_pair, alias_pairs, i, p)
    do_assemble_alias (p->decl, p->target);

  VEC_truncate (alias_pair, alias_pairs, 0);
}

=======
>>>>>>> 40acbb11
/* Emit an assembler directive to make the symbol for DECL an alias to
   the symbol for TARGET.  */

void
assemble_alias (tree decl, tree target)
{
  tree target_decl;

  if (L_IPO_IS_AUXILIARY_MODULE)
      return;

  if (lookup_attribute ("weakref", DECL_ATTRIBUTES (decl)))
    {
      tree alias = DECL_ASSEMBLER_NAME (decl);

      ultimate_transparent_alias_target (&target);

      if (alias == target)
	error ("weakref %q+D ultimately targets itself", decl);
      else
	{
#ifndef ASM_OUTPUT_WEAKREF
	  IDENTIFIER_TRANSPARENT_ALIAS (alias) = 1;
	  TREE_CHAIN (alias) = target;
#endif
	}
      if (TREE_PUBLIC (decl))
	error ("weakref %q+D must have static linkage", decl);
    }
  else
    {
#if !defined (ASM_OUTPUT_DEF)
# if !defined(ASM_OUTPUT_WEAK_ALIAS) && !defined (ASM_WEAKEN_DECL)
      error_at (DECL_SOURCE_LOCATION (decl),
		"alias definitions not supported in this configuration");
      return;
# else
      if (!DECL_WEAK (decl))
	{
	  if (lookup_attribute ("ifunc", DECL_ATTRIBUTES (decl)))
	    error_at (DECL_SOURCE_LOCATION (decl),
		      "ifunc is not supported in this configuration");
	  else
	    error_at (DECL_SOURCE_LOCATION (decl),
		      "only weak aliases are supported in this configuration");
	  return;
	}
# endif
#endif
    }
  TREE_USED (decl) = 1;

  /* Allow aliases to aliases.  */
  if (TREE_CODE (decl) == FUNCTION_DECL)
    cgraph_get_create_node (decl)->alias = true;
  else
    varpool_node_for_decl (decl)->alias = true;

  /* If the target has already been emitted, we don't have to queue the
     alias.  This saves a tad of memory.  */
  if (cgraph_global_info_ready)
    target_decl = find_decl (target);
  else
    target_decl= NULL;
  if ((target_decl && TREE_ASM_WRITTEN (target_decl))
      || cgraph_state >= CGRAPH_STATE_EXPANSION)
    do_assemble_alias (decl, target);
  else
    {
      alias_pair p = {decl, target};
      vec_safe_push (alias_pairs, p);
    }
}

/* Record and output a table of translations from original function
   to its transaction aware clone.  Note that tm_pure functions are
   considered to be their own clone.  */

static GTY((if_marked ("tree_map_marked_p"), param_is (struct tree_map)))
     htab_t tm_clone_hash;

void
record_tm_clone_pair (tree o, tree n)
{
  struct tree_map **slot, *h;

  if (tm_clone_hash == NULL)
    tm_clone_hash = htab_create_ggc (32, tree_map_hash, tree_map_eq, 0);

  h = ggc_alloc_tree_map ();
  h->hash = htab_hash_pointer (o);
  h->base.from = o;
  h->to = n;

  slot = (struct tree_map **)
    htab_find_slot_with_hash (tm_clone_hash, h, h->hash, INSERT);
  *slot = h;
}

tree
get_tm_clone_pair (tree o)
{
  if (tm_clone_hash)
    {
      struct tree_map *h, in;

      in.base.from = o;
      in.hash = htab_hash_pointer (o);
      h = (struct tree_map *) htab_find_with_hash (tm_clone_hash,
						   &in, in.hash);
      if (h)
	return h->to;
    }
  return NULL_TREE;
}

typedef struct tm_alias_pair
{
  unsigned int uid;
  tree from;
  tree to;
} tm_alias_pair;


/* Helper function for finish_tm_clone_pairs.  Dump a hash table entry
   into a VEC in INFO.  */

static int
dump_tm_clone_to_vec (void **slot, void *info)
{
  struct tree_map *map = (struct tree_map *) *slot;
  vec<tm_alias_pair> *tm_alias_pairs = (vec<tm_alias_pair> *) info;
  tm_alias_pair p = {DECL_UID (map->base.from), map->base.from, map->to};
  tm_alias_pairs->safe_push (p);
  return 1;
}

/* Dump the actual pairs to the .tm_clone_table section.  */

static void
dump_tm_clone_pairs (vec<tm_alias_pair> tm_alias_pairs)
{
  unsigned i;
  tm_alias_pair *p;
  bool switched = false;

  FOR_EACH_VEC_ELT (tm_alias_pairs, i, p)
    {
      tree src = p->from;
      tree dst = p->to;
      struct cgraph_node *src_n = cgraph_get_node (src);
      struct cgraph_node *dst_n = cgraph_get_node (dst);

      /* The function ipa_tm_create_version() marks the clone as needed if
	 the original function was needed.  But we also mark the clone as
	 needed if we ever called the clone indirectly through
	 TM_GETTMCLONE.  If neither of these are true, we didn't generate
	 a clone, and we didn't call it indirectly... no sense keeping it
	 in the clone table.  */
      if (!dst_n || !dst_n->analyzed)
	continue;

      /* This covers the case where we have optimized the original
	 function away, and only access the transactional clone.  */
      if (!src_n || !src_n->analyzed)
	continue;

      if (!switched)
	{
	  switch_to_section (targetm.asm_out.tm_clone_table_section ());
	  assemble_align (POINTER_SIZE);
	  switched = true;
	}

      assemble_integer (XEXP (DECL_RTL (src), 0),
			POINTER_SIZE / BITS_PER_UNIT, POINTER_SIZE, 1);
      assemble_integer (XEXP (DECL_RTL (dst), 0),
			POINTER_SIZE / BITS_PER_UNIT, POINTER_SIZE, 1);
    }
}

/* Provide a default for the tm_clone_table section.  */

section *
default_clone_table_section (void)
{
  return get_named_section (NULL, ".tm_clone_table", 3);
}

/* Helper comparison function for qsorting by the DECL_UID stored in
   alias_pair->emitted_diags.  */

static int
tm_alias_pair_cmp (const void *x, const void *y)
{
  const tm_alias_pair *p1 = (const tm_alias_pair *) x;
  const tm_alias_pair *p2 = (const tm_alias_pair *) y;
  if (p1->uid < p2->uid)
    return -1;
  if (p1->uid > p2->uid)
    return 1;
  return 0;
}

void
finish_tm_clone_pairs (void)
{
  vec<tm_alias_pair> tm_alias_pairs = vNULL;

  if (tm_clone_hash == NULL)
    return;

  /* We need a determenistic order for the .tm_clone_table, otherwise
     we will get bootstrap comparison failures, so dump the hash table
     to a vector, sort it, and dump the vector.  */

  /* Dump the hashtable to a vector.  */
  htab_traverse_noresize (tm_clone_hash, dump_tm_clone_to_vec,
			  (void *) &tm_alias_pairs);
  /* Sort it.  */
  tm_alias_pairs.qsort (tm_alias_pair_cmp);

  /* Dump it.  */
  dump_tm_clone_pairs (tm_alias_pairs);

  htab_delete (tm_clone_hash);
  tm_clone_hash = NULL;
  tm_alias_pairs.release ();
}


/* Emit an assembler directive to set symbol for DECL visibility to
   the visibility type VIS, which must not be VISIBILITY_DEFAULT.  */

void
default_assemble_visibility (tree decl ATTRIBUTE_UNUSED,
			     int vis ATTRIBUTE_UNUSED)
{
#ifdef HAVE_GAS_HIDDEN
  static const char * const visibility_types[] = {
    NULL, "protected", "hidden", "internal"
  };

  const char *name, *type;

  name = IDENTIFIER_POINTER (DECL_ASSEMBLER_NAME (decl));
  type = visibility_types[vis];

  fprintf (asm_out_file, "\t.%s\t", type);
  assemble_name (asm_out_file, name);
  fprintf (asm_out_file, "\n");
#else
  warning (OPT_Wattributes, "visibility attribute not supported "
	   "in this configuration; ignored");
#endif
}

/* A helper function to call assemble_visibility when needed for a decl.  */

int
maybe_assemble_visibility (tree decl)
{
  enum symbol_visibility vis = DECL_VISIBILITY (decl);

  if (vis != VISIBILITY_DEFAULT)
    {
      targetm.asm_out.assemble_visibility (decl, vis);
      return 1;
    }
  else
    return 0;
}

/* Returns 1 if the target configuration supports defining public symbols
   so that one of them will be chosen at link time instead of generating a
   multiply-defined symbol error, whether through the use of weak symbols or
   a target-specific mechanism for having duplicates discarded.  */

int
supports_one_only (void)
{
  if (SUPPORTS_ONE_ONLY)
    return 1;
  return TARGET_SUPPORTS_WEAK;
}

/* Set up DECL as a public symbol that can be defined in multiple
   translation units without generating a linker error.  */

void
make_decl_one_only (tree decl, tree comdat_group)
{
  gcc_assert (TREE_CODE (decl) == VAR_DECL
	      || TREE_CODE (decl) == FUNCTION_DECL);

  TREE_PUBLIC (decl) = 1;

  if (SUPPORTS_ONE_ONLY)
    {
#ifdef MAKE_DECL_ONE_ONLY
      MAKE_DECL_ONE_ONLY (decl);
#endif
      DECL_COMDAT_GROUP (decl) = comdat_group;
    }
  else if (TREE_CODE (decl) == VAR_DECL
      && (DECL_INITIAL (decl) == 0 || DECL_INITIAL (decl) == error_mark_node))
    DECL_COMMON (decl) = 1;
  else
    {
      gcc_assert (TARGET_SUPPORTS_WEAK);
      DECL_WEAK (decl) = 1;
    }
}

void
init_varasm_once (void)
{
  section_htab = htab_create_ggc (31, section_entry_hash,
				  section_entry_eq, NULL);
  object_block_htab = htab_create_ggc (31, object_block_entry_hash,
				       object_block_entry_eq, NULL);
  const_desc_htab = htab_create_ggc (1009, const_desc_hash,
				     const_desc_eq, NULL);

  const_alias_set = new_alias_set ();
  shared_constant_pool = create_constant_pool ();

#ifdef TEXT_SECTION_ASM_OP
  text_section = get_unnamed_section (SECTION_CODE, output_section_asm_op,
				      TEXT_SECTION_ASM_OP);
#endif

#ifdef DATA_SECTION_ASM_OP
  data_section = get_unnamed_section (SECTION_WRITE, output_section_asm_op,
				      DATA_SECTION_ASM_OP);
#endif

#ifdef SDATA_SECTION_ASM_OP
  sdata_section = get_unnamed_section (SECTION_WRITE, output_section_asm_op,
				       SDATA_SECTION_ASM_OP);
#endif

#ifdef READONLY_DATA_SECTION_ASM_OP
  readonly_data_section = get_unnamed_section (0, output_section_asm_op,
					       READONLY_DATA_SECTION_ASM_OP);
#endif

#ifdef CTORS_SECTION_ASM_OP
  ctors_section = get_unnamed_section (0, output_section_asm_op,
				       CTORS_SECTION_ASM_OP);
#endif

#ifdef DTORS_SECTION_ASM_OP
  dtors_section = get_unnamed_section (0, output_section_asm_op,
				       DTORS_SECTION_ASM_OP);
#endif

#ifdef BSS_SECTION_ASM_OP
  bss_section = get_unnamed_section (SECTION_WRITE | SECTION_BSS,
				     output_section_asm_op,
				     BSS_SECTION_ASM_OP);
#endif

#ifdef SBSS_SECTION_ASM_OP
  sbss_section = get_unnamed_section (SECTION_WRITE | SECTION_BSS,
				      output_section_asm_op,
				      SBSS_SECTION_ASM_OP);
#endif

  tls_comm_section = get_noswitch_section (SECTION_WRITE | SECTION_BSS
					   | SECTION_COMMON, emit_tls_common);
  lcomm_section = get_noswitch_section (SECTION_WRITE | SECTION_BSS
					| SECTION_COMMON, emit_local);
  comm_section = get_noswitch_section (SECTION_WRITE | SECTION_BSS
				       | SECTION_COMMON, emit_common);

#if defined ASM_OUTPUT_ALIGNED_BSS
  bss_noswitch_section = get_noswitch_section (SECTION_WRITE | SECTION_BSS,
					       emit_bss);
#endif

  targetm.asm_out.init_sections ();

  if (readonly_data_section == NULL)
    readonly_data_section = text_section;

#ifdef ASM_OUTPUT_EXTERNAL
  pending_assemble_externals_set = pointer_set_create ();
#endif
}

enum tls_model
decl_default_tls_model (const_tree decl)
{
  enum tls_model kind;
  bool is_local;

  is_local = targetm.binds_local_p (decl);
  if (!flag_shlib)
    {
      if (is_local)
	kind = TLS_MODEL_LOCAL_EXEC;
      else
	kind = TLS_MODEL_INITIAL_EXEC;
    }

  /* Local dynamic is inefficient when we're not combining the
     parts of the address.  */
  else if (optimize && is_local)
    kind = TLS_MODEL_LOCAL_DYNAMIC;
  else
    kind = TLS_MODEL_GLOBAL_DYNAMIC;
  if (kind < flag_tls_default)
    kind = flag_tls_default;

  return kind;
}

/* Select a set of attributes for section NAME based on the properties
   of DECL and whether or not RELOC indicates that DECL's initializer
   might contain runtime relocations.

   We make the section read-only and executable for a function decl,
   read-only for a const data decl, and writable for a non-const data decl.  */

unsigned int
default_section_type_flags (tree decl, const char *name, int reloc)
{
  unsigned int flags;

  if (decl && TREE_CODE (decl) == FUNCTION_DECL)
    flags = SECTION_CODE;
  else if (decl)
    {
      enum section_category category
	= categorize_decl_for_section (decl, reloc);
      if (decl_readonly_section_1 (category))
	flags = 0;
      else if (category == SECCAT_DATA_REL_RO
	       || category == SECCAT_DATA_REL_RO_LOCAL)
	flags = SECTION_WRITE | SECTION_RELRO;
      else
	flags = SECTION_WRITE;
    }
  else
    {
      flags = SECTION_WRITE;
      if (strcmp (name, ".data.rel.ro") == 0
	  || strcmp (name, ".data.rel.ro.local") == 0)
	flags |= SECTION_RELRO;
    }

  if (decl && DECL_ONE_ONLY (decl))
    flags |= SECTION_LINKONCE;

  if (decl && TREE_CODE (decl) == VAR_DECL && DECL_THREAD_LOCAL_P (decl))
    flags |= SECTION_TLS | SECTION_WRITE;

  if (strcmp (name, ".bss") == 0
      || strncmp (name, ".bss.", 5) == 0
      || strncmp (name, ".gnu.linkonce.b.", 16) == 0
      || strcmp (name, ".sbss") == 0
      || strncmp (name, ".sbss.", 6) == 0
      || strncmp (name, ".gnu.linkonce.sb.", 17) == 0)
    flags |= SECTION_BSS;

  if (strcmp (name, ".tdata") == 0
      || strncmp (name, ".tdata.", 7) == 0
      || strncmp (name, ".gnu.linkonce.td.", 17) == 0)
    flags |= SECTION_TLS;

  if (strcmp (name, ".tbss") == 0
      || strncmp (name, ".tbss.", 6) == 0
      || strncmp (name, ".gnu.linkonce.tb.", 17) == 0)
    flags |= SECTION_TLS | SECTION_BSS;

  /* These three sections have special ELF types.  They are neither
     SHT_PROGBITS nor SHT_NOBITS, so when changing sections we don't
     want to print a section type (@progbits or @nobits).  If someone
     is silly enough to emit code or TLS variables to one of these
     sections, then don't handle them specially.  */
  if (!(flags & (SECTION_CODE | SECTION_BSS | SECTION_TLS))
      && (strcmp (name, ".init_array") == 0
	  || strcmp (name, ".fini_array") == 0
	  || strcmp (name, ".preinit_array") == 0))
    flags |= SECTION_NOTYPE;

  return flags;
}

/* Return true if the target supports some form of global BSS,
   either through bss_noswitch_section, or by selecting a BSS
   section in TARGET_ASM_SELECT_SECTION.  */

bool
have_global_bss_p (void)
{
  return bss_noswitch_section || targetm.have_switchable_bss_sections;
}

/* Output assembly to switch to section NAME with attribute FLAGS.
   Four variants for common object file formats.  */

void
default_no_named_section (const char *name ATTRIBUTE_UNUSED,
			  unsigned int flags ATTRIBUTE_UNUSED,
			  tree decl ATTRIBUTE_UNUSED)
{
  /* Some object formats don't support named sections at all.  The
     front-end should already have flagged this as an error.  */
  gcc_unreachable ();
}

#ifndef TLS_SECTION_ASM_FLAG
#define TLS_SECTION_ASM_FLAG 'T'
#endif

void
default_elf_asm_named_section (const char *name, unsigned int flags,
			       tree decl ATTRIBUTE_UNUSED)
{
  char flagchars[10], *f = flagchars;

  /* If we have already declared this section, we can use an
     abbreviated form to switch back to it -- unless this section is
     part of a COMDAT groups, in which case GAS requires the full
     declaration every time.  */
  if (!(HAVE_COMDAT_GROUP && (flags & SECTION_LINKONCE))
      && (flags & SECTION_DECLARED))
    {
      fprintf (asm_out_file, "\t.section\t%s\n", name);
      return;
    }

  if (!(flags & SECTION_DEBUG))
    *f++ = 'a';
  if (flags & SECTION_EXCLUDE)
    *f++ = 'e';
  if (flags & SECTION_WRITE)
    *f++ = 'w';
  if (flags & SECTION_CODE)
    *f++ = 'x';
  if (flags & SECTION_SMALL)
    *f++ = 's';
  if (flags & SECTION_MERGE)
    *f++ = 'M';
  if (flags & SECTION_STRINGS)
    *f++ = 'S';
  if (flags & SECTION_TLS)
    *f++ = TLS_SECTION_ASM_FLAG;
  if (HAVE_COMDAT_GROUP && (flags & SECTION_LINKONCE))
    *f++ = 'G';
  *f = '\0';

  fprintf (asm_out_file, "\t.section\t%s,\"%s\"", name, flagchars);

  if (!(flags & SECTION_NOTYPE))
    {
      const char *type;
      const char *format;

      if (flags & SECTION_BSS)
	type = "nobits";
      else
	type = "progbits";

      format = ",@%s";
      /* On platforms that use "@" as the assembly comment character,
	 use "%" instead.  */
      if (strcmp (ASM_COMMENT_START, "@") == 0)
	format = ",%%%s";
      fprintf (asm_out_file, format, type);

      if (flags & SECTION_ENTSIZE)
	fprintf (asm_out_file, ",%d", flags & SECTION_ENTSIZE);
      if (HAVE_COMDAT_GROUP && (flags & SECTION_LINKONCE))
	{
	  if (TREE_CODE (decl) == IDENTIFIER_NODE)
	    fprintf (asm_out_file, ",%s,comdat", IDENTIFIER_POINTER (decl));
	  else
	    fprintf (asm_out_file, ",%s,comdat",
		     IDENTIFIER_POINTER (DECL_COMDAT_GROUP (decl)));
	}
    }

  putc ('\n', asm_out_file);
}

void
default_coff_asm_named_section (const char *name, unsigned int flags,
				tree decl ATTRIBUTE_UNUSED)
{
  char flagchars[8], *f = flagchars;

  if (flags & SECTION_WRITE)
    *f++ = 'w';
  if (flags & SECTION_CODE)
    *f++ = 'x';
  *f = '\0';

  fprintf (asm_out_file, "\t.section\t%s,\"%s\"\n", name, flagchars);
}

void
default_pe_asm_named_section (const char *name, unsigned int flags,
			      tree decl)
{
  default_coff_asm_named_section (name, flags, decl);

  if (flags & SECTION_LINKONCE)
    {
      /* Functions may have been compiled at various levels of
         optimization so we can't use `same_size' here.
         Instead, have the linker pick one.  */
      fprintf (asm_out_file, "\t.linkonce %s\n",
	       (flags & SECTION_CODE ? "discard" : "same_size"));
    }
}

/* The lame default section selector.  */

section *
default_select_section (tree decl, int reloc,
			unsigned HOST_WIDE_INT align ATTRIBUTE_UNUSED)
{
  if (DECL_P (decl))
    {
      if (decl_readonly_section (decl, reloc))
	return readonly_data_section;
    }
  else if (TREE_CODE (decl) == CONSTRUCTOR)
    {
      if (! ((flag_pic && reloc)
	     || !TREE_READONLY (decl)
	     || TREE_SIDE_EFFECTS (decl)
	     || !TREE_CONSTANT (decl)))
	return readonly_data_section;
    }
  else if (TREE_CODE (decl) == STRING_CST)
    return readonly_data_section;
  else if (! (flag_pic && reloc))
    return readonly_data_section;

  return data_section;
}

enum section_category
categorize_decl_for_section (const_tree decl, int reloc)
{
  enum section_category ret;

  if (TREE_CODE (decl) == FUNCTION_DECL)
    return SECCAT_TEXT;
  else if (TREE_CODE (decl) == STRING_CST)
    {
      if (flag_mudflap
	  || (flag_asan && asan_protect_global (CONST_CAST_TREE (decl))))
      /* or !flag_merge_constants */
        return SECCAT_RODATA;
      else
	return SECCAT_RODATA_MERGE_STR;
    }
  else if (TREE_CODE (decl) == VAR_DECL)
    {
      if (bss_initializer_p (decl))
	ret = SECCAT_BSS;
      else if (! TREE_READONLY (decl)
	       || TREE_SIDE_EFFECTS (decl)
	       || ! TREE_CONSTANT (DECL_INITIAL (decl)))
	{
	  /* Here the reloc_rw_mask is not testing whether the section should
	     be read-only or not, but whether the dynamic link will have to
	     do something.  If so, we wish to segregate the data in order to
	     minimize cache misses inside the dynamic linker.  */
	  if (reloc & targetm.asm_out.reloc_rw_mask ())
	    ret = reloc == 1 ? SECCAT_DATA_REL_LOCAL : SECCAT_DATA_REL;
	  else
	    ret = SECCAT_DATA;
	}
      else if (reloc & targetm.asm_out.reloc_rw_mask ())
	ret = reloc == 1 ? SECCAT_DATA_REL_RO_LOCAL : SECCAT_DATA_REL_RO;
      else if (reloc || flag_merge_constants < 2 || flag_mudflap
	       || (flag_asan && asan_protect_global (CONST_CAST_TREE (decl))))
	/* C and C++ don't allow different variables to share the same
	   location.  -fmerge-all-constants allows even that (at the
	   expense of not conforming).  */
	ret = SECCAT_RODATA;
      else if (TREE_CODE (DECL_INITIAL (decl)) == STRING_CST)
	ret = SECCAT_RODATA_MERGE_STR_INIT;
      else
	ret = SECCAT_RODATA_MERGE_CONST;
    }
  else if (TREE_CODE (decl) == CONSTRUCTOR)
    {
      if ((reloc & targetm.asm_out.reloc_rw_mask ())
	  || TREE_SIDE_EFFECTS (decl)
	  || ! TREE_CONSTANT (decl))
	ret = SECCAT_DATA;
      else
	ret = SECCAT_RODATA;
    }
  else
    ret = SECCAT_RODATA;

  /* There are no read-only thread-local sections.  */
  if (TREE_CODE (decl) == VAR_DECL && DECL_THREAD_LOCAL_P (decl))
    {
      /* Note that this would be *just* SECCAT_BSS, except that there's
	 no concept of a read-only thread-local-data section.  */
      if (ret == SECCAT_BSS
	       || (flag_zero_initialized_in_bss
		   && initializer_zerop (DECL_INITIAL (decl))))
	ret = SECCAT_TBSS;
      else
	ret = SECCAT_TDATA;
    }

  /* If the target uses small data sections, select it.  */
  else if (targetm.in_small_data_p (decl))
    {
      if (ret == SECCAT_BSS)
	ret = SECCAT_SBSS;
      else if (targetm.have_srodata_section && ret == SECCAT_RODATA)
	ret = SECCAT_SRODATA;
      else
	ret = SECCAT_SDATA;
    }

  return ret;
}

static bool
decl_readonly_section_1 (enum section_category category)
{
  switch (category)
    {
    case SECCAT_RODATA:
    case SECCAT_RODATA_MERGE_STR:
    case SECCAT_RODATA_MERGE_STR_INIT:
    case SECCAT_RODATA_MERGE_CONST:
    case SECCAT_SRODATA:
      return true;
    default:
      return false;
    }
}

bool
decl_readonly_section (const_tree decl, int reloc)
{
  return decl_readonly_section_1 (categorize_decl_for_section (decl, reloc));
}

/* Select a section based on the above categorization.  */

section *
default_elf_select_section (tree decl, int reloc,
			    unsigned HOST_WIDE_INT align)
{
  const char *sname;
  switch (categorize_decl_for_section (decl, reloc))
    {
    case SECCAT_TEXT:
      /* We're not supposed to be called on FUNCTION_DECLs.  */
      gcc_unreachable ();
    case SECCAT_RODATA:
      return readonly_data_section;
    case SECCAT_RODATA_MERGE_STR:
      return mergeable_string_section (decl, align, 0);
    case SECCAT_RODATA_MERGE_STR_INIT:
      return mergeable_string_section (DECL_INITIAL (decl), align, 0);
    case SECCAT_RODATA_MERGE_CONST:
      return mergeable_constant_section (DECL_MODE (decl), align, 0);
    case SECCAT_SRODATA:
      sname = ".sdata2";
      break;
    case SECCAT_DATA:
      return data_section;
    case SECCAT_DATA_REL:
      sname = ".data.rel";
      break;
    case SECCAT_DATA_REL_LOCAL:
      sname = ".data.rel.local";
      break;
    case SECCAT_DATA_REL_RO:
      sname = ".data.rel.ro";
      break;
    case SECCAT_DATA_REL_RO_LOCAL:
      sname = ".data.rel.ro.local";
      break;
    case SECCAT_SDATA:
      sname = ".sdata";
      break;
    case SECCAT_TDATA:
      sname = ".tdata";
      break;
    case SECCAT_BSS:
      if (bss_section)
	return bss_section;
      sname = ".bss";
      break;
    case SECCAT_SBSS:
      sname = ".sbss";
      break;
    case SECCAT_TBSS:
      sname = ".tbss";
      break;
    default:
      gcc_unreachable ();
    }

  if (!DECL_P (decl))
    decl = NULL_TREE;
  return get_named_section (decl, sname, reloc);
}

/* Construct a unique section name based on the decl name and the
   categorization performed above.  */

void
default_unique_section (tree decl, int reloc)
{
  /* We only need to use .gnu.linkonce if we don't have COMDAT groups.  */
  bool one_only = DECL_ONE_ONLY (decl) && !HAVE_COMDAT_GROUP;
  const char *prefix, *name, *linkonce;
  char *string;

  switch (categorize_decl_for_section (decl, reloc))
    {
    case SECCAT_TEXT:
      prefix = one_only ? ".t" : ".text";
      break;
    case SECCAT_RODATA:
    case SECCAT_RODATA_MERGE_STR:
    case SECCAT_RODATA_MERGE_STR_INIT:
    case SECCAT_RODATA_MERGE_CONST:
      prefix = one_only ? ".r" : ".rodata";
      break;
    case SECCAT_SRODATA:
      prefix = one_only ? ".s2" : ".sdata2";
      break;
    case SECCAT_DATA:
      prefix = one_only ? ".d" : ".data";
      break;
    case SECCAT_DATA_REL:
      prefix = one_only ? ".d.rel" : ".data.rel";
      break;
    case SECCAT_DATA_REL_LOCAL:
      prefix = one_only ? ".d.rel.local" : ".data.rel.local";
      break;
    case SECCAT_DATA_REL_RO:
      prefix = one_only ? ".d.rel.ro" : ".data.rel.ro";
      break;
    case SECCAT_DATA_REL_RO_LOCAL:
      prefix = one_only ? ".d.rel.ro.local" : ".data.rel.ro.local";
      break;
    case SECCAT_SDATA:
      prefix = one_only ? ".s" : ".sdata";
      break;
    case SECCAT_BSS:
      prefix = one_only ? ".b" : ".bss";
      break;
    case SECCAT_SBSS:
      prefix = one_only ? ".sb" : ".sbss";
      break;
    case SECCAT_TDATA:
      prefix = one_only ? ".td" : ".tdata";
      break;
    case SECCAT_TBSS:
      prefix = one_only ? ".tb" : ".tbss";
      break;
    default:
      gcc_unreachable ();
    }

  name = IDENTIFIER_POINTER (DECL_ASSEMBLER_NAME (decl));
  name = targetm.strip_name_encoding (name);

  /* If we're using one_only, then there needs to be a .gnu.linkonce
     prefix to the section name.  */
  linkonce = one_only ? ".gnu.linkonce" : "";

  string = ACONCAT ((linkonce, prefix, ".", name, NULL));

  DECL_SECTION_NAME (decl) = build_string (strlen (string), string);
}

/* Like compute_reloc_for_constant, except for an RTX.  The return value
   is a mask for which bit 1 indicates a global relocation, and bit 0
   indicates a local relocation.  */

static int
compute_reloc_for_rtx_1 (rtx *xp, void *data)
{
  int *preloc = (int *) data;
  rtx x = *xp;

  switch (GET_CODE (x))
    {
    case SYMBOL_REF:
      *preloc |= SYMBOL_REF_LOCAL_P (x) ? 1 : 2;
      break;
    case LABEL_REF:
      *preloc |= 1;
      break;
    default:
      break;
    }

  return 0;
}

static int
compute_reloc_for_rtx (rtx x)
{
  int reloc;

  switch (GET_CODE (x))
    {
    case CONST:
    case SYMBOL_REF:
    case LABEL_REF:
      reloc = 0;
      for_each_rtx (&x, compute_reloc_for_rtx_1, &reloc);
      return reloc;

    default:
      return 0;
    }
}

section *
default_select_rtx_section (enum machine_mode mode ATTRIBUTE_UNUSED,
			    rtx x,
			    unsigned HOST_WIDE_INT align ATTRIBUTE_UNUSED)
{
  if (compute_reloc_for_rtx (x) & targetm.asm_out.reloc_rw_mask ())
    return data_section;
  else
    return readonly_data_section;
}

section *
default_elf_select_rtx_section (enum machine_mode mode, rtx x,
				unsigned HOST_WIDE_INT align)
{
  int reloc = compute_reloc_for_rtx (x);

  /* ??? Handle small data here somehow.  */

  if (reloc & targetm.asm_out.reloc_rw_mask ())
    {
      if (reloc == 1)
	return get_named_section (NULL, ".data.rel.ro.local", 1);
      else
	return get_named_section (NULL, ".data.rel.ro", 3);
    }

  return mergeable_constant_section (mode, align, 0);
}

/* Set the generally applicable flags on the SYMBOL_REF for EXP.  */

void
default_encode_section_info (tree decl, rtx rtl, int first ATTRIBUTE_UNUSED)
{
  rtx symbol;
  int flags;

  /* Careful not to prod global register variables.  */
  if (!MEM_P (rtl))
    return;
  symbol = XEXP (rtl, 0);
  if (GET_CODE (symbol) != SYMBOL_REF)
    return;

  flags = SYMBOL_REF_FLAGS (symbol) & SYMBOL_FLAG_HAS_BLOCK_INFO;
  if (TREE_CODE (decl) == FUNCTION_DECL)
    flags |= SYMBOL_FLAG_FUNCTION;
  if (targetm.binds_local_p (decl))
    flags |= SYMBOL_FLAG_LOCAL;
  if (TREE_CODE (decl) == VAR_DECL && DECL_THREAD_LOCAL_P (decl))
    flags |= DECL_TLS_MODEL (decl) << SYMBOL_FLAG_TLS_SHIFT;
  else if (targetm.in_small_data_p (decl))
    flags |= SYMBOL_FLAG_SMALL;
  /* ??? Why is DECL_EXTERNAL ever set for non-PUBLIC names?  Without
     being PUBLIC, the thing *must* be defined in this translation unit.
     Prevent this buglet from being propagated into rtl code as well.  */
  if (DECL_P (decl) && DECL_EXTERNAL (decl) && TREE_PUBLIC (decl))
    flags |= SYMBOL_FLAG_EXTERNAL;

  SYMBOL_REF_FLAGS (symbol) = flags;
}

/* By default, we do nothing for encode_section_info, so we need not
   do anything but discard the '*' marker.  */

const char *
default_strip_name_encoding (const char *str)
{
  return str + (*str == '*');
}

#ifdef ASM_OUTPUT_DEF
/* The default implementation of TARGET_ASM_OUTPUT_ANCHOR.  Define the
   anchor relative to ".", the current section position.  */

void
default_asm_output_anchor (rtx symbol)
{
  char buffer[100];

  sprintf (buffer, "*. + " HOST_WIDE_INT_PRINT_DEC,
	   SYMBOL_REF_BLOCK_OFFSET (symbol));
  ASM_OUTPUT_DEF (asm_out_file, XSTR (symbol, 0), buffer);
}
#endif

/* The default implementation of TARGET_USE_ANCHORS_FOR_SYMBOL_P.  */

bool
default_use_anchors_for_symbol_p (const_rtx symbol)
{
  section *sect;
  tree decl;

  /* Don't use anchors for mergeable sections.  The linker might move
     the objects around.  */
  sect = SYMBOL_REF_BLOCK (symbol)->sect;
  if (sect->common.flags & SECTION_MERGE)
    return false;

  /* Don't use anchors for small data sections.  The small data register
     acts as an anchor for such sections.  */
  if (sect->common.flags & SECTION_SMALL)
    return false;

  decl = SYMBOL_REF_DECL (symbol);
  if (decl && DECL_P (decl))
    {
      /* Don't use section anchors for decls that might be defined by
	 other modules.  */
      if (!targetm.binds_local_p (decl))
	return false;

      /* Don't use section anchors for decls that will be placed in a
	 small data section.  */
      /* ??? Ideally, this check would be redundant with the SECTION_SMALL
	 one above.  The problem is that we only use SECTION_SMALL for
	 sections that should be marked as small in the section directive.  */
      if (targetm.in_small_data_p (decl))
	return false;
    }
  return true;
}

/* Return true when RESOLUTION indicate that symbol will be bound to the
   definition provided by current .o file.  */

static bool
resolution_to_local_definition_p (enum ld_plugin_symbol_resolution resolution)
{
  return (resolution == LDPR_PREVAILING_DEF
	  || resolution == LDPR_PREVAILING_DEF_IRONLY_EXP
	  || resolution == LDPR_PREVAILING_DEF_IRONLY);
}

/* Return true when RESOLUTION indicate that symbol will be bound locally
   within current executable or DSO.  */

static bool
resolution_local_p (enum ld_plugin_symbol_resolution resolution)
{
  return (resolution == LDPR_PREVAILING_DEF
	  || resolution == LDPR_PREVAILING_DEF_IRONLY
	  || resolution == LDPR_PREVAILING_DEF_IRONLY_EXP
	  || resolution == LDPR_PREEMPTED_REG
	  || resolution == LDPR_PREEMPTED_IR
	  || resolution == LDPR_RESOLVED_IR
	  || resolution == LDPR_RESOLVED_EXEC);
}

/* Assume ELF-ish defaults, since that's pretty much the most liberal
   wrt cross-module name binding.  */

bool
default_binds_local_p (const_tree exp)
{
  return default_binds_local_p_1 (exp, flag_shlib);
}

bool
default_binds_local_p_1 (const_tree exp, int shlib)
{
  bool local_p;
  bool resolved_locally = false;
  bool resolved_to_local_def = false;

  /* With resolution file in hands, take look into resolutions.
     We can't just return true for resolved_locally symbols,
     because dynamic linking might overwrite symbols
     in shared libraries.  */
  if (TREE_CODE (exp) == VAR_DECL && TREE_PUBLIC (exp)
      && (TREE_STATIC (exp) || DECL_EXTERNAL (exp)))
    {
      struct varpool_node *vnode = varpool_get_node (exp);
      if (vnode && resolution_local_p (vnode->symbol.resolution))
	resolved_locally = true;
      if (vnode
	  && resolution_to_local_definition_p (vnode->symbol.resolution))
	resolved_to_local_def = true;
    }
  else if (TREE_CODE (exp) == FUNCTION_DECL && TREE_PUBLIC (exp))
    {
      struct cgraph_node *node = cgraph_get_node (exp);
      if (node
	  && resolution_local_p (node->symbol.resolution))
	resolved_locally = true;
      if (node
	  && resolution_to_local_definition_p (node->symbol.resolution))
	resolved_to_local_def = true;
    }

  /* A non-decl is an entry in the constant pool.  */
  if (!DECL_P (exp))
    local_p = true;
  /* Weakrefs may not bind locally, even though the weakref itself is always
     static and therefore local.  Similarly, the resolver for ifunc functions
     might resolve to a non-local function.
     FIXME: We can resolve the weakref case more curefuly by looking at the
     weakref alias.  */
  else if (lookup_attribute ("weakref", DECL_ATTRIBUTES (exp))
	   || (TREE_CODE (exp) == FUNCTION_DECL
	       && lookup_attribute ("ifunc", DECL_ATTRIBUTES (exp))))
    local_p = false;
  /* Static variables are always local.  */
  else if (! TREE_PUBLIC (exp))
    local_p = true;
  /* A variable is local if the user has said explicitly that it will
     be.  */
  else if ((DECL_VISIBILITY_SPECIFIED (exp)
	    || resolved_to_local_def)
	   && DECL_VISIBILITY (exp) != VISIBILITY_DEFAULT)
    local_p = true;
  /* Variables defined outside this object might not be local.  */
  else if (DECL_EXTERNAL (exp) && !resolved_locally)
    local_p = false;
  /* If defined in this object and visibility is not default, must be
     local.  */
  else if (DECL_VISIBILITY (exp) != VISIBILITY_DEFAULT)
    local_p = true;
  /* Default visibility weak data can be overridden by a strong symbol
     in another module and so are not local.  */
  else if (DECL_WEAK (exp)
	   && !resolved_locally)
    local_p = false;
  /* If PIC, then assume that any global name can be overridden by
     symbols resolved from other modules.  */
  else if (shlib)
    local_p = false;
  /* Uninitialized COMMON variable may be unified with symbols
     resolved from other modules.  */
  else if (DECL_COMMON (exp)
	   && !resolved_locally
	   && (DECL_INITIAL (exp) == NULL
	       || DECL_INITIAL (exp) == error_mark_node))
    local_p = false;
  /* Otherwise we're left with initialized (or non-common) global data
     which is of necessity defined locally.  */
  else
    local_p = true;

  return local_p;
}

/* Return true when references to DECL must bind to current definition in
   final executable.

   The condition is usually equivalent to whether the function binds to the
   current module (shared library or executable), that is to binds_local_p.
   We use this fact to avoid need for another target hook and implement
   the logic using binds_local_p and just special cases where
   decl_binds_to_current_def_p is stronger than binds_local_p.  In particular
   the weak definitions (that can be overwritten at linktime by other
   definition from different object file) and when resolution info is available
   we simply use the knowledge passed to us by linker plugin.  */
bool
decl_binds_to_current_def_p (tree decl)
{
  gcc_assert (DECL_P (decl));
  if (!TREE_PUBLIC (decl))
    return true;
  if (!targetm.binds_local_p (decl))
    return false;
  /* When resolution is available, just use it.  */
  if (TREE_CODE (decl) == VAR_DECL
      && (TREE_STATIC (decl) || DECL_EXTERNAL (decl)))
    {
      struct varpool_node *vnode = varpool_get_node (decl);
      if (vnode
	  && vnode->symbol.resolution != LDPR_UNKNOWN)
	return resolution_to_local_definition_p (vnode->symbol.resolution);
    }
  else if (TREE_CODE (decl) == FUNCTION_DECL)
    {
      struct cgraph_node *node = cgraph_get_node (decl);
      if (node
	  && node->symbol.resolution != LDPR_UNKNOWN)
	return resolution_to_local_definition_p (node->symbol.resolution);
    }
  /* Otherwise we have to assume the worst for DECL_WEAK (hidden weaks
     binds locally but still can be overwritten).
     This rely on fact that binds_local_p behave as decl_replaceable_p
     for all other declaration types.  */
  return !DECL_WEAK (decl);
}

/* A replaceable function or variable is one which may be replaced
   at link-time with an entirely different definition, provided that the
   replacement has the same type.  For example, functions declared
   with __attribute__((weak)) on most systems are replaceable.

   COMDAT functions are not replaceable, since all definitions of the
   function must be equivalent.  It is important that COMDAT functions
   not be treated as replaceable so that use of C++ template
   instantiations is not penalized.  */

bool
decl_replaceable_p (tree decl)
{
  gcc_assert (DECL_P (decl));
  if (!TREE_PUBLIC (decl) || DECL_COMDAT (decl))
    return false;
  return !decl_binds_to_current_def_p (decl);
}

/* Default function to output code that will globalize a label.  A
   target must define GLOBAL_ASM_OP or provide its own function to
   globalize a label.  */
#ifdef GLOBAL_ASM_OP
void
default_globalize_label (FILE * stream, const char *name)
{
  fputs (GLOBAL_ASM_OP, stream);
  assemble_name (stream, name);
  putc ('\n', stream);
}
#endif /* GLOBAL_ASM_OP */

/* Default function to output code that will globalize a declaration.  */
void
default_globalize_decl_name (FILE * stream, tree decl)
{
  const char *name = XSTR (XEXP (DECL_RTL (decl), 0), 0);
  targetm.asm_out.globalize_label (stream, name);
}

/* Default function to output a label for unwind information.  The
   default is to do nothing.  A target that needs nonlocal labels for
   unwind information must provide its own function to do this.  */
void
default_emit_unwind_label (FILE * stream ATTRIBUTE_UNUSED,
			   tree decl ATTRIBUTE_UNUSED,
			   int for_eh ATTRIBUTE_UNUSED,
			   int empty ATTRIBUTE_UNUSED)
{
}

/* Default function to output a label to divide up the exception table.
   The default is to do nothing.  A target that needs/wants to divide
   up the table must provide it's own function to do this.  */
void
default_emit_except_table_label (FILE * stream ATTRIBUTE_UNUSED)
{
}

/* This is how to output an internal numbered label where PREFIX is
   the class of label and LABELNO is the number within the class.  */

void
default_generate_internal_label (char *buf, const char *prefix,
				 unsigned long labelno)
{
  ASM_GENERATE_INTERNAL_LABEL (buf, prefix, labelno);
}

/* This is how to output an internal numbered label where PREFIX is
   the class of label and LABELNO is the number within the class.  */

void
default_internal_label (FILE *stream, const char *prefix,
			unsigned long labelno)
{
  char *const buf = (char *) alloca (40 + strlen (prefix));
  ASM_GENERATE_INTERNAL_LABEL (buf, prefix, labelno);
  ASM_OUTPUT_INTERNAL_LABEL (stream, buf);
}


/* The default implementation of ASM_DECLARE_CONSTANT_NAME.  */

void
default_asm_declare_constant_name (FILE *file, const char *name,
				   const_tree exp ATTRIBUTE_UNUSED,
				   HOST_WIDE_INT size ATTRIBUTE_UNUSED)
{
  assemble_label (file, name);
}

/* This is the default behavior at the beginning of a file.  It's
   controlled by two other target-hook toggles.  */
void
default_file_start (void)
{
  if (targetm.asm_file_start_app_off
      && !(flag_verbose_asm || flag_debug_asm || flag_dump_rtl_in_asm))
    fputs (ASM_APP_OFF, asm_out_file);

  if (targetm.asm_file_start_file_directive)
    output_file_directive (asm_out_file, main_input_filename);
}

/* This is a generic routine suitable for use as TARGET_ASM_FILE_END
   which emits a special section directive used to indicate whether or
   not this object file needs an executable stack.  This is primarily
   a GNU extension to ELF but could be used on other targets.  */

int trampolines_created;

void
file_end_indicate_exec_stack (void)
{
  unsigned int flags = SECTION_DEBUG;
  if (trampolines_created)
    flags |= SECTION_CODE;

  switch_to_section (get_section (".note.GNU-stack", flags, NULL));
}

/* Emit a special section directive to indicate that this object file
   was compiled with -fsplit-stack.  This is used to let the linker
   detect calls between split-stack code and non-split-stack code, so
   that it can modify the split-stack code to allocate a sufficiently
   large stack.  We emit another special section if there are any
   functions in this file which have the no_split_stack attribute, to
   prevent the linker from warning about being unable to convert the
   functions if they call non-split-stack code.  */

void
file_end_indicate_split_stack (void)
{
  if (flag_split_stack)
    {
      switch_to_section (get_section (".note.GNU-split-stack", SECTION_DEBUG,
				      NULL));
      if (saw_no_split_stack)
	switch_to_section (get_section (".note.GNU-no-split-stack",
					SECTION_DEBUG, NULL));
    }
}

/* Output DIRECTIVE (a C string) followed by a newline.  This is used as
   a get_unnamed_section callback.  */

void
output_section_asm_op (const void *directive)
{
  fprintf (asm_out_file, "%s\n", (const char *) directive);
}

/* Emit assembly code to switch to section NEW_SECTION.  Do nothing if
   the current section is NEW_SECTION.  */

void
switch_to_section (section *new_section)
{
  if (in_section == new_section)
    return;

  if (new_section->common.flags & SECTION_FORGET)
    in_section = NULL;
  else
    in_section = new_section;

  switch (SECTION_STYLE (new_section))
    {
    case SECTION_NAMED:
      targetm.asm_out.named_section (new_section->named.name,
				     new_section->named.common.flags,
				     new_section->named.decl);
      break;

    case SECTION_UNNAMED:
      new_section->unnamed.callback (new_section->unnamed.data);
      break;

    case SECTION_NOSWITCH:
      gcc_unreachable ();
      break;
    }

  new_section->common.flags |= SECTION_DECLARED;
}

/* If block symbol SYMBOL has not yet been assigned an offset, place
   it at the end of its block.  */

void
place_block_symbol (rtx symbol)
{
  unsigned HOST_WIDE_INT size, mask, offset;
  struct constant_descriptor_rtx *desc;
  unsigned int alignment;
  struct object_block *block;
  tree decl;

  gcc_assert (SYMBOL_REF_BLOCK (symbol));
  if (SYMBOL_REF_BLOCK_OFFSET (symbol) >= 0)
    return;

  /* Work out the symbol's size and alignment.  */
  if (CONSTANT_POOL_ADDRESS_P (symbol))
    {
      desc = SYMBOL_REF_CONSTANT (symbol);
      alignment = desc->align;
      size = GET_MODE_SIZE (desc->mode);
    }
  else if (TREE_CONSTANT_POOL_ADDRESS_P (symbol))
    {
      decl = SYMBOL_REF_DECL (symbol);
      alignment = DECL_ALIGN (decl);
      size = get_constant_size (DECL_INITIAL (decl));
    }
  else
    {
      decl = SYMBOL_REF_DECL (symbol);
      alignment = DECL_ALIGN (decl);
      size = tree_low_cst (DECL_SIZE_UNIT (decl), 1);
      if (flag_asan && asan_protect_global (decl))
	size += asan_red_zone_size (size);
    }

  /* Calculate the object's offset from the start of the block.  */
  block = SYMBOL_REF_BLOCK (symbol);
  mask = alignment / BITS_PER_UNIT - 1;
  offset = (block->size + mask) & ~mask;
  SYMBOL_REF_BLOCK_OFFSET (symbol) = offset;

  /* Record the block's new alignment and size.  */
  block->alignment = MAX (block->alignment, alignment);
  block->size = offset + size;

  vec_safe_push (block->objects, symbol);
}

/* Return the anchor that should be used to address byte offset OFFSET
   from the first object in BLOCK.  MODEL is the TLS model used
   to access it.  */

rtx
get_section_anchor (struct object_block *block, HOST_WIDE_INT offset,
		    enum tls_model model)
{
  char label[100];
  unsigned int begin, middle, end;
  unsigned HOST_WIDE_INT min_offset, max_offset, range, bias, delta;
  rtx anchor;

  /* Work out the anchor's offset.  Use an offset of 0 for the first
     anchor so that we don't pessimize the case where we take the address
     of a variable at the beginning of the block.  This is particularly
     useful when a block has only one variable assigned to it.

     We try to place anchors RANGE bytes apart, so there can then be
     anchors at +/-RANGE, +/-2 * RANGE, and so on, up to the limits of
     a ptr_mode offset.  With some target settings, the lowest such
     anchor might be out of range for the lowest ptr_mode offset;
     likewise the highest anchor for the highest offset.  Use anchors
     at the extreme ends of the ptr_mode range in such cases.

     All arithmetic uses unsigned integers in order to avoid
     signed overflow.  */
  max_offset = (unsigned HOST_WIDE_INT) targetm.max_anchor_offset;
  min_offset = (unsigned HOST_WIDE_INT) targetm.min_anchor_offset;
  range = max_offset - min_offset + 1;
  if (range == 0)
    offset = 0;
  else
    {
      bias = 1 << (GET_MODE_BITSIZE (ptr_mode) - 1);
      if (offset < 0)
	{
	  delta = -(unsigned HOST_WIDE_INT) offset + max_offset;
	  delta -= delta % range;
	  if (delta > bias)
	    delta = bias;
	  offset = (HOST_WIDE_INT) (-delta);
	}
      else
	{
	  delta = (unsigned HOST_WIDE_INT) offset - min_offset;
	  delta -= delta % range;
	  if (delta > bias - 1)
	    delta = bias - 1;
	  offset = (HOST_WIDE_INT) delta;
	}
    }

  /* Do a binary search to see if there's already an anchor we can use.
     Set BEGIN to the new anchor's index if not.  */
  begin = 0;
  end = vec_safe_length (block->anchors);
  while (begin != end)
    {
      middle = (end + begin) / 2;
      anchor = (*block->anchors)[middle];
      if (SYMBOL_REF_BLOCK_OFFSET (anchor) > offset)
	end = middle;
      else if (SYMBOL_REF_BLOCK_OFFSET (anchor) < offset)
	begin = middle + 1;
      else if (SYMBOL_REF_TLS_MODEL (anchor) > model)
	end = middle;
      else if (SYMBOL_REF_TLS_MODEL (anchor) < model)
	begin = middle + 1;
      else
	return anchor;
    }

  /* Create a new anchor with a unique label.  */
  ASM_GENERATE_INTERNAL_LABEL (label, "LANCHOR", anchor_labelno++);
  anchor = create_block_symbol (ggc_strdup (label), block, offset);
  SYMBOL_REF_FLAGS (anchor) |= SYMBOL_FLAG_LOCAL | SYMBOL_FLAG_ANCHOR;
  SYMBOL_REF_FLAGS (anchor) |= model << SYMBOL_FLAG_TLS_SHIFT;

  /* Insert it at index BEGIN.  */
  vec_safe_insert (block->anchors, begin, anchor);
  return anchor;
}

/* Output the objects in BLOCK.  */

static void
output_object_block (struct object_block *block)
{
  struct constant_descriptor_rtx *desc;
  unsigned int i;
  HOST_WIDE_INT offset;
  tree decl;
  rtx symbol;

  if (!block->objects)
    return;

  /* Switch to the section and make sure that the first byte is
     suitably aligned.  */
  switch_to_section (block->sect);
  assemble_align (block->alignment);

  /* Define the values of all anchors relative to the current section
     position.  */
  FOR_EACH_VEC_SAFE_ELT (block->anchors, i, symbol)
    targetm.asm_out.output_anchor (symbol);

  /* Output the objects themselves.  */
  offset = 0;
  FOR_EACH_VEC_ELT (*block->objects, i, symbol)
    {
      /* Move to the object's offset, padding with zeros if necessary.  */
      assemble_zeros (SYMBOL_REF_BLOCK_OFFSET (symbol) - offset);
      offset = SYMBOL_REF_BLOCK_OFFSET (symbol);
      if (CONSTANT_POOL_ADDRESS_P (symbol))
	{
	  desc = SYMBOL_REF_CONSTANT (symbol);
	  output_constant_pool_1 (desc, 1);
	  offset += GET_MODE_SIZE (desc->mode);
	}
      else if (TREE_CONSTANT_POOL_ADDRESS_P (symbol))
	{
	  decl = SYMBOL_REF_DECL (symbol);
	  assemble_constant_contents (DECL_INITIAL (decl), XSTR (symbol, 0),
				      DECL_ALIGN (decl));
	  offset += get_constant_size (DECL_INITIAL (decl));
	}
      else
	{
	  decl = SYMBOL_REF_DECL (symbol);
	  assemble_variable_contents (decl, XSTR (symbol, 0), false);
	  offset += tree_low_cst (DECL_SIZE_UNIT (decl), 1);
	}
    }
}

/* A htab_traverse callback used to call output_object_block for
   each member of object_block_htab.  */

static int
output_object_block_htab (void **slot, void *data ATTRIBUTE_UNUSED)
{
  output_object_block ((struct object_block *) (*slot));
  return 1;
}

/* Output the definitions of all object_blocks.  */

void
output_object_blocks (void)
{
  htab_traverse (object_block_htab, output_object_block_htab, NULL);
}

/* This function provides a possible implementation of the
   TARGET_ASM_RECORD_GCC_SWITCHES target hook for ELF targets.  When triggered
   by -frecord-gcc-switches it creates a new mergeable, string section in the
   assembler output file called TARGET_ASM_RECORD_GCC_SWITCHES_SECTION which
   contains the switches in ASCII format.

   FIXME: This code does not correctly handle double quote characters
   that appear inside strings, (it strips them rather than preserving them).
   FIXME: ASM_OUTPUT_ASCII, as defined in config/elfos.h will not emit NUL
   characters - instead it treats them as sub-string separators.  Since
   we want to emit NUL strings terminators into the object file we have to use
   ASM_OUTPUT_SKIP.  */

int
elf_record_gcc_switches (print_switch_type type, const char * name)
{
  switch (type)
    {
    case SWITCH_TYPE_PASSED:
      ASM_OUTPUT_ASCII (asm_out_file, name, strlen (name));
      ASM_OUTPUT_SKIP (asm_out_file, (unsigned HOST_WIDE_INT) 1);
      break;

    case SWITCH_TYPE_DESCRIPTIVE:
      if (name == NULL)
	{
	  /* Distinguish between invocations where name is NULL.  */
	  static bool started = false;

	  if (!started)
	    {
	      section * sec;

	      sec = get_section (targetm.asm_out.record_gcc_switches_section,
				 SECTION_DEBUG
				 | SECTION_MERGE
				 | SECTION_STRINGS
				 | (SECTION_ENTSIZE & 1),
				 NULL);
	      switch_to_section (sec);
	      started = true;
	    }
	}

    default:
      break;
    }

  /* The return value is currently ignored by the caller, but must be 0.
     For -fverbose-asm the return value would be the number of characters
     emitted into the assembler file.  */
  return 0;
}

/* Emit text to declare externally defined symbols. It is needed to
   properly support non-default visibility.  */
void
default_elf_asm_output_external (FILE *file ATTRIBUTE_UNUSED,
				 tree decl,
				 const char *name ATTRIBUTE_UNUSED)
{
  /* We output the name if and only if TREE_SYMBOL_REFERENCED is
     set in order to avoid putting out names that are never really
     used. */
  if (TREE_SYMBOL_REFERENCED (DECL_ASSEMBLER_NAME (decl))
      && targetm.binds_local_p (decl))
    maybe_assemble_visibility (decl);
}

/* The default hook for TARGET_ASM_OUTPUT_SOURCE_FILENAME.  */

void
default_asm_output_source_filename (FILE *file, const char *name)
{
#ifdef ASM_OUTPUT_SOURCE_FILENAME
  ASM_OUTPUT_SOURCE_FILENAME (file, name);
#else
  fprintf (file, "\t.file\t");
  output_quoted_string (file, name);
  putc ('\n', file);
#endif
}

/* Output a file name in the form wanted by System V.  */

void
output_file_directive (FILE *asm_file, const char *input_name)
{
  int len;
  const char *na;

  if (input_name == NULL)
    input_name = "<stdin>";
  else
    input_name = remap_debug_filename (input_name);

  len = strlen (input_name);
  na = input_name + len;

  /* NA gets INPUT_NAME sans directory names.  */
  while (na > input_name)
    {
      if (IS_DIR_SEPARATOR (na[-1]))
	break;
      na--;
    }

  targetm.asm_out.output_source_filename (asm_file, na);
}

/* Create a DEBUG_EXPR_DECL / DEBUG_EXPR pair from RTL expression
   EXP.  */
rtx
make_debug_expr_from_rtl (const_rtx exp)
{
  tree ddecl = make_node (DEBUG_EXPR_DECL), type;
  enum machine_mode mode = GET_MODE (exp);
  rtx dval;

  DECL_ARTIFICIAL (ddecl) = 1;
  if (REG_P (exp) && REG_EXPR (exp))
    type = TREE_TYPE (REG_EXPR (exp));
  else if (MEM_P (exp) && MEM_EXPR (exp))
    type = TREE_TYPE (MEM_EXPR (exp));
  else
    type = NULL_TREE;
  if (type && TYPE_MODE (type) == mode)
    TREE_TYPE (ddecl) = type;
  else
    TREE_TYPE (ddecl) = lang_hooks.types.type_for_mode (mode, 1);
  DECL_MODE (ddecl) = mode;
  dval = gen_rtx_DEBUG_EXPR (mode);
  DEBUG_EXPR_TREE_DECL (dval) = ddecl;
  SET_DECL_RTL (ddecl, dval);
  return dval;
}

#ifdef ELF_ASCII_ESCAPES
/* Default ASM_OUTPUT_LIMITED_STRING for ELF targets.  */

void
default_elf_asm_output_limited_string (FILE *f, const char *s)
{
  int escape;
  unsigned char c;

  fputs (STRING_ASM_OP, f);
  putc ('"', f);
  while (*s != '\0')
    {
      c = *s;
      escape = ELF_ASCII_ESCAPES[c];
      switch (escape)
	{
	case 0:
	  putc (c, f);
	  break;
	case 1:
	  /* TODO: Print in hex with fast function, important for -flto. */
	  fprintf (f, "\\%03o", c);
	  break;
	default:
	  putc ('\\', f);
	  putc (escape, f);
	  break;
	}
      s++;
    }
  putc ('\"', f);
  putc ('\n', f);
}

/* Default ASM_OUTPUT_ASCII for ELF targets.  */

void
default_elf_asm_output_ascii (FILE *f, const char *s, unsigned int len)
{
  const char *limit = s + len;
  const char *last_null = NULL;
  unsigned bytes_in_chunk = 0;
  unsigned char c;
  int escape;

  for (; s < limit; s++)
    {
      const char *p;

      if (bytes_in_chunk >= 60)
	{
	  putc ('\"', f);
	  putc ('\n', f);
	  bytes_in_chunk = 0;
	}

      if (s > last_null)
	{
	  for (p = s; p < limit && *p != '\0'; p++)
	    continue;
	  last_null = p;
	}
      else
	p = last_null;

      if (p < limit && (p - s) <= (long) ELF_STRING_LIMIT)
	{
	  if (bytes_in_chunk > 0)
	    {
	      putc ('\"', f);
	      putc ('\n', f);
	      bytes_in_chunk = 0;
	    }

	  default_elf_asm_output_limited_string (f, s);
	  s = p;
	}
      else
	{
	  if (bytes_in_chunk == 0)
	    fputs (ASCII_DATA_ASM_OP "\"", f);

	  c = *s;
	  escape = ELF_ASCII_ESCAPES[c];
	  switch (escape)
	    {
	    case 0:
	      putc (c, f);
	      bytes_in_chunk++;
	      break;
	    case 1:
	      /* TODO: Print in hex with fast function, important for -flto. */
	      fprintf (f, "\\%03o", c);
	      bytes_in_chunk += 4;
	      break;
	    default:
	      putc ('\\', f);
	      putc (escape, f);
	      bytes_in_chunk += 2;
	      break;
	    }

	}
    }

  if (bytes_in_chunk > 0)
    {
      putc ('\"', f);
      putc ('\n', f);
    }
}
#endif

static GTY(()) section *elf_init_array_section;
static GTY(()) section *elf_fini_array_section;

static section *
get_elf_initfini_array_priority_section (int priority,
					 bool constructor_p)
{
  section *sec;
  if (priority != DEFAULT_INIT_PRIORITY)
    {
      char buf[18];
      sprintf (buf, "%s.%.5u", 
	       constructor_p ? ".init_array" : ".fini_array",
	       priority);
      sec = get_section (buf, SECTION_WRITE | SECTION_NOTYPE, NULL_TREE);
    }
  else
    {
      if (constructor_p)
	{
	  if (elf_init_array_section == NULL)
	    elf_init_array_section
	      = get_section (".init_array",
			     SECTION_WRITE | SECTION_NOTYPE, NULL_TREE);
	  sec = elf_init_array_section;
	}
      else
	{
	  if (elf_fini_array_section == NULL)
	    elf_fini_array_section
	      = get_section (".fini_array",
			     SECTION_WRITE | SECTION_NOTYPE, NULL_TREE);
	  sec = elf_fini_array_section;
	}
    }
  return sec;
}

/* Use .init_array section for constructors. */

void
default_elf_init_array_asm_out_constructor (rtx symbol, int priority)
{
  section *sec = get_elf_initfini_array_priority_section (priority,
							  true);
  assemble_addr_to_section (symbol, sec);
}

/* Use .fini_array section for destructors. */

void
default_elf_fini_array_asm_out_destructor (rtx symbol, int priority)
{
  section *sec = get_elf_initfini_array_priority_section (priority,
							  false);
  assemble_addr_to_section (symbol, sec);
}

/* Default TARGET_ASM_OUTPUT_IDENT hook.

   This is a bit of a cheat.  The real default is a no-op, but this
   hook is the default for all targets with a .ident directive.  */

void
default_asm_output_ident_directive (const char *ident_str)
{
  const char *ident_asm_op = "\t.ident\t";

  /* If we are still in the front end, do not write out the string
     to asm_out_file.  Instead, add a fake top-level asm statement.
     This allows the front ends to use this hook without actually
     writing to asm_out_file, to handle #ident or Pragma Ident.  */
  if (cgraph_state == CGRAPH_STATE_PARSING)
    {
      char *buf = ACONCAT ((ident_asm_op, "\"", ident_str, "\"\n", NULL));
      add_asm_node (build_string (strlen (buf), buf));
    }
  else
    fprintf (asm_out_file, "%s\"%s\"\n", ident_asm_op, ident_str);
}

#include "gt-varasm.h"<|MERGE_RESOLUTION|>--- conflicted
+++ resolved
@@ -51,11 +51,8 @@
 #include "tree-mudflap.h"
 #include "cgraph.h"
 #include "pointer-set.h"
-<<<<<<< HEAD
 #include "l-ipo.h"
-=======
 #include "asan.h"
->>>>>>> 40acbb11
 
 #ifdef XCOFF_DEBUGGING_INFO
 #include "xcoffout.h"		/* Needed for external data
@@ -1493,7 +1490,7 @@
       && ((TREE_CODE (decl) == FUNCTION_DECL
            && cgraph_is_auxiliary (decl))
           || (TREE_CODE (decl) == VAR_DECL
-              && varpool_is_auxiliary (varpool_node (decl)))))
+              && varpool_is_auxiliary (varpool_get_node (decl)))))
     return;
 
   /* We win when global object is found, but it is useful to know about weak
@@ -2109,6 +2106,11 @@
 static GTY(()) tree pending_assemble_externals;
 
 #ifdef ASM_OUTPUT_EXTERNAL
+/* Some targets delay some output to final using TARGET_ASM_FILE_END.
+   As a result, assemble_external can be called after the list of externals
+   is processed and the pointer set destroyed.  */
+static bool pending_assemble_externals_processed;
+
 /* Avoid O(external_decls**2) lookups in the pending_assemble_externals
    TREE_LIST in assemble_external.  */
 static struct pointer_set_t *pending_assemble_externals_set;
@@ -2164,6 +2166,7 @@
     assemble_external_real (TREE_VALUE (list));
 
   pending_assemble_externals = 0;
+  pending_assemble_externals_processed = true;
   pointer_set_destroy (pending_assemble_externals_set);
 #endif
 }
@@ -2184,14 +2187,13 @@
       If it's not, we should not be calling this function.  */
   gcc_assert (asm_out_file);
 
-<<<<<<< HEAD
   /* Processing pending items from auxiliary modules are not supported
      which means platforms that requires ASM_OUTPUT_EXTERNAL may 
      have issues.  (TODO : one way is to flush the pending items from
      auxiliary modules at the end of parsing the module)  */
   if (L_IPO_IS_AUXILIARY_MODULE)
     return;
-=======
+
   /* In a perfect world, the following condition would be true.
      Sadly, the Java and Go front ends emit assembly *from the front end*,
      bypassing the call graph.  See PR52739.  Fix before GCC 4.8.  */
@@ -2204,7 +2206,6 @@
   gcc_assert (cgraph_state == CGRAPH_STATE_EXPANSION
 	      || cgraph_state == CGRAPH_STATE_FINISHED);
 #endif
->>>>>>> 40acbb11
 
   if (!DECL_P (decl) || !DECL_EXTERNAL (decl) || !TREE_PUBLIC (decl))
     return;
@@ -2225,6 +2226,12 @@
     weak_decls = tree_cons (NULL, decl, weak_decls);
 
 #ifdef ASM_OUTPUT_EXTERNAL
+  if (pending_assemble_externals_processed)
+    {
+      assemble_external_real (decl);
+      return;
+    }
+
   if (! pointer_set_insert (pending_assemble_externals_set, decl))
     pending_assemble_externals = tree_cons (NULL, decl,
 					    pending_assemble_externals);
@@ -5467,49 +5474,7 @@
   targetm.asm_out.globalize_decl_name (asm_out_file, decl);
 }
 
-<<<<<<< HEAD
-VEC(alias_pair,gc) *alias_pairs;
-
-/* Given an assembly name, find the decl it is associated with.  At the
-   same time, mark it needed for cgraph.  */
-
-static tree
-find_decl_and_mark_needed (tree decl, tree target)
-{
-  struct cgraph_node *fnode = NULL;
-  struct varpool_node *vnode = NULL;
-
-  if (TREE_CODE (decl) == FUNCTION_DECL)
-    {
-      fnode = cgraph_node_for_asm (target);
-      if (fnode == NULL)
-	vnode = varpool_node_for_asm (target);
-    }
-  else
-    {
-      vnode = varpool_node_for_asm (target);
-      if (vnode == NULL)
-	fnode = cgraph_node_for_asm (target);
-    }
-
-  if (fnode)
-    {
-      if (!fnode->global.inlined_to)
-        cgraph_mark_needed_node (fnode);
-      return fnode->decl;
-    }
-  else if (vnode)
-    {
-      varpool_mark_needed_node (vnode);
-      vnode->force_output = 1;
-      return vnode->decl;
-    }
-  else
-    return NULL_TREE;
-}
-=======
 vec<alias_pair, va_gc> *alias_pairs;
->>>>>>> 40acbb11
 
 /* Output the assembler code for a define (equate) using ASM_OUTPUT_DEF
    or ASM_OUTPUT_DEF_FROM_DECLS.  The function defines the symbol whose
@@ -5615,298 +5580,6 @@
 #endif
 }
 
-<<<<<<< HEAD
-
-/* Allocate and construct a symbol alias set.  */
-
-static symbol_alias_set_t *
-symbol_alias_set_create (void)
-{
-  return pointer_set_create ();
-}
-
-/* Destruct and free a symbol alias set.  */
-
-void
-symbol_alias_set_destroy (symbol_alias_set_t *aset)
-{
-  pointer_set_destroy (aset);
-}
-
-/* Test if a symbol alias set contains a given name.  */
-
-int
-symbol_alias_set_contains (const symbol_alias_set_t *aset, tree t)
-{
-  /* We accept either a DECL or an IDENTIFIER directly.  */
-  if (TREE_CODE (t) != IDENTIFIER_NODE)
-    t = DECL_ASSEMBLER_NAME (t);
-  t = targetm.asm_out.mangle_assembler_name (IDENTIFIER_POINTER (t));
-  return pointer_set_contains (aset, t);
-}
-
-/* Enter a new name into a symbol alias set.  */
-
-static int
-symbol_alias_set_insert (symbol_alias_set_t *aset, tree t)
-{
-  /* We accept either a DECL or an IDENTIFIER directly.  */
-  if (TREE_CODE (t) != IDENTIFIER_NODE)
-    t = DECL_ASSEMBLER_NAME (t);
-  t = targetm.asm_out.mangle_assembler_name (IDENTIFIER_POINTER (t));
-  return pointer_set_insert (aset, t);
-}
-
-/* IN_SET_P is a predicate function assuming to be taken
-   alias_pair->decl, alias_pair->target and DATA arguments.
-
-   Compute set of aliases by including everything where TRIVIALLY_VISIBLE
-   predeicate is true and propagate across aliases such that when
-   alias DECL is included, its TARGET is included too.  */
-
-static symbol_alias_set_t *
-propagate_aliases_forward (bool (*in_set_p)
-			     (tree decl, tree target, void *data),
-		           void *data)
-{
-  symbol_alias_set_t *set;
-  unsigned i;
-  alias_pair *p;
-  bool changed;
-
-  set = symbol_alias_set_create ();
-  for (i = 0; VEC_iterate (alias_pair, alias_pairs, i, p); ++i)
-    if (in_set_p (p->decl, p->target, data))
-      symbol_alias_set_insert (set, p->decl);
-  do
-    {
-      changed = false;
-      for (i = 0; VEC_iterate (alias_pair, alias_pairs, i, p); ++i)
-	if (symbol_alias_set_contains (set, p->decl)
-	    && !symbol_alias_set_insert (set, p->target))
-	  changed = true;
-    }
-  while (changed);
-
-  return set;
-}
-
-/* Like propagate_aliases_forward but do backward propagation.  */
-
-symbol_alias_set_t *
-propagate_aliases_backward (bool (*in_set_p)
-			     (tree decl, tree target, void *data),
-		           void *data)
-{
-  symbol_alias_set_t *set;
-  unsigned i;
-  alias_pair *p;
-  bool changed;
-
-  /* We have to compute the set of set nodes including aliases
-     themselves.  */
-  set = symbol_alias_set_create ();
-  for (i = 0; VEC_iterate (alias_pair, alias_pairs, i, p); ++i)
-    if (in_set_p (p->decl, p->target, data))
-      symbol_alias_set_insert (set, p->target);
-  do
-    {
-      changed = false;
-      for (i = 0; VEC_iterate (alias_pair, alias_pairs, i, p); ++i)
-	if (symbol_alias_set_contains (set, p->target)
-	    && !symbol_alias_set_insert (set, p->decl))
-	  changed = true;
-    }
-  while (changed);
-
-  return set;
-}
-/* See if the alias is trivially visible.  This means
-     1) alias is expoerted from the unit or
-     2) alias is used in the code.
-   We assume that unused cgraph/varpool nodes has been
-   removed.
-   Used as callback for propagate_aliases.  */
-
-static bool
-trivially_visible_alias (tree decl, tree target ATTRIBUTE_UNUSED,
-			 void *data ATTRIBUTE_UNUSED)
-{
-  struct cgraph_node *fnode = NULL;
-  struct varpool_node *vnode = NULL;
-
-  if (!TREE_PUBLIC (decl))
-    {
-      if (TREE_CODE (decl) == FUNCTION_DECL)
-	fnode = cgraph_get_node (decl);
-      else
-	vnode = varpool_get_node (decl);
-      return vnode || fnode;
-    }
-  else
-    return true;
-}
-
-/* See if the target of alias is defined in this unit.
-   Used as callback for propagate_aliases.  */
-
-static bool
-trivially_defined_alias (tree decl ATTRIBUTE_UNUSED,
-			 tree target,
-			 void *data ATTRIBUTE_UNUSED)
-{
-  struct cgraph_node *fnode = NULL;
-  struct varpool_node *vnode = NULL;
-
-  fnode = cgraph_node_for_asm (target);
-  vnode = (fnode == NULL) ? varpool_node_for_asm (target) : NULL;
-  return (fnode && fnode->analyzed) || (vnode && vnode->finalized);
-}
-
-/* Remove the alias pairing for functions that are no longer in the call
-   graph.  */
-
-void
-remove_unreachable_alias_pairs (void)
-{
-  symbol_alias_set_t *visible;
-  unsigned i;
-  alias_pair *p;
-
-  if (alias_pairs == NULL)
-    return;
-
-  /* We have to compute the set of visible nodes including aliases
-     themselves.  */
-  visible = propagate_aliases_forward (trivially_visible_alias, NULL);
-
-  for (i = 0; VEC_iterate (alias_pair, alias_pairs, i, p); )
-    {
-      if (!DECL_EXTERNAL (p->decl)
-	  && !symbol_alias_set_contains (visible, p->decl))
-	{
-	  VEC_unordered_remove (alias_pair, alias_pairs, i);
-	  continue;
-	}
-
-      i++;
-    }
-
-  symbol_alias_set_destroy (visible);
-}
-
-
-/* Returns true if alias target node can be found for
-   assembler name TARGET.  */
-
-static bool
-alias_target_node_exist_p (tree target)
-{
-  struct cgraph_node *node;
-  tree real_target_decl = cgraph_find_decl (target);
-
-  if (real_target_decl && !DECL_EXTERNAL (real_target_decl))
-    return true;
-
-  /* Now more expensive walk.  */
-  for (node = cgraph_nodes; node; node = node->next)
-    if (!node->global.inlined_to && HAS_DECL_ASSEMBLER_NAME_P (node->decl))
-      {
-        tree name = DECL_ASSEMBLER_NAME (node->decl);
-        /* Assume the assembler names are commoned.  */
-        if (name == target && !DECL_EXTERNAL (node->decl))
-          return true;
-      }
-
-  return false;
-}
-
-/* First pass of completing pending aliases.  Make sure that cgraph knows
-   which symbols will be required.  */
-
-void
-finish_aliases_1 (void)
-{
-  symbol_alias_set_t *defined;
-  unsigned i;
-  alias_pair *p;
-
-  if (alias_pairs == NULL)
-    return;
-
-  /* We have to compute the set of defined nodes including aliases
-     themselves.  */
-  defined = propagate_aliases_backward (trivially_defined_alias, NULL);
-
-  FOR_EACH_VEC_ELT (alias_pair, alias_pairs, i, p)
-    {
-      tree target_decl;
-
-      target_decl = find_decl_and_mark_needed (p->decl, p->target);
-      if (target_decl == NULL)
-	{
-	  if (symbol_alias_set_contains (defined, p->target))
-	    continue;
-
-	  if (! (p->emitted_diags & ALIAS_DIAG_TO_UNDEF)
-	      && ! lookup_attribute ("weakref", DECL_ATTRIBUTES (p->decl)))
-	    {
-
-              if (L_IPO_COMP_MODE && alias_target_node_exist_p (p->target))
-                continue;
-
-	      error ("%q+D aliased to undefined symbol %qE",
-		     p->decl, p->target);
-	      p->emitted_diags |= ALIAS_DIAG_TO_UNDEF;
-	    }
-	}
-      else if (! (p->emitted_diags & ALIAS_DIAG_TO_EXTERN)
-	       && DECL_EXTERNAL (target_decl)
-	       /* We use local aliases for C++ thunks to force the tailcall
-		  to bind locally.  This is a hack - to keep it working do
-		  the following (which is not strictly correct).  */
-	       && (! TREE_CODE (target_decl) == FUNCTION_DECL
-		   || ! DECL_VIRTUAL_P (target_decl))
-	       && ! lookup_attribute ("weakref", DECL_ATTRIBUTES (p->decl)))
-        {
-
-          /* Note that the assembler name hashing management is broken in LIPO mode.
-             The node mapped by an assembler name might be deleted or it might be
-             mapped to a function that is not the one that is 'expanded' (and therefore
-             marked as 'extern' -- even when it has body.  This needs more cleanup.
-             Since same_body_alias pairs are usually added late after the target
-             function is expanded, it is usually safe to ignore the 'error'  */
-
-          if (!L_IPO_COMP_MODE || !alias_target_node_exist_p (p->target))
-	    {
-              error ("%q+D aliased to external symbol %qE",
-		     p->decl, p->target);
-                     p->emitted_diags |= ALIAS_DIAG_TO_EXTERN;
-	    }
-        }
-    }
-
-  symbol_alias_set_destroy (defined);
-}
-
-/* Second pass of completing pending aliases.  Emit the actual assembly.
-   This happens at the end of compilation and thus it is assured that the
-   target symbol has been emitted.  */
-
-void
-finish_aliases_2 (void)
-{
-  unsigned i;
-  alias_pair *p;
-
-  FOR_EACH_VEC_ELT (alias_pair, alias_pairs, i, p)
-    do_assemble_alias (p->decl, p->target);
-
-  VEC_truncate (alias_pair, alias_pairs, 0);
-}
-
-=======
->>>>>>> 40acbb11
 /* Emit an assembler directive to make the symbol for DECL an alias to
    the symbol for TARGET.  */
 

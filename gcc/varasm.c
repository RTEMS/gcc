/* Output variables, constants and external declarations, for GNU compiler.
   Copyright (C) 1987-2014 Free Software Foundation, Inc.

This file is part of GCC.

GCC is free software; you can redistribute it and/or modify it under
the terms of the GNU General Public License as published by the Free
Software Foundation; either version 3, or (at your option) any later
version.

GCC is distributed in the hope that it will be useful, but WITHOUT ANY
WARRANTY; without even the implied warranty of MERCHANTABILITY or
FITNESS FOR A PARTICULAR PURPOSE.  See the GNU General Public License
for more details.

You should have received a copy of the GNU General Public License
along with GCC; see the file COPYING3.  If not see
<http://www.gnu.org/licenses/>.  */


/* This file handles generation of all the assembler code
   *except* the instructions of a function.
   This includes declarations of variables and their initial values.

   We also output the assembler code for constants stored in memory
   and are responsible for combining constants with the same value.  */

#include "config.h"
#include "system.h"
#include "coretypes.h"
#include "tm.h"
#include "rtl.h"
#include "tree.h"
#include "stor-layout.h"
#include "stringpool.h"
#include "gcc-symtab.h"
#include "varasm.h"
#include "flags.h"
#include "function.h"
#include "expr.h"
#include "hard-reg-set.h"
#include "regs.h"
#include "output.h"
#include "diagnostic-core.h"
#include "hashtab.h"
#include "ggc.h"
#include "langhooks.h"
#include "tm_p.h"
#include "debug.h"
#include "target.h"
#include "common/common-target.h"
#include "targhooks.h"
#include "cgraph.h"
#include "pointer-set.h"
#include "l-ipo.h"
#include "asan.h"
#include "basic-block.h"

#ifdef XCOFF_DEBUGGING_INFO
#include "xcoffout.h"		/* Needed for external data
				   declarations for e.g. AIX 4.x.  */
#endif

/* The (assembler) name of the first globally-visible object output.  */
extern GTY(()) const char *first_global_object_name;
extern GTY(()) const char *weak_global_object_name;

const char *first_global_object_name;
const char *weak_global_object_name;

struct addr_const;
struct constant_descriptor_rtx;
struct rtx_constant_pool;

#define n_deferred_constants (crtl->varasm.deferred_constants)

/* Number for making the label on the next
   constant that is stored in memory.  */

static GTY(()) int const_labelno;

/* Carry information from ASM_DECLARE_OBJECT_NAME
   to ASM_FINISH_DECLARE_OBJECT.  */

int size_directive_output;

/* The last decl for which assemble_variable was called,
   if it did ASM_DECLARE_OBJECT_NAME.
   If the last call to assemble_variable didn't do that,
   this holds 0.  */

tree last_assemble_variable_decl;

/* The following global variable indicates if the first basic block
   in a function belongs to the cold partition or not.  */

bool first_function_block_is_cold;

/* Whether we saw any functions with no_split_stack.  */

static bool saw_no_split_stack;

static const char *strip_reg_name (const char *);
static int contains_pointers_p (tree);
#ifdef ASM_OUTPUT_EXTERNAL
static bool incorporeal_function_p (tree);
#endif
static void decode_addr_const (tree, struct addr_const *);
static hashval_t const_desc_hash (const void *);
static int const_desc_eq (const void *, const void *);
static hashval_t const_hash_1 (const tree);
static int compare_constant (const tree, const tree);
static tree copy_constant (tree);
static void output_constant_def_contents (rtx);
static void output_addressed_constants (tree);
static unsigned HOST_WIDE_INT output_constant (tree, unsigned HOST_WIDE_INT,
					       unsigned int);
static void globalize_decl (tree);
static bool decl_readonly_section_1 (enum section_category);
#ifdef BSS_SECTION_ASM_OP
#ifdef ASM_OUTPUT_ALIGNED_BSS
static void asm_output_aligned_bss (FILE *, tree, const char *,
				    unsigned HOST_WIDE_INT, int)
     ATTRIBUTE_UNUSED;
#endif
#endif /* BSS_SECTION_ASM_OP */
static void mark_weak (tree);
static void output_constant_pool (const char *, tree);

/* Well-known sections, each one associated with some sort of *_ASM_OP.  */
section *text_section;
section *data_section;
section *readonly_data_section;
section *sdata_section;
section *ctors_section;
section *dtors_section;
section *bss_section;
section *sbss_section;

/* Various forms of common section.  All are guaranteed to be nonnull.  */
section *tls_comm_section;
section *comm_section;
section *lcomm_section;

/* A SECTION_NOSWITCH section used for declaring global BSS variables.
   May be null.  */
section *bss_noswitch_section;

/* The section that holds the main exception table, when known.  The section
   is set either by the target's init_sections hook or by the first call to
   switch_to_exception_section.  */
section *exception_section;

/* The section that holds the DWARF2 frame unwind information, when known.
   The section is set either by the target's init_sections hook or by the
   first call to switch_to_eh_frame_section.  */
section *eh_frame_section;

/* asm_out_file's current section.  This is NULL if no section has yet
   been selected or if we lose track of what the current section is.  */
section *in_section;

/* True if code for the current function is currently being directed
   at the cold section.  */
bool in_cold_section_p;

/* The following global holds the "function name" for the code in the
   cold section of a function, if hot/cold function splitting is enabled
   and there was actually code that went into the cold section.  A
   pseudo function name is needed for the cold section of code for some
   debugging tools that perform symbolization. */
<<<<<<< HEAD
tree cold_partition_name = NULL_TREE;
=======
tree cold_function_name = NULL_TREE;
>>>>>>> 831f4191

/* A linked list of all the unnamed sections.  */
static GTY(()) section *unnamed_sections;

/* Return a nonzero value if DECL has a section attribute.  */
#define IN_NAMED_SECTION(DECL) \
  ((TREE_CODE (DECL) == FUNCTION_DECL || TREE_CODE (DECL) == VAR_DECL) \
   && DECL_SECTION_NAME (DECL) != NULL_TREE)

/* Hash table of named sections.  */
static GTY((param_is (section))) htab_t section_htab;

/* A table of object_blocks, indexed by section.  */
static GTY((param_is (struct object_block))) htab_t object_block_htab;

/* The next number to use for internal anchor labels.  */
static GTY(()) int anchor_labelno;

/* A pool of constants that can be shared between functions.  */
static GTY(()) struct rtx_constant_pool *shared_constant_pool;

/* Helper routines for maintaining section_htab.  */

static int
section_entry_eq (const void *p1, const void *p2)
{
  const section *old = (const section *) p1;
  const char *new_name = (const char *) p2;

  return strcmp (old->named.name, new_name) == 0;
}

static hashval_t
section_entry_hash (const void *p)
{
  const section *old = (const section *) p;
  return htab_hash_string (old->named.name);
}

/* Return a hash value for section SECT.  */

static hashval_t
hash_section (section *sect)
{
  if (sect->common.flags & SECTION_NAMED)
    return htab_hash_string (sect->named.name);
  return sect->common.flags;
}

/* Helper routines for maintaining object_block_htab.  */

static int
object_block_entry_eq (const void *p1, const void *p2)
{
  const struct object_block *old = (const struct object_block *) p1;
  const section *new_section = (const section *) p2;

  return old->sect == new_section;
}

static hashval_t
object_block_entry_hash (const void *p)
{
  const struct object_block *old = (const struct object_block *) p;
  return hash_section (old->sect);
}

/* Return a new unnamed section with the given fields.  */

section *
get_unnamed_section (unsigned int flags, void (*callback) (const void *),
		     const void *data)
{
  section *sect;

  sect = ggc_alloc_section ();
  sect->unnamed.common.flags = flags | SECTION_UNNAMED;
  sect->unnamed.callback = callback;
  sect->unnamed.data = data;
  sect->unnamed.next = unnamed_sections;

  unnamed_sections = sect;
  return sect;
}

/* Return a SECTION_NOSWITCH section with the given fields.  */

static section *
get_noswitch_section (unsigned int flags, noswitch_section_callback callback)
{
  section *sect;

  sect = ggc_alloc_section ();
  sect->noswitch.common.flags = flags | SECTION_NOSWITCH;
  sect->noswitch.callback = callback;

  return sect;
}

/* Return the named section structure associated with NAME.  Create
   a new section with the given fields if no such structure exists.  */

section *
get_section (const char *name, unsigned int flags, tree decl)
{
  section *sect, **slot;

  slot = (section **)
    htab_find_slot_with_hash (section_htab, name,
			      htab_hash_string (name), INSERT);
  flags |= SECTION_NAMED;
  if (*slot == NULL)
    {
      sect = ggc_alloc_section ();
      sect->named.common.flags = flags;
      sect->named.name = ggc_strdup (name);
      sect->named.decl = decl;
      *slot = sect;
    }
  else
    {
      sect = *slot;
      if ((sect->common.flags & ~SECTION_DECLARED) != flags
	  && ((sect->common.flags | flags) & SECTION_OVERRIDE) == 0)
	{
	  /* It is fine if one of the section flags is
	     SECTION_WRITE | SECTION_RELRO and the other has none of these
	     flags (i.e. read-only) in named sections and either the
	     section hasn't been declared yet or has been declared as writable.
	     In that case just make sure the resulting flags are
	     SECTION_WRITE | SECTION_RELRO, ie. writable only because of
	     relocations.  */
	  if (((sect->common.flags ^ flags) & (SECTION_WRITE | SECTION_RELRO))
	      == (SECTION_WRITE | SECTION_RELRO)
	      && (sect->common.flags
		  & ~(SECTION_DECLARED | SECTION_WRITE | SECTION_RELRO))
		 == (flags & ~(SECTION_WRITE | SECTION_RELRO))
	      && ((sect->common.flags & SECTION_DECLARED) == 0
		  || (sect->common.flags & SECTION_WRITE)))
	    {
	      sect->common.flags |= (SECTION_WRITE | SECTION_RELRO);
	      return sect;
	    }
	  /* Sanity check user variables for flag changes.  */
	  if (sect->named.decl != NULL
	      && DECL_P (sect->named.decl)
	      && decl != sect->named.decl)
	    {
	      if (decl != NULL && DECL_P (decl))
		error ("%+D causes a section type conflict with %D",
		       decl, sect->named.decl);
	      else
		error ("section type conflict with %D", sect->named.decl);
	      inform (DECL_SOURCE_LOCATION (sect->named.decl),
		      "%qD was declared here", sect->named.decl);
	    }
	  else if (decl != NULL && DECL_P (decl))
	    error ("%+D causes a section type conflict", decl);
	  else
	    error ("section type conflict");
	  /* Make sure we don't error about one section multiple times.  */
	  sect->common.flags |= SECTION_OVERRIDE;
	}
    }
  return sect;
}

/* Return true if the current compilation mode benefits from having
   objects grouped into blocks.  */

static bool
use_object_blocks_p (void)
{
  return flag_section_anchors;
}

/* Return the object_block structure for section SECT.  Create a new
   structure if we haven't created one already.  Return null if SECT
   itself is null.  */

static struct object_block *
get_block_for_section (section *sect)
{
  struct object_block *block;
  void **slot;

  if (sect == NULL)
    return NULL;

  slot = htab_find_slot_with_hash (object_block_htab, sect,
				   hash_section (sect), INSERT);
  block = (struct object_block *) *slot;
  if (block == NULL)
    {
      block = ggc_alloc_cleared_object_block ();
      block->sect = sect;
      *slot = block;
    }
  return block;
}

/* Create a symbol with label LABEL and place it at byte offset
   OFFSET in BLOCK.  OFFSET can be negative if the symbol's offset
   is not yet known.  LABEL must be a garbage-collected string.  */

static rtx
create_block_symbol (const char *label, struct object_block *block,
		     HOST_WIDE_INT offset)
{
  rtx symbol;
  unsigned int size;

  /* Create the extended SYMBOL_REF.  */
  size = RTX_HDR_SIZE + sizeof (struct block_symbol);
  symbol = ggc_alloc_rtx_def (size);

  /* Initialize the normal SYMBOL_REF fields.  */
  memset (symbol, 0, size);
  PUT_CODE (symbol, SYMBOL_REF);
  PUT_MODE (symbol, Pmode);
  XSTR (symbol, 0) = label;
  SYMBOL_REF_FLAGS (symbol) = SYMBOL_FLAG_HAS_BLOCK_INFO;

  /* Initialize the block_symbol stuff.  */
  SYMBOL_REF_BLOCK (symbol) = block;
  SYMBOL_REF_BLOCK_OFFSET (symbol) = offset;

  return symbol;
}

/* Return a section with a particular name and with whatever SECTION_*
   flags section_type_flags deems appropriate.  The name of the section
   is taken from NAME if nonnull, otherwise it is taken from DECL's
   DECL_SECTION_NAME.  DECL is the decl associated with the section
   (see the section comment for details) and RELOC is as for
   section_type_flags.  */

section *
get_named_section (tree decl, const char *name, int reloc)
{
  unsigned int flags;

  if (name == NULL)
    {
      gcc_assert (decl && DECL_P (decl) && DECL_SECTION_NAME (decl));
      name = TREE_STRING_POINTER (DECL_SECTION_NAME (decl));
    }

  flags = targetm.section_type_flags (decl, name, reloc);
  return get_section (name, flags, decl);
}

/* If required, set DECL_SECTION_NAME to a unique name.  */

void
resolve_unique_section (tree decl, int reloc ATTRIBUTE_UNUSED,
			int flag_function_or_data_sections)
{
  if (DECL_SECTION_NAME (decl) == NULL_TREE
      && targetm_common.have_named_sections
      && (flag_function_or_data_sections
	  || DECL_ONE_ONLY (decl)))
    {
      targetm.asm_out.unique_section (decl, reloc);
      DECL_HAS_IMPLICIT_SECTION_NAME_P (decl) = true;
    }
}

#ifdef BSS_SECTION_ASM_OP

#ifdef ASM_OUTPUT_ALIGNED_BSS

/* Utility function for targets to use in implementing
   ASM_OUTPUT_ALIGNED_BSS.
   ??? It is believed that this function will work in most cases so such
   support is localized here.  */

static void
asm_output_aligned_bss (FILE *file, tree decl ATTRIBUTE_UNUSED,
			const char *name, unsigned HOST_WIDE_INT size,
			int align)
{
  switch_to_section (bss_section);
  ASM_OUTPUT_ALIGN (file, floor_log2 (align / BITS_PER_UNIT));
#ifdef ASM_DECLARE_OBJECT_NAME
  last_assemble_variable_decl = decl;
  ASM_DECLARE_OBJECT_NAME (file, name, decl);
#else
  /* Standard thing is just output label for the object.  */
  ASM_OUTPUT_LABEL (file, name);
#endif /* ASM_DECLARE_OBJECT_NAME */
  ASM_OUTPUT_SKIP (file, size ? size : 1);
}

#endif

#endif /* BSS_SECTION_ASM_OP */

#ifndef USE_SELECT_SECTION_FOR_FUNCTIONS
/* Return the hot section for function DECL.  Return text_section for
   null DECLs.  */

static section *
hot_function_section (tree decl)
{
  if (decl != NULL_TREE
      && DECL_SECTION_NAME (decl) != NULL_TREE
      && targetm_common.have_named_sections)
    return get_named_section (decl, NULL, 0);
  else
    return text_section;
}
#endif

/* Return section for TEXT_SECTION_NAME if DECL or DECL_SECTION_NAME (DECL)
   is NULL.

   When DECL_SECTION_NAME is non-NULL and it is implicit section and
   NAMED_SECTION_SUFFIX is non-NULL, then produce section called
   concatenate the name with NAMED_SECTION_SUFFIX.
   Otherwise produce "TEXT_SECTION_NAME.IMPLICIT_NAME".  */

section *
get_named_text_section (tree decl,
		        const char *text_section_name,
		        const char *named_section_suffix)
{
  if (decl && DECL_SECTION_NAME (decl))
    {
      if (named_section_suffix)
	{
	  tree dsn = DECL_SECTION_NAME (decl);
	  const char *stripped_name;
	  char *name, *buffer;

	  name = (char *) alloca (TREE_STRING_LENGTH (dsn) + 1);
	  memcpy (name, TREE_STRING_POINTER (dsn),
		  TREE_STRING_LENGTH (dsn) + 1);

	  stripped_name = targetm.strip_name_encoding (name);

	  buffer = ACONCAT ((stripped_name, named_section_suffix, NULL));
	  return get_named_section (decl, buffer, 0);
	}
      else if (DECL_HAS_IMPLICIT_SECTION_NAME_P (decl))
	{
	  const char *name;

	  /* Do not try to split gnu_linkonce functions.  This gets somewhat
	     slipperly.  */
	  if (DECL_ONE_ONLY (decl) && !HAVE_COMDAT_GROUP)
	    return NULL;
	  name = IDENTIFIER_POINTER (DECL_ASSEMBLER_NAME (decl));
	  name = targetm.strip_name_encoding (name);
	  return get_named_section (decl, ACONCAT ((text_section_name, ".",
				                   name, NULL)), 0);
	}
      else
	return NULL;
    }
  return get_named_section (decl, text_section_name, 0);
}

/* Choose named function section based on its frequency.  */

section *
default_function_section (tree decl, enum node_frequency freq,
			  bool startup, bool exit)
{
#if defined HAVE_LD_EH_GC_SECTIONS && defined HAVE_LD_EH_GC_SECTIONS_BUG
  /* Old GNU linkers have buggy --gc-section support, which sometimes
     results in .gcc_except_table* sections being garbage collected.  */
  if (decl
      && DECL_SECTION_NAME (decl)
      && DECL_HAS_IMPLICIT_SECTION_NAME_P (decl))
    return NULL;
#endif

  if (!flag_reorder_functions
      || !targetm_common.have_named_sections)
    return NULL;
  /* Startup code should go to startup subsection unless it is
     unlikely executed (this happens especially with function splitting
     where we can split away unnecessary parts of static constructors.  */
  if (startup && freq != NODE_FREQUENCY_UNLIKELY_EXECUTED)
  {
    /* If we do have a profile or(and) LTO phase is executed, we do not need
       these ELF section.  */
    if (!in_lto_p || !flag_profile_values)
      return get_named_text_section (decl, ".text.startup", NULL);
    else
      return NULL;
  }

  /* Similarly for exit.  */
  if (exit && freq != NODE_FREQUENCY_UNLIKELY_EXECUTED)
    return get_named_text_section (decl, ".text.exit", NULL);

  /* Group cold functions together, similarly for hot code.  */
  switch (freq)
    {
      case NODE_FREQUENCY_UNLIKELY_EXECUTED:
	return get_named_text_section (decl, ".text.unlikely", NULL);
      case NODE_FREQUENCY_HOT:
        /* If we do have a profile or(and) LTO phase is executed, we do not need
           these ELF section.  */
        if (!in_lto_p || !flag_profile_values)
          return get_named_text_section (decl, ".text.hot", NULL);
      default:
	return NULL;
    }
}

/* Return the section for function DECL.

   If DECL is NULL_TREE, return the text section.  We can be passed
   NULL_TREE under some circumstances by dbxout.c at least.

   If FORCE_COLD is true, return cold function section ignoring
   the frequency info of cgraph_node.  */

static section *
function_section_1 (tree decl, bool force_cold)
{
  section *section = NULL;
  enum node_frequency freq = NODE_FREQUENCY_NORMAL;
  bool startup = false, exit = false;

  if (decl)
    {
      struct cgraph_node *node = cgraph_get_node (decl);

      if (node)
	{
	  freq = node->frequency;
	  startup = node->only_called_at_startup;
	  exit = node->only_called_at_exit;
	}
    }
  if (force_cold)
    freq = NODE_FREQUENCY_UNLIKELY_EXECUTED;

#ifdef USE_SELECT_SECTION_FOR_FUNCTIONS
  if (decl != NULL_TREE
      && DECL_SECTION_NAME (decl) != NULL_TREE)
    {
      if (targetm.asm_out.function_section)
	section = targetm.asm_out.function_section (decl, freq,
						    startup, exit);
      if (section)
	return section;
      return get_named_section (decl, NULL, 0);
    }
  else
    return targetm.asm_out.select_section
	    (decl, freq == NODE_FREQUENCY_UNLIKELY_EXECUTED,
	     DECL_ALIGN (decl));
#else
  if (targetm.asm_out.function_section)
    section = targetm.asm_out.function_section (decl, freq, startup, exit);
  if (section)
    return section;
  return hot_function_section (decl);
#endif
}

/* Return the section for function DECL.

   If DECL is NULL_TREE, return the text section.  We can be passed
   NULL_TREE under some circumstances by dbxout.c at least.  */

section *
function_section (tree decl)
{
  /* Handle cases where function splitting code decides
     to put function entry point into unlikely executed section
     despite the fact that the function itself is not cold
     (i.e. it is called rarely but contains a hot loop that is
     better to live in hot subsection for the code locality).  */
  return function_section_1 (decl,
			     first_function_block_is_cold);
}

/* Return the section for the current function, take IN_COLD_SECTION_P
   into account.  */

section *
current_function_section (void)
{
  return function_section_1 (current_function_decl, in_cold_section_p);
}

/* Tell assembler to switch to unlikely-to-be-executed text section.  */

section *
unlikely_text_section (void)
{
  return function_section_1 (current_function_decl, true);
}

/* When called within a function context, return true if the function
   has been assigned a cold text section and if SECT is that section.
   When called outside a function context, return true if SECT is the
   default cold section.  */

bool
unlikely_text_section_p (section *sect)
{
  return sect == function_section_1 (current_function_decl, true);
}

/* Return the read-only data section associated with function DECL.  */

section *
default_function_rodata_section (tree decl)
{
  if (decl != NULL_TREE && DECL_SECTION_NAME (decl))
    {
      const char *name = TREE_STRING_POINTER (DECL_SECTION_NAME (decl));

      if (DECL_ONE_ONLY (decl) && HAVE_COMDAT_GROUP)
        {
	  const char *dot;
	  size_t len;
	  char* rname;

	  dot = strchr (name + 1, '.');
	  if (!dot)
	    dot = name;
	  len = strlen (dot) + 8;
	  rname = (char *) alloca (len);

	  strcpy (rname, ".rodata");
	  strcat (rname, dot);
	  return get_section (rname, SECTION_LINKONCE, decl);
	}
      /* For .gnu.linkonce.t.foo we want to use .gnu.linkonce.r.foo.  */
      else if (DECL_ONE_ONLY (decl)
	       && strncmp (name, ".gnu.linkonce.t.", 16) == 0)
	{
	  size_t len = strlen (name) + 1;
	  char *rname = (char *) alloca (len);

	  memcpy (rname, name, len);
	  rname[14] = 'r';
	  return get_section (rname, SECTION_LINKONCE, decl);
	}
      /* For .text.foo we want to use .rodata.foo.  */
      else if (flag_function_sections && flag_data_sections
	       && strncmp (name, ".text.", 6) == 0)
	{
	  size_t len = strlen (name) + 1;
	  char *rname = (char *) alloca (len + 2);

	  memcpy (rname, ".rodata", 7);
	  memcpy (rname + 7, name + 5, len - 5);
	  return get_section (rname, 0, decl);
	}
    }

  return readonly_data_section;
}

/* Return the read-only data section associated with function DECL
   for targets where that section should be always the single
   readonly data section.  */

section *
default_no_function_rodata_section (tree decl ATTRIBUTE_UNUSED)
{
  return readonly_data_section;
}

/* Return the section to use for string merging.  */

static section *
mergeable_string_section (tree decl ATTRIBUTE_UNUSED,
			  unsigned HOST_WIDE_INT align ATTRIBUTE_UNUSED,
			  unsigned int flags ATTRIBUTE_UNUSED)
{
  HOST_WIDE_INT len;

  if (HAVE_GAS_SHF_MERGE && flag_merge_constants
      && TREE_CODE (decl) == STRING_CST
      && TREE_CODE (TREE_TYPE (decl)) == ARRAY_TYPE
      && align <= 256
      && (len = int_size_in_bytes (TREE_TYPE (decl))) > 0
      && TREE_STRING_LENGTH (decl) >= len)
    {
      enum machine_mode mode;
      unsigned int modesize;
      const char *str;
      HOST_WIDE_INT i;
      int j, unit;
      const char *prefix = targetm.asm_out.mergeable_rodata_prefix;
      char *name = (char *) alloca (strlen (prefix) + 30);

      mode = TYPE_MODE (TREE_TYPE (TREE_TYPE (decl)));
      modesize = GET_MODE_BITSIZE (mode);
      if (modesize >= 8 && modesize <= 256
	  && (modesize & (modesize - 1)) == 0)
	{
	  if (align < modesize)
	    align = modesize;

	  str = TREE_STRING_POINTER (decl);
	  unit = GET_MODE_SIZE (mode);

	  /* Check for embedded NUL characters.  */
	  for (i = 0; i < len; i += unit)
	    {
	      for (j = 0; j < unit; j++)
		if (str[i + j] != '\0')
		  break;
	      if (j == unit)
		break;
	    }
	  if (i == len - unit)
	    {
	      sprintf (name, "%s.str%d.%d", prefix,
		       modesize / 8, (int) (align / 8));
	      flags |= (modesize / 8) | SECTION_MERGE | SECTION_STRINGS;
	      return get_section (name, flags, NULL);
	    }
	}
    }

  return readonly_data_section;
}

/* Return the section to use for constant merging.  */

section *
mergeable_constant_section (enum machine_mode mode ATTRIBUTE_UNUSED,
			    unsigned HOST_WIDE_INT align ATTRIBUTE_UNUSED,
			    unsigned int flags ATTRIBUTE_UNUSED)
{
  unsigned int modesize = GET_MODE_BITSIZE (mode);

  if (HAVE_GAS_SHF_MERGE && flag_merge_constants
      && mode != VOIDmode
      && mode != BLKmode
      && modesize <= align
      && align >= 8
      && align <= 256
      && (align & (align - 1)) == 0)
    {
      const char *prefix = targetm.asm_out.mergeable_rodata_prefix;
      char *name = (char *) alloca (strlen (prefix) + 30);

      sprintf (name, "%s.cst%d", prefix, (int) (align / 8));
      flags |= (align / 8) | SECTION_MERGE;
      return get_section (name, flags, NULL);
    }
  return readonly_data_section;
}

/* Given NAME, a putative register name, discard any customary prefixes.  */

static const char *
strip_reg_name (const char *name)
{
#ifdef REGISTER_PREFIX
  if (!strncmp (name, REGISTER_PREFIX, strlen (REGISTER_PREFIX)))
    name += strlen (REGISTER_PREFIX);
#endif
  if (name[0] == '%' || name[0] == '#')
    name++;
  return name;
}

/* The user has asked for a DECL to have a particular name.  Set (or
   change) it in such a way that we don't prefix an underscore to
   it.  */
void
set_user_assembler_name (tree decl, const char *name)
{
  char *starred = (char *) alloca (strlen (name) + 2);
  starred[0] = '*';
  strcpy (starred + 1, name);
  change_decl_assembler_name (decl, get_identifier (starred));
  SET_DECL_RTL (decl, NULL_RTX);
}

/* Decode an `asm' spec for a declaration as a register name.
   Return the register number, or -1 if nothing specified,
   or -2 if the ASMSPEC is not `cc' or `memory' and is not recognized,
   or -3 if ASMSPEC is `cc' and is not recognized,
   or -4 if ASMSPEC is `memory' and is not recognized.
   Accept an exact spelling or a decimal number.
   Prefixes such as % are optional.  */

int
decode_reg_name_and_count (const char *asmspec, int *pnregs)
{
  /* Presume just one register is clobbered.  */
  *pnregs = 1;

  if (asmspec != 0)
    {
      int i;

      /* Get rid of confusing prefixes.  */
      asmspec = strip_reg_name (asmspec);

      /* Allow a decimal number as a "register name".  */
      for (i = strlen (asmspec) - 1; i >= 0; i--)
	if (! ISDIGIT (asmspec[i]))
	  break;
      if (asmspec[0] != 0 && i < 0)
	{
	  i = atoi (asmspec);
	  if (i < FIRST_PSEUDO_REGISTER && i >= 0)
	    return i;
	  else
	    return -2;
	}

      for (i = 0; i < FIRST_PSEUDO_REGISTER; i++)
	if (reg_names[i][0]
	    && ! strcmp (asmspec, strip_reg_name (reg_names[i])))
	  return i;

#ifdef OVERLAPPING_REGISTER_NAMES
      {
	static const struct
	{
	  const char *const name;
	  const int number;
	  const int nregs;
	} table[] = OVERLAPPING_REGISTER_NAMES;

	for (i = 0; i < (int) ARRAY_SIZE (table); i++)
	  if (table[i].name[0]
	      && ! strcmp (asmspec, table[i].name))
	    {
	      *pnregs = table[i].nregs;
	      return table[i].number;
	    }
      }
#endif /* OVERLAPPING_REGISTER_NAMES */

#ifdef ADDITIONAL_REGISTER_NAMES
      {
	static const struct { const char *const name; const int number; } table[]
	  = ADDITIONAL_REGISTER_NAMES;

	for (i = 0; i < (int) ARRAY_SIZE (table); i++)
	  if (table[i].name[0]
	      && ! strcmp (asmspec, table[i].name))
	    return table[i].number;
      }
#endif /* ADDITIONAL_REGISTER_NAMES */

      if (!strcmp (asmspec, "memory"))
	return -4;

      if (!strcmp (asmspec, "cc"))
	return -3;

      return -2;
    }

  return -1;
}

int
decode_reg_name (const char *name)
{
  int count;
  return decode_reg_name_and_count (name, &count);
}


/* Return true if DECL's initializer is suitable for a BSS section.  */

bool
bss_initializer_p (const_tree decl)
{
  return (DECL_INITIAL (decl) == NULL
	  || DECL_INITIAL (decl) == error_mark_node
	  || (flag_zero_initialized_in_bss
	      /* Leave constant zeroes in .rodata so they
		 can be shared.  */
	      && !TREE_READONLY (decl)
	      && initializer_zerop (DECL_INITIAL (decl))));
}

/* Compute the alignment of variable specified by DECL.
   DONT_OUTPUT_DATA is from assemble_variable.  */

void
align_variable (tree decl, bool dont_output_data)
{
  unsigned int align = DECL_ALIGN (decl);

  /* In the case for initialing an array whose length isn't specified,
     where we have not yet been able to do the layout,
     figure out the proper alignment now.  */
  if (dont_output_data && DECL_SIZE (decl) == 0
      && TREE_CODE (TREE_TYPE (decl)) == ARRAY_TYPE)
    align = MAX (align, TYPE_ALIGN (TREE_TYPE (TREE_TYPE (decl))));

  /* Some object file formats have a maximum alignment which they support.
     In particular, a.out format supports a maximum alignment of 4.  */
  if (align > MAX_OFILE_ALIGNMENT)
    {
      error ("alignment of %q+D is greater than maximum object "
	     "file alignment %d", decl,
	     MAX_OFILE_ALIGNMENT/BITS_PER_UNIT);
      align = MAX_OFILE_ALIGNMENT;
    }

  if (! DECL_USER_ALIGN (decl))
    {
#ifdef DATA_ABI_ALIGNMENT
      unsigned int data_abi_align
	= DATA_ABI_ALIGNMENT (TREE_TYPE (decl), align);
      /* For backwards compatibility, don't assume the ABI alignment for
	 TLS variables.  */
      if (! DECL_THREAD_LOCAL_P (decl) || data_abi_align <= BITS_PER_WORD)
	align = data_abi_align;
#endif

      /* On some machines, it is good to increase alignment sometimes.
	 But as DECL_ALIGN is used both for actually emitting the variable
	 and for code accessing the variable as guaranteed alignment, we
	 can only increase the alignment if it is a performance optimization
	 if the references to it must bind to the current definition.  */
      if (decl_binds_to_current_def_p (decl))
	{
#ifdef DATA_ALIGNMENT
	  unsigned int data_align = DATA_ALIGNMENT (TREE_TYPE (decl), align);
	  /* Don't increase alignment too much for TLS variables - TLS space
	     is too precious.  */
	  if (! DECL_THREAD_LOCAL_P (decl) || data_align <= BITS_PER_WORD)
	    align = data_align;
#endif
#ifdef CONSTANT_ALIGNMENT
	  if (DECL_INITIAL (decl) != 0
	      && DECL_INITIAL (decl) != error_mark_node)
	    {
	      unsigned int const_align
		= CONSTANT_ALIGNMENT (DECL_INITIAL (decl), align);
	      /* Don't increase alignment too much for TLS variables - TLS
		 space is too precious.  */
	      if (! DECL_THREAD_LOCAL_P (decl) || const_align <= BITS_PER_WORD)
		align = const_align;
	    }
#endif
	}
    }

  /* Reset the alignment in case we have made it tighter, so we can benefit
     from it in get_pointer_alignment.  */
  DECL_ALIGN (decl) = align;
}

/* Return DECL_ALIGN (decl), possibly increased for optimization purposes
   beyond what align_variable returned.  */

static unsigned int
get_variable_align (tree decl)
{
  unsigned int align = DECL_ALIGN (decl);

  /* For user aligned vars or static vars align_variable already did
     everything.  */
  if (DECL_USER_ALIGN (decl) || !TREE_PUBLIC (decl))
    return align;

#ifdef DATA_ABI_ALIGNMENT
  if (DECL_THREAD_LOCAL_P (decl))
    align = DATA_ABI_ALIGNMENT (TREE_TYPE (decl), align);
#endif

  /* For decls that bind to the current definition, align_variable
     did also everything, except for not assuming ABI required alignment
     of TLS variables.  For other vars, increase the alignment here
     as an optimization.  */
  if (!decl_binds_to_current_def_p (decl))
    {
      /* On some machines, it is good to increase alignment sometimes.  */
#ifdef DATA_ALIGNMENT
      unsigned int data_align = DATA_ALIGNMENT (TREE_TYPE (decl), align);
      /* Don't increase alignment too much for TLS variables - TLS space
         is too precious.  */
      if (! DECL_THREAD_LOCAL_P (decl) || data_align <= BITS_PER_WORD)
	align = data_align;
#endif
#ifdef CONSTANT_ALIGNMENT
      if (DECL_INITIAL (decl) != 0 && DECL_INITIAL (decl) != error_mark_node)
	{
	  unsigned int const_align = CONSTANT_ALIGNMENT (DECL_INITIAL (decl),
							 align);
	  /* Don't increase alignment too much for TLS variables - TLS space
	     is too precious.  */
	  if (! DECL_THREAD_LOCAL_P (decl) || const_align <= BITS_PER_WORD)
	    align = const_align;
	}
#endif
    }

  return align;
}

/* Return the section into which the given VAR_DECL or CONST_DECL
   should be placed.  PREFER_NOSWITCH_P is true if a noswitch
   section should be used wherever possible.  */

section *
get_variable_section (tree decl, bool prefer_noswitch_p)
{
  addr_space_t as = ADDR_SPACE_GENERIC;
  int reloc;

  if (TREE_TYPE (decl) != error_mark_node)
    as = TYPE_ADDR_SPACE (TREE_TYPE (decl));

  if (DECL_COMMON (decl))
    {
      /* If the decl has been given an explicit section name, or it resides
	 in a non-generic address space, then it isn't common, and shouldn't
	 be handled as such.  */
      gcc_assert (DECL_SECTION_NAME (decl) == NULL
		  && ADDR_SPACE_GENERIC_P (as));
      if (DECL_THREAD_LOCAL_P (decl))
	return tls_comm_section;
      else if (TREE_PUBLIC (decl) && bss_initializer_p (decl))
	return comm_section;
    }

  if (DECL_INITIAL (decl) == error_mark_node)
    reloc = contains_pointers_p (TREE_TYPE (decl)) ? 3 : 0;
  else if (DECL_INITIAL (decl))
    reloc = compute_reloc_for_constant (DECL_INITIAL (decl));
  else
    reloc = 0;

  resolve_unique_section (decl, reloc, flag_data_sections);
  if (IN_NAMED_SECTION (decl))
    return get_named_section (decl, NULL, reloc);

  if (ADDR_SPACE_GENERIC_P (as)
      && !DECL_THREAD_LOCAL_P (decl)
      && !(prefer_noswitch_p && targetm.have_switchable_bss_sections)
      && bss_initializer_p (decl))
    {
      if (!TREE_PUBLIC (decl)
	  && !((flag_sanitize & SANITIZE_ADDRESS)
	       && asan_protect_global (decl)))
	return lcomm_section;
      if (bss_noswitch_section)
	return bss_noswitch_section;
    }

  return targetm.asm_out.select_section (decl, reloc,
					 get_variable_align (decl));
}

/* Return the block into which object_block DECL should be placed.  */

static struct object_block *
get_block_for_decl (tree decl)
{
  section *sect;

  if (TREE_CODE (decl) == VAR_DECL)
    {
      /* The object must be defined in this translation unit.  */
      if (DECL_EXTERNAL (decl))
	return NULL;

      /* There's no point using object blocks for something that is
	 isolated by definition.  */
      if (DECL_ONE_ONLY (decl))
	return NULL;
    }

  /* We can only calculate block offsets if the decl has a known
     constant size.  */
  if (DECL_SIZE_UNIT (decl) == NULL)
    return NULL;
  if (!tree_fits_uhwi_p (DECL_SIZE_UNIT (decl)))
    return NULL;

  /* Find out which section should contain DECL.  We cannot put it into
     an object block if it requires a standalone definition.  */
  if (TREE_CODE (decl) == VAR_DECL)
      align_variable (decl, 0);
  sect = get_variable_section (decl, true);
  if (SECTION_STYLE (sect) == SECTION_NOSWITCH)
    return NULL;

  return get_block_for_section (sect);
}

/* Make sure block symbol SYMBOL is in block BLOCK.  */

static void
change_symbol_block (rtx symbol, struct object_block *block)
{
  if (block != SYMBOL_REF_BLOCK (symbol))
    {
      gcc_assert (SYMBOL_REF_BLOCK_OFFSET (symbol) < 0);
      SYMBOL_REF_BLOCK (symbol) = block;
    }
}

/* Return true if it is possible to put DECL in an object_block.  */

static bool
use_blocks_for_decl_p (tree decl)
{
  /* Only data DECLs can be placed into object blocks.  */
  if (TREE_CODE (decl) != VAR_DECL && TREE_CODE (decl) != CONST_DECL)
    return false;

  /* Detect decls created by dw2_force_const_mem.  Such decls are
     special because DECL_INITIAL doesn't specify the decl's true value.
     dw2_output_indirect_constants will instead call assemble_variable
     with dont_output_data set to 1 and then print the contents itself.  */
  if (DECL_INITIAL (decl) == decl)
    return false;

  /* If this decl is an alias, then we don't want to emit a
     definition.  */
  if (lookup_attribute ("alias", DECL_ATTRIBUTES (decl)))
    return false;

  return targetm.use_blocks_for_decl_p (decl);
}

/* Create the DECL_RTL for a VAR_DECL or FUNCTION_DECL.  DECL should
   have static storage duration.  In other words, it should not be an
   automatic variable, including PARM_DECLs.

   There is, however, one exception: this function handles variables
   explicitly placed in a particular register by the user.

   This is never called for PARM_DECL nodes.  */

void
make_decl_rtl (tree decl)
{
  const char *name = 0;
  int reg_number;
  rtx x;

  /* Check that we are not being given an automatic variable.  */
  gcc_assert (TREE_CODE (decl) != PARM_DECL
	      && TREE_CODE (decl) != RESULT_DECL);

  /* A weak alias has TREE_PUBLIC set but not the other bits.  */
  gcc_assert (TREE_CODE (decl) != VAR_DECL
	      || TREE_STATIC (decl)
	      || TREE_PUBLIC (decl)
	      || DECL_EXTERNAL (decl)
	      || DECL_REGISTER (decl));

  /* And that we were not given a type or a label.  */
  gcc_assert (TREE_CODE (decl) != TYPE_DECL
	      && TREE_CODE (decl) != LABEL_DECL);

  /* For a duplicate declaration, we can be called twice on the
     same DECL node.  Don't discard the RTL already made.  */
  if (DECL_RTL_SET_P (decl))
    {
      /* If the old RTL had the wrong mode, fix the mode.  */
      x = DECL_RTL (decl);
      if (GET_MODE (x) != DECL_MODE (decl))
	SET_DECL_RTL (decl, adjust_address_nv (x, DECL_MODE (decl), 0));

      if (TREE_CODE (decl) != FUNCTION_DECL && DECL_REGISTER (decl))
	return;

      /* ??? Another way to do this would be to maintain a hashed
	 table of such critters.  Instead of adding stuff to a DECL
	 to give certain attributes to it, we could use an external
	 hash map from DECL to set of attributes.  */

      /* Let the target reassign the RTL if it wants.
	 This is necessary, for example, when one machine specific
	 decl attribute overrides another.  */
      targetm.encode_section_info (decl, DECL_RTL (decl), false);

      /* If the symbol has a SYMBOL_REF_BLOCK field, update it based
	 on the new decl information.  */
      if (MEM_P (x)
	  && GET_CODE (XEXP (x, 0)) == SYMBOL_REF
	  && SYMBOL_REF_HAS_BLOCK_INFO_P (XEXP (x, 0)))
	change_symbol_block (XEXP (x, 0), get_block_for_decl (decl));

      return;
    }

  /* If this variable belongs to the global constant pool, retrieve the
     pre-computed RTL or recompute it in LTO mode.  */
  if (TREE_CODE (decl) == VAR_DECL && DECL_IN_CONSTANT_POOL (decl))
    {
      SET_DECL_RTL (decl, output_constant_def (DECL_INITIAL (decl), 1));
      return;
    }

  name = IDENTIFIER_POINTER (DECL_ASSEMBLER_NAME (decl));

  if (name[0] != '*' && TREE_CODE (decl) != FUNCTION_DECL
      && DECL_REGISTER (decl))
    {
      error ("register name not specified for %q+D", decl);
    }
  else if (TREE_CODE (decl) != FUNCTION_DECL && DECL_REGISTER (decl))
    {
      const char *asmspec = name+1;
      enum machine_mode mode = DECL_MODE (decl);
      reg_number = decode_reg_name (asmspec);
      /* First detect errors in declaring global registers.  */
      if (reg_number == -1)
	error ("register name not specified for %q+D", decl);
      else if (reg_number < 0)
	error ("invalid register name for %q+D", decl);
      else if (mode == BLKmode)
	error ("data type of %q+D isn%'t suitable for a register",
	       decl);
      else if (!in_hard_reg_set_p (accessible_reg_set, mode, reg_number))
	error ("the register specified for %q+D cannot be accessed"
	       " by the current target", decl);
      else if (!in_hard_reg_set_p (operand_reg_set, mode, reg_number))
	error ("the register specified for %q+D is not general enough"
	       " to be used as a register variable", decl);
      else if (!HARD_REGNO_MODE_OK (reg_number, mode))
	error ("register specified for %q+D isn%'t suitable for data type",
               decl);
      /* Now handle properly declared static register variables.  */
      else
	{
	  int nregs;

	  if (DECL_INITIAL (decl) != 0 && TREE_STATIC (decl))
	    {
	      DECL_INITIAL (decl) = 0;
	      error ("global register variable has initial value");
	    }
	  if (TREE_THIS_VOLATILE (decl))
	    warning (OPT_Wvolatile_register_var,
		     "optimization may eliminate reads and/or "
		     "writes to register variables");

	  /* If the user specified one of the eliminables registers here,
	     e.g., FRAME_POINTER_REGNUM, we don't want to get this variable
	     confused with that register and be eliminated.  This usage is
	     somewhat suspect...  */

	  SET_DECL_RTL (decl, gen_rtx_raw_REG (mode, reg_number));
	  ORIGINAL_REGNO (DECL_RTL (decl)) = reg_number;
	  REG_USERVAR_P (DECL_RTL (decl)) = 1;

	  if (TREE_STATIC (decl))
	    {
	      /* Make this register global, so not usable for anything
		 else.  */
#ifdef ASM_DECLARE_REGISTER_GLOBAL
	      name = IDENTIFIER_POINTER (DECL_NAME (decl));
	      ASM_DECLARE_REGISTER_GLOBAL (asm_out_file, decl, reg_number, name);
#endif
	      nregs = hard_regno_nregs[reg_number][mode];
	      while (nregs > 0)
		globalize_reg (decl, reg_number + --nregs);
	    }

	  /* As a register variable, it has no section.  */
	  return;
	}
    }
  /* Now handle ordinary static variables and functions (in memory).
     Also handle vars declared register invalidly.  */
  else if (name[0] == '*')
  {
#ifdef REGISTER_PREFIX
    if (strlen (REGISTER_PREFIX) != 0)
      {
	reg_number = decode_reg_name (name);
	if (reg_number >= 0 || reg_number == -3)
	  error ("register name given for non-register variable %q+D", decl);
      }
#endif
  }

  /* Specifying a section attribute on a variable forces it into a
     non-.bss section, and thus it cannot be common.  */
  /* FIXME: In general this code should not be necessary because
     visibility pass is doing the same work.  But notice_global_symbol
     is called early and it needs to make DECL_RTL to get the name.
     we take care of recomputing the DECL_RTL after visibility is changed.  */
  if (TREE_CODE (decl) == VAR_DECL
      && DECL_SECTION_NAME (decl) != NULL_TREE
      && DECL_INITIAL (decl) == NULL_TREE
      && DECL_COMMON (decl))
    DECL_COMMON (decl) = 0;

  /* Variables can't be both common and weak.  */
  if (TREE_CODE (decl) == VAR_DECL && DECL_WEAK (decl))
    DECL_COMMON (decl) = 0;

  if (use_object_blocks_p () && use_blocks_for_decl_p (decl))
    x = create_block_symbol (name, get_block_for_decl (decl), -1);
  else
    {
      enum machine_mode address_mode = Pmode;
      if (TREE_TYPE (decl) != error_mark_node)
	{
	  addr_space_t as = TYPE_ADDR_SPACE (TREE_TYPE (decl));
	  address_mode = targetm.addr_space.address_mode (as);
	}
      x = gen_rtx_SYMBOL_REF (address_mode, name);
    }
  SYMBOL_REF_WEAK (x) = DECL_WEAK (decl);
  SET_SYMBOL_REF_DECL (x, decl);

  x = gen_rtx_MEM (DECL_MODE (decl), x);
  if (TREE_CODE (decl) != FUNCTION_DECL)
    set_mem_attributes (x, decl, 1);
  SET_DECL_RTL (decl, x);

  /* Optionally set flags or add text to the name to record information
     such as that it is a function name.
     If the name is changed, the macro ASM_OUTPUT_LABELREF
     will have to know how to strip this information.  */
  targetm.encode_section_info (decl, DECL_RTL (decl), true);
}

/* Like make_decl_rtl, but inhibit creation of new alias sets when
   calling make_decl_rtl.  Also, reset DECL_RTL before returning the
   rtl.  */

rtx
make_decl_rtl_for_debug (tree decl)
{
  unsigned int save_aliasing_flag;
  rtx rtl;

  if (DECL_RTL_SET_P (decl))
    return DECL_RTL (decl);

  /* Kludge alert!  Somewhere down the call chain, make_decl_rtl will
     call new_alias_set.  If running with -fcompare-debug, sometimes
     we do not want to create alias sets that will throw the alias
     numbers off in the comparison dumps.  So... clearing
     flag_strict_aliasing will keep new_alias_set() from creating a
     new set.  */
  save_aliasing_flag = flag_strict_aliasing;
  flag_strict_aliasing = 0;

  rtl = DECL_RTL (decl);
  /* Reset DECL_RTL back, as various parts of the compiler expects
     DECL_RTL set meaning it is actually going to be output.  */
  SET_DECL_RTL (decl, NULL);

  flag_strict_aliasing = save_aliasing_flag;
  return rtl;
}

/* Output a string of literal assembler code
   for an `asm' keyword used between functions.  */

void
assemble_asm (tree string)
{
  const char *p;
  app_enable ();

  if (TREE_CODE (string) == ADDR_EXPR)
    string = TREE_OPERAND (string, 0);

  p = TREE_STRING_POINTER (string);
  fprintf (asm_out_file, "%s%s\n", p[0] == '\t' ? "" : "\t", p);
}

/* Write the address of the entity given by SYMBOL to SEC.  */
void
assemble_addr_to_section (rtx symbol, section *sec)
{
  switch_to_section (sec);
  assemble_align (POINTER_SIZE);
  assemble_integer (symbol, POINTER_SIZE / BITS_PER_UNIT, POINTER_SIZE, 1);
}

/* Return the numbered .ctors.N (if CONSTRUCTOR_P) or .dtors.N (if
   not) section for PRIORITY.  */
section *
get_cdtor_priority_section (int priority, bool constructor_p)
{
  char buf[16];

  /* ??? This only works reliably with the GNU linker.  */
  sprintf (buf, "%s.%.5u",
	   constructor_p ? ".ctors" : ".dtors",
	   /* Invert the numbering so the linker puts us in the proper
	      order; constructors are run from right to left, and the
	      linker sorts in increasing order.  */
	   MAX_INIT_PRIORITY - priority);
  return get_section (buf, SECTION_WRITE, NULL);
}

void
default_named_section_asm_out_destructor (rtx symbol, int priority)
{
  section *sec;

  if (priority != DEFAULT_INIT_PRIORITY)
    sec = get_cdtor_priority_section (priority,
				      /*constructor_p=*/false);
  else
    sec = get_section (".dtors", SECTION_WRITE, NULL);

  assemble_addr_to_section (symbol, sec);
}

#ifdef DTORS_SECTION_ASM_OP
void
default_dtor_section_asm_out_destructor (rtx symbol,
					 int priority ATTRIBUTE_UNUSED)
{
  assemble_addr_to_section (symbol, dtors_section);
}
#endif

void
default_named_section_asm_out_constructor (rtx symbol, int priority)
{
  section *sec;

  if (priority != DEFAULT_INIT_PRIORITY)
    sec = get_cdtor_priority_section (priority,
				      /*constructor_p=*/true);
  else
    sec = get_section (".ctors", SECTION_WRITE, NULL);

  assemble_addr_to_section (symbol, sec);
}

#ifdef CTORS_SECTION_ASM_OP
void
default_ctor_section_asm_out_constructor (rtx symbol,
					  int priority ATTRIBUTE_UNUSED)
{
  assemble_addr_to_section (symbol, ctors_section);
}
#endif

/* CONSTANT_POOL_BEFORE_FUNCTION may be defined as an expression with
   a nonzero value if the constant pool should be output before the
   start of the function, or a zero value if the pool should output
   after the end of the function.  The default is to put it before the
   start.  */

#ifndef CONSTANT_POOL_BEFORE_FUNCTION
#define CONSTANT_POOL_BEFORE_FUNCTION 1
#endif

/* DECL is an object (either VAR_DECL or FUNCTION_DECL) which is going
   to be output to assembler.
   Set first_global_object_name and weak_global_object_name as appropriate.  */

void
notice_global_symbol (tree decl)
{
  const char **type = &first_global_object_name;

  if (first_global_object_name
      || !TREE_PUBLIC (decl)
      || DECL_EXTERNAL (decl)
      || !DECL_NAME (decl)
      || (TREE_CODE (decl) != FUNCTION_DECL
	  && (TREE_CODE (decl) != VAR_DECL
	      || (DECL_COMMON (decl)
		  && (DECL_INITIAL (decl) == 0
		      || DECL_INITIAL (decl) == error_mark_node))))
      || !MEM_P (DECL_RTL (decl)))
    return;

  if (L_IPO_COMP_MODE
      && ((TREE_CODE (decl) == FUNCTION_DECL
           && cgraph_is_auxiliary (decl))
          || (TREE_CODE (decl) == VAR_DECL && varpool_get_node (decl)
              && varpool_is_auxiliary (varpool_get_node (decl)))))
    return;

  /* We win when global object is found, but it is useful to know about weak
     symbol as well so we can produce nicer unique names.  */
  if (DECL_WEAK (decl) || DECL_ONE_ONLY (decl) || flag_shlib)
    type = &weak_global_object_name;

  if (!*type)
    {
      const char *p;
      const char *name;
      rtx decl_rtl = DECL_RTL (decl);

      p = targetm.strip_name_encoding (XSTR (XEXP (decl_rtl, 0), 0));
      name = ggc_strdup (p);

      *type = name;
    }
}

/* If not using flag_reorder_blocks_and_partition, decide early whether the
   current function goes into the cold section, so that targets can use
   current_function_section during RTL expansion.  DECL describes the
   function.  */

void
decide_function_section (tree decl)
{
  first_function_block_is_cold = false;

  if (flag_reorder_blocks_and_partition)
    /* We will decide in assemble_start_function.  */
    return;

 if (DECL_SECTION_NAME (decl))
    {
      struct cgraph_node *node = cgraph_get_node (current_function_decl);
      /* Calls to function_section rely on first_function_block_is_cold
	 being accurate.  */
      first_function_block_is_cold = (node
				      && node->frequency
				      == NODE_FREQUENCY_UNLIKELY_EXECUTED);
    }

  in_cold_section_p = first_function_block_is_cold;
}

/* Output assembler code for the constant pool of a function and associated
   with defining the name of the function.  DECL describes the function.
   NAME is the function's name.  For the constant pool, we use the current
   constant pool data.  */

void
assemble_start_function (tree decl, const char *fnname)
{
  int align;
  char tmp_label[100];
  bool hot_label_written = false;

  if (flag_reorder_blocks_and_partition)
    {
      ASM_GENERATE_INTERNAL_LABEL (tmp_label, "LHOTB", const_labelno);
      crtl->subsections.hot_section_label = ggc_strdup (tmp_label);
      ASM_GENERATE_INTERNAL_LABEL (tmp_label, "LCOLDB", const_labelno);
      crtl->subsections.cold_section_label = ggc_strdup (tmp_label);
      ASM_GENERATE_INTERNAL_LABEL (tmp_label, "LHOTE", const_labelno);
      crtl->subsections.hot_section_end_label = ggc_strdup (tmp_label);
      ASM_GENERATE_INTERNAL_LABEL (tmp_label, "LCOLDE", const_labelno);
      crtl->subsections.cold_section_end_label = ggc_strdup (tmp_label);
      const_labelno++;
<<<<<<< HEAD
      cold_partition_name = NULL_TREE;
=======
      cold_function_name = NULL_TREE;
>>>>>>> 831f4191
    }
  else
    {
      crtl->subsections.hot_section_label = NULL;
      crtl->subsections.cold_section_label = NULL;
      crtl->subsections.hot_section_end_label = NULL;
      crtl->subsections.cold_section_end_label = NULL;
    }

  /* The following code does not need preprocessing in the assembler.  */

  app_disable ();

  if (CONSTANT_POOL_BEFORE_FUNCTION)
    output_constant_pool (fnname, decl);

  /* Make sure the not and cold text (code) sections are properly
     aligned.  This is necessary here in the case where the function
     has both hot and cold sections, because we don't want to re-set
     the alignment when the section switch happens mid-function.  */

  if (flag_reorder_blocks_and_partition)
    {
      first_function_block_is_cold = false;

      switch_to_section (unlikely_text_section ());
      assemble_align (DECL_ALIGN (decl));
      ASM_OUTPUT_LABEL (asm_out_file, crtl->subsections.cold_section_label);

      /* When the function starts with a cold section, we need to explicitly
	 align the hot section and write out the hot section label.
	 But if the current function is a thunk, we do not have a CFG.  */
      if (!cfun->is_thunk
	  && BB_PARTITION (ENTRY_BLOCK_PTR_FOR_FN (cfun)->next_bb) == BB_COLD_PARTITION)
	{
	  switch_to_section (text_section);
	  assemble_align (DECL_ALIGN (decl));
	  ASM_OUTPUT_LABEL (asm_out_file, crtl->subsections.hot_section_label);
	  hot_label_written = true;
	  first_function_block_is_cold = true;
	}
      in_cold_section_p = first_function_block_is_cold;
    }


  /* Switch to the correct text section for the start of the function.  */

  switch_to_section (function_section (decl));
  if (flag_reorder_blocks_and_partition
      && !hot_label_written)
    ASM_OUTPUT_LABEL (asm_out_file, crtl->subsections.hot_section_label);

  /* Tell assembler to move to target machine's alignment for functions.  */
  align = floor_log2 (DECL_ALIGN (decl) / BITS_PER_UNIT);
  if (align > 0)
    {
      ASM_OUTPUT_ALIGN (asm_out_file, align);
    }

  /* Handle a user-specified function alignment.
     Note that we still need to align to DECL_ALIGN, as above,
     because ASM_OUTPUT_MAX_SKIP_ALIGN might not do any alignment at all.  */
  if (! DECL_USER_ALIGN (decl)
      && align_functions_log > align
      && optimize_function_for_speed_p (cfun))
    {
#ifdef ASM_OUTPUT_MAX_SKIP_ALIGN
      ASM_OUTPUT_MAX_SKIP_ALIGN (asm_out_file,
				 align_functions_log, align_functions - 1);
#else
      ASM_OUTPUT_ALIGN (asm_out_file, align_functions_log);
#endif
    }

#ifdef ASM_OUTPUT_FUNCTION_PREFIX
  ASM_OUTPUT_FUNCTION_PREFIX (asm_out_file, fnname);
#endif

  if (!DECL_IGNORED_P (decl))
    (*debug_hooks->begin_function) (decl);

  /* Make function name accessible from other files, if appropriate.  */

  if (TREE_PUBLIC (decl))
    {
      notice_global_symbol (decl);

      globalize_decl (decl);

      maybe_assemble_visibility (decl);
    }

  if (DECL_PRESERVE_P (decl))
    targetm.asm_out.mark_decl_preserved (fnname);

  /* Do any machine/system dependent processing of the function name.  */
#ifdef ASM_DECLARE_FUNCTION_NAME
  ASM_DECLARE_FUNCTION_NAME (asm_out_file, fnname, current_function_decl);
#else
  /* Standard thing is just output label for the function.  */
  ASM_OUTPUT_FUNCTION_LABEL (asm_out_file, fnname, current_function_decl);
#endif /* ASM_DECLARE_FUNCTION_NAME */

  if (lookup_attribute ("no_split_stack", DECL_ATTRIBUTES (decl)))
    saw_no_split_stack = true;
}

/* Output assembler code associated with defining the size of the
   function.  DECL describes the function.  NAME is the function's name.  */

void
assemble_end_function (tree decl, const char *fnname ATTRIBUTE_UNUSED)
{
#ifdef ASM_DECLARE_FUNCTION_SIZE
  /* We could have switched section in the middle of the function.  */
  if (flag_reorder_blocks_and_partition)
    switch_to_section (function_section (decl));
  ASM_DECLARE_FUNCTION_SIZE (asm_out_file, fnname, decl);
#endif
  if (! CONSTANT_POOL_BEFORE_FUNCTION)
    {
      output_constant_pool (fnname, decl);
      switch_to_section (function_section (decl)); /* need to switch back */
    }
  /* Output labels for end of hot/cold text sections (to be used by
     debug info.)  */
  if (flag_reorder_blocks_and_partition)
    {
      section *save_text_section;

      save_text_section = in_section;
      switch_to_section (unlikely_text_section ());
<<<<<<< HEAD
      if (cold_partition_name != NULL_TREE)
	ASM_DECLARE_FUNCTION_SIZE (asm_out_file,
				   IDENTIFIER_POINTER (cold_partition_name),
				   decl);
=======
      if (cold_function_name != NULL_TREE)
       ASM_DECLARE_FUNCTION_SIZE (asm_out_file,
                                  IDENTIFIER_POINTER (cold_function_name),
                                  decl);
>>>>>>> 831f4191
      ASM_OUTPUT_LABEL (asm_out_file, crtl->subsections.cold_section_end_label);
      if (first_function_block_is_cold)
	switch_to_section (text_section);
      else
	switch_to_section (function_section (decl));
      ASM_OUTPUT_LABEL (asm_out_file, crtl->subsections.hot_section_end_label);
      switch_to_section (save_text_section);
    }
}

/* Assemble code to leave SIZE bytes of zeros.  */

void
assemble_zeros (unsigned HOST_WIDE_INT size)
{
  /* Do no output if -fsyntax-only.  */
  if (flag_syntax_only)
    return;

#ifdef ASM_NO_SKIP_IN_TEXT
  /* The `space' pseudo in the text section outputs nop insns rather than 0s,
     so we must output 0s explicitly in the text section.  */
  if (ASM_NO_SKIP_IN_TEXT && (in_section->common.flags & SECTION_CODE) != 0)
    {
      unsigned HOST_WIDE_INT i;
      for (i = 0; i < size; i++)
	assemble_integer (const0_rtx, 1, BITS_PER_UNIT, 1);
    }
  else
#endif
    if (size > 0)
      ASM_OUTPUT_SKIP (asm_out_file, size);
}

/* Assemble an alignment pseudo op for an ALIGN-bit boundary.  */

void
assemble_align (int align)
{
  if (align > BITS_PER_UNIT)
    {
      ASM_OUTPUT_ALIGN (asm_out_file, floor_log2 (align / BITS_PER_UNIT));
    }
}

/* Assemble a string constant with the specified C string as contents.  */

void
assemble_string (const char *p, int size)
{
  int pos = 0;
  int maximum = 2000;

  /* If the string is very long, split it up.  */

  while (pos < size)
    {
      int thissize = size - pos;
      if (thissize > maximum)
	thissize = maximum;

      ASM_OUTPUT_ASCII (asm_out_file, p, thissize);

      pos += thissize;
      p += thissize;
    }
}


/* A noswitch_section_callback for lcomm_section.  */

static bool
emit_local (tree decl ATTRIBUTE_UNUSED,
	    const char *name ATTRIBUTE_UNUSED,
	    unsigned HOST_WIDE_INT size ATTRIBUTE_UNUSED,
	    unsigned HOST_WIDE_INT rounded ATTRIBUTE_UNUSED)
{
#if defined ASM_OUTPUT_ALIGNED_DECL_LOCAL
  ASM_OUTPUT_ALIGNED_DECL_LOCAL (asm_out_file, decl, name,
				 size, DECL_ALIGN (decl));
  return true;
#elif defined ASM_OUTPUT_ALIGNED_LOCAL
  ASM_OUTPUT_ALIGNED_LOCAL (asm_out_file, name, size, DECL_ALIGN (decl));
  return true;
#else
  ASM_OUTPUT_LOCAL (asm_out_file, name, size, rounded);
  return false;
#endif
}

/* A noswitch_section_callback for bss_noswitch_section.  */

#if defined ASM_OUTPUT_ALIGNED_BSS
static bool
emit_bss (tree decl ATTRIBUTE_UNUSED,
	  const char *name ATTRIBUTE_UNUSED,
	  unsigned HOST_WIDE_INT size ATTRIBUTE_UNUSED,
	  unsigned HOST_WIDE_INT rounded ATTRIBUTE_UNUSED)
{
#if defined ASM_OUTPUT_ALIGNED_BSS
  ASM_OUTPUT_ALIGNED_BSS (asm_out_file, decl, name, size,
			  get_variable_align (decl));
  return true;
#endif
}
#endif

/* A noswitch_section_callback for comm_section.  */

static bool
emit_common (tree decl ATTRIBUTE_UNUSED,
	     const char *name ATTRIBUTE_UNUSED,
	     unsigned HOST_WIDE_INT size ATTRIBUTE_UNUSED,
	     unsigned HOST_WIDE_INT rounded ATTRIBUTE_UNUSED)
{
#if defined ASM_OUTPUT_ALIGNED_DECL_COMMON
  ASM_OUTPUT_ALIGNED_DECL_COMMON (asm_out_file, decl, name,
				  size, get_variable_align (decl));
  return true;
#elif defined ASM_OUTPUT_ALIGNED_COMMON
  ASM_OUTPUT_ALIGNED_COMMON (asm_out_file, name, size,
			     get_variable_align (decl));
  return true;
#else
  ASM_OUTPUT_COMMON (asm_out_file, name, size, rounded);
  return false;
#endif
}

/* A noswitch_section_callback for tls_comm_section.  */

static bool
emit_tls_common (tree decl ATTRIBUTE_UNUSED,
		 const char *name ATTRIBUTE_UNUSED,
		 unsigned HOST_WIDE_INT size ATTRIBUTE_UNUSED,
		 unsigned HOST_WIDE_INT rounded ATTRIBUTE_UNUSED)
{
#ifdef ASM_OUTPUT_TLS_COMMON
  ASM_OUTPUT_TLS_COMMON (asm_out_file, decl, name, size);
  return true;
#else
  sorry ("thread-local COMMON data not implemented");
  return true;
#endif
}

/* Assemble DECL given that it belongs in SECTION_NOSWITCH section SECT.
   NAME is the name of DECL's SYMBOL_REF.  */

static void
assemble_noswitch_variable (tree decl, const char *name, section *sect,
			    unsigned int align)
{
  unsigned HOST_WIDE_INT size, rounded;

  size = tree_to_uhwi (DECL_SIZE_UNIT (decl));
  rounded = size;

  if ((flag_sanitize & SANITIZE_ADDRESS) && asan_protect_global (decl))
    size += asan_red_zone_size (size);

  /* Don't allocate zero bytes of common,
     since that means "undefined external" in the linker.  */
  if (size == 0)
    rounded = 1;

  /* Round size up to multiple of BIGGEST_ALIGNMENT bits
     so that each uninitialized object starts on such a boundary.  */
  rounded += (BIGGEST_ALIGNMENT / BITS_PER_UNIT) - 1;
  rounded = (rounded / (BIGGEST_ALIGNMENT / BITS_PER_UNIT)
	     * (BIGGEST_ALIGNMENT / BITS_PER_UNIT));

  if (!sect->noswitch.callback (decl, name, size, rounded)
      && (unsigned HOST_WIDE_INT) (align / BITS_PER_UNIT) > rounded)
    error ("requested alignment for %q+D is greater than "
	   "implemented alignment of %wu", decl, rounded);
}

/* A subroutine of assemble_variable.  Output the label and contents of
   DECL, whose address is a SYMBOL_REF with name NAME.  DONT_OUTPUT_DATA
   is as for assemble_variable.  */

static void
assemble_variable_contents (tree decl, const char *name,
			    bool dont_output_data)
{
  /* Do any machine/system dependent processing of the object.  */
#ifdef ASM_DECLARE_OBJECT_NAME
  last_assemble_variable_decl = decl;
  ASM_DECLARE_OBJECT_NAME (asm_out_file, name, decl);
#else
  /* Standard thing is just output label for the object.  */
  ASM_OUTPUT_LABEL (asm_out_file, name);
#endif /* ASM_DECLARE_OBJECT_NAME */

  if (!dont_output_data)
    {
      if (DECL_INITIAL (decl)
	  && DECL_INITIAL (decl) != error_mark_node
	  && !initializer_zerop (DECL_INITIAL (decl)))
	/* Output the actual data.  */
	output_constant (DECL_INITIAL (decl),
			 tree_to_uhwi (DECL_SIZE_UNIT (decl)),
			 get_variable_align (decl));
      else
	/* Leave space for it.  */
	assemble_zeros (tree_to_uhwi (DECL_SIZE_UNIT (decl)));
    }
}

/* Assemble everything that is needed for a variable or function declaration.
   Not used for automatic variables, and not used for function definitions.
   Should not be called for variables of incomplete structure type.

   TOP_LEVEL is nonzero if this variable has file scope.
   AT_END is nonzero if this is the special handling, at end of compilation,
   to define things that have had only tentative definitions.
   DONT_OUTPUT_DATA if nonzero means don't actually output the
   initial value (that will be done by the caller).  */

void
assemble_variable (tree decl, int top_level ATTRIBUTE_UNUSED,
		   int at_end ATTRIBUTE_UNUSED, int dont_output_data)
{
  const char *name;
  rtx decl_rtl, symbol;
  section *sect;
  unsigned int align;
  bool asan_protected = false;

  /* This function is supposed to handle VARIABLES.  Ensure we have one.  */
  gcc_assert (TREE_CODE (decl) == VAR_DECL);

  /* Emulated TLS had better not get this far.  */
  gcc_checking_assert (targetm.have_tls || !DECL_THREAD_LOCAL_P (decl));

  last_assemble_variable_decl = 0;

  /* Normally no need to say anything here for external references,
     since assemble_external is called by the language-specific code
     when a declaration is first seen.  */

  if (DECL_EXTERNAL (decl))
    return;

  /* Do nothing for global register variables.  */
  if (DECL_RTL_SET_P (decl) && REG_P (DECL_RTL (decl)))
    {
      TREE_ASM_WRITTEN (decl) = 1;
      return;
    }

  /* If type was incomplete when the variable was declared,
     see if it is complete now.  */

  if (DECL_SIZE (decl) == 0)
    layout_decl (decl, 0);

  /* Still incomplete => don't allocate it; treat the tentative defn
     (which is what it must have been) as an `extern' reference.  */

  if (!dont_output_data && DECL_SIZE (decl) == 0)
    {
      error ("storage size of %q+D isn%'t known", decl);
      TREE_ASM_WRITTEN (decl) = 1;
      return;
    }

  /* The first declaration of a variable that comes through this function
     decides whether it is global (in C, has external linkage)
     or local (in C, has internal linkage).  So do nothing more
     if this function has already run.  */

  if (TREE_ASM_WRITTEN (decl))
    return;

  /* Make sure targetm.encode_section_info is invoked before we set
     ASM_WRITTEN.  */
  decl_rtl = DECL_RTL (decl);

  TREE_ASM_WRITTEN (decl) = 1;

  /* Do no output if -fsyntax-only.  */
  if (flag_syntax_only)
    return;

  if (! dont_output_data
      && ! valid_constant_size_p (DECL_SIZE_UNIT (decl)))
    {
      error ("size of variable %q+D is too large", decl);
      return;
    }

  gcc_assert (MEM_P (decl_rtl));
  gcc_assert (GET_CODE (XEXP (decl_rtl, 0)) == SYMBOL_REF);
  symbol = XEXP (decl_rtl, 0);

  /* If this symbol belongs to the tree constant pool, output the constant
     if it hasn't already been written.  */
  if (TREE_CONSTANT_POOL_ADDRESS_P (symbol))
    {
      tree decl = SYMBOL_REF_DECL (symbol);
      if (!TREE_ASM_WRITTEN (DECL_INITIAL (decl)))
	output_constant_def_contents (symbol);
      return;
    }

  app_disable ();

  name = XSTR (symbol, 0);
  if (TREE_PUBLIC (decl) && DECL_NAME (decl))
    notice_global_symbol (decl);

  /* Compute the alignment of this data.  */

  align_variable (decl, dont_output_data);

  if ((flag_sanitize & SANITIZE_ADDRESS)
      && asan_protect_global (decl))
    {
      asan_protected = true;
      DECL_ALIGN (decl) = MAX (DECL_ALIGN (decl), 
                               ASAN_RED_ZONE_SIZE * BITS_PER_UNIT);
    }

  set_mem_align (decl_rtl, DECL_ALIGN (decl));

  align = get_variable_align (decl);

  if (TREE_PUBLIC (decl))
    maybe_assemble_visibility (decl);

  if (DECL_PRESERVE_P (decl))
    targetm.asm_out.mark_decl_preserved (name);

  /* First make the assembler name(s) global if appropriate.  */
  sect = get_variable_section (decl, false);
  if (TREE_PUBLIC (decl)
      && (sect->common.flags & SECTION_COMMON) == 0)
    globalize_decl (decl);

  /* Output any data that we will need to use the address of.  */
  if (DECL_INITIAL (decl) && DECL_INITIAL (decl) != error_mark_node)
    output_addressed_constants (DECL_INITIAL (decl));

  /* dbxout.c needs to know this.  */
  if (sect && (sect->common.flags & SECTION_CODE) != 0)
    DECL_IN_TEXT_SECTION (decl) = 1;

  /* If the decl is part of an object_block, make sure that the decl
     has been positioned within its block, but do not write out its
     definition yet.  output_object_blocks will do that later.  */
  if (SYMBOL_REF_HAS_BLOCK_INFO_P (symbol) && SYMBOL_REF_BLOCK (symbol))
    {
      gcc_assert (!dont_output_data);
      place_block_symbol (symbol);
    }
  else if (SECTION_STYLE (sect) == SECTION_NOSWITCH)
    assemble_noswitch_variable (decl, name, sect, align);
  else
    {
      /* The following bit of code ensures that vtable_map 
         variables are not only in the comdat section, but that
         each variable has its own unique comdat name.  If this
         code is removed, the variables end up in the same section
         with a single comdat name.

         FIXME:  resolve_unique_section needs to deal better with
         decls with both DECL_SECTION_NAME and DECL_ONE_ONLY.  Once
         that is fixed, this if-else statement can be replaced with
         a single call to "switch_to_section (sect)".  */
      if (sect->named.name
	  && (strcmp (sect->named.name, ".vtable_map_vars") == 0))
	{
#if defined (OBJECT_FORMAT_ELF)
          targetm.asm_out.named_section (sect->named.name,
					 sect->named.common.flags
				         | SECTION_LINKONCE,
			    	         DECL_NAME (decl));
          in_section = sect;
#else
          switch_to_section (sect);
#endif
        }
      else
	switch_to_section (sect);
      if (align > BITS_PER_UNIT)
	ASM_OUTPUT_ALIGN (asm_out_file, floor_log2 (align / BITS_PER_UNIT));
      assemble_variable_contents (decl, name, dont_output_data);
      if (asan_protected)
	{
	  unsigned HOST_WIDE_INT int size
	    = tree_to_uhwi (DECL_SIZE_UNIT (decl));
	  assemble_zeros (asan_red_zone_size (size));
	}
    }
}


/* Given a function declaration (FN_DECL), this function assembles the
   function into the .preinit_array section.  */

void
assemble_vtv_preinit_initializer (tree fn_decl)
{
  section *sect;
  unsigned flags = SECTION_WRITE;
  rtx symbol = XEXP (DECL_RTL (fn_decl), 0);

  flags |= SECTION_NOTYPE;
  sect = get_section (".preinit_array", flags, fn_decl);
  switch_to_section (sect);
  assemble_addr_to_section (symbol, sect);
}

/* Return 1 if type TYPE contains any pointers.  */

static int
contains_pointers_p (tree type)
{
  switch (TREE_CODE (type))
    {
    case POINTER_TYPE:
    case REFERENCE_TYPE:
      /* I'm not sure whether OFFSET_TYPE needs this treatment,
	 so I'll play safe and return 1.  */
    case OFFSET_TYPE:
      return 1;

    case RECORD_TYPE:
    case UNION_TYPE:
    case QUAL_UNION_TYPE:
      {
	tree fields;
	/* For a type that has fields, see if the fields have pointers.  */
	for (fields = TYPE_FIELDS (type); fields; fields = DECL_CHAIN (fields))
	  if (TREE_CODE (fields) == FIELD_DECL
	      && contains_pointers_p (TREE_TYPE (fields)))
	    return 1;
	return 0;
      }

    case ARRAY_TYPE:
      /* An array type contains pointers if its element type does.  */
      return contains_pointers_p (TREE_TYPE (type));

    default:
      return 0;
    }
}

/* We delay assemble_external processing until
   the compilation unit is finalized.  This is the best we can do for
   right now (i.e. stage 3 of GCC 4.0) - the right thing is to delay
   it all the way to final.  See PR 17982 for further discussion.  */
static GTY(()) tree pending_assemble_externals;

#ifdef ASM_OUTPUT_EXTERNAL
/* Some targets delay some output to final using TARGET_ASM_FILE_END.
   As a result, assemble_external can be called after the list of externals
   is processed and the pointer set destroyed.  */
static bool pending_assemble_externals_processed;

/* Avoid O(external_decls**2) lookups in the pending_assemble_externals
   TREE_LIST in assemble_external.  */
static struct pointer_set_t *pending_assemble_externals_set;

/* True if DECL is a function decl for which no out-of-line copy exists.
   It is assumed that DECL's assembler name has been set.  */

static bool
incorporeal_function_p (tree decl)
{
  if (TREE_CODE (decl) == FUNCTION_DECL && DECL_BUILT_IN (decl))
    {
      const char *name;

      if (DECL_BUILT_IN_CLASS (decl) == BUILT_IN_NORMAL
	  && (DECL_FUNCTION_CODE (decl) == BUILT_IN_ALLOCA
	      || DECL_FUNCTION_CODE (decl) == BUILT_IN_ALLOCA_WITH_ALIGN))
	return true;

      name = IDENTIFIER_POINTER (DECL_ASSEMBLER_NAME (decl));
      /* Atomic or sync builtins which have survived this far will be
	 resolved externally and therefore are not incorporeal.  */
      if (strncmp (name, "__builtin_", 10) == 0)
	return true;
    }
  return false;
}

/* Actually do the tests to determine if this is necessary, and invoke
   ASM_OUTPUT_EXTERNAL.  */
static void
assemble_external_real (tree decl)
{
  rtx rtl = DECL_RTL (decl);

  if (MEM_P (rtl) && GET_CODE (XEXP (rtl, 0)) == SYMBOL_REF
      && !SYMBOL_REF_USED (XEXP (rtl, 0))
      && !incorporeal_function_p (decl))
    {
      /* Some systems do require some output.  */
      SYMBOL_REF_USED (XEXP (rtl, 0)) = 1;
      ASM_OUTPUT_EXTERNAL (asm_out_file, decl, XSTR (XEXP (rtl, 0), 0));
    }
}
#endif

void
process_pending_assemble_externals (void)
{
#ifdef ASM_OUTPUT_EXTERNAL
  tree list;
  for (list = pending_assemble_externals; list; list = TREE_CHAIN (list))
    assemble_external_real (TREE_VALUE (list));

  pending_assemble_externals = 0;
  pending_assemble_externals_processed = true;
  pointer_set_destroy (pending_assemble_externals_set);
#endif
}

/* This TREE_LIST contains any weak symbol declarations waiting
   to be emitted.  */
static GTY(()) tree weak_decls;

/* Output something to declare an external symbol to the assembler,
   and qualifiers such as weakness.  (Most assemblers don't need
   extern declaration, so we normally output nothing.)  Do nothing if
   DECL is not external.  */

void
assemble_external (tree decl ATTRIBUTE_UNUSED)
{
  /*  Make sure that the ASM_OUT_FILE is open.
      If it's not, we should not be calling this function.  */
  gcc_assert (asm_out_file);

  /* Processing pending items from auxiliary modules are not supported
     which means platforms that requires ASM_OUTPUT_EXTERNAL may 
     have issues.  (TODO : one way is to flush the pending items from
     auxiliary modules at the end of parsing the module)  */
  if (L_IPO_IS_AUXILIARY_MODULE)
    return;

  /* In a perfect world, the following condition would be true.
     Sadly, the Java and Go front ends emit assembly *from the front end*,
     bypassing the call graph.  See PR52739.  Fix before GCC 4.8.  */
#if 0
  /* This function should only be called if we are expanding, or have
     expanded, to RTL.
     Ideally, only final.c would be calling this function, but it is
     not clear whether that would break things somehow.  See PR 17982
     for further discussion.  */
  gcc_assert (cgraph_state == CGRAPH_STATE_EXPANSION
	      || cgraph_state == CGRAPH_STATE_FINISHED);
#endif

  if (!DECL_P (decl) || !DECL_EXTERNAL (decl) || !TREE_PUBLIC (decl))
    return;

  /* We want to output annotation for weak and external symbols at
     very last to check if they are references or not.  */

  if (TARGET_SUPPORTS_WEAK
      && DECL_WEAK (decl)
      /* TREE_STATIC is a weird and abused creature which is not
	 generally the right test for whether an entity has been
	 locally emitted, inlined or otherwise not-really-extern, but
	 for declarations that can be weak, it happens to be
	 match.  */
      && !TREE_STATIC (decl)
      && lookup_attribute ("weak", DECL_ATTRIBUTES (decl))
      && value_member (decl, weak_decls) == NULL_TREE)
    weak_decls = tree_cons (NULL, decl, weak_decls);

#ifdef ASM_OUTPUT_EXTERNAL
  if (pending_assemble_externals_processed)
    {
      assemble_external_real (decl);
      return;
    }

  if (! pointer_set_insert (pending_assemble_externals_set, decl))
    pending_assemble_externals = tree_cons (NULL, decl,
					    pending_assemble_externals);
#endif
}

/* Similar, for calling a library function FUN.  */

void
assemble_external_libcall (rtx fun)
{
  /* Declare library function name external when first used, if nec.  */
  if (! SYMBOL_REF_USED (fun))
    {
      SYMBOL_REF_USED (fun) = 1;
      targetm.asm_out.external_libcall (fun);
    }
}

/* Assemble a label named NAME.  */

void
assemble_label (FILE *file, const char *name)
{
  ASM_OUTPUT_LABEL (file, name);
}

/* Set the symbol_referenced flag for ID.  */
void
mark_referenced (tree id)
{
  TREE_SYMBOL_REFERENCED (id) = 1;
}

/* Set the symbol_referenced flag for DECL and notify callgraph.  */
void
mark_decl_referenced (tree decl)
{
  if (TREE_CODE (decl) == FUNCTION_DECL)
    {
      /* Extern inline functions don't become needed when referenced.
	 If we know a method will be emitted in other TU and no new
	 functions can be marked reachable, just use the external
	 definition.  */
      struct cgraph_node *node = cgraph_get_create_node (decl);
      if (!(DECL_EXTERNAL (decl) || cgraph_is_aux_decl_external (node))
	  && !node->definition)
	cgraph_mark_force_output_node (node);
    }
  else if (TREE_CODE (decl) == VAR_DECL)
    {
      varpool_node *node = varpool_node_for_decl (decl);
      /* C++ frontend use mark_decl_references to force COMDAT variables
         to be output that might appear dead otherwise.  */
      node->force_output = true;
    }
  /* else do nothing - we can get various sorts of CST nodes here,
     which do not need to be marked.  */
}


/* Follow the IDENTIFIER_TRANSPARENT_ALIAS chain starting at *ALIAS
   until we find an identifier that is not itself a transparent alias.
   Modify the alias passed to it by reference (and all aliases on the
   way to the ultimate target), such that they do not have to be
   followed again, and return the ultimate target of the alias
   chain.  */

static inline tree
ultimate_transparent_alias_target (tree *alias)
{
  tree target = *alias;

  if (IDENTIFIER_TRANSPARENT_ALIAS (target))
    {
      gcc_assert (TREE_CHAIN (target));
      target = ultimate_transparent_alias_target (&TREE_CHAIN (target));
      gcc_assert (! IDENTIFIER_TRANSPARENT_ALIAS (target)
		  && ! TREE_CHAIN (target));
      *alias = target;
    }

  return target;
}

/* Output to FILE (an assembly file) a reference to NAME.  If NAME
   starts with a *, the rest of NAME is output verbatim.  Otherwise
   NAME is transformed in a target-specific way (usually by the
   addition of an underscore).  */

void
assemble_name_raw (FILE *file, const char *name)
{
  if (name[0] == '*')
    fputs (&name[1], file);
  else
    ASM_OUTPUT_LABELREF (file, name);
}

/* Like assemble_name_raw, but should be used when NAME might refer to
   an entity that is also represented as a tree (like a function or
   variable).  If NAME does refer to such an entity, that entity will
   be marked as referenced.  */

void
assemble_name (FILE *file, const char *name)
{
  const char *real_name;
  tree id;

  real_name = targetm.strip_name_encoding (name);

  id = maybe_get_identifier (real_name);
  if (id)
    {
      tree id_orig = id;

      mark_referenced (id);
      ultimate_transparent_alias_target (&id);
      if (id != id_orig)
	name = IDENTIFIER_POINTER (id);
      gcc_assert (! TREE_CHAIN (id));
    }

  assemble_name_raw (file, name);
}

/* Allocate SIZE bytes writable static space with a gensym name
   and return an RTX to refer to its address.  */

rtx
assemble_static_space (unsigned HOST_WIDE_INT size)
{
  char name[12];
  const char *namestring;
  rtx x;

  ASM_GENERATE_INTERNAL_LABEL (name, "LF", const_labelno);
  ++const_labelno;
  namestring = ggc_strdup (name);

  x = gen_rtx_SYMBOL_REF (Pmode, namestring);
  SYMBOL_REF_FLAGS (x) = SYMBOL_FLAG_LOCAL;

#ifdef ASM_OUTPUT_ALIGNED_DECL_LOCAL
  ASM_OUTPUT_ALIGNED_DECL_LOCAL (asm_out_file, NULL_TREE, name, size,
				 BIGGEST_ALIGNMENT);
#else
#ifdef ASM_OUTPUT_ALIGNED_LOCAL
  ASM_OUTPUT_ALIGNED_LOCAL (asm_out_file, name, size, BIGGEST_ALIGNMENT);
#else
  {
    /* Round size up to multiple of BIGGEST_ALIGNMENT bits
       so that each uninitialized object starts on such a boundary.  */
    /* Variable `rounded' might or might not be used in ASM_OUTPUT_LOCAL.  */
    unsigned HOST_WIDE_INT rounded ATTRIBUTE_UNUSED
      = ((size + (BIGGEST_ALIGNMENT / BITS_PER_UNIT) - 1)
	 / (BIGGEST_ALIGNMENT / BITS_PER_UNIT)
	 * (BIGGEST_ALIGNMENT / BITS_PER_UNIT));
    ASM_OUTPUT_LOCAL (asm_out_file, name, size, rounded);
  }
#endif
#endif
  return x;
}

/* Assemble the static constant template for function entry trampolines.
   This is done at most once per compilation.
   Returns an RTX for the address of the template.  */

static GTY(()) rtx initial_trampoline;

rtx
assemble_trampoline_template (void)
{
  char label[256];
  const char *name;
  int align;
  rtx symbol;

  gcc_assert (targetm.asm_out.trampoline_template != NULL);

  if (initial_trampoline)
    return initial_trampoline;

  /* By default, put trampoline templates in read-only data section.  */

#ifdef TRAMPOLINE_SECTION
  switch_to_section (TRAMPOLINE_SECTION);
#else
  switch_to_section (readonly_data_section);
#endif

  /* Write the assembler code to define one.  */
  align = floor_log2 (TRAMPOLINE_ALIGNMENT / BITS_PER_UNIT);
  if (align > 0)
    ASM_OUTPUT_ALIGN (asm_out_file, align);

  targetm.asm_out.internal_label (asm_out_file, "LTRAMP", 0);
  targetm.asm_out.trampoline_template (asm_out_file);

  /* Record the rtl to refer to it.  */
  ASM_GENERATE_INTERNAL_LABEL (label, "LTRAMP", 0);
  name = ggc_strdup (label);
  symbol = gen_rtx_SYMBOL_REF (Pmode, name);
  SYMBOL_REF_FLAGS (symbol) = SYMBOL_FLAG_LOCAL;

  initial_trampoline = gen_const_mem (BLKmode, symbol);
  set_mem_align (initial_trampoline, TRAMPOLINE_ALIGNMENT);
  set_mem_size (initial_trampoline, TRAMPOLINE_SIZE);

  return initial_trampoline;
}

/* A and B are either alignments or offsets.  Return the minimum alignment
   that may be assumed after adding the two together.  */

static inline unsigned
min_align (unsigned int a, unsigned int b)
{
  return (a | b) & -(a | b);
}

/* Return the assembler directive for creating a given kind of integer
   object.  SIZE is the number of bytes in the object and ALIGNED_P
   indicates whether it is known to be aligned.  Return NULL if the
   assembly dialect has no such directive.

   The returned string should be printed at the start of a new line and
   be followed immediately by the object's initial value.  */

const char *
integer_asm_op (int size, int aligned_p)
{
  struct asm_int_op *ops;

  if (aligned_p)
    ops = &targetm.asm_out.aligned_op;
  else
    ops = &targetm.asm_out.unaligned_op;

  switch (size)
    {
    case 1:
      return targetm.asm_out.byte_op;
    case 2:
      return ops->hi;
    case 4:
      return ops->si;
    case 8:
      return ops->di;
    case 16:
      return ops->ti;
    default:
      return NULL;
    }
}

/* Use directive OP to assemble an integer object X.  Print OP at the
   start of the line, followed immediately by the value of X.  */

void
assemble_integer_with_op (const char *op, rtx x)
{
  fputs (op, asm_out_file);
  output_addr_const (asm_out_file, x);
  fputc ('\n', asm_out_file);
}

/* The default implementation of the asm_out.integer target hook.  */

bool
default_assemble_integer (rtx x ATTRIBUTE_UNUSED,
			  unsigned int size ATTRIBUTE_UNUSED,
			  int aligned_p ATTRIBUTE_UNUSED)
{
  const char *op = integer_asm_op (size, aligned_p);
  /* Avoid GAS bugs for large values.  Specifically negative values whose
     absolute value fits in a bfd_vma, but not in a bfd_signed_vma.  */
  if (size > UNITS_PER_WORD && size > POINTER_SIZE / BITS_PER_UNIT)
    return false;
  return op && (assemble_integer_with_op (op, x), true);
}

/* Assemble the integer constant X into an object of SIZE bytes.  ALIGN is
   the alignment of the integer in bits.  Return 1 if we were able to output
   the constant, otherwise 0.  We must be able to output the constant,
   if FORCE is nonzero.  */

bool
assemble_integer (rtx x, unsigned int size, unsigned int align, int force)
{
  int aligned_p;

  aligned_p = (align >= MIN (size * BITS_PER_UNIT, BIGGEST_ALIGNMENT));

  /* See if the target hook can handle this kind of object.  */
  if (targetm.asm_out.integer (x, size, aligned_p))
    return true;

  /* If the object is a multi-byte one, try splitting it up.  Split
     it into words it if is multi-word, otherwise split it into bytes.  */
  if (size > 1)
    {
      enum machine_mode omode, imode;
      unsigned int subalign;
      unsigned int subsize, i;
      enum mode_class mclass;

      subsize = size > UNITS_PER_WORD? UNITS_PER_WORD : 1;
      subalign = MIN (align, subsize * BITS_PER_UNIT);
      if (GET_CODE (x) == CONST_FIXED)
	mclass = GET_MODE_CLASS (GET_MODE (x));
      else
	mclass = MODE_INT;

      omode = mode_for_size (subsize * BITS_PER_UNIT, mclass, 0);
      imode = mode_for_size (size * BITS_PER_UNIT, mclass, 0);

      for (i = 0; i < size; i += subsize)
	{
	  rtx partial = simplify_subreg (omode, x, imode, i);
	  if (!partial || !assemble_integer (partial, subsize, subalign, 0))
	    break;
	}
      if (i == size)
	return true;

      /* If we've printed some of it, but not all of it, there's no going
	 back now.  */
      gcc_assert (!i);
    }

  gcc_assert (!force);

  return false;
}

void
assemble_real (REAL_VALUE_TYPE d, enum machine_mode mode, unsigned int align)
{
  long data[4] = {0, 0, 0, 0};
  int i;
  int bitsize, nelts, nunits, units_per;

  /* This is hairy.  We have a quantity of known size.  real_to_target
     will put it into an array of *host* longs, 32 bits per element
     (even if long is more than 32 bits).  We need to determine the
     number of array elements that are occupied (nelts) and the number
     of *target* min-addressable units that will be occupied in the
     object file (nunits).  We cannot assume that 32 divides the
     mode's bitsize (size * BITS_PER_UNIT) evenly.

     size * BITS_PER_UNIT is used here to make sure that padding bits
     (which might appear at either end of the value; real_to_target
     will include the padding bits in its output array) are included.  */

  nunits = GET_MODE_SIZE (mode);
  bitsize = nunits * BITS_PER_UNIT;
  nelts = CEIL (bitsize, 32);
  units_per = 32 / BITS_PER_UNIT;

  real_to_target (data, &d, mode);

  /* Put out the first word with the specified alignment.  */
  assemble_integer (GEN_INT (data[0]), MIN (nunits, units_per), align, 1);
  nunits -= units_per;

  /* Subsequent words need only 32-bit alignment.  */
  align = min_align (align, 32);

  for (i = 1; i < nelts; i++)
    {
      assemble_integer (GEN_INT (data[i]), MIN (nunits, units_per), align, 1);
      nunits -= units_per;
    }
}

/* Given an expression EXP with a constant value,
   reduce it to the sum of an assembler symbol and an integer.
   Store them both in the structure *VALUE.
   EXP must be reducible.  */

struct addr_const {
  rtx base;
  HOST_WIDE_INT offset;
};

static void
decode_addr_const (tree exp, struct addr_const *value)
{
  tree target = TREE_OPERAND (exp, 0);
  int offset = 0;
  rtx x;

  while (1)
    {
      if (TREE_CODE (target) == COMPONENT_REF
	  && tree_fits_shwi_p (byte_position (TREE_OPERAND (target, 1))))
	{
	  offset += int_byte_position (TREE_OPERAND (target, 1));
	  target = TREE_OPERAND (target, 0);
	}
      else if (TREE_CODE (target) == ARRAY_REF
	       || TREE_CODE (target) == ARRAY_RANGE_REF)
	{
	  offset += (tree_to_uhwi (TYPE_SIZE_UNIT (TREE_TYPE (target)))
		     * tree_to_shwi (TREE_OPERAND (target, 1)));
	  target = TREE_OPERAND (target, 0);
	}
      else if (TREE_CODE (target) == MEM_REF
	       && TREE_CODE (TREE_OPERAND (target, 0)) == ADDR_EXPR)
	{
	  offset += mem_ref_offset (target).low;
	  target = TREE_OPERAND (TREE_OPERAND (target, 0), 0);
	}
      else if (TREE_CODE (target) == INDIRECT_REF
	       && TREE_CODE (TREE_OPERAND (target, 0)) == NOP_EXPR
	       && TREE_CODE (TREE_OPERAND (TREE_OPERAND (target, 0), 0))
		  == ADDR_EXPR)
	target = TREE_OPERAND (TREE_OPERAND (TREE_OPERAND (target, 0), 0), 0);
      else
	break;
    }

  switch (TREE_CODE (target))
    {
    case VAR_DECL:
    case FUNCTION_DECL:
      x = DECL_RTL (target);
      break;

    case LABEL_DECL:
      x = gen_rtx_MEM (FUNCTION_MODE,
		       gen_rtx_LABEL_REF (Pmode, force_label_rtx (target)));
      break;

    case REAL_CST:
    case FIXED_CST:
    case STRING_CST:
    case COMPLEX_CST:
    case CONSTRUCTOR:
    case INTEGER_CST:
      x = output_constant_def (target, 1);
      break;

    default:
      gcc_unreachable ();
    }

  gcc_assert (MEM_P (x));
  x = XEXP (x, 0);

  value->base = x;
  value->offset = offset;
}


static GTY((param_is (struct constant_descriptor_tree)))
     htab_t const_desc_htab;

static void maybe_output_constant_def_contents (struct constant_descriptor_tree *, int);

/* Constant pool accessor function.  */

htab_t
constant_pool_htab (void)
{
  return const_desc_htab;
}

/* Compute a hash code for a constant expression.  */

static hashval_t
const_desc_hash (const void *ptr)
{
  return ((const struct constant_descriptor_tree *)ptr)->hash;
}

static hashval_t
const_hash_1 (const tree exp)
{
  const char *p;
  hashval_t hi;
  int len, i;
  enum tree_code code = TREE_CODE (exp);

  /* Either set P and LEN to the address and len of something to hash and
     exit the switch or return a value.  */

  switch (code)
    {
    case INTEGER_CST:
      p = (char *) &TREE_INT_CST (exp);
      len = sizeof TREE_INT_CST (exp);
      break;

    case REAL_CST:
      return real_hash (TREE_REAL_CST_PTR (exp));

    case FIXED_CST:
      return fixed_hash (TREE_FIXED_CST_PTR (exp));

    case STRING_CST:
      p = TREE_STRING_POINTER (exp);
      len = TREE_STRING_LENGTH (exp);
      break;

    case COMPLEX_CST:
      return (const_hash_1 (TREE_REALPART (exp)) * 5
	      + const_hash_1 (TREE_IMAGPART (exp)));

    case VECTOR_CST:
      {
	unsigned i;

	hi = 7 + VECTOR_CST_NELTS (exp);

	for (i = 0; i < VECTOR_CST_NELTS (exp); ++i)
	  hi = hi * 563 + const_hash_1 (VECTOR_CST_ELT (exp, i));

	return hi;
      }

    case CONSTRUCTOR:
      {
	unsigned HOST_WIDE_INT idx;
	tree value;

	hi = 5 + int_size_in_bytes (TREE_TYPE (exp));

	FOR_EACH_CONSTRUCTOR_VALUE (CONSTRUCTOR_ELTS (exp), idx, value)
	  if (value)
	    hi = hi * 603 + const_hash_1 (value);

	return hi;
      }

    case ADDR_EXPR:
    case FDESC_EXPR:
      {
	struct addr_const value;

	decode_addr_const (exp, &value);
	switch (GET_CODE (value.base))
	  {
	  case SYMBOL_REF:
	    /* Don't hash the address of the SYMBOL_REF;
	       only use the offset and the symbol name.  */
	    hi = value.offset;
	    p = XSTR (value.base, 0);
	    for (i = 0; p[i] != 0; i++)
	      hi = ((hi * 613) + (unsigned) (p[i]));
	    break;

	  case LABEL_REF:
	    hi = value.offset + CODE_LABEL_NUMBER (XEXP (value.base, 0)) * 13;
	    break;

	  default:
	    gcc_unreachable ();
	  }
      }
      return hi;

    case PLUS_EXPR:
    case POINTER_PLUS_EXPR:
    case MINUS_EXPR:
      return (const_hash_1 (TREE_OPERAND (exp, 0)) * 9
	      + const_hash_1 (TREE_OPERAND (exp, 1)));

    CASE_CONVERT:
      return const_hash_1 (TREE_OPERAND (exp, 0)) * 7 + 2;

    default:
      /* A language specific constant. Just hash the code.  */
      return code;
    }

  /* Compute hashing function.  */
  hi = len;
  for (i = 0; i < len; i++)
    hi = ((hi * 613) + (unsigned) (p[i]));

  return hi;
}

/* Wrapper of compare_constant, for the htab interface.  */
static int
const_desc_eq (const void *p1, const void *p2)
{
  const struct constant_descriptor_tree *const c1
    = (const struct constant_descriptor_tree *) p1;
  const struct constant_descriptor_tree *const c2
    = (const struct constant_descriptor_tree *) p2;
  if (c1->hash != c2->hash)
    return 0;
  return compare_constant (c1->value, c2->value);
}

/* Compare t1 and t2, and return 1 only if they are known to result in
   the same bit pattern on output.  */

static int
compare_constant (const tree t1, const tree t2)
{
  enum tree_code typecode;

  if (t1 == NULL_TREE)
    return t2 == NULL_TREE;
  if (t2 == NULL_TREE)
    return 0;

  if (TREE_CODE (t1) != TREE_CODE (t2))
    return 0;

  switch (TREE_CODE (t1))
    {
    case INTEGER_CST:
      /* Integer constants are the same only if the same width of type.  */
      if (TYPE_PRECISION (TREE_TYPE (t1)) != TYPE_PRECISION (TREE_TYPE (t2)))
	return 0;
      if (TYPE_MODE (TREE_TYPE (t1)) != TYPE_MODE (TREE_TYPE (t2)))
	return 0;
      return tree_int_cst_equal (t1, t2);

    case REAL_CST:
      /* Real constants are the same only if the same width of type.  */
      if (TYPE_PRECISION (TREE_TYPE (t1)) != TYPE_PRECISION (TREE_TYPE (t2)))
	return 0;

      return REAL_VALUES_IDENTICAL (TREE_REAL_CST (t1), TREE_REAL_CST (t2));

    case FIXED_CST:
      /* Fixed constants are the same only if the same width of type.  */
      if (TYPE_PRECISION (TREE_TYPE (t1)) != TYPE_PRECISION (TREE_TYPE (t2)))
	return 0;

      return FIXED_VALUES_IDENTICAL (TREE_FIXED_CST (t1), TREE_FIXED_CST (t2));

    case STRING_CST:
      if (TYPE_MODE (TREE_TYPE (t1)) != TYPE_MODE (TREE_TYPE (t2)))
	return 0;

      return (TREE_STRING_LENGTH (t1) == TREE_STRING_LENGTH (t2)
	      && ! memcmp (TREE_STRING_POINTER (t1), TREE_STRING_POINTER (t2),
			 TREE_STRING_LENGTH (t1)));

    case COMPLEX_CST:
      return (compare_constant (TREE_REALPART (t1), TREE_REALPART (t2))
	      && compare_constant (TREE_IMAGPART (t1), TREE_IMAGPART (t2)));

    case VECTOR_CST:
      {
	unsigned i;

        if (VECTOR_CST_NELTS (t1) != VECTOR_CST_NELTS (t2))
	  return 0;

	for (i = 0; i < VECTOR_CST_NELTS (t1); ++i)
	  if (!compare_constant (VECTOR_CST_ELT (t1, i),
				 VECTOR_CST_ELT (t2, i)))
	    return 0;

	return 1;
      }

    case CONSTRUCTOR:
      {
	vec<constructor_elt, va_gc> *v1, *v2;
	unsigned HOST_WIDE_INT idx;

	typecode = TREE_CODE (TREE_TYPE (t1));
	if (typecode != TREE_CODE (TREE_TYPE (t2)))
	  return 0;

	if (typecode == ARRAY_TYPE)
	  {
	    HOST_WIDE_INT size_1 = int_size_in_bytes (TREE_TYPE (t1));
	    /* For arrays, check that the sizes all match.  */
	    if (TYPE_MODE (TREE_TYPE (t1)) != TYPE_MODE (TREE_TYPE (t2))
		|| size_1 == -1
		|| size_1 != int_size_in_bytes (TREE_TYPE (t2)))
	      return 0;
	  }
	else
	  {
	    /* For record and union constructors, require exact type
               equality.  */
	    if (TREE_TYPE (t1) != TREE_TYPE (t2))
	      return 0;
	  }

	v1 = CONSTRUCTOR_ELTS (t1);
	v2 = CONSTRUCTOR_ELTS (t2);
	if (vec_safe_length (v1) != vec_safe_length (v2))
	  return 0;

	for (idx = 0; idx < vec_safe_length (v1); ++idx)
	  {
	    constructor_elt *c1 = &(*v1)[idx];
	    constructor_elt *c2 = &(*v2)[idx];

	    /* Check that each value is the same...  */
	    if (!compare_constant (c1->value, c2->value))
	      return 0;
	    /* ... and that they apply to the same fields!  */
	    if (typecode == ARRAY_TYPE)
	      {
		if (!compare_constant (c1->index, c2->index))
		  return 0;
	      }
	    else
	      {
		if (c1->index != c2->index)
		  return 0;
	      }
	  }

	return 1;
      }

    case ADDR_EXPR:
    case FDESC_EXPR:
      {
	struct addr_const value1, value2;
	enum rtx_code code;
	int ret;

	decode_addr_const (t1, &value1);
	decode_addr_const (t2, &value2);

	if (value1.offset != value2.offset)
	  return 0;

	code = GET_CODE (value1.base);
	if (code != GET_CODE (value2.base))
	  return 0;

	switch (code)
	  {
	  case SYMBOL_REF:
	    ret = (strcmp (XSTR (value1.base, 0), XSTR (value2.base, 0)) == 0);
	    break;

	  case LABEL_REF:
	    ret = (CODE_LABEL_NUMBER (XEXP (value1.base, 0))
	           == CODE_LABEL_NUMBER (XEXP (value2.base, 0)));
	    break;

	  default:
	    gcc_unreachable ();
	  }
	return ret;
      }

    case PLUS_EXPR:
    case POINTER_PLUS_EXPR:
    case MINUS_EXPR:
    case RANGE_EXPR:
      return (compare_constant (TREE_OPERAND (t1, 0), TREE_OPERAND (t2, 0))
	      && compare_constant (TREE_OPERAND (t1, 1), TREE_OPERAND (t2, 1)));

    CASE_CONVERT:
    case VIEW_CONVERT_EXPR:
      return compare_constant (TREE_OPERAND (t1, 0), TREE_OPERAND (t2, 0));

    default:
      return 0;
    }

  gcc_unreachable ();
}

/* Make a copy of the whole tree structure for a constant.  This
   handles the same types of nodes that compare_constant handles.  */

static tree
copy_constant (tree exp)
{
  switch (TREE_CODE (exp))
    {
    case ADDR_EXPR:
      /* For ADDR_EXPR, we do not want to copy the decl whose address
	 is requested.  We do want to copy constants though.  */
      if (CONSTANT_CLASS_P (TREE_OPERAND (exp, 0)))
	return build1 (TREE_CODE (exp), TREE_TYPE (exp),
		       copy_constant (TREE_OPERAND (exp, 0)));
      else
	return copy_node (exp);

    case INTEGER_CST:
    case REAL_CST:
    case FIXED_CST:
    case STRING_CST:
      return copy_node (exp);

    case COMPLEX_CST:
      return build_complex (TREE_TYPE (exp),
			    copy_constant (TREE_REALPART (exp)),
			    copy_constant (TREE_IMAGPART (exp)));

    case PLUS_EXPR:
    case POINTER_PLUS_EXPR:
    case MINUS_EXPR:
      return build2 (TREE_CODE (exp), TREE_TYPE (exp),
		     copy_constant (TREE_OPERAND (exp, 0)),
		     copy_constant (TREE_OPERAND (exp, 1)));

    CASE_CONVERT:
    case VIEW_CONVERT_EXPR:
      return build1 (TREE_CODE (exp), TREE_TYPE (exp),
		     copy_constant (TREE_OPERAND (exp, 0)));

    case VECTOR_CST:
      return build_vector (TREE_TYPE (exp), VECTOR_CST_ELTS (exp));

    case CONSTRUCTOR:
      {
	tree copy = copy_node (exp);
	vec<constructor_elt, va_gc> *v;
	unsigned HOST_WIDE_INT idx;
	tree purpose, value;

	vec_alloc (v, vec_safe_length (CONSTRUCTOR_ELTS (exp)));
	FOR_EACH_CONSTRUCTOR_ELT (CONSTRUCTOR_ELTS (exp), idx, purpose, value)
	  {
	    constructor_elt ce = {purpose, copy_constant (value)};
	    v->quick_push (ce);
	  }
	CONSTRUCTOR_ELTS (copy) = v;
	return copy;
      }

    default:
      gcc_unreachable ();
    }
}

/* Return the section into which constant EXP should be placed.  */

static section *
get_constant_section (tree exp, unsigned int align)
{
  return targetm.asm_out.select_section (exp,
					 compute_reloc_for_constant (exp),
					 align);
}

/* Return the size of constant EXP in bytes.  */

static HOST_WIDE_INT
get_constant_size (tree exp)
{
  HOST_WIDE_INT size;

  size = int_size_in_bytes (TREE_TYPE (exp));
  if (TREE_CODE (exp) == STRING_CST)
    size = MAX (TREE_STRING_LENGTH (exp), size);
  return size;
}

/* Subroutine of output_constant_def:
   No constant equal to EXP is known to have been output.
   Make a constant descriptor to enter EXP in the hash table.
   Assign the label number and construct RTL to refer to the
   constant's location in memory.
   Caller is responsible for updating the hash table.  */

static struct constant_descriptor_tree *
build_constant_desc (tree exp)
{
  struct constant_descriptor_tree *desc;
  rtx symbol, rtl;
  char label[256];
  int labelno;
  tree decl;

  desc = ggc_alloc_constant_descriptor_tree ();
  desc->value = copy_constant (exp);

  /* Create a string containing the label name, in LABEL.  */
  labelno = const_labelno++;
  ASM_GENERATE_INTERNAL_LABEL (label, "LC", labelno);

  /* Construct the VAR_DECL associated with the constant.  */
  decl = build_decl (UNKNOWN_LOCATION, VAR_DECL, get_identifier (label),
		     TREE_TYPE (exp));
  DECL_ARTIFICIAL (decl) = 1;
  DECL_IGNORED_P (decl) = 1;
  TREE_READONLY (decl) = 1;
  TREE_STATIC (decl) = 1;
  TREE_ADDRESSABLE (decl) = 1;
  /* We don't set the RTL yet as this would cause varpool to assume that the
     variable is referenced.  Moreover, it would just be dropped in LTO mode.
     Instead we set the flag that will be recognized in make_decl_rtl.  */
  DECL_IN_CONSTANT_POOL (decl) = 1;
  DECL_INITIAL (decl) = desc->value;
  /* ??? CONSTANT_ALIGNMENT hasn't been updated for vector types on most
     architectures so use DATA_ALIGNMENT as well, except for strings.  */
  if (TREE_CODE (exp) == STRING_CST)
    {
#ifdef CONSTANT_ALIGNMENT
      DECL_ALIGN (decl) = CONSTANT_ALIGNMENT (exp, DECL_ALIGN (decl));
#endif
    }
  else
    align_variable (decl, 0);

  /* Now construct the SYMBOL_REF and the MEM.  */
  if (use_object_blocks_p ())
    {
      section *sect = get_constant_section (exp, DECL_ALIGN (decl));
      symbol = create_block_symbol (ggc_strdup (label),
				    get_block_for_section (sect), -1);
    }
  else
    symbol = gen_rtx_SYMBOL_REF (Pmode, ggc_strdup (label));
  SYMBOL_REF_FLAGS (symbol) |= SYMBOL_FLAG_LOCAL;
  SET_SYMBOL_REF_DECL (symbol, decl);
  TREE_CONSTANT_POOL_ADDRESS_P (symbol) = 1;

  rtl = gen_const_mem (TYPE_MODE (TREE_TYPE (exp)), symbol);
  set_mem_attributes (rtl, exp, 1);
  set_mem_alias_set (rtl, 0);

  /* We cannot share RTX'es in pool entries.
     Mark this piece of RTL as required for unsharing.  */
  RTX_FLAG (rtl, used) = 1;

  /* Set flags or add text to the name to record information, such as
     that it is a local symbol.  If the name is changed, the macro
     ASM_OUTPUT_LABELREF will have to know how to strip this
     information.  This call might invalidate our local variable
     SYMBOL; we can't use it afterward.  */
  targetm.encode_section_info (exp, rtl, true);

  desc->rtl = rtl;

  return desc;
}

/* Return an rtx representing a reference to constant data in memory
   for the constant expression EXP.

   If assembler code for such a constant has already been output,
   return an rtx to refer to it.
   Otherwise, output such a constant in memory
   and generate an rtx for it.

   If DEFER is nonzero, this constant can be deferred and output only
   if referenced in the function after all optimizations.

   `const_desc_table' records which constants already have label strings.  */

rtx
output_constant_def (tree exp, int defer)
{
  struct constant_descriptor_tree *desc;
  struct constant_descriptor_tree key;
  void **loc;

  /* Look up EXP in the table of constant descriptors.  If we didn't find
     it, create a new one.  */
  key.value = exp;
  key.hash = const_hash_1 (exp);
  loc = htab_find_slot_with_hash (const_desc_htab, &key, key.hash, INSERT);

  desc = (struct constant_descriptor_tree *) *loc;
  if (desc == 0)
    {
      desc = build_constant_desc (exp);
      desc->hash = key.hash;
      *loc = desc;
    }

  maybe_output_constant_def_contents (desc, defer);
  return desc->rtl;
}

/* Subroutine of output_constant_def: Decide whether or not we need to
   output the constant DESC now, and if so, do it.  */
static void
maybe_output_constant_def_contents (struct constant_descriptor_tree *desc,
				    int defer)
{
  rtx symbol = XEXP (desc->rtl, 0);
  tree exp = desc->value;

  if (flag_syntax_only)
    return;

  if (TREE_ASM_WRITTEN (exp))
    /* Already output; don't do it again.  */
    return;

  /* We can always defer constants as long as the context allows
     doing so.  */
  if (defer)
    {
      /* Increment n_deferred_constants if it exists.  It needs to be at
	 least as large as the number of constants actually referred to
	 by the function.  If it's too small we'll stop looking too early
	 and fail to emit constants; if it's too large we'll only look
	 through the entire function when we could have stopped earlier.  */
      if (cfun)
	n_deferred_constants++;
      return;
    }

  output_constant_def_contents (symbol);
}

/* Subroutine of output_constant_def_contents.  Output the definition
   of constant EXP, which is pointed to by label LABEL.  ALIGN is the
   constant's alignment in bits.  */

static void
assemble_constant_contents (tree exp, const char *label, unsigned int align)
{
  HOST_WIDE_INT size;

  size = get_constant_size (exp);

  /* Do any machine/system dependent processing of the constant.  */
  targetm.asm_out.declare_constant_name (asm_out_file, label, exp, size);

  /* Output the value of EXP.  */
  output_constant (exp, size, align);
}

/* We must output the constant data referred to by SYMBOL; do so.  */

static void
output_constant_def_contents (rtx symbol)
{
  tree decl = SYMBOL_REF_DECL (symbol);
  tree exp = DECL_INITIAL (decl);
  unsigned int align;
  bool asan_protected = false;

  /* Make sure any other constants whose addresses appear in EXP
     are assigned label numbers.  */
  output_addressed_constants (exp);

  /* We are no longer deferring this constant.  */
  TREE_ASM_WRITTEN (decl) = TREE_ASM_WRITTEN (exp) = 1;

  if ((flag_sanitize & SANITIZE_ADDRESS)
      && TREE_CODE (exp) == STRING_CST
      && asan_protect_global (exp))
    {
      asan_protected = true;
      DECL_ALIGN (decl) = MAX (DECL_ALIGN (decl),
			       ASAN_RED_ZONE_SIZE * BITS_PER_UNIT);
    }

  /* If the constant is part of an object block, make sure that the
     decl has been positioned within its block, but do not write out
     its definition yet.  output_object_blocks will do that later.  */
  if (SYMBOL_REF_HAS_BLOCK_INFO_P (symbol) && SYMBOL_REF_BLOCK (symbol))
    place_block_symbol (symbol);
  else
    {
      align = DECL_ALIGN (decl);
      switch_to_section (get_constant_section (exp, align));
      if (align > BITS_PER_UNIT)
	ASM_OUTPUT_ALIGN (asm_out_file, floor_log2 (align / BITS_PER_UNIT));
      assemble_constant_contents (exp, XSTR (symbol, 0), align);
      if (asan_protected)
	{
	  HOST_WIDE_INT size = get_constant_size (exp);
	  assemble_zeros (asan_red_zone_size (size));
	}
    }
}

/* Look up EXP in the table of constant descriptors.  Return the rtl
   if it has been emitted, else null.  */

rtx
lookup_constant_def (tree exp)
{
  struct constant_descriptor_tree *desc;
  struct constant_descriptor_tree key;

  key.value = exp;
  key.hash = const_hash_1 (exp);
  desc = (struct constant_descriptor_tree *)
    htab_find_with_hash (const_desc_htab, &key, key.hash);

  return (desc ? desc->rtl : NULL_RTX);
}

/* Return a tree representing a reference to constant data in memory
   for the constant expression EXP.

   This is the counterpart of output_constant_def at the Tree level.  */

tree
tree_output_constant_def (tree exp)
{
  struct constant_descriptor_tree *desc, key;
  void **loc;
  tree decl;

  /* Look up EXP in the table of constant descriptors.  If we didn't find
     it, create a new one.  */
  key.value = exp;
  key.hash = const_hash_1 (exp);
  loc = htab_find_slot_with_hash (const_desc_htab, &key, key.hash, INSERT);

  desc = (struct constant_descriptor_tree *) *loc;
  if (desc == 0)
    {
      desc = build_constant_desc (exp);
      desc->hash = key.hash;
      *loc = desc;
    }

  decl = SYMBOL_REF_DECL (XEXP (desc->rtl, 0));
  varpool_finalize_decl (decl);
  return decl;
}

/* Used in the hash tables to avoid outputting the same constant
   twice.  Unlike 'struct constant_descriptor_tree', RTX constants
   are output once per function, not once per file.  */
/* ??? Only a few targets need per-function constant pools.  Most
   can use one per-file pool.  Should add a targetm bit to tell the
   difference.  */

struct GTY(()) rtx_constant_pool {
  /* Pointers to first and last constant in pool, as ordered by offset.  */
  struct constant_descriptor_rtx *first;
  struct constant_descriptor_rtx *last;

  /* Hash facility for making memory-constants from constant rtl-expressions.
     It is used on RISC machines where immediate integer arguments and
     constant addresses are restricted so that such constants must be stored
     in memory.  */
  htab_t GTY((param_is (struct constant_descriptor_rtx))) const_rtx_htab;

  /* Current offset in constant pool (does not include any
     machine-specific header).  */
  HOST_WIDE_INT offset;
};

struct GTY((chain_next ("%h.next"))) constant_descriptor_rtx {
  struct constant_descriptor_rtx *next;
  rtx mem;
  rtx sym;
  rtx constant;
  HOST_WIDE_INT offset;
  hashval_t hash;
  enum machine_mode mode;
  unsigned int align;
  int labelno;
  int mark;
};

/* Hash and compare functions for const_rtx_htab.  */

static hashval_t
const_desc_rtx_hash (const void *ptr)
{
  const struct constant_descriptor_rtx *const desc
    = (const struct constant_descriptor_rtx *) ptr;
  return desc->hash;
}

static int
const_desc_rtx_eq (const void *a, const void *b)
{
  const struct constant_descriptor_rtx *const x
    = (const struct constant_descriptor_rtx *) a;
  const struct constant_descriptor_rtx *const y
    = (const struct constant_descriptor_rtx *) b;

  if (x->mode != y->mode)
    return 0;
  return rtx_equal_p (x->constant, y->constant);
}

/* This is the worker function for const_rtx_hash, called via for_each_rtx.  */

static int
const_rtx_hash_1 (rtx *xp, void *data)
{
  unsigned HOST_WIDE_INT hwi;
  enum machine_mode mode;
  enum rtx_code code;
  hashval_t h, *hp;
  rtx x;

  x = *xp;
  code = GET_CODE (x);
  mode = GET_MODE (x);
  h = (hashval_t) code * 1048573 + mode;

  switch (code)
    {
    case CONST_INT:
      hwi = INTVAL (x);
    fold_hwi:
      {
	int shift = sizeof (hashval_t) * CHAR_BIT;
	const int n = sizeof (HOST_WIDE_INT) / sizeof (hashval_t);
	int i;

	h ^= (hashval_t) hwi;
	for (i = 1; i < n; ++i)
	  {
	    hwi >>= shift;
	    h ^= (hashval_t) hwi;
	  }
      }
      break;

    case CONST_DOUBLE:
      if (mode == VOIDmode)
	{
	  hwi = CONST_DOUBLE_LOW (x) ^ CONST_DOUBLE_HIGH (x);
	  goto fold_hwi;
	}
      else
	h ^= real_hash (CONST_DOUBLE_REAL_VALUE (x));
      break;

    case CONST_FIXED:
      h ^= fixed_hash (CONST_FIXED_VALUE (x));
      break;

    case CONST_VECTOR:
      {
	int i;
	for (i = XVECLEN (x, 0); i-- > 0; )
	  h = h * 251 + const_rtx_hash_1 (&XVECEXP (x, 0, i), data);
      }
      break;

    case SYMBOL_REF:
      h ^= htab_hash_string (XSTR (x, 0));
      break;

    case LABEL_REF:
      h = h * 251 + CODE_LABEL_NUMBER (XEXP (x, 0));
      break;

    case UNSPEC:
    case UNSPEC_VOLATILE:
      h = h * 251 + XINT (x, 1);
      break;

    default:
      break;
    }

  hp = (hashval_t *) data;
  *hp = *hp * 509 + h;
  return 0;
}

/* Compute a hash value for X, which should be a constant.  */

static hashval_t
const_rtx_hash (rtx x)
{
  hashval_t h = 0;
  for_each_rtx (&x, const_rtx_hash_1, &h);
  return h;
}


/* Create and return a new rtx constant pool.  */

static struct rtx_constant_pool *
create_constant_pool (void)
{
  struct rtx_constant_pool *pool;

  pool = ggc_alloc_rtx_constant_pool ();
  pool->const_rtx_htab = htab_create_ggc (31, const_desc_rtx_hash,
					  const_desc_rtx_eq, NULL);
  pool->first = NULL;
  pool->last = NULL;
  pool->offset = 0;
  return pool;
}

/* Initialize constant pool hashing for a new function.  */

void
init_varasm_status (void)
{
  crtl->varasm.pool = create_constant_pool ();
  crtl->varasm.deferred_constants = 0;
}

/* Given a MINUS expression, simplify it if both sides
   include the same symbol.  */

rtx
simplify_subtraction (rtx x)
{
  rtx r = simplify_rtx (x);
  return r ? r : x;
}

/* Given a constant rtx X, make (or find) a memory constant for its value
   and return a MEM rtx to refer to it in memory.  */

rtx
force_const_mem (enum machine_mode mode, rtx x)
{
  struct constant_descriptor_rtx *desc, tmp;
  struct rtx_constant_pool *pool;
  char label[256];
  rtx def, symbol;
  hashval_t hash;
  unsigned int align;
  void **slot;

  /* If we're not allowed to drop X into the constant pool, don't.  */
  if (targetm.cannot_force_const_mem (mode, x))
    return NULL_RTX;

  /* Record that this function has used a constant pool entry.  */
  crtl->uses_const_pool = 1;

  /* Decide which pool to use.  */
  pool = (targetm.use_blocks_for_constant_p (mode, x)
	  ? shared_constant_pool
	  : crtl->varasm.pool);

  /* Lookup the value in the hashtable.  */
  tmp.constant = x;
  tmp.mode = mode;
  hash = const_rtx_hash (x);
  slot = htab_find_slot_with_hash (pool->const_rtx_htab, &tmp, hash, INSERT);
  desc = (struct constant_descriptor_rtx *) *slot;

  /* If the constant was already present, return its memory.  */
  if (desc)
    return copy_rtx (desc->mem);

  /* Otherwise, create a new descriptor.  */
  desc = ggc_alloc_constant_descriptor_rtx ();
  *slot = desc;

  /* Align the location counter as required by EXP's data type.  */
  align = GET_MODE_ALIGNMENT (mode == VOIDmode ? word_mode : mode);
#ifdef CONSTANT_ALIGNMENT
  {
    tree type = lang_hooks.types.type_for_mode (mode, 0);
    if (type != NULL_TREE)
      align = CONSTANT_ALIGNMENT (make_tree (type, x), align);
  }
#endif

  pool->offset += (align / BITS_PER_UNIT) - 1;
  pool->offset &= ~ ((align / BITS_PER_UNIT) - 1);

  desc->next = NULL;
  desc->constant = copy_rtx (tmp.constant);
  desc->offset = pool->offset;
  desc->hash = hash;
  desc->mode = mode;
  desc->align = align;
  desc->labelno = const_labelno;
  desc->mark = 0;

  pool->offset += GET_MODE_SIZE (mode);
  if (pool->last)
    pool->last->next = desc;
  else
    pool->first = pool->last = desc;
  pool->last = desc;

  /* Create a string containing the label name, in LABEL.  */
  ASM_GENERATE_INTERNAL_LABEL (label, "LC", const_labelno);
  ++const_labelno;

  /* Construct the SYMBOL_REF.  Make sure to mark it as belonging to
     the constants pool.  */
  if (use_object_blocks_p () && targetm.use_blocks_for_constant_p (mode, x))
    {
      section *sect = targetm.asm_out.select_rtx_section (mode, x, align);
      symbol = create_block_symbol (ggc_strdup (label),
				    get_block_for_section (sect), -1);
    }
  else
    symbol = gen_rtx_SYMBOL_REF (Pmode, ggc_strdup (label));
  desc->sym = symbol;
  SYMBOL_REF_FLAGS (symbol) |= SYMBOL_FLAG_LOCAL;
  CONSTANT_POOL_ADDRESS_P (symbol) = 1;
  SET_SYMBOL_REF_CONSTANT (symbol, desc);

  /* Construct the MEM.  */
  desc->mem = def = gen_const_mem (mode, symbol);
  set_mem_attributes (def, lang_hooks.types.type_for_mode (mode, 0), 1);
  set_mem_align (def, align);

  /* If we're dropping a label to the constant pool, make sure we
     don't delete it.  */
  if (GET_CODE (x) == LABEL_REF)
    LABEL_PRESERVE_P (XEXP (x, 0)) = 1;

  return copy_rtx (def);
}

/* Given a constant pool SYMBOL_REF, return the corresponding constant.  */

rtx
get_pool_constant (rtx addr)
{
  return SYMBOL_REF_CONSTANT (addr)->constant;
}

/* Given a constant pool SYMBOL_REF, return the corresponding constant
   and whether it has been output or not.  */

rtx
get_pool_constant_mark (rtx addr, bool *pmarked)
{
  struct constant_descriptor_rtx *desc;

  desc = SYMBOL_REF_CONSTANT (addr);
  *pmarked = (desc->mark != 0);
  return desc->constant;
}

/* Similar, return the mode.  */

enum machine_mode
get_pool_mode (const_rtx addr)
{
  return SYMBOL_REF_CONSTANT (addr)->mode;
}

/* Return the size of the constant pool.  */

int
get_pool_size (void)
{
  return crtl->varasm.pool->offset;
}

/* Worker function for output_constant_pool_1.  Emit assembly for X
   in MODE with known alignment ALIGN.  */

static void
output_constant_pool_2 (enum machine_mode mode, rtx x, unsigned int align)
{
  switch (GET_MODE_CLASS (mode))
    {
    case MODE_FLOAT:
    case MODE_DECIMAL_FLOAT:
      {
	REAL_VALUE_TYPE r;

	gcc_assert (CONST_DOUBLE_AS_FLOAT_P (x));
	REAL_VALUE_FROM_CONST_DOUBLE (r, x);
	assemble_real (r, mode, align);
	break;
      }

    case MODE_INT:
    case MODE_PARTIAL_INT:
    case MODE_FRACT:
    case MODE_UFRACT:
    case MODE_ACCUM:
    case MODE_UACCUM:
      assemble_integer (x, GET_MODE_SIZE (mode), align, 1);
      break;

    case MODE_VECTOR_FLOAT:
    case MODE_VECTOR_INT:
    case MODE_VECTOR_FRACT:
    case MODE_VECTOR_UFRACT:
    case MODE_VECTOR_ACCUM:
    case MODE_VECTOR_UACCUM:
      {
	int i, units;
        enum machine_mode submode = GET_MODE_INNER (mode);
	unsigned int subalign = MIN (align, GET_MODE_BITSIZE (submode));

	gcc_assert (GET_CODE (x) == CONST_VECTOR);
	units = CONST_VECTOR_NUNITS (x);

	for (i = 0; i < units; i++)
	  {
	    rtx elt = CONST_VECTOR_ELT (x, i);
	    output_constant_pool_2 (submode, elt, i ? subalign : align);
	  }
      }
      break;

    default:
      gcc_unreachable ();
    }
}

/* Worker function for output_constant_pool.  Emit constant DESC,
   giving it ALIGN bits of alignment.  */

static void
output_constant_pool_1 (struct constant_descriptor_rtx *desc,
			unsigned int align)
{
  rtx x, tmp;

  x = desc->constant;

  /* See if X is a LABEL_REF (or a CONST referring to a LABEL_REF)
     whose CODE_LABEL has been deleted.  This can occur if a jump table
     is eliminated by optimization.  If so, write a constant of zero
     instead.  Note that this can also happen by turning the
     CODE_LABEL into a NOTE.  */
  /* ??? This seems completely and utterly wrong.  Certainly it's
     not true for NOTE_INSN_DELETED_LABEL, but I disbelieve proper
     functioning even with INSN_DELETED_P and friends.  */

  tmp = x;
  switch (GET_CODE (tmp))
    {
    case CONST:
      if (GET_CODE (XEXP (tmp, 0)) != PLUS
	  || GET_CODE (XEXP (XEXP (tmp, 0), 0)) != LABEL_REF)
	break;
      tmp = XEXP (XEXP (tmp, 0), 0);
      /* FALLTHRU  */

    case LABEL_REF:
      tmp = XEXP (tmp, 0);
      gcc_assert (!INSN_DELETED_P (tmp));
      gcc_assert (!NOTE_P (tmp)
		  || NOTE_KIND (tmp) != NOTE_INSN_DELETED);
      break;

    default:
      break;
    }

#ifdef ASM_OUTPUT_SPECIAL_POOL_ENTRY
  ASM_OUTPUT_SPECIAL_POOL_ENTRY (asm_out_file, x, desc->mode,
				 align, desc->labelno, done);
#endif

  assemble_align (align);

  /* Output the label.  */
  targetm.asm_out.internal_label (asm_out_file, "LC", desc->labelno);

  /* Output the data.  */
  output_constant_pool_2 (desc->mode, x, align);

  /* Make sure all constants in SECTION_MERGE and not SECTION_STRINGS
     sections have proper size.  */
  if (align > GET_MODE_BITSIZE (desc->mode)
      && in_section
      && (in_section->common.flags & SECTION_MERGE))
    assemble_align (align);

#ifdef ASM_OUTPUT_SPECIAL_POOL_ENTRY
 done:
#endif
  return;
}

/* Given a SYMBOL_REF CURRENT_RTX, mark it and all constants it refers
   to as used.  Emit referenced deferred strings.  This function can
   be used with for_each_rtx to mark all SYMBOL_REFs in an rtx.  */

static int
mark_constant (rtx *current_rtx, void *data ATTRIBUTE_UNUSED)
{
  rtx x = *current_rtx;

  if (x == NULL_RTX || GET_CODE (x) != SYMBOL_REF)
    return 0;

  if (CONSTANT_POOL_ADDRESS_P (x))
    {
      struct constant_descriptor_rtx *desc = SYMBOL_REF_CONSTANT (x);
      if (desc->mark == 0)
	{
	  desc->mark = 1;
	  for_each_rtx (&desc->constant, mark_constant, NULL);
	}
    }
  else if (TREE_CONSTANT_POOL_ADDRESS_P (x))
    {
      tree decl = SYMBOL_REF_DECL (x);
      if (!TREE_ASM_WRITTEN (DECL_INITIAL (decl)))
	{
	  n_deferred_constants--;
	  output_constant_def_contents (x);
	}
    }

  return -1;
}

/* Look through appropriate parts of INSN, marking all entries in the
   constant pool which are actually being used.  Entries that are only
   referenced by other constants are also marked as used.  Emit
   deferred strings that are used.  */

static void
mark_constants (rtx insn)
{
  if (!INSN_P (insn))
    return;

  /* Insns may appear inside a SEQUENCE.  Only check the patterns of
     insns, not any notes that may be attached.  We don't want to mark
     a constant just because it happens to appear in a REG_EQUIV note.  */
  if (GET_CODE (PATTERN (insn)) == SEQUENCE)
    {
      rtx seq = PATTERN (insn);
      int i, n = XVECLEN (seq, 0);
      for (i = 0; i < n; ++i)
	{
	  rtx subinsn = XVECEXP (seq, 0, i);
	  if (INSN_P (subinsn))
	    for_each_rtx (&PATTERN (subinsn), mark_constant, NULL);
	}
    }
  else
    for_each_rtx (&PATTERN (insn), mark_constant, NULL);
}

/* Look through the instructions for this function, and mark all the
   entries in POOL which are actually being used.  Emit deferred constants
   which have indeed been used.  */

static void
mark_constant_pool (void)
{
  rtx insn;

  if (!crtl->uses_const_pool && n_deferred_constants == 0)
    return;

  for (insn = get_insns (); insn; insn = NEXT_INSN (insn))
    mark_constants (insn);
}

/* Write all the constants in POOL.  */

static void
output_constant_pool_contents (struct rtx_constant_pool *pool)
{
  struct constant_descriptor_rtx *desc;

  for (desc = pool->first; desc ; desc = desc->next)
    if (desc->mark)
      {
	/* If the constant is part of an object_block, make sure that
	   the constant has been positioned within its block, but do not
	   write out its definition yet.  output_object_blocks will do
	   that later.  */
	if (SYMBOL_REF_HAS_BLOCK_INFO_P (desc->sym)
	    && SYMBOL_REF_BLOCK (desc->sym))
	  place_block_symbol (desc->sym);
	else
	  {
	    switch_to_section (targetm.asm_out.select_rtx_section
			       (desc->mode, desc->constant, desc->align));
	    output_constant_pool_1 (desc, desc->align);
	  }
      }
}

/* Mark all constants that are used in the current function, then write
   out the function's private constant pool.  */

static void
output_constant_pool (const char *fnname ATTRIBUTE_UNUSED,
		      tree fndecl ATTRIBUTE_UNUSED)
{
  struct rtx_constant_pool *pool = crtl->varasm.pool;

  /* It is possible for gcc to call force_const_mem and then to later
     discard the instructions which refer to the constant.  In such a
     case we do not need to output the constant.  */
  mark_constant_pool ();

#ifdef ASM_OUTPUT_POOL_PROLOGUE
  ASM_OUTPUT_POOL_PROLOGUE (asm_out_file, fnname, fndecl, pool->offset);
#endif

  output_constant_pool_contents (pool);

#ifdef ASM_OUTPUT_POOL_EPILOGUE
  ASM_OUTPUT_POOL_EPILOGUE (asm_out_file, fnname, fndecl, pool->offset);
#endif
}

/* Write the contents of the shared constant pool.  */

void
output_shared_constant_pool (void)
{
  output_constant_pool_contents (shared_constant_pool);
}

/* Determine what kind of relocations EXP may need.  */

int
compute_reloc_for_constant (tree exp)
{
  int reloc = 0, reloc2;
  tree tem;

  switch (TREE_CODE (exp))
    {
    case ADDR_EXPR:
    case FDESC_EXPR:
      /* Go inside any operations that get_inner_reference can handle and see
	 if what's inside is a constant: no need to do anything here for
	 addresses of variables or functions.  */
      for (tem = TREE_OPERAND (exp, 0); handled_component_p (tem);
	   tem = TREE_OPERAND (tem, 0))
	;

      if (TREE_CODE (tem) == MEM_REF
	  && TREE_CODE (TREE_OPERAND (tem, 0)) == ADDR_EXPR)
	{
	  reloc = compute_reloc_for_constant (TREE_OPERAND (tem, 0));
	  break;
	}

      if (!targetm.binds_local_p (tem))
	reloc |= 2;
      else
	reloc |= 1;
      break;

    case PLUS_EXPR:
    case POINTER_PLUS_EXPR:
      reloc = compute_reloc_for_constant (TREE_OPERAND (exp, 0));
      reloc |= compute_reloc_for_constant (TREE_OPERAND (exp, 1));
      break;

    case MINUS_EXPR:
      reloc = compute_reloc_for_constant (TREE_OPERAND (exp, 0));
      reloc2 = compute_reloc_for_constant (TREE_OPERAND (exp, 1));
      /* The difference of two local labels is computable at link time.  */
      if (reloc == 1 && reloc2 == 1)
	reloc = 0;
      else
	reloc |= reloc2;
      break;

    CASE_CONVERT:
    case VIEW_CONVERT_EXPR:
      reloc = compute_reloc_for_constant (TREE_OPERAND (exp, 0));
      break;

    case CONSTRUCTOR:
      {
	unsigned HOST_WIDE_INT idx;
	FOR_EACH_CONSTRUCTOR_VALUE (CONSTRUCTOR_ELTS (exp), idx, tem)
	  if (tem != 0)
	    reloc |= compute_reloc_for_constant (tem);
      }
      break;

    default:
      break;
    }
  return reloc;
}

/* Find all the constants whose addresses are referenced inside of EXP,
   and make sure assembler code with a label has been output for each one.
   Indicate whether an ADDR_EXPR has been encountered.  */

static void
output_addressed_constants (tree exp)
{
  tree tem;

  switch (TREE_CODE (exp))
    {
    case ADDR_EXPR:
    case FDESC_EXPR:
      /* Go inside any operations that get_inner_reference can handle and see
	 if what's inside is a constant: no need to do anything here for
	 addresses of variables or functions.  */
      for (tem = TREE_OPERAND (exp, 0); handled_component_p (tem);
	   tem = TREE_OPERAND (tem, 0))
	;

      /* If we have an initialized CONST_DECL, retrieve the initializer.  */
      if (TREE_CODE (tem) == CONST_DECL && DECL_INITIAL (tem))
	tem = DECL_INITIAL (tem);

      if (CONSTANT_CLASS_P (tem) || TREE_CODE (tem) == CONSTRUCTOR)
	output_constant_def (tem, 0);

      if (TREE_CODE (tem) == MEM_REF)
	output_addressed_constants (TREE_OPERAND (tem, 0));
      break;

    case PLUS_EXPR:
    case POINTER_PLUS_EXPR:
    case MINUS_EXPR:
      output_addressed_constants (TREE_OPERAND (exp, 1));
      /* Fall through.  */

    CASE_CONVERT:
    case VIEW_CONVERT_EXPR:
      output_addressed_constants (TREE_OPERAND (exp, 0));
      break;

    case CONSTRUCTOR:
      {
	unsigned HOST_WIDE_INT idx;
	FOR_EACH_CONSTRUCTOR_VALUE (CONSTRUCTOR_ELTS (exp), idx, tem)
	  if (tem != 0)
	    output_addressed_constants (tem);
      }
      break;

    default:
      break;
    }
}

/* Whether a constructor CTOR is a valid static constant initializer if all
   its elements are.  This used to be internal to initializer_constant_valid_p
   and has been exposed to let other functions like categorize_ctor_elements
   evaluate the property while walking a constructor for other purposes.  */

bool
constructor_static_from_elts_p (const_tree ctor)
{
  return (TREE_CONSTANT (ctor)
	  && (TREE_CODE (TREE_TYPE (ctor)) == UNION_TYPE
	      || TREE_CODE (TREE_TYPE (ctor)) == RECORD_TYPE
	      || TREE_CODE (TREE_TYPE (ctor)) == ARRAY_TYPE));
}

static tree initializer_constant_valid_p_1 (tree value, tree endtype,
					    tree *cache);

/* A subroutine of initializer_constant_valid_p.  VALUE is a MINUS_EXPR,
   PLUS_EXPR or POINTER_PLUS_EXPR.  This looks for cases of VALUE
   which are valid when ENDTYPE is an integer of any size; in
   particular, this does not accept a pointer minus a constant.  This
   returns null_pointer_node if the VALUE is an absolute constant
   which can be used to initialize a static variable.  Otherwise it
   returns NULL.  */

static tree
narrowing_initializer_constant_valid_p (tree value, tree endtype, tree *cache)
{
  tree op0, op1;

  if (!INTEGRAL_TYPE_P (endtype))
    return NULL_TREE;

  op0 = TREE_OPERAND (value, 0);
  op1 = TREE_OPERAND (value, 1);

  /* Like STRIP_NOPS except allow the operand mode to widen.  This
     works around a feature of fold that simplifies (int)(p1 - p2) to
     ((int)p1 - (int)p2) under the theory that the narrower operation
     is cheaper.  */

  while (CONVERT_EXPR_P (op0)
	 || TREE_CODE (op0) == NON_LVALUE_EXPR)
    {
      tree inner = TREE_OPERAND (op0, 0);
      if (inner == error_mark_node
	  || ! INTEGRAL_MODE_P (TYPE_MODE (TREE_TYPE (inner)))
	  || (GET_MODE_SIZE (TYPE_MODE (TREE_TYPE (op0)))
	      > GET_MODE_SIZE (TYPE_MODE (TREE_TYPE (inner)))))
	break;
      op0 = inner;
    }

  while (CONVERT_EXPR_P (op1)
	 || TREE_CODE (op1) == NON_LVALUE_EXPR)
    {
      tree inner = TREE_OPERAND (op1, 0);
      if (inner == error_mark_node
	  || ! INTEGRAL_MODE_P (TYPE_MODE (TREE_TYPE (inner)))
	  || (GET_MODE_SIZE (TYPE_MODE (TREE_TYPE (op1)))
	      > GET_MODE_SIZE (TYPE_MODE (TREE_TYPE (inner)))))
	break;
      op1 = inner;
    }

  op0 = initializer_constant_valid_p_1 (op0, endtype, cache);
  if (!op0)
    return NULL_TREE;

  op1 = initializer_constant_valid_p_1 (op1, endtype,
					cache ? cache + 2 : NULL);
  /* Both initializers must be known.  */
  if (op1)
    {
      if (op0 == op1
	  && (op0 == null_pointer_node
	      || TREE_CODE (value) == MINUS_EXPR))
	return null_pointer_node;

      /* Support differences between labels.  */
      if (TREE_CODE (op0) == LABEL_DECL
	  && TREE_CODE (op1) == LABEL_DECL)
	return null_pointer_node;

      if (TREE_CODE (op0) == STRING_CST
	  && TREE_CODE (op1) == STRING_CST
	  && operand_equal_p (op0, op1, 1))
	return null_pointer_node;
    }

  return NULL_TREE;
}

/* Helper function of initializer_constant_valid_p.
   Return nonzero if VALUE is a valid constant-valued expression
   for use in initializing a static variable; one that can be an
   element of a "constant" initializer.

   Return null_pointer_node if the value is absolute;
   if it is relocatable, return the variable that determines the relocation.
   We assume that VALUE has been folded as much as possible;
   therefore, we do not need to check for such things as
   arithmetic-combinations of integers.

   Use CACHE (pointer to 2 tree values) for caching if non-NULL.  */

static tree
initializer_constant_valid_p_1 (tree value, tree endtype, tree *cache)
{
  tree ret;

  switch (TREE_CODE (value))
    {
    case CONSTRUCTOR:
      if (constructor_static_from_elts_p (value))
	{
	  unsigned HOST_WIDE_INT idx;
	  tree elt;
	  bool absolute = true;

	  if (cache && cache[0] == value)
	    return cache[1];
	  FOR_EACH_CONSTRUCTOR_VALUE (CONSTRUCTOR_ELTS (value), idx, elt)
	    {
	      tree reloc;
	      reloc = initializer_constant_valid_p_1 (elt, TREE_TYPE (elt),
						      NULL);
	      if (!reloc)
		{
		  if (cache)
		    {
		      cache[0] = value;
		      cache[1] = NULL_TREE;
		    }
		  return NULL_TREE;
		}
	      if (reloc != null_pointer_node)
		absolute = false;
	    }
	  /* For a non-absolute relocation, there is no single
	     variable that can be "the variable that determines the
	     relocation."  */
	  if (cache)
	    {
	      cache[0] = value;
	      cache[1] = absolute ? null_pointer_node : error_mark_node;
	    }
	  return absolute ? null_pointer_node : error_mark_node;
	}

      return TREE_STATIC (value) ? null_pointer_node : NULL_TREE;

    case INTEGER_CST:
    case VECTOR_CST:
    case REAL_CST:
    case FIXED_CST:
    case STRING_CST:
    case COMPLEX_CST:
      return null_pointer_node;

    case ADDR_EXPR:
    case FDESC_EXPR:
      {
	tree op0 = staticp (TREE_OPERAND (value, 0));
	if (op0)
	  {
	    /* "&(*a).f" is like unto pointer arithmetic.  If "a" turns out
	       to be a constant, this is old-skool offsetof-like nonsense.  */
	    if (TREE_CODE (op0) == INDIRECT_REF
		&& TREE_CONSTANT (TREE_OPERAND (op0, 0)))
	      return null_pointer_node;
	    /* Taking the address of a nested function involves a trampoline,
	       unless we don't need or want one.  */
	    if (TREE_CODE (op0) == FUNCTION_DECL
		&& DECL_STATIC_CHAIN (op0)
		&& !TREE_NO_TRAMPOLINE (value))
	      return NULL_TREE;
	    /* "&{...}" requires a temporary to hold the constructed
	       object.  */
	    if (TREE_CODE (op0) == CONSTRUCTOR)
	      return NULL_TREE;
	  }
	return op0;
      }

    case NON_LVALUE_EXPR:
      return initializer_constant_valid_p_1 (TREE_OPERAND (value, 0),
					     endtype, cache);

    case VIEW_CONVERT_EXPR:
      {
	tree src = TREE_OPERAND (value, 0);
	tree src_type = TREE_TYPE (src);
	tree dest_type = TREE_TYPE (value);

	/* Allow view-conversions from aggregate to non-aggregate type only
	   if the bit pattern is fully preserved afterwards; otherwise, the
	   RTL expander won't be able to apply a subsequent transformation
	   to the underlying constructor.  */
	if (AGGREGATE_TYPE_P (src_type) && !AGGREGATE_TYPE_P (dest_type))
	  {
	    if (TYPE_MODE (endtype) == TYPE_MODE (dest_type))
	      return initializer_constant_valid_p_1 (src, endtype, cache);
	    else
	      return NULL_TREE;
	  }

	/* Allow all other kinds of view-conversion.  */
	return initializer_constant_valid_p_1 (src, endtype, cache);
      }

    CASE_CONVERT:
      {
	tree src = TREE_OPERAND (value, 0);
	tree src_type = TREE_TYPE (src);
	tree dest_type = TREE_TYPE (value);

	/* Allow conversions between pointer types, floating-point
	   types, and offset types.  */
	if ((POINTER_TYPE_P (dest_type) && POINTER_TYPE_P (src_type))
	    || (FLOAT_TYPE_P (dest_type) && FLOAT_TYPE_P (src_type))
	    || (TREE_CODE (dest_type) == OFFSET_TYPE
		&& TREE_CODE (src_type) == OFFSET_TYPE))
	  return initializer_constant_valid_p_1 (src, endtype, cache);

	/* Allow length-preserving conversions between integer types.  */
	if (INTEGRAL_TYPE_P (dest_type) && INTEGRAL_TYPE_P (src_type)
	    && (TYPE_PRECISION (dest_type) == TYPE_PRECISION (src_type)))
	  return initializer_constant_valid_p_1 (src, endtype, cache);

	/* Allow conversions between other integer types only if
	   explicit value.  */
	if (INTEGRAL_TYPE_P (dest_type) && INTEGRAL_TYPE_P (src_type))
	  {
	    tree inner = initializer_constant_valid_p_1 (src, endtype, cache);
	    if (inner == null_pointer_node)
	      return null_pointer_node;
	    break;
	  }

	/* Allow (int) &foo provided int is as wide as a pointer.  */
	if (INTEGRAL_TYPE_P (dest_type) && POINTER_TYPE_P (src_type)
	    && (TYPE_PRECISION (dest_type) >= TYPE_PRECISION (src_type)))
	  return initializer_constant_valid_p_1 (src, endtype, cache);

	/* Likewise conversions from int to pointers, but also allow
	   conversions from 0.  */
	if ((POINTER_TYPE_P (dest_type)
	     || TREE_CODE (dest_type) == OFFSET_TYPE)
	    && INTEGRAL_TYPE_P (src_type))
	  {
	    if (TREE_CODE (src) == INTEGER_CST
		&& TYPE_PRECISION (dest_type) >= TYPE_PRECISION (src_type))
	      return null_pointer_node;
	    if (integer_zerop (src))
	      return null_pointer_node;
	    else if (TYPE_PRECISION (dest_type) <= TYPE_PRECISION (src_type))
	      return initializer_constant_valid_p_1 (src, endtype, cache);
	  }

	/* Allow conversions to struct or union types if the value
	   inside is okay.  */
	if (TREE_CODE (dest_type) == RECORD_TYPE
	    || TREE_CODE (dest_type) == UNION_TYPE)
	  return initializer_constant_valid_p_1 (src, endtype, cache);
      }
      break;

    case POINTER_PLUS_EXPR:
    case PLUS_EXPR:
      /* Any valid floating-point constants will have been folded by now;
	 with -frounding-math we hit this with addition of two constants.  */
      if (TREE_CODE (endtype) == REAL_TYPE)
	return NULL_TREE;
      if (cache && cache[0] == value)
	return cache[1];
      if (! INTEGRAL_TYPE_P (endtype)
	  || TYPE_PRECISION (endtype) >= TYPE_PRECISION (TREE_TYPE (value)))
	{
	  tree ncache[4] = { NULL_TREE, NULL_TREE, NULL_TREE, NULL_TREE };
	  tree valid0
	    = initializer_constant_valid_p_1 (TREE_OPERAND (value, 0),
					      endtype, ncache);
	  tree valid1
	    = initializer_constant_valid_p_1 (TREE_OPERAND (value, 1),
					      endtype, ncache + 2);
	  /* If either term is absolute, use the other term's relocation.  */
	  if (valid0 == null_pointer_node)
	    ret = valid1;
	  else if (valid1 == null_pointer_node)
	    ret = valid0;
	  /* Support narrowing pointer differences.  */
	  else
	    ret = narrowing_initializer_constant_valid_p (value, endtype,
							  ncache);
	}
      else
      /* Support narrowing pointer differences.  */
	ret = narrowing_initializer_constant_valid_p (value, endtype, NULL);
      if (cache)
	{
	  cache[0] = value;
	  cache[1] = ret;
	}
      return ret;

    case MINUS_EXPR:
      if (TREE_CODE (endtype) == REAL_TYPE)
	return NULL_TREE;
      if (cache && cache[0] == value)
	return cache[1];
      if (! INTEGRAL_TYPE_P (endtype)
	  || TYPE_PRECISION (endtype) >= TYPE_PRECISION (TREE_TYPE (value)))
	{
	  tree ncache[4] = { NULL_TREE, NULL_TREE, NULL_TREE, NULL_TREE };
	  tree valid0
	    = initializer_constant_valid_p_1 (TREE_OPERAND (value, 0),
					      endtype, ncache);
	  tree valid1
	    = initializer_constant_valid_p_1 (TREE_OPERAND (value, 1),
					      endtype, ncache + 2);
	  /* Win if second argument is absolute.  */
	  if (valid1 == null_pointer_node)
	    ret = valid0;
	  /* Win if both arguments have the same relocation.
	     Then the value is absolute.  */
	  else if (valid0 == valid1 && valid0 != 0)
	    ret = null_pointer_node;
	  /* Since GCC guarantees that string constants are unique in the
	     generated code, a subtraction between two copies of the same
	     constant string is absolute.  */
	  else if (valid0 && TREE_CODE (valid0) == STRING_CST
		   && valid1 && TREE_CODE (valid1) == STRING_CST
		   && operand_equal_p (valid0, valid1, 1))
	    ret = null_pointer_node;
	  /* Support narrowing differences.  */
	  else
	    ret = narrowing_initializer_constant_valid_p (value, endtype,
							  ncache);
	}
      else
	/* Support narrowing differences.  */
	ret = narrowing_initializer_constant_valid_p (value, endtype, NULL);
      if (cache)
	{
	  cache[0] = value;
	  cache[1] = ret;
	}
      return ret;

    default:
      break;
    }

  return NULL_TREE;
}

/* Return nonzero if VALUE is a valid constant-valued expression
   for use in initializing a static variable; one that can be an
   element of a "constant" initializer.

   Return null_pointer_node if the value is absolute;
   if it is relocatable, return the variable that determines the relocation.
   We assume that VALUE has been folded as much as possible;
   therefore, we do not need to check for such things as
   arithmetic-combinations of integers.  */
tree
initializer_constant_valid_p (tree value, tree endtype)
{
  return initializer_constant_valid_p_1 (value, endtype, NULL);
}

/* Return true if VALUE is a valid constant-valued expression
   for use in initializing a static bit-field; one that can be
   an element of a "constant" initializer.  */

bool
initializer_constant_valid_for_bitfield_p (tree value)
{
  /* For bitfields we support integer constants or possibly nested aggregates
     of such.  */
  switch (TREE_CODE (value))
    {
    case CONSTRUCTOR:
      {
	unsigned HOST_WIDE_INT idx;
	tree elt;

	FOR_EACH_CONSTRUCTOR_VALUE (CONSTRUCTOR_ELTS (value), idx, elt)
	  if (!initializer_constant_valid_for_bitfield_p (elt))
	    return false;
	return true;
      }

    case INTEGER_CST:
    case REAL_CST:
      return true;

    case VIEW_CONVERT_EXPR:
    case NON_LVALUE_EXPR:
      return
	initializer_constant_valid_for_bitfield_p (TREE_OPERAND (value, 0));

    default:
      break;
    }

  return false;
}

/* output_constructor outer state of relevance in recursive calls, typically
   for nested aggregate bitfields.  */

typedef struct {
  unsigned int bit_offset;  /* current position in ...  */
  int byte;                 /* ... the outer byte buffer.  */
} oc_outer_state;

static unsigned HOST_WIDE_INT
  output_constructor (tree, unsigned HOST_WIDE_INT, unsigned int,
		      oc_outer_state *);

/* Output assembler code for constant EXP, with no label.
   This includes the pseudo-op such as ".int" or ".byte", and a newline.
   Assumes output_addressed_constants has been done on EXP already.

   Generate at least SIZE bytes of assembler data, padding at the end
   with zeros if necessary.  SIZE must always be specified.  The returned
   value is the actual number of bytes of assembler data generated, which
   may be bigger than SIZE if the object contains a variable length field.

   SIZE is important for structure constructors,
   since trailing members may have been omitted from the constructor.
   It is also important for initialization of arrays from string constants
   since the full length of the string constant might not be wanted.
   It is also needed for initialization of unions, where the initializer's
   type is just one member, and that may not be as long as the union.

   There a case in which we would fail to output exactly SIZE bytes:
   for a structure constructor that wants to produce more than SIZE bytes.
   But such constructors will never be generated for any possible input.

   ALIGN is the alignment of the data in bits.  */

static unsigned HOST_WIDE_INT
output_constant (tree exp, unsigned HOST_WIDE_INT size, unsigned int align)
{
  enum tree_code code;
  unsigned HOST_WIDE_INT thissize;

  if (size == 0 || flag_syntax_only)
    return size;

  /* See if we're trying to initialize a pointer in a non-default mode
     to the address of some declaration somewhere.  If the target says
     the mode is valid for pointers, assume the target has a way of
     resolving it.  */
  if (TREE_CODE (exp) == NOP_EXPR
      && POINTER_TYPE_P (TREE_TYPE (exp))
      && targetm.addr_space.valid_pointer_mode
	   (TYPE_MODE (TREE_TYPE (exp)),
	    TYPE_ADDR_SPACE (TREE_TYPE (TREE_TYPE (exp)))))
    {
      tree saved_type = TREE_TYPE (exp);

      /* Peel off any intermediate conversions-to-pointer for valid
	 pointer modes.  */
      while (TREE_CODE (exp) == NOP_EXPR
	     && POINTER_TYPE_P (TREE_TYPE (exp))
	     && targetm.addr_space.valid_pointer_mode
		  (TYPE_MODE (TREE_TYPE (exp)),
		   TYPE_ADDR_SPACE (TREE_TYPE (TREE_TYPE (exp)))))
	exp = TREE_OPERAND (exp, 0);

      /* If what we're left with is the address of something, we can
	 convert the address to the final type and output it that
	 way.  */
      if (TREE_CODE (exp) == ADDR_EXPR)
	exp = build1 (ADDR_EXPR, saved_type, TREE_OPERAND (exp, 0));
      /* Likewise for constant ints.  */
      else if (TREE_CODE (exp) == INTEGER_CST)
	exp = build_int_cst_wide (saved_type, TREE_INT_CST_LOW (exp),
				  TREE_INT_CST_HIGH (exp));

    }

  /* Eliminate any conversions since we'll be outputting the underlying
     constant.  */
  while (CONVERT_EXPR_P (exp)
	 || TREE_CODE (exp) == NON_LVALUE_EXPR
	 || TREE_CODE (exp) == VIEW_CONVERT_EXPR)
    {
      HOST_WIDE_INT type_size = int_size_in_bytes (TREE_TYPE (exp));
      HOST_WIDE_INT op_size = int_size_in_bytes (TREE_TYPE (TREE_OPERAND (exp, 0)));

      /* Make sure eliminating the conversion is really a no-op, except with
	 VIEW_CONVERT_EXPRs to allow for wild Ada unchecked conversions and
	 union types to allow for Ada unchecked unions.  */
      if (type_size > op_size
	  && TREE_CODE (exp) != VIEW_CONVERT_EXPR
	  && TREE_CODE (TREE_TYPE (exp)) != UNION_TYPE)
	/* Keep the conversion. */
	break;
      else
	exp = TREE_OPERAND (exp, 0);
    }

  code = TREE_CODE (TREE_TYPE (exp));
  thissize = int_size_in_bytes (TREE_TYPE (exp));

  /* Allow a constructor with no elements for any data type.
     This means to fill the space with zeros.  */
  if (TREE_CODE (exp) == CONSTRUCTOR
      && vec_safe_is_empty (CONSTRUCTOR_ELTS (exp)))
    {
      assemble_zeros (size);
      return size;
    }

  if (TREE_CODE (exp) == FDESC_EXPR)
    {
#ifdef ASM_OUTPUT_FDESC
      HOST_WIDE_INT part = tree_to_shwi (TREE_OPERAND (exp, 1));
      tree decl = TREE_OPERAND (exp, 0);
      ASM_OUTPUT_FDESC (asm_out_file, decl, part);
#else
      gcc_unreachable ();
#endif
      return size;
    }

  /* Now output the underlying data.  If we've handling the padding, return.
     Otherwise, break and ensure SIZE is the size written.  */
  switch (code)
    {
    case BOOLEAN_TYPE:
    case INTEGER_TYPE:
    case ENUMERAL_TYPE:
    case POINTER_TYPE:
    case REFERENCE_TYPE:
    case OFFSET_TYPE:
    case FIXED_POINT_TYPE:
    case NULLPTR_TYPE:
      if (! assemble_integer (expand_expr (exp, NULL_RTX, VOIDmode,
					   EXPAND_INITIALIZER),
			      MIN (size, thissize), align, 0))
	error ("initializer for integer/fixed-point value is too complicated");
      break;

    case REAL_TYPE:
      if (TREE_CODE (exp) != REAL_CST)
	error ("initializer for floating value is not a floating constant");
      else
	assemble_real (TREE_REAL_CST (exp), TYPE_MODE (TREE_TYPE (exp)), align);
      break;

    case COMPLEX_TYPE:
      output_constant (TREE_REALPART (exp), thissize / 2, align);
      output_constant (TREE_IMAGPART (exp), thissize / 2,
		       min_align (align, BITS_PER_UNIT * (thissize / 2)));
      break;

    case ARRAY_TYPE:
    case VECTOR_TYPE:
      switch (TREE_CODE (exp))
	{
	case CONSTRUCTOR:
	  return output_constructor (exp, size, align, NULL);
	case STRING_CST:
	  thissize
	    = MIN ((unsigned HOST_WIDE_INT)TREE_STRING_LENGTH (exp), size);
	  assemble_string (TREE_STRING_POINTER (exp), thissize);
	  break;
	case VECTOR_CST:
	  {
	    enum machine_mode inner = TYPE_MODE (TREE_TYPE (TREE_TYPE (exp)));
	    unsigned int nalign = MIN (align, GET_MODE_ALIGNMENT (inner));
	    int elt_size = GET_MODE_SIZE (inner);
	    output_constant (VECTOR_CST_ELT (exp, 0), elt_size, align);
	    thissize = elt_size;
	    for (unsigned int i = 1; i < VECTOR_CST_NELTS (exp); i++)
	      {
		output_constant (VECTOR_CST_ELT (exp, i), elt_size, nalign);
		thissize += elt_size;
	      }
	    break;
	  }
	default:
	  gcc_unreachable ();
	}
      break;

    case RECORD_TYPE:
    case UNION_TYPE:
      gcc_assert (TREE_CODE (exp) == CONSTRUCTOR);
      return output_constructor (exp, size, align, NULL);

    case ERROR_MARK:
      return 0;

    default:
      gcc_unreachable ();
    }

  if (size > thissize)
    assemble_zeros (size - thissize);

  return size;
}


/* Subroutine of output_constructor, used for computing the size of
   arrays of unspecified length.  VAL must be a CONSTRUCTOR of an array
   type with an unspecified upper bound.  */

static unsigned HOST_WIDE_INT
array_size_for_constructor (tree val)
{
  tree max_index;
  unsigned HOST_WIDE_INT cnt;
  tree index, value, tmp;
  double_int i;

  /* This code used to attempt to handle string constants that are not
     arrays of single-bytes, but nothing else does, so there's no point in
     doing it here.  */
  if (TREE_CODE (val) == STRING_CST)
    return TREE_STRING_LENGTH (val);

  max_index = NULL_TREE;
  FOR_EACH_CONSTRUCTOR_ELT (CONSTRUCTOR_ELTS (val), cnt, index, value)
    {
      if (TREE_CODE (index) == RANGE_EXPR)
	index = TREE_OPERAND (index, 1);
      if (max_index == NULL_TREE || tree_int_cst_lt (max_index, index))
	max_index = index;
    }

  if (max_index == NULL_TREE)
    return 0;

  /* Compute the total number of array elements.  */
  tmp = TYPE_MIN_VALUE (TYPE_DOMAIN (TREE_TYPE (val)));
  i = tree_to_double_int (max_index) - tree_to_double_int (tmp);
  i += double_int_one;

  /* Multiply by the array element unit size to find number of bytes.  */
  i *= tree_to_double_int (TYPE_SIZE_UNIT (TREE_TYPE (TREE_TYPE (val))));

  gcc_assert (i.fits_uhwi ());
  return i.low;
}

/* Other datastructures + helpers for output_constructor.  */

/* output_constructor local state to support interaction with helpers.  */

typedef struct {

  /* Received arguments.  */
  tree exp;                     /* Constructor expression.  */
  tree type;                    /* Type of constructor expression.  */
  unsigned HOST_WIDE_INT size;  /* # bytes to output - pad if necessary.  */
  unsigned int align;           /* Known initial alignment.  */
  tree min_index;               /* Lower bound if specified for an array.  */

  /* Output processing state.  */
  HOST_WIDE_INT total_bytes;  /* # bytes output so far / current position.  */
  int byte;                   /* Part of a bitfield byte yet to be output.  */
  int last_relative_index;    /* Implicit or explicit index of the last
				 array element output within a bitfield.  */
  bool byte_buffer_in_use;    /* Whether BYTE is in use.  */

  /* Current element.  */
  tree field;      /* Current field decl in a record.  */
  tree val;        /* Current element value.  */
  tree index;      /* Current element index.  */

} oc_local_state;

/* Helper for output_constructor.  From the current LOCAL state, output a
   RANGE_EXPR element.  */

static void
output_constructor_array_range (oc_local_state *local)
{
  unsigned HOST_WIDE_INT fieldsize
    = int_size_in_bytes (TREE_TYPE (local->type));

  HOST_WIDE_INT lo_index
    = tree_to_shwi (TREE_OPERAND (local->index, 0));
  HOST_WIDE_INT hi_index
    = tree_to_shwi (TREE_OPERAND (local->index, 1));
  HOST_WIDE_INT index;

  unsigned int align2
    = min_align (local->align, fieldsize * BITS_PER_UNIT);

  for (index = lo_index; index <= hi_index; index++)
    {
      /* Output the element's initial value.  */
      if (local->val == NULL_TREE)
	assemble_zeros (fieldsize);
      else
	fieldsize = output_constant (local->val, fieldsize, align2);

      /* Count its size.  */
      local->total_bytes += fieldsize;
    }
}

/* Helper for output_constructor.  From the current LOCAL state, output a
   field element that is not true bitfield or part of an outer one.  */

static void
output_constructor_regular_field (oc_local_state *local)
{
  /* Field size and position.  Since this structure is static, we know the
     positions are constant.  */
  unsigned HOST_WIDE_INT fieldsize;
  HOST_WIDE_INT fieldpos;

  unsigned int align2;

  if (local->index != NULL_TREE)
    {
      /* Perform the index calculation in modulo arithmetic but
	 sign-extend the result because Ada has negative DECL_FIELD_OFFSETs
	 but we are using an unsigned sizetype.  */
      unsigned prec = TYPE_PRECISION (sizetype);
      double_int idx = tree_to_double_int (local->index)
		       - tree_to_double_int (local->min_index);
      idx = idx.sext (prec);
      fieldpos = (tree_to_uhwi (TYPE_SIZE_UNIT (TREE_TYPE (local->val)))
		  * idx.low);
    }
  else if (local->field != NULL_TREE)
    fieldpos = int_byte_position (local->field);
  else
    fieldpos = 0;

  /* Output any buffered-up bit-fields preceding this element.  */
  if (local->byte_buffer_in_use)
    {
      assemble_integer (GEN_INT (local->byte), 1, BITS_PER_UNIT, 1);
      local->total_bytes++;
      local->byte_buffer_in_use = false;
    }

  /* Advance to offset of this element.
     Note no alignment needed in an array, since that is guaranteed
     if each element has the proper size.  */
  if ((local->field != NULL_TREE || local->index != NULL_TREE)
      && fieldpos > local->total_bytes)
    {
      assemble_zeros (fieldpos - local->total_bytes);
      local->total_bytes = fieldpos;
    }

  /* Find the alignment of this element.  */
  align2 = min_align (local->align, BITS_PER_UNIT * fieldpos);

  /* Determine size this element should occupy.  */
  if (local->field)
    {
      fieldsize = 0;

      /* If this is an array with an unspecified upper bound,
	 the initializer determines the size.  */
      /* ??? This ought to only checked if DECL_SIZE_UNIT is NULL,
	 but we cannot do this until the deprecated support for
	 initializing zero-length array members is removed.  */
      if (TREE_CODE (TREE_TYPE (local->field)) == ARRAY_TYPE
	  && TYPE_DOMAIN (TREE_TYPE (local->field))
	  && ! TYPE_MAX_VALUE (TYPE_DOMAIN (TREE_TYPE (local->field))))
	{
	  fieldsize = array_size_for_constructor (local->val);
	  /* Given a non-empty initialization, this field had
	     better be last.  */
	  gcc_assert (!fieldsize || !DECL_CHAIN (local->field));
	}
      else
	fieldsize = tree_to_uhwi (DECL_SIZE_UNIT (local->field));
    }
  else
    fieldsize = int_size_in_bytes (TREE_TYPE (local->type));

  /* Output the element's initial value.  */
  if (local->val == NULL_TREE)
    assemble_zeros (fieldsize);
  else
    fieldsize = output_constant (local->val, fieldsize, align2);

  /* Count its size.  */
  local->total_bytes += fieldsize;
}

/* Helper for output_constructor.  From the LOCAL state, output an element
   that is a true bitfield or part of an outer one.  BIT_OFFSET is the offset
   from the start of a possibly ongoing outer byte buffer.  */

static void
output_constructor_bitfield (oc_local_state *local, unsigned int bit_offset)
{
  /* Bit size of this element.  */
  HOST_WIDE_INT ebitsize
    = (local->field
       ? tree_to_uhwi (DECL_SIZE (local->field))
       : tree_to_uhwi (TYPE_SIZE (TREE_TYPE (local->type))));

  /* Relative index of this element if this is an array component.  */
  HOST_WIDE_INT relative_index
    = (!local->field
       ? (local->index
	  ? (tree_to_shwi (local->index)
	     - tree_to_shwi (local->min_index))
	  : local->last_relative_index + 1)
       : 0);

  /* Bit position of this element from the start of the containing
     constructor.  */
  HOST_WIDE_INT constructor_relative_ebitpos
      = (local->field
	 ? int_bit_position (local->field)
	 : ebitsize * relative_index);

  /* Bit position of this element from the start of a possibly ongoing
     outer byte buffer.  */
  HOST_WIDE_INT byte_relative_ebitpos
    = bit_offset + constructor_relative_ebitpos;

  /* From the start of a possibly ongoing outer byte buffer, offsets to
     the first bit of this element and to the first bit past the end of
     this element.  */
  HOST_WIDE_INT next_offset = byte_relative_ebitpos;
  HOST_WIDE_INT end_offset = byte_relative_ebitpos + ebitsize;

  local->last_relative_index = relative_index;

  if (local->val == NULL_TREE)
    local->val = integer_zero_node;

  while (TREE_CODE (local->val) == VIEW_CONVERT_EXPR
	 || TREE_CODE (local->val) == NON_LVALUE_EXPR)
    local->val = TREE_OPERAND (local->val, 0);

  if (TREE_CODE (local->val) != INTEGER_CST
      && TREE_CODE (local->val) != CONSTRUCTOR)
    {
      error ("invalid initial value for member %qE", DECL_NAME (local->field));
      return;
    }

  /* If this field does not start in this (or next) byte, skip some bytes.  */
  if (next_offset / BITS_PER_UNIT != local->total_bytes)
    {
      /* Output remnant of any bit field in previous bytes.  */
      if (local->byte_buffer_in_use)
	{
	  assemble_integer (GEN_INT (local->byte), 1, BITS_PER_UNIT, 1);
	  local->total_bytes++;
	  local->byte_buffer_in_use = false;
	}

      /* If still not at proper byte, advance to there.  */
      if (next_offset / BITS_PER_UNIT != local->total_bytes)
	{
	  gcc_assert (next_offset / BITS_PER_UNIT >= local->total_bytes);
	  assemble_zeros (next_offset / BITS_PER_UNIT - local->total_bytes);
	  local->total_bytes = next_offset / BITS_PER_UNIT;
	}
    }

  /* Set up the buffer if necessary.  */
  if (!local->byte_buffer_in_use)
    {
      local->byte = 0;
      if (ebitsize > 0)
	local->byte_buffer_in_use = true;
    }

  /* If this is nested constructor, recurse passing the bit offset and the
     pending data, then retrieve the new pending data afterwards.  */
  if (TREE_CODE (local->val) == CONSTRUCTOR)
    {
      oc_outer_state temp_state;
      temp_state.bit_offset = next_offset % BITS_PER_UNIT;
      temp_state.byte = local->byte;
      local->total_bytes
	  += output_constructor (local->val, 0, 0, &temp_state);
      local->byte = temp_state.byte;
      return;
    }

  /* Otherwise, we must split the element into pieces that fall within
     separate bytes, and combine each byte with previous or following
     bit-fields.  */
  while (next_offset < end_offset)
    {
      int this_time;
      int shift;
      HOST_WIDE_INT value;
      HOST_WIDE_INT next_byte = next_offset / BITS_PER_UNIT;
      HOST_WIDE_INT next_bit = next_offset % BITS_PER_UNIT;

      /* Advance from byte to byte within this element when necessary.  */
      while (next_byte != local->total_bytes)
	{
	  assemble_integer (GEN_INT (local->byte), 1, BITS_PER_UNIT, 1);
	  local->total_bytes++;
	  local->byte = 0;
	}

      /* Number of bits we can process at once (all part of the same byte).  */
      this_time = MIN (end_offset - next_offset, BITS_PER_UNIT - next_bit);
      if (BYTES_BIG_ENDIAN)
	{
	  /* On big-endian machine, take the most significant bits
	     first (of the bits that are significant)
	     and put them into bytes from the most significant end.  */
	  shift = end_offset - next_offset - this_time;

	  /* Don't try to take a bunch of bits that cross
	     the word boundary in the INTEGER_CST. We can
	     only select bits from the LOW or HIGH part
	     not from both.  */
	  if (shift < HOST_BITS_PER_WIDE_INT
	      && shift + this_time > HOST_BITS_PER_WIDE_INT)
	    {
	      this_time = shift + this_time - HOST_BITS_PER_WIDE_INT;
	      shift = HOST_BITS_PER_WIDE_INT;
	    }

	  /* Now get the bits from the appropriate constant word.  */
	  if (shift < HOST_BITS_PER_WIDE_INT)
	    value = TREE_INT_CST_LOW (local->val);
	  else
	    {
	      gcc_assert (shift < HOST_BITS_PER_DOUBLE_INT);
	      value = TREE_INT_CST_HIGH (local->val);
	      shift -= HOST_BITS_PER_WIDE_INT;
	    }

	  /* Get the result. This works only when:
	     1 <= this_time <= HOST_BITS_PER_WIDE_INT.  */
	  local->byte |= (((value >> shift)
			   & (((HOST_WIDE_INT) 2 << (this_time - 1)) - 1))
			  << (BITS_PER_UNIT - this_time - next_bit));
	}
      else
	{
	  /* On little-endian machines,
	     take first the least significant bits of the value
	     and pack them starting at the least significant
	     bits of the bytes.  */
	  shift = next_offset - byte_relative_ebitpos;

	  /* Don't try to take a bunch of bits that cross
	     the word boundary in the INTEGER_CST. We can
	     only select bits from the LOW or HIGH part
	     not from both.  */
	  if (shift < HOST_BITS_PER_WIDE_INT
	      && shift + this_time > HOST_BITS_PER_WIDE_INT)
	    this_time = (HOST_BITS_PER_WIDE_INT - shift);

	  /* Now get the bits from the appropriate constant word.  */
	  if (shift < HOST_BITS_PER_WIDE_INT)
	    value = TREE_INT_CST_LOW (local->val);
	  else
	    {
	      gcc_assert (shift < HOST_BITS_PER_DOUBLE_INT);
	      value = TREE_INT_CST_HIGH (local->val);
	      shift -= HOST_BITS_PER_WIDE_INT;
	    }

	  /* Get the result. This works only when:
	     1 <= this_time <= HOST_BITS_PER_WIDE_INT.  */
	  local->byte |= (((value >> shift)
			   & (((HOST_WIDE_INT) 2 << (this_time - 1)) - 1))
			  << next_bit);
	}

      next_offset += this_time;
      local->byte_buffer_in_use = true;
    }
}

/* Subroutine of output_constant, used for CONSTRUCTORs (aggregate constants).
   Generate at least SIZE bytes, padding if necessary.  OUTER designates the
   caller output state of relevance in recursive invocations.  */

static unsigned HOST_WIDE_INT
output_constructor (tree exp, unsigned HOST_WIDE_INT size,
		    unsigned int align, oc_outer_state *outer)
{
  unsigned HOST_WIDE_INT cnt;
  constructor_elt *ce;

  oc_local_state local;

  /* Setup our local state to communicate with helpers.  */
  local.exp = exp;
  local.type = TREE_TYPE (exp);
  local.size = size;
  local.align = align;
  if (TREE_CODE (local.type) == ARRAY_TYPE && TYPE_DOMAIN (local.type))
    local.min_index = TYPE_MIN_VALUE (TYPE_DOMAIN (local.type));
  else
    local.min_index = NULL_TREE;

  local.total_bytes = 0;
  local.byte_buffer_in_use = outer != NULL;
  local.byte = outer ? outer->byte : 0;
  local.last_relative_index = -1;

  gcc_assert (HOST_BITS_PER_WIDE_INT >= BITS_PER_UNIT);

  /* As CE goes through the elements of the constant, FIELD goes through the
     structure fields if the constant is a structure.  If the constant is a
     union, we override this by getting the field from the TREE_LIST element.
     But the constant could also be an array.  Then FIELD is zero.

     There is always a maximum of one element in the chain LINK for unions
     (even if the initializer in a source program incorrectly contains
     more one).  */

  if (TREE_CODE (local.type) == RECORD_TYPE)
    local.field = TYPE_FIELDS (local.type);
  else
    local.field = NULL_TREE;

  for (cnt = 0;
       vec_safe_iterate (CONSTRUCTOR_ELTS (exp), cnt, &ce);
       cnt++, local.field = local.field ? DECL_CHAIN (local.field) : 0)
    {
      local.val = ce->value;
      local.index = NULL_TREE;

      /* The element in a union constructor specifies the proper field
	 or index.  */
      if (RECORD_OR_UNION_TYPE_P (local.type) && ce->index != NULL_TREE)
	local.field = ce->index;

      else if (TREE_CODE (local.type) == ARRAY_TYPE)
	local.index = ce->index;

      if (local.field && flag_verbose_asm)
	fprintf (asm_out_file, "%s %s:\n",
		 ASM_COMMENT_START,
		 DECL_NAME (local.field)
		 ? IDENTIFIER_POINTER (DECL_NAME (local.field))
		 : "<anonymous>");

      /* Eliminate the marker that makes a cast not be an lvalue.  */
      if (local.val != NULL_TREE)
	STRIP_NOPS (local.val);

      /* Output the current element, using the appropriate helper ...  */

      /* For an array slice not part of an outer bitfield.  */
      if (!outer
	  && local.index != NULL_TREE
	  && TREE_CODE (local.index) == RANGE_EXPR)
	output_constructor_array_range (&local);

      /* For a field that is neither a true bitfield nor part of an outer one,
	 known to be at least byte aligned and multiple-of-bytes long.  */
      else if (!outer
	       && (local.field == NULL_TREE
		   || !CONSTRUCTOR_BITFIELD_P (local.field)))
	output_constructor_regular_field (&local);

      /* For a true bitfield or part of an outer one.  Only INTEGER_CSTs are
	 supported for scalar fields, so we may need to convert first.  */
      else
        {
	  if (TREE_CODE (local.val) == REAL_CST)
	    local.val
	      = fold_unary (VIEW_CONVERT_EXPR,
			    build_nonstandard_integer_type
			    (TYPE_PRECISION (TREE_TYPE (local.val)), 0),
			    local.val);
	  output_constructor_bitfield (&local, outer ? outer->bit_offset : 0);
	}
    }

  /* If we are not at toplevel, save the pending data for our caller.
     Otherwise output the pending data and padding zeros as needed. */
  if (outer)
    outer->byte = local.byte;
  else
    {
      if (local.byte_buffer_in_use)
	{
	  assemble_integer (GEN_INT (local.byte), 1, BITS_PER_UNIT, 1);
	  local.total_bytes++;
	}

      if ((unsigned HOST_WIDE_INT)local.total_bytes < local.size)
	{
	  assemble_zeros (local.size - local.total_bytes);
	  local.total_bytes = local.size;
	}
    }

  return local.total_bytes;
}

/* Mark DECL as weak.  */

static void
mark_weak (tree decl)
{
  DECL_WEAK (decl) = 1;

  if (DECL_RTL_SET_P (decl)
      && MEM_P (DECL_RTL (decl))
      && XEXP (DECL_RTL (decl), 0)
      && GET_CODE (XEXP (DECL_RTL (decl), 0)) == SYMBOL_REF)
    SYMBOL_REF_WEAK (XEXP (DECL_RTL (decl), 0)) = 1;
}

/* Merge weak status between NEWDECL and OLDDECL.  */

void
merge_weak (tree newdecl, tree olddecl)
{
  if (DECL_WEAK (newdecl) == DECL_WEAK (olddecl))
    {
      if (DECL_WEAK (newdecl) && TARGET_SUPPORTS_WEAK)
        {
          tree *pwd;
          /* We put the NEWDECL on the weak_decls list at some point
             and OLDDECL as well.  Keep just OLDDECL on the list.  */
	  for (pwd = &weak_decls; *pwd; pwd = &TREE_CHAIN (*pwd))
	    if (TREE_VALUE (*pwd) == newdecl)
	      {
	        *pwd = TREE_CHAIN (*pwd);
		break;
	      }
        }
      return;
    }

  if (DECL_WEAK (newdecl))
    {
      tree wd;

      /* NEWDECL is weak, but OLDDECL is not.  */

      /* If we already output the OLDDECL, we're in trouble; we can't
	 go back and make it weak.  This should never happen in
	 unit-at-a-time compilation.  */
      gcc_assert (!TREE_ASM_WRITTEN (olddecl));

      /* If we've already generated rtl referencing OLDDECL, we may
	 have done so in a way that will not function properly with
	 a weak symbol.  Again in unit-at-a-time this should be
	 impossible.  */
      gcc_assert (!TREE_USED (olddecl)
	          || !TREE_SYMBOL_REFERENCED (DECL_ASSEMBLER_NAME (olddecl)));

      if (TARGET_SUPPORTS_WEAK)
	{
	  /* We put the NEWDECL on the weak_decls list at some point.
	     Replace it with the OLDDECL.  */
	  for (wd = weak_decls; wd; wd = TREE_CHAIN (wd))
	    if (TREE_VALUE (wd) == newdecl)
	      {
		TREE_VALUE (wd) = olddecl;
		break;
	      }
	  /* We may not find the entry on the list.  If NEWDECL is a
	     weak alias, then we will have already called
	     globalize_decl to remove the entry; in that case, we do
	     not need to do anything.  */
	}

      /* Make the OLDDECL weak; it's OLDDECL that we'll be keeping.  */
      mark_weak (olddecl);
    }
  else
    /* OLDDECL was weak, but NEWDECL was not explicitly marked as
       weak.  Just update NEWDECL to indicate that it's weak too.  */
    mark_weak (newdecl);
}

/* Declare DECL to be a weak symbol.  */

void
declare_weak (tree decl)
{
  gcc_assert (TREE_CODE (decl) != FUNCTION_DECL || !TREE_ASM_WRITTEN (decl));
  if (! TREE_PUBLIC (decl))
    error ("weak declaration of %q+D must be public", decl);
  else if (!TARGET_SUPPORTS_WEAK)
    warning (0, "weak declaration of %q+D not supported", decl);

  mark_weak (decl);
  if (!lookup_attribute ("weak", DECL_ATTRIBUTES (decl)))
    DECL_ATTRIBUTES (decl)
      = tree_cons (get_identifier ("weak"), NULL, DECL_ATTRIBUTES (decl));
}

static void
weak_finish_1 (tree decl)
{
#if defined (ASM_WEAKEN_DECL) || defined (ASM_WEAKEN_LABEL)
  const char *const name = IDENTIFIER_POINTER (DECL_ASSEMBLER_NAME (decl));
#endif

  if (! TREE_USED (decl))
    return;

#ifdef ASM_WEAKEN_DECL
  ASM_WEAKEN_DECL (asm_out_file, decl, name, NULL);
#else
#ifdef ASM_WEAKEN_LABEL
  ASM_WEAKEN_LABEL (asm_out_file, name);
#else
#ifdef ASM_OUTPUT_WEAK_ALIAS
  {
    static bool warn_once = 0;
    if (! warn_once)
      {
	warning (0, "only weak aliases are supported in this configuration");
	warn_once = 1;
      }
    return;
  }
#endif
#endif
#endif
}

/* Fiven an assembly name, find the decl it is associated with.  */
static tree
find_decl (tree target)
{
  symtab_node *node = symtab_node_for_asm (target);
  if (node)
    return node->decl;
  return NULL_TREE;
}

/* This TREE_LIST contains weakref targets.  */

static GTY(()) tree weakref_targets;

/* Emit any pending weak declarations.  */

void
weak_finish (void)
{
  tree t;

  for (t = weakref_targets; t; t = TREE_CHAIN (t))
    {
      tree alias_decl = TREE_PURPOSE (t);
      tree target = ultimate_transparent_alias_target (&TREE_VALUE (t));

      if (! TREE_SYMBOL_REFERENCED (DECL_ASSEMBLER_NAME (alias_decl)))
	/* Remove alias_decl from the weak list, but leave entries for
	   the target alone.  */
	target = NULL_TREE;
#ifndef ASM_OUTPUT_WEAKREF
      else if (! TREE_SYMBOL_REFERENCED (target))
	{
	  /* Use ASM_WEAKEN_LABEL only if ASM_WEAKEN_DECL is not
	     defined, otherwise we and weak_finish_1 would use
	     different macros.  */
# if defined ASM_WEAKEN_LABEL && ! defined ASM_WEAKEN_DECL
	  ASM_WEAKEN_LABEL (asm_out_file, IDENTIFIER_POINTER (target));
# else
	  tree decl = find_decl (target);

	  if (! decl)
	    {
	      decl = build_decl (DECL_SOURCE_LOCATION (alias_decl),
				 TREE_CODE (alias_decl), target,
				 TREE_TYPE (alias_decl));

	      DECL_EXTERNAL (decl) = 1;
	      TREE_PUBLIC (decl) = 1;
	      DECL_ARTIFICIAL (decl) = 1;
	      TREE_NOTHROW (decl) = TREE_NOTHROW (alias_decl);
	      TREE_USED (decl) = 1;
	    }

	  weak_finish_1 (decl);
# endif
	}
#endif

      {
	tree *p;
	tree t2;

	/* Remove the alias and the target from the pending weak list
	   so that we do not emit any .weak directives for the former,
	   nor multiple .weak directives for the latter.  */
	for (p = &weak_decls; (t2 = *p) ; )
	  {
	    if (TREE_VALUE (t2) == alias_decl
		|| target == DECL_ASSEMBLER_NAME (TREE_VALUE (t2)))
	      *p = TREE_CHAIN (t2);
	    else
	      p = &TREE_CHAIN (t2);
	  }

	/* Remove other weakrefs to the same target, to speed things up.  */
	for (p = &TREE_CHAIN (t); (t2 = *p) ; )
	  {
	    if (target == ultimate_transparent_alias_target (&TREE_VALUE (t2)))
	      *p = TREE_CHAIN (t2);
	    else
	      p = &TREE_CHAIN (t2);
	  }
      }
    }

  for (t = weak_decls; t; t = TREE_CHAIN (t))
    {
      tree decl = TREE_VALUE (t);

      weak_finish_1 (decl);
    }
}

/* Emit the assembly bits to indicate that DECL is globally visible.  */

static void
globalize_decl (tree decl)
{

#if defined (ASM_WEAKEN_LABEL) || defined (ASM_WEAKEN_DECL)
  if (DECL_WEAK (decl))
    {
      const char *name = XSTR (XEXP (DECL_RTL (decl), 0), 0);
      tree *p, t;

#ifdef ASM_WEAKEN_DECL
      ASM_WEAKEN_DECL (asm_out_file, decl, name, 0);
#else
      ASM_WEAKEN_LABEL (asm_out_file, name);
#endif

      /* Remove this function from the pending weak list so that
	 we do not emit multiple .weak directives for it.  */
      for (p = &weak_decls; (t = *p) ; )
	{
	  if (DECL_ASSEMBLER_NAME (decl) == DECL_ASSEMBLER_NAME (TREE_VALUE (t)))
	    *p = TREE_CHAIN (t);
	  else
	    p = &TREE_CHAIN (t);
	}

      /* Remove weakrefs to the same target from the pending weakref
	 list, for the same reason.  */
      for (p = &weakref_targets; (t = *p) ; )
	{
	  if (DECL_ASSEMBLER_NAME (decl)
	      == ultimate_transparent_alias_target (&TREE_VALUE (t)))
	    *p = TREE_CHAIN (t);
	  else
	    p = &TREE_CHAIN (t);
	}

      return;
    }
#endif

  targetm.asm_out.globalize_decl_name (asm_out_file, decl);
}

vec<alias_pair, va_gc> *alias_pairs;

/* Output the assembler code for a define (equate) using ASM_OUTPUT_DEF
   or ASM_OUTPUT_DEF_FROM_DECLS.  The function defines the symbol whose
   tree node is DECL to have the value of the tree node TARGET.  */

void
do_assemble_alias (tree decl, tree target)
{
  /* Emulated TLS had better not get this var.  */
  gcc_assert (!(!targetm.have_tls
		&& TREE_CODE (decl) == VAR_DECL
		&& DECL_THREAD_LOCAL_P (decl)));

  if (TREE_ASM_WRITTEN (decl))
    return;

  if (L_IPO_COMP_MODE
      && lookup_attribute ("weakref", DECL_ATTRIBUTES (decl))
      && TREE_ASM_WRITTEN (DECL_ASSEMBLER_NAME (decl)))
    return;

  /* We must force creation of DECL_RTL for debug info generation, even though
     we don't use it here.  */
  make_decl_rtl (decl);

  TREE_ASM_WRITTEN (decl) = 1;
  TREE_ASM_WRITTEN (DECL_ASSEMBLER_NAME (decl)) = 1;

  if (lookup_attribute ("weakref", DECL_ATTRIBUTES (decl)))
    {
      ultimate_transparent_alias_target (&target);

      if (!TREE_SYMBOL_REFERENCED (target))
	weakref_targets = tree_cons (decl, target, weakref_targets);

#ifdef ASM_OUTPUT_WEAKREF
      ASM_OUTPUT_WEAKREF (asm_out_file, decl,
			  IDENTIFIER_POINTER (DECL_ASSEMBLER_NAME (decl)),
			  IDENTIFIER_POINTER (target));
#else
      if (!TARGET_SUPPORTS_WEAK)
	{
	  error_at (DECL_SOURCE_LOCATION (decl),
		    "weakref is not supported in this configuration");
	  return;
	}
#endif
      return;
    }

#ifdef ASM_OUTPUT_DEF
  /* Make name accessible from other files, if appropriate.  */

  if (TREE_PUBLIC (decl))
    {
      globalize_decl (decl);
      maybe_assemble_visibility (decl);
    }
  if (lookup_attribute ("ifunc", DECL_ATTRIBUTES (decl)))
    {
#if defined (ASM_OUTPUT_TYPE_DIRECTIVE)
      if (targetm.has_ifunc_p ())
	ASM_OUTPUT_TYPE_DIRECTIVE
	  (asm_out_file, IDENTIFIER_POINTER (DECL_ASSEMBLER_NAME (decl)),
	   IFUNC_ASM_TYPE);
      else
#endif
	error_at (DECL_SOURCE_LOCATION (decl),
		  "ifunc is not supported on this target");
    }

# ifdef ASM_OUTPUT_DEF_FROM_DECLS
  ASM_OUTPUT_DEF_FROM_DECLS (asm_out_file, decl, target);
# else
  ASM_OUTPUT_DEF (asm_out_file,
		  IDENTIFIER_POINTER (DECL_ASSEMBLER_NAME (decl)),
		  IDENTIFIER_POINTER (target));
# endif
#elif defined (ASM_OUTPUT_WEAK_ALIAS) || defined (ASM_WEAKEN_DECL)
  {
    const char *name;
    tree *p, t;

    name = IDENTIFIER_POINTER (DECL_ASSEMBLER_NAME (decl));
# ifdef ASM_WEAKEN_DECL
    ASM_WEAKEN_DECL (asm_out_file, decl, name, IDENTIFIER_POINTER (target));
# else
    ASM_OUTPUT_WEAK_ALIAS (asm_out_file, name, IDENTIFIER_POINTER (target));
# endif
    /* Remove this function from the pending weak list so that
       we do not emit multiple .weak directives for it.  */
    for (p = &weak_decls; (t = *p) ; )
      if (DECL_ASSEMBLER_NAME (decl) == DECL_ASSEMBLER_NAME (TREE_VALUE (t)))
	*p = TREE_CHAIN (t);
      else
	p = &TREE_CHAIN (t);

    /* Remove weakrefs to the same target from the pending weakref
       list, for the same reason.  */
    for (p = &weakref_targets; (t = *p) ; )
      {
	if (DECL_ASSEMBLER_NAME (decl)
	    == ultimate_transparent_alias_target (&TREE_VALUE (t)))
	  *p = TREE_CHAIN (t);
	else
	  p = &TREE_CHAIN (t);
      }
  }
#endif
}

/* Emit an assembler directive to make the symbol for DECL an alias to
   the symbol for TARGET.  */

void
assemble_alias (tree decl, tree target)
{
  tree target_decl;

  if (L_IPO_IS_AUXILIARY_MODULE)
    {
      if (!lookup_attribute ("weakref", DECL_ATTRIBUTES (decl)))
        return;
    }

  if (lookup_attribute ("weakref", DECL_ATTRIBUTES (decl)))
    {
      tree alias = DECL_ASSEMBLER_NAME (decl);

      ultimate_transparent_alias_target (&target);

      if (alias == target)
	error ("weakref %q+D ultimately targets itself", decl);
      if (TREE_PUBLIC (decl))
	error ("weakref %q+D must have static linkage", decl);
    }
  else
    {
#if !defined (ASM_OUTPUT_DEF)
# if !defined(ASM_OUTPUT_WEAK_ALIAS) && !defined (ASM_WEAKEN_DECL)
      error_at (DECL_SOURCE_LOCATION (decl),
		"alias definitions not supported in this configuration");
      TREE_ASM_WRITTEN (decl) = 1;
      return;
# else
      if (!DECL_WEAK (decl))
	{
	  if (lookup_attribute ("ifunc", DECL_ATTRIBUTES (decl)))
	    error_at (DECL_SOURCE_LOCATION (decl),
		      "ifunc is not supported in this configuration");
	  else
	    error_at (DECL_SOURCE_LOCATION (decl),
		      "only weak aliases are supported in this configuration");
	  TREE_ASM_WRITTEN (decl) = 1;
	  return;
	}
# endif
#endif
    }
  TREE_USED (decl) = 1;

  /* Allow aliases to aliases.  */
  if (TREE_CODE (decl) == FUNCTION_DECL)
    cgraph_get_create_node (decl)->alias = true;
  else
    varpool_node_for_decl (decl)->alias = true;

  /* If the target has already been emitted, we don't have to queue the
     alias.  This saves a tad of memory.  */
  if (cgraph_global_info_ready)
    target_decl = find_decl (target);
  else
    target_decl= NULL;
  if ((target_decl && TREE_ASM_WRITTEN (target_decl))
      || cgraph_state >= CGRAPH_STATE_EXPANSION)
    do_assemble_alias (decl, target);
  else
    {
      alias_pair p = {decl, target};
      vec_safe_push (alias_pairs, p);
    }
}

/* Record and output a table of translations from original function
   to its transaction aware clone.  Note that tm_pure functions are
   considered to be their own clone.  */

static GTY((if_marked ("tree_map_marked_p"), param_is (struct tree_map)))
     htab_t tm_clone_hash;

void
record_tm_clone_pair (tree o, tree n)
{
  struct tree_map **slot, *h;

  if (tm_clone_hash == NULL)
    tm_clone_hash = htab_create_ggc (32, tree_map_hash, tree_map_eq, 0);

  h = ggc_alloc_tree_map ();
  h->hash = htab_hash_pointer (o);
  h->base.from = o;
  h->to = n;

  slot = (struct tree_map **)
    htab_find_slot_with_hash (tm_clone_hash, h, h->hash, INSERT);
  *slot = h;
}

tree
get_tm_clone_pair (tree o)
{
  if (tm_clone_hash)
    {
      struct tree_map *h, in;

      in.base.from = o;
      in.hash = htab_hash_pointer (o);
      h = (struct tree_map *) htab_find_with_hash (tm_clone_hash,
						   &in, in.hash);
      if (h)
	return h->to;
    }
  return NULL_TREE;
}

typedef struct tm_alias_pair
{
  unsigned int uid;
  tree from;
  tree to;
} tm_alias_pair;


/* Helper function for finish_tm_clone_pairs.  Dump a hash table entry
   into a VEC in INFO.  */

static int
dump_tm_clone_to_vec (void **slot, void *info)
{
  struct tree_map *map = (struct tree_map *) *slot;
  vec<tm_alias_pair> *tm_alias_pairs = (vec<tm_alias_pair> *) info;
  tm_alias_pair p = {DECL_UID (map->base.from), map->base.from, map->to};
  tm_alias_pairs->safe_push (p);
  return 1;
}

/* Dump the actual pairs to the .tm_clone_table section.  */

static void
dump_tm_clone_pairs (vec<tm_alias_pair> tm_alias_pairs)
{
  unsigned i;
  tm_alias_pair *p;
  bool switched = false;

  FOR_EACH_VEC_ELT (tm_alias_pairs, i, p)
    {
      tree src = p->from;
      tree dst = p->to;
      struct cgraph_node *src_n = cgraph_get_node (src);
      struct cgraph_node *dst_n = cgraph_get_node (dst);

      /* The function ipa_tm_create_version() marks the clone as needed if
	 the original function was needed.  But we also mark the clone as
	 needed if we ever called the clone indirectly through
	 TM_GETTMCLONE.  If neither of these are true, we didn't generate
	 a clone, and we didn't call it indirectly... no sense keeping it
	 in the clone table.  */
      if (!dst_n || !dst_n->definition)
	continue;

      /* This covers the case where we have optimized the original
	 function away, and only access the transactional clone.  */
      if (!src_n || !src_n->definition)
	continue;

      if (!switched)
	{
	  switch_to_section (targetm.asm_out.tm_clone_table_section ());
	  assemble_align (POINTER_SIZE);
	  switched = true;
	}

      assemble_integer (XEXP (DECL_RTL (src), 0),
			POINTER_SIZE / BITS_PER_UNIT, POINTER_SIZE, 1);
      assemble_integer (XEXP (DECL_RTL (dst), 0),
			POINTER_SIZE / BITS_PER_UNIT, POINTER_SIZE, 1);
    }
}

/* Provide a default for the tm_clone_table section.  */

section *
default_clone_table_section (void)
{
  return get_named_section (NULL, ".tm_clone_table", 3);
}

/* Helper comparison function for qsorting by the DECL_UID stored in
   alias_pair->emitted_diags.  */

static int
tm_alias_pair_cmp (const void *x, const void *y)
{
  const tm_alias_pair *p1 = (const tm_alias_pair *) x;
  const tm_alias_pair *p2 = (const tm_alias_pair *) y;
  if (p1->uid < p2->uid)
    return -1;
  if (p1->uid > p2->uid)
    return 1;
  return 0;
}

void
finish_tm_clone_pairs (void)
{
  vec<tm_alias_pair> tm_alias_pairs = vNULL;

  if (tm_clone_hash == NULL)
    return;

  /* We need a determenistic order for the .tm_clone_table, otherwise
     we will get bootstrap comparison failures, so dump the hash table
     to a vector, sort it, and dump the vector.  */

  /* Dump the hashtable to a vector.  */
  htab_traverse_noresize (tm_clone_hash, dump_tm_clone_to_vec,
			  (void *) &tm_alias_pairs);
  /* Sort it.  */
  tm_alias_pairs.qsort (tm_alias_pair_cmp);

  /* Dump it.  */
  dump_tm_clone_pairs (tm_alias_pairs);

  htab_delete (tm_clone_hash);
  tm_clone_hash = NULL;
  tm_alias_pairs.release ();
}


/* Emit an assembler directive to set symbol for DECL visibility to
   the visibility type VIS, which must not be VISIBILITY_DEFAULT.  */

void
default_assemble_visibility (tree decl ATTRIBUTE_UNUSED,
			     int vis ATTRIBUTE_UNUSED)
{
#ifdef HAVE_GAS_HIDDEN
  static const char * const visibility_types[] = {
    NULL, "protected", "hidden", "internal"
  };

  const char *name, *type;

  name = IDENTIFIER_POINTER (DECL_ASSEMBLER_NAME (decl));
  type = visibility_types[vis];

  fprintf (asm_out_file, "\t.%s\t", type);
  assemble_name (asm_out_file, name);
  fprintf (asm_out_file, "\n");
#else
  if (!DECL_ARTIFICIAL (decl))
    warning (OPT_Wattributes, "visibility attribute not supported "
	     "in this configuration; ignored");
#endif
}

/* A helper function to call assemble_visibility when needed for a decl.  */

int
maybe_assemble_visibility (tree decl)
{
  enum symbol_visibility vis = DECL_VISIBILITY (decl);

  if (vis != VISIBILITY_DEFAULT)
    {
      targetm.asm_out.assemble_visibility (decl, vis);
      return 1;
    }
  else
    return 0;
}

/* Returns 1 if the target configuration supports defining public symbols
   so that one of them will be chosen at link time instead of generating a
   multiply-defined symbol error, whether through the use of weak symbols or
   a target-specific mechanism for having duplicates discarded.  */

int
supports_one_only (void)
{
  if (SUPPORTS_ONE_ONLY)
    return 1;
  return TARGET_SUPPORTS_WEAK;
}

/* Set up DECL as a public symbol that can be defined in multiple
   translation units without generating a linker error.  */

void
make_decl_one_only (tree decl, tree comdat_group)
{
  gcc_assert (TREE_CODE (decl) == VAR_DECL
	      || TREE_CODE (decl) == FUNCTION_DECL);

  TREE_PUBLIC (decl) = 1;

  if (SUPPORTS_ONE_ONLY)
    {
#ifdef MAKE_DECL_ONE_ONLY
      MAKE_DECL_ONE_ONLY (decl);
#endif
      DECL_COMDAT_GROUP (decl) = comdat_group;
    }
  else if (TREE_CODE (decl) == VAR_DECL
      && (DECL_INITIAL (decl) == 0 || DECL_INITIAL (decl) == error_mark_node))
    DECL_COMMON (decl) = 1;
  else
    {
      gcc_assert (TARGET_SUPPORTS_WEAK);
      DECL_WEAK (decl) = 1;
    }
}

void
init_varasm_once (void)
{
  section_htab = htab_create_ggc (31, section_entry_hash,
				  section_entry_eq, NULL);
  object_block_htab = htab_create_ggc (31, object_block_entry_hash,
				       object_block_entry_eq, NULL);
  const_desc_htab = htab_create_ggc (1009, const_desc_hash,
				     const_desc_eq, NULL);

  shared_constant_pool = create_constant_pool ();

#ifdef TEXT_SECTION_ASM_OP
  text_section = get_unnamed_section (SECTION_CODE, output_section_asm_op,
				      TEXT_SECTION_ASM_OP);
#endif

#ifdef DATA_SECTION_ASM_OP
  data_section = get_unnamed_section (SECTION_WRITE, output_section_asm_op,
				      DATA_SECTION_ASM_OP);
#endif

#ifdef SDATA_SECTION_ASM_OP
  sdata_section = get_unnamed_section (SECTION_WRITE, output_section_asm_op,
				       SDATA_SECTION_ASM_OP);
#endif

#ifdef READONLY_DATA_SECTION_ASM_OP
  readonly_data_section = get_unnamed_section (0, output_section_asm_op,
					       READONLY_DATA_SECTION_ASM_OP);
#endif

#ifdef CTORS_SECTION_ASM_OP
  ctors_section = get_unnamed_section (0, output_section_asm_op,
				       CTORS_SECTION_ASM_OP);
#endif

#ifdef DTORS_SECTION_ASM_OP
  dtors_section = get_unnamed_section (0, output_section_asm_op,
				       DTORS_SECTION_ASM_OP);
#endif

#ifdef BSS_SECTION_ASM_OP
  bss_section = get_unnamed_section (SECTION_WRITE | SECTION_BSS,
				     output_section_asm_op,
				     BSS_SECTION_ASM_OP);
#endif

#ifdef SBSS_SECTION_ASM_OP
  sbss_section = get_unnamed_section (SECTION_WRITE | SECTION_BSS,
				      output_section_asm_op,
				      SBSS_SECTION_ASM_OP);
#endif

  tls_comm_section = get_noswitch_section (SECTION_WRITE | SECTION_BSS
					   | SECTION_COMMON, emit_tls_common);
  lcomm_section = get_noswitch_section (SECTION_WRITE | SECTION_BSS
					| SECTION_COMMON, emit_local);
  comm_section = get_noswitch_section (SECTION_WRITE | SECTION_BSS
				       | SECTION_COMMON, emit_common);

#if defined ASM_OUTPUT_ALIGNED_BSS
  bss_noswitch_section = get_noswitch_section (SECTION_WRITE | SECTION_BSS,
					       emit_bss);
#endif

  targetm.asm_out.init_sections ();

  if (readonly_data_section == NULL)
    readonly_data_section = text_section;

#ifdef ASM_OUTPUT_EXTERNAL
  pending_assemble_externals_set = pointer_set_create ();
#endif
}

enum tls_model
decl_default_tls_model (const_tree decl)
{
  enum tls_model kind;
  bool is_local;

  is_local = targetm.binds_local_p (decl);
  if (!flag_shlib)
    {
      if (is_local)
	kind = TLS_MODEL_LOCAL_EXEC;
      else
	kind = TLS_MODEL_INITIAL_EXEC;
    }

  /* Local dynamic is inefficient when we're not combining the
     parts of the address.  */
  else if (optimize && is_local)
    kind = TLS_MODEL_LOCAL_DYNAMIC;
  else
    kind = TLS_MODEL_GLOBAL_DYNAMIC;
  if (kind < flag_tls_default)
    kind = flag_tls_default;

  return kind;
}

/* Select a set of attributes for section NAME based on the properties
   of DECL and whether or not RELOC indicates that DECL's initializer
   might contain runtime relocations.

   We make the section read-only and executable for a function decl,
   read-only for a const data decl, and writable for a non-const data decl.  */

unsigned int
default_section_type_flags (tree decl, const char *name, int reloc)
{
  unsigned int flags;

  if (decl && TREE_CODE (decl) == FUNCTION_DECL)
    flags = SECTION_CODE;
  else if (decl)
    {
      enum section_category category
	= categorize_decl_for_section (decl, reloc);
      if (decl_readonly_section_1 (category))
	flags = 0;
      else if (category == SECCAT_DATA_REL_RO
	       || category == SECCAT_DATA_REL_RO_LOCAL)
	flags = SECTION_WRITE | SECTION_RELRO;
      else
	flags = SECTION_WRITE;
    }
  else
    {
      flags = SECTION_WRITE;
      if (strcmp (name, ".data.rel.ro") == 0
	  || strcmp (name, ".data.rel.ro.local") == 0)
	flags |= SECTION_RELRO;
    }

  if (decl && DECL_P (decl) && DECL_ONE_ONLY (decl))
    flags |= SECTION_LINKONCE;

  if (strcmp (name, ".vtable_map_vars") == 0)
    flags |= SECTION_LINKONCE;

  if (decl && TREE_CODE (decl) == VAR_DECL && DECL_THREAD_LOCAL_P (decl))
    flags |= SECTION_TLS | SECTION_WRITE;

  if (strcmp (name, ".bss") == 0
      || strncmp (name, ".bss.", 5) == 0
      || strncmp (name, ".gnu.linkonce.b.", 16) == 0
      || strcmp (name, ".sbss") == 0
      || strncmp (name, ".sbss.", 6) == 0
      || strncmp (name, ".gnu.linkonce.sb.", 17) == 0)
    flags |= SECTION_BSS;

  if (strcmp (name, ".tdata") == 0
      || strncmp (name, ".tdata.", 7) == 0
      || strncmp (name, ".gnu.linkonce.td.", 17) == 0)
    flags |= SECTION_TLS;

  if (strcmp (name, ".tbss") == 0
      || strncmp (name, ".tbss.", 6) == 0
      || strncmp (name, ".gnu.linkonce.tb.", 17) == 0)
    flags |= SECTION_TLS | SECTION_BSS;

  /* These three sections have special ELF types.  They are neither
     SHT_PROGBITS nor SHT_NOBITS, so when changing sections we don't
     want to print a section type (@progbits or @nobits).  If someone
     is silly enough to emit code or TLS variables to one of these
     sections, then don't handle them specially.  */
  if (!(flags & (SECTION_CODE | SECTION_BSS | SECTION_TLS))
      && (strcmp (name, ".init_array") == 0
	  || strcmp (name, ".fini_array") == 0
	  || strcmp (name, ".preinit_array") == 0))
    flags |= SECTION_NOTYPE;

  return flags;
}

/* Return true if the target supports some form of global BSS,
   either through bss_noswitch_section, or by selecting a BSS
   section in TARGET_ASM_SELECT_SECTION.  */

bool
have_global_bss_p (void)
{
  return bss_noswitch_section || targetm.have_switchable_bss_sections;
}

/* Output assembly to switch to section NAME with attribute FLAGS.
   Four variants for common object file formats.  */

void
default_no_named_section (const char *name ATTRIBUTE_UNUSED,
			  unsigned int flags ATTRIBUTE_UNUSED,
			  tree decl ATTRIBUTE_UNUSED)
{
  /* Some object formats don't support named sections at all.  The
     front-end should already have flagged this as an error.  */
  gcc_unreachable ();
}

#ifndef TLS_SECTION_ASM_FLAG
#define TLS_SECTION_ASM_FLAG 'T'
#endif

void
default_elf_asm_named_section (const char *name, unsigned int flags,
			       tree decl ATTRIBUTE_UNUSED)
{
  char flagchars[10], *f = flagchars;

  /* If we have already declared this section, we can use an
     abbreviated form to switch back to it -- unless this section is
     part of a COMDAT groups, in which case GAS requires the full
     declaration every time.  */
  if (!(HAVE_COMDAT_GROUP && (flags & SECTION_LINKONCE))
      && (flags & SECTION_DECLARED))
    {
      fprintf (asm_out_file, "\t.section\t%s\n", name);
      return;
    }

  if (!(flags & SECTION_DEBUG))
    *f++ = 'a';
  if (flags & SECTION_EXCLUDE)
    *f++ = 'e';
  if (flags & SECTION_WRITE)
    *f++ = 'w';
  if (flags & SECTION_CODE)
    *f++ = 'x';
  if (flags & SECTION_SMALL)
    *f++ = 's';
  if (flags & SECTION_MERGE)
    *f++ = 'M';
  if (flags & SECTION_STRINGS)
    *f++ = 'S';
  if (flags & SECTION_TLS)
    *f++ = TLS_SECTION_ASM_FLAG;
  if (HAVE_COMDAT_GROUP && (flags & SECTION_LINKONCE))
    *f++ = 'G';
  *f = '\0';

  fprintf (asm_out_file, "\t.section\t%s,\"%s\"", name, flagchars);

  if (!(flags & SECTION_NOTYPE))
    {
      const char *type;
      const char *format;

      if (flags & SECTION_BSS)
	type = "nobits";
      else
	type = "progbits";

      format = ",@%s";
      /* On platforms that use "@" as the assembly comment character,
	 use "%" instead.  */
      if (strcmp (ASM_COMMENT_START, "@") == 0)
	format = ",%%%s";
      fprintf (asm_out_file, format, type);

      if (flags & SECTION_ENTSIZE)
	fprintf (asm_out_file, ",%d", flags & SECTION_ENTSIZE);
      if (HAVE_COMDAT_GROUP && (flags & SECTION_LINKONCE))
	{
	  if (TREE_CODE (decl) == IDENTIFIER_NODE)
	    fprintf (asm_out_file, ",%s,comdat", IDENTIFIER_POINTER (decl));
	  else
	    fprintf (asm_out_file, ",%s,comdat",
		     IDENTIFIER_POINTER (DECL_COMDAT_GROUP (decl)));
	}
    }

  putc ('\n', asm_out_file);
}

void
default_coff_asm_named_section (const char *name, unsigned int flags,
				tree decl ATTRIBUTE_UNUSED)
{
  char flagchars[8], *f = flagchars;

  if (flags & SECTION_WRITE)
    *f++ = 'w';
  if (flags & SECTION_CODE)
    *f++ = 'x';
  *f = '\0';

  fprintf (asm_out_file, "\t.section\t%s,\"%s\"\n", name, flagchars);
}

void
default_pe_asm_named_section (const char *name, unsigned int flags,
			      tree decl)
{
  default_coff_asm_named_section (name, flags, decl);

  if (flags & SECTION_LINKONCE)
    {
      /* Functions may have been compiled at various levels of
         optimization so we can't use `same_size' here.
         Instead, have the linker pick one.  */
      fprintf (asm_out_file, "\t.linkonce %s\n",
	       (flags & SECTION_CODE ? "discard" : "same_size"));
    }
}

/* The lame default section selector.  */

section *
default_select_section (tree decl, int reloc,
			unsigned HOST_WIDE_INT align ATTRIBUTE_UNUSED)
{
  if (DECL_P (decl))
    {
      if (decl_readonly_section (decl, reloc))
	return readonly_data_section;
    }
  else if (TREE_CODE (decl) == CONSTRUCTOR)
    {
      if (! ((flag_pic && reloc)
	     || !TREE_READONLY (decl)
	     || TREE_SIDE_EFFECTS (decl)
	     || !TREE_CONSTANT (decl)))
	return readonly_data_section;
    }
  else if (TREE_CODE (decl) == STRING_CST)
    return readonly_data_section;
  else if (! (flag_pic && reloc))
    return readonly_data_section;

  return data_section;
}

enum section_category
categorize_decl_for_section (const_tree decl, int reloc)
{
  enum section_category ret;

  if (TREE_CODE (decl) == FUNCTION_DECL)
    return SECCAT_TEXT;
  else if (TREE_CODE (decl) == STRING_CST)
    {
      if ((flag_sanitize & SANITIZE_ADDRESS)
	  && asan_protect_global (CONST_CAST_TREE (decl)))
      /* or !flag_merge_constants */
        return SECCAT_RODATA;
      else
	return SECCAT_RODATA_MERGE_STR;
    }
  else if (TREE_CODE (decl) == VAR_DECL)
    {
      if (bss_initializer_p (decl))
	ret = SECCAT_BSS;
      else if (! TREE_READONLY (decl)
	       || TREE_SIDE_EFFECTS (decl)
	       || ! TREE_CONSTANT (DECL_INITIAL (decl)))
	{
	  /* Here the reloc_rw_mask is not testing whether the section should
	     be read-only or not, but whether the dynamic link will have to
	     do something.  If so, we wish to segregate the data in order to
	     minimize cache misses inside the dynamic linker.  */
	  if (reloc & targetm.asm_out.reloc_rw_mask ())
	    ret = reloc == 1 ? SECCAT_DATA_REL_LOCAL : SECCAT_DATA_REL;
	  else
	    ret = SECCAT_DATA;
	}
      else if (reloc & targetm.asm_out.reloc_rw_mask ())
	ret = reloc == 1 ? SECCAT_DATA_REL_RO_LOCAL : SECCAT_DATA_REL_RO;
      else if (reloc || flag_merge_constants < 2
	       || ((flag_sanitize & SANITIZE_ADDRESS)
		   && asan_protect_global (CONST_CAST_TREE (decl))))
	/* C and C++ don't allow different variables to share the same
	   location.  -fmerge-all-constants allows even that (at the
	   expense of not conforming).  */
	ret = SECCAT_RODATA;
      else if (TREE_CODE (DECL_INITIAL (decl)) == STRING_CST)
	ret = SECCAT_RODATA_MERGE_STR_INIT;
      else
	ret = SECCAT_RODATA_MERGE_CONST;
    }
  else if (TREE_CODE (decl) == CONSTRUCTOR)
    {
      if ((reloc & targetm.asm_out.reloc_rw_mask ())
	  || TREE_SIDE_EFFECTS (decl)
	  || ! TREE_CONSTANT (decl))
	ret = SECCAT_DATA;
      else
	ret = SECCAT_RODATA;
    }
  else
    ret = SECCAT_RODATA;

  /* There are no read-only thread-local sections.  */
  if (TREE_CODE (decl) == VAR_DECL && DECL_THREAD_LOCAL_P (decl))
    {
      /* Note that this would be *just* SECCAT_BSS, except that there's
	 no concept of a read-only thread-local-data section.  */
      if (ret == SECCAT_BSS
	       || (flag_zero_initialized_in_bss
		   && initializer_zerop (DECL_INITIAL (decl))))
	ret = SECCAT_TBSS;
      else
	ret = SECCAT_TDATA;
    }

  /* If the target uses small data sections, select it.  */
  else if (targetm.in_small_data_p (decl))
    {
      if (ret == SECCAT_BSS)
	ret = SECCAT_SBSS;
      else if (targetm.have_srodata_section && ret == SECCAT_RODATA)
	ret = SECCAT_SRODATA;
      else
	ret = SECCAT_SDATA;
    }

  return ret;
}

static bool
decl_readonly_section_1 (enum section_category category)
{
  switch (category)
    {
    case SECCAT_RODATA:
    case SECCAT_RODATA_MERGE_STR:
    case SECCAT_RODATA_MERGE_STR_INIT:
    case SECCAT_RODATA_MERGE_CONST:
    case SECCAT_SRODATA:
      return true;
    default:
      return false;
    }
}

bool
decl_readonly_section (const_tree decl, int reloc)
{
  return decl_readonly_section_1 (categorize_decl_for_section (decl, reloc));
}

/* Select a section based on the above categorization.  */

section *
default_elf_select_section (tree decl, int reloc,
			    unsigned HOST_WIDE_INT align)
{
  const char *sname;
  switch (categorize_decl_for_section (decl, reloc))
    {
    case SECCAT_TEXT:
      /* We're not supposed to be called on FUNCTION_DECLs.  */
      gcc_unreachable ();
    case SECCAT_RODATA:
      return readonly_data_section;
    case SECCAT_RODATA_MERGE_STR:
      return mergeable_string_section (decl, align, 0);
    case SECCAT_RODATA_MERGE_STR_INIT:
      return mergeable_string_section (DECL_INITIAL (decl), align, 0);
    case SECCAT_RODATA_MERGE_CONST:
      return mergeable_constant_section (DECL_MODE (decl), align, 0);
    case SECCAT_SRODATA:
      sname = ".sdata2";
      break;
    case SECCAT_DATA:
      return data_section;
    case SECCAT_DATA_REL:
      sname = ".data.rel";
      break;
    case SECCAT_DATA_REL_LOCAL:
      sname = ".data.rel.local";
      break;
    case SECCAT_DATA_REL_RO:
      sname = ".data.rel.ro";
      break;
    case SECCAT_DATA_REL_RO_LOCAL:
      sname = ".data.rel.ro.local";
      break;
    case SECCAT_SDATA:
      sname = ".sdata";
      break;
    case SECCAT_TDATA:
      sname = ".tdata";
      break;
    case SECCAT_BSS:
      if (bss_section)
	return bss_section;
      sname = ".bss";
      break;
    case SECCAT_SBSS:
      sname = ".sbss";
      break;
    case SECCAT_TBSS:
      sname = ".tbss";
      break;
    default:
      gcc_unreachable ();
    }

  return get_named_section (decl, sname, reloc);
}

/* Construct a unique section name based on the decl name and the
   categorization performed above.  */

void
default_unique_section (tree decl, int reloc)
{
  /* We only need to use .gnu.linkonce if we don't have COMDAT groups.  */
  bool one_only = DECL_ONE_ONLY (decl) && !HAVE_COMDAT_GROUP;
  const char *prefix, *name, *linkonce;
  char *string;

  switch (categorize_decl_for_section (decl, reloc))
    {
    case SECCAT_TEXT:
      prefix = one_only ? ".t" : ".text";
      break;
    case SECCAT_RODATA:
    case SECCAT_RODATA_MERGE_STR:
    case SECCAT_RODATA_MERGE_STR_INIT:
    case SECCAT_RODATA_MERGE_CONST:
      prefix = one_only ? ".r" : ".rodata";
      break;
    case SECCAT_SRODATA:
      prefix = one_only ? ".s2" : ".sdata2";
      break;
    case SECCAT_DATA:
      prefix = one_only ? ".d" : ".data";
      break;
    case SECCAT_DATA_REL:
      prefix = one_only ? ".d.rel" : ".data.rel";
      break;
    case SECCAT_DATA_REL_LOCAL:
      prefix = one_only ? ".d.rel.local" : ".data.rel.local";
      break;
    case SECCAT_DATA_REL_RO:
      prefix = one_only ? ".d.rel.ro" : ".data.rel.ro";
      break;
    case SECCAT_DATA_REL_RO_LOCAL:
      prefix = one_only ? ".d.rel.ro.local" : ".data.rel.ro.local";
      break;
    case SECCAT_SDATA:
      prefix = one_only ? ".s" : ".sdata";
      break;
    case SECCAT_BSS:
      prefix = one_only ? ".b" : ".bss";
      break;
    case SECCAT_SBSS:
      prefix = one_only ? ".sb" : ".sbss";
      break;
    case SECCAT_TDATA:
      prefix = one_only ? ".td" : ".tdata";
      break;
    case SECCAT_TBSS:
      prefix = one_only ? ".tb" : ".tbss";
      break;
    default:
      gcc_unreachable ();
    }

  name = IDENTIFIER_POINTER (DECL_ASSEMBLER_NAME (decl));
  name = targetm.strip_name_encoding (name);

  /* If we're using one_only, then there needs to be a .gnu.linkonce
     prefix to the section name.  */
  linkonce = one_only ? ".gnu.linkonce" : "";

  string = ACONCAT ((linkonce, prefix, ".", name, NULL));

  DECL_SECTION_NAME (decl) = build_string (strlen (string), string);
}

/* Like compute_reloc_for_constant, except for an RTX.  The return value
   is a mask for which bit 1 indicates a global relocation, and bit 0
   indicates a local relocation.  */

static int
compute_reloc_for_rtx_1 (rtx *xp, void *data)
{
  int *preloc = (int *) data;
  rtx x = *xp;

  switch (GET_CODE (x))
    {
    case SYMBOL_REF:
      *preloc |= SYMBOL_REF_LOCAL_P (x) ? 1 : 2;
      break;
    case LABEL_REF:
      *preloc |= 1;
      break;
    default:
      break;
    }

  return 0;
}

static int
compute_reloc_for_rtx (rtx x)
{
  int reloc;

  switch (GET_CODE (x))
    {
    case CONST:
    case SYMBOL_REF:
    case LABEL_REF:
      reloc = 0;
      for_each_rtx (&x, compute_reloc_for_rtx_1, &reloc);
      return reloc;

    default:
      return 0;
    }
}

section *
default_select_rtx_section (enum machine_mode mode ATTRIBUTE_UNUSED,
			    rtx x,
			    unsigned HOST_WIDE_INT align ATTRIBUTE_UNUSED)
{
  if (compute_reloc_for_rtx (x) & targetm.asm_out.reloc_rw_mask ())
    return data_section;
  else
    return readonly_data_section;
}

section *
default_elf_select_rtx_section (enum machine_mode mode, rtx x,
				unsigned HOST_WIDE_INT align)
{
  int reloc = compute_reloc_for_rtx (x);

  /* ??? Handle small data here somehow.  */

  if (reloc & targetm.asm_out.reloc_rw_mask ())
    {
      if (reloc == 1)
	return get_named_section (NULL, ".data.rel.ro.local", 1);
      else
	return get_named_section (NULL, ".data.rel.ro", 3);
    }

  return mergeable_constant_section (mode, align, 0);
}

/* Set the generally applicable flags on the SYMBOL_REF for EXP.  */

void
default_encode_section_info (tree decl, rtx rtl, int first ATTRIBUTE_UNUSED)
{
  rtx symbol;
  int flags;

  /* Careful not to prod global register variables.  */
  if (!MEM_P (rtl))
    return;
  symbol = XEXP (rtl, 0);
  if (GET_CODE (symbol) != SYMBOL_REF)
    return;

  flags = SYMBOL_REF_FLAGS (symbol) & SYMBOL_FLAG_HAS_BLOCK_INFO;
  if (TREE_CODE (decl) == FUNCTION_DECL)
    flags |= SYMBOL_FLAG_FUNCTION;
  if (targetm.binds_local_p (decl))
    flags |= SYMBOL_FLAG_LOCAL;
  if (TREE_CODE (decl) == VAR_DECL && DECL_THREAD_LOCAL_P (decl))
    flags |= DECL_TLS_MODEL (decl) << SYMBOL_FLAG_TLS_SHIFT;
  else if (targetm.in_small_data_p (decl))
    flags |= SYMBOL_FLAG_SMALL;
  /* ??? Why is DECL_EXTERNAL ever set for non-PUBLIC names?  Without
     being PUBLIC, the thing *must* be defined in this translation unit.
     Prevent this buglet from being propagated into rtl code as well.  */
  if (DECL_P (decl) && DECL_EXTERNAL (decl) && TREE_PUBLIC (decl))
    flags |= SYMBOL_FLAG_EXTERNAL;

  SYMBOL_REF_FLAGS (symbol) = flags;
}

/* By default, we do nothing for encode_section_info, so we need not
   do anything but discard the '*' marker.  */

const char *
default_strip_name_encoding (const char *str)
{
  return str + (*str == '*');
}

#ifdef ASM_OUTPUT_DEF
/* The default implementation of TARGET_ASM_OUTPUT_ANCHOR.  Define the
   anchor relative to ".", the current section position.  */

void
default_asm_output_anchor (rtx symbol)
{
  char buffer[100];

  sprintf (buffer, "*. + " HOST_WIDE_INT_PRINT_DEC,
	   SYMBOL_REF_BLOCK_OFFSET (symbol));
  ASM_OUTPUT_DEF (asm_out_file, XSTR (symbol, 0), buffer);
}
#endif

/* The default implementation of TARGET_USE_ANCHORS_FOR_SYMBOL_P.  */

bool
default_use_anchors_for_symbol_p (const_rtx symbol)
{
  section *sect;
  tree decl;

  /* Don't use anchors for mergeable sections.  The linker might move
     the objects around.  */
  sect = SYMBOL_REF_BLOCK (symbol)->sect;
  if (sect->common.flags & SECTION_MERGE)
    return false;

  /* Don't use anchors for small data sections.  The small data register
     acts as an anchor for such sections.  */
  if (sect->common.flags & SECTION_SMALL)
    return false;

  decl = SYMBOL_REF_DECL (symbol);
  if (decl && DECL_P (decl))
    {
      /* Don't use section anchors for decls that might be defined or
	 usurped by other modules.  */
      if (TREE_PUBLIC (decl) && !decl_binds_to_current_def_p (decl))
	return false;

      /* Don't use section anchors for decls that will be placed in a
	 small data section.  */
      /* ??? Ideally, this check would be redundant with the SECTION_SMALL
	 one above.  The problem is that we only use SECTION_SMALL for
	 sections that should be marked as small in the section directive.  */
      if (targetm.in_small_data_p (decl))
	return false;
    }
  return true;
}

/* Return true when RESOLUTION indicate that symbol will be bound to the
   definition provided by current .o file.  */

static bool
resolution_to_local_definition_p (enum ld_plugin_symbol_resolution resolution)
{
  return (resolution == LDPR_PREVAILING_DEF
	  || resolution == LDPR_PREVAILING_DEF_IRONLY_EXP
	  || resolution == LDPR_PREVAILING_DEF_IRONLY);
}

/* Return true when RESOLUTION indicate that symbol will be bound locally
   within current executable or DSO.  */

static bool
resolution_local_p (enum ld_plugin_symbol_resolution resolution)
{
  return (resolution == LDPR_PREVAILING_DEF
	  || resolution == LDPR_PREVAILING_DEF_IRONLY
	  || resolution == LDPR_PREVAILING_DEF_IRONLY_EXP
	  || resolution == LDPR_PREEMPTED_REG
	  || resolution == LDPR_PREEMPTED_IR
	  || resolution == LDPR_RESOLVED_IR
	  || resolution == LDPR_RESOLVED_EXEC);
}

/* Assume ELF-ish defaults, since that's pretty much the most liberal
   wrt cross-module name binding.  */

bool
default_binds_local_p (const_tree exp)
{
  return default_binds_local_p_1 (exp, flag_shlib);
}

bool
default_binds_local_p_1 (const_tree exp, int shlib)
{
  bool local_p;
  bool resolved_locally = false;
  bool resolved_to_local_def = false;

  /* With resolution file in hands, take look into resolutions.
     We can't just return true for resolved_locally symbols,
     because dynamic linking might overwrite symbols
     in shared libraries.  */
  if (TREE_CODE (exp) == VAR_DECL && TREE_PUBLIC (exp)
      && (TREE_STATIC (exp) || DECL_EXTERNAL (exp)))
    {
      varpool_node *vnode = varpool_get_node (exp);
      if (vnode && (resolution_local_p (vnode->resolution) || vnode->in_other_partition))
	resolved_locally = true;
      if (vnode
	  && resolution_to_local_definition_p (vnode->resolution))
	resolved_to_local_def = true;
    }
  else if (TREE_CODE (exp) == FUNCTION_DECL && TREE_PUBLIC (exp))
    {
      struct cgraph_node *node = cgraph_get_node (exp);
      if (node
	  && (resolution_local_p (node->resolution) || node->in_other_partition))
	resolved_locally = true;
      if (node
	  && resolution_to_local_definition_p (node->resolution))
	resolved_to_local_def = true;
    }

  /* A non-decl is an entry in the constant pool.  */
  if (!DECL_P (exp))
    local_p = true;
  /* Weakrefs may not bind locally, even though the weakref itself is always
     static and therefore local.  Similarly, the resolver for ifunc functions
     might resolve to a non-local function.
     FIXME: We can resolve the weakref case more curefuly by looking at the
     weakref alias.  */
  else if (lookup_attribute ("weakref", DECL_ATTRIBUTES (exp))
	   || (TREE_CODE (exp) == FUNCTION_DECL
	       && lookup_attribute ("ifunc", DECL_ATTRIBUTES (exp))))
    local_p = false;
  /* Static variables are always local.  */
  else if (! TREE_PUBLIC (exp))
    local_p = true;
  /* A variable is local if the user has said explicitly that it will
     be.  */
  else if ((DECL_VISIBILITY_SPECIFIED (exp)
	    || resolved_to_local_def)
	   && DECL_VISIBILITY (exp) != VISIBILITY_DEFAULT)
    local_p = true;
  /* Variables defined outside this object might not be local.  */
  else if (DECL_EXTERNAL (exp) && !resolved_locally)
    local_p = false;
  /* If defined in this object and visibility is not default, must be
     local.  */
  else if (DECL_VISIBILITY (exp) != VISIBILITY_DEFAULT)
    local_p = true;
  /* Default visibility weak data can be overridden by a strong symbol
     in another module and so are not local.  */
  else if (DECL_WEAK (exp)
	   && !resolved_locally)
    local_p = false;
  /* If PIC, then assume that any global name can be overridden by
     symbols resolved from other modules.  */
  else if (shlib)
    local_p = false;
  /* Uninitialized COMMON variable may be unified with symbols
     resolved from other modules.  */
  else if (DECL_COMMON (exp)
	   && !resolved_locally
	   && (DECL_INITIAL (exp) == NULL
	       || DECL_INITIAL (exp) == error_mark_node))
    local_p = false;
  /* Otherwise we're left with initialized (or non-common) global data
     which is of necessity defined locally.  */
  else
    local_p = true;

  return local_p;
}

/* Return true when references to DECL must bind to current definition in
   final executable.

   The condition is usually equivalent to whether the function binds to the
   current module (shared library or executable), that is to binds_local_p.
   We use this fact to avoid need for another target hook and implement
   the logic using binds_local_p and just special cases where
   decl_binds_to_current_def_p is stronger than binds_local_p.  In particular
   the weak definitions (that can be overwritten at linktime by other
   definition from different object file) and when resolution info is available
   we simply use the knowledge passed to us by linker plugin.  */
bool
decl_binds_to_current_def_p (tree decl)
{
  gcc_assert (DECL_P (decl));
  if (!targetm.binds_local_p (decl))
    return false;
  if (!TREE_PUBLIC (decl))
    return true;
  /* When resolution is available, just use it.  */
  if (TREE_CODE (decl) == VAR_DECL
      && (TREE_STATIC (decl) || DECL_EXTERNAL (decl)))
    {
      varpool_node *vnode = varpool_get_node (decl);
      if (vnode
	  && vnode->resolution != LDPR_UNKNOWN)
	return resolution_to_local_definition_p (vnode->resolution);
    }
  else if (TREE_CODE (decl) == FUNCTION_DECL)
    {
      struct cgraph_node *node = cgraph_get_node (decl);
      if (node
	  && node->resolution != LDPR_UNKNOWN)
	return resolution_to_local_definition_p (node->resolution);
    }
  /* Otherwise we have to assume the worst for DECL_WEAK (hidden weaks
     binds locally but still can be overwritten), DECL_COMMON (can be merged
     with a non-common definition somewhere in the same module) or
     DECL_EXTERNAL.
     This rely on fact that binds_local_p behave as decl_replaceable_p
     for all other declaration types.  */
  if (DECL_WEAK (decl))
    return false;
  if (DECL_COMMON (decl)
      && (DECL_INITIAL (decl) == NULL
	  || DECL_INITIAL (decl) == error_mark_node))
    return false;
  if (DECL_EXTERNAL (decl))
    return false;
  return true;
}

/* A replaceable function or variable is one which may be replaced
   at link-time with an entirely different definition, provided that the
   replacement has the same type.  For example, functions declared
   with __attribute__((weak)) on most systems are replaceable.

   COMDAT functions are not replaceable, since all definitions of the
   function must be equivalent.  It is important that COMDAT functions
   not be treated as replaceable so that use of C++ template
   instantiations is not penalized.  */

bool
decl_replaceable_p (tree decl)
{
  gcc_assert (DECL_P (decl));
  if (!TREE_PUBLIC (decl) || DECL_COMDAT (decl))
    return false;
  return !decl_binds_to_current_def_p (decl);
}

/* Default function to output code that will globalize a label.  A
   target must define GLOBAL_ASM_OP or provide its own function to
   globalize a label.  */
#ifdef GLOBAL_ASM_OP
void
default_globalize_label (FILE * stream, const char *name)
{
  fputs (GLOBAL_ASM_OP, stream);
  assemble_name (stream, name);
  putc ('\n', stream);
}
#endif /* GLOBAL_ASM_OP */

/* Default function to output code that will globalize a declaration.  */
void
default_globalize_decl_name (FILE * stream, tree decl)
{
  const char *name = XSTR (XEXP (DECL_RTL (decl), 0), 0);
  targetm.asm_out.globalize_label (stream, name);
}

/* Default function to output a label for unwind information.  The
   default is to do nothing.  A target that needs nonlocal labels for
   unwind information must provide its own function to do this.  */
void
default_emit_unwind_label (FILE * stream ATTRIBUTE_UNUSED,
			   tree decl ATTRIBUTE_UNUSED,
			   int for_eh ATTRIBUTE_UNUSED,
			   int empty ATTRIBUTE_UNUSED)
{
}

/* Default function to output a label to divide up the exception table.
   The default is to do nothing.  A target that needs/wants to divide
   up the table must provide it's own function to do this.  */
void
default_emit_except_table_label (FILE * stream ATTRIBUTE_UNUSED)
{
}

/* This is how to output an internal numbered label where PREFIX is
   the class of label and LABELNO is the number within the class.  */

void
default_generate_internal_label (char *buf, const char *prefix,
				 unsigned long labelno)
{
  ASM_GENERATE_INTERNAL_LABEL (buf, prefix, labelno);
}

/* This is how to output an internal numbered label where PREFIX is
   the class of label and LABELNO is the number within the class.  */

void
default_internal_label (FILE *stream, const char *prefix,
			unsigned long labelno)
{
  char *const buf = (char *) alloca (40 + strlen (prefix));
  ASM_GENERATE_INTERNAL_LABEL (buf, prefix, labelno);
  ASM_OUTPUT_INTERNAL_LABEL (stream, buf);
}


/* The default implementation of ASM_DECLARE_CONSTANT_NAME.  */

void
default_asm_declare_constant_name (FILE *file, const char *name,
				   const_tree exp ATTRIBUTE_UNUSED,
				   HOST_WIDE_INT size ATTRIBUTE_UNUSED)
{
  assemble_label (file, name);
}

/* This is the default behavior at the beginning of a file.  It's
   controlled by two other target-hook toggles.  */
void
default_file_start (void)
{
  if (targetm.asm_file_start_app_off
      && !(flag_verbose_asm || flag_debug_asm || flag_dump_rtl_in_asm))
    fputs (ASM_APP_OFF, asm_out_file);

  if (targetm.asm_file_start_file_directive)
    output_file_directive (asm_out_file, main_input_filename);
}

/* This is a generic routine suitable for use as TARGET_ASM_FILE_END
   which emits a special section directive used to indicate whether or
   not this object file needs an executable stack.  This is primarily
   a GNU extension to ELF but could be used on other targets.  */

int trampolines_created;

void
file_end_indicate_exec_stack (void)
{
  unsigned int flags = SECTION_DEBUG;
  if (trampolines_created)
    flags |= SECTION_CODE;

  switch_to_section (get_section (".note.GNU-stack", flags, NULL));
}

/* Emit a special section directive to indicate that this object file
   was compiled with -fsplit-stack.  This is used to let the linker
   detect calls between split-stack code and non-split-stack code, so
   that it can modify the split-stack code to allocate a sufficiently
   large stack.  We emit another special section if there are any
   functions in this file which have the no_split_stack attribute, to
   prevent the linker from warning about being unable to convert the
   functions if they call non-split-stack code.  */

void
file_end_indicate_split_stack (void)
{
  if (flag_split_stack)
    {
      switch_to_section (get_section (".note.GNU-split-stack", SECTION_DEBUG,
				      NULL));
      if (saw_no_split_stack)
	switch_to_section (get_section (".note.GNU-no-split-stack",
					SECTION_DEBUG, NULL));
    }
}

/* Output DIRECTIVE (a C string) followed by a newline.  This is used as
   a get_unnamed_section callback.  */

void
output_section_asm_op (const void *directive)
{
  fprintf (asm_out_file, "%s\n", (const char *) directive);
}

/* Emit assembly code to switch to section NEW_SECTION.  Do nothing if
   the current section is NEW_SECTION.  */

void
switch_to_section (section *new_section)
{
  if (in_section == new_section)
    return;

  if (new_section->common.flags & SECTION_FORGET)
    in_section = NULL;
  else
    in_section = new_section;

  switch (SECTION_STYLE (new_section))
    {
    case SECTION_NAMED:
      targetm.asm_out.named_section (new_section->named.name,
				     new_section->named.common.flags,
				     new_section->named.decl);
      break;

    case SECTION_UNNAMED:
      new_section->unnamed.callback (new_section->unnamed.data);
      break;

    case SECTION_NOSWITCH:
      gcc_unreachable ();
      break;
    }

  new_section->common.flags |= SECTION_DECLARED;
}

/* If block symbol SYMBOL has not yet been assigned an offset, place
   it at the end of its block.  */

void
place_block_symbol (rtx symbol)
{
  unsigned HOST_WIDE_INT size, mask, offset;
  struct constant_descriptor_rtx *desc;
  unsigned int alignment;
  struct object_block *block;
  tree decl;

  gcc_assert (SYMBOL_REF_BLOCK (symbol));
  if (SYMBOL_REF_BLOCK_OFFSET (symbol) >= 0)
    return;

  /* Work out the symbol's size and alignment.  */
  if (CONSTANT_POOL_ADDRESS_P (symbol))
    {
      desc = SYMBOL_REF_CONSTANT (symbol);
      alignment = desc->align;
      size = GET_MODE_SIZE (desc->mode);
    }
  else if (TREE_CONSTANT_POOL_ADDRESS_P (symbol))
    {
      decl = SYMBOL_REF_DECL (symbol);
      alignment = DECL_ALIGN (decl);
      size = get_constant_size (DECL_INITIAL (decl));
      if ((flag_sanitize & SANITIZE_ADDRESS)
	  && TREE_CODE (DECL_INITIAL (decl)) == STRING_CST
	  && asan_protect_global (DECL_INITIAL (decl)))
	size += asan_red_zone_size (size);
    }
  else
    {
      decl = SYMBOL_REF_DECL (symbol);
      alignment = get_variable_align (decl);
      size = tree_to_uhwi (DECL_SIZE_UNIT (decl));
      if ((flag_sanitize & SANITIZE_ADDRESS)
	  && asan_protect_global (decl))
	{
	  size += asan_red_zone_size (size);
	  alignment = MAX (alignment,
			   ASAN_RED_ZONE_SIZE * BITS_PER_UNIT);
	}
    }

  /* Calculate the object's offset from the start of the block.  */
  block = SYMBOL_REF_BLOCK (symbol);
  mask = alignment / BITS_PER_UNIT - 1;
  offset = (block->size + mask) & ~mask;
  SYMBOL_REF_BLOCK_OFFSET (symbol) = offset;

  /* Record the block's new alignment and size.  */
  block->alignment = MAX (block->alignment, alignment);
  block->size = offset + size;

  vec_safe_push (block->objects, symbol);
}

/* Return the anchor that should be used to address byte offset OFFSET
   from the first object in BLOCK.  MODEL is the TLS model used
   to access it.  */

rtx
get_section_anchor (struct object_block *block, HOST_WIDE_INT offset,
		    enum tls_model model)
{
  char label[100];
  unsigned int begin, middle, end;
  unsigned HOST_WIDE_INT min_offset, max_offset, range, bias, delta;
  rtx anchor;

  /* Work out the anchor's offset.  Use an offset of 0 for the first
     anchor so that we don't pessimize the case where we take the address
     of a variable at the beginning of the block.  This is particularly
     useful when a block has only one variable assigned to it.

     We try to place anchors RANGE bytes apart, so there can then be
     anchors at +/-RANGE, +/-2 * RANGE, and so on, up to the limits of
     a ptr_mode offset.  With some target settings, the lowest such
     anchor might be out of range for the lowest ptr_mode offset;
     likewise the highest anchor for the highest offset.  Use anchors
     at the extreme ends of the ptr_mode range in such cases.

     All arithmetic uses unsigned integers in order to avoid
     signed overflow.  */
  max_offset = (unsigned HOST_WIDE_INT) targetm.max_anchor_offset;
  min_offset = (unsigned HOST_WIDE_INT) targetm.min_anchor_offset;
  range = max_offset - min_offset + 1;
  if (range == 0)
    offset = 0;
  else
    {
      bias = 1 << (GET_MODE_BITSIZE (ptr_mode) - 1);
      if (offset < 0)
	{
	  delta = -(unsigned HOST_WIDE_INT) offset + max_offset;
	  delta -= delta % range;
	  if (delta > bias)
	    delta = bias;
	  offset = (HOST_WIDE_INT) (-delta);
	}
      else
	{
	  delta = (unsigned HOST_WIDE_INT) offset - min_offset;
	  delta -= delta % range;
	  if (delta > bias - 1)
	    delta = bias - 1;
	  offset = (HOST_WIDE_INT) delta;
	}
    }

  /* Do a binary search to see if there's already an anchor we can use.
     Set BEGIN to the new anchor's index if not.  */
  begin = 0;
  end = vec_safe_length (block->anchors);
  while (begin != end)
    {
      middle = (end + begin) / 2;
      anchor = (*block->anchors)[middle];
      if (SYMBOL_REF_BLOCK_OFFSET (anchor) > offset)
	end = middle;
      else if (SYMBOL_REF_BLOCK_OFFSET (anchor) < offset)
	begin = middle + 1;
      else if (SYMBOL_REF_TLS_MODEL (anchor) > model)
	end = middle;
      else if (SYMBOL_REF_TLS_MODEL (anchor) < model)
	begin = middle + 1;
      else
	return anchor;
    }

  /* Create a new anchor with a unique label.  */
  ASM_GENERATE_INTERNAL_LABEL (label, "LANCHOR", anchor_labelno++);
  anchor = create_block_symbol (ggc_strdup (label), block, offset);
  SYMBOL_REF_FLAGS (anchor) |= SYMBOL_FLAG_LOCAL | SYMBOL_FLAG_ANCHOR;
  SYMBOL_REF_FLAGS (anchor) |= model << SYMBOL_FLAG_TLS_SHIFT;

  /* Insert it at index BEGIN.  */
  vec_safe_insert (block->anchors, begin, anchor);
  return anchor;
}

/* Output the objects in BLOCK.  */

static void
output_object_block (struct object_block *block)
{
  struct constant_descriptor_rtx *desc;
  unsigned int i;
  HOST_WIDE_INT offset;
  tree decl;
  rtx symbol;

  if (!block->objects)
    return;

  /* Switch to the section and make sure that the first byte is
     suitably aligned.  */
  switch_to_section (block->sect);
  assemble_align (block->alignment);

  /* Define the values of all anchors relative to the current section
     position.  */
  FOR_EACH_VEC_SAFE_ELT (block->anchors, i, symbol)
    targetm.asm_out.output_anchor (symbol);

  /* Output the objects themselves.  */
  offset = 0;
  FOR_EACH_VEC_ELT (*block->objects, i, symbol)
    {
      /* Move to the object's offset, padding with zeros if necessary.  */
      assemble_zeros (SYMBOL_REF_BLOCK_OFFSET (symbol) - offset);
      offset = SYMBOL_REF_BLOCK_OFFSET (symbol);
      if (CONSTANT_POOL_ADDRESS_P (symbol))
	{
	  desc = SYMBOL_REF_CONSTANT (symbol);
	  output_constant_pool_1 (desc, 1);
	  offset += GET_MODE_SIZE (desc->mode);
	}
      else if (TREE_CONSTANT_POOL_ADDRESS_P (symbol))
	{
	  HOST_WIDE_INT size;
	  decl = SYMBOL_REF_DECL (symbol);
	  assemble_constant_contents (DECL_INITIAL (decl), XSTR (symbol, 0),
				      DECL_ALIGN (decl));
	  size = get_constant_size (DECL_INITIAL (decl));
	  offset += size;
	  if ((flag_sanitize & SANITIZE_ADDRESS)
	      && TREE_CODE (DECL_INITIAL (decl)) == STRING_CST
	      && asan_protect_global (DECL_INITIAL (decl)))
	    {
	      size = asan_red_zone_size (size);
	      assemble_zeros (size);
	      offset += size;
	    }
	}
      else
	{
	  HOST_WIDE_INT size;
	  decl = SYMBOL_REF_DECL (symbol);
	  assemble_variable_contents (decl, XSTR (symbol, 0), false);
	  size = tree_to_uhwi (DECL_SIZE_UNIT (decl));
	  offset += size;
	  if ((flag_sanitize & SANITIZE_ADDRESS)
	      && asan_protect_global (decl))
	    {
	      size = asan_red_zone_size (size);
	      assemble_zeros (size);
	      offset += size;
	    }
	}
    }
}

/* A htab_traverse callback used to call output_object_block for
   each member of object_block_htab.  */

static int
output_object_block_htab (void **slot, void *data ATTRIBUTE_UNUSED)
{
  output_object_block ((struct object_block *) (*slot));
  return 1;
}

/* Output the definitions of all object_blocks.  */

void
output_object_blocks (void)
{
  htab_traverse (object_block_htab, output_object_block_htab, NULL);
}

/* This function provides a possible implementation of the
   TARGET_ASM_RECORD_GCC_SWITCHES target hook for ELF targets.  When triggered
   by -frecord-gcc-switches it creates a new mergeable, string section in the
   assembler output file called TARGET_ASM_RECORD_GCC_SWITCHES_SECTION which
   contains the switches in ASCII format.

   FIXME: This code does not correctly handle double quote characters
   that appear inside strings, (it strips them rather than preserving them).
   FIXME: ASM_OUTPUT_ASCII, as defined in config/elfos.h will not emit NUL
   characters - instead it treats them as sub-string separators.  Since
   we want to emit NUL strings terminators into the object file we have to use
   ASM_OUTPUT_SKIP.  */

int
elf_record_gcc_switches (print_switch_type type, const char * name)
{
  switch (type)
    {
    case SWITCH_TYPE_PASSED:
      ASM_OUTPUT_ASCII (asm_out_file, name, strlen (name));
      ASM_OUTPUT_SKIP (asm_out_file, (unsigned HOST_WIDE_INT) 1);
      break;

    case SWITCH_TYPE_DESCRIPTIVE:
      if (name == NULL)
	{
	  /* Distinguish between invocations where name is NULL.  */
	  static bool started = false;

	  if (!started)
	    {
	      section * sec;

	      sec = get_section (targetm.asm_out.record_gcc_switches_section,
				 SECTION_DEBUG
				 | SECTION_MERGE
				 | SECTION_STRINGS
				 | (SECTION_ENTSIZE & 1),
				 NULL);
	      switch_to_section (sec);
	      started = true;
	    }
	}

    default:
      break;
    }

  /* The return value is currently ignored by the caller, but must be 0.
     For -fverbose-asm the return value would be the number of characters
     emitted into the assembler file.  */
  return 0;
}

/* Emit text to declare externally defined symbols. It is needed to
   properly support non-default visibility.  */
void
default_elf_asm_output_external (FILE *file ATTRIBUTE_UNUSED,
				 tree decl,
				 const char *name ATTRIBUTE_UNUSED)
{
  /* We output the name if and only if TREE_SYMBOL_REFERENCED is
     set in order to avoid putting out names that are never really
     used. */
  if (TREE_SYMBOL_REFERENCED (DECL_ASSEMBLER_NAME (decl))
      && targetm.binds_local_p (decl))
    maybe_assemble_visibility (decl);
}

/* The default hook for TARGET_ASM_OUTPUT_SOURCE_FILENAME.  */

void
default_asm_output_source_filename (FILE *file, const char *name)
{
#ifdef ASM_OUTPUT_SOURCE_FILENAME
  ASM_OUTPUT_SOURCE_FILENAME (file, name);
#else
  fprintf (file, "\t.file\t");
  output_quoted_string (file, name);
  putc ('\n', file);
#endif
}

/* Output a file name in the form wanted by System V.  */

void
output_file_directive (FILE *asm_file, const char *input_name)
{
  int len;
  const char *na;

  if (input_name == NULL)
    input_name = "<stdin>";
  else
    input_name = remap_debug_filename (input_name);

  len = strlen (input_name);
  na = input_name + len;

  /* NA gets INPUT_NAME sans directory names.  */
  while (na > input_name)
    {
      if (IS_DIR_SEPARATOR (na[-1]))
	break;
      na--;
    }

  targetm.asm_out.output_source_filename (asm_file, na);
}

/* Create a DEBUG_EXPR_DECL / DEBUG_EXPR pair from RTL expression
   EXP.  */
rtx
make_debug_expr_from_rtl (const_rtx exp)
{
  tree ddecl = make_node (DEBUG_EXPR_DECL), type;
  enum machine_mode mode = GET_MODE (exp);
  rtx dval;

  DECL_ARTIFICIAL (ddecl) = 1;
  if (REG_P (exp) && REG_EXPR (exp))
    type = TREE_TYPE (REG_EXPR (exp));
  else if (MEM_P (exp) && MEM_EXPR (exp))
    type = TREE_TYPE (MEM_EXPR (exp));
  else
    type = NULL_TREE;
  if (type && TYPE_MODE (type) == mode)
    TREE_TYPE (ddecl) = type;
  else
    TREE_TYPE (ddecl) = lang_hooks.types.type_for_mode (mode, 1);
  DECL_MODE (ddecl) = mode;
  dval = gen_rtx_DEBUG_EXPR (mode);
  DEBUG_EXPR_TREE_DECL (dval) = ddecl;
  SET_DECL_RTL (ddecl, dval);
  return dval;
}

#ifdef ELF_ASCII_ESCAPES
/* Default ASM_OUTPUT_LIMITED_STRING for ELF targets.  */

void
default_elf_asm_output_limited_string (FILE *f, const char *s)
{
  int escape;
  unsigned char c;

  fputs (STRING_ASM_OP, f);
  putc ('"', f);
  while (*s != '\0')
    {
      c = *s;
      escape = ELF_ASCII_ESCAPES[c];
      switch (escape)
	{
	case 0:
	  putc (c, f);
	  break;
	case 1:
	  /* TODO: Print in hex with fast function, important for -flto. */
	  fprintf (f, "\\%03o", c);
	  break;
	default:
	  putc ('\\', f);
	  putc (escape, f);
	  break;
	}
      s++;
    }
  putc ('\"', f);
  putc ('\n', f);
}

/* Default ASM_OUTPUT_ASCII for ELF targets.  */

void
default_elf_asm_output_ascii (FILE *f, const char *s, unsigned int len)
{
  const char *limit = s + len;
  const char *last_null = NULL;
  unsigned bytes_in_chunk = 0;
  unsigned char c;
  int escape;

  for (; s < limit; s++)
    {
      const char *p;

      if (bytes_in_chunk >= 60)
	{
	  putc ('\"', f);
	  putc ('\n', f);
	  bytes_in_chunk = 0;
	}

      if (s > last_null)
	{
	  for (p = s; p < limit && *p != '\0'; p++)
	    continue;
	  last_null = p;
	}
      else
	p = last_null;

      if (p < limit && (p - s) <= (long) ELF_STRING_LIMIT)
	{
	  if (bytes_in_chunk > 0)
	    {
	      putc ('\"', f);
	      putc ('\n', f);
	      bytes_in_chunk = 0;
	    }

	  default_elf_asm_output_limited_string (f, s);
	  s = p;
	}
      else
	{
	  if (bytes_in_chunk == 0)
	    fputs (ASCII_DATA_ASM_OP "\"", f);

	  c = *s;
	  escape = ELF_ASCII_ESCAPES[c];
	  switch (escape)
	    {
	    case 0:
	      putc (c, f);
	      bytes_in_chunk++;
	      break;
	    case 1:
	      /* TODO: Print in hex with fast function, important for -flto. */
	      fprintf (f, "\\%03o", c);
	      bytes_in_chunk += 4;
	      break;
	    default:
	      putc ('\\', f);
	      putc (escape, f);
	      bytes_in_chunk += 2;
	      break;
	    }

	}
    }

  if (bytes_in_chunk > 0)
    {
      putc ('\"', f);
      putc ('\n', f);
    }
}
#endif

static GTY(()) section *elf_init_array_section;
static GTY(()) section *elf_fini_array_section;

static section *
get_elf_initfini_array_priority_section (int priority,
					 bool constructor_p)
{
  section *sec;
  if (priority != DEFAULT_INIT_PRIORITY)
    {
      char buf[18];
      sprintf (buf, "%s.%.5u", 
	       constructor_p ? ".init_array" : ".fini_array",
	       priority);
      sec = get_section (buf, SECTION_WRITE | SECTION_NOTYPE, NULL_TREE);
    }
  else
    {
      if (constructor_p)
	{
	  if (elf_init_array_section == NULL)
	    elf_init_array_section
	      = get_section (".init_array",
			     SECTION_WRITE | SECTION_NOTYPE, NULL_TREE);
	  sec = elf_init_array_section;
	}
      else
	{
	  if (elf_fini_array_section == NULL)
	    elf_fini_array_section
	      = get_section (".fini_array",
			     SECTION_WRITE | SECTION_NOTYPE, NULL_TREE);
	  sec = elf_fini_array_section;
	}
    }
  return sec;
}

/* Use .init_array section for constructors. */

void
default_elf_init_array_asm_out_constructor (rtx symbol, int priority)
{
  section *sec = get_elf_initfini_array_priority_section (priority,
							  true);
  assemble_addr_to_section (symbol, sec);
}

/* Use .fini_array section for destructors. */

void
default_elf_fini_array_asm_out_destructor (rtx symbol, int priority)
{
  section *sec = get_elf_initfini_array_priority_section (priority,
							  false);
  assemble_addr_to_section (symbol, sec);
}

/* Default TARGET_ASM_OUTPUT_IDENT hook.

   This is a bit of a cheat.  The real default is a no-op, but this
   hook is the default for all targets with a .ident directive.  */

void
default_asm_output_ident_directive (const char *ident_str)
{
  const char *ident_asm_op = "\t.ident\t";

  /* If we are still in the front end, do not write out the string
     to asm_out_file.  Instead, add a fake top-level asm statement.
     This allows the front ends to use this hook without actually
     writing to asm_out_file, to handle #ident or Pragma Ident.  */
  if (cgraph_state == CGRAPH_STATE_PARSING)
    {
      char *buf = ACONCAT ((ident_asm_op, "\"", ident_str, "\"\n", NULL));
      add_asm_node (build_string (strlen (buf), buf));
    }
  else
    fprintf (asm_out_file, "%s\"%s\"\n", ident_asm_op, ident_str);
}

#include "gt-varasm.h"<|MERGE_RESOLUTION|>--- conflicted
+++ resolved
@@ -170,11 +170,7 @@
    and there was actually code that went into the cold section.  A
    pseudo function name is needed for the cold section of code for some
    debugging tools that perform symbolization. */
-<<<<<<< HEAD
-tree cold_partition_name = NULL_TREE;
-=======
 tree cold_function_name = NULL_TREE;
->>>>>>> 831f4191
 
 /* A linked list of all the unnamed sections.  */
 static GTY(()) section *unnamed_sections;
@@ -1637,11 +1633,7 @@
       ASM_GENERATE_INTERNAL_LABEL (tmp_label, "LCOLDE", const_labelno);
       crtl->subsections.cold_section_end_label = ggc_strdup (tmp_label);
       const_labelno++;
-<<<<<<< HEAD
-      cold_partition_name = NULL_TREE;
-=======
       cold_function_name = NULL_TREE;
->>>>>>> 831f4191
     }
   else
     {
@@ -1774,17 +1766,10 @@
 
       save_text_section = in_section;
       switch_to_section (unlikely_text_section ());
-<<<<<<< HEAD
-      if (cold_partition_name != NULL_TREE)
-	ASM_DECLARE_FUNCTION_SIZE (asm_out_file,
-				   IDENTIFIER_POINTER (cold_partition_name),
-				   decl);
-=======
       if (cold_function_name != NULL_TREE)
        ASM_DECLARE_FUNCTION_SIZE (asm_out_file,
                                   IDENTIFIER_POINTER (cold_function_name),
                                   decl);
->>>>>>> 831f4191
       ASM_OUTPUT_LABEL (asm_out_file, crtl->subsections.cold_section_end_label);
       if (first_function_block_is_cold)
 	switch_to_section (text_section);

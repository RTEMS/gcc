--- conflicted
+++ resolved
@@ -1,11 +1,7 @@
 /* Output variables, constants and external declarations, for GNU compiler.
    Copyright (C) 1987, 1988, 1989, 1992, 1993, 1994, 1995, 1996, 1997,
    1998, 1999, 2000, 2001, 2002, 2003, 2004, 2005, 2006, 2007, 2008, 2009,
-<<<<<<< HEAD
-   2010  Free Software Foundation, Inc.
-=======
    2010, 2011  Free Software Foundation, Inc.
->>>>>>> 3082eeb7
 
 This file is part of GCC.
 
@@ -193,290 +189,6 @@
 /* A pool of constants that can be shared between functions.  */
 static GTY(()) struct rtx_constant_pool *shared_constant_pool;
 
-<<<<<<< HEAD
-/* TLS emulation.  */
-
-static GTY ((if_marked ("tree_map_marked_p"), param_is (struct tree_map)))
-     htab_t emutls_htab;
-static GTY (()) tree emutls_object_type;
-/* Emulated TLS objects have the TLS model TLS_MODEL_EMULATED.  This
-   macro can be used on them to distinguish the control variable from
-   the initialization template.  */
-#define DECL_EMUTLS_VAR_P(D)  (TREE_TYPE (D) == emutls_object_type)
-
-#if !defined (NO_DOT_IN_LABEL)
-# define EMUTLS_SEPARATOR	"."
-#elif !defined (NO_DOLLAR_IN_LABEL)
-# define EMUTLS_SEPARATOR	"$"
-#else
-# define EMUTLS_SEPARATOR	"_"
-#endif
-
-/* Create an IDENTIFIER_NODE by prefixing PREFIX to the
-   IDENTIFIER_NODE NAME's name.  */
-
-static tree
-prefix_name (const char *prefix, tree name)
-{
-  unsigned plen = strlen (prefix);
-  unsigned nlen = strlen (IDENTIFIER_POINTER (name));
-  char *toname = (char *) alloca (plen + nlen + 1);
-
-  memcpy (toname, prefix, plen);
-  memcpy (toname + plen, IDENTIFIER_POINTER (name), nlen + 1);
-
-  return get_identifier (toname);
-}
-
-/* Create an identifier for the struct __emutls_object, given an identifier
-   of the DECL_ASSEMBLY_NAME of the original object.  */
-
-static tree
-get_emutls_object_name (tree name)
-{
-  const char *prefix = (targetm.emutls.var_prefix
-			? targetm.emutls.var_prefix
-			: "__emutls_v" EMUTLS_SEPARATOR);
-  return prefix_name (prefix, name);
-}
-
-tree
-default_emutls_var_fields (tree type, tree *name ATTRIBUTE_UNUSED)
-{
-  tree word_type_node, field, next_field;
-
-  field = build_decl (UNKNOWN_LOCATION,
-		      FIELD_DECL, get_identifier ("__templ"), ptr_type_node);
-  DECL_CONTEXT (field) = type;
-  next_field = field;
-
-  field = build_decl (UNKNOWN_LOCATION,
-		      FIELD_DECL, get_identifier ("__offset"),
-		      ptr_type_node);
-  DECL_CONTEXT (field) = type;
-  TREE_CHAIN (field) = next_field;
-  next_field = field;
-
-  word_type_node = lang_hooks.types.type_for_mode (word_mode, 1);
-  field = build_decl (UNKNOWN_LOCATION,
-		      FIELD_DECL, get_identifier ("__align"),
-		      word_type_node);
-  DECL_CONTEXT (field) = type;
-  TREE_CHAIN (field) = next_field;
-  next_field = field;
-
-  field = build_decl (UNKNOWN_LOCATION,
-		      FIELD_DECL, get_identifier ("__size"), word_type_node);
-  DECL_CONTEXT (field) = type;
-  TREE_CHAIN (field) = next_field;
-
-  return field;
-}
-
-/* Create the structure for struct __emutls_object.  This should match the
-   structure at the top of emutls.c, modulo the union there.  */
-
-static tree
-get_emutls_object_type (void)
-{
-  tree type, type_name, field;
-
-  type = emutls_object_type;
-  if (type)
-    return type;
-
-  emutls_object_type = type = lang_hooks.types.make_type (RECORD_TYPE);
-  type_name = NULL;
-  field = targetm.emutls.var_fields (type, &type_name);
-  if (!type_name)
-    type_name = get_identifier ("__emutls_object");
-  type_name = build_decl (UNKNOWN_LOCATION,
-			  TYPE_DECL, type_name, type);
-  TYPE_NAME (type) = type_name;
-  TYPE_FIELDS (type) = field;
-  layout_type (type);
-
-  return type;
-}
-
-/* Create a read-only variable like DECL, with the same DECL_INITIAL.
-   This will be used for initializing the emulated tls data area.  */
-
-static tree
-get_emutls_init_templ_addr (tree decl)
-{
-  tree name, to;
-
-  if (targetm.emutls.register_common && !DECL_INITIAL (decl)
-      && !DECL_SECTION_NAME (decl))
-    return null_pointer_node;
-
-  name = DECL_ASSEMBLER_NAME (decl);
-  if (!targetm.emutls.tmpl_prefix || targetm.emutls.tmpl_prefix[0])
-    {
-      const char *prefix = (targetm.emutls.tmpl_prefix
-			    ? targetm.emutls.tmpl_prefix
-			    : "__emutls_t" EMUTLS_SEPARATOR);
-      name = prefix_name (prefix, name);
-    }
-
-  to = build_decl (DECL_SOURCE_LOCATION (decl),
-		   VAR_DECL, name, TREE_TYPE (decl));
-  SET_DECL_ASSEMBLER_NAME (to, DECL_NAME (to));
-  DECL_TLS_MODEL (to) = TLS_MODEL_EMULATED;
-  DECL_ARTIFICIAL (to) = 1;
-  TREE_USED (to) = TREE_USED (decl);
-  TREE_READONLY (to) = 1;
-  DECL_IGNORED_P (to) = 1;
-  DECL_CONTEXT (to) = DECL_CONTEXT (decl);
-  DECL_SECTION_NAME (to) = DECL_SECTION_NAME (decl);
-
-  DECL_WEAK (to) = DECL_WEAK (decl);
-  if (DECL_ONE_ONLY (decl))
-    {
-      make_decl_one_only (to, DECL_ASSEMBLER_NAME (to));
-      TREE_STATIC (to) = TREE_STATIC (decl);
-      TREE_PUBLIC (to) = TREE_PUBLIC (decl);
-      DECL_VISIBILITY (to) = DECL_VISIBILITY (decl);
-    }
-  else
-    TREE_STATIC (to) = 1;
-
-  DECL_INITIAL (to) = DECL_INITIAL (decl);
-  DECL_INITIAL (decl) = NULL;
-
-  varpool_finalize_decl (to);
-  return build_fold_addr_expr (to);
-}
-
-/* When emulating tls, we use a control structure for use by the runtime.
-   Create and return this structure.  */
-
-tree
-emutls_decl (tree decl)
-{
-  tree name, to;
-  struct tree_map *h, in;
-  void **loc;
-
-  if (targetm.have_tls || decl == NULL || decl == error_mark_node
-      || TREE_CODE (decl) != VAR_DECL || ! DECL_THREAD_LOCAL_P (decl))
-    return decl;
-
-  /* Look up the object in the hash; return the control structure if
-     it has already been created.  */
-  if (! emutls_htab)
-    emutls_htab = htab_create_ggc (512, tree_map_hash, tree_map_eq, 0);
-
-  name = DECL_ASSEMBLER_NAME (decl);
-
-  /* Note that we use the hash of the decl's name, rather than a hash
-     of the decl's pointer.  In emutls_finish we iterate through the
-     hash table, and we want this traversal to be predictable.  */
-  in.hash = htab_hash_string (IDENTIFIER_POINTER (name));
-  in.base.from = decl;
-  loc = htab_find_slot_with_hash (emutls_htab, &in, in.hash, INSERT);
-  h = (struct tree_map *) *loc;
-  if (h != NULL)
-    to = h->to;
-  else
-    {
-      to = build_decl (DECL_SOURCE_LOCATION (decl),
-		       VAR_DECL, get_emutls_object_name (name),
-		       get_emutls_object_type ());
-
-      h = GGC_NEW (struct tree_map);
-      h->hash = in.hash;
-      h->base.from = decl;
-      h->to = to;
-      *(struct tree_map **) loc = h;
-
-      DECL_TLS_MODEL (to) = TLS_MODEL_EMULATED;
-      DECL_ARTIFICIAL (to) = 1;
-      DECL_IGNORED_P (to) = 1;
-      TREE_READONLY (to) = 0;
-      SET_DECL_ASSEMBLER_NAME (to, DECL_NAME (to));
-      if (DECL_ONE_ONLY (decl))
-	make_decl_one_only (to, DECL_ASSEMBLER_NAME (to));
-      DECL_CONTEXT (to) = DECL_CONTEXT (decl);
-      if (targetm.emutls.var_align_fixed)
-	/* If we're not allowed to change the proxy object's
-	   alignment, pretend it's been set by the user.  */
-	DECL_USER_ALIGN (to) = 1;
-    }
-
-  /* Note that these fields may need to be updated from time to time from
-     the original decl.  Consider:
-	extern __thread int i;
-	int foo() { return i; }
-	__thread int i = 1;
-     in which I goes from external to locally defined and initialized.  */
-
-  TREE_STATIC (to) = TREE_STATIC (decl);
-  TREE_USED (to) = TREE_USED (decl);
-  TREE_PUBLIC (to) = TREE_PUBLIC (decl);
-  DECL_EXTERNAL (to) = DECL_EXTERNAL (decl);
-  DECL_COMMON (to) = DECL_COMMON (decl);
-  DECL_WEAK (to) = DECL_WEAK (decl);
-  DECL_VISIBILITY (to) = DECL_VISIBILITY (decl);
-
-  return to;
-}
-
-static int
-emutls_common_1 (void **loc, void *xstmts)
-{
-  struct tree_map *h = *(struct tree_map **) loc;
-  tree args, x, *pstmts = (tree *) xstmts;
-  tree word_type_node;
-
-  if (! DECL_COMMON (h->base.from)
-      || (DECL_INITIAL (h->base.from)
-	  && DECL_INITIAL (h->base.from) != error_mark_node))
-    return 1;
-
-  word_type_node = lang_hooks.types.type_for_mode (word_mode, 1);
-
-  /* The idea was to call get_emutls_init_templ_addr here, but if we
-     do this and there is an initializer, -fanchor_section loses,
-     because it would be too late to ensure the template is
-     output.  */
-  x = null_pointer_node;
-  args = tree_cons (NULL, x, NULL);
-  x = build_int_cst (word_type_node, DECL_ALIGN_UNIT (h->base.from));
-  args = tree_cons (NULL, x, args);
-  x = fold_convert (word_type_node, DECL_SIZE_UNIT (h->base.from));
-  args = tree_cons (NULL, x, args);
-  x = build_fold_addr_expr (h->to);
-  args = tree_cons (NULL, x, args);
-
-  x = built_in_decls[BUILT_IN_EMUTLS_REGISTER_COMMON];
-  x = build_function_call_expr (UNKNOWN_LOCATION, x, args);
-
-  append_to_statement_list (x, pstmts);
-  return 1;
-}
-
-void
-emutls_finish (void)
-{
-  if (targetm.emutls.register_common)
-    {
-      tree body = NULL_TREE;
-
-      if (emutls_htab == NULL)
-	return;
-
-      htab_traverse_noresize (emutls_htab, emutls_common_1, &body);
-      if (body == NULL_TREE)
-	return;
-
-      cgraph_build_static_cdtor ('I', body, DEFAULT_INIT_PRIORITY);
-    }
-}
-
-=======
->>>>>>> 3082eeb7
 /* Helper routines for maintaining section_htab.  */
 
 static int
@@ -2202,43 +1914,6 @@
     }
 }
 
-<<<<<<< HEAD
-/* Initialize emulated tls object TO, which refers to TLS variable
-   DECL and is initialized by PROXY.  */
-
-tree
-default_emutls_var_init (tree to, tree decl, tree proxy)
-{
-  VEC(constructor_elt,gc) *v = VEC_alloc (constructor_elt, gc, 4);
-  constructor_elt *elt;
-  tree type = TREE_TYPE (to);
-  tree field = TYPE_FIELDS (type);
-
-  elt = VEC_quick_push (constructor_elt, v, NULL);
-  elt->index = field;
-  elt->value = fold_convert (TREE_TYPE (field), DECL_SIZE_UNIT (decl));
-
-  elt = VEC_quick_push (constructor_elt, v, NULL);
-  field = TREE_CHAIN (field);
-  elt->index = field;
-  elt->value = build_int_cst (TREE_TYPE (field),
-			      DECL_ALIGN_UNIT (decl));
-
-  elt = VEC_quick_push (constructor_elt, v, NULL);
-  field = TREE_CHAIN (field);
-  elt->index = field;
-  elt->value = null_pointer_node;
-
-  elt = VEC_quick_push (constructor_elt, v, NULL);
-  field = TREE_CHAIN (field);
-  elt->index = field;
-  elt->value = proxy;
-
-  return build_constructor (type, v);
-}
-
-=======
->>>>>>> 3082eeb7
 /* Assemble everything that is needed for a variable or function declaration.
    Not used for automatic variables, and not used for function definitions.
    Should not be called for variables of incomplete structure type.
@@ -2257,39 +1932,8 @@
   rtx decl_rtl, symbol;
   section *sect;
 
-<<<<<<< HEAD
-  if (! targetm.have_tls
-      && TREE_CODE (decl) == VAR_DECL
-      && DECL_THREAD_LOCAL_P (decl))
-    {
-      tree to = emutls_decl (decl);
-
-      /* If this variable is defined locally, then we need to initialize the
-         control structure with size and alignment information.  We do this
-	 at the last moment because tentative definitions can take a locally
-	 defined but uninitialized variable and initialize it later, which
-	 would result in incorrect contents.  */
-      if (! DECL_EXTERNAL (to)
-	  && (! DECL_COMMON (to)
-	      || (DECL_INITIAL (decl)
-		  && DECL_INITIAL (decl) != error_mark_node)))
-	{
-	  DECL_INITIAL (to) = targetm.emutls.var_init
-	    (to, decl, get_emutls_init_templ_addr (decl));
-
-	  /* Make sure the template is marked as needed early enough.
-	     Without this, if the variable is placed in a
-	     section-anchored block, the template will only be marked
-	     when it's too late.  */
-	  record_references_in_initializer (to, false);
-	}
-
-      decl = to;
-    }
-=======
   /* This function is supposed to handle VARIABLES.  Ensure we have one.  */
   gcc_assert (TREE_CODE (decl) == VAR_DECL);
->>>>>>> 3082eeb7
 
   /* Emulated TLS had better not get this far.  */
   gcc_checking_assert (targetm.have_tls || !DECL_THREAD_LOCAL_P (decl));
@@ -2533,11 +2177,7 @@
   /* We want to output annotation for weak and external symbols at
      very last to check if they are references or not.  */
 
-<<<<<<< HEAD
-  if (SUPPORTS_WEAK
-=======
   if (TARGET_SUPPORTS_WEAK
->>>>>>> 3082eeb7
       && DECL_WEAK (decl)
       /* TREE_STATIC is a weird and abused creature which is not
 	 generally the right test for whether an entity has been
@@ -2760,11 +2400,7 @@
 
   initial_trampoline = gen_const_mem (BLKmode, symbol);
   set_mem_align (initial_trampoline, TRAMPOLINE_ALIGNMENT);
-<<<<<<< HEAD
-  set_mem_size (initial_trampoline, GEN_INT (TRAMPOLINE_SIZE));
-=======
   set_mem_size (initial_trampoline, TRAMPOLINE_SIZE);
->>>>>>> 3082eeb7
 
   return initial_trampoline;
 }
@@ -2941,11 +2577,7 @@
    Store them both in the structure *VALUE.
    EXP must be reducible.  */
 
-<<<<<<< HEAD
-struct GTY(()) addr_const {
-=======
 struct addr_const {
->>>>>>> 3082eeb7
   rtx base;
   HOST_WIDE_INT offset;
 };
@@ -5065,307 +4697,6 @@
 }
 
 /* Other datastructures + helpers for output_constructor.  */
-<<<<<<< HEAD
-
-/* output_constructor local state to support interaction with helpers.  */
-
-typedef struct {
-
-  /* Received arguments.  */
-  tree exp;                     /* Constructor expression.  */
-  unsigned HOST_WIDE_INT size;  /* # bytes to output - pad if necessary.  */
-  unsigned int align;           /* Known initial alignment.  */
-
-  /* Constructor expression data.  */
-  tree type;       /* Expression type.  */
-  tree field;      /* Current field decl in a record.  */
-  tree min_index;  /* Lower bound if specified for an array.  */
-
-  /* Output processing state.  */
-  HOST_WIDE_INT total_bytes;  /* # bytes output so far / current position.  */
-  bool byte_buffer_in_use;    /* Whether byte ...  */
-  int byte;                   /* ... contains part of a bitfield byte yet to
-			         be output.  */
-
-  int last_relative_index;    /* Implicit or explicit index of the last
-				 array element output within a bitfield.  */
-  /* Current element.  */
-  tree val;    /* Current element value.  */
-  tree index;  /* Current element index.  */
-
-} oc_local_state;
-
-/* Helper for output_constructor.  From the current LOCAL state, output a
-   RANGE_EXPR element.  */
-
-static void
-output_constructor_array_range (oc_local_state *local)
-{
-  unsigned HOST_WIDE_INT fieldsize
-    = int_size_in_bytes (TREE_TYPE (local->type));
-
-  HOST_WIDE_INT lo_index
-    = tree_low_cst (TREE_OPERAND (local->index, 0), 0);
-  HOST_WIDE_INT hi_index
-    = tree_low_cst (TREE_OPERAND (local->index, 1), 0);
-  HOST_WIDE_INT index;
-
-  unsigned int align2
-    = min_align (local->align, fieldsize * BITS_PER_UNIT);
-
-  for (index = lo_index; index <= hi_index; index++)
-    {
-      /* Output the element's initial value.  */
-      if (local->val == NULL_TREE)
-	assemble_zeros (fieldsize);
-      else
-	output_constant (local->val, fieldsize, align2);
-
-      /* Count its size.  */
-      local->total_bytes += fieldsize;
-    }
-}
-
-/* Helper for output_constructor.  From the current LOCAL state, output a
-   field element that is not true bitfield or part of an outer one.  */
-
-static void
-output_constructor_regular_field (oc_local_state *local)
-{
-  /* Field size and position.  Since this structure is static, we know the
-     positions are constant.  */
-  unsigned HOST_WIDE_INT fieldsize;
-  HOST_WIDE_INT fieldpos;
-
-  unsigned int align2;
-
-  if (local->index != NULL_TREE)
-    fieldpos = (tree_low_cst (TYPE_SIZE_UNIT (TREE_TYPE (local->val)), 1)
-		* ((tree_low_cst (local->index, 0)
-		    - tree_low_cst (local->min_index, 0))));
-  else if (local->field != NULL_TREE)
-    fieldpos = int_byte_position (local->field);
-  else
-    fieldpos = 0;
-
-  /* Output any buffered-up bit-fields preceding this element.  */
-  if (local->byte_buffer_in_use)
-    {
-      assemble_integer (GEN_INT (local->byte), 1, BITS_PER_UNIT, 1);
-      local->total_bytes++;
-      local->byte_buffer_in_use = false;
-    }
-
-  /* Advance to offset of this element.
-     Note no alignment needed in an array, since that is guaranteed
-     if each element has the proper size.  */
-  if ((local->field != NULL_TREE || local->index != NULL_TREE)
-      && fieldpos != local->total_bytes)
-    {
-      gcc_assert (fieldpos >= local->total_bytes);
-      assemble_zeros (fieldpos - local->total_bytes);
-      local->total_bytes = fieldpos;
-    }
-
-  /* Find the alignment of this element.  */
-  align2 = min_align (local->align, BITS_PER_UNIT * fieldpos);
-
-  /* Determine size this element should occupy.  */
-  if (local->field)
-    {
-      fieldsize = 0;
-
-      /* If this is an array with an unspecified upper bound,
-	 the initializer determines the size.  */
-      /* ??? This ought to only checked if DECL_SIZE_UNIT is NULL,
-	 but we cannot do this until the deprecated support for
-	 initializing zero-length array members is removed.  */
-      if (TREE_CODE (TREE_TYPE (local->field)) == ARRAY_TYPE
-	  && TYPE_DOMAIN (TREE_TYPE (local->field))
-	  && ! TYPE_MAX_VALUE (TYPE_DOMAIN (TREE_TYPE (local->field))))
-	{
-	  fieldsize = array_size_for_constructor (local->val);
-	  /* Given a non-empty initialization, this field had
-	     better be last.  */
-	  gcc_assert (!fieldsize || !TREE_CHAIN (local->field));
-	}
-      else if (DECL_SIZE_UNIT (local->field))
-	{
-	  /* ??? This can't be right.  If the decl size overflows
-	     a host integer we will silently emit no data.  */
-	  if (host_integerp (DECL_SIZE_UNIT (local->field), 1))
-	    fieldsize = tree_low_cst (DECL_SIZE_UNIT (local->field), 1);
-	}
-    }
-  else
-    fieldsize = int_size_in_bytes (TREE_TYPE (local->type));
-
-  /* Output the element's initial value.  */
-  if (local->val == NULL_TREE)
-    assemble_zeros (fieldsize);
-  else
-    output_constant (local->val, fieldsize, align2);
-
-  /* Count its size.  */
-  local->total_bytes += fieldsize;
-}
-
-/* Helper for output_constructor.  From the current LOCAL and OUTER states,
-   output an element that is a true bitfield or part of an outer one.  */
-
-static void
-output_constructor_bitfield (oc_local_state *local, oc_outer_state *outer)
-{
-  /* Bit size of this element.  */
-  HOST_WIDE_INT ebitsize
-    = (local->field
-       ? tree_low_cst (DECL_SIZE (local->field), 1)
-       : tree_low_cst (TYPE_SIZE (TREE_TYPE (local->type)), 1));
-
-  /* Relative index of this element if this is an array component.  */
-  HOST_WIDE_INT relative_index
-    = (!local->field
-       ? (local->index
-	  ? (tree_low_cst (local->index, 0)
-	     - tree_low_cst (local->min_index, 0))
-	  : local->last_relative_index + 1)
-       : 0);
-
-  /* Bit position of this element from the start of the containing
-     constructor.  */
-  HOST_WIDE_INT constructor_relative_ebitpos
-      = (local->field
-	 ? int_bit_position (local->field)
-	 : ebitsize * relative_index);
-
-  /* Bit position of this element from the start of a possibly ongoing
-     outer byte buffer.  */
-  HOST_WIDE_INT byte_relative_ebitpos
-      = ((outer ? outer->bit_offset : 0) + constructor_relative_ebitpos);
-
-  /* From the start of a possibly ongoing outer byte buffer, offsets to
-     the first bit of this element and to the first bit past the end of
-     this element.  */
-  HOST_WIDE_INT next_offset = byte_relative_ebitpos;
-  HOST_WIDE_INT end_offset = byte_relative_ebitpos + ebitsize;
-
-  local->last_relative_index = relative_index;
-
-  if (local->val == NULL_TREE)
-    local->val = integer_zero_node;
-
-  while (TREE_CODE (local->val) == VIEW_CONVERT_EXPR
-	 || TREE_CODE (local->val) == NON_LVALUE_EXPR)
-    local->val = TREE_OPERAND (local->val, 0);
-
-  if (TREE_CODE (local->val) != INTEGER_CST
-      && TREE_CODE (local->val) != CONSTRUCTOR)
-    {
-      error ("invalid initial value for member %qE", DECL_NAME (local->field));
-      return;
-    }
-
-  /* If this field does not start in this (or, next) byte,
-     skip some bytes.  */
-  if (next_offset / BITS_PER_UNIT != local->total_bytes)
-    {
-      /* Output remnant of any bit field in previous bytes.  */
-      if (local->byte_buffer_in_use)
-	{
-	  assemble_integer (GEN_INT (local->byte), 1, BITS_PER_UNIT, 1);
-	  local->total_bytes++;
-	  local->byte_buffer_in_use = false;
-	}
-
-      /* If still not at proper byte, advance to there.  */
-      if (next_offset / BITS_PER_UNIT != local->total_bytes)
-	{
-	  gcc_assert (next_offset / BITS_PER_UNIT >= local->total_bytes);
-	  assemble_zeros (next_offset / BITS_PER_UNIT - local->total_bytes);
-	  local->total_bytes = next_offset / BITS_PER_UNIT;
-	}
-    }
-
-  /* Set up the buffer if necessary.  */
-  if (!local->byte_buffer_in_use)
-    {
-      local->byte = 0;
-      if (ebitsize > 0)
-	local->byte_buffer_in_use = true;
-    }
-
-  /* If this is nested constructor, recurse passing the bit offset and the
-     pending data, then retrieve the new pending data afterwards.  */
-  if (TREE_CODE (local->val) == CONSTRUCTOR)
-    {
-      oc_outer_state output_state;
-
-      output_state.bit_offset = next_offset % BITS_PER_UNIT;
-      output_state.byte = local->byte;
-      local->total_bytes
-	  += output_constructor (local->val, 0, 0, &output_state);
-      local->byte = output_state.byte;
-      return;
-    }
-
-  /* Otherwise, we must split the element into pieces that fall within
-     separate bytes, and combine each byte with previous or following
-     bit-fields.  */
-  while (next_offset < end_offset)
-    {
-      int this_time;
-      int shift;
-      HOST_WIDE_INT value;
-      HOST_WIDE_INT next_byte = next_offset / BITS_PER_UNIT;
-      HOST_WIDE_INT next_bit = next_offset % BITS_PER_UNIT;
-
-      /* Advance from byte to byte
-	 within this element when necessary.  */
-      while (next_byte != local->total_bytes)
-	{
-	  assemble_integer (GEN_INT (local->byte), 1, BITS_PER_UNIT, 1);
-	  local->total_bytes++;
-	  local->byte = 0;
-	}
-
-      /* Number of bits we can process at once
-	 (all part of the same byte).  */
-      this_time = MIN (end_offset - next_offset,
-		       BITS_PER_UNIT - next_bit);
-      if (BYTES_BIG_ENDIAN)
-	{
-	  /* On big-endian machine, take the most significant bits
-	     first (of the bits that are significant)
-	     and put them into bytes from the most significant end.  */
-	  shift = end_offset - next_offset - this_time;
-
-	  /* Don't try to take a bunch of bits that cross
-	     the word boundary in the INTEGER_CST. We can
-	     only select bits from the LOW or HIGH part
-	     not from both.  */
-	  if (shift < HOST_BITS_PER_WIDE_INT
-	      && shift + this_time > HOST_BITS_PER_WIDE_INT)
-	    {
-	      this_time = shift + this_time - HOST_BITS_PER_WIDE_INT;
-	      shift = HOST_BITS_PER_WIDE_INT;
-	    }
-
-	  /* Now get the bits from the appropriate constant word.  */
-	  if (shift < HOST_BITS_PER_WIDE_INT)
-	    value = TREE_INT_CST_LOW (local->val);
-	  else
-	    {
-	      gcc_assert (shift < 2 * HOST_BITS_PER_WIDE_INT);
-	      value = TREE_INT_CST_HIGH (local->val);
-	      shift -= HOST_BITS_PER_WIDE_INT;
-	    }
-
-	  /* Get the result. This works only when:
-	     1 <= this_time <= HOST_BITS_PER_WIDE_INT.  */
-	  local->byte |= (((value >> shift)
-			   & (((HOST_WIDE_INT) 2 << (this_time - 1)) - 1))
-			  << (BITS_PER_UNIT - this_time - next_bit));
-=======
 
 /* output_constructor local state to support interaction with helpers.  */
 
@@ -5492,7 +4823,6 @@
 	  /* Given a non-empty initialization, this field had
 	     better be last.  */
 	  gcc_assert (!fieldsize || !DECL_CHAIN (local->field));
->>>>>>> 3082eeb7
 	}
       else
 	fieldsize = tree_low_cst (DECL_SIZE_UNIT (local->field), 1);
@@ -5572,77 +4902,6 @@
       /* Output remnant of any bit field in previous bytes.  */
       if (local->byte_buffer_in_use)
 	{
-<<<<<<< HEAD
-	  /* On little-endian machines,
-	     take first the least significant bits of the value
-	     and pack them starting at the least significant
-	     bits of the bytes.  */
-	  shift = next_offset - byte_relative_ebitpos;
-
-	  /* Don't try to take a bunch of bits that cross
-	     the word boundary in the INTEGER_CST. We can
-	     only select bits from the LOW or HIGH part
-	     not from both.  */
-	  if (shift < HOST_BITS_PER_WIDE_INT
-	      && shift + this_time > HOST_BITS_PER_WIDE_INT)
-	    this_time = (HOST_BITS_PER_WIDE_INT - shift);
-
-	  /* Now get the bits from the appropriate constant word.  */
-	  if (shift < HOST_BITS_PER_WIDE_INT)
-	    value = TREE_INT_CST_LOW (local->val);
-	  else
-	    {
-	      gcc_assert (shift < 2 * HOST_BITS_PER_WIDE_INT);
-	      value = TREE_INT_CST_HIGH (local->val);
-	      shift -= HOST_BITS_PER_WIDE_INT;
-	    }
-
-	  /* Get the result. This works only when:
-	     1 <= this_time <= HOST_BITS_PER_WIDE_INT.  */
-	  local->byte |= (((value >> shift)
-			   & (((HOST_WIDE_INT) 2 << (this_time - 1)) - 1))
-			  << next_bit);
-	}
-
-      next_offset += this_time;
-      local->byte_buffer_in_use = true;
-    }
-}
-
-/* Subroutine of output_constant, used for CONSTRUCTORs (aggregate constants).
-   Generate at least SIZE bytes, padding if necessary.  OUTER designates the
-   caller output state of relevance in recursive invocations.  */
-
-static unsigned HOST_WIDE_INT
-output_constructor (tree exp, unsigned HOST_WIDE_INT size,
-		    unsigned int align, oc_outer_state * outer)
-{
-  unsigned HOST_WIDE_INT cnt;
-  constructor_elt *ce;
-
-  oc_local_state local;
-
-  /* Setup our local state to communicate with helpers.  */
-  local.exp = exp;
-  local.size = size;
-  local.align = align;
-
-  local.total_bytes = 0;
-  local.byte_buffer_in_use = outer != NULL;
-  local.byte = outer ? outer->byte : 0;
-
-  local.type = TREE_TYPE (exp);
-
-  local.last_relative_index = -1;
-
-  local.min_index = NULL_TREE;
-  if (TREE_CODE (local.type) == ARRAY_TYPE
-      && TYPE_DOMAIN (local.type) != NULL_TREE)
-    local.min_index = TYPE_MIN_VALUE (TYPE_DOMAIN (local.type));
-
-  gcc_assert (HOST_BITS_PER_WIDE_INT >= BITS_PER_UNIT);
-
-=======
 	  assemble_integer (GEN_INT (local->byte), 1, BITS_PER_UNIT, 1);
 	  local->total_bytes++;
 	  local->byte_buffer_in_use = false;
@@ -5808,7 +5067,6 @@
 
   gcc_assert (HOST_BITS_PER_WIDE_INT >= BITS_PER_UNIT);
 
->>>>>>> 3082eeb7
   /* As CE goes through the elements of the constant, FIELD goes through the
      structure fields if the constant is a structure.  If the constant is a
      union, we override this by getting the field from the TREE_LIST element.
@@ -5824,11 +5082,7 @@
 
   for (cnt = 0;
        VEC_iterate (constructor_elt, CONSTRUCTOR_ELTS (exp), cnt, ce);
-<<<<<<< HEAD
-       cnt++, local.field = local.field ? TREE_CHAIN (local.field) : 0)
-=======
        cnt++, local.field = local.field ? DECL_CHAIN (local.field) : 0)
->>>>>>> 3082eeb7
     {
       local.val = ce->value;
       local.index = NULL_TREE;
@@ -5844,20 +5098,12 @@
       else if (TREE_CODE (local.type) == ARRAY_TYPE)
 	local.index = ce->index;
 
-<<<<<<< HEAD
-#ifdef ASM_COMMENT_START
-=======
->>>>>>> 3082eeb7
       if (local.field && flag_verbose_asm)
 	fprintf (asm_out_file, "%s %s:\n",
 		 ASM_COMMENT_START,
 		 DECL_NAME (local.field)
 		 ? IDENTIFIER_POINTER (DECL_NAME (local.field))
 		 : "<anonymous>");
-<<<<<<< HEAD
-#endif
-=======
->>>>>>> 3082eeb7
 
       /* Eliminate the marker that makes a cast not be an lvalue.  */
       if (local.val != NULL_TREE)
@@ -6468,32 +5714,17 @@
   if (alias_pairs == NULL)
     return;
 
-<<<<<<< HEAD
-  /* We must force creation of DECL_RTL for debug info generation, even though
-     we don't use it here.  */
-  make_decl_rtl (decl);
-
-  TREE_ASM_WRITTEN (decl) = 1;
-  TREE_ASM_WRITTEN (DECL_ASSEMBLER_NAME (decl)) = 1;
-=======
   /* We have to compute the set of visible nodes including aliases
      themselves.  */
   visible = propagate_aliases_forward (trivially_visible_alias, NULL);
->>>>>>> 3082eeb7
 
   for (i = 0; VEC_iterate (alias_pair, alias_pairs, i, p); )
     {
       if (!DECL_EXTERNAL (p->decl)
 	  && !symbol_alias_set_contains (visible, p->decl))
 	{
-<<<<<<< HEAD
-	  error_at (DECL_SOURCE_LOCATION (decl),
-		    "weakref is not supported in this configuration");
-	  return;
-=======
 	  VEC_unordered_remove (alias_pair, alias_pairs, i);
 	  continue;
->>>>>>> 3082eeb7
 	}
 
       i++;
@@ -6503,41 +5734,6 @@
 }
 
 
-<<<<<<< HEAD
-/* Remove the alias pairing for functions that are no longer in the call
-   graph.  */
-
-void
-remove_unreachable_alias_pairs (void)
-{
-  unsigned i;
-  alias_pair *p;
-
-  if (alias_pairs == NULL)
-    return;
-
-  for (i = 0; VEC_iterate (alias_pair, alias_pairs, i, p); )
-    {
-      if (!DECL_EXTERNAL (p->decl))
-	{
-	  struct cgraph_node *fnode = NULL;
-	  struct varpool_node *vnode = NULL;
-	  fnode = cgraph_node_for_asm (p->target);
-	  vnode = (fnode == NULL) ? varpool_node_for_asm (p->target) : NULL;
-	  if (fnode == NULL && vnode == NULL)
-	    {
-	      VEC_unordered_remove (alias_pair, alias_pairs, i);
-	      continue;
-	    }
-	}
-
-      i++;
-    }
-}
-
-
-=======
->>>>>>> 3082eeb7
 /* First pass of completing pending aliases.  Make sure that cgraph knows
    which symbols will be required.  */
 
@@ -6562,21 +5758,6 @@
       target_decl = find_decl_and_mark_needed (p->decl, p->target);
       if (target_decl == NULL)
 	{
-<<<<<<< HEAD
-	  if (! lookup_attribute ("weakref", DECL_ATTRIBUTES (p->decl)))
-	    error ("%q+D aliased to undefined symbol %qE",
-		   p->decl, p->target);
-	}
-      else if (DECL_EXTERNAL (target_decl)
- 	       /* We use local aliases for C++ thunks to force the tailcall
- 		  to bind locally.  Of course this is a hack - to keep it
- 		  working do the following (which is not strictly correct).  */
- 	       && (! TREE_CODE (target_decl) == FUNCTION_DECL
- 		   || ! DECL_VIRTUAL_P (target_decl))
-	       && ! lookup_attribute ("weakref", DECL_ATTRIBUTES (p->decl)))
-	error ("%q+D aliased to external symbol %qE",
-	       p->decl, p->target);
-=======
 	  if (symbol_alias_set_contains (defined, p->target))
 	    continue;
 
@@ -6601,7 +5782,6 @@
 		 p->decl, p->target);	  
 	  p->emitted_diags |= ALIAS_DIAG_TO_EXTERN;
 	}
->>>>>>> 3082eeb7
     }
 
   symbol_alias_set_destroy (defined);
@@ -6662,17 +5842,12 @@
 # else
       if (!DECL_WEAK (decl))
 	{
-<<<<<<< HEAD
-	  error_at (DECL_SOURCE_LOCATION (decl),
-		    "only weak aliases are supported in this configuration");
-=======
 	  if (lookup_attribute ("ifunc", DECL_ATTRIBUTES (decl)))
 	    error_at (DECL_SOURCE_LOCATION (decl),
 		      "ifunc is not supported in this configuration");
 	  else	
 	    error_at (DECL_SOURCE_LOCATION (decl),
 		      "only weak aliases are supported in this configuration");
->>>>>>> 3082eeb7
 	  return;
 	}
 # endif
@@ -6724,7 +5899,7 @@
   if (tm_clone_pairs == NULL)
     tm_clone_pairs = htab_create_ggc (32, tree_map_hash, tree_map_eq, 0);
 
-  h = GGC_NEW (struct tree_map);
+  h = ggc_alloc_tree_map ();
   h->hash = htab_hash_pointer (o);
   h->base.from = o;
   h->to = n;
@@ -6760,8 +5935,8 @@
   bool *switched = (bool *) info;
   tree src = map->base.from;
   tree dst = map->to;
-  struct cgraph_node *src_n = cgraph_node (src);
-  struct cgraph_node *dst_n = cgraph_node (dst);
+  struct cgraph_node *src_n = cgraph_get_node (src);
+  struct cgraph_node *dst_n = cgraph_get_create_node (dst);
 
   /* The function ipa_tm_create_version() marks the clone as needed if
      the original function was needed.  But we also mark the clone as
@@ -7548,12 +6723,7 @@
     flags |= SYMBOL_FLAG_FUNCTION;
   if (targetm.binds_local_p (decl))
     flags |= SYMBOL_FLAG_LOCAL;
-<<<<<<< HEAD
-  if (TREE_CODE (decl) == VAR_DECL && DECL_THREAD_LOCAL_P (decl)
-      && DECL_TLS_MODEL (decl) != TLS_MODEL_EMULATED)
-=======
   if (TREE_CODE (decl) == VAR_DECL && DECL_THREAD_LOCAL_P (decl))
->>>>>>> 3082eeb7
     flags |= DECL_TLS_MODEL (decl) << SYMBOL_FLAG_TLS_SHIFT;
   else if (targetm.in_small_data_p (decl))
     flags |= SYMBOL_FLAG_SMALL;
@@ -7742,8 +6912,6 @@
   return local_p;
 }
 
-<<<<<<< HEAD
-=======
 /* Return true when references to DECL must bind to current definition in
    final executable.
 
@@ -7805,7 +6973,6 @@
   return !decl_binds_to_current_def_p (decl);
 }
 
->>>>>>> 3082eeb7
 /* Default function to output code that will globalize a label.  A
    target must define GLOBAL_ASM_OP or provide its own function to
    globalize a label.  */
@@ -7884,11 +7051,7 @@
 void
 default_file_start (void)
 {
-<<<<<<< HEAD
-  if (targetm.file_start_app_off
-=======
   if (targetm.asm_file_start_app_off
->>>>>>> 3082eeb7
       && !(flag_verbose_asm || flag_debug_asm || flag_dump_rtl_in_asm))
     fputs (ASM_APP_OFF, asm_out_file);
 

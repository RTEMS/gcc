--- conflicted
+++ resolved
@@ -1223,13 +1223,10 @@
   if (DECL_INITIAL (decl) == decl)
     return false;
 
-<<<<<<< HEAD
-=======
   /* If this decl is an alias, then we don't want to emit a definition.  */
   if (lookup_attribute ("alias", DECL_ATTRIBUTES (decl)))
     return false;
 
->>>>>>> 29c07800
   return true;
 }
 
@@ -1850,15 +1847,9 @@
   return false;
 #endif
 }
-<<<<<<< HEAD
 
 /* A noswitch_section_callback for bss_noswitch_section.  */
 
-=======
-
-/* A noswitch_section_callback for bss_noswitch_section.  */
-
->>>>>>> 29c07800
 #if defined ASM_OUTPUT_ALIGNED_BSS || defined ASM_OUTPUT_BSS
 static bool
 emit_bss (tree decl ATTRIBUTE_UNUSED,
@@ -1924,21 +1915,12 @@
 
   size = tree_low_cst (DECL_SIZE_UNIT (decl), 1);
   rounded = size;
-<<<<<<< HEAD
 
   /* Don't allocate zero bytes of common,
      since that means "undefined external" in the linker.  */
   if (size == 0)
     rounded = 1;
 
-=======
-
-  /* Don't allocate zero bytes of common,
-     since that means "undefined external" in the linker.  */
-  if (size == 0)
-    rounded = 1;
-
->>>>>>> 29c07800
   /* Round size up to multiple of BIGGEST_ALIGNMENT bits
      so that each uninitialized object starts on such a boundary.  */
   rounded += (BIGGEST_ALIGNMENT / BITS_PER_UNIT) - 1;
@@ -6147,11 +6129,7 @@
 {
   char buffer[100];
 
-<<<<<<< HEAD
-  sprintf (buffer, ". + " HOST_WIDE_INT_PRINT_DEC,
-=======
   sprintf (buffer, "*. + " HOST_WIDE_INT_PRINT_DEC,
->>>>>>> 29c07800
 	   SYMBOL_REF_BLOCK_OFFSET (symbol));
   ASM_OUTPUT_DEF (asm_out_file, XSTR (symbol, 0), buffer);
 }

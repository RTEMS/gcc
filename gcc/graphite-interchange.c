/* Interchange heuristics and transform for loop interchange on
   polyhedral representation.

   Copyright (C) 2009 Free Software Foundation, Inc.
   Contributed by Sebastian Pop <sebastian.pop@amd.com> and
   Harsha Jagasia <harsha.jagasia@amd.com>.

This file is part of GCC.

GCC is free software; you can redistribute it and/or modify
it under the terms of the GNU General Public License as published by
the Free Software Foundation; either version 3, or (at your option)
any later version.

GCC is distributed in the hope that it will be useful,
but WITHOUT ANY WARRANTY; without even the implied warranty of
MERCHANTABILITY or FITNESS FOR A PARTICULAR PURPOSE.  See the
GNU General Public License for more details.

You should have received a copy of the GNU General Public License
along with GCC; see the file COPYING3.  If not see
<http://www.gnu.org/licenses/>.  */
#include "config.h"
#include "system.h"
#include "coretypes.h"
#include "tm.h"
#include "ggc.h"
#include "tree.h"
#include "rtl.h"
#include "output.h"
#include "basic-block.h"
#include "diagnostic.h"
#include "tree-flow.h"
#include "toplev.h"
#include "tree-dump.h"
#include "timevar.h"
#include "cfgloop.h"
#include "tree-chrec.h"
#include "tree-data-ref.h"
#include "tree-scalar-evolution.h"
#include "tree-pass.h"
#include "domwalk.h"
#include "value-prof.h"
#include "pointer-set.h"
#include "gimple.h"
#include "params.h"

#ifdef HAVE_cloog
#include "ppl_c.h"
#include "sese.h"
#include "graphite-ppl.h"
#include "graphite.h"
#include "graphite-poly.h"

/* Builds a linear expression, of dimension DIM, representing PDR's
   memory access:

   L = r_{n}*r_{n-1}*...*r_{1}*s_{0} + ... + r_{n}*s_{n-1} + s_{n}.

   For an array A[10][20] with two subscript locations s0 and s1, the
   linear memory access is 20 * s0 + s1: a stride of 1 in subscript s0
   corresponds to a memory stride of 20.

   OFFSET is a number of dimensions to prepend before the
   subscript dimensions: s_0, s_1, ..., s_n.

   Thus, the final linear expression has the following format:
   0 .. 0_{offset} | 0 .. 0_{nit} | 0 .. 0_{gd} | 0 | c_0 c_1 ... c_n
   where the expression itself is:
   c_0 * s_0 + c_1 * s_1 + ... c_n * s_n.  */

static ppl_Linear_Expression_t
build_linearized_memory_access (ppl_dimension_type offset, poly_dr_p pdr)
{
  ppl_Linear_Expression_t res;
  ppl_Linear_Expression_t le;
  ppl_dimension_type i;
  ppl_dimension_type first = pdr_subscript_dim (pdr, 0);
  ppl_dimension_type last = pdr_subscript_dim (pdr, PDR_NB_SUBSCRIPTS (pdr));
  mpz_t size, sub_size;
  graphite_dim_t dim = offset + pdr_dim (pdr);

  ppl_new_Linear_Expression_with_dimension (&res, dim);

  mpz_init (size);
  mpz_set_si (size, 1);
  mpz_init (sub_size);
  mpz_set_si (sub_size, 1);

  for (i = last - 1; i >= first; i--)
    {
      ppl_set_coef_gmp (res, i + offset, size);

      ppl_new_Linear_Expression_with_dimension (&le, dim - offset);
      ppl_set_coef (le, i, 1);
      ppl_max_for_le_pointset (PDR_ACCESSES (pdr), le, sub_size);
      mpz_mul (size, size, sub_size);
      ppl_delete_Linear_Expression (le);
    }

  mpz_clear (sub_size);
  mpz_clear (size);
  return res;
}

/* Builds a partial difference equations and inserts them
   into pointset powerset polyhedron P.  Polyhedron is assumed
   to have the format: T|I|T'|I'|G|S|S'|l1|l2.

   TIME_DEPTH is the time dimension w.r.t. which we are
   differentiating.
   OFFSET represents the number of dimensions between
   columns t_{time_depth} and t'_{time_depth}.
   DIM_SCTR is the number of scattering dimensions.  It is
   essentially the dimensionality of the T vector.

   The following equations are inserted into the polyhedron P:
    | t_1 = t_1'
    | ...
    | t_{time_depth-1} = t'_{time_depth-1}
    | t_{time_depth} = t'_{time_depth} + 1
    | t_{time_depth+1} = t'_{time_depth + 1}
    | ...
    | t_{dim_sctr} = t'_{dim_sctr}.  */

static void
build_partial_difference (ppl_Pointset_Powerset_C_Polyhedron_t *p,
                          ppl_dimension_type time_depth,
                          ppl_dimension_type offset,
                          ppl_dimension_type dim_sctr)
{
  ppl_Constraint_t new_cstr;
  ppl_Linear_Expression_t le;
  ppl_dimension_type i;
  ppl_dimension_type dim;
  ppl_Pointset_Powerset_C_Polyhedron_t temp;

  /* Add the equality: t_{time_depth} = t'_{time_depth} + 1.
     This is the core part of this alogrithm, since this
     constraint asks for the memory access stride (difference)
     between two consecutive points in time dimensions.  */

  ppl_Pointset_Powerset_C_Polyhedron_space_dimension (*p, &dim);
  ppl_new_Linear_Expression_with_dimension (&le, dim);
  ppl_set_coef (le, time_depth, 1);
  ppl_set_coef (le, time_depth + offset, -1);
  ppl_set_inhomogeneous (le, 1);
  ppl_new_Constraint (&new_cstr, le, PPL_CONSTRAINT_TYPE_EQUAL);
  ppl_Pointset_Powerset_C_Polyhedron_add_constraint (*p, new_cstr);
  ppl_delete_Linear_Expression (le);
  ppl_delete_Constraint (new_cstr);

  /* Add equalities:
     | t1 = t1'
     | ...
     | t_{time_depth-1} = t'_{time_depth-1}
     | t_{time_depth+1} = t'_{time_depth+1}
     | ...
     | t_{dim_sctr} = t'_{dim_sctr}

     This means that all the time dimensions are equal except for
     time_depth, where the constraint is t_{depth} = t'_{depth} + 1
     step.  More to this: we should be carefull not to add equalities
     to the 'coupled' dimensions, which happens when the one dimension
     is stripmined dimension, and the other dimension corresponds
     to the point loop inside stripmined dimension.  */

  ppl_new_Pointset_Powerset_C_Polyhedron_from_Pointset_Powerset_C_Polyhedron (&temp, *p);

  for (i = 0; i < dim_sctr; i++)
    if (i != time_depth)
      {
        ppl_new_Linear_Expression_with_dimension (&le, dim);
        ppl_set_coef (le, i, 1);
        ppl_set_coef (le, i + offset, -1);
        ppl_new_Constraint (&new_cstr, le, PPL_CONSTRAINT_TYPE_EQUAL);
        ppl_Pointset_Powerset_C_Polyhedron_add_constraint (temp, new_cstr);

        if (ppl_Pointset_Powerset_C_Polyhedron_is_empty (temp))
          {
            ppl_delete_Pointset_Powerset_C_Polyhedron (temp);
            ppl_new_Pointset_Powerset_C_Polyhedron_from_Pointset_Powerset_C_Polyhedron (&temp, *p);
          }
        else
          ppl_Pointset_Powerset_C_Polyhedron_add_constraint (*p, new_cstr);
        ppl_delete_Linear_Expression (le);
        ppl_delete_Constraint (new_cstr);
      }

  ppl_delete_Pointset_Powerset_C_Polyhedron (temp);
}


/* Set STRIDE to the stride of PDR in memory by advancing by one in
   the loop at DEPTH.  */

static void
<<<<<<< HEAD
pdr_stride_in_loop (Value stride, graphite_dim_t depth, poly_dr_p pdr)
=======
pdr_stride_in_loop (mpz_t stride, graphite_dim_t depth, poly_dr_p pdr)
>>>>>>> 6e7f08ad
{
  ppl_dimension_type time_depth;
  ppl_Linear_Expression_t le, lma;
  ppl_Constraint_t new_cstr;
  ppl_dimension_type i, *map;
  ppl_Pointset_Powerset_C_Polyhedron_t p1, p2, sctr;
  graphite_dim_t nb_subscripts = PDR_NB_SUBSCRIPTS (pdr) + 1;
  poly_bb_p pbb = PDR_PBB (pdr);
  ppl_dimension_type offset = pbb_nb_scattering_transform (pbb)
                              + pbb_nb_local_vars (pbb)
                              + pbb_dim_iter_domain (pbb);
  ppl_dimension_type offsetg = offset + pbb_nb_params (pbb);
  ppl_dimension_type dim_sctr = pbb_nb_scattering_transform (pbb)
                                + pbb_nb_local_vars (pbb);
  ppl_dimension_type dim_L1 = offset + offsetg + 2 * nb_subscripts;
  ppl_dimension_type dim_L2 = offset + offsetg + 2 * nb_subscripts + 1;
  ppl_dimension_type new_dim = offset + offsetg + 2 * nb_subscripts + 2;

  /* The resulting polyhedron should have the following format:
     T|I|T'|I'|G|S|S'|l1|l2
     where:
     | T = t_1..t_{dim_sctr}
     | I = i_1..i_{dim_iter_domain}
     | T'= t'_1..t'_{dim_sctr}
     | I'= i'_1..i'_{dim_iter_domain}
     | G = g_1..g_{nb_params}
     | S = s_1..s_{nb_subscripts}
     | S'= s'_1..s'_{nb_subscripts}
     | l1 and l2 are scalars.

     Some invariants:
     offset = dim_sctr + dim_iter_domain + nb_local_vars
     offsetg = dim_sctr + dim_iter_domain + nb_local_vars + nb_params.  */

  /* Construct the T|I|0|0|G|0|0|0|0 part.  */
  {
    ppl_new_Pointset_Powerset_C_Polyhedron_from_C_Polyhedron
      (&sctr, PBB_TRANSFORMED_SCATTERING (pbb));
    ppl_Pointset_Powerset_C_Polyhedron_add_space_dimensions_and_embed
      (sctr, 2 * nb_subscripts + 2);
    ppl_insert_dimensions_pointset (sctr, offset, offset);
  }

  /* Construct the 0|I|0|0|G|S|0|0|0 part.  */
  {
    ppl_new_Pointset_Powerset_C_Polyhedron_from_Pointset_Powerset_C_Polyhedron
      (&p1, PDR_ACCESSES (pdr));
    ppl_Pointset_Powerset_C_Polyhedron_add_space_dimensions_and_embed
      (p1, nb_subscripts + 2);
    ppl_insert_dimensions_pointset (p1, 0, dim_sctr);
    ppl_insert_dimensions_pointset (p1, offset, offset);
  }

  /* Construct the 0|0|0|0|0|S|0|l1|0 part.  */
  {
    lma = build_linearized_memory_access (offset + dim_sctr, pdr);
    ppl_set_coef (lma, dim_L1, -1);
    ppl_new_Constraint (&new_cstr, lma, PPL_CONSTRAINT_TYPE_EQUAL);
    ppl_Pointset_Powerset_C_Polyhedron_add_constraint (p1, new_cstr);
    ppl_delete_Linear_Expression (lma);
    ppl_delete_Constraint (new_cstr);
  }

  /* Now intersect all the parts to get the polyhedron P1:
     T|I|0|0|G|0|0|0 |0
     0|I|0|0|G|S|0|0 |0
     0|0|0|0|0|S|0|l1|0
     ------------------
     T|I|0|0|G|S|0|l1|0.  */

  ppl_Pointset_Powerset_C_Polyhedron_intersection_assign (p1, sctr);
  ppl_delete_Pointset_Powerset_C_Polyhedron (sctr);

  /* Build P2, which would have the following form:
     0|0|T'|I'|G|0|S'|0|l2

     P2 is built, by remapping the P1 polyhedron:
     T|I|0|0|G|S|0|l1|0

     using the following mapping:
     T->T'
     I->I'
     S->S'
     l1->l2.  */
  {
    ppl_new_Pointset_Powerset_C_Polyhedron_from_Pointset_Powerset_C_Polyhedron
      (&p2, p1);

    map = ppl_new_id_map (new_dim);

    /* TI -> T'I'.  */
    for (i = 0; i < offset; i++)
      ppl_interchange (map, i, i + offset);

    /* l1 -> l2.  */
    ppl_interchange (map, dim_L1, dim_L2);

    /* S -> S'.  */
    for (i = 0; i < nb_subscripts; i++)
      ppl_interchange (map, offset + offsetg + i,
		       offset + offsetg + nb_subscripts + i);

    ppl_Pointset_Powerset_C_Polyhedron_map_space_dimensions (p2, map, new_dim);
    free (map);
  }

  time_depth = psct_dynamic_dim (pbb, depth);

  /* P1 = P1 inter P2.  */
  ppl_Pointset_Powerset_C_Polyhedron_intersection_assign (p1, p2);
  build_partial_difference (&p1, time_depth, offset, dim_sctr);

  /* Maximise the expression L2 - L1.  */
  {
    ppl_new_Linear_Expression_with_dimension (&le, new_dim);
    ppl_set_coef (le, dim_L2, 1);
    ppl_set_coef (le, dim_L1, -1);
    ppl_max_for_le_pointset (p1, le, stride);
  }

  if (dump_file && (dump_flags & TDF_DETAILS))
    {
      char *str;
      void (*gmp_free) (void *, size_t);

      fprintf (dump_file, "\nStride in BB_%d, DR_%d, depth %d:",
	       pbb_index (pbb), PDR_ID (pdr), (int) depth);
      str = mpz_get_str (0, 10, stride);
      fprintf (dump_file, "  %s ", str);
      mp_get_memory_functions (NULL, NULL, &gmp_free);
      (*gmp_free) (str, strlen (str) + 1);
    }

  ppl_delete_Pointset_Powerset_C_Polyhedron (p1);
  ppl_delete_Pointset_Powerset_C_Polyhedron (p2);
  ppl_delete_Linear_Expression (le);
}


/* Sets STRIDES to the sum of all the strides of the data references
   accessed in LOOP at DEPTH.  */

static void
<<<<<<< HEAD
memory_strides_in_loop_1 (lst_p loop, graphite_dim_t depth, Value strides)
=======
memory_strides_in_loop_1 (lst_p loop, graphite_dim_t depth, mpz_t strides)
>>>>>>> 6e7f08ad
{
  int i, j;
  lst_p l;
  poly_dr_p pdr;
  mpz_t s, n;

<<<<<<< HEAD
  value_init (s);
  value_init (n);

  for (j = 0; VEC_iterate (lst_p, LST_SEQ (loop), j, l); j++)
    if (LST_LOOP_P (l))
      memory_strides_in_loop_1 (l, depth, strides);
    else
      for (i = 0; VEC_iterate (poly_dr_p, PBB_DRS (LST_PBB (l)), i, pdr); i++)
	{
	  pdr_stride_in_loop (s, depth, pdr);
	  value_set_si (n, PDR_NB_REFS (pdr));
	  value_multiply (s, s, n);
	  value_addto (strides, strides, s);
	}
=======
  mpz_init (s);
  mpz_init (n);

  FOR_EACH_VEC_ELT (lst_p, LST_SEQ (loop), j, l)
    if (LST_LOOP_P (l))
      memory_strides_in_loop_1 (l, depth, strides);
    else
      FOR_EACH_VEC_ELT (poly_dr_p, PBB_DRS (LST_PBB (l)), i, pdr)
	{
	  pdr_stride_in_loop (s, depth, pdr);
	  mpz_set_si (n, PDR_NB_REFS (pdr));
	  mpz_mul (s, s, n);
	  mpz_add (strides, strides, s);
	}

  mpz_clear (s);
  mpz_clear (n);
}
>>>>>>> 6e7f08ad

/* Sets STRIDES to the sum of all the strides of the data references
   accessed in LOOP at DEPTH.  */

static void
memory_strides_in_loop (lst_p loop, graphite_dim_t depth, mpz_t strides)
{
  if (mpz_cmp_si (loop->memory_strides, -1) == 0)
    {
      mpz_set_si (strides, 0);
      memory_strides_in_loop_1 (loop, depth, strides);
    }
  else
    mpz_set (strides, loop->memory_strides);
}

<<<<<<< HEAD
/* Sets STRIDES to the sum of all the strides of the data references
   accessed in LOOP at DEPTH.  */

static void
memory_strides_in_loop (lst_p loop, graphite_dim_t depth, Value strides)
{
  if (value_mone_p (loop->memory_strides))
    {
      value_set_si (strides, 0);
      memory_strides_in_loop_1 (loop, depth, strides);
    }
  else
    value_assign (strides, loop->memory_strides);
}

=======
>>>>>>> 6e7f08ad
/* Return true when the interchange of loops LOOP1 and LOOP2 is
   profitable.

   Example:

   | int a[100][100];
   |
   | int
   | foo (int N)
   | {
   |   int j;
   |   int i;
   |
   |   for (i = 0; i < N; i++)
   |     for (j = 0; j < N; j++)
   |       a[j][2 * i] += 1;
   |
   |   return a[N][12];
   | }

   The data access A[j][i] is described like this:

   | i   j   N   a  s0  s1   1
   | 0   0   0   1   0   0  -5    = 0
   | 0  -1   0   0   1   0   0    = 0
   |-2   0   0   0   0   1   0    = 0
   | 0   0   0   0   1   0   0   >= 0
   | 0   0   0   0   0   1   0   >= 0
   | 0   0   0   0  -1   0 100   >= 0
   | 0   0   0   0   0  -1 100   >= 0

   The linearized memory access L to A[100][100] is:

   | i   j   N   a  s0  s1   1
   | 0   0   0   0 100   1   0

   TODO: the shown format is not valid as it does not show the fact
   that the iteration domain "i j" is transformed using the scattering.

   Next, to measure the impact of iterating once in loop "i", we build
   a maximization problem: first, we add to DR accesses the dimensions
   k, s2, s3, L1 = 100 * s0 + s1, L2, and D1: this is the polyhedron P1.
   L1 and L2 are the linearized memory access functions.

   | i   j   N   a  s0  s1   k  s2  s3  L1  L2  D1   1
   | 0   0   0   1   0   0   0   0   0   0   0   0  -5    = 0  alias = 5
   | 0  -1   0   0   1   0   0   0   0   0   0   0   0    = 0  s0 = j
   |-2   0   0   0   0   1   0   0   0   0   0   0   0    = 0  s1 = 2 * i
   | 0   0   0   0   1   0   0   0   0   0   0   0   0   >= 0
   | 0   0   0   0   0   1   0   0   0   0   0   0   0   >= 0
   | 0   0   0   0  -1   0   0   0   0   0   0   0 100   >= 0
   | 0   0   0   0   0  -1   0   0   0   0   0   0 100   >= 0
   | 0   0   0   0 100   1   0   0   0  -1   0   0   0    = 0  L1 = 100 * s0 + s1

   Then, we generate the polyhedron P2 by interchanging the dimensions
   (s0, s2), (s1, s3), (L1, L2), (k, i)

   | i   j   N   a  s0  s1   k  s2  s3  L1  L2  D1   1
   | 0   0   0   1   0   0   0   0   0   0   0   0  -5    = 0  alias = 5
   | 0  -1   0   0   0   0   0   1   0   0   0   0   0    = 0  s2 = j
   | 0   0   0   0   0   0  -2   0   1   0   0   0   0    = 0  s3 = 2 * k
   | 0   0   0   0   0   0   0   1   0   0   0   0   0   >= 0
   | 0   0   0   0   0   0   0   0   1   0   0   0   0   >= 0
   | 0   0   0   0   0   0   0  -1   0   0   0   0 100   >= 0
   | 0   0   0   0   0   0   0   0  -1   0   0   0 100   >= 0
   | 0   0   0   0   0   0   0 100   1   0  -1   0   0    = 0  L2 = 100 * s2 + s3

   then we add to P2 the equality k = i + 1:

   |-1   0   0   0   0   0   1   0   0   0   0   0  -1    = 0  k = i + 1

   and finally we maximize the expression "D1 = max (P1 inter P2, L2 - L1)".

   Similarly, to determine the impact of one iteration on loop "j", we
   interchange (k, j), we add "k = j + 1", and we compute D2 the
   maximal value of the difference.

   Finally, the profitability test is D1 < D2: if in the outer loop
   the strides are smaller than in the inner loop, then it is
   profitable to interchange the loops at DEPTH1 and DEPTH2.  */

static bool
lst_interchange_profitable_p (lst_p loop1, lst_p loop2)
{
  mpz_t d1, d2;
  bool res;

  gcc_assert (loop1 && loop2
	      && LST_LOOP_P (loop1) && LST_LOOP_P (loop2)
	      && lst_depth (loop1) < lst_depth (loop2));

  mpz_init (d1);
  mpz_init (d2);

  memory_strides_in_loop (loop1, lst_depth (loop1), d1);
  memory_strides_in_loop (loop2, lst_depth (loop2), d2);

  res = mpz_cmp (d1, d2) < 0;

  mpz_clear (d1);
  mpz_clear (d2);

  return res;
}

/* Interchanges the loops at DEPTH1 and DEPTH2 of the original
   scattering and assigns the resulting polyhedron to the transformed
   scattering.  */

static void
pbb_interchange_loop_depths (graphite_dim_t depth1, graphite_dim_t depth2,
			     poly_bb_p pbb)
{
  ppl_dimension_type i, dim;
  ppl_dimension_type *map;
  ppl_Polyhedron_t poly = PBB_TRANSFORMED_SCATTERING (pbb);
  ppl_dimension_type dim1 = psct_dynamic_dim (pbb, depth1);
  ppl_dimension_type dim2 = psct_dynamic_dim (pbb, depth2);

  ppl_Polyhedron_space_dimension (poly, &dim);
  map = (ppl_dimension_type *) XNEWVEC (ppl_dimension_type, dim);

  for (i = 0; i < dim; i++)
    map[i] = i;

  map[dim1] = dim2;
  map[dim2] = dim1;

  ppl_Polyhedron_map_space_dimensions (poly, map, dim);
  free (map);
}

/* Apply the interchange of loops at depths DEPTH1 and DEPTH2 to all
   the statements below LST.  */

static void
lst_apply_interchange (lst_p lst, int depth1, int depth2)
{
  if (!lst)
    return;

  if (LST_LOOP_P (lst))
    {
      int i;
      lst_p l;

      FOR_EACH_VEC_ELT (lst_p, LST_SEQ (lst), i, l)
	lst_apply_interchange (l, depth1, depth2);
    }
  else
    pbb_interchange_loop_depths (depth1, depth2, LST_PBB (lst));
}

/* Return true when the nest starting at LOOP1 and ending on LOOP2 is
   perfect: i.e. there are no sequence of statements.  */

static bool
lst_perfectly_nested_p (lst_p loop1, lst_p loop2)
{
  if (loop1 == loop2)
    return true;

  if (!LST_LOOP_P (loop1))
    return false;

  return VEC_length (lst_p, LST_SEQ (loop1)) == 1
    && lst_perfectly_nested_p (VEC_index (lst_p, LST_SEQ (loop1), 0), loop2);
}

/* Transform the loop nest between LOOP1 and LOOP2 into a perfect
   nest.  To continue the naming tradition, this function is called
   after perfect_nestify.  NEST is set to the perfectly nested loop
   that is created.  BEFORE/AFTER are set to the loops distributed
   before/after the loop NEST.  */

static void
lst_perfect_nestify (lst_p loop1, lst_p loop2, lst_p *before,
		     lst_p *nest, lst_p *after)
{
  poly_bb_p first, last;

  gcc_assert (loop1 && loop2
	      && loop1 != loop2
	      && LST_LOOP_P (loop1) && LST_LOOP_P (loop2));

  first = LST_PBB (lst_find_first_pbb (loop2));
  last = LST_PBB (lst_find_last_pbb (loop2));

  *before = copy_lst (loop1);
  *nest = copy_lst (loop1);
  *after = copy_lst (loop1);

  lst_remove_all_before_including_pbb (*before, first, false);
  lst_remove_all_before_including_pbb (*after, last, true);

  lst_remove_all_before_excluding_pbb (*nest, first, true);
  lst_remove_all_before_excluding_pbb (*nest, last, false);

  if (lst_empty_p (*before))
    {
      free_lst (*before);
      *before = NULL;
    }
  if (lst_empty_p (*after))
    {
      free_lst (*after);
      *after = NULL;
    }
  if (lst_empty_p (*nest))
    {
      free_lst (*nest);
      *nest = NULL;
    }
}

/* Try to interchange LOOP1 with LOOP2 for all the statements of the
   body of LOOP2.  LOOP1 contains LOOP2.  Return true if it did the
   interchange.  */

static bool
lst_try_interchange_loops (scop_p scop, lst_p loop1, lst_p loop2)
{
  int depth1 = lst_depth (loop1);
  int depth2 = lst_depth (loop2);
  lst_p transformed;

  lst_p before = NULL, nest = NULL, after = NULL;

  if (!lst_interchange_profitable_p (loop1, loop2))
    return false;

  if (!lst_perfectly_nested_p (loop1, loop2))
    lst_perfect_nestify (loop1, loop2, &before, &nest, &after);

  lst_apply_interchange (loop2, depth1, depth2);

  /* Sync the transformed LST information and the PBB scatterings
     before using the scatterings in the data dependence analysis.  */
  if (before || nest || after)
    {
      transformed = lst_substitute_3 (SCOP_TRANSFORMED_SCHEDULE (scop), loop1,
				      before, nest, after);
      lst_update_scattering (transformed);
      free_lst (transformed);
    }

  if (graphite_legal_transform (scop))
    {
      if (dump_file && (dump_flags & TDF_DETAILS))
	fprintf (dump_file,
		 "Loops at depths %d and %d will be interchanged.\n",
		 depth1, depth2);

      /* Transform the SCOP_TRANSFORMED_SCHEDULE of the SCOP.  */
      lst_insert_in_sequence (before, loop1, true);
      lst_insert_in_sequence (after, loop1, false);

      if (nest)
	{
	  lst_replace (loop1, nest);
	  free_lst (loop1);
	}

      return true;
    }

  /* Undo the transform.  */
  free_lst (before);
  free_lst (nest);
  free_lst (after);
  lst_apply_interchange (loop2, depth2, depth1);
  return false;
}

/* Selects the inner loop in LST_SEQ (INNER_FATHER) to be interchanged
   with the loop OUTER in LST_SEQ (OUTER_FATHER).  */

static bool
lst_interchange_select_inner (scop_p scop, lst_p outer_father, int outer,
			      lst_p inner_father)
{
  int inner;
  lst_p loop1, loop2;

  gcc_assert (outer_father
	      && LST_LOOP_P (outer_father)
	      && LST_LOOP_P (VEC_index (lst_p, LST_SEQ (outer_father), outer))
	      && inner_father
	      && LST_LOOP_P (inner_father));

  loop1 = VEC_index (lst_p, LST_SEQ (outer_father), outer);

<<<<<<< HEAD
  for (inner = 0; VEC_iterate (lst_p, LST_SEQ (inner_father), inner, loop2); inner++)
=======
  FOR_EACH_VEC_ELT (lst_p, LST_SEQ (inner_father), inner, loop2)
>>>>>>> 6e7f08ad
    if (LST_LOOP_P (loop2)
	&& (lst_try_interchange_loops (scop, loop1, loop2)
	    || lst_interchange_select_inner (scop, outer_father, outer, loop2)))
      return true;

  return false;
}

/* Interchanges all the loops of LOOP and the loops of its body that
   are considered profitable to interchange.  Return true if it did
   interchanged some loops.  OUTER is the index in LST_SEQ (LOOP) that
   points to the next outer loop to be considered for interchange.  */

static bool
lst_interchange_select_outer (scop_p scop, lst_p loop, int outer)
{
  lst_p l;
  bool res = false;
  int i = 0;
  lst_p father;

  if (!loop || !LST_LOOP_P (loop))
    return false;

  father = LST_LOOP_FATHER (loop);
  if (father)
    {
      while (lst_interchange_select_inner (scop, father, outer, loop))
	{
	  res = true;
	  loop = VEC_index (lst_p, LST_SEQ (father), outer);
	}
    }

  if (LST_LOOP_P (loop))
    FOR_EACH_VEC_ELT (lst_p, LST_SEQ (loop), i, l)
      if (LST_LOOP_P (l))
	res |= lst_interchange_select_outer (scop, l, i);

  return res;
}

/* Interchanges all the loop depths that are considered profitable for SCOP.  */

bool
scop_do_interchange (scop_p scop)
{
  bool res = lst_interchange_select_outer
    (scop, SCOP_TRANSFORMED_SCHEDULE (scop), 0);

  lst_update_scattering (SCOP_TRANSFORMED_SCHEDULE (scop));

  return res;
}


#endif
<|MERGE_RESOLUTION|>--- conflicted
+++ resolved
@@ -195,11 +195,7 @@
    the loop at DEPTH.  */
 
 static void
-<<<<<<< HEAD
-pdr_stride_in_loop (Value stride, graphite_dim_t depth, poly_dr_p pdr)
-=======
 pdr_stride_in_loop (mpz_t stride, graphite_dim_t depth, poly_dr_p pdr)
->>>>>>> 6e7f08ad
 {
   ppl_dimension_type time_depth;
   ppl_Linear_Expression_t le, lma;
@@ -343,33 +339,13 @@
    accessed in LOOP at DEPTH.  */
 
 static void
-<<<<<<< HEAD
-memory_strides_in_loop_1 (lst_p loop, graphite_dim_t depth, Value strides)
-=======
 memory_strides_in_loop_1 (lst_p loop, graphite_dim_t depth, mpz_t strides)
->>>>>>> 6e7f08ad
 {
   int i, j;
   lst_p l;
   poly_dr_p pdr;
   mpz_t s, n;
 
-<<<<<<< HEAD
-  value_init (s);
-  value_init (n);
-
-  for (j = 0; VEC_iterate (lst_p, LST_SEQ (loop), j, l); j++)
-    if (LST_LOOP_P (l))
-      memory_strides_in_loop_1 (l, depth, strides);
-    else
-      for (i = 0; VEC_iterate (poly_dr_p, PBB_DRS (LST_PBB (l)), i, pdr); i++)
-	{
-	  pdr_stride_in_loop (s, depth, pdr);
-	  value_set_si (n, PDR_NB_REFS (pdr));
-	  value_multiply (s, s, n);
-	  value_addto (strides, strides, s);
-	}
-=======
   mpz_init (s);
   mpz_init (n);
 
@@ -388,7 +364,6 @@
   mpz_clear (s);
   mpz_clear (n);
 }
->>>>>>> 6e7f08ad
 
 /* Sets STRIDES to the sum of all the strides of the data references
    accessed in LOOP at DEPTH.  */
@@ -405,24 +380,6 @@
     mpz_set (strides, loop->memory_strides);
 }
 
-<<<<<<< HEAD
-/* Sets STRIDES to the sum of all the strides of the data references
-   accessed in LOOP at DEPTH.  */
-
-static void
-memory_strides_in_loop (lst_p loop, graphite_dim_t depth, Value strides)
-{
-  if (value_mone_p (loop->memory_strides))
-    {
-      value_set_si (strides, 0);
-      memory_strides_in_loop_1 (loop, depth, strides);
-    }
-  else
-    value_assign (strides, loop->memory_strides);
-}
-
-=======
->>>>>>> 6e7f08ad
 /* Return true when the interchange of loops LOOP1 and LOOP2 is
    profitable.
 
@@ -715,11 +672,7 @@
 
   loop1 = VEC_index (lst_p, LST_SEQ (outer_father), outer);
 
-<<<<<<< HEAD
-  for (inner = 0; VEC_iterate (lst_p, LST_SEQ (inner_father), inner, loop2); inner++)
-=======
   FOR_EACH_VEC_ELT (lst_p, LST_SEQ (inner_father), inner, loop2)
->>>>>>> 6e7f08ad
     if (LST_LOOP_P (loop2)
 	&& (lst_try_interchange_loops (scop, loop1, loop2)
 	    || lst_interchange_select_inner (scop, outer_father, outer, loop2)))

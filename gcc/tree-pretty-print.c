/* Pretty formatting of GENERIC trees in C syntax.
   Copyright (C) 2001-2018 Free Software Foundation, Inc.
   Adapted from c-pretty-print.c by Diego Novillo <dnovillo@redhat.com>

This file is part of GCC.

GCC is free software; you can redistribute it and/or modify it under
the terms of the GNU General Public License as published by the Free
Software Foundation; either version 3, or (at your option) any later
version.

GCC is distributed in the hope that it will be useful, but WITHOUT ANY
WARRANTY; without even the implied warranty of MERCHANTABILITY or
FITNESS FOR A PARTICULAR PURPOSE.  See the GNU General Public License
for more details.

You should have received a copy of the GNU General Public License
along with GCC; see the file COPYING3.  If not see
<http://www.gnu.org/licenses/>.  */

#include "config.h"
#include "system.h"
#include "coretypes.h"
#include "backend.h"
#include "rtl.h"
#include "tree.h"
#include "predict.h"
#include "cgraph.h"
#include "tree-pretty-print.h"
#include "stor-layout.h"
#include "langhooks.h"
#include "tree-iterator.h"
#include "dumpfile.h"
#include "internal-fn.h"
#include "gomp-constants.h"
#include "gimple.h"

/* Local functions, macros and variables.  */
static const char *op_symbol (const_tree);
static void pretty_print_string (pretty_printer *, const char*);
static void newline_and_indent (pretty_printer *, int);
static void maybe_init_pretty_print (FILE *);
static void print_struct_decl (pretty_printer *, const_tree, int, dump_flags_t);
static void do_niy (pretty_printer *, const_tree, dump_flags_t);

#define INDENT(SPACE) do { \
  int i; for (i = 0; i<SPACE; i++) pp_space (pp); } while (0)

#define NIY do_niy (pp, node, flags)

static pretty_printer *tree_pp;

/* Try to print something for an unknown tree code.  */

static void
do_niy (pretty_printer *pp, const_tree node, dump_flags_t flags)
{
  int i, len;

  pp_string (pp, "<<< Unknown tree: ");
  pp_string (pp, get_tree_code_name (TREE_CODE (node)));

  if (EXPR_P (node))
    {
      len = TREE_OPERAND_LENGTH (node);
      for (i = 0; i < len; ++i)
	{
	  newline_and_indent (pp, 2);
	  dump_generic_node (pp, TREE_OPERAND (node, i), 2, flags, false);
	}
    }

  pp_string (pp, " >>>");
}

/* Debugging function to print out a generic expression.  */

DEBUG_FUNCTION void
debug_generic_expr (tree t)
{
  print_generic_expr (stderr, t, TDF_VOPS|TDF_MEMSYMS);
  fprintf (stderr, "\n");
}

/* Debugging function to print out a generic statement.  */

DEBUG_FUNCTION void
debug_generic_stmt (tree t)
{
  print_generic_stmt (stderr, t, TDF_VOPS|TDF_MEMSYMS);
  fprintf (stderr, "\n");
}

/* Debugging function to print out a chain of trees .  */

DEBUG_FUNCTION void
debug_tree_chain (tree t)
{
  hash_set<tree> seen;

  while (t)
    {
      print_generic_expr (stderr, t, TDF_VOPS|TDF_MEMSYMS|TDF_UID);
      fprintf (stderr, " ");
      t = TREE_CHAIN (t);
      if (seen.add (t))
	{
	  fprintf (stderr, "... [cycled back to ");
	  print_generic_expr (stderr, t, TDF_VOPS|TDF_MEMSYMS|TDF_UID);
	  fprintf (stderr, "]");
	  break;
	}
    }
  fprintf (stderr, "\n");
}

/* Prints declaration DECL to the FILE with details specified by FLAGS.  */
void
print_generic_decl (FILE *file, tree decl, dump_flags_t flags)
{
  maybe_init_pretty_print (file);
  print_declaration (tree_pp, decl, 2, flags);
  pp_write_text_to_stream (tree_pp);
}

/* Print tree T, and its successors, on file FILE.  FLAGS specifies details
   to show in the dump.  See TDF_* in dumpfile.h.  */

void
print_generic_stmt (FILE *file, tree t, dump_flags_t flags)
{
  maybe_init_pretty_print (file);
  dump_generic_node (tree_pp, t, 0, flags, true);
  pp_newline_and_flush (tree_pp);
}

/* Print tree T, and its successors, on file FILE.  FLAGS specifies details
   to show in the dump.  See TDF_* in dumpfile.h.  The output is indented by
   INDENT spaces.  */

void
print_generic_stmt_indented (FILE *file, tree t, dump_flags_t flags, int indent)
{
  int i;

  maybe_init_pretty_print (file);

  for (i = 0; i < indent; i++)
    pp_space (tree_pp);
  dump_generic_node (tree_pp, t, indent, flags, true);
  pp_newline_and_flush (tree_pp);
}

/* Print a single expression T on file FILE.  FLAGS specifies details to show
   in the dump.  See TDF_* in dumpfile.h.  */

void
print_generic_expr (FILE *file, tree t, dump_flags_t flags)
{
  maybe_init_pretty_print (file);
  dump_generic_node (tree_pp, t, 0, flags, false);
  pp_flush (tree_pp);
}

/* Dump NAME, an IDENTIFIER_POINTER, sanitized so that D<num> sequences
   in it are replaced with Dxxxx, as long as they are at the start or
   preceded by $ and at the end or followed by $.  See make_fancy_name
   in tree-sra.c.  */

static void
dump_fancy_name (pretty_printer *pp, tree name)
{
  int cnt = 0;
  int length = IDENTIFIER_LENGTH (name);
  const char *n = IDENTIFIER_POINTER (name);
  do
    {
      n = strchr (n, 'D');
      if (n == NULL)
	break;
      if (ISDIGIT (n[1])
	  && (n == IDENTIFIER_POINTER (name) || n[-1] == '$'))
	{
	  int l = 2;
	  while (ISDIGIT (n[l]))
	    l++;
	  if (n[l] == '\0' || n[l] == '$')
	    {
	      cnt++;
	      length += 5 - l;
	    }
	  n += l;
	}
      else
	n++;
    }
  while (1);
  if (cnt == 0)
    {
      pp_tree_identifier (pp, name);
      return;
    }

  char *str = XNEWVEC (char, length + 1);
  char *p = str;
  const char *q;
  q = n = IDENTIFIER_POINTER (name);
  do
    {
      q = strchr (q, 'D');
      if (q == NULL)
	break;
      if (ISDIGIT (q[1])
	  && (q == IDENTIFIER_POINTER (name) || q[-1] == '$'))
	{
	  int l = 2;
	  while (ISDIGIT (q[l]))
	    l++;
	  if (q[l] == '\0' || q[l] == '$')
	    {
	      memcpy (p, n, q - n);
	      memcpy (p + (q - n), "Dxxxx", 5);
	      p += (q - n) + 5;
	      n = q + l;
	    }
	  q += l;
	}
      else
	q++;
    }
  while (1);
  memcpy (p, n, IDENTIFIER_LENGTH (name) - (n - IDENTIFIER_POINTER (name)));
  str[length] = '\0';
  if (pp_translate_identifiers (pp))
    {
      const char *text = identifier_to_locale (str);
      pp_append_text (pp, text, text + strlen (text));
    }
  else
    pp_append_text (pp, str, str + length);
  XDELETEVEC (str);
}

/* Dump the name of a _DECL node and its DECL_UID if TDF_UID is set
   in FLAGS.  */

static void
dump_decl_name (pretty_printer *pp, tree node, dump_flags_t flags)
{
  tree name = DECL_NAME (node);
  if (name)
    {
      if ((flags & TDF_ASMNAME)
	  && HAS_DECL_ASSEMBLER_NAME_P (node)
	  && DECL_ASSEMBLER_NAME_SET_P (node))
	pp_tree_identifier (pp, DECL_ASSEMBLER_NAME_RAW (node));
      /* For -fcompare-debug don't dump DECL_NAMELESS names at all,
	 -g might have created more fancy names and their indexes
	 could get out of sync.  Usually those should be DECL_IGNORED_P
	 too, SRA can create even non-DECL_IGNORED_P DECL_NAMELESS fancy
	 names, let's hope those never get out of sync after doing the
	 dump_fancy_name sanitization.  */
      else if ((flags & TDF_COMPARE_DEBUG)
	       && DECL_NAMELESS (node)
	       && DECL_IGNORED_P (node))
	name = NULL_TREE;
      /* For DECL_NAMELESS names look for embedded uids in the
	 names and sanitize them for TDF_NOUID.  */
      else if ((flags & TDF_NOUID) && DECL_NAMELESS (node))
	dump_fancy_name (pp, name);
      else
	pp_tree_identifier (pp, name);
    }
  char uid_sep = (flags & TDF_GIMPLE) ? '_' : '.';
  if ((flags & TDF_UID) || name == NULL_TREE)
    {
      if (TREE_CODE (node) == LABEL_DECL && LABEL_DECL_UID (node) != -1)
	pp_printf (pp, "L%c%d", uid_sep, (int) LABEL_DECL_UID (node));
      else if (TREE_CODE (node) == DEBUG_EXPR_DECL)
	{
	  if (flags & TDF_NOUID)
	    pp_string (pp, "D#xxxx");
	  else
	    pp_printf (pp, "D#%i", DEBUG_TEMP_UID (node));
	}
      else
	{
	  char c = TREE_CODE (node) == CONST_DECL ? 'C' : 'D';
	  if (flags & TDF_NOUID)
	    pp_printf (pp, "%c.xxxx", c);
	  else
	    pp_printf (pp, "%c%c%u", c, uid_sep, DECL_UID (node));
	}
    }
  if ((flags & TDF_ALIAS) && DECL_PT_UID (node) != DECL_UID (node))
    {
      if (flags & TDF_NOUID)
	pp_printf (pp, "ptD.xxxx");
      else
	pp_printf (pp, "ptD.%u", DECL_PT_UID (node));
    }
}

/* Like the above, but used for pretty printing function calls.  */

static void
dump_function_name (pretty_printer *pp, tree node, dump_flags_t flags)
{
  if (CONVERT_EXPR_P (node))
    node = TREE_OPERAND (node, 0);
  if (DECL_NAME (node) && (flags & TDF_ASMNAME) == 0)
    pp_string (pp, lang_hooks.decl_printable_name (node, 1));
  else
    dump_decl_name (pp, node, flags);
}

/* Dump a function declaration.  NODE is the FUNCTION_TYPE.  PP, SPC and
   FLAGS are as in dump_generic_node.  */

static void
dump_function_declaration (pretty_printer *pp, tree node,
			   int spc, dump_flags_t flags)
{
  bool wrote_arg = false;
  tree arg;

  pp_space (pp);
  pp_left_paren (pp);

  /* Print the argument types.  */
  arg = TYPE_ARG_TYPES (node);
  while (arg && arg != void_list_node && arg != error_mark_node)
    {
      if (wrote_arg)
	{
	  pp_comma (pp);
	  pp_space (pp);
	}
      wrote_arg = true;
      dump_generic_node (pp, TREE_VALUE (arg), spc, flags, false);
      arg = TREE_CHAIN (arg);
    }

  /* Drop the trailing void_type_node if we had any previous argument.  */
  if (arg == void_list_node && !wrote_arg)
    pp_string (pp, "void");
  /* Properly dump vararg function types.  */
  else if (!arg && wrote_arg)
    pp_string (pp, ", ...");
  /* Avoid printing any arg for unprototyped functions.  */

  pp_right_paren (pp);
}

/* Dump the domain associated with an array.  */

static void
dump_array_domain (pretty_printer *pp, tree domain, int spc, dump_flags_t flags)
{
  pp_left_bracket (pp);
  if (domain)
    {
      tree min = TYPE_MIN_VALUE (domain);
      tree max = TYPE_MAX_VALUE (domain);

      if (min && max
	  && integer_zerop (min)
	  && tree_fits_shwi_p (max))
	pp_wide_integer (pp, tree_to_shwi (max) + 1);
      else
	{
	  if (min)
	    dump_generic_node (pp, min, spc, flags, false);
	  pp_colon (pp);
	  if (max)
	    dump_generic_node (pp, max, spc, flags, false);
	}
    }
  else
    pp_string (pp, "<unknown>");
  pp_right_bracket (pp);
}


/* Dump OpenMP clause CLAUSE.  PP, CLAUSE, SPC and FLAGS are as in
   dump_generic_node.  */

static void
dump_omp_clause (pretty_printer *pp, tree clause, int spc, dump_flags_t flags)
{
  const char *name;

  switch (OMP_CLAUSE_CODE (clause))
    {
    case OMP_CLAUSE_PRIVATE:
      name = "private";
      goto print_remap;
    case OMP_CLAUSE_SHARED:
      name = "shared";
      goto print_remap;
    case OMP_CLAUSE_FIRSTPRIVATE:
      name = "firstprivate";
      goto print_remap;
    case OMP_CLAUSE_LASTPRIVATE:
      name = "lastprivate";
      goto print_remap;
    case OMP_CLAUSE_COPYIN:
      name = "copyin";
      goto print_remap;
    case OMP_CLAUSE_COPYPRIVATE:
      name = "copyprivate";
      goto print_remap;
    case OMP_CLAUSE_UNIFORM:
      name = "uniform";
      goto print_remap;
    case OMP_CLAUSE_USE_DEVICE_PTR:
      name = "use_device_ptr";
      goto print_remap;
    case OMP_CLAUSE_IS_DEVICE_PTR:
      name = "is_device_ptr";
      goto print_remap;
    case OMP_CLAUSE__LOOPTEMP_:
      name = "_looptemp_";
      goto print_remap;
    case OMP_CLAUSE_TO_DECLARE:
      name = "to";
      goto print_remap;
    case OMP_CLAUSE_LINK:
      name = "link";
      goto print_remap;
  print_remap:
      pp_string (pp, name);
      pp_left_paren (pp);
      dump_generic_node (pp, OMP_CLAUSE_DECL (clause),
			 spc, flags, false);
      pp_right_paren (pp);
      break;

    case OMP_CLAUSE_REDUCTION:
      pp_string (pp, "reduction(");
      if (OMP_CLAUSE_REDUCTION_CODE (clause) != ERROR_MARK)
	{
	  pp_string (pp,
		     op_symbol_code (OMP_CLAUSE_REDUCTION_CODE (clause)));
	  pp_colon (pp);
	}
      dump_generic_node (pp, OMP_CLAUSE_DECL (clause),
			 spc, flags, false);
      pp_right_paren (pp);
      break;

    case OMP_CLAUSE_IF:
      pp_string (pp, "if(");
      switch (OMP_CLAUSE_IF_MODIFIER (clause))
	{
	case ERROR_MARK: break;
	case OMP_PARALLEL: pp_string (pp, "parallel:"); break;
	case OMP_TASK: pp_string (pp, "task:"); break;
	case OMP_TASKLOOP: pp_string (pp, "taskloop:"); break;
	case OMP_TARGET_DATA: pp_string (pp, "target data:"); break;
	case OMP_TARGET: pp_string (pp, "target:"); break;
	case OMP_TARGET_UPDATE: pp_string (pp, "target update:"); break;
	case OMP_TARGET_ENTER_DATA:
	  pp_string (pp, "target enter data:"); break;
	case OMP_TARGET_EXIT_DATA: pp_string (pp, "target exit data:"); break;
	default: gcc_unreachable ();
	}
      dump_generic_node (pp, OMP_CLAUSE_IF_EXPR (clause),
			 spc, flags, false);
      pp_right_paren (pp);
      break;

    case OMP_CLAUSE_NUM_THREADS:
      pp_string (pp, "num_threads(");
      dump_generic_node (pp, OMP_CLAUSE_NUM_THREADS_EXPR (clause),
			 spc, flags, false);
      pp_right_paren (pp);
      break;

    case OMP_CLAUSE_NOWAIT:
      pp_string (pp, "nowait");
      break;
    case OMP_CLAUSE_ORDERED:
      pp_string (pp, "ordered");
      if (OMP_CLAUSE_ORDERED_EXPR (clause))
	{
	  pp_left_paren (pp);
	  dump_generic_node (pp, OMP_CLAUSE_ORDERED_EXPR (clause),
			     spc, flags, false);
	  pp_right_paren (pp);
	}
      break;

    case OMP_CLAUSE_DEFAULT:
      pp_string (pp, "default(");
      switch (OMP_CLAUSE_DEFAULT_KIND (clause))
	{
	case OMP_CLAUSE_DEFAULT_UNSPECIFIED:
	  break;
	case OMP_CLAUSE_DEFAULT_SHARED:
	  pp_string (pp, "shared");
	  break;
	case OMP_CLAUSE_DEFAULT_NONE:
	  pp_string (pp, "none");
	  break;
	case OMP_CLAUSE_DEFAULT_PRIVATE:
	  pp_string (pp, "private");
	  break;
	case OMP_CLAUSE_DEFAULT_FIRSTPRIVATE:
	  pp_string (pp, "firstprivate");
	  break;
	case OMP_CLAUSE_DEFAULT_PRESENT:
	  pp_string (pp, "present");
	  break;
	default:
	  gcc_unreachable ();
	}
      pp_right_paren (pp);
      break;

    case OMP_CLAUSE_SCHEDULE:
      pp_string (pp, "schedule(");
      if (OMP_CLAUSE_SCHEDULE_KIND (clause)
	  & (OMP_CLAUSE_SCHEDULE_MONOTONIC
	     | OMP_CLAUSE_SCHEDULE_NONMONOTONIC))
	{
	  if (OMP_CLAUSE_SCHEDULE_KIND (clause)
	      & OMP_CLAUSE_SCHEDULE_MONOTONIC)
	    pp_string (pp, "monotonic");
	  else
	    pp_string (pp, "nonmonotonic");
	  if (OMP_CLAUSE_SCHEDULE_SIMD (clause))
	    pp_comma (pp);
	  else
	    pp_colon (pp);
	}
      if (OMP_CLAUSE_SCHEDULE_SIMD (clause))
	pp_string (pp, "simd:");

      switch (OMP_CLAUSE_SCHEDULE_KIND (clause) & OMP_CLAUSE_SCHEDULE_MASK)
	{
	case OMP_CLAUSE_SCHEDULE_STATIC:
	  pp_string (pp, "static");
	  break;
	case OMP_CLAUSE_SCHEDULE_DYNAMIC:
	  pp_string (pp, "dynamic");
	  break;
	case OMP_CLAUSE_SCHEDULE_GUIDED:
	  pp_string (pp, "guided");
	  break;
	case OMP_CLAUSE_SCHEDULE_RUNTIME:
	  pp_string (pp, "runtime");
	  break;
	case OMP_CLAUSE_SCHEDULE_AUTO:
	  pp_string (pp, "auto");
	  break;
	default:
	  gcc_unreachable ();
	}
      if (OMP_CLAUSE_SCHEDULE_CHUNK_EXPR (clause))
	{
	  pp_comma (pp);
	  dump_generic_node (pp, OMP_CLAUSE_SCHEDULE_CHUNK_EXPR (clause),
			     spc, flags, false);
	}
      pp_right_paren (pp);
      break;

    case OMP_CLAUSE_UNTIED:
      pp_string (pp, "untied");
      break;

    case OMP_CLAUSE_COLLAPSE:
      pp_string (pp, "collapse(");
      dump_generic_node (pp, OMP_CLAUSE_COLLAPSE_EXPR (clause),
			 spc, flags, false);
      pp_right_paren (pp);
      break;

    case OMP_CLAUSE_FINAL:
      pp_string (pp, "final(");
      dump_generic_node (pp, OMP_CLAUSE_FINAL_EXPR (clause),
			 spc, flags, false);
      pp_right_paren (pp);
      break;

    case OMP_CLAUSE_MERGEABLE:
      pp_string (pp, "mergeable");
      break;

    case OMP_CLAUSE_LINEAR:
      pp_string (pp, "linear(");
      switch (OMP_CLAUSE_LINEAR_KIND (clause))
	{
	case OMP_CLAUSE_LINEAR_DEFAULT:
	  break;
	case OMP_CLAUSE_LINEAR_REF:
	  pp_string (pp, "ref(");
	  break;
	case OMP_CLAUSE_LINEAR_VAL:
	  pp_string (pp, "val(");
	  break;
	case OMP_CLAUSE_LINEAR_UVAL:
	  pp_string (pp, "uval(");
	  break;
	default:
	  gcc_unreachable ();
	}
      dump_generic_node (pp, OMP_CLAUSE_DECL (clause),
			 spc, flags, false);
      if (OMP_CLAUSE_LINEAR_KIND (clause) != OMP_CLAUSE_LINEAR_DEFAULT)
	pp_right_paren (pp);
      pp_colon (pp);
      dump_generic_node (pp, OMP_CLAUSE_LINEAR_STEP (clause),
			 spc, flags, false);
      pp_right_paren (pp);
      break;

    case OMP_CLAUSE_ALIGNED:
      pp_string (pp, "aligned(");
      dump_generic_node (pp, OMP_CLAUSE_DECL (clause),
			 spc, flags, false);
      if (OMP_CLAUSE_ALIGNED_ALIGNMENT (clause))
	{
	  pp_colon (pp);
	  dump_generic_node (pp, OMP_CLAUSE_ALIGNED_ALIGNMENT (clause),
			     spc, flags, false);
	}
      pp_right_paren (pp);
      break;

    case OMP_CLAUSE_DEPEND:
      pp_string (pp, "depend(");
      switch (OMP_CLAUSE_DEPEND_KIND (clause))
	{
	case OMP_CLAUSE_DEPEND_IN:
	  pp_string (pp, "in");
	  break;
	case OMP_CLAUSE_DEPEND_OUT:
	  pp_string (pp, "out");
	  break;
	case OMP_CLAUSE_DEPEND_INOUT:
	  pp_string (pp, "inout");
	  break;
	case OMP_CLAUSE_DEPEND_SOURCE:
	  pp_string (pp, "source)");
	  return;
	case OMP_CLAUSE_DEPEND_SINK:
	  pp_string (pp, "sink:");
	  for (tree t = OMP_CLAUSE_DECL (clause); t; t = TREE_CHAIN (t))
	    if (TREE_CODE (t) == TREE_LIST)
	      {
		dump_generic_node (pp, TREE_VALUE (t), spc, flags, false);
		if (TREE_PURPOSE (t) != integer_zero_node)
		  {
		    if (OMP_CLAUSE_DEPEND_SINK_NEGATIVE (t))
		      pp_minus (pp);
		    else
		      pp_plus (pp);
		    dump_generic_node (pp, TREE_PURPOSE (t), spc, flags,
				       false);
		  }
		if (TREE_CHAIN (t))
		  pp_comma (pp);
	      }
	    else
	      gcc_unreachable ();
	  pp_right_paren (pp);
	  return;
	default:
	  gcc_unreachable ();
	}
      pp_colon (pp);
      dump_generic_node (pp, OMP_CLAUSE_DECL (clause),
			 spc, flags, false);
      pp_right_paren (pp);
      break;

    case OMP_CLAUSE_MAP:
      pp_string (pp, "map(");
      switch (OMP_CLAUSE_MAP_KIND (clause))
	{
	case GOMP_MAP_ALLOC:
	case GOMP_MAP_POINTER:
	  pp_string (pp, "alloc");
	  break;
	case GOMP_MAP_TO:
	case GOMP_MAP_TO_PSET:
	  pp_string (pp, "to");
	  break;
	case GOMP_MAP_FROM:
	  pp_string (pp, "from");
	  break;
	case GOMP_MAP_TOFROM:
	  pp_string (pp, "tofrom");
	  break;
	case GOMP_MAP_FORCE_ALLOC:
	  pp_string (pp, "force_alloc");
	  break;
	case GOMP_MAP_FORCE_TO:
	  pp_string (pp, "force_to");
	  break;
	case GOMP_MAP_FORCE_FROM:
	  pp_string (pp, "force_from");
	  break;
	case GOMP_MAP_FORCE_TOFROM:
	  pp_string (pp, "force_tofrom");
	  break;
	case GOMP_MAP_FORCE_PRESENT:
	  pp_string (pp, "force_present");
	  break;
	case GOMP_MAP_DELETE:
	  pp_string (pp, "delete");
	  break;
	case GOMP_MAP_FORCE_DEVICEPTR:
	  pp_string (pp, "force_deviceptr");
	  break;
	case GOMP_MAP_ALWAYS_TO:
	  pp_string (pp, "always,to");
	  break;
	case GOMP_MAP_ALWAYS_FROM:
	  pp_string (pp, "always,from");
	  break;
	case GOMP_MAP_ALWAYS_TOFROM:
	  pp_string (pp, "always,tofrom");
	  break;
	case GOMP_MAP_RELEASE:
	  pp_string (pp, "release");
	  break;
	case GOMP_MAP_FIRSTPRIVATE_POINTER:
	  pp_string (pp, "firstprivate");
	  break;
	case GOMP_MAP_FIRSTPRIVATE_REFERENCE:
	  pp_string (pp, "firstprivate ref");
	  break;
	case GOMP_MAP_STRUCT:
	  pp_string (pp, "struct");
	  break;
	case GOMP_MAP_ALWAYS_POINTER:
	  pp_string (pp, "always_pointer");
	  break;
	case GOMP_MAP_DEVICE_RESIDENT:
	  pp_string (pp, "device_resident");
	  break;
	case GOMP_MAP_LINK:
	  pp_string (pp, "link");
	  break;
	default:
	  gcc_unreachable ();
	}
      pp_colon (pp);
      dump_generic_node (pp, OMP_CLAUSE_DECL (clause),
			 spc, flags, false);
     print_clause_size:
      if (OMP_CLAUSE_SIZE (clause))
	{
	  switch (OMP_CLAUSE_CODE (clause) == OMP_CLAUSE_MAP
		  ? OMP_CLAUSE_MAP_KIND (clause) : GOMP_MAP_TO)
	    {
	    case GOMP_MAP_POINTER:
	    case GOMP_MAP_FIRSTPRIVATE_POINTER:
	    case GOMP_MAP_FIRSTPRIVATE_REFERENCE:
	    case GOMP_MAP_ALWAYS_POINTER:
	      pp_string (pp, " [pointer assign, bias: ");
	      break;
	    case GOMP_MAP_TO_PSET:
	      pp_string (pp, " [pointer set, len: ");
	      break;
	    default:
	      pp_string (pp, " [len: ");
	      break;
	    }
	  dump_generic_node (pp, OMP_CLAUSE_SIZE (clause),
			     spc, flags, false);
	  pp_right_bracket (pp);
	}
      pp_right_paren (pp);
      break;

    case OMP_CLAUSE_FROM:
      pp_string (pp, "from(");
      dump_generic_node (pp, OMP_CLAUSE_DECL (clause),
			 spc, flags, false);
      goto print_clause_size;

    case OMP_CLAUSE_TO:
      pp_string (pp, "to(");
      dump_generic_node (pp, OMP_CLAUSE_DECL (clause),
			 spc, flags, false);
      goto print_clause_size;

    case OMP_CLAUSE__CACHE_:
      pp_string (pp, "(");
      dump_generic_node (pp, OMP_CLAUSE_DECL (clause),
			 spc, flags, false);
      goto print_clause_size;

    case OMP_CLAUSE_NUM_TEAMS:
      pp_string (pp, "num_teams(");
      dump_generic_node (pp, OMP_CLAUSE_NUM_TEAMS_EXPR (clause),
			 spc, flags, false);
      pp_right_paren (pp);
      break;

    case OMP_CLAUSE_THREAD_LIMIT:
      pp_string (pp, "thread_limit(");
      dump_generic_node (pp, OMP_CLAUSE_THREAD_LIMIT_EXPR (clause),
			 spc, flags, false);
      pp_right_paren (pp);
      break;

    case OMP_CLAUSE_DEVICE:
      pp_string (pp, "device(");
      dump_generic_node (pp, OMP_CLAUSE_DEVICE_ID (clause),
			 spc, flags, false);
      pp_right_paren (pp);
      break;

    case OMP_CLAUSE_DIST_SCHEDULE:
      pp_string (pp, "dist_schedule(static");
      if (OMP_CLAUSE_DIST_SCHEDULE_CHUNK_EXPR (clause))
	{
	  pp_comma (pp);
	  dump_generic_node (pp,
			     OMP_CLAUSE_DIST_SCHEDULE_CHUNK_EXPR (clause),
			     spc, flags, false);
	}
      pp_right_paren (pp);
      break;

    case OMP_CLAUSE_PROC_BIND:
      pp_string (pp, "proc_bind(");
      switch (OMP_CLAUSE_PROC_BIND_KIND (clause))
	{
	case OMP_CLAUSE_PROC_BIND_MASTER:
	  pp_string (pp, "master");
	  break;
	case OMP_CLAUSE_PROC_BIND_CLOSE:
	  pp_string (pp, "close");
	  break;
	case OMP_CLAUSE_PROC_BIND_SPREAD:
	  pp_string (pp, "spread");
	  break;
	default:
	  gcc_unreachable ();
	}
      pp_right_paren (pp);
      break;

    case OMP_CLAUSE_SAFELEN:
      pp_string (pp, "safelen(");
      dump_generic_node (pp, OMP_CLAUSE_SAFELEN_EXPR (clause),
			 spc, flags, false);
      pp_right_paren (pp);
      break;

    case OMP_CLAUSE_SIMDLEN:
      pp_string (pp, "simdlen(");
      dump_generic_node (pp, OMP_CLAUSE_SIMDLEN_EXPR (clause),
			 spc, flags, false);
      pp_right_paren (pp);
      break;

    case OMP_CLAUSE_PRIORITY:
      pp_string (pp, "priority(");
      dump_generic_node (pp, OMP_CLAUSE_PRIORITY_EXPR (clause),
			 spc, flags, false);
      pp_right_paren (pp);
      break;

    case OMP_CLAUSE_GRAINSIZE:
      pp_string (pp, "grainsize(");
      dump_generic_node (pp, OMP_CLAUSE_GRAINSIZE_EXPR (clause),
			 spc, flags, false);
      pp_right_paren (pp);
      break;

    case OMP_CLAUSE_NUM_TASKS:
      pp_string (pp, "num_tasks(");
      dump_generic_node (pp, OMP_CLAUSE_NUM_TASKS_EXPR (clause),
			 spc, flags, false);
      pp_right_paren (pp);
      break;

    case OMP_CLAUSE_HINT:
      pp_string (pp, "hint(");
      dump_generic_node (pp, OMP_CLAUSE_HINT_EXPR (clause),
			 spc, flags, false);
      pp_right_paren (pp);
      break;

    case OMP_CLAUSE_DEFAULTMAP:
      pp_string (pp, "defaultmap(tofrom:scalar)");
      break;

    case OMP_CLAUSE__SIMDUID_:
      pp_string (pp, "_simduid_(");
      dump_generic_node (pp, OMP_CLAUSE__SIMDUID__DECL (clause),
			 spc, flags, false);
      pp_right_paren (pp);
      break;

    case OMP_CLAUSE__SIMT_:
      pp_string (pp, "_simt_");
      break;

    case OMP_CLAUSE_GANG:
      pp_string (pp, "gang");
      if (OMP_CLAUSE_GANG_EXPR (clause) != NULL_TREE)
	{
	  pp_string (pp, "(num: ");
	  dump_generic_node (pp, OMP_CLAUSE_GANG_EXPR (clause),
			     spc, flags, false);
	}
      if (OMP_CLAUSE_GANG_STATIC_EXPR (clause) != NULL_TREE)
	{
	  if (OMP_CLAUSE_GANG_EXPR (clause) == NULL_TREE)
	    pp_left_paren (pp);
	  else
	    pp_space (pp);
	  pp_string (pp, "static:");
	  if (OMP_CLAUSE_GANG_STATIC_EXPR (clause)
	      == integer_minus_one_node)
	    pp_character (pp, '*');
	  else
	    dump_generic_node (pp, OMP_CLAUSE_GANG_STATIC_EXPR (clause),
			       spc, flags, false);
	}
      if (OMP_CLAUSE_GANG_EXPR (clause) != NULL_TREE
	  || OMP_CLAUSE_GANG_STATIC_EXPR (clause) != NULL_TREE)
	pp_right_paren (pp);
      break;

    case OMP_CLAUSE_ASYNC:
      pp_string (pp, "async");
      if (OMP_CLAUSE_ASYNC_EXPR (clause))
        {
          pp_character(pp, '(');
          dump_generic_node (pp, OMP_CLAUSE_ASYNC_EXPR (clause),
                             spc, flags, false);
          pp_character(pp, ')');
        }
      break;

    case OMP_CLAUSE_AUTO:
    case OMP_CLAUSE_SEQ:
      pp_string (pp, omp_clause_code_name[OMP_CLAUSE_CODE (clause)]);
      break;

    case OMP_CLAUSE_WAIT:
      pp_string (pp, "wait(");
      dump_generic_node (pp, OMP_CLAUSE_WAIT_EXPR (clause),
			 spc, flags, false);
      pp_character(pp, ')');
      break;

    case OMP_CLAUSE_WORKER:
      pp_string (pp, "worker");
      if (OMP_CLAUSE_WORKER_EXPR (clause) != NULL_TREE)
	{
	  pp_left_paren (pp);
	  dump_generic_node (pp, OMP_CLAUSE_WORKER_EXPR (clause),
			     spc, flags, false);
	  pp_right_paren (pp);
	}
      break;

    case OMP_CLAUSE_VECTOR:
      pp_string (pp, "vector");
      if (OMP_CLAUSE_VECTOR_EXPR (clause) != NULL_TREE)
	{
	  pp_left_paren (pp);
	  dump_generic_node (pp, OMP_CLAUSE_VECTOR_EXPR (clause),
			     spc, flags, false);
	  pp_right_paren (pp);
	}
      break;

    case OMP_CLAUSE_NUM_GANGS:
      pp_string (pp, "num_gangs(");
      dump_generic_node (pp, OMP_CLAUSE_NUM_GANGS_EXPR (clause),
                         spc, flags, false);
      pp_character (pp, ')');
      break;

    case OMP_CLAUSE_NUM_WORKERS:
      pp_string (pp, "num_workers(");
      dump_generic_node (pp, OMP_CLAUSE_NUM_WORKERS_EXPR (clause),
                         spc, flags, false);
      pp_character (pp, ')');
      break;

    case OMP_CLAUSE_VECTOR_LENGTH:
      pp_string (pp, "vector_length(");
      dump_generic_node (pp, OMP_CLAUSE_VECTOR_LENGTH_EXPR (clause),
                         spc, flags, false);
      pp_character (pp, ')');
      break;

    case OMP_CLAUSE_INBRANCH:
      pp_string (pp, "inbranch");
      break;
    case OMP_CLAUSE_NOTINBRANCH:
      pp_string (pp, "notinbranch");
      break;
    case OMP_CLAUSE_FOR:
      pp_string (pp, "for");
      break;
    case OMP_CLAUSE_PARALLEL:
      pp_string (pp, "parallel");
      break;
    case OMP_CLAUSE_SECTIONS:
      pp_string (pp, "sections");
      break;
    case OMP_CLAUSE_TASKGROUP:
      pp_string (pp, "taskgroup");
      break;
    case OMP_CLAUSE_NOGROUP:
      pp_string (pp, "nogroup");
      break;
    case OMP_CLAUSE_THREADS:
      pp_string (pp, "threads");
      break;
    case OMP_CLAUSE_SIMD:
      pp_string (pp, "simd");
      break;
    case OMP_CLAUSE_INDEPENDENT:
      pp_string (pp, "independent");
      break;
    case OMP_CLAUSE_TILE:
      pp_string (pp, "tile(");
      dump_generic_node (pp, OMP_CLAUSE_TILE_LIST (clause),
			 spc, flags, false);
      pp_right_paren (pp);
      break;

    case OMP_CLAUSE__GRIDDIM_:
      pp_string (pp, "_griddim_(");
      pp_unsigned_wide_integer (pp, OMP_CLAUSE__GRIDDIM__DIMENSION (clause));
      pp_colon (pp);
      dump_generic_node (pp, OMP_CLAUSE__GRIDDIM__SIZE (clause), spc, flags,
			 false);
      pp_comma (pp);
      dump_generic_node (pp, OMP_CLAUSE__GRIDDIM__GROUP (clause), spc, flags,
			 false);
      pp_right_paren (pp);
      break;

    default:
      /* Should never happen.  */
      dump_generic_node (pp, clause, spc, flags, false);
      break;
    }
}


/* Dump the list of OpenMP clauses.  PP, SPC and FLAGS are as in
   dump_generic_node.  */

void
dump_omp_clauses (pretty_printer *pp, tree clause, int spc, dump_flags_t flags)
{
  if (clause == NULL)
    return;

  pp_space (pp);
  while (1)
    {
      dump_omp_clause (pp, clause, spc, flags);
      clause = OMP_CLAUSE_CHAIN (clause);
      if (clause == NULL)
	return;
      pp_space (pp);
    }
}


/* Dump location LOC to PP.  */

void
dump_location (pretty_printer *pp, location_t loc)
{
  expanded_location xloc = expand_location (loc);

  pp_left_bracket (pp);
  if (xloc.file)
    {
      pp_string (pp, xloc.file);
      pp_string (pp, ":");
    }
  pp_decimal_int (pp, xloc.line);
  pp_colon (pp);
  pp_decimal_int (pp, xloc.column);
  pp_string (pp, "] ");
}


/* Dump lexical block BLOCK.  PP, SPC and FLAGS are as in
   dump_generic_node.  */

static void
dump_block_node (pretty_printer *pp, tree block, int spc, dump_flags_t flags)
{
  tree t;

  pp_printf (pp, "BLOCK #%d ", BLOCK_NUMBER (block));

  if (flags & TDF_ADDRESS)
    pp_printf (pp, "[%p] ", (void *) block);

  if (BLOCK_ABSTRACT (block))
    pp_string (pp, "[abstract] ");

  if (TREE_ASM_WRITTEN (block))
    pp_string (pp, "[written] ");

  if (flags & TDF_SLIM)
    return;

  if (BLOCK_SOURCE_LOCATION (block))
    dump_location (pp, BLOCK_SOURCE_LOCATION (block));

  newline_and_indent (pp, spc + 2);

  if (BLOCK_SUPERCONTEXT (block))
    {
      pp_string (pp, "SUPERCONTEXT: ");
      dump_generic_node (pp, BLOCK_SUPERCONTEXT (block), 0,
			 flags | TDF_SLIM, false);
      newline_and_indent (pp, spc + 2);
    }

  if (BLOCK_SUBBLOCKS (block))
    {
      pp_string (pp, "SUBBLOCKS: ");
      for (t = BLOCK_SUBBLOCKS (block); t; t = BLOCK_CHAIN (t))
	{
	  dump_generic_node (pp, t, 0, flags | TDF_SLIM, false);
	  pp_space (pp);
	}
      newline_and_indent (pp, spc + 2);
    }

  if (BLOCK_CHAIN (block))
    {
      pp_string (pp, "SIBLINGS: ");
      for (t = BLOCK_CHAIN (block); t; t = BLOCK_CHAIN (t))
	{
	  dump_generic_node (pp, t, 0, flags | TDF_SLIM, false);
	  pp_space (pp);
	}
      newline_and_indent (pp, spc + 2);
    }

  if (BLOCK_VARS (block))
    {
      pp_string (pp, "VARS: ");
      for (t = BLOCK_VARS (block); t; t = TREE_CHAIN (t))
	{
	  dump_generic_node (pp, t, 0, flags, false);
	  pp_space (pp);
	}
      newline_and_indent (pp, spc + 2);
    }

  if (vec_safe_length (BLOCK_NONLOCALIZED_VARS (block)) > 0)
    {
      unsigned i;
      vec<tree, va_gc> *nlv = BLOCK_NONLOCALIZED_VARS (block);

      pp_string (pp, "NONLOCALIZED_VARS: ");
      FOR_EACH_VEC_ELT (*nlv, i, t)
	{
	  dump_generic_node (pp, t, 0, flags, false);
	  pp_space (pp);
	}
      newline_and_indent (pp, spc + 2);
    }

  if (BLOCK_ABSTRACT_ORIGIN (block))
    {
      pp_string (pp, "ABSTRACT_ORIGIN: ");
      dump_generic_node (pp, BLOCK_ABSTRACT_ORIGIN (block), 0,
			 flags | TDF_SLIM, false);
      newline_and_indent (pp, spc + 2);
    }

  if (BLOCK_FRAGMENT_ORIGIN (block))
    {
      pp_string (pp, "FRAGMENT_ORIGIN: ");
      dump_generic_node (pp, BLOCK_FRAGMENT_ORIGIN (block), 0,
			 flags | TDF_SLIM, false);
      newline_and_indent (pp, spc + 2);
    }

  if (BLOCK_FRAGMENT_CHAIN (block))
    {
      pp_string (pp, "FRAGMENT_CHAIN: ");
      for (t = BLOCK_FRAGMENT_CHAIN (block); t; t = BLOCK_FRAGMENT_CHAIN (t))
	{
	  dump_generic_node (pp, t, 0, flags | TDF_SLIM, false);
	  pp_space (pp);
	}
      newline_and_indent (pp, spc + 2);
    }
}


/* Dump the node NODE on the pretty_printer PP, SPC spaces of
   indent.  FLAGS specifies details to show in the dump (see TDF_* in
   dumpfile.h).  If IS_STMT is true, the object printed is considered
   to be a statement and it is terminated by ';' if appropriate.  */

int
dump_generic_node (pretty_printer *pp, tree node, int spc, dump_flags_t flags,
		   bool is_stmt)
{
  tree type;
  tree op0, op1;
  const char *str;
  bool is_expr;
  enum tree_code code;

  if (node == NULL_TREE)
    return spc;

  is_expr = EXPR_P (node);

  if (is_stmt && (flags & TDF_STMTADDR))
    pp_printf (pp, "<&%p> ", (void *)node);

  if ((flags & TDF_LINENO) && EXPR_HAS_LOCATION (node))
    dump_location (pp, EXPR_LOCATION (node));

  code = TREE_CODE (node);
  switch (code)
    {
    case ERROR_MARK:
      pp_string (pp, "<<< error >>>");
      break;

    case IDENTIFIER_NODE:
      pp_tree_identifier (pp, node);
      break;

    case TREE_LIST:
      while (node && node != error_mark_node)
	{
	  if (TREE_PURPOSE (node))
	    {
	      dump_generic_node (pp, TREE_PURPOSE (node), spc, flags, false);
	      pp_space (pp);
	    }
	  dump_generic_node (pp, TREE_VALUE (node), spc, flags, false);
	  node = TREE_CHAIN (node);
	  if (node && TREE_CODE (node) == TREE_LIST)
	    {
	      pp_comma (pp);
	      pp_space (pp);
	    }
	}
      break;

    case TREE_BINFO:
      dump_generic_node (pp, BINFO_TYPE (node), spc, flags, false);
      break;

    case TREE_VEC:
      {
	size_t i;
	if (TREE_VEC_LENGTH (node) > 0)
	  {
	    size_t len = TREE_VEC_LENGTH (node);
	    for (i = 0; i < len - 1; i++)
	      {
		dump_generic_node (pp, TREE_VEC_ELT (node, i), spc, flags,
				   false);
		pp_comma (pp);
		pp_space (pp);
	      }
	    dump_generic_node (pp, TREE_VEC_ELT (node, len - 1), spc,
			       flags, false);
	  }
      }
      break;

    case VOID_TYPE:
    case POINTER_BOUNDS_TYPE:
    case INTEGER_TYPE:
    case REAL_TYPE:
    case FIXED_POINT_TYPE:
    case COMPLEX_TYPE:
    case VECTOR_TYPE:
    case ENUMERAL_TYPE:
    case BOOLEAN_TYPE:
      {
	unsigned int quals = TYPE_QUALS (node);
	enum tree_code_class tclass;

	if (quals & TYPE_QUAL_ATOMIC)
	  pp_string (pp, "atomic ");
	if (quals & TYPE_QUAL_CONST)
	  pp_string (pp, "const ");
	else if (quals & TYPE_QUAL_VOLATILE)
	  pp_string (pp, "volatile ");
	else if (quals & TYPE_QUAL_RESTRICT)
	  pp_string (pp, "restrict ");

	if (!ADDR_SPACE_GENERIC_P (TYPE_ADDR_SPACE (node)))
	  {
	    pp_string (pp, "<address-space-");
	    pp_decimal_int (pp, TYPE_ADDR_SPACE (node));
	    pp_string (pp, "> ");
	  }

	tclass = TREE_CODE_CLASS (TREE_CODE (node));

	if (tclass == tcc_declaration)
	  {
	    if (DECL_NAME (node))
	      dump_decl_name (pp, node, flags);
	    else
              pp_string (pp, "<unnamed type decl>");
	  }
	else if (tclass == tcc_type)
	  {
	    if (TYPE_NAME (node))
	      {
		if (TREE_CODE (TYPE_NAME (node)) == IDENTIFIER_NODE)
		  pp_tree_identifier (pp, TYPE_NAME (node));
		else if (TREE_CODE (TYPE_NAME (node)) == TYPE_DECL
			 && DECL_NAME (TYPE_NAME (node)))
		  dump_decl_name (pp, TYPE_NAME (node), flags);
		else
		  pp_string (pp, "<unnamed type>");
	      }
	    else if (TREE_CODE (node) == VECTOR_TYPE)
	      {
		pp_string (pp, "vector");
		pp_left_paren (pp);
		pp_wide_integer (pp, TYPE_VECTOR_SUBPARTS (node));
		pp_string (pp, ") ");
		dump_generic_node (pp, TREE_TYPE (node), spc, flags, false);
	      }
	    else if (TREE_CODE (node) == INTEGER_TYPE)
	      {
		if (TYPE_PRECISION (node) == CHAR_TYPE_SIZE)
		  pp_string (pp, (TYPE_UNSIGNED (node)
				      ? "unsigned char"
				      : "signed char"));
		else if (TYPE_PRECISION (node) == SHORT_TYPE_SIZE)
		  pp_string (pp, (TYPE_UNSIGNED (node)
				      ? "unsigned short"
				      : "signed short"));
		else if (TYPE_PRECISION (node) == INT_TYPE_SIZE)
		  pp_string (pp, (TYPE_UNSIGNED (node)
				      ? "unsigned int"
				      : "signed int"));
		else if (TYPE_PRECISION (node) == LONG_TYPE_SIZE)
		  pp_string (pp, (TYPE_UNSIGNED (node)
				      ? "unsigned long"
				      : "signed long"));
		else if (TYPE_PRECISION (node) == LONG_LONG_TYPE_SIZE)
		  pp_string (pp, (TYPE_UNSIGNED (node)
				      ? "unsigned long long"
				      : "signed long long"));
		else if (TYPE_PRECISION (node) >= CHAR_TYPE_SIZE
			 && pow2p_hwi (TYPE_PRECISION (node)))
		  {
		    pp_string (pp, (TYPE_UNSIGNED (node) ? "uint" : "int"));
		    pp_decimal_int (pp, TYPE_PRECISION (node));
		    pp_string (pp, "_t");
		  }
		else
		  {
		    pp_string (pp, (TYPE_UNSIGNED (node)
					? "<unnamed-unsigned:"
					: "<unnamed-signed:"));
		    pp_decimal_int (pp, TYPE_PRECISION (node));
		    pp_greater (pp);
		  }
	      }
	    else if (TREE_CODE (node) == COMPLEX_TYPE)
	      {
		pp_string (pp, "__complex__ ");
		dump_generic_node (pp, TREE_TYPE (node), spc, flags, false);
	      }
	    else if (TREE_CODE (node) == REAL_TYPE)
	      {
		pp_string (pp, "<float:");
		pp_decimal_int (pp, TYPE_PRECISION (node));
		pp_greater (pp);
	      }
	    else if (TREE_CODE (node) == FIXED_POINT_TYPE)
	      {
		pp_string (pp, "<fixed-point-");
		pp_string (pp, TYPE_SATURATING (node) ? "sat:" : "nonsat:");
		pp_decimal_int (pp, TYPE_PRECISION (node));
		pp_greater (pp);
	      }
	    else if (TREE_CODE (node) == VOID_TYPE)
	      pp_string (pp, "void");
	    else
              pp_string (pp, "<unnamed type>");
	  }
	break;
      }

    case POINTER_TYPE:
    case REFERENCE_TYPE:
      str = (TREE_CODE (node) == POINTER_TYPE ? "*" : "&");

      if (TREE_TYPE (node) == NULL)
        {
	  pp_string (pp, str);
          pp_string (pp, "<null type>");
        }
      else if (TREE_CODE (TREE_TYPE (node)) == FUNCTION_TYPE)
        {
	  tree fnode = TREE_TYPE (node);

	  dump_generic_node (pp, TREE_TYPE (fnode), spc, flags, false);
	  pp_space (pp);
	  pp_left_paren (pp);
	  pp_string (pp, str);
	  if (TYPE_IDENTIFIER (node))
	    dump_generic_node (pp, TYPE_NAME (node), spc, flags, false);
	  else if (flags & TDF_NOUID)
	    pp_printf (pp, "<Txxxx>");
	  else
	    pp_printf (pp, "<T%x>", TYPE_UID (node));

	  pp_right_paren (pp);
	  dump_function_declaration (pp, fnode, spc, flags);
	}
      else
        {
	  unsigned int quals = TYPE_QUALS (node);

          dump_generic_node (pp, TREE_TYPE (node), spc, flags, false);
	  pp_space (pp);
	  pp_string (pp, str);

	  if (quals & TYPE_QUAL_CONST)
	    pp_string (pp, " const");
	  if (quals & TYPE_QUAL_VOLATILE)
	    pp_string (pp, " volatile");
	  if (quals & TYPE_QUAL_RESTRICT)
	    pp_string (pp, " restrict");

	  if (!ADDR_SPACE_GENERIC_P (TYPE_ADDR_SPACE (node)))
	    {
	      pp_string (pp, " <address-space-");
	      pp_decimal_int (pp, TYPE_ADDR_SPACE (node));
	      pp_greater (pp);
	    }

	  if (TYPE_REF_CAN_ALIAS_ALL (node))
	    pp_string (pp, " {ref-all}");
	}
      break;

    case OFFSET_TYPE:
      NIY;
      break;

    case MEM_REF:
      {
	if (flags & TDF_GIMPLE)
	  {
	    pp_string (pp, "__MEM <");
	    dump_generic_node (pp, TREE_TYPE (node),
			       spc, flags | TDF_SLIM, false);
	    if (TYPE_ALIGN (TREE_TYPE (node))
		!= TYPE_ALIGN (TYPE_MAIN_VARIANT (TREE_TYPE (node))))
	      {
		pp_string (pp, ", ");
		pp_decimal_int (pp, TYPE_ALIGN (TREE_TYPE (node)));
	      }
	    pp_greater (pp);
	    pp_string (pp, " (");
	    if (TREE_TYPE (TREE_OPERAND (node, 0))
		!= TREE_TYPE (TREE_OPERAND (node, 1)))
	      {
		pp_left_paren (pp);
		dump_generic_node (pp, TREE_TYPE (TREE_OPERAND (node, 1)),
				   spc, flags | TDF_SLIM, false);
		pp_right_paren (pp);
	      }
	    dump_generic_node (pp, TREE_OPERAND (node, 0),
			       spc, flags | TDF_SLIM, false);
	    if (! integer_zerop (TREE_OPERAND (node, 1)))
	      {
		pp_string (pp, " + ");
		dump_generic_node (pp, TREE_OPERAND (node, 1),
				   spc, flags | TDF_SLIM, false);
	      }
	    pp_right_paren (pp);
	  }
	else if (integer_zerop (TREE_OPERAND (node, 1))
	    /* Dump the types of INTEGER_CSTs explicitly, for we can't
	       infer them and MEM_ATTR caching will share MEM_REFs
	       with differently-typed op0s.  */
	    && TREE_CODE (TREE_OPERAND (node, 0)) != INTEGER_CST
	    /* Released SSA_NAMES have no TREE_TYPE.  */
	    && TREE_TYPE (TREE_OPERAND (node, 0)) != NULL_TREE
	    /* Same pointer types, but ignoring POINTER_TYPE vs.
	       REFERENCE_TYPE.  */
	    && (TREE_TYPE (TREE_TYPE (TREE_OPERAND (node, 0)))
		== TREE_TYPE (TREE_TYPE (TREE_OPERAND (node, 1))))
	    && (TYPE_MODE (TREE_TYPE (TREE_OPERAND (node, 0)))
		== TYPE_MODE (TREE_TYPE (TREE_OPERAND (node, 1))))
	    && (TYPE_REF_CAN_ALIAS_ALL (TREE_TYPE (TREE_OPERAND (node, 0)))
		== TYPE_REF_CAN_ALIAS_ALL (TREE_TYPE (TREE_OPERAND (node, 1))))
	    /* Same value types ignoring qualifiers.  */
	    && (TYPE_MAIN_VARIANT (TREE_TYPE (node))
		== TYPE_MAIN_VARIANT
		    (TREE_TYPE (TREE_TYPE (TREE_OPERAND (node, 1)))))
	    && (!(flags & TDF_ALIAS)
		|| MR_DEPENDENCE_CLIQUE (node) == 0))
	  {
	    if (TREE_CODE (TREE_OPERAND (node, 0)) != ADDR_EXPR)
	      {
		pp_star (pp);
		dump_generic_node (pp, TREE_OPERAND (node, 0),
				   spc, flags, false);
	      }
	    else
	      dump_generic_node (pp,
				 TREE_OPERAND (TREE_OPERAND (node, 0), 0),
				 spc, flags, false);
	  }
	else
	  {
	    tree ptype;

	    pp_string (pp, "MEM[");
	    pp_left_paren (pp);
	    ptype = TYPE_MAIN_VARIANT (TREE_TYPE (TREE_OPERAND (node, 1)));
	    dump_generic_node (pp, ptype,
			       spc, flags | TDF_SLIM, false);
	    pp_right_paren (pp);
	    dump_generic_node (pp, TREE_OPERAND (node, 0),
			       spc, flags, false);
	    if (!integer_zerop (TREE_OPERAND (node, 1)))
	      {
		pp_string (pp, " + ");
		dump_generic_node (pp, TREE_OPERAND (node, 1),
				   spc, flags, false);
	      }
	    if ((flags & TDF_ALIAS)
		&& MR_DEPENDENCE_CLIQUE (node) != 0)
	      {
		pp_string (pp, " clique ");
		pp_unsigned_wide_integer (pp, MR_DEPENDENCE_CLIQUE (node));
		pp_string (pp, " base ");
		pp_unsigned_wide_integer (pp, MR_DEPENDENCE_BASE (node));
	      }
	    pp_right_bracket (pp);
	  }
	break;
      }

    case TARGET_MEM_REF:
      {
	const char *sep = "";
	tree tmp;

	pp_string (pp, "MEM[");

	if (TREE_CODE (TMR_BASE (node)) == ADDR_EXPR)
	  {
	    pp_string (pp, sep);
	    sep = ", ";
	    pp_string (pp, "symbol: ");
	    dump_generic_node (pp, TREE_OPERAND (TMR_BASE (node), 0),
			       spc, flags, false);
	  }
	else
	  {
	    pp_string (pp, sep);
	    sep = ", ";
	    pp_string (pp, "base: ");
	    dump_generic_node (pp, TMR_BASE (node), spc, flags, false);
	  }
	tmp = TMR_INDEX2 (node);
	if (tmp)
	  {
	    pp_string (pp, sep);
	    sep = ", ";
	    pp_string (pp, "base: ");
	    dump_generic_node (pp, tmp, spc, flags, false);
	  }
	tmp = TMR_INDEX (node);
	if (tmp)
	  {
	    pp_string (pp, sep);
	    sep = ", ";
	    pp_string (pp, "index: ");
	    dump_generic_node (pp, tmp, spc, flags, false);
	  }
	tmp = TMR_STEP (node);
	if (tmp)
	  {
	    pp_string (pp, sep);
	    sep = ", ";
	    pp_string (pp, "step: ");
	    dump_generic_node (pp, tmp, spc, flags, false);
	  }
	tmp = TMR_OFFSET (node);
	if (tmp)
	  {
	    pp_string (pp, sep);
	    sep = ", ";
	    pp_string (pp, "offset: ");
	    dump_generic_node (pp, tmp, spc, flags, false);
	  }
	pp_right_bracket (pp);
      }
      break;

    case ARRAY_TYPE:
      {
	tree tmp;

	/* Print the innermost component type.  */
	for (tmp = TREE_TYPE (node); TREE_CODE (tmp) == ARRAY_TYPE;
	     tmp = TREE_TYPE (tmp))
	  ;
	dump_generic_node (pp, tmp, spc, flags, false);

	/* Print the dimensions.  */
	for (tmp = node; TREE_CODE (tmp) == ARRAY_TYPE; tmp = TREE_TYPE (tmp))
	  dump_array_domain (pp, TYPE_DOMAIN (tmp), spc, flags);
	break;
      }

    case RECORD_TYPE:
    case UNION_TYPE:
    case QUAL_UNION_TYPE:
      {
	unsigned int quals = TYPE_QUALS (node);

	if (quals & TYPE_QUAL_ATOMIC)
	  pp_string (pp, "atomic ");
	if (quals & TYPE_QUAL_CONST)
	  pp_string (pp, "const ");
	if (quals & TYPE_QUAL_VOLATILE)
	  pp_string (pp, "volatile ");

        /* Print the name of the structure.  */
        if (TREE_CODE (node) == RECORD_TYPE)
	  pp_string (pp, "struct ");
        else if (TREE_CODE (node) == UNION_TYPE)
	  pp_string (pp, "union ");

        if (TYPE_NAME (node))
	  dump_generic_node (pp, TYPE_NAME (node), spc, flags, false);
	else if (!(flags & TDF_SLIM))
	  /* FIXME: If we eliminate the 'else' above and attempt
	     to show the fields for named types, we may get stuck
	     following a cycle of pointers to structs.  The alleged
	     self-reference check in print_struct_decl will not detect
	     cycles involving more than one pointer or struct type.  */
	  print_struct_decl (pp, node, spc, flags);
        break;
      }

    case LANG_TYPE:
      NIY;
      break;

    case INTEGER_CST:
      if (flags & TDF_GIMPLE
	  && (POINTER_TYPE_P (TREE_TYPE (node))
	      || (TYPE_PRECISION (TREE_TYPE (node))
		  < TYPE_PRECISION (integer_type_node))
	      || exact_log2 (TYPE_PRECISION (TREE_TYPE (node))) == -1))
	{
	  pp_string (pp, "_Literal (");
	  dump_generic_node (pp, TREE_TYPE (node), spc, flags, false);
	  pp_string (pp, ") ");
	}
      if (TREE_CODE (TREE_TYPE (node)) == POINTER_TYPE
	  && ! (flags & TDF_GIMPLE))
	{
	  /* In the case of a pointer, one may want to divide by the
	     size of the pointed-to type.  Unfortunately, this not
	     straightforward.  The C front-end maps expressions

	     (int *) 5
	     int *p; (p + 5)

	     in such a way that the two INTEGER_CST nodes for "5" have
	     different values but identical types.  In the latter
	     case, the 5 is multiplied by sizeof (int) in c-common.c
	     (pointer_int_sum) to convert it to a byte address, and
	     yet the type of the node is left unchanged.  Argh.  What
	     is consistent though is that the number value corresponds
	     to bytes (UNITS) offset.

             NB: Neither of the following divisors can be trivially
             used to recover the original literal:

             TREE_INT_CST_LOW (TYPE_SIZE_UNIT (TREE_TYPE (node)))
	     TYPE_PRECISION (TREE_TYPE (TREE_TYPE (node)))  */
	  pp_wide_integer (pp, TREE_INT_CST_LOW (node));
	  pp_string (pp, "B"); /* pseudo-unit */
	}
      else if (tree_fits_shwi_p (node))
	pp_wide_integer (pp, tree_to_shwi (node));
      else if (tree_fits_uhwi_p (node))
	pp_unsigned_wide_integer (pp, tree_to_uhwi (node));
      else
	{
	  wide_int val = wi::to_wide (node);

	  if (wi::neg_p (val, TYPE_SIGN (TREE_TYPE (node))))
	    {
	      pp_minus (pp);
	      val = -val;
	    }
	  print_hex (val, pp_buffer (pp)->digit_buffer);
	  pp_string (pp, pp_buffer (pp)->digit_buffer);
	}
      if ((flags & TDF_GIMPLE)
	  && ! (POINTER_TYPE_P (TREE_TYPE (node))
		|| (TYPE_PRECISION (TREE_TYPE (node))
		    < TYPE_PRECISION (integer_type_node))
		|| exact_log2 (TYPE_PRECISION (TREE_TYPE (node))) == -1))
	{
	  if (TYPE_UNSIGNED (TREE_TYPE (node)))
	    pp_character (pp, 'u');
	  if (TYPE_PRECISION (TREE_TYPE (node))
	      == TYPE_PRECISION (unsigned_type_node))
	    ;
	  else if (TYPE_PRECISION (TREE_TYPE (node))
		   == TYPE_PRECISION (long_unsigned_type_node))
	    pp_character (pp, 'l');
	  else if (TYPE_PRECISION (TREE_TYPE (node))
		   == TYPE_PRECISION (long_long_unsigned_type_node))
	    pp_string (pp, "ll");
	}
      if (TREE_OVERFLOW (node))
	pp_string (pp, "(OVF)");
      break;

    case POLY_INT_CST:
      pp_string (pp, "POLY_INT_CST [");
      dump_generic_node (pp, POLY_INT_CST_COEFF (node, 0), spc, flags, false);
      for (unsigned int i = 1; i < NUM_POLY_INT_COEFFS; ++i)
	{
	  pp_string (pp, ", ");
	  dump_generic_node (pp, POLY_INT_CST_COEFF (node, i),
			     spc, flags, false);
	}
      pp_string (pp, "]");
      break;

    case REAL_CST:
      /* Code copied from print_node.  */
      {
	REAL_VALUE_TYPE d;
	if (TREE_OVERFLOW (node))
	  pp_string (pp, " overflow");

	d = TREE_REAL_CST (node);
	if (REAL_VALUE_ISINF (d))
	  pp_string (pp, REAL_VALUE_NEGATIVE (d) ? " -Inf" : " Inf");
	else if (REAL_VALUE_ISNAN (d))
	  pp_string (pp, " Nan");
	else
	  {
	    char string[100];
	    real_to_decimal (string, &d, sizeof (string), 0, 1);
	    pp_string (pp, string);
	  }
	break;
      }

    case FIXED_CST:
      {
	char string[100];
	fixed_to_decimal (string, TREE_FIXED_CST_PTR (node), sizeof (string));
	pp_string (pp, string);
	break;
      }

    case COMPLEX_CST:
      pp_string (pp, "__complex__ (");
      dump_generic_node (pp, TREE_REALPART (node), spc, flags, false);
      pp_string (pp, ", ");
      dump_generic_node (pp, TREE_IMAGPART (node), spc, flags, false);
      pp_right_paren (pp);
      break;

    case STRING_CST:
      pp_string (pp, "\"");
      pretty_print_string (pp, TREE_STRING_POINTER (node));
      pp_string (pp, "\"");
      break;

    case VECTOR_CST:
      {
	unsigned i;
	pp_string (pp, "{ ");
	unsigned HOST_WIDE_INT nunits;
	if (!VECTOR_CST_NELTS (node).is_constant (&nunits))
	  nunits = vector_cst_encoded_nelts (node);
	for (i = 0; i < nunits; ++i)
	  {
	    if (i != 0)
	      pp_string (pp, ", ");
	    dump_generic_node (pp, VECTOR_CST_ELT (node, i),
			       spc, flags, false);
	  }
	if (!VECTOR_CST_NELTS (node).is_constant ())
	  pp_string (pp, ", ...");
	pp_string (pp, " }");
      }
      break;

    case VEC_DUPLICATE_CST:
      pp_string (pp, "{ ");
      dump_generic_node (pp, VEC_DUPLICATE_CST_ELT (node), spc, flags, false);
      pp_string (pp, ", ... }");
      break;

    case VEC_SERIES_CST:
      pp_string (pp, "{ ");
      dump_generic_node (pp, VEC_SERIES_CST_BASE (node), spc, flags, false);
      pp_string (pp, ", +, ");
      dump_generic_node (pp, VEC_SERIES_CST_STEP (node), spc, flags, false);
      pp_string (pp, "}");
      break;

    case FUNCTION_TYPE:
    case METHOD_TYPE:
      dump_generic_node (pp, TREE_TYPE (node), spc, flags, false);
      pp_space (pp);
      if (TREE_CODE (node) == METHOD_TYPE)
	{
	  if (TYPE_METHOD_BASETYPE (node))
	    dump_generic_node (pp, TYPE_NAME (TYPE_METHOD_BASETYPE (node)),
			       spc, flags, false);
	  else
	    pp_string (pp, "<null method basetype>");
	  pp_colon_colon (pp);
	}
      if (TYPE_IDENTIFIER (node))
	dump_generic_node (pp, TYPE_NAME (node), spc, flags, false);
      else if (TYPE_NAME (node) && DECL_NAME (TYPE_NAME (node)))
	dump_decl_name (pp, TYPE_NAME (node), flags);
      else if (flags & TDF_NOUID)
	pp_printf (pp, "<Txxxx>");
      else
	pp_printf (pp, "<T%x>", TYPE_UID (node));
      dump_function_declaration (pp, node, spc, flags);
      break;

    case FUNCTION_DECL:
    case CONST_DECL:
      dump_decl_name (pp, node, flags);
      break;

    case LABEL_DECL:
      if (DECL_NAME (node))
	dump_decl_name (pp, node, flags);
      else if (LABEL_DECL_UID (node) != -1)
	{
	  if (flags & TDF_GIMPLE)
	    pp_printf (pp, "L%d", (int) LABEL_DECL_UID (node));
	  else
	    pp_printf (pp, "<L%d>", (int) LABEL_DECL_UID (node));
	}
      else
	{
	  if (flags & TDF_NOUID)
	    pp_string (pp, "<D.xxxx>");
	  else
	    {
	      if (flags & TDF_GIMPLE)
		pp_printf (pp, "<D%u>", DECL_UID (node));
	      else
		pp_printf (pp, "<D.%u>", DECL_UID (node));
	    }
	}
      break;

    case TYPE_DECL:
      if (DECL_IS_BUILTIN (node))
	{
	  /* Don't print the declaration of built-in types.  */
	  break;
	}
      if (DECL_NAME (node))
	dump_decl_name (pp, node, flags);
      else if (TYPE_NAME (TREE_TYPE (node)) != node)
	{
	  pp_string (pp, (TREE_CODE (TREE_TYPE (node)) == UNION_TYPE
			  ? "union" : "struct "));
	  dump_generic_node (pp, TREE_TYPE (node), spc, flags, false);
	}
      else
	pp_string (pp, "<anon>");
      break;

    case VAR_DECL:
    case PARM_DECL:
    case FIELD_DECL:
    case DEBUG_EXPR_DECL:
    case NAMESPACE_DECL:
    case NAMELIST_DECL:
      dump_decl_name (pp, node, flags);
      break;

    case RESULT_DECL:
      pp_string (pp, "<retval>");
      break;

    case COMPONENT_REF:
      op0 = TREE_OPERAND (node, 0);
      str = ".";
      if (op0
	  && (TREE_CODE (op0) == INDIRECT_REF
	      || (TREE_CODE (op0) == MEM_REF
		  && TREE_CODE (TREE_OPERAND (op0, 0)) != ADDR_EXPR
		  && integer_zerop (TREE_OPERAND (op0, 1))
		  /* Dump the types of INTEGER_CSTs explicitly, for we
		     can't infer them and MEM_ATTR caching will share
		     MEM_REFs with differently-typed op0s.  */
		  && TREE_CODE (TREE_OPERAND (op0, 0)) != INTEGER_CST
		  /* Released SSA_NAMES have no TREE_TYPE.  */
		  && TREE_TYPE (TREE_OPERAND (op0, 0)) != NULL_TREE
		  /* Same pointer types, but ignoring POINTER_TYPE vs.
		     REFERENCE_TYPE.  */
		  && (TREE_TYPE (TREE_TYPE (TREE_OPERAND (op0, 0)))
		      == TREE_TYPE (TREE_TYPE (TREE_OPERAND (op0, 1))))
		  && (TYPE_MODE (TREE_TYPE (TREE_OPERAND (op0, 0)))
		      == TYPE_MODE (TREE_TYPE (TREE_OPERAND (op0, 1))))
		  && (TYPE_REF_CAN_ALIAS_ALL (TREE_TYPE (TREE_OPERAND (op0, 0)))
		      == TYPE_REF_CAN_ALIAS_ALL (TREE_TYPE (TREE_OPERAND (op0, 1))))
		  /* Same value types ignoring qualifiers.  */
		  && (TYPE_MAIN_VARIANT (TREE_TYPE (op0))
		      == TYPE_MAIN_VARIANT
		          (TREE_TYPE (TREE_TYPE (TREE_OPERAND (op0, 1)))))
		  && MR_DEPENDENCE_CLIQUE (op0) == 0)))
	{
	  op0 = TREE_OPERAND (op0, 0);
	  str = "->";
	}
      if (op_prio (op0) < op_prio (node))
	pp_left_paren (pp);
      dump_generic_node (pp, op0, spc, flags, false);
      if (op_prio (op0) < op_prio (node))
	pp_right_paren (pp);
      pp_string (pp, str);
      dump_generic_node (pp, TREE_OPERAND (node, 1), spc, flags, false);
      op0 = component_ref_field_offset (node);
      if (op0 && TREE_CODE (op0) != INTEGER_CST)
	{
	  pp_string (pp, "{off: ");
	      dump_generic_node (pp, op0, spc, flags, false);
	      pp_right_brace (pp);
	}
      break;

    case BIT_FIELD_REF:
      pp_string (pp, "BIT_FIELD_REF <");
      dump_generic_node (pp, TREE_OPERAND (node, 0), spc, flags, false);
      pp_string (pp, ", ");
      dump_generic_node (pp, TREE_OPERAND (node, 1), spc, flags, false);
      pp_string (pp, ", ");
      dump_generic_node (pp, TREE_OPERAND (node, 2), spc, flags, false);
      pp_greater (pp);
      break;

    case BIT_INSERT_EXPR:
      pp_string (pp, "BIT_INSERT_EXPR <");
      dump_generic_node (pp, TREE_OPERAND (node, 0), spc, flags, false);
      pp_string (pp, ", ");
      dump_generic_node (pp, TREE_OPERAND (node, 1), spc, flags, false);
      pp_string (pp, ", ");
      dump_generic_node (pp, TREE_OPERAND (node, 2), spc, flags, false);
      pp_string (pp, " (");
      if (INTEGRAL_TYPE_P (TREE_TYPE (TREE_OPERAND (node, 1))))
	pp_decimal_int (pp,
			TYPE_PRECISION (TREE_TYPE (TREE_OPERAND (node, 1))));
      else
	dump_generic_node (pp, TYPE_SIZE (TREE_TYPE (TREE_OPERAND (node, 1))),
			   spc, flags, false);
      pp_string (pp, " bits)>");
      break;

    case ARRAY_REF:
    case ARRAY_RANGE_REF:
      op0 = TREE_OPERAND (node, 0);
      if (op_prio (op0) < op_prio (node))
	pp_left_paren (pp);
      dump_generic_node (pp, op0, spc, flags, false);
      if (op_prio (op0) < op_prio (node))
	pp_right_paren (pp);
      pp_left_bracket (pp);
      dump_generic_node (pp, TREE_OPERAND (node, 1), spc, flags, false);
      if (TREE_CODE (node) == ARRAY_RANGE_REF)
	pp_string (pp, " ...");
      pp_right_bracket (pp);

      op0 = array_ref_low_bound (node);
      op1 = array_ref_element_size (node);

      if (!integer_zerop (op0)
	  || TREE_OPERAND (node, 2)
	  || TREE_OPERAND (node, 3))
	{
	  pp_string (pp, "{lb: ");
	  dump_generic_node (pp, op0, spc, flags, false);
	  pp_string (pp, " sz: ");
	  dump_generic_node (pp, op1, spc, flags, false);
	  pp_right_brace (pp);
	}
      break;

    case CONSTRUCTOR:
      {
	unsigned HOST_WIDE_INT ix;
	tree field, val;
	bool is_struct_init = false;
	bool is_array_init = false;
	widest_int curidx;
	pp_left_brace (pp);
	if (TREE_CLOBBER_P (node))
	  pp_string (pp, "CLOBBER");
	else if (TREE_CODE (TREE_TYPE (node)) == RECORD_TYPE
		 || TREE_CODE (TREE_TYPE (node)) == UNION_TYPE)
	  is_struct_init = true;
        else if (TREE_CODE (TREE_TYPE (node)) == ARRAY_TYPE
		 && TYPE_DOMAIN (TREE_TYPE (node))
		 && TYPE_MIN_VALUE (TYPE_DOMAIN (TREE_TYPE (node)))
		 && TREE_CODE (TYPE_MIN_VALUE (TYPE_DOMAIN (TREE_TYPE (node))))
		    == INTEGER_CST)
	  {
	    tree minv = TYPE_MIN_VALUE (TYPE_DOMAIN (TREE_TYPE (node)));
	    is_array_init = true;
	    curidx = wi::to_widest (minv);
	  }
	FOR_EACH_CONSTRUCTOR_ELT (CONSTRUCTOR_ELTS (node), ix, field, val)
	  {
	    if (field)
	      {
		if (is_struct_init)
		  {
		    pp_dot (pp);
		    dump_generic_node (pp, field, spc, flags, false);
		    pp_equal (pp);
		  }
		else if (is_array_init
			 && (TREE_CODE (field) != INTEGER_CST
			     || curidx != wi::to_widest (field)))
		  {
		    pp_left_bracket (pp);
		    if (TREE_CODE (field) == RANGE_EXPR)
		      {
			dump_generic_node (pp, TREE_OPERAND (field, 0), spc,
					   flags, false);
			pp_string (pp, " ... ");
			dump_generic_node (pp, TREE_OPERAND (field, 1), spc,
					   flags, false);
			if (TREE_CODE (TREE_OPERAND (field, 1)) == INTEGER_CST)
			  curidx = wi::to_widest (TREE_OPERAND (field, 1));
		      }
		    else
		      dump_generic_node (pp, field, spc, flags, false);
		    if (TREE_CODE (field) == INTEGER_CST)
		      curidx = wi::to_widest (field);
		    pp_string (pp, "]=");
		  }
	      }
            if (is_array_init)
	      curidx += 1;
	    if (val && TREE_CODE (val) == ADDR_EXPR)
	      if (TREE_CODE (TREE_OPERAND (val, 0)) == FUNCTION_DECL)
		val = TREE_OPERAND (val, 0);
	    if (val && TREE_CODE (val) == FUNCTION_DECL)
		dump_decl_name (pp, val, flags);
	    else
		dump_generic_node (pp, val, spc, flags, false);
	    if (ix != CONSTRUCTOR_NELTS (node) - 1)
	      {
		pp_comma (pp);
		pp_space (pp);
	      }
	  }
	pp_right_brace (pp);
      }
      break;

    case COMPOUND_EXPR:
      {
	tree *tp;
	if (flags & TDF_SLIM)
	  {
	    pp_string (pp, "<COMPOUND_EXPR>");
	    break;
	  }

	dump_generic_node (pp, TREE_OPERAND (node, 0),
			   spc, flags, !(flags & TDF_SLIM));
	if (flags & TDF_SLIM)
	  newline_and_indent (pp, spc);
	else
	  {
	    pp_comma (pp);
	    pp_space (pp);
	  }

	for (tp = &TREE_OPERAND (node, 1);
	     TREE_CODE (*tp) == COMPOUND_EXPR;
	     tp = &TREE_OPERAND (*tp, 1))
	  {
	    dump_generic_node (pp, TREE_OPERAND (*tp, 0),
			       spc, flags, !(flags & TDF_SLIM));
	    if (flags & TDF_SLIM)
	      newline_and_indent (pp, spc);
	    else
	      {
	        pp_comma (pp);
	        pp_space (pp);
	      }
	  }

	dump_generic_node (pp, *tp, spc, flags, !(flags & TDF_SLIM));
      }
      break;

    case STATEMENT_LIST:
      {
	tree_stmt_iterator si;
	bool first = true;

	if (flags & TDF_SLIM)
	  {
	    pp_string (pp, "<STATEMENT_LIST>");
	    break;
	  }

	for (si = tsi_start (node); !tsi_end_p (si); tsi_next (&si))
	  {
	    if (!first)
	      newline_and_indent (pp, spc);
	    else
	      first = false;
	    dump_generic_node (pp, tsi_stmt (si), spc, flags, true);
	  }
      }
      break;

    case MODIFY_EXPR:
    case INIT_EXPR:
      dump_generic_node (pp, TREE_OPERAND (node, 0), spc, flags,
	  		 false);
      pp_space (pp);
      pp_equal (pp);
      pp_space (pp);
      dump_generic_node (pp, TREE_OPERAND (node, 1), spc, flags,
	  		 false);
      break;

    case TARGET_EXPR:
      pp_string (pp, "TARGET_EXPR <");
      dump_generic_node (pp, TARGET_EXPR_SLOT (node), spc, flags, false);
      pp_comma (pp);
      pp_space (pp);
      dump_generic_node (pp, TARGET_EXPR_INITIAL (node), spc, flags, false);
      pp_greater (pp);
      break;

    case DECL_EXPR:
      print_declaration (pp, DECL_EXPR_DECL (node), spc, flags);
      is_stmt = false;
      break;

    case COND_EXPR:
      if (TREE_TYPE (node) == NULL || TREE_TYPE (node) == void_type_node)
	{
	  pp_string (pp, "if (");
	  dump_generic_node (pp, COND_EXPR_COND (node), spc, flags, false);
	  pp_right_paren (pp);
	  /* The lowered cond_exprs should always be printed in full.  */
	  if (COND_EXPR_THEN (node)
	      && (IS_EMPTY_STMT (COND_EXPR_THEN (node))
		  || TREE_CODE (COND_EXPR_THEN (node)) == GOTO_EXPR)
	      && COND_EXPR_ELSE (node)
	      && (IS_EMPTY_STMT (COND_EXPR_ELSE (node))
		  || TREE_CODE (COND_EXPR_ELSE (node)) == GOTO_EXPR))
	    {
	      pp_space (pp);
	      dump_generic_node (pp, COND_EXPR_THEN (node),
				 0, flags, true);
	      if (!IS_EMPTY_STMT (COND_EXPR_ELSE (node)))
		{
		  pp_string (pp, " else ");
		  dump_generic_node (pp, COND_EXPR_ELSE (node),
				     0, flags, true);
		}
	    }
	  else if (!(flags & TDF_SLIM))
	    {
	      /* Output COND_EXPR_THEN.  */
	      if (COND_EXPR_THEN (node))
		{
		  newline_and_indent (pp, spc+2);
		  pp_left_brace (pp);
		  newline_and_indent (pp, spc+4);
		  dump_generic_node (pp, COND_EXPR_THEN (node), spc+4,
				     flags, true);
		  newline_and_indent (pp, spc+2);
		  pp_right_brace (pp);
		}

	      /* Output COND_EXPR_ELSE.  */
	      if (COND_EXPR_ELSE (node)
		  && !IS_EMPTY_STMT (COND_EXPR_ELSE (node)))
		{
		  newline_and_indent (pp, spc);
		  pp_string (pp, "else");
		  newline_and_indent (pp, spc+2);
		  pp_left_brace (pp);
		  newline_and_indent (pp, spc+4);
		  dump_generic_node (pp, COND_EXPR_ELSE (node), spc+4,
			             flags, true);
		  newline_and_indent (pp, spc+2);
		  pp_right_brace (pp);
		}
	    }
	  is_expr = false;
	}
      else
	{
	  dump_generic_node (pp, TREE_OPERAND (node, 0), spc, flags, false);
	  pp_space (pp);
	  pp_question (pp);
	  pp_space (pp);
	  dump_generic_node (pp, TREE_OPERAND (node, 1), spc, flags, false);
	  pp_space (pp);
	  pp_colon (pp);
	  pp_space (pp);
	  dump_generic_node (pp, TREE_OPERAND (node, 2), spc, flags, false);
	}
      break;

    case BIND_EXPR:
      pp_left_brace (pp);
      if (!(flags & TDF_SLIM))
	{
	  if (BIND_EXPR_VARS (node))
	    {
	      pp_newline (pp);

	      for (op0 = BIND_EXPR_VARS (node); op0; op0 = DECL_CHAIN (op0))
		{
		  print_declaration (pp, op0, spc+2, flags);
		  pp_newline (pp);
		}
	    }

	  newline_and_indent (pp, spc+2);
	  dump_generic_node (pp, BIND_EXPR_BODY (node), spc+2, flags, true);
	  newline_and_indent (pp, spc);
	  pp_right_brace (pp);
	}
      is_expr = false;
      break;

    case CALL_EXPR:
      if (CALL_EXPR_FN (node) != NULL_TREE)
	print_call_name (pp, CALL_EXPR_FN (node), flags);
      else
	pp_string (pp, internal_fn_name (CALL_EXPR_IFN (node)));

      /* Print parameters.  */
      pp_space (pp);
      pp_left_paren (pp);
      {
	tree arg;
	call_expr_arg_iterator iter;
	FOR_EACH_CALL_EXPR_ARG (arg, iter, node)
	  {
	    dump_generic_node (pp, arg, spc, flags, false);
	    if (more_call_expr_args_p (&iter))
	      {
		pp_comma (pp);
		pp_space (pp);
	      }
	  }
      }
      if (CALL_EXPR_VA_ARG_PACK (node))
	{
	  if (call_expr_nargs (node) > 0)
	    {
	      pp_comma (pp);
	      pp_space (pp);
	    }
	  pp_string (pp, "__builtin_va_arg_pack ()");
	}
      pp_right_paren (pp);

      op1 = CALL_EXPR_STATIC_CHAIN (node);
      if (op1)
	{
	  pp_string (pp, " [static-chain: ");
	  dump_generic_node (pp, op1, spc, flags, false);
	  pp_right_bracket (pp);
	}

      if (CALL_EXPR_RETURN_SLOT_OPT (node))
	pp_string (pp, " [return slot optimization]");
      if (CALL_EXPR_TAILCALL (node))
	pp_string (pp, " [tail call]");
      break;

    case WITH_CLEANUP_EXPR:
      NIY;
      break;

    case CLEANUP_POINT_EXPR:
      pp_string (pp, "<<cleanup_point ");
      dump_generic_node (pp, TREE_OPERAND (node, 0), spc, flags, false);
      pp_string (pp, ">>");
      break;

    case PLACEHOLDER_EXPR:
      pp_string (pp, "<PLACEHOLDER_EXPR ");
      dump_generic_node (pp, TREE_TYPE (node), spc, flags, false);
      pp_greater (pp);
      break;

      /* Binary arithmetic and logic expressions.  */
    case WIDEN_SUM_EXPR:
    case WIDEN_MULT_EXPR:
    case MULT_EXPR:
    case MULT_HIGHPART_EXPR:
    case PLUS_EXPR:
    case POINTER_PLUS_EXPR:
    case POINTER_DIFF_EXPR:
    case MINUS_EXPR:
    case TRUNC_DIV_EXPR:
    case CEIL_DIV_EXPR:
    case FLOOR_DIV_EXPR:
    case ROUND_DIV_EXPR:
    case TRUNC_MOD_EXPR:
    case CEIL_MOD_EXPR:
    case FLOOR_MOD_EXPR:
    case ROUND_MOD_EXPR:
    case RDIV_EXPR:
    case EXACT_DIV_EXPR:
    case LSHIFT_EXPR:
    case RSHIFT_EXPR:
    case LROTATE_EXPR:
    case RROTATE_EXPR:
    case WIDEN_LSHIFT_EXPR:
    case BIT_IOR_EXPR:
    case BIT_XOR_EXPR:
    case BIT_AND_EXPR:
    case TRUTH_ANDIF_EXPR:
    case TRUTH_ORIF_EXPR:
    case TRUTH_AND_EXPR:
    case TRUTH_OR_EXPR:
    case TRUTH_XOR_EXPR:
    case LT_EXPR:
    case LE_EXPR:
    case GT_EXPR:
    case GE_EXPR:
    case EQ_EXPR:
    case NE_EXPR:
    case UNLT_EXPR:
    case UNLE_EXPR:
    case UNGT_EXPR:
    case UNGE_EXPR:
    case UNEQ_EXPR:
    case LTGT_EXPR:
    case ORDERED_EXPR:
    case UNORDERED_EXPR:
      {
	const char *op = op_symbol (node);
	op0 = TREE_OPERAND (node, 0);
	op1 = TREE_OPERAND (node, 1);

	/* When the operands are expressions with less priority,
	   keep semantics of the tree representation.  */
	if (op_prio (op0) <= op_prio (node))
	  {
	    pp_left_paren (pp);
	    dump_generic_node (pp, op0, spc, flags, false);
	    pp_right_paren (pp);
	  }
	else
	  dump_generic_node (pp, op0, spc, flags, false);

	pp_space (pp);
	pp_string (pp, op);
	pp_space (pp);

	/* When the operands are expressions with less priority,
	   keep semantics of the tree representation.  */
	if (op_prio (op1) <= op_prio (node))
	  {
	    pp_left_paren (pp);
	    dump_generic_node (pp, op1, spc, flags, false);
	    pp_right_paren (pp);
	  }
	else
	  dump_generic_node (pp, op1, spc, flags, false);
      }
      break;

      /* Unary arithmetic and logic expressions.  */
    case NEGATE_EXPR:
    case BIT_NOT_EXPR:
    case TRUTH_NOT_EXPR:
    case ADDR_EXPR:
    case PREDECREMENT_EXPR:
    case PREINCREMENT_EXPR:
    case INDIRECT_REF:
      if (TREE_CODE (node) == ADDR_EXPR
	  && (TREE_CODE (TREE_OPERAND (node, 0)) == STRING_CST
	      || TREE_CODE (TREE_OPERAND (node, 0)) == FUNCTION_DECL))
	;	/* Do not output '&' for strings and function pointers.  */
      else
	pp_string (pp, op_symbol (node));

      if (op_prio (TREE_OPERAND (node, 0)) < op_prio (node))
	{
	  pp_left_paren (pp);
	  dump_generic_node (pp, TREE_OPERAND (node, 0), spc, flags, false);
	  pp_right_paren (pp);
	}
      else
	dump_generic_node (pp, TREE_OPERAND (node, 0), spc, flags, false);
      break;

    case POSTDECREMENT_EXPR:
    case POSTINCREMENT_EXPR:
      if (op_prio (TREE_OPERAND (node, 0)) < op_prio (node))
	{
	  pp_left_paren (pp);
	  dump_generic_node (pp, TREE_OPERAND (node, 0), spc, flags, false);
	  pp_right_paren (pp);
	}
      else
	dump_generic_node (pp, TREE_OPERAND (node, 0), spc, flags, false);
      pp_string (pp, op_symbol (node));
      break;

    case MIN_EXPR:
      pp_string (pp, "MIN_EXPR <");
      dump_generic_node (pp, TREE_OPERAND (node, 0), spc, flags, false);
      pp_string (pp, ", ");
      dump_generic_node (pp, TREE_OPERAND (node, 1), spc, flags, false);
      pp_greater (pp);
      break;

    case MAX_EXPR:
      pp_string (pp, "MAX_EXPR <");
      dump_generic_node (pp, TREE_OPERAND (node, 0), spc, flags, false);
      pp_string (pp, ", ");
      dump_generic_node (pp, TREE_OPERAND (node, 1), spc, flags, false);
      pp_greater (pp);
      break;

    case ABS_EXPR:
      pp_string (pp, "ABS_EXPR <");
      dump_generic_node (pp, TREE_OPERAND (node, 0), spc, flags, false);
      pp_greater (pp);
      break;

    case RANGE_EXPR:
      NIY;
      break;

    case ADDR_SPACE_CONVERT_EXPR:
    case FIXED_CONVERT_EXPR:
    case FIX_TRUNC_EXPR:
    case FLOAT_EXPR:
    CASE_CONVERT:
      type = TREE_TYPE (node);
      op0 = TREE_OPERAND (node, 0);
      if (type != TREE_TYPE (op0))
	{
	  pp_left_paren (pp);
	  dump_generic_node (pp, type, spc, flags, false);
	  pp_string (pp, ") ");
	}
      if (op_prio (op0) < op_prio (node))
	pp_left_paren (pp);
      dump_generic_node (pp, op0, spc, flags, false);
      if (op_prio (op0) < op_prio (node))
	pp_right_paren (pp);
      break;

    case VIEW_CONVERT_EXPR:
      pp_string (pp, "VIEW_CONVERT_EXPR<");
      dump_generic_node (pp, TREE_TYPE (node), spc, flags, false);
      pp_string (pp, ">(");
      dump_generic_node (pp, TREE_OPERAND (node, 0), spc, flags, false);
      pp_right_paren (pp);
      break;

    case PAREN_EXPR:
      pp_string (pp, "((");
      dump_generic_node (pp, TREE_OPERAND (node, 0), spc, flags, false);
      pp_string (pp, "))");
      break;

    case NON_LVALUE_EXPR:
      pp_string (pp, "NON_LVALUE_EXPR <");
      dump_generic_node (pp, TREE_OPERAND (node, 0), spc, flags, false);
      pp_greater (pp);
      break;

    case SAVE_EXPR:
      pp_string (pp, "SAVE_EXPR <");
      dump_generic_node (pp, TREE_OPERAND (node, 0), spc, flags, false);
      pp_greater (pp);
      break;

    case COMPLEX_EXPR:
      pp_string (pp, "COMPLEX_EXPR <");
      dump_generic_node (pp, TREE_OPERAND (node, 0), spc, flags, false);
      pp_string (pp, ", ");
      dump_generic_node (pp, TREE_OPERAND (node, 1), spc, flags, false);
      pp_greater (pp);
      break;

    case CONJ_EXPR:
      pp_string (pp, "CONJ_EXPR <");
      dump_generic_node (pp, TREE_OPERAND (node, 0), spc, flags, false);
      pp_greater (pp);
      break;

    case REALPART_EXPR:
      if (flags & TDF_GIMPLE)
	{
	  pp_string (pp, "__real ");
	  dump_generic_node (pp, TREE_OPERAND (node, 0), spc, flags, false);
	}
      else
	{
	  pp_string (pp, "REALPART_EXPR <");
	  dump_generic_node (pp, TREE_OPERAND (node, 0), spc, flags, false);
	  pp_greater (pp);
	}
      break;

    case IMAGPART_EXPR:
      if (flags & TDF_GIMPLE)
	{
	  pp_string (pp, "__imag ");
	  dump_generic_node (pp, TREE_OPERAND (node, 0), spc, flags, false);
	}
      else
	{
	  pp_string (pp, "IMAGPART_EXPR <");
	  dump_generic_node (pp, TREE_OPERAND (node, 0), spc, flags, false);
	  pp_greater (pp);
	}
      break;

    case VA_ARG_EXPR:
      pp_string (pp, "VA_ARG_EXPR <");
      dump_generic_node (pp, TREE_OPERAND (node, 0), spc, flags, false);
      pp_greater (pp);
      break;

    case TRY_FINALLY_EXPR:
    case TRY_CATCH_EXPR:
      pp_string (pp, "try");
      newline_and_indent (pp, spc+2);
      pp_left_brace (pp);
      newline_and_indent (pp, spc+4);
      dump_generic_node (pp, TREE_OPERAND (node, 0), spc+4, flags, true);
      newline_and_indent (pp, spc+2);
      pp_right_brace (pp);
      newline_and_indent (pp, spc);
      pp_string (pp,
			 (TREE_CODE (node) == TRY_CATCH_EXPR) ? "catch" : "finally");
      newline_and_indent (pp, spc+2);
      pp_left_brace (pp);
      newline_and_indent (pp, spc+4);
      dump_generic_node (pp, TREE_OPERAND (node, 1), spc+4, flags, true);
      newline_and_indent (pp, spc+2);
      pp_right_brace (pp);
      is_expr = false;
      break;

    case CATCH_EXPR:
      pp_string (pp, "catch (");
      dump_generic_node (pp, CATCH_TYPES (node), spc+2, flags, false);
      pp_right_paren (pp);
      newline_and_indent (pp, spc+2);
      pp_left_brace (pp);
      newline_and_indent (pp, spc+4);
      dump_generic_node (pp, CATCH_BODY (node), spc+4, flags, true);
      newline_and_indent (pp, spc+2);
      pp_right_brace (pp);
      is_expr = false;
      break;

    case EH_FILTER_EXPR:
      pp_string (pp, "<<<eh_filter (");
      dump_generic_node (pp, EH_FILTER_TYPES (node), spc+2, flags, false);
      pp_string (pp, ")>>>");
      newline_and_indent (pp, spc+2);
      pp_left_brace (pp);
      newline_and_indent (pp, spc+4);
      dump_generic_node (pp, EH_FILTER_FAILURE (node), spc+4, flags, true);
      newline_and_indent (pp, spc+2);
      pp_right_brace (pp);
      is_expr = false;
      break;

    case LABEL_EXPR:
      op0 = TREE_OPERAND (node, 0);
      /* If this is for break or continue, don't bother printing it.  */
      if (DECL_NAME (op0))
	{
	  const char *name = IDENTIFIER_POINTER (DECL_NAME (op0));
	  if (strcmp (name, "break") == 0
	      || strcmp (name, "continue") == 0)
	    break;
	}
      dump_generic_node (pp, op0, spc, flags, false);
      pp_colon (pp);
      if (DECL_NONLOCAL (op0))
	pp_string (pp, " [non-local]");
      break;

    case LOOP_EXPR:
      pp_string (pp, "while (1)");
      if (!(flags & TDF_SLIM))
	{
	  newline_and_indent (pp, spc+2);
	  pp_left_brace (pp);
	  newline_and_indent (pp, spc+4);
	  dump_generic_node (pp, LOOP_EXPR_BODY (node), spc+4, flags, true);
	  newline_and_indent (pp, spc+2);
	  pp_right_brace (pp);
	}
      is_expr = false;
      break;

    case PREDICT_EXPR:
      pp_string (pp, "// predicted ");
      if (PREDICT_EXPR_OUTCOME (node))
        pp_string (pp, "likely by ");
      else
        pp_string (pp, "unlikely by ");
      pp_string (pp, predictor_name (PREDICT_EXPR_PREDICTOR (node)));
      pp_string (pp, " predictor.");
      break;

    case ANNOTATE_EXPR:
      pp_string (pp, "ANNOTATE_EXPR <");
      dump_generic_node (pp, TREE_OPERAND (node, 0), spc, flags, false);
      switch ((enum annot_expr_kind) TREE_INT_CST_LOW (TREE_OPERAND (node, 1)))
	{
	case annot_expr_ivdep_kind:
	  pp_string (pp, ", ivdep");
	  break;
	case annot_expr_unroll_kind:
	  pp_printf (pp, ", unroll %d",
		     (int) TREE_INT_CST_LOW (TREE_OPERAND (node, 2)));
	  break;
	case annot_expr_no_vector_kind:
	  pp_string (pp, ", no-vector");
	  break;
	case annot_expr_vector_kind:
	  pp_string (pp, ", vector");
	  break;
	case annot_expr_parallel_kind:
	  pp_string (pp, ", parallel");
	  break;
	default:
	  gcc_unreachable ();
	}
      pp_greater (pp);
      break;

    case RETURN_EXPR:
      pp_string (pp, "return");
      op0 = TREE_OPERAND (node, 0);
      if (op0)
	{
	  pp_space (pp);
	  if (TREE_CODE (op0) == MODIFY_EXPR)
	    dump_generic_node (pp, TREE_OPERAND (op0, 1),
			       spc, flags, false);
	  else
	    dump_generic_node (pp, op0, spc, flags, false);
	}
      break;

    case EXIT_EXPR:
      pp_string (pp, "if (");
      dump_generic_node (pp, TREE_OPERAND (node, 0), spc, flags, false);
      pp_string (pp, ") break");
      break;

    case SWITCH_EXPR:
      pp_string (pp, "switch (");
      dump_generic_node (pp, SWITCH_COND (node), spc, flags, false);
      pp_right_paren (pp);
      if (!(flags & TDF_SLIM))
	{
	  newline_and_indent (pp, spc+2);
	  pp_left_brace (pp);
	  if (SWITCH_BODY (node))
	    {
	      newline_and_indent (pp, spc+4);
	      dump_generic_node (pp, SWITCH_BODY (node), spc+4, flags,
		                 true);
	    }
	  newline_and_indent (pp, spc+2);
	  pp_right_brace (pp);
	}
      is_expr = false;
      break;

    case GOTO_EXPR:
      op0 = GOTO_DESTINATION (node);
      if (TREE_CODE (op0) != SSA_NAME && DECL_P (op0) && DECL_NAME (op0))
	{
	  const char *name = IDENTIFIER_POINTER (DECL_NAME (op0));
	  if (strcmp (name, "break") == 0
	      || strcmp (name, "continue") == 0)
	    {
	      pp_string (pp, name);
	      break;
	    }
	}
      pp_string (pp, "goto ");
      dump_generic_node (pp, op0, spc, flags, false);
      break;

    case ASM_EXPR:
      pp_string (pp, "__asm__");
      if (ASM_VOLATILE_P (node))
	pp_string (pp, " __volatile__");
      pp_left_paren (pp);
      dump_generic_node (pp, ASM_STRING (node), spc, flags, false);
      pp_colon (pp);
      dump_generic_node (pp, ASM_OUTPUTS (node), spc, flags, false);
      pp_colon (pp);
      dump_generic_node (pp, ASM_INPUTS (node), spc, flags, false);
      if (ASM_CLOBBERS (node))
	{
	  pp_colon (pp);
	  dump_generic_node (pp, ASM_CLOBBERS (node), spc, flags, false);
	}
      pp_right_paren (pp);
      break;

    case CASE_LABEL_EXPR:
      if (CASE_LOW (node) && CASE_HIGH (node))
	{
	  pp_string (pp, "case ");
	  dump_generic_node (pp, CASE_LOW (node), spc, flags, false);
	  pp_string (pp, " ... ");
	  dump_generic_node (pp, CASE_HIGH (node), spc, flags, false);
	}
      else if (CASE_LOW (node))
	{
	  pp_string (pp, "case ");
	  dump_generic_node (pp, CASE_LOW (node), spc, flags, false);
	}
      else
	pp_string (pp, "default");
      pp_colon (pp);
      break;

    case OBJ_TYPE_REF:
      pp_string (pp, "OBJ_TYPE_REF(");
      dump_generic_node (pp, OBJ_TYPE_REF_EXPR (node), spc, flags, false);
      pp_semicolon (pp);
      /* We omit the class type for -fcompare-debug because we may
	 drop TYPE_BINFO early depending on debug info, and then
	 virtual_method_call_p would return false, whereas when
	 TYPE_BINFO is preserved it may still return true and then
	 we'd print the class type.  Compare tree and rtl dumps for
	 libstdc++-prettyprinters/shared_ptr.cc with and without -g,
	 for example, at occurrences of OBJ_TYPE_REF.  */
      if (!(flags & (TDF_SLIM | TDF_COMPARE_DEBUG))
	  && virtual_method_call_p (node))
	{
	  pp_string (pp, "(");
	  dump_generic_node (pp, obj_type_ref_class (node), spc, flags, false);
	  pp_string (pp, ")");
	}
      dump_generic_node (pp, OBJ_TYPE_REF_OBJECT (node), spc, flags, false);
      pp_arrow (pp);
      dump_generic_node (pp, OBJ_TYPE_REF_TOKEN (node), spc, flags, false);
      pp_right_paren (pp);
      break;

    case SSA_NAME:
      if (SSA_NAME_IDENTIFIER (node))
	{
	  if ((flags & TDF_NOUID)
	      && SSA_NAME_VAR (node)
	      && DECL_NAMELESS (SSA_NAME_VAR (node)))
	    dump_fancy_name (pp, SSA_NAME_IDENTIFIER (node));
	  else if (! (flags & TDF_GIMPLE)
		   || SSA_NAME_VAR (node))
	    dump_generic_node (pp, SSA_NAME_IDENTIFIER (node),
			       spc, flags, false);
	}
      pp_underscore (pp);
      pp_decimal_int (pp, SSA_NAME_VERSION (node));
      if (SSA_NAME_IS_DEFAULT_DEF (node))
	pp_string (pp, "(D)");
      if (SSA_NAME_OCCURS_IN_ABNORMAL_PHI (node))
	pp_string (pp, "(ab)");
      break;

    case WITH_SIZE_EXPR:
      pp_string (pp, "WITH_SIZE_EXPR <");
      dump_generic_node (pp, TREE_OPERAND (node, 0), spc, flags, false);
      pp_string (pp, ", ");
      dump_generic_node (pp, TREE_OPERAND (node, 1), spc, flags, false);
      pp_greater (pp);
      break;

    case ASSERT_EXPR:
      pp_string (pp, "ASSERT_EXPR <");
      dump_generic_node (pp, ASSERT_EXPR_VAR (node), spc, flags, false);
      pp_string (pp, ", ");
      dump_generic_node (pp, ASSERT_EXPR_COND (node), spc, flags, false);
      pp_greater (pp);
      break;

    case SCEV_KNOWN:
      pp_string (pp, "scev_known");
      break;

    case SCEV_NOT_KNOWN:
      pp_string (pp, "scev_not_known");
      break;

    case POLYNOMIAL_CHREC:
      pp_left_brace (pp);
      dump_generic_node (pp, CHREC_LEFT (node), spc, flags, false);
      pp_string (pp, ", +, ");
      dump_generic_node (pp, CHREC_RIGHT (node), spc, flags, false);
      pp_printf (pp, "}_%u", CHREC_VARIABLE (node));
      is_stmt = false;
      break;

    case REALIGN_LOAD_EXPR:
      pp_string (pp, "REALIGN_LOAD <");
      dump_generic_node (pp, TREE_OPERAND (node, 0), spc, flags, false);
      pp_string (pp, ", ");
      dump_generic_node (pp, TREE_OPERAND (node, 1), spc, flags, false);
      pp_string (pp, ", ");
      dump_generic_node (pp, TREE_OPERAND (node, 2), spc, flags, false);
      pp_greater (pp);
      break;

    case VEC_COND_EXPR:
      pp_string (pp, " VEC_COND_EXPR < ");
      dump_generic_node (pp, TREE_OPERAND (node, 0), spc, flags, false);
      pp_string (pp, " , ");
      dump_generic_node (pp, TREE_OPERAND (node, 1), spc, flags, false);
      pp_string (pp, " , ");
      dump_generic_node (pp, TREE_OPERAND (node, 2), spc, flags, false);
      pp_string (pp, " > ");
      break;
    
    case VEC_PERM_EXPR:
      pp_string (pp, " VEC_PERM_EXPR < ");
      dump_generic_node (pp, TREE_OPERAND (node, 0), spc, flags, false);
      pp_string (pp, " , ");
      dump_generic_node (pp, TREE_OPERAND (node, 1), spc, flags, false);
      pp_string (pp, " , ");
      dump_generic_node (pp, TREE_OPERAND (node, 2), spc, flags, false);
      pp_string (pp, " > ");
      break;

    case DOT_PROD_EXPR:
      pp_string (pp, " DOT_PROD_EXPR < ");
      dump_generic_node (pp, TREE_OPERAND (node, 0), spc, flags, false);
      pp_string (pp, ", ");
      dump_generic_node (pp, TREE_OPERAND (node, 1), spc, flags, false);
      pp_string (pp, ", ");
      dump_generic_node (pp, TREE_OPERAND (node, 2), spc, flags, false);
      pp_string (pp, " > ");
      break;

    case WIDEN_MULT_PLUS_EXPR:
      pp_string (pp, " WIDEN_MULT_PLUS_EXPR < ");
      dump_generic_node (pp, TREE_OPERAND (node, 0), spc, flags, false);
      pp_string (pp, ", ");
      dump_generic_node (pp, TREE_OPERAND (node, 1), spc, flags, false);
      pp_string (pp, ", ");
      dump_generic_node (pp, TREE_OPERAND (node, 2), spc, flags, false);
      pp_string (pp, " > ");
      break;

    case WIDEN_MULT_MINUS_EXPR:
      pp_string (pp, " WIDEN_MULT_MINUS_EXPR < ");
      dump_generic_node (pp, TREE_OPERAND (node, 0), spc, flags, false);
      pp_string (pp, ", ");
      dump_generic_node (pp, TREE_OPERAND (node, 1), spc, flags, false);
      pp_string (pp, ", ");
      dump_generic_node (pp, TREE_OPERAND (node, 2), spc, flags, false);
      pp_string (pp, " > ");
      break;

    case OACC_PARALLEL:
      pp_string (pp, "#pragma acc parallel");
      goto dump_omp_clauses_body;

    case OACC_KERNELS:
      pp_string (pp, "#pragma acc kernels");
      goto dump_omp_clauses_body;

    case OACC_DATA:
      pp_string (pp, "#pragma acc data");
      dump_omp_clauses (pp, OACC_DATA_CLAUSES (node), spc, flags);
      goto dump_omp_body;

    case OACC_HOST_DATA:
      pp_string (pp, "#pragma acc host_data");
      dump_omp_clauses (pp, OACC_HOST_DATA_CLAUSES (node), spc, flags);
      goto dump_omp_body;

    case OACC_DECLARE:
      pp_string (pp, "#pragma acc declare");
      dump_omp_clauses (pp, OACC_DECLARE_CLAUSES (node), spc, flags);
      break;

    case OACC_UPDATE:
      pp_string (pp, "#pragma acc update");
      dump_omp_clauses (pp, OACC_UPDATE_CLAUSES (node), spc, flags);
      break;

    case OACC_ENTER_DATA:
      pp_string (pp, "#pragma acc enter data");
      dump_omp_clauses (pp, OACC_ENTER_DATA_CLAUSES (node), spc, flags);
      break;

    case OACC_EXIT_DATA:
      pp_string (pp, "#pragma acc exit data");
      dump_omp_clauses (pp, OACC_EXIT_DATA_CLAUSES (node), spc, flags);
      break;

    case OACC_CACHE:
      pp_string (pp, "#pragma acc cache");
      dump_omp_clauses (pp, OACC_CACHE_CLAUSES (node), spc, flags);
      break;

    case OMP_PARALLEL:
      pp_string (pp, "#pragma omp parallel");
      dump_omp_clauses (pp, OMP_PARALLEL_CLAUSES (node), spc, flags);
      goto dump_omp_body;

    dump_omp_clauses_body:
      dump_omp_clauses (pp, OMP_CLAUSES (node), spc, flags);
      goto dump_omp_body;

    dump_omp_body:
      if (!(flags & TDF_SLIM) && OMP_BODY (node))
	{
	  newline_and_indent (pp, spc + 2);
	  pp_left_brace (pp);
	  newline_and_indent (pp, spc + 4);
	  dump_generic_node (pp, OMP_BODY (node), spc + 4, flags, false);
	  newline_and_indent (pp, spc + 2);
	  pp_right_brace (pp);
	}
      is_expr = false;
      break;

    case OMP_TASK:
      pp_string (pp, "#pragma omp task");
      dump_omp_clauses (pp, OMP_TASK_CLAUSES (node), spc, flags);
      goto dump_omp_body;

    case OMP_FOR:
      pp_string (pp, "#pragma omp for");
      goto dump_omp_loop;

    case OMP_SIMD:
      pp_string (pp, "#pragma omp simd");
      goto dump_omp_loop;

    case OMP_DISTRIBUTE:
      pp_string (pp, "#pragma omp distribute");
      goto dump_omp_loop;

    case OMP_TASKLOOP:
      pp_string (pp, "#pragma omp taskloop");
      goto dump_omp_loop;

    case OACC_LOOP:
      pp_string (pp, "#pragma acc loop");
      goto dump_omp_loop;

    case OMP_TEAMS:
      pp_string (pp, "#pragma omp teams");
      dump_omp_clauses (pp, OMP_TEAMS_CLAUSES (node), spc, flags);
      goto dump_omp_body;

    case OMP_TARGET_DATA:
      pp_string (pp, "#pragma omp target data");
      dump_omp_clauses (pp, OMP_TARGET_DATA_CLAUSES (node), spc, flags);
      goto dump_omp_body;

    case OMP_TARGET_ENTER_DATA:
      pp_string (pp, "#pragma omp target enter data");
      dump_omp_clauses (pp, OMP_TARGET_ENTER_DATA_CLAUSES (node), spc, flags);
      is_expr = false;
      break;

    case OMP_TARGET_EXIT_DATA:
      pp_string (pp, "#pragma omp target exit data");
      dump_omp_clauses (pp, OMP_TARGET_EXIT_DATA_CLAUSES (node), spc, flags);
      is_expr = false;
      break;

    case OMP_TARGET:
      pp_string (pp, "#pragma omp target");
      dump_omp_clauses (pp, OMP_TARGET_CLAUSES (node), spc, flags);
      goto dump_omp_body;

    case OMP_TARGET_UPDATE:
      pp_string (pp, "#pragma omp target update");
      dump_omp_clauses (pp, OMP_TARGET_UPDATE_CLAUSES (node), spc, flags);
      is_expr = false;
      break;

    dump_omp_loop:
      dump_omp_clauses (pp, OMP_FOR_CLAUSES (node), spc, flags);
      if (!(flags & TDF_SLIM))
	{
	  int i;

	  if (OMP_FOR_PRE_BODY (node))
	    {
	      newline_and_indent (pp, spc + 2);
	      pp_left_brace (pp);
	      spc += 4;
	      newline_and_indent (pp, spc);
	      dump_generic_node (pp, OMP_FOR_PRE_BODY (node),
				 spc, flags, false);
	    }
	  if (OMP_FOR_INIT (node))
	    {
	      spc -= 2;
	      for (i = 0; i < TREE_VEC_LENGTH (OMP_FOR_INIT (node)); i++)
		{
		  spc += 2;
		  newline_and_indent (pp, spc);
		  pp_string (pp, "for (");
		  dump_generic_node (pp,
				     TREE_VEC_ELT (OMP_FOR_INIT (node), i),
				     spc, flags, false);
		  pp_string (pp, "; ");
		  dump_generic_node (pp,
				     TREE_VEC_ELT (OMP_FOR_COND (node), i),
				     spc, flags, false);
		  pp_string (pp, "; ");
		  dump_generic_node (pp,
				     TREE_VEC_ELT (OMP_FOR_INCR (node), i),
				     spc, flags, false);
		  pp_right_paren (pp);
		}
	    }
	  if (OMP_FOR_BODY (node))
	    {
	      newline_and_indent (pp, spc + 2);
	      pp_left_brace (pp);
	      newline_and_indent (pp, spc + 4);
	      dump_generic_node (pp, OMP_FOR_BODY (node), spc + 4, flags,
		  false);
	      newline_and_indent (pp, spc + 2);
	      pp_right_brace (pp);
	    }
	  if (OMP_FOR_INIT (node))
	    spc -= 2 * TREE_VEC_LENGTH (OMP_FOR_INIT (node)) - 2;
	  if (OMP_FOR_PRE_BODY (node))
	    {
	      spc -= 4;
	      newline_and_indent (pp, spc + 2);
	      pp_right_brace (pp);
	    }
	}
      is_expr = false;
      break;

    case OMP_SECTIONS:
      pp_string (pp, "#pragma omp sections");
      dump_omp_clauses (pp, OMP_SECTIONS_CLAUSES (node), spc, flags);
      goto dump_omp_body;

    case OMP_SECTION:
      pp_string (pp, "#pragma omp section");
      goto dump_omp_body;

    case OMP_MASTER:
      pp_string (pp, "#pragma omp master");
      goto dump_omp_body;

    case OMP_TASKGROUP:
      pp_string (pp, "#pragma omp taskgroup");
      goto dump_omp_body;

    case OMP_ORDERED:
      pp_string (pp, "#pragma omp ordered");
      dump_omp_clauses (pp, OMP_ORDERED_CLAUSES (node), spc, flags);
      goto dump_omp_body;

    case OMP_CRITICAL:
      pp_string (pp, "#pragma omp critical");
      if (OMP_CRITICAL_NAME (node))
	{
	  pp_space (pp);
	  pp_left_paren (pp);
          dump_generic_node (pp, OMP_CRITICAL_NAME (node), spc,
			     flags, false);
	  pp_right_paren (pp);
	}
      dump_omp_clauses (pp, OMP_CRITICAL_CLAUSES (node), spc, flags);
      goto dump_omp_body;

    case OMP_ATOMIC:
      pp_string (pp, "#pragma omp atomic");
      if (OMP_ATOMIC_SEQ_CST (node))
	pp_string (pp, " seq_cst");
      newline_and_indent (pp, spc + 2);
      dump_generic_node (pp, TREE_OPERAND (node, 0), spc, flags, false);
      pp_space (pp);
      pp_equal (pp);
      pp_space (pp);
      dump_generic_node (pp, TREE_OPERAND (node, 1), spc, flags, false);
      break;

    case OMP_ATOMIC_READ:
      pp_string (pp, "#pragma omp atomic read");
      if (OMP_ATOMIC_SEQ_CST (node))
	pp_string (pp, " seq_cst");
      newline_and_indent (pp, spc + 2);
      dump_generic_node (pp, TREE_OPERAND (node, 0), spc, flags, false);
      pp_space (pp);
      break;

    case OMP_ATOMIC_CAPTURE_OLD:
    case OMP_ATOMIC_CAPTURE_NEW:
      pp_string (pp, "#pragma omp atomic capture");
      if (OMP_ATOMIC_SEQ_CST (node))
	pp_string (pp, " seq_cst");
      newline_and_indent (pp, spc + 2);
      dump_generic_node (pp, TREE_OPERAND (node, 0), spc, flags, false);
      pp_space (pp);
      pp_equal (pp);
      pp_space (pp);
      dump_generic_node (pp, TREE_OPERAND (node, 1), spc, flags, false);
      break;

    case OMP_SINGLE:
      pp_string (pp, "#pragma omp single");
      dump_omp_clauses (pp, OMP_SINGLE_CLAUSES (node), spc, flags);
      goto dump_omp_body;

    case OMP_CLAUSE:
      dump_omp_clause (pp, node, spc, flags);
      is_expr = false;
      break;

    case TRANSACTION_EXPR:
      if (TRANSACTION_EXPR_OUTER (node))
	pp_string (pp, "__transaction_atomic [[outer]]");
      else if (TRANSACTION_EXPR_RELAXED (node))
	pp_string (pp, "__transaction_relaxed");
      else
	pp_string (pp, "__transaction_atomic");
      if (!(flags & TDF_SLIM) && TRANSACTION_EXPR_BODY (node))
	{
	  newline_and_indent (pp, spc);
	  pp_left_brace (pp);
	  newline_and_indent (pp, spc + 2);
	  dump_generic_node (pp, TRANSACTION_EXPR_BODY (node),
			     spc + 2, flags, false);
	  newline_and_indent (pp, spc);
	  pp_right_brace (pp);
	}
      is_expr = false;
      break;

    case VEC_SERIES_EXPR:
<<<<<<< HEAD
    case FOLD_LEFT_PLUS_EXPR:
=======
>>>>>>> 70783a86
    case VEC_WIDEN_MULT_HI_EXPR:
    case VEC_WIDEN_MULT_LO_EXPR:
    case VEC_WIDEN_MULT_EVEN_EXPR:
    case VEC_WIDEN_MULT_ODD_EXPR:
    case VEC_WIDEN_LSHIFT_HI_EXPR:
    case VEC_WIDEN_LSHIFT_LO_EXPR:
      pp_space (pp);
      for (str = get_tree_code_name (code); *str; str++)
	pp_character (pp, TOUPPER (*str));
      pp_string (pp, " < ");
      dump_generic_node (pp, TREE_OPERAND (node, 0), spc, flags, false);
      pp_string (pp, ", ");
      dump_generic_node (pp, TREE_OPERAND (node, 1), spc, flags, false);
      pp_string (pp, " > ");
      break;

    case VEC_DUPLICATE_EXPR:
<<<<<<< HEAD
    case REDUC_MAX_EXPR:
    case REDUC_MIN_EXPR:
    case REDUC_PLUS_EXPR:
    case REDUC_AND_EXPR:
    case REDUC_IOR_EXPR:
    case REDUC_XOR_EXPR:
=======
>>>>>>> 70783a86
      pp_space (pp);
      for (str = get_tree_code_name (code); *str; str++)
	pp_character (pp, TOUPPER (*str));
      pp_string (pp, " < ");
      dump_generic_node (pp, TREE_OPERAND (node, 0), spc, flags, false);
      pp_string (pp, " > ");
      break;

    case VEC_UNPACK_HI_EXPR:
      pp_string (pp, " VEC_UNPACK_HI_EXPR < ");
      dump_generic_node (pp, TREE_OPERAND (node, 0), spc, flags, false);
      pp_string (pp, " > ");
      break;

    case VEC_UNPACK_LO_EXPR:
      pp_string (pp, " VEC_UNPACK_LO_EXPR < ");
      dump_generic_node (pp, TREE_OPERAND (node, 0), spc, flags, false);
      pp_string (pp, " > ");
      break;

    case VEC_UNPACK_FLOAT_HI_EXPR:
      pp_string (pp, " VEC_UNPACK_FLOAT_HI_EXPR < ");
      dump_generic_node (pp, TREE_OPERAND (node, 0), spc, flags, false);
      pp_string (pp, " > ");
      break;

    case VEC_UNPACK_FLOAT_LO_EXPR:
      pp_string (pp, " VEC_UNPACK_FLOAT_LO_EXPR < ");
      dump_generic_node (pp, TREE_OPERAND (node, 0), spc, flags, false);
      pp_string (pp, " > ");
      break;

    case VEC_PACK_TRUNC_EXPR:
      pp_string (pp, " VEC_PACK_TRUNC_EXPR < ");
      dump_generic_node (pp, TREE_OPERAND (node, 0), spc, flags, false);
      pp_string (pp, ", ");
      dump_generic_node (pp, TREE_OPERAND (node, 1), spc, flags, false);
      pp_string (pp, " > ");
      break;

    case VEC_PACK_SAT_EXPR:
      pp_string (pp, " VEC_PACK_SAT_EXPR < ");
      dump_generic_node (pp, TREE_OPERAND (node, 0), spc, flags, false);
      pp_string (pp, ", ");
      dump_generic_node (pp, TREE_OPERAND (node, 1), spc, flags, false);
      pp_string (pp, " > ");
      break;

    case VEC_PACK_FIX_TRUNC_EXPR:
      pp_string (pp, " VEC_PACK_FIX_TRUNC_EXPR < ");
      dump_generic_node (pp, TREE_OPERAND (node, 0), spc, flags, false);
      pp_string (pp, ", ");
      dump_generic_node (pp, TREE_OPERAND (node, 1), spc, flags, false);
      pp_string (pp, " > ");
      break;

    case BLOCK:
      dump_block_node (pp, node, spc, flags);
      break;

    case DEBUG_BEGIN_STMT:
      pp_string (pp, "# DEBUG BEGIN STMT");
      break;

    default:
      NIY;
    }

  if (is_stmt && is_expr)
    pp_semicolon (pp);

  return spc;
}

/* Print the declaration of a variable.  */

void
print_declaration (pretty_printer *pp, tree t, int spc, dump_flags_t flags)
{
  INDENT (spc);

  if (TREE_CODE(t) == NAMELIST_DECL)
    {
      pp_string(pp, "namelist ");
      dump_decl_name (pp, t, flags);
      pp_semicolon (pp);
      return;
    }

  if (TREE_CODE (t) == TYPE_DECL)
    pp_string (pp, "typedef ");

  if (CODE_CONTAINS_STRUCT (TREE_CODE (t), TS_DECL_WRTL) && DECL_REGISTER (t))
    pp_string (pp, "register ");

  if (TREE_PUBLIC (t) && DECL_EXTERNAL (t))
    pp_string (pp, "extern ");
  else if (TREE_STATIC (t))
    pp_string (pp, "static ");

  /* Print the type and name.  */
  if (TREE_TYPE (t) && TREE_CODE (TREE_TYPE (t)) == ARRAY_TYPE)
    {
      tree tmp;

      /* Print array's type.  */
      tmp = TREE_TYPE (t);
      while (TREE_CODE (TREE_TYPE (tmp)) == ARRAY_TYPE)
	tmp = TREE_TYPE (tmp);
      dump_generic_node (pp, TREE_TYPE (tmp), spc, flags, false);

      /* Print variable's name.  */
      pp_space (pp);
      dump_generic_node (pp, t, spc, flags, false);

      /* Print the dimensions.  */
      tmp = TREE_TYPE (t);
      while (TREE_CODE (tmp) == ARRAY_TYPE)
	{
	  dump_array_domain (pp, TYPE_DOMAIN (tmp), spc, flags);
	  tmp = TREE_TYPE (tmp);
	}
    }
  else if (TREE_CODE (t) == FUNCTION_DECL)
    {
      dump_generic_node (pp, TREE_TYPE (TREE_TYPE (t)), spc, flags, false);
      pp_space (pp);
      dump_decl_name (pp, t, flags);
      dump_function_declaration (pp, TREE_TYPE (t), spc, flags);
    }
  else
    {
      /* Print type declaration.  */
      dump_generic_node (pp, TREE_TYPE (t), spc, flags, false);

      /* Print variable's name.  */
      pp_space (pp);
      dump_generic_node (pp, t, spc, flags, false);
    }

  if (VAR_P (t) && DECL_HARD_REGISTER (t))
    {
      pp_string (pp, " __asm__ ");
      pp_left_paren (pp);
      dump_generic_node (pp, DECL_ASSEMBLER_NAME (t), spc, flags, false);
      pp_right_paren (pp);
    }

  /* The initial value of a function serves to determine whether the function
     is declared or defined.  So the following does not apply to function
     nodes.  */
  if (TREE_CODE (t) != FUNCTION_DECL)
    {
      /* Print the initial value.  */
      if (DECL_INITIAL (t))
	{
	  pp_space (pp);
	  pp_equal (pp);
	  pp_space (pp);
	  if (!(flags & TDF_SLIM))
	    dump_generic_node (pp, DECL_INITIAL (t), spc, flags, false);
	  else
	    pp_string (pp, "<<< omitted >>>");
	}
    }

  if (VAR_P (t) && DECL_HAS_VALUE_EXPR_P (t))
    {
      pp_string (pp, " [value-expr: ");
      dump_generic_node (pp, DECL_VALUE_EXPR (t), spc, flags, false);
      pp_right_bracket (pp);
    }

  pp_semicolon (pp);
}


/* Prints a structure: name, fields, and methods.
   FIXME: Still incomplete.  */

static void
print_struct_decl (pretty_printer *pp, const_tree node, int spc,
		   dump_flags_t flags)
{
  /* Print the name of the structure.  */
  if (TYPE_NAME (node))
    {
      INDENT (spc);
      if (TREE_CODE (node) == RECORD_TYPE)
	pp_string (pp, "struct ");
      else if ((TREE_CODE (node) == UNION_TYPE
		|| TREE_CODE (node) == QUAL_UNION_TYPE))
	pp_string (pp, "union ");

      dump_generic_node (pp, TYPE_NAME (node), spc, 0, false);
    }

  /* Print the contents of the structure.  */
  pp_newline (pp);
  INDENT (spc);
  pp_left_brace (pp);
  pp_newline (pp);

  /* Print the fields of the structure.  */
  {
    tree tmp;
    tmp = TYPE_FIELDS (node);
    while (tmp)
      {
	/* Avoid to print recursively the structure.  */
	/* FIXME : Not implemented correctly...,
	   what about the case when we have a cycle in the contain graph? ...
	   Maybe this could be solved by looking at the scope in which the
	   structure was declared.  */
	if (TREE_TYPE (tmp) != node
	    && (TREE_CODE (TREE_TYPE (tmp)) != POINTER_TYPE
		|| TREE_TYPE (TREE_TYPE (tmp)) != node))
	  {
	    print_declaration (pp, tmp, spc+2, flags);
	    pp_newline (pp);
	  }
	tmp = DECL_CHAIN (tmp);
      }
  }
  INDENT (spc);
  pp_right_brace (pp);
}

/* Return the priority of the operator CODE.

   From lowest to highest precedence with either left-to-right (L-R)
   or right-to-left (R-L) associativity]:

     1	[L-R] ,
     2	[R-L] = += -= *= /= %= &= ^= |= <<= >>=
     3	[R-L] ?:
     4	[L-R] ||
     5	[L-R] &&
     6	[L-R] |
     7	[L-R] ^
     8	[L-R] &
     9	[L-R] == !=
    10	[L-R] < <= > >=
    11	[L-R] << >>
    12	[L-R] + -
    13	[L-R] * / %
    14	[R-L] ! ~ ++ -- + - * & (type) sizeof
    15	[L-R] fn() [] -> .

   unary +, - and * have higher precedence than the corresponding binary
   operators.  */

int
op_code_prio (enum tree_code code)
{
  switch (code)
    {
    case TREE_LIST:
    case COMPOUND_EXPR:
    case BIND_EXPR:
      return 1;

    case MODIFY_EXPR:
    case INIT_EXPR:
      return 2;

    case COND_EXPR:
      return 3;

    case TRUTH_OR_EXPR:
    case TRUTH_ORIF_EXPR:
      return 4;

    case TRUTH_AND_EXPR:
    case TRUTH_ANDIF_EXPR:
      return 5;

    case BIT_IOR_EXPR:
      return 6;

    case BIT_XOR_EXPR:
    case TRUTH_XOR_EXPR:
      return 7;

    case BIT_AND_EXPR:
      return 8;

    case EQ_EXPR:
    case NE_EXPR:
      return 9;

    case UNLT_EXPR:
    case UNLE_EXPR:
    case UNGT_EXPR:
    case UNGE_EXPR:
    case UNEQ_EXPR:
    case LTGT_EXPR:
    case ORDERED_EXPR:
    case UNORDERED_EXPR:
    case LT_EXPR:
    case LE_EXPR:
    case GT_EXPR:
    case GE_EXPR:
      return 10;

    case LSHIFT_EXPR:
    case RSHIFT_EXPR:
    case LROTATE_EXPR:
    case RROTATE_EXPR:
    case VEC_WIDEN_LSHIFT_HI_EXPR:
    case VEC_WIDEN_LSHIFT_LO_EXPR:
    case WIDEN_LSHIFT_EXPR:
      return 11;

    case WIDEN_SUM_EXPR:
    case PLUS_EXPR:
    case POINTER_PLUS_EXPR:
    case POINTER_DIFF_EXPR:
    case MINUS_EXPR:
      return 12;

    case VEC_WIDEN_MULT_HI_EXPR:
    case VEC_WIDEN_MULT_LO_EXPR:
    case WIDEN_MULT_EXPR:
    case DOT_PROD_EXPR:
    case WIDEN_MULT_PLUS_EXPR:
    case WIDEN_MULT_MINUS_EXPR:
    case MULT_EXPR:
    case MULT_HIGHPART_EXPR:
    case TRUNC_DIV_EXPR:
    case CEIL_DIV_EXPR:
    case FLOOR_DIV_EXPR:
    case ROUND_DIV_EXPR:
    case RDIV_EXPR:
    case EXACT_DIV_EXPR:
    case TRUNC_MOD_EXPR:
    case CEIL_MOD_EXPR:
    case FLOOR_MOD_EXPR:
    case ROUND_MOD_EXPR:
      return 13;

    case TRUTH_NOT_EXPR:
    case BIT_NOT_EXPR:
    case POSTINCREMENT_EXPR:
    case POSTDECREMENT_EXPR:
    case PREINCREMENT_EXPR:
    case PREDECREMENT_EXPR:
    case NEGATE_EXPR:
    case INDIRECT_REF:
    case ADDR_EXPR:
    case FLOAT_EXPR:
    CASE_CONVERT:
    case FIX_TRUNC_EXPR:
    case TARGET_EXPR:
      return 14;

    case CALL_EXPR:
    case ARRAY_REF:
    case ARRAY_RANGE_REF:
    case COMPONENT_REF:
      return 15;

      /* Special expressions.  */
    case MIN_EXPR:
    case MAX_EXPR:
    case ABS_EXPR:
    case REALPART_EXPR:
    case IMAGPART_EXPR:
<<<<<<< HEAD
    case REDUC_MAX_EXPR:
    case REDUC_MIN_EXPR:
    case REDUC_PLUS_EXPR:
    case FOLD_LEFT_PLUS_EXPR:
=======
>>>>>>> 70783a86
    case VEC_UNPACK_HI_EXPR:
    case VEC_UNPACK_LO_EXPR:
    case VEC_UNPACK_FLOAT_HI_EXPR:
    case VEC_UNPACK_FLOAT_LO_EXPR:
    case VEC_PACK_TRUNC_EXPR:
    case VEC_PACK_SAT_EXPR:
      return 16;

    default:
      /* Return an arbitrarily high precedence to avoid surrounding single
	 VAR_DECLs in ()s.  */
      return 9999;
    }
}

/* Return the priority of the operator OP.  */

int
op_prio (const_tree op)
{
  enum tree_code code;

  if (op == NULL)
    return 9999;

  code = TREE_CODE (op);
  if (code == SAVE_EXPR || code == NON_LVALUE_EXPR)
    return op_prio (TREE_OPERAND (op, 0));

  return op_code_prio (code);
}

/* Return the symbol associated with operator CODE.  */

const char *
op_symbol_code (enum tree_code code)
{
  switch (code)
    {
    case MODIFY_EXPR:
      return "=";

    case TRUTH_OR_EXPR:
    case TRUTH_ORIF_EXPR:
      return "||";

    case TRUTH_AND_EXPR:
    case TRUTH_ANDIF_EXPR:
      return "&&";

    case BIT_IOR_EXPR:
      return "|";

    case TRUTH_XOR_EXPR:
    case BIT_XOR_EXPR:
      return "^";

    case ADDR_EXPR:
    case BIT_AND_EXPR:
      return "&";

    case ORDERED_EXPR:
      return "ord";
    case UNORDERED_EXPR:
      return "unord";

    case EQ_EXPR:
      return "==";
    case UNEQ_EXPR:
      return "u==";

    case NE_EXPR:
      return "!=";

    case LT_EXPR:
      return "<";
    case UNLT_EXPR:
      return "u<";

    case LE_EXPR:
      return "<=";
    case UNLE_EXPR:
      return "u<=";

    case GT_EXPR:
      return ">";
    case UNGT_EXPR:
      return "u>";

    case GE_EXPR:
      return ">=";
    case UNGE_EXPR:
      return "u>=";

    case LTGT_EXPR:
      return "<>";

    case LSHIFT_EXPR:
      return "<<";

    case RSHIFT_EXPR:
      return ">>";

    case LROTATE_EXPR:
      return "r<<";

    case RROTATE_EXPR:
      return "r>>";

    case WIDEN_LSHIFT_EXPR:
      return "w<<";

    case POINTER_PLUS_EXPR:
      return "+";

    case PLUS_EXPR:
      return "+";

<<<<<<< HEAD
    case REDUC_PLUS_EXPR:
      return "r+";

    case FOLD_LEFT_PLUS_EXPR:
      return "fl+";

=======
>>>>>>> 70783a86
    case WIDEN_SUM_EXPR:
      return "w+";

    case WIDEN_MULT_EXPR:
      return "w*";

    case MULT_HIGHPART_EXPR:
      return "h*";

    case NEGATE_EXPR:
    case MINUS_EXPR:
    case POINTER_DIFF_EXPR:
      return "-";

    case BIT_NOT_EXPR:
      return "~";

    case TRUTH_NOT_EXPR:
      return "!";

    case MULT_EXPR:
    case INDIRECT_REF:
      return "*";

    case TRUNC_DIV_EXPR:
    case RDIV_EXPR:
      return "/";

    case CEIL_DIV_EXPR:
      return "/[cl]";

    case FLOOR_DIV_EXPR:
      return "/[fl]";

    case ROUND_DIV_EXPR:
      return "/[rd]";

    case EXACT_DIV_EXPR:
      return "/[ex]";

    case TRUNC_MOD_EXPR:
      return "%";

    case CEIL_MOD_EXPR:
      return "%[cl]";

    case FLOOR_MOD_EXPR:
      return "%[fl]";

    case ROUND_MOD_EXPR:
      return "%[rd]";

    case PREDECREMENT_EXPR:
      return " --";

    case PREINCREMENT_EXPR:
      return " ++";

    case POSTDECREMENT_EXPR:
      return "-- ";

    case POSTINCREMENT_EXPR:
      return "++ ";

    case MAX_EXPR:
      return "max";

    case MIN_EXPR:
      return "min";

    default:
      return "<<< ??? >>>";
    }
}

/* Return the symbol associated with operator OP.  */

static const char *
op_symbol (const_tree op)
{
  return op_symbol_code (TREE_CODE (op));
}

/* Prints the name of a call.  NODE is the CALL_EXPR_FN of a CALL_EXPR or
   the gimple_call_fn of a GIMPLE_CALL.  */

void
print_call_name (pretty_printer *pp, tree node, dump_flags_t flags)
{
  tree op0 = node;

  if (TREE_CODE (op0) == NON_LVALUE_EXPR)
    op0 = TREE_OPERAND (op0, 0);

 again:
  switch (TREE_CODE (op0))
    {
    case VAR_DECL:
    case PARM_DECL:
    case FUNCTION_DECL:
      dump_function_name (pp, op0, flags);
      break;

    case ADDR_EXPR:
    case INDIRECT_REF:
    CASE_CONVERT:
      op0 = TREE_OPERAND (op0, 0);
      goto again;

    case COND_EXPR:
      pp_left_paren (pp);
      dump_generic_node (pp, TREE_OPERAND (op0, 0), 0, flags, false);
      pp_string (pp, ") ? ");
      dump_generic_node (pp, TREE_OPERAND (op0, 1), 0, flags, false);
      pp_string (pp, " : ");
      dump_generic_node (pp, TREE_OPERAND (op0, 2), 0, flags, false);
      break;

    case ARRAY_REF:
      if (TREE_CODE (TREE_OPERAND (op0, 0)) == VAR_DECL)
	dump_function_name (pp, TREE_OPERAND (op0, 0), flags);
      else
	dump_generic_node (pp, op0, 0, flags, false);
      break;

    case MEM_REF:
      if (integer_zerop (TREE_OPERAND (op0, 1)))
	{
	  op0 = TREE_OPERAND (op0, 0);
	  goto again;
	}
      /* Fallthru.  */
    case COMPONENT_REF:
    case SSA_NAME:
    case OBJ_TYPE_REF:
      dump_generic_node (pp, op0, 0, flags, false);
      break;

    default:
      NIY;
    }
}

/* Parses the string STR and replaces new-lines by '\n', tabs by '\t', ...  */

static void
pretty_print_string (pretty_printer *pp, const char *str)
{
  if (str == NULL)
    return;

  while (*str)
    {
      switch (str[0])
	{
	case '\b':
	  pp_string (pp, "\\b");
	  break;

	case '\f':
	  pp_string (pp, "\\f");
	  break;

	case '\n':
	  pp_string (pp, "\\n");
	  break;

	case '\r':
	  pp_string (pp, "\\r");
	  break;

	case '\t':
	  pp_string (pp, "\\t");
	  break;

	case '\v':
	  pp_string (pp, "\\v");
	  break;

	case '\\':
	  pp_string (pp, "\\\\");
	  break;

	case '\"':
	  pp_string (pp, "\\\"");
	  break;

	case '\'':
	  pp_string (pp, "\\'");
	  break;

	  /* No need to handle \0; the loop terminates on \0.  */

	case '\1':
	  pp_string (pp, "\\1");
	  break;

	case '\2':
	  pp_string (pp, "\\2");
	  break;

	case '\3':
	  pp_string (pp, "\\3");
	  break;

	case '\4':
	  pp_string (pp, "\\4");
	  break;

	case '\5':
	  pp_string (pp, "\\5");
	  break;

	case '\6':
	  pp_string (pp, "\\6");
	  break;

	case '\7':
	  pp_string (pp, "\\7");
	  break;

	default:
	  if (!ISPRINT (str[0]))
	    {
	      char buf[5];
	      sprintf (buf, "\\x%x", (unsigned char)str[0]);
	      pp_string (pp, buf);
	    }
	  else
	    pp_character (pp, str[0]);
	  break;
	}
      str++;
    }
}

static void
maybe_init_pretty_print (FILE *file)
{
  if (!tree_pp)
    {
      tree_pp = new pretty_printer ();
      pp_needs_newline (tree_pp) = true;
      pp_translate_identifiers (tree_pp) = false;
    }

  tree_pp->buffer->stream = file;
}

static void
newline_and_indent (pretty_printer *pp, int spc)
{
  pp_newline (pp);
  INDENT (spc);
}

/* Handle the %K format for TEXT.  Separate from default_tree_printer
   so it can also be used in front ends.
   Argument is a statement from which EXPR_LOCATION and TREE_BLOCK will
   be recorded.  */

void
percent_K_format (text_info *text, tree t)
{
  text->set_location (0, EXPR_LOCATION (t), true);
  gcc_assert (pp_ti_abstract_origin (text) != NULL);
  tree block = TREE_BLOCK (t);
  *pp_ti_abstract_origin (text) = NULL;

  if (in_lto_p)
    {
      /* ???  LTO drops all BLOCK_ABSTRACT_ORIGINs apart from those
         representing the outermost block of an inlined function.
	 So walk the BLOCK tree until we hit such a scope.  */
      while (block
	     && TREE_CODE (block) == BLOCK)
	{
	  if (inlined_function_outer_scope_p (block))
	    {
	      *pp_ti_abstract_origin (text) = block;
	      break;
	    }
	  block = BLOCK_SUPERCONTEXT (block);
	}
      return;
    }

  while (block
	 && TREE_CODE (block) == BLOCK
	 && BLOCK_ABSTRACT_ORIGIN (block))
    {
      tree ao = BLOCK_ABSTRACT_ORIGIN (block);

      while (TREE_CODE (ao) == BLOCK
	     && BLOCK_ABSTRACT_ORIGIN (ao)
	     && BLOCK_ABSTRACT_ORIGIN (ao) != ao)
	ao = BLOCK_ABSTRACT_ORIGIN (ao);

      if (TREE_CODE (ao) == FUNCTION_DECL)
	{
	  *pp_ti_abstract_origin (text) = block;
	  break;
	}
      block = BLOCK_SUPERCONTEXT (block);
    }
}

/* Print the identifier ID to PRETTY-PRINTER.  */

void
pp_tree_identifier (pretty_printer *pp, tree id)
{
  if (pp_translate_identifiers (pp))
    {
      const char *text = identifier_to_locale (IDENTIFIER_POINTER (id));
      pp_append_text (pp, text, text + strlen (text));
    }
  else
    pp_append_text (pp, IDENTIFIER_POINTER (id),
		    IDENTIFIER_POINTER (id) + IDENTIFIER_LENGTH (id));
}

/* A helper function that is used to dump function information before the
   function dump.  */

void
dump_function_header (FILE *dump_file, tree fdecl, dump_flags_t flags)
{
  const char *dname, *aname;
  struct cgraph_node *node = cgraph_node::get (fdecl);
  struct function *fun = DECL_STRUCT_FUNCTION (fdecl);

  dname = lang_hooks.decl_printable_name (fdecl, 1);

  if (DECL_ASSEMBLER_NAME_SET_P (fdecl))
    aname = (IDENTIFIER_POINTER
             (DECL_ASSEMBLER_NAME (fdecl)));
  else
    aname = "<unset-asm-name>";

  fprintf (dump_file, "\n;; Function %s (%s, funcdef_no=%d",
	   dname, aname, fun->funcdef_no);
  if (!(flags & TDF_NOUID))
    fprintf (dump_file, ", decl_uid=%d", DECL_UID (fdecl));
  if (node)
    {
      fprintf (dump_file, ", cgraph_uid=%d", node->uid);
      fprintf (dump_file, ", symbol_order=%d)%s\n\n", node->order,
               node->frequency == NODE_FREQUENCY_HOT
               ? " (hot)"
               : node->frequency == NODE_FREQUENCY_UNLIKELY_EXECUTED
               ? " (unlikely executed)"
               : node->frequency == NODE_FREQUENCY_EXECUTED_ONCE
               ? " (executed once)"
               : "");
    }
  else
    fprintf (dump_file, ")\n\n");
}

/* Dump double_int D to pretty_printer PP.  UNS is true
   if D is unsigned and false otherwise.  */
void
pp_double_int (pretty_printer *pp, double_int d, bool uns)
{
  if (d.fits_shwi ())
    pp_wide_integer (pp, d.low);
  else if (d.fits_uhwi ())
    pp_unsigned_wide_integer (pp, d.low);
  else
    {
      unsigned HOST_WIDE_INT low = d.low;
      HOST_WIDE_INT high = d.high;
      if (!uns && d.is_negative ())
	{
	  pp_minus (pp);
	  high = ~high + !low;
	  low = -low;
	}
      /* Would "%x%0*x" or "%x%*0x" get zero-padding on all
	 systems?  */
      sprintf (pp_buffer (pp)->digit_buffer,
	       HOST_WIDE_INT_PRINT_DOUBLE_HEX,
	       (unsigned HOST_WIDE_INT) high, low);
      pp_string (pp, pp_buffer (pp)->digit_buffer);
    }
}<|MERGE_RESOLUTION|>--- conflicted
+++ resolved
@@ -1820,20 +1820,6 @@
       }
       break;
 
-    case VEC_DUPLICATE_CST:
-      pp_string (pp, "{ ");
-      dump_generic_node (pp, VEC_DUPLICATE_CST_ELT (node), spc, flags, false);
-      pp_string (pp, ", ... }");
-      break;
-
-    case VEC_SERIES_CST:
-      pp_string (pp, "{ ");
-      dump_generic_node (pp, VEC_SERIES_CST_BASE (node), spc, flags, false);
-      pp_string (pp, ", +, ");
-      dump_generic_node (pp, VEC_SERIES_CST_STEP (node), spc, flags, false);
-      pp_string (pp, "}");
-      break;
-
     case FUNCTION_TYPE:
     case METHOD_TYPE:
       dump_generic_node (pp, TREE_TYPE (node), spc, flags, false);
@@ -3197,10 +3183,6 @@
       break;
 
     case VEC_SERIES_EXPR:
-<<<<<<< HEAD
-    case FOLD_LEFT_PLUS_EXPR:
-=======
->>>>>>> 70783a86
     case VEC_WIDEN_MULT_HI_EXPR:
     case VEC_WIDEN_MULT_LO_EXPR:
     case VEC_WIDEN_MULT_EVEN_EXPR:
@@ -3218,15 +3200,6 @@
       break;
 
     case VEC_DUPLICATE_EXPR:
-<<<<<<< HEAD
-    case REDUC_MAX_EXPR:
-    case REDUC_MIN_EXPR:
-    case REDUC_PLUS_EXPR:
-    case REDUC_AND_EXPR:
-    case REDUC_IOR_EXPR:
-    case REDUC_XOR_EXPR:
-=======
->>>>>>> 70783a86
       pp_space (pp);
       for (str = get_tree_code_name (code); *str; str++)
 	pp_character (pp, TOUPPER (*str));
@@ -3595,13 +3568,6 @@
     case ABS_EXPR:
     case REALPART_EXPR:
     case IMAGPART_EXPR:
-<<<<<<< HEAD
-    case REDUC_MAX_EXPR:
-    case REDUC_MIN_EXPR:
-    case REDUC_PLUS_EXPR:
-    case FOLD_LEFT_PLUS_EXPR:
-=======
->>>>>>> 70783a86
     case VEC_UNPACK_HI_EXPR:
     case VEC_UNPACK_LO_EXPR:
     case VEC_UNPACK_FLOAT_HI_EXPR:
@@ -3720,15 +3686,6 @@
     case PLUS_EXPR:
       return "+";
 
-<<<<<<< HEAD
-    case REDUC_PLUS_EXPR:
-      return "r+";
-
-    case FOLD_LEFT_PLUS_EXPR:
-      return "fl+";
-
-=======
->>>>>>> 70783a86
     case WIDEN_SUM_EXPR:
       return "w+";
 

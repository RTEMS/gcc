--- conflicted
+++ resolved
@@ -2042,8 +2042,6 @@
       pp_string (buffer, " > ");
       break;
 
-<<<<<<< HEAD
-=======
     case FMA_EXPR:
       pp_string (buffer, " FMA_EXPR < ");
       dump_generic_node (buffer, TREE_OPERAND (node, 0), spc, flags, false);
@@ -2054,7 +2052,6 @@
       pp_string (buffer, " > ");
       break;
 
->>>>>>> 155d23aa
     case OMP_PARALLEL:
       pp_string (buffer, "#pragma omp parallel");
       dump_omp_clauses (buffer, OMP_PARALLEL_CLAUSES (node), spc, flags);

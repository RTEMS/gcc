/* Pretty formatting of GENERIC trees in C syntax.
   Copyright (C) 2001-2015 Free Software Foundation, Inc.
   Adapted from c-pretty-print.c by Diego Novillo <dnovillo@redhat.com>

This file is part of GCC.

GCC is free software; you can redistribute it and/or modify it under
the terms of the GNU General Public License as published by the Free
Software Foundation; either version 3, or (at your option) any later
version.

GCC is distributed in the hope that it will be useful, but WITHOUT ANY
WARRANTY; without even the implied warranty of MERCHANTABILITY or
FITNESS FOR A PARTICULAR PURPOSE.  See the GNU General Public License
for more details.

You should have received a copy of the GNU General Public License
along with GCC; see the file COPYING3.  If not see
<http://www.gnu.org/licenses/>.  */

#include "config.h"
#include "system.h"
#include "coretypes.h"
#include "backend.h"
#include "predict.h"
#include "alias.h"
#include "tree.h"
#include "stor-layout.h"
#include "rtl.h"
#include "flags.h"
#include "insn-config.h"
#include "expmed.h"
#include "dojump.h"
#include "explow.h"
#include "calls.h"
#include "emit-rtl.h"
#include "varasm.h"
#include "stmt.h"
#include "expr.h"
#include "tree-pretty-print.h"
#include "gimple-expr.h"
#include "cgraph.h"
#include "langhooks.h"
#include "tree-iterator.h"
#include "tree-chrec.h"
#include "dumpfile.h"
#include "value-prof.h"
#include "wide-int-print.h"
#include "internal-fn.h"
#include "gomp-constants.h"

/* Local functions, macros and variables.  */
static const char *op_symbol (const_tree);
static void pretty_print_string (pretty_printer *, const char*);
static void newline_and_indent (pretty_printer *, int);
static void maybe_init_pretty_print (FILE *);
static void print_struct_decl (pretty_printer *, const_tree, int, int);
static void do_niy (pretty_printer *, const_tree);

#define INDENT(SPACE) do { \
  int i; for (i = 0; i<SPACE; i++) pp_space (pp); } while (0)

#define NIY do_niy (pp, node)

static pretty_printer *tree_pp;

/* Try to print something for an unknown tree code.  */

static void
do_niy (pretty_printer *pp, const_tree node)
{
  int i, len;

  pp_string (pp, "<<< Unknown tree: ");
  pp_string (pp, get_tree_code_name (TREE_CODE (node)));

  if (EXPR_P (node))
    {
      len = TREE_OPERAND_LENGTH (node);
      for (i = 0; i < len; ++i)
	{
	  newline_and_indent (pp, 2);
	  dump_generic_node (pp, TREE_OPERAND (node, i), 2, 0, false);
	}
    }

  pp_string (pp, " >>>");
}

/* Debugging function to print out a generic expression.  */

DEBUG_FUNCTION void
debug_generic_expr (tree t)
{
  print_generic_expr (stderr, t, TDF_VOPS|TDF_MEMSYMS);
  fprintf (stderr, "\n");
}

/* Debugging function to print out a generic statement.  */

DEBUG_FUNCTION void
debug_generic_stmt (tree t)
{
  print_generic_stmt (stderr, t, TDF_VOPS|TDF_MEMSYMS);
  fprintf (stderr, "\n");
}

/* Debugging function to print out a chain of trees .  */

DEBUG_FUNCTION void
debug_tree_chain (tree t)
{
  hash_set<tree> seen;

  while (t)
    {
      print_generic_expr (stderr, t, TDF_VOPS|TDF_MEMSYMS|TDF_UID);
      fprintf (stderr, " ");
      t = TREE_CHAIN (t);
      if (seen.add (t))
	{
	  fprintf (stderr, "... [cycled back to ");
	  print_generic_expr (stderr, t, TDF_VOPS|TDF_MEMSYMS|TDF_UID);
	  fprintf (stderr, "]");
	  break;
	}
    }
  fprintf (stderr, "\n");
}

/* Prints declaration DECL to the FILE with details specified by FLAGS.  */
void
print_generic_decl (FILE *file, tree decl, int flags)
{
  maybe_init_pretty_print (file);
  print_declaration (tree_pp, decl, 2, flags);
  pp_write_text_to_stream (tree_pp);
}

/* Print tree T, and its successors, on file FILE.  FLAGS specifies details
   to show in the dump.  See TDF_* in dumpfile.h.  */

void
print_generic_stmt (FILE *file, tree t, int flags)
{
  maybe_init_pretty_print (file);
  dump_generic_node (tree_pp, t, 0, flags, true);
  pp_newline_and_flush (tree_pp);
}

/* Print tree T, and its successors, on file FILE.  FLAGS specifies details
   to show in the dump.  See TDF_* in dumpfile.h.  The output is indented by
   INDENT spaces.  */

void
print_generic_stmt_indented (FILE *file, tree t, int flags, int indent)
{
  int i;

  maybe_init_pretty_print (file);

  for (i = 0; i < indent; i++)
    pp_space (tree_pp);
  dump_generic_node (tree_pp, t, indent, flags, true);
  pp_newline_and_flush (tree_pp);
}

/* Print a single expression T on file FILE.  FLAGS specifies details to show
   in the dump.  See TDF_* in dumpfile.h.  */

void
print_generic_expr (FILE *file, tree t, int flags)
{
  maybe_init_pretty_print (file);
  dump_generic_node (tree_pp, t, 0, flags, false);
  pp_flush (tree_pp);
}

/* Dump the name of a _DECL node and its DECL_UID if TDF_UID is set
   in FLAGS.  */

static void
dump_decl_name (pretty_printer *pp, tree node, int flags)
{
  if (DECL_NAME (node))
    {
      if ((flags & TDF_ASMNAME) && DECL_ASSEMBLER_NAME_SET_P (node))
	pp_tree_identifier (pp, DECL_ASSEMBLER_NAME (node));
      else
	pp_tree_identifier (pp, DECL_NAME (node));
    }
  if ((flags & TDF_UID) || DECL_NAME (node) == NULL_TREE)
    {
      if (TREE_CODE (node) == LABEL_DECL && LABEL_DECL_UID (node) != -1)
	pp_printf (pp, "L.%d", (int) LABEL_DECL_UID (node));
      else if (TREE_CODE (node) == DEBUG_EXPR_DECL)
	{
	  if (flags & TDF_NOUID)
	    pp_string (pp, "D#xxxx");
	  else
	    pp_printf (pp, "D#%i", DEBUG_TEMP_UID (node));
	}
      else
	{
	  char c = TREE_CODE (node) == CONST_DECL ? 'C' : 'D';
	  if (flags & TDF_NOUID)
	    pp_printf (pp, "%c.xxxx", c);
	  else
	    pp_printf (pp, "%c.%u", c, DECL_UID (node));
	}
    }
  if ((flags & TDF_ALIAS) && DECL_PT_UID (node) != DECL_UID (node))
    {
      if (flags & TDF_NOUID)
	pp_printf (pp, "ptD.xxxx");
      else
	pp_printf (pp, "ptD.%u", DECL_PT_UID (node));
    }
}

/* Like the above, but used for pretty printing function calls.  */

static void
dump_function_name (pretty_printer *pp, tree node, int flags)
{
  if (CONVERT_EXPR_P (node))
    node = TREE_OPERAND (node, 0);
  if (DECL_NAME (node) && (flags & TDF_ASMNAME) == 0)
    pp_string (pp, lang_hooks.decl_printable_name (node, 1));
  else
    dump_decl_name (pp, node, flags);
}

/* Dump a function declaration.  NODE is the FUNCTION_TYPE.  PP, SPC and
   FLAGS are as in dump_generic_node.  */

static void
dump_function_declaration (pretty_printer *pp, tree node,
			   int spc, int flags)
{
  bool wrote_arg = false;
  tree arg;

  pp_space (pp);
  pp_left_paren (pp);

  /* Print the argument types.  */
  arg = TYPE_ARG_TYPES (node);
  while (arg && arg != void_list_node && arg != error_mark_node)
    {
      if (wrote_arg)
	{
	  pp_comma (pp);
	  pp_space (pp);
	}
      wrote_arg = true;
      dump_generic_node (pp, TREE_VALUE (arg), spc, flags, false);
      arg = TREE_CHAIN (arg);
    }

  /* Drop the trailing void_type_node if we had any previous argument.  */
  if (arg == void_list_node && !wrote_arg)
    pp_string (pp, "void");
  /* Properly dump vararg function types.  */
  else if (!arg && wrote_arg)
    pp_string (pp, ", ...");
  /* Avoid printing any arg for unprototyped functions.  */

  pp_right_paren (pp);
}

/* Dump the domain associated with an array.  */

static void
dump_array_domain (pretty_printer *pp, tree domain, int spc, int flags)
{
  pp_left_bracket (pp);
  if (domain)
    {
      tree min = TYPE_MIN_VALUE (domain);
      tree max = TYPE_MAX_VALUE (domain);

      if (min && max
	  && integer_zerop (min)
	  && tree_fits_shwi_p (max))
	pp_wide_integer (pp, tree_to_shwi (max) + 1);
      else
	{
	  if (min)
	    dump_generic_node (pp, min, spc, flags, false);
	  pp_colon (pp);
	  if (max)
	    dump_generic_node (pp, max, spc, flags, false);
	}
    }
  else
    pp_string (pp, "<unknown>");
  pp_right_bracket (pp);
}


/* Dump OpenMP clause CLAUSE.  PP, CLAUSE, SPC and FLAGS are as in
   dump_generic_node.  */

static void
dump_omp_clause (pretty_printer *pp, tree clause, int spc, int flags)
{
  const char *name;

  switch (OMP_CLAUSE_CODE (clause))
    {
    case OMP_CLAUSE_PRIVATE:
      name = "private";
      goto print_remap;
    case OMP_CLAUSE_SHARED:
      name = "shared";
      goto print_remap;
    case OMP_CLAUSE_FIRSTPRIVATE:
      name = "firstprivate";
      goto print_remap;
    case OMP_CLAUSE_LASTPRIVATE:
      name = "lastprivate";
      goto print_remap;
    case OMP_CLAUSE_COPYIN:
      name = "copyin";
      goto print_remap;
    case OMP_CLAUSE_COPYPRIVATE:
      name = "copyprivate";
      goto print_remap;
    case OMP_CLAUSE_UNIFORM:
      name = "uniform";
      goto print_remap;
    case OMP_CLAUSE_USE_DEVICE_PTR:
      name = "use_device_ptr";
      goto print_remap;
    case OMP_CLAUSE_IS_DEVICE_PTR:
      name = "is_device_ptr";
      goto print_remap;
    case OMP_CLAUSE__LOOPTEMP_:
      name = "_looptemp_";
      goto print_remap;
    case OMP_CLAUSE_DEVICE_RESIDENT:
      name = "device_resident";
      goto print_remap;
    case OMP_CLAUSE_USE_DEVICE:
      name = "use_device";
      goto print_remap;
    case OMP_CLAUSE_TO_DECLARE:
      name = "to";
      goto print_remap;
    case OMP_CLAUSE_LINK:
      name = "link";
      goto print_remap;
  print_remap:
      pp_string (pp, name);
      pp_left_paren (pp);
      dump_generic_node (pp, OMP_CLAUSE_DECL (clause),
			 spc, flags, false);
      pp_right_paren (pp);
      break;

    case OMP_CLAUSE_REDUCTION:
      pp_string (pp, "reduction(");
      if (OMP_CLAUSE_REDUCTION_CODE (clause) != ERROR_MARK)
	{
	  pp_string (pp,
		     op_symbol_code (OMP_CLAUSE_REDUCTION_CODE (clause)));
	  pp_colon (pp);
	}
      dump_generic_node (pp, OMP_CLAUSE_DECL (clause),
			 spc, flags, false);
      pp_right_paren (pp);
      break;

    case OMP_CLAUSE_IF:
      pp_string (pp, "if(");
      switch (OMP_CLAUSE_IF_MODIFIER (clause))
	{
	case ERROR_MARK: break;
	case OMP_PARALLEL: pp_string (pp, "parallel:"); break;
	case OMP_TASK: pp_string (pp, "task:"); break;
	case OMP_TASKLOOP: pp_string (pp, "taskloop:"); break;
	case OMP_TARGET_DATA: pp_string (pp, "target data:"); break;
	case OMP_TARGET: pp_string (pp, "target:"); break;
	case OMP_TARGET_UPDATE: pp_string (pp, "target update:"); break;
	case OMP_TARGET_ENTER_DATA:
	  pp_string (pp, "target enter data:"); break;
	case OMP_TARGET_EXIT_DATA: pp_string (pp, "target exit data:"); break;
	default: gcc_unreachable ();
	}
      dump_generic_node (pp, OMP_CLAUSE_IF_EXPR (clause),
			 spc, flags, false);
      pp_right_paren (pp);
      break;

    case OMP_CLAUSE_NUM_THREADS:
      pp_string (pp, "num_threads(");
      dump_generic_node (pp, OMP_CLAUSE_NUM_THREADS_EXPR (clause),
			 spc, flags, false);
      pp_right_paren (pp);
      break;

    case OMP_CLAUSE__CILK_FOR_COUNT_:
      pp_string (pp, "_Cilk_for_count_(");
      dump_generic_node (pp, OMP_CLAUSE_OPERAND (clause, 0),
			 spc, flags, false);
      pp_right_paren (pp);
      break;

    case OMP_CLAUSE_NOWAIT:
      pp_string (pp, "nowait");
      break;
    case OMP_CLAUSE_ORDERED:
      pp_string (pp, "ordered");
      if (OMP_CLAUSE_ORDERED_EXPR (clause))
	{
	  pp_left_paren (pp);
	  dump_generic_node (pp, OMP_CLAUSE_ORDERED_EXPR (clause),
			     spc, flags, false);
	  pp_right_paren (pp);
	}
      break;

    case OMP_CLAUSE_DEFAULT:
      pp_string (pp, "default(");
      switch (OMP_CLAUSE_DEFAULT_KIND (clause))
	{
	case OMP_CLAUSE_DEFAULT_UNSPECIFIED:
	  break;
	case OMP_CLAUSE_DEFAULT_SHARED:
	  pp_string (pp, "shared");
	  break;
	case OMP_CLAUSE_DEFAULT_NONE:
	  pp_string (pp, "none");
	  break;
	case OMP_CLAUSE_DEFAULT_PRIVATE:
	  pp_string (pp, "private");
	  break;
	case OMP_CLAUSE_DEFAULT_FIRSTPRIVATE:
	  pp_string (pp, "firstprivate");
	  break;
	default:
	  gcc_unreachable ();
	}
      pp_right_paren (pp);
      break;

    case OMP_CLAUSE_SCHEDULE:
      pp_string (pp, "schedule(");
      if (OMP_CLAUSE_SCHEDULE_SIMD (clause))
	pp_string (pp, "simd:");
      switch (OMP_CLAUSE_SCHEDULE_KIND (clause))
	{
	case OMP_CLAUSE_SCHEDULE_STATIC:
	  pp_string (pp, "static");
	  break;
	case OMP_CLAUSE_SCHEDULE_DYNAMIC:
	  pp_string (pp, "dynamic");
	  break;
	case OMP_CLAUSE_SCHEDULE_GUIDED:
	  pp_string (pp, "guided");
	  break;
	case OMP_CLAUSE_SCHEDULE_RUNTIME:
	  pp_string (pp, "runtime");
	  break;
	case OMP_CLAUSE_SCHEDULE_AUTO:
	  pp_string (pp, "auto");
	  break;
	case OMP_CLAUSE_SCHEDULE_CILKFOR:
	  pp_string (pp, "cilk-for grain");
	  break;
	default:
	  gcc_unreachable ();
	}
      if (OMP_CLAUSE_SCHEDULE_CHUNK_EXPR (clause))
	{
	  pp_comma (pp);
	  dump_generic_node (pp, OMP_CLAUSE_SCHEDULE_CHUNK_EXPR (clause),
			     spc, flags, false);
	}
      pp_right_paren (pp);
      break;

    case OMP_CLAUSE_UNTIED:
      pp_string (pp, "untied");
      break;

    case OMP_CLAUSE_COLLAPSE:
      pp_string (pp, "collapse(");
      dump_generic_node (pp, OMP_CLAUSE_COLLAPSE_EXPR (clause),
			 spc, flags, false);
      pp_right_paren (pp);
      break;

    case OMP_CLAUSE_FINAL:
      pp_string (pp, "final(");
      dump_generic_node (pp, OMP_CLAUSE_FINAL_EXPR (clause),
			 spc, flags, false);
      pp_right_paren (pp);
      break;

    case OMP_CLAUSE_MERGEABLE:
      pp_string (pp, "mergeable");
      break;

    case OMP_CLAUSE_LINEAR:
      pp_string (pp, "linear(");
      switch (OMP_CLAUSE_LINEAR_KIND (clause))
	{
	case OMP_CLAUSE_LINEAR_DEFAULT:
	  break;
	case OMP_CLAUSE_LINEAR_REF:
	  pp_string (pp, "ref(");
	  break;
	case OMP_CLAUSE_LINEAR_VAL:
	  pp_string (pp, "val(");
	  break;
	case OMP_CLAUSE_LINEAR_UVAL:
	  pp_string (pp, "uval(");
	  break;
	default:
	  gcc_unreachable ();
	}
      dump_generic_node (pp, OMP_CLAUSE_DECL (clause),
			 spc, flags, false);
      if (OMP_CLAUSE_LINEAR_KIND (clause) != OMP_CLAUSE_LINEAR_DEFAULT)
	pp_right_paren (pp);
      pp_colon (pp);
      dump_generic_node (pp, OMP_CLAUSE_LINEAR_STEP (clause),
			 spc, flags, false);
      pp_right_paren (pp);
      break;

    case OMP_CLAUSE_ALIGNED:
      pp_string (pp, "aligned(");
      dump_generic_node (pp, OMP_CLAUSE_DECL (clause),
			 spc, flags, false);
      if (OMP_CLAUSE_ALIGNED_ALIGNMENT (clause))
	{
	  pp_colon (pp);
	  dump_generic_node (pp, OMP_CLAUSE_ALIGNED_ALIGNMENT (clause),
			     spc, flags, false);
	}
      pp_right_paren (pp);
      break;

    case OMP_CLAUSE_DEPEND:
      pp_string (pp, "depend(");
      switch (OMP_CLAUSE_DEPEND_KIND (clause))
	{
	case OMP_CLAUSE_DEPEND_IN:
	  pp_string (pp, "in");
	  break;
	case OMP_CLAUSE_DEPEND_OUT:
	  pp_string (pp, "out");
	  break;
	case OMP_CLAUSE_DEPEND_INOUT:
	  pp_string (pp, "inout");
	  break;
	case OMP_CLAUSE_DEPEND_SOURCE:
	  pp_string (pp, "source)");
	  return;
<<<<<<< HEAD
=======
	case OMP_CLAUSE_DEPEND_SINK:
	  pp_string (pp, "sink:");
	  for (tree t = OMP_CLAUSE_DECL (clause); t; t = TREE_CHAIN (t))
	    if (TREE_CODE (t) == TREE_LIST)
	      {
		dump_generic_node (pp, TREE_VALUE (t), spc, flags, false);
		if (TREE_PURPOSE (t) != integer_zero_node)
		  {
		    tree p = TREE_PURPOSE (t);
		    if (!wi::neg_p (p, TYPE_SIGN (TREE_TYPE (p))))
		      pp_plus (pp);
		    dump_generic_node (pp, TREE_PURPOSE (t), spc, flags,
				       false);
		  }
		if (TREE_CHAIN (t))
		  pp_comma (pp);
	      }
	    else
	      gcc_unreachable ();
	  pp_right_paren (pp);
	  return;
>>>>>>> 2de2a2eb
	default:
	  gcc_unreachable ();
	}
      pp_colon (pp);
      dump_generic_node (pp, OMP_CLAUSE_DECL (clause),
			 spc, flags, false);
      pp_right_paren (pp);
      break;

    case OMP_CLAUSE_MAP:
      pp_string (pp, "map(");
      switch (OMP_CLAUSE_MAP_KIND (clause))
	{
	case GOMP_MAP_ALLOC:
	case GOMP_MAP_POINTER:
	  pp_string (pp, "alloc");
	  break;
	case GOMP_MAP_TO:
	case GOMP_MAP_TO_PSET:
	  pp_string (pp, "to");
	  break;
	case GOMP_MAP_FROM:
	  pp_string (pp, "from");
	  break;
	case GOMP_MAP_TOFROM:
	  pp_string (pp, "tofrom");
	  break;
	case GOMP_MAP_FORCE_ALLOC:
	  pp_string (pp, "force_alloc");
	  break;
	case GOMP_MAP_FORCE_TO:
	  pp_string (pp, "force_to");
	  break;
	case GOMP_MAP_FORCE_FROM:
	  pp_string (pp, "force_from");
	  break;
	case GOMP_MAP_FORCE_TOFROM:
	  pp_string (pp, "force_tofrom");
	  break;
	case GOMP_MAP_FORCE_PRESENT:
	  pp_string (pp, "force_present");
	  break;
	case GOMP_MAP_FORCE_DEALLOC:
	  pp_string (pp, "delete");
	  break;
	case GOMP_MAP_FORCE_DEVICEPTR:
	  pp_string (pp, "force_deviceptr");
	  break;
<<<<<<< HEAD
	case GOMP_MAP_DEVICE_RESIDENT:
	  pp_string (pp, "device_resident");
	  break;
	case GOMP_MAP_LINK:
	  pp_string (pp, "link");
	  break;
=======
>>>>>>> 2de2a2eb
	case GOMP_MAP_ALWAYS_TO:
	  pp_string (pp, "always,to");
	  break;
	case GOMP_MAP_ALWAYS_FROM:
	  pp_string (pp, "always,from");
	  break;
	case GOMP_MAP_ALWAYS_TOFROM:
	  pp_string (pp, "always,tofrom");
	  break;
	case GOMP_MAP_RELEASE:
	  pp_string (pp, "release");
	  break;
<<<<<<< HEAD
=======
	case GOMP_MAP_FIRSTPRIVATE_POINTER:
	  pp_string (pp, "firstprivate");
	  break;
>>>>>>> 2de2a2eb
	default:
	  gcc_unreachable ();
	}
      pp_colon (pp);
      dump_generic_node (pp, OMP_CLAUSE_DECL (clause),
			 spc, flags, false);
     print_clause_size:
      if (OMP_CLAUSE_SIZE (clause))
	{
	  if (OMP_CLAUSE_CODE (clause) == OMP_CLAUSE_MAP
	      && (OMP_CLAUSE_MAP_KIND (clause) == GOMP_MAP_POINTER
		  || OMP_CLAUSE_MAP_KIND (clause)
		     == GOMP_MAP_FIRSTPRIVATE_POINTER))
	    pp_string (pp, " [pointer assign, bias: ");
	  else if (OMP_CLAUSE_CODE (clause) == OMP_CLAUSE_MAP
		   && OMP_CLAUSE_MAP_KIND (clause) == GOMP_MAP_TO_PSET)
	    pp_string (pp, " [pointer set, len: ");
	  else
	    pp_string (pp, " [len: ");
	  dump_generic_node (pp, OMP_CLAUSE_SIZE (clause),
			     spc, flags, false);
	  pp_right_bracket (pp);
	}
      pp_right_paren (pp);
      break;

    case OMP_CLAUSE_FROM:
      pp_string (pp, "from(");
      dump_generic_node (pp, OMP_CLAUSE_DECL (clause),
			 spc, flags, false);
      goto print_clause_size;

    case OMP_CLAUSE_TO:
      pp_string (pp, "to(");
      dump_generic_node (pp, OMP_CLAUSE_DECL (clause),
			 spc, flags, false);
      goto print_clause_size;

    case OMP_CLAUSE__CACHE_:
      pp_string (pp, "(");
      dump_generic_node (pp, OMP_CLAUSE_DECL (clause),
			 spc, flags, false);
      goto print_clause_size;

    case OMP_CLAUSE_NUM_TEAMS:
      pp_string (pp, "num_teams(");
      dump_generic_node (pp, OMP_CLAUSE_NUM_TEAMS_EXPR (clause),
			 spc, flags, false);
      pp_right_paren (pp);
      break;

    case OMP_CLAUSE_THREAD_LIMIT:
      pp_string (pp, "thread_limit(");
      dump_generic_node (pp, OMP_CLAUSE_THREAD_LIMIT_EXPR (clause),
			 spc, flags, false);
      pp_right_paren (pp);
      break;

    case OMP_CLAUSE_DEVICE:
      pp_string (pp, "device(");
      dump_generic_node (pp, OMP_CLAUSE_DEVICE_ID (clause),
			 spc, flags, false);
      pp_right_paren (pp);
      break;

    case OMP_CLAUSE_DIST_SCHEDULE:
      pp_string (pp, "dist_schedule(static");
      if (OMP_CLAUSE_DIST_SCHEDULE_CHUNK_EXPR (clause))
	{
	  pp_comma (pp);
	  dump_generic_node (pp,
			     OMP_CLAUSE_DIST_SCHEDULE_CHUNK_EXPR (clause),
			     spc, flags, false);
	}
      pp_right_paren (pp);
      break;

    case OMP_CLAUSE_PROC_BIND:
      pp_string (pp, "proc_bind(");
      switch (OMP_CLAUSE_PROC_BIND_KIND (clause))
	{
	case OMP_CLAUSE_PROC_BIND_MASTER:
	  pp_string (pp, "master");
	  break;
	case OMP_CLAUSE_PROC_BIND_CLOSE:
	  pp_string (pp, "close");
	  break;
	case OMP_CLAUSE_PROC_BIND_SPREAD:
	  pp_string (pp, "spread");
	  break;
	default:
	  gcc_unreachable ();
	}
      pp_right_paren (pp);
      break;

    case OMP_CLAUSE_SAFELEN:
      pp_string (pp, "safelen(");
      dump_generic_node (pp, OMP_CLAUSE_SAFELEN_EXPR (clause),
			 spc, flags, false);
      pp_right_paren (pp);
      break;

    case OMP_CLAUSE_SIMDLEN:
      pp_string (pp, "simdlen(");
      dump_generic_node (pp, OMP_CLAUSE_SIMDLEN_EXPR (clause),
			 spc, flags, false);
      pp_right_paren (pp);
      break;

    case OMP_CLAUSE_PRIORITY:
      pp_string (pp, "priority(");
      dump_generic_node (pp, OMP_CLAUSE_PRIORITY_EXPR (clause),
			 spc, flags, false);
      pp_right_paren (pp);
      break;

    case OMP_CLAUSE_GRAINSIZE:
      pp_string (pp, "grainsize(");
      dump_generic_node (pp, OMP_CLAUSE_GRAINSIZE_EXPR (clause),
			 spc, flags, false);
      pp_right_paren (pp);
      break;

    case OMP_CLAUSE_NUM_TASKS:
      pp_string (pp, "num_tasks(");
      dump_generic_node (pp, OMP_CLAUSE_NUM_TASKS_EXPR (clause),
			 spc, flags, false);
      pp_right_paren (pp);
      break;

    case OMP_CLAUSE_HINT:
      pp_string (pp, "hint(");
      dump_generic_node (pp, OMP_CLAUSE_HINT_EXPR (clause),
			 spc, flags, false);
      pp_right_paren (pp);
      break;

<<<<<<< HEAD
=======
    case OMP_CLAUSE_DEFAULTMAP:
      pp_string (pp, "defaultmap(tofrom:scalar)");
      break;

>>>>>>> 2de2a2eb
    case OMP_CLAUSE__SIMDUID_:
      pp_string (pp, "_simduid_(");
      dump_generic_node (pp, OMP_CLAUSE__SIMDUID__DECL (clause),
			 spc, flags, false);
      pp_right_paren (pp);
      break;

    case OMP_CLAUSE_GANG:
      pp_string (pp, "gang");
      if (OMP_CLAUSE_GANG_EXPR (clause) != NULL_TREE)
	{
	  pp_string (pp, "(num: ");
	  dump_generic_node (pp, OMP_CLAUSE_GANG_EXPR (clause),
			     spc, flags, false);
	}
      if (OMP_CLAUSE_GANG_STATIC_EXPR (clause) != NULL_TREE)
	{
	  if (OMP_CLAUSE_GANG_EXPR (clause) == NULL_TREE)
	    pp_left_paren (pp);
	  else
	    pp_space (pp);
	  pp_string (pp, "static:");
	  if (OMP_CLAUSE_GANG_STATIC_EXPR (clause)
	      == integer_minus_one_node)
	    pp_character (pp, '*');
	  else
	    dump_generic_node (pp, OMP_CLAUSE_GANG_STATIC_EXPR (clause),
			       spc, flags, false);
	}
      if (OMP_CLAUSE_GANG_EXPR (clause) != NULL_TREE
	  || OMP_CLAUSE_GANG_STATIC_EXPR (clause) != NULL_TREE)
	pp_right_paren (pp);
      break;

    case OMP_CLAUSE_ASYNC:
      pp_string (pp, "async");
      if (OMP_CLAUSE_ASYNC_EXPR (clause))
        {
          pp_character(pp, '(');
          dump_generic_node (pp, OMP_CLAUSE_ASYNC_EXPR (clause),
                             spc, flags, false);
          pp_character(pp, ')');
        }
      break;

    case OMP_CLAUSE_AUTO:
    case OMP_CLAUSE_SEQ:
      pp_string (pp, omp_clause_code_name[OMP_CLAUSE_CODE (clause)]);
      break;

    case OMP_CLAUSE_WAIT:
      pp_string (pp, "wait(");
      dump_generic_node (pp, OMP_CLAUSE_WAIT_EXPR (clause),
			 spc, flags, false);
      pp_character(pp, ')');
      break;

    case OMP_CLAUSE_WORKER:
      pp_string (pp, "worker");
      if (OMP_CLAUSE_WORKER_EXPR (clause) != NULL_TREE)
	{
	  pp_left_paren (pp);
	  dump_generic_node (pp, OMP_CLAUSE_WORKER_EXPR (clause),
			     spc, flags, false);
	  pp_right_paren (pp);
	}
      break;

    case OMP_CLAUSE_VECTOR:
      pp_string (pp, "vector");
      if (OMP_CLAUSE_VECTOR_EXPR (clause) != NULL_TREE)
	{
	  pp_left_paren (pp);
	  dump_generic_node (pp, OMP_CLAUSE_VECTOR_EXPR (clause),
			     spc, flags, false);
	  pp_right_paren (pp);
	}
      break;

    case OMP_CLAUSE_NUM_GANGS:
      pp_string (pp, "num_gangs(");
      dump_generic_node (pp, OMP_CLAUSE_NUM_GANGS_EXPR (clause),
                         spc, flags, false);
      pp_character (pp, ')');
      break;

    case OMP_CLAUSE_NUM_WORKERS:
      pp_string (pp, "num_workers(");
      dump_generic_node (pp, OMP_CLAUSE_NUM_WORKERS_EXPR (clause),
                         spc, flags, false);
      pp_character (pp, ')');
      break;

    case OMP_CLAUSE_VECTOR_LENGTH:
      pp_string (pp, "vector_length(");
      dump_generic_node (pp, OMP_CLAUSE_VECTOR_LENGTH_EXPR (clause),
                         spc, flags, false);
      pp_character (pp, ')');
      break;

    case OMP_CLAUSE_INBRANCH:
      pp_string (pp, "inbranch");
      break;
    case OMP_CLAUSE_NOTINBRANCH:
      pp_string (pp, "notinbranch");
      break;
    case OMP_CLAUSE_FOR:
      pp_string (pp, "for");
      break;
    case OMP_CLAUSE_PARALLEL:
      pp_string (pp, "parallel");
      break;
    case OMP_CLAUSE_SECTIONS:
      pp_string (pp, "sections");
      break;
    case OMP_CLAUSE_TASKGROUP:
      pp_string (pp, "taskgroup");
      break;
    case OMP_CLAUSE_NOGROUP:
      pp_string (pp, "nogroup");
      break;
    case OMP_CLAUSE_THREADS:
      pp_string (pp, "threads");
      break;
    case OMP_CLAUSE_SIMD:
      pp_string (pp, "simd");
      break;
    case OMP_CLAUSE_INDEPENDENT:
      pp_string (pp, "independent");
      break;
    case OMP_CLAUSE_TILE:
      pp_string (pp, "tile(");
      dump_generic_node (pp, OMP_CLAUSE_TILE_LIST (clause),
			 spc, flags, false);
      pp_right_paren (pp);
      break;
    case OMP_CLAUSE_DEVICE_TYPE:
      pp_string (pp, "device_type(");
      dump_generic_node (pp, OMP_CLAUSE_DEVICE_TYPE_DEVICES (clause),
			 spc, flags, false);
      pp_string (pp, ") [");
      dump_omp_clauses (pp, OMP_CLAUSE_DEVICE_TYPE_CLAUSES (clause),
			spc, flags);
      pp_string (pp, " ]");
      break;
    case OMP_CLAUSE_NOHOST:
      pp_string (pp, "nohost");
      break;
    case OMP_CLAUSE_BIND:
      pp_string (pp, "bind(");
      dump_generic_node (pp, OMP_CLAUSE_BIND_NAME (clause),
			 spc, flags, false);
      pp_string (pp, ")");
      break;

    default:
      pp_string (pp, "unknown");
      break;
    }
}


/* Dump the list of OpenMP clauses.  PP, SPC and FLAGS are as in
   dump_generic_node.  */

void
dump_omp_clauses (pretty_printer *pp, tree clause, int spc, int flags)
{
  if (clause == NULL)
    return;

  pp_space (pp);
  while (1)
    {
      dump_omp_clause (pp, clause, spc, flags);
      clause = OMP_CLAUSE_CHAIN (clause);
      if (clause == NULL)
	return;
      pp_space (pp);
    }
}


/* Dump location LOC to PP.  */

void
dump_location (pretty_printer *pp, location_t loc)
{
  expanded_location xloc = expand_location (loc);

  pp_left_bracket (pp);
  if (xloc.file)
    {
      pp_string (pp, xloc.file);
      pp_string (pp, ":");
    }
  pp_decimal_int (pp, xloc.line);
  pp_colon (pp);
  pp_decimal_int (pp, xloc.column);
  pp_string (pp, "] ");
}


/* Dump lexical block BLOCK.  PP, SPC and FLAGS are as in
   dump_generic_node.  */

static void
dump_block_node (pretty_printer *pp, tree block, int spc, int flags)
{
  tree t;

  pp_printf (pp, "BLOCK #%d ", BLOCK_NUMBER (block));

  if (flags & TDF_ADDRESS)
    pp_printf (pp, "[%p] ", (void *) block);

  if (BLOCK_ABSTRACT (block))
    pp_string (pp, "[abstract] ");

  if (TREE_ASM_WRITTEN (block))
    pp_string (pp, "[written] ");

  if (flags & TDF_SLIM)
    return;

  if (BLOCK_SOURCE_LOCATION (block))
    dump_location (pp, BLOCK_SOURCE_LOCATION (block));

  newline_and_indent (pp, spc + 2);

  if (BLOCK_SUPERCONTEXT (block))
    {
      pp_string (pp, "SUPERCONTEXT: ");
      dump_generic_node (pp, BLOCK_SUPERCONTEXT (block), 0,
			 flags | TDF_SLIM, false);
      newline_and_indent (pp, spc + 2);
    }

  if (BLOCK_SUBBLOCKS (block))
    {
      pp_string (pp, "SUBBLOCKS: ");
      for (t = BLOCK_SUBBLOCKS (block); t; t = BLOCK_CHAIN (t))
	{
	  dump_generic_node (pp, t, 0, flags | TDF_SLIM, false);
	  pp_space (pp);
	}
      newline_and_indent (pp, spc + 2);
    }

  if (BLOCK_CHAIN (block))
    {
      pp_string (pp, "SIBLINGS: ");
      for (t = BLOCK_CHAIN (block); t; t = BLOCK_CHAIN (t))
	{
	  dump_generic_node (pp, t, 0, flags | TDF_SLIM, false);
	  pp_space (pp);
	}
      newline_and_indent (pp, spc + 2);
    }

  if (BLOCK_VARS (block))
    {
      pp_string (pp, "VARS: ");
      for (t = BLOCK_VARS (block); t; t = TREE_CHAIN (t))
	{
	  dump_generic_node (pp, t, 0, flags, false);
	  pp_space (pp);
	}
      newline_and_indent (pp, spc + 2);
    }

  if (vec_safe_length (BLOCK_NONLOCALIZED_VARS (block)) > 0)
    {
      unsigned i;
      vec<tree, va_gc> *nlv = BLOCK_NONLOCALIZED_VARS (block);

      pp_string (pp, "NONLOCALIZED_VARS: ");
      FOR_EACH_VEC_ELT (*nlv, i, t)
	{
	  dump_generic_node (pp, t, 0, flags, false);
	  pp_space (pp);
	}
      newline_and_indent (pp, spc + 2);
    }

  if (BLOCK_ABSTRACT_ORIGIN (block))
    {
      pp_string (pp, "ABSTRACT_ORIGIN: ");
      dump_generic_node (pp, BLOCK_ABSTRACT_ORIGIN (block), 0,
			 flags | TDF_SLIM, false);
      newline_and_indent (pp, spc + 2);
    }

  if (BLOCK_FRAGMENT_ORIGIN (block))
    {
      pp_string (pp, "FRAGMENT_ORIGIN: ");
      dump_generic_node (pp, BLOCK_FRAGMENT_ORIGIN (block), 0,
			 flags | TDF_SLIM, false);
      newline_and_indent (pp, spc + 2);
    }

  if (BLOCK_FRAGMENT_CHAIN (block))
    {
      pp_string (pp, "FRAGMENT_CHAIN: ");
      for (t = BLOCK_FRAGMENT_CHAIN (block); t; t = BLOCK_FRAGMENT_CHAIN (t))
	{
	  dump_generic_node (pp, t, 0, flags | TDF_SLIM, false);
	  pp_space (pp);
	}
      newline_and_indent (pp, spc + 2);
    }
}


/* Dump the node NODE on the pretty_printer PP, SPC spaces of
   indent.  FLAGS specifies details to show in the dump (see TDF_* in
   dumpfile.h).  If IS_STMT is true, the object printed is considered
   to be a statement and it is terminated by ';' if appropriate.  */

int
dump_generic_node (pretty_printer *pp, tree node, int spc, int flags,
		   bool is_stmt)
{
  tree type;
  tree op0, op1;
  const char *str;
  bool is_expr;
  enum tree_code code;

  if (node == NULL_TREE)
    return spc;

  is_expr = EXPR_P (node);

  if (is_stmt && (flags & TDF_STMTADDR))
    pp_printf (pp, "<&%p> ", (void *)node);

  if ((flags & TDF_LINENO) && EXPR_HAS_LOCATION (node))
    dump_location (pp, EXPR_LOCATION (node));

  code = TREE_CODE (node);
  switch (code)
    {
    case ERROR_MARK:
      pp_string (pp, "<<< error >>>");
      break;

    case IDENTIFIER_NODE:
      pp_tree_identifier (pp, node);
      break;

    case TREE_LIST:
      while (node && node != error_mark_node)
	{
	  if (TREE_PURPOSE (node))
	    {
	      dump_generic_node (pp, TREE_PURPOSE (node), spc, flags, false);
	      pp_space (pp);
	    }
	  dump_generic_node (pp, TREE_VALUE (node), spc, flags, false);
	  node = TREE_CHAIN (node);
	  if (node && TREE_CODE (node) == TREE_LIST)
	    {
	      pp_comma (pp);
	      pp_space (pp);
	    }
	}
      break;

    case TREE_BINFO:
      dump_generic_node (pp, BINFO_TYPE (node), spc, flags, false);
      break;

    case TREE_VEC:
      {
	size_t i;
	if (TREE_VEC_LENGTH (node) > 0)
	  {
	    size_t len = TREE_VEC_LENGTH (node);
	    for (i = 0; i < len - 1; i++)
	      {
		dump_generic_node (pp, TREE_VEC_ELT (node, i), spc, flags,
				   false);
		pp_comma (pp);
		pp_space (pp);
	      }
	    dump_generic_node (pp, TREE_VEC_ELT (node, len - 1), spc,
			       flags, false);
	  }
      }
      break;

    case VOID_TYPE:
    case POINTER_BOUNDS_TYPE:
    case INTEGER_TYPE:
    case REAL_TYPE:
    case FIXED_POINT_TYPE:
    case COMPLEX_TYPE:
    case VECTOR_TYPE:
    case ENUMERAL_TYPE:
    case BOOLEAN_TYPE:
      {
	unsigned int quals = TYPE_QUALS (node);
	enum tree_code_class tclass;

	if (quals & TYPE_QUAL_ATOMIC)
	  pp_string (pp, "atomic ");
	if (quals & TYPE_QUAL_CONST)
	  pp_string (pp, "const ");
	else if (quals & TYPE_QUAL_VOLATILE)
	  pp_string (pp, "volatile ");
	else if (quals & TYPE_QUAL_RESTRICT)
	  pp_string (pp, "restrict ");

	if (!ADDR_SPACE_GENERIC_P (TYPE_ADDR_SPACE (node)))
	  {
	    pp_string (pp, "<address-space-");
	    pp_decimal_int (pp, TYPE_ADDR_SPACE (node));
	    pp_string (pp, "> ");
	  }

	tclass = TREE_CODE_CLASS (TREE_CODE (node));

	if (tclass == tcc_declaration)
	  {
	    if (DECL_NAME (node))
	      dump_decl_name (pp, node, flags);
	    else
              pp_string (pp, "<unnamed type decl>");
	  }
	else if (tclass == tcc_type)
	  {
	    if (TYPE_NAME (node))
	      {
		if (TREE_CODE (TYPE_NAME (node)) == IDENTIFIER_NODE)
		  pp_tree_identifier (pp, TYPE_NAME (node));
		else if (TREE_CODE (TYPE_NAME (node)) == TYPE_DECL
			 && DECL_NAME (TYPE_NAME (node)))
		  dump_decl_name (pp, TYPE_NAME (node), flags);
		else
		  pp_string (pp, "<unnamed type>");
	      }
	    else if (TREE_CODE (node) == VECTOR_TYPE)
	      {
		pp_string (pp, "vector");
		pp_left_paren (pp);
		pp_wide_integer (pp, TYPE_VECTOR_SUBPARTS (node));
		pp_string (pp, ") ");
		dump_generic_node (pp, TREE_TYPE (node), spc, flags, false);
	      }
	    else if (TREE_CODE (node) == INTEGER_TYPE)
	      {
		if (TYPE_PRECISION (node) == CHAR_TYPE_SIZE)
		  pp_string (pp, (TYPE_UNSIGNED (node)
				      ? "unsigned char"
				      : "signed char"));
		else if (TYPE_PRECISION (node) == SHORT_TYPE_SIZE)
		  pp_string (pp, (TYPE_UNSIGNED (node)
				      ? "unsigned short"
				      : "signed short"));
		else if (TYPE_PRECISION (node) == INT_TYPE_SIZE)
		  pp_string (pp, (TYPE_UNSIGNED (node)
				      ? "unsigned int"
				      : "signed int"));
		else if (TYPE_PRECISION (node) == LONG_TYPE_SIZE)
		  pp_string (pp, (TYPE_UNSIGNED (node)
				      ? "unsigned long"
				      : "signed long"));
		else if (TYPE_PRECISION (node) == LONG_LONG_TYPE_SIZE)
		  pp_string (pp, (TYPE_UNSIGNED (node)
				      ? "unsigned long long"
				      : "signed long long"));
		else if (TYPE_PRECISION (node) >= CHAR_TYPE_SIZE
			 && exact_log2 (TYPE_PRECISION (node)) != -1)
		  {
		    pp_string (pp, (TYPE_UNSIGNED (node) ? "uint" : "int"));
		    pp_decimal_int (pp, TYPE_PRECISION (node));
		    pp_string (pp, "_t");
		  }
		else
		  {
		    pp_string (pp, (TYPE_UNSIGNED (node)
					? "<unnamed-unsigned:"
					: "<unnamed-signed:"));
		    pp_decimal_int (pp, TYPE_PRECISION (node));
		    pp_greater (pp);
		  }
	      }
	    else if (TREE_CODE (node) == COMPLEX_TYPE)
	      {
		pp_string (pp, "__complex__ ");
		dump_generic_node (pp, TREE_TYPE (node), spc, flags, false);
	      }
	    else if (TREE_CODE (node) == REAL_TYPE)
	      {
		pp_string (pp, "<float:");
		pp_decimal_int (pp, TYPE_PRECISION (node));
		pp_greater (pp);
	      }
	    else if (TREE_CODE (node) == FIXED_POINT_TYPE)
	      {
		pp_string (pp, "<fixed-point-");
		pp_string (pp, TYPE_SATURATING (node) ? "sat:" : "nonsat:");
		pp_decimal_int (pp, TYPE_PRECISION (node));
		pp_greater (pp);
	      }
	    else if (TREE_CODE (node) == VOID_TYPE)
	      pp_string (pp, "void");
	    else
              pp_string (pp, "<unnamed type>");
	  }
	break;
      }

    case POINTER_TYPE:
    case REFERENCE_TYPE:
      str = (TREE_CODE (node) == POINTER_TYPE ? "*" : "&");

      if (TREE_TYPE (node) == NULL)
        {
	  pp_string (pp, str);
          pp_string (pp, "<null type>");
        }
      else if (TREE_CODE (TREE_TYPE (node)) == FUNCTION_TYPE)
        {
	  tree fnode = TREE_TYPE (node);

	  dump_generic_node (pp, TREE_TYPE (fnode), spc, flags, false);
	  pp_space (pp);
	  pp_left_paren (pp);
	  pp_string (pp, str);
	  if (TYPE_NAME (node) && DECL_NAME (TYPE_NAME (node)))
	    dump_decl_name (pp, TYPE_NAME (node), flags);
	  else if (flags & TDF_NOUID)
	    pp_printf (pp, "<Txxxx>");
	  else
	    pp_printf (pp, "<T%x>", TYPE_UID (node));

	  pp_right_paren (pp);
	  dump_function_declaration (pp, fnode, spc, flags);
	}
      else
        {
	  unsigned int quals = TYPE_QUALS (node);

          dump_generic_node (pp, TREE_TYPE (node), spc, flags, false);
	  pp_space (pp);
	  pp_string (pp, str);

	  if (quals & TYPE_QUAL_CONST)
	    pp_string (pp, " const");
	  if (quals & TYPE_QUAL_VOLATILE)
	    pp_string (pp, " volatile");
	  if (quals & TYPE_QUAL_RESTRICT)
	    pp_string (pp, " restrict");

	  if (!ADDR_SPACE_GENERIC_P (TYPE_ADDR_SPACE (node)))
	    {
	      pp_string (pp, " <address-space-");
	      pp_decimal_int (pp, TYPE_ADDR_SPACE (node));
	      pp_greater (pp);
	    }

	  if (TYPE_REF_CAN_ALIAS_ALL (node))
	    pp_string (pp, " {ref-all}");
	}
      break;

    case OFFSET_TYPE:
      NIY;
      break;

    case MEM_REF:
      {
	if (integer_zerop (TREE_OPERAND (node, 1))
	    /* Dump the types of INTEGER_CSTs explicitly, for we can't
	       infer them and MEM_ATTR caching will share MEM_REFs
	       with differently-typed op0s.  */
	    && TREE_CODE (TREE_OPERAND (node, 0)) != INTEGER_CST
	    /* Released SSA_NAMES have no TREE_TYPE.  */
	    && TREE_TYPE (TREE_OPERAND (node, 0)) != NULL_TREE
	    /* Same pointer types, but ignoring POINTER_TYPE vs.
	       REFERENCE_TYPE.  */
	    && (TREE_TYPE (TREE_TYPE (TREE_OPERAND (node, 0)))
		== TREE_TYPE (TREE_TYPE (TREE_OPERAND (node, 1))))
	    && (TYPE_MODE (TREE_TYPE (TREE_OPERAND (node, 0)))
		== TYPE_MODE (TREE_TYPE (TREE_OPERAND (node, 1))))
	    && (TYPE_REF_CAN_ALIAS_ALL (TREE_TYPE (TREE_OPERAND (node, 0)))
		== TYPE_REF_CAN_ALIAS_ALL (TREE_TYPE (TREE_OPERAND (node, 1))))
	    /* Same value types ignoring qualifiers.  */
	    && (TYPE_MAIN_VARIANT (TREE_TYPE (node))
		== TYPE_MAIN_VARIANT
		    (TREE_TYPE (TREE_TYPE (TREE_OPERAND (node, 1)))))
	    && (!(flags & TDF_ALIAS)
		|| MR_DEPENDENCE_CLIQUE (node) == 0))
	  {
	    if (TREE_CODE (TREE_OPERAND (node, 0)) != ADDR_EXPR)
	      {
		pp_star (pp);
		dump_generic_node (pp, TREE_OPERAND (node, 0),
				   spc, flags, false);
	      }
	    else
	      dump_generic_node (pp,
				 TREE_OPERAND (TREE_OPERAND (node, 0), 0),
				 spc, flags, false);
	  }
	else
	  {
	    tree ptype;

	    pp_string (pp, "MEM[");
	    pp_left_paren (pp);
	    ptype = TYPE_MAIN_VARIANT (TREE_TYPE (TREE_OPERAND (node, 1)));
	    dump_generic_node (pp, ptype,
			       spc, flags | TDF_SLIM, false);
	    pp_right_paren (pp);
	    dump_generic_node (pp, TREE_OPERAND (node, 0),
			       spc, flags, false);
	    if (!integer_zerop (TREE_OPERAND (node, 1)))
	      {
		pp_string (pp, " + ");
		dump_generic_node (pp, TREE_OPERAND (node, 1),
				   spc, flags, false);
	      }
	    if ((flags & TDF_ALIAS)
		&& MR_DEPENDENCE_CLIQUE (node) != 0)
	      {
		pp_string (pp, " clique ");
		pp_unsigned_wide_integer (pp, MR_DEPENDENCE_CLIQUE (node));
		pp_string (pp, " base ");
		pp_unsigned_wide_integer (pp, MR_DEPENDENCE_BASE (node));
	      }
	    pp_right_bracket (pp);
	  }
	break;
      }

    case TARGET_MEM_REF:
      {
	const char *sep = "";
	tree tmp;

	pp_string (pp, "MEM[");

	if (TREE_CODE (TMR_BASE (node)) == ADDR_EXPR)
	  {
	    pp_string (pp, sep);
	    sep = ", ";
	    pp_string (pp, "symbol: ");
	    dump_generic_node (pp, TREE_OPERAND (TMR_BASE (node), 0),
			       spc, flags, false);
	  }
	else
	  {
	    pp_string (pp, sep);
	    sep = ", ";
	    pp_string (pp, "base: ");
	    dump_generic_node (pp, TMR_BASE (node), spc, flags, false);
	  }
	tmp = TMR_INDEX2 (node);
	if (tmp)
	  {
	    pp_string (pp, sep);
	    sep = ", ";
	    pp_string (pp, "base: ");
	    dump_generic_node (pp, tmp, spc, flags, false);
	  }
	tmp = TMR_INDEX (node);
	if (tmp)
	  {
	    pp_string (pp, sep);
	    sep = ", ";
	    pp_string (pp, "index: ");
	    dump_generic_node (pp, tmp, spc, flags, false);
	  }
	tmp = TMR_STEP (node);
	if (tmp)
	  {
	    pp_string (pp, sep);
	    sep = ", ";
	    pp_string (pp, "step: ");
	    dump_generic_node (pp, tmp, spc, flags, false);
	  }
	tmp = TMR_OFFSET (node);
	if (tmp)
	  {
	    pp_string (pp, sep);
	    sep = ", ";
	    pp_string (pp, "offset: ");
	    dump_generic_node (pp, tmp, spc, flags, false);
	  }
	pp_right_bracket (pp);
      }
      break;

    case ARRAY_TYPE:
      {
	tree tmp;

	/* Print the innermost component type.  */
	for (tmp = TREE_TYPE (node); TREE_CODE (tmp) == ARRAY_TYPE;
	     tmp = TREE_TYPE (tmp))
	  ;
	dump_generic_node (pp, tmp, spc, flags, false);

	/* Print the dimensions.  */
	for (tmp = node; TREE_CODE (tmp) == ARRAY_TYPE; tmp = TREE_TYPE (tmp))
	  dump_array_domain (pp, TYPE_DOMAIN (tmp), spc, flags);
	break;
      }

    case RECORD_TYPE:
    case UNION_TYPE:
    case QUAL_UNION_TYPE:
      {
	unsigned int quals = TYPE_QUALS (node);

	if (quals & TYPE_QUAL_ATOMIC)
	  pp_string (pp, "atomic ");
	if (quals & TYPE_QUAL_CONST)
	  pp_string (pp, "const ");
	if (quals & TYPE_QUAL_VOLATILE)
	  pp_string (pp, "volatile ");

        /* Print the name of the structure.  */
        if (TREE_CODE (node) == RECORD_TYPE)
	  pp_string (pp, "struct ");
        else if (TREE_CODE (node) == UNION_TYPE)
	  pp_string (pp, "union ");

        if (TYPE_NAME (node))
	  dump_generic_node (pp, TYPE_NAME (node), spc, flags, false);
	else if (!(flags & TDF_SLIM))
	  /* FIXME: If we eliminate the 'else' above and attempt
	     to show the fields for named types, we may get stuck
	     following a cycle of pointers to structs.  The alleged
	     self-reference check in print_struct_decl will not detect
	     cycles involving more than one pointer or struct type.  */
	  print_struct_decl (pp, node, spc, flags);
        break;
      }

    case LANG_TYPE:
      NIY;
      break;

    case INTEGER_CST:
      if (TREE_CODE (TREE_TYPE (node)) == POINTER_TYPE)
	{
	  /* In the case of a pointer, one may want to divide by the
	     size of the pointed-to type.  Unfortunately, this not
	     straightforward.  The C front-end maps expressions

	     (int *) 5
	     int *p; (p + 5)

	     in such a way that the two INTEGER_CST nodes for "5" have
	     different values but identical types.  In the latter
	     case, the 5 is multiplied by sizeof (int) in c-common.c
	     (pointer_int_sum) to convert it to a byte address, and
	     yet the type of the node is left unchanged.  Argh.  What
	     is consistent though is that the number value corresponds
	     to bytes (UNITS) offset.

             NB: Neither of the following divisors can be trivially
             used to recover the original literal:

             TREE_INT_CST_LOW (TYPE_SIZE_UNIT (TREE_TYPE (node)))
	     TYPE_PRECISION (TREE_TYPE (TREE_TYPE (node)))  */
	  pp_wide_integer (pp, TREE_INT_CST_LOW (node));
	  pp_string (pp, "B"); /* pseudo-unit */
	}
      else if (tree_fits_shwi_p (node))
	pp_wide_integer (pp, tree_to_shwi (node));
      else if (tree_fits_uhwi_p (node))
	pp_unsigned_wide_integer (pp, tree_to_uhwi (node));
      else
	{
	  wide_int val = node;

	  if (wi::neg_p (val, TYPE_SIGN (TREE_TYPE (node))))
	    {
	      pp_minus (pp);
	      val = -val;
	    }
	  print_hex (val, pp_buffer (pp)->digit_buffer);
	  pp_string (pp, pp_buffer (pp)->digit_buffer);
	}
      if (TREE_OVERFLOW (node))
	pp_string (pp, "(OVF)");
      break;

    case REAL_CST:
      /* Code copied from print_node.  */
      {
	REAL_VALUE_TYPE d;
	if (TREE_OVERFLOW (node))
	  pp_string (pp, " overflow");

	d = TREE_REAL_CST (node);
	if (REAL_VALUE_ISINF (d))
	  pp_string (pp, REAL_VALUE_NEGATIVE (d) ? " -Inf" : " Inf");
	else if (REAL_VALUE_ISNAN (d))
	  pp_string (pp, " Nan");
	else
	  {
	    char string[100];
	    real_to_decimal (string, &d, sizeof (string), 0, 1);
	    pp_string (pp, string);
	  }
	break;
      }

    case FIXED_CST:
      {
	char string[100];
	fixed_to_decimal (string, TREE_FIXED_CST_PTR (node), sizeof (string));
	pp_string (pp, string);
	break;
      }

    case COMPLEX_CST:
      pp_string (pp, "__complex__ (");
      dump_generic_node (pp, TREE_REALPART (node), spc, flags, false);
      pp_string (pp, ", ");
      dump_generic_node (pp, TREE_IMAGPART (node), spc, flags, false);
      pp_right_paren (pp);
      break;

    case STRING_CST:
      pp_string (pp, "\"");
      pretty_print_string (pp, TREE_STRING_POINTER (node));
      pp_string (pp, "\"");
      break;

    case VECTOR_CST:
      {
	unsigned i;
	pp_string (pp, "{ ");
	for (i = 0; i < VECTOR_CST_NELTS (node); ++i)
	  {
	    if (i != 0)
	      pp_string (pp, ", ");
	    dump_generic_node (pp, VECTOR_CST_ELT (node, i),
			       spc, flags, false);
	  }
	pp_string (pp, " }");
      }
      break;

    case FUNCTION_TYPE:
    case METHOD_TYPE:
      dump_generic_node (pp, TREE_TYPE (node), spc, flags, false);
      pp_space (pp);
      if (TREE_CODE (node) == METHOD_TYPE)
	{
	  if (TYPE_METHOD_BASETYPE (node))
	    dump_decl_name (pp, TYPE_NAME (TYPE_METHOD_BASETYPE (node)),
			    flags);
	  else
	    pp_string (pp, "<null method basetype>");
	  pp_colon_colon (pp);
	}
      if (TYPE_NAME (node) && DECL_NAME (TYPE_NAME (node)))
	dump_decl_name (pp, TYPE_NAME (node), flags);
      else if (flags & TDF_NOUID)
	pp_printf (pp, "<Txxxx>");
      else
	pp_printf (pp, "<T%x>", TYPE_UID (node));
      dump_function_declaration (pp, node, spc, flags);
      break;

    case FUNCTION_DECL:
    case CONST_DECL:
      dump_decl_name (pp, node, flags);
      break;

    case LABEL_DECL:
      if (DECL_NAME (node))
	dump_decl_name (pp, node, flags);
      else if (LABEL_DECL_UID (node) != -1)
	pp_printf (pp, "<L%d>", (int) LABEL_DECL_UID (node));
      else
	{
	  if (flags & TDF_NOUID)
	    pp_string (pp, "<D.xxxx>");
	  else
	    pp_printf (pp, "<D.%u>", DECL_UID (node));
	}
      break;

    case TYPE_DECL:
      if (DECL_IS_BUILTIN (node))
	{
	  /* Don't print the declaration of built-in types.  */
	  break;
	}
      if (DECL_NAME (node))
	dump_decl_name (pp, node, flags);
      else if (TYPE_NAME (TREE_TYPE (node)) != node)
	{
	  if ((TREE_CODE (TREE_TYPE (node)) == RECORD_TYPE
	       || TREE_CODE (TREE_TYPE (node)) == UNION_TYPE)
	      && TYPE_METHODS (TREE_TYPE (node)))
	    {
	      /* The type is a c++ class: all structures have at least
		 4 methods.  */
	      pp_string (pp, "class ");
	      dump_generic_node (pp, TREE_TYPE (node), spc, flags, false);
	    }
	  else
	    {
	      pp_string (pp,
			 (TREE_CODE (TREE_TYPE (node)) == UNION_TYPE
			  ? "union" : "struct "));
	      dump_generic_node (pp, TREE_TYPE (node), spc, flags, false);
	    }
	}
      else
	pp_string (pp, "<anon>");
      break;

    case VAR_DECL:
    case PARM_DECL:
    case FIELD_DECL:
    case DEBUG_EXPR_DECL:
    case NAMESPACE_DECL:
    case NAMELIST_DECL:
      dump_decl_name (pp, node, flags);
      break;

    case RESULT_DECL:
      pp_string (pp, "<retval>");
      break;

    case COMPONENT_REF:
      op0 = TREE_OPERAND (node, 0);
      str = ".";
      if (op0
	  && (TREE_CODE (op0) == INDIRECT_REF
	      || (TREE_CODE (op0) == MEM_REF
		  && TREE_CODE (TREE_OPERAND (op0, 0)) != ADDR_EXPR
		  && integer_zerop (TREE_OPERAND (op0, 1))
		  /* Dump the types of INTEGER_CSTs explicitly, for we
		     can't infer them and MEM_ATTR caching will share
		     MEM_REFs with differently-typed op0s.  */
		  && TREE_CODE (TREE_OPERAND (op0, 0)) != INTEGER_CST
		  /* Released SSA_NAMES have no TREE_TYPE.  */
		  && TREE_TYPE (TREE_OPERAND (op0, 0)) != NULL_TREE
		  /* Same pointer types, but ignoring POINTER_TYPE vs.
		     REFERENCE_TYPE.  */
		  && (TREE_TYPE (TREE_TYPE (TREE_OPERAND (op0, 0)))
		      == TREE_TYPE (TREE_TYPE (TREE_OPERAND (op0, 1))))
		  && (TYPE_MODE (TREE_TYPE (TREE_OPERAND (op0, 0)))
		      == TYPE_MODE (TREE_TYPE (TREE_OPERAND (op0, 1))))
		  && (TYPE_REF_CAN_ALIAS_ALL (TREE_TYPE (TREE_OPERAND (op0, 0)))
		      == TYPE_REF_CAN_ALIAS_ALL (TREE_TYPE (TREE_OPERAND (op0, 1))))
		  /* Same value types ignoring qualifiers.  */
		  && (TYPE_MAIN_VARIANT (TREE_TYPE (op0))
		      == TYPE_MAIN_VARIANT
		          (TREE_TYPE (TREE_TYPE (TREE_OPERAND (op0, 1)))))
		  && MR_DEPENDENCE_CLIQUE (op0) == 0)))
	{
	  op0 = TREE_OPERAND (op0, 0);
	  str = "->";
	}
      if (op_prio (op0) < op_prio (node))
	pp_left_paren (pp);
      dump_generic_node (pp, op0, spc, flags, false);
      if (op_prio (op0) < op_prio (node))
	pp_right_paren (pp);
      pp_string (pp, str);
      dump_generic_node (pp, TREE_OPERAND (node, 1), spc, flags, false);
      op0 = component_ref_field_offset (node);
      if (op0 && TREE_CODE (op0) != INTEGER_CST)
	{
	  pp_string (pp, "{off: ");
	      dump_generic_node (pp, op0, spc, flags, false);
	      pp_right_brace (pp);
	}
      break;

    case BIT_FIELD_REF:
      pp_string (pp, "BIT_FIELD_REF <");
      dump_generic_node (pp, TREE_OPERAND (node, 0), spc, flags, false);
      pp_string (pp, ", ");
      dump_generic_node (pp, TREE_OPERAND (node, 1), spc, flags, false);
      pp_string (pp, ", ");
      dump_generic_node (pp, TREE_OPERAND (node, 2), spc, flags, false);
      pp_greater (pp);
      break;

    case ARRAY_REF:
    case ARRAY_RANGE_REF:
      op0 = TREE_OPERAND (node, 0);
      if (op_prio (op0) < op_prio (node))
	pp_left_paren (pp);
      dump_generic_node (pp, op0, spc, flags, false);
      if (op_prio (op0) < op_prio (node))
	pp_right_paren (pp);
      pp_left_bracket (pp);
      dump_generic_node (pp, TREE_OPERAND (node, 1), spc, flags, false);
      if (TREE_CODE (node) == ARRAY_RANGE_REF)
	pp_string (pp, " ...");
      pp_right_bracket (pp);

      op0 = array_ref_low_bound (node);
      op1 = array_ref_element_size (node);

      if (!integer_zerop (op0)
	  || TREE_OPERAND (node, 2)
	  || TREE_OPERAND (node, 3))
	{
	  pp_string (pp, "{lb: ");
	  dump_generic_node (pp, op0, spc, flags, false);
	  pp_string (pp, " sz: ");
	  dump_generic_node (pp, op1, spc, flags, false);
	  pp_right_brace (pp);
	}
      break;

    case CONSTRUCTOR:
      {
	unsigned HOST_WIDE_INT ix;
	tree field, val;
	bool is_struct_init = false;
	bool is_array_init = false;
	widest_int curidx;
	pp_left_brace (pp);
	if (TREE_CLOBBER_P (node))
	  pp_string (pp, "CLOBBER");
	else if (TREE_CODE (TREE_TYPE (node)) == RECORD_TYPE
		 || TREE_CODE (TREE_TYPE (node)) == UNION_TYPE)
	  is_struct_init = true;
        else if (TREE_CODE (TREE_TYPE (node)) == ARRAY_TYPE
		 && TYPE_DOMAIN (TREE_TYPE (node))
		 && TYPE_MIN_VALUE (TYPE_DOMAIN (TREE_TYPE (node)))
		 && TREE_CODE (TYPE_MIN_VALUE (TYPE_DOMAIN (TREE_TYPE (node))))
		    == INTEGER_CST)
	  {
	    tree minv = TYPE_MIN_VALUE (TYPE_DOMAIN (TREE_TYPE (node)));
	    is_array_init = true;
	    curidx = wi::to_widest (minv);
	  }
	FOR_EACH_CONSTRUCTOR_ELT (CONSTRUCTOR_ELTS (node), ix, field, val)
	  {
	    if (field)
	      {
		if (is_struct_init)
		  {
		    pp_dot (pp);
		    dump_generic_node (pp, field, spc, flags, false);
		    pp_equal (pp);
		  }
		else if (is_array_init
			 && (TREE_CODE (field) != INTEGER_CST
			     || curidx != wi::to_widest (field)))
		  {
		    pp_left_bracket (pp);
		    if (TREE_CODE (field) == RANGE_EXPR)
		      {
			dump_generic_node (pp, TREE_OPERAND (field, 0), spc,
					   flags, false);
			pp_string (pp, " ... ");
			dump_generic_node (pp, TREE_OPERAND (field, 1), spc,
					   flags, false);
			if (TREE_CODE (TREE_OPERAND (field, 1)) == INTEGER_CST)
			  curidx = wi::to_widest (TREE_OPERAND (field, 1));
		      }
		    else
		      dump_generic_node (pp, field, spc, flags, false);
		    if (TREE_CODE (field) == INTEGER_CST)
		      curidx = wi::to_widest (field);
		    pp_string (pp, "]=");
		  }
	      }
            if (is_array_init)
	      curidx += 1;
	    if (val && TREE_CODE (val) == ADDR_EXPR)
	      if (TREE_CODE (TREE_OPERAND (val, 0)) == FUNCTION_DECL)
		val = TREE_OPERAND (val, 0);
	    if (val && TREE_CODE (val) == FUNCTION_DECL)
		dump_decl_name (pp, val, flags);
	    else
		dump_generic_node (pp, val, spc, flags, false);
	    if (ix != vec_safe_length (CONSTRUCTOR_ELTS (node)) - 1)
	      {
		pp_comma (pp);
		pp_space (pp);
	      }
	  }
	pp_right_brace (pp);
      }
      break;

    case COMPOUND_EXPR:
      {
	tree *tp;
	if (flags & TDF_SLIM)
	  {
	    pp_string (pp, "<COMPOUND_EXPR>");
	    break;
	  }

	dump_generic_node (pp, TREE_OPERAND (node, 0),
			   spc, flags, !(flags & TDF_SLIM));
	if (flags & TDF_SLIM)
	  newline_and_indent (pp, spc);
	else
	  {
	    pp_comma (pp);
	    pp_space (pp);
	  }

	for (tp = &TREE_OPERAND (node, 1);
	     TREE_CODE (*tp) == COMPOUND_EXPR;
	     tp = &TREE_OPERAND (*tp, 1))
	  {
	    dump_generic_node (pp, TREE_OPERAND (*tp, 0),
			       spc, flags, !(flags & TDF_SLIM));
	    if (flags & TDF_SLIM)
	      newline_and_indent (pp, spc);
	    else
	      {
	        pp_comma (pp);
	        pp_space (pp);
	      }
	  }

	dump_generic_node (pp, *tp, spc, flags, !(flags & TDF_SLIM));
      }
      break;

    case STATEMENT_LIST:
      {
	tree_stmt_iterator si;
	bool first = true;

	if (flags & TDF_SLIM)
	  {
	    pp_string (pp, "<STATEMENT_LIST>");
	    break;
	  }

	for (si = tsi_start (node); !tsi_end_p (si); tsi_next (&si))
	  {
	    if (!first)
	      newline_and_indent (pp, spc);
	    else
	      first = false;
	    dump_generic_node (pp, tsi_stmt (si), spc, flags, true);
	  }
      }
      break;

    case MODIFY_EXPR:
    case INIT_EXPR:
      dump_generic_node (pp, TREE_OPERAND (node, 0), spc, flags,
	  		 false);
      pp_space (pp);
      pp_equal (pp);
      pp_space (pp);
      dump_generic_node (pp, TREE_OPERAND (node, 1), spc, flags,
	  		 false);
      break;

    case TARGET_EXPR:
      pp_string (pp, "TARGET_EXPR <");
      dump_generic_node (pp, TARGET_EXPR_SLOT (node), spc, flags, false);
      pp_comma (pp);
      pp_space (pp);
      dump_generic_node (pp, TARGET_EXPR_INITIAL (node), spc, flags, false);
      pp_greater (pp);
      break;

    case DECL_EXPR:
      print_declaration (pp, DECL_EXPR_DECL (node), spc, flags);
      is_stmt = false;
      break;

    case COND_EXPR:
      if (TREE_TYPE (node) == NULL || TREE_TYPE (node) == void_type_node)
	{
	  pp_string (pp, "if (");
	  dump_generic_node (pp, COND_EXPR_COND (node), spc, flags, false);
	  pp_right_paren (pp);
	  /* The lowered cond_exprs should always be printed in full.  */
	  if (COND_EXPR_THEN (node)
	      && (IS_EMPTY_STMT (COND_EXPR_THEN (node))
		  || TREE_CODE (COND_EXPR_THEN (node)) == GOTO_EXPR)
	      && COND_EXPR_ELSE (node)
	      && (IS_EMPTY_STMT (COND_EXPR_ELSE (node))
		  || TREE_CODE (COND_EXPR_ELSE (node)) == GOTO_EXPR))
	    {
	      pp_space (pp);
	      dump_generic_node (pp, COND_EXPR_THEN (node),
				 0, flags, true);
	      if (!IS_EMPTY_STMT (COND_EXPR_ELSE (node)))
		{
		  pp_string (pp, " else ");
		  dump_generic_node (pp, COND_EXPR_ELSE (node),
				     0, flags, true);
		}
	    }
	  else if (!(flags & TDF_SLIM))
	    {
	      /* Output COND_EXPR_THEN.  */
	      if (COND_EXPR_THEN (node))
		{
		  newline_and_indent (pp, spc+2);
		  pp_left_brace (pp);
		  newline_and_indent (pp, spc+4);
		  dump_generic_node (pp, COND_EXPR_THEN (node), spc+4,
				     flags, true);
		  newline_and_indent (pp, spc+2);
		  pp_right_brace (pp);
		}

	      /* Output COND_EXPR_ELSE.  */
	      if (COND_EXPR_ELSE (node)
		  && !IS_EMPTY_STMT (COND_EXPR_ELSE (node)))
		{
		  newline_and_indent (pp, spc);
		  pp_string (pp, "else");
		  newline_and_indent (pp, spc+2);
		  pp_left_brace (pp);
		  newline_and_indent (pp, spc+4);
		  dump_generic_node (pp, COND_EXPR_ELSE (node), spc+4,
			             flags, true);
		  newline_and_indent (pp, spc+2);
		  pp_right_brace (pp);
		}
	    }
	  is_expr = false;
	}
      else
	{
	  dump_generic_node (pp, TREE_OPERAND (node, 0), spc, flags, false);
	  pp_space (pp);
	  pp_question (pp);
	  pp_space (pp);
	  dump_generic_node (pp, TREE_OPERAND (node, 1), spc, flags, false);
	  pp_space (pp);
	  pp_colon (pp);
	  pp_space (pp);
	  dump_generic_node (pp, TREE_OPERAND (node, 2), spc, flags, false);
	}
      break;

    case BIND_EXPR:
      pp_left_brace (pp);
      if (!(flags & TDF_SLIM))
	{
	  if (BIND_EXPR_VARS (node))
	    {
	      pp_newline (pp);

	      for (op0 = BIND_EXPR_VARS (node); op0; op0 = DECL_CHAIN (op0))
		{
		  print_declaration (pp, op0, spc+2, flags);
		  pp_newline (pp);
		}
	    }

	  newline_and_indent (pp, spc+2);
	  dump_generic_node (pp, BIND_EXPR_BODY (node), spc+2, flags, true);
	  newline_and_indent (pp, spc);
	  pp_right_brace (pp);
	}
      is_expr = false;
      break;

    case CALL_EXPR:
      if (CALL_EXPR_FN (node) != NULL_TREE)
	print_call_name (pp, CALL_EXPR_FN (node), flags);
      else
	pp_string (pp, internal_fn_name (CALL_EXPR_IFN (node)));

      /* Print parameters.  */
      pp_space (pp);
      pp_left_paren (pp);
      {
	tree arg;
	call_expr_arg_iterator iter;
	FOR_EACH_CALL_EXPR_ARG (arg, iter, node)
	  {
	    dump_generic_node (pp, arg, spc, flags, false);
	    if (more_call_expr_args_p (&iter))
	      {
		pp_comma (pp);
		pp_space (pp);
	      }
	  }
      }
      if (CALL_EXPR_VA_ARG_PACK (node))
	{
	  if (call_expr_nargs (node) > 0)
	    {
	      pp_comma (pp);
	      pp_space (pp);
	    }
	  pp_string (pp, "__builtin_va_arg_pack ()");
	}
      pp_right_paren (pp);

      op1 = CALL_EXPR_STATIC_CHAIN (node);
      if (op1)
	{
	  pp_string (pp, " [static-chain: ");
	  dump_generic_node (pp, op1, spc, flags, false);
	  pp_right_bracket (pp);
	}

      if (CALL_EXPR_RETURN_SLOT_OPT (node))
	pp_string (pp, " [return slot optimization]");
      if (CALL_EXPR_TAILCALL (node))
	pp_string (pp, " [tail call]");
      break;

    case WITH_CLEANUP_EXPR:
      NIY;
      break;

    case CLEANUP_POINT_EXPR:
      pp_string (pp, "<<cleanup_point ");
      dump_generic_node (pp, TREE_OPERAND (node, 0), spc, flags, false);
      pp_string (pp, ">>");
      break;

    case PLACEHOLDER_EXPR:
      pp_string (pp, "<PLACEHOLDER_EXPR ");
      dump_generic_node (pp, TREE_TYPE (node), spc, flags, false);
      pp_greater (pp);
      break;

      /* Binary arithmetic and logic expressions.  */
    case WIDEN_SUM_EXPR:
    case WIDEN_MULT_EXPR:
    case MULT_EXPR:
    case MULT_HIGHPART_EXPR:
    case PLUS_EXPR:
    case POINTER_PLUS_EXPR:
    case MINUS_EXPR:
    case TRUNC_DIV_EXPR:
    case CEIL_DIV_EXPR:
    case FLOOR_DIV_EXPR:
    case ROUND_DIV_EXPR:
    case TRUNC_MOD_EXPR:
    case CEIL_MOD_EXPR:
    case FLOOR_MOD_EXPR:
    case ROUND_MOD_EXPR:
    case RDIV_EXPR:
    case EXACT_DIV_EXPR:
    case LSHIFT_EXPR:
    case RSHIFT_EXPR:
    case LROTATE_EXPR:
    case RROTATE_EXPR:
    case WIDEN_LSHIFT_EXPR:
    case BIT_IOR_EXPR:
    case BIT_XOR_EXPR:
    case BIT_AND_EXPR:
    case TRUTH_ANDIF_EXPR:
    case TRUTH_ORIF_EXPR:
    case TRUTH_AND_EXPR:
    case TRUTH_OR_EXPR:
    case TRUTH_XOR_EXPR:
    case LT_EXPR:
    case LE_EXPR:
    case GT_EXPR:
    case GE_EXPR:
    case EQ_EXPR:
    case NE_EXPR:
    case UNLT_EXPR:
    case UNLE_EXPR:
    case UNGT_EXPR:
    case UNGE_EXPR:
    case UNEQ_EXPR:
    case LTGT_EXPR:
    case ORDERED_EXPR:
    case UNORDERED_EXPR:
      {
	const char *op = op_symbol (node);
	op0 = TREE_OPERAND (node, 0);
	op1 = TREE_OPERAND (node, 1);

	/* When the operands are expressions with less priority,
	   keep semantics of the tree representation.  */
	if (op_prio (op0) <= op_prio (node))
	  {
	    pp_left_paren (pp);
	    dump_generic_node (pp, op0, spc, flags, false);
	    pp_right_paren (pp);
	  }
	else
	  dump_generic_node (pp, op0, spc, flags, false);

	pp_space (pp);
	pp_string (pp, op);
	pp_space (pp);

	/* When the operands are expressions with less priority,
	   keep semantics of the tree representation.  */
	if (op_prio (op1) <= op_prio (node))
	  {
	    pp_left_paren (pp);
	    dump_generic_node (pp, op1, spc, flags, false);
	    pp_right_paren (pp);
	  }
	else
	  dump_generic_node (pp, op1, spc, flags, false);
      }
      break;

      /* Unary arithmetic and logic expressions.  */
    case NEGATE_EXPR:
    case BIT_NOT_EXPR:
    case TRUTH_NOT_EXPR:
    case ADDR_EXPR:
    case PREDECREMENT_EXPR:
    case PREINCREMENT_EXPR:
    case INDIRECT_REF:
      if (TREE_CODE (node) == ADDR_EXPR
	  && (TREE_CODE (TREE_OPERAND (node, 0)) == STRING_CST
	      || TREE_CODE (TREE_OPERAND (node, 0)) == FUNCTION_DECL))
	;	/* Do not output '&' for strings and function pointers.  */
      else
	pp_string (pp, op_symbol (node));

      if (op_prio (TREE_OPERAND (node, 0)) < op_prio (node))
	{
	  pp_left_paren (pp);
	  dump_generic_node (pp, TREE_OPERAND (node, 0), spc, flags, false);
	  pp_right_paren (pp);
	}
      else
	dump_generic_node (pp, TREE_OPERAND (node, 0), spc, flags, false);
      break;

    case POSTDECREMENT_EXPR:
    case POSTINCREMENT_EXPR:
      if (op_prio (TREE_OPERAND (node, 0)) < op_prio (node))
	{
	  pp_left_paren (pp);
	  dump_generic_node (pp, TREE_OPERAND (node, 0), spc, flags, false);
	  pp_right_paren (pp);
	}
      else
	dump_generic_node (pp, TREE_OPERAND (node, 0), spc, flags, false);
      pp_string (pp, op_symbol (node));
      break;

    case MIN_EXPR:
      pp_string (pp, "MIN_EXPR <");
      dump_generic_node (pp, TREE_OPERAND (node, 0), spc, flags, false);
      pp_string (pp, ", ");
      dump_generic_node (pp, TREE_OPERAND (node, 1), spc, flags, false);
      pp_greater (pp);
      break;

    case MAX_EXPR:
      pp_string (pp, "MAX_EXPR <");
      dump_generic_node (pp, TREE_OPERAND (node, 0), spc, flags, false);
      pp_string (pp, ", ");
      dump_generic_node (pp, TREE_OPERAND (node, 1), spc, flags, false);
      pp_greater (pp);
      break;

    case ABS_EXPR:
      pp_string (pp, "ABS_EXPR <");
      dump_generic_node (pp, TREE_OPERAND (node, 0), spc, flags, false);
      pp_greater (pp);
      break;

    case RANGE_EXPR:
      NIY;
      break;

    case ADDR_SPACE_CONVERT_EXPR:
    case FIXED_CONVERT_EXPR:
    case FIX_TRUNC_EXPR:
    case FLOAT_EXPR:
    CASE_CONVERT:
      type = TREE_TYPE (node);
      op0 = TREE_OPERAND (node, 0);
      if (type != TREE_TYPE (op0))
	{
	  pp_left_paren (pp);
	  dump_generic_node (pp, type, spc, flags, false);
	  pp_string (pp, ") ");
	}
      if (op_prio (op0) < op_prio (node))
	pp_left_paren (pp);
      dump_generic_node (pp, op0, spc, flags, false);
      if (op_prio (op0) < op_prio (node))
	pp_right_paren (pp);
      break;

    case VIEW_CONVERT_EXPR:
      pp_string (pp, "VIEW_CONVERT_EXPR<");
      dump_generic_node (pp, TREE_TYPE (node), spc, flags, false);
      pp_string (pp, ">(");
      dump_generic_node (pp, TREE_OPERAND (node, 0), spc, flags, false);
      pp_right_paren (pp);
      break;

    case PAREN_EXPR:
      pp_string (pp, "((");
      dump_generic_node (pp, TREE_OPERAND (node, 0), spc, flags, false);
      pp_string (pp, "))");
      break;

    case NON_LVALUE_EXPR:
      pp_string (pp, "NON_LVALUE_EXPR <");
      dump_generic_node (pp, TREE_OPERAND (node, 0), spc, flags, false);
      pp_greater (pp);
      break;

    case SAVE_EXPR:
      pp_string (pp, "SAVE_EXPR <");
      dump_generic_node (pp, TREE_OPERAND (node, 0), spc, flags, false);
      pp_greater (pp);
      break;

    case COMPLEX_EXPR:
      pp_string (pp, "COMPLEX_EXPR <");
      dump_generic_node (pp, TREE_OPERAND (node, 0), spc, flags, false);
      pp_string (pp, ", ");
      dump_generic_node (pp, TREE_OPERAND (node, 1), spc, flags, false);
      pp_greater (pp);
      break;

    case CONJ_EXPR:
      pp_string (pp, "CONJ_EXPR <");
      dump_generic_node (pp, TREE_OPERAND (node, 0), spc, flags, false);
      pp_greater (pp);
      break;

    case REALPART_EXPR:
      pp_string (pp, "REALPART_EXPR <");
      dump_generic_node (pp, TREE_OPERAND (node, 0), spc, flags, false);
      pp_greater (pp);
      break;

    case IMAGPART_EXPR:
      pp_string (pp, "IMAGPART_EXPR <");
      dump_generic_node (pp, TREE_OPERAND (node, 0), spc, flags, false);
      pp_greater (pp);
      break;

    case VA_ARG_EXPR:
      pp_string (pp, "VA_ARG_EXPR <");
      dump_generic_node (pp, TREE_OPERAND (node, 0), spc, flags, false);
      pp_greater (pp);
      break;

    case TRY_FINALLY_EXPR:
    case TRY_CATCH_EXPR:
      pp_string (pp, "try");
      newline_and_indent (pp, spc+2);
      pp_left_brace (pp);
      newline_and_indent (pp, spc+4);
      dump_generic_node (pp, TREE_OPERAND (node, 0), spc+4, flags, true);
      newline_and_indent (pp, spc+2);
      pp_right_brace (pp);
      newline_and_indent (pp, spc);
      pp_string (pp,
			 (TREE_CODE (node) == TRY_CATCH_EXPR) ? "catch" : "finally");
      newline_and_indent (pp, spc+2);
      pp_left_brace (pp);
      newline_and_indent (pp, spc+4);
      dump_generic_node (pp, TREE_OPERAND (node, 1), spc+4, flags, true);
      newline_and_indent (pp, spc+2);
      pp_right_brace (pp);
      is_expr = false;
      break;

    case CATCH_EXPR:
      pp_string (pp, "catch (");
      dump_generic_node (pp, CATCH_TYPES (node), spc+2, flags, false);
      pp_right_paren (pp);
      newline_and_indent (pp, spc+2);
      pp_left_brace (pp);
      newline_and_indent (pp, spc+4);
      dump_generic_node (pp, CATCH_BODY (node), spc+4, flags, true);
      newline_and_indent (pp, spc+2);
      pp_right_brace (pp);
      is_expr = false;
      break;

    case EH_FILTER_EXPR:
      pp_string (pp, "<<<eh_filter (");
      dump_generic_node (pp, EH_FILTER_TYPES (node), spc+2, flags, false);
      pp_string (pp, ")>>>");
      newline_and_indent (pp, spc+2);
      pp_left_brace (pp);
      newline_and_indent (pp, spc+4);
      dump_generic_node (pp, EH_FILTER_FAILURE (node), spc+4, flags, true);
      newline_and_indent (pp, spc+2);
      pp_right_brace (pp);
      is_expr = false;
      break;

    case LABEL_EXPR:
      op0 = TREE_OPERAND (node, 0);
      /* If this is for break or continue, don't bother printing it.  */
      if (DECL_NAME (op0))
	{
	  const char *name = IDENTIFIER_POINTER (DECL_NAME (op0));
	  if (strcmp (name, "break") == 0
	      || strcmp (name, "continue") == 0)
	    break;
	}
      dump_generic_node (pp, op0, spc, flags, false);
      pp_colon (pp);
      if (DECL_NONLOCAL (op0))
	pp_string (pp, " [non-local]");
      break;

    case LOOP_EXPR:
      pp_string (pp, "while (1)");
      if (!(flags & TDF_SLIM))
	{
	  newline_and_indent (pp, spc+2);
	  pp_left_brace (pp);
	  newline_and_indent (pp, spc+4);
	  dump_generic_node (pp, LOOP_EXPR_BODY (node), spc+4, flags, true);
	  newline_and_indent (pp, spc+2);
	  pp_right_brace (pp);
	}
      is_expr = false;
      break;

    case PREDICT_EXPR:
      pp_string (pp, "// predicted ");
      if (PREDICT_EXPR_OUTCOME (node))
        pp_string (pp, "likely by ");
      else
        pp_string (pp, "unlikely by ");
      pp_string (pp, predictor_name (PREDICT_EXPR_PREDICTOR (node)));
      pp_string (pp, " predictor.");
      break;

    case ANNOTATE_EXPR:
      pp_string (pp, "ANNOTATE_EXPR <");
      dump_generic_node (pp, TREE_OPERAND (node, 0), spc, flags, false);
      switch ((enum annot_expr_kind) TREE_INT_CST_LOW (TREE_OPERAND (node, 1)))
	{
	case annot_expr_ivdep_kind:
	  pp_string (pp, ", ivdep");
	  break;
	case annot_expr_no_vector_kind:
	  pp_string (pp, ", no-vector");
	  break;
	case annot_expr_vector_kind:
	  pp_string (pp, ", vector");
	  break;
	default:
	  gcc_unreachable ();
	}
      pp_greater (pp);
      break;

    case RETURN_EXPR:
      pp_string (pp, "return");
      op0 = TREE_OPERAND (node, 0);
      if (op0)
	{
	  pp_space (pp);
	  if (TREE_CODE (op0) == MODIFY_EXPR)
	    dump_generic_node (pp, TREE_OPERAND (op0, 1),
			       spc, flags, false);
	  else
	    dump_generic_node (pp, op0, spc, flags, false);
	}
      break;

    case EXIT_EXPR:
      pp_string (pp, "if (");
      dump_generic_node (pp, TREE_OPERAND (node, 0), spc, flags, false);
      pp_string (pp, ") break");
      break;

    case SWITCH_EXPR:
      pp_string (pp, "switch (");
      dump_generic_node (pp, SWITCH_COND (node), spc, flags, false);
      pp_right_paren (pp);
      if (!(flags & TDF_SLIM))
	{
	  newline_and_indent (pp, spc+2);
	  pp_left_brace (pp);
	  if (SWITCH_BODY (node))
	    {
	      newline_and_indent (pp, spc+4);
	      dump_generic_node (pp, SWITCH_BODY (node), spc+4, flags,
		                 true);
	    }
	  else
	    {
	      tree vec = SWITCH_LABELS (node);
	      size_t i, n = TREE_VEC_LENGTH (vec);
	      for (i = 0; i < n; ++i)
		{
		  tree elt = TREE_VEC_ELT (vec, i);
		  newline_and_indent (pp, spc+4);
		  if (elt)
		    {
		      dump_generic_node (pp, elt, spc+4, flags, false);
		      pp_string (pp, " goto ");
		      dump_generic_node (pp, CASE_LABEL (elt), spc+4,
					 flags, true);
		      pp_semicolon (pp);
		    }
		  else
		    pp_string (pp, "case ???: goto ???;");
		}
	    }
	  newline_and_indent (pp, spc+2);
	  pp_right_brace (pp);
	}
      is_expr = false;
      break;

    case GOTO_EXPR:
      op0 = GOTO_DESTINATION (node);
      if (TREE_CODE (op0) != SSA_NAME && DECL_P (op0) && DECL_NAME (op0))
	{
	  const char *name = IDENTIFIER_POINTER (DECL_NAME (op0));
	  if (strcmp (name, "break") == 0
	      || strcmp (name, "continue") == 0)
	    {
	      pp_string (pp, name);
	      break;
	    }
	}
      pp_string (pp, "goto ");
      dump_generic_node (pp, op0, spc, flags, false);
      break;

    case ASM_EXPR:
      pp_string (pp, "__asm__");
      if (ASM_VOLATILE_P (node))
	pp_string (pp, " __volatile__");
      pp_left_paren (pp);
      dump_generic_node (pp, ASM_STRING (node), spc, flags, false);
      pp_colon (pp);
      dump_generic_node (pp, ASM_OUTPUTS (node), spc, flags, false);
      pp_colon (pp);
      dump_generic_node (pp, ASM_INPUTS (node), spc, flags, false);
      if (ASM_CLOBBERS (node))
	{
	  pp_colon (pp);
	  dump_generic_node (pp, ASM_CLOBBERS (node), spc, flags, false);
	}
      pp_right_paren (pp);
      break;

    case CASE_LABEL_EXPR:
      if (CASE_LOW (node) && CASE_HIGH (node))
	{
	  pp_string (pp, "case ");
	  dump_generic_node (pp, CASE_LOW (node), spc, flags, false);
	  pp_string (pp, " ... ");
	  dump_generic_node (pp, CASE_HIGH (node), spc, flags, false);
	}
      else if (CASE_LOW (node))
	{
	  pp_string (pp, "case ");
	  dump_generic_node (pp, CASE_LOW (node), spc, flags, false);
	}
      else
	pp_string (pp, "default");
      pp_colon (pp);
      break;

    case OBJ_TYPE_REF:
      pp_string (pp, "OBJ_TYPE_REF(");
      dump_generic_node (pp, OBJ_TYPE_REF_EXPR (node), spc, flags, false);
      pp_semicolon (pp);
      if (!(flags & TDF_SLIM) && virtual_method_call_p (node))
	{
	  pp_string (pp, "(");
	  dump_generic_node (pp, obj_type_ref_class (node), spc, flags, false);
	  pp_string (pp, ")");
	}
      dump_generic_node (pp, OBJ_TYPE_REF_OBJECT (node), spc, flags, false);
      pp_arrow (pp);
      dump_generic_node (pp, OBJ_TYPE_REF_TOKEN (node), spc, flags, false);
      pp_right_paren (pp);
      break;

    case SSA_NAME:
      if (SSA_NAME_IDENTIFIER (node))
	dump_generic_node (pp, SSA_NAME_IDENTIFIER (node),
			   spc, flags, false);
      pp_underscore (pp);
      pp_decimal_int (pp, SSA_NAME_VERSION (node));
      if (SSA_NAME_IS_DEFAULT_DEF (node))
	pp_string (pp, "(D)");
      if (SSA_NAME_OCCURS_IN_ABNORMAL_PHI (node))
	pp_string (pp, "(ab)");
      break;

    case WITH_SIZE_EXPR:
      pp_string (pp, "WITH_SIZE_EXPR <");
      dump_generic_node (pp, TREE_OPERAND (node, 0), spc, flags, false);
      pp_string (pp, ", ");
      dump_generic_node (pp, TREE_OPERAND (node, 1), spc, flags, false);
      pp_greater (pp);
      break;

    case ASSERT_EXPR:
      pp_string (pp, "ASSERT_EXPR <");
      dump_generic_node (pp, ASSERT_EXPR_VAR (node), spc, flags, false);
      pp_string (pp, ", ");
      dump_generic_node (pp, ASSERT_EXPR_COND (node), spc, flags, false);
      pp_greater (pp);
      break;

    case SCEV_KNOWN:
      pp_string (pp, "scev_known");
      break;

    case SCEV_NOT_KNOWN:
      pp_string (pp, "scev_not_known");
      break;

    case POLYNOMIAL_CHREC:
      pp_left_brace (pp);
      dump_generic_node (pp, CHREC_LEFT (node), spc, flags, false);
      pp_string (pp, ", +, ");
      dump_generic_node (pp, CHREC_RIGHT (node), spc, flags, false);
      pp_string (pp, "}_");
      dump_generic_node (pp, CHREC_VAR (node), spc, flags, false);
      is_stmt = false;
      break;

    case REALIGN_LOAD_EXPR:
      pp_string (pp, "REALIGN_LOAD <");
      dump_generic_node (pp, TREE_OPERAND (node, 0), spc, flags, false);
      pp_string (pp, ", ");
      dump_generic_node (pp, TREE_OPERAND (node, 1), spc, flags, false);
      pp_string (pp, ", ");
      dump_generic_node (pp, TREE_OPERAND (node, 2), spc, flags, false);
      pp_greater (pp);
      break;

    case VEC_COND_EXPR:
      pp_string (pp, " VEC_COND_EXPR < ");
      dump_generic_node (pp, TREE_OPERAND (node, 0), spc, flags, false);
      pp_string (pp, " , ");
      dump_generic_node (pp, TREE_OPERAND (node, 1), spc, flags, false);
      pp_string (pp, " , ");
      dump_generic_node (pp, TREE_OPERAND (node, 2), spc, flags, false);
      pp_string (pp, " > ");
      break;
    
    case VEC_PERM_EXPR:
      pp_string (pp, " VEC_PERM_EXPR < ");
      dump_generic_node (pp, TREE_OPERAND (node, 0), spc, flags, false);
      pp_string (pp, " , ");
      dump_generic_node (pp, TREE_OPERAND (node, 1), spc, flags, false);
      pp_string (pp, " , ");
      dump_generic_node (pp, TREE_OPERAND (node, 2), spc, flags, false);
      pp_string (pp, " > ");
      break;

    case DOT_PROD_EXPR:
      pp_string (pp, " DOT_PROD_EXPR < ");
      dump_generic_node (pp, TREE_OPERAND (node, 0), spc, flags, false);
      pp_string (pp, ", ");
      dump_generic_node (pp, TREE_OPERAND (node, 1), spc, flags, false);
      pp_string (pp, ", ");
      dump_generic_node (pp, TREE_OPERAND (node, 2), spc, flags, false);
      pp_string (pp, " > ");
      break;

    case WIDEN_MULT_PLUS_EXPR:
      pp_string (pp, " WIDEN_MULT_PLUS_EXPR < ");
      dump_generic_node (pp, TREE_OPERAND (node, 0), spc, flags, false);
      pp_string (pp, ", ");
      dump_generic_node (pp, TREE_OPERAND (node, 1), spc, flags, false);
      pp_string (pp, ", ");
      dump_generic_node (pp, TREE_OPERAND (node, 2), spc, flags, false);
      pp_string (pp, " > ");
      break;

    case WIDEN_MULT_MINUS_EXPR:
      pp_string (pp, " WIDEN_MULT_MINUS_EXPR < ");
      dump_generic_node (pp, TREE_OPERAND (node, 0), spc, flags, false);
      pp_string (pp, ", ");
      dump_generic_node (pp, TREE_OPERAND (node, 1), spc, flags, false);
      pp_string (pp, ", ");
      dump_generic_node (pp, TREE_OPERAND (node, 2), spc, flags, false);
      pp_string (pp, " > ");
      break;

    case FMA_EXPR:
      pp_string (pp, " FMA_EXPR < ");
      dump_generic_node (pp, TREE_OPERAND (node, 0), spc, flags, false);
      pp_string (pp, ", ");
      dump_generic_node (pp, TREE_OPERAND (node, 1), spc, flags, false);
      pp_string (pp, ", ");
      dump_generic_node (pp, TREE_OPERAND (node, 2), spc, flags, false);
      pp_string (pp, " > ");
      break;

    case OACC_PARALLEL:
      pp_string (pp, "#pragma acc parallel");
      dump_omp_clauses (pp, OACC_PARALLEL_CLAUSES (node), spc, flags);
      goto dump_omp_body;

    case OACC_KERNELS:
      pp_string (pp, "#pragma acc kernels");
      dump_omp_clauses (pp, OACC_KERNELS_CLAUSES (node), spc, flags);
      goto dump_omp_body;

    case OACC_DATA:
      pp_string (pp, "#pragma acc data");
      dump_omp_clauses (pp, OACC_DATA_CLAUSES (node), spc, flags);
      goto dump_omp_body;

    case OACC_HOST_DATA:
      pp_string (pp, "#pragma acc host_data");
      dump_omp_clauses (pp, OACC_HOST_DATA_CLAUSES (node), spc, flags);
      goto dump_omp_body;

    case OACC_DECLARE:
      pp_string (pp, "#pragma acc declare");
      dump_omp_clauses (pp, OACC_DECLARE_CLAUSES (node), spc, flags);
      break;

    case OACC_UPDATE:
      pp_string (pp, "#pragma acc update");
      dump_omp_clauses (pp, OACC_UPDATE_CLAUSES (node), spc, flags);
      break;

    case OACC_ENTER_DATA:
      pp_string (pp, "#pragma acc enter data");
      dump_omp_clauses (pp, OACC_ENTER_DATA_CLAUSES (node), spc, flags);
      break;

    case OACC_EXIT_DATA:
      pp_string (pp, "#pragma acc exit data");
      dump_omp_clauses (pp, OACC_EXIT_DATA_CLAUSES (node), spc, flags);
      break;

    case OACC_CACHE:
      pp_string (pp, "#pragma acc cache");
      dump_omp_clauses (pp, OACC_CACHE_CLAUSES (node), spc, flags);
      break;

    case OMP_PARALLEL:
      pp_string (pp, "#pragma omp parallel");
      dump_omp_clauses (pp, OMP_PARALLEL_CLAUSES (node), spc, flags);

    dump_omp_body:
      if (!(flags & TDF_SLIM) && OMP_BODY (node))
	{
	  newline_and_indent (pp, spc + 2);
	  pp_left_brace (pp);
	  newline_and_indent (pp, spc + 4);
	  dump_generic_node (pp, OMP_BODY (node), spc + 4, flags, false);
	  newline_and_indent (pp, spc + 2);
	  pp_right_brace (pp);
	}
      is_expr = false;
      break;

    case OMP_TASK:
      pp_string (pp, "#pragma omp task");
      dump_omp_clauses (pp, OMP_TASK_CLAUSES (node), spc, flags);
      goto dump_omp_body;

    case OMP_FOR:
      pp_string (pp, "#pragma omp for");
      goto dump_omp_loop;

    case OMP_SIMD:
      pp_string (pp, "#pragma omp simd");
      goto dump_omp_loop;

    case CILK_SIMD:
      pp_string (pp, "#pragma simd");
      goto dump_omp_loop;

    case CILK_FOR:
      /* This label points one line after dumping the clauses.
	 For _Cilk_for the clauses are dumped after the _Cilk_for (...)
	 parameters are printed out.  */
      goto dump_omp_loop_cilk_for;

    case OMP_DISTRIBUTE:
      pp_string (pp, "#pragma omp distribute");
      goto dump_omp_loop;

    case OMP_TASKLOOP:
      pp_string (pp, "#pragma omp taskloop");
      goto dump_omp_loop;

    case OACC_LOOP:
      pp_string (pp, "#pragma acc loop");
      goto dump_omp_loop;

    case OMP_TEAMS:
      pp_string (pp, "#pragma omp teams");
      dump_omp_clauses (pp, OMP_TEAMS_CLAUSES (node), spc, flags);
      goto dump_omp_body;

    case OMP_TARGET_DATA:
      pp_string (pp, "#pragma omp target data");
      dump_omp_clauses (pp, OMP_TARGET_DATA_CLAUSES (node), spc, flags);
      goto dump_omp_body;

    case OMP_TARGET_ENTER_DATA:
      pp_string (pp, "#pragma omp target enter data");
      dump_omp_clauses (pp, OMP_TARGET_ENTER_DATA_CLAUSES (node), spc, flags);
      is_expr = false;
      break;

    case OMP_TARGET_EXIT_DATA:
      pp_string (pp, "#pragma omp target exit data");
      dump_omp_clauses (pp, OMP_TARGET_EXIT_DATA_CLAUSES (node), spc, flags);
      is_expr = false;
      break;

    case OMP_TARGET:
      pp_string (pp, "#pragma omp target");
      dump_omp_clauses (pp, OMP_TARGET_CLAUSES (node), spc, flags);
      goto dump_omp_body;

    case OMP_TARGET_UPDATE:
      pp_string (pp, "#pragma omp target update");
      dump_omp_clauses (pp, OMP_TARGET_UPDATE_CLAUSES (node), spc, flags);
      is_expr = false;
      break;

    dump_omp_loop:
      dump_omp_clauses (pp, OMP_FOR_CLAUSES (node), spc, flags);

    dump_omp_loop_cilk_for:
      if (!(flags & TDF_SLIM))
	{
	  int i;

	  if (OMP_FOR_PRE_BODY (node))
	    {
	      if (TREE_CODE (node) == CILK_FOR)
		pp_string (pp, "  ");
	      else
		newline_and_indent (pp, spc + 2);
	      pp_left_brace (pp);
	      spc += 4;
	      newline_and_indent (pp, spc);
	      dump_generic_node (pp, OMP_FOR_PRE_BODY (node),
				 spc, flags, false);
	    }
	  if (OMP_FOR_INIT (node))
	    {
	      spc -= 2;
	      for (i = 0; i < TREE_VEC_LENGTH (OMP_FOR_INIT (node)); i++)
		{
		  spc += 2;
		  if (TREE_CODE (node) != CILK_FOR || OMP_FOR_PRE_BODY (node))
		    newline_and_indent (pp, spc);
		  if (TREE_CODE (node) == CILK_FOR)
		    pp_string (pp, "_Cilk_for (");
		  else
		    pp_string (pp, "for (");
		  dump_generic_node (pp,
				     TREE_VEC_ELT (OMP_FOR_INIT (node), i),
				     spc, flags, false);
		  pp_string (pp, "; ");
		  dump_generic_node (pp,
				     TREE_VEC_ELT (OMP_FOR_COND (node), i),
				     spc, flags, false);
		  pp_string (pp, "; ");
		  dump_generic_node (pp,
				     TREE_VEC_ELT (OMP_FOR_INCR (node), i),
				     spc, flags, false);
		  pp_right_paren (pp);
		}
	      if (TREE_CODE (node) == CILK_FOR)
		dump_omp_clauses (pp, OMP_FOR_CLAUSES (node), spc, flags);
	    }
	  if (OMP_FOR_BODY (node))
	    {
	      newline_and_indent (pp, spc + 2);
	      pp_left_brace (pp);
	      newline_and_indent (pp, spc + 4);
	      dump_generic_node (pp, OMP_FOR_BODY (node), spc + 4, flags,
		  false);
	      newline_and_indent (pp, spc + 2);
	      pp_right_brace (pp);
	    }
	  if (OMP_FOR_INIT (node))
	    spc -= 2 * TREE_VEC_LENGTH (OMP_FOR_INIT (node)) - 2;
	  if (OMP_FOR_PRE_BODY (node))
	    {
	      spc -= 4;
	      newline_and_indent (pp, spc + 2);
	      pp_right_brace (pp);
	    }
	}
      is_expr = false;
      break;

    case OMP_SECTIONS:
      pp_string (pp, "#pragma omp sections");
      dump_omp_clauses (pp, OMP_SECTIONS_CLAUSES (node), spc, flags);
      goto dump_omp_body;

    case OMP_SECTION:
      pp_string (pp, "#pragma omp section");
      goto dump_omp_body;

    case OMP_MASTER:
      pp_string (pp, "#pragma omp master");
      goto dump_omp_body;

    case OMP_TASKGROUP:
      pp_string (pp, "#pragma omp taskgroup");
      goto dump_omp_body;

    case OMP_ORDERED:
      pp_string (pp, "#pragma omp ordered");
      dump_omp_clauses (pp, OMP_ORDERED_CLAUSES (node), spc, flags);
      goto dump_omp_body;

    case OMP_CRITICAL:
      pp_string (pp, "#pragma omp critical");
      if (OMP_CRITICAL_NAME (node))
	{
	  pp_space (pp);
	  pp_left_paren (pp);
          dump_generic_node (pp, OMP_CRITICAL_NAME (node), spc,
			     flags, false);
	  pp_right_paren (pp);
	}
      dump_omp_clauses (pp, OMP_CRITICAL_CLAUSES (node), spc, flags);
      goto dump_omp_body;

    case OMP_ATOMIC:
      pp_string (pp, "#pragma omp atomic");
      if (OMP_ATOMIC_SEQ_CST (node))
	pp_string (pp, " seq_cst");
      newline_and_indent (pp, spc + 2);
      dump_generic_node (pp, TREE_OPERAND (node, 0), spc, flags, false);
      pp_space (pp);
      pp_equal (pp);
      pp_space (pp);
      dump_generic_node (pp, TREE_OPERAND (node, 1), spc, flags, false);
      break;

    case OMP_ATOMIC_READ:
      pp_string (pp, "#pragma omp atomic read");
      if (OMP_ATOMIC_SEQ_CST (node))
	pp_string (pp, " seq_cst");
      newline_and_indent (pp, spc + 2);
      dump_generic_node (pp, TREE_OPERAND (node, 0), spc, flags, false);
      pp_space (pp);
      break;

    case OMP_ATOMIC_CAPTURE_OLD:
    case OMP_ATOMIC_CAPTURE_NEW:
      pp_string (pp, "#pragma omp atomic capture");
      if (OMP_ATOMIC_SEQ_CST (node))
	pp_string (pp, " seq_cst");
      newline_and_indent (pp, spc + 2);
      dump_generic_node (pp, TREE_OPERAND (node, 0), spc, flags, false);
      pp_space (pp);
      pp_equal (pp);
      pp_space (pp);
      dump_generic_node (pp, TREE_OPERAND (node, 1), spc, flags, false);
      break;

    case OMP_SINGLE:
      pp_string (pp, "#pragma omp single");
      dump_omp_clauses (pp, OMP_SINGLE_CLAUSES (node), spc, flags);
      goto dump_omp_body;

    case OMP_CLAUSE:
      dump_omp_clause (pp, node, spc, flags);
      is_expr = false;
      break;

    case TRANSACTION_EXPR:
      if (TRANSACTION_EXPR_OUTER (node))
	pp_string (pp, "__transaction_atomic [[outer]]");
      else if (TRANSACTION_EXPR_RELAXED (node))
	pp_string (pp, "__transaction_relaxed");
      else
	pp_string (pp, "__transaction_atomic");
      if (!(flags & TDF_SLIM) && TRANSACTION_EXPR_BODY (node))
	{
	  newline_and_indent (pp, spc);
	  pp_left_brace (pp);
	  newline_and_indent (pp, spc + 2);
	  dump_generic_node (pp, TRANSACTION_EXPR_BODY (node),
			     spc + 2, flags, false);
	  newline_and_indent (pp, spc);
	  pp_right_brace (pp);
	}
      is_expr = false;
      break;

    case REDUC_MAX_EXPR:
      pp_string (pp, " REDUC_MAX_EXPR < ");
      dump_generic_node (pp, TREE_OPERAND (node, 0), spc, flags, false);
      pp_string (pp, " > ");
      break;

    case REDUC_MIN_EXPR:
      pp_string (pp, " REDUC_MIN_EXPR < ");
      dump_generic_node (pp, TREE_OPERAND (node, 0), spc, flags, false);
      pp_string (pp, " > ");
      break;

    case REDUC_PLUS_EXPR:
      pp_string (pp, " REDUC_PLUS_EXPR < ");
      dump_generic_node (pp, TREE_OPERAND (node, 0), spc, flags, false);
      pp_string (pp, " > ");
      break;

    case VEC_WIDEN_MULT_HI_EXPR:
    case VEC_WIDEN_MULT_LO_EXPR:
    case VEC_WIDEN_MULT_EVEN_EXPR:
    case VEC_WIDEN_MULT_ODD_EXPR:
    case VEC_WIDEN_LSHIFT_HI_EXPR:
    case VEC_WIDEN_LSHIFT_LO_EXPR:
      pp_space (pp);
      for (str = get_tree_code_name (code); *str; str++)
	pp_character (pp, TOUPPER (*str));
      pp_string (pp, " < ");
      dump_generic_node (pp, TREE_OPERAND (node, 0), spc, flags, false);
      pp_string (pp, ", ");
      dump_generic_node (pp, TREE_OPERAND (node, 1), spc, flags, false);
      pp_string (pp, " > ");
      break;

    case VEC_UNPACK_HI_EXPR:
      pp_string (pp, " VEC_UNPACK_HI_EXPR < ");
      dump_generic_node (pp, TREE_OPERAND (node, 0), spc, flags, false);
      pp_string (pp, " > ");
      break;

    case VEC_UNPACK_LO_EXPR:
      pp_string (pp, " VEC_UNPACK_LO_EXPR < ");
      dump_generic_node (pp, TREE_OPERAND (node, 0), spc, flags, false);
      pp_string (pp, " > ");
      break;

    case VEC_UNPACK_FLOAT_HI_EXPR:
      pp_string (pp, " VEC_UNPACK_FLOAT_HI_EXPR < ");
      dump_generic_node (pp, TREE_OPERAND (node, 0), spc, flags, false);
      pp_string (pp, " > ");
      break;

    case VEC_UNPACK_FLOAT_LO_EXPR:
      pp_string (pp, " VEC_UNPACK_FLOAT_LO_EXPR < ");
      dump_generic_node (pp, TREE_OPERAND (node, 0), spc, flags, false);
      pp_string (pp, " > ");
      break;

    case VEC_PACK_TRUNC_EXPR:
      pp_string (pp, " VEC_PACK_TRUNC_EXPR < ");
      dump_generic_node (pp, TREE_OPERAND (node, 0), spc, flags, false);
      pp_string (pp, ", ");
      dump_generic_node (pp, TREE_OPERAND (node, 1), spc, flags, false);
      pp_string (pp, " > ");
      break;

    case VEC_PACK_SAT_EXPR:
      pp_string (pp, " VEC_PACK_SAT_EXPR < ");
      dump_generic_node (pp, TREE_OPERAND (node, 0), spc, flags, false);
      pp_string (pp, ", ");
      dump_generic_node (pp, TREE_OPERAND (node, 1), spc, flags, false);
      pp_string (pp, " > ");
      break;

    case VEC_PACK_FIX_TRUNC_EXPR:
      pp_string (pp, " VEC_PACK_FIX_TRUNC_EXPR < ");
      dump_generic_node (pp, TREE_OPERAND (node, 0), spc, flags, false);
      pp_string (pp, ", ");
      dump_generic_node (pp, TREE_OPERAND (node, 1), spc, flags, false);
      pp_string (pp, " > ");
      break;

    case BLOCK:
      dump_block_node (pp, node, spc, flags);
      break;

    case CILK_SPAWN_STMT:
      pp_string (pp, "_Cilk_spawn ");
      dump_generic_node (pp, TREE_OPERAND (node, 0), spc, flags, false);
      break;

    case CILK_SYNC_STMT:
      pp_string (pp, "_Cilk_sync");
      break;

    default:
      NIY;
    }

  if (is_stmt && is_expr)
    pp_semicolon (pp);

  return spc;
}

/* Print the declaration of a variable.  */

void
print_declaration (pretty_printer *pp, tree t, int spc, int flags)
{
  INDENT (spc);

  if (TREE_CODE(t) == NAMELIST_DECL)
    {
      pp_string(pp, "namelist ");
      dump_decl_name (pp, t, flags);
      pp_semicolon (pp);
      return;
    }

  if (TREE_CODE (t) == TYPE_DECL)
    pp_string (pp, "typedef ");

  if (CODE_CONTAINS_STRUCT (TREE_CODE (t), TS_DECL_WRTL) && DECL_REGISTER (t))
    pp_string (pp, "register ");

  if (TREE_PUBLIC (t) && DECL_EXTERNAL (t))
    pp_string (pp, "extern ");
  else if (TREE_STATIC (t))
    pp_string (pp, "static ");

  /* Print the type and name.  */
  if (TREE_TYPE (t) && TREE_CODE (TREE_TYPE (t)) == ARRAY_TYPE)
    {
      tree tmp;

      /* Print array's type.  */
      tmp = TREE_TYPE (t);
      while (TREE_CODE (TREE_TYPE (tmp)) == ARRAY_TYPE)
	tmp = TREE_TYPE (tmp);
      dump_generic_node (pp, TREE_TYPE (tmp), spc, flags, false);

      /* Print variable's name.  */
      pp_space (pp);
      dump_generic_node (pp, t, spc, flags, false);

      /* Print the dimensions.  */
      tmp = TREE_TYPE (t);
      while (TREE_CODE (tmp) == ARRAY_TYPE)
	{
	  dump_array_domain (pp, TYPE_DOMAIN (tmp), spc, flags);
	  tmp = TREE_TYPE (tmp);
	}
    }
  else if (TREE_CODE (t) == FUNCTION_DECL)
    {
      dump_generic_node (pp, TREE_TYPE (TREE_TYPE (t)), spc, flags, false);
      pp_space (pp);
      dump_decl_name (pp, t, flags);
      dump_function_declaration (pp, TREE_TYPE (t), spc, flags);
    }
  else
    {
      /* Print type declaration.  */
      dump_generic_node (pp, TREE_TYPE (t), spc, flags, false);

      /* Print variable's name.  */
      pp_space (pp);
      dump_generic_node (pp, t, spc, flags, false);
    }

  if (TREE_CODE (t) == VAR_DECL && DECL_HARD_REGISTER (t))
    {
      pp_string (pp, " __asm__ ");
      pp_left_paren (pp);
      dump_generic_node (pp, DECL_ASSEMBLER_NAME (t), spc, flags, false);
      pp_right_paren (pp);
    }

  /* The initial value of a function serves to determine whether the function
     is declared or defined.  So the following does not apply to function
     nodes.  */
  if (TREE_CODE (t) != FUNCTION_DECL)
    {
      /* Print the initial value.  */
      if (DECL_INITIAL (t))
	{
	  pp_space (pp);
	  pp_equal (pp);
	  pp_space (pp);
	  dump_generic_node (pp, DECL_INITIAL (t), spc, flags, false);
	}
    }

  if (TREE_CODE (t) == VAR_DECL && DECL_HAS_VALUE_EXPR_P (t))
    {
      pp_string (pp, " [value-expr: ");
      dump_generic_node (pp, DECL_VALUE_EXPR (t), spc, flags, false);
      pp_right_bracket (pp);
    }

  pp_semicolon (pp);
}


/* Prints a structure: name, fields, and methods.
   FIXME: Still incomplete.  */

static void
print_struct_decl (pretty_printer *pp, const_tree node, int spc, int flags)
{
  /* Print the name of the structure.  */
  if (TYPE_NAME (node))
    {
      INDENT (spc);
      if (TREE_CODE (node) == RECORD_TYPE)
	pp_string (pp, "struct ");
      else if ((TREE_CODE (node) == UNION_TYPE
		|| TREE_CODE (node) == QUAL_UNION_TYPE))
	pp_string (pp, "union ");

      dump_generic_node (pp, TYPE_NAME (node), spc, 0, false);
    }

  /* Print the contents of the structure.  */
  pp_newline (pp);
  INDENT (spc);
  pp_left_brace (pp);
  pp_newline (pp);

  /* Print the fields of the structure.  */
  {
    tree tmp;
    tmp = TYPE_FIELDS (node);
    while (tmp)
      {
	/* Avoid to print recursively the structure.  */
	/* FIXME : Not implemented correctly...,
	   what about the case when we have a cycle in the contain graph? ...
	   Maybe this could be solved by looking at the scope in which the
	   structure was declared.  */
	if (TREE_TYPE (tmp) != node
	    && (TREE_CODE (TREE_TYPE (tmp)) != POINTER_TYPE
		|| TREE_TYPE (TREE_TYPE (tmp)) != node))
	  {
	    print_declaration (pp, tmp, spc+2, flags);
	    pp_newline (pp);
	  }
	tmp = DECL_CHAIN (tmp);
      }
  }
  INDENT (spc);
  pp_right_brace (pp);
}

/* Return the priority of the operator CODE.

   From lowest to highest precedence with either left-to-right (L-R)
   or right-to-left (R-L) associativity]:

     1	[L-R] ,
     2	[R-L] = += -= *= /= %= &= ^= |= <<= >>=
     3	[R-L] ?:
     4	[L-R] ||
     5	[L-R] &&
     6	[L-R] |
     7	[L-R] ^
     8	[L-R] &
     9	[L-R] == !=
    10	[L-R] < <= > >=
    11	[L-R] << >>
    12	[L-R] + -
    13	[L-R] * / %
    14	[R-L] ! ~ ++ -- + - * & (type) sizeof
    15	[L-R] fn() [] -> .

   unary +, - and * have higher precedence than the corresponding binary
   operators.  */

int
op_code_prio (enum tree_code code)
{
  switch (code)
    {
    case TREE_LIST:
    case COMPOUND_EXPR:
    case BIND_EXPR:
      return 1;

    case MODIFY_EXPR:
    case INIT_EXPR:
      return 2;

    case COND_EXPR:
      return 3;

    case TRUTH_OR_EXPR:
    case TRUTH_ORIF_EXPR:
      return 4;

    case TRUTH_AND_EXPR:
    case TRUTH_ANDIF_EXPR:
      return 5;

    case BIT_IOR_EXPR:
      return 6;

    case BIT_XOR_EXPR:
    case TRUTH_XOR_EXPR:
      return 7;

    case BIT_AND_EXPR:
      return 8;

    case EQ_EXPR:
    case NE_EXPR:
      return 9;

    case UNLT_EXPR:
    case UNLE_EXPR:
    case UNGT_EXPR:
    case UNGE_EXPR:
    case UNEQ_EXPR:
    case LTGT_EXPR:
    case ORDERED_EXPR:
    case UNORDERED_EXPR:
    case LT_EXPR:
    case LE_EXPR:
    case GT_EXPR:
    case GE_EXPR:
      return 10;

    case LSHIFT_EXPR:
    case RSHIFT_EXPR:
    case LROTATE_EXPR:
    case RROTATE_EXPR:
    case VEC_WIDEN_LSHIFT_HI_EXPR:
    case VEC_WIDEN_LSHIFT_LO_EXPR:
    case WIDEN_LSHIFT_EXPR:
      return 11;

    case WIDEN_SUM_EXPR:
    case PLUS_EXPR:
    case POINTER_PLUS_EXPR:
    case MINUS_EXPR:
      return 12;

    case VEC_WIDEN_MULT_HI_EXPR:
    case VEC_WIDEN_MULT_LO_EXPR:
    case WIDEN_MULT_EXPR:
    case DOT_PROD_EXPR:
    case WIDEN_MULT_PLUS_EXPR:
    case WIDEN_MULT_MINUS_EXPR:
    case MULT_EXPR:
    case MULT_HIGHPART_EXPR:
    case TRUNC_DIV_EXPR:
    case CEIL_DIV_EXPR:
    case FLOOR_DIV_EXPR:
    case ROUND_DIV_EXPR:
    case RDIV_EXPR:
    case EXACT_DIV_EXPR:
    case TRUNC_MOD_EXPR:
    case CEIL_MOD_EXPR:
    case FLOOR_MOD_EXPR:
    case ROUND_MOD_EXPR:
    case FMA_EXPR:
      return 13;

    case TRUTH_NOT_EXPR:
    case BIT_NOT_EXPR:
    case POSTINCREMENT_EXPR:
    case POSTDECREMENT_EXPR:
    case PREINCREMENT_EXPR:
    case PREDECREMENT_EXPR:
    case NEGATE_EXPR:
    case INDIRECT_REF:
    case ADDR_EXPR:
    case FLOAT_EXPR:
    CASE_CONVERT:
    case FIX_TRUNC_EXPR:
    case TARGET_EXPR:
      return 14;

    case CALL_EXPR:
    case ARRAY_REF:
    case ARRAY_RANGE_REF:
    case COMPONENT_REF:
      return 15;

      /* Special expressions.  */
    case MIN_EXPR:
    case MAX_EXPR:
    case ABS_EXPR:
    case REALPART_EXPR:
    case IMAGPART_EXPR:
    case REDUC_MAX_EXPR:
    case REDUC_MIN_EXPR:
    case REDUC_PLUS_EXPR:
    case VEC_UNPACK_HI_EXPR:
    case VEC_UNPACK_LO_EXPR:
    case VEC_UNPACK_FLOAT_HI_EXPR:
    case VEC_UNPACK_FLOAT_LO_EXPR:
    case VEC_PACK_TRUNC_EXPR:
    case VEC_PACK_SAT_EXPR:
      return 16;

    default:
      /* Return an arbitrarily high precedence to avoid surrounding single
	 VAR_DECLs in ()s.  */
      return 9999;
    }
}

/* Return the priority of the operator OP.  */

int
op_prio (const_tree op)
{
  enum tree_code code;

  if (op == NULL)
    return 9999;

  code = TREE_CODE (op);
  if (code == SAVE_EXPR || code == NON_LVALUE_EXPR)
    return op_prio (TREE_OPERAND (op, 0));

  return op_code_prio (code);
}

/* Return the symbol associated with operator CODE.  */

const char *
op_symbol_code (enum tree_code code)
{
  switch (code)
    {
    case MODIFY_EXPR:
      return "=";

    case TRUTH_OR_EXPR:
    case TRUTH_ORIF_EXPR:
      return "||";

    case TRUTH_AND_EXPR:
    case TRUTH_ANDIF_EXPR:
      return "&&";

    case BIT_IOR_EXPR:
      return "|";

    case TRUTH_XOR_EXPR:
    case BIT_XOR_EXPR:
      return "^";

    case ADDR_EXPR:
    case BIT_AND_EXPR:
      return "&";

    case ORDERED_EXPR:
      return "ord";
    case UNORDERED_EXPR:
      return "unord";

    case EQ_EXPR:
      return "==";
    case UNEQ_EXPR:
      return "u==";

    case NE_EXPR:
      return "!=";

    case LT_EXPR:
      return "<";
    case UNLT_EXPR:
      return "u<";

    case LE_EXPR:
      return "<=";
    case UNLE_EXPR:
      return "u<=";

    case GT_EXPR:
      return ">";
    case UNGT_EXPR:
      return "u>";

    case GE_EXPR:
      return ">=";
    case UNGE_EXPR:
      return "u>=";

    case LTGT_EXPR:
      return "<>";

    case LSHIFT_EXPR:
      return "<<";

    case RSHIFT_EXPR:
      return ">>";

    case LROTATE_EXPR:
      return "r<<";

    case RROTATE_EXPR:
      return "r>>";

    case WIDEN_LSHIFT_EXPR:
      return "w<<";

    case POINTER_PLUS_EXPR:
      return "+";

    case PLUS_EXPR:
      return "+";

    case REDUC_PLUS_EXPR:
      return "r+";

    case WIDEN_SUM_EXPR:
      return "w+";

    case WIDEN_MULT_EXPR:
      return "w*";

    case MULT_HIGHPART_EXPR:
      return "h*";

    case NEGATE_EXPR:
    case MINUS_EXPR:
      return "-";

    case BIT_NOT_EXPR:
      return "~";

    case TRUTH_NOT_EXPR:
      return "!";

    case MULT_EXPR:
    case INDIRECT_REF:
      return "*";

    case TRUNC_DIV_EXPR:
    case RDIV_EXPR:
      return "/";

    case CEIL_DIV_EXPR:
      return "/[cl]";

    case FLOOR_DIV_EXPR:
      return "/[fl]";

    case ROUND_DIV_EXPR:
      return "/[rd]";

    case EXACT_DIV_EXPR:
      return "/[ex]";

    case TRUNC_MOD_EXPR:
      return "%";

    case CEIL_MOD_EXPR:
      return "%[cl]";

    case FLOOR_MOD_EXPR:
      return "%[fl]";

    case ROUND_MOD_EXPR:
      return "%[rd]";

    case PREDECREMENT_EXPR:
      return " --";

    case PREINCREMENT_EXPR:
      return " ++";

    case POSTDECREMENT_EXPR:
      return "-- ";

    case POSTINCREMENT_EXPR:
      return "++ ";

    case MAX_EXPR:
      return "max";

    case MIN_EXPR:
      return "min";

    default:
      return "<<< ??? >>>";
    }
}

/* Return the symbol associated with operator OP.  */

static const char *
op_symbol (const_tree op)
{
  return op_symbol_code (TREE_CODE (op));
}

/* Prints the name of a call.  NODE is the CALL_EXPR_FN of a CALL_EXPR or
   the gimple_call_fn of a GIMPLE_CALL.  */

void
print_call_name (pretty_printer *pp, tree node, int flags)
{
  tree op0 = node;

  if (TREE_CODE (op0) == NON_LVALUE_EXPR)
    op0 = TREE_OPERAND (op0, 0);

 again:
  switch (TREE_CODE (op0))
    {
    case VAR_DECL:
    case PARM_DECL:
    case FUNCTION_DECL:
      dump_function_name (pp, op0, flags);
      break;

    case ADDR_EXPR:
    case INDIRECT_REF:
    CASE_CONVERT:
      op0 = TREE_OPERAND (op0, 0);
      goto again;

    case COND_EXPR:
      pp_left_paren (pp);
      dump_generic_node (pp, TREE_OPERAND (op0, 0), 0, flags, false);
      pp_string (pp, ") ? ");
      dump_generic_node (pp, TREE_OPERAND (op0, 1), 0, flags, false);
      pp_string (pp, " : ");
      dump_generic_node (pp, TREE_OPERAND (op0, 2), 0, flags, false);
      break;

    case ARRAY_REF:
      if (TREE_CODE (TREE_OPERAND (op0, 0)) == VAR_DECL)
	dump_function_name (pp, TREE_OPERAND (op0, 0), flags);
      else
	dump_generic_node (pp, op0, 0, flags, false);
      break;

    case MEM_REF:
      if (integer_zerop (TREE_OPERAND (op0, 1)))
	{
	  op0 = TREE_OPERAND (op0, 0);
	  goto again;
	}
      /* Fallthru.  */
    case COMPONENT_REF:
    case SSA_NAME:
    case OBJ_TYPE_REF:
      dump_generic_node (pp, op0, 0, flags, false);
      break;

    default:
      NIY;
    }
}

/* Parses the string STR and replaces new-lines by '\n', tabs by '\t', ...  */

static void
pretty_print_string (pretty_printer *pp, const char *str)
{
  if (str == NULL)
    return;

  while (*str)
    {
      switch (str[0])
	{
	case '\b':
	  pp_string (pp, "\\b");
	  break;

	case '\f':
	  pp_string (pp, "\\f");
	  break;

	case '\n':
	  pp_string (pp, "\\n");
	  break;

	case '\r':
	  pp_string (pp, "\\r");
	  break;

	case '\t':
	  pp_string (pp, "\\t");
	  break;

	case '\v':
	  pp_string (pp, "\\v");
	  break;

	case '\\':
	  pp_string (pp, "\\\\");
	  break;

	case '\"':
	  pp_string (pp, "\\\"");
	  break;

	case '\'':
	  pp_string (pp, "\\'");
	  break;

	  /* No need to handle \0; the loop terminates on \0.  */

	case '\1':
	  pp_string (pp, "\\1");
	  break;

	case '\2':
	  pp_string (pp, "\\2");
	  break;

	case '\3':
	  pp_string (pp, "\\3");
	  break;

	case '\4':
	  pp_string (pp, "\\4");
	  break;

	case '\5':
	  pp_string (pp, "\\5");
	  break;

	case '\6':
	  pp_string (pp, "\\6");
	  break;

	case '\7':
	  pp_string (pp, "\\7");
	  break;

	default:
	  pp_character (pp, str[0]);
	  break;
	}
      str++;
    }
}

static void
maybe_init_pretty_print (FILE *file)
{
  if (!tree_pp)
    {
      tree_pp = new pretty_printer ();
      pp_needs_newline (tree_pp) = true;
      pp_translate_identifiers (tree_pp) = false;
    }

  tree_pp->buffer->stream = file;
}

static void
newline_and_indent (pretty_printer *pp, int spc)
{
  pp_newline (pp);
  INDENT (spc);
}

/* Handle a %K format for TEXT.  Separate from default_tree_printer so
   it can also be used in front ends.
   %K: a statement, from which EXPR_LOCATION and TREE_BLOCK will be recorded.
*/

void
percent_K_format (text_info *text)
{
  tree t = va_arg (*text->args_ptr, tree), block;
  text->set_location (0, EXPR_LOCATION (t));
  gcc_assert (pp_ti_abstract_origin (text) != NULL);
  block = TREE_BLOCK (t);
  *pp_ti_abstract_origin (text) = NULL;

  if (in_lto_p)
    {
      /* ???  LTO drops all BLOCK_ABSTRACT_ORIGINs apart from those
         representing the outermost block of an inlined function.
	 So walk the BLOCK tree until we hit such a scope.  */
      while (block
	     && TREE_CODE (block) == BLOCK)
	{
	  if (inlined_function_outer_scope_p (block))
	    {
	      *pp_ti_abstract_origin (text) = block;
	      break;
	    }
	  block = BLOCK_SUPERCONTEXT (block);
	}
      return;
    }

  while (block
	 && TREE_CODE (block) == BLOCK
	 && BLOCK_ABSTRACT_ORIGIN (block))
    {
      tree ao = BLOCK_ABSTRACT_ORIGIN (block);

      while (TREE_CODE (ao) == BLOCK
	     && BLOCK_ABSTRACT_ORIGIN (ao)
	     && BLOCK_ABSTRACT_ORIGIN (ao) != ao)
	ao = BLOCK_ABSTRACT_ORIGIN (ao);

      if (TREE_CODE (ao) == FUNCTION_DECL)
	{
	  *pp_ti_abstract_origin (text) = block;
	  break;
	}
      block = BLOCK_SUPERCONTEXT (block);
    }
}

/* Print the identifier ID to PRETTY-PRINTER.  */

void
pp_tree_identifier (pretty_printer *pp, tree id)
{
  if (pp_translate_identifiers (pp))
    {
      const char *text = identifier_to_locale (IDENTIFIER_POINTER (id));
      pp_append_text (pp, text, text + strlen (text));
    }
  else
    pp_append_text (pp, IDENTIFIER_POINTER (id),
		    IDENTIFIER_POINTER (id) + IDENTIFIER_LENGTH (id));
}

/* A helper function that is used to dump function information before the
   function dump.  */

void
dump_function_header (FILE *dump_file, tree fdecl, int flags)
{
  const char *dname, *aname;
  struct cgraph_node *node = cgraph_node::get (fdecl);
  struct function *fun = DECL_STRUCT_FUNCTION (fdecl);

  dname = lang_hooks.decl_printable_name (fdecl, 2);

  if (DECL_ASSEMBLER_NAME_SET_P (fdecl))
    aname = (IDENTIFIER_POINTER
             (DECL_ASSEMBLER_NAME (fdecl)));
  else
    aname = "<unset-asm-name>";

  fprintf (dump_file, "\n;; Function %s (%s, funcdef_no=%d",
	   dname, aname, fun->funcdef_no);
  if (!(flags & TDF_NOUID))
    fprintf (dump_file, ", decl_uid=%d", DECL_UID (fdecl));
  if (node)
    {
      fprintf (dump_file, ", cgraph_uid=%d", node->uid);
      fprintf (dump_file, ", symbol_order=%d)%s\n\n", node->order,
               node->frequency == NODE_FREQUENCY_HOT
               ? " (hot)"
               : node->frequency == NODE_FREQUENCY_UNLIKELY_EXECUTED
               ? " (unlikely executed)"
               : node->frequency == NODE_FREQUENCY_EXECUTED_ONCE
               ? " (executed once)"
               : "");
    }
  else
    fprintf (dump_file, ")\n\n");
}

/* Dump double_int D to pretty_printer PP.  UNS is true
   if D is unsigned and false otherwise.  */
void
pp_double_int (pretty_printer *pp, double_int d, bool uns)
{
  if (d.fits_shwi ())
    pp_wide_integer (pp, d.low);
  else if (d.fits_uhwi ())
    pp_unsigned_wide_integer (pp, d.low);
  else
    {
      unsigned HOST_WIDE_INT low = d.low;
      HOST_WIDE_INT high = d.high;
      if (!uns && d.is_negative ())
	{
	  pp_minus (pp);
	  high = ~high + !low;
	  low = -low;
	}
      /* Would "%x%0*x" or "%x%*0x" get zero-padding on all
	 systems?  */
      sprintf (pp_buffer (pp)->digit_buffer,
	       HOST_WIDE_INT_PRINT_DOUBLE_HEX,
	       (unsigned HOST_WIDE_INT) high, low);
      pp_string (pp, pp_buffer (pp)->digit_buffer);
    }
}<|MERGE_RESOLUTION|>--- conflicted
+++ resolved
@@ -560,8 +560,6 @@
 	case OMP_CLAUSE_DEPEND_SOURCE:
 	  pp_string (pp, "source)");
 	  return;
-<<<<<<< HEAD
-=======
 	case OMP_CLAUSE_DEPEND_SINK:
 	  pp_string (pp, "sink:");
 	  for (tree t = OMP_CLAUSE_DECL (clause); t; t = TREE_CHAIN (t))
@@ -583,7 +581,6 @@
 	      gcc_unreachable ();
 	  pp_right_paren (pp);
 	  return;
->>>>>>> 2de2a2eb
 	default:
 	  gcc_unreachable ();
 	}
@@ -632,15 +629,12 @@
 	case GOMP_MAP_FORCE_DEVICEPTR:
 	  pp_string (pp, "force_deviceptr");
 	  break;
-<<<<<<< HEAD
 	case GOMP_MAP_DEVICE_RESIDENT:
 	  pp_string (pp, "device_resident");
 	  break;
 	case GOMP_MAP_LINK:
 	  pp_string (pp, "link");
 	  break;
-=======
->>>>>>> 2de2a2eb
 	case GOMP_MAP_ALWAYS_TO:
 	  pp_string (pp, "always,to");
 	  break;
@@ -653,12 +647,9 @@
 	case GOMP_MAP_RELEASE:
 	  pp_string (pp, "release");
 	  break;
-<<<<<<< HEAD
-=======
 	case GOMP_MAP_FIRSTPRIVATE_POINTER:
 	  pp_string (pp, "firstprivate");
 	  break;
->>>>>>> 2de2a2eb
 	default:
 	  gcc_unreachable ();
 	}
@@ -797,13 +788,10 @@
       pp_right_paren (pp);
       break;
 
-<<<<<<< HEAD
-=======
     case OMP_CLAUSE_DEFAULTMAP:
       pp_string (pp, "defaultmap(tofrom:scalar)");
       break;
 
->>>>>>> 2de2a2eb
     case OMP_CLAUSE__SIMDUID_:
       pp_string (pp, "_simduid_(");
       dump_generic_node (pp, OMP_CLAUSE__SIMDUID__DECL (clause),

/* Pretty formatting of GENERIC trees in C syntax.
   Copyright (C) 2001, 2002, 2003, 2004, 2005, 2006, 2007
   Free Software Foundation, Inc.
   Adapted from c-pretty-print.c by Diego Novillo <dnovillo@redhat.com>

This file is part of GCC.

GCC is free software; you can redistribute it and/or modify it under
the terms of the GNU General Public License as published by the Free
Software Foundation; either version 2, or (at your option) any later
version.

GCC is distributed in the hope that it will be useful, but WITHOUT ANY
WARRANTY; without even the implied warranty of MERCHANTABILITY or
FITNESS FOR A PARTICULAR PURPOSE.  See the GNU General Public License
for more details.

You should have received a copy of the GNU General Public License
along with GCC; see the file COPYING.  If not, write to the Free
Software Foundation, 51 Franklin Street, Fifth Floor, Boston, MA
02110-1301, USA.  */

#include "config.h"
#include "system.h"
#include "coretypes.h"
#include "tm.h"
#include "tree.h"
#include "diagnostic.h"
#include "real.h"
#include "hashtab.h"
#include "tree-flow.h"
#include "langhooks.h"
#include "tree-iterator.h"
#include "tree-chrec.h"
#include "tree-pass.h"
#include "value-prof.h"

/* Local functions, macros and variables.  */
static int op_prio (tree);
static const char *op_symbol (tree);
static void pretty_print_string (pretty_printer *, const char*);
static void print_call_name (pretty_printer *, tree);
static void newline_and_indent (pretty_printer *, int);
static void maybe_init_pretty_print (FILE *);
static void print_declaration (pretty_printer *, tree, int, int);
static void print_struct_decl (pretty_printer *, tree, int, int);
static void do_niy (pretty_printer *, tree);
static void dump_vops (pretty_printer *, tree, int, int);
static void dump_generic_bb_buff (pretty_printer *, basic_block, int, int);

#define INDENT(SPACE) do { \
  int i; for (i = 0; i<SPACE; i++) pp_space (buffer); } while (0)

#define NIY do_niy(buffer,node)

#define PRINT_FUNCTION_NAME(NODE)  pp_printf             \
  (buffer, "%s", TREE_CODE (NODE) == NOP_EXPR ?              \
   lang_hooks.decl_printable_name (TREE_OPERAND (NODE, 0), 1) : \
   lang_hooks.decl_printable_name (NODE, 1))

static pretty_printer buffer;
static int initialized = 0;

/* Try to print something for an unknown tree code.  */

static void
do_niy (pretty_printer *buffer, tree node)
{
  int i, len;

  pp_string (buffer, "<<< Unknown tree: ");
  pp_string (buffer, tree_code_name[(int) TREE_CODE (node)]);

  if (EXPR_P (node))
    {
      len = TREE_OPERAND_LENGTH (node);
      for (i = 0; i < len; ++i)
	{
	  newline_and_indent (buffer, 2);
	  dump_generic_node (buffer, TREE_OPERAND (node, i), 2, 0, false);
	}
    }

  pp_string (buffer, " >>>\n");
}

void
debug_generic_expr (tree t)
{
  print_generic_expr (stderr, t, TDF_VOPS|TDF_MEMSYMS);
  fprintf (stderr, "\n");
}

void
debug_generic_stmt (tree t)
{
  print_generic_stmt (stderr, t, TDF_VOPS|TDF_MEMSYMS);
  fprintf (stderr, "\n");
}

void
debug_tree_chain (tree t)
{
  while (t)
  {
    print_generic_expr (stderr, t, TDF_VOPS|TDF_MEMSYMS|TDF_UID);
    fprintf(stderr, " ");
    t = TREE_CHAIN (t);
  }
  fprintf (stderr, "\n");
}

/* Prints declaration DECL to the FILE with details specified by FLAGS.  */
void
print_generic_decl (FILE *file, tree decl, int flags)
{
  maybe_init_pretty_print (file);
  print_declaration (&buffer, decl, 2, flags);
  pp_write_text_to_stream (&buffer);
}

/* Print tree T, and its successors, on file FILE.  FLAGS specifies details
   to show in the dump.  See TDF_* in tree-pass.h.  */

void
print_generic_stmt (FILE *file, tree t, int flags)
{
  maybe_init_pretty_print (file);
  dump_generic_node (&buffer, t, 0, flags, true);
  pp_flush (&buffer);
}

/* Print tree T, and its successors, on file FILE.  FLAGS specifies details
   to show in the dump.  See TDF_* in tree-pass.h.  The output is indented by
   INDENT spaces.  */

void
print_generic_stmt_indented (FILE *file, tree t, int flags, int indent)
{
  int i;

  maybe_init_pretty_print (file);

  for (i = 0; i < indent; i++)
    pp_space (&buffer);
  dump_generic_node (&buffer, t, indent, flags, true);
  pp_flush (&buffer);
}

/* Print a single expression T on file FILE.  FLAGS specifies details to show
   in the dump.  See TDF_* in tree-pass.h.  */

void
print_generic_expr (FILE *file, tree t, int flags)
{
  maybe_init_pretty_print (file);
  dump_generic_node (&buffer, t, 0, flags, false);
}

/* Dump the name of a _DECL node and its DECL_UID if TDF_UID is set
   in FLAGS.  */

static void
dump_decl_name (pretty_printer *buffer, tree node, int flags)
{
  tree t = node;

  if (DECL_NAME (t))
    pp_tree_identifier (buffer, DECL_NAME (t));
  if ((flags & TDF_UID)
      || DECL_NAME (t) == NULL_TREE)
    {
      if (TREE_CODE (t) == LABEL_DECL
          && LABEL_DECL_UID (t) != -1)
        pp_printf (buffer, "L." HOST_WIDE_INT_PRINT_DEC,
		   LABEL_DECL_UID (t));
      else
	{
	  char c = TREE_CODE (t) == CONST_DECL ? 'C' : 'D';
	  pp_printf (buffer, "%c.%u", c, DECL_UID (t));
	}
    }
}

/* Like the above, but used for pretty printing function calls.  */

static void
dump_function_name (pretty_printer *buffer, tree node)
{
  if (DECL_NAME (node))
    PRINT_FUNCTION_NAME (node);
  else
    dump_decl_name (buffer, node, 0);
}

/* Dump a function declaration.  NODE is the FUNCTION_TYPE.  BUFFER, SPC and
   FLAGS are as in dump_generic_node.  */

static void
dump_function_declaration (pretty_printer *buffer, tree node,
			   int spc, int flags)
{
  bool wrote_arg = false;
  tree arg;

  pp_space (buffer);
  pp_character (buffer, '(');

  /* Print the argument types.  The last element in the list is a VOID_TYPE.
     The following avoids printing the last element.  */
  arg = TYPE_ARG_TYPES (node);
  while (arg && TREE_CHAIN (arg) && arg != error_mark_node)
    {
      wrote_arg = true;
      dump_generic_node (buffer, TREE_VALUE (arg), spc, flags, false);
      arg = TREE_CHAIN (arg);
      if (TREE_CHAIN (arg) && TREE_CODE (TREE_CHAIN (arg)) == TREE_LIST)
	{
	  pp_character (buffer, ',');
	  pp_space (buffer);
	}
    }

  if (!wrote_arg)
    pp_string (buffer, "void");

  pp_character (buffer, ')');
}

/* Dump the domain associated with an array.  */

static void
dump_array_domain (pretty_printer *buffer, tree domain, int spc, int flags)
{
  pp_character (buffer, '[');
  if (domain)
    {
      tree min = TYPE_MIN_VALUE (domain);
      tree max = TYPE_MAX_VALUE (domain);

      if (min && max
	  && integer_zerop (min)
	  && host_integerp (max, 0))
	pp_wide_integer (buffer, TREE_INT_CST_LOW (max) + 1);
      else
	{
	  if (min)
	    dump_generic_node (buffer, min, spc, flags, false);
	  pp_character (buffer, ':');
	  if (max)
	    dump_generic_node (buffer, max, spc, flags, false);
	}
    }
  else
    pp_string (buffer, "<unknown>");
  pp_character (buffer, ']');
}


/* Dump OpenMP clause CLAUSE.  BUFFER, CLAUSE, SPC and FLAGS are as in
   dump_generic_node.  */

static void
dump_omp_clause (pretty_printer *buffer, tree clause, int spc, int flags)
{
  const char *name;

  switch (OMP_CLAUSE_CODE (clause))
    {
    case OMP_CLAUSE_PRIVATE:
      name = "private";
      goto print_remap;
    case OMP_CLAUSE_SHARED:
      name = "shared";
      goto print_remap;
    case OMP_CLAUSE_FIRSTPRIVATE:
      name = "firstprivate";
      goto print_remap;
    case OMP_CLAUSE_LASTPRIVATE:
      name = "lastprivate";
      goto print_remap;
    case OMP_CLAUSE_COPYIN:
      name = "copyin";
      goto print_remap;
    case OMP_CLAUSE_COPYPRIVATE:
      name = "copyprivate";
      goto print_remap;
  print_remap:
      pp_string (buffer, name);
      pp_character (buffer, '(');
      dump_generic_node (buffer, OMP_CLAUSE_DECL (clause),
	  spc, flags, false);
      pp_character (buffer, ')');
      break;

    case OMP_CLAUSE_REDUCTION:
      pp_string (buffer, "reduction(");
      pp_string (buffer, op_symbol_code (OMP_CLAUSE_REDUCTION_CODE (clause)));
      pp_character (buffer, ':');
      dump_generic_node (buffer, OMP_CLAUSE_DECL (clause),
	  spc, flags, false);
      pp_character (buffer, ')');
      break;

    case OMP_CLAUSE_IF:
      pp_string (buffer, "if(");
      dump_generic_node (buffer, OMP_CLAUSE_IF_EXPR (clause),
	  spc, flags, false);
      pp_character (buffer, ')');
      break;

    case OMP_CLAUSE_NUM_THREADS:
      pp_string (buffer, "num_threads(");
      dump_generic_node (buffer, OMP_CLAUSE_NUM_THREADS_EXPR (clause),
	  spc, flags, false);
      pp_character (buffer, ')');
      break;

    case OMP_CLAUSE_NOWAIT:
      pp_string (buffer, "nowait");
      break;
    case OMP_CLAUSE_ORDERED:
      pp_string (buffer, "ordered");
      break;

    case OMP_CLAUSE_DEFAULT:
      pp_string (buffer, "default(");
      switch (OMP_CLAUSE_DEFAULT_KIND (clause))
	{
      case OMP_CLAUSE_DEFAULT_UNSPECIFIED:
	break;
      case OMP_CLAUSE_DEFAULT_SHARED:
	pp_string (buffer, "shared");
	break;
      case OMP_CLAUSE_DEFAULT_NONE:
	pp_string (buffer, "none");
	break;
      case OMP_CLAUSE_DEFAULT_PRIVATE:
	pp_string (buffer, "private");
	break;
      default:
	gcc_unreachable ();
	}
      pp_character (buffer, ')');
      break;

    case OMP_CLAUSE_SCHEDULE:
      pp_string (buffer, "schedule(");
      switch (OMP_CLAUSE_SCHEDULE_KIND (clause))
	{
      case OMP_CLAUSE_SCHEDULE_STATIC:
	pp_string (buffer, "static");
	break;
      case OMP_CLAUSE_SCHEDULE_DYNAMIC:
	pp_string (buffer, "dynamic");
	break;
      case OMP_CLAUSE_SCHEDULE_GUIDED:
	pp_string (buffer, "guided");
	break;
      case OMP_CLAUSE_SCHEDULE_RUNTIME:
	pp_string (buffer, "runtime");
	break;
      default:
	gcc_unreachable ();
	}
      if (OMP_CLAUSE_SCHEDULE_CHUNK_EXPR (clause))
	{
	  pp_character (buffer, ',');
	  dump_generic_node (buffer,
	      OMP_CLAUSE_SCHEDULE_CHUNK_EXPR (clause),
	      spc, flags, false);
	}
      pp_character (buffer, ')');
      break;

    default:
      /* Should never happen.  */
      dump_generic_node (buffer, clause, spc, flags, false);
      break;
    }
}


/* Dump the list of OpenMP clauses.  BUFFER, SPC and FLAGS are as in
   dump_generic_node.  */

static void
dump_omp_clauses (pretty_printer *buffer, tree clause, int spc, int flags)
{
  if (clause == NULL)
    return;

  pp_space (buffer);
  while (1)
    {
      dump_omp_clause (buffer, clause, spc, flags);
      clause = OMP_CLAUSE_CHAIN (clause);
      if (clause == NULL)
	return;
      pp_space (buffer);
    }
}


<<<<<<< HEAD
/* Dump the node NODE on the pretty_printer BUFFER, SPC spaces of
   indent.  FLAGS specifies details to show in the dump (see TDF_* in
   tree-pass.h).  If IS_STMT is true, the object printed is considered
   to be a statement and it is terminated by ';' if appropriate.  */
=======
/* Dump the set of decls SYMS.  BUFFER, SPC and FLAGS are as in
   dump_generic_node.  */

static void
dump_symbols (pretty_printer *buffer, bitmap syms, int flags)
{
  unsigned i;
  bitmap_iterator bi;

  if (syms == NULL)
    pp_string (buffer, "NIL");
  else
    {
      pp_string (buffer, " { ");

      EXECUTE_IF_SET_IN_BITMAP (syms, 0, i, bi)
	{
	  tree sym = referenced_var_lookup (i);
	  dump_generic_node (buffer, sym, 0, flags, false);
	  pp_string (buffer, " ");
	}

      pp_string (buffer, "}");
    }
}


/* Dump the node NODE on the pretty_printer BUFFER, SPC spaces of indent.
   FLAGS specifies details to show in the dump (see TDF_* in tree-pass.h).
   If IS_STMT is true, the object printed is considered to be a statement
   and it is terminated by ';' if appropriate.  */
>>>>>>> 867c03eb

int
dump_generic_node (pretty_printer *buffer, tree node, int spc, int flags,
		   bool is_stmt)
{
  tree type;
  tree op0, op1;
  const char *str;
  bool is_expr;

  if (node == NULL_TREE)
    return spc;

  is_expr = EXPR_P (node) || GIMPLE_STMT_P (node);

  /* We use has_stmt_ann because CALL_EXPR can be both an expression
     and a statement, and we have no guarantee that it will have a
     stmt_ann when it is used as an RHS expression.  stmt_ann will assert
     if you call it on something with a non-stmt annotation attached.  */
  if (TREE_CODE (node) != ERROR_MARK
      && is_gimple_stmt (node)
      && (flags & (TDF_VOPS|TDF_MEMSYMS))
      && has_stmt_ann (node)
      && TREE_CODE (node) != PHI_NODE)
    dump_vops (buffer, node, spc, flags);

  if (is_stmt && (flags & TDF_STMTADDR))
    pp_printf (buffer, "<&%p> ", (void *)node);

  if ((flags & TDF_LINENO) && EXPR_HAS_LOCATION (node))
    {
      expanded_location xloc = expand_location (EXPR_LOCATION (node));
      pp_character (buffer, '[');
      if (xloc.file)
	{
	  pp_string (buffer, xloc.file);
	  pp_string (buffer, " : ");
	}
      pp_decimal_int (buffer, xloc.line);
      pp_string (buffer, "] ");
    }

  switch (TREE_CODE (node))
    {
    case ERROR_MARK:
      pp_string (buffer, "<<< error >>>");
      break;

    case IDENTIFIER_NODE:
      pp_tree_identifier (buffer, node);
      break;

    case TREE_LIST:
      while (node && node != error_mark_node)
	{
	  if (TREE_PURPOSE (node))
	    {
	      dump_generic_node (buffer, TREE_PURPOSE (node), spc, flags, false);
	      pp_space (buffer);
	    }
	  dump_generic_node (buffer, TREE_VALUE (node), spc, flags, false);
	  node = TREE_CHAIN (node);
	  if (node && TREE_CODE (node) == TREE_LIST)
	    {
	      pp_character (buffer, ',');
	      pp_space (buffer);
	    }
	}
      break;

    case TREE_BINFO:
      dump_generic_node (buffer, BINFO_TYPE (node), spc, flags, false);

    case TREE_VEC:
      {
	size_t i;
	if (TREE_VEC_LENGTH (node) > 0)
	  {
	    size_t len = TREE_VEC_LENGTH (node);
	    for (i = 0; i < len - 1; i++)
	      {	    
		dump_generic_node (buffer, TREE_VEC_ELT (node, i), spc, flags,
				   false);
		pp_character (buffer, ',');
		pp_space (buffer);
	      }
	    dump_generic_node (buffer, TREE_VEC_ELT (node, len - 1), spc, 
			       flags, false);
	  }
      }
      break;

    case VOID_TYPE:
    case INTEGER_TYPE:
    case REAL_TYPE:
    case COMPLEX_TYPE:
    case VECTOR_TYPE:
    case ENUMERAL_TYPE:
    case BOOLEAN_TYPE:
      {
	unsigned int quals = TYPE_QUALS (node);
	enum tree_code_class class;

	if (quals & TYPE_QUAL_CONST)
	  pp_string (buffer, "const ");
	else if (quals & TYPE_QUAL_VOLATILE)
	  pp_string (buffer, "volatile ");
	else if (quals & TYPE_QUAL_RESTRICT)
	  pp_string (buffer, "restrict ");

	class = TREE_CODE_CLASS (TREE_CODE (node));

	if (class == tcc_declaration)
	  {
	    if (DECL_NAME (node))
	      dump_decl_name (buffer, node, flags);
	    else
              pp_string (buffer, "<unnamed type decl>");
	  }
	else if (class == tcc_type)
	  {
	    if (TYPE_NAME (node))
	      {
		if (TREE_CODE (TYPE_NAME (node)) == IDENTIFIER_NODE)
		  pp_tree_identifier (buffer, TYPE_NAME (node));
		else if (TREE_CODE (TYPE_NAME (node)) == TYPE_DECL
			 && DECL_NAME (TYPE_NAME (node)))
		  dump_decl_name (buffer, TYPE_NAME (node), flags);
		else
		  pp_string (buffer, "<unnamed type>");
	      }
	    else if (TREE_CODE (node) == VECTOR_TYPE)
	      {
		pp_string (buffer, "vector ");
		dump_generic_node (buffer, TREE_TYPE (node), 
				   spc, flags, false);
	      }
	    else if (TREE_CODE (node) == INTEGER_TYPE)
	      {
		pp_string (buffer, (TYPE_UNSIGNED (node)
				    ? "<unnamed-unsigned:"
				    : "<unnamed-signed:"));
		pp_decimal_int (buffer, TYPE_PRECISION (node));
		pp_string (buffer, ">");
	      }
	    else
              pp_string (buffer, "<unnamed type>");
	  }
	break;
      }

    case POINTER_TYPE:
    case REFERENCE_TYPE:
      str = (TREE_CODE (node) == POINTER_TYPE ? "*" : "&");

      if (TREE_CODE (TREE_TYPE (node)) == FUNCTION_TYPE)
        {
	  tree fnode = TREE_TYPE (node);

	  dump_generic_node (buffer, TREE_TYPE (fnode), spc, flags, false);
	  pp_space (buffer);
	  pp_character (buffer, '(');
	  pp_string (buffer, str);
	  if (TYPE_NAME (node) && DECL_NAME (TYPE_NAME (node)))
	    dump_decl_name (buffer, TYPE_NAME (node), flags);
	  else
	    pp_printf (buffer, "<T%x>", TYPE_UID (node));

	  pp_character (buffer, ')');
	  dump_function_declaration (buffer, fnode, spc, flags);
	}
      else
        {
	  unsigned int quals = TYPE_QUALS (node);

          dump_generic_node (buffer, TREE_TYPE (node), spc, flags, false);
	  pp_space (buffer);
	  pp_string (buffer, str);

	  if (quals & TYPE_QUAL_CONST)
	    pp_string (buffer, " const");
	  else if (quals & TYPE_QUAL_VOLATILE)
	    pp_string (buffer,  "volatile");
	  else if (quals & TYPE_QUAL_RESTRICT)
	    pp_string (buffer, " restrict");

	  if (TYPE_REF_CAN_ALIAS_ALL (node))
	    pp_string (buffer, " {ref-all}");
	}
      break;

    case OFFSET_TYPE:
      NIY;
      break;

    case METHOD_TYPE:
      dump_decl_name (buffer, TYPE_NAME (TYPE_METHOD_BASETYPE (node)), flags);
      pp_string (buffer, "::");
      break;

    case TARGET_MEM_REF:
      {
	const char *sep = "";
	tree tmp;

	pp_string (buffer, "MEM[");

	tmp = TMR_SYMBOL (node);
	if (tmp)
	  {
	    pp_string (buffer, sep);
	    sep = ", ";
	    pp_string (buffer, "symbol: ");
	    dump_generic_node (buffer, tmp, spc, flags, false);
	  }
	tmp = TMR_BASE (node);
	if (tmp)
	  {
	    pp_string (buffer, sep);
	    sep = ", ";
	    pp_string (buffer, "base: ");
	    dump_generic_node (buffer, tmp, spc, flags, false);
	  }
	tmp = TMR_INDEX (node);
	if (tmp)
	  {
	    pp_string (buffer, sep);
	    sep = ", ";
	    pp_string (buffer, "index: ");
	    dump_generic_node (buffer, tmp, spc, flags, false);
	  }
	tmp = TMR_STEP (node);
	if (tmp)
	  {
	    pp_string (buffer, sep);
	    sep = ", ";
	    pp_string (buffer, "step: ");
	    dump_generic_node (buffer, tmp, spc, flags, false);
	  }
	tmp = TMR_OFFSET (node);
	if (tmp)
	  {
	    pp_string (buffer, sep);
	    sep = ", ";
	    pp_string (buffer, "offset: ");
	    dump_generic_node (buffer, tmp, spc, flags, false);
	  }
	pp_string (buffer, "]");
	if (flags & TDF_DETAILS)
	  {
	    pp_string (buffer, "{");
	    dump_generic_node (buffer, TMR_ORIGINAL (node), spc, flags,
			       false);
	    pp_string (buffer, "}");
	  }
      }
      break;

    case ARRAY_TYPE:
      {
	tree tmp;

	/* Print the innermost component type.  */
	for (tmp = TREE_TYPE (node); TREE_CODE (tmp) == ARRAY_TYPE;
	     tmp = TREE_TYPE (tmp))
	  ;
	dump_generic_node (buffer, tmp, spc, flags, false);

	/* Print the dimensions.  */
	for (tmp = node; TREE_CODE (tmp) == ARRAY_TYPE; tmp = TREE_TYPE (tmp))
	  dump_array_domain (buffer, TYPE_DOMAIN (tmp), spc, flags);
	break;
      }

    case RECORD_TYPE:
    case UNION_TYPE:
    case QUAL_UNION_TYPE:
      /* Print the name of the structure.  */
      if (TREE_CODE (node) == RECORD_TYPE)
	pp_string (buffer, "struct ");
      else if (TREE_CODE (node) == UNION_TYPE)
	pp_string (buffer, "union ");

      if (TYPE_NAME (node))
	dump_generic_node (buffer, TYPE_NAME (node), spc, flags, false);
      else
	print_struct_decl (buffer, node, spc, flags);
      break;

    case LANG_TYPE:
      NIY;
      break;

    case INTEGER_CST:
      if (TREE_CODE (TREE_TYPE (node)) == POINTER_TYPE)
	{
	  /* In the case of a pointer, one may want to divide by the
	     size of the pointed-to type.  Unfortunately, this not
	     straightforward.  The C front-end maps expressions

	     (int *) 5
	     int *p; (p + 5)

	     in such a way that the two INTEGER_CST nodes for "5" have
	     different values but identical types.  In the latter
	     case, the 5 is multiplied by sizeof (int) in c-common.c
	     (pointer_int_sum) to convert it to a byte address, and
	     yet the type of the node is left unchanged.  Argh.  What
	     is consistent though is that the number value corresponds
	     to bytes (UNITS) offset.

             NB: Neither of the following divisors can be trivially
             used to recover the original literal:

             TREE_INT_CST_LOW (TYPE_SIZE_UNIT (TREE_TYPE (node)))
	     TYPE_PRECISION (TREE_TYPE (TREE_TYPE (node)))  */
	  pp_wide_integer (buffer, TREE_INT_CST_LOW (node));
	  pp_string (buffer, "B"); /* pseudo-unit */
	}
      else if (! host_integerp (node, 0))
	{
	  tree val = node;
	  unsigned HOST_WIDE_INT low = TREE_INT_CST_LOW (val);
	  HOST_WIDE_INT high = TREE_INT_CST_HIGH (val);

	  if (tree_int_cst_sgn (val) < 0)
	    {
	      pp_character (buffer, '-');
	      high = ~high + !low;
	      low = -low;
	    }
	  /* Would "%x%0*x" or "%x%*0x" get zero-padding on all
	     systems?  */
	  sprintf (pp_buffer (buffer)->digit_buffer,
		   HOST_WIDE_INT_PRINT_DOUBLE_HEX, high, low);
	  pp_string (buffer, pp_buffer (buffer)->digit_buffer);
	}
      else
	pp_wide_integer (buffer, TREE_INT_CST_LOW (node));
      break;

    case REAL_CST:
      /* Code copied from print_node.  */
      {
	REAL_VALUE_TYPE d;
	if (TREE_OVERFLOW (node))
	  pp_string (buffer, " overflow");

#if !defined(REAL_IS_NOT_DOUBLE) || defined(REAL_ARITHMETIC)
	d = TREE_REAL_CST (node);
	if (REAL_VALUE_ISINF (d))
	  pp_string (buffer, REAL_VALUE_NEGATIVE (d) ? " -Inf" : " Inf");
	else if (REAL_VALUE_ISNAN (d))
	  pp_string (buffer, " Nan");
	else
	  {
	    char string[100];
	    real_to_decimal (string, &d, sizeof (string), 0, 1);
	    pp_string (buffer, string);
	  }
#else
	{
	  HOST_WIDE_INT i;
	  unsigned char *p = (unsigned char *) &TREE_REAL_CST (node);
	  pp_string (buffer, "0x");
	  for (i = 0; i < sizeof TREE_REAL_CST (node); i++)
	    output_formatted_integer (buffer, "%02x", *p++);
	}
#endif
	break;
      }

    case COMPLEX_CST:
      pp_string (buffer, "__complex__ (");
      dump_generic_node (buffer, TREE_REALPART (node), spc, flags, false);
      pp_string (buffer, ", ");
      dump_generic_node (buffer, TREE_IMAGPART (node), spc, flags, false);
      pp_string (buffer, ")");
      break;

    case STRING_CST:
      pp_string (buffer, "\"");
      pretty_print_string (buffer, TREE_STRING_POINTER (node));
      pp_string (buffer, "\"");
      break;

    case VECTOR_CST:
      {
	tree elt;
	pp_string (buffer, "{ ");
	for (elt = TREE_VECTOR_CST_ELTS (node); elt; elt = TREE_CHAIN (elt))
	  {
	    dump_generic_node (buffer, TREE_VALUE (elt), spc, flags, false);
	    if (TREE_CHAIN (elt))
	      pp_string (buffer, ", ");
	  }
	pp_string (buffer, " }");
      }
      break;

    case FUNCTION_TYPE:
      break;

    case FUNCTION_DECL:
    case CONST_DECL:
      dump_decl_name (buffer, node, flags);
      break;

    case LABEL_DECL:
      if (DECL_NAME (node))
	dump_decl_name (buffer, node, flags);
      else if (LABEL_DECL_UID (node) != -1)
        pp_printf (buffer, "<L" HOST_WIDE_INT_PRINT_DEC ">",
		   LABEL_DECL_UID (node));
      else
        pp_printf (buffer, "<D%u>", DECL_UID (node));
      break;

    case TYPE_DECL:
      if (DECL_IS_BUILTIN (node))
	{
	  /* Don't print the declaration of built-in types.  */
	  break;
	}
      if (DECL_NAME (node))
	dump_decl_name (buffer, node, flags);
      else
	{
	  if ((TREE_CODE (TREE_TYPE (node)) == RECORD_TYPE
	       || TREE_CODE (TREE_TYPE (node)) == UNION_TYPE)
	      && TYPE_METHODS (TREE_TYPE (node)))
	    {
	      /* The type is a c++ class: all structures have at least
		 4 methods.  */
	      pp_string (buffer, "class ");
	      dump_generic_node (buffer, TREE_TYPE (node), spc, flags, false);
	    }
	  else
	    {
	      pp_string (buffer,
			 (TREE_CODE (TREE_TYPE (node)) == UNION_TYPE
			  ? "union" : "struct "));
	      dump_generic_node (buffer, TREE_TYPE (node), spc, flags, false);
	    }
	}
      break;

    case SYMBOL_MEMORY_TAG:
    case NAME_MEMORY_TAG:
    case STRUCT_FIELD_TAG:
    case VAR_DECL:
    case PARM_DECL:
    case FIELD_DECL:
    case NAMESPACE_DECL:
    case MEMORY_PARTITION_TAG:
      dump_decl_name (buffer, node, flags);
      break;

    case RESULT_DECL:
      pp_string (buffer, "<retval>");
      break;

    case COMPONENT_REF:
      op0 = TREE_OPERAND (node, 0);
      str = ".";
      if (TREE_CODE (op0) == INDIRECT_REF)
	{
	  op0 = TREE_OPERAND (op0, 0);
	  str = "->";
	}
      if (op_prio (op0) < op_prio (node))
	pp_character (buffer, '(');
      dump_generic_node (buffer, op0, spc, flags, false);
      if (op_prio (op0) < op_prio (node))
	pp_character (buffer, ')');
      pp_string (buffer, str);
      dump_generic_node (buffer, TREE_OPERAND (node, 1), spc, flags, false);

      if (TREE_CODE (op0) != VALUE_HANDLE)
	{
	  op0 = component_ref_field_offset (node);
	  if (op0 && TREE_CODE (op0) != INTEGER_CST)
	    {
	      pp_string (buffer, "{off: ");
	      dump_generic_node (buffer, op0, spc, flags, false);
	      pp_character (buffer, '}');
	    }
	}
      break;

    case BIT_FIELD_REF:
      pp_string (buffer, "BIT_FIELD_REF <");
      dump_generic_node (buffer, TREE_OPERAND (node, 0), spc, flags, false);
      pp_string (buffer, ", ");
      dump_generic_node (buffer, TREE_OPERAND (node, 1), spc, flags, false);
      pp_string (buffer, ", ");
      dump_generic_node (buffer, TREE_OPERAND (node, 2), spc, flags, false);
      pp_string (buffer, ">");
      break;

    case ARRAY_REF:
    case ARRAY_RANGE_REF:
      op0 = TREE_OPERAND (node, 0);
      if (op_prio (op0) < op_prio (node))
	pp_character (buffer, '(');
      dump_generic_node (buffer, op0, spc, flags, false);
      if (op_prio (op0) < op_prio (node))
	pp_character (buffer, ')');
      pp_character (buffer, '[');
      dump_generic_node (buffer, TREE_OPERAND (node, 1), spc, flags, false);
      if (TREE_CODE (node) == ARRAY_RANGE_REF)
	pp_string (buffer, " ...");
      pp_character (buffer, ']');

      op0 = array_ref_low_bound (node);
      op1 = array_ref_element_size (node);

      if (!integer_zerop (op0)
	  || TREE_OPERAND (node, 2)
	  || TREE_OPERAND (node, 3))
	{
	  pp_string (buffer, "{lb: ");
	  dump_generic_node (buffer, op0, spc, flags, false);
	  pp_string (buffer, " sz: ");
	  dump_generic_node (buffer, op1, spc, flags, false);
	  pp_character (buffer, '}');
	}
      break;

    case CONSTRUCTOR:
      {
	unsigned HOST_WIDE_INT ix;
	tree field, val;
	bool is_struct_init = FALSE;
	pp_character (buffer, '{');
	if (TREE_CODE (TREE_TYPE (node)) == RECORD_TYPE
	    || TREE_CODE (TREE_TYPE (node)) == UNION_TYPE)
	  is_struct_init = TRUE;
	FOR_EACH_CONSTRUCTOR_ELT (CONSTRUCTOR_ELTS (node), ix, field, val)
	  {
	    if (field && is_struct_init)
	      {
		pp_character (buffer, '.');
		dump_generic_node (buffer, field, spc, flags, false);
		pp_string (buffer, "=");
	      }
	    if (val && TREE_CODE (val) == ADDR_EXPR)
	      if (TREE_CODE (TREE_OPERAND (val, 0)) == FUNCTION_DECL)
		val = TREE_OPERAND (val, 0);
	    if (val && TREE_CODE (val) == FUNCTION_DECL)
		dump_decl_name (buffer, val, flags);
	    else
		dump_generic_node (buffer, val, spc, flags, false);
	    if (ix != VEC_length (constructor_elt, CONSTRUCTOR_ELTS (node)) - 1)
	      {
		pp_character (buffer, ',');
		pp_space (buffer);
	      }
	  }
	pp_character (buffer, '}');
      }
      break;

    case COMPOUND_EXPR:
      {
	tree *tp;
	if (flags & TDF_SLIM)
	  {
	    pp_string (buffer, "<COMPOUND_EXPR>");
	    break;
	  }

	dump_generic_node (buffer, TREE_OPERAND (node, 0),
			   spc, flags, !(flags & TDF_SLIM));
	if (flags & TDF_SLIM)
	  newline_and_indent (buffer, spc);
	else
	  {
	    pp_character (buffer, ',');
	    pp_space (buffer);
	  }

	for (tp = &TREE_OPERAND (node, 1);
	     TREE_CODE (*tp) == COMPOUND_EXPR;
	     tp = &TREE_OPERAND (*tp, 1))
	  {
	    dump_generic_node (buffer, TREE_OPERAND (*tp, 0),
			       spc, flags, !(flags & TDF_SLIM));
	    if (flags & TDF_SLIM)
	      newline_and_indent (buffer, spc);
	    else
	      {
	        pp_character (buffer, ',');
	        pp_space (buffer);
	      }
	  }

	dump_generic_node (buffer, *tp, spc, flags, !(flags & TDF_SLIM));
      }
      break;

    case STATEMENT_LIST:
      {
	tree_stmt_iterator si;
	bool first = true;

	if (flags & TDF_SLIM)
	  {
	    pp_string (buffer, "<STATEMENT_LIST>");
	    break;
	  }

	for (si = tsi_start (node); !tsi_end_p (si); tsi_next (&si))
	  {
	    if (!first)
	      newline_and_indent (buffer, spc);
	    else
	      first = false;
	    dump_generic_node (buffer, tsi_stmt (si), spc, flags, true);
	  }
      }
      break;

    case MODIFY_EXPR:
    case GIMPLE_MODIFY_STMT:
    case INIT_EXPR:
      dump_generic_node (buffer, GENERIC_TREE_OPERAND (node, 0), spc, flags,
	  		 false);
      pp_space (buffer);
      pp_character (buffer, '=');
      pp_space (buffer);
      dump_generic_node (buffer, GENERIC_TREE_OPERAND (node, 1), spc, flags,
	  		 false);
      break;

    case TARGET_EXPR:
      pp_string (buffer, "TARGET_EXPR <");
      dump_generic_node (buffer, TARGET_EXPR_SLOT (node), spc, flags, false);
      pp_character (buffer, ',');
      pp_space (buffer);
      dump_generic_node (buffer, TARGET_EXPR_INITIAL (node), spc, flags, false);
      pp_character (buffer, '>');
      break;

    case DECL_EXPR:
      print_declaration (buffer, DECL_EXPR_DECL (node), spc, flags);
      is_stmt = false;
      break;

    case COND_EXPR:
      if (TREE_TYPE (node) == NULL || TREE_TYPE (node) == void_type_node)
	{
	  pp_string (buffer, "if (");
	  dump_generic_node (buffer, COND_EXPR_COND (node), spc, flags, false);
	  pp_character (buffer, ')');
	  /* The lowered cond_exprs should always be printed in full.  */
	  if (COND_EXPR_THEN (node)
	      && (IS_EMPTY_STMT (COND_EXPR_THEN (node))
		  || TREE_CODE (COND_EXPR_THEN (node)) == GOTO_EXPR)
	      && COND_EXPR_ELSE (node)
	      && (IS_EMPTY_STMT (COND_EXPR_ELSE (node))
		  || TREE_CODE (COND_EXPR_ELSE (node)) == GOTO_EXPR))
	    {
	      pp_space (buffer);
	      dump_generic_node (buffer, COND_EXPR_THEN (node),
				 0, flags, true);
	      if (!IS_EMPTY_STMT (COND_EXPR_ELSE (node)))
		{
		  pp_string (buffer, " else ");
		  dump_generic_node (buffer, COND_EXPR_ELSE (node),
				     0, flags, true);
		}
	    }
	  else if (!(flags & TDF_SLIM))
	    {
	      /* Output COND_EXPR_THEN.  */
	      if (COND_EXPR_THEN (node))
		{
		  newline_and_indent (buffer, spc+2);
		  pp_character (buffer, '{');
		  newline_and_indent (buffer, spc+4);
		  dump_generic_node (buffer, COND_EXPR_THEN (node), spc+4,
				     flags, true);
		  newline_and_indent (buffer, spc+2);
		  pp_character (buffer, '}');
		}

	      /* Output COND_EXPR_ELSE.  */
	      if (COND_EXPR_ELSE (node)
		  && !IS_EMPTY_STMT (COND_EXPR_ELSE (node)))
		{
		  newline_and_indent (buffer, spc);
		  pp_string (buffer, "else");
		  newline_and_indent (buffer, spc+2);
		  pp_character (buffer, '{');
		  newline_and_indent (buffer, spc+4);
		  dump_generic_node (buffer, COND_EXPR_ELSE (node), spc+4,
			             flags, true);
		  newline_and_indent (buffer, spc+2);
		  pp_character (buffer, '}');
		}
	    }
	  is_expr = false;
	}
      else
	{
	  dump_generic_node (buffer, TREE_OPERAND (node, 0), spc, flags, false);
	  pp_space (buffer);
	  pp_character (buffer, '?');
	  pp_space (buffer);
	  dump_generic_node (buffer, TREE_OPERAND (node, 1), spc, flags, false);
	  pp_space (buffer);
	  pp_character (buffer, ':');
	  pp_space (buffer);
	  dump_generic_node (buffer, TREE_OPERAND (node, 2), spc, flags, false);
	}
      break;

    case BIND_EXPR:
      pp_character (buffer, '{');
      if (!(flags & TDF_SLIM))
	{
	  if (BIND_EXPR_VARS (node))
	    {
	      pp_newline (buffer);

	      for (op0 = BIND_EXPR_VARS (node); op0; op0 = TREE_CHAIN (op0))
		{
		  print_declaration (buffer, op0, spc+2, flags);
		  pp_newline (buffer);
		}
	    }

	  newline_and_indent (buffer, spc+2);
	  dump_generic_node (buffer, BIND_EXPR_BODY (node), spc+2, flags, true);
	  newline_and_indent (buffer, spc);
	  pp_character (buffer, '}');
	}
      is_expr = false;
      break;

    case CALL_EXPR:
      print_call_name (buffer, node);

      /* Print parameters.  */
      pp_space (buffer);
      pp_character (buffer, '(');
      {
	tree arg;
	call_expr_arg_iterator iter;
	FOR_EACH_CALL_EXPR_ARG (arg, iter, node)
	  {
	    dump_generic_node (buffer, arg, spc, flags, false);
	    if (more_call_expr_args_p (&iter))
	      {
		pp_character (buffer, ',');
		pp_space (buffer);
	      }
	  }
      }
      pp_character (buffer, ')');

      op1 = CALL_EXPR_STATIC_CHAIN (node);
      if (op1)
	{
	  pp_string (buffer, " [static-chain: ");
	  dump_generic_node (buffer, op1, spc, flags, false);
	  pp_character (buffer, ']');
	}

      if (CALL_EXPR_RETURN_SLOT_OPT (node))
	pp_string (buffer, " [return slot optimization]");
      if (CALL_EXPR_TAILCALL (node))
	pp_string (buffer, " [tail call]");
      break;

    case WITH_CLEANUP_EXPR:
      NIY;
      break;

    case CLEANUP_POINT_EXPR:
      pp_string (buffer, "<<cleanup_point ");
      dump_generic_node (buffer, TREE_OPERAND (node, 0), spc, flags, false);
      pp_string (buffer, ">>");
      break;

    case PLACEHOLDER_EXPR:
      pp_string (buffer, "<PLACEHOLDER_EXPR ");
      dump_generic_node (buffer, TREE_TYPE (node), spc, flags, false);
      pp_character (buffer, '>');
      break;

      /* Binary arithmetic and logic expressions.  */
    case WIDEN_SUM_EXPR:
    case WIDEN_MULT_EXPR:
    case MULT_EXPR:
    case PLUS_EXPR:
    case MINUS_EXPR:
    case TRUNC_DIV_EXPR:
    case CEIL_DIV_EXPR:
    case FLOOR_DIV_EXPR:
    case ROUND_DIV_EXPR:
    case TRUNC_MOD_EXPR:
    case CEIL_MOD_EXPR:
    case FLOOR_MOD_EXPR:
    case ROUND_MOD_EXPR:
    case RDIV_EXPR:
    case EXACT_DIV_EXPR:
    case LSHIFT_EXPR:
    case RSHIFT_EXPR:
    case LROTATE_EXPR:
    case RROTATE_EXPR:
    case VEC_LSHIFT_EXPR:
    case VEC_RSHIFT_EXPR:
    case BIT_IOR_EXPR:
    case BIT_XOR_EXPR:
    case BIT_AND_EXPR:
    case TRUTH_ANDIF_EXPR:
    case TRUTH_ORIF_EXPR:
    case TRUTH_AND_EXPR:
    case TRUTH_OR_EXPR:
    case TRUTH_XOR_EXPR:
    case LT_EXPR:
    case LE_EXPR:
    case GT_EXPR:
    case GE_EXPR:
    case EQ_EXPR:
    case NE_EXPR:
    case UNLT_EXPR:
    case UNLE_EXPR:
    case UNGT_EXPR:
    case UNGE_EXPR:
    case UNEQ_EXPR:
    case LTGT_EXPR:
    case ORDERED_EXPR:
    case UNORDERED_EXPR:
      {
	const char *op = op_symbol (node);
	op0 = TREE_OPERAND (node, 0);
	op1 = TREE_OPERAND (node, 1);

	/* When the operands are expressions with less priority,
	   keep semantics of the tree representation.  */
	if (op_prio (op0) <= op_prio (node))
	  {
	    pp_character (buffer, '(');
	    dump_generic_node (buffer, op0, spc, flags, false);
	    pp_character (buffer, ')');
	  }
	else
	  dump_generic_node (buffer, op0, spc, flags, false);

	pp_space (buffer);
	pp_string (buffer, op);
	pp_space (buffer);

	/* When the operands are expressions with less priority,
	   keep semantics of the tree representation.  */
	if (op_prio (op1) <= op_prio (node))
	  {
	    pp_character (buffer, '(');
	    dump_generic_node (buffer, op1, spc, flags, false);
	    pp_character (buffer, ')');
	  }
	else
	  dump_generic_node (buffer, op1, spc, flags, false);
      }
      break;

      /* Unary arithmetic and logic expressions.  */
    case NEGATE_EXPR:
    case BIT_NOT_EXPR:
    case TRUTH_NOT_EXPR:
    case ADDR_EXPR:
    case PREDECREMENT_EXPR:
    case PREINCREMENT_EXPR:
    case ALIGN_INDIRECT_REF:
    case MISALIGNED_INDIRECT_REF:
    case INDIRECT_REF:
      if (TREE_CODE (node) == ADDR_EXPR
	  && (TREE_CODE (TREE_OPERAND (node, 0)) == STRING_CST
	      || TREE_CODE (TREE_OPERAND (node, 0)) == FUNCTION_DECL))
	;	/* Do not output '&' for strings and function pointers.  */
      else
	pp_string (buffer, op_symbol (node));

      if (op_prio (TREE_OPERAND (node, 0)) < op_prio (node))
	{
	  pp_character (buffer, '(');
	  dump_generic_node (buffer, TREE_OPERAND (node, 0), spc, flags, false);
	  pp_character (buffer, ')');
	}
      else
	dump_generic_node (buffer, TREE_OPERAND (node, 0), spc, flags, false);

      if (TREE_CODE (node) == MISALIGNED_INDIRECT_REF)
        {
          pp_string (buffer, "{misalignment: ");
          dump_generic_node (buffer, TREE_OPERAND (node, 1), spc, flags, false);
          pp_character (buffer, '}');
        }
      break;

    case POSTDECREMENT_EXPR:
    case POSTINCREMENT_EXPR:
      if (op_prio (TREE_OPERAND (node, 0)) < op_prio (node))
	{
	  pp_character (buffer, '(');
	  dump_generic_node (buffer, TREE_OPERAND (node, 0), spc, flags, false);
	  pp_character (buffer, ')');
	}
      else
	dump_generic_node (buffer, TREE_OPERAND (node, 0), spc, flags, false);
      pp_string (buffer, op_symbol (node));
      break;

    case MIN_EXPR:
      pp_string (buffer, "MIN_EXPR <");
      dump_generic_node (buffer, TREE_OPERAND (node, 0), spc, flags, false);
      pp_string (buffer, ", ");
      dump_generic_node (buffer, TREE_OPERAND (node, 1), spc, flags, false);
      pp_character (buffer, '>');
      break;

    case MAX_EXPR:
      pp_string (buffer, "MAX_EXPR <");
      dump_generic_node (buffer, TREE_OPERAND (node, 0), spc, flags, false);
      pp_string (buffer, ", ");
      dump_generic_node (buffer, TREE_OPERAND (node, 1), spc, flags, false);
      pp_character (buffer, '>');
      break;

    case ABS_EXPR:
      pp_string (buffer, "ABS_EXPR <");
      dump_generic_node (buffer, TREE_OPERAND (node, 0), spc, flags, false);
      pp_character (buffer, '>');
      break;

    case RANGE_EXPR:
      NIY;
      break;

    case FIX_TRUNC_EXPR:
    case FLOAT_EXPR:
    case CONVERT_EXPR:
    case NOP_EXPR:
      type = TREE_TYPE (node);
      op0 = TREE_OPERAND (node, 0);
      if (type != TREE_TYPE (op0))
	{
	  pp_character (buffer, '(');
	  dump_generic_node (buffer, type, spc, flags, false);
	  pp_string (buffer, ") ");
	}
      if (op_prio (op0) < op_prio (node))
	pp_character (buffer, '(');
      dump_generic_node (buffer, op0, spc, flags, false);
      if (op_prio (op0) < op_prio (node))
	pp_character (buffer, ')');
      break;

    case VIEW_CONVERT_EXPR:
      pp_string (buffer, "VIEW_CONVERT_EXPR<");
      dump_generic_node (buffer, TREE_TYPE (node), spc, flags, false);
      pp_string (buffer, ">(");
      dump_generic_node (buffer, TREE_OPERAND (node, 0), spc, flags, false);
      pp_character (buffer, ')');
      break;

    case NON_LVALUE_EXPR:
      pp_string (buffer, "NON_LVALUE_EXPR <");
      dump_generic_node (buffer, TREE_OPERAND (node, 0), spc, flags, false);
      pp_character (buffer, '>');
      break;

    case SAVE_EXPR:
      pp_string (buffer, "SAVE_EXPR <");
      dump_generic_node (buffer, TREE_OPERAND (node, 0), spc, flags, false);
      pp_character (buffer, '>');
      break;

    case COMPLEX_EXPR:
      pp_string (buffer, "COMPLEX_EXPR <");
      dump_generic_node (buffer, TREE_OPERAND (node, 0), spc, flags, false);
      pp_string (buffer, ", ");
      dump_generic_node (buffer, TREE_OPERAND (node, 1), spc, flags, false);
      pp_string (buffer, ">");
      break;

    case CONJ_EXPR:
      pp_string (buffer, "CONJ_EXPR <");
      dump_generic_node (buffer, TREE_OPERAND (node, 0), spc, flags, false);
      pp_string (buffer, ">");
      break;

    case REALPART_EXPR:
      pp_string (buffer, "REALPART_EXPR <");
      dump_generic_node (buffer, TREE_OPERAND (node, 0), spc, flags, false);
      pp_string (buffer, ">");
      break;

    case IMAGPART_EXPR:
      pp_string (buffer, "IMAGPART_EXPR <");
      dump_generic_node (buffer, TREE_OPERAND (node, 0), spc, flags, false);
      pp_string (buffer, ">");
      break;

    case VA_ARG_EXPR:
      pp_string (buffer, "VA_ARG_EXPR <");
      dump_generic_node (buffer, TREE_OPERAND (node, 0), spc, flags, false);
      pp_string (buffer, ">");
      break;

    case TRY_FINALLY_EXPR:
    case TRY_CATCH_EXPR:
      pp_string (buffer, "try");
      newline_and_indent (buffer, spc+2);
      pp_string (buffer, "{");
      newline_and_indent (buffer, spc+4);
      dump_generic_node (buffer, TREE_OPERAND (node, 0), spc+4, flags, true);
      newline_and_indent (buffer, spc+2);
      pp_string (buffer, "}");
      newline_and_indent (buffer, spc);
      pp_string (buffer,
			 (TREE_CODE (node) == TRY_CATCH_EXPR) ? "catch" : "finally");
      newline_and_indent (buffer, spc+2);
      pp_string (buffer, "{");
      newline_and_indent (buffer, spc+4);
      dump_generic_node (buffer, TREE_OPERAND (node, 1), spc+4, flags, true);
      newline_and_indent (buffer, spc+2);
      pp_string (buffer, "}");
      is_expr = false;
      break;

    case CATCH_EXPR:
      pp_string (buffer, "catch (");
      dump_generic_node (buffer, CATCH_TYPES (node), spc+2, flags, false);
      pp_string (buffer, ")");
      newline_and_indent (buffer, spc+2);
      pp_string (buffer, "{");
      newline_and_indent (buffer, spc+4);
      dump_generic_node (buffer, CATCH_BODY (node), spc+4, flags, true);
      newline_and_indent (buffer, spc+2);
      pp_string (buffer, "}");
      is_expr = false;
      break;

    case EH_FILTER_EXPR:
      pp_string (buffer, "<<<eh_filter (");
      dump_generic_node (buffer, EH_FILTER_TYPES (node), spc+2, flags, false);
      pp_string (buffer, ")>>>");
      newline_and_indent (buffer, spc+2);
      pp_string (buffer, "{");
      newline_and_indent (buffer, spc+4);
      dump_generic_node (buffer, EH_FILTER_FAILURE (node), spc+4, flags, true);
      newline_and_indent (buffer, spc+2);
      pp_string (buffer, "}");
      is_expr = false;
      break;

    case LABEL_EXPR:
      op0 = TREE_OPERAND (node, 0);
      /* If this is for break or continue, don't bother printing it.  */
      if (DECL_NAME (op0))
	{
	  const char *name = IDENTIFIER_POINTER (DECL_NAME (op0));
	  if (strcmp (name, "break") == 0
	      || strcmp (name, "continue") == 0)
	    break;
	}
      dump_generic_node (buffer, op0, spc, flags, false);
      pp_character (buffer, ':');
      if (DECL_NONLOCAL (op0))
	pp_string (buffer, " [non-local]");
      break;

    case EXC_PTR_EXPR:
      pp_string (buffer, "<<<exception object>>>");
      break;

    case FILTER_EXPR:
      pp_string (buffer, "<<<filter object>>>");
      break;

    case LOOP_EXPR:
      pp_string (buffer, "while (1)");
      if (!(flags & TDF_SLIM))
	{
	  newline_and_indent (buffer, spc+2);
	  pp_character (buffer, '{');
	  newline_and_indent (buffer, spc+4);
	  dump_generic_node (buffer, LOOP_EXPR_BODY (node), spc+4, flags, true);
	  newline_and_indent (buffer, spc+2);
	  pp_character (buffer, '}');
	}
      is_expr = false;
      break;

    case RETURN_EXPR:
      pp_string (buffer, "return");
      op0 = TREE_OPERAND (node, 0);
      if (op0)
	{
	  pp_space (buffer);
	  if (TREE_CODE (op0) == MODIFY_EXPR
	      || TREE_CODE (op0) == GIMPLE_MODIFY_STMT)
	    dump_generic_node (buffer, GENERIC_TREE_OPERAND (op0, 1),
			       spc, flags, false);
	  else
	    dump_generic_node (buffer, op0, spc, flags, false);
	}
      break;

    case EXIT_EXPR:
      pp_string (buffer, "if (");
      dump_generic_node (buffer, TREE_OPERAND (node, 0), spc, flags, false);
      pp_string (buffer, ") break");
      break;

    case SWITCH_EXPR:
      pp_string (buffer, "switch (");
      dump_generic_node (buffer, SWITCH_COND (node), spc, flags, false);
      pp_character (buffer, ')');
      if (!(flags & TDF_SLIM))
	{
	  newline_and_indent (buffer, spc+2);
	  pp_character (buffer, '{');
	  if (SWITCH_BODY (node))
	    {
	      newline_and_indent (buffer, spc+4);
	      dump_generic_node (buffer, SWITCH_BODY (node), spc+4, flags,
		                 true);
	    }
	  else
	    {
	      tree vec = SWITCH_LABELS (node);
	      size_t i, n = TREE_VEC_LENGTH (vec);
	      for (i = 0; i < n; ++i)
		{
		  tree elt = TREE_VEC_ELT (vec, i);
		  newline_and_indent (buffer, spc+4);
		  if (elt)
		    {
		      dump_generic_node (buffer, elt, spc+4, flags, false);
		      pp_string (buffer, " goto ");
		      dump_generic_node (buffer, CASE_LABEL (elt), spc+4,
					 flags, true);
		      pp_semicolon (buffer);
		    }
		  else
		    pp_string (buffer, "case ???: goto ???;");
		}
	    }
	  newline_and_indent (buffer, spc+2);
	  pp_character (buffer, '}');
	}
      is_expr = false;
      break;

    case GOTO_EXPR:
      op0 = GOTO_DESTINATION (node);
      if (TREE_CODE (op0) != SSA_NAME && DECL_P (op0) && DECL_NAME (op0))
	{
	  const char *name = IDENTIFIER_POINTER (DECL_NAME (op0));
	  if (strcmp (name, "break") == 0
	      || strcmp (name, "continue") == 0)
	    {
	      pp_string (buffer, name);
	      break;
	    }
	}
      pp_string (buffer, "goto ");
      dump_generic_node (buffer, op0, spc, flags, false);
      break;

    case RESX_EXPR:
      pp_string (buffer, "resx ");
      dump_generic_node (buffer, TREE_OPERAND (node, 0), spc, flags, false);
      break;

    case ASM_EXPR:
      pp_string (buffer, "__asm__");
      if (ASM_VOLATILE_P (node))
	pp_string (buffer, " __volatile__");
      pp_character (buffer, '(');
      dump_generic_node (buffer, ASM_STRING (node), spc, flags, false);
      pp_character (buffer, ':');
      dump_generic_node (buffer, ASM_OUTPUTS (node), spc, flags, false);
      pp_character (buffer, ':');
      dump_generic_node (buffer, ASM_INPUTS (node), spc, flags, false);
      if (ASM_CLOBBERS (node))
	{
	  pp_character (buffer, ':');
	  dump_generic_node (buffer, ASM_CLOBBERS (node), spc, flags, false);
	}
      pp_string (buffer, ")");
      break;

    case CASE_LABEL_EXPR:
      if (CASE_LOW (node) && CASE_HIGH (node))
	{
	  pp_string (buffer, "case ");
	  dump_generic_node (buffer, CASE_LOW (node), spc, flags, false);
	  pp_string (buffer, " ... ");
	  dump_generic_node (buffer, CASE_HIGH (node), spc, flags, false);
	}
      else if (CASE_LOW (node))
	{
	  pp_string (buffer, "case ");
	  dump_generic_node (buffer, CASE_LOW (node), spc, flags, false);
	}
      else
	pp_string (buffer, "default ");
      pp_character (buffer, ':');
      break;

    case OBJ_TYPE_REF:
      pp_string (buffer, "OBJ_TYPE_REF(");
      dump_generic_node (buffer, OBJ_TYPE_REF_EXPR (node), spc, flags, false);
      pp_character (buffer, ';');
      dump_generic_node (buffer, OBJ_TYPE_REF_OBJECT (node), spc, flags, false);
      pp_character (buffer, '-');
      pp_character (buffer, '>');
      dump_generic_node (buffer, OBJ_TYPE_REF_TOKEN (node), spc, flags, false);
      pp_character (buffer, ')');
      break;

    case PHI_NODE:
      {
	int i;

	dump_generic_node (buffer, PHI_RESULT (node), spc, flags, false);
	pp_string (buffer, " = PHI <");
	for (i = 0; i < PHI_NUM_ARGS (node); i++)
	  {
	    dump_generic_node (buffer, PHI_ARG_DEF (node, i), spc, flags, false);
	    pp_string (buffer, "(");
	    pp_decimal_int (buffer, PHI_ARG_EDGE (node, i)->src->index);
	    pp_string (buffer, ")");
	    if (i < PHI_NUM_ARGS (node) - 1)
	      pp_string (buffer, ", ");
	  }
	pp_string (buffer, ">");

	if (stmt_references_memory_p (node) && (flags & TDF_MEMSYMS))
	  dump_symbols (buffer, STORED_SYMS (node), flags);
      }
      break;

    case SSA_NAME:
      dump_generic_node (buffer, SSA_NAME_VAR (node), spc, flags, false);
      pp_string (buffer, "_");
      pp_decimal_int (buffer, SSA_NAME_VERSION (node));
      if (SSA_NAME_OCCURS_IN_ABNORMAL_PHI (node))
	pp_string (buffer, "(ab)");
      else if (SSA_NAME_IS_DEFAULT_DEF (node))
	pp_string (buffer, "(D)");
      break;

    case WITH_SIZE_EXPR:
      pp_string (buffer, "WITH_SIZE_EXPR <");
      dump_generic_node (buffer, TREE_OPERAND (node, 0), spc, flags, false);
      pp_string (buffer, ", ");
      dump_generic_node (buffer, TREE_OPERAND (node, 1), spc, flags, false);
      pp_string (buffer, ">");
      break;

    case VALUE_HANDLE:
      pp_printf (buffer, "VH.%d", VALUE_HANDLE_ID (node));
      break;

    case ASSERT_EXPR:
      pp_string (buffer, "ASSERT_EXPR <");
      dump_generic_node (buffer, ASSERT_EXPR_VAR (node), spc, flags, false);
      pp_string (buffer, ", ");
      dump_generic_node (buffer, ASSERT_EXPR_COND (node), spc, flags, false);
      pp_string (buffer, ">");
      break;

    case SCEV_KNOWN:
      pp_string (buffer, "scev_known");
      break;

    case SCEV_NOT_KNOWN:
      pp_string (buffer, "scev_not_known");
      break;

    case POLYNOMIAL_CHREC:
      pp_string (buffer, "{");
      dump_generic_node (buffer, CHREC_LEFT (node), spc, flags, false);
      pp_string (buffer, ", +, ");
      dump_generic_node (buffer, CHREC_RIGHT (node), spc, flags, false);
      pp_string (buffer, "}_");
      dump_generic_node (buffer, CHREC_VAR (node), spc, flags, false);
      is_stmt = false;
      break;

    case REALIGN_LOAD_EXPR:
      pp_string (buffer, "REALIGN_LOAD <");
      dump_generic_node (buffer, TREE_OPERAND (node, 0), spc, flags, false);
      pp_string (buffer, ", ");
      dump_generic_node (buffer, TREE_OPERAND (node, 1), spc, flags, false);
      pp_string (buffer, ", ");
      dump_generic_node (buffer, TREE_OPERAND (node, 2), spc, flags, false);
      pp_string (buffer, ">");
      break;
      
    case VEC_COND_EXPR:
      pp_string (buffer, " VEC_COND_EXPR < ");
      dump_generic_node (buffer, TREE_OPERAND (node, 0), spc, flags, false);
      pp_string (buffer, " , ");
      dump_generic_node (buffer, TREE_OPERAND (node, 1), spc, flags, false);
      pp_string (buffer, " , ");
      dump_generic_node (buffer, TREE_OPERAND (node, 2), spc, flags, false);
      pp_string (buffer, " > ");
      break;

    case DOT_PROD_EXPR:
      pp_string (buffer, " DOT_PROD_EXPR < ");
      dump_generic_node (buffer, TREE_OPERAND (node, 0), spc, flags, false);
      pp_string (buffer, ", ");
      dump_generic_node (buffer, TREE_OPERAND (node, 1), spc, flags, false);
      pp_string (buffer, ", ");
      dump_generic_node (buffer, TREE_OPERAND (node, 2), spc, flags, false);
      pp_string (buffer, " > ");
      break;

    case OMP_PARALLEL:
      pp_string (buffer, "#pragma omp parallel");
      dump_omp_clauses (buffer, OMP_PARALLEL_CLAUSES (node), spc, flags);
      if (OMP_PARALLEL_FN (node))
	{
	  pp_string (buffer, " [child fn: ");
	  dump_generic_node (buffer, OMP_PARALLEL_FN (node), spc, flags, false);

	  pp_string (buffer, " (");

	  if (OMP_PARALLEL_DATA_ARG (node))
	    dump_generic_node (buffer, OMP_PARALLEL_DATA_ARG (node), spc, flags,
		               false);
	  else
	    pp_string (buffer, "???");

	  pp_string (buffer, ")]");
	}

    dump_omp_body:
      if (!(flags & TDF_SLIM) && OMP_BODY (node))
	{
	  newline_and_indent (buffer, spc + 2);
	  pp_character (buffer, '{');
	  newline_and_indent (buffer, spc + 4);
	  dump_generic_node (buffer, OMP_BODY (node), spc + 4, flags, false);
	  newline_and_indent (buffer, spc + 2);
	  pp_character (buffer, '}');
	}
      is_expr = false;
      break;

    case OMP_FOR:
      pp_string (buffer, "#pragma omp for");
      dump_omp_clauses (buffer, OMP_FOR_CLAUSES (node), spc, flags);

      if (!(flags & TDF_SLIM))
	{
	  if (OMP_FOR_PRE_BODY (node))
	    {
	      newline_and_indent (buffer, spc + 2);
	      pp_character (buffer, '{');
	      spc += 4;
	      newline_and_indent (buffer, spc);
	      dump_generic_node (buffer, OMP_FOR_PRE_BODY (node),
		  spc, flags, false);
	    }
	  newline_and_indent (buffer, spc);
	  pp_string (buffer, "for (");
	  dump_generic_node (buffer, OMP_FOR_INIT (node), spc, flags, false);
	  pp_string (buffer, "; ");
	  dump_generic_node (buffer, OMP_FOR_COND (node), spc, flags, false);
	  pp_string (buffer, "; ");
	  dump_generic_node (buffer, OMP_FOR_INCR (node), spc, flags, false);
	  pp_string (buffer, ")");
	  if (OMP_FOR_BODY (node))
	    {
	      newline_and_indent (buffer, spc + 2);
	      pp_character (buffer, '{');
	      newline_and_indent (buffer, spc + 4);
	      dump_generic_node (buffer, OMP_FOR_BODY (node), spc + 4, flags,
		  false);
	      newline_and_indent (buffer, spc + 2);
	      pp_character (buffer, '}');
	    }
	  if (OMP_FOR_PRE_BODY (node))
	    {
	      spc -= 4;
	      newline_and_indent (buffer, spc + 2);
	      pp_character (buffer, '}');
	    }
	}
      is_expr = false;
      break;

    case OMP_SECTIONS:
      pp_string (buffer, "#pragma omp sections");
      dump_omp_clauses (buffer, OMP_SECTIONS_CLAUSES (node), spc, flags);
      goto dump_omp_body;

    case OMP_SECTION:
      pp_string (buffer, "#pragma omp section");
      goto dump_omp_body;
 
    case OMP_MASTER:
      pp_string (buffer, "#pragma omp master");
      goto dump_omp_body;

    case OMP_ORDERED:
      pp_string (buffer, "#pragma omp ordered");
      goto dump_omp_body;

    case OMP_CRITICAL:
      pp_string (buffer, "#pragma omp critical");
      if (OMP_CRITICAL_NAME (node))
	{
	  pp_space (buffer);
	  pp_character (buffer, '(');
          dump_generic_node (buffer, OMP_CRITICAL_NAME (node), spc,
			     flags, false);
	  pp_character (buffer, ')');
	}
      goto dump_omp_body;

    case OMP_ATOMIC:
      pp_string (buffer, "#pragma omp atomic");
      newline_and_indent (buffer, spc + 2);
      dump_generic_node (buffer, TREE_OPERAND (node, 0), spc, flags, false);
      pp_space (buffer);
      pp_character (buffer, '=');
      pp_space (buffer);
      dump_generic_node (buffer, TREE_OPERAND (node, 1), spc, flags, false);
      break;

    case OMP_SINGLE:
      pp_string (buffer, "#pragma omp single");
      dump_omp_clauses (buffer, OMP_SINGLE_CLAUSES (node), spc, flags);
      goto dump_omp_body;

    case OMP_RETURN:
      pp_string (buffer, "OMP_RETURN");
      if (OMP_RETURN_NOWAIT (node))
	pp_string (buffer, " [nowait]");
      is_expr = false;
      break;

    case OMP_CONTINUE:
      pp_string (buffer, "OMP_CONTINUE");
      is_expr = false;
      break;

    case OMP_CLAUSE:
      dump_omp_clause (buffer, node, spc, flags);
      is_expr = false;
      break;

    case REDUC_MAX_EXPR:
      pp_string (buffer, " REDUC_MAX_EXPR < ");
      dump_generic_node (buffer, TREE_OPERAND (node, 0), spc, flags, false);
      pp_string (buffer, " > ");
      break;

    case REDUC_MIN_EXPR:
      pp_string (buffer, " REDUC_MIN_EXPR < ");
      dump_generic_node (buffer, TREE_OPERAND (node, 0), spc, flags, false);
      pp_string (buffer, " > ");
      break;

    case REDUC_PLUS_EXPR:
      pp_string (buffer, " REDUC_PLUS_EXPR < ");
      dump_generic_node (buffer, TREE_OPERAND (node, 0), spc, flags, false);
      pp_string (buffer, " > ");
      break;

    case VEC_WIDEN_MULT_HI_EXPR:
      pp_string (buffer, " VEC_WIDEN_MULT_HI_EXPR < ");
      dump_generic_node (buffer, TREE_OPERAND (node, 0), spc, flags, false);
      pp_string (buffer, ", ");
      dump_generic_node (buffer, TREE_OPERAND (node, 1), spc, flags, false);
      pp_string (buffer, " > ");
      break;

    case VEC_WIDEN_MULT_LO_EXPR:
      pp_string (buffer, " VEC_WIDEN_MULT_LO_EXPR < ");
      dump_generic_node (buffer, TREE_OPERAND (node, 0), spc, flags, false);
      pp_string (buffer, ", ");
      dump_generic_node (buffer, TREE_OPERAND (node, 1), spc, flags, false);
      pp_string (buffer, " > ");
      break;

    case VEC_UNPACK_HI_EXPR:
      pp_string (buffer, " VEC_UNPACK_HI_EXPR < ");
      dump_generic_node (buffer, TREE_OPERAND (node, 0), spc, flags, false);
      pp_string (buffer, " > ");
      break;

    case VEC_UNPACK_LO_EXPR:
      pp_string (buffer, " VEC_UNPACK_LO_EXPR < ");
      dump_generic_node (buffer, TREE_OPERAND (node, 0), spc, flags, false);
      pp_string (buffer, " > ");
      break;

    case VEC_UNPACK_FLOAT_HI_EXPR:
      pp_string (buffer, " VEC_UNPACK_FLOAT_HI_EXPR < ");
      dump_generic_node (buffer, TREE_OPERAND (node, 0), spc, flags, false);
      pp_string (buffer, " > ");
      break;

    case VEC_UNPACK_FLOAT_LO_EXPR:
      pp_string (buffer, " VEC_UNPACK_FLOAT_LO_EXPR < ");
      dump_generic_node (buffer, TREE_OPERAND (node, 0), spc, flags, false);
      pp_string (buffer, " > ");
      break;

    case VEC_PACK_TRUNC_EXPR:
      pp_string (buffer, " VEC_PACK_TRUNC_EXPR < ");
      dump_generic_node (buffer, TREE_OPERAND (node, 0), spc, flags, false);
      pp_string (buffer, ", ");
      dump_generic_node (buffer, TREE_OPERAND (node, 1), spc, flags, false);
      pp_string (buffer, " > ");
      break;

    case VEC_PACK_SAT_EXPR:
      pp_string (buffer, " VEC_PACK_SAT_EXPR < ");
      dump_generic_node (buffer, TREE_OPERAND (node, 0), spc, flags, false);
      pp_string (buffer, ", ");
      dump_generic_node (buffer, TREE_OPERAND (node, 1), spc, flags, false);
      pp_string (buffer, " > ");
      break;

    case VEC_PACK_FIX_TRUNC_EXPR:
      pp_string (buffer, " VEC_PACK_FIX_TRUNC_EXPR < ");
      dump_generic_node (buffer, TREE_OPERAND (node, 0), spc, flags, false);
      pp_string (buffer, ", ");
      dump_generic_node (buffer, TREE_OPERAND (node, 1), spc, flags, false);
      pp_string (buffer, " > ");
      break;

    case BLOCK:
      {
	tree t;
	pp_string (buffer, "BLOCK");

	if (BLOCK_ABSTRACT (node))
	  pp_string (buffer, " [abstract]");

	if (TREE_ASM_WRITTEN (node))
	  pp_string (buffer, " [written]");

	newline_and_indent (buffer, spc + 2);

	if (BLOCK_SUPERCONTEXT (node))
	  {
	    pp_string (buffer, "SUPERCONTEXT: ");
	    if (TREE_CODE (BLOCK_SUPERCONTEXT (node)) == BLOCK)
	      pp_printf (buffer, "BLOCK %p",
		         (void *)BLOCK_SUPERCONTEXT (node));
	    else
	      dump_generic_node (buffer, BLOCK_SUPERCONTEXT (node), 0, flags,
				 false);
	    newline_and_indent (buffer, spc + 2);
	  }

	if (BLOCK_SUBBLOCKS (node))
	  {
	    pp_string (buffer, "SUBBLOCKS: ");
	    for (t = BLOCK_SUBBLOCKS (node); t; t = BLOCK_CHAIN (t))
	      pp_printf (buffer, "%p ", (void *)t);
	    newline_and_indent (buffer, spc + 2);
	  }

	if (BLOCK_VARS (node))
	  {
	    pp_string (buffer, "VARS: ");
	    for (t = BLOCK_VARS (node); t; t = TREE_CHAIN (t))
	      {
		dump_generic_node (buffer, t, 0, flags, false);
		pp_string (buffer, " ");
	      }
	    newline_and_indent (buffer, spc + 2);
	  }

	if (BLOCK_ABSTRACT_ORIGIN (node))
	  {
	    pp_string (buffer, "ABSTRACT_ORIGIN: ");
	    if (TREE_CODE (BLOCK_ABSTRACT_ORIGIN (node)) == BLOCK)
	      pp_printf (buffer, "BLOCK %p",
			 (void *)BLOCK_ABSTRACT_ORIGIN (node));
	    else
	      dump_generic_node (buffer, BLOCK_ABSTRACT_ORIGIN (node), 0, flags,
				 false);
	    newline_and_indent (buffer, spc + 2);
	  }
      }
    break;

    case VEC_EXTRACT_EVEN_EXPR:
      pp_string (buffer, " VEC_EXTRACT_EVEN_EXPR < ");
      dump_generic_node (buffer, TREE_OPERAND (node, 0), spc, flags, false);
      pp_string (buffer, ", ");
      dump_generic_node (buffer, TREE_OPERAND (node, 1), spc, flags, false);
      pp_string (buffer, " > ");
      break;
  
    case VEC_EXTRACT_ODD_EXPR:
      pp_string (buffer, " VEC_EXTRACT_ODD_EXPR < ");
      dump_generic_node (buffer, TREE_OPERAND (node, 0), spc, flags, false);
      pp_string (buffer, ", ");
      dump_generic_node (buffer, TREE_OPERAND (node, 1), spc, flags, false);
      pp_string (buffer, " > ");
      break;

    case VEC_INTERLEAVE_HIGH_EXPR:
      pp_string (buffer, " VEC_INTERLEAVE_HIGH_EXPR < ");
      dump_generic_node (buffer, TREE_OPERAND (node, 0), spc, flags, false);
      pp_string (buffer, ", ");
      dump_generic_node (buffer, TREE_OPERAND (node, 1), spc, flags, false);
      pp_string (buffer, " > ");
      break;

    case VEC_INTERLEAVE_LOW_EXPR:
      pp_string (buffer, " VEC_INTERLEAVE_LOW_EXPR < ");
      dump_generic_node (buffer, TREE_OPERAND (node, 0), spc, flags, false);
      pp_string (buffer, ", ");
      dump_generic_node (buffer, TREE_OPERAND (node, 1), spc, flags, false);
      pp_string (buffer, " > ");
      break;

    default:
      NIY;
    }

  if (is_stmt && is_expr)
    pp_semicolon (buffer);

  /* If we're building a diagnostic, the formatted text will be written
     into BUFFER's stream by the caller; otherwise, write it now.  */
  if (!(flags & TDF_DIAGNOSTIC))
    pp_write_text_to_stream (buffer);

  return spc;
}

/* Print the declaration of a variable.  */

static void
print_declaration (pretty_printer *buffer, tree t, int spc, int flags)
{
  INDENT (spc);

  if (TREE_CODE (t) == TYPE_DECL)
    pp_string (buffer, "typedef ");

  if (CODE_CONTAINS_STRUCT (TREE_CODE (t), TS_DECL_WRTL) && DECL_REGISTER (t))
    pp_string (buffer, "register ");

  if (TREE_PUBLIC (t) && DECL_EXTERNAL (t))
    pp_string (buffer, "extern ");
  else if (TREE_STATIC (t))
    pp_string (buffer, "static ");

  /* Print the type and name.  */
  if (TREE_CODE (TREE_TYPE (t)) == ARRAY_TYPE)
    {
      tree tmp;

      /* Print array's type.  */
      tmp = TREE_TYPE (t);
      while (TREE_CODE (TREE_TYPE (tmp)) == ARRAY_TYPE)
	tmp = TREE_TYPE (tmp);
      dump_generic_node (buffer, TREE_TYPE (tmp), spc, flags, false);

      /* Print variable's name.  */
      pp_space (buffer);
      dump_generic_node (buffer, t, spc, flags, false);

      /* Print the dimensions.  */
      tmp = TREE_TYPE (t);
      while (TREE_CODE (tmp) == ARRAY_TYPE)
	{
	  dump_array_domain (buffer, TYPE_DOMAIN (tmp), spc, flags);
	  tmp = TREE_TYPE (tmp);
	}
    }
  else if (TREE_CODE (t) == FUNCTION_DECL)
    {
      dump_generic_node (buffer, TREE_TYPE (TREE_TYPE (t)), spc, flags, false);
      pp_space (buffer);
      dump_decl_name (buffer, t, flags);
      dump_function_declaration (buffer, TREE_TYPE (t), spc, flags);
    }
  else
    {
      /* Print type declaration.  */
      dump_generic_node (buffer, TREE_TYPE (t), spc, flags, false);

      /* Print variable's name.  */
      pp_space (buffer);
      dump_generic_node (buffer, t, spc, flags, false);
    }

  if (TREE_CODE (t) == VAR_DECL && DECL_HARD_REGISTER (t))
    {
      pp_string (buffer, " __asm__ ");
      pp_character (buffer, '(');
      dump_generic_node (buffer, DECL_ASSEMBLER_NAME (t), spc, flags, false);
      pp_character (buffer, ')');
    }

  /* The initial value of a function serves to determine wether the function
     is declared or defined.  So the following does not apply to function
     nodes.  */
  if (TREE_CODE (t) != FUNCTION_DECL)
    {
      /* Print the initial value.  */
      if (DECL_INITIAL (t))
	{
	  pp_space (buffer);
	  pp_character (buffer, '=');
	  pp_space (buffer);
	  dump_generic_node (buffer, DECL_INITIAL (t), spc, flags, false);
	}
    }

  if (TREE_CODE (t) == VAR_DECL && DECL_HAS_VALUE_EXPR_P (t))
    {
      pp_string (buffer, " [value-expr: ");
      dump_generic_node (buffer, DECL_VALUE_EXPR (t), spc, flags, false);
      pp_character (buffer, ']');
    }

  pp_character (buffer, ';');
}


/* Prints a structure: name, fields, and methods.
   FIXME: Still incomplete.  */

static void
print_struct_decl (pretty_printer *buffer, tree node, int spc, int flags)
{
  /* Print the name of the structure.  */
  if (TYPE_NAME (node))
    {
      INDENT (spc);
      if (TREE_CODE (node) == RECORD_TYPE)
	pp_string (buffer, "struct ");
      else if ((TREE_CODE (node) == UNION_TYPE
		|| TREE_CODE (node) == QUAL_UNION_TYPE))
	pp_string (buffer, "union ");

      dump_generic_node (buffer, TYPE_NAME (node), spc, 0, false);
    }

  /* Print the contents of the structure.  */
  pp_newline (buffer);
  INDENT (spc);
  pp_character (buffer, '{');
  pp_newline (buffer);

  /* Print the fields of the structure.  */
  {
    tree tmp;
    tmp = TYPE_FIELDS (node);
    while (tmp)
      {
	/* Avoid to print recursively the structure.  */
	/* FIXME : Not implemented correctly...,
	   what about the case when we have a cycle in the contain graph? ...
	   Maybe this could be solved by looking at the scope in which the
	   structure was declared.  */
	if (TREE_TYPE (tmp) != node
	    || (TREE_CODE (TREE_TYPE (tmp)) == POINTER_TYPE
		&& TREE_TYPE (TREE_TYPE (tmp)) != node))
	  {
	    print_declaration (buffer, tmp, spc+2, flags);
	    pp_newline (buffer);
	  }
	tmp = TREE_CHAIN (tmp);
      }
  }
  INDENT (spc);
  pp_character (buffer, '}');
}

/* Return the priority of the operator OP.

   From lowest to highest precedence with either left-to-right (L-R)
   or right-to-left (R-L) associativity]:

     1	[L-R] ,
     2	[R-L] = += -= *= /= %= &= ^= |= <<= >>=
     3	[R-L] ?:
     4	[L-R] ||
     5	[L-R] &&
     6	[L-R] |
     7	[L-R] ^
     8	[L-R] &
     9	[L-R] == !=
    10	[L-R] < <= > >=
    11	[L-R] << >>
    12	[L-R] + -
    13	[L-R] * / %
    14	[R-L] ! ~ ++ -- + - * & (type) sizeof
    15	[L-R] fn() [] -> .

   unary +, - and * have higher precedence than the corresponding binary
   operators.  */

static int
op_prio (tree op)
{
  if (op == NULL)
    return 9999;

  switch (TREE_CODE (op))
    {
    case TREE_LIST:
    case COMPOUND_EXPR:
    case BIND_EXPR:
      return 1;

    case MODIFY_EXPR:
    case GIMPLE_MODIFY_STMT:
    case INIT_EXPR:
      return 2;

    case COND_EXPR:
      return 3;

    case TRUTH_OR_EXPR:
    case TRUTH_ORIF_EXPR:
      return 4;

    case TRUTH_AND_EXPR:
    case TRUTH_ANDIF_EXPR:
      return 5;

    case BIT_IOR_EXPR:
      return 6;

    case BIT_XOR_EXPR:
    case TRUTH_XOR_EXPR:
      return 7;

    case BIT_AND_EXPR:
      return 8;

    case EQ_EXPR:
    case NE_EXPR:
      return 9;

    case UNLT_EXPR:
    case UNLE_EXPR:
    case UNGT_EXPR:
    case UNGE_EXPR:
    case UNEQ_EXPR:
    case LTGT_EXPR:
    case ORDERED_EXPR:
    case UNORDERED_EXPR:
    case LT_EXPR:
    case LE_EXPR:
    case GT_EXPR:
    case GE_EXPR:
      return 10;

    case LSHIFT_EXPR:
    case RSHIFT_EXPR:
    case LROTATE_EXPR:
    case RROTATE_EXPR:
      return 11;

    case WIDEN_SUM_EXPR:
    case PLUS_EXPR:
    case MINUS_EXPR:
      return 12;

    case VEC_WIDEN_MULT_HI_EXPR:
    case VEC_WIDEN_MULT_LO_EXPR:
    case WIDEN_MULT_EXPR:
    case DOT_PROD_EXPR:
    case MULT_EXPR:
    case TRUNC_DIV_EXPR:
    case CEIL_DIV_EXPR:
    case FLOOR_DIV_EXPR:
    case ROUND_DIV_EXPR:
    case RDIV_EXPR:
    case EXACT_DIV_EXPR:
    case TRUNC_MOD_EXPR:
    case CEIL_MOD_EXPR:
    case FLOOR_MOD_EXPR:
    case ROUND_MOD_EXPR:
      return 13;

    case TRUTH_NOT_EXPR:
    case BIT_NOT_EXPR:
    case POSTINCREMENT_EXPR:
    case POSTDECREMENT_EXPR:
    case PREINCREMENT_EXPR:
    case PREDECREMENT_EXPR:
    case NEGATE_EXPR:
    case ALIGN_INDIRECT_REF:
    case MISALIGNED_INDIRECT_REF:
    case INDIRECT_REF:
    case ADDR_EXPR:
    case FLOAT_EXPR:
    case NOP_EXPR:
    case CONVERT_EXPR:
    case FIX_TRUNC_EXPR:
    case TARGET_EXPR:
      return 14;

    case CALL_EXPR:
    case ARRAY_REF:
    case ARRAY_RANGE_REF:
    case COMPONENT_REF:
      return 15;

      /* Special expressions.  */
    case MIN_EXPR:
    case MAX_EXPR:
    case ABS_EXPR:
    case REALPART_EXPR:
    case IMAGPART_EXPR:
    case REDUC_MAX_EXPR:
    case REDUC_MIN_EXPR:
    case REDUC_PLUS_EXPR:
    case VEC_LSHIFT_EXPR:
    case VEC_RSHIFT_EXPR:
    case VEC_UNPACK_HI_EXPR:
    case VEC_UNPACK_LO_EXPR:
    case VEC_UNPACK_FLOAT_HI_EXPR:
    case VEC_UNPACK_FLOAT_LO_EXPR:
    case VEC_PACK_TRUNC_EXPR:
    case VEC_PACK_SAT_EXPR:
      return 16;

    case SAVE_EXPR:
    case NON_LVALUE_EXPR:
      return op_prio (TREE_OPERAND (op, 0));

    default:
      /* Return an arbitrarily high precedence to avoid surrounding single
	 VAR_DECLs in ()s.  */
      return 9999;
    }
}


/* Return the symbol associated with operator CODE.  */

const char *
op_symbol_code (enum tree_code code)
{
  switch (code)
    {
    case MODIFY_EXPR:
    case GIMPLE_MODIFY_STMT:
      return "=";

    case TRUTH_OR_EXPR:
    case TRUTH_ORIF_EXPR:
      return "||";

    case TRUTH_AND_EXPR:
    case TRUTH_ANDIF_EXPR:
      return "&&";

    case BIT_IOR_EXPR:
      return "|";

    case TRUTH_XOR_EXPR:
    case BIT_XOR_EXPR:
      return "^";

    case ADDR_EXPR:
    case BIT_AND_EXPR:
      return "&";

    case ORDERED_EXPR:
      return "ord";
    case UNORDERED_EXPR:
      return "unord";

    case EQ_EXPR:
      return "==";
    case UNEQ_EXPR:
      return "u==";

    case NE_EXPR:
      return "!=";

    case LT_EXPR:
      return "<";
    case UNLT_EXPR:
      return "u<";

    case LE_EXPR:
      return "<=";
    case UNLE_EXPR:
      return "u<=";

    case GT_EXPR:
      return ">";
    case UNGT_EXPR:
      return "u>";

    case GE_EXPR:
      return ">=";
    case UNGE_EXPR:
      return "u>=";

    case LTGT_EXPR:
      return "<>";

    case LSHIFT_EXPR:
      return "<<";

    case RSHIFT_EXPR:
      return ">>";

    case LROTATE_EXPR:
      return "r<<";

    case RROTATE_EXPR:
      return "r>>";

    case VEC_LSHIFT_EXPR:
      return "v<<";

    case VEC_RSHIFT_EXPR:
      return "v>>";
 
    case PLUS_EXPR:
      return "+";

    case REDUC_PLUS_EXPR:
      return "r+";

    case WIDEN_SUM_EXPR:
      return "w+";

    case WIDEN_MULT_EXPR:
      return "w*";

    case NEGATE_EXPR:
    case MINUS_EXPR:
      return "-";

    case BIT_NOT_EXPR:
      return "~";

    case TRUTH_NOT_EXPR:
      return "!";

    case MULT_EXPR:
    case INDIRECT_REF:
      return "*";

    case ALIGN_INDIRECT_REF:
      return "A*";

    case MISALIGNED_INDIRECT_REF:
      return "M*";

    case TRUNC_DIV_EXPR:
    case RDIV_EXPR:
      return "/";

    case CEIL_DIV_EXPR:
      return "/[cl]";

    case FLOOR_DIV_EXPR:
      return "/[fl]";

    case ROUND_DIV_EXPR:
      return "/[rd]";

    case EXACT_DIV_EXPR:
      return "/[ex]";

    case TRUNC_MOD_EXPR:
      return "%";

    case CEIL_MOD_EXPR:
      return "%[cl]";

    case FLOOR_MOD_EXPR:
      return "%[fl]";

    case ROUND_MOD_EXPR:
      return "%[rd]";

    case PREDECREMENT_EXPR:
      return " --";

    case PREINCREMENT_EXPR:
      return " ++";

    case POSTDECREMENT_EXPR:
      return "-- ";

    case POSTINCREMENT_EXPR:
      return "++ ";

    case MAX_EXPR:
      return "max";

    case MIN_EXPR:
      return "min";

    default:
      return "<<< ??? >>>";
    }
}

/* Return the symbol associated with operator OP.  */

static const char *
op_symbol (tree op)
{
  return op_symbol_code (TREE_CODE (op));
}

/* Prints the name of a CALL_EXPR.  */

static void
print_call_name (pretty_printer *buffer, tree node)
{
  tree op0;

  gcc_assert (TREE_CODE (node) == CALL_EXPR);

  op0 = CALL_EXPR_FN (node);

  if (TREE_CODE (op0) == NON_LVALUE_EXPR)
    op0 = TREE_OPERAND (op0, 0);

  switch (TREE_CODE (op0))
    {
    case VAR_DECL:
    case PARM_DECL:
      dump_function_name (buffer, op0);
      break;

    case ADDR_EXPR:
    case INDIRECT_REF:
    case NOP_EXPR:
      dump_generic_node (buffer, TREE_OPERAND (op0, 0), 0, 0, false);
      break;

    case COND_EXPR:
      pp_string (buffer, "(");
      dump_generic_node (buffer, TREE_OPERAND (op0, 0), 0, 0, false);
      pp_string (buffer, ") ? ");
      dump_generic_node (buffer, TREE_OPERAND (op0, 1), 0, 0, false);
      pp_string (buffer, " : ");
      dump_generic_node (buffer, TREE_OPERAND (op0, 2), 0, 0, false);
      break;

    case COMPONENT_REF:
      /* The function is a pointer contained in a structure.  */
      if (TREE_CODE (TREE_OPERAND (op0, 0)) == INDIRECT_REF ||
	  TREE_CODE (TREE_OPERAND (op0, 0)) == VAR_DECL)
	dump_function_name (buffer, TREE_OPERAND (op0, 1));
      else
	dump_generic_node (buffer, TREE_OPERAND (op0, 0), 0, 0, false);
      /* else
	 We can have several levels of structures and a function
	 pointer inside.  This is not implemented yet...  */
      /*		  NIY;*/
      break;

    case ARRAY_REF:
      if (TREE_CODE (TREE_OPERAND (op0, 0)) == VAR_DECL)
	dump_function_name (buffer, TREE_OPERAND (op0, 0));
      else
	dump_generic_node (buffer, op0, 0, 0, false);
      break;

    case SSA_NAME:
    case OBJ_TYPE_REF:
      dump_generic_node (buffer, op0, 0, 0, false);
      break;

    default:
      NIY;
    }
}

/* Parses the string STR and replaces new-lines by '\n', tabs by '\t', ...  */

static void
pretty_print_string (pretty_printer *buffer, const char *str)
{
  if (str == NULL)
    return;

  while (*str)
    {
      switch (str[0])
	{
	case '\b':
	  pp_string (buffer, "\\b");
	  break;

	case '\f':
	  pp_string (buffer, "\\f");
	  break;

	case '\n':
	  pp_string (buffer, "\\n");
	  break;

	case '\r':
	  pp_string (buffer, "\\r");
	  break;

	case '\t':
	  pp_string (buffer, "\\t");
	  break;

	case '\v':
	  pp_string (buffer, "\\v");
	  break;

	case '\\':
	  pp_string (buffer, "\\\\");
	  break;

	case '\"':
	  pp_string (buffer, "\\\"");
	  break;

	case '\'':
	  pp_string (buffer, "\\'");
	  break;

	  /* No need to handle \0; the loop terminates on \0.  */

	case '\1':
	  pp_string (buffer, "\\1");
	  break;

	case '\2':
	  pp_string (buffer, "\\2");
	  break;

	case '\3':
	  pp_string (buffer, "\\3");
	  break;

	case '\4':
	  pp_string (buffer, "\\4");
	  break;

	case '\5':
	  pp_string (buffer, "\\5");
	  break;

	case '\6':
	  pp_string (buffer, "\\6");
	  break;

	case '\7':
	  pp_string (buffer, "\\7");
	  break;

	default:
	  pp_character (buffer, str[0]);
	  break;
	}
      str++;
    }
}

static void
maybe_init_pretty_print (FILE *file)
{
  if (!initialized)
    {
      pp_construct (&buffer, /* prefix */NULL, /* line-width */0);
      pp_needs_newline (&buffer) = true;
      initialized = 1;
    }

  buffer.buffer->stream = file;
}

static void
newline_and_indent (pretty_printer *buffer, int spc)
{
  pp_newline (buffer);
  INDENT (spc);
}


static void
dump_vops (pretty_printer *buffer, tree stmt, int spc, int flags)
{
  struct voptype_d *vdefs;
  struct voptype_d *vuses;
  int i, n;

  if (!ssa_operands_active () || !stmt_references_memory_p (stmt))
    return;

  /* Even if the statement doesn't have virtual operators yet, it may
     contain symbol information (this happens before aliases have been
     computed).  */
  if ((flags & TDF_MEMSYMS)
      && VUSE_OPS (stmt) == NULL
      && VDEF_OPS (stmt) == NULL)
    {
      if (LOADED_SYMS (stmt))
	{
	  pp_string (buffer, "# LOADS: ");
	  dump_symbols (buffer, LOADED_SYMS (stmt), flags);
	  newline_and_indent (buffer, spc);
	}

      if (STORED_SYMS (stmt))
	{
	  pp_string (buffer, "# STORES: ");
	  dump_symbols (buffer, STORED_SYMS (stmt), flags);
	  newline_and_indent (buffer, spc);
	}

      return;
    }

  vuses = VUSE_OPS (stmt);
  while (vuses)
    {
      pp_string (buffer, "# VUSE <");

      n = VUSE_NUM (vuses);
      for (i = 0; i < n; i++)
	{
	  dump_generic_node (buffer, VUSE_OP (vuses, i), spc + 2, flags, false);
	  if (i < n - 1)
	    pp_string (buffer, ", ");
	}

      pp_string (buffer, ">");

      if (flags & TDF_MEMSYMS)
	dump_symbols (buffer, LOADED_SYMS (stmt), flags);

      newline_and_indent (buffer, spc);
      vuses = vuses->next;
    }

  vdefs = VDEF_OPS (stmt);
  while (vdefs)
    {
      pp_string (buffer, "# ");
      dump_generic_node (buffer, VDEF_RESULT (vdefs), spc + 2, flags, false);
      pp_string (buffer, " = VDEF <");

      n = VDEF_NUM (vdefs);
      for (i = 0; i < n; i++)
	{
	  dump_generic_node (buffer, VDEF_OP (vdefs, i), spc + 2, flags, 0);
	  if (i < n - 1)
	    pp_string (buffer, ", ");
	}

      pp_string (buffer, ">");

      if ((flags & TDF_MEMSYMS) && vdefs->next == NULL)
	dump_symbols (buffer, STORED_SYMS (stmt), flags);

      newline_and_indent (buffer, spc);
      vdefs = vdefs->next;
    }
}


/* Dumps basic block BB to FILE with details described by FLAGS and
   indented by INDENT spaces.  */

void
dump_generic_bb (FILE *file, basic_block bb, int indent, int flags)
{
  maybe_init_pretty_print (file);
  dump_generic_bb_buff (&buffer, bb, indent, flags);
  pp_flush (&buffer);
}

/* Dumps header of basic block BB to buffer BUFFER indented by INDENT
   spaces and details described by flags.  */

static void
dump_bb_header (pretty_printer *buffer, basic_block bb, int indent, int flags)
{
  edge e;
  tree stmt;
  edge_iterator ei;

  if (flags & TDF_BLOCKS)
    {
      INDENT (indent);
      pp_string (buffer, "# BLOCK ");
      pp_decimal_int (buffer, bb->index);
      if (bb->frequency)
	{
          pp_string (buffer, " freq:");
          pp_decimal_int (buffer, bb->frequency);
	}
      if (bb->count)
	{
          pp_string (buffer, " count:");
          pp_widest_integer (buffer, bb->count);
	}

      if (flags & TDF_LINENO)
	{
	  block_stmt_iterator bsi;

	  for (bsi = bsi_start (bb); !bsi_end_p (bsi); bsi_next (&bsi))
	    if (get_lineno (bsi_stmt (bsi)) != -1)
	      {
		pp_string (buffer, ", starting at line ");
		pp_decimal_int (buffer, get_lineno (bsi_stmt (bsi)));
		break;
	      }
	}
      newline_and_indent (buffer, indent);

      pp_string (buffer, "# PRED:");
      pp_write_text_to_stream (buffer);
      FOR_EACH_EDGE (e, ei, bb->preds)
	if (flags & TDF_SLIM)
	  {
	    pp_string (buffer, " ");
	    if (e->src == ENTRY_BLOCK_PTR)
	      pp_string (buffer, "ENTRY");
	    else
	      pp_decimal_int (buffer, e->src->index);
	  }
	else
	  dump_edge_info (buffer->buffer->stream, e, 0);
      pp_newline (buffer);
    }
  else
    {
      stmt = first_stmt (bb);
      if (!stmt || TREE_CODE (stmt) != LABEL_EXPR)
	{
	  INDENT (indent - 2);
	  pp_string (buffer, "<bb ");
	  pp_decimal_int (buffer, bb->index);
	  pp_string (buffer, ">:");
	  pp_newline (buffer);
	}
    }
  pp_write_text_to_stream (buffer);
  check_bb_profile (bb, buffer->buffer->stream);
}

/* Dumps end of basic block BB to buffer BUFFER indented by INDENT
   spaces.  */

static void
dump_bb_end (pretty_printer *buffer, basic_block bb, int indent, int flags)
{
  edge e;
  edge_iterator ei;

  INDENT (indent);
  pp_string (buffer, "# SUCC:");
  pp_write_text_to_stream (buffer);
  FOR_EACH_EDGE (e, ei, bb->succs)
    if (flags & TDF_SLIM)
      {
	pp_string (buffer, " ");
	if (e->dest == EXIT_BLOCK_PTR)
	  pp_string (buffer, "EXIT");
	else
	  pp_decimal_int (buffer, e->dest->index);
      }
    else
      dump_edge_info (buffer->buffer->stream, e, 1);
  pp_newline (buffer);
}

/* Dump PHI nodes of basic block BB to BUFFER with details described
   by FLAGS and indented by INDENT spaces.  */

static void
dump_phi_nodes (pretty_printer *buffer, basic_block bb, int indent, int flags)
{
  tree phi = phi_nodes (bb);
  if (!phi)
    return;

  for (; phi; phi = PHI_CHAIN (phi))
    {
      if (is_gimple_reg (PHI_RESULT (phi)) || (flags & TDF_VOPS))
        {
          INDENT (indent);
          pp_string (buffer, "# ");
          dump_generic_node (buffer, phi, indent, flags, false);
          pp_newline (buffer);
        }
    }
}


/* Dump jump to basic block BB that is represented implicitly in the cfg
   to BUFFER.  */

static void
pp_cfg_jump (pretty_printer *buffer, basic_block bb)
{
  tree stmt;

  stmt = first_stmt (bb);

  pp_string (buffer, "goto <bb ");
  pp_decimal_int (buffer, bb->index);
  pp_string (buffer, ">");
  if (stmt && TREE_CODE (stmt) == LABEL_EXPR)
    {
      pp_string (buffer, " (");
      dump_generic_node (buffer, LABEL_EXPR_LABEL (stmt), 0, 0, false);
      pp_string (buffer, ")");
    }
  pp_semicolon (buffer);
}

/* Dump edges represented implicitly in basic block BB to BUFFER, indented
   by INDENT spaces, with details given by FLAGS.  */

static void
dump_implicit_edges (pretty_printer *buffer, basic_block bb, int indent,
		     int flags)
{
  edge e;
  edge_iterator ei;
  tree stmt;

  stmt = last_stmt (bb);
  if (stmt && TREE_CODE (stmt) == COND_EXPR)
    {
      edge true_edge, false_edge;

      /* When we are emitting the code or changing CFG, it is possible that
	 the edges are not yet created.  When we are using debug_bb in such
	 a situation, we do not want it to crash.  */
      if (EDGE_COUNT (bb->succs) != 2)
	return;
      extract_true_false_edges_from_block (bb, &true_edge, &false_edge);

      INDENT (indent + 2);
      pp_cfg_jump (buffer, true_edge->dest);
      newline_and_indent (buffer, indent);
      pp_string (buffer, "else");
      newline_and_indent (buffer, indent + 2);
      pp_cfg_jump (buffer, false_edge->dest);
      pp_newline (buffer);
      return;
    }

  /* If there is a fallthru edge, we may need to add an artificial goto to the
     dump.  */
  FOR_EACH_EDGE (e, ei, bb->succs)
    if (e->flags & EDGE_FALLTHRU)
      break;
  if (e && e->dest != bb->next_bb)
    {
      INDENT (indent);

      if ((flags & TDF_LINENO)
#ifdef USE_MAPPED_LOCATION
	  && e->goto_locus != UNKNOWN_LOCATION
#else
	  && e->goto_locus
#endif
	  )
	{
	  expanded_location goto_xloc;
#ifdef USE_MAPPED_LOCATION
	  goto_xloc = expand_location (e->goto_locus);
#else
	  goto_xloc = *e->goto_locus;
#endif
	  pp_character (buffer, '[');
	  if (goto_xloc.file)
	    {
	      pp_string (buffer, goto_xloc.file);
	      pp_string (buffer, " : ");
	    }
	  pp_decimal_int (buffer, goto_xloc.line);
	  pp_string (buffer, "] ");
	}

      pp_cfg_jump (buffer, e->dest);
      pp_newline (buffer);
    }
}

/* Dumps basic block BB to buffer BUFFER with details described by FLAGS and
   indented by INDENT spaces.  */

static void
dump_generic_bb_buff (pretty_printer *buffer, basic_block bb,
		      int indent, int flags)
{
  block_stmt_iterator bsi;
  tree stmt;
  int label_indent = indent - 2;

  if (label_indent < 0)
    label_indent = 0;

  dump_bb_header (buffer, bb, indent, flags);

  dump_phi_nodes (buffer, bb, indent, flags);

  for (bsi = bsi_start (bb); !bsi_end_p (bsi); bsi_next (&bsi))
    {
      int curr_indent;

      stmt = bsi_stmt (bsi);

      curr_indent = TREE_CODE (stmt) == LABEL_EXPR ? label_indent : indent;

      INDENT (curr_indent);
      dump_generic_node (buffer, stmt, curr_indent, flags, true);
      pp_newline (buffer);
      dump_histograms_for_stmt (cfun, buffer->buffer->stream, stmt);
    }

  dump_implicit_edges (buffer, bb, indent, flags);

  if (flags & TDF_BLOCKS)
    dump_bb_end (buffer, bb, indent, flags);
}<|MERGE_RESOLUTION|>--- conflicted
+++ resolved
@@ -120,7 +120,7 @@
 }
 
 /* Print tree T, and its successors, on file FILE.  FLAGS specifies details
-   to show in the dump.  See TDF_* in tree-pass.h.  */
+   to show in the dump.  See TDF_* in tree.h.  */
 
 void
 print_generic_stmt (FILE *file, tree t, int flags)
@@ -131,7 +131,7 @@
 }
 
 /* Print tree T, and its successors, on file FILE.  FLAGS specifies details
-   to show in the dump.  See TDF_* in tree-pass.h.  The output is indented by
+   to show in the dump.  See TDF_* in tree.h.  The output is indented by
    INDENT spaces.  */
 
 void
@@ -148,7 +148,7 @@
 }
 
 /* Print a single expression T on file FILE.  FLAGS specifies details to show
-   in the dump.  See TDF_* in tree-pass.h.  */
+   in the dump.  See TDF_* in tree.h.  */
 
 void
 print_generic_expr (FILE *file, tree t, int flags)
@@ -402,12 +402,6 @@
 }
 
 
-<<<<<<< HEAD
-/* Dump the node NODE on the pretty_printer BUFFER, SPC spaces of
-   indent.  FLAGS specifies details to show in the dump (see TDF_* in
-   tree-pass.h).  If IS_STMT is true, the object printed is considered
-   to be a statement and it is terminated by ';' if appropriate.  */
-=======
 /* Dump the set of decls SYMS.  BUFFER, SPC and FLAGS are as in
    dump_generic_node.  */
 
@@ -439,7 +433,6 @@
    FLAGS specifies details to show in the dump (see TDF_* in tree-pass.h).
    If IS_STMT is true, the object printed is considered to be a statement
    and it is terminated by ';' if appropriate.  */
->>>>>>> 867c03eb
 
 int
 dump_generic_node (pretty_printer *buffer, tree node, int spc, int flags,

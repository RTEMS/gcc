--- conflicted
+++ resolved
@@ -96,11 +96,7 @@
 			   "considered for inlining");
       else if (!node->local.inlinable)
 	e->inline_failed = N_("function not inlinable");
-<<<<<<< HEAD
       else if (e->call_stmt_cannot_inline_p)
-=======
-      else if (gimple_call_cannot_inline_p (e->call_stmt))
->>>>>>> d2e796ad
 	e->inline_failed = N_("mismatched arguments");
       else
 	e->inline_failed = N_("function not considered for inlining");

--- conflicted
+++ resolved
@@ -515,11 +515,7 @@
 
   /* Ensure that we get x - 1, not x + (-1) or x + 0xff..f if x is
      unsigned.  */
-<<<<<<< HEAD
-  if (must_lt (comb->offset, 0))
-=======
   if (known_lt (comb->offset, 0))
->>>>>>> 70783a86
     {
       off = -comb->offset;
       sgn = -1;
@@ -819,36 +815,22 @@
 {
   poly_widest_int rem, cst;
 
-<<<<<<< HEAD
-  if (must_eq (val, 0))
-    {
-      if (*mult_set && may_ne (*mult, 0))
-=======
   if (known_eq (val, 0))
     {
       if (*mult_set && maybe_ne (*mult, 0))
->>>>>>> 70783a86
 	return false;
       *mult_set = true;
       *mult = 0;
       return true;
     }
 
-<<<<<<< HEAD
-  if (may_eq (div, 0))
-=======
   if (maybe_eq (div, 0))
->>>>>>> 70783a86
     return false;
 
   if (!multiple_p (val, div, &cst))
     return false;
 
-<<<<<<< HEAD
-  if (*mult_set && may_ne (*mult, cst))
-=======
   if (*mult_set && maybe_ne (*mult, cst))
->>>>>>> 70783a86
     return false;
 
   *mult_set = true;
@@ -866,11 +848,7 @@
   bool mult_set = false;
   unsigned i;
 
-<<<<<<< HEAD
-  if (val->n == 0 && must_eq (val->offset, 0))
-=======
   if (val->n == 0 && known_eq (val->offset, 0))
->>>>>>> 70783a86
     {
       *mult = 0;
       return true;
@@ -993,27 +971,15 @@
   if (!ordered_p (diff->offset, 0))
     return false;
 
-<<<<<<< HEAD
-  if (may_lt (diff->offset, 0))
-    {
-      /* The second object is before the first one, we succeed if the last
-	 element of the second object is before the start of the first one.  */
-      return must_le (diff->offset + size2, 0);
-=======
   if (maybe_lt (diff->offset, 0))
     {
       /* The second object is before the first one, we succeed if the last
 	 element of the second object is before the start of the first one.  */
       return known_le (diff->offset + size2, 0);
->>>>>>> 70783a86
     }
   else
     {
       /* We succeed if the second object starts after the first one ends.  */
-<<<<<<< HEAD
-      return must_le (size1, diff->offset);
-=======
       return known_le (size1, diff->offset);
->>>>>>> 70783a86
-    }
-}
+    }
+}

--- conflicted
+++ resolved
@@ -273,13 +273,8 @@
   enum tree_code code;
   tree cst, core, toffset;
   HOST_WIDE_INT bitpos, bitsize;
-<<<<<<< HEAD
-  enum machine_mode mode;
+  machine_mode mode;
   int unsignedp, reversep, volatilep;
-=======
-  machine_mode mode;
-  int unsignedp, volatilep;
->>>>>>> 701cade1
 
   STRIP_NOPS (expr);
 
@@ -903,13 +898,8 @@
 {
   HOST_WIDE_INT bitsize, bitpos;
   tree toff;
-<<<<<<< HEAD
-  enum machine_mode mode;
+  machine_mode mode;
   int uns, rev, vol;
-=======
-  machine_mode mode;
-  int uns, vol;
->>>>>>> 701cade1
   aff_tree tmp;
   tree base = get_inner_reference (ref, &bitsize, &bitpos, &toff, &mode,
 				   &uns, &rev, &vol, false);

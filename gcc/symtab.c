/* Symbol table.
   Copyright (C) 2012-2014 Free Software Foundation, Inc.
   Contributed by Jan Hubicka

This file is part of GCC.

GCC is free software; you can redistribute it and/or modify it under
the terms of the GNU General Public License as published by the Free
Software Foundation; either version 3, or (at your option) any later
version.

GCC is distributed in the hope that it will be useful, but WITHOUT ANY
WARRANTY; without even the implied warranty of MERCHANTABILITY or
FITNESS FOR A PARTICULAR PURPOSE.  See the GNU General Public License
for more details.

You should have received a copy of the GNU General Public License
along with GCC; see the file COPYING3.  If not see
<http://www.gnu.org/licenses/>.  */

#include "config.h"
#include "system.h"
#include "coretypes.h"
#include "tm.h"
#include "rtl.h"
#include "tree.h"
#include "print-tree.h"
#include "varasm.h"
#include "function.h"
#include "emit-rtl.h"
#include "basic-block.h"
#include "tree-ssa-alias.h"
#include "internal-fn.h"
#include "gimple-expr.h"
#include "is-a.h"
#include "gimple.h"
#include "tree-inline.h"
#include "langhooks.h"
#include "hashtab.h"
#include "cgraph.h"
#include "diagnostic.h"
#include "timevar.h"
#include "lto-streamer.h"
#include "output.h"

const char * const ld_plugin_symbol_resolution_names[]=
{
  "",
  "undef",
  "prevailing_def",
  "prevailing_def_ironly",
  "preempted_reg",
  "preempted_ir",
  "resolved_ir",
  "resolved_exec",
  "resolved_dyn",
  "prevailing_def_ironly_exp"
};


/* Hash table used to hold sectoons.  */
static GTY((param_is (section_hash_entry))) htab_t section_hash;

/* Hash table used to convert assembler names into nodes.  */
static GTY((param_is (symtab_node))) htab_t assembler_name_hash;

/* Linked list of symbol table nodes.  */
symtab_node *symtab_nodes;

/* The order index of the next symtab node to be created.  This is
   used so that we can sort the cgraph nodes in order by when we saw
   them, to support -fno-toplevel-reorder.  */
int symtab_order;

/* Hash asmnames ignoring the user specified marks.  */

static hashval_t
decl_assembler_name_hash (const_tree asmname)
{
  if (IDENTIFIER_POINTER (asmname)[0] == '*')
    {
      const char *decl_str = IDENTIFIER_POINTER (asmname) + 1;
      size_t ulp_len = strlen (user_label_prefix);

      if (ulp_len == 0)
	;
      else if (strncmp (decl_str, user_label_prefix, ulp_len) == 0)
	decl_str += ulp_len;

      return htab_hash_string (decl_str);
    }

  return htab_hash_string (IDENTIFIER_POINTER (asmname));
}


/* Returns a hash code for P.  */

static hashval_t
hash_node_by_assembler_name (const void *p)
{
  const symtab_node *n = (const symtab_node *) p;
  return (hashval_t) decl_assembler_name_hash (DECL_ASSEMBLER_NAME (n->decl));
}

/* Compare ASMNAME with the DECL_ASSEMBLER_NAME of DECL.  */

static bool
decl_assembler_name_equal (tree decl, const_tree asmname)
{
  tree decl_asmname = DECL_ASSEMBLER_NAME (decl);
  const char *decl_str;
  const char *asmname_str;
  bool test = false;

  if (decl_asmname == asmname)
    return true;

  decl_str = IDENTIFIER_POINTER (decl_asmname);
  asmname_str = IDENTIFIER_POINTER (asmname);


  /* If the target assembler name was set by the user, things are trickier.
     We have a leading '*' to begin with.  After that, it's arguable what
     is the correct thing to do with -fleading-underscore.  Arguably, we've
     historically been doing the wrong thing in assemble_alias by always
     printing the leading underscore.  Since we're not changing that, make
     sure user_label_prefix follows the '*' before matching.  */
  if (decl_str[0] == '*')
    {
      size_t ulp_len = strlen (user_label_prefix);

      decl_str ++;

      if (ulp_len == 0)
	test = true;
      else if (strncmp (decl_str, user_label_prefix, ulp_len) == 0)
	decl_str += ulp_len, test=true;
      else
	decl_str --;
    }
  if (asmname_str[0] == '*')
    {
      size_t ulp_len = strlen (user_label_prefix);

      asmname_str ++;

      if (ulp_len == 0)
	test = true;
      else if (strncmp (asmname_str, user_label_prefix, ulp_len) == 0)
	asmname_str += ulp_len, test=true;
      else
	asmname_str --;
    }

  if (!test)
    return false;
  return strcmp (decl_str, asmname_str) == 0;
}


/* Returns nonzero if P1 and P2 are equal.  */

static int
eq_assembler_name (const void *p1, const void *p2)
{
  const symtab_node *n1 = (const symtab_node *) p1;
  const_tree name = (const_tree)p2;
  return (decl_assembler_name_equal (n1->decl, name));
}

/* Insert NODE to assembler name hash.  */

static void
insert_to_assembler_name_hash (symtab_node *node, bool with_clones)
{
  if (is_a <varpool_node *> (node) && DECL_HARD_REGISTER (node->decl))
    return;
  gcc_checking_assert (!node->previous_sharing_asm_name
		       && !node->next_sharing_asm_name);
  if (assembler_name_hash)
    {
      void **aslot;
      struct cgraph_node *cnode;
      tree decl = node->decl;

      tree name = DECL_ASSEMBLER_NAME (node->decl);

      aslot = htab_find_slot_with_hash (assembler_name_hash, name,
					decl_assembler_name_hash (name),
					INSERT);
      gcc_assert (*aslot != node);
      node->next_sharing_asm_name = (symtab_node *)*aslot;
      if (*aslot != NULL)
	((symtab_node *)*aslot)->previous_sharing_asm_name = node;
      *aslot = node;

      /* Update also possible inline clones sharing a decl.  */
      cnode = dyn_cast <cgraph_node *> (node);
      if (cnode && cnode->clones && with_clones)
	for (cnode = cnode->clones; cnode; cnode = cnode->next_sibling_clone)
	  if (cnode->decl == decl)
	    insert_to_assembler_name_hash (cnode, true);
    }

}

/* Remove NODE from assembler name hash.  */

static void
unlink_from_assembler_name_hash (symtab_node *node, bool with_clones)
{
  if (assembler_name_hash)
    {
      struct cgraph_node *cnode;
      tree decl = node->decl;

      if (node->next_sharing_asm_name)
	node->next_sharing_asm_name->previous_sharing_asm_name
	  = node->previous_sharing_asm_name;
      if (node->previous_sharing_asm_name)
	{
	  node->previous_sharing_asm_name->next_sharing_asm_name
	    = node->next_sharing_asm_name;
	}
      else
	{
	  tree name = DECL_ASSEMBLER_NAME (node->decl);
          void **slot;
	  slot = htab_find_slot_with_hash (assembler_name_hash, name,
					   decl_assembler_name_hash (name),
					   NO_INSERT);
	  gcc_assert (*slot == node);
	  if (!node->next_sharing_asm_name)
	    htab_clear_slot (assembler_name_hash, slot);
	  else
	    *slot = node->next_sharing_asm_name;
	}
      node->next_sharing_asm_name = NULL;
      node->previous_sharing_asm_name = NULL;

      /* Update also possible inline clones sharing a decl.  */
      cnode = dyn_cast <cgraph_node *> (node);
      if (cnode && cnode->clones && with_clones)
	for (cnode = cnode->clones; cnode; cnode = cnode->next_sibling_clone)
	  if (cnode->decl == decl)
	    unlink_from_assembler_name_hash (cnode, true);
    }
}

/* Arrange node to be first in its entry of assembler_name_hash.  */

void
symtab_prevail_in_asm_name_hash (symtab_node *node)
{
  unlink_from_assembler_name_hash (node, false);
  insert_to_assembler_name_hash (node, false);
}


/* Add node into symbol table.  This function is not used directly, but via
   cgraph/varpool node creation routines.  */

void
symtab_register_node (symtab_node *node)
{
  node->next = symtab_nodes;
  node->previous = NULL;
  if (symtab_nodes)
    symtab_nodes->previous = node;
  symtab_nodes = node;

  if (!node->decl->decl_with_vis.symtab_node)
    node->decl->decl_with_vis.symtab_node = node;

  ipa_empty_ref_list (&node->ref_list);

  node->order = symtab_order++;

  /* Be sure to do this last; C++ FE might create new nodes via
     DECL_ASSEMBLER_NAME langhook!  */
  insert_to_assembler_name_hash (node, false);
}

/* Remove NODE from same comdat group.   */

void
symtab_remove_from_same_comdat_group (symtab_node *node)
{
<<<<<<< HEAD
  struct symtab_node key;
  symtab_node **slot;

  if (!symtab_hash)
    symtab_hash = htab_create_ggc (10, hash_node, eq_node, NULL);
  key.decl = node->decl;
  slot = (symtab_node **) htab_find_slot (symtab_hash, &key, INSERT);
  *slot = node;
}

/* Remove NODE from same comdat group.   */

void
symtab_remove_from_same_comdat_group (symtab_node *node)
{
=======
>>>>>>> 00bdef2c
  if (node->same_comdat_group)
    {
      symtab_node *prev;
      for (prev = node->same_comdat_group;
	   prev->same_comdat_group != node;
	   prev = prev->same_comdat_group)
	;
      if (node->same_comdat_group == prev)
	prev->same_comdat_group = NULL;
      else
	prev->same_comdat_group = node->same_comdat_group;
      node->same_comdat_group = NULL;
    }
}

/* Remove node from symbol table.  This function is not used directly, but via
   cgraph/varpool node removal routines.  */

void
symtab_unregister_node (symtab_node *node)
{
<<<<<<< HEAD
  void **slot;
  ipa_remove_all_references (&node->ref_list);
  ipa_remove_all_referring (&node->ref_list);

=======
  ipa_remove_all_references (&node->ref_list);
  ipa_remove_all_referring (&node->ref_list);

  /* Remove reference to section.  */
  node->set_section_for_node (NULL);

>>>>>>> 00bdef2c
  symtab_remove_from_same_comdat_group (node);

  if (node->previous)
    node->previous->next = node->next;
  else
    symtab_nodes = node->next;
  if (node->next)
    node->next->previous = node->previous;
  node->next = NULL;
  node->previous = NULL;

  /* During LTO symtab merging we temporarily corrupt decl to symtab node
     hash.  */
  gcc_assert (node->decl->decl_with_vis.symtab_node || in_lto_p);
  if (node->decl->decl_with_vis.symtab_node == node)
    {
      symtab_node *replacement_node = NULL;
      if (cgraph_node *cnode = dyn_cast <cgraph_node *> (node))
	replacement_node = cgraph_find_replacement_node (cnode);
      node->decl->decl_with_vis.symtab_node = replacement_node;
    }
  if (!is_a <varpool_node *> (node) || !DECL_HARD_REGISTER (node->decl))
    unlink_from_assembler_name_hash (node, false);
}


/* Remove symtab NODE from the symbol table.  */

void
symtab_remove_node (symtab_node *node)
{
  if (cgraph_node *cnode = dyn_cast <cgraph_node *> (node))
    cgraph_remove_node (cnode);
  else if (varpool_node *vnode = dyn_cast <varpool_node *> (node))
    varpool_remove_node (vnode);
}

/* Initalize asm name hash unless.  */

void
symtab_initialize_asm_name_hash (void)
{
  symtab_node *node;
  if (!assembler_name_hash)
    {
      assembler_name_hash =
	htab_create_ggc (10, hash_node_by_assembler_name, eq_assembler_name,
			 NULL);
      FOR_EACH_SYMBOL (node)
	insert_to_assembler_name_hash (node, false);
    }
}

/* Return the cgraph node that has ASMNAME for its DECL_ASSEMBLER_NAME.
   Return NULL if there's no such node.  */

symtab_node *
symtab_node_for_asm (const_tree asmname)
{
  symtab_node *node;
  void **slot;

  symtab_initialize_asm_name_hash ();
  slot = htab_find_slot_with_hash (assembler_name_hash, asmname,
				   decl_assembler_name_hash (asmname),
				   NO_INSERT);

  if (slot)
    {
      node = (symtab_node *) *slot;
      return node;
    }
  return NULL;
}

/* Set the DECL_ASSEMBLER_NAME and update symtab hashtables.  */

void
change_decl_assembler_name (tree decl, tree name)
{
  symtab_node *node = NULL;

  /* We can have user ASM names on things, like global register variables, that
     are not in the symbol table.  */
  if ((TREE_CODE (decl) == VAR_DECL
       && (TREE_STATIC (decl) || DECL_EXTERNAL (decl)))
      || TREE_CODE (decl) == FUNCTION_DECL)
    node = symtab_get_node (decl);
  if (!DECL_ASSEMBLER_NAME_SET_P (decl))
    {
      SET_DECL_ASSEMBLER_NAME (decl, name);
      if (node)
	insert_to_assembler_name_hash (node, true);
    }
  else
    {
      if (name == DECL_ASSEMBLER_NAME (decl))
	return;

      tree alias = (IDENTIFIER_TRANSPARENT_ALIAS (DECL_ASSEMBLER_NAME (decl))
		    ? TREE_CHAIN (DECL_ASSEMBLER_NAME (decl))
		    : NULL);
      if (node)
	unlink_from_assembler_name_hash (node, true);
      if (TREE_SYMBOL_REFERENCED (DECL_ASSEMBLER_NAME (decl))
	  && DECL_RTL_SET_P (decl))
	warning (0, "%D renamed after being referenced in assembly", decl);

      SET_DECL_ASSEMBLER_NAME (decl, name);
      if (alias)
	{
	  IDENTIFIER_TRANSPARENT_ALIAS (name) = 1;
	  TREE_CHAIN (name) = alias;
	}
      if (node)
	insert_to_assembler_name_hash (node, true);
    }
}

/* Add NEW_ to the same comdat group that OLD is in.  */

void
symtab_add_to_same_comdat_group (symtab_node *new_node,
				 symtab_node *old_node)
{
  gcc_assert (old_node->get_comdat_group ());
  gcc_assert (!new_node->same_comdat_group);
  gcc_assert (new_node != old_node);

  new_node->set_comdat_group (old_node->get_comdat_group ());
  new_node->same_comdat_group = old_node;
  if (!old_node->same_comdat_group)
    old_node->same_comdat_group = new_node;
  else
    {
      symtab_node *n;
      for (n = old_node->same_comdat_group;
	   n->same_comdat_group != old_node;
	   n = n->same_comdat_group)
	;
      n->same_comdat_group = new_node;
    }
}

/* Dissolve the same_comdat_group list in which NODE resides.  */

void
symtab_dissolve_same_comdat_group_list (symtab_node *node)
{
  symtab_node *n = node;
  symtab_node *next;

  if (!node->same_comdat_group)
    return;
  do
    {
      next = n->same_comdat_group;
      n->same_comdat_group = NULL;
      /* Clear comdat_group for comdat locals, since
         make_decl_local doesn't.  */
      if (!TREE_PUBLIC (n->decl))
	n->set_comdat_group (NULL);
      n = next;
    }
  while (n != node);
}

/* Return printable assembler name of NODE.
   This function is used only for debugging.  When assembler name
   is unknown go with identifier name.  */

const char *
symtab_node::asm_name () const
{
  if (!DECL_ASSEMBLER_NAME_SET_P (decl))
    return lang_hooks.decl_printable_name (decl, 2);
  return IDENTIFIER_POINTER (DECL_ASSEMBLER_NAME (decl));
}

/* Return printable identifier name.  */

const char *
symtab_node::name () const
{
  return lang_hooks.decl_printable_name (decl, 2);
}

static const char * const symtab_type_names[] = {"symbol", "function", "variable"};

/* Dump base fields of symtab nodes.  Not to be used directly.  */

void
dump_symtab_base (FILE *f, symtab_node *node)
{
  static const char * const visibility_types[] = {
    "default", "protected", "hidden", "internal"
  };

  fprintf (f, "%s/%i (%s)",
	   node->asm_name (),
	   node->order,
	   node->name ());
  dump_addr (f, " @", (void *)node);
  fprintf (f, "\n  Type: %s", symtab_type_names[node->type]);

  if (node->definition)
    fprintf (f, " definition");
  if (node->analyzed)
    fprintf (f, " analyzed");
  if (node->alias)
    fprintf (f, " alias");
  if (node->weakref)
    fprintf (f, " weakref");
  if (node->cpp_implicit_alias)
    fprintf (f, " cpp_implicit_alias");
  if (node->alias_target)
    fprintf (f, " target:%s",
	     DECL_P (node->alias_target) 
	     ? IDENTIFIER_POINTER (DECL_ASSEMBLER_NAME
				     (node->alias_target))
	     : IDENTIFIER_POINTER (node->alias_target));
  if (node->body_removed)
    fprintf (f, "\n  Body removed by symtab_remove_unreachable_nodes");
  fprintf (f, "\n  Visibility:");
  if (node->in_other_partition)
    fprintf (f, " in_other_partition");
  if (node->used_from_other_partition)
    fprintf (f, " used_from_other_partition");
  if (node->force_output)
    fprintf (f, " force_output");
  if (node->forced_by_abi)
    fprintf (f, " forced_by_abi");
  if (node->externally_visible)
    fprintf (f, " externally_visible");
  if (node->resolution != LDPR_UNKNOWN)
    fprintf (f, " %s",
 	     ld_plugin_symbol_resolution_names[(int)node->resolution]);
  if (TREE_ASM_WRITTEN (node->decl))
    fprintf (f, " asm_written");
  if (DECL_EXTERNAL (node->decl))
    fprintf (f, " external");
  if (TREE_PUBLIC (node->decl))
    fprintf (f, " public");
  if (DECL_COMMON (node->decl))
    fprintf (f, " common");
  if (DECL_WEAK (node->decl))
    fprintf (f, " weak");
  if (DECL_DLLIMPORT_P (node->decl))
    fprintf (f, " dll_import");
  if (DECL_COMDAT (node->decl))
    fprintf (f, " comdat");
  if (node->get_comdat_group ())
    fprintf (f, " comdat_group:%s",
	     IDENTIFIER_POINTER (node->get_comdat_group_id ()));
  if (DECL_ONE_ONLY (node->decl))
    fprintf (f, " one_only");
  if (node->get_section ())
    fprintf (f, " section:%s",
	     node->get_section ());
  if (node->implicit_section)
    fprintf (f," (implicit_section)");
  if (DECL_VISIBILITY_SPECIFIED (node->decl))
    fprintf (f, " visibility_specified");
  if (DECL_VISIBILITY (node->decl))
    fprintf (f, " visibility:%s",
	     visibility_types [DECL_VISIBILITY (node->decl)]);
  if (DECL_VIRTUAL_P (node->decl))
    fprintf (f, " virtual");
  if (DECL_ARTIFICIAL (node->decl))
    fprintf (f, " artificial");
  if (TREE_CODE (node->decl) == FUNCTION_DECL)
    {
      if (DECL_STATIC_CONSTRUCTOR (node->decl))
	fprintf (f, " constructor");
      if (DECL_STATIC_DESTRUCTOR (node->decl))
	fprintf (f, " destructor");
    }
  fprintf (f, "\n");
  
  if (node->same_comdat_group)
    fprintf (f, "  Same comdat group as: %s/%i\n",
	     node->same_comdat_group->asm_name (),
	     node->same_comdat_group->order);
  if (node->next_sharing_asm_name)
    fprintf (f, "  next sharing asm name: %i\n",
	     node->next_sharing_asm_name->order);
  if (node->previous_sharing_asm_name)
    fprintf (f, "  previous sharing asm name: %i\n",
	     node->previous_sharing_asm_name->order);

  if (node->address_taken)
    fprintf (f, "  Address is taken.\n");
  if (node->aux)
    {
      fprintf (f, "  Aux:");
      dump_addr (f, " @", (void *)node->aux);
    }

  fprintf (f, "  References: ");
  ipa_dump_references (f, &node->ref_list);
  fprintf (f, "  Referring: ");
  ipa_dump_referring (f, &node->ref_list);
  if (node->lto_file_data)
    fprintf (f, "  Read from file: %s\n",
	     node->lto_file_data->file_name);
}

/* Dump symtab node.  */

void
dump_symtab_node (FILE *f, symtab_node *node)
{
  if (cgraph_node *cnode = dyn_cast <cgraph_node *> (node))
    dump_cgraph_node (f, cnode);
  else if (varpool_node *vnode = dyn_cast <varpool_node *> (node))
    dump_varpool_node (f, vnode);
}

/* Dump symbol table.  */

void
dump_symtab (FILE *f)
{
  symtab_node *node;
  fprintf (f, "Symbol table:\n\n");
  FOR_EACH_SYMBOL (node)
    dump_symtab_node (f, node);
}

/* Dump symtab node NODE to stderr.  */

DEBUG_FUNCTION void
debug_symtab_node (symtab_node *node)
{
  dump_symtab_node (stderr, node);
}

/* Dump symbol table to stderr.  */

DEBUG_FUNCTION void
debug_symtab (void)
{
  dump_symtab (stderr);
}

/* Verify common part of symtab nodes.  */

DEBUG_FUNCTION bool
verify_symtab_base (symtab_node *node)
{
  bool error_found = false;
  symtab_node *hashed_node;

  if (is_a <cgraph_node *> (node))
    {
      if (TREE_CODE (node->decl) != FUNCTION_DECL)
	{
          error ("function symbol is not function");
          error_found = true;
	}
    }
  else if (is_a <varpool_node *> (node))
    {
      if (TREE_CODE (node->decl) != VAR_DECL)
	{
          error ("variable symbol is not variable");
          error_found = true;
	}
    }
  else
    {
      error ("node has unknown type");
      error_found = true;
    }
   
  if (cgraph_state != CGRAPH_LTO_STREAMING)
    {
      hashed_node = symtab_get_node (node->decl);
      if (!hashed_node)
	{
	  error ("node not found node->decl->decl_with_vis.symtab_node");
	  error_found = true;
	}
      if (hashed_node != node
	  && (!is_a <cgraph_node *> (node)
	      || !dyn_cast <cgraph_node *> (node)->clone_of
	      || dyn_cast <cgraph_node *> (node)->clone_of->decl
		 != node->decl))
	{
	  error ("node differs from node->decl->decl_with_vis.symtab_node");
	  error_found = true;
	}
    }
  if (assembler_name_hash)
    {
      hashed_node = symtab_node_for_asm (DECL_ASSEMBLER_NAME (node->decl));
      if (hashed_node && hashed_node->previous_sharing_asm_name)
	{
          error ("assembler name hash list corrupted");
          error_found = true;
	}
      while (hashed_node)
	{
	  if (hashed_node == node)
	    break;
	  hashed_node = hashed_node->next_sharing_asm_name;
	}
      if (!hashed_node
          && !(is_a <varpool_node *> (node)
	       || DECL_HARD_REGISTER (node->decl)))
	{
          error ("node not found in symtab assembler name hash");
          error_found = true;
	}
    }
  if (node->previous_sharing_asm_name
      && node->previous_sharing_asm_name->next_sharing_asm_name != node)
    {
      error ("double linked list of assembler names corrupted");
      error_found = true;
    }
  if (node->analyzed && !node->definition)
    {
      error ("node is analyzed byt it is not a definition");
      error_found = true;
    }
  if (node->cpp_implicit_alias && !node->alias)
    {
      error ("node is alias but not implicit alias");
      error_found = true;
    }
  if (node->alias && !node->definition
      && !node->weakref)
    {
      error ("node is alias but not definition");
      error_found = true;
    }
  if (node->weakref && !node->alias)
    {
      error ("node is weakref but not an alias");
      error_found = true;
    }
  if (node->same_comdat_group)
    {
      symtab_node *n = node->same_comdat_group;

      if (!n->get_comdat_group ())
	{
	  error ("node is in same_comdat_group list but has no comdat_group");
	  error_found = true;
	}
      if (n->get_comdat_group () != node->get_comdat_group ())
	{
	  error ("same_comdat_group list across different groups");
	  error_found = true;
	}
      if (!n->definition)
	{
	  error ("Node has same_comdat_group but it is not a definition");
	  error_found = true;
	}
      if (DECL_COMDAT_GROUP (n->decl) != DECL_COMDAT_GROUP (node->same_comdat_group->decl))
	{
	  error ("same_comdat_group list across different groups");
	  error_found = true;
	}
      if (!n->definition)
	{
	  error ("Node has same_comdat_group but it is not a definition");
	  error_found = true;
	}
      if (n->type != node->type)
	{
	  error ("mixing different types of symbol in same comdat groups is not supported");
	  error_found = true;
	}
      if (n == node)
	{
	  error ("node is alone in a comdat group");
	  error_found = true;
	}
      do
	{
	  if (!n->same_comdat_group)
	    {
	      error ("same_comdat_group is not a circular list");
	      error_found = true;
	      break;
	    }
	  n = n->same_comdat_group;
	}
      while (n != node);
      if (symtab_comdat_local_p (node))
	{
	  struct ipa_ref_list *refs = &node->ref_list;
	  struct ipa_ref *ref;

	  for (int i = 0; ipa_ref_list_referring_iterate (refs, i, ref); ++i)
	    {
	      if (!symtab_in_same_comdat_p (ref->referring, node))
		{
		  error ("comdat-local symbol referred to by %s outside its "
			 "comdat",
			 identifier_to_locale (ref->referring->name()));
		  error_found = true;
		}
	    }
	}
    }
  if (node->implicit_section && !node->get_section ())
    {
      error ("implicit_section flag is set but section isn't");
      error_found = true;
    }
  if (node->get_section () && node->get_comdat_group ()
      && !node->implicit_section)
    {
      error ("Both section and comdat group is set");
      error_found = true;
    }
  /* TODO: Add string table for sections, so we do not keep holding duplicated
     strings.  */
  if (node->alias && node->definition
      && node->get_section () != symtab_alias_target (node)->get_section ()
      && (!node->get_section()
	  || !symtab_alias_target (node)->get_section ()
	  || strcmp (node->get_section(),
		     symtab_alias_target (node)->get_section ())))
    {
      error ("Alias and target's section differs");
      dump_symtab_node (stderr, symtab_alias_target (node));
      error_found = true;
    }
  if (node->alias && node->definition
      && node->get_comdat_group () != symtab_alias_target (node)->get_comdat_group ())
    {
      error ("Alias and target's comdat groups differs");
      dump_symtab_node (stderr, symtab_alias_target (node));
      error_found = true;
    }

  return error_found;
}

/* Verify consistency of NODE.  */

DEBUG_FUNCTION void
verify_symtab_node (symtab_node *node)
{
  if (seen_error ())
    return;

  timevar_push (TV_CGRAPH_VERIFY);
  if (cgraph_node *cnode = dyn_cast <cgraph_node *> (node))
    verify_cgraph_node (cnode);
  else
    if (verify_symtab_base (node))
      {
        dump_symtab_node (stderr, node);
        internal_error ("verify_symtab_node failed");
      }
  timevar_pop (TV_CGRAPH_VERIFY);
}

/* Verify symbol table for internal consistency.  */

DEBUG_FUNCTION void
verify_symtab (void)
{
  symtab_node *node;
  pointer_map<symtab_node *> comdat_head_map;

  FOR_EACH_SYMBOL (node)
    {
      verify_symtab_node (node);
      if (node->get_comdat_group ())
	{
	  symtab_node **entry, *s;
	  bool existed;

	  entry = comdat_head_map.insert (node->get_comdat_group (), &existed);
	  if (!existed)
	    *entry = node;
	  else
	    for (s = (*entry)->same_comdat_group; s != NULL && s != node; s = s->same_comdat_group)
	      if (!s || s == *entry)
		{
		  error ("Two symbols with same comdat_group are not linked by the same_comdat_group list.");
		  dump_symtab_node (stderr, *entry);
		  dump_symtab_node (stderr, s);
		  internal_error ("verify_symtab failed");
		}
	}
    }
}

/* Return true when RESOLUTION indicate that linker will use
   the symbol from non-LTO object files.  */

bool
resolution_used_from_other_file_p (enum ld_plugin_symbol_resolution resolution)
{
  return (resolution == LDPR_PREVAILING_DEF
          || resolution == LDPR_PREEMPTED_REG
          || resolution == LDPR_RESOLVED_EXEC
          || resolution == LDPR_RESOLVED_DYN);
}

/* Return true when NODE is known to be used from other (non-LTO) object file.
   Known only when doing LTO via linker plugin.  */

bool
symtab_used_from_object_file_p (symtab_node *node)
{
  if (!TREE_PUBLIC (node->decl) || DECL_EXTERNAL (node->decl))
    return false;
  if (resolution_used_from_other_file_p (node->resolution))
    return true;
  return false;
}

/* Make DECL local.  FIXME: We shouldn't need to mess with rtl this early,
   but other code such as notice_global_symbol generates rtl.  */

void
symtab_make_decl_local (tree decl)
{
  rtx rtl, symbol;

  /* Avoid clearing comdat_groups on comdat-local decls.  */
  if (TREE_PUBLIC (decl) == 0)
    return;

  if (TREE_CODE (decl) == VAR_DECL)
    DECL_COMMON (decl) = 0;
  else gcc_assert (TREE_CODE (decl) == FUNCTION_DECL);

  DECL_COMDAT (decl) = 0;
  DECL_WEAK (decl) = 0;
  DECL_EXTERNAL (decl) = 0;
  DECL_VISIBILITY_SPECIFIED (decl) = 0;
  DECL_VISIBILITY (decl) = VISIBILITY_DEFAULT;
  TREE_PUBLIC (decl) = 0;
  if (!DECL_RTL_SET_P (decl))
    return;

  /* Update rtl flags.  */
  make_decl_rtl (decl);

  rtl = DECL_RTL (decl);
  if (!MEM_P (rtl))
    return;

  symbol = XEXP (rtl, 0);
  if (GET_CODE (symbol) != SYMBOL_REF)
    return;

  SYMBOL_REF_WEAK (symbol) = DECL_WEAK (decl);
}

/* Return availability of NODE.  */

enum availability
symtab_node_availability (symtab_node *node)
{
  if (is_a <cgraph_node *> (node))
    return cgraph_function_body_availability (cgraph (node));
  else
    return cgraph_variable_initializer_availability (varpool (node));
}

/* Given NODE, walk the alias chain to return the symbol NODE is alias of.
   If NODE is not an alias, return NODE.
   When AVAILABILITY is non-NULL, get minimal availability in the chain.  */

symtab_node *
symtab_alias_ultimate_target (symtab_node *node, enum availability *availability)
{
  bool weakref_p = false;

  if (!node->alias)
    {
      if (availability)
        *availability = symtab_node_availability (node);
      return node;
    }

  /* To determine visibility of the target, we follow ELF semantic of aliases.
     Here alias is an alternative assembler name of a given definition. Its
     availability prevails the availability of its target (i.e. static alias of
     weak definition is available.

     Weakref is a different animal (and not part of ELF per se). It is just
     alternative name of a given symbol used within one complation unit
     and is translated prior hitting the object file.  It inherits the
     visibility of its target (i.e. weakref of non-overwritable definition
     is non-overwritable, while weakref of weak definition is weak).

     If we ever get into supporting targets with different semantics, a target
     hook will be needed here.  */

  if (availability)
    {
      weakref_p = node->weakref;
      if (!weakref_p)
        *availability = symtab_node_availability (node);
      else
	*availability = AVAIL_LOCAL;
    }
  while (node)
    {
      if (node->alias && node->analyzed)
	node = symtab_alias_target (node);
      else
	{
	  if (!availability)
	    ;
	  else if (node->analyzed)
	    {
	      if (weakref_p)
		{
		  enum availability a = symtab_node_availability (node);
		  if (a < *availability)
		    *availability = a;
		}
	    }
	  else
	    *availability = AVAIL_NOT_AVAILABLE;
	  return node;
	}
      if (node && availability && weakref_p)
	{
	  enum availability a = symtab_node_availability (node);
	  if (a < *availability)
	    *availability = a;
          weakref_p = node->weakref;
	}
    }
  if (availability)
    *availability = AVAIL_NOT_AVAILABLE;
  return NULL;
}

/* C++ FE sometimes change linkage flags after producing same body aliases.

   FIXME: C++ produce implicit aliases for virtual functions and vtables that
   are obviously equivalent.  The way it is doing so is however somewhat
   kludgy and interferes with the visibility code. As a result we need to
   copy the visibility from the target to get things right.  */

void
fixup_same_cpp_alias_visibility (symtab_node *node, symtab_node *target)
{
  if (is_a <cgraph_node *> (node))
    {
      DECL_DECLARED_INLINE_P (node->decl)
	 = DECL_DECLARED_INLINE_P (target->decl);
      DECL_DISREGARD_INLINE_LIMITS (node->decl)
	 = DECL_DISREGARD_INLINE_LIMITS (target->decl);
    }
  /* FIXME: It is not really clear why those flags should not be copied for
     functions, too.  */
  else
    {
      DECL_WEAK (node->decl) = DECL_WEAK (target->decl);
      DECL_EXTERNAL (node->decl) = DECL_EXTERNAL (target->decl);
      DECL_VISIBILITY (node->decl) = DECL_VISIBILITY (target->decl);
    }
  DECL_VIRTUAL_P (node->decl) = DECL_VIRTUAL_P (target->decl);
  if (TREE_PUBLIC (node->decl))
    {
      tree group;

      DECL_EXTERNAL (node->decl) = DECL_EXTERNAL (target->decl);
      DECL_COMDAT (node->decl) = DECL_COMDAT (target->decl);
      group = target->get_comdat_group ();
      node->set_comdat_group (group);
      if (group
	  && !node->same_comdat_group)
	symtab_add_to_same_comdat_group (node, target);
    }
  node->externally_visible = target->externally_visible;
}

/* Hash sections by their names.  */

static hashval_t
hash_section_hash_entry (const void *p)
{
  const section_hash_entry *n = (const section_hash_entry *) p;
  return htab_hash_string (n->name);
}

/* Return true if section P1 name equals to P2.  */

static int
eq_sections (const void *p1, const void *p2)
{
  const section_hash_entry *n1 = (const section_hash_entry *) p1;
  const char *name = (const char *)p2;
  return n1->name == name || !strcmp (n1->name, name);
}

/* Set section, do not recurse into aliases.
   When one wants to change section of symbol and its aliases,
   use set_section  */

void
symtab_node::set_section_for_node (const char *section)
{
  const char *current = get_section ();
  void **slot;

  if (current == section
      || (current && section
	  && !strcmp (current, section)))
    return;

  if (current)
    {
      x_section->ref_count--;
      if (!x_section->ref_count)
	{
	  slot = htab_find_slot_with_hash (section_hash, x_section->name,
					   htab_hash_string (x_section->name),
					   INSERT);
	  ggc_free (x_section);
	  htab_clear_slot (section_hash, slot);
	}
      x_section = NULL;
    }
  if (!section)
    {
      implicit_section = false;
      return;
    }
  if (!section_hash)
    section_hash = htab_create_ggc (10, hash_section_hash_entry,
				    eq_sections, NULL);
  slot = htab_find_slot_with_hash (section_hash, section,
				   htab_hash_string (section),
				   INSERT);
  if (*slot)
    x_section = (section_hash_entry *)*slot;
  else
    {
      int len = strlen (section);
      *slot = x_section = ggc_cleared_alloc<section_hash_entry> ();
      x_section->name = ggc_vec_alloc<char> (len + 1);
      memcpy (x_section->name, section, len + 1);
    }
  x_section->ref_count++;
}

/* Worker for set_section.  */

static bool
set_section_1 (struct symtab_node *n, void *s)
{
  n->set_section_for_node ((char *)s);
  return false;
}

/* Set section of symbol and its aliases.  */

void
symtab_node::set_section (const char *section)
{
  gcc_assert (!this->alias);
  symtab_for_node_and_aliases (this, set_section_1, const_cast<char *>(section), true);
}

/* Worker for symtab_resolve_alias.  */

static bool
set_implicit_section (struct symtab_node *n, void *data ATTRIBUTE_UNUSED)
{
  n->implicit_section = true;
  return false;
}

/* Add reference recording that NODE is alias of TARGET.
   The function can fail in the case of aliasing cycles; in this case
   it returns false.  */

bool
symtab_resolve_alias (symtab_node *node, symtab_node *target)
{
  symtab_node *n;

  gcc_assert (!node->analyzed
	      && !vec_safe_length (node->ref_list.references));

  /* Never let cycles to creep into the symbol table alias references;
     those will make alias walkers to be infinite.  */
  for (n = target; n && n->alias;
       n = n->analyzed ? symtab_alias_target (n) : NULL)
    if (n == node)
       {
	 if (is_a <cgraph_node *> (node))
           error ("function %q+D part of alias cycle", node->decl);
         else if (is_a <varpool_node *> (node))
           error ("variable %q+D part of alias cycle", node->decl);
	 else
	   gcc_unreachable ();
	 node->alias = false;
	 return false;
       }

  /* "analyze" the node - i.e. mark the reference.  */
  node->definition = true;
  node->alias = true;
  node->analyzed = true;
  ipa_record_reference (node, target, IPA_REF_ALIAS, NULL);

  /* Add alias into the comdat group of its target unless it is already there.  */
  if (node->same_comdat_group)
    symtab_remove_from_same_comdat_group (node);
  node->set_comdat_group (NULL);
  if (target->get_comdat_group ())
    symtab_add_to_same_comdat_group (node, target);

  if ((node->get_section () != target->get_section ()
       || target->get_comdat_group ())
      && node->get_section () && !node->implicit_section)
    {
      error ("section of alias %q+D must match section of its target",
	     node->decl);
    }
  symtab_for_node_and_aliases (node, set_section_1,
			       const_cast<char *>(target->get_section ()), true);
  if (target->implicit_section)
    symtab_for_node_and_aliases (node,
				 set_implicit_section, NULL, true);

  /* Alias targets become redundant after alias is resolved into an reference.
     We do not want to keep it around or we would have to mind updating them
     when renaming symbols.  */
  node->alias_target = NULL;

  if (node->cpp_implicit_alias && cgraph_state >= CGRAPH_STATE_CONSTRUCTION)
    fixup_same_cpp_alias_visibility (node, target);

  /* If alias has address taken, so does the target.  */
  if (node->address_taken)
    symtab_alias_ultimate_target (target, NULL)->address_taken = true;
  return true;
}

/* Call calback on NODE and aliases associated to NODE. 
   When INCLUDE_OVERWRITABLE is false, overwritable aliases and thunks are
   skipped. */

bool
symtab_for_node_and_aliases (symtab_node *node,
			     bool (*callback) (symtab_node *, void *),
			     void *data,
			     bool include_overwritable)
{
  int i;
  struct ipa_ref *ref;

  if (callback (node, data))
    return true;
  for (i = 0; ipa_ref_list_referring_iterate (&node->ref_list, i, ref); i++)
    if (ref->use == IPA_REF_ALIAS)
      {
	symtab_node *alias = ref->referring;
	if (include_overwritable
	    || symtab_node_availability (alias) > AVAIL_OVERWRITABLE)
          if (symtab_for_node_and_aliases (alias, callback, data,
					   include_overwritable))
	    return true;
      }
  return false;
}

/* Worker searching nonoverwritable alias.  */

static bool
symtab_nonoverwritable_alias_1 (symtab_node *node, void *data)
{
  if (decl_binds_to_current_def_p (node->decl))
    {
      *(symtab_node **)data = node;
      return true;
    }
  return false;
}

/* If NODE can not be overwriten by static or dynamic linker to point to different
   definition, return NODE. Otherwise look for alias with such property and if
   none exists, introduce new one.  */

symtab_node *
symtab_nonoverwritable_alias (symtab_node *node)
{
  tree new_decl;
  symtab_node *new_node = NULL;

  /* First try to look up existing alias or base object
     (if that is already non-overwritable).  */
  node = symtab_alias_ultimate_target (node, NULL);
  gcc_assert (!node->alias && !node->weakref);
  symtab_for_node_and_aliases (node, symtab_nonoverwritable_alias_1,
		               (void *)&new_node, true);
  if (new_node)
    return new_node;
#ifndef ASM_OUTPUT_DEF
  /* If aliases aren't supported by the assembler, fail.  */
  return NULL;
#endif

  /* Otherwise create a new one.  */
  new_decl = copy_node (node->decl);
  DECL_NAME (new_decl) = clone_function_name (node->decl, "localalias");
  if (TREE_CODE (new_decl) == FUNCTION_DECL)
    DECL_STRUCT_FUNCTION (new_decl) = NULL;
  DECL_INITIAL (new_decl) = NULL;
  SET_DECL_ASSEMBLER_NAME (new_decl, DECL_NAME (new_decl));
  SET_DECL_RTL (new_decl, NULL);

  /* Update the properties.  */
  DECL_EXTERNAL (new_decl) = 0;
  TREE_PUBLIC (new_decl) = 0;
  DECL_COMDAT (new_decl) = 0;
  DECL_WEAK (new_decl) = 0;

  /* Since the aliases can be added to vtables, keep DECL_VIRTUAL flag.  */
  DECL_VIRTUAL_P (new_decl) = DECL_VIRTUAL_P (node->decl);
  if (TREE_CODE (new_decl) == FUNCTION_DECL)
    {
      DECL_STATIC_CONSTRUCTOR (new_decl) = 0;
      DECL_STATIC_DESTRUCTOR (new_decl) = 0;
      new_node = cgraph_create_function_alias
				 (new_decl, node->decl);
    }
  else
    {
      TREE_READONLY (new_decl) = TREE_READONLY (node->decl);
      DECL_INITIAL (new_decl) = error_mark_node;
      new_node = varpool_create_variable_alias (new_decl, node->decl);
    }
  symtab_resolve_alias (new_node, node);  
  gcc_assert (decl_binds_to_current_def_p (new_decl)
	      && targetm.binds_local_p (new_decl));
  return new_node;
}

/* Return true if A and B represents semantically equivalent symbols.  */

bool
symtab_semantically_equivalent_p (symtab_node *a,
				  symtab_node *b)
{
  enum availability avail;
  symtab_node *ba;
  symtab_node *bb;

  /* Equivalent functions are equivalent.  */
  if (a->decl == b->decl)
    return true;

  /* If symbol is not overwritable by different implementation,
     walk to the base object it defines.  */
  ba = symtab_alias_ultimate_target (a, &avail);
  if (avail >= AVAIL_AVAILABLE)
    {
      if (ba == b)
	return true;
    }
  else
    ba = a;
  bb = symtab_alias_ultimate_target (b, &avail);
  if (avail >= AVAIL_AVAILABLE)
    {
      if (a == bb)
	return true;
    }
  else
    bb = b;
  return bb == ba;
}

/* Classify symbol NODE for partitioning.  */

enum symbol_partitioning_class
symtab_get_symbol_partitioning_class (symtab_node *node)
{
  /* Inline clones are always duplicated.
     This include external delcarations.   */
  cgraph_node *cnode = dyn_cast <cgraph_node *> (node);

  if (DECL_ABSTRACT (node->decl))
    return SYMBOL_EXTERNAL;

  if (cnode && cnode->global.inlined_to)
    return SYMBOL_DUPLICATE;

  /* Weakref aliases are always duplicated.  */
  if (node->weakref)
    return SYMBOL_DUPLICATE;

  /* External declarations are external.  */
  if (DECL_EXTERNAL (node->decl))
    return SYMBOL_EXTERNAL;

  if (varpool_node *vnode = dyn_cast <varpool_node *> (node))
    {
      /* Constant pool references use local symbol names that can not
         be promoted global.  We should never put into a constant pool
         objects that can not be duplicated across partitions.  */
      if (DECL_IN_CONSTANT_POOL (node->decl))
	return SYMBOL_DUPLICATE;
      gcc_checking_assert (vnode->definition);
    }
  /* Functions that are cloned may stay in callgraph even if they are unused.
     Handle them as external; compute_ltrans_boundary take care to make
     proper things to happen (i.e. to make them appear in the boundary but
     with body streamed, so clone can me materialized).  */
  else if (!cgraph (node)->definition)
    return SYMBOL_EXTERNAL;

  /* Linker discardable symbols are duplicated to every use unless they are
     keyed.  */
  if (DECL_ONE_ONLY (node->decl)
      && !node->force_output
      && !node->forced_by_abi
      && !symtab_used_from_object_file_p (node))
    return SYMBOL_DUPLICATE;

  return SYMBOL_PARTITION;
}
#include "gt-symtab.h"<|MERGE_RESOLUTION|>--- conflicted
+++ resolved
@@ -287,24 +287,6 @@
 void
 symtab_remove_from_same_comdat_group (symtab_node *node)
 {
-<<<<<<< HEAD
-  struct symtab_node key;
-  symtab_node **slot;
-
-  if (!symtab_hash)
-    symtab_hash = htab_create_ggc (10, hash_node, eq_node, NULL);
-  key.decl = node->decl;
-  slot = (symtab_node **) htab_find_slot (symtab_hash, &key, INSERT);
-  *slot = node;
-}
-
-/* Remove NODE from same comdat group.   */
-
-void
-symtab_remove_from_same_comdat_group (symtab_node *node)
-{
-=======
->>>>>>> 00bdef2c
   if (node->same_comdat_group)
     {
       symtab_node *prev;
@@ -326,19 +308,12 @@
 void
 symtab_unregister_node (symtab_node *node)
 {
-<<<<<<< HEAD
-  void **slot;
   ipa_remove_all_references (&node->ref_list);
   ipa_remove_all_referring (&node->ref_list);
 
-=======
-  ipa_remove_all_references (&node->ref_list);
-  ipa_remove_all_referring (&node->ref_list);
-
   /* Remove reference to section.  */
   node->set_section_for_node (NULL);
 
->>>>>>> 00bdef2c
   symtab_remove_from_same_comdat_group (node);
 
   if (node->previous)
@@ -800,16 +775,6 @@
 	  error ("Node has same_comdat_group but it is not a definition");
 	  error_found = true;
 	}
-      if (DECL_COMDAT_GROUP (n->decl) != DECL_COMDAT_GROUP (node->same_comdat_group->decl))
-	{
-	  error ("same_comdat_group list across different groups");
-	  error_found = true;
-	}
-      if (!n->definition)
-	{
-	  error ("Node has same_comdat_group but it is not a definition");
-	  error_found = true;
-	}
       if (n->type != node->type)
 	{
 	  error ("mixing different types of symbol in same comdat groups is not supported");

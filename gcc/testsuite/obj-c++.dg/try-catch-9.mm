--- conflicted
+++ resolved
@@ -3,11 +3,7 @@
 /* Developed by Ziemowit Laski <zlaski@apple.com>.  */
 
 /* { dg-do run } */
-<<<<<<< HEAD
-/* { dg-xfail-if "PR23616" { *-*-* } { "-fgnu-runtime" } { "-fnext-runtime" } } */
-=======
 /* { dg-xfail-run-if "PR23616" { *-*-* } { "-fgnu-runtime" } { "-fnext-runtime" } } */
->>>>>>> 03d20231
 /* { dg-xfail-if "Needs OBJC2 ABI" { *-*-darwin* && { lp64 && { ! objc2 } } } { "-fnext-runtime" "-fgnu-runtime" } { "" } } 
 /* { dg-prune-output ".*internal compiler error.*" } */
 /* { dg-options "-fobjc-exceptions -O2" } */

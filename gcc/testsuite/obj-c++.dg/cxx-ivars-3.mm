--- conflicted
+++ resolved
@@ -1,20 +1,12 @@
 // Check if ObjC classes with non-POD C++ ivars are specially marked in the metadata.
 
 // { dg-do run { target *-*-darwin* } }
-<<<<<<< HEAD
-// { dg-skip-if "" { *-*-* } { "-fgnu-runtime" } { "" } } 
-// { dg-options "-fobjc-call-cxx-cdtors" }
-// { dg-xfail-run-if "Needs OBJC2 ABI" { *-*-darwin* && { lp64 && { ! objc2 } } } { "-fnext-runtime" } { "" } }
-
-#include "../objc-obj-c++-shared/Object1.h"
-#include "../objc-obj-c++-shared/next-mapping.h"
-=======
 // { dg-skip-if "" { *-*-* } { "-fgnu-runtime" } { "" } }
 // { dg-options "-fobjc-call-cxx-cdtors -mmacosx-version-min=10.4" }
 // This test has no equivalent or meaning for m64/ABI V2
 // { dg-xfail-run-if "No Test Avail" { *-*-darwin* && lp64 } { "-fnext-runtime" } { "" } }
->>>>>>> b56a5220
 
+#include <objc/objc-runtime.h>
 #include <stdlib.h>
 #define CHECK_IF(expr) if(!(expr)) abort()
 
@@ -49,23 +41,14 @@
 #ifndef __LP64__
   Class cls;
 
-  cls = objc_get_class("Foo");
-#if NEXT_OBJC_USE_NEW_INTERFACE
-  CHECK_IF(class_isMetaClass(cls) & CLS_HAS_CXX_STRUCTORS);
-  cls = objc_getClass("Bar");
-  CHECK_IF(!(class_isMetaClass(cls) & CLS_HAS_CXX_STRUCTORS));
-#else
+  cls = objc_getClass("Foo");
   CHECK_IF(cls->info & CLS_HAS_CXX_STRUCTORS);
   cls = objc_getClass("Bar");
   CHECK_IF(!(cls->info & CLS_HAS_CXX_STRUCTORS));
-<<<<<<< HEAD
-=======
 
 #else
   /* No test needed or available.  */
   abort ();
->>>>>>> b56a5220
 #endif
   return 0;
-}
-#include "../objc-obj-c++-shared/Object1-implementation.h"+}
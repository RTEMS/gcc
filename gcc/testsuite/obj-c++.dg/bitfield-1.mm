/* Check if ObjC class layout follows the ABI (informally)
   set in the past.  ObjC structs must be laid out as if
   all ivars, including those inherited from superclasses,
   were defined at once (i.e., any padding introduced for
   superclasses should be removed).  */
/* Contributed by Ziemowit Laski <zlaski@apple.com>.  */
/* { dg-do run } */
<<<<<<< HEAD
/* { dg-xfail-if "PR31032" { *-*-* } { "*" }  { "" } } */
/* { dg-prune-output ".*internal compiler error.*" } */
/* { dg-options "-Wpadded -Wabi" } */
=======
/* { dg-options "-Wpadded -Wabi" } */

/* Leave blank lines here to keep warnings on the same lines.  */
>>>>>>> a0daa400

#include <objc/objc.h>
#include <objc/Object.h>
#include <stdlib.h>

#define CHECK_IF(expr) if(!(expr)) abort()

enum Enum { zero, one, two, three, four };

@interface Base: Object {
@public
  unsigned a: 2;
  int b: 3;
  enum Enum c: 4;
  unsigned d: 5;
} /* { dg-warning "padding struct size to alignment boundary" } */
@end

struct Base_0 { /* { dg-warning "padding struct size to alignment boundary" } */
  Class isa;
  unsigned a: 2;
  int b: 3;
  enum Enum c: 4;
  unsigned d: 5;
};

@interface Derived: Base {
@public
  signed e: 5;
  unsigned f: 4;
  enum Enum g: 3;
}
@end

struct Derived_0 {
  Class isa;
  unsigned a: 2;
  int b: 3;
  enum Enum c: 4;
  unsigned d: 5;
  signed e: 5;
  int f: 4;
  enum Enum g: 3;
};

@interface Leaf: Derived {
@public
  signed h: 2;
}
@end

struct Leaf_0 {
  Class isa;
  unsigned a: 2;
  int b: 3;
  enum Enum c: 4;
  unsigned d: 5;
  signed e: 5;
  unsigned f: 4;
  enum Enum g: 3;
  signed h: 2;
};
  
/* Note that the semicolon after @defs(...) is optional.  */

typedef struct { @defs(Base) } Base_t; /* { dg-warning "padding struct size to alignment boundary" } */
typedef struct { @defs(Derived); } Derived_t;
typedef struct { @defs(Leaf); } Leaf_t;

int main(void)
{
  struct Leaf_0 l_0;
  Leaf *l = (Leaf *)&l_0;
  Leaf_t *l_t = (Leaf_t *)&l_0;

  CHECK_IF(sizeof(Base_t) == sizeof(Base));
  CHECK_IF(sizeof(Derived_t) == sizeof(Derived));
  CHECK_IF(sizeof(Leaf_t) == sizeof(Leaf));

  CHECK_IF(sizeof(struct Base_0) == sizeof(Base));
  CHECK_IF(sizeof(struct Derived_0) == sizeof(Derived));
  CHECK_IF(sizeof(struct Leaf_0) == sizeof(Leaf));

  l_0.isa = (Class)0;
  l_0.a = 3;
  l_0.b = 0;
  l_0.c = three;
  l_0.d = 31;
  l_0.e = 0;
  l_0.f = 15;
  l_0.g = zero;
  l_0.h = -2;

  CHECK_IF(!l_t->isa);
  CHECK_IF(l->a == 3 && l_t->a == 3);
  CHECK_IF(!l->b && !l_t->b);
  CHECK_IF(l->c == three && l_t->c == three);
  CHECK_IF(l->d == 31 && l_t->d == 31);
  CHECK_IF(!l->e && !l_t->e);
  CHECK_IF(l->f == 15 && l_t->f == 15);
  CHECK_IF(l->g == zero && l_t->g == zero);
  CHECK_IF(l->h == -2 && l_t->h == -2);
  
  return 0;
}

/* { dg-prune-output "In file included from" }  Ignore this message.  */
/* { dg-bogus "padding struct to align" "PR23610" { xfail lp64 } 1 } */
/* { dg-bogus "padding struct size" "PR23610" { xfail lp64 } 42 } */
/* { dg-bogus "padding struct size" "PR23610" { xfail lp64 } 45 } */
/* { dg-bogus "padding struct size" "PR23610" { xfail lp64 } 59 } */
/* { dg-bogus "padding struct size" "PR23610" { xfail lp64 } 62 } */
/* { dg-bogus "padding struct size" "PR23610" { xfail lp64 } 77 } */
/* { dg-bogus "padding struct size" "PR23610" { xfail lp64 } 78 } */<|MERGE_RESOLUTION|>--- conflicted
+++ resolved
@@ -5,15 +5,9 @@
    superclasses should be removed).  */
 /* Contributed by Ziemowit Laski <zlaski@apple.com>.  */
 /* { dg-do run } */
-<<<<<<< HEAD
-/* { dg-xfail-if "PR31032" { *-*-* } { "*" }  { "" } } */
-/* { dg-prune-output ".*internal compiler error.*" } */
-/* { dg-options "-Wpadded -Wabi" } */
-=======
 /* { dg-options "-Wpadded -Wabi" } */
 
 /* Leave blank lines here to keep warnings on the same lines.  */
->>>>>>> a0daa400
 
 #include <objc/objc.h>
 #include <objc/Object.h>

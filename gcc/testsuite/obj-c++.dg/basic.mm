// A basic sanity check for Objective-C++.
// { dg-do run }
/* { dg-xfail-run-if "Needs OBJC2 ABI" { *-*-darwin* && { lp64 && { ! objc2 } } } { "-fnext-runtime" } { "" } } */
<<<<<<< HEAD
#include "../objc-obj-c++-shared/Object1.h"
=======

//#include "../objc-obj-c++-shared/Object1.h"
>>>>>>> 03d20231
#include <iostream>

#include <objc/Object.h>

#ifdef __OBJC2__
@interface Object (ADDITIONS)
+ initialize;
- init;
+ alloc;
+ new;
@end
@implementation Object (ADDITIONS)
+ initialize  { return self; }
- init  { return self; }
+ alloc { return class_createInstance (self, 0); }
+ new  { return [[self alloc] init]; }
@end
#endif

@interface Greeter : Object
- (void) greet: (const char *)msg;
@end

@implementation Greeter
- (void) greet: (const char *)msg 
{ std::cout << msg << __VERSION__ << std::endl;}
@end

int
main ()
{
  std::cout << "Hello from C++" << __VERSION__ << std::endl;
  Greeter *obj = [Greeter new];
<<<<<<< HEAD
  [obj greet: "Hello from Objective-C\n"];
}
#include "../objc-obj-c++-shared/Object1-implementation.h"
=======
  [obj greet: "Hello from Objective-C++"];
}
//#include "../objc-obj-c++-shared/Object1-implementation.h"
>>>>>>> 03d20231
<|MERGE_RESOLUTION|>--- conflicted
+++ resolved
@@ -1,12 +1,8 @@
 // A basic sanity check for Objective-C++.
 // { dg-do run }
 /* { dg-xfail-run-if "Needs OBJC2 ABI" { *-*-darwin* && { lp64 && { ! objc2 } } } { "-fnext-runtime" } { "" } } */
-<<<<<<< HEAD
-#include "../objc-obj-c++-shared/Object1.h"
-=======
 
 //#include "../objc-obj-c++-shared/Object1.h"
->>>>>>> 03d20231
 #include <iostream>
 
 #include <objc/Object.h>
@@ -40,12 +36,6 @@
 {
   std::cout << "Hello from C++" << __VERSION__ << std::endl;
   Greeter *obj = [Greeter new];
-<<<<<<< HEAD
-  [obj greet: "Hello from Objective-C\n"];
-}
-#include "../objc-obj-c++-shared/Object1-implementation.h"
-=======
   [obj greet: "Hello from Objective-C++"];
 }
-//#include "../objc-obj-c++-shared/Object1-implementation.h"
->>>>>>> 03d20231
+//#include "../objc-obj-c++-shared/Object1-implementation.h"
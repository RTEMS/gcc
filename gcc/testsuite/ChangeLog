2013-11-08  Joseph Myers  <joseph@codesourcery.com>

	* gcc.dg/atomic/stdatomic-compare-exchange-1.c,
	gcc.dg/atomic/stdatomic-compare-exchange-2.c,
	gcc.dg/atomic/stdatomic-compare-exchange-3.c,
	gcc.dg/atomic/stdatomic-compare-exchange-4.c,
	gcc.dg/atomic/stdatomic-exchange-1.c,
	gcc.dg/atomic/stdatomic-exchange-2.c,
	gcc.dg/atomic/stdatomic-exchange-3.c,
	gcc.dg/atomic/stdatomic-exchange-4.c,
	gcc.dg/atomic/stdatomic-fence.c, gcc.dg/atomic/stdatomic-flag.c,
	gcc.dg/atomic/stdatomic-generic.c,
	gcc.dg/atomic/stdatomic-kill-dep.c,
	gcc.dg/atomic/stdatomic-load-1.c,
	gcc.dg/atomic/stdatomic-load-2.c,
	gcc.dg/atomic/stdatomic-load-3.c,
	gcc.dg/atomic/stdatomic-load-4.c,
	gcc.dg/atomic/stdatomic-lockfree.c,
	gcc.dg/atomic/stdatomic-op-1.c, gcc.dg/atomic/stdatomic-op-2.c,
	gcc.dg/atomic/stdatomic-op-3.c, gcc.dg/atomic/stdatomic-op-4.c,
	gcc.dg/atomic/stdatomic-store-1.c,
	gcc.dg/atomic/stdatomic-store-2.c,
	gcc.dg/atomic/stdatomic-store-3.c,
	gcc.dg/atomic/stdatomic-store-4.c, gcc.dg/c11-stdatomic-1.c: New
	tests.

<<<<<<< HEAD
2013-09-25  Andrew MacLeod  <amacleod@redhat.com>

	* gcc.dg/atomic-exchange-{1-5}.c: Change atomic var to use
	__attribute__((atomic)).
	* gcc.dg/atomic-op-{1-5}.c: Add --std=c11 and change atomic var to
	use _Atomic keyword.
=======
2013-11-08  Cong Hou  <congh@google.com>

	PR tree-optimization/58508
	* gcc.dg/vect/pr58508.c: Update.

2013-11-08  Richard Biener  <rguenther@suse.de>

	PR tree-optimization/59047
	* gcc.dg/torture/pr59047.c: New testcase.

2013-11-08  Richard Biener  <rguenther@suse.de>

	PR tree-optimization/59038
	PR tree-optimization/58955
	* gcc.dg/torture/pr59038.c: New testcase.

2013-11-07  Janus Weil  <janus@gcc.gnu.org>

	PR fortran/58471
	* gfortran.dg/constructor_9.f90: New.
>>>>>>> f0e56cd6

2013-11-07  Joseph Myers  <joseph@codesourcery.com>

	* gcc.dg/atomic-compare-exchange-1.c,
	gcc.dg/atomic-compare-exchange-2.c,
	gcc.dg/atomic-compare-exchange-3.c,
	gcc.dg/atomic-compare-exchange-4.c,
	gcc.dg/atomic-compare-exchange-5.c, gcc.dg/atomic-exchange-1.c,
	gcc.dg/atomic-exchange-2.c, gcc.dg/atomic-exchange-3.c,
	gcc.dg/atomic-exchange-4.c, gcc.dg/atomic-exchange-5.c,
	gcc.dg/atomic-fence.c, gcc.dg/atomic-flag.c,
	gcc.dg/atomic-generic.c, gcc.dg/atomic-invalid.c,
	gcc.dg/atomic-load-1.c, gcc.dg/atomic-load-2.c,
	gcc.dg/atomic-load-3.c, gcc.dg/atomic-load-4.c,
	gcc.dg/atomic-load-5.c, gcc.dg/atomic-lockfree.c,
	gcc.dg/atomic-noinline.c, gcc.dg/atomic-op-1.c,
	gcc.dg/atomic-op-2.c, gcc.dg/atomic-op-3.c, gcc.dg/atomic-op-4.c,
	gcc.dg/atomic-op-5.c, gcc.dg/atomic-param.c,
	gcc.dg/atomic-store-1.c, gcc.dg/atomic-store-2.c,
	gcc.dg/atomic-store-3.c, gcc.dg/atomic-store-4.c,
	gcc.dg/atomic-store-5.c: Declare main as returning int.
	* gcc.dg/atomic-exchange-1.c, gcc.dg/atomic-exchange-2.c,
	gcc.dg/atomic-exchange-3.c, gcc.dg/atomic-exchange-4.c,
	gcc.dg/atomic-exchange-5.c: Separate increments of count from
	expression using value of count.

2013-11-07  Joseph Myers  <joseph@codesourcery.com>

	* lib/target-supports.exp
	(check_effective_target_fenv_exceptions): New function.
	* lib/atomic-dg.exp, gcc.dg/atomic/atomic.exp: New files.
	* gcc.dg/atomic/c11-atomic-exec-1.c,
	gcc.dg/atomic/c11-atomic-exec-2.c,
	gcc.dg/atomic/c11-atomic-exec-3.c,
	gcc.dg/atomic/c11-atomic-exec-4.c,
	gcc.dg/atomic/c11-atomic-exec-5.c, gcc.dg/c11-atomic-1.c,
	gcc.dg/c11-atomic-2.c, gcc.dg/c11-atomic-3.c,
	gcc.dg/c90-atomic-1.c, gcc.dg/c99-atomic-1.c: New tests.

>>>>>>> .r204589
2013-11-07  Cong Hou  <congh@google.com>

	* gcc.dg/vect/vect-alias-check.c: New.

2013-11-07  Jakub Jelinek  <jakub@redhat.com>

	* gcc.dg/tree-ssa/loop-39.c: New test.

        * gcc.dg/unroll_1.c: Add -fno-tree-vrp to dg-options.
        * gcc.dg/unroll_2.c: Likewise.
        * gcc.dg/unroll_3.c: Likewise.
        * gcc.dg/unroll_4.c: Likewise.
	* gcc.dg/vrp90.c: New test.

2013-11-07  Paolo Carlini  <paolo.carlini@oracle.com>

	PR c++/58176
	* g++.dg/cpp0x/nullptr30.C: New.

2013-11-07  Yury Gribov  <y.gribov@samsung.com>
	    Jakub Jelinek  <jakub@redhat.com>

	PR sanitizer/59029
	* c-c++-common/asan/pr59029.c: New test.

2013-11-07  H.J. Lu  <hongjiu.lu@intel.com>

	PR target/59034
	* gcc.target/i386/pr59034-1.c: New test.
	* gcc.target/i386/pr59034-2.c: Likewise.

2013-11-07  Bin Cheng  <bin.cheng@arm.com>

	* gcc.dg/tree-ssa/loop-2.c: Refine check condition.
	* gcc.dg/tree-ssa/ivopt_infer_2.c: Ditto.
	* gcc.dg/tree-ssa/ivopt_mult_3.c: Ditto.

2013-11-06  DJ Delorie  <dj@redhat.com>

	* gcc.dg/mismatch-decl-1.c: New test.

2013-11-06  Joseph Myers  <joseph@codesourcery.com>

	* gcc.dg/torture/float128-cmp-invalid.c,
	gcc.dg/torture/float128-div-underflow.c,
	gcc.dg/torture/float128-extend-nan.c,
	gcc.dg/torture/fp-int-convert-float128-timode-3.c: New tests.

2013-11-06  Oleg Endo  <olegendo@gcc.gnu.org>

	* gcc.target/sh/pr51244-11.c: Remove target line.
	* gcc.target/sh/sh4a-sincosf.c: Likewise.
	* gcc.target/sh/attr-isr-trap_exit.c: Likewise.
	* gcc.target/sh/pr51244-15.c: Likewise.
	* gcc.target/sh/pr51244-19.c: Likewise.
	* gcc.target/sh/cmpstr.c: Likewise.
	* gcc.target/sh/pr33135-3.c: Likewise.
	* gcc.target/sh/pr53512-2.c: Likewise.
	* gcc.target/sh/pr54602-2.c: Likewise.
	* gcc.target/sh/pr52483-1.c: Likewise.
	* gcc.target/sh/pr21255-2-ml.c: Likewise.
	* gcc.target/sh/pr54760-4.c: Likewise.
	* gcc.target/sh/pr52483-5.c: Likewise.
	* gcc.target/sh/pr54089-2.c: Likewise.
	* gcc.target/sh/pr56547-2.c: Likewise.
	* gcc.target/sh/pr54089-6.c: Likewise.
	* gcc.target/sh/pr51244-20.c: Likewise.
	* gcc.target/sh/pr50749-sf-predec-4.c: Likewise.
	* gcc.target/sh/sh4a-fsrra.c: Likewise.
	* gcc.target/sh/pr50749-qihisi-predec-1.c: Likewise.
	* gcc.target/sh/pr50749-sf-postinc-2.c: Likewise.
	* gcc.target/sh/pr55303-2.c: Likewise.
	* gcc.target/sh/sh2a-resbank.c: Likewise.
	* gcc.target/sh/sp-switch.c: Likewise.
	* gcc.target/sh/pr51244-3.c: Likewise.
	* gcc.target/sh/pr50751-3.c: Likewise.
	* gcc.target/sh/pr51244-7.c: Likewise.
	* gcc.target/sh/struct-arg-dw2.c: Likewise.
	* gcc.target/sh/pr50751-7.c: Likewise.
	* gcc.target/sh/pr49468-di.c: Likewise.
	* gcc.target/sh/pr50749-qihisi-postinc-4.c: Likewise.
	* gcc.target/sh/pr49880-3.c: Likewise.
	* gcc.target/sh/pr51244-12.c: Likewise.
	* gcc.target/sh/pr53988.c: Likewise.
	* gcc.target/sh/pr6526.c: Likewise.
	* gcc.target/sh/sh2a-bxor.c: Likewise.
	* gcc.target/sh/pr51244-16.c: Likewise.
	* gcc.target/sh/sh2a-bclrmem.c: Likewise.
	* gcc.target/sh/sh2a-bor.c: Likewise.
	* gcc.target/sh/pr53511-1.c: Likewise.
	* gcc.target/sh/pr21255-3.c: Likewise.
	* gcc.target/sh/pr53512-3.c: Likewise.
	* gcc.target/sh/pr33135-4.c: Likewise.
	* gcc.target/sh/pr54602-3.c: Likewise.
	* gcc.target/sh/pr54760-1.c: Likewise.
	* gcc.target/sh/pr52483-2.c: Likewise.
	* gcc.target/sh/sh2a-bsetmem.c: Likewise.
	* gcc.target/sh/pr54680.c: Likewise.
	* gcc.target/sh/pr54386.c: Likewise.
	* gcc.target/sh/pr51244-20-sh2a.c: Likewise.
	* gcc.target/sh/pr54089-3.c: Likewise.
	* gcc.target/sh/pr50749-sf-predec-1.c: Likewise.
	* gcc.target/sh/pr54089-7.c: Likewise.
	* gcc.target/sh/strlen.c: Likewise.
	* gcc.target/sh/pr50749-sf-postinc-3.c: Likewise.
	* gcc.target/sh/pr50749-qihisi-predec-2.c: Likewise.
	* gcc.target/sh/pr55303-3.c: Likewise.
	* gcc.target/sh/pr51244-4.c: Likewise.
	* gcc.target/sh/pr50751-4.c: Likewise.
	* gcc.target/sh/pr39423-1.c: Likewise.
	* gcc.target/sh/pr51244-8.c: Likewise.
	* gcc.target/sh/pr55146.c: Likewise.
	* gcc.target/sh/pr50751-8.c: Likewise.
	* gcc.target/sh/sh2a-bset.c: Likewise.
	* gcc.target/sh/pr50749-qihisi-postinc-1.c: Likewise.
	* gcc.target/sh/sh2a-movi20s.c: Likewise.
	* gcc.target/sh/20080410-1.c: Likewise.
	* gcc.target/sh/pr49880-4.c: Likewise.
	* gcc.target/sh/pr51244-13.c: Likewise.
	* gcc.target/sh/sh2a-movrt.c: Likewise.
	* gcc.target/sh/pr51244-17.c: Likewise.
	* gcc.target/sh/pr21255-2-mb.c: Likewise.
	* gcc.target/sh/sh2a-bclr.c: Likewise.
	* gcc.target/sh/pr33135-1.c: Likewise.
	* gcc.target/sh/pr53512-4.c: Likewise.
	* gcc.target/sh/pr54602-4.c: Likewise.
	* gcc.target/sh/sh4a-bitmovua.c: Likewise.
	* gcc.target/sh/pr54760-2.c: Likewise.
	* gcc.target/sh/pr52483-3.c: Likewise.
	* gcc.target/sh/sh2a-bld.c: Likewise.
	* gcc.target/sh/pr54089-4.c: Likewise.
	* gcc.target/sh/pr54685.c: Likewise.
	* gcc.target/sh/pr50749-sf-predec-2.c: Likewise.
	* gcc.target/sh/pr54089-8.c: Likewise.
	* gcc.target/sh/pragma-isr-trap-exit.c: Likewise.
	* gcc.target/sh/pr50749-qihisi-predec-3.c: Likewise.
	* gcc.target/sh/pr50749-sf-postinc-4.c: Likewise.
	* gcc.target/sh/pr51244-1.c: Likewise.
	* gcc.target/sh/pr50751-1.c: Likewise.
	* gcc.target/sh/pr55160.c: Likewise.
	* gcc.target/sh/pr51244-5.c: Likewise.
	* gcc.target/sh/pr54236-1.c: Likewise.
	* gcc.target/sh/pr50751-5.c: Likewise.
	* gcc.target/sh/pr52933-1.c: Likewise.
	* gcc.target/sh/pr39423-2.c: Likewise.
	* gcc.target/sh/pr51244-9.c: Likewise.
	* gcc.target/sh/pr49263.c: Likewise.
	* gcc.target/sh/pr50749-qihisi-postinc-2.c: Likewise.
	* gcc.target/sh/pr49880-1.c: Likewise.
	* gcc.target/sh/sh2a-band.c: Likewise.
	* gcc.target/sh/pr51244-10.c: Likewise.
	* gcc.target/sh/pr49880-5.c: Likewise.
	* gcc.target/sh/prefetch.c: Likewise.
	* gcc.target/sh/pr51244-14.c: Likewise.
	* gcc.target/sh/rte-delay-slot.c: Likewise.
	* gcc.target/sh/fpul-usage-1.c: Likewise.
	* gcc.target/sh/pr51244-18.c: Likewise.
	* gcc.target/sh/pr21255-1.c: Likewise.
	* gcc.target/sh/pr33135-2.c: Likewise.
	* gcc.target/sh/pr53512-1.c: Likewise.
	* gcc.target/sh/pr54602-1.c: Likewise.
	* gcc.target/sh/sh2a-rtsn.c: Likewise.
	* gcc.target/sh/torture/pragma-isr.c: Likewise.
	* gcc.target/sh/torture/pragma-isr2.c: Likewise.
	* gcc.target/sh/torture/pr58314.c: Likewise.
	* gcc.target/sh/torture/pr34777.c: Likewise.
	* gcc.target/sh/torture/pr58475.c: Likewise.
	* gcc.target/sh/pr54760-3.c: Likewise.
	* gcc.target/sh/sh4a-cosf.c: Likewise.
	* gcc.target/sh/pr52483-4.c: Likewise.
	* gcc.target/sh/mfmovd.c: Likewise.
	* gcc.target/sh/pr54089-1.c: Likewise.
	* gcc.target/sh/pr56547-1.c: Likewise.
	* gcc.target/sh/pr54089-5.c: Likewise.
	* gcc.target/sh/pr50749-sf-predec-3.c: Likewise.
	* gcc.target/sh/pr54089-9.c: Likewise.
	* gcc.target/sh/sh2a-jsrn.c: Likewise.
	* gcc.target/sh/pr49468-si.c: Likewise.
	* gcc.target/sh/pr50749-sf-postinc-1.c: Likewise.
	* gcc.target/sh/pr50749-qihisi-predec-4.c: Likewise.
	* gcc.target/sh/pr55303-1.c: Likewise.
	* gcc.target/sh/pr51244-2.c: Likewise.
	* gcc.target/sh/pr50751-2.c: Likewise.
	* gcc.target/sh/pr54236-2.c: Likewise.
	* gcc.target/sh/pr51244-6.c: Likewise.
	* gcc.target/sh/cmpstrn.c: Likewise.
	* gcc.target/sh/pr50751-6.c: Likewise.
	* gcc.target/sh/pr52933-2.c: Likewise.
	* gcc.target/sh/pr53568-1.c: Likewise.
	* gcc.target/sh/pr50749-qihisi-postinc-3.c: Likewise.
	* gcc.target/sh/sh2a-tbr-jump.c: Likewise.
	* gcc.target/sh/sh4a-sinf.c: Likewise.
	* gcc.target/sh/pr49880-2.c: Likewise.

2013-11-06  Tobias Burnus  <burnus@net-b.de>

	* g++.dg/warn/wdate-time.C: Update dg-error pattern.
	* gcc.dg/wdate-time.c: Ditto.
	* gfortran.dg/wdate-time.F90: Ditto.

2013-11-06  Oleg Endo  <olegendo@gcc.gnu.org>

	PR target/30807
	* gcc.target/sh/torture/pr30807.c: New.

2013-11-06  Paolo Carlini  <paolo.carlini@oracle.com>

	PR c++/11006
	* g++.dg/other/java3.C: New.

2013-11-06  Uros Bizjak  <ubizjak@gmail.com>

	PR target/59021
	* gcc.target/i386/pr59021.c: New test.

2013-11-06  James Lemke  <jwlemke@codesourcery.com>

	* lib/gcc-defs.exp (dg-additional-files-options): Extend regsub for
	dg-additional-files to also match BOL.

2013-11-06  Joseph Myers  <joseph@codesourcery.com>

	* gcc.dg/torture/c99-contract-1.c: New test.

2013-11-06  Richard Biener  <rguenther@suse.de>

	PR tree-optimization/58653
	* gcc.dg/tree-ssa/predcom-6.c: New testcase.
	* gcc.dg/tree-ssa/predcom-7.c: Likewise.

2013-11-05  Balaji V. Iyer  <balaji.v.iyer@intel.com>

	* c-c++-common/cilk-plus/CK/fib.c: Reduced the iteration from
	40 to 30.  Replaced iteration variable with a #define.  Instead of
	returning non-zero value for error, called __builtin_abort ().  Fixed
	a bug of calling fib_serial in serial case instead of fib.
	* c-c++-common/cilk-plus/CK/fib_init_expr_xy.c: Likewise.
	* c-c++-common/cilk-plus/CK/fib_no_return.c: Likewise.
	* c-c++-common/cilk-plus/CK/fib_no_sync.c: Likewise.
	* gcc.dg/cilk-plus/cilk-plus.exp: Removed duplicate/un-necessary
	compiler flag testing.

2013-11-06  Christian Bruel  <christian.bruel@st.com>

	* gcc.target/sh/strlen.c: New test.

2013-11-06  Jakub Jelinek  <jakub@redhat.com>

	PR middle-end/58970
	* gcc.c-torture/compile/pr58970.c: New test.

2013-11-05  Wei Mi  <wmi@google.com>

	PR regression/58985
	* testsuite/gcc.dg/pr57518.c: Add subreg in regexp pattern.

2013-11-05  Tobias Burnus  <burnus@net-b.de>

	* g++.dg/warn/wdate-time.C: New.
	* gcc.dg/wdate-time.c: New.
	* gfortran.dg/wdate-time.F90: New.

2013-11-05  Steven G. Kargl <kargl@gcc.gnu.org>

	PR fortran/58989
	* gfortran.dg/reshape_6.f90: New test.

2013-10-05  Jeff Law  <law@redhat.com>

	* gcc.dg/pr38984.c: Add -fno-isolate-erroneous-paths.
	* gcc.dg/tree-ssa/isolate-1.c: New test.
	* gcc.dg/tree-ssa/isolate-2.c: New test.
	* gcc.dg/tree-ssa/isolate-3.c: New test.
	* gcc.dg/tree-ssa/isolate-4.c: New test.

2013-11-05  Jakub Jelinek  <jakub@redhat.com>

	PR rtl-optimization/58997
	* gcc.c-torture/compile/pr58997.c: New test.

2013-11-05  Paolo Carlini  <paolo.carlini@oracle.com>

	PR c++/58724
	* g++.dg/cpp0x/gen-attrs-56.C: New.

2013-11-05  Richard Biener  <rguenther@suse.de>

	PR ipa/58492
	* gcc.dg/ipa/pr58492.c: New testcase.

2013-11-05  Richard Biener  <rguenther@suse.de>

	PR tree-optimization/58955
	* gcc.dg/torture/pr58955-1.c: New testcase.
	* gcc.dg/torture/pr58955-2.c: Likewise.

2013-11-05  H.J. Lu  <hongjiu.lu@intel.com>

	PR middle-end/58981
	* gcc.dg/pr58981.c: New test.

2013-11-05  Richard Biener  <rguenther@suse.de>

	PR middle-end/58941
	* gcc.dg/torture/pr58941.c: New testcase.

2013-11-05  Marc Glisse  <marc.glisse@inria.fr>

	PR tree-optimization/58958
	* gcc.dg/tree-ssa/pr58958.c: New file.

2013-11-05  Marc Glisse  <marc.glisse@inria.fr>

	* gcc.dg/tree-ssa/alias-26.c: New file.

2013-11-05  Jakub Jelinek  <jakub@redhat.com>

	PR tree-optimization/58984
	* gcc.c-torture/execute/pr58984.c: New test.

2013-11-05  Andreas Schwab  <schwab@suse.de>

	* g++.dg/ext/sync-4.C: Require sync_long_long_runtime support.

2013-11-05  Tobias Burnus  <burnus@net-b.de>

	* g++.dg/gomp/openmp-simd-1.C: New.
	* g++.dg/gomp/openmp-simd-2.C: New.
	* gcc.dg/gomp/openmp-simd-1.c: New.
	* gcc.dg/gomp/openmp-simd-2.c: New.

2013-11-04  Senthil Kumar Selvaraj  <senthil_kumar.selvaraj@atmel.com>

	* gcc.dg/superblock.c: Require scheduling support.

2013-11-04  Kostya Serebryany  <kcc@google.com>

	* g++.dg/asan/asan_test.cc: Update the test
	to match the fresh asan run-time.
	* c-c++-common/asan/stack-overflow-1.c: Ditto.

2013-11-04  Ian Lance Taylor  <iant@google.com>

	* g++.dg/ext/sync-4.C: New test.

2013-11-04  Paul Thomas  <pault@gcc.gnu.org>

	PR fortran/58771
	* gfortran.dg/derived_external_function_1.f90 : New test

2013-11-04  Jakub Jelinek  <jakub@redhat.com>

	PR tree-optimization/58978
	* gcc.c-torture/compile/pr58978.c: New test.

2013-11-04  Paul Thomas  <pault@gcc.gnu.org>

	PR fortran/57445
	* gfortran.dg/optional_class_1.f90 : New test

2013-11-04  Vladimir Makarov  <vmakarov@redhat.com>

	PR rtl-optimization/58968
	* gfortran.dg/pr58968.f: New

2013-11-04  Marek Polacek  <polacek@redhat.com>

	PR c++/58979
	* g++.dg/diagnostic/pr58979.C: New test.

2013-11-04  Joseph Myers  <joseph@codesourcery.com>

	* gcc.dg/iec-559-macros-1.c, gcc.dg/iec-559-macros-2.c,
	gcc.dg/iec-559-macros-3.c, gcc.dg/iec-559-macros-4.c,
	gcc.dg/iec-559-macros-5.c, gcc.dg/iec-559-macros-6.c,
	gcc.dg/iec-559-macros-7.c, gcc.dg/iec-559-macros-8.c,
	gcc.dg/iec-559-macros-9.c: New tests.

2013-11-04  Jakub Jelinek  <jakub@redhat.com>

	PR tree-optimization/58946
	* gcc.c-torture/compile/pr58946.c: New test.

2013-11-03  Paolo Carlini  <paolo.carlini@oracle.com>

	PR c++/52071
	* g++.dg/parse/pr52071.C: New.

2013-11-03  Paolo Carlini  <paolo.carlini@oracle.com>

	PR c++/38313
	* g++.dg/lookup/name-clash10.C: New.

2013-11-03  Kugan Vivekanandarajah  <kuganv@linaro.org>

	* gcc.target/arm/neon-vcond-gt.c: Scan for vbsl or vbit or vbif.
	* gcc.target/arm/neon-vcond-ltgt.c: Scan for vbsl or vbit or vbif.
	* gcc.target/arm/neon-vcond-unordered.c: Scan for vbsl or vbit or
	vbif.

2013-11-03  Marek Polacek  <polacek@redhat.com>

	* g++.dg/ubsan/cxx1y-vla.C: New test.
	* c-c++-common/ubsan/vla-3.c: New test.
	* c-c++-common/ubsan/vla-2.c: New test.
	* c-c++-common/ubsan/vla-4.c: New test.
	* c-c++-common/ubsan/vla-1.c: New test.

2013-11-02  Bill Schmidt  <wschmidt@vnet.linux.ibm.com>

	* gcc.dg/vmx/vec-set.c: New.

2013-11-02  Paolo Carlini  <paolo.carlini@oracle.com>

	PR c++/29234
	PR c++/56037
	* g++.dg/parse/pr29234.C: New.
	* g++.dg/parse/pr56037.C: Likewise.

2013-11-01  Balaji V. Iyer  <balaji.v.iyer@intel.com>

	* gcc.dg/cilk-plus/cilk-plus.exp: Loaded libcilkrts library path and
	passed it in as one of the options to all Cilk keywords test.

2013-11-01  Edward Smith-Rowland  <3dw4rd@verizon.net>

	PR c++/58708
	* g++.dg/cpp1y/pr58708.C: New.

2013-11-01  Marc Glisse  <marc.glisse@inria.fr>

	PR c++/58834
	* g++.dg/ext/pr58834.C: New file.

2013-11-01  Jakub Jelinek  <jakub@redhat.com>

	* gcc.dg/gomp/declare-simd-2.c (f12, f13, f14, f15, f16, f17): New
	tests.
	* g++.dg/gomp/declare-simd-2.C (f15, f16, f17, f18, f19, f20): New
	tests.

2013-11-01  Paul Thomas  <pault@gcc.gnu.org>

	PR fortran/57893
	* gfortran.dg/unlimited_polymorphic_13.f90 : Break up select
	type block.

2013-10-31  Jakub Jelinek  <jakub@redhat.com>

	* g++.dg/gomp/simd-1.C: New test.
	* g++.dg/gomp/declare-simd-1.C (f32): Fix up aligned clause argument.
	* g++.dg/gomp/declare-simd-2.C (fn13, fn14): Add new tests.
	* gcc.dg/gomp/declare-simd-2.c (fn7, fn8, fn9, fn10, fn11): Likewise.
	* c-c++-common/gomp/simd6.c: New test.

2013-10-31  Edward Smith-Rowland  <3dw4rd@verizon.net>

	Implement C++14 digit separators.
	* g++.dg/cpp1y/digit-sep.C: New.
	* g++.dg/cpp1y/digit-sep-neg.C: New.
	* g++.dg/cpp1y/digit-sep-cxx11-neg.C: New.

2013-10-31  Jakub Jelinek  <jakub@redhat.com>

	* gcc.dg/vect/vect-align-3.c: New test.

	* g++.dg/warn/pr33738.C (main): Initialize a2 again to make sure
	we warn about it already during VRP1 pass.

2013-10-31  Martin Jambor  <mjambor@suse.cz>

	PR rtl-optimization/58934
	Revert:
	2013-10-30  Martin Jambor  <mjambor@suse.cz>
	PR rtl-optimization/10474
	* gcc.dg/pr10474.c: New testcase.
	* gcc.dg/ira-shrinkwrap-prep-1.c: Likewise.
	* gcc.dg/ira-shrinkwrap-prep-2.c: Likewise.

2013-10-31  Paolo Carlini  <paolo.carlini@oracle.com>

	PR c++/58932
	Revert:
	2013-10-18  Paolo Carlini  <paolo.carlini@oracle.com>

	PR c++/58466
	* g++.dg/cpp0x/variadic145.C: New.

	* g++.dg/cpp0x/sfinae49.C: New.

2013-10-30  Paolo Carlini  <paolo.carlini@oracle.com>

	PR c++/58581
	* g++.dg/cpp0x/deleted1.C: New.

2013-10-31  Zhenqiang Chen  <zhenqiang.chen@linaro.org>

	* gcc.target/arm/lp1243022.c: New test.

2013-10-30  Joern Rennecke  <joern.rennecke@embecosm.com>

	PR other/58545
	* gcc.target/avr/pr58545.c: New test.

2013-10-30  Tobias Burnus  <burnus@net-b.de>

	Revert:
	2013-10-30  Tobias Burnus  <burnus@net-b.de>
	* gcc.dg/cilk-plus/cilk-plus.exp: Add the libcilkrts library
	path to the compile flags.

2013-10-30  Cong Hou  <congh@google.com>

	* gcc.target/i386/vect-abs-s8.c: New test.
	* gcc.target/i386/vect-abs-s16.c: New test.
	* gcc.target/i386/vect-abs-s32.c: New test.

2013-10-30  Tobias Burnus  <burnus@net-b.de>

	* gcc.dg/cilk-plus/cilk-plus.exp: Add the libcilkrts library
	path to the compile flags.

2013-10-30  Mikael Pettersson  <mikpe@it.uu.se>

	PR rtl-optimization/58369
	* g++.dg/torture/pr58369.C: New test.

2013-10-30  Tobias Burnus  <burnus@net-b.de>

	PR other/33426
	* g++.dg/vect/pr33426-ivdep-2.cc: New.
	* g++.dg/vect/pr33426-ivdep-3.cc: New.
	* g++.dg/vect/pr33426-ivdep-4.cc: New.

2013-10-30  Vladimir Makarov  <vmakarov@redhat.com>

	PR target/58784
	* gcc.target/arm/pr58784.c: New.

2013-10-30  Marc Glisse  <marc.glisse@inria.fr>

	* gcc.dg/tree-ssa/alias-24.c: New file.

2013-10-30  Vladimir Makarov  <vmakarov@redhat.com>

	* gcc.target/i386/fma_double_3.c: Use pattern for
	scan-assembler-times instead of just one insn name.
	* gcc.target/i386/fma_double_5.c: Ditto.
	* gcc.target/i386/fma_float_3.c: Ditto.
	* gcc.target/i386/fma_float_5.c: Ditto.
	* gcc.target/i386/l_fma_double_1.c: Ditto.
	* gcc.target/i386/l_fma_double_2.c: Ditto.
	* gcc.target/i386/l_fma_double_3.c: Ditto.
	* gcc.target/i386/l_fma_double_4.c: Ditto.
	* gcc.target/i386/l_fma_double_5.c: Ditto.
	* gcc.target/i386/l_fma_double_6.c: Ditto.
	* gcc.target/i386/l_fma_float_1.c: Ditto.
	* gcc.target/i386/l_fma_float_2.c: Ditto.
	* gcc.target/i386/l_fma_float_3.c: Ditto.
	* gcc.target/i386/l_fma_float_4.c: Ditto.
	* gcc.target/i386/l_fma_float_5.c: Ditto.
	* gcc.target/i386/l_fma_float_6.c: Ditto.

2013-10-30  Christian Bruel  <christian.bruel@st.com>

	* gcc.c-torture/execute/builtins/strncmp-2.c: Enable for SH.
	* gcc.target/sh/cmpstr.c: New test.
	* gcc.target/sh/cmpstrn.c: New test.

2013-10-30  Martin Jambor  <mjambor@suse.cz>

	PR rtl-optimization/10474
	* gcc.dg/pr10474.c: New testcase.
	* gcc.dg/ira-shrinkwrap-prep-1.c: Likewise.
	* gcc.dg/ira-shrinkwrap-prep-2.c: Likewise.

2013-10-29  Andrew Pinski <apinski@cavium.com>
	    Zhenqiang Chen  <zhenqiang.chen@linaro.org>

	* gcc.dg/tree-ssa/ssa-ifcombine-ccmp-1.c: New test case.
	* gcc.dg/tree-ssa/ssa-ifcombine-ccmp-2.c: New test case.
	* gcc.dg/tree-ssa/ssa-ifcombine-ccmp-3.c: New test case.
	* gcc.dg/tree-ssa/ssa-ifcombine-ccmp-4.c: New test case.
	* gcc.dg/tree-ssa/ssa-ifcombine-ccmp-5.c: New test case.
	* gcc.dg/tree-ssa/ssa-ifcombine-ccmp-6.c: New test case.
	* gcc.dg/tree-ssa/phi-opt-9.c: Use a function call to prevent
	conditional move to be used.
	* gcc.dg/tree-ssa/ssa-dom-thread-3.c: Remove.

2013-10-29  Tobias Burnus  <burnus@net-b.de>

	PR fortran/44350
	* gfortran.dg/blockdata_8.f90: New.

2013-10-29  Oleg Endo  <olegendo@gcc.gnu.org>

	PR target/54236
	* gcc.target/sh/pr54236-2: New.
	* gcc.target/sh/pr54089-6: Add another rotl special case.

2013-10-29  Paul Thomas  <pault@gcc.gnu.org>

	PR fortran/58793
	* gfortran.dg/unlimited_polymorphic_13.f90: Use real variables
	to determine sizes of real kinds.

	PR fortran/58858
	* gfortran.dg/unlimited_polymorphic_14.f90: New test.

2013-10-29  Balaji V. Iyer  <balaji.v.iyer@intel.com>

	* c-c++-common/cilk-plus/CK/compound_cilk_spawn.c: New test.
	* c-c++-common/cilk-plus/CK/concec_cilk_spawn.c: Likewise.
	* c-c++-common/cilk-plus/CK/fib.c: Likewise.
	* c-c++-common/cilk-plus/CK/no_args_error.c: Likewise.
	* c-c++-common/cilk-plus/CK/spawnee_inline.c: Likewise.
	* c-c++-common/cilk-plus/CK/spawner_inline.c: Likewise.
	* c-c++-common/cilk-plus/CK/spawning_arg.c: Likewise.
	* c-c++-common/cilk-plus/CK/steal_check.c: Likewise.
	* c-c++-common/cilk-plus/CK/test__cilk.c: Likewise.
	* c-c++-common/cilk-plus/CK/varargs_test.c: Likewise.
	* c-c++-common/cilk-plus/CK/sync_wo_spawn.c: Likewise.
	* c-c++-common/cilk-plus/CK/invalid_spawn.c: Likewise.
	* c-c++-common/cilk-plus/CK/spawn_in_return.c: Likewise.
	* c-c++-common/cilk-plus/CK/fib_init_expr_xy.c: Likewise.
	* c-c++-common/cilk-plus/CK/fib_no_sync.c: Likewise.
	* c-c++-common/cilk-plus/CK/fib_no_return.c: Likewise.
	* gcc.dg/cilk-plus/cilk-plus.exp: Added support to run Cilk Keywords
	test stored in c-c++-common.  Also, added the Cilk runtime's library
	to the ld_library_path.

2013-10-29  Paolo Carlini  <paolo.carlini@oracle.com>

	PR c++/58888
	* g++.dg/cpp0x/auto40.C: New.
	* g++.dg/other/warning1.C: Adjust.

2013-10-29  Richard Biener  <rguenther@suse.de>

	* gcc.dg/torture/restrict-2.c: New testcase.
	* gcc.dg/torture/restrict-3.c: Likewise.
	* gcc.dg/torture/restrict-4.c: Likewise.
	* gcc.dg/torture/restrict-5.c: Likewise.

2013-10-29  Marc Glisse  <marc.glisse@inria.fr>

	PR tree-optimization/19831
	* gcc.dg/tree-ssa/alias-25.c: New file.

2013-10-29  Richard Biener  <rguenther@suse.de>

	* g++.dg/vect/slp-pr56812.cc: Adjust with respect to -fvect-cost-model
	changes.
	* gcc.dg/vect/bb-slp-32.c: Likewise.
	* gcc.dg/vect/costmodel/i386/i386-costmodel-vect.exp: Likewise.
	* gcc.dg/vect/costmodel/ppc/ppc-costmodel-vect.exp: Likewise.
	* gcc.dg/vect/costmodel/spu/spu-costmodel-vect.exp: Likewise.
	* gcc.dg/vect/costmodel/x86_64/x86_64-costmodel-vect.exp: Likewise.
	* gcc.target/powerpc/crypto-builtin-1.c: Likewise.
	* gcc.target/powerpc/p8vector-builtin-1.c: Likewise.
	* gcc.target/powerpc/p8vector-builtin-2.c: Likewise.
	* gcc.target/powerpc/p8vector-builtin-3.c: Likewise.
	* gcc.target/powerpc/p8vector-builtin-4.c: Likewise.
	* gcc.target/powerpc/p8vector-builtin-5.c: Likewise.
	* gcc.target/powerpc/p8vector-vectorize-1.c: Likewise.
	* gcc.target/powerpc/p8vector-vectorize-2.c: Likewise.
	* gcc.target/powerpc/p8vector-vectorize-3.c: Likewise.
	* gcc.target/powerpc/p8vector-vectorize-4.c: Likewise.
	* gcc.target/powerpc/p8vector-vectorize-5.c: Likewise.
	* gfortran.dg/vect/vect.exp: Likewise.

2013-10-28  Bill Schmidt  <wschmidt@linux.vnet.ibm.com>

	* gcc.dg/vmx/gcc-bug-i.c: Add little endian variant.
	* gcc.dg/vmx/eg-5.c: Likewise.

2013-10-28   Claudiu Zissulescu  <claziss@synopsys.com>
	     Joern Rennecke  <joern.rennecke@embecosm.com>

	* gcc.target/arc/jump-around-jump.c: New test.

2013-10-27  Tom de Vries  <tom@codesourcery.com>

	* gcc.target/arm/require-pic-register-loc.c: New test.

2013-10-27  Uros Bizjak  <ubizjak@gmail.com>

	PR target/58679
	* gcc.target/i386/pr58679-1.c: New test.
	* gcc.target/i386/pr58679-2.c: Ditto.

2013-10-27  Tobias Burnus  <burnus@net-b.de>

	PR other/33426
	* gcc.dg/vect/vect-ivdep-2.c: New.

2013-10-26  Oleg Endo  <olegendo@gcc.gnu.org>

	PR target/52483
	* gcc.target/sh/pr52483-1.c: Add tests for memory stores.
	* gcc.target/sh/pr52483-2.c: Likewise.
	* gcc.target/sh/pr52483-3.c: Likewise.
	* gcc.target/sh/pr52483-4.c: Likewise.

2013-10-26  Jeff Law  <law@redhat.com>

	* g++.dg/torture/pr49309.C: Removed.
	* gcc.dg/dfp/pr35739.c: Removed.

2013-10-25  Vladimir Makarov  <vmakarov@redhat.com>

	PR rtl-optimization/58759
	* gcc.target/i386/pr58759.c: New.

2013-10-25  Tobias Burnus  <burnus@net-b.de>

	* g++.dg/vect/pr33426-ivdep.cc: Use dg-options.
	* gfortran.dg/vect/vect-do-concurrent-1.f90: Ditto.
	* testsuite/gcc.dg/vect/vect-ivdep-1.c: Ditto.

2013-10-25  Yufeng Zhang  <yufeng.zhang@arm.com>

	* gcc.dg/wmul-1.c: New test.

2013-10-25  Paolo Carlini  <paolo.carlini@oracle.com>

	PR c++/58878
	* g++.dg/template/pr58878.C: New.

2013-10-25  Marc Glisse  <marc.glisse@inria.fr>

	* gcc.dg/tree-ssa/alias-23.c: New file.

2013-10-25  Richard Biener  <rguenther@suse.de>

	PR tree-optimization/58626
	* gcc.dg/torture/pr58626.c: New testcase.

2013-10-25  Paolo Carlini  <paolo.carlini@oracle.com>

	PR c++/54812
	* g++.dg/cpp0x/defaulted47.C: New.

2013-10-25  Eric Botcazou  <ebotcazou@adacore.com>

	* gcc.c-torture/execute/pr58831.c: New test.

2013-10-25  Nick Clifton  <nickc@redhat.com>

	* c-c++-common/pr57793.c: Add expected error messages for
	targets with small integers.
	* gcc.dg/c99-stdint-1.c: Only run on 32-bit plus targets.
	* gcc.dg/c99-stdint-2.c: Likewise.
	* gcc.dg/cdce1.c: Likewise.
	* gcc.dg/fold-overflow-1.c: Likewise.
	* gcc.dg/utf-cvt.c: Likewise.
	* gcc.dg/ftrapv-1.c: Only run on targets that support trapping
	arithmetic.
	* gcc.dg/ftrapv-2.c: Likewise.
	* gcc.dg/pr30286.c: Likewise.
	* gcc.dg/pr19340.c: Only run on targets that support scheduling.
	* lib/target-supports.exp (check_effective_target_trapping): New
	proc.  Returns true if the target supports trapping arithmetic.

2013-10-25  Tobias Burnus  <burnus@net-b.de>

	* g++.dg/parse/ivdep.C: New.
	* g++.dg/vect/pr33426-ivdep.cc: New.

2013-10-24  Richard Henderson  <rth@redhat.com>

	PR rtl/58542
	* gcc.dg/atomic-store-6.c: New.

2013-10-24  Ian Lance Taylor  <iant@google.com>

	* go.test/go-test.exp (errchk): Combine quoted strings in comments.

2013-10-24  Cong Hou  <congh@google.com>

	* gcc.c-torture/execute/20030125-1.c: Update.

2013-10-24  Tobias Burnus  <burnus@net-b.de>

	PR fortran/44646
	* gfortran.dg/vect/vect-do-concurrent-1.f90: New.

2013-10-24  Dehao Chen  <dehao@google.com>

	* g++.dg/opt/devirt3.C: New test.

2013-08-24  Tobias Burnus  <burnus@net-b.de>

	PR other/33426
	* testsuite/gcc.dg/ivdep.c: New.
	* testsuite/gcc.dg/vect/vect-ivdep-1.c: New.

2013-10-24  Kyrylo Tkachov  <kyrylo.tkachov@arm.com>

	* gcc.target/aarch64/c-output-mod-2.c: Fix for -fPIC.
	* gcc.target/aarch64/c-output-mod-3.c: Likewise.

2013-10-24  Nick Clifton  <nickc@redhat.com>

	* gcc.dg/20020312-2.c: No PIC register for RL78 or MSP430.

2013-10-24  Marek Polacek  <polacek@redhat.com>

	PR c++/58705
	* g++.dg/parse/pr58705.C: New test.

2013-10-24  Marek Polacek  <polacek@redhat.com>

	* gcc.dg/c11-align-5.c: Add more testing.

2013-10-23  Pat Haugen  <pthaugen@us.ibm.com>

	* gcc.target/powerpc/direct-move.h: Fix header for executable tests.

2013-10-23  Jakub Jelinek  <jakub@redhat.com>

	PR tree-optimization/58775
	PR tree-optimization/58791
	* gcc.dg/guality/pr58791-1.c: New test.
	* gcc.dg/guality/pr58791-2.c: New test.
	* gcc.dg/guality/pr58791-3.c: New test.
	* gcc.dg/guality/pr58791-4.c: New test.
	* gcc.dg/guality/pr58791-5.c: New test.
	* gcc.c-torture/compile/pr58775.c: New test.
	* gcc.dg/tree-ssa/reassoc-28.c: Don't scan reassoc1 dump.

2013-10-23  Tom de Vries  <tom@codesourcery.com>

	PR tree-optimization/58805
	* gcc.dg/pr58805.c: New test.

2013-10-23  Jakub Jelinek  <jakub@redhat.com>

	* gcc.target/i386/vect-div-1.c: New test.

	* gcc.dg/vect/pr58508.c: Remove dg-options.

2013-10-23  Richard Biener  <rguenther@suse.de>

	* gcc.dg/torture/pr58830.c: New testcase.

2013-10-23  Edward Smith-Rowland  <3dw4rd@verizon.net>

	Implement C++14 [[deprecated]] modulo [[gnu::deprecated]] bugs.
	* g++.dg/cpp1y/attr-deprecated.C: New.
	* g++.dg/cpp1y/attr-deprecated-neg.C: New.

2013-10-23  Tobias Burnus  <burnus@net-b.de>

	PR fortran/58793
	* gfortran.dg/assumed_type_8.f90: New.

2013-10-22  Uros Bizjak  <ubizjak@gmail.com>

	PR target/58779
	* gcc.target/i386/pr30315.c: Remove MINUSCC, DECCC, MINUSCCONLY
	and MINUSCCZEXT defines. Update scan-assembler dg directive.
	* gcc.dg/torture/pr58779.c: New test.

2013-10-22  Steve Ellcey  <sellcey@mips.com>

	* gcc.target/mips/nor.c: New.

2013-10-22  Bill Schmidt  <wschmidt@vnet.ibm.com>

	* gcc.target/powerpc/altivec-perm-1.c: Move the two vector pack
	tests into...
	* gcc.target/powerpc/altivec-perm-3.c: ...this new test, which is
	restricted to big-endian targets.

2013-10-22  Paul Thomas  <pault@gcc.gnu.org>

	PR fortran 57893
	* gfortran.dg/unlimited_polymorphic_13.f90 : New test.

2013-10-21  Tobias Burnus  <burnus@net-b.de>

	PR fortran/58803
	* gfortran.dg/proc_ptr_comp_38.f90: New.

2013-10-21  Marek Polacek  <polacek@redhat.com>

	PR middle-end/58809
	* gcc.dg/gomp/pr58809.c: New test.

2013-10-21  Vidya Praveen  <vidyapraveen@arm.com>

	* gcc.dg/20050922-1.c: Remove stdlib.h and declare abort().
	* gcc.dg/20050922-1.c: Remove stdlib.h and declare abort() and exit().

2013-10-21  Richard Biener  <rguenther@suse.de>

	PR tree-optimization/58794
	* c-c++-common/torture/pr58794-1.c: New testcase.
	* c-c++-common/torture/pr58794-2.c: Likewise.

2013-10-21  Richard Biener  <rguenther@suse.de>

	PR middle-end/58742
	* c-c++-common/fold-divmul-1.c: New testcase.

2013-10-21  Michael Zolotukhin  <michael.v.zolotukhin@gmail.com>

	* gcc.target/i386/memset-vector_loop-1.c: New test.
	* gcc.target/i386/memset-vector_loop-2.c: New test.

2013-10-21  Diego Novillo  <dnovillo@google.com>

	* g++.dg/plugin/selfassign.c: Include tree.h.
	* gcc.dg/plugin/finish_unit_plugin.c: Likewise.
	* gcc.dg/plugin/ggcplug.c: Likewise.
	* gcc.dg/plugin/one_time_plugin.c: Likewise.
	* gcc.dg/plugin/selfassign.c: Likewise.
	* gcc.dg/plugin/start_unit_plugin.c: Likewise.

2013-10-20  Richard Sandiford  <rdsandiford@googlemail.com>

	* gcc.target/mips/mips-ps-5.c: Add alignment attributes.
	* gcc.target/mips/mips-ps-7.c: Likewise.

2013-10-20  Richard Sandiford  <rdsandiford@googlemail.com>

	* gcc.target/mips/bswap-1.c, gcc.target/mips/bswap-2.c,
	gcc.target/mips/bswap-3.c, gcc.target/mips/bswap-4.c,
	gcc.target/mips/bswap-5.c, gcc.target/mips/bswap-6.c: New tests.

2013-10-19  John David Anglin  <danglin@gcc.gnu.org>

	* c-c++-common/opaque-vector.c: Skip long double test on hppa.

	PR testsuite/58645
	* gnat.dg/specs/linker_alias.ads: Skip on hppa*-*-hpux*.

2013-10-19  Mike Stump  <mikestump@comcast.net>

	* g++.dg/lto/lto.exp: Add support for C/C++ mix language testing.

	* gcc.dg/lto/pr54625-1_0.c: Move from here...
	* g++.dg/lto/pr54625-1_0.c: ... to here.
	* gcc.dg/lto/pr54625-1_1.C: Likewise.
	* g++.dg/lto/pr54625-1_1.C: Likewise.
	* gcc.dg/lto/pr54625-2_0.c: Likewise.
	* g++.dg/lto/pr54625-2_0.c: Likewise.
	* gcc.dg/lto/pr54625-2_1.C: Likewise.
	* g++.dg/lto/pr54625-2_1.C: Likewise.

2013-10-19  Oleg Endo  <olegendo@gcc.gnu.org>

	* gcc.target/sh/pr54089-3.c: Fix test for load of constant 31.

2013-10-18  Cong Hou  <congh@google.com>

	* gcc.dg/vect/pr58508.c: New test.

2013-10-18  Paolo Carlini  <paolo.carlini@oracle.com>

	PR c++/58466
	* g++.dg/cpp0x/variadic145.C: New.

2013-10-18  Andrew MacLeod  <amacleod@redhat.com>

	* g++.dg/plugin/header_plugin.c: Don't include tree-flow.h.

2013-10-18  Hans-Peter Nilsson  <hp@axis.com>

	* gcc.dg/tree-ssa/gen-vect-11.c: Use dynamic vector cost model.
	* gcc.dg/tree-ssa/gen-vect-11a.c: Likewise.
	* gcc.dg/tree-ssa/gen-vect-2.c: Likewise.
	* gcc.dg/tree-ssa/gen-vect-25.c: Likewise.

2013-10-17  Charles Bayis  <charles.baylis@linaro.org>

	* gcc.dg/builtin-apply2.c: Skip test on arm hardfloat ABI targets.
	* gcc.dg/tls/pr42894.c: Remove dg-options for arm*-*-* targets.
	* gcc.target/arm/thumb-ltu.c: Remove dg-skip-if and require
	effective target arm_thumb1_ok.
	* lib/target-supports.exp
	(check_effective_target_arm_fp16_ok_nocache): Don't force
	-mfloat-abi=soft when building for hardfloat target.

2013-10-17  Michael Meissner  <meissner@linux.vnet.ibm.com>

	PR target/58673
	* gcc.target/powerpc/pr58673-1.c: New file to test whether
	-mquad-word + -mno-vsx-timode causes errors.
	* gcc.target/powerpc/pr58673-2.c: Likewise.

2013-10-17  Paolo Carlini  <paolo.carlini@oracle.com>

	PR c++/58596
	* g++.dg/cpp0x/lambda/lambda-nsdmi5.C: New

2013-10-17  Kyrylo Tkachov  <kyrylo.tkachov@arm.com>

	* gcc.target/aarch64/c-output-template.c: New testcase.
	* gcc.target/aarch64/c-output-template-2.c: Likewise.
	* gcc.target/aarch64/c-output-template-3.c: Likewise.

2013-10-17  Michael Hudson-Doyle  <michael.hudson@linaro.org>

	* gcc/testsuite/lib/target-supports.exp
	(check_effective_target_sync_long_long): AArch64 supports
	atomic operations on "long long".
	(check_effective_target_sync_long_long_runtime): AArch64 can
	execute atomic operations on "long long".

2013-10-17  Richard Biener  <rguenther@suse.de>

	PR tree-optimization/58143
	* gcc.dg/torture/pr58143-1.c: New testcase.
	* gcc.dg/torture/pr58143-2.c: Likewise.
	* gcc.dg/torture/pr58143-3.c: Likewise.

2013-10-17  Marek Polacek  <polacek@redhat.com>

	PR c/58267
	* gcc.dg/c1x-align-5.c: New test.

2013-10-16  Tobias Burnus  <burnus@net-b.de>

	PR fortran/58652
	* gfortran.dg/unlimited_polymorphic_12.f90: New.

2013-10-16  Thomas Schwinge  <thomas@codesourcery.com>

	* c-c++-common/cpp/openmp-define-1.c: Move
	dg-require-effective-target fopenmp after dg-do directive.
	* c-c++-common/cpp/openmp-define-2.c: Likewise.
	* gfortran.dg/openmp-define-1.f90: Likewise.
	* gfortran.dg/openmp-define-2.f90: Likewise.
	* gfortran.dg/openmp-define-3.f90: Likewise.

2013-10-16  Paulo Matos  <pmatos@broadcom.com>

	* gcc.dg/tree-prof/tree-prof.exp: Fix comment.

2013-10-15 Sriraman Tallam  <tmsriram@google.com>

	PR target/57756
	* gcc.target/i386/pr57756.c: New test.
	* gcc.target/i386/pr57756_2.c: New test.

2013-10-15  Richard Sandiford  <rdsandiford@googlemail.com>

	* gcc.dg/torture/builtin-self.c: New file.

2013-10-15  Zhenqiang Chen  <zhenqiang.chen@arm.com>

	* gcc.dg/tree-ssa/reassoc-32.c: New test case.
	* gcc.dg/tree-ssa/reassoc-33.c: New test case.
	* gcc.dg/tree-ssa/reassoc-34.c: New test case.
	* gcc.dg/tree-ssa/reassoc-35.c: New test case.
	* gcc.dg/tree-ssa/reassoc-36.c: New test case.

2013-10-15  Cong Hou  <congh@google.com>

	* gcc.dg/vect/vect-reduc-pattern-3.c: New test.

2013-10-15  Paolo Carlini  <paolo.carlini@oracle.com>

	PR c++/58707
	* g++.dg/cpp0x/pr58707.C: New.

2013-10-15  Kyrylo Tkachov  <kyrylo.tkachov@arm.com>

	* c-c++-common/cpp/openmp-define-3.c: Move effective target check
	after other directives.

2013-10-15  Tobias Burnus  <burnus@net-b.de>

	PR fortran/58652
	* gfortran.dg/unlimited_polymorphic_11.f90: New.

2013-10-14  Ian Lance Taylor  <iant@google.com>

	* go.test/go-test.exp (go-find-packages): New proc.
	(go-gc-tests): Skip stress and safe tests.  Skip *.dir
	subdirectories.  Do simple +build line matching.  Handle run with
	arguments.  Handle errorcheckdir and rundircmpout.  Use packages
	for rundir.  Remove special handling for bug191 and dwarf.

2013-10-14  Tobias Burnus  <burnus@net-b.de>

	PR fortran/58658
	* gfortran.dg/unlimited_polymorphic_10.f90: New.

2013-10-14  Rainer Orth  <ro@CeBiTec.Uni-Bielefeld.DE>

	* gcc.dg/torture/pr58670.c (ASM_STR) [__i386__ || __x86_64__]:
	Use btsl.

2013-10-14  Eric Botcazou  <ebotcazou@adacore.com>

	* gnat.dg/specs/opt1.ads: New test.

2013-10-14  Richard Biener  <rguenther@suse.de>

	PR tree-optimization/58640
	* gcc.c-torture/execute/pr58640-2.c: New testcase.

2013-10-13  Eric Botcazou  <ebotcazou@adacore.com>

	* gnat.dg/uninit_array.ad[sn]: New test.
	* gnat.dg/uninit_array_pkg.ads: New helper.

2013-10-13  Richard Biener  <rguenther@suse.de>

	* gcc.c-torture/execute/pr58662.c: New test.

2013-10-12  Oleg Endo  <olegendo@gcc.gnu.org>

	PR target/51244
	* gcc.dg/torture/p51244-21.c: New.
	* gcc.target/sh/pr51244-20.c: New.
	* gcc.target/sh/pr51244-20-sh2a.c: New.

2013-10-12  Arnaud Charlet  <charlet@adacore.com>

	* gnat.dg/specs/linker_section.ads: Update test.

2013-10-12  H.J. Lu  <hongjiu.lu@intel.com>

	PR target/58690
	* gcc.target/i386/pr58690.c: New test

2013-10-12  Alexander Monakov  <amonakov@ispras.ru>

	* gcc.target/i386/builtin-ucmp.c: New test.

2013-10-11  Brooks Moses  <bmoses@google.com>

	* g++.dg/ext/altivec-7.C: Check for standard vector-type name mangling.

2013-10-11  Jeff Law  <law@redhat.com>

	* gcc.c-torture/execute/pr58640.c: New test.

2013-10-11  Paolo Carlini  <paolo.carlini@oracle.com>

	PR c++/58633
	* g++.dg/cpp0x/decltype57.C: New.

2013-10-11  Paolo Carlini  <paolo.carlini@oracle.com>

	PR c++/31671
	* g++.dg/template/nontype26.C: New.

2013-10-11  Thomas Schwinge  <thomas@codesourcery.com>

	* c-c++-common/cpp/openmp-define-1.c: New file.
	* c-c++-common/cpp/openmp-define-2.c: Likewise.
	* c-c++-common/cpp/openmp-define-3.c: Likewise.
	* gfortran.dg/openmp-define-1.f90: Likewise.
	* gfortran.dg/openmp-define-2.f90: Likewise.
	* gfortran.dg/openmp-define-3.f90: Likewise.

	* g++.dg/gomp/gomp.exp: Recurse into subdirectories when looking
	for test source files.
	* gcc.dg/gomp/gomp.exp: Likewise.
	* gcc.dg/gomp/appendix-a/a.35.1.c: Expect error.
	* gcc.dg/gomp/appendix-a/a.35.3.c: Likewise.
	* gcc.dg/gomp/appendix-a/a.35.4.c: Likewise.
	* gcc.dg/gomp/appendix-a/a.35.5.c: Likewise.
	* gcc.dg/gomp/appendix-a/a.35.6.c: Likewise.

2013-10-11  Jakub Jelinek  <jakub@redhat.com>

	* c-c++-common/gomp/atomic-15.c: Adjust for C diagnostics.
	Remove error test that is now valid in OpenMP 4.0.
	* c-c++-common/gomp/atomic-16.c: New test.
	* c-c++-common/gomp/cancel-1.c: New test.
	* c-c++-common/gomp/depend-1.c: New test.
	* c-c++-common/gomp/depend-2.c: New test.
	* c-c++-common/gomp/map-1.c: New test.
	* c-c++-common/gomp/pr58472.c: New test.
	* c-c++-common/gomp/sections1.c: New test.
	* c-c++-common/gomp/simd1.c: New test.
	* c-c++-common/gomp/simd2.c: New test.
	* c-c++-common/gomp/simd3.c: New test.
	* c-c++-common/gomp/simd4.c: New test.
	* c-c++-common/gomp/simd5.c: New test.
	* c-c++-common/gomp/single1.c: New test.
	* g++.dg/gomp/block-0.C: Adjust for stricter #pragma omp sections
	parser.
	* g++.dg/gomp/block-3.C: Likewise.
	* g++.dg/gomp/clause-3.C: Adjust error messages.
	* g++.dg/gomp/declare-simd-1.C: New test.
	* g++.dg/gomp/declare-simd-2.C: New test.
	* g++.dg/gomp/depend-1.C: New test.
	* g++.dg/gomp/depend-2.C: New test.
	* g++.dg/gomp/target-1.C: New test.
	* g++.dg/gomp/target-2.C: New test.
	* g++.dg/gomp/taskgroup-1.C: New test.
	* g++.dg/gomp/teams-1.C: New test.
	* g++.dg/gomp/udr-1.C: New test.
	* g++.dg/gomp/udr-2.C: New test.
	* g++.dg/gomp/udr-3.C: New test.
	* g++.dg/gomp/udr-4.C: New test.
	* g++.dg/gomp/udr-5.C: New test.
	* g++.dg/gomp/udr-6.C: New test.
	* gcc.dg/autopar/outer-1.c: Expect 4 instead of 5 loopfn matches.
	* gcc.dg/autopar/outer-2.c: Likewise.
	* gcc.dg/autopar/outer-3.c: Likewise.
	* gcc.dg/autopar/outer-4.c: Likewise.
	* gcc.dg/autopar/outer-5.c: Likewise.
	* gcc.dg/autopar/outer-6.c: Likewise.
	* gcc.dg/autopar/parallelization-1.c: Likewise.
	* gcc.dg/gomp/block-3.c: Adjust for stricter #pragma omp sections
	parser.
	* gcc.dg/gomp/clause-1.c: Adjust error messages.
	* gcc.dg/gomp/combined-1.c: Look for GOMP_parallel_loop_runtime
	instead of GOMP_parallel_loop_runtime_start.
	* gcc.dg/gomp/declare-simd-1.c: New test.
	* gcc.dg/gomp/declare-simd-2.c: New test.
	* gcc.dg/gomp/nesting-1.c: Adjust for stricter #pragma omp sections
	parser.  Add further #pragma omp sections nesting tests.
	* gcc.dg/gomp/target-1.c: New test.
	* gcc.dg/gomp/target-2.c: New test.
	* gcc.dg/gomp/taskgroup-1.c: New test.
	* gcc.dg/gomp/teams-1.c: New test.
	* gcc.dg/gomp/udr-1.c: New test.
	* gcc.dg/gomp/udr-2.c: New test.
	* gcc.dg/gomp/udr-3.c: New test.
	* gcc.dg/gomp/udr-4.c: New test.
	* gfortran.dg/gomp/appendix-a/a.35.5.f90: Add dg-error.

2013-10-10  Jan Hubicka  <jh@suse.cz>

	* gcc.target/i386/avx256-unaligned-store-3.c: Update template for
	tuning change.
	* gcc.target/i386/avx256-unaligned-store-1.c: Likewise.
	* gcc.target/i386/pr49168-1.c: Likewise.
	* gcc.target/i386/pr49002-2.c: Likewise.

2013-10-10  Jakub Jelinek  <jakub@redhat.com>

	PR middle-end/58670
	* gcc.dg/torture/pr58670.c: New test.

2013-10-09  Zhenqiang Chen  <zhenqiang.chen@arm.com>

	* gcc.dg/tree-ssa/phi-opt-11.c: New test.

2013-10-09  Marek Polacek  <polacek@redhat.com>

	PR c++/58635
	* g++.dg/tm/pr58635-1.C: New test.
	* g++.dg/tm/pr58635-2.C: New test.

2013-10-09  Jakub Jelinek  <jakub@redhat.com>

	* gcc.dg/vect/bb-slp-31.c: Add cleanup-tree-dump.

2013-10-09  Marc Glisse  <marc.glisse@inria.fr>

	PR tree-optimization/20318
	* c-c++-common/pr20318.c: New file.
	* gcc.dg/tree-ssa/pr20318.c: New file.

2013-10-09  Eric Botcazou  <ebotcazou@adacore.com>

	* gcc.c-torture/execute/pr58570.c: New test.

2013-10-09  Alex Velenko  <Alex.Velenko@arm.com>

	* gcc.target/aarch64/vclz.c: New testcase.

2013-10-09  Alex Velenko  <Alex.Velenko@arm.com>

	* gcc.target/aarch64/vadd_f64.c: New testcase.
	* gcc.target/aarch64/vsub_f64.c: New testcase.

2013-10-09  Alex Velenko  <Alex.Velenko@arm.com>

	* gcc.target/aarch64/vdiv_f.c: New testcase.

2013-10-09  Alex Velenko  <Alex.Velenko@arm.com>

	* gcc.target/aarch64/vneg_f.c: New testcase.
	* gcc.target/aarch64/vneg_s.c: New testcase.

2013-10-08  Paolo Carlini  <paolo.carlini@oracle.com>

	PR c++/58568
	* g++.dg/cpp0x/lambda/lambda-ice10.C: New.
	* g++.old-deja/g++.mike/misc9.C: Adjust.

2013-10-08  Paolo Carlini  <paolo.carlini@oracle.com>

	PR c++/58665
	Revert:
	2013-10-04  Paolo Carlini  <paolo.carlini@oracle.com>

	PR c++/58448
	* g++.dg/template/crash117.C: New.

2013-10-08  Andreas Krebbel  <Andreas.Krebbel@de.ibm.com>

	* gcc.target/s390/htm-nofloat-2.c: Add -mzarch to asm options.

2013-10-08  Marc Glisse  <marc.glisse@inria.fr>

	PR tree-optimization/58480
	* gcc.dg/tree-ssa/pr58480.c: New file.

2013-10-07  Bill Schmidt  <wschmidt@linux.vnet.ibm.com>

	* gcc.target/powerpc/pr43154.c: Skip for ppc64 little endian.
	* gcc.target/powerpc/fusion.c: Likewise.

2013-10-07  Andreas Krebbel  <Andreas.Krebbel@de.ibm.com>

	* gcc.target/s390/htm-nofloat-2.c: New testcase.

2013-10-07  Andreas Krebbel  <Andreas.Krebbel@de.ibm.com>

	* gcc.target/s390/htm-1.c: Add more tests to cover different
	operand types.

2013-10-06  Paolo Carlini  <paolo.carlini@oracle.com>

	PR c++/58126
	* g++.dg/init/uninitialized1.C: New.

2013-10-06  Paolo Carlini  <paolo.carlini@oracle.com>

	PR c++/56060
	* g++.dg/cpp0x/variadic144.C: New.

2013-10-04  Paolo Carlini  <paolo.carlini@oracle.com>

	PR c++/58560
	* g++.dg/cpp0x/auto39.C: New.

2013-10-04  Paolo Carlini  <paolo.carlini@oracle.com>

	PR c++/58503
	* g++.dg/cpp0x/range-for26.C: New.
	* g++.dg/cpp0x/range-for27.C: Likewise.

2013-10-04  Paolo Carlini  <paolo.carlini@oracle.com>

	PR c++/58448
	* g++.dg/template/crash117.C: New.

2013-10-04  Marc Glisse  <marc.glisse@inria.fr>

	PR c++/19476
	* g++.dg/tree-ssa/pr19476-5.C: New file.
	* g++.dg/tree-ssa/pr19476-1.C: Mention pr19476-5.C.

2013-10-04  Paolo Carlini  <paolo.carlini@oracle.com>

	PR c++/58584
	* g++.dg/cpp0x/gen-attrs-55.C: New.

2013-10-03  Easwaran Raman  <eraman@google.com>

	PR c++/33911
	* g++.dg/ext/attribute47.C: New.

2013-10-03  Rong Xu  <xur@google.com>

	* gcc.target/i386/cold-attribute-2.c: Fix the test by using original
	probability.
	* gcc.dg/tree-ssa/ipa-split-5.c: Ditto.
	* gcc.dg/tree-ssa/ipa-split-6.c: Ditto.

2013-10-03  Marek Polacek  <polacek@redhat.com>

	PR c++/58510
	* g++.dg/cpp0x/pr58510.C: New test.

2013-10-03  Marc Glisse  <marc.glisse@inria.fr>

	PR c++/19476
	* g++.dg/tree-ssa/pr19476-1.C: New file.
	* g++.dg/tree-ssa/pr19476-2.C: Likewise.
	* g++.dg/tree-ssa/pr19476-3.C: Likewise.
	* g++.dg/tree-ssa/pr19476-4.C: Likewise.

2013-10-03  Michael Meissner  <meissner@linux.vnet.ibm.com>

	* gcc.target/powerpc/p8vector-fp.c: New test for floating point
	scalar operations when using -mupper-regs-sf and -mupper-regs-df.
	* gcc.target/powerpc/ppc-target-1.c: Update tests to allow either
	VSX scalar operations or the traditional floating point form of
	the instruction.
	* gcc.target/powerpc/ppc-target-2.c: Likewise.
	* gcc.target/powerpc/recip-3.c: Likewise.
	* gcc.target/powerpc/recip-5.c: Likewise.
	* gcc.target/powerpc/pr72747.c: Likewise.
	* gcc.target/powerpc/vsx-builtin-3.c: Likewise.

2013-10-03  Marcus Shawcroft  <marcus.shawcroft@arm.com>

	PR target/58460
	* gcc.target/aarch64/pr58460.c: New file.

2013-10-02  Tobias Burnus  <burnus@net-b.de>

	PR fortran/58593
	* gfortran.dg/char_length_19.f90: New.

2013-10-02  Paolo Carlini  <paolo.carlini@oracle.com>

	PR c++/58535
	* g++.dg/parse/crash65.C: New.
	* g++.dg/cpp1y/pr58535.C: Likewise.

2013-10-02  Richard Biener  <rguenther@suse.de>

	* gcc.dg/tree-ssa/ldist-11.c: Adjust.
	* gcc.dg/tree-ssa/ldist-17.c: Likewise.
	* gcc.dg/tree-ssa/ldist-23.c: Likewise.
	* gcc.dg/tree-ssa/ldist-pr45948.c: Likewise.
	* gfortran.dg/ldist-pr45199.f: Likewise.

2013-10-02  Paolo Carlini  <paolo.carlini@oracle.com>

	PR c++/58565
	* g++.dg/parse/crash64.C: New.

2013-10-02  Yufeng Zhang  <yufeng.zhang@arm.com>

	* gcc.dg/tree-ssa/slsr-40.c: New test.

2013-10-01  Paolo Carlini  <paolo.carlini@oracle.com>

	PR c++/58563
	* g++.dg/cpp0x/pr58563.C: New.

2013-10-01  Vidya Praveen  <vidyapraveen@arm.com>

	* gcc.target/aarch64/vect_saddl_1.c: New.

2013-10-01  Jakub Jelinek  <jakub@redhat.com>

	PR target/58574
	* gcc.c-torture/execute/pr58574.c: New testcase.

2013-10-01  Kugan Vivekanandarajah  <kuganv@linaro.org>

	PR Target/58578
	* gcc.target/arm/pr58578.c: New test.

2013-10-01  Kyrylo Tkachov  <kyrylo.tkachov@arm.com>

	PR tree-optimization/58556
	* gcc.dg/tree-ssa/gen-vect-26.c: Use dynamic vector cost model.
	* gcc.dg/tree-ssa/gen-vect-28.c: Likewise.

2013-10-01  Nick Clifton  <nickc@redhat.com>

	* lib/target-supports.exp (check_effective_target_ptr32plus): Fail
	for MSP430.
	* gcc.c-torture/compile/20010327-1.c: Only run the test for
	ptr32plus targets.
	* gcc.c-torture/compile/pr41181.c: Likewise.
	* gcc.c-torture/compile/calls.c: Likewise.
	* gcc.c-torture/compile/990617-1.c: Likewise.
	* gcc.c-torture/compile/pr55955.c: Only run the test for
	int32plus targets.
	* gcc.c-torture/compile/limits-externdecl.c: Likewise.

2013-10-01  Richard Biener  <rguenther@suse.de>

	PR tree-optimization/58553
	* gcc.dg/torture/pr58553.c: New testcase.

2013-09-30  Jakub Jelinek  <jakub@redhat.com>

	PR middle-end/58564
	* gcc.c-torture/execute/pr58564.c: New test.

2013-09-30  Teresa Johnson  <tejohnson@google.com>

	* testsuite/gcc.dg/tree-ssa/ssa-dom-thread-3.c (expand_one_var):
	Update for additional dump message.

2013-09-30  Richard Biener  <rguenther@suse.de>

	PR tree-optimization/58554
	* gcc.dg/torture/pr58554.c: New testcase.

2013-09-30  Simon Cook  <simon.cook@embecosm.com>
	    Joern Rennecke  <joern.rennecke@embecosm.com>

	* gcc.target/arc/barrel-shifter-1.c: New test.
	* gcc.target/arc/barrel-shifter-2.c: Likewise.
	* gcc.target/arc/long-calls.c, gcc.target/arc/mA6.c: Likewise.
	* gcc.target/arc/mA7.c, gcc.target/arc/mARC600.c: Likewise.
	* gcc.target/arc/mARC601.c, gcc.target/arc/mARC700.c: Likewise.
	* gcc.target/arc/mcpu-arc600.c, gcc.target/arc/mcpu-arc601.c: Likewise.
	* gcc.target/arc/mcpu-arc700.c, gcc.target/arc/mcrc.c: Likewise.
	* gcc.target/arc/mdpfp.c, gcc.target/arc/mdsp-packa.c: Likewise.
	* gcc.target/arc/mdvbf.c, gcc.target/arc/mlock.c: Likewise.
	* gcc.target/arc/mmac-24.c, gcc.target/arc/mmac-d16.c: Likewise.
	* gcc.target/arc/mno-crc.c, gcc.target/arc/mno-dsp-packa.c: Likewise.
	* gcc.target/arc/mno-dvbf.c, gcc.target/arc/mno-lock.c: Likewise.
	* gcc.target/arc/mno-mac-24.c, gcc.target/arc/mno-mac-d16.c: Likewise.
	* gcc.target/arc/mno-rtsc.c, gcc.target/arc/mno-swape.c: Likewise.
	* gcc.target/arc/mno-xy.c, gcc.target/arc/mrtsc.c: Likewise.
	* gcc.target/arc/mspfp.c, gcc.target/arc/mswape.c: Likewise.
	* gcc.target/arc/mtune-ARC600.c: Likewise.
	* gcc.target/arc/mtune-ARC601.c: Likewise.
	* gcc.target/arc/mtune-ARC700-xmac: Likewise.
	* gcc.target/arc/mtune-ARC700.c: Likewise.
	* gcc.target/arc/mtune-ARC725D.c: Likewise.
	* gcc.target/arc/mtune-ARC750D.c: Likewise.
	* gcc.target/arc/mul64.c, gcc.target/arc/mxy.c: Likewise.
	* gcc.target/arc/no-dpfp-lrsr.c: Likewise.

2013-09-30  Richard Biener  <rguenther@suse.de>

	PR middle-end/58532
	* g++.dg/torture/pr58552.C: New testcase.

2013-09-27  Michael Meissner  <meissner@linux.vnet.ibm.com>

	* gcc.target/powerpc/p8vector-ldst.c: New test for -mupper-regs-sf
	and -mupper-regs-df.

2013-09-27  Paulo Matos  <pmatos@broadcom.com>

	PR middle-end/58463
	* gcc.dg/pr58463.c: New test.

2013-09-27  Jakub Jelinek  <jakub@redhat.com>

	PR middle-end/58551
	* c-c++-common/gomp/pr58551.c: New test.

2013-09-27  Richard Biener  <rguenther@suse.de>

	PR tree-optimization/58459
	* gcc.dg/tree-ssa/ssa-pre-31.c: New testcase.

2013-09-26  Bernd Edlinger  <bernd.edlinger@hotmail.de>

	PR fortran/58113
	* gfortran.dg/round_4.f90: Check for rounding support.

2013-09-26  James Greenhalgh  <james.greenhalgh@arm.com>

	* g++.dg/vect/pr58513.cc (op): Make static.

2013-09-26  Richard Biener  <rguenther@suse.de>

	* gcc.dg/tree-ssa/coalesce-2.c: New testcase.

2013-09-26  Richard Biener  <rguenther@suse.de>

	PR tree-optimization/58539
	* gcc.dg/torture/pr58539.c: New testcase.

2013-09-25  Jeff Law  <law@redhat.com>

	* gcc.dg/tree-ssa/ssa-dom-thread-3.c: Update expected output.

2013-09-25  Tobias Burnus  <burnus@net-b.de>

	PR fortran/58436
	* gfortran.dg/finalize_21.f90: New.

2013-09-25  Tobias Burnus  <burnus@net-b.de>

	PR fortran/57697
	PR fortran/58469
	* gfortran.dg/defined_assignment_8.f90: New.
	* gfortran.dg/defined_assignment_9.f90: New.

2013-09-25  Marek Polacek  <polacek@redhat.com>

	PR sanitizer/58413
	* c-c++-common/ubsan/shift-5.c: New test.
	* c-c++-common/ubsan/shift-6.c: New test.
	* c-c++-common/ubsan/div-by-zero-5.c: New test.
	* gcc.dg/ubsan/c-shift-1.c: New test.

2013-09-25  Marek Polacek  <polacek@redhat.com>

	PR c++/58516
	* g++.dg/tm/pr58516.C: New test.

2013-09-24  Kyrylo Tkachov  <kyrylo.tkachov@arm.com>

	* lib/target-supports.exp (check_effective_target_arm_cond_exec):
	New procedure.
	* gcc.target/arm/minmax_minus.c: Check for cond_exec target.

2013-09-24  Richard Biener  <rguenther@suse.de>

	PR middle-end/58513
	* g++.dg/vect/pr58513.cc: New testcase.

2013-09-24  Yvan Roux  <yvan.roux@linaro.org>

	* gcc.target/arm/atomic-comp-swap-release-acquire.c: Adjust expected
	output.

2013-09-23  Adam Butcher  <adam@jessamine.co.uk>

	PR c++/58500
	* g++.dg/cpp1y/pr58500.C: New testcase.

2013-09-23  Eric Botcazou  <ebotcazou@adacore.com>

	* gnat.dg/opt28.ad[sb]: New test.
	* gnat.dg/opt28_pkg.ads: New helper.

2013-09-23  Richard Biener  <rguenther@suse.de>

	PR tree-optimization/58464
	* g++.dg/torture/pr58464.C: New testcase.

2013-09-23  Christian Bruel  <christian.bruel@st.com>

	PR target/58475
	* gcc.target/sh/torture/pr58475.c: New test.

2013-09-23  Janus Weil  <janus@gcc.gnu.org>

	PR fortran/58355
	* gfortran.dg/extends_15.f90: New.

2013-09-20  Paolo Carlini  <paolo.carlini@oracle.com>

	PR c++/58481
	* g++.dg/cpp0x/lambda/lambda-this17.C: New.

2013-09-20  Jan-Benedict Glaw  <jbglaw@lug-owl.de>

	PR target/56875
	* gcc.target/vax/vax.exp: New.
	* gcc.target/vax/pr56875.c: Ditto.

2013-09-20  Richard Biener  <rguenther@suse.de>

	PR middle-end/58484
	* gfortran.dg/pr58484.f: New testcase.

2013-09-20  Jeff Law  <law@redhat.com>

	* gcc.dg/tree-ssa/ssa-dom-thread-3.c: Add missing dg-final clause.

2013-09-20  Bernd Edlinger  <bernd.edlinger@hotmail.de>

	PR middle-end/57748
	* gcc.dg/torture/pr57748-1.c: New test.
	* gcc.dg/torture/pr57748-2.c: New test.

2013-09-20  Marek Polacek  <polacek@redhat.com>

	PR sanitizer/58413
	* c-c++-common/ubsan/shift-4.c: New test.

2013-09-20  Richard Biener  <rguenther@suse.de>

	PR tree-optimization/58453
	* gcc.dg/tree-ssa/ldist-23.c: New testcase.

2013-09-20  Janus Weil  <janus@gcc.gnu.org>

	PR fortran/58099
	* gfortran.dg/proc_ptr_43.f90: New.

2013-09-18  Tobias Burnus  <burnus@net-b.de>

	PR fortran/57697
	* gfortran.dg/defined_assignment_11.f90: New.

2013-09-18  Vladimir Makarov  <vmakarov@redhat.com>

	PR rtl-optimization/58438
	* g++.dg/pr58438.C: New test.

2013-09-18  Tobias Burnus  <burnus@net-b.de>

	PR fortran/43366
	* gfortran.dg/class_39.f03: Update dg-error.
	* gfortran.dg/class_5.f03: Ditto.
	* gfortran.dg/class_53.f90: Ditto.
	* gfortran.dg/realloc_on_assign_20.f90: New.
	* gfortran.dg/realloc_on_assign_21.f90: New.
	* gfortran.dg/realloc_on_assign_22.f90: New.

2013-09-18  Paolo Carlini  <paolo.carlini@oracle.com>

	PR c++/58457
	* g++.dg/parse/using4.C: New.

2013-09-18  Kyrylo Tkachov  <kyrylo.tkachov@arm.com>

	* gcc.c-torture/execute/pr58419.c (b): Change type to signed char.

2013-09-18  Marek Polacek  <polacek@redhat.com>

	PR sanitize/58443
	* g++.dg/ubsan/div-by-zero-1.C: Use the integer-divide-by-zero option
	instead of the shift option.
	* c-c++-common/ubsan/pr58443-1.c: New test.
	* c-c++-common/ubsan/pr58443-3.c: New test.
	* c-c++-common/ubsan/pr58443-2.c: New test.

2013-09-18  Richard Biener  <rguenther@suse.de>

	PR tree-optimization/58417
	* gcc.dg/torture/pr58417.c: New testcase.

2013-09-18  Eric Botcazou  <ebotcazou@adacore.com>

	* gnat.dg/array_bounds_test2.adb: New test.

2013-09-18  Kyrylo Tkachov  <kyrylo.tkachov@arm.com>

	* g++.dg/debug/dwarf2/omp-fesdr.C: Check for fopenmp effective target.
	* gcc.dg/debug/dwarf2/omp-fesdr.c: Likewise.

2013-09-18  Eric Botcazou  <ebotcazou@adacore.com>

	* gnat.dg/in_out_parameter4.adb: New test.

2013-09-18  Marek Polacek  <polacek@redhat.com>

	PR sanitizer/58411
	* c-c++-common/ubsan/attrib-1.c: New test.

2013-09-17  Cong Hou  <congh@google.com>

	* gcc.dg/vect/vect-reduc-dot-s16c.c: Add a test case with dot product
	on two arrays with short and int types. This should not be recognized
	as a dot product pattern.

2013-09-17  Paolo Carlini  <paolo.carlini@oracle.com>

	PR c++/58435
	* pt.c (tsubst, [BOUND_TEMPLATE_TEMPLATE_PARM]): Take into account
	the cp_type_quals (r) too.

2013-09-17  Jan Hubicka  <jh@suse.cz>

	PR middle-end/58332
	* gcc.c-torture/compile/pr58332.c: New testcase.

2013-09-17  Jeff Law  <law@redhat.com>

	* gcc.c-torture/execute/pr58387.c: New test.

2013-09-17  Kyrylo Tkachov  <kyrylo.tkachov@arm.com>

	PR tree-optimization/58088
	* gcc.c-torture/compile/pr58088.c: New test.

2013-09-17  Nick Clifton  <nickc@redhat.com>

	* lib/target-supports.exp (check_effective_target_trampolines):
	Add MSP430 to the list of targets that do not support trampolines.
	(check_profiling_available): Add MSP430 to the list of targets
	that do not support profiling.
	(check_effective_target_tls_runtime): Add MSP430 to the list of
	targets that do not support TLS.

2013-09-17  Eric Botcazou  <ebotcazou@adacore.com>

	* gnat.dg/opt27.adb: New test.
	* gnat.dg/opt27_pkg.ad[sb]: New helper.

2013-09-17  Andreas Schwab  <schwab@suse.de>

	* gcc.dg/tree-ssa/ldist-22.c (main): Return zero.

2013-09-17  Richard Biener  <rguenther@suse.de>

	PR tree-optimization/58432
	* gcc.dg/pr58432.c: New testcase.

2013-09-17  Bin Cheng  <bin.cheng@arm.com>

	* gcc.dg/tree-ssa/slsr-39.c: New test.

2013-09-16  Xinliang David Li  <davidxl@google.com>

	* gcc.misc-tests/help.exp: Optimizer help change.

2013-09-16  Jeff Law  <law@redhat.com>

	* gcc.c-torture/execute/pr58419.c: New test.
	* gcc.c-torture/execute/pr58431.c: New test.

2013-09-16  Tobias Burnus  <burnus@net-b.de>

	PR fortran/58356
	* gfortran.dg/finalize_19.f90: New.

2013-09-16  Vladimir Makarov  <vmakarov@redhat.com>

	* gcc.target/i386/pr58418.c: New.

2013-09-16  James Greenhalgh  <james.greenhalgh@arm.com>

	* gcc.target/aarch64/fmla-intrinsic.c: New.
	* gcc.target/aarch64/mla-intrinsic.c: Likewise.
	* gcc.target/aarch64/fmls-intrinsic.c: Likewise.
	* gcc.target/aarch64/mls-intrinsic.c: Likewise.

2013-09-16  James Greenhalgh  <james.greenhalgh@arm.com>

	* gcc.target/aarch64/mul_intrinsic_1.c: New.
	* gcc.target/aarch64/fmul_intrinsic_1.c: Likewise.

2013-09-16  Richard Biener  <rguenther@suse.de>

	* gcc.dg/tree-ssa/ldist-22.c: New testcase.

2013-09-16  Adam Butcher  <adam@jessamine.co.uk>

	* g++.dg/cpp0x/auto9.C: Downgrade two previously expected errors (now
	interpreted as implicit templates) to be expected pedwarns instead.

2013-09-16  Tobias Burnus  <burnus@net-b.de>

	PR fortran/57697
	* gfortran.dg/defined_assignment_10.f90: Comment print statement.

2013-09-15  Tobias Burnus  <burnus@net-b.de>

	PR fortran/57697
	* gfortran.dg/defined_assignment_10.f90: New.

2013-09-13  Evgeny Gavrin <e.gavrin@samsung.com>

	* gcc.dg/debug/dwarf2/omp-fesdr.c: Add test.
	* g++.dg/debug/dwarf2/omp-fesdr.C: Add test.

2013-09-13  Jacek Caban  <jacek@codeweavers.com>

	* g++.dg/abi/main.C: Added implicit C linkage tests

2013-09-13  Kai Tietz  <ktietz@redhat.com>

	* gcc.target/i386/pr57848.c: New file.

2013-09-13  Christian Bruel  <christian.bruel@st.com>

	PR target/58314
	* gcc.target/sh/torture/pr58314.c: New test.

2013-09-12  Paolo Carlini  <paolo.carlini@oracle.com>

	* g++.dg/torture/pr58380.C: Suppress warnings with "-w".

2013-09-12  Martin Jambor  <mjambor@suse.cz>

	PR ipa/58389
	* g++.dg/pr58389.C: New test.

2013-09-12  Paolo Carlini  <paolo.carlini@oracle.com>

	* g++.dg/template/pseudodtor2.C: Add column number to dg-error strings.
	* g++.dg/template/pseudodtor3.C: Likewise.

2013-09-12  Richard Biener  <rguenther@suse.de>

	PR tree-optimization/58404
	* g++.dg/tree-ssa/pr58404.C: New testcase.

2013-09-12  Martin Jambor  <mjambor@suse.cz>

	PR ipa/58371
	* g++.dg/ipa/pr58371.C: New test.

2013-09-12  Richard Biener  <rguenther@suse.de>

	* gcc.dg/tree-ssa/ldist-4.c: Remove undefined behavior.  Adjust
	expected outcome and comment why that happens.

2013-09-11  Richard Biener  <rguenther@suse.de>

	PR middle-end/58377
	* g++.dg/uninit-pred-4.C: New testcase.

2013-09-11  Jakub Jelinek  <jakub@redhat.com>

	PR tree-optimization/58385
	* gcc.c-torture/execute/pr58385.c: New test.

2013-09-11  Kyrylo Tkachov  <kyrylo.tkachov@arm.com>

	* gcc.target/arm/thumb-ifcvt-2.c: New test.

2013-09-10  Jeff Law  <law@redhat.com>

	* g++.dg/torture/pr58380.C: New test.

2013-09-10  Jan Hubicka  <jh@suse.cz>
	    Paolo Carlini  <paolo.carlini@oracle.com>

	* g++.dg/template/cond2.C: Tweak, do not expect a "required from".

2013-09-10  Jeff Law  <law@redhat.com>

	* gcc.c-torture/compile/pr58343.c: New test.

2013-09-10  Jakub Jelinek  <jakub@redhat.com>

	PR rtl-optimization/58365
	* gcc.c-torture/execute/pr58365.c: New test.

2013-09-10  Michael Zolotukhin  <michael.v.zolotukhin@gmail.com>

	* gcc.dg/torture/memcpy-1.c: New test.

2013-09-10  Alan Modra  <amodra@gmail.com>

	* gcc.target/powerpc/pr58330.c: New.

2013-09-10  Alan Modra  <amodra@gmail.com>

	* gcc.target/powerpc/medium_offset.c: New.

2013-09-09  Jakub Jelinek  <jakub@redhat.com>

	PR c++/58325
	* g++.dg/warn/Wunused-var-21.C: New test.

	PR tree-optimization/58364
	* gcc.c-torture/execute/pr58364.c: New test.

2013-09-09  Paolo Carlini  <paolo.carlini@oracle.com>

	PR c++/43452
	* g++.dg/warn/Wdelete-incomplete-1.C: New.
	* g++.dg/warn/Wdelete-incomplete-2.C: Likewise.
	* g++.dg/init/delete1.C: Adjust.

2013-09-09  Ian Bolton  <ian.bolton@arm.com>

	* gcc.target/aarch64/movdi_1.c: New test.

2013-09-09  Paolo Carlini  <paolo.carlini@oracle.com>

	PR c++/58362
	* g++.dg/warn/Wunused-parm-5.C: New.

2013-09-09  Kyrylo Tkachov  <kyrylo.tkachov@arm.com>

	* gcc.target/aarch64/cmn-neg.c: New test.

2013-09-09  Richard Biener  <rguenther@suse.de>

	PR middle-end/58326
	* gcc.dg/torture/pr58326-1.c: New testcase.
	* gcc.dg/torture/pr58326-2.c: Likewise.

2013-09-09  Kyrylo Tkachov  <kyrylo.tkachov@arm.com>

	PR target/57735
	* g++.dg/ext/pr57735.C: New test.

2013-09-09  Jan Hubicka  <jh@suse.cz>

	PR middle-end/58294
	* g++.dg/torture/PR58294.C: New testcase.

2013-09-08  Jeff Law  <law@redhat.com>

	* gcc.c-torture/compile/pr58340.c: New test.

2013-09-08  Richard Sandiford  <rdsandiford@googlemail.com>

	* g++.dg/debug/ra1.C: New test.

2013-09-08  Jan Hubicka  <jh@suse.cz>

	* testsuite/g++.dg/ipa/devirt-11.C: Update template.
	* testsuite/g++.dg/ipa/devirt-16.C: New testcase.
	* testsuite/g++.dg/ipa/devirt-17.C: New testcase.
	* testsuite/g++.dg/ipa/devirt-18.C: New testcase.

2013-09-08  Paolo Carlini  <paolo.carlini@oracle.com>

	PR c++/54941
	* g++.dg/overload/new1.C: Adjust.

2013-09-08  Joern Rennecke  <joern.rennecke@embecosm.com>

	* c-c++-common/opaque-vector.c: New test.

2013-09-08  Tom de Vries  <tom@codesourcery.com>

	PR c++/58282
	* g++.dg/tm/noexcept-6.C: New test.

2013-09-06  Joern Rennecke  <joern.rennecke@embecosm.com>

	* gcc.target/arc/cond-set-use.c: New test.

2013-09-06  Eric Botcazou  <ebotcazou@adacore.com>

	* gnat.dg/stack_usage2.adb: New test.

2013-09-06  James Greenhalgh  <james.greenhalgh@arm.com>

	* gcc.target/aarch64/table-intrinsics.c
	(qtbl_tests8_< ,2,3,4>): Fix control vector parameter type.
	(qtb_tests8_< ,2,3,4>): Likewise.
	(qtblq_tests8_< ,2,3,4>): Likewise.
	(qtbxq_tests8_< ,2,3,4>): Likewise.

2013-09-06  Eric Botcazou  <ebotcazou@adacore.com>

	* gnat.dg/warn10.ad[sb]: New test.
	* gnat.dg/warn10_pkg.ads: New helper.

2013-09-06  Joern Rennecke  <joern.rennecke@embecosm.com>

	* gcc.dg/ipa/ipa-pta-14.c (scan-ipa-dump) [keeps_null_pointer_checks]:
	Don't expect NULL in foo.result set.
	* gcc.dg/tree-ssa/pta-escape-1.c (scan-tree-dump): Don't expect NULL
	in ESCAPED set.
	* gcc.dg/tree-ssa/pta-escape-2.c: Likewise.
	* gcc.dg/tree-ssa/pta-escape-3.c: Likewise.

2013-09-06  Andreas Krebbel  <Andreas.Krebbel@de.ibm.com>

	* gcc.target/s390/nearestint-1.c: New testcase.

2013-09-06  Joern Rennecke  <joern.rennecke@embecosm.com>
	    Vineet Gupta  <Vineet.Gupta@synopsys.com>

	* gcc.c-torture/execute/20101011-1.c [__arc__] (DO_TEST): Define as 0.
	* testsuite/gcc.target/arc: New directory.
	* gcc.dg/torture/pr37868.c: Also skip for arc*-*-*.
	* gcc.dg/stack-usage-1.c [__arc__] (SIZE): Define.
	* testsuite/gcc.dg/torture/stackalign/builtin-apply-2.c
	[__arc__] (STACK_ARGUMENTS_SIZE): Set to 0.
	* testsuite/gcc.dg/builtin-apply2.c
	[__arc__] (STACK_ARGUMENTS_SIZE): Set to 0.

2013-09-04  Jan Hubicka  <jh@suse.cz>

	PR middle-end/58201
	* g++.dg/torture/pr58201_0.C: New testcase.
	* g++.dg/torture/pr58201_1.C: New testcase.
	* g++.dg/torture/pr58201.h: New testcase.

2013-09-05  Jan Hubicka  <jh@suse.cz>

	* gcc.dg/autopar/pr49960.c: Disable partial inlining

2013-09-05  Richard Biener  <rguenther@suse.de>

	PR tree-optimization/58137
	* gcc.target/i386/pr58137.c: New testcase.

2013-09-05  Martin Jambor  <mjambor@suse.cz>

	* g++.dg/ipa/remref-1.C: New test.
	* g++.dg/ipa/remref-2.C: Likewise.

2013-09-04  Paolo Carlini  <paolo.carlini@oracle.com>

	PR c++/24926
	* g++.dg/parse/access11.C: New.

2013-09-04  David Edelsohn  <dje.gcc@gmail.com>

	* g++.dg/warn/weak1.C: Skip on AIX.

2013-09-04  Easwaran Raman  <eraman@google.com>

	PR middle-end/57370
	PR tree-optimization/58011
	* gfortran.dg/reassoc_12.f90: New testcase.
	* gcc.dg/tree-ssa/reassoc-31.c: New testcase.

2013-09-04  David Edelsohn  <dje.gcc@gmail.com>

	* gcc.dg/attr-weakref-1.c: Skip on AIX.
	* gcc.dg/torture/pr53922.c: Skip on AIX.
	* lib/file-format.exp (gcc_target_object_format): AIX is COFF.

2013-09-04  Teresa Johnson  <tejohnson@google.com>

	* gcc.dg/unroll_1.c: Test dumping to stderr.

2013-09-04  Paolo Carlini  <paolo.carlini@oracle.com>

	PR c++/58305
	* g++.dg/warn/deprecated-8.C: New.

2013-09-03  Jeff Law  <law@redhat.com>

	* tree-ssa/ssa-dom-thread-3.c: Update due to changes in debug
	dump output.

2013-09-03  Meador Inge  <meadori@codesourcery.com>

	Revert:

	2013-08-30  Meador Inge  <meadori@codesourcery.com>

	* gcc.dg/Warray-bounds-11.c: New testcase.

2013-09-03  David Edelsohn  <dje.gcc@gmail.com>

	* lib/target-supports.exp (check_weak_available): Return true for AIX.

2013-09-03  Jan Hubicka  <jh@suse.cz>

	* g++.dg/ipa/devirt-15.C: Fix testcase.

2013-09-03  Richard Biener  <rguenther@suse.de>

	PR middle-end/57656
	* gcc.dg/torture/pr57656.c: New testcase.

2013-09-03  Richard Biener  <rguenther@suse.de>

	PR middle-end/57287
	* gcc.dg/pr57287-2.c: Use setjmp, not __sigsetjmp.

2013-09-02  Thomas Koenig  <tkoenig@gcc.gnu.org>

	PR fortran/PR56519
	* gfortran.dg/do_concurrent_3.f90:  New test case.

2013-09-02  Jan Hubicka  <jh@suse.cz>

	* gcc.dg/tree-ssa/fnsplit-1.c: New testcase.

2013-09-02  Martin Jambor  <mjambor@suse.cz>

	PR ipa/58106
	* gcc.dg/ipa/pr58106.c: New test.

2013-09-02  James Greenhalgh  <james.greenhalgh@arm.com>

	* gcc.target/aarch64/scalar_intrinsics.c
	(vdup<bhsd>_lane<su><8,16,32,64>): Force values to SIMD registers.

2013-09-02  Richard Biener  <rguenther@suse.de>

	PR middle-end/57511
	* gcc.dg/tree-ssa/sccp-1.c: New testcase.

2013-09-02  Richard Biener  <rguenther@suse.de>

	* gcc.dg/tree-ssa/loop-4.c: Adjust scan looking for one memory
	reference.

2013-09-02  Bin Cheng  <bin.cheng@arm.com>

	* gcc.target/arm/ivopts-orig_biv-inc.c: New testcase.

2013-09-02  Paolo Carlini  <paolo.carlini@oracle.com>

	PR c++/21682, implement DR 565
	* g++.dg/template/using24.C: New.
	* g++.dg/template/using25.C: Likewise.
	* g++.dg/template/using26.C: Likewise.

2013-09-01  Jan Hubicka  <jh@suse.cz>

	* g++.dg/ipa/devirt-15.C: New testcase.

2013-09-01  Eric Botcazou  <ebotcazou@adacore.com>

	* gnat.dg/specs/linker_alias.ads: Skip on Darwin.

2013-08-31  Jan Hubicka  <jh@suse.cz>

	* g++.dg/ipa/devirt-11.C: Use -fno-devirtualize-speuclatively
	* g++.dg/tree-ssa/pr45453.C: Likewise.

2013-08-31  Jan Hubicka  <jh@suse.cz>

	* gcc.dg/fork-instrumentation.c: New testcase.

2013-08-30  Uros Bizjak  <ubizjak@gmail.com>

	* g++.dg/abi/mangle33.C (dg-final): Use match count in scan RE.

2013-08-30  Meador Inge  <meadori@codesourcery.com>

	* gcc.dg/Warray-bounds-11.c: New testcase.

2013-08-30  Marek Polacek  <polacek@redhat.com>

	* g++.dg/ubsan/div-by-zero-1.C: New test.
	* c-c++-common/ubsan/save-expr-1.c: New test.
	* c-c++-common/ubsan/save-expr-2.c: New test.
	* c-c++-common/ubsan/save-expr-3.c: New test.
	* c-c++-common/ubsan/save-expr-4.c: New test.
	* c-c++-common/ubsan/typedef-1.c: New test.
	* c-c++-common/ubsan/const-char-1.c: New test.
	* c-c++-common/ubsan/const-expr.c: New test.
	* c-c++-common/ubsan/div-by-zero-1.c: Likewise.
	* c-c++-common/ubsan/shift-1.c: Likewise.
	* c-c++-common/ubsan/shift-2.c: Likewise.
	* c-c++-common/ubsan/div-by-zero-2.c: Likewise.
	* lib/ubsan-dg.exp: New file.
	* g++.dg/dg.exp: Add ubsan tests.
	* g++.dg/ubsan/ubsan.exp: New file.
	* gcc.dg/ubsan/ubsan.exp: New file.
	* g++.dg/ubsan/cxx11-shift-1.C: New test.
	* g++.dg/ubsan/cxx11-shift-2.C: New test.
	* c-c++-common/ubsan/div-by-zero-3.c: New test.
	* c-c++-common/ubsan/div-by-zero-1.c: New test.
	* c-c++-common/ubsan/div-by-zero-4.c: New test.
	* c-c++-common/ubsan/shift-3.c: New test.
	* c-c++-common/ubsan/unreachable-1.c: New test.
	* c-c++-common/ubsan/shift-1.c: New test.
	* c-c++-common/ubsan/shift-2.c: New test.
	* c-c++-common/ubsan/div-by-zero-2.c: New test.
	* gcc.dg/ubsan/c99-shift-2.c: New test.
	* gcc.dg/ubsan/c99-shift-1.c: New test.

2013-08-29  Jan Hubicka  <jh@suse.cz>

	* gcc.dg/tree-ssa/attr-alias.c: Rename test3 to test1
	to match template and comment.

2013-08-30  Paolo Carlini  <paolo.carlini@oracle.com>

	PR c++/51424
	* g++.dg/cpp0x/dc8.C: New.
	* g++.dg/template/meminit1.C: Adjust.

2013-08-30  Teresa Johnson  <tejohnson@google.com>

	* gcc.dg/inline-dump.c: Delete inadvertant commit.

2013-08-30  Jakub Jelinek  <jakub@redhat.com>

	PR tree-optimization/58277
	* gcc.c-torture/execute/pr58277-1.c: New test.
	* gcc.c-torture/execute/pr58277-2.c: New test.

2013-08-30  Eric Botcazou  <ebotcazou@adacore.com>

	* gcc.dg/guality/param-1.c: New test.
	* gcc.dg/guality/param-2.c: Likewise.

2013-08-30  Richard Biener  <rguenther@suse.de>

	PR tree-optimization/58228
	* gcc.dg/torture/pr58228.c: New testcase.

2013-08-30  Richard Biener  <rguenther@suse.de>

	PR tree-optimization/58223
	* gcc.dg/torture/pr58223.c: New testcase.
	* gcc.dg/tree-ssa/ldist-16.c: Flip expected behavior.

2013-08-30  Richard Biener  <rguenther@suse.de>

	PR tree-optimization/58010
	* gcc.dg/pr58010.c: New testcase.

2013-08-29  Xinliang DavidLi  <davidxl@google.com>

	* gcc.dg/unroll_3.c: Message change.
	* gcc.dg/unroll_4.c: Likewise.
	* gcc.dg/tree-ssa/cunroll-1.c: Likewise.
	* gcc.dg/tree-ssa/cunroll-2.c: Likewise.
	* gcc.dg/tree-ssa/cunroll-3.c: Likewise.
	* gcc.dg/tree-ssa/cunroll-4.c: Likewise.
	* gcc.dg/tree-ssa/cunroll-5.c: Likewise.
	* gcc.dg/tree-ssa/loop-23.c: Likewise.
	* gcc.dg/tree-ssa/loop-1.c: Likewise.
	* gcc.dg/unroll_1.c: Likewise.
	* gcc.dg/vect/bb-slp-31.c: Likewise.
	* gcc.dg/vect/bb-slp-14.c: Likewise.
	* gcc.dg/vect/bb-slp-8.c: Likewise.
	* gcc.dg/vect/bb-slp-23.c: Likewise.
	* gcc.dg/vect/bb-slp-15.c: Likewise.
	* gcc.dg/vect/bb-slp-9.c: Likewise.
	* gcc.dg/vect/bb-slp-24.c: Likewise.
	* gcc.dg/vect/bb-slp-16.c: Likewise.
	* gcc.dg/vect/bb-slp-25.c: Likewise.
	* gcc.dg/vect/bb-slp-17.c: Likewise.
	* gcc.dg/vect/bb-slp-26.c: Likewise.
	* gcc.dg/vect/bb-slp-18.c: Likewise.
	* gcc.dg/vect/no-tree-reassoc-bb-slp-12.c: Likewise.
	* gcc.dg/vect/bb-slp-27.c: Likewise.
	* gcc.dg/vect/bb-slp-19.c: Likewise.
	* gcc.dg/vect/bb-slp-28.c: Likewise.
	* gcc.dg/vect/bb-slp-cond-1.c: Likewise.
	* gcc.dg/vect/bb-slp-29.c: Likewise.
	* gcc.dg/vect/bb-slp-8a.c: Likewise.
	* gcc.dg/vect/bb-slp-pattern-2.c: Likewise.
	* gcc.dg/vect/bb-slp-1.c: Likewise.
	* gcc.dg/vect/bb-slp-8b.c: Likewise.
	* gcc.dg/vect/bb-slp-2.c: Likewise.
	* gcc.dg/vect/bb-slp-3.c: Likewise.
	* gcc.dg/vect/bb-slp-10.c: Likewise.
	* gcc.dg/vect/fast-math-bb-slp-call-1.c: Likewise.
	* gcc.dg/vect/bb-slp-4.c: Likewise.
	* gcc.dg/vect/bb-slp-11.c: Likewise.
	* gcc.dg/vect/fast-math-bb-slp-call-2.c: Likewise.
	* gcc.dg/vect/bb-slp-5.c: Likewise.
	* gcc.dg/vect/bb-slp-20.c: Likewise.
	* gcc.dg/vect/bb-slp-6.c: Likewise.
	* gcc.dg/vect/bb-slp-21.c: Likewise.
	* gcc.dg/vect/bb-slp-30.c: Likewise.
	* gcc.dg/vect/bb-slp-13.c: Likewise.
	* gcc.dg/vect/bb-slp-7.c: Likewise.
	* gcc.dg/vect/bb-slp-22.c: Likewise.
	* gcc.dg/unroll_2.c: Likewise.
	* g++.dg/vect/slp-pr50413.cc: Likewise.
	* g++.dg/vect/slp-pr56812.cc: Likewise.
	* g++.dg/vect/slp-pr50819.cc: Likewise.

2013-08-29  Eric Botcazou  <ebotcazou@adacore.com>

	* gcc.dg/tree-ssa/ipa-cp-1.c: Adjust regexp.

2013-08-29  Teresa Johnson  <tejohnson@google.com>

	* gcc.dg/pr40209.c: Use -fopt-info.
	* gcc.dg/pr26570.c: Ditto.
	* gcc.dg/pr32773.c: Ditto.
	* g++.dg/tree-ssa/dom-invalid.C: Ditto.

2013-08-29  Richard Biener  <rguenther@suse.de>

	PR tree-optimization/58246
	* gcc.dg/torture/pr58246.c: New testcase.

2013-08-29  Thomas Koenig  <tkoenig@gcc.gnu.org>

	PR fortran/52243
	* gfortran.dg/realloc_on_assign_14.f90:  Remove warning made
	obsolete by patch.
	* gfortran.dg/realloc_on_assign_19.f90:  New test.

2013-08-29  Richard Biener  <rguenther@suse.de>

	PR middle-end/57287
	* gcc.dg/pr57287-2.c: New testcase.

2013-08-29  Richard Biener  <rguenther@suse.de>

	PR tree-optimization/57685
	* gcc.dg/torture/pr57685.c: New testcase.

2013-08-28  Paolo Carlini  <paolo.carlini@oracle.com>

	PR c++/58255
	* g++.dg/cpp0x/dc7.C: New.

2013-08-28  Jakub Jelinek  <jakub@redhat.com>

	PR middle-end/58257
	* c-c++-common/gomp/pr58257.c: New test.

2013-08-28  Richard Biener  <rguenther@suse.de>

	PR tree-optimization/56933
	* gcc.dg/vect/pr56933.c: Properly guard runtime with check_vect ().

2013-08-27  Vidya Praveen  <vidyapraveen@arm.com>

	* gcc.target/aarch64/scalar_shift_1.c: New.

2013-08-27  Richard Biener  <rguenther@suse.de>

	PR tree-optimization/57521
	* gcc.dg/torture/pr57521.c: New testcase.

2013-08-27  Jakub Jelinek  <jakub@redhat.com>

	PR rtl-optimization/57860
	PR rtl-optimization/57861
	PR rtl-optimization/57875
	PR rtl-optimization/57876
	PR rtl-optimization/57877
	* gcc.c-torture/execute/pr57860.c: New test.
	* gcc.c-torture/execute/pr57861.c: New test.
	* gcc.c-torture/execute/pr57875.c: New test.
	* gcc.c-torture/execute/pr57876.c: New test.
	* gcc.c-torture/execute/pr57877.c: New test.

2013-08-26  Thomas Koenig  <tkoenig@gcc.gnu.org>

	PR fortran/58146
	* gfortran.dg/bounds_check_18.f90:  New test.

2013-08-23  Jan Hubicka  <jh@suse.cz>

	* g++.dg/ipa/devirt-14.C: Fix typo.

2013-08-23  Mikael Morin  <mikael@gcc.gnu.org>

	PR fortran/57798
	* gfortran.dg/inline_sum_5.f90: New.

2013-08-23  Janus Weil  <janus@gcc.gnu.org>

	PR fortran/57843
	* gfortran.dg/typebound_assignment_7.f90: New.

2013-08-23  Jan Hubicka  <jh@suse.cz>

	* g++.dg/ipa/devirt-13.C: New testcase.
	* g++.dg/ipa/devirt-14.C: New testcase.

2013-08-23  Jakub Jelinek  <jakub@redhat.com>

	PR target/58218
	* gcc.target/i386/pr58218.c: New test.

	PR tree-optimization/58209
	* gcc.c-torture/execute/pr58209.c: New test.

2013-08-22  Michael Meissner  <meissner@linux.vnet.ibm.com>

	* gcc.target/powerpc/pr57744.c: Declare abort.

2013-08-22  Paolo Carlini  <paolo.carlini@oracle.com>

	PR c++/56380
	* g++.dg/template/error54.C: New.

2013-08-22  Janus Weil  <janus@gcc.gnu.org>

	PR fortran/58185
	* gfortran.dg/select_type_34.f90: New.

2013-08-21  Paolo Carlini  <paolo.carlini@oracle.com>

	PR c++/56130
	* g++.dg/warn/deprecated-7.C: New.

2013-08-21  Paolo Carlini  <paolo.carlini@oracle.com>

	* g++.dg/tree-prof/pr57451.C: Remove spurious dg-do directive.

2013-08-21  Jeff Law  <law@redhat.com>

	* gcc.dg/tree-ssa/ssa-vrp-thread-1.c: New test.

2013-08-21  Paolo Carlini  <paolo.carlini@oracle.com>

	PR c++/56134
	* g++.dg/ext/attr-alias-3.C: New.

2013-08-20  Janus Weil  <janus@gcc.gnu.org>

	PR fortran/53655
	* gfortran.dg/intent_out_8.f90: New.

2013-08-20  Teresa Johnson  <tejohnson@google.com>

	PR rtl-optimizations/57451
	* g++.dg/tree-prof/pr57451.C: New test.

2013-08-20  Paolo Carlini  <paolo.carlini@oracle.com>

	PR c++/58190
	* g++.dg/pr57878.C: Use __SIZE_TYPE__.

2013-08-19  Balaji V. Iyer  <balaji.v.iyer@intel.com>

	PR c/57490
	* c-c++-common/cilk-plus/AN/pr57490.c: New test.

2013-08-19  Peter Bergner  <bergner@vnet.ibm.com>

	* gcc.target/powerpc/dfp-dd-2.c: New test.
	* gcc.target/powerpc/dfp-td-2.c: Likewise.
	* gcc.target/powerpc/dfp-td-3.c: Likewise.

2013-08-19  Richard Sandiford  <rdsandiford@googlemail.com>

	* gcc.target/mips/mulsize-1.c: Check for SLL as well as SUBU.
	* gcc.target/mips/mulsize-2.c: Check for ADDU rather than SUBU.
	Check for SLL too.

2013-08-19  Joern Rennecke  <joern.rennecke@embecosm.com>

	* gcc.target/avr/progmem-error-1.cpp: Update linenumber of error.

	* gcc.dg/tree-ssa/ssa-dom-thread-4.c [avr-*-*]: Expect 6 times
	"Threaded".

	* gcc.dg/tree-ssa/vrp55.c: Use keeps_null_pointer_checks to determine
	correct test response.

	PR testsuite/52641
	* gcc.dg/tree-ssa/pr31261.c [int16]: Change expected unsigned type.
	* gcc.dg/tree-ssa/ssa-pre-21.c [! size32plus]: Mark as xfail.
	* gcc.dg/tree-ssa/vector-4.c (SItype): New typedef.
	(v4si): Use it.
	* gcc.dg/tree-ssa/ssa-pre-30.c: Test requires int32.
	* gcc.dg/tree-ssa/vrp58.c: Adjust scan expression for int16.

	* gcc.dg/tree-ssa/vrp87.c [avr-*-*] (dg-additional-options): New.

2013-08-18  Jan Hubicka  <jh@suse.cz>

	* g++.dg/ipa/type-inheritance-1.C: New testcase.

2013-08-19  Janus Weil  <janus@gcc.gnu.org>

	PR fortran/46271
	* gfortran.dg/gomp/proc_ptr_1.f90: New.

2013-08-18  Jakub Jelinek  <jakub@redhat.com>

	PR tree-optimization/58006
	* g++.dg/opt/pr58006.C: New test.

2013-08-18  Eric Botcazou  <ebotcazou@adacore.com>

	* gnat.dg/specs/linker_alias.ads: New test.

2013-08-16  Jakub Jelinek  <jakub@redhat.com>

	PR tree-optimization/58164
	* gcc.c-torture/compile/pr58164.c: New test.

	PR tree-optimization/58165
	* g++.dg/opt/pr58165.C: New test.

2013-08-14  Paolo Carlini  <paolo.carlini@oracle.com>

	PR c++/51912
	* g++.dg/cpp0x/enum28.C: New.
	* g++.dg/cpp0x/enum15.C: Adjust.

2013-08-14  Bill Schmidt  <wschmidt@linux.vnet.ibm.com>

	PR target/57949
	* gcc.target/powerpc/pr57949-1.c: New.
	* gcc.target/powerpc/pr57949-2.c: New.

2013-08-14  Jakub Jelinek  <jakub@redhat.com>

	PR tree-optimization/58145
	* gcc.dg/pr58145-1.c: New test.
	* gcc.dg/pr58145-2.c: New test.

2013-08-14  Joern Rennecke  <joern.rennecke@embecosm.com>

	* gcc.dg/debug/dwarf2/dwarf2.exp: Replace -gdwarf-2 with -gdwarf.
	* gcc.dg/debug/dwarf2/dwarf-die7.c: Likewise.
	* gcc.dg/debug/dwarf2/static1.c: Likewise.
	* gcc.dg/debug/dwarf2/dwarf-dfp.c: Likewise.
	* gcc.dg/debug/dwarf2/fesd-any.c: Likewise.
	* gcc.dg/debug/dwarf2/dwarf-uninit.c: Likewise.
	* gcc.dg/debug/dwarf2/dwarf-die1.c: Likewise.
	* gcc.dg/debug/dwarf2/var1.c: Likewise.
	* gcc.dg/debug/dwarf2/pr29609-2.c: Likewise.
	* gcc.dg/debug/dwarf2/aranges-fnsec-1.c: Likewise.
	* gcc.dg/debug/dwarf2/dwarf-die3.c: Likewise.
	* gcc.dg/debug/dwarf2/dwarf-merge.c: Likewise.
	* gcc.dg/debug/dwarf2/dwarf-char1.c: Likewise.
	* gcc.dg/debug/dwarf2/discriminator.c: Likewise.
	* gcc.dg/debug/dwarf2/dwarf-char2.c: Likewise.
	* gcc.dg/debug/dwarf2/fesd-baseonly.c: Likewise.
	* gcc.dg/debug/dwarf2/pr36690-3.c: Likewise.
	* gcc.dg/debug/dwarf2/const-2.c: Likewise.
	* gcc.dg/debug/dwarf2/ipa-cp1.c: Likewise.
	* gcc.dg/debug/dwarf2/dwarf-char3.c: Likewise.
	* gcc.dg/debug/dwarf2/var2.c: Likewise.
	* gcc.dg/debug/dwarf2/pr36690-2.c: Likewise.
	* gcc.dg/debug/dwarf2/pr31230.c: Likewise.
	* gcc.dg/debug/dwarf2/dwarf-float.c: Likewise.
	* gcc.dg/debug/dwarf2/short-circuit.c: Likewise.
	* gcc.dg/debug/dwarf2/pr36690-1.c: Likewise.
	* gcc.dg/debug/dwarf2/fesd-reduced.c: Likewise.
	* gcc.dg/debug/dwarf2/pr37616.c: Likewise.
	* gcc.dg/debug/dwarf2/dwarf-die2.c: Likewise.
	* gcc.dg/debug/dwarf2/inline1.c: Likewise.
	* gcc.dg/debug/dwarf2/fesd-sys.c: Likewise.
	* gcc.dg/debug/dwarf2/pr29609-1.c: Likewise.
	* gcc.dg/debug/dwarf2/asm-line1.c: Likewise.
	* gcc.dg/debug/dwarf2/c99-typedef1.c: Likewise.
	* gcc.dg/debug/dwarf2/dwarf2-macro.c: Likewise.
	* gcc.dg/debug/dwarf2/fesd-none.c: Likewise.
	* gcc.dg/debug/dwarf2/pr51410.c: Likewise.
	* gcc.dg/debug/dwarf2/dwarf-file1.c: Likewise.
	* gcc.dg/debug/dwarf2/dwarf-die6.c: Likewise.
	* gcc.dg/debug/dwarf2/const-2b.c: Likewise.
	* gcc.dg/debug/dwarf2/dwarf-die5.c: Likewise.

	PR testsuite/52641
	* gcc.c-torture/execute/pr56799.x: New file.

	* gcc.dg/c99-stdint-1.c [avr-*-*]: Update line number for dg-bogus.

	* gcc.dg/torture/stackalign/builtin-apply-2.c: Also skip for avr.

	* gcc.dg/pr44214-1.c (v2df): Define size using sizeof (double).
	* gcc.dg/pr44214-3.c (v2df): Likewise.

	* gcc.dg/pr46647.c: xfail for avr-*-*.

	* gcc.dg/strlenopt-10.c [avr-*-*]: Reduce number of expected
	memcpy by one.
	* gcc.dg/strlenopt-11.c [avr-*-*]: Likewise.
	Expect l to be optimized away.
	* gcc.dg/strlenopt-13.c [avr-*-*]: Likewise.

	PR testsuite/52641
	* c-c++-common/scal-to-vec1.c: Add !int16 and large_double conditions
	to tests that assume int/double are larger than short/float.

	PR testsuite/52641
	* c-c++-common/simulate-thread/bitfields-2.c: Run test only for
	target { ! int16 }.
	* gcc.dg/tree-ssa/pr54245.c: Do slsr scan only for target { ! int16 }.
	* gcc.dg/tree-ssa/slsr-1.c: Adjust multiplicators to scan for for
	target { int16 }.  Restrict existing tests to target { int32 }
	where appropriate.
	* gcc.dg/tree-ssa/slsr-2.c, gcc.dg/tree-ssa/slsr-27.c: Likewise.
	* gcc.dg/tree-ssa/slsr-28.c, gcc.dg/tree-ssa/slsr-29.c: Likewise.
	* gcc.dg/tree-ssa/slsr-3.c, gcc.dg/tree-ssa/ssa-ccp-23.c: Likewise.
	* lib/target-supports.exp (check_effective_target_int32): New proc.

	* gcc.dg/tree-ssa/pr42585.c: Add avr-*-* to list of targets to
	exclude from scan test.

	* gcc.dg/debug/dwarf2/global-used-types.c: Request dwarf output.
	* gcc.dg/debug/dwarf2/inline2.c: Likewise.
	* gcc.dg/debug/dwarf2/inline3.c: Likewise.
	* gcc.dg/debug/dwarf2/pr37726.c: Likewise.
	* gcc.dg/debug/dwarf2/pr41445-1.c: Likewise.
	* gcc.dg/debug/dwarf2/pr41445-2.c: Likewise.
	* gcc.dg/debug/dwarf2/pr41445-3.c: Likewise.
	* gcc.dg/debug/dwarf2/pr41445-4.c: Likewise.
	* gcc.dg/debug/dwarf2/pr41445-5.c: Likewise.
	* gcc.dg/debug/dwarf2/pr41445-6.c: Likewise.
	* gcc.dg/debug/dwarf2/pr41543.c: Likewise.
	* gcc.dg/debug/dwarf2/pr41695.c: Likewise.
	* gcc.dg/debug/dwarf2/pr43237.c: Likewise.
	* gcc.dg/debug/dwarf2/pr47939-1.c: Likewise.
	* gcc.dg/debug/dwarf2/pr47939-2.c: Likewise.
	* gcc.dg/debug/dwarf2/pr47939-3.c: Likewise.
	* gcc.dg/debug/dwarf2/pr47939-4.c: Likewise.
	* gcc.dg/debug/dwarf2/pr53948.c: Likewise.
	* gcc.dg/debug/dwarf2/struct-loc1.c: Likewise.

2013-08-14  Janis Johnson  <janisjo@codesourcery.com>

	* gcc.target/arm/pr19599.c: Skip for -mthumb.

	* gcc.target/arm/atomic-comp-swap-release-acquire.c: Move dg-do
	to be the first test directive.
	* gcc.target/arm/atomic-op-acq_rel.c: Likewise.
	* gcc.target/arm/atomic-op-acquire.c: Likewise.
	* gcc.target/arm/atomic-op-char.c: Likewise.
	* gcc.target/arm/atomic-op-consume.c: Likewise.
	* gcc.target/arm/atomic-op-int.c: Likewise.
	* gcc.target/arm/atomic-op-relaxed.c: Likewise.
	* gcc.target/arm/atomic-op-release.c: Likewise.
	* gcc.target/arm/atomic-op-seq_cst.c: Likewise.
	* gcc.target/arm/atomic-op-short.c: Likewise.

2013-08-14  Andrey Belevantsev  <abel@ispras.ru>

	PR rtl-optimization/57662
	* gcc.dg/pr57662.c: New test.

2013-08-13  Maciej W. Rozycki  <macro@codesourcery.com>

	* gcc.target/mips/nan-legacy.c: Accept 4294967295 as an
	alternative to -1.
	* gcc.target/mips/nans-legacy.c: Likewise.

2013-08-13  Maciej W. Rozycki  <macro@codesourcery.com>

	* gcc.target/mips/fabs-2008.c: Correct scan-assembler pattern
	escapes.
	* gcc.target/mips/fabs-legacy.c: Likewise.
	* gcc.target/mips/fabsf-2008.c: Likewise.
	* gcc.target/mips/fabsf-legacy.c: Likewise.
	* gcc.target/mips/fneg-2008.c: Likewise.
	* gcc.target/mips/fneg-legacy.c: Likewise.
	* gcc.target/mips/fnegf-2008.c: Likewise.
	* gcc.target/mips/fnegf-legacy.c: Likewise.
	* gcc.target/mips/nan-2008.c: Likewise.
	* gcc.target/mips/nan-legacy.c: Likewise.
	* gcc.target/mips/nanf-2008.c: Likewise.
	* gcc.target/mips/nanf-legacy.c: Likewise.
	* gcc.target/mips/nans-2008.c: Likewise.
	* gcc.target/mips/nans-legacy.c: Likewise.
	* gcc.target/mips/nansf-2008.c: Likewise.
	* gcc.target/mips/nansf-legacy.c: Likewise.

2013-08-13  Eric Botcazou  <ebotcazou@adacore.com>

	* gnat.dg/valued_proc.adb: New test.
	* gnat.dg/valued_proc_pkg.ads: New helper.

2013-08-13  Jakub Jelinek  <jakub@redhat.com>

	PR tree-optimization/57661
	* g++.dg/opt/pr57661.C: New test.

	PR sanitizer/56417
	* gcc.dg/asan/pr56417.c: New test.

2013-08-13  Eric Botcazou  <ebotcazou@adacore.com>

	* gnat.dg/loop_optimization16.adb: New test.
	* gnat.dg/loop_optimization16_pkg.ad[sb]: New helper.

2013-08-13  Marek Polacek  <polacek@redhat.com>

	* gcc.dg/pr57980.c: Use vector of two elements, not just one.

2013-08-13  David Malcolm  <dmalcolm@redhat.com>

	Example of converting global state to per-pass state.

	* gcc.dg/plugin/one_time_plugin.c (one_pass::execute): Convert
	global state "static int counter" to...
	(one_pass::counter): ...this instance data.

2013-08-13  David Malcolm  <dmalcolm@redhat.com>

	* gcc.dg/plugin/one_time_plugin.c: (one_pass_gate): Convert
	to member function...
	(one_pass::gate): ...this.
	(one_pass_exec): Convert to member function...
	(one_pass::impl_execute): ...this.

2013-08-12  Paolo Carlini  <paolo.carlini@oracle.com>

	PR c++/57416
	* g++.dg/cpp0x/pr57416.C: New.

2013-08-12  Paolo Carlini  <paolo.carlini@oracle.com>

	* g++.dg/cpp0x/constexpr-function2.C: Adjust for error -> inform
	changes.
	* g++.dg/cpp0x/constexpr-neg1.C: Likewise.
	* g++.dg/cpp0x/defaulted2.C: Likewise.
	* g++.dg/cpp0x/defaulted31.C: Likewise.
	* g++.dg/cpp0x/error6.C: Likewise.
	* g++.dg/cpp0x/gen-attrs-32.C: Likewise.
	* g++.dg/cpp0x/override2.C: Likewise.
	* g++.dg/cpp0x/parse1.C: Likewise.
	* g++.dg/cpp0x/scoped_enum.C: Likewise.
	* g++.dg/cpp0x/temp_default4.C: Likewise.
	* g++.dg/ext/attrib32.C: Likewise.
	* g++.dg/ext/gnu-inline-global-reject.C: Likewise.
	* g++.dg/ext/mv13.C: Likewise.
	* g++.dg/ext/mv7.C: Likewise.
	* g++.dg/ext/mv9.C: Likewise.
	* g++.dg/ext/pr57362.C: Likewise.
	* g++.dg/ext/typeof10.C: Likewise.
	* g++.dg/lookup/anon6.C: Likewise.
	* g++.dg/lookup/crash6.C: Likewise.
	* g++.dg/lookup/name-clash5.C: Likewise.
	* g++.dg/lookup/name-clash6.C: Likewise.
	* g++.dg/other/anon4.C: Likewise.
	* g++.dg/other/error15.C: Likewise.
	* g++.dg/other/error8.C: Likewise.
	* g++.dg/other/redecl2.C: Likewise.
	* g++.dg/parse/crash16.C: Likewise.
	* g++.dg/parse/crash21.C: Likewise.
	* g++.dg/parse/crash38.C: Likewise.
	* g++.dg/parse/redef2.C: Likewise.
	* g++.dg/parse/struct-as-enum1.C: Likewise.
	* g++.dg/template/crash39.C: Likewise.
	* g++.dg/template/redecl3.C: Likewise.
	* g++.dg/tls/diag-3.C: Likewise.
	* g++.dg/warn/Wredundant-decls-spec.C: Likewise.
	* g++.old-deja/g++.benjamin/typedef01.C: Likewise.
	* g++.old-deja/g++.benjamin/warn02.C: Likewise.
	* g++.old-deja/g++.brendan/crash16.C: Likewise.
	* g++.old-deja/g++.brendan/crash18.C: Likewise.
	* g++.old-deja/g++.brendan/err-msg4.C: Likewise.
	* g++.old-deja/g++.brendan/redecl1.C: Likewise.
	* g++.old-deja/g++.brendan/static3.C: Likewise.
	* g++.old-deja/g++.bugs/900127_02.C: Likewise.
	* g++.old-deja/g++.jason/binding.C: Likewise.
	* g++.old-deja/g++.jason/crash4.C: Likewise.
	* g++.old-deja/g++.jason/crash7.C: Likewise.
	* g++.old-deja/g++.jason/lineno.C: Likewise.
	* g++.old-deja/g++.jason/scoping7.C: Likewise.
	* g++.old-deja/g++.mike/misc3.C: Likewise.
	* g++.old-deja/g++.mike/net44.C: Likewise.
	* g++.old-deja/g++.mike/ns3.C: Likewise.
	* g++.old-deja/g++.ns/alias4.C: Likewise.
	* g++.old-deja/g++.ns/ns11.C: Likewise.
	* g++.old-deja/g++.other/crash23.C: Likewise.
	* g++.old-deja/g++.other/decl8.C: Likewise.
	* g++.old-deja/g++.other/linkage3.C: Likewise.
	* g++.old-deja/g++.other/typeck1.C: Likewise.
	* g++.old-deja/g++.other/typedef5.C: Likewise.
	* g++.old-deja/g++.pt/explicit34.C: Likewise.
	* g++.old-deja/g++.pt/friend36.C: Likewise.
	* obj-c++.dg/method-8.mm: Likewise.
	* obj-c++.dg/tls/diag-3.mm: Likewise.

2013-08-12  Perez Read  <netfirewall@gmail.com>

	PR target/58132
	* gcc.target/i386/movabs-1.c: New test.

2013-08-12  Marek Polacek  <polacek@redhat.com>

	PR tree-optimization/57980
	* gcc.dg/pr57980.c: New test.

2013-08-12  Thomas Koenig  <tkoenig@gcc.gnu.org>

	PR fortran/56666
	* gfortran.dg/do_check_10.f90:  New test.
	* gfortran.dg/array_constructor_11.f90:  Add -Wzerotrip to dg-options.
	* gfortran.dg/array_constructor_18.f90:  Likewise.
	* gfortran.dg/array_constructor_22.f90:  Likewise.
	* gfortran.dg/coarray_15.f90:  Likewise.
	* gfortran.dg/do_1.f90:  Add -Wall to dg-options.
	* gfortran.dg/do_3.F90:  Add -Wzerotrip to dg-options.
	* gfortran.dg/do_check_5.f90:  Add -Wall to gd-options.

2013-08-11  Paolo Carlini  <paolo.carlini@oracle.com>

	PR c++/53349
	* g++.dg/cpp0x/constexpr-ice8.C: New.

2013-08-09  Xinliang David Li  <davidxl@google.com>

	* gcc.target/i386/memcpy-strategy-1.c: New test.
	* gcc.target/i386/memcpy-strategy-2.c: Ditto.
	* gcc.target/i386/memset-strategy-1.c: Ditto.
	* gcc.target/i386/memcpy-strategy-3.c: Ditto.

2013-08-09  Jan Hubicka  <jh@suse.cz>

	* gcc.dg/tree-prof/crossmodule-indircall-1.c: New testcase.
	* gcc.dg/tree-prof/crossmodule-indircall-1a.c: New testcase.

2013-08-09  Yufeng Zhang  <yufeng.zhang@arm.com>

	* gcc.dg/lower-subreg-1.c: Skip aarch64*-*-*.

2013-08-09  Janus Weil  <janus@gcc.gnu.org>

	PR fortran/58058
	* gfortran.dg/transfer_intrinsic_6.f90: New.

2013-08-09  Paolo Carlini  <paolo.carlini@oracle.com>

	Revert:
	2013-08-07  Paolo Carlini  <paolo.carlini@oracle.com>

	PR c++/46206
	* g++.dg/lookup/typedef2.C: New.

2013-08-09  James Greenhalgh  <james.greenhalgh@arm.com>

	* gcc.target/aarch64/scalar_intrinsics.c: Update expected
	output of vdup intrinsics.

2013-08-09  Zhenqiang Chen  <zhenqiang.chen@linaro.org>

	* gcc.target/arm/lp1189445.c: New testcase.

2013-08-08  Richard Sandiford  <rdsandiford@googlemail.com>

	PR rtl-optimization/58079
	* gcc.dg/torture/pr58079.c: New test.

2013-08-07  Eric Botcazou  <ebotcazou@adacore.com>

	* gnat.dg/warn9.adb: New test.

2013-08-07  Paolo Carlini  <paolo.carlini@oracle.com>

	PR c++/46206
	* g++.dg/lookup/typedef2.C: New.

2013-08-07  David Malcolm  <dmalcolm@redhat.com>

	* lib/plugin-support.exp (plugin-test-execute): Add -fno-rtti
	to optstr when building plugins on darwin.

2013-08-06  Martin Jambor  <mjambor@suse.cz>

	PR tree-optimization/57539
	* gcc.dg/ipa/pr57539.c: New test.

2013-08-06  Martin Jambor  <mjambor@suse.cz>
	    Bernd Edlinger  <bernd.edlinger@hotmail.de>

	* gcc.dg/torture/pr58041.c (foo): Accept z by reference.
	(a): Fix constructor.

2013-08-06  Martin Jambor  <mjambor@suse.cz>

	PR fortran/57987
	* gfortran.dg/pr57987.f90: New test.

2013-08-06  Martin Jambor  <mjambor@suse.cz>

	PR middle-end/58041
	* gcc.dg/torture/pr58041.c: New test.
	* gcc.target/arm/pr58041.c: Likewise.

2013-08-06  Janus Weil  <janus@gcc.gnu.org>

	PR fortran/57306
	* gfortran.dg/pointer_init_8.f90: New.

2013-08-05  Paolo Carlini  <paolo.carlini@oracle.com>

	PR c++/58080
	* g++.dg/cpp0x/pr58080.C: New.

2013-08-05  David Malcolm  <dmalcolm@redhat.com>

	* lib/plugin-support.exp (plugin-test-execute): Add -fno-rtti
	to optstr when building plugins.

2013-08-05  David Malcolm  <dmalcolm@redhat.com>

	Patch autogenerated by refactor_passes.py from
	https://github.com/davidmalcolm/gcc-refactoring-scripts
	revision 03fe39476a4c4ea450b49e087cfa817b5f92021e

	* gcc.dg/plugin/one_time_plugin.c (one_pass): Convert from a global
	struct to a subclass of gimple_opt_pass along with...
	(pass_data_one_pass): ...new pass_data instance and...
	(make_one_pass): ...new function.
	* gcc.dg/plugin/selfassign.c (pass_warn_self_assign): Convert from a
	global struct to a subclass of gimple_opt_pass along with...
	(pass_data_warn_self_assign): ...new pass_data instance and...
	(make_pass_warn_self_assign): ...new function.
	* g++.dg/plugin/dumb_plugin.c (pass_dumb_plugin_example): Convert from
	a global struct to a subclass of gimple_opt_pass along with...
	(pass_data_dumb_plugin_example): ...new pass_data instance and...
	(make_pass_dumb_plugin_example): ...new function.
	* g++.dg/plugin/selfassign.c (pass_warn_self_assign): Convert from a
	global struct to a subclass of gimple_opt_pass along with...
	(pass_data_warn_self_assign): ...new pass_data instance and...
	(make_pass_warn_self_assign): ...new function.

2013-08-05  David Malcolm  <dmalcolm@redhat.com>

	* g++.dg/plugin/dumb_plugin.c (plugin_init): Rework how the pass
	is created and added to the pass_manager to reflect
	autogenerated changes.
	* g++.dg/plugin/selfassign.c (plugin_init): Likewise.
	* gcc.dg/plugin/one_time_plugin.c (plugin_init): Likewise.
	* gcc.dg/plugin/selfassign.c (plugin_init): Likewise.

2013-08-04  Ed Smith-Rowland  <3dw4rd@verizon.net>

	PR c++/58072
	* g++.dg/cpp0x/pr58072.C: New.

2013-08-03  Bill Schmidt  <wschmidt@vnet.linux.ibm.com>

	* gcc.dg/torture/pr57993-2.cpp: New.

2013-08-02  Jan Hubicka  <jh@suse.cz>

	* gcc.dg/ipa/ipa-1.c: Update.
	* gcc.dg/ipa/ipa-2.c: Update.
	* gcc.dg/ipa/ipa-3.c: Update.
	* gcc.dg/ipa/ipa-4.c: Update.
	* gcc.dg/ipa/ipa-5.c: Update.
	* gcc.dg/ipa/ipa-7.c: Update.
	* gcc.dg/ipa/ipa-8.c: Update.
	* gcc.dg/ipa/ipcp-1.c: Update.
	* gcc.dg/ipa/ipcp-2.c: Update.

2013-08-02  Vladimir Makarov  <vmakarov@redhat.com>

	PR rtl-optimization/58048
	* gcc.target/i386/pr58048.c: New.

2013-08-02  Kyrylo Tkachov  <kyrylo.tkachov@arm.com>

	* gcc.target/arm/neon-for-64bits-2.c: Delete.

2013-08-01  Fabien Chêne  <fabien@gcc.gnu.org>
	    Peter Bergner  <bergner@vnet.ibm.com>

	PR c++/54537
	* g++.dg/overload/using3.C: New.
	* g++.dg/overload/using2.C: Adjust.
	* g++.dg/lookup/using9.C: Likewise.

2013-08-01  Kyrylo Tkachov  <kyrylo.tkachov@arm.com>

	* gcc.target/arm/pr46972-2.c: New test.

2013-08-01  Vidya Praveen  <vidyapraveen@arm.com>

	* gcc.dg/vect/vect-iv-5.c: Make xfail conditional with !arm_neon_ok.

2013-07-31  Michael Meissner  <meissner@linux.vnet.ibm.com>

	* gcc.target/powerpc/fusion.c: New file, test power8 fusion support.

2013-07-31  Richard Sandiford  <rdsandiford@googlemail.com>

	* gcc.target/mips/mips.exp (mips-dg-options): Test for mabicalls
	rather than addressing!=absolute when deciding how to handle MIPS16
	when the test forces an ABI.

2013-07-30  Paolo Carlini  <paolo.carlini@oracle.com>

	PR c++/57673
	* g++.dg/cpp0x/nsdmi-sizeof.C: New.

2013-07-30  Steve Ellcey  <sellcey@mips.com>

	* gcc.target/mips/code-readable-1.c: Increase switch size.
	* gcc.target/mips/code-readable-2.c: Ditto.
	* gcc.target/mips/code-readable-3.c: Ditto.
	* gcc.target/mips/code-readable-4.c: Ditto.

2013-07-30  Paolo Carlini  <paolo.carlini@oracle.com>

	PR c++/57947
	* g++.dg/parse/crash63.C: New.

2013-07-30  Tobias Burnus  <burnus@net-b.de>

	PR fortran/57530
	* gfortran.dg/pointer_assign_8.f90: New.
	* gfortran.dg/pointer_assign_9.f90: New.
	* gfortran.dg/pointer_assign_10.f90: New.
	* gfortran.dg/pointer_assign_11.f90: New.

2013-07-30  Zhenqiang Chen  <zhenqiang.chen@linaro.org>

	* gcc.target/arm/pr57637.c: New testcase.

2013-07-29  Bill Schmidt  <wschmidt@vnet.linux.ibm.com>

	PR tree-optimization/57993
	* gcc.dg/torture/pr57993.c: New test.

2013-07-29  Joern Rennecke  <joern.rennecke@embecosm.com>

	* gcc.dg/tree-ssa/pr44258.c: Disable scan test for Epiphany.

2013-07-29  Paolo Carlini  <paolo.carlini@oracle.com>

	PR c++/57948
	* g++.dg/conversion/ambig2.C: New.

2013-07-29  Maciej W. Rozycki  <macro@codesourcery.com>

	* gcc.target/mips/fabs-2008.c: New test case.
	* gcc.target/mips/fabs-legacy.c: New test case.
	* gcc.target/mips/fabsf-2008.c: New test case.
	* gcc.target/mips/fabsf-legacy.c: New test case.
	* gcc.target/mips/fneg-2008.c: New test case.
	* gcc.target/mips/fneg-legacy.c: New test case.
	* gcc.target/mips/fneg-2008.c: New test case.
	* gcc.target/mips/fneg-legacy.c: New test case.
	* gcc.target/mips/nan-2008.c: New test case.
	* gcc.target/mips/nan-legacy.c: New test case.
	* gcc.target/mips/nanf-2008.c: New test case.
	* gcc.target/mips/nanf-legacy.c: New test case.
	* gcc.target/mips/nans-2008.c: New test case.
	* gcc.target/mips/nans-legacy.c: New test case.
	* gcc.target/mips/nansf-2008.c: New test case.
	* gcc.target/mips/nansf-legacy.c: New test case.
	* gcc.target/mips/mips.exp: Handle `-mabs=' and `-mnan='.

2013-07-29  Alexander Ivchenko  <alexander.ivchenko@intel.com>
	    Maxim Kuvyrkov  <maxim@kugelworks.com>

	* lib/target-supports.exp (check_effective_target_non_bionic): New
	effective-target test.
	* g++.dg/tls/thread_local4.C: Disable test for Bionic.
	* g++.dg/tls/thread_local4g.C: Ditto.

2013-07-28  Thomas Koenig  <tkoenig@gcc.gnu.org>

	PR fortran/58009
	* gfortran.dg/vector_subsript_7.f90:  New test.

2013-07-27  Tobias Burnus  <burnus@net-b.de>

	PR fortran/57991
	* gfortran.dg/warn_alias.f90: New.

2013-07-27  Janus Weil  <janus@gcc.gnu.org>

	PR fortran/57285
	* gfortran.dg/class_array_19.f90: New.

2013-07-27  Eric Botcazou  <ebotcazou@adacore.com>

	* gcc.dg/vect/pr57705.c: Adjust for a !vect_pack_trunc target.
	* gcc.dg/vect/pr57741-2.c: Require a vect_float target.
	* gcc.dg/vect/pr57741-3.c: Likewise.
	* gcc.dg/vect/bb-slp-32.c: XFAIL for a vect_no_align target.

2013-07-26  Joern Rennecke  <joern.rennecke@embecosm.com>

	Skip tests that make assumptions about struct layout that don't hold
	on epiphany:
	* g++.dg/cpp0x/cast.C: Skip for epiphany-*-*.
	* g++.dg/cpp0x/iop.C: Likewise.
	* g++.dg/cpp0x/named_refs.C: Likewise.
	* g++.dg/cpp0x/rv1p.C: Likewise.
	* g++.dg/cpp0x/rv2p.C: Likewise.
	* g++.dg/cpp0x/rv3p.C: Likewise.
	* g++.dg/cpp0x/rv4p.C: Likewise.
	* g++.dg/cpp0x/rv5p.C: Likewise.
	* g++.dg/cpp0x/rv6p.C: Likewise.
	* g++.dg/cpp0x/rv7p.C: Likewise.
	* g++.dg/cpp0x/rv8p.C: Likewise.
	* g++.dg/ext/strncpy-chk1.C: Likewise.
	* gcc.dg/builtin-object-size-10.c: Likewise.
	* gcc.dg/builtin-object-size-11.c: Likewise.
	* gcc.dg/builtin-stringop-chk-1.c: Likewise.
	* gcc.dg/pr25805.c: Likewise.
	* gcc.c-torture/execute/builtins/memcpy-chk.x: New file.
	* gcc.c-torture/execute/builtins/memmove-chk.x: Likewise.
	* gcc.c-torture/execute/builtins/mempcpy-chk.x: Likewise.
	* gcc.c-torture/execute/builtins/memset-chk.x: Likewise.
	* gcc.c-torture/execute/builtins/snprintf-chk.x: Likewise.
	* gcc.c-torture/execute/builtins/sprintf-chk.x: Likewise.
	* gcc.c-torture/execute/builtins/stpcpy-chk.x: Likewise.
	* gcc.c-torture/execute/builtins/strcat-chk.x: Likewise.
	* gcc.c-torture/execute/builtins/strcpy-chk.x: Likewise.
	* gcc.c-torture/execute/builtins/strncat-chk.x: Likewise.
	* gcc.c-torture/execute/builtins/strncpy-chk.x: Likewise.
	* gcc.c-torture/execute/builtins/vsnprintf-chk.x: Likewise.
	* gcc.c-torture/execute/builtins/vsprintf-chk.x: Likewise.
	* gcc.c-torture/execute/zerolen-2.x: Likewise.
	* gcc.c-torture/execute/builtins/stpcpy-chk.x: Likewise.

	* gcc.dg/pr27095.c: For Epiphany, add -mshort-calls.
	* gcc.dg/tree-ssa/loop-1.c: Likewise.

	* gcc.dg/torture/pr37868.c: Disable for epiphany.
	* gcc.dg/sibcall-6.c: Enable for epiphany.

2013-07-26  Kyrylo Tkachov  <kyrylo.tkachov@arm.com>

	* gcc.target/arm/minmax_minus.c: Scan for absence of mov.

2013-07-26  David Edelsohn  <dje.gcc@gmail.com>

	* gcc.target/powerpc/ppc-vector-memcpy.c: Test use of VMX for
	memcpy not initializers.

	* gcc.dg/guality/guality.exp: Skip on AIX.

2013-07-26  Paolo Carlini  <paolo.carlini@oracle.com>

	PR c++/57101
	* g++.dg/cpp0x/pr57101.C: New.

2013-07-26  Ian Bolton  <ian.bolton@arm.com>

	* gcc.target/aarch64/neg_1.c: New test.

2013-07-25  Janus Weil  <janus@gcc.gnu.org>

	PR fortran/57966
	* gfortran.dg/typebound_call_25.f90: New.

2013-07-25  Paolo Carlini  <paolo.carlini@oracle.com>

	PR c++/57981
	* g++.dg/cpp0x/pr57981.C: New.

2013-07-25  Paolo Carlini  <paolo.carlini@oracle.com>

	PR c++/57880
	* g++.dg/cpp1y/udlit-empty-string-neg.C: New.

2013-07-25  Vladimir Makarov  <vmakarov@redhat.com>

	PR rtl-optimization/57960
	* gcc.target/s390/pr57960.c: New.

2013-07-25  Janus Weil  <janus@gcc.gnu.org>

	PR fortran/57639
	* gfortran.dg/unlimited_polymorphic_9.f90: New.

2013-07-25  Terry Guo  <terry.guo@arm.com>

	* gcc.target/arm/thumb1-Os-mult.c: New test case.

2013-07-24  Paolo Carlini  <paolo.carlini@oracle.com>

	PR c++/57942
	* g++.dg/inherit/pr57942.C: New.

2013-07-23  Michael Meissner  <meissner@linux.vnet.ibm.com>

	* gcc.target/powerpc/bool2.h: New file, test the code generation
	of logical operations for power5, altivec, power7, and power8 systems.
	* gcc.target/powerpc/bool2-p5.c: Likewise.
	* gcc.target/powerpc/bool2-av.c: Likewise.
	* gcc.target/powerpc/bool2-p7.c: Likewise.
	* gcc.target/powerpc/bool2-p8.c: Likewise.
	* gcc.target/powerpc/bool3.h: Likewise.
	* gcc.target/powerpc/bool3-av.c: Likewise.
	* gcc.target/powerpc/bool2-p7.c: Likewise.
	* gcc.target/powerpc/bool2-p8.c: Likewise.

2013-07-23  Yufeng Zhang  <yufeng.zhang@arm.com>

	* gcc.target/aarch64/vect_smlal_1.c: Replace 'long' with 'long long'.

2013-07-23  Yufeng Zhang  <yufeng.zhang@arm.com>

	* gcc.target/aarch64/test-ptr-arg-on-stack-1.c: New test.

2013-07-23  Yufeng Zhang  <yufeng.zhang@arm.com>

	* gcc.dg/20020219-1.c: Skip the test on aarch64*-*-* in ilp32.
	* gcc.target/aarch64/aapcs64/test_18.c (struct y): Change the field
	type from long to long long.
	* gcc.target/aarch64/atomic-op-long.c: Update dg-final directives
	to have effective-target keywords of lp64 and ilp32.
	* gcc.target/aarch64/fcvt_double_int.c: Likewise.
	* gcc.target/aarch64/fcvt_double_long.c: Likewise.
	* gcc.target/aarch64/fcvt_double_uint.c: Likewise.
	* gcc.target/aarch64/fcvt_double_ulong.c: Likewise.
	* gcc.target/aarch64/fcvt_float_int.c: Likewise.
	* gcc.target/aarch64/fcvt_float_long.c: Likewise.
	* gcc.target/aarch64/fcvt_float_uint.c: Likewise.
	* gcc.target/aarch64/fcvt_float_ulong.c: Likewise.
	* gcc.target/aarch64/vect_smlal_1.c: Replace 'long' with 'long long'.

2013-07-23  Tom Tromey  <tromey@redhat.com>
	    Joseph Myers  <joseph@codesourcery.com>

	* gcc.dg/c11-generic-1.c: New file.
	* gcc.dg/c11-generic-2.c: New file.

2013-07-22  Tobias Burnus  <burnus@net-b.de>

	PR fortran/57906
	PR fortran/52052
	* coarray/lib_realloc_1.f90: Permit optimization.
	* gfortran.dg/coarray_31.f90: New.

2013-07-22  Tobias Burnus  <burnus@net-b.de>

	PR fortran/57762
	* gfortran.dg/class_array_7.f03: Fix memory leak.

2013-07-22  Paolo Carlini  <paolo.carlini@oracle.com>

	PR c++/52816
	* g++.dg/cpp0x/decltype56.C: New.

2013-07-22  Kyrylo Tkachov  <kyrylo.tkachov@arm.com>

	* gcc.dg/pr53265.c: Correct line number in dg-message.

2013-07-22  Diego Novillo  <dnovillo@google.com>

	* g++.dg/pr57878.C: Do not force -m32.  Use target ilp32.

2013-07-22  Georg-Johann Lay  <avr@gjlay.de>

	PR testsuite/52641
	* gcc.c-torture/execute/pr57124.x: Skip int16 platforms.
	* gcc.c-torture/execute/pr53366-1.x: New: Skip int16 platforms.

2013-07-22  Georg-Johann Lay  <avr@gjlay.de>

	PR testsuite/52641
	* gcc.c-torture/execute/pr57344-2.x: New. Skip int16.
	* gcc.dg/pr53265.c: Add dg-require-effective-target size32plus.
	* gcc.dg/torture/pr53366-1.c: Same.
	* gcc.dg/torture/pr57381.c: Add dg-require-effective-target int32plus.
	* gcc.dg/torture/pr56488.c: Same.
	* gcc.dg/torture/pr57584.c: Same.
	* gcc.dg/tree-ssa/pr57385.c: Same.
	* gcc.dg/pr57154.c: Add dg-require-effective-target scheduling.

2013-07-21   OndÅej BÃ­lka  <neleai@seznam.cz>

	* c-c++-common/pr41779.c: Fix typos.
	* gcc.c-torture/compile/20031125-2.c: Likewise.
	* gcc.c-torture/compile/20040621-1.c: Likewise.
	* gcc.c-torture/execute/20020418-1.c: Likewise.
	* gcc.dg/20020108-1.c: Likewise.
	* gcc.dg/atomic-generic-aux.c: Likewise.
	* gcc.dg/builtin-complex-err-2.c: Likewise.
	* gcc.dg/decl-1.c: Likewise.
	* gcc.dg/di-sync-multithread.c: Likewise.
	* gcc.dg/format/c90-printf-1.c: Likewise.
	* gcc.dg/format/ms_c90-printf-1.c: Likewise.
	* gcc.dg/long-long-compare-1.c: Likewise.
	* gcc.dg/plugin/start_unit_plugin.c: Likewise.
	* gcc.dg/pr17055-1.c: Likewise.
	* gcc.dg/pr27095.c: Likewise.
	* gcc.dg/torture/fp-int-convert.h: Likewise.
	* gcc.dg/tree-prof/inliner-1.c: Likewise.
	* gcc.dg/tree-ssa/20030731-1.c: Likewise.
	* gcc.dg/tree-ssa/forwprop-6.c: Likewise.
	* gcc.dg/tree-ssa/ipa-cp-1.c: Likewise.
	* gcc.dg/tree-ssa/loop-19.c: Likewise.
	* gcc.dg/tree-ssa/loop-1.c: Likewise.
	* gcc.dg/tree-ssa/pr21001.c: Likewise.
	* gcc.dg/tree-ssa/pr42585.c: Likewise.
	* gcc.dg/tree-ssa/ssa-dse-5.c: Likewise.
	* gcc.dg/vect/vect-cond-5.c: Likewise.
	* gcc.dg/weak/typeof-2.c: Likewise.
	* gcc.target/aarch64/aapcs64/abitest-common.h: Likewise.
	* gcc.target/arm/naked-1.c: Likewise.
	* gcc.target/i386/pr9771-1.c: Likewise.
	* gcc.target/sparc/sparc-constant-1.c: Likewise.
	* gcc.target/sparc/struct-ret-check.c: Likewise.
	* gcc.target/x86_64/abi/test_struct_returning.c: Likewise.
	* gfortran.dg/c_ptr_tests_8_funcs.c: Likewise.
	* objc-obj-c++-shared/objc-test-suite-next-encode-assist-impl.h:
	Likewise.

2013-07-21  Thomas Koenig  <tkoenig@gcc.gnu.org>

	PR fortran/56937
	* gfortran.dg/dependency_42.f90:  New test.
	* gfortran.dg/dependency_43.f90:  New test.

2013-07-21  Tobias Burnus  <burnus@net-b.de>

	PR fortran/35862
	* gfortran.dg/round_4.f90: New.

2013-07-21  Tobias Burnus  <burnus@net-b.de>

	PR fortran/57894
	* gfortran.dg/min_max_conformance_2.f90: New.

2013-07-20  Jakub Jelinek  <jakub@redhat.com>

	PR preprocessor/57620
	* c-c++-common/raw-string-2.c (s12, u12, U12, L12): Remove.
	(main): Don't test {s,u,U,L}12.
	* c-c++-common/raw-string-13.c: New test.
	* c-c++-common/raw-string-14.c: New test.
	* c-c++-common/raw-string-15.c: New test.
	* c-c++-common/raw-string-16.c: New test.

2013-07-20  James Greenhalgh  <james.greenhalgh@arm.com>

	* gcc.target/aarch64/vabs_intrinsic_1.c: New file.

2013-07-20  Joern Rennecke  <joern.rennecke@embecosm.com>

	* gcc.dg/pr57154.c: Add dg-require-effective-target scheduling.

	* gcc.dg/tree-ssa/pr21090.c: Do vrp1 scan check only for
	target { ! keeps_null_pointer_checks }.
	* gcc.dg/tree-ssa/unreachable.c: Do optimized scan check only for
	target { ! keeps_null_pointer_checks }.

	* gcc.dg/torture/pr53366-1.c: Only run for target { size32plus }.
	* gcc.dg/torture/pr56488.c: Likewise.

2013-07-19  Ian Bolton  <ian.bolton@arm.com>

	* gcc.target/aarch64/scalar_intrinsics.c (test_vabs_s64): Added
	new testcase.

2013-07-19  David Edelsohn  <dje.gcc@gmail.com>

	* gfortran.fortran-torture/execute/intrinsic_nearest.x: Skip on AIX.
	* gfortran.dg/nint_2.f90: Correct AIX target name to skip.
	* gfortran.dg/guality/guality.exp: Skip on AIX.

	* lib/dg-pch.exp (dg-flags-pch): Skip on AIX.

	* g++.dg/debug/pr56819.C: Skip on AIX.
	* g++.dg/ext/vector23.C: Ignore vector ABI warning.
	* g++.dg/guality/guality.exp: Skip on AIX.

	* g++.old-deja/g++.other/init19.C: Require cxa_atext.

	* gcc.misc-tests/gcov-14.c: Skip on AIX.

	* gcc.dg/simulate-thread/simulate-thread.exp: Skip on AIX.

2013-07-19  Georg-Johann Lay  <avr@gjlay.de>

	PR target/57516
	* gcc.target/avr/torture/builtins-4-roundfx.c (test2hr, test2k):
	Adjust to corrected rounding.

2013-07-19  Georg-Johann Lay  <avr@gjlay.de>

	* lib/target-supports.exp (check_effective_target_cilkplus): New proc.
	* gcc.dg/cilk-plus/cilk-plus.exp: only run if
	check_effective_target_cilkplus.
	* g++.dg/cilk-plus/cilk-plus.exp: Same.

2013-07-18  Pat Haugen  <pthaugen@us.ibm.com>

	* gcc.target/powerpc/pr57744.c: Fix typo.

2013-07-18  Sriraman Tallam  <tmsriram@google.com>

	PR middle-end/57698
	* gcc.c-torture/compile/pr57698.c: New test.
	* gcc.c-torture/compile/pr43791.c: Remove prune output directive.
	* gcc.c-torture/compile/pr44043.c: Ditto.

2013-07-18  Wei Mi  <wmi@google.com>

	PR rtl-optimization/57878
	* g++.dg/pr57878.C: New test.

2013-07-18  Kyrylo Tkachov  <kyrylo.tkachov@arm.com>

	* gcc.dg/pr42611.c: Move dg-error to correct line.

2013-07-17  Tobias Burnus  <burnus@net-b.de>

	PR fortran/57895
	* gfortran.dg/dollar_sym_3.f: New.
	* gfortran.dg/dollar_sym_1.f90: Update dg-error.

2013-07-16  Iain Sandoe  <iain@codesourcery.com>

	PR target/55654
	PR target/55656
	PR target/55657
	* obj-c++.dg/cxx-ivars-3.mm: Use NSObject instead of Object.
	* obj-c++.dg/strings/const-cfstring-5.mm: Likewise.
	* obj-c++.dg/torture/strings/const-str-10.mm: Likewise.
	* obj-c++.dg/torture/strings/const-str-9.mm: Likewise.
	* objc.dg/image-info.m: Likewise.
	* objc.dg/symtab-1.m: Likewise.
	* objc.dg/torture/strings/const-str-10.m: Likewise.
	* objc.dg/torture/strings/const-str-11.m: Likewise.
	* objc.dg/torture/strings/const-str-9.m: Likewise.
	* objc.dg/zero-link-1.m: Likewise.
	* objc.dg/zero-link-2.m: Likewise.
	* objc.dg/no-extra-load.m: Avoid Foundation.h.
	* objc.dg/objc-foreach-4.m: Likewise.
	* objc.dg/objc-foreach-5.m: Likewise.
	* obj-c++.dg/proto-lossage-7.mm: Use NSObject instead of Object
	(for Darwin).
	* obj-c++.dg/strings/const-str-12.mm: Likewise.
	* obj-c++.dg/syntax-error-1.mm: Likewise.
	* objc.dg/method-6.m: Likewise.
	* objc.dg/pr23214.m: Likewise.
	* objc.dg/proto-lossage-7.m: Likewise.
	* objc.dg/strings/const-str-12b.m: Likewise.
	* objc.dg/zero-link-3.m: Likewise.
	* obj-c++.dg/method-12.mm: Skip on Darwin versions without 'Object'.
	* objc.dg/encode-7-next-64bit.m: Use NSObject instead of Object,
	adjust headers, interfaces and encoded types to reflect current system
	versions.  Add FIXME and outputs from current system compiler for
	reference.

2013-07-15  Cong Hou  <congh@google.com>

	* gcc.target/i386/l_fma_float_1.c: Update the instruction to be
	counted.
	* gcc.target/i386/l_fma_float_3.c: Likewise.
	* gcc.target/i386/l_fma_double_1.c: Likewise.
	* gcc.target/i386/l_fma_double_3.c: Likewise.

2013-07-15  Peter Bergner  <bergner@vnet.ibm.com>

	* lib/target-supports.exp (check_effective_target_powerpc_htm_ok): New
	function to test if HTM is available.
	* gcc.target/powerpc/htm-xl-intrin-1.c: New test.
	* gcc.target/powerpc/htm-builtin-1.c: New test.

2013-07-15  Tobias Burnus  <burnus@net-b.de>

	* gfortran.dg/coarray_lib_realloc_1.f90: New.
	* gfortran.dg/coarray/lib_realloc_1.f90: New.
	* gfortran.dg/coarray_6.f90: Add dg-error.

2013-07-15  Tobias Burnus  <burnus@net-b.de>

	PR fortran/37336
	* gfortran.dg/finalize_18.f90: New.

2013-07-14  Thomas Koenig  <tkoenig@gcc.gnu.org>

	PR fortran/52669
	* fortran.dg/module_variable_1.f90:  New test.
	* fortran.dg/module_variable_2.f90:  New test.

2013-07-14  Marc Glisse  <marc.glisse@inria.fr>

	* g++.dg/ext/vector19.C: Adapt.
	* g++.dg/ext/vector23.C: New testcase.

2013-07-12  Michael Matz  <matz@suse.de>

	PR middle-end/55771
	* c-c++-common/pr55771.c: New test.

2013-07-12  Tejas Belagod  <tejas.belagod@arm.com>

	* gcc.target/aarch64/vect-movi.c: New.

2013-07-11  Sriraman Tallam  <tmsriram@google.com>

	PR target/57362
	* g++.dg/ext/pr57362.C: New.

2013-07-11  Georg-Johann Lay  <avr@gjlay.de>

	PR target/57631
	* gcc.target/avr/torture/pr57631.c: New test.

2013-07-10  Paolo Carlini  <paolo.carlini@oracle.com>

	PR c++/57827
	* g++.dg/cpp0x/constexpr-ice7.C: New.

2013-07-10  Janis Johnson  <janisjo@codesourcery.com>

	* gcc.target/powerpc/20020118-1.c: Force 128-bit stack alignment
	for EABI targets.
	* gcc.c-torture/execute/nest-align-1.x: New.

2013-07-10  Paolo Carlini  <paolo.carlini@oracle.com>

	PR c++/57874
	* g++.dg/cpp0x/sfinae48.C: New.

2013-07-10  Jakub Jelinek  <jakub@redhat.com>

	PR preprocessor/57824
	* c-c++-common/raw-string-17.c: New test.
	* c-c++-common/gomp/pr57824.c: New test.

2013-07-10  Paolo Carlini  <paolo.carlini@oracle.com>

	PR c++/57869
	* g++.dg/cpp0x/reinterpret_cast1.C: New.
	* g++.dg/warn/Wconditionally-supported-1.C: Likewise.
	* g++.dg/conversion/dr195.C: Update.
	* g++.dg/expr/cast2.C: Likewise.

2013-07-10  Jakub Jelinek  <jakub@redhat.com>

	* c-c++-common/raw-string-18.c: New test.
	* c-c++-common/raw-string-19.c: New test.

	PR preprocessor/57757
	* g++.dg/cpp/paste1.C: New test.
	* g++.dg/cpp/paste2.C: New test.

2013-07-10  Graham Stott  <grahams@btinternet.com>

	* gcc.target/mips/mulsize-1.c: New.
	* gcc.target/mips/mulsize-2.c: New.
	* gcc.target/mips/mulsize-3.c: New.
	* gcc.target/mips/mulsize-4.c: New.

2013-07-09  Marc Glisse  <marc.glisse@inria.fr>

	PR c++/53094
	* g++.dg/cpp0x/constexpr-53094-1.C: Adjust.
	* g++.dg/ext/vector24.C: New testcase.

2013-07-09  Marc Glisse  <marc.glisse@inria.fr>

	PR c++/53000
	* g++.dg/cpp0x/decltype17.C: Adjust.

2013-07-09  Paolo Carlini  <paolo.carlini@oracle.com>

	PR c++/51786
	* g++.dg/cpp0x/pr51786.C: New.

2013-07-08  Janis Johnson  <janisjo@codesourcery.com>

	* gcc.target/powerpc/tfmode_off.c: Skip for EABI targets.

	* gcc.target/powerpc/ppc-spe64-1.c: Update expected error message.

	* gcc.target/powerpc/pr47197.c: Require powerpc_altivec_ok.

	* gcc.target/powerpc/sd-vsx.c: Require dfp.
	* gcc.target/powerpc/sd-pwr6.c: Likewise.

2013-07-08  Tobias Burnus  <burnus@net-b.de>

	PR fortran/57834
	* gfortran.dg/c_f_pointer_tests_8.f90: New.

2013-07-08  Tobias Burnus  <burnus@net-b.de>

	PR fortran/50554
	* gfortran.dg/do_check_9.f90: New.

2013-07-08  Tobias Burnus  <burnus@net-b.de>

	PR fortran/57785
	* gfortran.dg/dot_product_2.f90: New.

2013-07-08  Tobias Burnus  <burnus@net-b.de>

	PR fortran/57469
	* gfortran.dg/warn_unused_dummy_argument_4.f90: New.

2013-07-08  Manfred Schwarb  <manfred99@gmx.ch>

	* gfortran.dg/defined_assignment_7.f90: Fix dg-do.
	* gfortran.dg/finalize_10.f90: Fix dg-final.

2013-07-08  Jakub Jelinek  <jakub@redhat.com>

	PR target/57819
	* gcc.target/i386/pr57819.c: New test.

	PR rtl-optimization/57829
	* gcc.c-torture/execute/pr57829.c: New test.

2013-07-08  Michael Zolotukhin  <michael.v.zolotukhin@gmail.com>

	* gcc.target/i386/memcpy-vector_loop-1.c: New.
	* gcc.target/i386/memcpy-vector_loop-2.c: New.

2013-07-06  Uros Bizjak  <ubizjak@gmail.com>

	PR target/57807
	* gcc.target/i386/pr57807.c: New test.

2013-07-06  Jakub Jelinek  <jakub@redhat.com>

	PR target/29776
	* gcc.dg/tree-ssa/vrp89.c: New test.

2013-07-06  Paolo Carlini  <paolo.carlini@oracle.com>

	PR c++/28262
	* g++.dg/parse/defarg16.C: New.

2013-07-05  Vladimir Makarov  <vmakarov@redhat.com>

	PR rtl-optimization/55342
	* gcc.target/i386/pr55342.c: New.

2013-07-05  Marcus Shawcroft  <marcus.shawcroft@arm.com>

	* gcc.dg/pr57518.c: Adjust scan-rtl-dump-not pattern.

2013-07-05  Paolo Carlini  <paolo.carlini@oracle.com>

	PR c++/14263
	* g++.dg/inherit/virtual10.C: New.

2013-07-04  Joern Rennecke  <joern.rennecke@embecosm.com>

	PR c/57821
	* gcc.dg/large-size-array-6.c: New test.

2013-07-04  Paolo Carlini  <paolo.carlini@oracle.com>

	PR c++/38634
	* g++.dg/template/crash116.C: New.

2013-07-04  Joern Rennecke  <joern.rennecke@embecosm.com>

	* gcc.dg/tree-ssa/vrp66.c: Make conditional on { target { ! int16 } } .
	* gcc.dg/tree-ssa/vrp66-int16-sw.c: New test.

2013-07-04  Paolo Carlini  <paolo.carlini@oracle.com>

	PR c++/54998
	* g++.dg/cpp0x/nsdmi-list3.C: New.

2013-07-03  Jakub Jelinek  <jakub@redhat.com>

	PR target/57777
	* gcc.target/i386/pr57777.c: New test.

	PR c++/57771
	* g++.dg/template/arg9.C: New test.

2013-07-02  Sriraman Tallam  <tmsriram@google.com>

	* gcc.target/i386/avx-inline.c: New test.

2013-07-02  Maciej W. Rozycki  <macro@codesourcery.com>

	* gcc.target/mips/call-1.c: Accept JALRS and JALR.
	* gcc.target/mips/call-2.c: Likewise.
	* gcc.target/mips/call-3.c: Likewise.
	* gcc.target/mips/lazy-binding-1.c: Likewise.

2013-07-02  Jakub Jelinek  <jakub@redhat.com>

	PR tree-optimization/57741
	* gcc.dg/vect/pr57741-1.c: New test.
	* gcc.dg/vect/pr57741-2.c: New test.
	* gcc.dg/vect/pr57741-3.c: New test.

2013-07-02  Ian Bolton  <ian.bolton@arm.com>

	* gcc.target/config/aarch64/insv_1.c: Update to show it doesn't work
	on big endian.
	* gcc.target/config/aarch64/insv_2.c: New test for big endian.
	* lib/target-supports.exp: Define aarch64_little_endian.

2013-07-02  Ian Bolton  <ian.bolton@arm.com>

	* gcc.target/aarch64/abs_1.c: New test.

2013-07-02  Ian Bolton  <ian.bolton@arm.com>

	* gcc.target/aarch64/bfxil_1.c: New test.
	* gcc.target/aarch64/bfxil_2.c: Likewise.

2013-07-01  Balaji V. Iyer  <balaji.v.iyer@intel.com>

	PR c/57766
	* c-c++-common/cilk-plus/AN/sec_implicit_ex.c (NUMBER): Changed
	array sizes from 100 to 20.

2013-07-01  Dominique d'Humieres  <dominiq@lps.ens.fr>

	PR fortran/54788
	* gfortran.dg/pointer_remapping_8.f90: New.

2013-06-28  Ed Smith-Rowland  <3dw4rd@verizon.net>

	* g++.dg/cpp0x/udlit-nospace-neg.C: Adjust.
	* g++.dg/cpp1y/udlit-enc-prefix-neg.C: New.
	* g++.dg/cpp1y/udlit-userdef-string.C: New.
	* g++.dg/cpp1y/complex_literals.h: New.

2013-06-28  Paolo Carlini  <paolo.carlini@oracle.com>

	PR c++/57645
	* g++.dg/cpp0x/noexcept21.C: New.

2013-06-28  Jakub Jelinek  <jakub@redhat.com>

	PR target/57736
	* gcc.target/i386/pr57736.c: New test.

2013-06-28  Balaji V. Iyer  <balaji.v.iyer@intel.com>

	* c-c++-common/cilk-plus/AN/decl-ptr-colon.c (main): Made this testcase
	c specific.
	* c-c++-common/cilk-plus/AN/decl-ptr-colon.c (main): Changed dg-error
	strings to match the fixed error messages.
	* c-c++-common/cilk-plus/AN/misc.c (main): Likewise.
	* c-c++-common/cilk-plus/AN/rank_mismatch.c (main): Added a new error
	message check.

2013-06-28  Michael Meissner  <meissner@linux.vnet.ibm.com>

	PR target/57744
	* gcc.target/powerpc/pr57744.c: New test to make sure lqarx and
	stqcx. get even registers.

2013-06-28  Marc Glisse  <marc.glisse@inria.fr>

	PR c++/57509
	* g++.dg/ext/pr57509.C: Pass vectors by reference to avoid warnings.

2013-06-28  Kirill Yukhin  <kirill.yukhin@intel.com>

	* gcc.target/i386/bmi-1.c: Extend with new instrinsic.
	Fix scan patterns.
	* gcc.target/i386/bmi-1.c: Ditto.
	* gcc.target/i386/bmi-bextr-4.c: New.
	* gcc.target/i386/bmi-bextr-5.c: Ditto.

2013-06-28  Paolo Carlini  <paolo.carlini@oracle.com>

	PR c++/57682
	* g++.dg/cpp0x/initlist73.C: New.

2013-06-27  Meador Inge  <meadori@codesourcery.com>

	* gcc.dg/atomic-flag.c: Add dg-require-effective-target sync_*.
	* g++.dg/simulate-thread/atomics-2.C: Likewise.
	* g++.dg/simulate-thread/atomics-1.C: Likewise.

2013-06-27  Marc Glisse  <marc.glisse@inria.fr>

	PR c++/57509
	* g++.dg/ext/pr57509.C: New file.

2013-06-27  Jakub Jelinek  <jakub@redhat.com>

	PR target/57623
	* gcc.target/i386/bmi-bextr-3.c: New test.

	PR target/57623
	* gcc.target/i386/bmi2-bzhi-1.c: New test.

2013-06-27  Marc Glisse  <marc.glisse@inria.fr>

	PR c++/57172
	* g++.dg/cpp0x/pr57172.C: New testcase.

2013-06-27  Andreas Krebbel  <Andreas.Krebbel@de.ibm.com>

	* gcc.target/s390/htm-1.c: New file.
	* gcc.target/s390/htm-nofloat-1.c: New file.
	* gcc.target/s390/htm-xl-intrin-1.c: New file.

2013-06-26  Tobias Burnus  <burnus@net-b.de>

	PR fortran/29800
	* gfortran.dg/bounds_check_17.f90: New.

2013-06-25  Ed Smith-Rowland  <3dw4rd@verizon.net>

	PR c++/57640
	* g++.dg/cpp1y/pr57640.C: New.

2013-06-25  Balaji V. Iyer  <balaji.v.iyer@intel.com>

	PR c/57692
	* c-c++-common/cilk-plus/AN/gather_scatter.c: Fixed a bug of stack
	overflow due to size of arrays.

2013-06-25  Jakub Jelinek  <jakub@redhat.com>

	PR tree-optimization/57705
	* gcc.dg/vect/pr57705.c: New test.
	* gcc.dg/vect/vect-iv-7.c: Add noclone attribute, remove xfail.

2013-06-25  Martin Jambor  <mjambor@suse.cz>

	PR middle-end/57670
	* g++.dg/ipa/pr57670.C: New test.

2013-06-25  Richard Biener  <rguenther@suse.de>

	PR middle-end/56977
	* gcc.dg/pr56977.c: New testcase.

2013-06-24  Martin Jambor  <mjambor@suse.cz>

	PR tree-optimization/57358
	* gcc.dg/ipa/pr57358.c: New test.

2013-06-24  Richard Biener  <rguenther@suse.de>

	PR testsuite/57686
	* gcc.dg/torture/pr57584.c: Remove target specific bits.

2013-06-24  Richard Biener  <rguenther@suse.de>

	PR tree-optimization/57488
	* gcc.dg/torture/pr57488.c: New testcase.

2013-06-24  Francois-Xavier Coudert  <fxcoudert@gcc.gnu.org>
	    Dominique d'Humieres  <dominiq@lps.ens.fr>

	PR fortran/52413
	* gfortran.dg/fraction.f90: New.

2013-06-24  Alan Modra  <amodra@gmail.com>

	* gcc.target/powerpc/altivec-consts.c: Correct for little-endian.
	Add scan-assembler-not "lvx".
	* gcc.target/powerpc/le-altivec-consts.c: New.

2013-06-23  Paolo Carlini  <paolo.carlini@oracle.com>

	* g++.dg/cpp0x/sfinae47.C: New.

2013-06-23  Oleg Endo  <olegendo@gcc.gnu.org>

	PR target/52483
	* gcc.target/sh/pr52483-1.c: New.
	* gcc.target/sh/pr52483-2.c: New.
	* gcc.target/sh/pr52483-3.c: New.
	* gcc.target/sh/pr52483-4.c: New.
	* gcc.target/sh/pr52483-5.c: New.

2013-06-23  Sriraman Tallam  <tmsriram@google.com>

	* gcc.target/i386/intrinsics_1.c: New test.
	* gcc.target/i386/intrinsics_2.c: Ditto.
	* gcc.target/i386/intrinsics_3.c: Ditto.
	* gcc.target/i386/intrinsics_4.c: Ditto.
	* gcc.target/i386/intrinsics_5.c: Ditto.
	* gcc.target/i386/intrinsics_6.c: Ditto.
	* gcc.target/i386/avx-1.c: Provide macros for builtins
	needing immediate arguments in f16cintrin.h and rtmintrin.h.

2013-06-21  Tobias Burnus  <burnus@net-b.de>

	PR fortran/37336
	* gfortran.dg/finalize_17.f90: New.

2013-06-21  Tobias Burnus  <burnus@net-b.de>

	* gfortran.dg/realloc_on_assign_18.f90: New.

2013-06-21  Balaji V. Iyer  <balaji.v.iyer@intel.com>

	* c-c++-common/cilk-plus/AN/array_test1.c: Make this an execution test.
	Also changed the returns from error as distinct values so that
	debugging can get easier.
	* c-c++-common/cilk-plus/AN/if_test_errors.c (main): Made certain
	errors specific to C, if necessary.  Also added new error
	hooks for C++.
	* c-c++-common/cilk-plus/AN/misc.c (main): Likewise.
	* c-c++-common/cilk-plus/AN/parser_errors.c (main): Likewise.
	* c-c++-common/cilk-plus/AN/parser_errors2.c (main): Likewise.
	* c-c++-common/cilk-plus/AN/parser_errors3.c (main): Likewise.
	* c-c++-common/cilk-plus/AN/pr57541.c (main): Likewise.
	* c-c++-common/cilk-plus/AN/parser_errors4.c (main): In addition to
	the same changes as parser_errors3.c, spaces were added between colons
	to not confuse C++ compiler with 2 colons as scope.
	* c-c++-common/cilk-plus/AN/vla.c: Make this test C specific.
	* g++.dg/cilk-plus/AN/array_test1_tplt.cc: New test.
	* g++.dg/cilk-plus/AN/array_test2_tplt.cc: Likewise.
	* g++.dg/cilk-plus/AN/array_test_ND_tplt.cc: Likewise.
	* g++.dg/cilk-plus/AN/braced_list.cc: Likewise.
	* g++.dg/cilk-plus/AN/builtin_fn_custom_tplt.cc: Likewise.
	* g++.dg/cilk-plus/AN/builtin_fn_mutating_tplt.cc: Likewise.
	* g++.dg/cilk-plus/AN/fp_triplet_values_tplt.c: Likewise.
	* g++.dg/cilk-plus/AN/preincr_test.cc: Likewise.
	* g++.dg/cilk-plus/AN/postincr_test.cc: Likewise.
	* g++.dg/cilk-plus/cilk-plus.exp: New script.
	* gcc/testsuite/g++.dg/dg.exp: Included Cilk Plus C++ tests
	in the list.

2013-06-21  Joseph Myers  <joseph@codesourcery.com>

	PR other/53317
	* gcc.dg/torture/fp-int-convert-float128-timode-2.c: New test.

2013-06-20  Uros Bizjak  <ubizjak@gmail.com>

	PR target/57655
	* gcc.target/i386/pr57655.c: New test.

2013-06-20  Eric Botcazou  <ebotcazou@adacore.com>

	* ada/acats/tests/gcc: Delete.
	* gnat.dg/style: Likewise.

2013-06-20  Jeff Law  <law@redhat.com>

	PR tree-optimization/57660
	* gcc.dg/tree-ssa/forwprop-28.c: Don't run test on various targets
	based on their branch cost.

	* gcc.dg/tree-ssa/forwprop-28.c: Add missing dg-final.

2013-06-20  Tobias Burnus  <burnus@net-b.de>

	PR fortran/57633
	* gfortran.dg/list_read_11.f90: New.

2013-06-20  Richard Biener  <rguenther@suse.de>

	PR tree-optimization/57584
	* gcc.dg/torture/pr57584.c: New testcase.

2013-06-19  Sharad Singhai  <singhai@google.com>

	* g++.dg/gcov/gcov-8.C: New testcase.
	* lib/gcov.exp: Handle intermediate format.

2013-06-19  Wei Mi  <wmi@google.com>

	PR rtl-optimization/57518
	* testsuite/gcc.dg/pr57518.c: New test.

2013-06-19  Igor Zamyatin  <igor.zamyatin@intel.com>

	* gcc.dg/tree-ssa/loop-19.c: Add -fno-common.

2013-06-19  Jan Hubicka  <jh@suse.cz>

	* gcc.dg/tree-ssa/attr-alias-2.c: New testcase.

2013-06-19  Balaji V. Iyer  <balaji.v.iyer@intel.com>

	* c-c++-common/cilk-plus/AN/builtin_fn_custom.c: Replaced all the
	hard-coded values of array sizes with a #define.
	* c-c++-common/cilk-plus/AN/builtin_fn_mutating.c: Likewise.
	* c-c++-common/cilk-plus/AN/builtin_func_double2.c: Likewise.
	* c-c++-common/cilk-plus/AN/gather_scatter.c: Likewise.
	* c-c++-common/cilk-plus/AN/pr57577.c: Likewise.
	* c-c++-common/cilk-plus/AN/sec_implicit_ex.c: Likewise.

2013-06-19  Yufeng Zhang  <yufeng.zhang@arm.com>

	* gcc.dg/torture/stackalign/builtin-apply-2.c: set
	STACK_ARGUMENTS_SIZE with 0 if __aarch64__ is defined.

2013-06-19  Jeff Law  <law@redhat.com>

	* gcc.dg/tree-ssa/forwprop-28.c: New test.

2013-06-19  Manuel Lopez-Ibanez  <manu@gcc.gnu.org>

	PR c++/57638
	* g++.dg/template/error53.C: New.

2013-06-19  Sebastian Huber  <sebastian.huber@embedded-brains.de>

	PR target/55033
	* gcc.target/powerpc/pr55033.c: Fix options.

2013-06-18  Sriraman Tallam  <tmsriram@google.com>

	* gcc.target/i386/inline_error.c: New test.
	* gcc.c-torture/compile/pr44043.c: Fix test to expect an error.
	* gcc.c-torture/compile/pr43791.c: Fix test to expect an error.

2013-06-18  Paolo Carlini  <paolo.carlini@oracle.com>

	PR c++/53211
	* g++.dg/cpp0x/decltype55.C: New.

2013-06-18  Marek Polacek  <polacek@redhat.com>

	* gcc.dg/c90-fordecl-1.c: Adjust expected message.

2013-06-17  Balaji V. Iyer  <balaji.v.iyer@intel.com>

	* c-c++-common/cilk-plus/AN/sec_reduce_ind_same_value.c: New test.

2013-06-17  Balaji V. Iyer  <balaji.v.iyer@intel.com>

	* c-c++-common/cilk-plus/AN/array_test1.c: Make this an execution test.
	Also changed the returns from error as distinct values so that it is
	easier to debug.

2013-06-17  Sofiane Naci  <sofiane.naci@arm.com>

	* gcc.target/aarch64/scalar_intrinsics.c: Update.

2013-06-17  Paolo Carlini  <paolo.carlini@oracle.com>

	PR c++/16128
	* g++.dg/template/error52.C: New.
	* g++.dg/lookup/friend15.C: Update.
	* g++.dg/parse/error11.C: Likewise.
	* g++.dg/parse/error14.C: Likewise.
	* g++.dg/parse/parser-pr28152-2.C: Likewise.
	* g++.dg/parse/template25.C: Likewise.
	* g++.old-deja/g++.jason/cond.C: Likewise.
	* g++.old-deja/g++.mike/for2.C: Likewise.
	* g++.old-deja/g++.robertl/eb125.C: Likewise.
	* obj-c++.dg/property/dotsyntax-4.mm: Likewise.

2013-06-17  Kyrylo Tkachov  <kyrylo.tkachov@arm.com>

	* gcc.target/arm/unaligned-memcpy-2.c (dest): Initialize to
	ensure alignment.

2013-06-16  Balaji V. Iyer  <balaji.v.iyer@intel.com>

	* c-c++-common/cilk-plus/AN/if_test.c (main2): Fixed a bug of
	accidentally placing minus sign for length instead of stride.

2013-06-16  Joern Rennecke  <joern.rennecke@embecosm.com>

	PR rtl-optimization/57425
	PR rtl-optimization/57569
	* gcc.dg/torture/pr57425-1.c, gcc.dg/torture/pr57425-2.c: New files.
	* gcc.dg/torture/pr57425-3.c, gcc.dg/torture/pr57569.c: Likewise.

2013-06-15  Mikael Morin  <mikael@gcc.gnu.org>

	PR fortran/49074
	PR fortran/56136
	* gfortran.dg/typebound_assignment_5.f03: Check the absence of any
	packing.
	* gfortran.dg/typebound_assignment_6.f03: New.

2013-06-15  Oleg Endo  <olegendo@gcc.gnu.org>

	* gcc.target/h8300/h8300.exp: New.
	* gcc.dg/pragma-isr.c: Move to ...
	* gcc.target/sh/torture/pragma-isr.c: ... here ...
	* gcc.target/h8300/pragma-isr.c: ... and here.
	* gcc.dg/pragma-isr2.c: Move to ...
	* gcc.target/sh/torture/pragma-isr2.c: ... here ...
	* gcc.target/h8300/pragma-isr2.c: ... and here.
	* gcc.dg/pragma-isr-trapa.c: Move to ...
	* gcc.target/sh/pragma-isr-trapa.c: ... here.
	* gcc.dg/pragma-isr-trapa2.c: Move to ...
	* gcc.target/sh/pragma-isr-trapa2.c: ... here.
	* gcc.dg/pragma-isr-trap_exit.c: Move to ...
	* gcc.target/sh/pragma-isr-trap-exit.c: ... here.
	* gcc.dg/pragma-isr-nosave_low_regs.c: Move to ...
	* gcc.target/sh/pragma-isr-nosave_low_regs.c: ... here.
	* gcc.dg/attr-isr-nosave_low_regs.c: Move to ...
	* gcc.target/sh/attr-isr-nosave_low_regs.c: ... here.
	* gcc.dg/attr-isr-trap_exit.c: Move to ...
	* gcc.target/sh/attr-isr-trap_exit.c: ... here.
	* gcc.dg/attr-isr-trapa.c: Move to ...
	* gcc.target/sh/attr-isr-trapa.c: ... here.

2013-06-14  Paolo Carlini  <paolo.carlini@oracle.com>

	PR c++/51413
	* g++.dg/ext/builtin-offsetof1.C: New.

2013-06-14  Vidya Praveen  <vidyapraveen@arm.com>

	* gcc.target/aarch64/vect_smlal_1.c: New file.

2013-06-14  Tobias Burnus  <burnus@net-b.de>

	PR fortran/57508
	* gfortran.dg/defined_assignment_7.f90: New.

2013-06-14  Paolo Carlini  <paolo.carlini@oracle.com>

	PR c++/57599
	* g++.dg/rtti/dyncast6.C: New.
	* g++.dg/cpp0x/dyncast1.C: Likewise.

2013-06-14  Alan Modra  <amodra@gmail.com>

	PR middle-end/57134
	* gcc.dg/pr57134.c: New.

2013-06-14  Tobias Burnus  <burnus@net-b.de>

	PR fortran/57596
	* gfortran.dg/deferred_type_param_9.f90: New.

2013-06-13  Marc Glisse  <marc.glisse@inria.fr>

	* gcc.dg/fold-minus-1.c: New testcase.

2013-06-13  Mikael Morin  <mikael@gcc.gnu.org>

	PR fortran/49074
	* gfortran.dg/typebound_assignment_5.f03: New.

2013-06-13  Marc Glisse  <marc.glisse@inria.fr>

	* gcc.dg/tree-ssa/forwprop-27.c: New testcase.

2013-06-12  Michael Meissner  <meissner@linux.vnet.ibm.com>
	    Pat Haugen  <pthaugen@us.ibm.com>
	    Peter Bergner  <bergner@vnet.ibm.com>

	* gcc.target/powerpc/atomic-p7.c: New file, add tests for atomic
	load/store instructions on power7, power8.
	* gcc.target/powerpc/atomic-p8.c: Likewise.

2013-06-12  Balaji V. Iyer  <balaji.v.iyer@intel.com>

	PR c/57577
	* c-c++-common/cilk-plus/AN/pr57577.c: New testcase.

2013-06-12  Paolo Carlini  <paolo.carlini@oracle.com>

	PR c++/38958
	* g++.dg/warn/Wunused-var-20.C: New.

2013-06-12  Richard Sandiford  <rdsandiford@googlemail.com>

	* gcc.target/mips/mips.exp: Handle -f{no-,}common.
	* gcc.target/mips/memcpy-1.c: Remove redundant dg-do.
	Run with -fno-common.

2013-06-12  Balaji V. Iyer  <balaji.v.iyer@intel.com>

	* c-c++-common/cilk-plus/AN/sec_implicit_ex.c (main): Replaced abort
	and exit function calls with return 1 and return 0, respectively.

2013-06-12  Richard Sandiford  <rdsandiford@googlemail.com>

	* gcc.target/mips/umips-branch-1.c, gcc.target/mips/umips-branch-2.c:
	New tests.

2013-06-12  Marc Glisse  <marc.glisse@inria.fr>

	PR tree-optimization/57361
	* gcc.dg/tree-ssa/pr57361.c: New file.

2013-06-12  Ramana Radhakrishnan  <ramana.radhakrishnan@arm.com>

	* gcc.target/arm/unaligned-memcpy-4.c (src, dst): Initialize
	to ensure alignment.
	* gcc.target/arm/unaligned-memcpy-3.c (src): Likewise.

2013-06-12  Tobias Burnus  <burnus@net-b.de>

	* gfortran.dg/finalize_10.f90: Update scan-tree-dump.

2013-06-12  Tobias Burnus  <burnus@net-b.de>
	    Dominique d'Humieres  <dominiq@lps.ens.fr>

	* gfortran.dg/finalize_10.f90: Update scan-tree-dump.

2013-06-12  Jakub Jelinek  <jakub@redhat.com>

	PR target/56564
	* gcc.target/i386/pr56564-1.c: Skip on darwin, mingw and cygwin.
	* gcc.target/i386/pr56564-3.c: Likewise.

2013-06-11  Tobias Burnus  <burnus@net-b.de>

	PR fortran/57535
	* gfortran.dg/class_array_18.f90: New.

2013-06-11  Jan Hubicka  <jh@suse.cz>

	PR c++/57551
	* g++.dg/ext/visibility/anon6.C: Update testcase.

2013-06-10  Balaji V. Iyer  <balaji.v.iyer@intel.com>

	PR c/57563
	* c-c++-common/cilk-plus/AN/builtin_fn_mutating.c (main): Fixed a bug
	in how we check __sec_reduce_mutating function's result.

2013-06-10  Michael Meissner  <meissner@linux.vnet.ibm.com>
	    Pat Haugen  <pthaugen@us.ibm.com>
	    Peter Bergner  <bergner@vnet.ibm.com>

	* gcc.target/powerpc/direct-move-vint1.c: New tests for power8
	direct move instructions.
	* gcc.target/powerpc/direct-move-vint2.c: Likewise.
	* gcc.target/powerpc/direct-move.h: Likewise.
	* gcc.target/powerpc/direct-move-float1.c: Likewise.
	* gcc.target/powerpc/direct-move-float2.c: Likewise.
	* gcc.target/powerpc/direct-move-double1.c: Likewise.
	* gcc.target/powerpc/direct-move-double2.c: Likewise.
	* gcc.target/powerpc/direct-move-long1.c: Likewise.
	* gcc.target/powerpc/direct-move-long2.c: Likewise.

2013-06-10  Paolo Carlini  <paolo.carlini@oracle.com>

	PR c++/52440
	* g++.dg/cpp0x/pr52440.C: New.

2013-06-10  Jakub Jelinek  <jakub@redhat.com>

	PR target/56564
	* gcc.target/i386/pr56564-1.c: New test.
	* gcc.target/i386/pr56564-2.c: New test.
	* gcc.target/i386/pr56564-3.c: New test.
	* gcc.target/i386/pr56564-4.c: New test.
	* gcc.target/i386/avx256-unaligned-load-4.c: Add -fno-common.
	* gcc.target/i386/avx256-unaligned-store-1.c: Likewise.
	* gcc.target/i386/avx256-unaligned-store-3.c: Likewise.
	* gcc.target/i386/avx256-unaligned-store-4.c: Likewise.
	* gcc.target/i386/vect-sizes-1.c: Likewise.
	* gcc.target/i386/memcpy-1.c: Likewise.
	* gcc.dg/vect/costmodel/i386/costmodel-vect-31.c (tmp): Initialize.
	* gcc.dg/vect/costmodel/x86_64/costmodel-vect-31.c (tmp): Likewise.

2013-06-10  Thomas Schwinge  <thomas@codesourcery.com>

	* g++.dg/abi/forced.C: Extend current handling of Linux-based x86
	systems to cover all GNU systems.
	* g++.dg/abi/guard2.C: Likewise.
	* g++.dg/cpp0x/constexpr-rom.C: Likewise.
	* g++.dg/eh/sighandle.C: Likewise.
	* g++.dg/ext/cleanup-10.C: Likewise.
	* g++.dg/ext/cleanup-11.C: Likewise.
	* g++.dg/ext/cleanup-8.C: Likewise.
	* g++.dg/ext/cleanup-9.C: Likewise.
	* g++.dg/opt/const5.C: Likewise.
	* g++.dg/opt/life1.C: Likewise.
	* g++.dg/other/pr39496.C: Likewise.
	* g++.old-deja/g++.abi/aggregates.C: Likewise.
	* g++.old-deja/g++.abi/align.C: Likewise.
	* g++.old-deja/g++.abi/bitfields.C: Likewise.
	* g++.old-deja/g++.law/weak.C: Likewise.
	* g++.old-deja/g++.pt/asm1.C: Likewise.
	* gcc.c-torture/execute/20030125-1.x: Likewise.
	* gcc.c-torture/execute/990127-2.x: Likewise.
	* gcc.dg/20041106-1.c: Likewise.
	* gcc.dg/20050503-1.c: Likewise.
	* gcc.dg/builtin-object-size-5.c: Likewise.
	* gcc.dg/cleanup-10.c: Likewise.
	* gcc.dg/cleanup-11.c: Likewise.
	* gcc.dg/cleanup-8.c: Likewise.
	* gcc.dg/cleanup-9.c: Likewise.
	* gcc.dg/complex-5.c: Likewise.
	* gcc.dg/debug/dwarf2/asm-line1.c: Likewise.
	* gcc.dg/debug/dwarf2/discriminator.c: Likewise.
	* gcc.dg/dfp/convert-dfp-round-thread.c: Likewise.
	* gcc.dg/dfp/pr35739.c: Likewise.
	* gcc.dg/fdata-sections-1.c: Likewise.
	* gcc.dg/lto/20090206-1_0.c: Likewise.
	* gcc.dg/lto/20090206-2_0.c: Likewise.
	* gcc.dg/pr30360.c: Likewise.
	* gcc.dg/pr37303.c: Likewise.
	* gcc.dg/pr39323-1.c: Likewise.
	* gcc.dg/pr39323-2.c: Likewise.
	* gcc.dg/pr39323-3.c: Likewise.
	* gcc.dg/pr45416.c: Likewise.
	* gcc.dg/setjmp-2.c: Likewise.
	* gcc.dg/split-1.c: Likewise.
	* gcc.dg/split-3.c: Likewise.
	* gcc.dg/split-4.c: Likewise.
	* gcc.dg/strlenopt-12g.c: Likewise.
	* gcc.dg/strlenopt-14g.c: Likewise.
	* gcc.dg/strlenopt-14gf.c: Likewise.
	* gcc.dg/strlenopt-16g.c: Likewise.
	* gcc.dg/strlenopt-17g.c: Likewise.
	* gcc.dg/strlenopt-18g.c: Likewise.
	* gcc.dg/strlenopt-1f.c: Likewise.
	* gcc.dg/strlenopt-22g.c: Likewise.
	* gcc.dg/strlenopt-2f.c: Likewise.
	* gcc.dg/strlenopt-4g.c: Likewise.
	* gcc.dg/strlenopt-4gf.c: Likewise.
	* gcc.dg/struct-ret-3.c: Likewise.
	* gcc.dg/torture/stackalign/setjmp-2.c: Likewise.
	* gcc.misc-tests/linkage.exp: Likewise.
	* gcc.target/i386/20000724-1.c: Likewise.
	* gcc.target/i386/align-main-3.c: Likewise.
	* gcc.target/i386/cleanup-1.c: Likewise.
	* gcc.target/i386/inline-mcpy.c: Likewise.
	* gcc.target/i386/pr32268.c: Likewise.
	* gcc.target/i386/pr36613.c: Likewise.
	* gcc.target/i386/pr39013-1.c: Likewise.
	* gcc.target/i386/pr39013-2.c: Likewise.
	* gcc.target/i386/pr39496.c: Likewise.
	* gcc.target/i386/pr40906-3.c: Likewise.
	* gcc.target/i386/pr46084.c: Likewise.
	* lib/target-supports.exp (check_effective_target_pie): Likewise.

2013-06-09  Oleg Endo  <olegendo@gcc.gnu.org>

	PR target/6526
	* gcc.target/sh/pr6526.c: New.

2013-06-09  Jakub Jelinek  <jakub@redhat.com>

	PR target/57568
	* gcc.c-torture/execute/pr57568.c: New test.

2013-06-09  Paolo Carlini  <paolo.carlini@oracle.com>

	PR c++/37404
	* g++.dg/other/vararg-4.C: New.

2013-06-08  Vladimir Makarov  <vmakarov@redhat.com>

	PR rtl-optimization/57559
	* gcc.target/s390/pr57559.c : New test.

2013-06-08  Tobias Burnus  <burnus@net-b.de>

	PR fortran/37336
	* gfortran.dg/finalize_10.f90: New.
	* gfortran.dg/auto_dealloc_2.f90: Update tree-dump.
	* gfortran.dg/finalize_15.f90: New.

2013-06-08  Tobias Burnus  <burnus@net-b.de>

	PR fortran/57553
	* gfortran.dg/storage_size_4.f90: New.

2013-06-07  Sriraman Tallam  <tmsriram@google.com>

	PR c++/57548
	* testsuite/g++.dg/ext/pr57548.C: New test.

2013-06-07  Balaji V. Iyer  <balaji.v.iyer@intel.com>

	PR middle-end/57541
	* c-c++-common/cilk-plus/AN/pr57541.c: New test case.

2013-06-07  Jan Hubicka  <jh@suse.cz>

	* gcc.dg/tree-ssa/attr-alias.c: Remove brackets in template.

2013-06-07  Tobias Burnus  <burnus@net-b.de>

	PR fortran/57549
	* gfortran.dg/array_constructor_48.f90: New.
	* gfortran.dg/array_constructor_type_14.f03: Correct test case.
	* gfortran.dg/array_constructor_type_15.f03: Ditto.

2013-06-07  Kyrylo Tkachov  <kyrylo.tkachov@arm.com>

	PR target/56315
	* gcc.target/arm/xordi3-opt.c: New test.

2013-06-07  Rainer Orth  <ro@CeBiTec.Uni-Bielefeld.DE>

	* gcc.dg/debug/dwarf2/discriminator.c: Fix wording.
	Revert to dg-options.

2013-06-07  Sebastian Huber  <sebastian.huber@embedded-brains.de>

	PR target/55033
	* gcc.target/powerpc/pr55033.c: New.

2013-06-07  Paolo Carlini  <paolo.carlini@oracle.com>

	PR c++/53658
	* g++.dg/cpp0x/alias-decl-36.C: New.

2013-06-06  Michael Meissner  <meissner@linux.vnet.ibm.com>
	    Pat Haugen  <pthaugen@us.ibm.com>
	    Peter Bergner  <bergner@vnet.ibm.com>

	* gcc.target/powerpc/p8vector-builtin-1.c: New test to test
	power8 builtin functions.
	* gcc.target/powerpc/p8vector-builtin-2.c: Likewise.
	* gcc.target/powerpc/p8vector-builtin-3.c: Likewise.
	* gcc.target/powerpc/p8vector-builtin-4.c: Likewise.
	* gcc.target/powerpc/p8vector-builtin-5.c: Likewise.
	* gcc.target/powerpc/p8vector-builtin-6.c: Likewise.
	* gcc.target/powerpc/p8vector-builtin-7.c: Likewise.
	* gcc.target/powerpc/p8vector-vectorize-1.c: New
	tests to test power8 auto-vectorization.
	* gcc.target/powerpc/p8vector-vectorize-2.c: Likewise.
	* gcc.target/powerpc/p8vector-vectorize-3.c: Likewise.
	* gcc.target/powerpc/p8vector-vectorize-4.c: Likewise.
	* gcc.target/powerpc/p8vector-vectorize-5.c: Likewise.

	* gcc.target/powerpc/crypto-builtin-1.c: Use effective target
	powerpc_p8vector_ok instead of powerpc_vsx_ok.

	* gcc.target/powerpc/bool.c: New file, add eqv, nand, nor tests.

	* lib/target-supports.exp (check_p8vector_hw_available) Add power8
	support.
	(check_effective_target_powerpc_p8vector_ok): Likewise.
	(is-effective-target): Likewise.
	(check_vect_support_and_set_flags): Likewise.

2013-06-06  Paolo Carlini  <paolo.carlini@oracle.com>

	PR c++/43652
	* g++.dg/parse/error53.C: New.

2013-06-06  Vladimir Makarov  <vmakarov@redhat.com>

	PR rtl-optimization/57459
	* gcc.target/i386/pr57459.c: New test.

2013-06-06  Teresa Johnson  <tejohnson@google.com>

	PR c++/53743
	* gcc.dg/tree-prof/va-arg-pack-1.c: Cloned from c-torture, made
	into -freorder-blocks-and-partition test.
	* gcc.dg/tree-prof/comp-goto-1.c: Ditto.
	* gcc.dg/tree-prof/20041218-1.c: Ditto.
	* gcc.dg/tree-prof/pr52027.c: Use -O2.
	* gcc.dg/tree-prof/pr50907.c: Ditto.
	* gcc.dg/tree-prof/pr45354.c: Ditto.
	* g++.dg/tree-prof/partition2.C: Ditto.
	* g++.dg/tree-prof/partition3.C: Ditto.

2013-06-06  Tobias Burnus  <burnus@net-b.de>

	PR fortran/57542
	* gfortran.dg/finalize_16.f90: New.

2013-06-06  Marcus Shawcroft  <marcus.shawcroft@arm.com>

	* gcc.dg/vect/no-section-anchors-vect-68.c:
	Add dg-skip-if aarch64_tiny.

2013-06-05  Balaji V. Iyer  <balaji.v.iyer@intel.com>

	PR C/57457
	* c-c++-common/cilk-plus/AN/pr57457.c: New test.
	* c-c++-common/cilk-plus/AN/pr57457-2.c: Likewise.

2013-06-05  Paolo Carlini  <paolo.carlini@oracle.com>

	PR c++/51908
	* g++.dg/cpp0x/decltype54.C: New.

2013-06-05  James Greenhalgh  <james.greenhalgh@arm.com>

	* gcc.dg/fshort-wchar.c: Add extra dg-options for
	arm*-*-*eabi* targets.
	* gcc.dg/tree-ssa/pr42585.c: Change dg-final to catch
	arm*-*-* targets.
	* gcc.dg/tree-ssa/pr43491.c: Likewise.

2013-06-05  Manfred Schwarb  <manfred99@gmx.ch>
	    Tobias Burnus  <burnus@net-b.de>

	* gfortran.dg/string_length_2.f90: Fix dg-do run.
	* gfortran.dg/io_real_boz_3.f90: Remove extra space in "dg-do  run".
	* gfortran.dg/io_real_boz_4.f90: Ditto.
	* gfortran.dg/io_real_boz_5.f90: Ditto.

2013-06-05  Andreas Schwab  <schwab@suse.de>

	* gcc.dg/tree-ssa/attr-alias.c: Remove duplicated contents.

2013-06-04  Jan Hubicka  <jh@suse.cz>

	* gcc.dg/tree-ssa/attr-alias.c: New testcase.

2013-06-04  Balaji V. Iyer  <balaji.v.iyer@intel.com>

	* c-c++-common/cilk-plus/AN/array_test1.c (main): Replaced argc, argv
	parameters with void.
	(main2): Removed argc parameter.
	* c-c++-common/cilk-plus/AN/array_test2.c (main2): Likewise.
	(main): Replaced argc, argv parameters with void.
	* c-c++-common/cilk-plus/AN/array_test_ND.c (main): Likewise.
	(main2): Removed argc parameter.
	* c-c++-common/cilk-plus/AN/builtin_fn_custom.c (main): Replaced argc
	argv parameters with void.  Added __asm volatile to avoid optimization
	on argc, if necessary.
	* c-c++-common/cilk-plus/AN/builtin_fn_mutating (main): Likewise.
	* c-c++-common/cilk-plus/AN/builtin_func_double.c (main): Likewise.
	* c-c++-common/cilk-plus/AN/builtin_func_double2.c (main): Likewise.
	* c-c++-common/cilk-plus/AN/conditional.c (main): Likewise.
	* c-c++-common/cilk-plus/AN/exec-once.c (main): Likewise.
	* c-c++-common/cilk-plus/AN/exec-once2.c (main): Likewise.
	* c-c++-common/cilk-plus/AN/fn_ptr.c (main): Likewise.
	* c-c++-common/cilk-plus/AN/gather-scatter-errors.c (main): Likewise.
	* c-c++-common/cilk-plus/AN/gather_scatter.c (main): Likewise.
	* c-c++-common/cilk-plus/AN/misc.c (main): Likewise.
	* c-c++-common/cilk-plus/AN/parser_errors.c (main): Likewise.
	* c-c++-common/cilk-plus/AN/parser_errors2.c (main): Likewise.
	* c-c++-common/cilk-plus/AN/parser_errors3.c (main): Likewise.
	* c-c++-common/cilk-plus/AN/parser_errors4.c (main): Likewise.
	* c-c++-common/cilk-plus/AN/rank_mismatch2.c (main): Likewise.
	* c-c++-common/cilk-plus/AN/sec_implicit_ex.c (main): Likewise.
	* c-c++-common/cilk-plus/AN/sec_reduce_return.c (main): Likewise.
	* c-c++-common/cilk-plus/AN/test_builtin_return.c (main): Likewise.
	* c-c++-common/cilk-plus/AN/vla.c (main): Likewise.
	* c-c++-common/cilk-plus/AN/comma-exp.c (main): Replaced argc, argv
	parameters with void.
	(main2): Removed argc parameter.
	* c-c++-common/cilk-plus/AN/if_test.c (main2): Likewise.
	(main): Replaced argc, argv parameters with void.
	* c-c++-common/cilk-plus/AN/fp_triplet_values (main2): Replace argc,
	argv parameters with void.  Also renamed this function as main, and
	delete the existing main.
	* c-c++-common/cilk-plus/AN/sec_implicit.c (main2): Likewise.
	* c-c++-common/cilk-plus/AN/sec_implicit2.c (main2): Likewise.
	* c-c++-common/cilk-plus/AN/sec_reduce_max_min_ind.c (main2): Likewise.

2013-06-04  Ian Bolton  <ian.bolton@arm.com>

	* gcc.target/aarch64/movi_1.c: New test.

2013-06-04  Tobias Burnus  <burnus@net-b.de>

	PR fortran/37336
	* gfortran.dg/finalize_12.f90: New.
	* gfortran.dg/alloc_comp_basics_1.f90: Add BLOCK for
	end of scope finalization.
	* gfortran.dg/alloc_comp_constructor_1.f90: Ditto.
	* gfortran.dg/allocatable_scalar_9.f90: Ditto.
	* gfortran.dg/auto_dealloc_2.f90: Ditto.
	* gfortran.dg/class_19.f03: Ditto.
	* gfortran.dg/coarray_lib_alloc_1.f90: Ditto.
	* gfortran.dg/coarray_lib_alloc_2.f90: Ditto.
	* gfortran.dg/extends_14.f03: Ditto.
	* gfortran.dg/move_alloc_4.f90: Ditto.
	* gfortran.dg/typebound_proc_27.f03: Ditto.

2013-06-04  Manfred Schwarb  <manfred99@gmx.ch>

	* gfortran.dg/bounds_check_7.f90: Remove "! {".
	* gfortran.dg/coarray_poly_3.f90: Remove inactive, broken dg-*.
	* gfortran.dg/default_initialization_5.f90: Update dg-do.
	* gfortran.dg/g77/f77-edit-s-out.f: Fix broken dg-output.
	* gfortran.dg/g77/f77-edit-t-out.f: Fix broken dg-output.
	* gfortran.dg/g77/f77-edit-x-out.f: Fix broken dg-output.
	* gfortran.dg/init_flag_11.f90: Fix broken dg-options.
	* gfortran.dg/io_real_boz_3.f90: Add comment regarding dg-do  run.
	* gfortran.dg/io_real_boz_4.f90: Ditto.
	* gfortran.dg/io_real_boz_5.f90: Ditto.
	* gfortran.dg/namelist_print_1.f: Fix broken dg-output.
	* gfortran.dg/read_x_eor.f90: Fix broken dg-output.
	* gfortran.dg/repeat_1.f90: Improve dg-output pattern.
	* gfortran.dg/spread_bounds_1.f90: Fix broken dg-output.
	* gfortran.dg/transpose_2.f90: Fix dg-output.

2013-06-03  Balaji V. Iyer  <balaji.v.iyer@intel.com>

	* c-c++-common/cilk-plus/AN/if_test_errors.c (main): New testcase.
	* c-c++-common/cilk-plus/AN/rank_mismatch.c: Added a '-w' option to
	dg-option and an header comment.

2013-06-03  Paolo Carlini  <paolo.carlini@oracle.com>

	PR c++/57419
	* g++.dg/cpp0x/sfinae46.C: New.
	* g++.dg/cpp0x/defaulted13.C: Adjust.
	* g++.dg/cpp0x/defaulted2.C: Likewise.
	* g++.dg/cpp0x/defaulted26.C: Likewise.
	* g++.dg/cpp0x/defaulted3.C: Likewise.
	* g++.dg/cpp0x/error1.C: Likewise.
	* g++.dg/cpp0x/implicit1.C: Likewise.
	* g++.dg/cpp0x/implicit11.C: Likewise.
	* g++.dg/cpp0x/inh-ctor13.C: Likewise.
	* g++.dg/cpp0x/initlist47.C: Likewise.
	* g++.dg/cpp0x/initlist9.C: Likewise.
	* g++.dg/cpp0x/lambda/lambda-errloc.C: Likewise.
	* g++.dg/cpp0x/lambda/lambda-errloc2.C: Likewise.
	* g++.dg/cpp0x/nsdmi-local.C: Likewise.
	* g++.dg/cpp0x/union4.C: Likewise.
	* g++.dg/template/crash108.C: Likewise.
	* g++.dg/template/crash41.C: Likewise.
	* g++.old-deja/g++.jason/local.C: Likewise.
	* g++.old-deja/g++.law/visibility3.C: Likewise.

2013-06-03  Teresa Johnson  <tejohnson@google.com>

	* gcc.dg/vect/bb-slp-31.c: Update vect dump message.
	* gcc.dg/vect/bb-slp-14.c: Ditto.
	* gcc.dg/vect/fast-math-bb-slp-call-1.c: Ditto.
	* gcc.dg/vect/bb-slp-23.c: Ditto.
	* gcc.dg/vect/bb-slp-15.c: Ditto.
	* gcc.dg/vect/fast-math-bb-slp-call-2.c: Ditto.
	* gcc.dg/vect/bb-slp-24.c: Ditto.
	* gcc.dg/vect/bb-slp-16.c: Ditto.
	* gcc.dg/vect/bb-slp-25.c: Ditto.
	* gcc.dg/vect/bb-slp-pattern-2.c: Ditto.
	* gcc.dg/vect/bb-slp-17.c: Ditto.
	* gcc.dg/vect/bb-slp-1.c: Ditto.
	* gcc.dg/vect/bb-slp-26.c: Ditto.
	* gcc.dg/vect/bb-slp-18.c: Ditto.
	* gcc.dg/vect/bb-slp-2.c: Ditto.
	* gcc.dg/vect/no-tree-reassoc-bb-slp-12.c: Ditto.
	* gcc.dg/vect/bb-slp-27.c: Ditto.
	* gcc.dg/vect/bb-slp-19.c: Ditto.
	* gcc.dg/vect/bb-slp-3.c: Ditto.
	* gcc.dg/vect/bb-slp-28.c: Ditto.
	* gcc.dg/vect/bb-slp-4.c: Ditto.
	* gcc.dg/vect/bb-slp-29.c: Ditto.
	* gcc.dg/vect/bb-slp-5.c: Ditto.
	* gcc.dg/vect/bb-slp-6.c: Ditto.
	* gcc.dg/vect/bb-slp-8a.c: Ditto.
	* gcc.dg/vect/bb-slp-7.c: Ditto.
	* gcc.dg/vect/bb-slp-8b.c: Ditto.
	* gcc.dg/vect/bb-slp-8.c: Ditto.
	* gcc.dg/vect/bb-slp-9.c: Ditto.
	* gcc.dg/vect/bb-slp-10.c: Ditto.
	* gcc.dg/vect/bb-slp-11.c: Ditto.
	* gcc.dg/vect/bb-slp-20.c: Ditto.
	* gcc.dg/vect/bb-slp-cond-1.c: Ditto.
	* gcc.dg/vect/bb-slp-21.c: Ditto.
	* gcc.dg/vect/bb-slp-30.c: Ditto.
	* gcc.dg/vect/bb-slp-13.c: Ditto.
	* gcc.dg/vect/bb-slp-22.c: Ditto.
	* g++.dg/vect/slp-pr50413.cc: Ditto.
	* g++.dg/vect/slp-pr56812.cc: Ditto.
	* g++.dg/vect/slp-pr50819.cc: Ditto.

2013-06-01  Tobias Burnus  <burnus@net-b.de>

	PR fortran/57456
	* gfortran.dg/class_array_17.f90: New.

2013-05-31  Eric Botcazou  <ebotcazou@adacore.com>

	* ada/acats/floatstore.lst: New.
	* ada/acats/run_all.sh: Process it.

2013-05-31  Eric Botcazou  <ebotcazou@adacore.com>

	* gcc.target/powerpc/e500-ord-1.c: New test.
	* gcc.target/powerpc/e500-ord-2.c: Likewise.
	* gcc.target/powerpc/e500-unord-1.c: Likewise.
	* gcc.target/powerpc/e500-unord-2.c: Likewise.

2013-05-31  Marcus Shawcroft  <marcus.shawcroft@arm.com>

	* g++.dg/torture/pr54684.C: Add -fno-short-enums.

2013-05-31  Marcus Shawcroft  <marcus.shawcroft@arm.com>

	* gcc.target/arm/pr56184.C: Add -fno-short-enums.

2013-05-31  Marcus Shawcroft  <marcus.shawcroft@arm.com>

	* g++.old-deja/g++.robertl/eb76.C: Add -fno-short-enums.

2013-05-31  Balaji V. Iyer  <balaji.v.iyer@intel.com>

	PR c/57452
	* c-c++-common/cilk-plus/AN/if_test.c: Fixed out of bounds issue in
	test-case.

2013-05-31  Rainer Orth  <ro@CeBiTec.Uni-Bielefeld.DE>

	* gcc.dg/shrink-wrap-alloca.c: Use __builtin_alloca.

2013-05-31  Marek Polacek  <polacek@redhat.com>

	PR tree-optimization/57478
	PR tree-optimization/57453
	* gcc.dg/torture/pr57478.c: New test.

2013-05-31  Tobias Burnus  <burnus@net-b.de>

	PR fortran/57456
	* gfortran.dg/class_array_17.f90: New.

2013-05-31  Kyrylo Tkachov  <kyrylo.tkachov@arm.com>

	PR target/56315
	* gcc.target/arm/iordi3-opt.c: New test.

2013-05-31  Janus Weil  <janus@gcc.gnu.org>

	PR fortran/54190
	PR fortran/57217
	* gfortran.dg/dummy_procedure_5.f90: Modified error message.
	* gfortran.dg/interface_26.f90: Ditto.
	* gfortran.dg/proc_ptr_11.f90: Ditto.
	* gfortran.dg/proc_ptr_15.f90: Ditto.
	* gfortran.dg/proc_ptr_comp_20.f90: Ditto.
	* gfortran.dg/proc_ptr_comp_33.f90: Ditto.
	* gfortran.dg/proc_ptr_result_5.f90: Ditto.
	* gfortran.dg/typebound_override_1.f90: Ditto.
	* gfortran.dg/typebound_override_4.f90: Ditto.
	* gfortran.dg/typebound_proc_6.f03: Ditto.
	* gfortran.dg/assumed_type_7.f90: New test.
	* gfortran.dg/typebound_override_5.f90: New test.
	* gfortran.dg/typebound_override_6.f90: New test.
	* gfortran.dg/typebound_override_7.f90: New test.

2013-05-30  Tobias Burnus  <burnus@net-b.de>

	PR middle-end/57073
	* gfortran.dg/power_6.f90: New.

2013-05-30  Ian Bolton  <ian.bolton@arm.com>

	* gcc.target/aarch64/insv_1.c: New test.

2013-05-30  Yufeng Zhang  <yufeng.zhang@arm.com>

	* g++.dg/cpp0x/alias-decl-debug-0.C: Add aarch64*-*-* to the
	dg-skip-if "No stabs".

2013-05-30  Janus Weil  <janus@gcc.gnu.org>

	PR fortran/54189
	* gfortran.dg/assumed_size_1.f90: New.

2013-05-30  Zhenqiang Chen  <zhenqiang.chen@linaro.org>

	* gcc.dg/shrink-wrap-alloca.c: New added.
	* gcc.dg/shrink-wrap-pretend.c: New added.
	* gcc.dg/shrink-wrap-sibcall.c: New added.

2013-05-30  Tobias Burnus  <burnus@net-b.de>

	PR fortran/57458
	* gfortran.dg/assumed_rank_13.f90: New.

2013-05-29  Easwaran Raman  <eraman@google.com>

	PR tree-optimization/57442
	* gcc.dg/tree-ssa/reassoc-30.c: New testcase.

2013-05-29  Bill Schmidt  <wschmidt@linux.vnet.ibm.com>

	PR tree-optimization/57441
	* gcc.c-torture/compile/pr57441.c: New.

2013-05-29  Dehao Chen  <dehao@google.com>

	PR testsuite/57413
	* gcc.dg/debug/dwarf2/discriminator.c: Restrict the test to linux-gnu.

2013-05-29  Tobias Burnus  <burnus@net-b.de>

	PR fortran/37336
	* gfortran.dg/auto_dealloc_2.f90: Update _free count in the dump.
	* gfortran.dg/class_19.f03: Ditto.

2013-05-29  Richard Biener  <rguenther@suse.de>

	* gcc.dg/vect/bb-slp-32.c: New testcase.

2013-05-28  Balaji V. Iyer  <balaji.v.iyer@intel.com>

	* c-c++-common/cilk-plus/AN/array_test1.c: New test.
	* c-c++-common/cilk-plus/AN/array_test2.c: Likewise.
	* c-c++-common/cilk-plus/AN/array_test_ND.c: Likewise.
	* c-c++-common/cilk-plus/AN/builtin_func_double.c: Likewise.
	* c-c++-common/cilk-plus/AN/builtin_func_double2.c: Likewise.
	* c-c++-common/cilk-plus/AN/gather-scatter-errors.c: Likewise.
	* c-c++-common/cilk-plus/AN/if_test.c: Likewise.
	* c-c++-common/cilk-plus/AN/sec_implicit_ex.c: Likewise.
	* c-c++-common/cilk-plus/AN/decl-ptr-colon.c: Likewise.
	* c-c++-common/cilk-plus/AN/dimensionless-arrays.c: Likewise.
	* c-c++-common/cilk-plus/AN/fn_ptr.c: Likewise.
	* c-c++-common/cilk-plus/AN/fp_triplet_values.c: Likewise.
	* c-c++-common/cilk-plus/AN/gather-scatter.c: Likewise.
	* c-c++-common/cilk-plus/AN/misc.c: Likewise.
	* c-c++-common/cilk-plus/AN/parser_errors.c: Likewise.
	* c-c++-common/cilk-plus/AN/parser_errors2.c: Likewise.
	* c-c++-common/cilk-plus/AN/parser_errors3.c: Likewise.
	* c-c++-common/cilk-plus/AN/parser_errors4.c: Likewise.
	* c-c++-common/cilk-plus/AN/rank_mismatch.c: Likewise.
	* c-c++-common/cilk-plus/AN/rank_mismatch2.c: Likewise.
	* c-c++-common/cilk-plus/AN/rank_mismatch3.c: Likewise.
	* c-c++-common/cilk-plus/AN/sec_implicit.c: Likewise.
	* c-c++-common/cilk-plus/AN/sec_implicit2.c: Likewise.
	* c-c++-common/cilk-plus/AN/sec_reduce_max_min_ind.c: Likewise.
	* c-c++-common/cilk-plus/AN/tst_lngth.c: Likewise.
	* c-c++-common/cilk-plus/AN/vla.c: Likewise.
	* c-c++-common/cilk-plus/AN/an-if.c: Likewise.
	* c-c++-common/cilk-plus/AN/builtin_fn_custom.c: Likewise.
	* c-c++-common/cilk-plus/AN/builtin_fn_mutating.c: Likewise.
	* c-c++-common/cilk-plus/AN/comma_exp.c: Likewise.
	* c-c++-common/cilk-plus/AN/conditional.c: Likewise.
	* c-c++-common/cilk-plus/AN/exec-once.c: Likewise.
	* c-c++-common/cilk-plus/AN/exec-once2.c: Likewise.
	* c-c++-common/cilk-plus/AN/gather_scatter.c: Likewise.
	* c-c++-common/cilk-plus/AN/n-ptr-test.c: Likewise.
	* c-c++-common/cilk-plus/AN/side-effects-1.c: Likewise.
	* c-c++-common/cilk-plus/AN/test_builtin_return.c: Likewise.
	* c-c++-common/cilk-plus/AN/test_sec_limits.c: Likewise.
	* gcc.dg/cilk-plus/cilk-plus.exp: New script.

2013-05-29  Tobias Burnus  <burnus@net-b.de>

	PR fortran/37336
	* gfortran.dg/finalize_11.f90: New.
	* gfortran.dg/finalize_4.f03: Remove dg-error.
	* gfortran.dg/finalize_5.f03: Ditto.
	* gfortran.dg/finalize_6.f03: Ditto.
	* gfortran.dg/finalize_7.f03: Ditto.

2013-05-28  Tobias Burnus  <burnus@net-b.de>

	* gfortran.dg/class_array_16.f90: New.

2013-05-28  Tobias Burnus  <burnus@net-b.de>

	PR fortran/57435
	* testsuite/gfortran.dg/use_29.f90: New.

2013-05-28  Eric Botcazou  <ebotcazou@adacore.com>

	* gnat.dg/fp_exception.adb: New test.

2013-05-28  Richard Biener  <rguenther@suse.de>

	PR tree-optimization/56787
	* gcc.dg/vect/pr56787.c: New testcase.

2013-05-28  Janus Weil  <janus@gcc.gnu.org>
	    Tobias Burnus  <burnus@net-b.de>

	PR fortran/57217
	* gfortran.dg/typebound_override_4.f90: New.

2013-05-28  Richard Biener  <rguenther@suse.de>

	PR tree-optimization/57411
	* g++.dg/opt/pr57411.C: New testcase.

2013-05-28  Eric Botcazou  <ebotcazou@adacore.com>

	* gcc.dg/builtin-bswap-8.c: Compile at -O2.
	* gcc.dg/builtin-bswap-9.c: Likewise.

2013-05-28  Eric Botcazou  <ebotcazou@adacore.com>

	* gcc.target/sparc/bmaskbshuf.c: Remove superfluous options.

2013-05-27  Richard Biener  <rguenther@suse.de>

	PR middle-end/57412
	* gcc.dg/gomp/pr57412.c: New testcase.

2013-05-27  Bud Davis  <jmdavis@link.com>

	PR fortran/50405
	* gfortran.dg/stfunc_8.f90: New.

2013-05-27  Richard Biener  <rguenther@suse.de>

	PR tree-optimization/57343
	* gcc.dg/torture/pr57343.c: New testcase.

2013-05-27  Richard Biener  <rguenther@suse.de>

	PR tree-optimization/57417
	* gcc.dg/torture/pr57417.c: New testcase.

2013-05-27  Richard Biener  <rguenther@suse.de>

	PR tree-optimization/57396
	* gfortran.fortran-torture/execute/pr57396.f90: New testcase.

2013-05-26  Eric Botcazou  <ebotcazou@adacore.com>

	* gnat.dg/specs/last_bit.ads: New test.

2013-05-26  Eric Botcazou  <ebotcazou@adacore.com>

	* gnat.dg/specs/machine_attribute.ads: New test.

2013-05-26  Eric Botcazou  <ebotcazou@adacore.com>

	* gnat.dg/incomplete3.ad[sb]: New test.

2013-05-25  Richard Sandiford  <rdsandiford@googlemail.com>

	PR target/53916
	* gcc.target/mips/div-13.c: New test.

2013-05-25  Richard Sandiford  <rdsandiford@googlemail.com>

	PR target/55777
	* gcc.target/mips/mips16-attributes-5.c,
	* gcc.target/mips/mips16-attributes-6.c: New tests.

2013-05-25  Eric Botcazou  <ebotcazou@adacore.com>

	* gcc.dg/builtin-bswap-6.c: Use same options as optimize-bswapsi-1.c.
	* gcc.dg/builtin-bswap-8.c: Likewise.

2013-05-25  Paolo Carlini  <paolo.carlini@oracle.com>

	PR c++/52216
	* g++.dg/cpp0x/new1.C: New.

2013-05-25  Paolo Carlini  <paolo.carlini@oracle.com>

	PR c++/25666
	* g++.dg/parse/dtor16.C: New.
	* g++.dg/parse/dtor6.C: Adjust.

2013-05-24  Paolo Carlini  <paolo.carlini@oracle.com>

	PR c++/19618
	* g++.dg/expr/bitfield12.C: New.

2013-05-24  Jeff Law  <law@redhat.com>

	PR tree-optimization/57124
	* gcc.c-torture/execute/pr57124.c: New test.
	* gcc.c-torture/execute/pr57124.x: Set -fno-strict-overflow.

2013-05-24  Martin Jambor  <mjambor@suse.cz>

	PR tree-optimization/57294
	* gcc.dg/ipa/pr57294.c: New test.

2013-05-24  Dehao Chen  <dehao@google.com>

	* gcc.dg/debug/dwarf2/discriminator.c: New Testcase.

2013-05-24  Ian Bolton  <ian.bolton@arm.com>

	* gcc.target/aarch64/scalar_intrinsics.c
	(force_simd): Use a valid instruction.
	(test_vdupd_lane_s64): Pass a valid lane argument.
	(test_vdupd_lane_u64): Likewise.

2013-05-24  Richard Biener  <rguenther@suse.de>

	PR tree-optimization/57287
	* gcc.dg/pr57287.c: New testcase.

2013-05-24  Paolo Carlini  <paolo.carlini@oracle.com>

	PR c++/26572
	* g++.dg/template/error51.C: New.

2013-05-24  Paolo Carlini  <paolo.carlini@oracle.com>

	PR c++/25503
	* g++.dg/template/bitfield2.C: New.

2013-05-24  Eric Botcazou  <ebotcazou@adacore.com>

	* gnat.dg/specs/noinline1.ads: New test.
	* gnat.dg/noinline2.ad[sb]: Likewise.
	* gnat.dg/specs/noinline3.ads: Likewise.
	* gnat.dg/specs/noinline3_pkg.ad[sb]: New helper.

2013-05-24  Alexander Ivchenko  <alexander.ivchenko@intel.com>

	PR tree-ssa/57385
	* gcc.dg/tree-ssa/pr57385.c: New test.

2013-05-24  Eric Botcazou  <ebotcazou@adacore.com>

	* gnat.dg/derived_type4.adb: New test.

2013-05-24  Eric Botcazou  <ebotcazou@adacore.com>

	* gcc.dg/builtin-bswap-6.c: New test.
	* gcc.dg/builtin-bswap-7.c: Likewise.
	* gcc.dg/builtin-bswap-8.c: Likewise.
	* gcc.dg/builtin-bswap-9.c: Likewise.

2013-05-23  Christian Bruel  <christian.bruel@st.com>

	PR debug/57351
	* gcc.dg/debug/pr57351.c: New test

2013-05-23  Vidya Praveen  <vidyapraveen@arm.com>

	* gcc.target/aarch64/vect-clz.c: New file.

2013-05-23  Martin Jambor  <mjambor@suse.cz>

	PR middle-end/57347
	* gcc.dg/ipa/pr57347.c: New test.

2013-05-23  Richard Biener  <rguenther@suse.de>

	PR tree-optimization/57380
	* g++.dg/tree-ssa/pr57380.C: New testcase.

2013-05-23  Richard Biener  <rguenther@suse.de>

	PR middle-end/57381
	* gcc.dg/torture/pr57381.c: New testcase.

2013-05-23  Jakub Jelinek  <jakub@redhat.com>

	PR middle-end/57344
	* gcc.c-torture/execute/pr57344-1.c: New test.
	* gcc.c-torture/execute/pr57344-2.c: New test.
	* gcc.c-torture/execute/pr57344-3.c: New test.
	* gcc.c-torture/execute/pr57344-4.c: New test.

2013-05-23  Richard Biener  <rguenther@suse.de>

	PR rtl-optimization/57341
	* gcc.dg/torture/pr57341.c: New testcase.

2013-05-22  Paolo Carlini  <paolo.carlini@oracle.com>

	PR c++/57352
	* g++.dg/parse/crash62.C: New.

2013-05-22  Michael Meissner  <meissner@linux.vnet.ibm.com>
	    Pat Haugen  <pthaugen@us.ibm.com>
	    Peter Bergner  <bergner@vnet.ibm.com>

	* gcc.target/powerpc/crypto-builtin-1.c: New file, test for power8
	crypto builtins.

2013-05-22  Tobias Burnus  <burnus@net-b.de>

	PR fortran/57364
	* gfortran.dg/defined_assignment_6.f90: New.

2013-05-22  Tobias Burnus  <burnus@net-b.de>

	PR fortran/57338
	* gfortran.dg/assumed_type_6.f90: New.

2013-05-22  Paolo Carlini  <paolo.carlini@oracle.com>

	PR c++/57211
	* g++.dg/cpp0x/Wunused-parm.C: New.

2013-05-21  Paolo Carlini  <paolo.carlini@oracle.com>

	* g++.dg/cpp0x/explicit3.C: Add column in dg-error strings.
	* g++.dg/warn/Wdouble-promotion.C: Likewise.

2013-05-21  Easwaran Raman  <eraman@google.com>

	PR tree-optimization/57322
	* gcc.dg/tree-ssa/reassoc-29.c: New testcase.

2013-05-21  Graham Stott  <graham.stott@btinternet.com>

	* lib/scanasm.exp (dg-function-on-line): Make MIPS targets match
	.set (no)?micromips

2013-05-21  Tobias Burnus  <burnus@net-b.de>

	PR fortran/57035
	* gfortran.dg/assumed_type_5.f90: New.
	* gfortran.dg/assumed_rank_1.f90: Comment invalid statement.
	* gfortran.dg/assumed_rank_2.f90: Ditto.
	* gfortran.dg/assumed_type_3.f90: Update dg-error.
	* gfortran.dg/no_arg_check_3.f90: Ditto.

2013-05-21  Jakub Jelinek  <jakub@redhat.com>

	PR tree-optimization/57331
	* gcc.c-torture/compile/pr57331.c: New test.

2013-05-21  Richard Biener  <rguenther@suse.de>

	PR tree-optimization/57330
	* gcc.dg/torture/pr57330.c: New testcase.

2013-05-21  Richard Biener  <rguenther@suse.de>

	PR tree-optimization/57303
	* gcc.dg/torture/pr57303.c: New testcase.

2013-05-21  Jakub Jelinek  <jakub@redhat.com>

	PR tree-optimization/57321
	* gcc.c-torture/execute/pr57321.c: New test.

2013-05-20  Tobias Burnus  <burnus@net-b.de>

	PR fortran/48858
	PR fortran/55465
	* gfortran.dg/binding_label_tests_10_main.f03: Update dg-error.
	* gfortran.dg/binding_label_tests_11_main.f03: Ditto.
	* gfortran.dg/binding_label_tests_13_main.f03: Ditto.
	* gfortran.dg/binding_label_tests_3.f03: Ditto.
	* gfortran.dg/binding_label_tests_4.f03: Ditto.
	* gfortran.dg/binding_label_tests_5.f03: Ditto.
	* gfortran.dg/binding_label_tests_6.f03: Ditto.
	* gfortran.dg/binding_label_tests_7.f03: Ditto.
	* gfortran.dg/binding_label_tests_8.f03: Ditto.
	* gfortran.dg/c_loc_tests_12.f03: Fix test case.
	* gfortran.dg/binding_label_tests_24.f90: New.
	* gfortran.dg/binding_label_tests_25.f90: New.

2013-05-20  Tobias Burnus  <burnus@net-b.de>

	PR fortran/48858
	* gfortran.dg/binding_label_tests_17.f90: New.
	* gfortran.dg/binding_label_tests_18.f90: New.
	* gfortran.dg/binding_label_tests_19.f90: New.
	* gfortran.dg/binding_label_tests_20.f90: New.
	* gfortran.dg/binding_label_tests_21.f90: New.
	* gfortran.dg/binding_label_tests_22.f90: New.
	* gfortran.dg/binding_label_tests_23.f90: New.

2013-05-20  Tobias Burnus  <burnus@net-b.de>

	PR fortran/48858
	* gfortran.dg/test_common_binding_labels.f03: Update dg-error.
	* gfortran.dg/test_common_binding_labels_2_main.f03: Ditto.
	* gfortran.dg/test_common_binding_labels_3_main.f03: Ditto.
	* gfortran.dg/common_18.f90: New.
	* gfortran.dg/common_19.f90: New.
	* gfortran.dg/common_20.f90: New.
	* gfortran.dg/common_21.f90: New.

2013-05-20  Paolo Carlini  <paolo.carlini@oracle.com>

	PR c++/12288
	* g++.dg/parse/error52.C: New.
	* g++.dg/parse/error3.C: Adjust.
	* g++.dg/parse/error36.C: Likewise.

2013-05-20  Oleg Endo  <olegendo@gcc.gnu.org>

	PR target/56547
	* gcc.target/sh/pr56547-1.c: New.
	* gcc.target/sh/pr56547-2.c: New.

2013-05-20  Paolo Carlini  <paolo.carlini@oracle.com>

	PR c++/23608
	* g++.dg/warn/Wsign-compare-6.C: New.
	* g++.dg/warn/Wdouble-promotion.C: Adjust.

2013-05-20  Paolo Carlini  <paolo.carlini@oracle.com>

	PR c++/57327
	* g++.dg/template/error50.C: New.

2013-05-20  Paolo Carlini  <paolo.carlini@oracle.com>

	PR c++/10207
	* g++.dg/ext/complit13.C: New.

2013-05-20  Marc Glisse  <marc.glisse@inria.fr>

	PR c++/57175
	* g++.dg/pr57175.C: New testcase.

2013-05-17  Easwaran Raman  <eraman@google.com>

	* gcc.dg/tree-ssa/reassoc-28.c: New testcase.

2013-05-17  Marc Glisse  <marc.glisse@inria.fr>

	PR testsuite/57313
	* gcc.dg/binop-xor3.c: Restrict to platforms known to work (x86).

2013-05-17  Jakub Jelinek  <jakub@redhat.com>

	PR rtl-optimization/57281
	PR rtl-optimization/57300
	* gcc.dg/pr57300.c: New test.
	* gcc.c-torture/execute/pr57281.c: New test.

2013-05-17  Paolo Carlini  <paolo.carlini@oracle.com>

	PR c++/18126
	* g++.dg/ext/sizeof-complit.C: New.

2013-05-17  Marek Polacek  <polacek@redhat.com>

	* gcc.dg/strlenopt-25.c: New test.
	* gcc.dg/strlenopt-26.c: Likewise.

2013-05-17  Jakub Jelinek  <jakub@redhat.com>

	* gcc.target/i386/rotate-4.c: Compile only with -mavx
	instead of -mavx2, require only avx instead of avx2.
	* gcc.target/i386/rotate-4a.c: Include avx-check.h instead
	of avx2-check.h and turn into an avx runtime test instead of
	avx2 runtime test.

2013-05-16  Marc Glisse  <marc.glisse@inria.fr>

	* g++.dg/ext/vector22.C: Uncomment working test.

2013-05-16  Paolo Carlini  <paolo.carlini@oracle.com>

	PR c++/17410
	* g++.dg/template/pr17410.C: New.

2013-05-16  Jakub Jelinek  <jakub@redhat.com>

	* gcc.target/i386/rotate-3.c: New test.
	* gcc.target/i386/rotate-3a.c: New test.
	* gcc.target/i386/rotate-4.c: New test.
	* gcc.target/i386/rotate-4a.c: New test.
	* gcc.target/i386/rotate-5.c: New test.
	* gcc.target/i386/rotate-5a.c: New test.

2013-05-16  Rainer Orth  <ro@CeBiTec.Uni-Bielefeld.DE>

	* gcc.dg/visibility-21.c: Require section_anchors.

2013-05-16  Greta Yorsh  <Greta.Yorsh@arm.com>

	* gcc.target/arm/unaligned-memcpy-2.c: Adjust expected output.
	* gcc.target/arm/unaligned-memcpy-3.c: Likewise.
	* gcc.target/arm/unaligned-memcpy-4.c: Likewise.

2013-05-16  Nathan Sidwell  <nathan@codesourcery.com>

	* gcc.dg/visibility-21.c: New.

2013-05-16  Marc Glisse  <marc.glisse@inria.fr>

	PR middle-end/57286
	* gcc.dg/pr57286.c: New testcase.
	* gcc.dg/vector-shift-2.c: Don't assume int has size 4.
	* g++.dg/ext/vector22.C: Comment out transformations not
	performed anymore.

2013-05-15  Richard Sandiford  <rdsandiford@googlemail.com>

	PR target/57260
	* gcc.target/mips/call-1.c: Restrict to o32.
	* gcc.target/mips/call-5.c, gcc.target/mips/call-6.c: New test.

2013-05-15  Paolo Carlini  <paolo.carlini@oracle.com>

	* g++.dg/cpp0x/lambda/lambda-shadow1.C: Replace dg-warnings with
	dg-messages.
	* g++.dg/warn/Wshadow-1.C: Likewise.
	* g++.dg/warn/Wshadow-6.C: Likewise.
	* g++.dg/warn/Wshadow-7.C: Likewise.

2013-05-15  Paolo Carlini  <paolo.carlini@oracle.com>

	PR c++/31952
	* g++.dg/parse/pr31952-1.C: New.
	* g++.dg/parse/pr31952-2.C: Likewise.
	* g++.dg/parse/pr31952-3.C: Likewise.

	* g++.dg/parse/pr18770.C: Adjust dg-errors to dg-messages.
	* g++.old-deja/g++.jason/cond.C: Likewise.
	* g++.dg/cpp0x/range-for5.C: Likewise.

2013-05-15  Ramana Radhakrishnan  <ramana.radhakrishnan@arm.com>

	PR target/19599
	* gcc.target/arm/pr40887.c: Adjust testcase.
	* gcc.target/arm/pr19599.c: New test.

2013-05-15  Richard Biener  <rguenther@suse.de>

	PR tree-optimization/57275
	* gcc.target/i386/pr57275.c: New testcase.

2013-05-15  Jan Hubicka  <jh@suse.cz>

	* gcc.dg/lto/attr-weakref-1_0.c: New testcase.
	* gcc.dg/lto/attr-weakref-1_1.c: New testcase.
	* gcc.dg/lto/attr-weakref-1_2.c: New testcase.

2013-05-14  Senthil Kumar Selvaraj  <senthil_kumar.selvaraj@atmel.com>

	* gcc.dg/torture/alias-1.c: Add dg-require-effective-target
	scheduling.

2013-05-14  Jakub Jelinek  <jakub@redhat.com>

	PR c++/57274
	* c-c++-common/Wsequence-point-1.c: New test.

2013-05-14  Marc Glisse  <marc.glisse@inria.fr>

	* g++.dg/ext/vector22.C: New testcase.
	* gcc.dg/binop-xor3.c: Remove xfail.

2013-05-14  James Greenhalgh  <james.greenhalgh@arm.com>

	* gcc.target/aarch64/vect-fcm.x: Add cases testing
	FLOAT cmp FLOAT ? INT : INT.
	* gcc.target/aarch64/vect-fcm-eq-d.c: Define IMODE.
	* gcc.target/aarch64/vect-fcm-eq-f.c: Likewise.
	* gcc.target/aarch64/vect-fcm-ge-d.c: Likewise.
	* gcc.target/aarch64/vect-fcm-ge-f.c: Likewise.
	* gcc.target/aarch64/vect-fcm-gt-d.c: Likewise.
	* gcc.target/aarch64/vect-fcm-gt-f.c: Likewise.

2013-05-14  Paolo Carlini  <paolo.carlini@oracle.com>

	PR c++/53903
	* g++.dg/cpp0x/defaulted43.C: New.

2013-05-14  Rainer Orth  <ro@CeBiTec.Uni-Bielefeld.DE>

	* gcc.dg/fstack-protector-strong.c: Don't include <stdlib.h>.
	(alloca): Remove declaration.
	(foo9): Replace alloca by __builtin_alloca.

2013-05-14  Joern Rennecke  <joern.rennecke@embecosm.com>

	* gcc.c-torture/compile/limits-externdecl.c [target avr-*-*]:
	Expect "size of array is too large" error.

2013-05-14  Rainer Orth  <ro@CeBiTec.Uni-Bielefeld.DE>

	* gcc.dg/fstack-protector-strong.c (alloca): Declare.

2013-05-14  Richard Biener  <rguenther@suse.de>

	PR middle-end/57235
	* g++.dg/torture/pr57235.C: New testcase.

2013-05-14  Jakub Jelinek  <jakub@redhat.com>

	PR middle-end/57251
	* gcc.dg/torture/pr57251.c: New test.

2013-05-13  Uros Bizjak  <ubizjak@gmail.com>

	PR target/57264
	* gcc.target/i386/pr57264.c: New test.

2013-05-13  Jakub Jelinek  <jakub@redhat.com>

	* gcc.dg/vector-shift-2.c: Add -O to dg-options.

2013-05-13  Greta Yorsh  <Greta.Yorsh@arm.com>

	* gcc.dg/tree-ssa/forwprop-26.c: Add -fno-short-enums to dg-options.

2013-05-13  Jakub Jelinek  <jakub@redhat.com>

	PR tree-optimization/45216
	PR tree-optimization/57157
	* c-c++-common/rotate-1.c: Add 32 tests with +.
	* c-c++-common/rotate-1a.c: Adjust.
	* c-c++-common/rotate-2.c: Add 32 tests with +, expect only 48 rotates.
	* c-c++-common/rotate-2b.c: New test.
	* c-c++-common/rotate-3.c: Add 32 tests with +.
	* c-c++-common/rotate-4.c: Add 32 tests with +, expect only 48 rotates.
	* c-c++-common/rotate-4b.c: New test.
	* c-c++-common/rotate-5.c: New test.

2013-05-13  Martin Jambor  <mjambor@suse.cz>

	PR middle-end/42371
	* gcc.dg/ipa/remref-0.c: New test.
	* gcc.dg/ipa/remref-1a.c: Likewise.
	* gcc.dg/ipa/remref-1b.c: Likewise.
	* gcc.dg/ipa/remref-2a.c: Likewise.
	* gcc.dg/ipa/remref-2b.c: Likewise.

2013-05-13  Marc Glisse  <marc.glisse@inria.fr>

	* gcc.dg/vector-shift-2.c: New testcase.

2013-05-13  Jakub Jelinek  <jakub@redhat.com>

	PR tree-optimization/57230
	* gcc.dg/strlenopt-24.c: New test.

	PR tree-optimization/57230
	* gcc.dg/strlenopt-23.c: New test.

2013-05-12  Oleg Endo  <olegendo@gcc.gnu.org>

	PR target/57108
	* gcc.target/sh/pr57108.c: Move this test case to ...
	* gcc.c-torture/compile/pr57108.c: ... here.

2013-05-10  Richard Biener  <rguenther@suse.de>

	PR tree-optimization/57214
	* gcc.dg/torture/pr57214.c: New testcase.

2013-05-10  Marc Glisse  <marc.glisse@inria.fr>

	* gcc.dg/vector-shift.c: New testcase.

2013-05-10  Jakub Jelinek  <jakub@redhat.com>

	* gcc.target/i386/rotate-1.c: Accept rolb or rorb instruction.

	PR tree-optimization/45216
	PR tree-optimization/57157
	* c-c++-common/rotate-1.c: New test.
	* c-c++-common/rotate-1a.c: New test.
	* c-c++-common/rotate-2.c: New test.
	* c-c++-common/rotate-2a.c: New test.
	* c-c++-common/rotate-3.c: New test.
	* c-c++-common/rotate-3a.c: New test.
	* c-c++-common/rotate-4.c: New test.
	* c-c++-common/rotate-4a.c: New test.

2013-05-10  Richard Biener  <rguenther@suse.de>

	* gcc.target/i386/avx256-unaligned-load-2.c: Make well-defined.
	* gcc.target/i386/l_fma_double_1.c: Adjust.
	* gcc.target/i386/l_fma_double_2.c: Likewise.
	* gcc.target/i386/l_fma_double_3.c: Likewise.
	* gcc.target/i386/l_fma_double_4.c: Likewise.
	* gcc.target/i386/l_fma_double_5.c: Likewise.
	* gcc.target/i386/l_fma_double_6.c: Likewise.
	* gcc.target/i386/l_fma_float_1.c: Likewise.
	* gcc.target/i386/l_fma_float_2.c: Likewise.
	* gcc.target/i386/l_fma_float_3.c: Likewise.
	* gcc.target/i386/l_fma_float_4.c: Likewise.
	* gcc.target/i386/l_fma_float_5.c: Likewise.
	* gcc.target/i386/l_fma_float_6.c: Likewise.

2013-05-08  Paolo Carlini  <paolo.carlini@oracle.com>

	PR c++/51226
	* g++.dg/cpp0x/pr51226.C: New.

2013-04-16  Han Shen  <shenhan@google.com>

	Test cases for '-fstack-protector-strong'.
	* gcc.dg/fstack-protector-strong.c: New.
	* g++.dg/fstack-protector-strong.C: New.

2013-05-07  Ian Bolton  <ian.bolton@arm.com>

	* gcc.target/aarch64/ands_1.c: New test.
	* gcc.target/aarch64/ands_2.c: Likewise

2013-05-07  Christophe Lyon  <christophe.lyon@linaro.org>

	* lib/target-supports.exp (check_effective_target_hw): New
	function.
	* c-c++-common/asan/clone-test-1.c: Call
	check_effective_target_hw.
	* c-c++-common/asan/rlimit-mmap-test-1.c: Likewise.
	* c-c++-common/asan/heap-overflow-1.c: Update regexps to accept
	possible decorations.
	* c-c++-common/asan/null-deref-1.c: Likewise.
	* c-c++-common/asan/stack-overflow-1.c: Likewise.
	* c-c++-common/asan/strncpy-overflow-1.c: Likewise.
	* c-c++-common/asan/use-after-free-1.c: Likewise.
	* g++.dg/asan/deep-thread-stack-1.C: Likewise.
	* g++.dg/asan/large-func-test-1.C: Likewise.

2013-05-07  Sofiane Naci  <sofiane.naci@arm.com>

	* gcc.target/aarch64/scalar_intrinsics.c: Update.

2013-05-07  Richard Biener  <rguenther@suse.de>

	PR middle-end/57190
	* g++.dg/torture/pr57190.C: New testcase.

2013-05-07  Jakub Jelinek  <jakub@redhat.com>

	PR tree-optimization/57149
	* gcc.dg/pr57149.c: New test.

	PR debug/57184
	* gcc.dg/pr57184.c: New test.

2013-05-07  Eric Botcazou  <ebotcazou@adacore.com>

	* gnat.dg/specs/array3.ads: New test.

2013-05-06  Marc Glisse  <marc.glisse@inria.fr>

	* c-c++-common/vector-scalar-2.c: New testcase.

2013-05-06  Maxim Kuznetsov  <maks.kuznetsov@gmail.com>

	* gcc.target/i386/asm-dialect-2.c: New testcase.

2013-05-06  Paolo Carlini  <paolo.carlini@oracle.com>

	PR c++/57183
	* g++.dg/cpp0x/auto38.C: New.

2013-05-06  Richard Biener  <rguenther@suse.de>

	PR tree-optimization/57185
	* gcc.dg/autopar/pr57185.c: New testcase.

2013-05-06  Uros Bizjak  <ubizjak@gmail.com>

	PR target/57106
	* gcc.target/i386/pr57106.c: New test.

2013-05-06  Bill Schmidt  <wschmidt@linux.vnet.ibm.com>

	* gcc.dg/tree-ssa/slsr-32.c: Re-enable.
	* gcc.dg/tree-ssa/slsr-33.c: Likewise.
	* gcc.dg/tree-ssa/slsr-34.c: Likewise.
	* gcc.dg/tree-ssa/slsr-35.c: Likewise.
	* gcc.dg/tree-ssa/slsr-36.c: Likewise.
	* gcc.dg/tree-ssa/slsr-37.c: Likewise.
	* gcc.dg/tree-ssa/slsr-38.c: Likewise.

2013-05-06  Teresa Johnson  <tejohnson@google.com>

	PR bootstrap/57154
	* gcc.dg/pr57154.c: New test.

2013-05-06  Richard Biener  <rguenther@suse.de>

	PR middle-end/57147
	* gcc.dg/torture/pr57147-1.c: New testcase.
	* gcc.dg/torture/pr57147-2.c: Likewise.
	* gcc.dg/torture/pr57147-3.c: Likewise.

2013-05-06  Oleg Endo  <olegendo@gcc.gnu.org>

	PR target/55303
	* gcc.target/sh/pr55303-1.c: New.
	* gcc.target/sh/pr55303-2.c: New.
	* gcc.target/sh/pr55303-3.c: New.

2013-05-05  Tobias Burnus  <burnus@net-b.de>

	* gfortran.dg/allocate_with_source_3.f90: New.

2013-05-05  Tobias Burnus  <burnus@net-b.de>

	PR fortran/57141
	* gfortran.dg/null_8.f90: New.

2013-05-04  Paolo Carlini  <paolo.carlini@oracle.com>

	PR c++/53745
	* g++.dg/cpp0x/enum27.C: New.
	* g++.dg/cpp0x/enum_base.C: Adjust.

2013-05-04  Jakub Jelinek  <jakub@redhat.com>

	PR tree-optimization/56205
	* gcc.dg/tree-ssa/stdarg-6.c: Add cleanup-tree-dump "stdarg".

2013-05-04  Tobias Burnus  <burnus@net-b.de>

	* gfortran.dg/bind_c_array_params.f03: Update dg-error.
	* gfortran.dg/bind_c_usage_27.f90: New.
	* gfortran.dg/bind_c_usage_28.f90: New.

2013-05-04  Paolo Carlini  <paolo.carlini@oracle.com>

	PR c++/51927
	* g++.dg/cpp0x/lambda/lambda-nsdmi4.C: New.

2013-05-03  Michael Meissner  <meissner@linux.vnet.ibm.com>

	PR target/57150
	* gcc.target/powerpc/pr57150.c: New file.

2013-05-03  Bill Schmidt  <wschmidt@linux.vnet.ibm.com>

	* gcc.dg/tree-ssa/slsr-32.c: Skip test for now.
	* gcc.dg/tree-ssa/slsr-33.c: Likewise.
	* gcc.dg/tree-ssa/slsr-34.c: Likewise.
	* gcc.dg/tree-ssa/slsr-35.c: Likewise.
	* gcc.dg/tree-ssa/slsr-36.c: Likewise.
	* gcc.dg/tree-ssa/slsr-37.c: Likewise.
	* gcc.dg/tree-ssa/slsr-38.c: Likewise.

2013-05-03  Dominique d'Humieres  <dominiq@lps.ens.fr>

	* gcc.target/i386/sse2-init-v2di-2.c: Remove "\\" from
	scan-assembler-times.

2013-05-03  Bill Schmidt  <wschmidt@linux.vnet.ibm.com>

	* gcc.dg/tree-ssa/slsr-32.c: New.
	* gcc.dg/tree-ssa/slsr-33.c: New.
	* gcc.dg/tree-ssa/slsr-34.c: New.
	* gcc.dg/tree-ssa/slsr-35.c: New.
	* gcc.dg/tree-ssa/slsr-36.c: New.
	* gcc.dg/tree-ssa/slsr-37.c: New.
	* gcc.dg/tree-ssa/slsr-38.c: New.

2013-05-03  Ian Bolton  <ian.bolton@arm.com>

	* gcc.target/aarch64/tst_1.c: New test.
	* gcc.target/aarch64/tst_2.c: Likewise

2013-05-02  Jeff Law  <law@redhat.com>

	PR tree-optimization/57144
	* gcc.c-torture/execute/pr57144.c: New test.

2013-05-03  Jakub Jelinek  <jakub@redhat.com>

	PR rtl-optimization/57130
	* gcc.c-torture/execute/pr57130.c: New test.

2013-05-03  Uros Bizjak  <ubizjak@gmail.com>

	* gcc.target/i386/sse2-init-v2di-2.c: Update scan assembler string.

2013-05-03  Vidya Praveen  <vidyapraveen@arm.com>

	* gcc.target/aarch64/fabd.c: New file.

2013-05-03  Paolo Carlini  <paolo.carlini@oracle.com>

	PR c++/54318
	* g++.dg/cpp0x/pr54318.C: New.

2013-05-03  Paolo Carlini  <paolo.carlini@oracle.com>

	PR c++/14283
	* g++.dg/parse/error51.C: New.
	* g++.dg/parse/error15.C: Adjust column numbers.

2013-05-02  Tobias Burnus  <burnus@net-b.de>

	PR fortran/57142
	* gfortran.dg/size_kind_2.f90: New.
	* gfortran.dg/size_kind_3.f90: New.

2013-05-02  Richard Biener  <rguenther@suse.de>

	PR middle-end/57140
	* g++.dg/torture/pr57140.C: New testcase.

2013-05-02  Greta Yorsh  <Greta.Yorsh@arm.com>

	PR target/56732
	* gcc.target/arm/pr56732-1.c: New test.

2013-05-02  Martin Jambor  <mjambor@suse.cz>

	PR middle-end/56988
	* gcc.dg/ipa/pr56988.c: New test.

2013-05-02  Ian Bolton  <ian.bolton@arm.com>

	* gcc.target/aarch64/bics_1.c: New test.
	* gcc.target/aarch64/bics_2.c: Likewise.

2013-05-02  Jakub Jelinek  <jakub@redhat.com>

	PR rtl-optimization/57131
	* gcc.c-torture/execute/pr57131.c: New test.

2013-05-01  Paolo Carlini  <paolo.carlini@oracle.com>

	PR c++/57132
	* g++.dg/warn/Wdiv-by-zero-bogus-2.C: New.

2013-05-01  Vladimir Makarov  <vmakarov@redhat.com>

	PR target/57091
	* gcc.target/i386/pr57091.c: New test.

2013-05-01  James Greenhalgh  <james.greenhalgh@arm.com>

	* gcc.target/aarch64/vect-vaddv.c: New.

2013-05-01  James Greenhalgh  <james.greenhalgh@arm.com>

	* gcc.target/aarch64/vect-vmaxv.c: New.
	* gcc.target/aarch64/vect-vfmaxv.c: Likewise.

2013-05-01  James Greenhalgh  <james.greenhalgh@arm.com>

	* gcc.target/aarch64/scalar-vca.c: New.
	* gcc.target/aarch64/vect-vca.c: Likewise.

2013-05-01  James Greenhalgh  <james.greenhalgh@arm.com>

	* gcc.target/aarch64/scalar_intrinsics.c (force_simd): New.
	(test_vceqd_s64): Force arguments to SIMD registers.
	(test_vceqzd_s64): Likewise.
	(test_vcged_s64): Likewise.
	(test_vcled_s64): Likewise.
	(test_vcgezd_s64): Likewise.
	(test_vcged_u64): Likewise.
	(test_vcgtd_s64): Likewise.
	(test_vcltd_s64): Likewise.
	(test_vcgtzd_s64): Likewise.
	(test_vcgtd_u64): Likewise.
	(test_vclezd_s64): Likewise.
	(test_vcltzd_s64): Likewise.
	(test_vtst_s64): Likewise.
	(test_vtst_u64): Likewise.

2013-05-01  Paolo Carlini  <paolo.carlini@oracle.com>

	PR c++/57092
	* g++.dg/cpp0x/decltype53.C: New.

2013-04-30  Thomas Koenig  <tkoenig@gcc.gnu.org>

	PR fortran/57071
	* gfortran.dg/power_5.f90:  New test.

2013-04-30  Richard Biener  <rguenther@suse.de>

	PR middle-end/57122
	* gcc.dg/torture/pr57122.c: New testcase.

2013-04-30  Richard Biener  <rguenther@suse.de>

	PR middle-end/57107
	* g++.dg/torture/pr57107.C: New testcase.

2013-04-30  Andrey Belevantsev  <abel@ispras.ru>

	PR rtl-optimization/57105
	* gcc.dg/pr57105.c: New test.

2013-04-30  Jakub Jelinek  <jakub@redhat.com>

	PR tree-optimization/57104
	* gcc.dg/pr57104.c: New test.

2013-04-29  Uros Bizjak  <ubizjak@gmail.com>

	PR target/44578
	* gcc.target/i386/pr44578.c: New test.

2013-04-29  Vladimir Makarov  <vmakarov@redhat.com>

	PR target/57097
	* gcc.target/i386/pr57097.c: New test.

2013-04-29  Uros Bizjak  <ubizjak@gmail.com>

	PR target/57098
	* gcc.target/i386/pr57098.c: New test.

2013-04-29  Kai Tietz  <ktietz@redhat.com>

	* gcc.c-torture/execute/pr55875.c: New test.

2013-04-29  Richard Biener  <rguenther@suse.de>

	PR middle-end/57075
	* gcc.dg/torture/pr57075.c: New testcase.

2013-04-29  Richard Biener  <rguenther@suse.de>

	PR middle-end/57103
	* gcc.dg/autopar/pr57103.c: New testcase.

2013-04-29  Senthil Kumar Selvaraj  <senthil_kumar.selvaraj@atmel.com>

	* gcc.dg/c1x-align-3.c: Add test for negative power of 2.

2013-04-29  Tom de Vries  <tom@codesourcery.com>

	* gcc.dg/pr50763.c: Update test.

2013-04-26  Jeff Law  <law@redhat.com>

	* gcc.dg/tree-ssa/vrp88.c: New test.

2013-04-29  Christian Bruel  <christian.bruel@st.com>

	PR target/57108
	* gcc.target/sh/pr57108.c: New test.

2013-04-29  Richard Biener  <rguenther@suse.de>

	PR middle-end/57089
	* gfortran.dg/gomp/pr57089.f90: New testcase.

2013-04-29  James Greenhalgh  <james.greenhalgh@arm.com>

	* lib/target-supports.exp (vect_uintfloat_cvt): Enable for AArch64.

2013-04-29  James Greenhalgh  <james.greenhalgh@arm.com>

	* gcc.target/aarch64/vect-vcvt.c: New.

2013-04-29  James Greenhalgh  <james.greenhalgh@arm.com>

	* gcc.target/aarch64/vect-vrnd.c: New.

2013-04-29  Richard Biener  <rguenther@suse.de>

	PR tree-optimization/57081
	* gcc.dg/torture/pr57081.c: New testcase.

2013-04-29  Jakub Jelinek  <jakub@redhat.com>

	PR tree-optimization/57083
	* gcc.dg/torture/pr57083.c: New test.

2013-04-28  Paolo Carlini  <paolo.carlini@oracle.com>

	PR c++/56450
	* g++.dg/cpp0x/decltype52.C: New.

2013-04-28  Jakub Jelinek  <jakub@redhat.com>

	N3472 binary constants
	* g++.dg/cpp/limits.C: Adjust warning wording.
	* g++.dg/system-binary-constants-1.C: Likewise.
	* g++.dg/cpp1y/system-binary-constants-1.C: New test.

2013-04-28  Tobias Burnus  <burnus@net-b.de>

	PR fortran/57093
	* gfortran.dg/coarray_30.f90: New.

2013-04-28  Thomas Koenig  <tkoenig@gcc.gnu.org>

	PR fortran/57071
	* frontend-passes (optimize_power):  New function.
	(optimize_op):  Use it.

2013-04-27  Jakub Jelinek  <jakub@redhat.com>

	PR target/56866
	* gcc.c-torture/execute/pr56866.c: New test.
	* gcc.target/i386/pr56866.c: New test.

2013-04-26  Jakub Jelinek  <jakub@redhat.com>

	PR go/57045
	* gcc.dg/setjmp-5.c: New test.

2013-04-26  Paolo Carlini  <paolo.carlini@oracle.com>

	PR c++/55708
	* g++.dg/cpp0x/constexpr-55708.C: New.

2013-04-26  Richard Biener  <rguenther@suse.de>

	* gcc.dg/tree-prof/update-loopch.c: Revert last change.
	* gcc.dg/graphite/pr33766.c: Fix undefined behavior.
	* gcc.dg/pr53265.c: Remove XFAILs.
	* gcc.dg/tree-ssa/loop-38.c: Remove unreliable dump scanning.
	* gcc.dg/tree-ssa/pr21559.c: Change back to two expected jump threads.

2013-04-26  Jakub Jelinek  <jakub@redhat.com>

	* lib/prune.exp: Add -fdiagnostics-color=never to TEST_ALWAYS_FLAGS.
	* lib/c-compat.exp (compat-use-alt-compiler, compat_setup_dfp): Handle
	-fdiagnostics-color=never option similarly to
	-fno-diagnostics-show-caret option.

2013-04-25  Jakub Jelinek  <jakub@redhat.com>

	PR rtl-optimization/57003
	* gcc.target/i386/pr57003.c: New test.

2013-04-25  Marek Polacek  <polacek@redhat.com>

	PR tree-optimization/57066
	* gcc.dg/torture/builtin-logb-1.c: Adjust testcase.

2013-04-25  James Greenhalgh  <james.greenhalgh@arm.com>
	    Tejas Belagod  <tejas.belagod@arm.com>

	* gcc.target/aarch64/vaddv-intrinsic.c: New.
	* gcc.target/aarch64/vaddv-intrinsic-compile.c: Likewise.
	* gcc.target/aarch64/vaddv-intrinsic.x: Likewise.

2013-04-25  Naveen H.S  <Naveen.Hurugalawadi@caviumnetworks.com>

	* gcc.target/aarch64/cmp.c: New.

2013-04-25  Naveen H.S  <Naveen.Hurugalawadi@caviumnetworks.com>

	* gcc.target/aarch64/ngc.c: New.

2013-04-25  Kyrylo Tkachov  <kyrylo.tkachov@arm.com>

	* lib/target-supports.exp
	(check_effective_target_arm_neon_fp16_ok_nocache): New procedure.
	(check_effective_target_arm_neon_fp16_ok): Likewise.
	(add_options_for_arm_neon_fp16): Likewise.
	* gcc.target/arm/neon/vcvtf16_f32.c: New test. Generated.
	* gcc.target/arm/neon/vcvtf32_f16.c: Likewise.

2013-04-24  Vladimir Makarov  <vmakarov@redhat.com>

	PR rtl-optimizations/57046
	* gcc.target/i386/pr57046.c: New test.

2013-04-24  Paolo Carlini  <paolo.carlini@oracle.com>

	* g++.dg/cpp1y/cplusplus.C: New.

2013-04-24  Paolo Carlini  <paolo.carlini@oracle.com>

	* g++.dg/cpp1y/cxx1y_macro.C: Remove.

2013-04-24  Paolo Carlini  <paolo.carlini@oracle.com>

	* c-c++-common/Wpointer-arith-1.c: New.

2013-04-24  Paolo Carlini  <paolo.carlini@oracle.com>

	* g++.dg/cpp1y/cxx1y_macro.C: New.

2013-04-24  Paolo Carlini  <paolo.carlini@oracle.com>

	PR c++/56970
	* g++.dg/cpp0x/sfinae45.C: New.

2013-04-24  Richard Biener  <rguenther@suse.de>

	PR testsuite/57050
	* gcc.c-torture/execute/pr56982.c: Avoid sigjmp_buf use.

2013-04-23  Richard Biener  <rguenther@suse.de>

	PR middle-end/57036
	* gcc.dg/torture/pr57036-1.c: New testcase.
	* gcc.dg/torture/pr57036-2.c: Likewise.

2013-04-23  Sofiane Naci  <sofiane.naci@arm.com>

	* gcc.target/aarch64/scalar-mov.c: New testcase.

2013-04-23  Richard Biener  <rguenther@suse.de>

	PR tree-optimization/57026
	* gcc.dg/torture/pr57026.c: New testcase.

2013-04-22  Janus Weil  <janus@gcc.gnu.org>

	PR fortran/53685
	PR fortran/57022
	* gfortran.dg/transfer_check_4.f90: New.

2013-04-22  Marek Polacek  <polacek@redhat.com>

	PR sanitizer/56990
	* gcc.dg/pr56990.c: New test.

2013-04-22  Vladimir Makarov  <vmakarov@redhat.com>

	PR target/57018
	* gcc.target/i386/pr57018.c: New test.

2013-04-22  James Greenhalgh  <james.greenhalgh@arm.com>

	* gcc.target/aarch64/vrecps.c: New.
	* gcc.target/aarch64/vrecpx.c: Likewise.

2013-04-22  Christian Bruel  <christian.bruel@st.com>

	PR target/56995
	* gcc.target/sh/mfmovd.c: Add new function and check hard_float.

2013-04-21  Jeff Law  <law@redhat.com>

	* gcc.dg/tree-ssa/forwprop-26.c: New test.

2013-04-20  Tobias Burnus  <burnus@net-b.de>

	PR fortran/56907
	* gfortran.dg/c_loc_test_22.f90: New.

2013-04-19  Vladimir Makarov  <vmakarov@redhat.com>

	PR rtl-optimization/56847
	* gcc.dg/pr56847.c: New test.

2013-04-19  Richard Biener  <rguenther@suse.de>

	PR tree-optimization/56982
	* gcc.c-torture/execute/pr56982.c: New testcase.

2013-04-19  Martin Jambor  <mjambor@suse.cz>

	PR tree-optimization/56718
	* g++.dg/ipa/imm-devirt-1.C: New test.
	* g++.dg/ipa/imm-devirt-2.C: Likewise.

2013-04-19  Richard Biener  <rguenther@suse.de>

	PR tree-optimization/57000
	* gcc.dg/tree-ssa/reassoc-27.c: New testcase.

2013-04-19  Thomas Koenig  <tkoenig@gcc.gnu.org>
	    Mikael Morin  <mikael@gcc.gnu.org>

	PR fortran/56872
	* gfortran.dg/array_constructor_45.f90:  New test.
	* gfortran.dg/array_constructor_46.f90:  New test.
	* gfortran.dg/array_constructor_47.f90:  New test.
	* gfortran.dg/array_constructor_40.f90:  Adjust number of while loops.

2013-04-18  Jakub Jelinek  <jakub@redhat.com>

	PR rtl-optimization/56999
	* g++.dg/opt/pr56999.C: New test.

2013-04-18  Cary Coutant  <ccoutant@google.com>

	* g++.dg/debug/dwarf2/pubnames-2.C: Add -fno-debug-types-section.
	* g++.dg/debug/dwarf2/pubnames-3.C: New test case.

2013-04-18  Cary Coutant  <ccoutant@google.com>

	* g++.dg/debug/dwarf2/typedef2.C: Add -fno-debug-types-section flag.
	* g++.dg/debug/dwarf2/typedef4.C: Likewise.
	* g++.dg/debug/dwarf2/static-data-member1.C: Likewise.
	* g++.dg/debug/dwarf2/global-used-types-1.C: Likewise.
	* g++.dg/debug/dwarf2/self-ref-1.C: Likewise.
	* g++.dg/debug/dwarf2/nested-2.C: Likewise.
	* g++.dg/debug/dwarf2/typedef1.C: Likewise.
	* g++.dg/debug/dwarf2/namespace-2.C: Likewise.
	* g++.dg/debug/dwarf2/integer-typedef.C: Likewise.
	* g++.dg/debug/dwarf2/self-ref-2.C: Likewise.
	* g++.dg/debug/dwarf2/explicit-constructor.C: Likewise.

2013-04-18  Grigoriy Kraynov  <grigoriy.kraynov@intel.com>

	* gcc.target/i386/avx2-vpop-check.h: Cast away volatility in memcmp().

2013-04-18  Jakub Jelinek  <jakub@redhat.com>

	PR tree-optimization/56984
	* gcc.c-torture/compile/pr56984.c: New test.

	PR rtl-optimization/56992
	* gcc.dg/pr56992.c: New test.

2013-04-17  Janus Weil  <janus@gcc.gnu.org>

	PR fortran/56814
	* gfortran.dg/proc_ptr_42.f90: New.

2013-04-17  Eric Botcazou  <ebotcazou@adacore.com>

	* gnat.dg/discr41.ad[sb]: New test.
	* gcc.dg/tree-ssa/ssa-fre-38.c: Likewise.
	* gcc.dg/vect/slp-24-big-array.c: Beef up anti-vectorization trick.
	* gcc.dg/vect/slp-24.c: Likewise.
	* gcc.dg/vect/vect-strided-a-mult.c: Likewise.
	* gcc.dg/vect/vect-strided-a-u16-i2.c: Likewise.
	* gcc.dg/vect/vect-strided-a-u16-i4.c: Likewise.
	* gcc.dg/vect/vect-strided-a-u16-mult.c: Likewise.
	* gcc.dg/vect/vect-strided-a-u8-i2-gap.c: Likewise.
	* gcc.dg/vect/vect-strided-a-u8-i8-gap2-big-array.c: Likewise.
	* gcc.dg/vect/vect-strided-a-u8-i8-gap2.c: Likewise.
	* gcc.dg/vect/vect-strided-a-u8-i8-gap7-big-array.c: Likewise.
	* gcc.dg/vect/vect-strided-a-u8-i8-gap7.c: Likewise.
	* gcc.dg/vect/vect-strided-mult-char-ls.c: Likewise.
	* gcc.dg/vect/vect-strided-mult.c: Likewise.
	* gcc.dg/vect/vect-strided-same-dr.c: Likewise.
	* gcc.dg/vect/vect-strided-u16-i2.c: Likewise.
	* gcc.dg/vect/vect-strided-u16-i4.c: Likewise.
	* gcc.dg/vect/vect-strided-u32-i4.c: Likewise.
	* gcc.dg/vect/vect-strided-u32-i8.c: Likewise.
	* gcc.dg/vect/vect-strided-u8-i2-gap.c: Likewise.
	* gcc.dg/vect/vect-strided-u8-i2.c: Likewise.
	* gcc.dg/vect/vect-strided-u8-i8-gap2-big-array.c: Likewise.
	* gcc.dg/vect/vect-strided-u8-i8-gap2.c: Likewise.
	* gcc.dg/vect/vect-strided-u8-i8-gap4-big-array.c: Likewise.
	* gcc.dg/vect/vect-strided-u8-i8-gap4-unknown.c: Likewise.
	* gcc.dg/vect/vect-strided-u8-i8-gap4.c: Likewise.
	* gcc.dg/vect/vect-strided-u8-i8-gap7-big-array.c: Likewise.
	* gcc.dg/vect/vect-strided-u8-i8-gap7.c: Likewise.
	* gcc.dg/vect/vect-strided-u8-i8.c: Likewise.

2013-04-17  Janne Blomqvist  <jb@gcc.gnu.org>

	PR fortran/40958
	* lib/gcc-dg.exp (scan-module): Uncompress module file before scanning.
	* gfortran.dg/module_md5_1.f90: Remove.

2013-04-16  Naveen H.S  <Naveen.Hurugalawadi@caviumnetworks.com>

	* gcc.target/aarch64/adds3.c: New.
	* gcc.target/aarch64/subs3.c: New.

2013-04-16  Naveen H.S  <Naveen.Hurugalawadi@caviumnetworks.com>

	* gcc.target/aarch64/adds1.c: New.
	* gcc.target/aarch64/adds2.c: New.
	* gcc.target/aarch64/subs1.c: New.
	* gcc.target/aarch64/subs2.c: New.

2013-04-16  Ed Smith-Rowland  <3dw4rd@verizon.net>

	Implement n3599 - Literal operator templates for strings.
	* g++.dg/cpp1y/udlit-char-template.C: New test.
	* g++.dg/cpp1y/udlit-char-template-neg.C: New test.

2013-04-16  Tobias Burnus  <burnus@net-b.de>

	PR fortran/39505
	* gfortran.dg/no_arg_check_1.f90: New.
	* gfortran.dg/no_arg_check_2.f90: New.
	* gfortran.dg/no_arg_check_3.f90: New.

2013-04-16  Janus Weil  <janus@gcc.gnu.org>

	PR fortran/56968
	* gfortran.dg/proc_ptr_41.f90: New.

2013-04-16  Richard Biener  <rguenther@suse.de>

	PR tree-optimization/56756
	* gcc.dg/torture/pr56756.c: New testcase.

2013-04-16  Tobias Burnus  <burnus@net-b.de>

	PR fortran/56969
	* gfortran.dg/c_assoc_5.f90: New.

2013-04-16  Uros Bizjak  <ubizjak@gmail.com>

	* g++.dg/ipa/devirt-c-7.C: Require nonpic effective target.
	* gcc.c-torture/execute/pr33992.x: Remove.
	* gcc.c-torture/execute/pr33992.c (foo): Declare as static.
	* gcc.dg/uninit-pred-5_a.c (foo): Ditto.
	* gcc.dg/uninit-pred-5_b.c (foo): Ditto.

2013-04-15  Jakub Jelinek  <jakub@redhat.com>

	PR tree-optimization/56962
	* gcc.c-torture/execute/pr56962.c: New test.

2013-04-15  Richard Biener  <rguenther@suse.de>

	PR tree-optimization/56933
	* gcc.dg/vect/pr56933.c: New testcase.

2013-04-15  Kyrylo Tkachov  <kyrylo.tkachov@arm.com>

	* gcc.target/arm/anddi3-opt.c: New test.
	* gcc.target/arm/anddi3-opt2.c: Likewise.

2013-04-15  Eric Botcazou  <ebotcazou@adacore.com>

	* gcc.dg/pr56890-1.c: New test.
	* gcc.dg/pr56890-2.c: Likewise.

2013-04-15  Joey Ye  <joey.ye@arm.com>

	* gcc.target/arm/thumb1-far-jump-1.c: New test.
	* gcc.target/arm/thumb1-far-jump-2.c: New test.

2013-04-14  Mikael Morin  <mikael@gcc.gnu.org>

	PR fortran/56816
	* gfortran.dg/select_type_33.f03: New test.

2013-04-13  Janus Weil  <janus@gcc.gnu.org>

	PR fortran/55959
	* gfortran.dg/typebound_proc_29.f03: New.

2013-04-12  Janus Weil  <janus@gcc.gnu.org>

	PR fortran/56266
	* gfortran.dg/typebound_proc_28.f03: New.

2013-04-12  Jeff Law  <law@redhat.com>

	* gcc.dg/tree-ssa/vrp87.c: Do not run test on ppc and xtensa
	either.

2013-04-12  Tobias Burnus  <burnus@net-b.de>

	PR fortran/56929
	* gfortran.dg/coarray/alloc_comp_2.f90: New.

2013-04-12  Vladimir Makarov  <vmakarov@redhat.com>

	PR target/56903
	* gcc.target/i386/pr56903.c: New test.

2013-04-12  Janus Weil  <janus@gcc.gnu.org>

	PR fortran/56261
	* gfortran.dg/auto_char_len_4.f90: Add -pedantic. Changed error.
	* gfortran.dg/assumed_rank_4.f90: Modified error wording.
	* gfortran.dg/block_11.f90: Fix invalid test case.
	* gfortran.dg/function_types_3.f90: Add new error message.
	* gfortran.dg/global_references_1.f90: Ditto.
	* gfortran.dg/import2.f90: Remove unneeded parts.
	* gfortran.dg/import6.f90: Fix invalid test case.
	* gfortran.dg/proc_decl_2.f90: Ditto.
	* gfortran.dg/proc_decl_9.f90: Ditto.
	* gfortran.dg/proc_decl_18.f90: Ditto.
	* gfortran.dg/proc_ptr_40.f90: New.
	* gfortran.dg/whole_file_7.f90: Modified error wording.
	* gfortran.dg/whole_file_16.f90: Ditto.
	* gfortran.dg/whole_file_17.f90: Add -pedantic.
	* gfortran.dg/whole_file_18.f90: Modified error wording.
	* gfortran.dg/whole_file_20.f03: Ditto.
	* gfortran.fortran-torture/execute/intrinsic_associated.f90: Fix
	invalid test case.

2013-04-12  Richard Biener  <rguenther@suse.de>

	Revert
	2013-04-10  Richard Biener  <rguenther@suse.de>

	* g++.dg/pr55604.C: Use -fdump-rtl-ira.

2013-04-12  Tobias Burnus  <burnus@net-b.de>

	PR fortran/56845
	* gfortran.dg/class_allocate_15.f90: New.

	Revert:
	2013-04-12  Tobias Burnus  <burnus@net-b.de>

	* gfortran.dg/coarray_lib_alloc_2.f90: Update
	scan-tree-dump-times.

2013-04-12  Jakub Jelinek  <jakub@redhat.com>

	PR tree-optimization/56918
	PR tree-optimization/56920
	* gcc.dg/vect/pr56918.c: New test.
	* gcc.dg/vect/pr56920.c: New test.

2013-04-12  Tobias Burnus  <burnus@net-b.de>

	PR fortran/56845
	* gfortran.dg/class_allocate_14.f90: New.
	* gfortran.dg/coarray_lib_alloc_2.f90: Update scan-tree-dump-times.
	* gfortran.dg/coarray_lib_alloc_3.f90: New.

2013-04-12  Marc Glisse  <marc.glisse@inria.fr>

	* gcc.dg/fold-cstvecshift.c: New testcase.

2013-04-11  Naveen H.S  <Naveen.Hurugalawadi@caviumnetworks.com>

	* gcc.target/aarch64/negs.c: New.

2013-04-11  Jakub Jelinek  <jakub@redhat.com>

	PR c++/56895
	* g++.dg/template/arrow4.C: New test.

2013-04-11  Eric Botcazou  <ebotcazou@adacore.com>

	* gnat.dg/array23.adb: New test.
	* gnat.dg/array23_pkg[123].ads: New helpers.

2013-04-11  Jeff Law  <law@redhat.com>

	PR tree-optimization/56900
	* gcc.dg/tree-ssa/vrp87.c: Do not run test on various targets.

2013-04-11  Paolo Carlini  <paolo.carlini@oracle.com>

	PR c++/56913
	* g++.dg/cpp0x/sfinae44.C: New.

2013-04-11  Arnaud Charlet  <charlet@adacore.com>

	* ada/acats/run_all.sh: Remove special handling of -gnat95 switch.
	* ada/acats/ada95.lst: Remove special handling of -gnat95 switch.

2013-04-11  Paolo Carlini  <paolo.carlini@oracle.com>

	PR c++/54216
	* g++.dg/cpp0x/enum26.C: New.
	* g++.old-deja/g++.pt/mangle1.C: Adjust.

2013-04-11  James Greenhalgh  <james.greenhalgh@arm.com>

	* gcc.target/aarch64/vect-fcm.x: Add check for zero forms of
	inverse operands.
	* gcc.target/aarch64/vect-fcm-eq-d.c: Check that new zero form
	loop is vectorized.
	* gcc.target/aarch64/vect-fcm-eq-f.c: Likewise.
	* gcc.target/aarch64/vect-fcm-ge-d.c: Check that new zero form
	loop is vectorized and that the correct instruction is generated.
	* gcc.target/aarch64/vect-fcm-ge-f.c: Likewise.
	* gcc.target/aarch64/vect-fcm-gt-d.c: Likewise.
	* gcc.target/aarch64/vect-fcm-gt-f.c: Likewise.

2013-04-11  Jakub Jelinek  <jakub@redhat.com>

	PR tree-optimization/56899
	* gcc.c-torture/execute/pr56899.c: New test.

2013-04-10  David S. Miller  <davem@davemloft.net>

	* gcc.target/sparc/setcc-4.c: New test.
	* gcc.target/sparc/setcc-5.c: New test.

2013-04-10  Richard Biener  <rguenther@suse.de>

	* g++.dg/pr55604.C: Use -fdump-rtl-ira.

2013-04-10  Richard Biener  <rguenther@suse.de>

	* gcc.dg/vect/slp-39.c: New testcase.

2013-04-10  Joern Rennecke  <joern.rennecke@embecosm.com>

	PR tree-optimization/55524
	* gcc.target/epiphany/fnma-1.c: New test.

2013-04-10  Zhouyi Zhou  <yizhouzhou@ict.ac.cn>

	* gcc.dg/tree-ssa/inline-11.c: New test

2013-04-10  Jakub Jelinek  <jakub@redhat.com>

	PR c++/56895
	* g++.dg/template/arrow3.C: New test.

2013-04-09  Kyrylo Tkachov  <kyrylo.tkachov@arm.com>

	* gcc.target/arm/minmax_minus.c: New test.

2013-04-09  Jakub Jelinek  <jakub@redhat.com>

	PR middle-end/56883
	* c-c++-common/gomp/pr56883.c: New test.

2013-04-09  Jeff Law  <law@redhat.com>

	* gcc.dg/tree-ssa/vrp87.c: New test.

2013-04-09  Jakub Jelinek  <jakub@redhat.com>

	PR tree-optimization/56854
	* g++.dg/torture/pr56854.C: New test.

2013-04-08  Thomas Koenig  <tkoenig@gcc.gnu.org>

	PR fortran/56782
	* gfortran.dg/array_constructor_44.f90:  New test.

2013-04-08  Paolo Carlini  <paolo.carlini@oracle.com>

	PR c++/56871
	* g++.dg/cpp0x/constexpr-specialization.C: New.

2013-04-08  Jakub Jelinek  <jakub@redhat.com>

	* gcc.c-torture/execute/pr56837.c: New test.

	PR c++/34949
	PR c++/50243
	* g++.dg/opt/vt3.C: New test.
	* g++.dg/opt/vt4.C: New test.

2013-04-08  Jeff Law  <law@redhat.com>

	* gcc.dg/tree-ssa/forwprop-25.c: New test.

2013-04-08  Richard Biener  <rguenther@suse.de>

	* gfortran.dg/vect/fast-math-mgrid-resid.f: Adjust.

2013-04-08  Richard Biener  <rguenther@suse.de>

	* gfortran.dg/vect/fast-math-pr37021.f90: Adjust.

2013-04-08  Richard Biener  <rguenther@suse.de>

	* g++.dg/vect/slp-pr56812.cc: Adjust.

2013-04-08  Jakub Jelinek  <jakub@redhat.com>

	* gcc.dg/pr56837.c: New test.
	* gcc.dg/tree-ssa/ldist-19.c: Don't check for
	"generated memset minus one".

2013-04-07  Tobias Burnus  <burnus@net-b.de>

	PR fortran/56849
	* gfortran.dg/reshape_5.f90: New.

2013-04-05  Bill Schmidt  <wschmidt@linux.vnet.ibm.com>

	PR target/56843
	* gcc.target/powerpc/recip-1.c: Modify expected output.
	* gcc.target/powerpc/recip-3.c: Likewise.
	* gcc.target/powerpc/recip-4.c: Likewise.
	* gcc.target/powerpc/recip-5.c: Add expected output for iterations.

2013-04-05  Greta Yorsh  <Greta.Yorsh@arm.com>

	* gcc.target/arm/peep-ldrd-1.c: New test.
	* gcc.target/arm/peep-strd-1.c: Likewise.

2013-04-05  Greta Yorsh  <Greta.Yorsh@arm.com>

	* gcc.target/arm/negdi-1.c: New test.
	* gcc.target/arm/negdi-2.c: Likewise.
	* gcc.target/arm/negdi-3.c: Likewise.
	* gcc.target/arm/negdi-4.c: Likewise.

2013-04-05  Kyrylo Tkachov  <kyrylo.tkachov@arm.com>

	* lib/target-supports.exp (add_options_for_arm_v8_neon):
	Add -march=armv8-a when we use v8 NEON.
	(check_effective_target_vect_call_btruncf): Remove arm-*-*-*.
	(check_effective_target_vect_call_ceilf): Likewise.
	(check_effective_target_vect_call_floorf): Likewise.
	(check_effective_target_vect_call_roundf): Likewise.
	(check_vect_support_and_set_flags): Remove check for arm_v8_neon.
	* gcc.target/arm/vect-rounding-btruncf.c: New testcase.
	* gcc.target/arm/vect-rounding-ceilf.c: Likewise.
	* gcc.target/arm/vect-rounding-floorf.c: Likewise.
	* gcc.target/arm/vect-rounding-roundf.c: Likewise.

2013-04-05  David Edelsohn  <dje.gcc@gmail.com>

	* gcc.target/powerpc/sd-vsx.c: Skip on AIX.
	* gcc.target/powerpc/sd-pwr6.c: Same.
	* gcc.dg/stack-usage-1.c: Define SIZE on AIX.
	* g++.dg/debug/pr56294.C: XFAIL on AIX.

2013-04-05  Ed Smith-Rowland  <3dw4rd@verizon.net>

	* g++.dg/cpp0x/ref-qual-multi-neg.C: New test.

2013-04-04  Janus Weil  <janus@gcc.gnu.org>

	PR fortran/40881
	* gfortran.dg/altreturn_1.f90: Add -std=gnu.
	* gfortran.dg/altreturn_4.f90: Ditto.
	* gfortran.dg/altreturn_3.f90: Replace -std=legacy by -std=gnu.
	* gfortran.dg/altreturn_5.f90: Ditto.
	* gfortran.dg/altreturn_6.f90: Ditto.
	* gfortran.dg/altreturn_7.f90: Ditto.

2013-04-04  Kyrylo Tkachov  <kyrylo.tkachov@arm.com>

	* lib/target-supports.exp (check_effective_target_arm_v8_neon_hw):
	New procedure.
	(check_effective_target_arm_v8_neon_ok_nocache):
	Likewise.
	(check_effective_target_arm_v8_neon_ok): Change to use
	check_effective_target_arm_v8_neon_ok_nocache.
	(add_options_for_arm_v8_neon): Use et_arm_v8_neon_flags to set ARMv8
	NEON flags.
	(check_effective_target_vect_call_btruncf):
	Enable for arm and ARMv8 NEON.
	(check_effective_target_vect_call_ceilf): Likewise.
	(check_effective_target_vect_call_floorf): Likewise.
	(check_effective_target_vect_call_roundf): Likewise.
	(check_vect_support_and_set_flags): Handle ARMv8 NEON effective
	target.

2013-04-04  Marek Polacek  <polacek@redhat.com>

	PR tree-optimization/48186
	* gcc.dg/pr48186.c: New test.

2013-04-04  Richard Biener  <rguenther@suse.de>

	PR tree-optimization/56826
	* gcc.dg/vect/pr56826.c: New testcase.
	* gcc.dg/vect/O3-pr36098.c: Adjust.

2013-04-04  Tejas Belagod  <tejas.belagod@arm.com>

	* gcc.target/aarch64/inc/asm-adder-clobber-lr.c: Remove duplication.
	* gcc.target/aarch64/inc/asm-adder-no-clobber-lr.c: Likewise.
	* gcc.target/aarch64/test-framepointer-1.c: Likewise.
	* gcc.target/aarch64/test-framepointer-2.c: Likewise.
	* gcc.target/aarch64/test-framepointer-3.c: Likewise.
	* gcc.target/aarch64/test-framepointer-4.c: Likewise.
	* gcc.target/aarch64/test-framepointer-5.c: Likewise.
	* gcc.target/aarch64/test-framepointer-6.c: Likewise.
	* gcc.target/aarch64/test-framepointer-7.c: Likewise.
	* gcc.target/aarch64/test-framepointer-8.c: Likewise.

2013-04-04  Richard Biener  <rguenther@suse.de>

	PR tree-optimization/56213
	* gcc.dg/vect/vect-123.c: New testcase.

2013-04-04  Tobias Burnus  <burnus@net-b.de>

	PR fortran/56810
	* gfortran.dg/read_repeat_2.f90: New.

2013-04-04  Richard Biener  <rguenther@suse.de>

	PR tree-optimization/56837
	* g++.dg/torture/pr56837.C: New testcase.

2013-04-04  Tobias Burnus  <burnus@net-b.de>

	PR fortran/50269
	* gfortran.dg/c_loc_test_21.f90: New.
	* gfortran.dg/c_loc_test_19.f90: Update dg-error.
	* gfortran.dg/c_loc_tests_10.f03: Update dg-error.
	* gfortran.dg/c_loc_tests_11.f03: Update dg-error.
	* gfortran.dg/c_loc_tests_4.f03: Update dg-error.
	* gfortran.dg/c_loc_tests_16.f90:  Update dg-error.

2013-04-03  Jeff Law  <law@redhat.com>

	PR tree-optimization/56799
	* gcc.c-torture/execute/pr56799.c: New test.

2013-04-03  Paolo Carlini  <paolo.carlini@oracle.com>

	PR c++/56815
	* g++.dg/warn/Wpointer-arith-1.C: New.
	* g++.dg/gomp/for-19.C: Adjust.

2013-04-03  Marek Polacek  <polacek@redhat.com>

	PR sanitizer/55702
	* gcc.dg/pr55702.c: New test.

2013-04-03  Kyrylo Tkachov  <kyrylo.tkachov@arm.com>

	PR target/56809
	* gcc.dg/pr56809.c: New testcase.

2013-04-03  Jakub Jelinek  <jakub@redhat.com>

	PR debug/56819
	* g++.dg/debug/pr56819.C: New test.

2013-04-03  Richard Biener  <rguenther@suse.de>

	PR tree-optimization/56817
	* g++.dg/torture/pr56817.C: New testcase.

2013-04-03  Marc Glisse  <marc.glisse@inria.fr>

	* gcc.dg/vect/bb-slp-31.c: New file.

2013-04-03  Jason Merrill  <jason@redhat.com>

	PR c++/34949
	* g++.dg/tree-ssa/ehcleanup-1.C: Adjust unreachable count.

2013-04-03  Richard Biener  <rguenther@suse.de>

	* g++.dg/vect/slp-pr56812.cc: Use dg-additional-options.

2013-04-03  Richard Biener  <rguenther@suse.de>

	PR tree-optimization/55964
	* gcc.dg/torture/pr55964-2.c: New testcase.

2013-04-03  Richard Biener  <rguenther@suse.de>

	PR tree-optimization/56501
	* gcc.dg/torture/pr56501.c: New testcase.

2013-04-03  Richard Biener  <rguenther@suse.de>

	PR tree-optimization/56407
	* gcc.dg/torture/pr56407.c: New testcase.

2013-04-03  Marc Glisse  <marc.glisse@inria.fr>

	PR tree-optimization/56790
	* g++.dg/ext/pr56790-1.C: New testcase.

2013-04-03  Marc Glisse  <marc.glisse@inria.fr>

	* gcc.target/i386/merge-1.c: New testcase.
	* gcc.target/i386/avx2-vpblendd128-1.c: Make it non-trivial.

2013-04-03  Jakub Jelinek  <jakub@redhat.com>

	PR c/19449
	* gcc.c-torture/execute/pr19449.c: New test.

2013-04-03  Richard Biener  <rguenther@suse.de>

	PR tree-optimization/56812
	* g++.dg/vect/slp-pr56812.cc: New testcase.

2013-04-03  Janus Weil  <janus@gcc.gnu.org>

	PR fortran/56284
	PR fortran/40881
	* gfortran.dg/altreturn_8.f90: New.
	* gfortran.dg/altreturn_2.f90: Add -std=legacy.
	* gfortran.dg/intrinsic_actual_3.f90: Ditto.
	* gfortran.dg/invalid_interface_assignment.f90: Ditto.

2013-04-02  Jakub Jelinek  <jakub@redhat.com>

	PR rtl-optimization/56745
	* gcc.c-torture/compile/pr56745.c: New test.

2013-04-02  Pitchumani Sivanupandi  <pitchumani.s@atmel.com>

	* gcc.dg/tree-ssa/sra-13.c: Fix for 16 bit int.

2013-04-02  Richard Biener  <rguenther@suse.de>

	PR tree-optimization/56778
	* gcc.dg/torture/pr56778.c: New testcase.

2013-04-02  Richard Biener  <rguenther@suse.de>

	PR middle-end/56768
	* g++.dg/torture/pr56768.C: New testcase.

2013-04-02  Paolo Carlini  <paolo.carlini@oracle.com>

	* obj-c++.dg/try-catch-13.mm: Update per PR56725.

2013-04-01  Jerry DeLisle  <jvdelisle@gcc.gnu.org>

	PR fortran/56660
	* gfortran.dg/namelist_82.f90:  New test.

2013-04-01  Janus Weil  <janus@gcc.gnu.org>

	PR fortran/56500
	* gfortran.dg/implicit_class_1.f90: New.

2013-03-31  Jerry DeLisle  <jvdelisle@gcc.gnu.org>

	PR fortran/56786
	* gfortran.dg/namelist_81.f90:  New test.

2013-03-30  Thomas Koenig  <tkoenig@gcc.gnu.org>

	* gfortran.dg/character_comparison_3.f90:  Adjust for use of memcmp
	for constant and equal string lengths.
	* gfortran.dg/character_comparison_5.f90:  Likewise.
	* gfortran.dg/character_comparison_9.f90:  New test.

2013-03-27  Kirill Yukhin  <kirill.yukhin@intel.com>

	* gcc.target/i386/avx2-vbroadcastsi128-1.c: Fix intrinsic name.
	* gcc.target/i386/avx2-vbroadcastsi128-1.c: Ditto.

2013-03-29  Tobias Burnus  <burnus@net-b.de>

	PR fortran/35203
	* gfortran.dg/optional_absent_3.f90: New.

2013-03-29  Tobias Burnus  <burnus@net-b.de>

	PR fortran/56737
	* testsuite/gfortran.dg/fmt_cache_3.f90: New.

2013-03-29  Tobias Burnus  <burnus@net-b.de>

	PR fortran/56735
	* gfortran.dg/namelist_80.f90: New.

2013-03-28  Thomas Koenig  <tkoenig@gcc.gnu.org>

	PR fortran/45159
	* gfortran.dg/string_length_2.f90:  New test.
	* gfortran.dg/dependency_41.f90:  New test.

2013-03-28  Thomas Koenig  <tkoenig@gcc.gnu.org>

	PR fortran/55806
	* gfortran.dg/array_constructor_43.f90:  New test.
	* gfortran.dg/random_seed_3.f90:  New test.

2013-03-28  Ian Bolton  <ian.bolton@arm.com>

	* gcc.target/aarch64/inc/asm-adder-clobber-lr.c: New test.
	* gcc.target/aarch64/inc/asm-adder-no-clobber-lr.c: Likewise.
	* gcc.target/aarch64/test-framepointer-1.c: Likewise.
	* gcc.target/aarch64/test-framepointer-2.c: Likewise.
	* gcc.target/aarch64/test-framepointer-3.c: Likewise.
	* gcc.target/aarch64/test-framepointer-4.c: Likewise.
	* gcc.target/aarch64/test-framepointer-5.c: Likewise.
	* gcc.target/aarch64/test-framepointer-6.c: Likewise.
	* gcc.target/aarch64/test-framepointer-7.c: Likewise.
	* gcc.target/aarch64/test-framepointer-8.c: Likewise.

2013-03-28  Paolo Carlini  <paolo.carlini@oracle.com>

	PR c++/56725
	* g++.dg/conversion/op4.C: Adjust.
	* g++.dg/cpp0x/rv1n.C: Likewise.
	* g++.dg/cpp0x/rv2n.C: Likewise.
	* g++.dg/cpp0x/template_deduction.C: Likewise.
	* g++.dg/expr/cond8.C: Likewise.
	* g++.dg/other/error4.C: Likewise.
	* g++.old-deja/g++.bugs/900514_03.C: Likewise.
	* g++.old-deja/g++.bugs/900519_02.C: Likewise.
	* g++.old-deja/g++.bugs/900519_03.C: Likewise.
	* g++.old-deja/g++.bugs/900520_02.C: Likewise.
	* g++.old-deja/g++.jason/conversion2.C: Likewise.
	* g++.old-deja/g++.law/cvt20.C: Likewise.
	* g++.old-deja/g++.law/cvt8.C: Likewise.
	* g++.old-deja/g++.law/init8.C: Likewise.
	* g++.old-deja/g++.mike/net12.C: Likewise.
	* g++.old-deja/g++.mike/net8.C: Likewise.
	* g++.old-deja/g++.mike/p2793.C: Likewise.
	* g++.old-deja/g++.mike/p3836.C: Likewise.
	* g++.old-deja/g++.mike/p418.C: Likewise.
	* g++.old-deja/g++.mike/p701.C: Likewise.
	* g++.old-deja/g++.mike/p807.C: Likewise.

2013-03-28  Tejas Belagod  <tejas.belagod@arm.com>

	PR middle-end/56694
	* g++.dg/torture/pr56694.C: Fix test case to build on bare-metal
	targets.

2013-03-28  Marek Polacek  <polacek@redhat.com>

	PR tree-optimization/56695
	* gcc.dg/vect/pr56695.c: New test.

2013-03-28  Richard Biener  <rguenther@suse.de>

	PR tree-optimization/37021
	* gcc.dg/vect/fast-math-slp-38.c: New testcase.
	* gcc.dg/vect/O3-pr36098.c: Un-XFAIL.

2013-03-27  Tobias Burnus  <burnus@net-b.de>

	PR fortran/56650
	PR fortran/36437
	* gfortran.dg/sizeof_2.f90: New.
	* gfortran.dg/sizeof_3.f90: New.
	* gfortran.dg/sizeof_proc.f90: Update dg-error.

2013-03-27  Richard Biener  <rguenther@suse.de>

	PR tree-optimization/37021
	* gfortran.dg/vect/fast-math-pr37021.f90: New testcase.

2013-03-27  Alexander Ivchenko  <alexander.ivchenko@intel.com>

	* g++.dg/ipa/ivinline-1.C: Add target nonpic.
	* g++.dg/ipa/ivinline-2.C: Likewise.
	* g++.dg/ipa/ivinline-3.C: Likewise.
	* g++.dg/ipa/ivinline-4.C: Likewise.
	* g++.dg/ipa/ivinline-5.C: Likewise.
	* g++.dg/ipa/ivinline-7.C: Likewise.
	* g++.dg/ipa/ivinline-8.C: Likewise.
	* g++.dg/ipa/ivinline-9.C: Likewise.
	* g++.dg/cpp0x/noexcept03.C: Likewise.
	* gcc.dg/const-1.c: Likewise.
	* gcc.dg/ipa/pure-const-1.c: Likewise.
	* gcc.dg/noreturn-8.c: Likewise.
	* gcc.target/i386/mmx-1.c: Likewise.
	* gcc.dg/tree-ssa/ipa-split-5.c: Likewise.
	* gcc.dg/tree-ssa/loadpre6.c: Likewise.
	* gcc.c-torture/execute/pr33992.x: New file.

2013-03-26  Eric Botcazou  <ebotcazou@adacore.com>

	* gcc.c-torture/execute/20011008-3.c: Cap VLEN with STACK_SIZE too.

2013-03-26  Paolo Carlini  <paolo.carlini@oracle.com>

	PR c++/55951
	* g++.dg/ext/desig5.C: New.

2013-03-26  Tobias Burnus  <burnus@net-b.de>

	PR fortran/56649
	* gfortran.dg/merge_init_expr_2.f90: New.
	* gfortran.dg/merge_char_1.f90: Modify test to
	stay a run-time test.
	* gfortran.dg/merge_char_3.f90: Ditto.

2013-03-26  Paolo Carlini  <paolo.carlini@oracle.com>

	* g++.dg/cpp0x/constexpr-friend-2.C: New.
	* g++.dg/cpp0x/constexpr-main.C: Likewise.

2013-03-25  Paolo Carlini  <paolo.carlini@oracle.com>

	PR c++/56722
	* g++.dg/cpp0x/range-for23.C: New.

2013-03-25  Tilo Schwarz  <tilo@tilo-schwarz.de>

	PR libfortran/52512
	* gfortran.dg/namelist_79.f90: New.

2013-03-25  Martin Jambor  <mjambor@suse.cz>

	* gcc.dg/ipa/ipcp-agg-9.c: New test.

2013-03-25  Tobias Burnus  <burnus@net-b.de>

	PR fortran/38536
	PR fortran/38813
	PR fortran/38894
	PR fortran/39288
	PR fortran/40963
	PR fortran/45824
	PR fortran/47023
	PR fortran/47034
	PR fortran/49023
	PR fortran/50269
	PR fortran/50612
	PR fortran/52426
	PR fortran/54263
	PR fortran/55343
	PR fortran/55444
	PR fortran/55574
	PR fortran/56079
	PR fortran/56378
	* gfortran.dg/c_assoc_2.f03: Update dg-error wording.
	* gfortran.dg/c_f_pointer_shape_test.f90: Ditto.
	* gfortran.dg/c_f_pointer_shape_tests_3.f03: Ditto.
	* gfortran.dg/c_f_pointer_tests_5.f90: Ditto.
	* gfortran.dg/c_funloc_tests_2.f03: Ditto.
	* gfortran.dg/c_funloc_tests_5.f03: Ditto.
	* gfortran.dg/c_funloc_tests_6.f90: Ditto.
	* gfortran.dg/c_loc_tests_10.f03: Add -std=f2008.
	* gfortran.dg/c_loc_tests_11.f03: Ditto, update dg-error.
	* gfortran.dg/c_loc_tests_16.f90: Ditto.
	* gfortran.dg/c_loc_tests_4.f03: Ditto.
	* gfortran.dg/c_loc_tests_15.f90: Update dg-error wording.
	* gfortran.dg/c_loc_tests_3.f03: Valid since F2003 TC5.
	* gfortran.dg/c_loc_tests_8.f03: Ditto.
	* gfortran.dg/c_ptr_tests_14.f90: Update scan-tree-dump-times.
	* gfortran.dg/c_ptr_tests_15.f90: Ditto.
	* gfortran.dg/c_sizeof_1.f90: Fix invalid code.
	* gfortran.dg/iso_c_binding_init_expr.f03: Update dg-error wording.
	* gfortran.dg/pr32601_1.f03: Ditto.
	* gfortran.dg/storage_size_2.f08: Remove dg-error.
	* gfortran.dg/blockdata_7.f90: New.
	* gfortran.dg/c_assoc_4.f90: New.
	* gfortran.dg/c_f_pointer_tests_6.f90: New.
	* gfortran.dg/c_f_pointer_tests_7.f90: New.
	* gfortran.dg/c_funloc_tests_8.f90: New.
	* gfortran.dg/c_loc_test_17.f90: New.
	* gfortran.dg/c_loc_test_18.f90: New.
	* gfortran.dg/c_loc_test_19.f90: New.
	* gfortran.dg/c_loc_test_20.f90: New.
	* gfortran.dg/c_sizeof_5.f90: New.
	* gfortran.dg/iso_c_binding_rename_3.f90: New.
	* gfortran.dg/transfer_resolve_2.f90: New.
	* gfortran.dg/transfer_resolve_3.f90: New.
	* gfortran.dg/transfer_resolve_4.f90: New.
	* gfortran.dg/pr32601.f03: Update dg-error.
	* gfortran.dg/c_ptr_tests_13.f03: Update dg-error.
	* gfortran.dg/c_ptr_tests_9.f03: Fix test case.

2013-03-25  Kyrylo Tkachov  <kyrylo.tkachov@arm.com>

	* gcc.target/arm/vseleqdf.c: New test.
	* gcc.target/arm/vseleqsf.c: Likewise.
	* gcc.target/arm/vselgedf.c: Likewise.
	* gcc.target/arm/vselgesf.c: Likewise.
	* gcc.target/arm/vselgtdf.c: Likewise.
	* gcc.target/arm/vselgtsf.c: Likewise.
	* gcc.target/arm/vselledf.c: Likewise.
	* gcc.target/arm/vsellesf.c: Likewise.
	* gcc.target/arm/vselltdf.c: Likewise.
	* gcc.target/arm/vselltsf.c: Likewise.
	* gcc.target/arm/vselnedf.c: Likewise.
	* gcc.target/arm/vselnesf.c: Likewise.
	* gcc.target/arm/vselvcdf.c: Likewise.
	* gcc.target/arm/vselvcsf.c: Likewise.
	* gcc.target/arm/vselvsdf.c: Likewise.
	* gcc.target/arm/vselvssf.c: Likewise.

2013-03-25  Kyrylo Tkachov  <kyrylo.tkachov@arm.com>

	* gcc.target/aarch64/atomic-comp-swap-release-acquire.c: Move test
	body from here...
	* gcc.target/aarch64/atomic-comp-swap-release-acquire.x: ... to here.
	* gcc.target/aarch64/atomic-op-acq_rel.c: Move test body from here...
	* gcc.target/aarch64/atomic-op-acq_rel.x: ... to here.
	* gcc.target/aarch64/atomic-op-acquire.c: Move test body from here...
	* gcc.target/aarch64/atomic-op-acquire.x: ... to here.
	* gcc.target/aarch64/atomic-op-char.c: Move test body from here...
	* gcc.target/aarch64/atomic-op-char.x: ... to here.
	* gcc.target/aarch64/atomic-op-consume.c: Move test body from here...
	* gcc.target/aarch64/atomic-op-consume.x: ... to here.
	* gcc.target/aarch64/atomic-op-int.c: Move test body from here...
	* gcc.target/aarch64/atomic-op-int.x: ... to here.
	* gcc.target/aarch64/atomic-op-relaxed.c: Move test body from here...
	* gcc.target/aarch64/atomic-op-relaxed.x: ... to here.
	* gcc.target/aarch64/atomic-op-release.c: Move test body from here...
	* gcc.target/aarch64/atomic-op-release.x: ... to here.
	* gcc.target/aarch64/atomic-op-seq_cst.c: Move test body from here...
	* gcc.target/aarch64/atomic-op-seq_cst.x: ... to here.
	* gcc.target/aarch64/atomic-op-short.c: Move test body from here...
	* gcc.target/aarch64/atomic-op-short.x: ... to here.
	* gcc.target/arm/atomic-comp-swap-release-acquire.c: New test.
	* gcc.target/arm/atomic-op-acq_rel.c: Likewise.
	* gcc.target/arm/atomic-op-acquire.c: Likewise.
	* gcc.target/arm/atomic-op-char.c: Likewise.
	* gcc.target/arm/atomic-op-consume.c: Likewise.
	* gcc.target/arm/atomic-op-int.c: Likewise.
	* gcc.target/arm/atomic-op-relaxed.c: Likewise.
	* gcc.target/arm/atomic-op-release.c: Likewise.
	* gcc.target/arm/atomic-op-seq_cst.c: Likewise.
	* gcc.target/arm/atomic-op-short.c: Likewise.

2013-03-25  Richard Biener  <rguenther@suse.de>

	PR middle-end/56694
	* g++.dg/torture/pr56694.C: New testcase.

2013-03-25  Kyrylo Tkachov  <kyrylo.tkachov@arm.com>

	PR target/56720
	* gcc.target/arm/neon-vcond-gt.c: New test.
	* gcc.target/arm/neon-vcond-ltgt.c: Likewise.
	* gcc.target/arm/neon-vcond-unordered.c: Likewise.

2013-03-25  Richard Biener  <rguenther@suse.de>

	PR tree-optimization/56689
	* gcc.dg/torture/pr56689.c: New testcase.

2013-03-25  Kai Tietz  <ktietz@redhat.com>

	* g++.dg/torture/20121105-1.C: Adjust for LLP64 targets.

2013-03-24  Tobias Burnus  <burnus@net-b.de>

	PR fortran/56696
	* gfortran.dg/eof_5.f90: New.

2013-03-23  Sebastian Huber  <sebastian.huber@embedded-brains.de>

	* gcc.c-torture/execute/builtins/builtins.exp: Sort targets
	alphabetically.

2013-03-22  Uros Bizjak  <ubizjak@gmail.com>

	* gcc.target/i386/pr22152.c (dg-options): Add -mtune=core2.

2013-03-22  Sebastian Huber  <sebastian.huber@embedded-brains.de>

	PR testsuite/55994
	* gcc.c-torture/execute/builtins/builtins.exp: Add
	-Wl,--allow-multiple-definition for RTEMS targets.

2013-03-22  Ian Bolton  <ian.bolton@arm.com>

	* gcc.target/aarch64/movk.c: New test.

2013-03-21  Marc Glisse  <marc.glisse@inria.fr>

	* g++.dg/ext/vector21.C: New testcase.

2013-03-21  Christophe Lyon  <christophe.lyon@linaro.org>

	* gcc.target/arm/neon-for-64bits-1.c: New tests.
	* gcc.target/arm/neon-for-64bits-2.c: Likewise.

2013-03-21  Richard Biener  <rguenther@suse.de>

	* gcc.dg/vect/vect-outer-3a-big-array.c: Adjust.
	* gcc.dg/vect/vect-outer-3a.c: Likewise.

2013-03-21  Naveen H.S  <Naveen.Hurugalawadi@caviumnetworks.com>

	* gcc.target/aarch64/vect.c: Test and result vector added
	for sabd and saba instructions.
	* gcc.target/aarch64/vect-compile.c: Check for sabd and saba
	instructions in assembly.
	* gcc.target/aarch64/vect.x: Add sabd and saba test functions.
	* gcc.target/aarch64/vect-fp.c: Test and result vector added
	for fabd instruction.
	* gcc.target/aarch64/vect-fp-compile.c: Check for fabd
	instruction in assembly.
	* gcc.target/aarch64/vect-fp.x: Add fabd test function.

2013-03-20  Jeff Law  <law@redhat.com>

	* g++.dg/tree-ssa/ssa-dom.C: New test.

2013-03-20  Michael Meissner  <meissner@linux.vnet.ibm.com>

	* gcc.target/powerpc/mmfpgpr.c: New test.
	* gcc.target/powerpc/sd-vsx.c: Likewise.
	* gcc.target/powerpc/sd-pwr6.c: Likewise.
	* gcc.target/powerpc/vsx-float0.c: Likewise.

2013-03-20  Marc Glisse  <marc.glisse@inria.fr>

	PR tree-optimization/56355
	* gcc.dg/pr56355-1.c: New file.

2013-03-20  Catherine Moore  <clm@codesourcery.com>
	    Richard Sandiford  <rdsandiford@googlemail.com>

	* gcc.target/mips/mips.exp: Add microMIPS support.
	* gcc.target/mips/umips-movep-2.c: New test.
	* gcc.target/mips/umips-lwp-2.c: New test.
	* gcc.target/mips/umips-swp-5.c: New test.
	* gcc.target/mips/umips-constraints-1.c: New test.
	* gcc.target/mips/umips-lwp-3.c: New test.
	* gcc.target/mips/umips-swp-6.c: New test.
	* gcc.target/mips/umips-constraints-2.c: New test.
	* gcc.target/mips/umips-save-restore-1.c: New test.
	* gcc.target/mips/umips-lwp-4.c: New test.
	* gcc.target/mips/umips-swp-7.c: New test.
	* gcc.target/mips/umips-save-restore-2.c: New test.
	* gcc.target/mips/umips-lwp-swp-volatile.c: New test.
	* gcc.target/mips/umips-lwp-5.c: New test.
	* gcc.target/mips/umips-save-restore-3.c: New test.
	* gcc.target/mips/umips-lwp-6.c: New test.
	* gcc.target/mips/umips-swp-1.c: New test.
	* gcc.target/mips/umips-lwp-7.c: New test.
	* gcc.target/mips/umips-swp-2.c: New test.
	* gcc.target/mips/umips-lwp-8.c: New test.
	* gcc.target/mips/umips-swp-3.c: New test.
	* gcc.target/mips/umips-movep-1.c: New test.
	* gcc.target/mips/umips-lwp-1.c: New test.
	* gcc.target/mips/umips-swp-4.c: New test.

2013-03-20  Richard Biener  <rguenther@suse.de>

	PR tree-optimization/56661
	* gcc.dg/torture/pr56661.c: New testcase.

2013-03-20  Bill Schmidt  <wschmidt@linux.vnet.ibm.com>

	PR rtl-optimization/56605
	* gcc.target/powerpc/pr56605.c: New.

2013-03-20  Rainer Orth  <ro@CeBiTec.Uni-Bielefeld.DE>

	PR fortran/54932
	* gfortran.dg/do_1.f90: Don't xfail.

2013-03-20  Tilo Schwarz  <tilo@tilo-schwarz.de>

	PR libfortran/51825
	* gfortran.dg/namelist_77.f90: New.
	* gfortran.dg/namelist_78.f90: New.

2013-03-20  Tilo Schwarz  <tilo@tilo-schwarz.de>

	PR libfortran/48618
	* gfortran.dg/open_negative_unit_1.f90: New.

2013-03-19  Ian Bolton  <ian.bolton@arm.com>

	* gcc.target/aarch64/sbc.c: New test.

2013-03-19  Ian Bolton  <ian.bolton@arm.com>

	* gcc.target/aarch64/ror.c: New test.

2013-03-19  Ian Bolton  <ian.bolton@arm.com>

	* gcc.target/aarch64/extr.c: New test.

2013-03-19  Richard Biener  <rguenther@suse.de>

	PR tree-optimization/56273
	* gcc.dg/tree-ssa/vrp47.c: Adjust.
	* c-c++-common/uninit-17.c: Likewise.

2013-03-18  Jakub Jelinek  <jakub@redhat.com>

	PR tree-optimization/56635
	* g++.dg/torture/pr56635.C: New test.

2013-03-18  Richard Biener  <rguenther@suse.de>

	PR tree-optimization/3713
	* g++.dg/ipa/devirt-12.C: New testcase.

2013-03-18  Jakub Jelinek  <jakub@redhat.com>

	PR c/56566
	* c-c++-common/pr56566.c: New test.

2013-03-17  Jason Merrill  <jason@redhat.com>

	* g++.dg/template/abstract-dr337.C: XFAIL.

2013-03-16  Jakub Jelinek  <jakub@redhat.com>

	PR c++/56607
	* g++.dg/warn/Wdiv-by-zero-2.C: New test.
	* c-c++-common/pr56607.c: New test.

2013-03-16  Paolo Carlini  <paolo.carlini@oracle.com>

	PR c++/56582
	* g++.dg/cpp0x/constexpr-array5.C: New.

2013-03-15  Tobias Burnus  <burnus@net-b.de>

	PR fortran/56615
	* gfortran.dg/transfer_intrinsic_5.f90: New.

2013-03-15  Kai Tietz  <ktietz@redhat.com>

	* gcc.target/i386/movti.c: Don't test for x64 mingw.
	* gcc.target/i386/pr20020-1.c: Likewise.
	* gcc.target/i386/pr20020-2.c: Likewise.
	* gcc.target/i386/pr20020-3.c: Likewise.
	* gcc.target/i386/pr53425-1.c: Likewise.
	* gcc.target/i386/pr53425-2.c: Likewise.
	* gcc.target/i386/pr55093.c: Likewise.
	* gcc.target/i386/pr53907.c: Adjust test for LLP64 targets.

2013-03-15  Jakub Jelinek  <jakub@redhat.com>

	PR debug/56307
	* gcc.dg/tree-ssa/pr55579.c: Add -fvar-tracking-assignments to
	dg-options.  Remove 32-bit hppa*-*-hpux* xfail.

2013-03-14  Jakub Jelinek  <jakub@redhat.com>

	PR tree-optimization/53265
	* gcc.dg/graphite/scop-3.c (toto): Increase array size to avoid
	undefined behavior.
	* gcc.dg/graphite/id-6.c (test): Likewise.
	* gcc.dg/graphite/pr35356-2.c: Adjust regexp patterns to only look for
	MIN_EXPR and MAX_EXPR in GIMPLE stmts.

	PR tree-optimization/53265
	* gcc.dg/pr53265.c: New test.
	* gcc.dg/torture/pr49518.c: Add -Wno-aggressive-loop-optimizations
	to dg-options.
	* g++.dg/opt/longbranch2.C (EBCOTLut): Double sizes of a2 and a3
	arrays.
	* gcc.dg/tree-ssa/cunroll-10.c (main): Rename to foo.  Add argument
	n, use it as high bound instead of 4.

2013-03-13  Oleg Endo  <olegendo@gcc.gnu.org>

	PR target/49880
	* gcc.target/sh/pr49880-1.c: New.
	* gcc.target/sh/pr49880-2.c: New.
	* gcc.target/sh/pr49880-3.c: New.
	* gcc.target/sh/pr49880-4.c: New.
	* gcc.target/sh/pr49880-5.c: New.

2013-03-13  Paolo Carlini  <paolo.carlini@oracle.com>

	* g++.dg/cpp0x/alias-decl-32.C: Remove redundant bits.

2013-03-13  Richard Biener  <rguenther@suse.de>

	PR tree-optimization/56608
	* gcc.dg/vect/fast-math-bb-slp-call-3.c: New testcase.

2013-03-13  Paolo Carlini  <paolo.carlini@oracle.com>

	PR c++/56611
	* g++.dg/cpp0x/alias-decl-32.C: New.

2013-03-11  Jan Hubicka  <jh@suse.cz>

	PR middle-end/56571
	* gcc.c-torture/compile/pr56571.c: New testcase.

2013-03-11  John David Anglin  <dave.anglin@nrc-cnrc.gc.ca>

	* gcc.dg/tree-ssa/vector-4.c: Add comment regarding xfail.
	* gcc.dg/tree-ssa/pr55579.c: Likewise.

2013-03-11  Dominique d'Humieres  <dominiq@lps.ens.fr>

	* gcc.dg/inline_3.c: Remove target and dg-excess-errors.
	* gcc.dg/inline_4.c: Likewise.
	* gcc.dg/unroll_2.c: Likewise.
	* gcc.dg/unroll_3.c: Likewise.
	* gcc.dg/unroll_4.c: Likewise.

2013-03-10  John David Anglin  <dave.anglin@nrc-cnrc.gc.ca>

	PR testsuite/54119
	* gcc.dg/tree-ssa/vector-4.c: xfail on 32-bit hppa*-*-*.

	PR debug/56307
	* gcc.dg/tree-ssa/pr55579.c: xfail 32-bit hppa*-*-hpux*.

2013-03-11  Oleg Endo  <olegendo@gcc.gnu.org>

	PR target/40797
	* gcc.c-torture/compile/pr40797.c: New.

2013-03-10  John David Anglin  <dave.anglin@nrc-cnrc.gc.ca>

	* gcc.dg/pr44194-1.c: Skip compilation on hppa*64*-*-*.

2013-03-10  Paul Thomas  <pault@gcc.gnu.org>

	PR fortran/56575
	* gfortran.dg/class_56.f90: New test.

2013-03-09  Richard Sandiford  <rdsandiford@googlemail.com>

	PR middle-end/56524
	* gcc.target/mips/pr56524.c: New test.

2013-03-08  Paolo Carlini  <paolo.carlini@oracle.com>

	PR c++/56565
	* g++.dg/cpp0x/lambda/lambda-nsdmi2.C: New.

2013-03-08  Paolo Carlini  <paolo.carlini@oracle.com>

	PR c++/51412
	* g++.dg/cpp0x/lambda/lambda-err3.C: New.

2013-03-08  Marek Polacek  <polacek@redhat.com>

	PR tree-optimization/56478
	* gcc.dg/torture/pr56478.c: New test.

2013-03-08  Kai Tietz  <ktietz@redhat.com>

	* gcc.c-torture/execute/builtins/builtins.exp: Add for mingw
	targets linker option --allow-multiple-definition.

	* gcc.dg/pr14092-1.c: Mark intptr_t typedef to use extension.
	* gcc.dg/pr24683.c: Avoid warning about casting constant string.
	* gcc.dg/pr52549.c: Add LLP64 case.
	* gcc.dg/pr53701.c: Use for uintptr_t typedef __UINTPTR_TYPE__.
	* gcc.dg/pr56510.c: Adjust for LLP64 targets.
	* gcc.dg/torture/pr51071-2.c: Likewise.
	* gcc.dg/tree-ssa/vrp72.c: Likewise.
	* gcc.dg/tree-ssa/vrp73.c: Likewise.
	* gcc.dg/tree-ssa/vrp75.c: Likewise.
	* gcc.dg/torture/pr53922.c: Skip test for mingw-targets.
	* gcc.dg/weak/weak-1.c: Likewise.
	* gcc.dg/weak/weak-2.c: Likewise.
	* gcc.dg/weak/weak-3.c: Likewise.
	* gcc.dg/weak/weak-4.c: Likewise.
	* gcc.dg/weak/weak-5.c: Likewise.
	* gcc.dg/weak/weak-15.c: Likewise.
	* gcc.dg/weak/weak-16.c: Likewise.

	* c-c++-common/pr54486.c: Skip test for mingw-targets.

2013-03-07  Jakub Jelinek  <jakub@redhat.com>

	PR tree-optimization/56559
	* gcc.dg/tree-ssa/reassoc-26.c: New test.

2013-03-07  Andreas Schwab  <schwab@suse.de>

	* gcc.dg/pr31490.c: Fix last change.

2013-03-06  Paolo Carlini  <paolo.carlini@oracle.com>

	PR c++/56534
	* g++.dg/template/crash115.C: New.

2013-03-06  Jakub Jelinek  <jakub@redhat.com>

	PR tree-optimization/56539
	* gcc.c-torture/compile/pr56539.c: New test.

2013-03-06  Kai Tietz  <ktietz@redhat.com>

	* gcc.dg/lto/20090914-2_0.c: Skip for mingw and cygwin
	targets.
	* gcc.dg/lto/20091013-1_1.c: Set x64-mingw as xfail.
	* gcc.dg/lto/20091013-1_2.c: Likewise.
	* gcc.dg/pr31490.c: Adjust for LLP64 targets.

2013-03-06  Eric Botcazou  <ebotcazou@adacore.com>

	* gnat.dg/specs/aggr6.ads: New test.

2013-03-06  Eric Botcazou  <ebotcazou@adacore.com>

	* gnat.dg/loop_optimization15.ad[sb]: New test.

2013-03-06  Jakub Jelinek  <jakub@redhat.com>

	PR middle-end/56548
	* gcc.dg/pr56548.c: New test.

2013-03-06  Rainer Orth  <ro@CeBiTec.Uni-Bielefeld.DE>

	PR debug/53363
	* g++.dg/debug/dwarf2/thunk1.C: Skip on darwin.

2013-03-06  Jakub Jelinek  <jakub@redhat.com>

	PR c++/56543
	* g++.dg/template/typename20.C: New test.

2013-03-05  Jakub Jelinek  <jakub@redhat.com>

	PR debug/56510
	* gcc.dg/pr56510.c: New test.

	PR rtl-optimization/56484
	* gcc.c-torture/compile/pr56484.c: New test.

2013-03-05  Paolo Carlini  <paolo.carlini@oracle.com>

	PR c++/56530
	* g++.dg/warn/Wsign-conversion-2.C: New.

2013-03-05  Richard Biener  <rguenther@suse.de>

	PR tree-optimization/56270
	* gcc.dg/vect/slp-38.c: New testcase.

2013-03-05  Jakub Jelinek  <jakub@redhat.com>

	PR rtl-optimization/56494
	* gcc.dg/pr56494.c: New test.

2013-01-04  Eric Botcazou  <ebotcazou@adacore.com>

	* gcc.dg/pr56424.c: New test.

2013-03-04  Georg-Johann Lay  <avr@gjlay.de>

	* gcc.dg/pr55153.c: Add dg-require-effective-target scheduling.
	* gcc.dg/pr56228.c <avr>: Skip.

2013-03-04  Georg-Johann Lay  <avr@gjlay.de>

	PR testsuite/52641
	PR tree-optimization/52631
	* gcc.dg/tree-ssa/pr52631.c: Fix 16-bit int.

2013-03-03  David Edelsohn  <dje.gcc@gmail.com>

	* gcc.dg/vect/vect-82_64.c: Skip on AIX.
	* gcc.dg/vect/vect-83_64.c: Same.

2013-03-03  Mikael Morin  <mikael@gcc.gnu.org>

	PR fortran/56477
	* gfortran.dg/pointer_check_13.f90: New test.

2013-03-03  Mikael Morin  <mikael@gcc.gnu.org>

	PR fortran/54730
	* gfortran.dg/array_constructor_42.f90: New test.

2013-03-02  Paolo Carlini  <paolo.carlini@oracle.com>

	PR c++/52688
	* g++.dg/template/static33.C: New.
	* g++.dg/template/static34.C: Likewise.

	PR c++/10291
	* g++.dg/template/static35.C: New.

2013-03-01  Steve Ellcey  <sellcey@mips.com>

	* gcc.dg/pr56396.c: Require pic support.

2013-03-01  Richard Biener  <rguenther@suse.de>

	PR tree-optimization/55481
	* gcc.dg/torture/pr56488.c: New testcase.

2013-02-28  Konstantin Serebryany  <konstantin.s.serebryany@gmail.com>
	    Jakub Jelinek  <jakub@redhat.com>

	PR sanitizer/56454
	* g++.dg/asan/default-options-1.C (__asan_default_options): Use
	no_sanitize_address attribute rather than no_address_safety_analysis.
	* g++.dg/asan/sanitizer_test_utils.h
	(ATTRIBUTE_NO_ADDRESS_SAFETY_ANALYSIS): Likewise.
	* c-c++-common/asan/attrib-1.c: Test no_sanitize_address attribute
	in addition to no_address_safety_analysis.

2013-02-28  Jason Merrill  <jason@redhat.com>

	PR c++/56481
	* g++.dg/cpp0x/constexpr-and.C: New.

2013-02-28  Martin Jambor  <mjambor@suse.cz>

	PR tree-optimization/56294
	* g++.dg/debug/pr56294.C: New test.

2013-02-28  Marcus Shawcroft  <marcus.shawcroft@arm.com>

	* g++.old-deja/g++.pt/ptrmem6.C(main): Add xfail aarch64*-*-*.

2013-02-27  Marek Polacek  <polacek@redhat.com>

	PR rtl-optimization/56466
	* gcc.dg/pr56466.c: New test.

2013-02-28  Naveen H.S  <Naveen.Hurugalawadi@caviumnetworks.com>

	* gcc.dg/tree-ssa/slsr-1.c: Allow widening multiplications.
	* gcc.dg/tree-ssa/slsr-2.c: Likewise.
	* gcc.dg/tree-ssa/slsr-3.c: Likewise.

2013-02-27  Andrey Belevantsev  <abel@ispras.ru>

	PR middle-end/45472
	* gcc.dg/pr45472.c: New test.

2013-02-26  Marek Polacek  <polacek@redhat.com>

	PR tree-optimization/56426
	* gcc.dg/pr56436.c: New test.

2013-02-26  Jakub Jelinek  <jakub@redhat.com>

	PR tree-optimization/56448
	* gcc.c-torture/compile/pr56448.c: New test.

	PR tree-optimization/56443
	* gcc.dg/torture/pr56443.c: New test.

2013-02-25  Richard Biener  <rguenther@suse.de>

	PR tree-optimization/56175
	* gcc.dg/tree-ssa/forwprop-24.c: New testcase.

2013-02-24  Jakub Jelinek  <jakub@redhat.com>

	PR c++/56403
	* g++.dg/torture/pr56403.C: New test.

2013-02-25  Catherine Moore  <clm@codesourcery.com>

	Revert:
	2013-02-24  Catherine Moore  <clm@codesourcery.com>
	Richard Sandiford  <rdsandiford@googlemail.com>

	* gcc.target/mips/mips.exp: Add microMIPS support.
	* gcc.target/mips/umips-movep-2.c: New test.
	* gcc.target/mips/umips-lwp-2.c: New test.
	* gcc.target/mips/umips-swp-5.c: New test.
	* gcc.target/mips/umips-constraints-1.c: New test.
	* gcc.target/mips/umips-lwp-3.c: New test.
	* gcc.target/mips/umips-swp-6.c: New test.
	* gcc.target/mips/umips-constraints-2.c: New test.
	* gcc.target/mips/umips-save-restore-1.c: New test.
	* gcc.target/mips/umips-lwp-4.c: New test.
	* gcc.target/mips/umips-swp-7.c: New test.
	* gcc.target/mips/umips-save-restore-2.c: New test.
	* gcc.target/mips/umips-lwp-swp-volatile.c: New test.
	* gcc.target/mips/umips-lwp-5.c: New test.
	* gcc.target/mips/umips-save-restore-3.c: New test.
	* gcc.target/mips/umips-lwp-6.c: New test.
	* gcc.target/mips/umips-swp-1.c: New test.
	* gcc.target/mips/umips-lwp-7.c: New test.
	* gcc.target/mips/umips-swp-2.c: New test.
	* gcc.target/mips/umips-lwp-8.c: New test.
	* gcc.target/mips/umips-swp-3.c: New test.
	* gcc.target/mips/umips-movep-1.c: New test.
	* gcc.target/mips/umips-lwp-1.c: New test.
	* gcc.target/mips/umips-swp-4.c: New test.

2013-02-24  Catherine Moore  <clm@codesourcery.com>
	    Richard Sandiford  <rdsandiford@googlemail.com>

	* gcc.target/mips/mips.exp: Add microMIPS support.
	* gcc.target/mips/umips-movep-2.c: New test.
	* gcc.target/mips/umips-lwp-2.c: New test.
	* gcc.target/mips/umips-swp-5.c: New test.
	* gcc.target/mips/umips-constraints-1.c: New test.
	* gcc.target/mips/umips-lwp-3.c: New test.
	* gcc.target/mips/umips-swp-6.c: New test.
	* gcc.target/mips/umips-constraints-2.c: New test.
	* gcc.target/mips/umips-save-restore-1.c: New test.
	* gcc.target/mips/umips-lwp-4.c: New test.
	* gcc.target/mips/umips-swp-7.c: New test.
	* gcc.target/mips/umips-save-restore-2.c: New test.
	* gcc.target/mips/umips-lwp-swp-volatile.c: New test.
	* gcc.target/mips/umips-lwp-5.c: New test.
	* gcc.target/mips/umips-save-restore-3.c: New test.
	* gcc.target/mips/umips-lwp-6.c: New test.
	* gcc.target/mips/umips-swp-1.c: New test.
	* gcc.target/mips/umips-lwp-7.c: New test.
	* gcc.target/mips/umips-swp-2.c: New test.
	* gcc.target/mips/umips-lwp-8.c: New test.
	* gcc.target/mips/umips-swp-3.c: New test.
	* gcc.target/mips/umips-movep-1.c: New test.
	* gcc.target/mips/umips-lwp-1.c: New test.
	* gcc.target/mips/umips-swp-4.c: New test.

2013-02-22  Jakub Jelinek  <jakub@redhat.com>

	PR sanitizer/56393
	* lib/asan-dg.exp (asan_link_flags): Add
	-B${gccpath}/libsanitizer/asan/ to flags.

2013-02-21  Jakub Jelinek  <jakub@redhat.com>

	PR middle-end/56420
	* gcc.dg/torture/pr56420.c: New test.

2013-02-20  Aldy Hernandez  <aldyh@redhat.com>

	PR middle-end/56108
	* gcc.dg/tm/memopt-1.c: Declare functions transaction_safe.

2013-02-21  Martin Jambor  <mjambor@suse.cz>

	PR tree-optimization/56310
	* g++.dg/ipa/pr56310.C: New test.

2013-02-21  Janus Weil  <janus@gcc.gnu.org>

	PR fortran/56385
	* gfortran.dg/proc_ptr_comp_37.f90: New.

2013-02-21  Richard Biener  <rguenther@suse.de>

	PR tree-optimization/56415
	Revert
	2013-02-11  Richard Biener  <rguenther@suse.de>

	PR tree-optimization/56273
	* g++.dg/warn/Warray-bounds-6.C: New testcase.
	* gcc.dg/tree-ssa/pr21559.c: Adjust.
	* gcc.dg/tree-ssa/vrp17.c: Likewise.
	* gcc.dg/tree-ssa/vrp18.c: Likewise.
	* gcc.dg/tree-ssa/vrp23.c: Likewise.
	* gcc.dg/tree-ssa/vrp24.c: Likewise.

2013-02-21  Marek Polacek  <polacek@redhat.com>

	PR tree-optimization/56398
	* g++.dg/torture/pr56398.C: New test.

2013-02-21  Jakub Jelinek  <jakub@redhat.com>

	PR inline-asm/56405
	* gcc.c-torture/compile/pr56405.c: New test.

2013-02-20  Jan Hubicka  <jh@suse.cz>

	PR tree-optimization/56265
	* g++.dg/ipa/devirt-11.C: New testcase.

2013-02-20  Richard Biener  <rguenther@suse.de>

	* gcc.dg/tree-ssa/forwprop-8.c: Adjust.

2013-02-20  Richard Biener  <rguenther@suse.de>
	Jakub Jelinek  <jakub@redhat.com>

	PR tree-optimization/56396
	* gcc.dg/pr56396.c: New testcase.

2013-02-20  Paolo Carlini  <paolo.carlini@oracle.com>

	PR c++/56373
	* g++.dg/cpp0x/Wzero-as-null-pointer-constant-2.C: New.

2013-02-19  Richard Biener  <rguenther@suse.de>

	PR tree-optimization/56384
	* gcc.dg/torture/pr56384.c: New testcase.

2013-02-19  Jakub Jelinek  <jakub@redhat.com>

	PR tree-optimization/56350
	* gcc.dg/pr56350.c: New test.

	PR tree-optimization/56381
	* g++.dg/opt/pr56381.C: New test.

2013-02-18  Jakub Jelinek  <jakub@redhat.com>

	PR pch/54117
	* lib/dg-pch.exp (pch-init, pch-finish,
	check_effective_target_pch_supported_debug): New procs.
	(dg-flags-pch): If $pch_unsupported, make tests UNSUPPORTED.
	Likewise if $pch_unsupported_debug and $flags include -g.
	Skip FAILs about missing *.gch file if $pch_unsupported_debug
	and dg-require-effective-target pch_unsupported_debug.
	* g++.dg/pch/pch.exp: Call pch-init and pch-finish.
	* objc.dg/pch/pch.exp: Likewise.
	* gcc.dg/pch/pch.exp: Likewise.
	* gcc.dg/pch/valid-1.c: Add dg-require-effective-target
	pch_unsupported_debug.
	* gcc.dg/pch/valid-1.hs: Likewise.
	* gcc.dg/pch/valid-1b.c: Likewise.
	* gcc.dg/pch/valid-1b.hs: Likewise.

2013-02-18  Richard Biener  <rguenther@suse.de>

	PR tree-optimization/56366
	* gcc.dg/torture/pr56366.c: New testcase.

2013-02-18  Richard Biener  <rguenther@suse.de>

	PR middle-end/56349
	* gcc.dg/torture/pr56349.c: New testcase.

2013-02-18  Richard Biener  <rguenther@suse.de>

	PR tree-optimization/56321
	* gcc.dg/torture/pr56321.c: New testcase.

2013-02-16  Edgar E. Iglesias  <edgar.iglesias@gmail.com>

	* gcc.dg/20020312-2.c: Define MicroBlaze PIC register

2013-02-16  Jakub Jelinek  <jakub@redhat.com>
	    Dodji Seketeli  <dodji@redhat.com>

	PR asan/56330
	* c-c++-common/asan/no-redundant-instrumentation-4.c: New test file.
	* c-c++-common/asan/no-redundant-instrumentation-5.c: Likewise.
	* c-c++-common/asan/no-redundant-instrumentation-6.c: Likewise.
	* c-c++-common/asan/no-redundant-instrumentation-7.c: Likewise.
	* c-c++-common/asan/no-redundant-instrumentation-8.c: Likewise.
	* c-c++-common/asan/pr56330.c: Likewise.
	* c-c++-common/asan/no-redundant-instrumentation-1.c (test1):
	Ensure the size argument of __builtin_memcpy is a constant.

2013-02-15  Jonathan Wakely  <jwakely.gcc@gmail.com>
	    Paolo Carlini  <paolo.carlini@oracle.com>

	PR c++/51242
	* g++.dg/cpp0x/enum23.C: New.

2013-02-15  Oleg Endo  <olegendo@gcc.gnu.org>

	PR target/54685
	* gcc.target/sh/pr54685.c: Fix scanning of not insn.

2013-02-15  Vladimir Makarov  <vmakarov@redhat.com>

	PR rtl-optimization/56348
	* gcc.target/i386/pr56348.c: New test.

2013-02-15  Greta Yorsh  <Greta.Yorsh@arm.com>

	* gcc.target/arm/interrupt-1.c: Fix for thumb mode.
	* gcc.target/arm/interrupt-2.c: Likewise.

2013-02-15  Tobias Burnus  <burnus@net-b.de>

	PR fortran/56318
	* gfortran.dg/matmul_9.f90: New.

2013-02-15  Tobias Burnus  <burnus@net-b.de>

	PR fortran/53818
	* gfortran.dg/init_flag_11.f90: New.

2013-02-14  Rainer Orth  <ro@CeBiTec.Uni-Bielefeld.DE>

	* gcc.dg/debug/dwarf2/pr53948.c: Allow for more whitespace.

2013-02-14  Rainer Orth  <ro@CeBiTec.Uni-Bielefeld.DE>

	* gcc.dg/debug/dwarf2/pr53948.c: Allow for / and ! as comment
	characters.

2013-02-14  Dominique d'Humieres  <dominiq@lps.ens.fr>
	    Tobias Burnus  <burnus@net-b.de>

	PR testsuite/56138
	* gfortran.dg/allocatable_function_7.f90: New.

2013-02-14  Jakub Jelinek  <jakub@redhat.com>

	* g++.dg/asan/dejagnu-gtest.h: Add multiple inclusion guards.
	* asan_globals_test-wrapper.cc: New file.
	* g++.dg/asan/asan_test.C: Use asan_globals_test-wrapper.cc
	instead of asan_globals_test.cc as dg-additional-sources.
	Include asan_mem_test.cc, asan_str_test.cc and asan_oob_test.cc.
	* g++.dg/asan/asan_test_utils.h: Synced from upstream.  Include
	"sanitizer_test_utils.h" instead of
	"sanitizer_common/tests/sanitizer_test_utils.h".
	* g++.dg/asan/asan_str_test.cc: New file, synced from upstream.
	* g++.dg/asan/asan_mem_test.cc: New file, synced from upstream.
	* g++.dg/asan/asan_oob_test.cc: New file, synced from upstream.
	* g++.dg/asan/asan_globals_test.cc: Synced from upstream.
	* g++.dg/asan/asan_test.cc: Synced from upstream.
	* g++.dg/asan/sanitizer_test_utils.h: New file, synced from upstream.

2013-02-14  Dodji Seketeli  <dodji@redhat.com>

	Fix an asan crash
	* c-c++-common/asan/memcmp-2.c: New test.

2013-02-13  Ed Smith-Rowland  <3dw4rd@verizon.net>

	PR c++/55582
	* g++.dg/cpp0x/udlit-string-literal.h: New.
	* g++.dg/cpp0x/udlit-string-literal.C: New.

2013-02-13  Sriraman Tallam  <tmsriram@google.com>

	* g++.dg/ext/mv12-aux.C: Add directives to match mv12.C.

2013-02-13  Vladimir Makarov  <vmakarov@redhat.com>

	PR target/56184
	* gcc.target/arm/pr56184.C: New test.

2013-02-13  Jakub Jelinek  <jakub@redhat.com>

	PR c++/56302
	* g++.dg/torture/pr56302.C: New test.
	* g++.dg/cpp0x/constexpr-56302.C: New test.
	* c-c++-common/pr56302.c: New test.

2013-02-13  Tobias Burnus  <burnus@net-b.de>
	    Rainer Orth  <ro@CeBiTec.Uni-Bielefeld.DE>

	PR fortran/56204
	* gfortran.dg/quad_2.f90: Use "< epsilon" instead of "==".
	* gfortran.dg/quad_3.f90: Ditto.

2013-02-13  Kostya Serebryany  <kcc@google.com>

	* c-c++-common/asan/strncpy-overflow-1.c: Update the test
	to match the fresh asan run-time.
	* c-c++-common/asan/rlimit-mmap-test-1.c: Ditto.

2013-02-12  Dodji Seketeli  <dodji@redhat.com>

	Avoid instrumenting duplicated memory access in the same basic block
	* c-c++-common/asan/no-redundant-instrumentation-1.c: New test.
	* c-c++-common/asan/no-redundant-instrumentation-2.c: Likewise.
	* c-c++-common/asan/no-redundant-instrumentation-3.c: Likewise.
	* c-c++-common/asan/inc.c: Likewise.

2013-02-12  Vladimir Makarov  <vmakarov@redhat.com>

	PR inline-asm/56148
	* gcc.target/i386/pr56148.c: New test.

2013-02-12  Dominique d'Humieres  <dominiq@lps.ens.fr>
	    Tobias Burnus  <burnus@net-b.de>

	PR testsuite/56082
	* gfortran.dg/bind_c_bool_1.f90 (sub): Change kind=4
	to kind=2.

2013-02-12  Richard Biener  <rguenther@suse.de>

	PR lto/56297
	* gcc.dg/lto/pr56297_0.c: New testcase.
	* gcc.dg/lto/pr56297_0.c: Likewise.

2013-02-12  Janus Weil  <janus@gcc.gnu.org>

	PR fortran/46952
	* gfortran.dg/typebound_deferred_1.f90: New.

2013-02-12  Jakub Jelinek  <jakub@redhat.com>

	PR rtl-optimization/56151
	* gcc.target/i386/pr56151.c: New test.

2013-02-11  Sriraman Tallam  <tmsriram@google.com>

	* g++.dg/ext/mv12.C: New test.
	* g++.dg/ext/mv12.h: New file.
	* g++.dg/ext/mv12-aux.C: New file.
	* g++.dg/ext/mv13.C: New test.

2013-02-11  Sebastian Huber  <sebastian.huber@embedded-brains.de>

	* lib/target-supports.exp
	(check_effective_target_powerpc_eabi_ok): New.
	* gcc.target/powerpc/ppc-eabi.c: Use require effective target
	powerpc_eabi_ok.
	* gcc.target/powerpc/ppc-sdata-1.c: Likewise.
	* gcc.target/powerpc/spe-small-data-2.c: Likewise. Do not run, compile
	only.
	* gcc.target/powerpc/ppc-sdata-2.c: Add powerpc-*-rtems*.
	* gcc.target/powerpc/pr51623.c: Likewise.
	* gcc.target/powerpc/ppc-stackalign-1.c: Likewise.
	* gcc.target/powerpc/ppc-ldstruct.c: Likewise.

2013-02-11  Alexander Potapenko  <glider@google.com>
	    Jack Howarth  <howarth@bromo.med.uc.edu>
	    Jakub Jelinek  <jakub@redhat.com>

	PR sanitizer/55617
	* g++.dg/asan/pr55617.C: Run on all targets.

2013-02-11  Uros Bizjak  <ubizjak@gmail.com>

	PR rtl-optimization/56275
	* gcc.dg/pr56275.c: New test.

2013-02-11  Richard Biener  <rguenther@suse.de>

	PR tree-optimization/56273
	* gcc.dg/tree-ssa/vrp17.c: Disable tail-merging.

2013-02-11  Richard Biener  <rguenther@suse.de>

	PR tree-optimization/56264
	* gcc.dg/torture/pr56264.c: New testcase.

2013-02-11  Richard Biener  <rguenther@suse.de>

	PR tree-optimization/56273
	* g++.dg/warn/Warray-bounds-6.C: New testcase.
	* gcc.dg/tree-ssa/pr21559.c: Adjust.
	* gcc.dg/tree-ssa/vrp17.c: Likewise.
	* gcc.dg/tree-ssa/vrp18.c: Likewise.
	* gcc.dg/tree-ssa/vrp23.c: Likewise.
	* gcc.dg/tree-ssa/vrp24.c: Likewise.

2013-02-09  Uros Bizjak  <ubizjak@gmail.com>

	* g++.dg/asan/asan_test.C: Compile with -D__NO_INLINE__
	for *-*-linux-gnu targets.
	* g++.dg/asan/interception-test-1.c: Ditto.
	* g++.dg/asan/interception-failure-test-1.C: Ditto.
	* g++.dg/asan/interception-malloc-test-1.C: Ditto.

2013-02-09  Paul Thomas  <pault@gcc.gnu.org>

	PR fortran/55362
	* gfortran.dg/intrinsic_size_4.f90 : New test.

2013-02-09  Jakub Jelinek  <jakub@redhat.com>

	PR target/56256
	* gcc.target/powerpc/pr56256.c: New test.

2013-02-08  Ian Lance Taylor  <iant@google.com>

	* lib/go.exp: Load timeout.exp.

2013-02-08  Vladimir Makarov  <vmakarov@redhat.com>

	PR rtl-optimization/56246
	* gcc.target/i386/pr56246.c: New test.

2013-02-08  Jeff Law  <law@redhat.com>

	PR debug/53948
	* gcc.dg/debug/dwarf2/pr53948.c: New test.

2013-02-08  Michael Meissner  <meissner@linux.vnet.ibm.com>

	PR target/56043
	* gcc.target/powerpc/vsx-mass-1.c: Only run this test on
	powerpc*-*-linux*.

2013-02-08  Edgar E. Iglesias  <edgar.iglesias@gmail.com>

	* 20101011-1.c: Add __MICROBLAZE__ exception to set DO_TEST 0

2013-02-08  Jakub Jelinek  <jakub@redhat.com>

	PR rtl-optimization/56195
	* gcc.dg/torture/pr56195.c: New test.

2013-02-08  Mikael Morin  <mikael@gcc.gnu.org>

	PR fortran/54107
	* gfortran.dg/recursive_interface_2.f90: New test.

2013-02-08  Jakub Jelinek  <jakub@redhat.com>

	PR tree-optimization/56250
	* gcc.c-torture/execute/pr56250.c: New test.

2013-02-08  Georg-Johann Lay  <avr@gjlay.de>

	PR tree-optimization/56064
	* gcc.dg/fixed-point/view-convert-2.c: New test.

2013-02-08  Michael Matz  <matz@suse.de>

	PR tree-optimization/52448
	* gcc.dg/pr52448.c: New test.

2013-02-08  Richard Biener  <rguenther@suse.de>

	PR middle-end/56181
	* gcc.dg/torture/pr56181.c: New testcase.

2013-02-08  Georg-Johann Lay  <avr@gjlay.de>

	PR target/54222
	* gcc.target/avr/torture/builtins-4-roundfx.c: New test.
	* gcc.target/avr/torture/builtins-5-countlsfx.c: New test.

2013-02-07  Jakub Jelinek  <jakub@redhat.com>

	PR c++/56241
	* g++.dg/parse/crash61.C: New test.

	PR c++/56239
	* g++.dg/parse/pr56239.C: New test.

	PR c++/56237
	* g++.dg/abi/mangle61.C: New test.

2013-02-07  Vladimir Makarov  <vmakarov@redhat.com>

	PR rtl-optimization/56225
	* gcc.target/i386/pr56225.c: New test.

2013-02-07  Jakub Jelinek  <jakub@redhat.com>

	PR debug/56154
	* gcc.dg/guality/pr56154-1.c: New test.
	* gcc.dg/guality/pr56154-2.c: New test.
	* gcc.dg/guality/pr56154-3.c: New test.
	* gcc.dg/guality/pr56154-4.c: New test.
	* gcc.dg/guality/pr56154-aux.c: New file.

	PR tree-optimization/55789
	* g++.dg/ipa/inline-3.C: Use cleanup-ipa-dump instead of
	cleanup-tree-dump.
	* gcc.dg/tree-ssa/inline-3.c: Add
	--param max-early-inliner-iterations=2 option.

2013-02-07  Rainer Orth  <ro@CeBiTec.Uni-Bielefeld.DE>

	PR debug/53363
	* g++.dg/debug/dwarf2/thunk1.C: Restrict to 32-bit x86.
	Add -fno-dwarf2-cfi-asm to dg-options.
	Adapt match count.

2013-02-07  Jakub Jelinek  <jakub@redhat.com>

	PR target/56228
	* gcc.dg/pr56228.c: New test.

2013-02-07  Alan Modra  <amodra@gmail.com>

	PR target/54009
	* gcc.target/powerpc/pr54009.c: New test.
	PR target/54131
	* gfortran.dg/pr54131.f: New test.

2013-02-06  Paul Thomas  <pault@gcc.gnu.org>

	PR fortran/55789
	* gfortran.dg/array_constructor_41.f90: New test.

2013-02-06  Janus Weil  <janus@gcc.gnu.org>

	PR fortran/55978
	* gfortran.dg/class_optional_2.f90: Uncomment some cases which work now.

2013-02-06  Jakub Jelinek  <jakub@redhat.com>

	PR middle-end/56217
	* g++.dg/gomp/pr56217.C: New test.

2013-02-05  Jakub Jelinek  <jakub@redhat.com>

	PR tree-optimization/56205
	* gcc.dg/tree-ssa/stdarg-6.c: New test.
	* gcc.c-torture/execute/pr56205.c: New test.

2013-02-05  Richard Biener  <rguenther@suse.de>

	PR tree-optimization/53342
	PR tree-optimization/53185
	* gcc.dg/vect/pr53185-2.c: New testcase.

2013-02-05  Jan Hubicka  <jh@suse.cz>

	PR tree-optimization/55789
	* g++.dg/tree-ssa/inline-1.C: Update max-inliner-iterations.
	* g++.dg/tree-ssa/inline-2.C: Update max-inliner-iterations.
	* g++.dg/tree-ssa/inline-3.C: Update max-inliner-iterations.
	* g++.dg/ipa/inline-1.C: New testcase.
	* g++.dg/ipa/inline-2.C: New testcase.
	* g++.dg/ipa/inline-3.C: New testcase.

2013-02-05  Jan Hubicka  <jh@suse.cz>

	PR tree-optimization/55789
	* g++.dg/torture/pr55789.C: New testcase.

2013-02-05  Jakub Jelinek  <jakub@redhat.com>

	PR middle-end/56167
	* gcc.dg/pr56167.c: New test.

2013-02-04  Oleg Endo  <olegendo@gcc.gnu.org>

	PR target/55146
	* gcc.target/sh/pr55146.c: New.

2013-02-04  Oleg Endo  <olegendo@gcc.gnu.org>

	PR tree-optimization/54386
	* gcc.target/sh/pr54386.c: New.

2013-02-04  Paul Thomas  <pault@gcc.gnu.org>

	PR fortran/56008
	* gfortran.dg/realloc_on _assign_16.f90 : New test.

	PR fortran/47517
	* gfortran.dg/realloc_on _assign_17.f90 : New test.

2013-02-04  Alexander Potapenko  <glider@google.com>
	    Jack Howarth  <howarth@bromo.med.uc.edu>
	    Jakub Jelinek  <jakub@redhat.com>

	PR sanitizer/55617
	* g++.dg/asan/pr55617.C: New test.

2013-02-04  Mikael Morin  <mikael@gcc.gnu.org>

	PR fortran/54195
	* gfortran.dg/typebound_operator_19.f90: New test.
	* gfortran.dg/typebound_assignment_4.f90: New test.

2013-02-04  Mikael Morin  <mikael@gcc.gnu.org>

	PR fortran/54107
	* gfortran.dg/recursive_interface_1.f90: New test.

2013-02-04  Richard Guenther  <rguenther@suse.de>

	PR lto/56168
	* gcc.dg/lto/pr56168_0.c: New testcase.
	* gcc.dg/lto/pr56168_1.c: Likewise.

2013-02-02  Thomas Koenig  <tkoenig@gcc.gnu.org>

	PR fortran/50627
	PR fortran/56054
	* gfortran.dg/block_12.f90:  New test.
	* gfortran.dg/module_error_1.f90:  New test.

2013-02-02  Richard Sandiford  <rdsandiford@googlemail.com>

	* lib/target-supports.exp (check_effective_target_vect_float)
	(check_effective_target_vect_no_align): Add mips-sde-elf.

2013-02-01  Jakub Jelinek  <jakub@redhat.com>

	* lib/gcc-dg.exp (restore-target-env-var): Avoid using lreverse.

2013-02-01  David Edelsohn  <dje.gcc@gmail.com>

	* gcc.dg/pr56023.c: XFAIL on AIX.
	* gcc.dg/vect/pr49352.c: Same.

2013-02-01  Eric Botcazou  <ebotcazou@adacore.com>

	* gnat.dg/opt26.adb: New test.

2013-01-31  Ramana Radhakrishnan  <ramana.radhakrishnan@arm.com>

	Revert.
	2013-01-27  Amol Pise  <amolpise15@gmail.com>

	* gcc.target/arm/neon-vfnms-1.c: New test.
	* gcc.target/arm/neon-vfnma-1.c: New test.

2013-01-31  Richard Biener  <rguenther@suse.de>

	PR tree-optimization/56157
	* gcc.dg/torture/pr56157.c: New testcase.

2013-01-30  Richard Biener  <rguenther@suse.de>

	PR tree-optimization/56150
	* gcc.dg/torture/pr56150.c: New testcase.

2013-01-30  Jakub Jelinek  <jakub@redhat.com>

	PR sanitizer/55374
	* g++.dg/asan/large-func-test-1.C: Allow both _Zna[jm] in addition
	to _Znw[jm] in the backtrace.  Allow _Zna[jm] to be the first frame
	printed in backtrace.
	* g++.dg/asan/deep-stack-uaf-1.C: Use malloc instead of operator new
	to avoid errors about mismatched allocation vs. deallocation.

	PR c++/55742
	* g++.dg/mv1.C: Moved to...
	* g++.dg/ext/mv1.C: ... here.  Adjust test.
	* g++.dg/mv2.C: Moved to...
	* g++.dg/ext/mv2.C: ... here.  Adjust test.
	* g++.dg/mv3.C: Moved to...
	* g++.dg/ext/mv3.C: ... here.
	* g++.dg/mv4.C: Moved to...
	* g++.dg/ext/mv4.C: ... here.
	* g++.dg/mv5.C: Moved to...
	* g++.dg/ext/mv5.C: ... here.  Adjust test.
	* g++.dg/mv6.C: Moved to...
	* g++.dg/ext/mv6.C: ... here.  Adjust test.
	* g++.dg/ext/mv7.C: New test.
	* g++.dg/ext/mv8.C: New test.
	* g++.dg/ext/mv9.C: New test.
	* g++.dg/ext/mv10.C: New test.
	* g++.dg/ext/mv11.C: New test.

2013-01-30  Vladimir Makarov  <vmakarov@redhat.com>

	PR rtl-optimization/56144
	* gcc.dg/pr56144.c: New.

2013-01-30  David Edelsohn  <dje.gcc@gmail.com>

	* g++.dg/cpp0x/constexpr-53094-2.C: Ignore non-standard ABI
	message.
	* g++.dg/cpp0x/constexpr-53094-3.C: Same.
	* g++.dg/cpp0x/constexpr-55573.C: Same

2013-01-30  Georg-Johann Lay  <avr@gjlay.de>

	PR tree-optimization/56064
	* gcc.dg/fixed-point/view-convert.c: New test.

2013-01-30  Andreas Schwab  <schwab@suse.de>

	* lib/target-supports-dg.exp (dg-process-target): Use expr to
	evaluate the end index in string range.

2013-01-30  Tobias Burnus  <burnus@net-b.de>

	PR fortran/56138
	* gfortran.dg/allocatable_function_6.f90: New.

2013-01-29  Janus Weil  <janus@gcc.gnu.org>
	    Mikael Morin  <mikael@gcc.gnu.org>

	PR fortran/54107
	* gfortran.dg/proc_ptr_comp_36.f90: New.

2013-01-29  Richard Biener  <rguenther@suse.de>

	PR tree-optimization/55270
	* gcc.dg/torture/pr55270.c: New testcase.

2013-01-28  Jakub Jelinek  <jakub@redhat.com>

	PR rtl-optimization/56117
	* gcc.dg/pr56117.c: New test.

2013-01-28  Richard Biener  <rguenther@suse.de>

	PR tree-optimization/56034
	* gcc.dg/torture/pr56034.c: New testcase.

2013-01-28  Jakub Jelinek  <jakub@redhat.com>

	PR tree-optimization/56125
	* gcc.dg/pr56125.c: New test.

2013-01-28  Tobias Burnus  <burnus@net-b.de>
	    Mikael Morin  <mikael@gcc.gnu.org>

	PR fortran/53537
	* gfortran.dg/import2.f90: Adjust undeclared type error messages.
	* gfortran.dg/import8.f90: Likewise.
	* gfortran.dg/interface_derived_type_1.f90: Likewise.
	* gfortran.dg/import10.f90: New test.
	* gfortran.dg/import11.f90: Likewise

2013-01-28  Jakub Jelinek  <jakub@redhat.com>

	PR testsuite/56053
	* c-c++-common/asan/heap-overflow-1.c: Don't include stdlib.h and
	string.h.  Provide memset, malloc and free prototypes, adjust line
	numbers in dg-output.
	* c-c++-common/asan/stack-overflow-1.c: Don't include string.h.
	Provide memset prototype and adjust line numbers in dg-output.
	* c-c++-common/asan/global-overflow-1.c: Likewise.

	PR tree-optimization/56094
	* gcc.dg/pr56094.c: New test.

2013-01-27  Amol Pise  <amolpise15@gmail.com>

	* gcc.target/arm/neon-vfnms-1.c: New test.
	* gcc.target/arm/neon-vfnma-1.c: New test.

2013-01-27  Uros Bizjak  <ubizjak@gmail.com>

	PR target/56114
	* gcc.target/i386/pr56114.c: New test.

2013-01-27  Paul Thomas  <pault@gcc.gnu.org>

	PR fortran/55984
	* gfortran.dg/associate_14.f90: New test.

	PR fortran/56047
	* gfortran.dg/associate_13.f90: New test.

2013-01-25  Jakub Jelinek  <jakub@redhat.com>

	PR tree-optimization/56098
	* gcc.dg/pr56098-1.c: New test.
	* gcc.dg/pr56098-2.c: New test.

2013-01-25  Georg-Johann Lay  <avr@gjlay.de>

	PR target/54222
	* gcc.target/avr/torture/builtins-3-absfx.c: New test.

2013-01-22  Marek Polacek  <polacek@redhat.com>

	PR tree-optimization/56035
	* gcc.dg/pr56035.c: New test.

2013-01-24  Richard Sandiford  <rdsandiford@googlemail.com>

	* gfortran.dg/bind_c_array_params_2.f90: Require -mno-relax-pic-calls
	for MIPS.

2013-01-24  Richard Sandiford  <rdsandiford@googlemail.com>

	* gcc.target/mips/octeon-pipe-1.c: Add -ffat-lto-objects

2013-01-24  Jakub Jelinek  <jakub@redhat.com>

	PR c/56078
	* gcc.dg/pr56078.c: New test.
	* gcc.c-torture/compile/20030305-1.c: Add dg-error lines.

2013-01-24  Martin Jambor  <mjambor@suse.cz>

	PR tree-optimization/55927
	* g++.dg/ipa/devirt-10.C: Disable early inlining.

2013-01-24  Uros Bizjak  <ubizjak@gmail.com>

	* gcc.target/i386/movsd.c: New test.

2013-01-24  Steven Bosscher  <steven@gcc.gnu.org>

	PR inline-asm/55934
	* gcc.target/i386/pr55934.c: New test.

2013-01-23  Janus Weil  <janus@gcc.gnu.org>

	PR fortran/56081
	* gfortran.dg/select_8.f90: New.

2013-01-23  David Holsgrove  <david.holsgrove@xilinx.com>

	* gcc.target/microblaze/microblaze.exp: Remove
	target_config_cflags check.

2013-01-23  Jakub Jelinek  <jakub@redhat.com>

	PR fortran/56052
	* gfortran.dg/gomp/pr56052.f90: New test.

	PR target/49069
	* gcc.dg/pr49069.c: New test.

2013-01-22  Paolo Carlini  <paolo.carlini@oracle.com>

	PR c++/55944
	* g++.dg/cpp0x/constexpr-static10.C: New.

2013-01-22  Uros Bizjak  <ubizjak@gmail.com>

	PR target/56028
	* gcc.target/i386/pr56028.c: New test.

2013-01-22  Jakub Jelinek  <jakub@redhat.com>

	PR target/55686
	* gcc.target/i386/pr55686.c: New test.

2013-01-22  Dodji Seketeli  <dodji@redhat.com>

	PR c++/53609
	* g++.dg/cpp0x/variadic139.C: New test.
	* g++.dg/cpp0x/variadic140.C: Likewise.
	* g++.dg/cpp0x/variadic141.C: Likewise.

2013-01-22  Eric Botcazou  <ebotcazou@adacore.com>

	* gnat.dg/warn8.adb: New test.

2013-01-21  Thomas Koenig  <tkoenig@gcc.gnu.org>

	PR fortran/55919
	* gfortran.dg/include_8.f90: New test.

2013-01-21  Uros Bizjak  <ubizjak@gmail.com>

	* gcc.dg/tree-ssa/pr55579.c: Cleanup esra tree dump.
	* gfortran.dg/unlimited_polymorphic_8.f90: Cleanup original tree dump.

2013-01-21  Jakub Jelinek  <jakub@redhat.com>

	PR tree-optimization/56051
	* gcc.c-torture/execute/pr56051.c: New test.

2013-01-21  Uros Bizjak  <ubizjak@gmail.com>

	PR rtl-optimization/56023
	* gcc.dg/pr56023.c: New test.

2013-01-21  Martin Jambor  <mjambor@suse.cz>

	PR middle-end/56022
	* gcc.target/i386/pr56022.c: New test.

2013-01-21  Jason Merrill  <jason@redhat.com>

	* lib/target-supports.exp (check_effective_target_alias): New.

2013-01-20  Jack Howarth  <howarth@bromo.med.uc.edu>

	PR debug/53235
	* g++.dg/debug/dwarf2/nested-4.C: XFAIL on darwin.

2013-01-20  Hans-Peter Nilsson  <hp@axis.com>

	* gfortran.dg/inquire_10.f90: Run only for non-newlib targets.

2013-01-19  Jeff Law  <law@redhat.com>

	PR tree-optimization/52631
	* tree-ssa/pr52631.c: New test.
	* tree-ssa/ssa-fre-9: Update expected output.

2013-01-19  Anthony Green  <green@moxielogic.com>

	* gcc.dg/tree-ssa/asm-2.c (REGISTER): Pick an appropriate register
	for moxie.

2013-01-18  Jakub Jelinek  <jakub@redhat.com>

	PR tree-optimization/56029
	* g++.dg/torture/pr56029.C: New test.

2013-01-18  Sharad Singhai  <singhai@google.com>

	PR tree-optimization/55995
	* gcc.dg/vect/vect.exp: Use "details" flags for dump info.

2013-01-18  Vladimir Makarov  <vmakarov@redhat.com>

	PR target/55433
	* gcc.target/i386/pr55433.c: New.

2013-01-18  Jakub Jelinek  <jakub@redhat.com>

	PR middle-end/56015
	* gfortran.dg/pr56015.f90: New test.

2013-01-18  Janis Johnson  <janisjo@codesourcery.com>

	* gcc.dg/vect/vect-multitypes-12.c: Refactor dg-final directive.

2013-01-18  James Greenhalgh  <james.greenhalgh@arm.com>

	* gcc.target/aarch64/vect-fcm-gt-f.c: Change expected output.
	* gcc.target/aarch64/vect-fcm-gt-d.c: Likewise.
	* gcc.target/aarch64/vect-fcm-ge-f.c: Likewise.
	* gcc.target/aarch64/vect-fcm-ge-d.c: Likewise.
	* gcc.target/aarch64/vect-fcm-eq-f.c: Likewise.

2013-01-17  Jeff Law  <law@redhat.com>

	* gcc.dg/pr52573.c: Move to...
	* gcc.target/m68k/pr52573.c: Here.  Eliminate target selector.

	PR rtl-optimization/52573
	* gcc.dg/pr52573.c: New test.

2013-01-17  Jack Howarth  <howarth@bromo.med.uc.edu>

	PR sanitizer/55679
	* g++.dg/asan/interception-test-1.C: Skip on darwin.
	* lib/target-supports.exp (check_effective_target_swapcontext): Use
	check_no_compiler_messages to test support in ucontext.h.
	(check_effective_target_setrlimit): Return 0 for Darwin's non-posix
	compliant RLIMIT_AS.

2013-01-17  Marek Polacek  <polacek@redhat.com>

	PR rtl-optimization/55833
	* gcc.dg/pr55833.c: New test.

2013-01-17  Jan Hubicka  <jh@suse.cz>

	PR tree-optimization/55273
	* gcc.c-torture/compile/pr55273.c: New testcase.

2013-01-17  Uros Bizjak  <ubizjak@gmail.com>

	PR target/55981
	* gcc.target/pr55981.c: New test.

2013-01-17  Janis Johnson  <janisjo@codesourcery.com>

	* gcc.target/arm/pr40887.c: Require at least armv5.
	* gcc.target/arm/pr51835.c: Avoid conflicts with multilib flags.
	* gcc.target/arm/pr51915.c: Likewise.
	* gcc.target/arm/pr52006.c: Likewise.
	* gcc.target/arm/pr53187.c: Likewise.

	* gcc.target/arm/ftest-support.h: Replace for compile-only tests.
	* gcc.target/arm/ftest-support-arm.h: Delete.
	* gcc.target/arm/ftest-support-thumb.h: Delete.
	* gcc.target/arm/ftest-armv4-arm.c: Replace with compile-only test.
	* gcc.target/arm/ftest-armv4t-arm.c: Likewise.
	* gcc.target/arm/ftest-armv4t-thumb.c: Likewise.
	* gcc.target/arm/ftest-armv5t-arm.c: Likewise.
	* gcc.target/arm/ftest-armv5t-thumb.c: Likewise.
	* gcc.target/arm/ftest-armv5te-arm.c: Likewise.
	* gcc.target/arm/ftest-armv5te-thumb.c: Likewise.
	* gcc.target/arm/ftest-armv6-arm.c: Likewise.
	* gcc.target/arm/ftest-armv6-thumb.c: Likewise.
	* gcc.target/arm/ftest-armv6k-arm.c: Likewise.
	* gcc.target/arm/ftest-armv6k-thumb.c: Likewise.
	* gcc.target/arm/ftest-armv6m-thumb.c: Likewise.
	* gcc.target/arm/ftest-armv6t2-arm.c: Likewise.
	* gcc.target/arm/ftest-armv6t2-thumb.c: Likewise.
	* gcc.target/arm/ftest-armv6z-arm.c: Likewise.
	* gcc.target/arm/ftest-armv6z-thumb.c: Likewise.
	* gcc.target/arm/ftest-armv7a-arm.c: Likewise.
	* gcc.target/arm/ftest-armv7a-thumb.c: Likewise.
	* gcc.target/arm/ftest-armv7em-thumb.c: Likewise.
	* gcc.target/arm/ftest-armv7m-thumb.c: Likewise.
	* gcc.target/arm/ftest-armv7r-arm.c: Likewise.
	* gcc.target/arm/ftest-armv7r-thumb.c: Likewise.
	* gcc.target/arm/ftest-armv8a-arm.c: Likewise.
	* gcc.target/arm/ftest-armv8a-thumb.c: Likewise.

2013-01-17  Martin Jambor  <mjambor@suse.cz>

	PR tree-optimizations/55264
	* g++.dg/ipa/pr55264.C: New test.

2013-01-16  Janus Weil  <janus@gcc.gnu.org>

	PR fortran/55983
	* gfortran.dg/class_55.f90: New.

2013-01-16  Janis Johnson  <janisjo@codesourcery.com>

	PR testsuite/55994
	* gcc.c-torture/execute/builtins/builtins.exp: Add
	-Wl,--allow-multiple-definition for eabi and elf targets.

	PR testsuite/54622
	* lib/target-supports.exp (check_effective_target_vect_perm_byte,
	check_effective_target_vect_perm_short,
	check_effective_target_vect_widen_mult_qi_to_hi_pattern,
	check_effective_target_vect64): Return 0 for big-endian ARM.
	(check_effective_target_vect_widen_sum_qi_to_hi): Return 1 for ARM.

	* gcc.target/arm/neon-vld1_dupQ.c: Use types that match function
	prototypes.

2013-01-16  Richard Biener  <rguenther@suse.de>

	PR tree-optimization/55964
	* gcc.dg/torture/pr55964.c: New testcase.

2013-01-16  Richard Biener  <rguenther@suse.de>

	PR tree-optimization/54767
	PR tree-optimization/53465
	* gfortran.fortran-torture/execute/pr54767.f90: New testcase.

2013-01-16  Christian Bruel  <christian.bruel@st.com>

	PR target/55301
	* gcc.target/sh/sh-switch.c: New testcase.

2013-01-15  Janis Johnson  <janisjo@codesourcery.com>

	* gcc.dg/webizer.c: Increase the array size.

2013-01-15  Jakub Jelinek  <jakub@redhat.com>

	PR target/55940
	* gcc.dg/pr55940.c: New test.

2013-01-15  Manfred Schwarb  <manfred99@gmx.ch>
	    Harald Anlauf  <anlauf@gmx.de>

	* gfortran.dg/bounds_check_4.f90: Add dg-options "-fbounds-check".
	* gfortran.dg/bounds_check_5.f90: Likewise.
	* gfortran.dg/class_array_10.f03: Fix syntax of dg-directive.
	* gfortran.dg/continuation_9.f90: Likewise.
	* gfortran.dg/move_alloc_13.f90: Likewise.
	* gfortran.dg/structure_constructor_11.f90: Likewise.
	* gfortran.dg/tab_continuation.f: Likewise.
	* gfortran.dg/warning-directive-2.F90: Likewise.
	* gfortran.dg/coarray_lib_token_4.f90: Remove misspelled directive.

2013-01-15  Janis Johnson  <janisjo@codesourcery.com>

	* gcc.target/arm/fma.c: Skip for conflicting multilib options.
	* gcc.target/arm/fma-sp.c: Likewise.

2013-01-15  Vladimir Makarov  <vmakarov@redhat.com>

	PR rtl-optimization/55153
	* gcc.dg/pr55153.c: New.

2013-01-15  Jakub Jelinek  <jakub@redhat.com>

	PR tree-optimization/55920
	* gcc.c-torture/compile/pr55920.c: New test.

2013-01-15  Richard Biener  <rguenther@suse.de>

	PR middle-end/55882
	* gcc.dg/torture/pr55882.c: New testcase.

2013-01-15  Jakub Jelinek  <jakub@redhat.com>

	PR tree-optimization/55955
	* gcc.c-torture/compile/pr55955.c: New test.

2013-01-15  Dodji Seketeli  <dodji@redhat.com>

	PR c++/55663
	* g++.dg/cpp0x/alias-decl-31.C: New test.

2013-01-15  Paul Thomas  <pault@gcc.gnu.org>

	PR fortran/54286
	* gfortran.dg/proc_ptr_result_8.f90 : Add module 'm' to check
	case where interface is null.

2013-01-14  Thomas Koenig  <tkoenig@gcc.gnu.org>

	PR fortran/55806
	* gfortran.dg/array_constructor_40.f90:  New test.

2013-01-14  Richard Sandiford  <rdsandiford@googlemail.com>

	* gcc.dg/tree-ssa/slsr-8.c: Allow widening multiplications.

2013-01-14  Tejas Belagod  <tejas.belagod@arm.com>

	* gcc.target/aarch64/aarch64/vect-ld1r-compile-fp.c: New.
	* gcc.target/aarch64/vect-ld1r-compile.c: New.
	* gcc.target/aarch64/vect-ld1r-fp.c: New.
	* gcc.target/aarch64/vect-ld1r.c: New.
	* gcc.target/aarch64/vect-ld1r.x: New.

2013-01-14  Andi Kleen  <ak@linux.intel.com>

	PR target/55948
	* gcc.target/i386/hle-clear-rel.c: New file
	* gcc.target/i386/hle-store-rel.c: New file.

2013-01-14  Harald Anlauf  <anlauf@gmx.de>

	* gfortran.dg/aint_anint_1.f90: Add dg-do run.
	* gfortran.dg/bounds_check_4.f90: Likewise.
	* gfortran.dg/inquire_10.f90: Likewise.
	* gfortran.dg/minloc_3.f90: Likewise.
	* gfortran.dg/minlocval_3.f90: Likewise.
	* gfortran.dg/module_double_reuse.f90: Likewise.
	* gfortran.dg/mvbits_1.f90: Likewise.
	* gfortran.dg/oldstyle_1.f90: Likewise.
	* gfortran.dg/pr20163-2.f: Likewise.
	* gfortran.dg/save_1.f90: Likewise.
	* gfortran.dg/scan_1.f90: Likewise.
	* gfortran.dg/select_char_1.f90: Likewise.
	* gfortran.dg/shape_4.f90: Likewise.
	* gfortran.dg/coarray_29_2.f90: Fix dg-do directive.
	* gfortran.dg/function_optimize_10.f90: Likewise.
	* gfortran.dg/gomp/appendix-a/a.11.2.f90: Likewise.
	* gfortran.dg/used_types_17.f90: Likewise.
	* gfortran.dg/used_types_18.f90: Likewise.

2013-01-13  Paul Thomas  <pault@gcc.gnu.org>

	PR fortran/54286
	* gfortran.dg/proc_ptr_result_8.f90 : New test.

2013-01-13  Richard Sandiford  <rdsandiford@googlemail.com>

	* gcc.dg/unroll_5.c: Add nomips16 attributes.

2013-01-13  Richard Sandiford  <rdsandiford@googlemail.com>

	* gcc.dg/tree-ssa/ssa-dom-thread-4.c: Update expected results for MIPS.

2013-01-12  Janus Weil  <janus@gcc.gnu.org>

	PR fortran/55072
	* gfortran.dg/assumed_type_2.f90: Fix test case.
	* gfortran.dg/internal_pack_13.f90: New test.
	* gfortran.dg/internal_pack_14.f90: New test.

2013-01-08  Paul Thomas  <pault@gcc.gnu.org>

	PR fortran/55868
	* gfortran.dg/unlimited_polymorphic_8.f90: Update
	scan-tree-dump-times for foo.0.x._vptr to deal with change from
	$tar to STAR.

2013-01-11  Andreas Schwab  <schwab@linux-m68k.org>

	* gcc.c-torture/compile/pr55921.c: Don't use matching constraints.

2013-01-11  Andreas Krebbel  <Andreas.Krebbel@de.ibm.com>

	PR target/55719
	* gcc.target/s390/pr55719.c: New testcase.

2013-01-11  Richard Guenther  <rguenther@suse.de>

	PR tree-optimization/44061
	* gcc.dg/pr44061.c: New testcase.

2013-01-10  Richard Sandiford  <rdsandiford@googlemail.com>

	Update copyright years.

2013-01-10  Aldy Hernandez  <aldyh@redhat.com>
	    Jakub Jelinek  <jakub@redhat.com>

	PR target/55565
	* gcc.target/powerpc/ppc-mov-1.c: Update scan-assembler-not regex.

2013-01-10  Vladimir Makarov  <vmakarov@redhat.com>

	PR rtl-optimization/55672
	* gcc.target/i386/pr55672.c: New.

2013-01-10  Jeff Law  <law@redhat.com>

	* gcc/dg/tree-ssa/vrp06.c: Tighten expected output.  Make each
	pass/fail message unique.


2013-01-10  Jason Merrill  <jason@redhat.com>

	* ada/.gitignore: New.

2013-01-10  Rainer Orth  <ro@CeBiTec.Uni-Bielefeld.DE>

	* g++.dg/tls/thread_local-cse.C: Don't xfail on *-*-solaris2.9.
	Add tls options.
	* g++.dg/tls/thread_local2.C: Likewise.
	* g++.dg/tls/thread_local2g.C: Likewise.
	* g++.dg/tls/thread_local6.C: Likewise.
	* g++.dg/tls/thread_local-order1.C: Add tls options.
	* g++.dg/tls/thread_local-order2.C: Likewise.
	* g++.dg/tls/thread_local3.C: Likewise.
	* g++.dg/tls/thread_local3g.C: Likewise.
	* g++.dg/tls/thread_local4.C: Likewise.
	* g++.dg/tls/thread_local4g.C: Likewise.
	* g++.dg/tls/thread_local5.C: Likewise.
	* g++.dg/tls/thread_local5g.C: Likewise.
	* g++.dg/tls/thread_local6g.C: Likewise.

2013-01-10  Kostya Serebryany  <kcc@google.com>

	* g++.dg/asan/asan_test.cc: Sync from upstream.

2013-01-10  Jakub Jelinek  <jakub@redhat.com>

	PR tree-optimization/55921
	* gcc.c-torture/compile/pr55921.c: New test.

2013-01-09  Jan Hubicka  <jh@suse.cz>

	PR tree-optimization/55569
	* gcc.c-torture/compile/pr55569.c: New testcase.

2013-01-09  Mikael Morin  <mikael@gcc.gnu.org>

	PR fortran/47203
	* gfortran.dg/use_28.f90: New test.

2013-01-09  Uros Bizjak  <ubizjak@gmail.com>

	* gfortran.dg/intrinsic_size_3.f90: Make scan-tree-dump-times
	number matching more robust.

2013-01-09  Vladimir Makarov  <vmakarov@redhat.com>

	PR rtl-optimization/55829
	* gcc.target/i386/pr55829.c: New.

2013-01-09  Tobias Burnus  <burnus@net-b.de>

	PR fortran/55758
	* gfortran.dg/bind_c_bool_1.f90: New.
	* gfortran.dg/do_5.f90: Add dg-warning.

2013-01-09  Jan Hubicka  <jh@suse.cz>

	PR tree-optimization/55875
	* gcc.c-torture/execute/pr55875.c: New testcase.
	* g++.dg/torture/pr55875.C: New testcase.

2013-01-09  Jakub Jelinek  <jakub@redhat.com>

	PR c/48418
	* c-c++-common/pr48418.c: New test.

2013-01-09  Paolo Carlini  <paolo.carlini@oracle.com>

	PR c++/55801
	* g++.dg/tls/thread_local-ice.C: New.

2013-01-09  Andreas Schwab  <schwab@suse.de>

	* gcc.dg/guality/pr54693.c: Null-terminate arr.

2013-01-09  Jakub Jelinek  <jakub@redhat.com>

	PR tree-optimization/48189
	* gcc.dg/pr48189.c: New test.

2013-01-04  Jan Hubicka  <jh@suse.cz>

	PR tree-optimization/55823
	* g++.dg/ipa/devirt-10.C: New testcase.

2013-01-08  Uros Bizjak  <ubizjak@gmail.com>
	    Vladimir Yakovlev  <vladimir.b.yakovlev@intel.com>

	PR rtl-optimization/55845
	* gcc.target/i386/pr55845.c: New test.

2013-01-08  Tejas Belagod  <tejas.belagod@arm.com>

	* gcc.target/aarch64/vect-mull-compile.c: Explicitly scan for
	instructions generated instead of number of occurances.

2013-01-08  James Greenhalgh  <james.greenhalgh@arm.com>

	* gcc.target/aarch64/vect-fcm-eq-d.c: New.
	* gcc.target/aarch64/vect-fcm-eq-f.c: Likewise.
	* gcc.target/aarch64/vect-fcm-ge-d.c: Likewise.
	* gcc.target/aarch64/vect-fcm-ge-f.c: Likewise.
	* gcc.target/aarch64/vect-fcm-gt-d.c: Likewise.
	* gcc.target/aarch64/vect-fcm-gt-f.c: Likewise.
	* gcc.target/aarch64/vect-fcm.x: Likewise.
	* lib/target-supports.exp
	(check_effective_target_vect_cond): Enable for AArch64.

2013-01-08  James Greenhalgh  <james.greenhalgh@arm.com>

	* gcc.target/aarch64/vsqrt.c (test_square_root_v2sf): Use
	endian-safe float pool loading.
	(test_square_root_v4sf): Likewise.
	(test_square_root_v2df): Likewise.
	* lib/target-supports.exp
	(check_effective_target_vect_call_sqrtf): Add AArch64.

2013-01-08  Martin Jambor  <mjambor@suse.cz>

	PR debug/55579
	* gcc.dg/tree-ssa/pr55579.c: New test.

2013-01-08  Rainer Orth  <ro@CeBiTec.Uni-Bielefeld.DE>

	* g++.dg/debug/dwarf2/pr54508.C: Allow for more whitespace after
	asm comments.

2013-01-08  Jakub Jelinek  <jakub@redhat.com>

	PR middle-end/55890
	* gcc.dg/torture/pr55890-3.c: New test.

	PR middle-end/55851
	* gcc.c-torture/compile/pr55851.c: New test.

	PR sanitizer/55844
	* c-c++-common/asan/null-deref-1.c: Add -fno-shrink-wrap to
	dg-options.

2013-01-08  Paul Thomas  <pault@gcc.gnu.org>

	PR fortran/55618
	* gfortran.dg/elemental_scalar_args_2.f90: New test.

2013-01-07  Tobias Burnus  <burnus@net-b.de>

	PR fortran/55763
	* gfortran.dg/pointer_init_2.f90: Update dg-error.
	* gfortran.dg/pointer_init_7.f90: New.

2013-01-07  Richard Biener  <rguenther@suse.de>

	* gcc.dg/lto/pr55525_0.c (s): Size like char *.

2013-01-07  Richard Biener  <rguenther@suse.de>

	PR middle-end/55890
	* gcc.dg/torture/pr55890-1.c: New testcase.
	* gcc.dg/torture/pr55890-2.c: Likewise.

2013-01-07  James Greenhalgh  <james.greenhalgh@arm.com>

	* gcc.target/aarch64/fmovd.c: New.
	* gcc.target/aarch64/fmovf.c: Likewise.
	* gcc.target/aarch64/fmovd-zero.c: Likewise.
	* gcc.target/aarch64/fmovf-zero.c: Likewise.
	* gcc.target/aarch64/vect-fmovd.c: Likewise.
	* gcc.target/aarch64/vect-fmovf.c: Likewise.
	* gcc.target/aarch64/vect-fmovd-zero.c: Likewise.
	* gcc.target/aarch64/vect-fmovf-zero.c: Likewise.

2013-01-07  Richard Biener  <rguenther@suse.de>

	PR tree-optimization/55888
	PR tree-optimization/55862
	* gcc.dg/torture/pr55888.c: New testcase.

2013-01-07  Tobias Burnus  <burnus@net-b.de>

	PR fortran/55852
	* gfortran.dg/intrinsic_size_3.f90: New.

2013-01-07  Tobias Burnus  <burnus@net-b.de>

	PR fortran/55763
	* gfortran.dg/select_type_32.f90: New.

2013-01-04  Dodji Seketeli  <dodji@redhat.com>

	PR c++/52343
	* g++.dg/cpp0x/alias-decl-29.C: New test.

2013-01-06  Paul Thomas  <pault@gcc.gnu.org>

	PR fortran/53876
	PR fortran/54990
	PR fortran/54992
	* gfortran.dg/class_array_15.f03: New test.

2013-01-06  Mikael Morin  <mikael@gcc.gnu.org>

	PR fortran/42769
	PR fortran/45836
	PR fortran/45900
	* gfortran.dg/use_23.f90: New test.
	* gfortran.dg/use_24.f90: New test.
	* gfortran.dg/use_25.f90: New test.
	* gfortran.dg/use_26.f90: New test.
	* gfortran.dg/use_27.f90: New test.

2013-01-06  Olivier Hainque  <hainque@adacore.com>

	* gnat.dg/specs/clause_on_volatile.ads: New test.

2013-01-06  Eric Botcazou  <ebotcazou@adacore.com>

	* gnat.dg/alignment10.adb: New test.

2013-01-05  Steven G. Kargl  <kargl@gcc.gnu.org>
	    Mikael Morin  <mikael@gcc.gnu.org>

	PR fortran/55827
	* gfortran.dg/use_22.f90: New test.

2013-01-04  Andrew Pinski  <apinski@cavium.com>

	* gcc.target/aarch64/cmp-1.c: New testcase.

2013-01-04  Paul Thomas  <pault@gcc.gnu.org>

	PR fortran/55172
	* gfortran.dg/select_type_31.f03: New test.

2013-01-04  Paolo Carlini  <paolo.carlini@oracle.com>

	PR c++/54526 (again)
	* g++.dg/cpp0x/parse2.C: Extend.
	* g++.old-deja/g++.other/crash28.C: Adjust.

2013-01-04  Richard Biener  <rguenther@suse.de>

	PR tree-optimization/55862
	* gcc.dg/torture/pr55862.c: New testcase.

2013-01-04  Martin Jambor  <mjambor@suse.cz>

	PR tree-optimization/55755
	* gcc.dg/torture/pr55755.c: New test.
	* gcc.dg/tree-ssa/sra-13.c: Likewise.
	* gcc.dg/tree-ssa/pr45144.c: Update.

2013-01-04  Richard Biener  <rguenther@suse.de>

	PR middle-end/55863
	* gcc.dg/fold-reassoc-2.c: New testcase.

2013-01-04  Tobias Burnus  <burnus@net-b.de>

	PR fortran/55763
	* gfortran.dg/null_7.f90: New.

2013-01-04  Tobias Burnus  <burnus@net-b.de>

	PR fortran/55854
	PR fortran/55763
	* gfortran.dg/unlimited_polymorphic_3.f03: Remove invalid code.
	* gfortran.dg/unlimited_polymorphic_7.f90: New.
	* gfortran.dg/unlimited_polymorphic_8.f90: New.

2013-01-03  Richard Sandiford  <rdsandiford@googlemail.com>

	* gcc.dg/torture/tls/tls-reload-1.c (main): Make testing more thorough.

2013-01-03  Janus Weil  <janus@gcc.gnu.org>

	PR fortran/55855
	* gfortran.dg/assignment_1.f90: Modified.
	* gfortran.dg/assignment_4.f90: New.

2013-01-03  David Edelsohn  <dje.gcc@gmail.com>

	* gcc.dg/torture/tls/tls-reload-1.c: Add tls options.

2013-01-03  Richard Biener  <rguenther@suse.de>

	PR tree-optimization/55857
	* gcc.dg/vect/pr55857-1.c: New testcase.
	* gcc.dg/vect/pr55857-2.c: Likewise.

2013-01-03  Jakub Jelinek  <jakub@redhat.com>

	PR rtl-optimization/55838
	* gcc.dg/pr55838.c: New test.

	PR tree-optimization/55832
	* gcc.c-torture/compile/pr55832.c: New test.

2013-01-02  Teresa Johnson  <tejohnson@google.com>

	* gcc.dg/tree-ssa/loop-1.c: Update expected dump message.
	* gcc.dg/tree-ssa/loop-23.c: Ditto.
	* gcc.dg/tree-ssa/cunroll-1.c: Ditto.
	* gcc.dg/tree-ssa/cunroll-2.c: Ditto.
	* gcc.dg/tree-ssa/cunroll-3.c: Ditto.
	* gcc.dg/tree-ssa/cunroll-4.c: Ditto.
	* gcc.dg/tree-ssa/cunroll-5.c: Ditto.
	* gcc.dg/unroll_1.c: Ditto.
	* gcc.dg/unroll_2.c: Ditto.
	* gcc.dg/unroll_3.c: Ditto.
	* gcc.dg/unroll_4.c: Ditto.

2013-01-02  John David Anglin  <dave.anglin@nrc-cnrc.gc.ca>

	* gcc.dg/pr55430.c: Define MAP_FAILED if not defined.

2013-01-02  Jerry DeLisle  <jvdelisle@gcc.gnu.org>

	PR fortran/55818
	* gfortran.dg/eof_4.f90: New test.

2013-01-02  Jakub Jelinek  <jakub@redhat.com>

	* lib/c-compat.exp (compat-use-alt-compiler): Remove
	-fno-diagnostics-show-caret from TEST_ALWAYS_FLAGS if needed.
	(compat-use-tst-compiler): Restore TEST_ALWAYS_FLAGS.
	(compat_setup_dfp): Initialize compat_alt_caret and
	compat_save_TEST_ALWAYS_FLAGS.

2013-01-02  Richard Sandiford  <rdsandiford@googlemail.com>

	* gcc.dg/torture/tls/tls-reload-1.c: New test.

2013-01-02  Richard Sandiford  <rdsandiford@googlemail.com>

	* gcc.dg/torture/fp-int-convert-2.c: New test.

2013-01-01  Jerry DeLisle  <jvdelisle@gcc.gnu.org>

	* gfortran.dg/newunit_3.f90: Add dg-do run.
	* gfortran.dg/inquire_15.f90: Add dg-do run.

2013-01-01  Jakub Jelinek  <jakub@redhat.com>

	PR tree-optimization/55831
	* gcc.dg/pr55831.c: New test.

Copyright (C) 2013 Free Software Foundation, Inc.

Copying and distribution of this file, with or without modification,
are permitted in any medium without royalty provided the copyright
notice and this notice are preserved.<|MERGE_RESOLUTION|>--- conflicted
+++ resolved
@@ -1,3 +1,10 @@
+2013-09-25  Andrew MacLeod  <amacleod@redhat.com>
+
+	* gcc.dg/atomic-exchange-{1-5}.c: Change atomic var to use
+	__attribute__((atomic)).
+	* gcc.dg/atomic-op-{1-5}.c: Add --std=c11 and change atomic var to
+	use _Atomic keyword.
+
 2013-11-08  Joseph Myers  <joseph@codesourcery.com>
 
 	* gcc.dg/atomic/stdatomic-compare-exchange-1.c,
@@ -24,14 +31,6 @@
 	gcc.dg/atomic/stdatomic-store-4.c, gcc.dg/c11-stdatomic-1.c: New
 	tests.
 
-<<<<<<< HEAD
-2013-09-25  Andrew MacLeod  <amacleod@redhat.com>
-
-	* gcc.dg/atomic-exchange-{1-5}.c: Change atomic var to use
-	__attribute__((atomic)).
-	* gcc.dg/atomic-op-{1-5}.c: Add --std=c11 and change atomic var to
-	use _Atomic keyword.
-=======
 2013-11-08  Cong Hou  <congh@google.com>
 
 	PR tree-optimization/58508
@@ -52,7 +51,6 @@
 
 	PR fortran/58471
 	* gfortran.dg/constructor_9.f90: New.
->>>>>>> f0e56cd6
 
 2013-11-07  Joseph Myers  <joseph@codesourcery.com>
 
@@ -92,7 +90,6 @@
 	gcc.dg/c11-atomic-2.c, gcc.dg/c11-atomic-3.c,
 	gcc.dg/c90-atomic-1.c, gcc.dg/c99-atomic-1.c: New tests.
 
->>>>>>> .r204589
 2013-11-07  Cong Hou  <congh@google.com>
 
 	* gcc.dg/vect/vect-alias-check.c: New.

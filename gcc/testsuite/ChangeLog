--- conflicted
+++ resolved
@@ -1,5 +1,3 @@
-<<<<<<< HEAD
-=======
 2020-01-18  Jakub Jelinek  <jakub@redhat.com>
 
 	PR c/92833
@@ -135,7 +133,51 @@
 	PR analyzer/93290
 	* gcc.dg/analyzer/pr93290.c: New test.
 
->>>>>>> 463f6499
+2020-01-17  Paolo Carlini  <paolo.carlini@oracle.com>
+
+	PR c++/92542
+	* g++.dg/pr92542.C: New.
+
+2020-01-17  Mihail-Calin Ionescu <mihail.ionescu@arm.com>
+	    Sudakshina Das  <sudi.das@arm.com>
+
+	* gcc.target/arm/armv8_1m-shift-imm_1.c: New test.
+
+2020-01-17  Mihail-Calin Ionescu <mihail.ionescu@arm.com>
+	    Sudakshina Das  <sudi.das@arm.com>
+
+	* gcc.target/arm/armv8_1m-shift-reg_1.c: New test.
+
+2020-01-17  Jonathan Wakely  <jwakely@redhat.com>
+
+	PR testsuite/93227
+	* g++.dg/cpp0x/std-layout1.C: Use -Wno-deprecated-declarations for
+	C++20, due to std::is_pod being deprecated.
+
+2020-01-17  Matthew Malcomson  <matthew.malcomson@arm.com>
+
+	* gcc.target/aarch64/sve/acle/asm/ld1ro_f16.c: New test.
+	* gcc.target/aarch64/sve/acle/asm/ld1ro_f32.c: New test.
+	* gcc.target/aarch64/sve/acle/asm/ld1ro_f64.c: New test.
+	* gcc.target/aarch64/sve/acle/asm/ld1ro_s16.c: New test.
+	* gcc.target/aarch64/sve/acle/asm/ld1ro_s32.c: New test.
+	* gcc.target/aarch64/sve/acle/asm/ld1ro_s64.c: New test.
+	* gcc.target/aarch64/sve/acle/asm/ld1ro_s8.c: New test.
+	* gcc.target/aarch64/sve/acle/asm/ld1ro_u16.c: New test.
+	* gcc.target/aarch64/sve/acle/asm/ld1ro_u32.c: New test.
+	* gcc.target/aarch64/sve/acle/asm/ld1ro_u64.c: New test.
+	* gcc.target/aarch64/sve/acle/asm/ld1ro_u8.c: New test.
+
+2020-01-17  Matthew Malcomson  <matthew.malcomson@arm.com>
+
+	* gcc.target/aarch64/pragma_cpp_predefs_2.c: Check for f64mm
+	predef.
+
+2020-01-17  Jakub Jelinek  <jakub@redhat.com>
+
+	PR c++/93228
+	* g++.dg/cpp1y/attr-deprecated-3.C: New test.
+
 2020-01-17  Paolo Carlini  <paolo.carlini@oracle.com>
 
 	PR c++/92542

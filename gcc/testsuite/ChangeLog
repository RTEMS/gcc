--- conflicted
+++ resolved
@@ -1,5 +1,3 @@
-<<<<<<< HEAD
-=======
 2016-07-14  Jakub Jelinek  <jakub@redhat.com>
 
 	PR testsuite/71865
@@ -1575,7 +1573,6 @@
 	* gcc.dg/predict-5.c: Likewise.
 	* gcc.dg/predict-6.c: Likewise.
 
->>>>>>> 661af228
 2016-06-13  Marek Polacek  <polacek@redhat.com>
 
 	PR middle-end/71476

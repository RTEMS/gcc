<<<<<<< HEAD
2011-08-29  Jakub Jelinek  <jakub@redhat.com>

	PR middle-end/48722
	* gcc.target/i386/pr48722.c: New test.

	PR tree-optimization/50133
	* gcc.dg/pr50133.c: New test.
=======
2011-09-08  Jakub Jelinek  <jakub@redhat.com>

	PR target/50310
	* gcc.c-torture/execute/ieee/pr50310.c: New test.
	* gcc.dg/pr50310-2.c: New test.

2011-09-07  Paolo Carlini  <paolo.carlini@oracle.com>

	PR c++/50309
	* g++.dg/cpp0x/noexcept11.C: New.

2011-09-06  Michael Meissner  <meissner@linux.vnet.ibm.com>

	Backport from trunk
	* g++.dg/ext/altivec-17.C: Fix dg-error to match current compiler.

2011-09-06  Eric Botcazou  <ebotcazou@adacore.com>

	* gcc.c-torture/compile/20110906-1.c: New test.

2011-09-06  Martin Jambor  <mjambor@suse.cz>

	* gcc.c-torture/execute/pr49886.c: Move to...
	* gcc.dg/torture/pr49886.c: ...here. Xfail run test for -O2 and above.

2011-09-04  Jason Merrill  <jason@redhat.com>

	PR c++/49267
	* g++.dg/cpp0x/rv-conv1.C: New.

2011-09-05  Jakub Jelinek  <jakub@redhat.com>

	* gcc.dg/compat/struct-layout-1_test.h: Decrease bitfield size
	to work even with -fshort-enums.

2011-09-02  Martin Jambor  <mjambor@suse.cz>

	PR middle-end/49886
	* gcc.c-torture/execute/pr49886.c: New testcase.
	* gfortran.fortran-torture/compile/pr50260.f90: Likewise.

2011-09-01  Ira Rosen  <ira.rosen@linaro.org>

	PR tree-optimization/50178
	* gfortran.dg/vect/pr50178.f90: New test.

2011-08-29  Jakub Jelinek  <jakub@redhat.com>
	    Jason Merrill  <jason@redhat.com>

	* g++.dg/dfp/base.C: New test.

2011-08-30  Jason Merrill  <jason@redhat.com>

	PR c++/50089
	* g++.dg/cpp0x/lambda/lambda-qualified.C: New.

	PR c++/50220
	* g++.dg/cpp0x/lambda/lambda-50220.C: New.

	PR c++/50234
	* g++.dg/cpp0x/constexpr-value3.C: New.

2011-08-29  Jason Merrill  <jason@redhat.com>

	PR c++/50224
	* g++.dg/cpp0x/lambda/lambda-use2.C: New.

2011-08-29  Thomas Koenig  <tkoenig@gcc.gnu.org>

	Backport from trunk
	PR libfortran/50192
	* gfortran.dg/widechar_compare_1.f90:  New test.

2011-08-27  Uros Bizjak  <ubizjak@gmail.com>

	PR target/50202
	* gcc.target/i386/pr50202.c: New test.

2011-08-26  Mikael Morin  <mikael.morin@gcc.gnu.org>

	PR fortran/50050
	* gfortran.dg/pointer_comp_init_1.f90: New test.

2011-08-26  Jakub Jelinek  <jakub@redhat.com>

	PR c/50179
	* c-c++-common/Wunused-var-14.c: New test.

2011-08-25  Jason Merrill  <jason@redhat.com>

	PR c++/50157
	* g++.dg/cpp0x/sfinae27.C: New.

2011-08-25  Tobias Burnus  <burnus@net-b.de>

	PR fortran/50163
	* gfortran.dg/initialization_28.f90: New.
>>>>>>> 15226eac

2011-08-23  Jason Merrill  <jason@redhat.com>

	PR c++/50024
	* g++.dg/cpp0x/constexpr-initlist5.C: New.

2011-08-23  Jakub Jelinek  <jakub@redhat.com>

	PR c++/46862
	* g++.dg/dfp/nofields.C: New test.

2011-08-22  Mikael Morin  <mikael.morin@gcc.gnu.org>

	PR fortran/50050
	* gfortran.dg/alloc_comp_initializer_3.f90: New test.

2011-08-22  Thomas Koenig  <tkoenig@gcc.gnu.org>

	Backport from trunk
	PR fortran/50130
	* gfortran.dg/zero_stride_1.f90:  New test.

2011-08-20  Mikael Morin  <mikael.morin@sfr.fr>

	PR fortran/50129
	* gfortran.dg/where_3.f90: New test.

2011-08-20  Jakub Jelinek  <jakub@redhat.com>

	PR tree-optimization/48739
	* gcc.dg/pr48739-1.c: New test.
	* gcc.dg/pr48739-2.c: New test.

2011-08-19  Tobias Burnus  <burnus@net-b.de>

	PR fortran/50109
	* gfortran.dg/namelist_73.f90: New.

2011-08-18  Jakub Jelinek  <jakub@redhat.com>

	PR target/50092
	* gcc.dg/torture/pr50092.c: New test.

2011-08-16  Jason Merrill  <jason@redhat.com>

	PR c++/50086
	* g++.dg/cpp0x/variadic-unresolved.C: New.

	PR c++/50054
	* g++.dg/cpp0x/initlist56.C: New.

2011-08-12  David Li  <davidxl@google.com>

	* g++.dg/abi/vbase15.C: New test.

2011-08-09  Martin Jambor  <mjambor@suse.cz>

	PR middle-end/49923
	* gcc.dg/tree-ssa/pr49923.c: New test.

2011-08-05  Jason Merrill  <jason@redhat.com>

	PR c++/48993
	* g++.dg/cpp0x/constexpr-48089.C: Add cases.

	PR c++/49921
	* g++.dg/cpp0x/decltype31.C: New.

	PR c++/49669
	* g++.dg/init/array28.C: New.

	PR c++/49988
	* g++.dg/cpp0x/constexpr-non-const-arg3.C: New.

2011-08-05  Janus Weil  <janus@gcc.gnu.org>

	PR fortran/49112
	* gfortran.dg/abstract_type_6.f03: Modified.
	* gfortran.dg/typebound_proc_24.f03: New.

2011-08-23  Siddhesh Poyarekar  <siddhesh.poyarekar@gmail.com>

	PR c++/50055
	* g++.dg/gcov/gcov-7.C: New test.

2011-08-16  Jason Merrill  <jason@redhat.com>

	* g++.dg/ext/attr-used-1.C: New.

2011-08-03  Jakub Jelinek  <jakub@redhat.com>

	PR tree-optimization/49948
	* gcc.dg/pr49948.c: New test.

2011-08-03  Daniel Kraft  <d@domob.eu>

	PR fortran/49885
	* gfortran.dg/auto_char_dummy_array_3.f90: New test.

2011-08-02  Jakub Jelinek  <jakub@redhat.com>

	PR fortran/46752
	* gcc.dg/gomp/atomic-5.c: Adjust expected diagnostics.
	* gcc.dg/gomp/atomic-15.c: New test.
	* g++.dg/gomp/atomic-5.C: Adjust expected diagnostics.
	* g++.dg/gomp/atomic-15.C: New test.
	* g++.dg/gomp/private-1.C: New test.
	* g++.dg/gomp/sharing-2.C: New test.
	* gfortran.dg/gomp/crayptr1.f90: Don't expect error
	about Cray pointer in FIRSTPRIVATE/LASTPRIVATE.
	* gfortran.dg/gomp/omp_atomic2.f90: New test.

2011-08-02  Jason Merrill  <jason@redhat.com>

	PR c++/43886
	* g++.dg/cpp0x/lambda/lambda-defarg2.C: New.

	PR c++/49593
	* g++.dg/cpp0x/variadic115.C: New.

	PR c++/49803
	* g++.dg/cpp0x/union5.C: New.

	PR c++/49924
	* g++.dg/cpp0x/constexpr-array4.C: New.

	PR c++/49260
	* g++.dg/cpp0x/lambda/lambda-eh2.C: Change options.

2011-07-31  Uros Bizjak  <ubizjak@gmail.com>

	PR target/49920
	* gcc.target/i386/pr49920.c: New test.

2011-07-30  Thomas Koenig  <tkoenig@gcc.gnu.org>

	Backport from trunk.
	PR fortran/48876
	* gfortran.dg/string_5.f90:  New test.

2011-07-29  Wei Guozhi  <carrot@google.com>

	Backported from mainline
	2011-07-29  Wei Guozhi  <carrot@google.com>

	PR rtl-optimization/49799
	* gcc.dg/pr49799.c: New test case.

2011-07-28  Jakub Jelinek  <jakub@redhat.com>

	PR debug/49871
	* gcc.dg/debug/dwarf2/pr49871.c: New test.

2011-07-28  Tobias Burnus  <burnus@net-b.de>

	PR fortran/45586
	* gfortran.dg/lto/pr45586-2_0.f90: New.

2011-07-27  Jeffrey Yasskin  <jyasskin@google.com>

	* g++.old-deja/g++.pt/crash60.C: Updated.

2011-07-27  Jakub Jelinek  <jakub@redhat.com>

	PR target/49866
	* gcc.target/i386/pr49866.c: New test.

2011-07-27  Tobias Burnus  <burnus@net-b.de>

	Backported from mainline
	2011-07-23  Tobias Burnus  <burnus@net-b.de>

	PR fortran/49791
	* gfortran.dg/namelist_72.f: New.

2011-07-27  Uros Bizjak  <ubizjak@gmail.com>

	* gcc.target/i386/avx-os-support.h: New.
	* gcc.target/i386/avx-check.h: Include avx-os-support.h
	(main): Check avx_os_support before the test is run.
	* gcc.target/i386/aes-avx-check.h: Ditto.
	* gcc.target/i386/pclmul-avx-check.h: Ditto.

2011-07-26  Ira Rosen  <ira.rosen@linaro.org>

	* gcc.dg/vect/vect-70.c: Reduce the data size to fit SPU local store.

2011-07-25  Andrew Pinski  <apinski@cavium.com>

	PR tree-opt/49671
	* gcc.dg/tree-ssa/pr49671-1.c: New testcase.
	* gcc.dg/tree-ssa/pr49671-2.c: New testcase.

2011-07-25  Rainer Orth  <ro@CeBiTec.Uni-Bielefeld.DE>

	PR testsuite/49753
	* g++.dg/torture/pr49309.C: Add -fpreprocessed to dg-options.

	Revert:
	2011-07-15  Jakub Jelinek  <jakub@redhat.com>

	PR testsuite/49753
	* g++.dg/torture/pr49309.C: Remove.

2011-07-23  Janus Weil  <janus@gcc.gnu.org>

	PR fortran/49708
	* gfortran.dg/allocate_error_3.f90: New.

2011-07-22  Uros Bizjak  <ubizjak@gmail.com>

	* lib/target-supports.exp (check_ifunc_available): Rewrite.

2011-07-22  Rainer Orth  <ro@CeBiTec.Uni-Bielefeld.DE>

	PR debug/47393
	* g++.dg/debug/dwarf2/icf.C: XFAIL some scan-assembler on
	mips-sgi-irix*.

2011-07-22  Richard Guenther  <rguenther@suse.de>

	PR tree-optimization/45819
	* gcc.dg/pr45819.c: New testcase.

2011-07-21  Uros Bizjak  <ubizjak@gmail.com>

	* lib/target-supports.exp (check_avx_os_support_available): New.
	(check_effective_target_avx_runtime): Use it.

2011-07-19  Jason Merrill  <jason@redhat.com>

	PR c++/49785
	* g++.dg/cpp0x/variadic114.C: New.

2011-07-19  Jakub Jelinek  <jakub@redhat.com>

	PR tree-optimization/49768
	* gcc.c-torture/execute/pr49768.c: New test.

2011-07-18  Mikael Morin  <mikael.morin@sfr.fr>

	PR fortran/49648
	* gfortran.dg/result_in_spec_4.f90: New test.

2011-07-18  Jakub Jelinek  <jakub@redhat.com>

	PR middle-end/49675
	* gfortran.dg/pr49675.f90: New test.

2011-07-17  Eric Botcazou  <ebotcazou@adacore.com>

	* gnat.dg/pointer_controlled.adb: New test.

2011-07-15  Jakub Jelinek  <jakub@redhat.com>

	PR testsuite/49753
	* g++.dg/torture/pr49309.C: Remove.

2011-07-14  Janis Johnson  <janisjo@codesourcery.com>

	* gcc.target/arm/pr40657-2.c: Remove -march.
	* gcc.target/arm/pr42235.c: Likewise.
	* gcc.target/arm/pr42495.c: Likewise.
	* gcc.target/arm/pr42574.c: Likewise.
	* gcc.target/arm/pr40956.c: Remove target-specific options.
	* gcc.target/arm/pr42505.c: Likewise.

	* lib/target-supports.exp (check_effective_target_arm_thumb1): New.
	* gcc.target/arm/mla-1.c: Skip for arm_thumb1, don't specify -march.

	* gcc.target/arm/pr42093.c: Use "-fno-reorder-blocks".

	* gcc.target/arm/pr39839.c: Don't specify -march, require thumb.
	* gcc.target/arm/thumb-branch1.c: Likewise.

	* gcc.target/arm/pr45701-1.c: Don't specify -march, require thumb.
	* gcc.target/arm/pr45701-2.c: Likewise.

	* gcc.target/arm/vfp-ldmdbs.c: Skip for soft float.
	* gcc.target/arm/vfp-ldmias.c: Likewise.
	* gcc.target/arm/vfp-ldmdbd.c: Likewise.
	* gcc.target/arm/vfp-stmdbs.c: Likewise.
	* gcc.target/arm/vfp-ldmiad.c: Likewise.
	* gcc.target/arm/vfp-stmias.c: Likewise.
	* gcc.target/arm/vfp-stmdbd.c: Likewise.
	* gcc.target/arm/vfp-stmiad.c: Likewise.

	* gcc.c-torture/compile/pr41679.c: Move from gcc.target/arm.
	* gcc.c-torture/compile/pr46883.c: Likewise.

	* gcc.target/arm/pr41679.c: Remove test directives in preparation
	for move to ../../gcc.c-torture/compile.
	* gcc.target/arm/pr46883.c: Likewise.

	* lib/target-supports.exp (check_effective_target_arm_dsp): New.
	* gcc.target/arm/wmul-1.c: Use it instead of specific -march.
	* gcc.target/arm/wmul-2.c: Likewise.
	* gcc.target/arm/wmul-3.c: Likewise.
	* gcc.target/arm/wmul-4.c: Likewise.

2011-07-14  Andrew Pinski  <pinskia@gmail.com>

	PR tree-opt/49309
	* g++.dg/torture/pr49309.C: New testcase.

2011-07-14  Richard Guenther  <rguenther@suse.de>

	PR tree-optimization/49651
	* gcc.dg/torture/pr49651.c: New testcase.

2011-07-13  Janne Blomqvist  <jb@gcc.gnu.org>

	Backport from trunk:
	PR libfortran/49296
	* gfortran.dg/read_list_eof_1.f90: Add tests for integer, real,
	and logical reads.

2011-07-11  Martin Jambor  <mjambor@suse.cz>

	PR tree-optimization/49094
	* gcc.dg/tree-ssa/pr49094.c: New test.

2011-07-11  Jakub Jelinek  <jakub@redhat.com>

	PR fortran/49698
	* gfortran.dg/pr49698.f90: New test.

2011-07-10  Tobias Burnus  <burnus@net-b.de>

	PR fortran/49690
	* gfortran.dg/intrinsic_signal.f90: New.

2011-07-10  Janus Weil  <janus@gcc.gnu.org>

	PR fortran/49562
	* gfortran.dg/typebound_proc_23.f90: New.

2011-07-09  Uros Bizjak  <ubizjak@gmail.com>

	* gcc.dg/graphite/pr37485.c (dg-options): Add -floop-block
	-fno-loop-strip-mine -fno-loop-interchange -ffast-math.

2011-07-09  Jason Merrill  <jason@redhat.com>

	* g++.dg/cpp0x/regress/regress5.C: New.

2011-07-08  Jakub Jelinek  <jakub@redhat.com>

	PR target/49621
	* gcc.target/powerpc/altivec-34.c: New test.

2011-07-07  Jason Merrill  <jason@redhat.com>

	PR c++/48157
	* g++.dg/template/template-id-4.C: New.

2011-07-07  Rainer Orth  <ro@CeBiTec.Uni-Bielefeld.DE>

	* gcc.target/sparc/cas64.c: New test.

2011-07-07  Jakub Jelinek  <jakub@redhat.com>

	PR c/49644
	* g++.dg/torture/pr49644.C: New test.

	PR c/49644
	* gcc.c-torture/execute/pr49644.c: New test.

	PR debug/49522
	* gcc.dg/debug/pr49522.c: New test.

	PR middle-end/49640
	* gcc.dg/gomp/pr49640.c: New test.

2011-07-06  Thomas Koenig  <tkoenig@gcc.gnu.org>

	PR fortran/49479
	* gfortran.dg/reshape_zerosize_3.f90:  New test case.

2011-07-05  Janis Johnson  <janisjo@codesourcery.com>

	* gcc.target/arm/20031108-1.c: Require thumb1 or thumb2.
	* gcc.target/arm/pr40482.c: Likewise.
	* gcc.target/arm/stack-corruption.c: Likewise.

	* gcc.target/arm/ctz.c: Don't specify -march, require thumb2.
	* gcc.target/arm/pr42879.c: Likewise.
	* gcc.target/arm/pr45701-3.c: Likewise.

	* gcc.target/arm/thumb-bitfld1.c: Don't specify -march, require thumb1.

	* gcc.target/arm/scd42-3.c: Allow -march-xscale; skip if -mcpu
	is not xscale.

	* lib/target-supports-dg.exp (dg-require-effective-target): Return
	early if the test is already being skipped.

	* lib/target-supports.exp (add_options_for_arm_fp16): Renamed
	from add_options_for_arm_neon_fp16.
	(check_effective_target_arm_fp16_ok_nocache): Renamed from
	check_effective_target_arm_neon_fp16_ok_nocache.
	Check -mfpu and -mfloat-abi options from current multilib.
	Do not require neon support.
	(check_effective_target_arm_fp16_ok): Renamed from
	check_effecitve_target_arm_neon_fp16_ok.
	* g++.dg/ext/arm-fp16/arm-fp16-ops-5.C: Use new names for
	arm_neon_fp16_ok and arm_fp16.
	* g++.dg/ext/arm-fp16/arm-fp16-ops-6.C: Likewise.
	* gcc.dg/torture/arm-fp16-ops-5.c: Likewise.
	* gcc.dg/torture/arm-fp16-ops-6.c: Likewise.
	* gcc.target/arm/fp16-compile-vcvt.c: Likewise.

	* lib/scandump.exp (scan-dump, scan-dump-times, scan-dump-not,
	scan-dump-dem, scan-dump-dem-not): Treat a missing dump file as
	unresolved and report the reason to the log file.

	* lib/scanasm.exp (dg-scan, scan-assembler-times, scan-assembler-dem,
	scan-assembler-dem-not): For missing file, report unresolved with
	same message as for pass/fail, with reason reported in log file.

2011-07-05  Jason Merrill  <jason@redhat.com>

	PR testsuite/49643
	* g++.dg/rtti/anon-ns1.C: Allow for null-termination.

	* g++.dg/cpp0x/lambda/lambda-ref2.C: New.

	* g++.dg/diagnostic/aka1.C: New.

2011-07-05  Rainer Orth  <ro@CeBiTec.Uni-Bielefeld.DE>

	* ada/acats/run_acats (which): Extract last field from type -p,
	type output only if command succeeded.

2011-07-04  Jakub Jelinek  <jakub@redhat.com>

	PR rtl-optimization/49619
	* gcc.dg/pr49619.c: New test.

	PR rtl-optimization/49472
	* gfortran.dg/pr49472.f90: New test.

	Backported from mainline
	2011-06-30  Jakub Jelinek  <jakub@redhat.com>

	PR fortran/49540
	* gfortran.dg/pr49540-1.f90: New test.
	* gfortran.dg/pr49540-2.f90: New test.

2011-07-04  Richard Guenther  <rguenther@suse.de>

	PR tree-optimization/49615
	* g++.dg/torture/pr49615.C: New testcase.

2011-07-03  Janne Blomqvist  <jb@gcc.gnu.org>

	Backport from mainline:
	PR libfortran/49296
	* gfortran.dg/read_list_eof_1.f90: New test.

2011-07-02  Janus Weil  <janus@gcc.gnu.org>

	PR fortran/49466
	* gfortran.dg/allocatable_scalar_9.f90: Modified.
	* gfortran.dg/extends_14.f03: New.

2011-06-30  Rainer Orth  <ro@CeBiTec.Uni-Bielefeld.DE>

	PR ada/49511
	* ada/acats/run_acats (which): Use last field of type -p output.

2011-06-30  Richard Guenther  <rguenther@suse.de>

	PR tree-optimization/38752
	* gcc.c-torture/compile/pr38752.c: New testcase.

2011-06-29  Martin Jambor  <mjambor@suse.cz>
	Backport from mainline
	2011-06-24  Martin Jambor  <mjambor@suse.cz>

	PR tree-optimizations/49516
	* g++.dg/tree-ssa/pr49516.C: New test.

2011-06-28 Changpeng Fang <changpeng.fang@amd.com>
	Backport from mainline
	2011-03-27  H.J. Lu  <hongjiu.lu@intel.com>

	* gcc.target/i386/avx256-unaligned-load-1.c: New.
	* gcc.target/i386/avx256-unaligned-load-2.c: Likewise.
	* gcc.target/i386/avx256-unaligned-load-3.c: Likewise.
	* gcc.target/i386/avx256-unaligned-load-4.c: Likewise.
	* gcc.target/i386/avx256-unaligned-load-5.c: Likewise.
	* gcc.target/i386/avx256-unaligned-load-6.c: Likewise.
	* gcc.target/i386/avx256-unaligned-load-7.c: Likewise.
	* gcc.target/i386/avx256-unaligned-store-1.c: Likewise.
	* gcc.target/i386/avx256-unaligned-store-2.c: Likewise.
	* gcc.target/i386/avx256-unaligned-store-3.c: Likewise.
	* gcc.target/i386/avx256-unaligned-store-4.c: Likewise.
	* gcc.target/i386/avx256-unaligned-store-5.c: Likewise.
	* gcc.target/i386/avx256-unaligned-store-6.c: Likewise.
	* gcc.target/i386/avx256-unaligned-store-7.c: Likewise.

2011-06-28  Eric Botcazou  <ebotcazou@adacore.com>

	* gnat.dg/opt17.ad[sb]: New test.

2011-06-28  Alexander Monakov  <amonakov@ispras.ru>

	Backport from mainline
	2011-04-08  Alexander Monakov  <amonakov@ispras.ru>

	PR target/48273
	* g++.dg/opt/pr48273.C: New.

2011-06-27  Jason Merrill  <jason@redhat.com>

	PR c++/49528
	* g++.dg/init/ref19.C: New.
	* g++.dg/cpp0x/constexpr-cleanup.C: New.

	PR c++/49440
	* g++.dg/rtti/anon-ns1.C: New.

	PR c++/49418
	* g++.dg/template/param3.C: New.

2011-07-04  Jakub Jelinek  <jakub@redhat.com>

	PR debug/49602
	* gcc.dg/pr49602.c: New test.

2011-06-29  Jakub Jelinek  <jakub@redhat.com>

	PR debug/49567
	* gcc.target/i386/pr49567.c: New test.

2011-06-27  Jakub Jelinek  <jakub@redhat.com>

	* gcc.dg/builtin-assume-aligned-1.c: New test.
	* gcc.dg/builtin-assume-aligned-2.c: New test.
	* gcc.target/i386/builtin-assume-aligned-1.c: New test.

	PR debug/49544
	* gcc.dg/pr49544.c: New test.

2011-06-09  Jakub Jelinek  <jakub@redhat.com>

	PR middle-end/49308
	* gfortran.dg/pr49308.f90: New test.

2011-06-27  Jakub Jelinek  <jakub@redhat.com>

	Backported from mainline
	2011-06-26  Jakub Jelinek  <jakub@redhat.com>

	PR tree-optimization/48377
	* gcc.dg/vect/pr48377.c: Add dg-require-effective-target
	non_strict_align.

	2011-06-26  Steve Ellcey  <sje@cup.hp.com>

	PR middle-end/49191
	* lib/target-supports.exp (check_effective_target_non_strict_align):
	New.

2011-06-27  Release Manager

	* GCC 4.6.1 released.

2011-06-23  Jason Merrill  <jason@redhat.com>

	PR c++/49507
	* g++.dg/cpp0x/defaulted30.C: New.

2011-06-21  Jason Merrill  <jason@redhat.com>

	PR c++/49482
	* g++.dg/cpp0x/lambda/lambda-warn3.C: New.

2011-06-21  Janus Weil  <janus@gcc.gnu.org>

	PR fortran/49112
	* gfortran.dg/class_44.f03: New.

2011-06-19  Janus Weil  <janus@gcc.gnu.org>

	PR fortran/47601
	* gfortran.dg/extends_13.f03: New.

	PR fortran/48699
	* gfortran.dg/move_alloc_5.f90: New.

	PR fortran/49074
	* gfortran.dg/typebound_assignment_3.f03: New.

	PR fortran/49417
	* gfortran.dg/class_43.f03: New.

2011-06-18  Jakub Jelinek  <jakub@redhat.com>

	PR testsuite/49432
	* obj-c++.dg/invalid-type-1.mm: Adjust for new error wording.

	PR target/49411
	* gcc.target/i386/testimm-1.c: New test.
	* gcc.target/i386/testimm-2.c: New test.
	* gcc.target/i386/testimm-3.c: New test.
	* gcc.target/i386/testimm-4.c: New test.
	* gcc.target/i386/testimm-5.c: New test.
	* gcc.target/i386/testimm-6.c: New test.
	* gcc.target/i386/testimm-7.c: New test.
	* gcc.target/i386/testimm-8.c: New test.
	* gcc.target/i386/xop-vpermil2px-2.c: New test.
	* gcc.target/i386/xop-rotate1-int.c: New test.
	* gcc.target/i386/xop-rotate2-int.c: New test.

2011-06-17  Richard Guenther  <rguenther@suse.de>

	Backport from mainline
	2011-05-23  Richard Guenther  <rguenther@suse.de>

	PR tree-optimization/49115
	* g++.dg/torture/pr49115.C: New testcase.

2011-06-17  Hans-Peter Nilsson  <hp@axis.com>

	Backport from mainline
	2011-06-17  Hans-Peter Nilsson  <hp@axis.com>

	PR rtl-optimization/48542
	* gcc.dg/torture/pr48542.c: New test.

2011-06-17  Tobias Burnus

	PR fortran/49324
	* gfortran.dg/alloc_comp_assign_11.f90: New.

2011-06-16  Jason Merrill  <jason@redhat.com>

	PR c++/49229
	* g++.dg/cpp0x/sfinae26.C: New.

	PR c++/49251
	* g++.dg/cpp0x/variadic113.C: New.

2011-06-16  Kaz Kojima  <kkojima@gcc.gnu.org>

	Backport form main line
	2011-06-09  Kaz Kojima  <kkojima@gcc.gnu.org>

	PR target/49307
	* gcc.dg/pr49307.c: New.

2011-06-16  Jakub Jelinek  <jakub@redhat.com>

	PR tree-optimization/49419
	* gcc.c-torture/execute/pr49419.c: New test.

	Backported from mainline
	2011-06-13  Edmar Wienskoski  <edmar@freescale.com>

	PR target/44618
	* gcc.target/powerpc/outofline_rnreg.c: New testcase.

2011-06-14  Jason Merrill  <jason@redhat.com>

	* g++.dg/other/error23.C: Adjust error message.
	* g++.dg/other/error32.C: Likewise.

	PR c++/49369
	* g++.dg/cpp0x/decltype30.C: New.

2011-06-14  Jakub Jelinek  <jakub@redhat.com>

	PR fortran/49103
	* gfortran.dg/pr49103.f90: New test.

	PR rtl-optimization/49390
	* gcc.c-torture/execute/pr49390.c: New test.

2011-06-10  Janis Johnson  <janisjo@codesourcery.com>

	* gcc/testsuite/gcc.target/arm/20090811-1.c: Skip for incompatible
	options, do not override other options.
	* gcc/testsuite/gcc.target/arm/combine-cmp-shift.c: Skip for
	incompatible options.
	* gcc/testsuite/gcc.target/arm/pr45094.c: Likewise.
	* gcc/testsuite/gcc.target/arm/scd42-1.c: Likewise.
	* gcc/testsuite/gcc.target/arm/scd42-3.c: Likewise.
	* gcc/testsuite/gcc.target/arm/thumb-ltu.c: Likewise.

	* lib/target-supports.exp
	(check_effective_target_arm_neon_fp16_ok_nocache): Return 0 if
	multilib flags use -mfpu with a value other than neon-fp16.

2011-06-08  Kaz Kojima  <kkojima@gcc.gnu.org>

	Backport from mainline
	2011-06-01  Kaz Kojima  <kkojima@gcc.gnu.org>

	PR target/49238
	* gcc.c-torture/compile/pr49238.c: New.

2011-06-07  Jason Merrill  <jason@redhat.com>

	* g++.dg/cpp0x/enum19.C: New.

2011-06-07  Jakub Jelinek  <jakub@redhat.com>

	PR gcov-profile/49299
	* gcc.dg/tree-prof/pr49299-1.c: New test.
	* gcc.dg/tree-prof/pr49299-2.c: New test.

2011-06-06  Jason Merrill  <jason@redhat.com>

	* g++.dg/cpp0x/regress/ptrmem1.C: New.

2011-06-06  Asher Langton  <langton2@llnl.gov>

	PR fortran/49268
	* gfortran.dg/PR49268.f90: New test.

2011-06-06  Jakub Jelinek  <jakub@redhat.com>

	PR c++/49264
	* g++.dg/opt/pr49264.C: New test.

2011-06-06  Mikael Pettersson  <mikpe@it.uu.se>

	PR tree-optimization/49243
	* gcc.dg/pr49243.c: New.

2011-06-06  Richard Guenther  <rguenther@suse.de>

	PR tree-optimization/48702
	* gcc.dg/torture/pr48702.c: New testcase.

	Backport from mainline
	2011-05-31  Jakub Jelinek  <jakub@redhat.com>

	PR rtl-optimization/49235
	* gcc.dg/pr49235.c: New test.

2011-06-05  Kaz Kojima  <kkojima@gcc.gnu.org>

	Backport from mainline
	2011-05-30  Kaz Kojima  <kkojima@gcc.gnu.org>

	PR target/49186
	* gcc.c-torture/execute/pr49186.c: New.

2011-06-04  Jonathan Wakely  <jwakely.gcc@gmail.com>

	PR c++/33840
	* g++.dg/diagnostic/bitfld2.C: New.

2011-06-04  Ira Rosen  <ira.rosen@linaro.org>

	PR tree-optimization/49038
	* gcc.dg/vect/vect-strided-u8-i8-gap4-unknown.c: New test.
	* gcc.dg/vect/pr49038.c: New test.

2011-06-03  Jakub Jelinek  <jakub@redhat.com>

	PR c++/49276
	* g++.dg/cpp0x/lambda/lambda-mangle2.C: New test.

2011-06-04  Jakub Jelinek  <jakub@redhat.com>

	* gcc.dg/guality/rotatetest.c (f5, f6): Fix up pastos.

2011-06-02  Steven G. Kargl  <kargl@gcc.gnu.org>

	PR fortran/49265
	* gfortran.dg/module_procedure_double_colon_1.f90: New test.
	* gfortran.dg/module_procedure_double_colon_2.f90: New test.

2011-06-02  Ira Rosen  <ira.rosen@linaro.org>

	PR tree-optimization/49093
	* gcc.dg/vect/pr49093.c: New test.

2011-05-31  Thomas Koenig  <tkoenig@gcc.gnu.org>

	Backport from trunk
	PR fortran/45786
	* gfortran.dg/operator_7.f90:  New test case.

2011-05-31  Richard Guenther  <rguenther@suse.de>

	Backport from mainline
	2011-05-19  Richard Guenther  <rguenther@suse.de>

	PR middle-end/48985
	* gcc.dg/builtin-object-size-11.c: New testcase.

2011-05-31  Richard Guenther  <rguenther@suse.de>

	Backport from mainline
	2011-05-11  Richard Guenther  <rguenther@suse.de>

	PR middle-end/48953
	* gcc.dg/torture/pr48953.c: New testcase.

2011-05-31  Jakub Jelinek  <jakub@redhat.com>

	* gcc.dg/guality/bswaptest.c: New test.
	* gcc.dg/guality/clztest.c: New test.
	* gcc.dg/guality/ctztest.c: New test.
	* gcc.dg/guality/rotatetest.c: New test.

2011-05-30  Jakub Jelinek  <jakub@redhat.com>
	    Eric Botcazou  <ebotcazou@adacore.com>

	* gcc.dg/guality/drap.c: New test.

2011-05-10  Jakub Jelinek  <jakub@redhat.com>

	PR debug/48928
	* gcc.dg/dfp/pr48928.c: New test.

2011-05-29  Richard Sandiford  <rdsandiford@googlemail.com>

	From Ryan Mansfield
	* gcc.dg/pr48826.c: New test.

2011-03-29  Jakub Jelinek  <jakub@redhat.com>

	PR debug/48203
	* gcc.dg/pr48203.c: New test.

2011-03-16  Jakub Jelinek  <jakub@redhat.com>

	* g++.dg/debug/dwarf2/icf.C: Adjust for -fenable-icf-debug removal.

	PR debug/45882
	* gcc.dg/guality/pr45882.c: New test.

2011-05-30  Jakub Jelinek  <jakub@redhat.com>

	PR c++/49223
	* g++.dg/gomp/pr49223-1.C: New test.
	* g++.dg/gomp/pr49223-2.C: New test.

2011-05-30  Richard Guenther  <rguenther@suse.de>

	PR tree-optimization/49218
	* gcc.c-torture/execute/pr49218.c: New testcase.

2011-05-29  Richard Sandiford  <rdsandiford@googlemail.com>

	* gcc.target/mips/reg-var-1.c: New test.

2011-05-29  Richard Guenther  <rguenther@suse.de>

	PR tree-optimization/49217
	* gcc.dg/torture/pr49217.c: New testcase.

2011-05-27  Jason Merrill  <jason@redhat.com>

	* g++.dg/cpp0x/lambda/lambda-template2.C: New.

	* g++.dg/cpp0x/enum18.C: New.

	* g++.dg/cpp0x/error6.C: New.

2011-05-27  Jakub Jelinek  <jakub@redhat.com>

	PR c++/49165
	* g++.dg/eh/cond6.C: New test.

2011-05-27  Jason Merrill  <jason@redhat.com>

	* g++.dg/template/const5.C: New.

2011-05-26  Thomas Koenig  <tkoenig@gcc.gnu.org>

	PR fortran/48955
	* gfortran.dg/dependency_40.f90 : New test.

2011-05-26  Jason Merrill  <jason@redhat.com>

	* g++.dg/cpp0x/variadic111.C: New.
	* g++.dg/cpp0x/variadic41.C: Adjust.

2011-05-26  Jakub Jelinek  <jakub@redhat.com>

	PR c++/49165
	* g++.dg/eh/cond5.C: New test.

	PR tree-optimization/49161
	* gcc.c-torture/execute/pr49161.c: New test.

2011-05-25  Jason Merrill  <jason@redhat.com>

	* g++.dg/cpp0x/error4.C: New.

	* g++.dg/cpp0x/rv-restrict.C: New.

2011-05-26  Fabien Chêne  <fabien@gcc.gnu.org>
	* g++.dg/init/pr25811-2.C: New.
	* g++.dg/init/pr25811-3.C: New.
	* g++.dg/init/pr25811-4.C: New.

2011-05-25  Jason Merrill  <jason@redhat.com>

	* g++.dg/cpp0x/enum15.C: New.
	* g++.dg/cpp0x/constexpr-switch2.C: New.

	* g++.dg/cpp0x/variadic110.C: New.

	* g++.dg/cpp0x/auto9.C: Add typedef test.

	* g++.dg/cpp0x/auto23.C: New.
	* g++.dg/cpp0x/auto9.C: Adjust.

	* g++.dg/cpp0x/defaulted29.C: New.

	* g++.dg/cpp0x/initlist51.C: New.

2011-05-25  Janis Johnson  <janisjo@codesourcery.com>

	* gcc.target/arm/fp16-compile-none-1.c: Update expected error.
	* g++.dg/abi/packed1.C: Suppress warning.
	* g++.dg/warn/Wunused-parm-3.C: Likewise.
	* g++.dg/template/stdarg1.C: Likewise.
	* g++.dg/other/packed1.C: Remove arm from xfail list.

2011-05-25  Jason Merrill  <jason@redhat.com>

	* g++.dg/cpp0x/enum16.C: New.
	* g++.dg/parse/error15.C: Adjust.

	* g++.dg/cpp0x/initlist50.C: New.

	* g++.dg/cpp0x/lambda/lambda-conv5.C: New.

	* g++.dg/cpp0x/variadic109.C: New.

2011-05-25  Nicola Pero  <nicola.pero@meta-innovation.com>

	Backport from mainline
	2011-05-24  Nicola Pero  <nicola.pero@meta-innovation.com>

	PR libobjc/48177
	* objc.dg/pr48177.m: New testcase.

2011-05-25  Jakub Jelinek  <jakub@redhat.com>

	PR c++/49136
	* g++.dg/cpp0x/constexpr-bitfield2.C: New test.
	* g++.dg/cpp0x/constexpr-bitfield3.C: New test.

2011-05-24  Jason Merrill  <jason@redhat.com>

	* g++.dg/cpp0x/access01.C: New.

	* g++.dg/template/access21.C: New.
	* g++.dg/template/access22.C: New.

	* g++.dg/cpp0x/rv-cast2.C: New.

	* g++.dg/cpp0x/lambda/lambda-eh2.C: New.

	* g++.dg/cpp0x/error3.C: New.

	* g++.dg/cpp0x/defaulted27.C: New.

	* g++.dg/cpp0x/decltype27.C: New.

2011-05-24  Uros Bizjak  <ubizjak@gmail.com>

	PR target/49133
	* g++.dg/other/pr49133.C: New test.

2011-05-23  Jakub Jelinek  <jakub@redhat.com>

	PR lto/49123
	* gcc.c-torture/execute/pr49123.c: New test.

	PR debug/49032
	* gcc.dg/debug/pr49032.c: New test.

	PR c/49120
	* gcc.dg/pr49120.c: New test.

	PR middle-end/48973
	* gcc.c-torture/execute/pr48973-1.c: New test.
	* gcc.c-torture/execute/pr48973-2.c: New test.

2011-05-22  Jason Merrill  <jason@redhat.com>

	* g++.dg/cpp0x/sfinae23.C: New.
	* g++.dg/cpp0x/sfinae8.C: Correct.

2011-05-22  Jakub Jelinek  <jakub@redhat.com>

	PR middle-end/49029
	* gcc.c-torture/compile/pr49029.c: New test.

2011-05-20  Jason Merrill  <jason@redhat.com>

	* g++.dg/cpp0x/constexpr-static7.C: New.

	* g++.dg/cpp0x/enum13.C: New.

	* g++.dg/cpp0x/defaulted26.C: New.

	* g++.dg/cpp0x/noexcept02.C: Fix.
	* g++.dg/cpp0x/noexcept03.C: Fix.
	* g++.dg/cpp0x/noexcept08.C: Fix.
	* g++.dg/cpp0x/noexcept10.C: New.

	* g++.dg/cpp0x/constexpr-friend.C: New.
	* g++.dg/cpp0x/constexpr-incomplete1.C: New.
	* g++.dg/cpp0x/constexpr-incomplete2.C: New.
	* g++.dg/cpp0x/constexpr-incomplete3.C: New.
	* g++.dg/cpp0x/constexpr-memfn1.C: Adjust.

	* g++.dg/cpp0x/sfinae22.C: New.

	* g++.dg/cpp0x/variadic108.C: New.

	* g++.dg/init/new32.C: New.

2011-05-20  Richard Guenther  <rguenther@suse.de>

	PR tree-optimization/49079
	* gcc.dg/torture/pr49079.c: New testcase.

2011-05-20  Jakub Jelinek  <jakub@redhat.com>

	PR tree-optimization/49073
	* gcc.c-torture/execute/pr49073.c: New test.

2011-05-19  Rainer Orth  <ro@CeBiTec.Uni-Bielefeld.DE>

	* gcc.c-torture/execute/960321-1.x: Remove.

2011-05-18  H.J. Lu  <hongjiu.lu@intel.com>

	Backport from mainline
	2011-05-18  H.J. Lu  <hongjiu.lu@intel.com>

	PR target/49002
	* gcc.target/i386/pr49002-1.c: New test.
	* gcc.target/i386/pr49002-2.c: Likewise.

2011-05-18  Jakub Jelinek  <jakub@redhat.com>

	PR tree-optimization/49039
	* gcc.c-torture/execute/pr49039.c: New test.
	* gcc.dg/tree-ssa/pr49039.c: New test.
	* g++.dg/torture/pr49039.C: New test.

2011-05-18  Richard Guenther  <rguenther@suse.de>

	Backport from mainline
	2011-04-19  Richard Guenther  <rguenther@suse.de>

	PR lto/48207
	* g++.dg/lto/pr48207_0.C: New testcase.

	2011-04-21  Richard Guenther  <rguenther@suse.de>

	PR lto/48703
	* g++.dg/lto/pr48207-2_0.C: New testcase.
	* g++.dg/lto/pr48207-3_0.C: Likewise.

2011-05-18  Richard Guenther  <rguenther@suse.de>

	Backport from mainline
	2011-05-12  Richard Guenther  <rguenther@suse.de>

	PR tree-optimization/48172
	* gcc.dg/vect/pr48172.c: New testcase.

2011-05-18  Jakub Jelinek  <jakub@redhat.com>

	PR tree-optimization/49000
	* gcc.dg/pr49000.c: New test.

2011-05-12  Jakub Jelinek  <jakub@redhat.com>

	PR tree-optimization/48975
	* gcc.dg/pr48975.c: New test.

2011-05-12  Richard Guenther  <rguenther@suse.de>

	Backport from mainline
	2011-05-02  Richard Guenther  <rguenther@suse.de>

	PR tree-optimization/48822
	* gcc.dg/torture/pr48822.c: New testcase.

2011-05-12  Jakub Jelinek  <jakub@redhat.com>

	PR debug/48967
	* g++.dg/opt/pr48967.C: New test.

2011-05-11  Tobias Burnus  <burnus@net-b.de>

	PR fortran/48889
	* gfortran.dg/generic_24.f90: New.

2011-05-11  Jakub Jelinek  <jakub@redhat.com>

	PR debug/48159
	* gcc.dg/pr48159-1.c: New test.
	* gcc.dg/pr48159-2.c: New test.

2011-05-11  Fabien Chêne  <fabien@gcc.gnu.org>

	PR c++/48859
	* g++.dg/init/pr48859.C: New.

2011-05-10  Michael Meissner  <meissner@linux.vnet.ibm.com>

	Backport from mainline
	2011-05-10  Michael Meissner  <meissner@linux.vnet.ibm.com>

	PR target/48857
	* gcc.target/powerpc/pr48857.c: New file, make sure V2DI arguments
	are passed and returned in vector registers.

2011-05-10  Jakub Jelinek  <jakub@redhat.com>

	Backported from mainline
	2011-05-07  Zdenek Dvorak  <ook@ucw.cz>

	PR tree-optimization/48837
	* gcc.dg/pr48837.c: New testcase.

2011-05-10  Jakub Jelinek  <jakub@redhat.com>

	PR tree-optimization/48611
	PR tree-optimization/48794
	* gfortran.dg/gomp/pr48611.f90: New test.
	* gfortran.dg/gomp/pr48794.f90: New test.

2011-05-09  Paolo Carlini  <paolo.carlini@oracle.com>

	PR c++/48522
	* g++.dg/cpp0x/pr48522.C: New.

2011-05-09  Dodji Seketeli  <dodji@redhat.com>

	PR c++/48574
	* g++.dg/template/dependent-expr8.C: New test case.

2011-05-06  Jason Merrill  <jason@redhat.com>

	* g++.dg/cpp0x/constexpr-condition2.C: New.

	* g++.dg/cpp0x/constexpr-missing.C: New.

	* g++.dg/ext/vla10.C: New.
	* c-c++-common/vla-1.c: New.

	* g++.dg/cpp0x/constexpr-48089.C: New.

2011-05-06  Dodji Seketeli  <dodji@redhat.com>

	PR c++/48838
	* g++.dg/template/member9.C: New test case.

2011-05-05  Jason Merrill  <jason@redhat.com>

	* g++.dg/init/new30.C: New.

2011-05-05  Eric Botcazou  <ebotcazou@adacore.com>

	* gnat.dg/discr29.ad[sb]: New test.
	* gnat.dg/discr30.adb: Likewise.

2011-05-05  Julian Brown  <julian@codesourcery.com>

	* gcc.target/arm/neon-vset_lanes8.c: New test.

2011-05-05  Ira Rosen  <ira.rosen@linaro.org>

	Backport from mainline:
	2011-04-18  Ulrich Weigand  <ulrich.weigand@linaro.org>
		    Ira Rosen  <ira.rosen@linaro.org>

	PR target/48252
	* gcc.target/arm/pr48252.c: New test.

2011-05-04  Jason Merrill  <jason@redhat.com>

	* g++.dg/conversion/base1.C: New.

2011-05-03  Jakub Jelinek  <jakub@redhat.com>

	PR target/48774
	* gcc.dg/pr48774.c: New test.

2011-04-30  Paul Thomas  <pault@gcc.gnu.org>

	PR fortran/48462
	PR fortran/48746
	* gfortran.dg/realloc_on_assign_7.f03: New test.

2011-04-30  Jakub Jelinek  <jakub@redhat.com>

	PR tree-optimization/48809
	* gcc.c-torture/execute/pr48809.c: New test.

2011-04-29  Tobias Burnus  <burnus@net-b.de>

	PR fortran/48810
	* gfortran.dg/typebound_proc_22.f90: New.

	PR fortran/48800
	* gfortran.dg/interface_36.f90: New.

2011-04-28  Michael Meissner  <meissner@linux.vnet.ibm.com>

	Backport from mainline
	2011-03-22  Michael Meissner  <meissner@linux.vnet.ibm.com>

	* gcc.dg/torture/vector-1.c: On powerpc add -fabi=altivec to avoid
	failure on 32-bit systems.
	* gcc.dg/torture/vector-2.c: Ditto.

	Backport from mainline
	2011-03-21  Michael Meissner  <meissner@linux.vnet.ibm.com>

	* gcc.dg/torture/va-arg-25.c: Add -mabi=altivec -maltivec for
	powerpc.

	PR target/48226
	* gcc.target/powerpc/pr48226.c: New file.

2011-04-28  Dodji Seketeli  <dodji@redhat.com>

	PR c++/48656
	* g++.dg/template/inherit7.C: New test case.

2011-04-28  Tobias Burnus  <burnus@net-b.de>

	PR fortran/48112
	PR fortran/48279
	* gfortran.dg/interface_35.f90: New.
	* gfortran.dg/erfc_scaled_1.f90: Don't compile with -pedantic.
	* gfortran.dg/func_result_6.f90: Add dg-warning.
	* gfortran.dg/bessel_1.f90: Ditto.
	* gfortran.dg/hypot_1.f90: Ditto.
	* gfortran.dg/proc_ptr_comp_20.f90: Ditto.
	* gfortran.dg/proc_ptr_comp_21.f90: Ditto.
	* gfortran.dg/interface_assignment_4.f90: Ditto.

2011-04-28  Tobias Burnus  <burnus@net-b.de>

	PR fortran/48788
	* gfortran.dg/whole_file_34.f90: New.

2011-04-27  Jason Merrill  <jason@redhat.com>

	* g++.dg/parse/ambig6.C: New.

2011-04-27  Nick Clifton  <nickc@redhat.com>

	* gcc.dg/20020312-2.c: Add definition for RX.

	* lib/target-supports.exp (add_options_for_ieee): Use -mnofpu
	option with RX targets.

	* gcc.target/rx/pack.c: Replace C++ style // comments with C style
	/* */ comments.

2011-04-27  Jakub Jelinek  <jakub@redhat.com>

	PR c/48742
	* gcc.c-torture/compile/pr48742.c: New test.

2011-04-26  Jason Merrill  <jason@redhat.com>

	* g++.dg/lookup/koenig13.C: New.

2011-04-26  Jason Merrill  <jason@redhat.com>

	* g++.dg/cpp0x/initlist48.C: New.

2011-04-26  Jakub Jelinek  <jakub@redhat.com>

	PR debug/48768
	* gcc.dg/pr48768.c: New test.

	PR tree-optimization/48734
	* gcc.c-torture/compile/pr48734.c: New test.

2011-04-26  Richard Guenther  <rguenther@suse.de>

	PR tree-optimization/48731
	* gcc.dg/torture/pr48731.c: New testcase.

2011-04-26  Tobias Burnus  <burnus@net-b.de>

	PR fortran/48588
	* gfortran.dg/whole_file_33.f90: New.

2011-04-25  Jason Merrill  <jason@redhat.com>

	* g++.dg/cpp0x/regress/template-const2.C: New.

2011-04-24  Jakub Jelinek  <jakub@redhat.com>

	PR preprocessor/48740
	* c-c++-common/raw-string-11.c: New test.

2011-04-23  John David Anglin  <dave.anglin@nrc-cnrc.ca>

	* gcc.dg/pr48616.c (dg-options): Add -fno-common to options on
	hppa*-*-hpux*.

2011-04-23  Jakub Jelinek  <jakub@redhat.com>

	PR c/48685
	* gcc.dg/pr48685.c: New test.

2011-04-22  Jakub Jelinek  <jakub@redhat.com>

	PR tree-optimization/48717
	* gcc.c-torture/execute/pr48717.c: New test.

2011-04-22  Uros Bizjak  <ubizjak@gmail.com>

	PR target/48723
	* gcc.target/i386/pr48723.c: New test.

2011-04-22  Jakub Jelinek  <jakub@redhat.com>

	PR c/48716
	* gcc.dg/gomp/pr48716.c: New test.
	* g++.dg/gomp/pr48716.C: New test.

2011-04-21  Uros Bizjak  <ubizjak@gmail.com>

	PR target/48708
	* gcc.target/i386/pr48708.c: New test.

2011-04-21  Richard Guenther  <rguenther@suse.de>

	PR middle-end/48695
	* g++.dg/torture/pr48695.C: New testcase.

2011-04-21  Eric Botcazou  <ebotcazou@adacore.com>

	* gnat.dg/volatile5.adb: New test.
	* gnat.dg/volatile5_pkg.ads: New helper.

2011-04-20  Jason Merrill  <jason@redhat.com>

	* g++.dg/cpp0x/initlist47.C: New.

2011-04-20  Jason Merrill  <jason@redhat.com>

	* g++.dg/template/const4.C: New.

2011-04-19  Jason Merrill  <jason@redhat.com>

	* g++.dg/ext/complex7.C: New.

2011-04-19  Jakub Jelinek  <jakub@redhat.com>

	PR target/48678
	* gcc.target/i386/pr48678.c: New test.

2011-04-18  Jason Merrill  <jason@redhat.com>

	* g++.dg/cpp0x/union4.C: New.

2011-04-18  Jakub Jelinek  <jakub@redhat.com>

	PR middle-end/48661
	* g++.dg/torture/pr48661.C: New test.

	PR c++/48632
	* g++.dg/gomp/pr48632.C: New test.

2011-04-18  Richard Guenther  <rguenther@suse.de>

	PR middle-end/46364
	* g++.dg/torture/pr46364.C: New testcase.

2011-04-18  Jakub Jelinek  <jakub@redhat.com>

	PR tree-optimization/48616
	* gcc.dg/pr48616.c: New test.

2011-04-15  Jakub Jelinek  <jakub@redhat.com>

	PR target/48614
	* gcc.target/i386/pr46084.c: Require avx_runtime instead of
	just avx.

	PR target/48605
	* gcc.target/i386/sse4_1-insertps-3.c: New test.
	* gcc.target/i386/sse4_1-insertps-4.c: New test.
	* gcc.target/i386/avx-insertps-3.c: New test.
	* gcc.target/i386/avx-insertps-4.c: New test.

2011-04-13  Jason Merrill  <jason@redhat.com>

	* g++.dg/template/operator11.C: New.

2011-04-13  Paul Thomas  <pault@gcc.gnu.org>

	PR fortran/48360
	PR fortran/48456
	* gfortran.dg/realloc_on_assign_6.f03: New test.

2011-04-13  Jakub Jelinek  <jakub@redhat.com>

	PR middle-end/48591
	* gcc.dg/gomp/pr48591.c: New test.

	PR c++/48570
	* g++.dg/cpp0x/constexpr-wstring1.C: New test.
	* g++.dg/cpp0x/constexpr-wstring2.C: New test.

2011-04-13  Dodji Seketeli  <dodji@redhat.com>

	PR c++/48574
	* g++.dg/template/dependent-expr7.C: New test case.

2011-04-12  Martin Jambor  <mjambor@suse.cz>

	PR tree-optimization/48195
	* gcc.dg/ipa/pr48195.c: New test.

2011-04-12  Jakub Jelinek  <jakub@redhat.com>

	PR rtl-optimization/48549
	* g++.dg/opt/pr48549.C: New test.

	PR c/48517
	* gcc.c-torture/compile/pr48517.c: New test.

2011-04-11  Jason Merrill  <jason@redhat.com>

	* g++.dg/cpp0x/enum10.C: New.

	* g++.dg/cpp0x/lambda/lambda-this4.C: New.

2011-04-09  Jason Merrill  <jason@redhat.com>

	PR c++/48528
	* g++.dg/cpp0x/sfinae10.C: Remove abstract class.

2011-04-08  Mike Stump  <mikestump@comcast.net>

	PR testsuite/48506
	* gcc.dg/tree-ssa/ssa-ccp-17.c: Robustify against ports that
	default to fno-common.

2011-04-07  Jason Merrill  <jason@redhat.com>

	* g++.dg/cpp0x/regress/call1.C: New.

	* g++.dg/cpp0x/sfinae11.C: New.
	* g++.dg/cpp0x/noexcept02.C: Fix.

	* g++.dg/cpp0x/sfinae10.C: New.

	* g++.dg/cpp0x/sfinae7.C: New.

	* g++.dg/cpp0x/enum9.C: New.

2011-04-08  Jakub Jelinek  <jakub@redhat.com>

	PR tree-optimization/48377
	* gcc.dg/vect/pr48377.c: New test.

2011-04-07  Mike Stump  <mikestump@comcast.net>

	* gcc.dg/torture/stackalign/non-local-goto-5.c: Fix for targets
	with no trampolines.

2011-04-07  Jakub Jelinek  <jakub@redhat.com>

	PR fortran/48117
	* gfortran.dg/gomp/pr48117.f90: New test.

	PR debug/48343
	* gcc.dg/torture/pr48343.c: New test.

2011-04-07  Andrey Belevantsev  <abel@ispras.ru>

	Backport from mainline
	2011-03-26  Andrey Belevantsev  <abel@ispras.ru>

	PR rtl-optimization/48144
	* gcc.dg/pr48144.c: New test.

2011-04-06  Jakub Jelinek  <jakub@redhat.com>

	PR debug/48466
	* gcc.dg/guality/pr36977.c: New test.
	* gcc.dg/guality/pr48466.c: New test.

	Backported from mainline
	2011-04-01  Jakub Jelinek  <jakub@redhat.com>

	PR middle-end/48335
	* gcc.c-torture/compile/pr48335-1.c: New test.
	* gcc.dg/pr48335-1.c: New test.
	* gcc.dg/pr48335-2.c: New test.
	* gcc.dg/pr48335-3.c: New test.
	* gcc.dg/pr48335-4.c: New test.
	* gcc.dg/pr48335-5.c: New test.
	* gcc.dg/pr48335-6.c: New test.
	* gcc.dg/pr48335-7.c: New test.
	* gcc.dg/pr48335-8.c: New test.
	* gcc.target/i386/pr48335-1.c: New test.

2011-04-04  Janus Weil  <janus@gcc.gnu.org>

	PR fortran/48291
	* gfortran.dg/class_42.f03: New.

2011-04-04  Rainer Orth  <ro@CeBiTec.Uni-Bielefeld.DE>

	* gfortran.dg/bessel_6.f90: Use dg-add-options ieee.
	* gfortran.dg/bessel_7.f90: Likewise.

2011-03-31  Jason Merrill  <jason@redhat.com>

	* g++.dg/cpp0x/defaulted24.C: New.

2011-03-31  Rainer Orth  <ro@CeBiTec.Uni-Bielefeld.DE>

	PR target/16292
	* gfortran.dg/g77/cabs.f: Only xfail execution on mips-sgi-irix6*
	with -O0.

2011-03-31  Eric Botcazou  <ebotcazou@adacore.com>

	* g++.dg/other/i386-9.C: New test.

2011-03-30  Jason Merrill  <jason@redhat.com>

	* g++.dg/cpp0x/regress/error-recovery1.C: New.

	* g++.dg/cpp0x/regress/isnan.C: New.

	* g++.dg/cpp0x/initlist46.C: New.

2011-03-29  Jason Merrill  <jason@redhat.com>

	* g++.dg/cpp0x/regress/value-dep1.C: New.

	* g++.dg/cpp0x/dependent1.C: New.

2011-03-29  Jason Merrill  <jason@redhat.com>

	* g++.dg/parse/memfnquals1.C: New.

	* g++.dg/cpp0x/constexpr-memfn1.C: New.

	* g++.dg/cpp0x/constexpr-diag1.C: Adjust error locations.

	* g++.dg/cpp0x/initlist-array2.C: New.

	* g++.dg/cpp0x/initlist-array1.C: New.

	* g++.dg/cpp0x/move1.C: New.

	* g++.dg/cpp0x/auto22.C: New.

	* g++.dg/cpp0x/rv-deduce2.C: New.

	* g++.dg/cpp0x/elision2.C: New.

2011-03-29  Rodrigo Rivas Costa  <rodrigorivascosta@gmail.com>

	* g++.dg/cpp0x/constexpr-attribute.C: New.

2011-03-29  Jason Merrill  <jason@redhat.com>

	* g++.dg/cpp0x/constexpr-recursion.C: New.

	* g++.dg/cpp0x/constexpr-noexcept.C: New.

	* g++.dg/cpp0x/constexpr-overflow2.C: New.
	* g++.dg/cpp0x/constexpr-data2.C: Remove FIXME.

	* g++.dg/cpp0x/constexpr-47570.C: New.

2011-03-28  Rainer Orth  <ro@CeBiTec.Uni-Bielefeld.DE>

	Backport from mainline:
	2011-03-23  Rainer Orth  <ro@CeBiTec.Uni-Bielefeld.DE>

	PR testsuite/48251
	* g++.dg/guality/guality.exp: Disable on alpha*-dec-osf*.

2011-03-28  Richard Sandiford  <richard.sandiford@linaro.org>

	PR target/47553
	* gcc.target/arm/neon-vld-1.c: New test.

2011-03-28  Richard Guenther  <rguenther@suse.de>

	Backport from mainline
	2011-03-24  Richard Guenther  <rguenther@suse.de>

	PR middle-end/48269
	* gcc.dg/builtin-object-size-10.c: New testcase.

	2011-03-22  Richard Guenther  <rguenther@suse.de>

	PR tree-optimization/48228
	* gcc.dg/Wstrict-overflow-23.c: New testcase.

	2011-03-17  Richard Guenther  <rguenther@suse.de>

	PR middle-end/48134
	* gcc.dg/pr48134.c: New testcase.

2011-03-26  Uros Bizjak  <ubizjak@gmail.com>

	Backport from mainline:
	2011-03-24  Uros Bizjak  <ubizjak@gmail.com>

	PR target/48237
	* gcc.target/i386/pr48237.c: New test.

2011-03-26  Jakub Jelinek  <jakub@redhat.com>

	Backport from mainline
	2011-03-24  Jakub Jelinek  <jakub@redhat.com>

	PR debug/48204
	* gcc.dg/dfp/pr48204.c: New test.

	2011-03-20  Jakub Jelinek  <jakub@redhat.com>

	PR c/42544
	PR c/48197
	* gcc.c-torture/execute/pr42544.c: New test.
	* gcc.c-torture/execute/pr48197.c: New test.

	PR rtl-optimization/48156
	* gcc.dg/pr48156.c: New test.

	2011-03-17  Jakub Jelinek  <jakub@redhat.com>

	PR rtl-optimization/48141
	* gcc.dg/pr48141.c: New test.

2011-03-25  Release Manager

	* GCC 4.6.0 released.

2011-03-21  Rainer Orth  <ro@CeBiTec.Uni-Bielefeld.DE>

	Backport from mainline:
	2011-03-18  Rainer Orth  <ro@CeBiTec.Uni-Bielefeld.DE>

	* gcc.dg/vect/slp-multitypes-2.c: Replace dg-do run with
	dg-xfail-run-if.
	Only xfail with gas.

2011-03-21  Jakub Jelinek  <jakub@redhat.com>

	PR target/48213
	* gcc.dg/pr48213.c: New test.

2011-03-20  Joseph Myers  <joseph@codesourcery.com>

	* gcc.dg/c1x-typedef-1.c: Expect errors for redefinitions of
	variably modified typedefs.
	* gcc.dg/c1x-typedef-2.c: Remove.

2011-03-20  Joseph Myers  <joseph@codesourcery.com>

	* gcc.dg/c1x-anon-struct-1.c: Don't test use of typedefs.
	* gcc.dg/c1x-anon-struct-3.c: New test.
	* gcc.dg/anon-struct-11.c: Update.

2011-03-18  Rainer Orth  <ro@CeBiTec.Uni-Bielefeld.DE>

	PR middle-end/47405
	* gcc.dg/torture/20090618-1.c: Skip on mips-sgi-irix*.

2011-03-18  Jakub Jelinek  <jakub@redhat.com>

	PR bootstrap/48161
	* gcc.c-torture/compile/pr48161.c: New test.

2011-03-17  Richard Guenther  <rguenther@suse.de>

	PR middle-end/48165
	* g++.dg/torture/pr48165.C: New testcase.

2011-03-16  Dodji Seketeli  <dodji@redhat.com>

	PR debug/47510
	* g++.dg/debug/dwarf2/typedef6.C: New test.

2011-03-16  Jason Merrill  <jason@redhat.com>

	* g++.dg/cpp0x/constexpr-array3.C: New.

2011-03-16  Jason Merrill  <jason@redhat.com>

	* g++.dg/cpp0x/sfinae6.C: New.
	* gcc/testsuite/g++.dg/cpp0x/initlist38.C: Adjust expected error.
	* gcc/testsuite/g++.dg/cpp0x/pr45908.C: Likewise.
	* gcc/testsuite/g++.dg/cpp0x/sfinae6.C: Likewise.
	* gcc/testsuite/g++.old-deja/g++.jason/conversion11.C: Likewise.
	* gcc/testsuite/g++.old-deja/g++.law/arg11.C: Likewise.

2011-03-16  Jason Merrill  <jason@redhat.com>

	* g++.dg/template/incomplete6.C: New.

2011-03-15  Ramana Radhakrishnan  <ramana.radhakrishnan@linaro.org>

	PR target/46788
	* gcc.target/arm/pr46788.c: New.

2011-03-14  Tom Tromey  <tromey@redhat.com>

	* gcc.dg/Woverlength-strings-pedantic-c90-asm.c: New file.
	* gcc.dg/Woverlength-strings-pedantic-c89-asm.c: New file.
	* gcc.dg/Woverlength-strings-pedantic-c99-asm.c: New file.

2011-03-14  Tom Tromey  <tromey@redhat.com>

	* gcc.dg/Woverlength-strings-pedantic-c89-ext.c: New file.
	* gcc.dg/Woverlength-strings-pedantic-c90-ext.c: New file.
	* gcc.dg/Woverlength-strings-pedantic-c99-ext.c: New file.

2011-03-15  Richard Sandiford  <richard.sandiford@linaro.org>

	PR rtl-optimization/47166
	* gcc.c-torture/execute/postmod-1.c: New test.

2011-03-14  Richard Guenther  <rguenther@suse.de>

	PR middle-end/48098
	* gcc.dg/torture/pr48098.c: New testcase.

2011-03-12  Peter Bergner  <bergner@vnet.ibm.com>

	PR target/48053
	* gcc/testsuite/gcc.target/powerpc/pr48053-1.c: New test.
	* gcc/testsuite/gcc.target/powerpc/pr48053-2.c: Likewise.

2011-03-12  Thomas Koenig  <tkoenig@gcc.gnu.org>

	PR libfortran/48066
	* gfortran.dg/intrinsic_ifunction_2.f90:  Correct PR number.

2011-03-12  Thomas Koenig  <tkoenig@gcc.gnu.org>

	PR libfortran/48066
	* gfortran.dg/intrinsic_ifunction_2.f90:  New test case.

2011-03-12  Janus Weil  <janus@gcc.gnu.org>

	PR fortran/48059
	* gfortran.dg/class_41.f03: New.

2011-03-11  Dodji Seketeli  <dodji@redhat.com>

	* g++.dg/conversion/cast3.C: New test.

2011-03-11  Jason Merrill  <jason@redhat.com>

	* g++.dg/template/error45.C: New.

	* g++.dg/parse/no-type-defn1.C: New.

	* g++.dg/ext/attrib40.C: New.

	* g++.dg/cpp0x/regress/array1.C: New.

2011-03-11  Richard Guenther  <rguenther@suse.de>

	PR tree-optimization/48067
	* gcc.dg/pr48067.c: New testcase.

2011-03-11  Richard Guenther  <rguenther@suse.de>

	PR lto/48073
	* g++.dg/lto/20110311-1_0.C: New testcase.

2011-03-11  Jakub Jelinek  <jakub@redhat.com>

	PR c++/48035
	* g++.dg/inherit/virtual8.C: New test.

	PR middle-end/48044
	* gcc.dg/torture/pr48044.c: New test.

2011-03-11  Janus Weil  <janus@gcc.gnu.org>

	PR fortran/47768
	* gfortran.dg/proc_ptr_comp_31.f90: New.

2011-03-11  Richard Guenther  <rguenther@suse.de>

	PR tree-optimization/47278
	* gcc.dg/torture/pr47278-1.c: New testcase.
	* gcc.dg/torture/pr47278-2.c: Likewise.

2011-03-11  Jakub Jelinek  <jakub@redhat.com>

	PR tree-optimization/48063
	* gcc.dg/torture/pr48063.c: New test.

2011-03-10  Jason Merrill  <jason@redhat.com>

	* g++.dg/template/array22.C: New.

	* g++.dg/cpp0x/syntax-err1.C: New.
	* g++.dg/parse/error36.C: Adjust expected errors.
	* g++.old-deja/g++.pt/ctor2.C: Likewise.
	* g++.old-deja/g++.pt/typename3.C: Likewise.
	* g++.old-deja/g++.pt/typename4.C: Likewise.
	* g++.old-deja/g++.pt/typename6.C: Likewise.

2011-03-09  Jason Merrill  <jason@redhat.com>

	* g++.dg/template/nontype22.C: New.

2011-03-09  Martin Jambor  <mjambor@suse.cz>

	PR tree-optimization/47714
	* g++.dg/torture/pr47714.C: New test.

2011-03-08  Michael Meissner  <meissner@linux.vnet.ibm.com>

	PR target/47755
	* gcc.target/powerpc/pr47755-2.c: New file.

2011-03-08  Jakub Jelinek  <jakub@redhat.com>

	* go.test/go-test.exp: For goroutines.go test if GCCGO_RUN_ALL_TESTS
	is not set in the environment, pass 64 as first argument when not
	running expensive tests or pass max($[`ulimit -u`/4], 10000) on
	native where ulimit -u is supported.

2011-03-08  Andreas Krebbel  <Andreas.Krebbel@de.ibm.com>

	* gcc.dg/optimize-bswapsi-1.c: Use -march=z900 on s390.

2011-03-08  Jason Merrill  <jason@redhat.com>

	* g++.dg/template/nontype21.C: New.

	* g++.dg/template/anon5.C: New.

2011-03-08  Jakub Jelinek  <jakub@redhat.com>

	PR debug/47881
	* gcc.dg/pr47881.c: New test.

2011-03-08  Dodji Seketeli  <dodji@redhat.com>

	PR c++/47957
	* g++.dg/lookup/template3.C: New test.

2011-03-08  Kai Tietz  <ktietz@redhat.com>

	* g++.dg/tree-ssa/pr21082.C: Use __INTPTR_TYPE__ instead of
	'long' type.

2011-03-08  Mikael Pettersson  <mikpe@it.uu.se>

	PR testsuite/47954
	* gcc.dg/tree-ssa/ssa-ccp-33.c: Use __alignof__ not
	sizeof to compute alignment.

2011-03-08  Jakub Jelinek  <jakub@redhat.com>

	PR tree-optimization/48022
	* gcc.dg/pr48022-1.c: New test.
	* gcc.dg/pr48022-2.c: New test.

2011-03-07  Jason Merrill  <jason@redhat.com>

	* g++.dg/template/nontype20.C: New.
	* g++.dg/init/member1.C: Adjust expected errors.
	* g++.dg/parse/constant4.C: Likewise.
	* g++.dg/template/qualified-id3.C: Likewise.
	* g++.old-deja/g++.pt/crash10.C: Likewise.

	* g++.dg/cpp0x/regress/non-const1.C: New.

2011-03-07  Jakub Jelinek  <jakub@redhat.com>

	PR debug/47991
	* gcc.dg/pr47991.c: New test.

2011-03-07  Jason Merrill  <jason@redhat.com>

	* g++.dg/abi/mangle46.C: New.

2011-03-07  Pat Haugen <pthaugen@us.ibm.com>

	PR target/47862
	* gcc.target/powerpc/pr47862.c: New.

2011-03-07  Jack Howarth <howarth@bromo.med.uc.edu>

	PR target/45413
	* gcc.target/i386/combine-mul.c: Require nonpic.

2011-03-07  Paul Wögerer  <paul_woegerer@mentor.com>
	    Nathan Froyd  <froydnj@codesourcery.com>

	* gcc.dg/20001117-1.c: Abort on NULL call_sites.

2011-03-06  Mark Mitchell  <mark@codesourcery.com>

	* README.QMTEST: Remove.

2011-03-06  Paul Thomas  <pault@gcc.gnu.org>
	    Jerry DeLisle  <jvdelisle@gcc.gnu.org>

	PR fortran/47850
	* gfortran.dg/array_constructor_37.f90 : New test.

2011-03-05  Jason Merrill  <jason@redhat.com>

	* g++.dg/abi/mangle39.C: ABI v5, not 6.
	* g++.dg/abi/mangle45.C: Likewise.
	* g++.dg/cpp0x/trailing1.C: Likewise.

2011-03-05  John David Anglin  <dave.anglin@nrc-cnrc.gc.ca>

	* gcc.dg/torture/pr47975.c: Add -fno-common option on hppa*-*-hpux*.

2011-03-05  Jakub Jelinek  <jakub@redhat.com>

	PR rtl-optimization/47899
	* gcc.dg/pr47899.c: New test.

	* gcc.dg/torture/pr47968.c: Ignore warnings.

	PR tree-optimization/47967
	* gcc.c-torture/compile/pr47967.c: New test.

2011-03-04  Nicola Pero  <nicola.pero@meta-innovation.com>

	* objc.dg/property/property-encoding-1.m: Tidied up testcase.
	* obj-c++.dg/property/property-encoding-1.mm: Likewise.

2011-03-04  Nicola Pero  <nicola.pero@meta-innovation.com>

	* objc.dg/gnu-api-2-property.m: Added tests for property_getName()
	and property_getAttributes() if __OBJC2__.
	* obj-c++.dg/gnu-api-2-property.mm: Likewise.
	* objc.dg/property/property-encoding-1.m: New.
	* obj-c++.dg/property/property-encoding-1.mm: New.

2011-03-04  Jason Merrill  <jason@redhat.com>

	* g++.dg/template/pseudodtor6.C: New.

	* g++.dg/inherit/covariant19.C: New.

2011-03-04  Richard Guenther  <rguenther@suse.de>

	PR middle-end/47968
	* gcc.dg/torture/pr47968.c: New testcase.

2011-03-04  Richard Guenther  <rguenther@suse.de>

	PR middle-end/47975
	* gcc.dg/torture/pr47975.c: New testcase.

2011-03-03  Paolo Carlini  <paolo.carlini@oracle.com>

	PR c++/47974
	* g++.dg/template/crash106.C: New.

2011-03-03  Jakub Jelinek  <jakub@redhat.com>

	PR c/47963
	* gcc.dg/gomp/pr47963.c: New test.
	* g++.dg/gomp/pr47963.C: New test.

2011-03-02  Jason Merrill  <jason@redhat.com>

	* g++.dg/cpp0x/regress/condition1.C: New.

	* g++.dg/cpp0x/constexpr-ctor9.C: New.

2011-03-01  Jason Merrill  <jason@redhat.com>

	* g++.dg/cpp0x/lambda/lambda-98.C: New.

	* g++.dg/cpp0x/constexpr-non-const-arg2.C: New.

2011-03-02  Richard Sandiford  <richard.sandiford@linaro.org>

	PR rtl-optimization/47925
	* gcc.c-torture/execute/pr47925.c: New test.

2011-03-01  Jason Merrill  <jason@redhat.com>

	* g++.dg/cpp0x/decltype25.C: New.

	* g++.dg/cpp0x/regress/bitfield-err1.C: New.

2011-03-01  Richard Guenther  <rguenther@suse.de>

	PR tree-optimization/47890
	* gcc.dg/torture/pr47890.c: New testcase.

2011-03-01  Richard Guenther  <rguenther@suse.de>

	PR lto/47924
	* gcc.dg/lto/pr47924_0.c: New testcase.

2011-03-01  Richard Guenther  <rguenther@suse.de>

	PR lto/46911
	* gfortran.dg/lto/pr46911_0.f: New testcase.

2011-02-28  Jerry DeLisle  <jvdelisle@gcc.gnu.org>

	PR libgfortran/47933
	* gfortran.dg/fmt_fw_d.f90: Fix test by adding dg-options to avoid
	compile errors from older code form.

2011-02-28  Jerry DeLisle  <jvdelisle@gcc.gnu.org>

	PR libgfortran/47567
	* gfortran.dg/fmt_fw_d.f90: New test.

2011-02-28  Jason Merrill  <jason@redhat.com>

	* g++.dg/inherit/covariant18.C: New.

2011-02-28  Jakub Jelinek  <jakub@redhat.com>

	PR middle-end/47893
	* gcc.dg/pr47893.c: New test.

2011-02-28  Nicola Pero  <nicola.pero@meta-innovation.com>

	* objc.dg/gnu-api-2-sel.m: Test that sel_getTypedSelector return
	NULL in case of a selector with conflicting types.
	* obj-c++.dg/gnu-api-2-sel.mm: Same change.

2011-02-28  Kazu Hirata  <kazu@codesourcery.com>

	* gcc.target/arm/vfp-ldmdbd.c, gcc.target/arm/vfp-ldmdbs.c,
	gcc.target/arm/vfp-ldmiad.c, gcc.target/arm/vfp-ldmias.c,
	gcc.target/arm/vfp-stmdbd.c, gcc.target/arm/vfp-stmdbs.c,
	gcc.target/arm/vfp-stmiad.c, gcc.target/arm/vfp-stmias.c: New.

2011-02-28  Jason Merrill  <jason@redhat.com>

	PR c++/47906
	* g++.dg/cpp0x/trailing1.C: Specify -fabi-version=6.

2011-02-27  Jerry DeLisle  <jvdelisle@gcc.gnu.org>

	PR libgfortran/47778
	* gfortran.dg/namelist_71.f90: New test.

2011-02-27  Jason Merrill  <jason@redhat.com>

	PR c++/47906
	* g++.dg/abi/mangle39.C: Specify -fabi-version=6.
	* g++.dg/abi/mangle45.C: Specify -fabi-version=6.

2011-02-27  Paolo Carlini  <paolo.carlini@oracle.com>

	PR c++/46466
	* g++.dg/cpp0x/constexpr-ctor8.C: New.

2011-02-27  Jakub Jelinek  <jakub@redhat.com>

	PR fortran/47886
	* gfortran.dg/gomp/task-1.f90: Removed.

2011-02-26  Jason Merrill  <jason@redhat.com>

	* g++.dg/template/this-targ1.C: New.

	* g++.dg/cpp0x/regress/template-const1.C: New.
	* g++.dg/cpp0x/regress/template-function1.C: Adjust.
	* g++.dg/template/function1.C: Adjust.
	* g++.dg/cpp0x/regress/debug-debug7.C: Adjust.
	* g++.dg/debug/debug7.C: Adjust.

2011-02-26  Tobias Burnus  <burnus@net-b.de>

	PR fortran/47886
	* gfortran.dg/gomp/task-1.f90: New.

2011-02-25  Jie Zhang  <jie@codesourcery.com>

	* gcc.target/arm/neon-thumb2-move.c: Add
	dg-require-effective-target arm_thumb2_ok.

2011-02-24  Jason Merrill  <jason@redhat.com>

	* g++.dg/parse/constant1.C: Specify C++98 mode.
	* g++.dg/parse/constant5.C: Likewise.
	* g++.dg/parse/error2.C: Likewise.
	* g++.dg/parse/semicolon3.C: Likewise.
	* g++.dg/template/crash14.C: Likewise.
	* g++.dg/template/local4.C: Likewise.
	* g++.dg/template/nontype3.C: Likewise.
	* g++.dg/parse/crash31.C: Adjust expected errors.
	* g++.dg/template/function1.C: Likewise.
	* g++.dg/template/ref3.C: Likewise.
	* g++.dg/template/static9.C: Likewise.
	* g++.old-deja/g++.pt/crash41.C: Instantiate template.

	* g++.dg/cpp0x/constexpr-array-tparm.C: New.
	* g++.dg/cpp0x/regress/parse-ambig5.C: Copy from parse/ambig5.C.
	* g++.dg/cpp0x/regress/debug-debug7.C: Copy from debug/debug7.C.
	* g++.dg/cpp0x/variadic20.C: Adjust expected errors.
	* g++.dg/cpp0x/regress/template-function1.C: Likewise.

2011-02-24  Jakub Jelinek  <jakub@redhat.com>

	PR fortran/47878
	* gfortran.dg/pr47878.f90: New test.

2011-02-24  Richard Guenther  <rguenther@suse.de>

	PR testsuite/47801
	* gcc.dg/guality/pr41353-1.c (vari): Mark as used.
	* gcc.dg/guality/pr41353-2.c (vari): Likewise.

2011-02-24  Richard Guenther  <rguenther@suse.de>

	PR fortran/47839
	* gfortran.dg/lto/pr47839_0.f90: New testcase.
	* gfortran.dg/lto/pr47839_1.f90: Likewise.

2011-02-23  Jerry DeLisle  <jvdelisle@gcc.gnu.org>

	PR libgfortran/47567
	* gfortran.dg/fmt_f0_1.f90: Update test.

2011-02-23  Jason Merrill  <jason@redhat.com>

	* g++.dg/abi/mangle39.C: Adjust parm mangling.
	* g++.dg/abi/mangle45.C: New.

	* g++.dg/cpp0x/trailing1.C: Mangle decltype.
	* g++.dg/template/canon-type-9.C: Match use of decltype
	between declaration and definition.
	* g++.dg/template/canon-type-12.C: Likewise.

2011-02-23  Mikael Morin  <mikael@gcc.gnu.org>

	PR fortran/40850
	* gfortran.dg/nested_allocatables_1.f90: New.

2011-02-23  Nathan Froyd  <froydnj@codesourcery.com>

	PR c++/46868
	* g++.dg/pr46868.C: New test.
	* g++.dg/parse/parameter-declaration-1.C: Adjust.
	* g++.dg/parse/error14.C: Adjust.

2011-02-23  Richard Guenther  <rguenther@suse.de>

	PR tree-optimization/47838
	* gcc.dg/tree-ssa/foldconst-2.c: Scan tree-ch dump.

2011-02-23  Uros Bizjak  <ubizjak@gmail.com>

	* g++.dg/other/pr47218.C: Fix dg-options.  Cleanup saved temps.

2011-02-23  Uros Bizjak  <ubizjak@gmail.com>

	* gfortran.dg/allocate_deferred_char_scalar_1.f03: Fix dg-do syntax.
	* gfortran.dg/count_init_expr.f03: Ditto.
	* gfortran.dg/gomp/pr43711.f90: Ditto.
	* gcc.dg/struct-parse-2.c: Ditto.
	* gcc.dg/parse-error-3.c: Ditto.
	* gcc.dg/Wlogical-op-1.c: Ditto.
	* gcc.dg/Walways-true-1.c: Ditto.
	* gcc.dg/pr24225.c: Ditto.
	* gcc.dg/Walways-true-2.c: Ditto.
	* gcc.dg/tree-ssa/foldcast-1.c: Ditto.
	* gcc.dg/tree-ssa/struct-aliasing-1.c: Ditto.
	* gcc.dg/tree-ssa/struct-aliasing-2.c: Ditto.
	* g++.dg/overload/defarg4.C: Ditto.
	* g++.dg/inherit/covariant16.C: Ditto.
	* g++.dg/inherit/virtual7.C: Ditto.
	* g++.dg/template/canon-type-9.C: Ditto.
	* g++.dg/template/access19.C: Ditto.
	* g++.dg/template/call7.C: Ditto.
	* g++.dg/template/canon-type-2.C: Ditto.
	* g++.dg/template/init7.C: Ditto.
	* g++.dg/template/sizeof-template-argument.C: Ditto.
	* g++.dg/template/const3.C: Ditto.
	* g++.dg/template/sfinae26.C: Ditto.
	* g++.dg/template/sfinae26.C: Ditto.
	* g++.dg/template/canon-type-11.C: Ditto.
	* g++.dg/template/union2.C: Ditto.
	* g++.dg/template/canon-type-3.C: Ditto.
	* g++.dg/template/canon-type-1.C: Ditto.
	* g++.dg/template/canon-type-5.C: Ditto.
	* g++.dg/template/canon-type-7.C: Ditto.
	* g++.dg/template/canon-type-10.C: Ditto.
	* g++.dg/template/spec36.C: Ditto.
	* g++.dg/template/typedef38.C: Ditto.
	* g++.dg/template/canon-type-4.C: Ditto.
	* g++.dg/template/canon-type-6.C: Ditto.
	* g++.dg/template/canon-type-13.C: Ditto.
	* g++.dg/template/instantiate9.C: Ditto.
	* g++.dg/template/ttp22.C: Ditto.
	* g++.dg/warn/Wreturn-type-6.C: Ditto.
	* g++.dg/warn/Walways-true-1.C: Ditto.
	* g++.dg/warn/Wlogical-op-1.C: Ditto.
	* g++.dg/warn/Walways-true-2.C: Ditto.
	* g++.dg/conversion/op4.C: Ditto.
	* g++.dg/opt/pr19650.C: Ditto.
	* g++.dg/lookup/friend11.C: Ditto.
	* g++.dg/other/default2.C: Ditto.
	* g++.dg/other/default3.C: Ditto.
	* g++.dg/other/dtor2.C: Ditto.
	* g++.dg/other/friend5.C: Ditto.
	* g++.dg/other/default5.C: Ditto.
	* g++.dg/init/brace6.C: Ditto.
	* g++.dg/init/aggr5.C: Ditto.
	* g++.dg/init/error2.C: Ditto.
	* g++.dg/expr/bound-mem-fun.C: Ditto.
	* g++.dg/expr/cond6.C: Ditto.
	* g++.dg/expr/stmt-expr-1.C: Ditto.
	* g++.dg/cpp0x/constexpr-object2.C: Ditto.
	* g++.dg/cpp0x/constexpr-data1.C: Ditto.
	* g++.dg/cpp0x/constexpr-function2.C: Ditto.
	* g++.dg/cpp0x/bracket1.C: Ditto.
	* g++.dg/cpp0x/variadic-mem-fn.C: Ditto.
	* g++.dg/cpp0x/pr38646.C: Ditto.
	* g++.dg/cpp0x/variadic73.C: Ditto.
	* g++.dg/cpp0x/constexpr-function1.C: Ditto.
	* g++.dg/cpp0x/bracket4.C: Ditto.
	* g++.dg/cpp0x/decltype4.C: Ditto.
	* g++.dg/cpp0x/constexpr-data2.C: Ditto.
	* g++.dg/cpp0x/constexpr-object1.C: Ditto.
	* g++.dg/cpp0x/variadic-crash2.C: Ditto.
	* g++.dg/cpp0x/variadic-new2.C: Ditto.
	* g++.dg/cpp0x/decltype2.C: Ditto.
	* g++.dg/cpp0x/decltype1.C: Ditto.
	* g++.dg/cpp0x/bracket2.C: Ditto.
	* g++.dg/cpp0x/decltype5.C: Ditto.
	* g++.dg/cpp0x/constexpr-function3.C: Ditto.
	* g++.dg/cpp0x/variadic70.C: Ditto.
	* g++.dg/cpp0x/decltype6.C: Ditto.
	* g++.dg/cpp0x/rvo.C: Ditto.
	* g++.dg/cpp0x/vt-40092.C: Ditto.
	* g++.dg/cpp0x/variadic-new.C: Ditto.
	* g++.dg/cpp0x/lambda/lambda-pass.C: Ditto.
	* g++.dg/cpp0x/lambda/lambda-mixed.C: Ditto.
	* g++.dg/cpp0x/lambda/lambda-nested.C: Ditto.
	* g++.dg/cpp0x/lambda/lambda-recursive.C: Ditto.
	* g++.dg/cpp0x/lambda/lambda-copy.C: Ditto.
	* g++.dg/cpp0x/lambda/lambda-non-const.C: Ditto.
	* g++.dg/cpp0x/lambda/lambda-ref-default.C: Ditto.
	* g++.dg/cpp0x/lambda/lambda-deduce.C: Ditto.
	* g++.dg/cpp0x/lambda/lambda-copy-default.C: Ditto.
	* g++.dg/cpp0x/lambda/lambda-nop.C: Ditto.
	* g++.dg/cpp0x/lambda/lambda-capture-const-ref.C: Ditto.
	* g++.dg/cpp0x/lambda/lambda-ref.C: Ditto.
	* g++.dg/cpp0x/lambda/lambda-const.C: Ditto.
	* g++.dg/cpp0x/lambda/lambda-mutable.C: Ditto.
	* g++.dg/cpp0x/lambda/lambda-in-class.C: Ditto.
	* g++.dg/cpp0x/pr39639.C: Ditto.
	* g++.dg/cpp0x/decltype3.C: Ditto.
	* g++.dg/cpp0x/variadic68.C: Ditto.
	* g++.dg/cpp0x/variadic-function.C: Ditto.
	* g++.dg/cpp0x/constexpr-ex1.C: Ditto.
	* g++.dg/cpp0x/variadic-bind.C: Ditto.
	* g++.dg/cpp0x/variadic-tuple.C: Ditto.
	* g++.dg/cpp0x/constexpr-ex2.C: Ditto.
	* g++.dg/parse/crash35.C: Ditto.
	* g++.dg/parse/crash40.C: Ditto.
	* g++.dg/parse/defarg12.C: Ditto.
	* g++.dg/parse/crash34.C: Ditto.
	* g++.dg/parse/constructor3.C: Ditto.
	* g++.dg/parse/template23.C: Ditto.
	* g++.dg/parse/crash56.C: Ditto.
	* g++.dg/parse/dtor13.C: Ditto.
	* g++.dg/parse/error33.C: Ditto.
	* g++.dg/parse/ctor9.C: Ditto.
	* g++.dg/parse/error32.C: Ditto.
	* g++.dg/parse/error37.C: Ditto.
	* g++.dg/parse/bitfield3.C: Ditto.
	* g++.dg/parse/struct-4.C: Ditto.
	* g++.dg/ext/has_trivial_copy.C: Ditto.
	* g++.dg/ext/is_polymorphic.C: Ditto.
	* g++.dg/ext/has_nothrow_copy_odr.C: Ditto.
	* g++.dg/ext/has_nothrow_copy-4.C: Ditto.
	* g++.dg/ext/has_nothrow_assign.C: Ditto.
	* g++.dg/ext/is_union.C: Ditto.
	* g++.dg/ext/has_nothrow_copy-1.C: Ditto.
	* g++.dg/ext/is_pod.C: Ditto.
	* g++.dg/ext/has_virtual_destructor.C: Ditto.
	* g++.dg/ext/has_trivial_constructor.C: Ditto.
	* g++.dg/ext/has_nothrow_copy-3.C: Ditto.
	* g++.dg/ext/has_nothrow_copy-5.C: Ditto.
	* g++.dg/ext/has_trivial_destructor-1.C: Ditto.
	* g++.dg/ext/has_nothrow_copy-6.C: Ditto.
	* g++.dg/ext/is_abstract.C: Ditto.
	* g++.dg/ext/has_trivial_assign.C: Ditto.
	* g++.dg/ext/is_class.C: Ditto.
	* g++.dg/ext/has_nothrow_assign_odr.C: Ditto.
	* g++.dg/ext/has_nothrow_copy-7.C: Ditto.
	* g++.dg/ext/is_base_of.C: Ditto.
	* g++.dg/ext/has_nothrow_copy-2.C: Ditto.
	* g++.dg/ext/has_nothrow_constructor.C: Ditto.
	* g++.dg/ext/is_empty.C: Ditto.
	* g++.dg/ext/is_enum.C: Ditto.
	* g++.dg/ext/has_nothrow_constructor_odr.C: Ditto.
	* gnat.dg/opt11.adb: Ditto.
	* obj-c++.dg/pr45735.mm: Ditto.
	* obj-c++.dg/pr24393.mm: Ditto.
	* obj-c++.dg/exceptions-2.mm: Ditto.
	* objc.dg/pr45735.m: Ditto.
	* objc.dg/pr24393.m: Ditto.

2011-02-23  Nicola Pero  <nicola.pero@meta-innovation.com>

	* objc.dg/attributes/objc-exception-1.m: New.

2011-02-23  Jie Zhang  <jie@codesourcery.com>

	* gcc.dg/cpp/include7.c: New test.

2011-02-22  Paolo Carlini  <paolo.carlini@oracle.com>

	PR c++/47242
	* g++.dg/cpp0x/lambda/lambda-ice4.C: New.

2011-02-23  Jie Zhang  <jie@codesourcery.com>

	PR rtl-optimization/47763
	* gcc.dg/pr47763.c: New test.

2011-02-22  Paul Thomas  <pault@gcc.gnu.org>

	PR fortran/45743
	* gfortran.dg/whole_file_32.f90 : New test.

2011-02-22  Dodji Seketeli  <dodji@redhat.com>

	PR c++/47666
	* g++.dg/inherit/virtual7.C: New test.

2011-02-22  Nicola Pero  <nicola.pero@meta-innovation.com>

	PR objc/47832
	* objc.dg/type-size-3.m: Updated error message.
	* objc.dg/type-size-4.m: New test.
	* objc.dg/type-size-5.m: New test.

2011-02-22  Rainer Orth  <ro@CeBiTec.Uni-Bielefeld.DE>

	* lib/gnat.exp: Fix comments.
	Don't load libgloss.exp.
	(default_gnat_version): Call $compiler with --version.
	Adapt regexp for gnatmake output, insert version.
	(gnat_version): New proc.
	(gnat_init): Remove gnat_libgcc_s_path.
	(gnat_target_compile): Likewise.
	Remove ld_library_path.
	Log ADA_INCLUDE_PATH, ADA_OBJECTS_PATH.
	(gnat_pass): Remove.
	(gnat_pass): Remove.
	(gnat_finish): Remove.
	(gnat_exit): Remove.
	(local_find_gnatmake): Reindent.
	(runtest_file_p): Remove.
	(prune_warnings): Remove.
	(find_gnatclean): New proc.
	* lib/gnat-dg.exp (lremove): New proc.
	(gnat-dg-test): Reindent.
	Remove additional output files.
	(gnat-dg-runtest): Remove.

	* gnat.dg/array7.adb: Use cleanup-tree-dump "optimized".
	* gnat.dg/loop_optimization6.adb: Likewise.
	* gnat.dg/atomic1.adb: Use cleanup-tree-dump "gimple".

2011-02-22  Jakub Jelinek  <jakub@redhat.com>

	PR tree-optimization/47835
	* gcc.dg/pr46909.c: Check optimized dump instead of ifcombine.

2011-02-22  Tobias Burnus  <burnus@net-b.de>

	* gfortran.dg/abstract_type_1.f90: Fix dg-do syntax.
	* gfortran.dg/abstract_type_2.f03: Ditto.
	* gfortran.dg/abstract_type_3.f03: Ditto.
	* gfortran.dg/abstract_type_4.f03: Ditto.
	* gfortran.dg/abstract_type_5.f03: Ditto.
	* gfortran.dg/abstract_type_6.f03: Ditto.
	* gfortran.dg/alloc_comp_constraint_6.f90: Ditto.
	* gfortran.dg/alloc_comp_init_expr.f03: Ditto.
	* gfortran.dg/allocatable_scalar_11.f90: Ditto.
	* gfortran.dg/allocate_scalar_with_shape.f90: Ditto.
	* gfortran.dg/array_function_5.f90: Ditto.
	* gfortran.dg/asynchronous_3.f03: Ditto.
	* gfortran.dg/char_expr_1.f90: Ditto.
	* gfortran.dg/class_14.f03: Ditto.
	* gfortran.dg/data_array_6.f: Ditto.
	* gfortran.dg/data_invalid.f90: Ditto.
	* gfortran.dg/dot_product_1.f03: Ditto.
	* gfortran.dg/func_derived_5.f90: Ditto.
	* gfortran.dg/func_result_4.f90: Ditto.
	* gfortran.dg/implied_do_1.f90: Ditto.
	* gfortran.dg/initialization_25.f90: Ditto.
	* gfortran.dg/initialization_26.f90: Ditto.
	* gfortran.dg/interface_34.f90: Ditto.
	* gfortran.dg/iso_c_binding_init_expr.f03: Ditto.
	* gfortran.dg/keyword_symbol_1.f90: Ditto.
	* gfortran.dg/matmul_8.f03: Ditto.
	* gfortran.dg/merge_init_expr.f90: Ditto.
	* gfortran.dg/pack_assign_1.f90: Ditto.
	* gfortran.dg/pack_vector_1.f90: Ditto.
	* gfortran.dg/pointer_check_8.f90: Ditto.
	* gfortran.dg/product_init_expr.f03: Ditto.
	* gfortran.dg/reshape_order_5.f90: Ditto.
	* gfortran.dg/reshape_shape_1.f90: Ditto.
	* gfortran.dg/reshape_zerosize_2.f90: Ditto.
	* gfortran.dg/same_name_2.f90: Ditto.
	* gfortran.dg/selected_real_kind_1.f90: Ditto.
	* gfortran.dg/spread_init_expr.f03: Ditto.
	* gfortran.dg/stmt_func_1.f90: Ditto.
	* gfortran.dg/sum_init_expr.f03: Ditto.
	* gfortran.dg/transpose_3.f03: Ditto.
	* gfortran.dg/unpack_init_expr.f03: Ditto.
	* gfortran.dg/warn_conversion.f90: Ditto.
	* gfortran.dg/warn_conversion_2.f90: Ditto.
	* gfortran.dg/warn_intent_out_not_set.f90: Ditto.
	* gfortran.dg/warn_unused_dummy_argument_1.f90: Ditto.
	* gfortran.dg/warn_unused_dummy_argument_2.f90: Ditto.
	* gfortran.dg/whole_file_16.f90: Ditto.
	* gfortran.dg/whole_file_17.f90: Ditto.
	* gfortran.dg/whole_file_18.f90: Ditto.
	* gfortran.dg/whole_file_20.f03: Ditto.
	* gfortran.dg/whole_file_5.f90: Ditto.
	* gfortran.dg/whole_file_6.f90: Ditto.
	* gfortran.dg/write_invalid_format.f90: Ditto.
	* gfortran.dg/zero_sized_6.f90: Ditto.

2011-02-21  Jeff Law <law@redhat.com>

	PR rtl-optimization/46178
	* gcc.target/i386/pr46178.c: New test.

	PR rtl-optimization/46002
	* gcc.c-torture/compile/pr46002.c: New test.

2011-02-21  John David Anglin  <dave.anglin@nrc-cnrc.gc.ca>

	* g++.dg/cpp0x/lambda/lambda-conv.C: Skip scan-assembler check on
	*-*-hpux10*.

2011-02-21  Jakub Jelinek  <jakub@redhat.com>

	PR debug/47106
	* g++.dg/debug/pr47106.C: Require effective target lto.

2011-02-21  Jason Merrill  <jason@redhat.com>

	* g++.dg/cpp0x/constexpr-diag2.C: New.

2011-02-20  Jason Merrill  <jason@redhat.com>

	* g++.dg/cpp0x/constexpr-ctor7.C: New.

	* g++.dg/cpp0x/fntmpdefarg2.C: New.

	* g++.dg/overload/conv-op1.C: New.

	* g++.dg/cpp0x/constexpr-synth1.C: New.

2011-02-20  Nicola Pero  <nicola.pero@meta-innovation.com>

	* objc.dg/layout-2.m: New.
	* objc.dg/selector-3.m: Adjusted location of error message.
	* objc.dg/type-size-3.m: Same.
	* obj-c++.dg/selector-3.mm: Same.

2011-02-20  Nicola Pero  <nicola.pero@meta-innovation.com>

	PR objc/47784
	* objc.dg/property/dotsyntax-22.m: New.
	* obj-c++.dg/property/dotsyntax-22.mm: New.

2011-02-20  Dodji Seketeli  <dodji@redhat.com>

	PR c++/46394
	* g++.dg/template/typedef38.C: New test.

2011-02-20  Paul Thomas  <pault@gcc.gnu.org>

	PR fortran/46818
	* gfortran.dg/whole_file_30.f90 : New test.
	* gfortran.dg/whole_file_31.f90 : New test.

2011-02-20  Paul Thomas  <pault@gcc.gnu.org>

	PR fortran/45077
	PR fortran/44945
	* gfortran.dg/whole_file_28.f90 : New test.
	* gfortran.dg/whole_file_29.f90 : New test.

2011-02-20  Paolo Carlini  <paolo.carlini@oracle.com>

	PR c++/44118
	* g++.dg/template/crash105.C: New.

2011-02-19  Jason Merrill  <jason@redhat.com>

	* g++.dg/cpp0x/regress/no-elide1.C: New.

2011-02-19  Alexandre Oliva  <aoliva@redhat.com>

	PR tree-optimization/46620
	* gcc.dg/pr46620.c: New.

2011-02-19  Jakub Jelinek  <jakub@redhat.com>

	PR c/47809
	* gcc.target/i386/pr47809.c: New test.

2011-02-19  Jerry DeLisle  <jvdelisle@gcc.gnu.org>
	    Tobias Burnus  <burnus@net-b.de>

	* lib/target-supports.exp
	(check_effective_target_fortran_large_real): New check for large reals.
	* gfortran.dg/nan_7.f90: New test.

2011-02-19  Jerry DeLisle  <jvdelisle@gcc.gnu.org>

	PR libgfortran/47567
	* gfortran.dg/fmt_f0_1.f90: Update test.

2011-02-19  Paul Thomas  <pault@gcc.gnu.org>

	PR fortran/47348
	* gfortran.dg/array_constructor_36.f90 : New test.
	* gfortran.dg/bounds_check_10.f90 : Change dg-output message to
	allow for comparison between different elements of the array
	constructor at different levels of optimization.

2011-02-19  H.J. Lu  <hongjiu.lu@intel.com>

	* gcc.target/i386/pr31167.c: Require int128 instead of lp64.
	* gcc.target/i386/pr32280-1.c: Likewise.

2011-02-19  Jakub Jelinek  <jakub@redhat.com>

	PR target/47800
	* gcc.target/i386/pr47800.c: New test.

2011-02-18  Iain Sandoe  <iains@gcc.gnu.org>

	* objc/execute/exceptions/foward-1.x: New.

2011-02-18  Janus Weil  <janus@gcc.gnu.org>

	PR fortran/47789
	* gfortran.dg/derived_constructor_comps_4.f90: New.

2011-02-18  Tobias Burnus

	PR fortran/47775
	* gfortran.dg/func_result_6.f90: New.

2011-02-18  Paolo Carlini  <paolo.carlini@oracle.com>

	PR c++/47795
	* g++.dg/cpp0x/lambda/lambda-ice3.C: New.

2011-02-18  Tobias Burnus  <burnus@net-b.de>

	PR fortran/47750
	* lib/gfortran.exp (gfortran_init): Set gcc_error_prefix and
	gcc_warning_prefix.
	* lib/gfortran-dg.exp (gfortran-dg-test): Update regexp for
	normalizing the error/warning output.
	* gfortran.dg/Wall.f90: Update dg-error/warning.
	* gfortran.dg/argument_checking_15.f90: Update dg-error/warning.
	* gfortran.dg/argument_checking_3.f90: Update dg-error/warning.
	* gfortran.dg/argument_checking_6.f90: Update dg-error/warning.
	* gfortran.dg/bounds_temporaries_1.f90: Update dg-error/warning.
	* gfortran.dg/class_30.f90: Update dg-error/warning.
	* gfortran.dg/continuation_1.f90: Update dg-error/warning.
	* gfortran.dg/continuation_9.f90: Update dg-error/warning.
	* gfortran.dg/do_check_5.f90: Update dg-error/warning.
	* gfortran.dg/entry_17.f90: Update dg-error/warning.
	* gfortran.dg/entry_19.f90: Update dg-error/warning.
	* gfortran.dg/fmt_error.f90: Update dg-error/warning.
	* gfortran.dg/fmt_read_2.f90: Update dg-error/warning.
	* gfortran.dg/g77/12632.f: Update dg-error/warning.
	* gfortran.dg/g77/970625-2.f: Update dg-error/warning.
	* gfortran.dg/g77/980615-0.f: Update dg-error/warning.
	* gfortran.dg/generic_actual_arg.f90: Update dg-error/warning.
	* gfortran.dg/global_references_1.f90: Update dg-error/warning.
	* gfortran.dg/goto_8.f90: Update dg-error/warning.
	* gfortran.dg/initialization_1.f90: Update dg-error/warning.
	* gfortran.dg/io_constraints_1.f90: Update dg-error/warning.
	* gfortran.dg/io_constraints_2.f90: Update dg-error/warning.
	* gfortran.dg/io_constraints_3.f90: Update dg-error/warning.
	* gfortran.dg/iostat_3.f90: Update dg-error/warning.
	* gfortran.dg/public_private_module.f90: Update dg-error/warning.
	* gfortran.dg/volatile3.f90: Update dg-error/warning.
	* gfortran.dg/warning-directive-2.F90: Update dg-error/warning.
	* gfortran.dg/warnings_are_errors_1.f: Update dg-error/warning.
	* gfortran.dg/whole_file_1.f90: Update dg-error/warning.
	* gfortran.dg/whole_file_2.f90: Update dg-error/warning.
	* gfortran.dg/whole_file_3.f90: Update dg-error/warning.

2011-02-18  Janus Weil  <janus@gcc.gnu.org>

	PR fortran/47768
	* gfortran.dg/proc_ptr_comp_30.f90: New.

2011-02-18  Jakub Jelinek  <jakub@redhat.com>

	PR debug/47780
	* gcc.target/i386/pr47780.c: New test.

2011-02-18  Janus Weil  <janus@gcc.gnu.org>

	PR fortran/47767
	* gfortran.dg/class_40.f03: New.

2011-02-18  Dodji Seketeli  <dodji@redhat.com>

	PR c++/47208
	* g++.dg/cpp0x/auto21.C: New test.

2011-02-17  Iain Sandoe  <iains@gcc.gnu.org>

	* objc.dg/special/unclaimed-category-1.h: Updated for
	new ABI support.
	* objc.dg/special/unclaimed-category-1.m: Same.
	* objc.dg/zero-link-1.m: Same.
	* objc.dg/lookup-1.m: Same.
	* objc.dg/torture/strings/const-str-9.m
	* objc.dg/torture/strings/const-str-10.m: Same.
	* objc.dg/torture/strings/const-str-11.m: Same.
	* objc.dg/torture/forward-1.m: Same.
	* objc.dg/zero-link-2.m: Same.
	* objc.dg/encode-7-next-64bit.m: Same.
	* objc.dg/method-4.m: Same.
	* objc.dg/next-runtime-1.m: Same.
	* objc.dg/image-info.m: Same.
	* objc.dg/pr23214.m: Same.
	* objc.dg/symtab-1.m: Same.
	* obj-c++.dg/basic.m: Same.
	* obj-c++.dg/proto-lossage-3.m: Same.
	* obj-c++.dg/torture/strings/const-str-10.m: Same.
	* obj-c++.dg/torture/strings/const-str-11.m: Same.
	* obj-c++.dg/torture/strings/const-str-9.m: Same.
	* obj-c++.dg/method-11.m: Same.
	* objc/execute/enumeration-1.m: Same.
	* objc/execute/object_is_class.m: Same.
	* objc/execute/formal_protocol-2.m: Same.
	* objc/execute/formal_protocol-4.m: Same.
	* objc/execute/formal_protocol-6.m: Same.
	* objc/execute/bycopy-3.m: Same.
	* objc/execute/exceptions/catchall-1.m: Same.
	* objc/execute/exceptions/finally-1.m: Same.
	* objc/execute/exceptions/local-variables-1.m: Same.
	* objc/execute/exceptions/foward-1.m: Same.
	* objc/execute/bf-common.h
	* objc/execute/enumeration-2.m: Same.
	* objc/execute/formal_protocol-1.m: Same.
	* objc/execute/formal_protocol-3.m: Same.
	* objc/execute/formal_protocol-5.m: Same.
	* objc/execute/accessing_ivars.m: Same.
	* objc/execute/bycopy-2.m: Same.
	* objc/execute/formal_protocol-7.m: Same.
	* objc/execute/compatibility_alias.m: Same.
	* objc/execute/no_clash.m: Same.
	* objc/execute/object_is_meta_class.m: Same.
	* objc/execute/exceptions/exceptions.exp: Load target-supports.exp
	* objc/execute/class-tests-1.h: Include stdio.h.
	* objc/execute/class-tests-2.h: Same.
	* obj-c++.dg/try-catch-9.mm: xfail-run the test with both
	runtimes.
	* obj-c++.dg/try-catch-2.mm: Same.

2011-02-17  Jakub Jelinek  <jakub@redhat.com>

	PR c++/47783
	* g++.dg/warn/Wunused-parm-4.C: New test.

2011-02-17  Alexandre Oliva  <aoliva@redhat.com>
	    Jan Hubicka  <jh@suse.cz>

	PR debug/47106
	PR debug/47402
	* g++.dg/debug/pr47106.C: New.

2011-02-17  Uros Bizjak  <ubizjak@gmail.com>

	PR target/43653
	* gcc.target/i386/pr43653.c: New test.

2011-02-11  Dodji Seketeli  <dodji@redhat.com>

	PR c++/47172
	* g++.dg/template/inherit6.C: New test.

2011-02-16  Janus Weil  <janus@gcc.gnu.org>

	PR fortran/47745
	* gfortran.dg/class_39.f03: New.

2011-02-16  Dodji Seketeli  <dodji@redhat.com>

	PR c++/47326
	* g++.dg/cpp0x/variadic106.C: New test.

2011-02-16  Jakub Jelinek  <jakub@redhat.com>

	PR libfortran/47757
	* gfortran.dg/pr47757-1.f90: New test.
	* gfortran.dg/pr47757-2.f90: New test.
	* gfortran.dg/pr47757-3.f90: New test.

	PR c++/47704
	* g++.dg/cpp0x/enum8.C: New test.

2011-02-15  Jason Merrill  <jason@redhat.com>

	* g++.dg/inherit/implicit-trivial1.C: New.
	* g++.dg/cpp0x/implicit-trivial1.C: New.

2011-02-15  H.J. Lu  <hongjiu.lu@intel.com>

	PR middle-end/47725
	* gcc.dg/torture/pr47725.c: Removed.

2011-02-15  Michael Meissner  <meissner@linux.vnet.ibm.com>

	PR target/47755
	* gcc.target/powerpc/pr47755.c: New file, test all 0 vector
	constant does not generate a load from memory.

2011-02-15  H.J. Lu  <hongjiu.lu@intel.com>

	PR middle-end/47725
	* gcc.dg/torture/pr47725.c: New.

2011-02-15  Richard Guenther  <rguenther@suse.de>

	PR tree-optimization/47743
	* gcc.dg/torture/pr47743.c: New testcase.

2011-02-15  Jakub Jelinek  <jakub@redhat.com>

	PR middle-end/47581
	* gcc.target/i386/pr47581.c: New test.

2011-02-14  Janus Weil  <janus@gcc.gnu.org>

	PR fortran/47730
	* gfortran.dg/select_type_22.f03: New.

2011-02-14  Jason Merrill  <jason@redhat.com>

	* g++.dg/cpp0x/regress/enum1.C: New.

2011-02-14  Eric Botcazou  <ebotcazou@adacore.com>

	* gnat.dg/include.adb: New test.

2011-02-14  Janus Weil  <janus@gcc.gnu.org>

	PR fortran/47728
	* gfortran.dg/class_38.f03: New.

2011-02-14  Eric Botcazou  <ebotcazou@adacore.com>

	* gcc.dg/pr46494.c: New test.

2011-02-14  Richard Guenther  <rguenther@suse.de>

	* gcc.dg/attr-weak-hidden-1.c: Make definition of foo strong.

2011-02-14  Rainer Orth  <ro@CeBiTec.Uni-Bielefeld.DE>

	PR ada/41929
	* gnat.dg/null_pointer_deref1.exp: Don't skip on
	sparc*-sun-solaris2.11.

2011-02-14  Janus Weil  <janus@gcc.gnu.org>

	PR fortran/47349
	* gfortran.dg/argument_checking_18.f90: New.

2011-02-13  Tobias Burnus  <burnus@net-b.de>

	* gfortran.dg/argument_checking_13.f90: Update dg-error.
	* gfortran.dg/argument_checking_17.f90: New.

2011-02-12  Janus Weil  <janus@gcc.gnu.org>

	* gfortran.dg/allocate_derived_1.f90: Modified as polymorphic arrays
	are temporarily disabled.
	* gfortran.dg/class_7.f03: Ditto.
	* gfortran.dg/coarray_14.f90: Ditto.
	* gfortran.dg/typebound_proc_13.f03: Ditto.

2011-02-12  Mikael Morin  <mikael.morin@sfr.fr>

	PR fortran/45586
	* gfortran.dg/extends_11.f03: New.

2011-02-11  Xinliang David Li  <davidxl@google.com>

	PR tree-optimization/47707
	* g++.dg/tree-ssa/pr47707.C: New test.

2011-02-11  Eric Botcazou  <ebotcazou@adacore.com>

	* g++.dg/opt/inline17.C: New test.

2011-02-11  Tobias Burnus  <burnus@net-b.de>

	PR fortran/47550
	* gfortran.dg/pure_formal_2.f90: New.

2011-02-11  Pat Haugen <pthaugen@us.ibm.com>

	PR rtl-optimization/47614
	* gfortran.dg/pr47614.f: New.

2011-02-11  Joseph Myers  <joseph@codesourcery.com>

	PR driver/47678
	* gcc.dg/opts-6.c: New test.

2011-02-11  Jakub Jelinek  <jakub@redhat.com>

	PR debug/47684
	* gcc.dg/pr47684.c: New test.

2011-02-11  Rainer Orth  <ro@CeBiTec.Uni-Bielefeld.DE>

	PR target/47629
	* gcc.target/i386/pr47312.c: Use dg-require-effective-target
	c99_runtime, dg-add-options c99_runtime.
	(main): Use __asm__.

2011-02-11  Rainer Orth  <ro@CeBiTec.Uni-Bielefeld.DE>

	PR testsuite/47400
	* lib/target-supports.exp (check_ascii_locale_available): New proc.
	* lib/target-supports-dg.exp (dg-require-ascii-locale): New proc.
	* gcc.dg/attr-alias-5.c: Use dg-require-ascii-locale.
	* gcc.dg/ucnid-10.c: Likewise.
	* gcc.dg/ucnid-13.c: Likewise.
	* gcc.dg/ucnid-7.c: Likewise.
	* gcc.dg/ucnid-8.c: Likewise.
	Adapt dg-warning line number.

2011-02-10  Uros Bizjak  <ubizjak@gmail.com>

	* gcc.target/i386/parity-1.c: Use -march=k8.
	* gcc.target/i386/parity-2.c: Ditto.
	* gcc.target/i386/vecinit-1.c: Ditto.
	* gcc.target/i386/vecinit-2.c: Ditto.

2011-02-10  Rainer Orth  <ro@CeBiTec.Uni-Bielefeld.DE>

	PR target/46610
	* gcc.target/mips/save-restore-1.c: Skip on mips-sgi-irix6*.
	* gcc.target/mips/save-restore-3.c: Likewise.
	* gcc.target/mips/save-restore-4.c: Likewise.
	* gcc.target/mips/save-restore-5.c: Likewise.

	PR target/47683
	* g++.dg/tree-prof/partition1.C: Skip on mips-sgi-irix*.
	* g++.dg/tree-prof/partition2.C: Likewise.

2011-02-09  Jason Merrill  <jason@redhat.com>

	* g++.dg/tree-ssa/inline-3.C: Use a normal function
	rather than misdeclare std::puts.

	* g++.dg/ext/vla1.C: Adjust for C++0x mode.
	* g++.dg/other/warning1.C: Likewise.
	* g++.old-deja/g++.bugs/900119_01.C: Likewise.
	* g++.old-deja/g++.gb/scope06.C: Likewise.
	* g++.old-deja/g++.law/cvt11.C: Likewise.
	* g++.old-deja/g++.law/init1.C: Likewise.
	* g++.dg/abi/mangle26.C: Likewise.

	* g++.dg/template/function1.C: Adjust for C++0x mode.
	* g++.dg/cpp0x/regress/template-function1.C: Copy it.

	* g++.dg/ext/label10.C: Adjust for C++0x mode.
	* g++.dg/cpp0x/regress/ext-label10.C: Copy it.

	* g++.dg/cpp0x/regress/ext-cond1.C: Copy from ext/cond1.C.

	* g++.dg/cpp0x/regress/abi-empty7.C: New.

	* g++.dg/cpp0x/regress: New directory.
	* g++.dg/cpp0x/constexpr-regress1.C: Move to regress/regress1.C.
	* g++.dg/cpp0x/constexpr-regress2.C: Move to regress/regress2.C.
	* g++.dg/cpp0x/regress/regress3.C: New.

2011-02-10  Richard Guenther  <rguenther@suse.de>

	PR tree-optimization/47677
	* gcc.dg/torture/pr47677.c: New testcase.

2011-02-10  Iain Sandoe  <iains@gcc.gnu.org>

	* objc.dg/special/load-category-1.m: Remove unused header.
	* objc.dg/special/load-category-1a.m: Likewise.
	* objc.dg/special/load-category-2.m: Likewise.
	* objc.dg/special/load-category-2a.m: Likewise.
	* objc.dg/special/load-category-3.m: Likewise.
	* objc.dg/special/load-category-3a.m: Likewise.
	* objc.dg/attributes/proto-attribute-2.m: Likewise.
	* objc.dg/attributes/proto-attribute-3.m: Likewise.
	* objc.dg/attributes/class-attribute-1.m: Likewise.
	* objc.dg/property/property.exp: Don't run for Darwin < 9.
	* obj-c++.dg/property/property.exp: Likewise.
	* objc.dg/attributes/method-sentinel-1.m: Update type header.
	* obj-c++.dg/attributes/method-sentinel-1.mm: Likewise.
	* obj-c++.dg/attributes/proto-attribute-2.mm: Skip for Darwin < 9.
	* obj-c++.dg/attributes/class-attribute-1.mm: Likewise.
	* obj-c++.dg/attributes/proto-attribute-3.mm: Likewise.
	* obj-c++.dg/template-8.mm: Likewise.

2011-02-10  Jakub Jelinek  <jakub@redhat.com>

	PR target/47665
	* gcc.target/i386/pr47665.c: New test.

2011-02-10  Jie Zhang  <jie@codesourcery.com>

	PR testsuite/47622
	Revert
	2011-02-05  Jie Zhang  <jie@codesourcery.com>
	PR debug/42631
	* gcc.dg/pr42631.c: Update test.
	* gcc.dg/pr42631-2.c: New test.

2011-02-09  Janus Weil  <janus@gcc.gnu.org>

	PR fortran/47352
	* gfortran.dg/proc_decl_25.f90: New.

2011-02-09  Janus Weil  <janus@gcc.gnu.org>

	PR fortran/47463
	* gfortran.dg/typebound_assignment_2.f03: New.

2011-02-09  Richard Guenther  <rguenther@suse.de>

	PR tree-optimization/47664
	* gcc.dg/tree-ssa/inline-7.c: New testcase.

2011-02-09  Eric Botcazou  <ebotcazou@adacore.com>

	PR middle-end/47646
	* gnat.dg/uninit_func.adb: Adjust dg directive.

2011-02-09  Dominique Dhumieres  <dominiq@lps.ens.fr>

	PR middle-end/47646
	* obj-c++.dg/attributes/method-noreturn-1.mm: Adjust dg directives.

2011-02-09  Janus Weil  <janus@gcc.gnu.org>

	PR fortran/47637
	* gfortran.dg/auto_dealloc_2.f90: New.

2011-02-09  Rainer Orth  <ro@CeBiTec.Uni-Bielefeld.DE>

	* gcc.dg/builtins-config.h: Remove __sgi handling.
	* lib/target-supports.exp (add_options_for_c99_runtime): Add
	-std=c99 for mips-sgi-irix6.5*.

2011-02-09  Martin Jambor  <mjambor@suse.cz>

	PR middle-end/45505
	* gfortran.dg/pr25923.f90: Remove xfails.

2011-02-08  Jerry DeLisle  <jvdelisle@gcc.gnu.org>

	PR fortran/47583
	* gfortran.dg/inquire_14.f90: New test.

2011-02-08  Janus Weil  <janus@gcc.gnu.org>

	PR fortran/45290
	* gfortran.dg/pointer_init_6.f90: New.

2011-02-08  Jeff Law <law@redhat.com>

	PR tree-optimization/42893
	* gcc.tree-ssa/pr42893.c: New test.

2011-02-08  Sebastian Pop  <sebastian.pop@amd.com>

	PR tree-optimization/46834
	PR tree-optimization/46994
	PR tree-optimization/46995
	* gcc.dg/graphite/id-pr46834.c: New.
	* gfortran.dg/graphite/id-pr46994.f90: New.
	* gfortran.dg/graphite/id-pr46995.f90: New.

2011-02-08  Andreas Krebbel  <Andreas.Krebbel@de.ibm.com>

	PR middle-end/47646
	* gcc.dg/pr39666-2.c (foo2): If the location of the statement
	using the variable is known the warning is emitted there.
	* gcc.dg/uninit-pr19430.c (foo): Likewise.
	* g++.dg/warn/Wuninitialized-5.C (foo): Likewise.

	* c-c++-common/pr20000.c (g): Both warnings occur at the return
	statement.
	(vg): Likewise.
	* gcc.dg/noreturn-1.c (foo5): Likewise.
	* objc.dg/attributes/method-noreturn-1.m (method1): Likewise.
	(method2): Likewise.

	* gfortran.dg/pr25923.f90 (baz): The warning will now be issued for
	the return statement using the uninitialized variable.
	* gfortran.dg/pr39666-2.f90 (f): Likewise.

2011-02-08  Richard Guenther  <rguenther@suse.de>

	PR middle-end/47639
	* g++.dg/opt/pr47639.c: New testcase.

2011-02-08  Richard Guenther  <rguenther@suse.de>

	PR tree-optimization/47632
	* g++.dg/opt/pr47632.C: New testcase.

2011-02-07  Ulrich Weigand  <Ulrich.Weigand@de.ibm.com>

	* g++.dg/abi/packed1.C: Expect warning on spu-*-* as well.

2011-02-07  Richard Guenther  <rguenther@suse.de>

	PR tree-optimization/47615
	* g++.dg/opt/pr47615.C: New testcase.

2011-02-07  Richard Guenther  <rguenther@suse.de>

	PR tree-optimization/47621
	* gcc.dg/torture/pr47621.c: New testcase.

2011-02-07  Uros Bizjak  <ubizjak@gmail.com>

	* gfortran.dg/transpose_optimization_2.f90: Cleanup original dump.

2011-02-06  Paul Thomas  <pault@gcc.gnu.org>

	PR fortran/47592
	* gfortran.dg/allocate_with_source_1 : New test.

2011-02-05  Jakub Jelinek  <jakub@redhat.com>

	PR middle-end/47610
	* gcc.dg/pr47610.c: New test.

2011-02-05  Jie Zhang  <jie@codesourcery.com>

	PR debug/42631
	* gcc.dg/pr42631.c: Update test.
	* gcc.dg/pr42631-2.c: New test.

2001-02-05  Thomas Koenig  <tkoenig@gcc.gnu.org>

	PR fortran/47574
	* gfortran.dg/pr47574.f90:  New test.

2011-02-04  Sebastian Pop  <sebastian.pop@amd.com>

	PR tree-optimization/46194
	* gcc.dg/autopar/pr46194.c: New.

2011-02-04  H.J. Lu  <hongjiu.lu@intel.com>

	PR tree-optimization/43695
	* g++.dg/ipa/pr43695.C: New.

2011-02-04  Jakub Jelinek  <jakub@redhat.com>

	PR inline-asm/23200
	* gcc.dg/pr23200.c: New test.

2011-02-03  Jonathan Wakely  <jwakely.gcc@gmail.com>

	PR c++/47589
	* g++.dg/pr47589.C: New test.

2011-02-03  Dodji Seketeli  <dodji@redhat.com>

	PR c++/47398
	* g++.dg/template/typedef37.C: New test.
	* g++.dg/template/param1.C: Adjust expected error message.

2011-02-03  Jakub Jelinek  <jakub@redhat.com>

	PR middle-end/31490
	* gcc.dg/pr31490-2.c: New test.
	* gcc.dg/pr31490-3.c: New test.
	* gcc.dg/pr31490-4.c: New test.

2011-02-03  Nathan Froyd  <froydnj@codesourcery.com>
	    Jakub Jelinek  <jakub@redhat.com>

	PR c++/46890
	* g++.dg/parser/semicolon3.C: Adjust.
	* g++.dg/parser/semicolon4.C: New testcase.
	* g++.dg/pr46890.C: New testcase.

2011-02-03  Paolo Carlini  <paolo.carlini@oracle.com>

	PR c++/29571
	* g++.dg/init/pr29571.C: New.

2011-02-03  H.J. Lu  <hongjiu.lu@intel.com>

	* gfortran.dg/graphite/vect-pr40979.f90: Require vect_double
	instead of vect_int.

2011-02-03  Jakub Jelinek  <jakub@redhat.com>

	PR target/47312
	* gcc.target/i386/pr47312.c: New test.

	PR target/47564
	* gcc.target/i386/pr47564.c: New test.

2011-02-03  Alexandre Oliva  <aoliva@redhat.com>

	PR tree-optimization/45122
	* gcc.dg/tree-ssa/pr45122.c: New.

2011-02-02  Michael Meissner  <meissner@linux.vnet.ibm.com>

	PR target/47272
	* gcc.target/powerpc/vsx-builtin-8.c: New file, test vec_vsx_ld
	and vec_vsx_st.

	* gcc.target/powerpc/avoid-indexed-addresses.c: Disable altivec
	and vsx so a default --with-cpu=power7 doesn't give an error
	when -mavoid-indexed-addresses is used.

	* gcc.target/powerpc/ppc32-abi-dfp-1.c: Rewrite to use an asm
	wrapper function to save the arguments and then jump to the real
	function, rather than depending on the compiler not to move stuff
	before an asm.
	* gcc.target/powerpc/ppc64-abi-dfp-2.c: Ditto.

2011-02-02  Janus Weil  <janus@gcc.gnu.org>
	    Paul Thomas  <pault@gcc.gnu.org>

	PR fortran/47082
	* gfortran.dg/class_37.f03 : New test.

2011-02-02  Sebastian Pop  <sebastian.pop@amd.com>
	    Richard Guenther  <rguenther@suse.de>

	PR tree-optimization/40979
	PR bootstrap/47044
	* gcc.dg/graphite/graphite.exp (DEFAULT_VECTCFLAGS): Add -ffast-math.
	* gcc.dg/graphite/pr35356-2.c: Adjust pattern.
	* gfortran.dg/graphite/graphite.exp: Run vect_files conditionally to
	check_vect_support_and_set_flags.
	* gfortran.dg/graphite/vect-pr40979.f90: New.

2011-02-02  Janus Weil  <janus@gcc.gnu.org>

	PR fortran/47572
	* gfortran.dg/class_36.f03: New.

2011-02-02  Richard Guenther  <rguenther@suse.de>

	PR tree-optimization/47566
	* gcc.dg/lto/20110201-1_0.c: New testcase.

2011-02-02  Alexandre Oliva  <aoliva@redhat.com>

	PR debug/47498
	PR debug/47501
	PR debug/45136
	PR debug/45130
	* debug/pr47498.c: New.
	* debug/pr47501.c: New.

2011-02-01  Richard Guenther  <rguenther@suse.de>

	PR tree-optimization/47559
	* g++.dg/torture/pr47559.C: New testcase.

2011-02-01  Janus Weil  <janus@gcc.gnu.org>

	PR fortran/47565
	* gfortran.dg/typebound_call_20.f03: New.

2011-02-01  Richard Guenther  <rguenther@suse.de>

	PR tree-optimization/47555
	* gcc.dg/pr47555.c: New testcase.

2011-02-01  Richard Guenther  <rguenther@suse.de>

	PR tree-optimization/47541
	* g++.dg/torture/pr47541.C: New testcase.

2011-01-31  Janus Weil  <janus@gcc.gnu.org>

	PR fortran/47455
	* gfortran.dg/typebound_call_19.f03: New.

2011-01-31  Jakub Jelinek  <jakub@redhat.com>

	PR c++/47416
	* g++.dg/cpp0x/pr47416.C: New test.

2011-01-31  Paul Thomas  <pault@gcc.gnu.org>

	PR fortran/47519
	* gfortran.dg/allocate_deferred_char_scalar_2.f03: New test.

2011-01-31  Janus Weil  <janus@gcc.gnu.org>

	PR fortran/47463
	* gfortran.dg/typebound_assignment_1.f03: New.

2011-01-31  Jakub Jelinek  <jakub@redhat.com>

	PR tree-optimization/47538
	* gcc.c-torture/execute/pr47538.c: New test.

2011-01-31  Rainer Orth  <ro@CeBiTec.Uni-Bielefeld.DE>

	PR target/45325
	* gcc.target/i386/pr38240.c: Add dg-options "-msse".

2011-01-31  Rainer Orth  <ro@CeBiTec.Uni-Bielefeld.DE>

	* g++.dg/abi/mangle40.C: Pass "" to dg-require-weak.

2011-01-31  Eric Botcazou  <ebotcazou@adacore.com>

	PR rtl-optimization/44031
	* gcc.c-torture/compile/20110131-1.c: New test.

2011-01-31  Tobias Burnus  <burnus@net-b.de>

	PR fortran/47042
	* gfortran.dg/stmt_func_1.f90: New.

2011-01-31  Tobias Burnus  <burnus@net-b.de>

	PR fortran/47042
	* gfortran.dg/interface_34.f90: New.

2011-01-30  Paul Thomas  <pault@gcc.gnu.org>

	PR fortran/47523
	* gfortran.dg/realloc_on_assign_5.f03: New test.
	* gfortran.dg/realloc_on_assign_5.f03: New test.

2011-01-29  Ulrich Weigand  <Ulrich.Weigand@de.ibm.com>

	* gfortran.dg/bessel_6.f90: XFAIL on spu-*-*.
	* gfortran.dg/bessel_7.f90: Likewise.
	* gfortran.dg/erf_2.F90: Likewise.  Always run with -O0.

	* gfortran.dg/complex_intrinsics_5.f90: Increase "epsilon".
	* gfortran.dg/sum_init_expr.f03: Likewise.

	* gfortran.dg/realloc_on_assign_2.f03: Skip on spu-*-*.

	* gfortran.dg/lto/20091016-1_0.f90: Replace -shared with
	-r -nostdlib.

	* gfortran.dg/vect/fast-math-vect-8.f90: Check for vectorized
	loop only on "vect_intfloat_cvt" targets.

2011-01-29  Tobias Burnus  <burnus@net-b.de>

	PR fortran/47531
	* gfortran.dg/shape_6.f90: New.

2011-01-29  Jerry DeLisle  <jvdelisle@gcc.gnu.org>

	PR libgfortran/47434
	* gfortran.dg/read_infnan_1.f90: Update test.
	* gfortran.dg/module_nan.f90: Update test.
	* gfortran.dg/char4_iunit_1.f03: Update test.
	* gfortran.dg/large_real_kind_1.f90: Update test.
	* gfortran.dg/real_const_3.f90: Update test.
	* gfortran.fortran-torture/execute/nan_inf_fmt.f90: Update test.

2011-01-29  Dodji Seketeli  <dodji@redhat.com>

	PR c++/47311
	* g++.dg/template/param2.C: New test.

2011-01-28  Jerry DeLisle  <jvdelisle@gcc.gnu.org>

	PR libgfortran/47285
	* gfortran.dg/fmt_g.f: New test.

2011-01-28  Tobias Burnus  <burnus@net-b.de>

	PR fortran/47507
	* gfortran.dg/pure_formal_1.f90: New.

2011-01-28  Jakub Jelinek  <jakub@redhat.com>

	PR target/42894
	* gcc.dg/tls/pr42894.c: New test.

2011-01-28  Rainer Orth  <ro@CeBiTec.Uni-Bielefeld.DE>

	* gcc.dg/pr47276.c: Add dg-require-visibility.

2011-01-28  Rainer Orth  <ro@CeBiTec.Uni-Bielefeld.DE>

	* gcc.target/i386/asm-6.c: XFAIL on i?86-pc-solaris2.1[0-9] && ilp32.

2011-01-28  Paul Thomas  <pault@gcc.gnu.org>
	    Tobias Burnus  <burnus@gcc.gnu.org>

	PR fortran/45170
	PR fortran/35810
	PR fortran/47350
	* gfortran.dg/realloc_on_assign_3.f03: New test.
	* gfortran.dg/realloc_on_assign_4.f03: New test.
	* gfortran.dg/allocatable_function_5.f90: New test.
	* gfortran.dg/allocate_deferred_char_scalar_1.f03: New test.
	* gfortran.dg/deferred_type_param_2.f90: Remove two "not yet
	implemented" dg-errors.

2011-01-27  Jan Hubicka  <jh@suse.cz>

	PR middle-end/46949
	* gcc.dg/attr-weakref-4.c: New testcase

2011-01-27  Martin Jambor  <mjambor@suse.cz>

	PR tree-optimization/47228
	* gcc.dg/torture/pr47228.c: New test.

2011-01-27  Andreas Krebbel  <Andreas.Krebbel@de.ibm.com>

	* gcc.dg/tree-ssa/pr42585.c: Disable on s390 and s390x.

2011-01-27  Ulrich Weigand  <Ulrich.Weigand@de.ibm.com>

	* lib/compat.exp (compat-execute): Pass -Wl,--extra-stack-space=8192
	when using auto-overlay support on the SPU.

2011-01-27  Eric Botcazou  <ebotcazou@adacore.com>

	PR rtl-optimization/44174
	* gcc.target/i386/asm-6.c: New test.

2011-01-26  Mikael Pettersson  <mikpe@it.uu.se>

	PR rtl-optimization/46856
	* gcc.c-torture/compile/pr46856.c: New test.

2011-01-26  Nicola Pero  <nicola.pero@meta-innovation.com>
	    Andrew Pinski  <pinskia@gmail.com>

	PR c/43082
	* gcc.dg/pr43082.c: New.

2011-01-26  DJ Delorie  <dj@redhat.com>

	PR rtl-optimization/46878
	* gcc.dg/pr46878-1.c: New test.

2011-01-26  Jakub Jelinek  <jakub@redhat.com>

	PR c++/47476
	* g++.dg/cpp0x/pr47476.C: New test.

2011-01-26  Eric Botcazou  <ebotcazou@adacore.com>

	* gcc.c-torture/compile/20110126-1.c: New test.

2011-01-26  Jakub Jelinek  <jakub@redhat.com>

	PR c/47473
	* gcc.dg/torture/pr47473.c: New test.

2011-01-26  Jan Hubicka  <jh@suse.cz>

	PR target/47237
	* gcc.c-torture/execute/pr47237.c: New testcase.

2011-01-26  Jan Hubicka  <jh@suse.cz>

	PR tree-optimization/47190
	* gcc.dg/attr-weakref-3.c: New testcase.

2011-01-26  Dave Korn  <dave.korn.cygwin@gmail.com>

	PR c++/43601
	* gcc.dg/dll-9a.c: New test file.
	* gcc.dg/dll-11.c: Likewise.
	* gcc.dg/dll-12.c: Likewise.
	* gcc.dg/dll-12a.c: Likewise.
	* gcc.dg/dll-11a.c: Likewise.
	* gcc.dg/dll-9.c: Likewise.
	* gcc.dg/dll-10.c: Likewise.
	* gcc.dg/dll-10a.c: Likewise.
	* g++.dg/ext/dllexport4a.cc: Likewise.
	* g++.dg/ext/dllexport4.C: Likewise.
	* g++.dg/ext/dllexport5.C: Likewise.
	* g++.dg/ext/dllexport5a.cc: Likewise.

2011-01-25  Sebastian Pop  <sebastian.pop@amd.com>

	PR tree-optimization/46970
	* gcc.dg/graphite/pr46970.c: New.

2011-01-25  Sebastian Pop  <sebastian.pop@amd.com>

	PR tree-optimization/46215
	* gcc.dg/graphite/pr46215.c: New.

2011-01-25  Sebastian Pop  <sebastian.pop@amd.com>

	PR tree-optimization/46168
	* gcc.dg/graphite/pr46168.c: New.

2011-01-25  Sebastian Pop  <sebastian.pop@amd.com>

	PR tree-optimization/43657
	* gcc.dg/graphite/pr43657.c: New.

2011-01-25  Sebastian Pop  <sebastian.pop@amd.com>

	PR tree-optimization/29832
	* gfortran.dg/graphite/pr29832.f90: New.

2011-01-25  Sebastian Pop  <sebastian.pop@amd.com>

	PR tree-optimization/43567
	* gcc.dg/graphite/pr43567.c: New.

2011-01-25  Sebastian Pop  <sebastian.pop@amd.com>

	* gfortran.dg/graphite/interchange-4.f: New.
	* gfortran.dg/graphite/interchange-5.f: New.

	* gcc.dg/tree-ssa/ltrans-1.c: Removed.
	* gcc.dg/tree-ssa/ltrans-2.c: Removed.
	* gcc.dg/tree-ssa/ltrans-3.c: Removed.
	* gcc.dg/tree-ssa/ltrans-4.c: Removed.
	* gcc.dg/tree-ssa/ltrans-5.c: Removed.
	* gcc.dg/tree-ssa/ltrans-6.c: Removed.
	* gcc.dg/tree-ssa/ltrans-8.c: Removed.
	* gfortran.dg/ltrans-7.f90: Removed.
	* gcc.dg/tree-ssa/data-dep-1.c: Removed.

	* gcc.dg/pr18792.c: -> gcc.dg/graphite/pr18792.c
	* gcc.dg/pr19910.c: -> gcc.dg/graphite/pr19910.c
	* gcc.dg/tree-ssa/20041110-1.c: -> gcc.dg/graphite/pr20041110-1.c
	* gcc.dg/tree-ssa/pr20256.c: -> gcc.dg/graphite/pr20256.c
	* gcc.dg/pr23625.c: -> gcc.dg/graphite/pr23625.c
	* gcc.dg/tree-ssa/pr23820.c: -> gcc.dg/graphite/pr23820.c
	* gcc.dg/tree-ssa/pr24309.c: -> gcc.dg/graphite/pr24309.c
	* gcc.dg/tree-ssa/pr26435.c: -> gcc.dg/graphite/pr26435.c
	* gcc.dg/pr29330.c: -> gcc.dg/graphite/pr29330.c
	* gcc.dg/pr29581-1.c: -> gcc.dg/graphite/pr29581-1.c
	* gcc.dg/pr29581-2.c: -> gcc.dg/graphite/pr29581-2.c
	* gcc.dg/pr29581-3.c: -> gcc.dg/graphite/pr29581-3.c
	* gcc.dg/pr29581-4.c: -> gcc.dg/graphite/pr29581-4.c
	* gcc.dg/tree-ssa/loop-27.c: -> gcc.dg/graphite/pr30565.c
	* gcc.dg/tree-ssa/pr31183.c: -> gcc.dg/graphite/pr31183.c
	* gcc.dg/tree-ssa/pr33576.c: -> gcc.dg/graphite/pr33576.c
	* gcc.dg/tree-ssa/pr33766.c: -> gcc.dg/graphite/pr33766.c
	* gcc.dg/pr34016.c: -> gcc.dg/graphite/pr34016.c
	* gcc.dg/tree-ssa/pr34017.c: -> gcc.dg/graphite/pr34017.c
	* gcc.dg/tree-ssa/pr34123.c: -> gcc.dg/graphite/pr34123.c
	* gcc.dg/tree-ssa/pr36287.c: -> gcc.dg/graphite/pr36287.c
	* gcc.dg/tree-ssa/pr37686.c: -> gcc.dg/graphite/pr37686.c
	* gcc.dg/pr42917.c: -> gcc.dg/graphite/pr42917.c
	* gcc.dg/tree-ssa/data-dep-1.c
	* gfortran.dg/loop_nest_1.f90: -> gfortran.dg/graphite/pr29290.f90
	* gfortran.dg/pr29581.f90: -> gfortran.dg/graphite/pr29581.f90
	* gfortran.dg/pr36286.f90: -> gfortran.dg/graphite/pr36286.f90
	* gfortran.dg/pr36922.f: -> gfortran.dg/graphite/pr36922.f
	* gfortran.dg/pr39516.f: -> gfortran.dg/graphite/pr39516.f

2011-01-25  Jakub Jelinek  <jakub@redhat.com>

	PR tree-optimization/47265
	PR tree-optimization/47443
	* gcc.c-torture/compile/pr47265.c: New test.
	* gcc.dg/pr47443.c: New test.

2011-01-25  Martin Jambor  <mjambor@suse.cz>

	PR tree-optimization/47382
	* g++.dg/torture/pr47382.C: New test.
	* g++.dg/opt/devirt1.C: Xfail.

2011-01-25  Yao Qi  <yao@codesourcery.com>

	PR target/45701
	* gcc.target/arm/pr45701-1.c: New test.
	* gcc.target/arm/pr45701-2.c: New test.
	* gcc.target/arm/pr45701-3.c: New test.

2011-01-25  Sebastian Pop  <sebastian.pop@amd.com>
	    Jakub Jelinek  <jakub@redhat.com>

	PR tree-optimization/47271
	* gcc.dg/tree-ssa/ifc-pr47271.c: New.

2011-01-25  Nick Clifton  <nickc@redhat.com>

	* gcc.target/rx/builtins.c: Allow -fipa-cp-clone.
	(saturate_add): Delete.
	(exchange): Delete.
	(main): Do not run saturate_add.
	(set_interrupts): Delete.

2011-01-25  Tobias Burnus  <burnus@net-b.de>

	PR fortran/47448
	* gfortran.dg/redefined_intrinsic_assignment_2.f90: New.

2011-01-25  Jakub Jelinek  <jakub@redhat.com>

	PR tree-optimization/47427
	PR tree-optimization/47428
	* gcc.c-torture/compile/pr47427.c: New test.
	* gcc.c-torture/compile/pr47428.c: New test.

2011-01-25  Richard Guenther  <rguenther@suse.de>

	PR middle-end/47411
	* gcc.dg/torture/pr47411.c: New testcase.

2011-01-25  Sebastian Pop  <sebastian.pop@amd.com>

	* gfortran.dg/graphite/id-24.f: New.
	* gfortran.dg/graphite/id-25.f: New.

2011-01-25  Sebastian Pop  <sebastian.pop@amd.com>

	* gfortran.dg/graphite/id-23.f: New.

2011-01-25  Sebastian Pop  <sebastian.pop@amd.com>

	* gfortran.dg/graphite/interchange-3.f90: Un-XFAILed.

2011-01-25  Sebastian Pop  <sebastian.pop@amd.com>

	* gcc.dg/graphite/block-0.c: Un-XFAILed.
	* gcc.dg/graphite/block-1.c: Un-XFAILed.
	* gcc.dg/graphite/block-7.c: Un-XFAILed.
	* gcc.dg/graphite/block-8.c: Un-XFAILed.
	* gcc.dg/graphite/interchange-12.c: Un-XFAILed.
	* gcc.dg/graphite/interchange-14.c: Un-XFAILed.
	* gcc.dg/graphite/interchange-15.c: Un-XFAILed.
	* gcc.dg/graphite/interchange-8.c: Un-XFAILed.
	* gcc.dg/graphite/interchange-mvt.c: Un-XFAILed.

2011-01-25  Sebastian Pop  <sebastian.pop@amd.com>

	* gcc.dg/graphite/block-0.c: Add documentation.
	* gcc.dg/graphite/block-4.c: Same.
	* gcc.dg/graphite/block-7.c: Same.
	* gcc.dg/graphite/block-8.c: New.
	* gcc.dg/graphite/interchange-1.c: Un-XFAILed.
	* gcc.dg/graphite/interchange-11.c: Un-XFAILed.
	* gcc.dg/graphite/interchange-12.c: Add documentation.
	* gcc.dg/graphite/interchange-13.c: New.
	* gcc.dg/graphite/interchange-14.c: New.
	* gcc.dg/graphite/interchange-15.c: New.
	* gcc.dg/graphite/interchange-8.c: Add documentation.
	* gcc.dg/graphite/interchange-mvt.c: Same.

2011-01-24  Michael Meissner  <meissner@linux.vnet.ibm.com>

	PR target/47408
	* gcc.target/powerpc/altivec-11.c: Add explicit -mno-vsx.
	* gcc.target/powerpc/altivec-14.c: Ditto.
	* gcc.target/powerpc/altivec-33.c: Ditto.
	* gcc.target/powerpc/altivec-types-1.c: Ditto.
	* gcc.target/powerpc/altivec-types-2.c: Ditto.
	* gcc.target/powerpc/altivec-types-3.c: Ditto.
	* gcc.target/powerpc/altivec-types-4.c: Ditto.
	* gcc.target/powerpc/ppc-vector-memcpy.c: Ditto.
	* gcc.target/powerpc/ppc-vector-memset.c: Ditto.
	* g++.dg/ext/altivec-15.C: Ditto.
	* g++.dg/ext/altivec-types-1.C: Ditto.
	* g++.dg/ext/altivec-types-2.C: Ditto.
	* g++.dg/ext/altivec-types-3.C: Ditto.
	* g++.dg/ext/altivec-types-4.C: Ditto.

2011-01-24  Rainer Orth  <ro@CeBiTec.Uni-Bielefeld.DE>

	* lib/scanasm.exp (dg-function-on-line): Handle mips-sgi-irix*.

2011-01-24  Rainer Orth  <ro@CeBiTec.Uni-Bielefeld.DE>

	* gfortran.dg/cray_pointers_2.f90: Avoid cycling through
	optimization options.

2011-01-24  Rainer Orth  <ro@CeBiTec.Uni-Bielefeld.DE>

	* gfortran.dg/array_constructor_33.f90: Use dg-timeout-factor 4.

	PR testsuite/45988
	* gfortran.dg/vect/fast-math-pr38968.f90: Use dg-timeout-factor 2.

2011-01-23  Tobias Burnus  <burnus@net-b.de>

	PR fortran/47421
	* gfortran.dg/allocatable_scalar_12.f90: New.

2011-01-23  Ira Rosen  <irar@il.ibm.com>

	* gcc.dg/vect/costmodel/spu/costmodel-vect-33.c: Expect
	vectorization to be not profitable if peeling is used to
	realign the memory access.
	* gcc.dg/vect/costmodel/spu/costmodel-vect-76a.c: Increase
	loop bound to avoid loop unrolling.
	* gcc.dg/vect/costmodel/spu/costmodel-vect-76c.c: Likewise.

2011-01-22  Jan Hubicka  <jh@suse.cz>

	PR lto/47333
	* g++.dg/lto/pr47333.C: New file.

2011-01-22  Jan Hubicka  <jh@suse.cz>

	PR tree-optimization/43884
	PR lto/44334
	* gcc.dg/autopar/outer-2.c: Increase array size.
	* gcc.dg/tree-ssa/ldist-pr45948.c: Update test.

2011-01-22  Thomas Koenig  <tkoenig@gcc.gnu.org>

	PR fortran/38536
	* gfortran.dg/c_loc_tests_16.f90:  New test.

2011-01-22  Tobias Burnus  <burnus@net-b.de>

	PR fortran/47399
	* gfortran.dg/typebound_proc_19.f90: New.

2011-01-21  Jeff Law <law@redhat.com>

	PR tree-optimization/47053
	* g++.dg/pr47053.C: New test.

2011-01-21  Jason Merrill  <jason@redhat.com>

	PR c++/47041
	* g++.dg/cpp0x/constexpr-ctor6.C: New.

2011-01-21  Jakub Jelinek  <jakub@redhat.com>

	PR c++/47388
	* g++.dg/cpp0x/range-for10.C: New test.
	* g++.dg/template/for1.C: New test.

	PR middle-end/45566
	* g++.dg/tree-prof/partition3.C: New test.

	* g++.dg/tree-prof/tree-prof.exp: Fix a comment.

	PR rtl-optimization/47366
	* g++.dg/opt/pr47366.C: New test.

2011-01-21  Jason Merrill  <jason@redhat.com>

	PR c++/46552
	* g++.dg/cpp0x/constexpr-regress2.C: New.

	* g++.dg/cpp0x/constexpr-stmtexpr.C: New.

2011-01-21  Jeff Law <law@redhat.com>

	PR rtl-optimization/41619
	* gcc.dg/pr41619.c: New.

2011-01-21  Jakub Jelinek  <jakub@redhat.com>

	PR tree-optimization/47355
	* g++.dg/opt/pr47355.C: New test.

2011-01-21  Richard Guenther  <rguenther@suse.de>

	* gcc.dg/tree-ssa/pr47392.c: Make test non-static instead of
	making main hot.

2011-01-21  Richard Guenther  <rguenther@suse.de>

	PR tree-optimization/47365
	* gcc.dg/torture/pr47365.c: New testcase.
	* gcc.dg/tree-ssa/pr47392.c: Likewise.

2011-01-21  Rainer Orth  <ro@CeBiTec.Uni-Bielefeld.DE>

	* g++.dg/other/anon5.C: Skip on mips-sgi-irix*.

2011-01-21  Jakub Jelinek  <jakub@redhat.com>

	PR tree-optimization/47391
	* gcc.dg/pr47391.c: New test.

2011-01-21  Rainer Orth  <ro@CeBiTec.Uni-Bielefeld.DE>

	* g++.dg/template/char1.C: Use signed char.

2011-01-21  Tobias Burnus  <burnus@net-b.de>

	PR fortran/47377
	* gfortran.dg/pointer_target_4.f90: New.

2011-01-20  Michael Meissner  <meissner@linux.vnet.ibm.com>

	PR target/47251
	* gcc.target/powerpc/pr47251.c: Fixup test so that it runs on
	ILP32 system and not IP32.

2011-01-20  Alexandre Oliva  <aoliva@redhat.com>

	PR debug/46583
	* g++.dg/debug/pr46583.C: New.

2011-01-20  Jakub Jelinek  <jakub@redhat.com>

	PR debug/47283
	* g++.dg/debug/pr47283.C: New test.

	PR testsuite/47371
	* gcc.target/i386/headmerge-1.c: Tighten up scan-assembler regex.
	* gcc.target/i386/headmerge-2.c: Likewise.

2011-01-20  Richard Guenther  <rguenther@suse.de>

	PR middle-end/47370
	* gcc.dg/torture/pr47370.c: New testcase.

2011-01-20  Jakub Jelinek  <jakub@redhat.com>

	PR tree-optimization/46130
	* gcc.dg/pr46130-1.c: New test.
	* gcc.dg/pr46130-2.c: New test.

2011-01-19  Dodji Seketeli  <dodji@redhat.com>

	PR c++/47291
	* g++.dg/debug/dwarf2/template-params-10.C: New test.

2011-01-19  Alexandre Oliva  <aoliva@redhat.com>

	PR debug/46240
	* g++.dg/debug/pr46240.cc: New.

2011-01-19  Jakub Jelinek  <jakub@redhat.com>

	PR c++/47303
	* g++.dg/template/anonunion1.C: New test.

	PR rtl-optimization/47337
	* gcc.c-torture/execute/pr47337.c: New test.

2011-01-19  Ulrich Weigand  <Ulrich.Weigand@de.ibm.com>

	PR testsuite/45342
	* gcc.dg/tls/thr-cse-1.c: Fix match on spu-*.*.

2011-01-19  Ulrich Weigand  <Ulrich.Weigand@de.ibm.com>

	PR tree-optimization/46021
	* gcc.dg/tree-ssa/20040204-1.c: Do not XFAIL on spu-*-*.

2011-01-19  Jakub Jelinek  <jakub@redhat.com>

	PR tree-optimization/47290
	* g++.dg/torture/pr47290.C: New test.

2011-01-18  Janus Weil  <janus@gcc.gnu.org>

	PR fortran/47240
	* gfortran.dg/proc_ptr_comp_29.f90: New.

2011-01-18  Dominique d'Humieres  <dominiq@lps.ens.fr>

	PR testsuite/41146
	* gcc.target/powerpc/asm-es-2.c: Adjust regular expression for
	powerpc-apple-darwin9.

2011-01-18  Jakub Jelinek  <jakub@redhat.com>

	PR rtl-optimization/47299
	* gcc.c-torture/execute/pr47299.c: New test.

2011-01-17  Jason Merrill  <jason@redhat.com>

	* g++.dg/cpp0x/constexpr-virtual.C: New.

2011-01-17  Jakub Jelinek  <jakub@redhat.com>

	PR fortran/47331
	* gfortran.dg/gomp/pr47331.f90: New test.

2011-01-17  Nicola Pero  <nicola.pero@meta-innovation.com>

	PR objc/47314
	* objc.dg/selector-warn-1.m: New.
	* obj-c++.dg/selector-warn-1.mm: New.

2011-01-17  Richard Sandiford  <rdsandiford@googlemail.com>

	* gcc.dg/tree-ssa/vrp51.c: Prefix each "bug." string with "vrp.".
	Update dg-final accordingly.

2011-01-17  Rainer Orth  <ro@CeBiTec.Uni-Bielefeld.DE>

	* g++.old-deja/g++.other/init19.C: Don't XFAIL on mips-sgi-irix*.

2011-01-17  Andreas Krebbel  <Andreas.Krebbel@de.ibm.com>

	* gcc.dg/guality/pr36728-1.c: Replace XFAIL for s390(x) with a
	target check.
	* gcc.dg/guality/pr36728-2.c: Likewise.

2011-01-17  Richard Guenther  <rguenther@suse.de>

	PR tree-optimization/47313
	* g++.dg/torture/pr47313.C: New testcase.

2011-01-17  H.J. Lu  <hongjiu.lu@intel.com>

	PR target/47318
	* gcc.target/i386/avx-vmaskmovpd-1.c: New.
	* gcc.target/i386/avx-vmaskmovpd-2.c: Likewise.
	* gcc.target/i386/avx-vmaskmovps-1.c: Likewise.
	* gcc.target/i386/avx-vmaskmovps-1.c: Likewise.

	* gcc.target/i386/avx-vmaskmovpd-256-1.c (avx_test): Load mask
	as __m256i.
	* gcc.target/i386/avx-vmaskmovpd-256-2.c (avx_test): Likewise.
	* gcc.target/i386/avx-vmaskmovps-256-1.c (avx_test): Likewise.
	* gcc.target/i386/avx-vmaskmovps-256-2.c (avx_test): Likewise.

2011-01-17  Richard Guenther  <rguenther@suse.de>

	PR tree-optimization/45967
	* gcc.dg/torture/pr45967-2.c: New testcase.
	* gcc.dg/torture/pr45967-3.c: Likewise.

2011-01-16  John David Anglin  <dave.anglin@nrc-cnrc.gc.ca>

	PR testsuite/47325
	* g++.dg/ext/pr47213.C: Require visibility.

2011-01-16  Richard Sandiford  <rdsandiford@googlemail.com>

	* gcc.dg/fixed-point/composite-type.c: Pass -Wno-unused.
	* gcc.dg/fixed-point/struct-union.c: Update error messages.

2011-01-16  Richard Sandiford  <rdsandiford@googlemail.com>

	* gcc.c-torture/execute/20101011-1.c: Skip test for MIPS16
	Linux-based targets.

2011-01-13  Jan Hubicka  <jh@suse.cz>

	PR tree-optimization/47276
	* gcc.dg/pr47276.c: New testcase.

2011-01-15  Giovanni Funchal  <gafunchal@gmail.com>
	    Jonathan Wakely  <jwakely.gcc@gmail.com>

	PR c++/33558
	* g++.dg/other/pr33558.C: New.
	* g++.dg/other/pr33558-2.C: New.

2011-01-14  Martin Jambor  <mjambor@suse.cz>

	PR tree-optimization/45934
	PR tree-optimization/46302
	* g++.dg/ipa/devirt-c-1.C: New test.
	* g++.dg/ipa/devirt-c-2.C: Likewise.
	* g++.dg/ipa/devirt-c-3.C: Likewise.
	* g++.dg/ipa/devirt-c-4.C: Likewise.
	* g++.dg/ipa/devirt-c-5.C: Likewise.
	* g++.dg/ipa/devirt-c-6.C: Likewise.
	* g++.dg/ipa/devirt-6.C: Likewise.
	* g++.dg/ipa/devirt-d-1.C: Likewise.
	* g++.dg/torture/pr45934.C: Likewise.

2011-01-14  Jason Merrill  <jason@redhat.com>

	* g++.dg/cpp0x/variadic105.C: New.

2011-01-08  Dominique d'Humieres  <dominiq@lps.ens.fr>
	    Rainer Orth  <ro@CeBiTec.Uni-Bielefeld.DE>

	PR objc/45989
	* objc.dg/gnu-encoding/struct-layout-encoding-1_generate.c
	(switchfiles): XFAIL objc.dg-struct-layout-encoding-1/t02[57-9]_main.m
	execution tests on i?86-*-*, x86_64-*-* and
	powerpc*-apple-darwin* && ilp32.
	XFAIL objc.dg-struct-layout-encoding-1/t03[01]_main.m execution
	tests on i?86-*-* and x86_64-*-*.

2011-01-14  Richard Guenther  <rguenther@suse.de>

	PR tree-optimization/47280
	* g++.dg/opt/pr47280.C: New testcase.

2011-01-14  Jason Merrill  <jason@redhat.com>

	* g++.dg/cpp0x/constexpr-regress1.C: New.

	* g++.dg/ext/flexary2.C: New.

2011-01-14  Richard Guenther  <rguenther@suse.de>

	PR middle-end/47281
	* gcc.dg/torture/pr47281.c: New testcase.
	* gcc.dg/tree-ssa/pr46076.c: XFAIL.

2011-01-14  Richard Guenther  <rguenther@suse.de>

	PR tree-optimization/47286
	* gcc.dg/tree-ssa/pr47286.c: New testcase.

2011-01-13  Kai Tietz  <kai.tietz@onevision.com>

	PR c++/47213
	* g++.dg/ext/pr47213.C: New.

2011-01-13  Rainer Orth  <ro@CeBiTec.Uni-Bielefeld.DE>

	* gfortran.dg/cray_pointers_2.f90: Use dg-timeout-factor 4.

2011-01-13  Tobias Burnus  <burnus@net-b.de>
	    Mikael Morin  <mikael@gcc.gnu.org>

	PR fortran/45848
	PR fortran/47204
	* gfortran.dg/select_type_20.f90: New.
	* gfortran.dg/select_type_21.f90: New.

2011-01-13  Michael Meissner  <meissner@linux.vnet.ibm.com>

	PR target/47251
	* gcc.target/powerpc/pr47251.c: New file, test PR 47251 fix.

2011-01-13  Andreas Krebbel  <Andreas.Krebbel@de.ibm.com>

	* gcc.dg/guality/pr36728-1.c: Disable arg1/2 checks for s390 and s390x.
	* gcc.dg/guality/pr36728-2.c: Likewise.

2011-01-13  Dodji Seketeli  <dodji@redhat.com>

	PR debug/PR46973
	* g++.dg/debug/dwarf2/template-params-9.C: New test.

2011-01-13  Andrey Belevantsev  <abel@ispras.ru>

	PR rtl-optimization/45352
	* gcc.dg/pr45352-3.c: New.

2011-01-12  Rodrigo Rivas Costa <rodrigorivascosta@gmail.com>

	* g++.dg/cpp0x/range-for4.C: Delete useless include and duplicated
	comment.
	* g++.dg/cpp0x/range-for8.C: New.
	* g++.dg/cpp0x/range-for9.C: New.

2011-01-12  Kai Tietz  <kai.tietz@onevision.com>

	PR debug/47209
	* g++.dg/debug/pr47209.C: New.

2011-01-12  Richard Guenther  <rguenther@suse.de>

	PR lto/47259
	* gcc.dg/lto/pr47259_0.c: New testcase.
	* gcc.dg/lto/pr47259_1.c: Likewise.

2011-01-12  Iain Sandoe  <iains@gcc.gnu.org>

	* objc-obj-c++-shared/Object1.h: Add copyright header, update
	comments.  Add a TEST_SUITE_ADDITIONS category for GNU runtime.
	Amend NeXT version to declare a TEST_SUITE_ADDITIONS carrying the
	methods missing from the OBJC2 Object.
	* objc-obj-c++-shared/Object1-implementation.h: Add copyright header.
	Amend implementation to use a TEST_SUITE_ADDITIONS category for both
	GNU and NeXT runtimes.
	* objc-obj-c++-shared/Object1.mm: Remove redundant header, update
	comments.
	* objc-obj-c++-shared/Object1.m: Likewise.
	* objc.dg/encode-3.m: Update header use.  Amend to be API2 compatible.
	* objc.dg/proto-qual-1.m: Likewise.
	* obj-c++.dg/proto-lossage-3.mm: Likewise.
	* obj-c++.dg/proto-qual-1.mm: Likewise.

2011-01-12  Eric Botcazou  <ebotcazou@adacore.com>

	PR testsuite/33033
	* gcc.dg/20061124-1.c: Pass -mcpu=v9 on the SPARC.

2011-01-12  Nicola Pero  <nicola.pero@meta-innovation.com>

	Fixed the Objective-C++ testsuite and updated all tests.
	* lib/obj-c++.exp (obj-c++_init): Declare and set
	gcc_warning_prefix and gcc_error_prefix.
	* obj-c++.dg/attributes/categ-attribute-2.mm: Fixed usage of
	'dg-warning', 'dg-message' and 'dg-error'.
	* obj-c++.dg/class-extension-3.mm: Likewise.
	* obj-c++.dg/class-protocol-1.mm: Likewise.
	* obj-c++.dg/encode-7.mm: Likewise.
	* obj-c++.dg/exceptions-3.mm: Likewise.
	* obj-c++.dg/exceptions-5.mm: Likewise.
	* obj-c++.dg/method-12.mm: Likewise.
	* obj-c++.dg/method-13.mm: Likewise.
	* obj-c++.dg/method-15.mm: Likewise.
	* obj-c++.dg/method-16.mm: Likewise.
	* obj-c++.dg/method-4.mm: Likewise.
	* obj-c++.dg/method-8.mm: Likewise.
	* obj-c++.dg/method-conflict-1.mm: Likewise.
	* obj-c++.dg/method-conflict-2.mm: Likewise.
	* obj-c++.dg/method-conflict-3.mm: Likewise. Also, removed FIXME
	and uncommented second part of the testcase now that the testsuite
	works correctly.
	* obj-c++.dg/method-conflict-4.mm: Likewise.  Also, removed FIXME
	and uncommented second part of the testcase now that the testsuite
	works correctly.
	* obj-c++.dg/private-1.mm: Likewise.
	* obj-c++.dg/proto-lossage-4.mm: Likewise.
	* obj-c++.dg/syntax-error-7.mm: Likewise.
	* obj-c++.dg/warn5.mm: Likewise.
	* obj-c++.dg/property/at-property-14.mm: Likewise.
	* obj-c++.dg/property/at-property-16.mm: Likewise, and removed
	FIXME.
	* obj-c++.dg/property/at-property-18.mm: Likewise.
	* obj-c++.dg/property/at-property-20.mm: Likewise, and removed
	FIXME.
	* obj-c++.dg/property/at-property-21.mm: Likewise.
	* obj-c++.dg/property/at-property-28.mm: Likewise.
	* obj-c++.dg/property/at-property-5.mm: Likewise.
	* obj-c++.dg/property/dynamic-2.mm: Likewise.
	* obj-c++.dg/property/property-neg-3.mm: Likewise.
	* obj-c++.dg/property/synthesize-11.mm: Likewise.
	* obj-c++.dg/property/synthesize-6.mm: Likewise.
	* obj-c++.dg/property/synthesize-8.mm: Likewise.
	* obj-c++.dg/property/synthesize-9.mm: Likewise.
	* obj-c++.dg/tls/diag-5.mm: Likewise.
	* obj-c++.dg/ivar-invalid-type-1.mm: Removed FIXME and uncommented
	dg-error, now matched correctly.

2011-01-12  Nicola Pero  <nicola.pero@meta-innovation.com>

	* objc.dg/property/at-property-29.m: New.
	* obj-c++.dg/property/at-property-29.mm: New.

2011-01-11  Rainer Orth  <ro@CeBiTec.Uni-Bielefeld.DE>

	* go.test/go-test.exp (go-set-goarch): New proc.
	(go-gc-tests): Use it.

2011-01-11  Dodji Seketeli  <dodji@redhat.com>

	PR debug/46955
	* g++.dg/debug/dwarf2/template-params-8.C: New test.

2011-01-11  Richard Henderson  <rth@redhat.com>

	* gcc-dg/tree-ssa/vrp47.c: Disable for mn10300 as well.

2011-01-11  Jan Hubicka  <jh@suse.cz>

	PR lto/45721
	PR lto/45375
	* testsuite/gcc.dg/lto/pr45721_1.c: New file.
	* testsuite/gcc.dg/lto/pr45721_0.c: New file.

2011-01-11  Richard Guenther  <rguenther@suse.de>

	PR tree-optimization/46076
	* gcc.dg/tree-ssa/pr46076.c: New testcase.

2011-01-11  Jeff Law <law@redhat.com>

	* PR tree-optimization/47086
	* gcc.dg/pr47086.c: New test.

2011-01-11  Jason Merrill  <jason@redhat.com>

	PR c++/46658
	* g++.dg/template/new10.C: New.

	PR c++/45520
	* g++.dg/cpp0x/lambda/lambda-this3.C: New.

2011-01-11  Iain Sandoe  <iains@gcc.gnu.org>

	* objc-obj-c++-shared/next-mapping.h: Add copyright header.
	Split type definitions and NSConstantString class into...
	* objc-obj-c++-shared/objc-test-suite-types.h: New.
	* objc-obj-c++-shared/nsconstantstring-class.h: New.
	* objc-obj-c++-shared/nsconstantstring-class-impl.h: New.
	* objc-obj-c++-shared/nsconstantstring-class-impl.m: New.
	* objc-obj-c++-shared/nsconstantstring-class-impl.mm: New.
	* objc-obj-c++-shared/next-abi.h: Add copyright header, minor update
	to comments.
	* objc-obj-c++-shared/objc-test-suite-next-encode-assist.h: Adjust
	encode defines for newer NeXT system headers.
	* obj-c++.dg/template-4.mm: Adjust to use nsconstantstring headers.
	* obj-c++.dg/torture/strings/string1.mm: Likewise.
	* objc.dg/foreach-5.m: Likewise.
	* objc.dg/foreach-2.m: Likewise.
	* objc.dg/foreach-4.m: Likewise.
	* objc.dg/torture/strings/string1.m: Likewise.
	* objc.dg/torture/strings/string2.m: Likewise.
	* objc.dg/torture/strings/string3.m: Likewise.
	* objc.dg/torture/strings/string4.m: Likewise.
	* obj-c++.dg/torture/strings/const-str-3.mm: Adjust to use type
	header and stand alone.
	* obj-c++.dg/strings/strings-2.mm: Likewise.
	* objc.dg/torture/strings/const-str-3.m: Likewise.
	* objc.dg/strings/strings-2.m: Likewise.
	* objc.dg/strings/const-str-12b.m: Likewise.

2011-01-12  Richard Guenther  <rguenther@suse.de>

	PR middle-end/32511
	* gcc.dg/attr-weak-1.c: Adjust.

2011-01-11  Paul Thomas  <pault@gcc.gnu.org>

	PR fortran/47051
	* gfortran.dg/realloc_on_assign_2.f03 : Modify 'test1' to be
	standard compliant and comment.

2011-01-10  Jan Hubicka  <jh@suse.cz>

	PR lto/46083
	* gcc.dg/initpri3.c: New testcase.

2011-01-10  H.J. Lu  <hongjiu.lu@intel.com>

	PR lto/47222
	* g++.dg/torture/stackalign/test-unwind.h (g_edi): Mark it
	externally visible.
	(g_esi): Likewise.
	(g_ebx): Likewise.
	(g_ebp): Likewise.
	(g_esp): Likewise.
	(g_ebp_save): Likewise.
	(g_esp_save): Likewise.

2011-01-10  Rainer Orth  <ro@CeBiTec.Uni-Bielefeld.DE>

	* g++.dg/ipa/pr46984.C: Add dg-require-effective-target lto.

2011-01-10  Rainer Orth  <ro@CeBiTec.Uni-Bielefeld.DE>

	PR tree-optimization/46021
	* gcc.dg/tree-ssa/20040204-1.c: Don't XFAIL on alpha*-*-*,
	i?86-*-*, x86_64-*-*.

2011-01-10  Jeff Law <law@redhat.com>

	* PR tree-optimization/47141
	* gcc.c-torture/compile/pr47141.c: New test.

2011-01-10  Eric Botcazou  <ebotcazou@adacore.com>

	PR testsuite/46230
	* gcc.dg/vect/vect-vfa-slp.c: Remove XFAIL.
	* gcc.dg/vect/slp-23.c: Remove XFAIL for SLP.
	* gcc.dg/vect/slp-35.c: Remove XFAILs.
	* gcc.dg/vect/no-tree-pre-slp-29.c: Likewise.

	PR testsuite/46230
	* gcc.dg/vect/vect-peel-1.c (main): Prevent initialization loop from
	being vectorized.  Adjust dg-final pattern.  Remove XFAIL.
	* gcc.dg/vect/vect-peel-2.c (main): Likewise.
	* gcc.dg/vect/vect-peel-4.c (main): Prevent initialization loop from
	being vectorized.  Adjust dg-final pattern.

	PR testsuite/46230
	* gcc.dg/vect/pr33804.c: XFAIL only for ilp32.
	* gcc.dg/vect/slp-24.c: Likewise.

2011-01-10  Dave Korn  <dave.korn.cygwin@gmail.com>

	PR c++/47218
	* g++.dg/other/pr47218-1.C: New test file.
	* g++.dg/other/pr47218.C: Likewise.
	* g++.dg/other/pr47218.h: New supporting header.

2011-01-09  Nicola Pero  <nicola.pero@meta-innovation.com>

	PR objc/47232
	* objc.dg/attributes/invalid-attribute-1.m: New.
	* obj-c++.dg/attributes/invalid-attribute-1.mm: New.

2011-01-09  Janus Weil  <janus@gcc.gnu.org>

	PR fortran/47224
	* gfortran.dg/proc_ptr_comp_28.f90: New.

2011-01-09  Iain Sandoe  <iains@gcc.gnu.org>

	* obj-c++.dg/gnu-api-2-class.mm: Skip for Darwin < 9.
	* obj-c++.dg/gnu-api-2-ivar.mm: Likewise.
	* obj-c++.dg/gnu-api-2-method.mm: Likewise.
	* obj-c++.dg/gnu-api-2-objc.mm: Likewise.
	* obj-c++.dg/gnu-api-2-object.mm: Likewise.
	* obj-c++.dg/gnu-api-2-property.mm: Likewise.
	* obj-c++.dg/gnu-api-2-protocol.mm: Likewise.
	* obj-c++.dg/gnu-api-2-sel.mm: Likewise.
	* objc.dg/gnu-api-2-class.m: Likewise.
	* objc.dg/gnu-api-2-ivar.m: Likewise.
	* objc.dg/gnu-api-2-method.m: Likewise.
	* objc.dg/gnu-api-2-objc.m: Likewise.
	* objc.dg/gnu-api-2-object.m: Likewise.
	* objc.dg/gnu-api-2-property.m: Likewise.
	* objc.dg/gnu-api-2-protocol.m: Likewise.
	* objc.dg/gnu-api-2-sel.m: Likewise.

2011-01-09  Iain Sandoe  <iains@gcc.gnu.org>

	* objc.dg/foreach-1.m: Skip for Darwin < 9.
	* objc.dg/objc-foreach-4.m: Likewise.
	* objc.dg/objc-foreach-5.m: Skip for Darwin < 9, adjust headers.
	* objc.dg/foreach-2.m: Skip for Darwin < 9, return self from init.
	* objc.dg/foreach-4.m: Likewise.
	* objc.dg/foreach-5.m: Likewise.
	* objc.dg/foreach-3.m: Return self from init.

2011-01-09  Thomas Koenig  <tkoenig@gcc.gnu.org>

	PR fortran/38536
	* gfortran.dg/iso_c_binding_c_loc_char_1.f03:  New test.

2011-01-09  Janus Weil  <janus@gcc.gnu.org>

	PR fortran/46313
	* gfortran.dg/class_35.f90: New.

2011-01-08  Iain Sandoe  <iains@gcc.gnu.org>

	* objc.dg/foreach-1.m: Add "-Wall" to flags.

2011-01-08  Nicola Pero  <nicola.pero@meta-innovation.com>

	PR objc/47078
	* objc.dg/invalid-method-2.m: New.
	* obj-c++.dg/invalid-method-2.mm: New.

2011-01-08  Paul Thomas  <pault@gcc.gnu.org>

	PR fortran/46896
	* gfortran.dg/transpose_optimization_2.f90 : New test.

2011-01-08  Jan Hubicka  <jh@suse.cz>

	PR tree-optmization/46469
	* g++.dg/torture/pr46469.C: New testcase.

2011-01-08  Iain Sandoe  <iains@gcc.gnu.org>

	* objc-obj-c++-shared/next-mapping.h: Move code and definitions for
	emulation of libobjc-gnu structure layout functionality to ..
	* objc-obj-c++-shared/objc-test-suite-next-encode-assist.h: New.
	* objc-obj-c++-shared/objc-test-suite-next-encode-assist-impl.h: New.
	* objc/execute/bf-common.h: Adjust headers.
	* objc/execute/bf-1.m: Likewise.
	* objc/execute/bf-2.m: Likewise.
	* objc/execute/bf-3.m: Likewise.
	* objc/execute/bf-4.m: Likewise.
	* objc/execute/bf-5.m: Likewise.
	* objc/execute/bf-6.m: Likewise.
	* objc/execute/bf-7.m: Likewise.
	* objc/execute/bf-8.m: Likewise.
	* objc/execute/bf-9.m: Likewise.
	* objc/execute/bf-10.m: Likewise.
	* objc/execute/bf-11.m: Likewise.
	* objc/execute/bf-12.m: Likewise.
	* objc/execute/bf-13.m: Likewise.
	* objc/execute/bf-14.m: Likewise.
	* objc/execute/bf-15.m: Likewise.
	* objc/execute/bf-16.m: Likewise.
	* objc/execute/bf-17.m: Likewise.
	* objc/execute/bf-18.m: Likewise.
	* objc/execute/bf-19.m: Likewise.
	* objc/execute/bf-20.m: Likewise.
	* objc/execute/bf-21.m: Likewise.
	* objc/execute/bycopy-3.m: Adjust headers, add next-specific code for
	objc_get_type_qualifiers ().

2011-01-08  Thomas Koenig  <tkoenig@gcc.gnu.org>

	PR fortran/45777
	* gfortran.dg/dependency_39.f90:  New test.

2011-01-07  Jan Hubicka  <jh@suse.cz>

	Get builtins tests ready for linker plugin.
	* gcc.c-torture/execute/builtins/memcpy-chk.c (s2,s3,l1): Mark volatile.
	* gcc.c-torture/execute/builtins/memops-asm-lib.c (my_memcpy, my_bcopy,
	my_memset, my_bzero): Mark used.
	* gcc.c-torture/execute/builtins/memset-chk.c (l1, l3): Mark volatile.
	* gcc.c-torture/execute/builtins/memmove-chk.c (s1,s2,s3,l1): Mark
	volatile.
	* gcc.c-torture/execute/builtins/mempcpy-chk.c (s2,s3,l1): Mark
	volatile.

2011-01-07  Jan Hubicka  <jh@suse.cz>

	PR tree-optimization/46367
	* g++.dg/torture/pr46367.C: New file.

2011-01-07  Jakub Jelinek  <jakub@redhat.com>

	PR target/47201
	* gcc.dg/pr47201.c: New test.

	PR bootstrap/47187
	* gcc.dg/tree-prof/pr47187.c: New test.

2011-01-07  Tobias Burnus  <burnus@net-b.de>

	PR fortran/41580
	* gfortran.dg/extends_type_of_3.f90: New.

2011-01-07  Kai Tietz  <kai.tietz@onevision.com>

	* g++.dg/ext/dllexport-MI1.C: Adjust test.
	* g++.dg/ext/dllimport-MI1.C: Likewise.
	* g++.dg/ext/dllimport1.C: Add test for x86_64-*-mingw*.
	* g++.dg/ext/dllimport10.C: Likewise.
	* g++.dg/ext/dllimport11.C: Likewise.
	* g++.dg/ext/dllimport12.C: Likewise.
	* g++.dg/ext/dllimport13.C: Likewise.
	* g++.dg/ext/dllimport2.C: Likewise.
	* g++.dg/ext/dllimport3.C: Likewise.
	* g++.dg/ext/dllimport4.C: Likewise.
	* g++.dg/ext/dllimport5.C: Likewise.
	* g++.dg/ext/dllimport6.C: Likewise.
	* g++.dg/ext/dllimport8.C: Likewise.
	* g++.dg/ext/dllimport9.C: Likewise.
	* g++.dg/ext/selectany2.C: Enable test for x86_64-*-mingw*
	targets, too. Additionally enable test for i?86-*-mingw*.
	* g++.dg/ext/selectany1.C: Likewise.
	Remove guard variable check.

2011-01-07  Janus Weil  <janus@gcc.gnu.org>

	PR fortran/47189
	PR fortran/47194
	* gfortran.dg/storage_size_3.f08: Extended.

2011-01-07  Jakub Jelinek  <jakub@redhat.com>

	PR c++/47022
	* g++.dg/template/stdarg1.C: New test.

2011-01-06  Daniel Franke  <franke.daniel@gmail.com>

	PR fortran/47195
	* gfortran.dg/interface_33.f90: Fixed dg-error declarations.
	* gfortran.dg/defined_operators_1.f90: Split the subroutine
	from the interface of functions to not hide the errors that
	shall be tested.

2011-01-06  Jan Hubicka  <jh@suse.cz>

	* testsuite/gcc.dg/lto/pr47188_0.c: New testcase.
	* testsuite/gcc.dg/lto/pr47188_1.c: New testcase.

2011-01-06  Daniel Franke  <franke.daniel@gmail.com>

	PR fortran/33117
	PR fortran/46478
	* gfortran.dg/interface_33.f90: New test.

2011-01-06  Jakub Jelinek  <jakub@redhat.com>

	PR c/47150
	* gcc.c-torture/compile/pr47150.c: New test.

2011-01-06  Ira Rosen  <irar@il.ibm.com>

	PR tree-optimization/47139
	* gcc.dg/vect/pr47139.c: New test.

2011-01-05  Janus Weil  <janus@gcc.gnu.org>

	PR fortran/47180
	* gfortran.dg/extends_type_of_2.f03: New.

2011-01-05  Ulrich Weigand  <Ulrich.Weigand@de.ibm.com>

	* gcc.dg/stack-usage-1.c (SIZE): Provide proper value for __SPU__.

2011-01-05  Eric Botcazou  <ebotcazou@adacore.com>

	* gnat.dg/opt14.adb: New test.

2011-01-05  Thomas Koenig  <tkoenig@gcc.gnu.org>

	PR fortran/46017
	* gfortran.dg/allocate_error_2.f90:  New test.

2011-01-05  Janus Weil  <janus@gcc.gnu.org>

	PR fortran/47024
	* gfortran.dg/storage_size_3.f08: New.

2011-01-04  Jerry DeLisle  <jvdelisle@gcc.gnu.org>

	PR libgfortran/47154
	* gfortran.dg/namelist_68.f90: New test.

2011-01-04  Eric Botcazou  <ebotcazou@adacore.com>

	* gnat.dg/unchecked_convert8.ad[sb]: New test.

2011-01-04  Janus Weil  <janus@gcc.gnu.org>

	PR fortran/46448
	* gfortran.dg/class_34.f90: New.

2011-01-04  Ulrich Weigand  <Ulrich.Weigand@de.ibm.com>

	* gcc.dg/torture/builtin-cproj-1.c: On the __SPU__ target, do not
	use __builtin_inff.  Skip all single-precision tests that require
	Infinity.

2011-01-03  Ulrich Weigand  <Ulrich.Weigand@de.ibm.com>

	* g++.dg/torture/pr46111.C: Add dg-require-effective-target pthread.

2011-01-03  Jakub Jelinek  <jakub@redhat.com>

	PR tree-optimization/47148
	* gcc.c-torture/execute/pr47148.c: New test.

	PR tree-optimization/47155
	* gcc.c-torture/execute/pr47155.c: New test.

	PR rtl-optimization/47157
	* gcc.c-torture/compile/pr47157.c: New test.

2011-01-03  Ulrich Weigand  <Ulrich.Weigand@de.ibm.com>

	* gcc.dg/torture/vector-shift2.c (schar): Define.
	(main): Always use schar or uchar instead of plain "char" to avoid
	dependencies on implementation-defined char signedness.

2011-01-03  Martin Jambor  <mjambor@suse.cz>

	PR tree-optimization/46801
	* gnat.dg/pack9.adb: Remove xfail.

2011-01-03  Martin Jambor  <mjambor@suse.cz>

	PR tree-optimization/46984
	* g++.dg/ipa/pr46984.C: New test.

2010-06-30  Jakub Jelinek  <jakub@redhat.com>

	* g++.dg/opt/ctor1.C: New test.

2011-01-02  Janus Weil  <janus@gcc.gnu.org>

	PR fortran/46408
	* gfortran.dg/class_19.f03: Adjust counting of __builtin_free.

2011-01-02  Jakub Jelinek  <jakub@redhat.com>

	PR tree-optimization/47140
	* gcc.c-torture/compile/pr47140.c: New test.

	PR rtl-optimization/47028
	* gcc.dg/pr47028.c: New test.

2011-01-02  Nicola Pero  <nicola.pero@meta-innovation.com>

	* objc.dg/protocol-forward-1.m: Removed TODO.
	* objc.dg/protocol-forward-2.m: New.
	* obj-c++.dg/protocol-forward-2.mm: Removed TODO.
	* obj-c++.dg/protocol-forward-2.mm: New.

2011-01-01  Kai Tietz  <kai.tietz@onevision.com>

	PR target/38662
	* g++.dg/eh/pr38662.C: New testcase.

2011-01-01  Chung-Lin Tang  <cltang@codesourcery.com>

	* gcc.target/arm/vfp-1.c (test_ldst): Fixed fsts test to
	scan for newline '\n'.


Copyright (C) 2011 Free Software Foundation, Inc.

Copying and distribution of this file, with or without modification,
are permitted in any medium without royalty provided the copyright
notice and this notice are preserved.<|MERGE_RESOLUTION|>--- conflicted
+++ resolved
@@ -1,12 +1,3 @@
-<<<<<<< HEAD
-2011-08-29  Jakub Jelinek  <jakub@redhat.com>
-
-	PR middle-end/48722
-	* gcc.target/i386/pr48722.c: New test.
-
-	PR tree-optimization/50133
-	* gcc.dg/pr50133.c: New test.
-=======
 2011-09-08  Jakub Jelinek  <jakub@redhat.com>
 
 	PR target/50310
@@ -104,7 +95,14 @@
 
 	PR fortran/50163
 	* gfortran.dg/initialization_28.f90: New.
->>>>>>> 15226eac
+
+2011-08-29  Jakub Jelinek  <jakub@redhat.com>
+
+	PR middle-end/48722
+	* gcc.target/i386/pr48722.c: New test.
+
+	PR tree-optimization/50133
+	* gcc.dg/pr50133.c: New test.
 
 2011-08-23  Jason Merrill  <jason@redhat.com>
 

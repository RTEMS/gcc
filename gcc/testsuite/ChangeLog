<<<<<<< HEAD
=======
2014-08-12  Marek Polacek  <polacek@redhat.com>

	* gcc.dg/concat.c: Add dg-options.
	* gcc.dg/func-outside-2.c: Add __extension__.
	* gcc.dg/pr19967.c: Use -std=c99.
	* gcc.dg/pr22458-1.c: Add dg-options.
	* gcc.dg/pr33676.c: Add dg-options.
	* gcc.dg/gnu-predef-1.c: New test.
	* gcc.dg/c90-func-1.c: New test.
	* gcc.dg/c90-func-2.c: New test.
	* gcc.dg/c90-func-2.h: New test.

2014-08-12  Janis Johnson  <janisjo@codesourcery.com>

	* lib/target/supports.exp
	(check_effective_target_arm_v8_neon_ok_nocache): Check for armv8
	or later.

	* gcc.dg/pr59418.c: Don't add ARM options for a Thumb1 multilib.

	* gcc.target/arm/neon-vext-execute.c: Skip if the test won't run
	on Neon hardware.

	* gcc.target/arm/pr48784.c: Skip for thumb1 multilib.
	* gcc.target/arm/pr59985.c: Likewise.

2014-08-12  Igor Zamyatin  <igor.zamyatin@intel.com>

	PR other/61962
	* c-c++-common/cilk-plus/AN/pr61962.c: New test.

2014-08-12  Thomas Preud'homme  <thomas.preudhomme@arm.com>

	PR middle-end/62103
	* gcc.c-torture/execute/bitfld-6.c: New test.

2014-08-11  Janis Johnson  <janisjo@codesourcery.com>

	* gcc.target/arm/frame-pointer-1.c: Skip if Thumb is not supported.
	* gcc.target/arm/pr56184.C: Likewise.
	* gcc.target/arm/pr59896.c: Likewise.
	* gcc.target/arm/stack-red-zone.c: Likewise.
	* gcc.target/arm/thumb-find-work-register.c: Likewise.

	* lib/target-supports.exp (check_effective_target_arm_thumb1_ok,
	check_effective_target_arm_thumb2_ok): Test with code that passes
	an argument and returns a result.

2014-08-11  Richard Biener  <rguenther@suse.de>

	PR tree-optimization/62075
	* gcc.dg/vect/pr62075.c: New testcase.

2014-08-11  Felix Yang  <fei.yang0953@gmail.com>

	PR tree-optimization/62073
	* gcc.dg/vect/pr62073.c: New test.
	
2014-08-11  Richard Biener  <rguenther@suse.de>

	PR tree-optimization/62070
	* gcc.dg/pr62070.c: New testcase.

2014-08-11  Yury Gribov  <y.gribov@samsung.com>

	* c-c++-common/asan/inc.c: Update test.
	* c-c++-common/asan/instrument-with-calls-2.c: Likewise.
	* c-c++-common/asan/no-redundant-instrumentation-1.c: Likewise.
	* c-c++-common/asan/no-redundant-instrumentation-2.c: Likewise.
	* c-c++-common/asan/no-redundant-instrumentation-3.c: Likewise.
	* c-c++-common/asan/no-redundant-instrumentation-4.c: Likewise.
	* c-c++-common/asan/no-redundant-instrumentation-5.c: Likewise.
	* c-c++-common/asan/no-redundant-instrumentation-6.c: Likewise.
	* c-c++-common/asan/no-redundant-instrumentation-7.c: Likewise.
	* c-c++-common/asan/no-redundant-instrumentation-8.c: Likewise.
	* c-c++-common/asan/no-redundant-instrumentation-9.c: Likewise.

2014-08-10 Marek Polacek  <polacek@redhat.com>

	PR c/51849
	* gcc.dg/Wc90-c99-compat-1.c: New test.
	* gcc.dg/Wc90-c99-compat-2.c: New test.
	* gcc.dg/Wc90-c99-compat-3.c: New test.
	* gcc.dg/Wc90-c99-compat-4.c: New test.
	* gcc.dg/Wc90-c99-compat-5.c: New test.
	* gcc.dg/Wc90-c99-compat-6.c: New test.
	* gcc.dg/wvla-1.c: Adjust dg-warning.
	* gcc.dg/wvla-2.c: Adjust dg-warning.
	* gcc.dg/wvla-4.c: Adjust dg-warning.
	* gcc.dg/wvla-6.c: Adjust dg-warning.

2014-08-10  Thomas Koenig  <tkoenig@gcc.gnu.org>

	PR fortran/61999
	* gfortran.dg/dot_product_3.f90:  New test case.

2014-08-09  Jan Hubicka  <hubicka@ucw.cz>

	* g++.dg/ipa/devirt-35.C: Fix template.
	* g++.dg/ipa/devirt-36.C: Likewise.
	* g++.dg/ipa/devirt-37.C: New testcase.

2014-08-09  Paolo Carlini  <paolo.carlini@oracle.com>

	* g++.dg/cpp0x/Wnarrowing1.C: Adjust for errors.
	* g++.dg/cpp0x/enum29.C: Adjust.

2014-08-08  Richard Biener  <rguenther@suse.de>

	* gcc.dg/strlenopt-8.c: Remove XFAIL.
	* gcc.dg/tree-prof/stringop-2.c: Adjust.
	* gfortran.dg/array_memcpy_4.f90: Likewise.
	* gfortran.dg/trim_optimize_1.f90: Likewise.
	* gfortran.dg/trim_optimize_2.f90: Likewise.

2014-08-08  Kugan Vivekanandarajah  <kuganv@linaro.org>

	* gcc.dg/zero_sign_ext_test.c: New test.

2014-08-08  Bin Cheng  <bin.cheng@arm.com>

	* gcc.dg/torture/pr61772.c: Skip lto running.

2014-08-07  John David Anglin  <danglin@gcc.gnu.org>

	PR tree-optimization/60707
	* gfortran.dg/pr45636.f90: xfail on 32-bit hppa*-*-*.

2014-08-07  Jan Hubicka  <hubicka@ucw.cz>

	* g++.dg/ipa/devirt-35.C: New testcase.
	* g++.dg/ipa/devirt-36.C: New testcase.

2014-08-07  Paolo Carlini  <paolo.carlini@oracle.com>

	PR c++/51312
	* g++.dg/cpp0x/enum29.C: New.

2014-08-07  John David Anglin  <danglin@gcc.gnu.org>

	* gcc.dg/atomic/c11-atomic-exec-4.c: Undefine _POSIX_C_SOURCE before
	defining in dg-options.
	* gcc.dg/atomic/c11-atomic-exec-5.c: Likewise.

	* gcc.dg/atomic/stdatomic-flag.c: Add xfail comment.

	* gcc.dg/memcpy-5.c: Add -fno-common option on hppa*-*-hpux*.

	* gcc.c-torture/compile/pr60655-1.c: Don't add -fdata-sections option
	on 32-bit hppa-hpux.

	* gcc.dg/pr57233.c: Add -fno-common option on hppa*-*-hpux*.
	* c-c++-common/pr50459.c: Likewise.

2014-08-07  Petr Murzin  <petr.murzin@intel.com>

	* gcc.target/i386/avx512f-vfixupimmpd-2.c: Include float.h instead of
	values.h, change MAXDOUBLE for DBL_MAX.
	* gcc.target/i386/avx512f-vfixupimmsd-2.c: Ditto.
	* gcc.target/i386/avx512f-vfixupimmps-2.c: Include float.h instead of
	values.h, change MAXFLOAT for FLT_MAX.
	* gcc.target/i386/avx512f-vfixupimmss-2.c: Ditto.
	* gcc.target/i386/avx512f-vpermi2d-2.c: Do not include values.h.
	* gcc.target/i386/avx512f-vpermi2pd-2.c: Ditto.
	* gcc.target/i386/avx512f-vpermi2ps-2.c: Ditto.
	* gcc.target/i386/avx512f-vpermi2q-2.c: Ditto.
	* gcc.target/i386/avx512f-vpermt2d-2.c: Ditto.
	* gcc.target/i386/avx512f-vpermt2pd-2.c: Ditto.
	* gcc.target/i386/avx512f-vpermt2ps-2.c: Ditto.
	* gcc.target/i386/avx512f-vpermt2q-2.c: Ditto.

2014-08-07  Kyrylo Tkachov  <kyrylo.tkachov@arm.com>

	* gcc.dg/pr61756.c: Remove arm-specific dg-options.

2014-08-07  Marek Polacek  <polacek@redhat.com>

	* gcc.dg/fold-reassoc-3.c: New test.

2013-08-07  Ilya Enkovich  <ilya.enkovich@intel.com>

	* gcc.target/i386/struct-size.c: New.

2014-08-07  Tom de Vries  <tom@codesourcery.com>

	* gcc.dg/cproj-fails-with-broken-glibc.c: Remove test.
	* lib/target-supports.exp (check_effective_target_glibc)
	(check_effective_target_glibc_2_12_or_later)
	(check_effective_target_glibc_2_11_or_earlier): Remove proc.

2014-08-07  Zhenqiang Chen  <zhenqiang.chen@arm.com>

	* gcc.target/arm/get_address_cost_aligned_max_offset.c: New test.

2014-08-06  Paolo Carlini  <paolo.carlini@oracle.com>

	PR c++/43906
	* g++.dg/warn/Waddress-1.C: New.

2014-08-06  Maciej W. Rozycki  <macro@codesourcery.com>

	* gcc.dg/pr44194-1.c: Remove an extraneous brace.

2014-08-06  Vladimir Makarov  <vmakarov@redhat.com>

	PR debug/61923
	* gcc.target/i386/pr61923.c: New test.

2014-08-06  Alan Lawrence  <alan.lawrence@arm.com>

	* gcc.target/aarch64/vdup_n_2.c: New test.

2014-08-06  Maciej W. Rozycki  <macro@codesourcery.com>

	* gcc.dg/pr44194-1.c: Also exclude powerpc*-*-linux*, except if
	powerpc_elfv2.

2014-08-06  Jakub Jelinek  <jakub@redhat.com>

	PR rtl-optimization/61801
	* gcc.target/i386/pr61801.c: Rewritten.

2014-08-05  Kyrylo Tkachov  <kyrylo.tkachov@arm.com>

	* gcc.target/aarch64/scalar_intrinsics.c (test_vqdmlals_lane_s32):
	Fix types.
	(test_vqdmlsls_lane_s32): Likewise.
	* gcc.target/aarch64/simd/vqdmlals_lane_s32.c: Likewise.
	* gcc.target/aarch64/simd/vqdmlsls_lane_s32.c: Likewise.

2014-08-05  Kyrylo Tkachov  <kyrylo.tkachov@arm.com>

	* gcc.target/aarch64/simd/vqdmlalh_laneq_s16_1.c: New test.
	* gcc.target/aarch64/simd/vqdmlals_laneq_s32_1.c: Likewise.
	* gcc.target/aarch64/simd/vqdmlslh_laneq_s16_1.c: Likewise.
	* gcc.target/aarch64/simd/vqdmlsls_laneq_s32_1.c: Likewise.
	* gcc.target/aarch64/simd/vqdmulhh_laneq_s16_1.c: Likewise.
	* gcc.target/aarch64/simd/vqdmulhs_laneq_s32_1.c: Likewise.
	* gcc.target/aarch64/simd/vqrdmulhh_laneq_s16_1.c: Likewise.
	* gcc.target/aarch64/simd/vqrdmulhs_laneq_s32_1.c: Likewise.

2014-08-05  Kyrylo Tkachov  <kyrylo.tkachov@arm.com>

	* gcc.target/aarch64/simd/vmul_f64_1.c: New test.
	* gcc.target/aarch64/simd/vmul_n_f64_1.c: Likewise.
	* gcc.target/aarch64/simd/vmuld_lane_f64_1.c: Likewise.
	* gcc.target/aarch64/simd/vmuld_laneq_f64_1.c: Likewise.
	* gcc.target/aarch64/simd/vmuls_lane_f32_1.c: Likewise.
	* gcc.target/aarch64/simd/vmuls_laneq_f32_1.c: Likewise.

2014-08-05  Kyrylo Tkachov  <kyrylo.tkachov@arm.com>

	* gcc.dg/torture/ftrapv-1.c: Correct usage of dg-require-fork.

2014-08-04  Rohit  <rohitarulraj@freescale.com>

	PR target/60102
	* gcc.target/powerpc/pr60102.c: New testcase.

2014-08-04  Kyrylo Tkachov  <kyrylo.tkachov@arm.com>

	PR target/61713
	* gcc.dg/pr61756.c: New test.

2014-08-04  Tom de Vries  <tom@codesourcery.com>

	* gcc.dg/cproj-fails-with-broken-glibc.c: Use xfail for broken glibc
	version instead of required-target.
	* lib/target-supports.exp
	(check_effective_target_not_glibc_2_11_or_earlier): Replace by ...
	(check_effective_target_glibc_2_11_or_earlier): ... this.

2014-08-04  Arnaud Charlet  <charlet@adacore.com>

	* gnat.dg/discr6.ad[sb]: Remove, no longer relevant.
	* gnat.dg/specs/debug1.ads: Adjust.
	* gnat.dg/specs/formal_type.ads: Fix error in test.

2014-08-03  Marek Polacek  <polacek@redhat.com>

	* gcc.dg/case-bogus-1.c: New test.

2014-08-02  Paolo Carlini  <paolo.carlini@oracle.com>

	PR c++/15339
	* g++.dg/other/default9.C: New.
	* g++.dg/other/default10.C: Likewise.
	* g++.dg/other/default3.C: Remove xfail.

2014-08-02  Jan Hubicka  <hubicka@ucw.cz>

	* g++.dg/warn/Wsuggest-final.C: New testcase.
	* g++.dg/ipa/devirt-34.C: Fix.

2014-08-02  Marek Polacek  <polacek@redhat.com>

	PR c/59855
	* gcc.dg/Wdesignated-init-2.c: New test.

2014-08-01  Paolo Carlini  <paolo.carlini@oracle.com>

	DR 217 again
	* g++.dg/tc1/dr217-2.C: New.

2014-08-01  Igor Zamyatin  <igor.zamyatin@intel.com>

	PR other/61963
	* c-c++-common/cilk-plus/AN/pr61963.c: New test.

2014-07-08  Igor Zamyatin  <igor.zamyatin@intel.com>

	PR middle-end/61455
	* c-c++-common/cilk-plus/AN/pr61455.c: New test.
	* c-c++-common/cilk-plus/AN/pr61455-2.c: Likewise.

2014-08-01  Jiong Wang  <jiong.wang@arm.com>

	* gcc.target/aarch64/legitimize_stack_var_before_reload_1.c: New
	testcase.

2014-08-01  Richard Biener  <rguenther@suse.de>

	PR middle-end/61762
	* gcc.dg/pr61762.c: Align the string to make the testcase work
	on strict-align targets.

2014-08-01  Jakub Jelinek  <jakub@redhat.com>

	* c-c++-common/ubsan/align-1.c: New test.
	* c-c++-common/ubsan/align-2.c: New test.
	* c-c++-common/ubsan/align-3.c: New test.
	* c-c++-common/ubsan/align-4.c: New test.
	* c-c++-common/ubsan/align-5.c: New test.
	* c-c++-common/ubsan/attrib-4.c: New test.
	* g++.dg/ubsan/align-1.C: New test.
	* g++.dg/ubsan/align-2.C: New test.
	* g++.dg/ubsan/align-3.C: New test.
	* g++.dg/ubsan/attrib-1.C: New test.
	* g++.dg/ubsan/null-1.C: New test.
	* g++.dg/ubsan/null-2.C: New test.

2014-08-01  Tom de Vries  <tom@codesourcery.com>

	* lib/target-supports.exp (check_effective_target_glibc)
	(check_effective_target_glibc_2_12_or_later)
	(check_effective_target_not_glibc_2_11_or_earlier): New proc.
	* gcc.dg/cproj-fails-with-broken-glibc.c: Require effective target
	not_glibc_2_11_or_earlier.

2014-07-31  Tom de Vries  <tom@codesourcery.com>

	* gcc.dg/pr51879-7.c: Remove superfluous declaration of bar.

2014-07-31  James Greenhalgh  <james.greenhalgh@arm.com>

	* gcc.target/aarch64/scalar_intrinsics.c (test_vpaddd_f64): New.
	(test_vpaddd_s64): Likewise.
	(test_vpaddd_s64): Likewise.
	* gcc.target/aarch64/simd/vpaddd_f64: New.
	* gcc.target/aarch64/simd/vpaddd_s64: New.
	* gcc.target/aarch64/simd/vpaddd_u64: New.

2014-07-31  Charles Baylis  <charles.baylis@linaro.org>

	PR target/61948
	* gcc.target/arm/pr61948.c: New test case.

2014-07-31  Richard Biener  <rguenther@suse.de>

	PR tree-optimization/61964
	* gcc.dg/torture/pr61964.c: New testcase.

2014-07-31  Marc Glisse  <marc.glisse@inria.fr>

	PR c++/60517
	* c-c++-common/addrtmp.c: New file.
	* c-c++-common/uninit-G.c: Adapt.

2014-07-31  Bingfeng Mei  <bmei@broadcom.com>

	PR lto/61868
	* gcc.dg/pr61868.c: New test.

2014-07-30  Paolo Carlini  <paolo.carlini@oracle.com>

	PR c++/57397
	* g++.dg/cpp0x/vt-57397-1.C: New.
	* g++.dg/cpp0x/vt-57397-2.C: Likewise.

2014-07-30  Arnaud Charlet  <charlet@adacore.com>

	* gnat.dg/case_null.adb, gnat.dg/specs/debug1.ads: Adjust tests.

2014-07-30  Tom Tromey  <tromey@redhat.com>

	PR c/59855
	* gcc.dg/Wdesignated-init.c: New file.

2014-07-29  Jan Hubicka  <hubicka@ucw.cz>

	* g++.dg/ipa/devirt-34.C: New testcase.

2014-07-28  Richard Biener  <rguenther@suse.de>

	PR rtl-optimization/61801
	* gcc.target/i386/pr61801.c: Fix testcase.

2014-07-28  Eric Botcazou  <ebotcazou@adacore.com>

	* gcc.dg/fold-abs-5.c: New test.
	* gcc.dg/Wstrict-overflow-25.c: XFAIL everywhere.
	* gcc.dg/fold-compare-8.c: Likewise.

2014-07-28  Richard Biener  <rguenther@suse.de>

	PR middle-end/52478
	* gcc.dg/torture/ftrapv-1.c: New testcase.

2014-07-28  Richard Biener  <rguenther@suse.de>

	PR tree-optimization/61921
	* gfortran.dg/pr61921.f90: New testcase.

2014-07-28  Richard Biener  <rguenther@suse.de>

	PR rtl-optimization/61801
	* gcc.target/i386/pr61801.c: New testcase.

2014-07-27  Marek Polacek  <polacek@redhat.com>

	PR c/61861
	* gcc.dg/pr61861.c: New test.

2014-07-27  Petr Murzin  <petr.murzin@intel.com>

	* gcc.target/i386/avx512f-vbroadcastf64x4-2.c: Fix the uninitialized
	variable problem.

2014-07-27  Richard Sandiford  <rdsandiford@googlemail.com>

	PR rtl-optimization/61926
	* gcc.target/mips/const-anchor-1.c, gcc.target/mips/const-anchor-2.c:
	Reverse argument order.
	* gcc.target/mips/const-anchor-3.c, gcc.target/mips/const-anchor-4.c:
	New XFAILed tests that match the original order.

2014-07-26  Marek Polacek  <polacek@redhat.com>

	PR c/61077
	* gcc.dg/pr61077.c: Use \[^\n\]* instead of .* in the regexp.

2014-07-26  Tobias Burnus  <burnus@net-b.de>

	PR fortran/61881
	PR fortran/61888
	PR fortran/57305
	* gfortran.dg/sizeof_2.f90: Change dg-error.
	* gfortran.dg/sizeof_4.f90: New.
	* gfortran.dg/storage_size_1.f08: Correct expected
	value.

2014-07-26  Marc Glisse  <marc.glisse@inria.fr>

	PR target/44551
	* gcc.target/i386/pr44551-1.c: New file.

2014-07-25  Xinliang David Li  <davidxl@google.com>

	* g++.dg/tree-prof/tree-prof.exp: Define macros.
	* g++.dg/tree-prof/reorder_class1.h: New file.
	* g++.dg/tree-prof/reorder_class2.h: New file.
	* g++.dg/tree-prof/reorder.C: New test.
	* g++.dg/tree-prof/morefunc.C: New test.

2014-07-25  Edward Smith-Rowland  <3dw4rd@verizon.net>

	Implement N4051 - Allow typename in a template template parameter
	* lib/target-supports.exp (check_effective_target_c++1y): Now
	means C++1y and up.
	(check_effective_target_c++1y_down): New.
	(check_effective_target_c++1z_only): New.
	(check_effective_target_c++1z): New.
	* g++.dg/cpp1z/typename-tmpl-tmpl-parm.C: New.
	* g++.dg/cpp1z/typename-tmpl-tmpl-parm-neg.C: New.
	* g++.dg/cpp1z/typename-tmpl-tmpl-parm-.C: New.

2014-07-25  Tobias Burnus  <burnus@net-b.de>

	* gfortran.dg/storage_size_5.f90: New.

2014-07-25  Richard Biener  <rguenther@suse.de>

	PR middle-end/61762
	PR middle-end/61894
	* gcc.dg/pr61762.c: New testcase.
	* gcc.dg/fold-cstring.c: Likewise.
	* gcc.dg/fold-cvect.c: Likewise.

2014-07-24  Ulrich Weigand  <Ulrich.Weigand@de.ibm.com>

	* gcc.target/powerpc/ppc64-abi-warn-3.c: New test.

	* gcc.c-torture/execute/20050316-1.x: Add -Wno-psabi.
	* gcc.c-torture/execute/20050604-1.x: Add -Wno-psabi.
	* gcc.c-torture/execute/20050316-3.x: New file.  Add -Wno-psabi.
	* gcc.c-torture/execute/pr23135.x: Likewise.

2014-07-24  Ulrich Weigand  <Ulrich.Weigand@de.ibm.com>

	* gcc.target/powerpc/ppc64-abi-warn-2.c: New test.

2014-07-24  Ulrich Weigand  <Ulrich.Weigand@de.ibm.com>

	* gcc.target/powerpc/ppc64-abi-warn-1.c: New test.

2014-07-24  Ulrich Weigand  <Ulrich.Weigand@de.ibm.com>

	* g++.dg/compat/struct-layout-1.exp: Load g++-dg.exp.

2014-07-24  Jiong Wang  <jiong.wang@arm.com>

	* gcc.target/aarch64/test_frame_1.c: Match optimized instruction
	sequences.
	* gcc.target/aarch64/test_frame_2.c: Likewise.
	* gcc.target/aarch64/test_frame_4.c: Likewise.
	* gcc.target/aarch64/test_frame_6.c: Likewise.
	* gcc.target/aarch64/test_frame_7.c: Likewise.
	* gcc.target/aarch64/test_frame_8.c: Likewise.
	* gcc.target/aarch64/test_frame_10.c: Likewise.

2014-07-24  Jiong Wang  <jiong.wang@arm.com>

	* gcc.target/aarch64/test_frame_1.c: Match optimized instruction
	sequences.
	* gcc.target/aarch64/test_frame_10.c: Likewise.
	* gcc.target/aarch64/test_frame_2.c: Likewise.
	* gcc.target/aarch64/test_frame_4.c: Likewise.
	* gcc.target/aarch64/test_frame_6.c: Likewise.
	* gcc.target/aarch64/test_frame_7.c: Likewise.
	* gcc.target/aarch64/test_frame_8.c: Likewise.
	* gcc.target/aarch64/test_fp_attribute_1.c: Likewise.

2014-07-24  Martin Jambor  <mjambor@suse.cz>

	PR ipa/61160
	* g++.dg/ipa/pr61160-2.C (main): Always return zero.

2014-07-24  Richard Biener  <rguenther@suse.de>

	PR ipa/61823
	* gcc.dg/torture/pr43879_1.c: Add -fno-inline.

2014-07-24  Andreas Schwab  <schwab@suse.de>

	* lib/target-supports.exp (check_effective_target_arm_nothumb):
	Also check for __arm__.

2014-07-24  Jiong Wang  <jiong.wang@arm.com>

	* gcc.target/aarch64/test_frame_12.c: Match optimized instruction
	sequences.

2014-07-24  Marek Polacek  <polacek@redhat.com>

	PR c/57653
	* c-c++-common/pr57653.c: New test.
	* c-c++-common/pr57653.h: New file.
	* c-c++-common/pr57653-2.c: New test.
	* c-c++-common/pr57653-2.h: New file.

2014-07-23  Jiong Wang  <jiong.wang@arm.com>

	* gcc.target/aarch64/test_frame_common.h: New file.
	* gcc.target/aarch64/test_frame_1.c: Likewise.
	* gcc.target/aarch64/test_frame_2.c: Likewise.
	* gcc.target/aarch64/test_frame_3.c: Likewise.
	* gcc.target/aarch64/test_frame_4.c: Likewise.
	* gcc.target/aarch64/test_frame_5.c: Likewise.
	* gcc.target/aarch64/test_frame_6.c: Likewise.
	* gcc.target/aarch64/test_frame_7.c: Likewise.
	* gcc.target/aarch64/test_frame_8.c: Likewise.
	* gcc.target/aarch64/test_frame_9.c: Likewise.
	* gcc.target/aarch64/test_frame_10.c: Likewise.
	* gcc.target/aarch64/test_frame_11.c: Likewise.
	* gcc.target/aarch64/test_frame_12.c: Likewise.
	* gcc.target/aarch64/test_frame_13.c: Likewise.
	* gcc.target/aarch64/test_frame_14.c: Likewise.
	* gcc.target/aarch64/test_frame_15.c: Likewise.

2014-07-23  Marek Polacek  <polacek@redhat.com>

	* c-c++-common/ubsan/bounds-2.c (fn4): Adjust to check the array size
	in the structure.

2014-07-23  Jiong Wang  <jiong.wang@arm.com>

	* gcc.dg/ira-shrinkwrap-prep-1.c (target): Add arm_nothumb.
	* gcc.dg/ira-shrinkwrap-prep-2.c (target): Likewise.
	* gcc.dg/pr10474.c (target): Likewise.

2014-07-22  Martin Jambor  <mjambor@suse.cz>

	PR ipa/61160
	* pr61160-3.C (main): Return zero.

2014-07-22  Alan Lawrence  <alan.lawrence@arm.com>

	* gcc.target/arm/simd/vexts64_1.c: Remove #include, inline test body.
	* gcc.target/arm/simd/vextu64_1.c: Likewise.
	* gcc.target/aarch64/simd/ext_s64_1.c: Likewise.
	* gcc.target/aarch64/simd/ext_u64_1.c: Likewise.
	* gcc.target/aarch64/simd/ext_s64.x: Remove.
	* gcc.target/aarch64/simd/ext_u64.x: Remove.

2014-07-22  Yuri Rumyantsev  <ysrumyan@gmail.com>

	PR tree-optimization/61822
	* gcc.dg/vect/cond-reduc-1.c: Add missed dg directive.

2014-07-22  Kyrylo Tkachov  <kyrylo.tkachov@arm.com>

	* gcc.target/aarch64/simd/vbsl_f64_1.c: New test.

2014-07-22  Uros Bizjak  <ubizjak@gmail.com>

	* gcc.target/i386/fuse-caller-save-xmm.c (dg-options): Use
	-msse2 -mno-avx instead of -msse.

2014-07-22  Uros Bizjak  <ubizjak@gmail.com>

	* g++.dg/ipa/imm-devirt-2.C (dg-final): Improve einline dump string.
	* gcc.dg/pr44024.c (dg-options): Add -O1.
	(dg-final): Check for the condition.
	* gcc.dg/vect/pr61680.c (dg-final): Cleanup vect tree dump.

2014-07-21  Bin Cheng  <bin.cheng@arm.com>

	PR target/55701
	* gcc.target/arm/memset-inline-1.c: New test.
	* gcc.target/arm/memset-inline-2.c: New test.
	* gcc.target/arm/memset-inline-3.c: New test.
	* gcc.target/arm/memset-inline-4.c: New test.
	* gcc.target/arm/memset-inline-5.c: New test.
	* gcc.target/arm/memset-inline-6.c: New test.
	* gcc.target/arm/memset-inline-7.c: New test.
	* gcc.target/arm/memset-inline-8.c: New test.
	* gcc.target/arm/memset-inline-9.c: New test.

2014-07-21  Tom de Vries  <tom@codesourcery.com>

	PR target/61827
	* gcc.target/i386/fuse-caller-save-rec.c: Allow underscore prefix
	to bar symbol in scan-assembler-times call check.

2014-07-21  Tom de Vries  <tom@codesourcery.com>

	PR target/61827
	* gcc.target/i386/fuse-caller-save-xmm.c: Allow LC0 without dot prefix
	for darwin in scan-assembler-times check.
	* gcc.target/i386/fuse-caller-save.c: Remove cfi-related
	scan-assembler-not checks.  Add checks for insns.
	(main): Remove.
	* gcc.target/i386/fuse-caller-save-rec.c: Remove cfi-related
	scan-assembler-not checks.  Copy checks from i386/fuse-caller-save.c.
	(main): Remove.

2014-07-21  Tom de Vries  <tom@codesourcery.com>

	PR target/61827
	* gcc.target/i386/fuse-caller-save-xmm.c: Add -fomit-frame-pointer to
	dg-options.  Add checks for insns with xmm registers.  Remove
	cfi_def_cfa_offset checks.  Generalize checks containing %rsp.
	(main): Remove.

2014-07-21  Uros Bizjak  <ubizjak@gmail.com>

	PR target/61855
	* gcc.target/i386/pr61855.c: New test.

2014-07-20  Eric Botcazou  <ebotcazou@adacore.com>

	* gnat.dg/pack20.ad[sb]: New test.
	* gnat.dg/pack20_pkg.ads: New helper.

2014-07-20  Ian Lance Taylor  <iant@google.com>

	* go.test/go-test.exp (go-gc-tests): Support multiple files in one
	package for compiledir tests.

2014-07-20  Marek Polacek  <polacek@redhat.com>

	PR c/61852
	* gcc.dg/pr61852.c: New test.

2014-07-19  Eric Botcazou  <ebotcazou@adacore.com>

	* gcc.dg/stack-usage-2.c: Adjust.

2014-07-18  Uros Bizjak  <ubizjak@gmail.com>

	PR target/61794
	* gcc.target/i386/pr61794.c: New test.

2014-07-17  Richard Sandiford  <rdsandiford@googlemail.com>

	* gcc.target/mips/umips-lwp-1.c (foo): Use a shift/add sequence
	involving both inputs rather than a multiplication involving one.
	* gcc.target/mips/umips-lwp-2.c (foo): Likewise.
	* gcc.target/mips/umips-lwp-3.c (foo): Likewise.
	* gcc.target/mips/umips-lwp-4.c (foo): Likewise.

2014-07-17  Paolo Carlini  <paolo.carlini@oracle.com>

	PR c++/50961
	* g++.dg/template/operator13.C: New.

2014-07-17  Kyrylo Tkachov  <kyrylo.tkachov@arm.com>

	* gcc.target/aarch64/simd/vfma_f64.c: New test.
	* gcc.target/aarch64/simd/vmla_f64.c: Likewise.
	* gcc.target/aarch64/simd/vfms_f64.c: Likewise.
	* gcc.target/aarch64/simd/vmls_f64.c: Likewise.

2014-07-17  Max Ostapenko  <m.ostapenko@partner.samsung.com>

	* c-c++-common/ubsan/bounds-2.c: Change output pattern.
	* c-c++-common/ubsan/bounds-5.c: Likewise.
	* c-c++-common/ubsan/bounds-6.c: Likewise.
	* c-c++-common/ubsan/bounds-7.c: Likewise.
	* c-c++-common/ubsan/float-cast-overflow-1.c: Likewise.
	* c-c++-common/ubsan/float-cast-overflow-10.c: Likewise.
	* c-c++-common/ubsan/float-cast-overflow-2.c: Likewise.
	* c-c++-common/ubsan/float-cast-overflow-3.c: Likewise.
	* c-c++-common/ubsan/float-cast-overflow-4.c: Likewise.
	* c-c++-common/ubsan/float-cast-overflow-5.c: Likewise.
	* c-c++-common/ubsan/float-cast-overflow-6.c: Likewise.
	* c-c++-common/ubsan/float-cast-overflow-8.c: Likewise.
	* gcc.dg/ubsan/float-cast-overflow-bf.c: Likewise.
	* g++.dg/ubsan/float-cast-overflow-bf.C: Likewise.

2014-07-17  Kyrylo Tkachov  <kyrylo.tkachov@arm.com>

	* gcc.target/aarch64/simd/vcaled_f64.c: Mark expected value volatile.
	* gcc.target/aarch64/simd/vcales_f32.c: Likewise.
	* gcc.target/aarch64/simd/vcaltd_f64.c: Likewise.
	* gcc.target/aarch64/simd/vcalts_f32.c: Likewise.

2014-07-17  Uros Bizjak  <ubizjak@gmail.com>

	* gcc.dg/atomic/c11-atomic-exec-5.c (dg-additional-options): Use
	-mfp-trap-mode=sui instead of -mieee-with-inexact for alpha*-*-*.
	* gfortran.dg/ieee/ieee_1.F90 (dg-additional-options): Ditto.

2014-07-17  Paolo Carlini  <paolo.carlini@oracle.com>

	PR c++/61804
	* g++.dg/parse/pr61804.C: New.

2014-07-16  Arnaud Charlet  <charlet@adacore.com>

	* gnat.dg/specs/alignment2.ads: Update.
	* gnat.dg/specs/size_clause1.ads: Likewise.
	* gnat.dg/specs/size_clause2.ads: Likewise.

2014-07-16  Dodji Seketeli  <dodji@redhat.com>

	PR preprocessor/60723 - missing system-ness marks for macro tokens
	* gcc.dg/cpp/syshdr{4,5}.{c,h}: New test files.

2014-07-15  Uros Bizjak  <ubizjak@gmail.com>

	* gfortran.dg/ieee/rounding_1.f90: Rename from ieee_rounding_1.f90.
	* gfortran.dg/ieee/ieee_1.F90 (dg-additional-options): Add
	-mieee-with-inexact for alpha*-*-*.

2014-07-15  Uros Bizjak  <ubizjak@gmail.com>

	* lib/target-supports.exp (check_effective_target_fenv_exceptions):
	Add IEEE options to compile flags.
	* gcc.dg/atomic/c11-atomic-exec-5.c: Ditto.  Add -mieee-with-inexact
	additional option and lower ITER_COUNT to 100 for alpha*-*-* targets.

2014-07-15  Michael Matz  <matz@suse.de>

	PR rtl-optimization/61772
	* gcc.dg/torture/pr61772.c: New test.

2014-07-15  Marek Polacek  <polacek@redhat.com>

	* gcc.dg/ubsan/bounds-1.c: New test.

2014-06-15  Tobias Burnus  <burnus@net-b.de>

	* gfortran.dg/coarray_34.f90: New.
	* gfortran.dg/coarray_6.f90: Update test case.

2014-07-14  Richard Biener  <rguenther@suse.de>

	PR tree-optimization/61779
	* gcc.dg/tree-ssa/ssa-copyprop-2.c: New testcase.

2014-07-14  Richard Biener  <rguenther@suse.de>

	PR tree-optimization/61786
	* gcc.dg/torture/pr61786.c: New testcase.
	* gcc.dg/lto/pr61786_0.c: Likewise.
	* gcc.dg/lto/pr61786_1.c: Likewise.

2014-07-14  Richard Biener  <rguenther@suse.de>

	PR tree-optimization/61757
	PR tree-optimization/61783
	PR tree-optimization/61787
	* gcc.dg/torture/pr61757.c: New testcase.
	* gcc.dg/torture/pr61787.c: Likewise.

2014-07-14  Jakub Jelinek  <jakub@redhat.com>

	PR middle-end/61294
	* c-c++-common/Wmemset-transposed-args1.c: New test.
	* c-c++-common/Wmemset-transposed-args2.c: New test.
	* g++.dg/warn/Wmemset-transposed-args-1.C: New test.

2014-07-13  Jan Hubicka  <hubicka@ucw.cz>

	* gcc.dg/pr36901.h: Simplify because non-zero symbol folding no
	longer happens during parsing.
	* gcc.dg/pr44024.c: Update template.
	* g++.dg/tree-ssa/nonzero-2.C: New testcase.
	* g++.dg/tree-ssa/nonzero-1.C: New testcase.
	* gcc.dg/tree-ssa/nonzero-1.c: New testcase.

2014-07-13  Tom de Vries  <tom@codesourcery.com>

	* gcc.target/i386/fuse-caller-save-xmm-run.c: New test.
	* gcc.target/i386/fuse-caller-save-xmm.c: New test.

2014-07-13  Edward Smith-Rowland  <3dw4rd@verizon.net>

	PR C++/60209 - Declaration of user-defined literal operator cause error
	* g++.dg/cpp0x/pr60209-neg.C: New.
	* g++.dg/cpp0x/pr60209.C: New.
	* g++.dg/cpp1y/udlit-empty-string-neg.C: Adjust messages.

2014-07-13  Paolo Carlini  <paolo.carlini@oracle.com>

	PR c++/60967
	* g++.dg/cilk-plus/pr60967.C: New.

2014-07-13  Tobias Burnus  <burnus@net-b.de>

	* gfortran.dg/coarray_atomic_4.f90: Avoid using a kind=16 integer.

2014-07-12  Paul Thomas  <pault@gcc.gnu.org>

	PR fortran/61780
	* gfortran.dg/dependency_44.f90 : New test

2014-07-12  Tobias Burnus  <burnus@net-b.de>

	* gfortran.dg/coarray_atomic_1.f90: Update dg-error.
	* gfortran.dg/coarray_atomic_2.f90: New.
	* gfortran.dg/coarray_atomic_3.f90: New.
	* gfortran.dg/coarray_atomic_4.f90: New.
	* gfortran.dg/coarray/atomic_2.f90: New.

2014-07-11  Edward Smith-Rowland  <3dw4rd@verizon.net>

	PR c++/57644 - [C++1y] Cannot bind bitfield to lvalue reference
	* g++.dg/cpp0x/pr57644.C: New.

2014-07-11  Paolo Carlini  <paolo.carlini@oracle.com>

	PR c++/53159
	* g++.dg/cpp0x/Wnarrowing1.C: New.

2014-07-11  Andreas Schwab  <schwab@linux-m68k.org>

	PR preprocessor/61389
	* gcc.dg/cpp/macsyntx.c: Update expected warnings.
	* gcc.dg/cpp/sysmac1.c: Likewise.

2014-07-11  Richard Biener  <rguenther@suse.de>

	PR middle-end/61473
	* gcc.dg/memmove-4.c: New testcase.
	* gcc.dg/strlenopt-8.c: XFAIL.
	* gfortran.dg/coarray_lib_realloc_1.f90: Adjust.

2014-07-11  Marat Zakirov  <m.zakirov@samsung.com>

	PR target/61561
	* gcc.dg/pr61561.c: New test.

2014-07-10  Tom de Vries  <tom@codesourcery.com>

	* gcc.target/mips/fuse-caller-save.c: Add addressing=absolute to
	dg-options.
	* gcc.target/mips/fuse-caller-save-micromips.c: Same.
	* gcc.target/mips/fuse-caller-save-mips16.c: Same.  Add isa_rev=0 to
	dg-options.

2014-07-10  Richard Biener  <rguenther@suse.de>

	PR c-family/61741
	* c-c++-common/torture/pr61741.c: Use signed char.

2014-07-10  Eric Botcazou  <ebotcazou@adacore.com>

	* gnat.dg/opt39.adb: New test.

2014-07-10  Yuri Rumyantsev  <ysrumyan@gmail.com>

	PR tree-optimization/61742
	* gcc.dg/torture/pr61742.c: New test.
	* gcc.gg/vect/cond-reduc-1.c: Rename it to vect-cond-reduc-1.c
	* gcc.gg/vect/cond-reduc-2.c: Rename it to vect-cond-reduc-2.c

2014-07-09  Paolo Carlini  <paolo.carlini@oracle.com>

	PR c++/60686
	* g++.dg/cpp0x/explicit8.C: New.

2014-07-09  Paolo Carlini  <paolo.carlini@oracle.com>

	DR 1584
	PR c++/57466
	* g++.dg/template/pr57466.C: New.
	* g++.dg/cpp0x/pr57466.C: Likewise.
	* g++.dg/template/unify6.C: Update.

2014-07-09  Tom de Vries  <tom@codesourcery.com>

	* gcc.target/i386/fuse-caller-save-rec.c: New test.

2014-07-09  Francois-Xavier Coudert  <fxcoudert@gcc.gnu.org>

	* gfortran.dg/ieee/underflow_1.f90: New file.

2014-07-09  Richard Biener  <rguenther@suse.de>

	PR c-family/61741
	* c-c++-common/torture/pr61741.c: New testcase.

2014-07-09  Pat Haugen  <pthaugen@us.ibm.com>

	* lib/target-supports.exp
	(check_effective_target_logical_op_short_circuit): Add powerpc*-*-*.

2014-07-09  Jan Hubicka  <hubicka@ucw.cz>

	* gcc.dg/globalalias.c: Remove XFAIL.
	* gcc.dg/localalias.c: Remove XFAIL.

2014-07-09  Edward Smith-Rowland  <3dw4rd@verizon.net>

	PR c++/58155 - -Wliteral-suffix warns about tokens which are skipped
	* g++.dg/cpp0x/pr58155.C: New.

2014-07-09  Dominique d'Humieres <dominiq@lps.ens.fr>

	PR testsuite/61453
	* gfortran.dg/gfortran.dg/bind_c_array_params_2.f90:
	Adjust regexp for more targets.

2014-07-09  Andrew Sutton  <andrew.n.sutton@gmail.com>
	    Paolo Carlini  <paolo.carlini@oracle.com>

	PR c++/59361
	* g++.dg/cpp0x/vt-59361.C: New.

2014-07-08  Sriraman Tallam  <tmsriram@google.com>

	PR target/61599
	* gcc.target/i386/pr61599-1.c: New test.
	* gcc.target/i386/pr61599-2.c: New test.

2014-07-08  Jakub Jelinek  <jakub@redhat.com>

	PR rtl-optimization/61673
	* gcc.c-torture/execute/pr61673.c: New test.

	PR tree-optimization/61725
	* gcc.dg/tree-ssa/vrp93.c: New test.
	* gcc.c-torture/execute/pr61725.c: New test.

2014-07-08  Richard Biener  <rguenther@suse.de>

	* tree-ssa-dom.h (loop_depth_of_name): Remove.
	* tree-ssa-dom.c (record_equivalences_from_phis): Remove
	restriction on loop depth difference.
	(record_equality): Likewise.
	(propagate_rhs_into_lhs): Likewise.  Simplify condition.
	(loop_depth_of_name): Remove.
	* tree-ssa-copy.c (copy_prop_visit_phi_node): Remove
	restriction on loop depth difference.
	(init_copy_prop): Likewise.

2014-07-08  Richard Biener  <rguenther@suse.de>

	PR tree-optimization/61681
	* gcc.dg/torture/pr61681.c: New testcase.

2014-07-08  Richard Biener  <rguenther@suse.de>

	PR tree-optimization/61680
	* gcc.dg/vect/pr61680.c: New testcase.

2014-07-08  Yuri Rumyantsev  <ysrumyan@gmail.com>

	PR tree-optimization/61576
	* gcc.dg/torture/pr61576.c: New test.

2014-07-08  Marek Polacek  <polacek@redhat.com>

	PR c/60226
	* c-c++-common/pr60226.c: New test.

2014-07-07  Paul Thomas  <pault@gcc.gnu.org>

	PR fortran/61459
	PR fortran/58883
	* gfortran.dg/allocatable_function_8.f90 : New test

2014-07-07  Maciej W. Rozycki  <macro@codesourcery.com>

	* gcc.target/powerpc/spe-evmerge.c: New file.

2014-07-07  Paolo Carlini  <paolo.carlini@oracle.com>

	* g++.dg/cpp0x/override1.C: Tweak expected error messages.

2014-07-07  Max Ostapenko  <m.ostapenko@partner.samsung.com>

	* c-c++-common/asan/no-redundant-instrumentation-9.c: New test.

2014-07-07  Paolo Carlini  <paolo.carlini@oracle.com>

	PR c++/58898
	* g++.dg/parse/pr58898.C: New.

2014-07-07  Dominique d'Humieres <dominiq@lps.ens.fr>

	* gfortran.dg/list_read_12.f90: Delete the file.
	* gfortran.dg/vect/vect.exp: Use gfortran-dg-runtest instead
	of dg-runtest.

2014-07-06  Jerry DeLisle  <jvdelisle@gcc.gnu.org>

	PR libgfortran/61640
	* gfortran.dg/arrayio_16.f90: New test.

2014-07-06  Marek Polacek  <polacek@redhat.com>

	* g++.dg/ipa/imm-devirt-1.C: Fix regexp in dg-final.
	* g++.dg/ipa/imm-devirt-2.C: Likewise.

2014-07-06  Marek Polacek  <polacek@redhat.com>

	PR c/6940
	* c-c++-common/Wsizeof-pointer-memaccess1.c: Use
	-Wno-sizeof-array-argument.
	* c-c++-common/Wsizeof-pointer-memaccess2.c: Likewise.
	* g++.dg/warn/Wsizeof-pointer-memaccess-1.C: Likewise.
	* gcc.dg/Wsizeof-pointer-memaccess1.c: Likewise.
	* g++.dg/torture/Wsizeof-pointer-memaccess1.C: Likewise.
	* g++.dg/torture/Wsizeof-pointer-memaccess2.C: Likewise.
	* gcc.dg/torture/Wsizeof-pointer-memaccess1.c: Likewise.
	* c-c++-common/sizeof-array-argument.c: New test.
	* gcc.dg/vla-5.c: Add dg-warnings.

2014-07-05  Jan Hubicka  <hubicka@ucw.cz>

	* g++.dg/ipa/devirt-26.C: Update testcase.
	* g++.dg/ipa/imm-devirt-1.C: Update testcase.
	* g++.dg/ipa/imm-devirt-2.C: Update testcase.

2014-07-04  Tobias Burnus  <burnus@net-b.de>

	* gfortran.dg/coarray/coindexed_3.f90: New.

2014-07-04  Jakub Jelinek  <jakub@redhat.com>

	PR middle-end/61654
	* g++.dg/opt/pr61654.C: New test.

	PR tree-optimization/61684
	* gcc.c-torture/compile/pr61684.c: New test.

2014-07-04  Thomas Schwinge  <thomas@codesourcery.com>

	* lib/g++-dg.exp (g++-dg-runtest): Change interface to match
	dg-runtest's.  Adapt all callers.
	* lib/gcc-dg.exp (gcc-dg-runtest): Likewise.
	* lib/gfortran-dg.exp (gfortran-dg-runtest): Likewise.
	* lib/go-dg.exp (go-dg-runtest): Likewise.
	* lib/obj-c++-dg.exp (obj-c++-dg-runtest): Likewise.
	* lib/objc-dg.exp (objc-dg-runtest): Likewise.

2014-07-03  Jakub Jelinek  <jakub@redhat.com>

	PR tree-optimization/61682
	* gcc.c-torture/execute/pr61682.c: New test.

2014-07-03  Segher Boessenkool  <segher@kernel.crashing.org>

	* gcc.target/powerpc/shift-dot.c: New test.

2014-07-03  Francois-Xavier Coudert  <fxcoudert@gcc.gnu.org>

	* gfortran.dg/ieee/ieee_1.F90: Mark variables as volatile to
	avoid optimization.

2014-07-03  Zhenqiang Chen  <zhenqiang.chen@linaro.org>

	* gcc.target/arm/identical-invariants.c: New test.

2014-07-02  Jan Hubicka  <hubicka@ucw.cz>
	    Chen Gang <gang.chen.5i5j@gmail.com>

	* gcc.c-torture/compile/section.c: New testcase.

2014-07-02  Christian Bruel  <christian.bruel@st.com>

	PR target/29349
	PR target/53513
	* gcc.target/sh/fpchg.c: New test.

2014-07-02  Jakub Jelinek  <jakub@redhat.com>
	    Fritz Reese  <Reese-Fritz@zai.com>

	* gfortran.dg/oldstyle_5.f: New test.

2014-07-02  Uros Bizjak  <ubizjak@gmail.com>

	* gfortran.dg/ieee/ieee_1.F90 (dg-additional-options): Remove -O0.
	* gfortran.dg/ieee/ieee_rounding_1.f90 (dg-additional-options): Add.

2014-07-02  Paolo Carlini  <paolo.carlini@oracle.com>

	* g++.dg/cpp0x/variadic-ex10.C: Adjust for inform instead of error.
	* g++.dg/cpp0x/variadic-ex14.C: Likewise.
	* g++.dg/parse/error11.C: Likewise.
	* g++.old-deja/g++.brendan/template17.C: Likewise.

2014-07-02  Tobias Burnus  <burnus@net-b.de>

	* gfortran.dg/coarray/get_array.f90: Add missing SYNC ALL.
	* gfortran.dg/coarray/send_array.f90: Ditto.
	* gfortran.dg/coarray/sendget_array.f90: Ditto.

2014-07-01  James Greenhalgh  <james.greenhalgh@arm.com>
	    Yufeng Zhang  <yufeng.zhang@arm.com>

	* gcc.target/aarch64/aapcs64/aapcs64.exp:
	(additional_flags_for_func_ret): New variable based on
	$additional_flags with -fno-use-caller-save.
	(func-ret-*.c): Use the new variable.

2014-07-01  Paolo Carlini  <paolo.carlini@oracle.com>

	PR c++/59637
	* g++.dg/cpp0x/decltype60.C: New.

2014-07-01  Kyrylo Tkachov  <kyrylo.tkachov@arm.com>

	* gcc.target/aarch64/simd/vcage_f64.c: New test.
	* gcc.target/aarch64/simd/vcagt_f64.c: Likewise.
	* gcc.target/aarch64/simd/vcale_f64.c: Likewise.
	* gcc.target/aarch64/simd/vcaled_f64.c: Likewise.
	* gcc.target/aarch64/simd/vcales_f32.c: Likewise.
	* gcc.target/aarch64/simd/vcalt_f64.c: Likewise.
	* gcc.target/aarch64/simd/vcaltd_f64.c: Likewise.
	* gcc.target/aarch64/simd/vcalts_f32.c: Likewise.

2014-07-01  Paolo Carlini  <paolo.carlini@oracle.com>

	* g++.dg/cpp1y/pr59867.C: Fix target selector.

2014-07-01  Marek Polacek  <polacek@redhat.com>

	* gcc.dg/Wint-conversion.c: New test.

2014-07-01  Marek Polacek  <polacek@redhat.com>

	PR c/58286
	* gcc.dg/Wincompatible-pointer-types.c: New test.

2014-06-30  David Holsgrove <david.holsgrove@xilinx.com>

	* gcc/testsuite/lib/scanasm.exp (dg-function-on-line): Add
	MicroBlaze specific pattern.

2014-06-30  Edward Smith-Rowland  <3dw4rd@verizon.net>

	PR c++/58781
	PR c++/60249
	PR c++/59867
	* testsuite/g++.dg/cpp0x/pr58781.C: New.
	* testsuite/g++.dg/cpp0x/pr60249.C: New.
	* testsuite/g++.dg/cpp1y/pr59867.C: New.

2014-06-30  Bill Schmidt  <wschmidt@linux.vnet.ibm.com>

	* gfortran.dg/round_4.f90: Skip for powerpc*-*-linux* since the
	test requires greater precision than the current PowerPC long
	double implementation supports.

2014-06-30  Paolo Carlini  <paolo.carlini@oracle.com>

	PR c++/54891
	* g++.dg/cpp0x/lambda/lambda-cast1.C: New.

2014-06-30  Paolo Carlini  <paolo.carlini@oracle.com>

	PR c++/51400
	* g++.dg/cpp0x/constexpr-attribute3.C: New.

2014-06-30  Jeff Law  <law@redhat.com>

	PR tree-optimization/61607
	* gcc.dg/tree-ssa/pr61607.c: New test.

2014-06-30  Marek Polacek  <polacek@redhat.com>

	* c-c++-common/ubsan/attrib-2.c: New test.
	* g++.dg/ubsan/return-3.C: New test.

2014-06-30  Igor Zamyatin  <igor.zamyatin@intel.com>

	PR middle-end/57541
	* c-c++-common/cilk-plus/AN/pr57541.c: New case added.
	* c-c++-common/cilk-plus/AN/pr57541-2.c: New test.

2014-06-30  Zhenqiang Chen  <zhenqiang.chen@linaro.org>

	* gcc.dg/ira-loop-pressure.c: New test.

2014-06-29  Roman Gareev  <gareevroman@gmail.com>

	* gcc.dg/graphite/isl-codegen-loop-dumping.c: New testcase that
	checks that the dump is generated.

2014-06-29  Francois-Xavier Coudert  <fxcoudert@gcc.gnu.org>

	PR fortran/36275
	PR fortran/38839
	* gfortran.dg/binding_label_tests_2.f03: Adjust error messages.
	* gfortran.dg/binding_label_tests_27.f90: New file.

2014-06-29  Roman Gareev  <gareevroman@gmail.com>

	* gfortran.dg/graphite/pr59586.f: New testcase.

2014-06-29  Andreas Schwab  <schwab@linux-m68k.org>

	* gfortran.dg/ieee/ieee_6.f90: Allow inexact together with underflow.

2014-06-28  Francois-Xavier Coudert  <fxcoudert@gcc.gnu.org>

	PR fortran/29383
	* lib/target-supports.exp (check_effective_target_fortran_ieee):
	New function.
	* gfortran.dg/ieee/ieee.exp: New file.
	* gfortran.dg/ieee/ieee_1.F90: New file.
	* gfortran.dg/ieee/ieee_2.f90: New file.
	* gfortran.dg/ieee/ieee_3.f90: New file.
	* gfortran.dg/ieee/ieee_4.f90: New file.
	* gfortran.dg/ieee/ieee_5.f90: New file.
	* gfortran.dg/ieee/ieee_6.f90: New file.
	* gfortran.dg/ieee/ieee_7.f90: New file.
	* gfortran.dg/ieee/ieee_rounding_1.f90: New file.

2014-06-28  Jonathan Wakely  <jwakely@redhat.com>

	* g++.dg/cpp0x/elision_conv.C: New.

2014-06-27  Bill Schmidt  <wschmidt@linux.vnet.ibm.com>

	* gfortran.dg/nint_2.f90: Don't XFAIL for powerpc64le-*-linux*.

2014-06-27  Paolo Carlini  <paolo.carlini@oracle.com>

	PR c++/61614
	* g++.dg/ext/complit14.C: New.

2014-06-27  Martin Jambor  <mjambor@suse.cz>

	PR ipa/61160
	* g++.dg/ipa/pr61160-2.C: New test.
	* g++.dg/ipa/pr61160-3.C: Likewise.

2014-06-27  Jakub Jelinek  <jakub@redhat.com>

	PR tree-optimization/57233
	PR tree-optimization/61299
	* gcc.dg/pr57233.c: New test.
	* gcc.target/i386/pr57233.c: New test.
	* gcc.target/i386/sse2-pr57233.c: New test.
	* gcc.target/i386/avx-pr57233.c: New test.
	* gcc.target/i386/avx2-pr57233.c: New test.
	* gcc.target/i386/avx512f-pr57233.c: New test.
	* gcc.target/i386/xop-pr57233.c: New test.

2014-06-27  Sebastian Huber  <sebastian.huber@embedded-brains.de>

	* gcc.dg/typeof-2.c: New testcase.

2014-06-27  Marek Polacek  <polacek@redhat.com>

	* c-c++-common/ubsan/bounds-2.c: Adjust dg-output.
	(fn1): Remove store to out-of-bounds location.  Add memory barrier.
	(fn2): Likewise.
	(fn5): Likewise.
	(fn6): Likewise.
	(fn7): Likewise.
	(fn8): Likewise.
	(fn9): Likewise.
	(fn11): Likewise.
	* c-c++-common/ubsan/bounds-5.c (fn1): Remove store to out-of-bounds
	location.  Add memory barrier.
	(fn2): Likewise.
	(fn3): Likewise.
	(fn4): Likewise.
	(fn5): Likewise.
	* c-c++-common/ubsan/bounds-7.c: New test.

2014-06-26  Jerry DeLisle  <jvdelisle@gcc.gnu.org>

	PR libgfortran/61499
	* gfortran.dg/arrayio_15.f90: New test.

2014-06-26  Uros Bizjak  <ubizjak@gmail.com>

	PR target/61586
	* gcc.target/alpha/pr61586.c: New test.

2014-06-26  Paolo Carlini  <paolo.carlini@oracle.com>

	PR c++/57573
	* g++.dg/template/pr57573.C: New.

2014-06-26  Jan Hubicka  <hubicka@ucw.cz>

	* gcc.dg/tree-ssa/interposition.c: New testcase.

2014-06-26  Paolo Carlini  <paolo.carlini@oracle.com>

	PR c++/56633
	* g++.dg/cpp0x/deleted8.C: New.

2014-06-26  Martin Jambor  <mjambor@suse.cz>

	* g++.dg/simulate-thread/bitfields-2.C: Remove allow-load-data-races
	parameter.
	* g++.dg/simulate-thread/bitfields.C: Likewise.
	* gcc.dg/simulate-thread/strict-align-global.c: Remove
	allow-packed-store-data-races parameter.
	* gcc.dg/simulate-thread/subfields.c: Likewise.
	* gcc.dg/tree-ssa/20050314-1.c: Set parameter allow-store-data-races
	to one.

2014-06-26  Martin Jambor  <mjambor@suse.cz>

	* g++.dg/ipa/pr60600.C: Fix typo.
	* g++.dg/ipa/devirt-25.C: Likewise.

2014-06-26  Richard Biener  <rguenther@suse.de>

	PR tree-optimization/61607
	* gcc.dg/tree-ssa/ssa-dom-thread-5.c: New testcase.

2014-06-26  Vidya Praveen  <vidyapraveen@arm.com>

	* gcc.dg/inline-22.c: Add bind_pic_locally.
	* gcc.dg/inline_4.c: Ditto.
	* gcc.dg/fail_always_inline.c: Ditto.
	* g++.dg/ipa/devirt-25.C: Ditto.

2014-06-26  Vidya Praveen  <vidyapraveen@arm.com>

	* lib/target-support.exp (bind_pic_locally): Save the flags to
	'flags_to_postpone' instead of appending to 'flags'.
	* lib/gcc.exp (gcc_target_compile): Append board_info's multilib_flags
	with flags_to_postpone and revert after target_compile.
	* lib/g++.exp (g++_target_compile): Ditto.
	* lib/gfortran.exp (gfortran_target_compile): Ditto.

2014-06-26  Nick Clifton  <nickc@redhat.com>

	* lib/target-supports.exp (check_effective_target_trapping): Fix typo.

2014-06-26  Adam Butcher  <adam@jessamine.co.uk>

	PR c++/61537
	* g++.dg/template/pr61537.C: New testcase.

2014-06-25  Bill Schmidt  <wschmidt@linux.vnet.ibm.com>

	* gfortran.dg/default_format_denormal_2.f90:  Remove xfail for
	powerpc*-*-linux*.

2014-06-25  Tobias Burnus  <burnus@net-b.de>

	* gfortran.dg/coarray_33.f90: New.

2014-06-25  Tobias Burnus  <burnus@net-b.de>

	* gfortran.dg/coarray/coindexed_1.f90: New.

2014-06-25  Tobias Burnus  <burnus@net-b.de>

	* gfortran.dg/coarray_collectives_7.f90: New.

2014-06-25  Bernd Edlinger  <bernd.edlinger@hotmail.de>

	* gcc.c-torture/execute/20140622-1.c: New test.

2014-06-25  Paolo Carlini  <paolo.carlini@oracle.com>

	DR 178
	PR c++/49132
	* g++.dg/cpp0x/aggr1.C: New.
	* g++.dg/cpp0x/aggr2.C: Likewise.
	* g++.dg/init/aggr11.C: Likewise.
	* g++.dg/init/aggr12.C: Likewise.

2014-06-25  Martin Jambor  <mjambor@suse.cz>

	* g++.dg/ipa/pr61540.C: Remove dumping test.

2014-06-25  Marek Polacek  <polacek@redhat.com>

	PR c/61162
	* gcc.dg/pr61162.c: Adjust dg-warning.
	* gcc.dg/pr61162-2.c: New test.

2014-06-25  Marc Glisse  <marc.glisse@inria.fr>

	PR tree-optimization/57742
	* gcc.dg/tree-ssa/calloc-3.c: New file.

2014-06-25  Richard Biener  <rguenther@suse.de>

	PR testsuite/61560
	* gcc.dg/tree-ssa/ssa-fre-32.c: Change to avoid differences
	for targets that return _Complex float in memory.

2014-06-25  Ramana Radhakrishnan  <ramana.radhakrishnan@arm.com>

	* gcc.target/arm/vect-noalign.c: Adjust options.

2014-06-24  Cong Hou  <congh@google.com>

	* gcc.dg/vect/vect-reduc-sad.c: New.
	* lib/target-supports.exp (check_effective_target_vect_usad_char): New.

2014-06-24  Marc Glisse  <marc.glisse@inria.fr>

	PR tree-optimization/57742
	* g++.dg/tree-ssa/calloc.C: New testcase.
	* gcc.dg/tree-ssa/calloc-1.c: Likewise.
	* gcc.dg/tree-ssa/calloc-2.c: Likewise.
	* gcc.dg/strlenopt-9.c: Adapt.

2014-06-24  Yufeng Zhang  <yufeng.zhang@arm.com>

	* gcc.target/aarch64/aapcs64/abitest-2.h (saved_return_address): New
	global variable.
	(FUNC_VAL_CHECK): Update to call myfunc via the 'ret' instruction,
	instead of calling sequentially in the C code.
	* gcc.target/aarch64/aapcs64/abitest.S (LABEL_TEST_FUNC_RETURN): Store
	saved_return_address to the stack frame where LR register was stored.
	(saved_return_address): Declare weak.

2014-06-24  Paolo Carlini  <paolo.carlini@oracle.com>

	PR c++/33972
	* g++.dg/other/operator3.C: New.
	* g++.dg/template/operator8.C: Adjust.
	* g++.dg/template/operator9.C: Likewise.

2014-06-24  Alan Lawrence  <alan.lawrence@arm.com>

	* gcc.target/aarch64/singleton_intrinsics_1.c: Save temps and cleanup.

2014-06-24  Richard Biener  <rguenther@suse.de>

	PR tree-optimization/61572
	* gcc.target/i386/pr61572.c: New testcase.

2014-06-24  Jakub Jelinek  <jakub@redhat.com>

	* gfortran.dg/gomp/udr2.f90 (f7, f9): Add !$omp parallel with
	reduction clause.
	* gfortran.dg/gomp/udr4.f90 (f4): Likewise.
	Remove Label is never defined expected error.
	* gfortran.dg/gomp/udr8.f90: New test.

2014-06-24  Markus Trippelsdorf  <markus@trippelsdorf.de>

	PR tree-optimization/61554
	* g++.dg/torture/pr61554.C: New testcase.

2014-06-23  Max Ostapenko  <m.ostapenko@partner.samsung.com>

	* c-c++-common/asan/strlen-overflow-1.c: Change match patterns.

2014-06-23  Jan Hubicka  <hubicka@ucw.cz>

	* gcc.dg/localalias-2.c: Guard by require-alias.
	* gcc.dg/globalalias-2.c: Likewise.

2014-06-23  Kai Tietz  <ktietz@redhat.com>

	* gcc.target/i386/indjmp-1.c: New test.

2014-06-23  Andrew Pinski  <apinski@cavium.com>

	* gcc.c-torture/compile/20140723-1.c: New testcase.

2014-06-23  Marek Polacek  <polacek@redhat.com>

	PR c/61553
	* c-c++-common/pr61553.c (foo): Add dg-error.

2014-06-23  Tobias Burnus  <burnus@net-b.de>

	* gfortran.dg/coarray_32.f90: New.

2014-06-23  Paolo Carlini  <paolo.carlini@oracle.com>

	DR 577
	PR c++/33101
	* g++.dg/other/void1.C: Adjust.
	* g++.dg/other/void3.C: Likewise.

2014-06-23  Marek Polacek  <polacek@redhat.com>

	PR c/61553
	* c-c++-common/pr61553.c: New test.

2014-06-23  Richard Biener  <rguenther@suse.de>

	* g++.dg/vect/slp-pr50413.cc: Scan and cleanup appropriate SLP dumps.
	* g++.dg/vect/slp-pr50819.cc: Likewise.
	* g++.dg/vect/slp-pr56812.cc: Likewise.
	* gcc.dg/vect/bb-slp-1.c: Likewise.
	* gcc.dg/vect/bb-slp-10.c: Likewise.
	* gcc.dg/vect/bb-slp-11.c: Likewise.
	* gcc.dg/vect/bb-slp-13.c: Likewise.
	* gcc.dg/vect/bb-slp-14.c: Likewise.
	* gcc.dg/vect/bb-slp-15.c: Likewise.
	* gcc.dg/vect/bb-slp-16.c: Likewise.
	* gcc.dg/vect/bb-slp-17.c: Likewise.
	* gcc.dg/vect/bb-slp-18.c: Likewise.
	* gcc.dg/vect/bb-slp-19.c: Likewise.
	* gcc.dg/vect/bb-slp-2.c: Likewise.
	* gcc.dg/vect/bb-slp-20.c: Likewise.
	* gcc.dg/vect/bb-slp-21.c: Likewise.
	* gcc.dg/vect/bb-slp-22.c: Likewise.
	* gcc.dg/vect/bb-slp-23.c: Likewise.
	* gcc.dg/vect/bb-slp-24.c: Likewise.
	* gcc.dg/vect/bb-slp-25.c: Likewise.
	* gcc.dg/vect/bb-slp-26.c: Likewise.
	* gcc.dg/vect/bb-slp-27.c: Likewise.
	* gcc.dg/vect/bb-slp-28.c: Likewise.
	* gcc.dg/vect/bb-slp-29.c: Likewise.
	* gcc.dg/vect/bb-slp-3.c: Likewise.
	* gcc.dg/vect/bb-slp-30.c: Likewise.
	* gcc.dg/vect/bb-slp-31.c: Likewise.
	* gcc.dg/vect/bb-slp-32.c: Likewise.
	* gcc.dg/vect/bb-slp-4.c: Likewise.
	* gcc.dg/vect/bb-slp-5.c: Likewise.
	* gcc.dg/vect/bb-slp-6.c: Likewise.
	* gcc.dg/vect/bb-slp-7.c: Likewise.
	* gcc.dg/vect/bb-slp-8.c: Likewise.
	* gcc.dg/vect/bb-slp-8a.c: Likewise.
	* gcc.dg/vect/bb-slp-8b.c: Likewise.
	* gcc.dg/vect/bb-slp-9.c: Likewise.
	* gcc.dg/vect/bb-slp-cond-1.c: Likewise.
	* gcc.dg/vect/bb-slp-pattern-1.c: Likewise.
	* gcc.dg/vect/bb-slp-pattern-2.c: Likewise.
	* gcc.dg/vect/fast-math-bb-slp-call-1.c: Likewise.
	* gcc.dg/vect/fast-math-bb-slp-call-2.c: Likewise.
	* gcc.dg/vect/fast-math-bb-slp-call-3.c: Likewise.
	* gcc.dg/vect/no-tree-reassoc-bb-slp-12.c: Likewise.
	* gcc.dg/vect/no-tree-sra-bb-slp-pr50730.c: Likewise.
	* gcc.dg/vect/pr26359.c: Likewise.
	* gcc.dg/vect/costmodel/ppc/costmodel-bb-slp-9a.c: Likewise.

2014-06-23  Marek Polacek  <polacek@redhat.com>

	* c-c++-common/pr49706-2.c: New test.

2014-06-23  Alan Modra  <amodra@gmail.com>

	* gcc.dg/pr61583.c: New.

2014-06-23  Alan Lawrence  <alan.lawrence@arm.com>

	* g++.dg/abi/mangle-neon-aarch64.C (f22, f23): New tests of
	[u]int64x1_t.

	* gcc.target/aarch64/aapcs64/func-ret-64x1_1.c: Add {u,}int64x1 cases.
	* gcc.target/aarch64/aapcs64/test_64x1_1.c: Likewise.

	* gcc.target/aarch64/scalar_intrinsics.c (test_vaddd_u64,
	test_vaddd_s64, test_vceqd_s64, test_vceqzd_s64, test_vcged_s64,
	test_vcled_s64, test_vcgezd_s64, test_vcged_u64, test_vcgtd_s64,
	test_vcltd_s64, test_vcgtzd_s64, test_vcgtd_u64, test_vclezd_s64,
	test_vcltzd_s64, test_vqaddd_u64, test_vqaddd_s64, test_vqdmlals_s32,
	test_vqdmlsls_s32, test_vqdmulls_s32, test_vuqaddd_s64,
	test_vsqaddd_u64, test_vqmovund_s64, test_vqmovnd_s64,
	test_vqmovnd_u64, test_vsubd_u64, test_vsubd_s64, test_vqsubd_u64,
	test_vqsubd_s64, test_vshld_s64, test_vshld_u64, test_vrshld_s64,
	test_vrshld_u64, test_vshrd_n_s64, test_vshrd_n_u64, test_vsrad_n_s64,
	test_vsrad_n_u64, test_vrshrd_n_s64, test_vrshrd_n_u64,
	test_vrsrad_n_s64, test_vrsrad_n_u64, test_vqrshld_s64,
	test_vqrshld_u64, test_vqshlud_n_s64, test_vqshld_s64, test_vqshld_u64,
	test_vqshld_n_u64, test_vqshrund_n_s64, test_vqrshrund_n_s64,
	test_vqshrnd_n_s64, test_vqshrnd_n_u64, test_vqrshrnd_n_s64,
	test_vqrshrnd_n_u64, test_vshld_n_s64, test_vshdl_n_u64,
	test_vslid_n_s64, test_vslid_n_u64, test_vsrid_n_s64,
	test_vsrid_n_u64): Fix signature to match intrinsic.

	(test_vabs_s64): Remove.
	(test_vaddd_s64_2, test_vsubd_s64_2): Use force_simd.

	(test_vdupd_lane_s64): Rename to...
	(test_vdupd_laneq_s64): ...and remove a call to force_simd.

	(test_vdupd_lane_u64): Rename to...
	(test_vdupd_laneq_u64): ...and remove a call to force_simd.

	(test_vtst_s64): Rename to...
	(test_vtstd_s64): ...and change int64x1_t to int64_t.

	(test_vtst_u64): Rename to...
	(test_vtstd_u64): ...and change uint64x1_t to uint64_t.

	* gcc.target/aarch64/singleton_intrinsics_1.c: New file.
	* gcc.target/aarch64/vdup_lane_1.c, gcc.target/aarch64/vdup_lane_2.c:
	Remove out-of-bounds tests.
	* gcc.target/aarch64/vneg_s.c (INDEX*, RUN_TEST): Remove INDEX macro.
	* gcc.target/aarch64/simd/ext_s64.x (main): Compare elements of vector.
	* gcc.target/aarch64/simd/ext_u64.x (main): Likewise.

2014-06-23  Alan Lawrence  <alan.lawrence@arm.com>

	* g++.dg/abi/mangle-neon-aarch64.C: Also test mangling of float64x1_t.
	* gcc.target/aarch64/aapcs/test_64x1_1.c: New test.
	* gcc.target/aarch64/aapcs/func-ret-64x1_1.c: New test.
	* gcc.target/aarch64/simd/ext_f64_1.c (main): Compare vector elements.
	* gcc.target/aarch64/vadd_f64.c: Rewrite with macro to use
	vector types.
	* gcc.target/aarch64/vsub_f64.c: Likewise.
	* gcc.target/aarch64/vdiv_f.c (INDEX*, RUN_TEST): Remove indexing
	scheme as now the same for all variants.
	* gcc.target/aarch64/vrnd_f64_1.c (compare_f64): Return float64_t not
	float64x1_t.

2014-06-23  James Greenhalgh  <james.greenhalgh@arm.com>

	* gcc.target/aarch64/scalar_shift_1.c: Fix expected assembler.

2014-06-20  Jan Hubicka  <hubicka@ucw.cz>

	* gcc.dg/localalias.c: Fix broken commit.
	* gcc.dg/globalalias.c: Likewise.

2014-06-20  Jan Hubicka  <hubicka@ucw.cz>

	* gcc.dg/localalias.c: New testcase.
	* gcc.dg/localalias-2.c: New testcase.
	* gcc.dg/globalalias.c: New testcase.
	* gcc.dg/globalalias-2.c: New testcase.

2014-06-20  Jakub Jelinek  <jakub@redhat.com>

	* gcc.target/arm/lto/lto.exp: Exit immediately if not arm*-*-* target.

2014-06-20  Marek Polacek  <polacek@redhat.com>

	* c-c++-common/ubsan/bounds-1.c: New test.
	* c-c++-common/ubsan/bounds-2.c: New test.
	* c-c++-common/ubsan/bounds-3.c: New test.
	* c-c++-common/ubsan/bounds-4.c: New test.
	* c-c++-common/ubsan/bounds-5.c: New test.
	* c-c++-common/ubsan/bounds-6.c: New test.

2014-06-20  Yufeng Zhang  <yufeng.zhang@arm.com>

	Make the tests big-endian friendly.

	* gcc.target/aarch64/aapcs64/test_25.c: Update.
	* gcc.target/aarch64/aapcs64/va_arg-1.c: Ditto.
	* gcc.target/aarch64/aapcs64/va_arg-12.c: Ditto.
	* gcc.target/aarch64/aapcs64/va_arg-2.c: Ditto.
	* gcc.target/aarch64/aapcs64/va_arg-3.c: Ditto.
	* gcc.target/aarch64/aapcs64/va_arg-4.c: Ditto.
	* gcc.target/aarch64/aapcs64/va_arg-5.c: Ditto.
	* gcc.target/aarch64/aapcs64/va_arg-6.c: Ditto.
	* gcc.target/aarch64/aapcs64/va_arg-7.c: Ditto.

2014-06-20  Yury Gribov  <y.gribov@samsung.com>
	    Max Ostapenko  <m.ostapenko@partner.samsung.com>

	PR sanitizer/61547
	* c-c++-common/asan/strlen-overflow-1.c: New test.

2014-06-20  Martin Jambor  <mjambor@suse.cz>

	PR ipa/61540
	* g++.dg/ipa/pr61540.C: New test.

2014-06-20  Yury Gribov  <y.gribov@samsung.com>
	    Max Ostapenko  <m.ostapenko@partner.samsung.com>

	PR sanitizer/61530
	* c-c++-common/asan/pr61530.c: New test.

2014-06-16  Kyrylo Tkachov  <kyrylo.tkachov@arm.com>

	* gcc.target/aarch64/simd/vqdmulhh_lane_s16.c: New test.
	* gcc.target/aarch64/simd/vqdmulhs_lane_s32.c: Likewise.
	* gcc.target/aarch64/simd/vqrdmulhh_lane_s16.c: Likewise.
	* gcc.target/aarch64/simd/vqrdmulhs_lane_s32.c: Likewise.
	* gcc.target/aarch64/simd/vqdmlal_high_lane_s16.c: New test.
	* gcc.target/aarch64/simd/vqdmlal_high_lane_s32.c: Likewise.
	* gcc.target/aarch64/simd/vqdmlal_high_laneq_s16.c: Likewise.
	* gcc.target/aarch64/simd/vqdmlal_high_laneq_s32.c: Likewise.
	* gcc.target/aarch64/simd/vqdmlal_lane_s16.c: Likewise.
	* gcc.target/aarch64/simd/vqdmlal_lane_s32.c: Likewise.
	* gcc.target/aarch64/simd/vqdmlal_laneq_s16.c: Likewise.
	* gcc.target/aarch64/simd/vqdmlal_laneq_s32.c: Likewise.
	* gcc.target/aarch64/simd/vqdmlalh_lane_s16.c: Likewise.
	* gcc.target/aarch64/simd/vqdmlals_lane_s32.c: Likewise.
	* gcc.target/aarch64/simd/vqdmlsl_high_lane_s16.c: Likewise.
	* gcc.target/aarch64/simd/vqdmlsl_high_lane_s32.c: Likewise.
	* gcc.target/aarch64/simd/vqdmlsl_high_laneq_s16.c: Likewise.
	* gcc.target/aarch64/simd/vqdmlsl_high_laneq_s32.c: Likewise.
	* gcc.target/aarch64/simd/vqdmlsl_lane_s16.c: Likewise.
	* gcc.target/aarch64/simd/vqdmlsl_lane_s32.c: Likewise.
	* gcc.target/aarch64/simd/vqdmlsl_laneq_s32.c: Likewise.
	* gcc.target/aarch64/simd/vqdmlslh_lane_s16.c: Likewise.
	* gcc.target/aarch64/simd/vqdmlsls_lane_s32.c: Likewise.
	* gcc.target/aarch64/simd/vqdmulh_laneq_s16.c: Likewise.
	* gcc.target/aarch64/simd/vqdmulh_laneq_s32.c: Likewise.
	* gcc.target/aarch64/simd/vqdmulhq_laneq_s16.c: Likewise.
	* gcc.target/aarch64/simd/vqdmulhq_laneq_s32.c: Likewise.
	* gcc.target/aarch64/simd/vqdmull_high_lane_s16.c: Likewise.
	* gcc.target/aarch64/simd/vqdmull_high_lane_s32.c: Likewise.
	* gcc.target/aarch64/simd/vqdmull_high_laneq_s16.c: Likewise.
	* gcc.target/aarch64/simd/vqdmull_high_laneq_s32.c: Likewise.
	* gcc.target/aarch64/simd/vqdmull_lane_s16.c: Likewise.
	* gcc.target/aarch64/simd/vqdmull_lane_s32.c: Likewise.
	* gcc.target/aarch64/simd/vqdmull_laneq_s16.c: Likewise.
	* gcc.target/aarch64/simd/vqdmull_laneq_s32.c: Likewise.
	* gcc.target/aarch64/simd/vqdmullh_lane_s16.c: Likewise.
	* gcc.target/aarch64/simd/vqdmulls_lane_s32.c: Likewise.
	* gcc.target/aarch64/simd/vqrdmulh_laneq_s16.c: Likewise.
	* gcc.target/aarch64/simd/vqrdmulh_laneq_s32.c: Likewise.
	* gcc.target/aarch64/simd/vqrdmulhq_laneq_s16.c: Likewise.
	* gcc.target/aarch64/simd/vqrdmulhq_laneq_s32.c: Likewise.
	* gcc.target/aarch64/vector_intrinsics.c: Simplify arm_neon.h include.
	(test_vqdmlal_high_lane_s16): Fix parameter type.
	(test_vqdmlal_high_lane_s32): Likewise.
	(test_vqdmull_high_lane_s16): Likewise.
	(test_vqdmull_high_lane_s32): Likewise.
	(test_vqdmlsl_high_lane_s32): Likewise.
	(test_vqdmlsl_high_lane_s16): Likewise.
	* gcc.target/aarch64/scalar_intrinsics.c (test_vqdmlalh_lane_s16):
	Fix argument type.
	(test_vqdmlals_lane_s32): Likewise.
	(test_vqdmlslh_lane_s16): Likewise.
	(test_vqdmlsls_lane_s32): Likewise.
	(test_vqdmulhh_lane_s16): Likewise.
	(test_vqdmulhs_lane_s32): Likewise.
	(test_vqdmullh_lane_s16): Likewise.
	(test_vqdmulls_lane_s32): Likewise.
	(test_vqrdmulhh_lane_s16): Likewise.
	(test_vqrdmulhs_lane_s32): Likewise.

2014-06-20  Tobias Burnus  <burnus@net-b.de>

	PR testsuite/61567
	* gfortran.dg/coarray_collectives_5.f90: Update
	dg-final scan-tree-dump-times.
	* gfortran.dg/coarray_collectives_6.f90: Ditto.

2014-06-20 Hale Wang <hale.wang@arm.com>

	* gcc.target/arm/lto/: New folder to verify the LTO option.
	* gcc.target/arm/lto/pr61123-enum-size_0.c: New test case.
	* gcc.target/arm/lto/pr61123-enum-size_1.c: Likewise.
	* gcc.target/arm/lto/lto.exp: New exp file used to test LTO option.
	* lib/lto.exp (object-readelf): New procedure.

2014-06-19  Francois-Xavier Coudert  <fxcoudert@gcc.gnu.org>

	PR fortran/61454
	* gfortran.dg/pr61454.f90: New file.

2014-06-19  Terry Guo  <terry.guo@arm.com>

	* gcc.target/arm/thumb1-load-64bit-constant-1.c: New test.
	* gcc.target/arm/thumb1-load-64bit-constant-2.c: Ditto.
	* gcc.target/arm/thumb1-load-64bit-constant-3.c: Ditto.

2014-06-19  Tobias Burnus  <burnus@net-b.de>

	* gfortran.dg/coarray/collectives_2.f90: Extend
	and make valid.

2014-06-18  Tom de Vries  <tom@codesourcery.com>

	* gcc.target/aarch64/fuse-caller-save.c: New test.

2014-06-18  Radovan Obradovic  <robradovic@mips.com>
	    Tom de Vries  <tom@codesourcery.com>

	* gcc.target/arm/fuse-caller-save.c: New test.

2014-06-18  Richard Biener  <rguenther@suse.de>

	* gcc.dg/vect/vect.exp: Remove dump-tree-dceloop-* processing.
	* gcc.dg/vect/dump-tree-dceloop-pr26359.c: Rename to ...
	* gcc.dg/vect/pr26359.c: ... this and adjust appropriately.

2014-06-18  Yuri Rumyantsev  <ysrumyan@gmail.com>

	PR tree-optimization/61518
	* gcc.dg/torture/pr61518.c: New test.

2014-06-18  Thomas Preud'homme  <thomas.preudhomme@arm.com>

	PR tree-optimization/61517
	* gcc.c-torture/execute/bswap-2.c (incorrect_read_le32): New.
	(incorrect_read_be32): Likewise.
	(main): Call incorrect_read_* to test stmt replacement is made by
	bswap at the right place.
	* gcc.c-torture/execute/pr61517.c: New test.

2014-06-18  Andreas Schwab  <schwab@suse.de>

	PR rtl-optimization/54555
	* gcc.target/m68k/pr54555.c: New test.

2014-06-18  Olivier Hainque  <hainque@adacore.com>

	* gnat.dg/blocklocs.adb: New test.

2014-06-18  Evgeny Stupachenko  <evstupac@gmail.com>

	PR tree-optimization/52252
	* gcc.target/i386/pr52252-atom.c: Test on loads group of size 3.
	* gcc.target/i386/pr52252-core.c: Ditto.

	PR tree-optimization/61403
	* gcc.target/i386/pr61403.c: Test on loads and stores group of size 3.

2014-06-18  Jakub Jelinek  <jakub@redhat.com>

	* gfortran.dg/gomp/declare-simd-1.f90: New test.
	* gfortran.dg/gomp/depend-1.f90: New test.
	* gfortran.dg/gomp/target1.f90: New test.
	* gfortran.dg/gomp/target2.f90: New test.
	* gfortran.dg/gomp/target3.f90: New test.
	* gfortran.dg/gomp/udr4.f90: Adjust expected diagnostics.
	* gfortran.dg/openmp-define-3.f90: Expect _OPENMP 201307 instead of
	201107.

2014-06-18  Dominique d'Humieres <dominiq@lps.ens.fr>

	PR fortran/61126
	* gfortran.dg/wextra_1.f: Add -Wall to dg-options.

2014-06-17  Tobias Burnus  <burnus@net-b.de>
	    Alessandro Fanfarillo <alessandro.fanfarillo@gmail.com>

	* gfortran.dg/coarray/send_array.f90: New.
	* gfortran.dg/coarray/get_array.f90: New.
	* gfortran.dg/coarray/sendget_array.f90: New.
	* gfortran.dg/coarray/collectives_1.f90: Correct subroutine
	names.
	* gfortran.dg/coarray/collectives_2.f90: New.

2014-06-17  Rainer Orth  <ro@CeBiTec.Uni-Bielefeld.DE>

	PR target/61533
	* gcc.target/i386/fuse-caller-save.c: Add -fomit-frame-pointer to
	dg-options.

2014-06-17  Uros Bizjak  <ubizjak@gmail.com>

	* gfortran.dg/pr61335.f90 (cp_unit_create): Initialize
	unit_id and kind_id to zero.

2014-06-17  Yufeng Zhang  <yufeng.zhang@arm.com>

	PR target/61483
	* gcc.target/aarch64/aapcs64/type-def.h (struct hfa_fx2_t): New type.
	* gcc.target/aarch64/aapcs64/va_arg-13.c: New test.
	* gcc.target/aarch64/aapcs64/va_arg-14.c: Ditto.
	* gcc.target/aarch64/aapcs64/va_arg-15.c: Ditto.

2014-06-17  Richard Biener  <rguenther@suse.de>

	PR lto/61012
	* gcc.dg/lto/pr61526_0.c: New testcase.
	* gcc.dg/lto/pr61526_1.c: Likewise.

2014-06-17  Richard Biener  <rguenther@suse.de>

	* gcc.dg/tree-ssa/20041122-1.c: Adjust.
	* gcc.dg/tree-ssa/forwprop-21.c: Likewise.
	* gcc.dg/tree-ssa/vrp35.c: Revert previous adjustments.
	* gcc.dg/tree-ssa/vrp36.c: Likewise.
	* gcc.dg/vect/nodump-forwprop-22.c: Adjust.

2014-06-17  Richard Biener  <rguenther@suse.de>

	* gcc.dg/tree-ssa/ssa-lim-12.c: New testcase.

2014-06-16  Richard Biener  <rguenther@suse.de>

	PR tree-optimization/61482
	* g++.dg/torture/pr61482.C: New testcase.

2014-06-16  Ganesh Gopalasubramanian  <Ganesh.Gopalasubramanian@amd.com>

	* gcc.target/i386/xop-imul64-vector.c: Remove the check for
	vpmacsdql instruction.

2014-06-16  Yury Gribov  <y.gribov@samsung.com>

	* c-c++-common/asan/instrument-with-calls-1.c: New test.
	* c-c++-common/asan/instrument-with-calls-2.c: Likewise.
	* c-c++-common/asan/instrument-with-calls-3.c: Likewise.
	* c-c++-common/asan/no-redundant-instrumentation-1.c: Update
	test patterns.
	* c-c++-common/asan/no-redundant-instrumentation-2.c: Likewise.
	* c-c++-common/asan/no-redundant-instrumentation-4.c: Likewise.
	* c-c++-common/asan/no-redundant-instrumentation-5.c: Likewise.
	* c-c++-common/asan/no-redundant-instrumentation-6.c: Likewise.
	* c-c++-common/asan/no-redundant-instrumentation-7.c: Likewise.
	* c-c++-common/asan/no-redundant-instrumentation-8.c: Likewise.

2014-06-15  Francois-Xavier Coudert  <fxcoudert@gcc.gnu.org>

	PR fortran/28484
	PR fortran/61429
	* gfortran.dg/system_clock_1.f90: New file.
	* gfortran.dg/system_clock_2.f90: New file.

2014-06-14  Paolo Carlini  <paolo.carlini@oracle.com>

	PR c++/33101
	* g++.dg/other/void3.C: New.
	* g++.dg/conversion/err-recover1.C: Update.

2014-06-13  Peter Bergner  <bergner@vnet.ibm.com>

	PR target/61415
	* lib/target-supports.exp (check_effective_target_longdouble128): New.
	* gcc.target/powerpc/pack02.c: Use it.
	* gcc.target/powerpc/tfmode_off.c: Likewise.

2014-06-13  Ilya Enkovich  <ilya.enkovich@intel.com>

	PR rtl-optimization/61094
	PR rtl-optimization/61446
	* gcc.target/i386/pr61446.c : New.

2014-06-13  Dehao Chen  <dehao@google.com>

	* g++.dg/debug/dwarf2/cdtor-1.C: Update test result.

2014-06-13  Alan Lawrence  <alan.lawrence@arm.com>

	* gcc.dg/vect/vect-singleton_1.c: Remove duplicate of test body.

2014-06-13  Richard Biener  <rguenther@suse.de>

	* c-c++-common/pr46562-2.c: Adjust.
	* g++.dg/tree-ssa/pr8781.C: Likewise.
	* gcc.dg/tree-ssa/ssa-fre-24.c: Likewise.
	* gcc.dg/tree-ssa/ssa-fre-25.c: Likewise.
	* gcc.dg/tree-ssa/ssa-fre-32.c: Likewise.
	* gcc.dg/tree-ssa/ssa-fre-39.c: Likewise.
	* gcc.dg/tree-ssa/ssa-pre-16.c: Likewise.

2014-06-13  Thomas Preud'homme  <thomas.preudhomme@arm.com>

	PR tree-optimization/61375
	* gcc.c-torture/execute/pr61375-1.c: New test.

2014-06-12  Jakub Jelinek  <jakub@redhat.com>

	PR middle-end/61486
	* c-c++-common/gomp/pr61486-1.c: New test.
	* c-c++-common/gomp/pr61486-2.c: New test.

2014-06-10  Alan Lawrence  <alan.lawrence@arm.com>

	PR target/59843
	* gcc.dg/vect/vect-singleton_1.c: New file.

2014-06-12  Georg-Johann Lay  <avr@gjlay.de>

	PR target/61443
	* gcc.target/avr/torture/pr61443.c: New test.

2014-06-11  Paolo Carlini  <paolo.carlini@oracle.com>

	PR c++/19200
	* g++.dg/parse/friend11.C: New.

2014-06-11  Paolo Carlini  <paolo.carlini@oracle.com>

	PR c++/60265
	* g++.dg/cpp0x/using-enum-1.C: New.
	* g++.dg/cpp0x/using-enum-2.C: Likewise.

2014-06-11  Paolo Carlini  <paolo.carlini@oracle.com>

	PR c++/19200
	* g++.dg/parse/friend9.C: New.
	* g++.dg/parse/friend10.C: Likewise.
	* g++.dg/parse/friend7.C: Adjust.

2014-06-11  Richard Biener  <rguenther@suse.de>

	PR tree-optimization/61452
	* gcc.dg/torture/pr61452.c: New testcase.

2014-06-11  Paolo Carlini  <paolo.carlini@oracle.com>

	PR c++/34049
	* g++.dg/parse/pr34049.C: New.

2014-06-11  Thomas Preud'homme  <thomas.preudhomme@arm.com>

	* gcc.c-torture/execute/pr61306-1.c: New test.
	* gcc.c-torture/execute/pr61306-2.c: Likewise.
	* gcc.c-torture/execute/pr61306-3.c: Likewise.

2014-06-11  Kyrylo Tkachov  <kyrylo.tkachov@arm.com>

	* gcc.target/aarch64/acle/acle.exp: New.
	* gcc.target/aarch64/acle/crc32b.c: New test.
	* gcc.target/aarch64/acle/crc32cb.c: Likewise.
	* gcc.target/aarch64/acle/crc32cd.c: Likewise.
	* gcc.target/aarch64/acle/crc32ch.c: Likewise.
	* gcc.target/aarch64/acle/crc32cw.c: Likewise.
	* gcc.target/aarch64/acle/crc32d.c: Likewise.
	* gcc.target/aarch64/acle/crc32h.c: Likewise.
	* gcc.target/aarch64/acle/crc32w.c: Likewise.

2014-06-11  Evgeny Stupachenko  <evstupac@gmail.com>

	PR tree-optimization/52252
	* gcc.dg/vect/pr52252-st.c: Test on stores group of size 3.

2014-06-11  Richard Biener  <rguenther@suse.de>

	PR middle-end/61437
	* gcc.dg/torture/20140610-1.c: New testcase.
	* gcc.dg/torture/20140610-2.c: Likewise.

2014-06-10  Richard Biener  <rguenther@suse.de>

	PR tree-optimization/61438
	* gcc.dg/torture/pr61438.c: New testcase.

2014-06-10  Richard Biener  <rguenther@suse.de>

	PR middle-end/61456
	* g++.dg/opt/pr61456.C: New testcase.

2014-06-10  Dominique d'Humieres <dominiq@lps.ens.fr>
	    Mikael Morin <mikael@gcc.gnu.org>

	PR fortran/41936
	* gfortran.dg/class_array_15.f03: Check memory leaks.

2014-06-10  Richard Biener  <rguenther@suse.de>

	PR tree-optimization/57186
	PR tree-optimization/59299
	* gcc.dg/tree-ssa/ssa-sink-11.c: New testcase.
	* gcc.dg/tree-ssa/ssa-sink-12.c: Likewise.

2014-06-10  Jakub Jelinek  <jakub@redhat.com>

	PR fortran/60928
	* gfortran.dg/gomp/allocatable_components_1.f90: Remove dg-error
	directives.
	* gfortran.dg/gomp/associate1.f90: New test.
	* gfortran.dg/gomp/intentin1.f90: New test.
	* gfortran.dg/gomp/openmp-simd-1.f90: New test.
	* gfortran.dg/gomp/openmp-simd-2.f90: New test.
	* gfortran.dg/gomp/openmp-simd-3.f90: New test.
	* gfortran.dg/gomp/proc_ptr_2.f90: New test.

2014-06-09  Marek Polacek  <polacek@redhat.com>

	PR c/36446
	* gcc.dg/Wcxx-compat-6.c: Change dg-warning to dg-message.
	* gcc.dg/array-2.c: Likewise.
	* gcc.dg/array-const-2.c: Likewise.
	* gcc.dg/ucnid-8.c: Likewise.
	* gcc.dg/vla-init-1.c: Likewise.
	* gcc.dg/array-const-3.c: Change dg-error to dg-message.
	* gcc.dg/c99-flex-array-7.c: Likewise.
	* gcc.dg/init-bad-1.c: Likewise.
	* gcc.dg/init-bad-3.c: Likewise.
	* gcc.dg/init-bad-2.c: Change dg-error and dg-warning to dg-message.
	* gcc.dg/pedwarn-init.c: Add dg-warning.
	* gcc.dg/pr53119.c: Remove dg-excess-errors.

2014-06-09  Paolo Carlini  <paolo.carlini@oracle.com>

	PR c++/22556
	* g++.dg/other/redecl3.C: New.

2014-06-09  Marc Glisse  <marc.glisse@inria.fr>

	PR c++/54442
	* g++.dg/pr54442.C: New file.

2014-06-09  Paul Thomas  <pault@gcc.gnu.org>

	PR fortran/61406
	* gfortran.dg/associate_17.f90 : New test

2014-06-09  Petr Murzin  <petr.murzin@intel.com>

	* gcc.target/i386/avx512f-vaddpd-2.c:  Add static void for CALC,
	void for TEST instead of static void.
	* gcc.target/i386/avx512f-vaddps-2.c: Ditto.
	* gcc.target/i386/avx512f-vblendmpd-2.c: Ditto.
	* gcc.target/i386/avx512f-vblendmps-2.c: Ditto.
	* gcc.target/i386/avx512f-vbroadcastf32x4-2.c:Ditto.
	* gcc.target/i386/avx512f-vbroadcastf64x4-2.c:Ditto.
	* gcc.target/i386/avx512f-vbroadcasti32x4-2.c: Ditto.
	* gcc.target/i386/avx512f-vbroadcasti64x4-2.c: Ditto.
	* gcc.target/i386/avx512f-vbroadcastsd-2.c: Ditto.
	* gcc.target/i386/avx512f-vbroadcastss-2.c: Ditto.
	* gcc.target/i386/avx512f-vcvtps2dq-2.c: Ditto.
	* gcc.target/i386/avx512f-vcvttps2dq-2.c: Ditto.
	* gcc.target/i386/avx512f-vdivpd-2.c: Ditto.
	* gcc.target/i386/avx512f-vdivps-2.c: Ditto.
	* gcc.target/i386/avx512f-vextractf32x4-2.c: Ditto.
	* gcc.target/i386/avx512f-vextracti32x4-2.c: Ditto.
	* gcc.target/i386/avx512f-vmaxpd-2.c: Ditto.
	* gcc.target/i386/avx512f-vmaxps-2.c: Ditto.
	* gcc.target/i386/avx512f-vminpd-2.c: Ditto.
	* gcc.target/i386/avx512f-vminps-2.c: Ditto.
	* gcc.target/i386/avx512f-vmulpd-2.c: Ditto.
	* gcc.target/i386/avx512f-vmulps-2.c: Ditto.
	* gcc.target/i386/avx512f-vpaddd-2.c: Ditto.
	* gcc.target/i386/avx512f-vpaddq-2.c: Ditto.
	* gcc.target/i386/avx512f-vpblendmd-2.c: Ditto.
	* gcc.target/i386/avx512f-vpblendmq-2.c: Ditto.
	* gcc.target/i386/avx512f-vpbroadcastd-2.c: Ditto.
	* gcc.target/i386/avx512f-vpbroadcastq-2.c: Ditto.
	* gcc.target/i386/avx512f-vpcmpeqd-2.c: Ditto.
	* gcc.target/i386/avx512f-vpcmpeqq-2.c: Ditto.
	* gcc.target/i386/avx512f-vpcmpgtd-2.c: Ditto.
	* gcc.target/i386/avx512f-vpcmpgtq-2.c: Ditto.
	* gcc.target/i386/avx512f-vpmovdb-2.c: Ditto.
	* gcc.target/i386/avx512f-vpmovdw-2.c: Ditto.
	* gcc.target/i386/avx512f-vpmovqb-2.c: Ditto.
	* gcc.target/i386/avx512f-vpmovqw-2.c: Ditto.
	* gcc.target/i386/avx512f-vpmovsdb-2.c: Ditto.
	* gcc.target/i386/avx512f-vpmovsdw-2.c: Ditto.
	* gcc.target/i386/avx512f-vpmovsqb-2.c: Ditto.
	* gcc.target/i386/avx512f-vpmovsqd-2.c: Ditto.
	* gcc.target/i386/avx512f-vpmovsqw-2.c: Ditto.
	* gcc.target/i386/avx512f-vpslld-2.c: Ditto.
	* gcc.target/i386/avx512f-vpslldi-2.c: Ditto.
	* gcc.target/i386/avx512f-vpsllq-2.c: Ditto.
	* gcc.target/i386/avx512f-vpsllqi-2.c: Ditto.
	* gcc.target/i386/avx512f-vpsrad-2.c: Ditto.
	* gcc.target/i386/avx512f-vpsradi-2.c: Ditto.
	* gcc.target/i386/avx512f-vpsraq-2.c: Ditto.
	* gcc.target/i386/avx512f-vpsraqi-2.c: Ditto.
	* gcc.target/i386/avx512f-vpsravd-2.c: Ditto.
	* gcc.target/i386/avx512f-vpsravq-2.c: Ditto.
	* gcc.target/i386/avx512f-vpsubd-2.c: Ditto.
	* gcc.target/i386/avx512f-vpsubq-2.c: Ditto.
	* gcc.target/i386/avx512f-vptestmd-2.c: Ditto.
	* gcc.target/i386/avx512f-vptestmq-2.c: Ditto.
	* gcc.target/i386/avx512f-vptestnmd-2.c: Ditto.
	* gcc.target/i386/avx512f-vptestnmq-2.c: Ditto.
	* gcc.target/i386/avx512f-vpunpckhdq-2.c: Ditto.
	* gcc.target/i386/avx512f-vpunpckhqdq-2.c: Ditto.
	* gcc.target/i386/avx512f-vpunpckldq-2.c: Ditto.
	* gcc.target/i386/avx512f-vpunpcklqdq-2.c: Ditto.
	* gcc.target/i386/avx512f-vscalefpd-2.c: Ditto.
	* gcc.target/i386/avx512f-vscalefps-2.c: Ditto.
	* gcc.target/i386/avx512f-vshuff32x4-2.c: Ditto.
	* gcc.target/i386/avx512f-vshuff64x2-2.c: Ditto.
	* gcc.target/i386/avx512f-vshufi32x4-2.c: Ditto.
	* gcc.target/i386/avx512f-vshufi64x2-2.c: Ditto.
	* gcc.target/i386/avx512f-vsubpd-2.c: Ditto.
	* gcc.target/i386/avx512f-vsubps-2.c: Ditto.
	* gcc.target/i386/avx512f-vpmovdb-2.c: Ditto.
	* gcc.target/i386/avx512f-vpmovdw-2.c: Ditto.
	* gcc.target/i386/avx512f-vpmovqb-2.c: Ditto.
	* gcc.target/i386/avx512f-vpmovqw-2.c: Ditto.
	* gcc.target/i386/avx512f-vpmovsdb-2.c: Ditto.
	* gcc.target/i386/avx512f-vpmovsdw-2.c: Ditto.
	* gcc.target/i386/avx512f-vpmovsqb-2.c: Ditto.
	* gcc.target/i386/avx512f-vpmovsqd-2.c: Ditto.
	* gcc.target/i386/avx512f-vpmovsqw-2.c: Ditto.
	* gcc.target/i386/avx512f-vpsllvd-2.c: Ditto.
	* gcc.target/i386/avx512f-vpsllvq-2.c: Ditto.
	* gcc.target/i386/avx512f-vpsrld-2.c: Ditto.
	* gcc.target/i386/avx512f-vpsrldi-2.c: Ditto.
	* gcc.target/i386/avx512f-vpsrlq-2.c: Ditto.
	* gcc.target/i386/avx512f-vpsrlqi-2.c: Ditto.
	* gcc.target/i386/avx512f-vpsrlvd-2.c: Ditto.
	* gcc.target/i386/avx512f-vpsrlvq-2.c: Ditto.
	* gcc.target/i386/avx512f-vpshufd-2.c: Delete variables, void for TEST
	instead of static void.
	* gcc.target/i386/avx512f-vpcmpged-2.c: Add static void for CALC,
	delete unused variables.
	* gcc.target/i386/avx512f-vpcmpgeq-2.c: Ditto.
	* gcc.target/i386/avx512f-vpcmpgeud-2.c: Ditto.
	* gcc.target/i386/avx512f-vpcmpgeuq-2.c: Ditto.
	* gcc.target/i386/avx512f-vpcmpled-2.c: Add static void for CALC,
	delete unused variables, void for TEST instead of static void.
	* gcc.target/i386/avx512f-vpcmpleq-2.c: Ditto.
	* gcc.target/i386/avx512f-vpcmpleud-2.c: Ditto.
	* gcc.target/i386/avx512f-vpcmpleuq-2.c: Ditto.
	* gcc.target/i386/avx512f-vpcmpltd-2.c: Ditto.
	* gcc.target/i386/avx512f-vpcmpltq-2.c: Ditto.
	* gcc.target/i386/avx512f-vpcmpltud-2.c: Ditto.
	* gcc.target/i386/avx512f-vpcmpltuq-2.c: Ditto.
	* gcc.target/i386/avx512f-vpcmpneqd-2.c: Ditto.
	* gcc.target/i386/avx512f-vpcmpneqq-2.c: Ditto.
	* gcc.target/i386/avx512f-vpcmpnequd-2.c: Ditto.
	* gcc.target/i386/avx512f-vpcmpnequq-2.c: Ditto.
	* gcc.target/i386/avx512f-vpmovqd-2.c: Ditto.
	* gcc.target/i386/avx512f-vpmaxsd-2.c: Add static void for CALC,
	initialize variables.
	* gcc.target/i386/avx512f-vpmaxsq-2.c:Ditto.
	* gcc.target/i386/avx512f-vpminsd-2.c: Ditto.
	* gcc.target/i386/avx512f-vpminsq-2.c: Ditto.
	* gcc.target/i386/avx512f-vcvttsd2si-1.c: Add missed type.
	* gcc.target/i386/avx512f-vcvttss2si-1.c: Ditto.
	* gcc.target/i386/avx512f-vcmpsd-2.c: Delete unused variables.
	* gcc.target/i386/avx512f-vcmpss-2.c: Ditto.
	* gcc.target/i386/avx512f-vpmuldq-2.c: Ditto.
	* gcc.target/i386/avx512f-vrndscalepd-2.c: Ditto.
	* gcc.target/i386/i386.exp: Ditto.
	* gcc.target/i386/avx512cd-vpbroadcastmb2q-2.c: Add static void for
	CALC, void for TEST instead of static void, initialize variables.
	* gcc.target/i386/avx512cd-vpbroadcastmw2d-2.c: Ditto.
	* gcc.target/i386/avx512cd-vpconflictd-2.c: Void for TEST instead of
	static void.
	* gcc.target/i386/avx512cd-vpconflictq-2.c: Ditto.
	* gcc.target/i386/avx512cd-vplzcntd-2.c: Ditto.
	* gcc.target/i386/avx512cd-vplzcntq-2.c: Ditto.
	* gcc.target/i386/avx512f-valignd-2.c: Ditto.
	* gcc.target/i386/avx512f-valignq-2.c: Ditto.
	* gcc.target/i386/avx512f-vcmppd-2.c: Ditto.
	* gcc.target/i386/avx512f-vcmpps-2.c: Ditto.
	* gcc.target/i386/avx512f-vcompresspd-2.c: Ditto.
	* gcc.target/i386/avx512f-vcompressps-2.c: Ditto.
	* gcc.target/i386/avx512f-vcvtdq2pd-2.c: Ditto.
	* gcc.target/i386/avx512f-vcvtdq2ps-2.c: Ditto.
	* gcc.target/i386/avx512f-vcvtpd2ps-2.c: Ditto.
	* gcc.target/i386/avx512f-vcvtph2ps-2.c: Ditto.
	* gcc.target/i386/avx512f-vcvtps2pd-2.c: Ditto.
	* gcc.target/i386/avx512f-vcvtps2ph-2.c: Ditto.
	* gcc.target/i386/avx512f-vcvttpd2dq-2.c: Ditto.
	* gcc.target/i386/avx512f-vexpandpd-2.c: Ditto.
	* gcc.target/i386/avx512f-vexpandps-2.c: Ditto.
	* gcc.target/i386/avx512f-vfixupimmss-2.c: Ditto.
	* gcc.target/i386/avx512f-vfmaddXXXpd-2.c: Ditto.
	* gcc.target/i386/avx512f-vfmaddXXXps-2.c: Ditto.
	* gcc.target/i386/avx512f-vfmaddsubXXXpd-2.c: Ditto.
	* gcc.target/i386/avx512f-vfmaddsubXXXps-2.c: Ditto.
	* gcc.target/i386/avx512f-vfmsubXXXpd-2.c: Ditto.
	* gcc.target/i386/avx512f-vfmsubXXXps-2.c: Ditto.
	* gcc.target/i386/avx512f-vfmsubaddXXXpd-2.c: Ditto.
	* gcc.target/i386/avx512f-vfmsubaddXXXps-2.c: Ditto.
	* gcc.target/i386/avx512f-vfnmaddXXXpd-2.c: Ditto.
	* gcc.target/i386/avx512f-vfnmaddXXXps-2.c: Ditto.
	* gcc.target/i386/avx512f-vfnmsubXXXpd-2.c: Ditto.
	* gcc.target/i386/avx512f-vfnmsubXXXps-2.c: Ditto.
	* gcc.target/i386/avx512f-vgetmantpd-2.c: Ditto.
	* gcc.target/i386/avx512f-vgetmantps-2.c: Ditto.
	* gcc.target/i386/avx512f-vinsertf32x4-2.c: Ditto.
	* gcc.target/i386/avx512f-vinserti32x4-2.c: Ditto.
	* gcc.target/i386/avx512f-vmovapd-2.c: Ditto.
	* gcc.target/i386/avx512f-vmovaps-2.c: Ditto.
	* gcc.target/i386/avx512f-vmovddup-2.c: Ditto.
	* gcc.target/i386/avx512f-vmovdqa32-2.c: Ditto.
	* gcc.target/i386/avx512f-vmovdqa64-2.c: Ditto.
	* gcc.target/i386/avx512f-vmovdqu32-2.c: Ditto.
	* gcc.target/i386/avx512f-vmovdqu64-2.c: Ditto.
	* gcc.target/i386/avx512f-vmovshdup-2.c: Ditto.
	* gcc.target/i386/avx512f-vmovsldup-2.c: Ditto.
	* gcc.target/i386/avx512f-vmovupd-2.c: Ditto.
	* gcc.target/i386/avx512f-vmovups-2.c: Ditto.
	* gcc.target/i386/avx512f-vpabsd-2.c: Ditto.
	* gcc.target/i386/avx512f-vpabsq-2.c: Ditto.
	* gcc.target/i386/avx512f-vpandd-2.c: Ditto.
	* gcc.target/i386/avx512f-vpandnd-2.c: Ditto.
	* gcc.target/i386/avx512f-vpandnq-2.c: Ditto.
	* gcc.target/i386/avx512f-vpandq-2.c: Ditto.
	* gcc.target/i386/avx512f-vpcmpd-2.c: Ditto.
	* gcc.target/i386/avx512f-vpcmpq-2.c: Ditto.
	* gcc.target/i386/avx512f-vpcmpud-2.c: Ditto.
	* gcc.target/i386/avx512f-vpcmpuq-2.c: Ditto.
	* gcc.target/i386/avx512f-vpcompressd-2.c: Ditto.
	* gcc.target/i386/avx512f-vpcompressq-2.c: Ditto.
	* gcc.target/i386/avx512f-vpermd-2.c: Ditto.
	* gcc.target/i386/avx512f-vpermi2d-2.c: Ditto.
	* gcc.target/i386/avx512f-vpermi2pd-2.c: Ditto.
	* gcc.target/i386/avx512f-vpermi2ps-2.c: Ditto.
	* gcc.target/i386/avx512f-vpermi2q-2.c: Ditto.
	* gcc.target/i386/avx512f-vpermilpd-2.c: Ditto.
	* gcc.target/i386/avx512f-vpermilpdi-2.c: Ditto.
	* gcc.target/i386/avx512f-vpermilps-2.c: Ditto.
	* gcc.target/i386/avx512f-vpermilpsi-2.c: Ditto.
	* gcc.target/i386/avx512f-vpermpd-2.c: Ditto.
	* gcc.target/i386/avx512f-vpermpdi-2.c: Ditto.
	* gcc.target/i386/avx512f-vpermps-2.c: Ditto.
	* gcc.target/i386/avx512f-vpermq-imm-2.c: Ditto.
	* gcc.target/i386/avx512f-vpermq-var-2.c: Ditto.
	* gcc.target/i386/avx512f-vpermt2d-2.c: Ditto.
	* gcc.target/i386/avx512f-vpermt2pd-2.c: Ditto.
	* gcc.target/i386/avx512f-vpermt2ps-2.c: Ditto.
	* gcc.target/i386/avx512f-vpermt2q-2.c: Ditto.
	* gcc.target/i386/avx512f-vpexpandd-2.c: Ditto.
	* gcc.target/i386/avx512f-vpexpandq-2.c: Ditto.
	* gcc.target/i386/avx512f-vpmovsxbd-2.c: Ditto.
	* gcc.target/i386/avx512f-vpmovsxbq-2.c: Ditto.
	* gcc.target/i386/avx512f-vpmovsxdq-2.c: Ditto.
	* gcc.target/i386/avx512f-vpmovsxwd-2.c: Ditto.
	* gcc.target/i386/avx512f-vpmovsxwq-2.c: Ditto.
	* gcc.target/i386/avx512f-vpmovzxbd-2.c: Ditto.
	* gcc.target/i386/avx512f-vpmovzxbq-2.c: Ditto.
	* gcc.target/i386/avx512f-vpmovzxdq-2.c: Ditto.
	* gcc.target/i386/avx512f-vpmovzxwd-2.c: Ditto.
	* gcc.target/i386/avx512f-vpmovzxwq-2.c: Ditto.
	* gcc.target/i386/avx512f-vpmulld-2.c: Ditto.
	* gcc.target/i386/avx512f-vpord-2.c: Ditto.
	* gcc.target/i386/avx512f-vporq-2.c: Ditto.
	* gcc.target/i386/avx512f-vpslld-2.c: Ditto.
	* gcc.target/i386/avx512f-vpternlogd-2.c: Ditto.
	* gcc.target/i386/avx512f-vpternlogq-2.c: Ditto.
	* gcc.target/i386/avx512f-vpxord-2.c: Ditto.
	* gcc.target/i386/avx512f-vpxorq-2.c: Ditto.
	* gcc.target/i386/avx512f-vrcp14pd-2.c: Ditto.
	* gcc.target/i386/avx512f-vrcp14ps-2.c: Ditto.
	* gcc.target/i386/avx512f-vrndscaleps-2.c: Ditto.
	* gcc.target/i386/avx512f-vrsqrt14pd-2.c: Ditto.
	* gcc.target/i386/avx512f-vrsqrt14ps-2.c: Ditto.
	* gcc.target/i386/avx512f-vshufpd-2.c: Ditto.
	* gcc.target/i386/avx512f-vshufps-2.c: Ditto.
	* gcc.target/i386/avx512f-vsqrtpd-2.c: Ditto.
	* gcc.target/i386/avx512f-vsqrtps-2.c: Ditto.
	* gcc.target/i386/avx512f-vunpckhpd-2.c: Ditto.
	* gcc.target/i386/avx512f-vunpckhps-2.c: Ditto.
	* gcc.target/i386/avx512f-vunpcklpd-2.c: Ditto.
	* gcc.target/i386/avx512f-vunpcklps-2.c: Ditto.
	* gcc.target/i386/avx512f-vprold-2.c: Put parentheses, void for TEST
	instead of static void.
	* gcc.target/i386/avx512f-vprolq-2.c: Ditto.
	* gcc.target/i386/avx512f-vprolvd-2.c: Ditto.
	* gcc.target/i386/avx512f-vprolvq-2.c: Ditto.
	* gcc.target/i386/avx512f-vprord-2.c: Ditto.
	* gcc.target/i386/avx512f-vprorq-2.c: Ditto.
	* gcc.target/i386/avx512f-vprorvd-2.c: Ditto.
	* gcc.target/i386/avx512f-vprorvq-2.c: Ditto.
	* gcc.target/i386/avx512f-vfixupimmpd-2.c: Void for TEST instead of
	static void, delete unused variables.
	* gcc.target/i386/avx512f-vfixupimmps-2.c: Ditto.
	* gcc.target/i386/avx512f-vfixupimmsd-2.c: Ditto.
	* gcc.target/i386/avx512f-vgetexppd-2.c: Ditto.
	* gcc.target/i386/avx512f-vgetexpps-2.c: Ditto.
	* gcc.target/i386/avx512f-vpmuludq-2.c: Void for TEST instead of
	static void, delete unused variables, Change parameters for
	UNION_CHECK, MASK_MERGE and MASK_ZERO.
	* gcc.target/i386/avx512f-vcvtpd2dq-2.c: Change type of parameter in
	CALC,  void for TEST instead of static void.
	* gcc.target/i386/avx512f-vcvtpd2udq-2.c: Change parameters for
	UNION_CHECK, MASK_MERGE and MASK_ZERO, void for TEST instead of static
	void.
	* gcc.target/i386/avx512f-vcvttpd2udq-2.c: Ditto.
	* gcc.target/i386/avx512f-vcvtudq2pd-2.c: Void for TEST instead of
	static void, change type  of parameter for UNION_TYPE.
	* gcc.target/i386/avx512f-vcvtudq2ps-2.c: Ditto.
	* gcc.target/i386/avx512f-vcvtps2udq-2.c: Add static void for CALC,
	void for TEST instead of static void, delete unused variables, change
	parameters for UNION_CHECK, MASK_MERGE and MASK_ZERO.
	* gcc.target/i386/avx512f-vcvttps2udq-2.c: Ditto.
	* gcc.target/i386/avx512f-vpmovusdb-2.c: Ditto.
	* gcc.target/i386/avx512f-vpmovusdw-2.c: Ditto.
	* gcc.target/i386/avx512f-vpmovusqb-2.c: Ditto.
	* gcc.target/i386/avx512f-vpmovusqd-2.c: Ditto.
	* gcc.target/i386/avx512f-vpmovusqw-2.c: Ditto.
	* gcc.target/i386/avx512f-vpmaxud-2.c: Add static void for CALC,
	void for TEST instead of static void, change parameters for
	UNION_CHECK, UNION_TYPE, MASK_MERGE and MASK_ZERO.
	* gcc.target/i386/avx512f-vpmaxuq-2.c: Ditto.
	* gcc.target/i386/avx512f-vpminud-2.c: Ditto.
	* gcc.target/i386/avx512f-vpminuq-2.c: Ditto.
	* gcc.target/i386/avx512f-additional-reg-names.c: Add
	__attribute__((unused)).
	* gcc.target/i386/avx512f-dummy.c: Delete unused variables, add
	__attribute__((unused)).
	* gcc.target/i386/avx512f-kandnw-1.c: Initialize variables.
	* gcc.target/i386/avx512f-kandw-1.c: Ditto.
	* gcc.target/i386/avx512f-klogic-2.c: Ditto.
	* gcc.target/i386/avx512f-knotw-1.c: Ditto.
	* gcc.target/i386/avx512f-korw-1.c: Ditto.
	* gcc.target/i386/avx512f-kunpckbw-1.c: Ditto.
	* gcc.target/i386/avx512f-kxnorw-1.c: Ditto.
	* gcc.target/i386/avx512f-kxorw-1.c: Ditto.
	* gcc.target/i386/avx512f-kortestw-1.c: Initialize variables,
	add __attribute__((unused)).
	* gcc.target/i386/avx512f-vcvttsd2si-2.c: Exclude "avx512f-helper.h"
	* gcc.target/i386/avx512f-vcvttss2si-2.c:Ditto.
	* gcc.target/i386/avx512f-vgetexpsd-2.c: Ditto.
	* gcc.target/i386/avx512f-vgetexpss-2.c: Ditto.
	* gcc.target/i386/avx512f-vrndscalesd-2.c: Ditto.
	* gcc.target/i386/avx512f-vrndscaless-2.c: Ditto.
	* gcc.target/i386/avx512f-vscalefsd-2.c: Ditto.
	* gcc.target/i386/avx512f-vscalefss-2.c: Ditto.
	* gcc.target/i386/avx512f-vgetmantsd-2.c: Exclude "avx512f-helper.h",
	delete unused variables.
	* gcc.target/i386/avx512f-vgetmantss-2.c: Ditto.
	* gcc.target/i386/avx512f-vrcp14sd-2.c: Ditto.
	* gcc.target/i386/avx512f-vrcp14ss-2.c: Ditto.
	* gcc.target/i386/avx512f-vrsqrt14sd-2.c: Ditto.
	* gcc.target/i386/avx512f-vrsqrt14ss-2.c: Ditto.
	* gcc.target/i386/avx512f-helper.h: Void for test_512() instead of
	static void, mask_merging and zero_masking for unsigned types.
	* gcc.target/i386/m128-check.h: Add new unions, CHECK_EXP and
	CHECK_ARRAY for unsigned types.
	* gcc.target/i386/m256-check.h: Ditto.
	* gcc.target/i386/m512-check.h: Ditto.

2014-06-09  Alan Lawrence  <alan.lawrence@arm.com>

	PR target/61062
	* gcc.target/arm/pr48252.c (main): Expect same result
	as endian-neutral.

2014-06-09  Francois-Xavier Coudert  <fxcoudert@gcc.gnu.org>

	PR fortran/45187
	* gfortran.dg/cray_pointers_10.f90: New file.

2014-06-09  Jakub Jelinek  <jakub@redhat.com>

	* gfortran.dg/gomp/udr6.f90 (f1, f2, f3): Use complex(kind=8)
	instead of complex(kind=16).

2014-06-07  Francois-Xavier Coudert  <fxcoudert@gcc.gnu.org>

	PR fortran/38829
	* gfortran.dg/bind_c_usage_29.f90: New file.

2014-06-07  Eric Botcazou  <ebotcazou@adacore.com>

	* gnat.dg/opt38.adb: New test.
	* gnat.dg/opt38_pkg.ad[sb]: New helper.

2014-06-07  Hans-Peter Nilsson  <hp@bitrange.com>

	PR target/18343
	* gcc.dg/torture/stackalign/builtin-return-1.c (STACK_ARGUMENTS_SIZE):
	New macro, 0 for __MMIX__, default 64.
	(bar): Pass it to __builtin_apply instead of literal 64.

2014-06-06  Francois-Xavier Coudert  <fxcoudert@gcc.gnu.org>

	* gfortran.dg/io_constraints_11.f90: New file.
	* gfortran.dg/io_constraints_12.f90: New file.
	* gfortran.dg/io_constraints_13.f90: New file.

2014-06-06  Uros Bizjak  <ubizjak@gmail.com>

	PR target/61423
	* gcc.target/i386/pr61423.c: New test.

2014-06-06  Paolo Carlini  <paolo.carlini@oracle.com>

	PR c++/60184
	* g++.dg/cpp0x/constexpr-union6.C: New.
	* g++.dg/cpp0x/union6.C: Likewise.
	* g++.dg/init/ref14.C: Adjust.
	* g++.dg/init/union1.C: Likewise.

2014-06-06  Richard Biener  <rguenther@suse.de>

	PR tree-optimization/59299
	* gcc.dg/tree-ssa/ssa-sink-10.c: New testcase.

2014-06-06  James Greenhalgh  <james.greenhalgh@arm.com>

	* gcc.dg/tree-ssa/pr42585.c: Skip for AArch64.
	* gcc.dg/tree-ssa/sra-12.c: Likewise.

2014-06-06  Thomas Preud'homme  <thomas.preudhomme@arm.com>

	* gcc.c-torture/execute/bswap-2.c: Add alignment constraints to
	bitfield and test wrong results instead of correct results to make the
	test more portable.

2014-06-06  Paolo Carlini  <paolo.carlini@oracle.com>

	PR c++/60432
	* g++.dg/cpp0x/constexpr-60432.C: New.

2014-06-06  Paolo Carlini  <paolo.carlini@oracle.com>

	PR c++/60199
	* g++.dg/cpp0x/constexpr-60199.C: New.

2014-06-06  Thomas Preud'homme  <thomas.preudhomme@arm.com>

	* gcc.dg/optimize-bswaphi-1.c: Adapt test to change of dump output.
	Specify -march=z900 as an additional option.
	* gcc.dg/optimize-bswapsi-1.c: Likewise for s390 options.
	* gcc.dg/optimize-bswapsi-2.c: Likewise.
	* gcc.dg/optimize-bswapdi-3.c: Likewise for adaptation to dump change.

2014-06-06  Jakub Jelinek  <jakub@redhat.com>

	* gfortran.dg/gomp/allocatable_components_1.f90: Adjust for
	reduction clause diagnostic changes.
	* gfortran.dg/gomp/appendix-a/a.31.3.f90: Likewise.
	* gfortran.dg/gomp/reduction1.f90: Likewise.
	* gfortran.dg/gomp/reduction3.f90: Likewise.
	* gfortran.dg/gomp/udr1.f90: New test.
	* gfortran.dg/gomp/udr2.f90: New test.
	* gfortran.dg/gomp/udr3.f90: New test.
	* gfortran.dg/gomp/udr4.f90: New test.
	* gfortran.dg/gomp/udr5.f90: New test.
	* gfortran.dg/gomp/udr6.f90: New test.
	* gfortran.dg/gomp/udr7.f90: New test.

2014-06-06  Christian Bruel  <christian.bruel@st.com>

	PR tree-optimization/43934
	* gcc.dg/tree-ssa/ssa-lim-8.c: New testcase.

2014-06-05  S. Gilles  <sgilles@terpmail.umd.edu>

	PR c/53119
	* gcc.dg/pr53119.c: New testcase.

2014-06-05  Senthil Kumar Selvaraj  <senthil_kumar.selvaraj@atmel.com>

	PR target/52472
	* gcc.target/avr/pr52472.c: New test.


2014-06-05  Jeff Law  <law@redhat.com>

	PR tree-optimization/61289
	* g++.dg/pr61289.C: New test.
	* g++.dg/pr61289-2.C: New test.

2014-06-05  Richard Biener  <rguenther@suse.de>
	    Paolo Carlini  <paolo.carlini@oracle.com>

	PR c++/56961
	* g++.dg/parse/pr56961.C: New.

2014-06-05  Kai Tietz  <ktietz@redhat.com>

	PR target/46219
	* gcc.target/i386/sibcall-4.c: Remove xfail.

2014-06-05  Julian Brown  <julian@codesourcery.com>
	    Sandra Loosemore  <sandra@codesourcery.com>

	* gcc.target/arm/pr45094.c: Remove -mcpu=cortex-a8, dg-skip-if options.

2014-06-05  Richard Biener  <rguenther@suse.de>

	PR c++/61004
	* g++.dg/diagnostic/pr61004.C: New testcase.

2014-06-05  Yuri Rumyantsev  <ysrumyan@gmail.com>

	* gcc.dg/torture/pr61319.c: New test.

2014-06-05  Marek Polacek  <polacek@redhat.com>

	PR c/56724
	* gcc.dg/pr56724-3.c: New test.

2014-06-05  Andreas Schwab  <schwab@suse.de>

	* g++.dg/cpp0x/initlist86.C (main): Initialize i.

2014-06-05  Marek Polacek  <polacek@redhat.com>

	PR c/49706
	* c-c++-common/pr49706.c: New test.

2014-06-05  Marek Polacek  <polacek@redhat.com>

	PR c/48062
	* gcc.dg/Wshadow-1.c: Use dg-message for "shadowed declaration".
	* gcc.dg/Wshadow-3.c: Likewise.
	* gcc.dg/pr48062.c: New test.

2014-06-04  Paolo Carlini  <paolo.carlini@oracle.com>

	PR c++/43453
	* g++.dg/init/pr43453.C: New.

2014-06-04  Marc Glisse  <marc.glisse@inria.fr>

	PR tree-optimization/61385
	* gcc.dg/tree-ssa/pr61385.c: New file.

2014-06-04  Richard Biener  <rguenther@suse.de>

	PR tree-optimization/60098
	* gcc.dg/tree-ssa/ssa-dse-15.c: New testcase.

2014-06-04  Richard Biener  <rguenther@suse.de>

	* gcc.dg/tree-ssa/ssa-dse-16.c: New testcase.

2014-06-04  Igor Zamyatin  <igor.zamyatin@intel.com>

	PR c/58942
	* c-c++-common/cilk-plus/AN/pr58942.c: Check for correct handling of
	the case with a pointer.

2014-06-04  Marek Polacek  <polacek@redhat.com>

	PR c/30020
	* c-c++-common/pr30020.c: New test.

2014-06-03  Andrew Pinski  <apinski@cavium.com>

	* gcc.c-torture/compile/20140528-1.c: New testcase.

2014-06-03  Dehao Chen  <dehao@google.com>

	* gcc.dg/tree-prof/merge_block.c: New test.

2014-06-03  Uros Bizjak  <ubizjak@gmail.com>

	* g++.dg/ext/mv14.C (dg-options): Add -march=x86-64.
	* g++.dg/ext/mv15.C (dg-options): Ditto.

2014-06-03  Paolo Carlini  <paolo.carlini@oracle.com>

	DR 1423
	PR c++/52174
	* g++.dg/cpp0x/nullptr31.C: New.
	* g++.dg/cpp0x/sfinae-nullptr1.C: Likewise.
	* g++.dg/cpp0x/nullptr17.C: Update.

2014-06-03  Marek Polacek  <polacek@redhat.com>

	PR c/60439
	* c-c++-common/pr60439.c: New test.
	* g++.dg/eh/scope1.C (f4): Add dg-warning.

2014-06-03  Martin Jambor  <mjambor@suse.cz>

	PR ipa/61160
	* g++.dg/ipa/pr61160-1.C: New test.

2014-06-03  Richard Biener  <rguenther@suse.de>

	PR tree-optimization/61383
	* gcc.dg/torture/pr61383-1.c: New testcase.

2014-06-03  Andreas Schwab  <schwab@linux-m68k.org>

	* gcc.target/powerpc/vsxcopy.c (dg-options): Add -mvsx.

2014-06-02  Jeff Law  <law@redhat.com>

	PR rtl-optimization/61094
	* g++.dg/pr61094: New test.

2014-06-02  Uros Bizjak  <ubizjak@gmail.com>

	* gcc.target/i386/xop-rotate1-vector.c (dg-options): Add -mno-avx2.
	* gcc.target/i386/xop-rotate2-vector.c (dg-options): Ditto.
	* gcc.target/i386/xop-rotate3-vector.c (dg-options): Ditto.
	* gcc.target/i386/xop-imul32widen-vector.c (dg-options): Ditto.
	* gcc.target/i386/xop-imul64-vector.c (dg-options): Ditto.
	* gcc.target/i386/xop-shift1-vector.c (dg-options): Ditto.
	* gcc.target/i386/xop-shift2-vector.c (dg-options): Ditto.
	* gcc.target/i386/xop-shift3-vector.c (dg-options): Ditto.

2014-06-02  Richard Biener  <rguenther@suse.de>

	PR tree-optimization/61346
	* gcc.dg/torture/pr61346.c: New testcase.

2014-06-01  Uros Bizjak  <ubizjak@gmail.com>

	* gcc.target/i386/sibcall-2.c: Xfail dg-final scan-assembler-not,
	not compilation.
	* gcc.target/i386/sibcall-4.c: Ditto.
	* gcc.target/i386/fuse-caller-save.c: Add -mregparm=1 for ia32 target.

2014-06-01  Uros Bizjak  <ubizjak@gmail.com>

	* gcc.target/i386/sibcall-2.c (dg-final): Properly escape '[' and ']'
	in scan-assembler-not string.
	* gcc.target/i386/sibcall-3.c (dg-final): Ditto.
	* gcc.target/i386/sibcall-4.c (dg-final): Ditto.
	* gcc.target/i386/sibcall-6.c (dg-final): Ditto.

2014-06-01  Uros Bizjak  <ubizjak@gmail.com>

	* g++.dg/pr60969.C (dg-do compile): Change ilp32 target to ia32.

2014-06-01  Kai Tietz  <ktietz@redhat.com>

	PR target/61377
	* gcc.target/i386/sibcall-6.c: New test.

2014-05-31  Paolo Carlini  <paolo.carlini@oracle.com>

	DR 1227
	PR c++/57543
	* g++.dg/cpp0x/pr57543-1.C: New.
	* g++.dg/cpp0x/pr57543-2.C: Likewise.
	* g++.dg/cpp0x/pr57543-3.C: Likewise.
	* g++.dg/cpp0x/decltype59.C: Likewise.

2014-05-31  Tom de Vries  <tom@codesourcery.com>

	* gcc.target/i386/sibcall-4.c: Add missing closing brace.

2014-05-30  Jakub Jelinek  <jakub@redhat.com>

	* lib/target-libpath.exp (set_gcc_exec_prefix_env_var,
	restore_gcc_exec_prefix_env_var): New procedures.
	(set_ld_library_path_env_vars,
	restore_ld_library_path_env_vars): Use them.
	* lib/c-compat.exp: Load target-libpath.exp.
	(compat-use-alt-compiler): Call restore_gcc_exec_prefix_env_var.
	(compat-use-tst-compiler): Call set_gcc_exec_prefix_env_var.
	* g++.dg/compat/compat.exp (compat-use-alt-compiler): Call
	restore_gcc_exec_prefix_env_var.
	* g++.dg/compat/struct-layout-1.exp (compat-use-alt-compiler):
	Likewise.

	* c-c++-common/asan/misalign-1.c: New test.
	* c-c++-common/asan/misalign-2.c: New test.

	* g++.dg/asan/asan_test.C: Add -std=c++11 and
	-DSANITIZER_USE_DEJAGNU_GTEST=1 to dg-options, remove
	-DASAN_USE_DEJAGNU_GTEST=1.
	* g++.dg/asan/asan_mem_test.cc: Updated from upstream r209283.
	* g++.dg/asan/asan_oob_test.cc: Likewise.
	* g++.dg/asan/sanitizer_test_utils.h: Likewise.
	* g++.dg/asan/asan_str_test.cc: Likewise.
	* g++.dg/asan/asan_test_utils.h: Likewise.
	* g++.dg/asan/sanitizer_test_config.h: Likewise.
	* g++.dg/asan/asan_test.cc: Likewise.  Allow size 12 for long double.
	* g++.dg/asan/sanitizer_pthread_wrappers.h: New file.
	Imported from upstream r209283.
	* g++.dg/asan/asan_test_config.h: Likewise.

2014-05-30  Kai Tietz  <ktietz@redhat.com>

	PR target/60104
	* gcc.target/i386/sibcall-1.c: New test.
	* gcc.target/i386/sibcall-2.c: New test.
	* gcc.target/i386/sibcall-3.c: New test.
	* gcc.target/i386/sibcall-4.c: New test.

2014-05-30  Ian Lance Taylor  <iant@google.com>

	* gcc.target/i386/pause-2.c: New test.

2014-05-30  Tom de Vries  <tom@codesourcery.com>

	* gcc.target/i386/fuse-caller-save.c: New test.
	* gcc.dg/ira-shrinkwrap-prep-1.c: Run with -fno-use-caller-save.
	* gcc.dg/ira-shrinkwrap-prep-2.c: Same.

2014-04-30  Alan Lawrence  <alan.lawrence@arm.com>

	* gcc.target/arm/simd/vrev16p8_1.c: New file.
	* gcc.target/arm/simd/vrev16qp8_1.c: New file.
	* gcc.target/arm/simd/vrev16qs8_1.c: New file.
	* gcc.target/arm/simd/vrev16qu8_1.c: New file.
	* gcc.target/arm/simd/vrev16s8_1.c: New file.
	* gcc.target/arm/simd/vrev16u8_1.c: New file.
	* gcc.target/arm/simd/vrev32p16_1.c: New file.
	* gcc.target/arm/simd/vrev32p8_1.c: New file.
	* gcc.target/arm/simd/vrev32qp16_1.c: New file.
	* gcc.target/arm/simd/vrev32qp8_1.c: New file.
	* gcc.target/arm/simd/vrev32qs16_1.c: New file.
	* gcc.target/arm/simd/vrev32qs8_1.c: New file.
	* gcc.target/arm/simd/vrev32qu16_1.c: New file.
	* gcc.target/arm/simd/vrev32qu8_1.c: New file.
	* gcc.target/arm/simd/vrev32s16_1.c: New file.
	* gcc.target/arm/simd/vrev32s8_1.c: New file.
	* gcc.target/arm/simd/vrev32u16_1.c: New file.
	* gcc.target/arm/simd/vrev32u8_1.c: New file.
	* gcc.target/arm/simd/vrev64f32_1.c: New file.
	* gcc.target/arm/simd/vrev64p16_1.c: New file.
	* gcc.target/arm/simd/vrev64p8_1.c: New file.
	* gcc.target/arm/simd/vrev64qf32_1.c: New file.
	* gcc.target/arm/simd/vrev64qp16_1.c: New file.
	* gcc.target/arm/simd/vrev64qp8_1.c: New file.
	* gcc.target/arm/simd/vrev64qs16_1.c: New file.
	* gcc.target/arm/simd/vrev64qs32_1.c: New file.
	* gcc.target/arm/simd/vrev64qs8_1.c: New file.
	* gcc.target/arm/simd/vrev64qu16_1.c: New file.
	* gcc.target/arm/simd/vrev64qu32_1.c: New file.
	* gcc.target/arm/simd/vrev64qu8_1.c: New file.
	* gcc.target/arm/simd/vrev64s16_1.c: New file.
	* gcc.target/arm/simd/vrev64s32_1.c: New file.
	* gcc.target/arm/simd/vrev64s8_1.c: New file.
	* gcc.target/arm/simd/vrev64u16_1.c: New file.
	* gcc.target/arm/simd/vrev64u32_1.c: New file.
	* gcc.target/arm/simd/vrev64u8_1.c: New file.

2014-05-29  Vladimir Makarov  <vmakarov@redhat.com>

	PR rtl-optimization/61325
	* gcc.target/aarch64/pr61325.c: New.

2014-05-29  Alan Lawrence  <alan.lawrence@arm.com>

	* gcc.target/arm/simd/vextQf32_1.c: New file.
	* gcc.target/arm/simd/vextQp16_1.c: New file.
	* gcc.target/arm/simd/vextQp8_1.c: New file.
	* gcc.target/arm/simd/vextQs16_1.c: New file.
	* gcc.target/arm/simd/vextQs32_1.c: New file.
	* gcc.target/arm/simd/vextQs64_1.c: New file.
	* gcc.target/arm/simd/vextQs8_1.c: New file.
	* gcc.target/arm/simd/vextQu16_1.c: New file.
	* gcc.target/arm/simd/vextQu32_1.c: New file.
	* gcc.target/arm/simd/vextQu64_1.c: New file.
	* gcc.target/arm/simd/vextQu8_1.c: New file.
	* gcc.target/arm/simd/vextQp64_1.c: New file.
	* gcc.target/arm/simd/vextf32_1.c: New file.
	* gcc.target/arm/simd/vextp16_1.c: New file.
	* gcc.target/arm/simd/vextp8_1.c: New file.
	* gcc.target/arm/simd/vexts16_1.c: New file.
	* gcc.target/arm/simd/vexts32_1.c: New file.
	* gcc.target/arm/simd/vexts64_1.c: New file.
	* gcc.target/arm/simd/vexts8_1.c: New file.
	* gcc.target/arm/simd/vextu16_1.c: New file.
	* gcc.target/arm/simd/vextu32_1.c: New file.
	* gcc.target/arm/simd/vextu64_1.c: New file.
	* gcc.target/arm/simd/vextu8_1.c: New file.
	* gcc.target/arm/simd/vextp64_1.c: New file.

2014-05-29  Radovan Obradovic  <robradovic@mips.com>
	    Tom de Vries  <tom@codesourcery.com>

	* gcc.target/mips/mips.exp: Add use-caller-save to -ffoo/-fno-foo
	options.
	* gcc.target/mips/fuse-caller-save.h: New include file.
	* gcc.target/mips/fuse-caller-save.c: New test.
	* gcc.target/mips/fuse-caller-save-mips16.c: Same.
	* gcc.target/mips/fuse-caller-save-micromips.c: Same.

2014-05-29  Evgeny Stupachenko  <evstupac@gmail.com>

	* gcc.dg/vect/pr52252-ld.c: Fix target and options for the test.

2014-05-28  Richard Biener  <rguenther@suse.de>

	PR middle-end/61045
	* gcc.dg/pr61045.c: New testcase.

2014-05-28  Rainer Orth  <ro@CeBiTec.Uni-Bielefeld.DE>

	* lib/clearcap.exp: New file.
	* gcc.dg/vect/vect.exp: Load clearcap.exp.
	Remove clearcap_ldflags handling.
	Call clearcap-init, clearcap-finish.
	* gcc.target/i386/i386.exp: Likewise.
	* gcc.target/i386/clearcap.map: Move to ../config/sol2-clearcap.map.
	* gcc.target/i386/clearcapv2.map: Move to
	../config/sol2-clearcapv2.map.
	* gcc.target/x86_64/abi/avx/abi-avx.exp: Likewise.
	* gcc.target/x86_64/abi/avx512f/abi-avx512f.exp: Likewise.

2014-05-28  Richard Biener  <rguenther@suse.de>

	PR tree-optimization/61335
	* gfortran.dg/pr61335.f90: New testcase.

2014-05-27  Eric Botcazou  <ebotcazou@adacore.com>

	* gnat.dg/aliasing1.adb (dg-final): Robustify pattern matching.

2014-05-27  Eric Botcazou  <ebotcazou@adacore.com>

	* gnat.dg/overflow_fixed.adb: New test.

2014-05-27  Marek Polacek  <polacek@redhat.com>

	PR c/56724
	* gcc.dg/pr56724-1.c: New test.
	* gcc.dg/pr56724-2.c: New test.
	* gcc.dg/wtr-conversion-1.c: Use -Wtraditional-conversion instead of
	-Wtraditional.
	* gcc.dg/dfp/wtr-conversion-1.c: Likewise.

2014-05-27  Eric Botcazou  <ebotcazou@adacore.com>

	* gcc.dg/fold-compare-8.c: New test.
	* gcc.dg/Wstrict-overflow-25.c: Likewise.

2014-05-27  Richard Biener  <rguenther@suse.de>

	* gcc.dg/tree-ssa/vrp92.c: New testcase.

2014-05-27  Marek Polacek  <polacek@redhat.com>

	PR testsuite/61319
	* c-c++-common/ubsan/float-cast.h: Conditionally define LLONG_MAX,
	LLONG_MIN, and ULLONG_MAX.

2014-05-27  Kyrylo Tkachov  <kyrylo.tkachov@arm.com>

	* lib/target-supports.exp (check_effective_target_vect_bswap):
	Specify arm*-*-* support.

2014-05-27  Dominique d'Humieres <dominiq@lps.ens.fr>

	PR testsuite/61319
	* c-c++-common/ubsan/float-cast-overflow-1.c: Make the sign of
	-nan optional.
	* c-c++-common/ubsan/float-cast-overflow-2.c: Likewise.
	* c-c++-common/ubsan/float-cast-overflow-4.c: Likewise.

2014-05-26  Uros Bizjak  <ubizjak@gmail.com>

	* gcc.dg/tree-ssa/ssa-fre-40.c: Cleanup fre1 tree dump.

2014-05-26  Richard Sandiford  <r.sandiford@uk.ibm.com>

	PR rtl-optimization/61222
	* gcc.c-torture/compile/pr61222-1.c: New test.
	* gcc.c-torture/compile/pr61222-2.c: Likewise.

2014-05-26  Uros Bizjak  <ubizjak@gmail.com>

	* c-c++-common/cilk-plus/AN/pr61191.c: Fix dg-error directives.

2014-05-26  Uros Bizjak  <ubizjak@gmail.com>

	* gcc.dg/lto/pr61278_1.c: Remove dg directives.

2014-05-26  Jerry DeLisle  <jvdelisle@gcc.gnu.org>

	PR libgfortran/55117
	* gfortran.dg/namelist_85.f90: New test.

2014-05-26  Igor Zamyatin  <igor.zamyatin@intel.com>

	PR c/61191
	* c-c++-common/cilk-plus/AN/pr61191.c: Check for correct handling of
	the case with syntax error.

2014-05-26  Zhenqiang Chen  <zhenqiang.chen@linaro.org>

	* gcc.dg/lto/pr61278_0.c: New test.
	* gcc.dg/lto/pr61278_1.c: New test.

2014-05-26  Zhenqiang Chen  <zhenqiang.chen@linaro.org>

	* gcc.dg/pr61220.c: New test.
	* gcc.dg/shrink-wrap-loop.c: Disable for x86_64 -m32 mode.

2014-05-25  Tobias Burnus  <burnus@net-b.de>

	* gfortran.dg/coarray_10.f90: Update dg-warning.
	* gfortran.dg/coarray_this_image_1.f90: New.
	* gfortran.dg/coarray_this_image_2.f90: New.

2014-05-24  Jerry DeLisle  <jvdelisle@gcc.gnu>

	PR libfortran/61173
	* gfortran.dg/arrayio_14.f90: New test.

2014-05-24  Andreas Schwab  <schwab@suse.de>

	* gcc.c-torture/execute/bswap-2.c (main): Handle more bitfield layouts.

2014-05-24  Dominique d'Humieres <dominiq@lps.ens.fr>

	* gfortran.dg/gfortran.dg/bind_c_array_params_2.f90:
	Adjust regexp for -flto.
	* gfortran.dg/gfortran.dg/pr48636-2.f90: Likewise.
	* gfortran.dg/pr52835.f90: Likewise.

2014-05-23  Vladimir Makarov  <vmakarov@redhat.com>

	PR rtl-optimization/61215
	* gcc.target/i386/pr61215.c: New.

2014-05-23  Marek Polacek  <polacek@redhat.com>
	    Jakub Jelinek  <jakub@redhat.com>

	* c-c++-common/ubsan/float-cast-overflow-1.c: New test.
	* c-c++-common/ubsan/float-cast-overflow-10.c: New test.
	* c-c++-common/ubsan/float-cast-overflow-2.c: New test.
	* c-c++-common/ubsan/float-cast-overflow-3.c: New test.
	* c-c++-common/ubsan/float-cast-overflow-4.c: New test.
	* c-c++-common/ubsan/float-cast-overflow-5.c: New test.
	* c-c++-common/ubsan/float-cast-overflow-6.c: New test.
	* c-c++-common/ubsan/float-cast-overflow-7.c: New test.
	* c-c++-common/ubsan/float-cast-overflow-7.h: New file.
	* c-c++-common/ubsan/float-cast-overflow-8.c: New test.
	* c-c++-common/ubsan/float-cast-overflow-9.c: New test.
	* c-c++-common/ubsan/float-cast.h: New file.
	* g++.dg/ubsan/float-cast-overflow-bf.C: New test.
	* gcc.dg/ubsan/float-cast-overflow-bf.c: New test.

2014-05-23  Jiong Wang  <jiong.wang@arm.com>

	* gcc.target/aarch64/tail_indirect_call_1.c: New.

2014-05-23  Paolo Carlini  <paolo.carlini@oracle.com>

	* g++.dg/cpp1y/lambda-init9.C: New.

2014-05-23  Richard Biener  <rguenther@suse.de>

	PR testsuite/61266
	* gcc.dg/Wstrict-overflow-18.c: Revert un-XFAILing and
	adjust testcase to reflect reality.

2014-05-23  Thomas Preud'homme  <thomas.preudhomme@arm.com>

	PR tree-optimization/54733
	* gcc.dg/optimize-bswapdi-3.c: New test to check extension of bswap
	optimization to support memory sources and bitwise operations
	equivalent to load in host endianness.
	* gcc.dg/optimize-bswaphi-1.c: Likewise.
	* gcc.dg/optimize-bswapsi-2.c: Likewise.
	* gcc.c-torture/execute/bswap-2.c: Likewise.

2014-05-23  Thomas Preud'homme  <thomas.preudhomme@arm.com>

	* lib/target-supports.exp: New effective targets for architectures
	capable of performing byte swap.
	* gcc.dg/optimize-bswapdi-1.c: Convert to new bswap target.
	* gcc.dg/optimize-bswapdi-2.c: Likewise.
	* gcc.dg/optimize-bswapsi-1.c: Likewise.

2014-05-22  Paolo Carlini  <paolo.carlini@oracle.com>

	PR c++/61088
	* g++.dg/cpp0x/lambda/lambda-ice13.C: New.
	* g++.dg/cpp0x/lambda/lambda-ice7.C: Adjust.

2014-05-22  Xinliang David Li  <davidxl@google.com>

	* g++.dg/ipa/devirt-15.C: Fix expected message.
	* g++.dg/ipa/devirt-16.C: Ditto.
	* g++.dg/ipa/devirt-17.C: Ditto.
	* g++.dg/ipa/devirt-26.C: Ditto.
	* g++.dg/ipa/imm-devirt-1.C: Ditto.
	* g++.dg/ipa/imm-devirt-2.C: Ditto.
	* g++.dg/tree-ssa/pr8781.C:Ditto.

2014-05-22  Peter Bergner  <bergner@vnet.ibm.com>

	* gcc.target/powerpc/htm-ttest.c: New test.

2014-05-22  Eric Botcazou  <ebotcazou@adacore.com>

	* gnat.dg/opt37.ad[sb]: New test.

2014-05-21  Jonathan Wakely  <jwakely@redhat.com>

	PR c/61271
	* g++.dg/cilk-plus/AN/array_function.cc: New.

2014-05-22  Richard Biener  <rguenther@suse.de>

	* gcc.dg/tree-ssa/alias-33.c: New testcase.

2014-05-22  Kostya Serebryany  <kcc@google.com>

	* c-c++-common/tsan/mutexset1.c: Update the test to match
	upstream r209283.
	* g++.dg/asan/symbolize-callback-1.C: Delete the deprecated test.

2014-05-21  Marek Polacek  <polacek@redhat.com>

	PR sanitizer/61272
	* g++.dg/ubsan/pr61272.C: New test.

2014-05-21  Cesar Philippidis  <cesar@codesourcery.com>
	    Sandra Loosemore  <sandra@codesourcery.com>

	PR lto/60179
	* lib/scanasm.exp (scan-lto-assembler): New procedure.
	* gcc.target/nios2/custom-fp-lto.c: New test.

2014-05-21  Andreas Schwab  <schwab@suse.de>

	* g++.dg/cpp0x/pr61038.C (operator "" _s): Use size_t.

2014-05-21  Oleg Endo  <olegendo@gcc.gnu.org>

	PR target/54236
	* gcc.target/sh/pr54236-3.c: New.

2014-05-21  Igor Zamyatin  <igor.zamyatin@intel.com>

	PR c++/60189
	* c-c++-common/cilk-plus/CK/invalid_sync.c: New test.

2014-05-20  Jan Hubicka  <hubicka@ucw.cz>

	PR tree-optimization/60899
	* g++.dg/ipa/devirt-11.C: Update template.

2014-05-20  Edward Smith-Rowland  <3dw4rd@verizon.net>

	PR C++/61038
	* g++.dg/cpp0x/pr61038.C: New.

2014-05-20  Paolo Carlini  <paolo.carlini@oracle.com>

	PR c++/58753
	PR c++/58930
	PR c++/58704
	* g++.dg/cpp0x/nsdmi-template11.C: New.
	* g++.dg/cpp0x/nsdmi-template12.C: Likewise.
	* g++.dg/cpp0x/nsdmi-template13.C: Likewise.

2014-05-20  Eric Botcazou  <ebotcazou@adacore.com>

	* gnat.dg/opt35.adb: New test.
	* gnat.dg/opt36.adb: Likewise.
	* gnat.dg/opt35_pkg.ad[sb]: New helper.

2014-05-20  Paolo Carlini  <paolo.carlini@oracle.com>

	PR c++/60373
	* g++.dg/cpp0x/Wattributes1.C: New.
	* g++.dg/ext/visibility/redecl1.C: Adjust.
	* g++.dg/ext/visibility/visibility-7.C: Likewise.

2014-05-20  Bill Schmidt  <wschmidt@linux.vnet.ibm.com>

	* gcc.target/powerpc/vsxcopy.c: New test.

2014-05-20  Paolo Carlini  <paolo.carlini@oracle.com>

	PR c++/58664
	* g++.dg/cpp0x/nsdmi-union6.C: New.
	* g++.dg/parse/pr58664.C: Likewise.
	* g++.dg/cpp0x/nsdmi6.C: Tweak.
	* g++.dg/parse/crash31.C: Likewise.
	* g++.dg/template/error2.C: Likewise.
	* g++.dg/template/inherit8.C: Likewise.
	* g++.dg/template/offsetof2.C: Likewise.

2014-05-19  Paolo Carlini  <paolo.carlini@oracle.com>

	* c-c++-common/gomp/simd4.c: Adjust for inform.
	* g++.dg/cpp0x/decltype-call1.C: Likewise.
	* g++.dg/cpp0x/forw_enum6.C: Likewise.
	* g++.dg/cpp0x/lambda/lambda-ice7.C: Likewise.
	* g++.dg/cpp0x/noexcept15.C: Likewise.
	* g++.dg/cpp0x/variadic-ex2.C: Likewise.
	* g++.dg/eh/spec6.C: Likewise.
	* g++.dg/expr/cast1.C: Likewise.
	* g++.dg/expr/dtor1.C: Likewise.
	* g++.dg/ext/is_base_of_diagnostic.C: Likewise.
	* g++.dg/ext/unary_trait_incomplete.C: Likewise.
	* g++.dg/gomp/pr49223-2.C: Likewise.
	* g++.dg/gomp/udr-4.C: Likewise.
	* g++.dg/init/delete1.C: Likewise.
	* g++.dg/other/crash-2.C: Likewise.
	* g++.dg/parse/crash24.C: Likewise.
	* g++.dg/parse/crash25.C: Likewise.
	* g++.dg/parse/crash31.C: Likewise.
	* g++.dg/parse/crash49.C: Likewise.
	* g++.dg/parse/crash50.C: Likewise.
	* g++.dg/parse/crash54.C: Likewise.
	* g++.dg/parse/dtor7.C: Likewise.
	* g++.dg/parse/error40.C: Likewise.
	* g++.dg/parse/fused-params1.C: Likewise.
	* g++.dg/parse/new1.C: Likewise.
	* g++.dg/template/crash35.C: Likewise.
	* g++.dg/template/crash59.C: Likewise.
	* g++.dg/template/crash77.C: Likewise.
	* g++.dg/template/error51.C: Likewise.
	* g++.dg/template/incomplete1.C: Likewise.
	* g++.dg/template/incomplete3.C: Likewise.
	* g++.dg/template/incomplete4.C: Likewise.
	* g++.dg/template/incomplete5.C: Likewise.
	* g++.dg/template/inherit8.C: Likewise.
	* g++.dg/template/instantiate1.C: Likewise.
	* g++.dg/template/instantiate3.C: Likewis: Likewise.
	* g++.dg/template/offsetof2.C: Likewise.
	* g++.dg/tm/pr51928.C: Likewise.
	* g++.dg/warn/Wdelete-incomplete-1.C: Likewise.
	* g++.dg/warn/incomplete1.C: Likewise.
	* g++.dg/warn/incomplete2.C: Likewise.
	* g++.old-deja/g++.brendan/friend4.C: Likewise.
	* g++.old-deja/g++.bugs/900121_01.C: Likewise.
	* g++.old-deja/g++.bugs/900214_01.C: Likewise.
	* g++.old-deja/g++.eh/catch1.C: Likewise.
	* g++.old-deja/g++.eh/spec6.C: Likewise.
	* g++.old-deja/g++.mike/p7868.C: Likewise.
	* g++.old-deja/g++.other/crash38.C: Likewise.
	* g++.old-deja/g++.other/enum2.C: Likewise.
	* g++.old-deja/g++.other/incomplete.C: Likewise.
	* g++.old-deja/g++.other/vaarg3.C: Likewise.
	* g++.old-deja/g++.pt/crash9.C: Likewise.
	* g++.old-deja/g++.pt/niklas01a.C: Likewise.
	* g++.old-deja/g++.pt/typename8.C: Likewise.
	* g++.old-deja/g++.robertl/ice990323-1.C: Likewise.

2014-05-19  Joseph Myers  <joseph@codesourcery.com>

	* lib/target-supports.exp
	(check_effective_target_vect_sizes_32B_16B): Return false if
	128-bit AVX vectors preferred.

2014-05-19  Mike Stump  <mikestump@comcast.net>

	* lib/target-supports.exp (check_effective_target_avx): Early out
	if not x86 to prevent x86 flags on non-x86 targets.

2014-05-19  Richard Biener  <rguenther@suse.de>

	PR tree-optimization/61221
	* gcc.dg/torture/pr61221.c: New testcase.

2014-05-19  Richard Biener  <rguenther@suse.de>

	PR tree-optimization/61209
	* gfortran.dg/pr61209.f90: New testcase.

2014-05-19  Richard Biener  <rguenther@suse.de>

	PR tree-optimization/61184
	* c-c++-common/torture/pr61184.c: New testcase.

2014-05-19  Christian Bruel  <christian.bruel@st.com>

	PR target/61195
	* gcc.target/sh/pr61195.c: New test.

2014-05-18  Wei Mi  <wmi@google.com>

	PR target/58066
	* gcc.target/i386/pr58066.c: Replace pattern matching of .cfi
	directive with rtl insns. Add effective-target fpic and
	tls_native.

2014-05-17  Xinliang David Li  <davidxl@google.com>

	* g++.dg/ipa/devirt-33.C: New testcase.

2014-05-17  Jan Hubicka  <hubicka@ucw.cz>

	* g++.dg/ipa/comdat.C: New file.

2014-05-18  Eric Botcazou  <ebotcazou@adacore.com>

	* gnat.dg/volatile12.ad[sb]: New test.

2014-05-18  Eric Botcazou  <ebotcazou@adacore.com>

	* gnat.dg/enum3.adb: New test.

2014-05-18  Andreas Schwab  <schwab@suse.de>

	* gcc.target/ia64/visibility-1.c (variable_l): Add used attribute.

2014-05-17  Jerry DeLisle  <jvdelisle@gcc.gnu>

	PR libfortran/52539
	* gfortran.dg/namelist_utf8.f90: New test.

2014-05-17  Paolo Carlini  <paolo.carlini@oracle.com>

	PR c++/52875
	* g++.dg/cpp0x/decltype58.C: New.

2014-05-17  Ajit Agarwal  <ajitkum@xilinx.com>

	* gcc.target/microblaze/others/break_handler.c: New.

2014-05-17  Marc Glisse  <marc.glisse@inria.fr>

	PR tree-optimization/61140
	PR tree-optimization/61150
	PR tree-optimization/61197
	* gcc.dg/tree-ssa/pr61140.c: New file.
	* gcc.dg/tree-ssa/pr61150.c: New file.
	* gcc.dg/tree-ssa/pr61197.c: New file.

2014-05-17  Uros Bizjak  <ubizjak@gmail.com>

	* g++.dg/pr60969.C: Compile for all ilp32 x86 targets.
	(dg-options): Add -mfpmath=387.
	(dg-final): Check that no MMX registers are used.

2014-05-17  Andreas Schwab  <schwab@suse.de>

	* gcc.target/ia64/visibility-1.c (variable_i): Add used attribute.

2014-05-16  David Malcolm  <dmalcolm@redhat.com>

	Revert:
	2014-04-29  David Malcolm  <dmalcolm@redhat.com>

	* gcc.dg/tree-ssa/pr23401.c: Update the expected number of
	occurrences of "int" in the gimple dump to reflect that the return
	types of functions now show up in such dumps.
	* gcc.dg/tree-ssa/pr27810.c: Likewise.

2014-05-16  Jan Hubicka  <hubicka@ucw.cz>

	* gcc.c-torture/execute/20101011-1.c: Update testcase.
	* gcc.dg/ira-shrinkwrap-prep-1.c: Update testcase.
	* gcc.dg/tree-ssa/writeonly.c: New testcase.
	* gcc.dg/tree-ssa/ssa-dse-6.c: Update testcase.
	* gcc.dg/tree-ssa/pr21559.c: Update testcase.
	* gcc.dg/debug/pr35154.c: Update testcase.
	* gcc.target/i386/vectorize1.c: Update testcase.

2014-05-16  Paolo Carlini  <paolo.carlini@oracle.com>

	PR c++/51640
	* g++.dg/parse/error54.C: New.

2014-05-16  Vladimir Makarov  <vmakarov@redhat.com>

	PR rtl-optimization/60969
	* g++.dg/pr60969.C: New.

2014-05-16  Richard Biener  <rguenther@suse.de>

	PR tree-optimization/61194
	* gcc.dg/vect/pr61194.c: New testcase.

2014-05-16  Richard Biener  <rguenther@suse.de>

	* gcc.dg/tree-ssa/ssa-fre-39.c: New testcase.
	* gcc.dg/tree-ssa/ssa-fre-40.c: Likewise.
	* gcc.dg/tree-ssa/ssa-pre-8.c: One more elimination.
	* gcc.dg/tree-ssa/struct-aliasing-2.c: Scan cddce1 dump.

2014-05-16  Richard Biener  <rguenther@suse.de>

	* gcc.dg/tree-ssa/ssa-fre-41.c: New testcase.

2014-05-15  Martin Jambor  <mjambor@suse.cz>

	PR ipa/61085
	* g++.dg/ipa/pr61085.C: New test.

2014-05-15  Martin Jambor  <mjambor@suse.cz>

	PR tree-optimization/61090
	* gcc.dg/tree-ssa/pr61090.c: New test.

2014-05-15  Jakub Jelinek  <jakub@redhat.com>

	PR tree-optimization/61158
	* gcc.dg/pr61158.c: New test.

2014-05-15  Andreas Schwab  <schwab@suse.de>

	* obj-c++.dg/exceptions-3.mm: Remove check for message no longer
	emitted.
	* obj-c++.dg/exceptions-5.mm: Likewise.

2014-05-15  Zhenqiang Chen  <zhenqiang.chen@linaro.org>

	* shrink-wrap-loop.c: New test case.

2014-05-14  Alan Lawrence  <alan.lawrence@arm.com>

	* gcc.target/arm/simd/vtrnqf32_1.c: New file.
	* gcc.target/arm/simd/vtrnqp16_1.c: New file.
	* gcc.target/arm/simd/vtrnqp8_1.c: New file.
	* gcc.target/arm/simd/vtrnqs16_1.c: New file.
	* gcc.target/arm/simd/vtrnqs32_1.c: New file.
	* gcc.target/arm/simd/vtrnqs8_1.c: New file.
	* gcc.target/arm/simd/vtrnqu16_1.c: New file.
	* gcc.target/arm/simd/vtrnqu32_1.c: New file.
	* gcc.target/arm/simd/vtrnqu8_1.c: New file.
	* gcc.target/arm/simd/vtrnf32_1.c: New file.
	* gcc.target/arm/simd/vtrnp16_1.c: New file.
	* gcc.target/arm/simd/vtrnp8_1.c: New file.
	* gcc.target/arm/simd/vtrns16_1.c: New file.
	* gcc.target/arm/simd/vtrns32_1.c: New file.
	* gcc.target/arm/simd/vtrns8_1.c: New file.
	* gcc.target/arm/simd/vtrnu16_1.c: New file.
	* gcc.target/arm/simd/vtrnu32_1.c: New file.
	* gcc.target/arm/simd/vtrnu8_1.c: New file.

2014-05-14  Ilya Tocar  <ilya.tocar@intel.com>

	* gcc.target/i386/clflushopt-1.c: New.
	* gcc.target/i386/xsavec-1.c: Ditto.
	* gcc.target/i386/xsavec64-1.c: Ditto.
	* gcc.target/i386/xsaves-1.c: Ditto.
	* gcc.target/i386/xsaves64-1.c: Ditto.
	* gcc.target/i386/sse-12.c: Test new options.
	* gcc.target/i386/sse-13.c: Ditto.
	* gcc.target/i386/sse-14.c: Ditto.
	* gcc.target/i386/sse-22.c: Ditto.
	* gcc.target/i386/sse-23.c: Ditto.
	* g++.dg/other/i386-2.C: Ditto.
	* g++.dg/other/i386-3.C: Ditto.

2014-05-14  Andrey Belevantsev  <abel@ispras.ru>

	PR rtl-optimization/60866
	* gcc.dg/pr60866.c: New test.

2014-05-14  Andrey Belevantsev  <abel@ispras.ru>

	PR rtl-optimization/60901
	* gcc.target/i386/pr60901.c: New test.

2014-05-14  Yury Gribov  <y.gribov@samsung.com>

	PR sanitizer/61100
	* c-c++-common/asan/asan-interface-1.c: New test.
	* lib/asan-dg.exp (asan_include_flags): New function.
	(asan_init): Call asan_include_flags to obtain path
	to sanitizer headers.

2014-05-13  Peter Bergner  <bergner@vnet.ibm.com>

	* lib/target-support.exp (check_dfp_hw_available): New function.
	(is-effective-target): Check $arg for dfp_hw.
	(is-effective-target-keyword): Likewise.
	* gcc.target/powerpc/pack03.c: (dg-require-effective-target):
	Change target to dfp_hw.

2014-05-13  Marek Polacek  <polacek@redhat.com>

	PR c/61162
	* gcc.dg/pr61162.c: New test.

2014-05-13  Marek Polacek  <polacek@redhat.com>

	* c-c++-common/pr50459.c: Move cdtor tests to a separate testcase.
	* c-c++-common/pr50459-2.c: New test.

2014-05-13  Paolo Carlini  <paolo.carlini@oracle.com>

	PR c++/54310
	* g++.dg/template/pr54310.C: New.

2014-05-13  Nathan Sidwell  <nathan@codesourcery.com>
	    Sandra Loosemore  <sandra@codesourcery.com>

	* gcc.target/mips/loongson-simd.c: Disable micromips too.

2014-05-13  Catherine Moore  <clm@cm00re.com>

	* gcc.target/mips/near-far-1.c: Adjust expected output
	to allow the JALS instruction.
	* gcc.target/mips/near-far-2.c: Likewise.
	* gcc.target/mips/near-far-4.c: Likewise.

2014-05-13  Bin Cheng  <bin.cheng@arm.com>

	* gcc.dg/tree-ssa/ivopts-lower_base.c: New test.

2014-05-13  Jakub Jelinek  <jakub@redhat.com>

	PR target/61060
	* gcc.dg/pr61060.c: New test.

2014-05-12  DJ Delorie  <dj@redhat.com>

	* gcc.dg/sibcall-3.c: MSP430 doesn't have sibcall.
	* gcc.dg/sibcall-4.c: Likewise.

2014-05-12  Dimitris Papavasiliou  <dpapavas@gmail.com>

	* objc.dg/shadow-1.m: New test.
	* objc.dg/shadow-2.m: New test.
	* objc.dg/ivar-scope-1.m: New test.
	* objc.dg/ivar-scope-2.m: New test.
	* objc.dg/ivar-scope-3.m: New test.
	* objc.dg/ivar-scope-4.m: New test.
	* objc.dg/ivar-visibility-1.m: New test.
	* objc.dg/ivar-visibility-2.m: New test.
	* objc.dg/ivar-visibility-3.m: New test.
	* objc.dg/ivar-visibility-4.m: New test.

2014-05-12  Tobias Burnus  <burnus@net-b.de>

	PR fortran/60127
	* gfortran.dg/gomp/omp_do_concurrent.f90: New.

2014-05-12  Thomas Koenig  <tkoenig@gcc.gnu.org>

	PR fortran/60834
	* gfortran.dg/associate_16.f90:  New test.

2014-05-12  Senthil Kumar Selvaraj  <senthil_kumar.selvaraj@atmel.com>

	PR target/60991
	* gcc.target/avr/pr60991.c: New testcase.

2014-05-12  Paolo Carlini  <paolo.carlini@oracle.com>

	PR c++/60054
	* g++.dg/cpp1y/pr60054.C: New.

2014-05-12  Paolo Carlini  <paolo.carlini@oracle.com>

	PR c++/51199
	* g++.dg/template/pr51199.C: New.

2014-05-11  Hans-Peter Nilsson  <hp@bitrange.com>

	* gcc.c-torture/execute/20101011-1.c [__MMIX__] (DO_TEST): Define as 0.

2014-05-11  Jakub Jelinek  <jakub@redhat.com>

	* gfortran.dg/gomp/affinity-1.f90: New test.

2014-05-11  Richard Sandiford  <rdsandiford@googlemail.com>

	* gcc.dg/torture/pr61136.c: New test.

2014-05-11  Paolo Carlini  <paolo.carlini@oracle.com>

	PR c++/59705
	* g++.dg/cpp0x/sfinae51.C: New.

	PR c++/58353
	* g++.dg/cpp0x/variadic157.C: New.

2014-05-10  Oleg Endo  <olegendo@gcc.gnu.org>

	PR target/51244
	* gcc.target/sh/pr51244-14.c: Relax criteria for passing the test.

2014-05-10  Marek Polacek  <polacek@redhat.com>

	* gcc.dg/pedwarn-init.c: New test.
	* gcc.dg/init-string-1.c: Adjust dg-error.

2014-05-10  Hans-Peter Nilsson  <hp@bitrange.com>

	* lib/target-supports.exp
	(check_effective_target_logical_op_short_circuit): Add mmix-*-*
	to the list.

2014-05-09  Marek Polacek  <polacek@redhat.com>

	PR c/61096
	* gcc.dg/pr61096-1.c: New test.
	* gcc.dg/pr61096-2.c: New test.

2014-05-09  Florian Weimer  <fweimer@redhat.com>

	* gcc.dg/fstack-protector-strong.c: Add coverage for return slots.
	* g++.dg/fstack-protector-strong.C: Likewise.
	* gcc.target/i386/ssp-strong-reg.c: New file.

2014-05-09  Georg-Johann Lay  <avr@gjlay.de>

	PR target/61055
	* gcc.target/avr/torture/pr61055.c: New test.

2014-05-09  Marek Polacek  <polacek@redhat.com>

	PR c/50459
	* c-c++-common/attributes-1.c: Move test line to a new test.
	* c-c++-common/attributes-2.c: New test.
	* c-c++-common/pr50459.c: New test.
	* c-c++-common/pr59280.c: Add "undeclared" to dg-error.
	* gcc.dg/nonnull-2.c: Likewise.
	* gcc.dg/pr55570.c: Modify dg-error.
	* gcc.dg/tm/wrap-2.c: Likewise.

2014-05-08  Jeff Law  <law@redhat.com>

	PR tree-optimization/61009
	* g++.dg/tree-ssa/pr61009.C: New test.

2014-05-08  Matthias Klose  <doko@ubuntu.com>

	PR driver/61106
	* gcc-dg/unused-8a.c: New.
	* gcc-dg/unused-8b.c: Likewise.

2014-05-08  Marek Polacek  <polacek@redhat.com>

	PR c/61053
	* gcc.dg/pr61053.c: New test.

2014-05-08  Marek Polacek  <polacek@redhat.com>

	PR c/61077
	* gcc.dg/pr61077.c: New test.

2014-05-08  Tobias Burnus  <burnus@net-b.de>

	* gfortran.dg/coarray_collectives_1.f90: New.
	* gfortran.dg/coarray_collectives_2.f90: New.
	* gfortran.dg/coarray_collectives_3.f90: New.
	* gfortran.dg/coarray_collectives_4.f90: New.
	* gfortran.dg/coarray_collectives_5.f90: New.
	* gfortran.dg/coarray_collectives_6.f90: New.
	* gfortran.dg/coarray/collectives_1.f90: New.
	* gfortran.dg/assumed_rank_5.f90: Update dg-error.
	* gfortran.dg/assumed_type_4.f90: Update dg-error.
	* gfortran.dg/bind_c_array_params.f03: Update dg-error.
	* gfortran.dg/bind_c_usage_28.f90: Update dg-error.
	* gfortran.dg/c_funloc_tests_5.f03: Update dg-error.
	* gfortran.dg/c_funloc_tests_6.f90: Update dg-error.
	* gfortran.dg/c_loc_tests_11.f03: Update dg-error.

2014-05-08  Wei Mi  <wmi@google.com>

	PR target/58066
	* gcc.target/i386/pr58066.c: New test.

2014-05-08  Joseph Myers  <joseph@codesourcery.com>

	* gcc.target/i386/avx256-unaligned-load-2.c,
	gcc.target/i386/pr49002-1.c, gcc.target/i386/pr53712.c,
	gcc.target/i386/pr53907.c, gcc.target/i386/pr59539-1.c: Allow
	packed-single instructions.

2014-05-08  Paolo Carlini  <paolo.carlini@oracle.com>

	PR c++/13981
	* g++.dg/diagnostic/pr13981.C: New.

2014-05-08  Marc Glisse  <marc.glisse@inria.fr>

	PR tree-optimization/59100
	* gcc.dg/tree-ssa/phi-opt-12.c: New file.
	* gcc.dg/tree-ssa/phi-opt-13.c: Likewise.

2014-05-08  Richard Sandiford  <rdsandiford@googlemail.com>

	PR tree-optimization/61095
	* gcc.dg/torture/pr61095.c: New test.

2014-05-04  Thomas Preud'homme  <thomas.preudhomme@arm.com>

	PR middle-end/39246
	* gcc.dg/uninit-13.c: Move warning on the actual source line where
	the uninitialized complex is used.
	* gcc.dg/uninit-17.c: New test to check partial initialization of
	complex with branches.
	* gcc.dg/uninit-17-O0.c: Likewise.

2014-05-07  Oleg Endo  <olegendo@gcc.gnu.org>

	PR target/60884
	* gcc.target/sh/pr53976-1.c (test_02): Remove inappropriate test case.
	(test_03): Rename to test_02.

2014-05-07  Paolo Carlini  <paolo.carlini@oracle.com>

	PR c++/61083
	* g++.dg/cpp0x/sfinae50.C: New.

2014-05-07  Paolo Carlini  <paolo.carlini@oracle.com>

	PR c++/61080
	* g++.dg/cpp0x/deleted7.C: New.

2014-05-07  Richard Biener  <rguenther@suse.de>

	PR tree-optimization/61034
	* g++.dg/tree-ssa/pr61034.C: New testcase.

2014-05-07  Joern Rennecke  <joern.rennecke@embecosm.com>

	* gcc.target/epiphany/isr-arg.c: New file.

2014-05-07  Evgeny Stupachenko  <evstupac@gmail.com>

	PR tree-optimization/52252
	* gcc.dg/vect/pr52252-ld.c: Test on loads group of size 3.

2014-05-07  Alan Lawrence  <alan.lawrence@arm.com>

	* gcc.target/aarch64/simd/vrev16p8_1.c: New file.
	* gcc.target/aarch64/simd/vrev16p8.x: New file.
	* gcc.target/aarch64/simd/vrev16qp8_1.c: New file.
	* gcc.target/aarch64/simd/vrev16qp8.x: New file.
	* gcc.target/aarch64/simd/vrev16qs8_1.c: New file.
	* gcc.target/aarch64/simd/vrev16qs8.x: New file.
	* gcc.target/aarch64/simd/vrev16qu8_1.c: New file.
	* gcc.target/aarch64/simd/vrev16qu8.x: New file.
	* gcc.target/aarch64/simd/vrev16s8_1.c: New file.
	* gcc.target/aarch64/simd/vrev16s8.x: New file.
	* gcc.target/aarch64/simd/vrev16u8_1.c: New file.
	* gcc.target/aarch64/simd/vrev16u8.x: New file.
	* gcc.target/aarch64/simd/vrev32p16_1.c: New file.
	* gcc.target/aarch64/simd/vrev32p16.x: New file.
	* gcc.target/aarch64/simd/vrev32p8_1.c: New file.
	* gcc.target/aarch64/simd/vrev32p8.x: New file.
	* gcc.target/aarch64/simd/vrev32qp16_1.c: New file.
	* gcc.target/aarch64/simd/vrev32qp16.x: New file.
	* gcc.target/aarch64/simd/vrev32qp8_1.c: New file.
	* gcc.target/aarch64/simd/vrev32qp8.x: New file.
	* gcc.target/aarch64/simd/vrev32qs16_1.c: New file.
	* gcc.target/aarch64/simd/vrev32qs16.x: New file.
	* gcc.target/aarch64/simd/vrev32qs8_1.c: New file.
	* gcc.target/aarch64/simd/vrev32qs8.x: New file.
	* gcc.target/aarch64/simd/vrev32qu16_1.c: New file.
	* gcc.target/aarch64/simd/vrev32qu16.x: New file.
	* gcc.target/aarch64/simd/vrev32qu8_1.c: New file.
	* gcc.target/aarch64/simd/vrev32qu8.x: New file.
	* gcc.target/aarch64/simd/vrev32s16_1.c: New file.
	* gcc.target/aarch64/simd/vrev32s16.x: New file.
	* gcc.target/aarch64/simd/vrev32s8_1.c: New file.
	* gcc.target/aarch64/simd/vrev32s8.x: New file.
	* gcc.target/aarch64/simd/vrev32u16_1.c: New file.
	* gcc.target/aarch64/simd/vrev32u16.x: New file.
	* gcc.target/aarch64/simd/vrev32u8_1.c: New file.
	* gcc.target/aarch64/simd/vrev32u8.x: New file.
	* gcc.target/aarch64/simd/vrev64f32_1.c: New file.
	* gcc.target/aarch64/simd/vrev64f32.x: New file.
	* gcc.target/aarch64/simd/vrev64p16_1.c: New file.
	* gcc.target/aarch64/simd/vrev64p16.x: New file.
	* gcc.target/aarch64/simd/vrev64p8_1.c: New file.
	* gcc.target/aarch64/simd/vrev64p8.x: New file.
	* gcc.target/aarch64/simd/vrev64qf32_1.c: New file.
	* gcc.target/aarch64/simd/vrev64qf32.x: New file.
	* gcc.target/aarch64/simd/vrev64qp16_1.c: New file.
	* gcc.target/aarch64/simd/vrev64qp16.x: New file.
	* gcc.target/aarch64/simd/vrev64qp8_1.c: New file.
	* gcc.target/aarch64/simd/vrev64qp8.x: New file.
	* gcc.target/aarch64/simd/vrev64qs16_1.c: New file.
	* gcc.target/aarch64/simd/vrev64qs16.x: New file.
	* gcc.target/aarch64/simd/vrev64qs32_1.c: New file.
	* gcc.target/aarch64/simd/vrev64qs32.x: New file.
	* gcc.target/aarch64/simd/vrev64qs8_1.c: New file.
	* gcc.target/aarch64/simd/vrev64qs8.x: New file.
	* gcc.target/aarch64/simd/vrev64qu16_1.c: New file.
	* gcc.target/aarch64/simd/vrev64qu16.x: New file.
	* gcc.target/aarch64/simd/vrev64qu32_1.c: New file.
	* gcc.target/aarch64/simd/vrev64qu32.x: New file.
	* gcc.target/aarch64/simd/vrev64qu8_1.c: New file.
	* gcc.target/aarch64/simd/vrev64qu8.x: New file.
	* gcc.target/aarch64/simd/vrev64s16_1.c: New file.
	* gcc.target/aarch64/simd/vrev64s16.x: New file.
	* gcc.target/aarch64/simd/vrev64s32_1.c: New file.
	* gcc.target/aarch64/simd/vrev64s32.x: New file.
	* gcc.target/aarch64/simd/vrev64s8_1.c: New file.
	* gcc.target/aarch64/simd/vrev64s8.x: New file.
	* gcc.target/aarch64/simd/vrev64u16_1.c: New file.
	* gcc.target/aarch64/simd/vrev64u16.x: New file.
	* gcc.target/aarch64/simd/vrev64u32_1.c: New file.
	* gcc.target/aarch64/simd/vrev64u32.x: New file.
	* gcc.target/aarch64/simd/vrev64u8_1.c: New file.
	* gcc.target/aarch64/simd/vrev64u8.x: New file.

2014-05-07  Alan Lawrence  <alan.lawrence@arm.com>

	gcc.target/aarch64/simd/ext_f32.x: New file.
	gcc.target/aarch64/simd/ext_f32_1.c: New file.
	gcc.target/aarch64/simd/ext_p16.x: New file.
	gcc.target/aarch64/simd/ext_p16_1.c: New file.
	gcc.target/aarch64/simd/ext_p8.x: New file.
	gcc.target/aarch64/simd/ext_p8_1.c: New file.
	gcc.target/aarch64/simd/ext_s16.x: New file.
	gcc.target/aarch64/simd/ext_s16_1.c: New file.
	gcc.target/aarch64/simd/ext_s32.x: New file.
	gcc.target/aarch64/simd/ext_s32_1.c: New file.
	gcc.target/aarch64/simd/ext_s64.x: New file.
	gcc.target/aarch64/simd/ext_s64_1.c: New file.
	gcc.target/aarch64/simd/ext_s8.x: New file.
	gcc.target/aarch64/simd/ext_s8_1.c: New file.
	gcc.target/aarch64/simd/ext_u16.x: New file.
	gcc.target/aarch64/simd/ext_u16_1.c: New file.
	gcc.target/aarch64/simd/ext_u32.x: New file.
	gcc.target/aarch64/simd/ext_u32_1.c: New file.
	gcc.target/aarch64/simd/ext_u64.x: New file.
	gcc.target/aarch64/simd/ext_u64_1.c: New file.
	gcc.target/aarch64/simd/ext_u8.x: New file.
	gcc.target/aarch64/simd/ext_u8_1.c: New file.
	gcc.target/aarch64/simd/ext_f64.c: New file.
	gcc.target/aarch64/simd/extq_f32.x: New file.
	gcc.target/aarch64/simd/extq_f32_1.c: New file.
	gcc.target/aarch64/simd/extq_p16.x: New file.
	gcc.target/aarch64/simd/extq_p16_1.c: New file.
	gcc.target/aarch64/simd/extq_p8.x: New file.
	gcc.target/aarch64/simd/extq_p8_1.c: New file.
	gcc.target/aarch64/simd/extq_s16.x: New file.
	gcc.target/aarch64/simd/extq_s16_1.c: New file.
	gcc.target/aarch64/simd/extq_s32.x: New file.
	gcc.target/aarch64/simd/extq_s32_1.c: New file.
	gcc.target/aarch64/simd/extq_s64.x: New file.
	gcc.target/aarch64/simd/extq_s64_1.c: New file.
	gcc.target/aarch64/simd/extq_s8.x: New file.
	gcc.target/aarch64/simd/extq_s8_1.c: New file.
	gcc.target/aarch64/simd/extq_u16.x: New file.
	gcc.target/aarch64/simd/extq_u16_1.c: New file.
	gcc.target/aarch64/simd/extq_u32.x: New file.
	gcc.target/aarch64/simd/extq_u32_1.c: New file.
	gcc.target/aarch64/simd/extq_u64.x: New file.
	gcc.target/aarch64/simd/extq_u64_1.c: New file.
	gcc.target/aarch64/simd/extq_u8.x: New file.
	gcc.target/aarch64/simd/extq_u8_1.c: New file.
	gcc.target/aarch64/simd/extq_f64.c: New file.

2014-05-07  Alan Lawrence  <alan.lawrence@arm.com>

	* gcc.target/aarch64/vtrns32.c: Expect zip[12] insn rather than trn[12].
	* gcc.target/aarch64/vtrnu32.c: Likewise.
	* gcc.target/aarch64/vtrnf32.c: Likewise.

2014-05-07  Alan Lawrence  <alan.lawrence@arm.com>

	* gcc.target/aarch64/simd/vtrnf32_1.c: New file.
	* gcc.target/aarch64/simd/vtrnf32.x: New file.
	* gcc.target/aarch64/simd/vtrnp16_1.c: New file.
	* gcc.target/aarch64/simd/vtrnp16.x: New file.
	* gcc.target/aarch64/simd/vtrnp8_1.c: New file.
	* gcc.target/aarch64/simd/vtrnp8.x: New file.
	* gcc.target/aarch64/simd/vtrnqf32_1.c: New file.
	* gcc.target/aarch64/simd/vtrnqf32.x: New file.
	* gcc.target/aarch64/simd/vtrnqp16_1.c: New file.
	* gcc.target/aarch64/simd/vtrnqp16.x: New file.
	* gcc.target/aarch64/simd/vtrnqp8_1.c: New file.
	* gcc.target/aarch64/simd/vtrnqp8.x: New file.
	* gcc.target/aarch64/simd/vtrnqs16_1.c: New file.
	* gcc.target/aarch64/simd/vtrnqs16.x: New file.
	* gcc.target/aarch64/simd/vtrnqs32_1.c: New file.
	* gcc.target/aarch64/simd/vtrnqs32.x: New file.
	* gcc.target/aarch64/simd/vtrnqs8_1.c: New file.
	* gcc.target/aarch64/simd/vtrnqs8.x: New file.
	* gcc.target/aarch64/simd/vtrnqu16_1.c: New file.
	* gcc.target/aarch64/simd/vtrnqu16.x: New file.
	* gcc.target/aarch64/simd/vtrnqu32_1.c: New file.
	* gcc.target/aarch64/simd/vtrnqu32.x: New file.
	* gcc.target/aarch64/simd/vtrnqu8_1.c: New file.
	* gcc.target/aarch64/simd/vtrnqu8.x: New file.
	* gcc.target/aarch64/simd/vtrns16_1.c: New file.
	* gcc.target/aarch64/simd/vtrns16.x: New file.
	* gcc.target/aarch64/simd/vtrns32_1.c: New file.
	* gcc.target/aarch64/simd/vtrns32.x: New file.
	* gcc.target/aarch64/simd/vtrns8_1.c: New file.
	* gcc.target/aarch64/simd/vtrns8.x: New file.
	* gcc.target/aarch64/simd/vtrnu16_1.c: New file.
	* gcc.target/aarch64/simd/vtrnu16.x: New file.
	* gcc.target/aarch64/simd/vtrnu32_1.c: New file.
	* gcc.target/aarch64/simd/vtrnu32.x: New file.
	* gcc.target/aarch64/simd/vtrnu8_1.c: New file.
	* gcc.target/aarch64/simd/vtrnu8.x: New file.

2014-05-07  Richard Biener  <rguenther@suse.de>

	PR tree-optimization/57864
	* gcc.dg/torture/pr57864.c: New testcase.

2014-05-06  Jerry DeLisle  <jvdelisle@gcc.gnu>

	PR libfortran/61049
	* gfortran.dg/list_read_13.f: New test.

2014-05-06  Paolo Carlini  <paolo.carlini@oracle.com>

	PR c++/60999
	* g++.dg/cpp0x/nsdmi-template9.C: New.
	* g++.dg/cpp0x/nsdmi-template10.C: Likewise.

2014-05-06  Kenneth Zadeck  <zadeck@naturalbridge.com>
	    Mike Stump  <mikestump@comcast.net>
	    Richard Sandiford  <rdsandiford@googlemail.com>

	* gcc.dg/tree-ssa/pr45427.c: Update to look for 0x0 instead of 0.

2014-05-05  Jan Hubicka  <hubicka@ucw.cz>

	PR ipa/60965
	* g++.dg/ipa/devirt-32.C: New testcase.

2014-05-05  Richard Biener  <rguenther@suse.de>

	PR middle-end/61010
	* gcc.dg/torture/pr61010.c: New testcase.

2014-05-05  Andreas Krebbel  <Andreas.Krebbel@de.ibm.com>

	* gcc.target/s390/leaf-profile.c: New testcase.

2014-05-05  Andreas Krebbel  <Andreas.Krebbel@de.ibm.com>

	* gcc.dg/hoist-register-pressure-1.c: Replace int with long.
	Disable asm scan for s390.
	* gcc.dg/hoist-register-pressure-2.c: Likewise.
	* gcc.dg/hoist-register-pressure-3.c: Likewise.

2014-05-05  Bin Cheng  <bin.cheng@arm.com>

	PR tree-optimization/60363
	* gcc.dg/tree-ssa/ssa-dom-thread-4.c: Revert XFAIL test.

2014-05-04  Peter Bergner  <bergner@vnet.ibm.com>

	* gcc.target/powerpc/pack02.c (dg-options): Add -mhard-float.
	(dg-require-effective-target): Change target to powerpc_fprs.
	* gcc.target/powerpc/pack03.c (dg-options): Add -mhard-dfp.
	(dg-require-effective-target): Change target to dfprt.

2014-05-03  Paolo Carlini  <paolo.carlini@oracle.com>

	PR c++/58582
	* g++.dg/cpp0x/deleted4.C: New.
	* g++.dg/cpp0x/deleted5.C: Likewise.
	* g++.dg/cpp0x/deleted6.C: Likewise.

2014-05-03  Dominique d'Humieres <dominiq@lps.ens.fr>

	PR fortran/61025
	* gfortran.dg/coarray_lib_this_image_1.f90: Adjust the dg-final
	regexps for -m32.
	* gfortran.dg/coarray_lib_this_image_2.f90: Likewise.
	* gfortran.dg/coarray_poly_6.f90: Likewise.
	* gfortran.dg/coarray_poly_7.f90: Likewise.
	* gfortran.dg/coarray_poly_8.f90: Likewise.

2014-05-02  Marek Polacek  <polacek@redhat.com>

	PR c/25801
	* gcc.dg/pr25801.c: New test.

2014-05-02  Marek Polacek  <polacek@redhat.com>

	PR c/60784
	* gcc.dg/pr60784.c: New test.

2014-05-01  Marek Polacek  <polacek@redhat.com>

	PR c/60915
	* gcc.dg/pr60915.c: New test.

2014-05-01  Marek Polacek  <polacek@redhat.com>

	PR c/60257
	* gcc.dg/pr60257.c: New test.

2014-05-01  Marek Polacek  <polacek@redhat.com>

	PR c/43395
	* c-c++-common/pr43395.c: New test.

2014-05-01  Yuri Rumyantsev  <ysrumyan@gmail.com>

	* gcc.dg/cond-reduc-1.c: New test.
	* gcc.dg/cond-reduc-2.c: Likewise.

2014-05-01  Marek Polacek  <polacek@redhat.com>

	PR c/29467
	* gcc.dg/pr29467.c: New test.
	* gcc.dg/declspec-13.c: Renumber some dg-warnings.  Add dg-warnings
	about boolean types.
	* gfortran.dg/bind_c_usage_24_c.c: Include <stdbool.h>.  Change _Bool
	to bool.
	* gfortran.dg/c_f_pointer_logical_driver.c: Change _Bool to bool.

2014-05-01  Marek Polacek  <polacek@redhat.com>

	PR c/43245
	* gcc.dg/pr43245.c: New test.

2014-05-01  Marek Polacek  <polacek@redhat.com>

	PR c/56989
	* gcc.dg/pr56989.c: New test.

2014-04-30  Ian Lance Taylor  <iant@google.com>

	* go.test/go-test.exp (go-gc-tests): For rundir, pass extra files
	in go_compile_args rather than in argument to go-torture-execute.

2014-04-30  Soundararajan Dhakshinamoorthy  <sounderarajan.d@atmel.com>

	* gcc.c-torture/execute/pr58419.c: Use dummy no-inline function
	instead of getpid.

2014-04-30  Tobias Burnus  <burnus@net-b.de>

	* gfortran.dg/coarray_poly_6.f90
	* gfortran.dg/coarray_poly_7.f90
	* gfortran.dg/coarray_poly_8.f90

2014-04-30  Tobias Burnus  <burnus@net-b.de>

	* gfortran.dg/coarray_lib_this_image_2.f90: Update dump.
	* gfortran.dg/coarray_lib_token_4.f90: Ditto.
	* gfortran.dg/coarray/codimension.f90: New.

2014-04-30  Tobias Burnus  <burnus@net-b.de>

	* gfortran.dg/coarray_lib_this_image_1.f90: New.
	* gfortran.dg/coarray_lib_this_image_2.f90: New.

2014-04-30  Tobias Burnus  <burnus@net-b.de>

	* gfortran.dg/coarray_poly_4.f90: New.
	* gfortran.dg/coarray_poly_5.f90: New.

2014-04-30  Alan Lawrence  <alan.lawrence@arm.com>

	* gcc.target/arm/simd/vuzpqf32_1.c: New file.
	* gcc.target/arm/simd/vuzpqp16_1.c: New file.
	* gcc.target/arm/simd/vuzpqp8_1.c: New file.
	* gcc.target/arm/simd/vuzpqs16_1.c: New file.
	* gcc.target/arm/simd/vuzpqs32_1.c: New file.
	* gcc.target/arm/simd/vuzpqs8_1.c: New file.
	* gcc.target/arm/simd/vuzpqu16_1.c: New file.
	* gcc.target/arm/simd/vuzpqu32_1.c: New file.
	* gcc.target/arm/simd/vuzpqu8_1.c: New file.
	* gcc.target/arm/simd/vuzpf32_1.c: New file.
	* gcc.target/arm/simd/vuzpp16_1.c: New file.
	* gcc.target/arm/simd/vuzpp8_1.c: New file.
	* gcc.target/arm/simd/vuzps16_1.c: New file.
	* gcc.target/arm/simd/vuzps32_1.c: New file.
	* gcc.target/arm/simd/vuzps8_1.c: New file.
	* gcc.target/arm/simd/vuzpu16_1.c: New file.
	* gcc.target/arm/simd/vuzpu32_1.c: New file.
	* gcc.target/arm/simd/vuzpu8_1.c: New file.

2014-04-30  Alan Lawrence  <alan.lawrence@arm.com>

	* gcc.target/aarch64/vuzps32_1.c: Expect zip1/2 insn rather than uzp1/2.
	* gcc.target/aarch64/vuzpu32_1.c: Likewise.
	* gcc.target/aarch64/vuzpf32_1.c: Likewise.

2014-04-30  Alan Lawrence  <alan.lawrence@arm.com>

	* gcc.target/aarch64/simd/vuzpf32_1.c: New file.
	* gcc.target/aarch64/simd/vuzpf32.x: New file.
	* gcc.target/aarch64/simd/vuzpp16_1.c: New file.
	* gcc.target/aarch64/simd/vuzpp16.x: New file.
	* gcc.target/aarch64/simd/vuzpp8_1.c: New file.
	* gcc.target/aarch64/simd/vuzpp8.x: New file.
	* gcc.target/aarch64/simd/vuzpqf32_1.c: New file.
	* gcc.target/aarch64/simd/vuzpqf32.x: New file.
	* gcc.target/aarch64/simd/vuzpqp16_1.c: New file.
	* gcc.target/aarch64/simd/vuzpqp16.x: New file.
	* gcc.target/aarch64/simd/vuzpqp8_1.c: New file.
	* gcc.target/aarch64/simd/vuzpqp8.x: New file.
	* gcc.target/aarch64/simd/vuzpqs16_1.c: New file.
	* gcc.target/aarch64/simd/vuzpqs16.x: New file.
	* gcc.target/aarch64/simd/vuzpqs32_1.c: New file.
	* gcc.target/aarch64/simd/vuzpqs32.x: New file.
	* gcc.target/aarch64/simd/vuzpqs8_1.c: New file.
	* gcc.target/aarch64/simd/vuzpqs8.x: New file.
	* gcc.target/aarch64/simd/vuzpqu16_1.c: New file.
	* gcc.target/aarch64/simd/vuzpqu16.x: New file.
	* gcc.target/aarch64/simd/vuzpqu32_1.c: New file.
	* gcc.target/aarch64/simd/vuzpqu32.x: New file.
	* gcc.target/aarch64/simd/vuzpqu8_1.c: New file.
	* gcc.target/aarch64/simd/vuzpqu8.x: New file.
	* gcc.target/aarch64/simd/vuzps16_1.c: New file.
	* gcc.target/aarch64/simd/vuzps16.x: New file.
	* gcc.target/aarch64/simd/vuzps32_1.c: New file.
	* gcc.target/aarch64/simd/vuzps32.x: New file.
	* gcc.target/aarch64/simd/vuzps8_1.c: New file.
	* gcc.target/aarch64/simd/vuzps8.x: New file.
	* gcc.target/aarch64/simd/vuzpu16_1.c: New file.
	* gcc.target/aarch64/simd/vuzpu16.x: New file.
	* gcc.target/aarch64/simd/vuzpu32_1.c: New file.
	* gcc.target/aarch64/simd/vuzpu32.x: New file.
	* gcc.target/aarch64/simd/vuzpu8_1.c: New file.
	* gcc.target/aarch64/simd/vuzpu8.x: New file.

2014-04-30  Richard Biener  <rguenther@suse.de>

	PR tree-optimization/48329
	* gfortran.dg/vect/pr48329.f90: New testcase.

2014-04-30  Marek Polacek  <polacek@redhat.com>

	* c-c++-common/ubsan/div-by-zero-5.c: Fix formatting.
	* c-c++-common/ubsan/float-div-by-zero-1.c: New test.

2014-04-30  Marek Polacek  <polacek@redhat.com>

	PR c/60139
	* gcc.dg/pr60139.c: New test.

2014-04-30  Marek Polacek  <polacek@redhat.com>

	PR c/60351
	* gcc.dg/pr60351.c: New test.

2013-04-29  Alan Lawrence  <alan.lawrence@arm.com>

	* gcc.target/arm/simd/simd.exp: New file.
	* gcc.target/arm/simd/vzipqf32_1.c: New file.
	* gcc.target/arm/simd/vzipqp16_1.c: New file.
	* gcc.target/arm/simd/vzipqp8_1.c: New file.
	* gcc.target/arm/simd/vzipqs16_1.c: New file.
	* gcc.target/arm/simd/vzipqs32_1.c: New file.
	* gcc.target/arm/simd/vzipqs8_1.c: New file.
	* gcc.target/arm/simd/vzipqu16_1.c: New file.
	* gcc.target/arm/simd/vzipqu32_1.c: New file.
	* gcc.target/arm/simd/vzipqu8_1.c: New file.
	* gcc.target/arm/simd/vzipf32_1.c: New file.
	* gcc.target/arm/simd/vzipp16_1.c: New file.
	* gcc.target/arm/simd/vzipp8_1.c: New file.
	* gcc.target/arm/simd/vzips16_1.c: New file.
	* gcc.target/arm/simd/vzips32_1.c: New file.
	* gcc.target/arm/simd/vzips8_1.c: New file.
	* gcc.target/arm/simd/vzipu16_1.c: New file.
	* gcc.target/arm/simd/vzipu32_1.c: New file.
	* gcc.target/arm/simd/vzipu8_1.c: New file.

2014-04-29  Paolo Carlini  <paolo.carlini@oracle.com>

	PR c++/51707
	* g++.dg/cpp0x/constexpr-51707.C: New.

2014-04-29  David Malcolm  <dmalcolm@redhat.com>

	* gcc.dg/tree-ssa/pr23401.c: Update the expected number of
	occurrences of "int" in the gimple dump to reflect that the return
	types of functions now show up in such dumps.
	* gcc.dg/tree-ssa/pr27810.c: Likewise.

2014-04-29  Jakub Jelinek  <jakub@redhat.com>

	PR tree-optimization/60971
	* c-c++-common/turtore/pr60971.c: New test.

2014-04-29  Alan Lawrence  <alan.lawrence@arm.com>

	* gcc.target/aarch64/simd/simd.exp: New file.
	* gcc.target/aarch64/simd/vzipf32_1.c: New file.
	* gcc.target/aarch64/simd/vzipf32.x: New file.
	* gcc.target/aarch64/simd/vzipp16_1.c: New file.
	* gcc.target/aarch64/simd/vzipp16.x: New file.
	* gcc.target/aarch64/simd/vzipp8_1.c: New file.
	* gcc.target/aarch64/simd/vzipp8.x: New file.
	* gcc.target/aarch64/simd/vzipqf32_1.c: New file.
	* gcc.target/aarch64/simd/vzipqf32.x: New file.
	* gcc.target/aarch64/simd/vzipqp16_1.c: New file.
	* gcc.target/aarch64/simd/vzipqp16.x: New file.
	* gcc.target/aarch64/simd/vzipqp8_1.c: New file.
	* gcc.target/aarch64/simd/vzipqp8.x: New file.
	* gcc.target/aarch64/simd/vzipqs16_1.c: New file.
	* gcc.target/aarch64/simd/vzipqs16.x: New file.
	* gcc.target/aarch64/simd/vzipqs32_1.c: New file.
	* gcc.target/aarch64/simd/vzipqs32.x: New file.
	* gcc.target/aarch64/simd/vzipqs8_1.c: New file.
	* gcc.target/aarch64/simd/vzipqs8.x: New file.
	* gcc.target/aarch64/simd/vzipqu16_1.c: New file.
	* gcc.target/aarch64/simd/vzipqu16.x: New file.
	* gcc.target/aarch64/simd/vzipqu32_1.c: New file.
	* gcc.target/aarch64/simd/vzipqu32.x: New file.
	* gcc.target/aarch64/simd/vzipqu8_1.c: New file.
	* gcc.target/aarch64/simd/vzipqu8.x: New file.
	* gcc.target/aarch64/simd/vzips16_1.c: New file.
	* gcc.target/aarch64/simd/vzips16.x: New file.
	* gcc.target/aarch64/simd/vzips32_1.c: New file.
	* gcc.target/aarch64/simd/vzips32.x: New file.
	* gcc.target/aarch64/simd/vzips8_1.c: New file.
	* gcc.target/aarch64/simd/vzips8.x: New file.
	* gcc.target/aarch64/simd/vzipu16_1.c: New file.
	* gcc.target/aarch64/simd/vzipu16.x: New file.
	* gcc.target/aarch64/simd/vzipu32_1.c: New file.
	* gcc.target/aarch64/simd/vzipu32.x: New file.
	* gcc.target/aarch64/simd/vzipu8_1.c: New file.
	* gcc.target/aarch64/simd/vzipu8.x: New file.

2014-04-29  Zhenqiang Chen  <zhenqiang.chen@linaro.org>

	* gcc.target/aarch64/fcsel_1.c: New test case.

2014-04-28  Jerry DeLisle  <jvdelisle@gcc.gnu>

	PR libfortran/60810
	* gfortran.dg/arrayio_13.f90: New test.

2014-04-28  Martin Jambor  <mjambor@suse.cz>

	* gcc.dg/tree-ssa/sra-14.c: New test.

2014-04-28  Richard Biener  <rguenther@suse.de>

	PR middle-end/60092
	* gcc.dg/tree-ssa/alias-32.c: New testcase.
	* gcc.dg/vect/pr60092.c: Likewise.

2014-04-28  Richard Biener  <rguenther@suse.de>

	* gcc.dg/tree-ssa/vrp91.c: New testcase.
	* gcc.dg/Wstrict-overflow-14.c: XFAIL.
	* gcc.dg/Wstrict-overflow-15.c: Likewise.
	* gcc.dg/Wstrict-overflow-18.c: Remove XFAIL.

2014-04-28  Richard Biener  <rguenther@suse.de>

	PR tree-optimization/60979
	* gcc.dg/graphite/pr60979.c: New testcase.

2014-04-28  Kyrylo Tkachov  <kyrylo.tkachov@arm.com>

	PR c/60983
	* gcc.dg/pr60114.c: Use signed chars.

2014-04-28  Paolo Carlini  <paolo.carlini@oracle.com>

	PR c++/59120
	* g++.dg/cpp0x/alias-decl-43.C: New.

2014-03-27  Thomas Koenig  <tkoenig@gcc.gnu.org>

	PR fortran/59604
	PR fortran/58003
	* gfortran.dg/no_range_check_3.f90:  New test.

2014-04-26  Jerry DeLisle  <jvdelisle@gcc.gnu>

	PR libfortran/52539
	* gfortran.dg/namelist_utf8.f90: New test.

2014-04-26  Uros Bizjak  <ubizjak@gmail.com>

	* gcc.dg/tree-ssa/alias-30.c (dg-options): Dump only fre1 details.
	* gcc.dg/vect/pr60505.c: Cleanup vect tree dump.
	* g++.dg/ipa/devirt-27.C (dg-options): Remove -fdump-ipa-devirt.

2014-04-25  Cary Coutant  <ccoutant@google.com>

	PR debug/60929
	* g++.dg/debug/dwarf2/dwarf4-nested.C: New test case.
	* g++.dg/debug/dwarf2/dwarf4-typedef.C: Add
	-fdebug-types-section flag.

2014-04-25  Jiong Wang  <jiong.wang@arm.com>

	* gcc.target/arm/tail-long-call.c: New test.

2014-04-25  Bill Schmidt  <wschmidt@linux.vnet.ibm.com>

	PR tree-optimization/60930
	* gcc.dg/torture/pr60930.c:  New test.

2014-04-25  Jakub Jelinek  <jakub@redhat.com>

	PR tree-optimization/60960
	* gcc.c-torture/execute/pr60960.c: New test.

2014-04-25  Marek Polacek  <polacek@redhat.com>

	* gcc.dg/pr18079-2.c: Fix quoting in dg-warning.

2014-04-25  Marek Polacek  <polacek@redhat.com>

	PR c/18079
	* gcc.dg/pr18079.c: New test.
	* gcc.dg/pr18079-2.c: New test.

2014-04-25  Uros Bizjak  <ubizjak@gmail.com>

	* c-c++-common/gomp/pr60823-2.c: Require effective target
	vect_simd_clones.

2014-04-25  Marek Polacek  <polacek@redhat.com>

	PR c/60114
	* gcc.dg/pr60114.c: New test.

2014-04-25  Eric Botcazou  <ebotcazou@adacore.com>

	* gcc.c-torture/execute/20140425-1.c: New test.

2014-04-25  Marek Polacek  <polacek@redhat.com>

	PR c/60156
	* c-c++-common/pr60156.c: New test.

2014-04-25  Richard Biener  <rguenther@suse.de>

	PR ipa/60912
	* g++.dg/opt/pr60912.C: New testcase.

2014-04-25  Richard Biener  <rguenther@suse.de>

	PR ipa/60911
	* gcc.dg/lto/pr60911_0.c: New testcase.

2014-04-24  Cong Hou  <congh@google.com>

	PR tree-optimization/60896
	* g++.dg/vect/pr60896.cc: New test.

2014-04-24  Michael Meissner  <meissner@linux.vnet.ibm.com>

	* gcc.target/powerpc/pack01.c: New test to test the new pack and
	unpack builtin functionss for 128-bit types.
	* gcc.target/powerpc/pack02.c: Likewise.
	* gcc.target/powerpc/pack03.c: Likewise.
	* gcc.target/powerpc/extend-divide-1.c: New test to test extended
	divide builtin functionss.
	* gcc.target/powerpc/extend-divide-2.c: Likewise.
	* gcc.target/powerpc/bcd-1.c: New test for the new BCD builtin
	functions.
	* gcc.target/powerpc/bcd-2.c: Likewise.
	* gcc.target/powerpc/bcd-3.c: Likewise.
	* gcc.target/powerpc/dfp-builtin-1.c: New test for the new DFP
	builtin functionss.
	* gcc.target/powerpc/dfp-builtin-2.c: Likewise.

2014-04-24  Vishnu K S  <Vishnu.k_s@atmel.com>

	* gcc/testsuite/gcc.dg/tree-ssa/isolate-1.c: Skip test if
	keeps_null_pointer_checks.
	* gcc/testsuite/gcc.dg/tree-ssa/isolate-2.c: Ditto.
	* gcc/testsuite/gcc.dg/tree-ssa/isolate-3.c: Ditto.
	* gcc/testsuite/gcc.dg/tree-ssa/isolate-4.c: Ditto.
	* gcc/testsuite/gcc.dg/tree-ssa/isolate-5.c: Ditto.

2014-04-24  Jakub Jelinek  <jakub@redhat.com>

	* c-c++-common/gomp/atomic-16.c: Remove all dg-error directives.
	Replace load with read and store with write.

2014-04-24  Jeff Law  <law@redhat.com>

	PR target/60822
	* gcc.c-torture/pr60822.c: New test.
	* gcc.c-torture/pr60822.x: New test.

2014-04-24  Dinar Temirbulatov  <dtemirbulatov@gmail.com>

	PR c++/57958
	* g++.dg/cpp0x/pr57958.C: New test.

2014-04-24  Alan Lawrence  <alan.lawrence@arm.com>

	* lib/target-supports.exp (check_effective_target_vect_perm): Return
	true for aarch64_be.

2014-04-24  Radovan Obradovic  <robradovic@mips.com>
	    Tom de Vries  <tom@codesourcery.com>

	* gcc.dg/fuse-caller-save.c: New test.

2014-04-24  Joey Ye  <joey.ye@arm.com>

	* g++.dg/cpp0x/nsdmi-union5.C: Change to runtime test.

2014-04-24  Kyrylo Tkachov  <kyrylo.tkachov@arm.com>

	* lib/target-supports.exp (check_effective_target_vect_bswap): New.
	* gcc.dg/vect/vect-bswap16: New test.
	* gcc.dg/vect/vect-bswap32: Likewise.
	* gcc.dg/vect/vect-bswap64: Likewise.

2014-04-23  Jeff Law  <law@redhat.com>

	PR tree-optimization/60902
	* gcc.target/i386/pr60902.c: New test.

2014-04-23  Alex Velenko  <Alex.Velenko@arm.com>

	* gcc.target/aarch64/vdup_lane_1.c: New testcase.
	* gcc.target/aarch64/vdup_lane_2.c: New testcase.
	* gcc.target/aarch64/vdup_n_1.c: New testcase.

2014-04-23  Kyrylo Tkachov  <kyrylo.tkachov@arm.com>

	* gcc.target/arm/rev16.c: New test.

2014-04-23  Kyrylo Tkachov  <kyrylo.tkachov@arm.com>

	* gcc.target/aarch64/rev16_1.c: New test.

2014-04-23  Richard Biener  <rguenther@suse.de>

	PR tree-optimization/60903
	* gcc.dg/torture/pr60903.c: New testcase.

2014-04-23  Richard Biener  <rguenther@suse.de>

	PR middle-end/60895
	* g++.dg/torture/pr60895.C: New testcase.

2014-04-23  Richard Biener  <rguenther@suse.de>

	PR middle-end/60891
	* gcc.dg/torture/pr60891.c: New testcase.

2014-04-22  Jakub Jelinek  <jakub@redhat.com>

	PR sanitizer/60275
	* g++.dg/ubsan/return-2.C: Revert 2014-03-24 changes, add
	-fno-sanitize-recover to dg-options.
	* g++.dg/ubsan/cxx11-shift-1.C: Remove c++11 target restriction,
	add -std=c++11 to dg-options.
	* g++.dg/ubsan/cxx11-shift-2.C: Likewise.
	* g++.dg/ubsan/cxx1y-vla.C: Remove c++1y target restriction,
	add -std=c++1y to dg-options.
	* c-c++-common/ubsan/undefined-1.c: Revert 2014-03-24 changes, add
	-fno-sanitize-recover to dg-options.
	* c-c++-common/ubsan/overflow-sub-1.c: Likewise.
	* c-c++-common/ubsan/vla-4.c: Likewise.
	* c-c++-common/ubsan/pr59503.c: Likewise.
	* c-c++-common/ubsan/vla-3.c: Likewise.
	* c-c++-common/ubsan/save-expr-1.c: Likewise.
	* c-c++-common/ubsan/overflow-add-1.c: Likewise.
	* c-c++-common/ubsan/shift-3.c: Likewise.
	* c-c++-common/ubsan/overflow-1.c: Likewise.
	* c-c++-common/ubsan/overflow-negate-2.c: Likewise.
	* c-c++-common/ubsan/vla-2.c: Likewise.
	* c-c++-common/ubsan/overflow-mul-1.c: Likewise.
	* c-c++-common/ubsan/pr60613-1.c: Likewise.
	* c-c++-common/ubsan/shift-6.c: Likewise.
	* c-c++-common/ubsan/overflow-mul-3.c: Likewise.
	* c-c++-common/ubsan/overflow-add-3.c: New test.
	* c-c++-common/ubsan/overflow-add-4.c: New test.
	* c-c++-common/ubsan/div-by-zero-6.c: New test.
	* c-c++-common/ubsan/div-by-zero-7.c: New test.

2014-04-22  Christian Bruel  <christian.bruel@st.com>

	* gcc.target/sh/hiconst.c: New test.

2014-04-22  Sandra Loosemore  <sandra@codesourcery.com>

	* gcc.target/nios2/custom-fp-conversion.c: Adjust to test that
	lroundf generates custom round instruction, too.

2014-04-22  Tobias Burnus  <burnus@net-b.de>

	PR fortran/60881
	* coarray/alloc_comp_3.f90: New.

2014-04-22  H.J. Lu  <hongjiu.lu@intel.com>

	PR target/60868
	* gcc.target/i386/pr60868.c: New testcase.

2014-04-22  Jakub Jelinek  <jakub@redhat.com>

	PR c/59073
	* c-c++-common/gomp/pr59073.c: New test.

2014-04-22  Alex Velenko  <Alex.Velenko@arm.com>

	* gcc.target/aarch64/vreinterpret_f64_1.c: New.

2014-04-22  Alex Velenko  <Alex.Velenko@arm.com>

	* gcc.target/aarch64/vqneg_s64_1.c: New testcase.
	* gcc.target/aarch64/vqabs_s64_1.c: New testcase.

2014-04-22  Richard Sandiford  <rdsandiford@googlemail.com>

	* gcc.dg/memcpy-5.c: New test.

2014-04-22  Rainer Orth  <ro@CeBiTec.Uni-Bielefeld.DE>

	* gcc.c-torture/compile/pr28865.c: Remove dg-xfail-if.

	* gcc.dg/c99-stdint-6.c: Remove dg-options for *-*-solaris2.9.
	* gcc.dg/lto/20090210_0.c: Remove dg-extra-ld-options for
	*-*-solaris2.9.
	* gcc.dg/torture/pr47917.c: Remove dg-options for *-*-solaris2.9.
	* gcc.target/i386/pr22076.c: Remove i?86-*-solaris2.9 handling
	from dg-options.
	* gcc.target/i386/pr22152.c: Remove i?86-*-solaris2.9 handling
	from dg-additional-options.
	* gcc.target/i386/vect8-ret.c: Remove i?86-*-solaris2.9 handling
	from dg-options.

	* gcc.dg/vect/tree-vect.h (check_vect): Remove Solaris 9 SSE2
	execution check.
	* gcc.target/i386/sse-os-support.h [__sun__ && __svr4__]
	(sigill_hdlr): Remove.
	(sse_os_support) [__sun__ && __svr4__]: Remove SSE execution
	check.

	* gfortran.dg/erf_3.F90: Remove sparc*-*-solaris2.9* handling.
	* gfortran.dg/fmt_en.f90: Remove i?86-*-solaris2.9* handling.
	* gfortran.dg/round_4.f90: Remove *-*-solaris2.9* handling.

	* lib/target-supports.exp (add_options_for_tls): Remove
	*-*-solaris2.9* handling.

2014-04-22  Vidya Praveen  <vidyapraveen@arm.com>

	* gcc.target/aarch64/vect_cvtf_1.c: New.

2014-04-22  Jakub Jelinek  <jakub@redhat.com>

	PR tree-optimization/60823
	* c-c++-common/gomp/pr60823-1.c: New test.
	* c-c++-common/gomp/pr60823-2.c: New test.
	* c-c++-common/gomp/pr60823-3.c: New test.

2014-04-22  Ian Bolton  <ian.bolton@arm.com>

	* gcc.target/arm/anddi_notdi-1.c: New test.
	* gcc.target/arm/iordi_notdi-1.c: New test case.

2014-04-22  Ian Bolton  <ian.bolton@arm.com>

	* gcc.target/arm/iordi_notdi-1.c: New test.

2014-04-22  Alex Velenko  <Alex.Velenko@arm.com>

	* gcc.target/aarch64/vrnd_f64_1.c : New file.

2014-04-21  Michael Meissner  <meissner@linux.vnet.ibm.com>

	PR target/60735
	* gcc.target/powerpc/pr60735.c: New test.  Insure _Decimal64 does
	not cause errors if -mspe.

2014-04-21  Uros Bizjak  <ubizjak@gmail.com>

	PR target/60909
	* gcc.target/i386/pr60909-1.c: New test.
	* gcc.target/i386/pr60909-2.c: Ditto.

2014-04-18  Cong Hou  <congh@google.com>

	* gcc.dg/vect/vect-widen-mult-u8-s16-s32.c: New test.
	* gcc.dg/vect/vect-widen-mult-u8-u32.c: New test.

2014-04-18  Bill Schmidt  <wschmidt@linux.vnet.ibm.com>

	* gcc.dg/vmx/merge-vsx.c: Add V4SI and V4SF tests.
	* gcc.dg/vmx/merge-vsx-be-order.c: Likewise.

2014-04-17  Paolo Carlini  <paolo.carlini@oracle.com>

	PR c++/59200
	* g++.dg/cpp0x/alias-decl-42.C: New.

2014-04-17  Pat Haugen  <pthaugen@us.ibm.com>

	* gcc.target/powerpc/ti_math1.c: New.
	* gcc.target/powerpc/ti_math2.c: New.

2014-04-17  Martin Jambor  <mjambor@suse.cz>

	* gnat.dg/opt34.adb: New.
	* gnat.dg/opt34_pkg.ads: Likewise.

2014-04-17  Trevor Saunders  <tsaunders@mozilla.com>

	* g++.dg/plugin/dumb_plugin.c, g++.dg/plugin/selfasign.c,
	gcc.dg/plugin/one_time_plugin.c, gcc.dg/plugin/selfasign.c: Adjust.

2014-04-17  Trevor Saunders  <tsaunders@mozilla.com>

	* g++.dg/plugin/dumb_plugin.c, g++.dg/plugin/selfassign.c,
	gcc.dg/plugin/one_time_plugin.c, gcc.dg/plugin/selfassign.c: Adjust.

2014-04-17  Jakub Jelinek  <jakub@redhat.com>

	PR target/60847
	Forward port from 4.8 branch
	2013-07-19  Kirill Yukhin  <kirill.yukhin@intel.com>

	* gcc.target/i386/bmi-1.c: Extend with new instrinsics.
	Fix scan patterns.
	* gcc.target/i386/bmi-2.c: Ditto.

2014-04-17  Richard Biener  <rguenther@suse.de>

	PR middle-end/60849
	* g++.dg/opt/pr60849.C: New testcase.

2014-04-17  Richard Biener  <rguenther@suse.de>

	PR tree-optimization/60836
	* g++.dg/vect/pr60836.cc: New testcase.

2014-04-17  Richard Biener  <rguenther@suse.de>

	PR tree-optimization/60841
	* gcc.dg/vect/pr60841.c: New testcase.

2014-04-16  Jan Hubicka  <hubicka@ucw.cz>

	* g++.dg/ipa/devirt-31.C: New testcase.

2014-04-16  Jan Hubicka  <hubicka@ucw.cz>

	PR lto/60820
	* gcc.dg/lto/pr60820_0.c: New testcase.
	* gcc.dg/lto/pr60820_1.c: New testcase.

2014-04-16  Jan Hubicka  <hubicka@ucw.cz>

	PR ipa/60854
	* g++.dg/torture/pr60854.C: New testcase.

2014-04-16  Catherine Moore  <clm@codesourcery.com>

	* gcc.target/mips/umips-store16-2.c: New test.

2014-04-16  Marc Glisse  <marc.glisse@inria.fr>

	* g++.dg/cpp0x/initlist-vect.C: New file.

2014-04-16  Eric Botcazou  <ebotcazou@adacore.com>

	* gcc.dg/uninit-B-O0.c: Remove XFAIL.
	* gcc.dg/uninit-I-O0.c: Likewise.
	* gcc.dg/uninit-pr19430-O0.c: Remove some XFAILs.

2014-04-16  Jakub Jelinek  <jakub@redhat.com>

	PR tree-optimization/60844
	* gcc.dg/pr60844.c: New test.

2014-04-15  Richard Biener  <rguenther@suse.de>

	PR rtl-optimization/56965
	* gcc.dg/torture/pr56965-1.c: New testcase.
	* gcc.dg/torture/pr56965-2.c: Likewise.

2014-04-15  Teresa Johnson  <tejohnson@google.com>

	* gcc.dg/tree-prof/update-loopch.c: Update expected output.

2014-04-15  Eric Botcazou  <ebotcazou@adacore.com>

	* gnat.dg/vect14.adb: New test.

2014-04-15  Eric Botcazou  <ebotcazou@adacore.com>

	* gnat.dg/vect12.ad[sb]: New test.
	* gnat.dg/vect13.ad[sb]: Likewise.

2014-04-15  Max Ostapenko  <m.ostapenko@partner.samsung.com>

	* c-c++-common/asan/null-deref-1.c: Change regexp to pass test
	under qemu-arm.
	* c-c++-common/ubsan/div-by-zero-1.c: Likewise.
	* c-c++-common/ubsan/div-by-zero-2.c: Likewise.
	* c-c++-common/ubsan/div-by-zero-3.c: Likewise.
	* c-c++-common/ubsan/load-bool-enum.c (foo): Likewise.
	* c-c++-common/ubsan/null-1.c: Likewise.
	* c-c++-common/ubsan/null-10.c: Likewise.
	* c-c++-common/ubsan/null-11.c: Likewise.
	* c-c++-common/ubsan/null-2.c: Likewise.
	* c-c++-common/ubsan/null-3.c: Likewise.
	* c-c++-common/ubsan/null-4.c: Likewise.
	* c-c++-common/ubsan/null-5.c: Likewise.
	* c-c++-common/ubsan/null-6.c: Likewise.
	* c-c++-common/ubsan/null-7.c: Likewise.
	* c-c++-common/ubsan/null-8.c: Likewise.
	* c-c++-common/ubsan/null-9.c: Likewise.
	* c-c++-common/ubsan/overflow-add-2.c: Likewise.
	* c-c++-common/ubsan/overflow-int128.c: Likewise.
	* c-c++-common/ubsan/overflow-mul-2.c: Likewise.
	* c-c++-common/ubsan/overflow-mul-4.c: Likewise.
	* c-c++-common/ubsan/overflow-negate-1.c: Likewise.
	* c-c++-common/ubsan/overflow-sub-2.c: Likewise.
	* c-c++-common/ubsan/pr59333.c: Likewise.
	* c-c++-common/ubsan/pr59667.c: Likewise.
	* c-c++-common/ubsan/pr60613-2.c: Likewise.
	* c-c++-common/ubsan/pr60636.c: Likewise.
	* c-c++-common/ubsan/shift-1.c: Likewise.
	* c-c++-common/ubsan/shift-2.c: Likewise.
	* c-c++-common/ubsan/vla-1.c: Likewise.

2014-04-14  Eric Botcazou  <ebotcazou@adacore.com>

	* gnat.dg/vect11.ad[sb]: New test.

2014-04-14  Richard Biener  <rguenther@suse.de>

	* g++.dg/tree-ssa/forwprop-switch.C: New testcase.

2014-04-14  Rainer Orth  <ro@CeBiTec.Uni-Bielefeld.DE>

	* gcc.dg/lto/pr55113_0.c: Skip on i?86-*-solaris2.1[0-1]*.

2014-04-14  Richard Biener  <rguenther@suse.de>
	    Marc Glisse  <marc.glisse@inria.fr>

	PR c/60819
	* gcc.target/i386/vec-may_alias.c: New testcase.

2014-04-14  Rainer Orth  <ro@CeBiTec.Uni-Bielefeld.DE>

	* lib/target-supports.exp
	(check_effective_target_vect_widen_mult_si_to_di_pattern):
	Initialize et_vect_widen_mult_si_to_di_pattern_saved.
	Fix formatting.

2014-04-14  Richard Biener  <rguenther@suse.de>

	PR lto/60720
	* gcc.dg/lto/pr60720_0.c: New testcase.
	* gcc.dg/lto/pr60720_1.c: Likewise.

2014-04-14  Christian Bruel  <christian.bruel@st.com>

	* gcc.target/sh/memset.c: New test.

2014-04-14  Richard Biener  <rguenther@suse.de>

	PR middle-end/55022
	* gcc.dg/graphite/pr55022.c: New testcase.

2014-04-14  Richard Biener  <rguenther@suse.de>

	PR tree-optimization/59817
	PR tree-optimization/60453
	* gfortran.dg/graphite/pr59817.f: New testcase.
	* gcc.dg/graphite/pr59817-1.c: Likewise.
	* gcc.dg/graphite/pr59817-2.c: Likewise.

2014-04-14  Jason Merrill  <jason@redhat.com>

	Revert:
	* lib/gcc-dg.exp (dg-build-dso): New.
	(gcc-dg-test-1): Handle dg-do-what "dso".

2014-04-13  Paul Thomas  <pault@gcc.gnu.org>

	PR fortran/60717
	* gfortran.dg/unlimited_polymorphic_17.f90: New test.

	PR fortran/58085
	* gfortran.dg/associate_15.f90: New test.

2014-04-12  Igor Zamyatin  <igor.zamyatin@intel.com>

	PR middle-end/60467
	* c-c++-common/cilk-plus/CK/invalid_spawns.c: Add new invalid
	case to check.

2014-04-12  Igor Zamyatin  <igor.zamyatin@intel.com>

	PR middle-end/60469
	* c-c++-common/cilk-plus/CK/pr60469.c: New test.

2014-04-12  Richard Sandiford  <rdsandiford@googlemail.com>

	* gcc.target/mips/umips-store16-1.c: New test.

2014-04-11  Tobias Burnus  <burnus@net-b.de>

	PR c/60194
	* * g++.dg/warn/warn_format_signedness.C: New.
	* gcc.dg/format/warn-signedness.c: New.

2014-04-11  Tobias Burnus  <burnus@net-b.de>

	PR fortran/58880
	PR fortran/60495
	* gfortran.dg/finalize_25.f90: New.

2014-04-11  Joern Rennecke  <joern.rennecke@embecosm.com>

	* gcc.target/epiphany/t1068-2.c: New file.

2014-04-11  Joern Rennecke  <joern.rennecke@embecosm.com>

	* gcc.target/epiphany/btst-1.c: New test.

2014-04-11  Joern Rennecke  <joern.rennecke@embecosm.com>

	PR rtl-optimization/60651
	* gcc.target/epiphany/mode-switch.c: New test.

2014-04-11  Paolo Carlini  <paolo.carlini@oracle.com>

	PR c++/58600
	* g++.dg/cpp0x/gen-attrs-58.C: New.
	* g++.dg/cpp0x/gen-attrs-59.C: Likewise.

2014-04-11  Steve Ellcey  <sellcey@mips.com>
	    Jakub Jelinek  <jakub@redhat.com>

	PR middle-end/60556
	* gcc.c-torture/compile/pr60556.c: New test.

2014-04-11  Richard Biener  <rguenther@suse.de>

	PR middle-end/60797
	* gcc.dg/pr60797.c: New testcase.

2014-04-11  Andreas Krebbel  <Andreas.Krebbel@de.ibm.com>

	* gcc.target/s390/htm-nofloat-1.c: Rename to ...
	* gcc.target/s390/htm-nofloat-compile-1.c: ... this one.
	* gcc.target/s390/htm-nofloat-2.c: Add check for htm target and
	rename to ...
	* gcc.target/s390/htm-nofloat-1.c: ... this one.
	* gcc.target/s390/s390.exp: Make sure the assembler supports htm
	instructions as well.

2014-04-11  Jakub Jelinek  <jakub@redhat.com>

	PR rtl-optimization/60663
	* gcc.target/arm/pr60663.c: New test.

2014-04-10  Jason Merrill  <jason@redhat.com>

	* g++.dg/dso/dlclose1.C: Disable for 4.9.

2014-04-10  Jakub Jelinek  <jakub@redhat.com>

	PR lto/60567
	* g++.dg/lto/pr60567_0.C: New test.

2014-04-10  Bernd Edlinger  <bernd.edlinger@hotmail.de>

	* gfortran.dg/class_nameclash.f90: New test.

2014-04-10  Paolo Carlini  <paolo.carlini@oracle.com>

	PR c++/52844
	* g++.dg/cpp0x/variadic156.C: New.

2014-04-10  Andreas Krebbel  <Andreas.Krebbel@de.ibm.com>

	* gcc.target/s390/htm-builtins-compile-1.c: Replace long long with
	long.

2014-04-10  Ramana Radhakrishnan  <ramana.radhakrishnan@arm.com>

	PR debug/60655
	* gcc.c-torture/compile/pr60655-2.c: Copy from pr60655-1.c without
	-fdata-sections.

2014-04-09  Steve Ellcey  <sellcey@mips.com>

	* gcc.dg/tree-ssa/ssa-ifcombine-13.c: Remove mips*-*-* from option
	and scan lists.

2014-04-09  Cong Hou  <congh@google.com>

	PR testsuite/60773
	* lib/target-supports.exp:
	(check_effective_target_vect_widen_si_to_di_pattern): New.
	* gcc.dg/vect/pr60656.c: Require vect_long effective target.
	Use scan-tree-dump-times for vect_widen_mult_si_to_di_pattern
	targets only.
	(foo): Fix up formatting.
	(main): Call check_vect.

2014-04-08  Paolo Carlini  <paolo.carlini@oracle.com>

	PR c++/59115
	* g++.dg/template/crash119.C: New.

2014-04-08  Pat Haugen  <pthaugen@us.ibm.com>

	* gcc.target/powerpc/atomic_load_store-p8.c: New.

2014-04-08  Jason Merrill  <jason@redhat.com>

	* lib/gcc-dg.exp (dg-build-dso): Reset dg-do-what-default to compile.

2014-04-08  Andreas Krebbel  <Andreas.Krebbel@de.ibm.com>

	PR rtl-optimization/60776
	* gcc.dg/builtin-bswap-6.c: Use -mbranch-cost=0 for s390.
	* gcc.dg/builtin-bswap-7.c: Likewise.
	* gcc.dg/builtin-bswap-6a.c: New testcase.
	* gcc.dg/builtin-bswap-7a.c: New testcase.

	Revert
	2014-04-04  Andreas Krebbel  <Andreas.Krebbel@de.ibm.com>

	* gcc.dg/builtin-bswap-6.c: Adjust return value to disable GCC
	optimization.
	* gcc.dg/builtin-bswap-7.c: Likewise.

2014-04-08  Richard Biener  <rguenther@suse.de>

	PR tree-optimization/60785
	* gcc.dg/graphite/pr60785.c: New testcase.

2014-04-08  Rainer Orth  <ro@CeBiTec.Uni-Bielefeld.DE>

	PR target/60602
	* gcc.c-torture/compile/pr28865.c: XFAIL on sparc*-*-solaris2.9*
	with as at -O0.

2014-04-08  Nathan Sidwell  <nathan@codesourcery.com>

	* g++.dg/warn/Wnvdtor-2.C: Add more cases.
	* g++.dg/warn/Wnvdtor-3.C: Likewise.
	* g++.dg/warn/Wnvdtor-4.C: Likewise.

2014-04-07  Eric Botcazou  <ebotcazou@adacore.com>

	* gnat.dg/test_raise_from_pure.adb: UnXFAIL for ARM.

2014-04-07  Charles Baylis  <charles.baylis@linaro.org>

	PR target/60609
	* g++.dg/torture/pr60609.C: New test.

2014-04-07  Richard Biener  <rguenther@suse.de>

	PR tree-optimization/60766
	* gcc.dg/torture/pr60766.c: New testcase.

2014-04-07  Jason Merrill  <jason@redhat.com>

	* lib/gcc-dg.exp (dg-build-dso): New.
	(gcc-dg-test-1): Handle dg-do-what "dso".
	* lib/target-supports.exp (add_options_for_dlopen): New.
	(check_effective_target_dlopen): Use it.

2014-04-07  Ramana Radhakrishnan  <ramana.radhakrishnan@arm.com>

	* gcc.target/arm/pr60657.c: Fix missing curly brace.

2014-04-07  Richard Biener  <rguenther@suse.de>

	PR middle-end/60750
	* g++.dg/torture/pr60750.C: New testcase.
	* gcc.dg/tree-ssa/20040517-1.c: Adjust.

2014-04-06  Andreas Schwab  <schwab@linux-m68k.org>

	* gcc.c-torture/compile/pr60655-1.c: Use __SIZE_TYPE__ for size_t.

2014-04-06  John David Anglin  <danglin@gcc.gnu.org>

	PR testsuite/60671
	g++.dg/pr49718.C: Adjust scan-assembler-times for hppa*-*-hpux*.

2014-04-06  John David Anglin  <danglin@gcc.gnu.org>

	PR testsuite/60672
	* g++.dg/cpp1y/auto-fn25.C: Require lto.

	* gcc.dg/atomic/stdatomic-flag.c: xfail on hppa*-*-hpux*.

2014-04-05  Dominique d'Humieres <dominiq@lps.ens.fr>

	* gfortran.dg/warn_conversion_4.f90: Adjust test.

2014-05-04 Pitchumani Sivanupandi  <Pitchumani.S@atmel.com>

	* gcc.target/avr/dev-specific-rmw.c: New test.

2014-04-04  Cong Hou  <congh@google.com>

	PR tree-optimization/60656
	* gcc.dg/vect/pr60656.c: New test.

2014-04-04  Andreas Krebbel  <Andreas.Krebbel@de.ibm.com>

	* gcc.dg/builtin-bswap-6.c: Adjust return value to disable GCC
	optimization.
	* gcc.dg/builtin-bswap-7.c: Likewise.

2014-04-04  Paolo Carlini  <paolo.carlini@oracle.com>

	PR c++/58207
	* g++.dg/cpp0x/constexpr-ice15.C: New.

2014-04-04  Jan Hubicka  <hubicka@ucw.cz>

	PR ipa/59626
	testcase by Richard Biener
	* gcc.dg/lto/pr59626_0.c: New testcase.
	* gcc.dg/lto/pr59626_1.c: New testcase.

2014-04-04  Ramana Radhakrishnan  <ramana.radhakrishnan@arm.com>

	PR debug/60655
	* gcc.c-torture/compile/pr60655-1.c: New test.

2014-04-04  Martin Jambor  <mjambor@suse.cz>

	PR ipa/60640
	* g++.dg/ipa/pr60640-1.C: New test.
	* g++.dg/ipa/pr60640-2.C: Likewise.
	* g++.dg/ipa/pr60640-3.C: Likewise.
	* g++.dg/ipa/pr60640-4.C: Likewise.

2014-04-04  Jeff Law  <law@redhat.com>

	PR target/60657
	* gcc.target/arm/pr60657.c: New test.

2014-04-04  Richard Biener  <rguenther@suse.de>

	PR ipa/60746
	* g++.dg/torture/pr60746.C: New testcase.

2014-04-04  Fabien Chêne  <fabien@gcc.gnu.org>

	* g++.old-deja/g++.robertl/eb121.C: Adjust.
	* g++.old-deja/g++.jason/overload21.C: Likewise.
	* g++.old-deja/g++.law/init5.C: Likewise.

2014-04-03  Cong Hou  <congh@google.com>

	PR tree-optimization/60505
	* gcc.dg/vect/pr60505.c: New test.

2014-04-03  Richard Biener  <rguenther@suse.de>

	PR tree-optimization/60740
	* gcc.dg/graphite/pr60740.c: New testcase.

2014-04-03  Nathan Sidwell  <nathan@codesourcery.com>

	* g++.dg/warn/Wnvdtor.C: Add non-polymorphic case.
	* g++.dg/warn/Wnvdtor-2.C: New.
	* g++.dg/warn/Wnvdtor-3.C: New.
	* g++.dg/warn/Wnvdtor-4.C: New.
	* g++.dg/warn/Weff1.C: Delete.
	* g++.old-deja/g++.benjamin/15309-1.C: Delete.
	* g++.old-deja/g++.benjamin/15309-2.C: Delete.

2014-04-02  Jan Hubicka  <hubicka@ucw.cz>

	PR ipa/60659
	* g++.dg/torture/pr60659.C: New testcase.

2014-04-02  Bill Schmidt  <wschmidt@linux.vnet.ibm.com>

	PR tree-optimization/60733
	* gcc.dg/torture/pr60733.c:  New test.

2014-04-02  Vladimir Makarov  <vmakarov@redhat.com>

	PR rtl-optimization/60650
	* gcc.target/arm/pr60650-2.c: New.

2014-04-02  Joseph Myers  <joseph@codesourcery.cmo>

	* gcc.target/i386/avx2-vpand-3.c,
	gcc.target/i386/avx256-unaligned-load-2.c: Use -mno-prefer-avx128.

2014-04-02  Joseph Myers  <joseph@codesourcery.com>

	* gcc.target/i386/funcspec-2.c, gcc.target/i386/funcspec-3.c,
	gcc.target/i386/funcspec-9.c, gcc.target/i386/isa-1.c,
	gcc.target/i386/memcpy-strategy-1.c,
	gcc.target/i386/memcpy-strategy-2.c,
	gcc.target/i386/memcpy-vector_loop-1.c,
	gcc.target/i386/memcpy-vector_loop-2.c,
	gcc.target/i386/memset-vector_loop-1.c,
	gcc.target/i386/memset-vector_loop-2.c,
	gcc.target/i386/sse2-init-v2di-2.c, gcc.target/i386/ssetype-1.c,
	gcc.target/i386/ssetype-2.c, gcc.target/i386/ssetype-5.c: Skip for
	-march= options different from those in dg-options.

2014-04-02  Joseph Myers  <joseph@codesourcery.com>

	* gcc.target/i386/387-3.c, gcc.target/i386/387-4.c,
	gcc.target/i386/pr30970.c: Use -mtune=generic.
	* gcc.target/i386/avx2-vpaddb-3.c,
	gcc.target/i386/avx2-vpaddd-3.c, gcc.target/i386/avx2-vpaddq-3.c,
	gcc.target/i386/avx2-vpaddw-3.c, gcc.target/i386/avx2-vpmulld-3.c,
	gcc.target/i386/avx2-vpmullw-3.c, gcc.target/i386/avx2-vpsrad-3.c,
	gcc.target/i386/avx2-vpsraw-3.c, gcc.target/i386/avx2-vpsrld-3.c,
	gcc.target/i386/avx2-vpsrlw-3.c, gcc.target/i386/avx2-vpsubb-3.c,
	gcc.target/i386/avx2-vpsubd-3.c, gcc.target/i386/avx2-vpsubq-3.c,
	gcc.target/i386/avx2-vpsubw-3.c,
	gcc.target/i386/avx256-unaligned-load-1.c,
	gcc.target/i386/avx256-unaligned-load-4.c,
	gcc.target/i386/avx256-unaligned-store-1.c,
	gcc.target/i386/avx256-unaligned-store-2.c,
	gcc.target/i386/avx256-unaligned-store-4.c: Use
	-mno-prefer-avx128.

2014-03-26  Dominique d'Humieres  <dominiq@lps.ens.fr>
	    Iain Sandoe <iain@codesourcery.com>

	PR target/54083
	* gcc.dg/attr-weakref-1.c: Allow the test on darwin
	with the additional options -Wl,-undefined,dynamic_lookup
	and -Wl,-flat_namespace.
	* gcc.dg/torture/pr53922.c: Additional option
	-Wl,-flat_namespace for darwin[89].
	* gcc.dg/torture/pr60092.c: Additional options
	-Wl,-undefined,dynamic_lookup and -Wl,-flat_namespace
	for darwin[89].

2014-03-26  Dominique d'Humieres  <dominiq@lps.ens.fr>

	PR target/43751
	* lib/prune.exp: Modify the regular express to prune
	the new warnings introduced by r205679 on darwin9.

2014-04-01  Fabien Chêne  <fabien@gcc.gnu.org>

	* g++.dg/init/ctor4.C: Adjust.
	* g++.dg/init/ctor4-1.C: New.
	* g++.dg/cpp0x/defaulted2.C: Adjust.

2014-04-01  Richard Henderson  <rth@redhat.com>

	PR target/60704
	* gcc.dg/pr60704.c: New file.

2014-04-01  Bin Cheng  <bin.cheng@arm.com>

	PR target/60363
	* gcc.dg/tree-ssa/ssa-dom-thread-4.c: Xfail for
	logical_op_short_circuit targets.

2014-04-01  Dominique d'Humieres  <dominiq@lps.ens.fr>

	PR libfortran/60128
	* gfortran.dg/fmt_en.f90: Skip unsupported rounding tests.
	XFAIL for i?86-*-solaris2.9* and hppa*-*-hpux*.

2014-03-31  H.J. Lu  <hongjiu.lu@intel.com>

	PR rtl-optimization/60700
	* gcc.target/i386/pr60700.c: New test.

2014-03-31  Ramana Radhakrishnan  <ramana.radhakrishnan@arm.com>

	PR target/60650
	* gcc.target/arm/pr60650.c: Adjust command line options.

2014-03-31  Martin Jambor  <mjambor@suse.cz>

	PR middle-end/60647
	* gcc.dg/pr60647-1.c: New test.
	* gcc.dg/pr60647-2.c: Likewise.

2014-03-31  Richard Biener  <rguenther@suse.de>

	* gcc.dg/lto/pr55113_0.c: Skip also for 32bit multilib on x86_64.

2014-03-31  Kugan Vivekanandarajah  <kuganv@linaro.org>

	PR target/60034
	* gcc.target/aarch64/pr60034.c: New file.

2014-03-29  Adam Butcher  <adam@jessamine.co.uk>

	PR c++/60626
	* g++.dg/cpp1y/pr60626.C: New testcase.

2014-03-29  Joseph Myers  <joseph@codesourcery.com>

	* gcc.dg/pr45416.c: Allow bextr on x86.
	* gcc.target/i386/fma4-builtin.c, gcc.target/i386/fma4-fma-2.c,
	gcc.target/i386/fma4-fma.c, gcc.target/i386/fma4-vector-2.c,
	gcc.target/i386/fma4-vector.c: Use -mno-fma.
	* gcc.target/i386/l_fma_double_1.c,
	gcc.target/i386/l_fma_double_2.c,
	gcc.target/i386/l_fma_double_3.c,
	gcc.target/i386/l_fma_double_4.c,
	gcc.target/i386/l_fma_double_5.c,
	gcc.target/i386/l_fma_double_6.c, gcc.target/i386/l_fma_float_1.c,
	gcc.target/i386/l_fma_float_2.c, gcc.target/i386/l_fma_float_3.c,
	gcc.target/i386/l_fma_float_4.c, gcc.target/i386/l_fma_float_5.c,
	gcc.target/i386/l_fma_float_6.c: Use -mno-fma4.
	* gcc.target/i386/pr27971.c: Use -mno-tbm.
	* gcc.target/i386/pr42542-4a.c: Use -mno-avx.
	* gcc.target/i386/pr59390.c: Use -mno-fma -mno-fma4.

2014-03-29  Jakub Jelinek  <jakub@redhat.com>

	PR target/60648
	* g++.dg/pr60648.C: Move test to...
	* g++.dg/torture/pr60648.C: ... here.  Run on all targets, remove
	dg-options, add for fpic targets dg-additional-options -fPIC.

2014-03-28  Eric Botcazou  <ebotcazou@adacore.com>

	* gnat.dg/opt33.adb: New testcase.

2014-03-28  Vladimir Makarov  <vmakarov@redhat.com>

	PR target/60697
	* gcc.target/aarch64/pr60697.c: New.

2014-03-27  Jeff Law  <law@redhat.com>

	PR target/60648
	* g++.dg/pr60648.C: New test.

2014-03-28  Adam Butcher  <adam@jessamine.co.uk>

	PR c++/60573
	* g++.dg/cpp1y/pr60573.C: New testcase.

2014-03-28  Jakub Jelinek  <jakub@redhat.com>

	PR target/60693
	* gcc.target/i386/pr60693.c: New test.

2014-03-28  Vishnu K S  <Vishnu.k_s@atmel.com>

	* gcc.dg/pr59940.c (si): Use 32-bit SI mode instead of int.

2014-03-28  Jakub Jelinek  <jakub@redhat.com>

	PR c++/60689
	* c-c++-common/pr60689.c: New test.

	PR c++/58678
	* g++.dg/abi/thunk6.C: Scan assembler for _ZTv0_n32_N1CD1Ev
	only for lp64 targets and scan for _ZTv0_n16_N1CD1Ev for ilp32
	targets.

2014-03-28  Vladimir Makarov  <vmakarov@redhat.com>

	PR target/60675
	* gcc.target/aarch64/pr60675.C: New.

2014-03-28  Andreas Krebbel  <Andreas.Krebbel@de.ibm.com>

	* gcc.dg/tree-ssa/ssa-dom-thread-4.c: Remove s390 special option.
	* lib/target-supports.exp: Return true for s390
	in check_effective_logical_op_short_circuit.

2014-03-28  Kirill Yukhin  <kirill.yukhin@intel.com>

	* gcc.target/i386/avx512f-vshuff32x4-2.c: Fix initialization
	of second source operand.
	* gcc.target/i386/avx512f-vshuff64x2-2.c: Ditto.
	* gcc.target/i386/avx512f-vshufi32x4-2.c: Ditto.
	* gcc.target/i386/avx512f-vshufi64x2-2.c: Ditto.

2014-03-28  Jakub Jelinek  <jakub@redhat.com>

	PR ipa/60315
	* g++.dg/torture/pr60315.C: Add -std=c++11 to dg-options.

2014-03-28  Tobias Burnus  <burnus@net-b.de>

	* lib/cilk-plus-dg.exp: New.
	* g++.dg/cilk-plus/cilk-plus.exp: Use it.
	* gcc.dg/cilk-plus/cilk-plus.exp: Use it.

2014-03-27  Thomas Koenig  <tkoenig@gcc.gnu.org>

	PR fortran/60522
	* gfortran.dg/where_4.f90:  New test case.

2014-03-27  Tobias Burnus  <burnus@net-b.de>

	PR fortran/58880
	* gfortran.dg/finalize_24.f90: New.

2014-03-27  Michael Meissner  <meissner@linux.vnet.ibm.com>

	* gcc.target/powerpc/p8vector-vbpermq.c: New test to test the
	vbpermq builtin.

	* gcc.target/powerpc/vsx-extract-1.c: New test to test VSX
	vec_select optimizations.
	* gcc.target/powerpc/vsx-extract-2.c: Likewise.
	* gcc.target/powerpc/vsx-extract-3.c: Likewise.

	PR target/60672
	* gcc.target/powerpc/pr60676.c: New file, make sure xxsldwi and
	xxpermdi builtins are supported.

2014-03-27  Vladimir Makarov  <vmakarov@redhat.com>

	PR rtl-optimization/60650
	* gcc.target/arm/pr60650.c: New.

2014-03-27  Andreas Krebbel  <Andreas.Krebbel@de.ibm.com>

	* gcc.target/s390/20140327-1.c: New testcase.

2014-03-27  Jakub Jelinek  <jakub@redhat.com>

	PR middle-end/60682
	* g++.dg/gomp/pr60682.C: New test.

2014-03-27  John David Anglin  <danglin@gcc.gnu.org>

	* gcc.dg/torture/pr60092.c: Remove default dg-skip-if arguments.

2014-03-27  Marcus Shawcroft  <marcus.shawcroft@arm.com>

	PR target/60580
	* gcc.target/aarch64/pr60580_1.c: New.
	* gcc.target/aarch64/test_fp_attribute_1.c: New.
	* gcc.target/aarch64/test_fp_attribute_2.c: New.

2014-03-26  Dehao Chen  <dehao@google.com>

	* gcc.dg/predict-8.c: New test.

2014-03-26  Fabien Chêne  <fabien@gcc.gnu.org>

	PR c++/52369
	* g++.dg/init/const10.C: New.
	* g++.dg/init/const11.C: New.
	* g++.dg/init/pr25811.C: Adjust.
	* g++.dg/init/pr29043.C: Likewise.
	* g++.dg/init/pr43719.C: Likewise.
	* g++.dg/init/pr44086.C: Likewise.
	* g++.dg/init/ctor8.C: Likewise.
	* g++.dg/init/uninitialized1.C: Likewise.

2014-03-26  Jakub Jelinek  <jakub@redhat.com>

	PR sanitizer/60636
	* c-c++-common/ubsan/pr60636.c: New test.

2014-03-26  Andreas Schwab  <schwab@suse.de>

	* g++.dg/torture/pr60315.C: Remove duplication.

2014-03-26  Eric Botcazou  <ebotcazou@adacore.com>

	* gcc.c-torture/execute/20140326-1.c: New test.

2014-03-25  Jan Hubicka  <hubicka@ucw.cz>

	PR ipa/60315
	* g++.dg/torture/pr60315.C: New testcase.

2014-03-25  Martin Jambor  <mjambor@suse.cz>

	PR ipa/60600
	* g++.dg/ipa/pr60600.C: New test.

2014-03-25  John David Anglin  <danglin@gcc.gnu.org>

	PR testsuite/58013
	* g++.dg/opt/pr56999.C: Pop hidden visibility.

2014-03-25  Richard Biener  <rguenther@suse.de>

	PR middle-end/60635
	* gfortran.dg/lto/pr60635_0.f90: New testcase.
	* gfortran.dg/lto/pr60635_1.c: Likewise.

2014-03-24  Adam Butcher  <adam@jessamine.co.uk>

	PR c++/60627
	* g++.dg/cpp1y/pr60627.C: New testcase.

2014-03-24  Alex Velenko  <Alex.Velenko@arm.com>

	* gcc.target/aarch64/ushr64_1.c: New.

2014-03-24  James Greenhalgh  <james.greenhalgh@arm.com>

	* gcc.target/aarch64/vect-abs.c (dg-options): Add -std=c99.
	(LONG_LONG): Use LLONG.
	(set_rvector_long): Explicitly return void.
	(set_vector_long): Likewise.
	(check_vector_long): Likewise.

2014-03-24  Marek Polacek  <polacek@redhat.com>

	* c-c++-common/ubsan/div-by-zero-4.c: Don't include limits.h.
	Define INT_MIN.
	* c-c++-common/ubsan/overflow-1.c: Check for unwanted output.
	* c-c++-common/ubsan/overflow-add-1.c: Likewise.
	* c-c++-common/ubsan/overflow-mul-1.c: Likewise.
	* c-c++-common/ubsan/overflow-mul-3.c: Likewise.
	* c-c++-common/ubsan/overflow-negate-2.c: Likewise.
	* c-c++-common/ubsan/overflow-sub-1.c: Likewise.
	* c-c++-common/ubsan/pr59503.c: Likewise.
	* c-c++-common/ubsan/pr60613-1.c: Likewise.
	* c-c++-common/ubsan/save-expr-1.c: Likewise.
	* c-c++-common/ubsan/shift-3.c: Likewise.
	* c-c++-common/ubsan/shift-6.c: Likewise.
	* c-c++-common/ubsan/undefined-1.c: Likewise.
	* c-c++-common/ubsan/vla-2.c: Likewise.
	* c-c++-common/ubsan/vla-3.c: Likewise.
	* c-c++-common/ubsan/vla-4.c: Likewise.
	* g++.dg/ubsan/cxx11-shift-1.C: Likewise.
	* g++.dg/ubsan/return-2.C: Likewise.

2014-03-23  John David Anglin  <danglin@gcc.gnu.org>

	* gcc.dg/tree-prof/pr59003.c: Add -fno-common to dg-options on
	hppa*-*-hpux*.

	* gcc.dg/torture/pr60092.c: Skip on 32-bit hpux.

	PR libfortran/59313
	PR libfortran/58015
	* gfortran.dg/erf_3.F90: Skip on hppa*-*-hpux*.
	* gfortran.dg/round_4.f90: Likewise.

2014-03-23  Dominique d'Humieres  <dominiq@lps.ens.fr>

	PR libfortran/60128
	* gfortran.dg/fmt_en.f90: Update test. XFAIL for
	i?86-*-solaris2.9*.

2014-03-22  Jakub Jelinek  <jakub@redhat.com>

	PR sanitizer/60613
	* c-c++-common/ubsan/pr60613-1.c: New test.
	* c-c++-common/ubsan/pr60613-2.c: New test.

2014-03-22  Matthias Klose  <doko@ubuntu.com>

	* g++.dg/cpp0x/regress: Remove empty directory.

2014-03-22  Jakub Jelinek  <jakub@redhat.com>

	PR debug/60603
	* gcc.dg/debug/dwarf2/dwarf2-macro2.c: New test.

2014-03-21  Paolo Carlini  <paolo.carlini@oracle.com>

	* g++.dg/cpp1y/pr60033.C: Use target c++1y.
	* g++.dg/cpp1y/pr60393.C: Likewise.

2014-03-21  Paolo Carlini  <paolo.carlini@oracle.com>

	PR c++/60384
	* g++.dg/cpp1y/pr60384.C: New.

2014-03-21  Jakub Jelinek  <jakub@redhat.com>

	PR target/60598
	* gcc.dg/pr60598.c: New test.

2014-03-21  Martin Jambor  <mjambor@suse.cz>

	PR ipa/59176
	* g++.dg/torture/pr59176.C: New test.

2014-03-21  Martin Jambor  <mjambor@suse.cz>

	PR ipa/60419
	* g++.dg/ipa/pr60419.C: New test.

2014-03-21  Richard Biener  <rguenther@suse.de>

	PR tree-optimization/60577
	* gcc.dg/tree-ssa/ssa-lim-11.c: New testcase.

2014-03-21  Tobias Burnus  <burnus@net-b.de>

	PR fortran/60599
	* lib/gcc-dg.exp (scan-module): Uncompress .mod files for reading.

2014-03-20  Jakub Jelinek  <jakub@redhat.com>

	PR middle-end/60597
	* g++.dg/opt/pr60597.C: New test.

	PR c++/60572
	* g++.dg/init/pr60572.C: New test.

2014-03-20  Zhenqiang Chen  <zhenqiang.chen@linaro.org>

	* gcc.target/arm/neon-modes-3.c: Add "-g" option.

2014-03-19  Tobias Burnus  <burnus@net-b.de>

	PR fortran/60543
	PR fortran/60283
	* gfortran.dg/implicit_pure_4.f90: New.

2014-03-19  Paolo Carlini  <paolo.carlini@oracle.com>

	PR c++/51474
	* g++.dg/cpp0x/nsdmi-virtual2.C: New.

2014-03-19  H.J. Lu  <hongjiu.lu@intel.com>

	PR testsuite/60590
	* lib/target-libpath.exp (set_ld_library_path_env_vars): Log
	LD_LIBRARY_PATH, LD_RUN_PATH, SHLIB_PATH, LD_LIBRARY_PATH_32,
	LD_LIBRARY_PATH_64 and DYLD_LIBRARY_PATH.

2014-03-19  Paolo Carlini  <paolo.carlini@oracle.com>

	PR c++/60332
	* g++.dg/cpp1y/pr60332.C: New.

2014-03-19  Marek Polacek  <polacek@redhat.com>

	PR sanitizer/60569
	* g++.dg/ubsan/pr60569.C: New test.

2014-03-19  Rainer Orth  <ro@CeBiTec.Uni-Bielefeld.DE>

	* gcc.dg/tls/pr58595.c: Require tls_runtime instead of tls.

2014-03-19  Jakub Jelinek  <jakub@redhat.com>

	PR tree-optimization/60559
	* g++.dg/vect/pr60559.cc: New test.

2014-03-18  Ian Lance Taylor  <iant@google.com>

	PR target/60563
	* g++.dg/ext/sync-4.C (int32_t): Remove typedef.
	(ditype): Rename typedef from int64_t.

2014-03-19  Manuel López-Ibáñez  <manu@gcc.gnu.org>

	PR c/55383
	* gcc.dg/cast-qual-3.c: New.
	Revert:
	2014-03-18  Manuel López-Ibáñez  <manu@gcc.gnu.org>
	* c-c++-common/Wcast-qual-1.c: More precise match text.

2014-03-18  Janus Weil  <janus@gcc.gnu.org>

	PR fortran/55207
	PR fortran/60549
	* gfortran.dg/assumed_rank_7.f90: Revert r208590.
	* gfortran.dg/c_ptr_tests_16.f90: Ditto.
	* gfortran.dg/inline_sum_bounds_check_1.f90: Ditto.
	* gfortran.dg/intent_optimize_1.f90: Ditto.
	* gfortran.dg/pointer_init_9.f90: Ditto.
	* gfortran.dg/volatile4.f90: Ditto.
	* gfortran.dg/volatile6.f90: Ditto.

2014-03-18  Manuel López-Ibáñez  <manu@gcc.gnu.org>

	PR c/55383
	* c-c++-common/Wcast-qual-1.c: More precise match text.

2014-03-18  Paolo Carlini  <paolo.carlini@oracle.com>

	PR c++/60305
	* g++.dg/cpp0x/constexpr-ice14.C: New.

2014-03-18  Paolo Carlini  <paolo.carlini@oracle.com>

	PR c++/54250
	* g++.dg/cpp0x/lambda/lambda-ice12.C: New.

2014-03-18  Jakub Jelinek  <jakub@redhat.com>

	PR sanitizer/60535
	* c-c++-common/ubsan/null-1.c: Don't skip if -flto.
	* c-c++-common/ubsan/null-2.c: Likewise.
	* c-c++-common/ubsan/null-3.c: Likewise.
	* c-c++-common/ubsan/null-4.c: Likewise.
	* c-c++-common/ubsan/null-5.c: Likewise.
	* c-c++-common/ubsan/null-6.c: Likewise.
	* c-c++-common/ubsan/null-7.c: Likewise.
	* c-c++-common/ubsan/null-8.c: Likewise.
	* c-c++-common/ubsan/null-9.c: Likewise.
	* c-c++-common/ubsan/null-10.c: Likewise.
	* c-c++-common/ubsan/null-11.c: Likewise.
	* c-c++-common/ubsan/overflow-1.c: Likewise.
	* c-c++-common/ubsan/overflow-2.c: Likewise.
	* c-c++-common/ubsan/overflow-add-1.c: Likewise.
	* c-c++-common/ubsan/overflow-add-2.c: Likewise.
	* c-c++-common/ubsan/overflow-int128.c: Likewise.
	* c-c++-common/ubsan/overflow-mul-1.c: Likewise.
	* c-c++-common/ubsan/overflow-mul-2.c: Likewise.
	* c-c++-common/ubsan/overflow-mul-3.c: Likewise.
	* c-c++-common/ubsan/overflow-mul-4.c: Likewise.
	* c-c++-common/ubsan/overflow-negate-1.c: Likewise.
	* c-c++-common/ubsan/overflow-negate-2.c: Likewise.
	* c-c++-common/ubsan/overflow-sub-1.c: Likewise.
	* c-c++-common/ubsan/overflow-sub-2.c: Likewise.
	* c-c++-common/ubsan/pr59333.c: Likewise.
	* c-c++-common/ubsan/pr59503.c: Likewise.
	* c-c++-common/ubsan/pr59667.c: Likewise.
	* c-c++-common/ubsan/undefined-1.c: Likewise.
	* g++.dg/ubsan/pr59250.C: Likewise.
	* g++.dg/ubsan/pr59306.C: Likewise.

2014-03-18  Rainer Orth  <ro@CeBiTec.Uni-Bielefeld.DE>

	* gcc.dg/tls/pr58595.c: Add tls options.

2014-03-18  Kirill Yukhin  <kirill.yukhin@intel.com>

	* gcc.target/i386/avx-additional-reg-names.c: New.
	* gcc.target/i386/avx512f-additional-reg-names.c: Ditto.

2014-03-17  Adam Butcher  <adam@jessamine.co.uk>

	PR c++/60390
	* g++.dg/cpp1y/pr60390.C: New testcase.

	PR c++/60391
	* g++.dg/cpp1y/pr60391.C: New testcase.

2014-03-17  Jakub Jelinek  <jakub@redhat.com>

	PR target/60516
	* gcc.target/i386/pr60516.c: New test.

2014-03-17  Paolo Carlini  <paolo.carlini@oracle.com>

	PR c++/59571
	* g++.dg/cpp0x/constexpr-ice13.C: New.

2014-03-17  Marek Polacek  <polacek@redhat.com>

	PR middle-end/60534
	* gcc.dg/gomp/pr60534.c: New test.

2014-03-17  Kai Tietz  <ktietz@redhat.com>

	* gcc.c-torture/compile/20010327-1.c: Disable test for LLP64 targets.

2014-03-17  Andreas Schwab  <schwab@linux-m68k.org>

	PR testsuite/58851
	* gfortran.dg/unlimited_polymorphic_13.f90: Properly compute
	storage size.

2014-03-15  Jerry DeLisle  <jvdelisle@gcc.gnu>

	PR libfortran/58324
	* gfortran.dg/list_read_12.f90: New test.

2014-03-15  Janus Weil  <janus@gcc.gnu.org>

	PR fortran/55207
	* gfortran.dg/assumed_rank_7.f90: Explicitly deallocate variables.
	* gfortran.dg/c_ptr_tests_16.f90: Put into subroutine.
	* gfortran.dg/inline_sum_bounds_check_1.f90: Add
	-Wno-aggressive-loop-optimizations and remove an unused variable.
	* gfortran.dg/intent_optimize_1.f90: Put into subroutine.
	* gfortran.dg/pointer_init_9.f90: New.
	* gfortran.dg/volatile4.f90: Put into subroutine.
	* gfortran.dg/volatile6.f90: Ditto.

2014-03-14  Mikael Morin  <mikael@gcc.gnu.org>

	PR fortran/60392
	* gfortran.dg/transpose_4.f90: New test.

2014-03-14  Vladimir Makarov  <vmakarov@redhat.com>

	PR rtl-optimization/60508
	* gcc.target/i386/pr60508.c: New.

2014-03-14  Richard Biener  <rguenther@suse.de>

	PR middle-end/60518
	* g++.dg/pr60518.C: New testcase.

2014-03-14  Martin Jambor  <mjambor@suse.cz>

	PR lto/60461
	* gcc.dg/lto/pr60461_0.c: New test.

2014-03-14  Cesar Philippidis  <cesar@codesourcery.com>

	* lib/gcc-dg.exp (cleanup-saved-temps): Handle LTO temporaries.
	* lib/lto.exp (lto-execute): Cleanup LTO temporaries.
	* gcc.dg/lto/save-temps_0.c: New testcase.

2014-03-13  Jakub Jelinek  <jakub@redhat.com>

	PR middle-end/36282
	* c-c++-common/pr36282-1.c: New test.
	* c-c++-common/pr36282-2.c: New test.
	* c-c++-common/pr36282-3.c: New test.
	* c-c++-common/pr36282-4.c: New test.

2014-03-13  Richard Henderson  <rth@redhat.com>

	PR debug/60438
	* g++.dg/torture/pr60438-1.C, g++.dg/torture/pr60438-2.C: New.

2014-03-13  Paolo Carlini  <paolo.carlini@oracle.com>

	PR c++/60383
	* g++.dg/template/crash118.C: New.
	* g++.dg/template/crash95.C: Adjust.

2014-03-13  Vladimir Makarov  <vmakarov@redhat.com>

	PR rtl-optimization/57189
	* gcc.target/i386/pr57189.c: New.

2014-03-13  Paolo Carlini  <paolo.carlini@oracle.com>

	PR c++/60254
	* g++.dg/cpp0x/static_assert10.C: New.
	* g++.dg/cpp0x/static_assert11.C: Likewise.
	* g++.dg/cpp0x/static_assert3.C: Adjust.

2014-03-13  Richard Biener  <rguenther@suse.de>

	* lib/lto.exp (lto-execute): Fix error catching for dg-final.

2014-03-12  Michael Meissner  <meissner@linux.vnet.ibm.com>

	* gcc.target/powerpc/p8vector-int128-1.c: New test to test ISA
	2.07 128-bit arithmetic.
	* gcc.target/powerpc/p8vector-int128-2.c: Likewise.

	* gcc.target/powerpc/timode_off.c: Restrict cpu type to power5,
	due to when TImode is allowed in VSX registers, the allowable
	address modes for TImode is just a single indirect address in
	order for the value to be loaded and store in either GPR or VSX
	registers.  This affects the generated code, and it would cause
	this test to fail, when such an option is used.

2014-03-12  Marcus Shawcroft  <marcus.shawcroft@arm.com>

	* lib/profopt.exp (profopt-execute): Use $testcase in unsupported.

2014-03-12  Jakub Jelinek  <jakub@redhat.com>

	* gcc.dg/tree-ssa/ssa-ifcombine-12.c: New test.
	* gcc.dg/tree-ssa/ssa-ifcombine-13.c: New test.
	* gcc.dg/tree-ssa/phi-opt-2.c: Pass -mbranch-cost=1 if possible,
	only test for exactly one if if -mbranch-cost=1 has been passed.

2014-03-12  Christian Bruel  <christian.bruel@st.com>

	PR target/60264
	* gcc.target/arm/pr60264.c

2014-03-12  Thomas Preud'homme  <thomas.preudhomme@arm.com>

	PR tree-optimization/60454
	* gcc.c-torture/execute/pr60454.c: New test.

2014-03-12  Jakub Jelinek  <jakub@redhat.com>
	    Marc Glisse  <marc.glisse@inria.fr>

	PR tree-optimization/60502
	* gcc.c-torture/compile/pr60502.c: New test.

2014-03-12  Jakub Jelinek  <jakub@redhat.com>

	PR middle-end/60482
	* gcc.dg/vect/pr60482.c: New test.

2014-03-11  Paolo Carlini  <paolo.carlini@oracle.com>

	PR c++/60389
	* g++.dg/cpp0x/inh-ctor19.C: New.

2014-03-11  Richard Biener  <rguenther@suse.de>

	PR tree-optimization/60429
	PR tree-optimization/60485
	* gcc.dg/pr60485-1.c: New testcase.
	* gcc.dg/pr60485-2.c: Likewise.

2014-03-10  Jakub Jelinek  <jakub@redhat.com>

	PR ipa/60457
	* g++.dg/ipa/pr60457.C: New test.

2014-03-10  Richard Biener  <rguenther@suse.de>

	PR middle-end/60474
	* g++.dg/torture/pr60474.C: New testcase.

2014-03-09  Andreas Schwab  <schwab@linux-m68k.org>

	* g++.dg/cpp0x/alias-decl-debug-0.C: Move dg-skip after dg-do.

2014-03-08  Paulo Matos  <paulo@matos-sorge.com>

	* gcc.dg/lto/pr55113_0.c: New testcase.

2014-03-08  Adam Butcher  <adam@jessamine.co.uk>

	PR c++/60033
	* g++.dg/cpp1y/pr60033.C: New testcase.

	PR c++/60393
	* g++.dg/cpp1y/pr60393.C: New testcase.

2014-03-08  Dominique d'Humieres  <dominiq@lps.ens.fr>

	PR libfortran/60128
	* gfortran.dg/fmt_en.f90: New test.

2014-03-07  Jason Merrill  <jason@redhat.com>

	* lib/g++-dg.exp (g++-dg-runtest): Run tests in C++1y mode, too.
	* lib/target-supports.exp (check_effective_target_c++11): Now
	means C++11 and up.
	(check_effective_target_c++11_only): New.
	(check_effective_target_c++11_down): New.
	(check_effective_target_c++1y): New.
	(check_effective_target_c++1y_only): New.
	(check_effective_target_c++98_only): Rename from
	check_effective_target_c++98.
	* g++.dg/*: Use { target c++11 } instead of -std=c++11.

2014-03-07  Paolo Carlini  <paolo.carlini@oracle.com>

	PR c++/58609
	* g++.dg/cpp0x/constexpr-ice12.C: New.

2014-03-07  Thomas Schwinge  <thomas@codesourcery.com>

	* c-c++-common/gomp/map-1.c: Extend.

2014-03-06  Paul Thomas  <pault@gcc.gnu.org>
	    Janus Weil  <janus@gcc.gnu.org>

	PR fortran/51976
	* gfortran.dg/deferred_type_component_1.f90 : New test.
	* gfortran.dg/deferred_type_component_2.f90 : New test.

2014-03-06  Marek Polacek  <polacek@redhat.com>

	PR c/60197
	* c-c++-common/cilk-plus/CK/pr60197.c: New test.
	* c-c++-common/cilk-plus/CK/pr60197-2.c: New test.

2014-03-06  Jakub Jelinek  <jakub@redhat.com>

	PR target/58595
	* gcc.dg/tls/pr58595.c: New test.

2014-03-06  Richard Biener  <rguenther@suse.de>

	PR middle-end/60445
	PR lto/60424
	PR lto/60427
	Revert
	2014-03-04  Paulo Matos  <paulo@matos-sorge.com>

	* gcc.dg/lto/pr55113_0.c: New testcase.

2014-03-05  Jakub Jelinek  <jakub@redhat.com>

	PR testsuite/59308
	* gcc.dg/pr46309.c: Don't compile on logical_op_short_circuit targets
	other than mips/avr.  Use -mbranch-cost=2 even for i?86/x86_64.
	* gcc.dg/tree-ssa/reassoc-32.c: Use -mbranch-cost=2 even for
	s390*/i?86/x86_64.
	* gcc.dg/tree-ssa/reassoc-33.c: Likewise.
	* gcc.dg/tree-ssa/reassoc-34.c: Likewise.
	* gcc.dg/tree-ssa/reassoc-35.c: Likewise.
	* gcc.dg/tree-ssa/reassoc-36.c: Likewise.
	* gcc.dg/tree-ssa/ssa-ifcombine-ccmp-1.c: Don't compile on
	logical_op_short_circuit targets other than avr.  Use -mbranch-cost=2
	even for mips*/s390*/i?86/x86_64.
	* gcc.dg/tree-ssa/ssa-ifcombine-ccmp-2.c: Likewise.
	* gcc.dg/tree-ssa/ssa-ifcombine-ccmp-3.c: Likewise.
	* gcc.dg/tree-ssa/ssa-ifcombine-ccmp-4.c: Likewise.
	* gcc.dg/tree-ssa/ssa-ifcombine-ccmp-5.c: Likewise.
	* gcc.dg/tree-ssa/ssa-ifcombine-ccmp-6.c: Likewise.

	PR lto/60404
	* gcc.dg/lto/pr60404_0.c: New test.
	* gcc.dg/lto/pr60404_1.c: New file.
	* gcc.dg/lto/pr60404_2.c: New file.

2014-03-04  Bill Schmidt  <wschmidt@linux.vnet.ibm.com>

	* gcc.dg/vmx/extract-vsx.c: Replace "vector long" with "vector
	long long" throughout.
	* gcc.dg/vmx/extract-vsx-be-order.c: Likewise.
	* gcc.dg/vmx/insert-vsx.c: Likewise.
	* gcc.dg/vmx/insert-vsx-be-order.c: Likewise.
	* gcc.dg/vmx/ld-vsx.c: Likewise.
	* gcc.dg/vmx/ld-vsx-be-order.c: Likewise.
	* gcc.dg/vmx/ldl-vsx.c: Likewise.
	* gcc.dg/vmx/ldl-vsx-be-order.c: Likewise.
	* gcc.dg/vmx/merge-vsx.c: Likewise.
	* gcc.dg/vmx/merge-vsx-be-order.c: Likewise.
	* gcc.dg/vmx/st-vsx.c: Likewise.
	* gcc.dg/vmx/st-vsx-be-order.c: Likewise.
	* gcc.dg/vmx/stl-vsx.c: Likewise.
	* gcc.dg/vmx/stl-vsx-be-order.c: Likewise.

2014-03-04  Paulo Matos  <paulo@matos-sorge.com>

	* gcc.dg/lto/pr55113_0.c: New testcase.

2014-03-04  Paolo Carlini  <paolo.carlini@oracle.com>

	PR c++/60376
	* g++.dg/cpp1y/pr60376.C: New.

2014-03-04  Rainer Orth  <ro@CeBiTec.Uni-Bielefeld.DE>

	* g++.dg/abi/anon2.C: Don't scan assembler for c++98.

2014-03-04  Richard Biener  <rguenther@suse.de>

	PR tree-optimization/60382
	* gcc.dg/vect/pr60382.c: New testcase.

2014-03-03  Jerry DeLisle  <jvdelisle@gcc.gnu>

	PR libfortran/60148
	* gfortran.dg/namelist_84.f90: New test.

2014-03-03  Kirill Yukhin  <kirill.yukhin@intel.com>

	* gcc.target/i386/avx512er-vexp2ps-2.c: Decrease exponent
	argument to avoid inf values.
	* gcc.target/i386/avx512f-vdivps-2.c: Compare results with
	UNION_FP_CHECK machinery.

2014-03-03  Renlin Li  <Renlin.Li@arm.com>

	* gcc.target/aarch64/aapcs64/validate_memory.h: Move f32in64 and
	i32in128 cases outside special big-endian processing block.

2014-03-03  Jakub Jelinek  <jakub@redhat.com>

	PR preprocessor/60400
	* c-c++-common/cpp/pr60400.c: New test.
	* c-c++-common/cpp/pr60400-1.h: New file.
	* c-c++-common/cpp/pr60400-2.h: New file.

	PR objc++/60398
	* obj-c++.dg/invalid-method-2.mm: Adjust dg-error regexps.

	* c-c++-common/cilk-plus/PS/vectorlength-2.c: New test.
	* c-c++-common/cilk-plus/PS/vectorlength-3.c: New test.

2014-03-02  Jan Hubicka  <hubicka@ucw.cz>

	PR ipa/60150
	* g++.dg/lto/pr60150.H: New testcase.
	* g++.dg/lto/pr60150_0.C: New testcase.
	* g++.dg/lto/pr60150_1.C: New testcase.

2014-03-02  Jan Hubicka  <hubicka@ucw.cz>

	PR ipa/60306
	* g++.dg/ipa/devirt-29.C: New testcase

2014-03-02  Bernd Edlinger  <bernd.edlinger@hotmail.de>

	PR fortran/60236
	* gfortran.dg/vect/pr32380.f: Fix expected test results.

2014-03-01  Edward Smith-Rowland  <3dw4rd@verizon.net>

	PR c++/50025
	* g++.dg/cpp0x/pr50025.C: New.

2014-03-01  Adam Butcher  <adam@jessamine.co.uk>

	PR c++/60377
	* g++.dg/cpp1y/pr60377.C: New testcase.

2014-03-01  Mikael Morin  <mikael@gcc.gnu.org>

	PR fortran/60341
	* gfortran.dg/str_comp_optimize_1.f90: New test.

2014-03-01  Oleg Endo  <olegendo@gcc.gnu.org>

	PR target/60071
	* gcc.c-torture/compile/pr60071.c: New.

2014-02-28  Janus Weil  <janus@gcc.gnu.org>

	PR fortran/60359
	* gfortran.dg/unlimited_polymorphic_16.f90: New.

2014-02-28  Paolo Carlini  <paolo.carlini@oracle.com>

	PR c++/58610
	* g++.dg/cpp0x/constexpr-ice11.C: New.

2014-02-28  Paolo Carlini  <paolo.carlini@oracle.com>

	PR c++/60314
	* g++.dg/cpp1y/auto-fn24.C: New.

2014-02-28  Joey Ye  <joey.ye@arm.com>

	PR target/PR60169
	* gcc.target/arm/thumb1-far-jump-3.c: New case.

2014-02-27  Paolo Carlini  <paolo.carlini@oracle.com>

	PR c++/60253
	* g++.dg/overload/ellipsis2.C: New.

2014-02-27  Jeff Law  <law@redhat.com>

	PR rtl-optimization/52714
	* gcc.c-torture/compile/pr52714.c: New test.

2014-02-27  Mikael Pettersson  <mikpe@it.uu.se>
	    Jeff Law  <law@redhat.com>

	PR rtl-optimization/49847
	* g++.dg/pr49847.C: New test.

2014-02-27  Marek Polacek  <polacek@redhat.com>

	PR middle-end/59223
	* c-c++-common/pr59223.c: New test.

2014-02-26  Ilya Tocar  <ilya.tocar@intel.com>

	* common/config/i386/predicates.md (const1256_operand): Remove.
	(const2356_operand): New.
	(const_1_to_2_operand): Remove.
	* config/i386/sse.md (avx512pf_gatherpf<mode>sf): Change hint value.
	(*avx512pf_gatherpf<mode>sf_mask): Ditto.
	(*avx512pf_gatherpf<mode>sf): Ditto.
	(avx512pf_gatherpf<mode>df): Ditto.
	(*avx512pf_gatherpf<mode>df_mask): Ditto.
	(*avx512pf_gatherpf<mode>df): Ditto.
	(avx512pf_scatterpf<mode>sf): Ditto.
	(*avx512pf_scatterpf<mode>sf_mask): Ditto.
	(*avx512pf_scatterpf<mode>sf): Ditto.
	(avx512pf_scatterpf<mode>df): Ditto.
	(*avx512pf_scatterpf<mode>df_mask): Ditto.
	(*avx512pf_scatterpf<mode>df): Ditto.
	* common/config/i386/xmmintrin.h (_mm_hint): Add _MM_HINT_ET0.

2014-02-26  Ilya Tocar  <ilya.tocar@intel.com>

	* gcc.target/i386/avx512cd-vptestnmd-1.c: Change into ...
	* gcc.target/i386/avx512f-vptestnmd-1.c: This.
	* gcc.target/i386/avx512cd-vptestnmq-1.c: Change into ...
	* gcc.target/i386/avx512f-vptestnmq-1.c: This.
	* gcc.target/i386/avx512cd-vptestnmd-2.c: Change into ...
	* gcc.target/i386/avx512f-vptestnmd-2.c: This.
	* gcc.target/i386/avx512cd-vptestnmq-2.c: Change into ...
	* gcc.target/i386/avx512f-vptestnmq-2.c: This.

2014-02-26  Bin Cheng  <bin.cheng@arm.com>

	PR target/60280
	* gnat.dg/renaming5.adb: Change to two expected gotos.
	* gcc.dg/tree-ssa/pr21559.c: Change back to three expected
	jump threads.
	* gcc.dg/tree-prof/update-loopch.c: Check two "Invalid sum"
	messages for removed basic block.
	* gcc.dg/tree-ssa/ivopt_1.c: Fix unreliable scanning string.
	* gcc.dg/tree-ssa/ivopt_2.c: Ditto.
	* gcc.dg/tree-ssa/ivopt_3.c: Ditto.
	* gcc.dg/tree-ssa/ivopt_4.c: Ditto.

2014-02-25  Bill Schmidt  <wschmidt@linux.vnet.ibm.com>

	* gcc.dg/vmx/ld-vsx.c: Don't use vec_all_eq.
	* gcc.dg/vmx/ld-vsx-be-order.c: Likewise.
	* gcc.dg/vmx/ldl-vsx.c: Likewise.
	* gcc.dg/vmx/ldl-vsx-be-order.c: Likewise.
	* gcc.dg/vmx/merge-vsx.c: Likewise.
	* gcc.dg/vmx/merge-vsx-be-order.c: Likewise.

2014-02-25  Ilya Tocar  <ilya.tocar@intel.com>

	* gcc.target/i386/avx-1.c: Update __builtin_prefetch.
	* gcc.target/i386/prefetchwt1-1.c: New.
	* g++.dg/other/i386-2.C: Add new option.
	* g++.dg/other/i386-3.C: Ditto.
	* gcc.target/i386/sse-12.c: Ditto.
	* gcc.target/i386/sse-13.c: Update __builtin_prefetch, add new option.
	* gcc.target/i386/sse-22.c: Add new option.
	* gcc.target/i386/sse-23.c: Update __builtin_prefetch, add new option.

2014-02-25  Rainer Orth  <ro@CeBiTec.Uni-Bielefeld.DE>

	PR libfortran/59313
	* gfortran.dg/erf_3.F90: Skip on sparc*-*-solaris2.9*.

	PR libfortran/58015
	* gfortran.dg/round_4.f90: Skip on *-*-solaris2.9*.

2014-02-25  Adam Butcher  <adam@jessamine.co.uk>

	PR c++/60311
	* g++.dg/cpp1y/pr60311.C: New testcase.

	* g++.dg/cpp1y/fn-generic-member-ool.C: New testcase.

	PR c++/60065
	* g++.dg/cpp1y/pr60065.C: New testcase.

2014-02-24  Andrey Belevantsev  <abel@ispras.ru>

	PR rtl-optimization/60268
	* gcc.c-torture/compile/pr60268.c: New test.

2014-02-23  David Holsgrove <david.holsgrove@xilinx.com>

	* gcc.target/microblaze/others/mem_reload.c: New test.

2014-02-23  Bill Schmidt  <wschmidt@linux.vnet.ibm.com>

	* gcc.dg/vmx/lde.c: New test.
	* gcc.dg/vmx/lde-be-order.c: New test.
	* gcc.dg/vmx/ste.c: New test.
	* gcc.dg/vmx/ste-be-order.c: New test.

2014-02-22  Hans-Peter Nilsson  <hp@axis.com>

	PR testsuite/60173
	* lib/target-supports.exp
	(check_effective_target_logical_op_short_circuit): Add cris-*-*
	and crisv32-*-* to list.

2014-02-21  Janus Weil  <janus@gcc.gnu.org>

	PR fortran/60302
	* gfortran.dg/c_f_pointer_shape_tests_6.f90: New.

2014-02-21  Bill Schmidt  <wschmidt@linux.vnet.ibm.com>

	* gcc.dg/vmx/vsums.c: Check entire result vector.
	* gcc.dg/vmx/vsums-be-order.c: Likewise.

2014-02-21  Bill Schmidt  <wschmidt@linux.vnet.ibm.com>

	* gcc.dg/vmx/ld.c: New test.
	* gcc.dg/vmx/ld-be-order.c: New test.
	* gcc.dg/vmx/ld-vsx.c: New test.
	* gcc.dg/vmx/ld-vsx-be-order.c: New test.
	* gcc.dg/vmx/ldl.c: New test.
	* gcc.dg/vmx/ldl-be-order.c: New test.
	* gcc.dg/vmx/ldl-vsx.c: New test.
	* gcc.dg/vmx/ldl-vsx-be-order.c: New test.
	* gcc.dg/vmx/st.c: New test.
	* gcc.dg/vmx/st-be-order.c: New test.
	* gcc.dg/vmx/st-vsx.c: New test.
	* gcc.dg/vmx/st-vsx-be-order.c: New test.
	* gcc.dg/vmx/stl.c: New test.
	* gcc.dg/vmx/stl-be-order.c: New test.
	* gcc.dg/vmx/stl-vsx.c: New test.
	* gcc.dg/vmx/stl-vsx-be-order.c: New test.

2014-02-21  Uros Bizjak  <ubizjak@gmail.com>

	* g++.dg/other/i386-2.C (dg-options): Add -mavx512pf.
	* g++.dg/other/i386-3.C (dg-options): Ditto.
	* gcc.target/i386/sse-12.c (dg-options): Add -msha.
	* gcc.target/i386/sse-13.c (dg-options): Add -mavx512er, -mavx512cd,
	-mavx512pf and -msha.

2014-02-21  Richard Biener  <rguenther@suse.de>

	PR tree-optimization/60276
	* gcc.dg/vect/pr60276.c: New testcase.

2014-02-21  Janus Weil  <janus@gcc.gnu.org>

	PR fortran/60234
	* gfortran.dg/finalize_23.f90: New.

2014-02-21  Adam Butcher  <adam@jessamine.co.uk>

	PR c++/60052
	PR c++/60053
	* g++.dg/cpp1y/pr60052.C: New testcase.
	* g++.dg/cpp1y/pr60053.C: New testcase.

2014-02-21  Tobias Burnus  <burnus@net-b.de>

	PR fortran/60286
	* gfortran.dg/inquire_16.f90: New.

2014-02-20  Sandra Loosemore  <sandra@codesourcery.com>

	* gcc.target/nios2/biggot-1.c: New.
	* gcc.target/nios2/biggot-2.c: New.

2014-02-20  Martin Jambor  <mjambor@suse.cz>

	PR ipa/55260
	* gcc.dg/ipa/pr55260.c: New test.

2014-02-20  Bin Cheng  <bin.cheng@arm.com>

	* gcc.dg/tree-prof/crossmodule-indircall-1.c: Return 0
	for execution test case.

2014-02-20  Jan Hubicka  <hubicka@ucw.cz>

	PR ipa/58555
	* g++.dg/torture/pr58555.C: New testcase.

2014-02-20  Ilya Tocar  <ilya.tocar@intel.com>

	PR target/60204
	* gcc.target/x86_64/abi/avx512f/test_passing_structs.c: Update to
	reflect abi fix.
	* gcc.target/x86_64/abi/avx512f/test_passing_unions.c: Ditto.

2014-02-20  Ilya Tocar  <ilya.tocar@intel.com>
	    Kirill Yukhin  <kirill.yukhin@intel.com>

	* gcc.target/i386/avx512er-vrcp28sd-2.c: Distinguish src1 and src2.
	* gcc.target/i386/avx512er-vrcp28ss-2.c: Call correct intrinsic.
	* gcc.target/i386/avx512er-vrsqrt28sd-2.c: Distinguish src1 and src2.
	* gcc.target/i386/avx512er-vrsqrt28ss-2.c: Ditto.
	* gcc.target/i386/avx512f-vrcp14sd-2.c: Fix reference calculation.
	* gcc.target/i386/avx512f-vrcp14ss-2.c: Fix reference calculation.

2014-02-19  Jakub Jelinek  <jakub@redhat.com>

	PR c/37743
	* g++.dg/ext/builtin-bswap1.C: New test.
	* c-c++-common/pr37743.c: New test.

2014-02-19  Prathamesh Kulkarni  <bilbotheelffriend@gmail.com>

	* gcc.dg/decl-10.c: New test.

2014-02-19  Jakub Jelinek  <jakub@redhat.com>

	PR c++/60267
	* g++.dg/ext/ivdep-1.C: New test.

	PR c++/60267
	* gcc.dg/pr60267.c: New test.

2014-02-19  Uros Bizjak  <ubizjak@gmail.com>

	PR target/59794
	* gcc.target/i386/pr39162.c: Add dg-prune-output.
	(dg-options): Remove -Wno-psabi.
	* gcc.target/i386/pr59794-2.c: Ditto.
	* gcc.target/i386/pr60205-1.c: Ditto.
	* gcc.target/i386/sse-5.c: Ditto.

2014-02-18  Nick Clifton  <nickc@redhat.com>

	* gcc.dg/graphite/pr46966.c: Only run on 32-bit+ targets.
	* gcc.dg/pr23623.c: Likewise.
	* gcc.dg/pr48784-1.c: Likewise.
	* gcc.dg/pr48784-2.c: Likewise.
	* gcc.dg/pr56997-2.c: Likewise.
	* gcc.dg/sms-6.c: Likewise.
	* gcc.dg/torture/pr60183.c: Likewise.
	* gcc.dg/torture/vec-cvt-1.c: Likewise.
	* gcc.c-torture/execute/20061220-1.x: New.
	* gcc.c-torture/execute/pr43220.x: New.
	* gcc.c-torture/execute/pr51581-1.x: New.
	* gcc.c-torture/execute/pr51581-2.x: New.
	* gcc.c-torture/execute/pr58570.x: New.
	* gcc.c-torture/unsorted/DFcmp.x: New.
	* gcc.c-torture/unsorted/SFset.x: New.

2014-02-19  Eric Botcazou  <ebotcazou@adacore.com>

	* gnat.dg/opt31.adb: New test.

2014-02-19  Rainer Orth  <ro@CeBiTec.Uni-Bielefeld.DE>

	* gcc.dg/torture/pr60092.c: xfail execution on *-*-solaris2.11* at -O0.

2014-02-19  Janus Weil  <janus@gcc.gnu.org>

	PR fortran/60232
	* gfortran.dg/typebound_proc_33.f90: New.

2014-02-19  Marek Polacek  <polacek@redhat.com>

	PR c/60195
	* gcc.dg/pr60195.c: New test.

2014-02-19  Paul Pluzhnikov  <ppluzhnikov@google.com>

	* gcc.dg/vect/no-vfa-vect-depend-2.c (main1): Fix buffer overflow.

2014-02-19  Jakub Jelinek  <jakub@redhat.com>

	PR preprocessor/58844
	* c-c++-common/cpp/pr58844-1.c: New test.
	* c-c++-common/cpp/pr58844-2.c: New test.

2014-02-18  Paolo Carlini  <paolo.carlini@oracle.com>

	PR c++/60225
	* g++.dg/cpp0x/constexpr-ice10.C: New.

2014-02-18  Paolo Carlini  <paolo.carlini@oracle.com>

	PR c++/60215
	* g++.dg/cpp0x/pr60215.C: New.

2014-02-18  Tobias Burnus  <burnus@net-b.de>

	PR fortran/49397
	* gfortran.dg/proc_ptr_45.f90: New.
	* gfortran.dg/proc_ptr_46.f90: New.

2014-02-18  Adam Butcher  <adam@jessamine.co.uk>

	PR c++/60190
	* g++.dg/cpp1y/pr60190.C: New testcase.

	PR c++/60064
	* g++.dg/cpp1y/pr60064.C: New testcase.

2014-02-18  Uros Bizjak  <ubizjak@gmail.com>

	PR target/60205
	* gcc.target/i386/pr60205-1.c: New test.
	* gcc.target/i386/pr60205-2.c: Ditto.

2014-02-18  Kai Tietz  <ktietz@redhat.com>

	PR target/60193
	* gcc.target/i386/nest-1.c: New testcase.

2014-02-18  Eric Botcazou  <ebotcazou@adacore.com>

	* gnat.dg/opt32.adb: New test.

2014-02-18  Janus Weil  <janus@gcc.gnu.org>

	PR fortran/60231
	* gfortran.dg/typebound_generic_15.f90: New.

2014-02-17  Janus Weil  <janus@gcc.gnu.org>

	PR fortran/55907
	* gfortran.dg/init_flag_12.f90: New.

2014-02-17  Kirill Yukhin  <kirill.yukhin@intel.com>
	    Ilya Tocar  <ilya.tocar@intel.com>

	* gcc.target/i386/avx512f-vpermd-2.c: Fix reference calculations.
	* gcc.target/i386/avx512f-vpermpd-2.c: Ditto.
	* gcc.target/i386/avx512f-vpermps-2.c: Ditto.
	* gcc.target/i386/avx512f-vpermq-var-2.c: Ditto.

2014-02-16  Richard Sandiford  <rdsandiford@googlemail.com>

	* lib/target-supports.exp
	(check_effective_target_logical_op_short_circuit): New procedure.
	* gcc.dg/binop-xor1.c: XFAIL for logical_op_short_circuit.
	* gcc.dg/tree-ssa/forwprop-28.c: Use logical_op_short_circuit
	instead of mips*-*-*, arc*-*-*, avr*-*-* and arm_cortex_m tests.
	* gcc.dg/tree-ssa/vrp47.c: Likewise.
	* gcc.dg/tree-ssa/vrp87.c: Likewise.
	* gcc.dg/tree-ssa/ssa-dom-thread-4.c: Likewise.  Also use
	logical_op_short_circuit for the alternative test, extending
	it to arm_cortex_m.

2014-02-15  Michael Meissner  <meissner@linux.vnet.ibm.com>

	PR target/60203
	* gcc.target/powerpc/pr60203.c: New testsuite.

2014-02-15  Mikael Morin  <mikael@gcc.gnu.org>

	PR fortran/59599
	* gfortran.dg/ichar_3.f90: New test.

2014-02-15  Richard Biener  <rguenther@suse.de>

	PR tree-optimization/60183
	* gcc.dg/torture/pr60183.c: New testcase.

2014-02-14  Jeff Law  <law@redhat.com>

	PR rtl-optimization/60131
	* g++.dg/torture/pr60131.C: New test.

2014-02-14  Ian Bolton  <ian.bolton@arm.com>

	* gcc.target/arm/pr59858.c: Skip if -mfloat-abi=hard specified
	on command-line.

2014-02-14  Bernd Edlinger  <bernd.edlinger@hotmail.de>

	* c-c++-common/ubsan/overflow-negate-2.c (main): Use signed char.

2014-02-14  Jakub Jelinek  <jakub@redhat.com>

	* gcc.c-torture/compile/20140213.c: New test.

2014-02-13  Jakub Jelinek  <jakub@redhat.com>

	PR target/43546
	* gcc.target/i386/pr43546.c: New test.

2014-02-13  Dominik Vogt  <vogt@linux.vnet.ibm.com>

	* gcc.target/s390/hotpatch-compile-8.c: New test.

2014-02-13  Richard Sandiford  <rdsandiford@googlemail.com>

	* gcc.dg/pr59605.c: Convert to a compile test.  Protect MAX_COPY
	definition with an ifndef.
	* gcc.dg/pr59605-2.c: New test.

2014-02-13  Richard Sandiford  <rdsandiford@googlemail.com>

	* gcc.dg/gomp/simd-clones-5.c: Update comment for new warning message.

2014-02-12  Joseph Myers  <joseph@codesourcery.com>

	* gcc.dg/torture/float128-mul-underflow.c,
	gcc.dg/torture/float128-truncdf-underflow.c,
	gcc.dg/torture/float128-truncsf-underflow.c: New tests.

2014-02-12  Jakub Jelinek  <jakub@redhat.com>

	PR middle-end/59737
	* g++.dg/ipa/pr59737.C: New test.

2014-02-12  H.J. Lu  <hongjiu.lu@intel.com>

	* g++.dg/opt/pr52727.C: Compile with -march=i686 for ia32.

2014-02-12  Thomas Schwinge  <thomas@codesourcery.com>

	* c-c++-common/raw-string-3.c: Fix typo in dg-error invocation.

	* gcc.dg/cilk-plus/jump-openmp.c: New file.

2014-02-12  Richard Biener  <rguenther@suse.de>

	PR middle-end/60092
	* gcc.dg/torture/pr60092.c: New testcase.
	* gcc.dg/tree-ssa/alias-31.c: Disable SRA.

2014-02-12  Eric Botcazou  <ebotcazou@adacore.com>

	* gcc.c-torture/execute/20140212-1.c: New test.

2014-02-12  Paolo Carlini  <paolo.carlini@oracle.com>

	PR c++/60047
	* g++.dg/cpp0x/pr60047.C: New.

2014-02-12  Jakub Jelinek  <jakub@redhat.com>

	PR c/60101
	* c-c++-common/pr60101.c: New test.

2014-02-11  Jan Hubicka  <hubicka@ucw.cz>

	PR lto/59468
	* g++.dg/ipa/devirt-27.C: New testcase.
	* g++.dg/ipa/devirt-26.C: New testcase.

2014-02-11  Michael Meissner  <meissner@linux.vnet.ibm.com>

	PR target/60137
	* gcc.target/powerpc/pr60137.c: New file.

2014-02-11  Jakub Jelinek  <jakub@redhat.com>

	PR fortran/52370
	* gfortran.dg/pr52370.f90: New test.

2014-02-11  Uros Bizjak  <ubizjak@gmail.com>

	PR target/59927
	Revert
	2013-12-15  Uros Bizjak  <ubizjak@gmail.com>

	PR testsuite/58630
	* gcc.target/i386/pr43662.c (dg-options):
	Add -maccumulate-outgoing-args.
	* gcc.target/i386/pr43869.c (dg-options): Ditto.
	* gcc.target/i386/pr57003.c (dg-options): Ditto.
	* gcc.target/i386/avx-vzeroupper-16.c (dg-options):
	Remove -mtune=generic and add -maccumulate-outgoing-args instead.
	* gcc.target/i386/avx-vzeroupper-17.c (dg-options): Ditto.
	* gcc.target/i386/avx-vzeroupper-18.c (dg-options): Ditto.
	* gcc.target/x86_64/abi/callabi/func-1.c (dg-options):
	Add -maccumulate-outgoing-args.
	* gcc.target/x86_64/abi/callabi/func-2a.c (dg-options): Ditto.
	* gcc.target/x86_64/abi/callabi/func-2b.c (dg-options): Ditto.
	* gcc.target/x86_64/abi/callabi/func-indirect.c (dg-options): Ditto.
	* gcc.target/x86_64/abi/callabi/func-indirect-2a.c (dg-options): Ditto.
	* gcc.target/x86_64/abi/callabi/func-indirect-2b.c (dg-options): Ditto.
	* gcc.target/x86_64/abi/callabi/leaf-1.c (dg-options): Ditto.
	* gcc.target/x86_64/abi/callabi/leaf-2.c (dg-options): Ditto.
	* gcc.target/x86_64/abi/callabi/pr38891.c (dg-options): Ditto.
	* gcc.target/x86_64/abi/callabi/vaarg-1.c (dg-options): Ditto.
	* gcc.target/x86_64/abi/callabi/vaarg-2.c (dg-options): Ditto.
	* gcc.target/x86_64/abi/callabi/vaarg-3.c (dg-options): Ditto.
	* gcc.target/x86_64/abi/callabi/vaarg-4a.c (dg-options): Ditto.
	* gcc.target/x86_64/abi/callabi/vaarg-4b.c (dg-options): Ditto.
	* gcc.target/x86_64/abi/callabi/vaarg-5a.c (dg-options): Ditto.
	* gcc.target/x86_64/abi/callabi/vaarg-5b.c (dg-options): Ditto.

2014-02-11  Richard Sandiford  <rdsandiford@googlemail.com>

	* gcc.dg/vect/pr56787.c: Mark as xfail for vect_no_align.

2014-02-11  Jakub Jelinek  <jakub@redhat.com>

	PR debug/59776
	* gcc.dg/guality/pr59776.c: New test.

2014-02-11  Renlin Li  <Renlin.Li@arm.com>

	* gcc.target/arm/fixed_float_conversion.c: Add arm_vfp3 option.
	* lib/target-supports.exp (check_effective_target_arm_vfp3_ok): New.
	(add_options_for_arm_vfp3): New.

2014-02-11  Jeff Law  <law@redhat.com>

	PR middle-end/54041
	* gcc.target/m68k/pr54041.c: New test.

2014-02-11  Jakub Jelinek  <jakub@redhat.com>

	PR target/59927
	* gcc.target/i386/pr59927.c: New test.

2014-02-10  Richard Sandiford  <rdsandiford@googlemail.com>

	* gcc.dg/vect/pr57741-3.c: Require vect_int.
	* gcc.dg/vect/pr60012.c: Likewise.
	* gcc.dg/vect/vect-119.c: Likewise.
	* gcc.dg/vect/vect-outer-4c-big-array.c: Likewise.
	* gcc.dg/vect/vect-outer-4c.c: Likewise.

2014-02-10  Rainer Orth  <ro@CeBiTec.Uni-Bielefeld.DE>

	* gcc.dg/binop-xor1.c: Don't xfail scan-tree-dump-times.

2014-02-10  Jeff Law  <law@redhat.com>

	PR middle-end-52306
	* gcc.c-torture/compile/pr52306.c: New test.

2014-02-10  Rainer Orth  <ro@CeBiTec.Uni-Bielefeld.DE>

	* g++.dg/ext/vector26.C: Use -mmmx for 32-bit x86.

2014-02-10  Richard Biener  <rguenther@suse.de>

	PR tree-optimization/60115
	* gcc.dg/torture/pr60115.c: New testcase.

2014-02-10  Eric Botcazou  <ebotcazou@adacore.com>

	* g++.dg/vect/pr33426-ivdep-3.cc: Require vect_int_mult as well.
	* g++.dg/vect/pr33426-ivdep-4.cc: Likewise.

2014-02-10  Kirill Yukhin  <kirill.yukhin@intel.com>
	    Ilya Tocar  <ilya.tocar@intel.com>

	* gcc.target/i386/avx512f-vexpandpd-1.c: Update intrinsics.
	* gcc.target/i386/avx512f-vexpandps-1.c: Ditto.
	* gcc.target/i386/avx512f-vexpandpd-2.c: Ditto.
	* gcc.target/i386/avx512f-vexpandps-2.c: Ditto.
	* gcc.target/i386/avx512f-vmovdqu32-1: Ditto.
	* gcc.target/i386/avx512f-vmovdqu32-2: Ditto.
	* gcc.target/i386/avx512f-vmovdqu64-1: Ditto.
	* gcc.target/i386/avx512f-vmovdqu64-2: Ditto.
	* gcc.target/i386/avx512f-vpcmpd-2.c: Ditto.
	* gcc.target/i386/avx512f-vpcmpq-2.c: Ditto.
	* gcc.target/i386/avx512f-vpcmupd-2.c: Ditto.
	* gcc.target/i386/avx512f-vpcmupq-2.c: Ditto.
	* gcc.target/i386/avx512f-vrndscalepd-1.c: Ditto.
	* gcc.target/i386/avx512f-vrndscaleps-1.c: Ditto.
	* gcc.target/i386/avx512f-vrndscalepd-2.c: Ditto.
	* gcc.target/i386/avx512f-vrndscaleps-2.c: Ditto.
	* gcc.target/i386/avx512pf-vgatherpf0dpd-1.c: Update parameters.
	* gcc.target/i386/avx512pf-vgatherpf0dps-1.c: Ditto.
	* gcc.target/i386/avx512pf-vgatherpf0qpd-1.c: Ditto.
	* gcc.target/i386/avx512pf-vgatherpf0qps-1.c: Ditto.
	* gcc.target/i386/avx512pf-vgatherpf1dpd-1.c: Ditto.
	* gcc.target/i386/avx512pf-vgatherpf1dps-1.c: Ditto.
	* gcc.target/i386/avx512pf-vgatherpf1qpd-1.c: Ditto.
	* gcc.target/i386/avx512pf-vgatherpf1qps-1.c: Ditto.
	* gcc.target/i386/avx512f-vpsrad-2.c: Initialize 64 bits.
	* gcc.target/i386/avx512f-vpslld-2.c: Ditto.
	* gcc.target/i386/avx512f-vpsrld-2.c: Ditto.

2014-02-10  Jakub Jelinek  <jakub@redhat.com>

	* gcc.dg/vect/pr59984.c: Require effective target vect_simd_clones.

2014-02-09  Paul Thomas  <pault@gcc.gnu.org>

	PR fortran/57522
	* gfortran.dg/associated_target_5.f03: New test.

2014-02-09  Paul Thomas  <pault@gcc.gnu.org>

	PR fortran/59026
	* gfortran.dg/elemental_by_value_1.f90: New test.

2014-02-08  Janus Weil  <janus@gcc.gnu.org>

	PR fortran/58470
	* gfortran.dg/finalize_22.f90: New.

2014-02-08  Paul Thomas  <pault@gcc.gnu.org>

	PR fortran/60066
	* gfortran.dg/elemental_subroutine_10.f90: New test.  This PR
	was fixed by the patch for PR59906.

2014-02-08  Andreas Schwab  <schwab@linux-m68k.org>

	PR translation/52289
	* gfortran.dg/coarray_8.f90: Update dg-error match.

2014-02-08  Jakub Jelinek  <jakub@redhat.com>

	PR c/59984
	* gcc.dg/vect/pr59984.c: New test.

	PR middle-end/60092
	* gcc.dg/attr-alloc_align-1.c: New test.
	* gcc.dg/attr-alloc_align-2.c: New test.
	* gcc.dg/attr-alloc_align-3.c: New test.
	* gcc.dg/attr-assume_aligned-1.c: New test.
	* gcc.dg/attr-assume_aligned-2.c: New test.
	* gcc.dg/attr-assume_aligned-3.c: New test.

2014-02-08  Jakub Jelinek  <jakub@redhat.com>

	PR target/60077
	* gcc.target/i386/pr60077-1.c: New test.
	* gcc.target/i386/pr60077-2.c: New test.

2014-02-07  Jakub Jelinek  <jakub@redhat.com>

	PR preprocessor/56824
	* gcc.dg/pr56824.c: New test.

2014-02-07  Andreas Krebbel  <Andreas.Krebbel@de.ibm.com>

	* gcc.dg/gcc-have-sync-compare-and-swap.c: Align the 16 byte
	variable used for atomic operations.

2014-02-07  Richard Biener  <rguenther@suse.de>

	PR middle-end/60092
	* gcc.dg/vect/pr60092-2.c: New testcase.

2014-02-07  Jakub Jelinek  <jakub@redhat.com>

	PR c++/60082
	Revert
	2014-02-05  Balaji V. Iyer  <balaji.v.iyer@intel.com>

	* g++.dg/cilk-plus/CK/catch_exc.cc: Disable test for -O1.
	* c-c++-common/cilk-plus/CK/spawner_inline.c: Likewise.

2014-02-07  Andreas Krebbel  <Andreas.Krebbel@de.ibm.com>

	* gcc.target/s390/fp2int1.c: New testcase.

2014-02-07  Richard Biener  <rguenther@suse.de>

	PR middle-end/60092
	* gcc.dg/tree-ssa/alias-30.c: New testcase.
	* gcc.dg/tree-ssa/alias-31.c: Likewise.

2014-02-06  Jan Hubicka  <hubicka@ucw.cz>

	PR ipa/59918
	* g++.dg/torture/pr59918.C: New testcase.

2014-02-06  Jakub Jelinek  <jakub@redhat.com>

	PR target/59575
	* gcc.target/arm/pr59575.c: New test.

	PR debug/59992
	* gcc.dg/pr59992.c: New test.

2014-02-06  Marc Glisse  <marc.glisse@inria.fr>

	* g++.dg/cpp0x/constexpr-attribute2.C: Restrict to target
	init_priority. Test alignment of variable instead of function.

2014-02-06  Marek Polacek  <polacek@redhat.com>

	PR c/60087
	* gcc.dg/pr60087.c: New test.

2014-02-06  Alan Modra  <amodra@gmail.com>

	* gcc.target/powerpc/pr60032.c: New.

2014-02-06  Jakub Jelinek  <jakub@redhat.com>

	PR target/60062
	* gcc.c-torture/execute/pr60062.c: New test.
	* gcc.c-torture/execute/pr60072.c: New test.

2014-02-06  Ian Bolton  <ian.bolton@arm.com>

	* gcc.dg/tree-ssa/pr59597.c: Make called function static
	so that expected outcome works for PIC variants too.

2014-02-06  Yury Gribov  <y.gribov@samsung.com>
	    Kugan Vivekanandarajah  <kuganv@linaro.org>

	* gcc.target/arm/vect-noalign.c: New file.

2014-02-05  Jan Hubicka  <hubicka@ucw.cz>
	    Jakub Jelinek  <jakub@redhat.com>

	PR middle-end/60013
	* gcc.dg/pr60013.c: New testcase.

2014-02-05  Bill Schmidt  <wschmidt@linux.vnet.ibm.com>

	* gcc.dg/vmx/sum2s.c: New.
	* gcc.dg/vmx/sum2s-be-order.c: New.

2014-02-05  Bill Schmidt  <wschmidt@linux.vnet.ibm.com>

	* gcc.dg/vmx/pack.c: New.
	* gcc.dg/vmx/pack-be-order.c: New.
	* gcc.dg/vmx/unpack.c: New.
	* gcc.dg/vmx/unpack-be-order.c: New.

2014-02-05  Balaji V. Iyer  <balaji.v.iyer@intel.com>

	* g++.dg/cilk-plus/CK/catch_exc.cc: Disable test for -O1.
	* c-c++-common/cilk-plus/CK/spawner_inline.c: Likewise.

2014-02-05  Rainer Orth  <ro@CeBiTec.Uni-Bielefeld.DE>

	* gcc.target/i386/avx512f-vrndscaless-2.c (compute_rndscaless):
	Use __builtin_floorf, __builtin_ceilf.
	* gcc.target/i386/sse4_1-floorf-sfix-vec.c (floorf): Remove
	declaration.
	(TEST): Use __builtin_floorf.
	* gcc.target/i386/sse4_1-floorf-vec.c: Likewise.

2014-02-05  Jakub Jelinek  <jakub@redhat.com>

	PR ipa/59947
	* g++.dg/opt/pr59947.C: New test.

	PR c++/58703
	* c-c++-common/gomp/pr58703.c: New test.

2014-02-05  Richard Biener  <rguenther@suse.de>

	PR testsuite/60076
	* gcc.dg/vect/pr60012.c: Require vect_extract_even_odd and
	avoid using unsigned long long.

2014-02-05  Jakub Jelinek  <jakub@redhat.com>

	PR middle-end/57499
	* g++.dg/torture/pr57499.C: New test.

2014-02-05  Yury Gribov  <y.gribov@samsung.com>

	* gcc.dg/asan/nosanitize-and-inline.c: New test.

2014-02-04  Jan Hubicka  <hubicka@ucw.cz>

	* g++.dg/ipa/devirrt-22.C: Fix template.

2014-02-04  Marek Polacek  <polacek@redhat.com>

	PR c/60036
	* gcc.dg/pr60036.c: New test.

2014-02-04  Markus Trippelsdorf  <markus@trippelsdorf.de>

	PR ipa/60058
	* g++.dg/torture/pr60058.C: New testcase.

2014-02-04  Max Ostapenko  <m.ostapenko@partner.samsung.com>

	* g++.dg/tsan/default_options.C: Invert check.

2014-02-04  Jakub Jelinek  <jakub@redhat.com>

	PR tree-optimization/60002
	* g++.dg/opt/pr60002.C: New test.

	PR tree-optimization/60023
	* g++.dg/vect/pr60023.cc: New test.

	PR ipa/60026
	* c-c++-common/torture/pr60026.c: New test.

	PR rtl-optimization/57915
	* gcc.target/i386/pr57915.c: New test.

2014-02-04  Rainer Orth  <ro@CeBiTec.Uni-Bielefeld.DE>

	* g++.dg/init/dso_handle2.C: Compile with -fuse-cxa-atexit.

2014-02-04  Renlin Li  <Renlin.Li@arm.com>

	* gcc.target/arm/ftest-armv7a-thumb.c: Change aramv7-a to armv7-a.

2014-02-04  Jakub Jelinek  <jakub@redhat.com>

	PR middle-end/59261
	* gcc.dg/pr59261.c: New test.

2014-02-04  Richard Biener  <rguenther@suse.de>

	PR tree-optimization/60012
	* gcc.dg/vect/pr60012.c: New testcase.

2014-02-04  Rainer Orth  <ro@CeBiTec.Uni-Bielefeld.DE>

	PR target/59788
	* g++.dg/eh/unwind-direct.C: New test.

2014-02-04  Uros Bizjak  <ubizjak@gmail.com>

	* lib/tsan-dg.exp (tsan_init): Set trivial testcase
	timeout value to 20s.

2014-02-03  Jan Hubicka  <hubicka@ucw.cz>

	PR ipa/59882
	* g++.dg/torture/pr59882.C: New testcase

2014-02-03  Jan Hubicka  <jh@suse.cz>

	PR ipa/59831
	* g++.dg/ipa/devirt-22.C: New testcase.

2014-02-03  Jan Hubicka  <jh@suse.cz>

	* g++.dg/ipa/devirt-25.C: New testcase.

2014-02-04  Jakub Jelinek  <jakub@redhat.com>

	PR tree-optimization/59924
	* gcc.dg/pr59924.c: New test.

2014-02-03  Jan Hubicka  <hubicka@ucw.cz>

	PR ipa/59831
	* g++.dg/ipa/devirt-24.C: New testcase.

2014-02-03  Marc Glisse  <marc.glisse@inria.fr>

	PR c++/53017
	PR c++/59211
	* c-c++-common/attributes-1.c: New testcase.
	* g++.dg/cpp0x/constexpr-attribute2.C: Likewise.

2014-02-03  Paolo Carlini  <paolo.carlini@oracle.com>

	PR c++/58871
	* g++.dg/cpp0x/pr58871.C: New.

2014-02-03  Cong Hou  <congh@google.com>

	PR tree-optimization/60000
	* g++.dg/vect/pr60000.cc: New test.

2014-02-03  H.J. Lu  <hongjiu.lu@intel.com>

	* gcc.target/i386/long-double-64-1.c: Verify __multf3 isn't used.
	* gcc.target/i386/long-double-64-4.c: Likewise.
	* gcc.target/i386/long-double-80-1.c: Likewise.
	* gcc.target/i386/long-double-80-2.c: Likewise.
	* gcc.target/i386/long-double-80-3.c: Likewise.
	* gcc.target/i386/long-double-80-4.c: Likewise.
	* gcc.target/i386/long-double-80-5.c: Likewise.
	* gcc.target/i386/long-double-64-2.c: Limit to ia32.  Verify
	__multf3 isn't used.
	* gcc.target/i386/long-double-64-3.c: Likewise.
	* gcc.target/i386/long-double-128-1.c: New test.
	* gcc.target/i386/long-double-128-2.c: Likewise.
	* gcc.target/i386/long-double-128-3.c: Likewise.
	* gcc.target/i386/long-double-128-4.c: Likewise.
	* gcc.target/i386/long-double-128-5.c: Likewise.
	* gcc.target/i386/long-double-128-6.c: Likewise.
	* gcc.target/i386/long-double-128-7.c: Likewise.
	* gcc.target/i386/long-double-128-8.c: Likewise.
	* gcc.target/i386/long-double-128-9.c: Likewise.
	* gcc.target/i386/long-double-64-5.c: Likewise.
	* gcc.target/i386/long-double-64-6.c: Likewise.
	* gcc.target/i386/long-double-64-7.c: Likewise.
	* gcc.target/i386/long-double-64-8.c: Likewise.
	* gcc.target/i386/long-double-64-9.c: Likewise.
	* gcc.target/i386/long-double-80-10.c: Likewise.
	* gcc.target/i386/long-double-80-8.c: Likewise.
	* gcc.target/i386/long-double-80-9.c: Likewise.

2014-02-03  Andrey Belevantsev  <abel@ispras.ru>

	PR rtl-optimization/57662
	* g++.dg/pr57662.C: New test.

2014-02-02  Bill Schmidt  <wschmidt@linux.vnet.ibm.com>

	* gcc.dg/vmx/3b-15.c: Remove special handling for little endian.
	* gcc.dg/vmx/perm.c: New.
	* gcc.dg/vmx/perm-be-order.c: New.

2014-02-02  Bill Schmidt  <wschmidt@linux.vnet.ibm.com>

	* gcc.dg/vmx/vsums.c: New.
	* gcc.dg/vmx/vsums-be-order.c: New.

2014-02-02  Jan Hubicka  <hubicka@ucw.cz>

	* g++.dg/ipa/devirt-23.C: New testcase.
	* g++.dg/ipa/devirt-20.C: Fix template.

2014-02-02  Jan Hubicka  <jh@suse.cz>

	* g++.dg/ipa/devirt-21.C: New testcase.

2014-02-02  Richard Sandiford  <rdsandiford@googlemail.com>

	* gcc.target/mips/get-fcsr-1.c, gcc.target/mips/get-fcsr-2.c,
	gcc.target/mips/set-fcsr-1.c, gcc.target/mips/set-fcsr-2.c: New tests.

2014-02-02  Uros Bizjak  <ubizjak@gmail.com>

	PR target/60017
	* gcc.c-torture/execute/pr60017.c: New test.

2014-02-02  Mikael Morin  <mikael@gcc.gnu.org>

	PR fortran/57033
	* gfortran.dg/default_initialization_7.f90: New test.

2014-02-01  Paul Thomas  <pault@gcc.gnu.org>

	PR fortran/59906
	* gfortran.dg/elemental_subroutine_9.f90: New test.

2014-02-01  Richard Sandiford  <rdsandiford@googlemail.com>

	* gcc.dg/tree-ssa/ssa-dom-thread-4.c: Adjust expected MIPS output.

2014-02-01  Richard Sandiford  <rdsandiford@googlemail.com>

	* g++.dg/pr49718.C: Use -mno-relax-pic-calls for MIPS.

2014-02-01  Richard Sandiford  <rdsandiford@googlemail.com>

	* g++.dg/ext/vector26.C: Restrict scan-assembler test to ! c++98.

2014-02-01  Paolo Carlini  <paolo.carlini@oracle.com>

	PR c++/51219
	* g++.dg/init/bitfield5.C: New.

2014-02-01  Jakub Jelinek  <jakub@redhat.com>

	PR tree-optimization/60003
	* gcc.c-torture/execute/pr60003.c: New test.

2014-01-31  Vladimir Makarov  <vmakarov@redhat.com>

	PR bootstrap/59985
	* gcc.target/arm/pr59985.C: New.

2014-01-31  Jakub Jelinek  <jakub@redhat.com>

	PR sanitizer/59410
	* lib/tsan-dg.exp (tsan_init): Instead of not running any
	tsan tests if trivial testcase doesn't run, set dg-do-what-default
	to compile.
	(tsan_finish): Restore dg-do-what-default.
	* g++.dg/tsan/atomic_free.C: Remove dg-do line.
	* g++.dg/tsan/fd_close_norace2.C: Likewise.
	* g++.dg/tsan/default_options.C: Likewise.
	* g++.dg/tsan/aligned_vs_unaligned_race.C: Likewise.
	* g++.dg/tsan/atomic_free2.C: Likewise.
	* g++.dg/tsan/cond_race.C: Likewise.
	* g++.dg/tsan/fd_close_norace.C: Likewise.
	* g++.dg/tsan/benign_race.C: Likewise.
	* c-c++-common/tsan/fd_pipe_race.c: Likewise.
	* c-c++-common/tsan/simple_race.c: Likewise.
	* c-c++-common/tsan/mutexset1.c: Likewise.
	* c-c++-common/tsan/thread_leak2.c: Likewise.
	* c-c++-common/tsan/tls_race.c: Likewise.
	* c-c++-common/tsan/write_in_reader_lock.c: Likewise.
	* c-c++-common/tsan/race_on_barrier2.c: Likewise.
	* c-c++-common/tsan/free_race2.c: Likewise.
	* c-c++-common/tsan/thread_leak.c: Likewise.
	* c-c++-common/tsan/thread_leak1.c: Likewise.
	* c-c++-common/tsan/race_on_barrier.c: Likewise.
	* c-c++-common/tsan/free_race.c: Likewise.
	* c-c++-common/tsan/sleep_sync.c: Likewise.
	* c-c++-common/tsan/tiny_race.c: Likewise.
	* c-c++-common/tsan/race_on_mutex2.c: Likewise.
	* c-c++-common/tsan/atomic_stack.c: Likewise.
	* c-c++-common/tsan/race_on_mutex.c: Likewise.  Adjust line numbers
	in dg-output regexps.
	* c-c++-common/tsan/simple_stack.c: Likewise.

2014-01-31  Richard Henderson  <rth@redhat.com>

	* g++.dg/tm/pr60004.C: New.

2014-01-31  Paolo Carlini  <paolo.carlini@oracle.com>

	PR c++/59082
	* g++.dg/inherit/crash4.C: New.

2014-01-31  Maxim Ostapenko  <m.ostapenko@partner.samsung.com>

	* c-c++-common/tsan/simple_race.c: Made test less flaky.

2014-01-31  Ilya Tocar  <ilya.tocar@intel.com>

	* gcc.target/i386/m512-check.h: Use correct rounding values.

2014-01-31  Ilya Tocar  <ilya.tocar@intel.com>

	* gcc.target/i386/avx-1.c: Use correct rounding values.
	* gcc.target/i386/avx512f-vaddpd-1.c: Ditto.
	* gcc.target/i386/avx512f-vaddps-1.c: Ditto.
	* gcc.target/i386/avx512f-vaddsd-1.c: Ditto.
	* gcc.target/i386/avx512f-vaddss-1.c: Ditto.
	* gcc.target/i386/avx512f-vcvtdq2ps-1.c: Ditto.
	* gcc.target/i386/avx512f-vcvtpd2dq-1.c: Ditto.
	* gcc.target/i386/avx512f-vcvtpd2ps-1.c: Ditto.
	* gcc.target/i386/avx512f-vcvtpd2udq-1.c: Ditto.
	* gcc.target/i386/avx512f-vcvtps2dq-1.c: Ditto.
	* gcc.target/i386/avx512f-vcvtps2udq-1.c: Ditto.
	* gcc.target/i386/avx512f-vcvtsd2si-1.c: Ditto.
	* gcc.target/i386/avx512f-vcvtsd2si64-1.c: Ditto.
	* gcc.target/i386/avx512f-vcvtsd2ss-1.c: Ditto.
	* gcc.target/i386/avx512f-vcvtsd2usi-1.c: Ditto.
	* gcc.target/i386/avx512f-vcvtsd2usi64-1.c: Ditto.
	* gcc.target/i386/avx512f-vcvtsi2sd64-1.c: Ditto.
	* gcc.target/i386/avx512f-vcvtsi2ss-1.c: Ditto.
	* gcc.target/i386/avx512f-vcvtsi2ss64-1.c: Ditto.
	* gcc.target/i386/avx512f-vcvtss2si-1.c: Ditto.
	* gcc.target/i386/avx512f-vcvtss2si64-1.c: Ditto.
	* gcc.target/i386/avx512f-vcvtss2usi-1.c: Ditto.
	* gcc.target/i386/avx512f-vcvtss2usi64-1.c: Ditto.
	* gcc.target/i386/avx512f-vcvtudq2ps-1.c: Ditto.
	* gcc.target/i386/avx512f-vcvtusi2sd64-1.c: Ditto.
	* gcc.target/i386/avx512f-vcvtusi2ss-1.c: Ditto.
	* gcc.target/i386/avx512f-vcvtusi2ss64-1.c: Ditto.
	* gcc.target/i386/avx512f-vdivpd-1.c: Ditto.
	* gcc.target/i386/avx512f-vdivps-1.c: Ditto.
	* gcc.target/i386/avx512f-vdivsd-1.c: Ditto.
	* gcc.target/i386/avx512f-vdivss-1.c: Ditto.
	* gcc.target/i386/avx512f-vfmaddXXXpd-1.c: Ditto.
	* gcc.target/i386/avx512f-vfmaddXXXps-1.c: Ditto.
	* gcc.target/i386/avx512f-vfmaddXXXsd-1.c: Ditto.
	* gcc.target/i386/avx512f-vfmaddXXXss-1.c: Ditto.
	* gcc.target/i386/avx512f-vfmaddsubXXXpd-1.c: Ditto.
	* gcc.target/i386/avx512f-vfmaddsubXXXps-1.c: Ditto.
	* gcc.target/i386/avx512f-vfmsubXXXpd-1.c: Ditto.
	* gcc.target/i386/avx512f-vfmsubXXXps-1.c: Ditto.
	* gcc.target/i386/avx512f-vfmsubXXXsd-1.c: Ditto.
	* gcc.target/i386/avx512f-vfmsubXXXss-1.c: Ditto.
	* gcc.target/i386/avx512f-vfmsubaddXXXpd-1.c: Ditto.
	* gcc.target/i386/avx512f-vfmsubaddXXXps-1.c: Ditto.
	* gcc.target/i386/avx512f-vfnmaddXXXpd-1.c: Ditto.
	* gcc.target/i386/avx512f-vfnmaddXXXps-1.c: Ditto.
	* gcc.target/i386/avx512f-vfnmaddXXXsd-1.c: Ditto.
	* gcc.target/i386/avx512f-vfnmaddXXXss-1.c: Ditto.
	* gcc.target/i386/avx512f-vfnmsubXXXpd-1.c: Ditto.
	* gcc.target/i386/avx512f-vfnmsubXXXps-1.c: Ditto.
	* gcc.target/i386/avx512f-vfnmsubXXXsd-1.c: Ditto.
	* gcc.target/i386/avx512f-vfnmsubXXXss-1.c: Ditto.
	* gcc.target/i386/avx512f-vmulpd-1.c: Ditto.
	* gcc.target/i386/avx512f-vmulps-1.c: Ditto.
	* gcc.target/i386/avx512f-vmulsd-1.c: Ditto.
	* gcc.target/i386/avx512f-vmulss-1.c: Ditto.
	* gcc.target/i386/avx512f-vscalefpd-1.c: Ditto.
	* gcc.target/i386/avx512f-vscalefps-1.c: Ditto.
	* gcc.target/i386/avx512f-vscalefsd-1.c: Ditto.
	* gcc.target/i386/avx512f-vscalefss-1.c: Ditto.
	* gcc.target/i386/avx512f-vsqrtpd-1.c: Ditto.
	* gcc.target/i386/avx512f-vsqrtps-1.c: Ditto.
	* gcc.target/i386/avx512f-vsqrtsd-1.c: Ditto.
	* gcc.target/i386/avx512f-vsqrtss-1.c: Ditto.
	* gcc.target/i386/avx512f-vsubpd-1.c: Ditto.
	* gcc.target/i386/avx512f-vsubps-1.c: Ditto.
	* gcc.target/i386/avx512f-vsubsd-1.c: Ditto.
	* gcc.target/i386/avx512f-vsubss-1.c: Ditto.
	* gcc.target/i386/sse-13.c: Ditto.
	* gcc.target/i386/sse-14.c: Ditto.
	* gcc.target/i386/sse-22.c: Ditto.
	* gcc.target/i386/sse-23.c: Ditto.

2014-01-31  Ilya Tocar  <ilya.tocar@intel.com>

	* gcc.target/i386/avx512f-inline-asm.c: Swap Yk and k.
	* gcc.target/i386/avx512f-kmovw-1.c: Also allow k0.

2014-01-31  Richard Biener  <rguenther@suse.de>

	PR middle-end/59990
	* gcc.dg/torture/pr59990.c: New testcase.

2014-01-31  Jakub Jelinek  <jakub@redhat.com>

	* lib/tsan-dg.exp (tsan_init): Try to run a trivial program,
	if it fails don't run any tsan tests.

2014-01-31  Marek Polacek  <polacek@redhat.com>

	PR c/59963
	* gcc.dg/pr59940.c (g): Adjust dg-warning.
	(y): Adjust dg-error.
	* gcc.dg/cast-function-1.c (bar): Adjust dg-warnings.
	* gcc.dg/pr59963-1.c: New test.
	* gcc.dg/pr59963-2.c: New test.
	* gcc.dg/pr59963-3.c: New test.

2014-01-30  Jakub Jelinek  <jakub@redhat.com>

	PR target/59923
	* gcc.target/arm/pr59923.c: New test.

2014-01-30  Bill Schmidt  <wschmidt@linux.vnet.ibm.com>

	* gcc.dg/vmx/splat.c: New.
	* gcc.dg/vmx/splat-vsx.c: New.
	* gcc.dg/vmx/splat-be-order.c: New.
	* gcc.dg/vmx/splat-vsx-be-order.c: New.
	* gcc.dg/vmx/eg-5.c: Remove special casing for little endian.
	* gcc.dg/vmx/sn7153.c: Add special casing for little endian.

2014-01-30  Richard Biener  <rguenther@suse.de>

	PR tree-optimization/59993
	* gcc.dg/torture/pr59993.c: New testcase.

2014-01-30  Richard Sandiford  <rdsandiford@googlemail.com>

	* g++.dg/vect/pr33426-ivdep.cc, g++.dg/vect/pr33426-ivdep-2.cc,
	g++.dg/vect/pr33426-ivdep-3.cc, g++.dg/vect/pr33426-ivdep-4.cc,
	gcc.dg/vect/vect-ivdep-1.c, gcc.dg/vect/vect-ivdep-2.c: Require
	vect_int rather than vect_float.

2014-01-30  Marek Polacek  <polacek@redhat.com>

	* gcc.dg/Wconversion-real-integer.c: Properly end comment.

2014-01-30  David Holsgrove <david.holsgrove@xilinx.com>

	* gcc.target/microblaze/isa/fcmp4.c: New.

2014-01-30  Marek Polacek  <polacek@redhat.com>

	PR c/59940
	* gcc.dg/pr59940.c: New test.
	* gcc.dg/pr35635.c (func3): Move dg-warning.

2014-01-30  Richard Biener  <rguenther@suse.de>

	PR tree-optimization/59903
	* gcc.dg/torture/pr59903.c: New testcase.

2014-01-30  Paolo Carlini  <paolo.carlini@oracle.com>

	PR c++/58843
	* g++.dg/lookup/crash8.C: New.

2014-01-30  Paolo Carlini  <paolo.carlini@oracle.com>

	PR c++/58649
	* g++.dg/template/crash117.C: New.

2014-01-30  Richard Biener  <rguenther@suse.de>

	PR c/59905
	* gcc.dg/cast-function-1.c: Adjust to survive DCE.
	* gcc.dg/call-diag-2.c: Remove expected warnings about calling
	abort.
	* gcc.dg/invalid-call-1.c: Likewise.

2014-01-29  Paolo Carlini  <paolo.carlini@oracle.com>

	PR c++/58561
	* g++.dg/cpp1y/auto-fn23.C: New.

2014-01-29  Paolo Carlini  <paolo.carlini@oracle.com>

	PR c++/58846
	* g++.dg/init/dso_handle2.C: New.

2014-01-29  Paolo Carlini  <paolo.carlini@oracle.com>

	PR c++/58674
	* g++.dg/cpp0x/pr58674.C: New.

2014-01-28  Kirill Yukhin  <kirill.yukhin@intel.com>

	PR target/59617
	* gcc.target/i386/avx512f-gather-2.c: Remove XPASS.
	* gcc.target/i386/avx512f-gather-5.c: Ditto.

2014-01-29  Bill Schmidt  <wschmidt@linux.vnet.ibm.com>

	* gcc.dg/vmx/merge-be-order.c: New.
	* gcc.dg/vmx/merge.c: New.
	* gcc.dg/vmx/merge-vsx-be-order.c: New.
	* gcc.dg/vmx/merge-vsx.c: New.

2014-01-29  Richard Biener  <rguenther@suse.de>

	PR tree-optimization/58742
	* gcc.dg/pr58742-1.c: New testcase.
	* gcc.dg/pr58742-2.c: Likewise.
	* gcc.dg/pr58742-3.c: Likewise.

2014-01-29  Renlin Li  <Renlin.Li@arm.com>

	* gcc.target/arm/ftest-armv7ve-arm.c: New.
	* gcc.target/arm/ftest-armv7ve-thumb.c: New.
	* lib/target-supports.exp: New armfunc, armflag and armdef for armv7ve.

2014-01-29  Paolo Carlini  <paolo.carlini@oracle.com>

	PR c++/58702
	* g++.dg/gomp/pr58702.C: New.

2014-01-29  Dodji Seketeli  <dodji@redhat.com>

	* c-c++-common/cpp/warning-zero-location-2.c: Fix error message
	selector.

2014-01-29  Jakub Jelinek  <jakub@redhat.com>

	PR middle-end/59917
	PR tree-optimization/59920
	* gcc.dg/pr59920-1.c: New test.
	* gcc.dg/pr59920-2.c: New test.
	* gcc.dg/pr59920-3.c: New test.
	* c-c++-common/gomp/pr59917-1.c: New test.
	* c-c++-common/gomp/pr59917-2.c: New test.

	PR tree-optimization/59594
	* gcc.dg/vect/no-vfa-vect-depend-2.c: New test.
	* gcc.dg/vect/no-vfa-vect-depend-3.c: New test.
	* gcc.dg/vect/pr59594.c: New test.

2014-01-28  Paul Thomas  <pault@gcc.gnu.org>

	PR fortran/59414
	* gfortran.dg/allocate_class_3.f90: New test.

2014-01-28  Dodji Seketeli  <dodji@redhat.com>

	PR preprocessor/59935
	* c-c++-common/cpp/warning-zero-location.c: New test.
	* c-c++-common/cpp/warning-zero-location-2.c: Likewise.

2014-01-27  Steve Ellcey  <sellcey@mips.com>

	* gcc.target/mips/pr52125.c: Add -mno-optgp option.

2014-01-27  Allan Sandfeld Jensen  <sandfeld@kde.org>

	* g++.dg/ext/mv16.C: New tests.

2014-01-27  Ilya Tocar  <ilya.tocar@intel.com>

	* gcc.target/i386/avx512f-vexpandpd-1.c: Also test _mm512_expand_pd.
	* gcc.target/i386/avx512f-vexpandpd-2.c: Ditto.
	* gcc.target/i386/avx512f-vexpandps-1.c: Also test _mm512_expand_ps.
	* gcc.target/i386/avx512f-vexpandps-2.c: Ditto.
	* gcc.target/i386/avx512f-vmovdqu64-1.c: Also test _mm512_storeu_epi64.
	* gcc.target/i386/avx512f-vmovdqu64-2.c: Ditto.
	* gcc.target/i386/avx512f-vpcmpged-1.c: New.
	* gcc.target/i386/avx512f-vpcmpged-2.c: Ditto.
	* gcc.target/i386/avx512f-vpcmpgeq-1.c: Ditto.
	* gcc.target/i386/avx512f-vpcmpgeq-2.c: Ditto.
	* gcc.target/i386/avx512f-vpcmpgeud-1.c: Ditto.
	* gcc.target/i386/avx512f-vpcmpgeud-2.c: Ditto.
	* gcc.target/i386/avx512f-vpcmpgeuq-1.c: Ditto.
	* gcc.target/i386/avx512f-vpcmpgeuq-2.c: Ditto.
	* gcc.target/i386/avx512f-vpcmpled-1.c: Ditto.
	* gcc.target/i386/avx512f-vpcmpled-2.c: Ditto.
	* gcc.target/i386/avx512f-vpcmpleq-1.c: Ditto.
	* gcc.target/i386/avx512f-vpcmpleq-2.c: Ditto.
	* gcc.target/i386/avx512f-vpcmpleud-1.c: Ditto.
	* gcc.target/i386/avx512f-vpcmpleud-2.c: Ditto.
	* gcc.target/i386/avx512f-vpcmpleuq-1.c: Ditto.
	* gcc.target/i386/avx512f-vpcmpleuq-2.c: Ditto.
	* gcc.target/i386/avx512f-vpcmpltd-1.c: Ditto.
	* gcc.target/i386/avx512f-vpcmpltd-2.c: Ditto.
	* gcc.target/i386/avx512f-vpcmpltq-1.c: Ditto.
	* gcc.target/i386/avx512f-vpcmpltq-2.c: Ditto.
	* gcc.target/i386/avx512f-vpcmpltud-1.c: Ditto.
	* gcc.target/i386/avx512f-vpcmpltud-2.c: Ditto.
	* gcc.target/i386/avx512f-vpcmpltuq-1.c: Ditto.
	* gcc.target/i386/avx512f-vpcmpltuq-2.c: Ditto.
	* gcc.target/i386/avx512f-vpcmpneqd-1.c: Ditto.
	* gcc.target/i386/avx512f-vpcmpneqd-2.c: Ditto.
	* gcc.target/i386/avx512f-vpcmpneqq-1.c: Ditto.
	* gcc.target/i386/avx512f-vpcmpneqq-2.c: Ditto.
	* gcc.target/i386/avx512f-vpcmpnequd-1.c: Ditto.
	* gcc.target/i386/avx512f-vpcmpnequd-2.c: Ditto.
	* gcc.target/i386/avx512f-vpcmpnequq-1.c: Ditto.
	* gcc.target/i386/avx512f-vpcmpnequq-2.c: Ditto.
	* gcc.target/i386/avx512f-vpmovdb-1.c: Also test
	_mm512_mask_cvtepi32_storeu_epi8.
	* gcc.target/i386/avx512f-vpmovdb-2.c: Ditto.
	* gcc.target/i386/avx512f-vpmovdw-1.c: Also test
	_mm512_mask_cvtepi32_storeu_epi16.
	* gcc.target/i386/avx512f-vpmovdw-2.c: Ditto.
	* gcc.target/i386/avx512f-vpmovqb-1.c: Also test
	_mm512_mask_cvtepi64_storeu_epi8.
	* gcc.target/i386/avx512f-vpmovqb-2.c: Ditto.
	* gcc.target/i386/avx512f-vpmovqw-1.c: Also test
	_mm512_mask_cvtepi64_storeu_epi16.
	* gcc.target/i386/avx512f-vpmovqw-2.c: Ditto.
	* gcc.target/i386/avx512f-vpmovqd-1.c: Also test
	_mm512_mask_cvtepi64_storeu_epi32.
	* gcc.target/i386/avx512f-vpmovqd-2.c: Ditto.
	* gcc.target/i386/avx512f-vpmovsdb-1.c: Also test
	_mm512_mask_cvtsepi32_storeu_epi8.
	* gcc.target/i386/avx512f-vpmovsdb-2.c: Ditto.
	* gcc.target/i386/avx512f-vpmovsdw-1.c: Also test
	_mm512_mask_cvtsepi32_storeu_epi16.
	* gcc.target/i386/avx512f-vpmovsdw-2.c: Ditto.
	* gcc.target/i386/avx512f-vpmovsqb-1.c: Also test
	_mm512_mask_cvtsepi64_storeu_epi8.
	* gcc.target/i386/avx512f-vpmovsqb-2.c: Ditto.
	* gcc.target/i386/avx512f-vpmovsqw-1.c: Also test
	_mm512_mask_cvtsepi64_storeu_epi16.
	* gcc.target/i386/avx512f-vpmovsqw-2.c: Ditto.
	* gcc.target/i386/avx512f-vpmovsqd-1.c: Also test
	_mm512_mask_cvtsepi64_storeu_epi32.
	* gcc.target/i386/avx512f-vpmovsqd-2.c: Ditto.
	* gcc.target/i386/avx512f-vpmovusdb-1.c: Also test
	_mm512_mask_cvtusepi32_storeu_epi8.
	* gcc.target/i386/avx512f-vpmovusdb-2.c: Ditto.
	* gcc.target/i386/avx512f-vpmovusdw-1.c: Also test
	_mm512_mask_cvtusepi32_storeu_epi16.
	* gcc.target/i386/avx512f-vpmovusdw-2.c: Ditto.
	* gcc.target/i386/avx512f-vpmovusqb-1.c: Also test
	_mm512_mask_cvtusepi64_storeu_epi8.
	* gcc.target/i386/avx512f-vpmovusqb-2.c: Ditto.
	* gcc.target/i386/avx512f-vpmovusqw-1.c: Also test
	_mm512_mask_cvtusepi64_storeu_epi16.
	* gcc.target/i386/avx512f-vpmovusqw-2.c: Ditto.
	* gcc.target/i386/avx512f-vpmovusqd-1.c: Also test
	_mm512_mask_cvtusepi64_storeu_epi32.
	* gcc.target/i386/avx512f-vpmovusqd-2.c: Ditto.
	* gcc.target/i386/m128-check.h: Add checkVs, checkVb.

2014-01-27  Kirill Yukhin  <kirill.yukhin@intel.com>

	* gcc.target/i386/avx512pf-vgatherpf0dpd-1.c: New.
	* gcc.target/i386/avx512pf-vgatherpf0qpd-1.c: Ditto.
	* gcc.target/i386/avx512pf-vgatherpf1dpd-1.c: Ditto.
	* gcc.target/i386/avx512pf-vgatherpf1qpd-1.c: Ditto.
	* gcc.target/i386/avx512pf-vscatterpf0dpd-1.c: Ditto.
	* gcc.target/i386/avx512pf-vscatterpf0qpd-1.c: Ditto.
	* gcc.target/i386/avx512pf-vscatterpf1dpd-1.c: Ditto.
	* gcc.target/i386/avx512pf-vscatterpf1qpd-1.c: Ditto.
	* gcc.target/i386/sse-14.c: Add new built-ins, fix AVX-512ER
	built-ins roudning immediate.
	* gcc.target/i386/sse-22.c: Add new built-ins.
	* gcc.target/i386/sse-23.c: Ditto.
	* gcc.target/i386/avx-1.c: Ditto.

2014-01-27  Christian Bruel  <christian.bruel@st.com>

	* gcc.target/sh/torture/strncmp.c: New tests.

2014-01-25  Richard Sandiford  <rdsandiford@googlemail.com>

	* gcc.dg/unroll_1.c: Add -fenable-rtl-loop2.

2014-01-25  Bernd Edlinger  <bernd.edlinger@hotmail.de>

	* gcc.dg/vect/vect-nop-move.c (main): Check for vect runtime.

2014-01-24  Jeff Law  <law@redhat.com>

	PR tree-optimization/59919
	* gcc.c-torture/compile/pr59919.c: New test.

2014-01-24  Paolo Carlini  <paolo.carlini@oracle.com>

	PR c++/57524
	* g++.dg/ext/timevar2.C: New.

2014-01-24  Marek Polacek  <polacek@redhat.com>

	* gcc.dg/pr59846.c (fn1, fn2): Use ULL suffix.

2014-01-23  H.J. Lu  <hongjiu.lu@intel.com>

	PR target/59929
	* gcc.target/i386/pr59929.c: New test.

2014-01-23  Michael Meissner  <meissner@linux.vnet.ibm.com>

	PR target/59909
	* gcc.target/powerpc/quad-atomic.c: New file to test power8 quad
	word atomic functions at runtime.

2014-01-23  Marek Polacek  <polacek@redhat.com>

	PR c/59846
	* gcc.dg/pr59846.c: New test.

2014-01-23  Marek Polacek  <polacek@redhat.com>

	PR c/58346
	* c-c++-common/pr58346-1.c: New test.
	* c-c++-common/pr58346-2.c: New test.
	* c-c++-common/pr58346-3.c: New test.

2014-01-23  Marek Polacek  <polacek@redhat.com>

	PR c/59871
	* gcc.dg/20020220-2.c: Adjust dg-warning message.
	* gcc.dg/pr59871.c: New test.

2014-01-23  Paolo Carlini  <paolo.carlini@oracle.com>

	PR c++/58980
	* g++.dg/parse/enum11.C: New.

2014-01-23  Alex Velenko  <Alex.Velenko@arm.com>

	* gcc.target/aarch64/sshr64_1.c: New testcase.

2014-01-23  Balaji V. Iyer  <balaji.v.iyer@intel.com>

	* g++.dg/cilk-plus/cilk-plus.exp: Called the C/C++ common tests for
	SIMD enabled function.
	* g++.dg/cilk-plus/ef_test.C: New test.
	* c-c++-common/cilk-plus/ef_error3.c: Made certain messages C specific
	and added C++ ones.
	* c-c++-common/cilk-plus/vlength_errors.c: Added new dg-error tags
	to differenciate C error messages from C++ ones.

2014-01-23  Alex Velenko  <Alex.Velenko@arm.com>

	* gcc.target/aarch64/vld1-vst1_1.c: New test_case.

2014-01-23  David Holsgrove <david.holsgrove@xilinx.com>

	* gcc.target/microblaze/others/builtin-trap.c: New test,

2014-01-23  Jakub Jelinek  <jakub@redhat.com>

	PR middle-end/58809
	* c-c++-common/gomp/pr58809.c: New test.

2014-01-23  Dominique Dhumieres  <dominiq@lps.ens.fr>

	PR sanitizer/59897
	* c-c++-common/asan/use-after-return-1.c: Fixed
	to pass on darwin.

2014-01-23  Dodji Seketeli  <dodji@redhat.com>

	PR preprocessor/58580
	* c-c++-common/cpp/warning-zero-in-literals-1.c: New test file.

2014-01-23  Kirill Yukhin  <kirill.yukhin@intel.com>
	    Ilya Tocar  <ilya.tocar@intel.com>

	* gcc.target/i386/avx512f-kmovw-1.c: New.

2014-01-23  Kirill Yukhin  <kirill.yukhin@intel.com>

	* gcc.target/i386/avx512f-vmovdqu32-1.c: Fix intrinsic name.
	* gcc.target/i386/avx512f-vmovdqu32-2.c: Ditto.
	* gcc.target/i386/avx512f-vpcmpd-2.c: Ditto.
	* gcc.target/i386/avx512f-vpcmpq-2.c: Ditto.
	* gcc.target/i386/avx512f-vpcmpud-2.c: Ditto.
	* gcc.target/i386/avx512f-vpcmpuq-2.c: Ditto.

2014-01-23  Richard Sandiford  <rdsandiford@googlemail.com>

	PR target/52125
	* gcc.dg/pr48774.c: Remove skip for mips_rel.
	* gcc.target/mips/pr52125.c: New test.

2014-01-22  Marek Polacek  <polacek@redhat.com>

	PR c/59891
	* gcc.dg/torture/pr59891.c: New test.

2014-01-22  Jeff Law  <law@redhat.com>

	PR tree-optimization/59597
	* gcc.dg/tree-ssa/pr59597.c: New test.

2014-01-22  Vladimir Makarov  <vmakarov@redhat.com>

	PR rtl-optimization/59477
	* g++.dg/pr59477.C: New.

2014-01-22  Richard Sandiford  <rdsandiford@googlemail.com>

	* gcc.dg/pr44194-1.c: Match "insn " and "insn:", but not "insn/f".

2014-01-22  Ville Voutilainen  <ville.voutilainen@gmail.com>

	PR c++/59482
	* g++.dg/pr59482.C: New.

2014-01-22  Bill Schmidt  <wschmidt@linux.vnet.ibm.com>

	* gcc.dg/vmx/insert-vsx-be-order.c: New.
	* gcc.dg/vmx/extract-vsx.c: New.
	* gcc.dg/vmx/extract-vsx-be-order.c: New.
	* gcc.dg/vmx/insert-vsx.c: New.

2014-01-21  Vladimir Makarov  <vmakarov@redhat.com>

	PR rtl-optimization/59896
	* gcc.target/arm/pr59896.c: New.

2014-01-21  Vladimir Makarov  <vmakarov@redhat.com>

	PR rtl-optimization/59858
	* gcc.target/arm/pr59858.c: New.

2014-01-21  Jakub Jelinek  <jakub@redhat.com>

	PR target/59003
	* gcc.dg/tree-prof/pr59003.c: New test.

	PR middle-end/59860
	* gcc.dg/strlenopt-4.c: Expect the same counts on s390*-* as on all
	other targets.

2014-01-20  Dominique d'Humieres  <dominiq@lps.ens.fr>

	* gfortran.dg/round_3.f08: Add more cases.

2014-01-20  Richard Sandiford  <rdsandiford@googlemail.com>

	* lib/target-supports.exp (force_conventional_output_for): New
	procedure.
	* lib/scanasm.exp (scan-assembler_required_options)
	(scan-assembler-not_required_options)
	(scan-assembler-times_required_options): Replace with
	force_conventional_output_fors.
	* lib/scanrtl.exp: Force conventional output for all rtl dump scans.
	* gcc.target/mips/octeon-pipe-1.c: Remove -ffat-lto-objects.

2014-01-20  H.J. Lu  <hongjiu.lu@intel.com>

	PR middle-end/59789
	* gcc.target/i386/pr59789.c: New testcase.

2014-01-20  Yufeng Zhang  <yufeng.zhang@arm.com>

	* g++.dg/debug/ra1.C (struct tree_base): Change the width of
	the 'code' bitfield from 16 to 8.

2014-01-20  Alex Velenko  <Alex.Velenko@arm.com>

	* lib/target-supports.exp
	(check_effective_target_vect_perm): Exclude aarch64_be.
	(check_effective_target_vect_perm_byte): Likewise.
	(check_effective_target_vect_perm_short): Likewise.

2014-01-20  Alex Velenko  <Alex.Velenko@arm.com>

	* gcc.target/aarch64/vneg_f.c (STORE_INST): New macro.
	(RUN_TEST): Use new macro.
	(INDEX64_32): Delete.
	(INDEX64_64): Likewise.
	(INDEX128_32): Likewise.
	(INDEX128_64): Likewise.
	(INDEX): Likewise.
	(test_vneg_f32): Use fixed RUN_TEST.

2014-01-20  Richard Biener  <rguenther@suse.de>

	PR middle-end/59860
	* gcc.dg/pr59860.c: New testcase.

2014-01-20  Jakub Jelinek  <jakub@redhat.com>

	PR target/59880
	* gcc.target/i386/pr59880.c: New test.

2014-01-20  Renlin Li  <renlin.li@arm.com>

	* gcc.dg/pr44194-1.c: Tweak regexp.

2014-01-19  Steven G. Kargl  <kargl@gcc.gnu.org>

	PR libfortran/59771
	PR libfortran/59774
	PR libfortran/59836
	* gfortran.dg/round_3.f08: New cases added.
	* gfortran.dg/fmt_g_1.f90: New test.

2014-01-19  Uros Bizjak  <ubizjak@gmail.com>

	* g++.dg/pr49718.C: Add "-mno-explicit-relocs" for alpha*-*-* targets.

2014-01-19  Richard Sandiford  <rdsandiford@googlemail.com>

	* gcc.target/mips/pr54240.c: Add -ffat-lto-objects.

2014-01-19  Richard Sandiford  <rdsandiford@googlemail.com>

	* gcc.dg/vect/pr57705.c: Require vect_int.
	* gcc.dg/vect/pr58508.c: Fix order of dg-require-effective-target line.
	* gcc.dg/vect/vect-alias-check.c: Likewise.

2014-01-18  Mikael Morin  <mikael@gcc.gnu.org>

	PR fortran/58007
	* gfortran.dg/unresolved_fixup_1.f90: New test.
	* gfortran.dg/unresolved_fixup_2.f90: New test.

2014-01-18  Jakub Jelinek  <jakub@redhat.com>

	PR target/58944
	* gcc.target/i386/pr58944.c: Drop -march=native from dg-options.
	Remove dg-prune-output lines.

2014-01-17  Jakub Jelinek  <jakub@redhat.com>

	PR middle-end/59706
	* gfortran.dg/pr59706.f90: New test.
	* g++.dg/ext/pr59706.C: New test.

2014-01-17  Paolo Carlini  <paolo.carlini@oracle.com>

	PR c++/59270
	PR c++/58811
	* g++.dg/cpp0x/decltype-incomplete1.C: New.
	* g++.dg/init/pr58811.C: Likewise.

2014-01-17  Jeff Law  <law@redhat.com>

	PR middle-end/57904
	* gfortran.dg/pr57904.f90: New test.

2014-01-17  Paolo Carlini  <paolo.carlini@oracle.com>

	PR c++/59269
	* g++.dg/cpp0x/nsdmi-union4.C: New.

2014-01-17  Marek Polacek  <polacek@redhat.com>

	PR c++/59838
	* g++.dg/diagnostic/pr59838.C: New test.

2014-01-17  Marek Polacek  <polacek@redhat.com>

	PR c/58346
	* gcc.dg/pr58346.c: New test.

2014-01-17  Jakub Jelinek  <jakub@redhat.com>

	PR testsuite/58776
	* gcc.dg/tree-ssa/gen-vect-32.c: Add -fno-vect-cost-model to
	dg-options, use dg-additional-options for i?86/x86_64 to avoid
	option duplication.

	PR fortran/59440
	* gfortran.dg/pr59440-1.f90: New test.
	* gfortran.dg/pr59440-2.f90: New test.
	* gfortran.dg/pr59440-3.f90: New test.

	PR testsuite/59064
	* gcc.dg/vect/vect-ivdep-1.c: Replace two dg-bogus lines separately
	testing for " version" and " alias" with one testing for
	" version\[^\n\r]* alias".
	* gcc.dg/vect/vect-ivdep-2.c: Likewise.
	* gfortran.dg/vect/vect-do-concurrent-1.f90: Likewise.
	* g++.dg/vect/pr33426-ivdep.cc: Likewise.
	* g++.dg/vect/pr33426-ivdep-2.cc: Likewise.
	* g++.dg/vect/pr33426-ivdep-3.cc: Likewise.
	* g++.dg/vect/pr33426-ivdep-4.cc: Adjust comments similarly.

	PR c++/57945
	* c-c++-common/torture/pr57945.c: New test.

2014-01-17  Zhenqiang Chen  <zhenqiang.chen@arm.com>

	* gcc.target/arm/its.c: New testcase.

2014-01-16  Jan Hubicka  <jh@suse.cz>

	PR ipa/59775
	* g++.dg/torture/pr59775.C: New testcase.

2014-01-16  Jakub Jelinek  <jakub@redhat.com>

	PR middle-end/58344
	* gcc.c-torture/compile/pr58344.c: New test.

	PR target/59839
	* gcc.target/i386/pr59839.c: New test.

	PR debug/54694
	* gcc.target/i386/pr9771-1.c (main): Rename to...
	(real_main): ... this.  Add __asm name "main".
	(ASMNAME, ASMNAME2, STRING): Define.

2014-01-16  Nick Clifton  <nickc@redhat.com>

	PR middle-end/28865
	* gcc.c-torture/compile/pr28865.c: New.
	* gcc.c-torture/execute/pr28865.c: New.

2014-01-16  Marek Polacek  <polacek@redhat.com>

	PR middle-end/59827
	* gcc.dg/pr59827.c: New test.

2014-01-16  Andreas Schwab  <schwab@linux-m68k.org>

	* gcc.c-torture/execute/pr59747.c (fn1): Return a value.

2014-01-15  Richard Henderson  <rth@redhat.com>

	PR debug/54694
	* gcc.target/i386/pr54694.c: New test.

2014-01-15  Laurent Alfonsi <laurent.alfonsi@st.com>

	PR c++/49718
	* g++.dg/pr49718.C: New test.

2014-01-15  Richard Sandiford  <rdsandiford@googlemail.com>

	* gcc.target/mips/umips-branch-4.c: Add addressing=absolute.

2014-01-15  Bill Schmidt  <wschmidt@vnet.linux.ibm.com>

	* gcc.dg/vmx/mult-even-odd.c: New.
	* gcc.dg/vmx/mult-even-odd-be-order.c: New.

2014-01-15  Balaji V. Iyer  <balaji.v.iyer@intel.com>

	* lib/target-supports.exp (check_libcilkrts_available): Added an
	extern "C" if we are using C++ along with a function prototype.

2014-01-15  Jeff Law  <law@redhat.com>

	PR tree-optimization/59747
	* gcc.c-torture/execute/pr59747.c: New test.

2014-01-15  H.J. Lu  <hongjiu.lu@intel.com>

	PR target/59794
	* c-c++-common/convert-vec-1.c: Also prune ABI change for
	Linux/x86.
	* g++.dg/cpp0x/constexpr-53094-2.C: Likewise.
	* g++.dg/ext/attribute-test-1.C: Likewise.
	* g++.dg/ext/attribute-test-2.C: Likewise.
	* g++.dg/ext/attribute-test-3.C: Likewise.
	* g++.dg/ext/attribute-test-4.C: Likewise.
	* g++.dg/ext/pr56790-1.C: Likewise.
	* g++.dg/torture/pr38565.C: Likewise.
	* gcc.dg/pr53060.c: Likewise.
	* c-c++-common/scal-to-vec2.c: Add -msse2 for x86.
	* c-c++-common/vector-compare-2.c: Likewise.
	* gcc.dg/Wstrict-aliasing-bogus-ref-all-2.c: Likewise.
	* g++.dg/conversion/simd1.C: Add -msse2 for x86.  Adjust
	dg-message line number.

2014-01-15  Matthias Klose  <doko@ubuntu.com>

	* go.test/go-test.exp: Set goarch for aarch64*-*-*.

2014-01-15  Richard Biener  <rguenther@suse.de>

	PR tree-optimization/59822
	* g++.dg/torture/pr59822.C: New testcase.

2014-01-15  Kirill Yukhin  <kirill.yukhin@intel.com>

	PR target/59808
	* gcc.target/i386/sse-12.c: Add `-mavx512[cd, er, pf]' options.
	* gcc.target/i386/sse-14.c: Update constants avx512erintrin.h tests.

2014-01-15  Matthew Gretton-Dann  <matthew.gretton-dann@linaro.org>
	    Kugan Vivekanandarajah  <kuganv@linaro.org>

	PR target/59695
	* g++.dg/pr59695.C: New testcase.

2014-01-15  Andreas Krebbel  <Andreas.Krebbel@de.ibm.com>

	PR target/59803
	* gcc.c-torture/compile/pr59803.c: New testcase.

2014-01-15  Jakub Jelinek  <jakub@redhat.com>

	PR c/58943
	* gcc.c-torture/execute/pr58943.c: New test.
	* gcc.dg/tree-ssa/ssa-fre-33.c (main): Avoid using += in the test.

2014-01-14  H.J. Lu  <hongjiu.lu@intel.com>

	PR target/59794
	* g++.dg/ext/vector23.C: Also prune ABI change for Linux/x86.
	* gcc.target/i386/pr39162.c (y): New __m256i variable.
	(bar): Change return type to void.  Set y to x.
	* gcc.target/i386/pr59794-1.c: New testcase.
	* gcc.target/i386/pr59794-2.c: Likewise.
	* gcc.target/i386/pr59794-3.c: Likewise.
	* gcc.target/i386/pr59794-4.c: Likewise.
	* gcc.target/i386/pr59794-5.c: Likewise.
	* gcc.target/i386/pr59794-6.c: Likewise.
	* gcc.target/i386/pr59794-7.c: Likewise.

2014-01-14  Richard Biener  <rguenther@suse.de>

	PR tree-optimization/58921
	PR tree-optimization/59006
	* gcc.dg/torture/pr58921.c: New testcase.
	* gcc.dg/torture/pr59006.c: Likewise.
	* gcc.dg/vect/pr58508.c: XFAIL no longer handled cases.

2014-01-14  Jakub Jelinek  <jakub@redhat.com>

	PR testsuite/59494
	* gfortran.dg/vect/fast-math-mgrid-resid.f: Change
	-fdump-tree-optimized to -fdump-tree-pcom-details in dg-options and
	cleanup-tree-dump from optimized to pcom.  Remove scan-tree-dump-times
	for vect_\[^\\n\]*\\+, add scan-tree-dump-times for no suitable chains and
	Executing predictive commoning without unrolling.

2014-01-14  Kirill Yukhin  <kirill.yukhin@intel.com>

	* gcc.target/i386/avx-1.c: Fix __builtin_ia32_exp2ps_mask,
	__builtin_ia32_exp2pd_mask, __builtin_ia32_rcp28ps_mask,
	__builtin_ia32_rcp28pd_mask, __builtin_ia32_rsqrt28ps_mask,
	__builtin_ia32_rsqrt28pd_mask. Add __builtin_ia32_rcp28ss_round,
	__builtin_ia32_rcp28sd_round, __builtin_ia32_rsqrt28ss_round,
	__builtin_ia32_rsqrt28sd_round.
	* gcc.target/i386/avx512er-vexp2pd-1.c: Fix rounding mode.
	* gcc.target/i386/avx512er-vexp2ps-1.c: Ditto.
	* gcc.target/i386/avx512er-vrcp28pd-1.c: Ditto.
	* gcc.target/i386/avx512er-vrcp28ps-1.c: Ditto.
	* gcc.target/i386/avx512er-vrsqrt28pd-1.c: Ditto.
	* gcc.target/i386/avx512er-vrsqrt28ps-1.c: Ditto.
	* gcc.target/i386/avx512er-vrcp28sd-1.c: New.
	* gcc.target/i386/avx512er-vrcp28sd-2.c: Ditto.
	* gcc.target/i386/avx512er-vrcp28ss-1.c: Ditto.
	* gcc.target/i386/avx512er-vrcp28ss-2.c: Ditto.
	* gcc.target/i386/avx512er-vrsqrt28sd-1.c: Ditto.
	* gcc.target/i386/avx512er-vrsqrt28sd-2.c: Ditto.
	* gcc.target/i386/avx512er-vrsqrt28ss-1.c: Ditto.
	* gcc.target/i386/avx512er-vrsqrt28ss-2.c: Ditto.
	* gcc.target/i386/avx512f-vmovntdqa-1.c: Ditto.
	* gcc.target/i386/avx512f-vmovntdqa-2.c: Ditto.
	* gcc.target/i386/avx512f-vrcp14sd-2.c: Fix.
	* gcc.target/i386/avx512f-vrcp14ss-2.c: Ditto.
	* gcc.target/i386/sse-22.c: Extend with new built-ins,
	fix wrong rounding mode (see above).
	* gcc.target/i386/sse-23.c: Ditto.

2014-01-13  Bill Schmidt  <wschmidt@linux.vnet.ibm.com>

	* gcc.dg/vmx/insert.c: New.
	* gcc.dg/vmx/insert-be-order.c: New.
	* gcc.dg/vmx/extract.c: New.
	* gcc.dg/vmx/extract-be-order.c: New.

2014-01-13  Jakub Jelinek  <jakub@redhat.com>

	PR tree-optimization/59387
	* gcc.c-torture/execute/pr59387.c: New test.

2014-01-13  Richard Biener  <rguenther@suse.de>

	* g++.dg/lto/lto.exp: Do check_effective_target_lto check before
	adjusting mathlib options.
	* gfortran.dg/lto/lto.exp: Likewise.

2014-01-13  Eric Botcazou  <ebotcazou@adacore.com>

	* gnat.dg/loop_optimization17.adb: New test.
	* gnat.dg/loop_optimization17_pkg.ad[sb]: New helper.

2014-01-13  Christian Bruel  <christian.bruel@st.com>

	* gcc.target/sh/cmpstrn.c: New case.

2014-01-13  Jakub Jelinek  <jakub@redhat.com>

	* gcc.dg/vect/vect-simd-clone-10.c: Add dg-do run.
	* gcc.dg/vect/vect-simd-clone-12.c: Likewise.

2014-01-12  Janus Weil  <janus@gcc.gnu.org>

	PR fortran/58026
	* gfortran.dg/alloc_comp_basics_6.f90: New.

2014-01-11  Steven G. Kargl  <kargl@gcc.gnu.org>

	PR fortran/59700
	* gfortran.dg/pr59700.f90: New test.

2014-01-11  Dominique d'Humieres  <dominiq@lps.ens.fr>

	* gfortran.dg/binding_label_tests_10_main.f03: Cleanup mod file.
	* gfortran.dg/use_only_3.f90: Likewise.
	* gfortran.dg/inquire_10.f90: Delete opened file.
	* gfortran.dg/inquire_15.f90: Likewise.
	* gfortran.dg/pr16597.f90: Likewise.
	* gfortran.dg/open_negative_unit_1.f90: Likewise + test
	for PR59419.

2014-01-10  Jeff Law  <law@redhat.com>

	PR middle-end/59743
	* gcc.c-torture/compile/pr59743.c: New test.

2014-01-10  Jan Hubicka  <jh@suse.cz>

	PR ipa/58585
	* g++.dg/torture/pr58585.C: New testcase.

2014-01-10  Hans-Peter Nilsson  <hp@axis.com>

	* gcc.dg/pr46309.c: Disable for cris*-*-*.

2014-01-10  Eric Botcazou  <ebotcazou@adacore.com>

	* gcc.target/arm/neon-nested-apcs.c: Tweak dg directives.

2014-01-10  Richard Earnshaw  <rearnsha@arm.com>

	PR target/59744
	* gcc.target/aarch64/cmn-neg.c: Use equality comparisons.
	* gcc.target/aarch64/cmn-neg2.c: New test.

2014-01-10  Richard Biener  <rguenther@suse.de>

	PR tree-optimization/59374
	* gcc.dg/torture/pr59374-3.c: New testcase.

2014-01-10  Kyrylo Tkachov  <kyrylo.tkachov@arm.com>

	* lib/target-supports.exp
	(check_effective_target_arm_crypto_ok_nocache): New.
	(check_effective_target_arm_crypto_ok): Use above procedure.
	(add_options_for_arm_crypto): Use et_arm_crypto_flags.

2014-01-10  Jan Hubicka  <hubicka@ucw.cz>

	PR ipa/58252
	PR ipa/59226
	* g++.dg/ipa/devirt-20.C: New testcase.
	* g++.dg/torture/pr58252.C: Likewise.
	* g++.dg/torture/pr59226.C: Likewise.

2014-01-10  Max Ostapenko  <m.ostapenko@partner.samsung.com>

	* c-c++-common/asan/no-asan-stack.c: New test.

2014-01-10  Jakub Jelinek  <jakub@redhat.com>

	PR middle-end/59670
	* gcc.dg/pr59670.c: New test.

2014-01-09  Steve Ellcey  <sellcey@mips.com>

	* gcc.dg/delay-slot-1.c: Restrict -mabi=64 to 64 bit processors.

2014-01-09  Jakub Jelinek  <jakub@redhat.com>

	PR middle-end/47735
	* gcc.target/i386/pr47735.c: New test.

	PR tree-optimization/59622
	* g++.dg/opt/pr59622-2.C: New test.
	* g++.dg/opt/pr59622-3.C: New test.
	* g++.dg/opt/pr59622-4.C: New test.
	* g++.dg/opt/pr59622-5.C: New test.

	PR sanitizer/59136
	* c-c++-common/asan/strip-path-prefix-1.c: Allow also the
	filename:line instead of (modulename+offset) form with stripped
	initial / from the filename.

2014-01-09  Ian Lance Taylor  <iant@google.com>

	* go.test/go-test.exp (go-gc-tests): Skip nilptr tests that test
	the other Go compiler.

2014-01-09  Paolo Carlini  <paolo.carlini@oracle.com>

	PR c++/59730
	* g++.dg/cpp0x/variadic145.C: New.

2014-01-09  Uros Bizjak  <ubizjak@gmail.com>

	* go.test/go-test.exp (go-gc-tests): Don't run peano.go on systems
	which don't support -fsplit-stack.  Skip rotate[0123].go tests.

2014-01-09  Balaji V. Iyer  <balaji.v.iyer@intel.com>

	PR testsuite/59524
	* gcc.dg/cilk-plus/cilk-plus.exp: Make sure the cilk keywords tests
	are run only if the Cilk library is available/enabled.
	* g++.dg/cilk-plus/cilk-plus.exp: Likewise.
	* lib/target-supports.exp (check_libcilkrts_available): New function.

2014-01-09  Balaji V. Iyer  <balaji.v.iyer@intel.com>

	PR c++/59631
	* gcc.dg/cilk-plus/cilk-plus.exp: Removed "-fcilkplus" from flags list.
	* g++.dg/cilk-plus/cilk-plus.exp: Likewise.
	* c-c++-common/cilk-plus/CK/spawnee_inline.c: Replaced second dg-option
	with dg-additional-options.
	* c-c++-common/cilk-plus/CK/varargs_test.c: Likewise.
	* c-c++-common/cilk-plus/CK/steal_check.c: Likewise.
	* c-c++-common/cilk-plus/CK/spawner_inline.c: Likewise.
	* c-c++-common/cilk-plus/CK/spawning_arg.c: Likewise.
	* c-c++-common/cilk-plus/CK/invalid_spawns.c: Added a dg-options tag.
	* c-c++-common/cilk-plus/CK/pr59631.c: New testcase.

2014-01-09  Richard Biener  <rguenther@suse.de>

	PR tree-optimization/59715
	* gcc.dg/torture/pr59715.c: New testcase.

2014-01-09  Max Ostapenko  <m.ostapenko@partner.samsung.com>

	* c-c++-common/asan/no-asan-globals.c: New test.
	* c-c++-common/asan/no-instrument-reads.c: Likewise.
	* c-c++-common/asan/no-instrument-writes.c: Likewise.
	* c-c++-common/asan/use-after-return-1.c: Likewise.
	* c-c++-common/asan/no-use-after-return.c: Likewise.

2014-01-08  Eric Botcazou  <ebotcazou@adacore.com>

	* gnat.dg/weak2.ad[sb]: New test.

2014-01-08  Jakub Jelinek  <jakub@redhat.com>

	PR middle-end/59471
	* gcc.dg/pr59471.c (foo): Avoid vector type arguments or return
	type, use pointers to vector type instead.

2014-01-08  Catherine Moore  <clm@codesourcery.com>

	* gcc.target/mips/umips-branch-3.c: New test.
	* gcc.target/mips/umips-branch-4.c: New test.

2014-01-08  Richard Sandiford  <rdsandiford@googlemail.com>

	* gcc.dg/tree-ssa/reassoc-32.c, gcc.dg/tree-ssa/reassoc-33.c,
	gcc.dg/tree-ssa/reassoc-34.c, gcc.dg/tree-ssa/reassoc-35.c,
	gcc.dg/tree-ssa/reassoc-36.c: Extend -mbranch-cost handling to MIPS.
	* gcc.dg/tree-ssa/ssa-ifcombine-ccmp-1.c,
	gcc.dg/tree-ssa/ssa-ifcombine-ccmp-4.c,
	gcc.dg/tree-ssa/ssa-ifcombine-ccmp-5.c,
	gcc.dg/tree-ssa/ssa-ifcombine-ccmp-6.c,
	gcc.dg/tree-ssa/vrp87.c, gcc.dg/tree-ssa/forwprop-28.c: Skip for MIPS.

2014-01-08  Richard Sandiford  <rdsandiford@googlemail.com>

	PR rtl-optimization/59137
	* gcc.target/mips/pr59137.c: New test.

2014-01-08  Uros Bizjak  <ubizjak@gmail.com>

	* gcc.target/i386/asm-1.c (dg-options): Remove -m32.
	* gcc.target/i386/incoming-5.c (dg-options): Ditto.
	* gcc.target/i386/pr55433.c (dg-options): Ditto.
	* gcc.target/i386/pr57848.c (dg-options): Ditto.
	* gcc.target/i386/pr59099.c (dg-options): Ditto.
	Require fpic effective target.
	* gcc.target/i386/pr56246.c (dg-do): Compile for fpic target only.

2014-01-08  Jakub Jelinek  <jakub@redhat.com>

	PR ipa/59722
	* gcc.dg/pr59722.c: New test.

2014-01-08  Bernd Edlinger  <bernd.edlinger@hotmail.de>

	PR middle-end/57748
	* gcc.dg/torture/pr57748-3.c: New test.
	* gcc.dg/torture/pr57748-4.c: New test.

2014-01-08  Marek Polacek  <polacek@redhat.com>

	PR middle-end/59669
	* gcc.dg/gomp/pr59669-1.c: New test.
	* gcc.dg/gomp/pr59669-2.c: New test.

2014-01-08  Martin Jambor  <mjambor@suse.cz>

	PR ipa/59610
	* gcc.dg/ipa/pr59610.c: New test.

2014-01-08  Janus Weil  <janus@gcc.gnu.org>

	PR fortran/58182
	* gfortran.dg/binding_label_tests_26a.f90: New.
	* gfortran.dg/binding_label_tests_26b.f90: New.

2014-01-08  Marek Polacek  <polacek@redhat.com>

	PR sanitizer/59667
	* c-c++-common/ubsan/pr59667.c: New test.

2014-01-08  Richard Biener  <rguenther@suse.de>

	PR middle-end/59630
	* gcc.dg/pr59630.c: New testcase.

2014-01-08  Richard Biener  <rguenther@suse.de>

	PR middle-end/59471
	* gcc.dg/pr59471.c: New testcase.

2014-01-07  Jeff Law  <law@redhat.com>

	PR middle-end/53623
	* gcc.target/i386/pr53623.c: New test.

2014-01-07  Adam Butcher  <adam@jessamine.co.uk>

	* g++.dg/cpp1y/pr58500.C: Hoist PR reference to first line and remove
	blanks at EOF.
	* g++.dg/cpp1y/pr58534.C: Likewise.
	* g++.dg/cpp1y/pr58536.C: Likewise.
	* g++.dg/cpp1y/pr58548.C: Likewise.
	* g++.dg/cpp1y/pr58549.C: Likewise.
	* g++.dg/cpp1y/pr58637.C: Likewise.
	* g++.dg/cpp1y/pr59112.C: Likewise.
	* g++.dg/cpp1y/pr59113.C: Likewise.
	* g++.dg/cpp1y/pr59629.C: Likewise.
	* g++.dg/cpp1y/pr59635.C: Likewise.
	* g++.dg/cpp1y/pr59636.C: Likewise.
	* g++.dg/cpp1y/pr59638.C: Likewise.

2014-01-07  Yufeng Zhang  <yufeng.zhang@arm.com>

	* gcc.target/arm/neon/vst1Q_laneu64-1.c: New test.

2014-01-07  Richard Sandiford  <rdsandiford@googlemail.com>

	* gcc.target/i386/intrinsics_4.c (bar): New function.

2014-01-07  Paolo Carlini  <paolo.carlini@oracle.com>

	* g++.dg/ext/is_base_of_incomplete-2.C: New.

2014-01-07  Jakub Jelinek  <jakub@redhat.com>

	PR rtl-optimization/58668
	* gcc.dg/pr58668.c: New test.

	PR tree-optimization/59643
	* gcc.dg/pr59643.c: New test.
	* gcc.c-torture/execute/pr59643.c: New test.

2014-01-06  Janus Weil  <janus@gcc.gnu.org>

	PR fortran/59589
	* gfortran.dg/class_allocate_16.f90: New.

2014-01-06  Jakub Jelinek  <jakub@redhat.com>

	PR target/59644
	* gcc.target/i386/pr59644.c: New test.

2014-01-06  Marek Polacek  <polacek@redhat.com>

	PR c/57773
	* gcc.dg/pr57773.c: New test.

2014-01-06  Adam Butcher  <adam@jessamine.co.uk>

	PR c++/59635
	PR c++/59636
	PR c++/59629
	PR c++/59638
	* g++.dg/cpp1y/pr59635.C: New testcase.
	* g++.dg/cpp1y/pr59636.C: New testcase.
	* g++.dg/cpp1y/pr59629.C: New testcase.
	* g++.dg/cpp1y/pr59638.C: New testcase.

2014-01-06  Martin Jambor  <mjambor@suse.cz>

	PR ipa/59008
	* gcc.dg/ipa/pr59008.c: New test.

2014-01-06  Rainer Orth  <ro@CeBiTec.Uni-Bielefeld.DE>

	* gcc.dg/vect/vect.exp: Add clearcap_ldflags to DEFAULT_VECTCFLAGS
	if supported.

2014-01-06  Rainer Orth  <ro@CeBiTec.Uni-Bielefeld.DE>

	* gcc.target/i386/avx512f-vcmppd-2.c: Add -std=c99.
	Require c99_runtime.
	* gcc.target/i386/avx512f-vcmpps-2.c: Likewise.

	* gcc.target/i386/avx512f-vfixupimmpd-2.c: Add -std=gnu99.
	Require c99_runtime.
	* gcc.target/i386/avx512f-vfixupimmps-2.c: Likewise.
	* gcc.target/i386/avx512f-vfixupimmsd-2.c: Likewise.
	* gcc.target/i386/avx512f-vfixupimmss-2.c: Likewise.

	* gcc.target/i386/avx512f-vgetmantpd-2.c: Add -std=c99.
	Require c99_runtime.
	Make CALC void static.
	* gcc.target/i386/avx512f-vgetmantps-2.c: Likewise.

	* gcc.target/i386/avx512f-vgetmantsd-2.c: Add -std=c99.
	Require c99_runtime.
	* gcc.target/i386/avx512f-vgetmantss-2.c: Likewise.

2014-01-06  Rainer Orth  <ro@CeBiTec.Uni-Bielefeld.DE>

	* gcc.target/i386/pr59501-1.c: Require avx effective target.
	* gcc.target/i386/pr59501-2.c: Likewise.
	* gcc.target/i386/pr59501-3.c: Likewise.
	* gcc.target/i386/pr59501-4.c: Likewise.
	* gcc.target/i386/pr59501-5.c: Likewise.
	* gcc.target/i386/pr59501-6.c: Likewise.

2014-01-06  Rainer Orth  <ro@CeBiTec.Uni-Bielefeld.DE>

	* gcc.target/i386/pr59390.c: Replace math.h by fma declaration.
	* gcc.target/i386/pr59390_1.c: Likewise.
	* gcc.target/i386/pr59390_2.c: Likewise.

2014-01-06  Eric Botcazou  <ebotcazou@adacore.com>

	* gcc.dg/pr59350.c: Tweak.
	* gcc.dg/pr59350-2.c: New test.
	* g++.dg/pr59510.C: Likewise.

2014-01-06  Janus Weil  <janus@gcc.gnu.org>

	PR fortran/59023
	* gfortran.dg/bind_c_procs_2.f90: New.

2014-01-05  John David Anglin  <danglin@gcc.gnu.org>

	* gcc.dg/tree-ssa/reassoc-33.c: Don't run on hppa*-*-*.
	* gcc.dg/tree-ssa/reassoc-34.c: Likewise.
	* gcc.dg/tree-ssa/reassoc-35.c: Likewise.
	* gcc.dg/tree-ssa/reassoc-36.c: Likewise.
	* gcc.dg/tree-ssa/forwprop-28.c: Skip compile on hppa*-*-*.
	* gcc.dg/tree-ssa/vrp47.c: Likewise.
	* gcc.dg/tree-ssa/vrp87.c: Likewise.

2014-01-04  Eric Botcazou  <ebotcazou@adacore.com>

	* gcc.target/arm/neon-nested-apcs.c: New test.

2014-01-04  Jakub Jelinek  <jakub@redhat.com>

	PR tree-optimization/59519
	* gcc.dg/vect/pr59519-1.c: New test.
	* gcc.dg/vect/pr59519-2.c: New test.

	* gcc.target/i386/avx512f-vmovdqu32-1.c: Allow vmovdqu64 instead of
	vmovdqu32.

2014-01-04  Janus Weil  <janus@gcc.gnu.org>

	PR fortran/59547
	* gfortran.dg/typebound_proc_32.f90: New.

2014-01-03  Marc Glisse  <marc.glisse@inria.fr>

	PR c++/58950
	* g++.dg/pr58950.C: New file.

2014-01-03  Tobias Burnus  <burnus@net-b.de>

	PR c++/58567
	* g++.dg/gomp/pr58567.C: New.

2014-01-03  Bingfeng Mei  <bmei@broadcom.com>

	PR tree-optimization/59651
	* gcc.dg/torture/pr59651.c: New test.
	* gcc.dg/vect/pr59651.c: Ditto.

2014-01-03  Jakub Jelinek  <jakub@redhat.com>

	PR target/59625
	* gcc.target/i386/pr59625.c: New test.

2014-01-03  Paolo Carlini  <paolo.carlini@oracle.com>

	Core DR 1442
	PR c++/59165
	* g++.dg/cpp0x/range-for28.C: New.
	* g++.dg/cpp0x/range-for3.C: Update.

2014-01-02  Joseph Myers  <joseph@codesourcery.com>

	* gcc.target/powerpc/rs6000-ldouble-3.c: New test.

2014-01-02  Marc Glisse  <marc.glisse@inria.fr>

	PR c++/59641
	* g++.dg/cpp0x/pr59641.C: New file.

2014-01-02  Marc Glisse  <marc.glisse@inria.fr>

	* g++.dg/cpp0x/initlist-explicit-sfinae.C: New file.

2014-01-02  Marc Glisse  <marc.glisse@inria.fr>

	PR c++/59378
	* g++.dg/ext/pr59378.C: New file.

2014-01-02  Richard Sandiford  <rdsandiford@googlemail.com>

	Update copyright years

2014-01-02  Richard Sandiford  <rdsandiford@googlemail.com>

	* gcc.target/arc/arc.exp: Use the standard form for the copyright
	notice.

2014-01-02  Janus Weil  <janus@gcc.gnu.org>

	PR fortran/59654
	* gfortran.dg/dynamic_dispatch_12.f90: New.

2014-01-01  Jakub Jelinek  <jakub@redhat.com>

	* lib/target-supports.exp (check_effective_target_avx512f): Make sure
	the builtin isn't optimized away as unused.

	PR rtl-optimization/59647
	* g++.dg/opt/pr59647.C: New test.

Copyright (C) 2014 Free Software Foundation, Inc.

Copying and distribution of this file, with or without modification,
are permitted in any medium without royalty provided the copyright
notice and this notice are preserved.
>>>>>>> 7bf72189
<|MERGE_RESOLUTION|>--- conflicted
+++ resolved
@@ -1,5 +1,3 @@
-<<<<<<< HEAD
-=======
 2014-08-12  Marek Polacek  <polacek@redhat.com>
 
 	* gcc.dg/concat.c: Add dg-options.
@@ -8362,5 +8360,4 @@
 
 Copying and distribution of this file, with or without modification,
 are permitted in any medium without royalty provided the copyright
-notice and this notice are preserved.
->>>>>>> 7bf72189
+notice and this notice are preserved.
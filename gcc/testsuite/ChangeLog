<<<<<<< HEAD
=======
2012-02-28  Matthew Gretton-Dann  <matthew.gretton-dann@arm.com>

	PR target/51534
	* gcc.target/arm/neon/pr51534.c: New testcase.

2012-02-28  Richard Guenther  <rguenther@suse.de>

	PR target/52407
	* gcc.dg/torture/pr52407.c: New testcase.

2012-02-28  Ramana Radhakrishnan  <ramana.radhakrishnan@arm.com>

	* gcc.target/arm/vfp1.c (dg_do run): Run on all eabi variants.
	* gcc.target/arm/vfp2.c: Likewise.
	* gcc.target/arm/vfp3.c: Likewise.
	* gcc.target/arm/vfp4.c: Likewise.
	* gcc.target/arm/vfp5.c: Likewise.
	* gcc.target/arm/vfp6.c: Likewise.
	* gcc.target/arm/vfp7.c: Likewise.
	* gcc.target/arm/vfp8.c: Likewise.
	* gcc.target/arm/vfp9.c: Likewise.
	* gcc.target/arm/vfp10.c: Likewise.
	* gcc.target/arm/vfp11.c: Likewise.
	* gcc.target/arm/vfp12.c: Likewise.
	* gcc.target/arm/vfp13.c: Likewise.
	* gcc.target/arm/vfp14.c: Likewise.
	* gcc.target/arm/vfp15.c: Likewise.
	* gcc.target/arm/vfp16.c: Likewise.
	* gcc.target/arm/vfp17.c: Likewise.
	* gcc.target/arm/neon-constants.h: New file.
	* gcc.target/arm/neon-vect1.c: New test.
	* gcc.target/arm/neon-vect2.c: New test.
	* gcc.target/arm/neon-vect3.c: New test.
	* gcc.target/arm/neon-vect4.c: New test.
	* gcc.target/arm/neon-vect5.c: New test.
	* gcc.target/arm/neon-vect6.c: New test.
	* gcc.target/arm/neon-vect7.c: New test.
	* gcc.target/arm/neon-vect8.c: New test.

2012-02-28  Richard Guenther  <rguenther@suse.de>

	PR tree-optimization/52402
	* gcc.dg/torture/pr52402.c: New testcase.

2012-02-28  Richard Guenther  <rguenther@suse.de>

	PR lto/52400
	* g++.dg/lto/pr52400_0.C: New testcase.

2012-02-28  Georg-Johann Lay  <avr@gjlay.de>

	* gcc.target/avr/torture/builtins-1.c: New test.
	* gcc.target/avr/torture/builtins-error.c: New test.

>>>>>>> 042a76cf
2012-02-28  Kai Tietz  <ktietz@redhat.com>

	* gcc.target/i386/pr46939.c (long): Fix LP64 vs LLP64
	issue.
	* gcc.target/i386/pr45352-2.c: Likewise.
	* gcc.target/i386/bitfield3.c: Add -mno-ms-bitfields for
	mingw targets.
	* gcc.target/i386/xop-vshift-1.c(random): Use on mingw
	targets instead rand.
	* gcc.target/i386/sse4_1-blendps-2.c: Likewise.
	* gcc.target/i386/sse2-mul-1.c: Likewise.
	* gcc.target/i386/sse4_1-blendps.c: Likewise.
	* gcc.target/i386/pad-6b.c: Adjust test for x64 mingw
	target.
	* gcc.target/i386/pad-1.c: Likewise.
	* gcc.target/i386/pad-9.c: Likewise.
	* gcc.target/i386/pad-2.c: Likewise.
	* gcc.target/i386/pad-5b.c: Likewise.
	* gcc.target/i386/pad-8.c: Likewise.
	* gcc.target/i386/pr46470.c: Skip for x64 mingw target.
	* gcc.target/i386/pr44130.c: Likewise.
	* gcc.target/i386/align-main-1.c: Likewise.
	* gcc.target/i386/align-main-2.c: Likewise.
	* gcc.target/i386/sw-1.c: Likewise.
	* gcc.target/i386/avx-vzeroupper-5.c: Add -mabi=sysv
	on x64 mingw target.
	* gcc.target/i386/avx-vzeroupper-4.c: Likewise.
	* gcc.target/i386/pr46295.c: Likewise.
	* gcc.target/i386/amd64-abi-1.c: Likewise.
	* gcc.target/i386/amd64-abi-2.c: Likewise.
	* gcc.target/i386/pr39082-1.c: Likewise.
	* gcc.target/i386/pr39162.c: Likewise.
	* gcc.target/i386/pr22152.c: Likewise.
	* gcc.target/i386/wrgsbase-2.c: Adjust dg-final rule.
	* gcc.target/i386/wrfsbase-2.c: Likewise.
	* gcc.target/i386/local.c: Likewise
	* gcc.target/i386/wrgsbase-1.c: Likewise.
	* gcc.target/i386/wrfsbase-1.c: Likewise.
	* gcc.target/i386/pr39315-3.c: Likewise.
	* gcc.target/i386/pr35767-4.c: Likewise.
	* gcc.target/i386/pr45336-3.c (pextrd): Don't check for
	x64 mingw target.
	* gcc.target/i386/pr45336-2.c: Likewise.
	* gcc.target/i386/pr45336-1.c: Likewise.
	* gcc.target/i386/pr45336-4.c: Likewise.

2012-02-27  Tristan Gingold  <gingold@adacore.com>

	* gnat.dg/array20.ad[sb]: New test.

2012-02-27  Jakub Jelinek  <jakub@redhat.com>

	PR target/52375
	* gcc.target/arm/pr52375.c: New test.
	* gcc.c-torture/compile/pr52375.c: New test.

2012-02-27  Ulrich Weigand  <Ulrich.Weigand@de.ibm.com>

	* gfortran.dg/typebound_operator_9.f03: Skip on SPU.
	* gcc.dg/torture/builtin-complex-1.c: Skip "float" tests on SPU.

2012-02-27  Eric Botcazou  <ebotcazou@adacore.com>

	* gnat.dg/aggr19.adb: New test.
	* gnat.dg/aggr19_pkg.ad[sb]: New helper.

2012-02-26  Oleg Endo  <olegendo@gcc.gnu.org>

	PR target/49263
	* gcc.target/sh/pr49263.c: New.

2012-02-24  Andrew MacLeod  <amacleod@redhat.com>

	* gcc.dg/simulate-thread/simulate-thread.gdb: Use return value from
	simulate_thread_wrapper_other_threads
	* gcc.dg/simulate-thread/atomic-load-int128.c (simulate_thread_main):
	Move initialization of 'value' to main().
	(main): Initialize 'value';
	* gcc.dg/simulate-thread/speculative-store.c
	(simulate_thread_step_verify): Return 0 when successful.
	* gcc.dg/simulate-thread/simulate-thread.h (HOSTILE_THREAD_THRESHOLD):
	Reduce threshold.
	(INSN_COUNT_THRESHOLD): New.  Instruction limit to terminate test.
	(simulate_thread_wrapper_other_threads): Return a success/fail value
	and issue an error if the instruction count threshold is exceeded.

2012-02-24  Rainer Orth  <ro@CeBiTec.Uni-Bielefeld.DE>

	PR target/50580
	* gcc.target/mips/interrupt_handler-2.c: Skip on mips-sgi-irix6*.
	* gcc.target/mips/interrupt_handler-3.c: Likewise.

2012-02-24  Richard Guenther  <rguenther@suse.de>

	PR middle-end/52355
	* gcc.dg/pr52355.c: New testcase.

2012-02-23  Kai Tietz  <ktietz@redhat.com>

	* gcc.dg/pack-test-5.c: Add -mno-ms-bitfields option
	for mingw-targets.
	* gcc.dg/Wpadded.c: Likewise.
	* gcc.dg/bf-ms-layout-2.c: Adjust offsets to fit ms-bitfield
	structure-layout.
	* gcc.dg/di-sync-multithread.c: Replace for mingw-target the use
	for sleep by Sleep and add windows.h include for this function.
	* gcc.dg/format/dfp-printf-1.c: Adjust dg-skip-if rule for mingw
	targets.
	* gcc.dg/stack-usage-1.c (SIZE): Provide proper SIZE for x64 mingw
	target.
	* gcc.dg/tls/thr-cse-1.c: Provide proper pattern for x64 mingw
	target.
	* gcc.dg/tls/opt-11.c (memset): Use __extension__ to avoid fail
	on x64 mingw target.
	* gcc.dg/bf-ms-attrib.c: Adjust expected size for ms_struct layout.
	* gcc.dg/pr50251.c: Disable test for x64 mingw target.
	* gcc.c-torture/execute/930930-1.c (long): Replace by ptr_t to avoid
	failure on LLP64 target.

2012-02-23  Uros Bizjak  <ubizjak@gmail.com>

	PR c/52290
	* gcc.dg/noncompile/pr52290.c: New test.

2012-02-23  Jakub Jelinek  <jakub@redhat.com>

	PR tree-optimization/52019
	* gcc.dg/tree-ssa/ipa-split-6.c: New test.

2012-02-22  Kai Tietz  <ktietz@redhat.com>

	* g++.dg/opt/devirt2.C: Add rule for *-*-mingw* target.
	* g++.dg/opt/pr48549.C (long): Replace by long by __PTRDIFF_TYPE__
	derived pdiff_t type.
	* g++.dg/torture/pr49720.C: Likewise

2012-02-22  Uros Bizjak  <ubizjak@gmail.com>

	PR target/52330
	* gcc.target/i386/pr52330.c: New test.

2012-02-22  Tobias Burnus  <burnus@net-b.de>

	PR fortran/52335
	* gfortran.dg/io_constraints_10.f90: New.

2012-02-22  Ulrich Weigand  <ulrich.weigand@linaro.org>

	* lib/target-supports.exp (check_effective_target_vect_condition):
	Return true for NEON.

2012-02-21  Kai Tietz  <ktietz@redhat.com>

	* gcc.dg/bf-ms-layout-3.c: Mark char typed bitfield as extension.

2012-02-21  Richard Guenther  <rguenther@suse.de>

	PR tree-optimization/52324
	* gcc.dg/tree-ssa/ssa-lim-10.c: New testcase.

2012-02-21  Georg-Johann Lay  <avr@gjlay.de>

	PR middle-end/51782
	* gcc.target/avr/torture/pr51782-1.c: New test.

2012-02-21  Jakub Jelinek  <jakub@redhat.com>

	PR tree-optimization/52318
	* gcc.dg/pr52318.c: New test.

2012-02-20  Kai Tietz  <ktietz@redhat.com>

	* gcc.dg/bf-ms-layout-3.c: New testcase.

2012-02-20  Thomas Koenig  <tkoenig@gcc.gnu.org>

	PR testsuite/52229
	PR fortran/32380
	* gfortran.dg/vect/pr32380.f:  XFAIL on PowerPC and ia-64.

2012-02-20  Richard Guenther  <rguenther@suse.de>

	PR tree-optimization/52298
	* gcc.dg/torture/pr52298.c: New testcase.
	* gcc.dg/vect/pr52298.c: Likewise.

2012-02-20  Georg-Johann Lay  <avr@gjlay.de>

	* gcc.dg/pr52132.c: Fix FAIL on 16-bit int platforms.
	* gcc.c-torture/execute/pr52286.c: Ditto.

2012-02-20  Jakub Jelinek  <jakub@redhat.com>

	PR tree-optimization/52286
	* gcc.c-torture/execute/pr52286.c: New test.

2012-02-18  Tobias Burnus  <burnus@net-b.de>

	PR fortran/52295
	* gfortran.dg/interface_35.f90: Use -std=f2003.
	* gfortran.dg/proc_ptr_comp_20.f90: Remove dg-warning.
	* gfortran.dg/interface_assignment_4.f90: Ditto.
	* gfortran.dg/bessel_1.f90: Ditto.
	* gfortran.dg/func_result_6.f90: Ditto.
	* gfortran.dg/hypot_1.f90: Ditto.
	* gfortran.dg/proc_ptr_comp_21.f90: Ditto.

2012-02-17  Tobias Burnus  <burnus@net-b.de>

	PR translation/52232
	PR translation/52234
	PR translation/52245
	PR translation/52246
	PR translation/52262
	PR translation/52273
	* gfortran.dg/coarray_22.f90: Update dg-error.
	* gfortran.dg/allocate_alloc_opt_4.f90: Ditto.

2012-02-17  Rainer Orth  <ro@CeBiTec.Uni-Bielefeld.DE>

	PR target/51753
	* lib/gcc-simulate-thread.exp: Load timeout.exp.
	(simulate-thread): Use default timeout.

2012-02-16  Jason Merrill  <jason@redhat.com>

	PR c++/52248
	* g++.dg/ext/timevar1.C: New.

2012-02-16  Fabien Chêne  <fabien@gcc.gnu.org>

	PR c++/52126
	* g++.dg/template/using21.C: New.
	* g++.dg/template/using22.C: Likewise.

2012-02-16  Jason Merrill  <jason@redhat.com>

	PR c++/51415
	* g++.dg/cpp0x/lambda/lambda-err1.C: New.

2012-02-16  Jakub Jelinek  <jakub@redhat.com>

	PR tree-optimization/52255
	* gcc.c-torture/compile/pr52255.c: New test.

	PR debug/52260
	* g++.dg/debug/dwarf2/pr52260.C: New test.

	PR middle-end/51929
	* g++.dg/ipa/pr51929.C: New test.

2012-02-15  Michael Meissner  <meissner@linux.vnet.ibm.com>

	PR target/52199
	* gcc.target/powerpc/pr52199.c: New file.

2012-02-15  Rainer Orth  <ro@CeBiTec.Uni-Bielefeld.DE>

	PR target/52152
	* objc.dg/stabs-1.m: xfail on mips-sgi-irix6.5.

2012-02-15  Rainer Orth  <ro@CeBiTec.Uni-Bielefeld.DE>

	* gcc.dg/pr51867.c: Don't include <math.h>.
	(sqrtf): Declare.

2012-02-15  Georg-Johann Lay  <avr@gjlay.de>

	* gcc.dg/lto/20091013-1_1.c: xfail for avr.
	* gcc.dg/lto/20091013-1_2.c: xfail for avr.

2012-02-15  Tobias Grosser <grosser@fim.uni-passau.de>

	PR tree-optimization/50561
	* gcc.dg/graphite/pr50561.c: New testcase.

2012-02-15  Georg-Johann Lay  <avr@gjlay.de>

	* gcc.target/avr/torture/builtin_insert_bits-1.c: New test.
	* gcc.target/avr/torture/builtin_insert_bits-2.c: New test.

2012-02-15  Eric Botcazou  <ebotcazou@adacore.com>

	* gnat.dg/discr35.ad[sb]: New test.

2012-02-15  Eric Botcazou  <ebotcazou@adacore.com>

	* gnat.dg/volatile10.adb: New test.
	* gnat.dg/volatile10_pkg.ads: New helper.

2012-02-14  Jason Merrill  <jason@redhat.com>

	* g++.dg/ext/attrib43.C: New.

2012-02-14  Hans-Peter Nilsson  <hp@axis.com>

	* lib/target-supports.exp (check_effective_target_fgnu_tm): New proc.
	* gfortran.dg/trans-mem-skel.f90: Gate test on effective_target
	fgnu_tm.
	* gcc.dg/lto/trans-mem-1_0.c, gcc.dg/lto/trans-mem-2_0.c,
	gcc.dg/lto/trans-mem-3_0.c, gcc.dg/lto/trans-mem-4_0.c: Ditto.
	* gcc.dg/tm/tm.exp: Gate the whole of gcc.dg/tm on
	effective_target fgnu_tm.
	* g++.dg/tm/tm.exp: Ditto for g++.dg/tm.

2012-02-14  Jakub Jelinek  <jakub@redhat.com>

	PR c++/52247
	* g++.dg/template/asmgoto1.C: New test.

2012-02-14  Ian Lance Taylor  <iant@google.com>

	PR go/48501
	* go.test/go-test.exp (go-gc-tests): Disable optimizations when
	compiling generated file for 64bit and index tests.

2012-02-14  Uros Bizjak  <ubizjak@gmail.com>

	* gcc.dg/lower-subreg-1.c: Fix and simplify target selector.

2012-02-14  Richard Guenther  <rguenther@suse.de>

	PR tree-optimization/52244
	PR tree-optimization/51528
	* gcc.dg/torture/pr52244.c: New testcase.

2012-02-14  Walter Lee  <walt@tilera.com>

	* g++.dg/other/PR23205.C: Disable test on tile.
	* g++.dg/other/pr23205-2.C: Disable test on tile.
	* gcc.dg/20020312-2.c: Add a condition for __tile__.
	* gcc.dg/20040813-1.c: Disable test on tile.
	* gcc.dg/lower-subreg-1.c: Disable test on tilegx.
	* gcc.misc-tests/linkage.exp: Handle tilegx.

2012-02-14  Jakub Jelinek  <jakub@redhat.com>

	PR tree-optimization/52210
	* gcc.dg/pr52210.c: New test.

2012-02-14  Jason Merrill  <jason@redhat.com>

	PR c++/39055
	* g++.dg/overload/defarg5.C: New.

2012-02-14  Jakub Jelinek  <jakub@redhat.com>

	PR c/52181
	* c-c++-common/pr52181.c: New test.

2012-02-13  Jakub Jelinek  <jakub@redhat.com>

	PR c++/52215
	* g++.dg/ext/atomic-1.C: New test.

2012-02-13  Andreas Krebbel  <Andreas.Krebbel@de.ibm.com>

	* gcc.c-torture/execute/pr51933.c: Modify for s390 31 bit.

2012-02-13  Jakub Jelinek  <jakub@redhat.com>

	PR middle-end/52209
	* gcc.c-torture/execute/pr52209.c: New test.

2012-02-12  Mikael Morin  <mikael@gcc.gnu.org>

	PR fortran/50981
	* gfortran.dg/elemental_optional_args_5.f03: New test.

2012-02-12 Iain Sandoe  <iains@gcc.gnu.org>

	PR testsuite/50076
	* c-c++-common/cxxbitfields-3.c: Adjust scan assembler for nonpic
	cases.

2012-02-11  Ian Lance Taylor  <iant@google.com>

	PR go/51874
	* go.test/go-test.exp (go-gc-tests): Don't run nilptr test on
	SPARC Solaris.  Don't run the test at all on systems where it may
	not work, rather than xfailing it.

2012-02-11  Richard Sandiford  <rdsandiford@googlemail.com>

	PR rtl-optimization/52175
	* gcc.c-torture/compile/pr52175.c: New test.

2012-02-10  Jason Merrill  <jason@redhat.com>

	PR c++/51910
	* g++.dg/template/repo10.C: New.

2012-02-11  Jakub Jelinek  <jakub@redhat.com>

	PR debug/52132
	* gcc.dg/pr52132.c: New test.

2012-02-10  Eric Botcazou  <ebotcazou@adacore.com>

	* gnat.dg/specs/aggr4.ads: New test.
	* gnat.dg/specs/aggr4_pkg.ads: New helper.

2012-02-10  H.J. Lu  <hongjiu.lu@intel.com>

	PR target/52146
	* gcc.target/i386/pr52146.c: New.

2012-02-10  Jakub Jelinek  <jakub@redhat.com>

	PR middle-end/52177
	* c-c++-common/pr52177.c: New test.

2012-02-10  Jan Hubicka  <jh@suse.cz>

	PR middle-end/48600
	* g++.dg/torture/pr48600.C: New testcase.

2012-02-09  Peter Bergner  <bergner@vnet.ibm.com>

	PR middle-end/52140
	* gcc.dg/dfp/pr52140.c: New test.

2012-02-09  Jakub Jelinek  <jakub@redhat.com>

	PR fortran/32380
	* gfortran.dg/vect/pr32380.f: Use dg-additional-options instead
	of dg-options.

2012-02-09  Bin Cheng  <bin.cheng@arm.com>

	PR middle-end/51867
	* testsuite/c-c++-common/dfp/signbit-2.c: Change '-O0' to '-O1'.
	* testsuite/gcc.dg/pr51867.c: New test.

2012-02-09  Ian Lance Taylor  <iant@google.com>

	* go.test/go-test.exp (go-gc-tests): Don't run stack.go on systems
	which don't support -fsplit-stack.  Turn off optimization when
	compiling select5-out.go.

2012-02-08  Ian Lance Taylor  <iant@google.com>

	* go.test/go-test.exp (go-gc-tests): Don't run chan/select2.go on
	systems which don't support -fsplit-stack.

2012-02-08  Andrew MacLeod  <amacleod@redhat.com>

	* gcc.dg/simulate-thread/simulate-thread.exp: Use -O0, -O2, and -O3.
	* gcc.dg/simulate-thread/simulate-thread.gdb: Don't display every
	machine instuction in the log.

2012-02-08  Jack Howarth <howarth@bromo.med.uc.edu>

	* lib/gcc-simulate-thread.exp (simulate-thread): Increase timeout
	  to 20 seconds.

2012-02-08  Magnus Granberg  <zorry@gentoo.org>

	PR driver/48524
	* gcc.dg/pr48524.c: New test.
	* gcc.dg/pr48524.spec: New spec file for test.

2012-02-08  Thomas Koenig  <tkoenig@gcc.gnu.org>

	PR fortran/32380
	* gfortran.dg/vect/pr32380.f90:  New test.

2012-02-08  Tobias Burnus  <burnus@net-b.de>

	PR fortran/52151
	* gfortran.dg/realloc_on_assign_12.f90: New.

2012-02-08  Richard Guenther  <rguenther@suse.de>

	PR rtl-optimization/52170
	* gcc.dg/torture/pr52170.c: New testcase.

2012-02-08  Jakub Jelinek  <jakub@redhat.com>

	PR gcov-profile/52150
	* gcc.dg/tree-prof/pr52150.c: New test.

	PR rtl-optimization/52139
	* gcc.dg/pr52139.c: New test.

2012-02-07  Jason Merrill  <jason@redhat.com>

	PR c++/51675
	* g++.dg/cpp0x/constexpr-union3.C: New.

	PR c++/52035
	* g++.dg/lto/pr52035_0.C: New.

2012-02-07  John David Anglin  <dave.anglin@nrc-cnrc.gc.ca>

	* gfortran.dg/guality/pr41558.f90: Use lp64 instead of hppa*64*-*-*.
	* gcc.dg/special/weak-1.c: Likewise.
	* gcc.dg/ucnid-12.c: Likewise.
	* gcc.dg/torture/pr45678-1.c: Likewise.
	* gcc.dg/torture/pr45678-2.c: Likewise.
	* gcc.dg/vector-4.c: Likewise.
	* gcc.dg/ipa/inline-5.c: Likewise.
	* gcc.dg/ucnid-11.c: Likewise.
	* gcc.misc-tests/gcov-13.c: Likewise.
	* gcc.misc-tests/gcov-14.c: Likewise.
	* g++.dg/ext/label13.C: Likewise.
	* gcc.dg/tree-ssa/ssa-fre-31.c: Use dg-additional-options for extra
	hppa*-*-hpux* options.
	* gcc.dg/tree-ssa/ssa-fre-33.c: Likewise.
	* gcc.dg/tree-ssa/ssa-fre-34.c: Likewise.
	* gcc.dg/pr48616.c: Likewise.
	* gcc.dg/pr17957.c: Likewise.
	* gcc.dg/pr17055-1.c: Likewise.
	* gcc.dg/pr32912-1.c: Likewise.
	* gcc.dg/tm/pr51472.c: Likewise.
	* c-c++-common/fold-bitand-4.c: Likewise.
	* c-c++-common/Wunused-var-12.c: Use lp64 instead of hppa*64*-*-*.
	Use dg-additional-options for extra options.

2012-02-07  Joern Rennecke <joern.rennecke@embecosm.com>

	* gcc.target/epiphany/interrupt-2.c: New test.

2012-02-07  Richard Sandiford  <rdsandiford@googlemail.com>

	PR target/52155
	* gcc.target/mips/mips.exp (mips-dg-options): Handle target.
	* gcc.target/mips/loongson-shift-count-truncated-1.c: Force -mlong64
	for MIPS ELF.

2012-02-07  Richard Sandiford  <rdsandiford@googlemail.com>

	PR target/52152
	* objc.dg/stabs-1.m: XFAIL for mips*-*-elf*.

2012-02-07  Richard Sandiford  <rdsandiford@googlemail.com>

	PR middle-end/24306
	PR target/52154
	* lib/target-supports.exp (check_effective_target_mips_eabi): New.
	* gcc.target/mips/va-arg-1.c: New test.

2012-02-07  Michael Meissner  <meissner@linux.vnet.ibm.com>

	* gcc.target/powerpc/no-r11-3.c (outer_func): Fix error message
	for -mno-pointers-to-nested-functions.

2012-02-07  Eric Botcazou  <ebotcazou@adacore.com>

	* gcc.c-torture/execute/20120207-1.c: New test.

2012-02-07  Jakub Jelinek  <jakub@redhat.com>

	PR rtl-optimization/52060
	* gcc.dg/torture/pr52060.c: New test.

	PR middle-end/52074
	* gcc.c-torture/compile/pr52074.c: New test.

2012-02-07  Tobias Burnus  <burnus@net-b.de>

	PR fortran/51514
	* gfortran.dg/class_to_type_2.f90: New.

2012-02-06  Thomas König  <tkoenig@gcc.gnu.org>

	PR fortran/32373
	* gfortran.dg/vect/vect-8.f90:  Use vect_double effective target.
	Remove module.

2012-02-06  Jason Merrill  <jason@redhat.com>

	PR c++/52088
	* g++.dg/template/conv13.C: New.

2012-02-06  Richard Guenther  <rguenther@suse.de>

	PR tree-optimization/52115
	* gcc.c-torture/compile/pr52115.c: New testcase.

2012-02-06  Jakub Jelinek  <jakub@redhat.com>

	PR target/52129
	* gcc.c-torture/execute/pr52129.c: New test.

2012-02-06  Andrey Belevantsev  <abel@ispras.ru>

	* gcc.dg/pr48374.c: Actually add the test I forgot 
	in the 2012-01-25 commit.

2012-02-05  Thomas König  <tkoenig@gcc.gnu.org>

	PR fortran/32373
	* gfortran.dg/vect/vect-8.f90:  New test case.

2012-02-05  Thomas König  <tkoenig@gcc.gnu.org>

	PR fortran/48847
	* gfortran.dg/warn_unused_dummy_argument_3.f90:  New test.

2012-02-05  Paul Thomas  <pault@gcc.gnu.org>

	PR fortran/52102
	* gfortran.dg/class_48.f90 : Add test of allocate class array
	component with source in subroutine test3.  Remove commenting
	out in subroutine test4, since branching on unitialized variable
	is now fixed (no PR for this last.).

2012-02-05  Richard Sandiford  <rdsandiford@googlemail.com>

	* gcc.dg/tree-prof/stringop-2.c (main): Add a nomips16 attribute
	on MIPS targets.
	* gfortran.dg/pr45636.f90: XFAIL for MIPS16 targets.

2012-02-05  Richard Sandiford  <rdsandiford@googlemail.com>

	PR target/52125
	* lib/target-supports.exp (check_effective_target_mips_rel): New.
	* gcc.dg/pr48774.c: Skip on MIPS REL targets.

2012-02-05  Richard Sandiford  <rdsandiford@googlemail.com>

	* lib/target-supports.exp (check_effective_target_mips_llsc): New.
	(check_effective_target_sync_int_long): Use it.
	(check_effective_target_sync_char_short): Likewise.
	* gcc.target/mips/atomic-memory-1.c: Restrict error check to mips_llsc.

2012-02-05  Tobias Burnus  <burnus@net-b.de>

	PR fortran/51972
	* gfortran.dg/class_48.f90: Add some further checks.

2012-02-05  Ira Rosen  <irar@il.ibm.com>

	PR tree-optimization/52091
	* gcc.dg/vect/pr52091.c: New test.

2012-02-04  Jakub Jelinek  <jakub@redhat.com>

	PR rtl-optimization/52113
	* gcc.target/avr/pr52113.c: New test.

2012-02-03  Jakub Jelinek  <jakub@redhat.com>

	PR rtl-optimization/52092
	* gcc.c-torture/compile/pr52092.c: New test.

2012-02-02  Mikael Morin  <mikael@gcc.gnu.org>

	PR fortran/41587
	* gfortran.dg/class_array_10.f03: New test.

	PR fortran/46356
	* gfortran.dg/class_array_11.f03: New test.

	PR fortran/51754
	* gfortran.dg/class_array_12.f03: New test.

2012-02-02  Paul Thomas  <pault@gcc.gnu.org>

	PR fortran/52012
	* gfortran.dg/realloc_on_assign_11.f90: New test.

2012-02-02  Tobias Burnus  <burnus@net-b.de>

	PR fortran/52093
	* gfortran.dg/shape_7.f90: New.

2012-02-02  Richard Sandiford  <rdsandiford@googlemail.com>

	* gcc.target/mips/mips-prepend-1.c: New test.

2012-02-02  Jan Hubicka  <jh@suse.cz>
	    Tom de Vries  <tom@codesourcery.com>

	PR middle-end/51998
	* testsuite/gcc.dg/alias-12.c: New testcase.
	* testsuite/gcc.dg/alias-13.c: New testcase.

2012-02-02  Jakub Jelinek  <jakub@redhat.com>

	PR target/52086
	* gcc.dg/pr52086.c: New test.

	PR tree-optimization/52073
	* gcc.c-torture/compile/pr52073.c: New test.

2012-02-01  Thomas König  <tkoenig@gcc.gnu.org>

	PR fortran/51958
	* gfortran.dg/function_optimize_10.f90:  New test.

2012-02-01  Uros Bizjak  <ubizjak@gmail.com>

	* go.test/go-test.exp (go-gc-tests): xfail test/nilptr.go runtime
	test on alpha*-*-*.

2012-02-01  Tobias Burnus  <burnus@net-b.de>

	PR fortran/52024
	* gfortran.dg/typebound_operator_14.f90: New.

2012-02-01  Tobias Burnus  <burnus@net-b.de>

	PR fortran/52059
	* gfortran.dg/elemental_function_1.f90: New.

2012-02-01  Georg-Johann Lay  <avr@gjlay.de>

	PR rtl-optimization/51374
	* gcc.target/avr/torture/pr51374-1.c:
	Also fail if SBIS is seen.

2012-02-01  Georg-Johann Lay  <avr@gjlay.de>

	PR rtl-optimization/51374
	* gcc.target/avr/torture/pr51374-1.c: New.

2012-01-31  Tobias Burnus  <burnus@net-b.de>

	PR fortran/52024
	* gfortran.dg/typebound_generic_11.f90: New.

2012-01-31  Tobias Burnus  <burnus@net-b.de>

	PR fortran/52029
	* gfortran.dg/class_49.f90: New.

2012-01-31  Tobias Burnus  <burnus@net-b.de>

	PR fortran/52013
	* gfortran.dg/elemental_args_check_6.f90: New.

2012-01-31  Jason Merrill  <jason@redhat.com>

	PR c++/52043
	* g++.dg/cpp0x/variadic122.C: New.

2012-01-31  Paul Thomas  <pault@gcc.gnu.org>

	PR fortran/52012
	* gfortran.dg/realloc_on_assign_10.f90: New test.

2012-01-31  Richard Guenther  <rguenther@suse.de>

	PR tree-optimization/51528
	* gcc.dg/torture/pr51528.c: New testcase.

2012-01-30  Uros Bizjak  <ubizjak@gmail.com>

	PR go/48501
	* lib/go.exp (go_target_compile): Append timeout= to options.
	* go.test/go-test.exp (go-gc-tests): Add dg-timeout-factor for
	select5-out.go test on alpha*-*-* targets.

2012-01-30  Richard Sandiford  <rdsandiford@googlemail.com>

	* gcc.target/mips/extend-1.c (TEST_CHAR): Use signed char.
	(TEST_SHORT): Reformat in the same way.
	* gcc.target/mips/octeon-exts-6.c (TEST_CHAR): Use signed char.
	(TEST_SHORT): Reformat in the same way.
	* gcc.target/mips/octeon2-lx-1.c (TEST): Make sign explicit.
	* gcc.target/mips/pr37362.c: Skip for mips-sde-elf.
	* gcc.target/mips/mmcount-ra-address-1.c (bazl): Add NOMIPS16.
	* gcc.target/mips/mmcount-ra-address-2.c (bar): Likewise.
	* gcc.target/mips/mmcount-ra-address-3.c (bar): Likewise.

2012-01-30  Bin Cheng  <bin.cheng@arm.com>

	PR target/51835
	* gcc.target/arm/pr51835.c: New testcase.

2012-01-30  Richard Guenther  <rguenther@suse.de>

	PR tree-optimization/52028
	* gcc.dg/torture/pr52028.c: New testcase.
	* gfortran.dg/ldist-pr45199.f: Adjust.
	* gcc.dg/tree-ssa/ldist-16.c: Likewise.
	* gcc.dg/tree-ssa/ldist-17.c: Likewise.
	* gcc.dg/tree-ssa/ldist-pr45948.c: Likewise.

2012-01-30  Jakub Jelinek  <jakub@redhat.com>

	PR debug/52027
	* gcc.dg/tree-prof/pr52027.c: New test.

	PR tree-optimization/52046
	* gcc.dg/pr52046.c: New test.

	PR debug/52048
	* g++.dg/other/pr52048.C: New test.

2012-01-30  Richard Guenther  <rguenther@suse.de>

	PR tree-optimization/52045
	* gcc.dg/pr52045.c: New testcase.

2012-01-30  Greta Yorsh  <Greta.Yorsh@arm.com>

	* gcc.target/arm/di-longlong64-sync-withldrexd.c: Accept
	new code generated for __sync_lock_release.

2012-01-30  Andreas Krebbel  <Andreas.Krebbel@de.ibm.com>

	* gcc.dg/dfp/fe-convert-2.c: Force use of soft dfp on s390 and s390x.

2012-01-29  John David Anglin  <dave.anglin@nrc-cnrc.gc.ca>

	PR testsuite/51875
	* gfortran.dg/guality/pr41558.f90: Skip on 32-bit hppa*-*-hpux*.

	* g++.dg/ext/visibility/template10.C: Fix typo.

	* gcc.dg/tm/pr51472.c: Add -fno-common option on hppa-*-hpux*.

2012-01-29  Paolo Carlini  <paolo.carlini@oracle.com>

	PR c++/51327
	* g++.dg/cpp0x/constexpr-ice6.C: New.

2012-01-29  Tobias Burnus  <burnus@net-b.de>

	PR fortran/41600
	* gfortran.dg/default_initialization_6.f90: New.

2012-01-29  Tobias Burnus  <burnus@net-b.de>

	PR fortran/51972
	* gfortran.dg/class_allocate_12.f90: Enable disabled test.
	* gfortran.dg/class_48.f90: New.

2012-01-29  Janne Blomqvist  <jb@gcc.gnu.org>

	PR fortran/51808
	* gfortran.dg/module_md5_1.f90: Update MD5 sum.

2012-01-28  Tobias Burnus  <burnus@net-b.de>

	PR fortran/51972
	* gfortran.dg/class_allocate_12.f90: New.

2012-01-28  Eric Botcazou  <ebotcazou@adacore.com>

	* gcc.dg/torture/pr50444.c: Fix dg directives.

2012-01-28  Jakub Jelinek  <jakub@redhat.com>

	PR target/52006
	* gcc.target/arm/pr52006.c: New test.

2012-01-27  Aldy Hernandez  <aldyh@redhat.com>

	PR testsuite/52011
	* gcc.dg/lto/trans-mem.h: New file.
	* gcc.dg/lto/trans-mem-2_0.c: Include it.
	* gcc.dg/lto/trans-mem-1_1.c: Same.
	* gcc.dg/lto/trans-mem-4_1.c: Same.
	* gcc.dg/lto/trans-mem-3_1.c: Same.

2012-01-27  Tobias Burnus  <burnus@net-b.de>

	PR fortran/52022
	* gfortran.dg/dummy_procedure_7.f90: New.

2012-01-27  Andreas Schwab  <schwab@linux-m68k.org>

	* g++.dg/cpp0x/constexpr-rom.C: Don't add -G0 on *-*-darwin*
	*-*-aix* alpha*-*-osf* alpha*-*-*vms*.

2012-01-27  Jakub Jelinek  <jakub@redhat.com>

	PR c++/51852
	* g++.dg/other/gc5.C: New test.

2012-01-27  Richard Guenther  <rguenther@suse.de>

	PR tree-optimization/50444
	* gcc.dg/torture/pr50444.c: New testcase.

2012-01-27  Tobias Burnus  <burnus@net-b.de>

	PR fortran/51970
	PR fortran/51977
	* gfortran.dg/move_alloc_13.f90: New.

2012-01-27  Tobias Burnus  <burnus@net-b.de>

	PR fortran/51953
	* gfortran.dg/allocate_alloc_opt_13.f90: New.
	* gfortran.dg/allocate_alloc_opt_4.f90: Add -std=f2003
	and change dg-error string.

2012-01-27  Tobias Burnus  <burnus@net-b.de>

	PR fortran/52016
	* gfortran.dg/elemental_args_check_5.f90: New.

2012-01-27  Richard Guenther  <rguenther@suse.de>

	PR middle-end/51959
	* g++.dg/torture/pr51959.C: New testcase.

2012-01-27  Tom de Vries  <tom@codesourcery.com>

	PR tree-optimization/51990
	* gcc.dg/pr51990.c: New test.
	* gcc.dg/pr51990-2.c: Same.

2012-01-27  Paul Thomas  <pault@gcc.gnu.org>
	    Tobias Burnus <burnus@gcc.gnu.org>

	PR fortran/48705
	* gfortran.dg/class_allocate_11.f03: New.

	PR fortran/51870
	PR fortran/51943
	PR fortran/51946
	* gfortran.dg/class_allocate_7.f03: New.
	* gfortran.dg/class_allocate_8.f03: New.
	* gfortran.dg/class_allocate_9.f03: New.
	* gfortran.dg/class_allocate_10.f03: New.

2012-01-27  Eric Botcazou  <ebotcazou@adacore.com>

	* gnat.dg/discr34.adb: New test.
	* gnat.dg/discr34_pkg.ads: New helper.

2012-01-27  Eric Botcazou  <ebotcazou@adacore.com>

	* gnat.dg/discr33.adb: New test.

2012-01-27  Eric Botcazou  <ebotcazou@adacore.com>

	* gnat.dg/limited_with3.ad[sb): New test.
	* gnat.dg/limited_with3_pkg1.ad[sb]: New helper.
	* gnat.dg/limited_with3_pkg2.ads: Likewise.
	* gnat.dg/limited_with3_pkg3.ads: Likewise.

2012-01-27  Eric Botcazou  <ebotcazou@adacore.com>

	* gnat.dg/stack_usage1.adb: New test.
	* gnat.dg/stack_usage1_pkg.ad[sb]: New helper.

	* gcc.dg/pr44194-1.c: Remove superfluous include directive.
	* gcc.dg/pr44194-2.c: Likewise.

2012-01-26  Paolo Carlini  <paolo.carlini@oracle.com>

	PR c++/51370
	* g++.dg/template/crash112.C: New.

2012-01-27  Richard Henderson  <rth@redhat.com>

	* gcc.dg/atomic-flag.c: Adjust for __GCC_ATOMIC_TEST_AND_SET_TRUEVAL.

2012-01-26  Andreas Krebbel  <Andreas.Krebbel@de.ibm.com>

	* gfortran.dg/reassoc_4.f: Use dg-additional-options.

2012-01-26  Jakub Jelinek  <jakub@redhat.com>

	PR middle-end/51895
	* g++.dg/opt/pr51895.C: New test.

2012-01-26  Michael Matz  <matz@suse.de>

	PR tree-optimization/48794
	* gfortran.dg/gomp/pr48794-2.f90: New testcase.

2012-01-26  Andreas Krebbel  <Andreas.Krebbel@de.ibm.com>

	* gcc.dg/ssa-dom-thread-4.c: Set -mbranch-cost=2 for s390 and s390x.

2012-01-26  Andreas Krebbel  <Andreas.Krebbel@de.ibm.com>

	* gcc.dg/pr46309.c: Set branch-cost to 2 for s390 and s390x.
	* gcc.dg/pr44194-1.c: Disable since s390 returns structs always in
	memory.
	* gfortran.dg/reassoc_4.f: Force max-completely-peeled-insns to
	the default value for s390 and s390x.

2012-01-25  Aldy Hernandez  <aldyh@redhat.com>

	PR lto/51698
	* gcc.dg/lto/trans-mem-4_0.c: New.
	* gcc.dg/lto/trans-mem-4_1.c: New.
	* gcc.dg/lto/trans-mem-2_0.c: Provide correct argument types for
	TM builtins.
	* gcc.dg/lto/trans-mem-1_0.c: Require stdint_types.
	* gcc.dg/lto/trans-mem-1_1.c: Provide correct argument types for
	TM builtins.
	* gcc.dg/lto/trans-mem-3_0.c: Require stdint_types.
	* gcc.dg/lto/trans-mem-3_1.c: Provide correct argument types for
	TM builtins.

2012-01-25    Georg-Johann Lay  <avr@gjlay.de>

	* gcc.target/avr/torture/int24-mul.c: Rename __pgm to __flash.

2012-01-25  Ian Lance Taylor  <iant@google.com>

	* go.test/go-test.exp (go-gc-tests): Handle a few more test lines.

2012-01-25  Tobias Burnus  <burnus@net-b.de>

	PR fortran/51995
	* gfortran.dg/typebound_proc_25.f90: New.

2012-01-25  Jason Merrill  <jason@redhat.com>

	PR c++/51992
	* g++.dg/lto/pr51992_0.C: New.

2012-01-25  Jakub Jelinek  <jakub@redhat.com>

	PR tree-optimization/51987
	* gcc.target/i386/pr51987.c: New test.

2012-01-25  Greta Yorsh  <Greta.Yorsh@arm.com>

	* gcc.dg/tm/lto-1.c: Require lto support in target.

2012-01-25  Andrey Belevantsev  <abel@ispras.ru>

	PR rtl-optimization/48374
	* gcc.dg/pr48374.c: New test.

2012-01-25  Greta Yorsh  <Greta.Yorsh@arm.com>

	* gcc.dg/pr50908-2.c (dg-options): Add -fno-short-enums.

2012-01-25  Tobias Burnus  <burnus@net-b.de>

	PR fortran/51966
	* gfortran.dg/derived_constructor_char_3.f90: New.

2012-01-24  Ian Lance Taylor  <iant@google.com>

	* go.test/go-test.exp (filecmp): New procedure.
	(errchk): Handle quoted square brackets.
	(go-gc-tests): Set go_compile_args. Handle various new test
	lines.  Skip a few new tests.
	* lib/go-torture.exp (go-torture-execute): Use go_compile_args.

2012-01-24  Richard Sandiford  <rdsandiford@googlemail.com>

	* lib/target-supports.exp (proc check_effective_target_vect_perm)
	(check_effective_target_vect_extract_even_odd)
	(check_effective_target_vect_interleave): Return true for MIPS
	paired-single.

2012-01-24  Richard Sandiford  <rdsandiford@googlemail.com>

	* gcc.c-torture/execute/scal-to-vec1.c (one): New volatile variable.
	(main): Use it instead of argc.

2012-01-24  Jason Merrill  <jason@redhat.com>

	PR c++/51973
	* g++.dg/cpp0x/sfinae31.C: New.

2012-01-24  Richard Sandiford  <rdsandiford@googlemail.com>

	* gcc.dg/memcpy-4.c: Don't expect /s on MEMs.

2012-01-24  Jason Merrill  <jason@redhat.com>

	PR c++/51812
	* g++.dg/inherit/covariant20.C: New.

2012-01-24  Paolo Carlini  <paolo.carlini@oracle.com>

	PR c++/51223
	* g++.dg/parse/crash58.C: New.

2012-01-24  Jakub Jelinek  <jakub@redhat.com>

	PR target/51957
	* gcc.dg/pr51957-1.c: New test.
	* gcc.dg/pr51957-1.h: New file.
	* gcc.dg/pr51957-2.c: New test.

2012-01-23  Jason Merrill  <jason@redhat.com>

	PR c++/51930
	* g++.dg/ext/visibility/template10.C: New.

2012-01-23  Tobias Burnus  <burnus@net-b.de>

	PR fortran/51948
	* gfortran.dg/move_alloc_12.f90: New.

2012-01-23  Ramana Radhakrishnan  <ramana.radhakrishnan@linaro.org>

	PR middle-end/45416
	* gcc.dg/pr45416.c: Skip for Thumb1. Handle ubfx.

2012-01-23  Paolo Carlini  <paolo.carlini@oracle.com>

	PR c++/51398
	* g++.dg/template/crash111.C: New.

2012-01-23  Arnaud Charlet  <charlet@adacore.com>

	* ada/acats/tests/cxh/cxh1001.a: Removed, test not suitable on all
	configurations.
	* ada/acats/run_all.sh: Simplify by removing cxh1001 special case.

2012-01-23  Dodji Seketeli  <dodji@redhat.com>

	PR testsuite/51941
	* g++.dg/debug/dwarf2/nested-3.C:  Accept multiple lines between
	the DW_TAG_class_type and DW_AT_name: "Executor".

2012-01-23  Ramana Radhakrishnan  <ramana.radhakrishnan@linaro.org>

	* lib/target-supports.exp
	(check_effective_target_vect_extract_even_odd): Handle ARM neon.
	(check_effective_target_vect_interleave): Likewise.

2012-01-22  Jason Merrill  <jason@redhat.com>

	PR c++/51925
	* g++.dg/template/using20.C: New.
	* g++.dg/template/template-id-2.C: Adjust diagnostic.

2012-01-23  Jason Merrill  <jason@redhat.com>

	PR target/51934
	* g++.dg/torture/pr51344.C: Limit to x86.

2012-01-23  Greta Yorsh  <Greta.Yorsh@arm.com>

	* c-c++-common/tm/omp.c: Require target with pthread support.

2012-01-23  Richard Guenther  <rguenther@suse.de>

	PR tree-optimization/51949
	* gcc.dg/torture/pr51949.c: New testcase.

2012-01-23  Jakub Jelinek  <jakub@redhat.com>

	PR rtl-optimization/51933
	* gcc.c-torture/execute/pr51933.c: New test.

2012-01-22  Douglas B Rupp  <rupp@gnat.com>

	* gcc.dg/builtins-config.h (HAVE_C99_RUNTIME):
	Do not define for Interix.

2012-01-22  Jason Merrill  <jason@redhat.com>

	PR c++/51832
	* g++.dg/lto/pr51832.h: New.
	* g++.dg/lto/pr51832_0.C: New.
	* g++.dg/lto/pr51832_1.C: New.

2012-01-22  Eric Botcazou  <ebotcazou@adacore.com>

	* gcc.dg/ext-elim-1.c: New test.

2012-01-22  Richard Sandiford  <rdsandiford@googlemail.com>

	PR target/51931
	* gcc.c-torture/compile/20001226-1.c: Add nomips16 attribute.
	* g++.dg/opt/longbranch1.C: Likewise.

2012-01-22  Richard Sandiford  <rdsandiford@googlemail.com>

	* g++.old-deja/g++.pt/ptrmem6.C: xfail a test for ARM and MIPS
	in C++11 mode.

2012-01-21  Steven G. Kargl  <kargl@gcc.gnu.org>

	PR fortran/50556
	* gfortran.dg/namelist_74.f90: New test.
	* gfortran.dg/namelist_59.f90: Remove SAVE attribute.

2012-01-21  Tobias Burnus  <burnus@net-b.de>

	PR fortran/51913
	* gfortran.dg/class_47.f90: New.

2012-01-21  Eric Botcazou  <ebotcazou@adacore.com>

	* gnat.dg/renaming5.ad[sb]: New test.

2012-01-20  Jason Merrill  <jason@redhat.com>

	PR c++/51919
	* g++.dg/pch/mangle1.{C,Hs}: Remove.

2012-01-20  Jason Merrill  <jason@redhat.com>

	PR c++/51922
	* g++.dg/ext/attrib42.C: Require ilp32.

2012-01-20  Jakub Jelinek  <jakub@redhat.com>

	PR target/51915
	* gcc.target/arm/pr51915.c: New test.

2012-01-20  Cary Coutant  <ccoutant@google.com>
	    Dodji Seketeli  <dodji@redhat.com>

	PR debug/45682
	* g++.dg/debug/dwarf2/nested-3.C: New test.

2012-01-20  Paolo Carlini  <paolo.carlini@oracle.com>

	PR c++/51402
	* g++.dg/template/crash110.C: New.

2012-01-20  Rainer Orth  <ro@CeBiTec.Uni-Bielefeld.DE>

	* gcc.misc-tests/gcov-14.c: Skip on alpha*-dec-osf*.
	Remove default options on hppa*-*-hpux*.

2012-01-20  Rainer Orth  <ro@CeBiTec.Uni-Bielefeld.DE>

	* g++.dg/ext/visibility/template9.C: Add dg-require-visibility.

2012-01-20  Andreas Krebbel  <Andreas.Krebbel@de.ibm.com>

	* gcc.c-torture/compile/pr51856.c: New testcase.

2012-01-20  Uros Bizjak  <ubizjak@gmail.com>

	* go.test/go-test.exp (go-gc-tests): Pass correctly formatted
	options to go_target_compile.

2012-01-20  Kai Tietz  <ktietz@redhat.com>

	* g++.dg/torture/pr51344.C: Fix typo.

2012-01-20  Richard Guenther  <rguenther@suse.de>

	PR tree-optimization/51903
	* g++.dg/torture/pr51903.C: New testcase.

2012-01-20  Tobias Burnus  <burnus@net-b.de>
	    Janus Weil  <janus@gcc.gnu.org>

	PR fortran/51056
	* gfortran.dg/use_21.f90: New.

2012-01-20  Jakub Jelinek  <jakub@redhat.com>

	PR target/51106
	* gcc.dg/torture/pr51106-1.c: New test.
	* gcc.dg/torture/pr51106-2.c: New test.

2012-01-19  Kai Tietz  <ktietz@redhat.com>

	* g++.dg/torture/pr51344.C: New test.

2012-01-19  Tobias Burnus  <burnus@net-b.de>

	PR fortran/51904
	* gfortran.dg/intrinsic_size_2.f90: New.

2012-01-19  Jason Merrill  <jason@redhat.com>

	PR c++/51889
	* g++.dg/inherit/using7.C: New.

2012-01-19  Richard Guenther  <rguenther@suse.de>

	PR tree-optimization/37997
	* gcc.dg/tree-ssa/ssa-pre-28.c: New testcase.

2012-01-19 Andrey Belevantsev <abel@ispras.ru>

	PR rtl-optimization/51505
	* gcc.dg/pr51505.c: New test.

2012-01-18  Paul Thomas  <pault@gcc.gnu.org>

	PR fortran/51634
	* gfortran.dg/typebound_operator_12.f03: New.
	* gfortran.dg/typebound_operator_13.f03: New.

2012-01-18  Paolo Carlini  <paolo.carlini@oracle.com>

	PR c++/51225
	* g++.dg/cpp0x/pr51225.C: New.

2012-01-17  Ian Lance Taylor  <iant@google.com>

	PR go/50656
	* go.test/go-test.exp (go-gc-tests): Recognize some more test lines.

2012-01-17  Tobias Burnus  <burnus@net-b.de>

	PR fortran/51869
	* gfortran.dg/realloc_on_assign_9.f90: New.

2012-01-17  Aldy Hernandez  <aldyh@redhat.com>

	PR other/51165
	* gcc.dg/tm/memopt-3.c: Remove xfail.
	* gcc.dg/tm/memopt-4.c: Remove xfail.
	* gcc.dg/tm/memopt-5.c: Remove xfail.
	* gcc.dg/tm/memopt-7.c: Remove xfail.

2012-01-17  Jakub Jelinek  <jakub@redhat.com>

	PR tree-optimization/51877
	* gcc.c-torture/execute/pr51877.c: New test.

2012-01-17  Michael Zolotukhin  <michael.v.zolotukhin@intel.com>

	* gcc.dg/vect/no-section-anchors-vect-69.c: Change
	{!vect_align_arrays} to vect_sizes_32B_16B.
	* gcc.dg/vect/vect-multitypes-1.c: Ditto.
	* gcc.dg/vect/vect-peel-3.c: Ditto.

2012-01-16  Jason Merrill  <jason@redhat.com>

	PR c++/51854
	* g++.dg/abi/mangle60.C: New.

	PR c++/51827
	* g++.dg/pch/mangle1.{C,Hs}: New.

2012-01-16  Mikael Morin  <mikael@gcc.gnu.org>
	    Tobias Burnus  <burnus@net-b.de>

	PR fortran/50981
	* gfortran.dg/elemental_optional_args_3.f90: New
	* gfortran.dg/elemental_optional_args_4.f90: New

2012-01-16  Tobias Burnus  <burnus@net-b.de>

	PR fortran/51809
	* gfortran.dg/use_20.f90: New

2012-01-16  Jason Merrill  <jason@redhat.com>

	PR c++/51868
	* g++.dg/cpp0x/rv-bitfield.C: New.
	* g++.dg/cpp0x/rv-bitfield2.C: New.

2012-01-16  Paul Thomas  <pault@gcc.gnu.org>

	* gfortran.dg/class_array_3.f03: Remove the explicit loop in
	subroutine 'qsort' and use index array to assign the result.

2012-01-16  Jakub Jelinek  <jakub@redhat.com>

	PR tree-optimization/51865
	* gcc.dg/pr51865.c: New test.

2012-01-15  Richard Sandiford  <rdsandiford@googlemail.com>

	* gcc.dg/tree-ssa/ssa-dom-thread-4.c: Expect 4 threaded edges for MIPS.

2012-01-15  Richard Sandiford  <rdsandiford@googlemail.com>

	* gcc.target/mips/code-readable-2.c: Allow the jump table address
	to be loaded from the constant pool, rather than via %hi and %lo.

2012-01-15  Uros Bizjak  <ubizjak@gmail.com>

	PR rtl-optimization/51821
	* gcc.dg/pr51821.c: New test.

2012-01-15  Andreas Schwab  <schwab@linux-m68k.org>

	* gcc.dg/torture/pr8081.c: Fix char signedness assumption.

2012-01-14  Andreas Schwab  <schwab@linux-m68k.org>

	* g++.dg/cpp0x/constexpr-rom.C: Add -G0 where applicable.

2012-01-14  Tobias Burnus  <burnus@net-b.de>

	PR fortran/51800
	* gfortran.dg/init_flag_8.f90: New.
	* gfortran.dg/init_flag_9.f90: New.

2011-01-14  Tobias Burnus  <burnus@net-b.de>

	PR fortran/51816
	* gfortran.dg/use_18.f90: New.
	* gfortran.dg/use_19.f90: New.

2012-01-13  Ian Lance Taylor  <iant@google.com>

	PR c++/50012
	* g++.dg/warn/Wsign-compare-4.C: New.

2012-01-13  Paul Thomas  <pault@gcc.gnu.org>

	PR fortran/48351
	* gfortran.dg/alloc_comp_assign.f03: New.
	* gfortran.dg/allocatable_scalar_9.f90: Reduce count of
	__BUILTIN_FREE from 38 to 32.

2012-01-13  Jason Merrill  <jason@redhat.com>

	PR c++/20681
	* g++.dg/warn/Wreturn-type-7.C: New.

2012-01-13  Georg-Johann Lay  <avr@gjlay.de>

	* gcc.c-torture/execute/20120111-1.c: Fix wrong int = int32_t
	assumption.
	* g++.dg/ipa/pr51759.C: Fix assumption sizeof(int) > 2.
	* gcc.dg/cpp/warn-multichar.c: Fix to work on int=16 platforms.
	* gcc.dg/cpp/warn-multichar-2.c: Ditto.
	* gcc.dg/debug/dwarf2/pr49871.c: Add dg-require-effective-target
	int32plus because of big array needed.
	* gcc.dg/pr50527.c: Don't FAIL if sizeof(void*) = 2
	* gcc.dg/lto/20090218-2_1.c: Fix prototype of malloc, memcpy.

2012-01-13  Jason Merrill  <jason@redhat.com>

	PR c++/51813
	* g++.dg/ext/visibility/template9.C: New.

	PR c++/51620
	* g++.dg/cpp0x/defaulted34.C: New.
	* g++.dg/template/virtual3.C: New.

2012-01-13  Richard Guenther  <rguenther@suse.de>

	PR middle-end/8081
	* gcc.dg/torture/pr8081.c: New testcase.

2012-01-13  Georg-Johann Lay  <avr@gjlay.de>

	* gcc.dg/pr46309.c: Set branch cost to greater 1 for avr.

2012-01-12  Jason Merrill  <jason@redhat.com>

	PR c++/51714
	* g++.dg/ext/stmtexpr14.C: New.

2012-01-13  Dodji Seketeli  <dodji@redhat.com>

	PR c++/51633
	* g++.dg/cpp0x/constexpr-diag4.C: New test.

2012-01-12  Jason Merrill  <jason@redhat.com>

	PR c++/48051
	* g++.dg/abi/mangle48.C: Test qualified-names, too.
	* g++.dg/abi/mangle58.C: Likewise.

	PR c++/51403
	* g++.dg/template/arg8.C: New.

2012-01-12  Ira Rosen  <irar@il.ibm.com>

	PR tree-optimization/51799
	* gcc.dg/vect/pr51799.c: New test.
	* gcc.dg/vect/vect-widen-shift-u8.c: Expect two widening shift
	patterns.

2012-01-12  Dominique d'Humieres  <dominiq@lps.ens.fr>
	    Tobias Burnus  <burnus@net-b.de>

	PR fortran/51057
	PR fortran/51616
	* lib/target-supports.exp
	(check_effective_target_fortran_largest_fp_has_sqrt): New.
	* gfortran.dg/quad_2.f90: Use it, add pattern for IBM's real(16).

2012-01-11  Jason Merrill  <jason@redhat.com>

	PR c++/51565
	* g++.dg/ext/attrib42.C: New.

2012-01-11  Jakub Jelinek  <jakub@redhat.com>

	PR bootstrap/51796
	* gcc.dg/pr51796.c: New test.

2012-01-11  Jason Merrill  <jason@redhat.com>

	PR c++/51818
	* g++.dg/cpp0x/lambda/lambda-mangle3.C: New.

2012-01-11  Eric Botcazou  <ebotcazou@adacore.com>

	* gnat.dg/array19.ad[sb]: New test.

2012-01-11  Eric Botcazou  <ebotcazou@adacore.com>

	* gnat.dg/opt23.ad[sb]: New test.
	* gnat.dg/opt23_pkg.ad[sb]: New helper.
	* gnat.dg/opt24.ad[sb]: New test.

2012-01-11  Bill Schmidt  <wschmidt@linux.vnet.ibm.com>

	PR tree-optimization/49642
	* gcc.dg/tree-ssa/pr49642-1.c: New test.
	* gcc.dg/tree-ssa/pr49642-2.c: New test.

2012-01-11  Jason Merrill  <jason@redhat.com>

	PR c++/51613
	* g++.dg/template/explicit-args5.C: New.

2012-01-11  Matthew Gretton-Dann  <matthew.gretton-dann@arm.com>

	* gcc.c-torture/execute/20120110-1.c: New testcase.

2012-01-10  Jason Merrill  <jason@redhat.com>

	PR c++/51614
	* g++.dg/inherit/ambig1.C: New.

	PR c++/51433
	* g++.dg/cpp0x/constexpr-cache1.C: New.

2012-01-10  Richard Guenther  <rguenther@suse.de>

	PR tree-optimization/51801
	* gcc.dg/torture/pr51801.c: New testcase.

2012-01-10  Tobias Burnus  <burnus@net-b.de>

	PR fortran/51652
	* gfortran.dg/allocate_with_typespec_5.f90: New.

2012-01-10  Tobias Burnus  <burnus@net-b.de>

	* gfortran.dg/class_39.f03: Update dg-error string.

2012-01-10  Richard Guenther  <rguenther@suse.de>

	PR tree-optimization/50913
	* gcc.dg/graphite/interchange-16.c: New testcase.
	* gcc.dg/graphite/scop-20.c: XFAIL.
	* gfortran.dg/graphite/interchange-1.f: Likewise.
	* gfortran.dg/graphite/block-1.f90: Likewise.
	* gfortran.dg/graphite/block-2.f: Likewise.

2012-01-10  Richard Henderson  <rth@redhat.com>

	* lib/target-supports.exp (check_effective_target_vect_perm,
	check_effective_target_vect_perm_byte,
	check_effective_target_vect_perm_short): Enable for arm neon.

2012-01-09  Tobias Burnus  <burnus@net-b.de>

	PR fortran/46328
	* gfortran.dg/typebound_operator_11.f90: New.

2012-01-09  Eric Botcazou  <ebotcazou@adacore.com>

	* gnat.dg/array18.adb: New test.
	* gnat.dg/array18_pkg.ads: New helper.

2012-01-09  Paul Thomas  <pault@gcc.gnu.org>

	PR fortran/51791
	* gfortran.dg/typebound_operator_7.f03: Insert parentheses
	around base object in first assignment in main program.
	* gfortran.dg/typebound_operator_10.f03: New test.

2012-01-09  Martin Jambor  <mjambor@suse.cz>

	PR tree-optimization/51759
	* g++.dg/ipa/pr51759.C: New test.

2012-01-09  Tobias Burnus  <burnus@net-b.de>

	PR fortran/51758
	* gfortran.dg/optional_absent_2.f90: New.

2012-01-09  Tobias Burnus  <burnus@net-b.de>

	PR fortran/51578
	* gfortran.dg/use_17.f90: New.

2012-01-09  Gary Funck  <gary@intrepid.com>

	PR preprocessor/33919
	* gcc.dg/pr33919.c: New test.
	* gcc.dg/pr33919-0.h: New test header file.
	* gcc.dg/pr33919-1.h: Ditto.
	* gcc.dg/pr33919-2.h: Ditto.

2012-01-07  Jan Hubicka  <jh@suse.cz>

	PR tree-optimize/51694
	* gcc.c-torture/compile/pr51694.c: new testcase.

2012-01-07  Jan Hubicka  <jh@suse.cz>

	PR tree-optimization/51600
	* g++.dg/torture/pr51600.C: New testcase.

2012-01-07  John David Anglin  <dave.anglin@nrc-cnrc.gc.ca>

	PR gcov-profile/51715
	PR gcov-profile/51717
	* gcc.misc-tests/gcov-13.c: Skip on 32-bit hppa*-*-hpux*.
	* gcc.misc-tests/gcov-14.c: Likewise.

2012-01-06  Jason Merrill  <jason@redhat.com>

	* g++.dg/parse/new5.C: New.

2012-01-06  Patrick Marlier  <patrick.marlier@gmail.com>

	PR testsuite/51655
	* c-c++-common/tm/memcpy-1.c: Declare memcpy instead of
	including <string.h>.

2012-01-06  Jason Merrill  <jason@redhat.com>

	* g++.dg/abi/mangle51.C: New.
	* g++.dg/abi/mangle52.C: New.
	* g++.dg/abi/mangle53.C: New.
	* g++.dg/abi/mangle54.C: New.
	* g++.dg/abi/mangle55.C: New.
	* g++.dg/abi/mangle56.C: New.
	* g++.dg/abi/mangle57.C: New.
	* g++.dg/abi/mangle58.C: New.
	* g++.dg/abi/mangle59.C: New.
	* g++.dg/cpp0x/trailing3.C: Update mangling.
	* g++.dg/cpp0x/variadic111.C: Update mangling.
	* g++.dg/cpp0x/variadic4.C: Update mangling.
	* g++.dg/cpp0x/variadic42.C: Pass -fabi-version=5.
	* g++.dg/template/nontype22.C: Works now.
	* g++.dg/template/pr35240.C: Works now.

	* g++.dg/cpp0x/error7.C: New.

2012-01-06  Tobias Burnus <burnus@net-b.de>

	* gfortran.dg/deallocate_stat_2.f90: New.
	* coarray/allocate_errgmsg.f90: New.
	* gfortran.dg/coarray_lib_alloc_1.f90: New.
	* gfortran.dg/coarray_lib_alloc_2.f90: New.
	* coarray/subobject_1.f90: Fix for num_images > 1.
	* gfortran.dg/deallocate_stat.f90: Update due to changed
	stat= handling.

2012-01-06  Andrew Stubbs  <ams@codesourcery.com>

	* gcc.target/arm/headmerge-2.c: Adjust scan pattern.

2012-01-06  Eric Botcazou  <ebotcazou@adacore.com>

	* ada/acats/overflow.lst: Add cb20004.

2012-01-05  Dodji Seketeli  <dodji@redhat.com>

	PR c++/51541
	* g++.dg/cpp0x/alias-decl-18.C: New test.

2012-01-05  Eric Botcazou  <ebotcazou@adacore.com>

	* gcc.c-torture/execute/20120104-1.c: New test.

2012-01-05  Paul Thomas  <pault@gcc.gnu.org>

	PR fortran/PR48946
	* gfortran.dg/typebound_operator_9.f03: This is now a copy of
	the old typebound_operator_8.f03.
	* gfortran.dg/typebound_operator_8.f03: New version of
	typebound_operator_7.f03 with 'u' a derived type instead of a
	class object.

2012-01-05  Richard Guenther  <rguenther@suse.de>

	* g++.dg/torture/pr49309.C: Skip for -flto.

2012-01-05  Jakub Jelinek  <jakub@redhat.com>

	PR middle-end/51761
	* gcc.c-torture/compile/pr51761.c: New test.

2012-01-05  Richard Guenther  <rguenther@suse.de>

	PR tree-optimization/51760
	* gcc.dg/torture/pr51760.c: New testcase.

2012-01-05  Aldy Hernandez  <aldyh@redhat.com>

	PR middle-end/51472
	* gcc.dg/tm/memopt-6.c: Adjust regexp.

2012-01-05  Richard Guenther  <rguenther@suse.de>

	PR lto/41576
	* gfortran.dg/lto/pr41576_0.f90: New testcase.
	* gfortran.dg/lto/pr41576_1.f90: Likewise.

2012-01-04  Jakub Jelinek  <jakub@redhat.com>

	PR debug/51695
	* gcc.dg/pr51695.c: New test.

2012-01-04  Andrew Pinski  <apinski@cavium.com>

	* gcc.target/mips/mips64-dsp-ldx1.c: New test.
	* gcc.target/mips/octeon2-lx-1.c: New test.
	* gcc.target/mips/mips64-dsp-ldx.c: New test.
	* gcc.target/mips/octeon2-lx-2.c: New test.
	* gcc.target/mips/octeon2-lx-3.c: New test.

2012-01-04  Patrick Marlier  <patrick.marlier@gmail.com>

	PR other/51163
	PR other/51164
	* gcc.dg/tm/alias-1.c:  Adjust regexp.
	* gcc.dg/tm/alias-2.c:  Adjust regexp.

2012-01-04  Paolo Carlini  <paolo.carlini@oracle.com>

	PR c++/51064
	* g++.dg/warn/Wparentheses-26.C: New.

2012-01-04  Mikael Morin  <mikael@gcc.gnu.org>

	* gfortran.dg/elemental_optional_args_2.f90: New test.

2012-01-04  Thomas Koenig  <tkoenig@gcc.gnu.org>

	PR fortran/49693
	* gfortran.dg/common_17.f90:  New test.

2012-01-04  Richard Guenther  <rguenther@suse.de>

	PR tree-optimization/49651
	* gcc.dg/tree-ssa/pta-ptrarith-1.c: Adjust.
	* gcc.dg/tree-ssa/pta-ptrarith-2.c: Likewise.

2012-01-03  Paolo Carlini  <paolo.carlini@oracle.com>

	PR c++/51738
	* g++.dg/cpp0x/initlist-postfix-open-square.C: New.

2012-01-03  Andrew Pinski  <apinski@cavium.com>

	* lib/scanasm.exp (dg-function-on-line): Always use a special format
	for all mips targets.  Also allow an optional .cfi_startproc.

2012-01-03  Uros Bizjak  <ubizjak@gmail.com>

	* gfortran.dg/typebound_operator_8.f03: Use dg-add-options ieee.

2012-01-03  Paolo Carlini  <paolo.carlini@oracle.com>

	PR c++/29273
	* g++.dg/rtti/dyncast5.C: New.

2012-01-03  Richard Guenther  <rguenther@suse.de>

	PR tree-optimization/51070
	* gcc.dg/torture/pr51070-2.c: New testcase.

2012-01-03  Richard Guenther  <rguenther@suse.de>

	PR tree-optimization/51692
	* gcc.dg/torture/pr51692.c: New testcase.

2012-01-03  Richard Guenther  <rguenther@suse.de>

	PR debug/51650
	* g++.dg/lto/pr51650-3_0.C: New testcase.

2012-01-03  Paolo Carlini  <paolo.carlini@oracle.com>

	PR c++/15867
	* g++.dg/warn/Wredundant-decls-spec.C: New.

2012-01-03  Jakub Jelinek  <jakub@redhat.com>

	PR tree-optimization/51719
	* g++.dg/tree-prof/pr51719.C: New test.

2012-01-03  Richard Guenther  <rguenther@suse.de>

	PR middle-end/51730
	* gcc.dg/fold-compare-6.c: New testcase.

2012-01-03  Jakub Jelinek  <jakub@redhat.com>

	PR c++/51669
	* g++.dg/gomp/pr51669.C: New test.

2012-01-02  Jason Merrill  <jason@redhat.com>

	PR c++/51675
	* g++.dg/cpp0x/constexpr-union2.C: New.

	PR c++/51666
	* g++.dg/cpp0x/nsdmi-defer5.C: New.

2012-01-02  Dodji Seketeli  <dodji@redhat.com>

	PR c++/51462
	* g++.dg/cpp0x/constexpr-99.C: New test.

2012-01-02  Paolo Carlini  <paolo.carlini@oracle.com>

	PR c++/20140
	* g++.dg/template/init9.C: New.

2012-01-02  Richard Sandiford  <rdsandiford@googlemail.com>

	* gcc.dg/memcpy-4.c: Add nomips16 attribute for MIPS targets.
	Increase copy to 5 bytes.  Look for at least two "mem/s/u"s,
	rather than a specific number.

2012-01-02  Paul Thomas  <pault@gcc.gnu.org>

	PR fortran/46262
	PR fortran/46328
	PR fortran/51052
	* gfortran.dg/typebound_operator_7.f03: New.
	* gfortran.dg/typebound_operator_8.f03: New.

2012-01-02  Richard Sandiford  <rdsandiford@googlemail.com>

	PR target/51729
	* gcc.target/mips/dspr2-MULT.c: Remove -ffixed-hi -ffixed-lo.
	XFAIL.
	* gcc.target/mips/dspr2-MULTU.c: Likewise.

2012-01-02  Richard Sandiford  <rdsandiford@googlemail.com>

	* gcc.dg/pr46309.c: Add -mtune=octeon2 for MIPS.

2012-01-02  Richard Sandiford  <rdsandiford@googlemail.com>

	* g++.dg/cpp0x/constexpr-rom.C: Look for .rdata rather than rodata
	for MIPS.

2012-01-02  Richard Sandiford  <rdsandiford@googlemail.com>

	* gfortran.dg/io_real_boz_3.f90: Require fortran_real_16.
	* gfortran.dg/io_real_boz_4.f90: Likewise.
	* gfortran.dg/io_real_boz_5.f90: Likewise.

2012-01-02  Richard Sandiford  <rdsandiford@googlemail.com>

	* g++.dg/opt/devirt2.C: Add -mno-abicalls for MIPS.

2012-01-02  Revital Eres  <revital.eres@linaro.org>

	* gcc.dg/sms-11.c: New file.

2012-01-02  Tobias Burnus  <burnus@net-b.de>

	PR fortran/51682
	* gfortran.dg/coarray/image_index_3.f90: New.

2012-01-01  Paolo Carlini  <paolo.carlini@oracle.com>

	PR c++/16603
	* g++.dg/parse/enum8.C: New.

2012-01-01  Paolo Carlini  <paolo.carlini@oracle.com>

	PR c++/51379
	* g++.dg/conversion/reinterpret4.C: New.
	* g++.dg/conversion/reinterpret1.C: Adjust.

2012-01-01  Paolo Carlini  <paolo.carlini@oracle.com>

	* g++.dg/cpp0x/constexpr-delegating2.C: Add missing piece.

2012-01-01  Fabien Chêne  <fabien@gcc.gnu.org>

	* g++.old-deja/g++.brendan/crash25.C: Adjust.
	* g++.old-deja/g++.brendan/crash56.C: Likewise.
	* g++.old-deja/g++.jason/access14.C: Likewise.
	* g++.old-deja/g++.jason/access8.C: Likewise.
	* g++.old-deja/g++.jason/access1.C: Likewise.
	* g++.old-deja/g++.other/access3.C: Likewise.
	* g++.old-deja/g++.other/access5.C: Likewise.
	* g++.old-deja/g++.law/unsorted1.C: Likewise.
	* g++.old-deja/g++.law/visibility22.C: Likewise.
	* g++.old-deja/g++.law/visibility26.C: Likewise.
	* g++.old-deja/g++.mike/p2746.C: Likewise.
	* g++.dg/debug/using1.C: Likewise.
	* g++.dg/lookup/using51.C: Likewise.
	* g++.dg/inherit/using5.C: Likewise.
	* g++.dg/inherit/pr30297.C: Likewise.
	* g++.dg/inherit/access8.C: Likewise.
	* g++.dg/torture/pr39362.C: Likewise.
	* g++.dg/template/crash13.C: Likewise.
	* g++.dg/template/using10.C: Likewise.

2012-01-01  Thomas Koenig  <tkoenig@gcc.gnu.org>

	PR fortran/51502
	* lib/gcc-dg.exp (scan-module-absence):  Really commit last
	change.

2012-01-01  Ira Rosen  <irar@il.ibm.com>

	PR tree-optimization/51704
	* gfortran.dg/vect/no-fre-no-copy-prop-O3-pr51704.f90: New.
	* gfortran.dg/vect/vect.exp: Run no-fre-no-copy-prop-O3-* with
	corresponding flags.

2012-01-01  Paolo Carlini  <paolo.carlini@oracle.com>

	PR c++/51723
	* g++.dg/cpp0x/constexpr-delegating2.C: New.

2012-01-01  Jan Hubicka  <jh@suse.cz>

	PR rtl-optimization/51069
	* gcc.c-torture/compile/pr51069.c: New testcase.

2012-01-01  Jakub Jelinek  <jakub@redhat.com>

	PR tree-optimization/51683
	* gcc.dg/pr51683.c: New test.

Copyright (C) 2012 Free Software Foundation, Inc.

Copying and distribution of this file, with or without modification,
are permitted in any medium without royalty provided the copyright
notice and this notice are preserved.<|MERGE_RESOLUTION|>--- conflicted
+++ resolved
@@ -1,5 +1,3 @@
-<<<<<<< HEAD
-=======
 2012-02-28  Matthew Gretton-Dann  <matthew.gretton-dann@arm.com>
 
 	PR target/51534
@@ -54,7 +52,6 @@
 	* gcc.target/avr/torture/builtins-1.c: New test.
 	* gcc.target/avr/torture/builtins-error.c: New test.
 
->>>>>>> 042a76cf
 2012-02-28  Kai Tietz  <ktietz@redhat.com>
 
 	* gcc.target/i386/pr46939.c (long): Fix LP64 vs LLP64

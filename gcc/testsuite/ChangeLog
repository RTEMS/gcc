--- conflicted
+++ resolved
@@ -1,5 +1,3 @@
-<<<<<<< HEAD
-=======
 2014-05-18  Wei Mi  <wmi@google.com>
 
 	PR target/58066
@@ -1703,7 +1701,6 @@
 
 	* gfortran.dg/warn_conversion_4.f90: Adjust test.
 
->>>>>>> eba76293
 2014-05-04 Pitchumani Sivanupandi  <Pitchumani.S@atmel.com>
 
 	* gcc.target/avr/dev-specific-rmw.c: New test.
@@ -1739,17 +1736,10 @@
 2014-04-04  Martin Jambor  <mjambor@suse.cz>
 
 	PR ipa/60640
-<<<<<<< HEAD
-        * g++.dg/ipa/pr60640-1.C: New test.
-        * g++.dg/ipa/pr60640-2.C: Likewise.
-        * g++.dg/ipa/pr60640-3.C: Likewise.
-        * g++.dg/ipa/pr60640-4.C: Likewise.
-=======
 	* g++.dg/ipa/pr60640-1.C: New test.
 	* g++.dg/ipa/pr60640-2.C: Likewise.
 	* g++.dg/ipa/pr60640-3.C: Likewise.
 	* g++.dg/ipa/pr60640-4.C: Likewise.
->>>>>>> eba76293
 
 2014-04-04  Jeff Law  <law@redhat.com>
 
@@ -1861,11 +1851,7 @@
 
 2014-04-01  Fabien Chêne  <fabien@gcc.gnu.org>
 
-<<<<<<< HEAD
-        * g++.dg/init/ctor4.C: Adjust.
-=======
 	* g++.dg/init/ctor4.C: Adjust.
->>>>>>> eba76293
 	* g++.dg/init/ctor4-1.C: New.
 	* g++.dg/cpp0x/defaulted2.C: Adjust.
 
@@ -1953,13 +1939,8 @@
 
 2014-03-27  Jeff Law  <law@redhat.com>
 
-<<<<<<< HEAD
-       PR target/60648
-       * g++.dg/pr60648.C: New test.
-=======
 	PR target/60648
 	* g++.dg/pr60648.C: New test.
->>>>>>> eba76293
 
 2014-03-28  Adam Butcher  <adam@jessamine.co.uk>
 
@@ -1992,16 +1973,6 @@
 
 2014-03-28  Andreas Krebbel  <Andreas.Krebbel@de.ibm.com>
 
-<<<<<<< HEAD
-	* gcc.dg/tree-ssa/ssa-dom-thread-4.c: Remove s390 special
-          option.
-	* lib/target-supports.exp: Return true for s390
-          in check_effective_logical_op_short_circuit.
-
-2014-03-28  Kirill Yukhin  <kirill.yukhin@intel.com>
-
-        * gcc.target/i386/avx512f-vshuff32x4-2.c: Fix initialization
-=======
 	* gcc.dg/tree-ssa/ssa-dom-thread-4.c: Remove s390 special option.
 	* lib/target-supports.exp: Return true for s390
 	in check_effective_logical_op_short_circuit.
@@ -2009,7 +1980,6 @@
 2014-03-28  Kirill Yukhin  <kirill.yukhin@intel.com>
 
 	* gcc.target/i386/avx512f-vshuff32x4-2.c: Fix initialization
->>>>>>> eba76293
 	of second source operand.
 	* gcc.target/i386/avx512f-vshuff64x2-2.c: Ditto.
 	* gcc.target/i386/avx512f-vshufi32x4-2.c: Ditto.
@@ -2144,13 +2114,8 @@
 
 2014-03-24  Marek Polacek  <polacek@redhat.com>
 
-<<<<<<< HEAD
-	* c-c++-common/ubsan/div-by-zero-4.c: Don't include limits.h.  Define
-	INT_MIN.
-=======
 	* c-c++-common/ubsan/div-by-zero-4.c: Don't include limits.h.
 	Define INT_MIN.
->>>>>>> eba76293
 	* c-c++-common/ubsan/overflow-1.c: Check for unwanted output.
 	* c-c++-common/ubsan/overflow-add-1.c: Likewise.
 	* c-c++-common/ubsan/overflow-mul-1.c: Likewise.
@@ -2235,12 +2200,7 @@
 2014-03-21  Tobias Burnus  <burnus@net-b.de>
 
 	PR fortran/60599
-<<<<<<< HEAD
-	* lib/gcc-dg.exp (scan-module): Uncompress .mod files for
-	reading.
-=======
 	* lib/gcc-dg.exp (scan-module): Uncompress .mod files for reading.
->>>>>>> eba76293
 
 2014-03-20  Jakub Jelinek  <jakub@redhat.com>
 

--- conflicted
+++ resolved
@@ -1,12 +1,3 @@
-<<<<<<< HEAD
-2017-01-11  Jakub Jelinek  <jakub@redhat.com>
-
-	* g++.dg/opt/ctor1.C: Add -w to dg-options.
-
-2010-06-30  Jakub Jelinek  <jakub@redhat.com>
-
-	* g++.dg/opt/ctor1.C: New test.
-=======
 2017-01-20  Martin Liska  <mliska@suse.cz>
 
 	PR lto/69188
@@ -580,7 +571,14 @@
 2017-01-11  Eric Botcazou  <ebotcazou@adacore.com>
 
 	* gcc.c-torture/execute/20170111-1.c: New test.
->>>>>>> 0ce4024a
+
+2017-01-11  Jakub Jelinek  <jakub@redhat.com>
+
+	* g++.dg/opt/ctor1.C: Add -w to dg-options.
+
+2010-06-30  Jakub Jelinek  <jakub@redhat.com>
+
+	* g++.dg/opt/ctor1.C: New test.
 
 2017-01-11  Richard Biener  <rguenther@suse.de>
 

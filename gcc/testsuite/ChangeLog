--- conflicted
+++ resolved
@@ -1,8 +1,3 @@
-<<<<<<< HEAD
-2013-05-06  Maxim Kuznetsov  <maks.kuznetsov@gmail.com>
-
-	* gcc.target/i386/asm-dialect-2.c: New testcase.
-=======
 2013-05-07  Jakub Jelinek  <jakub@redhat.com>
 
 	PR tree-optimization/57149
@@ -272,7 +267,10 @@
 	* gfortran.dg/array_constructor_47.f90:  New test.
 	* gfortran.dg/array_constructor_40.f90:  Adjust number of
 	while loops.
->>>>>>> e0bce4b8
+
+2013-05-06  Maxim Kuznetsov  <maks.kuznetsov@gmail.com>
+
+	* gcc.target/i386/asm-dialect-2.c: New testcase.
 
 2013-04-18  Mikael Morin  <mikael@gcc.gnu.org>
 

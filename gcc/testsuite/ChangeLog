--- conflicted
+++ resolved
@@ -1,5 +1,3 @@
-<<<<<<< HEAD
-=======
 2015-06-05  Steven G. Kargl  <kargl@gcc.gnu.org>
 
 	PR fortran/66347
@@ -232,7 +230,6 @@
 	PR tree-optimization/65961
 	* gcc.dg/torture/pr65961.c: New testcase.
 
->>>>>>> ad42dbbe
 2015-06-02  Bin Cheng  <bin.cheng@arm.com>
 
 	PR tree-optimization/52563

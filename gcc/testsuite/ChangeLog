--- conflicted
+++ resolved
@@ -1,5 +1,3 @@
-<<<<<<< HEAD
-=======
 2010-11-30  Tobias Burnus  <burnus@net-b.de>
 
 	* gfortran.dg/realloc_on_assign_2.f03 (invima): Assign
@@ -7815,7 +7813,6 @@
 	* gcc.target/i386/extract-5.c: Likewise.
 	* gcc.target/i386/extract-6.c: Likewise.
 
->>>>>>> 155d23aa
 2010-06-28  Jakub Jelinek  <jakub@redhat.com>
 
 	PR c++/44682
@@ -7838,11 +7835,7 @@
 
 2010-06-28  Martin Jambor  <mjambor@suse.cz>
 
-<<<<<<< HEAD
-	* testsuite/gcc.dg/ipa/ipa-sra-6.c: New test.
-=======
 	* gcc.dg/ipa/ipa-sra-6.c: New test.
->>>>>>> 155d23aa
 
 2010-06-28  Jan Hubicka  <jh@suse.cz>
 
@@ -7960,11 +7953,7 @@
 
 2010-06-25  Jan Hubicka  <jh@suse.cz>
 
-<<<<<<< HEAD
-	* testsuite/gcc.dg/tree-ssa/ipa-split-1.c
-=======
 	* gcc.dg/tree-ssa/ipa-split-1.c
->>>>>>> 155d23aa
 
 2010-06-25  Martin Jambor  <mjambor@suse.cz>
 
@@ -8399,19 +8388,11 @@
 
 2010-06-09  Steven G. Kargl  <kargl@gcc.gnu.org>
 
-<<<<<<< HEAD
-	* testsuite/gfortran.dg/mvbits_9.f90: New test.
-	* testsuite/gfortran.dg/ibset_1.f90: Ditto.
-	* testsuite/gfortran.dg/ibits_1.f90: Ditto.
-	* testsuite/gfortran.dg/btest_1.f90: Ditto.
-	* testsuite/gfortran.dg/ibclr_1.f90: Ditto.
-=======
 	* gfortran.dg/mvbits_9.f90: New test.
 	* gfortran.dg/ibset_1.f90: Ditto.
 	* gfortran.dg/ibits_1.f90: Ditto.
 	* gfortran.dg/btest_1.f90: Ditto.
 	* gfortran.dg/ibclr_1.f90: Ditto.
->>>>>>> 155d23aa
 
 2010-06-09  Jason Merrill  <jason@redhat.com>
 
@@ -8463,11 +8444,7 @@
 	PR c++/44366
 	* g++.dg/cpp0x/decltype23.C: New.
 
-<<<<<<< HEAD
-2010-06-08  Andrew Pinski <pinskia@gmail.com>
-=======
 2010-06-08  Andrew Pinski  <pinskia@gmail.com>
->>>>>>> 155d23aa
 	    Shujing Zhao  <pearly.zhao@oracle.com>
 
 	PR c/37724
@@ -8960,11 +8937,7 @@
 	* gfortran.dg/whole_file_17.f90: New.
 	* gfortran.dg/whole_file_18.f90: New.
 
-<<<<<<< HEAD
-2010-05-25  Jack Howarth <howarth@bromo.med.uc.edu>
-=======
 2010-05-25  Jack Howarth  <howarth@bromo.med.uc.edu>
->>>>>>> 155d23aa
 	    Iain Sandoe  <iains@gcc.gnu.org>
 
 	* g++.dg/abi/mangle40.C: Adjust dg-require-alias syntax.
@@ -9167,11 +9140,7 @@
 	PR target/44202
 	* gcc.c-torture/execute/pr44202-1.c: New test.
 
-<<<<<<< HEAD
-2010-05-19 Jerry DeLisle <jvdelisle@gcc.gnu.org>
-=======
 2010-05-19 Jerry DeLisle  <jvdelisle@gcc.gnu.org>
->>>>>>> 155d23aa
 
 	PR fortran/43851
 	* gfortran.dg/label_1.f90: Update test.
@@ -10228,11 +10197,7 @@
 	* gcc.dg/tree-ssa/pta-escape-3.c: Likewise.
 	* gcc.dg/ipa/ipa-pta-11.c: Likewise.
 
-<<<<<<< HEAD
-2010-04-22  Jakub Jelinek <jakub@redhat.com>
-=======
 2010-04-22  Jakub Jelinek  <jakub@redhat.com>
->>>>>>> 155d23aa
 	    Dodji Seketeli  <dodji@redhat.com>
 
 	PR c/18624
@@ -10298,11 +10263,7 @@
 	PR fortran/43696
 	* gfortran.dg/class_17.f03: New.
 
-<<<<<<< HEAD
-2010-05-04  Neil Vachharajani <nvachhar@google.com>
-=======
 2010-05-04  Neil Vachharajani  <nvachhar@google.com>
->>>>>>> 155d23aa
 
 	* gcc.dg/tree-prof/wcoverage-mismatch.c: Adjusted.
 
@@ -10432,11 +10393,7 @@
 	PR c++/43951
 	* g++.dg/init/new28.C: New.
 
-<<<<<<< HEAD
-2010-04-30  Iain Sandoe <iains@gcc.gnu.org>
-=======
 2010-04-30  Iain Sandoe  <iains@gcc.gnu.org>
->>>>>>> 155d23aa
 
 	PR objc++/32052
 	* obj-c++.dg/encode-2.mm: Remove XFAIL. Add test for anonymous
@@ -10633,11 +10590,7 @@
 	* g++.dg/cpp0x/lambda/lambda-deduce2.C: New.
 
 2010-04-27  Manuel López-Ibáñez  <manu@gcc.gnu.org>
-<<<<<<< HEAD
-	    Jan Hubicka <hubicka@ucw.cz>
-=======
 	    Jan Hubicka  <hubicka@ucw.cz>
->>>>>>> 155d23aa
 
 	* gcc.dg/pure-2.c: New testcase.
 	* gcc.dg/const-1.c: New testcase.
@@ -10736,11 +10689,7 @@
 	* objc.dg/pch/pch.exp: Apply tests to both Gnu and NeXT
 	runtimes on Darwin.
 
-<<<<<<< HEAD
-2010-04-26  Jack Howarth <howarth@bromo.med.uc.edu>
-=======
 2010-04-26  Jack Howarth  <howarth@bromo.med.uc.edu>
->>>>>>> 155d23aa
 
 	PR 43715
 	* lib/plugin-support.exp: Use "-undefined
@@ -11315,11 +11264,7 @@
 	PR fortran/43591
 	* gfortran.dg/spec_expr_6.f90: New test.
 
-<<<<<<< HEAD
-2010-04-09  Manuel López-Ibáñez <manu@gcc.gnu.org>
-=======
 2010-04-09  Manuel López-Ibáñez  <manu@gcc.gnu.org>
->>>>>>> 155d23aa
 
 	PR cpp/43195
 	* gcc.dg/cpp/pr43195.c: New.
@@ -11429,11 +11374,7 @@
 	* gcc.dg/vla-9.c: Likewise.
 	* gcc.dg/dfp/composite-type.c: Likewise.
 
-<<<<<<< HEAD
-2010-04-07  Iain Sandoe <iains@gcc.gnu.org>
-=======
 2010-04-07  Iain Sandoe  <iains@gcc.gnu.org>
->>>>>>> 155d23aa
 
 	PR objc/35996
 	* objc.dg/objc-gc-4.m: Run for all targets, prune new warning.
@@ -11481,11 +11422,7 @@
 	* gfortran.dg/warning-directive-2.F90: New.
 	* gfortran.dg/warning-directive-4.F90: New.
 
-<<<<<<< HEAD
-2010-04-07  Iain Sandoe <iains@gcc.gnu.org>
-=======
 2010-04-07  Iain Sandoe  <iains@gcc.gnu.org>
->>>>>>> 155d23aa
 
 	PR objc++/23716
 	* obj-c++.dg/comp-types-10.mm: Remove XFAIL.
@@ -12362,13 +12299,8 @@
 	* gnat.dg/case_optimization2.adb: New test.
 	* gnat.dg/case_optimization_pkg2.ad[sb]: New helper.
 
-<<<<<<< HEAD
-2010-03-18  Francois-Xavier Coudert <fxcoudert@gcc.gnu.org>
-	    Jack Howarth <howarth@bromo.med.uc.edu>
-=======
 2010-03-18  Francois-Xavier Coudert  <fxcoudert@gcc.gnu.org>
 	    Jack Howarth  <howarth@bromo.med.uc.edu>
->>>>>>> 155d23aa
 
 	PR target/36399
 	* gcc.target/i386/push-1.c: Don't xfail
@@ -12554,11 +12486,7 @@
 	* gfortran.dg/read_x_eof.f90: New test.
 	* gfortran.dg/read_x_past.f: Update test.
 
-<<<<<<< HEAD
-2010-03-10  Jan Hubicka   <jh@suse.cz>
-=======
 2010-03-10  Jan Hubicka  <jh@suse.cz>
->>>>>>> 155d23aa
 
 	* gcc.c-torture/compile/pr43288.c: New test.
 
@@ -12678,11 +12606,7 @@
 	* gfortran.dg/finalize_9.f90: New.
 
 2010-03-04  Tobias Burnus  <burnus@net-b.de>
-<<<<<<< HEAD
-	    Ken Werner <ken@linux.vnet.ibm.com>
-=======
 	    Ken Werner  <ken@linux.vnet.ibm.com>
->>>>>>> 155d23aa
 
 	* gfortran.dg/reassoc_4.f: Add --param max-completely-peel-times
 	to dg-options for spu.

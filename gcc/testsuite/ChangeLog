--- conflicted
+++ resolved
@@ -1,4 +1,7 @@
-<<<<<<< HEAD
+2010-06-30  Jakub Jelinek  <jakub@redhat.com>
+
+	* g++.dg/opt/ctor1.C: New test.
+
 2018-01-12  Jakub Jelinek  <jakub@redhat.com>
 
 	* gcc.target/powerpc/float128-hw7.c: Use scan-assembler-times
@@ -41,13 +44,6 @@
 2018-01-12  Eric Botcazou  <ebotcazou@adacore.com>
 
 	* gcc.c-torture/execute/20180112-1.c: New test.
-=======
-2010-06-30  Jakub Jelinek  <jakub@redhat.com>
-
-	* g++.dg/opt/ctor1.C: New test.
-
-2017-01-11  Richard Biener  <rguenther@suse.de>
->>>>>>> 366cf7ed
 
 2018-01-12  Tom de Vries  <tom@codesourcery.com>
 

<<<<<<< HEAD
2012-05-14  Andi Kleen <ak@linux.intel.com>
	    Jakub Jelinek  <jakub@redhat.com>

	PR target/53315
	* gcc.target/i386/i386.exp (check_effective_target_rtm): New.
	* gcc.target/i386/rtm-check.h: New file.
	* gcc.target/i386/pr53315.c: New test.

2012-05-09  Rainer Orth  <ro@CeBiTec.Uni-Bielefeld.DE>

	* gcc.target/i386/hle-add-acq-1.c: Allow for ; after lock.
	* gcc.target/i386/hle-add-rel-1.c: Likewise.
	* gcc.target/i386/hle-and-acq-1.c: Likewise.
	* gcc.target/i386/hle-and-rel-1.c: Likewise.
	* gcc.target/i386/hle-cmpxchg-acq-1.c: Likewise.
	* gcc.target/i386/hle-cmpxchg-rel-1.c: Likewise.
	* gcc.target/i386/hle-or-acq-1.c: Likewise.
	* gcc.target/i386/hle-or-rel-1.c: Likewise.
	* gcc.target/i386/hle-sub-acq-1.c: Likewise.
	* gcc.target/i386/hle-sub-rel-1.c: Likewise.
	* gcc.target/i386/hle-xadd-acq-1.c: Likewise.
	* gcc.target/i386/hle-xadd-rel-1.c: Likewise.
	* gcc.target/i386/hle-xor-acq-1.c: Likewise.
	* gcc.target/i386/hle-xor-rel-1.c: Likewise.

2012-05-03  Uros Bizjak  <ubizjak@gmail.com>

	* gcc.target/i386/hle-cmpxchg-acq-1.c (dg-options): Add -march=x86-64.
	* gcc.target/i386/hle-xadd-acq-1.c (dg-options): Ditto.
	* gcc.target/i386/hle-cmpxchg-rel-1.c (dg-options): Ditto.
	* gcc.target/i386/hle-xadd-rel-1.c (dg-options): Ditto.

2012-05-03  Jakub Jelinek  <jakub@redhat.com>

	* gcc.target/i386/hle-xadd-rel-1.c: Match .byte 0xf3 instead of
	.byte 0xf2.
	* gcc.target/i386/hle-sub-rel-1.c: Likewise.
	* gcc.target/i386/hle-xchg-rel-1.c: Likewise.
	* gcc.target/i386/hle-add-rel-1.c: Likewise.

2012-05-02  Kirill Yukhin  <kirill.yukhin@intel.com>

	* gcc.target/i386/hle-cmpxchg-acq-1.c: New.
	* gcc.target/i386/hle-cmpxchg-rel-1.c: Ditto.
	* gcc.target/i386/hle-add-acq-1.c: Ditto.
	* gcc.target/i386/hle-add-rel-1.c: Ditto.
	* gcc.target/i386/hle-and-acq-1.c: Ditto.
	* gcc.target/i386/hle-and-rel-1.c: Ditto.
	* gcc.target/i386/hle-or-acq-1.c: Ditto.
	* gcc.target/i386/hle-or-rel-1.c: Ditto.
	* gcc.target/i386/hle-sub-acq-1.c: Ditto.
	* gcc.target/i386/hle-sub-rel-1.c: Ditto.
	* gcc.target/i386/hle-xadd-acq-1.c: Ditto.
	* gcc.target/i386/hle-xadd-rel-1.c: Ditto.
	* gcc.target/i386/hle-xchg-acq-1.c: Ditto.
	* gcc.target/i386/hle-xchg-rel-1.c: Ditto.
	* gcc.target/i386/hle-xor-acq-1.c: Ditto.
	* gcc.target/i386/hle-xor-rel-1.c: Ditto.

2012-03-12  Kirill Yukhin  <kirill.yukhin@intel.com>

	* gcc.target/i386/rtm-xabort-1.c: New.
	* gcc.target/i386/rtm-xbegin-1.c: Ditto.
	* gcc.target/i386/rtm-xend-1.c: Ditto.
	* gcc.target/i386/rtm-xtest-1.c: Ditto.
	* gcc.target/i386/sse-12.c: Test RTM intrinsics.
	* gcc.target/i386/sse-13.c: Ditto.
	* gcc.target/i386/sse-14.c: Ditto.
	* gcc.target/i386/sse-22.c: Ditto.
	* gcc.target/i386/sse-23.c: Ditto.
	* g++.dg/other/i386-2.C: Ditto.
	* g++.dg/other/i386-3.C: Ditto.
=======
2012-07-17  Jason Merrill  <jason@redhat.com>

	PR c++/53995
	* g++.dg/parse/enum9.C: New.

2012-07-17  Jason Merrill  <jason@redhat.com>

	PR c++/53989
	* g++.dg/template/array23.C: New.

2012-07-17  Jason Merrill  <jason@redhat.com>

	PR c++/53549
	* g++.dg/template/current-inst1.C: New.
	* g++.dg/parse/crash35.C: Adjust.
>>>>>>> 383e40fa

2012-07-13  Hans-Peter Nilsson  <hp@axis.com>

	PR rtl-optimization/53908
	* gcc.dg/torture/pr53908.c: New test.

2012-07-10  Uros Bizjak  <ubizjak@gmail.com>

	Backport from mainline
	2012-07-03  Uros Bizjak  <ubizjak@gmail.com>

	PR target/53811
	* g++.dg/other/pr53811.C: New test.

2012-07-10  Jason Merrill  <jason@redhat.com>

	PR c++/53733
	* g++.dg/cpp0x/defaulted36.C: New.
	* g++.dg/cpp0x/defaulted21.C: Adjust.

	* g++.dg/cpp0x/implicit13.C: New.

2012-07-09  Janis Johnson  <janisjo@codesourcery.com>

	Backport from mainline.
	2012-06-28  Janis Johnson  <janisjo@codesourcery.com>

	* g++.dg/cpp0x/nullptr19.c: Remove exta directives on same line.

	* g++.dg/template/error46.C: Add missing comment to dg-message.
	* g++.dg/template/crash107.C: Likewise.
	* g++.dg/template/error47.C: Likewise.
	* g++.dg/template/crash108.C: Likewise.
	* g++.dg/overload/operator5.C: Likewise.

	* gcc.dg/Wstrict-aliasing-converted-assigned.c: Fix syntax
	errors in dg-message directives, add comments.

	2012-06-26  Janis Johnson  <janisjo@codesourcery.com>

	* lib/scandump.exp (scan-dump, scan-dump-not, scan-dump-dem,
	scan-dump-dem-not): Use printable pattern in test name.

	2012-06-25  Janis Johnson  <janisjo@codesourcery.com>

	* lib/target-supports-dg.exp (testname-for-summary): New.
	* lib/profopt.exp (profopt_execute): Define testname_with_flags.
	* lib/gcc-dg.exp (cleanup-coverage-files, cleanup-repo-notes,
	cleanup-stack-usage, cleanup-dump, cleanup-saved-temps, scan-module,
	scan-module-absence, output-exists, output-exists-not: Use
	testname-for-summary.
	(dg-test): Clean up testname_with_flags.
	* lib/scanasm.exp (scan-assembler, scan-assembler-not, scan-hidden,
	scan-not-hidden, scan-file, scan-file-not, scan-stack-usage,
	scan-stack-usage-not, scan-assembler-times, scan-assembler-dem,
	scan-assembler-dem-not, object-size: Use testname-for-summary.
	* lib/gcov.exp (run-gcov): Likewise.
	* lib/scandump.exp (scan-dump, scan-dump-times, scan-dump-not,
	scan-dump-dem, scan-dump-dem-note): Likewise.

	* lib/profopt.exp: Make prof_option_list local to profopt-execute.
	* g++.dg/tree-prof/tree-prof.exp (PROFOPT_OPTIONS): Define after
	including profopt.opt; save and restore existing value.
	* g++.dg/bprob/bprob.exp: Likewise.
	* gcc.dg/matrix/matrix.exp: Likewise.
	* gcc.dg/tree-prof/tree-prof.exp: Likewise.
	* gcc.misc-tests/bprob.exp: Likewise; also replace formerly-ignored
	PROFOPT_OPTIONS.

	2012-06-15  Janis Johnson  <janosjo@codesourcery.com>

	* lib/gcov.exp (verify-lines, verify-branches, verify-calls): Use
	testname that includes flags, passed in as new argument, in
	pass/fail messages.
	(run_gcov): Get testname from dg-test, use it in pass/fail messages
	and pass it to verify-* procedures.

	* g++.dg/torture/stackalign/stackalign.exp: Combine stack
	alignment torture options with usual torture options.

	* g++.dg/cpp0x/auto27.C: Add comments to checks for multiple
	messages reported for one line of source code.
	* g++.dg/cpp0x/constexpr-decl.C: Likewise.
	* g++.dg/cpp0x/decltype2.C: Likewise.
	* g++.dg/cpp0x/decltype3.C: Likewise.
	* g++.dg/cpp0x/lambda/lambda-syntax1.C: Likewise.
	* g++.dg/cpp0x/regress/error-recovery1.C: Likewise.
	* g++.dg/cpp0x/static_assert3.C: Likewise.
	* g++.dg/cpp0x/udlit-cpp98-neg.C: Likewise.
	* g++.dg/cpp0x/udlit-shadow-neg.C: Likewise.
	* g++.dg/cpp0x/union1.C: Likewise.
	* g++.dg/cpp0x/variadic-ex10.C: Likewise.
	* g++.dg/cpp0x/variadic-ex14.C: Likewise.
	* g++.dg/cpp0x/variadic2.C: Likewise.
	* g++.dg/cpp0x/variadic20.C: Likewise.
	* g++.dg/cpp0x/variadic74.C: Likewise.
	* g++.dg/diagnostic/bitfld2.C: Likewise.
	* g++.dg/ext/attrib44.C: Likewise.
	* g++.dg/ext/no-asm-1.C: Likewise.
	* g++.dg/other/error34.C: Likewise.
	* g++.dg/parse/crash46.C: Likewise.
	* g++.dg/parse/error10.C: Likewise.
	* g++.dg/parse/error2.C: Likewise.
	* g++.dg/parse/error3.C: Likewise.
	* g++.dg/parse/error36.C: Likewise.
	* g++.dg/parse/error8.C: Likewise.
	* g++.dg/parse/error9.C: Likewise.
	* g++.dg/parse/parser-pr28152-2.C: Likewise.
	* g++.dg/parse/parser-pr28152.C: Likewise.
	* g++.dg/parse/template25.C: Likewise.
	* g++.dg/parse/typename11.C: Likewise.
	* g++.dg/tc1/dr147.C: Likewise.
	* g++.dg/template/deduce3.C: Likewise.
	* g++.dg/template/koenig9.C: Likewise.
	* g++.dg/template/pr23510.C: Likewise.
	* g++.dg/warn/pr12242.C: Likewise.
	* g++.dg/warn/pr30551-2.C: Likewise.
	* g++.dg/warn/pr30551.C: Likewise.
	* g++.old-deja/g++.other/typename1.C: Likewise.
	* g++.old-deja/g++.pt/niklas01a.C: Likewise.

	2012-06-13  Janis Johnson  <janisjo@codesourcery.com>

	PR testsuite/20771
	* lib/dg-pch.exp (dg-flags-pch): Add flags to make compile lines in
	test summary unique.

	* lib/scanasm.exp (scan-assembler, scan-assembler-not, scan-hidden,
	scan-not-hiddent, scan-file, scan-file-not, scan-stack-usage,
	scan-stack-usage-not): Don't strip torture options from test name.

	* lib/scandump.exp (scan-dump-times): Use printable version of
	regexp in test summary line.

	* gcc.dg/di-longlong64-sync-1.c: Add comments to checks for multiple
	messages reported for one line of source code.
	* gcc.dg/format/few-1.c: Likewise.
	* gcc.dg/ia64-sync-2.c: Likewise.
	* gcc.dg/sync-2.c: Likewise.
	* gcc.dg/noncompile/pr44517.c: Likewise.

	2012-06-12  Janis Johnson  <janisjo@codesourcery.com>

	* gcc.dg/torture/stackalign/stackalign.exp: Combine stack
	alignment torture options with usual torture options.
	* gcc.dg/torture/stackalign/alloca-2.c: Use dg-additional-options
	instead of dg-options.
	* gcc.dg/torture/stackalign/alloca-3.c: Likewise.
	* gcc.dg/torture/stackalign/alloca-4.c: Likewise.
	* gcc.dg/torture/stackalign/alloca-5.c: Likewise.
	* gcc.dg/torture/stackalign/alloca-6.c: Likewise.
	* gcc.dg/torture/stackalign/push-1.c: Likewise.
	* gcc.dg/torture/stackalign/vararg-3.c: Likewise.

	* gcc.target/arm/di-longlong64-sync-withhelpers.c: Add comments
	to checks for multiple messages reported for one line of source code.
	* gcc.target/arm/di-longlong64-sync-withldrexd.c: Likewise.

	* gcc.c-torture/compile/sync-1.c: Add comments to checks for multiple
	messages reported for one line of source code.

	* gcc.dg/20031223-1.c: Add comments to check for multiple
	messages reported for one line of source code.
	* gcc.dg/Wconversion-integer.c: Likewise.
	* gcc.dg/Wfatal-2.c: Likewise.
	* gcc.dg/Wfatal.c: Likewise.
	* gcc.dg/Wobjsize-1.c: Likewise.
	* gcc.dg/c99-vla-jump-1.c: Likewise.
	* gcc.dg/c99-vla-jump-2.c: Likewise.
	* gcc.dg/c99-vla-jump-3.c: Likewise.
	* gcc.dg/c99-vla-jump-4.c: Likewise.
	* gcc.dg/c99-vla-jump-5.c: Likewise.
	* gcc.dg/decl-9.c: Likewise.
	* gcc.dg/declspec-10.c: Likewise.
	* gcc.dg/declspec-18.c: Likewise.
	* gcc.dg/mtune.c: Likewise.
	* gcc.dg/parser-pr28152-2.c: Likewise.
	* gcc.dg/parser-pr28152.c: Likewise.
	* gcc.dg/pr14475.c: Likewise.
	* gcc.dg/pr27953.c: Likewise.
	* gcc.dg/pr28322-3.c: Likewise.
	* gcc.dg/pr30457.c: Likewise.
	* gcc.dg/pr30551-2.c: Likewise.
	* gcc.dg/pr30551-3.c: Likewise.
	* gcc.dg/pr30551-4.c: Likewise.
	* gcc.dg/pr30551-5.c: Likewise.
	* gcc.dg/pr30551-6.c: Likewise.
	* gcc.dg/pr30551.c: Likewise.
	* gcc.dg/pr45461.c: Likewise.
	* gcc.dg/pr48552-1.c: Likewise.
	* gcc.dg/pr48552-2.c: Likewise.
	* gcc.dg/redecl-1.c: Likewise.
	* gcc.dg/transparent-union-3.c: Likewise.
	* gcc.dg/utf-dflt.c: Likewise.
	* gcc.dg/utf-dflt2.c: Likewise.
	* gcc.dg/vla-8.c: Likewise.
	* gcc.dg/vla-init-1.c: Likewise.
	* gcc.dg/wtr-int-type-1.c: Likewise.

	* c-c++-common/raw-string-3.c: Add comments to checks for multiple
	messages reported for for one line of source code.
	* c-c++-common/raw-string-5.c: Likewise.
	* c-c++-common/raw-string-4.c: Likewise.
	* c-c++-common/raw-string-6.c: Likewise.
	* c-c++-common/pr20000.c: Likewise.

	* gcc.dg/cpp/include2a.c: Add comments to checks for multiple
	messages reported for one line of source code.
	* gcc.dg/cpp/pr30786.c: Likewise.
	* gcc.dg/cpp/pr28709.c: Likewise.
	* gcc.dg/cpp/missing-header-MD.c: Likewise.
	* gcc.dg/cpp/macspace2.c: Likewise.
	* gcc.dg/cpp/missing-header-1.c: Likewise.
	* gcc.dg/cpp/missing-header-MMD.c: Likewise.
	* gcc.dg/cpp/missing-sysheader-MD.c: Likewise.
	* gcc.dg/cpp/missing-sysheader-MMD.c: Likewise.

2012-07-09  Jason Merrill  <jason@redhat.com>

	PR c++/53882
	* g++.dg/cpp0x/nullptr29.C: New.

2012-07-06  Mikael Morin  <mikael@gcc.gnu.org>

	PR fortran/53732
	* gfortran.dg/inline_sum_4.f90: New test.

2012-07-06  Richard Guenther  <rguenther@suse.de>

	Backport from mainline
	2012-06-18  Richard Guenther  <rguenther@suse.de>

	PR tree-optimization/53693
	* g++.dg/torture/pr53693.C: New testcase.

2012-07-06  Richard Guenther  <rguenther@suse.de>

	Backport from mainline
	2012-04-11  Richard Guenther  <rguenther@suse.de>

	PR middle-end/52621
	* gfortran.dg/pr52621.f90: New testcase.

2012-07-05  Pat Haugen <pthaugen@us.ibm.com>

	Backport from mainline
	2012-05-24  Pat Haugen <pthaugen@us.ibm.com>

	* gcc.target/powerpc/lhs-1.c: New.
	* gcc.target/powerpc/lhs-2.c: New.
	* gcc.target/powerpc/lhs-3.c: New.

2012-07-03  Eric Botcazou  <ebotcazou@adacore.com>

	* gnat.dg/recursive_call.adb: New test.

2012-07-03  Eric Botcazou  <ebotcazou@adacore.com>

	* gnat.dg/discr37.ad[sb]: New test.

2012-07-02  Jason Merrill  <jason@redhat.com>

	PR c++/53816
	* g++.dg/template/ref6.C: New.

	PR c++/53821
	* g++.dg/cpp0x/lambda/lambda-template6.C: New.

2012-06-29  Ramana Radhakrishnan  <ramana.radhakrishnan@linaro.org>

	Backport from mainline.
	2012-05-30  Ramana Radhakrishnan  <ramana.radhakrishnan@linaro.org>
	* gcc.target/arm/neon-vrev.c: New.

2012-06-28  Richard Guenther  <rguenther@suse.de>

	PR middle-end/53790
	* gcc.dg/torture/pr53790.c: New testcase.

2012-06-27  Fabien Chêne  <fabien@gcc.gnu.org>

	PR c++/51214
	* g++.dg/cpp0x/forw_enum11.C: New.

2012-06-26  Richard Guenther  <rguenther@suse.de>

	PR c++/53752
	* g++.dg/torture/pr53752.C: New testcase.

2012-06-25  Jason Merrill  <jason@redhat.com>

	PR c++/53498
	PR c++/53305
	* g++.dg/cpp0x/decltype38.C: New.
	* g++.dg/cpp0x/variadic132.C: New.

	PR c++/52988
	* g++.dg/cpp0x/nullptr28.C: New.

	PR c++/53202
	* g++.dg/cpp0x/constexpr-tuple.C: New.

2012-06-25  Jakub Jelinek  <jakub@redhat.com>

	PR target/53759
	* gcc.target/i386/pr53759.c: New test.

	PR c++/53594
	* g++.dg/cpp0x/nsdmi7.C: New test.

2012-06-22  Tobias Burnus  <burnus@net-b.de>

	Backport from mainline
	2012-06-17  Tobias Burnus  <burnus@net-b.de>

	PR fortran/53691
	PR fortran/53685
	* gfortran.dg/transfer_check_3.f90: New.

2012-06-22  Eric Botcazou  <ebotcazou@adacore.com>

	* gnat.dg/lto15.ad[sb]: New test.

2012-06-19  Kaz Kojima  <kkojima@gcc.gnu.org>

	* gcc.dg/stack-usage-1.c: Remove dg-options line for sh targets
	and add __sh__ case.

2012-06-19  Jason Merrill  <jason@redhat.com>

	PR c++/53651
	* g++.dg/cpp0x/decltype37.C: New.

	PR c++/52637
	* g++.dg/debug/localclass1.C: New.

	* g++.dg/debug/dwarf2/namespace-2.C: New.
	* g++.dg/debug/dwarf2/localclass3.C: New.

2012-06-19  Richard Guenther  <rguenther@suse.de>

	PR middle-end/53470
	* g++.dg/lto/pr53470_0.C: New testcase.
	* gcc.dg/lto/pr53470_0.c: Likewise.

2012-06-19  Jason Merrill  <jason@redhat.com>

	Reapply:
	PR c++/53137
	* g++.dg/cpp0x/lambda/lambda-template5.C: New.

	PR c++/53599
	* g++.dg/template/local7.C: New.

2012-06-16  Venkataramanan Kumar  <venkataramanan.kumar@amd.com>

	Back port from mainline
	2012-05-09 Uros Bizjak  <ubizjak@gmail.com>

	PR target/52908
	* gcc.target/i386/xop-imul32widen-vector.c: Update scan-assembler
	directive to Scan for vpmuldq, not vpmacsdql.

2012-06-15  Eric Botcazou  <ebotcazou@adacore.com>

	* gnat.dg/vect8.ad[sb]: New test.

2012-06-14  Jakub Jelinek  <jakub@redhat.com>

	Backported from mainline
	2012-06-12  Jakub Jelinek  <jakub@redhat.com>

	PR rtl-optimization/53589
	* gcc.dg/torture/pr53589.c: New test.

	2012-06-07  Jakub Jelinek  <jakub@redhat.com>

	PR middle-end/53580
	* gcc.dg/gomp/nesting-1.c: Expect errors rather than warnings.
	* gcc.dg/gomp/critical-4.c: Likewise.
	* gfortran.dg/gomp/appendix-a/a.35.1.f90: Likewise.
	* gfortran.dg/gomp/appendix-a/a.35.3.f90: Likewise.
	* gfortran.dg/gomp/appendix-a/a.35.4.f90: Likewise.
	* gfortran.dg/gomp/appendix-a/a.35.6.f90: Likewise.
	* c-c++-common/gomp/pr53580.c: New test.

2012-06-14  Tobias Burnus  <burnus@net-b.de>

	Backport from mainline
	2012-06-04  Tobias Burnus  <burnus@net-b.de>

	PR fortran/50619
	* gfortran.dg/init_flag_10.f90: New.

2012-06-14  Richard Guenther  <rguenther@suse.de>

	Backport from mainline
	2012-06-11  Richard Guenther  <rguenther@suse.de>

	PR c++/53616
	* g++.dg/ext/pr53605.C: New testcase.

2012-06-14  Tobias Burnus  <burnus@net-b.de>

	PR fortran/53597
	* gfortran.dg/save_4.f90: New.

2012-06-14  Richard Guenther  <rguenther@suse.de>

	Backport from mainline
	2012-06-06  Fabien Chêne  <fabien@gcc.gnu.org>

	PR c++/52841
	* g++.dg/cpp0x/pr52841.C: New testcase.

2012-06-13  Christian Bruel  <christian.bruel@st.com>

	PR target/53621
	* gcc.dg/stack-usage-1.c: Force -fomit-frame-pointer on SH.

2012-06-14  Release Manager

	* GCC 4.7.1 released.

2012-06-12  Jason Merrill  <jason@redhat.com>

	PR c++/53599
	* g++.dg/template/local7.C: New.

	Revert:
	PR c++/53137
	* g++.dg/cpp0x/lambda/lambda-template5.C: New.

2012-06-04  Paolo Carlini  <paolo.carlini@oracle.com>

	PR c++/53524
	* g++.dg/warn/Wenum-compare-no-2: New.

2012-06-04  Edmar Wienskoski  <edmar@freescale.com>

	PR target/53559
	* gcc.target/powerpc/cell_builtin_1.c: New test case.
	* gcc.target/powerpc/cell_builtin_2.c: Ditto.
	* gcc.target/powerpc/cell_builtin_3.c: Ditto.
	* gcc.target/powerpc/cell_builtin_4.c: Ditto.
	* gcc.target/powerpc/cell_builtin_5.c: Ditto.
	* gcc.target/powerpc/cell_builtin_6.c: Ditto.
	* gcc.target/powerpc/cell_builtin_7.c: Ditto.
	* gcc.target/powerpc/cell_builtin_8.c: Ditto.

2012-06-04  Richard Guenther  <rguenther@suse.de>

	Backport from mainline
	2012-04-25  Jakub Jelinek  <jakub@redhat.com>

	PR middle-end/52979
	* gcc.c-torture/compile/pr52979-1.c: New test.
	* gcc.c-torture/execute/pr52979-1.c: New test.
	* gcc.c-torture/execute/pr52979-2.c: New test.

2012-06-04  Jakub Jelinek  <jakub@redhat.com>

	PR tree-optimization/53550
	* gcc.dg/pr53550.c: New test.

2012-06-04  Richard Guenther  <rguenther@suse.de>
	    Eric Botcazou  <ebotcazou@adacore.com>

	Backport from mainline
	PR middle-end/52080
	PR middle-end/52097
	PR middle-end/48124
	* gcc.dg/torture/pr48124-1.c: New testcase.
	* gcc.dg/torture/pr48124-2.c: Likewise.
	* gcc.dg/torture/pr48124-3.c: Likewise.
	* gcc.dg/torture/pr48124-4.c: Likewise.
	* gnat.dg/pack16.adb: Likewise.
	* gnat.dg/pack16_pkg.ads: Likewise.
	* gnat.dg/pack17.adb: Likewise.
	* gnat.dg/specs/pack7.ads: Likewise.
	* gnat.dg/specs/pack8.ads: Likewise.
	* gnat.dg/specs/pack8_pkg.ads: Likewise.

2012-06-01  Jason Merrill  <jason@redhat.com>

	PR c++/52973
	* g++.dg/ext/visibility/template12.C: New.
	* g++.dg/ext/attrib14.C: Adjust warning line.

	PR c++/52725
	* g++.dg/parse/new6.C: New.
	* g++.dg/template/sizeof-template-argument.C: Adjust error message.

2012-06-01  Jason Merrill  <jason@redhat.com>

	PR c++/53137
	* g++.dg/cpp0x/lambda/lambda-template5.C: New.

2012-06-01  Jason Merrill  <jason@redhat.com>

	PR c++/53484
	* g++.dg/cpp0x/auto33.C: New.

2012-06-01  Eric Botcazou  <ebotcazou@adacore.com>

	* c-c++-common/restrict-2.c: Revert previous change.

2012-06-01  Eric Botcazou  <ebotcazou@adacore.com>

	PR ada/53517
	* gnat.dg/lto14.adb: Skip on Solaris.

2012-05-31  Jason Merrill  <jason@redhat.com>

	PR c++/52905
	* g++.dg/cpp0x/initlist-ctor1.C: New.

2012-05-31  Richard Guenther  <rguenther@suse.de>

	PR middle-end/48493
	* gcc.dg/torture/pr48493.c: New testcase.

2012-05-30  Jakub Jelinek  <jakub@redhat.com>

	PR c++/53356
	* g++.dg/init/new33.C: New test.

2012-05-30  Jason Merrill  <jason@redhat.com>

	PR c++/53220
	* c-c++-common/array-lit.c: New.
	* g++.dg/ext/complit12.C: #if 0 out decay-to-pointer test.

2012-05-30  Richard Guenther  <rguenther@suse.de>

	PR middle-end/53501
	* gcc.dg/torture/pr53501.c: New testcase.
	* c-c++-common/restrict-2.c: Adjust.

2012-05-30  Jakub Jelinek  <jakub@redhat.com>

	PR rtl-optimization/53519
	* gcc.c-torture/compile/pr53519.c: New test.

2012-05-29  Richard Guenther  <rguenther@suse.de>

	PR tree-optimization/53516
	* gcc.dg/torture/pr53516.c: New testcase.

2012-05-29  Paolo Carlini  <paolo.carlini@oracle.com>

	PR c++/53491
	* g++.dg/parse/crash60.C: New.

2012-05-28  Jakub Jelinek  <jakub@redhat.com>

	PR tree-optimization/53505
	* c-c++-common/torture/pr53505.c: New test.

2012-05-25  Ian Lance Taylor  <iant@google.com>

	* gcc.dg/split-6.c: New test.

2012-05-25  Eric Botcazou  <ebotcazou@adacore.com>

	* gnat.dg/lto14.adb: New test.

2012-05-24  Richard Guenther  <rguenther@suse.de>

	PR middle-end/53460
	* g++.dg/tree-prof/pr53460.C: New testcase.

2012-05-24  Jakub Jelinek  <jakub@redhat.com>

	PR tree-optimization/53465
	* gcc.c-torture/execute/pr53465.c: New test.

2012-05-23  Tobias Burnus  <burnus@net-b.de>

	PR fortran/53389
	* gfortran.dg/realloc_on_assign_15.f90: New.

2012-05-22  Richard Guenther  <rguenther@suse.de>

	PR tree-optimization/53408
	* gcc.dg/torture/pr53408.c: New testcase.

2012-05-22  Richard Guenther  <rguenther@suse.de>

	PR middle-end/51071
	* gcc.dg/torture/pr51071-2.c: New testcase.

2012-05-21  Jakub Jelinek  <jakub@redhat.com>

	PR tree-optimization/53366
	* gcc.dg/torture/pr53366-1.c: New test.
	* gcc.dg/torture/pr53366-2.c: New test.
	* gcc.target/i386/pr53366-1.c: New test.
	* gcc.target/i386/pr53366-2.c: New test.

	PR tree-optimization/53409
	* gcc.c-torture/compile/pr53409.c: New test.

	PR tree-optimization/53410
	* gcc.c-torture/compile/pr53410-1.c: New test.
	* gcc.c-torture/compile/pr53410-2.c: New test.

2012-05-21  Joseph Myers  <joseph@codesourcery.com>

	PR c/53418
	* gcc.c-torture/compile/pr53418-1.c,
	gcc.c-torture/compile/pr53418-2.c: New tests.

2012-05-21  Patrick Marlier  <patrick.marlier@gmail.com>

	* gcc.dg/tm/indirect-2.c: New test.

2012-05-21  H.J. Lu  <hongjiu.lu@intel.com>

	Backport from mainline
	2012-05-21  Uros Bizjak  <ubizjak@gmail.com>
		    H.J. Lu  <hongjiu.lu@intel.com>

	PR target/53416
	* gcc.target/i386/pr53416.c: New file.

2012-05-20  Eric Botcazou  <ebotcazou@adacore.com>

	* gnat.dg/lto13.adb: New test.
	* gnat.dg/lto13_pkg.ad[sb]: New helper.

2012-05-18  Eric Botcazou  <ebotcazou@adacore.com>

	* gnat.dg/specs/lto12.ads: New test.
	* gnat.dg/specs/lto12_pkg.ads: New helper.

2012-05-17  David S. Miller  <davem@davemloft.net>

	* gfortran.dg/bessel_7.f90: Bump allowed precision to avoid
	failure on sparc-*-linux-gnu.

2012-05-16  Richard Henderson  <rth@redhat.com>

	PR debug/52727
	* g++.dg/opt/pr52727.C: New testcase.

2012-05-16  Richard Guenther  <rguenther@suse.de>

	PR tree-optimization/53364
	* g++.dg/torture/pr53364.C: New testcase.

2012-05-15  Jakub Jelinek  <jakub@redhat.com>

	PR target/53358
	* gcc.dg/pr53358.c: New test.

2012-05-14  Uros Bizjak  <ubizjak@gmail.com>

	* gcc.target/i386/avx256-unaligned-load-[1234].c: Update scan strings.
	* gcc.target/i386/avx256-unaligned-store-[1234].c: Ditto.

2012-05-12  Eric Botcazou  <ebotcazou@adacore.com>

	* gnat.dg/null_pointer_deref3.adb: New test.

2012-05-10  Paolo Carlini  <paolo.carlini@oracle.com>

	PR c++/53301
	* g++.dg/warn/Wzero-as-null-pointer-constant-6.C: New.

2012-05-10  Eric Botcazou  <ebotcazou@adacore.com>

	* gnat.dg/lto11.ad[sb]: New test.

2012-05-08  Hans-Peter Nilsson  <hp@axis.com>

	PR target/53272
	* gcc.dg/torture/pr53272-1.c, gcc.dg/torture/pr53272-2.c: New test.

2012-05-07  Jakub Jelinek  <jakub@redhat.com>

	PR tree-optimization/53239
	* g++.dg/opt/vrp3.C: New test.
	* g++.dg/opt/vrp3-aux.cc: New file.
	* g++.dg/opt/vrp3.h: New file.

2012-05-07  Tobias Burnus  <burnus@net-b.de>

	Backport from mainline:
	2012-05-07  Tobias Burnus  <burnus@net-b.de>

	PR fortran/53255
	* gfortran.dg/typebound_operator_15.f90: New.

2012-05-05  Tobias Burnus  <burnus@net-b.de>

	Backport from mainline:
	2012-05-04  Tobias Burnus  <burnus@net-b.de>

	PR fortran/53111
	* gfortran.dg/constructor_7.f90: New.
	* gfortran.dg/constructor_8.f90: New.

2012-05-04  Ulrich Weigand  <ulrich.weigand@linaro.org>

	Backport from mainline:

	2012-05-04  Ulrich Weigand  <ulrich.weigand@linaro.org>

	PR tree-optimization/52633
	* gcc.dg/vect/vect-over-widen-1.c: Two patterns should now be
	recognized as widening shifts instead of over-widening.
	* gcc.dg/vect/vect-over-widen-1-big-array.c: Likewise.
	* gcc.dg/vect/vect-over-widen-4.c: Likewise.
	* gcc.dg/vect/vect-over-widen-4-big-array.c: Likewise.
	* gcc.target/arm/pr52633.c: New test.

	2012-04-10  Ulrich Weigand  <ulrich.weigand@linaro.org>

	PR tree-optimization/52870
	* gcc.dg/vect/pr52870.c: New test.

2012-05-04  Richard Guenther  <rguenther@suse.de>

	* gcc.dg/lto/pr53214_0.c: New testcase.

2012-05-04  Eric Botcazou  <ebotcazou@adacore.com>

	* gcc.target/ia64/pr48496.c: New test.
	* gcc.target/ia64/pr52657.c: Likewise.

2012-05-03  Michael Meissner  <meissner@linux.vnet.ibm.com>

	Backport from mainline
	2012-05-03  Michael Meissner  <meissner@linux.vnet.ibm.com>

	PR target/53199
	* gcc.target/powwerpc/pr53199.c: New file.

2012-05-03  Martin Jambor  <mjambor@suse.cz>

	Backport from mainline
	2012-05-02  Martin Jambor  <mjambor@suse.cz>

	PR lto/52605
	* g++.dg/lto/pr52605_0.C: New test.

2012-05-03  Paolo Carlini  <paolo.carlini@oracle.com>

	PR c++/53186
	* g++.dg/other/final2.C: New.

2012-05-03  Jakub Jelinek  <jakub@redhat.com>

	PR debug/53174
	* gcc.dg/pr53174.c: New test.

	PR target/53187
	* gcc.target/arm/pr53187.c: New test.
	* gcc.c-torture/compile/pr53187.c: New test.

2012-05-03  Richard Guenther  <rguenther@suse.de>

	PR tree-optimization/53144
	* gcc.dg/torture/pr53144.c: New testcase.

2012-05-02  Tobias Burnus  <burnus@net-b.de>

	Backport from mainline
	2012-04-16  Tobias Burnus  <burnus@net-b.de>

	PR fortran/52864
	* gfortran.dg/pointer_intent_6.f90: New.

2012-05-02  Jakub Jelinek  <jakub@redhat.com>

	PR tree-optimization/53163
	* gcc.c-torture/compile/pr53163.c: New test.

	PR rtl-optimization/53160
	* gcc.c-torture/execute/pr53160.c: New test.

2012-04-30  Thomas Koenig  <tkoenig@gcc.gnu.org>

	PR fortran/53148
	Backport from trunk
	* gfortran.dg/function_optimize_12.f90:  New test.

2012-04-30  Uros Bizjak  <ubizjak@gmail.com>

	Backport from mainline
	2012-04-27  Paolo Bonzini  <bonzini@gnu.org>

	PR target/53138
	* gcc.c-torture/execute/20120427-1.c: New testcase.

2012-04-26  Hans-Peter Nilsson  <hp@axis.com>

	PR target/53120
	* gcc.dg/torture/pr53120.c: New test.

2012-04-25  Jakub Jelinek  <jakub@redhat.com>

	PR c/52880
	* gcc.dg/pr52880.c: New test.

2012-04-24  Georg-Johann Lay  <avr@gjlay.de>

	PR testsuite/52641
	PR tree-optimizations/52891

	* gcc.c-torture/compile/pr52891-2.c: Fix test for 16-bit int.

2012-04-24  Richard Guenther  <rguenther@suse.de>

	PR tree-optimization/53085
	* g++.dg/torture/pr53085.C: New testcase.

2012-04-23  Richard Guenther  <rguenther@suse.de>

	PR c/53060
	* gcc.dg/pr53060.c: New testcase.

2012-04-23  Jakub Jelinek  <jakub@redhat.com>

	PR tree-optimizations/52891
	* gcc.c-torture/compile/pr52891-1.c: New test.
	* gcc.c-torture/compile/pr52891-2.c: New test.

2012-04-20  Ian Lance Taylor  <iant@google.com>

	* go.test/go-test.exp (go-set-goarch): Recognize powerpc*-*-*.
	(go-gc-tests): Skip nilptr.go on powerpc*-*-*.

2012-04-17  Paolo Carlini  <paolo.carlini@oracle.com>

	PR c++/53003
	* g++.dg/parse/crash59.C: New.

2012-04-16  Jason Merrill  <jason@redhat.com>

	PR c++/38543
	* g++.dg/cpp0x/variadic131.C: New.

2012-04-16  Jason Merrill  <jason@redhat.com>

	PR c++/50830
	* g++.dg/cpp0x/variadic129.C: New.

	PR c++/50303
	* g++.dg/cpp0x/variadic128.C: New.

2012-04-16  Uros Bizjak  <ubizjak@gmail.com>

	Backport from mainline
	2012-04-12  Uros Bizjak  <ubizjak@gmail.com>

	PR target/52932
	* gcc.target/i386/avx2-vpermps-1.c (avx2_test): Use __m256i type for
	second function argument.
	* gcc.target/i386/avx2-vpermps-2.c (init_permps): Update declaration.
	(calc_permps): Update declaration.  Calculate result correctly.
	(avx2_test): Change src2 type to union256i_d.
	* gcc.target/i386/avx2-vpermd-2.c (calc_permd): Calculate result
	correctly.

2012-04-16  Martin Jambor  <mjambor@suse.cz>

	Backported from mainline

	2012-04-13  Martin Jambor  <mjambor@suse.cz>
	PR middle-end/52939

	* g++.dg/ipa/pr52939.C: New test.

2012-04-15  Jason Merrill  <jason@redhat.com>

	PR c++/52380
	* g++.dg/cpp0x/variadic125.C: New.

	PR c++/52292
	* g++.dg/cpp0x/variadic124.C: New.

2012-04-15  Fabien Chêne  <fabien@gcc.gnu.org>

	PR c++/52465
	* g++.dg/lookup/using52.C: New.

2012-04-13  Jason Merrill  <jason@redhat.com>

	PR c++/52824
	* g++.dg/cpp0x/variadic123.C: New.
	* g++.dg/cpp0x/alias-decl-15.C: Remove dg-errors.

2012-04-11  Jason Merrill  <jason@redhat.com>

	PR debug/45088
	* g++.dg/debug/dwarf2/self-ref-1.C: Define virtual destructor.
	* g++.dg/debug/dwarf2/self-ref-1.C: Likewise.

	PR c++/52906
	* g++.dg/ext/attrib45.C: New.

2012-04-13  Tom de Vries  <tom@codesourcery.com>

	Backport from mainline r186419.

	2012-04-13  Tom de Vries  <tom@codesourcery.com>

	* gcc.dg/pr52734.c: New test.

2012-04-13  Richard Guenther  <rguenther@suse.de>

	PR tree-optimization/52969
	* gcc.dg/torture/pr52969.c: New testcase.

2012-04-13  Richard Guenther  <rguenther@suse.de>

	PR c/52862
	* gcc.dg/pr52862.c: New testcase.

2012-04-12  Michael Meissner  <meissner@linux.vnet.ibm.com>

	Backport from mainline
	2012-04-12  Michael Meissner  <meissner@linux.vnet.ibm.com>

	PR target/52775
	* gcc.target/powerpc/pr52775.c: New file.

2012-04-12  Richard Guenther  <rguenther@suse.de>

	PR tree-optimization/52943
	* gcc.dg/torture/pr52943.c: New testcase.

2012-04-09  Mike Stump  <mikestump@comcast.net>

	* g++.dg/cpp0x/udlit-raw-op.C: Don't use CRLF endings.
	* gcc.dg/tree-ssa/vrp59.c: Likewise.
	* gcc.dg/tree-ssa/vrp60.c: Likewise.
	* gnat.dg/aggr11.adb: Likewise.
	* gnat.dg/aggr11_pkg.ads: Likewise.
	* gnat.dg/aggr15.adb: Likewise.
	* gnat.dg/aggr15.ads: Likewise.
	* gnat.dg/aggr17.adb: Likewise.
	* gnat.dg/aggr18.adb: Likewise.
	* gnat.dg/array14.adb: Likewise.
	* gnat.dg/array14.ads: Likewise.
	* gnat.dg/array14_pkg.ads: Likewise.
	* gnat.dg/array19.adb: Likewise.
	* gnat.dg/array19.ads: Likewise.
	* gnat.dg/discr27.adb: Likewise.
	* gnat.dg/discr27.ads: Likewise.
	* gnat.dg/discr35.adb: Likewise.
	* gnat.dg/discr35.ads: Likewise.
	* gnat.dg/discr6.adb: Likewise.
	* gnat.dg/discr6_pkg.ads: Likewise.
	* gnat.dg/import1.adb: Likewise.
	* gnat.dg/import1.ads: Likewise.
	* gnat.dg/loop_address2.adb: Likewise.
	* gnat.dg/opt7.adb: Likewise.
	* gnat.dg/opt7.ads: Likewise.
	* gnat.dg/pointer_variable_bounds.adb: Likewise.
	* gnat.dg/pointer_variable_bounds.ads: Likewise.
	* gnat.dg/rep_clause2.adb: Likewise.
	* gnat.dg/rep_clause2.ads: Likewise.
	* gnat.dg/slice2.adb: Likewise.
	* gnat.dg/slice2.ads: Likewise.
	* gnat.dg/slice6.adb: Likewise.
	* gnat.dg/slice6_pkg.ads: Likewise.
	* gnat.dg/specs/unchecked_union2.ads: Likewise.
	* gnat.dg/taft_type2.adb: Likewise.
	* gnat.dg/taft_type2.ads: Likewise.
	* gnat.dg/taft_type2_pkg.ads: Likewise.
	* gnat.dg/volatile10.adb: Likewise.
	* gnat.dg/volatile10_pkg.ads: Likewise.

	* gcc.dg/dll-8.c: Remove execute permissions.
	* g++.dg/ext/dllexport5.C: Likewise.

2012-04-09  Eric Botcazou  <ebotcazou@adacore.com>

	* lib/target-supports.exp (check_effective_target_sparc_v9): New.
	(check_effective_target_sync_long_long): Add SPARC case.
	(check_effective_target_sync_long_long_runtime): Likewise.
	(check_effective_target_sync_int_long): Adjust SPARC case.
	(check_effective_target_sync_char_short): Likewise.

2012-04-07  Thomas Koenig  <tkoenig@gcc.gnu.org>

	PR fortran/52893
	Backport from trunk
	* gfortran.dg/function_optimize_11.f90:  New test.

2012-04-07  Thomas Koenig  <tkoenig@gcc.gnu.org>

	PR fortran/52668
	Backport from trunk
	* gfortran.dg/use_only_6.f90: New test.

2012-04-06  Mike Stump  <mikestump@comcast.net>

	PR testsuite/50722
	* gcc.dg/pr49994-3.c: Use -w to squelch non-portable warnings.

2012-04-05  Jason Merrill  <jason@redhat.com>

	PR c++/52596
	* g++.dg/template/qualified-id5.C: New.

2012-04-03  Jason Merrill  <jason@redhat.com>

	PR c++/52796
	* g++.dg/cpp0x/variadic-value1.C: New.

2012-04-03  Richard Guenther  <rguenther@suse.de>

	Backport from mainline
	2012-03-02  Richard Guenther  <rguenther@suse.de>

	PR tree-optimization/52406
	* gcc.dg/torture/pr52406.c: New testcase.

2012-04-03  Richard Guenther  <rguenther@suse.de>

	Backport from mainline
	2012-03-15  Richard Guenther  <rguenther@suse.de>

	PR middle-end/52580
	* gfortran.dg/vect/pr52580.f: New testcase.

2012-04-03  Richard Guenther  <rguenther@suse.de>

	Backport from mainline
	2012-03-06  Richard Guenther  <rguenther@suse.de>

	PR middle-end/52493
	* gcc.dg/torture/pr52493.c: New testcase.

	2012-03-23  Richard Guenther  <rguenther@suse.de>

	PR tree-optimization/52678
	* gfortran.dg/pr52678.f: New testcase.

	2012-03-26  Richard Guenther  <rguenther@suse.de>

	PR tree-optimization/52701
	* gfortran.dg/pr52701.f90: New testcase.

	2012-03-30  Richard Guenther  <rguenther@suse.de>

	PR tree-optimization/52754
	* gcc.target/i386/pr52754.c: New testcase.

2012-04-03  Jakub Jelinek  <jakub@redhat.com>

	PR tree-optimization/52835
	* gfortran.dg/pr52835.f90: New test.

2012-03-31  Eric Botcazou  <ebotcazou@adacore.com>

	* gnat.dg/controlled6.adb: New test.
	* gnat.dg/controlled6_pkg.ads: New helper.
	* gnat.dg/controlled6_pkg-iterators.ad[sb]: Likewise.

2012-03-29  Meador Inge  <meadori@codesourcery.com>

	PR c++/52672
	* g++.dg/cpp0x/constexpr-52672.C: New testcase.

2012-03-29  Paolo Carlini  <paolo.carlini@oracle.com>

	PR c++/52718
	* g++.dg/warn/Wzero-as-null-pointer-constant-5.C: New.

2012-03-29  Jason Merrill  <jason@redhat.com>

	PR c++/52685
	* g++.dg/template/inherit8.C: New.

2012-03-29  Jakub Jelinek  <jakub@redhat.com>

	PR c++/52759
	* g++.dg/ext/weak4.C: New test.

2012-03-29  Jason Merrill  <jason@redhat.com>

	PR c++/52743
	* g++.dg/cpp0x/initlist-array3.C: New.

2012-03-28  Jason Merrill  <jason@redhat.com>

	PR c++/52746
	* g++.dg/overload/virtual2.C: New.

2012-03-28  Martin Jambor  <mjambor@suse.cz>

	Backported from mainline
	2012-03-27  Martin Jambor  <mjambor@suse.cz>

	PR middle-end/52693
	* gcc.dg/torture/pr52693.c: New test.

2012-03-28  Jakub Jelinek  <jakub@redhat.com>

	PR middle-end/52691
	* gcc.dg/pr52691.c: New test.

	PR middle-end/52750
	* gcc.c-torture/compile/pr52750.c: New test.

2012-03-28  Georg-Johann Lay  <avr@gjlay.de>

	Backport from 2012-03-28 mainline r185910.

	PR target/52692
	* gcc.target/avr/torture/builtins-2.c: New test.

2012-03-28  Jakub Jelinek  <jakub@redhat.com>

	PR target/52736
	* gcc.target/i386/pr52736.c: New test.

2012-03-27  Richard Guenther  <rguenther@suse.de>

	PR middle-end/52720
	* gcc.dg/torture/pr52720.c: New testcase.

2012-03-26  Georg-Johann Lay  <avr@gjlay.de>

	Backport from 2012-03-26 mainline r185793.

	* gcc.target/avr/torture/avr-torture.exp (AVR_TORTURE_OPTIONS):
	Add "-Os -flto" to list.

2012-03-25  Eric Botcazou  <ebotcazou@adacore.com>

	* gnat.dg/concat2.ad[sb]: New test.

2012-03-24  Steven Bosscher  <steven@gcc.gnu.org>

	PR middle-end/52640
	* gcc.c-torture/compile/limits-externdecl.c: New test.

2012-03-22  Paolo Carlini  <paolo.carlini@oracle.com>

	PR c++/52487
	* g++.dg/cpp0x/lambda/lambda-ice7.C: New.

2012-03-22  Tobias Burnus  <burnus@net-b.de>

	PR fortran/52452
	* gfortran.dg/intrinsic_8.f90: New.

2012-03-22  Jakub Jelinek  <jakub@redhat.com>

	PR c++/52671
	* g++.dg/ext/attrib44.C: New test.

2012-03-22  Jason Merrill  <jason@redhat.com>

	* g++.dg/torture/pr52582.C: New.

2012-03-22  Georg-Johann Lay  <avr@gjlay.de>

	Backport from 2012-03-20 mainline r185583.

	* gcc.target/avr/progmem.h (pgm_read_char): Define depending on
	__AVR_HAVE_LPMX__

	Backport from 2012-03-20 mainline r185570.

	PR target/49868
	* gcc.target/avr/torture/addr-space-2.h: New file.
	* gcc.target/avr/torture/addr-space-2-g.h: New test.
	* gcc.target/avr/torture/addr-space-2-0.h: New test.
	* gcc.target/avr/torture/addr-space-2-1.h: New test.
	* gcc.target/avr/torture/addr-space-2-x.h: New test.

	Backport from 2012-03-12 mainline r185255.

	PR target/49868
	* gcc.target/avr/torture/addr-space-1.h: New file.
	* gcc.target/avr/torture/addr-space-g.h: New test.
	* gcc.target/avr/torture/addr-space-0.h: New test.
	* gcc.target/avr/torture/addr-space-1.h: New test.
	* gcc.target/avr/torture/addr-space-x.h: New test.

2012-03-22  Jakub Jelinek  <jakub@redhat.com>

	Backported from mainline
	2012-03-14  Jakub Jelinek  <jakub@redhat.com>

	PR c++/52521
	* g++.dg/cpp0x/udlit-args2.C: New test.

	2012-03-13  Jakub Jelinek  <jakub@redhat.com>

	PR c/52577
	* gcc.dg/Wunused-var-3.c: New test.

2012-03-22  Release Manager

	* GCC 4.7.0 released.

2012-03-20  Jason Merrill  <jason@redhat.com>

	* g++.dg/cpp0x/auto32.C: New.

2012-03-15  Jakub Jelinek  <jakub@redhat.com>
	    Andrew Pinski  <apinski@cavium.com>

	PR middle-end/52592
	* gcc.dg/pr52592.c: New test.

2012-03-14  Jakub Jelinek  <jakub@redhat.com>

	PR c++/52582
	* g++.dg/opt/pr52582.C: New test.

2012-03-12  John David Anglin  <dave.anglin@nrc-cnrc.gc.ca>

	PR target/52450
	* gcc.dg/torture/pr52402.c: Skip execution on 32-bit hppa*-*-hpux*.

	* gcc.dg/torture/pr52407.c: Add -fno-common option on hppa*-*-hpux*.

2012-03-10  Tobias Burnus  <burnus@net-b.de>

	PR fortran/52469
	* gfortran.dg/proc_ptr_34.f90: New.

2012-03-07  Jason Merrill  <jason@redhat.com>

	PR c++/52521
	* g++.dg/cpp0x/udlit-mangle.C: New.

2012-03-04  Georg-Johann Lay  <avr@gjlay.de>

	Backport from mainline r184894.
	* gcc.dg/torture/pr52402.c: Add dg-require-effective-target
	int32plus.

2012-03-02  Peter Bergner  <bergner@vnet.ibm.com>

	Backport from mainline
	2012-03-02  Peter Bergner  <bergner@vnet.ibm.com>

	* gcc.target/powerpc/pr52457.c: New test.

2012-03-01  Kai Tietz  <ktietz@redhat.com>

	* gcc.dg/torture/pr47917.c: Make test using POSIX-printf
	routines on mingw targets.
	* gcc.dg/vect/pr46126.c (uintptr_t): Add support for
	LLP64 target.

2012-03-01  Jakub Jelinek  <jakub@redhat.com>

	PR tree-optimization/52445
	* gcc.dg/pr52445.c: New test.

2012-02-29  Jakub Jelinek  <jakub@redhat.com>

	PR target/52437
	* gcc.c-torture/compile/pr52437.c: New test.

	PR middle-end/52419
	* gcc.dg/torture/pr52419.c: New test.

	PR tree-optimization/52429
	* gcc.dg/torture/pr52429.c: New test.
	* g++.dg/opt/pr52429.C: New test.

2012-02-29  Richard Guenther  <rguenther@suse.de>

	PR testsuite/52297
	* gcc.dg/lto/trans-mem-1_0.c: Remove.
	* gcc.dg/lto/trans-mem-1_1.c: Likewise.
	* gcc.dg/lto/trans-mem-2_0.c: Likewise.
	* gcc.dg/lto/trans-mem-2_1.c: Likewise.
	* gcc.dg/lto/trans-mem-4_0.c: Likewise.
	* gcc.dg/lto/trans-mem-4_1.c: Likewise.

2012-02-29  Jakub Jelinek  <jakub@redhat.com>

	* gcc.dg/torture/pr52402.c: Add -w -Wno-psabi to dg-options.

2012-02-29  Paul Thomas  <pault@gcc.gnu.org>

	PR fortran/52386
	* gfortran.dg/realloc_on_assign_13.f90 : New test.

2012-02-28  Matthew Gretton-Dann  <matthew.gretton-dann@arm.com>

	PR target/51534
	* gcc.target/arm/neon/pr51534.c: New testcase.

2012-02-28  Richard Guenther  <rguenther@suse.de>

	PR target/52407
	* gcc.dg/torture/pr52407.c: New testcase.

2012-02-28  Ramana Radhakrishnan  <ramana.radhakrishnan@arm.com>

	* gcc.target/arm/vfp1.c (dg_do run): Run on all eabi variants.
	* gcc.target/arm/vfp2.c: Likewise.
	* gcc.target/arm/vfp3.c: Likewise.
	* gcc.target/arm/vfp4.c: Likewise.
	* gcc.target/arm/vfp5.c: Likewise.
	* gcc.target/arm/vfp6.c: Likewise.
	* gcc.target/arm/vfp7.c: Likewise.
	* gcc.target/arm/vfp8.c: Likewise.
	* gcc.target/arm/vfp9.c: Likewise.
	* gcc.target/arm/vfp10.c: Likewise.
	* gcc.target/arm/vfp11.c: Likewise.
	* gcc.target/arm/vfp12.c: Likewise.
	* gcc.target/arm/vfp13.c: Likewise.
	* gcc.target/arm/vfp14.c: Likewise.
	* gcc.target/arm/vfp15.c: Likewise.
	* gcc.target/arm/vfp16.c: Likewise.
	* gcc.target/arm/vfp17.c: Likewise.
	* gcc.target/arm/neon-constants.h: New file.
	* gcc.target/arm/neon-vect1.c: New test.
	* gcc.target/arm/neon-vect2.c: New test.
	* gcc.target/arm/neon-vect3.c: New test.
	* gcc.target/arm/neon-vect4.c: New test.
	* gcc.target/arm/neon-vect5.c: New test.
	* gcc.target/arm/neon-vect6.c: New test.
	* gcc.target/arm/neon-vect7.c: New test.
	* gcc.target/arm/neon-vect8.c: New test.

2012-02-28  Richard Guenther  <rguenther@suse.de>

	PR tree-optimization/52402
	* gcc.dg/torture/pr52402.c: New testcase.

2012-02-28  Richard Guenther  <rguenther@suse.de>

	PR lto/52400
	* g++.dg/lto/pr52400_0.C: New testcase.

2012-02-28  Georg-Johann Lay  <avr@gjlay.de>

	* gcc.target/avr/torture/builtins-1.c: New test.
	* gcc.target/avr/torture/builtins-error.c: New test.

2012-02-28  Kai Tietz  <ktietz@redhat.com>

	* gcc.target/i386/pr46939.c (long): Fix LP64 vs LLP64
	issue.
	* gcc.target/i386/pr45352-2.c: Likewise.
	* gcc.target/i386/bitfield3.c: Add -mno-ms-bitfields for
	mingw targets.
	* gcc.target/i386/xop-vshift-1.c(random): Use on mingw
	targets instead rand.
	* gcc.target/i386/sse4_1-blendps-2.c: Likewise.
	* gcc.target/i386/sse2-mul-1.c: Likewise.
	* gcc.target/i386/sse4_1-blendps.c: Likewise.
	* gcc.target/i386/pad-6b.c: Adjust test for x64 mingw
	target.
	* gcc.target/i386/pad-1.c: Likewise.
	* gcc.target/i386/pad-9.c: Likewise.
	* gcc.target/i386/pad-2.c: Likewise.
	* gcc.target/i386/pad-5b.c: Likewise.
	* gcc.target/i386/pad-8.c: Likewise.
	* gcc.target/i386/pr46470.c: Skip for x64 mingw target.
	* gcc.target/i386/pr44130.c: Likewise.
	* gcc.target/i386/align-main-1.c: Likewise.
	* gcc.target/i386/align-main-2.c: Likewise.
	* gcc.target/i386/sw-1.c: Likewise.
	* gcc.target/i386/avx-vzeroupper-5.c: Add -mabi=sysv
	on x64 mingw target.
	* gcc.target/i386/avx-vzeroupper-4.c: Likewise.
	* gcc.target/i386/pr46295.c: Likewise.
	* gcc.target/i386/amd64-abi-1.c: Likewise.
	* gcc.target/i386/amd64-abi-2.c: Likewise.
	* gcc.target/i386/pr39082-1.c: Likewise.
	* gcc.target/i386/pr39162.c: Likewise.
	* gcc.target/i386/pr22152.c: Likewise.
	* gcc.target/i386/wrgsbase-2.c: Adjust dg-final rule.
	* gcc.target/i386/wrfsbase-2.c: Likewise.
	* gcc.target/i386/local.c: Likewise
	* gcc.target/i386/wrgsbase-1.c: Likewise.
	* gcc.target/i386/wrfsbase-1.c: Likewise.
	* gcc.target/i386/pr39315-3.c: Likewise.
	* gcc.target/i386/pr35767-4.c: Likewise.
	* gcc.target/i386/pr45336-3.c (pextrd): Don't check for
	x64 mingw target.
	* gcc.target/i386/pr45336-2.c: Likewise.
	* gcc.target/i386/pr45336-1.c: Likewise.
	* gcc.target/i386/pr45336-4.c: Likewise.

2012-02-27  Tristan Gingold  <gingold@adacore.com>

	* gnat.dg/array20.ad[sb]: New test.

2012-02-27  Jakub Jelinek  <jakub@redhat.com>

	PR target/52375
	* gcc.target/arm/pr52375.c: New test.
	* gcc.c-torture/compile/pr52375.c: New test.

2012-02-27  Ulrich Weigand  <Ulrich.Weigand@de.ibm.com>

	* gfortran.dg/typebound_operator_9.f03: Skip on SPU.
	* gcc.dg/torture/builtin-complex-1.c: Skip "float" tests on SPU.

2012-02-27  Eric Botcazou  <ebotcazou@adacore.com>

	* gnat.dg/aggr19.adb: New test.
	* gnat.dg/aggr19_pkg.ad[sb]: New helper.

2012-02-26  Oleg Endo  <olegendo@gcc.gnu.org>

	PR target/49263
	* gcc.target/sh/pr49263.c: New.

2012-02-24  Andrew MacLeod  <amacleod@redhat.com>

	* gcc.dg/simulate-thread/simulate-thread.gdb: Use return value from
	simulate_thread_wrapper_other_threads
	* gcc.dg/simulate-thread/atomic-load-int128.c (simulate_thread_main):
	Move initialization of 'value' to main().
	(main): Initialize 'value';
	* gcc.dg/simulate-thread/speculative-store.c
	(simulate_thread_step_verify): Return 0 when successful.
	* gcc.dg/simulate-thread/simulate-thread.h (HOSTILE_THREAD_THRESHOLD):
	Reduce threshold.
	(INSN_COUNT_THRESHOLD): New.  Instruction limit to terminate test.
	(simulate_thread_wrapper_other_threads): Return a success/fail value
	and issue an error if the instruction count threshold is exceeded.

2012-02-24  Rainer Orth  <ro@CeBiTec.Uni-Bielefeld.DE>

	PR target/50580
	* gcc.target/mips/interrupt_handler-2.c: Skip on mips-sgi-irix6*.
	* gcc.target/mips/interrupt_handler-3.c: Likewise.

2012-02-24  Richard Guenther  <rguenther@suse.de>

	PR middle-end/52355
	* gcc.dg/pr52355.c: New testcase.

2012-02-23  Kai Tietz  <ktietz@redhat.com>

	* gcc.dg/pack-test-5.c: Add -mno-ms-bitfields option
	for mingw-targets.
	* gcc.dg/Wpadded.c: Likewise.
	* gcc.dg/bf-ms-layout-2.c: Adjust offsets to fit ms-bitfield
	structure-layout.
	* gcc.dg/di-sync-multithread.c: Replace for mingw-target the use
	for sleep by Sleep and add windows.h include for this function.
	* gcc.dg/format/dfp-printf-1.c: Adjust dg-skip-if rule for mingw
	targets.
	* gcc.dg/stack-usage-1.c (SIZE): Provide proper SIZE for x64 mingw
	target.
	* gcc.dg/tls/thr-cse-1.c: Provide proper pattern for x64 mingw
	target.
	* gcc.dg/tls/opt-11.c (memset): Use __extension__ to avoid fail
	on x64 mingw target.
	* gcc.dg/bf-ms-attrib.c: Adjust expected size for ms_struct layout.
	* gcc.dg/pr50251.c: Disable test for x64 mingw target.
	* gcc.c-torture/execute/930930-1.c (long): Replace by ptr_t to avoid
	failure on LLP64 target.

2012-02-23  Uros Bizjak  <ubizjak@gmail.com>

	PR c/52290
	* gcc.dg/noncompile/pr52290.c: New test.

2012-02-23  Jakub Jelinek  <jakub@redhat.com>

	PR tree-optimization/52019
	* gcc.dg/tree-ssa/ipa-split-6.c: New test.

2012-02-22  Kai Tietz  <ktietz@redhat.com>

	* g++.dg/opt/devirt2.C: Add rule for *-*-mingw* target.
	* g++.dg/opt/pr48549.C (long): Replace by long by __PTRDIFF_TYPE__
	derived pdiff_t type.
	* g++.dg/torture/pr49720.C: Likewise

2012-02-22  Uros Bizjak  <ubizjak@gmail.com>

	PR target/52330
	* gcc.target/i386/pr52330.c: New test.

2012-02-22  Tobias Burnus  <burnus@net-b.de>

	PR fortran/52335
	* gfortran.dg/io_constraints_10.f90: New.

2012-02-22  Ulrich Weigand  <ulrich.weigand@linaro.org>

	* lib/target-supports.exp (check_effective_target_vect_condition):
	Return true for NEON.

2012-02-21  Kai Tietz  <ktietz@redhat.com>

	* gcc.dg/bf-ms-layout-3.c: Mark char typed bitfield as extension.

2012-02-21  Richard Guenther  <rguenther@suse.de>

	PR tree-optimization/52324
	* gcc.dg/tree-ssa/ssa-lim-10.c: New testcase.

2012-02-21  Georg-Johann Lay  <avr@gjlay.de>

	PR middle-end/51782
	* gcc.target/avr/torture/pr51782-1.c: New test.

2012-02-21  Jakub Jelinek  <jakub@redhat.com>

	PR tree-optimization/52318
	* gcc.dg/pr52318.c: New test.

2012-02-20  Kai Tietz  <ktietz@redhat.com>

	* gcc.dg/bf-ms-layout-3.c: New testcase.

2012-02-20  Thomas Koenig  <tkoenig@gcc.gnu.org>

	PR testsuite/52229
	PR fortran/32380
	* gfortran.dg/vect/pr32380.f:  XFAIL on PowerPC and ia-64.

2012-02-20  Richard Guenther  <rguenther@suse.de>

	PR tree-optimization/52298
	* gcc.dg/torture/pr52298.c: New testcase.
	* gcc.dg/vect/pr52298.c: Likewise.

2012-02-20  Georg-Johann Lay  <avr@gjlay.de>

	* gcc.dg/pr52132.c: Fix FAIL on 16-bit int platforms.
	* gcc.c-torture/execute/pr52286.c: Ditto.

2012-02-20  Jakub Jelinek  <jakub@redhat.com>

	PR tree-optimization/52286
	* gcc.c-torture/execute/pr52286.c: New test.

2012-02-18  Tobias Burnus  <burnus@net-b.de>

	PR fortran/52295
	* gfortran.dg/interface_35.f90: Use -std=f2003.
	* gfortran.dg/proc_ptr_comp_20.f90: Remove dg-warning.
	* gfortran.dg/interface_assignment_4.f90: Ditto.
	* gfortran.dg/bessel_1.f90: Ditto.
	* gfortran.dg/func_result_6.f90: Ditto.
	* gfortran.dg/hypot_1.f90: Ditto.
	* gfortran.dg/proc_ptr_comp_21.f90: Ditto.

2012-02-17  Tobias Burnus  <burnus@net-b.de>

	PR translation/52232
	PR translation/52234
	PR translation/52245
	PR translation/52246
	PR translation/52262
	PR translation/52273
	* gfortran.dg/coarray_22.f90: Update dg-error.
	* gfortran.dg/allocate_alloc_opt_4.f90: Ditto.

2012-02-17  Rainer Orth  <ro@CeBiTec.Uni-Bielefeld.DE>

	PR target/51753
	* lib/gcc-simulate-thread.exp: Load timeout.exp.
	(simulate-thread): Use default timeout.

2012-02-16  Jason Merrill  <jason@redhat.com>

	PR c++/52248
	* g++.dg/ext/timevar1.C: New.

2012-02-16  Fabien Chêne  <fabien@gcc.gnu.org>

	PR c++/52126
	* g++.dg/template/using21.C: New.
	* g++.dg/template/using22.C: Likewise.

2012-02-16  Jason Merrill  <jason@redhat.com>

	PR c++/51415
	* g++.dg/cpp0x/lambda/lambda-err1.C: New.

2012-02-16  Jakub Jelinek  <jakub@redhat.com>

	PR tree-optimization/52255
	* gcc.c-torture/compile/pr52255.c: New test.

	PR debug/52260
	* g++.dg/debug/dwarf2/pr52260.C: New test.

	PR middle-end/51929
	* g++.dg/ipa/pr51929.C: New test.

2012-02-15  Michael Meissner  <meissner@linux.vnet.ibm.com>

	PR target/52199
	* gcc.target/powerpc/pr52199.c: New file.

2012-02-15  Rainer Orth  <ro@CeBiTec.Uni-Bielefeld.DE>

	PR target/52152
	* objc.dg/stabs-1.m: xfail on mips-sgi-irix6.5.

2012-02-15  Rainer Orth  <ro@CeBiTec.Uni-Bielefeld.DE>

	* gcc.dg/pr51867.c: Don't include <math.h>.
	(sqrtf): Declare.

2012-02-15  Georg-Johann Lay  <avr@gjlay.de>

	* gcc.dg/lto/20091013-1_1.c: xfail for avr.
	* gcc.dg/lto/20091013-1_2.c: xfail for avr.

2012-02-15  Tobias Grosser <grosser@fim.uni-passau.de>

	PR tree-optimization/50561
	* gcc.dg/graphite/pr50561.c: New testcase.

2012-02-15  Georg-Johann Lay  <avr@gjlay.de>

	* gcc.target/avr/torture/builtin_insert_bits-1.c: New test.
	* gcc.target/avr/torture/builtin_insert_bits-2.c: New test.

2012-02-15  Eric Botcazou  <ebotcazou@adacore.com>

	* gnat.dg/discr35.ad[sb]: New test.

2012-02-15  Eric Botcazou  <ebotcazou@adacore.com>

	* gnat.dg/volatile10.adb: New test.
	* gnat.dg/volatile10_pkg.ads: New helper.

2012-02-14  Jason Merrill  <jason@redhat.com>

	* g++.dg/ext/attrib43.C: New.

2012-02-14  Hans-Peter Nilsson  <hp@axis.com>

	* lib/target-supports.exp (check_effective_target_fgnu_tm): New proc.
	* gfortran.dg/trans-mem-skel.f90: Gate test on effective_target
	fgnu_tm.
	* gcc.dg/lto/trans-mem-1_0.c, gcc.dg/lto/trans-mem-2_0.c,
	gcc.dg/lto/trans-mem-3_0.c, gcc.dg/lto/trans-mem-4_0.c: Ditto.
	* gcc.dg/tm/tm.exp: Gate the whole of gcc.dg/tm on
	effective_target fgnu_tm.
	* g++.dg/tm/tm.exp: Ditto for g++.dg/tm.

2012-02-14  Jakub Jelinek  <jakub@redhat.com>

	PR c++/52247
	* g++.dg/template/asmgoto1.C: New test.

2012-02-14  Ian Lance Taylor  <iant@google.com>

	PR go/48501
	* go.test/go-test.exp (go-gc-tests): Disable optimizations when
	compiling generated file for 64bit and index tests.

2012-02-14  Uros Bizjak  <ubizjak@gmail.com>

	* gcc.dg/lower-subreg-1.c: Fix and simplify target selector.

2012-02-14  Richard Guenther  <rguenther@suse.de>

	PR tree-optimization/52244
	PR tree-optimization/51528
	* gcc.dg/torture/pr52244.c: New testcase.

2012-02-14  Walter Lee  <walt@tilera.com>

	* g++.dg/other/PR23205.C: Disable test on tile.
	* g++.dg/other/pr23205-2.C: Disable test on tile.
	* gcc.dg/20020312-2.c: Add a condition for __tile__.
	* gcc.dg/20040813-1.c: Disable test on tile.
	* gcc.dg/lower-subreg-1.c: Disable test on tilegx.
	* gcc.misc-tests/linkage.exp: Handle tilegx.

2012-02-14  Jakub Jelinek  <jakub@redhat.com>

	PR tree-optimization/52210
	* gcc.dg/pr52210.c: New test.

2012-02-14  Jason Merrill  <jason@redhat.com>

	PR c++/39055
	* g++.dg/overload/defarg5.C: New.

2012-02-14  Jakub Jelinek  <jakub@redhat.com>

	PR c/52181
	* c-c++-common/pr52181.c: New test.

2012-02-13  Jakub Jelinek  <jakub@redhat.com>

	PR c++/52215
	* g++.dg/ext/atomic-1.C: New test.

2012-02-13  Andreas Krebbel  <Andreas.Krebbel@de.ibm.com>

	* gcc.c-torture/execute/pr51933.c: Modify for s390 31 bit.

2012-02-13  Jakub Jelinek  <jakub@redhat.com>

	PR middle-end/52209
	* gcc.c-torture/execute/pr52209.c: New test.

2012-02-12  Mikael Morin  <mikael@gcc.gnu.org>

	PR fortran/50981
	* gfortran.dg/elemental_optional_args_5.f03: New test.

2012-02-12 Iain Sandoe  <iains@gcc.gnu.org>

	PR testsuite/50076
	* c-c++-common/cxxbitfields-3.c: Adjust scan assembler for nonpic
	cases.

2012-02-11  Ian Lance Taylor  <iant@google.com>

	PR go/51874
	* go.test/go-test.exp (go-gc-tests): Don't run nilptr test on
	SPARC Solaris.  Don't run the test at all on systems where it may
	not work, rather than xfailing it.

2012-02-11  Richard Sandiford  <rdsandiford@googlemail.com>

	PR rtl-optimization/52175
	* gcc.c-torture/compile/pr52175.c: New test.

2012-02-10  Jason Merrill  <jason@redhat.com>

	PR c++/51910
	* g++.dg/template/repo10.C: New.

2012-02-11  Jakub Jelinek  <jakub@redhat.com>

	PR debug/52132
	* gcc.dg/pr52132.c: New test.

2012-02-10  Eric Botcazou  <ebotcazou@adacore.com>

	* gnat.dg/specs/aggr4.ads: New test.
	* gnat.dg/specs/aggr4_pkg.ads: New helper.

2012-02-10  H.J. Lu  <hongjiu.lu@intel.com>

	PR target/52146
	* gcc.target/i386/pr52146.c: New.

2012-02-10  Jakub Jelinek  <jakub@redhat.com>

	PR middle-end/52177
	* c-c++-common/pr52177.c: New test.

2012-02-10  Jan Hubicka  <jh@suse.cz>

	PR middle-end/48600
	* g++.dg/torture/pr48600.C: New testcase.

2012-02-09  Peter Bergner  <bergner@vnet.ibm.com>

	PR middle-end/52140
	* gcc.dg/dfp/pr52140.c: New test.

2012-02-09  Jakub Jelinek  <jakub@redhat.com>

	PR fortran/32380
	* gfortran.dg/vect/pr32380.f: Use dg-additional-options instead
	of dg-options.

2012-02-09  Bin Cheng  <bin.cheng@arm.com>

	PR middle-end/51867
	* testsuite/c-c++-common/dfp/signbit-2.c: Change '-O0' to '-O1'.
	* testsuite/gcc.dg/pr51867.c: New test.

2012-02-09  Ian Lance Taylor  <iant@google.com>

	* go.test/go-test.exp (go-gc-tests): Don't run stack.go on systems
	which don't support -fsplit-stack.  Turn off optimization when
	compiling select5-out.go.

2012-02-08  Ian Lance Taylor  <iant@google.com>

	* go.test/go-test.exp (go-gc-tests): Don't run chan/select2.go on
	systems which don't support -fsplit-stack.

2012-02-08  Andrew MacLeod  <amacleod@redhat.com>

	* gcc.dg/simulate-thread/simulate-thread.exp: Use -O0, -O2, and -O3.
	* gcc.dg/simulate-thread/simulate-thread.gdb: Don't display every
	machine instuction in the log.

2012-02-08  Jack Howarth <howarth@bromo.med.uc.edu>

	* lib/gcc-simulate-thread.exp (simulate-thread): Increase timeout
	  to 20 seconds.

2012-02-08  Magnus Granberg  <zorry@gentoo.org>

	PR driver/48524
	* gcc.dg/pr48524.c: New test.
	* gcc.dg/pr48524.spec: New spec file for test.

2012-02-08  Thomas Koenig  <tkoenig@gcc.gnu.org>

	PR fortran/32380
	* gfortran.dg/vect/pr32380.f90:  New test.

2012-02-08  Tobias Burnus  <burnus@net-b.de>

	PR fortran/52151
	* gfortran.dg/realloc_on_assign_12.f90: New.

2012-02-08  Richard Guenther  <rguenther@suse.de>

	PR rtl-optimization/52170
	* gcc.dg/torture/pr52170.c: New testcase.

2012-02-08  Jakub Jelinek  <jakub@redhat.com>

	PR gcov-profile/52150
	* gcc.dg/tree-prof/pr52150.c: New test.

	PR rtl-optimization/52139
	* gcc.dg/pr52139.c: New test.

2012-02-07  Jason Merrill  <jason@redhat.com>

	PR c++/51675
	* g++.dg/cpp0x/constexpr-union3.C: New.

	PR c++/52035
	* g++.dg/lto/pr52035_0.C: New.

2012-02-07  John David Anglin  <dave.anglin@nrc-cnrc.gc.ca>

	* gfortran.dg/guality/pr41558.f90: Use lp64 instead of hppa*64*-*-*.
	* gcc.dg/special/weak-1.c: Likewise.
	* gcc.dg/ucnid-12.c: Likewise.
	* gcc.dg/torture/pr45678-1.c: Likewise.
	* gcc.dg/torture/pr45678-2.c: Likewise.
	* gcc.dg/vector-4.c: Likewise.
	* gcc.dg/ipa/inline-5.c: Likewise.
	* gcc.dg/ucnid-11.c: Likewise.
	* gcc.misc-tests/gcov-13.c: Likewise.
	* gcc.misc-tests/gcov-14.c: Likewise.
	* g++.dg/ext/label13.C: Likewise.
	* gcc.dg/tree-ssa/ssa-fre-31.c: Use dg-additional-options for extra
	hppa*-*-hpux* options.
	* gcc.dg/tree-ssa/ssa-fre-33.c: Likewise.
	* gcc.dg/tree-ssa/ssa-fre-34.c: Likewise.
	* gcc.dg/pr48616.c: Likewise.
	* gcc.dg/pr17957.c: Likewise.
	* gcc.dg/pr17055-1.c: Likewise.
	* gcc.dg/pr32912-1.c: Likewise.
	* gcc.dg/tm/pr51472.c: Likewise.
	* c-c++-common/fold-bitand-4.c: Likewise.
	* c-c++-common/Wunused-var-12.c: Use lp64 instead of hppa*64*-*-*.
	Use dg-additional-options for extra options.

2012-02-07  Joern Rennecke <joern.rennecke@embecosm.com>

	* gcc.target/epiphany/interrupt-2.c: New test.

2012-02-07  Richard Sandiford  <rdsandiford@googlemail.com>

	PR target/52155
	* gcc.target/mips/mips.exp (mips-dg-options): Handle target.
	* gcc.target/mips/loongson-shift-count-truncated-1.c: Force -mlong64
	for MIPS ELF.

2012-02-07  Richard Sandiford  <rdsandiford@googlemail.com>

	PR target/52152
	* objc.dg/stabs-1.m: XFAIL for mips*-*-elf*.

2012-02-07  Richard Sandiford  <rdsandiford@googlemail.com>

	PR middle-end/24306
	PR target/52154
	* lib/target-supports.exp (check_effective_target_mips_eabi): New.
	* gcc.target/mips/va-arg-1.c: New test.

2012-02-07  Michael Meissner  <meissner@linux.vnet.ibm.com>

	* gcc.target/powerpc/no-r11-3.c (outer_func): Fix error message
	for -mno-pointers-to-nested-functions.

2012-02-07  Eric Botcazou  <ebotcazou@adacore.com>

	* gcc.c-torture/execute/20120207-1.c: New test.

2012-02-07  Jakub Jelinek  <jakub@redhat.com>

	PR rtl-optimization/52060
	* gcc.dg/torture/pr52060.c: New test.

	PR middle-end/52074
	* gcc.c-torture/compile/pr52074.c: New test.

2012-02-07  Tobias Burnus  <burnus@net-b.de>

	PR fortran/51514
	* gfortran.dg/class_to_type_2.f90: New.

2012-02-06  Thomas König  <tkoenig@gcc.gnu.org>

	PR fortran/32373
	* gfortran.dg/vect/vect-8.f90:  Use vect_double effective target.
	Remove module.

2012-02-06  Jason Merrill  <jason@redhat.com>

	PR c++/52088
	* g++.dg/template/conv13.C: New.

2012-02-06  Richard Guenther  <rguenther@suse.de>

	PR tree-optimization/52115
	* gcc.c-torture/compile/pr52115.c: New testcase.

2012-02-06  Jakub Jelinek  <jakub@redhat.com>

	PR target/52129
	* gcc.c-torture/execute/pr52129.c: New test.

2012-02-06  Andrey Belevantsev  <abel@ispras.ru>

	* gcc.dg/pr48374.c: Actually add the test I forgot 
	in the 2012-01-25 commit.

2012-02-05  Thomas König  <tkoenig@gcc.gnu.org>

	PR fortran/32373
	* gfortran.dg/vect/vect-8.f90:  New test case.

2012-02-05  Thomas König  <tkoenig@gcc.gnu.org>

	PR fortran/48847
	* gfortran.dg/warn_unused_dummy_argument_3.f90:  New test.

2012-02-05  Paul Thomas  <pault@gcc.gnu.org>

	PR fortran/52102
	* gfortran.dg/class_48.f90 : Add test of allocate class array
	component with source in subroutine test3.  Remove commenting
	out in subroutine test4, since branching on unitialized variable
	is now fixed (no PR for this last.).

2012-02-05  Richard Sandiford  <rdsandiford@googlemail.com>

	* gcc.dg/tree-prof/stringop-2.c (main): Add a nomips16 attribute
	on MIPS targets.
	* gfortran.dg/pr45636.f90: XFAIL for MIPS16 targets.

2012-02-05  Richard Sandiford  <rdsandiford@googlemail.com>

	PR target/52125
	* lib/target-supports.exp (check_effective_target_mips_rel): New.
	* gcc.dg/pr48774.c: Skip on MIPS REL targets.

2012-02-05  Richard Sandiford  <rdsandiford@googlemail.com>

	* lib/target-supports.exp (check_effective_target_mips_llsc): New.
	(check_effective_target_sync_int_long): Use it.
	(check_effective_target_sync_char_short): Likewise.
	* gcc.target/mips/atomic-memory-1.c: Restrict error check to mips_llsc.

2012-02-05  Tobias Burnus  <burnus@net-b.de>

	PR fortran/51972
	* gfortran.dg/class_48.f90: Add some further checks.

2012-02-05  Ira Rosen  <irar@il.ibm.com>

	PR tree-optimization/52091
	* gcc.dg/vect/pr52091.c: New test.

2012-02-04  Jakub Jelinek  <jakub@redhat.com>

	PR rtl-optimization/52113
	* gcc.target/avr/pr52113.c: New test.

2012-02-03  Jakub Jelinek  <jakub@redhat.com>

	PR rtl-optimization/52092
	* gcc.c-torture/compile/pr52092.c: New test.

2012-02-02  Mikael Morin  <mikael@gcc.gnu.org>

	PR fortran/41587
	* gfortran.dg/class_array_10.f03: New test.

	PR fortran/46356
	* gfortran.dg/class_array_11.f03: New test.

	PR fortran/51754
	* gfortran.dg/class_array_12.f03: New test.

2012-02-02  Paul Thomas  <pault@gcc.gnu.org>

	PR fortran/52012
	* gfortran.dg/realloc_on_assign_11.f90: New test.

2012-02-02  Tobias Burnus  <burnus@net-b.de>

	PR fortran/52093
	* gfortran.dg/shape_7.f90: New.

2012-02-02  Richard Sandiford  <rdsandiford@googlemail.com>

	* gcc.target/mips/mips-prepend-1.c: New test.

2012-02-02  Jan Hubicka  <jh@suse.cz>
	    Tom de Vries  <tom@codesourcery.com>

	PR middle-end/51998
	* testsuite/gcc.dg/alias-12.c: New testcase.
	* testsuite/gcc.dg/alias-13.c: New testcase.

2012-02-02  Jakub Jelinek  <jakub@redhat.com>

	PR target/52086
	* gcc.dg/pr52086.c: New test.

	PR tree-optimization/52073
	* gcc.c-torture/compile/pr52073.c: New test.

2012-02-01  Thomas König  <tkoenig@gcc.gnu.org>

	PR fortran/51958
	* gfortran.dg/function_optimize_10.f90:  New test.

2012-02-01  Uros Bizjak  <ubizjak@gmail.com>

	* go.test/go-test.exp (go-gc-tests): xfail test/nilptr.go runtime
	test on alpha*-*-*.

2012-02-01  Tobias Burnus  <burnus@net-b.de>

	PR fortran/52024
	* gfortran.dg/typebound_operator_14.f90: New.

2012-02-01  Tobias Burnus  <burnus@net-b.de>

	PR fortran/52059
	* gfortran.dg/elemental_function_1.f90: New.

2012-02-01  Georg-Johann Lay  <avr@gjlay.de>

	PR rtl-optimization/51374
	* gcc.target/avr/torture/pr51374-1.c:
	Also fail if SBIS is seen.

2012-02-01  Georg-Johann Lay  <avr@gjlay.de>

	PR rtl-optimization/51374
	* gcc.target/avr/torture/pr51374-1.c: New.

2012-01-31  Tobias Burnus  <burnus@net-b.de>

	PR fortran/52024
	* gfortran.dg/typebound_generic_11.f90: New.

2012-01-31  Tobias Burnus  <burnus@net-b.de>

	PR fortran/52029
	* gfortran.dg/class_49.f90: New.

2012-01-31  Tobias Burnus  <burnus@net-b.de>

	PR fortran/52013
	* gfortran.dg/elemental_args_check_6.f90: New.

2012-01-31  Jason Merrill  <jason@redhat.com>

	PR c++/52043
	* g++.dg/cpp0x/variadic122.C: New.

2012-01-31  Paul Thomas  <pault@gcc.gnu.org>

	PR fortran/52012
	* gfortran.dg/realloc_on_assign_10.f90: New test.

2012-01-31  Richard Guenther  <rguenther@suse.de>

	PR tree-optimization/51528
	* gcc.dg/torture/pr51528.c: New testcase.

2012-01-30  Uros Bizjak  <ubizjak@gmail.com>

	PR go/48501
	* lib/go.exp (go_target_compile): Append timeout= to options.
	* go.test/go-test.exp (go-gc-tests): Add dg-timeout-factor for
	select5-out.go test on alpha*-*-* targets.

2012-01-30  Richard Sandiford  <rdsandiford@googlemail.com>

	* gcc.target/mips/extend-1.c (TEST_CHAR): Use signed char.
	(TEST_SHORT): Reformat in the same way.
	* gcc.target/mips/octeon-exts-6.c (TEST_CHAR): Use signed char.
	(TEST_SHORT): Reformat in the same way.
	* gcc.target/mips/octeon2-lx-1.c (TEST): Make sign explicit.
	* gcc.target/mips/pr37362.c: Skip for mips-sde-elf.
	* gcc.target/mips/mmcount-ra-address-1.c (bazl): Add NOMIPS16.
	* gcc.target/mips/mmcount-ra-address-2.c (bar): Likewise.
	* gcc.target/mips/mmcount-ra-address-3.c (bar): Likewise.

2012-01-30  Bin Cheng  <bin.cheng@arm.com>

	PR target/51835
	* gcc.target/arm/pr51835.c: New testcase.

2012-01-30  Richard Guenther  <rguenther@suse.de>

	PR tree-optimization/52028
	* gcc.dg/torture/pr52028.c: New testcase.
	* gfortran.dg/ldist-pr45199.f: Adjust.
	* gcc.dg/tree-ssa/ldist-16.c: Likewise.
	* gcc.dg/tree-ssa/ldist-17.c: Likewise.
	* gcc.dg/tree-ssa/ldist-pr45948.c: Likewise.

2012-01-30  Jakub Jelinek  <jakub@redhat.com>

	PR debug/52027
	* gcc.dg/tree-prof/pr52027.c: New test.

	PR tree-optimization/52046
	* gcc.dg/pr52046.c: New test.

	PR debug/52048
	* g++.dg/other/pr52048.C: New test.

2012-01-30  Richard Guenther  <rguenther@suse.de>

	PR tree-optimization/52045
	* gcc.dg/pr52045.c: New testcase.

2012-01-30  Greta Yorsh  <Greta.Yorsh@arm.com>

	* gcc.target/arm/di-longlong64-sync-withldrexd.c: Accept
	new code generated for __sync_lock_release.

2012-01-30  Andreas Krebbel  <Andreas.Krebbel@de.ibm.com>

	* gcc.dg/dfp/fe-convert-2.c: Force use of soft dfp on s390 and s390x.

2012-01-29  John David Anglin  <dave.anglin@nrc-cnrc.gc.ca>

	PR testsuite/51875
	* gfortran.dg/guality/pr41558.f90: Skip on 32-bit hppa*-*-hpux*.

	* g++.dg/ext/visibility/template10.C: Fix typo.

	* gcc.dg/tm/pr51472.c: Add -fno-common option on hppa-*-hpux*.

2012-01-29  Paolo Carlini  <paolo.carlini@oracle.com>

	PR c++/51327
	* g++.dg/cpp0x/constexpr-ice6.C: New.

2012-01-29  Tobias Burnus  <burnus@net-b.de>

	PR fortran/41600
	* gfortran.dg/default_initialization_6.f90: New.

2012-01-29  Tobias Burnus  <burnus@net-b.de>

	PR fortran/51972
	* gfortran.dg/class_allocate_12.f90: Enable disabled test.
	* gfortran.dg/class_48.f90: New.

2012-01-29  Janne Blomqvist  <jb@gcc.gnu.org>

	PR fortran/51808
	* gfortran.dg/module_md5_1.f90: Update MD5 sum.

2012-01-28  Tobias Burnus  <burnus@net-b.de>

	PR fortran/51972
	* gfortran.dg/class_allocate_12.f90: New.

2012-01-28  Eric Botcazou  <ebotcazou@adacore.com>

	* gcc.dg/torture/pr50444.c: Fix dg directives.

2012-01-28  Jakub Jelinek  <jakub@redhat.com>

	PR target/52006
	* gcc.target/arm/pr52006.c: New test.

2012-01-27  Aldy Hernandez  <aldyh@redhat.com>

	PR testsuite/52011
	* gcc.dg/lto/trans-mem.h: New file.
	* gcc.dg/lto/trans-mem-2_0.c: Include it.
	* gcc.dg/lto/trans-mem-1_1.c: Same.
	* gcc.dg/lto/trans-mem-4_1.c: Same.
	* gcc.dg/lto/trans-mem-3_1.c: Same.

2012-01-27  Tobias Burnus  <burnus@net-b.de>

	PR fortran/52022
	* gfortran.dg/dummy_procedure_7.f90: New.

2012-01-27  Andreas Schwab  <schwab@linux-m68k.org>

	* g++.dg/cpp0x/constexpr-rom.C: Don't add -G0 on *-*-darwin*
	*-*-aix* alpha*-*-osf* alpha*-*-*vms*.

2012-01-27  Jakub Jelinek  <jakub@redhat.com>

	PR c++/51852
	* g++.dg/other/gc5.C: New test.

2012-01-27  Richard Guenther  <rguenther@suse.de>

	PR tree-optimization/50444
	* gcc.dg/torture/pr50444.c: New testcase.

2012-01-27  Tobias Burnus  <burnus@net-b.de>

	PR fortran/51970
	PR fortran/51977
	* gfortran.dg/move_alloc_13.f90: New.

2012-01-27  Tobias Burnus  <burnus@net-b.de>

	PR fortran/51953
	* gfortran.dg/allocate_alloc_opt_13.f90: New.
	* gfortran.dg/allocate_alloc_opt_4.f90: Add -std=f2003
	and change dg-error string.

2012-01-27  Tobias Burnus  <burnus@net-b.de>

	PR fortran/52016
	* gfortran.dg/elemental_args_check_5.f90: New.

2012-01-27  Richard Guenther  <rguenther@suse.de>

	PR middle-end/51959
	* g++.dg/torture/pr51959.C: New testcase.

2012-01-27  Tom de Vries  <tom@codesourcery.com>

	PR tree-optimization/51990
	* gcc.dg/pr51990.c: New test.
	* gcc.dg/pr51990-2.c: Same.

2012-01-27  Paul Thomas  <pault@gcc.gnu.org>
	    Tobias Burnus <burnus@gcc.gnu.org>

	PR fortran/48705
	* gfortran.dg/class_allocate_11.f03: New.

	PR fortran/51870
	PR fortran/51943
	PR fortran/51946
	* gfortran.dg/class_allocate_7.f03: New.
	* gfortran.dg/class_allocate_8.f03: New.
	* gfortran.dg/class_allocate_9.f03: New.
	* gfortran.dg/class_allocate_10.f03: New.

2012-01-27  Eric Botcazou  <ebotcazou@adacore.com>

	* gnat.dg/discr34.adb: New test.
	* gnat.dg/discr34_pkg.ads: New helper.

2012-01-27  Eric Botcazou  <ebotcazou@adacore.com>

	* gnat.dg/discr33.adb: New test.

2012-01-27  Eric Botcazou  <ebotcazou@adacore.com>

	* gnat.dg/limited_with3.ad[sb): New test.
	* gnat.dg/limited_with3_pkg1.ad[sb]: New helper.
	* gnat.dg/limited_with3_pkg2.ads: Likewise.
	* gnat.dg/limited_with3_pkg3.ads: Likewise.

2012-01-27  Eric Botcazou  <ebotcazou@adacore.com>

	* gnat.dg/stack_usage1.adb: New test.
	* gnat.dg/stack_usage1_pkg.ad[sb]: New helper.

	* gcc.dg/pr44194-1.c: Remove superfluous include directive.
	* gcc.dg/pr44194-2.c: Likewise.

2012-01-26  Paolo Carlini  <paolo.carlini@oracle.com>

	PR c++/51370
	* g++.dg/template/crash112.C: New.

2012-01-27  Richard Henderson  <rth@redhat.com>

	* gcc.dg/atomic-flag.c: Adjust for __GCC_ATOMIC_TEST_AND_SET_TRUEVAL.

2012-01-26  Andreas Krebbel  <Andreas.Krebbel@de.ibm.com>

	* gfortran.dg/reassoc_4.f: Use dg-additional-options.

2012-01-26  Jakub Jelinek  <jakub@redhat.com>

	PR middle-end/51895
	* g++.dg/opt/pr51895.C: New test.

2012-01-26  Michael Matz  <matz@suse.de>

	PR tree-optimization/48794
	* gfortran.dg/gomp/pr48794-2.f90: New testcase.

2012-01-26  Andreas Krebbel  <Andreas.Krebbel@de.ibm.com>

	* gcc.dg/ssa-dom-thread-4.c: Set -mbranch-cost=2 for s390 and s390x.

2012-01-26  Andreas Krebbel  <Andreas.Krebbel@de.ibm.com>

	* gcc.dg/pr46309.c: Set branch-cost to 2 for s390 and s390x.
	* gcc.dg/pr44194-1.c: Disable since s390 returns structs always in
	memory.
	* gfortran.dg/reassoc_4.f: Force max-completely-peeled-insns to
	the default value for s390 and s390x.

2012-01-25  Aldy Hernandez  <aldyh@redhat.com>

	PR lto/51698
	* gcc.dg/lto/trans-mem-4_0.c: New.
	* gcc.dg/lto/trans-mem-4_1.c: New.
	* gcc.dg/lto/trans-mem-2_0.c: Provide correct argument types for
	TM builtins.
	* gcc.dg/lto/trans-mem-1_0.c: Require stdint_types.
	* gcc.dg/lto/trans-mem-1_1.c: Provide correct argument types for
	TM builtins.
	* gcc.dg/lto/trans-mem-3_0.c: Require stdint_types.
	* gcc.dg/lto/trans-mem-3_1.c: Provide correct argument types for
	TM builtins.

2012-01-25    Georg-Johann Lay  <avr@gjlay.de>

	* gcc.target/avr/torture/int24-mul.c: Rename __pgm to __flash.

2012-01-25  Ian Lance Taylor  <iant@google.com>

	* go.test/go-test.exp (go-gc-tests): Handle a few more test lines.

2012-01-25  Tobias Burnus  <burnus@net-b.de>

	PR fortran/51995
	* gfortran.dg/typebound_proc_25.f90: New.

2012-01-25  Jason Merrill  <jason@redhat.com>

	PR c++/51992
	* g++.dg/lto/pr51992_0.C: New.

2012-01-25  Jakub Jelinek  <jakub@redhat.com>

	PR tree-optimization/51987
	* gcc.target/i386/pr51987.c: New test.

2012-01-25  Greta Yorsh  <Greta.Yorsh@arm.com>

	* gcc.dg/tm/lto-1.c: Require lto support in target.

2012-01-25  Andrey Belevantsev  <abel@ispras.ru>

	PR rtl-optimization/48374
	* gcc.dg/pr48374.c: New test.

2012-01-25  Greta Yorsh  <Greta.Yorsh@arm.com>

	* gcc.dg/pr50908-2.c (dg-options): Add -fno-short-enums.

2012-01-25  Tobias Burnus  <burnus@net-b.de>

	PR fortran/51966
	* gfortran.dg/derived_constructor_char_3.f90: New.

2012-01-24  Ian Lance Taylor  <iant@google.com>

	* go.test/go-test.exp (filecmp): New procedure.
	(errchk): Handle quoted square brackets.
	(go-gc-tests): Set go_compile_args. Handle various new test
	lines.  Skip a few new tests.
	* lib/go-torture.exp (go-torture-execute): Use go_compile_args.

2012-01-24  Richard Sandiford  <rdsandiford@googlemail.com>

	* lib/target-supports.exp (proc check_effective_target_vect_perm)
	(check_effective_target_vect_extract_even_odd)
	(check_effective_target_vect_interleave): Return true for MIPS
	paired-single.

2012-01-24  Richard Sandiford  <rdsandiford@googlemail.com>

	* gcc.c-torture/execute/scal-to-vec1.c (one): New volatile variable.
	(main): Use it instead of argc.

2012-01-24  Jason Merrill  <jason@redhat.com>

	PR c++/51973
	* g++.dg/cpp0x/sfinae31.C: New.

2012-01-24  Richard Sandiford  <rdsandiford@googlemail.com>

	* gcc.dg/memcpy-4.c: Don't expect /s on MEMs.

2012-01-24  Jason Merrill  <jason@redhat.com>

	PR c++/51812
	* g++.dg/inherit/covariant20.C: New.

2012-01-24  Paolo Carlini  <paolo.carlini@oracle.com>

	PR c++/51223
	* g++.dg/parse/crash58.C: New.

2012-01-24  Jakub Jelinek  <jakub@redhat.com>

	PR target/51957
	* gcc.dg/pr51957-1.c: New test.
	* gcc.dg/pr51957-1.h: New file.
	* gcc.dg/pr51957-2.c: New test.

2012-01-23  Jason Merrill  <jason@redhat.com>

	PR c++/51930
	* g++.dg/ext/visibility/template10.C: New.

2012-01-23  Tobias Burnus  <burnus@net-b.de>

	PR fortran/51948
	* gfortran.dg/move_alloc_12.f90: New.

2012-01-23  Ramana Radhakrishnan  <ramana.radhakrishnan@linaro.org>

	PR middle-end/45416
	* gcc.dg/pr45416.c: Skip for Thumb1. Handle ubfx.

2012-01-23  Paolo Carlini  <paolo.carlini@oracle.com>

	PR c++/51398
	* g++.dg/template/crash111.C: New.

2012-01-23  Arnaud Charlet  <charlet@adacore.com>

	* ada/acats/tests/cxh/cxh1001.a: Removed, test not suitable on all
	configurations.
	* ada/acats/run_all.sh: Simplify by removing cxh1001 special case.

2012-01-23  Dodji Seketeli  <dodji@redhat.com>

	PR testsuite/51941
	* g++.dg/debug/dwarf2/nested-3.C:  Accept multiple lines between
	the DW_TAG_class_type and DW_AT_name: "Executor".

2012-01-23  Ramana Radhakrishnan  <ramana.radhakrishnan@linaro.org>

	* lib/target-supports.exp
	(check_effective_target_vect_extract_even_odd): Handle ARM neon.
	(check_effective_target_vect_interleave): Likewise.

2012-01-22  Jason Merrill  <jason@redhat.com>

	PR c++/51925
	* g++.dg/template/using20.C: New.
	* g++.dg/template/template-id-2.C: Adjust diagnostic.

2012-01-23  Jason Merrill  <jason@redhat.com>

	PR target/51934
	* g++.dg/torture/pr51344.C: Limit to x86.

2012-01-23  Greta Yorsh  <Greta.Yorsh@arm.com>

	* c-c++-common/tm/omp.c: Require target with pthread support.

2012-01-23  Richard Guenther  <rguenther@suse.de>

	PR tree-optimization/51949
	* gcc.dg/torture/pr51949.c: New testcase.

2012-01-23  Jakub Jelinek  <jakub@redhat.com>

	PR rtl-optimization/51933
	* gcc.c-torture/execute/pr51933.c: New test.

2012-01-22  Douglas B Rupp  <rupp@gnat.com>

	* gcc.dg/builtins-config.h (HAVE_C99_RUNTIME):
	Do not define for Interix.

2012-01-22  Jason Merrill  <jason@redhat.com>

	PR c++/51832
	* g++.dg/lto/pr51832.h: New.
	* g++.dg/lto/pr51832_0.C: New.
	* g++.dg/lto/pr51832_1.C: New.

2012-01-22  Eric Botcazou  <ebotcazou@adacore.com>

	* gcc.dg/ext-elim-1.c: New test.

2012-01-22  Richard Sandiford  <rdsandiford@googlemail.com>

	PR target/51931
	* gcc.c-torture/compile/20001226-1.c: Add nomips16 attribute.
	* g++.dg/opt/longbranch1.C: Likewise.

2012-01-22  Richard Sandiford  <rdsandiford@googlemail.com>

	* g++.old-deja/g++.pt/ptrmem6.C: xfail a test for ARM and MIPS
	in C++11 mode.

2012-01-21  Steven G. Kargl  <kargl@gcc.gnu.org>

	PR fortran/50556
	* gfortran.dg/namelist_74.f90: New test.
	* gfortran.dg/namelist_59.f90: Remove SAVE attribute.

2012-01-21  Tobias Burnus  <burnus@net-b.de>

	PR fortran/51913
	* gfortran.dg/class_47.f90: New.

2012-01-21  Eric Botcazou  <ebotcazou@adacore.com>

	* gnat.dg/renaming5.ad[sb]: New test.

2012-01-20  Jason Merrill  <jason@redhat.com>

	PR c++/51919
	* g++.dg/pch/mangle1.{C,Hs}: Remove.

2012-01-20  Jason Merrill  <jason@redhat.com>

	PR c++/51922
	* g++.dg/ext/attrib42.C: Require ilp32.

2012-01-20  Jakub Jelinek  <jakub@redhat.com>

	PR target/51915
	* gcc.target/arm/pr51915.c: New test.

2012-01-20  Cary Coutant  <ccoutant@google.com>
	    Dodji Seketeli  <dodji@redhat.com>

	PR debug/45682
	* g++.dg/debug/dwarf2/nested-3.C: New test.

2012-01-20  Paolo Carlini  <paolo.carlini@oracle.com>

	PR c++/51402
	* g++.dg/template/crash110.C: New.

2012-01-20  Rainer Orth  <ro@CeBiTec.Uni-Bielefeld.DE>

	* gcc.misc-tests/gcov-14.c: Skip on alpha*-dec-osf*.
	Remove default options on hppa*-*-hpux*.

2012-01-20  Rainer Orth  <ro@CeBiTec.Uni-Bielefeld.DE>

	* g++.dg/ext/visibility/template9.C: Add dg-require-visibility.

2012-01-20  Andreas Krebbel  <Andreas.Krebbel@de.ibm.com>

	* gcc.c-torture/compile/pr51856.c: New testcase.

2012-01-20  Uros Bizjak  <ubizjak@gmail.com>

	* go.test/go-test.exp (go-gc-tests): Pass correctly formatted
	options to go_target_compile.

2012-01-20  Kai Tietz  <ktietz@redhat.com>

	* g++.dg/torture/pr51344.C: Fix typo.

2012-01-20  Richard Guenther  <rguenther@suse.de>

	PR tree-optimization/51903
	* g++.dg/torture/pr51903.C: New testcase.

2012-01-20  Tobias Burnus  <burnus@net-b.de>
	    Janus Weil  <janus@gcc.gnu.org>

	PR fortran/51056
	* gfortran.dg/use_21.f90: New.

2012-01-20  Jakub Jelinek  <jakub@redhat.com>

	PR target/51106
	* gcc.dg/torture/pr51106-1.c: New test.
	* gcc.dg/torture/pr51106-2.c: New test.

2012-01-19  Kai Tietz  <ktietz@redhat.com>

	* g++.dg/torture/pr51344.C: New test.

2012-01-19  Tobias Burnus  <burnus@net-b.de>

	PR fortran/51904
	* gfortran.dg/intrinsic_size_2.f90: New.

2012-01-19  Jason Merrill  <jason@redhat.com>

	PR c++/51889
	* g++.dg/inherit/using7.C: New.

2012-01-19  Richard Guenther  <rguenther@suse.de>

	PR tree-optimization/37997
	* gcc.dg/tree-ssa/ssa-pre-28.c: New testcase.

2012-01-19 Andrey Belevantsev <abel@ispras.ru>

	PR rtl-optimization/51505
	* gcc.dg/pr51505.c: New test.

2012-01-18  Paul Thomas  <pault@gcc.gnu.org>

	PR fortran/51634
	* gfortran.dg/typebound_operator_12.f03: New.
	* gfortran.dg/typebound_operator_13.f03: New.

2012-01-18  Paolo Carlini  <paolo.carlini@oracle.com>

	PR c++/51225
	* g++.dg/cpp0x/pr51225.C: New.

2012-01-17  Ian Lance Taylor  <iant@google.com>

	PR go/50656
	* go.test/go-test.exp (go-gc-tests): Recognize some more test lines.

2012-01-17  Tobias Burnus  <burnus@net-b.de>

	PR fortran/51869
	* gfortran.dg/realloc_on_assign_9.f90: New.

2012-01-17  Aldy Hernandez  <aldyh@redhat.com>

	PR other/51165
	* gcc.dg/tm/memopt-3.c: Remove xfail.
	* gcc.dg/tm/memopt-4.c: Remove xfail.
	* gcc.dg/tm/memopt-5.c: Remove xfail.
	* gcc.dg/tm/memopt-7.c: Remove xfail.

2012-01-17  Jakub Jelinek  <jakub@redhat.com>

	PR tree-optimization/51877
	* gcc.c-torture/execute/pr51877.c: New test.

2012-01-17  Michael Zolotukhin  <michael.v.zolotukhin@intel.com>

	* gcc.dg/vect/no-section-anchors-vect-69.c: Change
	{!vect_align_arrays} to vect_sizes_32B_16B.
	* gcc.dg/vect/vect-multitypes-1.c: Ditto.
	* gcc.dg/vect/vect-peel-3.c: Ditto.

2012-01-16  Jason Merrill  <jason@redhat.com>

	PR c++/51854
	* g++.dg/abi/mangle60.C: New.

	PR c++/51827
	* g++.dg/pch/mangle1.{C,Hs}: New.

2012-01-16  Mikael Morin  <mikael@gcc.gnu.org>
	    Tobias Burnus  <burnus@net-b.de>

	PR fortran/50981
	* gfortran.dg/elemental_optional_args_3.f90: New
	* gfortran.dg/elemental_optional_args_4.f90: New

2012-01-16  Tobias Burnus  <burnus@net-b.de>

	PR fortran/51809
	* gfortran.dg/use_20.f90: New

2012-01-16  Jason Merrill  <jason@redhat.com>

	PR c++/51868
	* g++.dg/cpp0x/rv-bitfield.C: New.
	* g++.dg/cpp0x/rv-bitfield2.C: New.

2012-01-16  Paul Thomas  <pault@gcc.gnu.org>

	* gfortran.dg/class_array_3.f03: Remove the explicit loop in
	subroutine 'qsort' and use index array to assign the result.

2012-01-16  Jakub Jelinek  <jakub@redhat.com>

	PR tree-optimization/51865
	* gcc.dg/pr51865.c: New test.

2012-01-15  Richard Sandiford  <rdsandiford@googlemail.com>

	* gcc.dg/tree-ssa/ssa-dom-thread-4.c: Expect 4 threaded edges for MIPS.

2012-01-15  Richard Sandiford  <rdsandiford@googlemail.com>

	* gcc.target/mips/code-readable-2.c: Allow the jump table address
	to be loaded from the constant pool, rather than via %hi and %lo.

2012-01-15  Uros Bizjak  <ubizjak@gmail.com>

	PR rtl-optimization/51821
	* gcc.dg/pr51821.c: New test.

2012-01-15  Andreas Schwab  <schwab@linux-m68k.org>

	* gcc.dg/torture/pr8081.c: Fix char signedness assumption.

2012-01-14  Andreas Schwab  <schwab@linux-m68k.org>

	* g++.dg/cpp0x/constexpr-rom.C: Add -G0 where applicable.

2012-01-14  Tobias Burnus  <burnus@net-b.de>

	PR fortran/51800
	* gfortran.dg/init_flag_8.f90: New.
	* gfortran.dg/init_flag_9.f90: New.

2011-01-14  Tobias Burnus  <burnus@net-b.de>

	PR fortran/51816
	* gfortran.dg/use_18.f90: New.
	* gfortran.dg/use_19.f90: New.

2012-01-13  Ian Lance Taylor  <iant@google.com>

	PR c++/50012
	* g++.dg/warn/Wsign-compare-4.C: New.

2012-01-13  Paul Thomas  <pault@gcc.gnu.org>

	PR fortran/48351
	* gfortran.dg/alloc_comp_assign.f03: New.
	* gfortran.dg/allocatable_scalar_9.f90: Reduce count of
	__BUILTIN_FREE from 38 to 32.

2012-01-13  Jason Merrill  <jason@redhat.com>

	PR c++/20681
	* g++.dg/warn/Wreturn-type-7.C: New.

2012-01-13  Georg-Johann Lay  <avr@gjlay.de>

	* gcc.c-torture/execute/20120111-1.c: Fix wrong int = int32_t
	assumption.
	* g++.dg/ipa/pr51759.C: Fix assumption sizeof(int) > 2.
	* gcc.dg/cpp/warn-multichar.c: Fix to work on int=16 platforms.
	* gcc.dg/cpp/warn-multichar-2.c: Ditto.
	* gcc.dg/debug/dwarf2/pr49871.c: Add dg-require-effective-target
	int32plus because of big array needed.
	* gcc.dg/pr50527.c: Don't FAIL if sizeof(void*) = 2
	* gcc.dg/lto/20090218-2_1.c: Fix prototype of malloc, memcpy.

2012-01-13  Jason Merrill  <jason@redhat.com>

	PR c++/51813
	* g++.dg/ext/visibility/template9.C: New.

	PR c++/51620
	* g++.dg/cpp0x/defaulted34.C: New.
	* g++.dg/template/virtual3.C: New.

2012-01-13  Richard Guenther  <rguenther@suse.de>

	PR middle-end/8081
	* gcc.dg/torture/pr8081.c: New testcase.

2012-01-13  Georg-Johann Lay  <avr@gjlay.de>

	* gcc.dg/pr46309.c: Set branch cost to greater 1 for avr.

2012-01-12  Jason Merrill  <jason@redhat.com>

	PR c++/51714
	* g++.dg/ext/stmtexpr14.C: New.

2012-01-13  Dodji Seketeli  <dodji@redhat.com>

	PR c++/51633
	* g++.dg/cpp0x/constexpr-diag4.C: New test.

2012-01-12  Jason Merrill  <jason@redhat.com>

	PR c++/48051
	* g++.dg/abi/mangle48.C: Test qualified-names, too.
	* g++.dg/abi/mangle58.C: Likewise.

	PR c++/51403
	* g++.dg/template/arg8.C: New.

2012-01-12  Ira Rosen  <irar@il.ibm.com>

	PR tree-optimization/51799
	* gcc.dg/vect/pr51799.c: New test.
	* gcc.dg/vect/vect-widen-shift-u8.c: Expect two widening shift
	patterns.

2012-01-12  Dominique d'Humieres  <dominiq@lps.ens.fr>
	    Tobias Burnus  <burnus@net-b.de>

	PR fortran/51057
	PR fortran/51616
	* lib/target-supports.exp
	(check_effective_target_fortran_largest_fp_has_sqrt): New.
	* gfortran.dg/quad_2.f90: Use it, add pattern for IBM's real(16).

2012-01-11  Jason Merrill  <jason@redhat.com>

	PR c++/51565
	* g++.dg/ext/attrib42.C: New.

2012-01-11  Jakub Jelinek  <jakub@redhat.com>

	PR bootstrap/51796
	* gcc.dg/pr51796.c: New test.

2012-01-11  Jason Merrill  <jason@redhat.com>

	PR c++/51818
	* g++.dg/cpp0x/lambda/lambda-mangle3.C: New.

2012-01-11  Eric Botcazou  <ebotcazou@adacore.com>

	* gnat.dg/array19.ad[sb]: New test.

2012-01-11  Eric Botcazou  <ebotcazou@adacore.com>

	* gnat.dg/opt23.ad[sb]: New test.
	* gnat.dg/opt23_pkg.ad[sb]: New helper.
	* gnat.dg/opt24.ad[sb]: New test.

2012-01-11  Bill Schmidt  <wschmidt@linux.vnet.ibm.com>

	PR tree-optimization/49642
	* gcc.dg/tree-ssa/pr49642-1.c: New test.
	* gcc.dg/tree-ssa/pr49642-2.c: New test.

2012-01-11  Jason Merrill  <jason@redhat.com>

	PR c++/51613
	* g++.dg/template/explicit-args5.C: New.

2012-01-11  Matthew Gretton-Dann  <matthew.gretton-dann@arm.com>

	* gcc.c-torture/execute/20120110-1.c: New testcase.

2012-01-10  Jason Merrill  <jason@redhat.com>

	PR c++/51614
	* g++.dg/inherit/ambig1.C: New.

	PR c++/51433
	* g++.dg/cpp0x/constexpr-cache1.C: New.

2012-01-10  Richard Guenther  <rguenther@suse.de>

	PR tree-optimization/51801
	* gcc.dg/torture/pr51801.c: New testcase.

2012-01-10  Tobias Burnus  <burnus@net-b.de>

	PR fortran/51652
	* gfortran.dg/allocate_with_typespec_5.f90: New.

2012-01-10  Tobias Burnus  <burnus@net-b.de>

	* gfortran.dg/class_39.f03: Update dg-error string.

2012-01-10  Richard Guenther  <rguenther@suse.de>

	PR tree-optimization/50913
	* gcc.dg/graphite/interchange-16.c: New testcase.
	* gcc.dg/graphite/scop-20.c: XFAIL.
	* gfortran.dg/graphite/interchange-1.f: Likewise.
	* gfortran.dg/graphite/block-1.f90: Likewise.
	* gfortran.dg/graphite/block-2.f: Likewise.

2012-01-10  Richard Henderson  <rth@redhat.com>

	* lib/target-supports.exp (check_effective_target_vect_perm,
	check_effective_target_vect_perm_byte,
	check_effective_target_vect_perm_short): Enable for arm neon.

2012-01-09  Tobias Burnus  <burnus@net-b.de>

	PR fortran/46328
	* gfortran.dg/typebound_operator_11.f90: New.

2012-01-09  Eric Botcazou  <ebotcazou@adacore.com>

	* gnat.dg/array18.adb: New test.
	* gnat.dg/array18_pkg.ads: New helper.

2012-01-09  Paul Thomas  <pault@gcc.gnu.org>

	PR fortran/51791
	* gfortran.dg/typebound_operator_7.f03: Insert parentheses
	around base object in first assignment in main program.
	* gfortran.dg/typebound_operator_10.f03: New test.

2012-01-09  Martin Jambor  <mjambor@suse.cz>

	PR tree-optimization/51759
	* g++.dg/ipa/pr51759.C: New test.

2012-01-09  Tobias Burnus  <burnus@net-b.de>

	PR fortran/51758
	* gfortran.dg/optional_absent_2.f90: New.

2012-01-09  Tobias Burnus  <burnus@net-b.de>

	PR fortran/51578
	* gfortran.dg/use_17.f90: New.

2012-01-09  Gary Funck  <gary@intrepid.com>

	PR preprocessor/33919
	* gcc.dg/pr33919.c: New test.
	* gcc.dg/pr33919-0.h: New test header file.
	* gcc.dg/pr33919-1.h: Ditto.
	* gcc.dg/pr33919-2.h: Ditto.

2012-01-07  Jan Hubicka  <jh@suse.cz>

	PR tree-optimize/51694
	* gcc.c-torture/compile/pr51694.c: new testcase.

2012-01-07  Jan Hubicka  <jh@suse.cz>

	PR tree-optimization/51600
	* g++.dg/torture/pr51600.C: New testcase.

2012-01-07  John David Anglin  <dave.anglin@nrc-cnrc.gc.ca>

	PR gcov-profile/51715
	PR gcov-profile/51717
	* gcc.misc-tests/gcov-13.c: Skip on 32-bit hppa*-*-hpux*.
	* gcc.misc-tests/gcov-14.c: Likewise.

2012-01-06  Jason Merrill  <jason@redhat.com>

	* g++.dg/parse/new5.C: New.

2012-01-06  Patrick Marlier  <patrick.marlier@gmail.com>

	PR testsuite/51655
	* c-c++-common/tm/memcpy-1.c: Declare memcpy instead of
	including <string.h>.

2012-01-06  Jason Merrill  <jason@redhat.com>

	* g++.dg/abi/mangle51.C: New.
	* g++.dg/abi/mangle52.C: New.
	* g++.dg/abi/mangle53.C: New.
	* g++.dg/abi/mangle54.C: New.
	* g++.dg/abi/mangle55.C: New.
	* g++.dg/abi/mangle56.C: New.
	* g++.dg/abi/mangle57.C: New.
	* g++.dg/abi/mangle58.C: New.
	* g++.dg/abi/mangle59.C: New.
	* g++.dg/cpp0x/trailing3.C: Update mangling.
	* g++.dg/cpp0x/variadic111.C: Update mangling.
	* g++.dg/cpp0x/variadic4.C: Update mangling.
	* g++.dg/cpp0x/variadic42.C: Pass -fabi-version=5.
	* g++.dg/template/nontype22.C: Works now.
	* g++.dg/template/pr35240.C: Works now.

	* g++.dg/cpp0x/error7.C: New.

2012-01-06  Tobias Burnus <burnus@net-b.de>

	* gfortran.dg/deallocate_stat_2.f90: New.
	* coarray/allocate_errgmsg.f90: New.
	* gfortran.dg/coarray_lib_alloc_1.f90: New.
	* gfortran.dg/coarray_lib_alloc_2.f90: New.
	* coarray/subobject_1.f90: Fix for num_images > 1.
	* gfortran.dg/deallocate_stat.f90: Update due to changed
	stat= handling.

2012-01-06  Andrew Stubbs  <ams@codesourcery.com>

	* gcc.target/arm/headmerge-2.c: Adjust scan pattern.

2012-01-06  Eric Botcazou  <ebotcazou@adacore.com>

	* ada/acats/overflow.lst: Add cb20004.

2012-01-05  Dodji Seketeli  <dodji@redhat.com>

	PR c++/51541
	* g++.dg/cpp0x/alias-decl-18.C: New test.

2012-01-05  Eric Botcazou  <ebotcazou@adacore.com>

	* gcc.c-torture/execute/20120104-1.c: New test.

2012-01-05  Paul Thomas  <pault@gcc.gnu.org>

	PR fortran/PR48946
	* gfortran.dg/typebound_operator_9.f03: This is now a copy of
	the old typebound_operator_8.f03.
	* gfortran.dg/typebound_operator_8.f03: New version of
	typebound_operator_7.f03 with 'u' a derived type instead of a
	class object.

2012-01-05  Richard Guenther  <rguenther@suse.de>

	* g++.dg/torture/pr49309.C: Skip for -flto.

2012-01-05  Jakub Jelinek  <jakub@redhat.com>

	PR middle-end/51761
	* gcc.c-torture/compile/pr51761.c: New test.

2012-01-05  Richard Guenther  <rguenther@suse.de>

	PR tree-optimization/51760
	* gcc.dg/torture/pr51760.c: New testcase.

2012-01-05  Aldy Hernandez  <aldyh@redhat.com>

	PR middle-end/51472
	* gcc.dg/tm/memopt-6.c: Adjust regexp.

2012-01-05  Richard Guenther  <rguenther@suse.de>

	PR lto/41576
	* gfortran.dg/lto/pr41576_0.f90: New testcase.
	* gfortran.dg/lto/pr41576_1.f90: Likewise.

2012-01-04  Jakub Jelinek  <jakub@redhat.com>

	PR debug/51695
	* gcc.dg/pr51695.c: New test.

2012-01-04  Andrew Pinski  <apinski@cavium.com>

	* gcc.target/mips/mips64-dsp-ldx1.c: New test.
	* gcc.target/mips/octeon2-lx-1.c: New test.
	* gcc.target/mips/mips64-dsp-ldx.c: New test.
	* gcc.target/mips/octeon2-lx-2.c: New test.
	* gcc.target/mips/octeon2-lx-3.c: New test.

2012-01-04  Patrick Marlier  <patrick.marlier@gmail.com>

	PR other/51163
	PR other/51164
	* gcc.dg/tm/alias-1.c:  Adjust regexp.
	* gcc.dg/tm/alias-2.c:  Adjust regexp.

2012-01-04  Paolo Carlini  <paolo.carlini@oracle.com>

	PR c++/51064
	* g++.dg/warn/Wparentheses-26.C: New.

2012-01-04  Mikael Morin  <mikael@gcc.gnu.org>

	* gfortran.dg/elemental_optional_args_2.f90: New test.

2012-01-04  Thomas Koenig  <tkoenig@gcc.gnu.org>

	PR fortran/49693
	* gfortran.dg/common_17.f90:  New test.

2012-01-04  Richard Guenther  <rguenther@suse.de>

	PR tree-optimization/49651
	* gcc.dg/tree-ssa/pta-ptrarith-1.c: Adjust.
	* gcc.dg/tree-ssa/pta-ptrarith-2.c: Likewise.

2012-01-03  Paolo Carlini  <paolo.carlini@oracle.com>

	PR c++/51738
	* g++.dg/cpp0x/initlist-postfix-open-square.C: New.

2012-01-03  Andrew Pinski  <apinski@cavium.com>

	* lib/scanasm.exp (dg-function-on-line): Always use a special format
	for all mips targets.  Also allow an optional .cfi_startproc.

2012-01-03  Uros Bizjak  <ubizjak@gmail.com>

	* gfortran.dg/typebound_operator_8.f03: Use dg-add-options ieee.

2012-01-03  Paolo Carlini  <paolo.carlini@oracle.com>

	PR c++/29273
	* g++.dg/rtti/dyncast5.C: New.

2012-01-03  Richard Guenther  <rguenther@suse.de>

	PR tree-optimization/51070
	* gcc.dg/torture/pr51070-2.c: New testcase.

2012-01-03  Richard Guenther  <rguenther@suse.de>

	PR tree-optimization/51692
	* gcc.dg/torture/pr51692.c: New testcase.

2012-01-03  Richard Guenther  <rguenther@suse.de>

	PR debug/51650
	* g++.dg/lto/pr51650-3_0.C: New testcase.

2012-01-03  Paolo Carlini  <paolo.carlini@oracle.com>

	PR c++/15867
	* g++.dg/warn/Wredundant-decls-spec.C: New.

2012-01-03  Jakub Jelinek  <jakub@redhat.com>

	PR tree-optimization/51719
	* g++.dg/tree-prof/pr51719.C: New test.

2012-01-03  Richard Guenther  <rguenther@suse.de>

	PR middle-end/51730
	* gcc.dg/fold-compare-6.c: New testcase.

2012-01-03  Jakub Jelinek  <jakub@redhat.com>

	PR c++/51669
	* g++.dg/gomp/pr51669.C: New test.

2012-01-02  Jason Merrill  <jason@redhat.com>

	PR c++/51675
	* g++.dg/cpp0x/constexpr-union2.C: New.

	PR c++/51666
	* g++.dg/cpp0x/nsdmi-defer5.C: New.

2012-01-02  Dodji Seketeli  <dodji@redhat.com>

	PR c++/51462
	* g++.dg/cpp0x/constexpr-99.C: New test.

2012-01-02  Paolo Carlini  <paolo.carlini@oracle.com>

	PR c++/20140
	* g++.dg/template/init9.C: New.

2012-01-02  Richard Sandiford  <rdsandiford@googlemail.com>

	* gcc.dg/memcpy-4.c: Add nomips16 attribute for MIPS targets.
	Increase copy to 5 bytes.  Look for at least two "mem/s/u"s,
	rather than a specific number.

2012-01-02  Paul Thomas  <pault@gcc.gnu.org>

	PR fortran/46262
	PR fortran/46328
	PR fortran/51052
	* gfortran.dg/typebound_operator_7.f03: New.
	* gfortran.dg/typebound_operator_8.f03: New.

2012-01-02  Richard Sandiford  <rdsandiford@googlemail.com>

	PR target/51729
	* gcc.target/mips/dspr2-MULT.c: Remove -ffixed-hi -ffixed-lo.
	XFAIL.
	* gcc.target/mips/dspr2-MULTU.c: Likewise.

2012-01-02  Richard Sandiford  <rdsandiford@googlemail.com>

	* gcc.dg/pr46309.c: Add -mtune=octeon2 for MIPS.

2012-01-02  Richard Sandiford  <rdsandiford@googlemail.com>

	* g++.dg/cpp0x/constexpr-rom.C: Look for .rdata rather than rodata
	for MIPS.

2012-01-02  Richard Sandiford  <rdsandiford@googlemail.com>

	* gfortran.dg/io_real_boz_3.f90: Require fortran_real_16.
	* gfortran.dg/io_real_boz_4.f90: Likewise.
	* gfortran.dg/io_real_boz_5.f90: Likewise.

2012-01-02  Richard Sandiford  <rdsandiford@googlemail.com>

	* g++.dg/opt/devirt2.C: Add -mno-abicalls for MIPS.

2012-01-02  Revital Eres  <revital.eres@linaro.org>

	* gcc.dg/sms-11.c: New file.

2012-01-02  Tobias Burnus  <burnus@net-b.de>

	PR fortran/51682
	* gfortran.dg/coarray/image_index_3.f90: New.

2012-01-01  Paolo Carlini  <paolo.carlini@oracle.com>

	PR c++/16603
	* g++.dg/parse/enum8.C: New.

2012-01-01  Paolo Carlini  <paolo.carlini@oracle.com>

	PR c++/51379
	* g++.dg/conversion/reinterpret4.C: New.
	* g++.dg/conversion/reinterpret1.C: Adjust.

2012-01-01  Paolo Carlini  <paolo.carlini@oracle.com>

	* g++.dg/cpp0x/constexpr-delegating2.C: Add missing piece.

2012-01-01  Fabien Chêne  <fabien@gcc.gnu.org>

	* g++.old-deja/g++.brendan/crash25.C: Adjust.
	* g++.old-deja/g++.brendan/crash56.C: Likewise.
	* g++.old-deja/g++.jason/access14.C: Likewise.
	* g++.old-deja/g++.jason/access8.C: Likewise.
	* g++.old-deja/g++.jason/access1.C: Likewise.
	* g++.old-deja/g++.other/access3.C: Likewise.
	* g++.old-deja/g++.other/access5.C: Likewise.
	* g++.old-deja/g++.law/unsorted1.C: Likewise.
	* g++.old-deja/g++.law/visibility22.C: Likewise.
	* g++.old-deja/g++.law/visibility26.C: Likewise.
	* g++.old-deja/g++.mike/p2746.C: Likewise.
	* g++.dg/debug/using1.C: Likewise.
	* g++.dg/lookup/using51.C: Likewise.
	* g++.dg/inherit/using5.C: Likewise.
	* g++.dg/inherit/pr30297.C: Likewise.
	* g++.dg/inherit/access8.C: Likewise.
	* g++.dg/torture/pr39362.C: Likewise.
	* g++.dg/template/crash13.C: Likewise.
	* g++.dg/template/using10.C: Likewise.

2012-01-01  Thomas Koenig  <tkoenig@gcc.gnu.org>

	PR fortran/51502
	* lib/gcc-dg.exp (scan-module-absence):  Really commit last
	change.

2012-01-01  Ira Rosen  <irar@il.ibm.com>

	PR tree-optimization/51704
	* gfortran.dg/vect/no-fre-no-copy-prop-O3-pr51704.f90: New.
	* gfortran.dg/vect/vect.exp: Run no-fre-no-copy-prop-O3-* with
	corresponding flags.

2012-01-01  Paolo Carlini  <paolo.carlini@oracle.com>

	PR c++/51723
	* g++.dg/cpp0x/constexpr-delegating2.C: New.

2012-01-01  Jan Hubicka  <jh@suse.cz>

	PR rtl-optimization/51069
	* gcc.c-torture/compile/pr51069.c: New testcase.

2012-01-01  Jakub Jelinek  <jakub@redhat.com>

	PR tree-optimization/51683
	* gcc.dg/pr51683.c: New test.

Copyright (C) 2012 Free Software Foundation, Inc.

Copying and distribution of this file, with or without modification,
are permitted in any medium without royalty provided the copyright
notice and this notice are preserved.<|MERGE_RESOLUTION|>--- conflicted
+++ resolved
@@ -1,4 +1,19 @@
-<<<<<<< HEAD
+2012-07-17  Jason Merrill  <jason@redhat.com>
+
+	PR c++/53995
+	* g++.dg/parse/enum9.C: New.
+
+2012-07-17  Jason Merrill  <jason@redhat.com>
+
+	PR c++/53989
+	* g++.dg/template/array23.C: New.
+
+2012-07-17  Jason Merrill  <jason@redhat.com>
+
+	PR c++/53549
+	* g++.dg/template/current-inst1.C: New.
+	* g++.dg/parse/crash35.C: Adjust.
+
 2012-05-14  Andi Kleen <ak@linux.intel.com>
 	    Jakub Jelinek  <jakub@redhat.com>
 
@@ -71,23 +86,6 @@
 	* gcc.target/i386/sse-23.c: Ditto.
 	* g++.dg/other/i386-2.C: Ditto.
 	* g++.dg/other/i386-3.C: Ditto.
-=======
-2012-07-17  Jason Merrill  <jason@redhat.com>
-
-	PR c++/53995
-	* g++.dg/parse/enum9.C: New.
-
-2012-07-17  Jason Merrill  <jason@redhat.com>
-
-	PR c++/53989
-	* g++.dg/template/array23.C: New.
-
-2012-07-17  Jason Merrill  <jason@redhat.com>
-
-	PR c++/53549
-	* g++.dg/template/current-inst1.C: New.
-	* g++.dg/parse/crash35.C: Adjust.
->>>>>>> 383e40fa
 
 2012-07-13  Hans-Peter Nilsson  <hp@axis.com>
 

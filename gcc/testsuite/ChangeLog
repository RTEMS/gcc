<<<<<<< HEAD
2019-08-19  Andrew Sutton  <asutton@lock3software.com>

	* g++.dg/concepts/concept4.C: New normalization test.

2019-08-19  Andrew Sutton  <asutton@lock3software.com>

	Update diagnostics for function concept misuse.
	* g++.dg/concepts/var-concept3.C: Update diagnostics.

2019-07-30  Andrew Sutton  <asutton@lock3software.com>

	Add a new test for mismatched declarations.
	* g++.dg/cpp2a/concepts-class.C: New test for nested templates.

2019-07-30  Andrew Sutton  <asutton@lock3software.com>

	Update diagnostic messages for improved error checking.
	* g++.dg/cpp2a/concepts-requires1.C: Update diagnostics.
	* g++.dg/concepts/pr84330.C: Change the build mode to 17 only since
	the type error is not detected during normal expression parsing.

2019-07-29  Andrew Sutton  <asutton@lock3software.com>

	Add tests for constrained placeholders.
	* g++.dg/cpp2a/concepts-p1141.C: New tests.

2019-07-15  Andrew Sutton  <asutton@lock3software.com>

	Disallow decltype(auto) parameters.
	* g++.dg/cpp2a/concepts-decltype.C: New tests.
=======
2019-09-05  Steven G. Kargl  <kargl@gcc.gnu.org>

	PR fortran/91660
	* gfortran.dg/pdt_4.f03: Fix invalid code.
        * gfortran.dg/pr91660_1.f90: New test.
	* gfortran.dg/pr91660_2.f90: Ditto.

2019-09-05  Marek Polacek  <polacek@redhat.com>

	PR c++/91644 - ICE with constinit in function template.
	* g++.dg/cpp2a/constinit13.C: New test.

2019-09-05  Jakub Jelinek  <jakub@redhat.com>

	PR middle-end/91001
	PR middle-end/91105
	PR middle-end/91106
	* gcc.c-torture/compile/pr91001.c: New test.

2019-09-05  Richard Biener  <rguenther@suse.de>

	PR rtl-optimization/91656
	* gcc.dg/torture/pr91656-1.c: New testcase.
	* gcc.dg/torture/pr91656-2.c: Likewise.
	* gcc.dg/torture/pr91656-3.c: Likewise.

2019-09-05  Nathan Sidwell  <nathan@acm.org>

	PR preprocessor/91639
	* c-c++-common/cpp/pr91639.c: New.
	* c-c++-common/cpp/pr91639-one.h: New.
	* c-c++-common/cpp/pr91639-two.h: New.

2019-09-05  Richard Sandiford  <richard.sandiford@arm.com>

	PR middle-end/91577
	* gfortran.dg/pr91577.f90: New test, taken from temporary_1.f90.

2019-09-04  Steven G. Kargl  <kargl@gcvc.gnu.org>

	PR fortran/91650
	* gfortran.dg/pr91650_1.f90: New test.
	* gfortran.dg/pr91650_2.f90: Ditto.

2019-09-04  Marek Polacek  <polacek@redhat.com>

	* g++.dg/cpp0x/initlist-deduce.C: Don't use -fdeduce-init-list.  Remove
	dg-warning.  Add dg-error.

2019-09-04  Prathamesh Kulkarni  <prathamesh.kulkarni@linaro.org>

	PR c/78736
	* gcc.dg/Wenum-conversion.c: New test-case.

2019-09-03  Jozef Lawrynowicz  <jozef.l@mittosystems.com>

	* gcc.target/msp430/data-attributes-2.c: New test.
	* gcc.target/msp430/function-attributes-4.c: Update dg-warning
	strings.
	* gcc.target/msp430/region-attribute-misuse.c: Likewise.

2019-09-03  Kamlesh Kumar  <kamleshbhalui@gmail.com>

	PR tree-optimization/91504
	gcc.dg/tree-ssa/pr91504.c: New test.

2019-09-03  Jakub Jelinek  <jakub@redhat.com>

	PR target/91604
	* gcc.target/i386/pr91604.c: New test.

2019-09-03  Ulrich Weigand  <uweigand@de.ibm.com>

	* lib/compat.exp: Remove references to spu.
	* lib/fortran-torture.exp: Likewise.
	* lib/gcc-dg.exp: Likewise.
	* lib/gfortran.exp: Likewise.
	* lib/target-supports.exp: Likewise.
	* lib/target-utils.exp: Likewise.

	* c-c++-common/torture/complex-sign-add.c: Remove references to spu.
	* c-c++-common/torture/complex-sign-mixed-add.c: Likewise.
	* c-c++-common/torture/complex-sign-mixed-div.c: Likewise.
	* c-c++-common/torture/complex-sign-mixed-mul.c: Likewise.
	* c-c++-common/torture/complex-sign-mixed-sub.c: Likewise.
	* c-c++-common/torture/complex-sign-mul-minus-one.c: Likewise.
	* c-c++-common/torture/complex-sign-mul-one.c: Likewise.
	* c-c++-common/torture/complex-sign-mul.c: Likewise.
	* c-c++-common/torture/complex-sign-sub.c: Likewise.

	* g++.dg/opt/temp1.C: Remove references to spu.
	* g++.dg/opt/vt1.C: Likewise.
	* g++.dg/torture/type-generic-1.C: Likewise.
	* g++.dg/warn/pr30551-2.C: Likewise.
	* g++.dg/warn/pr30551.C: Likewise.
	* g++.old-deja/g++.jason/thunk2.C: Likewise.
	* g++.old-deja/g++.other/comdat5.C: Likewise.
	* g++.old-deja/g++.other/local-alloc1.C: Likewise.

	* gcc.c-torture/compile/20001226-1.c: Remove references to spu.
	* gcc.c-torture/execute/20030222-1.c: Likewise.
	* gcc.c-torture/execute/20031003-1.c: Likewise.
	* gcc.c-torture/execute/20101011-1.c: Likewise.
	* gcc.c-torture/execute/conversion.c: Likewise.
	* gcc.c-torture/execute/ieee/compare-fp-4.x: Likewise.
	* gcc.c-torture/execute/ieee/fp-cmp-2.x: Likewise.
	* gcc.c-torture/execute/ieee/inf-1.c: Likewise.
	* gcc.c-torture/execute/ieee/inf-2.c: Likewise.
	* gcc.c-torture/execute/ieee/mul-subnormal-single-1.x: Likewise.
	* gcc.c-torture/execute/ieee/rbug.c: Likewise.
	* gcc.c-torture/execute/pr39228.c: Likewise.
	* gcc.c-torture/execute/ieee/20010114-2.x: Remove file.
	* gcc.c-torture/execute/ieee/20030331-1.x: Remove file.
	* gcc.c-torture/execute/ieee/920518-1.x: Remove file.
	* gcc.c-torture/execute/ieee/compare-fp-1.x: Remove file.
	* gcc.c-torture/execute/ieee/fp-cmp-4f.x: Remove file.
	* gcc.c-torture/execute/ieee/fp-cmp-8f.x: Remove file.

	* gcc.dg/20020312-2.c: Remove references to spu.
	* gcc.dg/20030702-1.c: Likewise.
	* gcc.dg/and-1.c: Likewise.
	* gcc.dg/builtin-inf-1.c: Likewise.
	* gcc.dg/builtins-1.c: Likewise.
	* gcc.dg/builtins-43.c: Likewise.
	* gcc.dg/builtins-44.c: Likewise.
	* gcc.dg/builtins-45.c: Likewise.
	* gcc.dg/float-range-1.c: Likewise.
	* gcc.dg/float-range-3.c: Likewise.
	* gcc.dg/float-range-4.c: Likewise.
	* gcc.dg/float-range-5.c: Likewise.
	* gcc.dg/fold-overflow-1.c: Likewise.
	* gcc.dg/format/ms_unnamed-1.c: Likewise.
	* gcc.dg/format/unnamed-1.c: Likewise.
	* gcc.dg/hex-round-1.c: Likewise.
	* gcc.dg/hex-round-2.c: Likewise.
	* gcc.dg/lower-subreg-1.c: Likewise.
	* gcc.dg/nrv3.c: Likewise.
	* gcc.dg/pr15784-3.c: Likewise.
	* gcc.dg/pr27095.c: Likewise.
	* gcc.dg/pr28243.c: Likewise.
	* gcc.dg/pr28796-2.c: Likewise.
	* gcc.dg/pr30551-3.c: Likewise.
	* gcc.dg/pr30551-6.c: Likewise.
	* gcc.dg/pr30551.c: Likewise.
	* gcc.dg/pr70317.c: Likewise.
	* gcc.dg/sms-1.c: Likewise.
	* gcc.dg/sms-2.c: Likewise.
	* gcc.dg/sms-3.c: Likewise.
	* gcc.dg/sms-4.c: Likewise.
	* gcc.dg/sms-5.c: Likewise.
	* gcc.dg/sms-6.c: Likewise.
	* gcc.dg/sms-7.c: Likewise.
	* gcc.dg/stack-usage-1.c: Likewise.
	* gcc.dg/strlenopt-73.c: Likewise.
	* gcc.dg/titype-1.c: Likewise.
	* gcc.dg/tls/thr-cse-1.c: Likewise.
	* gcc.dg/torture/builtin-attr-1.c: Likewise.
	* gcc.dg/torture/builtin-complex-1.c: Likewise.
	* gcc.dg/torture/builtin-cproj-1.c: Likewise.
	* gcc.dg/torture/builtin-frexp-1.c: Likewise.
	* gcc.dg/torture/builtin-ldexp-1.c: Likewise.
	* gcc.dg/torture/builtin-logb-1.c: Likewise.
	* gcc.dg/torture/builtin-math-2.c: Likewise.
	* gcc.dg/torture/builtin-math-5.c: Likewise.
	* gcc.dg/torture/builtin-modf-1.c: Likewise.
	* gcc.dg/torture/fp-int-convert.h: Likewise.
	* gcc.dg/torture/pr25947-1.c: Likewise.
	* gcc.dg/torture/type-generic-1.c: Likewise.
	* gcc.dg/tree-ssa/20040204-1.c: Likewise.
	* gcc.dg/tree-ssa/ivopts-1.c: Likewise.
	* gcc.dg/tree-ssa/ssa-fre-3.c: Likewise.
	* gcc.dg/tree-ssa/vector-6.c: Likewise.
	* gcc.dg/uninit-C-O0.c: Likewise.
	* gcc.dg/uninit-C.c: Likewise.
	* gcc.dg/vect/no-math-errno-slp-32.c: Likewise.
	* gcc.dg/vect/no-math-errno-vect-pow-1.c: Likewise.
	* gcc.dg/vect/vect-float-extend-1.c: Likewise.
	* gcc.dg/vect/vect-float-truncate-1.c: Likewise.
	* gcc.dg/vect/vect.exp: Likewise.
	* gcc.gd/vect/costmodel/spu/: Remove directory.

	* gcc.target/spu/: Remove directory.

	* gfortran.dg/bessel_6.f90: Remove references to spu.
	* gfortran.dg/bessel_7.f90: Likewise.
	* gfortran.dg/char4_iunit_1.f03: Likewise.
	* gfortran.dg/chmod_1.f90: Likewise.
	* gfortran.dg/chmod_2.f90: Likewise.
	* gfortran.dg/chmod_3.f90: Likewise.
	* gfortran.dg/default_format_1.f90: Likewise.
	* gfortran.dg/default_format_denormal_1.f90: Likewise.
	* gfortran.dg/erf_2.F90: Likewise.
	* gfortran.dg/erf_3.F90: Likewise.
	* gfortran.dg/init_flag_10.f90: Likewise.
	* gfortran.dg/init_flag_3.f90: Likewise.
	* gfortran.dg/int_conv_2.f90: Likewise.
	* gfortran.dg/integer_exponentiation_3.F90: Likewise.
	* gfortran.dg/integer_exponentiation_5.F90: Likewise.
	* gfortran.dg/isnan_1.f90: Likewise.
	* gfortran.dg/isnan_2.f90: Likewise.
	* gfortran.dg/maxloc_2.f90: Likewise.
	* gfortran.dg/maxlocval_2.f90: Likewise.
	* gfortran.dg/maxlocval_4.f90: Likewise.
	* gfortran.dg/minloc_1.f90: Likewise.
	* gfortran.dg/minlocval_1.f90: Likewise.
	* gfortran.dg/minlocval_4.f90: Likewise.
	* gfortran.dg/module_nan.f90: Likewise.
	* gfortran.dg/namelist_42.f90: Likewise.
	* gfortran.dg/namelist_43.f90: Likewise.
	* gfortran.dg/nan_1.f90: Likewise.
	* gfortran.dg/nan_2.f90: Likewise.
	* gfortran.dg/nan_3.f90: Likewise.
	* gfortran.dg/nan_4.f90: Likewise.
	* gfortran.dg/nan_5.f90: Likewise.
	* gfortran.dg/nan_6.f90: Likewise.
	* gfortran.dg/nearest_1.f90: Likewise.
	* gfortran.dg/nearest_3.f90: Likewise.
	* gfortran.dg/open_errors.f90: Likewise.
	* gfortran.dg/pr20257.f90: Likewise.
	* gfortran.dg/read_infnan_1.f90: Likewise.
	* gfortran.dg/real_const_3.f90: Likewise.
	* gfortran.dg/realloc_on_assign_2.f03: Likewise.
	* gfortran.dg/reassoc_4.f: Likewise.
	* gfortran.dg/scalar_mask_2.f90: Likewise.
	* gfortran.dg/scratch_1.f90: Likewise.
	* gfortran.dg/stat_1.f90: Likewise.
	* gfortran.dg/stat_2.f90: Likewise.
	* gfortran.dg/transfer_simplify_1.f90: Likewise.
	* gfortran.dg/typebound_operator_9.f03: Likewise.

	* gfortran.fortran-torture/execute/intrinsic_nearest.x: Remove
	references to spu.
	* gfortran.fortran-torture/execute/intrinsic_set_exponent.x: Likewise.
	* gfortran.fortran-torture/execute/nan_inf_fmt.x: Likewise.
	* gfortran.fortran-torture/execute/getarg_1.x: Remove file.

2019-09-03  Bernd Edlinger  <bernd.edlinger@hotmail.de>

	PR middle-end/91603
	* gcc.target/arm/pr91603.c: New test.

2019-09-03  Ilya Leoshkevich  <iii@linux.ibm.com>

	* gcc.target/s390/sigfpe-eh.c: New test.

2019-09-03  Kyrylo Tkachov  <kyrylo.tkachov@arm.com>

	* gcc.target/aarch64/acle/jcvt_1.c: New test.

2019-09-03  Kyrylo Tkachov  <kyrylo.tkachov@arm.com>

	* gcc.target/aarch64/acle/rintnzx_1.c: New test.
	* gcc.target/aarch64/simd/vrndnzx_1.c: Likewise.

2019-09-03  Jakub Jelinek  <jakub@redhat.com>
	    Richard Biener  <rguenther@suse.de>

	PR tree-optimization/91597
	* gcc.c-torture/execute/pr91597.c: New test.

2019-09-03  Alexandre Oliva <oliva@adacore.com>

	* gcc.target/i386/20020616-1.c: Preserve full register across
	main.

2019-09-02  Paul Thomas  <pault@gcc.gnu.org>

	PR fortran/91589
	* gfortran.dg/pr91589.f90 : New test.

2019-09-02  Steven G. Kargl  <kargl@gc.gnu.org>

	PR fortran/91552
	* gfortran.dg/pr91552.f90: New test.

2019-09-02  Bernd Edlinger  <bernd.edlinger@hotmail.de>

	PR middle-end/91605
	* g++.target/i386/pr91605.C: New test.

2019-09-02  Jakub Jelinek  <jakub@redhat.com>

	PR tree-optimization/91632
	* gcc.c-torture/execute/pr91632.c: New test.

2019-09-02  Eric Botcazou  <ebotcazou@adacore.com>

	* gcc.dg/tree-ssa/slsr-42.c: New test.

2019-09-02  Martin Liska  <mliska@suse.cz>

	PR c++/91155
	* g++.dg/torture/pr91155.C: New test.

2019-09-01  Marek Polacek  <polacek@redhat.com>

	PR c++/91129 - wrong error with binary op in template argument.
	* g++.dg/cpp1y/nontype1.C: New test.

2019-09-01  Iain Sandoe  <iain@sandoe.co.uk>

	* gcc.c-torture/compile/20190827-1.c: Add dg-requires-alias.

2019-09-01  Eric Botcazou  <ebotcazou@adacore.com>

	* gcc.c-torture/execute/20190901-1.c: New test.

	* lib/target-supports.exp (check_effective_target_pthread): Add
	#include <pthread.h> directive to the test.

2019-09-01  Paul Thomas  <pault@gcc.gnu.org>

	* gfortran.dg/select_rank_1.f90 : New test.
	* gfortran.dg/select_rank_2.f90 : New test.

2019-09-01  Jakub Jelinek  <jakub@redhat.com>

	PR middle-end/91623
	* gcc.target/i386/pr91623.c: New test.

	PR lto/91572
	* g++.dg/lto/pr91572_0.C: New test.

2019-08-30  Steven G. Kargl  <kargl@gcc.gnu.org>

	PR fortran/91587
	* gfortran.dg/pr91587.f90: New test.

2019-08-30  Martin Sebor  <msebor@redhat.com>

	PR middle-end/91599
	* gcc.dg/Wstringop-overflow-16.c: New test.

	PR middle-end/91584
	* gfortran.dg/char_array_constructor_4.f90: New test.

2019-08-30  Eric Botcazou  <ebotcazou@adacore.com>

	* gnat.dg/pack24.adb: New test.

2019-08-30  Jeff Law  <law@redhat.com>

	* gcc.target/mips/r10k-cache-barrier-9.c: Suppress warnings.

2019-08-30  Martin Jambor  <mjambor@suse.cz>

	tree-optimization/91579
	* gcc.dg/tree-ssa/pr91579.c: New test.

2019-08-29  Jakub Jelinek  <jakub@redhat.com>

	PR target/91560
	* gcc.dg/torture/vshuf-8.inc: Add two further permutations.

	PR tree-optimization/91351
	* g++.dg/opt/pr91351.C: New test.

2019-08-29  Paolo Carlini  <paolo.carlini@oracle.com>

	* g++.dg/spellcheck-typenames.C: Adjust expected locations.
	* g++.dg/cpp0x/pr84676.C: Check locations.
	* g++.dg/other/pr88187.C: Likewise.
	* g++.dg/parse/crash13.C: Likewise.
	* g++.dg/parse/crash46.C: Likewise.
	* g++.dg/parse/template28.C: Likewise.
	* g++.dg/parse/typename4.C: Likewise.

2019-08-29  Richard Biener  <rguenther@suse.de>

	PR tree-optimization/91568
	* gfortran.dg/pr91568.f: New testcase.

2019-08-28  Marek Polacek  <polacek@redhat.com>

	Implement P1152R4: Deprecating some uses of volatile.
	PR c++/91361
	* c-c++-common/Wbool-operation-1.c: Use -Wno-volatile in C++.
	* c-c++-common/gomp/atomic-1.c: Likewise.
	* c-c++-common/gomp/atomic-9.c: Likewise.
	* c-c++-common/gomp/depend-iterator-1.c: Likewise.
	* c-c++-common/gomp/loop-1.c: Adjust warning location for C++.
	* c-c++-common/gomp/order-3.c: Likewise.
	* c-c++-common/pr69733.c: Use -Wno-volatile in C++.
	* c-c++-common/spec-barrier-2.c: Likewise.
	* c-c++-common/tm/pr54893.c: Likewise.
	* g++.dg/cpp0x/pr65327.C: Add dg-warning.
	* g++.dg/cpp0x/rv-conv2.C: Likewise.
	* g++.dg/cpp0x/rv1n.C: Likewise.
	* g++.dg/cpp0x/rv1p.C: Likewise.
	* g++.dg/cpp0x/rv2n.C: Likewise.
	* g++.dg/cpp0x/rv2p.C: Likewise.
	* g++.dg/cpp0x/rv3n.C: Likewise.
	* g++.dg/cpp0x/rv3p.C: Likewise.
	* g++.dg/cpp0x/rv4n.C: Likewise.
	* g++.dg/cpp0x/rv4p.C: Likewise.
	* g++.dg/cpp0x/rv5n.C: Likewise.
	* g++.dg/cpp0x/rv5p.C: Likewise.
	* g++.dg/cpp0x/rv6n.C: Likewise.
	* g++.dg/cpp0x/rv6p.C: Likewise.
	* g++.dg/cpp0x/rv7n.C: Likewise.
	* g++.dg/cpp0x/rv7p.C: Likewise.
	* g++.dg/cpp0x/rv8p.C: Likewise.
	* g++.dg/cpp0x/trailing14.C: Use -Wno-volatile.
	* g++.dg/cpp1y/new1.C: Add dg-warning.
	* g++.dg/cpp2a/volatile1.C: New test.
	* g++.dg/cpp2a/volatile2.C: New test.
	* g++.dg/cpp2a/volatile3.C: New test.
	* g++.dg/cpp2a/volatile4.C: New test.
	* g++.dg/expr/bool3.C: Add dg-warning.
	* g++.dg/expr/bool4.C: Likewise.
	* g++.dg/expr/cond9.C: Likewise.
	* g++.dg/ext/vector25.C: Likewise.
	* g++.dg/gomp/depend-iterator-1.C: Use -Wno-volatile.
	* g++.dg/inherit/covariant21.C: Add dg-warning.
	* g++.dg/init/ref18.C: Likewise.
	* g++.dg/ipa/pr63838.C: Likewise.
	* g++.dg/overload/rvalue2.C: Likewise.
	* g++.dg/parse/semicolon4.C: Likewise.
	* g++.dg/warn/Wreturn-type-4.C: Likewise.
	* g++.dg/warn/pr36069.C: Likewise.
	* g++.old-deja/g++.mike/p9506.C: Likewise.
	* g++.old-deja/g++.other/volatile1.C: Likewise.

2019-08-28  Steven G. Kargl  <kargl@gcc.gnu.org>

	PR fortran/91551
	* gfortran.dg/allocated_3.f90

2019-08-28  Marek Polacek  <polacek@redhat.com>

	PR c++/91360 - Implement C++20 P1143R2: constinit.
	* g++.dg/cpp2a/constinit1.C: New test.
	* g++.dg/cpp2a/constinit2.C: New test.
	* g++.dg/cpp2a/constinit3.C: New test.
	* g++.dg/cpp2a/constinit4.C: New test.
	* g++.dg/cpp2a/constinit5.C: New test.
	* g++.dg/cpp2a/constinit6.C: New test.
	* g++.dg/cpp2a/constinit7.C: New test.
	* g++.dg/cpp2a/constinit8.C: New test.
	* g++.dg/cpp2a/constinit9.C: New test.
	* g++.dg/cpp2a/constinit10.C: New test.
	* g++.dg/cpp2a/constinit11.C: New test.
	* g++.dg/cpp2a/constinit12.C: New test.

2019-08-28  Steven G. Kargl  <kargl@gcc.gnu.org>

	PR fortran/91565
	* gfortran.dg/pr91565.f90: New test.

2019-08-28  Steven G. Kargl  <kargl@gcc.gnu.org>

	PR fortran/91564
	* gfortran.dg/pr91564.f90: New test.

2019-08-28  Martin Sebor  <msebor@redhat.com>

	PR tree-optimization/91457
	* c-c++-common/Wstringop-overflow-2.c: New test.
	* g++.dg/warn/Warray-bounds-8.C: New test.
	* g++.dg/warn/Wstringop-overflow-3.C: New test.
	* gcc.dg/Wstringop-overflow-15.c: New test.

2019-08-16  Martin Liska  <mliska@suse.cz>

	PR c++/90613
	* g++.dg/lookup/using61.C: New.

2019-08-28  Bernd Edlinger  <bernd.edlinger@hotmail.de>

	PR middle-end/89544
	* gcc.target/arm/unaligned-argument-3.c: New test.

2019-08-27  Marek Polacek  <polacek@redhat.com>

	PR c++/81676 - bogus -Wunused warnings in constexpr if.
	* g++.dg/cpp1z/constexpr-if31.C: New test.
	* g++.dg/cpp1z/constexpr-if32.C: New test.

	PR c++/91428 - warn about std::is_constant_evaluated in if constexpr.
	* g++.dg/cpp2a/is-constant-evaluated9.C: New test.

2019-08-27  Martin Sebor  <msebor@redhat.com>

	PR tree-optimization/91567
	* gcc.dg/tree-ssa/builtin-snprintf-6.c: Xfail a subset of assertions
	on targets other than x86_64 to work around PR 83543.
	* gcc.dg/tree-ssa/builtin-sprintf-warn-22.c: New test.

2019-08-27  Jeff Law  <law@redhat.com>

	* gcc.c-torture/compile/20190827-1.c: New test.

2019-08-27  Harald Anlauf  <anlauf@gmx.de>

	PR fortran/91496
	* gfortran.dg/pr91496.f90: New testcase.

2019-08-27  Uroš Bizjak  <ubizjak@gmail.com>

	* gcc.target/i386/sse4_1-round-roundeven-1.c (dg-options):
	Add -mfpmath=sse.
	* gcc.target/i386/sse4_1-round-roundeven-2.c (dg-options): Ditto.

2019-08-27  Uroš Bizjak  <ubizjak@gmail.com>

	PR target/91528
	* gcc.target/i386/pr91528.c: New test.

2019-08-27  Martin Sebor  <msebor@redhat.com>

	PR c++/83431
	PR testsuite/91562
	* gcc.dg/strlenopt-8.c: Adjust pass/dump name.

2019-08-27  Jakub Jelinek  <jakub@redhat.com>

	PR c++/91415
	* g++.dg/warn/sequence-pt-4.C: New test.

2019-08-27  Robin Dapp  <rdapp@linux.ibm.com>

	PR testsuite/91549
	* gcc.dg/wrapped-binop-simplify.c: Test only on x86, s390 with lp64.

2019-08-26  Thomas Koenig  <tkoenig@gcc.gnu.org>

	PR fortran/91390
	PR fortran/91473
	* gfortran.dg/used_before_typed_4.f90: Change warning to error.
	* gfortran.dg/argument_checking_20.f90: New test.

2019-08-26  Marek Polacek  <polacek@redhat.com>

	PR c++/91545 - ICE in constexpr store evaluation.
	* g++.dg/cpp0x/pr91545.C: New test.

2019-08-26  Tejas Joshi  <tejasjoshi9673@gmail.com>

	* gcc.target/i386/sse4_1-round-roundeven-1.c: New test.
	* gcc.target/i386/sse4_1-round-roundeven-2.c: New test.

2019-08-26  Tejas Joshi  <tejasjoshi9673@gmail.com>

	* gcc.dg/torture/builtin-round-roundeven.c: New test.
	* gcc.dg/torture/builtin-round-roundevenf128.c: Likewise.

2019-08-26  Robin Dapp  <rdapp@linux.ibm.com>

	* gcc.dg/tree-ssa/copy-headers-5.c: Do not run vrp pass.
	* gcc.dg/tree-ssa/copy-headers-7.c: Do not run vrp pass.
	* gcc.dg/tree-ssa/loop-15.c: Remove XFAIL.
	* gcc.dg/tree-ssa/pr23744.c: Change search pattern.
	* gcc.dg/wrapped-binop-simplify.c: New test.

2019-08-26  Kito Cheng  <kito.cheng@sifive.com>

	* gcc.target/riscv/li.c: New test.

2019-08-24  Nathan Sidwell  <nathan@acm.org>

	* g++.dg/inherit/virtual14.C: New.

2019-08-24  Thomas Koenig  <tkoenig@gcc.gnu.org>

	PR fortran/91390
	PR fortran/91519
	* gfortran.dg/bessel_3.f90: Add type mismatch errors.
	* gfortran.dg/coarray_7.f90: Rename subroutines to avoid
	additional errors.
	* gfortran.dg/g77/20010519-1.f: Add -std=legacy. Remove
	warnings for ASSIGN. Add warnings for type mismatch.
	* gfortran.dg/goacc/acc_on_device-1.f95: Add -std=legacy.
	Add catch-all warning.
	* gfortran.dg/internal_pack_9.f90: Rename subroutine to
	avoid type error.
	* gfortran.dg/internal_pack_9.f90: Add -std=legacy. Add
	warnings for type mismatch.
	* gfortran.dg/pr39937.f: Add -std=legacy and type warnings. Move
	here from
	* gfortran.fortran-torture/compile/pr39937.f: Move to gfortran.dg.

2019-08-24  Paolo Carlini  <paolo.carlini@oracle.com>

	* g++.dg/conversion/simd4.C: Test all the locations.

2019-08-23  Marek Polacek  <polacek@redhat.com>

	PR c++/91521 - wrong error with operator->.
	* g++.dg/parse/operator8.C: New test.

2019-08-23  Segher Boessenkool  <segher@kernel.crashing.org>

	PR target/91481
	* gcc.target/powerpc/darn-3.c: New testcase.

2019-08-23  Marek Polacek  <polacek@redhat.com>

	PR c++/79817 - attribute deprecated on namespace.
	* g++.dg/cpp0x/attributes-namespace1.C: New test.
	* g++.dg/cpp0x/attributes-namespace2.C: New test.
	* g++.dg/cpp0x/attributes-namespace3.C: New test.
	* g++.dg/cpp0x/attributes-namespace4.C: New test.
	* g++.dg/cpp0x/attributes-namespace5.C: New test.
	* g++.dg/cpp1z/namespace-attribs.C: Adjust.
	* g++.dg/cpp1z/namespace-attribs2.C: Adjust.

2019-08-23  Mihailo Stojanovic  <mistojanovic@wavecomp.com>

	* gcc.target/mips/get-fcsr-3.c: New test.

2019-08-23  Martin Sebor  <msebor@redhat.com>

	PR c++/83431
	* gcc.dg/strlenopt-63.c: New test.
	* gcc.dg/pr79538.c: Adjust text of expected warning.
	* gcc.dg/pr81292-1.c: Adjust pass name.
	* gcc.dg/pr81292-2.c: Same.
	* gcc.dg/pr81703.c: Same.
	* gcc.dg/strcmpopt_2.c: Same.
	* gcc.dg/strcmpopt_3.c: Same.
	* gcc.dg/strcmpopt_4.c: Same.
	* gcc.dg/strlenopt-1.c: Same.
	* gcc.dg/strlenopt-10.c: Same.
	* gcc.dg/strlenopt-11.c: Same.
	* gcc.dg/strlenopt-13.c: Same.
	* gcc.dg/strlenopt-14g.c: Same.
	* gcc.dg/strlenopt-14gf.c: Same.
	* gcc.dg/strlenopt-15.c: Same.
	* gcc.dg/strlenopt-16g.c: Same.
	* gcc.dg/strlenopt-17g.c: Same.
	* gcc.dg/strlenopt-18g.c: Same.
	* gcc.dg/strlenopt-19.c: Same.
	* gcc.dg/strlenopt-1f.c: Same.
	* gcc.dg/strlenopt-2.c: Same.
	* gcc.dg/strlenopt-20.c: Same.
	* gcc.dg/strlenopt-21.c: Same.
	* gcc.dg/strlenopt-22.c: Same.
	* gcc.dg/strlenopt-22g.c: Same.
	* gcc.dg/strlenopt-24.c: Same.
	* gcc.dg/strlenopt-25.c: Same.
	* gcc.dg/strlenopt-26.c: Same.
	* gcc.dg/strlenopt-27.c: Same.
	* gcc.dg/strlenopt-28.c: Same.
	* gcc.dg/strlenopt-29.c: Same.
	* gcc.dg/strlenopt-2f.c: Same.
	* gcc.dg/strlenopt-3.c: Same.
	* gcc.dg/strlenopt-30.c: Same.
	* gcc.dg/strlenopt-31g.c: Same.
	* gcc.dg/strlenopt-32.c: Same.
	* gcc.dg/strlenopt-33.c: Same.
	* gcc.dg/strlenopt-33g.c: Same.
	* gcc.dg/strlenopt-34.c: Same.
	* gcc.dg/strlenopt-35.c: Same.
	* gcc.dg/strlenopt-4.c: Same.
	* gcc.dg/strlenopt-48.c: Same.
	* gcc.dg/strlenopt-49.c: Same.
	* gcc.dg/strlenopt-4g.c: Same.
	* gcc.dg/strlenopt-4gf.c: Same.
	* gcc.dg/strlenopt-5.c: Same.
	* gcc.dg/strlenopt-50.c: Same.
	* gcc.dg/strlenopt-51.c: Same.
	* gcc.dg/strlenopt-52.c: Same.
	* gcc.dg/strlenopt-53.c: Same.
	* gcc.dg/strlenopt-54.c: Same.
	* gcc.dg/strlenopt-55.c: Same.
	* gcc.dg/strlenopt-56.c: Same.
	* gcc.dg/strlenopt-6.c: Same.
	* gcc.dg/strlenopt-61.c: Same.
	* gcc.dg/strlenopt-7.c: Same.
	* gcc.dg/strlenopt-8.c: Same.
	* gcc.dg/strlenopt-9.c: Same.
	* gcc.dg/strlenopt.h (snprintf, snprintf): Declare.
	* gcc.dg/tree-ssa/builtin-snprintf-6.c: New test.
	* gcc.dg/tree-ssa/builtin-snprintf-7.c: New test.
	* gcc.dg/tree-ssa/builtin-snprintf-8.c: New test.
	* gcc.dg/tree-ssa/builtin-snprintf-9.c: New test.
	* gcc.dg/tree-ssa/builtin-sprintf-warn-21.c: New test.
	* gcc.dg/tree-ssa/dump-4.c: New test.
	* gcc.dg/tree-ssa/pr83501.c: Adjust pass name.

2019-08-23  Martin Sebor  <msebor@redhat.com>

	* gcc.dg/Warray-bounds-36.c: Make functions static to avoid failures
	with -fpic.
	* gcc.dg/Warray-bounds-41.c: Same.
	* gcc.dg/pr78973.c: Same.
	* gcc.dg/pr78973-2.c: Same.

2019-08-22  Marek Polacek  <polacek@redhat.com>

	PR c++/91304 - prefix attributes ignored in condition.
	* g++.dg/cpp0x/gen-attrs-70.C: New test.

2019-08-22  Martin Sebor  <msebor@redhat.com>

	PR middle-end/91490
	* c-c++-common/Warray-bounds-7.c: New test.
	* gcc.dg/Warray-bounds-39.c: Expect either -Warray-bounds or
	-Wstringop-overflow.
	* gcc.dg/strlenopt-78.c: New test.

2019-08-22  Rainer Orth  <ro@CeBiTec.Uni-Bielefeld.DE>

	* gcc.target/i386/minmax-4.c: Add -mno-stackrealign to dg-options.
	* gcc.target/i386/minmax-5.c: Likewise.
	* gcc.target/i386/minmax-6.c: Likewise.
	* gcc.target/i386/minmax-7.c: Likewise.
	* gcc.target/i386/pr91154.c: Likewise.

2019-08-22  Eric Botcazou  <ebotcazou@adacore.com>

	* c-c++-common/dump-ada-spec-15.c: Check that the parameters are named.

2019-08-22  Kyrylo Tkachov <kyrylo.tkachov@arm.com>

	* gcc.target/arm/acle/crc_hf_1.c: New test.

2019-08-22  Wilco Dijkstra  <wdijkstr@arm.com>

	* gcc.target/arm/neon-extend-1.c: Remove test.
	* gcc.target/arm/neon-extend-2.c: Remove test.

2019-08-22  Sylvia Taylor  <sylvia.taylor@arm.com>

	* gcc.target/aarch64/advsimd-intrinsics/vld1x4.c: New test.
	* gcc.target/aarch64/advsimd-intrinsics/vst1x4.c: New test.

2019-08-22  Prathamesh Kulkarni  <prathamesh.kulkarni@linaro.org>
	    Richard Sandiford  <richard.sandiford@arm.com>

	PR target/88839
	* gcc.target/aarch64/sve/sel_1.c: New test.
	* gcc.target/aarch64/sve/sel_2.c: Likewise.
	* gcc.target/aarch64/sve/sel_3.c: Likewise.
	* gcc.target/aarch64/sve/sel_4.c: Likewise.
	* gcc.target/aarch64/sve/sel_5.c: Likewise.
	* gcc.target/aarch64/sve/sel_6.c: Likewise.

2019-08-21  Richard Sandiford  <richard.sandiford@arm.com>

	PR c++/91505
	* g++.target/i386/crc32-4.C: New test.

2019-08-21  Richard Biener  <rguenther@suse.de>

	PR tree-optimization/91482
	* gcc.dg/tree-ssa/pr91482.c: New testcase.

2019-08-21  Eric Botcazou  <ebotcazou@adacore.com>

	* c-c++-common/dump-ada-spec-15.c: New test.

2019-08-21  Christophe Lyon  <christophe.lyon@linaro.org>

	* gcc.target/arm/cmse/cmse-9.c: Add quotes to expected
	warning messages.

2019-08-21  Eric Botcazou  <ebotcazou@adacore.com>

	* gnat.dg/prot9.adb, gnat.dg/prot9_gen.ads,
	gnat.dg/prot9_pkg1.ads, gnat.dg/prot9_pkg2.ads: New testcase.

2019-08-21  Javier Miranda  <miranda@adacore.com>

	* gnat.dg/implicit_param.adb, gnat.dg/implicit_param_pkg.ads:
	New testcase.

2019-08-20  Martin Sebor  <msebor@redhat.com>

	PR testsuite/91458
	* g++.dg/tree-ssa/ssa-dse-1.C: Use the same search pattern
	unconditionally (correcting r272199, PR middle-end/90676).
	* gcc.dg/tree-prof/stringop-2.c: Same.

2019-08-20  Ian Lance Taylor  <iant@golang.org>

	* go.test/test/fixedbugs/bug073.go: Update for language changes.

2019-08-20  Matthew Beliveau  <mbelivea@redhat.com>

	* gcc.dg/tree-ssa/redundant-assign-zero-1.c: New test.
	* gcc.dg/tree-ssa/redundant-assign-zero-2.c: New test.

2019-08-20  Richard Biener  <rguenther@suse.de>

	PR tree-optimization/37242
	* gcc.dg/tree-ssa/ssa-fre-80.c: New testcase.

2019-08-20  Ed Schonberg  <schonberg@adacore.com>

	* gnat.dg/storage_size1.adb: New testcase.

2019-08-20  Ed Schonberg  <schonberg@adacore.com>

	* gnat.dg/loop_entry2.adb: New testcase.

2019-08-20  Ed Schonberg  <schonberg@adacore.com>

	* gnat.dg/tagged5.adb, gnat.dg/tagged5.ads: New testcase.

2019-08-20  Gary Dismukes  <dismukes@adacore.com>

	* gnat.dg/type_conv2.adb, gnat.dg/type_conv2.ads: New testcase.

2019-08-20  Bob Duff  <duff@adacore.com>

	* gnat.dg/unchecked_convert14.adb: New testcase.

2019-08-20  Bob Duff  <duff@adacore.com>

	* gnat.dg/object_size1.adb: New testcase.

2019-08-20  Eric Botcazou  <ebotcazou@adacore.com>

	* gcc.c-torture/execute/20190820-1.c: New test.

2019-08-20  Richard Biener  <rguenther@suse.de>

	PR target/91498
	* gcc.target/i386/minmax-7.c: New testcase.

2019-08-20  Lili Cui  <lili.cui@intel.com>

	* gcc.target/i386/funcspec-56.inc: Handle new march.
	* g++.target/i386/mv16.C: Handle new march

2019-08-20  Bernd Edlinger  <bernd.edlinger@hotmail.de>

	PR middle-end/89544
	* gcc.target/arm/unaligned-argument-1.c: New test.
	* gcc.target/arm/unaligned-argument-2.c: New test.

2019-08-19  Joel Hutton  <Joel.Hutton@arm.com>

	* gcc.target/aarch64/fmul_scvtf_1.c: New test.

2019-08-19  Marek Polacek  <polacek@redhat.com>

	PR c++/91264 - detect modifying const objects in constexpr.
	* g++.dg/cpp1y/constexpr-tracking-const1.C: New test.
	* g++.dg/cpp1y/constexpr-tracking-const2.C: New test.
	* g++.dg/cpp1y/constexpr-tracking-const3.C: New test.
	* g++.dg/cpp1y/constexpr-tracking-const4.C: New test.
	* g++.dg/cpp1y/constexpr-tracking-const5.C: New test.
	* g++.dg/cpp1y/constexpr-tracking-const6.C: New test.
	* g++.dg/cpp1y/constexpr-tracking-const7.C: New test.
	* g++.dg/cpp1y/constexpr-tracking-const8.C: New test.
	* g++.dg/cpp1y/constexpr-tracking-const9.C: New test.
	* g++.dg/cpp1y/constexpr-tracking-const10.C: New test.
	* g++.dg/cpp1y/constexpr-tracking-const11.C: New test.
	* g++.dg/cpp1y/constexpr-tracking-const12.C: New test.
	* g++.dg/cpp1y/constexpr-tracking-const13.C: New test.
	* g++.dg/cpp1y/constexpr-tracking-const14.C: New test.

2019-08-19  Eric Botcazou  <ebotcazou@adacore.com>

	* gnat.dg/elab8.adb, gnat.dg/elab8_gen.adb,
	gnat.dg/elab8_gen.ads, gnat.dg/elab8_pkg.adb,
	gnat.dg/elab8_pkg.ads: New testcase.

2019-08-19  Bob Duff  <duff@adacore.com>

	* gnat.dg/warn29.adb, gnat.dg/warn29.ads: New testcase.

2019-08-19  Ed Schonberg  <schonberg@adacore.com>

	* gnat.dg/expr_func9.adb: New testcase.

2019-08-19  Bob Duff  <duff@adacore.com>

	* gnat.dg/valid_scalars2.adb: New testcase.

2019-08-19  Eric Botcazou  <ebotcazou@adacore.com>

	* gnat.dg/generic_inst12.adb, gnat.dg/generic_inst12_pkg1.adb,
	gnat.dg/generic_inst12_pkg1.ads,
	gnat.dg/generic_inst12_pkg2.ads: New testcase.

2019-08-19  Ed Schonberg  <schonberg@adacore.com>

	* gnat.dg/warn28.adb, gnat.dg/warn28.ads: New testcase.

2019-08-19  Ed Schonberg  <schonberg@adacore.com>

	* gnat.dg/rep_clause9.adb: New testcase.

2019-08-19  Olivier Hainque  <hainque@adacore.com>

	* gnat.dg/openacc1.adb: New testcase.

2019-08-19  Kito Cheng  <kito.cheng@sifive.com>

	PR target/91441
	* gcc.target/riscv/pr91441.c: New.

2019-08-18  Steven G. Kargl  <kargl@gcc.gnu.org>

	PR fortran/91485
	* gfortran.dg/pr91485.f90: New test.

2019-08-17  Steven G. Kargl  <kargl@gcc.gnu.org>

	PR fortran/82992
	* gfortran.dg/pr71649.f90: Adjust error messages.
	* gfortran.dg/use_15.f90: Ditto.
	* gfortran.dg/use_rename_8.f90: Ditto.

2019-08-17  Steven G. Kargl  <kargl@gcc.gnu.org>

	PR fortran/78739
	* fortran.dg/pr78739.f90: New test.

2019-08-17  Steven G. Kargl  <kargl@gcc.gnu.org>

	PR fortran/78719
	* gfortran.dg/pr78719_1.f90: New test.
	* gfortran.dg/pr78719_2.f90: Ditto.
	* gfortran.dg/pr78719_3.f90: Ditto.

2019-08-17  Steven G. Kargl  <kargl@gcc.gnu.org>

	PR fortran/91471
	* gfortran.dg/pr91471.f90: New test.

2019-08-16  Marek Polacek  <polacek@redhat.com>

	PR c++/85827
	* g++.dg/cpp1z/constexpr-if29.C: New test.

2019-08-16  Jeff Law  <law@redhat.com>

	* gcc.target/sh/pr54236-6.c: Use -fno-tree-forwprop.

2019-08-16  Martin Sebor  <msebor@redhat.com>

	* gcc.dg/struct-ret-1.c: Enable on all targets.

2019-08-16  Eric Botcazou  <ebotcazou@adacore.com>

	* gnat.dg/opt81.ad[sb]: New test.

2019-08-16  Martin Sebor  <msebor@redhat.com>

	PR testsuite/91458
	* g++.dg/tree-ssa/pr19807.C: Use the same search pattern
	unconditionally (correcting r272199, PR middle-end/90676).

2019-08-16  Richard Biener  <rguenther@suse.de>

	PR target/91469
	* gcc.target/i386/pr91469-1.c: New testcase.
	* gcc.target/i386/pr91469-2.c: Likewise.

2019-08-16  Mark Eggleston <mark.eggleston@codethink.com>

	* gfortran.dg/auto_in_equiv_1.f90: New test.
	* gfortran.dg/auto_in_equiv_2.f90: New test.
	* gfortran.dg/auto_in_equiv_3.f90: New test.

2019-08-16  Richard Biener  <rguenther@suse.de>

	* gcc.dg/tree-ssa/forwprop-31.c: Adjust.

2019-08-16  Martin Liska  <mliska@suse.cz>

	PR ipa/91447
	* g++.dg/ipa/ipa-icf-4.C: Add -missed for target that
	don't have aliases.

2019-08-16  Alexandre Oliva <oliva@adacore.com>

	* gcc.target/i386/pr85044.c: Require support for trampolines.

	* gcc.target/i386/asm-4.c: Use amd64 natural addressing mode
	on all __LP64__ targets.

	* gcc.target/arc/interrupt-6.c: Use __builtin_alloca, require
	effective target support for alloca, drop include of alloca.h.
	* gcc.target/i386/pr80969-3.c: Likewise.
	* gcc.target/sparc/setjmp-1.c: Likewise.
	* gcc.target/x86_64/abi/ms-sysv/gen.cc: Likewise.
	* gcc.target/x86_64/abi/ms-sysv/ms-sysv.c: Likewise.

	* gcc.misc-tests/options.exp: Match /ld and -ld besides
	/collect2.

2019-08-15  Thomas Koenig  <tkoenig@gcc.gnu.org>

	PR fortran/91443
	* gfortran.dg/argument_checking_19.f90: New test.
	* gfortran.dg/altreturn_10.f90: Change dg-warning to dg-error.
	* gfortran.dg/dec_union_11.f90: Add -std=legacy.
	* gfortran.dg/hollerith8.f90: Likewise. Remove warning for
	Hollerith constant.
	* gfortran.dg/integer_exponentiation_2.f90: New subroutine gee_i8;
	use it to avoid type mismatches.
	* gfortran.dg/pr41011.f: Add -std=legacy.
	* gfortran.dg/whole_file_1.f90: Change warnings to errors.
	* gfortran.dg/whole_file_2.f90: Likewise.

2019-08-15  Richard Biener  <rguenther@suse.de>

	PR tree-optimization/91445
	* gcc.dg/torture/pr91445.c: New testcase.

2019-08-15  Richard Biener  <rguenther@suse.de>

	* gcc.dg/pr80170.c: Adjust to use __SIZETYPE__.

2019-08-15  Richard Sandiford  <richard.sandiford@arm.com>

	* gcc.target/aarch64/sve/loop_add_4.c: Expect 10 INCWs and
	INCDs rather than 8.

2019-08-15  Richard Sandiford  <richard.sandiford@arm.com>

	* gcc.target/aarch64/sve/revb_1.c: Restrict to little-endian targets.
	Avoid including stdint.h.
	* gcc.target/aarch64/sve/revh_1.c: Likewise.
	* gcc.target/aarch64/sve/revw_1.c: Likewise.
	* gcc.target/aarch64/sve/revb_2.c: New big-endian test.
	* gcc.target/aarch64/sve/revh_2.c: Likewise.
	* gcc.target/aarch64/sve/revw_2.c: Likewise.

2019-08-15  Richard Sandiford  <richard.sandiford@arm.com>
	    Kugan Vivekanandarajah  <kugan.vivekanandarajah@linaro.org>

	* gcc.target/aarch64/sve/cond_mla_5.c: Allow FMAD as well as FMLA
	and FMSB as well as FMLS.

2019-08-15  Richard Sandiford  <richard.sandiford@arm.com>

	* gcc.target/aarch64/sve/ext_2.c: Expect a MOVPRFX.
	* gcc.target/aarch64/sve/ext_3.c: New test.

2019-08-15  Richard Sandiford  <richard.sandiford@arm.com>
	    Prathamesh Kulkarni  <prathamesh.kulkarni@linaro.org>

	* gcc.target/aarch64/sve/shift_1.c: Accept reversed shifts.

2019-08-15  Richard Sandiford  <richard.sandiford@arm.com>
	    Kugan Vivekanandarajah  <kugan.vivekanandarajah@linaro.org>

	* gcc.target/aarch64/sve/cond_mla_1.c: New test.
	* gcc.target/aarch64/sve/cond_mla_1_run.c: Likewise.
	* gcc.target/aarch64/sve/cond_mla_2.c: Likewise.
	* gcc.target/aarch64/sve/cond_mla_2_run.c: Likewise.
	* gcc.target/aarch64/sve/cond_mla_3.c: Likewise.
	* gcc.target/aarch64/sve/cond_mla_3_run.c: Likewise.
	* gcc.target/aarch64/sve/cond_mla_4.c: Likewise.
	* gcc.target/aarch64/sve/cond_mla_4_run.c: Likewise.
	* gcc.target/aarch64/sve/cond_mla_5.c: Likewise.
	* gcc.target/aarch64/sve/cond_mla_5_run.c: Likewise.
	* gcc.target/aarch64/sve/cond_mla_6.c: Likewise.
	* gcc.target/aarch64/sve/cond_mla_6_run.c: Likewise.
	* gcc.target/aarch64/sve/cond_mla_7.c: Likewise.
	* gcc.target/aarch64/sve/cond_mla_7_run.c: Likewise.
	* gcc.target/aarch64/sve/cond_mla_8.c: Likewise.
	* gcc.target/aarch64/sve/cond_mla_8_run.c: Likewise.

2019-08-15  Richard Sandiford  <richard.sandiford@arm.com>
	    Kugan Vivekanandarajah  <kugan.vivekanandarajah@linaro.org>

	* gcc.target/aarch64/sve/cond_fadd_1.c: New test.
	* gcc.target/aarch64/sve/cond_fadd_1_run.c: Likewise.
	* gcc.target/aarch64/sve/cond_fadd_2.c: Likewise.
	* gcc.target/aarch64/sve/cond_fadd_2_run.c: Likewise.
	* gcc.target/aarch64/sve/cond_fadd_3.c: Likewise.
	* gcc.target/aarch64/sve/cond_fadd_3_run.c: Likewise.
	* gcc.target/aarch64/sve/cond_fadd_4.c: Likewise.
	* gcc.target/aarch64/sve/cond_fadd_4_run.c: Likewise.
	* gcc.target/aarch64/sve/cond_fsubr_1.c: Likewise.
	* gcc.target/aarch64/sve/cond_fsubr_1_run.c: Likewise.
	* gcc.target/aarch64/sve/cond_fsubr_2.c: Likewise.
	* gcc.target/aarch64/sve/cond_fsubr_2_run.c: Likewise.
	* gcc.target/aarch64/sve/cond_fsubr_3.c: Likewise.
	* gcc.target/aarch64/sve/cond_fsubr_3_run.c: Likewise.
	* gcc.target/aarch64/sve/cond_fsubr_4.c: Likewise.
	* gcc.target/aarch64/sve/cond_fsubr_4_run.c: Likewise.
	* gcc.target/aarch64/sve/cond_fmaxnm_1.c: Likewise.
	* gcc.target/aarch64/sve/cond_fmaxnm_1_run.c: Likewise.
	* gcc.target/aarch64/sve/cond_fmaxnm_2.c: Likewise.
	* gcc.target/aarch64/sve/cond_fmaxnm_2_run.c: Likewise.
	* gcc.target/aarch64/sve/cond_fmaxnm_3.c: Likewise.
	* gcc.target/aarch64/sve/cond_fmaxnm_3_run.c: Likewise.
	* gcc.target/aarch64/sve/cond_fmaxnm_4.c: Likewise.
	* gcc.target/aarch64/sve/cond_fmaxnm_4_run.c: Likewise.
	* gcc.target/aarch64/sve/cond_fminnm_1.c: Likewise.
	* gcc.target/aarch64/sve/cond_fminnm_1_run.c: Likewise.
	* gcc.target/aarch64/sve/cond_fminnm_2.c: Likewise.
	* gcc.target/aarch64/sve/cond_fminnm_2_run.c: Likewise.
	* gcc.target/aarch64/sve/cond_fminnm_3.c: Likewise.
	* gcc.target/aarch64/sve/cond_fminnm_3_run.c: Likewise.
	* gcc.target/aarch64/sve/cond_fminnm_4.c: Likewise.
	* gcc.target/aarch64/sve/cond_fminnm_4_run.c: Likewise.
	* gcc.target/aarch64/sve/cond_fmul_1.c: Likewise.
	* gcc.target/aarch64/sve/cond_fmul_1_run.c: Likewise.
	* gcc.target/aarch64/sve/cond_fmul_2.c: Likewise.
	* gcc.target/aarch64/sve/cond_fmul_2_run.c: Likewise.
	* gcc.target/aarch64/sve/cond_fmul_3.c: Likewise.
	* gcc.target/aarch64/sve/cond_fmul_3_run.c: Likewise.
	* gcc.target/aarch64/sve/cond_fmul_4.c: Likewise.
	* gcc.target/aarch64/sve/cond_fmul_4_run.c: Likewise.

2019-08-15  Richard Sandiford  <richard.sandiford@arm.com>
	    Kugan Vivekanandarajah  <kugan.vivekanandarajah@linaro.org>

	* gcc.target/aarch64/sve/cond_fabd_1.c: New test.
	* gcc.target/aarch64/sve/cond_fabd_1_run.c: Likewise.
	* gcc.target/aarch64/sve/cond_fabd_2.c: Likewise.
	* gcc.target/aarch64/sve/cond_fabd_2_run.c: Likewise.
	* gcc.target/aarch64/sve/cond_fabd_3.c: Likewise.
	* gcc.target/aarch64/sve/cond_fabd_3_run.c: Likewise.
	* gcc.target/aarch64/sve/cond_fabd_4.c: Likewise.
	* gcc.target/aarch64/sve/cond_fabd_4_run.c: Likewise.
	* gcc.target/aarch64/sve/cond_fabd_5.c: Likewise.
	* gcc.target/aarch64/sve/cond_fabd_5_run.c: Likewise.

2019-08-15  Richard Sandiford  <richard.sandiford@arm.com>
	    Kugan Vivekanandarajah  <kugan.vivekanandarajah@linaro.org>

	* gcc.target/aarch64/sve/cond_abd_1.c: New test.
	* gcc.target/aarch64/sve/cond_abd_1_run.c: Likewise.
	* gcc.target/aarch64/sve/cond_abd_2.c: Likewise.
	* gcc.target/aarch64/sve/cond_abd_2_run.c: Likewise.
	* gcc.target/aarch64/sve/cond_abd_3.c: Likewise.
	* gcc.target/aarch64/sve/cond_abd_3_run.c: Likewise.
	* gcc.target/aarch64/sve/cond_abd_4.c: Likewise.
	* gcc.target/aarch64/sve/cond_abd_4_run.c: Likewise.
	* gcc.target/aarch64/sve/cond_abd_5.c: Likewise.
	* gcc.target/aarch64/sve/cond_abd_5_run.c: Likewise.

2019-08-15  Richard Sandiford  <richard.sandiford@arm.com>
	    Prathamesh Kulkarni  <prathamesh.kulkarni@linaro.org>

	* gcc.target/aarch64/sve/cond_shift_1.c: New test.
	* gcc.target/aarch64/sve/cond_shift_1_run.c: Likewise.
	* gcc.target/aarch64/sve/cond_shift_2.c: Likewise.
	* gcc.target/aarch64/sve/cond_shift_2_run.c: Likewise.
	* gcc.target/aarch64/sve/cond_shift_3.c: Likewise.
	* gcc.target/aarch64/sve/cond_shift_3_run.c: Likewise.
	* gcc.target/aarch64/sve/cond_shift_4.c: Likewise.
	* gcc.target/aarch64/sve/cond_shift_4_run.c: Likewise.
	* gcc.target/aarch64/sve/cond_shift_5.c: Likewise.
	* gcc.target/aarch64/sve/cond_shift_5_run.c: Likewise.
	* gcc.target/aarch64/sve/cond_shift_6.c: Likewise.
	* gcc.target/aarch64/sve/cond_shift_6_run.c: Likewise.
	* gcc.target/aarch64/sve/cond_shift_7.c: Likewise.
	* gcc.target/aarch64/sve/cond_shift_7_run.c: Likewise.
	* gcc.target/aarch64/sve/cond_shift_8.c: Likewise.
	* gcc.target/aarch64/sve/cond_shift_8_run.c: Likewise.
	* gcc.target/aarch64/sve/cond_shift_9.c: Likewise.
	* gcc.target/aarch64/sve/cond_shift_9_run.c: Likewise.

2019-08-14  Martin Sebor  <msebor@redhat.com>

	PR testsuite/91449
	* gcc.dg/strlenopt-73.c: Restrict 128-bit tests to i386.

2019-08-14  Jonathan Wakely  <jwakely@redhat.com>

	PR c++/91436
	* g++.dg/lookup/missing-std-include-5.C: Limit test to C++14 and up.
	* g++.dg/lookup/missing-std-include-6.C: Don't check make_unique in
	test that runs for C++11.
	* g++.dg/lookup/missing-std-include-8.C: Check make_unique here.

2019-08-14  Christophe Lyon  <christophe.lyon@linaro.org>

	* gcc.c-torture/execute/noinit-attribute.c: Fix typo.

2019-08-14  Martin Sebor  <msebor@redhat.com>

	PR tree-optimization/91294
	* gcc.dg/strlenopt-44.c: Adjust tested result.
	* gcc.dg/strlenopt-70.c: Avoid exercising unimplemnted optimization.
	* gcc.dg/strlenopt-73.c: New test.
	* gcc.dg/strlenopt-74.c: New test.
	* gcc.dg/strlenopt-75.c: New test.
	* gcc.dg/strlenopt-76.c: New test.
	* gcc.dg/strlenopt-77.c: New test.

2019-08-14  Jakub Jelinek  <jakub@redhat.com>
	    Marek Polacek  <polacek@redhat.com>

	PR c++/91391 - bogus -Wcomma-subscript warning.
	* g++.dg/cpp2a/comma5.C: New test.

2019-08-14  Christophe Lyon  <christophe.lyon@linaro.org>

	* lib/target-supports.exp (check_effective_target_noinit): New
	proc.
	* gcc.c-torture/execute/noinit-attribute.c: New test.

2019-08-14  Richard Biener  <rguenther@suse.de>

	PR target/91154
	* gcc.target/i386/pr91154.c: New testcase.
	* gcc.target/i386/minmax-3.c: Likewise.
	* gcc.target/i386/minmax-4.c: Likewise.
	* gcc.target/i386/minmax-5.c: Likewise.
	* gcc.target/i386/minmax-6.c: Likewise.
	* gcc.target/i386/minmax-1.c: Add -mno-stv.
	* gcc.target/i386/minmax-2.c: Likewise.

2019-08-14  Richard Sandiford  <richard.sandiford@arm.com>
	    Kugan Vivekanandarajah  <kugan.vivekanandarajah@linaro.org>

	* gcc.target/aarch64/sve/cond_logical_1.c: New test.
	* gcc.target/aarch64/sve/cond_logical_1_run.c: Likewise.
	* gcc.target/aarch64/sve/cond_logical_2.c: Likewise.
	* gcc.target/aarch64/sve/cond_logical_2_run.c: Likewise.
	* gcc.target/aarch64/sve/cond_logical_3.c: Likewise.
	* gcc.target/aarch64/sve/cond_logical_3_run.c: Likewise.
	* gcc.target/aarch64/sve/cond_logical_4.c: Likewise.
	* gcc.target/aarch64/sve/cond_logical_4_run.c: Likewise.
	* gcc.target/aarch64/sve/cond_logical_5.c: Likewise.
	* gcc.target/aarch64/sve/cond_logical_5_run.c: Likewise.

2019-08-14  Richard Sandiford  <richard.sandiford@arm.com>

	* gcc.target/aarch64/sve/cond_uxt_1.c: New test.
	* gcc.target/aarch64/sve/cond_uxt_1_run.c: Likewise.
	* gcc.target/aarch64/sve/cond_uxt_2.c: Likewise.
	* gcc.target/aarch64/sve/cond_uxt_2_run.c: Likewise.
	* gcc.target/aarch64/sve/cond_uxt_3.c: Likewise.
	* gcc.target/aarch64/sve/cond_uxt_3_run.c: Likewise.
	* gcc.target/aarch64/sve/cond_uxt_4.c: Likewise.
	* gcc.target/aarch64/sve/cond_uxt_4_run.c: Likewise.

2019-08-14  Richard Sandiford  <richard.sandiford@arm.com>

	* gcc.target/aarch64/sve/cond_convert_1.c: New test.
	* gcc.target/aarch64/sve/cond_convert_1_run.c: Likewise.
	* gcc.target/aarch64/sve/cond_convert_2.c: Likewise.
	* gcc.target/aarch64/sve/cond_convert_2_run.c: Likewise.
	* gcc.target/aarch64/sve/cond_convert_3.c: Likewise.
	* gcc.target/aarch64/sve/cond_convert_3_run.c: Likewise.
	* gcc.target/aarch64/sve/cond_convert_4.c: Likewise.
	* gcc.target/aarch64/sve/cond_convert_4_run.c: Likewise.
	* gcc.target/aarch64/sve/cond_convert_5.c: Likewise.
	* gcc.target/aarch64/sve/cond_convert_5_run.c: Likewise.
	* gcc.target/aarch64/sve/cond_convert_6.c: Likewise.
	* gcc.target/aarch64/sve/cond_convert_6_run.c: Likewise.

2019-08-14  Richard Sandiford  <richard.sandiford@arm.com>
	    Kugan Vivekanandarajah  <kugan.vivekanandarajah@linaro.org>

	* gcc.target/aarch64/sve/cond_unary_1.c: Add tests for
	floating-point types.
	* gcc.target/aarch64/sve/cond_unary_2.c: Likewise.
	* gcc.target/aarch64/sve/cond_unary_3.c: Likewise.
	* gcc.target/aarch64/sve/cond_unary_4.c: Likewise.

2019-08-14  Richard Sandiford  <richard.sandiford@arm.com>
	    Kugan Vivekanandarajah  <kugan.vivekanandarajah@linaro.org>

	* gcc.target/aarch64/sve/cond_unary_1.c: New test.
	* gcc.target/aarch64/sve/cond_unary_1_run.c: Likewise.
	* gcc.target/aarch64/sve/cond_unary_2.c: Likewise.
	* gcc.target/aarch64/sve/cond_unary_2_run.c: Likewise.
	* gcc.target/aarch64/sve/cond_unary_3.c: Likewise.
	* gcc.target/aarch64/sve/cond_unary_3_run.c: Likewise.
	* gcc.target/aarch64/sve/cond_unary_4.c: Likewise.
	* gcc.target/aarch64/sve/cond_unary_4_run.c: Likewise.

2019-08-14  Bob Duff  <duff@adacore.com>

	* gnat.dg/alignment15.adb: New testcase.

2019-08-14  Bob Duff  <duff@adacore.com>

	* gnat.dg/warn27.adb: New testcase.

2019-08-14  Bob Duff  <duff@adacore.com>

	* gnat.dg/inline19.adb, gnat.dg/inline19.ads: New testcase.

2019-08-14  Gary Dismukes  <dismukes@adacore.com>

	* gnat.dg/equal11.adb, gnat.dg/equal11_interface.ads,
	gnat.dg/equal11_record.adb, gnat.dg/equal11_record.ads: New
	testcase.

2019-08-14  Bob Duff  <duff@adacore.com>

	* gnat.dg/discr57.adb: New testcase.

2019-08-14  Eric Botcazou  <ebotcazou@adacore.com>

	* gnat.dg/generic_inst11.adb, gnat.dg/generic_inst11_pkg.adb,
	gnat.dg/generic_inst11_pkg.ads: New testcase.

2019-08-14  Ed Schonberg  <schonberg@adacore.com>

	* gnat.dg/assert2.adb, gnat.dg/assert2.ads: New testcase.

2019-08-14  Eric Botcazou  <ebotcazou@adacore.com>

	* gnat.dg/inline18.adb, gnat.dg/inline18.ads,
	gnat.dg/inline18_gen1-inner_g.ads, gnat.dg/inline18_gen1.adb,
	gnat.dg/inline18_gen1.ads, gnat.dg/inline18_gen2.adb,
	gnat.dg/inline18_gen2.ads, gnat.dg/inline18_gen3.adb,
	gnat.dg/inline18_gen3.ads, gnat.dg/inline18_pkg1.adb,
	gnat.dg/inline18_pkg1.ads, gnat.dg/inline18_pkg2-child.ads,
	gnat.dg/inline18_pkg2.ads: New testcase.

2019-08-14  Ed Schonberg  <schonberg@adacore.com>

	* gnat.dg/predicate12.adb, gnat.dg/predicate12.ads: New
	testcase.

2019-08-14  Gary Dismukes  <dismukes@adacore.com>

	* gnat.dg/task5.adb: New testcase.

2019-08-14  Richard Biener  <rguenther@suse.de>

	PR testsuite/91419
	* lib/target-supports.exp (natural_alignment_32): Amend target
	list based on BIGGEST_ALIGNMENT.
	(natural_alignment_64): Targets not natural_alignment_32 cannot
	be natural_alignment_64.
	* gcc.dg/tree-ssa/pr91091-2.c: XFAIL for !natural_alignment_32.
	* gcc.dg/tree-ssa/ssa-fre-77.c: Likewise.
	* gcc.dg/tree-ssa/ssa-fre-61.c: Require natural_alignment_32.

2019-08-14  Richard Sandiford  <richard.sandiford@arm.com>

	* gcc.target/aarch64/sve/vcond_21.c: New test.
	* gcc.target/aarch64/sve/vcond_21_run.c: Likewise.

2019-08-14  Richard Sandiford  <richard.sandiford@arm.com>
	    Kugan Vivekanandarajah  <kugan.vivekanandarajah@linaro.org>

	* g++.target/aarch64/sve/dup_sel_1.C: New test.
	* g++.target/aarch64/sve/dup_sel_2.C: Likewise.
	* g++.target/aarch64/sve/dup_sel_3.C: Likewise.
	* g++.target/aarch64/sve/dup_sel_4.C: Likewise.
	* g++.target/aarch64/sve/dup_sel_5.C: Likewise.
	* g++.target/aarch64/sve/dup_sel_6.C: Likewise.

2019-08-14  Richard Sandiford  <richard.sandiford@arm.com>
	    Kugan Vivekanandarajah  <kugan.vivekanandarajah@linaro.org>

	* gcc.target/aarch64/sve/vcond_18.c: New test.
	* gcc.target/aarch64/sve/vcond_18_run.c: Likewise.
	* gcc.target/aarch64/sve/vcond_19.c: Likewise.
	* gcc.target/aarch64/sve/vcond_19_run.c: Likewise.
	* gcc.target/aarch64/sve/vcond_20.c: Likewise.
	* gcc.target/aarch64/sve/vcond_20_run.c: Likewise.

2019-08-14  Richard Sandiford  <richard.sandiford@arm.com>

	* gcc.target/aarch64/sve/fmaxnm_1.c: New test.
	* gcc.target/aarch64/sve/fminnm_1.c: Likewise.

2019-08-14  Richard Sandiford  <richard.sandiford@arm.com>

	* gcc.target/aarch64/sve/smax_1.c: New test.
	* gcc.target/aarch64/sve/smin_1.c: Likewise.
	* gcc.target/aarch64/sve/umax_1.c: Likewise.
	* gcc.target/aarch64/sve/umin_1.c: Likewise.

2019-08-14  Richard Sandiford  <richard.sandiford@arm.com>

	* gcc.target/aarch64/sve/cnot_1.c: New test.
	* gcc.target/aarch64/sve/cond_cnot_1.c: Likewise.
	* gcc.target/aarch64/sve/cond_cnot_1_run.c: Likewise.
	* gcc.target/aarch64/sve/cond_cnot_2.c: Likewise.
	* gcc.target/aarch64/sve/cond_cnot_2_run.c: Likewise.
	* gcc.target/aarch64/sve/cond_cnot_3.c: Likewise.
	* gcc.target/aarch64/sve/cond_cnot_3_run.c: Likewise.

2019-08-14  Richard Sandiford  <richard.sandiford@arm.com>

	* gcc.target/aarch64/vect-clz.c: Force SVE off.
	* gcc.target/aarch64/sve/clrsb_1.c: New test.
	* gcc.target/aarch64/sve/clrsb_1_run.c: Likewise.
	* gcc.target/aarch64/sve/clz_1.c: Likewise.
	* gcc.target/aarch64/sve/clz_1_run.c: Likewise.

2019-08-14  Richard Sandiford  <richard.sandiford@arm.com>

	* gcc.target/aarch64/sve/adr_1.c: New test.
	* gcc.target/aarch64/sve/adr_1_run.c: Likewise.
	* gcc.target/aarch64/sve/adr_2.c: Likewise.
	* gcc.target/aarch64/sve/adr_2_run.c: Likewise.
	* gcc.target/aarch64/sve/adr_3.c: Likewise.
	* gcc.target/aarch64/sve/adr_3_run.c: Likewise.
	* gcc.target/aarch64/sve/adr_4.c: Likewise.
	* gcc.target/aarch64/sve/adr_4_run.c: Likewise.
	* gcc.target/aarch64/sve/adr_5.c: Likewise.
	* gcc.target/aarch64/sve/adr_5_run.c: Likewise.

2019-08-14  Paolo Carlini  <paolo.carlini@oracle.com>

	* g++.dg/conversion/simd4.C: Test locations.

2019-08-14  Richard Sandiford  <richard.sandiford@arm.com>

	* gcc.target/aarch64/sve/peel_ind_1.c: Look for an inverted .B VL1.
	* gcc.target/aarch64/sve/peel_ind_2.c: Likewise .S VL7.

2019-08-14  Paolo Carlini  <paolo.carlini@oracle.com>

	* g++.dg/parse/typedef9.C: Test locations too.

2019-08-14  Martin Liska  <mliska@suse.cz>

	* c-c++-common/asan/memcmp-1.c: There's a new function in the
	stack-trace on the top.  So shift expected output in stack
	trace.

2019-08-14  Richard Sandiford  <richard.sandiford@arm.com>

	* gcc.target/aarch64/sve/vcond_17.c: New test.
	* gcc.target/aarch64/sve/vcond_17_run.c: Likewise.

2019-08-14  Richard Sandiford  <richard.sandiford@arm.com>

	* gcc.target/aarch64/sve/spill_4.c: Expect all ptrues to be .Bs.
	* gcc.target/aarch64/sve/single_1.c: Likewise.
	* gcc.target/aarch64/sve/single_2.c: Likewise.
	* gcc.target/aarch64/sve/single_3.c: Likewise.
	* gcc.target/aarch64/sve/single_4.c: Likewise.

2019-08-13  Steven G. Kargl  <kargl@gcc.gnu.org>

	PR fortran/87991
	* gfortran.dg/pr87991.f90: New test.

2019-08-13  Richard Sandiford  <richard.sandiford@arm.com>

	* gcc.target/aarch64/sve/spill_2.c: Increase iteration counts
	beyond the range of a PTRUE.
	* gcc.target/aarch64/sve/while_6.c: New test.
	* gcc.target/aarch64/sve/while_7.c: Likewise.
	* gcc.target/aarch64/sve/while_8.c: Likewise.
	* gcc.target/aarch64/sve/while_9.c: Likewise.
	* gcc.target/aarch64/sve/while_10.c: Likewise.

2019-08-13  Steven G. Kargl  <kargl@gcc.gnu.org>

	PR fortran/88072
	* gfortran.dg/unlimited_polymorphic_28.f90: Fix error message.  Left
	out of previous commit!

2019-08-13  Steven G. Kargl  <kargl@gcc.gnu.org>

	PR fortran/88072
	* gfortran.dg/pr88072.f90: New test.
	* gfortran.dg/unlimited_polymorphic_28.f90: Fix error message.

2019-08-13  Iain Sandoe  <iain@sandoe.co.uk>

	* obj-c++.dg/stubify-1.mm: Rename symbol stub option.
	* obj-c++.dg/stubify-2.mm: Likewise.
	* objc.dg/stubify-1.m: Likewise.
	* objc.dg/stubify-2.m: Likewise.

2013-08-13  Thomas Koenig  <tkoenig@gcc.gnu.org>

	PR fortran/90563
	* gfortran.dg/do_subsript_5.f90: New test.

2019-08-13  Steven G. Kargl  <kargl@gcc.gnu.org>

	PR fortran/89647
	* gfortran.dg/pr89647.f90: New test.

2019-08-13  Steven G. Kargl  <kargl@gcc.gnu.org>

	PR fortran/87993
	* gfortran.dg/pr87993.f90: New test.

2019-08-13  Martin Sebor  <msebor@redhat.com>

	PR c/80619
	* gcc.dg/format/pr80619.c: New test.

2019-08-13  Marek Polacek  <polacek@redhat.com>

	PR c++/90473 - wrong code with nullptr in default argument.
	* g++.dg/cpp0x/nullptr42.C: New test.

2019-08-13  Olivier Hainque  <hainque@adacore.com>

	* gnat.dg/casesi.ad[bs], test_casesi.adb: New test.

2019-08-13  Wilco Dijkstra  <wdijkstr@arm.com>

	PR target/81800
	* gcc.target/aarch64/no-inline-lrint_3.c: New test.

2019-08-13  Richard Sandiford  <richard.sandiford@arm.com>

	* gcc.target/aarch64/sve/init_2.c: Expect ld1rd to be used
	instead of a full vector load.
	* gcc.target/aarch64/sve/init_4.c: Likewise.
	* gcc.target/aarch64/sve/ld1r_2.c: Remove constants that no longer
	need to be loaded from memory.
	* gcc.target/aarch64/sve/slp_2.c: Expect the same output for
	big and little endian.
	* gcc.target/aarch64/sve/slp_3.c: Likewise.  Expect 3 of the
	doubles to be moved via integer registers rather than loaded
	from memory.
	* gcc.target/aarch64/sve/slp_4.c: Likewise but for 4 doubles.
	* gcc.target/aarch64/sve/spill_4.c: Expect 16-bit constants to be
	loaded via an integer register rather than from memory.
	* gcc.target/aarch64/sve/const_1.c: New test.
	* gcc.target/aarch64/sve/const_2.c: Likewise.
	* gcc.target/aarch64/sve/const_3.c: Likewise.

2019-08-13  Jozef Lawrynowicz  <jozef.l@mittosystems.com>

	* gcc.target/msp430/msp430.exp (msp430_device_permutations_runtest):
	Handle csv-* and bad-devices-* tests.
	* gcc.target/msp430/devices/README: Document how bad-devices-* tests
	work.
	* gcc.target/msp430/devices/bad-devices-1.c: New test.
	* gcc.target/msp430/devices/bad-devices-2.c: Likewise.
	* gcc.target/msp430/devices/bad-devices-3.c: Likewise.
	* gcc.target/msp430/devices/bad-devices-4.c: Likewise.
	* gcc.target/msp430/devices/bad-devices-5.c: Likewise.
	* gcc.target/msp430/devices/bad-devices-6.c: Likewise.
	* gcc.target/msp430/devices/csv-device-order.c: Likewise.
	* gcc.target/msp430/devices/csv-msp430_00.c: Likewise.
	* gcc.target/msp430/devices/csv-msp430_01.c: Likewise.
	* gcc.target/msp430/devices/csv-msp430_02.c: Likewise.
	* gcc.target/msp430/devices/csv-msp430_04.c: Likewise.
	* gcc.target/msp430/devices/csv-msp430_08.c: Likewise.
	* gcc.target/msp430/devices/csv-msp430_10.c: Likewise.
	* gcc.target/msp430/devices/csv-msp430_11.c: Likewise.
	* gcc.target/msp430/devices/csv-msp430_12.c: Likewise.
	* gcc.target/msp430/devices/csv-msp430_14.c: Likewise.
	* gcc.target/msp430/devices/csv-msp430_18.c: Likewise.
	* gcc.target/msp430/devices/csv-msp430_20.c: Likewise.
	* gcc.target/msp430/devices/csv-msp430_21.c: Likewise.
	* gcc.target/msp430/devices/csv-msp430_22.c: Likewise.
	* gcc.target/msp430/devices/csv-msp430_24.c: Likewise.
	* gcc.target/msp430/devices/csv-msp430_28.c: Likewise.
	* gcc.target/msp430/devices/csv-msp430fr5969.c: Likewise.
	* gcc.target/msp430/devices/hard-foo.c: Likewise.
	* gcc.target/msp430/devices/bad-devices-1.csv: New test support file.
	* gcc.target/msp430/devices/bad-devices-2.csv: Likewise.
	* gcc.target/msp430/devices/bad-devices-3.csv: Likewise.
	* gcc.target/msp430/devices/bad-devices-4.csv: Likewise.
	* gcc.target/msp430/devices/bad-devices-5.csv: Likewise.
	* gcc.target/msp430/devices/bad-devices-6.csv: Likewise.
	* gcc.target/msp430/devices/devices.csv: Likewise.

2019-08-13  Jozef Lawrynowicz  <jozef.l@mittosystems.com>

	* gcc.target/msp430/msp430.exp
	(check_effective_target_msp430_430_selected): New.
	(check_effective_target_msp430_430x_selected): New.
	(check_effective_target_msp430_mlarge_selected): New.
	(check_effective_target_msp430_hwmul_not_none): New.
	(check_effective_target_msp430_hwmul_not_16bit): New.
	(check_effective_target_msp430_hwmul_not_32bit): New.
	(check_effective_target_msp430_hwmul_not_f5): New.
	(msp430_get_opts): New.
	(msp430_device_permutations_runtest): New.
	* gcc.target/msp430/devices/README: New file.
	* gcc.target/msp430/devices-main.c: New test.
	* gcc.target/msp430/devices/hard-cc430f5123.c: Likewise.
	* gcc.target/msp430/devices/hard-foo.c: Likewise.
	* gcc.target/msp430/devices/hard-msp430afe253.c: Likewise.
	* gcc.target/msp430/devices/hard-msp430cg4616.c: Likewise.
	* gcc.target/msp430/devices/hard-msp430f4783.c: Likewise.
	* gcc.target/msp430/devices/hard-rf430frl154h_rom.c: Likewise.

2019-08-13  Richard Sandiford  <richard.sandiford@arm.com>

	* gcc.target/aarch64/asm-x-constraint-1.c: New test.
	* gcc.target/aarch64/asm-y-constraint-1.c: Likewise.

2019-08-13  Janne Blomqvist  <jb@gcc.gnu.org>

        PR fortran/91414
        * gfortran.dg/random_seed_1.f90: Update to match new seed size.

2019-08-13  Eric Botcazou  <ebotcazou@adacore.com>

	* gnat.dg/discr56.adb, gnat.dg/discr56.ads,
	gnat.dg/discr56_pkg1.adb, gnat.dg/discr56_pkg1.ads,
	gnat.dg/discr56_pkg2.ads: New testcase.

2019-08-13  Ed Schonberg  <schonberg@adacore.com>

	* gnat.dg/tagged4.adb: New testcase.

2019-08-13  Eric Botcazou  <ebotcazou@adacore.com>

	* gnat.dg/generic_inst10.adb, gnat.dg/generic_inst10_pkg.ads:
	New testcase.

2019-08-13  Javier Miranda  <miranda@adacore.com>

	* gnat.dg/tagged3.adb, gnat.dg/tagged3_pkg.adb,
	gnat.dg/tagged3_pkg.ads: New testcase.

2019-08-13  Ed Schonberg  <schonberg@adacore.com>

	* gnat.dg/aggr27.adb: New testcase.

2019-08-13  Gary Dismukes  <dismukes@adacore.com>

	* gnat.dg/aggr26.adb: New testcase.

2019-08-13  Yannick Moy  <moy@adacore.com>

	* gnat.dg/allocator2.adb, gnat.dg/allocator2.ads: New testcase.

2019-08-13  Eric Botcazou  <ebotcazou@adacore.com>

	* gnat.dg/generic_inst9.adb, gnat.dg/generic_inst9.ads,
	gnat.dg/generic_inst9_pkg1-operator.ads,
	gnat.dg/generic_inst9_pkg1.ads, gnat.dg/generic_inst9_pkg2.adb,
	gnat.dg/generic_inst9_pkg2.ads: New testcase.

2019-08-13  Justin Squirek  <squirek@adacore.com>

	* gnat.dg/anon3.adb, gnat.dg/anon3.ads: New testcase.

2019-08-13  Eric Botcazou  <ebotcazou@adacore.com>

	* gnat.dg/generic_inst8.adb, gnat.dg/generic_inst8.ads,
	gnat.dg/generic_inst8_g.adb, gnat.dg/generic_inst8_g.ads: New
	testcase.

2019-08-13  Javier Miranda  <miranda@adacore.com>

	* gnat.dg/tag2.adb, gnat.dg/tag2_pkg.ads: New testcase.

2019-08-13  Martin Liska  <mliska@suse.cz>

	* gcc.dg/tree-prof/ic-misattribution-1.c: Use -fdump-ipa-profile-node.

2019-08-12  Thomas Koenig  <tkoenig@gcc.gnu.org>

	PR fortran/91424
	* gfortran.dg/do_subscript_3.f90: New test.
	* gfortran.dg/do_subscript_4.f90: New test.
	* gfortran.dg/pr70754.f90: Use indices that to not overflow.

2019-08-12  Jakub Jelinek  <jakub@redhat.com>

	PR target/83250
	PR target/91340
	* gcc.target/i386/avx-typecast-1.c: New test.
	* gcc.target/i386/avx-typecast-2.c: New test.
	* gcc.target/i386/avx512f-typecast-2.c: New test.

2019-08-12  Ed Schonberg  <schonberg@adacore.com>

	* gnat.dg/null_check.adb: New testcase.

2019-08-12  Ed Schonberg  <schonberg@adacore.com>

	* gnat.dg/renaming15.adb: New testcase.

2019-08-12  Eric Botcazou  <ebotcazou@adacore.com>

	* gnat.dg/slice10.adb: New testcase.

2019-08-12  Gary Dismukes  <dismukes@adacore.com>

	* gnat.dg/generic_inst7.adb, gnat.dg/generic_inst7_pkg.adb,
	gnat.dg/generic_inst7_pkg.ads, gnat.dg/generic_inst7_types.ads:
	New testcase.

2019-08-12  Ed Schonberg  <schonberg@adacore.com>

	* gnat.dg/equal10.adb, gnat.dg/equal10.ads: New testcase.

2019-08-12  Gary Dismukes  <dismukes@adacore.com>

	* gnat.dg/suppress_initialization2.adb,
	gnat.dg/suppress_initialization2.ads: New testcase.

2019-08-12  Yannick Moy  <moy@adacore.com>

	* gnat.dg/no_caching.adb, gnat.dg/no_caching.ads: New testcase.

2019-08-12  Eric Botcazou  <ebotcazou@adacore.com>

	* gnat.dg/range_check7.adb: New testcase.

2019-08-12  Eric Botcazou  <ebotcazou@adacore.com>

	* gnat.dg/range_check6.adb: New testcase.

2019-08-11  Iain Buclaw  <ibuclaw@gdcproject.org>

	PR d/90601
	* gdc.dg/pr90601.d: New test.

2019-08-10  Steven G. Kargl  <kargl@gcc.gnu.org>

	* gfortran.dg/boz_8.f90: Adjust error messages.
	* gfortran.dg/nan_4.f90: Ditto.
	* gfortran.dg/boz_1.f90: Add -fallow-invalid-boz to dg-options,
	and test for warnings.
	* gfortran.dg/boz_3.f90: Ditto.
	* gfortran.dg/boz_4.f90: Ditto.
	* gfortran.dg/dec_structure_6.f90: Ditto.
	* gfortran.dg/ibits.f90: Ditto.

2019-08-10  Iain Buclaw  <ibuclaw@gdcproject.org>

	PR d/91238
	* gdc.dg/pr91238.d: New test.

2019-08-10  Jakub Jelinek  <jakub@redhat.com>

	* c-c++-common/gomp/declare-target-2.c: Don't expect error for
	declare target with clauses in between declare target without clauses
	and end declare target.
	* c-c++-common/gomp/declare-target-4.c: New test.

	PR target/91408
	* gcc.target/i386/pr91408.c: New test.

2019-08-09  Segher Boessenkool  <segher@kernel.crashing.org>

	* gcc.target/powerpc/vec_rotate-1.c: Rename to ...
	* gcc.target/powerpc/vec-rotate-1.c: ... this.  Add -maltivec option.
	* gcc.target/powerpc/vec_rotate-2.c: Rename to ...
	* gcc.target/powerpc/vec-rotate-2.c: ... this.
	* gcc.target/powerpc/vec_rotate-3.c: Rename to ...
	* gcc.target/powerpc/vec-rotate-3.c: ... this.  Add -maltivec option.
	* gcc.target/powerpc/vec_rotate-4.c: Rename to ...
	* gcc.target/powerpc/vec-rotate-4.c: ... this.

2019-08-09  Sam Tebbs  <sam.tebbs@arm.com>

	* lib/target-supports.exp
	(check_effective_target_arm_v8_4a_bkey_directive): New proc.
	* g++.target/aarch64/return_address_sign_b_exception.C,
	return_address_sign_ab_exception.C: Add dg-require-effective-target
	checks.

2019-08-09  Richard Sandiford  <richard.sandiford@arm.com>

	PR middle-end/90313
	* g++.dg/torture/pr90313.cc: New test.

2019-08-09  Martin Liska  <mliska@suse.cz>

	* g++.dg/lto/devirt-19_0.C: Add -flto=auto.

2019-08-09  Martin Liska  <mliska@suse.cz>

	* gcc.dg/spellcheck-options-21.c: New test.

2019-08-09  Martin Liska  <mliska@suse.cz>

	* g++.dg/ipa/ipa-icf-2.C: Add -optimized to -fdump-ipa-icf.
	* g++.dg/ipa/ipa-icf-3.C: Likewise.
	* g++.dg/ipa/ipa-icf-4.C: Likewise.
	* g++.dg/ipa/ipa-icf-6.C: Likewise.
	* gcc.dg/ipa/ipa-icf-1.c: Likewise.
	* gcc.dg/ipa/ipa-icf-10.c: Likewise.
	* gcc.dg/ipa/ipa-icf-11.c: Likewise.
	* gcc.dg/ipa/ipa-icf-12.c: Likewise.
	* gcc.dg/ipa/ipa-icf-13.c: Likewise.
	* gcc.dg/ipa/ipa-icf-16.c: Likewise.
	* gcc.dg/ipa/ipa-icf-18.c: Likewise.
	* gcc.dg/ipa/ipa-icf-2.c: Likewise.
	* gcc.dg/ipa/ipa-icf-20.c: Likewise.
	* gcc.dg/ipa/ipa-icf-21.c: Likewise.
	* gcc.dg/ipa/ipa-icf-23.c: Likewise.
	* gcc.dg/ipa/ipa-icf-25.c: Likewise.
	* gcc.dg/ipa/ipa-icf-26.c: Likewise.
	* gcc.dg/ipa/ipa-icf-27.c: Likewise.
	* gcc.dg/ipa/ipa-icf-3.c: Likewise.
	* gcc.dg/ipa/ipa-icf-35.c: Likewise.
	* gcc.dg/ipa/ipa-icf-36.c: Likewise.
	* gcc.dg/ipa/ipa-icf-37.c: Likewise.
	* gcc.dg/ipa/ipa-icf-38.c: Likewise.
	* gcc.dg/ipa/ipa-icf-39.c: Likewise.
	* gcc.dg/ipa/ipa-icf-5.c: Likewise.
	* gcc.dg/ipa/ipa-icf-7.c: Likewise.
	* gcc.dg/ipa/ipa-icf-8.c: Likewise.
	* gcc.dg/ipa/ipa-icf-merge-1.c: Likewise.
	* gcc.dg/ipa/pr64307.c: Likewise.
	* gcc.dg/ipa/pr90555.c: Likewise.

2019-08-09  Martin Liska  <mliska@suse.cz>

	* g++.dg/tree-prof/indir-call-prof.C: Add -optimize
	to -fdump-ipa-profile.
	* g++.dg/tree-prof/morefunc.C: Likewise.
	* g++.dg/tree-prof/reorder.C: Likewise.
	* gcc.dg/tree-prof/ic-misattribution-1.c: Likewise.
	* gcc.dg/tree-prof/indir-call-prof.c: Likewise.
	* gcc.dg/tree-prof/stringop-1.c: Likewise.
	* gcc.dg/tree-prof/stringop-2.c: Likewise.
	* gcc.dg/tree-prof/val-prof-1.c: Likewise.
	* gcc.dg/tree-prof/val-prof-2.c: Likewise.
	* gcc.dg/tree-prof/val-prof-3.c: Likewise.
	* gcc.dg/tree-prof/val-prof-4.c: Likewise.
	* gcc.dg/tree-prof/val-prof-5.c: Likewise.
	* gcc.dg/tree-prof/val-prof-7.c: Likewise.

2019-08-09  Jakub Jelinek  <jakub@redhat.com>

	* c-c++-common/gomp/if-4.c: New test.
	* c-c++-common/gomp/clause-dups-1.c: New test.

	PR c/91401
	* c-c++-common/gomp/pr91401-1.c: New test.
	* c-c++-common/gomp/pr91401-2.c: New test.

2019-08-09  Alexandre Oliva  <oliva@adacore.com>

	* gcc.target/i386/sse2-mul-1.c: Use rand.  Drop fallback.
	* gcc.target/i386/sse4_1-blendps-2.c: Likewise.
	* gcc.target/i386/sse4_1-blendps.c: Likewise.
	* gcc.target/i386/xop-vshift-1.c: Likewise.
	* gcc.target/powerpc/direct-move.h: Likewise.

2019-08-08  Paolo Carlini  <paolo.carlini@oracle.com>

	* g++.dg/cpp0x/enum20.C: Test location(s) too.
	* g++.dg/other/friend3.C: Likewise.
	* g++.dg/parse/dtor5.C: Likewise.
	* g++.dg/parse/friend7.C: Likewise.
	* g++.dg/template/error22.C: Likewise.
	* g++.old-deja/g++.brendan/err-msg5.C: Likewise.

2019-08-08  Jim Wilson  <jimw@sifive.com>

	PR target/91229
	* gcc.target/riscv/flattened-struct-abi-1.c: New test.
	* gcc.target/riscv/flattened-struct-abi-2.c: New test.

2019-08-08  Marek Polacek  <polacek@redhat.com>

	PR c++/79520
	* g++.dg/cpp1y/constexpr-79520.C: New test.

2019-08-08  Richard Sandiford  <richard.sandiford@arm.com>

	* gcc.dg/pr79983.c (enum E): Don't allow an error about nested
	definitions.
	* gcc.dg/enum-redef-1.c: New test.

2019-08-08  Marek Polacek  <polacek@redhat.com>

	PR c++/87519 - bogus warning with -Wsign-conversion.
	* g++.dg/warn/Wsign-conversion-5.C: New test.

	* g++.dg/cpp2a/inline-asm3.C: New test.

2019-08-07  Steven G. Kargl  <kargl@gcc.gnu.org>

	PR fortran/91359
	* pr91359_2.f: Fix missing hyphen in dg-do
	* pr91359_1.f: Ditto.  Remove RESULT variable to test actual fix!

2019-08-07  Marek Polacek  <polacek@redhat.com>

	PR c++/67533
	* g++.dg/tls/thread_local-ice5.C: New test.

2019-08-07  Richard Sandiford  <richard.sandiford@arm.com>

	* gcc.target/aarch64/sve/init_13.c: New test.

2019-08-07  Richard Sandiford  <richard.sandiford@arm.com>

	* gcc.target/aarch64/sve/init_12.c: Expect w1 to be moved into
	a temporary FPR.

2019-08-07  Richard Sandiford  <richard.sandiford@arm.com>

	* gcc.target/aarch64/sve/clastb_8.c: New test.

2019-08-07  Uroš Bizjak  <ubizjak@gmail.com>

	PR target/91385
	* gcc.target/i386/pr91385.c: New test.

2019-08-07  Marek Polacek  <polacek@redhat.com>

	PR c++/81429 - wrong parsing of constructor with C++11 attribute.
	* g++.dg/cpp0x/gen-attrs-68.C: New test.
	* g++.dg/cpp0x/gen-attrs-69.C: New test.

2019-08-07  Marek Polacek  <polacek@redhat.com>

	PR c++/91346 - Implement P1668R1, allow unevaluated asm in constexpr.
	* g++.dg/cpp2a/inline-asm1.C: New test.
	* g++.dg/cpp2a/inline-asm2.C: New test.
	* g++.dg/cpp1y/constexpr-neg1.C: Adjust dg-error.

2019-08-07  Janne Blomqvist  <jb@gcc.gnu.org>

	PR fortran/53796
	* gfortran.dg/inquire_recl_f2018.f90: Test for unconnected unit
	with inquire via filename.

2019-08-07  Jakub Jelinek  <jakub@redhat.com>

	* c-c++-common/gomp/target-data-1.c (foo): Use use_device_addr clause
	instead of use_device_ptr clause where required by OpenMP 5.0, add
	further tests for both use_device_ptr and use_device_addr clauses.

2019-08-07  Kewen Lin  <linkw@gcc.gnu.org>

	* gcc.target/powerpc/vec_rotate-1.c: New test.
	* gcc.target/powerpc/vec_rotate-2.c: New test.
	* gcc.target/powerpc/vec_rotate-3.c: New test.
	* gcc.target/powerpc/vec_rotate-4.c: New test.

2019-08-07  Alexandre Oliva  <oliva@adacore.com>

	* gcc.target/i386/math_m_pi.h: New.
	* gcc.target/i386/sse4_1-round.h: Use it.
	* gcc.target/i386/pr73350.c: Likewise.
	* gcc.target/i386/avx512f-vfixupimmpd-2.c: Likewise.
	* gcc.target/i386/avx512f-vfixupimmps-2.c: Likewise.
	* gcc.target/i386/avx512f-vfixupimmsd-2.c: Likewise.
	* gcc.target/i386/avx512f-vfixupimmss-2.c: Likewise.
	* gcc.target/i386/avx512f-vfixupimmss-2.c: Likewise.
	* gcc.target/i386/avx-ceil-sfix-2-vec.c: Likewise.  Drop
	dg-skip-if "no M_PI".
	* gcc.target/i386/avx-cvt-2-vec.c: Likewise.
	* gcc.target/i386/avx-floor-sfix-2-vec.c: Likewise.
	* gcc.target/i386/avx-rint-sfix-2-vec.c: Likewise.
	* gcc.target/i386/avx-round-sfix-2-vec.c: Likewise.
	* gcc.target/i386/avx512f-ceil-sfix-vec-1.c: Likewise.
	* gcc.target/i386/avx512f-ceil-vec-1.c: Likewise.
	* gcc.target/i386/avx512f-ceilf-sfix-vec-1.c: Likewise.
	* gcc.target/i386/avx512f-ceilf-vec-1.c: Likewise.
	* gcc.target/i386/avx512f-floor-sfix-vec-1.c: Likewise.
	* gcc.target/i386/avx512f-floor-vec-1.c: Likewise.
	* gcc.target/i386/avx512f-floorf-sfix-vec-1.c: Likewise.
	* gcc.target/i386/avx512f-floorf-vec-1.c: Likewise.
	* gcc.target/i386/avx512f-rint-sfix-vec-1.c: Likewise.
	* gcc.target/i386/avx512f-rintf-sfix-vec-1.c: Likewise.
	* gcc.target/i386/avx512f-round-sfix-vec-1.c: Likewise.
	* gcc.target/i386/avx512f-roundf-sfix-vec-1.c: Likewise.
	* gcc.target/i386/avx512f-trunc-vec-1.c: Likewise.
	* gcc.target/i386/avx512f-truncf-vec-1.c: Likewise.
	* gcc.target/i386/sse2-cvt-vec.c: Likewise.
	* gcc.target/i386/sse4_1-ceil-sfix-vec.c: Likewise.
	* gcc.target/i386/sse4_1-ceil-vec.c: Likewise.
	* gcc.target/i386/sse4_1-ceilf-sfix-vec.c: Likewise.
	* gcc.target/i386/sse4_1-ceilf-vec.c: Likewise.
	* gcc.target/i386/sse4_1-floor-sfix-vec.c: Likewise.
	* gcc.target/i386/sse4_1-floor-vec.c: Likewise.
	* gcc.target/i386/sse4_1-floorf-sfix-vec.c: Likewise.
	* gcc.target/i386/sse4_1-floorf-vec.c: Likewise.
	* gcc.target/i386/sse4_1-rint-sfix-vec.c: Likewise.
	* gcc.target/i386/sse4_1-rint-vec.c: Likewise.
	* gcc.target/i386/sse4_1-rintf-sfix-vec.c: Likewise.
	* gcc.target/i386/sse4_1-rintf-vec.c: Likewise.
	* gcc.target/i386/sse4_1-round-sfix-vec.c: Likewise.
	* gcc.target/i386/sse4_1-round-vec.c: Likewise.
	* gcc.target/i386/sse4_1-roundf-sfix-vec.c: Likewise.
	* gcc.target/i386/sse4_1-roundf-vec.c: Likewise.
	* gcc.target/i386/sse4_1-roundsd-4.c: Likewise.
	* gcc.target/i386/sse4_1-roundss-4.c: Likewise.
	* gcc.target/i386/sse4_1-trunc-vec.c: Likewise.
	* gcc.target/i386/sse4_1-truncf-vec.c: Likewise.

2019-08-06  Steven G. Kargl  <kargl@gcc.gnu.org>

	PR fortran/91359
	* gfortran.dg/pr91359_1.f: New test.
	* gfortran.dg/pr91359_2.f: Ditto.

2019-08-06  Steven G. Kargl  <kargl@gcc.gnu.org>

	PR fortran/42546
	* gfortran.dg/allocated_1.f90: New test.
	* gfortran.dg/allocated_2.f90: Ditto.

2019-08-06  Rainer Orth  <ro@CeBiTec.Uni-Bielefeld.DE>

	* gcc.target/i386/avx512vp2intersect-2intersect-1b.c (AVX512F):
	Remove.
	(AVX512VP2INTERSECT): Define.
	* gcc.target/i386/avx512vp2intersect-2intersectvl-1b.c (AVX512F):
	Remove.
	(AVX512VP2INTERSECT): Define.

2019-08-06  Paolo Carlini  <paolo.carlini@oracle.com>

	* g++.dg/cpp0x/desig1.C: Check location too.

2019-08-05  Marek Polacek  <polacek@redhat.com>

	DR 2413 - typename in conversion-function-ids.
	* g++.dg/cpp2a/typename17.C: New test.

2019-08-05  Martin Sebor  <msebor@redhat.com>

	PR middle-end/50476
	* gcc.dg/uninit-pr50476.c: New test.

	PR c++/60517
	* g++.dg/pr60517.C: New test.

2019-08-02  Tom Honermann  <tom@honermann.net>

	PR c++/88095
	* g++.dg/cpp2a/udlit-class-nttp-ctad.C: New test.
	* g++.dg/cpp2a/udlit-class-nttp-ctad-neg.C: New test.
	* g++.dg/cpp2a/udlit-class-nttp-ctad-neg2.C: New test.
	* g++.dg/cpp2a/udlit-class-nttp.C: New test.
	* g++.dg/cpp2a/udlit-class-nttp-neg.C: New test.
	* g++.dg/cpp2a/udlit-class-nttp-neg2.C: New test.

2019-08-05  Steven g. Kargl  <kargl@gcc.gnu.org>

	PR fortran/91372
	* gfortran.dg/pr91372.f90: New test.

2019-08-05  Marek Polacek  <polacek@redhat.com>

	PR c++/91338 - Implement P1161R3: Deprecate a[b,c].
	* g++.dg/cpp2a/comma1.C: New test.
	* g++.dg/cpp2a/comma2.C: New test.
	* g++.dg/cpp2a/comma3.C: New test.
	* g++.dg/cpp2a/comma4.C: New test.

2019-08-05  Richard Sandiford  <richard.sandiford@arm.com>

	* gcc.target/aarch64/sve/mask_load_1.c: New test.

2019-08-05  Jozef Lawrynowicz  <jozef.l@mittosystems.com>

	* gcc.target/msp430/pr80993.c: Add cleanup-saved-temps to final
	actions.

2019-08-05  Martin Liska  <mliska@suse.cz>

	PR c++/91334
	* g++.dg/torture/pr91334.C: New test.

2019-08-05  Richard Biener  <rguenther@suse.de>

	PR middle-end/91169
	* gnat.dg/array37.adb: New testcase.

2019-08-05  Jakub Jelinek  <jakub@redhat.com>

	PR target/91341
	* gcc.target/i386/avx-loadu2-m128-1.c: New test.
	* gcc.target/i386/avx-loadu2-m128-2.c: New test.
	* gcc.target/i386/avx-loadu2-m128d-1.c: New test.
	* gcc.target/i386/avx-loadu2-m128d-2.c: New test.
	* gcc.target/i386/avx-loadu2-m128i-1.c: New test.
	* gcc.target/i386/avx-loadu2-m128i-2.c: New test.
	* gcc.target/i386/avx-storeu2-m128-1.c: New test.
	* gcc.target/i386/avx-storeu2-m128-2.c: New test.
	* gcc.target/i386/avx-storeu2-m128d-1.c: New test.
	* gcc.target/i386/avx-storeu2-m128d-2.c: New test.
	* gcc.target/i386/avx-storeu2-m128i-1.c: New test.
	* gcc.target/i386/avx-storeu2-m128i-2.c: New test.

2019-08-05  Kito Cheng  <kito.cheng@sifive.com>

	* gcc.target/riscv/promote-type-for-libcall.c: New.

2019-08-02  Steven G. Kargl  <kargl@gcc.gnu.org>

	PR fortran/90985
	* gfortran.dg/pr90985.f90: New test.

2019-08-02  Steven G. Kargl  <kargl@gcc.gnu.org>

	PR fortran/90986
	* gfortran.dg/equiv_10.f90: New test.

2019-08-02  Marek Polacek  <polacek@redhat.com>

	PR c++/56428
	* g++.dg/cpp0x/nontype4.C: New test.

2019-08-02  Marek Polacek  <polacek@redhat.com>

	PR c++/53009
	* g++.dg/cpp0x/nontype3.C: New test.

2019-08-02  Marek Polacek  <polacek@redhat.com>

	PR c++/77575
	* g++.dg/cpp0x/nontype2.C: New test.

2019-08-02  Steve Ellcey  <sellcey@marvell.com>

	* gcc.target/aarch64/simd_pcs_attribute.c: New test.
	* gcc.target/aarch64/simd_pcs_attribute-2.c: Ditto.
	* gcc.target/aarch64/simd_pcs_attribute-3.c: Ditto.

2019-08-02  Uroš Bizjak  <ubizjak@gmail.com>

	PR target/91201
	* gcc.target/i386/sse4_1-pr91201.c: New test.

2019-08-02  Marek Polacek  <polacek@redhat.com>

	PR c++/91230 - wrong error with __PRETTY_FUNCTION__ and generic lambda.
	* g++.dg/cpp1y/lambda-generic-pretty1.C: New test.

2019-08-02  Uroš Bizjak  <ubizjak@gmail.com>

	PR target/91323
	* gcc.dg/torture/pr91323.c: New test.

2019-08-02  Paolo Carlini  <paolo.carlini@oracle.com>

	* g++.dg/cpp1z/nodiscard6.C: New.

2019-08-02  Senthil Kumar Selvaraj  <senthilkumar.selvaraj@microchip.com>

	* gcc.dg/torture/ssa-fre-5.c: Add dg-require-effective-target int32.
	* gcc.dg/torture/ssa-fre-7.c: Likewise.

2019-08-02  Jakub Jelinek  <jakub@redhat.com>

	PR tree-optimization/91201
	* gcc.target/i386/sse2-pr91201-3.c: New test.
	* gcc.target/i386/sse2-pr91201-4.c: New test.
	* gcc.target/i386/sse2-pr91201-5.c: New test.
	* gcc.target/i386/sse2-pr91201-6.c: New test.

2019-08-02  Martin Liska  <mliska@suse.cz>

	* g++.dg/cpp1y/new2.C: New test.

2019-08-02  Senthil Kumar Selvaraj  <senthilkumar.selvaraj@microchip.com>

	* gcc.dg/torture/ssa-fre-6.c: Add dg-require-effective-target int32.

2019-08-02  Kito Cheng  <kito.cheng@sifive.com>

	* g++.dg/lto/pr87906_0.C: Add dg-require-effective-target shared check.

2019-08-01  Martin Sebor  <msebor@redhat.com>

	PR c++/90947
	* c-c++-common/array-1.c: New test.
	* g++.dg/abi/mangle73.C: New test.
	* g++.dg/cpp2a/nontype-class23.C: New test.
	* g++.dg/init/array53.C: New test.

2019-08-01  Uroš Bizjak  <ubizjak@gmail.com>

	PR target/85693
	* gcc.target/i386/pr85693-1.c: New test.

2019-08-01  Matthew Beliveau  <mbelivea@redhat.com>

	PR c++/90590
	* c-c++-common/pr90590-1.c: New test.
	* c-c++-common/pr90590-1.h: New test.
	* c-c++-common/pr90590-2.c: New test.
	* c-c++-common/pr90590-2.h: New test.

2019-08-01  Marek Polacek  <polacek@redhat.com>

	PR c++/90805 - detect narrowing in case values.
	* c-c++-common/pr89888.c: Update expected dg-error.
	* g++.dg/cpp0x/Wnarrowing17.C: New test.
	* g++.dg/cpp0x/enum28.C: Update expected dg-error.

2019-08-01  Wilco Dijkstra  <wdijkstr@arm.com>

	* g++.dg/lto/pr89330_0.C: Add effective-target shared.

2019-08-01  Kito Cheng  <kito.cheng@sifive.com>

	* gcc.target/riscv/attribute-10.c: Fix testcase on rv64.

2019-07-31  Paolo Carlini  <paolo.carlini@oracle.com>

	* g++.dg/diagnostic/delete1.C: New.

2019-07-31  Maxim Blinov  <maxim.blinov@embecosm.com>

	* gcc.target/riscv/attribute-10.c: New test.

2019-07-31  Richard Biener  <rguenther@suse.de>

	PR tree-optimization/91280
	* g++.dg/torture/pr91280.C: New testcase.

2019-07-31  Richard Biener  <rguenther@suse.de>

	PR tree-optimization/91293
	* gcc.dg/vect/pr91293-1.c: New testcase.
	* gcc.dg/vect/pr91293-2.c: Likewise.
	* gcc.dg/vect/pr91293-3.c: Likewise.

2019-07-31  Jakub Jelinek  <jakub@redhat.com>

	PR tree-optimization/91201
	* gcc.target/i386/sse2-pr91201-2.c: New test.

2019-07-31  Richard Biener  <rguenther@suse.de>

	PR tree-optimization/91178
	* gcc.dg/torture/pr91178-2.c: New testcase.

2019-07-31  Jakub Jelinek  <jakub@redhat.com>

	PR tree-optimization/91201
	* gcc.target/i386/sse2-pr91201.c: New test.
	* gcc.target/i386/avx2-pr91201.c: New test.
	* gcc.target/i386/avx512bw-pr91201.c: New test.

2019-07-31  Sudakshina Das  <sudi.das@arm.com>

	* gcc.target/aarch64/acle/tme.c: New test.
	* gcc.target/aarch64/pragma_cpp_predefs_2.c: New test.

2019-07-31  Joel Hutton  <Joel.Hutton@arm.com>

	* gcc.target/arm/cmse/cmse-17.c: New test.

2019-07-30  Martin Sebor  <msebor@redhat.com>

	PR testsuite/91258
	* g++.dg/ubsan/vla-1.C: Suppress a valid warning.

2019-07-30  Steven G. Kargl  <kargl@gcc.gnu.org>

	PR fortran/91296
	* gfortran.dg/pr91296.f90: New test.

2019-07-30  Martin Liska  <mliska@suse.cz>

	PR tree-optimization/91270
	* g++.dg/torture/pr91270.C: New test.

2019-07-30  Richard Sandiford  <richard.sandiford@arm.com>

	* gcc.dg/vect/vect-cond-arith-7.c: New test.

2019-07-30  Jakub Jelinek  <jakub@redhat.com>

	PR middle-end/91282
	* gcc.dg/type-convert-var.c: Add -fexcess-precision=fast to
	dg-additional-options.

	PR middle-end/91216
	* gcc.dg/gomp/pr91216.c: New test.

	PR target/91150
	* gcc.target/i386/avx512bw-pr91150.c: New test.

2019-07-29  Jozef Lawrynowicz  <jozef.l@mittosystems.com>

	* gcc.target/msp430/pr78818-data-region.c: Add -mlarge to dg-options.
	* gcc.target/msp430/region-misuse-code.c: New test.
	* gcc.target/msp430/region-misuse-data.c: Likewise.
	* gcc.target/msp430/region-misuse-code-data.c: Likewise.
	* gcc.target/msp430/region-attribute-misuse.c: Likewise.

2019-07-29  Jozef Lawrynowicz  <jozef.l@mittosystems.com>

	PR target/70320
	* gcc.target/msp430/asm-register-names-lower-case.c: New test.
	* gcc.target/msp430/asm-register-names-upper-case.c: Likewise.

2019-07-29  Martin Liska  <mliska@suse.cz>

	* g++.dg/cpp1y/new1.C (test_unused): Add new case that causes
	ICE.

2019-07-29  Richard Biener  <rguenther@suse.de>

	PR tree-optimization/91267
	* gcc.dg/torture/pr91267.c: New testcase.

2019-07-29  Richard Sandiford  <richard.sandiford@arm.com>

	* c-c++-common/guality/Og-dce-1.c: New test.
	* c-c++-common/guality/Og-dce-2.c: Likewise.
	* c-c++-common/guality/Og-dce-3.c: Likewise.

2019-07-29  Richard Sandiford  <richard.sandiford@arm.com>

	* c-c++-common/guality/Og-global-dse-1.c: New test.

2019-07-29  Richard Sandiford  <richard.sandiford@arm.com>

	* c-c++-common/guality/Og-static-wo-1.c: New test.
	* g++.dg/guality/guality.exp: Separate the c-c++-common tests into
	"Og" and "general" tests.  Run the latter at -O0 and -Og only.
	* gcc.dg/guality/guality.exp: Likewise.

2019-07-29  Richard Sandiford  <richard.sandiford@arm.com>

	* lib/scanasm.exp (parse_function_bodies, check_function_body)
	(check-function-bodies): New procedures.
	* gcc.target/aarch64/sve/init_1.c: Use check-function-bodies
	instead of scan-assembler.
	* gcc.target/aarch64/sve/init_2.c: Likewise.
	* gcc.target/aarch64/sve/init_3.c: Likewise.
	* gcc.target/aarch64/sve/init_4.c: Likewise.
	* gcc.target/aarch64/sve/init_5.c: Likewise.
	* gcc.target/aarch64/sve/init_6.c: Likewise.
	* gcc.target/aarch64/sve/init_7.c: Likewise.
	* gcc.target/aarch64/sve/init_8.c: Likewise.
	* gcc.target/aarch64/sve/init_9.c: Likewise.
	* gcc.target/aarch64/sve/init_10.c: Likewise.
	* gcc.target/aarch64/sve/init_11.c: Likewise.
	* gcc.target/aarch64/sve/init_12.c: Likewise.

2019-07-28  Rainer Orth  <ro@CeBiTec.Uni-Bielefeld.DE>

	* g++.dg/lto/pr89330_0.C (dg-lto-options): Add -fPIC.
	Require fpic support.

2019-07-27  Iain Sandoe  <iain@sandoe.co.uk>

	* gcc.target/powerpc/bmi2-bzhi64-1a.c: Add options to enable altivec
	and vsx.

2019-07-26  Iain Sandoe  <iain@sandoe.co.uk>

	* lib/scanasm.exp (object-size): Handle Darwin's size command.

2018-07-26  Tamar Christina  <tamar.christina@arm.com>

	* gcc.dg/type-convert-var.c: New test.

2019-07-26  Martin Jambor  <mjambor@suse.cz>

	PR ipa/89330
	* g++.dg/lto/pr89330_[01].C: New test.
	* g++.dg/tree-prof/devirt.C: Added -fno-profile-values to dg-options.

2019-07-25  Martin Sebor  <msebor@redhat.com>

	PR tree-optimization/91183
	PR tree-optimization/86688
	* gcc.dg/Wstringop-overflow-14.c: Disable for stricly aligned targets.
	* gcc.dg/strlenopt-70.c: Fix bugs.
	* gcc.dg/strlenopt-71.c: Same.
	* gcc.dg/strlenopt-72.c: Same.

2019-07-25  Vladimir Makarov  <vmakarov@redhat.com>

	PR rtl-optimization/91223
	* gcc.target/i386/pr91223.c: New test.

2019-07-25  Iain Sandoe  <iain@sandoe.co.uk>

	PR gcov-profile/91087
	* g++.dg/gcov/pr16855.C: Xfail the count lines for the DTORs and the
	"final" line for the failure summaries.  Adjust source layout so that
	dejagnu xfail expressions work.

2019-07-25  Thomas Koenig  <tkoenig@gcc.gnu.org>

	PR fortran/65819
	* gfortran.dg/dependency_54.f90: New test.

2019-07-25  Eric Botcazou  <ebotcazou@adacore.com>

	* gnat.dg/case_optimization3.ad[sb]: New test.

2019-07-25  Martin Liska  <mliska@suse.cz>
	    Dominik Infuhr  <dominik.infuehr@theobroma-systems.com>

	PR c++/23383
	* g++.dg/cpp1y/new1.C: New test.

2019-07-25  Eric Botcazou  <ebotcazou@adacore.com>

	PR testsuite/91245
	* gnat.dg/float_value1.adb: Only run on x86.

2019-07-24  Martin Sebor  <msebor@redhat.com>

	PR tree-optimization/91183
	PR tree-optimization/86688
	* c-c++-common/ubsan/object-size-9.c: Disable warnings.
	* gcc.dg/Wstringop-overflow-14.c: New test.
	* gcc.dg/attr-nonstring-2.c: Remove xfails.
	* gcc.dg/strlenopt-70.c: New test.
	* gcc.dg/strlenopt-71.c: New test.
	* gcc.dg/strlenopt-72.c: New test.
	* gcc.dg/strlenopt-8.c: Remove xfails.

2019-07-24  Martin Sebor  <msebor@redhat.com>

	PR driver/80545
	* gcc.misc-tests/help.exp: Add tests.
	* lib/options.exp: Handle C++.

2019-07-24  Claudiu Zissulescu  <claziss@synopsys.com>

	* gcc.target/arc/arc.exp (check_effective_target_accregs): New
	predicate.
	* gcc.target/arc/builtin_special.c: Update test/
	* gcc.target/arc/interrupt-1.c: Likewise.
	* gcc.target/arc/interrupt-10.c: New test.
	* gcc.target/arc/interrupt-11.c: Likewise.
	* gcc.target/arc/interrupt-12.c: Likewise.

2019-07-24  Andreas Krebbel  <krebbel@linux.ibm.com>

	* gcc.target/s390/addsub-signed-overflow-1.c: New test.
	* gcc.target/s390/addsub-signed-overflow-2.c: New test.
	* gcc.target/s390/mul-signed-overflow-1.c: New test.
	* gcc.target/s390/mul-signed-overflow-2.c: New test.

2019-07-24  Prathamesh Kulkarni  <prathamesh.kulkarni@linaro.org>

	PR middle-end/91166
	* gcc.target/aarch64/sve/pr91166.c: New test.

2019-07-23  Steven G. Kargl  <kargl@gcc.gnu.org>

	PR fortran/54072
	* gfortran.dg/illegal_boz_arg_1.f90: New tests.

2019-07-23  Steven G. Kargl  <kargl@gcc.gnu.org>

	* gfortran.dg/achar_5.f90: Fix for new BOZ handling.
	* arithmetic_overflow_1.f90: Ditto.
	* gfortran.dg/boz_11.f90: Ditto.
	* gfortran.dg/boz_12.f90: Ditto.
	* gfortran.dg/boz_4.f90: Ditto.
	* gfortran.dg/boz_5.f90: Ditto.
	* gfortran.dg/boz_6.f90: Ditto.
	* gfortran.dg/boz_7.f90: Ditto.
	* gfortran.dg/boz_8.f90: Ditto.
	* gfortran.dg/dec_structure_6.f90: Ditto.
	* gfortran.dg/dec_union_1.f90: Ditto.
	* gfortran.dg/dec_union_2.f90: Ditto.
	* gfortran.dg/dec_union_5.f90: Ditto.
	* gfortran.dg/dshift_3.f90: Ditto.
	* gfortran.dg/gnu_logical_2.f90: Ditto.
	* gfortran.dg/int_conv_1.f90: Ditto.
	* gfortran.dg/ishft_1.f90: Ditto.
	* gfortran.dg/nan_4.f90: Ditto.
	* gfortran.dg/no_range_check_3.f90: Ditto.
	* gfortran.dg/pr16433.f: Ditto.
	* gfortran.dg/pr44491.f90: Ditto.
	* gfortran.dg/pr58027.f90: Ditto.
	* gfortran.dg/pr81509_2.f90: Ditto.
	* gfortran.dg/unf_io_convert_1.f90: Ditto.
	* gfortran.dg/unf_io_convert_2.f90: Ditto.
	* gfortran.fortran-torture/execute/intrinsic_fraction_exponent.f90:
	Ditto.
	* gfortran.fortran-torture/execute/intrinsic_mvbits.f90: Ditto.
	* gfortran.fortran-torture/execute/intrinsic_nearest.f90: Ditto.
	* gfortran.fortran-torture/execute/seq_io.f90: Ditto.
	* gfortran.dg/gnu_logical_1.F: Delete test.
	* gfortran.dg/merge_bits_3.f90: New test.
	* gfortran.dg/merge_bits_3.f90: Ditto.
	* gfortran.dg/boz_int.f90: Ditto.
	* gfortran.dg/boz_bge.f90: Ditto.
	* gfortran.dg/boz_complex_1.f90: Ditto.
	* gfortran.dg/boz_complex_2.f90: Ditto.
	* gfortran.dg/boz_complex_3.f90: Ditto.
	* gfortran.dg/boz_dble.f90: Ditto.
	* gfortran.dg/boz_dshift_1.f90: Ditto.
	* gfortran.dg/boz_dshift_2.f90: Ditto.
	* gfortran.dg/boz_float_1.f90: Ditto.
	* gfortran.dg/boz_float_2.f90: Ditto.
	* gfortran.dg/boz_float_3.f90: Ditto.
	* gfortran.dg/boz_iand_1.f90: Ditto.
	* gfortran.dg/boz_iand_2.f90: Ditto.

2019-07-23  Jeff Law  <law@redhat.com>

	PR tree-optimization/86061
	* gcc.dg/tree-ssa/pr86061.c: New test.

2019-07-23  Richard Biener  <rguenther@suse.de>

	PR tree-optimization/83518
	* gcc.dg/tree-ssa/ssa-fre-79.c: New testcase.

2019-07-23  Ed Schonberg  <schonberg@adacore.com>

	* gnat.dg/task4.adb: New testcase.

2019-07-23  Eric Botcazou  <ebotcazou@adacore.com>

	* gnat.dg/range_check5.adb: New testcase.

2019-07-23  Ed Schonberg  <schonberg@adacore.com>

	* gnat.dg/iter5.adb: Add an expected error.
	* gnat.dg/iter6.adb: New testcase.

2019-07-23  Yannick Moy  <moy@adacore.com>

	* gnat.dg/ghost6.adb, gnat.dg/ghost6_pkg.ads: New testcase.

2019-07-22  Sylvia Taylor  <sylvia.taylor@arm.com>

	* gcc.target/aarch64/simd/ssra.c: New test.
	* gcc.target/aarch64/simd/usra.c: New test.

2019-07-22  Jozef Lawrynowicz  <jozef.l@mittosystems.com>

	* gcc.target/msp430/isr-push-pop-main.c: New test.
	* gcc.target/msp430/isr-push-pop-isr-430.c: Likewise.
	* gcc.target/msp430/isr-push-pop-isr-430x.c: Likewise.
	* gcc.target/msp430/isr-push-pop-leaf-isr-430.c: Likewise.
	* gcc.target/msp430/isr-push-pop-leaf-isr-430x.c: Likewise.

2019-07-22  Andrea Corallo  <andrea.corallo@arm.com>

	* jit.dg/test-error-gcc_jit_context_new_unary_op-bad-res-type.c:
	New testcase.
	* jit.dg/test-error-gcc_jit_context_new_binary_op-bad-res-type.c:
	Adjust error message.

2019-07-22  Paul A. Clarke  <pc@us.ibm.com>

	* gcc.target/powerpc/sse4_1-check.h: New.
	* gcc.target/powerpc/sse4_1-pblendvb.c: New.
	* gcc.target/powerpc/sse4_1-pblendw.c: New.
	* gcc.target/powerpc/sse4_1-pblendw-2.c: New.

2019-07-22  Eric Botcazou  <ebotcazou@adacore.com>

	* gnat.dg/fixedpnt6.adb: New testcase.

2019-07-22  Ed Schonberg  <schonberg@adacore.com>

	* gnat.dg/warn26.adb: New testcase.

2019-07-22  Javier Miranda  <miranda@adacore.com>

	* gnat.dg/class_wide5.adb: New testcase.

2019-07-22  Ed Schonberg  <schonberg@adacore.com>

	* gnat.dg/opt80.adb: New testcase.

2019-07-22  Ed Schonberg  <schonberg@adacore.com>

	* gnat.dg/warn25.adb: New testcase.

2019-07-22  Yannick Moy  <moy@adacore.com>

	* gnat.dg/warn24.adb: New testcase.

2019-07-22  Eric Botcazou  <ebotcazou@adacore.com>

	* gnat.dg/inline17.adb, gnat.dg/inline17_pkg1.adb,
	gnat.dg/inline17_pkg1.ads, gnat.dg/inline17_pkg2.ads,
	gnat.dg/inline17_pkg3.adb, gnat.dg/inline17_pkg3.ads: New
	testcase.

2019-07-22  Eric Botcazou  <ebotcazou@adacore.com>

	* gnat.dg/iter5.adb, gnat.dg/iter5_pkg.ads: New testcase.

2019-07-22  Eric Botcazou  <ebotcazou@adacore.com>

	* gnat.dg/enum_val1.adb: New testcase.

2019-07-22  Nicolas Roche  <roche@adacore.com>

	* gnat.dg/float_value1.adb: New testcase.

2019-07-22  Eric Botcazou  <ebotcazou@adacore.com>

	* gnat.dg/encode_string1.adb, gnat.dg/encode_string1_pkg.adb,
	gnat.dg/encode_string1_pkg.ads: New testcase.

2019-07-22  Eric Botcazou  <ebotcazou@adacore.com>

	* gnat.dg/warn23.adb: New testcase.

2019-07-22  Javier Miranda  <miranda@adacore.com>

	* gnat.dg/cpp_constructor2.adb: New testcase.

2019-07-22  Ed Schonberg  <schonberg@adacore.com>

	* gnat.dg/warn22.adb: New testcase.

2019-07-22  Eric Botcazou  <ebotcazou@adacore.com>

	* gnat.dg/loop_invariant1.adb, gnat.dg/loop_invariant1.ads: New
	testcase.

2019-07-22  Richard Biener  <rguenther@suse.de>

	PR tree-optimization/91221
	* g++.dg/pr91221.C: New testcase.

2019-07-22  Martin Liska  <mliska@suse.cz>

	PR driver/91172
	* gcc.dg/pr91172.c: New test.

2019-07-22  Claudiu Zissulescu  <claziss@synopsys.com>

	* gcc.target/arc/tls-2.c: New test.
	* gcc.target/arc/tls-3.c: Likewise.

2019-07-21  Marek Polacek  <polacek@redhat.com>

	PR c++/67853
	* g++.dg/cpp0x/decltype72.C: New test.

2019-07-22  Stafford Horne  <shorne@gmail.com>

	* gcc.target/or1k/ror-4.c: New file.
	* gcc.target/or1k/shftimm-1.c: Update test from rotate to shift
	as the shftimm option no longer controls rotate.

2019-07-22  Stafford Horne  <shorne@gmail.com>

	PR target/90362
	* gcc.target/or1k/div-mul-3.c: New test.

2019-07-22  Stafford Horne  <shorne@gmail.com>

	PR target/90363
	* gcc.target/or1k/swap-1.c: New test.
	* gcc.target/or1k/swap-2.c: New test.

2019-07-20  Segher Boessenkool  <segher@kernel.crashing.org>

	* gcc.target/powerpc/volatile-mem.c: New testcase.

2019-07-20  Jakub Jelinek  <jakub@redhat.com>

	PR target/91204
	* gcc.c-torture/compile/pr91204.c: New test.

	* c-c++-common/gomp/cancel-1.c: Adjust expected diagnostic wording.
	* c-c++-common/gomp/clauses-1.c (foo, baz, bar): Add order(concurrent)
	clause where allowed.  Add combined constructs with loop with all
	possible clauses.
	(qux): New function.
	* c-c++-common/gomp/loop-1.c: New test.
	* c-c++-common/gomp/loop-2.c: New test.
	* c-c++-common/gomp/loop-3.c: New test.
	* c-c++-common/gomp/loop-4.c: New test.
	* c-c++-common/gomp/loop-5.c: New test.
	* c-c++-common/gomp/order-3.c: Adjust expected diagnostic wording.
	* c-c++-common/gomp/simd-setjmp-1.c: New test.
	* c-c++-common/gomp/teams-2.c: Adjust expected diagnostic wording.

	* gcc.dg/vect/vect-simd-16.c: New test.

2019-07-19  Jeff Law  <law@redhat.com>

	PR tree-optimization/86061
	* gcc.dg/tree-ssa/ssa-dse-37.c: New test.
	* gcc.dg/tree-ssa/ssa-dse-38.c: New test.

2019-07-19  Richard Biener  <rguenther@suse.de>

	PR tree-optimization/91211
	* gcc.dg/torture/pr91211.c: New testcase.

2019-07-19  Richard Biener  <rguenther@suse.de>

	PR tree-optimization/91200
	* gcc.dg/torture/pr91200.c: New testcase.

2019-07-19  Jakub Jelinek  <jakub@redhat.com>

	PR middle-end/91190
	* gcc.c-torture/compile/pr91190.c: New test.

2019-07-19  Richard Biener  <rguenther@suse.de>

	PR tree-optimization/91207
	* gcc.dg/torture/pr91207.c: New testcase.

2019-07-18  Uroš Bizjak  <ubizjak@gmail.com>

	PR target/91188
	* gcc.target/i386/pr91188-1a.c: New test.
	* gcc.target/i386/pr91188-1b.c: Ditto.
	* gcc.target/i386/pr91188-1c.c: Ditto.
	* gcc.target/i386/pr91188-2a.c: Ditto.
	* gcc.target/i386/pr91188-2b.c: Ditto.
	* gcc.target/i386/pr91188-2c.c: Ditto.

2019-07-18  Sylvia Taylor  <sylvia.taylor@arm.com>

	PR target/90317
	* gcc.target/arm/crypto-vsha1cq_u32.c (foo): Change return type to
	uint32_t.
	(GET_LANE, TEST_SHA1C_VEC_SELECT): New.
	* gcc.target/arm/crypto-vsha1h_u32.c (foo): Change return type to
	uint32_t.
	(GET_LANE, TEST_SHA1H_VEC_SELECT): New.
	* gcc.target/arm/crypto-vsha1mq_u32.c (foo): Change return type to
	uint32_t.
	(GET_LANE, TEST_SHA1M_VEC_SELECT): New.
	* gcc.target/arm/crypto-vsha1pq_u32.c (foo): Change return type to
	uint32_t.
	(GET_LANE, TEST_SHA1P_VEC_SELECT): New.

2019-07-18  Jan Hubicka  <hubicka@ucw.cz>

	* g++.dg/lto/alias-5_0.C: New testcase.
	* g++.dg/lto/alias-5_1.C: New.
	* g++.dg/lto/alias-5_2.c: New.

2019-07-18  Bin Cheng  <bin.cheng@linux.alibaba.com>

	PR tree-optimization/91137
	* gcc.c-torture/execute/pr91137.c: New test.

2019-07-18  Richard Sandiford  <richard.sandiford@arm.com>

	* c-c++-common/pr53633-2.c: New test.

2019-07-17  Alexandre Oliva  <oliva@adacore.com>

	PR middle-end/81824
	* g++.dg/Wmissing-attributes-1.C: New.  Some of its fragments
	are from Martin Sebor.

2019-07-17  Marek Polacek  <polacek@redhat.com>

	PR c++/90455
	* g++.dg/cpp0x/nsdmi-list6.C: New test.

2019-07-17  Jan Hubicka  <hubicka@ucw.cz>

	* g++.dg/lto/alias-4_0.C

2019-07-17  Richard Biener  <rguenther@suse.de>

	PR tree-optimization/91178
	* gcc.dg/torture/pr91178.c: New testcase.

2019-07-17  Richard Biener  <rguenther@suse.de>

	PR tree-optimization/91180
	* gcc.dg/torture/pr91180.c: New testcase.

2019-07-17  Jakub Jelinek  <jakub@redhat.com>

	PR tree-optimization/91157
	* gcc.target/i386/avx512f-pr91157.c: New test.
	* gcc.target/i386/avx512bw-pr91157.c: New test.

2019-07-17  Richard Biener  <rguenther@suse.de>

	PR tree-optimization/91181
	* gcc.dg/pr91181.c: New testcase.

2019-07-16  Harald Anlauf  <anlauf@gmx.de>

	PR fortran/90903
	* gfortran.dg/check_bits_1.f90: New testcase.

2019-07-16  Jeff Law  <law@redhat.com>

	PR rtl-optimization/91173
	* g++.dg/pr91173.C: New test.

2019-07-16  Wilco Dijkstra  <wdijkstr@arm.com>

	PR target/89190
	* gcc.target/arm/pr89190.c: New test.

2019-07-16  Jakub Jelinek  <jakub@redhat.com>

	PR rtl-optimization/91164
	* g++.dg/opt/pr91164.C: New test.

2019-07-16  Jan Hubicka  <jh@suse.cz>

	* g++.dg/lto/alias-1_0.C: Use -O3.
	* g++.dg/lto/alias-2_0.C: Use -O3.
	* g++.dg/lto/alias-3_0.C: Add loop to enable inlining with
	-fno-use-linker-plugin.
	* g++.dg/lto/alias-3_1.C: Remove dg-lto-do and dg-lto-options.

2019-07-16  Rainer Orth  <ro@CeBiTec.Uni-Bielefeld.DE>

	* gcc.dg/tree-ssa/pr84512.c: Don't xfail scan-tree-dump on
	sparcv9.

2019-07-16  Rainer Orth  <ro@CeBiTec.Uni-Bielefeld.DE>

	* gcc.dg/autopar/pr91162.c: Require int128 support.
>>>>>>> 414f622a

2019-07-15  Richard Biener  <rguenther@suse.de>

	PR middle-end/91162
	* gcc.dg/autopar/pr91162.c: New testcase.

2019-07-15  Kewen Lin  <linkw@gcc.gnu.org>

	PR tree-optimization/88497
	* gcc.dg/tree-ssa/pr88497-1.c: New test.
	* gcc.dg/tree-ssa/pr88497-2.c: Likewise.
	* gcc.dg/tree-ssa/pr88497-3.c: Likewise.
	* gcc.dg/tree-ssa/pr88497-4.c: Likewise.
	* gcc.dg/tree-ssa/pr88497-5.c: Likewise.
	* gcc.dg/tree-ssa/pr88497-6.c: Likewise.
	* gcc.dg/tree-ssa/pr88497-7.c: Likewise.

2019-07-14  Jerry DeLisle  <jvdelisle@gcc.gnu.org>

	PR fortran/87233
	* gfortran.dg/initialization_14.f90: Modify to now pass by
	removing two dg-error commands. Added comments.
	* gfortran.dg/initialization_30.f90: New test that includes the
	two tests removed above with the 'dg-options -std=f95'.

2019-07-14  Uroš Bizjak  <ubizjak@gmail.com>

	* gcc.dg/tree-ssa/pr84512.c (dg-final): Remove XFAIL on alpha*-*-*.

2019-07-14  Segher Boessenkool  <segher@kernel.crashing.org>

	PR target/91148
	* gcc.target/powerpc/bfp/scalar-extract-exp-2.c: Adjust.
	* gcc.target/powerpc/bfp/scalar-extract-sig-2.c: Adjust.
	* gcc.target/powerpc/bfp/scalar-insert-exp-2.c: Adjust.
	* gcc.target/powerpc/bfp/scalar-insert-exp-5.c: Adjust.
	* gcc.target/powerpc/bfp/scalar-insert-exp-8.c: Adjust.
	* gcc.target/powerpc/byte-in-set-2.c: Adjust.
	* gcc.target/powerpc/cmpb-3.c: Adjust.
	* gcc.target/powerpc/vsu/vec-all-nez-7.c: Adjust.
	* gcc.target/powerpc/vsu/vec-any-eqz-7.c: Adjust.
	* gcc.target/powerpc/vsu/vec-xl-len-13.c: Adjust.
	* gcc.target/powerpc/vsu/vec-xst-len-12.c: Adjust.

2019-07-13  Iain Sandoe  <iain@sandoe.co.uk>

	* gcc.target/powerpc/stabs-attrib-vect-darwin.c: Require stabs
	support.

2019-07-13  Segher Boessenkool  <segher@kernel.crashing.org>

	PR target/91148
	* gcc.target/powerpc/bfp/scalar-cmp-exp-eq-2.c: Adjust.
	* gcc.target/powerpc/bfp/scalar-cmp-exp-gt-2.c: Adjust.
	* gcc.target/powerpc/bfp/scalar-cmp-exp-lt-2.c: Adjust.
	* gcc.target/powerpc/bfp/scalar-cmp-exp-unordered-2.c: Adjust.
	* gcc.target/powerpc/bfp/scalar-extract-exp-1.c: Adjust.
	* gcc.target/powerpc/bfp/scalar-extract-exp-2.c: Adjust.
	* gcc.target/powerpc/bfp/scalar-extract-exp-4.c: Adjust.
	* gcc.target/powerpc/bfp/scalar-extract-sig-1.c: Adjust.
	* gcc.target/powerpc/bfp/scalar-extract-sig-2.c: Adjust.
	* gcc.target/powerpc/bfp/scalar-extract-sig-4.c: Adjust.
	* gcc.target/powerpc/bfp/scalar-insert-exp-1.c: Adjust.
	* gcc.target/powerpc/bfp/scalar-insert-exp-10.c: Adjust.
	* gcc.target/powerpc/bfp/scalar-insert-exp-2.c: Adjust.
	* gcc.target/powerpc/bfp/scalar-insert-exp-4.c: Adjust.
	* gcc.target/powerpc/bfp/scalar-insert-exp-5.c: Adjust.
	* gcc.target/powerpc/bfp/scalar-insert-exp-7.c: Adjust.
	* gcc.target/powerpc/bfp/scalar-insert-exp-8.c: Adjust.
	* gcc.target/powerpc/bfp/scalar-test-data-class-11.c: Adjust.
	* gcc.target/powerpc/bfp/scalar-test-data-class-6.c: Adjust.
	* gcc.target/powerpc/bfp/scalar-test-data-class-7.c: Adjust.
	* gcc.target/powerpc/bfp/scalar-test-neg-2.c: Adjust.
	* gcc.target/powerpc/bfp/scalar-test-neg-3.c: Adjust.
	* gcc.target/powerpc/bfp/scalar-test-neg-5.c: Adjust.
	* gcc.target/powerpc/bfp/vec-extract-exp-2.c: Adjust.
	* gcc.target/powerpc/bfp/vec-extract-exp-3.c: Adjust.
	* gcc.target/powerpc/bfp/vec-extract-sig-2.c: Adjust.
	* gcc.target/powerpc/bfp/vec-extract-sig-3.c: Adjust.
	* gcc.target/powerpc/bfp/vec-insert-exp-2.c: Adjust.
	* gcc.target/powerpc/bfp/vec-insert-exp-3.c: Adjust.
	* gcc.target/powerpc/bfp/vec-insert-exp-6.c: Adjust.
	* gcc.target/powerpc/bfp/vec-insert-exp-7.c: Adjust.
	* gcc.target/powerpc/bfp/vec-test-data-class-2.c: Adjust.
	* gcc.target/powerpc/bfp/vec-test-data-class-3.c: Adjust.
	* gcc.target/powerpc/byte-in-either-range-1.c: Adjust.
	* gcc.target/powerpc/byte-in-range-1.c: Adjust.
	* gcc.target/powerpc/byte-in-set-1.c: Adjust.
	* gcc.target/powerpc/byte-in-set-2.c: Adjust.
	* gcc.target/powerpc/cmpb-3.c: Adjust.
	* gcc.target/powerpc/crypto-builtin-2.c: Adjust.
	* gcc.target/powerpc/dfp/dtstsfi-1.c: Adjust.
	* gcc.target/powerpc/dfp/dtstsfi-11.c: Adjust.
	* gcc.target/powerpc/dfp/dtstsfi-16.c: Adjust.
	* gcc.target/powerpc/dfp/dtstsfi-21.c: Adjust.
	* gcc.target/powerpc/dfp/dtstsfi-26.c: Adjust.
	* gcc.target/powerpc/dfp/dtstsfi-31.c: Adjust.
	* gcc.target/powerpc/dfp/dtstsfi-36.c: Adjust.
	* gcc.target/powerpc/dfp/dtstsfi-41.c: Adjust.
	* gcc.target/powerpc/dfp/dtstsfi-46.c: Adjust.
	* gcc.target/powerpc/dfp/dtstsfi-51.c: Adjust.
	* gcc.target/powerpc/dfp/dtstsfi-56.c: Adjust.
	* gcc.target/powerpc/dfp/dtstsfi-6.c: Adjust.
	* gcc.target/powerpc/dfp/dtstsfi-61.c: Adjust.
	* gcc.target/powerpc/dfp/dtstsfi-66.c: Adjust.
	* gcc.target/powerpc/dfp/dtstsfi-71.c: Adjust.
	* gcc.target/powerpc/dfp/dtstsfi-76.c: Adjust.
	* gcc.target/powerpc/vsu/vec-all-nez-7.c: Adjust.
	* gcc.target/powerpc/vsu/vec-any-eqz-7.c: Adjust.
	* gcc.target/powerpc/vsu/vec-cmpnez-7.c: Adjust.
	* gcc.target/powerpc/vsu/vec-cntlz-lsbb-2.c: Adjust.
	* gcc.target/powerpc/vsu/vec-cnttz-lsbb-2.c: Adjust.
	* gcc.target/powerpc/vsu/vec-xl-len-12.c: Adjust.
	* gcc.target/powerpc/vsu/vec-xl-len-13.c: Adjust.
	* gcc.target/powerpc/vsu/vec-xlx-7.c: Adjust.
	* gcc.target/powerpc/vsu/vec-xrx-7.c: Adjust.
	* gcc.target/powerpc/vsu/vec-xst-len-12.c: Adjust.
	* gcc.target/powerpc/vsu/vec-xst-len-13.c: Adjust.

2019-07-13  Jakub Jelinek  <jakub@redhat.com>

	PR c/91149
	* c-c++-common/gomp/reduction-task-3.c: New test.

	* c-c++-common/gomp/order-3.c: New test.
	* c-c++-common/gomp/order-4.c: New test.

2019-07-12  Bill Seurer  <seurer@linux.vnet.ibm.com>

	* gcc.dg/tree-ssa/vector-7.c: Fix typo.

2019-07-12  Iain Sandoe  <iain@sandoe.co.uk>

	* gcc.dg/pr57438-2.c: Remove.

2019-07-12  Martin Sebor  <msebor@redhat.com>

	* gcc.dg/Warray-bounds-43.c: New test.

2019-07-12  Jan Hubicka  <jh@suse.cz>

	* gcc.dg/tree-ssa/alias-access-path-9.c: New testcase.

2019-07-08  Jiangning Liu  <jiangning.liu@amperecomputing.com>

	PR tree-optimization/89430
	* gcc.dg/tree-ssa/pr89430-1.c: New test.
	* gcc.dg/tree-ssa/pr89430-2.c: New test.
	* gcc.dg/tree-ssa/pr89430-3.c: New test.
	* gcc.dg/tree-ssa/pr89430-4.c: New test.
	* gcc.dg/tree-ssa/pr89430-5.c: New test.
	* gcc.dg/tree-ssa/pr89430-6.c: New test.

2019-07-12  Richard Biener  <rguenther@suse.de>

	PR tree-optimization/91145
	* gcc.dg/torture/pr91145.c: New testcase.

2019-07-12  Alexandre Oliva  <oliva@adacore.com>

	* gcc.dg/gimplefe-44.c: New.
	* gcc.dg/gimplefe-43.c: New.

2019-07-12  Richard Biener  <rguenther@suse.de>

	* gcc.dg/tree-ssa/vector-7.c: New testcase.

2019-07-12  Jakub Jelinek  <jakub@redhat.com>

	* c-c++-common/gomp/order-1.c: New test.
	* c-c++-common/gomp/order-2.c: New test.

2019-07-11  Sunil K Pandey  <sunil.k.pandey@intel.com>

	PR target/90980
	* gcc.target/i386/pr90980-1.c: New test.
	* gcc.target/i386/pr90980-2.c: Likewise.
	* gcc.target/i386/pr90980-3.c: Likewise.

2019-07-11  Yannick Moy  <moy@adacore.com>

	* gnat.dg/loop_entry1.adb: New testcase.

2019-07-11  Ed Schonberg  <schonberg@adacore.com>

	* gnat.dg/prot8.adb, gnat.dg/prot8.ads: New testcase.

2019-07-11  Justin Squirek  <squirek@adacore.com>

	* gnat.dg/unreferenced2.adb: New testcase.

2019-07-11  Hristian Kirtchev  <kirtchev@adacore.com>

	* gnat.dg/self_ref1.adb: New testcase.

2019-07-11  Ed Schonberg  <schonberg@adacore.com>

	* gnat.dg/predicate11.adb: New testcase.

2019-07-11  Hristian Kirtchev  <kirtchev@adacore.com>

	* gnat.dg/equal9.adb: New testcase.

2019-07-11  Thomas Quinot  <quinot@adacore.com>

	* gnat.dg/scos1.adb: New testcase.

2019-07-11  Justin Squirek  <squirek@adacore.com>

	* gnat.dg/access7.adb: New testcase.

2019-07-11  Yannick Moy  <moy@adacore.com>

	* gnat.dg/warn21.adb, gnat.dg/warn21.ads: New testcase.

2019-07-11  Richard Biener  <rguenther@suse.de>

	PR middle-end/91131
	* gcc.target/i386/pr91131.c: New testcase.

2019-07-10  Martin Sebor  <msebor@redhat.com>

	PR testsuite/91132
	* gcc.dg/strlenopt-67.c: Removed second copy of test.

2019-07-10  Vladimir Makarov  <vmakarov@redhat.com>

	PR target/91102
	* gcc.target/aarch64/pr91102.c: New test.

2019-07-10  Richard Biener  <rguenther@suse.de>

	PR tree-optimization/91126
	* gcc.dg/torture/pr91126.c: New testcase.

2019-07-10  Richard Biener  <rguenther@suse.de>

	* gcc.dg/torture/ssa-fre-5.c: New testcase.
	* gcc.dg/torture/ssa-fre-6.c: Likewise.
	* gcc.dg/torture/ssa-fre-7.c: Likewise.

2019-07-10  Ed Schonberg  <schonberg@adacore.com>

	* gnat.dg/modular5.adb: New testcase.

2019-07-10  Ed Schonberg  <schonberg@adacore.com>

	* gnat.dg/limited3.adb, gnat.dg/limited3_pkg.adb,
	gnat.dg/limited3_pkg.ads: New testcase.

2019-07-10  Hristian Kirtchev  <kirtchev@adacore.com>

	* gnat.dg/incomplete7.adb, gnat.dg/incomplete7.ads: New testcase.

2019-07-10  Hristian Kirtchev  <kirtchev@adacore.com>

	* gnat.dg/limited2.adb, gnat.dg/limited2_pack_1.adb,
	gnat.dg/limited2_pack_1.ads, gnat.dg/limited2_pack_2.adb,
	gnat.dg/limited2_pack_2.ads: New testcase.

2019-07-10  Ed Schonberg  <schonberg@adacore.com>

	* gnat.dg/equal8.adb, gnat.dg/equal8.ads,
	gnat.dg/equal8_pkg.ads: New testcase.

2019-07-10  Paolo Carlini  <paolo.carlini@oracle.com>

	* g++.dg/diagnostic/complex-invalid-1.C: New.
	* g++.dg/diagnostic/static-cdtor-1.C: Likewise.
	* g++.dg/cpp1z/has-unique-obj-representations2.C: Test location
	too.
	* g++.dg/other/anon-union3.C: Adjust expected location.
	* g++.dg/parse/error8.C: Likewise.

2019-07-09  Jan Hubicka  <hubicka@ucw.cz>

	* g++.dg/lto/alias-3_0.C: New file.
	* g++.dg/lto/alias-3_1.c: New file.

2019-07-09  Martin Sebor  <msebor@redhat.com>

	PR tree-optimization/90989
	* gcc.dg/strlenopt-26.c: Exit with test result status.
	* gcc.dg/strlenopt-67.c: New test.

2019-07-09  Dragan Mladjenovic  <dmladjenovic@wavecomp.com>

	* gcc.target/mips/cfgcleanup-jalr1.c: New test.
	* gcc.target/mips/cfgcleanup-jalr2.c: New test.
	* gcc.target/mips/cfgcleanup-jalr3.c: New test.

2019-07-09  Richard Biener  <rguenther@suse.de>

	PR tree-optimization/91114
	* gcc.dg/vect/pr91114.c: New testcase.

2019-07-09  Sylvia Taylor  <sylvia.taylor@arm.com>

	* gcc.target/aarch64/crypto-fuse-1.c: Remove.
	* gcc.target/aarch64/crypto-fuse-2.c: Remove.
	* gcc.target/aarch64/aes-fuse-1.c: New testcase.
	* gcc.target/aarch64/aes-fuse-2.c: New testcase.

2019-07-09  Christophe Lyon  <christophe.lyon@linaro.org>

	* gcc.target/arm/cmse/bitfield-1.c: Fix address of .gnu.sgstubs
	section.
	* gcc.target/arm/cmse/bitfield-2.c: Likewise.
	* gcc.target/arm/cmse/bitfield-3.c: Likewise.
	* gcc.target/arm/cmse/struct-1.c: Likewise.

2019-07-09  Sylvia Taylor  <sylvia.taylor@arm.com>

	* gcc.target/arm/aes-fuse-1.c: New.
	* gcc.target/arm/aes-fuse-2.c: New.
	* gcc.target/arm/aes_xor_combine.c: New.

2019-07-09  Martin Liska  <mliska@suse.cz>

	* gcc.dg/predict-17.c: Test loop optimizer assumption
	about loop iterations.

2019-07-09  Richard Biener  <rguenther@suse.de>

	* gcc.dg/tree-ssa/alias-access-path-1.c: Scan fre1 dump.
	* gcc.dg/tree-ssa/alias-access-path-2.c: Likewise.
	* gcc.dg/tree-ssa/alias-access-path-8.c: Likewise.

2019-07-09  Ed Schonberg  <schonberg@adacore.com>

	* gnat.dg/predicate10.adb, gnat.dg/predicate10_pkg.adb,
	gnat.dg/predicate10_pkg.ads: New testcase.

2019-07-09  Justin Squirek  <squirek@adacore.com>

	* gnat.dg/image1.adb: New testcase.

2019-07-09  Javier Miranda  <miranda@adacore.com>

	* gnat.dg/rep_clause8.adb: New testcase.

2019-07-09  Ed Schonberg  <schonberg@adacore.com>

	* gnat.dg/equal7.adb, gnat.dg/equal7_pkg.adb,
	gnat.dg/equal7_pkg.ads: New testcase.

2019-07-09  Javier Miranda  <miranda@adacore.com>

	* gnat.dg/range_check3.adb, gnat.dg/range_check3_pkg.adb,
	gnat.dg/range_check3_pkg.ads: New testcase.

2019-07-09  Ed Schonberg  <schonberg@adacore.com>

	* gnat.dg/generic_inst5.adb, gnat.dg/generic_inst6.adb,
	gnat.dg/generic_inst6_g1-c.adb, gnat.dg/generic_inst6_g1-c.ads,
	gnat.dg/generic_inst6_g1.ads, gnat.dg/generic_inst6_i1.ads,
	gnat.dg/generic_inst6_i2.ads, gnat.dg/generic_inst6_x.ads: New
	testcases.

2019-07-08  Martin Sebor  <msebor@redhat.com>

	PR middle-end/71924
	PR middle-end/90549
	* gcc.c-torture/execute/return-addr.c: New test.
	* gcc.dg/Wreturn-local-addr-2.c: New test.
	* gcc.dg/Wreturn-local-addr-4.c: New test.
	* gcc.dg/Wreturn-local-addr-5.c: New test.
	* gcc.dg/Wreturn-local-addr-6.c: New test.
	* gcc.dg/Wreturn-local-addr-7.c: New test.
	* gcc.dg/Wreturn-local-addr-8.c: New test.
	* gcc.dg/Wreturn-local-addr-9.c: New test.
	* gcc.dg/Wreturn-local-addr-10.c: New test.
	* gcc.dg/Walloca-4.c: Handle expected warnings.
	* gcc.dg/pr41551.c: Same.
	* gcc.dg/pr59523.c: Same.
	* gcc.dg/tree-ssa/pr88775-2.c: Same.
	* gcc.dg/tree-ssa/alias-37.c: Same.
	* gcc.dg/winline-7.c: Same.

2019-07-08  Jakub Jelinek  <jakub@redhat.com>

	* g++.dg/vect/simd-6.cc: Replace xfail with target x86.
	* g++.dg/vect/simd-9.cc: Likewise.

	PR c++/91110
	* g++.dg/gomp/pr91110.C: New test.

2019-07-08  Segher Boessenkool  <segher@kernel.crashing.org>

	PR rtl-optimization/88233
	* gcc.target/powerpc/pr88233.c: New testcase.

2019-07-08  Wilco Dijkstra  <wdijkstr@arm.com>

	PR testsuite/91059
	PR testsuite/78529
	* gcc.c-torture/execute/builtins/builtins.exp: Add -fno-ipa-ra.

2019-07-08  Robin Dapp  <rdapp@linux.ibm.com>

	* gcc.target/s390/rotate-truncation-mask.c: New test.

2019-07-08  Robin Dapp  <rdapp@linux.ibm.com>

	* gcc.target/s390/combine-rotate-modulo.c: New test.
	* gcc.target/s390/combine-shift-rotate-add-mod.c: New test.
	* gcc.target/s390/vector/combine-shift-vec.c: New test.

2019-07-08  Joern Rennecke  <joern.rennecke@riscy-ip.com>

	Avoid clash with system header declaration.
	* gcc.dg/vect/slp-reduc-sad.c (uint32_t): Remove unused declaration.

2019-07-08  Richard Biener  <rguenther@suse.de>

	PR tree-optimization/91108
	* gcc.dg/tree-ssa/ssa-fre-61.c: Adjust back.
	* gcc.dg/tree-ssa/ssa-fre-78.c: New testcase.

2019-07-08  Jim Wilson  <jimw@sifive.com>

	* gcc.target/riscv/shift-shift-2.c: Add one more test.

2019-07-08  Paolo Carlini  <paolo.carlini@oracle.com>

	PR c++/65143
	* g++.dg/tree-ssa/final2.C: New.
	* g++.dg/tree-ssa/final3.C: Likewise.

2019-07-08  Javier Miranda  <miranda@adacore.com>

	* gnat.dg/interface10.adb: New testcase.

2019-07-08  Hristian Kirtchev  <kirtchev@adacore.com>

	* gnat.dg/addr13.adb, gnat.dg/addr13.ads: New testcase.

2019-07-08  Ed Schonberg  <schonberg@adacore.com>

	* gnat.dg/entry1.adb, gnat.dg/entry1.ads: New testcase.

2019-07-08  Ed Schonberg  <schonberg@adacore.com>

	* gnat.dg/fixed_delete.adb: New testcase.

2019-07-08  Javier Miranda  <miranda@adacore.com>

	* gnat.dg/interface9.adb, gnat.dg/interface9_root-child.ads,
	gnat.dg/interface9_root.ads: New testcase.

2019-07-08  Ed Schonberg  <schonberg@adacore.com>

	* gnat.dg/predicate9.adb: New testcase.

2019-07-08  Justin Squirek  <squirek@adacore.com>

	* gnat.dg/sso16.adb: New testcase.

2019-07-08  Ed Schonberg  <schonberg@adacore.com>

	* gnat.dg/predicate8.adb, gnat.dg/predicate8_pkg.adb,
	gnat.dg/predicate8_pkg.ads: New testcase.

2019-07-08  Richard Biener  <rguenther@suse.de>

	PR tree-optimization/83518
	* gcc.dg/tree-ssa/ssa-fre-73.c: New testcase.
	* gcc.dg/tree-ssa/ssa-fre-74.c: Likewise.
	* gcc.dg/tree-ssa/ssa-fre-75.c: Likewise.
	* gcc.dg/tree-ssa/ssa-fre-76.c: Likewise.
	* g++.dg/tree-ssa/pr83518.C: Likewise.

2019-07-08  Richard Sandiford  <richard.sandiford@arm.com>

	* gcc.dg/guality/guality.h: Include <sys/prctl.h> on Linux targets.
	(main): Use PR_SET_PTRACER where available.

2019-07-07  Paul Thomas  <pault@gcc.gnu.org>

	PR fortran/91077
	* gfortran.dg/pointer_array_11.f90 : New test.

2019-07-06  Jakub Jelinek  <jakub@redhat.com>

	* c-c++-common/gomp/scan-4.c: Don't expect sorry message.

	PR tree-optimization/91096
	* gcc.dg/vect/vect-simd-10.c (FLT_MIN_VALUE): Define.
	(bar, main): Use it instead of -__builtin_inff ().
	* gcc.dg/vect/vect-simd-14.c (FLT_MIN_VALUE): Define.
	(bar, main): Use it instead of -__builtin_inff ().

2019-07-05  Paolo Carlini  <paolo.carlini@oracle.com>

	PR c++/67184 (again)
	PR c++/69445
	* g++.dg/other/final4.C: New.

2019-07-04  Marek Polacek  <polacek@redhat.com>

	DR 1813
	PR c++/83374 - __is_standard_layout wrong for a class with repeated
	bases.
	* g++.dg/ext/is_std_layout3.C: New test.
	* g++.dg/ext/is_std_layout4.C: New test.

2019-07-05  Richard Biener  <rguenther@suse.de>

	* gcc.dg/tree-ssa/ssa-fre-77.c: New testcase.

2019-07-05  Richard Biener  <rguenther@suse.de>

	PR tree-optimization/91091
	* gcc.dg/tree-ssa/pr91091-2.c: New testcase.
	* gcc.dg/tree-ssa/ssa-fre-70.c: Likewise.
	* gcc.dg/tree-ssa/ssa-fre-71.c: Likewise.
	* gcc.dg/tree-ssa/ssa-fre-72.c: Likewise.

2019-07-05  Richard Biener  <rguenther@suse.de>

	PR tree-optimization/91091
	* gcc.dg/tree-ssa/pr91091-1.c: New testcase.
	* gcc.dg/tree-ssa/ssa-fre-61.c: Adjust.

2019-07-05  Eric Botcazou  <ebotcazou@adacore.com>

	* gnat.dg/pack23.adb, gnat.dg/pack23_pkg.ads: New testcase.

2019-07-05  Hristian Kirtchev  <kirtchev@adacore.com>

	* gnat.dg/task3.adb, gnat.dg/task3.ads, gnat.dg/task3_pkg1.ads,
	gnat.dg/task3_pkg2.ads: New testcase.

2019-07-05  Javier Miranda  <miranda@adacore.com>

	* gnat.dg/access6.adb: New testcase.

2019-07-05  Bob Duff  <duff@adacore.com>

	* gnat.dg/bip_export.adb, gnat.dg/bip_export.ads: New testcase.

2019-07-05  Ed Schonberg  <schonberg@adacore.com>

	* gnat.dg/aggr25.adb, gnat.dg/aggr25.ads: New testcase.

2019-07-05  Ed Schonberg  <schonberg@adacore.com>

	* gnat.dg/predicate7.adb, gnat.dg/predicate7.ads,
	gnat.dg/predicate7_pkg.ads: New testcase.

2019-07-04  Jakub Jelinek  <jakub@redhat.com>

	PR middle-end/78884
	* gcc.dg/gomp/pr78884.c: New test.

2019-07-04  Andrea Corallo  <andrea.corallo@arm.com>

	* jit.dg/test-error-gcc_jit_context_new_binary_op-bad-res-type.c:
	New testcase.

2019-07-04  Wilco Dijkstra  <wdijkstr@arm.com>

	* gcc.dg/tree-ssa/cunroll-15.c: Remove XFAIL on arm.

2019-07-04  Andrea Corallo  <andrea.corallo@arm.com>

	* jit.dg/all-non-failing-tests.h: Add test-accessing-bitfield.c.
	* jit.dg/test-accessing-bitfield.c: New testcase.
	* jit.dg/test-error-gcc_jit_context_new_bitfield-invalid-type.c:
	Likewise.
	* jit.dg/test-error-gcc_jit_context_new_bitfield-invalid-width.c:
	Likewise.
	* jit.dg/test-error-gcc_jit_lvalue_get_address-bitfield.c:
	Likewise.

2019-07-04  Jan Hubicka  <jh@suse.cz>

	* gcc.dg/tree-ssa/alias-access-path-3.c: New testcase.
	* gcc.dg/tree-ssa/alias-access-path-8.c: New testcase.

2019-07-04  Andrew Stubbs  <ams@codesourcery.com>

	* g++.dg/gomp/unmappable-1.C: New file.

2019-07-04  Javier Miranda  <miranda@adacore.com>

	* gnat.dg/cpp_constructor.adb, gnat.dg/cpp_constructor_fp.ads,
	gnat.dg/cpp_constructor_useit.ads: New testcase.

2019-07-04  Gary Dismukes  <dismukes@adacore.com>

	* gnat.dg/ghost5.adb, gnat.dg/ghost5.ads,
	gnat.dg/ghost5_parent.ads: New testcase.

2019-07-04  Yannick Moy  <moy@adacore.com>

	* gnat.dg/spark3.adb: New testcase.

2019-07-04  Justin Squirek  <squirek@adacore.com>

	* gnat.dg/tagged2.adb, gnat.dg/tagged2.ads: New testcase.

2019-07-04  Ed Schonberg  <schonberg@adacore.com>

	* gnat.dg/equal6.adb, gnat.dg/equal6_types.adb,
	gnat.dg/equal6_types.ads: New testcase.

2019-07-04  Justin Squirek  <squirek@adacore.com>

	* gnat.dg/allocator.adb: New testcase.

2019-07-04  Hristian Kirtchev  <kirtchev@adacore.com>

	* gnat.dg/default_initial_condition.adb,
	gnat.dg/default_initial_condition_pack.adb,
	gnat.dg/default_initial_condition_pack.ads: New testcase.

2019-07-04  Ed Schonberg  <schonberg@adacore.com>

	* gnat.dg/aspect2.adb, gnat.dg/aspect2.ads: New testcase.

2019-07-04  Yannick Moy  <moy@adacore.com>

	* gnat.dg/synchronized2.adb, gnat.dg/synchronized2.ads,
	gnat.dg/synchronized2_pkg.ads: New testcase.

2019-07-04  Justin Squirek  <squirek@adacore.com>

	* gnat.dg/generic_inst4.adb, gnat.dg/generic_inst4_gen.ads,
	gnat.dg/generic_inst4_inst.ads, gnat.dg/generic_inst4_typ.ads:
	New testcase.

2019-07-04  Ed Schonberg  <schonberg@adacore.com>

	* gnat.dg/dimensions2.adb, gnat.dg/dimensions2_phys.ads,
	gnat.dg/dimensions2_real_numbers.ads: New testcase.

2019-07-04  Jakub Jelinek  <jakub@redhat.com>

	PR tree-optimization/91063
	* gcc.dg/gomp/pr91063.c: New test.

2019-07-04  Prathamesh Kulkarni  <prathamesh.kulkarni@linaro.org>

	PR target/88833
	* gfortran.dg/pr88833.f90: New test.

2019-07-04  Jakub Jelinek  <jakub@redhat.com>

	PR middle-end/91069
	* gcc.dg/pr91069.c (v2df): Use 2 * sizeof (double) instead of
	hardcoded 16 for better portability.
	(v2di): Change from long vector to long long vector.  Use
	2 * sizeof (long long) instead of hardcoded 16.

	PR rtl-optimization/90756
	* gcc.dg/pr90756.c: New test.

2019-07-04  Chenghua Xu  <paul.hua.gm@gmail.com>

	* gcc.target/mips/mips-fmadd.c: Rename to ...
	* gcc.target/mips/mips-fmadd-o32.c: ... Here; add abi=32.
	* gcc.target/mips/mips-fmadd-n64.c: New.

2019-07-03  Wilco Dijkstra  <wdijkstr@arm.com>

	* gcc.dg/store_merging_27.c: Fix test for Arm.
	* gcc.dg/store_merging_28.c: Likewise.
	* gcc.dg/store_merging_29.c: Likewise.
	* gcc.dg/tree-ssa/dump-6.c: Likewise.

2019-07-03  Mark Wielaard  <mark@klomp.org>

	PR debug/90981
	* g++.dg/pr90981.C: New test.

2019-07-03  Richard Biener  <rguenther@suse.de>

	PR middle-end/91069
	* gcc.dg/pr91069.c: New testcase.

2019-07-03  Martin Liska  <mliska@suse.cz>

	* gcc.dg/tree-prof/val-prof-2.c: Update scanned pattern
	as we do now better.

2019-07-03  Eric Botcazou  <ebotcazou@adacore.com>

	* gnat.dg/specs/debug1.ads: New test.

2019-07-03  Martin Liska  <mliska@suse.cz>

	PR tree-optimization/90892
	* gcc.dg/pr90892.c: New test.

2019-07-03  Martin Liska  <mliska@suse.cz>

	PR middle-end/90899
	* gcc.target/i386/pr90899.c: New test.

2019-07-03  Jakub Jelinek  <jakub@redhat.com>

	PR tree-optimization/91033
	* gcc.target/i386/pr91033.c: New test.

2019-07-03  Bob Duff  <duff@adacore.com>

	* gnat.dg/task2.adb, gnat.dg/task2_pkg.adb,
	gnat.dg/task2_pkg.ads: New testcase.

2019-07-03  Ed Schonberg  <schonberg@adacore.com>

	* gnat.dg/inline16.adb, gnat.dg/inline16_gen.adb,
	gnat.dg/inline16_gen.ads, gnat.dg/inline16_types.ads: New
	testcase.

2019-07-03  Justin Squirek  <squirek@adacore.com>

	* gnat.dg/renaming13.adb, gnat.dg/renaming14.adb: New testcases.

2019-07-03  Hristian Kirtchev  <kirtchev@adacore.com>

	* gnat.dg/inline15.adb, gnat.dg/inline15_gen.adb,
	gnat.dg/inline15_gen.ads, gnat.dg/inline15_types.ads: New
	testcase.

2019-07-03  Bob Duff  <duff@adacore.com>

	* gnat.dg/warn20.adb, gnat.dg/warn20_pkg.adb,
	gnat.dg/warn20_pkg.ads: New testcase.

2019-07-03  Ed Schonberg  <schonberg@adacore.com>

	* gnat.dg/predicate6.adb, gnat.dg/predicate6.ads: New testcase.
	* gnat.dg/static_pred1.adb: Remove expected error.

2019-07-03  Ed Schonberg  <schonberg@adacore.com>

	* gnat.dg/predicate5.adb, gnat.dg/predicate5.ads: New testcase.

2019-07-03  Eric Botcazou  <ebotcazou@adacore.com>

	* gnat.dg/alignment14.adb: New testcase.

2019-07-03  Ed Schonberg  <schonberg@adacore.com>

	* gnat.dg/predicate4.adb, gnat.dg/predicate4_pkg.ads: New
	testcase.

2019-07-03  Jakub Jelinek  <jakub@redhat.com>

	* c-c++-common/gomp/scan-3.c (f1): Don't expect a sorry message.
	* c-c++-common/gomp/scan-5.c (foo): Likewise.

	* c-c++-common/gomp/scan-5.c: New test.

	* c-c++-common/gomp/lastprivate-conditional-5.c: New test.

2019-07-02  Jeff Law  <law@redhat.com>

	PR tree-optimization/90883
	* g++.dg/tree-ssa/pr90883.c: Add -Os.  Check dse2 for the
	deleted store on some targets.

2019-07-02  Joern Rennecke  <joern.rennecke@riscy-ip.com>

	PR testsuite/91065
	* gcc.dg/plugin/start_unit_plugin.c: Register a root tab
	to reference fake_var.

2019-07-02  qing zhao  <qing.zhao@oracle.com>

	PR preprocessor/90581
	* c-c++-common/cpp/fmax-include-depth-1a.h: New test.
	* c-c++-common/cpp/fmax-include-depth-1b.h: New test.
	* c-c++-common/cpp/fmax-include-depth.c: New test.

2019-07-02  Jan Hubicka  <jh@suse.cz>

	* gcc.dg/tree-ssa/alias-access-path-7.c: New testcase.

2019-07-02  Jan Hubicka  <jh@suse.cz>

	* g++.dg/lto/pr90990_0.C: New testcase.

2019-07-02  Richard Biener  <rguenther@suse.de>

	PR tree-optimization/58483
	* gcc.dg/tree-ssa/ssa-dom-cse-8.c: New testcase.

2019-07-01  Joern Rennecke  <joern.rennecke@riscy-ip.com>

	PR middle-end/66726
	* gcc.dg/tree-ssa/pr66726-4.c: New testcase.

2019-07-01  Andreas Krebbel  <krebbel@linux.ibm.com>

	* gcc.target/s390/vector/vec-shift-2.c: New test.

2019-07-01  Ed Schonberg  <schonberg@adacore.com>

	* gnat.dg/generic_inst3.adb,
	gnat.dg/generic_inst3_kafka_lib-topic.ads,
	gnat.dg/generic_inst3_kafka_lib.ads,
	gnat.dg/generic_inst3_markets.ads,
	gnat.dg/generic_inst3_traits-encodables.ads,
	gnat.dg/generic_inst3_traits.ads: New testcase.

2019-07-01  Ed Schonberg  <schonberg@adacore.com>

	* gnat.dg/enum_rep.adb, gnat.dg/enum_rep.ads: New testcase.

2019-07-01  Ed Schonberg  <schonberg@adacore.com>

	* gnat.dg/derived_type6.adb, gnat.dg/derived_type6.ads: New
	testcase.

2019-07-01  Ed Schonberg  <schonberg@adacore.com>

	* gnat.dg/weak3.adb, gnat.dg/weak3.ads: New testcase.

2019-07-01  Ed Schonberg  <schonberg@adacore.com>

	* gnat.dg/prot7.adb, gnat.dg/prot7.ads: New testcase.

2019-07-01  Richard Biener  <rguenther@suse.de>

	* gcc.dg/gimplefe-42.c: New testcase.

2019-07-01  Hristian Kirtchev  <kirtchev@adacore.com>

	* gnat.dg/sets1.adb: Update.

2019-07-01  Hristian Kirtchev  <kirtchev@adacore.com>

	* gnat.dg/linkedlist.adb: Update.

2019-07-01  Hristian Kirtchev  <kirtchev@adacore.com>

	* gnat.dg/dynhash.adb, gnat.dg/dynhash1.adb: Update.

2019-07-01  Hristian Kirtchev  <kirtchev@adacore.com>

	* gnat.dg/freezing1.adb, gnat.dg/freezing1.ads,
	gnat.dg/freezing1_pack.adb, gnat.dg/freezing1_pack.ads: New
	testcase.

2019-07-01  Jan Hubicka  <hubicka@ucw.cz>

	PR lto/91028
	PR lto/90720
	* g++.dg/lto/alias-1_0.C: Add loop to make inlining happen with
	-fno-use-linker-plugin
	* g++.dg/lto/alias-2_0.C: Likewise.

2019-07-01  Dominique d'Humieres  <dominiq@gcc.gnu.org>

	* g++.dg/cpp0x/gen-attrs-67.C: Add error for darwin.

2019-07-01  Richard Biener  <rguenther@suse.de>

	* gcc.dg/tree-ssa/pr77445-2.c: Adjust.

2019-07-01  Hongtao Liu  <hongtao.liu@intel.com>

	* lib/target-supports.exp
	(check_effective_target_avx512vp2intersect): New proc.
	* gcc.target/i386/avx512vp2intersect-2intersect-1b.c: Add
	dg-require-effective-target avx512vp2intersect.
	* gcc.target/i386/avx512vp2intersect-2intersectvl-1b.c: Ditto.

2019-06-29  Eric Botcazou  <ebotcazou@adacore.com>

	* gnat.dg/specs/array5.ads: New test.
	* gnat.dg/specs/array5_pkg1.ads: New helper.
	* gnat.dg/specs/array5_pkg2.ads: Likewise.
	* gnat.dg/specs/array5_pkg2-g.ads: Likewise.

2019-06-29  Eric Botcazou  <ebotcazou@adacore.com>

	* gnat.dg/specs/unchecked_convert1.ads: New test.
	* gnat.dg/specs/unchecked_convert2.ads: Likewise.

2019-06-29  Eric Botcazou  <ebotcazou@adacore.com>

	* gnat.dg/specs/size_clause3.ads: Adjust error message.

2019-06-29  Eric Botcazou  <ebotcazou@adacore.com>

	* gnat.dg/specs/atomic2.ads: Adjust error message.
	* gnat.dg/specs/clause_on_volatile.ads: Likewise.
	* gnat.dg/specs/size_clause3.ads: Likewise.

2019-06-29  Eric Botcazou  <ebotcazou@adacore.com>

	* gnat.dg/array35.adb: New test.
	* gnat.dg/array36.adb: Likewise.

2019-07-10  Andrew Sutton  <asutton@lock3software.com>

	Update diagnostics for requires clauses.
	* g++.dg/cpp2a/concepts.C: Update diagnostics.
	* g++.dg/cpp2a/concepts-requires1.C: Likewise.

2019-07-03  Andrew Sutton  <asutton@lock3software.com>

	Fixing diagnostics issues and add new member tests.
	* g++.dg/cpp2a/concepts.C: Rename declarations to avoid accidental
	redefinitions.
	* g++.dg/cpp2a/concepts-member-concept.C: Update diagnostics and
	add tests for non-declarator based concepts.

2019-06-04  Andrew Sutton  <andrew.n.sutton@gmail.com>

	PR c++/67697.
	* g++.dg/cpp2a/concepts-pr67697.C: New.

2019-06-04  Andrew Sutton  <andrew.n.sutton@gmail.com>

	PR c++/67692.
	* g++.dg/cpp2a/concepts-pr67692.C: New.

2019-06-04  Andrew Sutton  <andrew.n.sutton@gmail.com>

	PR c++/67685.
	* g++.dg/cpp2a/concepts-pr67685.C: New.

2019-05-24  Andrew Sutton  <andrew.n.sutton@gmail.com>

	PR c++/67684.
	* g++.dg/cpp2a/concepts-pr67684.C: New.

2019-05-24  Andrew Sutton  <andrew.n.sutton@gmail.com>

	PR c++/67658.
	* g++.dg/cpp2a/concepts.C: Add test for constrained concept.
	* g++.dg/cpp2a/concept-ts1.C: Likewise.

2019-05-24  Andrew Sutton  <andrew.n.sutton@gmail.com>

	PR c++/67654.
	* g++.dg/cpp2a/concepts-pr67654.C: New.

2019-05-22  Andrew Sutton  <andrew.n.sutton@gmail.com>

	PR c++/67427.
	* g++.dg/cpp2a/concepts-pr67427.C: New.

2019-05-22  Andrew Sutton  <andrew.n.sutton@gmail.com>

	PR c++/67319.
	* g++.dg/cpp2a/concepts-pr67319.C: New.

2019-05-21  Andrew Sutton  <andrew.n.sutton@gmail.com>

	PR c++/67225. Adding tests.
	* g++.dg/cpp2a/concepts-pr67225-1.C: New.
	* g++.dg/cpp2a/concepts-pr67225-2.C: New.
	* g++.dg/cpp2a/concepts-pr67225-3.C: New.
	* g++.dg/cpp2a/concepts-pr67225-4.C: New.
	* g++.dg/cpp2a/concepts-pr67225-5.C: New.

2019-05-21  Andrew Sutton  <andrew.n.sutton@gmail.com>

	* g++.dg/cpp2a/concepts-template-parm10.C: New.

2019-05-21  Andrew Sutton  <andrew.n.sutton@gmail.com>

	Add test for noexcept requirements.
	* g++.dg/cpp2a/concepts-noexcept1.C: New.

2019-05-20  Andrew Sutton  <andrew.n.sutton@gmail.com>

	PR c++/67217.
	* g++.dg/cpp2a/concepts-pr67217.C: New.

2019-05-20  Andrew Sutton  <andrew.n.sutton@gmail.com>

	PR c++/67210.
	* g++.dg/cpp2a/concepts-pr67210.C: New.

2019-05-20  Andrew Sutton  <andrew.n.sutton@gmail.com>

	PR c++/67178.
	* g++.dg/cpp2a/concepts-pr67178.C: New.

2019-05-20  Andrew Sutton  <andrew.n.sutton@gmail.com>

	PR c++/67148.
	* g++.dg/cpp2a/concepts-pr67148.C: New.

2019-05-16  Andrew Sutton  <andrew.n.sutton@gmail.com>

	PR c++/PR67070.
	* g++.dg/cpp2a/concepts-pr67070.C: New.

2019-05-15  Andrew Sutton  <andrew.n.sutton@gmail.com>

	Disallow void constraint varaibles.
	* g++.dg/cpp2a/concepts-pr66844.C: Update diagnostics.

2019-05-15  Andrew Sutton  <andrew.n.sutton@gmail.com>

	Add test for C++20 concepts.
	* g++.dg/cpp2a/concepts-dr1430.C: New. Extends concepts/dr1430.C
	for standard concepts.

2019-05-15  Andrew Sutton  <andrew.n.sutton@gmail.com>

	* g++.dg/cpp2a/concepts-alias.C: Update compile directive.
	* g++.dg/cpp2a/concepts-ts1.C: Update compile directive.
	* g++.dg/cpp2a/concepts-decltype.C: New.

2019-05-09  Andrew Sutton  <andrew.n.sutton@gmail.com>

	* g++.dg/cpp2a/concepts-requires-17.C: New.
	* g++.dg/concepts/placeholder5.C: Update diagnostics.

2019-05-08  Andrew Sutton  <andrew.n.sutton@gmail.com>

	Update test targets.
	* g++.dg/concepts/auto1.C: Change the target to c++17 only.
	* g++.dg/concepts/auto3.C: Likewise.
	* g++.dg/concepts/auto4.C: Likewise.
	* g++.dg/concepts/class-deduction1.C.C: Likewise.
	* g++.dg/concepts/class5.C: Likewise.
	* g++.dg/concepts/class6.C: Likewise.
	* g++.dg/concepts/decl-diagnose.C: Likewise.
	* g++.dg/concepts/deduction-constraint1.C: Likewise.
	* g++.dg/concepts/diagnostic1.C: Likewise. 
	* g++.dg/concepts/dr1430.C: Likewise. XFail a test that broke with
	the new parsing/semantics for placeholder types.
	* g++.dg/concepts/equiv.C: Change the target to c++17 only.
	* g++.dg/concepts/equiv2.C: Likewise.
	* g++.dg/concepts/expression.C: Likewise. Re-add 'bool' to concepts.
	* g++.dg/concepts/expression2.C: Change the target to c++17 only.
	* g++.dg/concepts/expression3.C: Likewise.
	* g++.dg/concepts/fn-concept1.C: Likewise.
	* g++.dg/concepts/fn-concept2.C: Likewise.
	* g++.dg/concepts/fn1.C: Likewise.
	* g++.dg/concepts/fn10.C: Likewise.
	* g++.dg/concepts/fn2.C: Likewise.
	* g++.dg/concepts/fn3.C: Likewise.
	* g++.dg/concepts/fn4.C: Likewise.
	* g++.dg/concepts/fn5.C: Likewise.
	* g++.dg/concepts/fn6.C: Likewise.
	* g++.dg/concepts/fn7.C: Likewise.
	* g++.dg/concepts/fn8.C: Likewise.
	* g++.dg/concepts/fn9.C: Likewise.
	* g++.dg/concepts/generic-fn-err.C: Likewise. Update diagnostics.
	* g++.dg/concepts/inherit-ctor1.C: Change the target to c++17 only.
	* g++.dg/concepts/inherit-ctor3.C: Likewise.
	* g++.dg/concepts/intro1.C: Likewise.
	* g++.dg/concepts/intro2.C: Likewise.
	* g++.dg/concepts/intro3.C: Likewise.
	* g++.dg/concepts/intro4.C: Likewise.
	* g++.dg/concepts/intro5.C: Likewise.
	* g++.dg/concepts/intro6.C: Likewise.
	* g++.dg/concepts/intro7.C: Likewise.
	* g++.dg/concepts/locations1.C: Likewise.
	* g++.dg/concepts/partial-concept-id1.C: Likewise.
	* g++.dg/concepts/partial-concept-id2.C: Likewise.
	* g++.dg/concepts/partial-spec5.C: Likewise.
	* g++.dg/concepts/placeholder2.C: Likewise.
	* g++.dg/concepts/placeholder3.C: Likewise.
	* g++.dg/concepts/placeholder4.C: Likewise.
	* g++.dg/concepts/placeholder5.C: Likewise. Update diagnostics.
	* g++.dg/concepts/placeholder6.C: Likewise.
	* g++.dg/concepts/pr65634.C: Change the target to c++17 only.
	* g++.dg/concepts/pr65636.C: Likewise.
	* g++.dg/concepts/pr65681.C: Likewise.
	* g++.dg/concepts/pr65848.C: Likewise.
	* g++.dg/concepts/pr67249.C: Likewise.
	* g++.dg/concepts/pr67544.C: Change the target to c++11.
	* g++.dg/concepts/pr67595.C: Change the target to c++17 only.
	* g++.dg/concepts/pr68434.C: Likewise.
	* g++.dg/concepts/pr71128.C: Likewise.
	* g++.dg/concepts/pr71131.C: Likewise.
	* g++.dg/concepts/pr71385.C: Likewise.
	* g++.dg/concepts/pr84330.C: Fix requires-clause to allow testing 
	in future modes.
	* g++.dg/concepts/pr85065.C: Change the target to c++17 only.
	* g++.dg/concepts/template-parm11.C: Likewise.
	* g++.dg/concepts/template-parm12.C: Likewise.
	* g++.dg/concepts/template-parm2.C: Likewise.
	* g++.dg/concepts/template-parm3.C: Likewise.
	* g++.dg/concepts/template-parm4.C: Likewise.
	* g++.dg/concepts/template-template-parm1.C: Likewise.
	* g++.dg/concepts/var-concept1.C: Likewise.
	* g++.dg/concepts/var-concept2.C: Likewise.
	* g++.dg/concepts/var-concept3.C: Likewise. Update diagnostics.
	* g++.dg/concepts/var-concept4.C: Change the target to c++17 only.
	* g++.dg/concepts/var-concept5.C: Likewise. Update diagnostics.
	* g++.dg/concepts/var-concept6.C: Change the target to c++17 only.
	* g++.dg/concepts/var-concept7.C: Likewise.
	* g++.dg/concepts/var-templ2.C: Likewise.
	* g++.dg/concepts/var-templ3.C: Likewise.
	* g++.dg/concepts/variadic1.C: Likewise.
	* g++.dg/concepts/variadic2.C: Likewise.
	* g++.dg/concepts/variadic3.C: Likewise.
	* g++.dg/concepts/variadic4.C: Likewise.

2019-05-07  Andrew Sutton  <andrew.n.sutton@gmail.com>

	Add c++2a tests by default.
	* lib/g++-dg.exp (dg-runtest): Add c++2a to run by default.
	* g++.dg/cpp2a/concepts-class.C: Change target to c++2a.
	* g++.dg/cpp2a/concepts-cmath.C: Likewise.
	* g++.dg/cpp2a/concepts-constrained-parm.C: Likewise.
	* g++.dg/cpp2a/concepts-explicit-inst1.C: Likewise.
	* g++.dg/cpp2a/concepts-explicit-inst2.C: Likewise.
	* g++.dg/cpp2a/concepts-explicit-inst3.C: Likewise.
	* g++.dg/cpp2a/concepts-explicit-inst4.C: Likewise.
	* g++.dg/cpp2a/concepts-explicit-spec1.C: Likewise.
	* g++.dg/cpp2a/concepts-explicit-spec2.C: Likewise.
	* g++.dg/cpp2a/concepts-explicit-spec3.C: Likewise.
	* g++.dg/cpp2a/concepts-explicit-spec4.C: Likewise.
	* g++.dg/cpp2a/concepts-explicit-spec5.C: Likewise.
	* g++.dg/cpp2a/concepts-explicit-spec6.C: Likewise.
	* g++.dg/cpp2a/concepts-feature-macro.C: Likewise.
	* g++.dg/cpp2a/concepts-fn1.C: Likewise.
	* g++.dg/cpp2a/concepts-fn2.C: Likewise. Uncomment a line of code
	that was causing a spurious error.
	* g++.dg/cpp2a/concepts-friend1.C: Change target to c++2a.
	* g++.dg/cpp2a/concepts-friend2.C: Likewise.
	* g++.dg/cpp2a/concepts-iconv1.C: Likewise.
	* g++.dg/cpp2a/concepts-inherit-ctor2.C: Likewise.
	* g++.dg/cpp2a/concepts-inherit-ctor4.C: Likewise.
	* g++.dg/cpp2a/concepts-inherit-lambda1.C: Likewise.
	* g++.dg/cpp2a/concepts-locations1.C: Likewise.
	* g++.dg/cpp2a/concepts-member-concept.C: Likewise.
	* g++.dg/cpp2a/concepts-memfun-err.C: Likewise.
	* g++.dg/cpp2a/concepts-memtmpl1.C: Likewise. Add parens to make the
	grammar conform.
	* g++.dg/cpp2a/concepts-partial-spec.C: Change the target to c++17 only.
	* g++.dg/cpp2a/concepts-partial-spec2.C: Add options. Add parens to 
	make the grammar conform.
	* g++.dg/cpp2a/concepts-partial-spec5.C: Change the target to c++2a.
	* g++.dg/cpp2a/concepts-partial-spec6.C: Likewise.
	* g++.dg/cpp2a/concepts-placeholder1.C: Likewise.
	* g++.dg/cpp2a/concepts-locations1.C: Likewise.
	* g++.dg/cpp2a/concepts-pr59200.C: Change the target to c++17.
	* g++.dg/cpp2a/concepts-pr65552.C: Change the target to c++2a.
	* g++.dg/cpp2a/concepts-pr65575.C: Change the target to c++17 only.
	Change variable names to avoid unneeded diagnostic.
	* g++.dg/cpp2a/concepts-pr65634.C: Change the target to c++2a.
	* g++.dg/cpp2a/concepts-pr65636.C: Likewise.
	* g++.dg/cpp2a/concepts-pr65848.C: Likewise.
	* g++.dg/cpp2a/concepts-pr66091.C: Change the target to c++17 only.
	* g++.dg/cpp2a/concepts-pr66894.C: Change the target to c++2a.
	* g++.dg/cpp2a/concepts-pr66962.C: Likewise.
	* g++.dg/cpp2a/concepts-pr66894.C: Likewise.
	* g++.dg/cpp2a/concepts-pr67147.C: Likewise. Remove invalid tests.
	* g++.dg/cpp2a/concepts-pr68434.C: Change the target to c++2a.
	* g++.dg/cpp2a/concepts-pr68683.C: Likewise.
	* g++.dg/cpp2a/concepts-pr71368.C: Likewise.
	* g++.dg/cpp2a/concepts-pr71385.C: Likewise. Use P1141 syntax.
	* g++.dg/cpp2a/concepts-pr71965.C: Change the target to c++2a.
	* g++.dg/cpp2a/concepts-pr84551.C: Likewise.
	* g++.dg/cpp2a/concepts-pr84980.C: Change the target to c++17 only.
	* g++.dg/cpp2a/concepts-pr85265.C: Change the target to c++17 only.
	* g++.dg/cpp2a/concepts-requires1.C: Change the target to c++2a. Add
	diagnostic for additional semicolon diagnosed with pedantic.
	* g++.dg/cpp2a/concepts-requires10.C: Change the target to c++2a.
	* g++.dg/cpp2a/concepts-requires11.C: Likewise.
	* g++.dg/cpp2a/concepts-requires12.C: Likewise.
	* g++.dg/cpp2a/concepts-requires13.C: Likewise.
	* g++.dg/cpp2a/concepts-requires14.C: Likewise.
	* g++.dg/cpp2a/concepts-requires15.C: Likewise.
	* g++.dg/cpp2a/concepts-requires16.C: Change the target to c++2a. 
	Update diagnostics.
	* g++.dg/cpp2a/concepts-requires2.C: Change the target to c++2a.
	* g++.dg/cpp2a/concepts-requires3.C: Likewise.
	* g++.dg/cpp2a/concepts-requires4.C: Likewise.
	* g++.dg/cpp2a/concepts-requires5.C: Likewise.
	* g++.dg/cpp2a/concepts-requires6.C: Likewise. Add tests for compound
	requirement type deduction.
	* g++.dg/cpp2a/concepts-requires7.C: Change the target to c++2a.
	* g++.dg/cpp2a/concepts-requires8.C: Likewise.
	* g++.dg/cpp2a/concepts-requires9.C: Likewise.
	* g++.dg/cpp2a/concepts-template-parm1.C: Change the target to c++2a. 
	Use P1141 syntax. Add tests.
	* g++.dg/cpp2a/concepts-template-parm2.C: Likewise.
	* g++.dg/cpp2a/concepts-template-parm5.C: Likewise.
	* g++.dg/cpp2a/concepts-template-parm6.C: Likewise.
	* g++.dg/cpp2a/concepts-template-parm8.C: Change the target to c++2a.
	* g++.dg/cpp2a/concepts-template-parm9.C: Likewise.
	* g++.dg/cpp2a/concepts-traits.C: Likewise.
	* g++.dg/cpp2a/concepts-ts1.C: Likewise.
	* g++.dg/cpp2a/concepts-ts2.C: Likewise.
	* g++.dg/cpp2a/concepts-ts3.C: Likewise.
	* g++.dg/cpp2a/concepts-ts4.C: Likewise.
	* g++.dg/cpp2a/concepts-ts5.C: Likewise.
	* g++.dg/cpp2a/concepts-ts6.C: Likewise.
	* g++.dg/cpp2a/concepts.C: Likewise. Update diagnostics for P1141.
	* g++.dg/cpp2a/concepts1.C: Change the target to c++2a.
	* g++.dg/cpp2a/concepts2.C: Likewise.
	* g++.dg/cpp2a/concepts3.C: Likewise.

2019-04-04  Andrew Sutton  <andrew.n.sutton@gmail.com>

	Correctly diagnose misuse of variable concept.
	* g++.dg/concepts/inherit-ctor1.C: Update tests and diagnostics.
	* g++.dg/concepts/inherit-ctor3.C: Update diagnostics.
	* g++.dg/cpp2a/inherit-ctor4.C: Update diagnostics.

2019-04-04  Andrew Sutton  <andrew.n.sutton@gmail.com>

	Correctly diagnose misuse of variable concept.
	* g++.dg/concepts/var-concept3.C: Update diagnostics.

2019-01-11  Andrew Sutton  <andrew.n.sutton@gmail.com>

2019-06-28  Jan Beulich  <jbeulich@suse.com>

	* gcc.target/i386/gfni-5.c: New.

2019-06-28  Jan Beulich  <jbeulich@suse.com>

	* gcc.target/i386/cvtpd2pi: New.

2019-06-27  Jakub Jelinek  <jakub@redhat.com>

	PR c++/91024
	* g++.dg/warn/Wimplicit-fallthrough-4.C: New test.

	PR tree-optimization/91010
	* g++.dg/vect/simd-10.cc: New test.

2019-06-27  Steven G. Kargl  <kargl@gcc.gnu.org>

	PR fortran/90987
	* match.c (gfc_match_common): Adjust parsing of fixed and free form
	source code containing, e.g., COMMONI.

2019-06-27  Jan Hubicka  <jh@suse.cz>

	* g++.dg/lto/alias-2_0.C: New testcase.
	* g++.dg/lto/alias-2_1.C: New testcase.

2019-06-27  Jakub Jelinek  <jakub@redhat.com>

	PR target/90991
	* gcc.target/i386/avx2-pr90991-1.c: New test.
	* gcc.target/i386/avx512dq-pr90991-2.c: New test.

2019-06-27  Jan Beulich  <jbeulich@suse.com>

	* gcc.target/i386/gfni-4.c: Pass -msse2.

2019-06-27  Richard Biener  <rguenther@suse.de>

	* gcc.dg/tree-ssa/ssa-fre-69.c: New testcase.

2019-06-27  Jun Ma  <JunMa@linux.alibaba.com>

	PR tree-optimization/89772
	* gcc.dg/builtin-memchr-4.c: New test.

2019-06-27  Martin Liska  <mliska@suse.cz>

	PR tree-optimization/91014
	* gcc.target/s390/pr91014.c: New test.

2019-06-27  Richard Biener  <rguenther@suse.de>

	PR testsuite/91004
	* g++.dg/torture/pr34850.C: Fix overly reduced testcase.

2019-06-27  Kewen Lin  <linkw@gcc.gnu.org>

	PR target/62147
	* gcc.target/powerpc/pr62147.c: New test.

2019-06-26  Jeff Law  <law@redhat.com>

	PR tree-optimization/90883
	* g++.dg/tree-ssa/pr90883.C: New test.
	* gcc.dg/tree-ssa/ssa-dse-36.c: New test.

2019-06-26  Uroš Bizjak  <ubizjak@gmail.com>

	PR target/89021
	* lib/target-supports.exp (available_vector_sizes)
	<[istarget i?86-*-*] || [istarget x86_64-*-*]>: Add
	64-bit vectors for !ia32.

2019-06-26  Jeff Law  <law@redhat.com>

	* gcc.c-torture/execute/builtins/builtins.exp: Add -fno-tree-dse
	as DSE compromises several of these tests.
	* gcc.dg/builtin-stringop-chk-1.c: Similarly.
	* gcc.dg/memcpy-2.c: Similarly.
	* gcc.dg/pr40340-1.c: Similarly.
	* gcc.dg/pr40340-2.c: Similarly.
	* gcc.dg/pr40340-5.c: Similarly.

2019-06-26  Steven G. Kargl  <kargl@gcc.gnu.org>

	PR Fortran/90988
	ChangeLog forgotten with revision 272667
	* gfortran.dg/pr90988_1.f90: New test.
	* gfortran.dg/pr90988_2.f90: Ditto.
	* gfortran.dg/pr90988_3.f90: Ditto.

2019-06-26  Nathan Sidwell  <nathan@acm.org>

	* c-c++-common/pr90927.c: New.

2019-06-26  Richard Biener  <rguenther@suse.de>

	PR ipa/90982
	* g++.dg/torture/pr90982.C: New testcase.

2019-06-26  Paolo Carlini  <paolo.carlini@oracle.com>

	PR c++/67184
	PR c++/69445
	* g++.dg/other/final3.C: New.
	* g++.dg/other/final5.C: Likewise.

2019-06-26  Jakub Jelinek  <jakub@redhat.com>

	PR target/90991
	* gcc.target/i386/avx512dq-pr90991-1.c: New test.

2019-06-26  Li Jia He  <helijia@linux.ibm.com>

	* gcc.target/powerpc/maddld-1.c: New testcase.

2019-06-06  Hongtao Liu  <hongtao.liu@intel.com>
	    Olga Makhotina  <olga.makhotina@intel.com>

	* gcc.target/i386/avx512-check.h: Handle bit_AVX512VP2INTERSECT.
	* gcc.target/i386/avx512vp2intersect-2intersect-1a.c: New test.
	* gcc.target/i386/avx512vp2intersect-2intersect-1b.c: Likewise.
	* gcc.target/i386/avx512vp2intersect-2intersectvl-1a.c: Likewise.
	* gcc.target/i386/avx512vp2intersect-2intersectvl-1b.c: Likewise.
	* gcc.target/i386/sse-12.c: Add -mavx512vp2intersect.
	* gcc.target/i386/sse-13.c: Likewsie.
	* gcc.target/i386/sse-14.c: Likewise.
	* gcc.target/i386/sse-22.c: Likewise.
	* gcc.target/i386/sse-23.c: Likewise.
	* g++.dg/other/i386-2.C: Likewise.
	* g++.dg/other/i386-3.C: Likewise.

2019-06-25  Jakub Jelinek  <jakub@redhat.com>

	PR c++/90969
	* g++.dg/ext/vector38.C: New test.

2019-06-25  Martin Jambor  <mjambor@suse.cz>

	PR ipa/90939
	* g++.dg/lto/pr90939_[01].C: New test.

2019-06-25  Richard Biener  <rguenther@suse.de>

	PR tree-optimization/90930
	* gcc.dg/tree-ssa/reassoc-24.c: Adjust.
	* gcc.dg/tree-ssa/reassoc-25.c: Likewise.

2019-06-25  Claudiu Zissulescu  <claziss@synopsys.com>

	* gcc.target/arc/pr89838.c: New file.

2019-06-25  Jozef Lawrynowicz  <jozef.l@mittosystems.com>

	* gcc.target/msp430/mlarge-pedwarns.c: New test.

2019-06-25  Jakub Jelinek  <jakub@redhat.com>

	PR sanitizer/90954
	* c-c++-common/gomp/pr90954.c: New test.

2019-06-24  Iain Sandoe  <iain@sandoe.co.uk>

	* gcc.target/powerpc/safe-indirect-jump-1.c: Skip for Darwin.
	* gcc.target/powerpc/safe-indirect-jump-7.c: Likewise.

2019-06-24  Iain Sandoe  <iain@sandoe.co.uk>

	* gcc.target/powerpc/spec-barr-1.c: Adjust scan assembler regex
	to recognise Darwin's register names.

2019-06-24  Iain Sandoe  <iain@sandoe.co.uk>

	* gcc.dg/cpp/isysroot-1.c: Use <example.h> as the test header.
	* gcc.dg/cpp/usr/include/stdio.h: Rename...
	* gcc.dg/cpp/usr/include/example.h: ... to this.

2019-06-24  Richard Biener  <rguenther@suse.de>

	PR tree-optimization/90972
	* gcc.dg/torture/pr90972.c: New testcase.

2019-06-24  Martin Sebor  <msebor@redhat.com>

	* gcc.dg/Wfloat-equal-1.c: Adjust text of expected diagnostic.
	* gcc.dg/misc-column.c: Ditto.

2019-06-23  Ian Lance Taylor  <iant@golang.org>

	* go.test/test/blank1.go: Update for diagnostic message changes.

2019-06-23  Iain Sandoe  <iain@sandoe.co.uk>

	* gcc.target/powerpc/builtins-2.c: Require VSX hardware support.

2019-06-23  Iain Sandoe  <iain@sandoe.co.uk>

	* gcc.target/powerpc/pr80125.c (foo): Use an unsigned char
	vector explicitly for the vec_perm.

2019-06-23  Iain Sandoe  <iain@sandoe.co.uk>

	* gcc.target/powerpc/builtins-1.c: Account for Darwin's use of
	__USER_LABEL_PREFIX__.

2019-06-23  Iain Sandoe  <iain@sandoe.co.uk>

	* gcc.target/powerpc/pr71785.c: For Darwin, make test non-PIC,
	expect the out-of-line GPR restore, and test specifically for
	absence of branches to local labels.

2019-06-22  Jerry DeLisle  <jvdelisle@gcc.gnu.org>

	PR fortran/89782
	* gfortran.dg/io_constraints_14.f90: New test.

2019-06-22  Iain Sandoe  <iain@sandoe.co.uk>

	* gcc.target/powerpc/pr64205.c: Require effective target dfp.
	* gcc.target/powerpc/pr79909.c: Likewise.

2019-06-22  Iain Sandoe  <iain@sandoe.co.uk>

	* gcc.target/powerpc/darwin-bool-1.c: Suppress the pedantic
	warning about _Bool.

2019-06-22  Marek Polacek  <polacek@redhat.com>

	PR c++/65707
	PR c++/89480
	PR c++/58836
	* g++.dg/cpp0x/nondeduced5.C: New test.
	* g++.dg/cpp0x/nondeduced6.C: New test.
	* g++.dg/cpp0x/nondeduced7.C: New test.

	PR c++/66256
	* g++.dg/cpp0x/noexcept54.C: New test.

2019-06-22  Jan Hubicka  <jh@suse.cz>

	* gcc.dg/tree-ssa/alias-access-path-6.c: New testcase.

2019-06-22  Marek Polacek  <polacek@redhat.com>

	PR c++/86476 - noexcept-specifier is a complete-class context.
	PR c++/52869
	* g++.dg/cpp0x/noexcept45.C: New test.
	* g++.dg/cpp0x/noexcept46.C: New test.
	* g++.dg/cpp0x/noexcept47.C: New test.
	* g++.dg/cpp0x/noexcept48.C: New test.
	* g++.dg/cpp0x/noexcept49.C: New test.
	* g++.dg/cpp0x/noexcept50.C: New test.
	* g++.dg/cpp0x/noexcept51.C: New test.
	* g++.dg/cpp0x/noexcept52.C: New test.
	* g++.dg/cpp0x/noexcept53.C: New test.
	* g++.dg/eh/shadow1.C: Adjust dg-error.

	PR c++/90881 - bogus -Wunused-value in unevaluated context.
	* g++.dg/cpp0x/Wunused-value1.C: New test.

2019-06-22  Paolo Carlini  <paolo.carlini@oracle.com>

	* g++.dg/diagnostic/auto-storage-1.C: New.
	* g++.dg/diagnostic/no-type-1.C: Likewise.
	* g++.dg/diagnostic/no-type-2.C: Likewise.
	* g++.dg/diagnostic/top-level-auto-1.C: Likewise.
	* g++.dg/cpp0x/auto9.C: Test some locations too.
	* g++.dg/cpp1z/register1.C: Likewise.
	* g++.dg/cpp1z/register2.C: Likewise.
	* g++.dg/cpp1z/register3.C: Likewise.
	* g++.dg/other/error34.C: Likewise.

2019-06-21  Paolo Carlini  <paolo.carlini@oracle.com>

	PR c++/90909
	* g++.dg/other/final7.C: New.

2019-06-21  Jakub Jelinek  <jakub@redhat.com>

	* g++.dg/vect/simd-2.cc: Don't xfail, instead expect vectorization on
	x86.
	* g++.dg/vect/simd-5.cc: Likewise.

2019-06-21  Paolo Carlini  <paolo.carlini@oracle.com>

	PR c++/90909
	Revert:
	2019-05-21  Paolo Carlini  <paolo.carlini@oracle.com>

	PR c++/67184
	PR c++/69445
	* g++.dg/other/final3.C: New.
	* g++.dg/other/final4.C: Likewise.
	* g++.dg/other/final5.C: Likewise.

	* g++.dg/other/final6.C: New.

2019-06-21  Marek Polacek  <polacek@redhat.com>

	PR c++/61490 - qualified-id in friend function definition.
	* g++.dg/diagnostic/friend2.C: New test.
	* g++.dg/diagnostic/friend3.C: New test.

	PR c++/60223 - ICE with T{} in non-deduced context.
	* g++.dg/cpp0x/nondeduced1.C: New test.
	* g++.dg/cpp0x/nondeduced2.C: New test.
	* g++.dg/cpp0x/nondeduced3.C: New test.
	* g++.dg/cpp0x/nondeduced4.C: New test.

	PR c++/64235 - missing syntax error with invalid alignas.
	* g++.dg/parse/alignas1.C: New test.

2019-06-21  Steven G. Kargl  <kargl@gcc.gnu.org>

	PR fortran/67884
	* gfortran.dg/dummy_procedure_8.f90: Remove a test that is ...
	* gfortran.dg/pr67884.f90: ... covered here.  New test.

2019-06-21  Marek Polacek  <polacek@redhat.com>

	PR c++/90490 - fix decltype issues in noexcept-specifier.
	* g++.dg/cpp0x/noexcept43.C: New test.
	* g++.dg/cpp0x/noexcept44.C: New test.

2019-06-21  Matthew Beliveau  <mbelivea@redhat.com>

	PR c++/90875 - added -Wswitch-outside-range option
	* c-c++-common/Wswitch-outside-range-1.c: New test.
	* c-c++-common/Wswitch-outside-range-2.c: New test.
	* c-c++-common/Wswitch-outside-range-3.c: New test.
	* c-c++-common/Wswitch-outside-range-4.c: New test.

2019-06-21  Steven G. Kargl  <kargl@gcc.gnu.org>

	PR fortran/51991
	gfortran.dg/pr51991.f90

2019-06-21  Jeff Law  <law@redhat.com>

	PR tree-optimization/90949
	* gcc.c-torture/execute/pr90949.c: New test.

2019-06-21  Marek Polacek  <polacek@redhat.com>

	PR c++/90953 - ICE with -Wmissing-format-attribute.
	* g++.dg/warn/miss-format-7.C: New test.

2019-06-21  Richard Biener  <rguenther@suse.de>

	PR debug/90914
	* g++.dg/debug/pr90914.C: New testcase.

2019-06-21  Richard Biener  <rguenther@suse.de>

	PR tree-optimization/90913
	* gfortran.dg/vect/pr90913.f90: New testcase.

2019-06-21  Jakub Jelinek  <jakub@redhat.com>

	* gcc.dg/vect/vect-simd-12.c: New test.
	* gcc.dg/vect/vect-simd-13.c: New test.
	* gcc.dg/vect/vect-simd-14.c: New test.
	* gcc.dg/vect/vect-simd-15.c: New test.
	* gcc.target/i386/sse2-vect-simd-12.c: New test.
	* gcc.target/i386/sse2-vect-simd-13.c: New test.
	* gcc.target/i386/sse2-vect-simd-14.c: New test.
	* gcc.target/i386/sse2-vect-simd-15.c: New test.
	* gcc.target/i386/avx2-vect-simd-12.c: New test.
	* gcc.target/i386/avx2-vect-simd-13.c: New test.
	* gcc.target/i386/avx2-vect-simd-14.c: New test.
	* gcc.target/i386/avx2-vect-simd-15.c: New test.
	* gcc.target/i386/avx512f-vect-simd-12.c: New test.
	* gcc.target/i386/avx512f-vect-simd-13.c: New test.
	* gcc.target/i386/avx512f-vect-simd-14.c: New test.
	* gcc.target/i386/avx512bw-vect-simd-15.c: New test.
	* g++.dg/vect/simd-6.cc: New test.
	* g++.dg/vect/simd-7.cc: New test.
	* g++.dg/vect/simd-8.cc: New test.
	* g++.dg/vect/simd-9.cc: New test.
	* c-c++-common/gomp/scan-2.c: Don't expect any diagnostics.

	PR c++/90950
	* g++.dg/gomp/lastprivate-1.C: New test.

	* gcc.dg/vect/vect-simd-11.c: New test.
	* gcc.target/i386/sse2-vect-simd-11.c: New test.
	* gcc.target/i386/avx2-vect-simd-11.c: New test.
	* gcc.target/i386/avx512bw-vect-simd-11.c: New test.

2019-06-20  Marek Polacek  <polacek@redhat.com>

	PR c++/79781
	* g++.dg/ext/goto1.C: New test.

2019-06-20  Steven G. Kargl  <kargl@gcc.gnu.org>

	PR fortran/77632
	* gfortran.dg/pr77632_1.f90: New test.

2019-06-20  Marek Polacek  <polacek@redhat.com>

	PR c++/68265
	* g++.dg/parse/error62.C: New test.

2019-06-20  Steven G. Kargl  <kargl@gcc.gnu.org>

	PR fortran/86587
	* gfortran.dg/pr86587.f90: New test.

2019-06-20  Iain Sandoe  <iain@sandoe.co.uk>

	* obj-c++.dg/stubify-1.mm: Adjust options and scan-asm checks.
	* obj-c++.dg/stubify-2.mm: Likewise.
	* objc.dg/stubify-1.m: Likewise.
	* objc.dg/stubify-2.m: Likewise.

2019-06-20  Marek Polacek  <polacek@redhat.com>

	PR c++/87512
	* g++.dg/cpp1z/inline-var7.C: New test.

2019-06-20  H.J. Lu  <hongjiu.lu@intel.com>

	PR target/54855
	* gcc.target/i386/pr54855-1.c: New test.
	* gcc.target/i386/pr54855-2.c: Likewise.
	* gcc.target/i386/pr54855-3.c: Likewise.
	* gcc.target/i386/pr54855-4.c: Likewise.
	* gcc.target/i386/pr54855-5.c: Likewise.
	* gcc.target/i386/pr54855-6.c: Likewise.
	* gcc.target/i386/pr54855-7.c: Likewise.
	* gcc.target/i386/pr54855-8.c: Likewise.
	* gcc.target/i386/pr54855-9.c: Likewise.
	* gcc.target/i386/pr54855-10.c: Likewise.

2019-06-20  Jan Hubicka  <jh@suse.cz>

	* gcc.c-torture/execute/alias-access-path-1.c: New testcase.

2019-06-20  Marek Polacek  <polacek@redhat.com>

	PR c++/89873
	* g++.dg/cpp1y/noexcept1.C: New test.

2019-06-20  Thomas Koenig  <tkoenig@gcc.gnu.org>

	PR fortran/90937
	* gfortran.dg/external_procedure_4.f90: New test.

2019-06-20  Tom de Vries  <tdevries@suse.de>

	* gcc.dg/pr90866-2.c: Require global_constructor.

2019-06-20  Tom de Vries  <tdevries@suse.de>

	* gcc.c-torture/compile/pr89280.c: Require nonlocal_goto.
	* gcc.dg/pr88870.c: Same.
	* gcc.dg/pr90082.c: Same.

2019-06-20  Tom de Vries  <tdevries@suse.de>

	* gcc.dg/pr89737.c: Require indirect_jumps.
	* gcc.dg/torture/pr87693.c: Same.
	* gcc.dg/torture/pr89135.c: Same.
	* gcc.dg/torture/pr90071.c: Same.

2019-06-20  Tom de Vries  <tdevries@suse.de>

	* gcc.c-torture/compile/pr89280.c: Require label_values.
	* gcc.dg/pr89737.c: Same.
	* gcc.dg/pr90082.c: Same.
	* gcc.dg/torture/pr89135.c: Same.
	* gcc.dg/torture/pr89247.c: Same.
	* gcc.dg/torture/pr90071.c: Same.

2019-06-20  Tom de Vries  <tdevries@suse.de>

	* gcc.c-torture/compile/pr77754-1.c: Require alloca.
	* gcc.c-torture/compile/pr77754-2.c: Same.
	* gcc.c-torture/compile/pr77754-3.c: Same.
	* gcc.c-torture/compile/pr77754-4.c: Same.
	* gcc.c-torture/compile/pr77754-5.c: Same.
	* gcc.c-torture/compile/pr77754-6.c: Same.
	* gcc.c-torture/compile/pr87110.c: Same.
	* gcc.c-torture/execute/pr86528.c: Same.
	* gcc.dg/Walloca-larger-than-2.c: Same.
	* gcc.dg/Walloca-larger-than.c: Same.
	* gcc.dg/Warray-bounds-41.c: Same.
	* gcc.dg/Wrestrict-17.c: Same.
	* gcc.dg/Wstrict-overflow-27.c: Same.
	* gcc.dg/Wstringop-truncation-3.c: Same.
	* gcc.dg/pr78902.c: Same.
	* gcc.dg/pr87099.c: Same.
	* gcc.dg/pr87320.c: Same.
	* gcc.dg/pr89045.c: Same.
	* gcc.dg/strlenopt-62.c: Same.
	* gcc.dg/tree-ssa/alias-37.c: Same.

2019-06-19  Marek Polacek  <polacek@redhat.com>

	PR c++/60364 - noreturn after first decl not diagnosed.
	* g++.dg/warn/noreturn-8.C: New test.
	* g++.dg/warn/noreturn-9.C: New test.
	* g++.dg/warn/noreturn-10.C: New test.
	* g++.dg/warn/noreturn-11.C: New test.

2019-06-19  Martin Sebor  <msebor@redhat.com>

	PR tree-optimization/90626
	* gcc.dg/strlenopt-65.c: New test.
	* gcc.dg/strlenopt-66.c: New test.
	* gcc.dg/strlenopt.h (strcmp, strncmp): Declare.

2019-06-19  Martin Sebor  <msebor@redhat.com>

	PR translation/90156
	* gcc.dg/format/gcc_diag-11.c: Enable.

2019-06-19  Steven G. Kargl  <kargl@gcc.gnu.org>

	PR fortran/69499
	* gfortran.dg/pr69499.f90: New test.
	* gfortran.dg/module_error_1.f90: Update dg-error string.

2019-06-19  Steven G. Kargl  <kargl@gcc.gnu.org>

	PR fortran/69398
	* gfortran.dg/pr69398.f90: New test.

2019-06-19  Steven G. Kargl  <kargl@gcc.gnu.org>

	PR fortran/87907
	* gfortran.dg/pr87907.f90: New testcase.

2019-06-19  Wilco Dijkstra  <wdijkstr@arm.com>

	PR middle-end/84521
	* gcc.c-torture/execute/pr84521.c: New test.

2019-06-19  Jakub Jelinek  <jakub@redhat.com>

	* gcc.dg/vect/vect-simd-8.c: If main is defined, don't include
	tree-vect.h nor call check_vect.
	* gcc.dg/vect/vect-simd-9.c: Likewise.
	* gcc.dg/vect/vect-simd-10.c: New test.
	* gcc.target/i386/sse2-vect-simd-8.c: New test.
	* gcc.target/i386/sse2-vect-simd-9.c: New test.
	* gcc.target/i386/sse2-vect-simd-10.c: New test.
	* gcc.target/i386/avx2-vect-simd-8.c: New test.
	* gcc.target/i386/avx2-vect-simd-9.c: New test.
	* gcc.target/i386/avx2-vect-simd-10.c: New test.
	* gcc.target/i386/avx512f-vect-simd-8.c: New test.
	* gcc.target/i386/avx512f-vect-simd-9.c: New test.
	* gcc.target/i386/avx512f-vect-simd-10.c: New test.

	* g++.dg/vect/simd-3.cc: New test.
	* g++.dg/vect/simd-4.cc: New test.
	* g++.dg/vect/simd-5.cc: New test.

2019-06-19  Jakub Jelinek  <jakub@redhat.com>

	* g++.dg/ubsan/pr63956.C: Adjust expected diagnostics.

2019-06-19  Jim MacArthur  <jim.macarthur@codethink.co.uk>
	    Mark Eggleston  <mark.eggleston@codethink.com>

	PR fortran/89103
	* gfortran.dg/dec_format_empty_item_1.f: New test.
	* gfortran.dg/dec_format_empty_item_2.f: New test.
	* gfortran.dg/dec_format_empty_item_3.f: New test.

2019-06-19  Kugan Vivekanandarajah  <kugan.vivekanandarajah@linaro.org>

	* gcc.target/aarch64/pr88834.c: Move from here...
	* gcc.target/aarch64/sve/pr88834.c: ...to here.

2019-06-18  Cherry Zhang  <cherryyz@google.com>

	* go.dg/concatstring.go: New test.

2019-06-18  Thomas Schwinge  <thomas@codesourcery.com>

	PR fortran/90921
	* gfortran.dg/goacc/declare-3.f95: Update.

	PR fortran/85221
	* gfortran.dg/goacc/declare-3.f95: New file.

	PR middle-end/90859
	* c-c++-common/goacc/firstprivate-mappings-1.c: Update.

	* c-c++-common/goacc/firstprivate-mappings-1.c: New file.
	* g++.dg/goacc/firstprivate-mappings-1.C: Likewise.

	PR testsuite/90861
	* c-c++-common/goacc/declare-pr90861.c: New file.

	PR testsuite/90868
	* c-c++-common/goacc/declare-1.c: Update.
	* c-c++-common/goacc/declare-2.c: Likewise.

	PR middle-end/90862
	* c-c++-common/goacc/declare-1.c: Update.
	* c-c++-common/goacc/declare-2.c: Likewise.

2019-06-18  Marek Polacek  <polacek@redhat.com>

	PR c++/84698
	* g++.dg/cpp0x/noexcept42.C: New test.

	PR c++/71548
	* g++.dg/cpp0x/variadic177.C: New test.

2019-06-18  Richard Sandiford  <richard.sandiford@arm.com>

	* gcc.target/aarch64/sve/struct_vect_18.c: Allow branches to
	contain dots.
	* gcc.target/aarch64/sve/struct_vect_19.c: Likewise.
	* gcc.target/aarch64/sve/struct_vect_20.c: Likewise.
	* gcc.target/aarch64/sve/struct_vect_21.c: Likewise.
	* gcc.target/aarch64/sve/struct_vect_22.c: Likewise.
	* gcc.target/aarch64/sve/struct_vect_23.c: Likewise.
	* gcc.target/aarch64/sve/unroll-1.c: Likewise.
	* gcc.target/aarch64/sve/while_1.c: Check for b.any.

2019-06-18  Uroš Bizjak  <ubizjak@gmail.com>

	* gcc.target/i386/pr81563.c (dg-final): Check that no
	registers are restored from %esp.

2019-06-18  Richard Biener  <rguenther@suse.de>

	PR debug/90900
	* gcc.dg/gomp/pr90900.c: New testcase.

2019-06-18  Martin Sebor  <msebor@redhat.com>

	* gcc.dg/pr90866-2.c: Remove a pointless declaration
	to avoid compilation errors on arm-none-eabi.

2019-06-18  Szabolcs Nagy  <szabolcs.nagy@arm.com>

	* gcc.target/aarch64/pcs_attribute-2.c: Remove ifunc usage.
	* gcc.target/aarch64/pcs_attribute-3.c: New test.

2019-06-18  Alejandro Martinez  <alejandro.martinezvicente@arm.com>
	* gcc.target/aarch64/sve/fadda_1.c: New test.

2019-06-17  Jakub Jelinek  <jakub@redhat.com>

	* gcc.dg/vect/vect-simd-8.c: New test.
	* gcc.dg/vect/vect-simd-9.c: New test.
	* g++.dg/vect/simd-2.cc: New test.
	* g++.dg/gomp/scan-1.C: New test.

2019-06-17  Uroš Bizjak  <ubizjak@gmail.com>

	PR target/62055
	* gcc.target/i386/fnabs.c: New test.

2019-06-17  Marek Polacek  <polacek@redhat.com>

	PR c++/83820 - excessive attribute arguments not detected.
	* g++.dg/cpp0x/gen-attrs-67.C: New test.

2019-06-17  Nathan Sidwell  <nathan@acm.org>

	PR c++/90754
	* g++.dg/lookup/pr90754.C: New.

2019-06-17  Wilco Dijkstra  <wdijkstr@arm.com>

	PR middle-end/64242
	* gcc.c-torture/execute/pr64242.c: Improve test.

2019-06-16  Jozef Lawrynowicz  <jozef.l@mittosystems.com>

	* gcc.target/msp430/mspabi_sllll.c: New test.
	* gcc.target/msp430/mspabi_srall.c: New test.
	* gcc.target/msp430/mspabi_srlll.c: New test.
	* gcc.c-torture/execute/shiftdi-2.c: New test.

2019-06-16  Jozef Lawrynowicz  <jozef.l@mittosystems.com>

	* lib/target-supports.exp: Add check_effective_target_longlong64.

2019-06-16  Jan Hubicka  <hubicka@ucw.cz>

	* gcc.dg/tree-ssa/alias-access-path-4.c: New testcase.
	* gcc.dg/tree-ssa/alias-access-path-5.c: New testcase.

2019-06-15  Iain Buclaw  <ibuclaw@gdcproject.org>

	PR d/90650
	* gdc.dg/pr90650a.d: New test.
	* gdc.dg/pr90650b.d: New test.

2019-06-15  Steven G. Kargl  <kargl@gcc.gnu.org>

	* gfortran.dg/dummy_derived_typed.f90: New test.

2019-06-15  Jan Hubicka  <hubicka@ucw.cz>

	* gcc.dg/tree-ssa/alias-access-path-2.c: New testcase.

2019-06-15  Steven G. Kargl  <kargl@gcc.gnu.org>

	* gfortran.dg/ieee/ieee_4.f90: Un-xfail on i?86-*-freebsd.

2019-06-15  Iain Sandoe  <iain@sandoe.co.uk>

	PR objc/90709
	* obj-c++.dg/proto-lossage-7.mm: Use proxy headers.
	* obj-c++.dg/strings/const-cfstring-2.mm: Likewise.
	* obj-c++.dg/strings/const-cfstring-5.mm: Likewise.
	* obj-c++.dg/strings/const-str-12.mm: Likewise.
	* obj-c++.dg/syntax-error-1.mm: Likewise.
	* obj-c++.dg/torture/strings/const-cfstring-1.mm: Likewise.
	* obj-c++.dg/torture/strings/const-str-10.mm: Likewise.
	* obj-c++.dg/torture/strings/const-str-11.mm: Likewise.
	* obj-c++.dg/torture/strings/const-str-9.mm: Likewise.
	* obj-c++.dg/cxx-ivars-3.mm: Skip on later Darwin, where the 10.4 API
	in no longer supported, also on m64 where there's no meaning to it.
	* obj-c++.dg/isa-field-1.mm: Suppress unwanted warning, add comment why.
	* obj-c++.dg/objc-gc-3.mm: Skip for Darwin > 16, the API use is an error
	there.
	* obj-c++.dg/qual-types-1.mm: Prune a spurious l64 warning.
	* obj-c++.dg/stubify-1.mm: Tidy up after better compiler warnings.
	* obj-c++.dg/stubify-2.mm: Likewise.
	* obj-c++.dg/try-catch-1.mm: Likewise.
	* obj-c++.dg/try-catch-3.mm: Likewise.

2019-06-15  Iain Sandoe  <iain@sandoe.co.uk>

	PR objc/90709
	* objc.dg/encode-7-next-64bit.m: Use proxy headers.
	* objc.dg/image-info.m: Likewise.
	* objc.dg/method-6.m: Likewise.
	* objc.dg/no-extra-load.m: Likewise.
	* objc.dg/objc-foreach-4.m: Likewise.
	* objc.dg/objc-foreach-5.m: Likewise.
	* objc.dg/proto-lossage-7.m: Likewise.
	* objc.dg/strings/const-cfstring-2.m: Likewise.
	* objc.dg/strings/const-cfstring-5.m: Likewise.
	* objc.dg/strings/const-str-12b.m: Likewise.
	* objc.dg/symtab-1.m: Likewise.
	* objc.dg/torture/strings/const-cfstring-1.m: Likewise.
	* objc.dg/torture/strings/const-str-10.m: Likewise.
	* objc.dg/torture/strings/const-str-11.m: Likewise.
	* objc.dg/torture/strings/const-str-9.m: Likewise.
	* objc.dg/zero-link-1.m: Likewise.
	* objc.dg/zero-link-2.m: Likewise.
	* objc.dg/zero-link-3.m: Likewise.
	* objc.dg/isa-field-1.m: Suppress unwanted warning, add comment why.
	* objc.dg/headers.m: XFAIL for Darwin14-19.
	* objc.dg/objc-gc-4.m: Skip for Darwin > 16, the API use is an error
	there.

2019-06-15  Iain Sandoe  <iain@sandoe.co.uk>

	PR objc/90709
	* objc-obj-c++-shared/CF-CFString.h: New.
	* objc-obj-c++-shared/F-NSArray.h: New.
	* objc-obj-c++-shared/F-NSAutoreleasePool.h: New.
	* objc-obj-c++-shared/F-NSObject.h: New.
	* objc-obj-c++-shared/F-NSString.h: New.
	* objc-obj-c++-shared/F-NSValue.h: New.
	* objc-obj-c++-shared/GNUStep/CoreFoundation/CFArray.h: New.
	* objc-obj-c++-shared/GNUStep/CoreFoundation/CFAvailability.h: New.
	* objc-obj-c++-shared/GNUStep/CoreFoundation/CFBase.h: New.
	* objc-obj-c++-shared/GNUStep/CoreFoundation/CFCharacterSet.h: New.
	* objc-obj-c++-shared/GNUStep/CoreFoundation/CFData.h: New.
	* objc-obj-c++-shared/GNUStep/CoreFoundation/CFDictionary.h: New.
	* objc-obj-c++-shared/GNUStep/CoreFoundation/CFLocale.h: New.
	* objc-obj-c++-shared/GNUStep/CoreFoundation/CFString.h: New.
	* objc-obj-c++-shared/GNUStep/Foundation/NSArray.h: New.
	* objc-obj-c++-shared/GNUStep/Foundation/NSAutoreleasePool.h: New.
	* objc-obj-c++-shared/GNUStep/Foundation/NSDate.h: New.
	* objc-obj-c++-shared/GNUStep/Foundation/NSEnumerator.h: New.
	* objc-obj-c++-shared/GNUStep/Foundation/NSGeometry.h: New.
	* objc-obj-c++-shared/GNUStep/Foundation/NSObjCRuntime.h: New.
	* objc-obj-c++-shared/GNUStep/Foundation/NSObject.h: New.
	* objc-obj-c++-shared/GNUStep/Foundation/NSRange.h: New.
	* objc-obj-c++-shared/GNUStep/Foundation/NSString.h: New.
	* objc-obj-c++-shared/GNUStep/Foundation/NSValue.h: New.
	* objc-obj-c++-shared/GNUStep/Foundation/NSZone.h: New.
	* objc-obj-c++-shared/GNUStep/GNUstepBase/GNUstep.h: New.
	* objc-obj-c++-shared/GNUStep/GNUstepBase/GSBlocks.h: New.
	* objc-obj-c++-shared/GNUStep/GNUstepBase/GSConfig.h: New.
	* objc-obj-c++-shared/GNUStep/GNUstepBase/GSObjCRuntime.h: New.
	* objc-obj-c++-shared/GNUStep/GNUstepBase/GSVersionMacros.h: New.
	* objc-obj-c++-shared/GNUStep/GNUstepBase/NSArray+GNUstepBase.h: New.
	* objc-obj-c++-shared/GNUStep/GNUstepBase/NSMutableString+GNUstepBase.h:
	New.
	* objc-obj-c++-shared/GNUStep/GNUstepBase/NSNumber+GNUstepBase.h: New.
	* objc-obj-c++-shared/GNUStep/GNUstepBase/NSObject+GNUstepBase.h: New.
	* objc-obj-c++-shared/GNUStep/GNUstepBase/NSString+GNUstepBase.h: New.

2019-06-15  Jakub Jelinek  <jakub@redhat.com>

	PR middle-end/90779
	* c-c++-common/goacc/routine-5.c (func2): Don't expect error for
	static block scope variable in #pragma acc routine.

2019-06-14  Steven G. Kargl  <kargl@gcc.gnu.org>

	* gfortran.dg/integer_exponentiation_4.f90: Update test.
	* gfortran.dg/integer_exponentiation_5.F90: Ditto.
	* gfortran.dg/no_range_check_1.f90: Ditto.

2019-06-14  Harald Anlauf  <anlauf@gmx.de>

	PR fortran/90577
	PR fortran/90578
	* gfortran.dg/lrshift_1.f90: Adjust testcase.
	* gfortran.dg/shiftalr_3.f90: New testcase.

2019-06-14  Steven G. Kargl  <kargl@gcc.gnu.org>

	PR fortran/89646
	* gfortran.dg/pr89646.f90: New test.

2019-06-14  H.J. Lu  <hongjiu.lu@intel.com>

	PR rtl-optimization/90765
	* gcc.target/i386/pr90765-1.c: New test.
	* gcc.target/i386/pr90765-2.c: Likewise.

2019-06-14  Marek Polacek  <polacek@redhat.com>

	PR c++/90884 - stray note with -Wctor-dtor-privacy.
	* g++.dg/warn/ctor-dtor-privacy-4.C: New.
	* g++.dg/warn/ctor-dtor-privacy-4.h: New.

2019-06-14  Richard Biener  <rguenther@suse.de>

	* gcc.dg/tree-ssa/ldist-26.c: Adjust.

2019-06-14  Feng Xue  <fxue@os.amperecomputing.com>

	PR ipa/90401
	* gcc.dg/ipa/ipcp-agg-10.c: New test.

2019-06-13  Martin Sebor  <msebor@redhat.com>

	PR tree-optimization/90662
	* gcc.dg/pr90866-2.c: New test.
	* gcc.dg/pr90866.c: Ditto.

2019-06-13  Jiufu Guo  <guojiufu@linux.ibm.com>
	    Lijia He  <helijia@linux.ibm.com>

	PR tree-optimization/77820
	* gcc.dg/tree-ssa/phi_on_compare-1.c: New testcase.
	* gcc.dg/tree-ssa/phi_on_compare-2.c: New testcase.
	* gcc.dg/tree-ssa/phi_on_compare-3.c: New testcase.
	* gcc.dg/tree-ssa/phi_on_compare-4.c: New testcase.
	* gcc.dg/tree-ssa/split-path-6.c: Update testcase.
	* gcc.target/sh/pr51244-20.c: Update testcase.

2019-06-13  Iain Sandoe  <iain@sandoe.co.uk>

	* gcc.dg/darwin-minversion-link.c: New test.

2019-06-13  Steven G. Kargl  <kargl@gcc.gnu.org>

	PR fortran/68544
	* gfortran.dg/pr68544.f90: New test.
	* gfortran.dg/pr85687.f90: Modify test for new error message.

2019-06-13  Iain Sandoe  <iain@sandoe.co.uk>

	* g++.dg/pr71694.C: Use non-PIC codegen for Darwin m32.

2019-06-13  Steven G. Kargl  <kargl@gcc.gnu.org>

	PR fortran/89344
	* gfortran.dg/pr89344.f90: New test.

2019-06-13  Iain Sandoe  <iain@sandoe.co.uk>

	* gcc.dg/darwin-minversion-1.c: Use compile rather than link/run.
	* gcc.dg/darwin-minversion-2.c: Likewise.

2019-06-13  Paolo Carlini  <paolo.carlini@oracle.com>

	PR target/90871
	* g++.dg/ext/altivec-15.C: Add dg-error directive.

2019-06-13  Iain Sandoe  <iain@sandoe.co.uk>

	* gcc.dg/pr90760.c: Require alias support.

2019-06-13  Jan Hubicka  <hubicka@ucw.cz>

	PR tree-optimization/90869
	* g++.dg/tree-ssa/alias-access-path-1.C: New testcase.

2019-06-13  Richard Biener  <rguenther@suse.de>

	PR tree-optimization/90856
	* gcc.target/i386/pr90856.c: New testcase.

2019-06-13  Jakub Jelinek  <jakub@redhat.com>

	* g++.dg/tree-ssa/ssa-dse-1.C: Don't match exact number of chars of
	= {} store.
	* g++.dg/tree-ssa/pr31146.C: Change -fdump-tree-forwprop to
	-fdump-tree-forwprop1 in dg-options.  Expect <int[5]> in MEM.

2019-06-13  Richard Biener  <rguenther@suse.de>

	* gcc.dg/vect/vect-version-1.c: New testcase.
	* gcc.dg/vect/vect-version-2.c: Likewise.

2019-06-13  Paolo Carlini  <paolo.carlini@oracle.com>

	* g++.dg/diagnostic/variably-modified-type-1.C: New.
	* g++.dg/cpp0x/alias-decl-1.C: Test the location too.
	* g++.dg/other/pr84792-1.C: Likewise.
	* g++.dg/other/pr84792-2.C: Likewise.
	* g++.dg/parse/error24.C: Likewise.
	* g++.dg/parse/error32.C: Likewise.
	* g++.dg/parse/error33.C: Likewise.
	* g++.dg/parse/saved1.C: Likewise.
	* g++.dg/template/operator6.C: Likewise.
	* g++.dg/template/pr61745.C: Likewise.
	* g++.dg/template/typedef41.C: Likewise.
	* g++.old-deja/g++.jason/crash10.C: Likewise.

2019-06-13  Paolo Carlini  <paolo.carlini@oracle.com>

	* g++.dg/diagnostic/conflicting-specifiers-1.C: New.
	* g++.dg/diagnostic/two-or-more-data-types-1.C: Likewise.
	* g++.dg/parse/error10.C: Adjust location.
	* g++.dg/parse/pragma2.C: Likewise.

2019-06-13  Feng Xue  <fxue@os.amperecomputing.com>

	PR tree-optimization/89713
	* g++.dg/tree-ssa/empty-loop.C: New test.
	* gcc.dg/tree-ssa/dce-2.c: New test.
	* gcc.dg/const-1.c: Add -fno-finite-loops option.
	* gcc.dg/graphite/graphite.exp: Likewise.
	* gcc.dg/loop-unswitch-1.c: Likewise.
	* gcc.dg/predict-9.c: Likewise.
	* gcc.dg/pure-2.c: Likewise.
	* gcc.dg/tree-ssa/20040211-1.c: Likewise.
	* gcc.dg/tree-ssa/loop-10.c: Likewise.
	* gcc.dg/tree-ssa/split-path-6.c: Likewise.
	* gcc.dg/tree-ssa/ssa-thread-12.c: Likewise.

2019-06-13  Kugan Vivekanandarajah  <kugan.vivekanandarajah@linaro.org>

	PR target/88838
	* gcc.target/aarch64/pr88838.c: New test.
	* gcc.target/aarch64/sve/while_1.c: Adjust.

2019-06-13  Kugan Vivekanandarajah  <kugan.vivekanandarajah@linaro.org>

	PR target/88834
	* gcc.target/aarch64/pr88834.c: New test.
	* gcc.target/aarch64/sve/struct_vect_1.c: Adjust.
	* gcc.target/aarch64/sve/struct_vect_14.c: Likewise.
	* gcc.target/aarch64/sve/struct_vect_15.c: Likewise.
	* gcc.target/aarch64/sve/struct_vect_16.c: Likewise.
	* gcc.target/aarch64/sve/struct_vect_17.c: Likewise.
	* gcc.target/aarch64/sve/struct_vect_7.c: Likewise.

2019-06-12  Marek Polacek  <polacek@redhat.com>

	PR c++/87410
	* g++.dg/cpp1y/pr87410.C: New test.

2019-06-12  Marek Polacek  <polacek@redhat.com>

	PR c++/66999 - 'this' captured by reference.
	* g++.dg/cpp0x/lambda/lambda-this21.C: New test.

	PR c++/90825 - endless recursion when evaluating sizeof.
	PR c++/90832 - endless recursion when evaluating sizeof.
	* g++.dg/cpp0x/constexpr-sizeof2.C: New test.
	* g++.dg/cpp0x/constexpr-sizeof3.C: New test.

2019-06-12  Martin Sebor  <msebor@redhat.com>

	PR middle-end/90676
	* gcc.dg/tree-ssa/pr30375.c: Adjust and simplify expected test
	output some more.
	* gcc.dg/tree-ssa/slsr-27.c: Ditto.
	* gcc.dg/tree-ssa/slsr-28.c: Ditto.
	* gcc.dg/tree-ssa/slsr-29.c: Ditto.
	* gcc.dg/tree-ssa/ssa-dse-24.c: Ditto.

2019-06-12  Marek Polacek  <polacek@redhat.com>

	PR c++/90736 - bogus error with alignof.
	* g++.dg/cpp0x/alignof5.C: New test.

2019-06-12  Dimitar Dimitrov  <dimitar@dinux.eu>

	* gcc.dg/builtin-apply2.c: Skip for PRU.
	* gcc.dg/torture/stackalign/builtin-apply-2.c: Ditto.

2019-06-12  Dimitar Dimitrov  <dimitar@dinux.eu>

	* g++.old-deja/g++.abi/ptrmem.C: Add PRU to list.

2019-06-12  Dimitar Dimitrov  <dimitar@dinux.eu>

	* gcc.dg/tree-ssa/20040204-1.c: XFAIL on pru.
	* gcc.dg/tree-ssa/reassoc-33.c: Ditto.
	* gcc.dg/tree-ssa/reassoc-34.c: Ditto.
	* gcc.dg/tree-ssa/reassoc-35.c: Ditto.
	* gcc.dg/tree-ssa/reassoc-36.c: Ditto.

2019-06-12  Dimitar Dimitrov  <dimitar@dinux.eu>

	* gcc.dg/stack-usage-1.c: Define PRU stack usage.

2019-06-12  Dimitar Dimitrov  <dimitar@dinux.eu>

	* gcc.c-torture/execute/20101011-1.c: Define DO_TEST to 0 for PRU.
	* gcc.dg/20020312-2.c: No PIC register for PRU.

2019-06-12  Dimitar Dimitrov  <dimitar@dinux.eu>

	* lib/gcc-dg.exp: Filter unsupported features in PRU's TI ABI mode.
	* lib/target-utils.exp: Ditto.
	* lib/target-supports.exp (check_effective_target_function_pointers,
	check_effective_target_large_return_values): New.

2019-06-12  Dimitar Dimitrov  <dimitar@dinux.eu>

	* lib/gcc-dg.exp: Bail on region overflow for tiny targets.
	* lib/target-utils.exp: Ditto.
	* lib/target-supports.exp: Declare PRU target as tiny.

2019-06-12  Dimitar Dimitrov  <dimitar@dinux.eu>

	* gcc.target/pru/abi-arg-struct.c: New test.
	* gcc.target/pru/ashiftrt.c: New test.
	* gcc.target/pru/builtins-1.c: New test.
	* gcc.target/pru/builtins-error.c: New test.
	* gcc.target/pru/clearbit.c: New test.
	* gcc.target/pru/loop-asm.c: New test.
	* gcc.target/pru/loop-dowhile.c: New test.
	* gcc.target/pru/loop-hi-1.c: New test.
	* gcc.target/pru/loop-hi-2.c: New test.
	* gcc.target/pru/loop-qi-1.c: New test.
	* gcc.target/pru/loop-qi-2.c: New test.
	* gcc.target/pru/loop-short-1.c: New test.
	* gcc.target/pru/loop-short-2.c: New test.
	* gcc.target/pru/loop-si-1.c: New test.
	* gcc.target/pru/loop-si-2.c: New test.
	* gcc.target/pru/loop-u8_pcrel_overflow.c: New test.
	* gcc.target/pru/loop-ubyte-1.c: New test.
	* gcc.target/pru/loop-ubyte-2.c: New test.
	* gcc.target/pru/lra-framepointer-fragmentation-1.c: New test.
	* gcc.target/pru/lra-framepointer-fragmentation-2.c: New test.
	* gcc.target/pru/mabi-ti-1.c: New test.
	* gcc.target/pru/mabi-ti-2.c: New test.
	* gcc.target/pru/mabi-ti-3.c: New test.
	* gcc.target/pru/mabi-ti-4.c: New test.
	* gcc.target/pru/mabi-ti-5.c: New test.
	* gcc.target/pru/mabi-ti-6.c: New test.
	* gcc.target/pru/mabi-ti-7.c: New test.
	* gcc.target/pru/pr64366.c: New test.
	* gcc.target/pru/pragma-ctable_entry.c: New test.
	* gcc.target/pru/pru.exp: New file.
	* gcc.target/pru/qbbc-1.c: New test.
	* gcc.target/pru/qbbc-2.c: New test.
	* gcc.target/pru/qbbc-3.c: New test.
	* gcc.target/pru/qbbs-1.c: New test.
	* gcc.target/pru/qbbs-2.c: New test.
	* gcc.target/pru/setbit.c: New test.
	* gcc.target/pru/zero_extend-and-hisi.c: New test.
	* gcc.target/pru/zero_extend-and-qihi.c: New test.
	* gcc.target/pru/zero_extend-and-qisi.c: New test.
	* gcc.target/pru/zero_extend-hisi.c: New test.
	* gcc.target/pru/zero_extend-qihi.c: New test.
	* gcc.target/pru/zero_extend-qisi.c: New test.
	* lib/target-supports.exp: Add PRU to feature filters.

2019-06-12  Steven G. Kargl  <kargl@gcc.gnu.org>

	PR fortran/90002
	* gfortran.dg/pr90002.f90: New test.

2019-06-12  Martin Sebor  <msebor@redhat.com>

	PR middle-end/90676
	* gcc.dg/tree-ssa/dump-6.c: New test.
	* g++.dg/tree-ssa/pr19807.C: Adjust expected output.
	* g++.dg/tree-ssa/ssa-dse-1.C: Same.
	* gcc.dg/store_merging_5.c: Same.
	* gcc.dg/tree-prof/stringop-2.c: Same.
	* gcc.dg/tree-ssa/pr30375.c: Same.
	* gcc.dg/tree-ssa/slsr-27.c: Same.
	* gcc.dg/tree-ssa/slsr-28.c: Same.
	* gcc.dg/tree-ssa/slsr-29.c: Same.
	* gcc.dg/tree-ssa/ssa-dse-24.c: Same.

2019-06-12  Martin Sebor  <msebor@redhat.com>

	PR tree-optimization/90662
	* gcc.dg/strlenopt-62.c: New test.
	* gcc.dg/strlenopt-63.c: New test.
	* gcc.dg/strlenopt-64.c: New test.

2019-06-12  Przemyslaw Wirkus  <przemyslaw.wirkus@arm.com>

	* gcc.target/arm/ssadv16qi.c: New test.
	* gcc.target/arm/usadv16qi.c: Likewise.

2019-06-12  Jakub Jelinek  <jakub@redhat.com>

	PR c/90760
	* gcc.dg/pr90760.c: New test.

2019-06-11  Faraz Shahbazker  <fshahbazker@wavecomp.com>

	* gcc.target/mips/data-sym-pool.c: Update expected output.
	* gcc.target/mips/data-sym-multi-pool.c: New test.

2019-06-11  Iain Sandoe  <iain@sandoe.co.uk>

	PR testsuite/65364
	* gcc.dg/uninit-19.c (fn1): Adjust target condition for Darwin.
	(fn2): Likewise.

2019-06-11  Michael Meissner  <meissner@linux.ibm.com>

	* gcc.target/powerpc/localentry-1.c: Add -mpcrel option.
	* gcc.target/powerpc/localentry-detect-1.c: Explicitly set and
	unset -mpcrel in the target pragmas.
	* gcc.target/powerpc/notoc-direct-1.c: Add -mpcrel option.
	* gcc.target/powerpc/pcrel-sibcall-1.c: Explicitly set and
	unset -mpcrel in the target pragmas.

2019-06-11  Marc Glisse  <marc.glisse@inria.fr>

	* gcc.dg/tree-ssa/cmpexactdiv-5.c: New file.

2019-06-11  Matthew Beliveau  <mbelivea@redhat.com>

	PR c++/90449 - add -Winaccessible-base option.
	* g++.dg/warn/Winaccessible-base-1.C: New file.
	* g++.dg/warn/Winaccessible-base-2.C: New file.
	* g++.dg/warn/Winaccessible-virtual-base-1.C: New file.
	* g++.dg/warn/Winaccessible-virtual-base-2.C: New file.

2019-06-11  Jakub Jelinek  <jakub@redhat.com>

	PR c++/90810
	* g++.dg/ext/vector37.C: New test.

2019-06-10  Matthew Beliveau  <mbelivea@redhat.com>

	PR c++/87250
	* g++.dg/cpp0x/pr87250.C: New test.

2019-06-10  Jakub Jelinek  <jakub@redhat.com>

	PR testsuite/90772
	* g++.dg/cpp1y/feat-cxx14.C: Use std::size_t instead of size_t.
	* g++.dg/cpp1z/feat-cxx1z.C: Likewise.
	* g++.dg/cpp2a/feat-cxx2a.C: Likewise.
	* g++.dg/cpp1z/pr85569.C: Include <functional>.
	* g++.dg/tree-ssa/pr80293.C: Include <cstdint>.
	* g++.dg/tree-ssa/pr69336.C: Include <stdexcept>.

2019-06-10  Jonathan Wakely  <jwakely@redhat.com>

	PR other/90695
	* g++.dg/cpp0x/noexcept15.C: Remove dependency on library header.

2019-06-10  Jakub Jelinek  <jakub@redhat.com>

	* c-c++-common/gomp/scan-1.c: New test.
	* c-c++-common/gomp/scan-2.c: New test.
	* c-c++-common/gomp/scan-3.c: New test.
	* c-c++-common/gomp/scan-4.c: New test.

2019-06-10  Martin Liska  <mliska@suse.cz>

	* gcc.dg/no_profile_instrument_function-attr-1.c: Fix
	function name.

2019-06-10  Claudiu Zissulescu  <claziss@synopsys.com>

	* gcc.target/arc/jumptables.c: Update test.

2019-06-10  Claudiu Zissulescu  <claziss@synopsys.com>

	* gcc.target/arc/and-cnst-size.c: New test.
	* gcc.target/arc/mov-cnst-size.c: Likewise.
	* gcc.target/arc/or-cnst-size.c: Likewise.
	* gcc.target/arc/store-merge-1.c: Update test.
	* gcc.target/arc/arc700-stld-hazard.c: Likewise.
	* gcc.target/arc/cmem-1.c: Likewise.
	* gcc.target/arc/cmem-2.c: Likewise.
	* gcc.target/arc/cmem-3.c: Likewise.
	* gcc.target/arc/cmem-4.c: Likewise.
	* gcc.target/arc/cmem-5.c: Likewise.
	* gcc.target/arc/cmem-6.c: Likewise.
	* gcc.target/arc/loop-4.c: Likewise.
	* gcc.target/arc/movh_cl-1.c: Likewise.
	* gcc.target/arc/sdata-3.c: Likewise.

2019-06-10  Martin Liska  <mliska@suse.cz>

	* gcc.dg/ipa/pr68035.c: Update scanned pattern.

2019-06-10  Iain Sandoe  <iain@sandoe.co.uk>

	* gcc.dg/attr-copy-6.c: Require alias support.

2019-06-09  Marek Polacek  <polacek@redhat.com>

	PR c++/65175
	* g++.dg/cpp0x/alias-decl-69.C: New test.

	PR c++/60366
	* g++.dg/cpp0x/lambda/lambda-ice32.C: New test.

019-06-09  Paul Thomas  <pault@gcc.gnu.org>

	PR fortran/89365
	* gfortran.dg/assumed_rank_bounds_3.f90 : New test.

2019-06-08  Paul Thomas  <pault@gcc.gnu.org>

	PR fortran/90786
	* gfortran.dg/proc_ptr_51.f90 : New test.

2019-06-08  Marek Polacek  <polacek@redhat.com>

	PR c++/52269
	* g++.dg/cpp0x/constexpr-decltype4.C: New test.

2019-06-08  Thomas Koenig  <tkoenig@gcc.gnu.org>
	    Tomáš Trnka  <trnka@scm.com>

	PR fortran/90744
	* gfortran.dg/deferred_character_33.f90: New test.
	* gfortran.dg/deferred_character_33a.f90: New test.

2019-06-08  Marek Polacek  <polacek@redhat.com>

	PR c++/77548
	* g++.dg/other/pr77548.C: New test.

	PR c++/72845
	* g++.dg/cpp0x/noexcept41.C: New test.

2019-06-08  Prathamesh Kulkarni  <prathamesh.kulkarni@linaro.org>

	* gcc.target/aarch64/sve/init_1.c: Remove options
	-O2 -fno-schedule-insns and instead pass -O.
	Update assembly in comments.
	* gcc.target/aarch64/sve/init_2.c: Likewise.
	* gcc.target/aarch64/sve/init_3.c: Likewise.
	* gcc.target/aarch64/sve/init_4.c: Likewise.
	* gcc.target/aarch64/sve/init_5.c: Likewise and additionally
	adjust dg-scan.
	* gcc.target/aarch64/sve/init_6.c: Likewise.
	* gcc.target/aarch64/sve/init_7.c: Likewise.
	* gcc.target/aarch64/sve/init_8.c: Likewise.
	* gcc.target/aarch64/sve/init_9.c: Likewise.
	* gcc.target/aarch64/sve/init_10.c: Likewise.
	* gcc.target/aarch64/sve/init_11.c: Likewise.
	* gcc.target/aarch64/sve/init_12.c: Likewise.

2019-06-07  Marek Polacek  <polacek@redhat.com>

	PR c++/77747
	* g++.dg/cpp0x/inh-ctor33.C: New test.

	PR c++/77967
	* g++.dg/cpp0x/alias-decl-68.C: New test.

	PR c++/77771
	* g++.dg/cpp0x/constexpr-77771.C: New test.

2019-06-07  John David Anglin  <danglin@gcc.gnu.org>

	* lib/scanasm.exp (dg-function-on-line): Add pattern for hppa*-*-linux*.

2019-06-07  Mark Eggleston  <mark.eggleston@codethink.com>

	PR fortran/89100
	* gfortran.dg/fmt_f_default_field_width_3.f90: Modify dg-error
	to allow use when kind=16 is not supported.
	* gfortran.dg/fmt_g_default_field_width_3.f90: Modify dg-error
	to allow use when kind=16 is not supported.

2019-06-07  Richard Biener  <rguenther@suse.de>

	PR debug/90574
	* gcc.misc-tests/gcov-pr90574-1.c: New testcase.
	* gcc.misc-tests/gcov-pr90574-2.c: Likewise.

2019-06-07  Jan Hubicka  <hubicka@ucw.cz>

	* gcc.dg/lto/alias-access-path-2.0.c: New testcase.

2019-06-07  Martin Liska  <mliska@suse.cz>

	PR tree-optimization/78902
	* c-c++-common/asan/alloca_loop_unpoisoning.c: Use result
	of __builtin_alloca.
	* c-c++-common/asan/pr88619.c: Likewise.
	* g++.dg/overload/using2.C: Likewise for malloc.
	* gcc.dg/attr-alloc_size-5.c: Add new dg-warning.
	* gcc.dg/nonnull-3.c: Use result of __builtin_strdup.
	* gcc.dg/pr43643.c: Likewise.
	* gcc.dg/pr59717.c: Likewise for calloc.
	* gcc.dg/torture/pr71816.c: Likewise.
	* gcc.dg/tree-ssa/pr78886.c: Likewise.
	* gcc.dg/tree-ssa/pr79697.c: Likewise.
	* gcc.dg/pr78902.c: New test.

2019-06-06  Iain Sandoe  <iain@sandoe.co.uk>

	* g++.dg/cpp0x/alignas4.C: Amend test to check for zerofill syntax
	on Darwin.

2019-06-06  Martin Jambor  <mjambor@suse.cz>

	* gcc.dg/tree-ssa/alias-access-path-1.c: Remove -fno-tree-sra option.
	* gcc.dg/tree-ssa/ssa-dse-26.c: Disable FRE.
	* gnat.dg/opt39.adb: Adjust scan dump.

2019-06-06  Jozef Lawrynowicz  <jozef.l@mittosystems.com>

	* gcc.target/msp430/size-optimized-shifts.c: New test.

2019-06-06  Jozef Lawrynowicz  <jozef.l@mittosystems.com>

	* gcc.target/msp430/emulate-slli.c: New test.
	* gcc.target/msp430/emulate-srai.c: New test.
	* gcc.target/msp430/emulate-srli.c: New test.

2019-06-06  Martin Liska  <mliska@suse.cz>

	PR tree-optimization/87954
	* gcc.dg/pr87954.c: New test.

2019-06-06  Richard Biener  <rguenther@suse.de>

	* gcc.dg/tree-ssa/alias-37.c: New testcase.
	* gcc.dg/torture/20190604-1.c: Likewise.
	* gcc.dg/tree-ssa/pta-callused.c: Adjust.

2019-06-06  Claudiu Zissulescu  <claziss@synopsys.com>

	* gcc.target/arc/tmac-1.c: Reoreder dg-directives.
	* gcc.target/arc/tmac-2.c: Likewise.

2019-06-05  Martin Sebor  <msebor@redhat.com>

	PR c/90737
	* c-c++-common/Wreturn-local-addr.c: New test.
	* g++.dg/warn/Wreturn-local-addr-6.C: New test.

2019-06-05  Hongtao Liu  <hongtao.liu@intel.com>

	* gcc.target/i386/avx512dq-vfpclasspd-1.c: Adjust scan assember
	for {x,y,z} suffix.
	* gcc.target/i386/avx512dq-vfpclassps-1.c: Ditto.

2019-06-05  Martin Sebor  <msebor@redhat.com>

	* gcc.dg/format/gcc_diag-11.c: Skip until -Wformat-diag has
	been committed.

2019-06-05  Paolo Carlini  <paolo.carlini@oracle.com>

	* g++.dg/diagnostic/return-type-invalid-1.C: New.
	* g++.old-deja/g++.brendan/crash16.C: Adjust.
	* g++.old-deja/g++.law/ctors5.C: Likewise.

2019-06-05  Paolo Carlini  <paolo.carlini@oracle.com>

	* g++.dg/other/friend4.C: Test locations too.
	* g++.dg/other/friend5.C: Likewise.
	* g++.dg/other/friend7.C: Likewise.

2019-06-05  Segher Boessenkool  <segher@kernel.crashing.org>

	* g++.target/powerpc/undef-bool-3.C: Add -maltivec to dg-options.

2019-06-05  Martin Sebor  <msebor@redhat.com>

	* gcc.dg/weak/weak-19.c: New test.

2019-06-05  Eric Botcazou  <ebotcazou@adacore.com>

	* gnat.dg/specs/discr6.ads: New test.

2019-06-05  Sam Tebbs  <sam.tebbs@arm.com>

	* gcc.target/aarch64/return_address_sign_b_1.c: New file.
	* gcc.target/aarch64/return_address_sign_b_2.c: New file.
	* gcc.target/aarch64/return_address_sign_b_3.c: New file.
	* gcc.target/aarch64/return_address_sign_builtin.c: New file.
	* g++.target/aarch64/return_address_sign_ab_exception.C: New file.
	* g++.target/aarch64/return_address_sign_b_exception.C: New file.

2019-06-05  Jakub Jelinek  <jakub@redhat.com>

	PR debug/90733
	* gcc.dg/pr90733.c: New test.

2019-06-05  Richard Biener  <rguenther@suse.de>

	PR middle-end/90726
	* gcc.dg/pr90726.c: Enable IVOPTs.

2019-06-05  Jakub Jelinek  <jakub@redhat.com>

	* g++.dg/vect/simd-1.cc: New test.

2019-06-05  Hongtao Liu  <hongtao.liu@intel.com>

	PR target/89803
	* gcc.target/i386/avx-1.c (__builtin_ia32_fpclasssss,
	__builtin_ia32_fpclasssd): Removed.
	(__builtin_ia32_fpclassss_mask, __builtin_ia32_fpclasssd_mask): Define.
	* gcc.target/i386/sse-13.c (__builtin_ia32_fpclasssss,
	__builtin_ia32_fpclasssd): Removed.
	(__builtin_ia32_fpclassss_mask, __builtin_ia32_fpclasssd_mask): Define.
	* gcc.target/i386/sse-23.c (__builtin_ia32_fpclasssss,
	__builtin_ia32_fpclasssd): Removed.
	(__builtin_ia32_fpclassss_mask, __builtin_ia32_fpclasssd_mask): Define.
	* gcc.target/i386/avx512dq-vfpclassss-2.c: New.
	* gcc.target/i386/avx512dq-vfpclasssd-2.c: New.
	* gcc.target/i386/avx512dq-vfpclassss-1.c (avx512f_test):
	Add test for _mm_mask_fpclass_ss_mask.
	* gcc.target/i386/avx512dq-vfpclasssd-1.c (avx512f_test):
	Add test for _mm_mask_fpclass_sd_mask.

2019-06-04  Segher Boessenkool  <segher@kernel.crashing.org>

	* gcc.target/powerpc/direct-move-double1.c (VSX_REG_ATTR): Delete.
	* gcc.target/powerpc/direct-move-double2.c: Ditto.
	* gcc.target/powerpc/direct-move-float1.c: Ditto.
	* gcc.target/powerpc/direct-move-float2.c: Ditto.
	* gcc.target/powerpc/direct-move-vint1.c: Ditto.
	* gcc.target/powerpc/direct-move-vint2.c: Ditto.

2019-06-04  Segher Boessenkool  <segher@kernel.crashing.org>

	* gcc.target/powerpc/direct-move-float1.c: Use "wa" instead of "ww"
	constraint.

2019-06-04  Paolo Carlini  <paolo.carlini@oracle.com>

	* g++.dg/concepts/pr60573.C: Test locations too.
	* g++.dg/cpp0x/deleted13.C: Likewise.
	* g++.dg/parse/error29.C: Likewise.
	* g++.dg/parse/qualified4.C: Likewise.
	* g++.dg/template/crash96.C Likewise.
	* g++.old-deja/g++.brendan/crash22.C Likewise.
	* g++.old-deja/g++.brendan/crash23.C Likewise.
	* g++.old-deja/g++.law/visibility10.C Likewise.
	* g++.old-deja/g++.other/decl5.C: Likewise.

2019-06-04  Bill Schmidt  <wschmidt@linux.ibm.com>

	PR target/78263
	* g++.target/powerpc: New directory.
	* g++.target/powerpc/powerpc.exp: New test driver.
	* g++.target/powerpc/undef-bool-3.C: New.

2019-06-04  Jakub Jelinek  <jakub@redhat.com>

	* c-c++-common/gomp/lastprivate-conditional-2.c (foo): Don't expect
	a sorry_at on any of the clauses.

2019-06-04  Richard Biener  <rguenther@suse.de>

	PR middle-end/90726
	* gcc.dg/pr90726.c: New testcase.

2019-06-04  Richard Biener  <rguenther@suse.de>

	PR tree-optimization/90738
	* gcc.dg/torture/pr90738.c: New testcase.

	Revert
	2019-06-03  Richard Biener  <rguenther@suse.de>

	* gcc.dg/tree-ssa/alias-access-path-1.c: Scan fre1.

2019-06-04  Martin Liska  <mliska@suse.cz>

	* c-c++-common/goacc/acc-icf.c: Change scanned pattern.
	* gfortran.dg/goacc/pr78027.f90: Likewise.

2019-06-03  Segher Boessenkool  <segher@kernel.crashing.org>

	* gcc.target/powerpc/mmfpgpr.c: Delete.

2019-06-03  David Edelsohn  <dje.gcc@gmail.com>

	* gcc.dg/debug/enum-1.c: Add -fno-eliminate-unused-debug-symbols
	on AIX.
	* g++.dg/debug/enum-1.C: Same.

2019-06-03  Wilco Dijkstra  <wdijkstr@arm.com>

	PR middle-end/64242
	* gcc.c-torture/execute/pr64242.c: Update test.

2019-06-03  Szabolcs Nagy  <szabolcs.nagy@arm.com>

	* gcc.target/aarch64/pcs_attribute-2.c: New test.
	* gcc.target/aarch64/torture/simd-abi-4.c: Check .variant_pcs support.
	* lib/target-supports.exp (check_effective_target_aarch64_variant_pcs):
	New.

2019-06-03  Kyrylo Tkachov  <kyrylo.tkachov@arm.com>

	* gcc.target/aarch64/ssadv16qi.c: Add +nodotprod to pragma.
	* gcc.target/aarch64/usadv16qi.c: Likewise.
	* gcc.target/aarch64/ssadv16qi-dotprod.c: New test.
	* gcc.target/aarch64/usadv16qi-dotprod.c: Likewise.

2019-06-03  Prathamesh Kulkarni  <prathamesh.kulkarni@linaro.org>

	* lib/target-supports.exp (add_options_for_aarch64_sve): New procedure.
	(aarch64_sve_hw_bits): Call add_options_for_aarch64_sve.
	(check_effective_target_aarch64_sve_hw): Likewise.

2019-06-03  Richard Biener  <rguenther@suse.de>

	* gcc.dg/tree-ssa/alias-access-path-1.c: Scan fre1.

2019-06-03  Richard Biener  <rguenther@suse.de>

	PR tree-optimization/90716
	* gcc.dg/guality/pr90716.c: New testcase.

2019-06-03  Prathamesh Kulkarni  <prathamesh.kulkarni@linaro.org>

	PR target/88837
	* gcc.target/aarch64/sve/init_1.c: New test.
	* gcc.target/aarch64/sve/init_1_run.c: Likewise.
	* gcc.target/aarch64/sve/init_2.c: Likewise.
	* gcc.target/aarch64/sve/init_2_run.c: Likewise.
	* gcc.target/aarch64/sve/init_3.c: Likewise.
	* gcc.target/aarch64/sve/init_3_run.c: Likewise.
	* gcc.target/aarch64/sve/init_4.c: Likewise.
	* gcc.target/aarch64/sve/init_4_run.c: Likewise.
	* gcc.target/aarch64/sve/init_5.c: Likewise.
	* gcc.target/aarch64/sve/init_5_run.c: Likewise.
	* gcc.target/aarch64/sve/init_6.c: Likewise.
	* gcc.target/aarch64/sve/init_6_run.c: Likewise.
	* gcc.target/aarch64/sve/init_7.c: Likewise.
	* gcc.target/aarch64/sve/init_7_run.c: Likewise.
	* gcc.target/aarch64/sve/init_8.c: Likewise.
	* gcc.target/aarch64/sve/init_8_run.c: Likewise.
	* gcc.target/aarch64/sve/init_9.c: Likewise.
	* gcc.target/aarch64/sve/init_9_run.c: Likewise.
	* gcc.target/aarch64/sve/init_10.c: Likewise.
	* gcc.target/aarch64/sve/init_10_run.c: Likewise.
	* gcc.target/aarch64/sve/init_11.c: Likewise.
	* gcc.target/aarch64/sve/init_11_run.c: Likewise.
	* gcc.target/aarch64/sve/init_12.c: Likewise.
	* gcc.target/aarch64/sve/init_12_run.c: Likewise.

2019-06-03  Alejandro Martinez  <alejandro.martinezvicente@arm.com>

	PR tree-optimization/90681
	* gfortran.dg/vect/pr90681.f: New test.

2019-06-03  Richard Biener  <rguenther@suse.de>

	PR testsuite/90713
	* gcc.dg/gimplefe-40.c: Add -maltivec for powerpc.

2019-06-02  Thomas Koenig  <tkoenig@gcc.gnu.org>

	PR fortran/90539
	* gfortran.dg/internal_pack_24.f90: New test.

2019-06-01  Iain Sandoe  <iain@sandoe.co.uk>

	PR target/90698
	* gcc.target/i386/pr49866.c: XFAIL for Darwin.
	* gcc.target/i386/pr63538.c: Likewise.
	* gcc.target/i386/pr61599-1.c: Skip for Darwin.

2019-06-01  Martin Sebor  <msebor@redhat.com>

	PR middle-end/90694
	* gcc.dg/tree-ssa/dump-5.c: New test.

2019-05-31  Jan Hubicka  <jh@suse.cz>

	* g++.dg/lto/alias-1_0.C: New testcase.
	* g++.dg/lto/alias-1_1.C: New testcase.

2019-05-31  H.J. Lu  <hongjiu.lu@intel.com>

	PR target/89355
	* gcc.target/i386/cet-label-3.c: New test.
	* gcc.target/i386/cet-label-4.c: Likewise.
	* gcc.target/i386/cet-label-5.c: Likewise.

2019-05-31  Dragan Mladjenovic  <dmladjenovic@wavecomp.com>

	* gcc.target/mips/msa-fmadd.c: New.

2019-05-31  Jakub Jelinek  <jakub@redhat.com>

	* c-c++-common/gomp/lastprivate-conditional-2.c (foo): Don't expect
	a sorry on lastprivate conditional on simd construct.
	* gcc.dg/vect/vect-simd-6.c: New test.
	* gcc.dg/vect/vect-simd-7.c: New test.

	* gcc.dg/vect/vect-simd-5.c: New test.

2019-05-31  Xiong Hu Luo  <luoxhu@linux.ibm.com>

	PR c/43673
	* gcc.dg/format-dfp-printf-1.c: New test.
	* gcc.dg/format-dfp-scanf-1.c: Likewise.

2019-05-31  Marc Glisse  <marc.glisse@inria.fr>

	* g++.dg/tree-ssa/cprop-vcond.C: New file.

2019-05-31  Marc Glisse  <marc.glisse@inria.fr>

	* gcc.dg/tree-ssa/cmpexactdiv-3.c: New file.
	* gcc.dg/tree-ssa/cmpexactdiv-4.c: New file.
	* gcc.dg/Walloca-13.c: Xfail.

2019-05-31  Bill Schmidt  <wschmidt@linux.ibm.com>
	    Michael Meissner  <meissner@linux.ibm.com>

	* gcc.target/powerpc/cpu-future.c: Require powerpc_future_ok.
	* gcc.target/powerpc/localentry-1.c: Likewise.
	* gcc.target/powerpc/localentry-direct-1.c: Likewise.
	* gcc.target/powerpc/notoc-direct-1.c: Likewise.
	* gcc.target/powerpc/pcrel-sibcall-1.c: Likewise.
	* lib/target-supports.exp (check_powerpc_future_hw_available): New.
	(check_effective_target_powerpc_future_ok): New.

2019-05-31  Thomas De Schampheleire  <thomas.de_schampheleire@nokia.com>

	PR debug/86964
	* g++.dg/debug/dwarf2/fesd-any.C: Use
	-fno-eliminate-unused-debug-symbols.
	* g++.dg/debug/dwarf2/fesd-baseonly.C: Likewise.
	* g++.dg/debug/dwarf2/fesd-none.C: Likewise.
	* g++.dg/debug/dwarf2/fesd-reduced.C: Likewise.
	* g++.dg/debug/dwarf2/fesd-sys.C: Likewise.
	* g++.dg/debug/dwarf2/inline-var-1.C: Likewise.
	* g++.dg/debug/enum-2.C: Likewise.
	* gcc.dg/debug/dwarf2/fesd-any.c: Likewise.
	* gcc.dg/debug/dwarf2/fesd-baseonly.c: Likewise.
	* gcc.dg/debug/dwarf2/fesd-none.c: Likewise.
	* gcc.dg/debug/dwarf2/fesd-reduced.c: Likewise.
	* gcc.dg/debug/dwarf2/fesd-sys.c: Likewise.

2019-05-31  Jakub Jelinek  <jakub@redhat.com>

	PR tree-optimization/90671
	* gcc.dg/torture/pr90671.c: New test.

2019-05-31  Iain Sandoe  <iain@sandoe.co.uk>

	* g++.dg/cpp0x/pr84497.C: Require alias support.

2019-05-31  Iain Sandoe  <iain@sandoe.co.uk>

	* gcc.target/i386/falign-functions-3.c: Adjust align syntax
	and label for Darwin.
	* gcc.target/i386/attr-aligned-2.c: Adjust align syntax for
	Darwin.

2019-05-30  Sylvia Taylor  <sylvia.taylor@arm.com>

	* gcc.target/aarch64/sve/fabd_1.c: New.

2019-05-30  Iain Sandoe  <iain@sandoe.co.uk>

	* gcc.target/i386/pr86257.c: Require native TLS support.
	* gcc.target/i386/stack-prot-sym.c: Likewise.

2019-05-30  Paolo Carlini  <paolo.carlini@oracle.com>

	* g++.dg/cpp0x/alias-decl-18.C: Test location too.
	* g++.dg/cpp0x/udlit-nofunc-neg.C: Likewise.
	* g++.dg/parse/crash59.C: Likewise.
	* g++.dg/parse/error38.C: Likewise.
	* g++.dg/parse/error39.C: Likewise.
	* g++.dg/template/crash31.C: Likewise.
	* g++.dg/template/operator8.C: Likewise.
	* g++.dg/template/operator9.C: Likewise.

2019-05-29  Bill Schmidt  <wschmidt@linux.ibm.com>

	* gcc.target/powerpc/notoc-direct-1.c: New.
	* gcc.target/powerpc/pcrel-sibcall-1.c: New.

2019-05-29  Jakub Jelinek  <jakub@redhat.com>

	PR c++/90598
	* g++.dg/cpp0x/pr90598.C: New test.

2019-05-29  Thomas Koenig  <tkoenig@gcc.gnu.org>

	PR fortran/90539
	* gfortran.dg/internal_pack_21.f90: Adjust scan patterns.
	* gfortran.dg/internal_pack_22.f90: New test.
	* gfortran.dg/internal_pack_23.f90: New test.

2019-05-29  Jan Hubicka  <hubicka@ucw.cz>

	* tree-ssa/alias-access-spath-1.c: new testcase.

2019-05-29  Paolo Carlini  <paolo.carlini@oracle.com>

	PR c++/89875
	* g++.dg/cpp0x/decltype-pr66548.C: Remove xfail.
	* g++.dg/template/sizeof-template-argument.C: Adjust expected error.

2019-05-29  Alejandro Martinez  <alejandro.martinezvicente@arm.com>

	* gcc.target/aarch64/sve2/aarch64-sve2.exp: New file, regression
	driver for AArch64 SVE2.
	* gcc.target/aarch64/sve2/average_1.c: New test.
	* lib/target-supports.exp (check_effective_target_aarch64_sve2): New
	helper.
	(check_effective_target_aarch64_sve1_only): Likewise.
	(check_effective_target_aarch64_sve2_hw): Likewise.
	(check_effective_target_vect_avg_qi): Check for SVE1 only.

2019-05-29  Sam Tebbs  <sam.tebbs@arm.com>

	* gcc.target/aarch64/return_address_sign_b_1.c: New file.
	* gcc.target/aarch64/return_address_sign_b_2.c: New file.
	* gcc.target/aarch64/return_address_sign_b_3.c: New file.
	* gcc.target/aarch64/return_address_sign_b_exception.c: New file.
	* gcc.target/aarch64/return_address_sign_ab_exception.c: New file.
	* gcc.target/aarch64/return_address_sign_builtin.c: New file

2019-05-29  Jakub Jelinek  <jakub@redhat.com>

	* c-c++-common/gomp/lastprivate-conditional-2.c (foo): Don't expect
	sorry on lastprivate conditional on parallel for.
	* c-c++-common/gomp/lastprivate-conditional-3.c (foo): Add tests for
	lastprivate conditional warnings on parallel for constructs.
	* c-c++-common/gomp/lastprivate-conditional-4.c: New test.

	PR c/90628
	* c-c++-common/builtin-arith-overflow-3.c: New test.

	P1091R3 - Extending structured bindings to be more like var decls
	P1381R1 - Reference capture of structured bindings
	* g++.dg/cpp1z/decomp3.C (test): For static, expect only warning
	instead of error and only for c++17_down.  Add a thread_local test.
	(z2): Add a __thread test.
	* g++.dg/cpp2a/decomp1.C: New test.
	* g++.dg/cpp2a/decomp1-aux.cc: New file.
	* g++.dg/cpp2a/decomp2.C: New test.
	* g++.dg/cpp2a/decomp3.C: New test.

2019-05-29  Martin Liska  <mliska@suse.cz>

	PR testsuite/90657
	* gcc.dg/ipa/pr90555.c: Remove duplicite dg-compile.

2019-05-28  Bill Schmidt  <wschmidt@linux.ibm.com>

	* gcc.target/powerpc/localentry-detect-1.c: New file.

2019-05-28  Marek Polacek  <polacek@redhat.com>

	PR c++/90548 - ICE with generic lambda and empty pack.
	* g++.dg/cpp1y/lambda-generic-90548.C: New test.

2019-05-28  Alejandro Martinez  <alejandro.martinezvicente@arm.com>

	* gcc.target/aarch64/sve/mask_load_slp_1.c: New test for SLP
	vectorized masked loads.

2019-05-28  Jeff Law  <law@redhat.com>

	* gcc.target/sh/pr50749-qihisi-predec-3.c: Disable
	loop distribution.

2019-05-28  Segher Boessenkool  <segher@kernel.crashing.org>

	* gcc.target/powerpc/p9-dimode1.c: Don't restrict to -m64.  Check for
	all mtvsr*, not just mtvsrd.  Use "wa" instead of "wi" constraints.
	* gcc.target/powerpc/p9-dimode2.c: Ditto.

2019-05-28  Martin Liska  <mliska@suse.cz>

	PR ipa/90555
	* gcc.dg/ipa/pr90555.c: New test.

2019-05-28  Eric Botcazou  <ebotcazou@adacore.com>

	* gnat.dg/machine_attr1.ad[sb]: New test.

2019-05-28  Eric Botcazou  <ebotcazou@adacore.com>

	* gnat.dg/opt79.ad[sb]: New test.

2019-05-28  Eric Botcazou  <ebotcazou@adacore.com>

	* gnat.dg/specs/discr5.ads: New test.

2019-05-28  Eric Botcazou  <ebotcazou@adacore.com>

	* gnat.dg/prefetch1.ad[sb]: New test.

2019-05-27  Iain Sandoe  <iain@sandoe.co.uk>

	* gcc.target/i386/pr22076.c: Adjust options to
	match codegen expected by the scan-asms.

2019-05-27  Eric Botcazou  <ebotcazou@adacore.com>

	* gnat.dg/specs/array4.ads: New test.

2019-05-27  Christophe Lyon  <christophe.lyon@linaro.org>

	PR tree-optimization/88440
	* gcc.target/aarch64/sve/index_offset_1.c: Add
	-fno-tree-loop-distribute-patterns.
	* gcc.target/aarch64/sve/single_1.c: Likewise.
	* gcc.target/aarch64/sve/single_2.c: Likewise.
	* gcc.target/aarch64/sve/single_3.c: Likewise.
	* gcc.target/aarch64/sve/single_4.c: Likewise.
	* gcc.target/aarch64/sve/vec_init_1.c: Likewise.
	* gcc.target/aarch64/vect-fmovd-zero.c: Likewise.
	* gcc.target/aarch64/vect-fmovf-zero.c: Likewise.
	* gcc.target/arm/ivopts.c: Likewise.

2019-05-27  Richard Biener  <rguenther@suse.de>

	PR tree-optimization/90637
	* gcc.dg/gomp/pr90637.c: New testcase.

2019-05-27  Eric Botcazou  <ebotcazou@adacore.com>

	* gnat.dg/expect2.adb: New test.
	* gnat.dg/expect2_pkg.ads: New helper.

2019-05-27  Eric Botcazou  <ebotcazou@adacore.com>

	* gnat.dg/aliased2.adb: New test.

2019-05-27  Eric Botcazou  <ebotcazou@adacore.com>

	* gnat.dg/limited_with7.ad[sb]: New test.
	* gnat.dg/limited_with7_pkg.ads: New helper.

2019-05-27  Eric Botcazou  <ebotcazou@adacore.com>

	* gnat.dg/unchecked_convert13.adb: New test.

2019-05-27  Richard Biener  <rguenther@suse.de>

	PR testsuite/90615
	* gcc.dg/vect/costmodel/ppc/costmodel-vect-31b.c: Add
	-fno-tree-loop-distribute-patterns.
	* gcc.dg/vect/costmodel/ppc/costmodel-vect-33.c: Likewise.
	* gcc.dg/vect/costmodel/ppc/costmodel-vect-76a.c: Likewise.
	* gcc.dg/vect/costmodel/ppc/costmodel-vect-76b.c: Likewise.
	* gcc.dg/vect/costmodel/ppc/costmodel-vect-76c.c: Likewise.
	* gcc.target/powerpc/vsx-vectorize-1.c: Likewise.

2019-05-26  Iain Sandoe  <iain@sandoe.co.uk>

	* gcc.target/i386/pr39013-1.c: Adjust scan-asms for PIE to
	account for PIC code on Darwin.
	* gcc.target/i386/pr39013-2.c: Likewise.
	* gcc.target/i386/pr64317.c: Likewise.

2019-05-25  Iain Sandoe  <iain@sandoe.co.uk>

	* gcc.target/i386/pr59874-3.c: Use the spelling of popcnt
	expected for Darwin.

2019-05-25  Iain Sandoe  <iain@sandoe.co.uk>

	* gcc.target/i386/pr89261.c: Test that the alignment required
	by the test correctly produces the expected error on Darwin.

2019-05-25  Iain Sandoe  <iain@sandoe.co.uk>

	* gcc.target/i386/pr82659-3.c: Require alias support.

2019-05-25  Marek Polacek  <polacek@redhat.com>

	PR c++/90572 - wrong disambiguation in friend declaration.
	* g++.dg/cpp2a/typename16.C: New test.
	* g++.dg/parse/friend13.C: New test.

2019-05-24  Jakub Jelinek  <jakub@redhat.com>

	* c-c++-common/gomp/lastprivate-conditional-2.c (foo): Don't expect
	sorry for omp for.
	* c-c++-common/gomp/lastprivate-conditional-3.c: New test.

2019-05-24  Richard Biener  <rguenther@suse.de>

	PR testsuite/90607
	* gcc.dg/pr53265.c: Amend for new expected diagnostic.

2019-05-24  Jakub Jelinek  <jakub@redhat.com>

	PR tree-optimization/90106
	PR testsuite/90517
	* gcc.dg/cdce1.c: Don't scan-assembler, instead -fdump-tree-optimized
	and scan-tree-dump for tail call.
	* gcc.dg/cdce2.c: Likewise.

2019-05-24  Iain Sandoe  <iain@sandoe.co.uk>

	* gcc.target/i386/pconfig-1.c: Scan for the string in the generated
	code, not in comments or miscellaneous directives.
	* gcc.target/i386/pr18041-1.c: Likewise.
	* gcc.target/i386/pr18041-2.c: Likewise.
	* gcc.target/i386/wbinvd-1.c: Likewise.
	* gcc.target/i386/wbnoinvd-1.c: Likewise.
	* gcc.target/i386/pr66819-3.c: Specifically, check that there is no
	call to "bar".
	* gcc.target/i386/pr66819-4.c: Likewise.
	* gcc.target/i386/pr82662.c
	* gcc.target/i386/ptwrite2.c: Make the checks look for the specific
	destination register, don't try the m32 test on m64 targets.

2019-05-24  Iain Sandoe  <iain@sandoe.co.uk>

	* gcc.target/i386/pr67985-2.c: Adjust label checks for
	Darwin.
	* gcc.target/i386/pr77881.c: Likewise.

2019-05-24  Iain Sandoe  <iain@sandoe.co.uk>

	* gcc.target/i386/falign-functions-2.c: Skip for Darwin.
	* gcc.target/i386/pr70738-7.c: Likewise.
	* gcc.target/i386/pr24414.c: Likewise.

2019-05-23  Iain Sandoe  <iain@sandoe.co.uk>

	* lib/target-supports.exp (check_effective_target_mfentry): New.
	* gcc.target/i386/fentry-override.c: Require effective target mfentry.
	* gcc.target/i386/fentry.c: Likewise.
	* gcc.target/i386/fentryname1.c: Likewise.
	* gcc.target/i386/fentryname2.c: Likewise.
	* gcc.target/i386/fentryname3.c: Likewise.
	* gcc.target/i386/nop-mcount.c: Likewise.
	* gcc.target/i386/pr82699-2.c: Likewise.
	* gcc.target/i386/pr82699-4.c: Likewise.
	* gcc.target/i386/pr82699-5.c: Likewise.
	* gcc.target/i386/pr82699-6.c: Likewise.
	* gcc.target/i386/returninst1.c: Likewise.
	* gcc.target/i386/returninst2.c: Likewise.
	* gcc.target/i386/returninst3.c : Likewise.

2019-05-23  Bill Schmidt  <wschmidt@linux.ibm.com>

	* gcc.target/powerpc/localentry-1.c: New file.

2019-05-23  Uroš Bizjak  <ubizjak@gmail.com>

	PR target/90552
	* gcc.target/i386/pr90552.c: New test.

2019-05-23  Mark Eggleston  <mark.eggleston@codethink.com>

	* gfortran.dg/fmt_f_default_field_width_1.f90: Hide REAL(16) behind
	__GFC_REAL_16__.  Add -cpp to dg-options.
	* gfortran.dg/fmt_f_default_field_width_2.f90: Ditto.
	* gfortran.dg/fmt_f_default_field_width_3.f90: Ditto.
	* gfortran.dg/fmt_g_default_field_width_1.f90: Ditto.
	* gfortran.dg/fmt_g_default_field_width_2.f90: Ditto.
	* gfortran.dg/fmt_g_default_field_width_3.f90: Ditto.

2019-05-23  Bill Schmidt  <wschmidt@linux.ibm.com>

	* gcc.target/powerpc/cpu-future.c: New test.

2019-05-23  Richard Biener  <rguenther@suse.de>

	PR tree-optimization/88440
	* gcc.dg/tree-ssa/ldist-37.c: New testcase.
	* gcc.dg/tree-ssa/ldist-38.c: Likewise.
	* gcc.dg/vect/vect.exp: Add -fno-tree-loop-distribute-patterns.
	* gcc.dg/tree-ssa/ldist-37.c: Adjust.
	* gcc.dg/tree-ssa/ldist-38.c: Likewise.
	* g++.dg/tree-ssa/pr78847.C: Likewise.
	* gcc.dg/autopar/pr39500-1.c: Likewise.
	* gcc.dg/autopar/reduc-1char.c: Likewise.
	* gcc.dg/autopar/reduc-7.c: Likewise.
	* gcc.dg/tree-ssa/ivopts-lt-2.c: Likewise.
	* gcc.dg/tree-ssa/ivopts-lt.c: Likewise.
	* gcc.dg/tree-ssa/predcom-dse-1.c: Likewise.
	* gcc.dg/tree-ssa/predcom-dse-2.c: Likewise.
	* gcc.dg/tree-ssa/predcom-dse-3.c: Likewise.
	* gcc.dg/tree-ssa/predcom-dse-4.c: Likewise.
	* gcc.dg/tree-ssa/prefetch-7.c: Likewise.
	* gcc.dg/tree-ssa/prefetch-8.c: Likewise.
	* gcc.dg/tree-ssa/prefetch-9.c: Likewise.
	* gcc.dg/tree-ssa/scev-11.c: Likewise.
	* gcc.dg/vect/costmodel/i386/costmodel-vect-31.c: Likewise.
	* gcc.dg/vect/costmodel/i386/costmodel-vect-33.c: Likewise.
	* gcc.dg/vect/costmodel/x86_64/costmodel-vect-31.c: Likewise.
	* gcc.dg/vect/costmodel/x86_64/costmodel-vect-33.c: Likewise.
	* gcc.target/i386/pr30970.c: Likewise.
	* gcc.target/i386/vect-double-1.c: Likewise.
	* gcc.target/i386/vect-double-2.c: Likewise.
	* gcc.dg/tree-ssa/gen-vect-2.c: Likewise.
	* gcc.dg/tree-ssa/gen-vect-26.c: Likewise.
	* gcc.dg/tree-ssa/gen-vect-28.c: Likewise.
	* gcc.dg/tree-ssa/gen-vect-32.c: Likewise.
	* gfortran.dg/vect/vect-5.f90: Likewise.
	* gfortran.dg/vect/vect-8.f90: Likewise.

2019-05-23  Martin Liska  <mliska@suse.cz>

	PR sanitizer/90570
	* g++.dg/asan/pr90570.C: New test.

2019-05-23  Eric Botcazou  <ebotcazou@adacore.com>

	* gnat.dg/opt78.ad[sb]: New test.

2019-05-23  Iain Sandoe  <iain@sandoe.co.uk>

	PR rtl-optimisation/64895
	* gcc.target/i386/fuse-caller-save-rec.c: Remove XFAILs.
	* gcc.target/i386/fuse-caller-save.c: Likewise.
	* gcc.target/i386/fuse-caller-save-xmm.c: Adjust tests for
	PIC cases, remove XFAILs.

2019-05-23  Thomas Schwinge  <thomas@codesourcery.com>

	PR middle-end/90510
	* brig.dg/test/gimple/packed.hsail: Adjust.

2019-05-23  Jakub Jelinek  <jakub@redhat.com>

	* g++.dg/cpp2a/is-constant-evaluated8.C: New test.

2019-05-23  Hans-Peter Nilsson  <hp@axis.com>

	* gfortran.dg/dec_io_1.f90, gfortran.dg/dtio_1.f90,
	gfortran.dg/dtio_12.f90, gfortran.dg/fmt_en.f90,
	gfortran.dg/namelist_89.f90: Gate test on effective_target
	fd_truncate.

2019-05-22  David Malcolm  <dmalcolm@redhat.com>

	PR c++/90462
	* g++.dg/pr90462.C: New test.

2019-05-22  Marek Polacek  <polacek@redhat.com>

	* g++.dg/cpp1y/udlit-char-template-neg.C: Expect the error on a
	different line.  Check the column number too.

2019-05-22  Uroš Bizjak  <ubizjak@gmail.com>

	* gcc.target/i386/vect-signbitf.c (dg-final): Improve
	scan-assembler-not string to avoid false matching on 32bit targets.

2019-05-22  H.J. Lu  <hongjiu.lu@intel.com>

	PR target/88483
	* gcc.target/i386/stackalign/pr88483-1.c: New test.
	* gcc.target/i386/stackalign/pr88483-2.c: Likewise.

2019-05-22  Andrew Stubbs  <ams@codesourcery.com>

	* gfortran.dg/coarray_lock_7.f90: Fix output patterns.

2019-05-22  Mark Eggleston  <mark.eggleston@codethink.com>

	PR fortran/89100
	* gfortran.dg/fmt_f_default_field_width_1.f90: New test.
	* gfortran.dg/fmt_f_default_field_width_2.f90: New test.
	* gfortran.dg/fmt_f_default_field_width_3.f90: New test.
	* gfortran.dg/fmt_g_default_field_width_1.f90: New test.
	* gfortran.dg/fmt_g_default_field_width_2.f90: New test.
	* gfortran.dg/fmt_g_default_field_width_3.f90: New test.
	* gfortran.dg/fmt_i_default_field_width_1.f90: New test.
	* gfortran.dg/fmt_i_default_field_width_2.f90: New test.
	* gfortran.dg/fmt_i_default_field_width_3.f90: New test.

2019-05-22  Martin Liska  <mliska@suse.cz>

	PR testsuite/90564
	* gcc.target/powerpc/pr80315-1.c: Remove usage of quotes.
	* gcc.target/powerpc/pr80315-2.c: Likewise.
	* gcc.target/powerpc/pr80315-3.c: Likewise.
	* gcc.target/powerpc/pr80315-4.c: Likewise.

2019-05-22  Martin Liska  <mliska@suse.cz>

	PR testsuite/90564
	* gcc.target/powerpc/pr80315-1.c: Add one extra \ to escape brackets.
	* gcc.target/powerpc/pr80315-2.c: Likewise.
	* gcc.target/powerpc/pr80315-3.c: Likewise.
	* gcc.target/powerpc/pr80315-4.c: Likewise.

2019-05-22  Iain Sandoe  <iain@sandoe.co.uk>

	PR testsuite/27221
	* g++.dg/ext/alignof2.C: XFAIL for 32bit Darwin.

2019-05-22  Martin Liska  <mliska@suse.cz>

	PR lto/90500
	* gcc.target/i386/pr90500-1.c: Make the test-case valid now.

2019-05-22  Richard Biener  <rguenther@suse.de>

	* gcc.dg/tree-ssa/ssa-lim-13.c: New testcase.

2019-05-22  Alan Modra  <amodra@gmail.com>

	* gcc.target/powerpc/ppc32-abi-dfp-1.c: Don't use
	power mnemonics.
	* gcc.dg/vect/O3-pr70130.c: Disable default options
	added by check_vect_support_and_set_flags.
	* gcc.dg/vect/pr48765.c: Likewise.
	* gfortran.dg/vect/pr45714-b.f: Likewise.

2019-05-22  Hans-Peter Nilsson  <hp@axis.com>

	PR middle-end/90553
	* gcc.dg/torture/pr90553.c: New test.

2019-05-21  Paolo Carlini  <paolo.carlini@oracle.com>

	* g++.dg/cpp0x/udlit-tmpl-arg-neg2.C: Check locations too.
	* g++.dg/cpp0x/udlit-tmpl-parms-neg.C: Likewise.

2019-05-21  Paolo Carlini  <paolo.carlini@oracle.com>

	PR c++/67184
	PR c++/69445
	* g++.dg/other/final3.C: New.
	* g++.dg/other/final4.C: Likewise.
	* g++.dg/other/final5.C: Likewise.

2019-05-21  Marek Polacek  <polacek@redhat.com>

	DR 1940 - static_assert in anonymous unions.
	* g++.dg/DRs/dr1940.C: New test.

2019-05-21  Uroš Bizjak  <ubizjak@gmail.com>

	PR target/90547
	* gcc.target/i386/pr90547.c: New test.

2019-05-21  Rainer Orth  <ro@CeBiTec.Uni-Bielefeld.DE>

	* gcc.dg/Wattribute-alias.c: Pass emtpy arg to dg-require-ifunc.

	* gcc.c-torture/execute/20030125-1.c: Pass emtpy arg to dg-require-weak.

	* gcc.dg/torture/ftrapv-2.c: Pass empty arg to dg-require-fork.

	* gcc.target/i386/pr84723-1.c: Remove dg-require-ifunc.
	* gcc.target/i386/pr84723-2.c: Likewise.
	* gcc.target/i386/pr84723-3.c: Likewise.
	* gcc.target/i386/pr84723-4.c: Likewise.
	* gcc.target/i386/pr84723-5.c: Likewise.

2019-05-21  Iain Sandoe  <iain@sandoe.co.uk>

	PR testsuite/67958
	* gcc.target/i386/pr32219-1.c: Adjust scan-asms for Darwin, comment
	the differences.
	* gcc.target/i386/pr32219-2.c: Likewise.
	* gcc.target/i386/pr32219-3.c: Likewise.
	* gcc.target/i386/pr32219-4.c: Likewise.
	* gcc.target/i386/pr32219-5.c: Likewise.
	* gcc.target/i386/pr32219-6.c: Likewise.
	* gcc.target/i386/pr32219-7.c: Likewise.
	* gcc.target/i386/pr32219-8.c: Likewise.

2019-05-21  Iain Sandoe  <iain@sandoe.co.uk>

	PR target/63891
	* gcc.dg/darwin-weakimport-3.c: Adjust options and explain
	the reasons.

2019-05-21  Uroš Bizjak  <ubizjak@gmail.com>

	* gcc.target/i386/vect-signbitf.c: New test.

2019-05-21  Nathan Sidwell  <nathan@acm.org>

	* g++.dg/lookup/using53.C: Adjust diagnostic.

2019-05-21  Alan Modra  <amodra@gmail.com>

	PR target/90545
	* gcc.target/powerpc/fold-vec-splats-floatdouble.c: Correct comments
	and rename functions to suit parameters.

2019-05-21  Richard Biener  <rguenther@suse.de>

	PR middle-end/90510
	* gcc.target/i386/pr90510.c: New testcase.

2019-05-21  Martin Liska  <mliska@suse.cz>

	* gcc.target/i386/pr90500-1.c: Add missing '""'.
	* gcc.target/i386/pr90500-2.c: Likewise.

2019-05-21  Vladislav Ivanishin  <vlad@ispras.ru>

	* gcc.dg/uninit-28-gimple.c: New test.
	* gcc.dg/uninit-29-gimple.c: New test.
	* gcc.dg/uninit-30-gimple.c: New test.
	* gcc.dg/uninit-31-gimple.c: New test.

2019-05-21  Martin Liska  <mliska@suse.cz>

	* gcc.dg/pr90263.c: Add -O2.

2019-05-21  Martin Liska  <mliska@suse.cz>

	* gcc.target/powerpc/ppc64-abi-warn-1.c: Wrap a type.
	* gcc.target/powerpc/pr80315-1.c: Use new interval format.
	* gcc.target/powerpc/pr80315-2.c: Likewise.
	* gcc.target/powerpc/pr80315-3.c: Likewise.
	* gcc.target/powerpc/pr80315-4.c: Likewise.
	* gcc.target/powerpc/warn-lvsl-lvsr.c: Wrap builtin names.

2019-05-21  Martin Liska  <mliska@suse.cz>

	PR testsuite/90551
	* pr90263.c: Move from gcc.c-torture/compile
	into gcc.dg.

2019-05-20  Uroš Bizjak  <ubizjak@gmail.com>

	PR testsuite/90503
	* gcc.target/i386/pr22076.c (dg-options): Add -mno-sse2.
	Remove -flax-vector-conversions.
	(dg-additional-options): Remove.
	(test): Change to void.  Declare m0 and m1 as __m64 and
	cast initializer in a proper way.  Do not return result.
	(dg-final): Scan for 2 instances of movq.

2019-05-20  Marek Polacek  <polacek@redhat.com>

	CWG 2094 - volatile scalars are trivially copyable.
	PR c++/85679
	* g++.dg/ext/is_trivially_constructible1.C: Change the expected result
	for volatile int.
	* g++.dg/ext/is_trivially_copyable.C: New test.

2019-05-20  Marek Polacek  <polacek@redhat.com>

	* g++.dg/ext/utf8-2.C: Accept both "char" and "char8_t" in aka.

	* g++.dg/cpp2a/nontype-class17.C: New test.

	* g++.dg/lookup/strong-using2.C: New test.

2019-05-20  Jeff Law  <law@redhat.com>

	* gcc.dg/Wtype-limits-Wextra.c: Adjust expected output after
	recent diagnostic cleanups.

2019-05-20  Christophe Lyon  <christophe.lyon@linaro.org>

	PR tree-optimization/90106
	* gcc.dg/cdce3.c: Add hard_float effective target.

2019-05-20  Marc Glisse  <marc.glisse@inria.fr>

	* gcc.dg/torture/pta-ptrarith-3.c: Relax the matched pattern.

2019-05-20  Iain Sandoe  <iain@sandoe.co.uk>

	PR testsuite/58321
	* gcc.target/i386/memcpy-strategy-3.c: Adjust count for Darwin and
	add a comment as to the reason for the difference.
	* gcc.target/i386/memset-strategy-1.c: Likewise.

2019-05-20  Jonathan Wakely  <jwakely@redhat.com>

	PR c++/90532 Ensure __is_constructible(T[]) is false
	* g++.dg/ext/90532.C: New test.

2019-05-20  Jakub Jelinek  <jakub@redhat.com>

	* gcc.target/i386/avx512f-simd-1.c: New test.

2019-05-20  Christophe Lyon  <christophe.lyon@linaro.org>

	* gcc.target/aarch64/target_attr_10.c: Add quotes to expected
	error message.
	* gcc.target/arm/attr-neon-builtin-fail.c: Likewise.

2019-05-20  Martin Liska  <mliska@suse.cz>

	PR middle-end/90263
	* gcc.c-torture/compile/pr90263.c: New test.
	* lib/target-supports.exp: Add check_effective_target_glibc.

2019-05-20  Richard Biener  <rguenther@suse.de>

	PR testsuite/90518
	* gcc.dg/gimplefe-40.c: Restrict to targets with appropriate
	vector support.
	* gcc.dg/gimplefe-41.c: Likewise.

2019-05-19  Andrew Pinski  <apinski@marvell.com>

	PR pch/81721
	* g++.dg/pch/operator-1.C: New testcase.
	* g++.dg/pch/operator-1.Hs: New file.

2019-05-19  Paul Thomas  <pault@gcc.gnu.org>

	PR fortran/90498
	* gfortran.dg/associate_48.f90 : New test.

2019-05-19  Thomas Koenig  <tkoenig@gcc.gnu.org>

	PR fortran/78290
	* gfortran.dg/pr78290.f90: New test.

2019-05-19  Thomas Koenig  <tkoenig@gcc.gnu.org>

	PR fortran/88821
	* gfortran.dg/alloc_comp_auto_array_3.f90: Add -O0 to dg-options
	to make sure the test for internal_pack is retained.
	* gfortran.dg/assumed_type_2.f90: Split compile and run time
	tests into this and
	* gfortran.dg/assumed_type_2a.f90: New file.
	* gfortran.dg/c_loc_test_22.f90: Likewise.
	* gfortran.dg/contiguous_3.f90: Likewise.
	* gfortran.dg/internal_pack_11.f90: Likewise.
	* gfortran.dg/internal_pack_12.f90: Likewise.
	* gfortran.dg/internal_pack_16.f90: Likewise.
	* gfortran.dg/internal_pack_17.f90: Likewise.
	* gfortran.dg/internal_pack_18.f90: Likewise.
	* gfortran.dg/internal_pack_4.f90: Likewise.
	* gfortran.dg/internal_pack_5.f90: Add -O0 to dg-options
	to make sure the test for internal_pack is retained.
	* gfortran.dg/internal_pack_6.f90: Split compile and run time
	tests into this and
	* gfortran.dg/internal_pack_6a.f90: New file.
	* gfortran.dg/internal_pack_8.f90: Likewise.
	* gfortran.dg/missing_optional_dummy_6: Split compile and run time
	tests into this and
	* gfortran.dg/missing_optional_dummy_6a.f90: New file.
	* gfortran.dg/no_arg_check_2.f90: Split compile and run time tests
	into this and
	* gfortran.dg/no_arg_check_2a.f90: New file.
	* gfortran.dg/typebound_assignment_5.f90: Split compile and run time
	tests into this and
	* gfortran.dg/typebound_assignment_5a.f90: New file.
	* gfortran.dg/typebound_assignment_6.f90: Split compile and run time
	tests into this and
	* gfortran.dg/typebound_assignment_6a.f90: New file.
	* gfortran.dg/internal_pack_19.f90: New file.
	* gfortran.dg/internal_pack_20.f90: New file.
	* gfortran.dg/internal_pack_21.f90: New file.

2019-05-18  Iain Sandoe  <iain@sandoe.co.uk>

	* objc.dg/instancetype-0.m: New.

2019-05-17  Martin Sebor  <msebor@redhat.com>

	* gcc.dg/gcc_diag-11.c: Remove accidentally committed test.

	* g++.dg/overload/conv-op1.C: Adjust text of expected messages.
	* g++.dg/ubsan/pr63956.C: Same.
	* g++.old-deja/g++.pt/assign1.C: Same.

2019-05-17  Thomas Schwinge  <thomas@codesourcery.com>

	PR testsuite/89433
	* c-c++-common/goacc/routine-5.c: Update.
	* c-c++-common/goacc/routine-level-of-parallelism-1.c: Likewise.
	* c-c++-common/goacc/routine-level-of-parallelism-2.c: New file.

	PR testsuite/89433
	* c-c++-common/goacc/routine-2.c: Update, and move some test
	into...
	* c-c++-common/goacc/routine-level-of-parallelism-1.c: ... this
	new file.

	PR testsuite/89433
	* c-c++-common/goacc/classify-routine.c: Update.
	* gfortran.dg/goacc/classify-routine.f95: Likewise.

2019-05-16  Martin Sebor  <msebor@redhat.com>

	* c-c++-common/Wbool-operation-1.c: Adjust text of expected diagnostics.
	* c-c++-common/Wvarargs-2.c: Same.
	* c-c++-common/Wvarargs.c: Same.
	* c-c++-common/pr51768.c: Same.
	* c-c++-common/tm/inline-asm.c: Same.
	* c-c++-common/tm/safe-1.c: Same.
	* g++.dg/asm-qual-1.C: Same.
	* g++.dg/asm-qual-3.C: Same.
	* g++.dg/conversion/dynamic1.C: Same.
	* g++.dg/cpp0x/constexpr-89599.C: Same.
	* g++.dg/cpp0x/constexpr-cast.C: Same.
	* g++.dg/cpp0x/constexpr-shift1.C: Same.
	* g++.dg/cpp0x/lambda/lambda-conv11.C: Same.
	* g++.dg/cpp0x/nullptr04.C: Same.
	* g++.dg/cpp0x/static_assert12.C: Same.
	* g++.dg/cpp0x/static_assert8.C: Same.
	* g++.dg/cpp1y/lambda-conv1.C: Same.
	* g++.dg/cpp1y/pr79393-3.C: Same.
	* g++.dg/cpp1y/static_assert1.C: Same.
	* g++.dg/cpp1z/constexpr-if4.C: Same.
	* g++.dg/cpp1z/constexpr-if5.C: Same.
	* g++.dg/cpp1z/constexpr-if9.C: Same.
	* g++.dg/eh/goto2.C: Same.
	* g++.dg/eh/goto3.C: Same.
	* g++.dg/expr/static_cast8.C: Same.
	* g++.dg/ext/flexary5.C: Same.
	* g++.dg/ext/utf-array-short-wchar.C: Same.
	* g++.dg/ext/utf-array.C: Same.
	* g++.dg/ext/utf8-2.C: Same.
	* g++.dg/gomp/loop-4.C: Same.
	* g++.dg/gomp/macro-4.C: Same.
	* g++.dg/gomp/udr-1.C: Same.
	* g++.dg/init/initializer-string-too-long.C: Same.
	* g++.dg/other/offsetof9.C: Same.
	* g++.dg/ubsan/pr63956.C: Same.
	* g++.dg/warn/Wbool-operation-1.C: Same.
	* g++.dg/warn/Wtype-limits-Wextra.C: Same.
	* g++.dg/warn/Wtype-limits.C: Same.
	* g++.dg/wrappers/pr88680.C: Same.
	* g++.old-deja/g++.mike/eh55.C: Same.
	* gcc.dg/Wsign-compare-1.c: Same.
	* gcc.dg/Wtype-limits-Wextra.c: Same.
	* gcc.dg/Wtype-limits.c: Same.
	* gcc.dg/Wunknownprag.c: Same.
	* gcc.dg/Wunsuffixed-float-constants-1.c: Same.
	* gcc.dg/asm-6.c: Same.
	* gcc.dg/asm-qual-1.c: Same.
	* gcc.dg/cast-1.c: Same.
	* gcc.dg/cast-2.c: Same.
	* gcc.dg/cast-3.c: Same.
	* gcc.dg/cpp/source_date_epoch-2.c: Same.
	* gcc.dg/debug/pr85252.c: Same.
	* gcc.dg/dfp/cast-bad.c: Same.
	* gcc.dg/format/gcc_diag-1.c: Same.
	* gcc.dg/format/gcc_diag-11.c: Same.
	* gcc.dg/gcc_diag-11.c: Same.
	* gcc.dg/gnu-cond-expr-2.c: Same.
	* gcc.dg/gnu-cond-expr-3.c: Same.
	* gcc.dg/gomp/macro-4.c: Same.
	* gcc.dg/init-bad-1.c: Same.
	* gcc.dg/init-bad-2.c: Same.
	* gcc.dg/init-bad-3.c: Same.
	* gcc.dg/pr27528.c: Same.
	* gcc.dg/pr48552-1.c: Same.
	* gcc.dg/pr48552-2.c: Same.
	* gcc.dg/pr59846.c: Same.
	* gcc.dg/pr61096-1.c: Same.
	* gcc.dg/pr8788-1.c: Same.
	* gcc.dg/pr90082.c: Same.
	* gcc.dg/simd-2.c: Same.
	* gcc.dg/spellcheck-params-2.c: Same.
	* gcc.dg/spellcheck-params.c: Same.
	* gcc.dg/strlenopt-49.c: Same.
	* gcc.dg/tm/pr52141.c: Same.
	* gcc.dg/torture/pr51106-1.c: Same.
	* gcc.dg/torture/pr51106-2.c: Same.
	* gcc.dg/utf-array-short-wchar.c: Same.
	* gcc.dg/utf-array.c: Same.
	* gcc.dg/utf8-2.c: Same.
	* gcc.dg/warn-sprintf-no-nul.c: Same.
	* gcc.target/i386/asm-flag-0.c: Same.
	* gcc.target/i386/inline_error.c: Same.
	* gcc.target/i386/pr30848.c: Same.
	* gcc.target/i386/pr39082-1.c: Same.
	* gcc.target/i386/pr39678.c: Same.
	* gcc.target/i386/pr57756.c: Same.
	* gcc.target/i386/pr68843-1.c: Same.
	* gcc.target/i386/pr79804.c: Same.
	* gcc.target/i386/pr82673.c: Same.
	* obj-c++.dg/class-protocol-1.mm: Same.
	* obj-c++.dg/exceptions-3.mm: Same.
	* obj-c++.dg/exceptions-4.mm: Same.
	* obj-c++.dg/exceptions-5.mm: Same.
	* obj-c++.dg/exceptions-6.mm: Same.
	* obj-c++.dg/method-12.mm: Same.
	* obj-c++.dg/method-13.mm: Same.
	* obj-c++.dg/method-6.mm: Same.
	* obj-c++.dg/method-7.mm: Same.
	* obj-c++.dg/method-9.mm: Same.
	* obj-c++.dg/method-lookup-1.mm: Same.
	* obj-c++.dg/proto-lossage-4.mm: Same.
	* obj-c++.dg/protocol-qualifier-2.mm: Same.
	* objc.dg/call-super-2.m: Same.
	* objc.dg/class-protocol-1.m: Same.
	* objc.dg/desig-init-1.m: Same.
	* objc.dg/exceptions-3.m: Same.
	* objc.dg/exceptions-4.m: Same.
	* objc.dg/exceptions-5.m: Same.
	* objc.dg/exceptions-6.m: Same.
	* objc.dg/method-19.m: Same.
	* objc.dg/method-2.m: Same.
	* objc.dg/method-5.m: Same.
	* objc.dg/method-6.m: Same.
	* objc.dg/method-7.m: Same.
	* objc.dg/method-lookup-1.m: Same.
	* objc.dg/proto-hier-1.m: Same.
	* objc.dg/proto-lossage-4.m: Same.

2019-05-17  Dragan Mladjenovic  <dmladjenovic@wavecomp.com>

	* g++.dg/eh/o32-fp.C: New.
	* gcc.target/mips/dwarfregtable-1.c: New.
	* gcc.target/mips/dwarfregtable-2.c: New.
	* gcc.target/mips/dwarfregtable-3.c: New.
	* gcc.target/mips/dwarfregtable-4.c: New.
	* gcc.target/mips/dwarfregtable.h: New.

2019-05-17  H.J. Lu  <hongjiu.lu@intel.com>

	* gcc.target/x86_64/abi/test_varargs-m128.c: New file.
	* gcc.target/x86_64/abi/avx/test_varargs-m256.c: Likewise.
	* gcc.target/x86_64/abi/avx512f/test_varargs-m512.c: Likewise.

2019-05-17  H.J. Lu  <hongjiu.lu@intel.com>

	PR target/90497
	* gcc.target/i386/pr90497-1.c: New test.
	* gcc.target/i386/pr90497-2.c: Likewise.

2019-05-17  Robin Dapp  <rdapp@linux.ibm.com>

	* gcc.target/s390/global-array-element-pic.c: Add -march=z900.
	* gcc.target/s390/global-array-element-pic2.c: New test for z10+.

2019-05-17  Richard Biener  <rguenther@suse.de>

	* gcc.dg/gimplefe-41.c: New testcase.

2019-05-17  Jun Ma  <JunMa@linux.alibaba.com>

	PR tree-optimization/90106
	* gcc.dg/cdce3.c: New test.

2019-05-17  Andreas Krebbel  <krebbel@linux.ibm.com>

	* gcc.target/s390/zvector/vec-sldw.c: New test.

2019-05-17  Martin Liska  <mliska@suse.cz>

	PR middle-end/90478
	* gcc.dg/tree-ssa/pr90478-2.c: Remove.

2019-05-16  Jakub Jelinek  <jakub@redhat.com>

	* gcc.dg/vect/vect-simd-1.c: New test.
	* gcc.dg/vect/vect-simd-2.c: New test.
	* gcc.dg/vect/vect-simd-3.c: New test.
	* gcc.dg/vect/vect-simd-4.c: New test.

2019-05-16  Martin Liska  <mliska@suse.cz>

	PR lto/90500
	* gcc.target/i386/pr90500-1.c: New test.
	* gcc.target/i386/pr90500-2.c: New test.

2019-05-16  Vladislav Ivanishin  <vlad@ispras.ru>

	PR tree-optimization/90394
	* gcc.dg/uninit-pr90394-1-gimple.c: New test.
	* gcc.dg/uninit-pr90394.c: New test.

2019-05-16  Richard Biener  <rguenther@suse.de>

	PR testsuite/90502
	* gcc.dg/tree-ssa/vector-6.c: Adjust for half of the
	transforms happening earlier now.

2019-05-16  Iain Sandoe  <iain@sandoe.co.uk>

	* lib/target-supports.exp (check_effective_target_cet): Add the
	-fcf-protection flag to the build conditions.

2019-05-16  Jun Ma  <JunMa@linux.alibaba.com>

	PR tree-optimization/90106
	* gcc.dg/cdce1.c: Check tailcall code generation after cdce pass.
	* gcc.dg/cdce2.c: Likewise.

2019-05-16  Richard Biener  <rguenther@suse.de>

	PR tree-optimization/90424
	* g++.target/i386/pr90424-1.C: New testcase.
	* g++.target/i386/pr90424-2.C: Likewise.

2019-05-16  Richard Biener  <rguenther@suse.de>

	* gcc.dg/gimplefe-40.c: Amend again.

2019-05-15  Cherry Zhang  <cherryyz@google.com>

	* go.test/test/nilptr2.go: Change use function to actually do
	something.

2019-05-16  Jakub Jelinek  <jakub@redhat.com>

	PR middle-end/90478
	* gcc.dg/tree-ssa/pr90478.c: Add empty dg-options.  Use long long type
	instead of long.

	* c-c++-common/gomp/simd8.c: New test.

2019-05-15  Marek Polacek  <polacek@redhat.com>

	CWG 2096 - constraints on literal unions.
	* g++.dg/cpp0x/literal-type1.C: New test.

2019-05-15  Janne Blomqvist  <jb@gcc.gnu.org>

	PR fortran/90461
	* gfortran.dg/open_errors_2.f90: Add -std=f2008, adjust line number.
	* gfortran.dg/open_errors_3.f90: New test.

2019-05-15  H.J. Lu  <hongjiu.lu@intel.com>

	PR target/89021
	* gcc.target/i386/mmx-vals.h: New file.
	* gcc.target/i386/sse2-mmx-2.c: Likewise.
	* gcc.target/i386/sse2-mmx-3.c: Likewise.
	* gcc.target/i386/sse2-mmx-4.c: Likewise.
	* gcc.target/i386/sse2-mmx-5.c: Likewise.
	* gcc.target/i386/sse2-mmx-6.c: Likewise.
	* gcc.target/i386/sse2-mmx-7.c: Likewise.
	* gcc.target/i386/sse2-mmx-8.c: Likewise.
	* gcc.target/i386/sse2-mmx-9.c: Likewise.
	* gcc.target/i386/sse2-mmx-10.c: Likewise.
	* gcc.target/i386/sse2-mmx-11.c: Likewise.
	* gcc.target/i386/sse2-mmx-12.c: Likewise.
	* gcc.target/i386/sse2-mmx-13.c: Likewise.
	* gcc.target/i386/sse2-mmx-14.c: Likewise.
	* gcc.target/i386/sse2-mmx-15.c: Likewise.
	* gcc.target/i386/sse2-mmx-16.c: Likewise.
	* gcc.target/i386/sse2-mmx-17.c: Likewise.
	* gcc.target/i386/sse2-mmx-18a.c: Likewise.
	* gcc.target/i386/sse2-mmx-18b.c: Likewise.
	* gcc.target/i386/sse2-mmx-18c.c: Likewise.
	* gcc.target/i386/sse2-mmx-19a.c: Likewise.
	* gcc.target/i386/sse2-mmx-18b.c: Likewise.
	* gcc.target/i386/sse2-mmx-19c.c: Likewise.
	* gcc.target/i386/sse2-mmx-19d.c: Likewise.
	* gcc.target/i386/sse2-mmx-19e.c: Likewise.
	* gcc.target/i386/sse2-mmx-20.c: Likewise.
	* gcc.target/i386/sse2-mmx-21.c: Likewise.
	* gcc.target/i386/sse2-mmx-22.c: Likewise.
	* gcc.target/i386/sse2-mmx-cvtpi2ps.c: Likewise.
	* gcc.target/i386/sse2-mmx-cvtps2pi.c: Likewise.
	* gcc.target/i386/sse2-mmx-cvttps2pi.c: Likewise.
	* gcc.target/i386/sse2-mmx-maskmovq.c: Likewise.
	* gcc.target/i386/sse2-mmx-packssdw.c: Likewise.
	* gcc.target/i386/sse2-mmx-packsswb.c: Likewise.
	* gcc.target/i386/sse2-mmx-packuswb.c: Likewise.
	* gcc.target/i386/sse2-mmx-paddb.c: Likewise.
	* gcc.target/i386/sse2-mmx-paddd.c: Likewise.
	* gcc.target/i386/sse2-mmx-paddq.c: Likewise.
	* gcc.target/i386/sse2-mmx-paddsb.c: Likewise.
	* gcc.target/i386/sse2-mmx-paddsw.c: Likewise.
	* gcc.target/i386/sse2-mmx-paddusb.c: Likewise.
	* gcc.target/i386/sse2-mmx-paddusw.c: Likewise.
	* gcc.target/i386/sse2-mmx-paddw.c: Likewise.
	* gcc.target/i386/sse2-mmx-pand.c: Likewise.
	* gcc.target/i386/sse2-mmx-pandn.c: Likewise.
	* gcc.target/i386/sse2-mmx-pavgb.c: Likewise.
	* gcc.target/i386/sse2-mmx-pavgw.c: Likewise.
	* gcc.target/i386/sse2-mmx-pcmpeqb.c: Likewise.
	* gcc.target/i386/sse2-mmx-pcmpeqd.c: Likewise.
	* gcc.target/i386/sse2-mmx-pcmpeqw.c: Likewise.
	* gcc.target/i386/sse2-mmx-pcmpgtb.c: Likewise.
	* gcc.target/i386/sse2-mmx-pcmpgtd.c: Likewise.
	* gcc.target/i386/sse2-mmx-pcmpgtw.c: Likewise.
	* gcc.target/i386/sse2-mmx-pextrw.c: Likewise.
	* gcc.target/i386/sse2-mmx-pinsrw.c: Likewise.
	* gcc.target/i386/sse2-mmx-pmaddwd.c: Likewise.
	* gcc.target/i386/sse2-mmx-pmaxsw.c: Likewise.
	* gcc.target/i386/sse2-mmx-pmaxub.c: Likewise.
	* gcc.target/i386/sse2-mmx-pminsw.c: Likewise.
	* gcc.target/i386/sse2-mmx-pminub.c: Likewise.
	* gcc.target/i386/sse2-mmx-pmovmskb.c: Likewise.
	* gcc.target/i386/sse2-mmx-pmulhuw.c: Likewise.
	* gcc.target/i386/sse2-mmx-pmulhw.c: Likewise.
	* gcc.target/i386/sse2-mmx-pmullw.c: Likewise.
	* gcc.target/i386/sse2-mmx-pmuludq.c: Likewise.
	* gcc.target/i386/sse2-mmx-por.c: Likewise.
	* gcc.target/i386/sse2-mmx-psadbw.c: Likewise.
	* gcc.target/i386/sse2-mmx-pshufw.c: Likewise.
	* gcc.target/i386/sse2-mmx-pslld.c: Likewise.
	* gcc.target/i386/sse2-mmx-pslldi.c: Likewise.
	* gcc.target/i386/sse2-mmx-psllq.c: Likewise.
	* gcc.target/i386/sse2-mmx-psllqi.c: Likewise.
	* gcc.target/i386/sse2-mmx-psllw.c: Likewise.
	* gcc.target/i386/sse2-mmx-psllwi.c: Likewise.
	* gcc.target/i386/sse2-mmx-psrad.c: Likewise.
	* gcc.target/i386/sse2-mmx-psradi.c: Likewise.
	* gcc.target/i386/sse2-mmx-psraw.c: Likewise.
	* gcc.target/i386/sse2-mmx-psrawi.c: Likewise.
	* gcc.target/i386/sse2-mmx-psrld.c: Likewise.
	* gcc.target/i386/sse2-mmx-psrldi.c: Likewise.
	* gcc.target/i386/sse2-mmx-psrlq.c: Likewise.
	* gcc.target/i386/sse2-mmx-psrlqi.c: Likewise.
	* gcc.target/i386/sse2-mmx-psrlw.c: Likewise.
	* gcc.target/i386/sse2-mmx-psrlwi.c: Likewise.
	* gcc.target/i386/sse2-mmx-psubb.c: Likewise.
	* gcc.target/i386/sse2-mmx-psubd.c: Likewise.
	* gcc.target/i386/sse2-mmx-psubq.c: Likewise.
	* gcc.target/i386/sse2-mmx-psubusb.c: Likewise.
	* gcc.target/i386/sse2-mmx-psubusw.c: Likewise.
	* gcc.target/i386/sse2-mmx-psubw.c: Likewise.
	* gcc.target/i386/sse2-mmx-punpckhbw.c: Likewise.
	* gcc.target/i386/sse2-mmx-punpckhdq.c: Likewise.
	* gcc.target/i386/sse2-mmx-punpckhwd.c: Likewise.
	* gcc.target/i386/sse2-mmx-punpcklbw.c: Likewise.
	* gcc.target/i386/sse2-mmx-punpckldq.c: Likewise.
	* gcc.target/i386/sse2-mmx-punpcklwd.c: Likewise.
	* gcc.target/i386/sse2-mmx-pxor.c: Likewise.

2019-05-15  H.J. Lu  <hongjiu.lu@intel.com>

	PR target/89021
	* config/i386/i386-builtins.c (bdesc_tm): Enable MMX intrinsics
	with SSE2.

2019-05-15  H.J. Lu  <hongjiu.lu@intel.com>

	PR target/89021
	* gcc.target/i386/pr82483-1.c: Error only on ia32.
	* gcc.target/i386/pr82483-2.c: Likewise.

2019-05-15  Martin Liska  <mliska@suse.cz>

	PR middle-end/90478
	* gcc.dg/tree-ssa/pr90478-2.c: New test.
	* gcc.dg/tree-ssa/pr90478.c: New test.

2019-05-15  Richard Biener  <rguenther@suse.de>

	* gcc.dg/gimplefe-40.c: Amend.

2019-05-15  Iain Sandoe  <iain@sandoe.co.uk>

	* lib/target-supports.exp
	(check_effective_target_powerpc_p8vector_ok): No support for Darwin.
	(check_effective_target_powerpc_p9vector_ok): Likewise.
	(check_effective_target_powerpc_float128_sw_ok): Likewise.
	(check_effective_target_powerpc_float128_hw_ok): Likewise.
	(check_effective_target_powerpc_vsx_ok): Likewise.
	* gcc.target/powerpc/bfp/bfp.exp: Don't try to run this for Darwin.
	* gcc.target/powerpc/dfp/dfp.exp: Likewise.

2019-05-15  Iain Sandoe  <iain@sandoe.co.uk>

	* gcc.dg/pr87600.h: Add __POWERPC__ as an alternate test
	for PowerPC platforms.

2019-05-15  Iain Sandoe  <iain@sandoe.co.uk>

	PR target/82920
	* g++.dg/cet-notrack-1.C: Adjust scan assembler for Darwin.
	* gcc.target/i386/cet-notrack-5a.c: Likewise.
	* gcc.target/i386/cet-notrack-5b.c: Likewise.
	* gcc.target/i386/cet-notrack-6b.c: Likewise.
	* gcc.target/i386/cet-notrack-icf-1.c: Likewise.
	* gcc.target/i386/cet-notrack-icf-2.c: Likewise.
	* gcc.target/i386/cet-notrack-icf-3.c: Likewise.
	* gcc.target/i386/cet-notrack-icf-4.c: Likewise.
	* gcc.target/i386/cet-sjlj-3.c: Likewise.
	* gcc.target/i386/cet-sjlj-5.c: Likewise.

2019-05-14  Marek Polacek  <polacek@redhat.com>

	PR c++/68918
	* g++.dg/cpp0x/decltype71.C: New test.

	PR c++/70156
	* g++.dg/init/static5.C: New test.

2019-05-14  Iain Sandoe  <iain@sandoe.co.uk>

	PR target/82920
	* gcc.target/i386/cet-sjlj-6b.c: Require effective target x32.
	* gcc.target/i386/pr52146.c: Likewise.
	* gcc.target/i386/pr52698.c: Likewise.
	* gcc.target/i386/pr52857-1.c: Likewise.
	* gcc.target/i386/pr52857-2.c: Likewise.
	* gcc.target/i386/pr52876.c: Likewise.
	* gcc.target/i386/pr53698.c: Likewise.
	* gcc.target/i386/pr54157.c: Likewise.
	* gcc.target/i386/pr55049-1.c: Likewise.
	* gcc.target/i386/pr55093.c: Likewise.
	* gcc.target/i386/pr55116-1.c: Likewise.
	* gcc.target/i386/pr55116-2.c: Likewise.
	* gcc.target/i386/pr55597.c: Likewise.
	* gcc.target/i386/pr59929.c: Likewise.
	* gcc.target/i386/pr66470.c: Likewise.

2019-05-14  Rainer Orth  <ro@CeBiTec.Uni-Bielefeld.DE>

	* gcc.dg/atomic/c11-atomic-exec-4.c: Simplify triplet to
	*-*-solaris2*.
	* gcc.dg/atomic/c11-atomic-exec-5.c: Likewise.
	* gcc.dg/c99-math-double-1.c: Likewise.
	* gcc.dg/c99-math-float-1.c: Likewise.
	* gcc.dg/c99-math-long-double-1.c: Likewise.
	* gcc.misc-tests/linkage.exp: Simplify triplet to
	x86_64-*-solaris2*.

	* gcc.target/i386/mcount_pic.c: Remove *-*-solaris2.10* && !gld
	xfail.
	* gcc.target/i386/pr63620.c: Likewise.

	* lib/target-supports.exp (check_sse_os_support_available): Remove
	Solaris 9/x86 workaround.

2019-05-14  Richard Biener  <rguenther@suse.de>

	* gcc.dg/gimplefe-40.c: New testcase.

2019-05-14  Paolo Carlini  <paolo.carlini@oracle.com>

	PR preprocessor/90382
	* g++.dg/diagnostic/trailing1.C: New test.

2019-05-14  marxin  <mliska@suse.cz>

	PR middle-end/90340
	* gcc.dg/tree-ssa/pr90340-2.c: Add case-values-threshold
	param.

2019-05-14  Richard Biener  <rguenther@suse.de>
	    H.J. Lu  <hongjiu.lu@intel.com>

	PR tree-optimization/88828
	* gcc.target/i386/pr88828-1.c: New test.
	* gcc.target/i386/pr88828-1a.c: Likewise.
	* gcc.target/i386/pr88828-1b.c: Likewise.
	* gcc.target/i386/pr88828-1c.c: Likewise.
	* gcc.target/i386/pr88828-4a.c: Likewise.
	* gcc.target/i386/pr88828-4b.c: Likewise.
	* gcc.target/i386/pr88828-5a.c: Likewise.
	* gcc.target/i386/pr88828-5b.c: Likewise.
	* gcc.target/i386/pr88828-7.c: Likewise.
	* gcc.target/i386/pr88828-7a.c: Likewise.
	* gcc.target/i386/pr88828-7b.c: Likewise.
	* gcc.target/i386/pr88828-8.c: Likewise.
	* gcc.target/i386/pr88828-8a.c: Likewise.
	* gcc.target/i386/pr88828-8b.c: Likewise.
	* gcc.target/i386/pr88828-9.c: Likewise.
	* gcc.target/i386/pr88828-9a.c: Likewise.
	* gcc.target/i386/pr88828-9b.c: Likewise.

2019-05-14  Przemyslaw Wirkus  <przemyslaw.wirkus@arm.com\>

	* gcc.target/aarch64/signbitv4sf.c: New test.
	* gcc.target/aarch64/signbitv2sf.c: New test.

2019-05-13  Jonathan Wakely  <jwakely@redhat.com>

	* g++.dg/cpp0x/Wattributes1.C: Adjust dg-error line number to fix
	regression, by matching a note on any line.
	* g++.dg/cpp0x/Wattributes2.C: Add another copy that checks the
	correct line number is matched without depending on a library header.

2019-05-13  Richard Biener  <rguenther@suse.de>

	PR tree-optimization/90402
	* gcc.dg/torture/pr90402-1.c: New testcase.

2019-05-12  Iain Sandoe  <iain@sandoe.co.uk>
	    Dominique d'Humieres  <dominiq@gcc.gnu.org>

	PR target/82920
	* gcc.target/i386/indirect-thunk-1.c: Adjust scan-asms for Darwin,
	do not use -fno-pic on Darwin.
	* gcc.target/i386/indirect-thunk-2.c: Likewise.
	* gcc.target/i386/indirect-thunk-3.c: Likewise.
	* gcc.target/i386/indirect-thunk-4.c: Likewise.
	* gcc.target/i386/indirect-thunk-7.c: Likewise.
	* gcc.target/i386/indirect-thunk-attr-1.c: Likewise.
	* gcc.target/i386/indirect-thunk-attr-2.c: Likewise.
	* gcc.target/i386/indirect-thunk-attr-3.c: Likewise.
	* gcc.target/i386/indirect-thunk-attr-4.c: Likewise.
	* gcc.target/i386/indirect-thunk-attr-5.c: Likewise.
	* gcc.target/i386/indirect-thunk-attr-6.c: Likewise.
	* gcc.target/i386/indirect-thunk-attr-7.c: Likewise.
	* gcc.target/i386/indirect-thunk-attr-8.c: Likewise.
	* gcc.target/i386/indirect-thunk-extern-1.c: Likewise.
	* gcc.target/i386/indirect-thunk-extern-2.c: Likewise.
	* gcc.target/i386/indirect-thunk-extern-3.c: Likewise.
	* gcc.target/i386/indirect-thunk-extern-4.c: Likewise.
	* gcc.target/i386/indirect-thunk-extern-7.c: Likewise.
	* gcc.target/i386/indirect-thunk-inline-1.c: Likewise.
	* gcc.target/i386/indirect-thunk-inline-2.c: Likewise.
	* gcc.target/i386/indirect-thunk-inline-3.c: Likewise.
	* gcc.target/i386/indirect-thunk-inline-4.c: Likewise.
	* gcc.target/i386/indirect-thunk-inline-7.c: Likewise.
	* gcc.target/i386/indirect-thunk-register-1.c: Likewise.
	* gcc.target/i386/indirect-thunk-register-2.c: Likewise.
	* gcc.target/i386/indirect-thunk-register-3.c: Likewise.
	* gcc.target/i386/indirect-thunk-register-4.c: Likewise.
	* gcc.target/i386/ret-thunk-1.c: Likewise.
	* gcc.target/i386/ret-thunk-10.c: Likewise.
	* gcc.target/i386/ret-thunk-11.c: Likewise.
	* gcc.target/i386/ret-thunk-12.c: Likewise.
	* gcc.target/i386/ret-thunk-13.c: Likewise.
	* gcc.target/i386/ret-thunk-14.c: Likewise.
	* gcc.target/i386/ret-thunk-15.c: Likewise.
	* gcc.target/i386/ret-thunk-16.c: Likewise.
	* gcc.target/i386/ret-thunk-2.c: Likewise.
	* gcc.target/i386/ret-thunk-22.c: Likewise.
	* gcc.target/i386/ret-thunk-23.c: Likewise.
	* gcc.target/i386/ret-thunk-24.c: Likewise.
	* gcc.target/i386/ret-thunk-3.c: Likewise.
	* gcc.target/i386/ret-thunk-4.c: Likewise.
	* gcc.target/i386/ret-thunk-5.c: Likewise.
	* gcc.target/i386/ret-thunk-6.c: Likewise.
	* gcc.target/i386/ret-thunk-7.c: Likewise.
	* gcc.target/i386/ret-thunk-8.c: Likewise.
	* gcc.target/i386/ret-thunk-9.c: Likewise.

2019-05-11  Iain Sandoe  <iain@sandoe.co.uk>

	PR testsuite/81058
	* gcc.target/i386/avx512bw-vpmovswb-1.c: Use regular data section
	for variables on Darwin, rather than common.
	* gcc.target/i386/avx512bw-vpmovuswb-1.c: Likewise.
	* gcc.target/i386/avx512bw-vpmovwb-1.c: Likewise.

2019-05-11  Paolo Carlini  <paolo.carlini@oracle.com>

	* g++.dg/cpp2a/multiple-deleted-destroying-delete-error-1.C: New.
	* g++.dg/cpp2a/multiple-deleted-destroying-delete-error-2.C: Likewise.

2019-05-10  Thomas Koenig  <tkoenig@gcc.gnu.org>

	PR fortran/61968
	* gfortran.dg/assumed_type_10.f90: New test case.
	* gfortran.dg/assumed_type_11.f90: New test case.

2019-05-10  Iain Sandoe  <iain@sandoe.co.uk>

	* gcc.target/x86_64/abi/avx512f/abi-avx512f.exp: Darwin is
	now tested.
	* gcc.target/x86_64/abi/avx512f/asm-support-darwin.s: New.

2019-05-10  Paolo Carlini  <paolo.carlini@oracle.com>

	* g++.dg/diagnostic/main1.C: New.

2019-05-10  Marek Polacek  <polacek@redhat.com>

	PR c++/78010 - bogus -Wsuggest-override warning on final function.
	* g++.dg/warn/Wsuggest-override-2.C: New test.

2019-05-10  Jakub Jelinek  <jakub@redhat.com>

	PR tree-optimization/90385
	* gfortran.dg/pr90385.f90: New test.

	PR c++/90383
	* g++.dg/cpp1y/constexpr-90383-1.C: New test.
	* g++.dg/cpp1y/constexpr-90383-2.C: New test.

2019-05-10  Paul Thomas  <pault@gcc.gnu.org>

	PR fortran/90093
	* gfortran.dg/ISO_Fortran_binding_12.f90: New test.
	* gfortran.dg/ISO_Fortran_binding_12.c: Supplementary code.

	PR fortran/90352
	* gfortran.dg/iso_c_binding_char_1.f90: New test.

	PR fortran/90355
	* gfortran.dg/ISO_Fortran_binding_4.f90: Add 'substr' to test
	the direct passing of substrings as descriptors to bind(C).
	* gfortran.dg/assign_10.f90: Increase the tree_dump count of
	'atmp' to account for the setting of the 'span' field.
	* gfortran.dg/transpose_optimization_2.f90: Ditto.

2019-05-10  Jakub Jelinek  <jakub@redhat.com>

	PR tree-optimization/88709
	PR tree-optimization/90271
	* gcc.dg/store_merging_29.c: Allow 4 stores to replace 6 stores on
	arm*-*-*.

	PR pch/90326
	* g++.dg/pch/pr90326.C: New test.
	* g++.dg/pch/pr90326.Hs: New file.

2019-05-10  Martin Liska  <mliska@suse.cz>

	PR middle-end/90340
	* gcc.dg/tree-ssa/pr90340-2.c: New test.
	* gcc.dg/tree-ssa/pr90340.c: New test.

2019-05-09  Cherry Zhang  <cherryyz@google.com>

	* go.dg/mapstring.go: New test.

2019-05-09  Richard Earnshaw  <rearnsha@arm.com>

	PR target/90405
	* gcc.target/arm/pr90405.c: New test.

2019-05-09  Martin Liska  <mliska@suse.cz>

	* gcc.dg/gimplefe-39.c: New test.

2019-05-09  Martin Liska  <mliska@suse.cz>

	* gcc.dg/gimplefe-37.c: New test.
	* gcc.dg/gimplefe-33.c: Likewise.

2019-05-09  Paolo Carlini  <paolo.carlini@oracle.com>

	PR c++/90382
	Revert:
	2018-04-26  Paolo Carlini  <paolo.carlini@oracle.com>

	* g++.dg/diagnostic/trailing1.C: New.

2019-05-09  Richard Biener  <rguenther@suse.de>

	PR tree-optimization/90395
	* gcc.dg/torture/pr90395.c: New testcase.

2019-05-08  Cherry Zhang  <cherryyz@google.com>

	* go.dg/cmpstring.go: New test.

2019-05-08  Jakub Jelinek  <jakub@redhat.com>

	PR c++/59813
	PR tree-optimization/89060
	* gcc.dg/tree-ssa/pr89060.c: New test.

2019-05-08  Mihail Ionescu  <mihail.ionescu@arm.com>
	    Richard Earnshaw  <rearnsha@arm.com>

	PR target/88167
	* gcc.target/arm/pr88167-1.c: New test.
	* gcc.target/arm/pr88167-2.c: New test.

2018-05-08  Bin Cheng  <bin.cheng@linux.alibaba.com>

	PR tree-optimization/90078
	* g++.dg/tree-ssa/pr90078.C: New test.

2018-05-08  Bin Cheng  <bin.cheng@linux.alibaba.com>

	PR tree-optimization/90240
	* gfortran.dg/graphite/pr90240.f: New test.

2019-05-08  Li Jia He  <helijia@linux.ibm.com>

	PR other/90381
	* gcc.dg/tree-ssa/pr88676-2.c: Add 'target le' option to limit the
	test case to run on the little endian machine.

2019-05-08  Jakub Jelinek  <jakub@redhat.com>

	PR tree-optimization/90356
	* gcc.dg/tree-ssa/pr90356-1.c: New test.
	* gcc.dg/tree-ssa/pr90356-2.c: New test.
	* gcc.dg/tree-ssa/pr90356-3.c: New test.
	* gcc.dg/tree-ssa/pr90356-4.c: New test.

2019-05-07  Wei Xiao  <wei3.xiao@intel.com>

	* gcc.target/i386/avx512bf16-vcvtne2ps2bf16-1.c: New test.
	* gcc.target/i386/avx512bf16-vcvtneps2bf16-1.c: New test.
	* gcc.target/i386/avx512bf16-vdpbf16ps-1.c: New test.
	* gcc.target/i386/avx512bf16vl-vcvtne2ps2bf16-1.c: New test.
	* gcc.target/i386/avx512bf16vl-vcvtneps2bf16-1.c: New test.
	* gcc.target/i386/avx512bf16vl-vdpbf16ps-1.c: New test.
	* gcc.target/i386/builtin_target.c: Handle avx512bf16.
	* gcc.target/i386/sse-12.c: Add -mavx512bf16.
	* gcc.target/i386/sse-13.c: Ditto.
	* gcc.target/i386/sse-14.c: Ditto.
	* gcc.target/i386/sse-22.c: Ditto.
	* gcc.target/i386/sse-23.c: Ditto.
	* g++.dg/other/i386-2.C: Ditto.
	* g++.dg/other/i386-3.C: Ditto.

2019-05-07  Cherry Zhang  <cherryyz@google.com>

	* go.dg/arrayclear.go: New test.
	* go.dg/mapclear.go: New test.

2019-05-07  Kelvin Nilsen  <kelvin@gcc.gnu.org>

	PR target/89765
	* gcc.target/powerpc/pr89765-mc.c: New test.
	* gcc.target/powerpc/vsx-builtin-10c.c: New test.
	* gcc.target/powerpc/vsx-builtin-10d.c: New test.
	* gcc.target/powerpc/vsx-builtin-11c.c: New test.
	* gcc.target/powerpc/vsx-builtin-11d.c: New test.
	* gcc.target/powerpc/vsx-builtin-12c.c: New test.
	* gcc.target/powerpc/vsx-builtin-12d.c: New test.
	* gcc.target/powerpc/vsx-builtin-13c.c: New test.
	* gcc.target/powerpc/vsx-builtin-13d.c: New test.
	* gcc.target/powerpc/vsx-builtin-14c.c: New test.
	* gcc.target/powerpc/vsx-builtin-14d.c: New test.
	* gcc.target/powerpc/vsx-builtin-15c.c: New test.
	* gcc.target/powerpc/vsx-builtin-15d.c: New test.
	* gcc.target/powerpc/vsx-builtin-16c.c: New test.
	* gcc.target/powerpc/vsx-builtin-16d.c: New test.
	* gcc.target/powerpc/vsx-builtin-17c.c: New test.
	* gcc.target/powerpc/vsx-builtin-17d.c: New test.
	* gcc.target/powerpc/vsx-builtin-18c.c: New test.
	* gcc.target/powerpc/vsx-builtin-18d.c: New test.
	* gcc.target/powerpc/vsx-builtin-19c.c: New test.
	* gcc.target/powerpc/vsx-builtin-19d.c: New test.
	* gcc.target/powerpc/vsx-builtin-20c.c: New test.
	* gcc.target/powerpc/vsx-builtin-20d.c: New test.
	* gcc.target/powerpc/vsx-builtin-9c.c: New test.
	* gcc.target/powerpc/vsx-builtin-9d.c: New test.

2019-05-07  Alejandro Martinez  <alejandro.martinezvicente@arm.com>

	* gcc.target/aarch64/sve/sad_1.c: New test for sum of absolute
	differences.

2019-05-07  Uroš Bizjak  <ubizjak@gmail.com>

	* gcc.target/i386/asm-7.c: New test.
	* gcc.target/i386/asm-1.c: Update expected error string.
	* gcc.target/i386/pr62120.c: Ditto.

2019-05-07  Li Jia He  <helijia@linux.ibm.com>

	* gcc.dg/tree-ssa/pr37508.c: Add the no-ssa-phiopt option to skip phi
	optimization.
	* gcc.dg/tree-ssa/pr88676-2.c: New testcase.

2019-05-06  H.J. Lu  <hongjiu.lu@intel.com>
	    Hongtao Liu  <hongtao.liu@intel.com>

	PR target/89750
	PR target/86444
	* gcc.target/i386/avx512f-vcomisd-2.c: New.
	* gcc.target/i386/avx512f-vcomisd-2.c: Likewise.

2019-05-06  Steven G. Kargl  <kargl@gcc.gnu.org>

	PR fortran/90290
	* gfortran.dg/pr90290.f90: New test.

2019-05-06  Jakub Jelinek  <jakub@redhat.com>

	PR tree-optimization/88709
	PR tree-optimization/90271
	* gcc.dg/store_merging_26.c: New test.
	* gcc.dg/store_merging_27.c: New test.
	* gcc.dg/store_merging_28.c: New test.
	* gcc.dg/store_merging_29.c: New test.

2019-05-06  Kelvin Nilsen  <kelvin@gcc.gnu.org>

	PR target/89424
	* gcc.target/powerpc/pr89424-0.c: New test.
	* gcc.target/powerpc/vsx-builtin-13a.c: Define macro PR89424 to
	enable testing of newly patched capability.
	* gcc.target/powerpc/vsx-builtin-13b.c: Likewise.
	* gcc.target/powerpc/vsx-builtin-20a.c: Likewise.
	* gcc.target/powerpc/vsx-builtin-20b.c: Likewise.

2019-05-06  Marek Polacek  <polacek@redhat.com>

	PR c++/90265 - ICE with generic lambda.
	* g++.dg/cpp1y/lambda-generic-90265.C: New test.

2019-05-06  Richard Biener  <rguenther@suse.de>

	PR tree-optimization/90358
	* gcc.target/i386/pr90358.c: New testcase.

2019-05-06  Richard Biener  <rguenther@suse.de>

	PR tree-optimization/88828
	* gcc.target/i386/pr88828-0.c: New testcase.

2019-05-06  Richard Biener  <rguenther@suse.de>

	PR tree-optimization/90328
	* gcc.dg/torture/pr90328.c: New testcase.

2019-05-06  Richard Biener  <rguenther@suse.de>

	PR testsuite/90331
	* gcc.dg/pr87314-1.c: Align the substring to open up
	string merging for targets aligning strings to 8 bytes.

2019-05-06  Martin Liska  <mliska@suse.cz>

	PR sanitizer/90312
	* gcc.dg/asan/pr87930.c: Run the test only on *linux or *gnu
	systems.
	* gcc.dg/tsan/pr88017.c: Likewise.

2019-05-05  Thomas Koenig  <tkoenig@gcc.gnu.org>

	PR fortran/90344
	* gfortran.dg/pr90344.f90: New test

2019-05-03  Marc Glisse  <marc.glisse@inria.fr>

	PR tree-optimization/90269
	* g++.dg/tree-ssa/ldist-1.C: New file.

2019-05-03  Richard Biener  <rguenther@suse.de>

	* gcc.dg/vect/slp-reduc-sad-2.c: New testcase.

2019-05-03  Richard Biener  <rguenther@suse.de>

	PR middle-end/89518
	* gcc.dg/pr89518.c: New testcase.

2019-05-03  Richard Biener  <rguenther@suse.de>

	PR middle-end/87314
	* gcc.dg/pr87314-1.c: New testcase.

2019-05-03  Richard Biener  <rguenther@suse.de>

	PR tree-optimization/88963
	* gcc.dg/tree-ssa/ssa-fre-31.c: Disable forwprop.
	* gcc.target/i386/pr88963-1.c: New testcase.
	* gcc.target/i386/pr88963-2.c: Likewise.

2019-05-03  Dominique d'Humieres  <dominiq@gcc.gnu.org>

	PR target/88809
	* gcc.target/i386/pr88809.c: Adjust for darwin.
	* gcc.target/i386/pr88809-2.c: Adjust for i386 and darwin.

2019-05-03  Jakub Jelinek  <jakub@redhat.com>

	PR tree-optimization/90303
	* g++.target/i386/pr90303.C: New test.

2019-05-03  Richard Biener  <rguenther@suse.de>

	PR tree-optimization/89698
	* g++.dg/tree-ssa/pr89698.C: New testcase.

2019-05-02  Iain Sandoe  <iain@sandoe.co.uk>

	* g++.dg/ext/instantiate2.C: Remove special-casing for Darwin.

2019-05-02  Richard Biener  <rguenther@suse.de>

	PR tree-optimization/89653
	* g++.dg/vect/pr89653.cc: New testcase.

2019-05-02  Richard Biener  <rguenther@suse.de>

	PR tree-optimization/89509
	* gcc.dg/torture/restrict-8.c: New testcase.

2019-05-02  Iain Sandoe  <iain@sandoe.co.uk>

	* gcc.dg/tree-prof/section-attr-1.c: Update scan-asm regex
	for cold section label.
	* gcc.dg/tree-prof/section-attr-2.c: Likewise.
	* gcc.dg/tree-prof/section-attr-3.c: Likewise.

2019-05-02  Rainer Orth  <ro@CeBiTec.Uni-Bielefeld.DE>

	* gcc.target/i386/spellcheck-options-5.c: Restrict to Linux and
	GNU targets.

2019-05-02  Alejandro Martinez  <alejandro.martinezvicente@arm.com>

	* gcc.target/aarch64/sve/dot_1.c: New test for dot product.

2019-05-02  Martin Liska  <mliska@suse.cz>

	* gcc.target/i386/funcspec-4.c: Update scanned pattern.
	* g++.target/i386/pr57362.C: Likewise.

2019-05-02  Martin Liska  <mliska@suse.cz>

	PR target/88809
	* gcc.target/i386/pr88809.c: New test.
	* gcc.target/i386/pr88809-2.c: New test.

2019-05-01  Dominique d'Humieres  <dominiq@gcc.gnu.org>

	PR fortran/60144
	* gfortran.dg/block_name_2.f90: Adjust dg-error.
	* gfortran.dg/dec_type_print_3.f90.f90: Likewise.
	* gfortran.dg/pr60144.f90: New test.

2019-05-01  Jeff Law  <law@redhat.com>

	PR tree-optimization/90037
	* g++.dg/tree-ssa/pr88797.C: New test.

2019-05-01  Nathan Sidwell  <nathan@acm.org>

	* g++.dg/cpp0x/decltype9.C: Adjust expected diagnostics.

2019-04-30  Jakub Jelinek  <jakub@redhat.com>

	PR target/89093
	* gcc.target/aarch64/return_address_sign_3.c: Remove extra space in
	target attribute.

2019-04-30  Giuliano Belinassi  <giuliano.belinassi@usp.br>

	* gcc.dg/sinhatanh-2.c: Count the number of functions.
	* gcc.dg/sinhatanh-3.c: Likewise.

2019-04-30  Martin Liska  <mliska@suse.cz>

	* gcc.dg/Werror-13.c: Add new tests for it.
	* gcc.dg/pragma-diag-6.c: Likewise.

2019-04-30  Jakub Jelinek  <jakub@redhat.com>

	PR target/89093
	* gcc.target/aarch64/pr89093.c: New test.
	* gcc.target/aarch64/pr63304_1.c: Remove space from target string.

	PR tree-optimization/89475
	* gcc.dg/tree-ssa/pr89475.c: New test.

2019-04-30  Bin Cheng  <bin.cheng@linux.alibaba.com>

	PR tree-optimization/90240
	Revert:
	2019-04-23  Bin Cheng  <bin.cheng@linux.alibaba.com>

	PR tree-optimization/90078
	* g++.dg/tree-ssa/pr90078.C: New test.

2019-04-29  Vladislav Ivanishin  <vlad@ispras.ru>

	* gcc.dg/uninit-25-gimple.c: New test.
	* gcc.dg/uninit-25.c: New test.
	* gcc.dg/uninit-26.c: New test.
	* gcc.dg/uninit-27-gimple.c: New test.

2019-04-29  Richard Biener  <rguenther@suse.de>

	PR tree-optimization/90278
	* gcc.dg/torture/pr90278.c: New testcase.

2019-04-27  Jakub Jelinek  <jakub@redhat.com>

	PR c++/90173
	* g++.dg/cpp1z/class-deduction66.C: Use dg-do compile instead of
	dg-do run.

2019-04-27  Uroš Bizjak  <ubizjak@gmail.com>

	PR target/89261
	* gcc.target/i386/pr89261.c: New test.

2019-04-27  Martin Liska  <mliska@suse.cz>

	PR middle-end/90258
	* gcc.dg/completion-5.c: New test.
	* gcc.target/i386/spellcheck-options-5.c: New test.

2019-04-26  Jim Wilson  <jimw@sifive.com>

	* gcc.target/riscv/load-immediate.c: New.

2019-04-26  Jonathan Wakely  <jwakely@redhat.com>

	PR c++/90243
	* g++.dg/diagnostic/pr90243.C: New test.

2019-04-26  Paolo Carlini  <paolo.carlini@oracle.com>

	PR c++/90173
	* g++.dg/cpp1z/class-deduction66.C: New.

2019-04-26  Paolo Carlini  <paolo.carlini@oracle.com>

	* g++.dg/diagnostic/trailing1.C: New.

2019-04-26  Richard Sandiford  <richard.sandiford@arm.com>

	* gcc.dg/alias-16.c: New test.

2019-04-25  Martin Liska  <mliska@suse.cz>
	    H.J. Lu  <hongjiu.lu@intel.com>

	PR target/89929
	* g++.target/i386/mv28.C: New test.
	* gcc.target/i386/mvc14.c: Likewise.
	* g++.target/i386/pr57362.C: Updated.

2019-04-24  Jeff Law  <law@redhat.com>

	PR tree-optimization/90037
	* gcc.dg/tree-ssa/20030710-1.c: Update dump file to scan.
	* gcc.dg/isolate-2.c: Likewise.
	* gcc.dg/isolate-4.c: Likewise.
	* gcc.dg/pr19431.c: Accept either ordering of PHI args.
	* gcc.dg/pr90037.c: New test.

2019-04-25  Jakub Jelinek  <jakub@redhat.com>

	PR c++/44648
	* g++.dg/warn/Wunused-var-35.C: Remove xfail.

2019-04-25  Richard Biener  <rguenther@suse.de>

	PR middle-end/90194
	* g++.dg/torture/pr90194.C: New testcase.

2019-04-24  Marek Polacek  <polacek@redhat.com>

	PR c++/90236
	* g++.dg/cpp1z/nontype-auto16.C: New test.

2019-04-24  Jakub Jelinek  <jakub@redhat.com>

	PR target/90193
	* gcc.target/i386/pr90193.c: New test.

2019-04-24  Andreas Krebbel  <krebbel@linux.ibm.com>

	PR target/89952
	* gcc.target/s390/pr89952.c: New test.

2019-04-24  Jakub Jelinek  <jakub@redhat.com>

	PR target/90187
	* g++.target/i386/pr90187.C: New test.

2019-04-24  Iain Buclaw  <ibuclaw@gdcproject.org>

	* gdc.test/README.gcc: New file.

2019-04-24  Jakub Jelinek  <jakub@redhat.com>

	PR tree-optimization/90208
	* gcc.dg/tsan/pr90208-1.c: New test.
	* gcc.dg/tsan/pr90208-2.c: New test.

	PR tree-optimization/90211
	* gcc.dg/autopar/pr90211.c: New test.

2019-04-23  Iain Buclaw  <ibuclaw@gdcproject.org>
	    Robin Dapp  <rdapp@linux.ibm.com>

	* gdc.dg/link.d: Test if target d_runtime.
	* gdc.dg/runnable.d: Fix tests to work on BigEndian.
	* gdc.dg/simd.d: Likewise.

2019-04-23  Iain Buclaw  <ibuclaw@gdcproject.org>

	* gdc.test/fail_compilation/fail2456.d: New test.
	* gdc.test/fail_compilation/test18312.d: New test.
	* gdc.test/gdc-test.exp (gdc-convert-args): Handle -betterC.

2018-04-23  Sudakshina Das  <sudi.das@arm.com>

	* gcc.target/aarch64/bti-1.c: Add scan directive for gnu note section
	for linux targets.
	* gcc.target/aarch64/va_arg_1.c: Update scan directive to not clash
	with GNU note section.

2019-04-23  Jeff Law  <law@redhat.com>

	* lib/target-supports.exp
	(check_effective_target_keeps_null_pointer_checks): Add cr16.

2019-04-23  Roman Zhuykov  <zhroma@ispras.ru>

	PR rtl-optimization/87979
	* gcc.dg/pr87979.c: New test.

2019-04-23  Roman Zhuykov  <zhroma@ispras.ru>

	PR rtl-optimization/84032
	* gcc.dg/pr84032.c: New test.

2018-04-23  Bin Cheng  <bin.cheng@linux.alibaba.com>

	PR tree-optimization/90078
	* g++.dg/tree-ssa/pr90078.C: New test.

2018-04-23  Bin Cheng  <bin.cheng@linux.alibaba.com>

	PR tree-optimization/90021
	* gfortran.dg/pr90021.f90: New test.

2019-04-22  Steven G. Kargl  <kargl@gcc.gnu.org>

	PR fortran/90166
	* gfortran.dg/submodule_22.f08: Add additional dg-error comments.

2019-04-22  Paul Thomas  <pault@gcc.gnu.org>

	PR fortran/57284
	* gfortran.dg/class_70.f03

2019-04-21  H.J. Lu  <hongjiu.lu@intel.com>

	PR target/90178
	* gcc.target/i386/pr90178.c: New test.

2019-04-20  Sandra Loosemore  <sandra@codesourcery.com>

	* g++.dg/ipa/pr89009.C: Add dg-require-effective-target fpic.

2019-04-19  Paolo Carlini  <paolo.carlini@oracle.com>

	PR c++/89900
	* g++.dg/cpp0x/pr89900-1.C: New.
	* g++.dg/cpp0x/pr89900-2.C: Likewise.
	* g++.dg/cpp0x/pr89900-3.C: Likewise.
	* g++.dg/cpp0x/pr89900-4.C: Likewise.

2019-04-19  Jakub Jelinek  <jakub@redhat.com>

	PR middle-end/90139
	* gcc.c-torture/compile/pr90139.c: New test.

	PR c++/90138
	* g++.dg/template/pr90138.C: New test.

	PR c/89888
	* c-c++-common/pr89888.c: New test.
	* g++.dg/torture/pr40335.C: Change dg-bogus into dg-warning.
	Don't expect -Wswitch-unreachable warning.

	PR c++/90108
	* c-c++-common/pr90108.c: New test.

2019-04-18  Richard Sandiford  <richard.sandiford@arm.com>

	PR middle-end/85164
	* gcc.dg/pr85164-1.c, gcc.dg/pr85164-2.c: New tests.

2019-04-18  Richard Biener  <rguenther@suse.de>

	PR debug/90131
	* gcc.dg/guality/pr90131.c: New testcase.

2019-04-17  Jakub Jelinek  <jakub@redhat.com>

	PR c++/89325
	* g++.dg/ext/attrib58.C: New test.
	* g++.dg/ext/attrib59.C: New test.
	* g++.dg/ext/attrib60.C: New test.

	PR target/90125
	* gcc.target/i386/avx512f-vfmsubXXXss-2.c (avx512f_test): Adjust
	constants to ensure precise result even when not using fma.
	* gcc.target/i386/avx512f-vfnmaddXXXss-2.c (avx512f_test): Likewise.
	* gcc.target/i386/avx512f-vfmaddXXXsd-3.c: New test.
	* gcc.target/i386/avx512f-vfmaddXXXss-3.c: New test.
	* gcc.target/i386/avx512f-vfmsubXXXsd-3.c: New test.
	* gcc.target/i386/avx512f-vfmsubXXXss-3.c: New test.
	* gcc.target/i386/avx512f-vfnmaddXXXsd-3.c: New test.
	* gcc.target/i386/avx512f-vfnmaddXXXss-3.c: New test.
	* gcc.target/i386/avx512f-vfnmsubXXXsd-3.c: New test.
	* gcc.target/i386/avx512f-vfnmsubXXXss-3.c: New test.

2019-04-17  Marek Polacek  <polacek@redhat.com>

	PR c++/90124 - bogus error with incomplete type in decltype.
	* g++.dg/cpp0x/decltype70.C: New test.

2019-04-17  Jakub Jelinek  <jakub@redhat.com>

	PR middle-end/90095
	* gcc.dg/pr90095-1.c: New test.
	* gcc.dg/pr90095-2.c: New test.

2019-04-17  Thomas Schwinge  <thomas@codesourcery.com>

	PR fortran/90048
	* gfortran.dg/goacc/private-explicit-kernels-1.f95: New file.
	* gfortran.dg/goacc/private-explicit-parallel-1.f95: Likewise.
	* gfortran.dg/goacc/private-explicit-routine-1.f95: Likewise.

	PR fortran/90067
	PR fortran/90114
	* gfortran.dg/goacc/private-1.f95: Remove file.
	* gfortran.dg/goacc/private-2.f95: Likewise.
	* gfortran.dg/goacc/private-predetermined-kernels-1.f95: New file.
	* gfortran.dg/goacc/private-predetermined-parallel-1.f95:
	Likewise.
	* gfortran.dg/goacc/private-predetermined-routine-1.f95: Likewise.

2019-04-17  Jakub Jelinek  <jakub@redhat.com>

	PR target/89093
	* gcc.target/arm/pr89093-2.c: New test.

2019-04-16  Jakub Jelinek  <jakub@redhat.com>

	PR c++/86953
	* g++.dg/cpp0x/constexpr-86953.C: New test.

2019-04-16  Dominique d'Humieres  <dominiq@gcc.gnu.org>

	* g++.dg/lto/pr89358_0.C: Replace dg-* with dg-lto-*.

2019-04-16  Alexandre Oliva  <aoliva@redhat.com>

	PR debug/89528
	* gcc.dg/guality/pr89528.c: New.

	PR rtl-optimization/86438
	* gcc.dg/torture/pr86438.c: Split up too-wide shift.

2019-04-16  Jakub Jelinek  <jakub@redhat.com>

	PR target/90096
	* gcc.target/i386/pr90096.c: New test.
	* gcc.target/i386/pr69255-1.c: Adjust expected diagnostics.
	* gcc.target/i386/pr69255-2.c: Likewise.
	* gcc.target/i386/pr69255-3.c: Likewise.

	PR rtl-optimization/90082
	* gcc.dg/pr90082.c: New test.

	PR tree-optimization/90090
	* g++.dg/opt/pr90090.C: New test.

2019-04-16  Richard Biener  <rguenther@suse.de>

	PR tree-optimization/56049
	* gfortran.dg/pr56049.f90: New testcase.

2019-04-15  Richard Biener  <rguenther@suse.de>

	PR debug/90074
	* gcc.dg/guality/pr90074.c: New testcase.

2019-04-15  Richard Biener  <rguenther@suse.de>

	PR tree-optimization/90071
	* gcc.dg/torture/pr90071.c: New testcase.

2019-04-15  Segher Boessenkool  <segher@kernel.crashing.org>

	PR rtl-optimization/89794
	* gcc.dg/torture/pr89794.c: New testcase.

2019-04-15  Richard Biener  <rguenther@suse.de>

	PR ipa/88936
	* gcc.dg/torture/pr88936-1.c: New testcase.
	* gcc.dg/torture/pr88936-2.c: Likewise.
	* gcc.dg/torture/pr88936-3.c: Likewise.

2019-04-15  Martin Jambor  <mjambor@suse.cz>

	PR ipa/pr89693
	* g++.dg/ipa/pr89693.C: New test.

2019-04-15  Dominique d'Humieres  <dominiq@gcc.gnu.org>

	PR tree-optimization/90020
	* gcc.dg/torture/pr90020.c: Add linker options for darwin.

2019-04-14  Jan Hubicka  <hubicka@ucw.cz>

	PR lto/89358
	* g++.dg/lto/pr89358_0.C: New testcase.
	* g++.dg/lto/pr89358_1.C: New testcase.

2019-04-14  Thomas Koenig  <tkoenig@gcc.gnu.org>

	PR fortran/85448
	* gfortran.dg/bind_c_usage_33.f90: New test and...
	* gfortran.dg/bind_c_usage_33_c.c: Additional source.

2019-04-14  Paul Thomas  <pault@gcc.gnu.org>

	PR fortran/89843
	* gfortran.dg/ISO_Fortran_binding_4.f90: Modify the value of x
	in ctg. Test the conversion of the descriptor types in the main
	program.
	* gfortran.dg/ISO_Fortran_binding_10.f90: New test.
	* gfortran.dg/ISO_Fortran_binding_10.c: Called by it.

	PR fortran/89846
	* gfortran.dg/ISO_Fortran_binding_11.f90: New test.
	* gfortran.dg/ISO_Fortran_binding_11.c: Called by it.

	PR fortran/90022
	* gfortran.dg/ISO_Fortran_binding_1.c: Correct the indexing for
	the computation of 'ans'. Also, change the expected results for
	CFI_is_contiguous to comply with standard.
	* gfortran.dg/ISO_Fortran_binding_1.f90: Correct the expected
	results for CFI_is_contiguous to comply with standard.
	* gfortran.dg/ISO_Fortran_binding_9.f90: New test.
	* gfortran.dg/ISO_Fortran_binding_9.c: Called by it.

2019-04-13  Jakub Jelinek  <jakub@redhat.com>

	PR target/89093
	* gcc.target/arm/pr89093.c: New test.

2019-04-12  Jakub Jelinek  <jakub@redhat.com>

	PR c/89933
	* c-c++-common/pr89933.c: New test.

2019-04-12  Martin Sebor  <msebor@redhat.com>

	PR c/88383
	PR c/89288
	PR c/89798
	PR c/89797
	* c-c++-common/attributes-1.c: Adjust.
	* c-c++-common/builtin-has-attribute-4.c: Adjust expectations.
	* c-c++-common/builtin-has-attribute-6.c: New test.
	* c-c++-common/builtin-has-attribute-7.c: New test.
	* c-c++-common/pr71574.c: Adjust.
	* gcc.dg/pr25559.c: Adjust.
	* gcc.dg/attr-vector_size.c: New test.

2019-04-12  Jakub Jelinek  <jakub@redhat.com>

	PR rtl-optimization/89965
	* gcc.target/i386/pr89965.c: New test.

2019-04-12  Marek Polacek  <polacek@redhat.com>

	PR c++/87603 - constexpr functions are no longer noexcept.
	* g++.dg/cpp0x/constexpr-noexcept.C: Adjust the expected result.
	* g++.dg/cpp0x/constexpr-noexcept3.C: Likewise.
	* g++.dg/cpp0x/constexpr-noexcept4.C: Likewise.
	* g++.dg/cpp0x/constexpr-noexcept8.C: New test.
	* g++.dg/cpp0x/inh-ctor32.C: Remove dg-message.
	* g++.dg/cpp1y/constexpr-noexcept1.C: New test.

2019-04-12  Marek Polacek  <polacek@redhat.com>

	* g++.dg/cpp0x/noexcept30.C: Tweak dg-error.
	* g++.dg/cpp0x/pr86397-1.C: Likewise.
	* g++.dg/cpp0x/pr86397-2.C: Likewise.

2019-04-12  Matthew Malcomson  <matthew.malcomson@arm.com>

	* g++.target/arm/arm.exp: Change format of default prune regex.
	* gcc.target/arm/arm.exp: Change format of default prune regex.

2019-04-12  Martin Liska  <mliska@suse.cz>

	PR middle-end/89970
	* gcc.target/i386/mvc15.c: New test.
	* gcc.target/i386/mvc3.c: Quote target in error pattern.
	* gcc.target/i386/mvc4.c: Remove duplicit 'default'.

2019-04-12  Kelvin Nilsen  <kelvin@gcc.gnu.org>

	PR target/87532
	* gcc.target/powerpc/fold-vec-extract-char.p8.c: Adjust expected
	instruction counts.
	* gcc.target/powerpc/fold-vec-extract-int.p8.c: Likewise.
	* gcc.target/powerpc/fold-vec-extract-short.p8.c: Likewise.

2019-04-12  Jakub Jelinek  <jakub@redhat.com>

	PR c/89946
	* c-c++-common/pr89946.c: New test.

	PR rtl-optimization/90026
	* g++.dg/opt/pr90026.C: New test.

2018-04-11  Steve Ellcey  <sellcey@marvell.com>

	PR rtl-optimization/87763
	* gcc.target/aarch64/combine_bfxil.c: Change some bfxil checks
	to bfi.

2019-04-11  Richard Biener  <rguenther@suse.de>

	PR tree-optimization/90020
	* gcc.dg/torture/pr90020.c: New testcase.

2019-04-11  Richard Biener  <rguenther@suse.de>

	PR tree-optimization/90018
	* gcc.dg/vect/pr90018.c: New testcase.

2018-04-10  Steve Ellcey  <sellcey@marvell.com>

	PR rtl-optimization/87763
	* gcc.target/aarch64/combine_bfxil.c: Change some bfxil checks
	to bfi.
	* gcc.target/aarch64/combine_bfi_2.c: New test.

2019-04-10  Jakub Jelinek  <jakub@redhat.com>

	PR middle-end/90025
	* gcc.c-torture/execute/pr90025.c: New test.

	PR c++/90010
	* gcc.dg/pr90010.c: New test.

2019-04-09  Uroš Bizjak  <ubizjak@gmail.com>

	* gcc.target/i386/ifcvt-onecmpl-abs-1.c
	(dg-options): Use -O2 -fdump-rtl-ce1.
	(dg-final): Scan ce1 RTL dump instead of asm dump.

2019-04-09  Matthew Malcomson  <matthew.malcomson@arm.com>

	PR target/90024
	* gcc.dg/torture/neon-immediate-timode.c: New test.

2019-04-09  Jakub Jelinek  <jakub@redhat.com>

	PR tree-optimization/89998
	* gcc.c-torture/compile/pr89998-1.c: New test.
	* gcc.c-torture/compile/pr89998-2.c: New test.

	PR target/90015
	* gcc.target/riscv/interrupt-conflict-mode.c (foo): Adjust expected
	diagnostics.

2019-04-08  Richard Biener  <rguenther@suse.de>

	PR tree-optimization/90006
	* gcc.dg/vect/bb-slp-pr90006.c: New testcase.

2019-04-08  Jakub Jelinek  <jakub@redhat.com>

	PR rtl-optimization/89865
	* gcc.target/i386/pr49095.c: Don't expect any RMW sequences.

	PR rtl-optimization/89865
	* gcc.target/i386/pr49095.c: Adjust number of expected RMW spots
	on ia32.

2019-04-01  Bin Cheng  <bin.cheng@linux.alibaba.com>

	PR tree-optimization/89725
	* gcc.dg/tree-ssa/pr89725.c: New test.

2019-04-08  Martin Liska  <mliska@suse.cz>

	* gcc.target/riscv/arch-1.c: Fix expected scanned pattern.

2019-04-08  Paolo Carlini  <paolo.carlini@oracle.com>

	PR c++/89914
	* g++.dg/ext/has_nothrow_constructor-3.C: New.

2019-04-07  Uroš Bizjak  <ubizjak@gmail.com>

	PR target/89945
	* gcc.target/i386/pr89945.c: New test.

2019-04-06  Thomas Koenig  <tkoenig@gcc.gnu.org>

	PR fortran/87352
	* gfortran.dg/finalize_28.f90: Adjust count of __builtin_free.
	* gfortran.dg/finalize_33.f90: Likewise.
	* gfortran.dg/finalize_34.f90: New test.

2019-04-06  Thomas Koenig  <tkoenig@gcc.gnu.org>

	PR fortran/89981
	* gfortran.dg/entry_22.f90: New test.

2019-04-05  Marek Polacek  <polacek@redhat.com>

	PR c++/87145 - bogus error converting class type in template arg list.
	* g++.dg/cpp0x/constexpr-conv3.C: New test.
	* g++.dg/cpp0x/constexpr-conv4.C: New test.

2019-04-05  Martin Sebor  <msebor@redhat.com>

	PR bootstrap/89980
	* g++.dg/init/array52.C: New test.

2019-04-05  David Malcolm  <dmalcolm@redhat.com>

	PR c/89985
	* c-c++-common/pr89985.c: New test.

2019-04-05  Christophe Lyon  <christophe.lyon@linaro.org>

	PR c/71598
	* gcc.dg/torture/pr71598-1.c: dg-prune arm linker messages about
	size of enums.
	* gcc.dg/torture/pr71598-2.c: Likewise.

2019-04-05  Marek Polacek  <polacek@redhat.com>

	PR c++/89973 - -Waddress-of-packed-member ICE with invalid conversion.
	* g++.dg/warn/Waddress-of-packed-member2.C: New test.

2019-04-05  Richard Biener  <rguenther@suse.de>

	PR debug/89892
	PR debug/89905
	* gcc.dg/guality/pr89892.c: New testcase.
	* gcc.dg/guality/pr89905.c: Likewise.
	* gcc.dg/guality/loop-1.c: Likewise.

2019-04-05  Richard Sandiford  <richard.sandiford@arm.com>

	PR tree-optimization/89956
	* gfortran.dg/pr89956.f90: New test.

2019-04-04  Martin Sebor  <msebor@redhat.com>

	PR c++/89974
	PR c++/89878
	PR c++/89833
	PR c++/47488
	* g++.dg/abi/mangle69.C: New test.
	* g++.dg/abi/mangle70.C: New test.
	* g++.dg/abi/mangle71.C: New test.
	* g++.dg/abi/mangle72.C: New test.
	* g++.dg/cpp0x/constexpr-array19.C: New test.
	* g++.dg/cpp2a/nontype-class15.C: New test.
	* g++.dg/cpp2a/nontype-class16.C: New test.
	* g++.dg/init/array51.C: New test.
	* g++.dg/template/nontype29.C: New test.

2019-04-04  Martin Sebor  <msebor@redhat.com>

	PR middle-end/89957
	PR middle-end/89911
	* gcc.dg/Wstringop-overflow-13.c: New test.

2019-04-04  Martin Sebor  <msebor@redhat.com>

	PR middle-end/89934
	* gcc.dg/Wrestrict-19.c: New test.
	* gcc.dg/Wrestrict-5.c: Add comment.  Remove unused code.

2019-04-04  Jeff Law  <law@redhat.com>

	PR rtl-optimization/89399
	* gcc.c-torture/compile/pr89399.c: New test.

2019-04-04  Harald Anlauf  <anlauf@gmx.de>

	PR fortran/89904
	* gfortran.dg/pr85797.f90: Adjust testcase.

2019-04-04  Paolo Carlini  <paolo.carlini@oracle.com>

	PR c++/65619
	* g++.dg/template/friend67.C: New.

2019-04-04  Paolo Carlini  <paolo.carlini@oracle.com>

	PR c++/61327
	* g++.dg/cpp0x/friend4.C: New.
	* g++.dg/cpp0x/friend5.C: Likewise.

2019-04-04  Paolo Carlini  <paolo.carlini@oracle.com>

	PR c++/56643
	* g++.dg/cpp0x/noexcept40.C: New.

2019-04-03  Dominique d'Humieres  <dominiq@gcc.gnu.org>

	PR fortran/68567
	* gfortran.dg/parameter_array_error_1.f90: New test.

2019-04-03  qing zhao  <qing.zhao@oracle.com>

	PR tree-optimization/89730
	* gcc.dg/live-patching-4.c: New test.

2019-04-03  Clément Chigot  <clement.chigot@atos.net>

	* lib/go-torture.exp: Only add lto to TORTURE_OPTIONS if it is
	supported.

2019-04-03  Christophe Lyon  <christophe.lyon@linaro.org>

	PR c/71598
	* gcc.dg/torture/pr71598-1.c: Skip if short_enums target.
	* gcc.dg/torture/pr71598-2.c: Skip if not short_enums target.

2019-04-03  Richard Biener  <rguenther@suse.de>

	PR tree-optimization/84101
	* gcc.target/i386/pr84101.c: New testcase.

2019-04-02  Jeff Law  <law@redhat.com>

	* gcc.target/visium/bit_shift.c: xfail.

2019-04-02  Uroš Bizjak  <ubizjak@gmail.com>

	PR target/89902
	PR target/89903
	* gcc.target/i386/pr70799-4.c: Remove.
	* gcc.target/i386/pr70799-5.c: Remove.
	* gcc.target/i386/pr89902.c: New test.
	* gcc.target/i386/pr89903.c: Ditto.

2019-04-02  Andrey Belevantsev  <abel@ispras.ru>

	PR rtl-optimization/84206
	* gcc.dg/pr84206.c: New test.

2019-04-02  Andrey Belevantsev  <abel@ispras.ru>

	PR rtl-optimization/85876
	* gcc.dg/pr85876.c: New test.

2019-04-02  Andreas Krebbel  <krebbel@linux.ibm.com>

	* gcc.target/s390/zvector/vec-double-compile.c: New test.
	* gcc.target/s390/zvector/vec-float-compile.c: New test.
	* gcc.target/s390/zvector/vec-signed-compile.c: New test.
	* gcc.target/s390/zvector/vec-unsigned-compile.c: New test.

2019-04-02  Andreas Krebbel  <krebbel@linux.ibm.com>

	* gcc.target/s390/zvector/vec-search-string-cc-1.c: New test.
	* gcc.target/s390/zvector/vec-search-string-cc-compile.c: New test.
	* gcc.target/s390/zvector/vec-search-string-until-zero-cc-1.c: New test.
	* gcc.target/s390/zvector/vec-search-string-until-zero-cc-compile.c: New test.

2019-04-02  Andreas Krebbel  <krebbel@linux.ibm.com>

	* gcc.target/s390/zvector/vec-shift-left-double-by-bit-1.c: New test.
	* gcc.target/s390/zvector/vec-shift-right-double-by-bit-1.c: New test.

2019-04-02  Andreas Krebbel  <krebbel@linux.ibm.com>

	* gcc.target/s390/zvector/replicate-bswap-1.c: New test.
	* gcc.target/s390/zvector/replicate-bswap-2.c: New test.

2019-04-02  Alexander Monakov  <amonakov@ispras.ru>

	PR testsuite/89916
	* gcc.dg/pr86928.c: Do not attempt to add -m32.

2019-04-02  Andreas Krebbel  <krebbel@linux.ibm.com>

	* gcc.target/s390/zvector/bswap-and-replicate-1.c: New test.
	* gcc.target/s390/zvector/get-element-bswap-1.c: New test.
	* gcc.target/s390/zvector/get-element-bswap-2.c: New test.
	* gcc.target/s390/zvector/get-element-bswap-3.c: New test.
	* gcc.target/s390/zvector/get-element-bswap-4.c: New test.
	* gcc.target/s390/zvector/set-element-bswap-1.c: New test.
	* gcc.target/s390/zvector/set-element-bswap-2.c: New test.
	* gcc.target/s390/zvector/set-element-bswap-3.c: New test.

2019-04-02  Andreas Krebbel  <krebbel@linux.ibm.com>

	* gcc.target/s390/zvector/vec-reve-load-byte-z14.c: New test.
	* gcc.target/s390/zvector/vec-reve-load-byte.c: New test.
	* gcc.target/s390/zvector/vec-reve-load-halfword-z14.c: New test.
	* gcc.target/s390/zvector/vec-reve-load-halfword.c: New test.
	* gcc.target/s390/zvector/vec-reve-store-byte-z14.c: New test.
	* gcc.target/s390/zvector/vec-reve-store-byte.c: New test.

2019-04-02  Andreas Krebbel  <krebbel@linux.ibm.com>

	* gcc.target/s390/zvector/vec-revb-load-double-z14.c: New test.
	* gcc.target/s390/zvector/vec-revb-load-double.c: New test.
	* gcc.target/s390/zvector/vec-revb-store-double-z14.c: New test.
	* gcc.target/s390/zvector/vec-revb-store-double.c: New test.

2019-04-02  Andreas Krebbel  <krebbel@linux.ibm.com>

	* gcc.target/s390/arch13/fp-signedint-convert-1.c: New test.
	* gcc.target/s390/arch13/fp-unsignedint-convert-1.c: New test.

2019-04-02  Andreas Krebbel  <krebbel@linux.ibm.com>

	* gcc.target/s390/arch13/sel-1.c: New test.

2019-04-02  Andreas Krebbel  <krebbel@linux.ibm.com>

	* gcc.target/s390/arch13/popcount-1.c: New test.

2019-04-02  Andreas Krebbel  <krebbel@linux.ibm.com>

	* gcc.target/s390/arch13/bitops-1.c: New test.
	* gcc.target/s390/arch13/bitops-2.c: New test.
	* gcc.target/s390/md/andc-splitter-1.c: Add -march=z14 build
	option and adjust line numbers.
	* gcc.target/s390/md/andc-splitter-2.c: Likewise.

2019-04-02  Andreas Krebbel  <krebbel@linux.ibm.com>

	* gcc.target/s390/s390.exp: Run tests in arch13 subdir.
	* lib/target-supports.exp (check_effective_target_s390_vxe2): New
	runtime check for the vxe2 hardware feature on IBM Z.

2019-04-01  H.J. Lu  <hongjiu.lu@intel.com>

	PR testsuite/89907
	* lib/target-supports.exp (check_avx2_available): Replace
	avx_available with avx2_available.

2019-04-01  Andrey Belevantsev  <abel@ispras.ru>

	PR rtl-optimization/85412
	* gcc.dg/pr85412.c: New test.

2019-04-01  Paolo Carlini  <paolo.carlini@oracle.com>

	PR c++/62207
	* g++.dg/template/crash130.C: New.
	* g++.dg/template/crash131.C: Likewise.

2019-04-01  Martin Sebor  <msebor@redhat.com>

	PR c/89685
	* gcc.dg/attr-copy-8.c: New test.
	* g++.dg/ext/attr-copy-2.C: New test.

2019-04-01  Andrey Belevantsev  <abel@ispras.ru>

	PR rtl-optimization/86928
	* gcc.dg/pr86928.c: New test.

2019-04-01  Andrey Belevantsev  <abel@ispras.ru>

	PR rtl-optimization/87273
	* gcc.dg/pr87273.c: New test.

2019-04-01  Martin Liska  <mliska@suse.cz>

	PR driver/89861
	* gcc.dg/spellcheck-options-18.c: New test.
	* gcc.dg/spellcheck-options-19.c: New test.
	* gcc.dg/spellcheck-options-20.c: New test.
	* gcc.dg/spellcheck-options-13.c: Adjust expected output.
	* gcc.dg/completion-2.c: Add one variant with no argument.

2019-04-01  Richard Biener  <rguenther@suse.de>

	PR c/71598
	* gcc.dg/torture/pr71598-1.c: New testcase.
	* gcc.dg/torture/pr71598-2.c: Likewise.
	* gcc.dg/torture/pr71598-3.c: Likewise.

2019-03-31  Marek Polacek  <polacek@redhat.com>

	PR c++/89852 - ICE with C++11 functional cast with { }.
	* g++.dg/cpp0x/initlist115.C: New test.

2019-03-31  Harald Anlauf  <anlauf@gmx.de>

	PR fortran/83515
	PR fortran/85797
	* gfortran.dg/pr85797.f90: New test.

2019-03-31  Rainer Orth  <ro@CeBiTec.Uni-Bielefeld.DE>

	* gcc.dg/attr-aligned-3.c: Enable on *-*-solaris2.*.

2019-03-30  Iain Buclaw  <ibuclaw@gdcproject.org>

	* gdc.test/gdc-test.exp (gdc-copy-extra): Append copied files to
	cleanup_extra_files.
	(dmd2dg): Copy additional files after test is translated.
	(gdc-do-test): Remove all copied files after test.

2019-03-30  Paul Thomas  <pault@gcc.gnu.org>

	PR fortran/89841
	* gfortran.dg/ISO_Fortran_binding_1.f90: Change the interfaces
	for c_deallocate, c_allocate and c_assumed_size so that the
	attributes of the array arguments are correct and are typed.
	* gfortran.dg/ISO_Fortran_binding_7.f90: New test.
	* gfortran.dg/ISO_Fortran_binding_7.c: Additional source.

	PR fortran/89842
	* gfortran.dg/ISO_Fortran_binding_8.f90: New test.
	* gfortran.dg/ISO_Fortran_binding_8.c: Additional source.

2019-03-30  Thomas Koenig  <tkoenig@gcc.gnu.org>

	PR fortran/89866
	* gfortran.dg/pointer_intent_8.f90: New test.

2019-03-29  Jim Wilson  <jimw@sifive.com>

	* gcc.target/riscv/predef-1.c: New.
	* gcc.target/riscv/predef-2.c: New.
	* gcc.target/riscv/predef-3.c: New.
	* gcc.target/riscv/predef-4.c: New.
	* gcc.target/riscv/predef-5.c: New.
	* gcc.target/riscv/predef-6.c: New.
	* gcc.target/riscv/predef-7.c: New.
	* gcc.target/riscv/predef-8.c: New.

2019-03-29  Jakub Jelinek  <jakub@redhat.com>

	PR rtl-optimization/89865
	* gcc.target/i386/pr49095.c: Include in scan-assembler-times patterns
	the first argument register, so that occassional spills/fills are
	ignored.

	PR sanitizer/89869
	* g++.dg/ubsan/vptr-14.C: New test.

	PR c/89872
	* gcc.dg/tree-ssa/pr89872.c: New test.

2019-03-29  Roman Zhuykov  <zhroma@ispras.ru>

	* gcc.dg/diag-sanity.c: New test.

2019-03-29  Marek Polacek  <polacek@redhat.com>

	PR c++/89871
	* g++.dg/cpp2a/desig14.C: New test.

	PR c++/89876 - ICE with deprecated conversion.
	* g++.dg/warn/conv5.C: New test.

2019-03-29  Martin Liska  <mliska@suse.cz>

	* gcc.dg/ipa/ipa-icf-39.c: Prine '***dbgcnt' output.
	* gcc.dg/pr68766.c: Likewise.

2019-03-29  Jakub Jelinek  <jakub@redhat.com>

	PR rtl-optimization/87485
	* gcc.dg/pr87485.c: New test.

2019-03-28  Jakub Jelinek  <jakub@redhat.com>

	PR middle-end/89621
	* gfortran.dg/gomp/pr89621.f90: New test.

2019-03-28  Martin Sebor  <msebor@redhat.com>

	PR c++/66548
	* g++.dg/cpp0x/decltype-pr66548.C: New test.

	PR c++/81506
	* g++.dg/cpp0x/decltype-pr81506.C: New test.

2019-03-28  Marek Polacek  <polacek@redhat.com>

	PR c++/89612 - ICE with member friend template with noexcept.
	* g++.dg/cpp0x/noexcept38.C: New test.
	* g++.dg/cpp0x/noexcept39.C: New test.
	* g++.dg/cpp1z/noexcept-type21.C: New test.

2019-03-28  Uroš Bizjak  <ubizjak@gmail.com>

	PR target/89848
	* gcc.target/i386/pr89848.c: New test.

2019-03-28  Marek Polacek  <polacek@redhat.com>

	PR c++/89836 - bool constant expression and explicit conversions.
	* g++.dg/cpp2a/explicit15.C: New test.

2019-03-28  Jakub Jelinek  <jakub@redhat.com>

	PR c/89812
	* gcc.dg/attr-aligned-3.c: Limit the test to known ELF targets
	other than AVR.  Add dg-options "".

	PR c++/89785
	* g++.dg/cpp1y/constexpr-89785-1.C: New test.
	* g++.dg/cpp1y/constexpr-89785-2.C: New test.

2019-03-27  Janus Weil  <janus@gcc.gnu.org>

	PR fortran/85537
	* gfortran.dg/dummy_procedure_11.f90: Fix test case.
	* gfortran.dg/pointer_init_11.f90: New test case.

2019-03-27  Mateusz B  <mateuszb@poczta.onet.pl>

	PR target/85667
	* gcc.target/i386/pr85667-5.c: New testcase.
	* gcc.target/i386/pr85667-6.c: New testcase.

2019-03-27  Bill Schmidt  <wschmidt@linux.ibm.com>

	PR testsuite/89834
	* gcc.dg/vect/pr81740-2.c: Require vect_hw_misalign.

2019-03-27  Peter Bergner  <bergner@linux.ibm.com>

	PR rtl-optimization/89313
	* gcc.dg/pr89313.c: New test.

2019-03-26  Jeff Law  <law@redhat.com>

	PR rtl-optimization/87761
	PR rtl-optimization/89826
	* gcc.c-torture/execute/pr89826.c: New test.

2019-03-27  Richard Biener  <rguenther@suse.de>

	* gcc.dg/torture/20190327-1.c: New testcase.

2019-03-27  Paul Thomas  <pault@gcc.gnu.org>

	PR fortran/88247
	* gfortran.dg/associate_47.f90: New test.

2019-03-27  Richard Biener  <rguenther@suse.de>

	PR tree-optimization/89463
	* gcc.dg/guality/pr89463.c: New testcase.

2019-03-26  Uroš Bizjak  <ubizjak@gmail.com>

	PR target/89827
	* gcc.target/i386/pr89827.c: New test.

2019-03-26  Rainer Orth  <ro@CeBiTec.Uni-Bielefeld.DE>

	* g++.dg/abi/lambda-static-1.C: Handle Solaris as comdat group
	syntax.

2019-03-26  Bin Cheng  <bin.cheng@linux.alibaba.com>

	PR tree-optimization/81740
	* gcc.dg/vect/pr81740-1.c: New testcase.
	* gcc.dg/vect/pr81740-2.c: Likewise.

2019-03-26  Iain Buclaw  <ibuclaw@gdcproject.org>

	* gdc.test/gdc-test.exp (gdc-do-test): Sort and remove duplicate
	options in permute args tests.

2019-03-26  Paolo Carlini  <paolo.carlini@oracle.com>

	PR c++/84598
	* g++.dg/ext/pr84598.C: New.

2019-03-26  Jakub Jelinek  <jakub@redhat.com>

	PR c++/89796
	* g++.dg/gomp/pr89796.C: New test.
	* gcc.dg/gomp/pr89796.c: New test.

2019-03-25  David Malcolm  <dmalcolm@redhat.com>

	PR rtl-optimization/88347
	PR rtl-optimization/88423
	* gcc.c-torture/compile/pr88347.c: New test.
	* gcc.c-torture/compile/pr88423.c: New test.

2019-03-25  Martin Sebor  <msebor@redhat.com>

	PR c/89812
	* gcc.dg/attr-aligned-3.c: New test.

2019-03-25  Johan Karlsson  <johan.karlsson@enea.com>

	PR debug/86964
	* gcc.dg/debug/dwarf2/pr86964.c: New testcase.

2019-03-25  Paolo Carlini  <paolo.carlini@oracle.com>

	PR c++/84661
	PR c++/85013
	* g++.dg/concepts/pr84661.C: New.
	* g++.dg/torture/pr85013.C: Likewise.

2019-03-25  Marek Polacek  <polacek@redhat.com>

	PR c++/89214 - ICE when initializing aggregates with bases.
	* g++.dg/cpp1z/aggr-base8.C: New test.
	* g++.dg/cpp1z/aggr-base9.C: New test.

	PR c++/89705 - ICE with reference binding with conversion function.
	* g++.dg/cpp0x/rv-conv2.C: New test.

2019-03-25  Richard Biener  <rguenther@suse.de>

	PR tree-optimization/89789
	* gcc.dg/torture/pr89789.c: New testcase.

2019-03-25  Nathan Sidwell  <nathan@acm.org>

	* g++.dg/abi/lambda-static-1.C: New.

2019-03-25  Richard Biener  <rguenther@suse.de>

	PR tree-optimization/89802
	* g++.dg/tree-ssa/pr89802.C: New testcase.

2019-03-25  Jakub Jelinek  <jakub@redhat.com>

	PR c++/60702
	* g++.dg/tls/thread_local11.C: Remove scan-tree-dump-times directives
	for _ZTH* calls.
	* g++.dg/tls/thread_local11a.C: New test.

2019-03-25  Richard Biener  <rguenther@suse.de>

	PR middle-end/89790
	* g++.dg/pr89790.C: New testcase.

2019-03-24  Uroš Bizjak  <ubizjak@gmail.com>

	* gcc.target/i386/pr82281.c: Compile only for ia32 effective target.
	(dg-options): Remove -m32. Add -msse2 -mtune=znver1.
	* gcc.target/i386/pr89676.c: Compile only for ia32 effective target.
	(dg-options): Remove -m32 and -march=i686. Add -mno-stv.

2019-03-24  Thomas Koenig  <tkoenig@gcc.gnu.org>

	PR fortran/78865
	* gfortran.dg/altreturn_10.f90: New test.
	* gfortran.dg/whole_file_3.f90: Change dg-warning to dg-error.

2019-03-22  Vladimir Makarov  <vmakarov@redhat.com>

	PR rtl-optimization/89676
	* gcc.target/i386/pr89676.c: New.

2019-03-22  Jakub Jelinek  <jakub@redhat.com>

	PR c++/60702
	* g++.dg/tls/thread_local11.C: New test.
	* g++.dg/tls/thread_local11.h: New test.
	* g++.dg/tls/thread_local12a.C: New test.
	* g++.dg/tls/thread_local12b.C: New test.
	* g++.dg/tls/thread_local12c.C: New test.
	* g++.dg/tls/thread_local12d.C: New test.
	* g++.dg/tls/thread_local12e.C: New test.
	* g++.dg/tls/thread_local12f.C: New test.
	* g++.dg/tls/thread_local12g.C: New test.
	* g++.dg/tls/thread_local12h.C: New test.
	* g++.dg/tls/thread_local12i.C: New test.
	* g++.dg/tls/thread_local12j.C: New test.
	* g++.dg/tls/thread_local12k.C: New test.
	* g++.dg/tls/thread_local12l.C: New test.

	PR c++/87481
	* g++.dg/cpp1y/constexpr-87481.C: New test.

2019-03-22  Simon Wright  <simon@pushface.org>

	PR ada/89583
	* gnat.dg/socket2.adb: New.

2019-03-22  Bill Schmidt  <wschmidt@linux.ibm.com>

	* gcc.target/powerpc/mmx-psubd-2.c: Test _m_psubd.

2019-03-22  Hongtao Liu  <hongtao.liu@intel.com>

	PR target/89784
	* gcc.target/i386/avx512f-vfmaddXXXsd-1.c (avx512f_test): Add tests
	for _mm_mask{,3,z}_*.
	* gcc.target/i386/avx512f-vfmaddXXXss-1.c (avx512f_test): Likewise.
	* gcc.target/i386/avx512f-vfmsubXXXsd-1.c (avx512f_test): Likewise.
	* gcc.target/i386/avx512f-vfmsubXXXss-1.c (avx512f_test): Likewise.
	* gcc.target/i386/avx512f-vfnmaddXXXsd-1.c (avx512f_test): Likewise.
	* gcc.target/i386/avx512f-vfnmaddXXXss-1.c (avx512f_test): Likewise.
	* gcc.target/i386/avx512f-vfnmsubXXXsd-1.c (avx512f_test): Likewise.
	* gcc.target/i386/avx512f-vfnmsubXXXss-1.c (avx512f_test): Likewise.
	* gcc.target/i386/avx512f-vfmaddXXXsd-2.c: New test.
	* gcc.target/i386/avx512f-vfmaddXXXss-2.c: New test.
	* gcc.target/i386/avx512f-vfmsubXXXsd-2.c: New test.
	* gcc.target/i386/avx512f-vfmsubXXXss-2.c: New test.
	* gcc.target/i386/avx512f-vfnmaddXXXsd-2.c: New test.
	* gcc.target/i386/avx512f-vfnmaddXXXss-2.c: New test.
	* gcc.target/i386/avx512f-vfnmsubXXXsd-2.c: New test.
	* gcc.target/i386/avx512f-vfnmsubXXXss-2.c: New test.

2019-03-22  Jakub Jelinek  <jakub@redhat.com>

	PR target/89784
	* gcc.target/i386/sse-13.c (__builtin_ia32_vfmaddsd3_mask,
	__builtin_ia32_vfmaddsd3_mask3, __builtin_ia32_vfmaddsd3_maskz,
	__builtin_ia32_vfmsubsd3_mask3, __builtin_ia32_vfmaddss3_mask,
	__builtin_ia32_vfmaddss3_mask3, __builtin_ia32_vfmaddss3_maskz,
	__builtin_ia32_vfmsubss3_mask3): Define.
	* gcc.target/i386/sse-23.c (__builtin_ia32_vfmaddsd3_mask,
	__builtin_ia32_vfmaddsd3_mask3, __builtin_ia32_vfmaddsd3_maskz,
	__builtin_ia32_vfmsubsd3_mask3, __builtin_ia32_vfmaddss3_mask,
	__builtin_ia32_vfmaddss3_mask3, __builtin_ia32_vfmaddss3_maskz,
	__builtin_ia32_vfmsubss3_mask3): Define.
	* gcc.target/i386/avx-1.c (__builtin_ia32_vfmaddsd3_mask,
	__builtin_ia32_vfmaddsd3_mask3, __builtin_ia32_vfmaddsd3_maskz,
	__builtin_ia32_vfmsubsd3_mask3, __builtin_ia32_vfmaddss3_mask,
	__builtin_ia32_vfmaddss3_mask3, __builtin_ia32_vfmaddss3_maskz,
	__builtin_ia32_vfmsubss3_mask3): Define.
	* gcc.target/i386/sse-14.c: Add tests for
	_mm_mask{,3,z}_f{,n}m{add,sub}_round_s{s,d} builtins.
	* gcc.target/i386/sse-22.c: Likewise.

2019-03-21  Martin Sebor  <msebor@redhat.com>

	PR tree-optimization/89350
	* gcc.dg/Warray-bounds-40.c: Remove an xfail.
	* gcc.dg/Wstringop-overflow.c: Xfail overly ambitious tests.
	* gcc.dg/Wstringop-overflow-11.c: New test.
	* gcc.dg/Wstringop-overflow-12.c: New test.
	* gcc.dg/pr89350.c: New test.
	* gcc.dg/pr40340-1.c: Adjust expected warning.
	* gcc.dg/pr40340-2.c: Same.
	* gcc.dg/pr40340-4.c: Same.
	* gcc.dg/pr40340-5.c: Same.

2019-03-21  Jakub Jelinek  <jakub@redhat.com>

	PR lto/89692
	* g++.dg/other/pr89692.C: New test.

	PR c++/89767
	* g++.dg/cpp1y/lambda-init18.C: New test.
	* g++.dg/cpp1y/lambda-init19.C: New test.
	* g++.dg/cpp1y/pr89767.C: New test.

2019-03-21  Thomas Schwinge  <thomas@codesourcery.com>
	    Cesar Philippidis  <cesar@codesourcery.com>

	PR fortran/72741
	* gfortran.dg/goacc/routine-external-level-of-parallelism-1.f: New
	file.
	* gfortran.dg/goacc/routine-external-level-of-parallelism-2.f:
	Likewise.

2019-03-21  Thomas Schwinge  <thomas@codesourcery.com>

	PR fortran/72741
	* c-c++-common/goacc/routine-3-extern.c: New file.
	* c-c++-common/goacc/routine-3.c: Adjust.
	* c-c++-common/goacc/routine-4-extern.c: New file.
	* c-c++-common/goacc/routine-4.c: Adjust.
	* gfortran.dg/goacc/routine-module-3.f90: New file.

	PR fortran/89773
	* gfortran.dg/goacc/pr89773.f90: New file.
	* gfortran.dg/goacc/pr77765.f90: Adjust.
	* gfortran.dg/goacc/routine-6.f90: Adjust, and extend.

	PR fortran/72741
	* gfortran.dg/goacc/routine-module-mod-1.f90: Update.

	PR fortran/72741
	* gfortran.dg/goacc/routine-module-1.f90: New file.
	* gfortran.dg/goacc/routine-module-2.f90: Likewise.
	* gfortran.dg/goacc/routine-module-mod-1.f90: Likewise.

	* gfortran.dg/goacc/goacc.exp (dg-compile-aux-modules): New proc.

	PR fortran/56408
	* gcc.target/powerpc/ppc-fortran/ppc-fortran.exp
	(dg-compile-aux-modules): Fix diagnostic.
	* gfortran.dg/coarray/caf.exp (dg-compile-aux-modules): Likewise.
	* gfortran.dg/dg.exp (dg-compile-aux-modules): Likewise.

	PR fortran/56408
	* gfortran.dg/coarray/caf.exp (dg-compile-aux-modules): Workaround
	missing nexted dg-test call support in dejaGNU 1.4.4.

	PR fortran/29383
	* gfortran.dg/ieee/ieee.exp (DEFAULT_FFLAGS): Set the same as in
	other '*.exp' files.

2019-03-21  Richard Biener  <rguenther@suse.de>

	PR tree-optimization/89779
	* gcc.dg/torture/pr89779.c: New testcase.

2019-03-21  Paolo Carlini  <paolo.carlini@oracle.com>

	PR c++/78645
	* g++.dg/cpp0x/constexpr-ice20.C: New.

2019-03-21  Paolo Carlini  <paolo.carlini@oracle.com>

	PR c++/89571
	* g++.dg/cpp0x/noexcept37.C: New.

2019-03-21  Iain Buclaw  <ibuclaw@gdcproject.org>

	PR d/89017
	* gdc.dg/pr89017.d: New test.

2019-03-20  Janus Weil  <janus@gcc.gnu.org>

	PR fortran/71861
	* gfortran.dg/interface_abstract_5.f90: New test case.

2019-03-20  Jakub Jelinek  <jakub@redhat.com>

	PR target/89775
	* gcc.target/s390/pr89775-1.c: New test.
	* gcc.target/s390/pr89775-2.c: New test.

2019-03-20  Jakub Jelinek  <jakub@redhat.com>

	PR target/89752
	* g++.target/aarch64/aarch64.exp: New file.
	* g++.target/aarch64/pr89752.C: New test.

2019-03-19  Martin Sebor  <msebor@redhat.com>

	PR tree-optimization/89688
	* gcc.dg/strlenopt-61.c: New test.
	* g++.dg/warn/Wstringop-overflow-2.C: New test.

2019-03-19  Jim Wilson  <jimw@sifive.com>

	PR target/89411
	* gcc.target/riscv/losum-overflow.c: New test.

2019-03-19  Martin Sebor  <msebor@redhat.com>

	PR tree-optimization/89644
	* gcc.dg/Wstringop-truncation-8.c: New test.

2019-03-19  Martin Liska  <mliska@suse.cz>

	PR middle-end/89737
	* gcc.dg/pr89737.c: New test.

2019-03-19  Jan Hubicka  <hubicka@ucw.cz>

	PR lto/87809
	PR lto/89335
	* g++.dg/lto/pr87089_0.C: New testcase.
	* g++.dg/lto/pr87089_1.C: New testcase.
	* g++.dg/lto/pr89335_0.C: New testcase.

2019-03-19  Kelvin Nilsen  <kelvin@gcc.gnu.org>

	PR target/89736
	* gcc.target/powerpc/pr87532-mc.c: Modify dejagnu directives to
	restrict this test to vsx targets.

2019-03-19  Jakub Jelinek  <jakub@redhat.com>

	PR target/89752
	* g++.dg/ext/asm15.C: Check for particular diagnostic wording.
	* g++.dg/ext/asm16.C: Likewise.
	* g++.dg/ext/asm17.C: New test.

2019-03-19  Eric Botcazou  <ebotcazou@adacore.com>

	* c-c++-common/unroll-7.c: New test.

2019-03-19  Jakub Jelinek  <jakub@redhat.com>

	PR target/89726
	* gcc.target/i386/fpprec-1.c (x): Add 6 new constants.
	(expect_round, expect_rint, expect_floor, expect_ceil, expect_trunc):
	Add expected results for them.

	PR c/89734
	* gcc.dg/pr89734.c: New test.

2019-03-18  Martin Sebor  <msebor@redhat.com>

	PR tree-optimization/89720
	* gcc.dg/Warray-bounds-42.c: New test.

2019-03-19  H.J. Lu  <hongjiu.lu@intel.com>

	PR c++/89630
	* g++.target/i386/pr89630.C: New test.

2019-03-18  Kito Cheng  <kito.cheng@gmail.com>

	* gcc.target/riscv/arch-1.c: Add quotes around march in dg-error.

2019-03-18  Segher Boessenkool  <segher@kernel.crashing.org>

	* gcc.target/powerpc/bswap16.c: Use a pointer instead of a global for
	the "store" test as well.
	* gcc.target/powerpc/bswap32.c: Ditto.

2019-03-18  Segher Boessenkool  <segher@kernel.crashing.org>

	* gcc.target/powerpc/bswap16.c: Use a pointer instead of a global for
	the "store" test as well.
	* gcc.target/powerpc/bswap32.c: Ditto.

2019-03-18  Segher Boessenkool  <segher@kernel.crashing.org>

	* gcc.target/powerpc/pr18096-1.c: Allow an error message that says
	"exceeds" instead of just one that talks about "too large".

2019-03-18  Richard Sandiford  <richard.sandiford@arm.com>

	* gcc.target/aarch64/sve/cost_model_1.c: New test.

2019-03-18  Martin Jambor  <mjambor@suse.cz>

	PR tree-optimization/89546
	* gcc.dg/tree-ssa/pr89546.c: New test.

2019-03-18  Andrew Burgess  <andrew.burgess@embecosm.com>

	PR target/89627
	* g++.target/riscv/call-with-empty-struct-float.C: New file.
	* g++.target/riscv/call-with-empty-struct-int.C: New file.
	* g++.target/riscv/call-with-empty-struct.H: New file.
	* g++.target/riscv/riscv.exp: New file.

2019-03-18  Paolo Carlini  <paolo.carlini@oracle.com>

	PR c++/85014
	* g++.dg/cpp0x/pr85014.C: New.

2019-03-18  Jakub Jelinek  <jakub@redhat.com>

	PR middle-end/86979
	* gcc.dg/pr86979.c: New test.

2019-03-17  Thomas Koenig  <tkoenig@gcc.gnu.org>

	PR fortran/88008
	* gfortran.dg/typebound_call_31.f90: New test.

2019-03-03-17  John David Anglin  <danglin@gcc.gnu.org>

	* gcc.dg/compat/pr83487-1_x.c: Use -fno-common option on
	hppa*-*-hpux*.
	* gcc.dg/compat/pr83487-1_y.c: Likewise.

	* gfortran.dg/pointer_init_10.f90: Require visibility support.
	* gfortran.dg/temporary_3.f90: Likewise.

	* gcc.dg/pr88074.c: Require c99_runtime.
	* gcc.dg/warn-abs-1.c: Likewise.
	* gfortran.dg/ISO_Fortran_binding_1.f90: Likewise.

	PR testsuite/89666
	* c-c++-common/builtin-has-attribute-3.c: Define SKIP_ALIAS on
	hppa*-*-hpux*.
	* gcc.dg/attr-copy.c: Require alias support.
	* gcc.dg/ipa/ipa-icf-39.c: Likewise.

2019-03-16  Jakub Jelinek  <jakub@redhat.com>

	PR fortran/89724
	* gfortran.dg/continuation_15.f90: New test.
	* gfortran.dg/continuation_16.f90: New test.

2019-03-16  John David Anglin  <danglin@gcc.gnu.org>

	* g++.dg/cpp0x/pr84497.C: Restore dg-require-weak.

	PR testsuite/89393
	* g++.dg/abi/ref-temp1.C: Skip on 32-bit hppa*-*-hpux*.
	* g++.dg/cpp0x/pr84497.C: Likewise.

	* c-c++-common/builtin-has-attribute-4.c: Skip on 32-bit hppa*-*-hpux*.
	* gcc.dg/attr-copy-6.c: Likewise.
	* gcc.dg/pr87793.c: Likewise.

	PR testsuite/89471
	* gcc.dg/pr84941.c: Skip on hppa*-*-*.

	* gcc.dg/Wattributes-10.c: Add -fno-common option on hppa*-*-hpux*.
	* gcc.dg/gimplefe-34.c: Likewise.
	* gcc.dg/compat/pr83487-2_x.c: Use -fno-common option on hppa*-*-hpux*.
	* gcc.dg/compat/pr83487-2_y.c: Likewise.

	PR testsuite/84174
	* gcc.dg/Wattributes-6.c: Skip warning check at line 404 on
	hppa*64*-*-*.

	PR testsuite/83453
	* c-c++-common/Wattributes.c: Skip a warning check on hppa*64*-*-*.

	* lib/target-supports.exp (check_ascii_locale_available): Remove
	hppa*-*-hpux*.

2019-03-16  Thomas Koenig  <tkoenig@gcc.gnu.org>

	PR fortran/84394
	* gfortran.dg/blockdata_11.f90: New test.

2019-03-15  Harald Anlauf  <anlauf@gmx.de>

	PR fortran/60091
	* gfortran.dg/pointer_remapping_3.f08: Adjust error messages.
	* gfortran.dg/pointer_remapping_7.f90: Adjust error message.

2019-03-15  Kelvin Nilsen  <kelvin@gcc.gnu.org>

	PR target/87532
	* gcc.target/powerpc/fold-vec-extract-char.p8.c: Modify expected
	instruction selection.
	* gcc.target/powerpc/fold-vec-extract-int.p8.c: Likewise.
	* gcc.target/powerpc/fold-vec-extract-short.p8.c: Likewise.
	* gcc.target/powerpc/pr87532-mc.c: New test.
	* gcc.target/powerpc/pr87532.c: New test.
	* gcc.target/powerpc/vec-extract-v16qiu-v2.h: New test.
	* gcc.target/powerpc/vec-extract-v16qiu-v2a.c: New test.
	* gcc.target/powerpc/vec-extract-v16qiu-v2b.c: New test.
	* gcc.target/powerpc/vsx-builtin-10a.c: New test.
	* gcc.target/powerpc/vsx-builtin-10b.c: New test.
	* gcc.target/powerpc/vsx-builtin-11a.c: New test.
	* gcc.target/powerpc/vsx-builtin-11b.c: New test.
	* gcc.target/powerpc/vsx-builtin-12a.c: New test.
	* gcc.target/powerpc/vsx-builtin-12b.c: New test.
	* gcc.target/powerpc/vsx-builtin-13a.c: New test.
	* gcc.target/powerpc/vsx-builtin-13b.c: New test.
	* gcc.target/powerpc/vsx-builtin-14a.c: New test.
	* gcc.target/powerpc/vsx-builtin-14b.c: New test.
	* gcc.target/powerpc/vsx-builtin-15a.c: New test.
	* gcc.target/powerpc/vsx-builtin-15b.c: New test.
	* gcc.target/powerpc/vsx-builtin-16a.c: New test.
	* gcc.target/powerpc/vsx-builtin-16b.c: New test.
	* gcc.target/powerpc/vsx-builtin-17a.c: New test.
	* gcc.target/powerpc/vsx-builtin-17b.c: New test.
	* gcc.target/powerpc/vsx-builtin-18a.c: New test.
	* gcc.target/powerpc/vsx-builtin-18b.c: New test.
	* gcc.target/powerpc/vsx-builtin-19a.c: New test.
	* gcc.target/powerpc/vsx-builtin-19b.c: New test.
	* gcc.target/powerpc/vsx-builtin-20a.c: New test.
	* gcc.target/powerpc/vsx-builtin-20b.c: New test.
	* gcc.target/powerpc/vsx-builtin-9a.c: New test.
	* gcc.target/powerpc/vsx-builtin-9b.c: New test.

2019-03-15  Alexandre Oliva  <aoliva@redhat.com>

	PR c++/88534
	PR c++/88537
	* g++.dg/cpp2a/pr88534.C: New.
	* g++.dg/cpp2a/pr88537.C: New.

2019-03-15  Robin Dapp  <rdapp@linux.ibm.com>

	* gcc.target/s390/target-attribute/tattr-1.c (htm0): -mhtm -> '-mhtm'.
	* gcc.target/s390/target-attribute/tattr-2.c: Likewise.
	* gcc.target/s390/target-attribute/tattr-3.c (vx0): -mvx -> '-mvx'.
	* gcc.target/s390/target-attribute/tattr-4.c: Likewise.

2019-03-15  Kyrylo Tkachov  <kyrylo.tkachov@arm.com>

	PR target/89719
	* gcc.target/aarch64/spellcheck_4.c: Adjust dg-error string.
	* gcc.target/aarch64/spellcheck_5.c: Likewise.
	* gcc.target/aarch64/spellcheck_6.c: Likewise.

2019-03-15  Jakub Jelinek  <jakub@redhat.com>

	PR c++/89709
	* g++.dg/cpp0x/constexpr-89709.C: New test.

	PR debug/89704
	* gcc.dg/debug/pr89704.c: New test.

2019-03-15  H.J. Lu  <hongjiu.lu@intel.com>

	PR target/89650
	* g++.target/i386/pr89650.C: New test.

2019-03-14  Richard Biener  <rguenther@suse.de>

	* gcc.dg/gimplefe-13.c: Adjust.
	* gcc.dg/gimplefe-14.c: Likewise.
	* gcc.dg/gimplefe-17.c: Likewise.
	* gcc.dg/gimplefe-18.c: Likewise.
	* gcc.dg/gimplefe-7.c: Likewise.
	* gcc.dg/torture/pr89595.c: Likewise.
	* gcc.dg/tree-ssa/cunroll-13.c: Likewise.
	* gcc.dg/tree-ssa/ivopt_mult_1g.c: Likewise.
	* gcc.dg/tree-ssa/ivopt_mult_2g.c: Likewise.
	* gcc.dg/tree-ssa/scev-3.c: Likewise.
	* gcc.dg/tree-ssa/scev-4.c: Likewise.
	* gcc.dg/tree-ssa/scev-5.c: Likewise.
	* gcc.dg/vect/vect-cond-arith-2.c: Likewise.
	* gcc.target/aarch64/sve/loop_add_6.c: Likewise.

2019-03-14  Jakub Jelinek  <jakub@redhat.com>

	PR ipa/89684
	* gcc.target/i386/pr89684.c: New test.

	PR rtl-optimization/89679
	* gcc.dg/pr89679.c: New test.

2019-03-14  Richard Biener  <rguenther@suse.de>

	PR tree-optimization/89710
	* gcc.dg/torture/pr89710.c: New testcase.

2019-03-14  Richard Biener  <rguenther@suse.de>

	PR middle-end/89698
	* g++.dg/torture/pr89698.C: New testcase.

2019-03-14  Jakub Jelinek  <jakub@redhat.com>

	PR tree-optimization/89703
	* gcc.c-torture/compile/pr89703-1.c: New test.
	* gcc.c-torture/compile/pr89703-2.c: New test.

2019-03-14  H.J. Lu  <hongjiu.lu@intel.com>

	PR target/89523
	* gcc.target/i386/pr89523-1a.c: New test.
	* gcc.target/i386/pr89523-1b.c: Likewise.
	* gcc.target/i386/pr89523-2.c: Likewise.
	* gcc.target/i386/pr89523-3.c: Likewise.
	* gcc.target/i386/pr89523-4.c: Likewise.
	* gcc.target/i386/pr89523-5.c: Likewise.
	* gcc.target/i386/pr89523-6.c: Likewise.
	* gcc.target/i386/pr89523-7.c: Likewise.
	* gcc.target/i386/pr89523-8.c: Likewise.
	* gcc.target/i386/pr89523-9.c: Likewise.

2019-03-14  Jakub Jelinek  <jakub@redhat.com>

	PR c++/89512
	* g++.dg/cpp1y/var-templ61.C: New test.

	PR c++/89652
	* g++.dg/cpp1y/constexpr-89652.C: New test.

2019-03-13  Harald Anlauf  <anlauf@gmx.de>

	PR fortran/87045
	* gfortran.dg/pr87045.f90: New test.

2019-03-13  Vladimir Makarov  <vmakarov@redhat.com>

	PR target/85860
	* gcc.target/i386/pr85860.c: New.

2019-03-13  Marek Polacek  <polacek@redhat.com>

	PR c++/89686 - mixing init-capture and simple-capture in lambda.
	* g++.dg/cpp2a/lambda-pack-init2.C: New test.

	PR c++/89660 - bogus error with -Wredundant-move.
	* g++.dg/cpp0x/Wredundant-move8.C: New test.
	* g++.dg/cpp0x/Wredundant-move9.C: New test.

2019-03-13  Janus Weil  <janus@gcc.gnu.org>

	PR fortran/89601
	* gfortran.dg/pdt_16.f03: Modified to avoid follow-up errors.
	* gfortran.dg/pdt_30.f90: New test case.

2019-03-13  Marek Polacek  <polacek@redhat.com>

	PR c++/88979 - further P0634 fix for constructors.
	* g++.dg/cpp2a/typename15.C: New test.

2019-03-13  Martin Sebor  <msebor@redhat.com>

	PR tree-optimization/89662
	* gcc.dg/Warray-bounds-41.c: New test.

2019-03-13  Paolo Carlini  <paolo.carlini@oracle.com>

	PR c++/63508
	* g++.dg/cpp0x/auto53.C: New.

2019-03-13  Richard Biener  <rguenther@suse.de>

	PR middle-end/89677
	* gcc.dg/torture/pr89677.c: New testcase.

2019-03-13  Paolo Carlini  <paolo.carlini@oracle.com>

	PR c++/85558
	* g++.dg/other/friend16.C: New.
	* g++.dg/other/friend17.C: Likewise.

2019-03-13  Jakub Jelinek  <jakub@redhat.com>

	PR middle-end/88588
	* c-c++-common/gomp/pr88588.c: New test.

2019-03-13  Thomas Koenig  <tkoenig@gcc.gnu.org>

	PR fortran/66695
	PR fortran/77746
	PR fortran/79485
	* gfortran.dg/binding_label_tests_30.f90: New test.
	* gfortran.dg/binding_label_tests_31.f90: New test.
	* gfortran.dg/binding_label_tests_32.f90: New test.
	* gfortran.dg/binding_label_tests_33.f90: New test.

2019-03-13  Iain Buclaw  <ibuclaw@gdcproject.org>

	* gdc.dg/pr88957.d: Move to gdc.dg/ubsan.
	* gdc.dg/ubsan/ubsan.exp: New file.
	* lib/gdc.exp (gdc_include_flags): Remove unused target variable.
	Explicitly return flags from procedure.

2019-03-13  Iain Buclaw  <ibuclaw@gdcproject.org>

	PR d/88957
	* gdc.dg/pr88957.d: New test.
	* gdc.dg/simd.d: Add new vector tests.

2019-03-12  Uroš Bizjak  <ubizjak@gmail.com>

	PR d/87824
	* lib/gdc.exp (gdc_include_flags): Find C++ headers by calling
	libstdc++v3/scripts/testsuite_flags.  Filter out unsupported
	-nostdinc++ flag.

2019-03-12  Thomas Koenig  <tkoenig@gcc.gnu.org>

	PR fortran/87673
	* gfortran.dg/charlen_17.f90: New test.

2019-03-12  Robin Dapp  <rdapp@linux.ibm.com>

	* gcc.target/s390/memset-1.c: Adapt test case for new scheduling.

2019-03-12  Martin Liska  <mliska@suse.cz>

	* gfortran.dg/abstract_type_3.f03: Amend test-case scan patterns.
	* gfortran.dg/binding_label_tests_4.f03: Likewise.
	* gfortran.dg/c_f_pointer_tests_6.f90: Likewise.
	* gfortran.dg/c_funloc_tests_6.f90: Likewise.
	* gfortran.dg/c_loc_tests_17.f90: Likewise.
	* gfortran.dg/constructor_9.f90: Likewise.
	* gfortran.dg/dec_structure_8.f90: Likewise.
	* gfortran.dg/entry_4.f90: Likewise.
	* gfortran.dg/init_char_with_nonchar_ctr.f90: Likewise.
	* gfortran.dg/initialization_23.f90: Likewise.
	* gfortran.dg/logical_assignment_1.f90: Likewise.
	* gfortran.dg/pr80752.f90: Likewise.
	* gfortran.dg/pr88116_1.f90: Likewise.
	* gfortran.dg/pr88467.f90: Likewise.
	* gfortran.dg/typebound_call_7.f03: Likewise.
	* gfortran.dg/typebound_generic_1.f03: Likewise.
	* gfortran.dg/typebound_operator_2.f03: Likewise.
	* gfortran.dg/typebound_operator_4.f03: Likewise.
	* gfortran.dg/typebound_proc_9.f03: Likewise.
	* gfortran.dg/unlimited_polymorphic_2.f03: Likewise.

2019-03-12  Paul Thomas  <pault@gcc.gnu.org>

	PR fortran/89363
	* gfortran.dg/assumed_rank_16.f90: New test.

	PR fortran/89364
	* gfortran.dg/assumed_rank_17.f90: New test.

2019-03-12  Jakub Jelinek  <jakub@redhat.com>

	PR middle-end/89663
	* gcc.c-torture/compile/pr89663-1.c: New test.
	* gcc.c-torture/compile/pr89663-2.c: New test.

2019-03-12  Richard Biener  <rguenther@suse.de>

	PR tree-optimization/89664
	* gfortran.dg/pr89664.f90: New testcase.

2019-03-11  Jakub Jelinek  <jakub@redhat.com>

	PR fortran/89651
	* gfortran.dg/gomp/pr89651.f90: New test.

	PR middle-end/89655
	PR bootstrap/89656
	* gcc.c-torture/compile/pr89655.c: New test.

2019-03-11  Christophe Lyon  <christophe.lyon@linaro.org>

	* gcc.target/arm/f16_f64_conv_no_dp.c: Add arm_fp16_ok effective
	target.

2019-03-11  Martin Liska  <mliska@suse.cz>

	* g++.dg/conversion/simd3.C (foo): Wrap option names
	with apostrophe character.
	* g++.dg/cpp1z/decomp3.C (test): Likewise.
	(test3): Likewise.
	* g++.dg/cpp1z/decomp4.C (test): Likewise.
	* g++.dg/cpp1z/decomp44.C (foo): Likewise.
	* g++.dg/cpp1z/decomp45.C (f): Likewise.
	* g++.dg/opt/pr34036.C: Likewise.
	* g++.dg/spellcheck-c++-11-keyword.C: Likewise.
	* gcc.dg/c90-fordecl-1.c (foo): Likewise.
	* gcc.dg/cpp/dir-only-4.c: Likewise.
	* gcc.dg/cpp/dir-only-5.c: Likewise.
	* gcc.dg/cpp/pr71591.c: Likewise.
	* gcc.dg/format/opt-1.c: Likewise.
	* gcc.dg/format/opt-2.c: Likewise.
	* gcc.dg/format/opt-3.c: Likewise.
	* gcc.dg/format/opt-4.c: Likewise.
	* gcc.dg/format/opt-5.c: Likewise.
	* gcc.dg/format/opt-6.c: Likewise.
	* gcc.dg/pr22231.c: Likewise.
	* gcc.dg/pr33007.c: Likewise.
	* gcc.dg/simd-1.c (hanneke): Likewise.
	* gcc.dg/simd-5.c: Likewise.
	* gcc.dg/simd-6.c: Likewise.
	* gcc.dg/spellcheck-options-14.c: Likewise.
	* gcc.dg/spellcheck-options-15.c: Likewise.
	* gcc.dg/spellcheck-options-16.c: Likewise.
	* gcc.dg/spellcheck-options-17.c: Likewise.
	* gcc.dg/tree-ssa/pr23109.c: Likewise.
	* gcc.dg/tree-ssa/recip-5.c: Likewise.
	* gcc.target/i386/cet-notrack-1a.c (func): Likewise.
	(__attribute__): Likewise.
	* gcc.target/i386/cet-notrack-icf-1.c (fn3): Likewise.
	* gcc.target/i386/cet-notrack-icf-3.c (__attribute__): Likewise.
	* gcc.target/powerpc/warn-1.c: Likewise.
	* gcc.target/powerpc/warn-2.c: Likewise.

2019-03-11  Andreas Krebbel  <krebbel@linux.ibm.com>

	* gcc.target/s390/zvector/vec-addc-u128.c: New test.

2019-03-11  Eric Botcazou  <ebotcazou@adacore.com>

	* c-c++-common/unroll-6.c: New test.

2019-03-11  Paolo Carlini  <paolo.carlini@oracle.com>

	PR c++/87571
	* g++.dg/template/memfriend18.C: New.

2019-03-10  Rainer Orth  <ro@CeBiTec.Uni-Bielefeld.DE>

	* gdc.dg/pr89041.d: Mark as compile test.

2019-03-10  Rainer Orth  <ro@CeBiTec.Uni-Bielefeld.DE>

	* gcc.target/i386/indirect-thunk-extern-7.c: Add -fjump-tables to
	dg-options.

2019-03-10  Martin Jambor  <mjambor@suse.cz>

	PR tree-optimization/85762
	PR tree-optimization/87008
	PR tree-optimization/85459
	* g++.dg/tree-ssa/pr87008.C: New test.
	* gcc.dg/guality/pr54970.c: Xfail tests querying a[0] everywhere.

2019-03-10  Thomas Koenig  <tkoenig@gcc.gnu.org>

	PR fortran/66089
	* gfortran.dg/assumed_type_2.f90: Adapted tree dumps.
	* gfortran.dg/no_arg_check_2.f90: Likewise.

2019-03-10  Jakub Jelinek  <jakub@redhat.com>

	PR c++/89648
	* g++.dg/cpp0x/lambda/lambda-89648.C: New test.

2019-03-10  Thomas Koenig  <tkoenig@gcc.gnu.org>

	PR fortran/66089
	* gfortran.dg/dependency_53.f90: New test.

2019-03-10  Thomas Koenig  <tkoenig@gcc.gnu.org>

	PR fortran/87734
	* gfortran.dg/public_private_module_10.f90: New test.

2019-03-09  John David Anglin  <dave.anglin@bell.net>

	PR c++/70349
	* g++.dg/abi/abi-tag18a.C: Skip on 32-bit hppa*-*-hpux*.

	PR middle-end/68733
	* c-c++-common/gomp/clauses-2.c: Skip on 32-bit hppa*-*-hpux*.

	PR testsuite/89472
	* gcc.dg/debug/dwarf2/inline5.c: XFAIL one scan-assembler-times check.

2019-03-09  Paolo Carlini  <paolo.carlini@oracle.com>

	PR c++/87750
	* g++.dg/cpp0x/pr87750.C: New.

2019-03-09  John David Anglin  <dave.anglin@bell.net>

	* c-c++-common/ident-0b.c: Also skip on 32-bit hppa*-*-hpux*.
	* c-c++-common/ident-1a.c: Likewise.
	* c-c++-common/ident-1b.c: Likewise.
	* c-c++-common/ident-2b.c: Likewise.

	* g++.dg/tls/pr77285-2.C: Require tls_native support.

	* g++.dg/ext/visibility/lambda1.C: Require visibility.

	PR inline-asm/87010
	* gcc.dg/torture/20180712-1.c: Skip on hppa*-*-*.

	* gfortran.dg/coarray_data_1.f90: Link against libatomic if target
	libatomic_available.

2019-03-09  Iain Buclaw  <ibuclaw@gdcproject.org>

	PR d/89041
	* gdc.dg/pr89041.d: New test.

2019-03-09  Thomas Koenig  <tkoenig@gcc.gnu.org>

	PR fortran/71544
	* gfortran.dg/c_ptr_tests_19.f90: New test.

2019-03-09  John David Anglin  <dave.anglin@bell.net>

	* gnat.dg/debug11.adb: Skip on 32-bit hppa*-*-hpux*.
	* gnat.dg/debug12.adb: Likewise.

	* lib/target-supports.exp (check_effective_target_weak_undefined):
	Return 0 on hppa*-*-hpux*.
	(check_ascii_locale_available): Likewise.

2019-03-09  Janus Weil  <janus@gcc.gnu.org>

	PR fortran/84504
	* gfortran.dg/pointer_init_10.f90: New test case.

2019-03-09  John David Anglin  <dave.anglin@bell.net>

	* gfortran.dg/ieee/ieee_9.f90: Fix typo.

2019-03-09  John David Anglin  <dave.anglin@bell.net>

	PR fortran/89639
	* gfortran.dg/ieee/ieee_9.f90: Skip on hppa*-*-linux*.

2019-03-09  Thomas König  <tkoenig@gcc.gnu.org>

	PR fortran/71203
	* gfortran.dg/array_simplify_3.f90: New test case.

2019-03-09  Jakub Jelinek  <jakub@redhat.com>

	PR c/88568
	* g++.dg/other/pr88568.C: New test.

	PR rtl-optimization/89634
	* gcc.c-torture/execute/pr89634.c: New test.

2019-03-08  Jakub Jelinek  <jakub@redhat.com>

	PR c/85870
	* gcc.dg/lto/pr85870_0.c: Add dg-extra-ld-options with
	-r -nostdlib -flinker-output=nolto-rel.

2019-03-08  David Malcolm  <dmalcolm@redhat.com>

	PR target/79926
	* gcc.target/i386/interrupt-387-err-1.c: Update expected message.
	* gcc.target/i386/interrupt-387-err-2.c: Likewise.
	* gcc.target/i386/interrupt-mmx-err-1.c: Likewise.
	* gcc.target/i386/interrupt-mmx-err-2.c: Likewise.

2019-03-08  Paolo Carlini  <paolo.carlini@oracle.com>

	PR c++/63540
	* g++.dg/cpp0x/implicit17.C: New.

2019-03-08  Paolo Carlini  <paolo.carlini@oracle.com>

	PR c++/22149
	* g++.dg/template/access29.C: New.

2019-03-08  Jakub Jelinek  <jakub@redhat.com>

	PR c++/82075
	* g++.dg/cpp1z/decomp49.C: New test.

2019-03-08  Andre Vieira  <andre.simoesdiasvieira@arm.com>

	* gcc.target/arm/f16_f64_conv_no_dp.c: New test.

2019-03-08  Uroš Bizjak  <ubizjak@gmail.com>

	PR target/68924
	PR target/78782
	PR target/87558
	* gcc.target/i386/pr78782.c: New test.
	* gcc.target/i386/pr87558.c: Ditto.

2019-03-08  Jakub Jelinek  <jakub@redhat.com>

	PR c/85870
	* gcc.dg/lto/pr85870_0.c: New test.
	* gcc.dg/lto/pr85870_1.c: New test.

2019-03-08  Martin Liska  <mliska@suse.cz>

	PR target/86952
	* gcc.target/i386/pr86952.c: New test.
	* gcc.target/i386/indirect-thunk-7.c: Use jump tables to match
	scanned pattern.
	* gcc.target/i386/indirect-thunk-inline-7.c: Likewise.

2019-03-08  Jakub Jelinek  <jakub@redhat.com>

	PR c++/89585
	* g++.dg/asm-qual-3.C: Adjust expected diagnostics for toplevel
	asm volatile.

	PR c++/89599
	* g++.dg/ubsan/vptr-4.C: Adjust expected diagnostics.
	* g++.dg/parse/array-size2.C: Likewise.
	* g++.dg/cpp0x/constexpr-89599.C: New test.

	PR c++/89622
	* g++.dg/warn/pr89622.C: New test.

2019-03-07  Jakub Jelinek  <jakub@redhat.com>

	PR target/80003
	* gcc.target/i386/pr68657.c: Adjust expected diagnostics wording.
	* gcc.target/i386/interrupt-6.c: Likewise.
	* g++.target/i386/pr57362.C: Adjust capitalization in dg-prune-output.

2019-03-07  Paolo Carlini  <paolo.carlini@oracle.com>

	PR c++/84518
	* g++.dg/cpp0x/lambda/lambda-ice30.C: New.
	* g++.dg/cpp0x/lambda/lambda-ice31.C: Likewise.

2019-03-07  Jakub Jelinek  <jakub@redhat.com>

	PR translation/79999
	* c-c++-common/gomp/doacross-1.c: Adjust expected diagnostics.
	* c-c++-common/gomp/doacross-3.c: New test.

	PR target/89602
	* gcc.target/i386/avx512f-vmovss-1.c: New test.
	* gcc.target/i386/avx512f-vmovss-2.c: New test.
	* gcc.target/i386/avx512f-vmovss-3.c: New test.
	* gcc.target/i386/avx512f-vmovsd-1.c: New test.
	* gcc.target/i386/avx512f-vmovsd-2.c: New test.
	* gcc.target/i386/avx512f-vmovsd-3.c: New test.

2019-03-07  Martin Jambor  <mjambor@suse.cz>

	PR lto/87525
	* gcc.dg/ipa/ipcp-5.c: New test.

2019-03-07  Martin Jambor  <mjambor@suse.cz>

	PR ipa/88235
	* g++.dg/ipa/pr88235.C: New test.

2019-04-07  Richard Biener  <rguenther@suse.de>

	PR middle-end/89618
	* gcc.target/i386/pr89618.c: New testcase.

2019-03-07  Richard Biener  <rguenther@suse.de>

	PR tree-optimization/89595
	* gcc.dg/torture/pr89595.c: New testcase.

2019-03-07  Jakub Jelinek  <jakub@redhat.com>

	PR c++/89585
	* g++.dg/asm-qual-3.C: Adjust expected diagnostics.

2019-03-06  Harald Anlauf  <anlauf@gmx.de>

	PR fortran/71203
	* gfortran.dg/substr_8.f90: New test.

2019-03-06  Jakub Jelinek  <jakub@redhat.com>

	PR c++/87148
	* g++.dg/ext/flexary34.C: New test.

2019-03-06  Peter Bergner  <bergner@linux.ibm.com>

	PR rtl-optimization/88845
	* gcc.target/powerpc/pr88845.c: New test.

2019-03-06  Marek Polacek  <polacek@redhat.com>

	PR c++/87378 - bogus -Wredundant-move warning.
	* g++.dg/cpp0x/Wredundant-move1.C (fn4): Drop dg-warning.
	* g++.dg/cpp0x/Wredundant-move7.C: New test.

2019-03-06  Richard Biener  <rguenther@suse.de>

	PR testsuite/89551
	* gcc.dg/uninit-pred-8_b.c: Force logical-op-non-short-circuit
	the way that makes the testcase PASS.

2019-03-05  Jakub Jelinek  <jakub@redhat.com>

	PR middle-end/89590
	* gcc.dg/pr89590.c: New test.

2019-03-05  Wilco Dijkstra  <wdijkstr@arm.com>

	PR target/89222
	* gcc.target/arm/pr89222.c: Add new test.

2019-03-05  Richard Biener  <rguenther@suse.de>

	PR tree-optimization/89594
	* gcc.dg/pr89594.c: New testcase.

2019-03-05  Jakub Jelinek  <jakub@redhat.com>

	PR tree-optimization/89487
	* gcc.dg/tree-ssa/pr89487.c: Include ../pr87600.h.
	(caml_interprete): Ifdef the whole body out if REG1 or REG2 macros
	aren't defined.  Use REG1 instead of "%r15" and REG2 instead of
	"%r14".

	PR bootstrap/89560
	* g++.dg/other/pr89560.C: New test.

	PR tree-optimization/89570
	* gcc.dg/pr89570.c: New test.

	PR tree-optimization/89566
	* c-c++-common/pr89566.c: New test.

2019-03-04  Paolo Carlini  <paolo.carlini@oracle.com>

	PR c++/84605
	* g++.dg/parse/crash69.C: New.

2019-03-04  Jakub Jelinek  <jakub@redhat.com>

	PR c++/71446
	* g++.dg/cpp2a/desig12.C: New test.
	* g++.dg/cpp2a/desig13.C: New test.

2019-03-04  Tamar Christina  <tamar.christina@arm.com>

	PR target/88530
	* gcc.target/aarch64/options_set_10.c: Add native.

2019-03-04  Wilco Dijkstra  <wdijkstr@arm.com>

	PR tree-optimization/89437
	* gcc.dg/sinatan-1.c: Fix testcase.

2019-03-04  Richard Biener  <rguenther@suse.de>

	PR middle-end/89572
	* gcc.dg/torture/pr89572.c: New testcase.

2018-03-04  Bin Cheng  <bin.cheng@linux.alibaba.com>

	PR tree-optimization/89487
	* gcc.dg/tree-ssa/pr89487.c: New test.

2019-03-03  Harald Anlauf  <anlauf@gmx.de>

	PR fortran/77583
	* gfortran.dg/pr77583.f90: New test.

2019-03-03  Thomas Koenig  <tkoenig@gcc.gnu.org>

	PR fortran/72714
	* gfortran.dg/coarray_allocate_11.f90: New test.

2019-03-02  Harald Anlauf  <anlauf@gmx.de>

	PR fortran/89516
	* gfortran.dg/pr89492.f90: Adjust testcase.
	* gfortran.dg/transfer_check_5.f90: New test.

2019-03-02  Jakub Jelinek  <jakub@redhat.com>

	PR c++/71446
	* g++.dg/cpp2a/desig10.C: New test.
	* g++.dg/cpp2a/desig11.C: New test.
	* g++.dg/ext/desig4.C: Expect 4 new errors.

	PR target/89506
	* gcc.dg/pr89506.c: New test.

2019-03-01  Kito Cheng  <kito.cheng@gmail.com>
	    Monk Chiang  <sh.chiang04@gmail.com>

	* gcc.target/riscv/attribute-1.c: New.
	* gcc.target/riscv/attribute-2.c: Likewise.
	* gcc.target/riscv/attribute-3.c: Likewise.
	* gcc.target/riscv/attribute-4.c: Likewise.
	* gcc.target/riscv/attribute-5.c: Likewise.
	* gcc.target/riscv/attribute-6.c: Likewise.
	* gcc.target/riscv/attribute-7.c: Likewise.
	* gcc.target/riscv/attribute-8.c: Likewise.
	* gcc.target/riscv/attribute-9.c: Likewise.

	* gcc.target/riscv/arch-1.c: New.
	* gcc.target/riscv/arch-2.c: Likewise.
	* gcc.target/riscv/arch-3.c: Likewise.
	* gcc.target/riscv/arch-4.c: Likewise.

2019-03-01  Jakub Jelinek  <jakub@redhat.com>

	PR middle-end/89497
	* g++.dg/tree-prof/devirt.C: Adjust also the ilp32
	scan-tree-dump-times from dom3 to tracer pass.

2019-03-01  Segher Boessenkool  <segher@kernel.crashing.org>

	* gcc.target/powerpc/ throughout: Delete dg-skip-if "do not override
	-mcpu".  Use -mdejagnu-cpu= in dg-options instead of -mcpu=.

2019-03-01  Alexander Monakov  <amonakov@ispras.ru>

	PR rtl-optimization/85899
	* gcc.dg/pr85899.c: New test.

2019-03-01  Marek Polacek  <polacek@redhat.com>

	PR c++/89537 - missing location for error with non-static member fn.
	* g++.dg/diagnostic/member-fn-1.C: New test.

	PR c++/89532 - ICE with incomplete type in decltype.
	* g++.dg/cpp2a/nontype-class14.C: New test.

2019-03-01  Jakub Jelinek  <jakub@redhat.com>

	Implement P1002R1, Try-catch blocks in constexpr functions
	PR c++/89513
	* g++.dg/cpp2a/constexpr-try1.C: New test.
	* g++.dg/cpp2a/constexpr-try2.C: New test.
	* g++.dg/cpp2a/constexpr-try3.C: New test.
	* g++.dg/cpp2a/constexpr-try4.C: New test.
	* g++.dg/cpp2a/constexpr-try5.C: New test.
	* g++.dg/cpp0x/constexpr-ctor10.C: Don't expect error for C++2a.

2019-03-01  Richard Sandiford  <richard.sandiford@arm.com>

	PR tree-optimization/89535
	* gfortran.dg/vect/pr89535.f90: New test.

2019-03-01  Richard Biener  <rguenther@suse.de>

	PR middle-end/89541
	* gfortran.dg/pr89451.f90: New testcase.

2019-03-01  Richard Biener  <rguenther@suse.de>

	PR middle-end/89497
	* gcc.dg/tree-ssa/reassoc-43.c: Avoid false match in regex.
	* g++.dg/tree-prof/devirt.C: Scan tracer dump for foldings
	that happen now earlier.

2019-02-28  Eric Botcazou  <ebotcazou@adacore.com>

	* gcc.c-torture/execute/20190228-1.c: New test.

2019-02-28  Marek Polacek  <polacek@redhat.com>

	PR c++/87068 - missing diagnostic with fallthrough statement.
	* c-c++-common/Wimplicit-fallthrough-37.c: New test.

2019-02-28  Thomas Schwinge  <thomas@codesourcery.com>
	    Cesar Philippidis  <cesar@codesourcery.com>

	PR fortran/72741
	PR fortran/89433
	* gfortran.dg/goacc/routine-multiple-directives-1.f90: New file.
	* gfortran.dg/goacc/routine-multiple-directives-2.f90: Likewise.

	PR fortran/72741
	* gfortran.dg/goacc/routine-multiple-lop-clauses-1.f90: New file.

	PR fortran/72741
	PR fortran/89433
	* gfortran.dg/goacc/routine-6.f90: Update
	* gfortran.dg/goacc/routine-intrinsic-1.f: New file.
	* gfortran.dg/goacc/routine-intrinsic-2.f: Likewise.

2019-02-28  Jakub Jelinek  <jakub@redhat.com>

	PR c/89521
	* gcc.dg/pr89521-1.c: New test.
	* gcc.dg/pr89521-2.c: New test.

2019-02-28  John David Anglin  <danglin@gcc.gnu.org>

	PR testsuite/89441
	* g++.dg/ipa/pr89009.C: Update symbol visibility.

2019-02-28  Tamar Christina  <tamar.christina@arm.com>

	PR target/88530
	* gcc.target/aarch64/options_set_10.c: New test.

2019-02-28  Paolo Carlini  <paolo.carlini@oracle.com>

	PR c++/89522
	* g++.dg/cpp1y/lambda-generic-ice10.C: New.

2019-02-28  Jakub Jelinek  <jakub@redhat.com>

	PR c/89525
	* gcc.dg/pr89525.c: New test.

	PR c/89520
	* gcc.dg/pr89520-1.c: New test.
	* gcc.dg/pr89520-2.c: New test.

2019-02-27  Marek Polacek  <polacek@redhat.com>

	PR c++/88857 - ICE with value-initialization of argument in template.
	* g++.dg/cpp0x/initlist-value4.C: New test.

2019-02-27  Marek Polacek  <polacek@redhat.com>

	PR c++/89511 - ICE with using-declaration and unscoped enumerator.
	* g++.dg/cpp0x/using-enum-3.C: New test.

2019-02-27  Jakub Jelinek  <jakub@redhat.com>

	PR tree-optimization/89280
	* gcc.dg/torture/pr57147-2.c (SetNaClSwitchExpectations): Add static
	keyword.

2019-02-27  Richard Biener  <rguenther@suse.de>

	* gcc.dg/gimplefe-36.c: New testcase.

2019-02-27  Paolo Carlini  <paolo.carlini@oracle.com>

	PR c++/89488
	* g++.dg/cpp0x/nsdmi15.C: New.

2019-02-27  Paolo Carlini  <paolo.carlini@oracle.com>

	PR c++/88987
	* g++.dg/cpp0x/pr88987.C: New.

2019-02-27  Jakub Jelinek  <jakub@redhat.com>

	PR tree-optimization/89280
	* gcc.c-torture/compile/pr89280.c: New test.
	* gcc.dg/torture/pr57147-2.c: Don't expect a setjmp after noreturn
	function.  Skip the test for -O0.

2018-02-26  Steve Ellcey  <sellcey@marvell.com>

	* gfortran.dg/simd-builtins-1.f90: Update for aarch64*-*-*.
	* gfortran.dg/simd-builtins-2.f90: Ditto.
	* gfortran.dg/simd-builtins-6.f90: Ditto.
	* gfortran.dg/simd-builtins-8.f90: New test.
	* gfortran.dg/simd-builtins-8.h: New header file.

2019-02-26  Jakub Jelinek  <jakub@redhat.com>

	PR c++/89507
	* g++.dg/other/new2.C: New test.

	PR tree-optimization/89500
	* gcc.dg/pr89500.c: New test.
	* gcc.dg/Wstringop-overflow-10.c: New test.
	* gcc.dg/strlenopt-60.c: New test.

2019-02-26  Harald Anlauf  <anlauf@gmx.de>

	PR fortran/89492
	* gfortran.dg/pr89492.f90: New test.

2019-02-26  Thomas Koenig  <tkoenig@gcc.gnu.org>

	PR fortran/89496
	* gfortran.dg/altreturn_9_0.f90: New file.
	* gfortran.dg/altreturn_9_1.f90: New file.

2019-02-26  Jakub Jelinek  <jakub@redhat.com>

	PR c++/89481
	* g++.dg/cpp1y/constexpr-89481.C: New test.

2019-02-26  Richard Biener  <rguenther@suse.de>

	PR tree-optimization/89505
	* gcc.dg/torture/pr89505.c: New testcase.

2019-02-26  Eric Botcazou  <ebotcazou@adacore.com>

	* gnat.dg/opt77.adb: New test.
	* gnat.dg/opt77_pkg.ad[sb]: New helper.

2019-02-26  Jakub Jelinek  <jakub@redhat.com>

	PR target/89474
	* gcc.target/i386/pr89474.c: New test.

2019-02-25  Jakub Jelinek  <jakub@redhat.com>

	PR c/77754
	* gcc.c-torture/compile/pr77754-1.c: New test.
	* gcc.c-torture/compile/pr77754-2.c: New test.
	* gcc.c-torture/compile/pr77754-3.c: New test.
	* gcc.c-torture/compile/pr77754-4.c: New test.
	* gcc.c-torture/compile/pr77754-5.c: New test.
	* gcc.c-torture/compile/pr77754-6.c: New test.

2019-02-25  Tamar Christina  <tamar.christina@arm.com>

	PR target/88530
	* gcc.target/aarch64/options_set_1.c: New test.
	* gcc.target/aarch64/options_set_2.c: New test.
	* gcc.target/aarch64/options_set_3.c: New test.
	* gcc.target/aarch64/options_set_4.c: New test.
	* gcc.target/aarch64/options_set_5.c: New test.
	* gcc.target/aarch64/options_set_6.c: New test.
	* gcc.target/aarch64/options_set_7.c: New test.
	* gcc.target/aarch64/options_set_8.c: New test.
	* gcc.target/aarch64/options_set_9.c: New test.

2019-02-25  Tamar Christina  <tamar.christina@arm.com>

	* gcc.target/arm/simd/fp16fml_high.c (test_vfmlal_high_u32,
	test_vfmlalq_high_u32, test_vfmlsl_high_u32, test_vfmlslq_high_u32):
	Rename ....
	(test_vfmlal_high_f16, test_vfmlalq_high_f16, test_vfmlsl_high_f16,
	test_vfmlslq_high_f16): ... To this.
	* gcc.target/arm/simd/fp16fml_lane_high.c (test_vfmlal_lane_high_u32,
	tets_vfmlsl_lane_high_u32, test_vfmlal_laneq_high_u32,
	test_vfmlsl_laneq_high_u32, test_vfmlalq_lane_high_u32,
	test_vfmlslq_lane_high_u32, test_vfmlalq_laneq_high_u32,
	test_vfmlslq_laneq_high_u32): Rename ...
	(test_vfmlal_lane_high_f16, tets_vfmlsl_lane_high_f16,
	test_vfmlal_laneq_high_f16, test_vfmlsl_laneq_high_f16,
	test_vfmlalq_lane_high_f16, test_vfmlslq_lane_high_f16,
	test_vfmlalq_laneq_high_f16, test_vfmlslq_laneq_high_f16): ... To this.
	* gcc.target/arm/simd/fp16fml_lane_low.c (test_vfmlal_lane_low_u32,
	test_vfmlsl_lane_low_u32, test_vfmlal_laneq_low_u32,
	test_vfmlsl_laneq_low_u32, test_vfmlalq_lane_low_u32,
	test_vfmlslq_lane_low_u32, test_vfmlalq_laneq_low_u32,
	test_vfmlslq_laneq_low_u32): Rename ...
	(test_vfmlal_lane_low_f16, test_vfmlsl_lane_low_f16,
	test_vfmlal_laneq_low_f16, test_vfmlsl_laneq_low_f16,
	test_vfmlalq_lane_low_f16, test_vfmlslq_lane_low_f16,
	test_vfmlalq_laneq_low_f16, test_vfmlslq_laneq_low_f16): ... To this.
	* gcc.target/arm/simd/fp16fml_low.c (test_vfmlal_low_u32,
	test_vfmlalq_low_u32, test_vfmlsl_low_u32, test_vfmlslq_low_u32):
	Rename ...
	(test_vfmlal_low_f16, test_vfmlalq_low_f16, test_vfmlsl_low_f16,
	test_vfmlslq_low_f16): ... To this.

2019-02-25  Tamar Christina  <tamar.christina@arm.com>

	* gcc.target/aarch64/fp16_fmul_high.h (test_vfmlal_high_u32,
	test_vfmlalq_high_u32, test_vfmlsl_high_u32, test_vfmlslq_high_u32):
	Rename ...
	(test_vfmlal_high_f16, test_vfmlalq_high_f16, test_vfmlsl_high_f16,
	test_vfmlslq_high_f16): ... To this.
	* gcc.target/aarch64/fp16_fmul_lane_high.h (test_vfmlal_lane_high_u32,
	tets_vfmlsl_lane_high_u32, test_vfmlal_laneq_high_u32,
	test_vfmlsl_laneq_high_u32, test_vfmlalq_lane_high_u32,
	test_vfmlslq_lane_high_u32, test_vfmlalq_laneq_high_u32,
	test_vfmlslq_laneq_high_u32): Rename ...
	(test_vfmlal_lane_high_f16, tets_vfmlsl_lane_high_f16,
	test_vfmlal_laneq_high_f16, test_vfmlsl_laneq_high_f16,
	test_vfmlalq_lane_high_f16, test_vfmlslq_lane_high_f16,
	test_vfmlalq_laneq_high_f16, test_vfmlslq_laneq_high_f16): ... To this.
	* gcc.target/aarch64/fp16_fmul_lane_low.h (test_vfmlal_lane_low_u32,
	test_vfmlsl_lane_low_u32, test_vfmlal_laneq_low_u32,
	test_vfmlsl_laneq_low_u32, test_vfmlalq_lane_low_u32,
	test_vfmlslq_lane_low_u32, test_vfmlalq_laneq_low_u32,
	test_vfmlslq_laneq_low_u32): Rename ...
	(test_vfmlal_lane_low_f16, test_vfmlsl_lane_low_f16,
	test_vfmlal_laneq_low_f16, test_vfmlsl_laneq_low_f16,
	test_vfmlalq_lane_low_f16, test_vfmlslq_lane_low_f16,
	test_vfmlalq_laneq_low_f16, test_vfmlslq_laneq_low_f16): ... To this.
	* gcc.target/aarch64/fp16_fmul_low.h (test_vfmlal_low_u32,
	test_vfmlalq_low_u32, test_vfmlsl_low_u32, test_vfmlslq_low_u32):
	Rename ...
	(test_vfmlal_low_f16, test_vfmlalq_low_f16, test_vfmlsl_low_f16,
	test_vfmlslq_low_f16): ... To This.
	* lib/target-supports.exp
	(check_effective_target_arm_fp16fml_neon_ok_nocache): Update test.

2019-02-25  Dominique d'Humieres  <dominiq@gcc.gnu.org>

	PR fortran/89282
	* gfortran.dg/overload_3.f90: New test.

2019-02-25  Jakub Jelinek  <jakub@redhat.com>

	PR c++/89285
	* g++.dg/cpp1y/constexpr-89285-2.C: New test.

2019-02-25  Dominique d'Humieres  <dominiq@gcc.gnu.org>

	PR libfortran/89274
	* gfortran.dg/list_directed_large.f90: New test.

2019-02-25  Jakub Jelinek  <jakub@redhat.com>

	PR target/89434
	* gcc.c-torture/execute/pr89434.c: New test.

	PR target/89438
	* gcc.dg/pr89438.c: New test.

2019-02-24  Paolo Carlini  <paolo.carlini@oracle.com>

	PR c++/84585
	* g++.dg/cpp0x/pr84585.C: New.

2019-02-24  Thomas Koenig  <tkoenig@gcc.gnu.org>

	PR fortran/89174
	* gfortran.dg/allocate_with_mold_3.f90: New test.

2019-02-24  H.J. Lu  <hongjiu.lu@intel.com>

	PR target/87007
	* gcc.target/i386/pr87007-1.c: Compile with -mfpmath=sse.
	* gcc.target/i386/pr87007-2.c: Likewise.

2019-02-24  Harald Anlauf  <anlauf@gmx.de>

	PR fortran/89266
	PR fortran/88326
	* gfortran.dg/pr89266.f90: New test.
	* gfortran.dg/pr88326.f90: New test.

2019-02-24  Jakub Jelinek  <jakub@redhat.com>

	PR rtl-optimization/89445
	* gcc.target/i386/avx512f-pr89445.c: New test.

2019-02-23  Martin Sebor  <msebor@redhat.com>

	* gcc.dg/tree-ssa/builtin-sprintf-10.c: Cast remaining
	wchar_t to wint_t to avoid a bogus -Wformat warning in
	ILP32 (bug 77970).

2019-02-23  H.J. Lu  <hongjiu.lu@intel.com>

	PR testsuite/89476
	* gfortran.dg/ISO_Fortran_binding_5.c: Include
	"../../../libgfortran/ISO_Fortran_binding.h".
	* gfortran.dg/ISO_Fortran_binding_6.c: Likewise.

2019-02-23  H.J. Lu  <hongjiu.lu@intel.com>

	PR driver/69471
	* gcc.dg/pr69471-1.c: New test.
	* gcc.dg/pr69471-2.c: Likewise.
	* gcc.target/i386/pr69471-3.c: Likewise.

2019-02-23  Jerry DeLisle  <jvdelisle@gcc.gnu.org>

	PR fortran/84387
	* gfortran.dg/dtio_34.f90: New test.

2019-02-23  Marek Polacek  <polacek@redhat.com>

	PR c++/88294 - ICE with non-constant noexcept-specifier.
	* g++.dg/cpp0x/noexcept34.C: New test.
	* g++.dg/cpp0x/noexcept35.C: New test.

	PR c++/89419
	* g++.dg/cpp1y/lambda-generic-89419.C: New test.

2019-02-23  Paul Thomas  <pault@gcc.gnu.org>

	PR fortran/88117
	* gfortran.dg/deferred_character_32.f90 : New test

2019-02-23  Paul Thomas  <pault@gcc.gnu.org>

	PR fortran/89385
	* gfortran.dg/ISO_Fortran_binding_1.f90 : Correct test for
	previously incorrect lbound for allocatable expressions. Also
	correct stop values to avoid repetition.
	* gfortran.dg/ISO_Fortran_binding_5.f90 : New test
	* gfortran.dg/ISO_Fortran_binding_5.c : Support previous test.

	PR fortran/89366
	* gfortran.dg/ISO_Fortran_binding_6.f90 : New test
	* gfortran.dg/ISO_Fortran_binding_6.c : Support previous test.
	* gfortran.dg/pr32599.f03 : Set standard to F2008.

2019-02-22  David Malcolm  <dmalcolm@redhat.com>

	PR c++/89390
	* g++.dg/diagnostic/pr89390.C: Update expected location of error,
	renaming to a multicharacter name, so that start != finish.  Add
	tests for dtor locations.

2019-02-22  Paolo Carlini  <paolo.carlini@oracle.com>

	PR c++/84676
	* g++.dg/cpp0x/pr84676.C: New.

2019-02-22  Martin Sebor  <msebor@redhat.com>

	* gcc.dg/tree-ssa/builtin-sprintf-10.c: Cast wchar_t to wint_t
	to avoid a bogus -Wformat warning in ILP32 (bug 77970).

2019-02-22  Harald Anlauf  <anlauf@gmx.de>

	PR fortran/83057
	* gfortran.dg/newunit_6.f90: New test.

2019-02-22  Marek Polacek  <polacek@redhat.com>

	PR c++/89420 - ICE with CAST_EXPR in explicit-specifier.
	* g++.dg/cpp2a/explicit14.C: New test.

2019-02-22  Matthew Malcomson  <matthew.malcomson@arm.com>

	PR target/89324
	* gcc.dg/rtl/aarch64/subs_adds_sp.c: New test.
	* gfortran.fortran-torture/compile/pr89324.f90: New test.

2019-02-22  Martin Sebor  <msebor@redhat.com>

	PR c/89425
	* gcc.dg/Wabsolute-value.c: New test.

	* gcc.dg/Wbuiltin-declaration-mismatch-12.c: New test.

2019-02-22  H.J. Lu  <hongjiu.lu@intel.com>
	    Hongtao Liu  <hongtao.liu@intel.com>
	    Sunil K Pandey  <sunil.k.pandey@intel.com>

	PR target/87007
	* gcc.target/i386/pr87007-1.c: New test.
	* gcc.target/i386/pr87007-2.c: Likewise.

2019-02-22  Richard Biener  <rguenther@suse.de>

	PR tree-optimization/89440
	* gcc.dg/vect/pr89440.c: New testcase.

2019-02-22  Thomas Schwinge  <thomas@codesourcery.com>

	* lib/target-supports.exp (check_effective_target_offload_nvptx):
	Remove.

	PR fortran/72741
	* gfortran.dg/goacc/classify-routine.f95: Adjust.

	* c-c++-common/goacc/routine-5.c: Revert earlier changes.
	* g++.dg/goacc/template.C: Likewise.

	PR fortran/78027
	* gfortran.dg/goacc/pr78027.f90: Add 'dg-additional-options "-Wno-hsa"'.

2019-02-22  Richard Biener  <rguenther@suse.de>

	PR middle-end/87609
	* gcc.dg/torture/restrict-7.c: New testcase.

2019-02-21  Jakub Jelinek  <jakub@redhat.com>

	PR c++/89285
	* g++.dg/ubsan/vptr-4.C: Expect reinterpret_cast errors.
	* g++.dg/cpp1y/constexpr-84192.C (f2): Adjust expected diagnostics.
	* g++.dg/cpp1y/constexpr-70265-2.C (foo): Adjust expected line of
	diagnostics.
	* g++.dg/cpp1y/constexpr-89285.C: New test.
	* g++.dg/cpp0x/constexpr-arith-overflow.C (add, sub, mul): Ifdef out
	for C++11.
	(TEST_ADD, TEST_SUB, TEST_MUL): Define to Assert (true) for C++11.
	* g++.dg/cpp0x/constexpr-arith-overflow2.C: New test.

2019-02-21  H.J. Lu  <hongjiu.lu@intel.com>

	PR target/87412
	* gcc.target/i386/indirect-thunk-attr-14.c: Replace
	-fcf-protection with -fcf-protection=branch.
	* gcc.target/i386/indirect-thunk-attr-15.c: Likewise.
	* gcc.target/i386/indirect-thunk-attr-16.c: Likewise.
	* gcc.target/i386/indirect-thunk-extern-8.c: Likewise.
	* gcc.target/i386/indirect-thunk-extern-9.c: Likewise.
	* gcc.target/i386/indirect-thunk-extern-10.c: Likewise.

2019-02-21  Wilco Dijkstra  <wdijkstr@arm.com>

	* gcc.target/arm/pr88850-2.c: Block -mfloat-abi override.
	* gcc.target/arm/pr88850.c: Use -mfloat-abi=softfp.

2019-02-21  Thomas Koenig  <tkoenig@gcc.gnu.org>

	PR fortran/86119
	* gfortran.dg/warn_conversion_11.f90: New test.

2019-02-21  H.J. Lu  <hongjiu.lu@intel.com>

	PR target/87412
	* gcc.target/i386/pr87412-1.c: New file.
	* gcc.target/i386/pr87412-2.c: Likewise.
	* gcc.target/i386/pr87412-3.c: Likewise.
	* gcc.target/i386/pr87412-4.c: Likewise.

2019-02-20  Jakub Jelinek  <jakub@redhat.com>

	PR c++/89403
	* g++.dg/cpp0x/pr89403.C: New test.

	PR c++/89405
	* g++.dg/cpp1z/inline-var5.C: New test.

	PR middle-end/89412
	* gcc.c-torture/compile/pr89412.c: New test.

2019-02-20  Jakub Jelinek  <jakub@redhat.com>
	    David Malcolm  <dmalcolm@redhat.com>

	PR middle-end/89091
	* gcc.dg/torture/pr89091.c: New test.

2019-02-20  Jakub Jelinek  <jakub@redhat.com>

	PR middle-end/88074
	PR middle-end/89415
	* gcc.dg/pr88074-2.c: New test.

	PR c++/89336
	* g++.dg/cpp1y/constexpr-89336-3.C: New test.

2019-02-20  David Malcolm  <dmalcolm@redhat.com>

	PR c/89410
	* gcc.dg/pr89410-1.c: New test.
	* gcc.dg/pr89410-2.c: New test.

2019-02-20  Pat Haugen  <pthaugen@us.ibm.com>

	* lib/target-supports.exp (check_effective_target_vect_usad_char):
	Add PowerPC support.
	* gcc.dg/vect/slp-reduc-sad.c: Update scan string.
	* gcc.dg/vect/vect-reduc-sad.c: Likewise.

2019-02-20  Andre Vieira  <andre.simoesdiasvieira@arm.com>

	PR target/86487
	* gcc.target/arm/pr86487.c: New.

2019-02-20  Paolo Carlini  <paolo.carlini@oracle.com>

	PR c++/84536
	* g++.dg/cpp1y/var-templ60.C: New.

2019-02-20  Li Jia He  <helijia@linux.ibm.com>

	PR target/88100
	* gcc.target/powerpc/pr88100.c: New testcase.

2019-02-19  Wilco Dijkstra  <wdijkstr@arm.com>

	* gcc.target/arm/pr88850.c: Block -mfloat-abi override.

2019-02-19  Thomas Koenig  <tkoenig@gcc.gnu.org>

	PR fortran/89384
	* gfortran.dg/ISO_Fortran_binding_4.f90

2019-02-19  Thomas Schwinge  <thomas@codesourcery.com>

	PR c/87924
	* c-c++-common/goacc/asyncwait-5.c: Remove XFAILs.
	* gfortran.dg/goacc/asyncwait-5.f: Likewise.

2019-02-19  Richard Biener  <rguenther@suse.de>

	PR middle-end/88074
	* gcc.dg/pr88074.c: New testcase.

2019-02-19  Jakub Jelinek  <jakub@redhat.com>

	PR middle-end/89303
	* g++.dg/torture/pr89303.C: Move everything from std namespace to my
	namespace.

	PR c++/89387
	* g++.dg/cpp0x/lambda/lambda-89387.C: New test.

	PR c++/89391
	* g++.dg/cpp0x/reinterpret_cast2.C: New test.

	PR c++/89390
	* g++.dg/diagnostic/pr89390.C: New test.

2019-02-18  Sharon Dvir  <unapologtic@gmail.com>

	* README: Fix typos.

2019-02-18  Rainer Orth  <ro@CeBiTec.Uni-Bielefeld.DE>

	* g++.dg/torture/pr89303.C (bad_weak_ptr): Rename to
	bad_weak_ptr_.

2019-02-18  Thomas Koenig  <tkoenig@gcc.gnu.org>

	PR fortran/87689
	* gfortran.dg/lto/20091028-1_0.f90: Add -Wno-lto-type-mismatch to
	options.
	* gfortran.dg/lto/20091028-2_0.f90: Likewise.
	* gfortran.dg/lto/pr87689_0.f: New file.
	* gfortran.dg/lto/pr87689_1.f: New file.

2019-02-18  Wilco Dijkstra  <wdijkstr@arm.com>

	* g++.dg/wrappers/pr88680.C: Add -fno-short-enums.

2019-02-18  Rainer Orth  <ro@CeBiTec.Uni-Bielefeld.DE>

	* gdc.dg/dg.exp: Tabify.
	* gdc.dg/lto/lto.exp: Likewise.
	* gdc.test/gdc-test.exp: Likewise.
	* lib/gdc-dg.exp: Likewise.
	* lib/gdc.exp: Likewise.

2019-02-18  Richard Biener  <rguenther@suse.de>

	PR tree-optimization/89296
	* gcc.dg/uninit-pr89296.c: New testcase.

2019-02-18  Jakub Jelinek  <jakub@redhat.com>

	PR target/89369
	* gcc.c-torture/execute/pr89369.c: New test.
	* gcc.target/s390/md/rXsbg_mode_sXl.c (rosbg_si_srl,
	rxsbg_si_srl): Expect last 3 operands 32,63,62 rather than
	34,63,62.

2019-02-18  Martin Jambor  <mjambor@suse.cz>

	PR tree-optimization/89209
	* gcc.dg/tree-ssa/pr89209.c: New test.

2019-02-18  Martin Liska  <mliska@suse.cz>

	* gfortran.dg/simd-builtins-7.f90: New test.
	* gfortran.dg/simd-builtins-7.h: New test.

2019-02-17  Harald Anlauf  <anlauf@gmx.de>

	PR fortran/88299
	* gfortran.dg/pr88299.f90: New test.

2019-02-17  Harald Anlauf  <anlauf@gmx.de>

	PR fortran/89077
	* gfortran.dg/transfer_simplify_12.f90: New test.

2019-02-17  Marek Polacek  <polacek@redhat.com>

	PR c++/89217 - ICE with list-initialization in range-based for loop.
	* g++.dg/cpp0x/range-for37.C: New test.

	* g++.old-deja/g++.robertl/eb82.C: Tweak dg-error.

	PR c++/89315
	* g++.dg/cpp0x/initlist114.C: New test.

	PR c++/89356
	* g++.dg/abi/mangle68.C: New test.
	* g++.dg/cpp0x/decltype69.C: New test.

2019-02-16  David Malcolm  <dmalcolm@redhat.com>

	PR c++/88680
	* g++.dg/wrappers/pr88680.C: New test.

2019-02-17  Thomas Koenig  <tkoenig@gcc.gnu.org>

	PR fortran/71066
	* gfortran.dg/coarray_data_1.f90: New test.

2019-02-16  Eric Botcazou  <ebotcazou@adacore.com>

	* c-c++-common/patchable_function_entry-decl.c: Add -fno-pie on SPARC.
	* c-c++-common/patchable_function_entry-default.c: Likewise.
	* c-c++-common/patchable_function_entry-definition.c: Likewise.

2019-02-16  Jakub Jelinek  <jakub@redhat.com>

	PR rtl-optimization/66152
	* gcc.target/i386/pr66152.c: New test.

2019-02-15  Eric Botcazou  <ebotcazou@adacore.com>

	* g++.dg/asan/asan_oob_test.cc: Skip OOB_int on SPARC.
	* g++.dg/asan/function-argument-3.C: Tweak for 32-bit SPARC.

2019-02-15  Tamar Christina  <tamar.christina@arm.com>

	* lib/target-supports.exp
	(check_effective_target_arm_neon_softfp_fp16_ok_nocache): Drop non-fpu
	checking alternative.

2019-02-15  Eric Botcazou  <ebotcazou@adacore.com>

	* gcc.target/sparc/struct-ret-check-1.c: Add -fno-pie option.

2019-02-15  Eric Botcazou  <ebotcazou@adacore.com>

	* c-c++-common/patchable_function_entry-decl.c: Do not run on Visium.
	* c-c++-common/patchable_function_entry-default.c: Likewise.
	* c-c++-common/patchable_function_entry-definition.c: Likewise.
	* gcc.dg/tree-ssa/pr84859.c: Add -ftree-cselim switch.

2019-02-15  Jakub Jelinek  <jakub@redhat.com>

	PR other/69006
	PR testsuite/88920
	* lib/gcc-dg.exp: If llvm_binutils effective target, set
	allow_blank_lines to 2 during initialization.
	(dg-allow-blank-lines-in-output): Set allow_blank_lines to 1 only if
	it was previously zero.
	(gcc-dg-prune): Don't check for llvm_binutils effective target here.
	Clear allow_blank_lines afterwards whenever it was 1.
	* gdc.test/gdc-test.exp (dmd2dg): Don't call
	dg-allow-blank-lines-in-output here.
	(gdc-do-test): Set allow_blank_lines to 3 if it is 0 before running
	the tests and restore it back at the end.

	* c-c++-common/ubsan/opts-1.c: New test.
	* c-c++-common/ubsan/opts-2.c: New test.
	* c-c++-common/ubsan/opts-3.c: New test.
	* c-c++-common/ubsan/opts-4.c: New test.

2019-02-15  Richard Biener  <rguenther@suse.de>
	    Jakub Jelinek  <jakub@redhat.com>

	PR tree-optimization/89278
	* gcc.dg/pr89278.c: New test.

2019-02-15  Jakub Jelinek  <jakub@redhat.com>

	PR c/89340
	* gcc.dg/pr89340.c: New test.
	* gcc.dg/torture/pr57036-2.c (jpgDecode_convert): Expect a warning
	that leaf attribute on nested function is useless.

	PR other/89342
	* gcc.dg/pr89342.c: New test.

2019-02-14  Jakub Jelinek  <jakub@redhat.com>

	PR rtl-optimization/89354
	* gcc.dg/pr89354.c: New test.

2019-02-14  Uroš Bizjak  <ubizjak@gmail.com>

	* gcc.target/i386/ssse3-pabsb.c: Re-enable 64-bit form on AVX targets.
	* gcc.target/i386/ssse3-pabsd.c: Ditto.
	* gcc.target/i386/ssse3-pabsw.c: Ditto.
	* gcc.target/i386/ssse3-palignr.c: Ditto.
	* gcc.target/i386/ssse3-phaddd.c: Ditto.
	* gcc.target/i386/ssse3-phaddsw.c: Ditto.
	* gcc.target/i386/ssse3-phaddw.c: Ditto.
	* gcc.target/i386/ssse3-phsubd.c: Ditto.
	* gcc.target/i386/ssse3-phsubsw.c: Ditto.
	* gcc.target/i386/ssse3-phsubw.c: Ditto.
	* gcc.target/i386/ssse3-pmaddubsw.c: Ditto.
	* gcc.target/i386/ssse3-pmulhrsw.c: Ditto.
	* gcc.target/i386/ssse3-pshufb.c: Ditto.
	* gcc.target/i386/ssse3-psignb.c: Ditto.
	* gcc.target/i386/ssse3-psignd.c: Ditto.
	* gcc.target/i386/ssse3-psignw.c: Ditto.

2018-02-14  Steve Ellcey  <sellcey@marvell.com>

	* gcc.target/aarch64/pcs_attribute.c: New test.

2019-02-14  Harald Anlauf  <anlauf@gmx.de>

	PR fortran/88248
	* gfortran.dg/pr88248.f90: New test.
	* gfortran.dg/f2018_obs.f90: Updated test.

2019-02-14  Tamar Christina  <tamar.christina@arm.com>

	* gcc.target/arm/pr88850.c: change options to additional option.

2019-02-14  Rainer Orth  <ro@CeBiTec.Uni-Bielefeld.DE>

	PR d/87864
	* lib/gdc.exp (gdc_link_flags): Add path to drtbegin.o/drtend.o if
	present.

2019-02-14  Tamar Christina  <tamar.christina@arm.com>

	PR target/88850
	* gcc.target/arm/pr88850-2.c: New test.
	* lib/target-supports.exp
	(check_effective_target_arm_neon_softfp_fp16_ok_nocache,
	check_effective_target_arm_neon_softfp_fp16_ok,
	add_options_for_arm_neon_softfp_fp16): New.

2019-02-14  Matthew Malcomson  <matthew.malcomson@arm.com>

	* gcc.dg/rtl/arm/ldrd-peepholes.c: Restrict testcase.
	* lib/target-supports.exp: Add procedure to check for ldrd.

2019-02-14  Cesar Philippidis  <cesar@codesourcery.com>

	PR fortran/72715
	* gfortran.dg/goacc/loop-3-2.f95: Error on do concurrent loops.
	* gfortran.dg/goacc/loop-3.f95: Likewise.
	* gfortran.dg/goacc/pr72715.f90: New test.

2019-02-14  Martin Liska  <mliska@suse.cz>

	PR rtl-optimization/89242
	* g++.dg/pr89242.C: New test.

2019-02-14  Jakub Jelinek  <jakub@redhat.com>

	PR tree-optimization/89314
	* gcc.dg/pr89314.c: New test.

	PR middle-end/89284
	* gcc.dg/ubsan/pr89284.c: New test.

2019-02-13  Ian Lance Taylor  <iant@golang.org>

	* gcc.dg/func-attr-1.c: New test.

2019-02-13  Uroš Bizjak  <ubizjak@gmail.com>

	* gcc.target/i386/sse2-init-v2di-2.c (dg-final): Update scan string.

2019-02-13  Marek Polacek  <polacek@redhat.com>

	PR c++/89297 - ICE with OVERLOAD in template.
	* g++.dg/cpp0x/initlist113.C: New test.

2019-02-13  Alexandre Oliva  <aoliva@redhat.com>

	PR c++/86379
	* g++.dg/cpp0x/pr86379.C: New.

	PR c++/87322
	* g++.dg/cpp1y/pr87322.C: New.
	* g++.dg/cpp0x/lambda/lambda-variadic5.C: Test that we
	instantiate the expected number of lambda functions.

2019-02-13  Marek Polacek  <polacek@redhat.com>

	PR c++/77304
	* g++.dg/cpp2a/nontype-class13.C: New test.

2019-02-13  Wilco Dijkstra  <wdijkstr@arm.com>

	PR target/89190
	* gcc.target/arm/pr89190.c: New test.

2019-02-13  David Malcolm  <dmalcolm@redhat.com>

	PR c++/89036
	* g++.dg/concepts/pr89036.C: New test.

2019-02-13  Tamar Christina  <tamar.christina@arm.com>

	PR target/88847
	* gcc.target/aarch64/sve/pr88847.c: New test.

2019-02-13  Jonathan Wakely  <jwakely@redhat.com>
	    Jakub Jelinek  <jakub@redhat.com>

	PR middle-end/89303
	* g++.dg/torture/pr89303.C: New test.

2019-02-13  Paolo Carlini  <paolo.carlini@oracle.com>

	PR c++/88986
	* g++.dg/cpp1z/using4.C: New.
	* g++.dg/cpp1z/using5.C: Likewise.
	* g++.dg/cpp1z/using6.C: Likewise.

2019-02-13  Jakub Jelinek  <jakub@redhat.com>

	PR target/89290
	* gcc.target/i386/pr89290.c: New test.

2019-01-23  Xuepeng Guo  <xuepeng.guo@intel.com>

	* gcc.target/i386/enqcmd.c: New test.
	* gcc.target/i386/enqcmds.c: Likewise.
	* g++.dg/other/i386-2.C: Add -menqcmd.
	* g++.dg/other/i386-3.C: Likewise.
	* gcc.target/i386/sse-12.c: Likewise.
	* gcc.target/i386/sse-13.c: Likewise.
	* gcc.target/i386/sse-14.c: Likewise.
	* gcc.target/i386/sse-23.c: Likewise.

2019-01-23  Xiong Hu Luo  <luoxhu@linux.vnet.ibm.com>

	* gcc.target/powerpc/crypto-builtin-1.c
	(crypto1_be, crypto2_be, crypto3_be, crypto4_be, crypto5_be):
	New testcases.

2019-02-12  H.J. Lu  <hongjiu.lu@intel.com>

	PR target/89229
	* gcc.target/i386/pr89229-1.c: New test.

2019-02-12  Ilya Leoshkevich  <iii@linux.ibm.com>

	PR target/89233
	* gcc.target/s390/pr89233.c: New test.

2018-01-12  Bill Schmidt  <wschmidt@linux.ibm.com>

	* gcc.target/powerpc/vec-sld-modulo.c: Require p8vector_hw.
	* gcc.target/powerpc/vec-srad-modulo.c: Likewise.
	* gcc.target/powerpc/vec-srd-modulo.c: Likewise.

2019-02-12  Richard Biener  <rguenther@suse.de>

	PR tree-optimization/89253
	* gfortran.dg/pr89253.f: New testcase.

2019-02-11  Marek Polacek  <polacek@redhat.com>

	PR c++/89212 - ICE converting nullptr to pointer-to-member-function.
	* g++.dg/cpp0x/nullptr40.C: New test.
	* g++.dg/cpp0x/nullptr41.C: New test.

2019-02-11  Jakub Jelinek  <jakub@redhat.com>

	PR c++/88977
	* g++.dg/cpp2a/is-constant-evaluated7.C: New test.

2019-02-12  Wilco Dijkstra  <wdijkstr@arm.com>

	PR tree-optimization/86637
	* gcc.c-torture/compile/pr86637-2.c: Test pthread and graphite target.

2019-02-11  Martin Sebor  <msebor@redhat.com>

	PR tree-optimization/88771
	* gcc.dg/Wstringop-overflow-8.c: New test.
	* gcc.dg/Wstringop-overflow-9.c: New test.
	* gcc.dg/Warray-bounds-40.c: New test.
	* gcc.dg/builtin-stpncpy.c: Adjust.
	* gcc.dg/builtin-stringop-chk-4.c: Adjust.
	* g++.dg/opt/memcpy1.C: Adjust.

2019-02-11  Martin Sebor  <msebor@redhat.com>

	PR c++/87996
	* c-c++-common/array-5.c: New test.
	* c-c++-common/pr68107.c: Adjust text of diagnostics.
	* g++.dg/init/new38.C: Same.
	* g++.dg/init/new43.C: Same.
	* g++.dg/init/new44.C: Same.
	* g++.dg/init/new46.C: Same.
	* g++.dg/other/large-size-array.C: Same.
	* g++.dg/other/new-size-type.C: Same.
	* g++.dg/template/array30.C: Same.
	* g++.dg/template/array32.C: New test.
	* g++.dg/template/dependent-name3.C: Adjust.
	* gcc.dg/large-size-array-3.c: Same.
	* gcc.dg/large-size-array-5.c: Same.
	* gcc.dg/large-size-array.c: Same.
	* g++.old-deja/g++.brendan/array1.C: Same.
	* g++.old-deja/g++.mike/p6149.C: Same.

2019-02-11  Martin Sebor  <msebor@redhat.com>

	* gcc.dg/tree-prof/inliner-1.c: Correct comments.

2019-02-11  Tamar Christina  <tamar.christina@arm.com>

	PR middle-end/88560
	* gcc.target/arm/armv8_2-fp16-move-1.c: Update assembler scans.
	* gcc.target/arm/fp16-aapcs-3.c: Likewise.
	* gcc.target/arm/fp16-aapcs-1.c: Likewise.

2019-02-11  Bill Schmidt  <wschmidt@linux.ibm.com>

	* gcc.target/powerpc/vec-sld-modulo.c: New.
	* gcc.target/powerpc/vec-srad-modulo.c: New.
	* gcc.target/powerpc/vec-srd-modulo.c: New.

2019-02-11  Martin Liska  <mliska@suse.cz>

	PR ipa/89009
	* g++.dg/ipa/pr89009.C: New test.

2019-02-10  Thomas Koenig  <tkoenig@gcc.gnu.org>

	PR fortran/71723
	* gfortran.dg/pointer_init_2.f90: Adjust error messages.
	* gfortran.dg/pointer_init_6.f90: Likewise.
	* gfortran.dg/pointer_init_9.f90: New test.

2019-02-10  Thomas Koenig  <tkoenig@gcc.gnu.org>

	PR fortran/67679
	* gfortran.dg/warn_undefined_1.f90: New test.o

2019-02-10  Jakub Jelinek  <jakub@redhat.com>

	PR tree-optimization/89268
	* gcc.dg/vect/pr89268.c: New test.

2019-02-10  Rainer Orth  <ro@CeBiTec.Uni-Bielefeld.DE>

	* gnat.dg/lto19.adb: Remove dg-excess-errors.

2019-02-09  Harald Anlauf  <anlauf@gmx.de>

	PR fortran/89077
	* gfortran.dg/substr_simplify.f90: New test.

2019-02-09  Jan Hubicka  <hubicka@ucw.cz>

	PR ipa/88711
	* gfortran.dg/pr79966.f90: Xfail everwyhere.

2019-02-09  Paul Thomas  <pault@gcc.gnu.org>

	PR fortran/89200
	* gfortran.dg/array_reference_2.f90 : New test.

2019-02-09  Jakub Jelinek  <jakub@redhat.com>

	PR middle-end/89246
	* gcc.dg/gomp/pr89246-1.c: New test.
	* gcc.dg/gomp/pr89246-2.c: New test.

2019-02-08  Jakub Jelinek  <jakub@redhat.com>

	PR tree-optimization/88739
	* gcc.c-torture/execute/pr88739.c: New test.

2019-02-08  Jozef Lawrynowicz  <jozef.l@mittosystems.com>

	PR testsuite/89258
	* gcc.dg/tree-ssa/pr80887.c: Require int32plus.

2019-02-08  Robin Dapp  <rdapp@linux.ibm.com>

	* gcc.target/s390/vector/vec-copysign-execute.c: New test.
	* gcc.target/s390/vector/vec-copysign.c: New test.

2019-02-08  Richard Biener  <rguenther@suse.de>

	PR tree-optimization/89247
	* gcc.dg/torture/pr89247.c: New testcase.

2019-02-08  Ilya Leoshkevich  <iii@linux.ibm.com>

	* gcc.target/s390/jump-label.c: New test.

2019-02-08  Richard Biener  <rguenther@suse.de>

	PR testsuite/89250
	* gcc.dg/vect/vect-24.c: Remove XFAIL on vect_condition targets.

2019-02-08  Jakub Jelinek  <jakub@redhat.com>

	PR rtl-optimization/89234
	* g++.dg/ubsan/pr89234.C: New test.

2019-02-08  Richard Biener  <rguenther@suse.de>

	PR middle-end/89223
	* gcc.dg/torture/pr89223.c: New testcase.

2019-02-07  David Malcolm  <dmalcolm@redhat.com>

	PR tree-optimization/86637
	PR tree-optimization/89235
	* gcc.c-torture/compile/pr86637-1.c: New test.
	* gcc.c-torture/compile/pr86637-2.c: New test.
	* gcc.c-torture/compile/pr86637-3.c: New test.
	* gcc.c-torture/compile/pr89235.c: New test.

2019-02-07  Kyrylo Tkachov  <kyrylo.tkachov@arm.com>

	* gcc.target/aarch64/abd_1.c: New test.
	* gcc.dg/sabd_1.c: Likewise.

2019-02-07  Dominique d'Humieres  <dominiq@gcc.gnu.org>

	PR fortran/52789
	* gfortran.dg/wunused-parameter_2.f90: New test.

2019-02-07  Matthew Malcomson  <matthew.malcomson@arm.com>

	* gcc.dg/rtl/arm/ldrd-peepholes.c: Only run on arm

2019-02-07  Andreas Krebbel  <krebbel@linux.ibm.com>

	* gcc.target/s390/zvector/xl-xst-align-1.c: New test.
	* gcc.target/s390/zvector/xl-xst-align-2.c: New test.

2019-02-07  Matthew Malcomson  <matthew.malcomson@arm.com>
	    Jakub Jelinek  <jakub@redhat.com>

	PR bootstrap/88714
	* gcc.c-torture/execute/pr88714.c: New test.
	* gcc.dg/rtl/arm/ldrd-peepholes.c: New test.

2019-02-07  Tamar Christina  <tamar.christina@arm.com>

	PR/target 88850
	* gcc.target/arm/pr88850.c: New test.

2019-02-07  Alexandre Oliva  <aoliva@redhat.com>

	PR c++/86218
	* g++.dg/cpp0x/pr86218.C: New.

2019-02-06  Vladimir Makarov  <vmakarov@redhat.com>

	PR rtl-optimization/89225
	* gcc.target/powerpc/pr89225.c: New.

2019-02-06  Eric Botcazou  <ebotcazou@adacore.com>

	* gnat.dg/opt76.adb: New test.

2019-02-06  Thomas Koenig  <tkoenig@gcc.gnu.org>

	PR fortran/71860
	* gfortran.dg/null_10.f90: New test.

2019-02-06  David Malcolm  <dmalcolm@redhat.com>

	PR c++/71302
	* g++.dg/cpp0x/Wzero-as-null-pointer-constant-1.C: Add expected
	column numbers to dg-warning directives where they are correct.
	* g++.dg/warn/Wzero-as-null-pointer-constant-5.C: Likewise.
	* g++.dg/warn/Wzero-as-null-pointer-constant-7.C: Likewise.
	* g++.dg/warn/Wzero-as-null-pointer-constant-8.C: New test.

2019-02-06  Rainer Orth  <ro@CeBiTec.Uni-Bielefeld.DE>

	PR debug/87451
	* gcc.dg/debug/dwarf2/inline5.c: Allow for non-comment before
	"(DIE (0x[0-9a-f]*) DW_TAG_variable".
	xfail scan-assembler-not with Solaris as.

2019-02-06  Bill Seurer  <seurer@linux.vnet.ibm.com>

	* gcc.target/powerpc/vsx-vector-6.p7.c: Update instruction
	counts and target.
	* gcc.target/powerpc/vsx-vector-6.p8.c: Update instruction
	counts and target.
	* gcc.target/powerpc/vsx-vector-6.p9.c: Update instruction
	counts and target.

2019-02-06  Richard Biener  <rguenther@suse.de>

	PR tree-optimization/89182
	* gfortran.dg/graphite/pr89182.f90: New testcase.

2019-02-06  Jakub Jelinek  <jakub@redhat.com>

	PR c/89211
	* gcc.dg/pr89211.c: New test.

	PR middle-end/89210
	* c-c++-common/builtin-convertvector-2.c: New test.

2019-02-05  Nikhil Benesch  <nikhil.benesch@gmail.com>

	PR go/89019
	* lib/go-torture.exp: Test compiling with -flto.

2019-02-06  Joseph Myers  <joseph@codesourcery.com>

	PR c/88584
	* gcc.dg/redecl-18.c: New test.

2019-02-05  Jakub Jelinek  <jakub@redhat.com>

	PR c++/89187
	* g++.dg/opt/pr89187.C: New test.

2019-02-05  Andrea Corallo  <andrea.corallo@arm.com>

	* jit.dg/add-driver-options-testlib.c: Add support file for
	test-add-driver-options.c testcase.
	* jit.dg/all-non-failing-tests.h: Add note about
	test-add-driver-options.c
	* jit.dg/jit.exp (jit-dg-test): Update to support
	add-driver-options-testlib.c compilation.
	* jit.dg/test-add-driver-options.c: New testcase.

2019-02-05  Jakub Jelinek  <jakub@redhat.com>

	PR rtl-optimization/11304
	* gcc.target/i386/call-1.c (set_eax): Add "eax" clobber.
	* gcc.target/i386/call-2.c: New test.

2019-02-05  Marek Polacek  <polacek@redhat.com>

	PR c++/89158 - by-value capture of constexpr variable broken.
	* g++.dg/cpp0x/lambda/lambda-89158.C: New test.

2019-02-05  Segher Boessenkool  <segher@kernel.crashing.org>

	* gcc.dg/vect/pr84711.c: Use -Wno-psabi.

2019-02-05  Jakub Jelinek  <jakub@redhat.com>

	* gcc.target/powerpc/vec-extract-sint128-1.c: Require int128 effective
	target.
	* gcc.target/powerpc/vec-extract-uint128-1.c: Likewise.

	PR target/89188
	* g++.dg/opt/pr89188.C: New test.

	PR rtl-optimization/89195
	* gcc.c-torture/execute/pr89195.c: New test.

2019-02-05  Kelvin Nilsen  <kelvin@gcc.gnu.org>

	* gcc.target/powerpc/vec-extract-slong-1.c: Require p8 execution
	hardware.
	* gcc.target/powerpc/vec-extract-schar-1.c: Likewise.
	* gcc.target/powerpc/vec-extract-sint128-1.c: Likewise.
	* gcc.target/powerpc/vec-extract-sshort-1.c: Likewise.
	* gcc.target/powerpc/vec-extract-ulong-1.c: Likewise.
	* gcc.target/powerpc/vec-extract-uchar-1.c: Likewise.
	* gcc.target/powerpc/vec-extract-sint-1.c: Likewise.
	* gcc.target/powerpc/vec-extract-uint128-1.c: Likewise.
	* gcc.target/powerpc/vec-extract-ushort-1.c: Likewise.
	* gcc.target/powerpc/vec-extract-uint-1.c: Likewise.

2019-02-05  Jakub Jelinek  <jakub@redhat.com>

	PR target/89186
	* g++.dg/ext/vector36.C: New test.

2019-02-05  Alexandre Oliva  <aoliva@redhat.com>

	PR c++/87770
	* g++.dg/pr87770.C: New.

2019-02-04  Harald Anlauf  <anlauf@gmx.de>

	PR fortran/89077
	* gfortran.dg/pr89077.f90: New test.

2019-02-04  Martin Liska  <mliska@suse.cz>

	PR ipa/88985
	* gcc.dg/ipa/pr88985.c: New test.

2019-02-04  Jakub Jelinek  <jakub@redhat.com>

	* gcc.dg/debug/dwarf2/inline5.c: Handle also @, ; or | comment
	characters or extra spaces after the comment character.

2019-02-04  Jakub Jelinek  <jakub@redhat.com>

	* g++.dg/torture/alias-1.C: New test.

2019-02-03  Martin Sebor  <msebor@redhat.com>

	PR c/69661
	* c-c++-common/Wsequence-point-2.c: New test.

	PR c++/44648
	* g++.dg/warn/Wunused-var-35.C: New test.

2019-02-03  Richard Biener  <rguenther@suse.de>

	PR debug/87295
	* g++.dg/debug/dwarf2/pr87295.C: New testcase.

2019-02-02  Thomas Koenig  <tkoenig@gcc.gnu.org>

	PR fortran/88298
	* gfortran.dg/warn_conversion_10.f90: New test.

2019-02-02  Paul Thomas  <pault@gcc.gnu.org>

	PR fortran/88393
	* gfortran.dg/alloc_comp_assign_16.f03 : New test.

2019-02-02  Paul Thomas  <pault@gcc.gnu.org>

	PR fortran/88980
	* gfortran.dg/realloc_on_assign_32.f90 : New test.

2019-02-02  Paul Thomas  <pault@gcc.gnu.org>

	PR fortran/88685
	* gfortran.dg/pointer_array_component_3.f90 : New test.

2019-02-02  Jakub Jelinek  <jakub@redhat.com>

	PR middle-end/87887
	* gcc.dg/gomp/pr87887-1.c: New test.
	* gcc.dg/gomp/pr87887-2.c: New test.

2019-02-01  Jakub Jelinek  <jakub@redhat.com>

	PR fortran/83246
	PR fortran/89084
	* gfortran.dg/pr89084.f90: New test.
	* gfortran.dg/lto/pr89084_0.f90: New test.
	* gfortran.dg/pr83246.f90: New test.

2019-02-01  Marek Polacek  <polacek@redhat.com>

	PR c++/88325 - ICE with invalid out-of-line template member definition.
	* g++.dg/cpp2a/typename14.C: New test.

2019-02-01  Richard Biener  <rguenther@suse.de>

	PR middle-end/88597
	* gcc.dg/torture/pr88597.c: New testcase.

2019-02-01  Richard Biener  <rguenther@suse.de>

	PR tree-optimization/85497
	* gcc.dg/graphite/pr85497.c: New testcase.

2019-02-01  Richard Biener  <rguenther@suse.de>

	PR testsuite/87451
	* gcc.dg/debug/dwarf2/inline5.c: Allow more comment variants.

2019-02-01  Jakub Jelinek  <jakub@redhat.com>

	PR tree-optimization/89143
	* gcc.dg/tree-ssa/vrp121.c: New test.

	PR tree-optimization/88107
	* gcc.dg/gomp/pr88107.c: New test.

	PR c++/87175
	* g++.dg/ext/attrib57.C: New test.

2018-02-01  Bin Cheng  <bin.cheng@linux.alibaba.com>

	PR tree-optimization/88932
	* gfortran.dg/pr88932.f90: New test.

2019-01-31  Marek Polacek  <polacek@redhat.com>

	PR c++/88983 - ICE with switch in constexpr function.
	* g++.dg/cpp1y/constexpr-88983.C: New test.

2019-01-31  Thomas Koenig  <tkoenig@gcc.gnu.org>

	PR fortran/88669
	* gfortran.dg/contiguous_9.f90: New test.

2019-01-31  Marek Polacek  <polacek@redhat.com>

	PR c++/89083, c++/80864 - ICE with list initialization in template.
	* g++.dg/cpp0x/initlist107.C: New test.
	* g++.dg/cpp0x/initlist108.C: New test.
	* g++.dg/cpp0x/initlist109.C: New test.
	* g++.dg/cpp0x/initlist110.C: New test.
	* g++.dg/cpp0x/initlist111.C: New test.
	* g++.dg/cpp0x/initlist112.C: New test.
	* g++.dg/init/ptrfn4.C: New test.

2019-01-31  David Malcolm  <dmalcolm@redhat.com>

	PR c/89122
	* g++.dg/spellcheck-stdlib.C (test_FLT_MAX): New test.
	* gcc.dg/spellcheck-stdlib.c (test_FLT_MAX): New test.

2019-01-31  Richard Biener  <rguenther@suse.de>

	PR tree-optimization/89135
	* gcc.dg/torture/pr89135.c: New testcase.

2019-01-31  Jakub Jelinek  <jakub@redhat.com>

	PR sanitizer/89124
	* c-c++-common/asan/pr89124.c: New test.

2019-01-30  Jerry DeLisle  <jvdelisle@gcc.gnu.org>

	PR fortran/52564
	* gfortran.dg/print_2.f90: New test.

2019-01-30  Vladimir Makarov  <vmakarov@redhat.com>

	PR rtl-optimization/87246
	* gcc.target/i386/pr87246.c: New.

2019-01-30  Marek Polacek  <polacek@redhat.com>

	PR c++/89119 - ICE with value-initialization in template.
	* g++.dg/cpp0x/initlist-value3.C: New test.

2019-01-30  Kelvin Nilsen  <kelvin@gcc.gnu.org>

	* gcc.target/powerpc/vec-extract-schar-1.c: New test.
	* gcc.target/powerpc/vec-extract-sint-1.c: New test.
	* gcc.target/powerpc/vec-extract-sint128-1.c: New test.
	* gcc.target/powerpc/vec-extract-slong-1.c: New test.
	* gcc.target/powerpc/vec-extract-sshort-1.c: New test.
	* gcc.target/powerpc/vec-extract-uchar-1.c: New test.
	* gcc.target/powerpc/vec-extract-uint-1.c: New test.
	* gcc.target/powerpc/vec-extract-uint128-1.c: New test.
	* gcc.target/powerpc/vec-extract-ulong-1.c: New test.
	* gcc.target/powerpc/vec-extract-ushort-1.c: New test.

2019-01-30  Richard Biener  <rguenther@suse.de>

	PR tree-optimization/89111
	* gcc.dg/torture/pr89111.c: New testcase.

2019-01-30  Andrew Stubbs  <ams@codesourcery.com>

	PR testsuite/88920
	* lib/target-supports.exp: Cache result.

2019-01-30  Jakub Jelinek  <jakub@redhat.com>

	PR c++/89105
	* g++.target/i386/pr89105.C: New test.

	PR c/89061
	* gcc.dg/pr89061.c: New test.

2019-01-29  Martin Sebor  <msebor@redhat.com>

	PR c/88956
	* gcc.dg/Warray-bounds-39.c: New test.

2019-01-29  Marek Polacek  <polacek@redhat.com>

	PR testsuite/89110
	* g++.dg/other/nontype-1.C: Expect error in all modes.
	* g++.dg/parse/crash13.C: Likewise.
	* g++.dg/parse/error36.C: Likewise.
	* g++.dg/template/error29.C: Likewise.

2019-01-29  Thomas Koenig  <tkoenig@gcc.gnu.org>

	PR fortran/57048
	* gfortran.dg/c_funptr_1.f90: New file.
	* gfortran.dg/c_funptr_1_mod.f90: New file.

2019-01-29  Jakub Jelinek  <jakub@redhat.com>

	PR c++/66676
	PR ipa/89104
	* gcc.dg/gomp/pr89104.c: New test.

2019-01-29  Rainer Orth  <ro@CeBiTec.Uni-Bielefeld.DE>

	* gdc.dg/pr89042a.d: Mark as compile test.
	* gdc.dg/pr89042b.d: Likewise.

2019-01-29  Richard Biener  <rguenther@suse.de>

	PR debug/87295
	* g++.dg/lto/pr87295_0.C: New testcase.

2019-01-29  Jakub Jelinek  <jakub@redhat.com>

	PR c/89045
	* gcc.dg/pr89045.c: New test.

	PR c/86125
	* gcc.dg/Wbuiltin-declaration-mismatch-7.c: Guard testcase for
	lp64, ilp32 and llp64 only.
	(fputs): Use unsigned long long instead of size_t for return type.
	(vfprintf, vfscanf): Accept arbitrary target specific type for
	va_list.

2019-01-28  Marek Polacek  <polacek@redhat.com>

	PR c++/88358 - name wrongly treated as type.
	* g++.dg/cpp2a/typename1.C: Add dg-error.
	* g++.dg/cpp2a/typename13.C: New test.
	* g++.dg/cpp2a/typename6.C: Make a function name qualified.
	Add typename.

2019-01-28  Marek Polacek  <polacek@redhat.com>

	* g++.dg/cpp0x/enum37.C: Add dg-error.

2019-01-28  Bernd Edlinger  <bernd.edlinger@hotmail.de>

	* c-c++-common/Waddress-of-packed-member-1.c: Extended test case.
	* c-c++-common/Waddress-of-packed-member-2.c: New test case.

2019-01-28  Bernd Edlinger  <bernd.edlinger@hotmail.de>

	* gcc.dg/Wattribute-alias.c: Add test for #pragma GCC diagnostic ignored
	"-Wattribute-alias".

2019-01-27  Uroš Bizjak  <ubizjak@gmail.com>

	PR fortran/70696
	* gfortran.dg/coarray/event_3.f0: Add save attribue to x.

2019-01-27  Marek Polacek  <polacek@redhat.com>

	PR c++/88815 - narrowing conversion lost in decltype.
	PR c++/78244 - narrowing conversion in template not detected.
	* g++.dg/cpp0x/Wnarrowing15.C: New test.
	* g++.dg/cpp0x/Wnarrowing16.C: New test.
	* g++.dg/cpp0x/constexpr-decltype3.C: New test.
	* g++.dg/cpp1y/Wnarrowing1.C: New test.

	PR c++/89024 - ICE with incomplete enum type.
	* g++.dg/cpp0x/enum37.C: New test.

2019-01-27  Eric Botcazou  <ebotcazou@adacore.com>

	* gnat.dg/opt75.adb: New test.
	* gnat.dg/opt75_pkg.ad[sb]: New helper.

2019-01-27  Jakub Jelinek  <jakub@redhat.com>

	PR target/87214
	* gcc.target/i386/avx512vl-pr87214-1.c: New test.
	* gcc.target/i386/avx512vl-pr87214-2.c: New test.

2019-01-26  Martin Jambor  <mjambor@suse.cz>

	PR ipa/88933
	* gfortran.dg/gomp/pr88933.f90: New test.

2019-01-26  Iain Buclaw  <ibuclaw@gdcproject.org>

	PR d/89042
	* gdc.dg/pr89042a.d: New test.
	* gdc.dg/pr89042b.d: New test.

2019-01-26  Harald Anlauf  <anlauf@gmx.de>

	PR fortran/57553
	* gfortran.dg/pr57553.f90: New test.

2019-01-26  Eric Botcazou  <ebotcazou@adacore.com>

	* gnat.dg/array34.adb: New test.

2019-01-26  Jakub Jelinek  <jakub@redhat.com>

	PR preprocessor/88974
	* c-c++-common/cpp/pr88974.c: New test.

2019-01-25  Paolo Carlini  <paolo.carlini@oracle.com>

	PR c++/88969
	* g++.dg/cpp2a/destroying-delete2.C: New.
	* g++.dg/cpp2a/destroying-delete3.C: Likewise.

2019-01-25  Steven G. Kargl  <kargl@gcc.gnu.org>

	PR fortran/85780
	* gfortran.dg/pr85780.f90: Update testcase for error message.

2019-01-25  Richard Earnshaw  <rearnsha@arm.com>

	PR target/88469
	* gcc.target/aarch64/aapcs64/test_align-10.c: New test.
	* gcc.target/aarch64/aapcs64/test_align-11.c: New test.
	* gcc.target/aarch64/aapcs64/test_align-12.c: New test.

2019-01-25  Richard Sandiford  <richard.sandiford@arm.com>

	PR middle-end/89037
	* gcc.dg/pr89037.c: New test.

2019-01-25  Christophe Lyon  <christophe.lyon@linaro.org>

	* lib/target-supports.exp (check_effective_target_fenv): New.
	* gcc.dg/torture/fp-int-convert-float128-timode-3.c: Add missing
	fenv effective target.
	* gcc.dg/torture/fp-int-convert-timode-1.c: Likewise.
	* gcc.dg/torture/fp-int-convert-timode-2.c: Likewise.
	* gcc.dg/torture/fp-int-convert-timode-3.c: Likewise.
	* gcc.dg/torture/fp-int-convert-timode-4.c: Likewise.

2019-01-25  Richard Biener  <rguenther@suse.de>

	PR tree-optimization/86865
	* gcc.dg/graphite/pr86865.c: New testcase.
	* gcc.dg/graphite/pr69728.c: XFAIL.
	* gcc.dg/graphite/scop-21.c: Likewise.

2019-01-24  Martin Sebor  <msebor@redhat.com>

	PR c/86125
	PR c/88886
	PR middle-end/86308
	* gcc.dg/Wbuiltin-declaration-mismatch-6.c: New test.
	* gcc.dg/Wbuiltin-declaration-mismatch-7.c: New test.
	* gcc.dg/Wbuiltin-declaration-mismatch-8.c: New test.
	* gcc.dg/Wbuiltin-declaration-mismatch-9.c: New test.
	* gcc.dg/Wbuiltin-declaration-mismatch-10.c: New test.
	* gcc.dg/builtins-69.c: New test.
	* gcc.dg/Wint-conversion-2.c: Add expected warning.
	* gcc.c-torture/execute/eeprof-1.c: Adjust function signatures.

2019-01-24  Uroš Bizjak  <ubizjak@gmail.com>

	PR rtl-optimization/88948
	* gcc.target/i386/pr88948.c: New test.

2019-01-24  Jakub Jelinek  <jakub@redhat.com>

	PR debug/89006
	* g++.dg/debug/pr89006.C: New test.

	PR middle-end/89015
	* gcc.dg/gomp/pr89015.c: New test.

	PR c++/88976
	* c-c++-common/gomp/cancel-2.c: New test.
	* gcc.dg/gomp/cancel-1.c: New test.
	* g++.dg/gomp/cancel-1.C: New test.
	* g++.dg/gomp/cancel-2.C: New test.
	* g++.dg/gomp/cancel-3.C: New test.

2019-01-24  Jakub Jelinek  <jakub@redhat.com>

	PR tree-optimization/89027
	* gfortran.dg/gomp/pr89027.f90: New test.

2019-01-24  Paul Thomas  <pault@gcc.gnu.org>

	PR fortran/88929
	* gfortran.dg/ISO_Fortran_binding_3.f90: New test.
	* gfortran.dg/ISO_Fortran_binding_3.c: Subsidiary source.

2019-01-23  H.J. Lu  <hongjiu.lu@intel.com>

	PR libgcc/88931
	* gcc.dg/torture/fp-int-convert-timode-1.c: New test.
	* gcc.dg/torture/fp-int-convert-timode-2.c: Likewise.
	* gcc.dg/torture/fp-int-convert-timode-3.c: Likewise.
	* gcc.dg/torture/fp-int-convert-timode-4.c: Likewise.

2019-01-23  Uroš Bizjak  <ubizjak@gmail.com>

	PR target/88998
	* g++.target/i386/pr88998.c: New test.

2019-01-23  Marek Polacek  <polacek@redhat.com>

	PR c++/88757 - qualified name treated wrongly as type.
	* g++.dg/cpp0x/dependent2.C: New test.
	* g++.dg/cpp2a/typename10.C: Remove dg-error.
	* g++.dg/cpp2a/typename12.C: New test.
	* g++.dg/template/static30.C: Remove dg-error.

2019-01-23  Jakub Jelinek  <jakub@redhat.com>

	PR c/44715
	* c-c++-common/pr44715.c: New test.

	PR c++/88984
	* c-c++-common/pr88984.c: New test.

2019-01-23  Richard Biener  <rguenther@suse.de>

	PR tree-optimization/89008
	* gcc.dg/torture/pr89008.c: New testcase.

2019-01-23  Eric Botcazou  <ebotcazou@adacore.com>

	* gnat.dg/specs/opt4.ads: New test.

2019-01-23  Jakub Jelinek  <jakub@redhat.com>

	PR tree-optimization/88964
	* gfortran.dg/pr88964.f90: New test.

2019-01-22  Martin Sebor  <msebor@redhat.com>

	* c-c++-common/Warray-bounds-2.c: Include headers only if they exist.
	* c-c++-common/Warray-bounds-3.c: Make xfails conditional on target
	non_strict_align.
	* c-c++-common/Wrestrict-2.c: Include headers only if they exist.
	* c-c++-common/Wrestrict.c: Make xfails conditional on target
	non_strict_align.

2018-01-22  Steve Ellcey  <sellcey@marvell.com>

	* c-c++-common/gomp/pr60823-1.c: Change aarch64-*-* target
	to aarch64*-*-* target.
	* c-c++-common/gomp/pr60823-3.c: Ditto.
	* g++.dg/gomp/declare-simd-1.C: Ditto.
	* g++.dg/gomp/declare-simd-3.C: Ditto.
	* g++.dg/gomp/declare-simd-4.C: Ditto.
	* g++.dg/gomp/declare-simd-7.C: Ditto.
	* g++.dg/gomp/pr88182.C: Ditto.
	* gcc.dg/gomp/declare-simd-1.c: Ditto.
	* gcc.dg/gomp/declare-simd-3.c: Ditto.
	* gcc.dg/gomp/pr59669-2.c: Ditto.
	* gcc.dg/gomp/pr87895-1.c: Ditto.
	* gcc.dg/gomp/simd-clones-2.c: Ditto.
	* gfortran.dg/gomp/declare-simd-2.f90: Ditto.
	* gfortran.dg/gomp/pr79154-1.f90: Ditto.
	* gfortran.dg/gomp/pr83977.f90: Ditto.

2019-01-22  Jakub Jelinek  <jakub@redhat.com>

	PR target/88965
	* gcc.target/powerpc/pr88965.c: New test.

	PR middle-end/88968
	* c-c++-common/gomp/atomic-23.c: New test.

2019-01-22  Harald Anlauf  <anlauf@gmx.de>

	PR fortran/88579
	* gfortran.dg/power_8.f90: New test.

2019-01-22  Sandra Loosemore  <sandra@codesourcery.com>

	* g++.dg/lto/pr87906_0.C: Add dg-require-effective-target fpic.
	* g++.dg/vec-init-1.C: Likewise.
	* gcc.dg/pr87793.c: Likewise.

2019-01-22  Sandra Loosemore  <sandra@codesourcery.com>

	* g++.dg/cpp0x/pr86397-1.C: Add -fdelete-null-pointer-checks.
	* g++.dg/cpp0x/pr86397-2.C: Likewise.

2019-01-22  Richard Earnshaw  <rearnsha@arm.com>

	PR target/88469
	* gcc.target/arm/aapcs/bitfield2.c: New test.
	* gcc.target/arm/aapcs/bitfield3.c: New test.

2019-01-22  Wilco Dijkstra  <wdijkstr@arm.com>

	PR rtl-optimization/87763
	* gcc.dg/vect/vect-nop-move.c: Fix testcase on AArch64.

2019-01-22  H.J. Lu  <hongjiu.lu@intel.com>

	PR target/88954
	* gcc.target/i386/pr88954-1.c: New test.
	* gcc.target/i386/pr88954-2.c: Likewise.

2019-01-22  Richard Earnshaw  <rearnsha@arm.com>

	PR target/88469
	* gcc.target/arm/aapcs/bitfield1.c: New test.
	* gcc.target/arm/aapcs/overalign_rec1.c: New test.
	* gcc.target/arm/aapcs/overalign_rec2.c: New test.
	* gcc.target/arm/aapcs/overalign_rec3.c: New test.

2019-01-22  Manfred Schwarb  <manfred99@gmx.ch>

	* gfortran.dg/array_function_5.f90: Fix a dg directive.
	* gfortran.dg/block_16.f08: Likewise.
	* gfortran.dg/dec_structure_14.f90: Likewise.
	* gfortran.dg/namelist_96.f90: Likewise.
	* gfortran.dg/newunit_5.f90.f90: Moved to
	* gfortran.dg/newunit_5.f90: here.
	* gfortran.dg/pdt_28.f03: Likewise.
	* gfortran.dg/spread_simplify_1.f90: Likewise.

2019-01-22  Tamar Christina  <tamar.christina@arm.com>

	PR/tree-optimization 88903
	* gcc.dg/vect/pr88903-1.c: Add explicit &.

2019-01-22  Jakub Jelinek  <jakub@redhat.com>

	PR rtl-optimization/88904
	* gcc.c-torture/execute/pr88904.c: New test.

	PR target/88905
	* gcc.dg/pr88905.c: New test.

	PR rtl-optimization/49429
	PR target/49454
	PR rtl-optimization/86334
	PR target/88906
	* gcc.target/i386/pr86334.c: New test.
	* gcc.target/i386/pr88906.c: New test.

2019-01-21  Jakub Jelinek  <jakub@redhat.com>

	PR c++/88949
	* g++.dg/gomp/pr88949.C: New test.

2019-01-21  Manfred Schwarb  <manfred99@gmx.ch>

	* class_66.f90: Fix a dg directive.
	* debug/pr35154-stabs.f: Likewise.
	* dec_d_lines_3.f: Likewise.
	* dec_d_lines_3.f: Likewise.
	* dec_structure_12.f90: Likewise.
	* dec_structure_15.f90: Likewise.
	* deferred_character_31.f90: Likewise.
	* dtio_31.f03: Likewise.
	* dtio_32.f03: Likewise.
	* extends_11.f03: Likewise.
	* integer_plus.f90: Likewise.
	* pdt_25.f03: Likewise.
	* pr58968.f: Likewise.
	* pr78259.f90: Likewise.
	* vect/vect-2.f90: Likewise.
	* matmul_const.f90: Likewise.

2019-01-21  Uroš Bizjak  <ubizjak@gmail.com>

	PR target/88938
	* gcc.target/i386/pr88938.c: New test.

2019-01-21  Jakub Jelinek  <jakub@redhat.com>

	PR sanitizer/88901
	* g++.dg/asan/pr88901.C: New test.

2019-01-21  Tamar Christina  <tamar.christina@arm.com>

	* g++.dg/vect/simd-clone-7.cc: Fix assembler scan.

2019-01-21  Bernd Edlinger  <bernd.edlinger@hotmail.de>

	PR c/88928
	* c-c++-common/Waddress-of-packed-member-1.c: New test case.
	* gcc.dg/pr88928.c: New test case.

2019-01-21  Jakub Jelinek  <jakub@redhat.com>

	* gcc.dg/utf-array.c: Allow wchar_t to be printed as
	{long ,short ,}{unsigned ,}int.

2019-01-21  Richard Biener  <rguenther@suse.de>

	PR tree-optimization/88934
	* gfortran.dg/pr88934.f90: New testcase.

2019-01-20  Ulrich Drepper  <drepper@redhat.com>

	Fix after C++ P0600 implementation.
	* g++.dg/init/new39.C: Don't just ignore result of new.

2019-01-20  Iain Buclaw  <ibuclaw@gdcproject.org>

	* gdc.dg/runnable.d: Add more tests for comparing complex types.

2019-01-20  Johannes Pfau  <johannespfau@gmail.com>

	* gdc.dg/runnable.d: Add tests for comparing complex types.

2019-01-20  Kewen Lin  <linkw@gcc.gnu.org>

	* gcc.target/powerpc/altivec_vld_vst_addr.c: Remove, split into
	altivec_vld_vst_addr-1.c and altivec_vld_vst_addr-2.c.
	* gcc.target/powerpc/altivec_vld_vst_addr-1.c: New test.
	* gcc.target/powerpc/altivec_vld_vst_addr-2.c: Ditto.

2019-01-18  Dominique d'Humieres  <dominiq@gcc.gnu.org>

	PR fortran/37835
	* gfortran.dg/no-automatic.f90: New test.

2019-01-19  Steven G. Kargl  <kargl@gcc.gnu.org>

	PR fortran/77960
	* gfortran.dg/pr77960.f90: New test.

2018-01-19  Thomas Koenig  <tkoenig@gcc.gnu.org>
	    Paul Thomas  <pault@gcc.gnu.org>

	PR fortran/56789
	* gfortran.dg/contiguous_3.f90: Make code compilant.  Remove
	scan-tree tests that fail with patch.
	* gfortran.dg/contiguous_8.f90: New test.

2019-01-19  Richard Sandiford  <richard.sandiford@arm.com>

	* gfortran.dg/loop_versioning_1.f90: Bump the number of identified
	inner strides.
	* gfortran.dg/loop_versioning_9.f90: New test.
	* gfortran.dg/loop_versioning_10.f90: Likewise.

2019-01-19  Jakub Jelinek  <jakub@redhat.com>

	PR fortran/88902
	* gfortran.dg/pr88902.f90: New test.

2019-01-18  Martin Sebor  <msebor@redhat.com>

	* c-c++-common/attr-nonstring-3.c: Remove an xfail.

2019-01-18  Ian Lance Taylor  <iant@golang.org>

	* go.go-torture/execute/names-1.go: Stop using debug/xcoff, which
	is no longer externally visible.

2019-01-18  Marek Polacek  <polacek@redhat.com>

	PR c++/86926
	* g++.dg/cpp1z/constexpr-lambda23.C: New test.

2019-01-18  H.J. Lu  <hongjiu.lu@intel.com>

	PR middle-end/88587
	* g++.target/i386/pr88587.C (dg-do): Add { target ia32 }.
	(dg-options): Replace -m32 with -fno-pic.
	* gcc.target/i386/mvc13.c (dg-do): Add { target ia32 }.
	(dg-options): Remove -m32.

2019-01-18  Richard Biener  <rguenther@suse.de>

	PR tree-optimization/88903
	* gcc.dg/vect/pr88903-1.c: New testcase.
	* gcc.dg/vect/pr88903-2.c: Likewise.

2019-01-18  H.J. Lu  <hongjiu.lu@intel.com>

	PR c/51628
	PR c/88664
	* c-c++-common/pr51628-33.c: New test.
	* c-c++-common/pr51628-35.c: New test.
	* c-c++-common/pr88664-1.c: Likewise.
	* c-c++-common/pr88664-2.c: Likewise.
	* gcc.dg/pr51628-34.c: Likewise.

2019-01-18  Richard Earnshaw  <rearnsha@arm.com>

	PR target/88799
	* gcc.target/arm/multilib.exp (config "aprofile"): Add tests for
	mp and sec extensions to armv7-a.

2019-01-18  Martin Liska  <mliska@suse.cz>

	* gcc.dg/no_profile_instrument_function-attr-1.c: Update
	expected function name.

2019-01-18  Jakub Jelinek  <jakub@redhat.com>

	PR tree-optimization/86214
	* g++.dg/opt/pr86214-1.C: New test.
	* g++.dg/opt/pr86214-2.C: New test.

2019-01-18  Christophe Lyon  <christophe.lyon@linaro.org>

	* gcc.target/arm/pr77904.c: Add dg-warning for sp clobber.

2019-01-18  Jakub Jelinek  <jakub@redhat.com>

	Reapply:
	2018-12-15  Jakub Jelinek  <jakub@redhat.com>

	PR target/88489
	* gcc.target/i386/avx512vl-vfixupimmsd-2.c: New test.
	* gcc.target/i386/avx512vl-vfixupimmss-2.c: New test.

2019-01-18  Martin Liska  <mliska@suse.cz>

	PR middle-end/88587
	* g++.target/i386/pr88587.C: New test.
	* gcc.target/i386/mvc13.c: New test.

2018-01-17  Steve Ellcey  <sellcey@cavium.com>

	PR fortran/88898
	* gfortran.dg/gomp/declare-simd-2.f90: Add aarch64 target specifier to
	warning checks.
	* gfortran.dg/gomp/pr79154-1.f90: Ditto.
	* gfortran.dg/gomp/pr83977.f90: Ditto.

2019-01-17  Martin Sebor  <msebor@redhat.com>

	PR middle-end/88273
	* gcc.dg/Warray-bounds-38.c: New test.

2018-01-17  Steve Ellcey  <sellcey@cavium.com>

	* c-c++-common/gomp/pr60823-1.c: Add aarch64 specific
	warning checks and assembler scans.
	* c-c++-common/gomp/pr60823-3.c: Ditto.
	* c-c++-common/gomp/pr63328.c: Ditto.
	* g++.dg/gomp/declare-simd-1.C: Ditto.
	* g++.dg/gomp/declare-simd-3.C: Ditto.
	* g++.dg/gomp/declare-simd-4.C: Ditto.
	* g++.dg/gomp/declare-simd-7.C: Ditto.
	* g++.dg/gomp/pr88182.C: Ditto.
	* g++.dg/vect/simd-clone-7.cc: Ditto.
	* gcc.dg/gomp/declare-simd-1.c: Ditto.
	* gcc.dg/gomp/declare-simd-3.c: Ditto.
	* gcc.dg/gomp/pr59669-2.c: Ditto.
	* gcc.dg/gomp/pr87895-1.c: Ditto.
	* gcc.dg/gomp/pr87895-2.c: Ditto.
	* gcc.dg/gomp/simd-clones-2.c: Ditto.
	* gfortran.dg/gomp/declare-simd-2.f90: Ditto.
	* gfortran.dg/gomp/pr79154-1.f90: Ditto.
	* gfortran.dg/gomp/pr83977.f90: Ditto.

2019-01-17  Paolo Carlini  <paolo.carlini@oracle.com>

	* g++.dg/cpp0x/auto52.C: Test locations too.
	* g++.dg/cpp0x/trailing2.C: Likewise.
	* g++.dg/cpp1y/auto-fn18.C: Likewise.
	* g++.dg/cpp1y/auto-fn25.C: Likewise.
	* g++.dg/cpp1y/auto-fn52.C: Likewise.
	* g++.dg/cpp1y/auto-fn53.C: Likewise.
	* g++.dg/cpp1y/auto-fn54.C: Likewise.

2019-01-17  David Malcolm  <dmalcolm@redhat.com>

	PR c++/88699
	* g++.dg/template/pr88699.C: New test.

2019-01-17  Martin Sebor  <msebor@redhat.com>

	PR tree-optimization/88800
	* c-c++-common/Wrestrict.c: Adjust.
	* gcc.dg/Warray-bounds-37.c: New test.
	* gcc.dg/builtin-memcpy-2.c: New test.
	* gcc.dg/builtin-memcpy.c: New test.

2019-01-17  Tamar Christina  <tamar.christina@arm.com>

	PR target/88850
	* gcc.target/arm/pr51968.c: Use neon intrinsics.

2019-01-17  Andrew Stubbs  <ams@codesourcery.com>
	    Kwok Cheung Yeung  <kcy@codesourcery.com>
	    Julian Brown  <julian@codesourcery.com>
	    Tom de Vries  <tom@codesourcery.com>

	* gcc.dg/20020312-2.c: Add amdgcn support.
	* gcc.dg/Wno-frame-address.c: Disable on amdgcn.
	* gcc.dg/builtin-apply2.c: Likewise.
	* gcc.dg/torture/stackalign/builtin-apply-2.c: Likewise.
	* gcc.dg/gimplefe-28.c: Add dg-add-options for sqrt_insn.
	* gcc.dg/intermod-1.c: Add -mlocal-symbol-id on amdgcn.
	* gcc.dg/memcmp-1.c: Increase timeout factor.
	* gcc.dg/pr59605-2.c: Addd -DMAX_COPY=1025 on amdgcn.
	* gcc.dg/sibcall-10.c: xfail on amdgcn.
	* gcc.dg/sibcall-9.c: Likewise.
	* gcc.dg/tree-ssa/gen-vect-11c.c: Likewise.
	* gcc.dg/tree-ssa/pr84512.c: Likewise.
	* gcc.dg/tree-ssa/loop-1.c: Adjust expectations for amdgcn.
	* gfortran.dg/bind_c_array_params_2.f90: Likewise.
	* lib/target-supports.exp (check_effective_target_trampolines):
	Configure amdgcn.
	(check_profiling_available): Likewise.
	(check_effective_target_global_constructor): Likewise.
	(check_effective_target_return_address): Likewise.
	(check_effective_target_fopenacc): Likewise.
	(check_effective_target_fopenmp): Likewise.
	(check_effective_target_vect_int): Likewise.
	(check_effective_target_vect_intfloat_cvt): Likewise.
	(check_effective_target_vect_uintfloat_cvt): Likewise.
	(check_effective_target_vect_floatint_cvt): Likewise.
	(check_effective_target_vect_floatuint_cvt): Likewise.
	(check_effective_target_vect_simd_clones): Likewise.
	(check_effective_target_vect_shift): Likewise.
	(check_effective_target_whole_vector_shift): Likewise.
	(check_effective_target_vect_bswap): Likewise.
	(check_effective_target_vect_shift_char): Likewise.
	(check_effective_target_vect_long): Likewise.
	(check_effective_target_vect_float): Likewise.
	(check_effective_target_vect_double): Likewise.
	(check_effective_target_vect_perm): Likewise.
	(check_effective_target_vect_perm_byte): Likewise.
	(check_effective_target_vect_perm_short): Likewise.
	(check_effective_target_vect_widen_mult_qi_to_hi): Likewise.
	(check_effective_target_vect_widen_mult_hi_to_si): Likewise.
	(check_effective_target_vect_widen_mult_qi_to_hi_pattern): Likewise.
	(check_effective_target_vect_widen_mult_hi_to_si_pattern): Likewise.
	(check_effective_target_vect_natural_alignment): Likewise.
	(check_effective_target_vect_fully_masked): Likewise.
	(check_effective_target_vect_element_align): Likewise.
	(check_effective_target_vect_masked_store): Likewise.
	(check_effective_target_vect_scatter_store): Likewise.
	(check_effective_target_vect_condition): Likewise.
	(check_effective_target_vect_cond_mixed): Likewise.
	(check_effective_target_vect_char_mult): Likewise.
	(check_effective_target_vect_short_mult): Likewise.
	(check_effective_target_vect_int_mult): Likewise.
	(check_effective_target_sqrt_insn): Likewise.
	(check_effective_target_vect_call_sqrtf): Likewise.
	(check_effective_target_vect_call_btrunc): Likewise.
	(check_effective_target_vect_call_btruncf): Likewise.
	(check_effective_target_vect_call_ceil): Likewise.
	(check_effective_target_vect_call_floorf): Likewise.
	(check_effective_target_lto): Likewise.
	(check_vect_support_and_set_flags): Likewise.
	(check_effective_target_vect_stridedN): Enable when fully masked is
	available.
	(add_options_for_sqrt_insn): New procedure.

2019-01-17  Andrew Stubbs  <ams@codesourcery.com>

	* lib/file-format.exp (gcc_target_object_format): Handle AMD GCN.
	* lib/gcc-dg.exp (gcc-dg-prune): Ignore blank lines from the LLVM
	linker.
	* lib/target-supports.exp (check_effective_target_llvm_binutils): New.

2019-01-17  Andrew Stubbs  <ams@codesourcery.com>

	* gcc.dg/graphite/scop-19.c: Check pie_enabled.
	* gcc.dg/pic-1.c: Disable on amdgcn.
	* gcc.dg/pic-2.c: Disable on amdgcn.
	* gcc.dg/pic-3.c: Disable on amdgcn.
	* gcc.dg/pic-4.c: Disable on amdgcn.
	* gcc.dg/pie-3.c: Disable on amdgcn.
	* gcc.dg/pie-4.c: Disable on amdgcn.
	* gcc.dg/uninit-19.c: Check pie_enabled.
	* lib/target-supports.exp (check_effective_target_pie): Add amdgcn.

2019-01-17  Andrew Stubbs  <ams@codesourcery.com>
	    Kwok Cheung Yeung  <kcy@codesourcery.com>
	    Julian Brown  <julian@codesourcery.com>
	    Tom de Vries  <tom@codesourcery.com>

	* c-c++-common/ubsan/pr71512-1.c: Require exceptions.
	* c-c++-common/ubsan/pr71512-2.c: Require exceptions.
	* gcc.c-torture/compile/pr34648.c: Require exceptions.
	* gcc.c-torture/compile/pr41469.c: Require exceptions.
	* gcc.dg/20111216-1.c: Require exceptions.
	* gcc.dg/cleanup-10.c: Require exceptions.
	* gcc.dg/cleanup-11.c: Require exceptions.
	* gcc.dg/cleanup-12.c: Require exceptions.
	* gcc.dg/cleanup-13.c: Require exceptions.
	* gcc.dg/cleanup-5.c: Require exceptions.
	* gcc.dg/cleanup-8.c: Require exceptions.
	* gcc.dg/cleanup-9.c: Require exceptions.
	* gcc.dg/gomp/pr29955.c: Require exceptions.
	* gcc.dg/lto/pr52097_0.c: Require exceptions.
	* gcc.dg/nested-func-5.c: Require exceptions.
	* gcc.dg/pch/except-1.c: Require exceptions.
	* gcc.dg/pch/valid-2.c: Require exceptions.
	* gcc.dg/pr41470.c: Require exceptions.
	* gcc.dg/pr42427.c: Require exceptions.
	* gcc.dg/pr44545.c: Require exceptions.
	* gcc.dg/pr47086.c: Require exceptions.
	* gcc.dg/pr51481.c: Require exceptions.
	* gcc.dg/pr51644.c: Require exceptions.
	* gcc.dg/pr52046.c: Require exceptions.
	* gcc.dg/pr54669.c: Require exceptions.
	* gcc.dg/pr56424.c: Require exceptions.
	* gcc.dg/pr64465.c: Require exceptions.
	* gcc.dg/pr65802.c: Require exceptions.
	* gcc.dg/pr67563.c: Require exceptions.
	* gcc.dg/tree-ssa/pr41469-1.c: Require exceptions.
	* gcc.dg/tree-ssa/ssa-dse-28.c: Require exceptions.
	* gcc.dg/vect/pr46663.c: Require exceptions.
	* lib/target-supports.exp (check_effective_target_exceptions): New.

2019-01-17  Tamar Christina  <tamar.christina@arm.com>

	PR target/88851
	* gcc.target/aarch64/stack-check-cfa-3.c: Update test.

2019-01-17  Nathan Sidwell  <nathan@acm.org>

	PR c++/86610
	* g++.dg/cpp0x/pr86610.C: New.

2019-01-17  Wei Xiao  <wei3.xiao@intel.com>

	* gcc.target/i386/avx512f-vfixupimmpd-2.c: Fix the test cases for
	VFIXUPIMM* intrinsics.
	* gcc.target/i386/avx512f-vfixupimmps-2.c: Ditto.
	* gcc.target/i386/avx512f-vfixupimmsd-2.c: Ditto.
	* gcc.target/i386/avx512f-vfixupimmss-2.c: Ditto.

2019-01-17  Wei Xiao  <wei3.xiao@intel.com>

	PR target/88794
	Revert:
	2018-11-06  Wei Xiao  <wei3.xiao@intel.com>

	* gcc.target/i386/avx-1.c: Update tests for VFIXUPIMM* intrinsics.
	* gcc.target/i386/avx512f-vfixupimmpd-1.c: Ditto.
	* gcc.target/i386/avx512f-vfixupimmpd-2.c: Ditto.
	* gcc.target/i386/avx512f-vfixupimmps-1.c: Ditto.
	* gcc.target/i386/avx512f-vfixupimmsd-1.c: Ditto.
	* gcc.target/i386/avx512f-vfixupimmsd-2.c: Ditto.
	* gcc.target/i386/avx512f-vfixupimmss-1.c: Ditto.
	* gcc.target/i386/avx512f-vfixupimmss-2.c: Ditto.
	* gcc.target/i386/avx512vl-vfixupimmpd-1.c: Ditto.
	* gcc.target/i386/avx512vl-vfixupimmps-1.c: Ditto.
	* gcc.target/i386/sse-13.c: Ditto.
	* gcc.target/i386/sse-14.c: Ditto.
	* gcc.target/i386/sse-22.c: Ditto.
	* gcc.target/i386/sse-23.c: Ditto.
	* gcc.target/i386/testimm-10.c: Ditto.
	* gcc.target/i386/testround-1.c: Ditto.

2019-01-17  Wei Xiao  <wei3.xiao@intel.com>

	PR target/88794
	Revert:
	2018-12-15  Jakub Jelinek  <jakub@redhat.com>

	PR target/88489
	* gcc.target/i386/avx512vl-vfixupimmsd-2.c: New test.
	* gcc.target/i386/avx512vl-vfixupimmss-2.c: New test.

2019-01-17  Jakub Jelinek  <jakub@redhat.com>

	PR rtl-optimization/88870
	* gcc.dg/pr88870.c: New test.

2019-01-17  Kewen Lin  <linkw@gcc.gnu.org>

	* gcc.target/powerpc/altivec_vld_vst_addr.c: New test.

2019-01-17  Alexandre Oliva  <aoliva@redhat.com>

	PR c++/87768
	* g++.dg/concepts/pr87768.C: New.

	PR c++/86648
	* gcc.dg/cpp1z/pr86648.C: New.

2019-01-17  Kewen Lin  <linkw@gcc.gnu.org>

	PR target/87306
	* gcc.dg/vect/bb-slp-pow-1.c: Modify to reflect that the loop is not
	vectorized on POWER unless hardware misaligned loads are available.

2019-01-16  David Malcolm  <dmalcolm@redhat.com>

	PR target/88861
	* g++.dg/torture/pr88861.C: New test.

2019-01-16  Tamar Christina  <tamar.christina@arm.com>

	PR debug/88046
	* g++.dg/lto/pr88046_0.C: Check for shared and fPIC.

2019-01-16  Paolo Carlini  <paolo.carlini@oracle.com>

	* g++.dg/other/pr33558.C: Test location too.
	* g++.dg/other/pr33558-2.C: Likewise.
	* g++.dg/parse/crash4.C: Likewise.
	* g++.old-deja/g++.brendan/err-msg11.C: Likewise.
	* g++.old-deja/g++.mike/p7635.C: Likewise.
	* g++.old-deja/g++.other/decl6.C: Likewise.

2019-01-16  Marek Polacek  <polacek@redhat.com>

	PR c++/78244 - narrowing conversion in template not detected.
	* g++.dg/cpp0x/Wnarrowing13.C: New test.
	* g++.dg/cpp0x/Wnarrowing14.C: New test.

2019-01-16  Jakub Jelinek  <jakub@redhat.com>

	PR c/51628
	PR target/88682
	* c-c++-common/pr51628-10.c (unaligned_int128_t): Add
	may_alias attribute.

2019-01-15  Nikhil Benesch  <nikhil.benesch@gmail.com>

	* gcc.misc-tests/godump-1.c: Add test case for typedef before
	struct.

2019-01-15  David Malcolm  <dmalcolm@redhat.com>

	PR c++/88795
	* g++.dg/template/pr88795.C: New test.

2019-01-15  Thomas Koenig  <tkoenig@gcc.gnu.org>

	PR fortran/43136
	* gfortran.dg/actual_array_substr_3.f90: New test.

2019-01-15  Steven G. Kargl  <kargl@gcc.gnu.org>

	PR fortran/81849
	* gfortran.dg/pr81849.f90: New test.

2019-01-15  Paul Thomas  <pault@gcc.gnu.org>

	* gfortran.dg/ISO_Fortran_binding_2.c: Change reference to
	ISO_Fortran_binding_2.h.

2019-01-15  Marek Polacek  <polacek@redhat.com>

	PR c++/88866
	* g++.dg/cpp0x/variadic126.C: Tweak dg-error.

2019-01-15  Richard Sandiford  <richard.sandiford@arm.com>

	PR inline-asm/52813
	* gcc.target/i386/pr52813.c (test1): Turn the diagnostic into a
	-Wdeprecated warning and expect a following note:.

2019-01-15  Richard Biener  <rguenther@suse.de>

	PR debug/88046
	* g++.dg/lto/pr88046_0.C: New testcase.

2019-01-15  Richard Biener  <rguenther@suse.de>

	PR tree-optimization/88855
	* gcc.dg/pr88855.c: New testcase.

2019-01-15  Paolo Carlini  <paolo.carlini@oracle.com>

	* g++.dg/diagnostic/typedef-initialized.C: New.

2019-01-15  Paolo Carlini  <paolo.carlini@oracle.com>

	* g++.dg/diagnostic/bitfld3.C: New.

2019-01-15  Jakub Jelinek  <jakub@redhat.com>

	PR tree-optimization/88775
	* gcc.dg/tree-ssa/pr88775-1.c: New test.
	* gcc.dg/tree-ssa/pr88775-2.c: New test.

2019-01-14  Marek Polacek  <polacek@redhat.com>

	PR c++/88825 - ICE with bogus function return type deduction.
	* g++.dg/cpp1y/auto-fn55.C: New test.

2019-01-14  Jakub Jelinek  <jakub@redhat.com>

	* g++.dg/cpp1z/feat-cxx1z.C: Add tests for
	__cpp_guaranteed_copy_elision and __cpp_nontype_template_parameter_auto
	feature test macros.
	* g++.dg/cpp2a/feat-cxx2a.C: Likewise.

2019-01-14  Marek Polacek  <polacek@redhat.com>

	PR c++/88830 - ICE with abstract class.
	* g++.dg/other/abstract7.C: New test.

2019-01-14  Martin Sebor  <msebor@redhat.com>

	PR target/88638
	* gcc.dg/format/attr-8.c: New test.
	* gcc.dg/darwin-cfstring-format-1.c: Adjust diagnostics.
	* gcc.dg/format/attr-3.c: Same.
	* obj-c++.dg/fsf-nsstring-format-1.mm: Same.
	* objc.dg/fsf-nsstring-format-1.m: Same.

2019-01-14  Martin Liska  <mliska@suse.cz>

	PR gcov-profile/88263
	* g++.dg/gcov/pr88263-2.C: New test.

2019-01-14  Jakub Jelinek  <jakub@redhat.com>

	PR rtl-optimization/88796
	* gcc.target/i386/pr88796.c: New test.

2019-01-14  Iain Buclaw  <ibuclaw@gdcproject.org>

	* gdc.dg/asm1.d: New test.
	* gdc.dg/asm2.d: New test.
	* gdc.dg/asm3.d: New test.
	* gdc.dg/asm4.d: New test.
	* lib/gdc.exp (gdc_init): Set gcc_error_prefix and gcc_warning_prefix.

2019-01-13  Jerry DeLisle  <jvdelisle@gcc.gnu.org>

	PR libfortran/88776
	* gfortran.dg/namelist_96.f90: New test.

2019-01-13  Thomas Koenig  <tkoenig@gcc.gnu.org>

	PR fortran/59345
	* gfortran.dg/internal_pack_18.f90: New test.

2019-01-13  H.J. Lu  <hongjiu.lu@intel.com>

	* gcc.dg/pr51628-20.c: Updated.
	* gcc.dg/pr51628-21.c: Likewise.
	* gcc.dg/pr51628-25.c: Likewise.

2019-01-13  Thomas Koenig  <tkoenig@gcc.gnu.org>

	PR fortran/59345
	* gfortran.dg/internal_pack_17.f90: New test.
	* gfortran.dg/alloc_comp_auto_array_3.f90: Adjust number of calls
	to builtin_free.

2019-01-12  Steven G. Kargl  <kargl@gcc.gnu.org>

	PR fortran/61765
	* gfortran.dg/pr61765.f90: New test.

2019-01-12  Paolo Carlini  <paolo.carlini@oracle.com>

	* g++.dg/cpp0x/pr62101.C: Test locations too.
	* g++.dg/inherit/pure1.C: Likewise.

2019-01-12  Paul Thomas  <pault@gcc.gnu.org>

	* gfortran.dg/ISO_Fortran_binding_2.f90: Remove because of
	reports of ICEs.
	* gfortran.dg/ISO_Fortran_binding_2.c: Ditto.

2019-01-12  Paul Thomas  <pault@gcc.gnu.org>

	* gfortran.dg/ISO_Fortran_binding_1.f90: New test.
	* gfortran.dg/ISO_Fortran_binding_1.c: Auxilliary file for test.
	* gfortran.dg/ISO_Fortran_binding_2.f90: New test.
	* gfortran.dg/ISO_Fortran_binding_2.c: Auxilliary file for test.
	* gfortran.dg/bind_c_array_params_2.f90: Change search string
	for dump tree scan.

2019-01-11  Steven G. Kargl  <kargl@gcc.gnu.org>

	PR fortran/35031
	* gfortran.dg/pr35031.f90: new test.

2019-01-11  Marek Polacek  <polacek@redhat.com>

	PR c++/88692, c++/87882 - -Wredundant-move false positive with *this.
	* g++.dg/cpp0x/Wredundant-move5.C: New test.
	* g++.dg/cpp0x/Wredundant-move6.C: New test.

2019-01-11  Jakub Jelinek  <jakub@redhat.com>

	PR middle-end/85956
	PR lto/88733
	* c-c++-common/gomp/pr85956.c: New test.
	* g++.dg/gomp/pr88733.C: New test.

2019-01-11  Tobias Burnus  <burnus@net-b.de>

	PR C++/88114
	* g++.dg/cpp0x/defaulted61.C: New
	* g++.dg/cpp0x/defaulted62.C: New.

2019-01-11  Jakub Jelinek  <jakub@redhat.com>

	PR tree-optimization/88693
	* gcc.c-torture/execute/pr88693.c: New test.

2019-01-11  Tamar Christina  <tamar.christina@arm.com>

	* gcc.target/aarch64/advsimd-intrinsics/vector-complex_f16.c: Require neon
	and add options.

2019-01-11  Martin Liska  <mliska@suse.cz>

	PR middle-end/88758
	* g++.dg/lto/pr88758_0.C: New test.
	* g++.dg/lto/pr88758_1.C: New test.

2019-01-11  Jan Beulich  <jbeulich@suse.com>

	* gcc.target/i386/avx512f-vcvtsd2si-1.c,
	gcc.target/i386/avx512f-vcvtss2si-1.c,
	gcc.target/i386/avx512f-vcvttsd2si-1.c,
	gcc.target/i386/avx512f-vcvttss2si-1.c: Permit l suffix.
	* gcc.target/i386/avx512f-vcvtsi2ss-1.c,
	gcc.target/i386/avx512f-vcvtusi2sd-1.c,
	gcc.target/i386/avx512f-vcvtusi2ss-1.c: Expect l suffix.
	* gcc.target/i386/avx512f-vcvtusi2sd-2.c,
	gcc.target/i386/avx512f-vcvtusi2sd64-2.c,
	gcc.target/i386/avx512f-vcvtusi2ss-2.c,
	gcc.target/i386/avx512f-vcvtusi2ss64-2.c: Add asm volatile().
	gcc.target/i386/pr19398.c: Permit l or q suffix.

2019-01-11  Jakub Jelinek  <jakub@redhat.com>

	PR rtl-optimization/88296
	* gcc.target/i386/pr88296.c: New test.

2019-01-11  Paolo Carlini  <paolo.carlini@oracle.com>

	* g++.dg/diagnostic/extern-initialized.C: New.
	* g++.dg/ext/dllimport-initialized.C: Likewise.

2019-01-11  Thomas Koenig  <tkoenig@gcc.gnu.org>

	PR fortran/59345
	* gfortran.dg/internal_pack_16.f90: New test.

2019-01-10  Jakub Jelinek  <jakub@redhat.com>

	PR target/88785
	* g++.target/i386/pr88785.C: New test.

2019-01-10  Vladimir Makarov  <vmakarov@redhat.com>

	PR rtl-optimization/87305
	* gcc.target/aarch64/pr87305.c: New.

2019-01-10  Richard Biener  <rguenther@suse.de>

	PR tree-optimization/88792
	* gcc.dg/torture/pr88792.c: New testcase.

2019-01-10  Steven G. Kargl  <kargl@gcc.gnu.org>

	PR fortran/86322
	* gfortran.dg/pr86322_1.f90: New test.
	* gfortran.dg/pr86322_2.f90: Ditto.
	* gfortran.dg/pr86322_3.f90: Ditto.

2019-01-10  Sudakshina Das  <sudi.das@arm.com>

	* gcc.target/aarch64/bti-1.c: Exempt for ilp32.
	* gcc.target/aarch64/bti-2.c: Likewise.
	* gcc.target/aarch64/bti-3.c: Likewise.

2019-01-10  Stefan Agner  <stefan@agner.ch>

	PR target/88648
	* gcc.target/arm/pr88648-asm-syntax-unified.c: Add test to
	check if -masm-syntax-unified gets applied properly.

2019-01-10  Jakub Jelinek  <jakub@redhat.com>

	PR c/88568
	* gcc.dg/pr88568.c: New test.

2019-01-10  Tamar Christina  <tamar.christina@arm.com>

	* gcc.target/aarch64/advsimd-intrinsics/vector-complex.c: Add AArch32 regexpr.
	* gcc.target/aarch64/advsimd-intrinsics/vector-complex_f16.c: Likewise.

2019-01-10  Tamar Christina  <tamar.christina@arm.com>

	* gcc.target/aarch64/advsimd-intrinsics/vector-complex.c: New test.
	* gcc.target/aarch64/advsimd-intrinsics/vector-complex_f16.c: New test.

2019-01-10  Tamar Christina  <tamar.christina@arm.com>

	* lib/target-supports.exp
	(check_effective_target_arm_v8_3a_complex_neon_ok_nocache,
	check_effective_target_arm_v8_3a_complex_neon_ok,
	add_options_for_arm_v8_3a_complex_neon,
	check_effective_target_arm_v8_3a_complex_neon_hw,
	check_effective_target_vect_complex_rot_N): New.

2019-01-09  Steven G. Kargl  <kargl@gcc.gnu.org>

	PR fortran/88376
	* gfortran.dg/pr88376.f90: New test.

2019-01-09  Sandra Loosemore  <sandra@codesourcery.com>

	PR other/16615
	* g++.dg/lto/odr-1_1.C: Update diagnostic message patterns to replace
	"can not" with "cannot".
	* gfortran.dg/common_15.f90: Likewise.
	* gfortran.dg/derived_result_2.f90: Likewise.
	* gfortran.dg/do_check_6.f90: Likewise.
	* gfortran.dg/namelist_args.f90: Likewise.
	* gfortran.dg/negative_unit_check.f90: Likewise.
	* gfortran.dg/pure_formal_3.f90: Likewise.
	* obj-c++.dg/attributes/method-attribute-2.mm: Likewise.
	* obj-c++.dg/exceptions-3.mm: Likewise.
	* obj-c++.dg/exceptions-4.mm: Likewise.
	* obj-c++.dg/exceptions-5.mm: Likewise.
	* obj-c++.dg/property/at-property-23.mm: Likewise.
	* obj-c++.dg/property/dotsyntax-17.mm: Likewise.
	* obj-c++.dg/property/property-neg-7.mm: Likewise.
	* objc.dg/attributes/method-attribute-2.m: Likewise.
	* objc.dg/exceptions-3.m: Likewise.
	* objc.dg/exceptions-4.m: Likewise.
	* objc.dg/exceptions-5.m: Likewise.
	* objc.dg/param-1.m: Likewise.
	* objc.dg/property/at-property-23.m: Likewise.
	* objc.dg/property/dotsyntax-17.m: Likewise.
	* objc.dg/property/property-neg-7.m: Likewise.

2019-01-09  Thomas Koenig  <tkoenig@gcc.gnu.org>

	PR fortran/68426
	* gfortran.dg/spread_simplify_1.f90: New test.

2019-01-09  Uroš Bizjak  <ubizjak@gmail.com>

	* lib/target-supports.exp
	(check_effective_target_xorsign): Add i?86-*-* and x86_64-*-* targets.
	* gcc.target/i386/xorsign.c: New test.

2019-01-09  Eric Botcazou  <ebotcazou@adacore.com>

	* gcc.target/sparc/tls-ld-int8.c: New test.
	* gcc.target/sparc/tls-ld-int16.c: Likewise.
	* gcc.target/sparc/tls-ld-int32.c: Likewise.
	* gcc.target/sparc/tls-ld-uint8.c: Likewise.
	* gcc.target/sparc/tls-ld-uint16.c: Likewise.
	* gcc.target/sparc/tls-ld-uint32.c: Likewise.

2018-01-09  Sudakshina Das  <sudi.das@arm.com>

	* gcc.target/aarch64/bti-1.c: Update test to not add command line
	option when configure with bti.
	* gcc.target/aarch64/bti-2.c: Likewise.
	* lib/target-supports.exp
	(check_effective_target_default_branch_protection):
	Add configure check for --enable-standard-branch-protection.

2018-01-09  Sudakshina Das  <sudi.das@arm.com>

	* gcc.target/aarch64/bti-1.c: New test.
	* gcc.target/aarch64/bti-2.c: New test.
	* gcc.target/aarch64/bti-3.c: New test.
	* lib/target-supports.exp
	(check_effective_target_aarch64_bti_hw): Add new check for BTI hw.

2018-01-09  Sudakshina Das  <sudi.das@arm.com>

	* gcc.target/aarch64/test_frame_17.c: Update to check for EP0_REGNUM
	instead of IP0_REGNUM and add test case.

2019-01-09  Alejandro Martinez  <alejandro.martinezvicente@arm.com>

	* gcc.target/aarch64/sve/copysign_1.c: New test for SVE vectorized
	copysign.
	* gcc.target/aarch64/sve/copysign_1_run.c: Likewise.
	* gcc.target/aarch64/sve/xorsign_1.c: New test for SVE vectorized
	xorsign.
	* gcc.target/aarch64/sve/xorsign_1_run.c: Likewise.

2019-01-09  Jakub Jelinek  <jakub@redhat.com>

	PR rtl-optimization/88331
	* gcc.target/i386/pr88331.c: New test.

2019-01-08  Paolo Carlini  <paolo.carlini@oracle.com>

	* g++.dg/diagnostic/constexpr2.C: New.
	* g++.dg/diagnostic/ref3.C: Likewise.

2019-01-08  Marek Polacek  <polacek@redhat.com>

	PR c++/88538 - braced-init-list in template-argument-list.
	* g++.dg/cpp2a/nontype-class11.C: New test.

	PR c++/88744
	* g++.dg/cpp2a/nontype-class12.C: New test.

2019-01-08  Jakub Jelinek  <jakub@redhat.com>

	PR target/88457
	* gcc.target/powerpc/pr88457.c: Remove -m32, -c and -mcpu=e300c3 from
	dg-options.  Require ppc_cpu_supports_hw effective target instead of
	powerpc64*-*-*.

2019-01-08  Janus Weil  <janus@gcc.gnu.org>

	PR fortran/88047
	* gfortran.dg/class_69.f90: New test case.

2019-01-08  H.J. Lu  <hongjiu.lu@intel.com>

	PR target/88717
	* gcc.target/i386/pr88717.c: New test.

2019-01-08  Marek Polacek  <polacek@redhat.com>

	PR c++/88548 - this accepted in static member functions.
	* g++.dg/cpp0x/this1.C: New test.

2019-01-08  Martin Liska  <mliska@suse.cz>

	PR tree-optimization/88753
	* gcc.dg/tree-ssa/pr88753.c: New test.

2019-01-08  Richard Biener  <rguenther@suse.de>

	PR tree-optimization/86554
	* gcc.dg/torture/pr86554-1.c: New testcase.
	* gcc.dg/torture/pr86554-2.c: Likewise.

2019-01-08  Paolo Carlini  <paolo.carlini@oracle.com>

	* g++.dg/diagnostic/thread1.C: Tweak expected error #line 13 to
	cover target variance.

2019-01-08  Richard Biener  <rguenther@suse.de>

	PR fortran/88611
	* trans-expr.c (gfc_conv_initializer): For ISOCBINDING_NULL_*
	directly build the expected GENERIC tree.

2019-01-08  Sam Tebbs  <sam.tebbs@arm.com>

	* gcc.target/aarch64/(return_address_sign_1.c,
	return_address_sign_2.c, return_address_sign_3.c (__attribute__)):
	Change option to -mbranch-protection.
	* gcc.target/aarch64/(branch-protection-option.c,
	branch-protection-option-2.c, branch-protection-attr.c,
	branch-protection-attr-2.c): New file.

2019-01-08  Paolo Carlini  <paolo.carlini@oracle.com>

	* g++.dg/diagnostic/out-of-class-redeclaration.C: New.

2019-01-08  Iain Sandoe  <iain@sandoe.co.uk>

	* c-c++-common/builtin-has-attribute-3.c: Skip tests requiring symbol
	alias support.
	* c-c++-common/builtin-has-attribute-4.c: Likewise.
	Append match for warning that ‘protected’ attribute is not supported.

2019-01-08  Iain Sandoe  <iain@sandoe.co.uk>

	* gcc.dg/Wmissing-attributes.c: Require alias support.
	* gcc.dg/attr-copy-2.c: Likewise.
	* gcc.dg/attr-copy-5.c: Likewise.

2019-01-08  Jonathan Wakely  <jwakely@redhat.com>
	    Jakub Jelinek  <jakub@redhat.com>

	PR c++/88554
	* g++.dg/warn/Wreturn-type-11.C: New test.

2019-01-07  David Malcolm  <dmalcolm@redhat.com>

	PR jit/88747
	* jit.dg/test-sum-of-squares.c (verify_code): Update expected vrp
	dump to reflect r266077.

2019-01-07  Jakub Jelinek  <jakub@redhat.com>

	PR c/88701
	* gcc.dg/pr88701.c: New test.

2019-01-07  Joseph Myers  <joseph@codesourcery.com>

	PR c/88720
	PR c/88726
	* gcc.dg/inline-40.c, gcc.dg/inline-41.c: New tests.

2019-01-07  Paolo Carlini  <paolo.carlini@oracle.com>

	* g++.dg/diagnostic/constexpr1.C: New.
	* g++.dg/diagnostic/thread1.C: Likewise.

2019-01-07  Thomas Koenig  <tkoenig@gcc.gnu.org>
	    Harald Anlauf  <anlauf@gmx.de>
	    Tobias Burnus  <burnus@gcc.gnu.org>

	* gfortran.dg/is_contiguous_1.f90: New test.
	* gfortran.dg/is_contiguous_2.f90: New test.
	* gfortran.dg/is_contiguous_3.f90: New test.

2019-01-07  Marek Polacek  <polacek@redhat.com>

	PR c++/88741 - wrong error with initializer-string.
	* g++.dg/init/array50.C: New test.

2019-01-07  Bernd Edlinger  <bernd.edlinger@hotmail.de>

	PR c++/88261
	PR c++/69338
	PR c++/69696
	PR c++/69697
	* gcc.dg/array-6.c: Move from here ...
	* c-c++-common/array-6.c: ... to here and add some more test coverage.
	* g++.dg/pr69338.C: New test.
	* g++.dg/pr69697.C: Likewise.
	* g++.dg/ext/flexary32.C: Likewise.
	* g++.dg/ext/flexary3.C: Adjust test.
	* g++.dg/ext/flexary12.C: Likewise.
	* g++.dg/ext/flexary13.C: Likewise.
	* g++.dg/ext/flexary15.C: Likewise.
	* g++.dg/warn/Wplacement-new-size-1.C: Likewise.
	* g++.dg/warn/Wplacement-new-size-2.C: Likewise.
	* g++.dg/warn/Wplacement-new-size-6.C: Likewise.

2019-01-07  Richard Earnshaw  <rearnsha@arm.com>

	* gcc.target/aarch64/subs_compare_2.c: Make '#' immediate prefix
	optional in scan pattern.

2019-01-11  Andrew Sutton  <andrew.n.sutton@gmail.com>

	Update tests, options, and diagnostics.
	* g++.dg/concepts/inherit-ctor3.C: Directly invoke the constructor.
	* g++.dg/concepts/placeholder2.C: Revert to use the concepts TS; also
	make the test valid; there are no errors here.
	* g++.dg/concepts/placeholder6.C: Update diagnostics.
	* g++.dg/concepts/pr65681.C: Revert to use the concepts TS. Simplify
	the test to only static assertions. (The test should be invalid).
	* g++.dg/concepts/pr71127.C: Update diagnostics.
	* g++.dg/concepts/pr71131.C: Likewise.
	* g++.dg/concepts/pr84330.C: Only for C++14 and later. Remove a
	diagnostic that is no longer emitted.
	* g++.dg/concepts/pr85065.C: Update diagnostics.
	* g++.dg/concepts/variadic2.C: Add diagnostics for new error.
	* g++.dg/concepts/variadic4.C: Add diagnostics for new error.

2019-01-11  Andrew Sutton  <andrew.n.sutton@gmail.com>

	Make tests not fail.
	* g++.dg/concepts/generic-fn-err.C: XFail tests related to placeholders
	using variadic concepts.

2019-01-11  Andrew Sutton  <andrew.n.sutton@gmail.com>

	Add error diagnostics.
	* g++.dg/concepts/generic-fn-err.C: Add diagnostics for invalid cases.

2019-01-11  Andrew Sutton  <andrew.n.sutton@gmail.com>

	Update introduction tests.
	* g++.dg/concepts/intro4.C: Update diagnostics to match newer template 
	introduction implementation.
	* g++.dg/concepts/intro5.C: Add error for disallowed deduction of
	defaulted template parameters.

2019-01-10  Andrew Sutton  <andrew.n.sutton@gmail.com>

	Update tests.
	* g++.dg/concepts/expression2.C: Add error about private member. This
	is emitted during diagnostics; fix typos.

2019-01-10  Andrew Sutton  <andrew.n.sutton@gmail.com>

	Update tests.
	* g++.dg/concepts/equiv.C: Change compile test to link test.
	* g++.dg/concepts/equiv2.C: Change run test to link test; update
	examples to match the independent binding rule.

2019-01-10  Andrew Sutton  <andrew.n.sutton@gmail.com>

	Update diagnostics.
	* g++.dg/concepts/dr1430.C: Update diagnostics.

2019-01-10  Andrew Sutton  <andrew.n.sutton@gmail.com>

	Update diagnostics and build errors.
	* g++.dg/concepts/decl-diagnose.C: Update diagnostics.

2018-12-18  Andrew Sutton  <andrew.n.sutton@gmail.com>

	Clean up handling of different kinds of concepts.
	* g++.dg/cpp2a/concepts-requires16.C: Update diagnostics.

2018-12-17  Andrew Sutton  <andrew.n.sutton@gmail.com>

	Fixing accidentally propagated merge conflicts.
	* g++.dg/cpp2a/concepts-friend1.C: Resolve merge conflicts.
	* g++.dg/cpp2a/concepts-friend2.C: Likewise.
	* g++.dg/cpp2a/concepts-iconv1.C: Likewise.
	* g++.dg/cpp2a/concepts-inherit-ctor2.C: Likewise.
	* g++.dg/cpp2a/concepts-inherit-ctor4.C: Likewise.
	* g++.dg/cpp2a/concepts-memfun-err.C: Likewise.
	* g++.dg/cpp2a/concepts-memfun.C: Likewise.
	* g++.dg/cpp2a/concepts-partial-spec4.C: Likewise.
	* g++.dg/cpp2a/concepts-partial-spec6.C: Likewise.
	* g++.dg/cpp2a/concepts-placeholder1.C: Likewise.
	* g++.dg/cpp2a/concepts-pr65552.C: Likewise.
	* g++.dg/cpp2a/concepts-pr65854.C: Likewise.
	* g++.dg/cpp2a/concepts-pr68683.C: Likewise.
	* g++.dg/cpp2a/concepts-pr71368.C: Likewise.
	* g++.dg/cpp2a/concepts-requires11.C: Likewise.
	* g++.dg/cpp2a/concepts-requires7.C: Likewise.
	* g++.dg/cpp2a/concepts-requires9.C: Likewise.
	* g++.dg/cpp2a/concepts-template-parm1.C: Likewise.
	* g++.dg/cpp2a/concepts-template-parm10.C: Likewise.
	* g++.dg/cpp2a/concepts-template-parm5.C: Likewise.
	* g++.dg/cpp2a/concepts-template-parm6.C: Likewise.
	* g++.dg/cpp2a/concepts-template-parm7.C: Likewise.
	* g++.dg/cpp2a/concepts-template-parm8.C: Likewise.
	* g++.dg/cpp2a/concepts-template-parm9.C: Likewise.
	* g++.dg/cpp2a/concepts-traits1.C: Likewise.
	* g++.dg/cpp2a/concepts-traits2.C: Likewise.

2018-10-18  Andrew Sutton  <andrew.n.sutton@gmail.com>

	Add missing test.
	* g++.dg/cpp2a/concepts3.C: Add access checking tests.

2018-10-17  Andrew Sutton  <andrew.n.sutton@gmail.com>

	Fix issues with concept evaluation.
	* g++.dg/cpp2a/concepts-requires5.C: Update diagnostics.
	* g++.dg/cpp2a/concepts1.C: Added.
	* g++.dg/cpp2a/concepts2.C: Added.
	* g++.dg/cpp2a/concepts3.C: Deleted.

2018-10-15  Andrew Sutton  <andrew.n.sutton@gmail.com>

	Rewrite introduction processing.
	* g++.dg/cpp2a/concepts-ts6.C: Add variadic tests.

2018-10-14  Andrew Sutton  <andrew.n.sutton@gmail.com>
	
	* g++.dg/cpp2a/concepts-requires16.C: Add variadic tests.

2018-10-14  Andrew Sutton  <andrew.n.sutton@gmail.com>
	
	* g++.dg/cpp2a/concepts-requires16.C: New.

2018-09-26  Andrew Sutton  <andrew.n.sutton@gmail.com>

	* g++.dg/cpp2a/concepts-locations1.C: Update diagnostics.
	* g++.dg/cpp2a/concepts-member-concept.C: Update diagnostics.
	* g++.dg/cpp2a/concepts-pr85265: Update build flags.
	* g++.dg/cpp2a/concepts-ts3.C: New.
	* g++.dg/cpp2a/concepts-ts4.C: New.
	* g++.dg/cpp2a/concepts-ts5.C: New.

2018-09-26  Andrew Sutton  <andrew.n.sutton@gmail.com>

	* g++.dg/cpp2a/concepts.C: Update diagnostics.

2018-09-26  Andrew Sutton  <andrew.n.sutton@gmail.com>

	* g++.dg/cpp2a/concepts-ts1.C: Update build flags.
	* g++.dg/cpp2a/concepts-ts2.C: Update build flags.

2018-09-26  Andrew Sutton  <andrew.n.sutton@gmail.com>

	* g++.dg/cpp2a/concepts.C: Update diagnostics.
	* g++.dg/cpp2a/concepts-ts2.C: New.

2018-09-22  Jeffery Chapman  <jchapman@lock3software.com>

	* g++.dg: Migrating tests to cpp2a.

2018-09-21  Jeffery Chapman  <jchapman@lock3software.com>

	* g++.dg: Migrating tests to cpp2a.

2018-09-20  Jeffery Chapman  <jchapman@lock3software.com>

	* g++.dg: Migrating tests to cpp2a.

2018-09-20  Jeffery Chapman  <jchapman@lock3software.com>

	* g++.dg: Updating tests.

2018-09-14  Jeffery Chapman  <jchapman@lock3software.com>

	* g++.dg: Migrate PR tests to cpp2a.

2018-09-14  Jeffery Chapman  <jchapman@lock3software.com>

	* g++.dg/concepts/class-deduction2.C: Deleted.

2018-09-14  Jeffery Chapman  <jchapman@lock3software.com>

	* g++.dg/concepts/class.C: Deleted.
	* g++.dg/concepts/class1.C: Deleted.
	* g++.dg/concepts/class2.C: Deleted.
	* g++.dg/concepts/class3.C: Deleted.
	* g++.dg/concepts/class4.C: Deleted.

2018-09-12  Jeffery Chapman  <jchapman@lock3software.com>

	* g++.dg/concepts/alias1.C: Deleted.
	* g++.dg/concepts/alias2.C: Deleted.
	* g++.dg/concepts/alias3.C: Deleted.
	* g++.dg/concepts/alias4.C: Deleted.

2018-09-25  Andrew Sutton  <andrew.n.sutton@gmail.com>

	* gcc/testsuite/g++.dg/cpp2a/concepts-ts1.C: New.

2018-09-25  Andrew Sutton  <andrew.n.sutton@gmail.com>

	Fix crash when ordering unconstrained templates.
	* g++.dg/cpp2a/concepts-cmath.C: New.

2018-09-21  Andrew Sutton  <andrew.n.sutton@gmail.com>

	Re-enable ordering check.
	* g++.dg/cpp2a/concepts-fn.C: Separate into smaller files.
	* g++.dg/cpp2a/concepts-fn1.C: New.
	* g++.dg/cpp2a/concepts-fn2.C: New.

2018-09-21  Andrew Sutton  <andrew.n.sutton@gmail.com>

	PR c++/67147.
	* g++.dg/cpp2a/concepts-pr67147.C: New.

2018-09-21  Andrew Sutton  <andrew.n.sutton@gmail.com>

	Adding test.
	* g++.dg/cpp2a/cconcepts-pr66844.C: New.

2018-09-21  Andrew Sutton  <andrew.n.sutton@gmail.com>

	Migrating test.
	* g++.dg/cpp2a/cconcepts-pr66962.C: New.
	* g++.dg/concepts/disjunction1.C: Deleted.

2018-09-20  Andrew Sutton  <andrew.n.sutton@gmail.com>

	* g++.dg/cpp2a/concepts-requires14.C: New.
	* g++.dg/cpp2a/concepts-requires14.C: New.

2018-09-20  Andrew Sutton  <andrew.n.sutton@gmail.com>

	Updating error diagnostics.
	* g++.dg/cpp2a/concepts-alias.C: Update diagnostics.
	* g++.dg/cpp2a/concepts-class.C: Likewise.
	* g++.dg/cpp2a/concepts-requires1.C: Likewise.
	* g++.dg/cpp2a/concepts-requires2.C: Likewise.

2018-09-15  Andrew Sutton  <andrew.n.sutton@gmail.com>

	Migrating tests.
	* g++.dg/cpp2a/concepts-requires11.C: New.
	* g++.dg/cpp2a/concepts-requires12.C: New.
	* g++.dg/cpp2a/concepts-requires13.C: New.
	* g++.dg/cpp2a/concepts-requires3.C: New test.
	* g++.dg/concepts/req17.C: Deleted.
	* g++.dg/concepts/req18.C: Deleted.
	* g++.dg/concepts/req19.C: Deleted.
	* g++.dg/concepts/req20.C: Deleted.

2018-09-15  Andrew Sutton  <andrew.n.sutton@gmail.com>

	* g++.dg/cpp2a/concepts-requires10.C: New test.

2018-09-15  Andrew Sutton  <andrew.n.sutton@gmail.com>

	Migrating tests.
	* g++.dg/cpp2a/concepts-requires10.C: New.
	* g++.dg/concepts/req16.C: Deleted.

2018-09-15  Andrew Sutton  <andrew.n.sutton@gmail.com>

	Migrating tests.
	* g++.dg/cpp2a/concepts-requires9.C: New.
	* g++.dg/concepts/req15.C: Deleted.

2018-09-15  Andrew Sutton  <andrew.n.sutton@gmail.com>

	Restructure requires tests.
	* g++.dg/cpp2a/concepts-requires4.C: New.
	* g++.dg/cpp2a/concepts-requires5.C: New.
	* g++.dg/cpp2a/concepts-requires6.C: New.
	* g++.dg/cpp2a/concepts-requires7.C: New.
	* g++.dg/cpp2a/concepts-requires8.C: New.
	* g++.dg/cpp2a/concepts-requires1.C: Move tests into new files.
	* g++.dg/cpp2a/concepts-requires2.C: Move tests into new files.
	* g++.dg/cpp2a/concepts-requires3.C: Move tests into new files.
	* g++.dg/concepts/req14.C: Deleted.

2018-09-15  Andrew Sutton  <andrew.n.sutton@gmail.com>

	Fix ambiguity in constrained type specifiers.
	* g++.dg/cpp2a/concepts-requires3.C: New tests.

2018-09-13  Andrew Sutton  <andrew.n.sutton@gmail.com>

	Removing legacy test file.
	* g++.dg/concepts/req12.C: Deleted.

2018-09-13  Andrew Sutton  <andrew.n.sutton@gmail.com>

	Restore TS-style constrained type specifiers.
	* g++.dg/cpp2a/concepts-requires3.C: New tests.

2018-09-11  Andrew Sutton  <andrew.n.sutton@gmail.com>

	Migrating tests.
	* g++.dg/concepts/req11.C: Deleted.
	* g++.dg/cpp2a/concepts-requires3.C: Moved tests.

2018-09-11  Andrew Sutton  <andrew.n.sutton@gmail.com>

	Migrating tests.
	* g++.dg/concepts/req8.C: Deleted.
	* g++.dg/concepts/req9.C: Deleted.
	* g++.dg/concepts/req10.C: Deleted.
	* g++.dg/cpp2a/concepts-requires3.C: Moved tests.

2018-09-11  Andrew Sutton  <andrew.n.sutton@gmail.com>

	Moving tests around.
	* g++.dg/concepts/req1.C: Deleted.
	* g++.dg/concepts/req2.C: Deleted.
	* g++.dg/concepts/req3.C: Deleted.
	* g++.dg/concepts/req4.C: Deleted.
	* g++.dg/concepts/req5.C: Deleted.
	* g++.dg/concepts/req6.C: Deleted.
	* g++.dg/concepts/req7.C: Deleted.
	* g++.dg/cpp2a/concepts-requires3.C: Added tests.

2018-09-11  Andrew Sutton  <andrew.n.sutton@gmail.com>

	Removing legacy test.
	* g++.dg/concepts/req-neg1.C: Deleted.

2018-08-15  Andrew Sutton  <andrew.n.sutton@gmail.com>

	Rearrange requirements tests.
	* g++.dg/cpp2a/concepts-requires.C: Deleted.
	* g++.dg/cpp2a/concepts-requires1.C: New.
	* g++.dg/cpp2a/concepts-requires2.C: New.
	* g++.dg/cpp2a/concepts-requires3.C: New.

2018-08-15  Andrew Sutton  <andrew.n.sutton@gmail.com>

	Add tests for non-bool atoms.
	* g++.dg/cpp2a/concepts-requires.C: New tests.

2018-08-15  Andrew Sutton  <andrew.n.sutton@gmail.com>

	Remove old constraint-based diagnostics.
	* g++.dg/cpp2a/concepts-requires.C: Update diagnostics.

2018-08-15  Andrew Sutton  <andrew.n.sutton@gmail.com>

	Revisit diagnostics.
	* g++.dg/cpp2a/concepts-class.C: Update diagnostics.
	* g++.dg/cpp2a/concepts-fn.C: Update diagnostics.
	* g++.dg/cpp2a/concepts-requires.C: New.

2018-08-15  Andrew Sutton  <andrew.n.sutton@gmail.com>

	Add deduction guide test.
	* g++.dg/cpp2a/concepts-class.C: New test.

2018-08-14  Andrew Sutton  <andrew.n.sutton@gmail.com>

	Fix for pr84551.
	* g++.dg/cpp2a/cpr84551.C: New.

2018-08-14  Andrew Sutton  <andrew.n.sutton@gmail.com>

	Add tests for constrained aliases.
	* g++.dg/cpp2a/concepts-class.C: Update diagnostics.
	* g++.dg/cpp2a/concepts-alias.C: New.

2018-08-14  Andrew Sutton  <andrew.n.sutton@gmail.com>

	Fix partial specialization issues.
	* g++.dg/cpp2a/concepts-class.C: New test.

2018-08-13  Andrew Sutton  <andrew.n.sutton@gmail.com>

	Work on constrained class templates.
	* g++.dg/cpp2a/concepts-class.C: New.

2018-08-13  Andrew Sutton  <andrew.n.sutton@gmail.com>

	Renaming files.
	* g++.dg/cpp2a/concepts.C: Renamed from concepts1.C
	* g++.dg/cpp2a/concepts-fn.C: Renamed from concepts2.C

2018-08-12  Andrew Sutton  <andrew.n.sutton@gmail.com>

	Add address-of-function tests.
	* g++.dg/cpp2a/concepts2.C: New tests.

2018-08-12  Andrew Sutton  <andrew.n.sutton@gmail.com>

	Add constrained parameters to template comparisons.
	* g++.dg/cpp2a/concepts2.C: New overloading tests.
	* g++.dg/cpp2a/concepts3.C: New overloading tests.

2018-08-10  Andrew Sutton  <andrew.n.sutton@gmail.com>

	Add constrained parameters to template comparisons.
	* g++.dg/cpp2a/concepts3.C: New tests.

2018-08-10  Andrew Sutton  <andrew.n.sutton@gmail.com>

	Update the implementation of constrained parameters.
	* g++.dg/cpp2a/concepts3.C: New.

2018-08-09  Andrew Sutton  <andrew.n.sutton@gmail.com>

	Handle corner cases in redeclaration rules.
	* g++.dg/cpp2a/concepts1.C: Add redefinition/overloading tests.

2018-08-01  Andrew Sutton  <andrew.n.sutton@gmail.com>

	Implement new template equivalence rules.
	* g++.dg/cpp2a/concepts1.C: Add equivalence tests.

2018-07-30  Andrew Sutton  <andrew.n.sutton@gmail.com>

	Import tests from concepts TS tests.
	* g++.dg/cpp2a/concepts2.C: New tests.

2018-07-29  Andrew Sutton  <andrew.n.sutton@gmail.com>

	Instantiation fixes during constraint diagnostics.
	* g++.dg/cpp2a/concepts1.C (driver_2): Renamed from main.
	* g++.dg/cpp2a/concepts2.C: New.

2018-07-29  Andrew Sutton  <andrew.n.sutton@gmail.com>

	Enable hashing in clauses for efficient lookup.
	* g++.dg/cpp2a/concepts1.C: Update diagnostics.

2018-07-13  Andrew Sutton  <andrew.n.sutton@gmail.com>

	Don't normalize constraints in constexpr evaluation.
	* g++.dg/cpp2a/concepts1.C: Renamed from concepts.C.

2018-07-13  Andrew Sutton  <andrew.n.sutton@gmail.com>

	Always make 'concept bool' a warning.
	* g++.dg/cpp2a/concepts.C: Update diagnostics.

2018-07-13  Andrew Sutton  <andrew.n.sutton@gmail.com>

	Update normalization rules for concept checks.
	* g++.dg/cpp2a/concepts.C: Add tests for checking and overloading.

2018-07-13  Andrew Sutton  <andrew.n.sutton@gmail.com>

	Add test cases.
	* g++.dg/cpp2a/concepts.C: Add tests for checking concept.

2018-07-11  Andrew Sutton  <andrew.n.sutton@gmail.com>

	Implement declaration rules for concepts.
	* g++.dg/cpp2a/concepts.C: Add tests for concept definitions.

2018-07-08  Andrew Sutton  <andrew.n.sutton@gmail.com>

	Initial support for concept definitions.
	* g++.dg/cpp2a/concepts.C: Add tests for concept definitions.

2018-07-08  Andrew Sutton  <andrew.n.sutton@gmail.com>

	Implement new grammar for requires-clauses.
	* g++.dg/cpp2a/concepts.C: Add tests for new requires-clause.

2018-07-08  Andrew Sutton  <andrew.n.sutton@gmail.com>

	Enable concepts in C++20 mode.
	* g++.dg/cpp2a/concepts.C: New.

2019-01-07  Richard Sandiford  <richard.sandiford@arm.com>

	PR tree-optimization/88598
	* gcc.dg/vect/pr88598-1.c: New test.
	* gcc.dg/vect/pr88598-2.c: Likewise.
	* gcc.dg/vect/pr88598-3.c: Likewise.
	* gcc.dg/vect/pr88598-4.c: Likewise.
	* gcc.dg/vect/pr88598-5.c: Likewise.
	* gcc.dg/vect/pr88598-6.c: Likewise.

2019-01-07  Richard Sandiford  <richard.sandiford@arm.com>

	PR tree-optimization/88598
	* gcc.dg/pr88598-1.c: New test.
	* gcc.dg/pr88598-2.c: Likewise.
	* gcc.dg/pr88598-3.c: Likewise.
	* gcc.dg/pr88598-4.c: Likewise.
	* gcc.dg/pr88598-5.c: Likewise.

2019-01-07  Jakub Jelinek  <jakub@redhat.com>

	PR tree-optimization/88676
	* gcc.dg/tree-ssa/pr88676.c: New test.
	* gcc.dg/pr88676.c: New test.
	* gcc.dg/tree-ssa/pr15826.c: Just verify there is no goto,
	allow &.

	PR sanitizer/88619
	* c-c++-common/asan/pr88619.c: New test.

	PR c++/85052
	* c-c++-common/builtin-convertvector-1.c: New test.
	* c-c++-common/torture/builtin-convertvector-1.c: New test.
	* g++.dg/ext/builtin-convertvector-1.C: New test.
	* g++.dg/cpp0x/constexpr-builtin4.C: New test.

2018-12-26  Mateusz B  <mateuszb@poczta.onet.pl>

	PR target/88521
	* gcc.target/i386/pr88521.c: New testcase.

2019-01-06  Thomas Koenig  <tkoenig@gcc.gnu.org>

	PR fortran/88658
	* gfortran.dg/min_max_type_2.f90: New test.

2019-01-06  Jakub Jelinek  <jakub@redhat.com>

	PR c/88363
	* c-c++-common/attributes-4.c (falloc_align_int128,
	falloc_size_int128): Guard with #ifdef __SIZEOF_INT128__.

2019-01-05  Jan Hubicka  <hubicka@ucw.cz>

	* gcc.dg/ipa/ipcp-2.c: Update bounds.

2019-01-05  Dominique d'Humieres  <dominiq@gcc.gnu.org>

	* gcc.dg/plugin/plugindir1.c: Adjust dg-prune-output for Darwin.
	* gcc.dg/plugin/plugindir2.c: Likewise.
	* gcc.dg/plugin/plugindir3.c: Likewise.
	* gcc.dg/plugin/plugindir4.c: Likewise.

2019-01-05  Janus Weil  <janus@gcc.gnu.org>

	PR fortran/88009
	* gfortran.dg/blockdata_10.f90: New test case.

2019-01-05  Jakub Jelinek  <jakub@redhat.com>

	PR middle-end/82564
	PR target/88620
	* gcc.dg/nested-func-12.c: New test.
	* gcc.c-torture/compile/pr82564.c: New test.

	PR debug/88635
	* gcc.dg/debug/dwarf2/pr88635.c: New test.

2019-01-05  Dominique d'Humieres  <dominiq@gcc.gnu.org>

	PR target/60563
	* g++.dg/ext/sync-4.C: Add dg-xfail-run-if for darwin.

2019-01-04  Martin Sebor  <msebor@redhat.com>

	PR c/88546
	* g++.dg/ext/attr-copy.C: New test.
	* gcc.dg/attr-copy-4.c: Disable macro expansion tracking.
	* gcc.dg/attr-copy-6.c: New test.
	* gcc.dg/attr-copy-7.c: New test.

2019-01-04  Martin Sebor  <msebor@redhat.com>

	PR c/88363
	* c-c++-common/attributes-4.c: New test.

2019-01-04  Sam Tebbs  <sam.tebbs@arm.com>

	PR gcc/87763
	* gcc.target/aarch64/combine_bfxil.c: Change scan-assembler-times bfxil
	count to 18.

2019-01-04  Thomas Koenig  <tkoenig@gcc.gnu.org>

	PR fortran/48543
	* gfortran.dg/const_chararacter_merge.f90: Actually remove.
	* gfortran.dg/merge_char_const.f90: Restore.

2019-01-04  Jakub Jelinek  <jakub@redhat.com>

	PR target/88594
	* gcc.dg/pr88594.c: New test.

2019-01-04  Jan Beulich  <jbeulich@suse.com>

	* gcc.target/i386/avx512bitalg-vpshufbitqmb.c,
	gcc.target/i386/avx512bw-vpcmpeqb-1.c,
	gcc.target/i386/avx512bw-vpcmpequb-1.c,
	gcc.target/i386/avx512bw-vpcmpequw-1.c,
	gcc.target/i386/avx512bw-vpcmpeqw-1.c,
	gcc.target/i386/avx512bw-vpcmpgeb-1.c,
	gcc.target/i386/avx512bw-vpcmpgeub-1.c,
	gcc.target/i386/avx512bw-vpcmpgeuw-1.c,
	gcc.target/i386/avx512bw-vpcmpgew-1.c,
	gcc.target/i386/avx512bw-vpcmpgtb-1.c,
	gcc.target/i386/avx512bw-vpcmpgtub-1.c,
	gcc.target/i386/avx512bw-vpcmpgtuw-1.c,
	gcc.target/i386/avx512bw-vpcmpgtw-1.c,
	gcc.target/i386/avx512bw-vpcmpleb-1.c,
	gcc.target/i386/avx512bw-vpcmpleub-1.c,
	gcc.target/i386/avx512bw-vpcmpleuw-1.c,
	gcc.target/i386/avx512bw-vpcmplew-1.c,
	gcc.target/i386/avx512bw-vpcmpltb-1.c,
	gcc.target/i386/avx512bw-vpcmpltub-1.c,
	gcc.target/i386/avx512bw-vpcmpltuw-1.c,
	gcc.target/i386/avx512bw-vpcmpltw-1.c,
	gcc.target/i386/avx512bw-vpcmpneqb-1.c,
	gcc.target/i386/avx512bw-vpcmpnequb-1.c,
	gcc.target/i386/avx512bw-vpcmpnequw-1.c,
	gcc.target/i386/avx512bw-vpcmpneqw-1.c,
	gcc.target/i386/avx512bw-vpmovb2m-1.c,
	gcc.target/i386/avx512bw-vpmovm2b-1.c,
	gcc.target/i386/avx512bw-vpmovm2w-1.c,
	gcc.target/i386/avx512bw-vpmovw2m-1.c,
	gcc.target/i386/avx512bw-vptestmb-1.c,
	gcc.target/i386/avx512bw-vptestmw-1.c,
	gcc.target/i386/avx512bw-vptestnmb-1.c,
	gcc.target/i386/avx512bw-vptestnmw-1.c,
	gcc.target/i386/avx512cd-vpbroadcastmb2q-1.c,
	gcc.target/i386/avx512cd-vpbroadcastmw2d-1.c,
	gcc.target/i386/avx512dq-vfpclasssd-1.c,
	gcc.target/i386/avx512dq-vfpclassss-1.c,
	gcc.target/i386/avx512dq-vpmovd2m-1.c,
	gcc.target/i386/avx512dq-vpmovm2d-1.c,
	gcc.target/i386/avx512dq-vpmovm2q-1.c,
	gcc.target/i386/avx512dq-vpmovq2m-1.c,
	gcc.target/i386/avx512vl-vpbroadcastmb2q-1.c,
	gcc.target/i386/avx512vl-vpbroadcastmw2d-1.c,
	gcc.target/i386/avx512vl-vpcmpeqd-1.c,
	gcc.target/i386/avx512vl-vpcmpeqq-1.c,
	gcc.target/i386/avx512vl-vpcmpequd-1.c,
	gcc.target/i386/avx512vl-vpcmpequq-1.c,
	gcc.target/i386/avx512vl-vpcmpged-1.c,
	gcc.target/i386/avx512vl-vpcmpgeq-1.c,
	gcc.target/i386/avx512vl-vpcmpgeud-1.c,
	gcc.target/i386/avx512vl-vpcmpgeuq-1.c,
	gcc.target/i386/avx512vl-vpcmpgtd-1.c,
	gcc.target/i386/avx512vl-vpcmpgtq-1.c,
	gcc.target/i386/avx512vl-vpcmpgtud-1.c,
	gcc.target/i386/avx512vl-vpcmpgtuq-1.c,
	gcc.target/i386/avx512vl-vpcmpled-1.c,
	gcc.target/i386/avx512vl-vpcmpleq-1.c,
	gcc.target/i386/avx512vl-vpcmpleud-1.c,
	gcc.target/i386/avx512vl-vpcmpleuq-1.c,
	gcc.target/i386/avx512vl-vpcmpltd-1.c,
	gcc.target/i386/avx512vl-vpcmpltq-1.c,
	gcc.target/i386/avx512vl-vpcmpltud-1.c,
	gcc.target/i386/avx512vl-vpcmpltuq-1.c,
	gcc.target/i386/avx512vl-vpcmpneqd-1.c,
	gcc.target/i386/avx512vl-vpcmpneqq-1.c,
	gcc.target/i386/avx512vl-vpcmpnequd-1.c,
	gcc.target/i386/avx512vl-vpcmpnequq-1.c,
	gcc.target/i386/avx512vl-vptestmd-1.c,
	gcc.target/i386/avx512vl-vptestmq-1.c,
	gcc.target/i386/avx512vl-vptestnmd-1.c,
	gcc.target/i386/avx512vl-vptestnmq-1.c: Permit %k0 as ordinary
	operand.
	* gcc.target/i386/avx512bw-vpcmpb-1.c,
	gcc.target/i386/avx512bw-vpcmpub-1.c,
	gcc.target/i386/avx512bw-vpcmpuw-1.c,
	gcc.target/i386/avx512bw-vpcmpw-1.c,
	gcc.target/i386/avx512dq-vfpclasspd-1.c,
	gcc.target/i386/avx512dq-vfpclassps-1.c,
	gcc.target/i386/avx512f-vcmppd-1.c,
	gcc.target/i386/avx512f-vcmpps-1.c,
	gcc.target/i386/avx512f-vcmpsd-1.c,
	gcc.target/i386/avx512f-vcmpss-1.c,
	gcc.target/i386/avx512f-vpcmpd-1.c,
	gcc.target/i386/avx512f-vpcmpq-1.c,
	gcc.target/i386/avx512f-vpcmpud-1.c,
	gcc.target/i386/avx512f-vpcmpuq-1.c,
	gcc.target/i386/avx512f-vptestmd-1.c,
	gcc.target/i386/avx512f-vptestmq-1.c,
	gcc.target/i386/avx512f-vptestnmd-1.c,
	gcc.target/i386/avx512f-vptestnmq-1.c,
	gcc.target/i386/avx512vl-vcmppd-1.c,
	gcc.target/i386/avx512vl-vcmpps-1.c,
	gcc.target/i386/avx512vl-vpcmpd-1.c,
	gcc.target/i386/avx512vl-vpcmpq-1.c,
	gcc.target/i386/avx512vl-vpcmpud-1.c,
	gcc.target/i386/avx512vl-vpcmpuq-1.c: Likewise. Don't permit %k0
	as mask operand.

2019-01-03  Martin Sebor  <msebor@redhat.com>

	PR tree-optimization/88659
	* gcc.dg/Wstringop-truncation-6.c: New test.

2019-01-02  Thomas Koenig  <tkoenig@gcc.gnu.org>

	PR fortran/48543
	* gfortran.dg/const_chararacter_merge.f90: Remove.

2019-01-03  Jakub Jelinek  <jakub@redhat.com>

	PR debug/88644
	* gcc.dg/debug/dwarf2/pr88644.c: New test.
	* gcc.dg/debug/dwarf2/pr80263.c: Remove darwin hack.

2019-01-03  Iain Sandoe  <iain@sandoe.co.uk>

	* gcc.dg/pubtypes-2.c: Adjust expected pubtypes length.
	* gcc.dg/pubtypes-3.c: Likewise.
	* gcc.dg/pubtypes-4.c: Likewise.

2019-01-03  Jakub Jelinek  <jakub@redhat.com>

	PR c++/88636
	* g++.target/i386/pr88636.C: New test.

2019-01-03  Paolo Carlini  <paolo.carlini@oracle.com>

	* g++.dg/cpp1z/nodiscard3.C: Test locations too.

2019-01-03  Martin Liska  <mliska@suse.cz>

	PR testsuite/88436
	* gcc.target/powerpc/pr54240.c: Scan phiopt2.

2019-01-02  Marek Polacek  <polacek@redhat.com>

	PR c++/88612 - ICE with -Waddress-of-packed-member.
	* g++.dg/warn/Waddress-of-packed-member1.C: New test.

	PR c++/88631 - CTAD failing for value-initialization.
	* g++.dg/cpp1z/class-deduction59.C: New test.

	PR c++/81486 - CTAD failing with ().
	* g++.dg/cpp1z/class-deduction60.C: New test.
	* g++.dg/cpp1z/class-deduction61.C: New test.

2019-01-02  Martin Sebor  <msebor@redhat.com>
	    Jeff Law  <law@redhat.com>

	* gcc.dg/strlenopt-36.c: Update.
	* gcc.dg/strlenopt-45.c: Update.
	* gcc.c-torture/execute/strlen-5.c: New test.
	* gcc.c-torture/execute/strlen-6.c: New test.
	* gcc.c-torture/execute/strlen-7.c: New test.

2019-01-02  Jakub Jelinek  <jakub@redhat.com>

	PR testsuite/87304
	* gcc.dg/vect/bb-slp-over-widen-1.c: Expect basic block vectorized
	messages only on vect_hw_misalign targets.

2019-01-02  Steven G. Kargl  <kargl@gcc.gnu.org>

	* gfortran.dg/argument_checking_7.f90: Remove run-on error message.
	* gfortran.dg/dec_d_lines_3.f: Ditto.
	* gfortran.dg/dec_structure_24.f90: Ditto.
	* gfortran.dg/dec_structure_26.f90: Ditto.
	* gfortran.dg/dec_structure_27.f90: Ditto.
	* gfortran.dg/dec_type_print_3.f90: Ditto.
	* gfortran.dg/derived_name_1.f90: Ditto.
	* gfortran.dg/error_recovery_1.f90: Ditto.
	* gfortran.dg/gomp/pr29759.f90: Ditto.
	* gfortran.dg/pr36192.f90: Ditto.
	* gfortran.dg/pr56007.f90: Ditto.
	* gfortran.dg/pr56520.f90: Ditto.
	* gfortran.dg/pr78741.f90: Ditto.
	* gfortran.dg/print_fmt_2.f90: Ditto.
	* gfortran.dg/select_type_20.f90: Ditto.

2019-01-02  Marek Polacek  <polacek@redhat.com>

	PR c++/86875
	* g++.dg/cpp1y/lambda-generic-86875.C: New test.

2019-01-02  Thomas Koenig  <tkoenig@gcc.gnu.org>

	PR fortran/48543
	* gfortran.dg/const_chararacter_merge.f90: New test.

2019-01-02  Jan Hubicka  <hubicka@ucw.cz>

	PR lto/88130
	* g++.dg/torture/pr88130.C: New testcase.

2019-01-02  Martin Liska  <mliska@suse.cz>

	PR tree-optimization/88650
	* gfortran.dg/predict-3.f90: New test.

2019-01-02  Rainer Orth  <ro@CeBiTec.Uni-Bielefeld.DE>

	* g++.dg/gcov/pr88263.C: Rename namespace log to logging.

2019-01-02  Richard Biener  <rguenther@suse.de>

	PR tree-optimization/88621
	* gcc.dg/torture/pr88621.c: New testcase.

2019-01-02  Jakub Jelinek  <jakub@redhat.com>

	PR ipa/88561
	* g++.dg/tree-prof/devirt.C: Expect _ZThn16 only for lp64 and llp64
	targets and expect _ZThn8 for ilp32 targets.

2019-01-01  Martin Sebor  <msebor@redhat.com>
	    Jeff Law  <law@redhat.com>

	* gcc.dg/strlenopt-40.c: Update.
	* gcc.dg/strlenopt-51.c: Likewise.
	* gcc.dg/tree-ssa/pr79376.c: Likewise.

	* gcc.dg/strlenopt-40.c: Disable a couple tests.
	* gcc.dg/strlenopt-48.c: Twiddle test slightly.
	* gcc.dg/strlenopt-59.c: New test.
	* gcc.dg/tree-ssa/builtin-snprintf-5.c: New test.
	* g++.dg/init/strlen.C: New test.

2019-01-01  Thomas Koenig  <tkoenig@gcc.gnu.org>

	PR fortran/82743
	* gfortran.dg/structure_constructor_16.f90: New test.

2019-01-01  Jan Hubicka  <hubicka@ucw.cz>

	* g++.dg/ipa/devirt-36.C: Add dg-do-compile.
	* g++.dg/ipa/devirt-53.C: Fix scan template.

2019-01-01  Jan Hubicka  <hubicka@ucw.cz>

	* g++.dg/lto/devirt-13_0.C: Drop broken scan of ssa dump.
	* g++.dg/lto/devirt-14_0.C: Drop broken scan of ssa dump.
	* g++.dg/lto/devirt-23_0.C: Add -fdump-ipa-cp.

2019-01-01  Jan Hubicka  <hubicka@ucw.cz>

	* g++.dg/tree-prof/devirt.C: Update testcase.

2019-01-01  Jakub Jelinek  <jakub@redhat.com>

	Update copyright years.

Copyright (C) 2019 Free Software Foundation, Inc.

Copying and distribution of this file, with or without modification,
are permitted in any medium without royalty provided the copyright
notice and this notice are preserved.<|MERGE_RESOLUTION|>--- conflicted
+++ resolved
@@ -1,35 +1,3 @@
-<<<<<<< HEAD
-2019-08-19  Andrew Sutton  <asutton@lock3software.com>
-
-	* g++.dg/concepts/concept4.C: New normalization test.
-
-2019-08-19  Andrew Sutton  <asutton@lock3software.com>
-
-	Update diagnostics for function concept misuse.
-	* g++.dg/concepts/var-concept3.C: Update diagnostics.
-
-2019-07-30  Andrew Sutton  <asutton@lock3software.com>
-
-	Add a new test for mismatched declarations.
-	* g++.dg/cpp2a/concepts-class.C: New test for nested templates.
-
-2019-07-30  Andrew Sutton  <asutton@lock3software.com>
-
-	Update diagnostic messages for improved error checking.
-	* g++.dg/cpp2a/concepts-requires1.C: Update diagnostics.
-	* g++.dg/concepts/pr84330.C: Change the build mode to 17 only since
-	the type error is not detected during normal expression parsing.
-
-2019-07-29  Andrew Sutton  <asutton@lock3software.com>
-
-	Add tests for constrained placeholders.
-	* g++.dg/cpp2a/concepts-p1141.C: New tests.
-
-2019-07-15  Andrew Sutton  <asutton@lock3software.com>
-
-	Disallow decltype(auto) parameters.
-	* g++.dg/cpp2a/concepts-decltype.C: New tests.
-=======
 2019-09-05  Steven G. Kargl  <kargl@gcc.gnu.org>
 
 	PR fortran/91660
@@ -2826,7 +2794,37 @@
 2019-07-16  Rainer Orth  <ro@CeBiTec.Uni-Bielefeld.DE>
 
 	* gcc.dg/autopar/pr91162.c: Require int128 support.
->>>>>>> 414f622a
+
+2019-08-19  Andrew Sutton  <asutton@lock3software.com>
+
+	* g++.dg/concepts/concept4.C: New normalization test.
+
+2019-08-19  Andrew Sutton  <asutton@lock3software.com>
+
+	Update diagnostics for function concept misuse.
+	* g++.dg/concepts/var-concept3.C: Update diagnostics.
+
+2019-07-30  Andrew Sutton  <asutton@lock3software.com>
+
+	Add a new test for mismatched declarations.
+	* g++.dg/cpp2a/concepts-class.C: New test for nested templates.
+
+2019-07-30  Andrew Sutton  <asutton@lock3software.com>
+
+	Update diagnostic messages for improved error checking.
+	* g++.dg/cpp2a/concepts-requires1.C: Update diagnostics.
+	* g++.dg/concepts/pr84330.C: Change the build mode to 17 only since
+	the type error is not detected during normal expression parsing.
+
+2019-07-29  Andrew Sutton  <asutton@lock3software.com>
+
+	Add tests for constrained placeholders.
+	* g++.dg/cpp2a/concepts-p1141.C: New tests.
+
+2019-07-15  Andrew Sutton  <asutton@lock3software.com>
+
+	Disallow decltype(auto) parameters.
+	* g++.dg/cpp2a/concepts-decltype.C: New tests.
 
 2019-07-15  Richard Biener  <rguenther@suse.de>
 

<<<<<<< HEAD
2018-01-04  Jakub Jelinek  <jakub@redhat.com>

	Backported from mainline
	2018-01-03  Jeff Law  <law@redhat.com>

	PR target/83641
	* gcc.target/i386/stack-check-17.c: New test.
	* gcc.target/i386/stack-check-12.c: Drop unnecessary asm.

	PR middle-end/83654
	* gcc.target/i386/stack-check-18.c: New test.
	* gcc.target/i386/stack-check-19.c: New test.

	2017-11-06  Jeff Law  <law@redhat.com>

	PR target/82788
	* gcc.dg/pr82788.c: New test.

	2017-11-03  Jeff Law  <law@redhat.com>

	* gcc.target/i386/stack-check-12.c: New test.

	2017-10-03  Jeff Law  <law@redhat.com>

	* gcc.dg/stack-check-5.c: Skip with -fstack-protector.
	* gcc.dg/stack-check-6.c: Likewise.
	* gcc.dg/stack-check-6a.c: Likewise.

	2017-09-25  Jeff Law  <law@redhat.com>

	* lib/target-supports.exp
	(check_effective_target_supports_stack_clash_protection): Enable for
	rs6000 and powerpc targets.

	2017-09-21  Rainer Orth  <ro@CeBiTec.Uni-Bielefeld.DE>

	* lib/target-supports.exp
	(check_effective_target_frame_pointer_for_non_leaf): Add
	case for x86 Solaris.

	2017-09-20  Andreas Krebbel  <krebbel@linux.vnet.ibm.com>
		    Jeff Law  <law@redhat.com>

	* gcc.dg/stack-check-5.c: Add argument for s390.
	* lib/target-supports.exp
	(check_effective_target_supports_stack_clash_protection): Enable for
	s390/s390x targets.

	2017-09-20  Jeff Law  <law@redhat.com>

	* gcc.target/i386/stack-check-11.c: Update test and regexp
	so that it works for both i?86 and x86_64.

	2017-09-19  Jeff Law  <law@redhat.com>

	* gcc.target/i386/stack-check-11.c: New test.

	* gcc.dg/stack-check-4.c: New test.
	* gcc.dg/stack-check-5.c: New test.
	* gcc.dg/stack-check-6.c: New test.
	* gcc.dg/stack-check-6a.c: New test.
	* gcc.dg/stack-check-7.c: New test.
	* gcc.dg/stack-check-8.c: New test.
	* gcc.dg/stack-check-9.c: New test.
	* gcc.dg/stack-check-10.c: New test.
	* lib/target-supports.exp
	(check_effective_target_supports_stack_clash_protection): Enable for
	x86 and x86_64 targets.

	* gcc.dg/stack-check-3.c: New test.

	* gcc.dg/stack-check-2.c: New test.
	* lib/target-supports.exp
	(check_effective_target_supports_stack_clash_protection): New.
	(check_effective_target_frame_pointer_for_non_leaf): Likewise.
	(check_effective_target_caller_implicit_probes): Likewise.
=======
2018-01-02  Jakub Jelinek  <jakub@redhat.com>

	PR c++/83556
	* g++.dg/cpp0x/pr83556.C: New test.

2018-01-02  Thomas Koenig  <tkoenig@gcc.gnu.org>

	PR fortran/83650
	* gfortran.dg/simplify_cshift_1.f90: Correct condition.
>>>>>>> a03a9814

2018-01-01  Jakub Jelinek  <jakub@redhat.com>

	PR middle-end/83608
	* g++.dg/opt/pr83608.C: New test.

	PR middle-end/83609
	* gcc.dg/pr83609.c: New test.
	* g++.dg/opt/pr83609.C: New test.

	PR middle-end/83623
	* gcc.dg/pr83623.c: New test.

2017-12-28  Steven G. Kargl  <kargl@gcc.gnu.org>

	PR Fortran/83548
	* gfortran.dg/array_constructor_type_22.f03: New test.

2017-12-23  Jakub Jelinek  <jakub@redhat.com>

	PR c++/83553
	* c-c++-common/torture/pr83553.c: New test.

2017-12-22  Martin Jambor  <mjambor@suse.cz>

	PR lto/82027
	* g++.dg/lto/pr82027_0.C: New test.

2017-12-22  Jakub Jelinek  <jakub@redhat.com>

	PR debug/83550
	* c-c++-common/dwarf2/pr83550.c: New test.

	Backported from mainline
	2017-12-21  Jakub Jelinek  <jakub@redhat.com>

	PR c/83448
	* gcc.c-torture/compile/pr83448.c: New test.
	* gcc.dg/tree-ssa/builtin-snprintf-warn-4.c: New test.

	PR rtl-optimization/80747
	PR rtl-optimization/83512
	* gcc.dg/pr80747.c: New test.
	* gcc.dg/pr83512.c: New test.

	PR tree-optimization/83523
	* g++.dg/tree-ssa/pr83523.C: New test.

	PR tree-optimization/83521
	* gcc.dg/pr83521.c: New test.

	2017-12-19  Jakub Jelinek  <jakub@redhat.com>

	PR ipa/82801
	PR ipa/83346
	* g++.dg/ipa/pr82801.C: New test.

2017-12-21  Uros Bizjak  <ubizjak@gmail.com>

	PR target/83467
	* gcc.target/i386/pr83467-1.c: New test.
	* gcc.target/i386/pr83467-2.c: Ditto.

2017-12-21  Thomas Koenig  <tkoenig@gcc.gnu.org>

	Backport from trunk
	PR fortran/83436
	* gfortran.dg/internal_readwrite_4.f90: New test.

2017-12-19  Bin Cheng  <bin.cheng@arm.com>

	Backport from mainline
	2017-11-15  Bin Cheng  <bin.cheng@arm.com>

	PR tree-optimization/82726
	* gcc.dg/tree-ssa/pr82726.c: New test.

2017-12-19  H.J. Lu  <hongjiu.lu@intel.com>

	Backported from mainline
	2017-12-19  H.J. Lu  <hongjiu.lu@intel.com>

	PR middle-end/83471
	* g++.dg/torture/pr83471.C: New test.

2017-12-16  Jakub Jelinek  <jakub@redhat.com>

	Backported from mainline
	2017-12-15  Jakub Jelinek  <jakub@redhat.com>

	PR c++/83205
	* g++.dg/cpp1z/decomp3.C: Adjust for structured binding count
	mismatch diagnostics split into error and warning with plural
	forms.
	* g++.dg/cpp1z/decomp10.C: Likewise.
	* g++.dg/cpp1z/decomp32.C: New test.

	PR c++/81197
	* g++.dg/cpp1z/decomp34.C: New test.

2017-12-15  Jakub Jelinek  <jakub@redhat.com>

	PR c++/83217
	* g++.dg/cpp1z/decomp33.C: New test.

	PR tree-optimization/83269
	* gcc.c-torture/execute/pr83269.c: New test.

	PR tree-optimization/80631
	* gcc.target/i386/avx2-pr80631.c: New test.

	Backported from mainline
	2017-12-14  Jakub Jelinek  <jakub@redhat.com>

	PR tree-optimization/83198
	* gcc.dg/pr83198.c: New test.
	* gcc.dg/tree-ssa/pr83198.c: New test.

	PR c++/79650
	* g++.dg/template/pr79650.C: New test.

	2017-12-12  Jakub Jelinek  <jakub@redhat.com>

	PR tree-optimization/80631
	* gcc.dg/vect/pr80631-1.c: New test.
	* gcc.dg/vect/pr80631-2.c: New test.

	2017-12-08  Jakub Jelinek  <jakub@redhat.com>

	PR target/81906
	* gcc.target/i386/pr81906.c: New test.

	2017-12-06  Jakub Jelinek  <jakub@redhat.com>

	PR c++/80259
	* g++.dg/cpp0x/pr80259.C: New test.

	2017-12-02  Jakub Jelinek  <jakub@redhat.com>

	PR c++/81212
	* g++.dg/ubsan/pr81212.C: New test.

	2017-12-02  Jakub Jelinek  <jakub@redhat.com>

	PR target/78643
	PR target/80583
	* gcc.target/i386/pr80583.c: New test.

	2017-11-29  Jakub Jelinek  <jakub@redhat.com>

	PR target/80819
	* gcc.target/i386/pr80819-1.c: New test.
	* gcc.target/i386/pr80819-2.c: New test.

	2017-11-27  Jakub Jelinek  <jakub@redhat.com>

	PR c++/81888
	* g++.dg/cpp1z/decomp30.C: Add a test for structured binding with
	= {} and = { a, a } initializers.
	* g++.dg/cpp1z/decomp31.C: New test.

	PR c++/81675
	* g++.dg/warn/pr81675.C: New test.

	2017-11-25  Jakub Jelinek  <jakub@redhat.com>

	PR rtl-optimization/81553
	* gcc.c-torture/compile/pr81553.c: New test.

	2017-11-24  Jakub Jelinek  <jakub@redhat.com>

	PR sanitizer/83014
	* gcc.dg/ubsan/pr83014.c: New test.

	* gcc.dg/builtin-object-size-18.c: New test.

	2017-11-23  Jakub Jelinek  <jakub@redhat.com>

	PR middle-end/82253
	* gfortran.dg/pr82253.f90: New test.

	2017-11-22  Jakub Jelinek  <jakub@redhat.com>

	PR debug/83084
	* g++.dg/opt/pr83084.C: New test.

	2017-11-21  Jakub Jelinek  <jakub@redhat.com>

	PR target/82880
	* gcc.dg/opts-8.c: New test.

	PR c++/83059
	* c-c++-common/pr83059.c: New test.

	2017-11-20  Jakub Jelinek  <jakub@redhat.com>

	PR c++/82781
	* g++.dg/ext/constexpr-pr82781.C: New test.

2017-12-15  Richard Biener  <rguenther@suse.de>

	Backport from mainline
	PR tree-optimization/82060
	* g++.dg/torture/pr82060.C: New testcase.

2017-12-15  Sudakshina Das  <sudi.das@arm.com>

	* gcc.target/arm/armv8_2-fp16-move-2.c: Remove dg-add-options.

2017-12-15  Richard Biener  <rguenther@suse.de>

	Backport from mainline
	2017-09-05  Richard Biener  <rguenther@suse.de>

	PR tree-optimization/82102
	* gcc.dg/torture/pr82102.c: New testcase.

	2017-09-13  Richard Biener  <rguenther@suse.de>

	PR middle-end/82128
	* g++.dg/pr82128.C: New testcase.

2017-12-15  Richard Biener  <rguenther@suse.de>

	Backport from mainline
	2017-11-24  Richard Biener  <rguenther@suse.de>

	PR tree-optimization/82402
	* gcc.dg/torture/pr82402.c: New testcase.

	2017-10-24  Richard Biener  <rguenther@suse.de>

	PR tree-optimization/82697
	* gcc.dg/torture/pr82697.c: New testcase.

	2017-11-02  Richard Biener  <rguenther@suse.de>

	PR middle-end/82765
	* gcc.dg/pr82765.c: New testcase.

	2017-11-09  Richard Biener  <rguenther@suse.de>

	PR tree-optimization/82902
	* g++.dg/torture/pr82902.C: New testcase.

2017-12-14  Peter Bergner  <bergner@vnet.ibm.com>

	Backport from mainline
	2017-10-02  Peter Bergner  <bergner@vnet.ibm.com>

	PR target/80210
	* gcc.target/powerpc/pr80210-2.c: New test.

2017-12-14  Eric Botcazou  <ebotcazou@adacore.com>

	* gnat.dg/alignment13.adb: New test.

2017-12-13  Peter Bergner  <bergner@vnet.ibm.com>

	Backport from mainline
	2017-12-13  Peter Bergner  <bergner@vnet.ibm.com>

	* gcc.target/powerpc/cpu-builtin-1.c (htm-no-suspend): Add test.

2017-12-11  Michael Meissner  <meissner@linux.vnet.ibm.com>

	Back port from trunk
	2017-12-01  Michael Meissner  <meissner@linux.vnet.ibm.com>

	PR target/81959
	* gcc.target/powerpc/pr81959.c: New test.

2017-12-11  Sudakshina Das  <sudi.das@arm.com>

	Backported from trunk
	2017-12-01  Sudakshina Das  <sudi.das@arm.com>

	* gcc.target/arm/armv8_2-fp16-move-2.c: New test.

2017-12-07  Kelvin Nilsen  <kelvin@gcc.gnu.org>

	Backport from trunk
	2017-05-08  Kelvin Nilsen  <kelvin@gcc.gnu.org>

	PR target/80101
	* gcc.target/powerpc/pr80101-1.c: New test.

2017-12-04  Sebastian Peryt  <sebastian.peryt@intel.com>
	H.J. Lu  <hongjiu.lu@intel.com>

	Backported from trunk
	PR target/82941
	PR target/82942
	PR target/82990
	* gcc.target/i386/pr82941-1.c: New test.
	* gcc.target/i386/pr82941-2.c: Likewise.
	* gcc.target/i386/pr82942-1.c: Likewise.
	* gcc.target/i386/pr82942-2.c: Likewise.
	* gcc.target/i386/pr82990-1.c: Likewise.
	* gcc.target/i386/pr82990-2.c: Likewise.
	* gcc.target/i386/pr82990-3.c: Likewise.
	* gcc.target/i386/pr82990-4.c: Likewise.
	* gcc.target/i386/pr82990-5.c: Likewise.
	* gcc.target/i386/pr82990-6.c: Likewise.
	* gcc.target/i386/pr82990-7.c: Likewise.

2017-12-03  Jerry DeLisle  <jvdelisle@gcc.gnu.org>

	Backported from trunk
	PR fortran/83191
	* gfortran.dg/namelist_95.f90: New test.

2017-11-29  Martin Jambor  <mjambor@suse.cz>

	PR ipa/82808
	* gcc.dg/ipa/pr82808.c: New test.

2017-11-23  Paul Thomas  <pault@gcc.gnu.org>

	Backported from trunk
	PR fortran/79072
	* gfortran.dg/class_result_5.f90: New test.
	* gfortran.dg/class_result_6.f90: New test.

2017-11-21  Paul Thomas  <pault@gcc.gnu.org>

	Backported from trunk fix for PR82586
	PR fortran/78686
	* gfortran.dg/pr78686.f90: New test.

2017-11-21  Martin Liska  <mliska@suse.cz>

	Backport from mainline
	2017-11-08  Martin Liska  <mliska@suse.cz>

	PR sanitizer/82792
	* g++.dg/asan/pr82792.C: New test.

2017-11-21  Martin Liska  <mliska@suse.cz>

	Backport from mainline
	2017-10-18  Martin Liska  <mliska@suse.cz>

	PR sanitizer/82545
	* gcc.dg/asan/pr82545.c: New test.

2017-11-21  Rainer Orth  <ro@CeBiTec.Uni-Bielefeld.DE>

	Backport from mainline
	2017-11-14  Rainer Orth  <ro@CeBiTec.Uni-Bielefeld.DE>

	* lib/target-supports.exp (check_effective_target_pie): Adapt
	comment for Solaris 12 renaming.

	* gcc.dg/torture/pr60092.c: Remove *-*-solaris2.11* dg-xfail-run-if.

2017-11-20  Segher Boessenkool  <segher@kernel.crashing.org>

	Backport from mainline
	2017-09-20  Segher Boessenkool  <segher@kernel.crashing.org>

	PR target/77687
	* gcc.target/powerpc/pr77687.c: New testcase.

2017-11-15  Richard Biener  <rguenther@suse.de>

	PR tree-optimization/82985
	Backport from mainline
	2017-08-15  Richard Biener  <rguenther@suse.de>

	PR tree-optimization/81790
	* gcc.dg/torture/pr81790.c: New testcase.
	* g++.dg/torture/pr82985.C: Likewise.

2017-11-15  Pierre-Marie de Rodat  <derodat@adacore.com>

	Backport from mainline
	2017-09-25  Pierre-Marie de Rodat  <derodat@adacore.com>

	* g++.dg/pr82155.C: New testcase.

2017-11-13  Paul Thomas  <pault@gcc.gnu.org>

	Backport from trunk
	PR fortran/82934
	* gfortran.dg/allocate_assumed_charlen_1.f90: New test.

2017-11-13  Paul Thomas  <pault@gcc.gnu.org>

	Backport from trunk
	PR fortran/78619
	* gfortran.dg/pr78619.f90: New test.

2017-11-13  Janne Blomqvist  <jb@gcc.gnu.org>

	PR 82869
	* gfortran.dg/logical_temp_io.f90: New test.
	* gfortran.dg/logical_temp_io_kind8.f90: New test.

2017-11-10  Eric Botcazou  <ebotcazou@adacore.com>

	* gnat.dg/opt69.adb: New test.

2017-11-06  Paul Thomas  <pault@gcc.gnu.org>

	Backported from trunk
	PR fortran/78641
	* gfortran.dg/class_66.f90: New test.

2017-11-06  Paul Thomas  <pault@gcc.gnu.org>

	Backported from trunk
	PR fortran/69739
	* gfortran.dg/pr69739.f90: New test.

2017-11-04  Steven G. Kargl  <kargl@gcc.gnu.org>

	PR fortran/82796
	* gfortran.dg/equiv_pure.f90: New test.

2017-11-04  Andre Vehreschild  <vehre@gcc.gnu.org>

	* gfortran.dg/coarray/send_char_array_1.f90: New test.

2017-11-03  Paul Thomas  <pault@gcc.gnu.org>

	PR fortran/81735
	* gfortran.dg/pr81735.f90: New test.

2017-11-01  Tamar Christina  <tamar.christina@arm.com>

	Backported from trunk
	* gcc.dg/vect/vect-align-1.c: Fix vect_hw_misalign condition.
	* gcc.dg/vect/vect-align-2.c: Likewise.
	* gcc.dg/vect/vect-multitypes-1.c: Likewise

2017-11-01  Tamar Christina  <tamar.christina@arm.com>

	Backported from trunk
	* gcc.dg/vect/vect-multitypes-1.c: Correct target selector.

2017-11-01  Christophe Lyon  <christophe.lyon@linaro.org>

	Backported from trunk
	* lib/target-supports.exp (check_effective_target_vect_hw_misalign):
	Fix arm check.

2017-11-01  Paul Thomas  <pault@gcc.gnu.org>

	Backported from trunk
	PR fortran/80554
	* gfortran.dg/submodule_29.f08: New test.

2017-11-01  Martin Jambor  <mjambor@suse.cz>

	PR c++/81702
	* g++.dg/tree-ssa/pr81702.C: New test.

2017-11-01  Paul Thomas  <pault@gcc.gnu.org>

	Backported from trunk
	PR fortran/80850
	* gfortran.dg/class_64_f90 : New test.

2017-10-30  Paolo Carlini  <paolo.carlini@oracle.com>

	PR c++/82085
	* g++.dg/cpp1y/var-templ56.C: New.

2017-10-28  Paul Thomas  <pault@gcc.gnu.org>

	Backported from trunk
	PR fortran/81758
	* gfortran.dg/class_63.f90: New test.

2017-10-27  Jakub Jelinek  <jakub@redhat.com>

	Backported from mainline
	2017-10-12  Jakub Jelinek  <jakub@redhat.com>

	PR c++/82159
	* g++.dg/opt/pr82159-2.C: New test.

	2017-10-04  Jakub Jelinek  <jakub@redhat.com>

	PR c++/82373
	* g++.dg/cpp1y/pr82373.C: New test.

	2017-09-21  Jakub Jelinek  <jakub@redhat.com>

	PR sanitizer/81715
	* g++.dg/asan/pr81715.C: New test.

	2017-09-15  Jakub Jelinek  <jakub@redhat.com>

	PR rtl-optimization/82192
	* gcc.c-torture/execute/pr82192.c: New test.

2017-10-27  Jakub Jelinek  <jakub@redhat.com>

	PR target/82703
	* gcc.dg/pr82703.c: New test.

2017-10-24  Qing Zhao <qing.zhao@oracle.com>
	    Wilco Dijkstra  <wilco.dijkstra@arm.com>

	PR middle-end/80295
	* gcc.target/aarch64/pr80295.c: New test.

2017-10-21  Paul Thomas  <pault@gcc.gnu.org>

	Backport from trunk
	PR fortran/82312
	* gfortran.dg/typebound_proc_36.f90 : New test.

2017-10-20  Thomas Koenig  <tkoenig@gcc.gnu.org>

	Backport from trunk
	PR fortran/79795
	* gfortran.dg/assumed_size_2.f90: New test.

2017-10-20  Richard Biener  <rguenther@suse.de>

	PR tree-optimization/82603
	* gcc.dg/torture/pr82603.c: New testcase.

2017-10-20  Richard Biener  <rguenther@suse.de>

	Backport from mainline
	2017-10-06  Richard Biener  <rguenther@suse.de>

	PR tree-optimization/82436
	* gcc.dg/vect/pr82436.c: New testcase.

2017-10-19  Thomas Koenig  <tkoenig@gcc.gnu.org>

	Backport from trunk
	PR libfortran/82233
	* gfortran.dg/execute_command_line_3.f90: New test.

2017-10-19  Richard Earnshaw  <rearnsha@arm.com>

	PR target/82445
	* gcc.target/arm/peep-ldrd-1.c: Tighten test scan pattern.
	* gcc.target/arm/peep-strd-1.c: Likewise.
	* gcc.target/arm/peep-ldrd-2.c: New test.
	* gcc.target/arm/peep-strd-2.c: New test.

2017-10-18  Vladimir Makarov  <vmakarov@redhat.com>

	PR middle-end/82556
	* gcc.target/i386/pr82556.c: New.

2017-10-17  Eric Botcazou  <ebotcazou@adacore.com>

	* gcc.dg/attr-alloc_size-11.c: UnXFAIL for visium-*-*.

2017-10-17  Nathan Sidwell  <nathan@acm.org>

	PR c++/82560
	* g++.dg/cpp0x/pr82560.C: New.

2017-10-17  Jakub Jelinek  <jakub@redhat.com>

	PR tree-optimization/82549
	* gcc.c-torture/compile/pr82549.c: New test.

2017-10-16  Paul Thomas  <pault@gcc.gnu.org>

	PR fortran/78512
	* gfortran.dg/associate_9.f03: Remove XFAIL.
	* gfortran.dg/associate_26.f90: New test.

	PR fortran/80120
	* gfortran.dg/associate_27.f90: New test.

	PR fortran/81903
	* gfortran.dg/associate_28.f90: New test.

	PR fortran/82121
	* gfortran.dg/associate_29.f90: New test.

	PR fortran/67543
	* gfortran.dg/associate_30.f90: New test.

2017-10-16  Paul Thomas  <pault@gcc.gnu.org>

	Backport from trunk
	PR fortran/81048
	* gfortran.dg/derived_init_4.f90: New test.

2017-10-13  Jakub Jelinek  <jakub@redhat.com>

	PR target/82274
	* gcc.dg/pr82274-1.c: New test.
	* gcc.dg/pr82274-2.c: New test.

	PR target/82524
	* gcc.c-torture/execute/pr82524.c: New test.

2017-10-09  James Cowgill  <James.Cowgill@imgtec.com>

	* go.test/go-test.exp (go-set-goarch): Update MIPS architecture names.

2017-10-06  Jakub Jelinek  <jakub@redhat.com>

	PR c++/82299
	* g++.dg/cpp0x/pr82299.C: New test.

2017-10-06  Christophe Lyon  <christophe.lyon@linaro.org>

	Backport from mainline r253251.
	2017-09-27  Christophe Lyon  <christophe.lyon@linaro.org>

	PR target/71727
	* gcc.target/aarch64/pr71727-2.c: New test.

2017-10-03  Thomas Koenig  <tkoenig@gcc.gnu.org>
	    Steven G. Kargl  <kargl@gcc.gnu.org>

	Backport from trunk
	PR fortran/80118
	* gfortran.dg/zero_sized_7.f90: New test.

2017-10-02  Bill Schmidt  <wschmidt@linux.vnet.ibm.com>

	Backport from mainline
	2017-09-29  Bill Schmidt  <wschmidt@linux.vnet.ibm.com>

	PR tree-optimization/82337
	* gcc.c-torture/compile/pr82337.c: New file.

2017-09-30  Jakub Jelinek  <jakub@redhat.com>

	Backported from mainline
	2017-09-29  Jakub Jelinek  <jakub@redhat.com>

	PR c/82340
	* gcc.dg/tree-ssa/pr82340.c: New test.

	2017-09-27  Jakub Jelinek  <jakub@redhat.com>

	PR c++/82159
	* g++.dg/opt/pr82159.C: New test.

2017-09-27  Christophe Lyon  <christophe.lyon@linaro.org>

	Backport from trunk r249639.
	2017-06-26  Christophe Lyon  <christophe.lyon@linaro.org>

	* lib/target-supports.exp
	(check_effective_target_arm_neon_ok_nocache): Add flags with
	-mfloat-abi=hard. Include arm_neon.h.
	(check_effective_target_arm_neon_ok_no_float_abi_nocache): New.
	(check_effective_target_arm_neon_ok_no_float_abi): New.
	* gcc.target/arm/lto/pr65837_0.c: Require
	arm_neon_ok_no_float_abi. Add -mfpu=neon to dg-lto-options.
	* gcc.target/arm/lto/pr65837-attr_0.c: Require
	arm_neon_ok_no_float_abi. Remove dg-suppress-ld-options.

2017-09-26  Richard Biener  <rguenther@suse.de>

	Backport from mainline
	2017-09-19  Richard Biener  <rguenther@suse.de>

	PR tree-optimization/82244
	* gcc.dg/torture/pr82244.c: New testcase.

	2017-09-21  Richard Biener  <rguenther@suse.de>

	PR tree-optimization/82276
	PR tree-optimization/82244
	* gcc.dg/torture/pr82276.c: New testcase.

	2017-09-20  Richard Biener  <rguenther@suse.de>

	PR tree-optimization/82264
	* gcc.dg/torture/pr82264.c: New testcase.

	2017-09-25  Richard Biener  <rguenther@suse.de>

	PR tree-optimization/82285
	* gcc.dg/torture/pr82285.c: New testcase.

	2017-09-22  Richard Biener  <rguenther@suse.de>

	PR tree-optimization/82291
	* gcc.dg/torture/pr82291.c: New testcase.

2017-09-22  Jakub Jelinek  <jakub@redhat.com>

	PR sanitizer/81929
	* g++.dg/ubsan/pr81929.C: New test.

2017-09-19  Martin Liska  <mliska@suse.cz>

	Revert backport:
	2017-08-10  Martin Liska  <mliska@suse.cz>

	PR c++/81355
	* g++.dg/other/pr81355.C: New test.

2017-09-18  Richard Biener  <rguenther@suse.de>

	Backport from mainline
	2017-09-04  Richard Biener  <rguenther@suse.de>

	PR tree-optimization/82084
	* g++.dg/torture/pr82084.C: New testcase.

	2017-09-06  Richard Biener  <rguenther@suse.de>

	PR tree-optimization/82108
	* gcc.dg/vect/pr82108.c: New testcase.

2017-09-15  Jakub Jelinek  <jakub@redhat.com>

	Backported from mainline
	2017-09-14  Jakub Jelinek  <jakub@redhat.com>

	PR target/81325
	* g++.dg/cpp0x/pr81325.C: New test.

	2017-09-12  Jakub Jelinek  <jakub@redhat.com>

	PR target/82112
	* gcc.target/powerpc/pr82112.c: New test.
	* g++.dg/ext/altivec-18.C: New test.

	PR target/82112
	* c-c++-common/pr82112.c: New test.
	* gcc.dg/pr82112.c: New test.

2017-09-15  Martin Liska  <mliska@suse.cz>

	Backport from mainline
	2017-09-12  Martin Liska  <mliska@suse.cz>

	PR testsuite/82114
	* gcc.dg/gimplefe-14.c (main): Add handling of case 0.

2017-09-15  Martin Liska  <mliska@suse.cz>

	Backport from mainline
	2017-08-30  Martin Liska  <mliska@suse.cz>

	PR inline-asm/82001
	* gcc.dg/ipa/pr82001.c: New test.

2017-09-15  Martin Liska  <mliska@suse.cz>

	Backport from mainline
	2017-08-10  Martin Liska  <mliska@suse.cz>

	PR c++/81355
	* g++.dg/other/pr81355.C: New test.

2017-09-15  Martin Liska  <mliska@suse.cz>

	Backport from mainline
	2017-08-08  Martin Liska  <mliska@suse.cz>

	PR tree-opt/81696
	* gcc.dg/ipa/pr81696.c: New test.

2017-09-15  Martin Liska  <mliska@suse.cz>

	Backport from mainline
	2017-07-19  Martin Liska  <mliska@suse.cz>

	PR sanitizer/63361
	* c-c++-common/ubsan/float-cast-overflow-1.c: Add either
	-ffloat-store or -mieee for targets that need it.

2017-09-15  Martin Liska  <mliska@suse.cz>

	Backport from mainline
	2017-06-28  Martin Liska  <mliska@suse.cz>

	PR ipa/81128
	* gcc.target/i386/pr81128.c: New test.

2017-09-12  Bill Schmidt  <wschmidt@linux.vnet.ibm.com>

	Backport from mainline
	2017-09-05  Bill Schmidt  <wschmidt@linux.vnet.ibm.com>

	PR target/81833
	* gcc.target/powerpc/pr81833-1.c: New file.
	* gcc.target/powerpc/pr81833-2.c: New file.

2017-09-10  Bill Schmidt  <wschmidt@linux.vnet.ibm.com>

	Backport from mainline
	2017-05-11  Bill Schmidt  <wschmidt@linux.vnet.ibm.com>

	PR target/80695
	* gcc.target/powerpc/pr80695-p8.c: New file.
	* gcc.target/powerpc/pr80695-p9.c: New file.

2017-09-10  Eric Botcazou  <ebotcazou@adacore.com>

	PR ada/79441
	* gnat.dg/pack9.adb: Robustify.

2017-09-10  Jonathan Wakely  <jwakely@redhat.com>

	PR c++/81852
	* g++.dg/cpp1y/feat-cxx11.C: Check __cpp_threadsafe_static_init.
	* g++.dg/cpp1y/feat-cxx14.C: Likewise.
	* g++.dg/cpp1y/feat-cxx98.C: Likewise.
	* g++.dg/cpp1y/feat-neg.C: Likewise.
	* g++.dg/cpp1z/feat-cxx1z.C: Likewise.

2017-09-09  Eric Botcazou  <ebotcazou@adacore.com>

	* gnat.dg/specs/atomic3.ads: New test.

2017-09-09  Eric Botcazou  <ebotcazou@adacore.com>

	* gnat.dg/specs/vfa.ads: Rename into...
	* gnat.dg/specs/vfa1.ads: ...this.
	* gnat.dg/specs/vfa2.ads: New test.

2017-09-08  Eric Botcazou  <ebotcazou@adacore.com>

	* gcc.dg/pr81988.c: New test.

2017-09-07  Jakub Jelinek  <jakub@redhat.com>

	Backported from mainline
	2017-09-05  Jakub Jelinek  <jakub@redhat.com>

	PR middle-end/81768
	* gcc.dg/gomp/pr81768-2.c: New test.

	PR middle-end/81768
	* gcc.dg/gomp/pr81768-1.c: New test.

	2017-09-01  Jakub Jelinek  <jakub@redhat.com>

	PR sanitizer/81923
	* gcc.dg/asan/pr81923.c: New test.

	2017-08-03  Jakub Jelinek  <jakub@redhat.com>

	PR target/81621
	* gcc.dg/pr81621.c: New test.

	PR driver/81650
	* gcc.dg/pr81650.c: New test.

	PR middle-end/81052
	* c-c++-common/pr81052.c: New test.

2017-09-06  Bill Schmidt  <wschmidt@linux.vnet.ibm.com>

	Backport from mainline:
	2017-08-30  Bill Schmidt  <wschmidt@linux.vnet.ibm.com>

	PR tree-optimization/81987
	* g++.dg/torture/pr81987.C: New file.

2017-09-06  Jakub Jelinek  <jakub@redhat.com>

	PR testsuite/82120
	* gcc.dg/tree-ssa/pr81588.c: Don't run on logical_op_short_circuit
	targets except for those where -mbranch-cost=2 is supported.

2017-09-05  Bill Schmidt  <wschmidt@linux.vnet.ibm.com>

	Backport from mainline
	2017-08-29  Bill Schmidt  <wschmidt@linux.vnet.ibm.com>
		    Jakub Jelinek  <jakub@redhat.com>
		    Richard Biener  <rguenther@suse.de>

	PR tree-optimization/81503
	* gcc.c-torture/execute/pr81503.c: New file.

2017-09-05  Pierre-Marie de Rodat  <derodat@adacore.com>

	Backport from trunk
	PR ada/79542
	* gnat.dg/debug13.ads, gnat.dg/debug13.adb: New testcase.

2017-09-05  Eric Botcazou  <ebotcazou@adacore.com>

	* gnat.dg/incomplete5.ad[sb]: New test.
	* gnat.dg/incomplete5_pkg.ad[sb]: New helper.

2017-09-05  Eric Botcazou  <ebotcazou@adacore.com>

	* gnat.dg/specs/uc2.ads: New test.

2017-09-05  Eric Botcazou  <ebotcazou@adacore.com>

	* testsuite/gnat.dg/array29.ad[sb]: New test.

2017-09-04  Uros Bizjak  <ubizjak@gmail.com>

	* gcc.target/i386/mpx/mpx-os-support.h: New file.
	* gcc.target/i386/mpx/mpx-check.h: Include mpx-os-support.h.
	(check_osxsave): New function.
	(main): Use __get_cpuid_count and return NORUNRES on failure.
	Use check_osxsave.
	* gcc.target/i386/mpx/va-arg-pack-1-lbv.c (foo1): Use
	__builtin_va_arg_pack instead of __va_arg_pack.
	* gcc.target/i386/mpx/va-arg-pack-1-nov.c (foo1): Ditto.
	* gcc.target/i386/mpx/va-arg-pack-1-ubv.c (foo1): Ditto.
	* gcc.target/i386/mpx/va-arg-pack-2-lbv.c (foo1): Ditto.
	* gcc.target/i386/mpx/va-arg-pack-2-nov.c (foo1): Ditto.
	* gcc.target/i386/mpx/va-arg-pack-2-ubv.c (foo1): Ditto.

2017-09-02  Janus Weil  <janus@gcc.gnu.org>

	Backport from trunk
	PR fortran/81770
	* gfortran.dg/warn_target_lifetime_3.f90: Fix a typo.
	* gfortran.dg/warn_target_lifetime_4.f90: New testcase.

2017-08-29  Michael Meissner  <meissner@linux.vnet.ibm.com>

	Back port from trunk
	2017-08-07  Michael Meissner  <meissner@linux.vnet.ibm.com>

	PR target/81593
	* gcc.target/powerpc/vec-setup.h: New tests to test various
	combinations of setting up vectors of 2 double word elements.
	* gcc.target/powerpc/vec-setup-long.c: Likewise.
	* gcc.target/powerpc/vec-setup-double.c: Likewise.
	* gcc.target/powerpc/vec-setup-be-long.c: Likewise.
	* gcc.target/powerpc/vec-setup-be-double.c: Likewise.
	* gcc.target/powerpc/vsx-extract-6.c: New tests for optimzing
	vector inserts from vector extracts.
	* gcc.target/powerpc/vsx-extract-7.c: Likewise.

2017-08-29  Richard Biener  <rguenther@suse.de>

	Backport from mainline
	2017-08-28  Richard Biener  <rguenther@suse.de>

	PR tree-optimization/81977
	* g++.dg/torture/pr81977.C: New testcase.

2017-08-28  Richard Biener  <rguenther@suse.de>

	Backport from mainline
	2017-06-14  Richard Biener  <rguenther@suse.de>

	PR middle-end/81088
	* c-c++-common/ubsan/pr81088.c: New testcase.

	2017-06-13  Richard Biener  <rguenther@suse.de>

	PR middle-end/81065
	* c-c++-common/ubsan/pr81065.c: New testcase.

	2017-06-08  Marek Polacek  <polacek@redhat.com>

	PR sanitize/80932
	* c-c++-common/ubsan/pr80932.c: Test with ints, not with long ints.

	2017-06-07  Marek Polacek  <polacek@redhat.com>

	PR sanitizer/80932
	* c-c++-common/ubsan/pr80932.c: New test.

2017-08-28  Richard Biener  <rguenther@suse.de>

	Backport from mainline
	2017-08-21  Richard Biener  <rguenther@suse.de>

	PR middle-end/81884
	* g++.dg/torture/pr81884.C: New testcase.

2017-08-28  Richard Biener  <rguenther@suse.de>

	Backport from mainline
	2017-08-01  Richard Biener  <rguenther@suse.de>

	PR tree-optimization/81181
	* gcc.dg/torture/pr81181.c: New testcase.

	2017-08-08  Richard Biener  <rguenther@suse.de>

	PR tree-optimization/81723
	* gfortran.dg/pr81723.f: New testcase.

	2017-08-24  Richard Biener  <rguenther@suse.de>

	PR target/81921
	* gcc/testsuite/gcc.target/i386/pr81921.c: New testcase.

2017-05-19  Uros Bizjak  <ubizjak@gmail.com>

	Backport from mainline
	2017-08-23  Daniel Santos  <daniel.santos@pobox.com>

	* lib/target-supports.exp (check_avx2_hw_available):
	Fix breakage due NULL being undefined.

2017-08-23  Peter Bergner  <bergner@vnet.ibm.com>

	Backport from mainline
	2017-08-17  Peter Bergner  <bergner@vnet.ibm.com>

	PR target/72804
	* gcc.target/powerpc/pr72804.c: New test.

2017-08-22  Jerry DeLisle  <jvdelisle@gcc.gnu.org>

	Backport from trunk
	PR fortran/81296
	* gfortran.dg/dtio_12.f90: Update test.

2017-08-22  Peter Bergner  <bergner@vnet.ibm.com>

	Backport from mainline
	2017-08-17  Peter Bergner  <bergner@vnet.ibm.com>

	PR target/80210
	* gcc.target/powerpc/pr80210.c: New test.

2017-08-22  Yvan Roux  <yvan.roux@linaro.org>

	Backport from mainline
	2017-08-22  Yvan Roux  <yvan.roux@linaro.org>

	PR c++/80287
	* g++.dg/pr80287.C: New test.

2017-08-20  John David Anglin  <danglin@gcc.gnu.org>

	PR ipa/77732
	* gcc.dg/ipa/ipcp-cstagg-7.c: Xfail on 32-bit hppa.

2017-08-18  Jerry DeLisle  <jvdelisle@gcc.gnu.org>

	Backport from trunk
	PR fortran/80164
	* gfortran.dg/array_temporaries_4.f90: New test.

2017-08-16  Bill Schmidt  <wschmidt@linux.vnet.ibm.com>

	Backport from mainline
	2017-08-08  Bill Schmidt  <wschmidt@linux.vnet.ibm.com>

	PR tree-optimization/81354
	* g++.dg/torture/pr81354.C: New file.

2017-08-15  Joseph Myers  <joseph@codesourcery.com>

	PR target/78460
	PR target/67712
	* gcc.c-torture/compile/string-large-1.c: New test.

2017-08-14  Release Manager

	* GCC 7.2.0 released.

2017-08-08  Richard Biener  <rguenther@suse.de>

	PR middle-end/81766
	* gcc.target/i386/pr81766.c: New testcase.

2017-08-02  Uros Bizjak  <ubizjak@gmail.com>

	* gcc.target/i386/funcspec-56.inc (no_3dnowa): Properly
	test "no-3dnowa" target attribute.

2017-08-02  Jakub Jelinek  <jakub@redhat.com>

	PR tree-optimization/81655
	PR tree-optimization/81588
	* gcc.dg/tree-ssa/pr81588.c: Use -mbranch-cost=2 where possible,
	don't run the test on branch-cost=1 targets.

	PR middle-end/79499
	* gcc.dg/pr79499.c: New test.

2017-08-01  Uros Bizjak  <ubizjak@gmail.com>

	PR target/81641
	* gcc.target/i386/pr81641.c: New test.

2017-08-01  Jakub Jelinek  <jakub@redhat.com>

	PR target/81622
	* gcc.target/powerpc/pr81622.c: New test.

2017-08-01  Richard Biener  <rguenther@suse.de>

	PR tree-optimization/71752
	PR tree-optimization/81633
	* gcc.dg/vect/pr81633.c: New testcase.

2017-08-01  Richard Sandiford  <richard.sandiford@linaro.org>

	PR tree-optimization/80769
	* gcc.dg/strlenopt-31.c: New test.
	* gcc.dg/strlenopt-31g.c: Likewise.

2017-08-01  Jakub Jelinek  <jakub@redhat.com>

	PR tree-optimization/81588
	* gcc.dg/tree-ssa/pr81588.c: New test.
	* gcc.dg/pr81588.c: New test.
	* gcc.c-torture/execute/pr81588.c: New test.

2017-07-31  Jakub Jelinek  <jakub@redhat.com>

	PR sanitizer/81604
	* c-c++-common/ubsan/pr81604.c: New test.

2017-07-28  Peter Bergner  <bergner@vnet.ibm.com>

	Backport from mainline
	2017-07-28  Peter Bergner  <bergner@vnet.ibm.com>

	* gcc.target/powerpc/cpu-builtin-1.c (darn, scv): Add tests.

2017-07-28  Bin Cheng  <bin.cheng@arm.com>

	Backport from mainline r250496
	2017-07-25  Kyrylo Tkachov  <kyrylo.tkachov@arm.com>

	PR target/81414
	* gcc.target/aarch64/pr81414.C: New.

2017-07-27  Andreas Krebbel  <krebbel@linux.vnet.ibm.com>

	Backport from mainline
	2017-07-27  Andreas Krebbel  <krebbel@linux.vnet.ibm.com>

	PR target/81534
	* gcc.target/s390/pr81534.c: New test.

2017-07-27  Paolo Carlini  <paolo.carlini@oracle.com>

	PR c++/71570
	* g++.dg/cpp0x/lambda/lambda-ice17.C: New.

2017-07-27  Jakub Jelinek  <jakub@redhat.com>

	PR tree-optimization/81555
	PR tree-optimization/81556
	* gcc.c-torture/execute/pr81555.c: New test.
	* gcc.c-torture/execute/pr81556.c: New test.

2017-07-27  Martin Liska  <mliska@suse.cz>

	Backport from mainline
	2017-07-26  Martin Liska  <mliska@suse.cz>

	PR sanitize/81186
	* gcc.dg/asan/pr81186.c: New test.

2017-07-27  Martin Liska  <mliska@suse.cz>

	Backport from mainline
	2017-06-30  Martin Liska  <mliska@suse.cz>

	PR sanitizer/81021
	* g++.dg/asan/pr81021.C: New test.

2017-07-27  Martin Liska  <mliska@suse.cz>

	Backport from mainline
	2017-06-28  Martin Liska  <mliska@suse.cz>

	PR sanitizer/81224
	* gcc.dg/asan/pr81224.c: New test.

2017-07-26  Wilco Dijkstra  <wdijkstr@arm.com>

	PR target/79041
	* gcc.target/aarch64/pr79041-2.c: Don't run in ILP32.

2017-07-26  Richard Biener  <rguenther@suse.de>

	Backport from mainline
	2017-06-18  Richard Biener  <rguenther@suse.de>

	PR tree-optimization/81410
	* gcc.dg/vect/pr81410.c: New testcase.

	2017-07-25  Richard Biener  <rguenther@suse.de>

	PR tree-optimization/81455
	* gcc.dg/pr81455.c: New testcase.

	2017-07-25  Richard Biener  <rguenther@suse.de>

	PR middle-end/81505
	* gcc.dg/ubsan/pr81505.c: New testcase.

	2017-07-04  Jakub Jelinek  <jakub@redhat.com>

	PR target/81175
	* gcc.target/i386/pr69255-2.c (foo): Use the return value of the
	gather.

	2017-06-26  Richard Biener  <rguenther@suse.de>

	PR target/81175
	* gfortran.dg/pr81175.f: New testcase.

	2017-06-21  Marc Glisse  <marc.glisse@inria.fr>

	* gcc.dg/tree-ssa/addadd.c: Un-XFAIL.
	* gcc.dg/tree-ssa/addadd-2.c: New file.

2016-07-25  Bill Schmidt  <wschmidt@linux.vnet.ibm.com>

	Backport from mainline
	2016-07-14  Bill Schmidt  <wschmidt@linux.vnet.ibm.com>

	PR tree-optimization/81162
	* gcc.dg/ubsan/pr81162.c: New file.

2017-07-25  Wilco Dijkstra  <wdijkstr@arm.com>

	PR target/79041
	* gcc.target/aarch64/pr79041-2.c: New test.

2017-07-25  Georg-Johann Lay  <avr@gjlay.de>

	Backport from trunk r247719.

	2017-05-06  Richard Sandiford  <richard.sandiford@linaro.org>

	PR rtl-optimization/75964
	* gcc.dg/torture/pr75964.c: New test.

2017-07-25  Bin Cheng  <bin.cheng@arm.com>

	Backport from 2017-07-20 trunk r250384.

	PR tree-optimization/81388
	* gcc.dg/tree-ssa/pr81388-1.c: New test.
	* gcc.dg/tree-ssa/pr81388-2.c: New test.

2017-07-23  Uros Bizjak  <ubizjak@gmail.com>

	PR target/80569
	* gcc.target/i386/pr80569.c: New test.

2017-07-19  Michael Meissner  <meissner@linux.vnet.ibm.com>

	Back port from trunk
	2017-07-12  Michael Meissner  <meissner@linux.vnet.ibm.com>

	PR target/81193
	* gcc.target/powerpc/cpu-builtin-1.c: Change test to use #ifdef
	__BUILTIN_CPU_SUPPORTS to see if the GLIBC is new enough that
	__builtin_cpu_is and __builtin_cpu_supports are supported.

2017-07-18  Uros Bizjak  <ubizjak@gmail.com>

	PR target/81471
	* gcc.target/i386/pr81471.c: New test.

2017-07-17  Jakub Jelinek  <jakub@redhat.com>

	PR tree-optimization/81428
	* gcc.dg/fixed-point/pr81428.c: New test.

	PR tree-optimization/81365
	* g++.dg/torture/pr81365.C: New test.

	Backported from mainline
	2017-07-04  Jakub Jelinek  <jakub@redhat.com>

	PR c++/81258
	* g++.dg/cpp1z/decomp21.C (foo): Adjust expected diagnostics.
	* g++.dg/cpp1z/decomp30.C: New test.

	2017-06-30  Jakub Jelinek  <jakub@redhat.com>

	PR target/81225
	* gcc.target/i386/pr81225.c: New test.

2017-07-16  Eric Botcazou  <ebotcazou@adacore.com>

	* gnat.dg/opt65.adb: New test.

2017-07-10  Uros Bizjak  <ubizjak@gmail.com>

	PR target/81375
	* gcc.target/i386/pr81375.c: New test.

2017-07-07  Michael Meissner  <meissner@linux.vnet.ibm.com>

	Backport from mainline
	2017-07-07  Michael Meissner  <meissner@linux.vnet.ibm.com>

	PR target/81348
	* gcc.target/powerpc/pr81348.c: New test.

2017-07-07  Jose E. Marchesi  <jose.marchesi@oracle.com>

	* gcc.target/sparc/dictunpack.c: New file.
	* gcc.target/sparc/fpcmpdeshl.c: Likewise.
	* gcc.target/sparc/fpcmpshl.c: Likewise.
	* gcc.target/sparc/fpcmpurshl.c: Likewise.
	* gcc.target/sparc/fpcmpushl.c: Likewise.

2017-07-05  Georg-Johann Lay  <avr@gjlay.de>

	Backport from 2017-07-05 trunk r249995, r249996.

	PR target/81305
	* gcc.target/avr/isr-test.h: New file.
	* gcc.target/avr/torture/isr-01-simple.c: New test.
	* gcc.target/avr/torture/isr-02-call.c: New test.
	* gcc.target/avr/torture/isr-03-fixed.c: New test.

2017-07-04  Uros Bizjak  <ubizjak@gmail.com>

	PR target/81300
	* gcc.target/i386/pr81300.c: New test.

2017-07-04  Uros Bizjak  <ubizjak@gmail.com>

	PR target/81294
	* gcc.target/i386/adx-addcarryx32-2.c (adx_test): Swap
	x and y arguments in the call to _subborrow_u32.
	* gcc.target/i386/adx-addcarryx64-2.c (adx_test): Swap
	x and y arguments in the call to _subborrow_u64.
	* gcc.target/i386/pr81294-1.c: New test.
	* gcc.target/i386/pr81294-2.c: Ditto.

2017-07-03  Tom de Vries  <tom@codesourcery.com>

	backport from mainline:
	PR tree-optimization/81192
	2017-07-03  Tom de Vries  <tom@codesourcery.com>

	* gcc.dg/pr81192.c: New test.

2017-06-29  Michael Meissner  <meissner@linux.vnet.ibm.com>

	Backport from mainline
	2017-06-23  Michael Meissner  <meissner@linux.vnet.ibm.com>

	PR target/80510
	* gcc.target/powerpc/pr80510-1.c: Allow test to run on 32-bit.
	* gcc.target/powerpc/pr80510-2.c: Likewise.

	Backport from mainline
	2017-06-20  Michael Meissner  <meissner@linux.vnet.ibm.com>

	PR target/79799
	* gcc.target/powerpc/pr79799-1.c: New test.
	* gcc.target/powerpc/pr79799-2.c: Likewise.
	* gcc.target/powerpc/pr79799-3.c: Likewise.
	* gcc.target/powerpc/pr79799-4.c: Likewise.
	* gcc.target/powerpc/pr79799-5.c: Likewise.

2017-06-29  Richard Biener  <rguenther@suse.de>

	Backport from mainline
	2017-06-19  Richard Biener  <rguenther@suse.de>

	PR ipa/81112
	* g++.dg/torture/pr81112.C: New testcase.

2017-06-28  Richard Biener  <rguenther@suse.de>

	Backport from mainline
	2017-06-09  Richard Biener  <rguenther@suse.de>

	PR middle-end/81007
	* g++.dg/pr81007.C: New testcase.

	2017-06-14  Richard Biener  <rguenther@suse.de>

	PR tree-optimization/81083
	* gcc.dg/torture/pr81083.c: New testcase.

2017-06-28  Eric Botcazou  <ebotcazou@adacore.com>

	* gcc.dg/tree-prof/val-profiler-threads-1.c (main): Fix 2nd argument
	passed to pthread_join.

2017-06-27  Jerry DeLisle  <jvdelisle@gcc.gnu.org>

	Backport from trunk:
	PR libgfortran/53029
	* gfortran.dg/read_5.f90: New test.

2017-06-27  Segher Boessenkool  <segher@kernel.crashing.org>

	Backports from trunk:

	2017-05-17  Segher Boessenkool  <segher@kernel.crashing.org>
	PR middle-end/80692
	* gcc.c-torture/execute/pr80692.c: New testcase.

	2017-06-09  Segher Boessenkool  <segher@kernel.crashing.org>
	PR target/80966
	* gcc.target/powerpc/stack-limit.c: New testcase.

2017-06-27  Jakub Jelinek  <jakub@redhat.com>

	PR sanitizer/81209
	* g++.dg/ubsan/pr81209.C: New test.

	PR middle-end/81207
	* gcc.c-torture/compile/pr81207.c: New test.

2017-06-26  Eric Botcazou  <ebotcazou@adacore.com>

	* c-c++-common/ubsan/sanitize-recover-7.c (dg-options): Add -w.

2017-06-24  Marek Polacek  <polacek@redhat.com>

	Backport from mainline
	2017-05-04  Marek Polacek  <polacek@redhat.com>

	PR tree-optimization/80612
	* gcc.dg/torture/pr80612.c: New test.

2017-06-23  Thomas Preud'homme  <thomas.preudhomme@arm.com>

	Backport from mainline
	2017-05-04  Prakhar Bahuguna  <prakhar.bahuguna@arm.com>

	* gcc.target/arm/fpscr.c: New file.

2017-06-22  Martin Liska  <mliska@suse.cz>

	Backport from mainline
	2017-06-19  Martin Liska  <mliska@suse.cz>

	PR sanitizer/80879
	* gcc.dg/asan/use-after-scope-switch-4.c: New test.

2017-06-22  Martin Liska  <mliska@suse.cz>

	Backport from mainline
	2017-05-26  Martin Liska  <mliska@suse.cz>

	PR ipa/80663
	* g++.dg/ipa/pr80212.C: Remove the test as it does not longer
	split at the problematic spot.
	* gcc.dg/ipa/pr48195.c: Change 101 to 100 as 101 is no longer
	a valid value of the param.

2017-06-21  Michael Meissner  <meissner@linux.vnet.ibm.com>

	Back port from mainline
	PR target/80510
	* gcc.target/powerpc/pr80510-1.c: Restrict test to 64-bit until
	32-bit support is added.  Change ITYPE size to 64-bit integer.
	* gcc.target/powerpc/pr80510-2.c: Likewise.

2017-06-21  Jakub Jelinek  <jakub@redhat.com>

	PR c++/81154
	* g++.dg/gomp/pr81154.C: New test.

	Backported from mainline
	2017-06-20  Jakub Jelinek  <jakub@redhat.com>

	PR target/81121
	* gcc.target/i386/pr81121.c: New test.

	2017-06-19  Jakub Jelinek  <jakub@redhat.com>

	PR sanitizer/81125
	* g++.dg/ubsan/pr81125.C: New test.

	PR sanitizer/81111
	* g++.dg/ubsan/pr81111.C: New test.

	2017-06-13  Jakub Jelinek  <jakub@redhat.com>

	PR c++/80973
	* g++.dg/ubsan/pr80973.C: New test.

	PR c++/80984
	* g++.dg/opt/nrv18.C: New test.

2017-06-19  James Greenhalgh  <james.greenhalgh@arm.com>

	Backport from mainline
	2017-06-19  James Greenhalgh  <james.greenhalgh@arm.com>

	PR target/71778
	* gcc.target/arm/pr71778.c: New.

2017-06-14  Eric Botcazou  <ebotcazou@adacore.com>

	* gcc.target/sparc/overflow-4.c: Add -mno-vis3.

2017-06-09  Janus Weil  <janus@gcc.gnu.org>

	Backport from trunk
	PR fortran/70601
	* gfortran.dg/proc_ptr_comp_50.f90: New test.

2017-06-08  Uros Bizjak  <ubizjak@gmail.com>

	PR target/81015
	* gcc.target/i386/pr59874-1.c (foo): Call __builtin_ctzs.
	* gcc.target/i386/pr59874-2.c (foo): Call __builtin_clzs.
	* gcc.target/i386/pr81015.c: New test.

2017-06-08  Jakub Jelinek  <jakub@redhat.com>

	PR c/81006
	* c-c++-common/gomp/pr81006.c: New test.

	PR c++/81011
	* g++.dg/gomp/pr81011.C: New test.

2017-06-07  Richard Biener  <rguenther@suse.de>

	Backport from mainline
	2017-05-02  Richard Biener  <rguenther@suse.de>

	PR tree-optimization/80549
	* gcc.dg/torture/pr80549.c: New testcase.

	2017-05-19  Richard Biener  <rguenther@suse.de>

	PR c++/80593
	* g++.dg/warn/Wstrict-aliasing-bogus-char-2.C: New testcase.
	* g++.dg/warn/Wstrict-aliasing-6.C: Adjust expected outcome.

	2017-05-26  Richard Biener  <rguenther@suse.de>

	PR tree-optimization/80842
	* gcc.dg/torture/pr80842.c: New testcase.

	2017-05-31  Richard Biener  <rguenther@suse.de>

	PR tree-optimization/80906
	* gcc.dg/graphite/pr80906.c: New testcase.

	2017-05-11  Richard Biener  <rguenther@suse.de>

	PR tree-optimization/80705
	* gcc.dg/vect/bb-slp-pr80705.c: New testcase.

2017-06-07  Marek Polacek  <polacek@redhat.com>

	Backport from mainline
	2017-06-04  Marek Polacek  <polacek@redhat.com>

	PR c/80919
	* gcc.dg/format/pr80919.c: New test.

2017-06-06  Michael Meissner  <meissner@linux.vnet.ibm.com>

	Back port from mainline
	2017-05-19  Michael Meissner  <meissner@linux.vnet.ibm.com>

	PR target/80718
	* gcc.target/powerpc/pr80718.c: New test.

2017-06-06  Thomas Koenig  <tkoenig@gcc.gnu.org>

	Backport from trunk
	PR fortran/80975
	* gfortran.dg/matmul_16.f90: New test.
	* gfortran.dg/inline_matmul_18.f90: New test.

2017-06-06  David S. Miller  <davem@davemloft.net>

	* gcc.target/sparc/sparc-ret-3.c: New test.

2017-06-05  Janus Weil  <janus@gcc.gnu.org>

	Backport from trunk
	PR fortran/80766
	* gfortran.dg/typebound_call_28.f90: New test.

2017-06-02  Thomas Koenig  <tkoenig@gcc.gnu.org>

	PR fortran/80904
	* gfortran.dg/matmul_bounds_12.f90:  New test.

2017-06-02  Prakhar Bahuguna  <prakhar.bahuguna@arm.com>

	Backport from mainline
	2017-05-05  Andre Vieira  <andre.simoesdiasvieira@arm.com>
		    Prakhar Bahuguna  <prakhar.bahuguna@arm.com>

	PR target/71607
	* gcc.target/arm/thumb2-slow-flash-data.c: Renamed to ...
	* gcc.target/arm/thumb2-slow-flash-data-1.c: ... this.
	* gcc.target/arm/thumb2-slow-flash-data-2.c: New.
	* gcc.target/arm/thumb2-slow-flash-data-3.c: New.
	* gcc.target/arm/thumb2-slow-flash-data-4.c: New.
	* gcc.target/arm/thumb2-slow-flash-data-5.c: New.
	* gcc.target/arm/tls-disable-literal-pool.c: New.

2017-06-02  Jakub Jelinek  <jakub@redhat.com>

	PR rtl-optimization/80903
	* gcc.dg/pr80903.c: New test.

	PR fortran/80918
	* gfortran.dg/gomp/pr80918.f90: New test.

2017-05-31  Martin Jambor  <mjambor@suse.cz>

	Backport from mainline
	2017-04-24  Martin Jambor  <mjambor@suse.cz>

	PR tree-optimization/80293
	* g++.dg/tree-ssa/pr80293.C: New test.

2017-05-29  Andreas Krebbel  <krebbel@linux.vnet.ibm.com>

	Backport from mainline
	2017-05-24  Andreas Krebbel  <krebbel@linux.vnet.ibm.com>

	* gcc.target/s390/pr80725.c: New test.

2017-05-26  Marek Polacek  <polacek@redhat.com>

	Backported from mainline
	2017-05-17  Marek Polacek  <polacek@redhat.com>

	PR sanitizer/80659
	* gcc.dg/asan/pr80659.c: New test.

2017-05-26  Marek Polacek  <polacek@redhat.com>

	Backported from mainline
	2017-05-26  Marek Polacek  <polacek@redhat.com>

	PR sanitizer/80875
	* c-c++-common/ubsan/pr80875.c: New test.

2017-05-25  Michael Meissner  <meissner@linux.vnet.ibm.com>

	Backport from trunk
	2017-05-18  Michael Meissner  <meissner@linux.vnet.ibm.com>

	PR target/80510
	* gcc.target/powerpc/pr80510-1.c: New test.
	* gcc.target/powerpc/pr80510-2.c: Likewise.

	Backport from trunk
	2017-05-09  Michael Meissner  <meissner@linux.vnet.ibm.com>

	PR target/68163
	* gcc.target/powerpc/pr68163.c: New test.

2017-05-23  Jerry DeLisle  <jvdelisle@gcc.gnu.org>

	Backport from trunk
	PR libgfortran/80741
	* gfortran.dg/read_4.f90: New test.

2017-05-23  Jerry DeLisle  <jvdelisle@gcc.gnu.org>

	Backport from trunk
	PR libgfortran/80333
	* gfortran.dg/dtio_30.f03: New test.

2017-05-23  Sheldon Lobo  <sheldon.lobo@oracle.com>

	Backport from mainline
	2017-05-18  Sheldon Lobo  <sheldon.lobo@oracle.com>

	* gcc.target/sparc/niagara7-align.c: New test.

2017-05-23  Jerry DeLisle  <jvdelisle@gcc.gnu.org>

	Backport from trunk
	PR libgfortran/80333
	* gfortran.dg/dtio_30.f03: New test.

2017-05-22  Bill Schmidt  <wschmidt@linux.vnet.ibm.com>

	Backport from mainline
	2017-05-22  Bill Schmidt  <wschmidt@linux.vnet.ibm.com>

	* gcc.target/powerpc/p8-vec-xl-xst.c: Fix target string to
	LE-only.

2017-05-22  Pierre-Marie de Rodat  <derodat@adacore.com>

	* gnat.dg/specs/not_null1.ads: New test.

2017-05-19  Uros Bizjak  <ubizjak@gmail.com>

	Backport from mainline
	2017-05-18  Uros Bizjak  <ubizjak@gmail.com>

	PR target/80799
	* g++.dg/other/i386-11.C: New test.

2017-05-17  Jerry DeLisle  <jvdelisle@gcc.gnu.org>

	Backport from trunk
	PR libgfortran/80727
	* gfortran.dg/read_3.f90: New test.

2017-05-17  Jerry DeLisle  <jvdelisle@gcc.gnu.org>

	Backport from trunk
	PR fortran/78659
	* gfortran.dg/namelist_91.f90: New test.
	* gfortran.dg/namelist_92.f90: New test.
	* gfortran.dg/namelist_93.f90: New test.
	* gfortran.dg/namelist_94.f90: New test.

2017-05-15  Steven G. Kargl  <kargl@gcc.gnu.org>

	PR fortran/80752
	gfortran.dg/pr80752.f90: New test.

2017-05-14  Uros Bizjak  <ubizjak@gmail.com>

	Backport from mainline
	2017-05-11  Uros Bizjak  <ubizjak@gmail.com>
		    Jakub Jelinek  <jakub@redhat.com>

	PR target/80706
	* gcc.target/i386/pr80706.c: New test.

	2017-05-11  Uros Bizjak  <ubizjak@gmail.com>

	* gcc.target/i386/pr22152.c: Fix undefined testcase.
	Remove unnecessary loop.  Run on 32-bit targets only.

2017-05-13  Bill Schmidt  <wschmidt@linux.vnet.ibm.com>

	Backport from mainline
	2017-05-05  Bill Schmidt  <wschmidt@linux.vnet.ibm.com>

	* gcc.target/powerpc/versioned-copy-loop.c: New file.

2017-05-12  Bill Schmidt  <wschmidt@linux.vnet.ibm.com>

	Backport from mainline
	2017-05-10  Bill Schmidt  <wschmidt@linux.vnet.ibm.com>

	* gcc.target/powerpc/p8-vec-xl-xst.c: New file.

2017-05-09  Michael Meissner  <meissner@linux.vnet.ibm.com>

	Back port from mainline
	2017-05-05  Michael Meissner  <meissner@linux.vnet.ibm.com>

	PR target/79038
	PR target/79202
	PR target/79203
	* gcc.target/powerpc/ppc-round3.c: New test.
	* gcc.target/powerpc/ppc-round2.c: Update expected code.

2017-05-05  Janus Weil  <janus@gcc.gnu.org>

	Backport from trunk
	PR fortran/80121
	* gfortran.dg/intent_out_9.f90: New test case.

2017-05-05  Janus Weil  <janus@gcc.gnu.org>

	Backport from trunk
	PR fortran/80392
	* gfortran.dg/proc_ptr_comp_49.f90: New test case.

2017-05-04  Jerry DeLisle  <jvdelisle@gcc.gnu.org>

	Backport from mainline
	PR fortran/80484
	* gfortran.dg/dtio_29.f03: New test.

2017-05-03  Richard Biener  <rguenther@suse.de>

	Backport from mainline
	2017-04-25  Richard Biener  <rguenther@suse.de>

	PR tree-optimization/80492
	* gcc.dg/pr80492.c: New testcase.

	2017-04-27  Richard Biener  <rguenther@suse.de>

	PR middle-end/80539
	* gcc.dg/torture/pr80539.c: New testcase.

2017-05-03  Jakub Jelinek <jakub@redhat.com>

	Backported from mainline
	2017-04-21  Jakub Jelinek  <jakub@redhat.com>

	PR c/80468
	* gcc.dg/pr80468.c: New test.

2017-05-02  Release Manager

	* GCC 7.1.0 released.

2017-05-02  Richard Biener  <rguenther@suse.de>

	PR tree-optimization/80591
	* gcc.dg/torture/pr80591.c: New testcase.

2017-04-27  Jakub Jelinek  <jakub@redhat.com>

	PR c++/80534
	* g++.dg/other/pr80534-1.C: New test.
	* g++.dg/other/pr80534-2.C: New test.

	PR target/77728
	* g++.dg/abi/pr77728-2.C: Don't expect -Wpsabi notes.

2017-04-25  Martin Sebor  <msebor@redhat.com>

	PR tree-optimization/80497
	* gcc.dg/tree-ssa/builtin-sprintf-warn-17.c: New test.

2017-04-25  Marek Polacek  <polacek@redhat.com>

	2017-04-25  Marek Polacek  <polacek@redhat.com>
	Backport from mainline

	PR sanitizer/80349
	* g++.dg/ubsan/pr80349-2.C: New test.

2017-04-25  Ramana Radhakrishnan  <ramana.radhakrishnan@arm.com>
	    Jakub Jelinek  <jakub@redhat.com>

	PR target/77728
	* g++.dg/abi/pr77728-1.C: New test.

2017-04-25  Bill Seurer  <seurer@linux.vnet.ibm.com>

	Backport from mainline
	PR target/80482
	* gcc.target/powerpc/vec-constvolatile.c: New test.

2017-04-25  Ramana Radhakrishnan  <ramana.radhakrishnan@arm.com>
	    Jakub Jelinek  <jakub@redhat.com>

	PR target/77728
	* g++.dg/abi/pr77728-2.C: New test.

2017-04-25  Andreas Krebbel  <krebbel@linux.vnet.ibm.com>

	Backport from mainline
	2017-04-25  Andreas Krebbel  <krebbel@linux.vnet.ibm.com>

	PR target/80464
	* gfortran.fortran-torture/compile/pr80464.f90: New test.

2017-04-25  Andreas Krebbel  <krebbel@linux.vnet.ibm.com>

	Backport from mainline
	2017-04-25  Andreas Krebbel  <krebbel@linux.vnet.ibm.com>

	PR target/79895
	* gcc.target/s390/pr79895.c: New test.

2017-04-25  Dominik Vogt  <vogt@linux.vnet.ibm.com>

	Backport from maineline
	2017-04-25  Dominik Vogt  <vogt@linux.vnet.ibm.com>

	PR target/80080
	* gcc.target/s390/md/atomic_compare_exchange-1.c: New test.
	* gcc.target/s390/md/atomic_compare_exchange-1.inc: New test.
	* gcc.target/s390/md/atomic_exchange-1.inc: New test.

2017-04-25  Jakub Jelinek  <jakub@redhat.com>

	PR rtl-optimization/80501
	* gcc.c-torture/execute/pr80501.c: New test.

	PR rtl-optimization/80500
	* gcc.dg/pr80500.c: New test.

2017-04-24  Martin Liska  <mliska@suse.cz>

	Backport from mainline
	2017-04-24  Martin Liska  <mliska@suse.cz>

	PR middle-end/79931
	* g++.dg/ipa/pr79931.C: New test.

2017-04-21  Eric Botcazou  <ebotcazou@adacore.com>

	PR tree-optimization/80426
	* gcc.c-torture/execute/20170429-1.c: Rename into...
	* gcc.c-torture/execute/20170419-1.c: ...this.

2017-04-20  Jonathan Wakely  <jwakely@redhat.com>

	PR c++/80473
	* g++.dg/diagnostic/pr80473.C: New test.

2017-04-20  Jakub Jelinek  <jakub@redhat.com>

	PR middle-end/80423
	* g++.dg/other/pr80423.C: New test.

2017-04-19  Senthil Kumar Selvaraj  <senthil_kumar.selvaraj@atmel.com>

	* gcc.dg/pr80170.c: Require ptr32plus.

2017-04-19  Eric Botcazou  <ebotcazou@adacore.com>

	PR tree-optimization/80426
	* gcc.c-torture/execute/20170419-1.c: New test.

2017-04-19  Jakub Jelinek  <jakub@redhat.com>

	PR debug/80461
	* g++.dg/debug/pr80461.C: New test.

	PR c++/80459
	* c-c++-common/opaque-vector.c (SIZEOF_MAXINT): Define.
	(f): Don't test long double vectors if __SIZEOF_LONG_DOUBLE__
	is not power of 2, or is more than 16 or more than SIZEOF_MAXINT.

	PR debug/80436
	* g++.dg/opt/pr80436.C: New test.

2017-04-19  Senthil Kumar Selvaraj  <senthil_kumar.selvaraj@atmel.com>

	* gcc.dg/torture/pr80341.c: Require int32plus.

2017-04-19  Eric Botcazou  <ebotcazou@adacore.com>
	    Jeff Law  <law@redhat.com>

	* gcc.c-torture/compile/20170419-1.c: New test.

2017-04-19  Tom de Vries  <tom@codesourcery.com>

	PR testsuite/80221
	* c-c++-common/Wimplicit-fallthrough-6.c: Use relative line number for
	subsequent dg directives.
	* c-c++-common/Wimplicit-fallthrough-7.c: Same.
	* c-c++-common/Wint-to-pointer-cast-3.c: Same.
	* c-c++-common/attr-fallthrough-2.c: Same.
	* c-c++-common/cilk-plus/AN/parser_errors2.c: Same.
	* c-c++-common/cilk-plus/AN/parser_errors3.c: Same.
	* c-c++-common/cilk-plus/AN/pr61191.c: Same.
	* c-c++-common/cilk-plus/AN/pr61963.c: Same.
	* c-c++-common/cilk-plus/AN/pr62008.c: Same.
	* c-c++-common/cilk-plus/AN/rank_mismatch.c: Same.
	* c-c++-common/cilk-plus/CK/cilk_for_errors.c: Same.
	* c-c++-common/cilk-plus/CK/errors.c: Same.
	* c-c++-common/cilk-plus/CK/no_args_error.c: Same.
	* c-c++-common/cilk-plus/PS/clauses1.c: Same.
	* c-c++-common/cilk-plus/SE/vlength_errors.c: Same.
	* c-c++-common/cpp/pr57580.c: Same.
	* c-c++-common/goacc/asyncwait-1.c: Same.
	* c-c++-common/goacc/cache-2.c: Same.
	* c-c++-common/goacc/declare-2.c: Same.
	* c-c++-common/goacc/deviceptr-1.c: Same.
	* c-c++-common/goacc/routine-5.c: Same.
	* c-c++-common/gomp/clauses-2.c: Same.
	* c-c++-common/gomp/ordered-3.c: Same.
	* c-c++-common/gomp/pr67501.c: Same.
	* c-c++-common/pr20000.c: Same.
	* c-c++-common/pr43395.c: Same.
	* c-c++-common/pr49706.c: Same.
	* c-c++-common/pr77624-1.c: Same.
	* c-c++-common/pr77624-2.c: Same.
	* c-c++-common/raw-string-14.c: Same.
	* c-c++-common/raw-string-16.c: Same.
	* c-c++-common/raw-string-3.c: Same.
	* c-c++-common/raw-string-4.c: Same.
	* c-c++-common/raw-string-5.c: Same.
	* c-c++-common/raw-string-6.c: Same.
	* g++.dg/abi/mangle41.C: Same.
	* g++.dg/conversion/nullptr1.C: Same.
	* g++.dg/cpp0x/alias-decl-80296.C: Same.
	* g++.dg/cpp0x/auto27.C: Same.
	* g++.dg/cpp0x/constexpr-98.C: Same.
	* g++.dg/cpp0x/constexpr-diag2.C: Same.
	* g++.dg/cpp0x/diag2.C: Same.
	* g++.dg/cpp0x/lambda/lambda-syntax1.C: Same.
	* g++.dg/cpp0x/nullptr15.C: Same.
	* g++.dg/cpp0x/pr31431-2.C: Same.
	* g++.dg/cpp0x/pr31431.C: Same.
	* g++.dg/cpp0x/pr79118.C: Same.
	* g++.dg/cpp0x/static_assert3.C: Same.
	* g++.dg/cpp0x/temp_default2.C: Same.
	* g++.dg/cpp0x/trailing4.C: Same.
	* g++.dg/cpp0x/variadic-ex10.C: Same.
	* g++.dg/cpp0x/variadic-ex13.C: Same.
	* g++.dg/cpp0x/variadic-ex14.C: Same.
	* g++.dg/cpp0x/variadic-ex3.C: Same.
	* g++.dg/cpp0x/variadic-ex4.C: Same.
	* g++.dg/cpp0x/variadic59.C: Same.
	* g++.dg/cpp0x/vt-37737-2.C: Same.
	* g++.dg/cpp0x/vt-57397-1.C: Same.
	* g++.dg/cpp0x/vt-57397-2.C: Same.
	* g++.dg/cpp1z/constexpr-lambda8.C: Same.
	* g++.dg/cpp1z/gen-attrs1.C: Same.
	* g++.dg/diagnostic/pr71075.C: Same.
	* g++.dg/eh/goto2.C: Same.
	* g++.dg/eh/goto3.C: Same.
	* g++.dg/expr/bitfield4.C: Same.
	* g++.dg/expr/bitfield5.C: Same.
	* g++.dg/expr/bitfield6.C: Same.
	* g++.dg/expr/bool1.C: Same.
	* g++.dg/expr/bool3.C: Same.
	* g++.dg/expr/cond10.C: Same.
	* g++.dg/expr/cond11.C: Same.
	* g++.dg/expr/lval3.C: Same.
	* g++.dg/expr/lval4.C: Same.
	* g++.dg/ext/anon-struct4.C: Same.
	* g++.dg/ext/attrib44.C: Same.
	* g++.dg/ext/builtin3.C: Same.
	* g++.dg/ext/dllimport7.C: Same.
	* g++.dg/ext/label5.C: Same.
	* g++.dg/ext/no-asm-1.C: Same.
	* g++.dg/ext/utf16-4.C: Same.
	* g++.dg/ext/vla2.C: Same.
	* g++.dg/gomp/block-1.C: Same.
	* g++.dg/gomp/block-2.C: Same.
	* g++.dg/gomp/block-3.C: Same.
	* g++.dg/gomp/block-5.C: Same.
	* g++.dg/gomp/linear-2.C: Same.
	* g++.dg/gomp/target-1.C: Same.
	* g++.dg/gomp/target-2.C: Same.
	* g++.dg/gomp/taskgroup-1.C: Same.
	* g++.dg/gomp/teams-1.C: Same.
	* g++.dg/inherit/pure1.C: Same.
	* g++.dg/init/array43.C: Same.
	* g++.dg/init/array46.C: Same.
	* g++.dg/init/const10.C: Same.
	* g++.dg/init/ctor4-1.C: Same.
	* g++.dg/init/ctor4.C: Same.
	* g++.dg/init/new37.C: Same.
	* g++.dg/init/pr25811.C: Same.
	* g++.dg/init/pr29043.C: Same.
	* g++.dg/init/pr29571.C: Same.
	* g++.dg/lookup/duperr1.C: Same.
	* g++.dg/lookup/error1.C: Same.
	* g++.dg/lookup/koenig5.C: Same.
	* g++.dg/lookup/pr77549.C: Same.
	* g++.dg/lookup/suggestions1.C: Same.
	* g++.dg/lookup/using16.C: Same.
	* g++.dg/lookup/using7.C: Same.
	* g++.dg/other/anon-union3.C: Same.
	* g++.dg/other/array2.C: Same.
	* g++.dg/other/error13.C: Same.
	* g++.dg/other/error34.C: Same.
	* g++.dg/overload/builtin1.C: Same.
	* g++.dg/overload/conv-op1.C: Same.
	* g++.dg/overload/error3.C: Same.
	* g++.dg/overload/koenig1.C: Same.
	* g++.dg/overload/operator5.C: Same.
	* g++.dg/overload/template5.C: Same.
	* g++.dg/overload/unknown1.C: Same.
	* g++.dg/overload/using2.C: Same.
	* g++.dg/parse/constructor1.C: Same.
	* g++.dg/parse/crash36.C: Same.
	* g++.dg/parse/crash63.C: Same.
	* g++.dg/parse/error11.C: Same.
	* g++.dg/parse/error12.C: Same.
	* g++.dg/parse/error14.C: Same.
	* g++.dg/parse/error2.C: Same.
	* g++.dg/parse/error21.C: Same.
	* g++.dg/parse/error26.C: Same.
	* g++.dg/parse/error36.C: Same.
	* g++.dg/parse/friend12.C: Same.
	* g++.dg/parse/invalid-op1.C: Same.
	* g++.dg/parse/missing-template1.C: Same.
	* g++.dg/parse/parser-pr28152-2.C: Same.
	* g++.dg/parse/parser-pr28152.C: Same.
	* g++.dg/parse/pr16696-permissive.C: Same.
	* g++.dg/parse/pr16696.C: Same.
	* g++.dg/parse/pr69628.C: Same.
	* g++.dg/parse/ret-type2.C: Same.
	* g++.dg/parse/specialization1.C: Same.
	* g++.dg/parse/template3.C: Same.
	* g++.dg/parse/template9.C: Same.
	* g++.dg/parse/typename11.C: Same.
	* g++.dg/plugin/attribute_plugin-test-1.C: Same.
	* g++.dg/pr45330.C: Same.
	* g++.dg/rtti/typeid6.C: Same.
	* g++.dg/spellcheck-fields.C: Same.
	* g++.dg/spellcheck-typenames.C: Same.
	* g++.dg/tc1/dr108.C: Same.
	* g++.dg/tc1/dr147.C: Same.
	* g++.dg/template/arg7.C: Same.
	* g++.dg/template/conv11.C: Same.
	* g++.dg/template/crash13.C: Same.
	* g++.dg/template/crash55.C: Same.
	* g++.dg/template/dependent-expr5.C: Same.
	* g++.dg/template/error17.C: Same.
	* g++.dg/template/error33.C: Same.
	* g++.dg/template/error4.C: Same.
	* g++.dg/template/error50.C: Same.
	* g++.dg/template/error53.C: Same.
	* g++.dg/template/friend.C: Same.
	* g++.dg/template/func2.C: Same.
	* g++.dg/template/local6.C: Same.
	* g++.dg/template/member5.C: Same.
	* g++.dg/template/meminit1.C: Same.
	* g++.dg/template/nested3.C: Same.
	* g++.dg/template/nontype6.C: Same.
	* g++.dg/template/overload12.C: Same.
	* g++.dg/template/ptrmem8.C: Same.
	* g++.dg/template/qualified-id1.C: Same.
	* g++.dg/template/spec15.C: Same.
	* g++.dg/template/static1.C: Same.
	* g++.dg/template/static10.C: Same.
	* g++.dg/template/static2.C: Same.
	* g++.dg/template/ttp25.C: Same.
	* g++.dg/template/typedef2.C: Same.
	* g++.dg/template/typename2.C: Same.
	* g++.dg/template/unify10.C: Same.
	* g++.dg/template/unify6.C: Same.
	* g++.dg/template/unify7.C: Same.
	* g++.dg/template/unify9.C: Same.
	* g++.dg/template/varmod1.C: Same.
	* g++.dg/ubsan/div-by-zero-1.C: Same.
	* g++.dg/ubsan/pr63956.C: Same.
	* g++.dg/warn/Waddress-1.C: Same.
	* g++.dg/warn/Wconversion2.C: Same.
	* g++.dg/warn/Wnull-conversion-1.C: Same.
	* g++.dg/warn/Wsubobject-linkage-1.C: Same.
	* g++.dg/warn/Wsubobject-linkage-3.C: Same.
	* g++.dg/warn/Wswitch-1.C: Same.
	* g++.dg/warn/Wtype-limits-Wextra.C: Same.
	* g++.dg/warn/Wtype-limits.C: Same.
	* g++.dg/warn/Wunused-parm-5.C: Same.
	* g++.dg/warn/deprecated-6.C: Same.
	* g++.dg/warn/deprecated.C: Same.
	* g++.dg/warn/incomplete1.C: Same.
	* g++.dg/warn/multiple-overflow-warn-1.C: Same.
	* g++.dg/warn/multiple-overflow-warn-2.C: Same.
	* g++.dg/warn/multiple-overflow-warn-3.C: Same.
	* g++.dg/warn/overflow-warn-1.C: Same.
	* g++.dg/warn/overflow-warn-3.C: Same.
	* g++.dg/warn/overflow-warn-4.C: Same.
	* g++.dg/warn/pr12242.C: Same.
	* g++.dg/warn/pr30551-2.C: Same.
	* g++.dg/warn/pr30551.C: Same.
	* g++.old-deja/g++.benjamin/16077.C: Same.
	* g++.old-deja/g++.bob/inherit1.C: Same.
	* g++.old-deja/g++.brendan/crash56.C: Same.
	* g++.old-deja/g++.brendan/template17.C: Same.
	* g++.old-deja/g++.eh/ctor1.C: Same.
	* g++.old-deja/g++.jason/bool5.C: Same.
	* g++.old-deja/g++.jason/cond.C: Same.
	* g++.old-deja/g++.jason/operator.C: Same.
	* g++.old-deja/g++.jason/pmf5.C: Same.
	* g++.old-deja/g++.law/ctors5.C: Same.
	* g++.old-deja/g++.law/missed-error2.C: Same.
	* g++.old-deja/g++.law/operators9.C: Same.
	* g++.old-deja/g++.law/temps1.C: Same.
	* g++.old-deja/g++.mike/for2.C: Same.
	* g++.old-deja/g++.mike/ns5.C: Same.
	* g++.old-deja/g++.mike/ns7.C: Same.
	* g++.old-deja/g++.mike/p10769b.C: Same.
	* g++.old-deja/g++.niklas/t120.C: Same.
	* g++.old-deja/g++.niklas/t121.C: Same.
	* g++.old-deja/g++.ns/koenig5.C: Same.
	* g++.old-deja/g++.oliva/overload1.C: Same.
	* g++.old-deja/g++.other/crash24.C: Same.
	* g++.old-deja/g++.other/crash25.C: Same.
	* g++.old-deja/g++.other/decl5.C: Same.
	* g++.old-deja/g++.other/lineno5.C: Same.
	* g++.old-deja/g++.other/null3.C: Same.
	* g++.old-deja/g++.other/overcnv2.C: Same.
	* g++.old-deja/g++.other/ptrmem7.C: Same.
	* g++.old-deja/g++.other/typename1.C: Same.
	* g++.old-deja/g++.other/vaarg3.C: Same.
	* g++.old-deja/g++.pt/crash10.C: Same.
	* g++.old-deja/g++.pt/crash28.C: Same.
	* g++.old-deja/g++.pt/crash38.C: Same.
	* g++.old-deja/g++.pt/explicit70.C: Same.
	* g++.old-deja/g++.pt/explicit77.C: Same.
	* g++.old-deja/g++.pt/expr2.C: Same.
	* g++.old-deja/g++.pt/spec5.C: Same.
	* g++.old-deja/g++.pt/spec6.C: Same.
	* g++.old-deja/g++.pt/typename3.C: Same.
	* g++.old-deja/g++.pt/typename5.C: Same.
	* g++.old-deja/g++.pt/typename6.C: Same.
	* g++.old-deja/g++.pt/typename7.C: Same.
	* g++.old-deja/g++.pt/unify4.C: Same.
	* g++.old-deja/g++.pt/unify8.C: Same.
	* g++.old-deja/g++.pt/vaarg3.C: Same.
	* g++.old-deja/g++.robertl/eb22.C: Same.
	* g++.old-deja/g++.robertl/eb4.C: Same.
	* g++.old-deja/g++.robertl/eb44.C: Same.
	* g++.old-deja/g++.robertl/eb69.C: Same.
	* g++.old-deja/g++.robertl/eb98.C: Same.
	* gcc.dg/20031223-1.c: Same.
	* gcc.dg/940510-1.c: Same.
	* gcc.dg/990506-0.c: Same.
	* gcc.dg/Walloca-1.c: Same.
	* gcc.dg/Walloca-2.c: Same.
	* gcc.dg/Wconversion-integer.c: Same.
	* gcc.dg/Wcxx-compat-8.c: Same.
	* gcc.dg/Wimplicit-int-1.c: Same.
	* gcc.dg/Wimplicit-int-2.c: Same.
	* gcc.dg/Wimplicit-int-4.c: Same.
	* gcc.dg/Wpointer-sign-Wall.c: Same.
	* gcc.dg/Wpointer-sign-pedantic.c: Same.
	* gcc.dg/Wshadow-1.c: Same.
	* gcc.dg/Wshadow-3.c: Same.
	* gcc.dg/Wswitch-enum-error.c: Same.
	* gcc.dg/Wswitch-enum.c: Same.
	* gcc.dg/Wswitch-error.c: Same.
	* gcc.dg/Wswitch.c: Same.
	* gcc.dg/Wtype-limits-Wextra.c: Same.
	* gcc.dg/Wtype-limits.c: Same.
	* gcc.dg/Wvla-larger-than-2.c: Same.
	* gcc.dg/anon-struct-5.c: Same.
	* gcc.dg/array-10.c: Same.
	* gcc.dg/array-11.c: Same.
	* gcc.dg/array-15.c: Same.
	* gcc.dg/array-2.c: Same.
	* gcc.dg/array-8.c: Same.
	* gcc.dg/array-const-2.c: Same.
	* gcc.dg/array-const-3.c: Same.
	* gcc.dg/bitfld-1.c: Same.
	* gcc.dg/bitfld-8.c: Same.
	* gcc.dg/builtin-redefine.c: Same.
	* gcc.dg/c11-noreturn-1.c: Same.
	* gcc.dg/c11-noreturn-2.c: Same.
	* gcc.dg/c11-static-assert-3.c: Same.
	* gcc.dg/c90-arraydecl-1.c: Same.
	* gcc.dg/c90-complex-1.c: Same.
	* gcc.dg/c90-complit-1.c: Same.
	* gcc.dg/c90-const-expr-11.c: Same.
	* gcc.dg/c90-const-expr-7.c: Same.
	* gcc.dg/c90-const-expr-8.c: Same.
	* gcc.dg/c90-enum-comma-1.c: Same.
	* gcc.dg/c90-flex-array-1.c: Same.
	* gcc.dg/c90-hexfloat-1.c: Same.
	* gcc.dg/c90-idem-qual-1.c: Same.
	* gcc.dg/c90-idem-qual-2.c: Same.
	* gcc.dg/c90-idem-qual-3.c: Same.
	* gcc.dg/c90-mixdecl-1.c: Same.
	* gcc.dg/c90-restrict-1.c: Same.
	* gcc.dg/c90-return-1.c: Same.
	* gcc.dg/c99-array-nonobj-1.c: Same.
	* gcc.dg/c99-arraydecl-1.c: Same.
	* gcc.dg/c99-complex-1.c: Same.
	* gcc.dg/c99-complex-2.c: Same.
	* gcc.dg/c99-complit-2.c: Same.
	* gcc.dg/c99-const-expr-7.c: Same.
	* gcc.dg/c99-const-expr-8.c: Same.
	* gcc.dg/c99-flex-array-3.c: Same.
	* gcc.dg/c99-flex-array-7.c: Same.
	* gcc.dg/c99-flex-array-typedef-7.c: Same.
	* gcc.dg/c99-impl-decl-1.c: Same.
	* gcc.dg/c99-impl-int-1.c: Same.
	* gcc.dg/c99-impl-int-2.c: Same.
	* gcc.dg/c99-init-3.c: Same.
	* gcc.dg/c99-restrict-1.c: Same.
	* gcc.dg/c99-return-1.c: Same.
	* gcc.dg/c99-tag-1.c: Same.
	* gcc.dg/c99-tag-3.c: Same.
	* gcc.dg/call-diag-2.c: Same.
	* gcc.dg/cpp/19940712-1.c: Same.
	* gcc.dg/cpp/19951025-1.c: Same.
	* gcc.dg/cpp/19990413-1.c: Same.
	* gcc.dg/cpp/direct2.c: Same.
	* gcc.dg/cpp/direct2s.c: Same.
	* gcc.dg/cpp/pr28709.c: Same.
	* gcc.dg/cpp/pr61854-c90.c: Same.
	* gcc.dg/cpp/pr61854-c94.c: Same.
	* gcc.dg/cpp/pragma-1.c: Same.
	* gcc.dg/cpp/pragma-2.c: Same.
	* gcc.dg/cpp/trad/escaped-eof.c: Same.
	* gcc.dg/cpp/trad/literals-2.c: Same.
	* gcc.dg/cpp/warn-comments-2.c: Same.
	* gcc.dg/cpp/warn-comments-3.c: Same.
	* gcc.dg/cpp/warn-comments.c: Same.
	* gcc.dg/cpp/warn-long-long-2.c: Same.
	* gcc.dg/cpp/warn-long-long.c: Same.
	* gcc.dg/cpp/warn-redefined-2.c: Same.
	* gcc.dg/cpp/warn-redefined.c: Same.
	* gcc.dg/darwin-cfstring-2.c: Same.
	* gcc.dg/darwin-cfstring-format-1.c: Same.
	* gcc.dg/decl-9.c: Same.
	* gcc.dg/declspec-1.c: Same.
	* gcc.dg/declspec-10.c: Same.
	* gcc.dg/declspec-11.c: Same.
	* gcc.dg/declspec-13.c: Same.
	* gcc.dg/declspec-18.c: Same.
	* gcc.dg/declspec-4.c: Same.
	* gcc.dg/declspec-5.c: Same.
	* gcc.dg/declspec-6.c: Same.
	* gcc.dg/declspec-8.c: Same.
	* gcc.dg/deprecated-4.c: Same.
	* gcc.dg/deprecated.c: Same.
	* gcc.dg/dfp/composite-type.c: Same.
	* gcc.dg/empty-source-2.c: Same.
	* gcc.dg/empty-source-3.c: Same.
	* gcc.dg/format/attr-6.c: Same.
	* gcc.dg/format/branch-1.c: Same.
	* gcc.dg/format/c90-printf-1.c: Same.
	* gcc.dg/format/c90-strftime-2.c: Same.
	* gcc.dg/format/c99-strftime-1.c: Same.
	* gcc.dg/format/cmn-err-1.c: Same.
	* gcc.dg/format/few-1.c: Same.
	* gcc.dg/format/ms_branch-1.c: Same.
	* gcc.dg/format/ms_unnamed-1.c: Same.
	* gcc.dg/format/ms_va-1.c: Same.
	* gcc.dg/format/unnamed-1.c: Same.
	* gcc.dg/format/va-1.c: Same.
	* gcc.dg/format/xopen-1.c: Same.
	* gcc.dg/funcdef-var-1.c: Same.
	* gcc.dg/funcdef-var-2.c: Same.
	* gcc.dg/gnu89-const-expr-1.c: Same.
	* gcc.dg/gnu89-const-expr-2.c: Same.
	* gcc.dg/gnu90-const-expr-1.c: Same.
	* gcc.dg/gnu99-const-expr-1.c: Same.
	* gcc.dg/gnu99-const-expr-2.c: Same.
	* gcc.dg/gnu99-init-2.c: Same.
	* gcc.dg/gomp/_Atomic-5.c: Same.
	* gcc.dg/gomp/appendix-a/a.24.1.c: Same.
	* gcc.dg/gomp/atomic-5.c: Same.
	* gcc.dg/gomp/linear-1.c: Same.
	* gcc.dg/gomp/pr67500.c: Same.
	* gcc.dg/init-bad-1.c: Same.
	* gcc.dg/init-bad-2.c: Same.
	* gcc.dg/init-bad-3.c: Same.
	* gcc.dg/init-string-1.c: Same.
	* gcc.dg/label-compound-stmt-1.c: Same.
	* gcc.dg/label-decl-2.c: Same.
	* gcc.dg/label-decl-4.c: Same.
	* gcc.dg/large-size-array-2.c: Same.
	* gcc.dg/large-size-array-4.c: Same.
	* gcc.dg/lvalue-6.c: Same.
	* gcc.dg/m-un-2.c: Same.
	* gcc.dg/multiple-overflow-warn-1.c: Same.
	* gcc.dg/multiple-overflow-warn-2.c: Same.
	* gcc.dg/multiple-overflow-warn-3.c: Same.
	* gcc.dg/nested-redef-1.c: Same.
	* gcc.dg/no-asm-1.c: Same.
	* gcc.dg/no-asm-3.c: Same.
	* gcc.dg/no-asm-4.c: Same.
	* gcc.dg/noncompile/20010524-1.c: Same.
	* gcc.dg/noncompile/incomplete-5.c: Same.
	* gcc.dg/noncompile/pr44517.c: Same.
	* gcc.dg/noncompile/pr52290.c: Same.
	* gcc.dg/noreturn-1.c: Same.
	* gcc.dg/overflow-warn-1.c: Same.
	* gcc.dg/overflow-warn-2.c: Same.
	* gcc.dg/overflow-warn-3.c: Same.
	* gcc.dg/overflow-warn-4.c: Same.
	* gcc.dg/parm-mismatch-1.c: Same.
	* gcc.dg/parser-pr28152-2.c: Same.
	* gcc.dg/parser-pr28152.c: Same.
	* gcc.dg/pedwarn-init.c: Same.
	* gcc.dg/pointer-arith-2.c: Same.
	* gcc.dg/pointer-arith-3.c: Same.
	* gcc.dg/pointer-arith-4.c: Same.
	* gcc.dg/pr14475.c: Same.
	* gcc.dg/pr18596-3.c: Same.
	* gcc.dg/pr18809-1.c: Same.
	* gcc.dg/pr27953.c: Same.
	* gcc.dg/pr30457.c: Same.
	* gcc.dg/pr30551-2.c: Same.
	* gcc.dg/pr30551-3.c: Same.
	* gcc.dg/pr30551-4.c: Same.
	* gcc.dg/pr30551-5.c: Same.
	* gcc.dg/pr30551-6.c: Same.
	* gcc.dg/pr30551.c: Same.
	* gcc.dg/pr36997.c: Same.
	* gcc.dg/pr41842.c: Same.
	* gcc.dg/pr48552-1.c: Same.
	* gcc.dg/pr48552-2.c: Same.
	* gcc.dg/pr59717.c: Same.
	* gcc.dg/pr61077.c: Same.
	* gcc.dg/pr61096-1.c: Same.
	* gcc.dg/pr63626.c: Same.
	* gcc.dg/pr64223-1.c: Same.
	* gcc.dg/pr64223-2.c: Same.
	* gcc.dg/pr8788-1.c: Same.
	* gcc.dg/pr8927-1.c: Same.
	* gcc.dg/pragma-darwin.c: Same.
	* gcc.dg/pragma-diag-5.c: Same.
	* gcc.dg/pragma-message.c: Same.
	* gcc.dg/redecl-1.c: Same.
	* gcc.dg/simd-1.c: Same.
	* gcc.dg/simd-5.c: Same.
	* gcc.dg/simd-6.c: Same.
	* gcc.dg/spellcheck-fields.c: Same.
	* gcc.dg/spellcheck-typenames.c: Same.
	* gcc.dg/struct-semi-2.c: Same.
	* gcc.dg/struct-semi-3.c: Same.
	* gcc.dg/transparent-union-3.c: Same.
	* gcc.dg/ucnid-8.c: Same.
	* gcc.dg/uninit-pr19430-O0.c: Same.
	* gcc.dg/uninit-pr19430.c: Same.
	* gcc.dg/uninit-pr20644-O0.c: Same.
	* gcc.dg/utf-dflt.c: Same.
	* gcc.dg/utf-dflt2.c: Same.
	* gcc.dg/utf16-4.c: Same.
	* gcc.dg/vla-11.c: Same.
	* gcc.dg/vla-20.c: Same.
	* gcc.dg/vla-init-1.c: Same.
	* gcc.dg/vla-init-2.c: Same.
	* gcc.dg/vla-init-3.c: Same.
	* gcc.dg/weak/weak-6.c: Same.
	* gcc.dg/weak/weak-7.c: Same.
	* gcc.dg/wtr-int-type-1.c: Same.
	* gcc.target/aarch64/mgeneral-regs_1.c: Same.
	* gcc.target/arm/polytypes.c: Same.
	* gcc.target/i386/spellcheck-options-4.c: Same.
	* gcc.target/powerpc/20030218-1.c: Same.
	* gcc.target/sh/pr21255-4.c: Same.
	* gcc.test-framework/dg-error-exp-XP.c: Same.
	* gfortran.dg/array_constructor_30.f03: Same.
	* gfortran.dg/class_30.f90: Same.
	* gfortran.dg/goacc/subarrays.f95: Same.
	* gfortran.dg/gomp/appendix-a/a.23.5.f90: Same.
	* gfortran.dg/gomp/appendix-a/a.24.1.f90: Same.
	* gfortran.dg/intrinsic_std_1.f90: Same.
	* gfortran.dg/pr70006.f90: Same.
	* gfortran.dg/warning-directive-1.F90: Same.
	* gfortran.dg/warning-directive-2.F90: Same.
	* gfortran.dg/warning-directive-3.F90: Same.
	* gfortran.dg/warning-directive-4.F90: Same.
	* obj-c++.dg/attributes/method-noreturn-1.mm: Same.
	* obj-c++.dg/class-extension-1.mm: Same.
	* obj-c++.dg/class-extension-2.mm: Same.
	* obj-c++.dg/class-protocol-1.mm: Same.
	* obj-c++.dg/cxx-ivars-1.mm: Same.
	* obj-c++.dg/duplicate-class-1.mm: Same.
	* obj-c++.dg/exceptions-3.mm: Same.
	* obj-c++.dg/exceptions-4.mm: Same.
	* obj-c++.dg/exceptions-5.mm: Same.
	* obj-c++.dg/fsf-nsstring-format-1.mm: Same.
	* obj-c++.dg/fsf-package-0.m: Same.
	* obj-c++.dg/invalid-type-1.mm: Same.
	* obj-c++.dg/method-12.mm: Same.
	* obj-c++.dg/method-13.mm: Same.
	* obj-c++.dg/method-15.mm: Same.
	* obj-c++.dg/method-16.mm: Same.
	* obj-c++.dg/method-6.mm: Same.
	* obj-c++.dg/method-7.mm: Same.
	* obj-c++.dg/property/at-property-1.mm: Same.
	* obj-c++.dg/property/at-property-14.mm: Same.
	* obj-c++.dg/property/at-property-17.mm: Same.
	* obj-c++.dg/property/at-property-21.mm: Same.
	* obj-c++.dg/property/at-property-5.mm: Same.
	* obj-c++.dg/property/dotsyntax-4.mm: Same.
	* obj-c++.dg/property/dynamic-3.mm: Same.
	* obj-c++.dg/property/dynamic-4.mm: Same.
	* obj-c++.dg/property/property-neg-1.mm: Same.
	* obj-c++.dg/property/property-neg-6.mm: Same.
	* obj-c++.dg/property/synthesize-11.mm: Same.
	* obj-c++.dg/property/synthesize-5.mm: Same.
	* obj-c++.dg/property/synthesize-6.mm: Same.
	* obj-c++.dg/proto-lossage-4.mm: Same.
	* obj-c++.dg/protocol-qualifier-2.mm: Same.
	* obj-c++.dg/strings/strings-1.mm: Same.
	* obj-c++.dg/super-class-1.mm: Same.
	* obj-c++.dg/syntax-error-6.mm: Same.
	* obj-c++.dg/syntax-error-7.mm: Same.
	* obj-c++.dg/syntax-error-9.mm: Same.
	* obj-c++.dg/try-catch-13.mm: Same.
	* objc.dg/attributes/method-noreturn-1.m: Same.
	* objc.dg/bad-receiver-type-2.m: Same.
	* objc.dg/bad-receiver-type.m: Same.
	* objc.dg/call-super-2.m: Same.
	* objc.dg/class-2.m: Same.
	* objc.dg/class-extension-1.m: Same.
	* objc.dg/class-extension-2.m: Same.
	* objc.dg/class-protocol-1.m: Same.
	* objc.dg/desig-init-1.m: Same.
	* objc.dg/duplicate-class-1.m: Same.
	* objc.dg/exceptions-3.m: Same.
	* objc.dg/exceptions-4.m: Same.
	* objc.dg/exceptions-5.m: Same.
	* objc.dg/foreach-6.m: Same.
	* objc.dg/foreach-7.m: Same.
	* objc.dg/fsf-nsstring-format-1.m: Same.
	* objc.dg/fsf-package-0.m: Same.
	* objc.dg/invalid-type-1.m: Same.
	* objc.dg/method-11.m: Same.
	* objc.dg/method-19.m: Same.
	* objc.dg/method-2.m: Same.
	* objc.dg/method-20.m: Same.
	* objc.dg/method-5.m: Same.
	* objc.dg/method-6.m: Same.
	* objc.dg/method-7.m: Same.
	* objc.dg/method-9.m: Same.
	* objc.dg/missing-proto-3.m: Same.
	* objc.dg/private-1.m: Same.
	* objc.dg/property/at-property-1.m: Same.
	* objc.dg/property/at-property-14.m: Same.
	* objc.dg/property/at-property-17.m: Same.
	* objc.dg/property/at-property-21.m: Same.
	* objc.dg/property/at-property-5.m: Same.
	* objc.dg/property/dynamic-3.m: Same.
	* objc.dg/property/dynamic-4.m: Same.
	* objc.dg/property/property-neg-1.m: Same.
	* objc.dg/property/property-neg-6.m: Same.
	* objc.dg/property/synthesize-11.m: Same.
	* objc.dg/property/synthesize-5.m: Same.
	* objc.dg/property/synthesize-6.m: Same.
	* objc.dg/proto-hier-1.m: Same.
	* objc.dg/proto-lossage-4.m: Same.
	* objc.dg/protocol-qualifier-2.m: Same.
	* objc.dg/strings/strings-1.m: Same.
	* objc.dg/type-size-1.m: Same.

2017-04-18  Jeff Law  <law@redhat.com>

	PR target/74563
	* gcc.target/mips/pr74563: New test.

2017-04-18  Jakub Jelinek  <jakub@redhat.com>

	PR tree-optimization/80443
	* gcc.c-torture/compile/pr80443.c: New test.

2017-04-18  Richard Sandiford  <richard.sandiford@arm.com>

	PR rtl-optimization/80357
	* gcc.c-torture/compile/pr80357.c: New test.

2017-04-18  Jeff Law  <law@redhat.com>

	PR middle-end/80422
	* gcc.c-torture/compile/pr80422.c: New test.

2017-04-18  Jakub Jelinek  <jakub@redhat.com>

	PR debug/80263
	* gcc.dg/debug/dwarf2/pr80263.c: New test.

2017-04-18  Michael Meissner  <meissner@linux.vnet.ibm.com>

	PR target/80099
	* gcc.target/powerpc/pr80099-1.c: New test.
	* gcc.target/powerpc/pr80099-2.c: Likewise.
	* gcc.target/powerpc/pr80099-3.c: Likewise.
	* gcc.target/powerpc/pr80099-4.c: Likewise.
	* gcc.target/powerpc/pr80099-5.c: Likewise.

2017-04-18  Jakub Jelinek  <jakub@redhat.com>

	PR sanitizer/80444
	* gcc.dg/sancov/pr80444.c: New test.

	PR middle-end/79788
	PR middle-end/80375
	* gcc.dg/pr79788-1.c: New test.
	* gcc.dg/pr79788-2.c: New test.

2017-04-18  Marek Polacek  <polacek@redhat.com>

	PR c++/80244 - ICE with attribute in template alias.
	* g++.dg/cpp0x/alias-decl-59.C: New test.

	PR c++/80241 - ICE with alignas pack expansion.
	* g++.dg/cpp0x/alignas11.C: New test.

2017-04-17  Bernd Edlinger  <bernd.edlinger@hotmail.de>

	PR c++/80287
	* g++.dg/lto/pr80287_0.C: New test.

2017-04-12  Kelvin Nilsen  <kelvin@gcc.gnu.org>

	PR target/80315
	* gcc.target/powerpc/pr80315-1.c: New test.
	* gcc.target/powerpc/pr80315-2.c: New test.
	* gcc.target/powerpc/pr80315-3.c: New test.
	* gcc.target/powerpc/pr80315-4.c: New test.

2017-04-16  Tom de Vries  <tom@codesourcery.com>

	* g++.dg/parse/error11.C: Remove braces around line number in dejagnu
	  directive.
	* g++.dg/parse/error3.C: Same.
	* g++.old-deja/g++.pt/niklas01a.C: Same.
	* gcc.dg/990506-0.c: Same.
	* gcc.dg/cpp/19990413-1.c: Same.
	* gcc.dg/cpp/pragma-1.c: Same.
	* gcc.dg/cpp/pragma-2.c: Same.
	* gcc.dg/m-un-2.c: Same.
	* objc.dg/private-1.m: Same.

2017-04-15  Uros Bizjak  <ubizjak@gmail.com>

	* gcc.dg/pr54669.c: Fix dg-do directive.
	* gcc.dg/pr78582.c: Ditto.
	* gcc.dg/pr80020.c: Ditto.
	* gcc.dg/torture/pr57993-2.cpp: Ditto.
	* gcc.dg/tree-ssa/builtin-sprintf-3.c: Ditto.
	* gcc.dg/tree-ssa/builtin-sprintf-4.c: Ditto.
	* gcc.dg/tree-ssa/builtin-sprintf-5.c: Ditto.
	* gcc.dg/tree-ssa/builtin-sprintf-6.c: Ditto.
	* gcc.dg/tree-ssa/builtin-sprintf-warn-5.c: Ditto.
	* gcc.dg/tree-ssa/pr79327-2.c: Ditto.
	* gcc.dg/tree-ssa/pr79352.c: Ditto.
	* gcc.dg/tree-ssa/pr79376.c: Ditto.
	* gcc.dg/tree-ssa/pr79691.c: Ditto.

2017-04-15  Dominique d'Humieres  <dominiq@lps.ens.fr>

	* gfortran.dg/deferred_character_3.f90: Fix dg-do directive.
	* gfortran.dg/generic_29.f90: Likewise.
	* gfortran.dg/goacc/multi-clause.f90: Likewise.
	* gfortran.dg/pr41922.f90: Likewise.
	* gfortran.dg/pr70006.f90: Likewise.

2017-04-15  Segher Boessenkool  <segher@kernel.crashing.org>

	PR tree-optimization/66612
	* gcc.target/powerpc/20050830-1.c: Remove xfail.

2017-04-14  Janus Weil  <janus@gcc.gnu.org>

	PR fortran/80361
	* gfortran.dg/class_62.f90: New test case.

2017-04-14  Andrew Burgess  <andrew.burgess@embecosm.com>

	* gcc.target/arc/loop-1.c: New file.

2017-04-14  Michael Meissner  <meissner@linux.vnet.ibm.com>

	PR target/80098
	* gcc.target/powerpc/pr80098-1.c: New test.
	* gcc.target/powerpc/pr80098-2.c: Likewise.
	* gcc.target/powerpc/pr80098-3.c: Likewise.
	* gcc.target/powerpc/pr80098-4.c: Likewise.

2017-04-13  Jakub Jelinek  <jakub@redhat.com>

	PR sanitizer/80403
	* g++.dg/ubsan/pr80403-2.C: New test.

2017-04-13  Vladimir Makarov  <vmakarov@redhat.com>

	PR rtl-optimization/80343
	* gcc.target/powerpc/pr80343.c: New.

2017-04-13  Denis Khalikov  <d.khalikov@partner.samsung.com>

	PR sanitizer/80414
	* c-c++-common/ubsan/bounds-15.c: New test.

2017-04-13  Richard Biener  <rguenther@suse.de>

	PR testsuite/80416
	* g++.dg/torture/pr79671.C: Fix asm constraints.

2017-04-13  Jakub Jelinek  <jakub@redhat.com>

	PR debug/80321
	* gcc.dg/debug/pr80321.c: New test.

2017-04-13  Eric Botcazou  <ebotcazou@adacore.com>

	* gnat.dg/debug10.adb: New test.
	* gnat.dg/debug10_pkg.ads: New helper.

2017-04-12  Jakub Jelinek  <jakub@redhat.com>

	PR tree-optimization/79390
	* gcc.target/i386/pr70465-2.c: Xfail the scan-assembler-not test.

	PR sanitizer/80403
	PR sanitizer/80404
	PR sanitizer/80405
	* g++.dg/ubsan/pr80403.C: New test.
	* g++.dg/ubsan/pr80404.C: New test.
	* g++.dg/ubsan/pr80405.C: New test.

	PR c/80163
	* gcc.dg/torture/pr80163.c: New test.

2017-04-12  Richard Biener  <rguenther@suse.de>
	    Jeff Law  <law@redhat.com>

	PR tree-optimization/80359
	* gcc.dg/torture/pr80359.c: New testcase.

2017-04-12  Richard Biener  <rguenther@suse.de>
	    Bernd Edlinger  <bernd.edlinger@hotmail.de>

	PR middle-end/79671
	* g++.dg/torture/pr79671.C: New testcase.
	* g++.dg/lto/pr79671_0.C: Likewise.
	* g++.dg/lto/pr79671_1.c: Likewise.

2017-04-12  Jakub Jelinek  <jakub@redhat.com>

	PR sanitizer/80349
	* g++.dg/ubsan/pr80349.C: New test.

2017-04-11  Jakub Jelinek  <jakub@redhat.com>

	PR c++/80370
	* g++.dg/cpp1z/decomp28.C: New test.

	PR middle-end/80100
	* gcc.dg/pr80100.c: New test.

	PR rtl-optimization/80385
	* g++.dg/opt/pr80385.C: New test.

2017-04-11  Martin Liska  <mliska@suse.cz>

	PR ipa/80212
	* g++.dg/ipa/pr80212.C: New test.

2017-04-11  Martin Sebor  <msebor@redhat.com>

	PR middle-end/80364
	* gcc.dg/tree-ssa/builtin-sprintf-warn-16.c: New test.

2017-04-11  Martin Liska  <mliska@suse.cz>

	PR sanitizer/70878
	* gcc.dg/ubsan/pr70878.c: New test.

2017-04-11  Jakub Jelinek  <jakub@redhat.com>

	PR target/80381
	* gcc.target/i386/pr80381.c: New test.

	PR c++/80363
	* g++.dg/ext/pr80363.C: New test.

2017-04-11  Senthil Kumar Selvaraj  <senthil_kumar.selvaraj@atmel.com>

	* gcc.dg/tree-ssa/builtin-sprintf-warn-10.c: Require double64plus.
	* gcc.dg/tree-ssa/builtin-sprintf-warn-3.c (void test_too_large):
	Add avr-*-* to non-lp64 selector.

2017-04-10  Martin Sebor  <msebor@redhat.com>

	* gcc.dg/pr40340-3.c: Adjust directive pattern.
	* gcc.dg/pr40340-4.c: Same.

2017-04-10  Nicolas Koenig  <koenigni@student.ethz.ch>

	PR fortran/69498
	* gfortran.dg/submodule_unexp.f90: Modified test
	to account for new error.
	* gfortran.dg/submodule_twice.f90: New Test

2017-04-10  Jakub Jelinek  <jakub@redhat.com>

	PR c++/80176
	* g++.dg/init/ref23.C: New test.

2017-04-10  Thomas Koenig  <tkoenig@gcc.gnu.org>

	PR tree-optimization/80304
	* gfortran.dg/do_concurrent_4.f90:  New test case.

2017-04-10  Janus Weil  <janus@gcc.gnu.org>

	PR fortran/80046
	* gfortran.dg/proc_ptr_comp_48.f90: New test case.

2017-04-10  David Edelsohn  <dje.gcc@gmail.com>

	* g++.dg/torture/pr79905.C: Add -maltivec option.

2017-04-10  Jeff Law  <law@redhat.com>

	PR tree-optimization/80374
	* g++.dg/pr80374.c: New test.

2017-04-10  Kelvin Nilsen  <kelvin@gcc.gnu.org>

	PR target/80108
	* gcc.target/powerpc/ppc-fortran/ppc-fortran.exp: New file.
	* gcc.target/powerpc/ppc-fortran/pr80108-1.f90: New test.

2017-04-10  Uros Bizjak  <ubizjak@gmail.com>

	* gcc.dg/unroll-7.c: Declare "a" as a pointer to external array.

2017-04-10  Uros Bizjak  <ubizjak@gmail.com>

	PR testsuite/79356
	* gcc.dg/attr-alloc_size-11.c: Don't xfail on alpha.

2017-04-10  Daniel Santos <daniel.santos@pobox.com>

	PR testsuite/79867
	* lib/target-libpath.exp: Merge in cygwin fix from libffi.

2017-04-10  Marek Polacek  <polacek@redhat.com>

	PR sanitizer/80348
	* g++.dg/ubsan/div-by-zero-3.C: New test.

2017-04-10  Bin Cheng  <bin.cheng@arm.com>

	PR tree-optimization/80153
	* gcc.c-torture/execute/pr80153.c: New.

2017-04-10  Richard Biener  <rguenther@suse.de>

	PR middle-end/80362
	* gcc.dg/torture/pr80362.c: New testcase.

2017-04-10  Richard Biener  <rguenther@suse.de>

	PR tree-optimization/80304
	* gcc.dg/torture/pr80304.c: New testcase.

2017-04-10  Nathan Sidwell  <nathan@acm.org>

	PR target/79905
	* g++.dg/torture/pr79905.C: New.

2017-04-10  Martin Liska  <mliska@suse.cz>

	PR sanitizer/80350
	* c-c++-common/ubsan/pr80350.c: New test.

2017-04-10  Jakub Jelinek  <jakub@redhat.com>

	PR target/80324
	* gcc.target/i386/avx512f-reduce-op-1.c: New test.

2017-04-08  Martin Liska  <mliska@suse.cz>

	Revert:
	2017-04-07  Martin Liska  <mliska@suse.cz>

	PR ipa/80212
	* g++.dg/ipa/pr80212.C: New test.

2017-04-07  Jakub Jelinek  <jakub@redhat.com>

	* gcc.target/i386/avx512f-vgetmantps-2.c: Add -mfpmath=sse to
	dg-options.
	* gcc.target/i386/avx512f-vgetmantpd-2.c: Likewise.

	PR target/80322
	PR target/80323
	PR target/80325
	PR target/80326
	* gcc.target/i386/avx512f-undefined-1.c: New test.
	* gcc.target/i386/avx512f-cvtsd-1.c: New test.
	* gcc.target/i386/avx-cvtsd-1.c: New test.
	* gcc.target/i386/avx512f-cvtss-1.c: New test.
	* gcc.target/i386/avx512f-abspd-1.c: New test.
	* gcc.target/i386/avx-cvtss-1.c: New test.
	* gcc.target/i386/avx512f-absps-1.c: New test.
	* gcc.target/i386/avx512f-int2mask-1.c: New test.
	* gcc.target/i386/avx512f-mask2int-1.c: New test.

2017-04-07  Marek Polacek  <polacek@redhat.com>

	PR sanitizer/80348
	* g++.dg/ubsan/div-by-zero-2.C: New test.

	PR c++/80095
	* g++.dg/cpp1y/nsdmi-aggr8.C: New test.

2017-04-07  Vladimir Makarov  <vmakarov@redhat.com>

	PR rtl-optimization/70478
	* gcc.target/s390/pr70478.c: New.

2017-04-07  Martin Liska  <mliska@suse.cz>

	PR target/79889
	* g++.dg/ext/mv8.C: Add aarch64* targets.

2017-04-07  Martin Liska  <mliska@suse.cz>

	PR ipa/80212
	* g++.dg/ipa/pr80212.C: New test.

2017-04-07  Thomas Preud'homme  <thomas.preudhomme@arm.com>

	* gcc.dg/tree-ssa/pr79800.c: Require c99_runtime.

2017-04-07  Richard Biener  <rguenther@suse.de>

	PR tree-optimization/80334
	* g++.dg/torture/pr80334.C: Use __BIGGEST_ALIGNMENT__ for
	alignas on stack.

2017-04-07  Richard Biener  <rguenther@suse.de>

	PR middle-end/80341
	* gcc.dg/torture/pr80341.c: New testcase.

2017-04-06  Jakub Jelinek  <jakub@redhat.com>

	PR debug/80234
	* g++.dg/debug/dwarf2/pr80234-1.C: New test.
	* g++.dg/debug/dwarf2/pr80234-2.C: New test.

2017-04-06  Uros Bizjak  <ubizjak@gmail.com>

	PR target/79733
	* gcc.target/i386/pr79733.c: New test.

2017-04-06  Uros Bizjak  <ubizjak@gmail.com>

	PR target/80298
	* gcc.target/i386/pr80298-1.c: New test.
	* gcc.target/i386/pr80298-2.c: Ditto.

2017-04-06  Thomas Preud'homme  <thomas.preudhomme@arm.com

	PR target/80082
	* gcc.target/arm/atomic_loaddi_11.c: Target Cortex-R5 instead of
	ARMv7-R.

2017-04-06  Richard Biener  <rguenther@suse.de>

	PR tree-optimization/80334
	* g++.dg/torture/pr80334.C: New testcase.

2017-04-06  Martin Liska  <mliska@suse.cz>

	PR sanitizer/80166
	* gcc.dg/asan/pr80166.c: New test.

2017-04-06  Rainer Orth  <ro@CeBiTec.Uni-Bielefeld.DE>

	PR tree-optimization/79390
	* gcc.target/i386/pr79390.c: Allow for cmovl.a.

2017-04-06  Richard Biener  <rguenther@suse.de>

	PR tree-optimization/80262
	* gcc.target/i386/pr80262.c: New testcase.

2017-04-06  Richard Biener  <rguenther@suse.de>

	PR middle-end/80281
	* gcc.dg/tree-ssa/pr40921.c: Add -fp-contract=off.

2017-04-05  Vladimir Makarov  <vmakarov@redhat.com>

	PR rtl-optimization/70703
	* gcc.target/i386/pr70703.c: New.

2017-04-05  Jakub Jelinek  <jakub@redhat.com>

	PR sanitizer/80308
	* c-c++-common/asan/pr80308.c: New test.

2017-04-05  Dominik Vogt  <vogt@linux.vnet.ibm.com>

	PR target/79890
	* gcc.target/s390/pr79890.c: New test case.

2017-04-05  Jakub Jelinek  <jakub@redhat.com>

	PR target/80310
	* c-c++-common/ubsan/pr80310.c: New test.

2017-04-04  Jakub Jelinek  <jakub@redhat.com>

	PR c++/80297
	* g++.dg/torture/pr80297.C: New test.

	PR tree-optimization/79390
	* gcc.target/i386/pr79390.c: New test.
	* gcc.dg/ifcvt-4.c: Use -mtune-ctrl=^one_if_conv_insn for i?86/x86_64.

2017-04-04  Volker Reichelt  <v.reichelt@netcologne.de>

	PR c++/80296
	* g++.dg/cpp0x/alias-decl-80296.C: New test.

2017-04-04  Thomas Preud'homme  <thomas.preudhomme@arm.com>

	PR target/80307
	* gcc.target/arm/small-multiply-m0-1.c: Do not skip test if not
	targeting any CPU or architecture.
	* gcc.target/arm/small-multiply-m0-2.c: Likewise.
	* gcc.target/arm/small-multiply-m0-3.c: Likewise.
	* gcc.target/arm/small-multiply-m0plus-1.c: Likewise.
	* gcc.target/arm/small-multiply-m0plus-2.c: Likewise.
	* gcc.target/arm/small-multiply-m0plus-3.c: Likewise.
	* gcc.target/arm/small-multiply-m1-1.c: Likewise.
	* gcc.target/arm/small-multiply-m1-2.c: Likewise.
	* gcc.target/arm/small-multiply-m1-3.c: Likewise.

2017-04-04  Nicolas Koenig  <koenigni@student.ethz.ch>

	PR fortran/69498
	* gfortran.dg/submodule_unexp.f90: New test.

2017-04-04  Jakub Jelinek  <jakub@redhat.com>

	PR target/80286
	* gcc.target/i386/avx-pr80286.c: New test.
	* gcc.dg/pr80286.c: New test.

2017-04-04  Richard Biener  <rguenther@suse.de>

	PR middle-end/80281
	* gcc.dg/torture/pr80281.c: New testcase.

2017-04-04  Richard Biener  <rguenther@suse.de>

	PR tree-optimization/80275
	* g++.dg/opt/pr80275.C: Make g static.

2017-04-04  Segher Boessenkool  <segher@kernel.crashing.org>

	PR rtl-optimization/60818
	* gcc.c-torture/compile/pr60818.c: New testcase.

2017-04-03  Jonathan Wakely  <jwakely@redhat.com>

	* g++.old-deja/g++.benjamin/scope02.C: Fix typo in comment.
	* gcc.dg/20031012-1.c: Likewise.
	* gcc.dg/ipa/ipcp-1.c: Likewise.
	* gcc.dg/torture/matrix-3.c: Likewise.
	* gcc.target/powerpc/ppc-spe.c: Likewise.
	* gcc.target/rx/zero-width-bitfield.c: Likewise.

2017-04-03  Peter Bergner  <bergner@vnet.ibm.com>

	PR target/80246
	* gcc.target/powerpc/dfp-builtin-1.c: Require hard_dfp, not
	powerpc_vsx_ok.
	(std, ld): Limit scan-assembler-times check to lp64.
	(stwu, stw, lwz): Add scan-assembler-times check for ilp32.
	* gcc.target/powerpc/dfp-builtin-2.c: Require hard_dfp, not
	powerpc_vsx_ok.

2017-04-03  Peter Bergner  <bergner@vnet.ibm.com>

	PR target/80246
	* gcc.target/powerpc/pr80246.c: Require hard_dfp.

2017-04-03  Richard Biener  <rguenther@suse.de>

	PR tree-optimization/80275
	* g++.dg/opt/pr80275.C: New testcase.

2017-04-03  Dominik Vogt  <vogt@linux.vnet.ibm.com>

	PR testsuite/79356
	* gcc.dg/attr-alloc_size-11.c: Don't xfail on s390.

2017-04-03  Robin Dapp  <rdapp@linux.vnet.ibm.com>

	* gcc.target/s390/vector/vcond-shift.c (foo, foo2, foo3, baz, baf)
	(bal): Increase iteration count and assume alignment.

2017-04-03  Bin Cheng  <bin.cheng@arm.com>

	* gcc.dg/tree-ssa/pr71347.c: Add predcom and drop XFAILs.

2017-04-02  Andrew Pinski  <apinski@cavium.com>

	* gcc.c-torture/compile/nested-3.c: New testcase.
	* gcc.c-torture/execute/20170401-1.c: New testcase.
	* gcc.c-torture/execute/20170401-2.c: New testcase.

2017-03-31  Segher Boessenkool  <segher@kernel.crashing.org>

	PR rtl-optimization/79405
	gcc.dg/pr79405.c: New testcase.

2017-03-31  Jakub Jelinek  <jakub@redhat.com>

	PR debug/79255
	* gcc.dg/pr79255.c: New test.

	PR c++/79572
	* g++.dg/ubsan/null-8.C: New test.

2017-03-31  Pat Haugen  <pthaugen@us.ibm.com>

	PR target/80107
	* gfortran.dg/pr80107.f: New.

2017-03-31  Jeff Law  <law@redhat.com>

	PR tree-optimization/49498
	* gcc.dg/uninit-pred-8_b.c: Reenable DOM.

2017-03-31  Richard Biener  <rguenther@suse.de>

	* gcc.dg/tree-ssa/pr71347.c: Put back XFAIL on sparc.

2017-03-31  Richard Biener  <rguenther@suse.de>

	* gcc.dg/tree-ssa/pr71347.c: Put back XFAIL.

2017-03-31  Jakub Jelinek  <jakub@redhat.com>

	PR libstdc++/80251
	* g++.dg/ext/is_aggregate.C: New test.

	PR middle-end/80173
	* gcc.target/i386/pr80173.c: New test.

	PR middle-end/80163
	* gcc.dg/pr80163.c: New test.

	PR debug/80025
	* gcc.dg/torture/pr80025.c: New test.

2017-03-30  Matthew Fortune  <matthew.fortune@imgtec.com>

	* gcc.target/mips/pr52125.c: Add -msym32.

2017-03-30  Jakub Jelinek  <jakub@redhat.com>

	PR translation/80189
	* g++.dg/gomp/predetermined-1.C: Adjust expected diagnostics.
	* g++.dg/gomp/sharing-1.C: Likewise.
	* gfortran.dg/gomp/pr44536.f90: Likewise.
	* gfortran.dg/gomp/pr44036-1.f90: Likewise.
	* gfortran.dg/gomp/sharing-3.f90: Likewise.
	* gfortran.dg/gomp/crayptr3.f90: Likewise.
	* gfortran.dg/gomp/pr33439.f90: Likewise.
	* gfortran.dg/gomp/appendix-a/a.24.1.f90: Likewise.
	* gfortran.dg/gomp/sharing-1.f90: Likewise.
	* gfortran.dg/gomp/sharing-2.f90: Likewise.
	* gcc.dg/gomp/appendix-a/a.24.1.c: Likewise.
	* gcc.dg/gomp/sharing-1.c: Likewise.

2017-03-30  Peter Bergner  <bergner@vnet.ibm.com>

	PR target/80246
	* gcc.target/powerpc/dfp-builtin-1.c: Remove unneeded dg-skip-if for
	Darwin and SPE.
	(dxex, dxexq): Update return type.
	(diex, diexq): Update argument type.
	* gcc.target/powerpc/pr80246.c: New test.

2017-03-30  Martin Jambor  <mjambor@suse.cz>

	PR ipa/77333
	* g++.dg/ipa/pr77333.C: New test.

2017-03-30  Jakub Jelinek  <jakub@redhat.com>

	PR target/80206
	* gcc.target/i386/pr80206.c: New test.

2017-03-30  Richard Biener  <rguenther@suse.de>

	PR tree-optimization/77498
	* gfortran.dg/pr77498.f: New testcase.

2017-03-29  Marek Polacek  <polacek@redhat.com>

	PR c/79730
	* gcc.dg/pr79730.c: New test.

2017-03-29  Jerry DeLisle  <jvdelisle@gcc.gnu.org>

	PR libgfortran/78670
	* gfortran.dg/dtio_25.f90: Use 'a1' format when trying to read
	a character of length 1. Update test for success.
	* gfortran.dg/dtio_28.f03: New test.
	* gfortran.dg/dtio_4.f90: Update to open test file with status =
	'scratch' to delete the file when done.

2017-03-29  Segher Boessenkool  <segher@kernel.crashing.org>

	PR rtl-optimization/80233
	* gcc.c-torture/compile/pr80233.c: New testcase.

2017-03-28  Thomas Koenig  <tkoenig@gcc.gnu.org>

	PR fortran/80254
	* gfortran.dg/dec_io_2.f90:  Do not run on MINGW, run
	* gfortran.dg/dec_io_2a.f90:  instead (new test).

2017-03-28  Jiong Wang  <jiong.wang@arm.com>

	* g++.dg/tls/thread_local-order2.C: XFAIL on newlib.

2017-03-28  Segher Boessenkool  <segher@kernel.crashing.org>

	PR testsuite/43496
	* gcc.target/powerpc/gcse-1.c: Skip scan-assembler-times "@ha" if
	generating PIC code.

2017-03-28  Vladimir Makarov  <vmakarov@redhat.com>

	PR rtl-optimization/80193
	* gcc.target/i386/pr80193.c: New.

2017-03-28  Janus Weil  <janus@gcc.gnu.org>

	PR fortran/78661
	* gfortran.dg/dtio_25.f90: Modified test case.
	* gfortran.dg/dtio_27.f90: New test case.

2017-03-28  Uros Bizjak  <ubizjak@gmail.com>

	PR target/53383
	* gcc.target/i386/pr53383-1.c (dg-options): Remove -mno-sse.
	* gcc.target/i386/pr53383-2.c (dg-options): Ditto.
	* gcc.target/i386/pr53383-3.c (dg-options): Ditto.

2017-03-28  Bin Cheng  <bin.cheng@arm.com>

	* gcc.c-torture/compile/irreducible-loop.c: New.

2017-03-28  Richard Sandiford  <richard.sandiford@arm.com>

	PR tree-optimization/80218
	* gcc.dg/pr80218.c: New test.

2017-03-28  Richard Biener  <rguenther@suse.de>

	PR tree-optimization/78644
	* gcc.dg/pr78644-1.c: New testcase.
	* gcc.dg/pr78644-2.c: Likewise.

2017-03-28  Toma Tabacu  <toma.tabacu@imgtec.com>

	* gcc.dg/pic-3.c: Skip for mips*-*-linux-*.
	* gcc.dg/pic-4.c: Likewise.
	* gcc.dg/pie-3.c: Likewise.
	* gcc.dg/pie-4.c: Likewise.

2017-03-28  Martin Liska  <mliska@suse.cz>

	PR ipa/80205
	* g++.dg/ipa/pr80205.C: New test.

2017-03-28  Senthil Kumar Selvaraj  <senthil_kumar.selvaraj@atmel.com>

	* gcc.c-torture/execute/pr79121.c:Use __{U}INT32_TYPE__ for targets
	with sizeof(int) < 4.
	* gcc.c-torture/execute/pr79737-1.c (struct S): Likewise.
	* gcc.c-torture/execute/pr79737-2.c: Likewise.
	* gcc.dg/torture/pr79777.c: Likewise.
	* gcc.dg/torture/pr79910.c: Likewise.

2017-03-28  Richard Biener  <rguenther@suse.de>

	PR middle-end/80222
	* g++.dg/pr80222.C: New testcase.

2017-03-28  Martin Liska  <mliska@suse.cz>

	PR ipa/80104
	* gcc.dg/ipa/pr80104.c: New test.

2017-03-28  Marek Polacek  <polacek@redhat.com>

	PR sanitizer/80067
	* c-c++-common/ubsan/shift-10.c: New test.

2017-03-27  Jeff Law  <law@redhat.com>

	PR tree-optimization/80216
	* gcc.c-torture/compile/pr80216.c: New test.

2017-03-27  Jakub Jelinek  <jakub@redhat.com>

	PR middle-end/80162
	* c-c++-common/pr80162-1.c: New test.
	* c-c++-common/pr80162-2.c: New test.
	* c-c++-common/pr80162-3.c: New test.

	PR target/80102
	* g++.dg/opt/pr80102.C: New test.

2017-03-27  Michael Meissner  <meissner@linux.vnet.ibm.com>

	PR target/78543
	* gcc.target/powerpc/pr78543.c: New test.

2017-03-27  Kelvin Nilsen  <kelvin@gcc.gnu.org>

	PR target/80103
	* gcc.target/powerpc/pr80103-1.c: New test.

2017-03-27  Richard Biener  <rguenther@suse.de>

	PR tree-optimization/80181
	* gcc.dg/torture/pr80181.c: New testcase.

2017-03-27  Claudiu Zissulescu  <claziss@synopsys.com>

	* gcc.target/arc/interrupt-4.c: New file.

2017-03-27  Richard Biener  <rguenther@suse.de>

	PR ipa/79776
	* g++.dg/ipa/pr79776.C: New testcase.

2017-03-27  Jakub Jelinek  <jakub@redhat.com>

	PR sanitizer/80168
	* gcc.dg/asan/pr80168.c: New test.

2017-03-27  Richard Biener  <rguenther@suse.de>

	PR tree-optimization/80170
	* gcc.dg/pr80170.c: New testcase.

2017-03-27  Richard Biener  <rguenther@suse.de>

	PR middle-end/80171
	* g++.dg/torture/pr80171.C: New testcase.

2017-03-26  John David Anglin  <danglin@gcc.gnu.org>

	* gcc.dg/torture/pr79732.c: Require alias support.
	* gcc.dg/tree-ssa/pr56727.c: Move dg-require-alias after dg-do compile.

	* gfortran.dg/coarray_failed_images_1.f08: Add "-latomic" option if
	libatomic_available.
	* gfortran.dg/coarray_image_status_1.f08: Likewise.
	* gfortran.dg/coarray_stopped_images_1.f08: Likewise.

2017-03-25  Jerry DeLisle  <jvdelisle@gcc.gnu.org>

	PR libgfortran/78881
	* gfortran.dg/dtio_26.f90: New test.

2017-03-25  Paul Thomas  <pault@gcc.gnu.org>

	PR fortran/80156
	PR fortran/79382
	* gfortran.dg/dtio_23.f90: Remove the dg-error and add the
	testcase for PR80156. Add a main programme that tests that
	the typebound generic is accessible.

2017-03-25  Bernd Schmidt  <bschmidt@redhat.com>

	PR rtl-optimization/80160
	PR rtl-optimization/80159

	* gcc.target/i386/pr80160.c: New test.

2017-03-24  Jakub Jelinek  <jakub@redhat.com>

	PR sanitizer/79904
	* gcc.dg/ubsan/pr79904-2.c: Add -Wno-psabi to dg-options.

2017-03-24  Marek Polacek  <polacek@redhat.com>

	PR c++/80119
	* g++.dg/warn/Wuninitialized-9.C: New test.

2017-03-24  Andreas Krebbel  <krebbel@linux.vnet.ibm.com>

	* gcc.target/s390/target-attribute/tattr-3.c: Adjust error message
	and remove the high-level builtin.  The error message for the
	would prevent compilation from reaching the second.
	* gcc.target/s390/target-attribute/tattr-4.c: Likewise.

2017-03-24  Andreas Krebbel  <krebbel@linux.vnet.ibm.com>

	* gcc.target/s390/vxe/negfma-1.c: New test.

2017-03-24  Andreas Krebbel  <krebbel@linux.vnet.ibm.com>

	* gcc.target/s390/arch12/aghsghmgh-1.c: New test.
	* gcc.target/s390/arch12/mul-1.c: New test.
	* gcc.target/s390/arch12/mul-2.c: New test.

2017-03-24  Andreas Krebbel  <krebbel@linux.vnet.ibm.com>

	* gcc.target/s390/vxe/vllezlf-1.c: New test.

2017-03-24  Andreas Krebbel  <krebbel@linux.vnet.ibm.com>

	* gcc.target/s390/vxe/popcount-1.c: New test.

2017-03-24  Andreas Krebbel  <krebbel@linux.vnet.ibm.com>

	* gcc.target/s390/vxe/bitops-1.c: New test.

2017-03-24  Andreas Krebbel  <krebbel@linux.vnet.ibm.com>

	* gcc.target/s390/s390.exp: Run tests in arch12 and vxe dirs.
	* lib/target-supports.exp: Add effective target check s390_vxe.

2017-03-24  Andreas Krebbel  <krebbel@linux.vnet.ibm.com>

	* gcc.target/s390/vector/vec-scalar-cmp-1.c: Adjust for the
	comparison instructions used from now on.

2017-03-24  Andreas Krebbel  <krebbel@linux.vnet.ibm.com>

	* gcc.target/s390/s390.exp (check_effective_target_vector):
	Include target-supports.exp and move target_vector check routine
	...
	* lib/target-supports.exp (check_effective_target_s390_vx): ... to
	here and rename it.
	* gcc.target/s390/htm-builtins-z13-1.c: Rename effective target
	check from vector to s390_vx.
	* gcc.target/s390/target-attribute/tpragma-struct-vx-1.c: Likewise.
	* gcc.target/s390/target-attribute/tpragma-struct-vx-2.c: Likewise.
	* gcc.target/s390/vector/stpcpy-1.c: Likewise.
	* gcc.target/s390/vector/vec-abi-vararg-1.c: Likewise.
	* gcc.target/s390/vector/vec-clobber-1.c: Likewise.
	* gcc.target/s390/vector/vec-genbytemask-1.c: Likewise.
	* gcc.target/s390/vector/vec-genmask-1.c: Likewise.
	* gcc.target/s390/vector/vec-nopeel-1.c: Likewise.
	* gcc.target/s390/vector/vec-vrepi-1.c: Likewise.

2017-03-24  Andreas Krebbel  <krebbel@linux.vnet.ibm.com>

	* gcc.target/s390/vector/vec-init-2.c: New test.

2017-03-24  Andreas Krebbel  <krebbel@linux.vnet.ibm.com>

	* gcc.dg/ubsan/pr79904-2.c: New test.

2017-03-24  Andreas Krebbel  <krebbel@linux.vnet.ibm.com>

	PR target/79893
	* gcc.target/s390/zvector/pr79893.c: New test.

2017-03-24  Jakub Jelinek  <jakub@redhat.com>

	PR rtl-optimization/80112
	* gcc.dg/pr80112.c: New test.

2017-03-24  Rainer Orth  <ro@CeBiTec.Uni-Bielefeld.DE>

	* c-c++-common/Wimplicit-fallthrough-7.c: Adjust dg-warning
	etc. line numbers.
	* gcc.dg/Walloca-1.c: Likewise.
	* gcc.dg/Walloca-2.c: Likewise.
	* gcc.dg/Wvla-larger-than-2.c: Likewise.

2017-03-24  Bill Schmidt  <wschmidt@linux.vnet.ibm.com>

	PR tree-optimization/80158
	* gfortran.fortran-torture/compile/pr80158.f: New file.

2017-03-24  Richard Biener  <rguenther@suse.de>

	PR tree-optimization/80167
	* gcc.dg/graphite/pr80167.c: New testcase.

2017-03-24  Tom de Vries  <tom@codesourcery.com>

	PR testsuite/80092
	* gcc.dg/no_profile_instrument_function-attr-1.c: Add
	dg-require-effective-target global_constructor.
	* gcc.dg/tls/emutls-2.c: Same.

2017-03-24  Tom de Vries  <tom@codesourcery.com>

	PR testsuite/80092
	* c-c++-common/Wimplicit-fallthrough-34.c: Add
	dg-require-effective-target indirect_jumps.

2017-03-24  Tom de Vries  <tom@codesourcery.com>

	PR testsuite/80092
	* gcc.dg/torture/pr79244.c: Add dg-require-effective-target
	nonlocal_goto.

2017-03-24  Tom de Vries  <tom@codesourcery.com>

	PR testsuite/80092
	* gcc.dg/Walloca-7.c: Add dg-require-effective-target alloca.
	* gcc.dg/Walloca-12.c: Same.
	* gcc.dg/attr-alloc_size-8.c: Same.
	* gcc.dg/Walloca-4.c: Same.
	* gcc.dg/Walloca-8.c: Same.
	* gcc.dg/Walloca-13.c: Same.
	* gcc.dg/Walloca-14.c: Same.
	* gcc.dg/attr-alloc_size-9.c: Same.
	* gcc.dg/Walloca-1.c: Same.
	* gcc.dg/tree-ssa/builtin-sprintf-warn-3.c: Same.
	* gcc.dg/Walloca-5.c: Same.
	* gcc.dg/Walloca-10.c: Same.
	* gcc.dg/Walloca-9.c: Same.
	* gcc.dg/attr-alloc_size-6.c: Same.
	* gcc.dg/Wvla-larger-than-1.c: Same.
	* gcc.dg/torture/pr71881.c: Same.
	* gcc.dg/torture/pr71901.c: Same.
	* gcc.dg/torture/pr78742.c: Same.
	* gcc.dg/builtin-alloc-size.c: Same.
	* gcc.dg/Walloca-2.c: Same.
	* gcc.dg/Walloca-6.c: Same.
	* gcc.dg/Walloca-11.c: Same.
	* gcc.dg/attr-alloc_size-7.c: Same.
	* gcc.dg/Wvla-larger-than-2.c: Same.
	* gcc.dg/Walloca-3.c: Same.
	* c-c++-common/Wimplicit-fallthrough-7.c: Same.
	* gcc.c-torture/compile/pr79413.c: Same.
	* gcc.c-torture/compile/pr78439.c: Same.

2017-03-23  Kelvin Nilsen  <kelvin@gcc.gnu.org>

	* gcc.target/powerpc/p9-options-1.c: New test.

2017-03-23  Kyrylo Tkachov  <kyrylo.tkachov@arm.com>

	PR target/71436
	* gcc.c-torture/compile/pr71436.c: New test.

2017-03-23  Bill Schmidt  <wschmidt@linux.vnet.ibm.com>
	    Richard Biener  <rguenther@suse.de>

	PR tree-optimization/79908
	PR tree-optimization/80136
	* gcc.dg/torture/pr79908.c: New file.

2017-03-22 Nicolas Koenig <koenigni@student.ethz.ch>

	PR fortran/39239
	* gfortran.dg/equiv_constraint_bind_c.f90: New test.

2017-03-22  Jakub Jelinek  <jakub@redhat.com>

	PR c++/80141
	* g++.dg/gomp/pr80141.C: New test.

	PR c++/80129
	* g++.dg/torture/pr80129.C: New test.

	PR sanitizer/80110
	* g++.dg/tsan/pr80110.C: New test.

2017-03-22  Thomas Koenig  <tkoenig@gcc.gnu.org>

	PR fortran/80142
	* gfortran.dg/any_loc.f90: New test case.

2017-03-22  Thomas Preud'homme  <thomas.preudhomme@arm.com>

	PR target/80082
	* gcc.target/arm/atomic_loaddi_10.c: New testcase.
	* gcc.target/arm/atomic_loaddi_11.c: Likewise.

2017-03-22  Martin Liska  <mliska@suse.cz>

	PR target/79906
	* g++.dg/ext/mv8.C: Add power* targets.

2017-03-21  Martin Sebor  <msebor@redhat.com>

	PR c++/79548
	* g++.dg/warn/Wunused-var-26.C: New test.

2017-03-21  Bill Schmidt  <wschmidt@linux.vnet.ibm.com>

	PR tree-optimization/79908
	* gcc.dg/torture/pr79908.c: Revert addition of new file.

2017-03-21  Marek Polacek  <polacek@redhat.com>
	    Martin Sebor  <msebor@redhat.com>

	PR tree-optimization/80109
	* gcc.dg/Walloca-14.c: New test.

2017-03-21  Jakub Jelinek  <jakub@redhat.com>

	PR target/80125
	* gcc.target/powerpc/pr80125.c: New test.

2017-03-21  Nicolas Koenig  <koenigni@student.ethz.ch>

	PR fortran/69498
	* gfortran.dg/unexp_attribute.f90: New test

2017-03-21  Bill Schmidt  <wschmidt@linux.vnet.ibm.com>
	    Richard Biener  <rguenther@suse.de>

	PR tree-optimization/79908
	* gcc.dg/torture/pr79908.c: New file.

2017-03-21  Senthil Kumar Selvaraj  <senthil_kumar.selvaraj@atmel.com>

	* gcc.dg/tree-ssa/overflow-1.c: Use __UINT32_TYPE__ for targets
	with sizeof(int) < 4.

2017-03-21  Martin Liska  <mliska@suse.cz>

	* gcc.target/i386/pr65044.c: Add '.' in order to catch
	apostrophes.

2017-03-21  Richard Biener  <rguenther@suse.de>

	PR tree-optimization/80032
	* g++.dg/opt/pr80032.C: New testcase.

2017-03-21  Richard Biener  <rguenther@suse.de>

	PR tree-optimization/80122
	* gcc.dg/torture/pr80122.c: New testcase.

2017-03-21  Toma Tabacu  <toma.tabacu@imgtec.com>

	* gcc.dg/pic-2.c: Skip for MIPS.
	* gcc.dg/pie-2.c: Skip for MIPS.

2017-03-21  Paolo Carlini  <paolo.carlini@oracle.com>

	PR c++/77752
	* g++.dg/cpp0x/initlist97.C: New.
	* g++.dg/cpp0x/initlist85.C: Update.

2017-03-21  Jakub Jelinek  <jakub@redhat.com>

	PR c/67338
	* gcc.dg/pr67338.c: New test.

	PR c++/35878
	* g++.dg/init/pr35878_1.C: Rewrite directives to scan optimized
	dump instead of assembler.
	* g++.dg/init/pr35878_2.C: Likewise.
	* g++.dg/init/pr35878_3.C: Likewise.

2017-03-21  Jakub Jelinek  <jakub@redhat.com>

	PR c/80097
	* gcc.dg/ubsan/pr80097.c: New test.

2017-03-20  Bill Schmidt  <wschmidt@linux.vnet.ibm.com>

	PR tree-optimization/80054
	* g++.dg/torture/pr80054.C: New file.

2017-03-20  Kelvin Nilsen  <kelvin@gcc.gnu.org>

	PR target/79963
	* gcc.target/powerpc/vsu/vec-any-eq-10.c: Add scan-assembler
	directive to assure selection of proper bit using rlwinm insn.
	* gcc.target/powerpc/vsu/vec-any-eq-14.c: Likewise.
	* gcc.target/powerpc/vsu/vec-any-eq-7.c: Likewise.
	* gcc.target/powerpc/vsu/vec-any-eq-8.c: Likewise.
	* gcc.target/powerpc/vsu/vec-any-eq-9.c: Likewise.

2017-03-20  Marek Polacek  <polacek@redhat.com>
	    Paolo Carlini  <paolo.carlini@oracle.com>

	PR c++/80059 - ICE with noexcept and __transaction_atomic
	* g++.dg/tm/pr80059-2.C: New test.
	* g++.dg/tm/pr80059.C: New test.

2017-03-20  Martin Liska  <mliska@suse.cz>

	PR middle-end/79753
	* gcc.target/i386/mpx/pr79753.c: New test.

2017-03-20  Martin Liska  <mliska@suse.cz>

	PR target/79769
	PR target/79770
	* g++.dg/pr79769.C: New test.
	* gcc.target/i386/mpx/pr79770.c: New test.

2017-03-20  Andreas Krebbel  <krebbel@linux.vnet.ibm.com>

	PR target/78857
	* gcc.target/s390/load-and-test-fp-1.c: New test.
	* gcc.target/s390/load-and-test-fp-2.c: New test.

2017-03-18  Paul Thomas  <pault@gcc.gnu.org>

	PR fortran/79676
	* gfortran.dg/submodule_28.f08: New test.

2017-03-18  Paul Thomas  <pault@gcc.gnu.org>

	PR fortran/71838
	* gfortran.dg/submodule_26.f08: New test.
	* gfortran.dg/submodule_27.f08: New test.

2017-03-17  Pat Haugen  <pthaugen@us.ibm.com>

	PR target/79951
	* gcc.target/powerpc/pr79951.c: New.

2017-03-17  Bernd Schmidt  <bschmidt@redhat.com>

	PR rtl-optimization/79910
	* gcc.dg/torture/pr79910.c: New test.

2017-03-17  Jeff Law  <law@redhat.com>

	PR tree-optimization/71437
	* gcc.dg/tree-ssa/pr71437.c: New test.
	* gcc.dg/tree-ssa/20040305-1.c: Test earlier dump.
	* gcc.dg/tree-ssa/ssa-dom-thread-4.c: Adjust for jump threads
	now caught by VRP, but which were previously caught by DOM.

2017-03-17  Richard Biener  <rguenther@suse.de>

	PR middle-end/80075
	* g++.dg/torture/pr80075.C: New testcase.

2017-03-16  Michael Meissner  <meissner@linux.vnet.ibm.com>

	PR target/71294
	* g++.dg/pr71294.C: New test.

2017-03-16  Segher Boessenkool  <segher@kernel.crashing.org>

	* gcc.dg/tree-prof/pr66295.c: Skip unless on an x86 target.

2017-03-16  Jakub Jelinek  <jakub@redhat.com>

	PR fortran/80010
	* gfortran.dg/goacc/asyncwait-3.f95: Adjust expected diagnostic.

	PR fortran/79886
	* gfortran.dg/pr79886.f90: New test.

2017-03-15  Michael Meissner  <meissner@linux.vnet.ibm.com>

	PR target/79038
	* gcc.target/powerpc/pr79038-1.c: New test.

2017-03-15  Segher Boessenkool  <segher@kernel.crashing.org>

	PR fortran/33271
	* gfortran.dg/nint_2.f90: Do not xfail powerpc*-*-linux*.

2017-03-15  Jiong Wang  <jiong.wang@arm.com>

	PR testsuite/79356
	* gcc.dg/attr-alloc_size-11.c: Don't xfail on arm.

2017-03-15  Uros Bizjak  <ubizjak@gmail.com>

	PR target/80019
	* gcc.target/i386/pr80019.c: New test.

2017-03-15  Martin Liska  <mliska@suse.cz>

	* gcc.dg/tree-prof/pr66295.c: Removed unused dg-error.

2017-03-14  Martin Sebor  <msebor@redhat.com>

	PR tree-optimization/79800
	* gcc.dg/tree-ssa/builtin-sprintf-warn-15.c: Add test cases.
	* gcc.dg/tree-ssa/pr79800.c: New test.

2017-03-14  Michael Meissner  <meissner@linux.vnet.ibm.com>

	PR target/79947
	* gcc.target/powerpc/pr79947.c: New test.

2017-03-14  Martin Sebor  <msebor@redhat.com>

	PR middle-end/80020
	* gcc.dg/attr-alloc_size-6.c: Correct aligned_alloc argument order.
	* gcc.dg/attr-alloc_size-7.c: Same.
	* gcc.dg/attr-alloc_size-9.c: Same.
	* gcc.dg/builtin-alloc-size.c: Same.
	* gcc.dg/pr80020.c: New test.

2017-03-14  Bernd Schmidt  <bschmidt@redhat.com>

	PR rtl-optimization/79728
	* gcc.target/i386/sse-globalreg.c: New test.

2017-03-14  Martin Liska  <mliska@suse.cz>

	PR lto/66295
	* gcc.dg/tree-prof/pr66295.c: New test.

2017-03-13  Martin Liska  <mliska@suse.cz>

	PR middle-end/78339
	* gcc.target/i386/mpx/pr78339.c: New test.

2017-03-13  Claudiu Zissulescu  <claziss@synopsys.com>

	* gcc.target/arc/bitfield.c: New file.

2017-03-13  Claudiu Zissulescu  <claziss@synopsys.com>

	* gcc.target/arc/pr9001090948.c: New file.

2017-03-11  Segher Boessenkool  <segher@kernel.crashing.org>

	* lib/target-supports.exp (check_effective_target_broken_cplxf_arg):
	Fix test.  Make early-out condition return early.  Correct comments.

2017-03-11  Jerry DeLisle  <jvdelisle@gcc.gnu.org>

	PR libgfortran/78854
	* gfortran.dg/dtio_25.f90: New test.

2017-03-10  Martin Sebor  <msebor@redhat.com>

	* gcc.dg/tree-ssa/builtin-sprintf-warn-3.c: Add a test case.

2017-03-10  Bernd Schmidt  <bschmidt@redhat.com>

	PR rtl-optimization/78911
	* gcc.target/i386/pr78911-1.c: New test.
	* gcc.target/i386/pr78911-2.c: New test.

2017-03-10  Will Schmidt <will_schmidt@vnet.ibm.com>

	PR target/79941
	* gcc.target/powerpc/fold-vec-mult-even_odd_misc.c: New test.
	* gcc.target/powerpc/fold-vec-mult-even_odd_char.c: New test.
	* gcc.target/powerpc/fold-vec-mult-even_odd_short.c: New test.

2017-03-10  Marek Polacek  <polacek@redhat.com>

	PR c++/79967
	* g++.dg/cpp0x/gen-attrs-63.C: New test.

2017-03-10  Jakub Jelinek  <jakub@redhat.com>

	PR c++/79899
	* g++.dg/other/friend7.C: New test.

	PR c++/79896
	* g++.dg/ext/int128-5.C: New test.

2017-03-10  Segher Boessenkool  <segher@kernel.crashing.org>

	PR testsuite/79356
	* gcc.dg/attr-alloc_size-11.c: Don't xfail on aarch64, ia64, mips,
	powerpc, sparc, or s390x.

2017-03-10  Pat Haugen  <pthaugen@us.ibm.com>

	PR target/79907
	* gcc.target/powerpc/pr79907.c: New.

2017-03-10  Olivier Hainque  <hainque@adacore.com>

	* gnat.dg/opt64.adb: New test.
	* gnat.dg/opt64_pkg.ads: New helper.
	* gnat.dg/opt64_pkg.adb: New helper.

2017-03-10  Jakub Jelinek  <jakub@redhat.com>

	PR rtl-optimization/79909
	* gcc.target/powerpc/pr79909.c: New test.

	PR tree-optimization/79972
	* gcc.dg/pr79972.c: New test.

	PR tree-optimization/77975
	* gcc.dg/pr77975.c: New test.

2017-03-09  Marek Polacek  <polacek@redhat.com>

	PR c++/79962
	PR c++/79984
	* c-c++-common/nonnull-3.c: New test.
	* g++.dg/warn/Wnonnull3.C: New test.

2017-03-09  Matthew Fortune  <matthew.fortune@imgtec.com>

	* gcc.target/mips/lxc1-sxc1-1.c: Use -mhard-float.
	* gcc.target/mips/lxc1-sxc1-2.c: Likewise.

2017-03-09  Marek Polacek  <polacek@redhat.com>

	PR sanitizer/79757
	* gcc.dg/ubsan/pr79757-1.c: New test.
	* gcc.dg/ubsan/pr79757-2.c: New test.
	* gcc.dg/ubsan/pr79757-3.c: New test.
	* gcc.dg/ubsan/pr79757-4.c: New test.
	* gcc.dg/ubsan/pr79757-5.c: New test.

2017-03-09  Jakub Jelinek  <jakub@redhat.com>

	PR c/79969
	* gcc.dg/debug/dwarf2/enum-loc1.c: New test.

2017-03-09  Marek Polacek  <polacek@redhat.com>

	PR c++/79687
	* g++.dg/expr/ptrmem8.C: New test.
	* g++.dg/expr/ptrmem9.C: New test.

2017-03-09  Richard Biener  <rguenther@suse.de>

	PR tree-optimization/79977
	* gcc.dg/graphite/pr79977.c: New testcase.

2017-03-09  Toma Tabacu  <toma.tabacu@imgtec.com>

	* g++.dg/lto/pr69589_0.C: Add dg-require-effective-target for
	rdynamic.  Remove dg-skip-if for targets which don't support -rdynamic.
	* lib/target-supports.exp (check_effective_target_rdynamic):
	New proc.

2017-03-09  Richard Biener  <rguenther@suse.de>

	PR middle-end/79971
	* gcc.dg/fixed-point/pr79971.c: New testcase.

2017-03-09  Richard Biener  <rguenther@suse.de>

	PR ipa/79970
	* gcc.dg/torture/pr79970.c: New testcase.

2017-03-09  Paolo Carlini  <paolo.carlini@oracle.com>

	PR c++/71966
	* g++.dg/cpp0x/pr71966-1.C: New.
	* g++.dg/cpp0x/pr71966-2.C: Likewise.

2017-03-09  Martin Liska  <mliska@suse.cz>

	PR tree-optimization/79631
	* gcc.target/i386/mpx/pr79631.c: New test.

2017-03-09  Martin Liska  <mliska@suse.cz>

	PR target/65705
	PR target/69804
	* gcc.target/i386/pr71458.c: Update scanned pattern.

2017-03-09  Marek Polacek  <polacek@redhat.com>

	PR c++/79672
	* g++.dg/warn/Wduplicated-branches2.C: Fix PR.
	* g++.dg/warn/Wduplicated-branches3.C: New test.

2017-03-09  Prachi Godbole  <prachi.godbole@imgtec.com>

	* gcc.target/mips/msa-bclri.c: Skip the test for -O0.

2017-03-09  Martin Liska  <mliska@suse.cz>

	PR ipa/79764
	* g++.dg/pr79764.C: New test.

2017-03-09  Martin Liska  <mliska@suse.cz>

	PR ipa/79761
	* g++.dg/pr79761.C: New test.

2017-03-09  Jakub Jelinek  <jakub@redhat.com>

	PR sanitizer/79944
	* c-c++-common/asan/pr79944.c: New test.

	PR target/79932
	* gcc.target/i386/pr79932-2.c: New test.

	PR target/79932
	* gcc.target/i386/pr79932-1.c: New test.

2017-03-09  Marek Polacek  <polacek@redhat.com>

	PR c++/79900 - ICE in strip_typedefs
	* g++.dg/warn/Wpadded-1.C: New test.

2017-03-08  Marek Polacek  <polacek@redhat.com>

	* g++.dg/Walloca1.C: Adjust dg-warning.

2017-03-08  Andrew Haley  <aph@redhat.com>

	PR tree-optimization/79943
	* gcc.dg/tree-ssa/pr79943.c: New test.

2017-03-08  Richard Biener  <rguenther@suse.de>

	PR tree-optimization/79955
	* gcc.dg/uninit-24.c: New testcase.

2017-03-08  Richard Biener  <rguenther@suse.de>

	PR tree-optimization/79920
	* gcc.dg/vect/pr79920.c: New testcase.

2017-03-08  Jakub Jelinek  <jakub@redhat.com>

	PR sanitizer/79904
	* gcc.dg/ubsan/pr79904.c: New test.

2017-03-07  Jakub Jelinek  <jakub@redhat.com>

	PR c/79834
	* c-c++-common/goacc/pragma_context.c (f2): Adjust expected
	diagnostics.

2017-03-07  Marek Polacek  <polacek@redhat.com>

	PR middle-end/79809
	* g++.dg/Walloca1.C: New test.

2017-03-07  Martin Liska  <mliska@suse.cz>

	PR middle-end/68270
	* g++.dg/pr68270.C: New test.

2017-03-07  Jakub Jelinek  <jakub@redhat.com>

	PR rtl-optimization/79901
	* gcc.target/i386/pr79901.c: New test.

	PR sanitizer/79897
	* c-c++-common/ubsan/pr79897.c: New test.

2017-03-06  Vladimir Makarov  <vmakarov@redhat.com>

	PR rtl-optimization/79571
	* gcc.target/i386/pr79571.c: New.

2017-03-06  Marek Polacek  <polacek@redhat.com>

	PR c++/79796 - ICE with NSDMI and this pointer
	* g++.dg/cpp0x/nsdmi13.C: New test.

2017-03-06  Julia Koval  <julia.koval@intel.com>

	PR target/79793
	 * gcc.target/i386/interrupt-12.c: Update scan-assembler-times
	 directives.
	 * gcc.target/i386/interrupt-13.c: Ditto.
	 * gcc.target/i386/interrupt-14.c: Ditto.
	 * gcc.target/i386/interrupt-15.c: Ditto.

2017-03-06  Jakub Jelinek  <jakub@redhat.com>

	PR c++/79822
	* g++.dg/cpp0x/constexpr-79822.C: New test.

2017-03-06  Richard Biener  <rguenther@suse.de>

	PR tree-optimization/79894
	* gcc.dg/vect/pr79887.c: New testcase.

2017-03-06  Richard Biener  <rguenther@suse.de>

	PR tree-optimization/79824
	* gcc.dg/vect/pr79824-1.c: New testcase.
	* gcc.dg/vect/pr79824-2.c: Likewise.

2017-03-06  Toma Tabacu  <toma.tabacu@imgtec.com>

	* gcc.dg/lto/pr60449_0.c: Add dg-require-effective-target for
	gettimeofday.  Remove dg-skip-if for AVR.
	* lib/target-supports.exp (check_effective_target_gettimeofday):
	New proc.

2017-03-06  Robin Dapp  <rdapp@linux.vnet.ibm.com>

	* gcc.target/s390/hotpatch-1.c: Check for nopr %r0.
	* gcc.target/s390/hotpatch-10.c: Likewise.
	* gcc.target/s390/hotpatch-11.c: Likewise.
	* gcc.target/s390/hotpatch-12.c: Likewise.
	* gcc.target/s390/hotpatch-13.c: Likewise.
	* gcc.target/s390/hotpatch-14.c: Likewise.
	* gcc.target/s390/hotpatch-15.c: Likewise.
	* gcc.target/s390/hotpatch-16.c: Likewise.
	* gcc.target/s390/hotpatch-17.c: Likewise.
	* gcc.target/s390/hotpatch-18.c: Likewise.
	* gcc.target/s390/hotpatch-19.c: Likewise.
	* gcc.target/s390/hotpatch-2.c: Likewise.
	* gcc.target/s390/hotpatch-26.c: Likewise.
	* gcc.target/s390/hotpatch-27.c: Likewise.
	* gcc.target/s390/hotpatch-28.c: Likewise.
	* gcc.target/s390/hotpatch-3.c: Likewise.
	* gcc.target/s390/hotpatch-4.c: Likewise.
	* gcc.target/s390/hotpatch-5.c: Likewise.
	* gcc.target/s390/hotpatch-6.c: Likewise.
	* gcc.target/s390/hotpatch-7.c: Likewise.
	* gcc.target/s390/hotpatch-8.c: Likewise.
	* gcc.target/s390/hotpatch-9.c: Likewise.

2017-03-06  Paolo Carlini  <paolo.carlini@oracle.com>

	PR c++/64574
	* g++.dg/template/crash125.C: New.

2017-03-06  Jakub Jelinek  <jakub@redhat.com>

	PR target/79812
	* gcc.target/i386/avx512f-vpermq-imm-3.c: New test.

2017-03-06  Toma Tabacu  <toma.tabacu@imgtec.com>

	* gcc.target/mips/inline-memcpy-3.c (dg-options): Add -mabi=32.

2017-03-06  Prachi Godbole  <prachi.godbole@imgtec.com>

	* gcc.target/mips/msa-minmax.c: New tests.

2017-03-06  Martin Liska  <mliska@suse.cz>

	PR sanitize/79783
	* g++.dg/asan/pr79783.C: New test.

2017-03-06  Prachi Godbole  <prachi.godbole@imgtec.com>

	* gcc.target/mips/msa-dotp.c: New tests.

2017-03-06  Prachi Godbole  <prachi.godbole@imgtec.com>

	* gcc.target/mips/msa-bclri.c: New test.

2017-03-05  Paolo Carlini  <paolo.carlini@oracle.com>

	PR c++/70266
	* g++.dg/tm/pr70266.C: New.

2017-03-05  Andre Vehreschild  <vehre@gcc.gnu.org>
	    Alessandro Fanfarillo  <fanfarillo.gcc@gmail.com>

	* gfortran.dg/coarray/fail_image_1.f08: New test.
	* gfortran.dg/coarray/fail_image_2.f08: New test.
	* gfortran.dg/coarray/failed_images_1.f08: New test.
	* gfortran.dg/coarray/failed_images_2.f08: New test.
	* gfortran.dg/coarray/image_status_1.f08: New test.
	* gfortran.dg/coarray/image_status_2.f08: New test.
	* gfortran.dg/coarray/stopped_images_1.f08: New test.
	* gfortran.dg/coarray/stopped_images_2.f08: New test.
	* gfortran.dg/coarray_fail_st.f90: New test.
	* gfortran.dg/coarray_failed_images_1.f08: New test.
	* gfortran.dg/coarray_image_status_1.f08: New test.
	* gfortran.dg/coarray_stopped_images_1.f08: New test.

2017-03-03  Marek Polacek  <polacek@redhat.com>

	PR c/79758
	* gcc.dg/noncompile/pr79758.c: New test.

2017-03-03  Jakub Jelinek  <jakub@redhat.com>

	PR middle-end/79805
	* g++.dg/opt/pr79805.C: New test.

2017-03-03  Andrew Senkevich  <andrew.senkevich@intel.com>

	* gcc.target/i386/avx512vpopcntdq-check.h: New.
	* gcc.target/i386/avx512vpopcntdq-vpopcntd-1.c: Ditto.
	* gcc.target/i386/avx512vpopcntdq-vpopcntq-1.c: Ditto.
	* gcc.target/i386/avx512f-helper.h: Add avx512vpopcntdq-check.h.
	* gcc.target/i386/i386.exp
	(check_effective_target_avx512vpopcntdq): New.

2017-03-03  Toma Tabacu  <toma.tabacu@imgtec.com>

	* gcc.target/mips/pr68273.c (dg-final): Match SImode registers only for
	ilp32 targets and match DImode registers for lp64 targets.

2017-03-03  Uros Bizjak  <ubizjak@gmail.com>

	* g++.dg/pr71624.C: Disable for x32.
	* g++.dg/pr71633.C: Ditto.

2017-03-03  Jakub Jelinek  <jakub@redhat.com>

	PR target/79807
	* gcc.target/i386/pr79807.c: New test.

2017-03-03  Martin Liska  <mliska@suse.cz>

	PR tree-optimization/79803
	* gcc.dg/tree-ssa/pr79803.c: New test.

2017-03-03  Martin Liska  <mliska@suse.cz>

	PR rtl-optimization/79574
	* gcc.dg/pr79574-2.c: New test.

2017-03-03  Richard Biener  <rguenther@suse.de>

	PR c++/79825
	* g++.dg/warn/Wuninitialized-8.C: New testcase.

2017-03-03  Jakub Jelinek  <jakub@redhat.com>

	* gcc.dg/pr57134.c: Use empty inline asm string literal.

2017-03-03  Marek Polacek  <polacek@redhat.com>

	PR c++/79791
	* g++.dg/warn/Wwrite-strings-1.C: New test.
	* g++.dg/warn/Wwrite-strings-2.C: New test.
	* g++.dg/warn/Wwrite-strings-3.C: New test.
	* g++.dg/warn/Wwrite-strings-4.C: New test.
	* g++.dg/warn/Wwrite-strings-5.C: New test.
	* g++.dg/warn/Wwrite-strings-6.C: New test.
	* g++.dg/warn/Wwrite-strings-7.C: New test.
	* g++.dg/warn/Wwrite-strings-8.C: New test.
	* g++.dg/warn/Wwrite-strings-9.C: New test.
	* g++.dg/warn/Wwrite-strings-10.C: New test.
	* g++.dg/warn/Wwrite-strings-11.C: New test.
	* g++.dg/warn/Wwrite-strings-12.C: New test.

2017-03-03  Richard Biener  <rguenther@suse.de>

	PR middle-end/79818
	* gcc.dg/torture/pr79818.c: New testcase.

2017-03-02  Jakub Jelinek  <jakub@redhat.com>

	PR c++/79782
	* g++.dg/warn/Wunused-parm-10.C: New test.

2017-03-02  Uros Bizjak  <ubizjak@gmail.com>

	* gcc.dg/rtl/x86_64/*.c: Test for
	"{ i?86-*-* x86_64-*-* } && lp64" targets only.

2017-03-02  Uros Bizjak  <ubizjak@gmail.com>

	PR target/79514
	* gcc.target/i386/pr79514.c: New test.

2017-03-02  Jakub Jelinek  <jakub@redhat.com>

	PR rtl-optimization/79780
	* gcc.c-torture/compile/pr79780.c: New test.

2017-03-02  Richard Biener  <rguenther@suse.de>

	PR tree-optimization/79345
	PR c++/42000
	* g++.dg/warn/Wuninitialized-7.C: New testcase.
	* c-c++-common/ubsan/bounds-2.c: Add -Wno-uninitialized.
	* gcc.dg/uninit-pr19430-2.c: Add expected warning.

2017-03-02  Richard Biener  <rguenther@suse.de>

	PR c/79756
	* gcc.dg/vector-1.c: New testcase.

2017-03-02  Bin Cheng  <bin.cheng@arm.com>

	PR tree-optimization/66768
	* gcc.target/i386/pr66768.c: New test.

2017-03-02  Richard Biener  <rguenther@suse.de>

	* gcc.dg/rtl/x86_64/dfinit.c: Only run for lp64.
	* gcc.dg/rtl/x86_64/final.c: Likewise.
	* gcc.dg/rtl/x86_64/into-cfglayout.c: Likewise.
	* gcc.dg/rtl/x86_64/ira.c: Likewise.
	* gcc.dg/rtl/x86_64/times-two.c.after-expand.c: Likewise.
	* gcc.dg/rtl/x86_64/vregs.c: Likewise.

2017-03-02  Richard Biener  <rguenther@suse.de>

	PR tree-optimization/79777
	* gcc.dg/torture/pr79777.c: New testcase.

2017-03-01  Martin Sebor  <msebor@redhat.com>

	PR middle-end/79692
	* gcc.dg/tree-ssa/builtin-sprintf-2.c: Add test cases.
	* gcc.dg/tree-ssa/builtin-sprintf-warn-10.c: Correct %#g.
	* gcc.dg/tree-ssa/builtin-sprintf-warn-15.c: New test.
	* gcc.dg/tree-ssa/builtin-snprintf-3.c: Ditto.

2017-03-01  Uros Bizjak  <ubizjak@gmail.com>

	* gcc.target/i386/invsize-2.c: New test.
	* gcc.target/i386/invsize-3.c: Ditto.
	* gcc.target/i386/invsize-4.c: Ditto.
	* gcc.target/i386/pr66274.c: Expect "unsuported size" warning.
	* gcc.target/i386/stackalign/asm-1.c: Ditto.

2017-03-01  Michael Meissner  <meissner@linux.vnet.ibm.com>

	PR target/79439
	* gcc.target/powerpc/pr79439.c: New test.

2017-03-01  Pat Haugen  <pthaugen@us.ibm.com>

	* gcc.target/powerpc/pr79544.c: Add test for vec_vsrad and fix up
	scan string.


2017-03-01  Kelvin Nilsen  <kelvin@gcc.gnu.org>

	PR target/79395
	* gcc.target/powerpc/vsu/vec-all-ne-10.c: Change scan-assembler
	pattern to look for vcmpequd. instead of vcmpnew.
	* gcc.target/powerpc/vsu/vec-all-ne-14.c: Likewise.
	* gcc.target/powerpc/vsu/vec-all-ne-7.c: Change scan-assembler
	pattern to look for xvcmpeqsp. instead of xvcmpnesp.
	* gcc.target/powerpc/vsu/vec-all-ne-8.c: Change scan-assembler to
	look for xvcmpeqdp. instead of xvcmpnedp.
	* gcc.target/powerpc/vsu/vec-all-ne-9.c: Change scan-assembler to
	look for vcmpequd. instead of vcmpnew.
	* gcc.target/powerpc/vsu/vec-any-eq-10.c: Likewise.
	* gcc.target/powerpc/vsu/vec-any-eq-14.c: Likewise.
	* gcc.target/powerpc/vsu/vec-any-eq-7.c: Change scan-assembler to
	look for xvcmpeqsp. instead of xvcmpnesp.
	* gcc.target/powerpc/vsu/vec-any-eq-8.c: Change scan-assembler to
	look for xvcmpeqdp. instead of xvcmpnedp.
	* gcc.target/powerpc/vsu/vec-any-eq-9.c: Change scan-assembler to
	look for vcmpequd. instead of vcmpnew.
	* gcc.target/powerpc/vsu/vec-cmpne-8.c: Change scan-assembler to
	look for vcmpeqsp instead of xvcmpnesp.
	* gcc.target/powerpc/vsu/vec-cmpne-9.c: Change scan-assembler to
	look for xvcmpeqdp instead of xvcmpnedp.

2017-03-01  Richard Biener  <rguenther@suse.de>

	PR middle-end/79721
	* gcc.dg/torture/pr79721.c: New testcase.

2017-03-01  Jakub Jelinek  <jakub@redhat.com>

	PR c++/79681
	* g++.dg/cpp1y/constexpr-79681-1.C: New test.
	* g++.dg/cpp1y/constexpr-79681-2.C: New test.

	PR c++/79746
	* g++.dg/warn/Wunused-parm-9.C: New test.

	PR tree-optimization/79734
	* g++.dg/opt/pr79734.C: New test.

2017-02-28  Jakub Jelinek  <jakub@redhat.com>

	PR tree-optimization/79737
	* gcc.c-torture/execute/pr79737-1.c: New test.
	* gcc.c-torture/execute/pr79737-2.c: New test.

2017-02-28  Eric Botcazou  <ebotcazou@adacore.com>

	* gcc.target/sparc/20170228-1.c: New test.

2017-02-28  Uros Bizjak  <ubizjak@gmail.com>

	* gcc.target/i386/invsize-1.c: New test.

2017-02-28  Martin Sebor  <msebor@redhat.com>

	PR tree-optimization/79691
	* gcc.dg/tree-ssa/pr79691.c: New test.

2017-02-28  Jakub Jelinek  <jakub@redhat.com>

	PR target/79729
	* gcc.target/i386/pr79729.c: New test.

2017-02-28  Richard Biener  <rguenther@suse.de>

	PR tree-optimization/79740
	* gcc.dg/torture/pr79740.c: New testcase.

2017-02-28  Richard Biener  <rguenther@suse.de>

	PR middle-end/79731
	* c-c++-common/torture/pr79731.c: New testcase.

2017-02-28  Richard Biener  <rguenther@suse.de>

	PR tree-optimization/79732
	* gcc.dg/torture/pr79732.c: New testcase.

2017-02-28  Richard Biener  <rguenther@suse.de>

	PR tree-optimization/79723
	* gcc.target/i386/pr79723.c: New testcase.

2017-02-27  Pat Haugen  <pthaugen@us.ibm.com>

	PR target/79544
	* gcc.target/powerpc/pr79544.c: New.

2017-02-27  Paolo Carlini  <paolo.carlini@oracle.com>

	PR c++/79414
	* g++.dg/parse/crash67.C: New.

2017-02-27  Bin Cheng  <bin.cheng@arm.com>

	PR tree-optimization/77536
	* gcc.dg/vect/pr79347.c: Revise testing string.

2017-02-27  Richard Biener  <rguenther@suse.de>

	PR tree-optimization/45397
	* gcc.dg/tree-ssa/pr45397.c: New testcase.

2017-02-27  Richard Biener  <rguenther@suse.de>

	PR tree-optimization/79690
	* gcc.target/i386/pr79690.c: New testcase.

2017-02-26  Thomas Koenig  <tkoenig@gcc.gnu.org>

	PR fortran/51119
	* gfortran.dg/inline_matmul_1.f90: Scan optimized dump instead
	of original.
	* gfortran.dg/inline_matmul_11.f90: Likewise.
	* gfortran.dg/inline_matmul_9.f90: Likewise.
	* gfortran.dg/matmul_13.f90: New test.
	* gfortran.dg/matmul_14.f90: New test.

2017-02-25  Jakub Jelinek  <jakub@redhat.com>

	PR middle-end/79396
	* g++.dg/opt/pr79396.C: New test.

2017-02-25  Dominique d'Humieres  <dominiq@lps.ens.fr>

	PR fortran/79597
	* gfortran.dg/dtio_6.f90: Update test.

2017-02-25  Dominique d'Humieres  <dominiq@lps.ens.fr>

	PR fortran/79601
	* gfortran.dg/interface_operator_2.f90: New test.

2017-02-24  Jakub Jelinek  <jakub@redhat.com>

	PR c/79677
	* gcc.dg/pr79677.c: New test.

2017-02-24  Matthew Fortune  <matthew.fortune@imgtec.com>

	* gcc.target/mips/mips-ps-type-2.c (move): Force generation
	of mov.ps.
	* gcc.target/mips/mips-ps-type.c (move): Likewise.
	(cond_move1): Simplify condition to force generation of
	mov[nz].ps.
	(cond_move2): Likewise.

2017-02-24  Jakub Jelinek  <jakub@redhat.com>

	PR c++/79588
	* g++.dg/warn/Wrestrict-1.C: New test.
	* g++.dg/warn/Wrestrict-2.C: New test.

2017-02-24  David Edelsohn  <dje.gcc@gmail.com>

	* g++.dg/ext/complit15.C: Require LTO.

2017-02-24  Toma Tabacu  <toma.tabacu@imgtec.com>

	* gcc.dg/tree-ssa/ssa-thread-14.c (dg-options): Use
	logical_op_short_circuit to skip targets.
	(dg-additional-options): Don't pass -mbranch-cost=2 for MIPS, AVR
	and s390.

2017-02-24  Eric Botcazou  <ebotcazou@adacore.com>

	* gnat.dg/opt63.adb: New test.

2017-02-24  Eric Botcazou  <ebotcazou@adacore.com>

	* gnat.dg/discr47.adb: New test.

2017-02-24  Richard Biener  <rguenther@suse.de>

	PR tree-optimization/79389
	* gcc.dg/tree-ssa/split-path-10.c: New testcase.

2017-02-23  Paolo Carlini  <paolo.carlini@oracle.com>

	PR c++/79361
	* g++.dg/cpp0x/pr79361-1.C: New.
	* g++.dg/cpp0x/pr79361-2.C: Likewise.

2017-02-23  Eric Botcazou  <ebotcazou@adacore.com>

	* gcc.target/visium/bit_test.c: Accept any lsr form.
	* gcc.target/visium/block_move.c: Tweak.

2017-02-23  Dominik Vogt  <vogt@linux.vnet.ibm.com>

	PR 68749
	* gcc.dg/ifcvt-4.c: Disable for -m31, use -march=z196.

2017-02-23  Richard Biener  <rguenther@suse.de>

	PR tree-optimization/79683
	* gcc.target/i386/pr79683.c: New testcase.

2017-02-22  Jeff Law  <law@redhat.com>

	PR tree-optimization/79578
	* g++.dg/tree-ssa/ssa-dse-3.C: New test.

2017-02-22  Sameera Deshpande  <sameera.deshpande@imgtec.com>

	* gcc.target/mips/msa-fp-cc.c: New test.

2017-02-22  Jakub Jelinek  <jakub@redhat.com>

	PR c++/79664
	* g++.dg/gomp/teams-1.C: Adjust expected diagnostic location.
	* g++.dg/cpp1y/constexpr-throw.C: Likewise.
	* g++.dg/gomp/pr79664.C: New test.

	* g++.dg/debug/dwarf2/inline-var-2.C: New test.

2017-02-22  Marek Polacek  <polacek@redhat.com>

	PR c++/79653
	* g++.dg/cpp0x/alignas10.C: New test.
	* g++.dg/cpp0x/alignas9.C: New test.

	PR c++/79657
	* g++.dg/ext/underlying_type12.C: New test.

	PR c/79662
	* gcc.dg/enum-incomplete-4.c: New test.

2017-02-22  Jakub Jelinek  <jakub@redhat.com>

	PR target/70465
	* gcc.target/i386/pr70465-2.c: New test.

2017-02-21  Uros Bizjak  <ubizjak@gmail.com>

	* gcc.dg/pr61441.c: Use dg-add-options ieee.

2017-02-22  Richard Biener  <rguenther@suse.de>

	PR tree-optimization/79673
	* gcc.target/i386/pr79673.c: New testcase.

2017-02-22  Richard Biener  <rguenther@suse.de>

	PR tree-optimization/79666
	* gcc.dg/torture/pr79666.c: New testcase.

2017-02-22  Martin Liska  <mliska@suse.cz>

	PR lto/79587
	* gcc.dg/tree-prof/pr79587.c: New test.

2017-02-22  Bill Schmidt  <wschmidt@linux.vnet.ibm.com>

	PR tree-optimization/68644
	* gcc.dg/tree-ssa/ivopts-lt-2.c: Skip for powerpc*-*-*.

2017-02-21  Marek Polacek  <polacek@redhat.com>

	PR c++/79535
	* g++.dg/ext/flexary23.C: New test.

2017-02-21  Uros Bizjak  <ubizjak@gmail.com>

	PR target/79593
	* gcc.target/i386/pr79593.c: New test.

2017-02-21  Jakub Jelinek  <jakub@redhat.com>

	PR c++/79654
	* g++.dg/cpp1z/decomp26.C: New test.

	PR sanitizer/79589
	* g++.dg/ubsan/pr79589.C: New test.

2017-02-21  Jeff Law  <law@redhat.com>

	PR tree-optimization/79621
	* gcc.c-torture/compile/pr79621.c: New test.

2017-02-21  Jakub Jelinek  <jakub@redhat.com>

	PR c++/79655
	* g++.dg/cpp1y/constexpr-79655.C: New test.

	PR c++/79639
	* g++.dg/cpp1y/constexpr-79639.C: New test.

	PR target/79633
	* gcc.target/i386/mpx/pr79633.c: New test.

	PR target/79570
	* gcc.dg/pr79570.c: New test.

	PR c++/79641
	* c-c++-common/pr79641.c: New test.

	PR tree-optimization/79649
	* gcc.target/i386/pr79649.c: New test.

	PR target/79494
	* gcc.dg/pr79494.c: New test.

2017-02-21  Segher Boessenkool  <segher@kernel.crashing.org>

	* gcc.dg/plugin/diagnostic-test-expressions-1.c: Add -Wno-psabi
	to dg-options.

2017-02-21  Kyrylo Tkachov  <kyrylo.tkachov@arm.com>

	* gcc.dg/gimplefe-26.c: Require c99_runtime.

2017-02-02  Jason Merrill  <jason@redhat.com>

	PR c++/79580
	* g++.dg/ext/complit15.C: New.

2017-02-20  Kelvin Nilsen  <kelvin@gcc.gnu.org>

	PR target/78056
	* gcc.target/powerpc/pr78056-8.c: Remove.

2017-02-20  Marek Polacek  <polacek@redhat.com>

	PR middle-end/79537
	* gcc.dg/comp-goto-4.c: New test.

	PR sanitizer/79558
	* c-c++-common/ubsan/bounds-14.c: New test.

2017-02-20  Jakub Jelinek  <jakub@redhat.com>

	PR target/79568
	* gcc.target/i386/pr79568-1.c: New test.
	* gcc.target/i386/pr79568-2.c: New test.
	* gcc.target/i386/pr79568-3.c: New test.

2017-02-16  Paul Thomas  <pault@gcc.gnu.org>

	PR fortran/79382
	* gfortran.dg/dtio_10.f90: Change test of error message.
	* gfortran.dg/dtio_23.f90: New test.
	* gfortran.dg/dtio_24.f90: New test.

2017-02-20  Paul Thomas  <pault@gcc.gnu.org>

	PR fortran/79434
	* gfortran.dg/submodule_25.f08: New test.

2017-02-19  Paul Thomas  <pault@gcc.gnu.org>

	PR fortran/79447
	* gfortran.dg/submodule_24.f08: New test.

2017-02-19  Andre Vehreschild  <vehre@gcc.gnu.org>

	PR fortran/79229
	* gfortran.dg/class_allocate_24.f90: New test.

2017-02-19  Paul Thomas  <pault@gcc.gnu.org>

	PR fortran/79402
	* gfortran.dg/submodule_23.f90: New test.

2017-02-19  Paolo Carlini  <paolo.carlini@oracle.com>

	PR c++/79380
	* g++.dg/cpp0x/alignas8.C: New.

2017-02-19  Eric Fiselier  <eric@efcs.ca>
	    Jonathan Wakely  <jwakely@redhat.com>

	PR c++/69523
	* g++.dg/cpp0x/Wliteral-suffix2.C: New test.

2017-02-19  Prathamesh Kulkarni  <prathamesh.kulkarni@linaro.org>

	* gcc.dg/gimplefe-26.c: New test.

2017-02-18  John David Anglin  <danglin@gcc.gnu.org>

	* g++.dg/tls/thread_local-order2.C: xfail on hppa*-*-hpux*.

2017-02-18  Jakub Jelinek  <jakub@redhat.com>

	PR target/79569
	* gcc.target/i386/3dnowA-3.c: New test.

	PR target/79559
	* gcc.target/i386/pr79559.c: New test.

2017-02-17  Joseph Myers  <joseph@codesourcery.com>

	* gcc.dg/c11-float-2.c: New test.
	* gcc.dg/torture/float128-floath.c,
	gcc.dg/torture/float128x-floath.c,
	gcc.dg/torture/float16-floath.c, gcc.dg/torture/float32-floath.c,
	gcc.dg/torture/float32x-floath.c, gcc.dg/torture/float64-floath.c,
	gcc.dg/torture/float64x-floath.c: Do not test comparison of
	*_DECIMAL_DIG macros with DECIMAL_DIG.

2017-02-17  Bill Schmidt  <wschmidt@linux.vnet.ibm.com>

	PR target/79261
	* gcc.target/powerpc/vec-xxpermdi.c: New file.

2017-02-17  Julia Koval  <julia.koval@intel.com>

	* gcc.target/i386/rdpid.c New test.
	* gcc.target/i386/sse-12.c: Add -mrdpid.
	* gcc.target/i386/sse-13.c: Ditto.
	* gcc.target/i386/sse-14.c: Ditto.
	* gcc.target/i386/sse-22.c: Ditto.
	* gcc.target/i386/sse-23.c: Ditto.
	* g++.dg/other/i386-2.C: Ditto.
	* g++.dg/other/i386-3.C: Ditto.

2017-02-17  Segher Boessenkool  <segher@kernel.crashing.org>

	* gcc.dg/pr59833.c: Add -fsignaling-nans to options.
	* gcc.dg/pr61441.c: Ditto.

2017-02-17  Martin Liska  <mliska@suse.cz>

	PR rtl-optimization/79574
	* gcc.dg/pr79574.c: New test.

2017-02-17  Marek Polacek  <polacek@redhat.com>

	PR middle-end/79536
	* gcc.dg/torture/pr79536.c: New test.

2017-02-16  Alan Modra  <amodra@gmail.com>

	* gcc.c-torture/execute/pr79286.c: New.

2017-02-16  Jakub Jelinek  <jakub@redhat.com>

	PR c++/79512
	* c-c++-common/gomp/pr79512.c: New test.

2017-02-15  Martin Sebor  <msebor@redhat.com>

	PR c++/79363
	* g++.dg/ext/flexary12.C: Adjust.
	* g++.dg/ext/flexary20.C: Same.
	* g++.dg/ext/flexary21.C: Same.
	* g++.dg/ext/flexary22.C: New test.

2017-02-15  Bin Cheng  <bin.cheng@arm.com>

	PR tree-optimization/79347
	* gcc.dg/vect/pr79347.c: New test.

2017-02-15  Jakub Jelinek  <jakub@redhat.com>

	PR c++/79301
	* g++.dg/cpp1y/feat-cxx11-neg.C: Remove (with pedwarn) from
	[[deprecated]] comment.
	* g++.dg/cpp1y/feat-cxx98-neg.C: Likewise.
	* g++.dg/cpp1y/feat-cxx11.C: Likewise.
	* g++.dg/cpp1y/attr-deprecated-neg.C: Don't expect warnings for
	[[deprecated]] in -std=c++11.
	* g++.dg/cpp0x/fallthrough2.C: Don't expect warnings for
	[[fallthrough]] in -std=c++11 and -std=c++14.

	PR c++/79288
	* g++.dg/tls/pr79288.C: New test.

2017-02-15  Marek Polacek  <polacek@redhat.com>

	PR c/79515
	* gcc.dg/dfp/pr79515.c: New.

2017-02-15  David Edelsohn  <dje.gcc@gmail.com>

	* g++.dg/cpp0x/pr79296.C: Move dg-do compile directive first.

2017-02-15  Thomas Schwinge  <thomas@codesourcery.com>

	* gcc.dg/graphite/graphite.exp: Merge "fuse_files" into
	"opt_files".

2017-02-15  Jakub Jelinek  <jakub@redhat.com>

	PR target/79487
	* gcc.dg/dfp/pr79487.c: New test.
	* c-c++-common/ubsan/float-cast-overflow-8.c (TEST): Revert
	2017-02-13 change.

2017-01-14  Carl Love  <cel@us.ibm.com>

	* gcc.target/powerpc/vsx-builtin-3.c: Add missing test case for the
	xvcvsxdsp and xvcvuxdsp instructions.

2017-02-14  Segher Boessenkool  <segher@kernel.crashing.org>

	* gcc.target/powerpc/vec-adde-int128.c: Only run if int128 exists.
	* gcc.target/powerpc/vec-addec-int128.c: Ditto.
	* gcc.target/powerpc/vec-adde.c: Require vsx_hw, don't require a
	64-bit default target.
	* gcc.target/powerpc/vec-addec.c: Require p8vector_hw, don't require
	a 64-bit default target.

2017-02-14  Jakub Jelinek  <jakub@redhat.com>

	PR target/79481
	* gcc.target/i386/sse-14.c (test_2vx): Add void return type.
	(test_3vx): Change return type from int to void.
	(_mm512_prefetch_i32gather_ps, _mm512_prefetch_i32scatter_ps,
	_mm512_prefetch_i64gather_ps, _mm512_prefetch_i64scatter_ps,
	_mm512_prefetch_i32gather_pd, _mm512_prefetch_i32scatter_pd,
	_mm512_prefetch_i64gather_pd, _mm512_prefetch_i64scatter_pd): New
	tests.
	* gcc.target/i386/sse-22.c (test_2vx): Add void return type.
	(test_3vx): Change return type from int to void.
	(_mm512_prefetch_i32gather_ps, _mm512_prefetch_i32scatter_ps,
	_mm512_prefetch_i64gather_ps, _mm512_prefetch_i64scatter_ps,
	_mm512_prefetch_i32gather_pd, _mm512_prefetch_i32scatter_pd,
	_mm512_prefetch_i64gather_pd, _mm512_prefetch_i64scatter_pd): New
	tests.
	* gcc.target/i386/avx512pf-vgatherpf0dpd-1.c: Add non-masked
	intrinsic.  Change scan-assembler-times number from 1 to 2.
	* gcc.target/i386/avx512pf-vgatherpf0dps-1.c: Likewise.
	* gcc.target/i386/avx512pf-vgatherpf0qpd-1.c: Likewise.
	* gcc.target/i386/avx512pf-vgatherpf0qps-1.c: Likewise.
	* gcc.target/i386/avx512pf-vgatherpf1dpd-1.c: Likewise.
	* gcc.target/i386/avx512pf-vgatherpf1dps-1.c: Likewise.
	* gcc.target/i386/avx512pf-vgatherpf1qpd-1.c: Likewise.
	* gcc.target/i386/avx512pf-vgatherpf1qps-1.c: Likewise.

2017-02-14  Uros Bizjak  <ubizjak@gmail.com>

	PR middle-end/61225
	* gcc.target/i386/pr49095.c: Add -fno-shrink-wrap to dg-options.
	Use dg-additional-options for ia32 target.  Remove XFAIL.

2017-02-14  Uros Bizjak  <ubizjak@gmail.com>

	PR target/79495
	* gcc.target/i386/pr79495.c: New test.

2017-02-14  Marek Polacek  <polacek@redhat.com>

	PR c++/79420
	PR c++/79463
	* g++.dg/cpp1y/pr79463.C: New.
	* g++.dg/template/incomplete10.C: New.
	* g++.dg/template/incomplete9.C: New.

2017-02-14  H.J. Lu  <hongjiu.lu@intel.com>

	PR target/79498
	* gcc.target/i386/pr79498.c: New test.

2017-02-14  Martin Sebor  <msebor@redhat.com>

	PR middle-end/79448
	* gcc.dg/tree-ssa/builtin-snprintf-warn-3.c: New test.
	* gcc.dg/tree-ssa/pr79448-2.c: New test.
	* gcc.dg/tree-ssa/pr79448.c: New test.

2017-02-14  Jeff Law  <law@redhat.com>

	PR tree-optimization/79095
	* g++.dg/pr79095-1.C: New test
	* g++.dg/pr79095-2.C: New test
	* g++.dg/pr79095-3.C: New test
	* g++.dg/pr79095-4.C: New test
	* g++.dg/pr79095-5.C: New test
	* gcc.c-torture/execute/arith-1.c: Update with more cases.
	* gcc.dg/tree-ssa/pr79095-1.c: New test.

2017-02-14  James Greenhalgh  <james.greenhalgh@arm.com>

	* gcc.target/aarch64/vect_fp16_1.c: New.

2017-02-14  Prathamesh Kulkarni  <prathamesh.kulkarni@linaro.org>

	* gcc.dg/gimplefe-25.c: New test.

2017-02-14  Jakub Jelinek  <jakub@redhat.com>

	PR tree-optimization/79408
	* gcc.dg/tree-ssa/pr79408-2.c: New test.

2017-02-14  Richard Biener  <rguenther@suse.de>

	PR middle-end/79432
	* gcc.dg/torture/pr79432.c: New testcase.

2017-02-13  Martin Sebor  <msebor@redhat.com>

	PR middle-end/79496
	* gcc.dg/tree-ssa/builtin-snprintf-2.c: New test.

2017-02-13  Jakub Jelinek  <jakub@redhat.com>

	PR sanitizer/79341
	* c-c++-common/ubsan/float-cast-overflow-8.c (TEST): Make min and max
	variables volatile.

	PR c++/79232
	* g++.dg/cpp1z/eval-order4.C: New test.
	* g++.dg/other/pr79232.C: New test.

2017-02-13  Nathan Sidwell  <nathan@acm.org>

	PR c++/79296
	* g++.dg/cpp0x/pr79296.C: New.

2017-02-13  Segher Boessenkool  <segher@kernel.crashing.org>

	* gcc.dg/tree-ssa/ssa-dom-cse-2.c: Do not xfail powerpc64*-*-*.
	Instead, xfail powerpc*-*-* && lp64.

2017-02-13  Segher Boessenkool  <segher@kernel.crashing.org>

	* gcc.target/powerpc/vec-adde-int128.c: Use p8vector_hw instead of
	powerpc_p8vector_ok.
	* gcc.target/powerpc/vec-addec-int128.c: Ditto.

2017-02-13  Aaron Sawdey  <acsawdey@linux.vnet.ibm.com>

	PR target/79449
	* gcc.dg/strncmp-2.c: New.  Test strncmp and memcmp builtin expansion
	for reading beyond a 4k boundary.

2017-02-13  Jakub Jelinek  <jakub@redhat.com>

	PR rtl-optimization/79388
	PR rtl-optimization/79450
	* gcc.c-torture/execute/pr79388.c: New test.
	* gcc.c-torture/execute/pr79450.c: New test.

2017-02-12  Thomas Koenig  <tkoenig@gcc.gnu.org>

	PR fortran/65542
	* gfortran.dg/spread_init_expr_2.f90: New test case.

2017-02-11  Jakub Jelinek  <jakub@redhat.com>

	PR sanitizer/79341
	* g++.dg/asan/deep-stack-uaf-1.C: New test.

2017-02-11  Jan Hubicka  <hubicka@ucw.cz>

	PR tree-ssa/56727
	* gcc.dg/tree-ssa/pr56727.c: New testcase.

2017-02-10  Jakub Jelinek  <jakub@redhat.com>

	PR c++/79457
	* g++.dg/cpp0x/pr79457.C: New test.

2017-02-10  Segher Boessenkool  <segher@kernel.crashing.org>

	* gcc.target/powerpc/fold-vec-mult-longlong.c: Don't do the
	scan-assembler unless lp64.

2017-02-10  Segher Boessenkool  <segher@kernel.crashing.org>

	PR tree-optimization/66612
	* gcc.target/powerpc/20050830-1.c: Don't xfail on 32-bit.

2017-02-10  Segher Boessenkool  <segher@kernel.crashing.org>

	* gcc.dg/Wtrampolines.c: Do the xfail for only 64-bit powerpc instead
	of all powerpc.

2017-02-10  Marek Polacek  <polacek@redhat.com>

	PR c++/79435
	* g++.dg/cpp1y/pr79435.C: New.

	PR c++/79184
	* g++.dg/warn/Wint-in-bool-context-1.C: New.

2017-02-10  Christophe Lyon  <christophe.lyon@linaro.org>

	* gcc.target/aarch64/advsimd-intrinsics/p64_p128.c
	(vget_lane_expected, vset_lane_expected, vtst_expected_poly64x1):
	New.
	(vmov_n_expected0, vmov_n_expected1, vmov_n_expected2)
	(expected_vld_st2_0, expected_vld_st2_1, expected_vld_st3_0)
	(expected_vld_st3_1, expected_vld_st3_2, expected_vld_st4_0)
	(expected_vld_st4_1, expected_vld_st4_2, expected_vld_st4_3)
	(vtst_expected_poly64x2): Move to aarch64-only section.
	(vget_lane_p64, vgetq_lane_p64, vset_lane_p64, vsetq_lane_p64)
	(vtst_p64, vtstq_p64): New tests.

2017-02-10  Paolo Carlini  <paolo.carlini@oracle.com>

	PR c++/71737
	* g++.dg/cpp0x/pr71737.C: New.

2017-02-10  Prasad Ghangal  <prasad.ghangal@gmail.com>
	    Richard Biener  <rguenther@suse.de>

	* gcc.dg/gimplefe-error-1.c: New testcase.
	* gcc.dg/gimplefe-error-2.c: New testcase.
	* gcc.dg/gimplefe-error-3.c: New testcase.

2017-02-10  Jakub Jelinek  <jakub@redhat.com>

	PR tree-optimization/79411
	* gcc.c-torture/compile/pr79411.c: New test.

2017-02-09  Jakub Jelinek  <jakub@redhat.com>
	    Jason Merrill  <jason@redhat.com>

	PR c++/79143
	* g++.dg/cpp1z/pr79143.C: New test.

2017-02-09  Jan Hubicka  <hubicka@ucw.cz>

	* gcc.dg/loop-unswitch-2.c: Update testcase.
	* gcc.dg/loop-unswitch-1.c: Update testcase.

2017-02-09  Marek Polacek  <polacek@redhat.com>

	PR c/79428
	* c-c++-common/cilk-plus/CK/pr79428-4.c: New test.
	* c-c++-common/cilk-plus/CK/pr79428-7.c: New test.
	* c-c++-common/goacc/pr79428-1.c: New test.
	* c-c++-common/gomp/pr79428-2.c: New test.
	* c-c++-common/gomp/pr79428-5.c: New test.
	* c-c++-common/gomp/pr79428-6.c: New test.
	* c-c++-common/pr79428-3.c: New test.

2017-02-09  Andreas Krebbel  <krebbel@linux.vnet.ibm.com>

	* gcc.target/s390/s390.exp: Fix test glob pattern for vector
	testcases.

2017-02-09  Jakub Jelinek  <jakub@redhat.com>

	PR c/79413
	* gcc.c-torture/compile/pr79413.c: New test.

	PR c++/79429
	* c-c++-common/gomp/pr79429.c: New test.
	* g++.dg/gomp/pr79429.C: New test.

	PR c/79431
	* c-c++-common/gomp/pr79431.c: New test.

2017-02-09  Nathan Sidwell  <nathan@codesourcery.com>
	    Cesar Philippidis  <cesar@codesourcery.com>
	    Joseph Myers  <joseph@codesourcery.com>
	    Chung-Lin Tang  <cltang@codesourcery.com>

	* c-c++-common/goacc/combined-directives.c: Remove xfail.
	* c-c++-common/goacc/loop-auto-1.c: Adjust and add additional case.
	* c-c++-common/goacc/loop-auto-2.c: New.
	* c-c++-common/goacc/tile.c: Include stdbool, fix expected errors.
	* c-c++-common/goacc/tile-2.c: New.
	* g++.dg/goacc/template.C: Test tile subst.  Adjust erroneous uses.
	* g++.dg/goacc/tile-1.C: New, check tile subst.
	* gcc.dg/goacc/loop-processing-1.c: Adjust dg-final pattern.
	* gfortran.dg/goacc/combined-directives.f90: Remove xfail.
	* gfortran.dg/goacc/tile-1.f90: New test.
	* gfortran.dg/goacc/tile-2.f90: New test.
	* gfortran.dg/goacc/tile-lowering.f95: New test.

2017-02-09  Richard Biener  <rguenther@suse.de>

	PR tree-optimization/69823
	* gcc.dg/graphite/pr69823.c: New testcase.

2017-02-08  Pat Haugen  <pthaugen@us.ibm.com>

	PR target/78604
	* gcc.target/powerpc/pr78604.c: New.

2017-02-08  Kelvin Nilsen  <kelvin@gcc.gnu.org>

	PR target/68972
	* g++.dg/cpp1y/vla-initlist1.C: Add dg-skip-if directive to
	disable this test on power architecture.

2017-02-08  Richard Biener  <rguenther@suse.de>

	PR tree-optimization/71824
	PR tree-optimization/79409
	* gcc.dg/graphite/pr71824-3.c: New testcase.

2017-02-08  Jakub Jelinek  <jakub@redhat.com>

	PR tree-optimization/79408
	* gcc.dg/tree-ssa/pr79408.c: New test.

2017-02-08  Richard Biener  <rguenther@suse.de>

	PR tree-optimization/71824
	* gcc.dg/graphite/pr71824-2.c: New testcase.

2017-02-07  Andrew Pinski  <apinski@cavium.com>

	* gcc.target/aarch64/popcount.c: New Testcase.

2017-02-07  Jakub Jelinek  <jakub@redhat.com>

	PR rtl-optimization/79386
	* gcc.c-torture/compile/pr79386.c: New test.

2017-02-07  Dominik Vogt  <vogt@linux.vnet.ibm.com>
	    Rainer Orth  <ro@CeBiTec.Uni-Bielefeld.DE>

	* g++.dg/tls/thread_local-order2.C: Only xfail execution on
	*-*-solaris*.

2017-02-07  Jakub Jelinek  <jakub@redhat.com>

	PR target/79299
	* gcc.target/i386/avx512vl-pr79299-1.c: New test.
	* gcc.target/i386/avx512vl-pr79299-2.c: New test.

2017-02-07  Richard Biener  <rguenther@suse.de>

	* gcc.dg/gimplefe-23.c: New testcase.
	* gcc.dg/gimplefe-24.c: Likewise.

2017-02-07  Christophe Lyon  <christophe.lyon@linaro.org>

	* gcc.target/aarch64/test_frame_1.c: Scan epilogue with
	scan-assembler instead of scan-assembler-times.
	* gcc.target/aarch64/test_frame_10.c: Likewise.
	* gcc.target/aarch64/test_frame_12.c: Likewise.
	* gcc.target/aarch64/test_frame_2.c: Likewise.
	* gcc.target/aarch64/test_frame_4.c: Likewise.
	* gcc.target/aarch64/test_frame_6.c: Likewise.
	* gcc.target/aarch64/test_frame_7.c: Likewise.
	* gcc.target/aarch64/test_frame_8.c: Likewise.

2017-02-07  Rainer Orth  <ro@CeBiTec.Uni-Bielefeld.DE>

	* gcc.target/i386/pr78419.c: Require ifunc support.

2017-02-07  David Edelsohn  <dje.gcc@gmail.com>

	* gcc.dg/torture/stackalign/builtin-apply-2.c: Fix skip-if syntax.

2017-02-07  Patrick Palka  <ppalka@gcc.gnu.org>

	PR c++/79360
	* g++.dg/cpp1y/nsdmi-union2.C: New test.

2017-02-06  Kito Cheng  <kito.cheng@gmail.com>

	* lib/target-supports.exp: Define the RISC-V target.
	* g++.dg/cpp0x/constexpr-rom.C: Skip on RISC-V
	* gcc.dg/builtin-apply2.c: Likewise.
	* gcc.dg/ifcvt-4.c: Likewise.
	* gcc.dg/loop-8.c: Likewise.
	* gcc.dg/sibcall-10.c: Likewise.
	* gcc.dg/sibcall-9.c: Likewise.
	* gcc.dg/torture/stackalign/builtin-apply-2.c: Likewise.
	* gcc.dg/tree-ssa/20040204-1.c: Likewise.
	* gcc.dg/tree-ssa/ssa-dom-cse-2.c: Likewise.
	* gcc.dg/tree-ssa/ssa-fre-3.c: Likewise.
	* gcc.c-torture/execute/20101011-1.c: Define DO_TEST on RISC-V.
	* gcc.dg/20020312-2.c: Don't define PIC_REG on RISC-V.
	* gcc.dg/stack-usage-1.c: Define SIZE on RISC-V.

2017-02-06  Michael Meissner  <meissner@linux.vnet.ibm.com>

	PR target/66144
	* gcc.target/powerpc/pr66144-1.c: New test.
	* gcc.target/powerpc/pr66144-2.c: Likewise.
	* gcc.target/powerpc/pr66144-3.c: Likewise.

2017-02-06  Martin Sebor  <msebor@redhat.com>

	PR tree-optimization/79376
	* gcc.dg/tree-ssa/builtin-sprintf-warn-14.c: New test.
	* gcc.dg/tree-ssa/pr79376.c: Ditto.

2017-02-06  Jakub Jelinek  <jakub@redhat.com>

	PR c++/79379
	* g++.dg/cpp1y/constexpr-79379.C: New test.

	PR c++/79377
	* g++.dg/lookup/pr79377.C: New test.

	PR c++/79372
	* g++.dg/cpp1z/decomp25.C: New test.

	PR tree-optimization/79284
	* gcc.c-torture/compile/pr79284.c: New test.

2017-02-06  Paolo Carlini  <paolo.carlini@oracle.com>

	PR c++/70448
	* g++.dg/cpp0x/pr70448.C: New.

2017-02-06  Dominik Vogt  <vogt@linux.vnet.ibm.com>

	PR 78348
	* gcc.dg/tree-ssa/ldist-24.c: Add "--param max-completely-peel-times=8"
	to dg-options.

2017-02-06  Georg-Johann Lay  <avr@gjlay.de>

	PR target/78883
	* gcc.c-torture/compile/pr78883.c: New test.

2017-02-05  Jan Hubicka  <hubicka@ucw.cz>

	PR tree-ssa/79347
	* gcc.dg/tree-ssa/ifc-10.c: Match for profile mismatches.
	* gcc.dg/tree-ssa/ifc-11.c: Match for profile mismatches.
	* gcc.dg/tree-ssa/ifc-12.c: Match for profile mismatches.
	* gcc.dg/tree-ssa/ifc-20040816-1.c: Match for profile mismatches.
	* gcc.dg/tree-ssa/ifc-20040816-2.c: Match for profile mismatches.
	* gcc.dg/tree-ssa/ifc-5.c: Match for profile mismatches.
	* gcc.dg/tree-ssa/ifc-8.c: Match for profile mismatches.
	* gcc.dg/tree-ssa/ifc-9.c: Match for profile mismatches.
	* gcc.dg/tree-ssa/ifc-cd.c: Match for profile mismatches.
	* gcc.dg/tree-ssa/ifc-pr56541.c: Match for profile mismatches.
	* gcc.dg/tree-ssa/ifc-pr68583.c: Match for profile mismatches.
	* gcc.dg/tree-ssa/ifc-pr69489-1.c: Match for profile mismatches.
	* gcc.dg/tree-ssa/ifc-pr69489-2.c: Match for profile mismatches.

2017-02-05  Andre Vehreschild  <vehre@gcc.gnu.org>

	PR fortran/79344
	* gfortran.dg/allocate_with_source_24.f90: New test.

2017-02-05  Andre Vehreschild  <vehre@gcc.gnu.org>

	PR fortran/79230
	* gfortran.dg/der_ptr_component_2.f90: New test.

2017-02-05  Eric Botcazou  <ebotcazou@adacore.com>

	* gcc.target/sparc/20170205-1.c: New test.

2017-02-03  John David Anglin  <danglin@gcc.gnu.org>

	* gfortran.dg/coarray_43.f90: Add "-latomic" option if
	libatomic_available.

	* gcc.dg/pr77587.c: Require alias support.
	* gcc.dg/pr77587a.c: Likewise.

	* g++.dg/pr78112-2.C: Skip on hppa*-*-hpux*.
	* gcc.c-torture/execute/pr78622.c: Likewise.

	* c-c++-common/Wunused-var-15.c: Add -fno-common additional option on
	hppa*-*-hpux*.
	* c-c++-common/Wunused-var-16.c: Likewise.
	* c-c++-common/builtin-shuffle-1.c: Likewise.
	* gcc.dg/debug/dwarf2/align-[1-6].c Likewise.
	* gcc.dg/debug/dwarf2/align-as-1.c: Likewise.

2017-02-03  Martin Sebor  <msebor@redhat.com>

	PR tree-optimization/79327
	* gcc.dg/tree-ssa/builtin-sprintf-warn-1.c: Adjust.
	* gcc.dg/tree-ssa/builtin-sprintf-warn-13.c: New test.
	* gcc.dg/tree-ssa/pr79327-2.c: Ditto.

2017-02-03  Jakub Jelinek  <jakub@redhat.com>
	    Martin Sebor  <msebor@redhat.com>

	PR tree-optimization/79327
	* gcc.dg/tree-ssa/pr79327.c: New test.
	* gcc.dg/tree-ssa/builtin-sprintf-warn-1.c
	(test_sprintf_chk_hh_nonconst): Don't expect 2 bogus warnings.
	* gcc.dg/tree-ssa/builtin-sprintf-warn-3.c
	(test_sprintf_chk_range_schar): Adjust dg-message.
	* gcc.dg/tree-ssa/builtin-sprintf-warn-12.c: New test.
	* gcc.c-torture/execute/pr79327.c: New test.

2017-02-03  Jakub Jelinek  <jakub@redhat.com>

	PR target/79354
	* gcc.target/powerpc/pr79354.c: New test.
	* gcc.c-torture/execute/pr79354.c: New test.

2017-02-03  Martin Sebor  <msebor@redhat.com>

	PR tree-optimization/79352
	* gcc.dg/tree-ssa/pr79352.c: New test.

2017-02-03  Martin Liska  <mliska@suse.cz>

	PR lto/66295
	* gcc.target/i386/mvc9.c: New test.

2017-02-03  Pat Haugen  <pthaugen@us.ibm.com>

	PR target/79158
	* gcc.target/powerpc/pr70669.c: Use 'r' in an expression to force back
	to VSX reg.

2017-02-02  Jan Hubicka  <hubicka@ucw.cz>

	* gcc.dg/tree-ssa/ssa-ifcombine-1.c: Check for no profile mismatches.
	* gcc.dg/tree-ssa/ssa-ifcombine-2.c: Check for no profile mismatches.
	* gcc.dg/tree-ssa/ssa-ifcombine-3.c: Check for no profile mismatches.
	* gcc.dg/tree-ssa/ssa-ifcombine-4.c: Check for no profile mismatches.
	* gcc.dg/tree-ssa/ssa-ifcombine-5.c: Check for no profile mismatches.
	* gcc.dg/tree-ssa/ssa-ifcombine-6.c: Check for no profile mismatches.
	* gcc.dg/tree-ssa/ssa-ifcombine-7.c: Check for no profile mismatches.
	* gcc.dg/tree-ssa/ssa-ifcombine-8.c: Check for no profile mismatches.
	* gcc.dg/tree-ssa/ssa-ifcombine-9.c: Check for no profile mismatches.
	* gcc.dg/tree-ssa/ssa-ifcombine-10.c: Check for no profile mismatches.
	* gcc.dg/tree-ssa/ssa-ifcombine-11.c: Check for no profile mismatches.
	* gcc.dg/tree-ssa/ssa-ifcombine-12.c: Check for no profile mismatches.
	* gcc.dg/tree-ssa/ssa-ifcombine-13.c: Check for no profile mismatches.

2017-02-02  Martin Sebor  <msebor@redhat.com>

	PR middle-end/79275
	* gcc.dg/tree-ssa/builtin-sprintf-warn-11.c: New test.
	* gcc.dg/tree-ssa/pr79275.c: New test.

2017-02-02  Aaron Sawdey  <acsawdey@linux.vnet.ibm.com>

	* gcc.dg/sms-8.c: Update options for powerpc*-*-*.

2017-02-02  Jan Hubicka  <hubicka@ucw.cz>

	PR middle-end/77445
	* gcc.dg/tree-ssa/pr77445-2.c: Update testcase to check that all
	threading is done.

2017-02-02  Tamar Christina  <tamar.christina@arm.com>

	PR middle-end/78142
	* gcc.target/aarch64/vector_initialization_nostack.c
	(f12): Use one vector

2017-02-02  Jakub Jelinek  <jakub@redhat.com>

	* c-c++-common/asan/pr63316.c: Use dg-skip-if instead of dg-options.
	* c-c++-common/asan/misalign-1.c: Likewise.
	* c-c++-common/asan/misalign-2.c: Likewise.
	* g++.dg/asan/pr69276.C: Add dg-skip-if, remove dg-additional-options.
	* gcc.dg/asan/pr66314.c: Remove -Os from dg-options, add dg-skip-if.
	* gcc.dg/asan/use-after-scope-3.c: Use dg-skip-if instead of dg-options.
	* gcc.dg/asan/use-after-scope-9.c: Add dg-skip-if, remove -O2 and
	add -ffat-lto-objects from/to dg-additional-options.
	* gcc.dg/asan/use-after-scope-10.c: Add dg-skip-if, remove -O2 from
	dg-additional-options.

	PR target/79197
	* gcc.target/powerpc/pr79197.c: New test.
	* gcc.c-torture/compile/pr79197.c: New test.

2017-02-02  Richard Biener  <rguenther@suse.de>

	* gcc.dg/tree-ssa/pr71078-3.c: Do not rely on math.h.

2017-02-02  Paolo Carlini  <paolo.carlini@oracle.com>

	PR c++/69637
	* g++.dg/cpp0x/pr69637-1.C: New.
	* g++.dg/cpp0x/pr69637-2.C: Likewise.

2017-02-02  Andreas Krebbel  <krebbel@linux.vnet.ibm.com>

	* gcc.target/s390/s390.exp: Rename __S390_VX__ to __VX__.

2017-02-01  Bill Schmidt  <wschmidt@linux.vnet.ibm.com>

	PR target/70012
	* gcc.dg/vect/costmodel/ppc/costmodel-vect-33.c: Adjust test
	conditions.

2017-02-01  Jakub Jelinek  <jakub@redhat.com>

	PR testsuite/79324
	* gcc.dg/debug/dwarf2/align-1.c: Add -gno-strict-dwarf to dg-options.
	* gcc.dg/debug/dwarf2/align-2.c: Likewise.
	* gcc.dg/debug/dwarf2/align-3.c: Likewise.
	* gcc.dg/debug/dwarf2/align-4.c: Likewise.
	* gcc.dg/debug/dwarf2/align-5.c: Likewise.
	* gcc.dg/debug/dwarf2/align-6.c: Likewise.
	* gcc.dg/debug/dwarf2/align-as-1.c: Likewise.
	* g++.dg/debug/dwarf2/align-1.C: Likewise.
	* g++.dg/debug/dwarf2/align-2.C: Likewise.
	* g++.dg/debug/dwarf2/align-3.C: Likewise.
	* g++.dg/debug/dwarf2/align-4.C: Likewise.
	* g++.dg/debug/dwarf2/align-5.C: Likewise.
	* g++.dg/debug/dwarf2/align-6.C: Likewise.

2017-02-01  Martin Liska  <mliska@suse.cz>

	PR testsuite/79272
	* gcc.dg/ipa/pr77653.c: Add dg-require-alias to the test.

2017-02-01  Richard Biener  <rguenther@suse.de>

	PR testsuite/76957
	* gcc.dg/graphite/scop-dsyr2k-2.c: New testcase.
	* gcc.dg/graphite/scop-dsyrk-2.c: Likewise.
	* gcc.dg/graphite/scop-dsyr2k.c: XFAIL.
	* gcc.dg/graphite/scop-dsyrk.c: Likewise.

2017-02-01  Richard Biener  <rguenther@suse.de>

	PR middle-end/79315
	* gfortran.dg/pr79315.f90: New testcase.

2017-02-01  Richard Biener  <rguenther@suse.de>

	PR tree-optimization/71824
	* gcc.dg/graphite/pr71824.c: New testcase.

2017-01-31  Jakub Jelinek  <jakub@redhat.com>

	PR c++/79304
	* g++.dg/diagnostic/pr79304.C: New test.

2017-01-31  David Malcolm  <dmalcolm@redhat.com>

	PR c++/79298
	* g++.dg/spellcheck-pr79298.C: New test case.

2017-01-31  David Malcolm  <dmalcolm@redhat.com>

	PR preprocessor/79210
	* gcc.dg/format/pr79210.c: New test case.
	* gcc.dg/plugin/diagnostic-test-string-literals-2.c (test_pr79210):
	New function.

2017-01-31  Nathan Sidwell  <nathan@acm.org>

	PR c++/79290
	* g++.dg/warn/pr79290.C: New.

	PR c++/67273
	PR c++/79253
	* g++.dg/cpp1y/pr67273.C: New.
	* g++.dg/cpp1y/pr79253.C: New.

2017-01-31  Nathan Sidwell  <nathan@acm.org>

	PR c++/79264
	* g++.dg/cpp1y/pr61636-1.C: Augment.

2017-01-31  Christophe Lyon  <christophe.lyon@linaro.org>

	* gcc.dg/memcmp-1.c (static void test_driver_memcmp): Call
	rand() instead of random().

2017-01-30  Aldy Hernandez  <aldyh@redhat.com>

	PR tree-optimization/71691
	* gcc.dg/loop-unswitch-5.c: Test that we actually unswitch a loop.

2017-01-31  Andreas Krebbel  <krebbel@linux.vnet.ibm.com>

	* gcc.target/s390/s390.exp: Rename __S390_ARCH_LEVEL__ to
	__ARCH__.

2017-01-31  Jakub Jelinek  <jakub@redhat.com>

	PR tree-optimization/79267
	* g++.dg/opt/pr79267.C: New test.

2017-01-30  Alexandre Oliva <aoliva@redhat.com>

	PR debug/63238
	* gcc.dg/debug/dwarf2/align-1.c: New.
	* gcc.dg/debug/dwarf2/align-2.c: New.
	* gcc.dg/debug/dwarf2/align-3.c: New.
	* gcc.dg/debug/dwarf2/align-4.c: New.
	* gcc.dg/debug/dwarf2/align-5.c: New.
	* gcc.dg/debug/dwarf2/align-6.c: New.
	* gcc.dg/debug/dwarf2/align-as-1.c: New.
	* g++.dg/debug/dwarf2/align-1.C: New.
	* g++.dg/debug/dwarf2/align-2.C: New.
	* g++.dg/debug/dwarf2/align-3.C: New.
	* g++.dg/debug/dwarf2/align-4.C: New.
	* g++.dg/debug/dwarf2/align-5.C: New.
	* g++.dg/debug/dwarf2/align-6.C: New.

2017-01-30  Aaron Sawdey  <acsawdey@linux.vnet.ibm.com>

	PR target/79170
	* gcc.dg/memcmp-1.c: Improved to catch failures seen in PR 79170.

2017-01-30  Martin Sebor  <msebor@redhat.com>

	PR testsuite/79293
	* gcc.dg/tree-ssa/builtin-sprintf.c: Relax long double test.

2017-01-30  Martin Liska  <mliska@suse.cz>

	PR gcov-profile/79259
	* g++.dg/tree-prof/pr79259.C: New test.

2017-01-30  Richard Biener  <rguenther@suse.de>

	PR tree-optimization/79276
	* gcc.dg/torture/pr79276.c: New testcase.

2017-01-30  Dominik Vogt  <vogt@linux.vnet.ibm.com>

	PR target/79240
	* gcc.target/s390/pr79240.c: New test.

2017-01-29  Bill Schmidt  <wschmidt@linux.vnet.ibm.com>

	PR target/79268
	* gcc.target/powerpc/pr79268.c: New file.
	* gcc.target/powerpc/vsx-elemrev-1.c: Delete file.
	* gcc.target/powerpc/vsx-elemrev-2.c: Likewise.
	* gcc.target/powerpc/vsx-elemrev-3.c: Likewise.
	* gcc.target/powerpc/vsx-elemrev-4.c: Likewise.

2017-01-28  John David Anglin  <danglin@gcc.gnu.org>

	* gnat.dg/trampoline4.adb: Skip on hppa*-*-*.

	PR testsuite/70583
	* g++.old-deja/g++.abi/vtable2.C: Adjust CMP_VPTR define on hppa.

	* gnat.dg/debug7.adb: Skip on hppa*-*-hpux*.
	* gnat.dg/debug9.adb: Likewise.

	* gcc.dg/torture/pr78515.c: Add -fno-common option on hppa*-*-hpux*.

	* gfortran.dg/coarray_41.f90: Add "-latomic" option if
	libatomic_available.
	* gfortran.dg/coarray_42.f90: Likewise.
	* gfortran.dg/coarray_alloc_comp_3.f08: Likewise.
	* gfortran.dg/coarray_alloc_comp_4.f08: Likewise.
	* gfortran.dg/coarray_lib_alloc_4.f90: Likewise.

2017-01-27  Martin Sebor  <msebor@redhat.com>

	* gcc.dg/tree-ssa/builtin-sprintf-warn-1.c: Add test cases.

2017-01-27  Bernd Schmidt  <bschmidt@redhat.com>

	PR rtl-optimization/79194
	* gcc.dg/torture/pr79194.c: New test.

2017-01-27  Vladimir Makarov  <vmakarov@redhat.com>

	PR tree-optimization/71374
	* gcc.target/i386/pr71374.c: New.

2017-01-27  Martin Sebor  <msebor@redhat.com>

	PR c++/71290
	* obj-c++.dg/property/at-property-23.mm: Remove an escaped newline from
	a dg-error directive.

2017-01-27  Vladimir Makarov  <vmakarov@redhat.com>

	PR target/79131
	* gcc.target/arm/pr79131.c: Rename to gcc.target/arm/pr79131-1.c.
	* gcc.target/arm/pr79131-2.c: New.

2017-01-27  Bill Schmidt  <wschmidt@linux.vnet.ibm.com>

	PR target/65484
	* g++.dg/vect/pr36648.cc: Modify to reflect that the loop is not
	vectorized on POWER unless hardware misaligned loads are
	available.

2017-01-27  Bin Cheng  <bin.cheng@arm.com>

	PR rtl-optimization/78559
	* gcc.c-torture/execute/pr78559.c: New test.

2017-01-27  Richard Biener  <rguenther@suse.de>

	PR tree-optimization/79245
	* gcc.dg/tree-ssa/ldist-23.c: XFAIL.
	* gcc.dg/tree-ssa/ldist-25.c: New testcase.

2017-01-27  Jakub Jelinek  <jakub@redhat.com>

	PR c/79199
	* c-c++-common/Wduplicated-branches-13.c: Require int32plus effective
	target.  Use 4294967293U instead of 4294967293.

2017-01-27  Richard Biener  <rguenther@suse.de>

	PR tree-optimization/71433
	* gcc.dg/Warray-bounds-21.c: New testcase.

2017-01-27  Richard Biener  <rguenther@suse.de>

	PR tree-optimization/79244
	* gcc.dg/torture/pr79244.c: New testcase.

2017-01-27  Jakub Jelinek  <jakub@redhat.com>

	* g++.dg/cilk-plus/CK/fib-opr-overload.cc (main): Change
	all occurrences of 40 to 32.

2017-01-27  Richard Earnshaw  <rearnsha@arm.com>

	PR target/79239
	* gcc.target/arm/pr79239.c: New test.

2017-01-27  Dominik Vogt  <vogt@linux.vnet.ibm.com>

	* gcc.target/s390/md/setmem_long-1.c: Remove xfail, skip with -O0.

2017-01-27  Adam Butcher  <adam@jessamine.co.uk>

	PR c++/64382
	* g++.dg/cpp1y/pr64382.C: New test.

2017-01-26  Martin Sebor  <msebor@redhat.com>

	PR middle-end/78703
	* gcc.dg/tree-ssa/builtin-snprintf-warn-1.c: Update
	* gcc.dg/tree-ssa/builtin-sprintf-warn-9.c: Rename...
	* gcc.dg/tree-ssa/builtin-sprintf-warn-10.c: ...to this.
	* gcc.dg/tree-ssa/builtin-sprintf-warn-9.c: New test.

2017-01-26  Jakub Jelinek  <jakub@redhat.com>

	PR debug/79129
	* g++.dg/debug/dwarf2/pr79129.C: New test.

	PR debug/78835
	* g++.dg/debug/dwarf2/pr78835.C: New test.

2017-01-26  Martin Sebor  <msebor@redhat.com>

	PR middle-end/78703
	* gcc.dg/format/pr78569.c: Adjust.
	* gcc.dg/tree-ssa/builtin-snprintf-warn-2.c: Same.
	* gcc.dg/tree-ssa/builtin-sprintf-2.c: Same.
	* gcc.dg/tree-ssa/builtin-sprintf-5.c: Same.
	* gcc.dg/tree-ssa/builtin-sprintf-warn-1.c: Same.
	* gcc.dg/tree-ssa/builtin-sprintf-warn-2.c: Same.
	* gcc.dg/tree-ssa/builtin-sprintf-warn-3.c: Same.
	* gcc.dg/tree-ssa/builtin-sprintf-warn-4.c: Same.
	* gcc.dg/tree-ssa/builtin-sprintf-warn-6.c: Same.
	* gcc.dg/tree-ssa/builtin-sprintf-warn-7.c: Same.
	* gcc.dg/tree-ssa/builtin-sprintf-warn-9.c: Same.
	* gcc.dg/tree-ssa/builtin-sprintf.c: Same.

2017-01-26  Jakub Jelinek  <jakub@redhat.com>

	PR c++/68727
	* g++.dg/other/offsetof8.C: Add expected error.
	* g++.dg/other/offsetof9.C: New test.

2017-01-26  David Edelsohn  <dje.gcc@gmail.com>

	* g++.dg/opt/declone3.C: Require LTO.

2017-01-26  Vladimir Makarov  <vmakarov@redhat.com>

	PR target/79131
	* gcc.target/arm/pr79131.c: New.

2017-01-26  Bin Cheng  <bin.cheng@arm.com>

	* gcc.target/aarch64/ldp_vec_64_1.c: Xfail.

2017-01-26  Jonathan Wakely  <jwakely@redhat.com>

	PR libstdc++/79190
	* g++.dg/cpp1z/aligned-new3.C: Replace operator new so behaviour
	matches replaced operator delete.

2017-01-26  Jakub Jelinek  <jakub@redhat.com>

	* gcc.target/i386/avx512f-kaddw-1.c: Renamed to ...
	* gcc.target/i386/avx512dq-kaddw-1.c: ... this.  New test.  Replace
	avx512f with avx512dq.
	* gcc.target/i386/avx512f-ktestw-1.c: Renamed to ...
	* gcc.target/i386/avx512dq-ktestw-1.c: ... this.  New test.  Replace
	avx512f with avx512dq.
	* gcc.target/i386/avx512f-ktestw-2.c: Renamed to ...
	* gcc.target/i386/avx512dq-ktestw-2.c: ... this.  New test.  Replace
	avx512f with avx512dq.

2017-01-26  Marek Polacek  <polacek@redhat.com>

	PR c/79199
	* c-c++-common/Wduplicated-branches-13.c: New test.

2017-01-26  David Sherwood  <david.sherwood@arm.com>

	PR middle-end/79212
	* gfortran.dg/gomp/sharing-4.f90: New test.

2017-01-26  Jakub Jelinek  <jakub@redhat.com>

	PR target/70465
	* gcc.target/i386/pr70465.c: New test.

	* brig.dg/dg.exp: Update copyright years.
	* lib/brig-dg.exp: Update copyright years.
	* lib/brig.exp: Update copyright years.

2017-01-25  Michael Meissner  <meissner@linux.vnet.ibm.com>

	PR target/79179
	* gcc.target/powerpc/pr79179.c: New test.

2017-01-25  Bill Schmidt  <wschmidt@linux.vnet.ibm.com>

	* gcc.target/powerpc/vsx-elemrev-4.c: Change expected code
	generation to accept D-mode memory accesses.

2017-01-25  Martin Sebor  <msebor@redhat.com>

	PR c++/71290
	* g++.dg/ext/flexarray-mangle-2.C: Adjust.
	* g++.dg/ext/flexarray-mangle.C: Same.
	* g++.dg/ext/flexarray-subst.C: Same.
	* g++.dg/ext/flexary10.C: Same.
	* g++.dg/ext/flexary11.C: Same.
	* g++.dg/ext/flexary14.C: Same.
	* g++.dg/ext/flexary16.C: Same.
	* g++.dg/ext/flexary18.C: Same.
	* g++.dg/ext/flexary19.C: Same.
	* g++.dg/ext/flexary7.C: Same.
	* g++.dg/cpp1z/has-unique-obj-representations1.C: Same.
	* g++.dg/ubsan/object-size-1.C: Same.
	* obj-c++.dg/property/at-property-23.mm: Same.

2017-01-25  Jakub Jelinek  <jakub@redhat.com>

	PR c++/78896
	* g++.dg/cpp1z/decomp24.C: New test.

	PR c++/77914
	* g++.dg/cpp1y/lambda-generic-77914.C: New test.
	* g++.dg/cpp1y/lambda-generic-dep.C: Add -pedantic to dg-options,
	expect a warning.
	* g++.dg/cpp1y/lambda-generic-x.C: Add -Wpedantic to dg-options,
	expect warnings.
	* g++.dg/cpp1y/lambda-generic-mixed.C: Add empty dg-options.
	* g++.dg/cpp1y/pr59636.C: Likewise.
	* g++.dg/cpp1y/pr60190.C: Likewise.

2017-01-25  Bin Cheng  <bin.cheng@arm.com>

	* gcc.dg/vect/vect-24.c: Remove xfail on ARM targets.

2017-01-25  Carl Love  <cel@us.ibm.com>

	* gcc.target/powerpc/builtins-3-p8.c: Add missing tests for the
	vec_packs built-ins

2017-01-25  Christophe Lyon  <christophe.lyon@linaro.org>

	* gcc.target/arm/vseleqdf.c: Require arm_arch_v8a_ok, add
	-mcpu=cortex-a57.
	* gcc.target/arm/vseleqsf.c: Likewise.
	* gcc.target/arm/vselgedf.c: Likewise.
	* gcc.target/arm/vselgesf.c: Likewise.
	* gcc.target/arm/vselgtdf.c: Likewise.
	* gcc.target/arm/vselgtsf.c: Likewise.
	* gcc.target/arm/vselledf.c: Likewise.
	* gcc.target/arm/vsellesf.c: Likewise.
	* gcc.target/arm/vselltdf.c: Likewise.
	* gcc.target/arm/vselltsf.c: Likewise.
	* gcc.target/arm/vselnedf.c: Likewise.
	* gcc.target/arm/vselnesf.c: Likewise.
	* gcc.target/arm/vselvcdf.c: Likewise.
	* gcc.target/arm/vselvcsf.c: Likewise.
	* gcc.target/arm/vselvsdf.c: Likewise.
	* gcc.target/arm/vselvssf.c: Likewise.

2017-01-25  Richard Biener  <rguenther@suse.de>

	PR testsuite/72850
	* gcc.dg/tree-ssa/pr69270-3.c: Change back expected outcome
	to what we had before adding the threading passes.

2017-01-25  Richard Biener  <rguenther@suse.de>

	PR tree-optimization/69264
	* g++.dg/torture/pr69264.C: New testcase.

2016-01-25  Kyrylo Tkachov  <kyrylo.tkachov@arm.com>

	PR target/79145
	* gcc.target/arm/pr79145.c: New test.

2017-01-25  Richard Biener  <rguenther@suse.de>

	PR debug/78363
	* g++.dg/gomp/pr78363-1.C: New testcase.
	* g++.dg/gomp/pr78363-2.C: Likewise.
	* g++.dg/gomp/pr78363-3.C: Likewise.

2016-01-25  Kyrylo Tkachov  <kyrylo.tkachov@arm.com>

	* gcc.dg/lto/pr54709_0.c: Require 'shared' effective target.
	* gcc.dg/lto/pr61526_0.c: Likewise.
	* gcc.dg/lto/pr64415_0.c: Likewise.

2017-01-24  Jakub Jelinek  <jakub@redhat.com>

	PR c++/79205
	* g++.dg/cpp1z/decomp22.C: New test.
	* g++.dg/cpp1z/decomp23.C: New test.

2017-01-24  Nathan Sidwell  <nathan@acm.org>

	PR c++/78469
	* g++.dg/cpp0x/pr78469.C: New.

	PR c++/79118
	* g++.dg/cpp0x/pr79118.C: New.

2017-01-24  Eric Botcazou  <ebotcazou@adacore.com>

	* gcc.target/arm/vfp-longcall-apcs.c: New test.

2017-01-24  David Malcolm  <dmalcolm@redhat.com>

	* gcc.dg/rtl/aarch64/asr_div1.c: New test case.
	* gcc.dg/rtl/aarch64/pr71779.c: New test case.
	* gcc.dg/rtl/rtl.exp: New file.
	* gcc.dg/rtl/test.c: New file.
	* gcc.dg/rtl/truncated-rtl-file.c: New test case.
	* gcc.dg/rtl/unknown-rtx-code.c: New test case.
	* gcc.dg/rtl/x86_64/dfinit.c: New test case.
	* gcc.dg/rtl/x86_64/different-structs.c: New test case.
	* gcc.dg/rtl/x86_64/final.c: New test case.
	* gcc.dg/rtl/x86_64/into-cfglayout.c: New test case.
	* gcc.dg/rtl/x86_64/ira.c: New test case.
	* gcc.dg/rtl/x86_64/pro_and_epilogue.c: New test case.
	* gcc.dg/rtl/x86_64/test-multiple-fns.c: New test case.
	* gcc.dg/rtl/x86_64/test-return-const.c.after-expand.c: New test case.
	* gcc.dg/rtl/x86_64/test-return-const.c.before-fwprop.c: New test case.
	* gcc.dg/rtl/x86_64/test-rtl.c: New test case.
	* gcc.dg/rtl/x86_64/test_1.h: New file.
	* gcc.dg/rtl/x86_64/times-two.c.after-expand.c: New test case.
	* gcc.dg/rtl/x86_64/times-two.c.before-df.c: New test case.
	* gcc.dg/rtl/x86_64/times-two.h: New file.
	* gcc.dg/rtl/x86_64/vregs.c: New test case.

2017-01-24  Bin Cheng  <bin.cheng@arm.com>

	PR tree-optimization/79159
	* g++.dg/tree-ssa/pr79159.C: New test.

2017-01-24  Pekka Jääskeläinen  <pekka@parmance.com>
	    Martin Jambor  <mjambor@suse.cz>

	* lib/brig-dg.exp: New file.
	* lib/brig.exp: Likewise.
	* brig.dg/README: Likewise.
	* brig.dg/dg.exp: Likewise.
	* brig.dg/test/gimple/alloca.hsail: Likewise.
	* brig.dg/test/gimple/atomics.hsail: Likewise.
	* brig.dg/test/gimple/branches.hsail: Likewise.
	* brig.dg/test/gimple/fbarrier.hsail: Likewise.
	* brig.dg/test/gimple/function_calls.hsail: Likewise.
	* brig.dg/test/gimple/kernarg.hsail: Likewise.
	* brig.dg/test/gimple/mem.hsail: Likewise.
	* brig.dg/test/gimple/mulhi.hsail: Likewise.
	* brig.dg/test/gimple/packed.hsail: Likewise.
	* brig.dg/test/gimple/smoke_test.hsail: Likewise.
	* brig.dg/test/gimple/variables.hsail: Likewise.
	* brig.dg/test/gimple/vector.hsail: Likewise.

2017-01-24  Jakub Jelinek  <jakub@redhat.com>

	* g++.dg/asan/asan_test.C: Enable on all *-*-linux* targets that
	support asan, only on i?86/x86_64 require sse2_runtime.

2017-01-23  Kelvin Nilsen  <kelvin@gcc.gnu.org>

	PR target/66669
	* gcc.dg/loop-8.c: Modify dg-skip-if directive to exclude this
	test on powerpc targets.

2017-01-23  Martin Sebor  <msebor@redhat.com>

	* gcc.dg/tree-ssa/builtin-sprintf.c: Add test cases.

2017-01-23  Richard Biener  <rguenther@suse.de>

	PR tree-optimization/79088
	PR tree-optimization/79188
	* gcc.dg/torture/pr79088.c: New testcase.
	* gcc.dg/torture/pr79188.c: Likewise.

2017-01-23  Kelvin Nilsen  <kelvin@gcc.gnu.org>

	* gcc.target/powerpc/bfp/scalar-insert-exp-3.c: New test.
	* gcc.target/powerpc/bfp/scalar-insert-exp-4.c: New test.
	* gcc.target/powerpc/bfp/scalar-insert-exp-5.c: New test.
	* gcc.target/powerpc/bfp/scalar-test-data-class-0.c: Adjust return
	type of test function to reflect change in built-in function's
	return type.
	* gcc.target/powerpc/bfp/scalar-test-data-class-1.c: Likewise.
	* gcc.target/powerpc/bfp/scalar-test-data-class-2.c: Likewise.
	* gcc.target/powerpc/bfp/scalar-test-data-class-3.c: Likewise.
	* gcc.target/powerpc/bfp/scalar-test-data-class-4.c: Adjust return
	type and second argument type to reflect change in built-in
	function's type signature.
	* gcc.target/powerpc/bfp/scalar-test-data-class-5.c: Likewise.
	* gcc.target/powerpc/bfp/scalar-test-data-class-6.c: Adjust return
	type of test function to reflect change in built-in function's
	return type.
	* gcc.target/powerpc/bfp/scalar-test-data-class-7.c: Likewise.
	* gcc.target/powerpc/bfp/scalar-test-neg-0.c: Likewise.
	* gcc.target/powerpc/bfp/scalar-test-neg-1.c: Likewise.
	* gcc.target/powerpc/bfp/scalar-test-neg-2.c: Likewise.
	* gcc.target/powerpc/bfp/scalar-test-neg-3.c: Likewise.
	* gcc.target/powerpc/bfp/vec-extract-exp-0.c: Likewise.
	* gcc.target/powerpc/bfp/vec-extract-exp-1.c: Likewise.
	* gcc.target/powerpc/bfp/vec-extract-exp-2.c: Likewise.
	* gcc.target/powerpc/bfp/vec-extract-exp-3.c: Likewise.
	* gcc.target/powerpc/bfp/vec-extract-sig-0.c: Likewise.
	* gcc.target/powerpc/bfp/vec-extract-sig-1.c: Likewise.
	* gcc.target/powerpc/bfp/vec-extract-sig-2.c: Likewise.
	* gcc.target/powerpc/bfp/vec-extract-sig-3.c: Likewise.
	* gcc.target/powerpc/bfp/vec-insert-exp-4.c: New test.
	* gcc.target/powerpc/bfp/vec-insert-exp-5.c: New test.
	* gcc.target/powerpc/bfp/vec-insert-exp-6.c: New test.
	* gcc.target/powerpc/bfp/vec-insert-exp-7.c: New test.
	* gcc.target/powerpc/bfp/vec-test-data-class-0.c: Adjust return
	type of test function to reflect change in built-in function's
	return type.
	* gcc.target/powerpc/bfp/vec-test-data-class-1.c: Likewise.
	* gcc.target/powerpc/bfp/vec-test-data-class-2.c: Likewise.
	* gcc.target/powerpc/bfp/vec-test-data-class-3.c: Likewise.
	* gcc.target/powerpc/bfp/vec-test-data-class-4.c: Likewise.
	* gcc.target/powerpc/bfp/vec-test-data-class-5.c: Likewise.
	* gcc.target/powerpc/bfp/vec-test-data-class-6.c: Adjust types of
	test function's result and second argument to reflect change in
	built-in function's type signature.
	* gcc.target/powerpc/bfp/vec-test-data-class-7.c: Likewise.

2017-01-23  Nathan Sidwell  <nathan@acm.org>

	PR C++/71710
	* g++.dg/template/pr71710.C: New.

	PR c++/71406
	PR c++/77508
	* g++.dg/template/pr71406.C: New.

2017-01-23  Thomas Koenig  <tkoenig@netcologne.de>

	* gfortran.dg/integer_exponentiation_7.f90: New test.

2017-01-23  Bernd Schmidt  <bschmidt@redhat.com>

	PR rtl-optimization/78634
	* gcc.target/i386/funcspec-11.c: Also pass -mtune=i686.

2017-01-23  Bin Cheng  <bin.cheng@arm.com>

	PR tree-optimization/70754
	* gfortran.dg/pr70754.f90: New test.

2017-01-23  Martin Liska  <mliska@suse.cz>

	PR tree-optimization/79196
	* gcc.dg/asan/pr79196.c: New test.
	* gcc.dg/strlenopt-30.c: Update scanned pattern.

2017-01-23  Michael Matz  <matz@suse.de>

	PR tree-optimization/78384
	* gcc.dg/pr78384.c: New test.

2017-01-23  Richard Biener  <rguenther@suse.de>

	PR tree-optimization/79186
	* gcc.dg/torture/pr79186.c: New testcase.
	* gcc.dg/torture/pr79187.c: Likewise.

2017-01-23  Martin Jambor  <mjambor@suse.cz>

	* gcc.dg/ipa/vrp8.c: New test.

2017-01-23  Martin Jambor  <mjambor@suse.cz>

	PR ipa/79108
	* gfortran.dg/lto/pr79108_0.f90: New test.

2017-01-23  Andrew Senkevich  <andrew.senkevich@intel.com>

	* gcc.target/i386/avx512bw-ktestd-1.c: New test.
	* gcc.target/i386/avx512bw-ktestq-1.c: Ditto.
	* gcc.target/i386/avx512dq-ktestb-1.c: Ditto.
	* gcc.target/i386/avx512f-ktestw-1.c: Ditto.
	* gcc.target/i386/avx512bw-kortestd-1.c: Ditto.
	* gcc.target/i386/avx512bw-kortestq-1.c: Ditto.
	* gcc.target/i386/avx512dq-kortestb-1.c: Ditto.
	* gcc.target/i386/avx512f-kortestw-1.c: Ditto.
	* gcc.target/i386/avx512bw-ktestd-2.c: Ditt
	* gcc.target/i386/avx512bw-ktestq-2.c: Ditto.
	* gcc.target/i386/avx512dq-ktestb-2.c: Ditto.
	* gcc.target/i386/avx512f-ktestw-2.c: Ditto.
	* gcc.target/i386/avx512bw-kortestd-2.c: Ditto.
	* gcc.target/i386/avx512bw-kortestq-2.c: Ditto.
	* gcc.target/i386/avx512dq-kortestb-2.c: Ditto.
	* gcc.target/i386/avx512f-kortestw-2.c: Ditto.

2017-01-23  Richard Biener  <rguenther@suse.de>
	    Nick Clifton  <nickc@redhat.com>

	PR testsuite/78421
	* lib/target-supports.exp (check_effective_target_vect_hw_misalign):
	If the target is ARM return the result of the
	check_effective_target_arm_vect_no_misalign proc.
	* gcc.dg/vect/vect-strided-a-u8-i2-gap.c: If the target does not
	support unaligned vectors then only expect one of the loops to be
	unrolled.

2017-01-23  Martin Liska  <mliska@suse.cz>

	* gcc.dg/asan/use-after-scope-10.c: New test.
	* gcc.dg/asan/use-after-scope-11.c: New test.
	* g++.dg/asan/use-after-scope-5.C: New test.

2017-01-23  Martin Liska  <mliska@suse.cz>

	* gcc.dg/asan/use-after-scope-3.c: Add additional flags.
	* gcc.dg/asan/use-after-scope-9.c: Likewise and grep for
	sanopt optimization for ASAN_POISON.

2016-01-23  Kyrylo Tkachov  <kyrylo.tkachov@arm.com>

	* gcc.dg/lto/pr69188_0.c: Require profiling support for testcase.

2017-01-23  Christophe Lyon  <christophe.lyon@linaro.org>

	* gcc.target/aarch64/advsimd-intrinsics/arm-neon-ref.h (CHECK_POLY): New.
	(CHECK_RESULTS_NAMED_NO_FP16): Call CHECK_POLY instead of CHECK
	for poly*_t types.
	* gcc.target/aarch64/advsimd-intrinsics/vcnt.c (FNNAME): Likewise.
	* gcc.target/aarch64/advsimd-intrinsics/vcombine.c (void
	exec_vcombine): Likewise.
	* gcc.target/aarch64/advsimd-intrinsics/vcreate.c (FNNAME): Likewise.
	* gcc.target/aarch64/advsimd-intrinsics/vget_high.c (void exec_vget_high): Likewise.
	* gcc.target/aarch64/advsimd-intrinsics/vget_low.c (void exec_vget_low): Likewise.
	* gcc.target/aarch64/advsimd-intrinsics/vldX.c (void exec_vldX): Likewise.
	* gcc.target/aarch64/advsimd-intrinsics/vldX_dup.c (void exec_vldX_dup): Likewise.
	* gcc.target/aarch64/advsimd-intrinsics/vldX_lane.c (void exec_vldX_lane): Likewise.
	* gcc.target/aarch64/advsimd-intrinsics/vmul.c: Likewise.
	* gcc.target/aarch64/advsimd-intrinsics/vmvn.c: Likewise.
	* gcc.target/aarch64/advsimd-intrinsics/vqtbX.c (void exec_vqtbX): Likewise.
	* gcc.target/aarch64/advsimd-intrinsics/vreinterpret_p128.c: Likewise.
	* gcc.target/aarch64/advsimd-intrinsics/vrev.c (void exec_vrev): Likewise.
	* gcc.target/aarch64/advsimd-intrinsics/vsXi_n.inc: Likewise.
	* gcc.target/aarch64/advsimd-intrinsics/vshuffle.inc: Likewise.
	* gcc.target/aarch64/advsimd-intrinsics/vsli_n.c (void vsli_extra): Likewise.
	* gcc.target/aarch64/advsimd-intrinsics/vsri_n.c (void vsri_extra): Likewise.
	* gcc.target/aarch64/advsimd-intrinsics/vstX_lane.c (void exec_vstX_lane): Likewise.
	* gcc.target/aarch64/advsimd-intrinsics/vtbX.c (void exec_vtbX): Likewise.
	* gcc.target/aarch64/advsimd-intrinsics/p64_p128.c (int main):
	Likewise.
	(TEST_VGET_LANE): Cast to uint to avoid warning.
	* gcc.target/aarch64/advsimd-intrinsics/unary_sat_op.inc (void
	FNNAME): Fix PRIx format for int16_t, int32_t, uint16_t, uint32_t.
	* gcc.target/aarch64/advsimd-intrinsics/vfms_vfma_n.c (void
	exec_vfma_vfms_n): Fix PRIx format for float64_t.
	* gcc.target/aarch64/advsimd-intrinsics/vmovn.c (void exec_vmovn):
	Fix PRIx format for int8_t, int16_t, uint8_t, uint16_t.
	* gcc.target/aarch64/advsimd-intrinsics/vmul_lane.c (void
	exec_vmul_lane): Fix PRIx format for int16_t, uint16_t.
	* gcc.target/aarch64/advsimd-intrinsics/vmul_n.c: Likewise.
	* gcc.target/aarch64/advsimd-intrinsics/vmull.c (void exec_vmull):
	Fix PRIx format for int16_t, int64_t, uint16_t, uint64_t. Call
	CHECK_POLY instead of CHECK for poly64_t types.
	* gcc.target/aarch64/advsimd-intrinsics/vmull_lane.c (void
	exec_vmull_lane): Fix PRIx format for int64_t, uint64_t.
	* gcc.target/aarch64/advsimd-intrinsics/vpXXX.inc:
	Fix PRIx format for int8_t, int16_t, uint8_t, uint16_t.
	* gcc.target/aarch64/advsimd-intrinsics/vqabs.c (void
	vqabs_extra): Fix PRIx format for int16_t, int32_t, uint16_t,
	uint32_t.
	* gcc.target/aarch64/advsimd-intrinsics/vqdmull.c: Fix PRIx format
	for int32_t, int64_t.
	* gcc.target/aarch64/advsimd-intrinsics/vqneg.c (void
	vqneg_extra): Fix PRIx format for int16_t, int32_t.
	* gcc.target/aarch64/advsimd-intrinsics/vreinterpret_p64.c
	(TEST_VREINTERPRET_TO_POLY): New. (main): Call
	TEST_VREINTERPRET_TO_POLY instead of TEST_VREINTERPRET where
	needed.

2017-01-22  Jakub Jelinek  <jakub@redhat.com>

	PR fortran/79154
	* gfortran.dg/gomp/pr79154-1.f90: New test.
	* gfortran.dg/gomp/pr79154-2.f90: New test.

2017-01-22  Andreas Schwab  <schwab@linux-m68k.org>

	* gcc.dg/tree-ssa/pr77445-2.c: Quote brackets.

2017-01-21  Marek Polacek  <polacek@redhat.com>

	PR testsuite/79169
	* g++.dg/warn/Wduplicated-branches1.C: Use signed char.

2017-01-20  Jan Hubicka  <hubicka@ucw.cz>

	* gcc.dg/tree-ssa/pr77445-2.c: Adjust template.

2017-01-21  Bernd Schmidt  <bschmidt@redhat.com>

	PR rtl-optimization/79125
	* gcc.dg/torture/pr79125.c: New test.

2017-01-20  Jiong Wang  <jiong.wang@arm.com>

	* gcc.target/aarch64/return_address_sign_1.c: Enable on LP64
	only.
	* gcc.target/aarch64/return_address_sign_2.c: Likewise.
	* gcc.target/aarch64/return_address_sign_3.c: Likewise.

2017-01-20  Nathan Sidwell  <nathan@acm.org>

	PR c++/78495
	* g++.dg/cpp1z/inh-ctor38.C: New.

2017-01-20  Marek Polacek  <polacek@redhat.com>

	PR c/79152
	* c-c++-common/Wimplicit-fallthrough-35.c: New test.

2017-01-20  Thomas Preud'homme  <thomas.preudhomme@arm.com>

	* lib/target-supports.exp (check_configured_with): New procedure.
	(check_effective_target_default_mode): new effective target.
	* gcc.target/arm/optional_thumb-1.c: Skip if GCC was configured with a
	default mode.  Fix dg-skip-if target selector syntax.
	* gcc.target/arm/optional_thumb-2.c: Likewise.
	* gcc.target/arm/optional_thumb-3.c: Fix dg-skip-if target selector
	syntax.

2017-01-20  David Malcolm  <dmalcolm@redhat.com>

	PR c++/77829
	PR c++/78656
	* g++.dg/spellcheck-pr77829.C: New test case.
	* g++.dg/spellcheck-pr78656.C: New test case.

2017-01-20  Marek Polacek  <polacek@redhat.com>

	PR c/64279
	* c-c++-common/Wduplicated-branches-1.c: New test.
	* c-c++-common/Wduplicated-branches-10.c: New test.
	* c-c++-common/Wduplicated-branches-11.c: New test.
	* c-c++-common/Wduplicated-branches-12.c: New test.
	* c-c++-common/Wduplicated-branches-2.c: New test.
	* c-c++-common/Wduplicated-branches-3.c: New test.
	* c-c++-common/Wduplicated-branches-4.c: New test.
	* c-c++-common/Wduplicated-branches-5.c: New test.
	* c-c++-common/Wduplicated-branches-6.c: New test.
	* c-c++-common/Wduplicated-branches-7.c: New test.
	* c-c++-common/Wduplicated-branches-8.c: New test.
	* c-c++-common/Wduplicated-branches-9.c: New test.
	* c-c++-common/Wimplicit-fallthrough-7.c: Coalesce dg-warning.
	* g++.dg/cpp0x/lambda/lambda-switch.C: Move dg-warning.
	* g++.dg/ext/builtin-object-size3.C: Likewise.
	* g++.dg/gomp/loop-1.C: Likewise.
	* g++.dg/warn/Wduplicated-branches1.C: New test.
	* g++.dg/warn/Wduplicated-branches2.C: New test.

2017-01-20  Martin Liska  <mliska@suse.cz>

	PR lto/69188
	* gcc.dg/lto/pr69188_0.c: New test.
	* gcc.dg/lto/pr69188_1.c: New test.

2017-01-20  Andrew Senkevich  <andrew.senkevich@intel.com>

	* gcc.target/i386/avx512bw-kshiftld-1.c: New test.
	* gcc.target/i386/avx512bw-kshiftlq-1.c: Ditto.
	* gcc.target/i386/avx512dq-kshiftlb-1.c: Ditto.
	* gcc.target/i386/avx512f-kshiftlw-1.c: Ditto.
	* gcc.target/i386/avx512bw-kshiftrd-1.c: Ditto.
	* gcc.target/i386/avx512bw-kshiftrq-1.c: Ditto.
	* gcc.target/i386/avx512dq-kshiftrb-1.c: Ditto.
	* gcc.target/i386/avx512f-kshiftrw-1.c: Ditto.
	* gcc.target/i386/avx512bw-kshiftld-2.c: Ditto.
	* gcc.target/i386/avx512bw-kshiftlq-2.c: Ditto.
	* gcc.target/i386/avx512bw-kshiftrd-2.c: Ditto.
	* gcc.target/i386/avx512bw-kshiftrq-2.c: Ditto.
	* gcc.target/i386/avx512dq-kshiftlb-2.c: Ditto.
	* gcc.target/i386/avx512dq-kshiftrb-2.c: Ditto.
	* gcc.target/i386/avx512f-kshiftlw-2.c: Ditto.
	* gcc.target/i386/avx512f-kshiftrw-2.c: Ditto.
	* gcc.target/i386/avx-1.c: Test new intrinsics.
	* gcc.target/i386/sse-13.c: Ditto.
	* gcc.target/i386/sse-23.c: Ditto.

2017-01-20  Richard Biener  <rguenther@suse.de>

	PR tree-optimization/71264
	* gcc.dg/vect/pr71264.c: Make sure memory is aligned.

2017-01-19  Matthew Fortune  <matthew.fortune@imgtec.com>

	* gcc.target/mips/madd4-1.c: New file.
	* gcc.target/mips/madd4-2.c: Likewise.
	* gcc.target/mips/mips.exp (mips_option_groups): Add ghost option
	HAS_MADD4.
	(mips_option_groups): Add -m[no-]madd4.
	(mips-dg-init): Detect default -mno-madd4.
	(mips-dg-options): Handle HAS_MADD4 arch upgrade/downgrade.
	* gcc.target/mips/mips-ps-type.c: Add -mmadd4 test option.
	* gcc.target/mips/mips-ps-type-2.c: Likewise.
	* gcc.target/mips/nmadd-1.c: Likewise.
	* gcc.target/mips/nmadd-2.c: Likewise.
	* gcc.target/mips/nmadd-3.c: Likewise.

2017-01-19  Jiong Wang  <jiong.wang@arm.com>

	* gcc.target/aarch64/return_address_sign_1.c: New testcase for no
	combined instructions.
	* gcc.target/aarch64/return_address_sign_2.c: New testcase for combined
	instructions.
	* gcc.target/aarch64/return_address_sign_3.c: New testcase for disable
	of pointer authentication.

2017-01-19  Michael Meissner  <meissner@linux.vnet.ibm.com>

	* gcc.target/powerpc/float128-hw.c: Do not require IEEE 128-bit
	floating point hardware to run test.

2017-01-19  Tamar Christina  <tamar.christina@arm.com>

	* lib/target-supports.exp
	(check_effective_target_vect_call_copysignf): Enable for AArch64.

2017-01-19  Rainer Orth  <ro@CeBiTec.Uni-Bielefeld.DE>

	PR testsuite/79051
	* gcc.dg/attr-alloc_size-4.c (test_int_range) [__i386__ ||
	__x86_64__]: Allow for target i?86-*-*.

2017-01-19  Matthew Fortune  <matthew.fortune@imgtec.com>

	PR target/78176
	* gcc.target/mips/lxc1-sxc1-1.c: New file.
	* gcc.target/mips/lxc1-sxc1-2.c: Likewise.
	* gcc.target/mips/mips.exp (mips_option_groups): Add ghost option
	HAS_LXC1.
	(mips_option_groups): Add -m[no-]lxc1-sxc1.
	(mips-dg-init): Detect default -mno-lxc1-sxc1.
	(mips-dg-options): Handle HAS_LXC1 arch upgrade/downgrade.

2017-01-19  Andre Vehreschild  <vehre@gcc.gnu.org>

	PR fortran/70696
	* gfortran.dg/coarray_43.f90: New test.

2017-01-19  Richard Earnshaw  <rearnsha@arm.com>

	PR rtl-optimization/79121
	* gcc.c-torture/execute/pr79121.c: New test.

2017-01-18  Michael Meissner  <meissner@linux.vnet.ibm.com>

	* gcc.target/powerpc/p9-xxbr-1.c: Fix typos in submission.
	* gcc.target/powerpc/p9-xxbr-2.c: Likewise.

2017-01-18  Louis Krupp  <louis.krupp@zoho.com>

	PR fortran/50069
	PR fortran/55086
	* gfortran.dg/pr50069_1.f90: New test.
	* gfortran.dg/pr50069_2.f90: New test.
	* gfortran.dg/pr55086_1.f90: New test.
	* gfortran.dg/pr55086_1_tfat.f90: New test.
	* gfortran.dg/pr55086_2.f90: New test.
	* gfortran.dg/pr55086_2_tfat.f90: New test.
	* gfortran.dg/pr55086_aliasing_dummy_4_tfat.f90: New test.

2017-01-18  Aaron Sawdey  <acsawdey@linux.vnet.ibm.com>
	* gcc.dg/strcmp-1.c: New test.
	* gcc.dg/strncmp-1.c: Add test for a bug that escaped.

2017-01-18  David Malcolm  <dmalcolm@redhat.com>

	* jit.dg/test-threads.c (dejagnu_pass): Remove decl.
	(dejagnu_fail): Likewise.
	(dejagnu_note): Likewise.
	(pass): Provide forward decl, moving true decl to after #include
	of harness.h.
	(fail): Likewise.
	(note): Likewise.

2017-01-18  Michael Meissner  <meissner@linux.vnet.ibm.com>

	* gcc.target/powerpc/p9-xxbr-1.c: New test.
	* gcc.target/powerpc/p9-xxbr-2.c: Likewise.

2017-01-18  Nathan Sidwell  <nathan@acm.org>

	PR c++/78488
	* g++.dg/cpp1z/inh-ctor37.C: New.

2017-01-18  Uros Bizjak  <ubizjak@gmail.com>

	PR rtl-optimization/78952
	* gcc.target/i386/pr78952-1.c: New test.
	* gcc.target/i386/pr78952-2.c: Ditto.

2017-01-18  Andre Vehreschild  <vehre@gcc.gnu.org>

	* gfortran.dg/coarray_alloc_with_implicit_sync_2.f90: New test.

2017-01-18  Andre Vehreschild  <vehre@gcc.gnu.org>

	PR fortran/70696
	* gfortran.dg/coarray_event_1.f08: New test.

2017-01-18  Jakub Jelinek  <jakub@redhat.com>

	PR target/77416
	* gcc.target/powerpc/pr77416.c Guard the test only for ilp32 effective
	target.  Use powerpc* instead of powerpc64* in targets.  Remove -m32
	from dg-options.
	* gcc.target/powerpc/pr64205.c: Remove -m32 from dg-options of ilp32
	guarded test.
	* gcc.target/powerpc/fusion4.c: Likewise.
	* gcc.target/powerpc/pr63491.c: Remove -m64 from dg-options of lp64
	guarded test.
	* gcc.target/powerpc/pr58673-1.c: Likewise.
	* gcc.target/powerpc/pr58673-2.c: Likewise.
	* gcc.target/powerpc/pr59054.c: Likewise.

2016-01-18  Bill Schmidt  <wschmidt@linux.vnet.ibm.com>

	* gcc.target/powerpc/p8vector-builtin-8.c: Add new form for
	vec_bperm.
	* gcc.target/powerpc/p9-vbpermd.c: New file.

2017-01-18  Andreas Krebbel  <krebbel@linux.vnet.ibm.com>

	* gcc.target/s390/htm-builtins-compile-2.c (must_not_compile1):
	(must_not_compile2): Downcase first letter of error messages.
	* gcc.target/s390/target-attribute/tattr-13.c (b): Likewise.
	* gcc.target/s390/vector/vec-abi-vararg-2.c: Likewise.

2017-01-18  Nathan Sidwell  <nathan@acm.org>

	PR c++/79091
	* g++.dg/pr79091.C: New.

2017-01-18  Jakub Jelinek  <jakub@redhat.com>

	* gcc.target/s390/target-attribute/tattr-2.c: Add -fno-ipa-icf
	to dg-options.
	(p0): Add missing dg-error.

2017-01-17  Joe Seymour  <joe.s@somniumtech.com>

	* gcc.target/msp430/mul_f5_muldef.c: New test.

2017-01-17  Michael Meissner  <meissner@linux.vnet.ibm.com>

	PR target/79004
	* gcc.target/powerpc/pr79004.c: Add -mfloat128 to the test
	options.  Fix up the syntax for using \m and \M.

2017-01-17  Segher Boessenkool  <segher@kernel.crashing.org>

	PR target/78875
	* gcc.target/powerpc/ssp-1.c: New testcase.
	* gcc.target/powerpc/ssp-2.c: New testcase.

2017-01-17  Wilco Dijkstra  <wdijkstr@arm.com>

	* gcc.target/aarch64/eh_return.c: New test.

2017-01-17  Bill Schmidt  <wschmidt@linux.vnet.ibm.com>

	* vec-rlmi-rlnm.c: New file.

2017-01-17  Nathan Sidwell  <nathan@acm.org>

	PR c++/61636
	* g++.dg/cpp1y/pr61636-1.C: New.
	* g++.dg/cpp1y/pr61636-2.C: New.
	* g++.dg/cpp1y/pr61636-3.C: New.

2017-01-17  Martin Sebor  <msebor@redhat.com>

	PR testsuite/79115
	* gcc.dg/pr78768.c: Make it a link-only test.

2017-01-17  David Malcolm  <dmalcolm@redhat.com>

	PR c++/71497
	* c-c++-common/Wmisleading-indentation-3.c: Update wording of
	expected messages.
	* c-c++-common/Wmisleading-indentation.c: Likewise.

2017-01-17  Vladimir Makarov  <vmakarov@redhat.com>

	PR target/79058
	* gcc.target/arm/pr79058.c: New.

2017-01-17  Jakub Jelinek  <jakub@redhat.com>

	PR tree-optimization/71854
	* gcc.dg/vect/pr71854.c: New test.

2017-01-17  Martin Liska  <mliska@suse.cz>

	PR ipa/71207
	* g++.dg/ipa/pr71207.C: New test.

2017-01-17  Jan Hubicka  <hubicka@ucw.cz>

	PR middle-end/77445
	* gcc.dg/tree-ssa/pr77445-2.c: New testcase.
	* gcc.dg/tree-ssa/pr77445.c: New testcase.

2017-01-17  Jakub Jelinek  <jakub@redhat.com>

	* g++.dg/tree-ssa/ssa-dse-2.C (size_t): Typedef to __SIZE_TYPE__
	rather than long unsigned int.
	* g++.dg/tree-ssa/ssa-dom.C: Likewise.

2017-01-17  Richard Biener  <rguenther@suse.de>

	PR tree-optimization/71433
	* gcc.dg/Warray-bounds-20.c: New testcase.

2017-01-17  Richard Biener  <rguenther@suse.de>

	PR testsuite/52563
	PR testsuite/71237
	PR testsuite/77737
	* gcc.dg/tree-ssa/scev-3.c: Re-write to a GIMPLE testcase for IVOPTs.
	* gcc.dg/tree-ssa/scev-4.c: Likewise.
	* gcc.dg/tree-ssa/scev-5.c: Likewise.

2017-01-17  Alan Modra  <amodra@gmail.com>

	* gcc.target/powerpc/pr79066.c: New.

2017-01-16  Jeff Law  <law@redhat.com>

	PR tree-optimization/33562
	PR tree-optimization/61912
	PR tree-optimization/77485
	PR tree-optimization/79090
	* gcc.dg/tree-ssa/ssa-dse-29.c: New test.
	* g++.dg/tree-ssa/ssa-dse-2.C: New test.

2017-01-16  Jakub Jelinek  <jakub@redhat.com>

	PR c/79089
	* gcc.c-torture/compile/pr79089.c: New test.

	PR target/79080
	* gcc.dg/pr79080.c: New test.

2017-01-16  David Malcolm  <dmalcolm@redhat.com>

	PR c/78304
	* gcc.dg/format/pr78304.c: Convert argument from integral type
	to a pointer.
	* gcc.dg/format/pr78304-2.c: Likewise.

2017-01-16  Carl Love  <cel@us.ibm.com>

	* gcc.target/powerpc/builtins-3.c: New vec_nabs testcase.
	* gcc.target/powerpc/builtins-3-p8.c: New vec_nabs testcase.

2017-01-16 Carl Love  <cel@us.ibm.com>

	* gcc.target/powerpc/builtins-3-p9.c (test_ne_long()):
	Change arguments and return type to bool long long.

2017-01-16  Martin Sebor  <msebor@redhat.com>

	PR testsuite/79051
	* gcc.dg/attr-alloc_size-4.c: Avoid exercising a test case except
	on x86.

2017-01-16  Paolo Carlini  <paolo.carlini@oracle.com>

	Revert:
	2017-01-16  Paolo Carlini  <paolo.carlini@oracle.com>

	PR c++/71737
	* g++.dg/cpp0x/pr71737.C: New.

2017-01-16  Bill Schmidt  <wschmidt@linux.vnet.ibm.com>

	* gcc.target/powerpc/swaps-p8-27.c: New.

2017-01-16  Paolo Carlini  <paolo.carlini@oracle.com>

	PR c++/71737
	* g++.dg/cpp0x/pr71737.C: New.

2017-01-16  Eric Botcazou  <ebotcazou@adacore.com>

	* gnat.dg/opt62.adb: New test.
	* gnat.dg/opt62_pkg.ads: New helper.

2017-01-14  Bernd Schmidt  <bschmidt@redhat.com>

	PR rtl-optimization/78626
	PR rtl-optimization/78727
	* gcc.dg/torture/pr78626.c: New test.
	* gcc.dg/torture/pr78727.c: New test.

2017-01-14  Alan Modra  <amodra@gmail.com>

	* gcc.c-torture/compile/pr72749.c: New test.

2017-01-13  David Malcolm  <dmalcolm@redhat.com>

	PR c/78304
	* gcc.dg/format/diagnostic-ranges.c (test_macro): Undef INT_FMT.
	(test_macro_2): New test.
	(test_macro_3): New test.
	(test_macro_4): New test.
	(test_non_contiguous_strings): Convert line number to line offset.
	* gcc.dg/format/pr78304-2.c: New test case.
	* gcc.dg/format/pr78304.c: New test case.

2017-01-13  Uros Bizjak  <ubizjak@gmail.com>

	* gcc.target/i386/funcspec-56.inc: Add missing options and
	reorder options by implied ISAs, as in ix86_target_string.

2017-01-13  Marek Polacek  <polacek@redhat.com>

	PR c++/71166
	* g++.dg/cpp0x/constexpr-array18.C: New test.

2017-01-13  Jeff Law  <law@redhat.com>

	* gcc.dg/tree-ssa/ssa-dse-25.c: New test.

	PR tree-optimization/61912
	PR tree-optimization/77485
	* g++.dg/tree-ssa/ssa-dse-1.C: New test.
	* gcc.dg/tree-ssa/pr30375: Adjust expected output.
	* gcc.dg/tree-ssa/ssa-dse-24.c: New test.

	PR tree-optimization/33562
	PR tree-optimization/61912
	PR tree-optimization/77485
	* gcc.dg/tree-ssa/complex-4.c: Remove xfail.
	* gcc.dg/tree-ssa/complex-5.c: Likewise.
	* gcc.dg/tree-ssa/ssa-dse-9.c: Likewise.
	* gcc.dg/tree-ssa/ssa-dse-18.c: New test.
	* gcc.dg/tree-ssa/ssa-dse-19.c: Likewise.
	* gcc.dg/tree-ssa/ssa-dse-20.c: Likewise.
	* gcc.dg/tree-ssa/ssa-dse-21.c: Likewise.

2017-01-13  Martin Liska  <mliska@suse.cz>

	PR ipa/79043
	* gcc.c-torture/execute/pr79043.c: New test.

2017-01-13  Richard Biener  <rguenther@suse.de>

	PR middle-end/78411
	* gcc.target/i386/pr45685.c: Add -ftree-loop-if-convert.

2017-01-13  Andre Vehreschild  <vehre@gcc.gnu.org>

	PR fortran/70697
	* gfortran.dg/coarray/event_4.f08: New test.

2017-01-13  Andre Vehreschild  <vehre@gcc.gnu.org>

	PR fortran/70696
	* gfortran.dg/coarray/event_3.f08: New test.

2017-01-13  Richard Biener  <rguenther@suse.de>

	PR tree-optimization/77283
	* gcc.dg/tree-ssa/split-path-9.c: Fix.

2017-01-13  Richard Biener  <rguenther@suse.de>

	* gcc.dg/gimplefe-22.c: New testcase.

2017-01-13  Richard Biener  <rguenther@suse.de>

	PR tree-optimization/77283
	* gcc.dg/tree-ssa/split-path-7.c: Adjust.
	* gcc.dg/tree-ssa/split-path-8.c: New testcase.
	* gcc.dg/tree-ssa/split-path-9.c: Likewise.

2017-01-12  Sandra Loosemore  <sandra@codesourcery.com>

	* gcc.dg/pr77862.c: Require fpic target.

2017-01-12  Michael Meissner  <meissner@linux.vnet.ibm.com>

	PR target/79004
	* gcc.target/powerpc/pr79004.c: New test.

2017-01-12  Martin Sebor  <msebor@redhat.com>

	* gcc.dg/pr78138.c: Adjust.
	* gcc.dg/pr78768.c: Adjust.
	* gcc.dg/tree-ssa/builtin-sprintf-4.c: Adjust.
	* gcc.dg/tree-ssa/builtin-sprintf-warn-1.c: Adjust.
	* gcc.dg/tree-ssa/builtin-sprintf-warn-2.c: Adjust.
	* gcc.dg/tree-ssa/builtin-sprintf-warn-3.c: Adjust.
	* gcc.dg/tree-ssa/builtin-sprintf-warn-4.c: Adjust.
	* gcc.dg/tree-ssa/builtin-sprintf-warn-6.c: Adjust.
	* gcc.dg/tree-ssa/builtin-sprintf-warn-7.c: Adjust.
	* gcc.dg/tree-ssa/builtin-sprintf-warn-8.c: Adjust.
	* gcc.dg/tree-ssa/builtin-sprintf-warn-9.c: Adjust.
	* gcc.dg/tree-ssa/pr78605.c: Adjust.
	* gcc.dg/tree-ssa/pr78622.c: Adjust.

2017-01-12  Jakub Jelinek  <jakub@redhat.com>

	* gcc.dg/tree-ssa/builtin-snprintf-1.c: New test.

2017-01-12  Martin Sebor  <msebor@redhat.com>

	PR testsuite/79051
	* gcc.dg/attr-alloc_size-4.c: Work harder to avoid false negatives
	due to bug 79054.

2017-01-12  David Edelsohn  <dje.gcc@gmail.com>

	* gcc.dg/pr78768.c: Require LTO.

2017-01-12  Martin Sebor  <msebor@redhat.com>

	PR c/79074
	* c-c++-common/Waddress-2.c: Remove a test to avoid a C failure
	due to the referenced bug.

2017-01-12  Martin Sebor  <msebor@redhat.com>

	PR testsuite/79073
	* gcc.dg/pr78973.c: Xfail on ILP32 targets.

2017-01-12  Uros Bizjak  <ubizjak@gmail.com>

	* gcc.target/i386/builtin_target.c (check_features): Check all
	supported __builtin_cpu_supports options.

2017-01-12  Kyrylo Tkachov  <kyrylo.tkachov@arm.com>

	PR tree-optimization/78319
	* gcc.dg/uninit-pred-8_a.c: Add -mtune=cortex-a15 for arm.
	Remove xfail.

2017-01-12  Bill Schmidt  <wschmidt@linux.vnet.ibm.com>

	PR target/79044
	* gcc.target/powerpc/swaps-p8-26.c: New.

2017-01-12  Richard Biener  <rguenther@suse.de>

	* gcc.dg/gimplefe-21.c: New testcase.

2017-01-12  Michael Collison  <michael.collison@arm.com>

	* gcc.dg/zero_bits_compound-2.c: Fix test for aarch64.

2017-01-11  Julia Koval  <julia.koval@intel.com>
	    Uros Bizjak  <ubizjak@gmail.com>

	* gcc.target/i386/sgx.c New test.
	* gcc.target/i386/sse-12.c: Add -msgx.
	* gcc.target/i386/sse-13.c: Ditto.
	* gcc.target/i386/sse-14.c: Ditto.
	* gcc.target/i386/sse-22.c: Ditto.
	* gcc.target/i386/sse-23.c: Ditto.
	* g++.dg/other/i386-2.C: Ditto.
	* g++.dg/other/i386-3.C: Ditto.

2017-01-11  Martin Sebor  <msebor@redhat.com>

	PR c++/24511
	* g++.dg/template/explicit9.C: New test.

2017-01-11  Nathan Sidwell  <nathan@acm.org>

	PR c++/77812
	* g++.dg/pr77812.C: New.

2017-01-11  Jakub Jelinek  <jakub@redhat.com>

	PR c++/71537
	* g++.dg/cpp1y/constexpr-71537.C: New test.

	* gcc.dg/tree-ssa/flatten-3.c: Add quotation marks around dg-options
	argument.

2017-01-11  Martin Sebor  <msebor@redhat.com>

	PR c/47931
	* c-c++-common/Waddress-2.c: New test.

2017-01-11  Jakub Jelinek  <jakub@redhat.com>

	PR c++/78341
	* g++.dg/cpp0x/pr78341.C: New test.

2017-01-11  Martin Sebor  <msebor@redhat.com>

	PR c/78768
	* gcc.dg/pr78768.c: New test.

2017-01-11  David Malcolm  <dmalcolm@redhat.com>

	PR driver/78877
	* gcc.dg/spellcheck-options-14.c: New test case.
	* gcc.dg/spellcheck-options-15.c: New test case.
	* gcc.dg/spellcheck-options-16.c: New test case.
	* gcc.dg/spellcheck-options-17.c: New test case.

2017-01-11  Martin Liska  <mliska@suse.cz>

	* gcc.dg/tree-ssa/flatten-3.c: Add -fno-ipa-icf to dg-options.

2017-01-11  Jakub Jelinek  <jakub@redhat.com>

	* g++.dg/cpp1z/decomp4.C (test): Use 2 identifier decomposition
	instead of just 1 for the decomposition from struct C.

2017-01-11  Eric Botcazou  <ebotcazou@adacore.com>

	* gcc.c-torture/execute/20170111-1.c: New test.

2017-01-11  Jakub Jelinek  <jakub@redhat.com>

	* g++.dg/opt/ctor1.C: Add -w to dg-options.

2010-06-30  Jakub Jelinek  <jakub@redhat.com>

	* g++.dg/opt/ctor1.C: New test.

2017-01-11  Richard Biener  <rguenther@suse.de>

	* gcc.dg/tree-ssa/pr61743-1.c: Adjust.

2017-01-11  Jakub Jelinek  <jakub@redhat.com>

	PR middle-end/50199
	* gcc.dg/lto/pr50199_0.c: New test.

2017-01-10  Martin Sebor  <msebor@redhat.com>

	PR testsuite/78960
	PR testsuite/78959
	PR testsuite/78133
	* gcc.dg/tree-ssa/builtin-sprintf.c: Require C99 runtime.
	* gcc.dg/tree-ssa/pr78622.c: Ditto.

2017-01-10  Martin Sebor  <msebor@redhat.com>

	PR middle-end/78138
	* gcc.dg/pr78138.c: New test.

2017-01-10  David Malcolm  <dmalcolm@redhat.com>

	PR c++/77949
	* g++.dg/diagnostic/pr77949.C: New test case.

2017-01-10  Martin Sebor  <msebor@redhat.com>

	PR middle-end/78245
	* gcc.dg/tree-ssa/builtin-sprintf-warn-3.c: Add tests.

2017-01-10  Martin Sebor  <msebor@redhat.com>

	PR tree-optimization/78775
	* gcc.dg/attr-alloc_size-4.c: Add test cases.
	* gcc.dg/attr-alloc_size-10.c: New test.
	* gcc.dg/attr-alloc_size-11.c: New test.
	* gcc.dg/builtin-stringop-chk-7.c: New test.
	* gcc.dg/pr78775.c: New test.
	* gcc.dg/pr78973-2.c: New test.
	* gcc.dg/pr78973.c: New test.

2017-01-10  Jeff Law  <law@redhat.com>

	PR tree-optimization/77766
	PR tree-optimization/78856
	* gcc.c-torture/execute/pr77766.c: New test.

2016-01-10  Richard Biener  <rguenther@suse.de>

	PR tree-optimization/79034
	* g++.dg/torture/pr79034.C: New testcase.

2017-01-10  Martin Liska  <mliska@suse.cz>

	* gcc.dg/ipa/ipa-icf-1.c: Change scanned pattern.
	* gcc.dg/ipa/ipa-icf-10.c: Likewise.
	* gcc.dg/ipa/ipa-icf-11.c: Likewise.
	* gcc.dg/ipa/ipa-icf-12.c: Likewise.
	* gcc.dg/ipa/ipa-icf-13.c: Likewise.
	* gcc.dg/ipa/ipa-icf-16.c: Likewise.
	* gcc.dg/ipa/ipa-icf-18.c: Likewise.
	* gcc.dg/ipa/ipa-icf-2.c: Likewise.
	* gcc.dg/ipa/ipa-icf-20.c: Likewise.
	* gcc.dg/ipa/ipa-icf-21.c: Likewise.
	* gcc.dg/ipa/ipa-icf-23.c: Likewise.
	* gcc.dg/ipa/ipa-icf-25.c: Likewise.
	* gcc.dg/ipa/ipa-icf-26.c: Likewise.
	* gcc.dg/ipa/ipa-icf-27.c: Likewise.
	* gcc.dg/ipa/ipa-icf-3.c: Likewise.
	* gcc.dg/ipa/ipa-icf-35.c: Likewise.
	* gcc.dg/ipa/ipa-icf-36.c: Likewise.
	* gcc.dg/ipa/ipa-icf-37.c: Likewise.
	* gcc.dg/ipa/ipa-icf-5.c: Likewise.
	* gcc.dg/ipa/ipa-icf-7.c: Likewise.
	* gcc.dg/ipa/ipa-icf-8.c: Likewise.
	* gcc.dg/ipa/pr64307.c: Likewise.
	* gcc.dg/ipa/pr77653.c: Likewise.

2017-01-10  Andrew Senkevich  <andrew.senkevich@intel.com>

	* g++.dg/other/i386-2.C: Add -mavx512vpopcntdq.
	* g++.dg/other/i386-3.C: Ditto.
	* gcc.target/i386/sse-12.c: Ditto.
	* gcc.target/i386/sse-13.c: Ditto.
	* gcc.target/i386/sse-22.c: Ditto.
	* gcc.target/i386/sse-23.c: Ditto.
	* gcc.target/i386/builtin_target.c: Handle new option.
	* gcc.target/i386/funcspec-56.inc: Test new attributes.
	* gcc.target/i386/avx512vpopcntdq-vpopcntd.c: New test.
	* gcc.target/i386/avx512vpopcntdq-vpopcntq.c: Ditto.

2017-01-09  Martin Sebor  <msebor@redhat.com>

	PR testsuite/79036
	* gcc.dg/tree-ssa/builtin-sprintf.c: Handle extended formats
	with different precisions.

2017-01-09  Eric Botcazou  <ebotcazou@adacore.com>

	* g++.dg/opt/call2.C: New test.
	* g++.dg/opt/call3.C: Likewise.
	* gnat.dg/array26.adb: New test.
	* gnat.dg/array26_pkg.ad[sb]: New helper.
	* gnat.dg/array27.adb: New test.
	* gnat.dg/array27_pkg.ad[sb]: New helper.
	* gnat.dg/array28.adb: New test.
	* gnat.dg/array28_pkg.ad[sb]: New helper.

2017-01-09  Jakub Jelinek  <jakub@redhat.com>

	PR translation/79019
	PR translation/79020
	* c-c++-common/goacc/host_data-2.c (f): Adjust expected spelling of
	diagnostics.
	* gfortran.dg/initialization_17.f90: Likewise.

2017-01-09  Dominique d'Humieres  <dominiq@lps.ens.fr>

	PR testsuite/79026
	* gcc.target/i386/pr78904-2.c: Require nonpic targets.
	* gcc.target/i386/pr78904-4.c: Likewise.
	* gcc.target/i386/pr78904-6.c: Likewise.
	* gcc.target/i386/pr78967-2.c: Likewise.

2017-01-09  Jakub Jelinek  <jakub@redhat.com>

	PR tree-optimization/78899
	* gcc.target/i386/pr78899.c: New test.
	* gcc.dg/pr71077.c: New test.

2017-01-09  Martin Jambor  <mjambor@suse.cz>

	PR ipa/78365
	PR ipa/78599
	* gcc.dg/torture/pr78365.c: New test.

2017-01-09  Jakub Jelinek  <jakub@redhat.com>

	PR c++/78948
	* g++.dg/cpp1z/constexpr-if10.C: Fix PR number in comment.
	(main): Use int* instead of long long.

	PR tree-optimization/78938
	* gcc.dg/vect/pr78938.c: New test.

2017-01-09  Kyrylo Tkachov  <kyrylo.tkachov@arm.com>

	* gcc.dg/20161219.c: New test.

2017-01-09  Richard Biener  <rguenther@suse.de>

	PR tree-optimization/78997
	* gcc.dg/torture/pr78997.c: New testcase.

2017-01-09  Richard Biener  <rguenther@suse.de>

	PR debug/79000
	* g++.dg/lto/pr79000_0.C: New testcase.
	* g++.dg/lto/pr79000_1.c: Likewise.

2017-01-08  Martin Sebor  <msebor@redhat.com>

	PR middle-end/77708
	* gcc.dg/tree-ssa/builtin-snprintf-warn-1.c: New test.
	* gcc.dg/tree-ssa/builtin-snprintf-warn-2.c: New test.
	* gcc.dg/tree-ssa/builtin-sprintf-warn-6.c: XFAIL test cases failing
	due to bug 78969.
	* gcc.dg/format/pr78569.c: Adjust.

2017-01-07  David Malcolm  <dmalcolm@redhat.com>

	PR c++/72803
	* g++.dg/diagnostic/pr72803.C: New test case.

2017-01-07  Martin Sebor  <msebor@redhat.com>

	* gcc.dg/attr-alloc_size-3.c: Remove regex made redundant by r243461.
	* gcc.dg/attr-alloc_size-4.c: Same.

2017-01-07  Andre Vehreschild  <vehre@gcc.gnu.org>

	* gfortran.dg/coarray/ptr_comp_1.f08: New test.
	* gfortran.dg/coarray/ptr_comp_2.f08: New test.
	* gfortran.dg/coarray/ptr_comp_3.f08: New test.
	* gfortran.dg/coarray/ptr_comp_4.f08: New test.
	* gfortran.dg/coarray_ptr_comp_1.f08: New test.
	* gfortran.dg/coarray_ptr_comp_2.f08: New test.
	* gfortran.dg/coarray_ptr_comp_3.f08: New test.

2017-01-06  Aaron Sawdey  <acsawdey@linux.vnet.ibm.com>
	* gcc.dg/memcmp-1.c: New.
	* gcc.dg/strncmp-1.c: New.

2017-01-06  Andre Vieira  <andre.simoesdiasvieira@arm.com>

	* gcc.target/arm/acle/mcrr: New.
	* gcc.target/arm/acle/mcrr2: New.
	* gcc.target/arm/acle/mrrc: New.
	* gcc.target/arm/acle/mrrc2: New.

2017-01-06  Andre Vieira  <andre.simoesdiasvieira@arm.com>

	* gcc.target/arm/acle/mcr.c: New.
	* gcc.target/arm/acle/mrc.c: New.
	* gcc.target/arm/acle/mcr2.c: New.
	* gcc.target/arm/acle/mrc2.c: New.

2017-01-06  Andre Vieira  <andre.simoesdiasvieira@arm.com>

	* gcc.target/arm/acle/ldc: New.
	* gcc.target/arm/acle/ldc2: New.
	* gcc.target/arm/acle/ldcl: New.
	* gcc.target/arm/acle/ldc2l: New.
	* gcc.target/arm/acle/stc: New.
	* gcc.target/arm/acle/stc2: New.
	* gcc.target/arm/acle/stcl: New.
	* gcc.target/arm/acle/stc2l: New.

2017-01-06  Andre Vieira  <andre.simoesdiasvieira@arm.com>

	* gcc.target/arm/acle/acle.exp: Run tests for different options
	and make sure fat-lto-objects is used such that we can still do
	assemble scans.
	* gcc.target/arm/acle/cdp.c: New.
	* gcc.target/arm/acle/cdp2.c: New.
	* lib/target-supports.exp (check_effective_target_arm_coproc1_ok): New.
	(check_effective_target_arm_coproc1_ok_nocache): New.
	(check_effective_target_arm_coproc2_ok): New.
	(check_effective_target_arm_coproc2_ok_nocache): New.
	(check_effective_target_arm_coproc3_ok): New.
	(check_effective_target_arm_coproc3_ok_nocache): New.
	(check_effective_target_arm_coproc4_ok): New.
	(check_effective_target_arm_coproc4_ok_nocache): New.

2017-01-06  Martin Sebor  <msebor@redhat.com>

	PR middle-end/78605
	* gcc.dg/tree-ssa/pr78605.c: New test.

2017-01-05  Martin Sebor  <msebor@redhat.com>

	PR tree-optimization/78910
	* gcc.dg/tree-ssa/builtin-sprintf-warn-7.c: Adjust text of expected
	diagnostics.
	* gcc.dg/tree-ssa/builtin-sprintf.c: Add test cases.
	* gcc.dg/tree-ssa/pr78910.c: New test.

2017-01-05  Eric Botcazou  <ebotcazou@adacore.com>

	* gcc.dg/sso-10.c: New test.

2017-01-05  Jakub Jelinek  <jakub@redhat.com>

	PR tree-optimization/71016
	* gcc.target/i386/pr71016.c: New test.
	* gcc.target/aarch64/pr71016.c: New test.
	* gcc.dg/tree-ssa/pr66726-3.c: New test.

	PR c++/78931
	* g++.dg/cpp1z/decomp19.C: New test.

	PR c++/78890
	* g++.dg/init/ref14.C: Expect error even in C++11 and later.
	* g++.dg/init/union1.C: Likewise.
	* g++.dg/cpp0x/union6.C: Expect errors.
	* g++.dg/cpp0x/union8.C: New test.
	* g++.dg/cpp0x/pr78890-1.C: New test.
	* g++.dg/cpp0x/pr78890-2.C: New test.

2017-01-05  David Edelsohn  <dje.gcc@gmail.com>

	* gcc.target/powerpc/pr71670.c: Require p9vector.
	* gcc.target/powerpc/p9-novsx.c: Same.

2017-01-05  David Malcolm  <dmalcolm@redhat.com>

	* selftests/asr_div1.rtl: New file.
	* selftests/aarch64: New subdirectory.
	* selftests/aarch64/times-two.rtl: New file.
	* selftests/bb-index.rtl: New file.
	* selftests/cfg-test.rtl: New file.
	* selftests/const-int.rtl: New file.
	* selftests/example-labels.rtl: New file.
	* selftests/insn-with-mode.rtl: New file.
	* selftests/jump-to-label-ref.rtl: New file.
	* selftests/jump-to-return.rtl: New file.
	* selftests/jump-to-simple-return.rtl: New file.
	* selftests/mem.rtl: New file.
	* selftests/note-insn-deleted.rtl: New file.
	* selftests/note_insn_basic_block.rtl: New file.
	* selftests/simple-cse.rtl: New file.
	* selftests/symbol-ref.rtl: New file.
	* selftests/x86_64: New subdirectory.
	* selftests/x86_64/call-insn.rtl: New file.
	* selftests/x86_64/copy-hard-reg-into-frame.rtl: New file.
	* selftests/x86_64/times-two.rtl: New file.
	* selftests/x86_64/unspec.rtl: New file.

2017-01-05  Nathan Sidwell  <nathan@acm.org>

	PR c++/78765
	* g++.dg/cpp0x/pr78765.C: New.

2017-01-05  Dominik Vogt  <vogt@linux.vnet.ibm.com>

	* gcc.target/s390/memcpy-2.c: New test.
	* gcc.target/s390/memset-2.c: New test.

2017-01-05  Andreas Krebbel  <krebbel@linux.vnet.ibm.com>

	* gcc.target/s390/memcpy-1.c: New test.

2017-01-04  Jeff Law  <law@redhat.com>

	PR tree-optimization/78812
	* g++.dg/torture/pr78812.C: New test.

2017-01-04  Michael Meissner  <meissner@linux.vnet.ibm.com>

	PR target/71977
	PR target/70568
	PR target/78823
	* gcc.target/powerpc/pr71977-1.c: New tests to check whether on
	64-bit VSX systems with direct move, whether we optimize common
	code sequences in the GLIBC math library for float math functions.
	* gcc.target/powerpc/pr71977-2.c: Likewise.

2017-01-04  Marek Polacek  <polacek@redhat.com>

	PR c++/64767
	* c-c++-common/Wpointer-compare-1.c: New test.

2017-01-04  Jakub Jelinek  <jakub@redhat.com>

	PR c++/78949
	* c-c++-common/Wunused-var-16.c: New test.

	PR c++/78693
	* g++.dg/cpp0x/pr78693.C: New test.

	PR driver/78957
	* gcc.dg/pr78957.c: New test.

	* g++.dg/cpp1y/auto-fn34.C: New test.

	PR c++/71182
	* g++.dg/cpp0x/pr71182.C: New test.

2017-01-04  Kelvin Nilsen  <kelvin@gcc.gnu.org>

	PR target/78056
	* gcc.target/powerpc/pr78056-1.c: New test.
	* gcc.target/powerpc/pr78056-2.c: New test.
	* gcc.target/powerpc/pr78056-3.c: New test.
	* gcc.target/powerpc/pr78056-4.c: New test.
	* gcc.target/powerpc/pr78056-5.c: New test.
	* gcc.target/powerpc/pr78056-6.c: New test.
	* gcc.target/powerpc/pr78056-7.c: New test.
	* gcc.target/powerpc/pr78056-8.c: New test.
	* lib/target-supports.exp
	(check_effective_target_powerpc_popcntb_ok): New procedure to test
	whether the effective target supports the popcntb instruction.

2017-01-03  Jeff Law  <law@redhat.com>

	PR tree-optimization/67955
	* gcc.dg/tree-ssa/ssa-dse-28.c: New test.

2017-01-04  Marek Polacek  <polacek@redhat.com>

	PR c++/77545
	PR c++/77284
	* g++.dg/cpp0x/range-for32.C: New test.
	* g++.dg/cpp0x/range-for33.C: New test.

2017-01-04  David Malcolm  <dmalcolm@redhat.com>

	* gcc.dg/Wmissing-braces-fixits.c: New test case.

2017-01-04  Nathan Sidwell  <nathan@acm.org>

	PR c++/66735
	* g++.dg/cpp1y/pr66735.C: New.

2017-01-04  Jakub Jelinek  <jakub@redhat.com>

	PR tree-optimization/71563
	* gcc.dg/tree-ssa/pr71563.c: New test.

2017-01-04  Janne Blomqvist  <jb@gcc.gnu.org>

	PR fortran/78534
	PR fortran/78976
	* gfortran.dg/dependency_49.f90: Change scan-tree-dump-times
	due to gfc_trans_string_copy change to avoid -Wstringop-overflow.
	* gfortran.dg/transfer_intrinsic_1.f90: Change
	scan-tree-dump-times due to gfc_trans_string_copy change to
	avoid -Wstringop-overflow.

2017-01-03  Jeff Law  <law@redhat.com>

	PR tree-optimization/78856
	* gcc.c-torture/execute/pr78856.c: New test.

2017-01-03  Michael Meissner  <meissner@linux.vnet.ibm.com>

	PR target/78953
	* gcc.target/powerpc/pr78953.c: New test.

2017-01-03  Ian Lance Taylor  <iant@google.com>

	* gcc.misc-tests/godump-1.c: Update for accurate representation of
	enums.

2017-01-03  Martin Sebor  <msebor@redhat.com>

	PR tree-optimization/78696
	* gcc.dg/tree-ssa/builtin-sprintf-5.c: Remove incorrect test cases.
	* gcc.dg/tree-ssa/builtin-sprintf-warn-7.c: Correct off-by-1 errors.
	* gcc.dg/tree-ssa/builtin-sprintf-warn-9.c: New test.
	* gcc.dg/tree-ssa/builtin-sprintf.c: Add test cases.

2017-01-03  David Malcolm  <dmalcolm@redhat.com>

	* gcc.dg/dg-test-1.c: Add tests of relative line specifications
	with more than one digit.
	* lib/gcc-dg.exp (process-message): Support more than one digit
	in relative line specifications.

2017-01-03  Jakub Jelinek  <jakub@redhat.com>

	PR tree-optimization/78965
	* gcc.dg/pr78965.c: New test.

	PR middle-end/78901
	* g++.dg/opt/pr78901.C: New test.

2017-01-03  Janne Blomqvist  <jb@gcc.gnu.org>

	PR fortran/78534
	PR fortran/66310
	* gfortran.dg/dependency_49.f90: Change scan-tree-dump-times
	due to gfc_trans_string_copy change to avoid -Wstringop-overflow.
	* gfortran.dg/repeat_4.f90: Use integers of kind C_SIZE_T.
	* gfortran.dg/repeat_7.f90: New test for PR 66310.
	* gfortran.dg/scan_2.f90: Handle potential cast in assignment.
	* gfortran.dg/string_1.f90: Limit to ilp32 targets.
	* gfortran.dg/string_1_lp64.f90: New test.
	* gfortran.dg/string_3.f90: Limit to ilp32 targets.
	* gfortran.dg/string_3_lp64.f90: New test.
	* gfortran.dg/transfer_intrinsic_1.f90: Change
	scan-tree-dump-times due to gfc_trans_string_copy change to
	avoid -Wstringop-overflow.

2017-01-02  Uros Bizjak  <ubizjak@gmail.com>

	PR target/78967
	* gcc.target/i386/pr78967-1.c: New test.
	* gcc.target/i386/pr78967-2.c: Ditto.
	* gcc.target/i386/pr78967-3.c: Ditto.

	* gcc.target/i386/pr78904-2.c: Tighten scan-asm patterns.
	* gcc.target/i386/pr78904-4.c: Ditto.
	* gcc.target/i386/pr78904-6.c: Ditto.

2017-01-01  Jan Hubicka  <hubicka@ucw.cz>

	PR middle-end/77674
	* g++.dg/torture/pr77674.C: New testcase.

2017-01-01  Jakub Jelinek  <jakub@redhat.com>

	Update copyright years.

Copyright (C) 2017 Free Software Foundation, Inc.

Copying and distribution of this file, with or without modification,
are permitted in any medium without royalty provided the copyright
notice and this notice are preserved.<|MERGE_RESOLUTION|>--- conflicted
+++ resolved
@@ -1,4 +1,3 @@
-<<<<<<< HEAD
 2018-01-04  Jakub Jelinek  <jakub@redhat.com>
 
 	Backported from mainline
@@ -75,7 +74,7 @@
 	(check_effective_target_supports_stack_clash_protection): New.
 	(check_effective_target_frame_pointer_for_non_leaf): Likewise.
 	(check_effective_target_caller_implicit_probes): Likewise.
-=======
+
 2018-01-02  Jakub Jelinek  <jakub@redhat.com>
 
 	PR c++/83556
@@ -85,7 +84,6 @@
 
 	PR fortran/83650
 	* gfortran.dg/simplify_cshift_1.f90: Correct condition.
->>>>>>> a03a9814
 
 2018-01-01  Jakub Jelinek  <jakub@redhat.com>
 

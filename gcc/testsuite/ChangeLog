--- conflicted
+++ resolved
@@ -1,5 +1,3 @@
-<<<<<<< HEAD
-=======
 2022-07-31  Roger Sayle  <roger@nextmovesoftware.com>
 	    H.J. Lu  <hjl.tools@gmail.com>
 
@@ -68,7 +66,6 @@
 	PR tree-optimization/106099
 	* gcc.dg/ubsan/pr106099.c: New test.
 
->>>>>>> 4a7274dd
 2022-07-27  Lewis Hyatt  <lhyatt@gmail.com>
 
 	* c-c++-common/pragma-diag-14.c: New test.

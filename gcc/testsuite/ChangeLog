<<<<<<< HEAD
2010-07-05  Jakub Jelinek  <jakub@redhat.com>

	* gcc.dg/guality/nrv-1.c: New test.

	PR c++/44808
	* g++.dg/opt/nrv16.C: New test.

2010-07-02  Jakub Jelinek  <jakub@redhat.com>

	PR c++/44780
	* c-c++-common/Wunused-var-12.c: New test.

2010-07-02  Ulrich Weigand  <Ulrich.Weigand@de.ibm.com>

	PR target/44707
	* gcc.c-torture/compile/pr44707.c: New test.

2010-06-28  Jakub Jelinek  <jakub@redhat.com>

	PR c++/44682
	* g++.dg/warn/Wunused-var-14.C: New test.

2010-06-22  Jakub Jelinek  <jakub@redhat.com>

	PR c++/44619
	* g++.dg/warn/Wunused-var-13.C: New test.

2010-06-07  Jakub Jelinek  <jakub@redhat.com>

	PR c++/44444
	* g++.dg/warn/Wunused-var-12.C: New test.

	PR c++/44443
	* c-c++-common/Wunused-var-11.c: New test.
=======
2010-07-06  Peter Bergner  <bergner@vnet.ibm.com>

	Backport from mainline
	2010-07-06  Peter Bergner  <bergner@vnet.ibm.com>

	PR testsuite/44195
	* gcc.dg/lto/20100518_0.c: Limit to x86.

2010-07-03  H.J. Lu  <hongjiu.lu@intel.com>

	Backport from mainline
	2010-07-03  H.J. Lu  <hongjiu.lu@intel.com>

	PR c/44806
	* gcc.dg/torture/pr44806.c: New.

2010-07-02  Iain Sandoe  <iains@gcc.gnu.org>

	* objc-obj-c++-shared/Object1.h: Correct Line endings.

2010-07-02  Paolo Carlini  <paolo.carlini@oracle.com>

	* g++.dg/template/crash98.C: Remove stray // from dg-error comment.
>>>>>>> 8adfe0f9

2010-07-02  Paolo Carlini  <paolo.carlini@oracle.com>

	PR c++/44039
	* g++.dg/template/crash98.C: New.

2010-07-02  Iain Sandoe  <iains@gcc.gnu.org>

	* obj-c++.dg/cxx-ivars-3.mm: Make the test require OSX <= 10.4.
	Use the ABI-0 accessors and fail it for m64.

2010-07-02  Iain Sandoe  <iains@gcc.gnu.org>

	* objc-obj-c++-shared/next-abi.h: Remove dependency on system
	headers.  Add clause to reflect that, pre-10.5, ABI is always 0.
	* objc/execute/forward-1.m: Depend only on __NEXT_RUNTIME__ for
	the method types to forward:.

2010-07-01  Jakub Jelinek  <jakub@redhat.com>

	PR tree-optimization/40421
	* gfortran.fortran-torture/compile/pr40421.f90: New test.

2010-07-01  Jakub Jelinek  <jakub@redhat.com>

	Backport from mainline
	2010-06-29  Jakub Jelinek  <jakub@redhat.com>

	PR tree-optimization/43801
	* g++.dg/torture/pr43801.C: New test.

	2010-06-21  Jakub Jelinek  <jakub@redhat.com>

	PR target/44575
	* gcc.c-torture/execute/pr44575.c: New test.

2010-06-30  Paolo Carlini  <paolo.carlini@oracle.com>

	PR c++/44628
	* g++.dg/template/crash97.C: New.

2010-06-29  Jakub Jelinek  <jakub@redhat.com>

	PR debug/44668
	* g++.dg/debug/dwarf2/accessibility1.C: New test.

2010-06-24  Jakub Jelinek  <jakub@redhat.com>

	PR middle-end/44492
	* g++.dg/torture/pr44492.C: New test.

2010-05-25  Jakub Jelinek  <jakub@redhat.com>

	PR debug/42801
	* gcc.dg/guality/vla-2.c: New test.

2010-05-15  Jakub Jelinek  <jakub@redhat.com>

	PR c++/44148
	* g++.dg/torture/pr44148.C: New test.

2010-05-14  Jakub Jelinek  <jakub@redhat.com>

	PR debug/44112
	* gcc.dg/debug/dwarf2/const-1.c: Remove.
	* g++.dg/debug/dwarf2/const1.C: Remove.

2010-05-13  Jakub Jelinek  <jakub@redhat.com>

	PR debug/43983
	* gcc.dg/guality/sra-1.c: New test.

2010-04-30  Richard Guenther  <rguenther@suse.de>

	* gcc.dg/tree-ssa/builtin-free.c: New testcase.

2010-04-20  Jakub Jelinek  <jakub@redhat.com>

	* g++.dg/debug/dwarf2/rv1.C: New test.

2010-04-19  Jakub Jelinek  <jakub@redhat.com>

	* g++.dg/debug/dwarf2/enum1.C: New test.

2010-06-30  Jakub Jelinek  <jakub@redhat.com>

	Backport from mainline
	2010-06-25  Jakub Jelinek  <jakub@redhat.com>

	PR middle-end/43866
	* gfortran.dg/pr43866.f90: New test.

2010-06-30  Martin Jambor  <mjambor@suse.cz>

	PR tree-optimization/43905
	* g++.dg/torture/pr43905.C: New test.

2010-06-05  Jakub Jelinek  <jakub@redhat.com>

	PR c++/44361
	* c-c++-common/Wunused-var-9.c: New test.

2010-06-04  Jakub Jelinek  <jakub@redhat.com>

	PR c++/44412
	* g++.dg/warn/Wunused-var-10.C: New test.
	* g++.dg/warn/Wunused-var-11.C: New test.

	PR c++/44362
	* c-c++-common/Wunused-var-10.c: New test.

2010-05-17  Dodji Seketeli  <dodji@redhat.com>
	    Jason Merrill  <jason@redhat.com>

	PR c++/44108
	* c-c++-common/Wunused-var-8.c: New test.

2010-05-11  Jakub Jelinek  <jakub@redhat.com>

	PR c++/44062
	* c-c++-common/Wunused-var-7.c: New test.
	* g++.dg/warn/Wunused-var-9.C: New test.

2010-05-06  Jakub Jelinek  <jakub@redhat.com>

	* gcc.dg/Wunused-var-8.c: Move to...
	* c-c++-common/Wunused-var-6.c: ... here.  New test.

2010-04-22  Jakub Jelinek <jakub@redhat.com>
	    Dodji Seketeli  <dodji@redhat.com>

	PR c/18624
	* g++.dg/warn/Wunused-7.C: Add dg-warning.
	* g++.dg/template/sfinae16.C: Likewise.
	* gcc.dg/Wunused-var-1.c: Moved to...
	* c-c++-common/Wunused-var-1.c: ...here. New test.
	* gcc.dg/Wunused-var-2.c: Moved to...
	* c-c++-common/Wunused-var-2.c: ...here. New test.
	* gcc.dg/Wunused-var-3.c: Moved to...
	* c-c++-common/Wunused-var-3.c: ...here. New test.
	* gcc.dg/Wunused-var-4.c: Moved to...
	* gcc.dg/Wunused-var-1.c: ... here.
	* gcc.dg/Wunused-var-5.c: Moved to...
	* c-c++-common/Wunused-var-4.c: ...here. New test.
	* gcc.dg/Wunused-var-7.c: Moved to...
	* c-c++-common/Wunused-var-5.c: ...here. New test.
	* gcc.dg/Wunused-var-6.c: Moved to...
	* gcc.dg/Wunused-var-2.c: ... here.
	* c-c++-common/Wunused-var-1.c: New test.
	* c-c++-common/Wunused-var-2.c: New test.
	* c-c++-common/Wunused-var-3.c: New test.
	* c-c++-common/Wunused-var-4.c: New test.
	* c-c++-common/Wunused-var-5.c: New test.
	* g++.dg/warn/Wunused-var-1.C: New test.
	* g++.dg/warn/Wunused-var-2.C: New test.
	* g++.dg/warn/Wunused-var-3.C: New test.
	* g++.dg/warn/Wunused-var-4.C: New test.
	* g++.dg/warn/Wunused-var-5.C: New test.
	* g++.dg/warn/Wunused-var-6.C: New test.
	* g++.dg/warn/Wunused-var-7.C: New test.
	* g++.dg/warn/Wunused-var-8.C: New test.
	* g++.dg/warn/Wunused-parm-1.C: New test.
	* g++.dg/warn/Wunused-parm-2.C: New test.
	* g++.dg/warn/Wunused-parm-3.C: New test.

2010-05-04  Jakub Jelinek  <jakub@redhat.com>

	PR c/43981
	* gcc.dg/Wunused-var-8.c: New test.

2010-04-12  Jakub Jelinek  <jakub@redhat.com>

	PR bootstrap/43699
	* gcc.dg/Wunused-var-7.c: New test.

2010-04-07  Jakub Jelinek  <jakub@redhat.com>

	PR c/18624
	* gcc.dg/Wunused-var-1.c: New test.
	* gcc.dg/Wunused-var-2.c: New test.
	* gcc.dg/Wunused-var-3.c: New test.
	* gcc.dg/Wunused-var-4.c: New test.
	* gcc.dg/Wunused-var-5.c: New test.
	* gcc.dg/Wunused-var-6.c: New test.
	* gcc.dg/Wunused-parm-1.c: New test.

2010-06-30  Jakub Jelinek  <jakub@redhat.com>

	* g++.dg/opt/ctor1.C: New test.

2010-06-29  Jason Merrill  <jason@redhat.com>
	PR c++/44587
	* g++.dg/template/qualified-id2.C: New.
	* g++.dg/template/qualified-id3.C: New.

2010-06-29  Paul Thomas  <pault@gcc.gnu.org>

	PR fortran/44582
	* gfortran.dg/aliasing_array_result_1.f90 : New test.

2010-06-29  Rainer Orth  <ro@CeBiTec.Uni-Bielefeld.DE>

	* lib/lto.exp (lto_prune_warns): Also accept leading single quote.

2010-06-29  Martin Jambor  <mjambor@suse.cz>

	Backport from mainline
	2010-05-17  Martin Jambor  <mjambor@suse.cz>

        PR middle-end/44133
        * gcc.dg/tree-ssa/pr44133.c: New test.

2010-06-29  Martin Jambor  <mjambor@suse.cz>

	Backport from mainline
	2010-04-13  Martin Jambor  <mjambor@suse.cz>

        * gcc.dg/tree-ssa/sra-9.c: New test.

2010-06-28  Rainer Orth  <ro@CeBiTec.Uni-Bielefeld.DE>

	* gcc.dg/tree-ssa/ltrans-1.c: Add -march=i486 for i?86-*-* && ilp32.
	* gcc.dg/tree-ssa/ltrans-3.c: Likewise.
	* gcc.dg/tree-ssa/ltrans-4.c: Likewise.
	* gcc.dg/tree-ssa/ltrans-5.c: Likewise.
	* gcc.dg/tree-ssa/ltrans-6.c: Likewise.
	* gcc.dg/tree-ssa/ltrans-8.c: Likewise.
	* gcc.dg/tree-ssa/vrp47.c: Add -march=i586 for i?86-*-* && ilp32.
	* gfortran.dg/ltrans-7.f90: Add -march=i486 for i?86-*-* && ilp32.

2010-06-27  Paul Thomas  <pault@gcc.gnu.org>

	PR fortran/43841
	PR fortran/43843
	* gfortran.dg/elemental_scalar_args_1.f90 : New test.

2010-06-27  Richard Guenther  <rguenther@suse.de>

	PR tree-optimization/44683
	* gcc.c-torture/execute/pr44683.c: New testcase.

2010-06-26  Richard Guenther  <rguenther@suse.de>

	PR tree-optimization/44393
	* gcc.dg/pr44393.c: New testcase.

2010-06-26  Richard Guenther  <rguenther@suse.de>

	PR middle-end/44674
	* gcc.dg/pr44674.c: New testcase.

2010-06-25  Jerry DeLisle  <jvdelisle@gcc.gnu.org>

	PR fortran/44448
	* gfortran.dg/atan2_1.f90: Add -ffloat-store.

2010-06-25  Richard Guenther  <rguenther@suse.de>

	Backport from mainline
	2010-06-16  Richard Guenther  <rguenther@suse.de>

	PR c/44555
	* gcc.c-torture/execute/pr44555.c: New testcase.

2010-06-22  Jakub Jelinek  <jakub@redhat.com>

	PR c++/44627
	* g++.dg/other/method1.C: New test.

2010-06-22  Tobias Burnus  <burnus@net-b.de>

	PR fortran/44556
	* gfortran.dg/allocate_alloc_opt_11.f90: New.

2010-06-21  H.J. Lu  <hongjiu.lu@intel.com>

	Backport from mainline
	2010-06-21  H.J. Lu  <hongjiu.lu@intel.com>

	PR target/44615
	* gcc.target/i386/sse2-vec-2a.c: New.

2010-06-21  H.J. Lu  <hongjiu.lu@intel.com>

	Backport from mainline
	2010-06-21  H.J. Lu  <hongjiu.lu@intel.com>

	PR target/44615
	* gcc.target/i386/amd64-abi-3.c: Add -mtune=k8.

2010-06-20  Uros Bizjak  <ubizjak@gmail.com>

	PR target/44546
	* gcc.target/i386/pr44546.c: New test.

2010-06-19  John David Anglin  <dave.anglin@nrc-cnrc.gc.ca>

	* g++.dg/ext/label13.C: Fix typo in last change.

2010-06-18  John David Anglin  <dave.anglin@nrc-cnrc.gc.ca>

	PR c++/41090
	* g++.dg/ext/label13.C: xfail on 32-bit hppa*-*-hpux*.

	Backport from mainline
	2010-04-14  Steve Ellcey  <sje@cup.hp.com>

	PR testsuite/43739
	* gcc.dg/pr43643.c: Use static link on hppa*-*-hpux*.

2010-06-16  Mikael Pettersson  <mikpe@it.uu.se>

	PR testsuite/44538
	* gcc.dg/vect/slp-perm-5.c (main): Prevent
	initialization loop from being vectorized.
	* gcc.dg/vect/slp-perm-6.c (main): Likewise.

2010-06-16  Alan Modra  <amodra@gmail.com>

	PR tree-optimization/44507
	* gcc.dg/vect/pr44507.c (seeIf256ByteArrayIsConstant): Correct cast.

2010-06-15  Eric Botcazou  <ebotcazou@adacore.com>

	* gcc.dg/pr42461.c: New test.

2010-06-15  Jakub Jelinek  <jakub@redhat.com>

	PR fortran/44536
	* gfortran.dg/gomp/pr44536.f90: New test.
	* gfortran.dg/gomp/sharing-3.f90: Remove xfail.

2010-06-15  Martin Jambor  <mjambor@suse.cz>

	PR tree-optimization/44258
	* gcc.dg/tree-ssa/pr44258.c: New test.

2010-06-15  Martin Jambor  <mjambor@suse.cz>

	PR tree-optimization/44423
	* gcc.dg/tree-ssa/pr44423.c: New test.

2010-06-14  H.J. Lu  <hongjiu.lu@intel.com>

	Backport from mainline
	2010-06-14  H.J. Lu  <hongjiu.lu@intel.com>

	PR target/44534
	* gcc.target/i386/avx-vextractf128-256-3.c: New.
	* gcc.target/i386/avx-vextractf128-256-4.c: Likewise.

2010-06-14  Jakub Jelinek  <jakub@redhat.com>

	PR tree-optimization/44508
	* gcc.dg/tree-ssa/pr21086.c: Adjust.

2010-06-14  Ira Rosen  <irar@il.ibm.com>

	PR tree-optimization/44507
	* gcc.dg/vect/pr44507.c: New test.

2010-06-13  Iain Sandoe <iains@gcc.gnu.org>

	PR testsuite/44518
	* obj-c++.dg/encode-2.mm: XFAIL new test for all targets.
	* obj-c++.dg/encode-3.mm: Restore XFAIL run for all targets.
	
2010-06-12  Daniel Franke  <franke.daniel@gmail.com>

	PR fortran/44347
	* gfortran.dg/selected_real_kind_1.f90: New.

2010-06-12  Uros Bizjak  <ubizjak@gmail.com>

	PR target/44481
	* gcc.target/i386/pr44481.c: New test.

2010-06-10  Iain Sandoe <iains@gcc.gnu.org>

	Backport from mainline:
	2010-04-07  Iain Sandoe <iains@gcc.gnu.org>

	PR objc/35996
	* objc.dg/objc-gc-4.m: Run for all targets, prune new warning.
	* obj-c++.dg/objc-gc-3.mm: Ditto.

2010-06-10  Iain Sandoe <iains@gcc.gnu.org>

	Backport from mainline:
	2010-04-30  Iain Sandoe  <iains@gcc.gnu.org>
	PR objc++/32052
	* obj-c++.dg/encode-2.mm: Remove XFAIL. Add test for anonymous
	structure and nested declarations.
	* obj-c++.dg/encode-3.mm:  Remove XFAIL. Add test for anonymous
	structure and nested declarations.  Reduce header clutter and
	use _exit() rather than abort().
	* objc.dg/encode-10.m: New.
	* objc.dg/encode-11.m: New.

2010-06-09  Rainer Orth  <ro@CeBiTec.Uni-Bielefeld.DE>

	* g++.old-deja/g++.oliva/dwarf2.C: Don't xfail on i386-pc-solaris*.
	* g++.old-deja/g++.oliva/dwarf3.C: Likewise.
	* g++.old-deja/g++.other/init19.C: Don't xfail on *-*-solaris2*.

2010-06-09  Steven G. Kargl  <kargl@gcc.gnu.org>

	* testsuite/gfortran.dg/mvbits_9.f90: New test.
	* testsuite/gfortran.dg/ibset_1.f90: Ditto.
	* testsuite/gfortran.dg/ibits_1.f90: Ditto.
	* testsuite/gfortran.dg/btest_1.f90: Ditto.
	* testsuite/gfortran.dg/ibclr_1.f90: Ditto.

2010-06-09  Iain Sandoe <iains@gcc.gnu.org>

	Backport from mainline:
	PR ObjC++/23616
	* obj-c++.dg/try-catch-2.mm: Adjust xfail.
	* obj-c++.dg/try-catch-9.mm: Ditto.

	2010-05-28  Mike Stump  <mikestump@comcast.net>

	PR objc/44125
	* objc.dg/const-str-9.m: Remove static.

	2010-05-06  Mike Stump  <mikestump@comcast.net>

	PR objc/35165
	* obj-c++.dg/cxx-ivars-2.mm: Restore running of testcase.

	2010-05-04  Mike Stump  <mikestump@comcast.net>

	PR objc/35165
	* encode-8.mm: Restore running of testcase, skip for gnu-runtime.

	2010-04-26  Iain Sandoe  <iain.sandoe@sandoe-acoustics.co.uk>

	PR testsuite/35165
	* obj-c++.dg/stubify-2.mm: Restrict to ilp32 targets.  Require
	Darwin8/OSX10.4 - compatible code generation.
	Use scan-rtl-dump.
	* obj-c++.dg/stubify-1.mm: Ditto.
	* lib/objc-torture.exp: Do not require link success for
	"trivial.m" in the runtime checks when dowhat = 'compile'.
	* lib/dg-pch.exp: (dg-flags-pch): New Proc.
	* objc.dg/stubify-1.m:  Restrict to ilp32 targets.  Require
	Darwin8/OSX10.4 - compatible code generation.
	* objc.dg/stubify-2.m: Ditto.
	* objc.dg/symtab-1.m: Match '.quad' for m64 code.
	* objc.dg/next-runtime-1.m: Ditto.
	* objc.dg/stret-2.m: Restrict to ilp32 targets.
	* objc.dg/pch/pch.exp: Apply tests to both Gnu and NeXT
	runtimes on Darwin.

2010-06-07  Jason Merrill  <jason@redhat.com>

	PR c++/44366
	* g++.dg/cpp0x/decltype23.C: New.

2010-06-07  Jason Merrill  <jason@redhat.com>

	PR c++/44401
	* g++.dg/tc1/dr147.C: Test case of member with same name as class.

2010-06-07  Rainer Orth  <ro@CeBiTec.Uni-Bielefeld.DE>

	* lib/target-supports.exp (check_effective_target_gas): New proc.
	* gcc.c-torture/execute/960321-1.x: New file.

2010-06-07  Kai Tietz  <kai.tietz@onevision.com>

	Backport from mainline:
	PR target/44159
	* gcc.target/i386/abi-2.c: Check sysv abi here.
	* gcc.target/i386/aes-avx-check.h: Call test in noinline
	function to avoid failures by different ABIs.
	* gcc.target/i386/aes-check.h: Likewise.
	* gcc.target/i386/avx-check.h: Likewise.
	* gcc.target/i386/fma4-check.h: Likewise.
	* gcc.target/i386/mmx-3dnow-check.h: Likewise.
	* gcc.target/i386/mmx-check.h: Likewise.
	* gcc.target/i386/pclmul-avx-check.h: Likewise.
	* gcc.target/i386/pclmul-check.h: Likewise.
	* gcc.target/i386/sse-check.h: Likewise.
	* gcc.target/i386/sse2-check.h: Likewise.
	* gcc.target/i386/sse3-check.h: Likewise.
	* gcc.target/i386/sse4_1-check.h: Likewise.
	* gcc.target/i386/sse4_2-check.h: Likewise.
	* gcc.target/i386/sse4a-check.h: Likewise.
	* gcc.target/i386/ssse3-check.h: Likewise.
	* gcc.target/i386/xop-check.h: Likewise.
	* gcc.target/i386/pr27971.c: Fix for LLP64.
	* gcc.target/i386/pr39139.c: Likewise.
	* gcc.target/i386/pr39315-check.c: Likewise.
	* gcc.target/i386/vararg-1.c: Likewise.
	* gcc.target/i386/vararg-2.c: Likewise.
	Additional add dg-compile to avoid failure due
	missing foo symbol.

	* gcc.dg/compound-literal-1.c: Fix for llp64.
	* gcc.dg/pr32370.c: Likewise.
	* gcc.dg/pr37561.c: Likewise.
	* gcc.dg/pr41340.c: Likewise.
	* gcc.dg/pr41551.c: Likewise.

2010-06-07  Iain Sandoe <iains@gcc.gnu.org>

	Backport from mainline:
	2010-04-07  Iain Sandoe <iains@gcc.gnu.org>

	PR objc++/23716
	* obj-c++.dg/comp-types-10.mm: Remove XFAIL.

2010-06-04  Rainer Orth  <ro@CeBiTec.Uni-Bielefeld.DE>

	Backport from mainline:
	2010-05-18  Rainer Orth  <ro@CeBiTec.Uni-Bielefeld.DE>

	* gcc.target/i386/20011009-1.c (COMMENT): Define.
	(main): Use it.
	* gcc.target/i386/pr25993.c [__sun__]: Use .globl.
	* lib/lto.exp (lto_prune_warns): Fix location line regex.
	Prune another location line format.
	(lto-obj): Call lto_prune_warns on comp_output.

	2010-05-21  Rainer Orth  <ro@CeBiTec.Uni-Bielefeld.DE>

	* gcc.target/i386/pr25993.c: Use @function as type specifier.

2010-06-04  Rainer Orth  <ro@CeBiTec.Uni-Bielefeld.DE>

	Backport from mainline:
	2010-04-27  Dave Korn  <dave.korn.cygwin@gmail.com>

	PR lto/42776
	* lib/lto.exp (lto_prune_vis_warns): New function.
	(lto-link-and-maybe-run): Call it.

	2010-05-10  Rainer Orth  <ro@CeBiTec.Uni-Bielefeld.DE>

	* lib/lto.exp (lto_prune_vis_warns): Renamed to lto_prune_warns.
	Log text on entry and exit.
	Prune Sun ld warnings for common symbols with differing sizes.
	(lto-link-and-maybe-run): Change caller.

2010-06-02  Tobias Burnus  <burnus@net-b.de>

	PR fortran/44360
	* gfortran.dg/use_13.f90: New test case.

2010-06-01  Jason Merrill  <jason@redhat.com>

	PR c++/44358
	* g++.dg/cpp0x/initlist36.C: New.

2010-05-31  Jakub Jelinek  <jakub@redhat.com>

	PR target/44338
	* gcc.target/i386/sse-24.c: New test.

	PR middle-end/44337
	* gcc.dg/pr44337.c: New test.

	PR tree-optimization/44182
	* g++.dg/debug/pr44182.C: New test.

2010-05-28  Jakub Jelinek  <jakub@redhat.com>

	PR target/43636
	* gcc.c-torture/compile/pr43636.c: New test.

2010-05-27  Jason Merrill  <jason@redhat.com>

	PR c++/43555
	* g++.dg/ext/vla9.C: New.

2010-05-26  Jason Merrill  <jason@redhat.com>

	PR c++/43382
	* g++.dg/cpp0x/variadic101.C: New.

2010-05-26  Richard Guenther  <rguenther@suse.de>

	PR rtl-optimization/44164
	* gcc.c-torture/execute/pr44164.c: New testcase.
	* g++.dg/tree-ssa/pr13146.C: Adjust.

2010-05-26  Richard Guenther  <rguenther@suse.de>

	PR middle-end/44069
	* g++.dg/torture/pr44069.C: New testcase.

2010-05-24  Eric Botcazou  <ebotcazou@adacore.com>

	PR ada/38394
	* gnat.dg/array13.ad[sb]: New test.

2010-05-24  Jason Merrill  <jason@redhat.com>

	PR c++/41510
	* g++.dg/cpp0x/initlist35.C: New.
	* g++.dg/init/brace6.C: Adjust.

2010-05-24  Richard Guenther  <rguenther@suse.de>

	PR lto/44196
	* g++.dg/lto/20100519-1_0.C: New testcase.

2010-05-24  Richard Guenther  <rguenther@suse.de>

	PR lto/44256
	* gcc.dg/lto/20100426_0.c: New testcase.

2010-05-23  H.J. Lu  <hongjiu.lu@intel.com>

	Backport from mainline
	2010-05-23  H.J. Lu  <hongjiu.lu@intel.com>

	PR target/44245
	* gcc.target/i386/crc32-3.c: New.
	* gcc.target/i386/crc32-4.c: Likewise.

2010-05-23  H.J. Lu  <hongjiu.lu@intel.com>

	Backport from mainline
	2010-05-23  H.J. Lu  <hongjiu.lu@intel.com>

	* gcc.c-target/pr43869.c: Move "dg-do run" before lp64.

2010-05-23  Naarten Lankhorst  <mlankhorst@codeweavers.com>

	Merged from trunk
	PR target/43869
	* gcc.c-target/pr43869.c: New test.

2010-05-21  Jakub Jelinek  <jakub@redhat.com>

	PR debug/44223
	* gcc.target/i386/pr44223.c: New test.

2010-05-21  Richard Guenther  <rguenther@suse.de>

	PR tree-optimization/44038
	* gcc.c-torture/compile/pr44038.c: New testcase.

2010-05-21  Richard Guenther  <rguenther@suse.de>

	PR tree-optimization/43949
	* g++.dg/warn/Warray-bounds-5.C: New testcase.

2010-05-20  Jakub Jelinek  <jakub@redhat.com>

	PR debug/44178
	* g++.dg/debug/pr44178.C: New test.

2010-05-20  Hans-Peter Nilsson  <hp@axis.com>

	PR target/44202
	* gcc.c-torture/execute/pr44202-1.c: New test.

2010-05-19  Rainer Orth  <ro@CeBiTec.Uni-Bielefeld.DE>

	* lib/target-supports.exp (check_effective_target_sse2): New proc.
	* lib/target-supports-dg.exp (dg-require-effective-target): Allow
	for optional selector.
	* gcc.target/i386/i386.exp (check_effective_target_3dnow): New proc.
	(check_effective_target_sse3): New proc.
	* gcc.target/i386/math-torture/math-torture.exp: Load
	target-supports.exp.
	Only add options with -msse2 to MATH_TORTURE_OPTIONS if
	check_effective_target_sse2.
	* gcc.dg/vect/vect.exp: Return unless check_effective_target_sse2.
	* gcc.dg/vect/costmodel/i386/i386-costmodel-vect.exp: Likewise.
	* g++.dg/vect/vect.exp: Likewise.
	* gfortran.dg/vect/vect.exp: Likewise.
	* lib/fortran-torture.exp (get-fortran-torture-options): Only use
	-msse2 if check_effective_target_sse2.

	* gcc.target/i386/3dnow-1.c: Use dg-require-effective-target 3dnow.
	* gcc.target/i386/3dnow-2.c: Likewise.
	* gcc.target/i386/3dnowA-1.c: Likewise.
	* gcc.target/i386/3dnowA-2.c: Likewise.
	* gcc.target/i386/pr42549.c: Likewise.

	* gcc.target/i386/sse3-addsubpd.c: Use dg-require-effective-target sse3.
	* gcc.target/i386/sse3-addsubps.c: Likewise.
	* gcc.target/i386/sse3-haddpd.c: Likewise.
	* gcc.target/i386/sse3-haddps.c: Likewise.
	* gcc.target/i386/sse3-hsubpd.c: Likewise.
	* gcc.target/i386/sse3-hsubps.c: Likewise.
	* gcc.target/i386/sse3-lddqu.c: Likewise.
	* gcc.target/i386/sse3-movddup.c: Likewise.
	* gcc.target/i386/sse3-movshdup.c: Likewise.
	* gcc.target/i386/sse3-movsldup.c: Likewise.

	* g++.dg/abi/mangle42.C: Use dg-require-effective-target sse2.
	* g++.dg/ext/attrib35.C: Likewise.
	* g++.dg/opt/pr40496.C: Likewise.
	* g++.dg/other/i386-1.C: Likewise.
	* g++.dg/other/i386-4.C: Likewise.
	* g++.dg/other/pr34435.C: Likewise.
	* g++.dg/other/pr39496.C: Likewise.
	* g++.dg/other/pr40446.C: Likewise.
	* gcc.dg/compat/union-m128-1_main.c: Likewise.
	* gcc.dg/compat/vector-1a_main.c: Likewise.
	* gcc.dg/compat/vector-2a_main.c: Likewise.
	* gcc.dg/lto/20090206-1_0.c: Likewise.
	* gcc.dg/pr34856.c: Likewise.
	* gcc.dg/pr36584.c: Likewise.
	* gcc.dg/pr36997.c: Likewise.  Adapt dg-message line number.
	* gcc.dg/pr37544.c: Likewise.
	* gcc.dg/torture/pr16104-1.c: Likewise.
	* gcc.dg/torture/pr35771-1.c: Likewise.
	* gcc.dg/torture/pr35771-2.c: Likewise.
	* gcc.dg/torture/pr35771-3.c: Likewise.
	* gcc.dg/torture/stackalign/alloca-2.c: Likewise.
	* gcc.dg/torture/stackalign/alloca-3.c: Likewise.
	* gcc.dg/torture/stackalign/push-1.c: Likewise.
	* gcc.dg/torture/stackalign/vararg-3.c: Likewise.
	* gcc.dg/tree-ssa/prefetch-6.c: Likewise.
	* gcc.dg/tree-ssa/prefetch-7.c: Likewise.
	* gcc.dg/vect/vect-debug-pr41926.c: Likewise.
	* gcc.target/i386/20060512-1.c: Likewise.
	* gcc.target/i386/20060512-3.c: Likewise.
	* gcc.target/i386/all_one_m128i.c: Likewise.
	* gcc.target/i386/float128-1.c: Likewise.
	* gcc.target/i386/float128-2.c: Likewise.
	* gcc.target/i386/fpcvt-1.c: Likewise.
	* gcc.target/i386/fpcvt-2.c: Likewise.
	* gcc.target/i386/fpcvt-3.c: Likewise.
	* gcc.target/i386/fpprec-1.c: Likewise.
	* gcc.target/i386/funcspec-9.c: Likewise.
	* gcc.target/i386/incoming-1.c: Likewise.
	* gcc.target/i386/incoming-12.c: Likewise.
	* gcc.target/i386/incoming-2.c: Likewise.
	* gcc.target/i386/incoming-3.c: Likewise.
	* gcc.target/i386/incoming-4.c: Likewise.
	* gcc.target/i386/incoming-6.c: Likewise.
	* gcc.target/i386/incoming-7.c: Likewise.
	* gcc.target/i386/incoming-8.c: Likewise.
	* gcc.target/i386/opt-1.c: Likewise.
	* gcc.target/i386/opt-2.c: Likewise.
	* gcc.target/i386/ordcmp-1.c: Likewise.
	* gcc.target/i386/pr17692.c: Likewise.
	* gcc.target/i386/pr18614-1.c: Likewise.
	* gcc.target/i386/pr22152.c: Likewise.
	* gcc.target/i386/pr23570.c: Likewise.
	* gcc.target/i386/pr23575.c: Likewise.
	* gcc.target/i386/pr26449-1.c: Likewise.
	* gcc.target/i386/pr26600.c: Likewise.
	* gcc.target/i386/pr27790.c: Likewise.
	* gcc.target/i386/pr28839.c: Likewise.
	* gcc.target/i386/pr30970.c: Likewise.
	* gcc.target/i386/pr32000-1.c: Likewise.
	* gcc.target/i386/pr32000-2.c: Likewise.
	* gcc.target/i386/pr32280.c: Likewise.
	* gcc.target/i386/pr32661.c: Likewise.
	* gcc.target/i386/pr32708-1.c: Likewise.
	* gcc.target/i386/pr32961.c: Likewise.
	* gcc.target/i386/pr33329.c: Likewise.
	* gcc.target/i386/pr35714.c: Likewise.
	* gcc.target/i386/pr35767-1.c: Likewise.
	* gcc.target/i386/pr35767-1d.c: Likewise.
	* gcc.target/i386/pr35767-1i.c: Likewise.
	* gcc.target/i386/pr35767-2.c: Likewise.
	* gcc.target/i386/pr35767-2d.c: Likewise.
	* gcc.target/i386/pr35767-2i.c: Likewise.
	* gcc.target/i386/pr35767-3.c: Likewise.
	* gcc.target/i386/pr35767-5.c: Likewise.
	* gcc.target/i386/pr36222-1.c: Likewise.
	* gcc.target/i386/pr36578-1.c: Likewise.
	* gcc.target/i386/pr36578-2.c: Likewise.
	* gcc.target/i386/pr36992-1.c: Likewise.
	* gcc.target/i386/pr37101.c: Likewise.
	* gcc.target/i386/pr37216.c: Likewise.
	* gcc.target/i386/pr37434-1.c: Likewise.
	* gcc.target/i386/pr37434-2.c: Likewise.
	* gcc.target/i386/pr37843-3.c: Likewise.
	* gcc.target/i386/pr37843-4.c: Likewise.
	* gcc.target/i386/pr39162.c: Likewise.
	* gcc.target/i386/pr39315-1.c: Likewise.
	* gcc.target/i386/pr39315-2.c: Likewise.
	* gcc.target/i386/pr39315-3.c: Likewise.
	* gcc.target/i386/pr39315-4.c: Likewise.
	* gcc.target/i386/pr39445.c: Likewise.
	* gcc.target/i386/pr39496.c: Likewise.
	* gcc.target/i386/pr40809.c: Likewise.
	* gcc.target/i386/pr40906-3.c: Likewise.
	* gcc.target/i386/pr41019.c: Likewise.
	* gcc.target/i386/pr42542-1.c: Likewise.
	* gcc.target/i386/pr42542-2.c: Likewise.
	* gcc.target/i386/pr42542-3.c: Likewise.
	* gcc.target/i386/pr42542-3a.c: Likewise.
	* gcc.target/i386/pr42881.c: Likewise.
	* gcc.target/i386/push-1.c: Likewise.
	* gcc.target/i386/quad-sse.c: Likewise.
	* gcc.target/i386/reload-1.c: Likewise.
	* gcc.target/i386/sse-10.c: Likewise.
	* gcc.target/i386/sse-11.c: Likewise.
	* gcc.target/i386/sse-15.c: Likewise.
	* gcc.target/i386/sse-17.c: Likewise.
	* gcc.target/i386/sse-18.c: Likewise.
	* gcc.target/i386/sse-19.c: Likewise.
	* gcc.target/i386/sse-4.c: Likewise.
	* gcc.target/i386/sse-6.c: Likewise.
	* gcc.target/i386/sse-vect-types.c: Likewise.
	* gcc.target/i386/sse2-addpd-1.c: Likewise.
	* gcc.target/i386/sse2-addsd-1.c: Likewise.
	* gcc.target/i386/sse2-andnpd-1.c: Likewise.
	* gcc.target/i386/sse2-andpd-1.c: Likewise.
	* gcc.target/i386/sse2-cmpsd-1.c: Likewise.
	* gcc.target/i386/sse2-comisd-1.c: Likewise.
	* gcc.target/i386/sse2-comisd-2.c: Likewise.
	* gcc.target/i386/sse2-comisd-3.c: Likewise.
	* gcc.target/i386/sse2-comisd-4.c: Likewise.
	* gcc.target/i386/sse2-comisd-5.c: Likewise.
	* gcc.target/i386/sse2-comisd-6.c: Likewise.
	* gcc.target/i386/sse2-copysign-vec.c: Likewise.
	* gcc.target/i386/sse2-cvtdq2pd-1.c: Likewise.
	* gcc.target/i386/sse2-cvtdq2ps-1.c: Likewise.
	* gcc.target/i386/sse2-cvtpd2dq-1.c: Likewise.
	* gcc.target/i386/sse2-cvtpd2ps-1.c: Likewise.
	* gcc.target/i386/sse2-cvtps2dq-1.c: Likewise.
	* gcc.target/i386/sse2-cvtps2pd-1.c: Likewise.
	* gcc.target/i386/sse2-cvtsd2si-1.c: Likewise.
	* gcc.target/i386/sse2-cvtsd2si-2.c: Likewise.
	* gcc.target/i386/sse2-cvtsd2ss-1.c: Likewise.
	* gcc.target/i386/sse2-cvtsi2sd-1.c: Likewise.
	* gcc.target/i386/sse2-cvtsi2sd-2.c: Likewise.
	* gcc.target/i386/sse2-cvtss2sd-1.c: Likewise.
	* gcc.target/i386/sse2-cvttpd2dq-1.c: Likewise.
	* gcc.target/i386/sse2-cvttps2dq-1.c: Likewise.
	* gcc.target/i386/sse2-cvttsd2si-1.c: Likewise.
	* gcc.target/i386/sse2-cvttsd2si-2.c: Likewise.
	* gcc.target/i386/sse2-divpd-1.c: Likewise.
	* gcc.target/i386/sse2-divsd-1.c: Likewise.
	* gcc.target/i386/sse2-init-v16qi-1.c: Likewise.
	* gcc.target/i386/sse2-init-v2di-1.c: Likewise.
	* gcc.target/i386/sse2-init-v4si-1.c: Likewise.
	* gcc.target/i386/sse2-init-v8hi-1.c: Likewise.
	* gcc.target/i386/sse2-lrint-vec.c: Likewise.
	* gcc.target/i386/sse2-lrintf-vec.c: Likewise.
	* gcc.target/i386/sse2-maxpd-1.c: Likewise.
	* gcc.target/i386/sse2-maxsd-1.c: Likewise.
	* gcc.target/i386/sse2-minpd-1.c: Likewise.
	* gcc.target/i386/sse2-minsd-1.c: Likewise.
	* gcc.target/i386/sse2-mmx.c: Likewise.
	* gcc.target/i386/sse2-movapd-1.c: Likewise.
	* gcc.target/i386/sse2-movapd-2.c: Likewise.
	* gcc.target/i386/sse2-movd-1.c: Likewise.
	* gcc.target/i386/sse2-movd-2.c: Likewise.
	* gcc.target/i386/sse2-movdqa-1.c: Likewise.
	* gcc.target/i386/sse2-movdqa-2.c: Likewise.
	* gcc.target/i386/sse2-movdqu-1.c: Likewise.
	* gcc.target/i386/sse2-movdqu-2.c: Likewise.
	* gcc.target/i386/sse2-movhpd-1.c: Likewise.
	* gcc.target/i386/sse2-movhpd-2.c: Likewise.
	* gcc.target/i386/sse2-movlpd-1.c: Likewise.
	* gcc.target/i386/sse2-movlpd-2.c: Likewise.
	* gcc.target/i386/sse2-movmskpd-1.c: Likewise.
	* gcc.target/i386/sse2-movntdq-1.c: Likewise.
	* gcc.target/i386/sse2-movntpd-1.c: Likewise.
	* gcc.target/i386/sse2-movq-1.c: Likewise.
	* gcc.target/i386/sse2-movq-2.c: Likewise.
	* gcc.target/i386/sse2-movq-3.c: Likewise.
	* gcc.target/i386/sse2-movsd-1.c: Likewise.
	* gcc.target/i386/sse2-movsd-2.c: Likewise.
	* gcc.target/i386/sse2-movupd-1.c: Likewise.
	* gcc.target/i386/sse2-movupd-2.c: Likewise.
	* gcc.target/i386/sse2-mulpd-1.c: Likewise.
	* gcc.target/i386/sse2-mulsd-1.c: Likewise.
	* gcc.target/i386/sse2-orpd-1.c: Likewise.
	* gcc.target/i386/sse2-packssdw-1.c: Likewise.
	* gcc.target/i386/sse2-packsswb-1.c: Likewise.
	* gcc.target/i386/sse2-packuswb-1.c: Likewise.
	* gcc.target/i386/sse2-paddb-1.c: Likewise.
	* gcc.target/i386/sse2-paddd-1.c: Likewise.
	* gcc.target/i386/sse2-paddq-1.c: Likewise.
	* gcc.target/i386/sse2-paddsb-1.c: Likewise.
	* gcc.target/i386/sse2-paddsw-1.c: Likewise.
	* gcc.target/i386/sse2-paddusb-1.c: Likewise.
	* gcc.target/i386/sse2-paddusw-1.c: Likewise.
	* gcc.target/i386/sse2-paddw-1.c: Likewise.
	* gcc.target/i386/sse2-pand-1.c: Likewise.
	* gcc.target/i386/sse2-pandn-1.c: Likewise.
	* gcc.target/i386/sse2-pavgb-1.c: Likewise.
	* gcc.target/i386/sse2-pavgw-1.c: Likewise.
	* gcc.target/i386/sse2-pcmpeqb-1.c: Likewise.
	* gcc.target/i386/sse2-pcmpeqd-1.c: Likewise.
	* gcc.target/i386/sse2-pcmpeqw-1.c: Likewise.
	* gcc.target/i386/sse2-pcmpgtb-1.c: Likewise.
	* gcc.target/i386/sse2-pcmpgtd-1.c: Likewise.
	* gcc.target/i386/sse2-pcmpgtw-1.c: Likewise.
	* gcc.target/i386/sse2-pmaddwd-1.c: Likewise.
	* gcc.target/i386/sse2-pmaxsw-1.c: Likewise.
	* gcc.target/i386/sse2-pmaxub-1.c: Likewise.
	* gcc.target/i386/sse2-pminsw-1.c: Likewise.
	* gcc.target/i386/sse2-pminub-1.c: Likewise.
	* gcc.target/i386/sse2-pmovmskb-1.c: Likewise.
	* gcc.target/i386/sse2-pmulhuw-1.c: Likewise.
	* gcc.target/i386/sse2-pmulhw-1.c: Likewise.
	* gcc.target/i386/sse2-pmullw-1.c: Likewise.
	* gcc.target/i386/sse2-pmuludq-1.c: Likewise.
	* gcc.target/i386/sse2-por-1.c: Likewise.
	* gcc.target/i386/sse2-psadbw-1.c: Likewise.
	* gcc.target/i386/sse2-pshufd-1.c: Likewise.
	* gcc.target/i386/sse2-pshufhw-1.c: Likewise.
	* gcc.target/i386/sse2-pshuflw-1.c: Likewise.
	* gcc.target/i386/sse2-pslld-1.c: Likewise.
	* gcc.target/i386/sse2-pslld-2.c: Likewise.
	* gcc.target/i386/sse2-pslldq-1.c: Likewise.
	* gcc.target/i386/sse2-psllq-1.c: Likewise.
	* gcc.target/i386/sse2-psllq-2.c: Likewise.
	* gcc.target/i386/sse2-psllw-1.c: Likewise.
	* gcc.target/i386/sse2-psllw-2.c: Likewise.
	* gcc.target/i386/sse2-psrad-1.c: Likewise.
	* gcc.target/i386/sse2-psrad-2.c: Likewise.
	* gcc.target/i386/sse2-psraw-1.c: Likewise.
	* gcc.target/i386/sse2-psraw-2.c: Likewise.
	* gcc.target/i386/sse2-psrld-1.c: Likewise.
	* gcc.target/i386/sse2-psrld-2.c: Likewise.
	* gcc.target/i386/sse2-psrldq-1.c: Likewise.
	* gcc.target/i386/sse2-psrlq-1.c: Likewise.
	* gcc.target/i386/sse2-psrlq-2.c: Likewise.
	* gcc.target/i386/sse2-psrlw-1.c: Likewise.
	* gcc.target/i386/sse2-psrlw-2.c: Likewise.
	* gcc.target/i386/sse2-psubb-1.c: Likewise.
	* gcc.target/i386/sse2-psubd-1.c: Likewise.
	* gcc.target/i386/sse2-psubq-1.c: Likewise.
	* gcc.target/i386/sse2-psubsb-1.c: Likewise.
	* gcc.target/i386/sse2-psubsw-1.c: Likewise.
	* gcc.target/i386/sse2-psubw-1.c: Likewise.
	* gcc.target/i386/sse2-punpckhbw-1.c: Likewise.
	* gcc.target/i386/sse2-punpckhdq-1.c: Likewise.
	* gcc.target/i386/sse2-punpckhqdq-1.c: Likewise.
	* gcc.target/i386/sse2-punpckhwd-1.c: Likewise.
	* gcc.target/i386/sse2-punpcklbw-1.c: Likewise.
	* gcc.target/i386/sse2-punpckldq-1.c: Likewise.
	* gcc.target/i386/sse2-punpcklqdq-1.c: Likewise.
	* gcc.target/i386/sse2-punpcklwd-1.c: Likewise.
	* gcc.target/i386/sse2-pxor-1.c: Likewise.
	* gcc.target/i386/sse2-set-epi32-1.c: Likewise.
	* gcc.target/i386/sse2-set-epi64x-1.c: Likewise.
	* gcc.target/i386/sse2-set-v16qi-1.c: Likewise.
	* gcc.target/i386/sse2-set-v16qi-2.c: Likewise.
	* gcc.target/i386/sse2-set-v16qi-3.c: Likewise.
	* gcc.target/i386/sse2-set-v8hi-1.c: Likewise.
	* gcc.target/i386/sse2-set-v8hi-1a.c: Likewise.
	* gcc.target/i386/sse2-set-v8hi-2.c: Likewise.
	* gcc.target/i386/sse2-set-v8hi-2a.c: Likewise.
	* gcc.target/i386/sse2-shufpd-1.c: Likewise.
	* gcc.target/i386/sse2-shufps-1.c: Likewise.
	* gcc.target/i386/sse2-sqrtpd-1.c: Likewise.
	* gcc.target/i386/sse2-subpd-1.c: Likewise.
	* gcc.target/i386/sse2-subsd-1.c: Likewise.
	* gcc.target/i386/sse2-ucomisd-1.c: Likewise.
	* gcc.target/i386/sse2-ucomisd-2.c: Likewise.
	* gcc.target/i386/sse2-ucomisd-3.c: Likewise.
	* gcc.target/i386/sse2-ucomisd-4.c: Likewise.
	* gcc.target/i386/sse2-ucomisd-5.c: Likewise.
	* gcc.target/i386/sse2-ucomisd-6.c: Likewise.
	* gcc.target/i386/sse2-unpack-1.c: Likewise.
	* gcc.target/i386/sse2-unpckhpd-1.c: Likewise.
	* gcc.target/i386/sse2-unpcklpd-1.c: Likewise.
	* gcc.target/i386/sse2-vec-1.c: Likewise.
	* gcc.target/i386/sse2-vec-2.c: Likewise.
	* gcc.target/i386/sse2-vec-3.c: Likewise.
	* gcc.target/i386/sse2-vec-4.c: Likewise.
	* gcc.target/i386/sse2-vec-5.c: Likewise.
	* gcc.target/i386/sse2-vec-6.c: Likewise.
	* gcc.target/i386/sse2-xorpd-1.c: Likewise.
	* gcc.target/i386/ssefn-2.c: Likewise.
	* gcc.target/i386/ssefn-4.c: Likewise.
	* gcc.target/i386/ssefp-1.c: Likewise.
	* gcc.target/i386/ssefp-2.c: Likewise.
	* gcc.target/i386/sseregparm-3.c: Likewise.
	* gcc.target/i386/sseregparm-4.c: Likewise.
	* gcc.target/i386/sseregparm-5.c: Likewise.
	* gcc.target/i386/sseregparm-6.c: Likewise.
	* gcc.target/i386/sseregparm-7.c: Likewise.
	* gcc.target/i386/ssetype-1.c: Likewise.
	* gcc.target/i386/ssetype-2.c: Likewise.
	* gcc.target/i386/ssetype-3.c: Likewise.
	* gcc.target/i386/ssetype-4.c: Likewise.
	* gcc.target/i386/ssetype-5.c: Likewise.
	* gcc.target/i386/unordcmp-1.c: Likewise.
	* gcc.target/i386/vararg-1.c: Likewise.
	* gcc.target/i386/vararg-2.c: Likewise.
	* gcc.target/i386/vararg-3.c: Likewise.
	* gcc.target/i386/vararg-4.c: Likewise.
	* gcc.target/i386/vararg-7.c: Likewise.
	* gcc.target/i386/vararg-8.c: Likewise.
	* gcc.target/i386/vecinit-1.c: Likewise.
	* gcc.target/i386/vecinit-2.c: Likewise.
	* gcc.target/i386/vecinit-3.c: Likewise.
	* gcc.target/i386/vecinit-4.c: Likewise.
	* gcc.target/i386/vecinit-5.c: Likewise.
	* gcc.target/i386/vecinit-6.c: Likewise.
	* gcc.target/i386/vectorize2.c: Likewise.
	* gcc.target/i386/vectorize3.c: Likewise.
	* gcc.target/i386/vectorize4.c: Likewise.
	* gcc.target/i386/vectorize6.c: Likewise.
	* gcc.target/i386/vectorize7.c: Likewise.
	* gcc.target/i386/vectorize8.c: Likewise.
	* gcc.target/i386/vperm-v2df.c: Likewise.
	* gcc.target/i386/vperm-v2di.c: Likewise.
	* gcc.target/i386/vperm-v4si-1.c: Likewise.
	* gcc.target/i386/xorps-sse2.c: Likewise.
	* gcc.target/i386/xorps.c: Likewise.
	* gfortran.dg/graphite/pr42326-1.f90: Likewise.
	* gfortran.dg/graphite/pr42326.f90: Likewise.
	* gfortran.dg/vect/fast-math-mgrid-resid.f: Likewise.

2010-05-19  Jason Merrill  <jason@redhat.com>

	PR c++/44193
	* g++.dg/template/fntype1.C: New.

	PR c++/44157
	* g++.dg/cpp0x/initlist34.C: New.

	PR c++/44158
	* g++.dg/cpp0x/rv-trivial-bug.C: Test copy-init too.

2010-05-19  Richard Guenther  <rguenther@suse.de>

	PR tree-optimization/43987
	* gcc.c-torture/execute/pr43987.c: New testcase.
	* gcc.dg/torture/pta-escape-1.c: Adjust.
	* gcc.dg/tree-ssa/pta-escape-1.c: Likewise.
	* gcc.dg/tree-ssa/pta-escape-2.c: Likewise.
	* gcc.dg/tree-ssa/pta-escape-3.c: Likewise.
	* gcc.dg/torture/ipa-pta-1.c: Likewise.

2010-05-19  Richard Guenther  <rguenther@suse.de>

	Backport from mainline
	2010-04-26  Richard Guenther  <rguenther@suse.de>

	PR lto/43455
	* gcc.dg/lto/20100423-1_0.c: New testcase.
	* gcc.dg/lto/20100423-1_1.c: Likewise.

	2010-04-23  Richard Guenther  <rguenther@suse.de>

	PR lto/42653
	* g++.dg/lto/20100423-1_0.C: New testcase.

	2010-04-26  Richard Guenther  <rguenther@suse.de>

	PR lto/42425
	* g++.dg/lto/20100423-2_0.C: New testcase.

	2010-04-26  Richard Guenther  <rguenther@suse.de>

	PR lto/43080
	* g++.dg/lto/20100423-3_0.C: New testcase.

	2010-04-30  Richard Guenther  <rguenther@suse.de>

	PR lto/43946
	* gcc.dg/lto/20100430-1_0.c: New testcase.

2010-05-19  Tobias Burnus  <burnus@net-b.de>

	PR fortran/43591
	* gfortran.dg/spec_expr_6.f90: New test.

2010-05-18  Steven Bosscher  <steven@gcc.gnu.org>

	PR lto/44184
	* gcc.dg/lto/20100518_0.c: New test.

2010-05-17  Jakub Jelinek  <jakub@redhat.com>

	PR bootstrap/42347
	* gcc.c-torture/compile/pr42347.c: New test.

	PR middle-end/44102
	* g++.dg/ext/asmgoto1.C: New test.

2010-05-15  H.J. Lu  <hongjiu.lu@intel.com>

	Backport from mainline
	2010-05-15  H.J. Lu  <hongjiu.lu@intel.com>

	* gcc.target/i386/avx-cmpsd-1.c: Add -std=c99.
	* gcc.target/i386/avx-cmpss-1.c: Likewise.

2010-05-14  Steven G. Kargl  <kargl@gcc.gnu.org>

	PR fortran/44135
	* gfortran.dg/actual_array_interface_2.f90: New test.

2010-05-14  Jason Merrill  <jason@redhat.com>

	PR c++/44127
	* g++.dg/eh/terminate1.C: New.

2010-05-14  Jakub Jelinek  <jakub@redhat.com>

	PR debug/44136
	* gcc.dg/pr44136.c: New test.

2010-05-14  H.J. Lu  <hongjiu.lu@intel.com>

	Backport from mainline
	2010-05-12  H.J. Lu  <hongjiu.lu@intel.com>

	PR target/44088
	* gcc.target/i386/avx-cmpsd-1.c: New.
	* gcc.target/i386/avx-cmpsd-2.c: Likewise.
	* gcc.target/i386/avx-cmpss-1.c: Likewise.
	* gcc.target/i386/avx-cmpss-2.c: Likewise.
	* gcc.target/i386/sse-cmpss-1.c: Likewise.
	* gcc.target/i386/sse2-cmpsd-1.c: Likewise.

2010-05-13  Jakub Jelinek  <jakub@redhat.com>

	PR fortran/44036
	* gfortran.dg/gomp/pr44036-1.f90: New test.
	* gfortran.dg/gomp/pr44036-2.f90: New test.
	* gfortran.dg/gomp/pr44036-3.f90: New test.

2010-05-13  Jason Merrill  <jason@redhat.com>

	PR c++/43787
	* g++.dg/opt/empty1.C: New.

2010-05-12  Jakub Jelinek  <jakub@redhat.com>

	PR middle-end/44085
	* gcc.dg/gomp/pr44085.c: New test.
	* gfortran.dg/gomp/pr44085.f90: New test.

2010-05-12  Daniel Franke  <franke.daniel@gmail.com>

	PR fortran/40728
	* gfortran.dg/selected_char_kind_3.f90: Fixed error message.
	* gfortran.dg/intrinsic_std_1.f90: Fixed bogus message.
	* gfortran.dg/intrinsic_std_5.f03: New.

2010-05-11  Jakub Jelinek  <jakub@redhat.com>

	PR middle-end/44071
	* c-c++-common/asmgoto-4.c: New test.
	* gcc.target/i386/pr44071.c: New test.

2010-05-11  Martin Jambor  <mjambor@suse.cz>

	PR middle-end/43812
	* g++.dg/ipa/pr43812.C: New test.

2010-05-10  Jakub Jelinek  <jakub@redhat.com>

	PR debug/44028
	* gcc.dg/pr44028.c: New test.

2010-05-10  H.J. Lu  <hongjiu.lu@intel.com>

	Backport from mainline
	2010-05-10  H.J. Lu  <hongjiu.lu@intel.com>

	PR rtl-optimization/44012
	* gcc.dg/pr44012.c: New.

2010-05-06  Paolo Carlini  <paolo.carlini@oracle.com>

	PR c++/40406
	* g++.dg/template/crash96.C: New.

2010-05-06  Tobias Burnus  <burnus@net-b.de>

	PR fortran/43985
	* gfortran.dg/gomp/crayptr5.f90: New test case.

2010-05-05  Jason Merrill  <jason@redhat.com>

	PR debug/43370
	* g++.dg/ext/attrib39.C: New.

2010-05-05  Richard Guenther  <rguenther@suse.de>

	PR c++/43880
	* g++.dg/torture/pr43880.C: New testcase.

2010-05-05  Steven G. Kargl  <kargl@gcc.gnu.org>

	PR fortran/43592
	* gfortran.dg/unexpected_interface.f90: New test.

2010-05-04  Jason Merrill  <jason@redhat.com>

	PR c++/38064
	* g++.dg/cpp0x/enum3.C: Extend.

2010-05-04  H.J. Lu  <hongjiu.lu@intel.com>

	Backport from mainline
	2010-05-04  H.J. Lu  <hongjiu.lu@intel.com>

	PR middle-end/43671
	* gcc.target/i386/pr43671.c: New.

2010-05-04  H.J. Lu  <hongjiu.lu@intel.com>

	Backport from mainline
	2010-05-04  H.J. Lu  <hongjiu.lu@intel.com>

	PR debug/43508
	* gcc.target/i386/pr43508.c: New.

2010-05-03  Dodji Seketeli  <dodji@redhat.com>

	PR c++/43953
	* g++.dg/other/crash-12.C: New test.

2010-05-03  H.J. Lu  <hongjiu.lu@intel.com>

	Backport from mainline
	2010-05-03  H.J. Lu  <hongjiu.lu@intel.com>

	* g++.dg/cdce3.C: Add a space.  Updated.

2010-05-03  Rainer Orth  <ro@CeBiTec.Uni-Bielefeld.DE>

	* g++.dg/cdce3.C: Skip on alpha*-dec-osf5*.
	* g++.dg/ext/label13.C: Fix typo.
	* g++.dg/warn/miss-format-1.C (bar): xfail dg-warning on
	alpha*-dec-osf5*.
	* gcc.c-torture/compile/limits-declparen.c: xfail on
	alpha*-dec-osf5* with -g.
	* gcc.c-torture/compile/limits-pointer.c: Likewise.
	* gcc.dg/c99-tgmath-1.c: Skip on alpha*-dec-osf5*.
	* gcc.dg/c99-tgmath-2.c: Likewise.
	* gcc.dg/c99-tgmath-3.c: Likewise.
	* gcc.dg/c99-tgmath-4.c: Likewise.

2010-05-03  Rainer Orth  <ro@CeBiTec.Uni-Bielefeld.DE>

	* ada/acats/run_acats (which): New function.
	(host_gnatchop, host_gnatmake): Use it.

2010-05-03  Jakub Jelinek  <jakub@redhat.com>

	PR debug/43972
	* gcc.dg/debug/pr43972.c: New test.

2010-04-30  Jason Merrill  <jason@redhat.com>

	PR c++/43868
	* g++.dg/template/ptrmem21.C: New.

2010-04-30  DJ Delorie  <dj@redhat.com>

	* gcc.c-torture/execute/20100430-1.c: New test.

2010-04-30  Jakub Jelinek  <jakub@redhat.com>

	PR debug/43942
	* c-c++-common/pr43942.c: New test.

2010-04-28  Martin Jambor  <mjambor@suse.cz>

	PR tree-optimization/43846
	* gcc.dg/tree-ssa/sra-10.c: New test.

2010-04-27  Jason Merrill  <jason@redhat.com>

	PR c++/43856
	* g++.dg/cpp0x/lambda/lambda-this2.C: New.

	PR c++/43875
	* g++.dg/cpp0x/lambda/lambda-deduce2.C: New.

	* g++.dg/cpp0x/lambda/lambda-uneval.C: New.

2010-04-26  H.J. Lu  <hongjiu.lu@intel.com>

	Backport from mainline
	2010-04-26  H.J. Lu  <hongjiu.lu@intel.com>

	PR tree-optimization/43904
	* gcc.dg/tree-ssa/tailcall-6.c: New.

2010-04-26  Jie Zhang  <jie@codesourcery.com>

	PR tree-optimization/43833
	gcc.dg/Warray-bounds-8.c: New test case.

2010-04-25  Eric Botcazou  <ebotcazou@adacore.com>

	* gnat.dg/pack15.ad[sb]: New test.

2010-04-24  Steven G. Kargl  <kargl@gcc.gnu.org>

	PR fortran/30073
	PR fortran/43793
	gfortran.dg/pr43793.f90: New test.

2010-04-24  Paul Thomas  <pault@gcc.gnu.org>

	PR fortran/43227
	* gfortran.dg/proc_decl_23.f90: New test.

	PR fortran/43266
	* gfortran.dg/abstract_type_6.f03: New test.

2010-04-23  Martin Jambor  <mjambor@suse.cz>

	PR middle-end/43835
	* gcc.c-torture/execute/pr43835.c: New test.

2010-04-23  Richard Guenther  <rguenther@suse.de>

	Backport from mainline
	2010-04-22  Richard Guenther  <rguenther@suse.de>

	PR tree-optimization/43845
	* gcc.c-torture/compile/pr43845.c: New testcase.

2010-04-21  Jakub Jelinek  <jakub@redhat.com>

	PR fortran/43836
	* gfortran.dg/gomp/pr43836.f90: New test.

2010-04-19  Dodji Seketeli  <dodji@redhat.com>

	PR c++/43704
	* g++.dg/template/typedef32.C: New test.
	* g++.dg/template/typedef33.C: New test.

2010-04-20  Richard Guenther  <rguenther@suse.de>

	PR tree-optimization/43783
	* gcc.c-torture/execute/pr43783.c: New testcase.

2010-04-20  Richard Guenther  <rguenther@suse.de>

	PR tree-optimization/43796
	* gfortran.dg/pr43796.f90: New testcase.

2010-04-20  Jakub Jelinek  <jakub@redhat.com>

	PR fortran/43339
	* gfortran.dg/gomp/sharing-2.f90: Adjust for iteration vars
	of sequential loops being private only in the innermost containing
	task region.

	PR middle-end/43337
	* gfortran.dg/gomp/pr43337.f90: New test.

2010-04-20  Andreas Krebbel  <Andreas.Krebbel@de.ibm.com>

	PR target/43635
	* gcc.c-torture/compile/pr43635.c: New testcase.

2010-04-19  Jie Zhang  <jie@codesourcery.com>

	PR target/43662
	* gcc.target/i386/pr43662.c: New test.

2010-04-19  Richard Guenther  <rguenther@suse.de>

	PR tree-optimization/43572
	* gcc.dg/tree-ssa/tailcall-5.c: New testcase.

2010-04-19 Ira Rosen <irar@il.ibm.com>

	PR tree-optimization/43771
	* g++.dg/vect/pr43771.cc: New test.

2010-04-18  Eric Botcazou  <ebotcazou@adacore.com>

	* gnat.dg/rep_clause5.ad[sb]: New test.
	* gnat.dg/rep_clause5_pkg.ads: New helper.

2010-04-17  Steven G. Kargl  <kargl@gcc.gnu.org>

	PR fortran/31538
	* gfortran.dg/bounds_check_fail_4.f90: Adjust error message.
	* gfortran.dg/bounds_check_fail_3.f90: Ditto.

2010-04-16  Jason Merrill  <jason@redhat.com>

	PR c++/43641
	* g++.dg/cpp0x/lambda/lambda-conv4.C: New.

	PR c++/43621
	* g++.dg/template/error-recovery2.C: New.

2010-04-15  Richard Guenther  <rguenther@suse.de>

	PR tree-optimization/43627
	* gcc.dg/tree-ssa/vrp49.c: New testcase.

2010-04-15  Richard Guenther  <rguenther@suse.de>

	PR c++/43611
	* g++.dg/torture/pr43611.C: New testcase.

2010-04-14  Release Manager

	* GCC 4.5.0 released.

2010-04-13  Michael Matz  <matz@suse.de>

	PR middle-end/43730
	* gcc.dg/pr43730.c: New test.

2010-04-12  Jakub Jelinek  <jakub@redhat.com>

	PR tree-optimization/43560
	* gcc.c-torture/execute/pr43560.c: New test.

2010-04-10  Jie Zhang  <jie@codesourcery.com>

	PR target/43417
	* gcc.target/sh/pr43417.c: New test.

2010-04-08  Rainer Orth  <ro@CeBiTec.Uni-Bielefeld.DE>

	PR target/43643
	* gcc.dg/pr43643.c: New test.

2010-04-08  Richard Guenther  <rguenther@suse.de>

	PR tree-optimization/43679
	* gcc.c-torture/compile/pr43679.c: New testcase.

2010-04-08  Jakub Jelinek  <jakub@redhat.com>

	PR debug/43670
	* gcc.dg/pr43670.c: New test.

2010-04-07  H.J. Lu  <hongjiu.lu@intel.com>

	PR target/43668
	* gcc.target/i386/pr43668.c: New.

2010-04-06  Jason Merrill  <jason@redhat.com>

	PR c++/43648
	* g++.dg/template/dtor8.C: New.

2010-04-06  Dodji Seketeli  <dodji@redhat.com>

	* g++.dg/debug/dwarf2/redeclaration-1.C: Moved from
	c-c++-common/dwarf2/redeclaration-1.C

2010-04-06  Jakub Jelinek  <jakub@redhat.com>

	PR target/43638
	* gcc.target/i386/pr43638.c: New test.

2010-04-06  Richard Guenther  <rguenther@suse.de>

	PR middle-end/43661
	* gcc.c-torture/compile/pr43661.c: New testcase.

2010-04-06  Jakub Jelinek  <jakub@redhat.com>

	* gcc.target/s390/stackcheck1.c: Add dg-warning.

2010-04-04  Sebastian Pop  <sebastian.pop@amd.com>

	* gcc.dg/vect/pr43430-1.c: Don't use uint8_t.

2010-04-02  Richard Guenther  <rguenther@suse.de>

	PR tree-optimization/43629
	* gcc.c-torture/execute/pr43629.c: New testcase.

2010-04-01  Janne Blomqvist  <jb@gcc.gnu.org>
	Dominique d'Humieres  <dominiq@lps.ens.fr>

	PR libfortran/43605
	* gfortran.dg/ftell_3.f90: Enhance test case by reading more.

2010-04-01  Dodji Seketeli  <dodji@redhat.com>

	PR debug/43325
	* c-c++-common/dwarf2/redeclaration-1.C: New test.

2010-04-01  Jason Merrill  <jason@redhat.com>

	* g++.dg/cpp0x/initlist12.C: Adjust expected errors.

2010-04-01  Janne Blomqvist  <jb@gcc.gnu.org>
	    Manfred Schwarb  <manfred99@gmx.ch>

	PR libfortran/43605
	* gfortran.dg/ftell_3.f90: New test.

2010-04-01  Richard Guenther  <rguenther@suse.de>

	PR middle-end/43614
	* gcc.c-torture/compile/pr43614.c: New testcase.

2010-04-01  Martin Jambor  <mjambor@suse.cz>

	PR tree-optimization/43141
	* gcc.dg/guality/pr43141.c: New test.

2010-04-01  Rainer Orth  <ro@CeBiTec.Uni-Bielefeld.DE>

	* g++.dg/cpp/_Pragma1.C: Skip on alpha*-dec-osf*.
	* g++.dg/eh/spbp.C: Likewise.
	* g++.dg/ext/label13.C (C::C): xfail dg-bogus on alpha*-dec-osf*.
	* g++.dg/other/pragma-ep-1.C: Properly define p, remove
	superfluous casts.
	* gcc.dg/mtune.c: Add dg-bogus "mcpu".
	* objc.dg/dwarf-1.m: Skip on  alpha*-dec-osf*.
	* objc.dg/dwarf-2.m: Likewise.

2010-03-31  Sebastian Pop  <sebastian.pop@amd.com>

	PR middle-end/43464
	* gcc.dg/graphite/id-pr43464.c: New.
	* gcc.dg/graphite/id-pr43464-1.c: New.

2010-03-31  Sebastian Pop  <sebastian.pop@amd.com>

	PR middle-end/43351
	* gcc.dg/graphite/id-pr43351.c

2010-03-31  Iain Sandoe  <iain.sandoe@sandoe-acoustics.co.uk>

	PR testsuite/35165
	* obj-c++.dg/try-catch-9.mm: Don't XFAIL m32 NeXT runtime.
	* obj-c++.dg/try-catch-2.mm: Ditto.
	* obj-c++.dg/lookup-2.mm: Ditto.
	* obj-c++.dg/encode-8.m: Ditto.
	* obj-c++.dg/cxx-ivars-2.mm: Ditto.
	* obj-c++.dg/cxx-ivars-3.mm: Skip for GNU, XFail for m64 NeXT.
	* obj-c++.dg/const-str-10.mm: Skip for GNU, match .quad for m64 NeXT.
	* obj-c++.dg/const-str-11.mm: Ditto.
	* obj-c++.dg/const-str-9.mm: Ditto.
	* obj-c++.dg/bitfield-3.mm: Skip for GNU runtime.
	* obj-c++.dg/bitfield-2.mm: XFAIL run for m64 NeXT runtime.
	* obj-c++.dg/except-1.mm: Ditto.
	* obj-c++.dg/const-str-7.mm: Ditto.
	* obj-c++.dg/cxx-ivars-1.mm: Ditto.
	* obj-c++.dg/const-str-3.mm: Ditto.
	* obj-c++.dg/const-str-7.mm: Ditto.
	* obj-c++.dg/stubify-2.mm: Change dump file name.

	PR objc++/23613
	* gcc/testsuite/objc-obj-c++-shared/next-mapping.h (CLASSPTRFIELD):
	New macro.
	* gcc/testsuite/obj-c++.dg/isa-field-1.mm: Use new CLASSPTRFIELD macro.
	Remove dg-xfail-if.

2010-03-31  Martin Jambor  <mjambor@suse.cz>

	* gcc.dg/guality/inline-params.c: Disable early inlining.  Xfail run
	only with -O2, -O3 or -Os and not with -fwhopr.

2010-03-31  Dodji Seketeli  <dodji@redhat.com>

	PR c++/43558
	* g++.dg/template/typedef31.C: New test.

2010-03-31  Rainer Orth  <ro@CeBiTec.Uni-Bielefeld.DE>

	* g++.dg/ext/visibility/pragma-override1.C: Allow for .hidden in
	assembler output on *-*-solaris2*.
	* g++.dg/ext/visibility/pragma-override2.C: Likewise.

2010-03-31  Jakub Jelinek  <jakub@redhat.com>

	PR debug/43557
	* gcc.dg/pr43557-1.c: New test.
	* gcc.dg/pr43557-2.c: New file.

2010-03-31  Jie Zhang  <jie@codesourcery.com>

	PR 43562
	* gcc.dg/pr43562.c: New test.

2010-03-30  Jason Merrill  <jason@redhat.com>

	PR c++/43076
	* g++.dg/template/error-recovery1.C: New.

	PR c++/41786
	* g++.dg/parse/ambig5.C: New.

2010-03-30  Jakub Jelinek  <jakub@redhat.com>

	PR debug/43593
	* gcc.dg/guality/pr43593.c: New test.

2010-03-30  Sebastian Pop  <sebastian.pop@amd.com>

	PR middle-end/43430
	* gcc.dg/vect/pr43430-1.c: New.

2010-03-30  Jason Merrill  <jason@redhat.com>

	PR c++/43559
	* g++.dg/template/partial7.C: New.

2010-03-30  Andreas Krebbel  <Andreas.Krebbel@de.ibm.com>

	* gcc.target/s390/stackcheck1.c: New testcase.

2010-03-29  Jerry DeLisle  <jvdelisle@gcc.gnu.org>

	PR libfortran/43265
	* gfortran.dg/read_eof_8.f90: New test.

2010-03-29  Jason Merrill  <jason@redhat.com>

	* gcc.dg/cpp/include6.c: Change [] to ().

	N3077
	* c-c++-common/raw-string-1.c: Update handling of trigraphs, line
	splicing and UCNs.
	* c-c++-common/raw-string-2.c: Add trigraph test.
	* c-c++-common/raw-string-8.c: New.
	* c-c++-common/raw-string-9.c: New.
	* c-c++-common/raw-string-10.c: New.

	* c-c++-common/raw-string-1.c: Combine C and C++ raw string tests.
	* c-c++-common/raw-string-2.c: Combine C and C++ raw string tests.
	* c-c++-common/raw-string-3.c: Combine C and C++ raw string tests.
	* c-c++-common/raw-string-4.c: Combine C and C++ raw string tests.
	* c-c++-common/raw-string-5.c: Combine C and C++ raw string tests.
	* c-c++-common/raw-string-6.c: Combine C and C++ raw string tests.
	* c-c++-common/raw-string-7.c: Combine C and C++ raw string tests.

2010-03-29  Richard Guenther  <rguenther@suse.de>

	PR tree-optimization/43560
	* gcc.dg/torture/pr43560.c: New testcase.

2010-03-29  Jason Merrill  <jason@redhat.com>

	N3077
	* g++.dg/ext/raw-string-1.C: Change [] to ().
	* g++.dg/ext/raw-string-2.C: Change [] to ().
	Don't use \ in delimiter.
	* g++.dg/ext/raw-string-3.C: Change [] to ().
	* g++.dg/ext/raw-string-4.C: Change [] to ().
	* g++.dg/ext/raw-string-5.C: Change [] to ().
	Test for error on \ in delimiter.
	* g++.dg/ext/raw-string-6.C: Change [] to ().
	* g++.dg/ext/raw-string-7.C: Change [] to ().

2010-03-29  Jie Zhang  <jie@codesourcery.com>

	PR 43564
	* gcc.dg/pr43564.c: New test.

2010-03-29  Tobias Burnus  <burnus@net-b.de>

	PR fortran/43551
	* gfortran.dg/direct_io_12.f90: New test.

2010-03-28  Jan Hubicka  <jh@suse.cz>

	PR tree-optimization/43505
	* gfortran.dg/pr43505.f90: New testcase.

2010-03-27  Uros Bizjak  <ubizjak@gmail.com>

	PR tree-optimization/43528
	* gcc.target/i386/pr43528.c: New test.

2010-03-26  Joseph Myers  <joseph@codesourcery.com>

	PR c/43381
	* gcc.dg/parm-impl-decl-3.c: New test.

2010-03-26  Jason Merrill  <jason@redhat.com>

	PR c++/43509
	* g++.dg/cpp0x/parse1.C: New.

2010-03-26  Uros Bizjak  <ubizjak@gmail.com>

	PR target/43524
	* gcc.target/i386/pr43524.c: New test.

2010-03-26  Martin Jambor  <mjambor@suse.cz>

	* gcc/testsuite/gcc.dg/tree-ssa/loadpre1.c: Delete trailing
	whitespace, rename main to foo.
	* gcc/testsuite/gcc.dg/tree-ssa/loadpre14.c: Likewise.
	* gcc/testsuite/gcc.dg/tree-ssa/loadpre15.c: Likewise.
	* gcc/testsuite/gcc.dg/tree-ssa/loadpre16.c: Likewise.
	* gcc/testsuite/gcc.dg/tree-ssa/loadpre17.c: Likewise.
	* gcc/testsuite/gcc.dg/tree-ssa/loadpre19.c: Likewise.
	* gcc/testsuite/gcc.dg/tree-ssa/loadpre20.c: Likewise.
	* gcc/testsuite/gcc.dg/tree-ssa/loadpre3.c: Likewise.
	* gcc/testsuite/gcc.dg/tree-ssa/loadpre5.c: Likewise.
	* gcc/testsuite/gcc.dg/tree-ssa/ssa-pre-1.c: Likewise.
	* gcc/testsuite/gcc.dg/tree-ssa/ssa-pre-4.c: Likewise.
	* gcc/testsuite/gcc.dg/tree-ssa/ssa-pre-6.c: Likewise.

2010-03-26  Dodji Seketeli  <dodji@redhat.com>

	PR c++/43327
	* g++.dg/other/crash-10.C: New test.
	* g++.dg/other/crash-11.C: New test.

2010-03-25  Jerry DeLisle  <jvdelisle@gcc.gnu.org>

	PR libfortran/43517
	* gfortran.dg/read_eof_7.f90: New test.

2010-03-25  Iain Sandoe  <iain.sandoe@sandoe-acoustics.co.uk>

	PR objc/35165
	PR testsuite/43512
	* objc-obj-c++-shared: New directory.
	* objc-obj-c++-shared/Object1-implementation.h: New file.
	* objc-obj-c++-shared/Object1.h: New file.
	* objc-obj-c++-shared/Protocol1.h: New file.
	* objc-obj-c++-shared/next-abi.h: New file.
	* objc-obj-c++-shared/next-mapping.h: New file.
	* objc/execute/next_mapping.h: Delete.
	* objc.dg/special/special.exp: For all targets run the tests with
	-fgnu-runtime, for darwin targets also run the tests with
	-fnext-runtime.
	* objc.dg/dg.exp: Ditto.
	* obj-c++.dg/dg.exp: Ditto.
	* objc/execute/forward-1.m: Use shared wrapper headers (Object1.h,
	Protocol1.h) and next-mapping.h as required.  Amend testcase to
	include use of updated NeXT interface.
	* objc/execute/formal_protocol-5.m: Ditto.
	* objc/execute/protocol-isEqual-2.m: Ditto.
	* objc/execute/protocol-isEqual-4.m: Ditto.
	* objc/execute/class-11.m: Use shared wrapper headers (Object1.h,
	Protocol1.h) and next-mapping.h as required.
	* objc/execute/object_is_class.m: Ditto.
	* objc/execute/enumeration-1.m: Ditto.
	* objc/execute/class-13.m: Ditto.
	* objc/execute/formal_protocol-2.m: Ditto.
	* objc/execute/formal_protocol-4.m: Ditto.
	* objc/execute/class-1.m: Ditto.
	* objc/execute/bycopy-1.m: Ditto.
	* objc/execute/formal_protocol-6.m: Ditto.
	* objc/execute/bycopy-3.m: Ditto.
	* objc/execute/class-3.m: Ditto.
	* objc/execute/bf-11.m: Ditto.
	* objc/execute/class-5.m: Ditto.
	* objc/execute/bf-13.m: Ditto.
	* objc/execute/class-7.m: Ditto.
	* objc/execute/bf-15.m: Ditto.
	* objc/execute/class-9.m: Ditto.
	* objc/execute/bf-17.m: Ditto.
	* objc/execute/bf-19.m: Ditto.
	* objc/execute/IMP.m: Ditto.
	* objc/execute/exceptions/catchall-1.m: Ditto.
	* objc/execute/exceptions/trivial.m: Ditto.
	* objc/execute/exceptions/finally-1.m: Ditto.
	* objc/execute/exceptions/local-variables-1.m: Ditto.
	* objc/execute/exceptions/foward-1.m: Ditto.
	* objc/execute/bf-2.m: Ditto.
	* objc/execute/string1.m: Ditto.
	* objc/execute/bf-4.m: Ditto.
	* objc/execute/informal_protocol.m: Ditto.
	* objc/execute/string3.m: Ditto.
	* objc/execute/bf-6.m: Ditto.
	* objc/execute/bf-8.m: Ditto.
	* objc/execute/class-tests-1.h: Ditto.
	* objc/execute/protocol-isEqual-1.m: Ditto.
	* objc/execute/protocol-isEqual-3.m: Ditto.
	* objc/execute/_cmd.m: Ditto.
	* objc/execute/function-message-1.m: Ditto.
	* objc/execute/bf-20.m: Ditto.
	* objc/execute/bf-common.h: Ditto.
	* objc/execute/np-2.m: Ditto.
	* objc/execute/class-10.m: Ditto.
	* objc/execute/class-12.m: Ditto.
	* objc/execute/enumeration-2.m: Ditto.
	* objc/execute/class-14.m: Ditto.
	* objc/execute/encode-1.m: Ditto.
	* objc/execute/formal_protocol-1.m: Ditto.
	* objc/execute/formal_protocol-3.m: Ditto.
	* objc/execute/accessing_ivars.m: Ditto.
	* objc/execute/bycopy-2.m: Ditto.
	* objc/execute/class-2.m: Ditto.
	* objc/execute/bf-10.m: Ditto.
	* objc/execute/formal_protocol-7.m: Ditto.
	* objc/execute/root_methods.m: Ditto.
	* objc/execute/class-4.m: Ditto.
	* objc/execute/bf-12.m: Ditto.
	* objc/execute/class-6.m: Ditto.
	* objc/execute/bf-14.m: Ditto.
	* objc/execute/nested-func-1.m: Ditto.
	* objc/execute/class-8.m: Ditto.
	* objc/execute/private.m: Ditto.
	* objc/execute/bf-16.m: Ditto.
	* objc/execute/bf-18.m: Ditto.
	* objc/execute/load-3.m: Ditto.
	* objc/execute/compatibility_alias.m: Ditto.
	* objc/execute/bf-1.m: Ditto.
	* objc/execute/no_clash.m: Ditto.
	* objc/execute/bf-3.m: Ditto.
	* objc/execute/string2.m: Ditto.
	* objc/execute/bf-5.m: Ditto.
	* objc/execute/string4.m: Ditto.
	* objc/execute/bf-7.m: Ditto.
	* objc/execute/object_is_meta_class.m: Ditto.
	* objc/execute/bf-9.m: Ditto.
	* objc/execute/bf-21.m: Ditto.
	* objc/execute/cascading-1.m: Ditto.
	* objc/execute/trivial.m: Ditto.
	* objc/execute/np-1.m: Ditto.
	* objc/compile/trivial.m: Ditto.
	* objc/execute/class_self-2.m: Include <stdlib.h>.
	* objc/execute/forward-1.x: Do not XFAIL for 32bit powerpc-darwin.
	* objc.dg/desig-init-1.m: Use shared wrapper headers (Object1.h,
	Protocol1.h) and next-mapping.h as required. XFAIL run if NeXT
	and 64bit. Use new NeXT interface as required.
	* objc.dg/special/unclaimed-category-1.m: Ditto.
	* objc.dg/special/unclaimed-category-1.h: Ditto.
	* objc.dg/special/unclaimed-category-1a.m: Ditto.
	* objc.dg/func-ptr-1.m: Ditto.
	* objc.dg/stret-1.m: Ditto.
	* objc.dg/encode-2.m: Ditto.
	* objc.dg/category-1.m: Ditto.
	* objc.dg/encode-3.m: Ditto.
	* objc.dg/call-super-3.m: Ditto.
	* objc.dg/method-3.m: Ditto.
	* objc.dg/func-ptr-2.m: Ditto.
	* objc.dg/lookup-1.m: Ditto.
	* objc.dg/encode-4.m: Ditto.
	* objc.dg/fix-and-continue-1.m: Ditto.
	* objc.dg/proto-lossage-3.m: Ditto.
	* objc.dg/method-13.m: Ditto.
	* objc.dg/proto-qual-1.m: Ditto.
	* objc.dg/zero-link-3.m: Ditto.
	* objc.dg/bitfield-1.m: Ditto.
	* objc.dg/va-meth-1.m: Ditto.
	* objc.dg/super-class-3.m: Ditto.
	* objc.dg/call-super-1.m: Ditto.
	* objc.dg/type-size-2.m: Ditto.
	* objc.dg/method-10.m: Ditto.
	* objc.dg/defs.m: Ditto.
	* objc.dg/const-str-3.m: Ditto.
	* objc.dg/try-catch-6.m: Use shared wrapper headers (Object1.h,
	Protocol1.h) and next-mapping.h as required. Use new NeXT
	interface as required.
	* objc.dg/super-class-4.m: Ditto.
	* objc.dg/comp-types-8.m: Ditto.
	* objc.dg/call-super-2.m: Ditto.
	* objc.dg/objc-fast-4.m: Ditto.
	* objc.dg/method-6.m: Ditto.
	* objc.dg/const-str-3.m: Ditto.
	* objc.dg/const-str-7.m: Ditto.
	* objc.dg/method-15.m: Ditto.
	* objc.dg/method-19.m: Ditto.
	* objc.dg/sync-1.m: Ditto.
	* objc.dg/layout-1.m: Ditto.
	* objc.dg/bitfield-3.m: Ditto.
	* objc.dg/try-catch-3.m: Ditto.
	* objc.dg/try-catch-7.m: Ditto.
	* objc.dg/comp-types-10.m: Ditto.
	* objc.dg/selector-2.: Ditto.
	* objc.dg/method-7.m: Ditto.
	* objc.dg/typedef-alias-1.m: Ditto.
	* objc.dg/proto-lossage-2.m: Ditto.
	* objc.dg/comp-types-11.m: Ditto.
	* objc.dg/sizeof-1.m: Ditto.
	* objc.dg/method-17.m: Ditto.
	* objc.dg/bitfield-5.m: Ditto.
	* objc.dg/try-catch-1.m: Ditto.
	* objc.dg/encode-5.m: Ditto.
	* objc.dg/fix-and-continue-2.m: Ditto.
	* objc.dg/method-9.m: Ditto.
	* objc.dg/isa-field-1.m: Ditto.
	* objc.dg/local-decl-2.m: Ditto.
	* objc.dg/objc-gc-4.m: Ditto.
	* objc.dg/type-stream-1.m: Skip for NeXT runtime.
	* objc.dg/gnu-runtime-3.m: Ditto.
	* objc.dg/encode-7.m: Ditto.
	* objc.dg/encode-8.m: Ditto.
	* objc.dg/selector-3.m: Ditto.
	* objc.dg/gnu-runtime-1.m: Ditto.
	* objc.dg/const-str-12.m: Ditto.
	* objc.dg/gnu-runtime-2.m: Ditto.
	* objc.dg/no-extra-load.m: Skip for gnu-runtime.
	* objc.dg/selector-1.m: Ditto.
	* objc.dg/stubify-2.m: Ditto.
	* objc.dg/zero-link-1.m: Ditto.
	* objc.dg/stret-2.m: Ditto.
	* objc.dg/zero-link-2.m: Ditto.
	* objc.dg/next-runtime-1.m: Ditto.
	* objc.dg/symtab-1.m: Ditto.
	* objc.dg/stubify-1.m: Ditto.
	* objc.dg/bitfield-2.m: Ditto.
	* objc.dg/try-catch-10.m: Apply to both runtimes.
	* objc.dg/const-str-1.m: Ditto.
	* objc.dg/image-info.m: Ditto.
	* objc.dg/encode-9.m: Ditto.
	* objc.dg/pragma-1.m: Apply test to all targets.
	* objc.dg/const-str-4.m: Ditto.
	* objc.dg/const-str-8.m: Ditto.
	* objc.dg/super-class-2.m: Ditto.
	* objc.dg/try-catch-5.m: Ditto.
	* objc.dg/const-str-10.m: Use shared wrapper headers (Object1.h,
	Protocol1.h) and next-mapping.h as required. Use new NeXT
	interface as required.  Skip for gnu-runtime.  Test for .quad
	at m64.
	* objc.dg/const-str-11.m: Ditto.
	* objc.dg/const-str-9.m: Ditto.
	* objc.dg/method-4.m: Skip for 64Bit NeXT.
	* objc.dg/encode-1.m: Remove redundant -lobjc.
	* objc.dg/try-catch-9.m: Tidy space.
	* obj-c++.dg/method-19.mm: Use shared wrapper headers (Object1.h,
	Protocol1.h) and next-mapping.h as required. XFAIL run if NeXT
	and 64bit. Use new NeXT interface as required.
	* obj-c++.dg/template-4.mm: Ditto.
	* obj-c++.dg/defs.mm: Ditto.
	* obj-c++.dg/basic.mm: Ditto.
	* obj-c++.dg/encode-4.mm: Ditto.
	* obj-c++.dg/method-17.mm: Ditto.
	* obj-c++.dg/proto-lossage-3.mm: Ditto.
	* obj-c++.dg/cxx-class-1.mm: Ditto.
	* obj-c++.dg/method-10.mm: Ditto.
	* obj-c++.dg/va-meth-1.mm: Ditto.
	* obj-c++.dg/encode-5.mm: Ditto.
	* obj-c++.dg/lookup-2.mm: Ditto.
	* obj-c++.dg/template-3.mm: Ditto.
	* obj-c++.dg/proto-qual-1.mm: Ditto.
	* obj-c++.dg/qual-types-1.m: Ditto.
	* obj-c++.dg/cxx-scope-1.mm: Ditto.
	* obj-c++.dg/template-1.mm: Ditto.
	* obj-c++.dg/encode-6.mm: Ditto.
	* obj-c++.dg/bitfield-2.mm:  Use shared wrapper headers (Object1.h,
	Protocol1.h) and next-mapping.h as required. Use new NeXT
	interface as required.
	* obj-c++.dg/except-1.mm: Ditto.
	* obj-c++.dg/const-str-7.mm: Ditto.
	* obj-c++.dg/ivar-list-semi.mm: Ditto.
	* obj-c++.dg/cxx-scope-2.mm: Ditto.
	* obj-c++.dg/selector-2.mm: Ditto.
	* obj-c++.dg/isa-field-1.mm: Ditto.
	* obj-c++.dg/try-catch-1.mm: Ditto.
	* obj-c++.dg/local-decl-1.mm: Ditto.
	* obj-c++.dg/try-catch-9.mm: Ditto.
	* obj-c++.dg/no-extra-load.mm: Ditto.
	* obj-c++.dg/selector-5.mm: Ditto.
	* obj-c++.dg/method-12.mm: Ditto.
	* obj-c++.dg/try-catch-11.mm: Ditto.
	* obj-c++.dg/comp-types-11.mm: Ditto.
	* obj-c++.dg/bitfield-3.mm: Ditto.
	* obj-c++.dg/method-6.mm: Ditto.
	* obj-c++.dg/super-class-2.mm: Ditto.
	* obj-c++.dg/method-21.mm: Ditto.
	* obj-c++.dg/const-str-8.mm: Ditto.
	* obj-c++.dg/try-catch-7.mm: Ditto.
	* obj-c++.dg/method-15.mm: Ditto.
	* obj-c++.dg/layout-1.mm: Ditto.
	* obj-c++.dg/cxx-ivars-1.mm: Ditto.
	* obj-c++.dg/const-str-3.mm: Ditto.
	* obj-c++.dg/try-catch-2.mm: Ditto.
	* obj-c++.dg/objc-gc-3.mm: Ditto.
	* obj-c++.dg/fix-and-continue-2.mm: Ditto.
	* obj-c++.dg/bitfield-1.mm: Ditto.
	* obj-c++.dg/selector-6.mm: Ditto.
	* obj-c++.dg/method-13.mm: Ditto.
	* obj-c++.dg/comp-types-12.mm: Ditto.
	* obj-c++.dg/bitfield-4.mm: Ditto.
	* obj-c++.dg/try-catch-8.mm: Ditto.
	* obj-c++.dg/method-2.mm: Ditto.
	* obj-c++.dg/cxx-ivars-2.mm: Ditto.
	* obj-c++.dg/typedef-alias-1.mm: Ditto.
	* obj-c++.dg/const-str-4.mm: Ditto.
	* obj-c++.dg/proto-lossage-2.mm: Ditto.
	* obj-c++.dg/try-catch-3.mm: Ditto.
	* obj-c++.dg/comp-types-9.mm: Ditto.
	* obj-c++.dg/gnu-runtime-2.mm: Skip if NeXT runtime.
	* obj-c++.dg/gnu-runtime-3.mm: Ditto.
	* obj-c++.dg/gnu-runtime-1.mm: Ditto.
	* objc.dg/zero-link-2.m: Skip if gnu runtime. Use shared wrapper
	headers (Object1.h, Protocol1.h) and next-mapping.h as required.
	Use new NeXT interface as required.
	* obj-c++.dg/const-str-10.mm: Ditto.
	* obj-c++.dg/const-str-11.mm: Ditto.
	* obj-c++.dg/const-str-9.mm: Ditto.
	* obj-c++.dg/method-11.mm: Ditto.
	* obj-c++.dg/cxx-ivars-3.mm: Skip if gnu runtime. Use shared wrapper
	headers (Object1.h, Protocol1.h) and next-mapping.h as required.
	Use new NeXT interface as required. XFAIL run if NeXT and 64bit.
	* obj-c++.dg/encode-8.mm: Remove redundant -lobjc.
	* obj-c++.dg/const-str-1.mm: Run for NeXT as well as gnu.

2010-03-25  Dodji Seketeli  <dodji@redhat.com>

	PR c++/43206
	* g++.dg/template/typedef30.C: New test case.

2010-03-25  Jakub Jelinek  <jakub@redhat.com>

	PR c/43385
	* gcc.c-torture/execute/pr43385.c: New test.

2010-03-24  Joseph Myers  <joseph@codesourcery.com>

	* gcc.dg/strncpy-fix-1.c: New test.

2010-03-24  Iain Sandoe  <iain.sandoe@sandoe-acoustics.co.uk>

	PR testsuite/41609
	* lib/objc-torture.exp (objc-set-runtime-options): New.
	* objc/execute/execute.exp: Check runtime options on each pass.
	* objc/execute/exceptions/exceptions.exp: Ditto.
	* objc/compile/compile.exp: Ditto.

	PR testsuite/42348
	* lib/target-supports.exp: Add support for ObjC/ObjC++ tools in
	standard tests.
	(check_effective_target_objc2): New proc.
	(check_effective_target_next_runtime): New proc.
	* lib/objc.exp: Determine which runtime is in force and support it.
	* lib/obj-c++.exp: Ditto.

2010-03-24  Jason Merrill  <jason@redhat.com>

	PR c++/43502
	* g++.dg/cpp0x/lambda/lambda-debug.C: New.

2010-03-24  Martin Jambor  <mjambor@suse.cz>

	* gcc.dg/ipa/ipa-1.c: Delete trailing spaces, put the call to f into
	a loop.
	* gcc.dg/ipa/ipa-2.c: Likewise.
	* gcc.dg/ipa/ipa-3.c: Likewise.
	* gcc.dg/ipa/ipa-4.c: Likewise.
	* gcc.dg/ipa/ipa-5.c: Likewise.
	* gcc.dg/ipa/ipa-7.c: Likewise.
	* gcc.dg/ipa/ipa-6.c: Delete trailing spaces, put the call to foo into
	a loop.
	* gcc.dg/ipa/ipacost-2.c: Delete trailing spaces, put the call to
	i_can_not_be_propagated_fully2 into a loop.
	* gcc.dg/ipa/ipa-8.c: New test.
	* g++.dg/ipa/iinline-1.C: Put the call to docalling into a loop.

2010-03-24  Jakub Jelinek  <jakub@redhat.com>

	PR debug/19192
	PR debug/43479
	* gcc.dg/guality/pr43479.c: New test.
	* gcc.dg/debug/dwarf2/inline2.c (third): Make a a global var
	and add volatile keyword.

2010-03-23  Mike Stump  <mikestump@comcast.net>

	* g++.dg/warn/Wstrict-aliasing-float-ref-int-obj.C: Enhance portability.

2010-03-23  Jason Merrill  <jason@redhat.com>

	* g++.dg/ext/altivec-17.C: Adjust error message.

	* g++.dg/cpp0x/lambda/lambda-const-neg.C: Adjust for non-static op().
	* g++.dg/cpp0x/lambda/lambda-conv.C: Likewise.
	* g++.dg/cpp0x/lambda/lambda-mangle.C: Likewise.
	* g++.dg/cpp0x/lambda/lambda-non-const.C: Likewise.
	* g++.dg/cpp0x/lambda/lambda-conv2.C: New.
	* g++.dg/cpp0x/lambda/lambda-conv3.C: New.

2010-03-22  Jason Merrill  <jason@redhat.com>

	PR c++/43333
	* g++.dg/ext/is_pod.C: Pass -std=c++0x.
	* g++.dg/ext/is_pod_98.C: New.

	PR c++/43281
	* g++.dg/cpp0x/auto18.C: New.

	* gcc.dg/pr36997.c: Adjust error message.
	* g++.dg/ext/vector9.C: Likewise.
	* g++.dg/conversion/simd3.C: Likewise.
	* g++.dg/other/error23.C: Likewise.

2010-03-22  Michael Matz  <matz@suse.de>

	PR middle-end/43475
	* gfortran.dg/pr43475.f90: New testcase.

2010-03-22  Richard Guenther  <rguenther@suse.de>

	PR tree-optimization/43390
	* gfortran.fortran-torture/execute/pr43390.f90: New testcase.

2010-03-21  Kaveh R. Ghazi  <ghazi@caip.rutgers.edu>

	* gcc.target/powerpc/ppc-sdata-1.c: Require nonpic.
	* gcc.target/powerpc/ppc-sdata-2.c: Likewise.

2010-03-20  Simon Martin  <simartin@users.sourceforge.net>
	    Michael Matz  <matz@suse.de>

	PR c++/43081
	* g++.dg/parse/crash56.C: New test.

2010-03-20  Paul Thomas  <pault@gcc.gnu.org>

	PR fortran/43450
	* gfortran.dg/whole_file_15.f90 : New test.

2010-03-20  Jerry DeLisle  <jvdelisle@gcc.gnu.org>

	PR fortran/43409
	* gfortran.dg/inquire_size.f90: New test.

2010-03-20  Richard Guenther  <rguenther@suse.de>

	PR rtl-optimization/43438
	* gcc.c-torture/execute/pr43438.c: New testcase.

2010-03-20  Dodji Seketeli  <dodji@redhat.com>

	PR c++/43375
	* g++.dg/abi/mangle42.C: New test.

2010-03-19  Andrew Pinski  <andrew_pinski@caviumnetworks.com>

	PR C/43211
	* gcc.dg/pr43211.c: New test.
	* gcc.dg/pr18809-1.c: Don't expect an error when calling foo.

2010-03-19  Bernd Schmidt  <bernd.schmidt@codesourcery.com>

	PR rtl-optimization/42258
	* gcc.target/arm/thumb1-mul-moves.c: New test.

	PR target/40697
	* gcc.target/arm/thumb-andsi.c: New test.

	* gcc.target/arm/thumb-andsi.c: Correct dg-options and add
	dg-require-effective-target.

2010-03-19  Michael Matz  <matz@suse.de>

	PR c++/43116
	* g++.dg/other/pr43116.C: New testcase.

2010-03-19  Michael Matz  <matz@suse.de>

	PR target/43305
	* gcc.dg/pr43305.c: New testcase.

2010-03-19  Richard Guenther  <rguenther@suse.de>

	PR tree-optimization/43415
	* gcc.c-torture/compile/pr43415.c: New testcase.

2010-03-19  Eric Botcazou  <ebotcazou@adacore.com>

	PR ada/43106
	* gnat.dg/case_optimization2.adb: New test.
	* gnat.dg/case_optimization_pkg2.ad[sb]: New helper.

2010-03-18  Francois-Xavier Coudert <fxcoudert@gcc.gnu.org>
	    Jack Howarth <howarth@bromo.med.uc.edu>

	PR target/36399
	* gcc.target/i386/push-1.c: Don't xfail
	  scan-assembler-not "movups" on darwin.

2010-03-18  Jakub Jelinek  <jakub@redhat.com>

	PR debug/43058
	* gcc.dg/pr43058.c: New test.

2010-03-18  Martin Jambor  <mjambor@suse.cz>

	PR middle-end/42450
	* g++.dg/torture/pr42450.C: New test.

2010-03-18  Michael Matz  <matz@suse.de>

	PR middle-end/43419
	* gcc.dg/pr43419.c: New testcase.

2010-03-18  H.J. Lu  <hongjiu.lu@intel.com>

	PR rtl-optimization/43360
	* gcc.dg/torture/pr43360.c: New.

2010-03-18  Michael Matz  <matz@suse.de>

	PR tree-optimization/43402
	* gcc.dg/pr43402.c: New testcase.

2010-03-17  Peter Bergner  <bergner@vnet.ibm.com>

	PR target/42427
	* gcc.dg/pr42427.c: New test.

2010-03-17  Jerry DeLisle  <jvdelisle@gcc.gnu.org>

	PR libfortran/43265
	* gfortran.dg/read_empty_file.f: New test.
	* gfortran.dg/read_eof_all.f90: New test.
	* gfortran.dg/namelist_27.f90: Eliminate infinite loop posibility.
	* gfortran.dg/namelist_28.f90: Eliminate infinite loop posibility.

2010-03-17  Michael Matz  <matz@suse.de>

	* gcc.dg/pr43300.c: Add -w.

2010-03-17  Richard Guenther  <rguenther@suse.de>

	* gcc.dg/pr43379.c: Add -w.

2010-03-17  Tobias Burnus  <burnus@net-b.de>

	PR fortran/43331
	* gfortran.dg/cray_pointers_1.f90: Update dg-error message.

2010-03-16  Uros Bizjak  <ubizjak@gmail.com>

	* gcc.dg/graphite/block-3.c: Add dg-timeout-factor.

2010-03-16  Rainer Orth  <ro@CeBiTec.Uni-Bielefeld.DE>

	* ada/acats/run_all.sh: Log start and end times.

2010-03-16  Rainer Orth  <ro@CeBiTec.Uni-Bielefeld.DE>

	* gnat.dg/socket1.adb: Disable on *-*-solaris2*.

2010-03-16  Richard Guenther  <rguenther@suse.de>

	PR middle-end/43379
	* gcc.dg/pr43379.c: New testcase.

2010-03-16  Jakub Jelinek  <jakub@redhat.com>

	PR debug/43051
	* gcc.dg/guality/pr43051-1.c: New test.

2010-03-15  Janis Johnson  <janis187@us.ibm.com>

	PR testsuite/43363
	* g++.dg/ext/altivec-17.C: Handle changes to error message.

2010-03-15  Michael Matz  <matz@suse.de>

	PR middle-end/43300
	* gcc.dg/pr43300.c: New testcase.

2010-03-15  Richard Guenther  <rguenther@suse.de>

	PR tree-optimization/43367
	* gcc.c-torture/compile/pr43367.c: New testcase.

2010-03-15  Richard Guenther  <rguenther@suse.de>

	PR tree-optimization/43317
	* gcc.dg/pr43317.c: New testcase.

2010-03-14  Uros Bizjak  <ubizjak@gmail.com>

	* g++.dg/abi/packed1.C: Expect warning on the alpha*-*-*.

2010-03-14  Uros Bizjak  <ubizjak@gmail.com>

	* g++.dg/graphite/pr43026.C (dg-options): Remove -m32.

2010-03-14  Tobias Burnus  <burnus@net-b.de>

	PR fortran/43362
	* gfortran.dg/impure_constructor_1.f90: New test.

2010-03-13  Sebastian Pop  <sebastian.pop@amd.com>

	PR middle-end/43354
	* gfortran.dg/graphite/id-pr43354.f: New.

2010-03-13  Sebastian Pop  <sebastian.pop@amd.com>

	PR middle-end/43349
	* gfortran.dg/graphite/pr43349.f: New.

2010-03-13  Sebastian Pop  <sebastian.pop@amd.com>

	PR middle-end/43306
	* gcc.dg/graphite/pr43306.c: New.

2010-03-12  David S. Miller  <davem@davemloft.net>

	* gcc.dg/lto/20090313_0.c: Add -mcpu=v9 to dg-lto-options on
	sparc.

2010-03-12  Kaveh R. Ghazi  <ghazi@caip.rutgers.edu>

	* gcc.target/arm/sibcall-1.c: Allow PLT to appear with pic code.

2010-03-12  Paul Thomas  <pault@gcc.gnu.org>

	PR fortran/43291
	PR fortran/43326
	* gfortran.dg/dynamic_dispatch_7.f03: New test.

2010-03-12  Kai Tietz  <kai.tietz@onevision.com>

	* gfortran.dg/default_format_denormal_1.f90: Don't assume
	fail for *-*-mingw* targets.

2010-03-12  Jakub Jelinek  <jakub@redhat.com>

	PR debug/43329
	* gcc.dg/guality/pr43329-1.c: New test.

2010-03-11  Martin Jambor  <mjambor@suse.cz>

	PR tree-optimization/43257
	* g++.dg/torture/pr43257.C: New test.

2010-03-11  Tobias Burnus  <burnus@net-b.de>

	PR fortran/43228
	* gfortran.dg/namelist_61.f90: New test.

2010-03-11  Richard Guenther  <rguenther@suse.de>

	PR tree-optimization/43255
	* gcc.c-torture/compile/pr43255.c: New testcase.

2010-03-11  Andreas Krebbel  <Andreas.Krebbel@de.ibm.com>

	* gcc.dg/optimize-bswapdi-1.c: Add OpenSSL bswap variant.
	* gcc.dg/pr43280.c: New testcase.

2010-03-11  Richard Guenther  <rguenther@suse.de>

	PR lto/43200
	* gcc.dg/lto/20100227-1_0.c: New testcase.
	* gcc.dg/lto/20100227-1_1.c: Likewise.

2010-03-10  Jerry DeLisle  <jvdelisle@gcc.gnu.org>

	PR libfortran/43320
	PR libfortran/43265
	* gfortran.dg/read_eof_6.f: New test
	* gfortran.dg/read_x_eof.f90: New test.
	* gfortran.dg/read_x_past.f: Update test.

2010-03-10  Jan Hubicka   <jh@suse.cz>

	* gcc.c-torture/compile/pr43288.c: New test.

2010-03-10  Kaveh R. Ghazi  <ghazi@caip.rutgers.edu>

	* g++.old-deja/g++.pt/asm1.C: Don't detect pic via looking for the
	-fpic/-fPIC flags.
	* g++.old-deja/g++.pt/asm2.C: Likewise.
	* gcc.c-torture/compile/20000804-1.c: Likewise.
	* gcc.target/i386/clobbers.c: Likewise.

2010-03-10  Tobias Burnus  <burnus@net-b.de>

	PR fortran/43303
	* gfortran.dg/c_assoc_3.f90: New test.

2010-03-10  Jakub Jelinek  <jakub@redhat.com>

	PR debug/36728
	* gcc.dg/guality/pr36728-1.c: New test.
	* gcc.dg/guality/pr36728-2.c: New test.

2010-03-10  Kaushik Phatak  <kaushik.phatak@kpitcummins.com>

	* gcc.dg/h8300-div-delay-slot.c: New test.

2010-03-10  Alexander Monakov  <amonakov@ispras.ru>

	PR tree-optimization/43236
	* gcc.c-torture/execute/pr43236.c: New test.

2010-03-10  Andrey Belevantsev  <abel@ispras.ru>

	PR middle-end/42859
	* g++.dg/eh/pr42859.C: New test.

2010-03-09  Jakub Jelinek  <jakub@redhat.com>

	PR debug/43299
	* gcc.dg/pr43299.c: New test.

	PR debug/43290
	* g++.dg/eh/unwind2.C: New test.

2010-03-05  Sebastian Pop  <sebastian.pop@amd.com>
	    Reza Yazdani  <reza.yazdani@amd.com>

	PR middle-end/43065
	* gcc.dg/graphite/run-id-4.c: New.

2010-03-08  Sebastian Pop  <sebastian.pop@amd.com>

	PR middle-end/43065
	* gcc.dg/graphite/run-id-3.c: New.

2010-03-08  Tobias Grosser  <grosser@fim.uni-passau.de>

	PR middle-end/42644
	PR middle-end/42130
	* gcc.dg/graphite/id-18.c: New.
	* gcc.dg/graphite/run-id-pr42644.c: New.

2010-03-08  Sebastian Pop  <sebastian.pop@amd.com>

	PR middle-end/42326
	* gcc.dg/graphite/pr42326.c: New.

2010-03-08  Richard Guenther  <rguenther@suse.de>

	PR tree-optimization/43269
	* gcc.c-torture/execute/pr43269.c: New testcase.

2010-03-08  Janus Weil  <janus@gcc.gnu.org>

	PR fortran/43256
	* gfortran.dg/typebound_call_13.f03: New.

2010-03-05  Eric Botcazou  <ebotcazou@adacore.com>

	* lib/plugin-support.exp (plugin-test-execute): Use PLUGINCC in lieu
	of HOSTCC and PLUGINCFLAGS in lieu of HOSTCFLAGS.

2010-03-05  Jason Merrill  <jason@redhat.com>

	* g++.dg/abi/mangle40.C: Require weak and alias.

2010-03-05  Sebastian Pop  <sebastian.pop@amd.com>

	PR middle-end/42326
	* gfortran.dg/graphite/pr42326.f90: New.
	* gfortran.dg/graphite/pr42326-1.f90: New.

2010-03-05  Rainer Orth  <ro@CeBiTec.Uni-Bielefeld.DE>

	* lib/gnat.exp (gnat_init): Remove GNAT_UNDER_TEST_ORIG.
	(gnat_target_compile): Likewise.
	Reinitialize GNAT_UNDER_TEST if target changes.
	Set ADA_INCLUDE_PATH, ADA_OBJECTS_PATH in environment.
	(local_find_gnatmake): Pass full --GCC to gnatlink.
	Remove --LINK.

2010-03-04  Andrew Pinski  <andrew_pinski@caviumnetworks.com>

	PR c/43248
	* gcc.dg/compound-literal-1.c: New testcase.

2010-03-04  Martin Jambor  <mjambor@suse.cz>

	PR tree-optimization/43164
	PR tree-optimization/43191
	* gcc.c-torture/compile/pr43164.c: New test.
	* gcc.c-torture/compile/pr43191.c: Likewise.

2010-03-04  Janus Weil  <janus@gcc.gnu.org>

	PR fortran/43244
	* gfortran.dg/finalize_9.f90: New.

2010-03-04  Tobias Burnus  <burnus@net-b.de>
	    Ken Werner <ken@linux.vnet.ibm.com>

	* gfortran.dg/reassoc_4.f: Add --param max-completely-peel-times
	to dg-options for spu.
	* gfortran.dg/vect/vect-7.f90: Add vect_intfloat_cvt to the
	dump-scan target to exclude spu.

2010-03-04  Changpeng Fang  <changpeng.fang@amd.com>

	PR middle-end/43209
	* gcc.dg/tree-ssa/ivopts-4.c: New.

2010-03-03  Janis Johnson  <janis187@us.ibm.com>

	* lib/target-supports-dg.exp (check-flags): Provide defaults for
	include-opts and exclude-opts; skip checking the flags if arguments
	are the same as the defaults.
	(dg-xfail-if): Verify the number of arguments, supply defaults
	for unspecified optional arguments.
	(dg-skip-if, dg-xfail-run-if): Verify the number of arguments.

2010-03-03  Jason Merrill  <jason@redhat.com>

	PR c++/12909
	* g++.dg/abi/mangle40.C: Updated.

2010-03-03  Jason Merrill  <jason@redhat.com>

	* g++.dg/abi/mangle19-1.C: Adjust for default -Wabi.
	* g++.dg/abi/mangle23.C: Likewise.
	* g++.dg/eh/simd-2.C: Likewise.
	* g++.dg/ext/attribute-test-2.C: Likewise.
	* g++.dg/ext/vector14.C: Likewise.
	* g++.dg/other/pr34435.C: Likewise.
	* g++.dg/template/conv8.C: Likewise.
	* g++.dg/template/nontype9.C: Likewise.
	* g++.dg/template/qualttp17.C: Likewise.
	* g++.dg/template/ref1.C: Likewise.
	* g++.old-deja/g++.pt/crash68.C: Likewise.
	* g++.old-deja/g++.pt/ref1.C: Likewise.
	* g++.old-deja/g++.pt/ref3.C: Likewise.
	* g++.old-deja/g++.pt/ref4.C: Likewise.

	PR c++/12909
	* g++.dg/abi/mangle40.C: New.
	* g++.dg/abi/mangle41.C: New.
	* g++.dg/lto/20100302_0.C: New.
	* g++.dg/lto/20100302_1.C: New.
	* g++.dg/lto/20100302.h: New.

2010-03-03  Paul Thomas  <pault@gcc.gnu.org>

	PR fortran/43243
	* gfortran.dg/internal_pack_12.f90: New test.

2010-03-03  H.J. Lu  <hongjiu.lu@intel.com>

	* gcc.dg/pr36997.c: Adjust error message.

2010-03-03  Mike Stump  <mikestump@comcast.net>

	* gcc.target/i386/builtin-unreachable.c: Don't expect stack
	adjustments to not be present on machines that align the stack to
	more than 4 bytes and don't have a red zone yet as that is an
	unimplemented optimization.

2010-03-03  Janus Weil  <janus@gcc.gnu.org>

	PR fortran/43169
	* gfortran.dg/impure_assignment_3.f90: New.

2010-03-03  Jakub Jelinek  <jakub@redhat.com>

	PR debug/43229
	* gfortran.dg/pr43229.f90: New test.

	PR debug/43237
	* gcc.dg/debug/dwarf2/pr43237.c: New test.

	PR debug/43177
	* gcc.dg/guality/pr43177.c: New test.

2010-03-02  Jason Merrill  <jason@redhat.com>

	* g++.dg/ext/vector9.C: Adjust error message.
	* g++.dg/conversion/simd3.C: Likewise.
	* g++.dg/other/error23.C: Likewise.

2010-03-02  Mike Stump  <mikestump@comcast.net>

	PR c++/41090
	* g++.dg/ext/label13.C (C::C): xfail for darwin for now.

2010-03-02  Paul Thomas  <pault@gcc.gnu.org>

	PR fortran/43180
	* gfortran.dg/internal_pack_10.f90: New test.

	PR fortran/43173
	* gfortran.dg/internal_pack_11.f90: New test.

2010-03-02  Reza Yazdani  <reza.yazdani@amd.com>

	PR middle-end/42640
	* gcc.dg/tree-ssa/pr42640.c: New.

2010-03-01  Richard Guenther  <rguenther@suse.de>

	PR tree-optimization/43220
	* gcc.c-torture/execute/pr43220.c: New testcase.

2010-03-01  Richard Guenther  <rguenther@suse.de>

	PR middle-end/43213
	* gcc.dg/pr43213.c: New testcase.

2010-03-01  Rainer Orth  <ro@CeBiTec.Uni-Bielefeld.DE>

	PR pch/14940
	* gcc.dg/pch/pch.exp: Don't XFAIL largefile.c on i?86-*-solaris2.10.

2010-03-01  Rainer Orth  <ro@CeBiTec.Uni-Bielefeld.DE>

	* lib/target-supports.exp (check_effective_target_ucn_nocache):
	New function.
	(check_effective_target_ucn): Likewise.

	* g++.dg/other/ucnid-1.C: Don't XFAIL on *-*-solaris2.*, but skip
	if !ucn.
	* gcc.dg/ucnid-2.c: Likewise.
	* gcc.dg/ucnid-3.c: Likewise.
	* gcc.dg/ucnid-4.c: Likewise.
	* gcc.dg/ucnid-11.c: Likewise.
	* gcc.dg/ucnid-12.c: Likewise.
	* gcc.dg/ucnid-6.c: Skip if !ucn.
	* gcc.dg/ucnid-9.c: Likewise.

2010-03-01  Rainer Orth  <ro@CeBiTec.Uni-Bielefeld.DE>

	* gcc.target/i386/pr32000-2.c: Add missing include and exclude
	lists to dg-skip-if.
	* gcc.target/i386/stackalign/return-3.c: Likewise.

2010-03-01  Rainer Orth  <ro@CeBiTec.Uni-Bielefeld.DE>

	* gcc.target/i386/clearcap.map: New file.
	* gcc.target/i386/i386.exp: Check for linker -M mapfile support.
	Pass clearcap.map by default if supported.

2010-03-01  Rainer Orth  <ro@CeBiTec.Uni-Bielefeld.DE>

	PR fortran/42900
	* gfortran.dg/stat_1.f90: Accept 'testfile' gid == parent dir gid.
	Explain this.
	* gfortran.dg/stat_2.f90: Likewise.

2010-03-01  Tobias Burnus  <burnus@net-b.de>

	PR fortran/43199
	* gfortran.dg/module_read_2.f90: New test.

2010-02-27  Mark Mitchell  <mark@codesourcery.com>

	PR c++/42748
	* g++.dg/abi/mangle11.C: Adjust mangling warning locations.
	* g++.dg/abi/mangle12.C: Likewise.
	* g++.dg/abi/mangle20-2.C: Likewise.
	* g++.dg/abi/mangle17.C: Likewise.
	* g++.dg/template/cond2.C: Likewise.
	* g++.dg/template/pr35240.C: Likewise.

2010-02-27  Richard Guenther  <rguenther@suse.de>

	PR tree-optimization/43186
	* gcc.c-torture/compile/pr43186.c: Adjust testcase.

2010-02-27  Kaz Kojima  <kkojima@gcc.gnu.org>

	* g++.dg/abi/packed1.C: Expect warning on the SH.

2010-02-27  Simon Martin  <simartin@users.sourceforge.net>

	PR c++/42054:
	* g++.dg/parse/error37.C: New test.

2010-02-27  Manuel López-Ibáñez  <manu@gcc.gnu.org>

	PR c/24577
	PR c/43192
	* gcc.dg/pr8927-1.c: Match new note.
	* gcc.dg/990506-0.c: Likewise.
	* gcc.dg/gomp/flush-2.c: Likewise.
	* gcc.dg/gomp/atomic-5.c: Likewise.
	* gcc.dg/gomp/pr34607.c: Likewise.
	* gcc.dg/pr35746.c: Likewise.
	* gcc.dg/cpp/pragma-1.c: Likewise.
	* gcc.dg/cpp/pragma-2.c: Likewise.
	* gcc.dg/pr41842.c: Likewise.
	* gcc.dg/noncompile/20040629-1.c: Likewise.
	* objc.dg/private-1.m: Likewise.

2010-02-27  Tobias Burnus  <burnus@net-b.de>

	PR fortran/43185
	* gfortran.dg/default_initialization_1.f90: Add -std=f2003.
	* gfortran.dg/default_initialization_4.f90: New test.

2010-02-27  Eric Botcazou  <ebotcazou@adacore.com>

	* gnat.dg/thin_pointer.ad[sb]: Rename into...
	* gnat.dg/thin_pointer1.ad[sb]: ...this.
	* gnat.dg/thin_pointer2.adb: New test.
	* gnat.dg/thin_pointer2_pkg.ad[sb]: New helper.

2010-02-26  Manuel López-Ibáñez  <manu@gcc.gnu.org>

	PR c/20631
	* gcc.dg/cpp/c90-pedantic.c: New.
	* gcc.dg/cpp/c90.c: New.
	* gcc.dg/gnu90-const-expr-1.c: New.
	* gcc.dg/Woverlength-strings-pedantic-c90.c: New.

2010-02-26  Richard Guenther  <rguenther@suse.de>

	PR tree-optimization/43186
	* gcc.c-torture/compile/pr43186.c: New testcase.

2010-02-26  Jakub Jelinek  <jakub@redhat.com>

	PR debug/43190
	* c-c++-common/dwarf2/pr43190.c: New test.

2010-02-26  H.J. Lu  <hongjiu.lu@intel.com>

	PR testsuite/37074:
	* gcc.dg/torture/stackalign/stackalign.exp: Add -mno-mmx to x86.

2010-02-26  Richard Guenther  <rguenther@suse.de>

	PR tree-optimization/43188
	* gcc.c-torture/compile/pr43188.c: New testcase.

2010-02-26  H.J. Lu  <hongjiu.lu@intel.com>

	PR target/43175
	* gcc.target/i386/vperm-v4si-2-sse4.c: New.

2010-02-25  Eric Botcazou  <ebotcazou@adacore.com>

	* g++.dg/abi/packed1.C: Expect warning on the SPARC.

2010-02-25  Michael Meissner  <meissner@linux.vnet.ibm.com>

	PR target/43154
	* gcc.target/powerpc/pr43154.c: New file.

2010-02-25  Jakub Jelinek  <jakub@redhat.com>

	PR debug/43166
	* gfortran.dg/debug/pr43166.f: New test.

	PR debug/43165
	* gcc.dg/torture/pr43165.c: New test.

2010-02-24  Manuel López-Ibáñez  <manu@gcc.gnu.org>

	PR c/43128
	* c-c++-common/pr41779.c: Update.

2010-02-24  Rainer Orth  <ro@CeBiTec.Uni-Bielefeld.DE>

	PR ada/32547
	* lib/gnat-dg.exp (gnat_load): Redefine.

	* ada/acats/run_acats: Run run_all.sh with $SHELL.
	* ada/acats/run_all.sh: Downcase tasking not implemented message.

2010-02-24  Rainer Orth  <ro@CeBiTec.Uni-Bielefeld.DE>

	PR libobjc/36610
	* objc/execute/forward-1.x: XFAIL on alpha*-dec-osf*, 64-bit
	i?86-*-solaris2*, mips-sgi-irix*, sparc*-sun-solaris2* with
	-fgnu-runtime.
	Sort entries.

2010-02-24  Rainer Orth  <ro@CeBiTec.Uni-Bielefeld.DE>

	* gcc.dg/cpp/_Pragma6.c: Skip on mips-sgi-irix*, alpha*-dec-osf*.

2010-02-24  Jakub Jelinek  <jakub@redhat.com>

	PR debug/43150
	* gcc.dg/guality/vla-1.c: New test.

2010-02-24  Tobias Burnus  <burnus@net-b.de>

	PR fortran/43042
	* gfortran.dg/c_ptr_tests_15.f90: New test.

2010-02-23  Jakub Jelinek  <jakub@redhat.com>

	PR target/43107
	* gcc.target/i386/pr43107.c: New test.

2010-02-23  Jason Merrill  <jason@redhat.com>

	PR c++/43143
	* g++.dg/cpp0x/variadic100.C: New.

2010-02-23  Jason Merrill  <jason@redhat.com>

	PR debug/42800
	* gcc.dg/debug/dwarf2/dwarf2.exp: Run c-c++-common dwarf2 tests.
	* g++.dg/debug/dwarf2/dwarf2.exp: Likewise.
	* c-c++-common/dwarf2/vla1.c: New.

2010-02-23  Jakub Jelinek  <jakub@redhat.com>

	PR target/43139
	* gcc.dg/pr43139.c: New test.

	PR debug/43077
	* gcc.dg/guality/pr43077-1.c: New test.

2010-02-23  Manuel López-Ibáñez  <manu@gcc.gnu.org>

	PR 43123
	* gcc.dg/march.c: New.
	* gcc.dg/march-generic.c: New.
	* gcc.dg/mtune.c: New.

2010-02-22  Sebastian Pop  <sebastian.pop@amd.com>

	PR middle-end/43083
	* gcc.dg/graphite/pr43083.c: New.

2010-02-22  Sebastian Pop  <sebastian.pop@amd.com>

	PR middle-end/43097
	* gfortran.dg/graphite/pr43097.f: New.

2010-02-22  Sebastian Pop  <sebastian.pop@amd.com>
	    Manuel López-Ibáñez  <manu@gcc.gnu.org>

	PR middle-end/43140
	* g++.dg/graphite/pr41305.C: Add -Wno-conversion-null.

2010-02-22  Sebastian Pop  <sebastian.pop@amd.com>

	PR middle-end/43026
	* g++.dg/graphite/pr43026.C: New.

2010-02-22  Manuel López-Ibáñez  <manu@gcc.gnu.org>

	PR c++/43126
	* gcc.dg/cleanup-1.c: Update.
	* gcc.dg/func-args-1.c: Update.
	* gcc.dg/format/sentinel-1.c: Update.
	* g++.old-deja/g++.jason/scoping10.C: Update.
	* g++.old-deja/g++.ns/lookup5.C: Update.
	* g++.dg/ext/cleanup-1.C: Update.
	* g++.dg/parse/varmod1.C: Update.
	* g++.dg/parse/error33.C: Update.
	* g++.dg/expr/call3.C: Update.
	* g++.dg/func-args-1.C: New.

2010-02-22  H.J. Lu  <hongjiu.lu@intel.com>

	PR c/43125
	* gcc.dg/attr-used-2.c: Moved to ...
	* c-c++-common/attr-used-2.c: Here.

	* gcc.dg/attr-used.c: Moved to ...
	* c-c++-common/attr-used.c: Here.

2010-02-22  Ozkan Sezer  <sezeroz@gmail.com>

	* gcc.c-torture/execute/991014-1.c: Use __SIZE_TYPE__ for size types.

2010-02-22  Richard Guenther  <rguenther@suse.de>

	PR lto/43045
	* gfortran.dg/lto/20100222-1_0.f03: New testcase.
	* gfortran.dg/lto/20100222-1_1.c: Likewise.

2010-02-22  Richard Guenther  <rguenther@suse.de>

	PR tree-optimization/42749
	* gcc.c-torture/compile/pr42749.c: New testcase.

2010-02-22  Paul Thomas  <pault@gcc.gnu.org>

	PR fortran/43072
	* gfortran.dg/internal_pack_6.f90: Number of 'packs' now zero.
	* gfortran.dg/internal_pack_9.f90: New test.

2010-02-21  Manuel López-Ibáñez  <manu@gcc.gnu.org>

	PR c++/23510
	* g++.dg/template/recurse.C: Adjust.
	* g++.dg/template/pr23510.C: New.

2010-02-21  Dodji Seketeli  <dodji@redhat.com>

	PR c++/42824
	* g++.dg/template/memclass4.C: New test.

2010-02-21  Tobias Burnus  <burnus@net-b.de>

	PR fortran/35259
	* gfortran.dg/reassoc_5.f90: New test.

2010-02-20  Uros Bizjak  <ubizjak@gmail.com>

	PR target/43067
	* gcc.target/i386/pr43067.c: New test.

2010-02-20  Manuel López-Ibáñez  <manu@gcc.gnu.org>

	PR c++/35669
	* g++.dg/warn/Wconversion2.C: Replace -Wconversion with
	-Wconversion-null.
	* g++.dg/warn/Wconversion-null.C: New test.
	* g++.old-deja/g++.other/null1.C: Move to...
	* g++.dg/warn/Wconversion-null-2.C: ... here. Remove -Wconversion.

2010-02-20  Paul Thomas  <pault@gcc.gnu.org>

	PR fortran/36932
	PR fortran/36933
	* gfortran.dg/dependency_26.f90: New test.

	PR fortran/43072
	* gfortran.dg/internal_pack_7.f90: New test.

	PR fortran/43111
	* gfortran.dg/internal_pack_8.f90: New test.

2010-02-20  Manuel López-Ibáñez  <manu@gcc.gnu.org>

	PR 43128
	* c-c++-common/pr41779.c: Fix broken testcase.

2010-02-19  Manuel López-Ibáñez  <manu@gcc.gnu.org>

	PR 36513
	* c-c++-common/pr36513.c: New testcase.
	* c-c++-common/pr36513-2.c: New testcase.

2010-02-19  Manuel López-Ibáñez  <manu@gcc.gnu.org>

	PR 41779
	* c-c++-common/pr41779.c: New.

2010-02-19  Jakub Jelinek  <jakub@redhat.com>

	PR debug/43084
	* gcc.dg/pr43084.c: New test.

2010-02-19  Richard Guenther  <rguenther@suse.de>

	PR tree-optimization/42916
	* gcc.dg/pr42916.c: New testcase.

2010-02-18  Jason Merrill  <jason@redhat.com>

	PR c++/42837
	* g++.dg/abi/packed1.C: Add expected warning.

	PR c++/43108
	* g++.dg/torture/dg-torture.exp: Run c-c++-common torture tests.
	* gcc.dg/torture/dg-torture.exp: Likewise.
	* c-c++-common/torture/complex-sign.h,
	c-c++-common/torture/complex-sign-add.c,
	c-c++-common/torture/complex-sign-mixed-add.c,
	c-c++-common/torture/complex-sign-mixed-div.c,
	c-c++-common/torture/complex-sign-mixed-mul.c,
	c-c++-common/torture/complex-sign-mixed-sub.c,
	c-c++-common/torture/complex-sign-mul.c,
	c-c++-common/torture/complex-sign-sub.c: Move from gcc.dg/torture.
	Adapt for C++ compilation as well.

	PR c++/43070
	* g++.dg/ext/label1.C: Update.
	* g++.dg/ext/label2.C: Update.

	PR c++/26261
	* g++.dg/template/dependent-name6.C: New.

	PR c++/43109
	* g++.dg/parse/namespace12.C: New.

2010-02-18  Martin Jambor  <mjambor@suse.cz>

	PR tree-optimization/43066
	* gcc.c-torture/compile/pr43066.c: New test.

2010-02-18  Uros Bizjak  <ubizjak@gmail.com>

	* g++.dg/ext/attrib35.C: Fix target selector string.
	* g++.dg/ext/attrib36.C: Ditto.
	* g++.dg/ext/attrib37.C: Ditto.
	* g++.dg/abi/mangle24.C: Remove stray "*/" from dg directives.
	* g++.dg/abi/mangle25.C: Ditto.

2010-02-17  Jason Merrill  <jason@redhat.com>

	PR c++/43069
	* g++.dg/parse/namespace11.C: New.

	PR c++/43093
	* g++.dg/ext/attrib37.C: New.

	PR c++/43079
	* g++.dg/template/ptrmem20.C: New.

2010-02-17  Uros Bizjak  <ubizjak@gmail.com>

	PR target/43103
	* gcc.target/i386/xop-check.h: Include m256-check.h.
	* gcc.target/i386/xop-vpermil2ps-1.c: Include x86intrin.h.
	* gcc.target/i386/xop-vpermil2ps-256-1.c: Ditto.
	* gcc.target/i386/xop-vpermil2pd-1.c: Ditto.
	* gcc.target/i386/xop-vpermil2pd-256-1.c: Ditto.

2010-02-17  Jakub Jelinek  <jakub@redhat.com>

	PR debug/42918
	* gcc.dg/pr42918.c: New test.

2010-02-16  H.J. Lu  <hongjiu.lu@intel.com>

	* g++.dg/ext/attrib36.C: Require ILP32.

2010-02-16  Richard Guenther  <rguenther@suse.de>

	PR tree-optimization/41043
	* gfortran.dg/pr41043.f90: New testcase.
	* gcc.dg/Wstrict-overflow-18.c: XFAIL.

2010-02-16  Jason Merrill  <jason@redhat.com>

	* g++.dg/cpp0x/initlist-opt.C: Declare max_val inline.

2010-02-16  Ira Rosen <irar@il.ibm.com>

	PR tree-optimization/43074
	* gcc.dg/vect/fast-math-pr43074.c: New test.

2010-02-16  Jakub Jelinek  <jakub@redhat.com>

	* lib/prune.exp: Prune variable tracking size limit exceeded notes.

2010-02-16  Jason Merrill  <jason@redhat.com>

	PR c++/43031
	* g++.dg/ext/attrib36.C: New.

	PR c++/43036
	* g++.dg/other/array6.C: New.

2010-02-15  Kaveh R. Ghazi  <ghazi@caip.rutgers.edu>

	* g++.dg/cpp0x/initlist-opt.C: Bind pic locally.

2010-02-15  Sebastian Pop  <sebastian.pop@amd.com>

	* gcc.target/i386/sse-14.c: Add tests for _mm_permute2_pd,
	_mm256_permute2_pd, _mm_permute2_ps, and _mm256_permute2_ps.
	* gcc.target/i386/xop-vpermil2pd-1.c: New.
	* gcc.target/i386/xop-vpermil2pd-256-1.c: New.
	* gcc.target/i386/xop-vpermil2ps-1.c: New.
	* gcc.target/i386/xop-vpermil2ps-256-1.c: New.

2010-02-15  Richard Guenther  <rguenther@suse.de>

	PR middle-end/43068
	* g++.dg/torture/pr43068.C: New testcase.

2010-02-14  Volker Reichelt  <reichelt@gcc.gnu.org>

	PR c++/43024
	* g++.dg/opt/ice1.C: New.

2010-02-14  Jason Merrill  <jason@redhat.com>

	PR c++/41997
	* g++.dg/cpp0x/initlist-opt.C: New.

2010-02-13  Paul Thomas  <pault@gcc.gnu.org>

	PR fortran/41113
	PR fortran/41117
	* gfortran.dg/internal_pack_6.f90: New test.

2010-02-12  Jason Merrill  <jason@redhat.com>

	PR c++/43054
	* g++.dg/cpp0x/variadic99.C: New.

2010-02-12  Jakub Jelinek  <jakub@redhat.com>

	* gcc.dg/guality/guality.h (GUALCVT): Zero extend instead of
	sign extend pointers to gualchk_t.

	PR c++/43033
	* g++.dg/other/default3.C: Xfail g4 test.

2010-02-11  Sebastian Pop  <sebastian.pop@amd.com>

	PR middle-end/43012
	* gcc.dg/graphite/pr43012.c: New.

2010-02-11  Sebastian Pop  <sebastian.pop@amd.com>

	PR middle-end/42930
	* g++.dg/graphite/pr42930.C: New.

2010-02-11  Sebastian Pop  <sebastian.pop@amd.com>

	PR middle-end/42914
	PR middle-end/42530
	* gcc.dg/graphite/pr42530.c: New.
	* gcc.dg/graphite/pr42914.c: New.

2010-02-11  Sebastian Pop  <sebastian.pop@amd.com>

	PR middle-end/42771
	* gcc.dg/graphite/pr42771.c: New.

2010-02-11  Richard Guenther  <rguenther@suse.de>

	PR tree-optimization/42998
	* gcc.c-torture/compile/pr42998.c: New testcase.

2010-02-10  Jason Merrill  <jason@redhat.com>

	PR c++/41896
	* g++.dg/cpp0x/lambda/lambda-nested3.C: New.

	PR c++/42983, core issue 906
	* g++.dg/cpp0x/defaulted15.C: Add virtualness test.
	* g++.dg/cpp0x/defaulted9.C: Move virtual default outside class.

	PR c++/43016
	* g++.dg/cpp0x/lambda/lambda-conv.C: Test for weakness.

2010-02-10  Richard Guenther  <rguenther@suse.de>

	PR tree-optimization/43017
	* gcc.dg/torture/pr43017.c: New testcase.

2010-02-10  Tobias Burnus <burnus@net-b.de>

	PR fortran/40823
	* gfortran.dg/private_type_1.f90: Update error location.
	* gfortran.dg/invalid_interface_assignment.f90: Ditto.
	* gfortran.dg/typebound_operator_2.f03: Ditto.
	* gfortran.dg/assignment_2.f90: Ditto.
	* gfortran.dg/redefined_intrinsic_assignment.f90: Ditto.
	* gfortran.dg/binding_label_tests_9.f03: Ditto.

2010-02-10  Tobias Burnus  <burnus@net-b.de>

	PR fortran/43015
	* gfortran.dg/bind_c_usage_20.f90: New test.

2010-02-10  Jakub Jelinek  <jakub@redhat.com>

	PR debug/43010
	* g++.dg/debug/pr43010.C: New test.

2010-02-10  Richard Guenther  <rguenther@suse.de>

	PR c/43007
	* gcc.c-torture/execute/20100209-1.c: New testcase.
	* gcc.dg/fold-div-3.c: Likewise.

2010-02-10  Jakub Jelinek  <jakub@redhat.com>

	* gcc.dg/builtin-ffs-1.c: New test.

2010-02-09  Jerry DeLisle  <jvdelisle@gcc.gnu.org>

	PR fortran/42999
	* gfortran.dg/array_constructor_35.f90: New test.

2010-02-09  Kaveh R. Ghazi  <ghazi@caip.rutgers.edu>

	* gcc.dg/tree-ssa/inline-4.c: Bind pic locally.

2010-02-09  Jason Merrill  <jason@redhat.com>

	PR c++/42399
	* g++.dg/cpp0x/lambda/lambda-errloc2.C: New.

	PR c++/42370
	* g++.dg/cpp0x/lambda/lambda-warn2.C: New.

2010-02-09  Tobias Burnus  <burnus@net-b.de>

	PR fortran/41869
	* gfortran.dg/module_write_1.f90: New test.

2010-02-09  Alexander Monakov  <amonakov@ispras.ru>

	* gcc.dg/pr19340.c: Adjust.

2010-02-09  Richard Guenther  <rguenther@suse.de>

	PR tree-optimization/43008
	* gcc.c-torture/execute/pr43008.c: New testcase.

2010-02-09  Richard Guenther  <rguenther@suse.de>

	PR tree-optimization/43000
	* gcc.dg/torture/pr43000.c: New testcase.
	* gcc.dg/torture/pr43002.c: Likewise.

2010-02-09  Daniel Kraft  <d@domob.eu>

	PR fortran/39171
	* gfortran.dg/char_length_2.f90: Change warning expectations accordingly
	and pass -Wsurprising as necessary.

2010-02-08  Jakub Jelinek  <jakub@redhat.com>

	PR tree-optimization/42890
	* g++.dg/torture/pr42890.C: New test.

2010-02-08  Richard Guenther  <rguenther@suse.de>

	PR middle-end/42995
	* gcc.dg/tree-ssa/inline-4.c: New testcase.

2010-02-07  Sebastian Pop  <sebastian.pop@amd.com>

	* gcc.dg/graphite/block-0.c: Call abort for runtime test.  Always
	return 0 from main.
	* gcc.dg/graphite/block-1.c: Same.
	* gcc.dg/graphite/block-3.c: Same.
	* gcc.dg/graphite/block-4.c: Same.
	* gcc.dg/graphite/block-5.c: Same.
	* gcc.dg/graphite/block-6.c: Same.
	* gcc.dg/graphite/block-7.c: Same.
	* gcc.dg/graphite/interchange-0.c: Same.
	* gcc.dg/graphite/interchange-1.c: Same.
	* gcc.dg/graphite/interchange-10.c: Same.
	* gcc.dg/graphite/interchange-11.c: Same.
	* gcc.dg/graphite/interchange-12.c: Same.
	* gcc.dg/graphite/interchange-2.c: Same.
	* gcc.dg/graphite/interchange-3.c: Same.
	* gcc.dg/graphite/interchange-4.c: Same.
	* gcc.dg/graphite/interchange-5.c: Same.
	* gcc.dg/graphite/interchange-6.c: Same.
	* gcc.dg/graphite/interchange-7.c: Same.
	* gcc.dg/graphite/interchange-8.c: Same.
	* gcc.dg/graphite/interchange-9.c: Same.
	* gcc.dg/graphite/interchange-mvt.c: Same.

2010-02-07  Sebastian Pop  <sebastian.pop@amd.com>

	* gfortran.dg/graphite/id-19.f: New.
	* gfortran.dg/graphite/pr14741.f90: New.
	* gfortran.dg/graphite/pr41924.f90: New.
	* gfortran.dg/graphite/run-id-2.f90: New.

2010-02-07  Richard Guenther  <rguenther@suse.de>

	PR middle-end/42956
	* gcc.c-torture/compile/pr42956.c: New testcase.

2010-02-06  Jerry DeLisle  <jvdelisle@gcc.gnu.org>

	PR libfortran/42742
	* gfortran.dg/fmt_cache_2.f: New test.

2010-02-06  Jerry DeLisle  <jvdelisle@gcc.gnu.org>

	* gfortran.dg/read_no_eor.f90: New test.

2010-02-05  Jason Merrill  <jason@redhat.com>

	* g++.dg/ext/label13.C: Move constructor body out of class.

2010-02-03  Jason Merrill  <jason@redhat.com>

	PR c++/42870
	* g++.dg/ext/dllexport3.C: New.

2010-02-05  Ozkan Sezer  <sezeroz@gmail.com>

	* gcc.dg/format/ms-format3.c: New test for specific MS types.

2010-02-05  Richard Guenther  <rguenther@suse.de>

	* gcc.dg/tree-ssa/ssa-ccp-28.c: New testcase.

2010-02-05  Dodji Seketeli  <dodji@redhat.com>

	PR c++/42915
	* g++.dg/other/crash-9.C: New test.

2010-02-05  Paul Thomas  <pault@gcc.gnu.org>

	PR fortran/42309
	* gfortran.dg/subref_array_pointer_4.f90 : New test.

2010-02-04  Richard Guenther  <rguenther@suse.de>

	PR rtl-optimization/42952
	* gcc.dg/torture/pr42952.c: New testcase.

2010-02-03  Jerry DeLisle  <jvdelisle@gcc.gnu.org>

	PR libfortran/42901
	* gfortran.dg/namelist_60.f90: New test.

2010-02-03  Jason Merrill  <jason@redhat.com>

	PR c++/40138
	* g++.dg/ext/builtin11.C: New.

	PR c++/4926
	PR c++/38600
	* g++.dg/abi/mangle35.C: New.
	* g++.dg/abi/mangle37.C: New.

	PR c++/12909
	* g++.dg/abi/mangle36.C: New.

	PR c++/35652
	* g++.dg/warn/string1.C: New.

2010-02-03  Richard Guenther  <rguenther@suse.de>

	PR tree-optimization/42944
	* gcc.dg/errno-1.c: New testcase.

2010-02-03  Richard Guenther  <rguenther@suse.de>

	PR middle-end/42927
	* gcc.c-torture/compile/pr42927.c: New testcase.

2010-02-03  Tobias Burnus  <burnus@net-b.de>

	PR fortran/42936
	* gfortran.dg/null_4.f90: New test.

2010-02-02  Jason Merrill  <jason@redhat.com>

	PR c++/41090
	* g++.dg/ext/label13.C: New.

2010-02-02  Tobias Burnus  <burnus@net-b.de>

	PR fortran/42650
	* gfortran.dg/func_result_5.f90: New test.

2010-02-01  Tobias Burnus  <burnus@net-b.de>

	PR fortran/42922
	* gfortran.dg/pure_initializer_3.f90: News test.

2010-01-31  Janus Weil  <janus@gcc.gnu.org>

	PR fortran/42888
	* gfortran.dg/allocate_derived_2.f90: New test.

2010-01-31  Eric Botcazou  <ebotcazou@adacore.com>

	PR middle-end/42898
	* gcc.dg/torture/pr42898-2.c: New test.

2010-01-31  Richard Guenther  <rguenther@suse.de>

	PR middle-end/42898
	* gcc.dg/torture/pr42898.c: New testcase.

2010-01-31  Paul Thomas  <pault@gcc.gnu.org>

	PR fortran/38324
	* gfortran.dg/alloc_comp_basics_1.f90: Remove option -O2.
	* gfortran.dg/alloc_comp_bounds_1.f90: New test.

2010-01-30  Paolo Bonzini  <bonzini@gnu.org>

	* g++.dg/tree-ssa/inline-1.C: New.
	* g++.dg/tree-ssa/inline-2.C: New.
	* g++.dg/tree-ssa/inline-3.C: New.

2010-01-29  Michael Meissner  <meissner@linux.vnet.ibm.com>

	PR testsuite/41701
	* gcc.dg/builtins-58.c: Add -fno-ident to the options to prevent
	the string 'pow' in the pathname of the compiler from generating a
	test failure.

2010-01-29  Rainer Orth  <ro@CeBiTec.Uni-Bielefeld.DE>

	* g++.old-deja/g++.mike/eh16.C: Rename err to e.
	* g++.old-deja/g++.mike/eh17.C: Likewise.
	* g++.old-deja/g++.mike/p5571.C: Likewise.

2010-01-29  Dodji Seketeli  <dodji@redhat.com>

	PR c++/42758
	PR c++/42634
	PR c++/42336
	PR c++/42797
	PR c++/42880
	* g++.dg/other/crash-5.C: New test.
	* g++.dg/other/crash-6.C: New test.
	* g++.dg/other/crash-7.C: New test.
	* g++.dg/other/crash-8.C: New test.

2010-01-29  Jakub Jelinek  <jakub@redhat.com>

	PR rtl-optimization/42889
	* gcc.dg/pr42889.c: New test.

2010-01-28  H.J. Lu  <hongjiu.lu@intel.com>

	* gcc.target/i386/pr42881.c: Use SSE2.

2010-01-28  Uros Bizjak  <ubizjak@gmail.com>

	PR target/42891
	* gcc.target/i386/pr42891.c: New test.

2010-01-28  Richard Guenther  <rguenther@suse.de>

	PR tree-optimization/42871
	* g++.dg/torture/pr42871.C: New testcase.

2010-01-28  Richard Guenther  <rguenther@suse.de>

	* gcc.dg/Wobjsize-1.h: New testcase.
	* gcc.dg/Wobjsize-1.c: Likewise.

2010-01-28  Richard Guenther  <rguenther@suse.de>

	PR middle-end/42883
	* g++.dg/torture/pr42883.C: New testcase.

2010-01-28  Michael Matz  <matz@suse.de>

	* gcc.target/i386/pr42881.c: New test.

2010-01-28  Rainer Orth  <ro@CeBiTec.Uni-Bielefeld.DE>

	* gcc.misc-tests/linkage.exp: Remove mips-sgi-irix6*o32 support.
	Add i?86-*-solaris2* support.

2010-01-28  Dodji Seketeli  <dodji@redhat.com>

	PR c++/42713
	PR c++/42820
	* g++.dg/template/typedef27.C: New test case.
	* g++.dg/template/typedef28.C: New test case.

2010-01-27  Stephen Thomas  <stephen.thomas@arm.com>

	* testsuite/gcc.dg/optimize-bswap*.c: Add ARM target

2010-01-27  Richard Guenther  <rguenther@suse.de>

	PR middle-end/42878
	* gcc.dg/torture/pr42878-1.c: New testcase.
	* gcc.dg/torture/pr42878-2.c: Likewise.

2010-01-27  Jakub Jelinek  <jakub@redhat.com>

	PR middle-end/42874
	* gcc.dg/vla-22.c: New test.

2010-01-26  Jakub Jelinek  <jakub@redhat.com>

	* ada/acats/run_all.sh: Make sure norun.lst is sorted using the
	current collation.

2010-01-26  Richard Guenther  <rguenther@suse.de>

	PR rtl-optimization/42685
	* gcc.dg/pr42685.c: New testcase.
	* g++.dg/other/pr42685.C: Likewise.

2010-01-26  Richard Guenther  <rguenther@suse.de>

	PR middle-end/42806
	* g++.dg/other/pr42806.C: New testcase.

2010-01-26  Richard Guenther  <rguenther@suse.de>

	PR tree-optimization/42250
	* gcc.dg/pr42250.c: New testcase.

2010-01-25  Arnaud Charlet  <charlet@adacore.com>

	* gnat.dg/array_bounds_test.adb: New test.

2010-01-25  Tobias Burnus  <burnus@net-b.de>

	PR fortran/42858
	* gfortran.dg/generic_21.f90: New test.

2010-01-25  Rainer Orth  <ro@CeBiTec.Uni-Bielefeld.DE>

	PR testsuite/41522
	* gcc.c-torture/compile/pr38789.c: Change to dg-do compile.

2010-01-24  Mark Mitchell  <mark@codesourcery.com>

	PR c++/42748
	* g++.dg/abi/arm_va_list2.C: New test.
	* g++.dg/abi/arm_va_list2.h: Companion header file.

2010-01-24  Paul Thomas  <pault@gcc.gnu.org>

	PR fortran/41044
	* gfortran.dg/parameter_array_ref_2.f90 : New test.

	PR fortran/41167
	* gfortran.dg/char_array_arg_1.f90 : New test.

	* gfortran.dg/pr25923.f90 : Remove XFAIL.

2010-01-24  Tobias Burnus  <burnus@net-b.de>

	PR fortran/39304
	* gfortran.dg/generic_20.f90: New test.

2010-01-22  Michael Matz  <matz@suse.de>

	* gfortran.dg/vect/fast-math-mgrid-resid.f: Limit to x86, add
	-msse2.

2010-01-21  Paul Thomas  <pault@gcc.gnu.org>

	PR fortran/42736
	* gfortran.dg/dependency_25.f90 : New test.

2010-01-21  Martin Jambor  <mjambor@suse.cz>

	PR tree-optimization/42585
	* gcc.dg/tree-ssa/pr42585.c: New test.

2010-01-21  Richard Guenther  <rguenther@suse.de>

	PR middle-end/19988
	* gcc.dg/pr19988.c: New testcase.

2010-01-20  Janis Johnson  <janis187@us.ibm.com>

	* g++.dg/compat/decimal/compat-common.h: New file.
	* g++.dg/compat/decimal/decimal-dummy.h: New file.
	* g++.dg/compat/decimal/pass_x.h: New file.
	* g++.dg/compat/decimal/pass_y.h: New file.
	* g++.dg/compat/decimal/pass-1_main.C: New file.
	* g++.dg/compat/decimal/pass-1_x.C: New file.
	* g++.dg/compat/decimal/pass-1_y.C: New file.
	* g++.dg/compat/decimal/pass-2_main.C: New file.
	* g++.dg/compat/decimal/pass-2_x.C: New file.
	* g++.dg/compat/decimal/pass-2_y.C: New file.
	* g++.dg/compat/decimal/pass-3_main.C: New file.
	* g++.dg/compat/decimal/pass-3_x.C: New file.
	* g++.dg/compat/decimal/pass-3_y.C: New file.
	* g++.dg/compat/decimal/pass-4_main.C: New file.
	* g++.dg/compat/decimal/pass-4_x.C: New file.
	* g++.dg/compat/decimal/pass-4_y.C: New file.
	* g++.dg/compat/decimal/pass-5_main.C: New file.
	* g++.dg/compat/decimal/pass-5_x.C: New file.
	* g++.dg/compat/decimal/pass-5_y.C: New file.
	* g++.dg/compat/decimal/pass-6_main.C: New file.
	* g++.dg/compat/decimal/pass-6_x.C: New file.
	* g++.dg/compat/decimal/pass-6_y.C: New file.
	* g++.dg/compat/decimal/return_x.h: New file.
	* g++.dg/compat/decimal/return_y.h: New file.
	* g++.dg/compat/decimal/return-1_main.C: New file.
	* g++.dg/compat/decimal/return-1_x.C: New file.
	* g++.dg/compat/decimal/return-1_y.C: New file.
	* g++.dg/compat/decimal/return-2_main.C: New file.
	* g++.dg/compat/decimal/return-2_x.C: New file.
	* g++.dg/compat/decimal/return-2_y.C: New file.
	* g++.dg/compat/decimal/return-3_main.C: New file.
	* g++.dg/compat/decimal/return-3_x.C: New file.
	* g++.dg/compat/decimal/return-3_y.C: New file.
	* g++.dg/compat/decimal/return-4_main.C: New file.
	* g++.dg/compat/decimal/return-4_x.C: New file.
	* g++.dg/compat/decimal/return-4_y.C: New file.
	* g++.dg/compat/decimal/return-5_main.C: New file.
	* g++.dg/compat/decimal/return-5_x.C: New file.
	* g++.dg/compat/decimal/return-5_y.C: New file.
	* g++.dg/compat/decimal/return-6_main.C: New file.
	* g++.dg/compat/decimal/return-6_x.C: New file.
	* g++.dg/compat/decimal/return-6_y.C: New file.

2010-01-20  Alexandre Oliva  <aoliva@redhat.com>

	PR debug/42715
	* gcc.dg/pr42715.c: New.

2010-01-20  Paolo Carlini  <paolo.carlini@oracle.com>

	PR c++/42038
	* g++.dg/parse/crash55.C: New.

2010-01-20  Alexandre Oliva  <aoliva@redhat.com>

	PR debug/42782
	* gcc.dg/guality/pr42782.c: New.

2010-01-20  Jason Merrill  <jason@redhat.com>

	PR c++/41788
	* g++.dg/abi/packed1.C: New.

	PR c++/41920
	* g++.dg/cpp0x/lambda/lambda-warn1.C: New.

	PR c++/40750
	* g++.dg/parse/fn-typedef1.C: New.
	* g++.dg/other/cv_quals.C: Adjust.

2010-01-20  Anthony Green  <green@moxielogic.com>

	* gcc.dg/cpp/_Pragma6.c: Skip this test for moxie-*-* (no
	pack(push) pragma).
	* gcc.dg/pr19340.c: Skip this test for moxie-*-* (no scheduling).
	* gcc.dg/20020312-2.c: Port this to the moxie core.
	* gcc.dg/weak/typeof-2.c: Ditto.

2010-01-20  Richard Guenther  <rguenther@suse.de>

	PR tree-optimization/42717
	* gcc.c-torture/compile/pr42717.c: New testcase.

2010-01-20  Jakub Jelinek  <jakub@redhat.com>

	* gcc.dg/cleanup-13.c: Expect DW_OP_mod to do unsigned modulo instead
	of signed, add a few new tests.

	PR middle-end/42803
	* g++.dg/parse/limits-initializer1.C: New test.

2010-01-19  Janus Weil  <janus@gcc.gnu.org>

	PR fortran/42804
	* gfortran.dg/proc_ptr_comp_pass_6.f90: New test.
	* gfortran.dg/typebound_call_12.f03: New test.

2010-01-19  Paul Thomas  <pault@gcc.gnu.org>

	PR fortran/42783
	* gfortran.dg/bounds_check_15.f90 : New test.

2010-01-19  Michael Matz  <matz@suse.de>

	PR tree-optimization/41783
	* gfortran.dg/vect/fast-math-mgrid-resid.f: New.

2010-01-19  Ramana Radhakrishnan  <ramana.radhakrishnan@arm.com>

	PR target/38697.
	* gcc.target/arm/neon/vget_lowf32.c: Regenerate.
	* gcc.target/arm/neon/vget_lowp16.c: Likewise.
	* gcc.target/arm/neon/vget_lowp8.c:  Likewise.
	* gcc.target/arm/neon/vget_lows16.c: Likewise.
	* gcc.target/arm/neon/vget_lows32.c: Likewise.
	* gcc.target/arm/neon/vget_lows64.c: Likewise.
	* gcc.target/arm/neon/vget_lows8.c: Likewise.
	* gcc.target/arm/neon/vget_lowu16.c: Likewise.
	* gcc.target/arm/neon/vget_lowu32.c: Likewise.
	* gcc.target/arm/neon/vget_lowu64.c: Likewise.
	* gcc.target/arm/neon/vget_lowu8.c: Likewise.

2010-01-19  Janus Weil  <janus@gcc.gnu.org>

	PR fortran/42545
	* gfortran.dg/extends_6.f03: Modified an error message.
	* gfortran.dg/extends_10.f03: New test.
	* gfortran.dg/private_type_6.f03: Modified an error message.
	* gfortran.dg/structure_constructor_8.f03: Ditto.

2010-01-19  Jakub Jelinek  <jakub@redhat.com>

	PR tree-optimization/42719
	* gcc.dg/pr42719.c: New test.

	PR debug/42728
	* gcc.dg/pr42728.c: New test.

2010-01-19  Anthony Green  <green@moxielogic.com>

	* gcc.dg/tree-ssa/20040204-1.c: Expect this test to pass.

2010-01-18  Anthony Green  <green@moxielogic.com>

	* gcc.dg/tree-ssa/asm-3.c (REGISTER): Pick an appropriate register
	for moxie.

2010-01-19  Dodji Seketeli  <dodji@redhat.com>

	* g++.dg/template/error45.C: reverted as part of reverting the
	fix of PR c++/42634.

2010-01-18  Dodji Seketeli  <dodji@redhat.com>

	PR c++/42634
	* g++.dg/template/error45.C: New test.

2010-01-18  Dodji Seketeli  <dodji@redhat.com>

	PR c++/42766
	* g++.dg/conversion/op6.C: New test.

2010-01-18  Uros Bizjak  <ubizjak@gmail.com>

	PR target/42774
	* gcc.target/alpha/pr42774.c: New test.

2010-01-18  Richard Guenther  <rguenther@suse.de>

	PR tree-optimization/42781
	* gfortran.fortran-torture/compile/pr42781.f90: New testcase.

2010-01-17  Richard Guenther  <rguenther@suse.de>

	PR middle-end/42248
	* gcc.c-torture/execute/pr42248.c: New testcase.

2010-01-17  Richard Guenther  <rguenther@suse.de>

	PR tree-optimization/42773
	* g++.dg/torture/pr42773.C: New testcase.

2010-01-17  Janus Weil  <janus@gcc.gnu.org>

	PR fortran/42677
	* gfortran.dg/interface_assignment_5.f90: New test.

2010-01-17  Dodji Seketeli  <dodji@redhat.com>

	PR c++/42697
	* g++.dg/template/crash94.C: Reverted.

2010-01-17  Jie Zhang  <jie.zhang@analog.com>

	PR debug/42767
	* gcc.dg/debug/pr42767.c: New.

2010-01-15  Jason Merrill  <jason@redhat.com>

	PR c++/42761
	* g++.dg/cpp0x/decltype22.C: New.

2010-01-16  Jakub Jelinek  <jakub@redhat.com>

	PR middle-end/42760
	* g++.dg/torture/pr42760.C: New test.

2010-01-15  Jing Yu  <jingyu@google.com>

	PR rtl-optimization/42691
	* gcc.c-torture/execute/pr42691.c: New.

2010-01-15  Richard Guenther  <rguenther@suse.de>

	PR middle-end/42739
	* g++.dg/torture/pr42739.C: New testcase.

2010-01-15  Dodji Seketeli  <dodji@redhat.com>

	* g++.dg/template/error45.C: Revert as part of reverting changes
	or PR c++/42634.

2010-01-14 Jerry DeLisle <jvdelisle@gcc.gnu.org>

	PR fortran/42684
	* gfortran.dg/interface_31.f90: New test.

2010-01-14  Michael Meissner  <meissner@linux.vnet.ibm.com>

	* gcc.target/powerpc/pr42747.c: New file.

2010-01-14  Jakub Jelinek  <jakub@redhat.com>

	PR middle-end/42674
	* c-c++-common/pr42674.c: New test.

	PR c++/42608
	* g++.dg/template/instantiate11.C: New test.

2010-01-14  Jason Merrill  <jason@redhat.com>

	PR c++/42701
	* g++.dg/overload/error3.C: New.

	PR c++/42655
	* g++.dg/overload/rvalue1.C: New.

2010-01-14  Martin Jambor  <mjambor@suse.cz>

	PR tree-optimization/42706
	* gcc.dg/ipa/pr42706.c: New testcase.

2010-01-14  H.J. Lu  <hongjiu.lu@intel.com>

	* g++.dg/graphite/pr42681.C (size_t): Use __SIZE_TYPE__.

2010-01-14  Martin Jambor  <mjambor@suse.cz>

	PR tree-optimization/42714
	* g++.dg/torture/pr42714.C: New test.

2010-01-14  Alexander Monakov  <amonakov@ispras.ru>

	PR rtl-optimization/42246
	* gfortran.dg/pr42246-2.f: New.

2010-01-14  Alexander Monakov  <amonakov@ispras.ru>

	PR rtl-optimization/42389
	* gcc.dg/pr42389.c: New.

2010-01-14  Alexander Monakov  <amonakov@ispras.ru>

	PR rtl-optimization/42388
	* gcc.dg/pr42388.c: New.

2010-01-14  Alexander Monakov <amonakov@ispras.ru>

	PR rtl-optimization/42294
	* gfortran.dg/pr42294.f: New.

2010-01-14  Alexander Monakov <amonakov@ispras.ru>

	PR rtl-optimization/39453
	PR rtl-optimization/42246
	* gcc.dg/pr39453.c: New.
	* gcc.dg/pr42246.c: New.

2010-01-14  Alexander Monakov <amonakov@ispras.ru>

	PR middle-end/42245
	* gcc.dg/pr42245.c: New.
	* gcc.dg/pr42245-2.c: New.

2010-01-14  Alexander Monakov <amonakov@ispras.ru>

	PR rtl-optimization/42249
	* gcc.dg/pr42249.c: New.

2010-01-14  Jakub Jelinek  <jakub@redhat.com>

	PR c/42721
	* gcc.c-torture/execute/pr42721.c: New test.

2010-01-14  Ira Rosen  <irar@il.ibm.com>

	PR tree-optimization/42709
	* gcc.dg/vect/pr42709.c: New test.

2010-01-14  Paul Thomas  <pault@gcc.gnu.org>

	PR fortran/41478
	* gfortran.dg/alloc_comp_scalar_1.f90: New test.
	* gfortran.dg/alloc_comp_transformational_1.f90: New test.

2010-01-14  Paul Thomas  <pault@gcc.gnu.org>

	PR fortran/42481
	* gfortran.dg/generic_19.f90 : New test.

2010-01-13  Richard Guenther  <rguenther@suse.de>

	PR tree-optimization/42730
	* gcc.c-torture/compile/pr42730.c: New testcase.

2010-01-13  Steve Ellcey  <sje@cup.hp.com>

	PR target/pr42542
	* gcc.target/ia64/pr42542-1.c: New.
	* gcc.target/ia64/pr42542-2.c: New.
	* gcc.target/ia64/pr42542-3.c: New.

2010-01-13  Dodji Seketeli  <dodji@redhat.com>

	PR c++/42634
	* g++.dg/template/error45.C: New test.

2010-01-13  Martin Jambor  <mjambor@suse.cz>

	PR tree-optimization/42704
	* g++.dg/torture/pr42704.C: New test.

2010-01-13  Martin Jambor  <mjambor@suse.cz>

	PR tree-optimization/42703
	* gcc.c-torture/compile/pr42703.c: New test.

2010-01-13  Richard Guenther  <rguenther@suse.de>

	PR tree-optimization/42705
	* gcc.c-torture/compile/pr42705.c: New testcase.

2010-01-13  Jie Zhang  <jie.zhang@analog.com>

	* gcc.target/bfin/l2.c: New test.
	* gcc.target/bfin/bfin.exp (dg-bfin-processors): New.

2010-01-13  Richard Guenther  <rguenther@suse.de>

	PR middle-end/42716
	* gcc.c-torture/compile/pr42716.c: New testcase.

2010-01-13  Richard Guenther  <rguenther@suse.de>

	PR lto/42678
	* gfortran.dg/lto/20100110-1_0.f90: New testcase.

2010-01-12  Joseph Myers  <joseph@codesourcery.com>

	PR c/42708
	* gcc.c-torture/compile/pr42708-1.c: New test.

2010-01-12  Jakub Jelinek  <jakub@redhat.com>

	PR debug/42662
	* gcc.dg/pr42662.c: New test.

	PR tree-optimization/42645
	* g++.dg/other/pr42645-1.C: New test.
	* g++.dg/other/pr42645-2.C: New test.

2010-01-11  Janis Johnson  <janis187@us.ibm.com>

	PR target/42416
	* gcc.target/powerpc/warn-1.c: New test.
	* gcc.target/powerpc/warn-2.c: New test.

2010-01-11  Uros Bizjak  <ubizjak@gmail.com>

	* gcc.target/x86_64/abi/avx/asm-support.S (snapshot_ret): Preserve
	stack alignment.

2010-01-10  Rafael Avila de Espindola  <espindola@google.com>

	* gcc.dg/lto/20100108_0.c: New.

2010-01-10  Uros Bizjak  <ubizjak@gmail.com>

	* gcc.dg/graphite/pr40281.c (dg-options): Add -w.
	Add -march=i686 -msse for 32bit x86 targets.

2010-01-10  Richard Guenther  <rguenther@suse.de>

	PR middle-end/42667
	* gcc.dg/torture/pr42667.c: New testcase.

2010-01-09 Jerry DeLisle <jvdelisle@gcc.gnu.org>

	PR fortran/32489
	* gfortran.dg/array_constructor_34.f90: New test.

2010-01-09 Jerry DeLisle <jvdelisle@gcc.gnu.org>

	PR fortran/20923
	* gfortran.dg/array_constructor_33.f90: New test.
	gfortran.dg/array_function_5.f90: Add credit.

2010-01-09  Alexandre Oliva  <aoliva@redhat.com>

	PR debug/42631
	* gcc.dg/pr42631.c: New.

2010-01-09  Alexandre Oliva  <aoliva@redhat.com>

	PR debug/42630
	* gcc.dg/pr42630.c: New.

2010-01-09  Alexandre Oliva  <aoliva@redhat.com>

	PR debug/42629
	* gcc.dg/pr42629.c: New.

2010-01-09  Alexandre Oliva  <aoliva@redhat.com>

	PR middle-end/42363
	* gcc.dg/torture/pr42363.c: New.

2010-01-09  Alexandre Oliva  <aoliva@redhat.com>

	PR debug/42604
	PR debug/42395
	* gcc.dg/vect/pr42604.c: New.
	* gcc.dg/vect/pr42395.c: New.

2010-01-09  Richard Guenther  <rguenther@suse.de>

	PR middle-end/42512
	* gcc.c-torture/execute/pr42512.c: New testcase.

2010-01-09  Tobias Burnus  <burnus@net-b.de>

	PR fortran/41298
	* gfortran.dg/c_ptr_tests_14.f90: New test.

2010-01-08  Rainer Orth  <ro@CeBiTec.Uni-Bielefeld.DE>

	PR ada/41929
	* gnat.dg/null_pointer_deref1.adb: Don't run on
	sparc*-sun-solaris2.11.

2010-01-08  Richard Guenther  <rguenther@suse.de>

	PR lto/42528
	* gcc.dg/lto/20100103-1_0.c: New testcase.
	* gcc.dg/lto/20100103-2_0.c: Likewise.

2010-01-08  Tobias Burnus  <burnus@net-b.de

	PR/fortran 25829
	* gfortran.dg/asynchronous_1.f90: New test.
	* gfortran.dg/asynchronous_2.f90: New test.
	* gfortran.dg/conflicts.f90: Update error message.

2010-01-07  Dodji Seketeli  <dodji@redhat.com>

	c++/40155
	* g++.dg/cpp0x/variadic-unify-2.C: New test.

2010-01-07  Jakub Jelinek  <jakub@redhat.com>

	PR tree-optimization/42625
	* g++.dg/opt/dtor4.C: New test.
	* g++.dg/opt/dtor4.h: New.
	* g++.dg/opt/dtor4-aux.cc: New.

2010-01-07  Tobias Burnus  <burnus@net-b.de>

	PR fortran/42597
	* gfortran.dg/proc_ptr_26.f90: New test.

2010-01-07  Tobias Burnus  <burnus@net-b.de>

	PR fortran/41872
	* gfortran.dg/allocatable_scalar_7.f90: New test.

2010-01-06  Richard Guenther  <rguenther@suse.de>

	* gcc.c-torture/compile/pr42632.c: New testcase.

2010-01-05  H.J. Lu  <hongjiu.lu@intel.com>

	PR target/42542
	* gcc.target/i386/pr42542-4.c: New.
	* gcc.target/i386/pr42542-4a.c: Likewise.
	* gcc.target/i386/pr42542-5.c: Likewise.
	* gcc.target/i386/pr42542-5a.c: Likewise.

2010-01-05  Eric Botcazou  <ebotcazou@adacore.com>

	* gcc.dg/tls/opt-15.c: New test.

2010-01-05  H.J. Lu  <hongjiu.lu@intel.com>

	* gcc.target/i386/pr42542-1.c (res): Make it 8 elements.

2010-01-05  Martin Jambor  <mjambor@suse.cz>

	PR tree-optimization/42462
	* g++.dg/torture/pr42462.C: New test.

2010-01-05  Jason Merrill  <jason@redhat.com>

	* g++.dg/cpp0x/initlist30.C: New test.

2010-01-05  Richard Guenther  <rguenther@suse.de>

	PR tree-optimization/42614
	* gcc.c-torture/execute/pr42614.c: New testcase.

2010-01-05  Eric Fisher  <joefoxreal@gmail.com>

	* gcc.dg/pr12603.c: Remove -Wunreachable-code from dg-options.
	* gcc.dg/Wunreachable-1.c: Remove the testcase of
	-Wunreachable-code.
	* gcc.dg/Wunreachable-2.c: Likewise.
	* gcc.dg/Wunreachable-3.c: Likewise.
	* gcc.dg/Wunreachable-4.c: Likewise.
	* gcc.dg/Wunreachable-5.c: Likewise.
	* gcc.dg/Wunreachable-6.c: Likewise.
	* gcc.dg/Wunreachable-7.c: Likewise.
	* gcc.dg/Wunreachable-8.c: Likewise.
	* gcc.dg/20041231-1.c: Likewise.

2010-01-05  Jakub Jelinek  <jakub@redhat.com>

	PR other/42611
	* gcc.dg/pr42611.c: New test.

	PR tree-optimization/42508
	* g++.dg/opt/pr42508.C: New test.

2010-01-05  Tobias Burnus  <burnus@net-b.de>

	PR fortran/41872
	* gfortran.dg/allocatable_scalar_8.f90: New.

2010-01-04  Martin Jambor  <mjambor@suse.cz>

	PR tree-optimization/42398
	* gcc.c-torture/compile/pr42398.c: New test.

2010-01-04  Jason Merrill  <jason@redhat.com>

	PR c++/42555
	* g++.dg/ext/attrib35.C: New.

	PR c++/42567
	* g++.dg/cpp0x/auto17.C: New.

2010-01-04  Rafael Avila de Espindola  <espindola@google.com>

	* gcc.dg/lto/20100104_0.c: New.

2010-01-04  H.J. Lu  <hongjiu.lu@intel.com>

	PR target/42542
	* gcc.target/i386/pr42542-1.c: New.
	* gcc.target/i386/pr42542-1a.c: Likewise.
	* gcc.target/i386/pr42542-1b.c: Likewise.
	* gcc.target/i386/pr42542-2.c: Likewise.
	* gcc.target/i386/pr42542-2a.c: Likewise.
	* gcc.target/i386/pr42542-2b.c: Likewise.
	* gcc.target/i386/pr42542-3.c: Likewise.
	* gcc.target/i386/pr42542-3a.c: Likewise.

2009-01-04  Tobias Burnus  <burnus@net-b.de>

	PR fortran/41872
	* gfortran.dg/allocatable_scalar_5.f90: New test.
	* gfortran.dg/allocatable_scalar_6.f90: New test.

2010-01-03  Richard Guenther  <rguenther@suse.de>

	PR testsuite/42583
	* gfortran.dg/gomp/recursion1.f90: Remove.

2010-01-03  Richard Guenther  <rguenther@suse.de>

	* gcc.dg/Warray-bounds.c: Remove XFAILs.
	* gcc.dg/uninit-6.c: Likewise.
	* gcc.dg/struct/wo_prof_array_through_pointer.c: Likewise.

2010-01-03  Richard Guenther  <rguenther@suse.de>

	PR tree-optimization/42589
	* gcc.target/i386/pr42589.c: New testcase.

2010-01-03  Richard Guenther  <rguenther@suse.de>

	PR tree-optimization/42438
	* gcc.dg/tree-ssa/ssa-pre-27.c: New testcase.

2010-01-02  Richard Guenther  <rguenther@suse.de>

	PR testsuite/41651
	* g++.dg/lto/20080908-3_0.C: Avoid uninitialized vars.

2010-01-02  Uros Bizjak  <ubizjak@gmail.com>

	PR target/42448
	* gcc.target/alpha/pr42448-1.c: New test.
	* gcc.target/alpha/pr42448-2.c: Ditto.

2010-01-01  Joseph Myers  <joseph@codesourcery.com>

	PR preprocessor/41947
	* gcc.dg/c99-hexfloat-3.c: New test.

2010-01-01  Richard Guenther  <rguenther@suse.de>

	PR c/42570
	* gcc.c-torture/execute/pr42570.c: New testcase.

2010-01-01  Richard Guenther  <rguenther@suse.de>

	PR middle-end/42559
	* gcc.c-torture/compile/pr42559.c: New testcase.


Copyright (C) 2010 Free Software Foundation, Inc.

Copying and distribution of this file, with or without modification,
are permitted in any medium without royalty provided the copyright
notice and this notice are preserved.<|MERGE_RESOLUTION|>--- conflicted
+++ resolved
@@ -1,4 +1,23 @@
-<<<<<<< HEAD
+2010-07-06  Peter Bergner  <bergner@vnet.ibm.com>
+
+	Backport from mainline
+	2010-07-06  Peter Bergner  <bergner@vnet.ibm.com>
+
+	PR testsuite/44195
+	* gcc.dg/lto/20100518_0.c: Limit to x86.
+
+2010-07-03  H.J. Lu  <hongjiu.lu@intel.com>
+
+	Backport from mainline
+	2010-07-03  H.J. Lu  <hongjiu.lu@intel.com>
+
+	PR c/44806
+	* gcc.dg/torture/pr44806.c: New.
+
+2010-07-02  Iain Sandoe  <iains@gcc.gnu.org>
+
+	* objc-obj-c++-shared/Object1.h: Correct Line endings.
+
 2010-07-05  Jakub Jelinek  <jakub@redhat.com>
 
 	* gcc.dg/guality/nrv-1.c: New test.
@@ -33,31 +52,10 @@
 
 	PR c++/44443
 	* c-c++-common/Wunused-var-11.c: New test.
-=======
-2010-07-06  Peter Bergner  <bergner@vnet.ibm.com>
-
-	Backport from mainline
-	2010-07-06  Peter Bergner  <bergner@vnet.ibm.com>
-
-	PR testsuite/44195
-	* gcc.dg/lto/20100518_0.c: Limit to x86.
-
-2010-07-03  H.J. Lu  <hongjiu.lu@intel.com>
-
-	Backport from mainline
-	2010-07-03  H.J. Lu  <hongjiu.lu@intel.com>
-
-	PR c/44806
-	* gcc.dg/torture/pr44806.c: New.
-
-2010-07-02  Iain Sandoe  <iains@gcc.gnu.org>
-
-	* objc-obj-c++-shared/Object1.h: Correct Line endings.
 
 2010-07-02  Paolo Carlini  <paolo.carlini@oracle.com>
 
 	* g++.dg/template/crash98.C: Remove stray // from dg-error comment.
->>>>>>> 8adfe0f9
 
 2010-07-02  Paolo Carlini  <paolo.carlini@oracle.com>
 

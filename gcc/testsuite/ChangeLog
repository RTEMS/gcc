--- conflicted
+++ resolved
@@ -1,8 +1,3 @@
-<<<<<<< HEAD
-2010-06-30  Jakub Jelinek  <jakub@redhat.com>
-
-	* g++.dg/opt/ctor1.C: New test.
-=======
 2016-01-19  Uros Bizjak  <ubizjak@gmail.com>
 
 	PR testsuite/68820
@@ -383,7 +378,10 @@
 
 	PR ipa/68148
 	* g++.dg/ipa/devirt-49.C: New testcase.
->>>>>>> a88d10cb
+
+2010-06-30  Jakub Jelinek  <jakub@redhat.com>
+
+	* g++.dg/opt/ctor1.C: New test.
 
 2016-01-15  Christian Bruel  <christian.bruel@st.com>
 

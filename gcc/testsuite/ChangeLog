--- conflicted
+++ resolved
@@ -1,4 +1,18 @@
-<<<<<<< HEAD
+2012-10-08  Jakub Jelinek  <jakub@redhat.com>
+
+	PR c++/54858
+	* g++.dg/template/pr54858.C: New test.
+
+2012-10-05  Jakub Jelinek  <jakub@redhat.com>
+
+	PR tree-optimization/33763
+	* c-c++-common/pr33763.c: New test.
+
+2012-10-03  Jakub Jelinek  <jakub@redhat.com>
+
+	PR c++/54777
+	* g++.dg/cpp0x/constexpr-ref4.C: New test.
+
 2012-08-20  Florian Weimer  <fweimer@redhat.com>
 
 	PR c++/19351
@@ -10,22 +24,6 @@
 	* g++.dg/init/new35.C: New.
 	* g++.dg/init/new36.C: New.
 	* g++.dg/init/new37.C: New.
-=======
-2012-10-08  Jakub Jelinek  <jakub@redhat.com>
-
-	PR c++/54858
-	* g++.dg/template/pr54858.C: New test.
-
-2012-10-05  Jakub Jelinek  <jakub@redhat.com>
-
-	PR tree-optimization/33763
-	* c-c++-common/pr33763.c: New test.
-
-2012-10-03  Jakub Jelinek  <jakub@redhat.com>
-
-	PR c++/54777
-	* g++.dg/cpp0x/constexpr-ref4.C: New test.
->>>>>>> 6dec3900
 
 2012-09-30  John David Anglin  <dave.anglin@nrc-cnrc.gc.ca>
 

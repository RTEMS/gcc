<<<<<<< HEAD
=======
2014-06-17  Uros Bizjak  <ubizjak@gmail.com>

	* gfortran.dg/pr61335.f90 (cp_unit_create): Initialize
	unit_id and kind_id to zero.

2014-06-17  Yufeng Zhang  <yufeng.zhang@arm.com>

	PR target/61483
	* gcc.target/aarch64/aapcs64/type-def.h (struct hfa_fx2_t): New type.
	* gcc.target/aarch64/aapcs64/va_arg-13.c: New test.
	* gcc.target/aarch64/aapcs64/va_arg-14.c: Ditto.
	* gcc.target/aarch64/aapcs64/va_arg-15.c: Ditto.

2014-06-17  Richard Biener  <rguenther@suse.de>

	PR lto/61012
	* gcc.dg/lto/pr61526_0.c: New testcase.
	* gcc.dg/lto/pr61526_1.c: Likewise.

2014-06-17  Richard Biener  <rguenther@suse.de>

	* gcc.dg/tree-ssa/20041122-1.c: Adjust.
	* gcc.dg/tree-ssa/forwprop-21.c: Likewise.
	* gcc.dg/tree-ssa/vrp35.c: Revert previous adjustments.
	* gcc.dg/tree-ssa/vrp36.c: Likewise.
	* gcc.dg/vect/nodump-forwprop-22.c: Adjust.

2014-06-17  Richard Biener  <rguenther@suse.de>

	* gcc.dg/tree-ssa/ssa-lim-12.c: New testcase.

2014-06-16  Richard Biener  <rguenther@suse.de>

	PR tree-optimization/61482
	* g++.dg/torture/pr61482.C: New testcase.

2014-06-16  Ganesh Gopalasubramanian  <Ganesh.Gopalasubramanian@amd.com>

	* gcc.target/i386/xop-imul64-vector.c: Remove the check for
	vpmacsdql instruction.

2014-06-16  Yury Gribov  <y.gribov@samsung.com>

	* c-c++-common/asan/instrument-with-calls-1.c: New test.
	* c-c++-common/asan/instrument-with-calls-2.c: Likewise.
	* c-c++-common/asan/instrument-with-calls-3.c: Likewise.
	* c-c++-common/asan/no-redundant-instrumentation-1.c: Update
	test patterns.
	* c-c++-common/asan/no-redundant-instrumentation-2.c: Likewise.
	* c-c++-common/asan/no-redundant-instrumentation-4.c: Likewise.
	* c-c++-common/asan/no-redundant-instrumentation-5.c: Likewise.
	* c-c++-common/asan/no-redundant-instrumentation-6.c: Likewise.
	* c-c++-common/asan/no-redundant-instrumentation-7.c: Likewise.
	* c-c++-common/asan/no-redundant-instrumentation-8.c: Likewise.

2014-06-15  Francois-Xavier Coudert  <fxcoudert@gcc.gnu.org>

	PR fortran/28484
	PR fortran/61429
	* gfortran.dg/system_clock_1.f90: New file.
	* gfortran.dg/system_clock_2.f90: New file.

2014-06-14  Paolo Carlini  <paolo.carlini@oracle.com>

	PR c++/33101
	* g++.dg/other/void3.C: New.
	* g++.dg/conversion/err-recover1.C: Update.

2014-06-13  Peter Bergner  <bergner@vnet.ibm.com>

	PR target/61415
	* lib/target-supports.exp (check_effective_target_longdouble128): New.
	* gcc.target/powerpc/pack02.c: Use it.
	* gcc.target/powerpc/tfmode_off.c: Likewise.

2014-06-13  Ilya Enkovich  <ilya.enkovich@intel.com>

	PR rtl-optimization/61094
	PR rtl-optimization/61446
	* gcc.target/i386/pr61446.c : New.

2014-06-13  Dehao Chen  <dehao@google.com>

	* g++.dg/debug/dwarf2/cdtor-1.C: Update test result.

2014-06-13  Alan Lawrence  <alan.lawrence@arm.com>

	* gcc.dg/vect/vect-singleton_1.c: Remove duplicate of test body.

2014-06-13  Richard Biener  <rguenther@suse.de>

	* c-c++-common/pr46562-2.c: Adjust.
	* g++.dg/tree-ssa/pr8781.C: Likewise.
	* gcc.dg/tree-ssa/ssa-fre-24.c: Likewise.
	* gcc.dg/tree-ssa/ssa-fre-25.c: Likewise.
	* gcc.dg/tree-ssa/ssa-fre-32.c: Likewise.
	* gcc.dg/tree-ssa/ssa-fre-39.c: Likewise.
	* gcc.dg/tree-ssa/ssa-pre-16.c: Likewise.

2014-06-13  Thomas Preud'homme  <thomas.preudhomme@arm.com>

	PR tree-optimization/61375
	* gcc.c-torture/execute/pr61375-1.c: New test.

2014-06-12  Jakub Jelinek  <jakub@redhat.com>

	PR middle-end/61486
	* c-c++-common/gomp/pr61486-1.c: New test.
	* c-c++-common/gomp/pr61486-2.c: New test.

2014-06-10  Alan Lawrence  <alan.lawrence@arm.com>

	PR target/59843
	* gcc.dg/vect/vect-singleton_1.c: New file.

2014-06-12  Georg-Johann Lay  <avr@gjlay.de>

	PR target/61443
	* gcc.target/avr/torture/pr61443.c: New test.

2014-06-11  Paolo Carlini  <paolo.carlini@oracle.com>

	PR c++/19200
	* g++.dg/parse/friend11.C: New.

2014-06-11  Paolo Carlini  <paolo.carlini@oracle.com>

	PR c++/60265
	* g++.dg/cpp0x/using-enum-1.C: New.
	* g++.dg/cpp0x/using-enum-2.C: Likewise.

2014-06-11  Paolo Carlini  <paolo.carlini@oracle.com>

	PR c++/19200
	* g++.dg/parse/friend9.C: New.
	* g++.dg/parse/friend10.C: Likewise.
	* g++.dg/parse/friend7.C: Adjust.

2014-06-11  Richard Biener  <rguenther@suse.de>

	PR tree-optimization/61452
	* gcc.dg/torture/pr61452.c: New testcase.

2014-06-11  Paolo Carlini  <paolo.carlini@oracle.com>

	PR c++/34049
	* g++.dg/parse/pr34049.C: New.

2014-06-11  Thomas Preud'homme  <thomas.preudhomme@arm.com>

	* gcc.c-torture/execute/pr61306-1.c: New test.
	* gcc.c-torture/execute/pr61306-2.c: Likewise.
	* gcc.c-torture/execute/pr61306-3.c: Likewise.

2014-06-11  Kyrylo Tkachov  <kyrylo.tkachov@arm.com>

	* gcc.target/aarch64/acle/acle.exp: New.
	* gcc.target/aarch64/acle/crc32b.c: New test.
	* gcc.target/aarch64/acle/crc32cb.c: Likewise.
	* gcc.target/aarch64/acle/crc32cd.c: Likewise.
	* gcc.target/aarch64/acle/crc32ch.c: Likewise.
	* gcc.target/aarch64/acle/crc32cw.c: Likewise.
	* gcc.target/aarch64/acle/crc32d.c: Likewise.
	* gcc.target/aarch64/acle/crc32h.c: Likewise.
	* gcc.target/aarch64/acle/crc32w.c: Likewise.

2014-06-11  Evgeny Stupachenko  <evstupac@gmail.com>

	PR tree-optimization/52252
	* gcc.dg/vect/pr52252-st.c: Test on stores group of size 3.

2014-06-11  Richard Biener  <rguenther@suse.de>

	PR middle-end/61437
	* gcc.dg/torture/20140610-1.c: New testcase.
	* gcc.dg/torture/20140610-2.c: Likewise.

2014-06-10  Richard Biener  <rguenther@suse.de>

	PR tree-optimization/61438
	* gcc.dg/torture/pr61438.c: New testcase.

2014-06-10  Richard Biener  <rguenther@suse.de>

	PR middle-end/61456
	* g++.dg/opt/pr61456.C: New testcase.

2014-06-10  Dominique d'Humieres <dominiq@lps.ens.fr>
	    Mikael Morin <mikael@gcc.gnu.org>

	PR fortran/41936
	* gfortran.dg/class_array_15.f03: Check memory leaks.

2014-06-10  Richard Biener  <rguenther@suse.de>

	PR tree-optimization/57186
	PR tree-optimization/59299
	* gcc.dg/tree-ssa/ssa-sink-11.c: New testcase.
	* gcc.dg/tree-ssa/ssa-sink-12.c: Likewise.

2014-06-10  Jakub Jelinek  <jakub@redhat.com>

	PR fortran/60928
	* gfortran.dg/gomp/allocatable_components_1.f90: Remove dg-error
	directives.
	* gfortran.dg/gomp/associate1.f90: New test.
	* gfortran.dg/gomp/intentin1.f90: New test.
	* gfortran.dg/gomp/openmp-simd-1.f90: New test.
	* gfortran.dg/gomp/openmp-simd-2.f90: New test.
	* gfortran.dg/gomp/openmp-simd-3.f90: New test.
	* gfortran.dg/gomp/proc_ptr_2.f90: New test.

2014-06-09  Marek Polacek  <polacek@redhat.com>

	PR c/36446
	* gcc.dg/Wcxx-compat-6.c: Change dg-warning to dg-message.
	* gcc.dg/array-2.c: Likewise.
	* gcc.dg/array-const-2.c: Likewise.
	* gcc.dg/ucnid-8.c: Likewise.
	* gcc.dg/vla-init-1.c: Likewise.
	* gcc.dg/array-const-3.c: Change dg-error to dg-message.
	* gcc.dg/c99-flex-array-7.c: Likewise.
	* gcc.dg/init-bad-1.c: Likewise.
	* gcc.dg/init-bad-3.c: Likewise.
	* gcc.dg/init-bad-2.c: Change dg-error and dg-warning to dg-message.
	* gcc.dg/pedwarn-init.c: Add dg-warning.
	* gcc.dg/pr53119.c: Remove dg-excess-errors.

2014-06-09  Paolo Carlini  <paolo.carlini@oracle.com>

	PR c++/22556
	* g++.dg/other/redecl3.C: New.

2014-06-09  Marc Glisse  <marc.glisse@inria.fr>

	PR c++/54442
	* g++.dg/pr54442.C: New file.

2014-06-09  Paul Thomas  <pault@gcc.gnu.org>

	PR fortran/61406
	* gfortran.dg/associate_17.f90 : New test

2014-06-09  Petr Murzin  <petr.murzin@intel.com>

	* gcc.target/i386/avx512f-vaddpd-2.c:  Add static void for CALC,
	void for TEST instead of static void.
	* gcc.target/i386/avx512f-vaddps-2.c: Ditto.
	* gcc.target/i386/avx512f-vblendmpd-2.c: Ditto.
	* gcc.target/i386/avx512f-vblendmps-2.c: Ditto.
	* gcc.target/i386/avx512f-vbroadcastf32x4-2.c:Ditto.
	* gcc.target/i386/avx512f-vbroadcastf64x4-2.c:Ditto.
	* gcc.target/i386/avx512f-vbroadcasti32x4-2.c: Ditto.
	* gcc.target/i386/avx512f-vbroadcasti64x4-2.c: Ditto.
	* gcc.target/i386/avx512f-vbroadcastsd-2.c: Ditto.
	* gcc.target/i386/avx512f-vbroadcastss-2.c: Ditto.
	* gcc.target/i386/avx512f-vcvtps2dq-2.c: Ditto.
	* gcc.target/i386/avx512f-vcvttps2dq-2.c: Ditto.
	* gcc.target/i386/avx512f-vdivpd-2.c: Ditto.
	* gcc.target/i386/avx512f-vdivps-2.c: Ditto.
	* gcc.target/i386/avx512f-vextractf32x4-2.c: Ditto.
	* gcc.target/i386/avx512f-vextracti32x4-2.c: Ditto.
	* gcc.target/i386/avx512f-vmaxpd-2.c: Ditto.
	* gcc.target/i386/avx512f-vmaxps-2.c: Ditto.
	* gcc.target/i386/avx512f-vminpd-2.c: Ditto.
	* gcc.target/i386/avx512f-vminps-2.c: Ditto.
	* gcc.target/i386/avx512f-vmulpd-2.c: Ditto.
	* gcc.target/i386/avx512f-vmulps-2.c: Ditto.
	* gcc.target/i386/avx512f-vpaddd-2.c: Ditto.
	* gcc.target/i386/avx512f-vpaddq-2.c: Ditto.
	* gcc.target/i386/avx512f-vpblendmd-2.c: Ditto.
	* gcc.target/i386/avx512f-vpblendmq-2.c: Ditto.
	* gcc.target/i386/avx512f-vpbroadcastd-2.c: Ditto.
	* gcc.target/i386/avx512f-vpbroadcastq-2.c: Ditto.
	* gcc.target/i386/avx512f-vpcmpeqd-2.c: Ditto.
	* gcc.target/i386/avx512f-vpcmpeqq-2.c: Ditto.
	* gcc.target/i386/avx512f-vpcmpgtd-2.c: Ditto.
	* gcc.target/i386/avx512f-vpcmpgtq-2.c: Ditto.
	* gcc.target/i386/avx512f-vpmovdb-2.c: Ditto.
	* gcc.target/i386/avx512f-vpmovdw-2.c: Ditto.
	* gcc.target/i386/avx512f-vpmovqb-2.c: Ditto.
	* gcc.target/i386/avx512f-vpmovqw-2.c: Ditto.
	* gcc.target/i386/avx512f-vpmovsdb-2.c: Ditto.
	* gcc.target/i386/avx512f-vpmovsdw-2.c: Ditto.
	* gcc.target/i386/avx512f-vpmovsqb-2.c: Ditto.
	* gcc.target/i386/avx512f-vpmovsqd-2.c: Ditto.
	* gcc.target/i386/avx512f-vpmovsqw-2.c: Ditto.
	* gcc.target/i386/avx512f-vpslld-2.c: Ditto.
	* gcc.target/i386/avx512f-vpslldi-2.c: Ditto.
	* gcc.target/i386/avx512f-vpsllq-2.c: Ditto.
	* gcc.target/i386/avx512f-vpsllqi-2.c: Ditto.
	* gcc.target/i386/avx512f-vpsrad-2.c: Ditto.
	* gcc.target/i386/avx512f-vpsradi-2.c: Ditto.
	* gcc.target/i386/avx512f-vpsraq-2.c: Ditto.
	* gcc.target/i386/avx512f-vpsraqi-2.c: Ditto.
	* gcc.target/i386/avx512f-vpsravd-2.c: Ditto.
	* gcc.target/i386/avx512f-vpsravq-2.c: Ditto.
	* gcc.target/i386/avx512f-vpsubd-2.c: Ditto.
	* gcc.target/i386/avx512f-vpsubq-2.c: Ditto.
	* gcc.target/i386/avx512f-vptestmd-2.c: Ditto.
	* gcc.target/i386/avx512f-vptestmq-2.c: Ditto.
	* gcc.target/i386/avx512f-vptestnmd-2.c: Ditto.
	* gcc.target/i386/avx512f-vptestnmq-2.c: Ditto.
	* gcc.target/i386/avx512f-vpunpckhdq-2.c: Ditto.
	* gcc.target/i386/avx512f-vpunpckhqdq-2.c: Ditto.
	* gcc.target/i386/avx512f-vpunpckldq-2.c: Ditto.
	* gcc.target/i386/avx512f-vpunpcklqdq-2.c: Ditto.
	* gcc.target/i386/avx512f-vscalefpd-2.c: Ditto.
	* gcc.target/i386/avx512f-vscalefps-2.c: Ditto.
	* gcc.target/i386/avx512f-vshuff32x4-2.c: Ditto.
	* gcc.target/i386/avx512f-vshuff64x2-2.c: Ditto.
	* gcc.target/i386/avx512f-vshufi32x4-2.c: Ditto.
	* gcc.target/i386/avx512f-vshufi64x2-2.c: Ditto.
	* gcc.target/i386/avx512f-vsubpd-2.c: Ditto.
	* gcc.target/i386/avx512f-vsubps-2.c: Ditto.
	* gcc.target/i386/avx512f-vpmovdb-2.c: Ditto.
	* gcc.target/i386/avx512f-vpmovdw-2.c: Ditto.
	* gcc.target/i386/avx512f-vpmovqb-2.c: Ditto.
	* gcc.target/i386/avx512f-vpmovqw-2.c: Ditto.
	* gcc.target/i386/avx512f-vpmovsdb-2.c: Ditto.
	* gcc.target/i386/avx512f-vpmovsdw-2.c: Ditto.
	* gcc.target/i386/avx512f-vpmovsqb-2.c: Ditto.
	* gcc.target/i386/avx512f-vpmovsqd-2.c: Ditto.
	* gcc.target/i386/avx512f-vpmovsqw-2.c: Ditto.
	* gcc.target/i386/avx512f-vpsllvd-2.c: Ditto.
	* gcc.target/i386/avx512f-vpsllvq-2.c: Ditto.
	* gcc.target/i386/avx512f-vpsrld-2.c: Ditto.
	* gcc.target/i386/avx512f-vpsrldi-2.c: Ditto.
	* gcc.target/i386/avx512f-vpsrlq-2.c: Ditto.
	* gcc.target/i386/avx512f-vpsrlqi-2.c: Ditto.
	* gcc.target/i386/avx512f-vpsrlvd-2.c: Ditto.
	* gcc.target/i386/avx512f-vpsrlvq-2.c: Ditto.
	* gcc.target/i386/avx512f-vpshufd-2.c: Delete variables, void for TEST
	instead of static void.
	* gcc.target/i386/avx512f-vpcmpged-2.c: Add static void for CALC,
	delete unused variables.
	* gcc.target/i386/avx512f-vpcmpgeq-2.c: Ditto.
	* gcc.target/i386/avx512f-vpcmpgeud-2.c: Ditto.
	* gcc.target/i386/avx512f-vpcmpgeuq-2.c: Ditto.
	* gcc.target/i386/avx512f-vpcmpled-2.c: Add static void for CALC,
	delete unused variables, void for TEST instead of static void.
	* gcc.target/i386/avx512f-vpcmpleq-2.c: Ditto.
	* gcc.target/i386/avx512f-vpcmpleud-2.c: Ditto.
	* gcc.target/i386/avx512f-vpcmpleuq-2.c: Ditto.
	* gcc.target/i386/avx512f-vpcmpltd-2.c: Ditto.
	* gcc.target/i386/avx512f-vpcmpltq-2.c: Ditto.
	* gcc.target/i386/avx512f-vpcmpltud-2.c: Ditto.
	* gcc.target/i386/avx512f-vpcmpltuq-2.c: Ditto.
	* gcc.target/i386/avx512f-vpcmpneqd-2.c: Ditto.
	* gcc.target/i386/avx512f-vpcmpneqq-2.c: Ditto.
	* gcc.target/i386/avx512f-vpcmpnequd-2.c: Ditto.
	* gcc.target/i386/avx512f-vpcmpnequq-2.c: Ditto.
	* gcc.target/i386/avx512f-vpmovqd-2.c: Ditto.
	* gcc.target/i386/avx512f-vpmaxsd-2.c: Add static void for CALC,
	initialize variables.
	* gcc.target/i386/avx512f-vpmaxsq-2.c:Ditto.
	* gcc.target/i386/avx512f-vpminsd-2.c: Ditto.
	* gcc.target/i386/avx512f-vpminsq-2.c: Ditto.
	* gcc.target/i386/avx512f-vcvttsd2si-1.c: Add missed type.
	* gcc.target/i386/avx512f-vcvttss2si-1.c: Ditto.
	* gcc.target/i386/avx512f-vcmpsd-2.c: Delete unused variables.
	* gcc.target/i386/avx512f-vcmpss-2.c: Ditto.
	* gcc.target/i386/avx512f-vpmuldq-2.c: Ditto.
	* gcc.target/i386/avx512f-vrndscalepd-2.c: Ditto.
	* gcc.target/i386/i386.exp: Ditto.
	* gcc.target/i386/avx512cd-vpbroadcastmb2q-2.c: Add static void for
	CALC, void for TEST instead of static void, initialize variables.
	* gcc.target/i386/avx512cd-vpbroadcastmw2d-2.c: Ditto.
	* gcc.target/i386/avx512cd-vpconflictd-2.c: Void for TEST instead of
	static void.
	* gcc.target/i386/avx512cd-vpconflictq-2.c: Ditto.
	* gcc.target/i386/avx512cd-vplzcntd-2.c: Ditto.
	* gcc.target/i386/avx512cd-vplzcntq-2.c: Ditto.
	* gcc.target/i386/avx512f-valignd-2.c: Ditto.
	* gcc.target/i386/avx512f-valignq-2.c: Ditto.
	* gcc.target/i386/avx512f-vcmppd-2.c: Ditto.
	* gcc.target/i386/avx512f-vcmpps-2.c: Ditto.
	* gcc.target/i386/avx512f-vcompresspd-2.c: Ditto.
	* gcc.target/i386/avx512f-vcompressps-2.c: Ditto.
	* gcc.target/i386/avx512f-vcvtdq2pd-2.c: Ditto.
	* gcc.target/i386/avx512f-vcvtdq2ps-2.c: Ditto.
	* gcc.target/i386/avx512f-vcvtpd2ps-2.c: Ditto.
	* gcc.target/i386/avx512f-vcvtph2ps-2.c: Ditto.
	* gcc.target/i386/avx512f-vcvtps2pd-2.c: Ditto.
	* gcc.target/i386/avx512f-vcvtps2ph-2.c: Ditto.
	* gcc.target/i386/avx512f-vcvttpd2dq-2.c: Ditto.
	* gcc.target/i386/avx512f-vexpandpd-2.c: Ditto.
	* gcc.target/i386/avx512f-vexpandps-2.c: Ditto.
	* gcc.target/i386/avx512f-vfixupimmss-2.c: Ditto.
	* gcc.target/i386/avx512f-vfmaddXXXpd-2.c: Ditto.
	* gcc.target/i386/avx512f-vfmaddXXXps-2.c: Ditto.
	* gcc.target/i386/avx512f-vfmaddsubXXXpd-2.c: Ditto.
	* gcc.target/i386/avx512f-vfmaddsubXXXps-2.c: Ditto.
	* gcc.target/i386/avx512f-vfmsubXXXpd-2.c: Ditto.
	* gcc.target/i386/avx512f-vfmsubXXXps-2.c: Ditto.
	* gcc.target/i386/avx512f-vfmsubaddXXXpd-2.c: Ditto.
	* gcc.target/i386/avx512f-vfmsubaddXXXps-2.c: Ditto.
	* gcc.target/i386/avx512f-vfnmaddXXXpd-2.c: Ditto.
	* gcc.target/i386/avx512f-vfnmaddXXXps-2.c: Ditto.
	* gcc.target/i386/avx512f-vfnmsubXXXpd-2.c: Ditto.
	* gcc.target/i386/avx512f-vfnmsubXXXps-2.c: Ditto.
	* gcc.target/i386/avx512f-vgetmantpd-2.c: Ditto.
	* gcc.target/i386/avx512f-vgetmantps-2.c: Ditto.
	* gcc.target/i386/avx512f-vinsertf32x4-2.c: Ditto.
	* gcc.target/i386/avx512f-vinserti32x4-2.c: Ditto.
	* gcc.target/i386/avx512f-vmovapd-2.c: Ditto.
	* gcc.target/i386/avx512f-vmovaps-2.c: Ditto.
	* gcc.target/i386/avx512f-vmovddup-2.c: Ditto.
	* gcc.target/i386/avx512f-vmovdqa32-2.c: Ditto.
	* gcc.target/i386/avx512f-vmovdqa64-2.c: Ditto.
	* gcc.target/i386/avx512f-vmovdqu32-2.c: Ditto.
	* gcc.target/i386/avx512f-vmovdqu64-2.c: Ditto.
	* gcc.target/i386/avx512f-vmovshdup-2.c: Ditto.
	* gcc.target/i386/avx512f-vmovsldup-2.c: Ditto.
	* gcc.target/i386/avx512f-vmovupd-2.c: Ditto.
	* gcc.target/i386/avx512f-vmovups-2.c: Ditto.
	* gcc.target/i386/avx512f-vpabsd-2.c: Ditto.
	* gcc.target/i386/avx512f-vpabsq-2.c: Ditto.
	* gcc.target/i386/avx512f-vpandd-2.c: Ditto.
	* gcc.target/i386/avx512f-vpandnd-2.c: Ditto.
	* gcc.target/i386/avx512f-vpandnq-2.c: Ditto.
	* gcc.target/i386/avx512f-vpandq-2.c: Ditto.
	* gcc.target/i386/avx512f-vpcmpd-2.c: Ditto.
	* gcc.target/i386/avx512f-vpcmpq-2.c: Ditto.
	* gcc.target/i386/avx512f-vpcmpud-2.c: Ditto.
	* gcc.target/i386/avx512f-vpcmpuq-2.c: Ditto.
	* gcc.target/i386/avx512f-vpcompressd-2.c: Ditto.
	* gcc.target/i386/avx512f-vpcompressq-2.c: Ditto.
	* gcc.target/i386/avx512f-vpermd-2.c: Ditto.
	* gcc.target/i386/avx512f-vpermi2d-2.c: Ditto.
	* gcc.target/i386/avx512f-vpermi2pd-2.c: Ditto.
	* gcc.target/i386/avx512f-vpermi2ps-2.c: Ditto.
	* gcc.target/i386/avx512f-vpermi2q-2.c: Ditto.
	* gcc.target/i386/avx512f-vpermilpd-2.c: Ditto.
	* gcc.target/i386/avx512f-vpermilpdi-2.c: Ditto.
	* gcc.target/i386/avx512f-vpermilps-2.c: Ditto.
	* gcc.target/i386/avx512f-vpermilpsi-2.c: Ditto.
	* gcc.target/i386/avx512f-vpermpd-2.c: Ditto.
	* gcc.target/i386/avx512f-vpermpdi-2.c: Ditto.
	* gcc.target/i386/avx512f-vpermps-2.c: Ditto.
	* gcc.target/i386/avx512f-vpermq-imm-2.c: Ditto.
	* gcc.target/i386/avx512f-vpermq-var-2.c: Ditto.
	* gcc.target/i386/avx512f-vpermt2d-2.c: Ditto.
	* gcc.target/i386/avx512f-vpermt2pd-2.c: Ditto.
	* gcc.target/i386/avx512f-vpermt2ps-2.c: Ditto.
	* gcc.target/i386/avx512f-vpermt2q-2.c: Ditto.
	* gcc.target/i386/avx512f-vpexpandd-2.c: Ditto.
	* gcc.target/i386/avx512f-vpexpandq-2.c: Ditto.
	* gcc.target/i386/avx512f-vpmovsxbd-2.c: Ditto.
	* gcc.target/i386/avx512f-vpmovsxbq-2.c: Ditto.
	* gcc.target/i386/avx512f-vpmovsxdq-2.c: Ditto.
	* gcc.target/i386/avx512f-vpmovsxwd-2.c: Ditto.
	* gcc.target/i386/avx512f-vpmovsxwq-2.c: Ditto.
	* gcc.target/i386/avx512f-vpmovzxbd-2.c: Ditto.
	* gcc.target/i386/avx512f-vpmovzxbq-2.c: Ditto.
	* gcc.target/i386/avx512f-vpmovzxdq-2.c: Ditto.
	* gcc.target/i386/avx512f-vpmovzxwd-2.c: Ditto.
	* gcc.target/i386/avx512f-vpmovzxwq-2.c: Ditto.
	* gcc.target/i386/avx512f-vpmulld-2.c: Ditto.
	* gcc.target/i386/avx512f-vpord-2.c: Ditto.
	* gcc.target/i386/avx512f-vporq-2.c: Ditto.
	* gcc.target/i386/avx512f-vpslld-2.c: Ditto.
	* gcc.target/i386/avx512f-vpternlogd-2.c: Ditto.
	* gcc.target/i386/avx512f-vpternlogq-2.c: Ditto.
	* gcc.target/i386/avx512f-vpxord-2.c: Ditto.
	* gcc.target/i386/avx512f-vpxorq-2.c: Ditto.
	* gcc.target/i386/avx512f-vrcp14pd-2.c: Ditto.
	* gcc.target/i386/avx512f-vrcp14ps-2.c: Ditto.
	* gcc.target/i386/avx512f-vrndscaleps-2.c: Ditto.
	* gcc.target/i386/avx512f-vrsqrt14pd-2.c: Ditto.
	* gcc.target/i386/avx512f-vrsqrt14ps-2.c: Ditto.
	* gcc.target/i386/avx512f-vshufpd-2.c: Ditto.
	* gcc.target/i386/avx512f-vshufps-2.c: Ditto.
	* gcc.target/i386/avx512f-vsqrtpd-2.c: Ditto.
	* gcc.target/i386/avx512f-vsqrtps-2.c: Ditto.
	* gcc.target/i386/avx512f-vunpckhpd-2.c: Ditto.
	* gcc.target/i386/avx512f-vunpckhps-2.c: Ditto.
	* gcc.target/i386/avx512f-vunpcklpd-2.c: Ditto.
	* gcc.target/i386/avx512f-vunpcklps-2.c: Ditto.
	* gcc.target/i386/avx512f-vprold-2.c: Put parentheses, void for TEST
	instead of static void.
	* gcc.target/i386/avx512f-vprolq-2.c: Ditto.
	* gcc.target/i386/avx512f-vprolvd-2.c: Ditto.
	* gcc.target/i386/avx512f-vprolvq-2.c: Ditto.
	* gcc.target/i386/avx512f-vprord-2.c: Ditto.
	* gcc.target/i386/avx512f-vprorq-2.c: Ditto.
	* gcc.target/i386/avx512f-vprorvd-2.c: Ditto.
	* gcc.target/i386/avx512f-vprorvq-2.c: Ditto.
	* gcc.target/i386/avx512f-vfixupimmpd-2.c: Void for TEST instead of
	static void, delete unused variables.
	* gcc.target/i386/avx512f-vfixupimmps-2.c: Ditto.
	* gcc.target/i386/avx512f-vfixupimmsd-2.c: Ditto.
	* gcc.target/i386/avx512f-vgetexppd-2.c: Ditto.
	* gcc.target/i386/avx512f-vgetexpps-2.c: Ditto.
	* gcc.target/i386/avx512f-vpmuludq-2.c: Void for TEST instead of
	static void, delete unused variables, Change parameters for
	UNION_CHECK, MASK_MERGE and MASK_ZERO.
	* gcc.target/i386/avx512f-vcvtpd2dq-2.c: Change type of parameter in
	CALC,  void for TEST instead of static void.
	* gcc.target/i386/avx512f-vcvtpd2udq-2.c: Change parameters for
	UNION_CHECK, MASK_MERGE and MASK_ZERO, void for TEST instead of static
	void.
	* gcc.target/i386/avx512f-vcvttpd2udq-2.c: Ditto.
	* gcc.target/i386/avx512f-vcvtudq2pd-2.c: Void for TEST instead of
	static void, change type  of parameter for UNION_TYPE.
	* gcc.target/i386/avx512f-vcvtudq2ps-2.c: Ditto.
	* gcc.target/i386/avx512f-vcvtps2udq-2.c: Add static void for CALC,
	void for TEST instead of static void, delete unused variables, change
	parameters for UNION_CHECK, MASK_MERGE and MASK_ZERO.
	* gcc.target/i386/avx512f-vcvttps2udq-2.c: Ditto.
	* gcc.target/i386/avx512f-vpmovusdb-2.c: Ditto.
	* gcc.target/i386/avx512f-vpmovusdw-2.c: Ditto.
	* gcc.target/i386/avx512f-vpmovusqb-2.c: Ditto.
	* gcc.target/i386/avx512f-vpmovusqd-2.c: Ditto.
	* gcc.target/i386/avx512f-vpmovusqw-2.c: Ditto.
	* gcc.target/i386/avx512f-vpmaxud-2.c: Add static void for CALC,
	void for TEST instead of static void, change parameters for
	UNION_CHECK, UNION_TYPE, MASK_MERGE and MASK_ZERO.
	* gcc.target/i386/avx512f-vpmaxuq-2.c: Ditto.
	* gcc.target/i386/avx512f-vpminud-2.c: Ditto.
	* gcc.target/i386/avx512f-vpminuq-2.c: Ditto.
	* gcc.target/i386/avx512f-additional-reg-names.c: Add
	__attribute__((unused)).
	* gcc.target/i386/avx512f-dummy.c: Delete unused variables, add
	__attribute__((unused)).
	* gcc.target/i386/avx512f-kandnw-1.c: Initialize variables.
	* gcc.target/i386/avx512f-kandw-1.c: Ditto.
	* gcc.target/i386/avx512f-klogic-2.c: Ditto.
	* gcc.target/i386/avx512f-knotw-1.c: Ditto.
	* gcc.target/i386/avx512f-korw-1.c: Ditto.
	* gcc.target/i386/avx512f-kunpckbw-1.c: Ditto.
	* gcc.target/i386/avx512f-kxnorw-1.c: Ditto.
	* gcc.target/i386/avx512f-kxorw-1.c: Ditto.
	* gcc.target/i386/avx512f-kortestw-1.c: Initialize variables,
	add __attribute__((unused)).
	* gcc.target/i386/avx512f-vcvttsd2si-2.c: Exclude "avx512f-helper.h"
	* gcc.target/i386/avx512f-vcvttss2si-2.c:Ditto.
	* gcc.target/i386/avx512f-vgetexpsd-2.c: Ditto.
	* gcc.target/i386/avx512f-vgetexpss-2.c: Ditto.
	* gcc.target/i386/avx512f-vrndscalesd-2.c: Ditto.
	* gcc.target/i386/avx512f-vrndscaless-2.c: Ditto.
	* gcc.target/i386/avx512f-vscalefsd-2.c: Ditto.
	* gcc.target/i386/avx512f-vscalefss-2.c: Ditto.
	* gcc.target/i386/avx512f-vgetmantsd-2.c: Exclude "avx512f-helper.h",
	delete unused variables.
	* gcc.target/i386/avx512f-vgetmantss-2.c: Ditto.
	* gcc.target/i386/avx512f-vrcp14sd-2.c: Ditto.
	* gcc.target/i386/avx512f-vrcp14ss-2.c: Ditto.
	* gcc.target/i386/avx512f-vrsqrt14sd-2.c: Ditto.
	* gcc.target/i386/avx512f-vrsqrt14ss-2.c: Ditto.
	* gcc.target/i386/avx512f-helper.h: Void for test_512() instead of
	static void, mask_merging and zero_masking for unsigned types.
	* gcc.target/i386/m128-check.h: Add new unions, CHECK_EXP and
	CHECK_ARRAY for unsigned types.
	* gcc.target/i386/m256-check.h: Ditto.
	* gcc.target/i386/m512-check.h: Ditto.

2014-06-09  Alan Lawrence  <alan.lawrence@arm.com>

	PR target/61062
	* gcc.target/arm/pr48252.c (main): Expect same result
	as endian-neutral.

2014-06-09  Francois-Xavier Coudert  <fxcoudert@gcc.gnu.org>

	PR fortran/45187
	* gfortran.dg/cray_pointers_10.f90: New file.

2014-06-09  Jakub Jelinek  <jakub@redhat.com>

	* gfortran.dg/gomp/udr6.f90 (f1, f2, f3): Use complex(kind=8)
	instead of complex(kind=16).

2014-06-07  Francois-Xavier Coudert  <fxcoudert@gcc.gnu.org>

	PR fortran/38829
	* gfortran.dg/bind_c_usage_29.f90: New file.

2014-06-07  Eric Botcazou  <ebotcazou@adacore.com>

	* gnat.dg/opt38.adb: New test.
	* gnat.dg/opt38_pkg.ad[sb]: New helper.

2014-06-07  Hans-Peter Nilsson  <hp@bitrange.com>

	PR target/18343
	* gcc.dg/torture/stackalign/builtin-return-1.c (STACK_ARGUMENTS_SIZE):
	New macro, 0 for __MMIX__, default 64.
	(bar): Pass it to __builtin_apply instead of literal 64.

2014-06-06  Francois-Xavier Coudert  <fxcoudert@gcc.gnu.org>

	* gfortran.dg/io_constraints_11.f90: New file.
	* gfortran.dg/io_constraints_12.f90: New file.
	* gfortran.dg/io_constraints_13.f90: New file.

2014-06-06  Uros Bizjak  <ubizjak@gmail.com>

	PR target/61423
	* gcc.target/i386/pr61423.c: New test.

2014-06-06  Paolo Carlini  <paolo.carlini@oracle.com>

	PR c++/60184
	* g++.dg/cpp0x/constexpr-union6.C: New.
	* g++.dg/cpp0x/union6.C: Likewise.
	* g++.dg/init/ref14.C: Adjust.
	* g++.dg/init/union1.C: Likewise.

2014-06-06  Richard Biener  <rguenther@suse.de>

	PR tree-optimization/59299
	* gcc.dg/tree-ssa/ssa-sink-10.c: New testcase.

2014-06-06  James Greenhalgh  <james.greenhalgh@arm.com>

	* gcc.dg/tree-ssa/pr42585.c: Skip for AArch64.
	* gcc.dg/tree-ssa/sra-12.c: Likewise.

2014-06-06  Thomas Preud'homme  <thomas.preudhomme@arm.com>

	* gcc.c-torture/execute/bswap-2.c: Add alignment constraints to
	bitfield and test wrong results instead of correct results to make the
	test more portable.

2014-06-06  Paolo Carlini  <paolo.carlini@oracle.com>

	PR c++/60432
	* g++.dg/cpp0x/constexpr-60432.C: New.

2014-06-06  Paolo Carlini  <paolo.carlini@oracle.com>

	PR c++/60199
	* g++.dg/cpp0x/constexpr-60199.C: New.

2014-06-06  Thomas Preud'homme  <thomas.preudhomme@arm.com>

	* gcc.dg/optimize-bswaphi-1.c: Adapt test to change of dump output.
	Specify -march=z900 as an additional option.
	* gcc.dg/optimize-bswapsi-1.c: Likewise for s390 options.
	* gcc.dg/optimize-bswapsi-2.c: Likewise.
	* gcc.dg/optimize-bswapdi-3.c: Likewise for adaptation to dump change.

2014-06-06  Jakub Jelinek  <jakub@redhat.com>

	* gfortran.dg/gomp/allocatable_components_1.f90: Adjust for
	reduction clause diagnostic changes.
	* gfortran.dg/gomp/appendix-a/a.31.3.f90: Likewise.
	* gfortran.dg/gomp/reduction1.f90: Likewise.
	* gfortran.dg/gomp/reduction3.f90: Likewise.
	* gfortran.dg/gomp/udr1.f90: New test.
	* gfortran.dg/gomp/udr2.f90: New test.
	* gfortran.dg/gomp/udr3.f90: New test.
	* gfortran.dg/gomp/udr4.f90: New test.
	* gfortran.dg/gomp/udr5.f90: New test.
	* gfortran.dg/gomp/udr6.f90: New test.
	* gfortran.dg/gomp/udr7.f90: New test.

2014-06-06  Christian Bruel  <christian.bruel@st.com>

	PR tree-optimization/43934
	* gcc.dg/tree-ssa/ssa-lim-8.c: New testcase.

2014-06-05  S. Gilles  <sgilles@terpmail.umd.edu>

	PR c/53119
	* gcc.dg/pr53119.c: New testcase.

2014-06-05  Senthil Kumar Selvaraj  <senthil_kumar.selvaraj@atmel.com>

	PR target/52472
	* gcc.target/avr/pr52472.c: New test.


2014-06-05  Jeff Law  <law@redhat.com>

	PR tree-optimization/61289
	* g++.dg/pr61289.C: New test.
	* g++.dg/pr61289-2.C: New test.

2014-06-05  Richard Biener  <rguenther@suse.de>
	    Paolo Carlini  <paolo.carlini@oracle.com>

	PR c++/56961
	* g++.dg/parse/pr56961.C: New.

2014-06-05  Kai Tietz  <ktietz@redhat.com>

	PR target/46219
	* gcc.target/i386/sibcall-4.c: Remove xfail.

2014-06-05  Julian Brown  <julian@codesourcery.com>
	    Sandra Loosemore  <sandra@codesourcery.com>

	* gcc.target/arm/pr45094.c: Remove -mcpu=cortex-a8, dg-skip-if options.

2014-06-05  Richard Biener  <rguenther@suse.de>

	PR c++/61004
	* g++.dg/diagnostic/pr61004.C: New testcase.

2014-06-05  Yuri Rumyantsev  <ysrumyan@gmail.com>

	* gcc.dg/torture/pr61319.c: New test.

2014-06-05  Marek Polacek  <polacek@redhat.com>

	PR c/56724
	* gcc.dg/pr56724-3.c: New test.

2014-06-05  Andreas Schwab  <schwab@suse.de>

	* g++.dg/cpp0x/initlist86.C (main): Initialize i.

2014-06-05  Marek Polacek  <polacek@redhat.com>

	PR c/49706
	* c-c++-common/pr49706.c: New test.

2014-06-05  Marek Polacek  <polacek@redhat.com>

	PR c/48062
	* gcc.dg/Wshadow-1.c: Use dg-message for "shadowed declaration".
	* gcc.dg/Wshadow-3.c: Likewise.
	* gcc.dg/pr48062.c: New test.

2014-06-04  Paolo Carlini  <paolo.carlini@oracle.com>

	PR c++/43453
	* g++.dg/init/pr43453.C: New.

2014-06-04  Marc Glisse  <marc.glisse@inria.fr>

	PR tree-optimization/61385
	* gcc.dg/tree-ssa/pr61385.c: New file.

2014-06-04  Richard Biener  <rguenther@suse.de>

	PR tree-optimization/60098
	* gcc.dg/tree-ssa/ssa-dse-15.c: New testcase.

2014-06-04  Richard Biener  <rguenther@suse.de>

	* gcc.dg/tree-ssa/ssa-dse-16.c: New testcase.

2014-06-04  Igor Zamyatin  <igor.zamyatin@intel.com>

	PR c/58942
	* c-c++-common/cilk-plus/AN/pr58942.c: Check for correct handling of
	the case with a pointer.

2014-06-04  Marek Polacek  <polacek@redhat.com>

	PR c/30020
	* c-c++-common/pr30020.c: New test.

2014-06-03  Andrew Pinski  <apinski@cavium.com>

	* gcc.c-torture/compile/20140528-1.c: New testcase.

2014-06-03  Dehao Chen  <dehao@google.com>

	* gcc.dg/tree-prof/merge_block.c: New test.

2014-06-03  Uros Bizjak  <ubizjak@gmail.com>

	* g++.dg/ext/mv14.C (dg-options): Add -march=x86-64.
	* g++.dg/ext/mv15.C (dg-options): Ditto.

2014-06-03  Paolo Carlini  <paolo.carlini@oracle.com>

	DR 1423
	PR c++/52174
	* g++.dg/cpp0x/nullptr31.C: New.
	* g++.dg/cpp0x/sfinae-nullptr1.C: Likewise.
	* g++.dg/cpp0x/nullptr17.C: Update.

2014-06-03  Marek Polacek  <polacek@redhat.com>

	PR c/60439
	* c-c++-common/pr60439.c: New test.
	* g++.dg/eh/scope1.C (f4): Add dg-warning.

2014-06-03  Martin Jambor  <mjambor@suse.cz>

	PR ipa/61160
	* g++.dg/ipa/pr61160-1.C: New test.

2014-06-03  Richard Biener  <rguenther@suse.de>

	PR tree-optimization/61383
	* gcc.dg/torture/pr61383-1.c: New testcase.

2014-06-03  Andreas Schwab  <schwab@linux-m68k.org>

	* gcc.target/powerpc/vsxcopy.c (dg-options): Add -mvsx.

2014-06-02  Jeff Law  <law@redhat.com>

	PR rtl-optimization/61094
	* g++.dg/pr61094: New test.

2014-06-02  Uros Bizjak  <ubizjak@gmail.com>

	* gcc.target/i386/xop-rotate1-vector.c (dg-options): Add -mno-avx2.
	* gcc.target/i386/xop-rotate2-vector.c (dg-options): Ditto.
	* gcc.target/i386/xop-rotate3-vector.c (dg-options): Ditto.
	* gcc.target/i386/xop-imul32widen-vector.c (dg-options): Ditto.
	* gcc.target/i386/xop-imul64-vector.c (dg-options): Ditto.
	* gcc.target/i386/xop-shift1-vector.c (dg-options): Ditto.
	* gcc.target/i386/xop-shift2-vector.c (dg-options): Ditto.
	* gcc.target/i386/xop-shift3-vector.c (dg-options): Ditto.

2014-06-02  Richard Biener  <rguenther@suse.de>

	PR tree-optimization/61346
	* gcc.dg/torture/pr61346.c: New testcase.

2014-06-01  Uros Bizjak  <ubizjak@gmail.com>

	* gcc.target/i386/sibcall-2.c: Xfail dg-final scan-assembler-not,
	not compilation.
	* gcc.target/i386/sibcall-4.c: Ditto.
	* gcc.target/i386/fuse-caller-save.c: Add -mregparm=1 for ia32 target.

2014-06-01  Uros Bizjak  <ubizjak@gmail.com>

	* gcc.target/i386/sibcall-2.c (dg-final): Properly escape '[' and ']'
	in scan-assembler-not string.
	* gcc.target/i386/sibcall-3.c (dg-final): Ditto.
	* gcc.target/i386/sibcall-4.c (dg-final): Ditto.
	* gcc.target/i386/sibcall-6.c (dg-final): Ditto.

2014-06-01  Uros Bizjak  <ubizjak@gmail.com>

	* g++.dg/pr60969.C (dg-do compile): Change ilp32 target to ia32.

2014-06-01  Kai Tietz  <ktietz@redhat.com>

	PR target/61377
	* gcc.target/i386/sibcall-6.c: New test.

2014-05-31  Paolo Carlini  <paolo.carlini@oracle.com>

	DR 1227
	PR c++/57543
	* g++.dg/cpp0x/pr57543-1.C: New.
	* g++.dg/cpp0x/pr57543-2.C: Likewise.
	* g++.dg/cpp0x/pr57543-3.C: Likewise.
	* g++.dg/cpp0x/decltype59.C: Likewise.

2014-05-31  Tom de Vries  <tom@codesourcery.com>

	* gcc.target/i386/sibcall-4.c: Add missing closing brace.

2014-05-30  Jakub Jelinek  <jakub@redhat.com>

	* lib/target-libpath.exp (set_gcc_exec_prefix_env_var,
	restore_gcc_exec_prefix_env_var): New procedures.
	(set_ld_library_path_env_vars,
	restore_ld_library_path_env_vars): Use them.
	* lib/c-compat.exp: Load target-libpath.exp.
	(compat-use-alt-compiler): Call restore_gcc_exec_prefix_env_var.
	(compat-use-tst-compiler): Call set_gcc_exec_prefix_env_var.
	* g++.dg/compat/compat.exp (compat-use-alt-compiler): Call
	restore_gcc_exec_prefix_env_var.
	* g++.dg/compat/struct-layout-1.exp (compat-use-alt-compiler):
	Likewise.

	* c-c++-common/asan/misalign-1.c: New test.
	* c-c++-common/asan/misalign-2.c: New test.

	* g++.dg/asan/asan_test.C: Add -std=c++11 and
	-DSANITIZER_USE_DEJAGNU_GTEST=1 to dg-options, remove
	-DASAN_USE_DEJAGNU_GTEST=1.
	* g++.dg/asan/asan_mem_test.cc: Updated from upstream r209283.
	* g++.dg/asan/asan_oob_test.cc: Likewise.
	* g++.dg/asan/sanitizer_test_utils.h: Likewise.
	* g++.dg/asan/asan_str_test.cc: Likewise.
	* g++.dg/asan/asan_test_utils.h: Likewise.
	* g++.dg/asan/sanitizer_test_config.h: Likewise.
	* g++.dg/asan/asan_test.cc: Likewise.  Allow size 12 for long double.
	* g++.dg/asan/sanitizer_pthread_wrappers.h: New file.
	Imported from upstream r209283.
	* g++.dg/asan/asan_test_config.h: Likewise.

2014-05-30  Kai Tietz  <ktietz@redhat.com>

	PR target/60104
	* gcc.target/i386/sibcall-1.c: New test.
	* gcc.target/i386/sibcall-2.c: New test.
	* gcc.target/i386/sibcall-3.c: New test.
	* gcc.target/i386/sibcall-4.c: New test.

2014-05-30  Ian Lance Taylor  <iant@google.com>

	* gcc.target/i386/pause-2.c: New test.

2014-05-30  Tom de Vries  <tom@codesourcery.com>

	* gcc.target/i386/fuse-caller-save.c: New test.
	* gcc.dg/ira-shrinkwrap-prep-1.c: Run with -fno-use-caller-save.
	* gcc.dg/ira-shrinkwrap-prep-2.c: Same.

2014-04-30  Alan Lawrence  <alan.lawrence@arm.com>

	* gcc.target/arm/simd/vrev16p8_1.c: New file.
	* gcc.target/arm/simd/vrev16qp8_1.c: New file.
	* gcc.target/arm/simd/vrev16qs8_1.c: New file.
	* gcc.target/arm/simd/vrev16qu8_1.c: New file.
	* gcc.target/arm/simd/vrev16s8_1.c: New file.
	* gcc.target/arm/simd/vrev16u8_1.c: New file.
	* gcc.target/arm/simd/vrev32p16_1.c: New file.
	* gcc.target/arm/simd/vrev32p8_1.c: New file.
	* gcc.target/arm/simd/vrev32qp16_1.c: New file.
	* gcc.target/arm/simd/vrev32qp8_1.c: New file.
	* gcc.target/arm/simd/vrev32qs16_1.c: New file.
	* gcc.target/arm/simd/vrev32qs8_1.c: New file.
	* gcc.target/arm/simd/vrev32qu16_1.c: New file.
	* gcc.target/arm/simd/vrev32qu8_1.c: New file.
	* gcc.target/arm/simd/vrev32s16_1.c: New file.
	* gcc.target/arm/simd/vrev32s8_1.c: New file.
	* gcc.target/arm/simd/vrev32u16_1.c: New file.
	* gcc.target/arm/simd/vrev32u8_1.c: New file.
	* gcc.target/arm/simd/vrev64f32_1.c: New file.
	* gcc.target/arm/simd/vrev64p16_1.c: New file.
	* gcc.target/arm/simd/vrev64p8_1.c: New file.
	* gcc.target/arm/simd/vrev64qf32_1.c: New file.
	* gcc.target/arm/simd/vrev64qp16_1.c: New file.
	* gcc.target/arm/simd/vrev64qp8_1.c: New file.
	* gcc.target/arm/simd/vrev64qs16_1.c: New file.
	* gcc.target/arm/simd/vrev64qs32_1.c: New file.
	* gcc.target/arm/simd/vrev64qs8_1.c: New file.
	* gcc.target/arm/simd/vrev64qu16_1.c: New file.
	* gcc.target/arm/simd/vrev64qu32_1.c: New file.
	* gcc.target/arm/simd/vrev64qu8_1.c: New file.
	* gcc.target/arm/simd/vrev64s16_1.c: New file.
	* gcc.target/arm/simd/vrev64s32_1.c: New file.
	* gcc.target/arm/simd/vrev64s8_1.c: New file.
	* gcc.target/arm/simd/vrev64u16_1.c: New file.
	* gcc.target/arm/simd/vrev64u32_1.c: New file.
	* gcc.target/arm/simd/vrev64u8_1.c: New file.

2014-05-29  Vladimir Makarov  <vmakarov@redhat.com>

	PR rtl-optimization/61325
	* gcc.target/aarch64/pr61325.c: New.

2014-05-29  Alan Lawrence  <alan.lawrence@arm.com>

	* gcc.target/arm/simd/vextQf32_1.c: New file.
	* gcc.target/arm/simd/vextQp16_1.c: New file.
	* gcc.target/arm/simd/vextQp8_1.c: New file.
	* gcc.target/arm/simd/vextQs16_1.c: New file.
	* gcc.target/arm/simd/vextQs32_1.c: New file.
	* gcc.target/arm/simd/vextQs64_1.c: New file.
	* gcc.target/arm/simd/vextQs8_1.c: New file.
	* gcc.target/arm/simd/vextQu16_1.c: New file.
	* gcc.target/arm/simd/vextQu32_1.c: New file.
	* gcc.target/arm/simd/vextQu64_1.c: New file.
	* gcc.target/arm/simd/vextQu8_1.c: New file.
	* gcc.target/arm/simd/vextQp64_1.c: New file.
	* gcc.target/arm/simd/vextf32_1.c: New file.
	* gcc.target/arm/simd/vextp16_1.c: New file.
	* gcc.target/arm/simd/vextp8_1.c: New file.
	* gcc.target/arm/simd/vexts16_1.c: New file.
	* gcc.target/arm/simd/vexts32_1.c: New file.
	* gcc.target/arm/simd/vexts64_1.c: New file.
	* gcc.target/arm/simd/vexts8_1.c: New file.
	* gcc.target/arm/simd/vextu16_1.c: New file.
	* gcc.target/arm/simd/vextu32_1.c: New file.
	* gcc.target/arm/simd/vextu64_1.c: New file.
	* gcc.target/arm/simd/vextu8_1.c: New file.
	* gcc.target/arm/simd/vextp64_1.c: New file.

2014-05-29  Radovan Obradovic  <robradovic@mips.com>
	    Tom de Vries  <tom@codesourcery.com>

	* gcc.target/mips/mips.exp: Add use-caller-save to -ffoo/-fno-foo
	options.
	* gcc.target/mips/fuse-caller-save.h: New include file.
	* gcc.target/mips/fuse-caller-save.c: New test.
	* gcc.target/mips/fuse-caller-save-mips16.c: Same.
	* gcc.target/mips/fuse-caller-save-micromips.c: Same.

2014-05-29  Evgeny Stupachenko  <evstupac@gmail.com>

	* gcc.dg/vect/pr52252-ld.c: Fix target and options for the test.

2014-05-28  Richard Biener  <rguenther@suse.de>

	PR middle-end/61045
	* gcc.dg/pr61045.c: New testcase.

2014-05-28  Rainer Orth  <ro@CeBiTec.Uni-Bielefeld.DE>

	* lib/clearcap.exp: New file.
	* gcc.dg/vect/vect.exp: Load clearcap.exp.
	Remove clearcap_ldflags handling.
	Call clearcap-init, clearcap-finish.
	* gcc.target/i386/i386.exp: Likewise.
	* gcc.target/i386/clearcap.map: Move to ../config/sol2-clearcap.map.
	* gcc.target/i386/clearcapv2.map: Move to
	../config/sol2-clearcapv2.map.
	* gcc.target/x86_64/abi/avx/abi-avx.exp: Likewise.
	* gcc.target/x86_64/abi/avx512f/abi-avx512f.exp: Likewise.

2014-05-28  Richard Biener  <rguenther@suse.de>

	PR tree-optimization/61335
	* gfortran.dg/pr61335.f90: New testcase.

2014-05-27  Eric Botcazou  <ebotcazou@adacore.com>

	* gnat.dg/aliasing1.adb (dg-final): Robustify pattern matching.

2014-05-27  Eric Botcazou  <ebotcazou@adacore.com>

	* gnat.dg/overflow_fixed.adb: New test.

2014-05-27  Marek Polacek  <polacek@redhat.com>

	PR c/56724
	* gcc.dg/pr56724-1.c: New test.
	* gcc.dg/pr56724-2.c: New test.
	* gcc.dg/wtr-conversion-1.c: Use -Wtraditional-conversion instead of
	-Wtraditional.
	* gcc.dg/dfp/wtr-conversion-1.c: Likewise.

2014-05-27  Eric Botcazou  <ebotcazou@adacore.com>

	* gcc.dg/fold-compare-8.c: New test.
	* gcc.dg/Wstrict-overflow-25.c: Likewise.

2014-05-27  Richard Biener  <rguenther@suse.de>

	* gcc.dg/tree-ssa/vrp92.c: New testcase.

2014-05-27  Marek Polacek  <polacek@redhat.com>

	PR testsuite/61319
	* c-c++-common/ubsan/float-cast.h: Conditionally define LLONG_MAX,
	LLONG_MIN, and ULLONG_MAX.

2014-05-27  Kyrylo Tkachov  <kyrylo.tkachov@arm.com>

	* lib/target-supports.exp (check_effective_target_vect_bswap):
	Specify arm*-*-* support.

2014-05-27  Dominique d'Humieres <dominiq@lps.ens.fr>

	PR testsuite/61319
	* c-c++-common/ubsan/float-cast-overflow-1.c: Make the sign of
	-nan optional.
	* c-c++-common/ubsan/float-cast-overflow-2.c: Likewise.
	* c-c++-common/ubsan/float-cast-overflow-4.c: Likewise.

2014-05-26  Uros Bizjak  <ubizjak@gmail.com>

	* gcc.dg/tree-ssa/ssa-fre-40.c: Cleanup fre1 tree dump.

2014-05-26  Richard Sandiford  <r.sandiford@uk.ibm.com>

	PR rtl-optimization/61222
	* gcc.c-torture/compile/pr61222-1.c: New test.
	* gcc.c-torture/compile/pr61222-2.c: Likewise.

2014-05-26  Uros Bizjak  <ubizjak@gmail.com>

	* c-c++-common/cilk-plus/AN/pr61191.c: Fix dg-error directives.

2014-05-26  Uros Bizjak  <ubizjak@gmail.com>

	* gcc.dg/lto/pr61278_1.c: Remove dg directives.

2014-05-26  Jerry DeLisle  <jvdelisle@gcc.gnu.org>

	PR libgfortran/55117
	* gfortran.dg/namelist_85.f90: New test.

2014-05-26  Igor Zamyatin  <igor.zamyatin@intel.com>

	PR c/61191
	* c-c++-common/cilk-plus/AN/pr61191.c: Check for correct handling of
	the case with syntax error.

2014-05-26  Zhenqiang Chen  <zhenqiang.chen@linaro.org>

	* gcc.dg/lto/pr61278_0.c: New test.
	* gcc.dg/lto/pr61278_1.c: New test.

2014-05-26  Zhenqiang Chen  <zhenqiang.chen@linaro.org>

	* gcc.dg/pr61220.c: New test.
	* gcc.dg/shrink-wrap-loop.c: Disable for x86_64 -m32 mode.

2014-05-25  Tobias Burnus  <burnus@net-b.de>

	* gfortran.dg/coarray_10.f90: Update dg-warning.
	* gfortran.dg/coarray_this_image_1.f90: New.
	* gfortran.dg/coarray_this_image_2.f90: New.

2014-05-24  Jerry DeLisle  <jvdelisle@gcc.gnu>

	PR libfortran/61173
	* gfortran.dg/arrayio_14.f90: New test.

2014-05-24  Andreas Schwab  <schwab@suse.de>

	* gcc.c-torture/execute/bswap-2.c (main): Handle more bitfield layouts.

2014-05-24  Dominique d'Humieres <dominiq@lps.ens.fr>

	* gfortran.dg/gfortran.dg/bind_c_array_params_2.f90:
	Adjust regexp for -flto.
	* gfortran.dg/gfortran.dg/pr48636-2.f90: Likewise.
	* gfortran.dg/pr52835.f90: Likewise.

2014-05-23  Vladimir Makarov  <vmakarov@redhat.com>

	PR rtl-optimization/61215
	* gcc.target/i386/pr61215.c: New.

2014-05-23  Marek Polacek  <polacek@redhat.com>
	    Jakub Jelinek  <jakub@redhat.com>

	* c-c++-common/ubsan/float-cast-overflow-1.c: New test.
	* c-c++-common/ubsan/float-cast-overflow-10.c: New test.
	* c-c++-common/ubsan/float-cast-overflow-2.c: New test.
	* c-c++-common/ubsan/float-cast-overflow-3.c: New test.
	* c-c++-common/ubsan/float-cast-overflow-4.c: New test.
	* c-c++-common/ubsan/float-cast-overflow-5.c: New test.
	* c-c++-common/ubsan/float-cast-overflow-6.c: New test.
	* c-c++-common/ubsan/float-cast-overflow-7.c: New test.
	* c-c++-common/ubsan/float-cast-overflow-7.h: New file.
	* c-c++-common/ubsan/float-cast-overflow-8.c: New test.
	* c-c++-common/ubsan/float-cast-overflow-9.c: New test.
	* c-c++-common/ubsan/float-cast.h: New file.
	* g++.dg/ubsan/float-cast-overflow-bf.C: New test.
	* gcc.dg/ubsan/float-cast-overflow-bf.c: New test.

2014-05-23  Jiong Wang  <jiong.wang@arm.com>

	* gcc.target/aarch64/tail_indirect_call_1.c: New.

2014-05-23  Paolo Carlini  <paolo.carlini@oracle.com>

	* g++.dg/cpp1y/lambda-init9.C: New.

2014-05-23  Richard Biener  <rguenther@suse.de>

	PR testsuite/61266
	* gcc.dg/Wstrict-overflow-18.c: Revert un-XFAILing and
	adjust testcase to reflect reality.

2014-05-23  Thomas Preud'homme  <thomas.preudhomme@arm.com>

	PR tree-optimization/54733
	* gcc.dg/optimize-bswapdi-3.c: New test to check extension of bswap
	optimization to support memory sources and bitwise operations
	equivalent to load in host endianness.
	* gcc.dg/optimize-bswaphi-1.c: Likewise.
	* gcc.dg/optimize-bswapsi-2.c: Likewise.
	* gcc.c-torture/execute/bswap-2.c: Likewise.

2014-05-23  Thomas Preud'homme  <thomas.preudhomme@arm.com>

	* lib/target-supports.exp: New effective targets for architectures
	capable of performing byte swap.
	* gcc.dg/optimize-bswapdi-1.c: Convert to new bswap target.
	* gcc.dg/optimize-bswapdi-2.c: Likewise.
	* gcc.dg/optimize-bswapsi-1.c: Likewise.

2014-05-22  Paolo Carlini  <paolo.carlini@oracle.com>

	PR c++/61088
	* g++.dg/cpp0x/lambda/lambda-ice13.C: New.
	* g++.dg/cpp0x/lambda/lambda-ice7.C: Adjust.

2014-05-22  Xinliang David Li  <davidxl@google.com>

	* g++.dg/ipa/devirt-15.C: Fix expected message.
	* g++.dg/ipa/devirt-16.C: Ditto.
	* g++.dg/ipa/devirt-17.C: Ditto.
	* g++.dg/ipa/devirt-26.C: Ditto.
	* g++.dg/ipa/imm-devirt-1.C: Ditto.
	* g++.dg/ipa/imm-devirt-2.C: Ditto.
	* g++.dg/tree-ssa/pr8781.C:Ditto.

2014-05-22  Peter Bergner  <bergner@vnet.ibm.com>

	* gcc.target/powerpc/htm-ttest.c: New test.

2014-05-22  Eric Botcazou  <ebotcazou@adacore.com>

	* gnat.dg/opt37.ad[sb]: New test.

2014-05-21  Jonathan Wakely  <jwakely@redhat.com>

	PR c/61271
	* g++.dg/cilk-plus/AN/array_function.cc: New.

2014-05-22  Richard Biener  <rguenther@suse.de>

	* gcc.dg/tree-ssa/alias-33.c: New testcase.

2014-05-22  Kostya Serebryany  <kcc@google.com>

	* c-c++-common/tsan/mutexset1.c: Update the test to match
	upstream r209283.
	* g++.dg/asan/symbolize-callback-1.C: Delete the deprecated test.

2014-05-21  Marek Polacek  <polacek@redhat.com>

	PR sanitizer/61272
	* g++.dg/ubsan/pr61272.C: New test.

2014-05-21  Cesar Philippidis  <cesar@codesourcery.com>
	    Sandra Loosemore  <sandra@codesourcery.com>

	PR lto/60179
	* lib/scanasm.exp (scan-lto-assembler): New procedure.
	* gcc.target/nios2/custom-fp-lto.c: New test.

2014-05-21  Andreas Schwab  <schwab@suse.de>

	* g++.dg/cpp0x/pr61038.C (operator "" _s): Use size_t.

2014-05-21  Oleg Endo  <olegendo@gcc.gnu.org>

	PR target/54236
	* gcc.target/sh/pr54236-3.c: New.

2014-05-21  Igor Zamyatin  <igor.zamyatin@intel.com>

	PR c++/60189
	* c-c++-common/cilk-plus/CK/invalid_sync.c: New test.

2014-05-20  Jan Hubicka  <hubicka@ucw.cz>

	PR tree-optimization/60899
	* g++.dg/ipa/devirt-11.C: Update template.

2014-05-20  Edward Smith-Rowland  <3dw4rd@verizon.net>

	PR C++/61038
	* g++.dg/cpp0x/pr61038.C: New.

2014-05-20  Paolo Carlini  <paolo.carlini@oracle.com>

	PR c++/58753
	PR c++/58930
	PR c++/58704
	* g++.dg/cpp0x/nsdmi-template11.C: New.
	* g++.dg/cpp0x/nsdmi-template12.C: Likewise.
	* g++.dg/cpp0x/nsdmi-template13.C: Likewise.

2014-05-20  Eric Botcazou  <ebotcazou@adacore.com>

	* gnat.dg/opt35.adb: New test.
	* gnat.dg/opt36.adb: Likewise.
	* gnat.dg/opt35_pkg.ad[sb]: New helper.

2014-05-20  Paolo Carlini  <paolo.carlini@oracle.com>

	PR c++/60373
	* g++.dg/cpp0x/Wattributes1.C: New.
	* g++.dg/ext/visibility/redecl1.C: Adjust.
	* g++.dg/ext/visibility/visibility-7.C: Likewise.

2014-05-20  Bill Schmidt  <wschmidt@linux.vnet.ibm.com>

	* gcc.target/powerpc/vsxcopy.c: New test.

2014-05-20  Paolo Carlini  <paolo.carlini@oracle.com>

	PR c++/58664
	* g++.dg/cpp0x/nsdmi-union6.C: New.
	* g++.dg/parse/pr58664.C: Likewise.
	* g++.dg/cpp0x/nsdmi6.C: Tweak.
	* g++.dg/parse/crash31.C: Likewise.
	* g++.dg/template/error2.C: Likewise.
	* g++.dg/template/inherit8.C: Likewise.
	* g++.dg/template/offsetof2.C: Likewise.

2014-05-19  Paolo Carlini  <paolo.carlini@oracle.com>

	* c-c++-common/gomp/simd4.c: Adjust for inform.
	* g++.dg/cpp0x/decltype-call1.C: Likewise.
	* g++.dg/cpp0x/forw_enum6.C: Likewise.
	* g++.dg/cpp0x/lambda/lambda-ice7.C: Likewise.
	* g++.dg/cpp0x/noexcept15.C: Likewise.
	* g++.dg/cpp0x/variadic-ex2.C: Likewise.
	* g++.dg/eh/spec6.C: Likewise.
	* g++.dg/expr/cast1.C: Likewise.
	* g++.dg/expr/dtor1.C: Likewise.
	* g++.dg/ext/is_base_of_diagnostic.C: Likewise.
	* g++.dg/ext/unary_trait_incomplete.C: Likewise.
	* g++.dg/gomp/pr49223-2.C: Likewise.
	* g++.dg/gomp/udr-4.C: Likewise.
	* g++.dg/init/delete1.C: Likewise.
	* g++.dg/other/crash-2.C: Likewise.
	* g++.dg/parse/crash24.C: Likewise.
	* g++.dg/parse/crash25.C: Likewise.
	* g++.dg/parse/crash31.C: Likewise.
	* g++.dg/parse/crash49.C: Likewise.
	* g++.dg/parse/crash50.C: Likewise.
	* g++.dg/parse/crash54.C: Likewise.
	* g++.dg/parse/dtor7.C: Likewise.
	* g++.dg/parse/error40.C: Likewise.
	* g++.dg/parse/fused-params1.C: Likewise.
	* g++.dg/parse/new1.C: Likewise.
	* g++.dg/template/crash35.C: Likewise.
	* g++.dg/template/crash59.C: Likewise.
	* g++.dg/template/crash77.C: Likewise.
	* g++.dg/template/error51.C: Likewise.
	* g++.dg/template/incomplete1.C: Likewise.
	* g++.dg/template/incomplete3.C: Likewise.
	* g++.dg/template/incomplete4.C: Likewise.
	* g++.dg/template/incomplete5.C: Likewise.
	* g++.dg/template/inherit8.C: Likewise.
	* g++.dg/template/instantiate1.C: Likewise.
	* g++.dg/template/instantiate3.C: Likewis: Likewise.
	* g++.dg/template/offsetof2.C: Likewise.
	* g++.dg/tm/pr51928.C: Likewise.
	* g++.dg/warn/Wdelete-incomplete-1.C: Likewise.
	* g++.dg/warn/incomplete1.C: Likewise.
	* g++.dg/warn/incomplete2.C: Likewise.
	* g++.old-deja/g++.brendan/friend4.C: Likewise.
	* g++.old-deja/g++.bugs/900121_01.C: Likewise.
	* g++.old-deja/g++.bugs/900214_01.C: Likewise.
	* g++.old-deja/g++.eh/catch1.C: Likewise.
	* g++.old-deja/g++.eh/spec6.C: Likewise.
	* g++.old-deja/g++.mike/p7868.C: Likewise.
	* g++.old-deja/g++.other/crash38.C: Likewise.
	* g++.old-deja/g++.other/enum2.C: Likewise.
	* g++.old-deja/g++.other/incomplete.C: Likewise.
	* g++.old-deja/g++.other/vaarg3.C: Likewise.
	* g++.old-deja/g++.pt/crash9.C: Likewise.
	* g++.old-deja/g++.pt/niklas01a.C: Likewise.
	* g++.old-deja/g++.pt/typename8.C: Likewise.
	* g++.old-deja/g++.robertl/ice990323-1.C: Likewise.

2014-05-19  Joseph Myers  <joseph@codesourcery.com>

	* lib/target-supports.exp
	(check_effective_target_vect_sizes_32B_16B): Return false if
	128-bit AVX vectors preferred.

2014-05-19  Mike Stump  <mikestump@comcast.net>

	* lib/target-supports.exp (check_effective_target_avx): Early out
	if not x86 to prevent x86 flags on non-x86 targets.

2014-05-19  Richard Biener  <rguenther@suse.de>

	PR tree-optimization/61221
	* gcc.dg/torture/pr61221.c: New testcase.

2014-05-19  Richard Biener  <rguenther@suse.de>

	PR tree-optimization/61209
	* gfortran.dg/pr61209.f90: New testcase.

2014-05-19  Richard Biener  <rguenther@suse.de>

	PR tree-optimization/61184
	* c-c++-common/torture/pr61184.c: New testcase.

>>>>>>> 00bdef2c
2014-05-19  Christian Bruel  <christian.bruel@st.com>

	PR target/61195
	* gcc.target/sh/pr61195.c: New test.

2014-05-18  Wei Mi  <wmi@google.com>

	PR target/58066
	* gcc.target/i386/pr58066.c: Replace pattern matching of .cfi
<<<<<<< HEAD
	directive with rtl insns. Add effective-target of fpic and
=======
	directive with rtl insns. Add effective-target fpic and
>>>>>>> 00bdef2c
	tls_native.

2014-05-17  Xinliang David Li  <davidxl@google.com>

	* g++.dg/ipa/devirt-33.C: New testcase.

2014-05-17  Jan Hubicka  <hubicka@ucw.cz>

	* g++.dg/ipa/comdat.C: New file.

2014-05-18  Eric Botcazou  <ebotcazou@adacore.com>

	* gnat.dg/volatile12.ad[sb]: New test.

2014-05-18  Eric Botcazou  <ebotcazou@adacore.com>

	* gnat.dg/enum3.adb: New test.

2014-05-18  Andreas Schwab  <schwab@suse.de>

	* gcc.target/ia64/visibility-1.c (variable_l): Add used attribute.

2014-05-17  Jerry DeLisle  <jvdelisle@gcc.gnu>

	PR libfortran/52539
	* gfortran.dg/namelist_utf8.f90: New test.

2014-05-17  Paolo Carlini  <paolo.carlini@oracle.com>

	PR c++/52875
	* g++.dg/cpp0x/decltype58.C: New.

2014-05-17  Ajit Agarwal  <ajitkum@xilinx.com>

	* gcc.target/microblaze/others/break_handler.c: New.

2014-05-17  Marc Glisse  <marc.glisse@inria.fr>

	PR tree-optimization/61140
	PR tree-optimization/61150
	PR tree-optimization/61197
	* gcc.dg/tree-ssa/pr61140.c: New file.
	* gcc.dg/tree-ssa/pr61150.c: New file.
	* gcc.dg/tree-ssa/pr61197.c: New file.

2014-05-17  Uros Bizjak  <ubizjak@gmail.com>

	* g++.dg/pr60969.C: Compile for all ilp32 x86 targets.
	(dg-options): Add -mfpmath=387.
	(dg-final): Check that no MMX registers are used.

2014-05-17  Andreas Schwab  <schwab@suse.de>

	* gcc.target/ia64/visibility-1.c (variable_i): Add used attribute.

2014-05-16  David Malcolm  <dmalcolm@redhat.com>

	Revert:
	2014-04-29  David Malcolm  <dmalcolm@redhat.com>

	* gcc.dg/tree-ssa/pr23401.c: Update the expected number of
	occurrences of "int" in the gimple dump to reflect that the return
	types of functions now show up in such dumps.
	* gcc.dg/tree-ssa/pr27810.c: Likewise.

2014-05-16  Jan Hubicka  <hubicka@ucw.cz>

	* gcc.c-torture/execute/20101011-1.c: Update testcase.
	* gcc.dg/ira-shrinkwrap-prep-1.c: Update testcase.
	* gcc.dg/tree-ssa/writeonly.c: New testcase.
	* gcc.dg/tree-ssa/ssa-dse-6.c: Update testcase.
	* gcc.dg/tree-ssa/pr21559.c: Update testcase.
	* gcc.dg/debug/pr35154.c: Update testcase.
	* gcc.target/i386/vectorize1.c: Update testcase.

2014-05-16  Paolo Carlini  <paolo.carlini@oracle.com>

	PR c++/51640
	* g++.dg/parse/error54.C: New.

2014-05-16  Vladimir Makarov  <vmakarov@redhat.com>

	PR rtl-optimization/60969
	* g++.dg/pr60969.C: New.

2014-05-16  Richard Biener  <rguenther@suse.de>

	PR tree-optimization/61194
	* gcc.dg/vect/pr61194.c: New testcase.

2014-05-16  Richard Biener  <rguenther@suse.de>

	* gcc.dg/tree-ssa/ssa-fre-39.c: New testcase.
	* gcc.dg/tree-ssa/ssa-fre-40.c: Likewise.
	* gcc.dg/tree-ssa/ssa-pre-8.c: One more elimination.
	* gcc.dg/tree-ssa/struct-aliasing-2.c: Scan cddce1 dump.

2014-05-16  Richard Biener  <rguenther@suse.de>

	* gcc.dg/tree-ssa/ssa-fre-41.c: New testcase.

2014-05-15  Martin Jambor  <mjambor@suse.cz>

	PR ipa/61085
	* g++.dg/ipa/pr61085.C: New test.

2014-05-15  Martin Jambor  <mjambor@suse.cz>

	PR tree-optimization/61090
	* gcc.dg/tree-ssa/pr61090.c: New test.

2014-05-15  Jakub Jelinek  <jakub@redhat.com>

	PR tree-optimization/61158
	* gcc.dg/pr61158.c: New test.

2014-05-15  Andreas Schwab  <schwab@suse.de>

	* obj-c++.dg/exceptions-3.mm: Remove check for message no longer
	emitted.
	* obj-c++.dg/exceptions-5.mm: Likewise.

2014-05-15  Zhenqiang Chen  <zhenqiang.chen@linaro.org>

	* shrink-wrap-loop.c: New test case.

2014-05-14  Alan Lawrence  <alan.lawrence@arm.com>

	* gcc.target/arm/simd/vtrnqf32_1.c: New file.
	* gcc.target/arm/simd/vtrnqp16_1.c: New file.
	* gcc.target/arm/simd/vtrnqp8_1.c: New file.
	* gcc.target/arm/simd/vtrnqs16_1.c: New file.
	* gcc.target/arm/simd/vtrnqs32_1.c: New file.
	* gcc.target/arm/simd/vtrnqs8_1.c: New file.
	* gcc.target/arm/simd/vtrnqu16_1.c: New file.
	* gcc.target/arm/simd/vtrnqu32_1.c: New file.
	* gcc.target/arm/simd/vtrnqu8_1.c: New file.
	* gcc.target/arm/simd/vtrnf32_1.c: New file.
	* gcc.target/arm/simd/vtrnp16_1.c: New file.
	* gcc.target/arm/simd/vtrnp8_1.c: New file.
	* gcc.target/arm/simd/vtrns16_1.c: New file.
	* gcc.target/arm/simd/vtrns32_1.c: New file.
	* gcc.target/arm/simd/vtrns8_1.c: New file.
	* gcc.target/arm/simd/vtrnu16_1.c: New file.
	* gcc.target/arm/simd/vtrnu32_1.c: New file.
	* gcc.target/arm/simd/vtrnu8_1.c: New file.

2014-05-14  Ilya Tocar  <ilya.tocar@intel.com>

	* gcc.target/i386/clflushopt-1.c: New.
	* gcc.target/i386/xsavec-1.c: Ditto.
	* gcc.target/i386/xsavec64-1.c: Ditto.
	* gcc.target/i386/xsaves-1.c: Ditto.
	* gcc.target/i386/xsaves64-1.c: Ditto.
	* gcc.target/i386/sse-12.c: Test new options.
	* gcc.target/i386/sse-13.c: Ditto.
	* gcc.target/i386/sse-14.c: Ditto.
	* gcc.target/i386/sse-22.c: Ditto.
	* gcc.target/i386/sse-23.c: Ditto.
	* g++.dg/other/i386-2.C: Ditto.
	* g++.dg/other/i386-3.C: Ditto.

2014-05-14  Andrey Belevantsev  <abel@ispras.ru>

	PR rtl-optimization/60866
	* gcc.dg/pr60866.c: New test.

2014-05-14  Andrey Belevantsev  <abel@ispras.ru>

	PR rtl-optimization/60901
	* gcc.target/i386/pr60901.c: New test.

2014-05-14  Yury Gribov  <y.gribov@samsung.com>

	PR sanitizer/61100
	* c-c++-common/asan/asan-interface-1.c: New test.
	* lib/asan-dg.exp (asan_include_flags): New function.
	(asan_init): Call asan_include_flags to obtain path
	to sanitizer headers.

2014-05-13  Peter Bergner  <bergner@vnet.ibm.com>

	* lib/target-support.exp (check_dfp_hw_available): New function.
	(is-effective-target): Check $arg for dfp_hw.
	(is-effective-target-keyword): Likewise.
	* gcc.target/powerpc/pack03.c: (dg-require-effective-target):
	Change target to dfp_hw.

2014-05-13  Marek Polacek  <polacek@redhat.com>

	PR c/61162
	* gcc.dg/pr61162.c: New test.

2014-05-13  Marek Polacek  <polacek@redhat.com>

	* c-c++-common/pr50459.c: Move cdtor tests to a separate testcase.
	* c-c++-common/pr50459-2.c: New test.

2014-05-13  Paolo Carlini  <paolo.carlini@oracle.com>

	PR c++/54310
	* g++.dg/template/pr54310.C: New.

2014-05-13  Nathan Sidwell  <nathan@codesourcery.com>
	    Sandra Loosemore  <sandra@codesourcery.com>

	* gcc.target/mips/loongson-simd.c: Disable micromips too.

2014-05-13  Catherine Moore  <clm@cm00re.com>

	* gcc.target/mips/near-far-1.c: Adjust expected output
	to allow the JALS instruction.
	* gcc.target/mips/near-far-2.c: Likewise.
	* gcc.target/mips/near-far-4.c: Likewise.

2014-05-13  Bin Cheng  <bin.cheng@arm.com>

	* gcc.dg/tree-ssa/ivopts-lower_base.c: New test.

2014-05-13  Jakub Jelinek  <jakub@redhat.com>

	PR target/61060
	* gcc.dg/pr61060.c: New test.

2014-05-12  DJ Delorie  <dj@redhat.com>

	* gcc.dg/sibcall-3.c: MSP430 doesn't have sibcall.
	* gcc.dg/sibcall-4.c: Likewise.

2014-05-12  Dimitris Papavasiliou  <dpapavas@gmail.com>

	* objc.dg/shadow-1.m: New test.
	* objc.dg/shadow-2.m: New test.
	* objc.dg/ivar-scope-1.m: New test.
	* objc.dg/ivar-scope-2.m: New test.
	* objc.dg/ivar-scope-3.m: New test.
	* objc.dg/ivar-scope-4.m: New test.
	* objc.dg/ivar-visibility-1.m: New test.
	* objc.dg/ivar-visibility-2.m: New test.
	* objc.dg/ivar-visibility-3.m: New test.
	* objc.dg/ivar-visibility-4.m: New test.

2014-05-12  Tobias Burnus  <burnus@net-b.de>

	PR fortran/60127
	* gfortran.dg/gomp/omp_do_concurrent.f90: New.

2014-05-12  Thomas Koenig  <tkoenig@gcc.gnu.org>

	PR fortran/60834
	* gfortran.dg/associate_16.f90:  New test.

2014-05-12  Senthil Kumar Selvaraj  <senthil_kumar.selvaraj@atmel.com>

	PR target/60991
	* gcc.target/avr/pr60991.c: New testcase.

2014-05-12  Paolo Carlini  <paolo.carlini@oracle.com>

	PR c++/60054
	* g++.dg/cpp1y/pr60054.C: New.

2014-05-12  Paolo Carlini  <paolo.carlini@oracle.com>

	PR c++/51199
	* g++.dg/template/pr51199.C: New.

2014-05-11  Hans-Peter Nilsson  <hp@bitrange.com>

	* gcc.c-torture/execute/20101011-1.c [__MMIX__] (DO_TEST): Define as 0.

2014-05-11  Jakub Jelinek  <jakub@redhat.com>

	* gfortran.dg/gomp/affinity-1.f90: New test.

2014-05-11  Richard Sandiford  <rdsandiford@googlemail.com>

	* gcc.dg/torture/pr61136.c: New test.

2014-05-11  Paolo Carlini  <paolo.carlini@oracle.com>

	PR c++/59705
	* g++.dg/cpp0x/sfinae51.C: New.

	PR c++/58353
	* g++.dg/cpp0x/variadic157.C: New.

2014-05-10  Oleg Endo  <olegendo@gcc.gnu.org>

	PR target/51244
	* gcc.target/sh/pr51244-14.c: Relax criteria for passing the test.

2014-05-10  Marek Polacek  <polacek@redhat.com>

	* gcc.dg/pedwarn-init.c: New test.
	* gcc.dg/init-string-1.c: Adjust dg-error.

2014-05-10  Hans-Peter Nilsson  <hp@bitrange.com>

	* lib/target-supports.exp
	(check_effective_target_logical_op_short_circuit): Add mmix-*-*
	to the list.

2014-05-09  Marek Polacek  <polacek@redhat.com>

	PR c/61096
	* gcc.dg/pr61096-1.c: New test.
	* gcc.dg/pr61096-2.c: New test.

2014-05-09  Florian Weimer  <fweimer@redhat.com>

	* gcc.dg/fstack-protector-strong.c: Add coverage for return slots.
	* g++.dg/fstack-protector-strong.C: Likewise.
	* gcc.target/i386/ssp-strong-reg.c: New file.

2014-05-09  Georg-Johann Lay  <avr@gjlay.de>

	PR target/61055
	* gcc.target/avr/torture/pr61055.c: New test.

2014-05-09  Marek Polacek  <polacek@redhat.com>

	PR c/50459
	* c-c++-common/attributes-1.c: Move test line to a new test.
	* c-c++-common/attributes-2.c: New test.
	* c-c++-common/pr50459.c: New test.
	* c-c++-common/pr59280.c: Add "undeclared" to dg-error.
	* gcc.dg/nonnull-2.c: Likewise.
	* gcc.dg/pr55570.c: Modify dg-error.
	* gcc.dg/tm/wrap-2.c: Likewise.

2014-05-08  Jeff Law  <law@redhat.com>

	PR tree-optimization/61009
	* g++.dg/tree-ssa/pr61009.C: New test.

2014-05-08  Matthias Klose  <doko@ubuntu.com>

	PR driver/61106
	* gcc-dg/unused-8a.c: New.
	* gcc-dg/unused-8b.c: Likewise.

2014-05-08  Marek Polacek  <polacek@redhat.com>

	PR c/61053
	* gcc.dg/pr61053.c: New test.

2014-05-08  Marek Polacek  <polacek@redhat.com>

	PR c/61077
	* gcc.dg/pr61077.c: New test.

2014-05-08  Tobias Burnus  <burnus@net-b.de>

	* gfortran.dg/coarray_collectives_1.f90: New.
	* gfortran.dg/coarray_collectives_2.f90: New.
	* gfortran.dg/coarray_collectives_3.f90: New.
	* gfortran.dg/coarray_collectives_4.f90: New.
	* gfortran.dg/coarray_collectives_5.f90: New.
	* gfortran.dg/coarray_collectives_6.f90: New.
	* gfortran.dg/coarray/collectives_1.f90: New.
	* gfortran.dg/assumed_rank_5.f90: Update dg-error.
	* gfortran.dg/assumed_type_4.f90: Update dg-error.
	* gfortran.dg/bind_c_array_params.f03: Update dg-error.
	* gfortran.dg/bind_c_usage_28.f90: Update dg-error.
	* gfortran.dg/c_funloc_tests_5.f03: Update dg-error.
	* gfortran.dg/c_funloc_tests_6.f90: Update dg-error.
	* gfortran.dg/c_loc_tests_11.f03: Update dg-error.

2014-05-08  Wei Mi  <wmi@google.com>

	PR target/58066
	* gcc.target/i386/pr58066.c: New test.

2014-05-08  Joseph Myers  <joseph@codesourcery.com>

	* gcc.target/i386/avx256-unaligned-load-2.c,
	gcc.target/i386/pr49002-1.c, gcc.target/i386/pr53712.c,
	gcc.target/i386/pr53907.c, gcc.target/i386/pr59539-1.c: Allow
	packed-single instructions.

2014-05-08  Paolo Carlini  <paolo.carlini@oracle.com>

	PR c++/13981
	* g++.dg/diagnostic/pr13981.C: New.

2014-05-08  Marc Glisse  <marc.glisse@inria.fr>

	PR tree-optimization/59100
	* gcc.dg/tree-ssa/phi-opt-12.c: New file.
	* gcc.dg/tree-ssa/phi-opt-13.c: Likewise.

2014-05-08  Richard Sandiford  <rdsandiford@googlemail.com>

	PR tree-optimization/61095
	* gcc.dg/torture/pr61095.c: New test.

2014-05-04  Thomas Preud'homme  <thomas.preudhomme@arm.com>

	PR middle-end/39246
	* gcc.dg/uninit-13.c: Move warning on the actual source line where
	the uninitialized complex is used.
	* gcc.dg/uninit-17.c: New test to check partial initialization of
	complex with branches.
	* gcc.dg/uninit-17-O0.c: Likewise.

2014-05-07  Oleg Endo  <olegendo@gcc.gnu.org>

	PR target/60884
	* gcc.target/sh/pr53976-1.c (test_02): Remove inappropriate test case.
	(test_03): Rename to test_02.

2014-05-07  Paolo Carlini  <paolo.carlini@oracle.com>

	PR c++/61083
	* g++.dg/cpp0x/sfinae50.C: New.

2014-05-07  Paolo Carlini  <paolo.carlini@oracle.com>

	PR c++/61080
	* g++.dg/cpp0x/deleted7.C: New.

2014-05-07  Richard Biener  <rguenther@suse.de>

	PR tree-optimization/61034
	* g++.dg/tree-ssa/pr61034.C: New testcase.

2014-05-07  Joern Rennecke  <joern.rennecke@embecosm.com>

	* gcc.target/epiphany/isr-arg.c: New file.

2014-05-07  Evgeny Stupachenko  <evstupac@gmail.com>

	PR tree-optimization/52252
	* gcc.dg/vect/pr52252-ld.c: Test on loads group of size 3.

2014-05-07  Alan Lawrence  <alan.lawrence@arm.com>

	* gcc.target/aarch64/simd/vrev16p8_1.c: New file.
	* gcc.target/aarch64/simd/vrev16p8.x: New file.
	* gcc.target/aarch64/simd/vrev16qp8_1.c: New file.
	* gcc.target/aarch64/simd/vrev16qp8.x: New file.
	* gcc.target/aarch64/simd/vrev16qs8_1.c: New file.
	* gcc.target/aarch64/simd/vrev16qs8.x: New file.
	* gcc.target/aarch64/simd/vrev16qu8_1.c: New file.
	* gcc.target/aarch64/simd/vrev16qu8.x: New file.
	* gcc.target/aarch64/simd/vrev16s8_1.c: New file.
	* gcc.target/aarch64/simd/vrev16s8.x: New file.
	* gcc.target/aarch64/simd/vrev16u8_1.c: New file.
	* gcc.target/aarch64/simd/vrev16u8.x: New file.
	* gcc.target/aarch64/simd/vrev32p16_1.c: New file.
	* gcc.target/aarch64/simd/vrev32p16.x: New file.
	* gcc.target/aarch64/simd/vrev32p8_1.c: New file.
	* gcc.target/aarch64/simd/vrev32p8.x: New file.
	* gcc.target/aarch64/simd/vrev32qp16_1.c: New file.
	* gcc.target/aarch64/simd/vrev32qp16.x: New file.
	* gcc.target/aarch64/simd/vrev32qp8_1.c: New file.
	* gcc.target/aarch64/simd/vrev32qp8.x: New file.
	* gcc.target/aarch64/simd/vrev32qs16_1.c: New file.
	* gcc.target/aarch64/simd/vrev32qs16.x: New file.
	* gcc.target/aarch64/simd/vrev32qs8_1.c: New file.
	* gcc.target/aarch64/simd/vrev32qs8.x: New file.
	* gcc.target/aarch64/simd/vrev32qu16_1.c: New file.
	* gcc.target/aarch64/simd/vrev32qu16.x: New file.
	* gcc.target/aarch64/simd/vrev32qu8_1.c: New file.
	* gcc.target/aarch64/simd/vrev32qu8.x: New file.
	* gcc.target/aarch64/simd/vrev32s16_1.c: New file.
	* gcc.target/aarch64/simd/vrev32s16.x: New file.
	* gcc.target/aarch64/simd/vrev32s8_1.c: New file.
	* gcc.target/aarch64/simd/vrev32s8.x: New file.
	* gcc.target/aarch64/simd/vrev32u16_1.c: New file.
	* gcc.target/aarch64/simd/vrev32u16.x: New file.
	* gcc.target/aarch64/simd/vrev32u8_1.c: New file.
	* gcc.target/aarch64/simd/vrev32u8.x: New file.
	* gcc.target/aarch64/simd/vrev64f32_1.c: New file.
	* gcc.target/aarch64/simd/vrev64f32.x: New file.
	* gcc.target/aarch64/simd/vrev64p16_1.c: New file.
	* gcc.target/aarch64/simd/vrev64p16.x: New file.
	* gcc.target/aarch64/simd/vrev64p8_1.c: New file.
	* gcc.target/aarch64/simd/vrev64p8.x: New file.
	* gcc.target/aarch64/simd/vrev64qf32_1.c: New file.
	* gcc.target/aarch64/simd/vrev64qf32.x: New file.
	* gcc.target/aarch64/simd/vrev64qp16_1.c: New file.
	* gcc.target/aarch64/simd/vrev64qp16.x: New file.
	* gcc.target/aarch64/simd/vrev64qp8_1.c: New file.
	* gcc.target/aarch64/simd/vrev64qp8.x: New file.
	* gcc.target/aarch64/simd/vrev64qs16_1.c: New file.
	* gcc.target/aarch64/simd/vrev64qs16.x: New file.
	* gcc.target/aarch64/simd/vrev64qs32_1.c: New file.
	* gcc.target/aarch64/simd/vrev64qs32.x: New file.
	* gcc.target/aarch64/simd/vrev64qs8_1.c: New file.
	* gcc.target/aarch64/simd/vrev64qs8.x: New file.
	* gcc.target/aarch64/simd/vrev64qu16_1.c: New file.
	* gcc.target/aarch64/simd/vrev64qu16.x: New file.
	* gcc.target/aarch64/simd/vrev64qu32_1.c: New file.
	* gcc.target/aarch64/simd/vrev64qu32.x: New file.
	* gcc.target/aarch64/simd/vrev64qu8_1.c: New file.
	* gcc.target/aarch64/simd/vrev64qu8.x: New file.
	* gcc.target/aarch64/simd/vrev64s16_1.c: New file.
	* gcc.target/aarch64/simd/vrev64s16.x: New file.
	* gcc.target/aarch64/simd/vrev64s32_1.c: New file.
	* gcc.target/aarch64/simd/vrev64s32.x: New file.
	* gcc.target/aarch64/simd/vrev64s8_1.c: New file.
	* gcc.target/aarch64/simd/vrev64s8.x: New file.
	* gcc.target/aarch64/simd/vrev64u16_1.c: New file.
	* gcc.target/aarch64/simd/vrev64u16.x: New file.
	* gcc.target/aarch64/simd/vrev64u32_1.c: New file.
	* gcc.target/aarch64/simd/vrev64u32.x: New file.
	* gcc.target/aarch64/simd/vrev64u8_1.c: New file.
	* gcc.target/aarch64/simd/vrev64u8.x: New file.

2014-05-07  Alan Lawrence  <alan.lawrence@arm.com>

	gcc.target/aarch64/simd/ext_f32.x: New file.
	gcc.target/aarch64/simd/ext_f32_1.c: New file.
	gcc.target/aarch64/simd/ext_p16.x: New file.
	gcc.target/aarch64/simd/ext_p16_1.c: New file.
	gcc.target/aarch64/simd/ext_p8.x: New file.
	gcc.target/aarch64/simd/ext_p8_1.c: New file.
	gcc.target/aarch64/simd/ext_s16.x: New file.
	gcc.target/aarch64/simd/ext_s16_1.c: New file.
	gcc.target/aarch64/simd/ext_s32.x: New file.
	gcc.target/aarch64/simd/ext_s32_1.c: New file.
	gcc.target/aarch64/simd/ext_s64.x: New file.
	gcc.target/aarch64/simd/ext_s64_1.c: New file.
	gcc.target/aarch64/simd/ext_s8.x: New file.
	gcc.target/aarch64/simd/ext_s8_1.c: New file.
	gcc.target/aarch64/simd/ext_u16.x: New file.
	gcc.target/aarch64/simd/ext_u16_1.c: New file.
	gcc.target/aarch64/simd/ext_u32.x: New file.
	gcc.target/aarch64/simd/ext_u32_1.c: New file.
	gcc.target/aarch64/simd/ext_u64.x: New file.
	gcc.target/aarch64/simd/ext_u64_1.c: New file.
	gcc.target/aarch64/simd/ext_u8.x: New file.
	gcc.target/aarch64/simd/ext_u8_1.c: New file.
	gcc.target/aarch64/simd/ext_f64.c: New file.
	gcc.target/aarch64/simd/extq_f32.x: New file.
	gcc.target/aarch64/simd/extq_f32_1.c: New file.
	gcc.target/aarch64/simd/extq_p16.x: New file.
	gcc.target/aarch64/simd/extq_p16_1.c: New file.
	gcc.target/aarch64/simd/extq_p8.x: New file.
	gcc.target/aarch64/simd/extq_p8_1.c: New file.
	gcc.target/aarch64/simd/extq_s16.x: New file.
	gcc.target/aarch64/simd/extq_s16_1.c: New file.
	gcc.target/aarch64/simd/extq_s32.x: New file.
	gcc.target/aarch64/simd/extq_s32_1.c: New file.
	gcc.target/aarch64/simd/extq_s64.x: New file.
	gcc.target/aarch64/simd/extq_s64_1.c: New file.
	gcc.target/aarch64/simd/extq_s8.x: New file.
	gcc.target/aarch64/simd/extq_s8_1.c: New file.
	gcc.target/aarch64/simd/extq_u16.x: New file.
	gcc.target/aarch64/simd/extq_u16_1.c: New file.
	gcc.target/aarch64/simd/extq_u32.x: New file.
	gcc.target/aarch64/simd/extq_u32_1.c: New file.
	gcc.target/aarch64/simd/extq_u64.x: New file.
	gcc.target/aarch64/simd/extq_u64_1.c: New file.
	gcc.target/aarch64/simd/extq_u8.x: New file.
	gcc.target/aarch64/simd/extq_u8_1.c: New file.
	gcc.target/aarch64/simd/extq_f64.c: New file.

2014-05-07  Alan Lawrence  <alan.lawrence@arm.com>

	* gcc.target/aarch64/vtrns32.c: Expect zip[12] insn rather than trn[12].
	* gcc.target/aarch64/vtrnu32.c: Likewise.
	* gcc.target/aarch64/vtrnf32.c: Likewise.

2014-05-07  Alan Lawrence  <alan.lawrence@arm.com>

	* gcc.target/aarch64/simd/vtrnf32_1.c: New file.
	* gcc.target/aarch64/simd/vtrnf32.x: New file.
	* gcc.target/aarch64/simd/vtrnp16_1.c: New file.
	* gcc.target/aarch64/simd/vtrnp16.x: New file.
	* gcc.target/aarch64/simd/vtrnp8_1.c: New file.
	* gcc.target/aarch64/simd/vtrnp8.x: New file.
	* gcc.target/aarch64/simd/vtrnqf32_1.c: New file.
	* gcc.target/aarch64/simd/vtrnqf32.x: New file.
	* gcc.target/aarch64/simd/vtrnqp16_1.c: New file.
	* gcc.target/aarch64/simd/vtrnqp16.x: New file.
	* gcc.target/aarch64/simd/vtrnqp8_1.c: New file.
	* gcc.target/aarch64/simd/vtrnqp8.x: New file.
	* gcc.target/aarch64/simd/vtrnqs16_1.c: New file.
	* gcc.target/aarch64/simd/vtrnqs16.x: New file.
	* gcc.target/aarch64/simd/vtrnqs32_1.c: New file.
	* gcc.target/aarch64/simd/vtrnqs32.x: New file.
	* gcc.target/aarch64/simd/vtrnqs8_1.c: New file.
	* gcc.target/aarch64/simd/vtrnqs8.x: New file.
	* gcc.target/aarch64/simd/vtrnqu16_1.c: New file.
	* gcc.target/aarch64/simd/vtrnqu16.x: New file.
	* gcc.target/aarch64/simd/vtrnqu32_1.c: New file.
	* gcc.target/aarch64/simd/vtrnqu32.x: New file.
	* gcc.target/aarch64/simd/vtrnqu8_1.c: New file.
	* gcc.target/aarch64/simd/vtrnqu8.x: New file.
	* gcc.target/aarch64/simd/vtrns16_1.c: New file.
	* gcc.target/aarch64/simd/vtrns16.x: New file.
	* gcc.target/aarch64/simd/vtrns32_1.c: New file.
	* gcc.target/aarch64/simd/vtrns32.x: New file.
	* gcc.target/aarch64/simd/vtrns8_1.c: New file.
	* gcc.target/aarch64/simd/vtrns8.x: New file.
	* gcc.target/aarch64/simd/vtrnu16_1.c: New file.
	* gcc.target/aarch64/simd/vtrnu16.x: New file.
	* gcc.target/aarch64/simd/vtrnu32_1.c: New file.
	* gcc.target/aarch64/simd/vtrnu32.x: New file.
	* gcc.target/aarch64/simd/vtrnu8_1.c: New file.
	* gcc.target/aarch64/simd/vtrnu8.x: New file.

2014-05-07  Richard Biener  <rguenther@suse.de>

	PR tree-optimization/57864
	* gcc.dg/torture/pr57864.c: New testcase.

2014-05-06  Jerry DeLisle  <jvdelisle@gcc.gnu>

	PR libfortran/61049
	* gfortran.dg/list_read_13.f: New test.

2014-05-06  Paolo Carlini  <paolo.carlini@oracle.com>

	PR c++/60999
	* g++.dg/cpp0x/nsdmi-template9.C: New.
	* g++.dg/cpp0x/nsdmi-template10.C: Likewise.

2014-05-06  Kenneth Zadeck  <zadeck@naturalbridge.com>
	    Mike Stump  <mikestump@comcast.net>
	    Richard Sandiford  <rdsandiford@googlemail.com>

	* gcc.dg/tree-ssa/pr45427.c: Update to look for 0x0 instead of 0.

2014-05-05  Jan Hubicka  <hubicka@ucw.cz>

	PR ipa/60965
	* g++.dg/ipa/devirt-32.C: New testcase.

2014-05-05  Richard Biener  <rguenther@suse.de>

	PR middle-end/61010
	* gcc.dg/torture/pr61010.c: New testcase.

2014-05-05  Andreas Krebbel  <Andreas.Krebbel@de.ibm.com>

	* gcc.target/s390/leaf-profile.c: New testcase.

2014-05-05  Andreas Krebbel  <Andreas.Krebbel@de.ibm.com>

	* gcc.dg/hoist-register-pressure-1.c: Replace int with long.
	Disable asm scan for s390.
	* gcc.dg/hoist-register-pressure-2.c: Likewise.
	* gcc.dg/hoist-register-pressure-3.c: Likewise.

2014-05-05  Bin Cheng  <bin.cheng@arm.com>

	PR tree-optimization/60363
	* gcc.dg/tree-ssa/ssa-dom-thread-4.c: Revert XFAIL test.

2014-05-04  Peter Bergner  <bergner@vnet.ibm.com>

	* gcc.target/powerpc/pack02.c (dg-options): Add -mhard-float.
	(dg-require-effective-target): Change target to powerpc_fprs.
	* gcc.target/powerpc/pack03.c (dg-options): Add -mhard-dfp.
	(dg-require-effective-target): Change target to dfprt.

2014-05-03  Paolo Carlini  <paolo.carlini@oracle.com>

	PR c++/58582
	* g++.dg/cpp0x/deleted4.C: New.
	* g++.dg/cpp0x/deleted5.C: Likewise.
	* g++.dg/cpp0x/deleted6.C: Likewise.

2014-05-03  Dominique d'Humieres <dominiq@lps.ens.fr>

	PR fortran/61025
	* gfortran.dg/coarray_lib_this_image_1.f90: Adjust the dg-final
	regexps for -m32.
	* gfortran.dg/coarray_lib_this_image_2.f90: Likewise.
	* gfortran.dg/coarray_poly_6.f90: Likewise.
	* gfortran.dg/coarray_poly_7.f90: Likewise.
	* gfortran.dg/coarray_poly_8.f90: Likewise.

2014-05-02  Marek Polacek  <polacek@redhat.com>

	PR c/25801
	* gcc.dg/pr25801.c: New test.

2014-05-02  Marek Polacek  <polacek@redhat.com>

	PR c/60784
	* gcc.dg/pr60784.c: New test.

2014-05-01  Marek Polacek  <polacek@redhat.com>

	PR c/60915
	* gcc.dg/pr60915.c: New test.

2014-05-01  Marek Polacek  <polacek@redhat.com>

	PR c/60257
	* gcc.dg/pr60257.c: New test.

2014-05-01  Marek Polacek  <polacek@redhat.com>

	PR c/43395
	* c-c++-common/pr43395.c: New test.

2014-05-01  Yuri Rumyantsev  <ysrumyan@gmail.com>

	* gcc.dg/cond-reduc-1.c: New test.
	* gcc.dg/cond-reduc-2.c: Likewise.

2014-05-01  Marek Polacek  <polacek@redhat.com>

	PR c/29467
	* gcc.dg/pr29467.c: New test.
	* gcc.dg/declspec-13.c: Renumber some dg-warnings.  Add dg-warnings
	about boolean types.
	* gfortran.dg/bind_c_usage_24_c.c: Include <stdbool.h>.  Change _Bool
	to bool.
	* gfortran.dg/c_f_pointer_logical_driver.c: Change _Bool to bool.

2014-05-01  Marek Polacek  <polacek@redhat.com>

	PR c/43245
	* gcc.dg/pr43245.c: New test.

2014-05-01  Marek Polacek  <polacek@redhat.com>

	PR c/56989
	* gcc.dg/pr56989.c: New test.

2014-04-30  Ian Lance Taylor  <iant@google.com>

	* go.test/go-test.exp (go-gc-tests): For rundir, pass extra files
	in go_compile_args rather than in argument to go-torture-execute.

2014-04-30  Soundararajan Dhakshinamoorthy  <sounderarajan.d@atmel.com>

	* gcc.c-torture/execute/pr58419.c: Use dummy no-inline function
	instead of getpid.

2014-04-30  Tobias Burnus  <burnus@net-b.de>

	* gfortran.dg/coarray_poly_6.f90
	* gfortran.dg/coarray_poly_7.f90
	* gfortran.dg/coarray_poly_8.f90

2014-04-30  Tobias Burnus  <burnus@net-b.de>

	* gfortran.dg/coarray_lib_this_image_2.f90: Update dump.
	* gfortran.dg/coarray_lib_token_4.f90: Ditto.
	* gfortran.dg/coarray/codimension.f90: New.

2014-04-30  Tobias Burnus  <burnus@net-b.de>

	* gfortran.dg/coarray_lib_this_image_1.f90: New.
	* gfortran.dg/coarray_lib_this_image_2.f90: New.

2014-04-30  Tobias Burnus  <burnus@net-b.de>

	* gfortran.dg/coarray_poly_4.f90: New.
	* gfortran.dg/coarray_poly_5.f90: New.

2014-04-30  Alan Lawrence  <alan.lawrence@arm.com>

	* gcc.target/arm/simd/vuzpqf32_1.c: New file.
	* gcc.target/arm/simd/vuzpqp16_1.c: New file.
	* gcc.target/arm/simd/vuzpqp8_1.c: New file.
	* gcc.target/arm/simd/vuzpqs16_1.c: New file.
	* gcc.target/arm/simd/vuzpqs32_1.c: New file.
	* gcc.target/arm/simd/vuzpqs8_1.c: New file.
	* gcc.target/arm/simd/vuzpqu16_1.c: New file.
	* gcc.target/arm/simd/vuzpqu32_1.c: New file.
	* gcc.target/arm/simd/vuzpqu8_1.c: New file.
	* gcc.target/arm/simd/vuzpf32_1.c: New file.
	* gcc.target/arm/simd/vuzpp16_1.c: New file.
	* gcc.target/arm/simd/vuzpp8_1.c: New file.
	* gcc.target/arm/simd/vuzps16_1.c: New file.
	* gcc.target/arm/simd/vuzps32_1.c: New file.
	* gcc.target/arm/simd/vuzps8_1.c: New file.
	* gcc.target/arm/simd/vuzpu16_1.c: New file.
	* gcc.target/arm/simd/vuzpu32_1.c: New file.
	* gcc.target/arm/simd/vuzpu8_1.c: New file.

2014-04-30  Alan Lawrence  <alan.lawrence@arm.com>

	* gcc.target/aarch64/vuzps32_1.c: Expect zip1/2 insn rather than uzp1/2.
	* gcc.target/aarch64/vuzpu32_1.c: Likewise.
	* gcc.target/aarch64/vuzpf32_1.c: Likewise.

2014-04-30  Alan Lawrence  <alan.lawrence@arm.com>

	* gcc.target/aarch64/simd/vuzpf32_1.c: New file.
	* gcc.target/aarch64/simd/vuzpf32.x: New file.
	* gcc.target/aarch64/simd/vuzpp16_1.c: New file.
	* gcc.target/aarch64/simd/vuzpp16.x: New file.
	* gcc.target/aarch64/simd/vuzpp8_1.c: New file.
	* gcc.target/aarch64/simd/vuzpp8.x: New file.
	* gcc.target/aarch64/simd/vuzpqf32_1.c: New file.
	* gcc.target/aarch64/simd/vuzpqf32.x: New file.
	* gcc.target/aarch64/simd/vuzpqp16_1.c: New file.
	* gcc.target/aarch64/simd/vuzpqp16.x: New file.
	* gcc.target/aarch64/simd/vuzpqp8_1.c: New file.
	* gcc.target/aarch64/simd/vuzpqp8.x: New file.
	* gcc.target/aarch64/simd/vuzpqs16_1.c: New file.
	* gcc.target/aarch64/simd/vuzpqs16.x: New file.
	* gcc.target/aarch64/simd/vuzpqs32_1.c: New file.
	* gcc.target/aarch64/simd/vuzpqs32.x: New file.
	* gcc.target/aarch64/simd/vuzpqs8_1.c: New file.
	* gcc.target/aarch64/simd/vuzpqs8.x: New file.
	* gcc.target/aarch64/simd/vuzpqu16_1.c: New file.
	* gcc.target/aarch64/simd/vuzpqu16.x: New file.
	* gcc.target/aarch64/simd/vuzpqu32_1.c: New file.
	* gcc.target/aarch64/simd/vuzpqu32.x: New file.
	* gcc.target/aarch64/simd/vuzpqu8_1.c: New file.
	* gcc.target/aarch64/simd/vuzpqu8.x: New file.
	* gcc.target/aarch64/simd/vuzps16_1.c: New file.
	* gcc.target/aarch64/simd/vuzps16.x: New file.
	* gcc.target/aarch64/simd/vuzps32_1.c: New file.
	* gcc.target/aarch64/simd/vuzps32.x: New file.
	* gcc.target/aarch64/simd/vuzps8_1.c: New file.
	* gcc.target/aarch64/simd/vuzps8.x: New file.
	* gcc.target/aarch64/simd/vuzpu16_1.c: New file.
	* gcc.target/aarch64/simd/vuzpu16.x: New file.
	* gcc.target/aarch64/simd/vuzpu32_1.c: New file.
	* gcc.target/aarch64/simd/vuzpu32.x: New file.
	* gcc.target/aarch64/simd/vuzpu8_1.c: New file.
	* gcc.target/aarch64/simd/vuzpu8.x: New file.

2014-04-30  Richard Biener  <rguenther@suse.de>

	PR tree-optimization/48329
	* gfortran.dg/vect/pr48329.f90: New testcase.

2014-04-30  Marek Polacek  <polacek@redhat.com>

	* c-c++-common/ubsan/div-by-zero-5.c: Fix formatting.
	* c-c++-common/ubsan/float-div-by-zero-1.c: New test.

2014-04-30  Marek Polacek  <polacek@redhat.com>

	PR c/60139
	* gcc.dg/pr60139.c: New test.

2014-04-30  Marek Polacek  <polacek@redhat.com>

	PR c/60351
	* gcc.dg/pr60351.c: New test.

2013-04-29  Alan Lawrence  <alan.lawrence@arm.com>

	* gcc.target/arm/simd/simd.exp: New file.
	* gcc.target/arm/simd/vzipqf32_1.c: New file.
	* gcc.target/arm/simd/vzipqp16_1.c: New file.
	* gcc.target/arm/simd/vzipqp8_1.c: New file.
	* gcc.target/arm/simd/vzipqs16_1.c: New file.
	* gcc.target/arm/simd/vzipqs32_1.c: New file.
	* gcc.target/arm/simd/vzipqs8_1.c: New file.
	* gcc.target/arm/simd/vzipqu16_1.c: New file.
	* gcc.target/arm/simd/vzipqu32_1.c: New file.
	* gcc.target/arm/simd/vzipqu8_1.c: New file.
	* gcc.target/arm/simd/vzipf32_1.c: New file.
	* gcc.target/arm/simd/vzipp16_1.c: New file.
	* gcc.target/arm/simd/vzipp8_1.c: New file.
	* gcc.target/arm/simd/vzips16_1.c: New file.
	* gcc.target/arm/simd/vzips32_1.c: New file.
	* gcc.target/arm/simd/vzips8_1.c: New file.
	* gcc.target/arm/simd/vzipu16_1.c: New file.
	* gcc.target/arm/simd/vzipu32_1.c: New file.
	* gcc.target/arm/simd/vzipu8_1.c: New file.

2014-04-29  Paolo Carlini  <paolo.carlini@oracle.com>

	PR c++/51707
	* g++.dg/cpp0x/constexpr-51707.C: New.

2014-04-29  David Malcolm  <dmalcolm@redhat.com>

	* gcc.dg/tree-ssa/pr23401.c: Update the expected number of
	occurrences of "int" in the gimple dump to reflect that the return
	types of functions now show up in such dumps.
	* gcc.dg/tree-ssa/pr27810.c: Likewise.

2014-04-29  Jakub Jelinek  <jakub@redhat.com>

	PR tree-optimization/60971
	* c-c++-common/turtore/pr60971.c: New test.

2014-04-29  Alan Lawrence  <alan.lawrence@arm.com>

	* gcc.target/aarch64/simd/simd.exp: New file.
	* gcc.target/aarch64/simd/vzipf32_1.c: New file.
	* gcc.target/aarch64/simd/vzipf32.x: New file.
	* gcc.target/aarch64/simd/vzipp16_1.c: New file.
	* gcc.target/aarch64/simd/vzipp16.x: New file.
	* gcc.target/aarch64/simd/vzipp8_1.c: New file.
	* gcc.target/aarch64/simd/vzipp8.x: New file.
	* gcc.target/aarch64/simd/vzipqf32_1.c: New file.
	* gcc.target/aarch64/simd/vzipqf32.x: New file.
	* gcc.target/aarch64/simd/vzipqp16_1.c: New file.
	* gcc.target/aarch64/simd/vzipqp16.x: New file.
	* gcc.target/aarch64/simd/vzipqp8_1.c: New file.
	* gcc.target/aarch64/simd/vzipqp8.x: New file.
	* gcc.target/aarch64/simd/vzipqs16_1.c: New file.
	* gcc.target/aarch64/simd/vzipqs16.x: New file.
	* gcc.target/aarch64/simd/vzipqs32_1.c: New file.
	* gcc.target/aarch64/simd/vzipqs32.x: New file.
	* gcc.target/aarch64/simd/vzipqs8_1.c: New file.
	* gcc.target/aarch64/simd/vzipqs8.x: New file.
	* gcc.target/aarch64/simd/vzipqu16_1.c: New file.
	* gcc.target/aarch64/simd/vzipqu16.x: New file.
	* gcc.target/aarch64/simd/vzipqu32_1.c: New file.
	* gcc.target/aarch64/simd/vzipqu32.x: New file.
	* gcc.target/aarch64/simd/vzipqu8_1.c: New file.
	* gcc.target/aarch64/simd/vzipqu8.x: New file.
	* gcc.target/aarch64/simd/vzips16_1.c: New file.
	* gcc.target/aarch64/simd/vzips16.x: New file.
	* gcc.target/aarch64/simd/vzips32_1.c: New file.
	* gcc.target/aarch64/simd/vzips32.x: New file.
	* gcc.target/aarch64/simd/vzips8_1.c: New file.
	* gcc.target/aarch64/simd/vzips8.x: New file.
	* gcc.target/aarch64/simd/vzipu16_1.c: New file.
	* gcc.target/aarch64/simd/vzipu16.x: New file.
	* gcc.target/aarch64/simd/vzipu32_1.c: New file.
	* gcc.target/aarch64/simd/vzipu32.x: New file.
	* gcc.target/aarch64/simd/vzipu8_1.c: New file.
	* gcc.target/aarch64/simd/vzipu8.x: New file.

2014-04-29  Zhenqiang Chen  <zhenqiang.chen@linaro.org>

	* gcc.target/aarch64/fcsel_1.c: New test case.

2014-04-28  Jerry DeLisle  <jvdelisle@gcc.gnu>

	PR libfortran/60810
	* gfortran.dg/arrayio_13.f90: New test.

2014-04-28  Martin Jambor  <mjambor@suse.cz>

	* gcc.dg/tree-ssa/sra-14.c: New test.

2014-04-28  Richard Biener  <rguenther@suse.de>

	PR middle-end/60092
	* gcc.dg/tree-ssa/alias-32.c: New testcase.
	* gcc.dg/vect/pr60092.c: Likewise.

2014-04-28  Richard Biener  <rguenther@suse.de>

	* gcc.dg/tree-ssa/vrp91.c: New testcase.
	* gcc.dg/Wstrict-overflow-14.c: XFAIL.
	* gcc.dg/Wstrict-overflow-15.c: Likewise.
	* gcc.dg/Wstrict-overflow-18.c: Remove XFAIL.

2014-04-28  Richard Biener  <rguenther@suse.de>

	PR tree-optimization/60979
	* gcc.dg/graphite/pr60979.c: New testcase.

2014-04-28  Kyrylo Tkachov  <kyrylo.tkachov@arm.com>

	PR c/60983
	* gcc.dg/pr60114.c: Use signed chars.

2014-04-28  Paolo Carlini  <paolo.carlini@oracle.com>

	PR c++/59120
	* g++.dg/cpp0x/alias-decl-43.C: New.

2014-03-27  Thomas Koenig  <tkoenig@gcc.gnu.org>

	PR fortran/59604
	PR fortran/58003
	* gfortran.dg/no_range_check_3.f90:  New test.

2014-04-26  Jerry DeLisle  <jvdelisle@gcc.gnu>

	PR libfortran/52539
	* gfortran.dg/namelist_utf8.f90: New test.

2014-04-26  Uros Bizjak  <ubizjak@gmail.com>

	* gcc.dg/tree-ssa/alias-30.c (dg-options): Dump only fre1 details.
	* gcc.dg/vect/pr60505.c: Cleanup vect tree dump.
	* g++.dg/ipa/devirt-27.C (dg-options): Remove -fdump-ipa-devirt.

2014-04-25  Cary Coutant  <ccoutant@google.com>

	PR debug/60929
	* g++.dg/debug/dwarf2/dwarf4-nested.C: New test case.
	* g++.dg/debug/dwarf2/dwarf4-typedef.C: Add
	-fdebug-types-section flag.

2014-04-25  Jiong Wang  <jiong.wang@arm.com>

	* gcc.target/arm/tail-long-call.c: New test.

2014-04-25  Bill Schmidt  <wschmidt@linux.vnet.ibm.com>

	PR tree-optimization/60930
	* gcc.dg/torture/pr60930.c:  New test.

2014-04-25  Jakub Jelinek  <jakub@redhat.com>

	PR tree-optimization/60960
	* gcc.c-torture/execute/pr60960.c: New test.

2014-04-25  Marek Polacek  <polacek@redhat.com>

	* gcc.dg/pr18079-2.c: Fix quoting in dg-warning.

2014-04-25  Marek Polacek  <polacek@redhat.com>

	PR c/18079
	* gcc.dg/pr18079.c: New test.
	* gcc.dg/pr18079-2.c: New test.

2014-04-25  Uros Bizjak  <ubizjak@gmail.com>

	* c-c++-common/gomp/pr60823-2.c: Require effective target
	vect_simd_clones.

2014-04-25  Marek Polacek  <polacek@redhat.com>

	PR c/60114
	* gcc.dg/pr60114.c: New test.

2014-04-25  Eric Botcazou  <ebotcazou@adacore.com>

	* gcc.c-torture/execute/20140425-1.c: New test.

2014-04-25  Marek Polacek  <polacek@redhat.com>

	PR c/60156
	* c-c++-common/pr60156.c: New test.

2014-04-25  Richard Biener  <rguenther@suse.de>

	PR ipa/60912
	* g++.dg/opt/pr60912.C: New testcase.

2014-04-25  Richard Biener  <rguenther@suse.de>

	PR ipa/60911
	* gcc.dg/lto/pr60911_0.c: New testcase.

2014-04-24  Cong Hou  <congh@google.com>

	PR tree-optimization/60896
	* g++.dg/vect/pr60896.cc: New test.

2014-04-24  Michael Meissner  <meissner@linux.vnet.ibm.com>

	* gcc.target/powerpc/pack01.c: New test to test the new pack and
	unpack builtin functionss for 128-bit types.
	* gcc.target/powerpc/pack02.c: Likewise.
	* gcc.target/powerpc/pack03.c: Likewise.
	* gcc.target/powerpc/extend-divide-1.c: New test to test extended
	divide builtin functionss.
	* gcc.target/powerpc/extend-divide-2.c: Likewise.
	* gcc.target/powerpc/bcd-1.c: New test for the new BCD builtin
	functions.
	* gcc.target/powerpc/bcd-2.c: Likewise.
	* gcc.target/powerpc/bcd-3.c: Likewise.
	* gcc.target/powerpc/dfp-builtin-1.c: New test for the new DFP
	builtin functionss.
	* gcc.target/powerpc/dfp-builtin-2.c: Likewise.

2014-04-24  Vishnu K S  <Vishnu.k_s@atmel.com>

	* gcc/testsuite/gcc.dg/tree-ssa/isolate-1.c: Skip test if
	keeps_null_pointer_checks.
	* gcc/testsuite/gcc.dg/tree-ssa/isolate-2.c: Ditto.
	* gcc/testsuite/gcc.dg/tree-ssa/isolate-3.c: Ditto.
	* gcc/testsuite/gcc.dg/tree-ssa/isolate-4.c: Ditto.
	* gcc/testsuite/gcc.dg/tree-ssa/isolate-5.c: Ditto.

2014-04-24  Jakub Jelinek  <jakub@redhat.com>

	* c-c++-common/gomp/atomic-16.c: Remove all dg-error directives.
	Replace load with read and store with write.

2014-04-24  Jeff Law  <law@redhat.com>

	PR target/60822
	* gcc.c-torture/pr60822.c: New test.
	* gcc.c-torture/pr60822.x: New test.

2014-04-24  Dinar Temirbulatov  <dtemirbulatov@gmail.com>

	PR c++/57958
<<<<<<< HEAD
	* testsuite/g++.dg/cpp0x/pr57958.C: New test.
=======
	* g++.dg/cpp0x/pr57958.C: New test.
>>>>>>> 00bdef2c

2014-04-24  Alan Lawrence  <alan.lawrence@arm.com>

	* lib/target-supports.exp (check_effective_target_vect_perm): Return
	true for aarch64_be.

2014-04-24  Radovan Obradovic  <robradovic@mips.com>
	    Tom de Vries  <tom@codesourcery.com>

	* gcc.dg/fuse-caller-save.c: New test.

2014-04-24  Joey Ye  <joey.ye@arm.com>

	* g++.dg/cpp0x/nsdmi-union5.C: Change to runtime test.

2014-04-24  Kyrylo Tkachov  <kyrylo.tkachov@arm.com>

	* lib/target-supports.exp (check_effective_target_vect_bswap): New.
	* gcc.dg/vect/vect-bswap16: New test.
	* gcc.dg/vect/vect-bswap32: Likewise.
	* gcc.dg/vect/vect-bswap64: Likewise.

2014-04-23  Jeff Law  <law@redhat.com>

	PR tree-optimization/60902
	* gcc.target/i386/pr60902.c: New test.

2014-04-23  Alex Velenko  <Alex.Velenko@arm.com>

	* gcc.target/aarch64/vdup_lane_1.c: New testcase.
	* gcc.target/aarch64/vdup_lane_2.c: New testcase.
	* gcc.target/aarch64/vdup_n_1.c: New testcase.

2014-04-23  Kyrylo Tkachov  <kyrylo.tkachov@arm.com>

	* gcc.target/arm/rev16.c: New test.

2014-04-23  Kyrylo Tkachov  <kyrylo.tkachov@arm.com>

	* gcc.target/aarch64/rev16_1.c: New test.

2014-04-23  Richard Biener  <rguenther@suse.de>

	PR tree-optimization/60903
	* gcc.dg/torture/pr60903.c: New testcase.

2014-04-23  Richard Biener  <rguenther@suse.de>

	PR middle-end/60895
	* g++.dg/torture/pr60895.C: New testcase.

2014-04-23  Richard Biener  <rguenther@suse.de>

	PR middle-end/60891
	* gcc.dg/torture/pr60891.c: New testcase.

2014-04-22  Jakub Jelinek  <jakub@redhat.com>

	PR sanitizer/60275
	* g++.dg/ubsan/return-2.C: Revert 2014-03-24 changes, add
	-fno-sanitize-recover to dg-options.
	* g++.dg/ubsan/cxx11-shift-1.C: Remove c++11 target restriction,
	add -std=c++11 to dg-options.
	* g++.dg/ubsan/cxx11-shift-2.C: Likewise.
	* g++.dg/ubsan/cxx1y-vla.C: Remove c++1y target restriction,
	add -std=c++1y to dg-options.
	* c-c++-common/ubsan/undefined-1.c: Revert 2014-03-24 changes, add
	-fno-sanitize-recover to dg-options.
	* c-c++-common/ubsan/overflow-sub-1.c: Likewise.
	* c-c++-common/ubsan/vla-4.c: Likewise.
	* c-c++-common/ubsan/pr59503.c: Likewise.
	* c-c++-common/ubsan/vla-3.c: Likewise.
	* c-c++-common/ubsan/save-expr-1.c: Likewise.
	* c-c++-common/ubsan/overflow-add-1.c: Likewise.
	* c-c++-common/ubsan/shift-3.c: Likewise.
	* c-c++-common/ubsan/overflow-1.c: Likewise.
	* c-c++-common/ubsan/overflow-negate-2.c: Likewise.
	* c-c++-common/ubsan/vla-2.c: Likewise.
	* c-c++-common/ubsan/overflow-mul-1.c: Likewise.
	* c-c++-common/ubsan/pr60613-1.c: Likewise.
	* c-c++-common/ubsan/shift-6.c: Likewise.
	* c-c++-common/ubsan/overflow-mul-3.c: Likewise.
	* c-c++-common/ubsan/overflow-add-3.c: New test.
	* c-c++-common/ubsan/overflow-add-4.c: New test.
	* c-c++-common/ubsan/div-by-zero-6.c: New test.
	* c-c++-common/ubsan/div-by-zero-7.c: New test.

2014-04-22  Christian Bruel  <christian.bruel@st.com>

	* gcc.target/sh/hiconst.c: New test.

2014-04-22  Sandra Loosemore  <sandra@codesourcery.com>

	* gcc.target/nios2/custom-fp-conversion.c: Adjust to test that
	lroundf generates custom round instruction, too.

2014-04-22  Tobias Burnus  <burnus@net-b.de>

	PR fortran/60881
	* coarray/alloc_comp_3.f90: New.

2014-04-22  H.J. Lu  <hongjiu.lu@intel.com>

	PR target/60868
	* gcc.target/i386/pr60868.c: New testcase.

2014-04-22  Jakub Jelinek  <jakub@redhat.com>

	PR c/59073
	* c-c++-common/gomp/pr59073.c: New test.

2014-04-22  Alex Velenko  <Alex.Velenko@arm.com>

	* gcc.target/aarch64/vreinterpret_f64_1.c: New.

2014-04-22  Alex Velenko  <Alex.Velenko@arm.com>

	* gcc.target/aarch64/vqneg_s64_1.c: New testcase.
	* gcc.target/aarch64/vqabs_s64_1.c: New testcase.

2014-04-22  Richard Sandiford  <rdsandiford@googlemail.com>

	* gcc.dg/memcpy-5.c: New test.

2014-04-22  Rainer Orth  <ro@CeBiTec.Uni-Bielefeld.DE>

	* gcc.c-torture/compile/pr28865.c: Remove dg-xfail-if.

	* gcc.dg/c99-stdint-6.c: Remove dg-options for *-*-solaris2.9.
	* gcc.dg/lto/20090210_0.c: Remove dg-extra-ld-options for
	*-*-solaris2.9.
	* gcc.dg/torture/pr47917.c: Remove dg-options for *-*-solaris2.9.
	* gcc.target/i386/pr22076.c: Remove i?86-*-solaris2.9 handling
	from dg-options.
	* gcc.target/i386/pr22152.c: Remove i?86-*-solaris2.9 handling
	from dg-additional-options.
	* gcc.target/i386/vect8-ret.c: Remove i?86-*-solaris2.9 handling
	from dg-options.

	* gcc.dg/vect/tree-vect.h (check_vect): Remove Solaris 9 SSE2
	execution check.
	* gcc.target/i386/sse-os-support.h [__sun__ && __svr4__]
	(sigill_hdlr): Remove.
	(sse_os_support) [__sun__ && __svr4__]: Remove SSE execution
	check.

	* gfortran.dg/erf_3.F90: Remove sparc*-*-solaris2.9* handling.
	* gfortran.dg/fmt_en.f90: Remove i?86-*-solaris2.9* handling.
	* gfortran.dg/round_4.f90: Remove *-*-solaris2.9* handling.

	* lib/target-supports.exp (add_options_for_tls): Remove
	*-*-solaris2.9* handling.

2014-04-22  Vidya Praveen  <vidyapraveen@arm.com>

	* gcc.target/aarch64/vect_cvtf_1.c: New.

2014-04-22  Jakub Jelinek  <jakub@redhat.com>

	PR tree-optimization/60823
	* c-c++-common/gomp/pr60823-1.c: New test.
	* c-c++-common/gomp/pr60823-2.c: New test.
	* c-c++-common/gomp/pr60823-3.c: New test.

2014-04-22  Ian Bolton  <ian.bolton@arm.com>

	* gcc.target/arm/anddi_notdi-1.c: New test.
	* gcc.target/arm/iordi_notdi-1.c: New test case.

2014-04-22  Ian Bolton  <ian.bolton@arm.com>

	* gcc.target/arm/iordi_notdi-1.c: New test.

2014-04-22  Alex Velenko  <Alex.Velenko@arm.com>

	* gcc.target/aarch64/vrnd_f64_1.c : New file.

2014-04-21  Michael Meissner  <meissner@linux.vnet.ibm.com>

	PR target/60735
	* gcc.target/powerpc/pr60735.c: New test.  Insure _Decimal64 does
	not cause errors if -mspe.

2014-04-21  Uros Bizjak  <ubizjak@gmail.com>

	PR target/60909
	* gcc.target/i386/pr60909-1.c: New test.
	* gcc.target/i386/pr60909-2.c: Ditto.

2014-04-18  Cong Hou  <congh@google.com>

	* gcc.dg/vect/vect-widen-mult-u8-s16-s32.c: New test.
	* gcc.dg/vect/vect-widen-mult-u8-u32.c: New test.

2014-04-18  Bill Schmidt  <wschmidt@linux.vnet.ibm.com>

	* gcc.dg/vmx/merge-vsx.c: Add V4SI and V4SF tests.
	* gcc.dg/vmx/merge-vsx-be-order.c: Likewise.

2014-04-17  Paolo Carlini  <paolo.carlini@oracle.com>

	PR c++/59200
	* g++.dg/cpp0x/alias-decl-42.C: New.

2014-04-17  Pat Haugen  <pthaugen@us.ibm.com>

	* gcc.target/powerpc/ti_math1.c: New.
	* gcc.target/powerpc/ti_math2.c: New.

2014-04-17  Martin Jambor  <mjambor@suse.cz>

	* gnat.dg/opt34.adb: New.
	* gnat.dg/opt34_pkg.ads: Likewise.

2014-04-17  Trevor Saunders  <tsaunders@mozilla.com>

	* g++.dg/plugin/dumb_plugin.c, g++.dg/plugin/selfasign.c,
	gcc.dg/plugin/one_time_plugin.c, gcc.dg/plugin/selfasign.c: Adjust.

2014-04-17  Trevor Saunders  <tsaunders@mozilla.com>

	* g++.dg/plugin/dumb_plugin.c, g++.dg/plugin/selfassign.c,
	gcc.dg/plugin/one_time_plugin.c, gcc.dg/plugin/selfassign.c: Adjust.

2014-04-17  Jakub Jelinek  <jakub@redhat.com>

	PR target/60847
	Forward port from 4.8 branch
	2013-07-19  Kirill Yukhin  <kirill.yukhin@intel.com>

	* gcc.target/i386/bmi-1.c: Extend with new instrinsics.
	Fix scan patterns.
	* gcc.target/i386/bmi-2.c: Ditto.

2014-04-17  Richard Biener  <rguenther@suse.de>

	PR middle-end/60849
	* g++.dg/opt/pr60849.C: New testcase.

2014-04-17  Richard Biener  <rguenther@suse.de>

	PR tree-optimization/60836
	* g++.dg/vect/pr60836.cc: New testcase.

2014-04-17  Richard Biener  <rguenther@suse.de>

	PR tree-optimization/60841
	* gcc.dg/vect/pr60841.c: New testcase.

2014-04-16  Jan Hubicka  <hubicka@ucw.cz>

	* g++.dg/ipa/devirt-31.C: New testcase.

2014-04-16  Jan Hubicka  <hubicka@ucw.cz>

	PR lto/60820
	* gcc.dg/lto/pr60820_0.c: New testcase.
	* gcc.dg/lto/pr60820_1.c: New testcase.

2014-04-16  Jan Hubicka  <hubicka@ucw.cz>

	PR ipa/60854
	* g++.dg/torture/pr60854.C: New testcase.

2014-04-16  Catherine Moore  <clm@codesourcery.com>

	* gcc.target/mips/umips-store16-2.c: New test.

2014-04-16  Marc Glisse  <marc.glisse@inria.fr>

	* g++.dg/cpp0x/initlist-vect.C: New file.

2014-04-16  Eric Botcazou  <ebotcazou@adacore.com>

	* gcc.dg/uninit-B-O0.c: Remove XFAIL.
	* gcc.dg/uninit-I-O0.c: Likewise.
	* gcc.dg/uninit-pr19430-O0.c: Remove some XFAILs.

2014-04-16  Jakub Jelinek  <jakub@redhat.com>

	PR tree-optimization/60844
	* gcc.dg/pr60844.c: New test.

2014-04-15  Richard Biener  <rguenther@suse.de>

	PR rtl-optimization/56965
	* gcc.dg/torture/pr56965-1.c: New testcase.
	* gcc.dg/torture/pr56965-2.c: Likewise.

2014-04-15  Teresa Johnson  <tejohnson@google.com>

	* gcc.dg/tree-prof/update-loopch.c: Update expected output.

2014-04-15  Eric Botcazou  <ebotcazou@adacore.com>

	* gnat.dg/vect14.adb: New test.

2014-04-15  Eric Botcazou  <ebotcazou@adacore.com>

	* gnat.dg/vect12.ad[sb]: New test.
	* gnat.dg/vect13.ad[sb]: Likewise.

2014-04-15  Max Ostapenko  <m.ostapenko@partner.samsung.com>

	* c-c++-common/asan/null-deref-1.c: Change regexp to pass test
	under qemu-arm.
	* c-c++-common/ubsan/div-by-zero-1.c: Likewise.
	* c-c++-common/ubsan/div-by-zero-2.c: Likewise.
	* c-c++-common/ubsan/div-by-zero-3.c: Likewise.
	* c-c++-common/ubsan/load-bool-enum.c (foo): Likewise.
	* c-c++-common/ubsan/null-1.c: Likewise.
	* c-c++-common/ubsan/null-10.c: Likewise.
	* c-c++-common/ubsan/null-11.c: Likewise.
	* c-c++-common/ubsan/null-2.c: Likewise.
	* c-c++-common/ubsan/null-3.c: Likewise.
	* c-c++-common/ubsan/null-4.c: Likewise.
	* c-c++-common/ubsan/null-5.c: Likewise.
	* c-c++-common/ubsan/null-6.c: Likewise.
	* c-c++-common/ubsan/null-7.c: Likewise.
	* c-c++-common/ubsan/null-8.c: Likewise.
	* c-c++-common/ubsan/null-9.c: Likewise.
	* c-c++-common/ubsan/overflow-add-2.c: Likewise.
	* c-c++-common/ubsan/overflow-int128.c: Likewise.
	* c-c++-common/ubsan/overflow-mul-2.c: Likewise.
	* c-c++-common/ubsan/overflow-mul-4.c: Likewise.
	* c-c++-common/ubsan/overflow-negate-1.c: Likewise.
	* c-c++-common/ubsan/overflow-sub-2.c: Likewise.
	* c-c++-common/ubsan/pr59333.c: Likewise.
	* c-c++-common/ubsan/pr59667.c: Likewise.
	* c-c++-common/ubsan/pr60613-2.c: Likewise.
	* c-c++-common/ubsan/pr60636.c: Likewise.
	* c-c++-common/ubsan/shift-1.c: Likewise.
	* c-c++-common/ubsan/shift-2.c: Likewise.
	* c-c++-common/ubsan/vla-1.c: Likewise.

2014-04-14  Eric Botcazou  <ebotcazou@adacore.com>

	* gnat.dg/vect11.ad[sb]: New test.

2014-04-14  Richard Biener  <rguenther@suse.de>

	* g++.dg/tree-ssa/forwprop-switch.C: New testcase.

2014-04-14  Rainer Orth  <ro@CeBiTec.Uni-Bielefeld.DE>

	* gcc.dg/lto/pr55113_0.c: Skip on i?86-*-solaris2.1[0-1]*.

2014-04-14  Richard Biener  <rguenther@suse.de>
	    Marc Glisse  <marc.glisse@inria.fr>

	PR c/60819
	* gcc.target/i386/vec-may_alias.c: New testcase.

2014-04-14  Rainer Orth  <ro@CeBiTec.Uni-Bielefeld.DE>

	* lib/target-supports.exp
	(check_effective_target_vect_widen_mult_si_to_di_pattern):
	Initialize et_vect_widen_mult_si_to_di_pattern_saved.
	Fix formatting.

2014-04-14  Richard Biener  <rguenther@suse.de>

	PR lto/60720
	* gcc.dg/lto/pr60720_0.c: New testcase.
	* gcc.dg/lto/pr60720_1.c: Likewise.

2014-04-14  Christian Bruel  <christian.bruel@st.com>

	* gcc.target/sh/memset.c: New test.

2014-04-14  Richard Biener  <rguenther@suse.de>

	PR middle-end/55022
	* gcc.dg/graphite/pr55022.c: New testcase.

2014-04-14  Richard Biener  <rguenther@suse.de>

	PR tree-optimization/59817
	PR tree-optimization/60453
	* gfortran.dg/graphite/pr59817.f: New testcase.
	* gcc.dg/graphite/pr59817-1.c: Likewise.
	* gcc.dg/graphite/pr59817-2.c: Likewise.

2014-04-14  Jason Merrill  <jason@redhat.com>

	Revert:
	* lib/gcc-dg.exp (dg-build-dso): New.
	(gcc-dg-test-1): Handle dg-do-what "dso".

2014-04-13  Paul Thomas  <pault@gcc.gnu.org>

	PR fortran/60717
	* gfortran.dg/unlimited_polymorphic_17.f90: New test.

	PR fortran/58085
	* gfortran.dg/associate_15.f90: New test.

2014-04-12  Igor Zamyatin  <igor.zamyatin@intel.com>

	PR middle-end/60467
	* c-c++-common/cilk-plus/CK/invalid_spawns.c: Add new invalid
	case to check.

2014-04-12  Igor Zamyatin  <igor.zamyatin@intel.com>

	PR middle-end/60469
	* c-c++-common/cilk-plus/CK/pr60469.c: New test.

2014-04-12  Richard Sandiford  <rdsandiford@googlemail.com>

	* gcc.target/mips/umips-store16-1.c: New test.

2014-04-11  Tobias Burnus  <burnus@net-b.de>

	PR c/60194
	* * g++.dg/warn/warn_format_signedness.C: New.
	* gcc.dg/format/warn-signedness.c: New.

2014-04-11  Tobias Burnus  <burnus@net-b.de>

	PR fortran/58880
	PR fortran/60495
	* gfortran.dg/finalize_25.f90: New.

2014-04-11  Joern Rennecke  <joern.rennecke@embecosm.com>

	* gcc.target/epiphany/t1068-2.c: New file.

2014-04-11  Joern Rennecke  <joern.rennecke@embecosm.com>

	* gcc.target/epiphany/btst-1.c: New test.

2014-04-11  Joern Rennecke  <joern.rennecke@embecosm.com>

	PR rtl-optimization/60651
	* gcc.target/epiphany/mode-switch.c: New test.

2014-04-11  Paolo Carlini  <paolo.carlini@oracle.com>

	PR c++/58600
	* g++.dg/cpp0x/gen-attrs-58.C: New.
	* g++.dg/cpp0x/gen-attrs-59.C: Likewise.

2014-04-11  Steve Ellcey  <sellcey@mips.com>
	    Jakub Jelinek  <jakub@redhat.com>

	PR middle-end/60556
	* gcc.c-torture/compile/pr60556.c: New test.

2014-04-11  Richard Biener  <rguenther@suse.de>

	PR middle-end/60797
	* gcc.dg/pr60797.c: New testcase.

2014-04-11  Andreas Krebbel  <Andreas.Krebbel@de.ibm.com>

	* gcc.target/s390/htm-nofloat-1.c: Rename to ...
	* gcc.target/s390/htm-nofloat-compile-1.c: ... this one.
	* gcc.target/s390/htm-nofloat-2.c: Add check for htm target and
	rename to ...
	* gcc.target/s390/htm-nofloat-1.c: ... this one.
	* gcc.target/s390/s390.exp: Make sure the assembler supports htm
	instructions as well.

2014-04-11  Jakub Jelinek  <jakub@redhat.com>

	PR rtl-optimization/60663
	* gcc.target/arm/pr60663.c: New test.

2014-04-10  Jason Merrill  <jason@redhat.com>

	* g++.dg/dso/dlclose1.C: Disable for 4.9.

2014-04-10  Jakub Jelinek  <jakub@redhat.com>

	PR lto/60567
	* g++.dg/lto/pr60567_0.C: New test.

2014-04-10  Bernd Edlinger  <bernd.edlinger@hotmail.de>

	* gfortran.dg/class_nameclash.f90: New test.

2014-04-10  Paolo Carlini  <paolo.carlini@oracle.com>

	PR c++/52844
	* g++.dg/cpp0x/variadic156.C: New.

2014-04-10  Andreas Krebbel  <Andreas.Krebbel@de.ibm.com>

	* gcc.target/s390/htm-builtins-compile-1.c: Replace long long with
	long.

2014-04-10  Ramana Radhakrishnan  <ramana.radhakrishnan@arm.com>

	PR debug/60655
	* gcc.c-torture/compile/pr60655-2.c: Copy from pr60655-1.c without
	-fdata-sections.

2014-04-09  Steve Ellcey  <sellcey@mips.com>

	* gcc.dg/tree-ssa/ssa-ifcombine-13.c: Remove mips*-*-* from option
	and scan lists.

2014-04-09  Cong Hou  <congh@google.com>

	PR testsuite/60773
	* lib/target-supports.exp:
	(check_effective_target_vect_widen_si_to_di_pattern): New.
	* gcc.dg/vect/pr60656.c: Require vect_long effective target.
	Use scan-tree-dump-times for vect_widen_mult_si_to_di_pattern
	targets only.
	(foo): Fix up formatting.
	(main): Call check_vect.

2014-04-08  Paolo Carlini  <paolo.carlini@oracle.com>

	PR c++/59115
	* g++.dg/template/crash119.C: New.

2014-04-08  Pat Haugen  <pthaugen@us.ibm.com>

	* gcc.target/powerpc/atomic_load_store-p8.c: New.

2014-04-08  Jason Merrill  <jason@redhat.com>

	* lib/gcc-dg.exp (dg-build-dso): Reset dg-do-what-default to compile.

2014-04-08  Andreas Krebbel  <Andreas.Krebbel@de.ibm.com>

	PR rtl-optimization/60776
	* gcc.dg/builtin-bswap-6.c: Use -mbranch-cost=0 for s390.
	* gcc.dg/builtin-bswap-7.c: Likewise.
	* gcc.dg/builtin-bswap-6a.c: New testcase.
	* gcc.dg/builtin-bswap-7a.c: New testcase.

	Revert
	2014-04-04  Andreas Krebbel  <Andreas.Krebbel@de.ibm.com>

	* gcc.dg/builtin-bswap-6.c: Adjust return value to disable GCC
	optimization.
	* gcc.dg/builtin-bswap-7.c: Likewise.

2014-04-08  Richard Biener  <rguenther@suse.de>

	PR tree-optimization/60785
	* gcc.dg/graphite/pr60785.c: New testcase.

2014-04-08  Rainer Orth  <ro@CeBiTec.Uni-Bielefeld.DE>

	PR target/60602
	* gcc.c-torture/compile/pr28865.c: XFAIL on sparc*-*-solaris2.9*
	with as at -O0.

2014-04-08  Nathan Sidwell  <nathan@codesourcery.com>

	* g++.dg/warn/Wnvdtor-2.C: Add more cases.
	* g++.dg/warn/Wnvdtor-3.C: Likewise.
	* g++.dg/warn/Wnvdtor-4.C: Likewise.

2014-04-07  Eric Botcazou  <ebotcazou@adacore.com>

	* gnat.dg/test_raise_from_pure.adb: UnXFAIL for ARM.

2014-04-07  Charles Baylis  <charles.baylis@linaro.org>

	PR target/60609
	* g++.dg/torture/pr60609.C: New test.

2014-04-07  Richard Biener  <rguenther@suse.de>

	PR tree-optimization/60766
	* gcc.dg/torture/pr60766.c: New testcase.

2014-04-07  Jason Merrill  <jason@redhat.com>

	* lib/gcc-dg.exp (dg-build-dso): New.
	(gcc-dg-test-1): Handle dg-do-what "dso".
	* lib/target-supports.exp (add_options_for_dlopen): New.
	(check_effective_target_dlopen): Use it.

2014-04-07  Ramana Radhakrishnan  <ramana.radhakrishnan@arm.com>

	* gcc.target/arm/pr60657.c: Fix missing curly brace.

2014-04-07  Richard Biener  <rguenther@suse.de>

	PR middle-end/60750
	* g++.dg/torture/pr60750.C: New testcase.
	* gcc.dg/tree-ssa/20040517-1.c: Adjust.

2014-04-06  Andreas Schwab  <schwab@linux-m68k.org>

	* gcc.c-torture/compile/pr60655-1.c: Use __SIZE_TYPE__ for size_t.

2014-04-06  John David Anglin  <danglin@gcc.gnu.org>

	PR testsuite/60671
	g++.dg/pr49718.C: Adjust scan-assembler-times for hppa*-*-hpux*.

2014-04-06  John David Anglin  <danglin@gcc.gnu.org>

	PR testsuite/60672
	* g++.dg/cpp1y/auto-fn25.C: Require lto.

	* gcc.dg/atomic/stdatomic-flag.c: xfail on hppa*-*-hpux*.

2014-04-05  Dominique d'Humieres <dominiq@lps.ens.fr>

	* gfortran.dg/warn_conversion_4.f90: Adjust test.

2014-05-04 Pitchumani Sivanupandi  <Pitchumani.S@atmel.com>

	* gcc.target/avr/dev-specific-rmw.c: New test.

2014-04-04  Cong Hou  <congh@google.com>

	PR tree-optimization/60656
	* gcc.dg/vect/pr60656.c: New test.

2014-04-04  Andreas Krebbel  <Andreas.Krebbel@de.ibm.com>

	* gcc.dg/builtin-bswap-6.c: Adjust return value to disable GCC
	optimization.
	* gcc.dg/builtin-bswap-7.c: Likewise.

2014-04-04  Paolo Carlini  <paolo.carlini@oracle.com>

	PR c++/58207
	* g++.dg/cpp0x/constexpr-ice15.C: New.

2014-04-04  Jan Hubicka  <hubicka@ucw.cz>

	PR ipa/59626
	testcase by Richard Biener
	* gcc.dg/lto/pr59626_0.c: New testcase.
	* gcc.dg/lto/pr59626_1.c: New testcase.

2014-04-04  Ramana Radhakrishnan  <ramana.radhakrishnan@arm.com>

	PR debug/60655
	* gcc.c-torture/compile/pr60655-1.c: New test.

2014-04-04  Martin Jambor  <mjambor@suse.cz>

	PR ipa/60640
	* g++.dg/ipa/pr60640-1.C: New test.
	* g++.dg/ipa/pr60640-2.C: Likewise.
	* g++.dg/ipa/pr60640-3.C: Likewise.
	* g++.dg/ipa/pr60640-4.C: Likewise.

2014-04-04  Jeff Law  <law@redhat.com>

	PR target/60657
	* gcc.target/arm/pr60657.c: New test.

2014-04-04  Richard Biener  <rguenther@suse.de>

	PR ipa/60746
	* g++.dg/torture/pr60746.C: New testcase.

2014-04-04  Fabien Chêne  <fabien@gcc.gnu.org>

	* g++.old-deja/g++.robertl/eb121.C: Adjust.
	* g++.old-deja/g++.jason/overload21.C: Likewise.
	* g++.old-deja/g++.law/init5.C: Likewise.

2014-04-03  Cong Hou  <congh@google.com>

	PR tree-optimization/60505
	* gcc.dg/vect/pr60505.c: New test.

2014-04-03  Richard Biener  <rguenther@suse.de>

	PR tree-optimization/60740
	* gcc.dg/graphite/pr60740.c: New testcase.

2014-04-03  Nathan Sidwell  <nathan@codesourcery.com>

	* g++.dg/warn/Wnvdtor.C: Add non-polymorphic case.
	* g++.dg/warn/Wnvdtor-2.C: New.
	* g++.dg/warn/Wnvdtor-3.C: New.
	* g++.dg/warn/Wnvdtor-4.C: New.
	* g++.dg/warn/Weff1.C: Delete.
	* g++.old-deja/g++.benjamin/15309-1.C: Delete.
	* g++.old-deja/g++.benjamin/15309-2.C: Delete.

2014-04-02  Jan Hubicka  <hubicka@ucw.cz>

	PR ipa/60659
	* g++.dg/torture/pr60659.C: New testcase.

2014-04-02  Bill Schmidt  <wschmidt@linux.vnet.ibm.com>

	PR tree-optimization/60733
	* gcc.dg/torture/pr60733.c:  New test.

2014-04-02  Vladimir Makarov  <vmakarov@redhat.com>

	PR rtl-optimization/60650
	* gcc.target/arm/pr60650-2.c: New.

2014-04-02  Joseph Myers  <joseph@codesourcery.cmo>

	* gcc.target/i386/avx2-vpand-3.c,
	gcc.target/i386/avx256-unaligned-load-2.c: Use -mno-prefer-avx128.

2014-04-02  Joseph Myers  <joseph@codesourcery.com>

	* gcc.target/i386/funcspec-2.c, gcc.target/i386/funcspec-3.c,
	gcc.target/i386/funcspec-9.c, gcc.target/i386/isa-1.c,
	gcc.target/i386/memcpy-strategy-1.c,
	gcc.target/i386/memcpy-strategy-2.c,
	gcc.target/i386/memcpy-vector_loop-1.c,
	gcc.target/i386/memcpy-vector_loop-2.c,
	gcc.target/i386/memset-vector_loop-1.c,
	gcc.target/i386/memset-vector_loop-2.c,
	gcc.target/i386/sse2-init-v2di-2.c, gcc.target/i386/ssetype-1.c,
	gcc.target/i386/ssetype-2.c, gcc.target/i386/ssetype-5.c: Skip for
	-march= options different from those in dg-options.

2014-04-02  Joseph Myers  <joseph@codesourcery.com>

	* gcc.target/i386/387-3.c, gcc.target/i386/387-4.c,
	gcc.target/i386/pr30970.c: Use -mtune=generic.
	* gcc.target/i386/avx2-vpaddb-3.c,
	gcc.target/i386/avx2-vpaddd-3.c, gcc.target/i386/avx2-vpaddq-3.c,
	gcc.target/i386/avx2-vpaddw-3.c, gcc.target/i386/avx2-vpmulld-3.c,
	gcc.target/i386/avx2-vpmullw-3.c, gcc.target/i386/avx2-vpsrad-3.c,
	gcc.target/i386/avx2-vpsraw-3.c, gcc.target/i386/avx2-vpsrld-3.c,
	gcc.target/i386/avx2-vpsrlw-3.c, gcc.target/i386/avx2-vpsubb-3.c,
	gcc.target/i386/avx2-vpsubd-3.c, gcc.target/i386/avx2-vpsubq-3.c,
	gcc.target/i386/avx2-vpsubw-3.c,
	gcc.target/i386/avx256-unaligned-load-1.c,
	gcc.target/i386/avx256-unaligned-load-4.c,
	gcc.target/i386/avx256-unaligned-store-1.c,
	gcc.target/i386/avx256-unaligned-store-2.c,
	gcc.target/i386/avx256-unaligned-store-4.c: Use
	-mno-prefer-avx128.

2014-03-26  Dominique d'Humieres  <dominiq@lps.ens.fr>
	    Iain Sandoe <iain@codesourcery.com>

	PR target/54083
	* gcc.dg/attr-weakref-1.c: Allow the test on darwin
	with the additional options -Wl,-undefined,dynamic_lookup
	and -Wl,-flat_namespace.
	* gcc.dg/torture/pr53922.c: Additional option
	-Wl,-flat_namespace for darwin[89].
	* gcc.dg/torture/pr60092.c: Additional options
	-Wl,-undefined,dynamic_lookup and -Wl,-flat_namespace
	for darwin[89].

2014-03-26  Dominique d'Humieres  <dominiq@lps.ens.fr>

	PR target/43751
	* lib/prune.exp: Modify the regular express to prune
	the new warnings introduced by r205679 on darwin9.

2014-04-01  Fabien Chêne  <fabien@gcc.gnu.org>

	* g++.dg/init/ctor4.C: Adjust.
	* g++.dg/init/ctor4-1.C: New.
	* g++.dg/cpp0x/defaulted2.C: Adjust.

2014-04-01  Richard Henderson  <rth@redhat.com>

	PR target/60704
	* gcc.dg/pr60704.c: New file.

2014-04-01  Bin Cheng  <bin.cheng@arm.com>

	PR target/60363
	* gcc.dg/tree-ssa/ssa-dom-thread-4.c: Xfail for
	logical_op_short_circuit targets.

2014-04-01  Dominique d'Humieres  <dominiq@lps.ens.fr>

	PR libfortran/60128
	* gfortran.dg/fmt_en.f90: Skip unsupported rounding tests.
	XFAIL for i?86-*-solaris2.9* and hppa*-*-hpux*.

2014-03-31  H.J. Lu  <hongjiu.lu@intel.com>

	PR rtl-optimization/60700
	* gcc.target/i386/pr60700.c: New test.

2014-03-31  Ramana Radhakrishnan  <ramana.radhakrishnan@arm.com>

	PR target/60650
	* gcc.target/arm/pr60650.c: Adjust command line options.

2014-03-31  Martin Jambor  <mjambor@suse.cz>

	PR middle-end/60647
	* gcc.dg/pr60647-1.c: New test.
	* gcc.dg/pr60647-2.c: Likewise.

2014-03-31  Richard Biener  <rguenther@suse.de>

	* gcc.dg/lto/pr55113_0.c: Skip also for 32bit multilib on x86_64.

2014-03-31  Kugan Vivekanandarajah  <kuganv@linaro.org>

	PR target/60034
	* gcc.target/aarch64/pr60034.c: New file.

2014-03-29  Adam Butcher  <adam@jessamine.co.uk>

	PR c++/60626
	* g++.dg/cpp1y/pr60626.C: New testcase.

2014-03-29  Joseph Myers  <joseph@codesourcery.com>

	* gcc.dg/pr45416.c: Allow bextr on x86.
	* gcc.target/i386/fma4-builtin.c, gcc.target/i386/fma4-fma-2.c,
	gcc.target/i386/fma4-fma.c, gcc.target/i386/fma4-vector-2.c,
	gcc.target/i386/fma4-vector.c: Use -mno-fma.
	* gcc.target/i386/l_fma_double_1.c,
	gcc.target/i386/l_fma_double_2.c,
	gcc.target/i386/l_fma_double_3.c,
	gcc.target/i386/l_fma_double_4.c,
	gcc.target/i386/l_fma_double_5.c,
	gcc.target/i386/l_fma_double_6.c, gcc.target/i386/l_fma_float_1.c,
	gcc.target/i386/l_fma_float_2.c, gcc.target/i386/l_fma_float_3.c,
	gcc.target/i386/l_fma_float_4.c, gcc.target/i386/l_fma_float_5.c,
	gcc.target/i386/l_fma_float_6.c: Use -mno-fma4.
	* gcc.target/i386/pr27971.c: Use -mno-tbm.
	* gcc.target/i386/pr42542-4a.c: Use -mno-avx.
	* gcc.target/i386/pr59390.c: Use -mno-fma -mno-fma4.

2014-03-29  Jakub Jelinek  <jakub@redhat.com>

	PR target/60648
	* g++.dg/pr60648.C: Move test to...
	* g++.dg/torture/pr60648.C: ... here.  Run on all targets, remove
	dg-options, add for fpic targets dg-additional-options -fPIC.

2014-03-28  Eric Botcazou  <ebotcazou@adacore.com>

	* gnat.dg/opt33.adb: New testcase.

2014-03-28  Vladimir Makarov  <vmakarov@redhat.com>

	PR target/60697
	* gcc.target/aarch64/pr60697.c: New.

2014-03-27  Jeff Law  <law@redhat.com>

	PR target/60648
	* g++.dg/pr60648.C: New test.

2014-03-28  Adam Butcher  <adam@jessamine.co.uk>

	PR c++/60573
	* g++.dg/cpp1y/pr60573.C: New testcase.

2014-03-28  Jakub Jelinek  <jakub@redhat.com>

	PR target/60693
	* gcc.target/i386/pr60693.c: New test.

2014-03-28  Vishnu K S  <Vishnu.k_s@atmel.com>

	* gcc.dg/pr59940.c (si): Use 32-bit SI mode instead of int.

2014-03-28  Jakub Jelinek  <jakub@redhat.com>

	PR c++/60689
	* c-c++-common/pr60689.c: New test.

	PR c++/58678
	* g++.dg/abi/thunk6.C: Scan assembler for _ZTv0_n32_N1CD1Ev
	only for lp64 targets and scan for _ZTv0_n16_N1CD1Ev for ilp32
	targets.

2014-03-28  Vladimir Makarov  <vmakarov@redhat.com>

	PR target/60675
	* gcc.target/aarch64/pr60675.C: New.

2014-03-28  Andreas Krebbel  <Andreas.Krebbel@de.ibm.com>

	* gcc.dg/tree-ssa/ssa-dom-thread-4.c: Remove s390 special option.
	* lib/target-supports.exp: Return true for s390
	in check_effective_logical_op_short_circuit.

2014-03-28  Kirill Yukhin  <kirill.yukhin@intel.com>

	* gcc.target/i386/avx512f-vshuff32x4-2.c: Fix initialization
	of second source operand.
	* gcc.target/i386/avx512f-vshuff64x2-2.c: Ditto.
	* gcc.target/i386/avx512f-vshufi32x4-2.c: Ditto.
	* gcc.target/i386/avx512f-vshufi64x2-2.c: Ditto.

2014-03-28  Jakub Jelinek  <jakub@redhat.com>

	PR ipa/60315
	* g++.dg/torture/pr60315.C: Add -std=c++11 to dg-options.

2014-03-28  Tobias Burnus  <burnus@net-b.de>

	* lib/cilk-plus-dg.exp: New.
	* g++.dg/cilk-plus/cilk-plus.exp: Use it.
	* gcc.dg/cilk-plus/cilk-plus.exp: Use it.

2014-03-27  Thomas Koenig  <tkoenig@gcc.gnu.org>

	PR fortran/60522
	* gfortran.dg/where_4.f90:  New test case.

2014-03-27  Tobias Burnus  <burnus@net-b.de>

	PR fortran/58880
	* gfortran.dg/finalize_24.f90: New.

2014-03-27  Michael Meissner  <meissner@linux.vnet.ibm.com>

	* gcc.target/powerpc/p8vector-vbpermq.c: New test to test the
	vbpermq builtin.

	* gcc.target/powerpc/vsx-extract-1.c: New test to test VSX
	vec_select optimizations.
	* gcc.target/powerpc/vsx-extract-2.c: Likewise.
	* gcc.target/powerpc/vsx-extract-3.c: Likewise.

	PR target/60672
	* gcc.target/powerpc/pr60676.c: New file, make sure xxsldwi and
	xxpermdi builtins are supported.

2014-03-27  Vladimir Makarov  <vmakarov@redhat.com>

	PR rtl-optimization/60650
	* gcc.target/arm/pr60650.c: New.

2014-03-27  Andreas Krebbel  <Andreas.Krebbel@de.ibm.com>

	* gcc.target/s390/20140327-1.c: New testcase.

2014-03-27  Jakub Jelinek  <jakub@redhat.com>

	PR middle-end/60682
	* g++.dg/gomp/pr60682.C: New test.

2014-03-27  John David Anglin  <danglin@gcc.gnu.org>

	* gcc.dg/torture/pr60092.c: Remove default dg-skip-if arguments.

2014-03-27  Marcus Shawcroft  <marcus.shawcroft@arm.com>

	PR target/60580
	* gcc.target/aarch64/pr60580_1.c: New.
	* gcc.target/aarch64/test_fp_attribute_1.c: New.
	* gcc.target/aarch64/test_fp_attribute_2.c: New.

2014-03-26  Dehao Chen  <dehao@google.com>

	* gcc.dg/predict-8.c: New test.

2014-03-26  Fabien Chêne  <fabien@gcc.gnu.org>

	PR c++/52369
	* g++.dg/init/const10.C: New.
	* g++.dg/init/const11.C: New.
	* g++.dg/init/pr25811.C: Adjust.
	* g++.dg/init/pr29043.C: Likewise.
	* g++.dg/init/pr43719.C: Likewise.
	* g++.dg/init/pr44086.C: Likewise.
	* g++.dg/init/ctor8.C: Likewise.
	* g++.dg/init/uninitialized1.C: Likewise.

2014-03-26  Jakub Jelinek  <jakub@redhat.com>

	PR sanitizer/60636
	* c-c++-common/ubsan/pr60636.c: New test.

2014-03-26  Andreas Schwab  <schwab@suse.de>

	* g++.dg/torture/pr60315.C: Remove duplication.

2014-03-26  Eric Botcazou  <ebotcazou@adacore.com>

	* gcc.c-torture/execute/20140326-1.c: New test.

2014-03-25  Jan Hubicka  <hubicka@ucw.cz>

	PR ipa/60315
	* g++.dg/torture/pr60315.C: New testcase.

2014-03-25  Martin Jambor  <mjambor@suse.cz>

	PR ipa/60600
	* g++.dg/ipa/pr60600.C: New test.

2014-03-25  John David Anglin  <danglin@gcc.gnu.org>

	PR testsuite/58013
	* g++.dg/opt/pr56999.C: Pop hidden visibility.

2014-03-25  Richard Biener  <rguenther@suse.de>

	PR middle-end/60635
	* gfortran.dg/lto/pr60635_0.f90: New testcase.
	* gfortran.dg/lto/pr60635_1.c: Likewise.

2014-03-24  Adam Butcher  <adam@jessamine.co.uk>

	PR c++/60627
	* g++.dg/cpp1y/pr60627.C: New testcase.

2014-03-24  Alex Velenko  <Alex.Velenko@arm.com>

	* gcc.target/aarch64/ushr64_1.c: New.

2014-03-24  James Greenhalgh  <james.greenhalgh@arm.com>

	* gcc.target/aarch64/vect-abs.c (dg-options): Add -std=c99.
	(LONG_LONG): Use LLONG.
	(set_rvector_long): Explicitly return void.
	(set_vector_long): Likewise.
	(check_vector_long): Likewise.

2014-03-24  Marek Polacek  <polacek@redhat.com>

	* c-c++-common/ubsan/div-by-zero-4.c: Don't include limits.h.
	Define INT_MIN.
	* c-c++-common/ubsan/overflow-1.c: Check for unwanted output.
	* c-c++-common/ubsan/overflow-add-1.c: Likewise.
	* c-c++-common/ubsan/overflow-mul-1.c: Likewise.
	* c-c++-common/ubsan/overflow-mul-3.c: Likewise.
	* c-c++-common/ubsan/overflow-negate-2.c: Likewise.
	* c-c++-common/ubsan/overflow-sub-1.c: Likewise.
	* c-c++-common/ubsan/pr59503.c: Likewise.
	* c-c++-common/ubsan/pr60613-1.c: Likewise.
	* c-c++-common/ubsan/save-expr-1.c: Likewise.
	* c-c++-common/ubsan/shift-3.c: Likewise.
	* c-c++-common/ubsan/shift-6.c: Likewise.
	* c-c++-common/ubsan/undefined-1.c: Likewise.
	* c-c++-common/ubsan/vla-2.c: Likewise.
	* c-c++-common/ubsan/vla-3.c: Likewise.
	* c-c++-common/ubsan/vla-4.c: Likewise.
	* g++.dg/ubsan/cxx11-shift-1.C: Likewise.
	* g++.dg/ubsan/return-2.C: Likewise.

2014-03-23  John David Anglin  <danglin@gcc.gnu.org>

	* gcc.dg/tree-prof/pr59003.c: Add -fno-common to dg-options on
	hppa*-*-hpux*.

	* gcc.dg/torture/pr60092.c: Skip on 32-bit hpux.

	PR libfortran/59313
	PR libfortran/58015
	* gfortran.dg/erf_3.F90: Skip on hppa*-*-hpux*.
	* gfortran.dg/round_4.f90: Likewise.

2014-03-23  Dominique d'Humieres  <dominiq@lps.ens.fr>

	PR libfortran/60128
	* gfortran.dg/fmt_en.f90: Update test. XFAIL for
	i?86-*-solaris2.9*.

2014-03-22  Jakub Jelinek  <jakub@redhat.com>

	PR sanitizer/60613
	* c-c++-common/ubsan/pr60613-1.c: New test.
	* c-c++-common/ubsan/pr60613-2.c: New test.

2014-03-22  Matthias Klose  <doko@ubuntu.com>

	* g++.dg/cpp0x/regress: Remove empty directory.

2014-03-22  Jakub Jelinek  <jakub@redhat.com>

	PR debug/60603
	* gcc.dg/debug/dwarf2/dwarf2-macro2.c: New test.

2014-03-21  Paolo Carlini  <paolo.carlini@oracle.com>

	* g++.dg/cpp1y/pr60033.C: Use target c++1y.
	* g++.dg/cpp1y/pr60393.C: Likewise.

2014-03-21  Paolo Carlini  <paolo.carlini@oracle.com>

	PR c++/60384
	* g++.dg/cpp1y/pr60384.C: New.

2014-03-21  Jakub Jelinek  <jakub@redhat.com>

	PR target/60598
	* gcc.dg/pr60598.c: New test.

2014-03-21  Martin Jambor  <mjambor@suse.cz>

	PR ipa/59176
	* g++.dg/torture/pr59176.C: New test.

2014-03-21  Martin Jambor  <mjambor@suse.cz>

	PR ipa/60419
	* g++.dg/ipa/pr60419.C: New test.

2014-03-21  Richard Biener  <rguenther@suse.de>

	PR tree-optimization/60577
	* gcc.dg/tree-ssa/ssa-lim-11.c: New testcase.

2014-03-21  Tobias Burnus  <burnus@net-b.de>

	PR fortran/60599
	* lib/gcc-dg.exp (scan-module): Uncompress .mod files for reading.

2014-03-20  Jakub Jelinek  <jakub@redhat.com>

	PR middle-end/60597
	* g++.dg/opt/pr60597.C: New test.

	PR c++/60572
	* g++.dg/init/pr60572.C: New test.

2014-03-20  Zhenqiang Chen  <zhenqiang.chen@linaro.org>

	* gcc.target/arm/neon-modes-3.c: Add "-g" option.

2014-03-19  Tobias Burnus  <burnus@net-b.de>

	PR fortran/60543
	PR fortran/60283
	* gfortran.dg/implicit_pure_4.f90: New.

2014-03-19  Paolo Carlini  <paolo.carlini@oracle.com>

	PR c++/51474
	* g++.dg/cpp0x/nsdmi-virtual2.C: New.

2014-03-19  H.J. Lu  <hongjiu.lu@intel.com>

	PR testsuite/60590
	* lib/target-libpath.exp (set_ld_library_path_env_vars): Log
	LD_LIBRARY_PATH, LD_RUN_PATH, SHLIB_PATH, LD_LIBRARY_PATH_32,
	LD_LIBRARY_PATH_64 and DYLD_LIBRARY_PATH.

2014-03-19  Paolo Carlini  <paolo.carlini@oracle.com>

	PR c++/60332
	* g++.dg/cpp1y/pr60332.C: New.

2014-03-19  Marek Polacek  <polacek@redhat.com>

	PR sanitizer/60569
	* g++.dg/ubsan/pr60569.C: New test.

2014-03-19  Rainer Orth  <ro@CeBiTec.Uni-Bielefeld.DE>

	* gcc.dg/tls/pr58595.c: Require tls_runtime instead of tls.

2014-03-19  Jakub Jelinek  <jakub@redhat.com>

	PR tree-optimization/60559
	* g++.dg/vect/pr60559.cc: New test.

2014-03-18  Ian Lance Taylor  <iant@google.com>

	PR target/60563
	* g++.dg/ext/sync-4.C (int32_t): Remove typedef.
	(ditype): Rename typedef from int64_t.

2014-03-19  Manuel López-Ibáñez  <manu@gcc.gnu.org>

	PR c/55383
	* gcc.dg/cast-qual-3.c: New.
	Revert:
	2014-03-18  Manuel López-Ibáñez  <manu@gcc.gnu.org>
	* c-c++-common/Wcast-qual-1.c: More precise match text.

2014-03-18  Janus Weil  <janus@gcc.gnu.org>

	PR fortran/55207
	PR fortran/60549
	* gfortran.dg/assumed_rank_7.f90: Revert r208590.
	* gfortran.dg/c_ptr_tests_16.f90: Ditto.
	* gfortran.dg/inline_sum_bounds_check_1.f90: Ditto.
	* gfortran.dg/intent_optimize_1.f90: Ditto.
	* gfortran.dg/pointer_init_9.f90: Ditto.
	* gfortran.dg/volatile4.f90: Ditto.
	* gfortran.dg/volatile6.f90: Ditto.

2014-03-18  Manuel López-Ibáñez  <manu@gcc.gnu.org>

	PR c/55383
	* c-c++-common/Wcast-qual-1.c: More precise match text.

2014-03-18  Paolo Carlini  <paolo.carlini@oracle.com>

	PR c++/60305
	* g++.dg/cpp0x/constexpr-ice14.C: New.

2014-03-18  Paolo Carlini  <paolo.carlini@oracle.com>

	PR c++/54250
	* g++.dg/cpp0x/lambda/lambda-ice12.C: New.

2014-03-18  Jakub Jelinek  <jakub@redhat.com>

	PR sanitizer/60535
	* c-c++-common/ubsan/null-1.c: Don't skip if -flto.
	* c-c++-common/ubsan/null-2.c: Likewise.
	* c-c++-common/ubsan/null-3.c: Likewise.
	* c-c++-common/ubsan/null-4.c: Likewise.
	* c-c++-common/ubsan/null-5.c: Likewise.
	* c-c++-common/ubsan/null-6.c: Likewise.
	* c-c++-common/ubsan/null-7.c: Likewise.
	* c-c++-common/ubsan/null-8.c: Likewise.
	* c-c++-common/ubsan/null-9.c: Likewise.
	* c-c++-common/ubsan/null-10.c: Likewise.
	* c-c++-common/ubsan/null-11.c: Likewise.
	* c-c++-common/ubsan/overflow-1.c: Likewise.
	* c-c++-common/ubsan/overflow-2.c: Likewise.
	* c-c++-common/ubsan/overflow-add-1.c: Likewise.
	* c-c++-common/ubsan/overflow-add-2.c: Likewise.
	* c-c++-common/ubsan/overflow-int128.c: Likewise.
	* c-c++-common/ubsan/overflow-mul-1.c: Likewise.
	* c-c++-common/ubsan/overflow-mul-2.c: Likewise.
	* c-c++-common/ubsan/overflow-mul-3.c: Likewise.
	* c-c++-common/ubsan/overflow-mul-4.c: Likewise.
	* c-c++-common/ubsan/overflow-negate-1.c: Likewise.
	* c-c++-common/ubsan/overflow-negate-2.c: Likewise.
	* c-c++-common/ubsan/overflow-sub-1.c: Likewise.
	* c-c++-common/ubsan/overflow-sub-2.c: Likewise.
	* c-c++-common/ubsan/pr59333.c: Likewise.
	* c-c++-common/ubsan/pr59503.c: Likewise.
	* c-c++-common/ubsan/pr59667.c: Likewise.
	* c-c++-common/ubsan/undefined-1.c: Likewise.
	* g++.dg/ubsan/pr59250.C: Likewise.
	* g++.dg/ubsan/pr59306.C: Likewise.

2014-03-18  Rainer Orth  <ro@CeBiTec.Uni-Bielefeld.DE>

	* gcc.dg/tls/pr58595.c: Add tls options.

2014-03-18  Kirill Yukhin  <kirill.yukhin@intel.com>

	* gcc.target/i386/avx-additional-reg-names.c: New.
	* gcc.target/i386/avx512f-additional-reg-names.c: Ditto.

2014-03-17  Adam Butcher  <adam@jessamine.co.uk>

	PR c++/60390
	* g++.dg/cpp1y/pr60390.C: New testcase.

	PR c++/60391
	* g++.dg/cpp1y/pr60391.C: New testcase.

2014-03-17  Jakub Jelinek  <jakub@redhat.com>

	PR target/60516
	* gcc.target/i386/pr60516.c: New test.

2014-03-17  Paolo Carlini  <paolo.carlini@oracle.com>

	PR c++/59571
	* g++.dg/cpp0x/constexpr-ice13.C: New.

2014-03-17  Marek Polacek  <polacek@redhat.com>

	PR middle-end/60534
	* gcc.dg/gomp/pr60534.c: New test.

2014-03-17  Kai Tietz  <ktietz@redhat.com>

	* gcc.c-torture/compile/20010327-1.c: Disable test for LLP64 targets.

2014-03-17  Andreas Schwab  <schwab@linux-m68k.org>

	PR testsuite/58851
	* gfortran.dg/unlimited_polymorphic_13.f90: Properly compute
	storage size.

2014-03-15  Jerry DeLisle  <jvdelisle@gcc.gnu>

	PR libfortran/58324
	* gfortran.dg/list_read_12.f90: New test.

2014-03-15  Janus Weil  <janus@gcc.gnu.org>

	PR fortran/55207
	* gfortran.dg/assumed_rank_7.f90: Explicitly deallocate variables.
	* gfortran.dg/c_ptr_tests_16.f90: Put into subroutine.
	* gfortran.dg/inline_sum_bounds_check_1.f90: Add
	-Wno-aggressive-loop-optimizations and remove an unused variable.
	* gfortran.dg/intent_optimize_1.f90: Put into subroutine.
	* gfortran.dg/pointer_init_9.f90: New.
	* gfortran.dg/volatile4.f90: Put into subroutine.
	* gfortran.dg/volatile6.f90: Ditto.

2014-03-14  Mikael Morin  <mikael@gcc.gnu.org>

	PR fortran/60392
	* gfortran.dg/transpose_4.f90: New test.

2014-03-14  Vladimir Makarov  <vmakarov@redhat.com>

	PR rtl-optimization/60508
	* gcc.target/i386/pr60508.c: New.

2014-03-14  Richard Biener  <rguenther@suse.de>

	PR middle-end/60518
	* g++.dg/pr60518.C: New testcase.

2014-03-14  Martin Jambor  <mjambor@suse.cz>

	PR lto/60461
	* gcc.dg/lto/pr60461_0.c: New test.

2014-03-14  Cesar Philippidis  <cesar@codesourcery.com>

	* lib/gcc-dg.exp (cleanup-saved-temps): Handle LTO temporaries.
	* lib/lto.exp (lto-execute): Cleanup LTO temporaries.
	* gcc.dg/lto/save-temps_0.c: New testcase.

2014-03-13  Jakub Jelinek  <jakub@redhat.com>

	PR middle-end/36282
	* c-c++-common/pr36282-1.c: New test.
	* c-c++-common/pr36282-2.c: New test.
	* c-c++-common/pr36282-3.c: New test.
	* c-c++-common/pr36282-4.c: New test.

2014-03-13  Richard Henderson  <rth@redhat.com>

	PR debug/60438
	* g++.dg/torture/pr60438-1.C, g++.dg/torture/pr60438-2.C: New.

2014-03-13  Paolo Carlini  <paolo.carlini@oracle.com>

	PR c++/60383
	* g++.dg/template/crash118.C: New.
	* g++.dg/template/crash95.C: Adjust.

2014-03-13  Vladimir Makarov  <vmakarov@redhat.com>

	PR rtl-optimization/57189
	* gcc.target/i386/pr57189.c: New.

2014-03-13  Paolo Carlini  <paolo.carlini@oracle.com>

	PR c++/60254
	* g++.dg/cpp0x/static_assert10.C: New.
	* g++.dg/cpp0x/static_assert11.C: Likewise.
	* g++.dg/cpp0x/static_assert3.C: Adjust.

2014-03-13  Richard Biener  <rguenther@suse.de>

	* lib/lto.exp (lto-execute): Fix error catching for dg-final.

2014-03-12  Michael Meissner  <meissner@linux.vnet.ibm.com>

	* gcc.target/powerpc/p8vector-int128-1.c: New test to test ISA
	2.07 128-bit arithmetic.
	* gcc.target/powerpc/p8vector-int128-2.c: Likewise.

	* gcc.target/powerpc/timode_off.c: Restrict cpu type to power5,
	due to when TImode is allowed in VSX registers, the allowable
	address modes for TImode is just a single indirect address in
	order for the value to be loaded and store in either GPR or VSX
	registers.  This affects the generated code, and it would cause
	this test to fail, when such an option is used.

2014-03-12  Marcus Shawcroft  <marcus.shawcroft@arm.com>

	* lib/profopt.exp (profopt-execute): Use $testcase in unsupported.

2014-03-12  Jakub Jelinek  <jakub@redhat.com>

	* gcc.dg/tree-ssa/ssa-ifcombine-12.c: New test.
	* gcc.dg/tree-ssa/ssa-ifcombine-13.c: New test.
	* gcc.dg/tree-ssa/phi-opt-2.c: Pass -mbranch-cost=1 if possible,
	only test for exactly one if if -mbranch-cost=1 has been passed.

2014-03-12  Christian Bruel  <christian.bruel@st.com>

	PR target/60264
	* gcc.target/arm/pr60264.c

2014-03-12  Thomas Preud'homme  <thomas.preudhomme@arm.com>

	PR tree-optimization/60454
	* gcc.c-torture/execute/pr60454.c: New test.

2014-03-12  Jakub Jelinek  <jakub@redhat.com>
	    Marc Glisse  <marc.glisse@inria.fr>

	PR tree-optimization/60502
	* gcc.c-torture/compile/pr60502.c: New test.

2014-03-12  Jakub Jelinek  <jakub@redhat.com>

	PR middle-end/60482
	* gcc.dg/vect/pr60482.c: New test.

2014-03-11  Paolo Carlini  <paolo.carlini@oracle.com>

	PR c++/60389
	* g++.dg/cpp0x/inh-ctor19.C: New.

2014-03-11  Richard Biener  <rguenther@suse.de>

	PR tree-optimization/60429
	PR tree-optimization/60485
	* gcc.dg/pr60485-1.c: New testcase.
	* gcc.dg/pr60485-2.c: Likewise.

2014-03-10  Jakub Jelinek  <jakub@redhat.com>

	PR ipa/60457
	* g++.dg/ipa/pr60457.C: New test.

2014-03-10  Richard Biener  <rguenther@suse.de>

	PR middle-end/60474
	* g++.dg/torture/pr60474.C: New testcase.

2014-03-09  Andreas Schwab  <schwab@linux-m68k.org>

	* g++.dg/cpp0x/alias-decl-debug-0.C: Move dg-skip after dg-do.

2014-03-08  Paulo Matos  <paulo@matos-sorge.com>

	* gcc.dg/lto/pr55113_0.c: New testcase.

2014-03-08  Adam Butcher  <adam@jessamine.co.uk>

	PR c++/60033
	* g++.dg/cpp1y/pr60033.C: New testcase.

	PR c++/60393
	* g++.dg/cpp1y/pr60393.C: New testcase.

2014-03-08  Dominique d'Humieres  <dominiq@lps.ens.fr>

	PR libfortran/60128
	* gfortran.dg/fmt_en.f90: New test.

2014-03-07  Jason Merrill  <jason@redhat.com>

	* lib/g++-dg.exp (g++-dg-runtest): Run tests in C++1y mode, too.
	* lib/target-supports.exp (check_effective_target_c++11): Now
	means C++11 and up.
	(check_effective_target_c++11_only): New.
	(check_effective_target_c++11_down): New.
	(check_effective_target_c++1y): New.
	(check_effective_target_c++1y_only): New.
	(check_effective_target_c++98_only): Rename from
	check_effective_target_c++98.
	* g++.dg/*: Use { target c++11 } instead of -std=c++11.

2014-03-07  Paolo Carlini  <paolo.carlini@oracle.com>

	PR c++/58609
	* g++.dg/cpp0x/constexpr-ice12.C: New.

2014-03-07  Thomas Schwinge  <thomas@codesourcery.com>

	* c-c++-common/gomp/map-1.c: Extend.

2014-03-06  Paul Thomas  <pault@gcc.gnu.org>
	    Janus Weil  <janus@gcc.gnu.org>

	PR fortran/51976
	* gfortran.dg/deferred_type_component_1.f90 : New test.
	* gfortran.dg/deferred_type_component_2.f90 : New test.

2014-03-06  Marek Polacek  <polacek@redhat.com>

	PR c/60197
	* c-c++-common/cilk-plus/CK/pr60197.c: New test.
	* c-c++-common/cilk-plus/CK/pr60197-2.c: New test.

2014-03-06  Jakub Jelinek  <jakub@redhat.com>

	PR target/58595
	* gcc.dg/tls/pr58595.c: New test.

2014-03-06  Richard Biener  <rguenther@suse.de>

	PR middle-end/60445
	PR lto/60424
	PR lto/60427
	Revert
	2014-03-04  Paulo Matos  <paulo@matos-sorge.com>

	* gcc.dg/lto/pr55113_0.c: New testcase.

2014-03-05  Jakub Jelinek  <jakub@redhat.com>

	PR testsuite/59308
	* gcc.dg/pr46309.c: Don't compile on logical_op_short_circuit targets
	other than mips/avr.  Use -mbranch-cost=2 even for i?86/x86_64.
	* gcc.dg/tree-ssa/reassoc-32.c: Use -mbranch-cost=2 even for
	s390*/i?86/x86_64.
	* gcc.dg/tree-ssa/reassoc-33.c: Likewise.
	* gcc.dg/tree-ssa/reassoc-34.c: Likewise.
	* gcc.dg/tree-ssa/reassoc-35.c: Likewise.
	* gcc.dg/tree-ssa/reassoc-36.c: Likewise.
	* gcc.dg/tree-ssa/ssa-ifcombine-ccmp-1.c: Don't compile on
	logical_op_short_circuit targets other than avr.  Use -mbranch-cost=2
	even for mips*/s390*/i?86/x86_64.
	* gcc.dg/tree-ssa/ssa-ifcombine-ccmp-2.c: Likewise.
	* gcc.dg/tree-ssa/ssa-ifcombine-ccmp-3.c: Likewise.
	* gcc.dg/tree-ssa/ssa-ifcombine-ccmp-4.c: Likewise.
	* gcc.dg/tree-ssa/ssa-ifcombine-ccmp-5.c: Likewise.
	* gcc.dg/tree-ssa/ssa-ifcombine-ccmp-6.c: Likewise.

	PR lto/60404
	* gcc.dg/lto/pr60404_0.c: New test.
	* gcc.dg/lto/pr60404_1.c: New file.
	* gcc.dg/lto/pr60404_2.c: New file.

2014-03-04  Bill Schmidt  <wschmidt@linux.vnet.ibm.com>

	* gcc.dg/vmx/extract-vsx.c: Replace "vector long" with "vector
	long long" throughout.
	* gcc.dg/vmx/extract-vsx-be-order.c: Likewise.
	* gcc.dg/vmx/insert-vsx.c: Likewise.
	* gcc.dg/vmx/insert-vsx-be-order.c: Likewise.
	* gcc.dg/vmx/ld-vsx.c: Likewise.
	* gcc.dg/vmx/ld-vsx-be-order.c: Likewise.
	* gcc.dg/vmx/ldl-vsx.c: Likewise.
	* gcc.dg/vmx/ldl-vsx-be-order.c: Likewise.
	* gcc.dg/vmx/merge-vsx.c: Likewise.
	* gcc.dg/vmx/merge-vsx-be-order.c: Likewise.
	* gcc.dg/vmx/st-vsx.c: Likewise.
	* gcc.dg/vmx/st-vsx-be-order.c: Likewise.
	* gcc.dg/vmx/stl-vsx.c: Likewise.
	* gcc.dg/vmx/stl-vsx-be-order.c: Likewise.

2014-03-04  Paulo Matos  <paulo@matos-sorge.com>

	* gcc.dg/lto/pr55113_0.c: New testcase.

2014-03-04  Paolo Carlini  <paolo.carlini@oracle.com>

	PR c++/60376
	* g++.dg/cpp1y/pr60376.C: New.

2014-03-04  Rainer Orth  <ro@CeBiTec.Uni-Bielefeld.DE>

	* g++.dg/abi/anon2.C: Don't scan assembler for c++98.

2014-03-04  Richard Biener  <rguenther@suse.de>

	PR tree-optimization/60382
	* gcc.dg/vect/pr60382.c: New testcase.

2014-03-03  Jerry DeLisle  <jvdelisle@gcc.gnu>

	PR libfortran/60148
	* gfortran.dg/namelist_84.f90: New test.

2014-03-03  Kirill Yukhin  <kirill.yukhin@intel.com>

	* gcc.target/i386/avx512er-vexp2ps-2.c: Decrease exponent
	argument to avoid inf values.
	* gcc.target/i386/avx512f-vdivps-2.c: Compare results with
	UNION_FP_CHECK machinery.

2014-03-03  Renlin Li  <Renlin.Li@arm.com>

	* gcc.target/aarch64/aapcs64/validate_memory.h: Move f32in64 and
	i32in128 cases outside special big-endian processing block.

2014-03-03  Jakub Jelinek  <jakub@redhat.com>

	PR preprocessor/60400
	* c-c++-common/cpp/pr60400.c: New test.
	* c-c++-common/cpp/pr60400-1.h: New file.
	* c-c++-common/cpp/pr60400-2.h: New file.

	PR objc++/60398
	* obj-c++.dg/invalid-method-2.mm: Adjust dg-error regexps.

	* c-c++-common/cilk-plus/PS/vectorlength-2.c: New test.
	* c-c++-common/cilk-plus/PS/vectorlength-3.c: New test.

2014-03-02  Jan Hubicka  <hubicka@ucw.cz>

	PR ipa/60150
	* g++.dg/lto/pr60150.H: New testcase.
	* g++.dg/lto/pr60150_0.C: New testcase.
	* g++.dg/lto/pr60150_1.C: New testcase.

2014-03-02  Jan Hubicka  <hubicka@ucw.cz>

	PR ipa/60306
	* g++.dg/ipa/devirt-29.C: New testcase

2014-03-02  Bernd Edlinger  <bernd.edlinger@hotmail.de>

	PR fortran/60236
	* gfortran.dg/vect/pr32380.f: Fix expected test results.

2014-03-01  Edward Smith-Rowland  <3dw4rd@verizon.net>

	PR c++/50025
	* g++.dg/cpp0x/pr50025.C: New.

2014-03-01  Adam Butcher  <adam@jessamine.co.uk>

	PR c++/60377
	* g++.dg/cpp1y/pr60377.C: New testcase.

2014-03-01  Mikael Morin  <mikael@gcc.gnu.org>

	PR fortran/60341
	* gfortran.dg/str_comp_optimize_1.f90: New test.

2014-03-01  Oleg Endo  <olegendo@gcc.gnu.org>

	PR target/60071
	* gcc.c-torture/compile/pr60071.c: New.

2014-02-28  Janus Weil  <janus@gcc.gnu.org>

	PR fortran/60359
	* gfortran.dg/unlimited_polymorphic_16.f90: New.

2014-02-28  Paolo Carlini  <paolo.carlini@oracle.com>

	PR c++/58610
	* g++.dg/cpp0x/constexpr-ice11.C: New.

2014-02-28  Paolo Carlini  <paolo.carlini@oracle.com>

	PR c++/60314
	* g++.dg/cpp1y/auto-fn24.C: New.

2014-02-28  Joey Ye  <joey.ye@arm.com>

	PR target/PR60169
	* gcc.target/arm/thumb1-far-jump-3.c: New case.

2014-02-27  Paolo Carlini  <paolo.carlini@oracle.com>

	PR c++/60253
	* g++.dg/overload/ellipsis2.C: New.

2014-02-27  Jeff Law  <law@redhat.com>

	PR rtl-optimization/52714
	* gcc.c-torture/compile/pr52714.c: New test.

2014-02-27  Mikael Pettersson  <mikpe@it.uu.se>
	    Jeff Law  <law@redhat.com>

	PR rtl-optimization/49847
	* g++.dg/pr49847.C: New test.

2014-02-27  Marek Polacek  <polacek@redhat.com>

	PR middle-end/59223
	* c-c++-common/pr59223.c: New test.

2014-02-26  Ilya Tocar  <ilya.tocar@intel.com>

	* common/config/i386/predicates.md (const1256_operand): Remove.
	(const2356_operand): New.
	(const_1_to_2_operand): Remove.
	* config/i386/sse.md (avx512pf_gatherpf<mode>sf): Change hint value.
	(*avx512pf_gatherpf<mode>sf_mask): Ditto.
	(*avx512pf_gatherpf<mode>sf): Ditto.
	(avx512pf_gatherpf<mode>df): Ditto.
	(*avx512pf_gatherpf<mode>df_mask): Ditto.
	(*avx512pf_gatherpf<mode>df): Ditto.
	(avx512pf_scatterpf<mode>sf): Ditto.
	(*avx512pf_scatterpf<mode>sf_mask): Ditto.
	(*avx512pf_scatterpf<mode>sf): Ditto.
	(avx512pf_scatterpf<mode>df): Ditto.
	(*avx512pf_scatterpf<mode>df_mask): Ditto.
	(*avx512pf_scatterpf<mode>df): Ditto.
	* common/config/i386/xmmintrin.h (_mm_hint): Add _MM_HINT_ET0.

2014-02-26  Ilya Tocar  <ilya.tocar@intel.com>

	* gcc.target/i386/avx512cd-vptestnmd-1.c: Change into ...
	* gcc.target/i386/avx512f-vptestnmd-1.c: This.
	* gcc.target/i386/avx512cd-vptestnmq-1.c: Change into ...
	* gcc.target/i386/avx512f-vptestnmq-1.c: This.
	* gcc.target/i386/avx512cd-vptestnmd-2.c: Change into ...
	* gcc.target/i386/avx512f-vptestnmd-2.c: This.
	* gcc.target/i386/avx512cd-vptestnmq-2.c: Change into ...
	* gcc.target/i386/avx512f-vptestnmq-2.c: This.

2014-02-26  Bin Cheng  <bin.cheng@arm.com>

	PR target/60280
	* gnat.dg/renaming5.adb: Change to two expected gotos.
	* gcc.dg/tree-ssa/pr21559.c: Change back to three expected
	jump threads.
	* gcc.dg/tree-prof/update-loopch.c: Check two "Invalid sum"
	messages for removed basic block.
	* gcc.dg/tree-ssa/ivopt_1.c: Fix unreliable scanning string.
	* gcc.dg/tree-ssa/ivopt_2.c: Ditto.
	* gcc.dg/tree-ssa/ivopt_3.c: Ditto.
	* gcc.dg/tree-ssa/ivopt_4.c: Ditto.

2014-02-25  Bill Schmidt  <wschmidt@linux.vnet.ibm.com>

	* gcc.dg/vmx/ld-vsx.c: Don't use vec_all_eq.
	* gcc.dg/vmx/ld-vsx-be-order.c: Likewise.
	* gcc.dg/vmx/ldl-vsx.c: Likewise.
	* gcc.dg/vmx/ldl-vsx-be-order.c: Likewise.
	* gcc.dg/vmx/merge-vsx.c: Likewise.
	* gcc.dg/vmx/merge-vsx-be-order.c: Likewise.

2014-02-25  Ilya Tocar  <ilya.tocar@intel.com>

	* gcc.target/i386/avx-1.c: Update __builtin_prefetch.
	* gcc.target/i386/prefetchwt1-1.c: New.
	* g++.dg/other/i386-2.C: Add new option.
	* g++.dg/other/i386-3.C: Ditto.
	* gcc.target/i386/sse-12.c: Ditto.
	* gcc.target/i386/sse-13.c: Update __builtin_prefetch, add new option.
	* gcc.target/i386/sse-22.c: Add new option.
	* gcc.target/i386/sse-23.c: Update __builtin_prefetch, add new option.

2014-02-25  Rainer Orth  <ro@CeBiTec.Uni-Bielefeld.DE>

	PR libfortran/59313
	* gfortran.dg/erf_3.F90: Skip on sparc*-*-solaris2.9*.

	PR libfortran/58015
	* gfortran.dg/round_4.f90: Skip on *-*-solaris2.9*.

2014-02-25  Adam Butcher  <adam@jessamine.co.uk>

	PR c++/60311
	* g++.dg/cpp1y/pr60311.C: New testcase.

	* g++.dg/cpp1y/fn-generic-member-ool.C: New testcase.

	PR c++/60065
	* g++.dg/cpp1y/pr60065.C: New testcase.

2014-02-24  Andrey Belevantsev  <abel@ispras.ru>

	PR rtl-optimization/60268
	* gcc.c-torture/compile/pr60268.c: New test.

2014-02-23  David Holsgrove <david.holsgrove@xilinx.com>

	* gcc.target/microblaze/others/mem_reload.c: New test.

2014-02-23  Bill Schmidt  <wschmidt@linux.vnet.ibm.com>

	* gcc.dg/vmx/lde.c: New test.
	* gcc.dg/vmx/lde-be-order.c: New test.
	* gcc.dg/vmx/ste.c: New test.
	* gcc.dg/vmx/ste-be-order.c: New test.

2014-02-22  Hans-Peter Nilsson  <hp@axis.com>

	PR testsuite/60173
	* lib/target-supports.exp
	(check_effective_target_logical_op_short_circuit): Add cris-*-*
	and crisv32-*-* to list.

2014-02-21  Janus Weil  <janus@gcc.gnu.org>

	PR fortran/60302
	* gfortran.dg/c_f_pointer_shape_tests_6.f90: New.

2014-02-21  Bill Schmidt  <wschmidt@linux.vnet.ibm.com>

	* gcc.dg/vmx/vsums.c: Check entire result vector.
	* gcc.dg/vmx/vsums-be-order.c: Likewise.

2014-02-21  Bill Schmidt  <wschmidt@linux.vnet.ibm.com>

	* gcc.dg/vmx/ld.c: New test.
	* gcc.dg/vmx/ld-be-order.c: New test.
	* gcc.dg/vmx/ld-vsx.c: New test.
	* gcc.dg/vmx/ld-vsx-be-order.c: New test.
	* gcc.dg/vmx/ldl.c: New test.
	* gcc.dg/vmx/ldl-be-order.c: New test.
	* gcc.dg/vmx/ldl-vsx.c: New test.
	* gcc.dg/vmx/ldl-vsx-be-order.c: New test.
	* gcc.dg/vmx/st.c: New test.
	* gcc.dg/vmx/st-be-order.c: New test.
	* gcc.dg/vmx/st-vsx.c: New test.
	* gcc.dg/vmx/st-vsx-be-order.c: New test.
	* gcc.dg/vmx/stl.c: New test.
	* gcc.dg/vmx/stl-be-order.c: New test.
	* gcc.dg/vmx/stl-vsx.c: New test.
	* gcc.dg/vmx/stl-vsx-be-order.c: New test.

2014-02-21  Uros Bizjak  <ubizjak@gmail.com>

	* g++.dg/other/i386-2.C (dg-options): Add -mavx512pf.
	* g++.dg/other/i386-3.C (dg-options): Ditto.
	* gcc.target/i386/sse-12.c (dg-options): Add -msha.
	* gcc.target/i386/sse-13.c (dg-options): Add -mavx512er, -mavx512cd,
	-mavx512pf and -msha.

2014-02-21  Richard Biener  <rguenther@suse.de>

	PR tree-optimization/60276
	* gcc.dg/vect/pr60276.c: New testcase.

2014-02-21  Janus Weil  <janus@gcc.gnu.org>

	PR fortran/60234
	* gfortran.dg/finalize_23.f90: New.

2014-02-21  Adam Butcher  <adam@jessamine.co.uk>

	PR c++/60052
	PR c++/60053
	* g++.dg/cpp1y/pr60052.C: New testcase.
	* g++.dg/cpp1y/pr60053.C: New testcase.

2014-02-21  Tobias Burnus  <burnus@net-b.de>

	PR fortran/60286
	* gfortran.dg/inquire_16.f90: New.

2014-02-20  Sandra Loosemore  <sandra@codesourcery.com>

	* gcc.target/nios2/biggot-1.c: New.
	* gcc.target/nios2/biggot-2.c: New.

2014-02-20  Martin Jambor  <mjambor@suse.cz>

	PR ipa/55260
	* gcc.dg/ipa/pr55260.c: New test.

2014-02-20  Bin Cheng  <bin.cheng@arm.com>

	* gcc.dg/tree-prof/crossmodule-indircall-1.c: Return 0
	for execution test case.

2014-02-20  Jan Hubicka  <hubicka@ucw.cz>

	PR ipa/58555
	* g++.dg/torture/pr58555.C: New testcase.

2014-02-20  Ilya Tocar  <ilya.tocar@intel.com>

	PR target/60204
	* gcc.target/x86_64/abi/avx512f/test_passing_structs.c: Update to
	reflect abi fix.
	* gcc.target/x86_64/abi/avx512f/test_passing_unions.c: Ditto.

2014-02-20  Ilya Tocar  <ilya.tocar@intel.com>
	    Kirill Yukhin  <kirill.yukhin@intel.com>

	* gcc.target/i386/avx512er-vrcp28sd-2.c: Distinguish src1 and src2.
	* gcc.target/i386/avx512er-vrcp28ss-2.c: Call correct intrinsic.
	* gcc.target/i386/avx512er-vrsqrt28sd-2.c: Distinguish src1 and src2.
	* gcc.target/i386/avx512er-vrsqrt28ss-2.c: Ditto.
	* gcc.target/i386/avx512f-vrcp14sd-2.c: Fix reference calculation.
	* gcc.target/i386/avx512f-vrcp14ss-2.c: Fix reference calculation.

2014-02-19  Jakub Jelinek  <jakub@redhat.com>

	PR c/37743
	* g++.dg/ext/builtin-bswap1.C: New test.
	* c-c++-common/pr37743.c: New test.

2014-02-19  Prathamesh Kulkarni  <bilbotheelffriend@gmail.com>

	* gcc.dg/decl-10.c: New test.

2014-02-19  Jakub Jelinek  <jakub@redhat.com>

	PR c++/60267
	* g++.dg/ext/ivdep-1.C: New test.

	PR c++/60267
	* gcc.dg/pr60267.c: New test.

2014-02-19  Uros Bizjak  <ubizjak@gmail.com>

	PR target/59794
	* gcc.target/i386/pr39162.c: Add dg-prune-output.
	(dg-options): Remove -Wno-psabi.
	* gcc.target/i386/pr59794-2.c: Ditto.
	* gcc.target/i386/pr60205-1.c: Ditto.
	* gcc.target/i386/sse-5.c: Ditto.

2014-02-18  Nick Clifton  <nickc@redhat.com>

	* gcc.dg/graphite/pr46966.c: Only run on 32-bit+ targets.
	* gcc.dg/pr23623.c: Likewise.
	* gcc.dg/pr48784-1.c: Likewise.
	* gcc.dg/pr48784-2.c: Likewise.
	* gcc.dg/pr56997-2.c: Likewise.
	* gcc.dg/sms-6.c: Likewise.
	* gcc.dg/torture/pr60183.c: Likewise.
	* gcc.dg/torture/vec-cvt-1.c: Likewise.
	* gcc.c-torture/execute/20061220-1.x: New.
	* gcc.c-torture/execute/pr43220.x: New.
	* gcc.c-torture/execute/pr51581-1.x: New.
	* gcc.c-torture/execute/pr51581-2.x: New.
	* gcc.c-torture/execute/pr58570.x: New.
	* gcc.c-torture/unsorted/DFcmp.x: New.
	* gcc.c-torture/unsorted/SFset.x: New.

2014-02-19  Eric Botcazou  <ebotcazou@adacore.com>

	* gnat.dg/opt31.adb: New test.

2014-02-19  Rainer Orth  <ro@CeBiTec.Uni-Bielefeld.DE>

	* gcc.dg/torture/pr60092.c: xfail execution on *-*-solaris2.11* at -O0.

2014-02-19  Janus Weil  <janus@gcc.gnu.org>

	PR fortran/60232
	* gfortran.dg/typebound_proc_33.f90: New.

2014-02-19  Marek Polacek  <polacek@redhat.com>

	PR c/60195
	* gcc.dg/pr60195.c: New test.

2014-02-19  Paul Pluzhnikov  <ppluzhnikov@google.com>

	* gcc.dg/vect/no-vfa-vect-depend-2.c (main1): Fix buffer overflow.

2014-02-19  Jakub Jelinek  <jakub@redhat.com>

	PR preprocessor/58844
	* c-c++-common/cpp/pr58844-1.c: New test.
	* c-c++-common/cpp/pr58844-2.c: New test.

2014-02-18  Paolo Carlini  <paolo.carlini@oracle.com>

	PR c++/60225
	* g++.dg/cpp0x/constexpr-ice10.C: New.

2014-02-18  Paolo Carlini  <paolo.carlini@oracle.com>

	PR c++/60215
	* g++.dg/cpp0x/pr60215.C: New.

2014-02-18  Tobias Burnus  <burnus@net-b.de>

	PR fortran/49397
	* gfortran.dg/proc_ptr_45.f90: New.
	* gfortran.dg/proc_ptr_46.f90: New.

2014-02-18  Adam Butcher  <adam@jessamine.co.uk>

	PR c++/60190
	* g++.dg/cpp1y/pr60190.C: New testcase.

	PR c++/60064
	* g++.dg/cpp1y/pr60064.C: New testcase.

2014-02-18  Uros Bizjak  <ubizjak@gmail.com>

	PR target/60205
	* gcc.target/i386/pr60205-1.c: New test.
	* gcc.target/i386/pr60205-2.c: Ditto.

2014-02-18  Kai Tietz  <ktietz@redhat.com>

	PR target/60193
	* gcc.target/i386/nest-1.c: New testcase.

2014-02-18  Eric Botcazou  <ebotcazou@adacore.com>

	* gnat.dg/opt32.adb: New test.

2014-02-18  Janus Weil  <janus@gcc.gnu.org>

	PR fortran/60231
	* gfortran.dg/typebound_generic_15.f90: New.

2014-02-17  Janus Weil  <janus@gcc.gnu.org>

	PR fortran/55907
	* gfortran.dg/init_flag_12.f90: New.

2014-02-17  Kirill Yukhin  <kirill.yukhin@intel.com>
	    Ilya Tocar  <ilya.tocar@intel.com>

	* gcc.target/i386/avx512f-vpermd-2.c: Fix reference calculations.
	* gcc.target/i386/avx512f-vpermpd-2.c: Ditto.
	* gcc.target/i386/avx512f-vpermps-2.c: Ditto.
	* gcc.target/i386/avx512f-vpermq-var-2.c: Ditto.

2014-02-16  Richard Sandiford  <rdsandiford@googlemail.com>

	* lib/target-supports.exp
	(check_effective_target_logical_op_short_circuit): New procedure.
	* gcc.dg/binop-xor1.c: XFAIL for logical_op_short_circuit.
	* gcc.dg/tree-ssa/forwprop-28.c: Use logical_op_short_circuit
	instead of mips*-*-*, arc*-*-*, avr*-*-* and arm_cortex_m tests.
	* gcc.dg/tree-ssa/vrp47.c: Likewise.
	* gcc.dg/tree-ssa/vrp87.c: Likewise.
	* gcc.dg/tree-ssa/ssa-dom-thread-4.c: Likewise.  Also use
	logical_op_short_circuit for the alternative test, extending
	it to arm_cortex_m.

2014-02-15  Michael Meissner  <meissner@linux.vnet.ibm.com>

	PR target/60203
	* gcc.target/powerpc/pr60203.c: New testsuite.

2014-02-15  Mikael Morin  <mikael@gcc.gnu.org>

	PR fortran/59599
	* gfortran.dg/ichar_3.f90: New test.

2014-02-15  Richard Biener  <rguenther@suse.de>

	PR tree-optimization/60183
	* gcc.dg/torture/pr60183.c: New testcase.

2014-02-14  Jeff Law  <law@redhat.com>

	PR rtl-optimization/60131
	* g++.dg/torture/pr60131.C: New test.

2014-02-14  Ian Bolton  <ian.bolton@arm.com>

	* gcc.target/arm/pr59858.c: Skip if -mfloat-abi=hard specified
	on command-line.

2014-02-14  Bernd Edlinger  <bernd.edlinger@hotmail.de>

	* c-c++-common/ubsan/overflow-negate-2.c (main): Use signed char.

2014-02-14  Jakub Jelinek  <jakub@redhat.com>

	* gcc.c-torture/compile/20140213.c: New test.

2014-02-13  Jakub Jelinek  <jakub@redhat.com>

	PR target/43546
	* gcc.target/i386/pr43546.c: New test.

2014-02-13  Dominik Vogt  <vogt@linux.vnet.ibm.com>

	* gcc.target/s390/hotpatch-compile-8.c: New test.

2014-02-13  Richard Sandiford  <rdsandiford@googlemail.com>

	* gcc.dg/pr59605.c: Convert to a compile test.  Protect MAX_COPY
	definition with an ifndef.
	* gcc.dg/pr59605-2.c: New test.

2014-02-13  Richard Sandiford  <rdsandiford@googlemail.com>

	* gcc.dg/gomp/simd-clones-5.c: Update comment for new warning message.

2014-02-12  Joseph Myers  <joseph@codesourcery.com>

	* gcc.dg/torture/float128-mul-underflow.c,
	gcc.dg/torture/float128-truncdf-underflow.c,
	gcc.dg/torture/float128-truncsf-underflow.c: New tests.

2014-02-12  Jakub Jelinek  <jakub@redhat.com>

	PR middle-end/59737
	* g++.dg/ipa/pr59737.C: New test.

2014-02-12  H.J. Lu  <hongjiu.lu@intel.com>

	* g++.dg/opt/pr52727.C: Compile with -march=i686 for ia32.

2014-02-12  Thomas Schwinge  <thomas@codesourcery.com>

	* c-c++-common/raw-string-3.c: Fix typo in dg-error invocation.

	* gcc.dg/cilk-plus/jump-openmp.c: New file.

2014-02-12  Richard Biener  <rguenther@suse.de>

	PR middle-end/60092
	* gcc.dg/torture/pr60092.c: New testcase.
	* gcc.dg/tree-ssa/alias-31.c: Disable SRA.

2014-02-12  Eric Botcazou  <ebotcazou@adacore.com>

	* gcc.c-torture/execute/20140212-1.c: New test.

2014-02-12  Paolo Carlini  <paolo.carlini@oracle.com>

	PR c++/60047
	* g++.dg/cpp0x/pr60047.C: New.

2014-02-12  Jakub Jelinek  <jakub@redhat.com>

	PR c/60101
	* c-c++-common/pr60101.c: New test.

2014-02-11  Jan Hubicka  <hubicka@ucw.cz>

	PR lto/59468
	* g++.dg/ipa/devirt-27.C: New testcase.
	* g++.dg/ipa/devirt-26.C: New testcase.

2014-02-11  Michael Meissner  <meissner@linux.vnet.ibm.com>

	PR target/60137
	* gcc.target/powerpc/pr60137.c: New file.

2014-02-11  Jakub Jelinek  <jakub@redhat.com>

	PR fortran/52370
	* gfortran.dg/pr52370.f90: New test.

2014-02-11  Uros Bizjak  <ubizjak@gmail.com>

	PR target/59927
	Revert
	2013-12-15  Uros Bizjak  <ubizjak@gmail.com>

	PR testsuite/58630
	* gcc.target/i386/pr43662.c (dg-options):
	Add -maccumulate-outgoing-args.
	* gcc.target/i386/pr43869.c (dg-options): Ditto.
	* gcc.target/i386/pr57003.c (dg-options): Ditto.
	* gcc.target/i386/avx-vzeroupper-16.c (dg-options):
	Remove -mtune=generic and add -maccumulate-outgoing-args instead.
	* gcc.target/i386/avx-vzeroupper-17.c (dg-options): Ditto.
	* gcc.target/i386/avx-vzeroupper-18.c (dg-options): Ditto.
	* gcc.target/x86_64/abi/callabi/func-1.c (dg-options):
	Add -maccumulate-outgoing-args.
	* gcc.target/x86_64/abi/callabi/func-2a.c (dg-options): Ditto.
	* gcc.target/x86_64/abi/callabi/func-2b.c (dg-options): Ditto.
	* gcc.target/x86_64/abi/callabi/func-indirect.c (dg-options): Ditto.
	* gcc.target/x86_64/abi/callabi/func-indirect-2a.c (dg-options): Ditto.
	* gcc.target/x86_64/abi/callabi/func-indirect-2b.c (dg-options): Ditto.
	* gcc.target/x86_64/abi/callabi/leaf-1.c (dg-options): Ditto.
	* gcc.target/x86_64/abi/callabi/leaf-2.c (dg-options): Ditto.
	* gcc.target/x86_64/abi/callabi/pr38891.c (dg-options): Ditto.
	* gcc.target/x86_64/abi/callabi/vaarg-1.c (dg-options): Ditto.
	* gcc.target/x86_64/abi/callabi/vaarg-2.c (dg-options): Ditto.
	* gcc.target/x86_64/abi/callabi/vaarg-3.c (dg-options): Ditto.
	* gcc.target/x86_64/abi/callabi/vaarg-4a.c (dg-options): Ditto.
	* gcc.target/x86_64/abi/callabi/vaarg-4b.c (dg-options): Ditto.
	* gcc.target/x86_64/abi/callabi/vaarg-5a.c (dg-options): Ditto.
	* gcc.target/x86_64/abi/callabi/vaarg-5b.c (dg-options): Ditto.

2014-02-11  Richard Sandiford  <rdsandiford@googlemail.com>

	* gcc.dg/vect/pr56787.c: Mark as xfail for vect_no_align.

2014-02-11  Jakub Jelinek  <jakub@redhat.com>

	PR debug/59776
	* gcc.dg/guality/pr59776.c: New test.

2014-02-11  Renlin Li  <Renlin.Li@arm.com>

	* gcc.target/arm/fixed_float_conversion.c: Add arm_vfp3 option.
	* lib/target-supports.exp (check_effective_target_arm_vfp3_ok): New.
	(add_options_for_arm_vfp3): New.

2014-02-11  Jeff Law  <law@redhat.com>

	PR middle-end/54041
	* gcc.target/m68k/pr54041.c: New test.

2014-02-11  Jakub Jelinek  <jakub@redhat.com>

	PR target/59927
	* gcc.target/i386/pr59927.c: New test.

2014-02-10  Richard Sandiford  <rdsandiford@googlemail.com>

	* gcc.dg/vect/pr57741-3.c: Require vect_int.
	* gcc.dg/vect/pr60012.c: Likewise.
	* gcc.dg/vect/vect-119.c: Likewise.
	* gcc.dg/vect/vect-outer-4c-big-array.c: Likewise.
	* gcc.dg/vect/vect-outer-4c.c: Likewise.

2014-02-10  Rainer Orth  <ro@CeBiTec.Uni-Bielefeld.DE>

	* gcc.dg/binop-xor1.c: Don't xfail scan-tree-dump-times.

2014-02-10  Jeff Law  <law@redhat.com>

	PR middle-end-52306
	* gcc.c-torture/compile/pr52306.c: New test.

2014-02-10  Rainer Orth  <ro@CeBiTec.Uni-Bielefeld.DE>

	* g++.dg/ext/vector26.C: Use -mmmx for 32-bit x86.

2014-02-10  Richard Biener  <rguenther@suse.de>

	PR tree-optimization/60115
	* gcc.dg/torture/pr60115.c: New testcase.

2014-02-10  Eric Botcazou  <ebotcazou@adacore.com>

	* g++.dg/vect/pr33426-ivdep-3.cc: Require vect_int_mult as well.
	* g++.dg/vect/pr33426-ivdep-4.cc: Likewise.

2014-02-10  Kirill Yukhin  <kirill.yukhin@intel.com>
	    Ilya Tocar  <ilya.tocar@intel.com>

	* gcc.target/i386/avx512f-vexpandpd-1.c: Update intrinsics.
	* gcc.target/i386/avx512f-vexpandps-1.c: Ditto.
	* gcc.target/i386/avx512f-vexpandpd-2.c: Ditto.
	* gcc.target/i386/avx512f-vexpandps-2.c: Ditto.
	* gcc.target/i386/avx512f-vmovdqu32-1: Ditto.
	* gcc.target/i386/avx512f-vmovdqu32-2: Ditto.
	* gcc.target/i386/avx512f-vmovdqu64-1: Ditto.
	* gcc.target/i386/avx512f-vmovdqu64-2: Ditto.
	* gcc.target/i386/avx512f-vpcmpd-2.c: Ditto.
	* gcc.target/i386/avx512f-vpcmpq-2.c: Ditto.
	* gcc.target/i386/avx512f-vpcmupd-2.c: Ditto.
	* gcc.target/i386/avx512f-vpcmupq-2.c: Ditto.
	* gcc.target/i386/avx512f-vrndscalepd-1.c: Ditto.
	* gcc.target/i386/avx512f-vrndscaleps-1.c: Ditto.
	* gcc.target/i386/avx512f-vrndscalepd-2.c: Ditto.
	* gcc.target/i386/avx512f-vrndscaleps-2.c: Ditto.
	* gcc.target/i386/avx512pf-vgatherpf0dpd-1.c: Update parameters.
	* gcc.target/i386/avx512pf-vgatherpf0dps-1.c: Ditto.
	* gcc.target/i386/avx512pf-vgatherpf0qpd-1.c: Ditto.
	* gcc.target/i386/avx512pf-vgatherpf0qps-1.c: Ditto.
	* gcc.target/i386/avx512pf-vgatherpf1dpd-1.c: Ditto.
	* gcc.target/i386/avx512pf-vgatherpf1dps-1.c: Ditto.
	* gcc.target/i386/avx512pf-vgatherpf1qpd-1.c: Ditto.
	* gcc.target/i386/avx512pf-vgatherpf1qps-1.c: Ditto.
	* gcc.target/i386/avx512f-vpsrad-2.c: Initialize 64 bits.
	* gcc.target/i386/avx512f-vpslld-2.c: Ditto.
	* gcc.target/i386/avx512f-vpsrld-2.c: Ditto.

2014-02-10  Jakub Jelinek  <jakub@redhat.com>

	* gcc.dg/vect/pr59984.c: Require effective target vect_simd_clones.

2014-02-09  Paul Thomas  <pault@gcc.gnu.org>

	PR fortran/57522
	* gfortran.dg/associated_target_5.f03: New test.

2014-02-09  Paul Thomas  <pault@gcc.gnu.org>

	PR fortran/59026
	* gfortran.dg/elemental_by_value_1.f90: New test.

2014-02-08  Janus Weil  <janus@gcc.gnu.org>

	PR fortran/58470
	* gfortran.dg/finalize_22.f90: New.

2014-02-08  Paul Thomas  <pault@gcc.gnu.org>

	PR fortran/60066
	* gfortran.dg/elemental_subroutine_10.f90: New test.  This PR
	was fixed by the patch for PR59906.

2014-02-08  Andreas Schwab  <schwab@linux-m68k.org>

	PR translation/52289
	* gfortran.dg/coarray_8.f90: Update dg-error match.

2014-02-08  Jakub Jelinek  <jakub@redhat.com>

	PR c/59984
	* gcc.dg/vect/pr59984.c: New test.

	PR middle-end/60092
	* gcc.dg/attr-alloc_align-1.c: New test.
	* gcc.dg/attr-alloc_align-2.c: New test.
	* gcc.dg/attr-alloc_align-3.c: New test.
	* gcc.dg/attr-assume_aligned-1.c: New test.
	* gcc.dg/attr-assume_aligned-2.c: New test.
	* gcc.dg/attr-assume_aligned-3.c: New test.

2014-02-08  Jakub Jelinek  <jakub@redhat.com>

	PR target/60077
	* gcc.target/i386/pr60077-1.c: New test.
	* gcc.target/i386/pr60077-2.c: New test.

2014-02-07  Jakub Jelinek  <jakub@redhat.com>

	PR preprocessor/56824
	* gcc.dg/pr56824.c: New test.

2014-02-07  Andreas Krebbel  <Andreas.Krebbel@de.ibm.com>

	* gcc.dg/gcc-have-sync-compare-and-swap.c: Align the 16 byte
	variable used for atomic operations.

2014-02-07  Richard Biener  <rguenther@suse.de>

	PR middle-end/60092
	* gcc.dg/vect/pr60092-2.c: New testcase.

2014-02-07  Jakub Jelinek  <jakub@redhat.com>

	PR c++/60082
	Revert
	2014-02-05  Balaji V. Iyer  <balaji.v.iyer@intel.com>

	* g++.dg/cilk-plus/CK/catch_exc.cc: Disable test for -O1.
	* c-c++-common/cilk-plus/CK/spawner_inline.c: Likewise.

2014-02-07  Andreas Krebbel  <Andreas.Krebbel@de.ibm.com>

	* gcc.target/s390/fp2int1.c: New testcase.

2014-02-07  Richard Biener  <rguenther@suse.de>

	PR middle-end/60092
	* gcc.dg/tree-ssa/alias-30.c: New testcase.
	* gcc.dg/tree-ssa/alias-31.c: Likewise.

2014-02-06  Jan Hubicka  <hubicka@ucw.cz>

	PR ipa/59918
	* g++.dg/torture/pr59918.C: New testcase.

2014-02-06  Jakub Jelinek  <jakub@redhat.com>

	PR target/59575
	* gcc.target/arm/pr59575.c: New test.

	PR debug/59992
	* gcc.dg/pr59992.c: New test.

2014-02-06  Marc Glisse  <marc.glisse@inria.fr>

	* g++.dg/cpp0x/constexpr-attribute2.C: Restrict to target
	init_priority. Test alignment of variable instead of function.

2014-02-06  Marek Polacek  <polacek@redhat.com>

	PR c/60087
	* gcc.dg/pr60087.c: New test.

2014-02-06  Alan Modra  <amodra@gmail.com>

	* gcc.target/powerpc/pr60032.c: New.

2014-02-06  Jakub Jelinek  <jakub@redhat.com>

	PR target/60062
	* gcc.c-torture/execute/pr60062.c: New test.
	* gcc.c-torture/execute/pr60072.c: New test.

2014-02-06  Ian Bolton  <ian.bolton@arm.com>

	* gcc.dg/tree-ssa/pr59597.c: Make called function static
	so that expected outcome works for PIC variants too.

2014-02-06  Yury Gribov  <y.gribov@samsung.com>
	    Kugan Vivekanandarajah  <kuganv@linaro.org>

	* gcc.target/arm/vect-noalign.c: New file.

2014-02-05  Jan Hubicka  <hubicka@ucw.cz>
	    Jakub Jelinek  <jakub@redhat.com>

	PR middle-end/60013
	* gcc.dg/pr60013.c: New testcase.

2014-02-05  Bill Schmidt  <wschmidt@linux.vnet.ibm.com>

	* gcc.dg/vmx/sum2s.c: New.
	* gcc.dg/vmx/sum2s-be-order.c: New.

2014-02-05  Bill Schmidt  <wschmidt@linux.vnet.ibm.com>

	* gcc.dg/vmx/pack.c: New.
	* gcc.dg/vmx/pack-be-order.c: New.
	* gcc.dg/vmx/unpack.c: New.
	* gcc.dg/vmx/unpack-be-order.c: New.

2014-02-05  Balaji V. Iyer  <balaji.v.iyer@intel.com>

	* g++.dg/cilk-plus/CK/catch_exc.cc: Disable test for -O1.
	* c-c++-common/cilk-plus/CK/spawner_inline.c: Likewise.

2014-02-05  Rainer Orth  <ro@CeBiTec.Uni-Bielefeld.DE>

	* gcc.target/i386/avx512f-vrndscaless-2.c (compute_rndscaless):
	Use __builtin_floorf, __builtin_ceilf.
	* gcc.target/i386/sse4_1-floorf-sfix-vec.c (floorf): Remove
	declaration.
	(TEST): Use __builtin_floorf.
	* gcc.target/i386/sse4_1-floorf-vec.c: Likewise.

2014-02-05  Jakub Jelinek  <jakub@redhat.com>

	PR ipa/59947
	* g++.dg/opt/pr59947.C: New test.

	PR c++/58703
	* c-c++-common/gomp/pr58703.c: New test.

2014-02-05  Richard Biener  <rguenther@suse.de>

	PR testsuite/60076
	* gcc.dg/vect/pr60012.c: Require vect_extract_even_odd and
	avoid using unsigned long long.

2014-02-05  Jakub Jelinek  <jakub@redhat.com>

	PR middle-end/57499
	* g++.dg/torture/pr57499.C: New test.

2014-02-05  Yury Gribov  <y.gribov@samsung.com>

	* gcc.dg/asan/nosanitize-and-inline.c: New test.

2014-02-04  Jan Hubicka  <hubicka@ucw.cz>

	* g++.dg/ipa/devirrt-22.C: Fix template.

2014-02-04  Marek Polacek  <polacek@redhat.com>

	PR c/60036
	* gcc.dg/pr60036.c: New test.

2014-02-04  Markus Trippelsdorf  <markus@trippelsdorf.de>

	PR ipa/60058
	* g++.dg/torture/pr60058.C: New testcase.

2014-02-04  Max Ostapenko  <m.ostapenko@partner.samsung.com>

	* g++.dg/tsan/default_options.C: Invert check.

2014-02-04  Jakub Jelinek  <jakub@redhat.com>

	PR tree-optimization/60002
	* g++.dg/opt/pr60002.C: New test.

	PR tree-optimization/60023
	* g++.dg/vect/pr60023.cc: New test.

	PR ipa/60026
	* c-c++-common/torture/pr60026.c: New test.

	PR rtl-optimization/57915
	* gcc.target/i386/pr57915.c: New test.

2014-02-04  Rainer Orth  <ro@CeBiTec.Uni-Bielefeld.DE>

	* g++.dg/init/dso_handle2.C: Compile with -fuse-cxa-atexit.

2014-02-04  Renlin Li  <Renlin.Li@arm.com>

	* gcc.target/arm/ftest-armv7a-thumb.c: Change aramv7-a to armv7-a.

2014-02-04  Jakub Jelinek  <jakub@redhat.com>

	PR middle-end/59261
	* gcc.dg/pr59261.c: New test.

2014-02-04  Richard Biener  <rguenther@suse.de>

	PR tree-optimization/60012
	* gcc.dg/vect/pr60012.c: New testcase.

2014-02-04  Rainer Orth  <ro@CeBiTec.Uni-Bielefeld.DE>

	PR target/59788
	* g++.dg/eh/unwind-direct.C: New test.

2014-02-04  Uros Bizjak  <ubizjak@gmail.com>

	* lib/tsan-dg.exp (tsan_init): Set trivial testcase
	timeout value to 20s.

2014-02-03  Jan Hubicka  <hubicka@ucw.cz>

	PR ipa/59882
	* g++.dg/torture/pr59882.C: New testcase

2014-02-03  Jan Hubicka  <jh@suse.cz>

	PR ipa/59831
	* g++.dg/ipa/devirt-22.C: New testcase.

2014-02-03  Jan Hubicka  <jh@suse.cz>

	* g++.dg/ipa/devirt-25.C: New testcase.

2014-02-04  Jakub Jelinek  <jakub@redhat.com>

	PR tree-optimization/59924
	* gcc.dg/pr59924.c: New test.

2014-02-03  Jan Hubicka  <hubicka@ucw.cz>

	PR ipa/59831
	* g++.dg/ipa/devirt-24.C: New testcase.

2014-02-03  Marc Glisse  <marc.glisse@inria.fr>

	PR c++/53017
	PR c++/59211
	* c-c++-common/attributes-1.c: New testcase.
	* g++.dg/cpp0x/constexpr-attribute2.C: Likewise.

2014-02-03  Paolo Carlini  <paolo.carlini@oracle.com>

	PR c++/58871
	* g++.dg/cpp0x/pr58871.C: New.

2014-02-03  Cong Hou  <congh@google.com>

	PR tree-optimization/60000
	* g++.dg/vect/pr60000.cc: New test.

2014-02-03  H.J. Lu  <hongjiu.lu@intel.com>

	* gcc.target/i386/long-double-64-1.c: Verify __multf3 isn't used.
	* gcc.target/i386/long-double-64-4.c: Likewise.
	* gcc.target/i386/long-double-80-1.c: Likewise.
	* gcc.target/i386/long-double-80-2.c: Likewise.
	* gcc.target/i386/long-double-80-3.c: Likewise.
	* gcc.target/i386/long-double-80-4.c: Likewise.
	* gcc.target/i386/long-double-80-5.c: Likewise.
	* gcc.target/i386/long-double-64-2.c: Limit to ia32.  Verify
	__multf3 isn't used.
	* gcc.target/i386/long-double-64-3.c: Likewise.
	* gcc.target/i386/long-double-128-1.c: New test.
	* gcc.target/i386/long-double-128-2.c: Likewise.
	* gcc.target/i386/long-double-128-3.c: Likewise.
	* gcc.target/i386/long-double-128-4.c: Likewise.
	* gcc.target/i386/long-double-128-5.c: Likewise.
	* gcc.target/i386/long-double-128-6.c: Likewise.
	* gcc.target/i386/long-double-128-7.c: Likewise.
	* gcc.target/i386/long-double-128-8.c: Likewise.
	* gcc.target/i386/long-double-128-9.c: Likewise.
	* gcc.target/i386/long-double-64-5.c: Likewise.
	* gcc.target/i386/long-double-64-6.c: Likewise.
	* gcc.target/i386/long-double-64-7.c: Likewise.
	* gcc.target/i386/long-double-64-8.c: Likewise.
	* gcc.target/i386/long-double-64-9.c: Likewise.
	* gcc.target/i386/long-double-80-10.c: Likewise.
	* gcc.target/i386/long-double-80-8.c: Likewise.
	* gcc.target/i386/long-double-80-9.c: Likewise.

2014-02-03  Andrey Belevantsev  <abel@ispras.ru>

	PR rtl-optimization/57662
	* g++.dg/pr57662.C: New test.

2014-02-02  Bill Schmidt  <wschmidt@linux.vnet.ibm.com>

	* gcc.dg/vmx/3b-15.c: Remove special handling for little endian.
	* gcc.dg/vmx/perm.c: New.
	* gcc.dg/vmx/perm-be-order.c: New.

2014-02-02  Bill Schmidt  <wschmidt@linux.vnet.ibm.com>

	* gcc.dg/vmx/vsums.c: New.
	* gcc.dg/vmx/vsums-be-order.c: New.

2014-02-02  Jan Hubicka  <hubicka@ucw.cz>

	* g++.dg/ipa/devirt-23.C: New testcase.
	* g++.dg/ipa/devirt-20.C: Fix template.

2014-02-02  Jan Hubicka  <jh@suse.cz>

	* g++.dg/ipa/devirt-21.C: New testcase.

2014-02-02  Richard Sandiford  <rdsandiford@googlemail.com>

	* gcc.target/mips/get-fcsr-1.c, gcc.target/mips/get-fcsr-2.c,
	gcc.target/mips/set-fcsr-1.c, gcc.target/mips/set-fcsr-2.c: New tests.

2014-02-02  Uros Bizjak  <ubizjak@gmail.com>

	PR target/60017
	* gcc.c-torture/execute/pr60017.c: New test.

2014-02-02  Mikael Morin  <mikael@gcc.gnu.org>

	PR fortran/57033
	* gfortran.dg/default_initialization_7.f90: New test.

2014-02-01  Paul Thomas  <pault@gcc.gnu.org>

	PR fortran/59906
	* gfortran.dg/elemental_subroutine_9.f90: New test.

2014-02-01  Richard Sandiford  <rdsandiford@googlemail.com>

	* gcc.dg/tree-ssa/ssa-dom-thread-4.c: Adjust expected MIPS output.

2014-02-01  Richard Sandiford  <rdsandiford@googlemail.com>

	* g++.dg/pr49718.C: Use -mno-relax-pic-calls for MIPS.

2014-02-01  Richard Sandiford  <rdsandiford@googlemail.com>

	* g++.dg/ext/vector26.C: Restrict scan-assembler test to ! c++98.

2014-02-01  Paolo Carlini  <paolo.carlini@oracle.com>

	PR c++/51219
	* g++.dg/init/bitfield5.C: New.

2014-02-01  Jakub Jelinek  <jakub@redhat.com>

	PR tree-optimization/60003
	* gcc.c-torture/execute/pr60003.c: New test.

2014-01-31  Vladimir Makarov  <vmakarov@redhat.com>

	PR bootstrap/59985
	* gcc.target/arm/pr59985.C: New.

2014-01-31  Jakub Jelinek  <jakub@redhat.com>

	PR sanitizer/59410
	* lib/tsan-dg.exp (tsan_init): Instead of not running any
	tsan tests if trivial testcase doesn't run, set dg-do-what-default
	to compile.
	(tsan_finish): Restore dg-do-what-default.
	* g++.dg/tsan/atomic_free.C: Remove dg-do line.
	* g++.dg/tsan/fd_close_norace2.C: Likewise.
	* g++.dg/tsan/default_options.C: Likewise.
	* g++.dg/tsan/aligned_vs_unaligned_race.C: Likewise.
	* g++.dg/tsan/atomic_free2.C: Likewise.
	* g++.dg/tsan/cond_race.C: Likewise.
	* g++.dg/tsan/fd_close_norace.C: Likewise.
	* g++.dg/tsan/benign_race.C: Likewise.
	* c-c++-common/tsan/fd_pipe_race.c: Likewise.
	* c-c++-common/tsan/simple_race.c: Likewise.
	* c-c++-common/tsan/mutexset1.c: Likewise.
	* c-c++-common/tsan/thread_leak2.c: Likewise.
	* c-c++-common/tsan/tls_race.c: Likewise.
	* c-c++-common/tsan/write_in_reader_lock.c: Likewise.
	* c-c++-common/tsan/race_on_barrier2.c: Likewise.
	* c-c++-common/tsan/free_race2.c: Likewise.
	* c-c++-common/tsan/thread_leak.c: Likewise.
	* c-c++-common/tsan/thread_leak1.c: Likewise.
	* c-c++-common/tsan/race_on_barrier.c: Likewise.
	* c-c++-common/tsan/free_race.c: Likewise.
	* c-c++-common/tsan/sleep_sync.c: Likewise.
	* c-c++-common/tsan/tiny_race.c: Likewise.
	* c-c++-common/tsan/race_on_mutex2.c: Likewise.
	* c-c++-common/tsan/atomic_stack.c: Likewise.
	* c-c++-common/tsan/race_on_mutex.c: Likewise.  Adjust line numbers
	in dg-output regexps.
	* c-c++-common/tsan/simple_stack.c: Likewise.

2014-01-31  Richard Henderson  <rth@redhat.com>

	* g++.dg/tm/pr60004.C: New.

2014-01-31  Paolo Carlini  <paolo.carlini@oracle.com>

	PR c++/59082
	* g++.dg/inherit/crash4.C: New.

2014-01-31  Maxim Ostapenko  <m.ostapenko@partner.samsung.com>

	* c-c++-common/tsan/simple_race.c: Made test less flaky.

2014-01-31  Ilya Tocar  <ilya.tocar@intel.com>

	* gcc.target/i386/m512-check.h: Use correct rounding values.

2014-01-31  Ilya Tocar  <ilya.tocar@intel.com>

	* gcc.target/i386/avx-1.c: Use correct rounding values.
	* gcc.target/i386/avx512f-vaddpd-1.c: Ditto.
	* gcc.target/i386/avx512f-vaddps-1.c: Ditto.
	* gcc.target/i386/avx512f-vaddsd-1.c: Ditto.
	* gcc.target/i386/avx512f-vaddss-1.c: Ditto.
	* gcc.target/i386/avx512f-vcvtdq2ps-1.c: Ditto.
	* gcc.target/i386/avx512f-vcvtpd2dq-1.c: Ditto.
	* gcc.target/i386/avx512f-vcvtpd2ps-1.c: Ditto.
	* gcc.target/i386/avx512f-vcvtpd2udq-1.c: Ditto.
	* gcc.target/i386/avx512f-vcvtps2dq-1.c: Ditto.
	* gcc.target/i386/avx512f-vcvtps2udq-1.c: Ditto.
	* gcc.target/i386/avx512f-vcvtsd2si-1.c: Ditto.
	* gcc.target/i386/avx512f-vcvtsd2si64-1.c: Ditto.
	* gcc.target/i386/avx512f-vcvtsd2ss-1.c: Ditto.
	* gcc.target/i386/avx512f-vcvtsd2usi-1.c: Ditto.
	* gcc.target/i386/avx512f-vcvtsd2usi64-1.c: Ditto.
	* gcc.target/i386/avx512f-vcvtsi2sd64-1.c: Ditto.
	* gcc.target/i386/avx512f-vcvtsi2ss-1.c: Ditto.
	* gcc.target/i386/avx512f-vcvtsi2ss64-1.c: Ditto.
	* gcc.target/i386/avx512f-vcvtss2si-1.c: Ditto.
	* gcc.target/i386/avx512f-vcvtss2si64-1.c: Ditto.
	* gcc.target/i386/avx512f-vcvtss2usi-1.c: Ditto.
	* gcc.target/i386/avx512f-vcvtss2usi64-1.c: Ditto.
	* gcc.target/i386/avx512f-vcvtudq2ps-1.c: Ditto.
	* gcc.target/i386/avx512f-vcvtusi2sd64-1.c: Ditto.
	* gcc.target/i386/avx512f-vcvtusi2ss-1.c: Ditto.
	* gcc.target/i386/avx512f-vcvtusi2ss64-1.c: Ditto.
	* gcc.target/i386/avx512f-vdivpd-1.c: Ditto.
	* gcc.target/i386/avx512f-vdivps-1.c: Ditto.
	* gcc.target/i386/avx512f-vdivsd-1.c: Ditto.
	* gcc.target/i386/avx512f-vdivss-1.c: Ditto.
	* gcc.target/i386/avx512f-vfmaddXXXpd-1.c: Ditto.
	* gcc.target/i386/avx512f-vfmaddXXXps-1.c: Ditto.
	* gcc.target/i386/avx512f-vfmaddXXXsd-1.c: Ditto.
	* gcc.target/i386/avx512f-vfmaddXXXss-1.c: Ditto.
	* gcc.target/i386/avx512f-vfmaddsubXXXpd-1.c: Ditto.
	* gcc.target/i386/avx512f-vfmaddsubXXXps-1.c: Ditto.
	* gcc.target/i386/avx512f-vfmsubXXXpd-1.c: Ditto.
	* gcc.target/i386/avx512f-vfmsubXXXps-1.c: Ditto.
	* gcc.target/i386/avx512f-vfmsubXXXsd-1.c: Ditto.
	* gcc.target/i386/avx512f-vfmsubXXXss-1.c: Ditto.
	* gcc.target/i386/avx512f-vfmsubaddXXXpd-1.c: Ditto.
	* gcc.target/i386/avx512f-vfmsubaddXXXps-1.c: Ditto.
	* gcc.target/i386/avx512f-vfnmaddXXXpd-1.c: Ditto.
	* gcc.target/i386/avx512f-vfnmaddXXXps-1.c: Ditto.
	* gcc.target/i386/avx512f-vfnmaddXXXsd-1.c: Ditto.
	* gcc.target/i386/avx512f-vfnmaddXXXss-1.c: Ditto.
	* gcc.target/i386/avx512f-vfnmsubXXXpd-1.c: Ditto.
	* gcc.target/i386/avx512f-vfnmsubXXXps-1.c: Ditto.
	* gcc.target/i386/avx512f-vfnmsubXXXsd-1.c: Ditto.
	* gcc.target/i386/avx512f-vfnmsubXXXss-1.c: Ditto.
	* gcc.target/i386/avx512f-vmulpd-1.c: Ditto.
	* gcc.target/i386/avx512f-vmulps-1.c: Ditto.
	* gcc.target/i386/avx512f-vmulsd-1.c: Ditto.
	* gcc.target/i386/avx512f-vmulss-1.c: Ditto.
	* gcc.target/i386/avx512f-vscalefpd-1.c: Ditto.
	* gcc.target/i386/avx512f-vscalefps-1.c: Ditto.
	* gcc.target/i386/avx512f-vscalefsd-1.c: Ditto.
	* gcc.target/i386/avx512f-vscalefss-1.c: Ditto.
	* gcc.target/i386/avx512f-vsqrtpd-1.c: Ditto.
	* gcc.target/i386/avx512f-vsqrtps-1.c: Ditto.
	* gcc.target/i386/avx512f-vsqrtsd-1.c: Ditto.
	* gcc.target/i386/avx512f-vsqrtss-1.c: Ditto.
	* gcc.target/i386/avx512f-vsubpd-1.c: Ditto.
	* gcc.target/i386/avx512f-vsubps-1.c: Ditto.
	* gcc.target/i386/avx512f-vsubsd-1.c: Ditto.
	* gcc.target/i386/avx512f-vsubss-1.c: Ditto.
	* gcc.target/i386/sse-13.c: Ditto.
	* gcc.target/i386/sse-14.c: Ditto.
	* gcc.target/i386/sse-22.c: Ditto.
	* gcc.target/i386/sse-23.c: Ditto.

2014-01-31  Ilya Tocar  <ilya.tocar@intel.com>

	* gcc.target/i386/avx512f-inline-asm.c: Swap Yk and k.
	* gcc.target/i386/avx512f-kmovw-1.c: Also allow k0.

2014-01-31  Richard Biener  <rguenther@suse.de>

	PR middle-end/59990
	* gcc.dg/torture/pr59990.c: New testcase.

2014-01-31  Jakub Jelinek  <jakub@redhat.com>

	* lib/tsan-dg.exp (tsan_init): Try to run a trivial program,
	if it fails don't run any tsan tests.

2014-01-31  Marek Polacek  <polacek@redhat.com>

	PR c/59963
	* gcc.dg/pr59940.c (g): Adjust dg-warning.
	(y): Adjust dg-error.
	* gcc.dg/cast-function-1.c (bar): Adjust dg-warnings.
	* gcc.dg/pr59963-1.c: New test.
	* gcc.dg/pr59963-2.c: New test.
	* gcc.dg/pr59963-3.c: New test.

2014-01-30  Jakub Jelinek  <jakub@redhat.com>

	PR target/59923
	* gcc.target/arm/pr59923.c: New test.

2014-01-30  Bill Schmidt  <wschmidt@linux.vnet.ibm.com>

	* gcc.dg/vmx/splat.c: New.
	* gcc.dg/vmx/splat-vsx.c: New.
	* gcc.dg/vmx/splat-be-order.c: New.
	* gcc.dg/vmx/splat-vsx-be-order.c: New.
	* gcc.dg/vmx/eg-5.c: Remove special casing for little endian.
	* gcc.dg/vmx/sn7153.c: Add special casing for little endian.

2014-01-30  Richard Biener  <rguenther@suse.de>

	PR tree-optimization/59993
	* gcc.dg/torture/pr59993.c: New testcase.

2014-01-30  Richard Sandiford  <rdsandiford@googlemail.com>

	* g++.dg/vect/pr33426-ivdep.cc, g++.dg/vect/pr33426-ivdep-2.cc,
	g++.dg/vect/pr33426-ivdep-3.cc, g++.dg/vect/pr33426-ivdep-4.cc,
	gcc.dg/vect/vect-ivdep-1.c, gcc.dg/vect/vect-ivdep-2.c: Require
	vect_int rather than vect_float.

2014-01-30  Marek Polacek  <polacek@redhat.com>

	* gcc.dg/Wconversion-real-integer.c: Properly end comment.

2014-01-30  David Holsgrove <david.holsgrove@xilinx.com>

	* gcc.target/microblaze/isa/fcmp4.c: New.

2014-01-30  Marek Polacek  <polacek@redhat.com>

	PR c/59940
	* gcc.dg/pr59940.c: New test.
	* gcc.dg/pr35635.c (func3): Move dg-warning.

2014-01-30  Richard Biener  <rguenther@suse.de>

	PR tree-optimization/59903
	* gcc.dg/torture/pr59903.c: New testcase.

2014-01-30  Paolo Carlini  <paolo.carlini@oracle.com>

	PR c++/58843
	* g++.dg/lookup/crash8.C: New.

2014-01-30  Paolo Carlini  <paolo.carlini@oracle.com>

	PR c++/58649
	* g++.dg/template/crash117.C: New.

2014-01-30  Richard Biener  <rguenther@suse.de>

	PR c/59905
	* gcc.dg/cast-function-1.c: Adjust to survive DCE.
	* gcc.dg/call-diag-2.c: Remove expected warnings about calling
	abort.
	* gcc.dg/invalid-call-1.c: Likewise.

2014-01-29  Paolo Carlini  <paolo.carlini@oracle.com>

	PR c++/58561
	* g++.dg/cpp1y/auto-fn23.C: New.

2014-01-29  Paolo Carlini  <paolo.carlini@oracle.com>

	PR c++/58846
	* g++.dg/init/dso_handle2.C: New.

2014-01-29  Paolo Carlini  <paolo.carlini@oracle.com>

	PR c++/58674
	* g++.dg/cpp0x/pr58674.C: New.

2014-01-28  Kirill Yukhin  <kirill.yukhin@intel.com>

	PR target/59617
	* gcc.target/i386/avx512f-gather-2.c: Remove XPASS.
	* gcc.target/i386/avx512f-gather-5.c: Ditto.

2014-01-29  Bill Schmidt  <wschmidt@linux.vnet.ibm.com>

	* gcc.dg/vmx/merge-be-order.c: New.
	* gcc.dg/vmx/merge.c: New.
	* gcc.dg/vmx/merge-vsx-be-order.c: New.
	* gcc.dg/vmx/merge-vsx.c: New.

2014-01-29  Richard Biener  <rguenther@suse.de>

	PR tree-optimization/58742
	* gcc.dg/pr58742-1.c: New testcase.
	* gcc.dg/pr58742-2.c: Likewise.
	* gcc.dg/pr58742-3.c: Likewise.

2014-01-29  Renlin Li  <Renlin.Li@arm.com>

	* gcc.target/arm/ftest-armv7ve-arm.c: New.
	* gcc.target/arm/ftest-armv7ve-thumb.c: New.
	* lib/target-supports.exp: New armfunc, armflag and armdef for armv7ve.

2014-01-29  Paolo Carlini  <paolo.carlini@oracle.com>

	PR c++/58702
	* g++.dg/gomp/pr58702.C: New.

2014-01-29  Dodji Seketeli  <dodji@redhat.com>

	* c-c++-common/cpp/warning-zero-location-2.c: Fix error message
	selector.

2014-01-29  Jakub Jelinek  <jakub@redhat.com>

	PR middle-end/59917
	PR tree-optimization/59920
	* gcc.dg/pr59920-1.c: New test.
	* gcc.dg/pr59920-2.c: New test.
	* gcc.dg/pr59920-3.c: New test.
	* c-c++-common/gomp/pr59917-1.c: New test.
	* c-c++-common/gomp/pr59917-2.c: New test.

	PR tree-optimization/59594
	* gcc.dg/vect/no-vfa-vect-depend-2.c: New test.
	* gcc.dg/vect/no-vfa-vect-depend-3.c: New test.
	* gcc.dg/vect/pr59594.c: New test.

2014-01-28  Paul Thomas  <pault@gcc.gnu.org>

	PR fortran/59414
	* gfortran.dg/allocate_class_3.f90: New test.

2014-01-28  Dodji Seketeli  <dodji@redhat.com>

	PR preprocessor/59935
	* c-c++-common/cpp/warning-zero-location.c: New test.
	* c-c++-common/cpp/warning-zero-location-2.c: Likewise.

2014-01-27  Steve Ellcey  <sellcey@mips.com>

	* gcc.target/mips/pr52125.c: Add -mno-optgp option.

2014-01-27  Allan Sandfeld Jensen  <sandfeld@kde.org>

	* g++.dg/ext/mv16.C: New tests.

2014-01-27  Ilya Tocar  <ilya.tocar@intel.com>

	* gcc.target/i386/avx512f-vexpandpd-1.c: Also test _mm512_expand_pd.
	* gcc.target/i386/avx512f-vexpandpd-2.c: Ditto.
	* gcc.target/i386/avx512f-vexpandps-1.c: Also test _mm512_expand_ps.
	* gcc.target/i386/avx512f-vexpandps-2.c: Ditto.
	* gcc.target/i386/avx512f-vmovdqu64-1.c: Also test _mm512_storeu_epi64.
	* gcc.target/i386/avx512f-vmovdqu64-2.c: Ditto.
	* gcc.target/i386/avx512f-vpcmpged-1.c: New.
	* gcc.target/i386/avx512f-vpcmpged-2.c: Ditto.
	* gcc.target/i386/avx512f-vpcmpgeq-1.c: Ditto.
	* gcc.target/i386/avx512f-vpcmpgeq-2.c: Ditto.
	* gcc.target/i386/avx512f-vpcmpgeud-1.c: Ditto.
	* gcc.target/i386/avx512f-vpcmpgeud-2.c: Ditto.
	* gcc.target/i386/avx512f-vpcmpgeuq-1.c: Ditto.
	* gcc.target/i386/avx512f-vpcmpgeuq-2.c: Ditto.
	* gcc.target/i386/avx512f-vpcmpled-1.c: Ditto.
	* gcc.target/i386/avx512f-vpcmpled-2.c: Ditto.
	* gcc.target/i386/avx512f-vpcmpleq-1.c: Ditto.
	* gcc.target/i386/avx512f-vpcmpleq-2.c: Ditto.
	* gcc.target/i386/avx512f-vpcmpleud-1.c: Ditto.
	* gcc.target/i386/avx512f-vpcmpleud-2.c: Ditto.
	* gcc.target/i386/avx512f-vpcmpleuq-1.c: Ditto.
	* gcc.target/i386/avx512f-vpcmpleuq-2.c: Ditto.
	* gcc.target/i386/avx512f-vpcmpltd-1.c: Ditto.
	* gcc.target/i386/avx512f-vpcmpltd-2.c: Ditto.
	* gcc.target/i386/avx512f-vpcmpltq-1.c: Ditto.
	* gcc.target/i386/avx512f-vpcmpltq-2.c: Ditto.
	* gcc.target/i386/avx512f-vpcmpltud-1.c: Ditto.
	* gcc.target/i386/avx512f-vpcmpltud-2.c: Ditto.
	* gcc.target/i386/avx512f-vpcmpltuq-1.c: Ditto.
	* gcc.target/i386/avx512f-vpcmpltuq-2.c: Ditto.
	* gcc.target/i386/avx512f-vpcmpneqd-1.c: Ditto.
	* gcc.target/i386/avx512f-vpcmpneqd-2.c: Ditto.
	* gcc.target/i386/avx512f-vpcmpneqq-1.c: Ditto.
	* gcc.target/i386/avx512f-vpcmpneqq-2.c: Ditto.
	* gcc.target/i386/avx512f-vpcmpnequd-1.c: Ditto.
	* gcc.target/i386/avx512f-vpcmpnequd-2.c: Ditto.
	* gcc.target/i386/avx512f-vpcmpnequq-1.c: Ditto.
	* gcc.target/i386/avx512f-vpcmpnequq-2.c: Ditto.
	* gcc.target/i386/avx512f-vpmovdb-1.c: Also test
	_mm512_mask_cvtepi32_storeu_epi8.
	* gcc.target/i386/avx512f-vpmovdb-2.c: Ditto.
	* gcc.target/i386/avx512f-vpmovdw-1.c: Also test
	_mm512_mask_cvtepi32_storeu_epi16.
	* gcc.target/i386/avx512f-vpmovdw-2.c: Ditto.
	* gcc.target/i386/avx512f-vpmovqb-1.c: Also test
	_mm512_mask_cvtepi64_storeu_epi8.
	* gcc.target/i386/avx512f-vpmovqb-2.c: Ditto.
	* gcc.target/i386/avx512f-vpmovqw-1.c: Also test
	_mm512_mask_cvtepi64_storeu_epi16.
	* gcc.target/i386/avx512f-vpmovqw-2.c: Ditto.
	* gcc.target/i386/avx512f-vpmovqd-1.c: Also test
	_mm512_mask_cvtepi64_storeu_epi32.
	* gcc.target/i386/avx512f-vpmovqd-2.c: Ditto.
	* gcc.target/i386/avx512f-vpmovsdb-1.c: Also test
	_mm512_mask_cvtsepi32_storeu_epi8.
	* gcc.target/i386/avx512f-vpmovsdb-2.c: Ditto.
	* gcc.target/i386/avx512f-vpmovsdw-1.c: Also test
	_mm512_mask_cvtsepi32_storeu_epi16.
	* gcc.target/i386/avx512f-vpmovsdw-2.c: Ditto.
	* gcc.target/i386/avx512f-vpmovsqb-1.c: Also test
	_mm512_mask_cvtsepi64_storeu_epi8.
	* gcc.target/i386/avx512f-vpmovsqb-2.c: Ditto.
	* gcc.target/i386/avx512f-vpmovsqw-1.c: Also test
	_mm512_mask_cvtsepi64_storeu_epi16.
	* gcc.target/i386/avx512f-vpmovsqw-2.c: Ditto.
	* gcc.target/i386/avx512f-vpmovsqd-1.c: Also test
	_mm512_mask_cvtsepi64_storeu_epi32.
	* gcc.target/i386/avx512f-vpmovsqd-2.c: Ditto.
	* gcc.target/i386/avx512f-vpmovusdb-1.c: Also test
	_mm512_mask_cvtusepi32_storeu_epi8.
	* gcc.target/i386/avx512f-vpmovusdb-2.c: Ditto.
	* gcc.target/i386/avx512f-vpmovusdw-1.c: Also test
	_mm512_mask_cvtusepi32_storeu_epi16.
	* gcc.target/i386/avx512f-vpmovusdw-2.c: Ditto.
	* gcc.target/i386/avx512f-vpmovusqb-1.c: Also test
	_mm512_mask_cvtusepi64_storeu_epi8.
	* gcc.target/i386/avx512f-vpmovusqb-2.c: Ditto.
	* gcc.target/i386/avx512f-vpmovusqw-1.c: Also test
	_mm512_mask_cvtusepi64_storeu_epi16.
	* gcc.target/i386/avx512f-vpmovusqw-2.c: Ditto.
	* gcc.target/i386/avx512f-vpmovusqd-1.c: Also test
	_mm512_mask_cvtusepi64_storeu_epi32.
	* gcc.target/i386/avx512f-vpmovusqd-2.c: Ditto.
	* gcc.target/i386/m128-check.h: Add checkVs, checkVb.

2014-01-27  Kirill Yukhin  <kirill.yukhin@intel.com>

	* gcc.target/i386/avx512pf-vgatherpf0dpd-1.c: New.
	* gcc.target/i386/avx512pf-vgatherpf0qpd-1.c: Ditto.
	* gcc.target/i386/avx512pf-vgatherpf1dpd-1.c: Ditto.
	* gcc.target/i386/avx512pf-vgatherpf1qpd-1.c: Ditto.
	* gcc.target/i386/avx512pf-vscatterpf0dpd-1.c: Ditto.
	* gcc.target/i386/avx512pf-vscatterpf0qpd-1.c: Ditto.
	* gcc.target/i386/avx512pf-vscatterpf1dpd-1.c: Ditto.
	* gcc.target/i386/avx512pf-vscatterpf1qpd-1.c: Ditto.
	* gcc.target/i386/sse-14.c: Add new built-ins, fix AVX-512ER
	built-ins roudning immediate.
	* gcc.target/i386/sse-22.c: Add new built-ins.
	* gcc.target/i386/sse-23.c: Ditto.
	* gcc.target/i386/avx-1.c: Ditto.

2014-01-27  Christian Bruel  <christian.bruel@st.com>

	* gcc.target/sh/torture/strncmp.c: New tests.

2014-01-25  Richard Sandiford  <rdsandiford@googlemail.com>

	* gcc.dg/unroll_1.c: Add -fenable-rtl-loop2.

2014-01-25  Bernd Edlinger  <bernd.edlinger@hotmail.de>

	* gcc.dg/vect/vect-nop-move.c (main): Check for vect runtime.

2014-01-24  Jeff Law  <law@redhat.com>

	PR tree-optimization/59919
	* gcc.c-torture/compile/pr59919.c: New test.

2014-01-24  Paolo Carlini  <paolo.carlini@oracle.com>

	PR c++/57524
	* g++.dg/ext/timevar2.C: New.

2014-01-24  Marek Polacek  <polacek@redhat.com>

	* gcc.dg/pr59846.c (fn1, fn2): Use ULL suffix.

2014-01-23  H.J. Lu  <hongjiu.lu@intel.com>

	PR target/59929
	* gcc.target/i386/pr59929.c: New test.

2014-01-23  Michael Meissner  <meissner@linux.vnet.ibm.com>

	PR target/59909
	* gcc.target/powerpc/quad-atomic.c: New file to test power8 quad
	word atomic functions at runtime.

2014-01-23  Marek Polacek  <polacek@redhat.com>

	PR c/59846
	* gcc.dg/pr59846.c: New test.

2014-01-23  Marek Polacek  <polacek@redhat.com>

	PR c/58346
	* c-c++-common/pr58346-1.c: New test.
	* c-c++-common/pr58346-2.c: New test.
	* c-c++-common/pr58346-3.c: New test.

2014-01-23  Marek Polacek  <polacek@redhat.com>

	PR c/59871
	* gcc.dg/20020220-2.c: Adjust dg-warning message.
	* gcc.dg/pr59871.c: New test.

2014-01-23  Paolo Carlini  <paolo.carlini@oracle.com>

	PR c++/58980
	* g++.dg/parse/enum11.C: New.

2014-01-23  Alex Velenko  <Alex.Velenko@arm.com>

	* gcc.target/aarch64/sshr64_1.c: New testcase.

2014-01-23  Balaji V. Iyer  <balaji.v.iyer@intel.com>

	* g++.dg/cilk-plus/cilk-plus.exp: Called the C/C++ common tests for
	SIMD enabled function.
	* g++.dg/cilk-plus/ef_test.C: New test.
	* c-c++-common/cilk-plus/ef_error3.c: Made certain messages C specific
	and added C++ ones.
	* c-c++-common/cilk-plus/vlength_errors.c: Added new dg-error tags
	to differenciate C error messages from C++ ones.

2014-01-23  Alex Velenko  <Alex.Velenko@arm.com>

	* gcc.target/aarch64/vld1-vst1_1.c: New test_case.

2014-01-23  David Holsgrove <david.holsgrove@xilinx.com>

	* gcc.target/microblaze/others/builtin-trap.c: New test,

2014-01-23  Jakub Jelinek  <jakub@redhat.com>

	PR middle-end/58809
	* c-c++-common/gomp/pr58809.c: New test.

2014-01-23  Dominique Dhumieres  <dominiq@lps.ens.fr>

	PR sanitizer/59897
	* c-c++-common/asan/use-after-return-1.c: Fixed
	to pass on darwin.

2014-01-23  Dodji Seketeli  <dodji@redhat.com>

	PR preprocessor/58580
	* c-c++-common/cpp/warning-zero-in-literals-1.c: New test file.

2014-01-23  Kirill Yukhin  <kirill.yukhin@intel.com>
	    Ilya Tocar  <ilya.tocar@intel.com>

	* gcc.target/i386/avx512f-kmovw-1.c: New.

2014-01-23  Kirill Yukhin  <kirill.yukhin@intel.com>

	* gcc.target/i386/avx512f-vmovdqu32-1.c: Fix intrinsic name.
	* gcc.target/i386/avx512f-vmovdqu32-2.c: Ditto.
	* gcc.target/i386/avx512f-vpcmpd-2.c: Ditto.
	* gcc.target/i386/avx512f-vpcmpq-2.c: Ditto.
	* gcc.target/i386/avx512f-vpcmpud-2.c: Ditto.
	* gcc.target/i386/avx512f-vpcmpuq-2.c: Ditto.

2014-01-23  Richard Sandiford  <rdsandiford@googlemail.com>

	PR target/52125
	* gcc.dg/pr48774.c: Remove skip for mips_rel.
	* gcc.target/mips/pr52125.c: New test.

2014-01-22  Marek Polacek  <polacek@redhat.com>

	PR c/59891
	* gcc.dg/torture/pr59891.c: New test.

2014-01-22  Jeff Law  <law@redhat.com>

	PR tree-optimization/59597
	* gcc.dg/tree-ssa/pr59597.c: New test.

2014-01-22  Vladimir Makarov  <vmakarov@redhat.com>

	PR rtl-optimization/59477
	* g++.dg/pr59477.C: New.

2014-01-22  Richard Sandiford  <rdsandiford@googlemail.com>

	* gcc.dg/pr44194-1.c: Match "insn " and "insn:", but not "insn/f".

2014-01-22  Ville Voutilainen  <ville.voutilainen@gmail.com>

	PR c++/59482
	* g++.dg/pr59482.C: New.

2014-01-22  Bill Schmidt  <wschmidt@linux.vnet.ibm.com>

	* gcc.dg/vmx/insert-vsx-be-order.c: New.
	* gcc.dg/vmx/extract-vsx.c: New.
	* gcc.dg/vmx/extract-vsx-be-order.c: New.
	* gcc.dg/vmx/insert-vsx.c: New.

2014-01-21  Vladimir Makarov  <vmakarov@redhat.com>

	PR rtl-optimization/59896
	* gcc.target/arm/pr59896.c: New.

2014-01-21  Vladimir Makarov  <vmakarov@redhat.com>

	PR rtl-optimization/59858
	* gcc.target/arm/pr59858.c: New.

2014-01-21  Jakub Jelinek  <jakub@redhat.com>

	PR target/59003
	* gcc.dg/tree-prof/pr59003.c: New test.

	PR middle-end/59860
	* gcc.dg/strlenopt-4.c: Expect the same counts on s390*-* as on all
	other targets.

2014-01-20  Dominique d'Humieres  <dominiq@lps.ens.fr>

	* gfortran.dg/round_3.f08: Add more cases.

2014-01-20  Richard Sandiford  <rdsandiford@googlemail.com>

	* lib/target-supports.exp (force_conventional_output_for): New
	procedure.
	* lib/scanasm.exp (scan-assembler_required_options)
	(scan-assembler-not_required_options)
	(scan-assembler-times_required_options): Replace with
	force_conventional_output_fors.
	* lib/scanrtl.exp: Force conventional output for all rtl dump scans.
	* gcc.target/mips/octeon-pipe-1.c: Remove -ffat-lto-objects.

2014-01-20  H.J. Lu  <hongjiu.lu@intel.com>

	PR middle-end/59789
	* gcc.target/i386/pr59789.c: New testcase.

2014-01-20  Yufeng Zhang  <yufeng.zhang@arm.com>

	* g++.dg/debug/ra1.C (struct tree_base): Change the width of
	the 'code' bitfield from 16 to 8.

2014-01-20  Alex Velenko  <Alex.Velenko@arm.com>

	* lib/target-supports.exp
	(check_effective_target_vect_perm): Exclude aarch64_be.
	(check_effective_target_vect_perm_byte): Likewise.
	(check_effective_target_vect_perm_short): Likewise.

2014-01-20  Alex Velenko  <Alex.Velenko@arm.com>

	* gcc.target/aarch64/vneg_f.c (STORE_INST): New macro.
	(RUN_TEST): Use new macro.
	(INDEX64_32): Delete.
	(INDEX64_64): Likewise.
	(INDEX128_32): Likewise.
	(INDEX128_64): Likewise.
	(INDEX): Likewise.
	(test_vneg_f32): Use fixed RUN_TEST.

2014-01-20  Richard Biener  <rguenther@suse.de>

	PR middle-end/59860
	* gcc.dg/pr59860.c: New testcase.

2014-01-20  Jakub Jelinek  <jakub@redhat.com>

	PR target/59880
	* gcc.target/i386/pr59880.c: New test.

2014-01-20  Renlin Li  <renlin.li@arm.com>

	* gcc.dg/pr44194-1.c: Tweak regexp.

2014-01-19  Steven G. Kargl  <kargl@gcc.gnu.org>

	PR libfortran/59771
	PR libfortran/59774
	PR libfortran/59836
	* gfortran.dg/round_3.f08: New cases added.
	* gfortran.dg/fmt_g_1.f90: New test.

2014-01-19  Uros Bizjak  <ubizjak@gmail.com>

	* g++.dg/pr49718.C: Add "-mno-explicit-relocs" for alpha*-*-* targets.

2014-01-19  Richard Sandiford  <rdsandiford@googlemail.com>

	* gcc.target/mips/pr54240.c: Add -ffat-lto-objects.

2014-01-19  Richard Sandiford  <rdsandiford@googlemail.com>

	* gcc.dg/vect/pr57705.c: Require vect_int.
	* gcc.dg/vect/pr58508.c: Fix order of dg-require-effective-target line.
	* gcc.dg/vect/vect-alias-check.c: Likewise.

2014-01-18  Mikael Morin  <mikael@gcc.gnu.org>

	PR fortran/58007
	* gfortran.dg/unresolved_fixup_1.f90: New test.
	* gfortran.dg/unresolved_fixup_2.f90: New test.

2014-01-18  Jakub Jelinek  <jakub@redhat.com>

	PR target/58944
	* gcc.target/i386/pr58944.c: Drop -march=native from dg-options.
	Remove dg-prune-output lines.

2014-01-17  Jakub Jelinek  <jakub@redhat.com>

	PR middle-end/59706
	* gfortran.dg/pr59706.f90: New test.
	* g++.dg/ext/pr59706.C: New test.

2014-01-17  Paolo Carlini  <paolo.carlini@oracle.com>

	PR c++/59270
	PR c++/58811
	* g++.dg/cpp0x/decltype-incomplete1.C: New.
	* g++.dg/init/pr58811.C: Likewise.

2014-01-17  Jeff Law  <law@redhat.com>

	PR middle-end/57904
	* gfortran.dg/pr57904.f90: New test.

2014-01-17  Paolo Carlini  <paolo.carlini@oracle.com>

	PR c++/59269
	* g++.dg/cpp0x/nsdmi-union4.C: New.

2014-01-17  Marek Polacek  <polacek@redhat.com>

	PR c++/59838
	* g++.dg/diagnostic/pr59838.C: New test.

2014-01-17  Marek Polacek  <polacek@redhat.com>

	PR c/58346
	* gcc.dg/pr58346.c: New test.

2014-01-17  Jakub Jelinek  <jakub@redhat.com>

	PR testsuite/58776
	* gcc.dg/tree-ssa/gen-vect-32.c: Add -fno-vect-cost-model to
	dg-options, use dg-additional-options for i?86/x86_64 to avoid
	option duplication.

	PR fortran/59440
	* gfortran.dg/pr59440-1.f90: New test.
	* gfortran.dg/pr59440-2.f90: New test.
	* gfortran.dg/pr59440-3.f90: New test.

	PR testsuite/59064
	* gcc.dg/vect/vect-ivdep-1.c: Replace two dg-bogus lines separately
	testing for " version" and " alias" with one testing for
	" version\[^\n\r]* alias".
	* gcc.dg/vect/vect-ivdep-2.c: Likewise.
	* gfortran.dg/vect/vect-do-concurrent-1.f90: Likewise.
	* g++.dg/vect/pr33426-ivdep.cc: Likewise.
	* g++.dg/vect/pr33426-ivdep-2.cc: Likewise.
	* g++.dg/vect/pr33426-ivdep-3.cc: Likewise.
	* g++.dg/vect/pr33426-ivdep-4.cc: Adjust comments similarly.

	PR c++/57945
	* c-c++-common/torture/pr57945.c: New test.

2014-01-17  Zhenqiang Chen  <zhenqiang.chen@arm.com>

	* gcc.target/arm/its.c: New testcase.

2014-01-16  Jan Hubicka  <jh@suse.cz>

	PR ipa/59775
	* g++.dg/torture/pr59775.C: New testcase.

2014-01-16  Jakub Jelinek  <jakub@redhat.com>

	PR middle-end/58344
	* gcc.c-torture/compile/pr58344.c: New test.

	PR target/59839
	* gcc.target/i386/pr59839.c: New test.

	PR debug/54694
	* gcc.target/i386/pr9771-1.c (main): Rename to...
	(real_main): ... this.  Add __asm name "main".
	(ASMNAME, ASMNAME2, STRING): Define.

2014-01-16  Nick Clifton  <nickc@redhat.com>

	PR middle-end/28865
	* gcc.c-torture/compile/pr28865.c: New.
	* gcc.c-torture/execute/pr28865.c: New.

2014-01-16  Marek Polacek  <polacek@redhat.com>

	PR middle-end/59827
	* gcc.dg/pr59827.c: New test.

2014-01-16  Andreas Schwab  <schwab@linux-m68k.org>

	* gcc.c-torture/execute/pr59747.c (fn1): Return a value.

2014-01-15  Richard Henderson  <rth@redhat.com>

	PR debug/54694
	* gcc.target/i386/pr54694.c: New test.

2014-01-15  Laurent Alfonsi <laurent.alfonsi@st.com>

	PR c++/49718
	* g++.dg/pr49718.C: New test.

2014-01-15  Richard Sandiford  <rdsandiford@googlemail.com>

	* gcc.target/mips/umips-branch-4.c: Add addressing=absolute.

2014-01-15  Bill Schmidt  <wschmidt@vnet.linux.ibm.com>

	* gcc.dg/vmx/mult-even-odd.c: New.
	* gcc.dg/vmx/mult-even-odd-be-order.c: New.

2014-01-15  Balaji V. Iyer  <balaji.v.iyer@intel.com>

	* lib/target-supports.exp (check_libcilkrts_available): Added an
	extern "C" if we are using C++ along with a function prototype.

2014-01-15  Jeff Law  <law@redhat.com>

	PR tree-optimization/59747
	* gcc.c-torture/execute/pr59747.c: New test.

2014-01-15  H.J. Lu  <hongjiu.lu@intel.com>

	PR target/59794
	* c-c++-common/convert-vec-1.c: Also prune ABI change for
	Linux/x86.
	* g++.dg/cpp0x/constexpr-53094-2.C: Likewise.
	* g++.dg/ext/attribute-test-1.C: Likewise.
	* g++.dg/ext/attribute-test-2.C: Likewise.
	* g++.dg/ext/attribute-test-3.C: Likewise.
	* g++.dg/ext/attribute-test-4.C: Likewise.
	* g++.dg/ext/pr56790-1.C: Likewise.
	* g++.dg/torture/pr38565.C: Likewise.
	* gcc.dg/pr53060.c: Likewise.
	* c-c++-common/scal-to-vec2.c: Add -msse2 for x86.
	* c-c++-common/vector-compare-2.c: Likewise.
	* gcc.dg/Wstrict-aliasing-bogus-ref-all-2.c: Likewise.
	* g++.dg/conversion/simd1.C: Add -msse2 for x86.  Adjust
	dg-message line number.

2014-01-15  Matthias Klose  <doko@ubuntu.com>

	* go.test/go-test.exp: Set goarch for aarch64*-*-*.

2014-01-15  Richard Biener  <rguenther@suse.de>

	PR tree-optimization/59822
	* g++.dg/torture/pr59822.C: New testcase.

2014-01-15  Kirill Yukhin  <kirill.yukhin@intel.com>

	PR target/59808
	* gcc.target/i386/sse-12.c: Add `-mavx512[cd, er, pf]' options.
	* gcc.target/i386/sse-14.c: Update constants avx512erintrin.h tests.

2014-01-15  Matthew Gretton-Dann  <matthew.gretton-dann@linaro.org>
	    Kugan Vivekanandarajah  <kuganv@linaro.org>

	PR target/59695
	* g++.dg/pr59695.C: New testcase.

2014-01-15  Andreas Krebbel  <Andreas.Krebbel@de.ibm.com>

	PR target/59803
	* gcc.c-torture/compile/pr59803.c: New testcase.

2014-01-15  Jakub Jelinek  <jakub@redhat.com>

	PR c/58943
	* gcc.c-torture/execute/pr58943.c: New test.
	* gcc.dg/tree-ssa/ssa-fre-33.c (main): Avoid using += in the test.

2014-01-14  H.J. Lu  <hongjiu.lu@intel.com>

	PR target/59794
	* g++.dg/ext/vector23.C: Also prune ABI change for Linux/x86.
	* gcc.target/i386/pr39162.c (y): New __m256i variable.
	(bar): Change return type to void.  Set y to x.
	* gcc.target/i386/pr59794-1.c: New testcase.
	* gcc.target/i386/pr59794-2.c: Likewise.
	* gcc.target/i386/pr59794-3.c: Likewise.
	* gcc.target/i386/pr59794-4.c: Likewise.
	* gcc.target/i386/pr59794-5.c: Likewise.
	* gcc.target/i386/pr59794-6.c: Likewise.
	* gcc.target/i386/pr59794-7.c: Likewise.

2014-01-14  Richard Biener  <rguenther@suse.de>

	PR tree-optimization/58921
	PR tree-optimization/59006
	* gcc.dg/torture/pr58921.c: New testcase.
	* gcc.dg/torture/pr59006.c: Likewise.
	* gcc.dg/vect/pr58508.c: XFAIL no longer handled cases.

2014-01-14  Jakub Jelinek  <jakub@redhat.com>

	PR testsuite/59494
	* gfortran.dg/vect/fast-math-mgrid-resid.f: Change
	-fdump-tree-optimized to -fdump-tree-pcom-details in dg-options and
	cleanup-tree-dump from optimized to pcom.  Remove scan-tree-dump-times
	for vect_\[^\\n\]*\\+, add scan-tree-dump-times for no suitable chains and
	Executing predictive commoning without unrolling.

2014-01-14  Kirill Yukhin  <kirill.yukhin@intel.com>

	* gcc.target/i386/avx-1.c: Fix __builtin_ia32_exp2ps_mask,
	__builtin_ia32_exp2pd_mask, __builtin_ia32_rcp28ps_mask,
	__builtin_ia32_rcp28pd_mask, __builtin_ia32_rsqrt28ps_mask,
	__builtin_ia32_rsqrt28pd_mask. Add __builtin_ia32_rcp28ss_round,
	__builtin_ia32_rcp28sd_round, __builtin_ia32_rsqrt28ss_round,
	__builtin_ia32_rsqrt28sd_round.
	* gcc.target/i386/avx512er-vexp2pd-1.c: Fix rounding mode.
	* gcc.target/i386/avx512er-vexp2ps-1.c: Ditto.
	* gcc.target/i386/avx512er-vrcp28pd-1.c: Ditto.
	* gcc.target/i386/avx512er-vrcp28ps-1.c: Ditto.
	* gcc.target/i386/avx512er-vrsqrt28pd-1.c: Ditto.
	* gcc.target/i386/avx512er-vrsqrt28ps-1.c: Ditto.
	* gcc.target/i386/avx512er-vrcp28sd-1.c: New.
	* gcc.target/i386/avx512er-vrcp28sd-2.c: Ditto.
	* gcc.target/i386/avx512er-vrcp28ss-1.c: Ditto.
	* gcc.target/i386/avx512er-vrcp28ss-2.c: Ditto.
	* gcc.target/i386/avx512er-vrsqrt28sd-1.c: Ditto.
	* gcc.target/i386/avx512er-vrsqrt28sd-2.c: Ditto.
	* gcc.target/i386/avx512er-vrsqrt28ss-1.c: Ditto.
	* gcc.target/i386/avx512er-vrsqrt28ss-2.c: Ditto.
	* gcc.target/i386/avx512f-vmovntdqa-1.c: Ditto.
	* gcc.target/i386/avx512f-vmovntdqa-2.c: Ditto.
	* gcc.target/i386/avx512f-vrcp14sd-2.c: Fix.
	* gcc.target/i386/avx512f-vrcp14ss-2.c: Ditto.
	* gcc.target/i386/sse-22.c: Extend with new built-ins,
	fix wrong rounding mode (see above).
	* gcc.target/i386/sse-23.c: Ditto.

2014-01-13  Bill Schmidt  <wschmidt@linux.vnet.ibm.com>

	* gcc.dg/vmx/insert.c: New.
	* gcc.dg/vmx/insert-be-order.c: New.
	* gcc.dg/vmx/extract.c: New.
	* gcc.dg/vmx/extract-be-order.c: New.

2014-01-13  Jakub Jelinek  <jakub@redhat.com>

	PR tree-optimization/59387
	* gcc.c-torture/execute/pr59387.c: New test.

2014-01-13  Richard Biener  <rguenther@suse.de>

	* g++.dg/lto/lto.exp: Do check_effective_target_lto check before
	adjusting mathlib options.
	* gfortran.dg/lto/lto.exp: Likewise.

2014-01-13  Eric Botcazou  <ebotcazou@adacore.com>

	* gnat.dg/loop_optimization17.adb: New test.
	* gnat.dg/loop_optimization17_pkg.ad[sb]: New helper.

2014-01-13  Christian Bruel  <christian.bruel@st.com>

	* gcc.target/sh/cmpstrn.c: New case.

2014-01-13  Jakub Jelinek  <jakub@redhat.com>

	* gcc.dg/vect/vect-simd-clone-10.c: Add dg-do run.
	* gcc.dg/vect/vect-simd-clone-12.c: Likewise.

2014-01-12  Janus Weil  <janus@gcc.gnu.org>

	PR fortran/58026
	* gfortran.dg/alloc_comp_basics_6.f90: New.

2014-01-11  Steven G. Kargl  <kargl@gcc.gnu.org>

	PR fortran/59700
	* gfortran.dg/pr59700.f90: New test.

2014-01-11  Dominique d'Humieres  <dominiq@lps.ens.fr>

	* gfortran.dg/binding_label_tests_10_main.f03: Cleanup mod file.
	* gfortran.dg/use_only_3.f90: Likewise.
	* gfortran.dg/inquire_10.f90: Delete opened file.
	* gfortran.dg/inquire_15.f90: Likewise.
	* gfortran.dg/pr16597.f90: Likewise.
	* gfortran.dg/open_negative_unit_1.f90: Likewise + test
	for PR59419.

2014-01-10  Jeff Law  <law@redhat.com>

	PR middle-end/59743
	* gcc.c-torture/compile/pr59743.c: New test.

2014-01-10  Jan Hubicka  <jh@suse.cz>

	PR ipa/58585
	* g++.dg/torture/pr58585.C: New testcase.

2014-01-10  Hans-Peter Nilsson  <hp@axis.com>

	* gcc.dg/pr46309.c: Disable for cris*-*-*.

2014-01-10  Eric Botcazou  <ebotcazou@adacore.com>

	* gcc.target/arm/neon-nested-apcs.c: Tweak dg directives.

2014-01-10  Richard Earnshaw  <rearnsha@arm.com>

	PR target/59744
	* gcc.target/aarch64/cmn-neg.c: Use equality comparisons.
	* gcc.target/aarch64/cmn-neg2.c: New test.

2014-01-10  Richard Biener  <rguenther@suse.de>

	PR tree-optimization/59374
	* gcc.dg/torture/pr59374-3.c: New testcase.

2014-01-10  Kyrylo Tkachov  <kyrylo.tkachov@arm.com>

	* lib/target-supports.exp
	(check_effective_target_arm_crypto_ok_nocache): New.
	(check_effective_target_arm_crypto_ok): Use above procedure.
	(add_options_for_arm_crypto): Use et_arm_crypto_flags.

2014-01-10  Jan Hubicka  <hubicka@ucw.cz>

	PR ipa/58252
	PR ipa/59226
	* g++.dg/ipa/devirt-20.C: New testcase.
	* g++.dg/torture/pr58252.C: Likewise.
	* g++.dg/torture/pr59226.C: Likewise.

2014-01-10  Max Ostapenko  <m.ostapenko@partner.samsung.com>

	* c-c++-common/asan/no-asan-stack.c: New test.

2014-01-10  Jakub Jelinek  <jakub@redhat.com>

	PR middle-end/59670
	* gcc.dg/pr59670.c: New test.

2014-01-09  Steve Ellcey  <sellcey@mips.com>

	* gcc.dg/delay-slot-1.c: Restrict -mabi=64 to 64 bit processors.

2014-01-09  Jakub Jelinek  <jakub@redhat.com>

	PR middle-end/47735
	* gcc.target/i386/pr47735.c: New test.

	PR tree-optimization/59622
	* g++.dg/opt/pr59622-2.C: New test.
	* g++.dg/opt/pr59622-3.C: New test.
	* g++.dg/opt/pr59622-4.C: New test.
	* g++.dg/opt/pr59622-5.C: New test.

	PR sanitizer/59136
	* c-c++-common/asan/strip-path-prefix-1.c: Allow also the
	filename:line instead of (modulename+offset) form with stripped
	initial / from the filename.

2014-01-09  Ian Lance Taylor  <iant@google.com>

	* go.test/go-test.exp (go-gc-tests): Skip nilptr tests that test
	the other Go compiler.

2014-01-09  Paolo Carlini  <paolo.carlini@oracle.com>

	PR c++/59730
	* g++.dg/cpp0x/variadic145.C: New.

2014-01-09  Uros Bizjak  <ubizjak@gmail.com>

	* go.test/go-test.exp (go-gc-tests): Don't run peano.go on systems
	which don't support -fsplit-stack.  Skip rotate[0123].go tests.

2014-01-09  Balaji V. Iyer  <balaji.v.iyer@intel.com>

	PR testsuite/59524
	* gcc.dg/cilk-plus/cilk-plus.exp: Make sure the cilk keywords tests
	are run only if the Cilk library is available/enabled.
	* g++.dg/cilk-plus/cilk-plus.exp: Likewise.
	* lib/target-supports.exp (check_libcilkrts_available): New function.

2014-01-09  Balaji V. Iyer  <balaji.v.iyer@intel.com>

	PR c++/59631
	* gcc.dg/cilk-plus/cilk-plus.exp: Removed "-fcilkplus" from flags list.
	* g++.dg/cilk-plus/cilk-plus.exp: Likewise.
	* c-c++-common/cilk-plus/CK/spawnee_inline.c: Replaced second dg-option
	with dg-additional-options.
	* c-c++-common/cilk-plus/CK/varargs_test.c: Likewise.
	* c-c++-common/cilk-plus/CK/steal_check.c: Likewise.
	* c-c++-common/cilk-plus/CK/spawner_inline.c: Likewise.
	* c-c++-common/cilk-plus/CK/spawning_arg.c: Likewise.
	* c-c++-common/cilk-plus/CK/invalid_spawns.c: Added a dg-options tag.
	* c-c++-common/cilk-plus/CK/pr59631.c: New testcase.

2014-01-09  Richard Biener  <rguenther@suse.de>

	PR tree-optimization/59715
	* gcc.dg/torture/pr59715.c: New testcase.

2014-01-09  Max Ostapenko  <m.ostapenko@partner.samsung.com>

	* c-c++-common/asan/no-asan-globals.c: New test.
	* c-c++-common/asan/no-instrument-reads.c: Likewise.
	* c-c++-common/asan/no-instrument-writes.c: Likewise.
	* c-c++-common/asan/use-after-return-1.c: Likewise.
	* c-c++-common/asan/no-use-after-return.c: Likewise.

2014-01-08  Eric Botcazou  <ebotcazou@adacore.com>

	* gnat.dg/weak2.ad[sb]: New test.

2014-01-08  Jakub Jelinek  <jakub@redhat.com>

	PR middle-end/59471
	* gcc.dg/pr59471.c (foo): Avoid vector type arguments or return
	type, use pointers to vector type instead.

2014-01-08  Catherine Moore  <clm@codesourcery.com>

	* gcc.target/mips/umips-branch-3.c: New test.
	* gcc.target/mips/umips-branch-4.c: New test.

2014-01-08  Richard Sandiford  <rdsandiford@googlemail.com>

	* gcc.dg/tree-ssa/reassoc-32.c, gcc.dg/tree-ssa/reassoc-33.c,
	gcc.dg/tree-ssa/reassoc-34.c, gcc.dg/tree-ssa/reassoc-35.c,
	gcc.dg/tree-ssa/reassoc-36.c: Extend -mbranch-cost handling to MIPS.
	* gcc.dg/tree-ssa/ssa-ifcombine-ccmp-1.c,
	gcc.dg/tree-ssa/ssa-ifcombine-ccmp-4.c,
	gcc.dg/tree-ssa/ssa-ifcombine-ccmp-5.c,
	gcc.dg/tree-ssa/ssa-ifcombine-ccmp-6.c,
	gcc.dg/tree-ssa/vrp87.c, gcc.dg/tree-ssa/forwprop-28.c: Skip for MIPS.

2014-01-08  Richard Sandiford  <rdsandiford@googlemail.com>

	PR rtl-optimization/59137
	* gcc.target/mips/pr59137.c: New test.

2014-01-08  Uros Bizjak  <ubizjak@gmail.com>

	* gcc.target/i386/asm-1.c (dg-options): Remove -m32.
	* gcc.target/i386/incoming-5.c (dg-options): Ditto.
	* gcc.target/i386/pr55433.c (dg-options): Ditto.
	* gcc.target/i386/pr57848.c (dg-options): Ditto.
	* gcc.target/i386/pr59099.c (dg-options): Ditto.
	Require fpic effective target.
	* gcc.target/i386/pr56246.c (dg-do): Compile for fpic target only.

2014-01-08  Jakub Jelinek  <jakub@redhat.com>

	PR ipa/59722
	* gcc.dg/pr59722.c: New test.

2014-01-08  Bernd Edlinger  <bernd.edlinger@hotmail.de>

	PR middle-end/57748
	* gcc.dg/torture/pr57748-3.c: New test.
	* gcc.dg/torture/pr57748-4.c: New test.

2014-01-08  Marek Polacek  <polacek@redhat.com>

	PR middle-end/59669
	* gcc.dg/gomp/pr59669-1.c: New test.
	* gcc.dg/gomp/pr59669-2.c: New test.

2014-01-08  Martin Jambor  <mjambor@suse.cz>

	PR ipa/59610
	* gcc.dg/ipa/pr59610.c: New test.

2014-01-08  Janus Weil  <janus@gcc.gnu.org>

	PR fortran/58182
	* gfortran.dg/binding_label_tests_26a.f90: New.
	* gfortran.dg/binding_label_tests_26b.f90: New.

2014-01-08  Marek Polacek  <polacek@redhat.com>

	PR sanitizer/59667
	* c-c++-common/ubsan/pr59667.c: New test.

2014-01-08  Richard Biener  <rguenther@suse.de>

	PR middle-end/59630
	* gcc.dg/pr59630.c: New testcase.

2014-01-08  Richard Biener  <rguenther@suse.de>

	PR middle-end/59471
	* gcc.dg/pr59471.c: New testcase.

2014-01-07  Jeff Law  <law@redhat.com>

	PR middle-end/53623
	* gcc.target/i386/pr53623.c: New test.

2014-01-07  Adam Butcher  <adam@jessamine.co.uk>

	* g++.dg/cpp1y/pr58500.C: Hoist PR reference to first line and remove
	blanks at EOF.
	* g++.dg/cpp1y/pr58534.C: Likewise.
	* g++.dg/cpp1y/pr58536.C: Likewise.
	* g++.dg/cpp1y/pr58548.C: Likewise.
	* g++.dg/cpp1y/pr58549.C: Likewise.
	* g++.dg/cpp1y/pr58637.C: Likewise.
	* g++.dg/cpp1y/pr59112.C: Likewise.
	* g++.dg/cpp1y/pr59113.C: Likewise.
	* g++.dg/cpp1y/pr59629.C: Likewise.
	* g++.dg/cpp1y/pr59635.C: Likewise.
	* g++.dg/cpp1y/pr59636.C: Likewise.
	* g++.dg/cpp1y/pr59638.C: Likewise.

2014-01-07  Yufeng Zhang  <yufeng.zhang@arm.com>

	* gcc.target/arm/neon/vst1Q_laneu64-1.c: New test.

2014-01-07  Richard Sandiford  <rdsandiford@googlemail.com>

	* gcc.target/i386/intrinsics_4.c (bar): New function.

2014-01-07  Paolo Carlini  <paolo.carlini@oracle.com>

	* g++.dg/ext/is_base_of_incomplete-2.C: New.

2014-01-07  Jakub Jelinek  <jakub@redhat.com>

	PR rtl-optimization/58668
	* gcc.dg/pr58668.c: New test.

	PR tree-optimization/59643
	* gcc.dg/pr59643.c: New test.
	* gcc.c-torture/execute/pr59643.c: New test.

2014-01-06  Janus Weil  <janus@gcc.gnu.org>

	PR fortran/59589
	* gfortran.dg/class_allocate_16.f90: New.

2014-01-06  Jakub Jelinek  <jakub@redhat.com>

	PR target/59644
	* gcc.target/i386/pr59644.c: New test.

2014-01-06  Marek Polacek  <polacek@redhat.com>

	PR c/57773
	* gcc.dg/pr57773.c: New test.

2014-01-06  Adam Butcher  <adam@jessamine.co.uk>

	PR c++/59635
	PR c++/59636
	PR c++/59629
	PR c++/59638
	* g++.dg/cpp1y/pr59635.C: New testcase.
	* g++.dg/cpp1y/pr59636.C: New testcase.
	* g++.dg/cpp1y/pr59629.C: New testcase.
	* g++.dg/cpp1y/pr59638.C: New testcase.

2014-01-06  Martin Jambor  <mjambor@suse.cz>

	PR ipa/59008
	* gcc.dg/ipa/pr59008.c: New test.

2014-01-06  Rainer Orth  <ro@CeBiTec.Uni-Bielefeld.DE>

	* gcc.dg/vect/vect.exp: Add clearcap_ldflags to DEFAULT_VECTCFLAGS
	if supported.

2014-01-06  Rainer Orth  <ro@CeBiTec.Uni-Bielefeld.DE>

	* gcc.target/i386/avx512f-vcmppd-2.c: Add -std=c99.
	Require c99_runtime.
	* gcc.target/i386/avx512f-vcmpps-2.c: Likewise.

	* gcc.target/i386/avx512f-vfixupimmpd-2.c: Add -std=gnu99.
	Require c99_runtime.
	* gcc.target/i386/avx512f-vfixupimmps-2.c: Likewise.
	* gcc.target/i386/avx512f-vfixupimmsd-2.c: Likewise.
	* gcc.target/i386/avx512f-vfixupimmss-2.c: Likewise.

	* gcc.target/i386/avx512f-vgetmantpd-2.c: Add -std=c99.
	Require c99_runtime.
	Make CALC void static.
	* gcc.target/i386/avx512f-vgetmantps-2.c: Likewise.

	* gcc.target/i386/avx512f-vgetmantsd-2.c: Add -std=c99.
	Require c99_runtime.
	* gcc.target/i386/avx512f-vgetmantss-2.c: Likewise.

2014-01-06  Rainer Orth  <ro@CeBiTec.Uni-Bielefeld.DE>

	* gcc.target/i386/pr59501-1.c: Require avx effective target.
	* gcc.target/i386/pr59501-2.c: Likewise.
	* gcc.target/i386/pr59501-3.c: Likewise.
	* gcc.target/i386/pr59501-4.c: Likewise.
	* gcc.target/i386/pr59501-5.c: Likewise.
	* gcc.target/i386/pr59501-6.c: Likewise.

2014-01-06  Rainer Orth  <ro@CeBiTec.Uni-Bielefeld.DE>

	* gcc.target/i386/pr59390.c: Replace math.h by fma declaration.
	* gcc.target/i386/pr59390_1.c: Likewise.
	* gcc.target/i386/pr59390_2.c: Likewise.

2014-01-06  Eric Botcazou  <ebotcazou@adacore.com>

	* gcc.dg/pr59350.c: Tweak.
	* gcc.dg/pr59350-2.c: New test.
	* g++.dg/pr59510.C: Likewise.

2014-01-06  Janus Weil  <janus@gcc.gnu.org>

	PR fortran/59023
	* gfortran.dg/bind_c_procs_2.f90: New.

2014-01-05  John David Anglin  <danglin@gcc.gnu.org>

	* gcc.dg/tree-ssa/reassoc-33.c: Don't run on hppa*-*-*.
	* gcc.dg/tree-ssa/reassoc-34.c: Likewise.
	* gcc.dg/tree-ssa/reassoc-35.c: Likewise.
	* gcc.dg/tree-ssa/reassoc-36.c: Likewise.
	* gcc.dg/tree-ssa/forwprop-28.c: Skip compile on hppa*-*-*.
	* gcc.dg/tree-ssa/vrp47.c: Likewise.
	* gcc.dg/tree-ssa/vrp87.c: Likewise.

2014-01-04  Eric Botcazou  <ebotcazou@adacore.com>

	* gcc.target/arm/neon-nested-apcs.c: New test.

2014-01-04  Jakub Jelinek  <jakub@redhat.com>

	PR tree-optimization/59519
	* gcc.dg/vect/pr59519-1.c: New test.
	* gcc.dg/vect/pr59519-2.c: New test.

	* gcc.target/i386/avx512f-vmovdqu32-1.c: Allow vmovdqu64 instead of
	vmovdqu32.

2014-01-04  Janus Weil  <janus@gcc.gnu.org>

	PR fortran/59547
	* gfortran.dg/typebound_proc_32.f90: New.

2014-01-03  Marc Glisse  <marc.glisse@inria.fr>

	PR c++/58950
	* g++.dg/pr58950.C: New file.

2014-01-03  Tobias Burnus  <burnus@net-b.de>

	PR c++/58567
	* g++.dg/gomp/pr58567.C: New.

2014-01-03  Bingfeng Mei  <bmei@broadcom.com>

	PR tree-optimization/59651
	* gcc.dg/torture/pr59651.c: New test.
	* gcc.dg/vect/pr59651.c: Ditto.

2014-01-03  Jakub Jelinek  <jakub@redhat.com>

	PR target/59625
	* gcc.target/i386/pr59625.c: New test.

2014-01-03  Paolo Carlini  <paolo.carlini@oracle.com>

	Core DR 1442
	PR c++/59165
	* g++.dg/cpp0x/range-for28.C: New.
	* g++.dg/cpp0x/range-for3.C: Update.

2014-01-02  Joseph Myers  <joseph@codesourcery.com>

	* gcc.target/powerpc/rs6000-ldouble-3.c: New test.

2014-01-02  Marc Glisse  <marc.glisse@inria.fr>

	PR c++/59641
	* g++.dg/cpp0x/pr59641.C: New file.

2014-01-02  Marc Glisse  <marc.glisse@inria.fr>

	* g++.dg/cpp0x/initlist-explicit-sfinae.C: New file.

2014-01-02  Marc Glisse  <marc.glisse@inria.fr>

	PR c++/59378
	* g++.dg/ext/pr59378.C: New file.

2014-01-02  Richard Sandiford  <rdsandiford@googlemail.com>

	Update copyright years

2014-01-02  Richard Sandiford  <rdsandiford@googlemail.com>

	* gcc.target/arc/arc.exp: Use the standard form for the copyright
	notice.

2014-01-02  Janus Weil  <janus@gcc.gnu.org>

	PR fortran/59654
	* gfortran.dg/dynamic_dispatch_12.f90: New.

2014-01-01  Jakub Jelinek  <jakub@redhat.com>

	* lib/target-supports.exp (check_effective_target_avx512f): Make sure
	the builtin isn't optimized away as unused.

	PR rtl-optimization/59647
	* g++.dg/opt/pr59647.C: New test.

Copyright (C) 2014 Free Software Foundation, Inc.

Copying and distribution of this file, with or without modification,
are permitted in any medium without royalty provided the copyright
notice and this notice are preserved.<|MERGE_RESOLUTION|>--- conflicted
+++ resolved
@@ -1,5 +1,3 @@
-<<<<<<< HEAD
-=======
 2014-06-17  Uros Bizjak  <ubizjak@gmail.com>
 
 	* gfortran.dg/pr61335.f90 (cp_unit_create): Initialize
@@ -1369,7 +1367,6 @@
 	PR tree-optimization/61184
 	* c-c++-common/torture/pr61184.c: New testcase.
 
->>>>>>> 00bdef2c
 2014-05-19  Christian Bruel  <christian.bruel@st.com>
 
 	PR target/61195
@@ -1379,11 +1376,7 @@
 
 	PR target/58066
 	* gcc.target/i386/pr58066.c: Replace pattern matching of .cfi
-<<<<<<< HEAD
-	directive with rtl insns. Add effective-target of fpic and
-=======
 	directive with rtl insns. Add effective-target fpic and
->>>>>>> 00bdef2c
 	tls_native.
 
 2014-05-17  Xinliang David Li  <davidxl@google.com>
@@ -2471,11 +2464,7 @@
 2014-04-24  Dinar Temirbulatov  <dtemirbulatov@gmail.com>
 
 	PR c++/57958
-<<<<<<< HEAD
-	* testsuite/g++.dg/cpp0x/pr57958.C: New test.
-=======
 	* g++.dg/cpp0x/pr57958.C: New test.
->>>>>>> 00bdef2c
 
 2014-04-24  Alan Lawrence  <alan.lawrence@arm.com>
 

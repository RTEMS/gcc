--- conflicted
+++ resolved
@@ -1,5 +1,3 @@
-<<<<<<< HEAD
-=======
 2013-07-15  Peter Bergner  <bergner@vnet.ibm.com>
 
 	Back port from mainline
@@ -10,7 +8,6 @@
 	* gcc.target/powerpc/htm-xl-intrin-1.c: New test.
 	* gcc.target/powerpc/htm-builtin-1.c: New test.
 
->>>>>>> 604dc0ac
 2013-06-28  Michael Meissner  <meissner@linux.vnet.ibm.com>
 
 	Back port from the trunk

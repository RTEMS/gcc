--- conflicted
+++ resolved
@@ -1,9 +1,5 @@
 // { dg-do assemble  }
-<<<<<<< HEAD
-// { dg-options "-Wall" }
-=======
 // { dg-options "-Wall -Wno-deprecated" }
->>>>>>> 751ff693
 // Gives spurious warnings when compiled with -Wall
 // EGCS 06/08/98 i686-pc-linux-gnulibc1
 // Message-Id: <199806081358.PAA02505@achibm5.chemie.uni-karlsruhe.de>

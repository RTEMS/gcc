--- conflicted
+++ resolved
@@ -5,11 +5,7 @@
     template<class T, unsigned int Length>
     inline
     unsigned int
-<<<<<<< HEAD
-    extent(T (&x)[Length])	// { dg-message "candidate" }
-=======
     extent(T (&x)[Length])	// { dg-message "note" }
->>>>>>> 03d20231
     {
             return Length;
     }

--- conflicted
+++ resolved
@@ -24,10 +24,7 @@
 }
 
 struct struct0_derived_struct_0 : public struct0 { // { dg-error "no matching|deleted" }
-<<<<<<< HEAD
-=======
   // { dg-message "candidate" "candidate note" { target *-*-* } 26 }
->>>>>>> 03d20231
 };
 
 struct0_derived_struct_0  object; // { dg-message "synthesized|deleted" }

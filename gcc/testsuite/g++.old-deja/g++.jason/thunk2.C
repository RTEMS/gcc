// { dg-do run { target fpic } }
// { dg-options "-fPIC" }
<<<<<<< HEAD
// { dg-bogus "\[Uu\]nresolved symbol .(_GLOBAL_OFFSET_TABLE_|\[_.A-Za-z\]\[_.0-9A-Za-z\]*@(PLT|GOT|GOTOFF))|\[Bb\]ad fixup at .DATA.:" "PIC unsupported" { xfail *-*-netware* } 0 }
=======
>>>>>>> 42a9ba1d
// { dg-skip-if "requires unsupported run-time relocation" { spu-*-* } { "*" } { "" } }
// Test that non-variadic function calls using thunks and PIC work right.

struct A {
  void* p;
  A (void* q): p (q) { }
  A (const A& a): p (a.p) { }
};

class CBase {
public:
  virtual void BaseFunc();
};

class MMixin {
public:
   virtual A MixinFunc(int arg, A arg2) = 0;
};

class CExample : public CBase, public MMixin {
public:
   A MixinFunc(int arg, A arg2);
};

void CBase::BaseFunc()
{
}

A CExample::MixinFunc(int arg, A arg2)
{
  if (arg != 1 || arg2.p != 0)
    return 0;
  return this;
}

void* test(MMixin& anExample)
{
  return anExample.MixinFunc(1,A(0)).p;
}

main ()
{
  CExample c;

  if (test(c) != &c)
    return 1;
}<|MERGE_RESOLUTION|>--- conflicted
+++ resolved
@@ -1,9 +1,5 @@
 // { dg-do run { target fpic } }
 // { dg-options "-fPIC" }
-<<<<<<< HEAD
-// { dg-bogus "\[Uu\]nresolved symbol .(_GLOBAL_OFFSET_TABLE_|\[_.A-Za-z\]\[_.0-9A-Za-z\]*@(PLT|GOT|GOTOFF))|\[Bb\]ad fixup at .DATA.:" "PIC unsupported" { xfail *-*-netware* } 0 }
-=======
->>>>>>> 42a9ba1d
 // { dg-skip-if "requires unsupported run-time relocation" { spu-*-* } { "*" } { "" } }
 // Test that non-variadic function calls using thunks and PIC work right.
 

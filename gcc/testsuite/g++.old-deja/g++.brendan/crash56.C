--- conflicted
+++ resolved
@@ -345,11 +345,7 @@
 class String { };
 class IcaseString: public String { };
 template <> class SetLD< IcaseString >: public SetLD<    String  > {	public:	 SetLD (): SetLD<    String  >() { };	 SetLD (const ::ListD<   IcaseString  >& other): SetLD<    String  >()	{ ::ListD<   IcaseString  >::Vix x;	for (other.first(x); 0 != x; other.next(x))	add(other(x)); };	 SetLD (const  SetLD & other): SetLD<    String  >(other) { };	const    IcaseString  & operator()(const Vix& x) const	{ return (   IcaseString  &) SetLD<    String  >::operator()(x); }	}; 	typedef SetLD<  String > SetLD_String_IcaseString_old_tmp99;	typedef SetLD< IcaseString > SetLD_String_IcaseString_new_tmp99;	
-<<<<<<< HEAD
-inline int	 operator== (const SetLD_String_IcaseString_new_tmp99& a,	const SetLD_String_IcaseString_new_tmp99& b) // { dg-message "operator==" }
-=======
 inline int	 operator== (const SetLD_String_IcaseString_new_tmp99& a,	const SetLD_String_IcaseString_new_tmp99& b) // { dg-message "operator==|no known conversion" }
->>>>>>> 03d20231
 {
 const SetLD_String_IcaseString_old_tmp99& oa = a;
 const SetLD_String_IcaseString_old_tmp99& ob = b;

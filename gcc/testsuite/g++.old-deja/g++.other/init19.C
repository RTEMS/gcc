--- conflicted
+++ resolved
@@ -1,8 +1,4 @@
-<<<<<<< HEAD
-// { dg-do run { xfail { { ! cxa_atexit } && { ! *-*-solaris2* } } } }
-=======
 // { dg-do run { xfail { { ! cxa_atexit } && { ! { mips-sgi-irix* *-*-solaris2* } } } } }
->>>>>>> 03d20231
 #include <stdlib.h>
 
 #define assert(x) do { if (! (x)) abort(); } while (0)

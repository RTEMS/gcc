// { dg-do assemble  }

void x()
{
<<<<<<< HEAD
 int* p = 1==0;	// { dg-warning "converting 'false' to pointer type" "" { target { ! c++11 } } }
 // { dg-error "cannot convert" "convert" { target { c++11 } } 5 }
=======
 int* p = 1==0;	// { dg-warning "converting 'false' to pointer" "" { target { ! c++11 } } }
// { dg-error "cannot convert" "" { target c++11 } 5 } 
>>>>>>> 300854ee
}<|MERGE_RESOLUTION|>--- conflicted
+++ resolved
@@ -2,11 +2,6 @@
 
 void x()
 {
-<<<<<<< HEAD
- int* p = 1==0;	// { dg-warning "converting 'false' to pointer type" "" { target { ! c++11 } } }
- // { dg-error "cannot convert" "convert" { target { c++11 } } 5 }
-=======
  int* p = 1==0;	// { dg-warning "converting 'false' to pointer" "" { target { ! c++11 } } }
-// { dg-error "cannot convert" "" { target c++11 } 5 } 
->>>>>>> 300854ee
+// { dg-error "cannot convert" "" { target { c++11 } } 5 } 
 }
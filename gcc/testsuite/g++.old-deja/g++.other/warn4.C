--- conflicted
+++ resolved
@@ -1,9 +1,5 @@
 // { dg-do assemble  }
-<<<<<<< HEAD
-// { dg-options "-Wconversion" }
-=======
 // { dg-options "-Wsign-conversion" }
->>>>>>> 60a98cce
 
 // Copyright (C) 1999 Free Software Foundation, Inc.
 // Contributed by Nathan Sidwell 21 Nov 1999 <nathan@acm.org>

// { dg-do assemble  }
template <int I>
<<<<<<< HEAD
void f(int j);			// { dg-message "candidate" }
=======
void f(int j);			// { dg-message "note" }
>>>>>>> 03d20231

void g()
{
  f<7, 12>(3); // { dg-error "" } no matching function.
  // { dg-message "candidate" "candidate note" { target *-*-* } 7 }
}<|MERGE_RESOLUTION|>--- conflicted
+++ resolved
@@ -1,10 +1,6 @@
 // { dg-do assemble  }
 template <int I>
-<<<<<<< HEAD
-void f(int j);			// { dg-message "candidate" }
-=======
 void f(int j);			// { dg-message "note" }
->>>>>>> 03d20231
 
 void g()
 {

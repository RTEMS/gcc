--- conflicted
+++ resolved
@@ -1,14 +1,8 @@
 // { dg-do assemble  }
 
-<<<<<<< HEAD
-template <class T = int> // { dg-error "" } original definition
-struct S
-{ // { dg-error "" } redefinition of default arg
-=======
 template <class T = int> // { dg-error "note: original definition" }
 struct S
 { 
->>>>>>> 751ff693
   template <class U = int>
   friend class S; // { dg-error "redefinition of default argument" }
 };

--- conflicted
+++ resolved
@@ -1,9 +1,5 @@
-<<<<<<< HEAD
-// { dg-do link { xfail *-*-aout *-*-coff *-*-hpux* *-*-hms } }
-=======
 // { dg-do link }
 // { dg-xfail-if "" { *-*-aout *-*-coff *-*-hpux* *-*-hms } { "*" } { "" } }
->>>>>>> 751ff693
 
 // Simplified from testcase by Erez Louidor Lior <s3824888@techst02.technion.ac.il>
 

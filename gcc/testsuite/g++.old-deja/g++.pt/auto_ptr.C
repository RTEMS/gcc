--- conflicted
+++ resolved
@@ -52,8 +52,5 @@
     x = y;
     g(f());
     h(f());			// { dg-error "match" "match" } no usable copy ctor
-<<<<<<< HEAD
-=======
     // { dg-message "candidate" "candidate note" { target *-*-* } 54 }
->>>>>>> 03d20231
 }
<<<<<<< HEAD
// { dg-do assemble { xfail xstormy16-*-* } }
=======
// { dg-do assemble }
// { dg-xfail-if "" { xstormy16-*-* } { "*" } { "" } }
>>>>>>> 751ff693

#include <stdio.h>
#include <stdlib.h>

#define MAX 256
#define MAXSTATE 1000000

struct R {
  int count;
  int state1;
  int state2;
};

int cmp_d(const R* a, const R* b) {
  return a->count > b->count;
}

namespace CXX {
  template<class T, long i1, long i2>
    inline void qsort (T b[i1][i2], int (*cmp)(const T*, const T*)) {
    ::qsort ((void*)b, i1*i2, sizeof(T), (int (*)(const void *, const void *))cmp);
  }
}

using namespace CXX;

void sort_machine() {
  struct R d[MAX][MAX];
  qsort<R,MAX> (d, cmp_d);
}<|MERGE_RESOLUTION|>--- conflicted
+++ resolved
@@ -1,9 +1,5 @@
-<<<<<<< HEAD
-// { dg-do assemble { xfail xstormy16-*-* } }
-=======
 // { dg-do assemble }
 // { dg-xfail-if "" { xstormy16-*-* } { "*" } { "" } }
->>>>>>> 751ff693
 
 #include <stdio.h>
 #include <stdlib.h>

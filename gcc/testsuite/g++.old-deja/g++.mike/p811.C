--- conflicted
+++ resolved
@@ -525,11 +525,7 @@
 char *
 X::stringify() const  // { dg-error "does not match" }
 {
-<<<<<<< HEAD
-    return "stringify";         // { dg-warning "deprecated" }
-=======
     return "stringify";
->>>>>>> 751ff693
 }
 
 const char *

<<<<<<< HEAD
// { dg-do assemble { xfail arm-*-pe } }
=======
// { dg-do assemble }
// { dg-xfail-if "" { arm-*-pe } { "*" } { "" } }
>>>>>>> 751ff693
// { dg-options "-fexceptions" }

int atoi(const char *);

struct ios {
 virtual ~ios();
};
 
class fstreambase : virtual public ios {
};

class ifstream : public fstreambase {
};

class ofstream : public fstreambase {
};

extern const short O;
extern const short D;

const short O=  0;
const short D= -3;


short glc(const char* const * const l,
	  short& n,short& x,short& y,
	  ifstream* i,ofstream* o)

{
  n=atoi(l[1]);

  x=atoi(l[2]);
  y=atoi(l[3]);

  if((x < 0)||(y <0))
    {
     return D;
    }

  i = new ifstream[n];
  o = new ofstream[2];

  return O;

}<|MERGE_RESOLUTION|>--- conflicted
+++ resolved
@@ -1,9 +1,5 @@
-<<<<<<< HEAD
-// { dg-do assemble { xfail arm-*-pe } }
-=======
 // { dg-do assemble }
 // { dg-xfail-if "" { arm-*-pe } { "*" } { "" } }
->>>>>>> 751ff693
 // { dg-options "-fexceptions" }
 
 int atoi(const char *);

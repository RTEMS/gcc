/* { dg-do run } */
<<<<<<< HEAD
/* { dg-options "-fsanitize=signed-integer-overflow" } */

#include <stdio.h>
=======
/* { dg-options "-fsanitize=signed-integer-overflow -fno-sanitize-recover" } */
>>>>>>> eba76293

__attribute__((noinline, noclone)) long long
mul (long long x, long long y)
{
  return x * y;
}

long long tab[] = {
  0x7fffffffLL, 0x7fffffffLL, 0x3fffffff00000001LL,
  -0x80000000LL, -0x80000000LL, 0x4000000000000000LL,
  0x7fffffffLL, -0x80000000LL, -0x3fffffff80000000LL,
  -0x80000000LL, 0x7fffffffLL, -0x3fffffff80000000LL,
  3LL, 5LL, 15LL,
  -3LL, -9LL, 27LL,
  6LL, -7LL, -42LL,
  -12LL, 13LL, -156LL,
  0x1555555555555555LL, 6LL, 0x7ffffffffffffffeLL,
  -0x1555555555555555LL, -6LL, 0x7ffffffffffffffeLL,
  0x1555555555555555LL, -6LL, -0x7ffffffffffffffeLL,
  -0x1555555555555555LL, 6LL, -0x7ffffffffffffffeLL,
  0x81234567LL, 0xfdbe971fLL, 0x7fffffffbea72879LL,
  -0x81234567LL, -0xfdbe971fLL, 0x7fffffffbea72879LL,
  0x81234567LL, -0xfdbe971fLL, -0x7fffffffbea72879LL,
  -0x81234567LL, 0xfdbe971fLL, -0x7fffffffbea72879LL
};

int
main ()
{
  fputs ("UBSAN TEST START\n", stderr);

  unsigned int i;
  for (i = 0; i < sizeof (tab) / sizeof (long long); i += 3)
    if (mul (tab[i], tab[i + 1]) != tab[i + 2]
        || mul (tab[i + 1], tab[i]) != tab[i + 2])
      __builtin_abort ();

  fputs ("UBSAN TEST END\n", stderr);
  return 0;
}

/* { dg-output "UBSAN TEST START(\n|\r\n|\r)UBSAN TEST END" } */<|MERGE_RESOLUTION|>--- conflicted
+++ resolved
@@ -1,11 +1,5 @@
 /* { dg-do run } */
-<<<<<<< HEAD
-/* { dg-options "-fsanitize=signed-integer-overflow" } */
-
-#include <stdio.h>
-=======
 /* { dg-options "-fsanitize=signed-integer-overflow -fno-sanitize-recover" } */
->>>>>>> eba76293
 
 __attribute__((noinline, noclone)) long long
 mul (long long x, long long y)
@@ -35,16 +29,10 @@
 int
 main ()
 {
-  fputs ("UBSAN TEST START\n", stderr);
-
   unsigned int i;
   for (i = 0; i < sizeof (tab) / sizeof (long long); i += 3)
     if (mul (tab[i], tab[i + 1]) != tab[i + 2]
         || mul (tab[i + 1], tab[i]) != tab[i + 2])
       __builtin_abort ();
-
-  fputs ("UBSAN TEST END\n", stderr);
   return 0;
-}
-
-/* { dg-output "UBSAN TEST START(\n|\r\n|\r)UBSAN TEST END" } */+}
/* { dg-do run } */
<<<<<<< HEAD
/* { dg-options "-fsanitize=signed-integer-overflow -Wno-unused-variable" } */

#include <stdio.h>
=======
/* { dg-options "-fsanitize=signed-integer-overflow -Wno-unused-variable -fno-sanitize-recover" } */
>>>>>>> eba76293

#define SCHAR_MAX __SCHAR_MAX__
#define SCHAR_MIN (-__SCHAR_MAX__ - 1)
#define SHRT_MAX __SHRT_MAX__
#define SHRT_MIN (-__SHRT_MAX__ - 1)
#define INT_MAX __INT_MAX__
#define INT_MIN (-__INT_MAX__ - 1)

void __attribute__((noinline,noclone))
check (int i, int j)
{
  if (i != j)
    __builtin_abort ();
}

int
main (void)
{
  fputs ("UBSAN TEST START\n", stderr);

#if __INT_MAX__ == 2147483647
  /* Here, nothing should fail.  */
  volatile int i = -1;
  volatile int j = INT_MIN;
  volatile int k = j - i;
  check (k, -2147483647);
  k = i - j;
  check (k, 2147483647);
  j++;
  check (j, -2147483647);

  i = 1;
  j = INT_MAX;
  k = i - j;
  check (k, -2147483646);
  k = j - i;
  check (k, 2147483646);
  j--;
  check (k, 2147483646);
#endif

  /* Test integer promotion.  */
#if __SCHAR_MAX__ == 127
  volatile signed char a = SCHAR_MIN;
  volatile signed char b = 1;
  volatile signed char c = a - b;
  check (c, 127);
  a--;
  check (a, 127);
#endif

#if __SHRT_MAX__ == 32767
  volatile short d = SHRT_MIN;
  volatile short e = 1;
  volatile short f = d - e;
  check (f, 32767);
  d--;
  check (d, 32767);
#endif
<<<<<<< HEAD

  fputs ("UBSAN TEST END\n", stderr);
=======
>>>>>>> eba76293
  return 0;
}

/* { dg-output "UBSAN TEST START(\n|\r\n|\r)UBSAN TEST END" } */<|MERGE_RESOLUTION|>--- conflicted
+++ resolved
@@ -1,11 +1,5 @@
 /* { dg-do run } */
-<<<<<<< HEAD
-/* { dg-options "-fsanitize=signed-integer-overflow -Wno-unused-variable" } */
-
-#include <stdio.h>
-=======
 /* { dg-options "-fsanitize=signed-integer-overflow -Wno-unused-variable -fno-sanitize-recover" } */
->>>>>>> eba76293
 
 #define SCHAR_MAX __SCHAR_MAX__
 #define SCHAR_MIN (-__SCHAR_MAX__ - 1)
@@ -24,8 +18,6 @@
 int
 main (void)
 {
-  fputs ("UBSAN TEST START\n", stderr);
-
 #if __INT_MAX__ == 2147483647
   /* Here, nothing should fail.  */
   volatile int i = -1;
@@ -65,12 +57,5 @@
   d--;
   check (d, 32767);
 #endif
-<<<<<<< HEAD
-
-  fputs ("UBSAN TEST END\n", stderr);
-=======
->>>>>>> eba76293
   return 0;
-}
-
-/* { dg-output "UBSAN TEST START(\n|\r\n|\r)UBSAN TEST END" } */+}
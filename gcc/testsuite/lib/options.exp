--- conflicted
+++ resolved
@@ -50,9 +50,6 @@
     set gcc_output [gcc_target_compile $filename.c $filename.x executable $gcc_options]
     remote_file build delete $filename.c $filename.x $filename.gcno
 
-<<<<<<< HEAD
-    # Verify that COMPILER_PATTERNS appear in gcc output.
-=======
     if { $exclude != "" } {
 	set lines [split $gcc_output "\n"]
 	set gcc_output ""
@@ -68,8 +65,7 @@
 	}	
    }
     
-    # Verify that COMPILER_PATTERRNS appear in gcc output.
->>>>>>> 4076e1cf
+    # Verify that COMPILER_PATTERNS appear in gcc output.
     foreach pattern [split $compiler_patterns "\n"] {
 	if {$pattern != ""} {
 	    if {[regexp -line -- "$pattern" $gcc_output]} {

--- conflicted
+++ resolved
@@ -303,13 +303,6 @@
 
     set selector [list target [lindex $args 1]]
     if { [dg-process-target $selector] == "S" } {
-<<<<<<< HEAD
-	# These are defined in DejaGnu's dg-test, needed by check-flags.
-	upvar dg-extra-tool-flags dg-extra-tool-flags
-	upvar tool_flags tool_flags
-
-=======
->>>>>>> a0daa400
 	if [check-flags $args] {
 	    upvar dg-do-what dg-do-what
             set dg-do-what [list [lindex ${dg-do-what} 0] "S" "F"]

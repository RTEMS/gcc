--- conflicted
+++ resolved
@@ -446,8 +446,6 @@
     }
 }
 
-<<<<<<< HEAD
-=======
 # Verify that the compiler output file exists, invoked via dg-final.
 proc output-exists { args } {
     # Process an optional target or xfail list.
@@ -494,7 +492,6 @@
     }
 }
 
->>>>>>> f8383f28
 # We need to make sure that additional_* are cleared out after every
 # test.  It is not enough to clear them out *before* the next test run
 # because gcc-target-compile gets run directly from some .exp files

--- conflicted
+++ resolved
@@ -1,9 +1,5 @@
-<<<<<<< HEAD
-# Copyright (C) 2000, 2002, 2003, 2007, 2008 Free Software Foundation, Inc.
-=======
 # Copyright (C) 2000, 2002, 2003, 2007, 2008, 2010, 2011
 # Free Software Foundation, Inc.
->>>>>>> 03d20231
 
 # This program is free software; you can redistribute it and/or modify
 # it under the terms of the GNU General Public License as published by
@@ -314,10 +310,6 @@
     set pp_pattern [make_pattern_printable $pattern]
     if ![regexp -- $pattern $text] {
 	pass "$testcase scan-assembler-dem-not $pp_pattern"
-<<<<<<< HEAD
-    } else {
-	fail "$testcase scan-assembler-dem-not $pp_pattern"
-=======
     } else {
 	fail "$testcase scan-assembler-dem-not $pp_pattern"
     }
@@ -356,7 +348,6 @@
     } else {
 	set pattern [format {%s:[^\t]*(\t.(fnstart|frame|mask|file)[^\t]*)*\t[^:]+:%d\n} \
                      $symbol $line]
->>>>>>> 03d20231
     }
 
     # The lack of spaces around $pattern is important, since they'd

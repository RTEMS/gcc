--- conflicted
+++ resolved
@@ -1,8 +1,4 @@
-<<<<<<< HEAD
-#   Copyright (C) 1997, 1999, 2000, 2002, 2004, 2007, 2008
-=======
 #   Copyright (C) 1997, 1999, 2000, 2002, 2004, 2007, 2008, 2010
->>>>>>> 03d20231
 #   Free Software Foundation, Inc.
 
 # This program is free software; you can redistribute it and/or modify
@@ -42,12 +38,9 @@
     regsub -all "(^|\n)\[^\n\]*: Additional NOP may be necessary to workaround Itanium processor A/B step errata" $text "" text
     regsub -all "(^|\n)\[^\n*\]*: Assembler messages:\[^\n\]*" $text "" text
 
-<<<<<<< HEAD
-=======
     # Ignore second line of IRIX 6 linker multiline message.
     regsub -all "(^|\n)\[ \t\]*that might degrade performance on an older version \\(rev. 2.2\\) R4000 processor.\[^\n\]*" $text "" text
 
->>>>>>> 03d20231
     # Ignore harmless VTA note.
     regsub -all "(^|\n)\[^\n\]*: note: variable tracking size limit exceeded with -fvar-tracking-assignments, retrying without\[^\n\]*" $text "" text
 

<<<<<<< HEAD
#   Copyright (C) 1999, 2001, 2003, 2004, 2005, 2006, 2007, 2008, 2009, 2010
#    Free Software Foundation, Inc.
=======
#   Copyright (C) 1999, 2001, 2003, 2004, 2005, 2006, 2007, 2008, 2009, 2010,
#   2011 Free Software Foundation, Inc.
>>>>>>> 03d20231

# This program is free software; you can redistribute it and/or modify
# it under the terms of the GNU General Public License as published by
# the Free Software Foundation; either version 3 of the License, or
# (at your option) any later version.
#
# This program is distributed in the hope that it will be useful,
# but WITHOUT ANY WARRANTY; without even the implied warranty of
# MERCHANTABILITY or FITNESS FOR A PARTICULAR PURPOSE.  See the
# GNU General Public License for more details.
#
# You should have received a copy of the GNU General Public License
# along with GCC; see the file COPYING3.  If not see
# <http://www.gnu.org/licenses/>.

# Please email any bugs, comments, and/or additions to this file to:
# gcc-patches@gcc.gnu.org

# This file defines procs for determining features supported by the target.

# Try to compile the code given by CONTENTS into an output file of
# type TYPE, where TYPE is as for target_compile.  Return a list
# whose first element contains the compiler messages and whose
# second element is the name of the output file.
#
# BASENAME is a prefix to use for source and output files.
# If ARGS is not empty, its first element is a string that
# should be added to the command line.
#
# Assume by default that CONTENTS is C code.  
# Otherwise, code should contain:
# "// C++" for c++,
# "! Fortran" for Fortran code,
# "/* ObjC", for ObjC
<<<<<<< HEAD
# and "// ObjC++" for ObjC++
=======
# "// ObjC++" for ObjC++
# and "// Go" for Go
>>>>>>> 03d20231
# If the tool is ObjC/ObjC++ then we overide the extension to .m/.mm to 
# allow for ObjC/ObjC++ specific flags.
proc check_compile {basename type contents args} {
    global tool
    verbose "check_compile tool: $tool for $basename" 

    if { [llength $args] > 0 } {
	set options [list "additional_flags=[lindex $args 0]"]
    } else {
	set options ""
    }
    switch -glob -- $contents {
	"*! Fortran*" { set src ${basename}[pid].f90 }
	"*// C++*" { set src ${basename}[pid].cc }
	"*// ObjC++*" { set src ${basename}[pid].mm }
	"*/* ObjC*" { set src ${basename}[pid].m }
<<<<<<< HEAD
=======
	"*// Go*" { set src ${basename}[pid].go }
>>>>>>> 03d20231
	default {
	    switch -- $tool {
		"objc" { set src ${basename}[pid].m }
		"obj-c++" { set src ${basename}[pid].mm }
		default { set src ${basename}[pid].c }
	    }
	}
    }

    set compile_type $type
    switch -glob $type {
	assembly { set output ${basename}[pid].s }
	object { set output ${basename}[pid].o }
	executable { set output ${basename}[pid].exe }
	"rtl-*" {
	    set output ${basename}[pid].s
	    lappend options "additional_flags=-fdump-$type"
	    set compile_type assembly
	}
    }
    set f [open $src "w"]
    puts $f $contents
    close $f
    set lines [${tool}_target_compile $src $output $compile_type "$options"]
    file delete $src

    set scan_output $output
    # Don't try folding this into the switch above; calling "glob" before the
    # file is created won't work.
    if [regexp "rtl-(.*)" $type dummy rtl_type] {
	set scan_output "[glob $src.\[0-9\]\[0-9\]\[0-9\]r.$rtl_type]"
	file delete $output
    }

    return [list $lines $scan_output]
}

proc current_target_name { } {
    global target_info
    if [info exists target_info(target,name)] {
	set answer $target_info(target,name)
    } else {
	set answer ""
    }
    return $answer
}

# Implement an effective-target check for property PROP by invoking
# the Tcl command ARGS and seeing if it returns true.

proc check_cached_effective_target { prop args } {
    global et_cache

    set target [current_target_name]
    if {![info exists et_cache($prop,target)]
	|| $et_cache($prop,target) != $target} {
	verbose "check_cached_effective_target $prop: checking $target" 2
	set et_cache($prop,target) $target
	set et_cache($prop,value) [uplevel eval $args]
    }
    set value $et_cache($prop,value)
    verbose "check_cached_effective_target $prop: returning $value for $target" 2
    return $value
}

# Like check_compile, but delete the output file and return true if the
# compiler printed no messages.
proc check_no_compiler_messages_nocache {args} {
    set result [eval check_compile $args]
    set lines [lindex $result 0]
    set output [lindex $result 1]
    remote_file build delete $output
    return [string match "" $lines]
}

# Like check_no_compiler_messages_nocache, but cache the result.
# PROP is the property we're checking, and doubles as a prefix for
# temporary filenames.
proc check_no_compiler_messages {prop args} {
    return [check_cached_effective_target $prop {
	eval [list check_no_compiler_messages_nocache $prop] $args
    }]
}

# Like check_compile, but return true if the compiler printed no
# messages and if the contents of the output file satisfy PATTERN.
# If PATTERN has the form "!REGEXP", the contents satisfy it if they
# don't match regular expression REGEXP, otherwise they satisfy it
# if they do match regular expression PATTERN.  (PATTERN can start
# with something like "[!]" if the regular expression needs to match
# "!" as the first character.)
#
# Delete the output file before returning.  The other arguments are
# as for check_compile.
proc check_no_messages_and_pattern_nocache {basename pattern args} {
    global tool

    set result [eval [list check_compile $basename] $args]
    set lines [lindex $result 0]
    set output [lindex $result 1]

    set ok 0
    if { [string match "" $lines] } {
	set chan [open "$output"]
	set invert [regexp {^!(.*)} $pattern dummy pattern]
	set ok [expr { [regexp $pattern [read $chan]] != $invert }]
	close $chan
    }

    remote_file build delete $output
    return $ok
}

# Like check_no_messages_and_pattern_nocache, but cache the result.
# PROP is the property we're checking, and doubles as a prefix for
# temporary filenames.
proc check_no_messages_and_pattern {prop pattern args} {
    return [check_cached_effective_target $prop {
	eval [list check_no_messages_and_pattern_nocache $prop $pattern] $args
    }]
}

# Try to compile and run an executable from code CONTENTS.  Return true
# if the compiler reports no messages and if execution "passes" in the
# usual DejaGNU sense.  The arguments are as for check_compile, with
# TYPE implicitly being "executable".
proc check_runtime_nocache {basename contents args} {
    global tool

    set result [eval [list check_compile $basename executable $contents] $args]
    set lines [lindex $result 0]
    set output [lindex $result 1]

    set ok 0
    if { [string match "" $lines] } {
	# No error messages, everything is OK.
	set result [remote_load target "./$output" "" ""]
	set status [lindex $result 0]
	verbose "check_runtime_nocache $basename: status is <$status>" 2
	if { $status == "pass" } {
	    set ok 1
	}
    }
    remote_file build delete $output
    return $ok
}

# Like check_runtime_nocache, but cache the result.  PROP is the
# property we're checking, and doubles as a prefix for temporary
# filenames.
proc check_runtime {prop args} {
    global tool

    return [check_cached_effective_target $prop {
	eval [list check_runtime_nocache $prop] $args
    }]
}

###############################
# proc check_weak_available { }
###############################

# weak symbols are only supported in some configs/object formats
# this proc returns 1 if they're supported, 0 if they're not, or -1 if unsure

proc check_weak_available { } {
    global target_triplet
    global target_cpu

    # All mips targets should support it

    if { [ string first "mips" $target_cpu ] >= 0 } {
        return 1
    }

    # All solaris2 targets should support it

    if { [regexp ".*-solaris2.*" $target_triplet] } {
        return 1
    }

    # DEC OSF/1/Digital UNIX/Tru64 UNIX supports it

    if { [regexp "alpha.*osf.*" $target_triplet] } {
	return 1
    }

    # Windows targets Cygwin and MingW32 support it

    if { [regexp ".*mingw32|.*cygwin" $target_triplet] } {
	return 1
    }

    # HP-UX 10.X doesn't support it

    if { [istarget "hppa*-*-hpux10*"] } {
	return 0
    }

    # ELF and ECOFF support it. a.out does with gas/gld but may also with
    # other linkers, so we should try it

    set objformat [gcc_target_object_format]

    switch $objformat {
        elf      { return 1 }
        ecoff    { return 1 }
        a.out    { return 1 }
	mach-o	 { return 1 }
	som	 { return 1 }
        unknown  { return -1 }
        default  { return 0 }
    }
}

###############################
# proc check_weak_override_available { }
###############################

# Like check_weak_available, but return 0 if weak symbol definitions
# cannot be overridden.

proc check_weak_override_available { } {
    if { [istarget "*-*-mingw*"] } {
	return 0
    }
    return [check_weak_available]
}

###############################
# proc check_visibility_available { what_kind }
###############################

# The visibility attribute is only support in some object formats
# This proc returns 1 if it is supported, 0 if not.
# The argument is the kind of visibility, default/protected/hidden/internal.

proc check_visibility_available { what_kind } {
    global tool
    global target_triplet

    # On NetWare, support makes no sense.
    if { [istarget *-*-netware*] } {
        return 0
    }

    if [string match "" $what_kind] { set what_kind "hidden" }

    return [check_no_compiler_messages visibility_available_$what_kind object "
	void f() __attribute__((visibility(\"$what_kind\")));
	void f() {}
    "]
}

###############################
# proc check_alias_available { }
###############################

# Determine if the target toolchain supports the alias attribute.

# Returns 2 if the target supports aliases.  Returns 1 if the target
# only supports weak aliased.  Returns 0 if the target does not
# support aliases at all.  Returns -1 if support for aliases could not
# be determined.

proc check_alias_available { } {
    global alias_available_saved
    global tool

    if [info exists alias_available_saved] {
        verbose "check_alias_available  returning saved $alias_available_saved" 2
    } else {
	set src alias[pid].c
	set obj alias[pid].o
        verbose "check_alias_available  compiling testfile $src" 2
	set f [open $src "w"]
	# Compile a small test program.  The definition of "g" is
	# necessary to keep the Solaris assembler from complaining
	# about the program.
	puts $f "#ifdef __cplusplus\nextern \"C\"\n#endif\n"
	puts $f "void g() {} void f() __attribute__((alias(\"g\")));"
	close $f
	set lines [${tool}_target_compile $src $obj object ""]
	file delete $src
	remote_file build delete $obj

	if [string match "" $lines] then {
	    # No error messages, everything is OK.
	    set alias_available_saved 2
	} else {
	    if [regexp "alias definitions not supported" $lines] {
		verbose "check_alias_available  target does not support aliases" 2

		set objformat [gcc_target_object_format]

		if { $objformat == "elf" } {
		    verbose "check_alias_available  but target uses ELF format, so it ought to" 2
		    set alias_available_saved -1
		} else {
		    set alias_available_saved 0
		}
	    } else {
		if [regexp "only weak aliases are supported" $lines] {
		verbose "check_alias_available  target supports only weak aliases" 2
		set alias_available_saved 1
		} else {
		    set alias_available_saved -1
		}
	    }
	}

	verbose "check_alias_available  returning $alias_available_saved" 2
    }

    return $alias_available_saved
}

###############################
# proc check_ifunc_available { }
###############################

# Determine if the target toolchain supports the ifunc attribute.

# Returns 1 if the target supports ifunc.  Returns 0 if the target
# does not support ifunc.

proc check_ifunc_available { } {
    global ifunc_available_saved
    global tool

    if [info exists ifunc_available_saved] {
        verbose "check_ifunc_available  returning saved $ifunc_available_saved" 2
    } else {
	set src ifunc[pid].c
	set obj ifunc[pid].o
        verbose "check_ifunc_available  compiling testfile $src" 2
	set f [open $src "w"]
	puts $f "#endif"
	puts $f "#ifdef __cplusplus\nextern \"C\"\n#endif"
	puts $f "void g() {}"
	puts $f "void f() __attribute__((ifunc(\"g\")));"
	close $f
	set lines [${tool}_target_compile $src $obj object ""]
	file delete $src
	remote_file build delete $obj

	if [string match "" $lines] then {
	    set ifunc_available_saved 1
	} else {
	    set ifunc_available_saved 0
	}

	verbose "check_ifunc_available  returning $ifunc_available_saved" 2
    }

    return $ifunc_available_saved
}

# Returns true if --gc-sections is supported on the target.

proc check_gc_sections_available { } {
    global gc_sections_available_saved
    global tool

    if {![info exists gc_sections_available_saved]} {
	# Some targets don't support gc-sections despite whatever's
	# advertised by ld's options.
	if { [istarget alpha*-*-*]
	     || [istarget ia64-*-*] } {
	    set gc_sections_available_saved 0
	    return 0
	}

	# elf2flt uses -q (--emit-relocs), which is incompatible with
	# --gc-sections.
	if { [board_info target exists ldflags]
	     && [regexp " -elf2flt\[ =\]" " [board_info target ldflags] "] } {
	    set gc_sections_available_saved 0
	    return 0
	}

	# VxWorks kernel modules are relocatable objects linked with -r,
	# while RTP executables are linked with -q (--emit-relocs).
	# Both of these options are incompatible with --gc-sections.
	if { [istarget *-*-vxworks*] } {
	    set gc_sections_available_saved 0
	    return 0
	}

	# Check if the ld used by gcc supports --gc-sections.
	set gcc_spec [${tool}_target_compile "-dumpspecs" "" "none" ""]
	regsub ".*\n\\*linker:\[ \t\]*\n(\[^ \t\n\]*).*" "$gcc_spec" {\1} linker
	set gcc_ld [lindex [${tool}_target_compile "-print-prog-name=$linker" "" "none" ""] 0]
	set ld_output [remote_exec host "$gcc_ld" "--help"]
	if { [ string first "--gc-sections" $ld_output ] >= 0 } {
	    set gc_sections_available_saved 1
	} else {
	    set gc_sections_available_saved 0
	}
    }
    return $gc_sections_available_saved
}

# Return 1 if according to target_info struct and explicit target list
# target is supposed to support trampolines.
 
proc check_effective_target_trampolines { } {
    if [target_info exists no_trampolines] {
      return 0
    }
    if { [istarget avr-*-*]
	 || [istarget hppa2.0w-hp-hpux11.23]
	|| [istarget hppa64-hp-hpux11.23] } {
	return 0;   
    }
    return 1
}

# Return 1 if according to target_info struct and explicit target list
# target is supposed to keep null pointer checks. This could be due to 
# use of option fno-delete-null-pointer-checks or hardwired in target.
 
proc check_effective_target_keeps_null_pointer_checks { } {
    if [target_info exists keeps_null_pointer_checks] {
      return 1
    }
    if { [istarget avr-*-*] } {
	return 1;   
    }
    return 0
}

# Return true if profiling is supported on the target.

proc check_profiling_available { test_what } {
    global profiling_available_saved

    verbose "Profiling argument is <$test_what>" 1

    # These conditions depend on the argument so examine them before
    # looking at the cache variable.

    # Support for -p on solaris2 relies on mcrt1.o which comes with the
    # vendor compiler.  We cannot reliably predict the directory where the
    # vendor compiler (and thus mcrt1.o) is installed so we can't
    # necessarily find mcrt1.o even if we have it.
    if { [istarget *-*-solaris2*] && [lindex $test_what 1] == "-p" } {
	return 0
    }

    # Support for -p on irix relies on libprof1.a which doesn't appear to
    # exist on any irix6 system currently posting testsuite results.
    # Support for -pg on irix relies on gcrt1.o which doesn't exist yet.
    # See: http://gcc.gnu.org/ml/gcc/2002-10/msg00169.html
    if { [istarget mips*-*-irix*]
    && ([lindex $test_what 1] == "-p" || [lindex $test_what 1] == "-pg") } {
	return 0
    }

    # We don't yet support profiling for MIPS16.
    if { [istarget mips*-*-*]
	 && ![check_effective_target_nomips16]
	 && ([lindex $test_what 1] == "-p"
	     || [lindex $test_what 1] == "-pg") } {
	return 0
    }

    # MinGW does not support -p.
    if { [istarget *-*-mingw*] && [lindex $test_what 1] == "-p" } {
	return 0
    }

    # cygwin does not support -p.
    if { [istarget *-*-cygwin*] && [lindex $test_what 1] == "-p" } {
	return 0
    }

    # uClibc does not have gcrt1.o.
    if { [check_effective_target_uclibc]
	 && ([lindex $test_what 1] == "-p"
	     || [lindex $test_what 1] == "-pg") } {
	return 0
    }

    # Now examine the cache variable.
    if {![info exists profiling_available_saved]} {
	# Some targets don't have any implementation of __bb_init_func or are
	# missing other needed machinery.
	if { [istarget mmix-*-*]
	     || [istarget arm*-*-eabi*]
	     || [istarget picochip-*-*]
	     || [istarget *-*-netware*]
	     || [istarget arm*-*-elf]
	     || [istarget arm*-*-symbianelf*]
	     || [istarget avr-*-*]
	     || [istarget bfin-*-*]
	     || [istarget powerpc-*-eabi*]
	     || [istarget powerpc-*-elf]
	     || [istarget cris-*-*]
	     || [istarget crisv32-*-*]
	     || [istarget fido-*-elf]
	     || [istarget h8300-*-*]
             || [istarget lm32-*-*]
             || [istarget m32c-*-elf]
	     || [istarget m68k-*-elf]
	     || [istarget m68k-*-uclinux*]
	     || [istarget mep-*-elf]
	     || [istarget mips*-*-elf*]
	     || [istarget moxie-*-elf*]
	     || [istarget rx-*-*]	
	     || [istarget xstormy16-*]
	     || [istarget xtensa*-*-elf]
	     || [istarget *-*-rtems*]
	     || [istarget *-*-vxworks*] } {
	    set profiling_available_saved 0
	} else {
	    set profiling_available_saved 1
	}
    }

    return $profiling_available_saved
}

# Check to see if a target is "freestanding". This is as per the definition
# in Section 4 of C99 standard. Effectively, it is a target which supports no
# extra headers or libraries other than what is considered essential.
proc check_effective_target_freestanding { } {
    if { [istarget picochip-*-*] } then {
        return 1
    } else {
        return 0
    }
}

# Return 1 if target has packed layout of structure members by
# default, 0 otherwise.  Note that this is slightly different than
# whether the target has "natural alignment": both attributes may be
# false.

proc check_effective_target_default_packed { } {
    return [check_no_compiler_messages default_packed assembly {
	struct x { char a; long b; } c;
	int s[sizeof (c) == sizeof (char) + sizeof (long) ? 1 : -1];
    }]
}

# Return 1 if target has PCC_BITFIELD_TYPE_MATTERS defined.  See
# documentation, where the test also comes from.

proc check_effective_target_pcc_bitfield_type_matters { } {
    # PCC_BITFIELD_TYPE_MATTERS isn't just about unnamed or empty
    # bitfields, but let's stick to the example code from the docs.
    return [check_no_compiler_messages pcc_bitfield_type_matters assembly {
	struct foo1 { char x; char :0; char y; };
	struct foo2 { char x; int :0; char y; };
	int s[sizeof (struct foo1) != sizeof (struct foo2) ? 1 : -1];
    }]
}

# Add to FLAGS all the target-specific flags needed to use thread-local storage.

proc add_options_for_tls { flags } {
    # Tru64 UNIX uses emutls, which relies on a couple of pthread functions
    # which only live in libpthread, so always pass -pthread for TLS.
    if { [istarget *-*-osf*] } {
	return "$flags -pthread"
    }
    # On Solaris 8 and 9, __tls_get_addr/___tls_get_addr only lives in
    # libthread, so always pass -pthread for native TLS.
    # Need to duplicate native TLS check from
    # check_effective_target_tls_native to avoid recursion.
    if { [istarget *-*-solaris2.\[89\]*] &&
	 [check_no_messages_and_pattern tls_native "!emutls" assembly {
	     __thread int i;
	     int f (void) { return i; }
	     void g (int j) { i = j; }
	 }] } {
	return "$flags -pthread"
    }
    return $flags
}

# Return 1 if thread local storage (TLS) is supported, 0 otherwise.

proc check_effective_target_tls {} {
    return [check_no_compiler_messages tls assembly {
	__thread int i;
	int f (void) { return i; }
	void g (int j) { i = j; }
    }]
}

# Return 1 if *native* thread local storage (TLS) is supported, 0 otherwise.

proc check_effective_target_tls_native {} {
    # VxWorks uses emulated TLS machinery, but with non-standard helper
    # functions, so we fail to automatically detect it.
    global target_triplet
    if { [regexp ".*-.*-vxworks.*" $target_triplet] } {
	return 0
    }
    
    return [check_no_messages_and_pattern tls_native "!emutls" assembly {
	__thread int i;
	int f (void) { return i; }
	void g (int j) { i = j; }
    }]
}

# Return 1 if *emulated* thread local storage (TLS) is supported, 0 otherwise.

proc check_effective_target_tls_emulated {} {
    # VxWorks uses emulated TLS machinery, but with non-standard helper
    # functions, so we fail to automatically detect it.
    global target_triplet
    if { [regexp ".*-.*-vxworks.*" $target_triplet] } {
	return 1
    }
    
    return [check_no_messages_and_pattern tls_emulated "emutls" assembly {
	__thread int i;
	int f (void) { return i; }
	void g (int j) { i = j; }
    }]
}

# Return 1 if TLS executables can run correctly, 0 otherwise.

proc check_effective_target_tls_runtime {} {
    return [check_runtime tls_runtime {
	__thread int thr = 0;
	int main (void) { return thr; }
    }]
}

# Return 1 if -ffunction-sections is supported, 0 otherwise.

proc check_effective_target_function_sections {} {
    # Darwin has its own scheme and silently accepts -ffunction-sections.
    global target_triplet
    if { [regexp ".*-.*-darwin.*" $target_triplet] } {
	return 0
    }
    
    return [check_no_compiler_messages functionsections assembly {
 	void foo (void) { }
    } "-ffunction-sections"]
}

# Return 1 if compilation with -fgraphite is error-free for trivial 
# code, 0 otherwise.

proc check_effective_target_fgraphite {} {
    return [check_no_compiler_messages fgraphite object {
	void foo (void) { }
    } "-O1 -fgraphite"]
}

# Return 1 if compilation with -fopenmp is error-free for trivial
# code, 0 otherwise.

proc check_effective_target_fopenmp {} {
    return [check_no_compiler_messages fopenmp object {
	void foo (void) { }
    } "-fopenmp"]
}

# Return 1 if compilation with -pthread is error-free for trivial
# code, 0 otherwise.

proc check_effective_target_pthread {} {
    return [check_no_compiler_messages pthread object {
	void foo (void) { }
    } "-pthread"]
}

# Return 1 if compilation with -mpe-aligned-commons is error-free
# for trivial code, 0 otherwise.

proc check_effective_target_pe_aligned_commons {} {
    if { [istarget *-*-cygwin*] || [istarget *-*-mingw*] } {
	return [check_no_compiler_messages pe_aligned_commons object {
	    int foo;
	} "-mpe-aligned-commons"]
    }
    return 0
}

# Return 1 if the target supports -static
proc check_effective_target_static {} {
    return [check_no_compiler_messages static executable {
	int main (void) { return 0; }
    } "-static"]
}

# Return 1 if the target supports -fstack-protector
proc check_effective_target_fstack_protector {} {
    return [check_runtime fstack_protector {
	int main (void) { return 0; }
    } "-fstack-protector"]
}

# Return 1 if compilation with -freorder-blocks-and-partition is error-free
# for trivial code, 0 otherwise.

proc check_effective_target_freorder {} {
    return [check_no_compiler_messages freorder object {
	void foo (void) { }
    } "-freorder-blocks-and-partition"]
}

# Return 1 if -fpic and -fPIC are supported, as in no warnings or errors
# emitted, 0 otherwise.  Whether a shared library can actually be built is
# out of scope for this test.

proc check_effective_target_fpic { } {
    # Note that M68K has a multilib that supports -fpic but not
    # -fPIC, so we need to check both.  We test with a program that
    # requires GOT references.
    foreach arg {fpic fPIC} {
	if [check_no_compiler_messages $arg object {
	    extern int foo (void); extern int bar;
	    int baz (void) { return foo () + bar; }
	} "-$arg"] {
	    return 1
	}
    }
    return 0
}

# Return true if the target supports -mpaired-single (as used on MIPS).

proc check_effective_target_mpaired_single { } {
    return [check_no_compiler_messages mpaired_single object {
	void foo (void) { }
    } "-mpaired-single"]
}

# Return true if the target has access to FPU instructions.

proc check_effective_target_hard_float { } {
    if { [istarget mips*-*-*] } {
	return [check_no_compiler_messages hard_float assembly {
		#if (defined __mips_soft_float || defined __mips16)
		#error FOO
		#endif
	}]
    }

    # This proc is actually checking the availabilty of FPU
    # support for doubles, so on the RX we must fail if the
    # 64-bit double multilib has been selected.
    if { [istarget rx-*-*] } {
	return 0
	# return [check_no_compiler_messages hard_float assembly {
		#if defined __RX_64_BIT_DOUBLES__
		#error FOO
		#endif
	# }]
    }

    # The generic test equates hard_float with "no call for adding doubles".
    return [check_no_messages_and_pattern hard_float "!\\(call" rtl-expand {
	double a (double b, double c) { return b + c; }
    }]
}

# Return true if the target is a 64-bit MIPS target.

proc check_effective_target_mips64 { } {
    return [check_no_compiler_messages mips64 assembly {
	#ifndef __mips64
	#error FOO
	#endif
    }]
}

# Return true if the target is a MIPS target that does not produce
# MIPS16 code.

proc check_effective_target_nomips16 { } {
    return [check_no_compiler_messages nomips16 object {
	#ifndef __mips
	#error FOO
	#else
	/* A cheap way of testing for -mflip-mips16.  */
	void foo (void) { asm ("addiu $20,$20,1"); }
	void bar (void) { asm ("addiu $20,$20,1"); }
	#endif
    }]
}

# Add the options needed for MIPS16 function attributes.  At the moment,
# we don't support MIPS16 PIC.

proc add_options_for_mips16_attribute { flags } {
    return "$flags -mno-abicalls -fno-pic -DMIPS16=__attribute__((mips16))"
}

# Return true if we can force a mode that allows MIPS16 code generation.
# We don't support MIPS16 PIC, and only support MIPS16 -mhard-float
# for o32 and o64.

proc check_effective_target_mips16_attribute { } {
    return [check_no_compiler_messages mips16_attribute assembly {
	#ifdef PIC
	#error FOO
	#endif
	#if defined __mips_hard_float \
	    && (!defined _ABIO32 || _MIPS_SIM != _ABIO32) \
	    && (!defined _ABIO64 || _MIPS_SIM != _ABIO64)
	#error FOO
	#endif
    } [add_options_for_mips16_attribute ""]]
}

# Return 1 if the target supports long double larger than double when
# using the new ABI, 0 otherwise.

proc check_effective_target_mips_newabi_large_long_double { } {
    return [check_no_compiler_messages mips_newabi_large_long_double object {
	int dummy[sizeof(long double) > sizeof(double) ? 1 : -1];
    } "-mabi=64"]
}

# Return 1 if the current multilib does not generate PIC by default.

proc check_effective_target_nonpic { } {
    return [check_no_compiler_messages nonpic assembly {
	#if __PIC__
	#error FOO
	#endif
    }]
}

# Return 1 if the target does not use a status wrapper.

proc check_effective_target_unwrapped { } {
    if { [target_info needs_status_wrapper] != "" \
	     && [target_info needs_status_wrapper] != "0" } {
	return 0
    }
    return 1
}

# Return true if iconv is supported on the target. In particular IBM1047.

proc check_iconv_available { test_what } {
    global libiconv

    # If the tool configuration file has not set libiconv, try "-liconv"
    if { ![info exists libiconv] } {
	set libiconv "-liconv"
    }
    set test_what [lindex $test_what 1]
    return [check_runtime_nocache $test_what [subst {
	#include <iconv.h>
	int main (void)
	{
	  iconv_t cd;

	  cd = iconv_open ("$test_what", "UTF-8");
	  if (cd == (iconv_t) -1)
	    return 1;
	  return 0;
	}
    }] $libiconv]
}

# Return 1 if an ASCII locale is supported on this host, 0 otherwise.

proc check_ascii_locale_available { } {
    if { ([ishost alpha*-dec-osf*] || [ishost mips-sgi-irix*]) } {
	# Neither Tru64 UNIX nor IRIX support an ASCII locale.
	return 0
    } else {
	return 1
    }
}

# Return true if named sections are supported on this target.

proc check_named_sections_available { } {
    return [check_no_compiler_messages named_sections assembly {
	int __attribute__ ((section("whatever"))) foo;
    }]
}

# Return 1 if the target supports Fortran real kinds larger than real(8),
# 0 otherwise.
#
# When the target name changes, replace the cached result.

proc check_effective_target_fortran_large_real { } {
    return [check_no_compiler_messages fortran_large_real executable {
	! Fortran
	integer,parameter :: k = selected_real_kind (precision (0.0_8) + 1)
	real(kind=k) :: x
	x = cos (x)
	end
    }]
}

# Return 1 if the target supports Fortran real kind real(16),
# 0 otherwise. Contrary to check_effective_target_fortran_large_real
# this checks for Real(16) only; the other returned real(10) if
# both real(10) and real(16) are available.
#
# When the target name changes, replace the cached result.

proc check_effective_target_fortran_real_16 { } {
    return [check_no_compiler_messages fortran_real_16 executable {
	! Fortran
	real(kind=16) :: x
	x = cos (x)
	end
    }]
}

# Return 1 if the target supports Fortran integer kinds larger than
# integer(8), 0 otherwise.
#
# When the target name changes, replace the cached result.

proc check_effective_target_fortran_large_int { } {
    return [check_no_compiler_messages fortran_large_int executable {
	! Fortran
	integer,parameter :: k = selected_int_kind (range (0_8) + 1)
	integer(kind=k) :: i
	end
    }]
}

# Return 1 if the target supports Fortran integer(16), 0 otherwise.
#
# When the target name changes, replace the cached result.

proc check_effective_target_fortran_integer_16 { } {
    return [check_no_compiler_messages fortran_integer_16 executable {
        ! Fortran
        integer(16) :: i
        end
    }]
}

# Return 1 if we can statically link libgfortran, 0 otherwise.
#
# When the target name changes, replace the cached result.

proc check_effective_target_static_libgfortran { } {
    return [check_no_compiler_messages static_libgfortran executable {
	! Fortran
	print *, 'test'
	end
    } "-static"]
}

proc check_linker_plugin_available { } {
  return [check_no_compiler_messages_nocache linker_plugin executable {
     int main() { return 0; }
  } "-flto -fuse-linker-plugin"]
}

# Return 1 if the target supports executing 750CL paired-single instructions, 0
# otherwise.  Cache the result.

proc check_750cl_hw_available { } {
    return [check_cached_effective_target 750cl_hw_available {
	# If this is not the right target then we can skip the test.
	if { ![istarget powerpc-*paired*] } {
	    expr 0
	} else {
	    check_runtime_nocache 750cl_hw_available {
		 int main()
		 {
		 #ifdef __MACH__
		   asm volatile ("ps_mul v0,v0,v0");
		 #else
		   asm volatile ("ps_mul 0,0,0");
		 #endif
		   return 0;
		 }
	    } "-mpaired"
	}
    }]
}

# Return 1 if the target OS supports running SSE executables, 0
# otherwise.  Cache the result.

proc check_sse_os_support_available { } {
    return [check_cached_effective_target sse_os_support_available {
	# If this is not the right target then we can skip the test.
	if { !([istarget x86_64-*-*] || [istarget i?86-*-*]) } {
	    expr 0
	} elseif { [istarget i?86-*-solaris2*] } {
	    # The Solaris 2 kernel doesn't save and restore SSE registers
	    # before Solaris 9 4/04.  Before that, executables die with SIGILL.
	    check_runtime_nocache sse_os_support_available {
		int main ()
		{
		    __asm__ volatile ("movss %xmm2,%xmm1");
		    return 0;
		}
	    } "-msse"
	} else {
	    expr 1
	}
    }]
}

# Return 1 if the target supports executing SSE instructions, 0
# otherwise.  Cache the result.

proc check_sse_hw_available { } {
    return [check_cached_effective_target sse_hw_available {
	# If this is not the right target then we can skip the test.
	if { !([istarget x86_64-*-*] || [istarget i?86-*-*]) } {
	    expr 0
	} else {
	    check_runtime_nocache sse_hw_available {
		#include "cpuid.h"
		int main ()
		{
		  unsigned int eax, ebx, ecx, edx;
		  if (__get_cpuid (1, &eax, &ebx, &ecx, &edx))
		    return !(edx & bit_SSE);
		  return 1;
		}
	    } ""
	}
    }]
}

# Return 1 if the target supports executing SSE2 instructions, 0
# otherwise.  Cache the result.

proc check_sse2_hw_available { } {
    return [check_cached_effective_target sse2_hw_available {
	# If this is not the right target then we can skip the test.
	if { !([istarget x86_64-*-*] || [istarget i?86-*-*]) } {
	    expr 0
	} else {
	    check_runtime_nocache sse2_hw_available {
		#include "cpuid.h"
		int main ()
		{
		  unsigned int eax, ebx, ecx, edx;
		  if (__get_cpuid (1, &eax, &ebx, &ecx, &edx))
		    return !(edx & bit_SSE2);
		  return 1;
		}
	    } ""
	}
    }]
}

<<<<<<< HEAD
=======
# Return 1 if the target supports executing AVX instructions, 0
# otherwise.  Cache the result.

proc check_avx_hw_available { } {
    return [check_cached_effective_target avx_hw_available {
	# If this is not the right target then we can skip the test.
	if { !([istarget x86_64-*-*] || [istarget i?86-*-*]) } {
	    expr 0
	} else {
	    check_runtime_nocache avx_hw_available {
		#include "cpuid.h"
		int main ()
		{
		  unsigned int eax, ebx, ecx, edx;
		  if (__get_cpuid (1, &eax, &ebx, &ecx, &edx))
		    return ((ecx & (bit_AVX | bit_OSXSAVE))
			    != (bit_AVX | bit_OSXSAVE));
		  return 1;
		}
	    } ""
	}
    }]
}

# Return 1 if the target supports running SSE executables, 0 otherwise.

proc check_effective_target_sse_runtime { } {
    if { [check_effective_target_sse]
	 && [check_sse_hw_available]
	 && [check_sse_os_support_available] } {
	return 1
    }
    return 0
}

# Return 1 if the target supports running SSE2 executables, 0 otherwise.

proc check_effective_target_sse2_runtime { } {
    if { [check_effective_target_sse2]
	 && [check_sse2_hw_available]
	 && [check_sse_os_support_available] } {
	return 1
    }
    return 0
}

# Return 1 if the target supports running AVX executables, 0 otherwise.

proc check_effective_target_avx_runtime { } {
    if { [check_effective_target_avx]
	 && [check_avx_hw_available] } {
	return 1
    }
    return 0
}

>>>>>>> 03d20231
# Return 1 if the target supports executing VSX instructions, 0
# otherwise.  Cache the result.

proc check_vsx_hw_available { } {
    return [check_cached_effective_target vsx_hw_available {
	# Some simulators are known to not support VSX instructions.
	# For now, disable on Darwin
	if { [istarget powerpc-*-eabi] || [istarget powerpc*-*-eabispe] || [istarget *-*-darwin*]} {
	    expr 0
	} else {
	    set options "-mvsx"
	    check_runtime_nocache vsx_hw_available {
		int main()
		{
		#ifdef __MACH__
		  asm volatile ("xxlor vs0,vs0,vs0");
		#else
		  asm volatile ("xxlor 0,0,0");
	        #endif
		  return 0;
		}
	    } $options
	}
    }]
}

# Return 1 if the target supports executing AltiVec instructions, 0
# otherwise.  Cache the result.

proc check_vmx_hw_available { } {
    return [check_cached_effective_target vmx_hw_available {
	# Some simulators are known to not support VMX instructions.
	if { [istarget powerpc-*-eabi] || [istarget powerpc*-*-eabispe] } {
	    expr 0
	} else {
	    # Most targets don't require special flags for this test case, but
	    # Darwin does.  Just to be sure, make sure VSX is not enabled for
	    # the altivec tests.
	    if { [istarget *-*-darwin*]
		 || [istarget *-*-aix*] } {
		set options "-maltivec -mno-vsx"
	    } else {
		set options "-mno-vsx"
	    }
	    check_runtime_nocache vmx_hw_available {
		int main()
		{
		#ifdef __MACH__
		  asm volatile ("vor v0,v0,v0");
		#else
		  asm volatile ("vor 0,0,0");
	        #endif
		  return 0;
		}
	    } $options
	}
    }]
}

proc check_ppc_recip_hw_available { } {
    return [check_cached_effective_target ppc_recip_hw_available {
	# Some simulators may not support FRE/FRES/FRSQRTE/FRSQRTES
	# For now, disable on Darwin
	if { [istarget powerpc-*-eabi] || [istarget powerpc*-*-eabispe] || [istarget *-*-darwin*]} {
	    expr 0
	} else {
	    set options "-mpowerpc-gfxopt -mpowerpc-gpopt -mpopcntb"
	    check_runtime_nocache ppc_recip_hw_available {
		volatile double d_recip, d_rsqrt, d_four = 4.0;
		volatile float f_recip, f_rsqrt, f_four = 4.0f;
		int main()
		{
		  asm volatile ("fres %0,%1" : "=f" (f_recip) : "f" (f_four));
		  asm volatile ("fre %0,%1" : "=d" (d_recip) : "d" (d_four));
		  asm volatile ("frsqrtes %0,%1" : "=f" (f_rsqrt) : "f" (f_four));
		  asm volatile ("frsqrte %0,%1" : "=f" (d_rsqrt) : "d" (d_four));
		  return 0;
		}
	    } $options
	}
    }]
}

# Return 1 if the target supports executing AltiVec and Cell PPU
# instructions, 0 otherwise.  Cache the result.

proc check_effective_target_cell_hw { } {
    return [check_cached_effective_target cell_hw_available {
	# Some simulators are known to not support VMX and PPU instructions.
	if { [istarget powerpc-*-eabi*] } {
	    expr 0
	} else {
	    # Most targets don't require special flags for this test
	    # case, but Darwin and AIX do.
	    if { [istarget *-*-darwin*]
		 || [istarget *-*-aix*] } {
		set options "-maltivec -mcpu=cell"
	    } else {
		set options "-mcpu=cell"
	    }
	    check_runtime_nocache cell_hw_available {
		int main()
		{
		#ifdef __MACH__
		  asm volatile ("vor v0,v0,v0");
                  asm volatile ("lvlx v0,r0,r0");
		#else
		  asm volatile ("vor 0,0,0");
                  asm volatile ("lvlx 0,0,0");
	        #endif
		  return 0;
		}
	    } $options
	}
    }]
}

# Return 1 if the target supports executing 64-bit instructions, 0
# otherwise.  Cache the result.

proc check_effective_target_powerpc64 { } {
    global powerpc64_available_saved
    global tool

    if [info exists powerpc64_available_saved] {
	verbose "check_effective_target_powerpc64 returning saved $powerpc64_available_saved" 2
    } else {
	set powerpc64_available_saved 0

	# Some simulators are known to not support powerpc64 instructions.
	if { [istarget powerpc-*-eabi*] || [istarget powerpc-ibm-aix*] } {
	    verbose "check_effective_target_powerpc64 returning 0" 2
	    return $powerpc64_available_saved
	}

	# Set up, compile, and execute a test program containing a 64-bit
	# instruction.  Include the current process ID in the file
	# names to prevent conflicts with invocations for multiple
	# testsuites.
	set src ppc[pid].c
	set exe ppc[pid].x

	set f [open $src "w"]
	puts $f "int main() {"
	puts $f "#ifdef __MACH__"
	puts $f "  asm volatile (\"extsw r0,r0\");"
	puts $f "#else"
	puts $f "  asm volatile (\"extsw 0,0\");"
	puts $f "#endif"
	puts $f "  return 0; }"
	close $f

	set opts "additional_flags=-mcpu=G5"

	verbose "check_effective_target_powerpc64 compiling testfile $src" 2
	set lines [${tool}_target_compile $src $exe executable "$opts"]
	file delete $src

	if [string match "" $lines] then {
	    # No error message, compilation succeeded.
	    set result [${tool}_load "./$exe" "" ""]
	    set status [lindex $result 0]
	    remote_file build delete $exe
	    verbose "check_effective_target_powerpc64 testfile status is <$status>" 2

	    if { $status == "pass" } then {
		set powerpc64_available_saved 1
	    }
	} else {
	    verbose "check_effective_target_powerpc64 testfile compilation failed" 2
	}
    }

    return $powerpc64_available_saved
}

# GCC 3.4.0 for powerpc64-*-linux* included an ABI fix for passing
# complex float arguments.  This affects gfortran tests that call cabsf
# in libm built by an earlier compiler.  Return 1 if libm uses the same
# argument passing as the compiler under test, 0 otherwise.
#
# When the target name changes, replace the cached result.

proc check_effective_target_broken_cplxf_arg { } {
    return [check_cached_effective_target broken_cplxf_arg {
	# Skip the work for targets known not to be affected.
	if { ![istarget powerpc64-*-linux*] } {
	    expr 0
	} elseif { ![is-effective-target lp64] } {
	    expr 0
	} else {
	    check_runtime_nocache broken_cplxf_arg {
		#include <complex.h>
		extern void abort (void);
		float fabsf (float);
		float cabsf (_Complex float);
		int main ()
		{
		  _Complex float cf;
		  float f;
		  cf = 3 + 4.0fi;
		  f = cabsf (cf);
		  if (fabsf (f - 5.0) > 0.0001)
		    abort ();
		  return 0;
		}
	    } "-lm"
	}
    }]
}

proc check_alpha_max_hw_available { } {
    return [check_runtime alpha_max_hw_available {
	int main() { return __builtin_alpha_amask(1<<8) != 0; }
    }]
}

# Returns true iff the FUNCTION is available on the target system.
# (This is essentially a Tcl implementation of Autoconf's
# AC_CHECK_FUNC.)

proc check_function_available { function } {
    return [check_no_compiler_messages ${function}_available \
		executable [subst {
	#ifdef __cplusplus
	extern "C"
	#endif
	char $function ();
	int main () { $function (); }
    }] "-fno-builtin" ]
}

# Returns true iff "fork" is available on the target system.

proc check_fork_available {} {
    return [check_function_available "fork"]
}

# Returns true iff "mkfifo" is available on the target system.

proc check_mkfifo_available {} {
    if {[istarget *-*-cygwin*]} {
       # Cygwin has mkfifo, but support is incomplete.
       return 0
     }

    return [check_function_available "mkfifo"]
}

# Returns true iff "__cxa_atexit" is used on the target system.

proc check_cxa_atexit_available { } {
    return [check_cached_effective_target cxa_atexit_available {
	if { [istarget "hppa*-*-hpux10*"] } {
	    # HP-UX 10 doesn't have __cxa_atexit but subsequent test passes.
	    expr 0
	} elseif { [istarget "*-*-vxworks"] } {
	    # vxworks doesn't have __cxa_atexit but subsequent test passes.
	    expr 0
	} else {
	    check_runtime_nocache cxa_atexit_available {
		// C++
		#include <stdlib.h>
		static unsigned int count;
		struct X
		{
		  X() { count = 1; }
		  ~X()
		  {
		    if (count != 3)
		      exit(1);
		    count = 4;
		  }
		};
		void f()
		{
		  static X x;
		}
		struct Y
		{
		  Y() { f(); count = 2; }
		  ~Y()
		  {
		    if (count != 2)
		      exit(1);
		    count = 3;
		  }
		};
		Y y;
		int main() { return 0; }
	    }
	}
    }]
}

proc check_effective_target_objc2 { } {
    return [check_no_compiler_messages objc2 object {
	#ifdef __OBJC2__
	int dummy[1];
	#else
	#error
	#endif 
    }]
}

proc check_effective_target_next_runtime { } {
    return [check_no_compiler_messages objc2 object {
	#ifdef __NEXT_RUNTIME__
	int dummy[1];
	#else
	#error
	#endif 
    }]
}

# Return 1 if we're generating 32-bit code using default options, 0
# otherwise.

proc check_effective_target_ilp32 { } {
    return [check_no_compiler_messages ilp32 object {
	int dummy[sizeof (int) == 4
		  && sizeof (void *) == 4
		  && sizeof (long) == 4 ? 1 : -1];
    }]
}

# Return 1 if we're generating 32-bit or larger integers using default
# options, 0 otherwise.

proc check_effective_target_int32plus { } {
    return [check_no_compiler_messages int32plus object {
	int dummy[sizeof (int) >= 4 ? 1 : -1];
    }]
}

# Return 1 if we're generating 32-bit or larger pointers using default
# options, 0 otherwise.

proc check_effective_target_ptr32plus { } {
    return [check_no_compiler_messages ptr32plus object {
	int dummy[sizeof (void *) >= 4 ? 1 : -1];
    }]
}

# Return 1 if we support 32-bit or larger array and structure sizes
# using default options, 0 otherwise.

proc check_effective_target_size32plus { } {
    return [check_no_compiler_messages size32plus object {
	char dummy[65537];
    }]
}

# Returns 1 if we're generating 16-bit or smaller integers with the
# default options, 0 otherwise.

proc check_effective_target_int16 { } {
    return [check_no_compiler_messages int16 object {
	int dummy[sizeof (int) < 4 ? 1 : -1];
    }]
}

# Return 1 if we're generating 64-bit code using default options, 0
# otherwise.

proc check_effective_target_lp64 { } {
    return [check_no_compiler_messages lp64 object {
	int dummy[sizeof (int) == 4
		  && sizeof (void *) == 8
		  && sizeof (long) == 8 ? 1 : -1];
    }]
}

# Return 1 if we're generating 64-bit code using default llp64 options,
# 0 otherwise.

proc check_effective_target_llp64 { } {
    return [check_no_compiler_messages llp64 object {
	int dummy[sizeof (int) == 4
		  && sizeof (void *) == 8
		  && sizeof (long long) == 8
		  && sizeof (long) == 4 ? 1 : -1];
    }]
}

# Return 1 if the target supports long double larger than double,
# 0 otherwise.

proc check_effective_target_large_long_double { } {
    return [check_no_compiler_messages large_long_double object {
	int dummy[sizeof(long double) > sizeof(double) ? 1 : -1];
    }]
}

# Return 1 if the target supports double larger than float,
# 0 otherwise.

proc check_effective_target_large_double { } {
    return [check_no_compiler_messages large_double object {
	int dummy[sizeof(double) > sizeof(float) ? 1 : -1];
    }]
}

# Return 1 if the target supports double of 64 bits,
# 0 otherwise.

proc check_effective_target_double64 { } {
    return [check_no_compiler_messages double64 object {
	int dummy[sizeof(double) == 8 ? 1 : -1];
    }]
}

# Return 1 if the target supports double of at least 64 bits,
# 0 otherwise.

proc check_effective_target_double64plus { } {
    return [check_no_compiler_messages double64plus object {
	int dummy[sizeof(double) >= 8 ? 1 : -1];
    }]
}

# Return 1 if the target supports compiling fixed-point,
# 0 otherwise.

proc check_effective_target_fixed_point { } {
    return [check_no_compiler_messages fixed_point object {
        _Sat _Fract x; _Sat _Accum y;
    }]
}

# Return 1 if the target supports compiling decimal floating point,
# 0 otherwise.

proc check_effective_target_dfp_nocache { } {
    verbose "check_effective_target_dfp_nocache: compiling source" 2
    set ret [check_no_compiler_messages_nocache dfp object {
	float x __attribute__((mode(DD)));
    }]
    verbose "check_effective_target_dfp_nocache: returning $ret" 2
    return $ret
}

proc check_effective_target_dfprt_nocache { } {
    return [check_runtime_nocache dfprt {
	typedef float d64 __attribute__((mode(DD)));
	d64 x = 1.2df, y = 2.3dd, z;
	int main () { z = x + y; return 0; }
    }]
}

# Return 1 if the target supports compiling Decimal Floating Point,
# 0 otherwise.
#
# This won't change for different subtargets so cache the result.

proc check_effective_target_dfp { } {
    return [check_cached_effective_target dfp {
	check_effective_target_dfp_nocache
    }]
}

# Return 1 if the target supports linking and executing Decimal Floating
# Point, 0 otherwise.
#
# This won't change for different subtargets so cache the result.

proc check_effective_target_dfprt { } {
    return [check_cached_effective_target dfprt {
	check_effective_target_dfprt_nocache
    }]
}

# Return 1 if the target supports compiling and assembling UCN, 0 otherwise.

proc check_effective_target_ucn_nocache { } {
    # -std=c99 is only valid for C
    if [check_effective_target_c] {
	set ucnopts "-std=c99"
    }
    append ucnopts " -fextended-identifiers"
    verbose "check_effective_target_ucn_nocache: compiling source" 2
    set ret [check_no_compiler_messages_nocache ucn object {
	int \u00C0;
    } $ucnopts]
    verbose "check_effective_target_ucn_nocache: returning $ret" 2
    return $ret
}

# Return 1 if the target supports compiling and assembling UCN, 0 otherwise.
#
# This won't change for different subtargets, so cache the result.

proc check_effective_target_ucn { } {
    return [check_cached_effective_target ucn {
	check_effective_target_ucn_nocache
    }]
}

# Return 1 if the target needs a command line argument to enable a SIMD
# instruction set.

proc check_effective_target_vect_cmdline_needed { } {
    global et_vect_cmdline_needed_saved
    global et_vect_cmdline_needed_target_name

    if { ![info exists et_vect_cmdline_needed_target_name] } {
	set et_vect_cmdline_needed_target_name ""
    }

    # If the target has changed since we set the cached value, clear it.
    set current_target [current_target_name]
    if { $current_target != $et_vect_cmdline_needed_target_name } {
	verbose "check_effective_target_vect_cmdline_needed: `$et_vect_cmdline_needed_target_name' `$current_target'" 2
	set et_vect_cmdline_needed_target_name $current_target
	if { [info exists et_vect_cmdline_needed_saved] } {
	    verbose "check_effective_target_vect_cmdline_needed: removing cached result" 2
	    unset et_vect_cmdline_needed_saved
	}
    }

    if [info exists et_vect_cmdline_needed_saved] {
	verbose "check_effective_target_vect_cmdline_needed: using cached result" 2
    } else {
	set et_vect_cmdline_needed_saved 1
	if { [istarget alpha*-*-*]
	     || [istarget ia64-*-*]
	     || (([istarget x86_64-*-*] || [istarget i?86-*-*])
		 && [check_effective_target_lp64])
	     || ([istarget powerpc*-*-*]
		 && ([check_effective_target_powerpc_spe]
		     || [check_effective_target_powerpc_altivec]))
             || [istarget spu-*-*]
	     || ([istarget arm*-*-*] && [check_effective_target_arm_neon]) } {
	   set et_vect_cmdline_needed_saved 0
	}
    }

    verbose "check_effective_target_vect_cmdline_needed: returning $et_vect_cmdline_needed_saved" 2
    return $et_vect_cmdline_needed_saved
}

# Return 1 if the target supports hardware vectors of int, 0 otherwise.
#
# This won't change for different subtargets so cache the result.

proc check_effective_target_vect_int { } {
    global et_vect_int_saved

    if [info exists et_vect_int_saved] {
	verbose "check_effective_target_vect_int: using cached result" 2
    } else {
	set et_vect_int_saved 0
	if { [istarget i?86-*-*]
             || ([istarget powerpc*-*-*]
                  && ![istarget powerpc-*-linux*paired*])
	      || [istarget spu-*-*]
	      || [istarget x86_64-*-*]
	      || [istarget sparc*-*-*]
	      || [istarget alpha*-*-*]
	      || [istarget ia64-*-*] 
	      || [check_effective_target_arm32]
	      || ([istarget mips*-*-*]
		  && [check_effective_target_mips_loongson]) } {
	   set et_vect_int_saved 1
	}
    }

    verbose "check_effective_target_vect_int: returning $et_vect_int_saved" 2
    return $et_vect_int_saved
}

# Return 1 if the target supports signed int->float conversion 
#

proc check_effective_target_vect_intfloat_cvt { } {
    global et_vect_intfloat_cvt_saved

    if [info exists et_vect_intfloat_cvt_saved] {
        verbose "check_effective_target_vect_intfloat_cvt: using cached result" 2
    } else {
        set et_vect_intfloat_cvt_saved 0
        if { [istarget i?86-*-*]
              || ([istarget powerpc*-*-*]
                   && ![istarget powerpc-*-linux*paired*])
              || [istarget x86_64-*-*] } {
           set et_vect_intfloat_cvt_saved 1
        }
    }

    verbose "check_effective_target_vect_intfloat_cvt: returning $et_vect_intfloat_cvt_saved" 2
    return $et_vect_intfloat_cvt_saved
}

#Return 1 if we're supporting __int128 for target, 0 otherwise.
<<<<<<< HEAD

proc check_effective_target_int128 { } {
    return [check_no_compiler_messages int128 object {
	int dummy[
    	#ifndef __SIZEOF_INT128__
    	-1
    	#else
    	1
    	#endif
	];
    }]
}

# Return 1 if the target supports unsigned int->float conversion 
#

proc check_effective_target_vect_uintfloat_cvt { } {
    global et_vect_uintfloat_cvt_saved

    if [info exists et_vect_uintfloat_cvt_saved] {
        verbose "check_effective_target_vect_uintfloat_cvt: using cached result" 2
    } else {
        set et_vect_uintfloat_cvt_saved 0
        if { [istarget i?86-*-*]
	      || ([istarget powerpc*-*-*]
		  && ![istarget powerpc-*-linux*paired*])
	      || [istarget x86_64-*-*] } {
           set et_vect_uintfloat_cvt_saved 1
        }
    }

    verbose "check_effective_target_vect_uintfloat_cvt: returning $et_vect_uintfloat_cvt_saved" 2
    return $et_vect_uintfloat_cvt_saved
}


=======

proc check_effective_target_int128 { } {
    return [check_no_compiler_messages int128 object {
	int dummy[
    	#ifndef __SIZEOF_INT128__
    	-1
    	#else
    	1
    	#endif
	];
    }]
}

# Return 1 if the target supports unsigned int->float conversion 
#

proc check_effective_target_vect_uintfloat_cvt { } {
    global et_vect_uintfloat_cvt_saved

    if [info exists et_vect_uintfloat_cvt_saved] {
        verbose "check_effective_target_vect_uintfloat_cvt: using cached result" 2
    } else {
        set et_vect_uintfloat_cvt_saved 0
        if { [istarget i?86-*-*]
	      || ([istarget powerpc*-*-*]
		  && ![istarget powerpc-*-linux*paired*])
	      || [istarget x86_64-*-*] } {
           set et_vect_uintfloat_cvt_saved 1
        }
    }

    verbose "check_effective_target_vect_uintfloat_cvt: returning $et_vect_uintfloat_cvt_saved" 2
    return $et_vect_uintfloat_cvt_saved
}


>>>>>>> 03d20231
# Return 1 if the target supports signed float->int conversion
#

proc check_effective_target_vect_floatint_cvt { } {
    global et_vect_floatint_cvt_saved

    if [info exists et_vect_floatint_cvt_saved] {
        verbose "check_effective_target_vect_floatint_cvt: using cached result" 2
    } else {
        set et_vect_floatint_cvt_saved 0
        if { [istarget i?86-*-*]
              || ([istarget powerpc*-*-*]
                   && ![istarget powerpc-*-linux*paired*])
              || [istarget x86_64-*-*] } {
           set et_vect_floatint_cvt_saved 1
        }
    }

    verbose "check_effective_target_vect_floatint_cvt: returning $et_vect_floatint_cvt_saved" 2
    return $et_vect_floatint_cvt_saved
}

# Return 1 if the target supports unsigned float->int conversion
#

proc check_effective_target_vect_floatuint_cvt { } {
    global et_vect_floatuint_cvt_saved

    if [info exists et_vect_floatuint_cvt_saved] {
        verbose "check_effective_target_vect_floatuint_cvt: using cached result" 2
    } else {
        set et_vect_floatuint_cvt_saved 0
        if { ([istarget powerpc*-*-*]
	      && ![istarget powerpc-*-linux*paired*]) } {
           set et_vect_floatuint_cvt_saved 1
        }
    }

    verbose "check_effective_target_vect_floatuint_cvt: returning $et_vect_floatuint_cvt_saved" 2
    return $et_vect_floatuint_cvt_saved
}

# Return 1 is this is an arm target using 32-bit instructions
proc check_effective_target_arm32 { } {
    return [check_no_compiler_messages arm32 assembly {
	#if !defined(__arm__) || (defined(__thumb__) && !defined(__thumb2__))
	#error FOO
	#endif
    }]
}

# Return 1 if this is an ARM target that only supports aligned vector accesses
proc check_effective_target_arm_vect_no_misalign { } {
    return [check_no_compiler_messages arm_vect_no_misalign assembly {
	#if !defined(__arm__) \
	    || (defined(__ARMEL__) \
	        && (!defined(__thumb__) || defined(__thumb2__)))
	#error FOO
	#endif
    }]
}


# Return 1 if this is an ARM target supporting -mfpu=vfp
# -mfloat-abi=softfp.  Some multilibs may be incompatible with these
# options.

proc check_effective_target_arm_vfp_ok { } {
    if { [check_effective_target_arm32] } {
	return [check_no_compiler_messages arm_vfp_ok object {
	    int dummy;
	} "-mfpu=vfp -mfloat-abi=softfp"]
    } else {
	return 0
    }
}

# Return 1 if this is an ARM target supporting -mfpu=vfp
# -mfloat-abi=hard.  Some multilibs may be incompatible with these
# options.

proc check_effective_target_arm_hard_vfp_ok { } {
    if { [check_effective_target_arm32] } {
	return [check_no_compiler_messages arm_hard_vfp_ok executable {
	    int main() { return 0;}
	} "-mfpu=vfp -mfloat-abi=hard"]
    } else {
	return 0
    }
}

# Add the options needed for NEON.  We need either -mfloat-abi=softfp
# or -mfloat-abi=hard, but if one is already specified by the
# multilib, use it.  Similarly, if a -mfpu option already enables
# NEON, do not add -mfpu=neon.

proc add_options_for_arm_neon { flags } {
    if { ! [check_effective_target_arm_neon_ok] } {
	return "$flags"
<<<<<<< HEAD
    }
    global et_arm_neon_flags
    return "$flags $et_arm_neon_flags"
}

# Return 1 if this is an ARM target supporting -mfpu=neon
# -mfloat-abi=softfp or equivalent options.  Some multilibs may be
# incompatible with these options.  Also set et_arm_neon_flags to the
# best options to add.

proc check_effective_target_arm_neon_ok_nocache { } {
    global et_arm_neon_flags
    set et_arm_neon_flags ""
    if { [check_effective_target_arm32] } {
	foreach flags {"" "-mfloat-abi=softfp" "-mfpu=neon" "-mfpu=neon -mfloat-abi=softfp"} {
	    if { [check_no_compiler_messages_nocache arm_neon_ok object {
		#include "arm_neon.h"
		int dummy;
	    } "$flags"] } {
		set et_arm_neon_flags $flags
		return 1
	    }
	}
    }

    return 0
}

proc check_effective_target_arm_neon_ok { } {
    return [check_cached_effective_target arm_neon_ok \
		check_effective_target_arm_neon_ok_nocache]
}

# Add the options needed for NEON.  We need either -mfloat-abi=softfp
# or -mfloat-abi=hard, but if one is already specified by the
# multilib, use it.

proc add_options_for_arm_neon_fp16 { flags } {
    if { ! [check_effective_target_arm_neon_fp16_ok] } {
	return "$flags"
    }
=======
    }
    global et_arm_neon_flags
    return "$flags $et_arm_neon_flags"
}

# Return 1 if this is an ARM target supporting -mfpu=neon
# -mfloat-abi=softfp or equivalent options.  Some multilibs may be
# incompatible with these options.  Also set et_arm_neon_flags to the
# best options to add.

proc check_effective_target_arm_neon_ok_nocache { } {
    global et_arm_neon_flags
    set et_arm_neon_flags ""
    if { [check_effective_target_arm32] } {
	foreach flags {"" "-mfloat-abi=softfp" "-mfpu=neon" "-mfpu=neon -mfloat-abi=softfp"} {
	    if { [check_no_compiler_messages_nocache arm_neon_ok object {
		#include "arm_neon.h"
		int dummy;
	    } "$flags"] } {
		set et_arm_neon_flags $flags
		return 1
	    }
	}
    }

    return 0
}

proc check_effective_target_arm_neon_ok { } {
    return [check_cached_effective_target arm_neon_ok \
		check_effective_target_arm_neon_ok_nocache]
}

# Add the options needed for NEON.  We need either -mfloat-abi=softfp
# or -mfloat-abi=hard, but if one is already specified by the
# multilib, use it.

proc add_options_for_arm_neon_fp16 { flags } {
    if { ! [check_effective_target_arm_neon_fp16_ok] } {
	return "$flags"
    }
>>>>>>> 03d20231
    global et_arm_neon_fp16_flags
    return "$flags $et_arm_neon_fp16_flags"
}

# Return 1 if this is an ARM target supporting -mfpu=neon-fp16
# -mfloat-abi=softfp or equivalent options.  Some multilibs may be
# incompatible with these options.  Also set et_arm_neon_flags to the
# best options to add.

proc check_effective_target_arm_neon_fp16_ok_nocache { } {
    global et_arm_neon_fp16_flags
    set et_arm_neon_fp16_flags ""
    if { [check_effective_target_arm32] } {
	# Always add -mfpu=neon-fp16, since there is no preprocessor
	# macro for FP16 support.
	foreach flags {"-mfpu=neon-fp16" "-mfpu=neon-fp16 -mfloat-abi=softfp"} {
	    if { [check_no_compiler_messages_nocache arm_neon_fp16_ok object {
		#include "arm_neon.h"
		int dummy;
	    } "$flags"] } {
		set et_arm_neon_fp16_flags $flags
		return 1
	    }
	}
    }

    return 0
}

proc check_effective_target_arm_neon_fp16_ok { } {
    return [check_cached_effective_target arm_neon_fp16_ok \
		check_effective_target_arm_neon_fp16_ok_nocache]
}

# Return 1 is this is an ARM target where -mthumb causes Thumb-1 to be
# used.

proc check_effective_target_arm_thumb1_ok { } {
    return [check_no_compiler_messages arm_thumb1_ok assembly {
	#if !defined(__arm__) || !defined(__thumb__) || defined(__thumb2__)
	#error FOO
	#endif
    } "-mthumb"]
}

# Return 1 is this is an ARM target where -mthumb causes Thumb-2 to be
# used.

proc check_effective_target_arm_thumb2_ok { } {
    return [check_no_compiler_messages arm_thumb2_ok assembly {
	#if !defined(__thumb2__)
	#error FOO
	#endif
    } "-mthumb"]
}

# Return 1 if the target supports executing NEON instructions, 0
# otherwise.  Cache the result.

proc check_effective_target_arm_neon_hw { } {
    return [check_runtime arm_neon_hw_available {
	int
	main (void)
	{
	  long long a = 0, b = 1;
	  asm ("vorr %P0, %P1, %P2"
	       : "=w" (a)
	       : "0" (a), "w" (b));
	  return (a != 1);
	}
    } [add_options_for_arm_neon ""]]
}

# Return 1 if this is a ARM target with NEON enabled.

proc check_effective_target_arm_neon { } {
    if { [check_effective_target_arm32] } {
	return [check_no_compiler_messages arm_neon object {
	    #ifndef __ARM_NEON__
	    #error not NEON
	    #else
	    int dummy;
	    #endif
	}]
    } else {
	return 0
    }
}

# Return 1 if this a Loongson-2E or -2F target using an ABI that supports
# the Loongson vector modes.

proc check_effective_target_mips_loongson { } {
    return [check_no_compiler_messages loongson assembly {
	#if !defined(__mips_loongson_vector_rev)
	#error FOO
	#endif
    }]
}

# Return 1 if this is an ARM target that adheres to the ABI for the ARM
# Architecture.

proc check_effective_target_arm_eabi { } {
    return [check_no_compiler_messages arm_eabi object {
	#ifndef __ARM_EABI__
	#error not EABI
	#else
	int dummy;
	#endif
    }]
}

# Return 1 if this is an ARM target supporting -mcpu=iwmmxt.
# Some multilibs may be incompatible with this option.

proc check_effective_target_arm_iwmmxt_ok { } {
    if { [check_effective_target_arm32] } {
	return [check_no_compiler_messages arm_iwmmxt_ok object {
	    int dummy;
	} "-mcpu=iwmmxt"]
    } else {
	return 0
    }
}

# Return 1 if this is a PowerPC target with floating-point registers.

proc check_effective_target_powerpc_fprs { } {
    if { [istarget powerpc*-*-*]
	 || [istarget rs6000-*-*] } {
	return [check_no_compiler_messages powerpc_fprs object {
	    #ifdef __NO_FPRS__
	    #error no FPRs
	    #else
	    int dummy;
	    #endif
	}]
    } else {
	return 0
    }
}

# Return 1 if this is a PowerPC target with hardware double-precision
# floating point.

proc check_effective_target_powerpc_hard_double { } {
    if { [istarget powerpc*-*-*]
	 || [istarget rs6000-*-*] } {
	return [check_no_compiler_messages powerpc_hard_double object {
	    #ifdef _SOFT_DOUBLE
	    #error soft double
	    #else
	    int dummy;
	    #endif
	}]
    } else {
	return 0
    }
}

# Return 1 if this is a PowerPC target supporting -maltivec.

proc check_effective_target_powerpc_altivec_ok { } {
    if { ([istarget powerpc*-*-*]
         && ![istarget powerpc-*-linux*paired*])
	 || [istarget rs6000-*-*] } {
	# AltiVec is not supported on AIX before 5.3.
	if { [istarget powerpc*-*-aix4*]
	     || [istarget powerpc*-*-aix5.1*] 
	     || [istarget powerpc*-*-aix5.2*] } {
	    return 0
	}
	return [check_no_compiler_messages powerpc_altivec_ok object {
	    int dummy;
	} "-maltivec"]
    } else {
	return 0
    }
}

# Return 1 if this is a PowerPC target supporting -mvsx

proc check_effective_target_powerpc_vsx_ok { } {
    if { ([istarget powerpc*-*-*]
         && ![istarget powerpc-*-linux*paired*])
	 || [istarget rs6000-*-*] } {
	# AltiVec is not supported on AIX before 5.3.
	if { [istarget powerpc*-*-aix4*]
	     || [istarget powerpc*-*-aix5.1*] 
	     || [istarget powerpc*-*-aix5.2*] } {
	    return 0
	}
	return [check_no_compiler_messages powerpc_vsx_ok object {
	    int main (void) {
#ifdef __MACH__
		asm volatile ("xxlor vs0,vs0,vs0");
#else
		asm volatile ("xxlor 0,0,0");
#endif
		return 0;
	    }
	} "-mvsx"]
    } else {
	return 0
    }
}

# Return 1 if this is a PowerPC target supporting -mcpu=cell.

proc check_effective_target_powerpc_ppu_ok { } {
    if [check_effective_target_powerpc_altivec_ok] {
	return [check_no_compiler_messages cell_asm_available object {
	    int main (void) {
#ifdef __MACH__
		asm volatile ("lvlx v0,v0,v0");
#else
		asm volatile ("lvlx 0,0,0");
#endif
		return 0;
	    }
	}]
    } else {
	return 0
    }
}

# Return 1 if this is a PowerPC target that supports SPU.

proc check_effective_target_powerpc_spu { } {
    if [istarget powerpc*-*-linux*] {
	return [check_effective_target_powerpc_altivec_ok]
    } else {
	return 0
    }
}

# Return 1 if this is a PowerPC SPE target.  The check includes options
# specified by dg-options for this test, so don't cache the result.

proc check_effective_target_powerpc_spe_nocache { } {
    if { [istarget powerpc*-*-*] } {
	return [check_no_compiler_messages_nocache powerpc_spe object {
	    #ifndef __SPE__
	    #error not SPE
	    #else
	    int dummy;
	    #endif
	} [current_compiler_flags]]
    } else {
	return 0
    }
}

# Return 1 if this is a PowerPC target with SPE enabled.

proc check_effective_target_powerpc_spe { } {
    if { [istarget powerpc*-*-*] } {
	return [check_no_compiler_messages powerpc_spe object {
	    #ifndef __SPE__
	    #error not SPE
	    #else
	    int dummy;
	    #endif
	}]
    } else {
	return 0
    }
}

# Return 1 if this is a PowerPC target with Altivec enabled.

proc check_effective_target_powerpc_altivec { } {
    if { [istarget powerpc*-*-*] } {
	return [check_no_compiler_messages powerpc_altivec object {
	    #ifndef __ALTIVEC__
	    #error not Altivec
	    #else
	    int dummy;
	    #endif
	}]
    } else {
	return 0
    }
}

# Return 1 if this is a PowerPC 405 target.  The check includes options
# specified by dg-options for this test, so don't cache the result.

proc check_effective_target_powerpc_405_nocache { } {
    if { [istarget powerpc*-*-*] || [istarget rs6000-*-*] } {
	return [check_no_compiler_messages_nocache powerpc_405 object {
	    #ifdef __PPC405__
	    int dummy;
	    #else
	    #error not a PPC405
	    #endif
	} [current_compiler_flags]]
    } else {
	return 0
    }
}

# Return 1 if this is a SPU target with a toolchain that
# supports automatic overlay generation.

proc check_effective_target_spu_auto_overlay { } {
    if { [istarget spu*-*-elf*] } {
	return [check_no_compiler_messages spu_auto_overlay executable {
		int main (void) { }
		} "-Wl,--auto-overlay" ]
    } else {
	return 0
    }
}

# The VxWorks SPARC simulator accepts only EM_SPARC executables and
# chokes on EM_SPARC32PLUS or EM_SPARCV9 executables.  Return 1 if the
# test environment appears to run executables on such a simulator.

proc check_effective_target_ultrasparc_hw { } {
    return [check_runtime ultrasparc_hw {
	int main() { return 0; }
    } "-mcpu=ultrasparc"]
}

# Return 1 if the target supports hardware vector shift operation.

proc check_effective_target_vect_shift { } {
    global et_vect_shift_saved

    if [info exists et_vect_shift_saved] {
	verbose "check_effective_target_vect_shift: using cached result" 2
    } else {
	set et_vect_shift_saved 0
	if { ([istarget powerpc*-*-*]
             && ![istarget powerpc-*-linux*paired*])
	     || [istarget ia64-*-*]
	     || [istarget i?86-*-*]
	     || [istarget x86_64-*-*]
	     || [check_effective_target_arm32]
	     || ([istarget mips*-*-*]
		 && [check_effective_target_mips_loongson]) } {
	   set et_vect_shift_saved 1
	}
    }

    verbose "check_effective_target_vect_shift: returning $et_vect_shift_saved" 2
    return $et_vect_shift_saved
}

# Return 1 if the target supports hardware vector shift operation with
# scalar shift argument.

proc check_effective_target_vect_shift_scalar { } {
    global et_vect_shift_scalar_saved

    if [info exists et_vect_shift_scalar_saved] {
        verbose "check_effective_target_vect_shift_scalar: using cached result" 2
    } else {
        set et_vect_shift_scalar_saved 0
        if { [istarget x86_64-*-*]
             || [istarget i?86-*-*] } {
           set et_vect_shift_scalar_saved 1
        }
    }

    verbose "check_effective_target_vect_shift_scalar: returning $et_vect_shift_scalar_saved" 2
    return $et_vect_shift_scalar_saved
}


# Return 1 if the target supports hardware vectors of long, 0 otherwise.
#
# This can change for different subtargets so do not cache the result.

proc check_effective_target_vect_long { } {
    if { [istarget i?86-*-*]
	 || (([istarget powerpc*-*-*] 
              && ![istarget powerpc-*-linux*paired*]) 
              && [check_effective_target_ilp32])
	 || [istarget x86_64-*-*]
	 || [check_effective_target_arm32]
	 || ([istarget sparc*-*-*] && [check_effective_target_ilp32]) } {
	set answer 1
    } else {
	set answer 0
    }

    verbose "check_effective_target_vect_long: returning $answer" 2
    return $answer
}

# Return 1 if the target supports hardware vectors of float, 0 otherwise.
#
# This won't change for different subtargets so cache the result.

proc check_effective_target_vect_float { } {
    global et_vect_float_saved

    if [info exists et_vect_float_saved] {
	verbose "check_effective_target_vect_float: using cached result" 2
    } else {
	set et_vect_float_saved 0
	if { [istarget i?86-*-*]
	      || [istarget powerpc*-*-*]
	      || [istarget spu-*-*]
	      || [istarget mipsisa64*-*-*]
	      || [istarget x86_64-*-*]
	      || [istarget ia64-*-*]
	      || [check_effective_target_arm32] } {
	   set et_vect_float_saved 1
	}
    }

    verbose "check_effective_target_vect_float: returning $et_vect_float_saved" 2
    return $et_vect_float_saved
}

# Return 1 if the target supports hardware vectors of double, 0 otherwise.
#
# This won't change for different subtargets so cache the result.

proc check_effective_target_vect_double { } {
    global et_vect_double_saved

    if [info exists et_vect_double_saved] {
	verbose "check_effective_target_vect_double: using cached result" 2
    } else {
	set et_vect_double_saved 0
	if { [istarget i?86-*-*]
	      || [istarget x86_64-*-*] } {
	   if { [check_no_compiler_messages vect_double assembly {
		 #ifdef __tune_atom__
		 # error No double vectorizer support.
		 #endif
		}] } {
		set et_vect_double_saved 1
	    } else {
		set et_vect_double_saved 0
	    }
	} elseif { [istarget spu-*-*] } {
	   set et_vect_double_saved 1
	}
    }

    verbose "check_effective_target_vect_double: returning $et_vect_double_saved" 2
    return $et_vect_double_saved
}

# Return 1 if the target supports hardware vectors of long long, 0 otherwise.
#
# This won't change for different subtargets so cache the result.

proc check_effective_target_vect_long_long { } {
    global et_vect_long_long_saved

    if [info exists et_vect_long_long_saved] {
        verbose "check_effective_target_vect_long_long: using cached result" 2
    } else {
        set et_vect_long_long_saved 0
        if { [istarget i?86-*-*]
              || [istarget x86_64-*-*] } {
           set et_vect_long_long_saved 1
        }
    }

    verbose "check_effective_target_vect_long_long: returning $et_vect_long_long_saved" 2
    return $et_vect_long_long_saved
}


# Return 1 if the target plus current options does not support a vector
# max instruction on "int", 0 otherwise.
#
# This won't change for different subtargets so cache the result.

proc check_effective_target_vect_no_int_max { } {
    global et_vect_no_int_max_saved

    if [info exists et_vect_no_int_max_saved] {
	verbose "check_effective_target_vect_no_int_max: using cached result" 2
    } else {
	set et_vect_no_int_max_saved 0
	if { [istarget sparc*-*-*]
	     || [istarget spu-*-*]
	     || [istarget alpha*-*-*]
	     || ([istarget mips*-*-*]
		 && [check_effective_target_mips_loongson]) } {
	    set et_vect_no_int_max_saved 1
	}
    }
    verbose "check_effective_target_vect_no_int_max: returning $et_vect_no_int_max_saved" 2
    return $et_vect_no_int_max_saved
}

# Return 1 if the target plus current options does not support a vector
# add instruction on "int", 0 otherwise.
#
# This won't change for different subtargets so cache the result.

proc check_effective_target_vect_no_int_add { } {
    global et_vect_no_int_add_saved

    if [info exists et_vect_no_int_add_saved] {
	verbose "check_effective_target_vect_no_int_add: using cached result" 2
    } else {
	set et_vect_no_int_add_saved 0
	# Alpha only supports vector add on V8QI and V4HI.
	if { [istarget alpha*-*-*] } {
	    set et_vect_no_int_add_saved 1
	}
    }
    verbose "check_effective_target_vect_no_int_add: returning $et_vect_no_int_add_saved" 2
    return $et_vect_no_int_add_saved
}

# Return 1 if the target plus current options does not support vector
# bitwise instructions, 0 otherwise.
#
# This won't change for different subtargets so cache the result.

proc check_effective_target_vect_no_bitwise { } {
    global et_vect_no_bitwise_saved

    if [info exists et_vect_no_bitwise_saved] {
	verbose "check_effective_target_vect_no_bitwise: using cached result" 2
    } else {
	set et_vect_no_bitwise_saved 0
    }
    verbose "check_effective_target_vect_no_bitwise: returning $et_vect_no_bitwise_saved" 2
    return $et_vect_no_bitwise_saved
}

# Return 1 if the target plus current options supports vector permutation,
# 0 otherwise.
#
# This won't change for different subtargets so cache the result.

proc check_effective_target_vect_perm { } {
    global et_vect_perm

    if [info exists et_vect_perm_saved] {
        verbose "check_effective_target_vect_perm: using cached result" 2
    } else {
        set et_vect_perm_saved 0
        if { [istarget powerpc*-*-*]
             || [istarget spu-*-*]
	     || [istarget i?86-*-*]
	     || [istarget x86_64-*-*] } {
            set et_vect_perm_saved 1
        }
    }
    verbose "check_effective_target_vect_perm: returning $et_vect_perm_saved" 2
    return $et_vect_perm_saved
}

<<<<<<< HEAD
=======
# Return 1 if the target plus current options supports vector permutation
# on byte-sized elements, 0 otherwise.
#
# This won't change for different subtargets so cache the result.

proc check_effective_target_vect_perm_byte { } {
    global et_vect_perm_byte

    if [info exists et_vect_perm_byte_saved] {
        verbose "check_effective_target_vect_perm_byte: using cached result" 2
    } else {
        set et_vect_perm_byte_saved 0
        if { [istarget powerpc*-*-*]
             || [istarget spu-*-*] } {
            set et_vect_perm_byte_saved 1
        }
    }
    verbose "check_effective_target_vect_perm_byte: returning $et_vect_perm_byte_saved" 2
    return $et_vect_perm_byte_saved
}

# Return 1 if the target plus current options supports vector permutation
# on short-sized elements, 0 otherwise.
#
# This won't change for different subtargets so cache the result.

proc check_effective_target_vect_perm_short { } {
    global et_vect_perm_short

    if [info exists et_vect_perm_short_saved] {
        verbose "check_effective_target_vect_perm_short: using cached result" 2
    } else {
        set et_vect_perm_short_saved 0
        if { [istarget powerpc*-*-*]
             || [istarget spu-*-*] } {
            set et_vect_perm_short_saved 1
        }
    }
    verbose "check_effective_target_vect_perm_short: returning $et_vect_perm_short_saved" 2
    return $et_vect_perm_short_saved
}

>>>>>>> 03d20231
# Return 1 if the target plus current options supports a vector
# widening summation of *short* args into *int* result, 0 otherwise.
#
# This won't change for different subtargets so cache the result.

proc check_effective_target_vect_widen_sum_hi_to_si_pattern { } {
    global et_vect_widen_sum_hi_to_si_pattern

    if [info exists et_vect_widen_sum_hi_to_si_pattern_saved] {
        verbose "check_effective_target_vect_widen_sum_hi_to_si_pattern: using cached result" 2
    } else {
        set et_vect_widen_sum_hi_to_si_pattern_saved 0
<<<<<<< HEAD
        if { [istarget powerpc*-*-*] } {
=======
        if { [istarget powerpc*-*-*]
             || [istarget ia64-*-*] } {
>>>>>>> 03d20231
            set et_vect_widen_sum_hi_to_si_pattern_saved 1
        }
    }
    verbose "check_effective_target_vect_widen_sum_hi_to_si_pattern: returning $et_vect_widen_sum_hi_to_si_pattern_saved" 2
    return $et_vect_widen_sum_hi_to_si_pattern_saved
}

# Return 1 if the target plus current options supports a vector
# widening summation of *short* args into *int* result, 0 otherwise.
# A target can also support this widening summation if it can support
# promotion (unpacking) from shorts to ints.
#
# This won't change for different subtargets so cache the result.
                                                                                                
proc check_effective_target_vect_widen_sum_hi_to_si { } {
    global et_vect_widen_sum_hi_to_si

    if [info exists et_vect_widen_sum_hi_to_si_saved] {
        verbose "check_effective_target_vect_widen_sum_hi_to_si: using cached result" 2
    } else {
        set et_vect_widen_sum_hi_to_si_saved [check_effective_target_vect_unpack]
        if { [istarget powerpc*-*-*] 
	     || [istarget ia64-*-*] } {
            set et_vect_widen_sum_hi_to_si_saved 1
        }
    }
    verbose "check_effective_target_vect_widen_sum_hi_to_si: returning $et_vect_widen_sum_hi_to_si_saved" 2
    return $et_vect_widen_sum_hi_to_si_saved
}

# Return 1 if the target plus current options supports a vector
# widening summation of *char* args into *short* result, 0 otherwise.
# A target can also support this widening summation if it can support
# promotion (unpacking) from chars to shorts.
#
# This won't change for different subtargets so cache the result.
                                                                                                
proc check_effective_target_vect_widen_sum_qi_to_hi { } {
    global et_vect_widen_sum_qi_to_hi

    if [info exists et_vect_widen_sum_qi_to_hi_saved] {
        verbose "check_effective_target_vect_widen_sum_qi_to_hi: using cached result" 2
    } else {
        set et_vect_widen_sum_qi_to_hi_saved 0
	if { [check_effective_target_vect_unpack] 
	     || [istarget ia64-*-*] } {
            set et_vect_widen_sum_qi_to_hi_saved 1
	}
    }
    verbose "check_effective_target_vect_widen_sum_qi_to_hi: returning $et_vect_widen_sum_qi_to_hi_saved" 2
    return $et_vect_widen_sum_qi_to_hi_saved
}

# Return 1 if the target plus current options supports a vector
# widening summation of *char* args into *int* result, 0 otherwise.
#
# This won't change for different subtargets so cache the result.
                                                                                                
proc check_effective_target_vect_widen_sum_qi_to_si { } {
    global et_vect_widen_sum_qi_to_si

    if [info exists et_vect_widen_sum_qi_to_si_saved] {
        verbose "check_effective_target_vect_widen_sum_qi_to_si: using cached result" 2
    } else {
        set et_vect_widen_sum_qi_to_si_saved 0
        if { [istarget powerpc*-*-*] } {
            set et_vect_widen_sum_qi_to_si_saved 1
        }
    }
    verbose "check_effective_target_vect_widen_sum_qi_to_si: returning $et_vect_widen_sum_qi_to_si_saved" 2
    return $et_vect_widen_sum_qi_to_si_saved
}

# Return 1 if the target plus current options supports a vector
# widening multiplication of *char* args into *short* result, 0 otherwise.
# A target can also support this widening multplication if it can support
# promotion (unpacking) from chars to shorts, and vect_short_mult (non-widening
# multiplication of shorts).
#
# This won't change for different subtargets so cache the result.


proc check_effective_target_vect_widen_mult_qi_to_hi { } {
    global et_vect_widen_mult_qi_to_hi

    if [info exists et_vect_widen_mult_qi_to_hi_saved] {
        verbose "check_effective_target_vect_widen_mult_qi_to_hi: using cached result" 2
    } else {
	if { [check_effective_target_vect_unpack]
	     && [check_effective_target_vect_short_mult] } {
	    set et_vect_widen_mult_qi_to_hi_saved 1
	} else {
	    set et_vect_widen_mult_qi_to_hi_saved 0
	}
        if { [istarget powerpc*-*-*] } {
            set et_vect_widen_mult_qi_to_hi_saved 1
        }
    }
    verbose "check_effective_target_vect_widen_mult_qi_to_hi: returning $et_vect_widen_mult_qi_to_hi_saved" 2
    return $et_vect_widen_mult_qi_to_hi_saved
}

# Return 1 if the target plus current options supports a vector
# widening multiplication of *short* args into *int* result, 0 otherwise.
# A target can also support this widening multplication if it can support
# promotion (unpacking) from shorts to ints, and vect_int_mult (non-widening
# multiplication of ints).
#
# This won't change for different subtargets so cache the result.


proc check_effective_target_vect_widen_mult_hi_to_si { } {
    global et_vect_widen_mult_hi_to_si

    if [info exists et_vect_widen_mult_hi_to_si_saved] {
        verbose "check_effective_target_vect_widen_mult_hi_to_si: using cached result" 2
    } else {
        if { [check_effective_target_vect_unpack]
             && [check_effective_target_vect_int_mult] } {
          set et_vect_widen_mult_hi_to_si_saved 1
        } else {
          set et_vect_widen_mult_hi_to_si_saved 0
        }
        if { [istarget powerpc*-*-*]
	      || [istarget spu-*-*]
	      || [istarget ia64-*-*]
	      || [istarget i?86-*-*]
	      || [istarget x86_64-*-*] } {
            set et_vect_widen_mult_hi_to_si_saved 1
        }
    }
    verbose "check_effective_target_vect_widen_mult_hi_to_si: returning $et_vect_widen_mult_hi_to_si_saved" 2
    return $et_vect_widen_mult_hi_to_si_saved
}

# Return 1 if the target plus current options supports a vector
# dot-product of signed chars, 0 otherwise.
#
# This won't change for different subtargets so cache the result.

proc check_effective_target_vect_sdot_qi { } {
    global et_vect_sdot_qi

    if [info exists et_vect_sdot_qi_saved] {
        verbose "check_effective_target_vect_sdot_qi: using cached result" 2
    } else {
        set et_vect_sdot_qi_saved 0
        if { [istarget ia64-*-*] } {
            set et_vect_udot_qi_saved 1
        }
    }
    verbose "check_effective_target_vect_sdot_qi: returning $et_vect_sdot_qi_saved" 2
    return $et_vect_sdot_qi_saved
}

# Return 1 if the target plus current options supports a vector
# dot-product of unsigned chars, 0 otherwise.
#
# This won't change for different subtargets so cache the result.

proc check_effective_target_vect_udot_qi { } {
    global et_vect_udot_qi

    if [info exists et_vect_udot_qi_saved] {
        verbose "check_effective_target_vect_udot_qi: using cached result" 2
    } else {
        set et_vect_udot_qi_saved 0
        if { [istarget powerpc*-*-*]
             || [istarget ia64-*-*] } {
            set et_vect_udot_qi_saved 1
        }
    }
    verbose "check_effective_target_vect_udot_qi: returning $et_vect_udot_qi_saved" 2
    return $et_vect_udot_qi_saved
}

# Return 1 if the target plus current options supports a vector
# dot-product of signed shorts, 0 otherwise.
#
# This won't change for different subtargets so cache the result.

proc check_effective_target_vect_sdot_hi { } {
    global et_vect_sdot_hi

    if [info exists et_vect_sdot_hi_saved] {
        verbose "check_effective_target_vect_sdot_hi: using cached result" 2
    } else {
        set et_vect_sdot_hi_saved 0
        if { ([istarget powerpc*-*-*] && ![istarget powerpc-*-linux*paired*])
	     || [istarget ia64-*-*]
	     || [istarget i?86-*-*]
             || [istarget x86_64-*-*] } {
            set et_vect_sdot_hi_saved 1
        }
    }
    verbose "check_effective_target_vect_sdot_hi: returning $et_vect_sdot_hi_saved" 2
    return $et_vect_sdot_hi_saved
}

# Return 1 if the target plus current options supports a vector
# dot-product of unsigned shorts, 0 otherwise.
#
# This won't change for different subtargets so cache the result.

proc check_effective_target_vect_udot_hi { } {
    global et_vect_udot_hi

    if [info exists et_vect_udot_hi_saved] {
        verbose "check_effective_target_vect_udot_hi: using cached result" 2
    } else {
        set et_vect_udot_hi_saved 0
        if { ([istarget powerpc*-*-*] && ![istarget powerpc-*-linux*paired*]) } {
            set et_vect_udot_hi_saved 1
        }
    }
    verbose "check_effective_target_vect_udot_hi: returning $et_vect_udot_hi_saved" 2
    return $et_vect_udot_hi_saved
}


# Return 1 if the target plus current options supports a vector
# demotion (packing) of shorts (to chars) and ints (to shorts) 
# using modulo arithmetic, 0 otherwise.
#
# This won't change for different subtargets so cache the result.
                                                                                
proc check_effective_target_vect_pack_trunc { } {
    global et_vect_pack_trunc
                                                                                
    if [info exists et_vect_pack_trunc_saved] {
        verbose "check_effective_target_vect_pack_trunc: using cached result" 2
    } else {
        set et_vect_pack_trunc_saved 0
        if { ([istarget powerpc*-*-*] && ![istarget powerpc-*-linux*paired*])
             || [istarget i?86-*-*]
             || [istarget x86_64-*-*]
             || [istarget spu-*-*]
             || ([istarget arm*-*-*] && [check_effective_target_arm_neon]) } {
            set et_vect_pack_trunc_saved 1
        }
    }
    verbose "check_effective_target_vect_pack_trunc: returning $et_vect_pack_trunc_saved" 2
    return $et_vect_pack_trunc_saved
}

# Return 1 if the target plus current options supports a vector
# promotion (unpacking) of chars (to shorts) and shorts (to ints), 0 otherwise.
#
# This won't change for different subtargets so cache the result.
                                   
proc check_effective_target_vect_unpack { } {
    global et_vect_unpack
                                        
    if [info exists et_vect_unpack_saved] {
        verbose "check_effective_target_vect_unpack: using cached result" 2
    } else {
        set et_vect_unpack_saved 0
        if { ([istarget powerpc*-*-*] && ![istarget powerpc-*paired*])
             || [istarget i?86-*-*]
             || [istarget x86_64-*-*] 
             || [istarget spu-*-*]
             || [istarget ia64-*-*]
             || ([istarget arm*-*-*] && [check_effective_target_arm_neon]) } {
            set et_vect_unpack_saved 1
        }
    }
    verbose "check_effective_target_vect_unpack: returning $et_vect_unpack_saved" 2  
    return $et_vect_unpack_saved
}

# Return 1 if the target plus current options does not guarantee
# that its STACK_BOUNDARY is >= the reguired vector alignment.
#
# This won't change for different subtargets so cache the result.

proc check_effective_target_unaligned_stack { } {
    global et_unaligned_stack_saved

    if [info exists et_unaligned_stack_saved] {
        verbose "check_effective_target_unaligned_stack: using cached result" 2
    } else {
        set et_unaligned_stack_saved 0
    }
    verbose "check_effective_target_unaligned_stack: returning $et_unaligned_stack_saved" 2
    return $et_unaligned_stack_saved
}

# Return 1 if the target plus current options does not support a vector
# alignment mechanism, 0 otherwise.
#
# This won't change for different subtargets so cache the result.

proc check_effective_target_vect_no_align { } {
    global et_vect_no_align_saved

    if [info exists et_vect_no_align_saved] {
	verbose "check_effective_target_vect_no_align: using cached result" 2
    } else {
	set et_vect_no_align_saved 0
	if { [istarget mipsisa64*-*-*]
	     || [istarget sparc*-*-*]
	     || [istarget ia64-*-*]
	     || [check_effective_target_arm_vect_no_misalign]
	     || ([istarget mips*-*-*]
		 && [check_effective_target_mips_loongson]) } {
	    set et_vect_no_align_saved 1
	}
    }
    verbose "check_effective_target_vect_no_align: returning $et_vect_no_align_saved" 2
    return $et_vect_no_align_saved
}

# Return 1 if the target supports a vector misalign access, 0 otherwise.
#
# This won't change for different subtargets so cache the result.

proc check_effective_target_vect_hw_misalign { } {
    global et_vect_hw_misalign_saved

    if [info exists et_vect_hw_misalign_saved] {
        verbose "check_effective_target_vect_hw_misalign: using cached result" 2
    } else {
        set et_vect_hw_misalign_saved 0
       if { ([istarget x86_64-*-*] 
            || [istarget i?86-*-*]) } {
          set et_vect_hw_misalign_saved 1
       }
    }
    verbose "check_effective_target_vect_hw_misalign: returning $et_vect_hw_misalign_saved" 2
    return $et_vect_hw_misalign_saved
}


# Return 1 if arrays are aligned to the vector alignment
# boundary, 0 otherwise.
#
# This won't change for different subtargets so cache the result.

proc check_effective_target_vect_aligned_arrays { } {
    global et_vect_aligned_arrays

    if [info exists et_vect_aligned_arrays_saved] {
	verbose "check_effective_target_vect_aligned_arrays: using cached result" 2
    } else {
	set et_vect_aligned_arrays_saved 0
        if { (([istarget x86_64-*-*]
              || [istarget i?86-*-*]) && [is-effective-target lp64])
              || [istarget spu-*-*] } {
	    set et_vect_aligned_arrays_saved 1
	}
    }
    verbose "check_effective_target_vect_aligned_arrays: returning $et_vect_aligned_arrays_saved" 2
    return $et_vect_aligned_arrays_saved
}

# Return 1 if types of size 32 bit or less are naturally aligned
# (aligned to their type-size), 0 otherwise.
#
# This won't change for different subtargets so cache the result.

proc check_effective_target_natural_alignment_32 { } {
    global et_natural_alignment_32

    if [info exists et_natural_alignment_32_saved] {
        verbose "check_effective_target_natural_alignment_32: using cached result" 2
    } else {
        # FIXME: 32bit powerpc: guaranteed only if MASK_ALIGN_NATURAL/POWER.
        set et_natural_alignment_32_saved 1
        if { ([istarget *-*-darwin*] && [is-effective-target lp64]) } {
            set et_natural_alignment_32_saved 0
        }
    }
    verbose "check_effective_target_natural_alignment_32: returning $et_natural_alignment_32_saved" 2
    return $et_natural_alignment_32_saved
}

# Return 1 if types of size 64 bit or less are naturally aligned (aligned to their
# type-size), 0 otherwise.
#
# This won't change for different subtargets so cache the result.

proc check_effective_target_natural_alignment_64 { } {
    global et_natural_alignment_64

    if [info exists et_natural_alignment_64_saved] {
        verbose "check_effective_target_natural_alignment_64: using cached result" 2
    } else {
        set et_natural_alignment_64_saved 0
        if { ([is-effective-target lp64] && ![istarget *-*-darwin*])
             || [istarget spu-*-*] } {
            set et_natural_alignment_64_saved 1
        }
    }
    verbose "check_effective_target_natural_alignment_64: returning $et_natural_alignment_64_saved" 2
    return $et_natural_alignment_64_saved
}

# Return 1 if vector alignment (for types of size 32 bit or less) is reachable, 0 otherwise.
#
# This won't change for different subtargets so cache the result.

proc check_effective_target_vector_alignment_reachable { } {
    global et_vector_alignment_reachable

    if [info exists et_vector_alignment_reachable_saved] {
        verbose "check_effective_target_vector_alignment_reachable: using cached result" 2
    } else {
        if { [check_effective_target_vect_aligned_arrays]
             || [check_effective_target_natural_alignment_32] } {
            set et_vector_alignment_reachable_saved 1
        } else {
            set et_vector_alignment_reachable_saved 0
        }
    }
    verbose "check_effective_target_vector_alignment_reachable: returning $et_vector_alignment_reachable_saved" 2
    return $et_vector_alignment_reachable_saved
}

# Return 1 if vector alignment for 64 bit is reachable, 0 otherwise.
#
# This won't change for different subtargets so cache the result.

proc check_effective_target_vector_alignment_reachable_for_64bit { } {
    global et_vector_alignment_reachable_for_64bit

    if [info exists et_vector_alignment_reachable_for_64bit_saved] {
        verbose "check_effective_target_vector_alignment_reachable_for_64bit: using cached result" 2
    } else {
        if { [check_effective_target_vect_aligned_arrays] 
             || [check_effective_target_natural_alignment_64] } {
            set et_vector_alignment_reachable_for_64bit_saved 1
        } else {
            set et_vector_alignment_reachable_for_64bit_saved 0
        }
    }
    verbose "check_effective_target_vector_alignment_reachable_for_64bit: returning $et_vector_alignment_reachable_for_64bit_saved" 2
    return $et_vector_alignment_reachable_for_64bit_saved
}

# Return 1 if the target only requires element alignment for vector accesses

proc check_effective_target_vect_element_align { } {
    global et_vect_element_align

    if [info exists et_vect_element_align] {
	verbose "check_effective_target_vect_element_align: using cached result" 2
    } else {
	set et_vect_element_align 0
	if { [istarget arm*-*-*]
	     || [check_effective_target_vect_hw_misalign] } {
	   set et_vect_element_align 1
	}
    }

    verbose "check_effective_target_vect_element_align: returning $et_vect_element_align" 2
    return $et_vect_element_align
}

# Return 1 if the target supports vector conditional operations, 0 otherwise.

proc check_effective_target_vect_condition { } {
    global et_vect_cond_saved

    if [info exists et_vect_cond_saved] {
	verbose "check_effective_target_vect_cond: using cached result" 2
    } else {
	set et_vect_cond_saved 0
	if { [istarget powerpc*-*-*]
	     || [istarget ia64-*-*]
	     || [istarget i?86-*-*]
	     || [istarget spu-*-*]
	     || [istarget x86_64-*-*] } {
	   set et_vect_cond_saved 1
	}
    }

    verbose "check_effective_target_vect_cond: returning $et_vect_cond_saved" 2
    return $et_vect_cond_saved
}

# Return 1 if the target supports vector char multiplication, 0 otherwise.

proc check_effective_target_vect_char_mult { } {
    global et_vect_char_mult_saved

    if [info exists et_vect_char_mult_saved] {
	verbose "check_effective_target_vect_char_mult: using cached result" 2
    } else {
	set et_vect_char_mult_saved 0
	if { [istarget ia64-*-*]
	     || [istarget i?86-*-*]
	     || [istarget x86_64-*-*] } {
	   set et_vect_char_mult_saved 1
	}
    }

    verbose "check_effective_target_vect_char_mult: returning $et_vect_char_mult_saved" 2
    return $et_vect_char_mult_saved
}

# Return 1 if the target supports vector short multiplication, 0 otherwise.

proc check_effective_target_vect_short_mult { } {
    global et_vect_short_mult_saved

    if [info exists et_vect_short_mult_saved] {
	verbose "check_effective_target_vect_short_mult: using cached result" 2
    } else {
	set et_vect_short_mult_saved 0
	if { [istarget ia64-*-*]
	     || [istarget spu-*-*]
	     || [istarget i?86-*-*]
	     || [istarget x86_64-*-*]
<<<<<<< HEAD
             || [istarget powerpc*-*-*]
             || [check_effective_target_arm32] } {
=======
	     || [istarget powerpc*-*-*]
	     || [check_effective_target_arm32]
	     || ([istarget mips*-*-*]
		 && [check_effective_target_mips_loongson]) } {
>>>>>>> 03d20231
	   set et_vect_short_mult_saved 1
	}
    }

    verbose "check_effective_target_vect_short_mult: returning $et_vect_short_mult_saved" 2
    return $et_vect_short_mult_saved
}

# Return 1 if the target supports vector int multiplication, 0 otherwise.

proc check_effective_target_vect_int_mult { } {
    global et_vect_int_mult_saved

    if [info exists et_vect_int_mult_saved] {
	verbose "check_effective_target_vect_int_mult: using cached result" 2
    } else {
	set et_vect_int_mult_saved 0
	if { ([istarget powerpc*-*-*] && ![istarget powerpc-*-linux*paired*])
	     || [istarget spu-*-*]
	     || [istarget i?86-*-*]
	     || [istarget x86_64-*-*]
	     || [istarget ia64-*-*]
	     || [check_effective_target_arm32] } {
	   set et_vect_int_mult_saved 1
	}
    }

    verbose "check_effective_target_vect_int_mult: returning $et_vect_int_mult_saved" 2
    return $et_vect_int_mult_saved
}

# Return 1 if the target supports vector even/odd elements extraction, 0 otherwise.

proc check_effective_target_vect_extract_even_odd { } {
    global et_vect_extract_even_odd_saved
    
    if [info exists et_vect_extract_even_odd_saved] {
        verbose "check_effective_target_vect_extract_even_odd: using cached result" 2
    } else {
        set et_vect_extract_even_odd_saved 0 
        if { [istarget powerpc*-*-*] 
             || [istarget i?86-*-*]
             || [istarget x86_64-*-*]
<<<<<<< HEAD
=======
             || [istarget ia64-*-*]
>>>>>>> 03d20231
             || [istarget spu-*-*] } {
           set et_vect_extract_even_odd_saved 1
        }
    }

    verbose "check_effective_target_vect_extract_even_odd: returning $et_vect_extract_even_odd_saved" 2
    return $et_vect_extract_even_odd_saved
}

# Return 1 if the target supports vector even/odd elements extraction of
# vectors with SImode elements or larger, 0 otherwise.

proc check_effective_target_vect_extract_even_odd_wide { } {
    global et_vect_extract_even_odd_wide_saved
    
    if [info exists et_vect_extract_even_odd_wide_saved] {
        verbose "check_effective_target_vect_extract_even_odd_wide: using cached result" 2
    } else {
        set et_vect_extract_even_odd_wide_saved 0 
        if { [istarget powerpc*-*-*] 
             || [istarget i?86-*-*]
             || [istarget x86_64-*-*]
             || [istarget ia64-*-*]
             || [istarget spu-*-*] } {
           set et_vect_extract_even_odd_wide_saved 1
        }
    }

    verbose "check_effective_target_vect_extract_even_wide_odd: returning $et_vect_extract_even_odd_wide_saved" 2
    return $et_vect_extract_even_odd_wide_saved
}

# Return 1 if the target supports vector interleaving, 0 otherwise.

proc check_effective_target_vect_interleave { } {
    global et_vect_interleave_saved
    
    if [info exists et_vect_interleave_saved] {
        verbose "check_effective_target_vect_interleave: using cached result" 2
    } else {
        set et_vect_interleave_saved 0
        if { [istarget powerpc*-*-*]
             || [istarget i?86-*-*]
             || [istarget x86_64-*-*]
             || [istarget ia64-*-*]
             || [istarget spu-*-*] } {
           set et_vect_interleave_saved 1
        }
    }

    verbose "check_effective_target_vect_interleave: returning $et_vect_interleave_saved" 2
    return $et_vect_interleave_saved
}

# Return 1 if the target supports vector interleaving and extract even/odd, 0 otherwise.
proc check_effective_target_vect_strided { } {
    global et_vect_strided_saved

    if [info exists et_vect_strided_saved] {
        verbose "check_effective_target_vect_strided: using cached result" 2
    } else {
        set et_vect_strided_saved 0
        if { [check_effective_target_vect_interleave]
             && [check_effective_target_vect_extract_even_odd] } {
           set et_vect_strided_saved 1
        }
    }

    verbose "check_effective_target_vect_strided: returning $et_vect_strided_saved" 2
    return $et_vect_strided_saved
}

# Return 1 if the target supports vector interleaving and extract even/odd
# for wide element types, 0 otherwise.
proc check_effective_target_vect_strided_wide { } {
    global et_vect_strided_wide_saved

    if [info exists et_vect_strided_wide_saved] {
        verbose "check_effective_target_vect_strided_wide: using cached result" 2
    } else {
        set et_vect_strided_wide_saved 0
        if { [check_effective_target_vect_interleave]
             && [check_effective_target_vect_extract_even_odd_wide] } {
           set et_vect_strided_wide_saved 1
        }
    }

    verbose "check_effective_target_vect_strided_wide: returning $et_vect_strided_wide_saved" 2
    return $et_vect_strided_wide_saved
}

# Return 1 if the target supports section-anchors

proc check_effective_target_section_anchors { } {
    global et_section_anchors_saved

    if [info exists et_section_anchors_saved] {
        verbose "check_effective_target_section_anchors: using cached result" 2
    } else {
        set et_section_anchors_saved 0
        if { [istarget powerpc*-*-*]
	      || [istarget arm*-*-*] } {
           set et_section_anchors_saved 1
        }
    }

    verbose "check_effective_target_section_anchors: returning $et_section_anchors_saved" 2
    return $et_section_anchors_saved
}

# Return 1 if the target supports atomic operations on "int" and "long".

proc check_effective_target_sync_int_long { } {
    global et_sync_int_long_saved

    if [info exists et_sync_int_long_saved] {
        verbose "check_effective_target_sync_int_long: using cached result" 2
    } else {
        set et_sync_int_long_saved 0
# This is intentionally powerpc but not rs6000, rs6000 doesn't have the
# load-reserved/store-conditional instructions.
        if { [istarget ia64-*-*]
	     || [istarget i?86-*-*]
	     || [istarget x86_64-*-*]
	     || [istarget alpha*-*-*] 
<<<<<<< HEAD
	     || [istarget bfin*-*linux*]
=======
	     || [istarget arm*-*-linux-gnueabi] 
	     || [istarget bfin*-*linux*]
	     || [istarget hppa*-*linux*]
>>>>>>> 03d20231
	     || [istarget s390*-*-*] 
	     || [istarget powerpc*-*-*]
	     || [istarget sparc64-*-*]
	     || [istarget sparcv9-*-*]
	     || [istarget mips*-*-*] } {
           set et_sync_int_long_saved 1
        }
    }

    verbose "check_effective_target_sync_int_long: returning $et_sync_int_long_saved" 2
    return $et_sync_int_long_saved
}

# Return 1 if the target supports atomic operations on "char" and "short".

proc check_effective_target_sync_char_short { } {
    global et_sync_char_short_saved

    if [info exists et_sync_char_short_saved] {
        verbose "check_effective_target_sync_char_short: using cached result" 2
    } else {
        set et_sync_char_short_saved 0
# This is intentionally powerpc but not rs6000, rs6000 doesn't have the
# load-reserved/store-conditional instructions.
        if { [istarget ia64-*-*]
	     || [istarget i?86-*-*]
	     || [istarget x86_64-*-*]
	     || [istarget alpha*-*-*] 
	     || [istarget arm*-*-linux-gnueabi] 
	     || [istarget hppa*-*linux*]
	     || [istarget s390*-*-*] 
	     || [istarget powerpc*-*-*]
	     || [istarget sparc64-*-*]
	     || [istarget sparcv9-*-*]
	     || [istarget mips*-*-*] } {
           set et_sync_char_short_saved 1
        }
    }

    verbose "check_effective_target_sync_char_short: returning $et_sync_char_short_saved" 2
    return $et_sync_char_short_saved
}

# Return 1 if the target uses a ColdFire FPU.

proc check_effective_target_coldfire_fpu { } {
    return [check_no_compiler_messages coldfire_fpu assembly {
	#ifndef __mcffpu__
	#error FOO
	#endif
    }]
}

# Return true if this is a uClibc target.

proc check_effective_target_uclibc {} {
    return [check_no_compiler_messages uclibc object {
	#include <features.h>
	#if !defined (__UCLIBC__)
	#error FOO
	#endif
    }]
}

# Return true if this is a uclibc target and if the uclibc feature
# described by __$feature__ is not present.

proc check_missing_uclibc_feature {feature} {
    return [check_no_compiler_messages $feature object "
	#include <features.h>
	#if !defined (__UCLIBC) || defined (__${feature}__)
	#error FOO
	#endif
    "]
}

# Return true if this is a Newlib target.

proc check_effective_target_newlib {} {
    return [check_no_compiler_messages newlib object {
	#include <newlib.h>
    }]
}

# Return 1 if
#   (a) an error of a few ULP is expected in string to floating-point
#       conversion functions; and
#   (b) overflow is not always detected correctly by those functions.

proc check_effective_target_lax_strtofp {} {
    # By default, assume that all uClibc targets suffer from this.
    return [check_effective_target_uclibc]
}

# Return 1 if this is a target for which wcsftime is a dummy
# function that always returns 0.

proc check_effective_target_dummy_wcsftime {} {
    # By default, assume that all uClibc targets suffer from this.
    return [check_effective_target_uclibc]
}

# Return 1 if constructors with initialization priority arguments are
# supposed on this target.

proc check_effective_target_init_priority {} {
    return [check_no_compiler_messages init_priority assembly "
	void f() __attribute__((constructor (1000)));
	void f() \{\}
    "]
}

# Return 1 if the target matches the effective target 'arg', 0 otherwise.
# This can be used with any check_* proc that takes no argument and
# returns only 1 or 0.  It could be used with check_* procs that take
# arguments with keywords that pass particular arguments.

proc is-effective-target { arg } {
    set selected 0
    if { [info procs check_effective_target_${arg}] != [list] } {
	set selected [check_effective_target_${arg}]
    } else {
	switch $arg {
	  "vmx_hw"         { set selected [check_vmx_hw_available] }
	  "vsx_hw"         { set selected [check_vsx_hw_available] }
	  "ppc_recip_hw"   { set selected [check_ppc_recip_hw_available] }
	  "named_sections" { set selected [check_named_sections_available] }
	  "gc_sections"    { set selected [check_gc_sections_available] }
	  "cxa_atexit"     { set selected [check_cxa_atexit_available] }
	  default          { error "unknown effective target keyword `$arg'" }
	}
    }
    verbose "is-effective-target: $arg $selected" 2
    return $selected
}

# Return 1 if the argument is an effective-target keyword, 0 otherwise.

proc is-effective-target-keyword { arg } {
    if { [info procs check_effective_target_${arg}] != [list] } {
	return 1
    } else {
	# These have different names for their check_* procs.
	switch $arg {
	  "vmx_hw"         { return 1 }
	  "vsx_hw"         { return 1 }
	  "ppc_recip_hw"   { return 1 }
	  "named_sections" { return 1 }
	  "gc_sections"    { return 1 }
	  "cxa_atexit"     { return 1 }
	  default          { return 0 }
	}
    }
}

# Return 1 if target default to short enums

proc check_effective_target_short_enums { } {
    return [check_no_compiler_messages short_enums assembly {
	enum foo { bar };
	int s[sizeof (enum foo) == 1 ? 1 : -1];
    }]
}

# Return 1 if target supports merging string constants at link time.

proc check_effective_target_string_merging { } {
    return [check_no_messages_and_pattern string_merging \
		"rodata\\.str" assembly {
		    const char *var = "String";
		} {-O2}]
}

# Return 1 if target has the basic signed and unsigned types in
# <stdint.h>, 0 otherwise.  This will be obsolete when GCC ensures a
# working <stdint.h> for all targets.

proc check_effective_target_stdint_types { } {
    return [check_no_compiler_messages stdint_types assembly {
	#include <stdint.h>
	int8_t a; int16_t b; int32_t c; int64_t d;
	uint8_t e; uint16_t f; uint32_t g; uint64_t h;
    }]
}

# Return 1 if target has the basic signed and unsigned types in
# <inttypes.h>, 0 otherwise.  This is for tests that GCC's notions of
# these types agree with those in the header, as some systems have
# only <inttypes.h>.

proc check_effective_target_inttypes_types { } {
    return [check_no_compiler_messages inttypes_types assembly {
	#include <inttypes.h>
	int8_t a; int16_t b; int32_t c; int64_t d;
	uint8_t e; uint16_t f; uint32_t g; uint64_t h;
    }]
}

# Return 1 if programs are intended to be run on a simulator
# (i.e. slowly) rather than hardware (i.e. fast).

proc check_effective_target_simulator { } {

    # All "src/sim" simulators set this one.
    if [board_info target exists is_simulator] {
	return [board_info target is_simulator]
    }

    # The "sid" simulators don't set that one, but at least they set
    # this one.
    if [board_info target exists slow_simulator] {
	return [board_info target slow_simulator]
    }

    return 0
}

# Return 1 if the target is a VxWorks kernel.

proc check_effective_target_vxworks_kernel { } {
    return [check_no_compiler_messages vxworks_kernel assembly {
	#if !defined __vxworks || defined __RTP__
	#error NO
	#endif
    }]
}

# Return 1 if the target is a VxWorks RTP.

proc check_effective_target_vxworks_rtp { } {
    return [check_no_compiler_messages vxworks_rtp assembly {
	#if !defined __vxworks || !defined __RTP__
	#error NO
	#endif
    }]
}

# Return 1 if the target is expected to provide wide character support.

proc check_effective_target_wchar { } {
    if {[check_missing_uclibc_feature UCLIBC_HAS_WCHAR]} {
	return 0
    }
    return [check_no_compiler_messages wchar assembly {
	#include <wchar.h>
    }]
}

# Return 1 if the target has <pthread.h>.

proc check_effective_target_pthread_h { } {
    return [check_no_compiler_messages pthread_h assembly {
	#include <pthread.h>
    }]
}

# Return 1 if the target can truncate a file from a file-descriptor,
# as used by libgfortran/io/unix.c:fd_truncate; i.e. ftruncate or
# chsize.  We test for a trivially functional truncation; no stubs.
# As libgfortran uses _FILE_OFFSET_BITS 64, we do too; it'll cause a
# different function to be used.

proc check_effective_target_fd_truncate { } {
    set prog {
	#define _FILE_OFFSET_BITS 64
	#include <unistd.h>
	#include <stdio.h>
	#include <stdlib.h>
	int main ()
	{
	  FILE *f = fopen ("tst.tmp", "wb");
	  int fd;
	  const char t[] = "test writing more than ten characters";
	  char s[11];
	  fd =  fileno (f);
	  write (fd, t, sizeof (t) - 1);
	  lseek (fd, 0, 0);
	  if (ftruncate (fd, 10) != 0)
	    exit (1);
	  close (fd);
	  f = fopen ("tst.tmp", "rb");
	  if (fread (s, 1, sizeof (s), f) != 10 || strncmp (s, t, 10) != 0)
	    exit (1);
	  exit (0);
	}
    }

    if { [check_runtime ftruncate $prog] } {
      return 1;
    }

    regsub "ftruncate" $prog "chsize" prog
    return [check_runtime chsize $prog]
}

# Add to FLAGS all the target-specific flags needed to access the c99 runtime.

proc add_options_for_c99_runtime { flags } {
    if { [istarget *-*-solaris2*] } {
	return "$flags -std=c99"
    }
    if { [istarget mips-sgi-irix6.5*] } {
	return "$flags -std=c99"
    }
    if { [istarget powerpc-*-darwin*] } {
	return "$flags -mmacosx-version-min=10.3"
    }
    return $flags
}

# Add to FLAGS all the target-specific flags needed to enable
# full IEEE compliance mode.

proc add_options_for_ieee { flags } {
    if { [istarget "alpha*-*-*"]
         || [istarget "sh*-*-*"] } {
       return "$flags -mieee"
    }
    return $flags
}

# Add to FLAGS the flags needed to enable functions to bind locally
# when using pic/PIC passes in the testsuite.

proc add_options_for_bind_pic_locally { flags } {
    if {[check_no_compiler_messages using_pic2 assembly {
        #if __PIC__ != 2
        #error FOO
        #endif
    }]} {
	return "$flags -fPIE"
    }
    if {[check_no_compiler_messages using_pic1 assembly {
        #if __PIC__ != 1
        #error FOO
        #endif
    }]} {
	return "$flags -fpie"
    }

    return $flags
}

<<<<<<< HEAD
=======
# Add to FLAGS the flags needed to enable 128-bit vectors.

proc add_options_for_quad_vectors { flags } {
    if [is-effective-target arm_neon_ok] {
	return "$flags -mvectorize-with-neon-quad"
    }

    return $flags
}

>>>>>>> 03d20231
# Return 1 if the target provides a full C99 runtime.

proc check_effective_target_c99_runtime { } {
    return [check_cached_effective_target c99_runtime {
	global srcdir

	set file [open "$srcdir/gcc.dg/builtins-config.h"]
	set contents [read $file]
	close $file
	append contents {
	    #ifndef HAVE_C99_RUNTIME
	    #error FOO
	    #endif
	}
	check_no_compiler_messages_nocache c99_runtime assembly \
	    $contents [add_options_for_c99_runtime ""]
    }]
}

# Return 1 if  target wchar_t is at least 4 bytes.

proc check_effective_target_4byte_wchar_t { } {
    return [check_no_compiler_messages 4byte_wchar_t object {
	int dummy[sizeof (__WCHAR_TYPE__) >= 4 ? 1 : -1];
    }]
}

# Return 1 if the target supports automatic stack alignment.

proc check_effective_target_automatic_stack_alignment  { } {
    # Ordinarily x86 supports automatic stack alignment ...
    if { [istarget i?86*-*-*] || [istarget x86_64-*-*] } then {
        if { [istarget *-*-mingw*] || [istarget *-*-cygwin*] } {
	    # ... except Win64 SEH doesn't.  Succeed for Win32 though.
	    return [check_effective_target_ilp32];
	}
	return 1;
    }
    return 0;
}

# Return 1 if avx instructions can be compiled.

proc check_effective_target_avx { } {
    return [check_no_compiler_messages avx object {
	void _mm256_zeroall (void)
	{
	   __builtin_ia32_vzeroall ();
	}
    } "-O2 -mavx" ]
}

<<<<<<< HEAD
=======
# Return 1 if sse instructions can be compiled.
proc check_effective_target_sse { } {
    return [check_no_compiler_messages sse object {
	int main ()
	{
	    __builtin_ia32_stmxcsr ();
	    return 0;
	}
    } "-O2 -msse" ]
}

>>>>>>> 03d20231
# Return 1 if sse2 instructions can be compiled.
proc check_effective_target_sse2 { } {
    return [check_no_compiler_messages sse2 object {
	typedef long long __m128i __attribute__ ((__vector_size__ (16)));
	
	__m128i _mm_srli_si128 (__m128i __A, int __N)
	{
	    return (__m128i)__builtin_ia32_psrldqi128 (__A, 8);
	}
    } "-O2 -msse2" ]
}

<<<<<<< HEAD
=======
# Return 1 if F16C instructions can be compiled.

proc check_effective_target_f16c { } {
    return [check_no_compiler_messages f16c object {
	#include "immintrin.h"
	float
	foo (unsigned short val)
	{
	  return _cvtsh_ss (val);
	}
    } "-O2 -mf16c" ]
}

>>>>>>> 03d20231
# Return 1 if C wchar_t type is compatible with char16_t.

proc check_effective_target_wchar_t_char16_t_compatible { } {
    return [check_no_compiler_messages wchar_t_char16_t object {
        __WCHAR_TYPE__ wc;
        __CHAR16_TYPE__ *p16 = &wc;
        char t[(((__CHAR16_TYPE__) -1) < 0 == ((__WCHAR_TYPE__) -1) < 0) ? 1 : -1];
    }]
}

# Return 1 if C wchar_t type is compatible with char32_t.

proc check_effective_target_wchar_t_char32_t_compatible { } {
    return [check_no_compiler_messages wchar_t_char32_t object {
        __WCHAR_TYPE__ wc;
        __CHAR32_TYPE__ *p32 = &wc;
        char t[(((__CHAR32_TYPE__) -1) < 0 == ((__WCHAR_TYPE__) -1) < 0) ? 1 : -1];
    }]
}

# Return 1 if pow10 function exists.

proc check_effective_target_pow10 { } {
    return [check_runtime pow10 {
	#include <math.h>
	int main () {
	double x;
	x = pow10 (1);
	return 0;
	}
    } "-lm" ]
}

# Return 1 if current options generate DFP instructions, 0 otherwise.

proc check_effective_target_hard_dfp {} {
    return [check_no_messages_and_pattern hard_dfp "!adddd3" assembly {
	typedef float d64 __attribute__((mode(DD)));
	d64 x, y, z;
	void foo (void) { z = x + y; }
    }]
}

# Return 1 if string.h and wchar.h headers provide C++ requires overloads
# for strchr etc. functions.

proc check_effective_target_correct_iso_cpp_string_wchar_protos { } {
    return [check_no_compiler_messages correct_iso_cpp_string_wchar_protos assembly {
	#include <string.h>
	#include <wchar.h>
	#if !defined(__cplusplus) \
	    || !defined(__CORRECT_ISO_CPP_STRING_H_PROTO) \
	    || !defined(__CORRECT_ISO_CPP_WCHAR_H_PROTO)
	ISO C++ correct string.h and wchar.h protos not supported.
	#else
	int i;
	#endif
    }]
}

# Return 1 if GNU as is used.

proc check_effective_target_gas { } {
    global use_gas_saved
    global tool

    if {![info exists use_gas_saved]} {
	# Check if the as used by gcc is GNU as.
	set gcc_as [lindex [${tool}_target_compile "-print-prog-name=as" "" "none" ""] 0]
	# Provide /dev/null as input, otherwise gas times out reading from
	# stdin.
	set status [remote_exec host "$gcc_as" "-v /dev/null"]
	set as_output [lindex $status 1]
	if { [ string first "GNU" $as_output ] >= 0 } {
	    set use_gas_saved 1
	} else {
	    set use_gas_saved 0
	}
    }
    return $use_gas_saved
}

# Return 1 if the compiler has been configure with link-time optimization
# (LTO) support.

proc check_effective_target_lto { } {
    global ENABLE_LTO
    return [info exists ENABLE_LTO]
}

<<<<<<< HEAD
=======
# Return 1 if this target supports the -fsplit-stack option, 0
# otherwise.

proc check_effective_target_split_stack {} {
    return [check_no_compiler_messages split_stack object {
	void foo (void) { }
    } "-fsplit-stack"]
}

>>>>>>> 03d20231
# Return 1 if the language for the compiler under test is C.

proc check_effective_target_c { } {
 global tool
    if [string match $tool "gcc"] {
   return 1
    }
 return 0
}

# Return 1 if the language for the compiler under test is C++.

proc check_effective_target_c++ { } {
 global tool
    if [string match $tool "g++"] {
   return 1
    }
 return 0
<<<<<<< HEAD
}
=======
}

# Return 1 if expensive testcases should be run.

proc check_effective_target_run_expensive_tests { } {
    if { [getenv GCC_TEST_RUN_EXPENSIVE] != "" } {
        return 1
    }
    return 0
}

# Returns 1 if "mempcpy" is available on the target system.

proc check_effective_target_mempcpy {} {
    return [check_function_available "mempcpy"]
}

# Check whether the vectorizer tests are supported by the target and
# append additional target-dependent compile flags to DEFAULT_VECTCFLAGS.
# Set dg-do-what-default to either compile or run, depending on target
# capabilities.  Return 1 if vectorizer tests are supported by
# target, 0 otherwise.

proc check_vect_support_and_set_flags { } {
    global DEFAULT_VECTCFLAGS
    global dg-do-what-default

    if  [istarget "powerpc-*paired*"]  {
        lappend DEFAULT_VECTCFLAGS "-mpaired"
        if [check_750cl_hw_available] {
            set dg-do-what-default run
        } else {
            set dg-do-what-default compile
        }
    } elseif [istarget "powerpc*-*-*"] {
        # Skip targets not supporting -maltivec.
        if ![is-effective-target powerpc_altivec_ok] {
            return 0
        }

        lappend DEFAULT_VECTCFLAGS "-maltivec"
        if [check_vsx_hw_available]  {
            lappend DEFAULT_VECTCFLAGS "-mvsx" "-mno-allow-movmisalign"
        }

        if [check_vmx_hw_available] {
            set dg-do-what-default run
        } else {
            if [is-effective-target ilp32] {
                # Specify a cpu that supports VMX for compile-only tests.
                lappend DEFAULT_VECTCFLAGS "-mcpu=970"
            }
            set dg-do-what-default compile
        }
    } elseif { [istarget  "spu-*-*"] } {
        set dg-do-what-default run
    } elseif { [istarget "i?86-*-*"] || [istarget "x86_64-*-*"] } {
        lappend DEFAULT_VECTCFLAGS "-msse2"
        if { [check_effective_target_sse2_runtime] } {
            set dg-do-what-default run
        } else {
            set dg-do-what-default compile
        }
    } elseif { [istarget "mips*-*-*"]
               && ([check_effective_target_mpaired_single]
                    || [check_effective_target_mips_loongson])
               && [check_effective_target_nomips16] } {
        if { [check_effective_target_mpaired_single] } {
            lappend DEFAULT_VECTCFLAGS "-mpaired-single"
        }
        set dg-do-what-default run
    } elseif [istarget "sparc*-*-*"] {
        lappend DEFAULT_VECTCFLAGS "-mcpu=ultrasparc" "-mvis"
        if [check_effective_target_ultrasparc_hw] {
            set dg-do-what-default run
        } else {
            set dg-do-what-default compile
        }
    } elseif [istarget "alpha*-*-*"] {
        # Alpha's vectorization capabilities are extremely limited.
        # It's more effort than its worth disabling all of the tests
        # that it cannot pass.  But if you actually want to see what
        # does work, command out the return.
        return 0

        lappend DEFAULT_VECTCFLAGS "-mmax"
        if [check_alpha_max_hw_available] {
            set dg-do-what-default run
        } else {
            set dg-do-what-default compile
        }
    } elseif [istarget "ia64-*-*"] {
        set dg-do-what-default run
    } elseif [is-effective-target arm_neon_ok] {
        eval lappend DEFAULT_VECTCFLAGS [add_options_for_arm_neon ""]
        # NEON does not support denormals, so is not used for vectorization by
        # default to avoid loss of precision.  We must pass -ffast-math to test
        # vectorization of float operations.
        lappend DEFAULT_VECTCFLAGS "-ffast-math"
        if [is-effective-target arm_neon_hw] {
            set dg-do-what-default run
        } else {
            set dg-do-what-default compile
        }
    } else {
        return 0
    }

    return 1
}
>>>>>>> 03d20231
<|MERGE_RESOLUTION|>--- conflicted
+++ resolved
@@ -1,10 +1,5 @@
-<<<<<<< HEAD
-#   Copyright (C) 1999, 2001, 2003, 2004, 2005, 2006, 2007, 2008, 2009, 2010
-#    Free Software Foundation, Inc.
-=======
 #   Copyright (C) 1999, 2001, 2003, 2004, 2005, 2006, 2007, 2008, 2009, 2010,
 #   2011 Free Software Foundation, Inc.
->>>>>>> 03d20231
 
 # This program is free software; you can redistribute it and/or modify
 # it under the terms of the GNU General Public License as published by
@@ -39,12 +34,8 @@
 # "// C++" for c++,
 # "! Fortran" for Fortran code,
 # "/* ObjC", for ObjC
-<<<<<<< HEAD
-# and "// ObjC++" for ObjC++
-=======
 # "// ObjC++" for ObjC++
 # and "// Go" for Go
->>>>>>> 03d20231
 # If the tool is ObjC/ObjC++ then we overide the extension to .m/.mm to 
 # allow for ObjC/ObjC++ specific flags.
 proc check_compile {basename type contents args} {
@@ -61,10 +52,7 @@
 	"*// C++*" { set src ${basename}[pid].cc }
 	"*// ObjC++*" { set src ${basename}[pid].mm }
 	"*/* ObjC*" { set src ${basename}[pid].m }
-<<<<<<< HEAD
-=======
 	"*// Go*" { set src ${basename}[pid].go }
->>>>>>> 03d20231
 	default {
 	    switch -- $tool {
 		"objc" { set src ${basename}[pid].m }
@@ -1122,8 +1110,6 @@
     }]
 }
 
-<<<<<<< HEAD
-=======
 # Return 1 if the target supports executing AVX instructions, 0
 # otherwise.  Cache the result.
 
@@ -1180,7 +1166,6 @@
     return 0
 }
 
->>>>>>> 03d20231
 # Return 1 if the target supports executing VSX instructions, 0
 # otherwise.  Cache the result.
 
@@ -1775,7 +1760,6 @@
 }
 
 #Return 1 if we're supporting __int128 for target, 0 otherwise.
-<<<<<<< HEAD
 
 proc check_effective_target_int128 { } {
     return [check_no_compiler_messages int128 object {
@@ -1812,44 +1796,6 @@
 }
 
 
-=======
-
-proc check_effective_target_int128 { } {
-    return [check_no_compiler_messages int128 object {
-	int dummy[
-    	#ifndef __SIZEOF_INT128__
-    	-1
-    	#else
-    	1
-    	#endif
-	];
-    }]
-}
-
-# Return 1 if the target supports unsigned int->float conversion 
-#
-
-proc check_effective_target_vect_uintfloat_cvt { } {
-    global et_vect_uintfloat_cvt_saved
-
-    if [info exists et_vect_uintfloat_cvt_saved] {
-        verbose "check_effective_target_vect_uintfloat_cvt: using cached result" 2
-    } else {
-        set et_vect_uintfloat_cvt_saved 0
-        if { [istarget i?86-*-*]
-	      || ([istarget powerpc*-*-*]
-		  && ![istarget powerpc-*-linux*paired*])
-	      || [istarget x86_64-*-*] } {
-           set et_vect_uintfloat_cvt_saved 1
-        }
-    }
-
-    verbose "check_effective_target_vect_uintfloat_cvt: returning $et_vect_uintfloat_cvt_saved" 2
-    return $et_vect_uintfloat_cvt_saved
-}
-
-
->>>>>>> 03d20231
 # Return 1 if the target supports signed float->int conversion
 #
 
@@ -1949,7 +1895,6 @@
 proc add_options_for_arm_neon { flags } {
     if { ! [check_effective_target_arm_neon_ok] } {
 	return "$flags"
-<<<<<<< HEAD
     }
     global et_arm_neon_flags
     return "$flags $et_arm_neon_flags"
@@ -1991,49 +1936,6 @@
     if { ! [check_effective_target_arm_neon_fp16_ok] } {
 	return "$flags"
     }
-=======
-    }
-    global et_arm_neon_flags
-    return "$flags $et_arm_neon_flags"
-}
-
-# Return 1 if this is an ARM target supporting -mfpu=neon
-# -mfloat-abi=softfp or equivalent options.  Some multilibs may be
-# incompatible with these options.  Also set et_arm_neon_flags to the
-# best options to add.
-
-proc check_effective_target_arm_neon_ok_nocache { } {
-    global et_arm_neon_flags
-    set et_arm_neon_flags ""
-    if { [check_effective_target_arm32] } {
-	foreach flags {"" "-mfloat-abi=softfp" "-mfpu=neon" "-mfpu=neon -mfloat-abi=softfp"} {
-	    if { [check_no_compiler_messages_nocache arm_neon_ok object {
-		#include "arm_neon.h"
-		int dummy;
-	    } "$flags"] } {
-		set et_arm_neon_flags $flags
-		return 1
-	    }
-	}
-    }
-
-    return 0
-}
-
-proc check_effective_target_arm_neon_ok { } {
-    return [check_cached_effective_target arm_neon_ok \
-		check_effective_target_arm_neon_ok_nocache]
-}
-
-# Add the options needed for NEON.  We need either -mfloat-abi=softfp
-# or -mfloat-abi=hard, but if one is already specified by the
-# multilib, use it.
-
-proc add_options_for_arm_neon_fp16 { flags } {
-    if { ! [check_effective_target_arm_neon_fp16_ok] } {
-	return "$flags"
-    }
->>>>>>> 03d20231
     global et_arm_neon_fp16_flags
     return "$flags $et_arm_neon_fp16_flags"
 }
@@ -2591,8 +2493,6 @@
     return $et_vect_perm_saved
 }
 
-<<<<<<< HEAD
-=======
 # Return 1 if the target plus current options supports vector permutation
 # on byte-sized elements, 0 otherwise.
 #
@@ -2635,7 +2535,6 @@
     return $et_vect_perm_short_saved
 }
 
->>>>>>> 03d20231
 # Return 1 if the target plus current options supports a vector
 # widening summation of *short* args into *int* result, 0 otherwise.
 #
@@ -2648,12 +2547,8 @@
         verbose "check_effective_target_vect_widen_sum_hi_to_si_pattern: using cached result" 2
     } else {
         set et_vect_widen_sum_hi_to_si_pattern_saved 0
-<<<<<<< HEAD
-        if { [istarget powerpc*-*-*] } {
-=======
         if { [istarget powerpc*-*-*]
              || [istarget ia64-*-*] } {
->>>>>>> 03d20231
             set et_vect_widen_sum_hi_to_si_pattern_saved 1
         }
     }
@@ -3167,15 +3062,10 @@
 	     || [istarget spu-*-*]
 	     || [istarget i?86-*-*]
 	     || [istarget x86_64-*-*]
-<<<<<<< HEAD
-             || [istarget powerpc*-*-*]
-             || [check_effective_target_arm32] } {
-=======
 	     || [istarget powerpc*-*-*]
 	     || [check_effective_target_arm32]
 	     || ([istarget mips*-*-*]
 		 && [check_effective_target_mips_loongson]) } {
->>>>>>> 03d20231
 	   set et_vect_short_mult_saved 1
 	}
     }
@@ -3219,10 +3109,7 @@
         if { [istarget powerpc*-*-*] 
              || [istarget i?86-*-*]
              || [istarget x86_64-*-*]
-<<<<<<< HEAD
-=======
              || [istarget ia64-*-*]
->>>>>>> 03d20231
              || [istarget spu-*-*] } {
            set et_vect_extract_even_odd_saved 1
         }
@@ -3348,13 +3235,9 @@
 	     || [istarget i?86-*-*]
 	     || [istarget x86_64-*-*]
 	     || [istarget alpha*-*-*] 
-<<<<<<< HEAD
-	     || [istarget bfin*-*linux*]
-=======
 	     || [istarget arm*-*-linux-gnueabi] 
 	     || [istarget bfin*-*linux*]
 	     || [istarget hppa*-*linux*]
->>>>>>> 03d20231
 	     || [istarget s390*-*-*] 
 	     || [istarget powerpc*-*-*]
 	     || [istarget sparc64-*-*]
@@ -3698,8 +3581,6 @@
     return $flags
 }
 
-<<<<<<< HEAD
-=======
 # Add to FLAGS the flags needed to enable 128-bit vectors.
 
 proc add_options_for_quad_vectors { flags } {
@@ -3710,7 +3591,6 @@
     return $flags
 }
 
->>>>>>> 03d20231
 # Return 1 if the target provides a full C99 runtime.
 
 proc check_effective_target_c99_runtime { } {
@@ -3763,8 +3643,6 @@
     } "-O2 -mavx" ]
 }
 
-<<<<<<< HEAD
-=======
 # Return 1 if sse instructions can be compiled.
 proc check_effective_target_sse { } {
     return [check_no_compiler_messages sse object {
@@ -3776,7 +3654,6 @@
     } "-O2 -msse" ]
 }
 
->>>>>>> 03d20231
 # Return 1 if sse2 instructions can be compiled.
 proc check_effective_target_sse2 { } {
     return [check_no_compiler_messages sse2 object {
@@ -3789,8 +3666,6 @@
     } "-O2 -msse2" ]
 }
 
-<<<<<<< HEAD
-=======
 # Return 1 if F16C instructions can be compiled.
 
 proc check_effective_target_f16c { } {
@@ -3804,7 +3679,6 @@
     } "-O2 -mf16c" ]
 }
 
->>>>>>> 03d20231
 # Return 1 if C wchar_t type is compatible with char16_t.
 
 proc check_effective_target_wchar_t_char16_t_compatible { } {
@@ -3895,8 +3769,6 @@
     return [info exists ENABLE_LTO]
 }
 
-<<<<<<< HEAD
-=======
 # Return 1 if this target supports the -fsplit-stack option, 0
 # otherwise.
 
@@ -3906,7 +3778,6 @@
     } "-fsplit-stack"]
 }
 
->>>>>>> 03d20231
 # Return 1 if the language for the compiler under test is C.
 
 proc check_effective_target_c { } {
@@ -3925,9 +3796,6 @@
    return 1
     }
  return 0
-<<<<<<< HEAD
-}
-=======
 }
 
 # Return 1 if expensive testcases should be run.
@@ -4038,4 +3906,3 @@
 
     return 1
 }
->>>>>>> 03d20231

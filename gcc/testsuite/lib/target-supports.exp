--- conflicted
+++ resolved
@@ -2168,11 +2168,7 @@
 # options.
 
 proc check_effective_target_arm_hard_vfp_ok { } {
-<<<<<<< HEAD
-    if { [check_effective_target_arm32]
-=======
     if { [check_effective_target_arm32] 
->>>>>>> bc75ee5f
 	 && ! [check-flags [list "" { *-*-* } { "-mfloat-abi=*" } { "-mfloat-abi=hard" }]] } {
 	return [check_no_compiler_messages arm_hard_vfp_ok executable {
 	    int main() { return 0;}
@@ -4317,11 +4313,7 @@
 		}
 	    } ""
 	}]
-<<<<<<< HEAD
-    } elseif { [istarget arm*-*-linux-gnueabi*] } {
-=======
     } elseif { [istarget arm*-*-linux-*] } {
->>>>>>> bc75ee5f
 	return [check_runtime sync_longlong_runtime {
 	    #include <stdlib.h>
 	    int main ()
@@ -4366,11 +4358,7 @@
 	     || [istarget x86_64-*-*]
 	     || [istarget aarch64*-*-*]
 	     || [istarget alpha*-*-*] 
-<<<<<<< HEAD
-	     || [istarget arm*-*-linux-gnueabi*] 
-=======
 	     || [istarget arm*-*-linux-*] 
->>>>>>> bc75ee5f
 	     || [istarget bfin*-*linux*]
 	     || [istarget hppa*-*linux*]
 	     || [istarget s390*-*-*] 
@@ -4402,11 +4390,7 @@
 	     || [istarget i?86-*-*]
 	     || [istarget x86_64-*-*]
 	     || [istarget alpha*-*-*] 
-<<<<<<< HEAD
-	     || [istarget arm*-*-linux-gnueabi*] 
-=======
 	     || [istarget arm*-*-linux-*] 
->>>>>>> bc75ee5f
 	     || [istarget hppa*-*linux*]
 	     || [istarget s390*-*-*] 
 	     || [istarget powerpc*-*-*]

<<<<<<< HEAD
#   Copyright (C) 1999, 2001, 2003, 2004, 2005, 2006, 2007, 2008
=======
#   Copyright (C) 1999, 2001, 2003, 2004, 2005, 2006, 2007, 2008, 2009
>>>>>>> a0daa400
#    Free Software Foundation, Inc.

# This program is free software; you can redistribute it and/or modify
# it under the terms of the GNU General Public License as published by
# the Free Software Foundation; either version 3 of the License, or
# (at your option) any later version.
#
# This program is distributed in the hope that it will be useful,
# but WITHOUT ANY WARRANTY; without even the implied warranty of
# MERCHANTABILITY or FITNESS FOR A PARTICULAR PURPOSE.  See the
# GNU General Public License for more details.
#
# You should have received a copy of the GNU General Public License
# along with GCC; see the file COPYING3.  If not see
# <http://www.gnu.org/licenses/>.

# Please email any bugs, comments, and/or additions to this file to:
# gcc-patches@gcc.gnu.org

# This file defines procs for determining features supported by the target.

# Try to compile the code given by CONTENTS into an output file of
# type TYPE, where TYPE is as for target_compile.  Return a list
# whose first element contains the compiler messages and whose
# second element is the name of the output file.
#
# BASENAME is a prefix to use for source and output files.
# If ARGS is not empty, its first element is a string that
# should be added to the command line.
#
# Assume by default that CONTENTS is C code.  C++ code should contain
# "// C++" and Fortran code should contain "! Fortran".
proc check_compile {basename type contents args} {
    global tool

    if { [llength $args] > 0 } {
	set options [list "additional_flags=[lindex $args 0]"]
    } else {
	set options ""
    }
    switch -glob -- $contents {
	"*! Fortran*" { set src ${basename}[pid].f90 }
	"*// C++*" { set src ${basename}[pid].cc }
	default { set src ${basename}[pid].c }
    }
    set compile_type $type
    switch -glob $type {
	assembly { set output ${basename}[pid].s }
	object { set output ${basename}[pid].o }
	executable { set output ${basename}[pid].exe }
	"rtl-*" {
	    set output ${basename}[pid].s
	    lappend options "additional_flags=-fdump-$type"
	    set compile_type assembly
	}
    }
    set f [open $src "w"]
    puts $f $contents
    close $f
    set lines [${tool}_target_compile $src $output $compile_type "$options"]
    file delete $src

    set scan_output $output
    # Don't try folding this into the switch above; calling "glob" before the
    # file is created won't work.
    if [regexp "rtl-(.*)" $type dummy rtl_type] {
	set scan_output "[glob $src.\[0-9\]\[0-9\]\[0-9\]r.$rtl_type]"
	file delete $output
    }

    return [list $lines $scan_output]
}

proc current_target_name { } {
    global target_info
    if [info exists target_info(target,name)] {
	set answer $target_info(target,name)
    } else {
	set answer ""
    }
    return $answer
}

# Implement an effective-target check for property PROP by invoking
# the Tcl command ARGS and seeing if it returns true.

proc check_cached_effective_target { prop args } {
    global et_cache

    set target [current_target_name]
    if {![info exists et_cache($prop,target)]
	|| $et_cache($prop,target) != $target} {
	verbose "check_cached_effective_target $prop: checking $target" 2
	set et_cache($prop,target) $target
	set et_cache($prop,value) [uplevel eval $args]
    }
    set value $et_cache($prop,value)
    verbose "check_cached_effective_target $prop: returning $value for $target" 2
    return $value
}

# Like check_compile, but delete the output file and return true if the
# compiler printed no messages.
proc check_no_compiler_messages_nocache {args} {
    set result [eval check_compile $args]
    set lines [lindex $result 0]
    set output [lindex $result 1]
    remote_file build delete $output
    return [string match "" $lines]
}

# Like check_no_compiler_messages_nocache, but cache the result.
# PROP is the property we're checking, and doubles as a prefix for
# temporary filenames.
proc check_no_compiler_messages {prop args} {
    return [check_cached_effective_target $prop {
	eval [list check_no_compiler_messages_nocache $prop] $args
    }]
}

# Like check_compile, but return true if the compiler printed no
# messages and if the contents of the output file satisfy PATTERN.
# If PATTERN has the form "!REGEXP", the contents satisfy it if they
# don't match regular expression REGEXP, otherwise they satisfy it
# if they do match regular expression PATTERN.  (PATTERN can start
# with something like "[!]" if the regular expression needs to match
# "!" as the first character.)
#
# Delete the output file before returning.  The other arguments are
# as for check_compile.
proc check_no_messages_and_pattern_nocache {basename pattern args} {
    global tool

    set result [eval [list check_compile $basename] $args]
    set lines [lindex $result 0]
    set output [lindex $result 1]

    set ok 0
    if { [string match "" $lines] } {
	set chan [open "$output"]
	set invert [regexp {^!(.*)} $pattern dummy pattern]
	set ok [expr { [regexp $pattern [read $chan]] != $invert }]
	close $chan
    }

    remote_file build delete $output
    return $ok
}

# Like check_no_messages_and_pattern_nocache, but cache the result.
# PROP is the property we're checking, and doubles as a prefix for
# temporary filenames.
proc check_no_messages_and_pattern {prop pattern args} {
    return [check_cached_effective_target $prop {
	eval [list check_no_messages_and_pattern_nocache $prop $pattern] $args
    }]
}

# Try to compile and run an executable from code CONTENTS.  Return true
# if the compiler reports no messages and if execution "passes" in the
# usual DejaGNU sense.  The arguments are as for check_compile, with
# TYPE implicitly being "executable".
proc check_runtime_nocache {basename contents args} {
    global tool

    set result [eval [list check_compile $basename executable $contents] $args]
    set lines [lindex $result 0]
    set output [lindex $result 1]

    set ok 0
    if { [string match "" $lines] } {
	# No error messages, everything is OK.
	set result [remote_load target "./$output" "" ""]
	set status [lindex $result 0]
	verbose "check_runtime_nocache $basename: status is <$status>" 2
	if { $status == "pass" } {
	    set ok 1
	}
    }
    remote_file build delete $output
    return $ok
}

# Like check_runtime_nocache, but cache the result.  PROP is the
# property we're checking, and doubles as a prefix for temporary
# filenames.
proc check_runtime {prop args} {
    global tool

    return [check_cached_effective_target $prop {
	eval [list check_runtime_nocache $prop] $args
    }]
}

###############################
# proc check_weak_available { }
###############################

# weak symbols are only supported in some configs/object formats
# this proc returns 1 if they're supported, 0 if they're not, or -1 if unsure

proc check_weak_available { } {
    global target_triplet
    global target_cpu

    # All mips targets should support it

    if { [ string first "mips" $target_cpu ] >= 0 } {
        return 1
    }

    # All solaris2 targets should support it

    if { [regexp ".*-solaris2.*" $target_triplet] } {
        return 1
    }

    # DEC OSF/1/Digital UNIX/Tru64 UNIX supports it

    if { [regexp "alpha.*osf.*" $target_triplet] } {
	return 1
    }

    # Windows targets Cygwin and MingW32 support it

    if { [regexp ".*mingw32|.*cygwin" $target_triplet] } {
	return 1
    }

    # HP-UX 10.X doesn't support it

    if { [istarget "hppa*-*-hpux10*"] } {
	return 0
    }

    # ELF and ECOFF support it. a.out does with gas/gld but may also with
    # other linkers, so we should try it

    set objformat [gcc_target_object_format]

    switch $objformat {
        elf      { return 1 }
        ecoff    { return 1 }
        a.out    { return 1 }
	mach-o	 { return 1 }
	som	 { return 1 }
        unknown  { return -1 }
        default  { return 0 }
    }
}

###############################
# proc check_weak_override_available { }
###############################

# Like check_weak_available, but return 0 if weak symbol definitions
# cannot be overridden.

proc check_weak_override_available { } {
    if { [istarget "*-*-mingw*"] } {
	return 0
    }
    return [check_weak_available]
}

###############################
# proc check_visibility_available { what_kind }
###############################

# The visibility attribute is only support in some object formats
# This proc returns 1 if it is supported, 0 if not.
# The argument is the kind of visibility, default/protected/hidden/internal.

proc check_visibility_available { what_kind } {
    global tool
    global target_triplet

    # On NetWare, support makes no sense.
    if { [istarget *-*-netware*] } {
        return 0
    }

    if [string match "" $what_kind] { set what_kind "hidden" }

    return [check_no_compiler_messages visibility_available_$what_kind object "
	void f() __attribute__((visibility(\"$what_kind\")));
	void f() {}
    "]
}

###############################
# proc check_alias_available { }
###############################

# Determine if the target toolchain supports the alias attribute.

# Returns 2 if the target supports aliases.  Returns 1 if the target
# only supports weak aliased.  Returns 0 if the target does not
# support aliases at all.  Returns -1 if support for aliases could not
# be determined.

proc check_alias_available { } {
    global alias_available_saved
    global tool

    if [info exists alias_available_saved] {
        verbose "check_alias_available  returning saved $alias_available_saved" 2
    } else {
	set src alias[pid].c
	set obj alias[pid].o
        verbose "check_alias_available  compiling testfile $src" 2
	set f [open $src "w"]
	# Compile a small test program.  The definition of "g" is
	# necessary to keep the Solaris assembler from complaining
	# about the program.
	puts $f "#ifdef __cplusplus\nextern \"C\"\n#endif\n"
	puts $f "void g() {} void f() __attribute__((alias(\"g\")));"
	close $f
	set lines [${tool}_target_compile $src $obj object ""]
	file delete $src
	remote_file build delete $obj

	if [string match "" $lines] then {
	    # No error messages, everything is OK.
	    set alias_available_saved 2
	} else {
	    if [regexp "alias definitions not supported" $lines] {
		verbose "check_alias_available  target does not support aliases" 2

		set objformat [gcc_target_object_format]

		if { $objformat == "elf" } {
		    verbose "check_alias_available  but target uses ELF format, so it ought to" 2
		    set alias_available_saved -1
		} else {
		    set alias_available_saved 0
		}
	    } else {
		if [regexp "only weak aliases are supported" $lines] {
		verbose "check_alias_available  target supports only weak aliases" 2
		set alias_available_saved 1
		} else {
		    set alias_available_saved -1
		}
	    }
	}

	verbose "check_alias_available  returning $alias_available_saved" 2
    }

    return $alias_available_saved
}

# Returns true if --gc-sections is supported on the target.

proc check_gc_sections_available { } {
    global gc_sections_available_saved
    global tool

    if {![info exists gc_sections_available_saved]} {
	# Some targets don't support gc-sections despite whatever's
	# advertised by ld's options.
	if { [istarget alpha*-*-*]
	     || [istarget ia64-*-*] } {
	    set gc_sections_available_saved 0
	    return 0
	}

	# elf2flt uses -q (--emit-relocs), which is incompatible with
	# --gc-sections.
	if { [board_info target exists ldflags]
	     && [regexp " -elf2flt\[ =\]" " [board_info target ldflags] "] } {
	    set gc_sections_available_saved 0
	    return 0
	}

	# VxWorks kernel modules are relocatable objects linked with -r,
	# while RTP executables are linked with -q (--emit-relocs).
	# Both of these options are incompatible with --gc-sections.
	if { [istarget *-*-vxworks*] } {
	    set gc_sections_available_saved 0
	    return 0
	}

	# Check if the ld used by gcc supports --gc-sections.
	set gcc_spec [${tool}_target_compile "-dumpspecs" "" "none" ""]
	regsub ".*\n\*linker:\[ \t\]*\n(\[^ \t\n\]*).*" "$gcc_spec" {\1} linker
	set gcc_ld [lindex [${tool}_target_compile "-print-prog-name=$linker" "" "none" ""] 0]
	set ld_output [remote_exec host "$gcc_ld" "--help"]
	if { [ string first "--gc-sections" $ld_output ] >= 0 } {
	    set gc_sections_available_saved 1
	} else {
	    set gc_sections_available_saved 0
	}
    }
    return $gc_sections_available_saved
}

# Return 1 if according to target_info struct and explicit target list
# target is supposed to support trampolines.
 
proc check_effective_target_trampolines { } {
    if [target_info exists no_trampolines] {
      return 0
    }
    if { [istarget avr-*-*]
	 || [istarget hppa2.0w-hp-hpux11.23]
	|| [istarget hppa64-hp-hpux11.23] } {
	return 0;   
    }
    return 1
}

# Return 1 if according to target_info struct and explicit target list
# target is supposed to keep null pointer checks. This could be due to 
# use of option fno-delete-null-pointer-checks or hardwired in target.
 
proc check_effective_target_keeps_null_pointer_checks { } {
    if [target_info exists keeps_null_pointer_checks] {
      return 1
    }
    if { [istarget avr-*-*] } {
	return 1;   
    }
    return 0
}

# Return true if profiling is supported on the target.

proc check_profiling_available { test_what } {
    global profiling_available_saved

    verbose "Profiling argument is <$test_what>" 1

    # These conditions depend on the argument so examine them before
    # looking at the cache variable.

    # Support for -p on solaris2 relies on mcrt1.o which comes with the
    # vendor compiler.  We cannot reliably predict the directory where the
    # vendor compiler (and thus mcrt1.o) is installed so we can't
    # necessarily find mcrt1.o even if we have it.
    if { [istarget *-*-solaris2*] && [lindex $test_what 1] == "-p" } {
	return 0
    }

    # Support for -p on irix relies on libprof1.a which doesn't appear to
    # exist on any irix6 system currently posting testsuite results.
    # Support for -pg on irix relies on gcrt1.o which doesn't exist yet.
    # See: http://gcc.gnu.org/ml/gcc/2002-10/msg00169.html
    if { [istarget mips*-*-irix*]
    && ([lindex $test_what 1] == "-p" || [lindex $test_what 1] == "-pg") } {
	return 0
    }

    # We don't yet support profiling for MIPS16.
    if { [istarget mips*-*-*]
	 && ![check_effective_target_nomips16]
	 && ([lindex $test_what 1] == "-p"
	     || [lindex $test_what 1] == "-pg") } {
	return 0
    }

    # MinGW does not support -p.
    if { [istarget *-*-mingw*] && [lindex $test_what 1] == "-p" } {
<<<<<<< HEAD
	return 0
    }

    # At present, there is no profiling support on NetWare.
    if { [istarget *-*-netware*] } {
=======
>>>>>>> a0daa400
	return 0
    }

    # uClibc does not have gcrt1.o.
    if { [check_effective_target_uclibc]
	 && ([lindex $test_what 1] == "-p"
	     || [lindex $test_what 1] == "-pg") } {
	return 0
    }

    # Now examine the cache variable.
    if {![info exists profiling_available_saved]} {
	# Some targets don't have any implementation of __bb_init_func or are
	# missing other needed machinery.
	if { [istarget mmix-*-*]
	     || [istarget arm*-*-eabi*]
	     || [istarget picochip-*-*]
	     || [istarget *-*-netware*]
	     || [istarget arm*-*-elf]
	     || [istarget arm*-*-symbianelf*]
	     || [istarget avr-*-*]
	     || [istarget bfin-*-*]
	     || [istarget powerpc-*-eabi*]
	     || [istarget cris-*-*]
	     || [istarget crisv32-*-*]
	     || [istarget fido-*-elf]
	     || [istarget h8300-*-*]
	     || [istarget m32c-*-elf]
	     || [istarget m68k-*-elf]
	     || [istarget m68k-*-uclinux*]
	     || [istarget mips*-*-elf*]
	     || [istarget xstormy16-*]
	     || [istarget xtensa*-*-elf]
<<<<<<< HEAD
=======
	     || [istarget *-*-rtems*]
>>>>>>> a0daa400
	     || [istarget *-*-vxworks*] } {
	    set profiling_available_saved 0
	} else {
	    set profiling_available_saved 1
	}
    }

    return $profiling_available_saved
}

# Check to see if a target is "freestanding". This is as per the definition
# in Section 4 of C99 standard. Effectively, it is a target which supports no
# extra headers or libraries other than what is considered essential.
proc check_effective_target_freestanding { } {
    if { [istarget picochip-*-*] } then {
        return 1
    } else {
        return 0
    }
}

# Return 1 if target has packed layout of structure members by
# default, 0 otherwise.  Note that this is slightly different than
# whether the target has "natural alignment": both attributes may be
# false.

proc check_effective_target_default_packed { } {
    return [check_no_compiler_messages default_packed assembly {
	struct x { char a; long b; } c;
	int s[sizeof (c) == sizeof (char) + sizeof (long) ? 1 : -1];
    }]
}

# Return 1 if target has PCC_BITFIELD_TYPE_MATTERS defined.  See
# documentation, where the test also comes from.

proc check_effective_target_pcc_bitfield_type_matters { } {
    # PCC_BITFIELD_TYPE_MATTERS isn't just about unnamed or empty
    # bitfields, but let's stick to the example code from the docs.
    return [check_no_compiler_messages pcc_bitfield_type_matters assembly {
	struct foo1 { char x; char :0; char y; };
	struct foo2 { char x; int :0; char y; };
	int s[sizeof (struct foo1) != sizeof (struct foo2) ? 1 : -1];
    }]
}

# Return 1 if thread local storage (TLS) is supported, 0 otherwise.
#
# This won't change for different subtargets so cache the result.

proc check_effective_target_tls {} {
    return [check_no_compiler_messages tls assembly {
	__thread int i;
	int f (void) { return i; }
	void g (int j) { i = j; }
    }]
}

# Return 1 if *native* thread local storage (TLS) is supported, 0 otherwise.
#
# This won't change for different subtargets so cache the result.

proc check_effective_target_tls_native {} {
    # VxWorks uses emulated TLS machinery, but with non-standard helper
    # functions, so we fail to automatically detect it.
    global target_triplet
    if { [regexp ".*-.*-vxworks.*" $target_triplet] } {
	return 0
    }
    
    return [check_no_messages_and_pattern tls_native "!emutls" assembly {
	__thread int i;
	int f (void) { return i; }
	void g (int j) { i = j; }
    }]
}

# Return 1 if TLS executables can run correctly, 0 otherwise.
#
# This won't change for different subtargets so cache the result.

proc check_effective_target_tls_runtime {} {
    return [check_runtime tls_runtime {
	__thread int thr = 0;
	int main (void) { return thr; }
    }]
}

# Return 1 if compilation with -fgraphite is error-free for trivial 
# code, 0 otherwise.

proc check_effective_target_fgraphite {} {
    return [check_no_compiler_messages fgraphite object {
	void foo (void) { }
    } "-O1 -fgraphite"]
}

# Return 1 if compilation with -fopenmp is error-free for trivial
# code, 0 otherwise.

proc check_effective_target_fopenmp {} {
    return [check_no_compiler_messages fopenmp object {
	void foo (void) { }
    } "-fopenmp"]
}

# Return 1 if compilation with -pthread is error-free for trivial
# code, 0 otherwise.

proc check_effective_target_pthread {} {
    return [check_no_compiler_messages pthread object {
	void foo (void) { }
    } "-pthread"]
}

# Return 1 if the target supports -fstack-protector
proc check_effective_target_fstack_protector {} {
    return [check_runtime fstack_protector {
	int main (void) { return 0; }
    } "-fstack-protector"]
}

# Return 1 if compilation with -freorder-blocks-and-partition is error-free
# for trivial code, 0 otherwise.

proc check_effective_target_freorder {} {
    return [check_no_compiler_messages freorder object {
	void foo (void) { }
    } "-freorder-blocks-and-partition"]
}

# Return 1 if -fpic and -fPIC are supported, as in no warnings or errors
# emitted, 0 otherwise.  Whether a shared library can actually be built is
# out of scope for this test.

proc check_effective_target_fpic { } {
    # Note that M68K has a multilib that supports -fpic but not
    # -fPIC, so we need to check both.  We test with a program that
    # requires GOT references.
    foreach arg {fpic fPIC} {
	if [check_no_compiler_messages $arg object {
	    extern int foo (void); extern int bar;
	    int baz (void) { return foo () + bar; }
	} "-$arg"] {
	    return 1
	}
    }
    return 0
}

# Return true if the target supports -mpaired-single (as used on MIPS).

proc check_effective_target_mpaired_single { } {
    return [check_no_compiler_messages mpaired_single object {
	void foo (void) { }
    } "-mpaired-single"]
}

# Return true if the target has access to FPU instructions.

proc check_effective_target_hard_float { } {
    if { [istarget mips*-*-*] } {
	return [check_no_compiler_messages hard_float assembly {
		#if (defined __mips_soft_float || defined __mips16)
		#error FOO
		#endif
	}]
    }

    # The generic test equates hard_float with "no call for adding doubles".
    return [check_no_messages_and_pattern hard_float "!\\(call" rtl-expand {
	double a (double b, double c) { return b + c; }
    }]
}

# Return true if the target is a 64-bit MIPS target.

proc check_effective_target_mips64 { } {
    return [check_no_compiler_messages mips64 assembly {
	#ifndef __mips64
	#error FOO
	#endif
    }]
}

# Return true if the target is a MIPS target that does not produce
# MIPS16 code.

proc check_effective_target_nomips16 { } {
    return [check_no_compiler_messages nomips16 object {
	#ifndef __mips
	#error FOO
	#else
	/* A cheap way of testing for -mflip-mips16.  */
	void foo (void) { asm ("addiu $20,$20,1"); }
	void bar (void) { asm ("addiu $20,$20,1"); }
	#endif
    }]
}

# Add the options needed for MIPS16 function attributes.  At the moment,
# we don't support MIPS16 PIC.

proc add_options_for_mips16_attribute { flags } {
    return "$flags -mno-abicalls -fno-pic -DMIPS16=__attribute__((mips16))"
}

# Return true if we can force a mode that allows MIPS16 code generation.
# We don't support MIPS16 PIC, and only support MIPS16 -mhard-float
# for o32 and o64.

proc check_effective_target_mips16_attribute { } {
    return [check_no_compiler_messages mips16_attribute assembly {
	#ifdef PIC
	#error FOO
	#endif
	#if defined __mips_hard_float \
	    && (!defined _ABIO32 || _MIPS_SIM != _ABIO32) \
	    && (!defined _ABIO64 || _MIPS_SIM != _ABIO64)
	#error FOO
	#endif
    } [add_options_for_mips16_attribute ""]]
}

# Return 1 if the current multilib does not generate PIC by default.

proc check_effective_target_nonpic { } {
    return [check_no_compiler_messages nonpic assembly {
	#if __PIC__
	#error FOO
	#endif
    }]
}

# Return 1 if the target does not use a status wrapper.

proc check_effective_target_unwrapped { } {
    if { [target_info needs_status_wrapper] != "" \
	     && [target_info needs_status_wrapper] != "0" } {
	return 0
    }
    return 1
}

# Return true if iconv is supported on the target. In particular IBM1047.

proc check_iconv_available { test_what } {
    global libiconv

    # If the tool configuration file has not set libiconv, try "-liconv"
    if { ![info exists libiconv] } {
	set libiconv "-liconv"
    }
    set test_what [lindex $test_what 1]
    return [check_runtime_nocache $test_what [subst {
	#include <iconv.h>
	int main (void)
	{
	  iconv_t cd;

	  cd = iconv_open ("$test_what", "UTF-8");
	  if (cd == (iconv_t) -1)
	    return 1;
	  return 0;
	}
    }] $libiconv]
}

# Return true if named sections are supported on this target.

proc check_named_sections_available { } {
    return [check_no_compiler_messages named_sections assembly {
	int __attribute__ ((section("whatever"))) foo;
    }]
}

# Return 1 if the target supports Fortran real kinds larger than real(8),
# 0 otherwise.
#
# When the target name changes, replace the cached result.

proc check_effective_target_fortran_large_real { } {
    return [check_no_compiler_messages fortran_large_real executable {
	! Fortran
	integer,parameter :: k = selected_real_kind (precision (0.0_8) + 1)
	real(kind=k) :: x
	x = cos (x)
	end
    }]
}

# Return 1 if the target supports Fortran integer kinds larger than
# integer(8), 0 otherwise.
#
# When the target name changes, replace the cached result.

proc check_effective_target_fortran_large_int { } {
    return [check_no_compiler_messages fortran_large_int executable {
	! Fortran
	integer,parameter :: k = selected_int_kind (range (0_8) + 1)
	integer(kind=k) :: i
	end
    }]
}

# Return 1 if the target supports Fortran integer(16), 0 otherwise.
#
# When the target name changes, replace the cached result.

proc check_effective_target_fortran_integer_16 { } {
    return [check_no_compiler_messages fortran_integer_16 executable {
        ! Fortran
        integer(16) :: i
        end
    }]
}

# Return 1 if we can statically link libgfortran, 0 otherwise.
#
# When the target name changes, replace the cached result.

proc check_effective_target_static_libgfortran { } {
    return [check_no_compiler_messages static_libgfortran executable {
	! Fortran
	print *, 'test'
	end
    } "-static"]
}
<<<<<<< HEAD

# Return 1 if the target supports executing 750CL paired-single instructions, 0
# otherwise.  Cache the result.

proc check_750cl_hw_available { } {
    return [check_cached_effective_target 750cl_hw_available {
	# If this is not the right target then we can skip the test.
	if { ![istarget powerpc-*paired*] } {
	    expr 0
	} else {
	    check_runtime_nocache 750cl_hw_available {
		 int main()
		 {
		 #ifdef __MACH__
		   asm volatile ("ps_mul v0,v0,v0");
		 #else
		   asm volatile ("ps_mul 0,0,0");
		 #endif
		   return 0;
		 }
	    } "-mpaired"
	}
    }]
}

# Return 1 if the target supports executing SSE2 instructions, 0
# otherwise.  Cache the result.

proc check_sse2_hw_available { } {
    return [check_cached_effective_target sse2_hw_available {
	# If this is not the right target then we can skip the test.
	if { !([istarget x86_64-*-*] || [istarget i?86-*-*]) } {
	    expr 0
	} else {
	    check_runtime_nocache sse2_hw_available {
		#include "cpuid.h"
		int main ()
		{
		  unsigned int eax, ebx, ecx, edx = 0;
		  if (__get_cpuid (1, &eax, &ebx, &ecx, &edx))
		    return !(edx & bit_SSE2);
		  return 1;
		}
	    } ""
=======

# Return 1 if the target supports executing 750CL paired-single instructions, 0
# otherwise.  Cache the result.

proc check_750cl_hw_available { } {
    return [check_cached_effective_target 750cl_hw_available {
	# If this is not the right target then we can skip the test.
	if { ![istarget powerpc-*paired*] } {
	    expr 0
	} else {
	    check_runtime_nocache 750cl_hw_available {
		 int main()
		 {
		 #ifdef __MACH__
		   asm volatile ("ps_mul v0,v0,v0");
		 #else
		   asm volatile ("ps_mul 0,0,0");
		 #endif
		   return 0;
		 }
	    } "-mpaired"
	}
    }]
}

# Return 1 if the target supports executing SSE2 instructions, 0
# otherwise.  Cache the result.

proc check_sse2_hw_available { } {
    return [check_cached_effective_target sse2_hw_available {
	# If this is not the right target then we can skip the test.
	if { !([istarget x86_64-*-*] || [istarget i?86-*-*]) } {
	    expr 0
	} else {
	    check_runtime_nocache sse2_hw_available {
		#include "cpuid.h"
		int main ()
		{
		  unsigned int eax, ebx, ecx, edx = 0;
		  if (__get_cpuid (1, &eax, &ebx, &ecx, &edx))
		    return !(edx & bit_SSE2);
		  return 1;
		}
	    } ""
	}
    }]
}

# Return 1 if the target supports executing AltiVec instructions, 0
# otherwise.  Cache the result.

proc check_vmx_hw_available { } {
    return [check_cached_effective_target vmx_hw_available {
	# Some simulators are known to not support VMX instructions.
	if { [istarget powerpc-*-eabi] || [istarget powerpc*-*-eabispe] } {
	    expr 0
	} else {
	    # Most targets don't require special flags for this test case, but
	    # Darwin does.
	    if { [istarget *-*-darwin*]
		 || [istarget *-*-aix*] } {
		set options "-maltivec"
	    } else {
		set options ""
	    }
	    check_runtime_nocache vmx_hw_available {
		int main()
		{
		#ifdef __MACH__
		  asm volatile ("vor v0,v0,v0");
		#else
		  asm volatile ("vor 0,0,0");
	        #endif
		  return 0;
		}
	    } $options
	}
    }]
}

# Return 1 if the target supports executing AltiVec and Cell PPU
# instructions, 0 otherwise.  Cache the result.

proc check_effective_target_cell_hw { } {
    return [check_cached_effective_target cell_hw_available {
	# Some simulators are known to not support VMX and PPU instructions.
	if { [istarget powerpc-*-eabi*] } {
	    expr 0
	} else {
	    # Most targets don't require special flags for this test
	    # case, but Darwin and AIX do.
	    if { [istarget *-*-darwin*]
		 || [istarget *-*-aix*] } {
		set options "-maltivec -mcpu=cell"
	    } else {
		set options "-mcpu=cell"
	    }
	    check_runtime_nocache cell_hw_available {
		int main()
		{
		#ifdef __MACH__
		  asm volatile ("vor v0,v0,v0");
                  asm volatile ("lvlx v0,r0,r0");
		#else
		  asm volatile ("vor 0,0,0");
                  asm volatile ("lvlx 0,0,0");
	        #endif
		  return 0;
		}
	    } $options
>>>>>>> a0daa400
	}
    }]
}

# Return 1 if the target supports executing 64-bit instructions, 0
# otherwise.  Cache the result.

<<<<<<< HEAD
proc check_vmx_hw_available { } {
    return [check_cached_effective_target vmx_hw_available {
	# Some simulators are known to not support VMX instructions.
	if { [istarget powerpc-*-eabi] || [istarget powerpc*-*-eabispe] } {
	    expr 0
	} else {
	    # Most targets don't require special flags for this test case, but
	    # Darwin does.
	    if { [istarget *-*-darwin*]
		 || [istarget *-*-aix*] } {
		set options "-maltivec"
	    } else {
		set options ""
	    }
	    check_runtime_nocache vmx_hw_available {
		int main()
		{
		#ifdef __MACH__
		  asm volatile ("vor v0,v0,v0");
		#else
		  asm volatile ("vor 0,0,0");
	        #endif
		  return 0;
		}
	    } $options
	}
    }]
=======
proc check_effective_target_powerpc64 { } {
    global powerpc64_available_saved
    global tool

    if [info exists powerpc64_available_saved] {
	verbose "check_effective_target_powerpc64 returning saved $powerpc64_available_saved" 2
    } else {
	set powerpc64_available_saved 0

	# Some simulators are known to not support powerpc64 instructions.
	if { [istarget powerpc-*-eabi*] || [istarget powerpc-ibm-aix*] } {
	    verbose "check_effective_target_powerpc64 returning 0" 2
	    return $powerpc64_available_saved
	}

	# Set up, compile, and execute a test program containing a 64-bit
	# instruction.  Include the current process ID in the file
	# names to prevent conflicts with invocations for multiple
	# testsuites.
	set src ppc[pid].c
	set exe ppc[pid].x

	set f [open $src "w"]
	puts $f "int main() {"
	puts $f "#ifdef __MACH__"
	puts $f "  asm volatile (\"extsw r0,r0\");"
	puts $f "#else"
	puts $f "  asm volatile (\"extsw 0,0\");"
	puts $f "#endif"
	puts $f "  return 0; }"
	close $f

	set opts "additional_flags=-mcpu=G5"

	verbose "check_effective_target_powerpc64 compiling testfile $src" 2
	set lines [${tool}_target_compile $src $exe executable "$opts"]
	file delete $src

	if [string match "" $lines] then {
	    # No error message, compilation succeeded.
	    set result [${tool}_load "./$exe" "" ""]
	    set status [lindex $result 0]
	    remote_file build delete $exe
	    verbose "check_effective_target_powerpc64 testfile status is <$status>" 2

	    if { $status == "pass" } then {
		set powerpc64_available_saved 1
	    }
	} else {
	    verbose "check_effective_target_powerpc64 testfile compilation failed" 2
	}
    }

    return $powerpc64_available_saved
>>>>>>> a0daa400
}

# GCC 3.4.0 for powerpc64-*-linux* included an ABI fix for passing
# complex float arguments.  This affects gfortran tests that call cabsf
# in libm built by an earlier compiler.  Return 1 if libm uses the same
# argument passing as the compiler under test, 0 otherwise.
#
# When the target name changes, replace the cached result.

proc check_effective_target_broken_cplxf_arg { } {
    return [check_cached_effective_target broken_cplxf_arg {
	# Skip the work for targets known not to be affected.
	if { ![istarget powerpc64-*-linux*] } {
	    expr 0
	} elseif { ![is-effective-target lp64] } {
	    expr 0
	} else {
	    check_runtime_nocache broken_cplxf_arg {
		#include <complex.h>
		extern void abort (void);
		float fabsf (float);
		float cabsf (_Complex float);
		int main ()
		{
		  _Complex float cf;
		  float f;
		  cf = 3 + 4.0fi;
		  f = cabsf (cf);
		  if (fabsf (f - 5.0) > 0.0001)
		    abort ();
		  return 0;
		}
	    } "-lm"
	}
    }]
}

proc check_alpha_max_hw_available { } {
    return [check_runtime alpha_max_hw_available {
	int main() { return __builtin_alpha_amask(1<<8) != 0; }
    }]
}

# Returns true iff the FUNCTION is available on the target system.
# (This is essentially a Tcl implementation of Autoconf's
# AC_CHECK_FUNC.)

proc check_function_available { function } {
    return [check_no_compiler_messages ${function}_available \
		executable [subst {
	#ifdef __cplusplus
	extern "C"
	#endif
	char $function ();
	int main () { $function (); }
    }]]
}

# Returns true iff "fork" is available on the target system.

proc check_fork_available {} {
    return [check_function_available "fork"]
}

# Returns true iff "mkfifo" is available on the target system.

proc check_mkfifo_available {} {
    if {[istarget *-*-cygwin*]} {
       # Cygwin has mkfifo, but support is incomplete.
       return 0
     }

    return [check_function_available "mkfifo"]
}

# Returns true iff "__cxa_atexit" is used on the target system.

proc check_cxa_atexit_available { } {
    return [check_cached_effective_target cxa_atexit_available {
	if { [istarget "hppa*-*-hpux10*"] } {
	    # HP-UX 10 doesn't have __cxa_atexit but subsequent test passes.
	    expr 0
	} else {
	    check_runtime_nocache cxa_atexit_available {
		// C++
		#include <stdlib.h>
		static unsigned int count;
		struct X
		{
		  X() { count = 1; }
		  ~X()
		  {
		    if (count != 3)
		      exit(1);
		    count = 4;
		  }
		};
		void f()
		{
		  static X x;
		}
		struct Y
		{
		  Y() { f(); count = 2; }
		  ~Y()
		  {
		    if (count != 2)
		      exit(1);
		    count = 3;
		  }
		};
		Y y;
		int main() { return 0; }
	    }
	}
    }]
}


# Return 1 if we're generating 32-bit code using default options, 0
# otherwise.

proc check_effective_target_ilp32 { } {
    return [check_no_compiler_messages ilp32 object {
	int dummy[sizeof (int) == 4
		  && sizeof (void *) == 4
		  && sizeof (long) == 4 ? 1 : -1];
    }]
}

# Return 1 if we're generating 32-bit or larger integers using default
# options, 0 otherwise.

proc check_effective_target_int32plus { } {
    return [check_no_compiler_messages int32plus object {
	int dummy[sizeof (int) >= 4 ? 1 : -1];
    }]
}

# Return 1 if we're generating 32-bit or larger pointers using default
# options, 0 otherwise.

proc check_effective_target_ptr32plus { } {
    return [check_no_compiler_messages ptr32plus object {
	int dummy[sizeof (void *) >= 4 ? 1 : -1];
    }]
}

# Return 1 if we support 32-bit or larger array and structure sizes
# using default options, 0 otherwise.

proc check_effective_target_size32plus { } {
    return [check_no_compiler_messages size32plus object {
	char dummy[65537];
    }]
}

# Returns 1 if we're generating 16-bit or smaller integers with the
# default options, 0 otherwise.

proc check_effective_target_int16 { } {
    return [check_no_compiler_messages int16 object {
	int dummy[sizeof (int) < 4 ? 1 : -1];
    }]
}

# Return 1 if we're generating 64-bit code using default options, 0
# otherwise.

proc check_effective_target_lp64 { } {
    return [check_no_compiler_messages lp64 object {
	int dummy[sizeof (int) == 4
		  && sizeof (void *) == 8
		  && sizeof (long) == 8 ? 1 : -1];
    }]
}

# Return 1 if we're generating 64-bit code using default llp64 options,
# 0 otherwise.

proc check_effective_target_llp64 { } {
    return [check_no_compiler_messages llp64 object {
	int dummy[sizeof (int) == 4
		  && sizeof (void *) == 8
		  && sizeof (long long) == 8
		  && sizeof (long) == 4 ? 1 : -1];
    }]
}

# Return 1 if the target supports long double larger than double,
# 0 otherwise.

proc check_effective_target_large_long_double { } {
    return [check_no_compiler_messages large_long_double object {
	int dummy[sizeof(long double) > sizeof(double) ? 1 : -1];
    }]
}

# Return 1 if the target supports compiling fixed-point,
# 0 otherwise.

proc check_effective_target_fixed_point { } {
    return [check_no_compiler_messages fixed_point object {
        _Sat _Fract x; _Sat _Accum y;
    }]
}

# Return 1 if the target supports compiling decimal floating point,
# 0 otherwise.

proc check_effective_target_dfp_nocache { } {
    verbose "check_effective_target_dfp_nocache: compiling source" 2
    set ret [check_no_compiler_messages_nocache dfp object {
        _Decimal32 x; _Decimal64 y; _Decimal128 z;
    }]
    verbose "check_effective_target_dfp_nocache: returning $ret" 2
    return $ret
}

proc check_effective_target_dfprt_nocache { } {
    return [check_runtime_nocache dfprt {
	_Decimal32 x = 1.2df; _Decimal64 y = 2.3dd; _Decimal128 z;
	int main () { z = x + y; return 0; }
    }]
}

# Return 1 if the target supports compiling Decimal Floating Point,
# 0 otherwise.
#
# This won't change for different subtargets so cache the result.

proc check_effective_target_dfp { } {
    return [check_cached_effective_target dfp {
	check_effective_target_dfp_nocache
    }]
}

# Return 1 if the target supports linking and executing Decimal Floating
# Point, # 0 otherwise.
#
# This won't change for different subtargets so cache the result.

proc check_effective_target_dfprt { } {
    return [check_cached_effective_target dfprt {
	check_effective_target_dfprt_nocache
    }]
}

# Return 1 if the target needs a command line argument to enable a SIMD
# instruction set.

proc check_effective_target_vect_cmdline_needed { } {
    global et_vect_cmdline_needed_saved
    global et_vect_cmdline_needed_target_name

    if { ![info exists et_vect_cmdline_needed_target_name] } {
	set et_vect_cmdline_needed_target_name ""
    }

    # If the target has changed since we set the cached value, clear it.
    set current_target [current_target_name]
    if { $current_target != $et_vect_cmdline_needed_target_name } {
	verbose "check_effective_target_vect_cmdline_needed: `$et_vect_cmdline_needed_target_name' `$current_target'" 2
	set et_vect_cmdline_needed_target_name $current_target
	if { [info exists et_vect_cmdline_needed_saved] } {
	    verbose "check_effective_target_vect_cmdline_needed: removing cached result" 2
	    unset et_vect_cmdline_needed_saved
	}
    }

    if [info exists et_vect_cmdline_needed_saved] {
	verbose "check_effective_target_vect_cmdline_needed: using cached result" 2
    } else {
	set et_vect_cmdline_needed_saved 1
	if { [istarget ia64-*-*]
	     || (([istarget x86_64-*-*] || [istarget i?86-*-*])
		 && [check_effective_target_lp64])
	     || ([istarget powerpc*-*-*]
		 && ([check_effective_target_powerpc_spe]
		     || [check_effective_target_powerpc_altivec]))
             || [istarget spu-*-*]
	     || ([istarget arm*-*-*] && [check_effective_target_arm_neon]) } {
	   set et_vect_cmdline_needed_saved 0
	}
    }

    verbose "check_effective_target_vect_cmdline_needed: returning $et_vect_cmdline_needed_saved" 2
    return $et_vect_cmdline_needed_saved
}

# Return 1 if the target supports hardware vectors of int, 0 otherwise.
#
# This won't change for different subtargets so cache the result.

proc check_effective_target_vect_int { } {
    global et_vect_int_saved

    if [info exists et_vect_int_saved] {
	verbose "check_effective_target_vect_int: using cached result" 2
    } else {
	set et_vect_int_saved 0
	if { [istarget i?86-*-*]
             || ([istarget powerpc*-*-*]
                  && ![istarget powerpc-*-linux*paired*])
	      || [istarget spu-*-*]
	      || [istarget x86_64-*-*]
	      || [istarget sparc*-*-*]
	      || [istarget alpha*-*-*]
	      || [istarget ia64-*-*] 
	      || [check_effective_target_arm32] } {
	   set et_vect_int_saved 1
	}
    }

    verbose "check_effective_target_vect_int: returning $et_vect_int_saved" 2
    return $et_vect_int_saved
}

# Return 1 if the target supports int->float conversion 
#

proc check_effective_target_vect_intfloat_cvt { } {
    global et_vect_intfloat_cvt_saved

    if [info exists et_vect_intfloat_cvt_saved] {
        verbose "check_effective_target_vect_intfloat_cvt: using cached result" 2
    } else {
        set et_vect_intfloat_cvt_saved 0
        if { [istarget i?86-*-*]
              || ([istarget powerpc*-*-*]
                   && ![istarget powerpc-*-linux*paired*])
              || [istarget x86_64-*-*] } {
           set et_vect_intfloat_cvt_saved 1
        }
    }

    verbose "check_effective_target_vect_intfloat_cvt: returning $et_vect_intfloat_cvt_saved" 2
    return $et_vect_intfloat_cvt_saved
}


# Return 1 if the target supports float->int conversion
#

proc check_effective_target_vect_floatint_cvt { } {
    global et_vect_floatint_cvt_saved

    if [info exists et_vect_floatint_cvt_saved] {
        verbose "check_effective_target_vect_floatint_cvt: using cached result" 2
    } else {
        set et_vect_floatint_cvt_saved 0
        if { [istarget i?86-*-*]
              || ([istarget powerpc*-*-*]
                   && ![istarget powerpc-*-linux*paired*])
              || [istarget x86_64-*-*] } {
           set et_vect_floatint_cvt_saved 1
        }
    }

    verbose "check_effective_target_vect_floatint_cvt: returning $et_vect_floatint_cvt_saved" 2
    return $et_vect_floatint_cvt_saved
}

# Return 1 is this is an arm target using 32-bit instructions
proc check_effective_target_arm32 { } {
    return [check_no_compiler_messages arm32 assembly {
	#if !defined(__arm__) || (defined(__thumb__) && !defined(__thumb2__))
	#error FOO
	#endif
    }]
}

# Return 1 if this is an ARM target supporting -mfpu=vfp
# -mfloat-abi=softfp.  Some multilibs may be incompatible with these
# options.

proc check_effective_target_arm_vfp_ok { } {
    if { [check_effective_target_arm32] } {
	return [check_no_compiler_messages arm_vfp_ok object {
	    int dummy;
	} "-mfpu=vfp -mfloat-abi=softfp"]
    } else {
	return 0
    }
}

# Return 1 if this is an ARM target supporting -mfpu=neon
# -mfloat-abi=softfp.  Some multilibs may be incompatible with these
# options.

proc check_effective_target_arm_neon_ok { } {
    if { [check_effective_target_arm32] } {
        return [check_no_compiler_messages arm_neon_ok object {
            int dummy;
        } "-mfpu=neon -mfloat-abi=softfp"]
    } else {
        return 0
    }
}

# Return 1 is this is an ARM target where -mthumb causes Thumb-1 to be
# used.

proc check_effective_target_arm_thumb1_ok { } {
    return [check_no_compiler_messages arm_thumb1_ok assembly {
	#if !defined(__arm__) || !defined(__thumb__) || defined(__thumb2__)
	#error FOO
	#endif
    } "-mthumb"]
}

# Return 1 if the target supports executing NEON instructions, 0
# otherwise.  Cache the result.

proc check_effective_target_arm_neon_hw { } {
    return [check_runtime arm_neon_hw_available {
	int
	main (void)
	{
	  long long a = 0, b = 1;
	  asm ("vorr %P0, %P1, %P2"
	       : "=w" (a)
	       : "0" (a), "w" (b));
	  return (a != 1);
	}
    } "-mfpu=neon -mfloat-abi=softfp"]
}

# Return 1 if this is a ARM target with NEON enabled.

proc check_effective_target_arm_neon { } {
    if { [check_effective_target_arm32] } {
	return [check_no_compiler_messages arm_neon object {
	    #ifndef __ARM_NEON__
	    #error not NEON
	    #else
	    int dummy;
	    #endif
	}]
    } else {
	return 0
    }
}
<<<<<<< HEAD

# Return 1 if this a Loongson-2E or -2F target using an ABI that supports
# the Loongson vector modes.

proc check_effective_target_mips_loongson { } {
    return [check_no_compiler_messages loongson assembly {
	#if !defined(__mips_loongson_vector_rev)
	#error FOO
=======

# Return 1 if this a Loongson-2E or -2F target using an ABI that supports
# the Loongson vector modes.

proc check_effective_target_mips_loongson { } {
    return [check_no_compiler_messages loongson assembly {
	#if !defined(__mips_loongson_vector_rev)
	#error FOO
	#endif
    }]
}

# Return 1 if this is an ARM target that adheres to the ABI for the ARM
# Architecture.

proc check_effective_target_arm_eabi { } {
    return [check_no_compiler_messages arm_eabi object {
	#ifndef __ARM_EABI__
	#error not EABI
	#else
	int dummy;
>>>>>>> a0daa400
	#endif
    }]
}

# Return 1 if this is a PowerPC target with floating-point registers.

proc check_effective_target_powerpc_fprs { } {
    if { [istarget powerpc*-*-*]
	 || [istarget rs6000-*-*] } {
	return [check_no_compiler_messages powerpc_fprs object {
	    #ifdef __NO_FPRS__
	    #error no FPRs
	    #else
	    int dummy;
	    #endif
	}]
    } else {
	return 0
    }
}

# Return 1 if this is a PowerPC target with hardware double-precision
# floating point.

proc check_effective_target_powerpc_hard_double { } {
    if { [istarget powerpc*-*-*]
	 || [istarget rs6000-*-*] } {
	return [check_no_compiler_messages powerpc_hard_double object {
	    #ifdef _SOFT_DOUBLE
	    #error soft double
	    #else
	    int dummy;
	    #endif
	}]
    } else {
	return 0
    }
}

# Return 1 if this is a PowerPC target supporting -maltivec.

proc check_effective_target_powerpc_altivec_ok { } {
    if { ([istarget powerpc*-*-*]
         && ![istarget powerpc-*-linux*paired*])
	 || [istarget rs6000-*-*] } {
	# AltiVec is not supported on AIX before 5.3.
	if { [istarget powerpc*-*-aix4*]
	     || [istarget powerpc*-*-aix5.1*] 
	     || [istarget powerpc*-*-aix5.2*] } {
	    return 0
	}
	return [check_no_compiler_messages powerpc_altivec_ok object {
	    int dummy;
	} "-maltivec"]
    } else {
	return 0
    }
}

# Return 1 if this is a PowerPC target supporting -mcpu=cell.

proc check_effective_target_powerpc_ppu_ok { } {
    if [check_effective_target_powerpc_altivec_ok] {
	return [check_no_compiler_messages cell_asm_available object {
	    int main (void) {
#ifdef __MACH__
		asm volatile ("lvlx v0,v0,v0");
#else
		asm volatile ("lvlx 0,0,0");
#endif
		return 0;
	    }
	}]
    } else {
	return 0
    }
}

# Return 1 if this is a PowerPC target that supports SPU.

proc check_effective_target_powerpc_spu { } {
    if [istarget powerpc*-*-linux*] {
	return [check_effective_target_powerpc_altivec_ok]
    } else {
	return 0
    }
}

<<<<<<< HEAD
=======
# Return 1 if this is a PowerPC SPE target.  The check includes options
# specified by dg-options for this test, so don't cache the result.

proc check_effective_target_powerpc_spe_nocache { } {
    if { [istarget powerpc*-*-*] } {
	return [check_no_compiler_messages_nocache powerpc_spe object {
	    #ifndef __SPE__
	    #error not SPE
	    #else
	    int dummy;
	    #endif
	} [current_compiler_flags]]
    } else {
	return 0
    }
}

>>>>>>> a0daa400
# Return 1 if this is a PowerPC target with SPE enabled.

proc check_effective_target_powerpc_spe { } {
    if { [istarget powerpc*-*-*] } {
	return [check_no_compiler_messages powerpc_spe object {
	    #ifndef __SPE__
	    #error not SPE
	    #else
	    int dummy;
	    #endif
	}]
    } else {
	return 0
    }
}

# Return 1 if this is a PowerPC target with Altivec enabled.

proc check_effective_target_powerpc_altivec { } {
    if { [istarget powerpc*-*-*] } {
	return [check_no_compiler_messages powerpc_altivec object {
	    #ifndef __ALTIVEC__
	    #error not Altivec
	    #else
	    int dummy;
	    #endif
	}]
    } else {
	return 0
    }
}

<<<<<<< HEAD
=======
# Return 1 if this is a PowerPC 405 target.  The check includes options
# specified by dg-options for this test, so don't cache the result.

proc check_effective_target_powerpc_405_nocache { } {
    if { [istarget powerpc*-*-*] || [istarget rs6000-*-*] } {
	return [check_no_compiler_messages_nocache powerpc_405 object {
	    #ifdef __PPC405__
	    int dummy;
	    #else
	    #error not a PPC405
	    #endif
	} [current_compiler_flags]]
    } else {
	return 0
    }
}

>>>>>>> a0daa400
# Return 1 if this is a SPU target with a toolchain that
# supports automatic overlay generation.

proc check_effective_target_spu_auto_overlay { } {
    if { [istarget spu*-*-elf*] } {
	return [check_no_compiler_messages spu_auto_overlay executable {
		int main (void) { }
		} "-Wl,--auto-overlay" ]
    } else {
	return 0
    }
}

# The VxWorks SPARC simulator accepts only EM_SPARC executables and
# chokes on EM_SPARC32PLUS or EM_SPARCV9 executables.  Return 1 if the
# test environment appears to run executables on such a simulator.

proc check_effective_target_ultrasparc_hw { } {
    return [check_runtime ultrasparc_hw {
	int main() { return 0; }
    } "-mcpu=ultrasparc"]
}

# Return 1 if the target supports hardware vector shift operation.

proc check_effective_target_vect_shift { } {
    global et_vect_shift_saved

    if [info exists et_vect_shift_saved] {
	verbose "check_effective_target_vect_shift: using cached result" 2
    } else {
	set et_vect_shift_saved 0
	if { ([istarget powerpc*-*-*]
             && ![istarget powerpc-*-linux*paired*])
	     || [istarget ia64-*-*]
	     || [istarget i?86-*-*]
	     || [istarget x86_64-*-*]
	     || [check_effective_target_arm32] } {
	   set et_vect_shift_saved 1
	}
    }

    verbose "check_effective_target_vect_shift: returning $et_vect_shift_saved" 2
    return $et_vect_shift_saved
}

# Return 1 if the target supports hardware vectors of long, 0 otherwise.
#
# This can change for different subtargets so do not cache the result.

proc check_effective_target_vect_long { } {
    if { [istarget i?86-*-*]
	 || (([istarget powerpc*-*-*] 
              && ![istarget powerpc-*-linux*paired*]) 
              && [check_effective_target_ilp32])
	 || [istarget x86_64-*-*]
	 || [check_effective_target_arm32]
	 || ([istarget sparc*-*-*] && [check_effective_target_ilp32]) } {
	set answer 1
    } else {
	set answer 0
    }

    verbose "check_effective_target_vect_long: returning $answer" 2
    return $answer
}

# Return 1 if the target supports hardware vectors of float, 0 otherwise.
#
# This won't change for different subtargets so cache the result.

proc check_effective_target_vect_float { } {
    global et_vect_float_saved

    if [info exists et_vect_float_saved] {
	verbose "check_effective_target_vect_float: using cached result" 2
    } else {
	set et_vect_float_saved 0
	if { [istarget i?86-*-*]
	      || [istarget powerpc*-*-*]
	      || [istarget spu-*-*]
	      || [istarget mipsisa64*-*-*]
	      || [istarget x86_64-*-*]
	      || [istarget ia64-*-*]
	      || [check_effective_target_arm32] } {
	   set et_vect_float_saved 1
	}
    }

    verbose "check_effective_target_vect_float: returning $et_vect_float_saved" 2
    return $et_vect_float_saved
}

# Return 1 if the target supports hardware vectors of double, 0 otherwise.
#
# This won't change for different subtargets so cache the result.

proc check_effective_target_vect_double { } {
    global et_vect_double_saved

    if [info exists et_vect_double_saved] {
	verbose "check_effective_target_vect_double: using cached result" 2
    } else {
	set et_vect_double_saved 0
	if { [istarget i?86-*-*]
	      || [istarget x86_64-*-*] 
	      || [istarget spu-*-*] } {
	   set et_vect_double_saved 1
	}
    }

    verbose "check_effective_target_vect_double: returning $et_vect_double_saved" 2
    return $et_vect_double_saved
}

# Return 1 if the target supports hardware vectors of long long, 0 otherwise.
#
# This won't change for different subtargets so cache the result.

proc check_effective_target_vect_long_long { } {
    global et_vect_long_long_saved

    if [info exists et_vect_long_long_saved] {
        verbose "check_effective_target_vect_long_long: using cached result" 2
    } else {
        set et_vect_long_long_saved 0
        if { [istarget i?86-*-*]
              || [istarget x86_64-*-*] } {
           set et_vect_long_long_saved 1
        }
    }

    verbose "check_effective_target_vect_long_long: returning $et_vect_long_long_saved" 2
    return $et_vect_long_long_saved
}


# Return 1 if the target plus current options does not support a vector
# max instruction on "int", 0 otherwise.
#
# This won't change for different subtargets so cache the result.

proc check_effective_target_vect_no_int_max { } {
    global et_vect_no_int_max_saved

    if [info exists et_vect_no_int_max_saved] {
	verbose "check_effective_target_vect_no_int_max: using cached result" 2
    } else {
	set et_vect_no_int_max_saved 0
	if { [istarget sparc*-*-*]
	     || [istarget spu-*-*]
	     || [istarget alpha*-*-*] } {
	    set et_vect_no_int_max_saved 1
	}
    }
    verbose "check_effective_target_vect_no_int_max: returning $et_vect_no_int_max_saved" 2
    return $et_vect_no_int_max_saved
}

# Return 1 if the target plus current options does not support a vector
# add instruction on "int", 0 otherwise.
#
# This won't change for different subtargets so cache the result.

proc check_effective_target_vect_no_int_add { } {
    global et_vect_no_int_add_saved

    if [info exists et_vect_no_int_add_saved] {
	verbose "check_effective_target_vect_no_int_add: using cached result" 2
    } else {
	set et_vect_no_int_add_saved 0
	# Alpha only supports vector add on V8QI and V4HI.
	if { [istarget alpha*-*-*] } {
	    set et_vect_no_int_add_saved 1
	}
    }
    verbose "check_effective_target_vect_no_int_add: returning $et_vect_no_int_add_saved" 2
    return $et_vect_no_int_add_saved
}

# Return 1 if the target plus current options does not support vector
# bitwise instructions, 0 otherwise.
#
# This won't change for different subtargets so cache the result.

proc check_effective_target_vect_no_bitwise { } {
    global et_vect_no_bitwise_saved

    if [info exists et_vect_no_bitwise_saved] {
	verbose "check_effective_target_vect_no_bitwise: using cached result" 2
    } else {
	set et_vect_no_bitwise_saved 0
    }
    verbose "check_effective_target_vect_no_bitwise: returning $et_vect_no_bitwise_saved" 2
    return $et_vect_no_bitwise_saved
}

# Return 1 if the target plus current options supports vector permutation,
# 0 otherwise.
#
# This won't change for different subtargets so cache the result.

proc check_effective_target_vect_perm { } {
    global et_vect_perm

    if [info exists et_vect_perm_saved] {
        verbose "check_effective_target_vect_perm: using cached result" 2
    } else {
        set et_vect_perm_saved 0
        if { [istarget powerpc*-*-*]
             || [istarget spu-*-*] } {
            set et_vect_perm_saved 1
        }
    }
    verbose "check_effective_target_vect_perm: returning $et_vect_perm_saved" 2
    return $et_vect_perm_saved
}


# Return 1 if the target plus current options supports a vector
# widening summation of *short* args into *int* result, 0 otherwise.
# A target can also support this widening summation if it can support
# promotion (unpacking) from shorts to ints.
#
# This won't change for different subtargets so cache the result.
                                                                                                
proc check_effective_target_vect_widen_sum_hi_to_si { } {
    global et_vect_widen_sum_hi_to_si

    if [info exists et_vect_widen_sum_hi_to_si_saved] {
        verbose "check_effective_target_vect_widen_sum_hi_to_si: using cached result" 2
    } else {
        set et_vect_widen_sum_hi_to_si_saved [check_effective_target_vect_unpack]
        if { [istarget powerpc*-*-*] 
	     || [istarget ia64-*-*] } {
            set et_vect_widen_sum_hi_to_si_saved 1
        }
    }
    verbose "check_effective_target_vect_widen_sum_hi_to_si: returning $et_vect_widen_sum_hi_to_si_saved" 2
    return $et_vect_widen_sum_hi_to_si_saved
}

# Return 1 if the target plus current options supports a vector
# widening summation of *char* args into *short* result, 0 otherwise.
# A target can also support this widening summation if it can support
# promotion (unpacking) from chars to shorts.
#
# This won't change for different subtargets so cache the result.
                                                                                                
proc check_effective_target_vect_widen_sum_qi_to_hi { } {
    global et_vect_widen_sum_qi_to_hi

    if [info exists et_vect_widen_sum_qi_to_hi_saved] {
        verbose "check_effective_target_vect_widen_sum_qi_to_hi: using cached result" 2
    } else {
        set et_vect_widen_sum_qi_to_hi_saved 0
	if { [check_effective_target_vect_unpack] 
	     || [istarget ia64-*-*] } {
            set et_vect_widen_sum_qi_to_hi_saved 1
	}
    }
    verbose "check_effective_target_vect_widen_sum_qi_to_hi: returning $et_vect_widen_sum_qi_to_hi_saved" 2
    return $et_vect_widen_sum_qi_to_hi_saved
}

# Return 1 if the target plus current options supports a vector
# widening summation of *char* args into *int* result, 0 otherwise.
#
# This won't change for different subtargets so cache the result.
                                                                                                
proc check_effective_target_vect_widen_sum_qi_to_si { } {
    global et_vect_widen_sum_qi_to_si

    if [info exists et_vect_widen_sum_qi_to_si_saved] {
        verbose "check_effective_target_vect_widen_sum_qi_to_si: using cached result" 2
    } else {
        set et_vect_widen_sum_qi_to_si_saved 0
        if { [istarget powerpc*-*-*] } {
            set et_vect_widen_sum_qi_to_si_saved 1
        }
    }
    verbose "check_effective_target_vect_widen_sum_qi_to_si: returning $et_vect_widen_sum_qi_to_si_saved" 2
    return $et_vect_widen_sum_qi_to_si_saved
}

# Return 1 if the target plus current options supports a vector
# widening multiplication of *char* args into *short* result, 0 otherwise.
# A target can also support this widening multplication if it can support
# promotion (unpacking) from chars to shorts, and vect_short_mult (non-widening
# multiplication of shorts).
#
# This won't change for different subtargets so cache the result.


proc check_effective_target_vect_widen_mult_qi_to_hi { } {
    global et_vect_widen_mult_qi_to_hi

    if [info exists et_vect_widen_mult_qi_to_hi_saved] {
        verbose "check_effective_target_vect_widen_mult_qi_to_hi: using cached result" 2
    } else {
	if { [check_effective_target_vect_unpack]
	     && [check_effective_target_vect_short_mult] } {
	    set et_vect_widen_mult_qi_to_hi_saved 1
	} else {
	    set et_vect_widen_mult_qi_to_hi_saved 0
	}
        if { [istarget powerpc*-*-*] } {
            set et_vect_widen_mult_qi_to_hi_saved 1
        }
    }
    verbose "check_effective_target_vect_widen_mult_qi_to_hi: returning $et_vect_widen_mult_qi_to_hi_saved" 2
    return $et_vect_widen_mult_qi_to_hi_saved
}

# Return 1 if the target plus current options supports a vector
# widening multiplication of *short* args into *int* result, 0 otherwise.
# A target can also support this widening multplication if it can support
# promotion (unpacking) from shorts to ints, and vect_int_mult (non-widening
# multiplication of ints).
#
# This won't change for different subtargets so cache the result.


proc check_effective_target_vect_widen_mult_hi_to_si { } {
    global et_vect_widen_mult_hi_to_si

    if [info exists et_vect_widen_mult_hi_to_si_saved] {
        verbose "check_effective_target_vect_widen_mult_hi_to_si: using cached result" 2
    } else {
        if { [check_effective_target_vect_unpack]
             && [check_effective_target_vect_int_mult] } {
          set et_vect_widen_mult_hi_to_si_saved 1
        } else {
          set et_vect_widen_mult_hi_to_si_saved 0
        }
        if { [istarget powerpc*-*-*]
	      || [istarget spu-*-*]
	      || [istarget i?86-*-*]
	      || [istarget x86_64-*-*] } {
            set et_vect_widen_mult_hi_to_si_saved 1
        }
    }
    verbose "check_effective_target_vect_widen_mult_hi_to_si: returning $et_vect_widen_mult_hi_to_si_saved" 2
    return $et_vect_widen_mult_hi_to_si_saved
}

# Return 1 if the target plus current options supports a vector
# dot-product of signed chars, 0 otherwise.
#
# This won't change for different subtargets so cache the result.

proc check_effective_target_vect_sdot_qi { } {
    global et_vect_sdot_qi

    if [info exists et_vect_sdot_qi_saved] {
        verbose "check_effective_target_vect_sdot_qi: using cached result" 2
    } else {
        set et_vect_sdot_qi_saved 0
    }
    verbose "check_effective_target_vect_sdot_qi: returning $et_vect_sdot_qi_saved" 2
    return $et_vect_sdot_qi_saved
}

# Return 1 if the target plus current options supports a vector
# dot-product of unsigned chars, 0 otherwise.
#
# This won't change for different subtargets so cache the result.

proc check_effective_target_vect_udot_qi { } {
    global et_vect_udot_qi

    if [info exists et_vect_udot_qi_saved] {
        verbose "check_effective_target_vect_udot_qi: using cached result" 2
    } else {
        set et_vect_udot_qi_saved 0
        if { [istarget powerpc*-*-*] } {
            set et_vect_udot_qi_saved 1
        }
    }
    verbose "check_effective_target_vect_udot_qi: returning $et_vect_udot_qi_saved" 2
    return $et_vect_udot_qi_saved
}

# Return 1 if the target plus current options supports a vector
# dot-product of signed shorts, 0 otherwise.
#
# This won't change for different subtargets so cache the result.

proc check_effective_target_vect_sdot_hi { } {
    global et_vect_sdot_hi

    if [info exists et_vect_sdot_hi_saved] {
        verbose "check_effective_target_vect_sdot_hi: using cached result" 2
    } else {
        set et_vect_sdot_hi_saved 0
        if { ([istarget powerpc*-*-*] && ![istarget powerpc-*-linux*paired*])
	     || [istarget i?86-*-*]
             || [istarget x86_64-*-*] } {
            set et_vect_sdot_hi_saved 1
        }
    }
    verbose "check_effective_target_vect_sdot_hi: returning $et_vect_sdot_hi_saved" 2
    return $et_vect_sdot_hi_saved
}

# Return 1 if the target plus current options supports a vector
# dot-product of unsigned shorts, 0 otherwise.
#
# This won't change for different subtargets so cache the result.

proc check_effective_target_vect_udot_hi { } {
    global et_vect_udot_hi

    if [info exists et_vect_udot_hi_saved] {
        verbose "check_effective_target_vect_udot_hi: using cached result" 2
    } else {
        set et_vect_udot_hi_saved 0
        if { ([istarget powerpc*-*-*] && ![istarget powerpc-*-linux*paired*]) } {
            set et_vect_udot_hi_saved 1
        }
    }
    verbose "check_effective_target_vect_udot_hi: returning $et_vect_udot_hi_saved" 2
    return $et_vect_udot_hi_saved
}


# Return 1 if the target plus current options supports a vector
# demotion (packing) of shorts (to chars) and ints (to shorts) 
# using modulo arithmetic, 0 otherwise.
#
# This won't change for different subtargets so cache the result.
                                                                                
proc check_effective_target_vect_pack_trunc { } {
    global et_vect_pack_trunc
                                                                                
    if [info exists et_vect_pack_trunc_saved] {
        verbose "check_effective_target_vect_pack_trunc: using cached result" 2
    } else {
        set et_vect_pack_trunc_saved 0
        if { ([istarget powerpc*-*-*] && ![istarget powerpc-*-linux*paired*])
             || [istarget i?86-*-*]
             || [istarget x86_64-*-*]
             || [istarget spu-*-*] } {
            set et_vect_pack_trunc_saved 1
        }
    }
    verbose "check_effective_target_vect_pack_trunc: returning $et_vect_pack_trunc_saved" 2
    return $et_vect_pack_trunc_saved
}

# Return 1 if the target plus current options supports a vector
# promotion (unpacking) of chars (to shorts) and shorts (to ints), 0 otherwise.
#
# This won't change for different subtargets so cache the result.
                                   
proc check_effective_target_vect_unpack { } {
    global et_vect_unpack
                                        
    if [info exists et_vect_unpack_saved] {
        verbose "check_effective_target_vect_unpack: using cached result" 2
    } else {
        set et_vect_unpack_saved 0
        if { ([istarget powerpc*-*-*] && ![istarget powerpc-*paired*])
             || [istarget i?86-*-*]
             || [istarget x86_64-*-*] 
             || [istarget spu-*-*] } {
            set et_vect_unpack_saved 1
        }
    }
    verbose "check_effective_target_vect_unpack: returning $et_vect_unpack_saved" 2  
    return $et_vect_unpack_saved
}

# Return 1 if the target plus current options does not guarantee
# that its STACK_BOUNDARY is >= the reguired vector alignment.
#
# This won't change for different subtargets so cache the result.

proc check_effective_target_unaligned_stack { } {
    global et_unaligned_stack_saved

    if [info exists et_unaligned_stack_saved] {
        verbose "check_effective_target_unaligned_stack: using cached result" 2
    } else {
        set et_unaligned_stack_saved 0
    }
    verbose "check_effective_target_unaligned_stack: returning $et_unaligned_stack_saved" 2
    return $et_unaligned_stack_saved
}

# Return 1 if the target plus current options does not support a vector
# alignment mechanism, 0 otherwise.
#
# This won't change for different subtargets so cache the result.

proc check_effective_target_vect_no_align { } {
    global et_vect_no_align_saved

    if [info exists et_vect_no_align_saved] {
	verbose "check_effective_target_vect_no_align: using cached result" 2
    } else {
	set et_vect_no_align_saved 0
	if { [istarget mipsisa64*-*-*]
	     || [istarget sparc*-*-*]
	     || [istarget ia64-*-*]
	     || [check_effective_target_arm32] } { 
	    set et_vect_no_align_saved 1
	}
    }
    verbose "check_effective_target_vect_no_align: returning $et_vect_no_align_saved" 2
    return $et_vect_no_align_saved
}

# Return 1 if arrays are aligned to the vector alignment
# boundary, 0 otherwise.
#
# This won't change for different subtargets so cache the result.

proc check_effective_target_vect_aligned_arrays { } {
    global et_vect_aligned_arrays

    if [info exists et_vect_aligned_arrays_saved] {
	verbose "check_effective_target_vect_aligned_arrays: using cached result" 2
    } else {
	set et_vect_aligned_arrays_saved 0
        if { (([istarget x86_64-*-*]
              || [istarget i?86-*-*]) && [is-effective-target lp64])
              || [istarget spu-*-*] } {
	    set et_vect_aligned_arrays_saved 1
	}
    }
    verbose "check_effective_target_vect_aligned_arrays: returning $et_vect_aligned_arrays_saved" 2
    return $et_vect_aligned_arrays_saved
}

# Return 1 if types of size 32 bit or less are naturally aligned
# (aligned to their type-size), 0 otherwise.
#
# This won't change for different subtargets so cache the result.

proc check_effective_target_natural_alignment_32 { } {
    global et_natural_alignment_32

    if [info exists et_natural_alignment_32_saved] {
        verbose "check_effective_target_natural_alignment_32: using cached result" 2
    } else {
        # FIXME: 32bit powerpc: guaranteed only if MASK_ALIGN_NATURAL/POWER.
        set et_natural_alignment_32_saved 1
        if { ([istarget *-*-darwin*] && [is-effective-target lp64]) } {
            set et_natural_alignment_32_saved 0
        }
    }
    verbose "check_effective_target_natural_alignment_32: returning $et_natural_alignment_32_saved" 2
    return $et_natural_alignment_32_saved
}

# Return 1 if types of size 64 bit or less are naturally aligned (aligned to their
# type-size), 0 otherwise.
#
# This won't change for different subtargets so cache the result.

proc check_effective_target_natural_alignment_64 { } {
    global et_natural_alignment_64

    if [info exists et_natural_alignment_64_saved] {
        verbose "check_effective_target_natural_alignment_64: using cached result" 2
    } else {
        set et_natural_alignment_64_saved 0
        if { ([is-effective-target lp64] && ![istarget *-*-darwin*])
             || [istarget spu-*-*] } {
            set et_natural_alignment_64_saved 1
        }
    }
    verbose "check_effective_target_natural_alignment_64: returning $et_natural_alignment_64_saved" 2
    return $et_natural_alignment_64_saved
}

# Return 1 if vector alignment (for types of size 32 bit or less) is reachable, 0 otherwise.
#
# This won't change for different subtargets so cache the result.

proc check_effective_target_vector_alignment_reachable { } {
    global et_vector_alignment_reachable

    if [info exists et_vector_alignment_reachable_saved] {
        verbose "check_effective_target_vector_alignment_reachable: using cached result" 2
    } else {
        if { [check_effective_target_vect_aligned_arrays]
             || [check_effective_target_natural_alignment_32] } {
            set et_vector_alignment_reachable_saved 1
        } else {
            set et_vector_alignment_reachable_saved 0
        }
    }
    verbose "check_effective_target_vector_alignment_reachable: returning $et_vector_alignment_reachable_saved" 2
    return $et_vector_alignment_reachable_saved
}

# Return 1 if vector alignment for 64 bit is reachable, 0 otherwise.
#
# This won't change for different subtargets so cache the result.

proc check_effective_target_vector_alignment_reachable_for_64bit { } {
    global et_vector_alignment_reachable_for_64bit

    if [info exists et_vector_alignment_reachable_for_64bit_saved] {
        verbose "check_effective_target_vector_alignment_reachable_for_64bit: using cached result" 2
    } else {
        if { [check_effective_target_vect_aligned_arrays] 
             || [check_effective_target_natural_alignment_64] } {
            set et_vector_alignment_reachable_for_64bit_saved 1
        } else {
            set et_vector_alignment_reachable_for_64bit_saved 0
        }
    }
    verbose "check_effective_target_vector_alignment_reachable_for_64bit: returning $et_vector_alignment_reachable_for_64bit_saved" 2
    return $et_vector_alignment_reachable_for_64bit_saved
}

# Return 1 if the target supports vector conditional operations, 0 otherwise.

proc check_effective_target_vect_condition { } {
    global et_vect_cond_saved

    if [info exists et_vect_cond_saved] {
	verbose "check_effective_target_vect_cond: using cached result" 2
    } else {
	set et_vect_cond_saved 0
	if { [istarget powerpc*-*-*]
	     || [istarget ia64-*-*]
	     || [istarget i?86-*-*]
	     || [istarget spu-*-*]
	     || [istarget x86_64-*-*] } {
	   set et_vect_cond_saved 1
	}
    }

    verbose "check_effective_target_vect_cond: returning $et_vect_cond_saved" 2
    return $et_vect_cond_saved
}

# Return 1 if the target supports vector char multiplication, 0 otherwise.

proc check_effective_target_vect_char_mult { } {
    global et_vect_char_mult_saved

    if [info exists et_vect_char_mult_saved] {
	verbose "check_effective_target_vect_char_mult: using cached result" 2
    } else {
	set et_vect_char_mult_saved 0
	if { [istarget ia64-*-*]
	     || [istarget i?86-*-*]
	     || [istarget x86_64-*-*] } {
	   set et_vect_char_mult_saved 1
	}
    }

    verbose "check_effective_target_vect_char_mult: returning $et_vect_char_mult_saved" 2
    return $et_vect_char_mult_saved
}

# Return 1 if the target supports vector short multiplication, 0 otherwise.

proc check_effective_target_vect_short_mult { } {
    global et_vect_short_mult_saved

    if [info exists et_vect_short_mult_saved] {
	verbose "check_effective_target_vect_short_mult: using cached result" 2
    } else {
	set et_vect_short_mult_saved 0
	if { [istarget ia64-*-*]
	     || [istarget spu-*-*]
	     || [istarget i?86-*-*]
	     || [istarget x86_64-*-*] 
             || [istarget powerpc*-*-*] } {
	   set et_vect_short_mult_saved 1
	}
    }

    verbose "check_effective_target_vect_short_mult: returning $et_vect_short_mult_saved" 2
    return $et_vect_short_mult_saved
}

# Return 1 if the target supports vector int multiplication, 0 otherwise.

proc check_effective_target_vect_int_mult { } {
    global et_vect_int_mult_saved

    if [info exists et_vect_int_mult_saved] {
	verbose "check_effective_target_vect_int_mult: using cached result" 2
    } else {
	set et_vect_int_mult_saved 0
	if { ([istarget powerpc*-*-*] && ![istarget powerpc-*-linux*paired*])
	     || [istarget spu-*-*]
	     || [istarget i?86-*-*]
	     || [istarget x86_64-*-*]
	     || [check_effective_target_arm32] } {
	   set et_vect_int_mult_saved 1
	}
    }

    verbose "check_effective_target_vect_int_mult: returning $et_vect_int_mult_saved" 2
    return $et_vect_int_mult_saved
}

# Return 1 if the target supports vector even/odd elements extraction, 0 otherwise.

proc check_effective_target_vect_extract_even_odd { } {
    global et_vect_extract_even_odd_saved
    
    if [info exists et_vect_extract_even_odd_saved] {
        verbose "check_effective_target_vect_extract_even_odd: using cached result" 2
    } else {
        set et_vect_extract_even_odd_saved 0 
        if { [istarget powerpc*-*-*]
             || [istarget spu-*-*] } {
           set et_vect_extract_even_odd_saved 1
        }
    }

    verbose "check_effective_target_vect_extract_even_odd: returning $et_vect_extract_even_odd_saved" 2
    return $et_vect_extract_even_odd_saved
}

# Return 1 if the target supports vector even/odd elements extraction of
# vectors with SImode elements or larger, 0 otherwise.

proc check_effective_target_vect_extract_even_odd_wide { } {
    global et_vect_extract_even_odd_wide_saved
    
    if [info exists et_vect_extract_even_odd_wide_saved] {
        verbose "check_effective_target_vect_extract_even_odd_wide: using cached result" 2
    } else {
        set et_vect_extract_even_odd_wide_saved 0 
        if { [istarget powerpc*-*-*] 
             || [istarget i?86-*-*]
             || [istarget x86_64-*-*]
             || [istarget spu-*-*] } {
           set et_vect_extract_even_odd_wide_saved 1
        }
    }

    verbose "check_effective_target_vect_extract_even_wide_odd: returning $et_vect_extract_even_odd_wide_saved" 2
    return $et_vect_extract_even_odd_wide_saved
}

# Return 1 if the target supports vector interleaving, 0 otherwise.

proc check_effective_target_vect_interleave { } {
    global et_vect_interleave_saved
    
    if [info exists et_vect_interleave_saved] {
        verbose "check_effective_target_vect_interleave: using cached result" 2
    } else {
        set et_vect_interleave_saved 0
        if { [istarget powerpc*-*-*]
             || [istarget i?86-*-*]
             || [istarget x86_64-*-*]
             || [istarget spu-*-*] } {
           set et_vect_interleave_saved 1
        }
    }

    verbose "check_effective_target_vect_interleave: returning $et_vect_interleave_saved" 2
    return $et_vect_interleave_saved
}

# Return 1 if the target supports vector interleaving and extract even/odd, 0 otherwise.
proc check_effective_target_vect_strided { } {
    global et_vect_strided_saved

    if [info exists et_vect_strided_saved] {
        verbose "check_effective_target_vect_strided: using cached result" 2
    } else {
        set et_vect_strided_saved 0
        if { [check_effective_target_vect_interleave]
             && [check_effective_target_vect_extract_even_odd] } {
           set et_vect_strided_saved 1
        }
    }

    verbose "check_effective_target_vect_strided: returning $et_vect_strided_saved" 2
    return $et_vect_strided_saved
}

# Return 1 if the target supports vector interleaving and extract even/odd
# for wide element types, 0 otherwise.
proc check_effective_target_vect_strided_wide { } {
    global et_vect_strided_wide_saved

    if [info exists et_vect_strided_wide_saved] {
        verbose "check_effective_target_vect_strided_wide: using cached result" 2
    } else {
        set et_vect_strided_wide_saved 0
        if { [check_effective_target_vect_interleave]
             && [check_effective_target_vect_extract_even_odd_wide] } {
           set et_vect_strided_wide_saved 1
        }
    }

    verbose "check_effective_target_vect_strided_wide: returning $et_vect_strided_wide_saved" 2
    return $et_vect_strided_wide_saved
}

# Return 1 if the target supports section-anchors

proc check_effective_target_section_anchors { } {
    global et_section_anchors_saved

    if [info exists et_section_anchors_saved] {
        verbose "check_effective_target_section_anchors: using cached result" 2
    } else {
        set et_section_anchors_saved 0
        if { [istarget powerpc*-*-*] } {
           set et_section_anchors_saved 1
        }
    }

    verbose "check_effective_target_section_anchors: returning $et_section_anchors_saved" 2
    return $et_section_anchors_saved
}

# Return 1 if the target supports atomic operations on "int" and "long".

proc check_effective_target_sync_int_long { } {
    global et_sync_int_long_saved

    if [info exists et_sync_int_long_saved] {
        verbose "check_effective_target_sync_int_long: using cached result" 2
    } else {
        set et_sync_int_long_saved 0
# This is intentionally powerpc but not rs6000, rs6000 doesn't have the
# load-reserved/store-conditional instructions.
        if { [istarget ia64-*-*]
	     || [istarget i?86-*-*]
	     || [istarget x86_64-*-*]
	     || [istarget alpha*-*-*] 
	     || [istarget s390*-*-*] 
	     || [istarget powerpc*-*-*]
	     || [istarget sparc64-*-*]
	     || [istarget sparcv9-*-*]
	     || [istarget mips*-*-*] } {
           set et_sync_int_long_saved 1
        }
    }

    verbose "check_effective_target_sync_int_long: returning $et_sync_int_long_saved" 2
    return $et_sync_int_long_saved
}

# Return 1 if the target supports atomic operations on "char" and "short".

proc check_effective_target_sync_char_short { } {
    global et_sync_char_short_saved

    if [info exists et_sync_char_short_saved] {
        verbose "check_effective_target_sync_char_short: using cached result" 2
    } else {
        set et_sync_char_short_saved 0
# This is intentionally powerpc but not rs6000, rs6000 doesn't have the
# load-reserved/store-conditional instructions.
        if { [istarget ia64-*-*]
	     || [istarget i?86-*-*]
	     || [istarget x86_64-*-*]
	     || [istarget alpha*-*-*] 
	     || [istarget s390*-*-*] 
	     || [istarget powerpc*-*-*]
	     || [istarget sparc64-*-*]
	     || [istarget sparcv9-*-*]
	     || [istarget mips*-*-*] } {
           set et_sync_char_short_saved 1
        }
    }

    verbose "check_effective_target_sync_char_short: returning $et_sync_char_short_saved" 2
    return $et_sync_char_short_saved
}

# Return 1 if the target uses a ColdFire FPU.

proc check_effective_target_coldfire_fpu { } {
    return [check_no_compiler_messages coldfire_fpu assembly {
	#ifndef __mcffpu__
	#error FOO
	#endif
    }]
}

# Return true if this is a uClibc target.

proc check_effective_target_uclibc {} {
    return [check_no_compiler_messages uclibc object {
	#include <features.h>
	#if !defined (__UCLIBC__)
	#error FOO
	#endif
    }]
}

# Return true if this is a uclibc target and if the uclibc feature
# described by __$feature__ is not present.

proc check_missing_uclibc_feature {feature} {
    return [check_no_compiler_messages $feature object "
	#include <features.h>
	#if !defined (__UCLIBC) || defined (__${feature}__)
	#error FOO
	#endif
    "]
}

# Return true if this is a Newlib target.

proc check_effective_target_newlib {} {
    return [check_no_compiler_messages newlib object {
	#include <newlib.h>
    }]
}

# Return 1 if
#   (a) an error of a few ULP is expected in string to floating-point
#       conversion functions; and
#   (b) overflow is not always detected correctly by those functions.

proc check_effective_target_lax_strtofp {} {
    # By default, assume that all uClibc targets suffer from this.
    return [check_effective_target_uclibc]
}

# Return 1 if this is a target for which wcsftime is a dummy
# function that always returns 0.

proc check_effective_target_dummy_wcsftime {} {
    # By default, assume that all uClibc targets suffer from this.
    return [check_effective_target_uclibc]
}

# Return 1 if constructors with initialization priority arguments are
# supposed on this target.

proc check_effective_target_init_priority {} {
    return [check_no_compiler_messages init_priority assembly "
	void f() __attribute__((constructor (1000)));
	void f() \{\}
    "]
}

# Return 1 if the target matches the effective target 'arg', 0 otherwise.
# This can be used with any check_* proc that takes no argument and
# returns only 1 or 0.  It could be used with check_* procs that take
# arguments with keywords that pass particular arguments.

proc is-effective-target { arg } {
    set selected 0
    if { [info procs check_effective_target_${arg}] != [list] } {
	set selected [check_effective_target_${arg}]
    } else {
	switch $arg {
	  "vmx_hw"         { set selected [check_vmx_hw_available] }
	  "named_sections" { set selected [check_named_sections_available] }
	  "gc_sections"    { set selected [check_gc_sections_available] }
	  "cxa_atexit"     { set selected [check_cxa_atexit_available] }
	  default          { error "unknown effective target keyword `$arg'" }
	}
    }
    verbose "is-effective-target: $arg $selected" 2
    return $selected
}

# Return 1 if the argument is an effective-target keyword, 0 otherwise.

proc is-effective-target-keyword { arg } {
    if { [info procs check_effective_target_${arg}] != [list] } {
	return 1
    } else {
	# These have different names for their check_* procs.
	switch $arg {
	  "vmx_hw"         { return 1 }
	  "named_sections" { return 1 }
	  "gc_sections"    { return 1 }
	  "cxa_atexit"     { return 1 }
	  default          { return 0 }
	}
    }
}

# Return 1 if target default to short enums

proc check_effective_target_short_enums { } {
    return [check_no_compiler_messages short_enums assembly {
	enum foo { bar };
	int s[sizeof (enum foo) == 1 ? 1 : -1];
    }]
}

# Return 1 if target supports merging string constants at link time.

proc check_effective_target_string_merging { } {
    return [check_no_messages_and_pattern string_merging \
		"rodata\\.str" assembly {
		    const char *var = "String";
		} {-O2}]
}

# Return 1 if target has the basic signed and unsigned types in
# <stdint.h>, 0 otherwise.

proc check_effective_target_stdint_types { } {
    return [check_no_compiler_messages stdint_types assembly {
	#include <stdint.h>
	int8_t a; int16_t b; int32_t c; int64_t d;
	uint8_t e; uint16_t f; uint32_t g; uint64_t h;
    }]
}

# Return 1 if programs are intended to be run on a simulator
# (i.e. slowly) rather than hardware (i.e. fast).

proc check_effective_target_simulator { } {

    # All "src/sim" simulators set this one.
    if [board_info target exists is_simulator] {
	return [board_info target is_simulator]
    }

    # The "sid" simulators don't set that one, but at least they set
    # this one.
    if [board_info target exists slow_simulator] {
	return [board_info target slow_simulator]
    }

    return 0
}

# Return 1 if the target is a VxWorks kernel.

proc check_effective_target_vxworks_kernel { } {
    return [check_no_compiler_messages vxworks_kernel assembly {
	#if !defined __vxworks || defined __RTP__
	#error NO
	#endif
    }]
}

# Return 1 if the target is a VxWorks RTP.

proc check_effective_target_vxworks_rtp { } {
    return [check_no_compiler_messages vxworks_rtp assembly {
	#if !defined __vxworks || !defined __RTP__
	#error NO
	#endif
    }]
}

# Return 1 if the target is expected to provide wide character support.

proc check_effective_target_wchar { } {
    if {[check_missing_uclibc_feature UCLIBC_HAS_WCHAR]} {
	return 0
    }
    return [check_no_compiler_messages wchar assembly {
	#include <wchar.h>
    }]
}

# Return 1 if the target has <pthread.h>.

proc check_effective_target_pthread_h { } {
    return [check_no_compiler_messages pthread_h assembly {
	#include <pthread.h>
    }]
}

# Return 1 if the target can truncate a file from a file-descriptor,
# as used by libgfortran/io/unix.c:fd_truncate; i.e. ftruncate or
# chsize.  We test for a trivially functional truncation; no stubs.
# As libgfortran uses _FILE_OFFSET_BITS 64, we do too; it'll cause a
# different function to be used.

proc check_effective_target_fd_truncate { } {
    set prog {
	#define _FILE_OFFSET_BITS 64
	#include <unistd.h>
	#include <stdio.h>
	#include <stdlib.h>
	int main ()
	{
	  FILE *f = fopen ("tst.tmp", "wb");
	  int fd;
	  const char t[] = "test writing more than ten characters";
	  char s[11];
	  fd =  fileno (f);
	  write (fd, t, sizeof (t) - 1);
	  lseek (fd, 0, 0);
	  if (ftruncate (fd, 10) != 0)
	    exit (1);
	  close (fd);
	  f = fopen ("tst.tmp", "rb");
	  if (fread (s, 1, sizeof (s), f) != 10 || strncmp (s, t, 10) != 0)
	    exit (1);
	  exit (0);
	}
    }

    if { [check_runtime ftruncate $prog] } {
      return 1;
    }

    regsub "ftruncate" $prog "chsize" prog
    return [check_runtime chsize $prog]
}

# Add to FLAGS all the target-specific flags needed to access the c99 runtime.

proc add_options_for_c99_runtime { flags } {
    if { [istarget *-*-solaris2*] } {
	return "$flags -std=c99"
    }
    if { [istarget powerpc-*-darwin*] } {
	return "$flags -mmacosx-version-min=10.3"
    }
    return $flags
}

# Return 1 if the target provides a full C99 runtime.

proc check_effective_target_c99_runtime { } {
    return [check_cached_effective_target c99_runtime {
	global srcdir

	set file [open "$srcdir/gcc.dg/builtins-config.h"]
	set contents [read $file]
	close $file
	append contents {
	    #ifndef HAVE_C99_RUNTIME
	    #error FOO
	    #endif
	}
	check_no_compiler_messages_nocache c99_runtime assembly \
	    $contents [add_options_for_c99_runtime ""]
    }]
}

# Return 1 if  target wchar_t is at least 4 bytes.

proc check_effective_target_4byte_wchar_t { } {
    return [check_no_compiler_messages 4byte_wchar_t object {
	int dummy[sizeof (__WCHAR_TYPE__) >= 4 ? 1 : -1];
    }]
}

# Return 1 if the target supports automatic stack alignment.

proc check_effective_target_automatic_stack_alignment  { } {
    if { [istarget i?86*-*-*]
	 || [istarget x86_64-*-*] } then {
	return 1
    } else {
	return 0
    }
}

# Return 1 if avx instructions can be compiled.

proc check_effective_target_avx { } {
    return [check_no_compiler_messages avx object {
	void _mm256_zeroall (void)
	{
	   __builtin_ia32_vzeroall ();
	}
    } "-O2 -mavx" ]
}

# Return 1 if C wchar_t type is compatible with char16_t.

proc check_effective_target_wchar_t_char16_t_compatible { } {
    return [check_no_compiler_messages wchar_t_char16_t object {
        __WCHAR_TYPE__ wc;
        __CHAR16_TYPE__ *p16 = &wc;
        char t[(((__CHAR16_TYPE__) -1) < 0 == ((__WCHAR_TYPE__) -1) < 0) ? 1 : -1];
    }]
}

# Return 1 if C wchar_t type is compatible with char32_t.

proc check_effective_target_wchar_t_char32_t_compatible { } {
    return [check_no_compiler_messages wchar_t_char32_t object {
        __WCHAR_TYPE__ wc;
        __CHAR32_TYPE__ *p32 = &wc;
        char t[(((__CHAR32_TYPE__) -1) < 0 == ((__WCHAR_TYPE__) -1) < 0) ? 1 : -1];
    }]
}

# Return 1 if pow10 function exists.

proc check_effective_target_pow10 { } {
    return [check_runtime pow10 {
	#include <math.h>
	int main () {
	double x;
	x = pow10 (1);
	return 0;
	}
    } "-lm" ]
}

# Return 1 if current options generate DFP instructions, 0 otherwise.

proc check_effective_target_hard_dfp {} {
    return [check_no_messages_and_pattern hard_dfp "!adddd3" assembly {
	_Decimal64 x, y, z;
	void foo (void) { z = x + y; }
<<<<<<< HEAD
=======
    }]
}

# Return 1 if string.h and wchar.h headers provide C++ requires overloads
# for strchr etc. functions.

proc check_effective_target_correct_iso_cpp_string_wchar_protos { } {
    return [check_no_compiler_messages correct_iso_cpp_string_wchar_protos assembly {
	#include <string.h>
	#include <wchar.h>
	#if !defined(__cplusplus) \
	    || !defined(__CORRECT_ISO_CPP_STRING_H_PROTO) \
	    || !defined(__CORRECT_ISO_CPP_WCHAR_H_PROTO)
	ISO C++ correct string.h and wchar.h protos not supported.
	#else
	int i;
	#endif
>>>>>>> a0daa400
    }]
}<|MERGE_RESOLUTION|>--- conflicted
+++ resolved
@@ -1,8 +1,4 @@
-<<<<<<< HEAD
-#   Copyright (C) 1999, 2001, 2003, 2004, 2005, 2006, 2007, 2008
-=======
 #   Copyright (C) 1999, 2001, 2003, 2004, 2005, 2006, 2007, 2008, 2009
->>>>>>> a0daa400
 #    Free Software Foundation, Inc.
 
 # This program is free software; you can redistribute it and/or modify
@@ -467,14 +463,6 @@
 
     # MinGW does not support -p.
     if { [istarget *-*-mingw*] && [lindex $test_what 1] == "-p" } {
-<<<<<<< HEAD
-	return 0
-    }
-
-    # At present, there is no profiling support on NetWare.
-    if { [istarget *-*-netware*] } {
-=======
->>>>>>> a0daa400
 	return 0
     }
 
@@ -508,10 +496,7 @@
 	     || [istarget mips*-*-elf*]
 	     || [istarget xstormy16-*]
 	     || [istarget xtensa*-*-elf]
-<<<<<<< HEAD
-=======
 	     || [istarget *-*-rtems*]
->>>>>>> a0daa400
 	     || [istarget *-*-vxworks*] } {
 	    set profiling_available_saved 0
 	} else {
@@ -840,52 +825,6 @@
 	end
     } "-static"]
 }
-<<<<<<< HEAD
-
-# Return 1 if the target supports executing 750CL paired-single instructions, 0
-# otherwise.  Cache the result.
-
-proc check_750cl_hw_available { } {
-    return [check_cached_effective_target 750cl_hw_available {
-	# If this is not the right target then we can skip the test.
-	if { ![istarget powerpc-*paired*] } {
-	    expr 0
-	} else {
-	    check_runtime_nocache 750cl_hw_available {
-		 int main()
-		 {
-		 #ifdef __MACH__
-		   asm volatile ("ps_mul v0,v0,v0");
-		 #else
-		   asm volatile ("ps_mul 0,0,0");
-		 #endif
-		   return 0;
-		 }
-	    } "-mpaired"
-	}
-    }]
-}
-
-# Return 1 if the target supports executing SSE2 instructions, 0
-# otherwise.  Cache the result.
-
-proc check_sse2_hw_available { } {
-    return [check_cached_effective_target sse2_hw_available {
-	# If this is not the right target then we can skip the test.
-	if { !([istarget x86_64-*-*] || [istarget i?86-*-*]) } {
-	    expr 0
-	} else {
-	    check_runtime_nocache sse2_hw_available {
-		#include "cpuid.h"
-		int main ()
-		{
-		  unsigned int eax, ebx, ecx, edx = 0;
-		  if (__get_cpuid (1, &eax, &ebx, &ecx, &edx))
-		    return !(edx & bit_SSE2);
-		  return 1;
-		}
-	    } ""
-=======
 
 # Return 1 if the target supports executing 750CL paired-single instructions, 0
 # otherwise.  Cache the result.
@@ -996,7 +935,6 @@
 		  return 0;
 		}
 	    } $options
->>>>>>> a0daa400
 	}
     }]
 }
@@ -1004,35 +942,6 @@
 # Return 1 if the target supports executing 64-bit instructions, 0
 # otherwise.  Cache the result.
 
-<<<<<<< HEAD
-proc check_vmx_hw_available { } {
-    return [check_cached_effective_target vmx_hw_available {
-	# Some simulators are known to not support VMX instructions.
-	if { [istarget powerpc-*-eabi] || [istarget powerpc*-*-eabispe] } {
-	    expr 0
-	} else {
-	    # Most targets don't require special flags for this test case, but
-	    # Darwin does.
-	    if { [istarget *-*-darwin*]
-		 || [istarget *-*-aix*] } {
-		set options "-maltivec"
-	    } else {
-		set options ""
-	    }
-	    check_runtime_nocache vmx_hw_available {
-		int main()
-		{
-		#ifdef __MACH__
-		  asm volatile ("vor v0,v0,v0");
-		#else
-		  asm volatile ("vor 0,0,0");
-	        #endif
-		  return 0;
-		}
-	    } $options
-	}
-    }]
-=======
 proc check_effective_target_powerpc64 { } {
     global powerpc64_available_saved
     global tool
@@ -1087,7 +996,6 @@
     }
 
     return $powerpc64_available_saved
->>>>>>> a0daa400
 }
 
 # GCC 3.4.0 for powerpc64-*-linux* included an ABI fix for passing
@@ -1531,16 +1439,6 @@
 	return 0
     }
 }
-<<<<<<< HEAD
-
-# Return 1 if this a Loongson-2E or -2F target using an ABI that supports
-# the Loongson vector modes.
-
-proc check_effective_target_mips_loongson { } {
-    return [check_no_compiler_messages loongson assembly {
-	#if !defined(__mips_loongson_vector_rev)
-	#error FOO
-=======
 
 # Return 1 if this a Loongson-2E or -2F target using an ABI that supports
 # the Loongson vector modes.
@@ -1562,7 +1460,6 @@
 	#error not EABI
 	#else
 	int dummy;
->>>>>>> a0daa400
 	#endif
     }]
 }
@@ -1651,8 +1548,6 @@
     }
 }
 
-<<<<<<< HEAD
-=======
 # Return 1 if this is a PowerPC SPE target.  The check includes options
 # specified by dg-options for this test, so don't cache the result.
 
@@ -1670,7 +1565,6 @@
     }
 }
 
->>>>>>> a0daa400
 # Return 1 if this is a PowerPC target with SPE enabled.
 
 proc check_effective_target_powerpc_spe { } {
@@ -1703,8 +1597,6 @@
     }
 }
 
-<<<<<<< HEAD
-=======
 # Return 1 if this is a PowerPC 405 target.  The check includes options
 # specified by dg-options for this test, so don't cache the result.
 
@@ -1722,7 +1614,6 @@
     }
 }
 
->>>>>>> a0daa400
 # Return 1 if this is a SPU target with a toolchain that
 # supports automatic overlay generation.
 
@@ -2935,8 +2826,6 @@
     return [check_no_messages_and_pattern hard_dfp "!adddd3" assembly {
 	_Decimal64 x, y, z;
 	void foo (void) { z = x + y; }
-<<<<<<< HEAD
-=======
     }]
 }
 
@@ -2954,6 +2843,5 @@
 	#else
 	int i;
 	#endif
->>>>>>> a0daa400
     }]
 }
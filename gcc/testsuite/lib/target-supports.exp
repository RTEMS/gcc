--- conflicted
+++ resolved
@@ -5933,13 +5933,9 @@
 	 || [istarget arc*-*-*]
 	 || [istarget avr*-*-*]
 	 || [istarget crisv32-*-*] || [istarget cris-*-*]
-<<<<<<< HEAD
-	 || [istarget s390*-*-*]
-=======
 	 || [istarget mmix-*-*]
 	 || [istarget s390*-*-*]
 	 || [istarget powerpc*-*-*]
->>>>>>> 02d42640
 	 || [check_effective_target_arm_cortex_m] } {
 	return 1
     }

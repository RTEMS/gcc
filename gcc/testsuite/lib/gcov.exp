--- conflicted
+++ resolved
@@ -303,13 +303,10 @@
     set gcov_args ""
     set gcov_verify_calls 0
     set gcov_verify_branches 0
-<<<<<<< HEAD
     set gcov_execute_xfail ""
     set gcov_verify_xfail ""
-=======
     set gcov_verify_lines 1
     set gcov_verify_intermediate 0
->>>>>>> 1fed20f1
     set xfailed 0
 
     foreach a $args {

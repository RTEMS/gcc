<<<<<<< HEAD
#   Copyright (C) 2000, 2002, 2003, 2005, 2006 Free Software Foundation, Inc.
=======
#   Copyright (C) 2000, 2002, 2003, 2005, 2006, 2007
#   Free Software Foundation, Inc.
>>>>>>> 60a98cce

# This program is free software; you can redistribute it and/or modify
# it under the terms of the GNU General Public License as published by
# the Free Software Foundation; either version 3 of the License, or
# (at your option) any later version.
# 
# This program is distributed in the hope that it will be useful,
# but WITHOUT ANY WARRANTY; without even the implied warranty of
# MERCHANTABILITY or FITNESS FOR A PARTICULAR PURPOSE.  See the
# GNU General Public License for more details.
# 
# You should have received a copy of the GNU General Public License
# along with GCC; see the file COPYING3.  If not see
# <http://www.gnu.org/licenses/>.

# Various utilities for scanning tree dump output, used by gcc-dg.exp and
# g++-dg.exp.

load_lib scandump.exp

# Utility for scanning compiler result, invoked via dg-final.
# Call pass if pattern is present, otherwise fail.
#
# Argument 0 is the regexp to match
# Argument 1 is the name of the dumped tree pass
# Argument 2 handles expected failures and the like
proc scan-tree-dump { args } {

    if { [llength $args] < 2 } {
	error "scan-tree-dump: too few arguments"
	return
    }
    if { [llength $args] > 3 } {
	error "scan-tree-dump: too many arguments"
	return
    }
    if { [llength $args] >= 3 } {
	scan-dump "tree" [lindex $args 0] "\[0-9\]\[0-9\]\[0-9\]t.[lindex $args 1]" [lindex $args 2]
    } else {
	scan-dump "tree" [lindex $args 0] "\[0-9\]\[0-9\]\[0-9\]t.[lindex $args 1]"
    }
}

# Call pass if pattern is present given number of times, otherwise fail.
# Argument 0 is the regexp to match
# Argument 1 is number of times the regexp must be found
# Argument 2 is the name of the dumped tree pass
# Argument 3 handles expected failures and the like
proc scan-tree-dump-times { args } {

    if { [llength $args] < 3 } {
	error "scan-tree-dump: too few arguments"
	return
    }
    if { [llength $args] > 4 } {
	error "scan-tree-dump: too many arguments"
	return
    }
    if { [llength $args] >= 4 } {
	scan-dump-times "tree" [lindex $args 0] [lindex $args 1] \
			"\[0-9\]\[0-9\]\[0-9\]t.[lindex $args 2]" [lindex $args 3]
    } else {
	scan-dump-times "tree" [lindex $args 0] [lindex $args 1] \
			"\[0-9\]\[0-9\]\[0-9\]t.[lindex $args 2]"
    }
}

# Call pass if pattern is not present, otherwise fail.
#
# Argument 0 is the regexp to match
# Argument 1 is the name of the dumped tree pass
# Argument 2 handles expected failures and the like
proc scan-tree-dump-not { args } {

    if { [llength $args] < 2 } {
	error "scan-tree-dump-not: too few arguments"
	return
    }
    if { [llength $args] > 3 } {
	error "scan-tree-dump-not: too many arguments"
	return
    }
    if { [llength $args] >= 3 } {
	scan-dump-not "tree" [lindex $args 0] \
		      "\[0-9\]\[0-9\]\[0-9\]t.[lindex $args 1]" [lindex $args 2]
    } else {
	scan-dump-not "tree" [lindex $args 0] \
		      "\[0-9\]\[0-9\]\[0-9\]t.[lindex $args 1]"
    }
}

# Utility for scanning demangled compiler result, invoked via dg-final.
# Call pass if pattern is present, otherwise fail.
#
# Argument 0 is the regexp to match
# Argument 1 is the name of the dumped tree pass
# Argument 2 handles expected failures and the like
proc scan-tree-dump-dem { args } {

    if { [llength $args] < 2 } {
	error "scan-tree-dump-dem: too few arguments"
	return
    }
    if { [llength $args] > 3 } {
	error "scan-tree-dump-dem: too many arguments"
	return
    }
    if { [llength $args] >= 3 } {
	scan-dump-dem "tree" [lindex $args 0] \
		      "\[0-9\]\[0-9\]\[0-9\]t.[lindex $args 1]" [lindex $args 2]
    } else {
	scan-dump-dem "tree" [lindex $args 0] \
		      "\[0-9\]\[0-9\]\[0-9\]t.[lindex $args 1]"
    }
}

# Call pass if demangled pattern is not present, otherwise fail.
#
# Argument 0 is the regexp to match
# Argument 1 is the name of the dumped tree pass
# Argument 2 handles expected failures and the like
proc scan-tree-dump-dem-not { args } {

    if { [llength $args] < 2 } {
	error "scan-tree-dump-dem-not: too few arguments"
	return
    }
    if { [llength $args] > 3 } {
	error "scan-tree-dump-dem-not: too many arguments"
	return
    }
    if { [llength $args] >= 3 } {
	scan-dump-dem-not "tree" [lindex $args 0] \
			  "\[0-9\]\[0-9\]\[0-9\]t.[lindex $args 1]" \
			  [lindex $args 2]
    } else {
	scan-dump-dem-not "tree" [lindex $args 0] \
			  "\[0-9\]\[0-9\]\[0-9\]t.[lindex $args 1]"
    }
}<|MERGE_RESOLUTION|>--- conflicted
+++ resolved
@@ -1,9 +1,5 @@
-<<<<<<< HEAD
-#   Copyright (C) 2000, 2002, 2003, 2005, 2006 Free Software Foundation, Inc.
-=======
 #   Copyright (C) 2000, 2002, 2003, 2005, 2006, 2007
 #   Free Software Foundation, Inc.
->>>>>>> 60a98cce
 
 # This program is free software; you can redistribute it and/or modify
 # it under the terms of the GNU General Public License as published by

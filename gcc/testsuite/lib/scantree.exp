--- conflicted
+++ resolved
@@ -1,8 +1,4 @@
-<<<<<<< HEAD
-#   Copyright (C) 2000, 2002, 2003, 2005 Free Software Foundation, Inc.
-=======
 #   Copyright (C) 2000, 2002, 2003, 2005, 2006 Free Software Foundation, Inc.
->>>>>>> c355071f
 
 # This program is free software; you can redistribute it and/or modify
 # it under the terms of the GNU General Public License as published by
@@ -40,15 +36,9 @@
 	return
     }
     if { [llength $args] >= 3 } {
-<<<<<<< HEAD
-	scan-dump "tree" [lindex $args 0] "t\[0-9\]\*.[lindex $args 1]" [lindex $args 2]
-    } else {
-	scan-dump "tree" [lindex $args 0] "t\[0-9\]\*.[lindex $args 1]"
-=======
 	scan-dump "tree" [lindex $args 0] "\[0-9\]\[0-9\]\[0-9\]t.[lindex $args 1]" [lindex $args 2]
     } else {
 	scan-dump "tree" [lindex $args 0] "\[0-9\]\[0-9\]\[0-9\]t.[lindex $args 1]"
->>>>>>> c355071f
     }
 }
 
@@ -69,17 +59,10 @@
     }
     if { [llength $args] >= 4 } {
 	scan-dump-times "tree" [lindex $args 0] [lindex $args 1] \
-<<<<<<< HEAD
-			"t\[0-9\]\*.[lindex $args 2]" [lindex $args 3]
-    } else {
-	scan-dump-times "tree" [lindex $args 0] [lindex $args 1] \
-			"t\[0-9\]\*.[lindex $args 2]"
-=======
 			"\[0-9\]\[0-9\]\[0-9\]t.[lindex $args 2]" [lindex $args 3]
     } else {
 	scan-dump-times "tree" [lindex $args 0] [lindex $args 1] \
 			"\[0-9\]\[0-9\]\[0-9\]t.[lindex $args 2]"
->>>>>>> c355071f
     }
 }
 
@@ -100,17 +83,10 @@
     }
     if { [llength $args] >= 3 } {
 	scan-dump-not "tree" [lindex $args 0] \
-<<<<<<< HEAD
-		      "t\[0-9\]\*.[lindex $args 1]" [lindex $args 2]
-    } else {
-	scan-dump-not "tree" [lindex $args 0] \
-		      "t\[0-9\]\*.[lindex $args 1]"
-=======
 		      "\[0-9\]\[0-9\]\[0-9\]t.[lindex $args 1]" [lindex $args 2]
     } else {
 	scan-dump-not "tree" [lindex $args 0] \
 		      "\[0-9\]\[0-9\]\[0-9\]t.[lindex $args 1]"
->>>>>>> c355071f
     }
 }
 
@@ -132,17 +108,10 @@
     }
     if { [llength $args] >= 3 } {
 	scan-dump-dem "tree" [lindex $args 0] \
-<<<<<<< HEAD
-		      "t\[0-9\]\*.[lindex $args 1]" [lindex $args 2]
-    } else {
-	scan-dump-dem "tree" [lindex $args 0] \
-		      "t\[0-9\]\*.[lindex $args 1]"
-=======
 		      "\[0-9\]\[0-9\]\[0-9\]t.[lindex $args 1]" [lindex $args 2]
     } else {
 	scan-dump-dem "tree" [lindex $args 0] \
 		      "\[0-9\]\[0-9\]\[0-9\]t.[lindex $args 1]"
->>>>>>> c355071f
     }
 }
 
@@ -163,18 +132,10 @@
     }
     if { [llength $args] >= 3 } {
 	scan-dump-dem-not "tree" [lindex $args 0] \
-<<<<<<< HEAD
-			  "t\[0-9\]\*.[lindex $args 1]" \
-			  [lindex $args 2]
-    } else {
-	scan-dump-dem-not "tree" [lindex $args 0] \
-			  "t\[0-9\]\*.[lindex $args 1]"
-=======
 			  "\[0-9\]\[0-9\]\[0-9\]t.[lindex $args 1]" \
 			  [lindex $args 2]
     } else {
 	scan-dump-dem-not "tree" [lindex $args 0] \
 			  "\[0-9\]\[0-9\]\[0-9\]t.[lindex $args 1]"
->>>>>>> c355071f
     }
 }
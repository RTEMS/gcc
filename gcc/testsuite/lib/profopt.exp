# Copyright (C) 2001-2016 Free Software Foundation, Inc.

# This program is free software; you can redistribute it and/or modify
# it under the terms of the GNU General Public License as published by
# the Free Software Foundation; either version 3 of the License, or
# (at your option) any later version.
# 
# This program is distributed in the hope that it will be useful,
# but WITHOUT ANY WARRANTY; without even the implied warranty of
# MERCHANTABILITY or FITNESS FOR A PARTICULAR PURPOSE.  See the
# GNU General Public License for more details.
# 
# You should have received a copy of the GNU General Public License
# along with GCC; see the file COPYING3.  If not see
# <http://www.gnu.org/licenses/>.
#
# This script was submitted by Janis Johnson <janis187@us.ibm.com>.

# Test the functionality and optionally, performance improvement, of
# programs compiled with profile-directed optimizations.  Compile and
# run a test with profile options, compile it with options using the
# profile feedback, and then run the test again.  Optionally compile
# and run a third time without the profile-directed optimization and
# compare timing results of the program with normal optimization and
# with the profile-directed optimization. Each test is run using
# multiple sets of optimization and/or code generation options in
# addition to the profiling and feedback options.

# If perf_ext is defined and the performance value for the
# profile-directed test run is nonzero then the performance check will
# be done.

load_lib dg.exp
load_lib gcc-dg.exp

global PROFOPT_OPTIONS perf_delta

# The including .exp file must define these.
global tool profile_option feedback_option prof_ext
if ![info exists tool] {
    error "Tools is not specified."
}
if ![info exists prof_ext] {
    error "No profile data file extensions specified."
}

# The maximum perforance degradation can be defined in the including file.
if ![info exists perf_delta] {
    set perf_delta 4
}

# The default option list can be overridden by
# PROFOPT_OPTIONS="{ { list1 } ... { list2 } }"

if ![info exists PROFOPT_OPTIONS] {
    set PROFOPT_OPTIONS [list \
	{ -g } \
	{ -O0 } \
	{ -O1 } \
	{ -O2 } \
	{ -O3 } \
	{ -O3 -g } \
	{ -Os } ]
}

#
# profopt-cleanup -- remove profiling or performance results files.
#
# TESTCASE is the name of the test
# EXT is the extensions of files to remove
#
proc profopt-cleanup { testcase extlist } {
    set basename [file tail $testcase]
    set base [file rootname $basename]
    foreach ext $extlist {
	set files [glob -nocomplain $base.$ext]
	if { $files != "" } {
	    eval "remote_file build delete $files"
	}
    }
}

#
# profopt-target-cleanup -- remove profiling result files.
#
# DIR is the name of the directory
# TESTCASE is the name of the test
# EXT is the extensions of files to remove
#
proc profopt-target-cleanup { dir testcase ext } {
    global additional_sources_used
    set basename [file tail $testcase]
    set base [file rootname $basename]
    set file "$dir/$base.$ext"
    eval "remote_file target delete $file"

    if [info exists additional_sources_used] {
	foreach srcfile $additional_sources_used {
	    set basename [file tail $srcfile]
	    set base [file rootname $basename]
	    set file "$dir/$base.$ext"
	    eval "remote_file target delete $file"
	}
    }
}

#
# profopt-perf-value -- get performance value for a test
#
# TESTCASE is the name of the test
# PERF_EXT is the extension of the performance result file
# OPTSTR is the string of compiler options
#
proc profopt-perf-value { testcase perf_ext optstr } {
    set basename [file tail $testcase]
    set base [file rootname $basename]
    set files [glob -nocomplain $base.$perf_ext]
    # The file doesn't exist; let the caller decide if that's a problem.
    if { $files == "" } {
        return -2 
    }
    remote_upload host $base.$perf_ext $base.$perf_ext
    set fd [open $base.$perf_ext r]
    gets $fd line
    set val -2
    if [regexp "TIME" $line] {
        if [regexp "TIME -1" $line] {
	    fail "$testcase perf check: no consistent time available, $optstr"
	    set val -1
	} elseif ![regexp "(\[0-9\]+)" "$line" val] {
	    set val -2
	}
    }
    # Report problems with an existing file.
    if { $val == -2 } {
	fail "$testcase perf check: file $base.$perf_ext has wrong format, $optstr"
    }
    close $fd
    profopt-cleanup $testcase $perf_ext
    return $val
}

#
# dg-final-generate -- process code to run after the profile-generate step
#
# ARGS is the line number of the directive followed by the commands.
#
proc dg-final-generate { args } {
    global generate_final_code

    if { [llength $args] > 2 } {
	error "[lindex $args 0]: too many arguments"
	return
    }
    append generate_final_code "[lindex $args 1]\n"
}

#
# dg-final-use -- process code to run after the profile-use step
#
# ARGS is the line number of the directive followed by the commands.
#
proc dg-final-use { args } {
    global use_final_code

    if { [llength $args] > 2 } {
	error "[lindex $args 0]: too many arguments"
	return
    }
    append use_final_code "[lindex $args 1]\n"
}

#
# dg-final-use-not-autofdo -- process code to run after the profile-use step
# but only if not running autofdo
# ARGS is the line number of the directive followed by the commands.
#
proc dg-final-use-not-autofdo { args } {
    global use_final_code
    global run_autofdo

    if { [llength $args] > 2 } {
	error "[lindex $args 0]: too many arguments"
	return
    }

    if { $run_autofdo == 1 } {
        return
    }
    append use_final_code "[lindex $args 1]\n"
}

#
# dg-final-use-autofdo -- process code to run after the profile-use step
# but only if running autofdo
# ARGS is the line number of the directive followed by the commands.
#

proc dg-final-use-autofdo { args } {
    global use_final_code
    global run_autofdo

    if { [llength $args] > 2 } {
	error "[lindex $args 0]: too many arguments"
	return
    }

    if { $run_autofdo != 1 } {
        return
    }
    append use_final_code "[lindex $args 1]\n"
}

#
# profopt-final-code -- run final code
#
# WHICH is "generate" or "use".
# FINAL_CODE is the TCL code to run.
# TESTCASE is the name of the test, for error messages.
#
proc profopt-final-code { which final_code name } {
    # This is copied from dg-test in dg.exp of DejaGnu.
    regsub -all "\\\\(\[{}\])" $final_code "\\1" final_code
    proc profopt-final-proc { args } $final_code
    if [catch "profopt-final-proc $name" errmsg] {
	perror "$name: error executing dg-final-${which}: $errmsg"
	unresolved "$name: Error executing dg-final-${which}: $errmsg"
    }
}

#
# profopt-get-options -- process test directives
#
# SRC is the full pathname of the testcase.
#
proc profopt-get-options { src } {
    # dg-options sets a variable called dg-extra-tool-flags.
    set dg-extra-tool-flags ""

    # dg-require-* sets dg-do-what.
    upvar dg-do-what dg-do-what 

    # current_compiler_flags reads tool_flags from the same stack frame
    # as dg-extra-tool-flags
    set tool_flags ""

    set tmp [dg-get-options $src]
    foreach op $tmp {
	set cmd [lindex $op 0]
	if { ![string compare "dg-options" $cmd] \
	     || ![string compare "dg-skip-if" $cmd] \
	     || ![string compare "dg-final-generate" $cmd] \
	     || ![string compare "dg-final-use" $cmd] \
	     || ![string compare "dg-final-use-not-autofdo" $cmd] \
	     || ![string compare "dg-final-use-autofdo" $cmd] \
             || ![string compare "dg-additional-sources" $cmd] \
	     || [string match "dg-require-*" $cmd]  } {
	    set status [catch "$op" errmsg]
	    if { $status != 0 } {
		perror "$src: $errmsg for \"$op\"\n"
		unresolved "$src: $errmsg for \"$op\""
		return
	    }
	} else {
	    # Ignore unrecognized dg- commands, but warn about them.
	    warning "profopt.exp does not support $cmd"
	}
    }

    # Return flags to use for compiling the primary source file and for
    # linking.
    return ${dg-extra-tool-flags}
}

#
# c-prof-execute -- compile for profiling and then feedback, then normal
#
# SRC is the full pathname of the testcase.
#
proc profopt-execute { src } {
    global srcdir tmpdir
    global PROFOPT_OPTIONS
    global tool profile_option feedback_option prof_ext perf_ext perf_delta
    global generate_final_code use_final_code
    global verbose
    global testname_with_flags

    if ![info exists profile_option] {
        error "No profile option specified for first compile."
    }
    if ![info exists feedback_option] {
        error "No feedback option specified for second compile."
    }

    # Use the default option list or one defined for a set of tests.
    if ![info exists PROFOPT_OPTIONS] {
         error "PROFOPT_OPTIONS is not defined"
    }
    set prof_option_list $PROFOPT_OPTIONS

    regsub "(?q)$srcdir/" $src "" testcase
    # If we couldn't rip $srcdir out of `src' then just do the best we can.
    # The point is to reduce the unnecessary noise in the logs.  Don't strip
    # out too much because different testcases with the same name can confuse
    # `test-tool'.
    if [string match "/*" $testcase] {
	set testcase "[file tail [file dirname $src]]/[file tail $src]"
    }

    # Several procedures access the name of the test with torture flags,
    # normally defined in dg-test.  Profile optimization tests don't
    # use dg-test, so define it here to make it accessible via
    # testname-for-summary.
    set testname_with_flags $testcase

    set executable $tmpdir/[file tail [file rootname $src].x]
    set basename [file tail $testcase]
    set base [file rootname $basename]

    set count 0
    foreach option $prof_option_list {
	set execname1 "${executable}${count}1"
	set execname2 "${executable}${count}2"
	set execname3 "${executable}${count}3"
	incr count

	remote_file build delete $execname1
	remote_file build delete $execname2
	remote_file build delete $execname3
	verbose "Testing $testcase, $option" 1

	# Remove old performance data files.
	if [info exists perf_ext] {
	    profopt-cleanup $testcase $perf_ext
	}

	# Process test directives.

	set generate_final_code ""
	set use_final_code ""
	set dg-do-what [list "run" "" P]
	set extra_flags [profopt-get-options $src]
	if { [lindex ${dg-do-what} 1 ] == "N" } {
	    unsupported "$testcase"
	    unset testname_with_flags
	    verbose "$src not supported on this target, skipping it" 3
	    return
	}

	# schedule removal of dump files et al
	# Do this before the call below destroys additional_sources..
	append use_final_code [schedule-cleanups "$option $extra_flags"]
        set extra_options [dg-additional-files-options "" "$src"]

	# Remove old profiling data files.  Make sure additional_sources_used is
	# valid, by running it after dg-additional-files-options.
	foreach ext $prof_ext {
	    profopt-target-cleanup $tmpdir $base $ext
	}

	# Tree profiling requires TLS runtime support, which may need
	# additional flags.
	if { [string first "-fprofile-generate" $profile_option] >= 0 } {
	    set extra_flags [add_options_for_tls $extra_flags]
	}

	# Compile for profiling.

	set options "$extra_options"
	lappend options "additional_flags=$option $extra_flags $profile_option"
	set optstr "$option $profile_option"
	set comp_output [${tool}_target_compile "$src" "$execname1" executable $options]
	if ![${tool}_check_compile "$testcase compilation" $optstr $execname1 $comp_output] {
 	    unresolved "$testcase execution,   $optstr"
 	    unresolved "$testcase compilation, $option $feedback_option"
 	    unresolved "$testcase execution,   $option $feedback_option"
	    continue
	}

	# Run the profiled test.
<<<<<<< HEAD
=======
	if { $run_autofdo == 1 } {
	    if { ![info exists ld_library_path]} {
		set ld_library_path ""
	    }
	    set orig_ld_library_path "[getenv LD_LIBRARY_PATH]"
	    setenv LD_LIBRARY_PATH "$ld_library_path:$orig_ld_library_path"
	    verbose -log "Running $profile_wrapper $execname1"
	    set id [remote_spawn "" "$profile_wrapper $execname1" "readonly"]
	    setenv LD_LIBRARY_PATH $orig_ld_library_path
	    if { $id < 0 } {
		warning "Failed to run profiler"
		set status "fail"
	    } else {
		set result [remote_wait "" 300]
		set status [lindex $result 0]
		verbose "perf result $result"
		if { $status == 0 } {
		    set status "pass"
		} else {
		    set status "fail"
		}
	    }
	} else {
	    set result [${tool}_load $execname1 "" ""]
	    set status [lindex $result 0]
	}
>>>>>>> a60a5d31

	set result [${tool}_load $execname1 "" ""]
	set status [lindex $result 0]
	set missing_file 0
	# Make sure the profile data was generated, and fail if not.
	if { $status == "pass" } {
	    foreach ext $prof_ext {
		remote_upload target $tmpdir/$base.$ext
		set files [glob -nocomplain $base.$ext]
		if { $files == "" } {
		    set status "fail"
		    set missing_file 1
		    fail "$testcase execution: file $base.$ext does not exist, $option $profile_option"
		}
	    }
	}
        if { $missing_file == 0 } {
	    $status "$testcase execution,   $optstr"
	}

	# If there is dg-final code to execute for the generate step, do it
	# even if it failed; it might clean up temporary files.
	if ![string match $generate_final_code ""] {
	    profopt-final-code "generate" $generate_final_code $testcase
	}

	remote_file build delete $execname1

	# Quit for this round if it failed
	if { $status != "pass" } {
 	    unresolved "$testcase compilation, $option $feedback_option"
 	    unresolved "$testcase execution,   $option $feedback_option"
	    continue
	}

	# Compile with feedback-directed optimizations.

	set options "$extra_options"
	lappend options "additional_flags=$option $extra_flags $feedback_option"
	set optstr "$option $feedback_option"
	set comp_output [${tool}_target_compile "$src" "$execname2" "executable" $options]

	# Prune warnings we know are unwanted.
	set comp_output [prune_warnings $comp_output]

	if ![${tool}_check_compile "$testcase compilation" $optstr $execname2 $comp_output] {
 	    unresolved "$testcase execution,   $optstr"
	    continue
	}

	# Run the profile-directed optimized test.

	set result [${tool}_load "$execname2" "" ""]
	set status [lindex $result 0]
	$status "$testcase execution,   $optstr"

	# If there is dg-final code to execute for the use step, do it.
	if ![string match $use_final_code ""] {
	    profopt-final-code "use" $use_final_code $testcase
	}

	# Remove the profiling data files.
	foreach ext $prof_ext {
	    profopt-target-cleanup $tmpdir $base $ext
<<<<<<< HEAD
=======
	    profopt-target-cleanup $tmpdir perf data
	    profopt-target-cleanup $tmpdir $base "gcda.imports"
>>>>>>> a60a5d31
	}

	if { $status != "pass" } {
	    continue
	}

	# If the test is not expected to produce performance data then
	# we're done now.
	if ![info exists perf_ext] {
	    remote_file build delete $execname2
	    continue
	}

	# Get the performance data from the test built with
	# profile-directed optimization.  If the file doesn't exist or if
	# the value is zero, skip the performance comparison.
	set val2 [profopt-perf-value $testcase $perf_ext $optstr]
	if { $val2 <= 0 } {
	    remote_file build delete $execname2
	    continue
	}

	# Compile with normal optimizations.

	set options "$extra_options"
	lappend options "additional_flags=$option"
	set optstr "$option"
	set comp_output [${tool}_target_compile "$src" "$execname3" "executable" $options]
	if ![${tool}_check_compile "$testcase compilation" $optstr $execname3 $comp_output] {
 	    unresolved "$testcase execution,   $optstr"
	    unresolved "$testcase perf check,  $optstr"
	    continue
	}

	# Run the test with normal optimizations.

	set result [${tool}_load "$execname3" "" ""]
	set status [lindex $result 0]
	$status "$testcase execution,   $optstr"
	if { $status != "pass" } {
	    unresolved "$testcase perf check, $optstr"
	    continue
	}

	# Get the performance data from the test built with normal
	# optimization.
	set val1 [profopt-perf-value $testcase $perf_ext $optstr]
	if { $val1 < 0 } {
	    if { $val1 == -2 } {
		# The data file existed with the profile-directed
		# optimization so this one should, too.
		fail "$testcase perf check: file $base.$perf_ext does not exist, $optstr"
	    }
	    continue
	}

	# Compare results of the two runs and fail if the time with the
	# profile-directed optimization is significantly more than the time
	# without it.
	set status "pass"
	if { $val2 > $val1 } {
	    # Check for a performance degration outside of allowable limits.
	    if { [expr $val2 - $val1] > [expr [expr $val1 * $perf_delta] / 100] } {
		set status "fail"
	    }
	}
	if { $status == "fail" } {
	    fail "$testcase perf check: orig: $val1  new: $val2, $optstr"
	} else {
	    $status "$testcase perf check,  $optstr"
	    verbose "$testcase orig: $val1  new: $val2, $optstr" 2
	    remote_file build delete $execname2
	    remote_file build delete $execname3
	}
    }
    unset testname_with_flags
}<|MERGE_RESOLUTION|>--- conflicted
+++ resolved
@@ -36,7 +36,7 @@
 global PROFOPT_OPTIONS perf_delta
 
 # The including .exp file must define these.
-global tool profile_option feedback_option prof_ext
+global tool profile_option feedback_option prof_ext profile_wrapper
 if ![info exists tool] {
     error "Tools is not specified."
 }
@@ -272,6 +272,31 @@
     return ${dg-extra-tool-flags}
 }
 
+# auto-profopt-execute -- Compile for auto profiling and then feedback,
+# then normal. SRC is the full path name of the testcase.
+proc auto-profopt-execute { src } {
+    global profile_wrapper
+    global profile_option
+    global feedback_option
+    global run_autofdo
+    global srcdir
+
+    if { ! [check_profiling_available "-fauto-profile"] } {
+        regsub "(?q)$srcdir/" $src "" testcase
+        unsupported "$testcase"
+        return
+    }
+    set profile_wrapper [profopt-perf-wrapper]
+    set profile_option "-g"
+    set feedback_option "-fauto-profile"
+    set run_autofdo 1
+    profopt-execute $src
+    unset profile_wrapper
+    unset profile_option
+    unset feedback_option
+    unset run_autofdo
+}
+
 #
 # c-prof-execute -- compile for profiling and then feedback, then normal
 #
@@ -281,6 +306,7 @@
     global srcdir tmpdir
     global PROFOPT_OPTIONS
     global tool profile_option feedback_option prof_ext perf_ext perf_delta
+    global profile_wrapper run_autofdo ld_library_path
     global generate_final_code use_final_code
     global verbose
     global testname_with_flags
@@ -290,6 +316,12 @@
     }
     if ![info exists feedback_option] {
         error "No feedback option specified for second compile."
+    }
+    if ![info exists profile_wrapper] {
+	set profile_wrapper ""
+    }
+    if ![info exists run_autofdo] {
+	set run_autofdo ""
     }
 
     # Use the default option list or one defined for a set of tests.
@@ -356,6 +388,7 @@
 	# valid, by running it after dg-additional-files-options.
 	foreach ext $prof_ext {
 	    profopt-target-cleanup $tmpdir $base $ext
+	    profopt-target-cleanup $tmpdir perf data
 	}
 
 	# Tree profiling requires TLS runtime support, which may need
@@ -378,8 +411,6 @@
 	}
 
 	# Run the profiled test.
-<<<<<<< HEAD
-=======
 	if { $run_autofdo == 1 } {
 	    if { ![info exists ld_library_path]} {
 		set ld_library_path ""
@@ -406,13 +437,24 @@
 	    set result [${tool}_load $execname1 "" ""]
 	    set status [lindex $result 0]
 	}
->>>>>>> a60a5d31
-
-	set result [${tool}_load $execname1 "" ""]
-	set status [lindex $result 0]
+
 	set missing_file 0
 	# Make sure the profile data was generated, and fail if not.
 	if { $status == "pass" } {
+	    # convert profile
+	    if { $run_autofdo == 1 } {
+		set cmd "create_gcov --binary $execname1 --profile=perf.data -gcov_version=1 --gcov=$tmpdir/$base.$ext"
+		verbose "Running $cmd"
+		set id [remote_spawn "" $cmd]
+		if { $id < 0 } {
+		    unsupported "$testcase: Cannot run $cmd"
+		    set status "fail"
+		    return
+		}
+		set status [remote_wait "" 300]
+		set status "pass"
+	    }
+
 	    foreach ext $prof_ext {
 		remote_upload target $tmpdir/$base.$ext
 		set files [glob -nocomplain $base.$ext]
@@ -447,6 +489,10 @@
 	set options "$extra_options"
 	lappend options "additional_flags=$option $extra_flags $feedback_option"
 	set optstr "$option $feedback_option"
+	if { [string first "-fauto-profile" $options] >= 0} {
+	    set options [regsub -- "-fauto-profile" $options "-fauto-profile=$tmpdir/$base.$ext"]
+	}
+
 	set comp_output [${tool}_target_compile "$src" "$execname2" "executable" $options]
 
 	# Prune warnings we know are unwanted.
@@ -471,11 +517,8 @@
 	# Remove the profiling data files.
 	foreach ext $prof_ext {
 	    profopt-target-cleanup $tmpdir $base $ext
-<<<<<<< HEAD
-=======
 	    profopt-target-cleanup $tmpdir perf data
 	    profopt-target-cleanup $tmpdir $base "gcda.imports"
->>>>>>> a60a5d31
 	}
 
 	if { $status != "pass" } {

# GCC Objective-C testsuite that uses the `dg.exp' driver.
#   Copyright (C) 1997, 2001, 2007 Free Software Foundation, Inc.

# This program is free software; you can redistribute it and/or modify
# it under the terms of the GNU General Public License as published by
# the Free Software Foundation; either version 3 of the License, or
# (at your option) any later version.
# 
# This program is distributed in the hope that it will be useful,
# but WITHOUT ANY WARRANTY; without even the implied warranty of
# MERCHANTABILITY or FITNESS FOR A PARTICULAR PURPOSE.  See the
# GNU General Public License for more details.
# 
# You should have received a copy of the GNU General Public License
# along with GCC; see the file COPYING3.  If not see
# <http://www.gnu.org/licenses/>.

# Load support procs.
load_lib objc-dg.exp

# If a testcase doesn't have special options, use these.
global DEFAULT_CFLAGS
if ![info exists DEFAULT_CFLAGS] then {
    set DEFAULT_CFLAGS ""
}

# Initialize `dg'.
dg-init

# Gather a list of all tests.
set tests [lsort [glob -nocomplain $srcdir/$subdir/*.m]]

# Main loop.
<<<<<<< HEAD
dg-runtest [lsort [glob -nocomplain $srcdir/$subdir/*.\[m\]]] \
	"-fgnu-runtime" $DEFAULT_CFLAGS

# darwin targets can also run code with the NeXT runtime.
if [istarget "*-*-darwin*" ] {
dg-runtest [lsort [glob -nocomplain $srcdir/$subdir/*.\[m\]]] \
	"-fnext-runtime" $DEFAULT_CFLAGS
=======
dg-runtest $tests "-fgnu-runtime" $DEFAULT_CFLAGS

# darwin targets can also run code with the NeXT runtime.
if [istarget "*-*-darwin*" ] {
  dg-runtest $tests "-fnext-runtime" $DEFAULT_CFLAGS
>>>>>>> 6e7f08ad
}

# All done.
dg-finish<|MERGE_RESOLUTION|>--- conflicted
+++ resolved
@@ -31,21 +31,11 @@
 set tests [lsort [glob -nocomplain $srcdir/$subdir/*.m]]
 
 # Main loop.
-<<<<<<< HEAD
-dg-runtest [lsort [glob -nocomplain $srcdir/$subdir/*.\[m\]]] \
-	"-fgnu-runtime" $DEFAULT_CFLAGS
-
-# darwin targets can also run code with the NeXT runtime.
-if [istarget "*-*-darwin*" ] {
-dg-runtest [lsort [glob -nocomplain $srcdir/$subdir/*.\[m\]]] \
-	"-fnext-runtime" $DEFAULT_CFLAGS
-=======
 dg-runtest $tests "-fgnu-runtime" $DEFAULT_CFLAGS
 
 # darwin targets can also run code with the NeXT runtime.
 if [istarget "*-*-darwin*" ] {
   dg-runtest $tests "-fnext-runtime" $DEFAULT_CFLAGS
->>>>>>> 6e7f08ad
 }
 
 # All done.

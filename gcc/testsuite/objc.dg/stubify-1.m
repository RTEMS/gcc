--- conflicted
+++ resolved
@@ -3,12 +3,8 @@
 
 /* { dg-do compile { target *-*-darwin* } } */
 /* { dg-skip-if "" { *-*-* } { "-fgnu-runtime" } { "" } } */
-<<<<<<< HEAD
-/* { dg-options "-Os -mdynamic-no-pic" } */
-=======
 /* { dg-require-effective-target ilp32 } */
 /* { dg-options "-Os -mdynamic-no-pic -mmacosx-version-min=10.4" } */
->>>>>>> 6e7f08ad
 
 typedef struct objc_object { } *id ;
 int x = 41 ;

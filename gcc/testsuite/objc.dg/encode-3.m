--- conflicted
+++ resolved
@@ -7,13 +7,6 @@
 #include <stdio.h>
 #include <stdlib.h>
 
-<<<<<<< HEAD
-#include <stdlib.h>
-#include "../objc-obj-c++-shared/Protocol1.h"
-/* { dg-xfail-run-if "Needs OBJC2 ABI" { *-*-darwin* && { lp64 && { ! objc2 } } } { "-fnext-runtime" } { "" } } */
-
-=======
->>>>>>> 6e7f08ad
 #ifdef __cplusplus
 #define ProtoBool bool
 #else

/* Test that the correct version number (6) is set in the module descriptor
   when compiling for the NeXT runtime ABI=0 - and that the MODULE descriptor
   is not emitted at all for ABI 2.  */
/* modified from a testcase added by: Ziemowit Laski <zlaski@apple.com>  */

/* { dg-do compile { target *-*-darwin* } } */
/* { dg-skip-if "" { *-*-* } { "-fgnu-runtime" } { "" } } */
<<<<<<< HEAD

#include "../objc-obj-c++-shared/Object1.h"

@interface FooBar: Object
=======
/* { dg-skip-if "" { *-*-* } { "-fobjc-abi-version=1" } { "" } } */
/* { dg-options "-fobjc-abi-version=0" { target { *-*-darwin* && { ! lp64 } } } } */

@interface FooBar
>>>>>>> 03d20231
- (void)boo;
@end

@implementation FooBar
- (void)boo { }
@end

<<<<<<< HEAD
/* { dg-final { scan-assembler "L_OBJC_MODULES:\n\[ \t\]*\.long\t6\n" { target { *-*-darwin* && { ! lp64 } } } } } */
/* { dg-final { scan-assembler "L_OBJC_MODULES:\n\[ \t\]*\.quad\t6\n" { target { *-*-darwin* && {  lp64 } } } } } */
=======
/* { dg-final { scan-assembler "L_OBJC_Module:\n\[ \t\]*\.long\t6\n" { target { *-*-darwin* && { ! lp64 } } } } } */
/* { dg-final { scan-assembler-not "L_OBJC_Module" { target { *-*-darwin* && {  lp64 } } } } } */
>>>>>>> 03d20231
<|MERGE_RESOLUTION|>--- conflicted
+++ resolved
@@ -5,17 +5,10 @@
 
 /* { dg-do compile { target *-*-darwin* } } */
 /* { dg-skip-if "" { *-*-* } { "-fgnu-runtime" } { "" } } */
-<<<<<<< HEAD
-
-#include "../objc-obj-c++-shared/Object1.h"
-
-@interface FooBar: Object
-=======
 /* { dg-skip-if "" { *-*-* } { "-fobjc-abi-version=1" } { "" } } */
 /* { dg-options "-fobjc-abi-version=0" { target { *-*-darwin* && { ! lp64 } } } } */
 
 @interface FooBar
->>>>>>> 03d20231
 - (void)boo;
 @end
 
@@ -23,10 +16,5 @@
 - (void)boo { }
 @end
 
-<<<<<<< HEAD
-/* { dg-final { scan-assembler "L_OBJC_MODULES:\n\[ \t\]*\.long\t6\n" { target { *-*-darwin* && { ! lp64 } } } } } */
-/* { dg-final { scan-assembler "L_OBJC_MODULES:\n\[ \t\]*\.quad\t6\n" { target { *-*-darwin* && {  lp64 } } } } } */
-=======
 /* { dg-final { scan-assembler "L_OBJC_Module:\n\[ \t\]*\.long\t6\n" { target { *-*-darwin* && { ! lp64 } } } } } */
-/* { dg-final { scan-assembler-not "L_OBJC_Module" { target { *-*-darwin* && {  lp64 } } } } } */
->>>>>>> 03d20231
+/* { dg-final { scan-assembler-not "L_OBJC_Module" { target { *-*-darwin* && {  lp64 } } } } } */
/* Origin: Aldy Hernandez <aldyh@redhat.com>

   Purpose: Test generic SIMD support.  This test should work
   regardless of if the target has SIMD instructions.
*/

<<<<<<< HEAD
typedef int __attribute__((vector_size (16))) vecint;
=======
typedef int __attribute__((mode(SI))) __attribute__((vector_size (16))) vecint;
>>>>>>> 751ff693
typedef int __attribute__((mode(SI))) siint;

vecint i = { 150, 100, 150, 200 };
vecint j = { 10, 13, 20, 30 };
vecint k;

union {
  vecint v;
  siint i[4];
} res;

/* This should go away once we can use == and != on vector types.  */
void
verify (siint a1, siint a2, siint a3, siint a4,
	siint b1, siint b2, siint b3, siint b4)
{
  if (a1 != b1
      || a2 != b2
      || a3 != b3
      || a4 != b4)
    abort ();
}

int
main ()
{
  k = i + j;
  res.v = k;

  verify (res.i[0], res.i[1], res.i[2], res.i[3], 160, 113, 170, 230);

  k = i * j;
  res.v = k;

  verify (res.i[0], res.i[1], res.i[2], res.i[3], 1500, 1300, 3000, 6000);

  k = i / j;
  res.v = k;

  verify (res.i[0], res.i[1], res.i[2], res.i[3], 15, 7, 7, 6);

  k = i & j;
  res.v = k;

  verify (res.i[0], res.i[1], res.i[2], res.i[3], 2, 4, 20, 8);

  k = i | j;
  res.v = k;

  verify (res.i[0], res.i[1], res.i[2], res.i[3], 158, 109, 150, 222);

  k = i ^ j;
  res.v = k;

  verify (res.i[0], res.i[1], res.i[2], res.i[3], 156, 105, 130, 214);

  k = -i;
  res.v = k;
  verify (res.i[0], res.i[1], res.i[2], res.i[3],
	  -150, -100, -150, -200);

  k = ~i;
  res.v = k;
  verify (res.i[0], res.i[1], res.i[2], res.i[3], -151, -101, -151, -201);

  exit (0);
}<|MERGE_RESOLUTION|>--- conflicted
+++ resolved
@@ -4,11 +4,7 @@
    regardless of if the target has SIMD instructions.
 */
 
-<<<<<<< HEAD
-typedef int __attribute__((vector_size (16))) vecint;
-=======
 typedef int __attribute__((mode(SI))) __attribute__((vector_size (16))) vecint;
->>>>>>> 751ff693
 typedef int __attribute__((mode(SI))) siint;
 
 vecint i = { 150, 100, 150, 200 };

<<<<<<< HEAD
/* The array is too big. */
/* { dg-xfail-if "The array too big" { "h8300-*-*" } { "-mno-h" "-mn" } { "" } } */
/* { dg-do assemble { xfail m6811-*-* m6812-*-* } } */
=======
/* { dg-do assemble } */
/* { dg-xfail-if "The array is too big" { "m6811-*-* m6812-*-*" } { "*" } { "" } } */
/* { dg-xfail-if "The array too big" { "h8300-*-*" } { "-mno-h" "-mn" } { "" } } */
>>>>>>> 751ff693
/* { dg-skip-if "" { m32c-*-* } { } { } } */

/* PR c/6957
   This testcase ICEd at -O2 on IA-32, because
   (insn 141 139 142 (set (subreg:SF (reg:QI 72) 0)
	   (plus:SF (reg:SF 73)
	       (reg:SF 76))) 525 {*fop_sf_comm_nosse} (insn_list 134 (nil))
       (expr_list:REG_DEAD (reg:SF 73) (nil)))
   couldn't be reloaded. */

void
foo (unsigned int n, int x, int y, unsigned char *z)
{
  int a, b;
  float c[2048][4];

  switch (x)
    {
    case 0x1906:
      a = b = -1;
      break;
    case 0x190A:
      a = b = -1;
      break;
    case 0x8049:
      a = b = -1;
      break;
    case 0x1907:
      a = 1;
      b = 2;
      break;
    default:
      return;
    }

  if (a >= 0)
    {
      unsigned char *d = z;
      unsigned int i;
      for (i = 0; i < n; i++)
	{
	  do
	    {
	      union
	      {
		float r;
		unsigned int i;
	      }
	      e;
	      e.r = c[i][1];
	      d[a] =
		((e.i >= 0x3f7f0000) ? ((int) e.i <
					    0) ? (unsigned char) 0
		 : (unsigned char) 255 : (e.r =
					  e.r * (255.0F / 256.0F) +
					  32768.0F, (unsigned char) e.i));
	    }
	  while (0);
	  d += y;
	}
    }

  if (b >= 0)
    {
      unsigned char *d = z;
      unsigned int i;
      for (i = 0; i < n; i++)
	{
	  do
	    {
	      union
	      {
		float r;
		unsigned int i;
	      }
	      e;
	      e.r = c[i][2];
	      d[b] =
		((e.i >= 0x3f7f0000) ? ((int) e.i <
					    0) ? (unsigned char) 0
		 : (unsigned char) 255 : (e.r =
					  e.r * (255.0F / 256.0F) +
					  32768.0F, (unsigned char) e.i));
	    }
	  while (0);
	  d += y;
	}
    }
}<|MERGE_RESOLUTION|>--- conflicted
+++ resolved
@@ -1,12 +1,6 @@
-<<<<<<< HEAD
-/* The array is too big. */
-/* { dg-xfail-if "The array too big" { "h8300-*-*" } { "-mno-h" "-mn" } { "" } } */
-/* { dg-do assemble { xfail m6811-*-* m6812-*-* } } */
-=======
 /* { dg-do assemble } */
 /* { dg-xfail-if "The array is too big" { "m6811-*-* m6812-*-*" } { "*" } { "" } } */
 /* { dg-xfail-if "The array too big" { "h8300-*-*" } { "-mno-h" "-mn" } { "" } } */
->>>>>>> 751ff693
 /* { dg-skip-if "" { m32c-*-* } { } { } } */
 
 /* PR c/6957

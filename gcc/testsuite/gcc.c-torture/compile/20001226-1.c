/* This does not assemble on m68hc11 because the function is larger
   than 64K.  */
<<<<<<< HEAD
/* { dg-do assemble { xfail m6811-*-* m6812-*-* } } */
/* { dg-xfail-if "jump beyond 128K not supported" "xtensa-*-*" "-O0" "" } */
=======
/* { dg-do assemble } */
/* { dg-xfail-if "function larger than 64K" { m6811-*-* } { "*" } { "" } } */
/* { dg-xfail-if "jump beyond 128K not supported" { xtensa-*-* } { "-O0" } { "" } } */
>>>>>>> 751ff693
/* { dg-skip-if "" { m32c-*-* } { "*" } { "" } } */

/* This testcase exposed two branch shortening bugs on powerpc.  */

#define C(a,b) \
  if (a > b)  goto gt; \
  if (a < b)  goto lt;

#define C4(x,b) C((x)[0], b) C((x)[1],b) C((x)[2],b) C((x)[3],b)
#define C16(x,y) C4(x, (y)[0]) C4(x, (y)[1]) C4(x, (y)[2]) C4(x, (y)[3])

#define C64(x,y) C16(x,y) C16(x+4,y) C16(x+8,y) C16(x+12,y)
#define C256(x,y) C64(x,y) C64(x,y+4) C64(x,y+8) C64(x,y+12)

#define C1024(x,y) C256(x,y) C256(x+16,y) C256(x+32,y) C256(x+48,y)
#define C4096(x,y) C1024(x,y) C1024(x,y+16) C1024(x,y+32) C1024(x,y+48)

unsigned foo(int x[64], int y[64])
{
  C4096(x,y);
  
  return 0x01234567;
 gt:
  return 0x12345678;
 lt:
  return 0xF0123456;
}
<|MERGE_RESOLUTION|>--- conflicted
+++ resolved
@@ -1,13 +1,8 @@
 /* This does not assemble on m68hc11 because the function is larger
    than 64K.  */
-<<<<<<< HEAD
-/* { dg-do assemble { xfail m6811-*-* m6812-*-* } } */
-/* { dg-xfail-if "jump beyond 128K not supported" "xtensa-*-*" "-O0" "" } */
-=======
 /* { dg-do assemble } */
 /* { dg-xfail-if "function larger than 64K" { m6811-*-* } { "*" } { "" } } */
 /* { dg-xfail-if "jump beyond 128K not supported" { xtensa-*-* } { "-O0" } { "" } } */
->>>>>>> 751ff693
 /* { dg-skip-if "" { m32c-*-* } { "*" } { "" } } */
 
 /* This testcase exposed two branch shortening bugs on powerpc.  */

/* ICE with flexible arrays in non-lvalue structures.  Bug 16566
   (comment #5).  */
<<<<<<< HEAD
/* { dg-options "-Wno-psabi" { target { { i?86-*-* x86_64-*-* } && lp64 } } } */
=======
/* { dg-options "-Wno-psabi" { target { { i?86-*-* x86_64-*-* } && { ! { ia32 } } } } } */
>>>>>>> 3082eeb7

struct A
{
    int i;
    int x[];
};

int foo(struct A a)
{ 
    return (a,a).x[0];
}<|MERGE_RESOLUTION|>--- conflicted
+++ resolved
@@ -1,10 +1,6 @@
 /* ICE with flexible arrays in non-lvalue structures.  Bug 16566
    (comment #5).  */
-<<<<<<< HEAD
-/* { dg-options "-Wno-psabi" { target { { i?86-*-* x86_64-*-* } && lp64 } } } */
-=======
 /* { dg-options "-Wno-psabi" { target { { i?86-*-* x86_64-*-* } && { ! { ia32 } } } } } */
->>>>>>> 3082eeb7
 
 struct A
 {

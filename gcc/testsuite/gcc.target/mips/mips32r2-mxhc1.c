/* { dg-do compile } */
<<<<<<< HEAD
/* { dg-mips-options "-O -mabi=32 -mfp64" } */
=======
/* { dg-options "-O -mabi=32 -mfp64" } */
>>>>>>> a0daa400
/* { dg-final { scan-assembler "mthc1" } } */
/* { dg-final { scan-assembler "mfhc1" } } */

NOMIPS16 double func1 (long long a)
{
  return a;
}

NOMIPS16 long long func2 (double b)
{
  return b;
}<|MERGE_RESOLUTION|>--- conflicted
+++ resolved
@@ -1,9 +1,5 @@
 /* { dg-do compile } */
-<<<<<<< HEAD
-/* { dg-mips-options "-O -mabi=32 -mfp64" } */
-=======
 /* { dg-options "-O -mabi=32 -mfp64" } */
->>>>>>> a0daa400
 /* { dg-final { scan-assembler "mthc1" } } */
 /* { dg-final { scan-assembler "mfhc1" } } */
 

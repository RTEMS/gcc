/* { dg-do compile } */
<<<<<<< HEAD
/* { dg-mips-options "-mgp64 -O" } */
=======
/* { dg-options "-mgp64 -O" } */
>>>>>>> a0daa400

#define TEST(ID, TYPE1, TYPE2)					\
  union u##ID {							\
    TYPE1 m1[sizeof (TYPE2) / sizeof (TYPE1)];			\
    TYPE2 m2;							\
  };								\
								\
  /* The MIPS16 versions of the shifts we need are too		\
     expensive.  */						\
  TYPE1 __attribute__((nomips16))				\
  f##ID (TYPE2 x, union u##ID *u)				\
  {								\
    u->m2 = x;							\
    return (u->m1[0]						\
	    + u->m1[sizeof (TYPE2) / sizeof (TYPE1) - 1]);	\
  }								\
								\
  TYPE1 __attribute__((nomips16))				\
  g##ID (union u##ID *u)					\
  {								\
    u->m2 = 0;							\
    return (u->m1[0] | u->m1[1]);				\
  }

TEST (1, unsigned int, unsigned long long);
TEST (2, int, long long);
TEST (3, unsigned short, unsigned long long);
TEST (4, short, long long);
TEST (5, unsigned char, unsigned long long);
TEST (6, signed char, long long);

TEST (7, unsigned short, unsigned int);
TEST (8, short, int);
TEST (9, unsigned char, unsigned int);
TEST (10, signed char, int);

TEST (11, unsigned char, unsigned short);
TEST (12, signed char, short);

/* { dg-final { scan-assembler-not "\tlh\t" } } */
/* { dg-final { scan-assembler-not "\tlhu\t" } } */
/* { dg-final { scan-assembler-not "\tlw\t" } } */
/* { dg-final { scan-assembler-not "\tlwu\t" } } */
/* { dg-final { scan-assembler-not "\tlb\t" } } */
/* { dg-final { scan-assembler-not "\tlbu\t" } } */<|MERGE_RESOLUTION|>--- conflicted
+++ resolved
@@ -1,9 +1,5 @@
 /* { dg-do compile } */
-<<<<<<< HEAD
-/* { dg-mips-options "-mgp64 -O" } */
-=======
 /* { dg-options "-mgp64 -O" } */
->>>>>>> a0daa400
 
 #define TEST(ID, TYPE1, TYPE2)					\
   union u##ID {							\

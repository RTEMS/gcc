<<<<<<< HEAD
/* Test v2sf calculations */
/* { dg-do compile } */ 
/* { dg-mips-options "-mips64 -O2 -mpaired-single -mhard-float -mgp64" } */
=======
/* Test v2sf calculations.  The nmadd and nmsub patterns need
   -ffinite-math-only.  */
/* { dg-do compile } */ 
/* { dg-mips-options "-mips64 -O2 -mpaired-single -mhard-float -mgp64 -ffinite-math-only" } */
>>>>>>> c355071f
/* { dg-final { scan-assembler "cvt.ps.s" } } */ 
/* { dg-final { scan-assembler "mov.ps" } } */ 
/* { dg-final { scan-assembler "ldc1" } } */ 
/* { dg-final { scan-assembler "sdc1" } } */ 
/* { dg-final { scan-assembler "add.ps" } } */ 
/* { dg-final { scan-assembler "sub.ps" } } */ 
/* { dg-final { scan-assembler "neg.ps" } } */ 
/* { dg-final { scan-assembler "mul.ps" } } */ 
/* { dg-final { scan-assembler "madd.ps" } } */ 
/* { dg-final { scan-assembler "msub.ps" } } */ 
/* { dg-final { scan-assembler "nmadd.ps" } } */ 
/* { dg-final { scan-assembler "nmsub.ps" } } */ 
/* { dg-final { scan-assembler "mov(n|z).ps" } } */ 

typedef float v2sf __attribute__ ((vector_size(8)));

v2sf A = {100, 200};

/* Init from  floats */
v2sf init (float a, float b)
{
  return (v2sf) {a, b};
}

/* Move between registers */
v2sf move (v2sf a)
{
  return a;
}

/* Load from memory */
v2sf load ()
{
  return A;
}

/* Store to memory */ 
void store (v2sf a)
{
  A = a;
}

/* Add */ 
v2sf add (v2sf a, v2sf b)
{
  return a + b;
}

/* Subtract */ 
v2sf sub (v2sf a, v2sf b)
{
  return a - b;
}

/* Negate */
v2sf neg (v2sf a)
{
  return - a;
}

/* Multiply */ 
v2sf mul (v2sf a, v2sf b)
{
  return a * b;
}

/* Multiply and add */ 
v2sf madd (v2sf a, v2sf b, v2sf c)
{
  return a * b + c;
}

/* Multiply and subtract */ 
v2sf msub (v2sf a, v2sf b, v2sf c)
{
  return a * b - c;
}

/* Negate Multiply and add */ 
v2sf nmadd (v2sf a, v2sf b, v2sf c)
{
  return - (a * b + c);
}

/* Negate Multiply and subtract */ 
v2sf nmsub (v2sf a, v2sf b, v2sf c)
{
  return - (a * b - c);
}

/* Conditional Move */ 
v2sf cond_move1 (v2sf a, v2sf b, long i)
{
  if (i > 0)
    return a;
  else
    return b;
}

/* Conditional Move */ 
v2sf cond_move2 (v2sf a, v2sf b, int i)
{
  if (i > 0)
    return a;
  else
    return b;
}<|MERGE_RESOLUTION|>--- conflicted
+++ resolved
@@ -1,13 +1,7 @@
-<<<<<<< HEAD
-/* Test v2sf calculations */
-/* { dg-do compile } */ 
-/* { dg-mips-options "-mips64 -O2 -mpaired-single -mhard-float -mgp64" } */
-=======
 /* Test v2sf calculations.  The nmadd and nmsub patterns need
    -ffinite-math-only.  */
 /* { dg-do compile } */ 
 /* { dg-mips-options "-mips64 -O2 -mpaired-single -mhard-float -mgp64 -ffinite-math-only" } */
->>>>>>> c355071f
 /* { dg-final { scan-assembler "cvt.ps.s" } } */ 
 /* { dg-final { scan-assembler "mov.ps" } } */ 
 /* { dg-final { scan-assembler "ldc1" } } */ 

#   Copyright (C) 1997 Free Software Foundation, Inc.

# This program is free software; you can redistribute it and/or modify
# it under the terms of the GNU General Public License as published by
# the Free Software Foundation; either version 2 of the License, or
# (at your option) any later version.
# 
# This program is distributed in the hope that it will be useful,
# but WITHOUT ANY WARRANTY; without even the implied warranty of
# MERCHANTABILITY or FITNESS FOR A PARTICULAR PURPOSE.  See the
# GNU General Public License for more details.
# 
# You should have received a copy of the GNU General Public License
# along with this program; if not, write to the Free Software
# Foundation, Inc., 51 Franklin Street, Fifth Floor, Boston, MA 02110-1301, USA.  

# GCC testsuite that uses the `dg.exp' driver.

# Exit immediately if this isn't a MIPS target.
if ![istarget mips*-*-*] {
  return
}

# Load support procs.
load_lib gcc-dg.exp

# Find out which target is selected by the default compiler flags.
# Also remember which aspects of the target are forced on the command
# line (as opposed to being overridable defaults).
#
#    $mips_isa:		 the ISA level specified by __mips
#    $mips_arch:	 the architecture specified by _MIPS_ARCH
#    $mips_mips16:	 true if MIPS16 mode is selected
#    $mips_mips64:	 true if 64-bit output is selected
#    $mips_float:	 "hard" or "soft"
#
#    $mips_forced_isa:	 true if the command line uses -march=* or -mips*
#    $mips_forced_abi:	 true if the command line uses -mabi=* or -mgp*
#    $mips_forced_float: true if the command line uses -mhard/soft-float
proc setup_mips_tests {} {
    global mips_isa
    global mips_arch
    global mips_mips16
    global mips_mips64
    global mips_float

    global mips_forced_isa
    global mips_forced_abi
    global mips_forced_float

    global compiler_flags
    global tool

    set src dummy[pid].c
    set f [open $src "w"]
    puts $f {
	int isa = __mips;
	const char *arch = _MIPS_ARCH;
	#ifdef __mips16
	int mips16 = 1;
	#endif
	#ifdef __mips64
	int mips64 = 1;
	#endif
	#ifdef __mips_hard_float
	const char *float = "hard";
	#else
	const char *float = "soft";
	#endif
    }
    close $f
    set output [${tool}_target_compile $src "" preprocess ""]
    file delete $src

    regexp {isa = ([^;]*)} $output dummy mips_isa
    regexp {arch = "([^"]*)} $output dummy mips_arch
    set mips_mips16 [regexp {mips16 = 1} $output]
    set mips_mips64 [regexp {mips64 = 1} $output]
    regexp {float = "([^"]*)} $output dummy mips_float

    set mips_forced_isa [regexp -- {(-mips|-march)} $compiler_flags]
    set mips_forced_abi [regexp -- {(-mgp|-mabi)} $compiler_flags]
    set mips_forced_float [regexp -- {-m(hard|soft)-float} $compiler_flags]
}

# Return true if command-line option FLAG forces 32-bit code.
proc is_gp32_flag {flag} {
    switch -glob -- $flag {
	-march=mips32* -
	-mgp32 { return 1 }
	default { return 0 }
    }
}

# Like dg-options, but treats certain MIPS-specific options specially:
#
#    -mgp32
#    -march=mips32*
#	Force 32-bit code.  Skip the test if the multilib flags force
#	a 64-bit ABI.
#
#    -mgp64
#	Force 64-bit code.  Also force a 64-bit target architecture
#	if the other flags don't do so.  Skip the test if the multilib
#	flags force a 32-bit ABI or a 32-bit architecture.
#
#    -mno-mips16
#	Skip the test for MIPS16 targets.
#
#    -march=*
#    -mips*
#	Select the target architecture.  Skip the test for MIPS16 targets
#	or if the multilib flags force a different architecture.
#
#    -msoft-float
#    -mhard-float
#	Select the given floating-point mode.  Skip the test if the
#	multilib flags force a different selection.
proc dg-mips-options {args} {
    upvar dg-extra-tool-flags extra_tool_flags
    upvar dg-do-what do_what

    global mips_isa
    global mips_arch
    global mips_mips16
    global mips_mips64
    global mips_float

    global mips_forced_isa
    global mips_forced_abi
    global mips_forced_float

    set flags [lindex $args 1]
    set matches 1

    # First handle the -mgp* options.  Add an architecture option if necessary.
    foreach flag $flags {
	if {[is_gp32_flag $flag] && $mips_mips64} {
	    if {$mips_forced_abi} {
		set matches 0
	    } else {
		append flags " -mabi=32"
	    }
	} elseif {$flag == "-mgp64" && !$mips_mips64} {
	    if {$mips_forced_abi} {
		set matches 0
	    } else {
		append flags " -mabi=o64"
		if {[lsearch -regexp $flags {^(-mips|-march)}] < 0} {
		    append flags " -mips3"
		}
	    }
	}
    }
    # Handle the other options.
    foreach flag $flags {
	if {$flag == "-mno-mips16"} {
	    if {$mips_mips16} {
		set matches 0
	    }
<<<<<<< HEAD
=======
	} elseif {$flag == "-mfp64"} {
	    if {$mips_isa < 33 || $mips_float != "hard"} {
		set matches 0
	    }
>>>>>>> c355071f
	} elseif {[regexp -- {^-march=(.*)} $flag dummy arch]} {
	    if {$mips_mips16 || ($arch != $mips_arch && $mips_forced_isa)} {
		set matches 0
	    }
	} elseif {[regexp -- {^-mips(.*)} $flag dummy isa] && $isa != 16} {
	    if {$mips_mips16 || ($isa != $mips_isa && $mips_forced_isa)} {
		set matches 0
	    }
	} elseif {[regexp -- {^-m(hard|soft)-float} $flag dummy float]} {
	    if {$mips_float != $float && $mips_forced_float} {
		set matches 0
	    }
	}
    }
    if {$matches} {
	set extra_tool_flags $flags
    } else {
	set do_what [list [lindex $do_what 0] "N" "P"]
    }
}

setup_mips_tests

dg-init
dg-runtest [lsort [glob -nocomplain $srcdir/$subdir/*.c]] "" ""
dg-finish<|MERGE_RESOLUTION|>--- conflicted
+++ resolved
@@ -158,13 +158,10 @@
 	    if {$mips_mips16} {
 		set matches 0
 	    }
-<<<<<<< HEAD
-=======
 	} elseif {$flag == "-mfp64"} {
 	    if {$mips_isa < 33 || $mips_float != "hard"} {
 		set matches 0
 	    }
->>>>>>> c355071f
 	} elseif {[regexp -- {^-march=(.*)} $flag dummy arch]} {
 	    if {$mips_mips16 || ($arch != $mips_arch && $mips_forced_isa)} {
 		set matches 0

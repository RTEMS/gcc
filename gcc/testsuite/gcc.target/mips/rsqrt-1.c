/* { dg-do compile } */
<<<<<<< HEAD
/* { dg-mips-options "-O2 -ffast-math -mips4 -mhard-float -mgp64" } */
=======
/* { dg-options "-O2 -ffast-math isa=4 -mhard-float -mgp64" } */
>>>>>>> a0daa400
/* { dg-final { scan-assembler "rsqrt.d" } } */
/* { dg-final { scan-assembler "rsqrt.s" } } */

extern double sqrt(double);
extern float sqrtf(float);

NOMIPS16 double foo(double x)
{
  return 1.0/sqrt(x);
}

NOMIPS16 float bar(float x)
{
  return 1.0f/sqrtf(x);
}<|MERGE_RESOLUTION|>--- conflicted
+++ resolved
@@ -1,9 +1,5 @@
 /* { dg-do compile } */
-<<<<<<< HEAD
-/* { dg-mips-options "-O2 -ffast-math -mips4 -mhard-float -mgp64" } */
-=======
 /* { dg-options "-O2 -ffast-math isa=4 -mhard-float -mgp64" } */
->>>>>>> a0daa400
 /* { dg-final { scan-assembler "rsqrt.d" } } */
 /* { dg-final { scan-assembler "rsqrt.s" } } */
 

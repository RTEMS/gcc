<<<<<<< HEAD
/* { dg-do run { target mpaired_single } } */
/* { dg-mips-options "-O2 -mpaired-single" } */
=======
/* { dg-do run } */
/* { dg-options "-O2 -mpaired-single" } */
>>>>>>> a0daa400

/* Test MIPS paired-single conditional move */
#include <stdlib.h>
#include <stdio.h>

typedef float v2sf __attribute__((vector_size(8)));

NOMIPS16 v2sf test0 (v2sf a, v2sf b, v2sf c, v2sf d);
NOMIPS16 v2sf test1 (v2sf a, v2sf b, v2sf c, v2sf d);
NOMIPS16 v2sf test2 (v2sf a, v2sf b, v2sf c, v2sf d);
NOMIPS16 v2sf test3 (v2sf a, v2sf b, v2sf c, v2sf d);
NOMIPS16 v2sf test4 (v2sf a, v2sf b, v2sf c, v2sf d);
NOMIPS16 v2sf test5 (v2sf a, v2sf b, v2sf c, v2sf d);
NOMIPS16 v2sf test6 (v2sf a, v2sf b, v2sf c, v2sf d);
NOMIPS16 v2sf test7 (v2sf a, v2sf b, v2sf c, v2sf d);
NOMIPS16 v2sf test8 (v2sf a, v2sf b, v2sf c, v2sf d);
NOMIPS16 v2sf test9 (v2sf a, v2sf b, v2sf c, v2sf d);
NOMIPS16 v2sf test10 (v2sf a, v2sf b, v2sf c, v2sf d);
NOMIPS16 v2sf test11 (v2sf a, v2sf b, v2sf c, v2sf d);
NOMIPS16 v2sf test12 (v2sf a, v2sf b, v2sf c, v2sf d);
NOMIPS16 v2sf test13 (v2sf a, v2sf b, v2sf c, v2sf d);
NOMIPS16 v2sf test14 (v2sf a, v2sf b, v2sf c, v2sf d);
NOMIPS16 v2sf test15 (v2sf a, v2sf b, v2sf c, v2sf d);
NOMIPS16 v2sf test16 (v2sf a, v2sf b, v2sf c, v2sf d);
NOMIPS16 v2sf test17 (v2sf a, v2sf b, v2sf c, v2sf d);
NOMIPS16 v2sf test18 (v2sf a, v2sf b, v2sf c, v2sf d);
NOMIPS16 v2sf test19 (v2sf a, v2sf b, v2sf c, v2sf d);
NOMIPS16 v2sf test20 (v2sf a, v2sf b, v2sf c, v2sf d);
NOMIPS16 v2sf test21 (v2sf a, v2sf b, v2sf c, v2sf d);
NOMIPS16 v2sf test22 (v2sf a, v2sf b, v2sf c, v2sf d);
NOMIPS16 v2sf test23 (v2sf a, v2sf b, v2sf c, v2sf d);
NOMIPS16 v2sf test24 (v2sf a, v2sf b, v2sf c, v2sf d);
NOMIPS16 v2sf test25 (v2sf a, v2sf b, v2sf c, v2sf d);
NOMIPS16 v2sf test26 (v2sf a, v2sf b, v2sf c, v2sf d);
NOMIPS16 v2sf test27 (v2sf a, v2sf b, v2sf c, v2sf d);
NOMIPS16 v2sf test28 (v2sf a, v2sf b, v2sf c, v2sf d);
NOMIPS16 v2sf test29 (v2sf a, v2sf b, v2sf c, v2sf d);
NOMIPS16 v2sf test30 (v2sf a, v2sf b, v2sf c, v2sf d);
NOMIPS16 v2sf test31 (v2sf a, v2sf b, v2sf c, v2sf d);

float qnan = 1.0f/0.0f - 1.0f/0.0f;

NOMIPS16 int main ()
{
  float f1;
  v2sf a, b, c, d, e, f;

  /* Case 1 {diff, diff} */
  /* movt.ps */
  a = (v2sf) {5, 12};
  b = (v2sf) {9, 6};
  c = (v2sf) {33, 123};
  d = (v2sf) {8, 78};
  e = __builtin_mips_movt_c_eq_ps (a, b, c, d);
  f = (v2sf) {33, 123};
  if (!__builtin_mips_upper_c_eq_ps (e, f) ||
      !__builtin_mips_lower_c_eq_ps (e, f))
    abort ();

  /* movf.ps */
  e = __builtin_mips_movf_c_eq_ps (a, b, c, d);
  f = (v2sf) {8, 78};
  if (!__builtin_mips_upper_c_eq_ps (e, f) ||
      !__builtin_mips_lower_c_eq_ps (e, f))
    abort ();

  /* Case 2 {same, diff} */
  /* movt.ps */
  a = (v2sf) {5, 12};
  b = (v2sf) {5, 6};
  c = (v2sf) {33, 123};
  d = (v2sf) {8, 78};
  e = __builtin_mips_movt_c_eq_ps (a, b, c, d);
  f = (v2sf) {8, 123};
  if (!__builtin_mips_upper_c_eq_ps (e, f) ||
      !__builtin_mips_lower_c_eq_ps (e, f))
    abort ();

  /* movf.ps */
  e = __builtin_mips_movf_c_eq_ps (a, b, c, d);
  f = (v2sf) {33, 78};
  if (!__builtin_mips_upper_c_eq_ps (e, f) ||
      !__builtin_mips_lower_c_eq_ps (e, f))
    abort ();

  /* Case 3 {diff, same} */
  /* movt.ps */
  a = (v2sf) {5, 12};
  b = (v2sf) {9, 12};
  c = (v2sf) {33, 123};
  d = (v2sf) {8, 78};
  e = __builtin_mips_movt_c_eq_ps (a, b, c, d);
  f = (v2sf) {33, 78};
  if (!__builtin_mips_upper_c_eq_ps (e, f) ||
      !__builtin_mips_lower_c_eq_ps (e, f))
    abort ();

  /* movf.ps */
  e = __builtin_mips_movf_c_eq_ps (a, b, c, d);
  f = (v2sf) {8, 123};
  if (!__builtin_mips_upper_c_eq_ps (e, f) ||
      !__builtin_mips_lower_c_eq_ps (e, f))
    abort ();

  /* Case 4 {same, same} */
  /* movt.ps */
  a = (v2sf) {5, 12};
  b = (v2sf) {5, 12};
  c = (v2sf) {33, 123};
  d = (v2sf) {8, 78};
  e = __builtin_mips_movt_c_eq_ps (a, b, c, d);
  f = (v2sf) {8, 78};
  if (!__builtin_mips_upper_c_eq_ps (e, f) ||
      !__builtin_mips_lower_c_eq_ps (e, f))
    abort ();

  /* movf.ps */
  e = __builtin_mips_movf_c_eq_ps (a, b, c, d);
  f = (v2sf) {33, 123};
  if (!__builtin_mips_upper_c_eq_ps (e, f) ||
      !__builtin_mips_lower_c_eq_ps (e, f))
    abort ();

  /* Test all 16 operators */
  a = (v2sf) {123, 123};
  b = (v2sf) {1000, 1000};
  c = (v2sf) {33, 123};
  d = (v2sf) {8, 78};
  e = test0 (a, b, c, d);
  if (!__builtin_mips_upper_c_eq_ps (e, c) || 
      !__builtin_mips_lower_c_eq_ps (e, c))
    abort ();
  e = test1 (a, b, c, d);
  if (!__builtin_mips_upper_c_eq_ps (e, d) || 
      !__builtin_mips_lower_c_eq_ps (e, d))
    abort ();

  e = test2 (a, b, c, d);
  if (!__builtin_mips_upper_c_eq_ps (e, c) || 
      !__builtin_mips_lower_c_eq_ps (e, c))
    abort ();
  e = test3 (a, b, c, d);
  if (!__builtin_mips_upper_c_eq_ps (e, d) || 
      !__builtin_mips_lower_c_eq_ps (e, d))
    abort ();

  e = test4 (a, b, c, d);
  if (!__builtin_mips_upper_c_eq_ps (e, c) || 
      !__builtin_mips_lower_c_eq_ps (e, c))
    abort ();
  e = test5 (a, b, c, d);
  if (!__builtin_mips_upper_c_eq_ps (e, d) || 
      !__builtin_mips_lower_c_eq_ps (e, d))
    abort ();

  e = test6 (a, b, c, d);
  if (!__builtin_mips_upper_c_eq_ps (e, c) || 
      !__builtin_mips_lower_c_eq_ps (e, c))
    abort ();
  e = test7 (a, b, c, d);
  if (!__builtin_mips_upper_c_eq_ps (e, d) || 
      !__builtin_mips_lower_c_eq_ps (e, d))
    abort ();

  e = test8 (a, b, c, d);
  if (!__builtin_mips_upper_c_eq_ps (e, d) || 
      !__builtin_mips_lower_c_eq_ps (e, d))
    abort ();
  e = test9 (a, b, c, d);
  if (!__builtin_mips_upper_c_eq_ps (e, c) || 
      !__builtin_mips_lower_c_eq_ps (e, c))
    abort ();

  e = test10 (a, b, c, d);
  if (!__builtin_mips_upper_c_eq_ps (e, d) || 
      !__builtin_mips_lower_c_eq_ps (e, d))
    abort ();
  e = test11 (a, b, c, d);
  if (!__builtin_mips_upper_c_eq_ps (e, c) || 
      !__builtin_mips_lower_c_eq_ps (e, c))
    abort ();

  e = test12 (a, b, c, d);
  if (!__builtin_mips_upper_c_eq_ps (e, d) || 
      !__builtin_mips_lower_c_eq_ps (e, d))
    abort ();
  e = test13 (a, b, c, d);
  if (!__builtin_mips_upper_c_eq_ps (e, c) || 
      !__builtin_mips_lower_c_eq_ps (e, c))
    abort ();

  e = test14 (a, b, c, d);
  if (!__builtin_mips_upper_c_eq_ps (e, d) || 
      !__builtin_mips_lower_c_eq_ps (e, d))
    abort ();
  e = test15 (a, b, c, d);
  if (!__builtin_mips_upper_c_eq_ps (e, c) || 
      !__builtin_mips_lower_c_eq_ps (e, c))
    abort ();

  e = test16 (a, b, c, d);
  if (!__builtin_mips_upper_c_eq_ps (e, c) || 
      !__builtin_mips_lower_c_eq_ps (e, c))
    abort ();
  e = test17 (a, b, c, d);
  if (!__builtin_mips_upper_c_eq_ps (e, d) || 
      !__builtin_mips_lower_c_eq_ps (e, d))
    abort ();

  e = test18 (a, b, c, d);
  if (!__builtin_mips_upper_c_eq_ps (e, c) || 
      !__builtin_mips_lower_c_eq_ps (e, c))
    abort ();
  e = test19 (a, b, c, d);
  if (!__builtin_mips_upper_c_eq_ps (e, d) || 
      !__builtin_mips_lower_c_eq_ps (e, d))
    abort ();

  e = test20 (a, b, c, d);
  if (!__builtin_mips_upper_c_eq_ps (e, c) || 
      !__builtin_mips_lower_c_eq_ps (e, c))
    abort ();
  e = test21 (a, b, c, d);
  if (!__builtin_mips_upper_c_eq_ps (e, d) || 
      !__builtin_mips_lower_c_eq_ps (e, d))
    abort ();

  e = test22 (a, b, c, d);
  if (!__builtin_mips_upper_c_eq_ps (e, c) || 
      !__builtin_mips_lower_c_eq_ps (e, c))
    abort ();
  e = test23 (a, b, c, d);
  if (!__builtin_mips_upper_c_eq_ps (e, d) || 
      !__builtin_mips_lower_c_eq_ps (e, d))
    abort ();

  e = test24 (a, b, c, d);
  if (!__builtin_mips_upper_c_eq_ps (e, d) || 
      !__builtin_mips_lower_c_eq_ps (e, d))
    abort ();
  e = test25 (a, b, c, d);
  if (!__builtin_mips_upper_c_eq_ps (e, c) || 
      !__builtin_mips_lower_c_eq_ps (e, c))
    abort ();

  e = test26 (a, b, c, d);
  if (!__builtin_mips_upper_c_eq_ps (e, d) || 
      !__builtin_mips_lower_c_eq_ps (e, d))
    abort ();
  e = test27 (a, b, c, d);
  if (!__builtin_mips_upper_c_eq_ps (e, c) || 
      !__builtin_mips_lower_c_eq_ps (e, c))
    abort ();

  e = test28 (a, b, c, d);
  if (!__builtin_mips_upper_c_eq_ps (e, d) || 
      !__builtin_mips_lower_c_eq_ps (e, d))
    abort ();
  e = test29 (a, b, c, d);
  if (!__builtin_mips_upper_c_eq_ps (e, c) || 
      !__builtin_mips_lower_c_eq_ps (e, c))
    abort ();

  e = test30 (a, b, c, d);
  if (!__builtin_mips_upper_c_eq_ps (e, d) || 
      !__builtin_mips_lower_c_eq_ps (e, d))
    abort ();
  e = test31 (a, b, c, d);
  if (!__builtin_mips_upper_c_eq_ps (e, c) || 
      !__builtin_mips_lower_c_eq_ps (e, c))
    abort ();

  /* Test all 16 operators with (b, a) */
  a = (v2sf) {123, 123};
  b = (v2sf) {1000, 1000};
  c = (v2sf) {33, 123};
  d = (v2sf) {8, 78};
  e = test0 (b, a, c, d);
  if (!__builtin_mips_upper_c_eq_ps (e, c) || 
      !__builtin_mips_lower_c_eq_ps (e, c))
    abort ();
  e = test1 (b, a, c, d);
  if (!__builtin_mips_upper_c_eq_ps (e, d) || 
      !__builtin_mips_lower_c_eq_ps (e, d))
    abort ();

  e = test2 (b, a, c, d);
  if (!__builtin_mips_upper_c_eq_ps (e, c) || 
      !__builtin_mips_lower_c_eq_ps (e, c))
    abort ();
  e = test3 (b, a, c, d);
  if (!__builtin_mips_upper_c_eq_ps (e, d) || 
      !__builtin_mips_lower_c_eq_ps (e, d))
    abort ();

  e = test4 (b, a, c, d);
  if (!__builtin_mips_upper_c_eq_ps (e, c) || 
      !__builtin_mips_lower_c_eq_ps (e, c))
    abort ();
  e = test5 (b, a, c, d);
  if (!__builtin_mips_upper_c_eq_ps (e, d) || 
      !__builtin_mips_lower_c_eq_ps (e, d))
    abort ();

  e = test6 (b, a, c, d);
  if (!__builtin_mips_upper_c_eq_ps (e, c) || 
      !__builtin_mips_lower_c_eq_ps (e, c))
    abort ();
  e = test7 (b, a, c, d);
  if (!__builtin_mips_upper_c_eq_ps (e, d) || 
      !__builtin_mips_lower_c_eq_ps (e, d))
    abort ();

  e = test8 (b, a, c, d);
  if (!__builtin_mips_upper_c_eq_ps (e, c) || 
      !__builtin_mips_lower_c_eq_ps (e, c))
    abort ();
  e = test9 (b, a, c, d);
  if (!__builtin_mips_upper_c_eq_ps (e, d) || 
      !__builtin_mips_lower_c_eq_ps (e, d))
    abort ();

  e = test10 (b, a, c, d);
  if (!__builtin_mips_upper_c_eq_ps (e, c) || 
      !__builtin_mips_lower_c_eq_ps (e, c))
    abort ();
  e = test11 (b, a, c, d);
  if (!__builtin_mips_upper_c_eq_ps (e, d) || 
      !__builtin_mips_lower_c_eq_ps (e, d))
    abort ();

  e = test12 (b, a, c, d);
  if (!__builtin_mips_upper_c_eq_ps (e, c) || 
      !__builtin_mips_lower_c_eq_ps (e, c))
    abort ();
  e = test13 (b, a, c, d);
  if (!__builtin_mips_upper_c_eq_ps (e, d) || 
      !__builtin_mips_lower_c_eq_ps (e, d))
    abort ();

  e = test14 (b, a, c, d);
  if (!__builtin_mips_upper_c_eq_ps (e, c) || 
      !__builtin_mips_lower_c_eq_ps (e, c))
    abort ();
  e = test15 (b, a, c, d);
  if (!__builtin_mips_upper_c_eq_ps (e, d) || 
      !__builtin_mips_lower_c_eq_ps (e, d))
    abort ();

  e = test16 (b, a, c, d);
  if (!__builtin_mips_upper_c_eq_ps (e, c) || 
      !__builtin_mips_lower_c_eq_ps (e, c))
    abort ();
  e = test17 (b, a, c, d);
  if (!__builtin_mips_upper_c_eq_ps (e, d) || 
      !__builtin_mips_lower_c_eq_ps (e, d))
    abort ();

  e = test18 (b, a, c, d);
  if (!__builtin_mips_upper_c_eq_ps (e, c) || 
      !__builtin_mips_lower_c_eq_ps (e, c))
    abort ();
  e = test19 (b, a, c, d);
  if (!__builtin_mips_upper_c_eq_ps (e, d) || 
      !__builtin_mips_lower_c_eq_ps (e, d))
    abort ();

  e = test20 (b, a, c, d);
  if (!__builtin_mips_upper_c_eq_ps (e, c) || 
      !__builtin_mips_lower_c_eq_ps (e, c))
    abort ();
  e = test21 (b, a, c, d);
  if (!__builtin_mips_upper_c_eq_ps (e, d) || 
      !__builtin_mips_lower_c_eq_ps (e, d))
    abort ();

  e = test22 (b, a, c, d);
  if (!__builtin_mips_upper_c_eq_ps (e, c) || 
      !__builtin_mips_lower_c_eq_ps (e, c))
    abort ();
  e = test23 (b, a, c, d);
  if (!__builtin_mips_upper_c_eq_ps (e, d) || 
      !__builtin_mips_lower_c_eq_ps (e, d))
    abort ();

  e = test24 (b, a, c, d);
  if (!__builtin_mips_upper_c_eq_ps (e, c) || 
      !__builtin_mips_lower_c_eq_ps (e, c))
    abort ();
  e = test25 (b, a, c, d);
  if (!__builtin_mips_upper_c_eq_ps (e, d) || 
      !__builtin_mips_lower_c_eq_ps (e, d))
    abort ();

  e = test26 (b, a, c, d);
  if (!__builtin_mips_upper_c_eq_ps (e, c) || 
      !__builtin_mips_lower_c_eq_ps (e, c))
    abort ();
  e = test27 (b, a, c, d);
  if (!__builtin_mips_upper_c_eq_ps (e, d) || 
      !__builtin_mips_lower_c_eq_ps (e, d))
    abort ();

  e = test28 (b, a, c, d);
  if (!__builtin_mips_upper_c_eq_ps (e, c) || 
      !__builtin_mips_lower_c_eq_ps (e, c))
    abort ();
  e = test29 (b, a, c, d);
  if (!__builtin_mips_upper_c_eq_ps (e, d) || 
      !__builtin_mips_lower_c_eq_ps (e, d))
    abort ();

  e = test30 (b, a, c, d);
  if (!__builtin_mips_upper_c_eq_ps (e, c) || 
      !__builtin_mips_lower_c_eq_ps (e, c))
    abort ();
  e = test31 (b, a, c, d);
  if (!__builtin_mips_upper_c_eq_ps (e, d) || 
      !__builtin_mips_lower_c_eq_ps (e, d))
    abort ();

#ifndef __FAST_MATH__
  /* Test with NaN */
  a = (v2sf) {qnan, qnan};
  b = (v2sf) {1000, 1000};
  c = (v2sf) {33, 123};
  d = (v2sf) {8, 78};
  e = test0 (a, b, c, d);
  if (!__builtin_mips_upper_c_eq_ps (e, c) || 
      !__builtin_mips_lower_c_eq_ps (e, c))
    abort ();
  e = test1 (a, b, c, d);
  if (!__builtin_mips_upper_c_eq_ps (e, d) || 
      !__builtin_mips_lower_c_eq_ps (e, d))
    abort ();

  e = test2 (a, b, c, d);
  if (!__builtin_mips_upper_c_eq_ps (e, d) || 
      !__builtin_mips_lower_c_eq_ps (e, d))
    abort ();
  e = test3 (a, b, c, d);
  if (!__builtin_mips_upper_c_eq_ps (e, c) || 
      !__builtin_mips_lower_c_eq_ps (e, c))
    abort ();

  e = test4 (a, b, c, d);
  if (!__builtin_mips_upper_c_eq_ps (e, c) || 
      !__builtin_mips_lower_c_eq_ps (e, c))
    abort ();
  e = test5 (a, b, c, d);
  if (!__builtin_mips_upper_c_eq_ps (e, d) || 
      !__builtin_mips_lower_c_eq_ps (e, d))
    abort ();

  e = test6 (a, b, c, d);
  if (!__builtin_mips_upper_c_eq_ps (e, d) || 
      !__builtin_mips_lower_c_eq_ps (e, d))
    abort ();
  e = test7 (a, b, c, d);
  if (!__builtin_mips_upper_c_eq_ps (e, c) || 
      !__builtin_mips_lower_c_eq_ps (e, c))
    abort ();

  e = test8 (a, b, c, d);
  if (!__builtin_mips_upper_c_eq_ps (e, c) || 
      !__builtin_mips_lower_c_eq_ps (e, c))
    abort ();
  e = test9 (a, b, c, d);
  if (!__builtin_mips_upper_c_eq_ps (e, d) || 
      !__builtin_mips_lower_c_eq_ps (e, d))
    abort ();

  e = test10 (a, b, c, d);
  if (!__builtin_mips_upper_c_eq_ps (e, d) || 
      !__builtin_mips_lower_c_eq_ps (e, d))
    abort ();
  e = test11 (a, b, c, d);
  if (!__builtin_mips_upper_c_eq_ps (e, c) || 
      !__builtin_mips_lower_c_eq_ps (e, c))
    abort ();

  e = test12 (a, b, c, d);
  if (!__builtin_mips_upper_c_eq_ps (e, c) || 
      !__builtin_mips_lower_c_eq_ps (e, c))
    abort ();
  e = test13 (a, b, c, d);
  if (!__builtin_mips_upper_c_eq_ps (e, d) || 
      !__builtin_mips_lower_c_eq_ps (e, d))
    abort ();

  e = test14 (a, b, c, d);
  if (!__builtin_mips_upper_c_eq_ps (e, d) || 
      !__builtin_mips_lower_c_eq_ps (e, d))
    abort ();
  e = test15 (a, b, c, d);
  if (!__builtin_mips_upper_c_eq_ps (e, c) || 
      !__builtin_mips_lower_c_eq_ps (e, c))
    abort ();

  e = test16 (a, b, c, d);
  if (!__builtin_mips_upper_c_eq_ps (e, c) || 
      !__builtin_mips_lower_c_eq_ps (e, c))
    abort ();
  e = test17 (a, b, c, d);
  if (!__builtin_mips_upper_c_eq_ps (e, d) || 
      !__builtin_mips_lower_c_eq_ps (e, d))
    abort ();

  e = test18 (a, b, c, d);
  if (!__builtin_mips_upper_c_eq_ps (e, d) || 
      !__builtin_mips_lower_c_eq_ps (e, d))
    abort ();
  e = test19 (a, b, c, d);
  if (!__builtin_mips_upper_c_eq_ps (e, c) || 
      !__builtin_mips_lower_c_eq_ps (e, c))
    abort ();

  e = test20 (a, b, c, d);
  if (!__builtin_mips_upper_c_eq_ps (e, c) || 
      !__builtin_mips_lower_c_eq_ps (e, c))
    abort ();
  e = test21 (a, b, c, d);
  if (!__builtin_mips_upper_c_eq_ps (e, d) || 
      !__builtin_mips_lower_c_eq_ps (e, d))
    abort ();

  e = test22 (a, b, c, d);
  if (!__builtin_mips_upper_c_eq_ps (e, d) || 
      !__builtin_mips_lower_c_eq_ps (e, d))
    abort ();
  e = test23 (a, b, c, d);
  if (!__builtin_mips_upper_c_eq_ps (e, c) || 
      !__builtin_mips_lower_c_eq_ps (e, c))
    abort ();

  e = test24 (a, b, c, d);
  if (!__builtin_mips_upper_c_eq_ps (e, c) || 
      !__builtin_mips_lower_c_eq_ps (e, c))
    abort ();
  e = test25 (a, b, c, d);
  if (!__builtin_mips_upper_c_eq_ps (e, d) || 
      !__builtin_mips_lower_c_eq_ps (e, d))
    abort ();

  e = test26 (a, b, c, d);
  if (!__builtin_mips_upper_c_eq_ps (e, d) || 
      !__builtin_mips_lower_c_eq_ps (e, d))
    abort ();
  e = test27 (a, b, c, d);
  if (!__builtin_mips_upper_c_eq_ps (e, c) || 
      !__builtin_mips_lower_c_eq_ps (e, c))
    abort ();

  e = test28 (a, b, c, d);
  if (!__builtin_mips_upper_c_eq_ps (e, c) || 
      !__builtin_mips_lower_c_eq_ps (e, c))
    abort ();
  e = test29 (a, b, c, d);
  if (!__builtin_mips_upper_c_eq_ps (e, d) || 
      !__builtin_mips_lower_c_eq_ps (e, d))
    abort ();

  e = test30 (a, b, c, d);
  if (!__builtin_mips_upper_c_eq_ps (e, d) || 
      !__builtin_mips_lower_c_eq_ps (e, d))
    abort ();
  e = test31 (a, b, c, d);
  if (!__builtin_mips_upper_c_eq_ps (e, c) || 
      !__builtin_mips_lower_c_eq_ps (e, c))
    abort ();
#endif

  printf ("Test Passes\n");
  exit (0);
}

NOMIPS16 v2sf test0 (v2sf a, v2sf b, v2sf c, v2sf d)
{
  return __builtin_mips_movt_c_f_ps (a, b, c, d);
}

NOMIPS16 v2sf test1 (v2sf a, v2sf b, v2sf c, v2sf d)
{
  return __builtin_mips_movf_c_f_ps (a, b, c, d);
}

NOMIPS16 v2sf test2 (v2sf a, v2sf b, v2sf c, v2sf d)
{
  return __builtin_mips_movt_c_un_ps (a, b, c, d);
}

NOMIPS16 v2sf test3 (v2sf a, v2sf b, v2sf c, v2sf d)
{
  return __builtin_mips_movf_c_un_ps (a, b, c, d);
}

NOMIPS16 v2sf test4 (v2sf a, v2sf b, v2sf c, v2sf d)
{
  return __builtin_mips_movt_c_eq_ps (a, b, c, d);
}

NOMIPS16 v2sf test5 (v2sf a, v2sf b, v2sf c, v2sf d)
{
  return __builtin_mips_movf_c_eq_ps (a, b, c, d);
}

NOMIPS16 v2sf test6 (v2sf a, v2sf b, v2sf c, v2sf d)
{
  return __builtin_mips_movt_c_ueq_ps (a, b, c, d);
}

NOMIPS16 v2sf test7 (v2sf a, v2sf b, v2sf c, v2sf d)
{
  return __builtin_mips_movf_c_ueq_ps (a, b, c, d);
}

NOMIPS16 v2sf test8 (v2sf a, v2sf b, v2sf c, v2sf d)
{
  return __builtin_mips_movt_c_olt_ps (a, b, c, d);
}

NOMIPS16 v2sf test9 (v2sf a, v2sf b, v2sf c, v2sf d)
{
  return __builtin_mips_movf_c_olt_ps (a, b, c, d);
}

NOMIPS16 v2sf test10 (v2sf a, v2sf b, v2sf c, v2sf d)
{
  return __builtin_mips_movt_c_ult_ps (a, b, c, d);
}

NOMIPS16 v2sf test11 (v2sf a, v2sf b, v2sf c, v2sf d)
{
  return __builtin_mips_movf_c_ult_ps (a, b, c, d);
}

NOMIPS16 v2sf test12 (v2sf a, v2sf b, v2sf c, v2sf d)
{
  return __builtin_mips_movt_c_ole_ps (a, b, c, d);
}

NOMIPS16 v2sf test13 (v2sf a, v2sf b, v2sf c, v2sf d)
{
  return __builtin_mips_movf_c_ole_ps (a, b, c, d);
}

NOMIPS16 v2sf test14 (v2sf a, v2sf b, v2sf c, v2sf d)
{
  return __builtin_mips_movt_c_ule_ps (a, b, c, d);
}

NOMIPS16 v2sf test15 (v2sf a, v2sf b, v2sf c, v2sf d)
{
  return __builtin_mips_movf_c_ule_ps (a, b, c, d);
}

NOMIPS16 v2sf test16 (v2sf a, v2sf b, v2sf c, v2sf d)
{
  return __builtin_mips_movt_c_sf_ps (a, b, c, d);
}

NOMIPS16 v2sf test17 (v2sf a, v2sf b, v2sf c, v2sf d)
{
  return __builtin_mips_movf_c_sf_ps (a, b, c, d);
}

NOMIPS16 v2sf test18 (v2sf a, v2sf b, v2sf c, v2sf d)
{
  return __builtin_mips_movt_c_ngle_ps (a, b, c, d);
}

NOMIPS16 v2sf test19 (v2sf a, v2sf b, v2sf c, v2sf d)
{
  return __builtin_mips_movf_c_ngle_ps (a, b, c, d);
}

NOMIPS16 v2sf test20 (v2sf a, v2sf b, v2sf c, v2sf d)
{
  return __builtin_mips_movt_c_seq_ps (a, b, c, d);
}

NOMIPS16 v2sf test21 (v2sf a, v2sf b, v2sf c, v2sf d)
{
  return __builtin_mips_movf_c_seq_ps (a, b, c, d);
}

NOMIPS16 v2sf test22 (v2sf a, v2sf b, v2sf c, v2sf d)
{
  return __builtin_mips_movt_c_ngl_ps (a, b, c, d);
}

NOMIPS16 v2sf test23 (v2sf a, v2sf b, v2sf c, v2sf d)
{
  return __builtin_mips_movf_c_ngl_ps (a, b, c, d);
}

NOMIPS16 v2sf test24 (v2sf a, v2sf b, v2sf c, v2sf d)
{
  return __builtin_mips_movt_c_lt_ps (a, b, c, d);
}

NOMIPS16 v2sf test25 (v2sf a, v2sf b, v2sf c, v2sf d)
{
  return __builtin_mips_movf_c_lt_ps (a, b, c, d);
}

NOMIPS16 v2sf test26 (v2sf a, v2sf b, v2sf c, v2sf d)
{
  return __builtin_mips_movt_c_nge_ps (a, b, c, d);
}

NOMIPS16 v2sf test27 (v2sf a, v2sf b, v2sf c, v2sf d)
{
  return __builtin_mips_movf_c_nge_ps (a, b, c, d);
}

NOMIPS16 v2sf test28 (v2sf a, v2sf b, v2sf c, v2sf d)
{
  return __builtin_mips_movt_c_le_ps (a, b, c, d);
}

NOMIPS16 v2sf test29 (v2sf a, v2sf b, v2sf c, v2sf d)
{
  return __builtin_mips_movf_c_le_ps (a, b, c, d);
}

NOMIPS16 v2sf test30 (v2sf a, v2sf b, v2sf c, v2sf d)
{
  return __builtin_mips_movt_c_ngt_ps (a, b, c, d);
}

NOMIPS16 v2sf test31 (v2sf a, v2sf b, v2sf c, v2sf d)
{
  return __builtin_mips_movf_c_ngt_ps (a, b, c, d);
}<|MERGE_RESOLUTION|>--- conflicted
+++ resolved
@@ -1,10 +1,5 @@
-<<<<<<< HEAD
-/* { dg-do run { target mpaired_single } } */
-/* { dg-mips-options "-O2 -mpaired-single" } */
-=======
 /* { dg-do run } */
 /* { dg-options "-O2 -mpaired-single" } */
->>>>>>> a0daa400
 
 /* Test MIPS paired-single conditional move */
 #include <stdlib.h>

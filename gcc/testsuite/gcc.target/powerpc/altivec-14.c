--- conflicted
+++ resolved
@@ -1,9 +1,5 @@
 /* { dg-do compile { target { powerpc*-*-* && ilp32 } } } */
-<<<<<<< HEAD
-/* { dg-xfail-if "" { "powerpc-*-eabispe*" "powerpc-ibm-aix*" } { "*" } { "" } } */
-=======
 /* { dg-require-effective-target powerpc_altivec_ok } */
->>>>>>> f8383f28
 /* { dg-options "-maltivec" } */
 
 #include <altivec.h>

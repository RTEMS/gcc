--- conflicted
+++ resolved
@@ -1,8 +1,4 @@
-<<<<<<< HEAD
-/* { dg-do run { target { powerpc*-*-linux* && lp64 } } } */
-=======
 /* { dg-do run { target { { powerpc*-*-linux* && lp64 } && powerpc_altivec_ok } } } */
->>>>>>> f8383f28
 /* { dg-options "-O2 -fprofile -mprofile-kernel -maltivec -mabi=altivec" } */
 #include <stdarg.h>
 #include <signal.h>

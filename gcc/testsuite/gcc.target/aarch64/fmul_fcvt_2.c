--- conflicted
+++ resolved
@@ -1,9 +1,5 @@
 /* { dg-do run } */
-<<<<<<< HEAD
-/* { dg-options "-save-temps -O2 -ftree-vectorize -fno-inline -march=armv8-a" } */
-=======
-/* { dg-options "-save-temps -O2 -ftree-vectorize -fno-inline -fno-vect-cost-model" } */
->>>>>>> 68b948d3
+/* { dg-options "-save-temps -O2 -ftree-vectorize -fno-inline -fno-vect-cost-model -march=armv8-a" } */
 
 #define N 1024
 

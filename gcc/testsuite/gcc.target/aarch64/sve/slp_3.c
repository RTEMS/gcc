/* { dg-do compile } */
/* { dg-options "-O2 -ftree-vectorize -msve-vector-bits=scalable" } */

#include <stdint.h>

#define VEC_PERM(TYPE)						\
TYPE __attribute__ ((noinline, noclone))			\
vec_slp_##TYPE (TYPE *restrict a, int n)			\
{								\
  for (int i = 0; i < n; ++i)					\
    {								\
      a[i * 4] += 41;						\
      a[i * 4 + 1] += 25;					\
      a[i * 4 + 2] += 31;					\
      a[i * 4 + 3] += 62;					\
    }								\
}

#define TEST_ALL(T)				\
  T (int8_t)					\
  T (uint8_t)					\
  T (int16_t)					\
  T (uint16_t)					\
  T (int32_t)					\
  T (uint32_t)					\
  T (int64_t)					\
  T (uint64_t)					\
  T (_Float16)					\
  T (float)					\
  T (double)

TEST_ALL (VEC_PERM)

/* 1 for each 8-bit type.  */
<<<<<<< HEAD
/* { dg-final { scan-assembler-times {\tld1rw\tz[0-9]+\.s, } 2 { target aarch64_little_endian } } } */
/* { dg-final { scan-assembler-times {\tld1rqb\tz[0-9]+\.b, } 2 { target aarch64_big_endian } } } */
/* 1 for each 16-bit type plus 1 for double.  */
/* { dg-final { scan-assembler-times {\tld1rd\tz[0-9]+\.d, } 4 { target aarch64_little_endian } } } */
/* { dg-final { scan-assembler-times {\tld1rqh\tz[0-9]+\.h, } 3 { target aarch64_big_endian } } } */
/* { dg-final { scan-assembler-times {\tld1rd\tz[0-9]+\.d, } 4 { target aarch64_big_endian } } } */
=======
/* { dg-final { scan-assembler-times {\tld1rw\tz[0-9]+\.s, } 2 } } */
/* 1 for each 16-bit type plus 1 for double.  */
/* { dg-final { scan-assembler-times {\tld1rd\tz[0-9]+\.d, } 4 } } */
>>>>>>> 3f7c8055
/* 1 for each 32-bit type.  */
/* { dg-final { scan-assembler-times {\tld1rqw\tz[0-9]+\.s, } 3 } } */
/* { dg-final { scan-assembler-times {\tmov\tz[0-9]+\.d, #41\n} 2 } } */
/* { dg-final { scan-assembler-times {\tmov\tz[0-9]+\.d, #25\n} 2 } } */
/* { dg-final { scan-assembler-times {\tmov\tz[0-9]+\.d, #31\n} 2 } } */
/* { dg-final { scan-assembler-times {\tmov\tz[0-9]+\.d, #62\n} 2 } } */
/* 3 for double.  */
/* { dg-final { scan-assembler-times {\tmov\tz[0-9]+\.d, x[0-9]+\n} 3 } } */
/* The 64-bit types need:

      ZIP1 ZIP1 (2 ZIP2s optimized away)
      ZIP1 ZIP2.  */
/* { dg-final { scan-assembler-times {\tzip1\tz[0-9]+\.d, z[0-9]+\.d, z[0-9]+\.d\n} 9 } } */
/* { dg-final { scan-assembler-times {\tzip2\tz[0-9]+\.d, z[0-9]+\.d, z[0-9]+\.d\n} 3 } } */

/* The loop should be fully-masked.  The 64-bit types need two loads
   and stores each.  */
/* { dg-final { scan-assembler-times {\tld1b\t} 2 } } */
/* { dg-final { scan-assembler-times {\tst1b\t} 2 } } */
/* { dg-final { scan-assembler-times {\tld1h\t} 3 } } */
/* { dg-final { scan-assembler-times {\tst1h\t} 3 } } */
/* { dg-final { scan-assembler-times {\tld1w\t} 3 } } */
/* { dg-final { scan-assembler-times {\tst1w\t} 3 } } */
/* { dg-final { scan-assembler-times {\tld1d\t} 6 } } */
/* { dg-final { scan-assembler-times {\tst1d\t} 6 } } */
/* { dg-final { scan-assembler-times {\twhilelo\tp[0-7]\.b} 4 } } */
/* { dg-final { scan-assembler-times {\twhilelo\tp[0-7]\.h} 6 } } */
/* { dg-final { scan-assembler-times {\twhilelo\tp[0-7]\.s} 6 } } */
/* { dg-final { scan-assembler-times {\twhilelo\tp[0-7]\.d} 12 } } */
/* { dg-final { scan-assembler-not {\tldr} } } */
/* { dg-final { scan-assembler-not {\tstr} } } */

/* { dg-final { scan-assembler-not {\tuqdec[bhw]\t} } } */
/* { dg-final { scan-assembler-times {\tuqdecd\t} 3 } } */<|MERGE_RESOLUTION|>--- conflicted
+++ resolved
@@ -32,18 +32,9 @@
 TEST_ALL (VEC_PERM)
 
 /* 1 for each 8-bit type.  */
-<<<<<<< HEAD
-/* { dg-final { scan-assembler-times {\tld1rw\tz[0-9]+\.s, } 2 { target aarch64_little_endian } } } */
-/* { dg-final { scan-assembler-times {\tld1rqb\tz[0-9]+\.b, } 2 { target aarch64_big_endian } } } */
-/* 1 for each 16-bit type plus 1 for double.  */
-/* { dg-final { scan-assembler-times {\tld1rd\tz[0-9]+\.d, } 4 { target aarch64_little_endian } } } */
-/* { dg-final { scan-assembler-times {\tld1rqh\tz[0-9]+\.h, } 3 { target aarch64_big_endian } } } */
-/* { dg-final { scan-assembler-times {\tld1rd\tz[0-9]+\.d, } 4 { target aarch64_big_endian } } } */
-=======
 /* { dg-final { scan-assembler-times {\tld1rw\tz[0-9]+\.s, } 2 } } */
 /* 1 for each 16-bit type plus 1 for double.  */
 /* { dg-final { scan-assembler-times {\tld1rd\tz[0-9]+\.d, } 4 } } */
->>>>>>> 3f7c8055
 /* 1 for each 32-bit type.  */
 /* { dg-final { scan-assembler-times {\tld1rqw\tz[0-9]+\.s, } 3 } } */
 /* { dg-final { scan-assembler-times {\tmov\tz[0-9]+\.d, #41\n} 2 } } */

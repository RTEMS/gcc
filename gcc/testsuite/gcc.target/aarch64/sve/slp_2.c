/* { dg-do compile } */
/* { dg-options "-O2 -ftree-vectorize -msve-vector-bits=scalable" } */

#include <stdint.h>

#define VEC_PERM(TYPE)						\
TYPE __attribute__ ((noinline, noclone))			\
vec_slp_##TYPE (TYPE *restrict a, int n)			\
{								\
  for (int i = 0; i < n; ++i)					\
    {								\
      a[i * 2] += 10;						\
      a[i * 2 + 1] += 17;					\
    }								\
}

#define TEST_ALL(T)				\
  T (int8_t)					\
  T (uint8_t)					\
  T (int16_t)					\
  T (uint16_t)					\
  T (int32_t)					\
  T (uint32_t)					\
  T (int64_t)					\
  T (uint64_t)					\
  T (_Float16)					\
  T (float)					\
  T (double)

TEST_ALL (VEC_PERM)

<<<<<<< HEAD
/* { dg-final { scan-assembler-times {\tmov\tz[0-9]+\.h, w[0-9]+\n} 2 { target aarch64_little_endian } } } */
/* { dg-final { scan-assembler-times {\tld1rqb\tz[0-9]+\.b, } 2 { target aarch64_big_endian } } } */
/* { dg-final { scan-assembler-times {\tld1rw\tz[0-9]+\.s, } 3 { target aarch64_little_endian } } } */
/* { dg-final { scan-assembler-times {\tld1rqh\tz[0-9]+\.h, } 3 { target aarch64_big_endian } } } */
/* { dg-final { scan-assembler-times {\tld1rd\tz[0-9]+\.d, } 3 { target aarch64_little_endian } } } */
/* { dg-final { scan-assembler-times {\tld1rqw\tz[0-9]+\.s, } 3 { target aarch64_big_endian } } } */
=======
/* { dg-final { scan-assembler-times {\tmov\tz[0-9]+\.h, w[0-9]+\n} 2 } } */
/* { dg-final { scan-assembler-times {\tld1rw\tz[0-9]+\.s, } 3 } } */
/* { dg-final { scan-assembler-times {\tld1rd\tz[0-9]+\.d, } 3 } } */
>>>>>>> 3f7c8055
/* { dg-final { scan-assembler-times {\tld1rqd\tz[0-9]+\.d, } 3 } } */
/* { dg-final { scan-assembler-not {\tzip1\t} } } */
/* { dg-final { scan-assembler-not {\tzip2\t} } } */

/* The loop should be fully-masked.  */
/* { dg-final { scan-assembler-times {\tld1b\t} 2 } } */
/* { dg-final { scan-assembler-times {\tst1b\t} 2 } } */
/* { dg-final { scan-assembler-times {\tld1h\t} 3 } } */
/* { dg-final { scan-assembler-times {\tst1h\t} 3 } } */
/* { dg-final { scan-assembler-times {\tld1w\t} 3 } } */
/* { dg-final { scan-assembler-times {\tst1w\t} 3 } } */
/* { dg-final { scan-assembler-times {\tld1d\t} 3 } } */
/* { dg-final { scan-assembler-times {\tst1d\t} 3 } } */
/* { dg-final { scan-assembler-times {\twhilelo\tp[0-7]\.b} 4 } } */
/* { dg-final { scan-assembler-times {\twhilelo\tp[0-7]\.h} 6 } } */
/* { dg-final { scan-assembler-times {\twhilelo\tp[0-7]\.s} 6 } } */
/* { dg-final { scan-assembler-times {\twhilelo\tp[0-7]\.d} 6 } } */
/* { dg-final { scan-assembler-not {\tldr} } } */
/* { dg-final { scan-assembler-not {\tstr} } } */

/* { dg-final { scan-assembler-not {\tuqdec} } } */<|MERGE_RESOLUTION|>--- conflicted
+++ resolved
@@ -29,18 +29,9 @@
 
 TEST_ALL (VEC_PERM)
 
-<<<<<<< HEAD
-/* { dg-final { scan-assembler-times {\tmov\tz[0-9]+\.h, w[0-9]+\n} 2 { target aarch64_little_endian } } } */
-/* { dg-final { scan-assembler-times {\tld1rqb\tz[0-9]+\.b, } 2 { target aarch64_big_endian } } } */
-/* { dg-final { scan-assembler-times {\tld1rw\tz[0-9]+\.s, } 3 { target aarch64_little_endian } } } */
-/* { dg-final { scan-assembler-times {\tld1rqh\tz[0-9]+\.h, } 3 { target aarch64_big_endian } } } */
-/* { dg-final { scan-assembler-times {\tld1rd\tz[0-9]+\.d, } 3 { target aarch64_little_endian } } } */
-/* { dg-final { scan-assembler-times {\tld1rqw\tz[0-9]+\.s, } 3 { target aarch64_big_endian } } } */
-=======
 /* { dg-final { scan-assembler-times {\tmov\tz[0-9]+\.h, w[0-9]+\n} 2 } } */
 /* { dg-final { scan-assembler-times {\tld1rw\tz[0-9]+\.s, } 3 } } */
 /* { dg-final { scan-assembler-times {\tld1rd\tz[0-9]+\.d, } 3 } } */
->>>>>>> 3f7c8055
 /* { dg-final { scan-assembler-times {\tld1rqd\tz[0-9]+\.d, } 3 } } */
 /* { dg-final { scan-assembler-not {\tzip1\t} } } */
 /* { dg-final { scan-assembler-not {\tzip2\t} } } */

--- conflicted
+++ resolved
@@ -1,9 +1,5 @@
 /* { dg-require-effective-target arm_neon_hw } */
-<<<<<<< HEAD
-/* { dg-options "-O2 -ftree-vectorize" } */
-=======
 /* { dg-options "-O2 -ftree-vectorize -ffast-math" } */
->>>>>>> 155d23aa
 /* { dg-add-options arm_neon } */
 /* { dg-final { scan-assembler "vmla\\.f32" } } */
 

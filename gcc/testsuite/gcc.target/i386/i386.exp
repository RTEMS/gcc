--- conflicted
+++ resolved
@@ -92,8 +92,6 @@
     } "-O2 -mpclmul" ]
 }
 
-<<<<<<< HEAD
-=======
 # Return 1 if vpclmul instructions can be compiled.
 proc check_effective_target_vpclmul { } {
     return [check_no_compiler_messages vpclmul object {
@@ -109,7 +107,6 @@
     } "-O2 -mpclmul -mavx" ]
 }
 
->>>>>>> a0daa400
 # Return 1 if sse4a instructions can be compiled.
 proc check_effective_target_sse4a { } {
     return [check_no_compiler_messages sse4a object {

--- conflicted
+++ resolved
@@ -6,17 +6,10 @@
 
 /* Test that the intrinsics compile without optimization.  All of them
    are defined as inline functions in {,x,e,p,t,s,w,a}mmintrin.h,
-<<<<<<< HEAD
-   xopintrin.h, lwpintrin.h, popcntintrin.h and mm3dnow.h that
-   reference the proper builtin functions.  Defining away "extern" and
-   "__inline" results in all of them being compiled as proper
-   functions.  */
-=======
    xopintrin.h, tbmintrin.h, lwpintrin.h, popcntintrin.h and
    mm3dnow.h that reference the proper builtin functions.  Defining
    away "extern" and "__inline" results in all of them being compiled as
    proper functions.  */
->>>>>>> b56a5220
 
 #define extern
 #define __inline
@@ -46,11 +39,7 @@
 
 
 #ifndef DIFFERENT_PRAGMAS
-<<<<<<< HEAD
-#pragma GCC target ("mmx,3dnow,sse,sse2,sse3,ssse3,sse4.1,sse4.2,sse4a,aes,pclmul,xop,popcnt,abm,lwp")
-=======
 #pragma GCC target ("mmx,3dnow,sse,sse2,sse3,ssse3,sse4.1,sse4.2,sse4a,aes,pclmul,xop,popcnt,abm,lwp,fsgsbase,rdrnd,f16c,tbm")
->>>>>>> b56a5220
 #endif
 
 /* Following intrinsics require immediate arguments.  They
@@ -189,8 +178,6 @@
 #ifdef __x86_64__
 test_2 ( __lwpval64, void, unsigned long long, unsigned int, 1)
 test_2 ( __lwpins64, unsigned char, unsigned long long, unsigned int, 1)
-<<<<<<< HEAD
-=======
 #endif
 
 /* immintrin.h (F16C).  */
@@ -210,5 +197,4 @@
 test_1 ( __bextri_u32, unsigned int, unsigned int, 1)
 #ifdef __x86_64__
 test_1 ( __bextri_u64, unsigned long long, unsigned long long, 1)
->>>>>>> b56a5220
 #endif
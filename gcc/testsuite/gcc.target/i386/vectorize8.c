/* { dg-do compile } */
<<<<<<< HEAD
/* { dg-options "-O2 -ftree-vectorize -msse2" } */
/* { dg-require-effective-target sse2 } */
=======
/* { dg-options "-O2 -ftree-vectorize -msse2 -mtune=generic" } */
>>>>>>> 155d23aa

unsigned int a[256];
double b[256];

void foo(void)
{
  int i;

  for (i=0; i<256; ++i)
    b[i] = a[i];
}

/* { dg-final { scan-assembler "cvtdq2pd" } } */
<|MERGE_RESOLUTION|>--- conflicted
+++ resolved
@@ -1,10 +1,5 @@
 /* { dg-do compile } */
-<<<<<<< HEAD
-/* { dg-options "-O2 -ftree-vectorize -msse2" } */
-/* { dg-require-effective-target sse2 } */
-=======
 /* { dg-options "-O2 -ftree-vectorize -msse2 -mtune=generic" } */
->>>>>>> 155d23aa
 
 unsigned int a[256];
 double b[256];

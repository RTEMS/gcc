/* { dg-do compile { target i?86*-*-* } } */
/* { dg-require-effective-target ilp32 } */
<<<<<<< HEAD
=======
/* { dg-require-effective-target fpic } */
>>>>>>> 1177f497
/* { dg-options "-O2 -march=pentium4 -mtune=prescott -mfpmath=387 -fpic" } */
double foo (double x) {
  return x + 1.75;
}
/* { dg-final { scan-assembler "flds" } } */<|MERGE_RESOLUTION|>--- conflicted
+++ resolved
@@ -1,9 +1,6 @@
 /* { dg-do compile { target i?86*-*-* } } */
 /* { dg-require-effective-target ilp32 } */
-<<<<<<< HEAD
-=======
 /* { dg-require-effective-target fpic } */
->>>>>>> 1177f497
 /* { dg-options "-O2 -march=pentium4 -mtune=prescott -mfpmath=387 -fpic" } */
 double foo (double x) {
   return x + 1.75;

/* { dg-do compile } */
/* { dg-options "-O2 -mbmi " } */
/* { dg-final { scan-assembler "andn\[^\\n]*eax" } } */
/* { dg-final { scan-assembler-times "bextr\[ \\t]+\[^\\n]*eax" 2 } } */
<<<<<<< HEAD
/* { dg-final { scan-assembler "blsi\[^\\n]*eax" } } */
/* { dg-final { scan-assembler "blsmsk\[^\\n]*eax" } } */
/* { dg-final { scan-assembler "blsr\[^\\n]*eax" } } */
/* { dg-final { scan-assembler "tzcntl\[^\\n]*eax" } } */
=======
/* { dg-final { scan-assembler-times "blsi\[^\\n]*eax" 2 } } */
/* { dg-final { scan-assembler-times "blsmsk\[^\\n]*eax" 2 } } */
/* { dg-final { scan-assembler-times "blsr\[^\\n]*eax" 2 } } */
/* { dg-final { scan-assembler-times "tzcntl\[^\\n]*eax" 2 } } */
>>>>>>> 00233d80

#include <x86intrin.h>

unsigned int
func_andn32 (unsigned int X, unsigned int Y)
{
  return __andn_u32(X, Y);
}

unsigned int
func_bextr32 (unsigned int X, unsigned int Y)
{
  return __bextr_u32(X, Y);
}

unsigned int
func_bextr32_3args (unsigned int X,
		    unsigned int Y,
		    unsigned int Z)
{
  return _bextr_u32(X, Y, Z);
}

unsigned int
func_blsi32 (unsigned int X)
{
  return __blsi_u32(X);
}

unsigned int
func_blsi32_2 (unsigned int X)
{
  return _blsi_u32(X);
}

unsigned int
func_blsmsk32 (unsigned int X)
{
  return __blsmsk_u32(X);
}

unsigned int
func_blsmsk32_2 (unsigned int X)
{
  return _blsmsk_u32(X);
}

unsigned int
func_blsr32 (unsigned int X)
{
  return __blsr_u32(X);
}

unsigned int
func_blsr32_2 (unsigned int X)
{
  return _blsr_u32(X);
}

unsigned int
func_tzcnt32 (unsigned int X)
{
  return __tzcnt_u32(X);
}

unsigned int
func_tzcnt32_2 (unsigned int X)
{
  return _tzcnt_u32(X);
}<|MERGE_RESOLUTION|>--- conflicted
+++ resolved
@@ -2,17 +2,10 @@
 /* { dg-options "-O2 -mbmi " } */
 /* { dg-final { scan-assembler "andn\[^\\n]*eax" } } */
 /* { dg-final { scan-assembler-times "bextr\[ \\t]+\[^\\n]*eax" 2 } } */
-<<<<<<< HEAD
-/* { dg-final { scan-assembler "blsi\[^\\n]*eax" } } */
-/* { dg-final { scan-assembler "blsmsk\[^\\n]*eax" } } */
-/* { dg-final { scan-assembler "blsr\[^\\n]*eax" } } */
-/* { dg-final { scan-assembler "tzcntl\[^\\n]*eax" } } */
-=======
 /* { dg-final { scan-assembler-times "blsi\[^\\n]*eax" 2 } } */
 /* { dg-final { scan-assembler-times "blsmsk\[^\\n]*eax" 2 } } */
 /* { dg-final { scan-assembler-times "blsr\[^\\n]*eax" 2 } } */
 /* { dg-final { scan-assembler-times "tzcntl\[^\\n]*eax" 2 } } */
->>>>>>> 00233d80
 
 #include <x86intrin.h>
 

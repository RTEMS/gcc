--- conflicted
+++ resolved
@@ -2,11 +2,7 @@
    32-bit, which does not generate SSE2 by default, but still generate 387 code
    for a function that doesn't use attribute((option)).  */
 /* { dg-do compile } */
-<<<<<<< HEAD
-/* { dg-require-effective-target ilp32 } */
-=======
 /* { dg-require-effective-target ia32 } */
->>>>>>> 3082eeb7
 /* { dg-skip-if "" { i?86-*-* x86_64-*-* } { "-march=*" } { "-march=i386" } } */
 /* { dg-options "-O3 -ftree-vectorize -march=i386" } */
 /* { dg-final { scan-assembler "addps\[ \t\]" } } */

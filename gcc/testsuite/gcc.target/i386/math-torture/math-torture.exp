--- conflicted
+++ resolved
@@ -38,19 +38,6 @@
     lappend MATH_TORTURE_OPTIONS \
         { -O0 -msse -mno-sse2 -mfpmath=sse } \
         { -O0 -msse -mno-sse2 -mfpmath=sse,387 } \
-<<<<<<< HEAD
-        { -O0 -mfpmath=387 -ffast-math } \
-        { -O0 -msse -mno-sse2 -mfpmath=sse -ffast-math } \
-        { -O0 -msse -mno-sse2 -mfpmath=sse,387 -ffast-math } \
-        { -O2 } \
-        { -O2 -mfpmath=387 } \
-        { -O2 -msse -mno-sse2 -mfpmath=sse } \
-        { -O2 -msse -mno-sse2 -mfpmath=sse,387 } \
-        { -O2 -mfpmath=387 -ffast-math } \
-        { -O2 -msse -mno-sse2 -mfpmath=sse -ffast-math } \
-        { -O2 -msse -mno-sse2 -mfpmath=sse,387 -ffast-math } \
-]
-=======
         { -O0 -msse -mno-sse2 -mfpmath=sse -ffast-math } \
         { -O0 -msse -mno-sse2 -mfpmath=sse,387 -ffast-math } \
         { -O2 -msse -mno-sse2 -mfpmath=sse } \
@@ -58,19 +45,6 @@
         { -O2 -msse -mno-sse2 -mfpmath=sse -ffast-math } \
         { -O2 -msse -mno-sse2 -mfpmath=sse,387 -ffast-math } \
 }
-
-if { [check_effective_target_sse2] } {
-    lappend MATH_TORTURE_OPTIONS \
-        { -O0 -msse -msse2 -mfpmath=sse } \
-        { -O0 -msse -msse2 -mfpmath=sse,387 } \
-        { -O0 -msse -msse2 -mfpmath=sse -ffast-math } \
-        { -O0 -msse -msse2 -mfpmath=sse,387 -ffast-math } \
-        { -O2 -msse -msse2 -mfpmath=sse } \
-        { -O2 -msse -msse2 -mfpmath=sse,387 } \
-        { -O2 -msse -msse2 -mfpmath=sse -ffast-math } \
-        { -O2 -msse -msse2 -mfpmath=sse,387 -ffast-math } \
-}
->>>>>>> 3bd7a983
 
 if { [check_effective_target_sse2] } {
     lappend MATH_TORTURE_OPTIONS \

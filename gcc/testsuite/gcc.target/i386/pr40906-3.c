/* { dg-do run { target *-*-linux* } } */
/* { dg-require-effective-target ilp32 } */
/* { dg-require-effective-target sse2 } */
<<<<<<< HEAD
/* { dg-options "-O2 -fomit-frame-pointer -msse2 -mpush-args -mno-accumulate-outgoing-args" } */
=======
/* { dg-options "-O2 -fomit-frame-pointer -fno-asynchronous-unwind-tables -msse2 -mpush-args -mno-accumulate-outgoing-args" } */
>>>>>>> 155d23aa

#include "sse2-check.h"

void __attribute__((noinline))
f (__float128 a)
{
  if (a != 1.23Q)
    abort ();
}

int __attribute__((noinline))
g (__float128 b)
{
  f (b);
  return 0;
}

static void
sse2_test (void)
{
  g (1.23Q);
}<|MERGE_RESOLUTION|>--- conflicted
+++ resolved
@@ -1,11 +1,7 @@
 /* { dg-do run { target *-*-linux* } } */
 /* { dg-require-effective-target ilp32 } */
 /* { dg-require-effective-target sse2 } */
-<<<<<<< HEAD
-/* { dg-options "-O2 -fomit-frame-pointer -msse2 -mpush-args -mno-accumulate-outgoing-args" } */
-=======
 /* { dg-options "-O2 -fomit-frame-pointer -fno-asynchronous-unwind-tables -msse2 -mpush-args -mno-accumulate-outgoing-args" } */
->>>>>>> 155d23aa
 
 #include "sse2-check.h"
 

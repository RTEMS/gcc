--- conflicted
+++ resolved
@@ -1,11 +1,7 @@
 /* Test that {,x,e,p,t,s,w,a,b,i}mmintrin.h, mm3dnow.h and mm_malloc.h are
    usable with -O -std=c89 -pedantic-errors.  */
 /* { dg-do compile } */
-<<<<<<< HEAD
-/* { dg-options "-O -std=c89 -pedantic-errors -march=k8 -m3dnow -msse4 -msse5" } */
-=======
 /* { dg-options "-O -std=c89 -pedantic-errors -march=k8 -m3dnow -mavx -msse5 -maes -mpclmul" } */
->>>>>>> a0daa400
 
 #include <x86intrin.h>
 

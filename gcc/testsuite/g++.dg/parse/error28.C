--- conflicted
+++ resolved
@@ -3,11 +3,7 @@
 
 struct virt { virt () {} virt (int i) {} };
 struct der : public virtual virt { // { dg-message "8:der::der" }
-<<<<<<< HEAD
-  der (int i) : virt(i) {} // { dg-message "3:candidates are: der" }
-=======
   der (int i) : virt(i) {} // { dg-message "3:der::der" }
->>>>>>> 155d23aa
 };
 struct top : public der { 
   top () {} // { dg-bogus "der\\(const" }

--- conflicted
+++ resolved
@@ -1,11 +1,4 @@
-<<<<<<< HEAD
-// { dg-do compile }
-// { dg-options "-std=gnu++1y" }
-=======
 // PR c++/58637
 // { dg-do compile { target c++1y } }
->>>>>>> c2e7e597
 
-// PR c++/58637
-
-template<> void foo(auto); // { dg-error "auto|not a template" }
+template<> void foo(auto); // { dg-error "auto|not a template" }
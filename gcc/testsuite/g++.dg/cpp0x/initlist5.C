--- conflicted
+++ resolved
@@ -23,9 +23,5 @@
 // PR c++/36963
 double d = 1.1;
 float fa[] = { d, 1.1 };      // { dg-error "narrowing conversion of 'd'" }
-<<<<<<< HEAD
-const double d2 = 1.1;
-=======
 constexpr double d2 = 1.1;
->>>>>>> 03d20231
 float fa2[] = { d2, 1.1 };
// I, Howard Hinnant, hereby place this code in the public domain.

// Test overload resolution among reference types

// { dg-do compile }
// { dg-options "-std=c++0x" }

template <bool> struct sa;
template <> struct sa<true> {};

struct one   {long x[1];};
struct two   {long x[2];};
struct three {long x[3];};
struct four  {long x[4];};
struct five  {long x[5];};
struct six   {long x[6];};
struct seven {long x[7];};
struct eight {long x[8];};

struct A
{
    A();
    A(const volatile A&&);
};

               A    source();
const          A  c_source();
      volatile A  v_source();
const volatile A cv_source();

// 2 at a time

one   sink_2_12(               A&);
two   sink_2_12(const          A&);

int test2_12()
{
                   A a;
    const          A ca;
          volatile A va;
    const volatile A cva;
<<<<<<< HEAD
    sa<sizeof(sink_2_12(a))           == 1> t1;
    sa<sizeof(sink_2_12(ca))          == 2> t2;
    sa<sizeof(sink_2_12(source()))    == 2> t5;
    sa<sizeof(sink_2_12(c_source()))  == 2> t6;
=======
    sa<sizeof(sink_2_12(a))           == 1 * sizeof(long)> t1;
    sa<sizeof(sink_2_12(ca))          == 2 * sizeof(long)> t2;
    sa<sizeof(sink_2_12(source()))    == 2 * sizeof(long)> t5;
    sa<sizeof(sink_2_12(c_source()))  == 2 * sizeof(long)> t6;
>>>>>>> 03d20231
    return 0;
}

one   sink_2_13(               A&);
three sink_2_13(volatile       A&);

int test2_13()
{
                   A a;
    const          A ca;
          volatile A va;
    const volatile A cva;
<<<<<<< HEAD
    sa<sizeof(sink_2_13(a))           == 1> t1;
    sa<sizeof(sink_2_13(va))          == 3> t3;
=======
    sa<sizeof(sink_2_13(a))           == 1 * sizeof(long)> t1;
    sa<sizeof(sink_2_13(va))          == 3 * sizeof(long)> t3;
>>>>>>> 03d20231
    return 0;
}

one   sink_2_14(               A&);
four  sink_2_14(const volatile A&);

int test2_14()
{
                   A a;
    const          A ca;
          volatile A va;
    const volatile A cva;
<<<<<<< HEAD
    sa<sizeof(sink_2_14(a))           == 1> t1;
    sa<sizeof(sink_2_14(ca))          == 4> t2;
    sa<sizeof(sink_2_14(va))          == 4> t3;
    sa<sizeof(sink_2_14(cva))         == 4> t4;
=======
    sa<sizeof(sink_2_14(a))           == 1 * sizeof(long)> t1;
    sa<sizeof(sink_2_14(ca))          == 4 * sizeof(long)> t2;
    sa<sizeof(sink_2_14(va))          == 4 * sizeof(long)> t3;
    sa<sizeof(sink_2_14(cva))         == 4 * sizeof(long)> t4;
>>>>>>> 03d20231
    return 0;
}

one   sink_2_15(               A&);
five  sink_2_15(               A&&);

int test2_15()
{
                   A a;
    const          A ca;
          volatile A va;
    const volatile A cva;
<<<<<<< HEAD
    sa<sizeof(sink_2_15(a))           == 1> t1;
    sa<sizeof(sink_2_15(source()))    == 5> t5;
=======
    sa<sizeof(sink_2_15(a))           == 1 * sizeof(long)> t1;
    sa<sizeof(sink_2_15(source()))    == 5 * sizeof(long)> t5;
>>>>>>> 03d20231
    return 0;
}

one   sink_2_16(               A&);
six   sink_2_16(const          A&&);

int test2_16()
{
                   A a;
    const          A ca;
          volatile A va;
    const volatile A cva;
<<<<<<< HEAD
    sa<sizeof(sink_2_16(a))           == 1> t1;
    sa<sizeof(sink_2_16(source()))    == 6> t5;
    sa<sizeof(sink_2_16(c_source()))  == 6> t6;
=======
    sa<sizeof(sink_2_16(a))           == 1 * sizeof(long)> t1;
    sa<sizeof(sink_2_16(source()))    == 6 * sizeof(long)> t5;
    sa<sizeof(sink_2_16(c_source()))  == 6 * sizeof(long)> t6;
>>>>>>> 03d20231
    return 0;
}

one   sink_2_17(               A&);
seven sink_2_17(volatile       A&&);

int test2_17()
{
                   A a;
    const          A ca;
          volatile A va;
    const volatile A cva;
<<<<<<< HEAD
    sa<sizeof(sink_2_17(a))           == 1> t1;
    sa<sizeof(sink_2_17(source()))    == 7> t5;
    sa<sizeof(sink_2_17(v_source()))  == 7> t7;
=======
    sa<sizeof(sink_2_17(a))           == 1 * sizeof(long)> t1;
    sa<sizeof(sink_2_17(source()))    == 7 * sizeof(long)> t5;
    sa<sizeof(sink_2_17(v_source()))  == 7 * sizeof(long)> t7;
>>>>>>> 03d20231
    return 0;
}

one   sink_2_18(               A&);
eight sink_2_18(const volatile A&&);

int test2_18()
{
                   A a;
    const          A ca;
          volatile A va;
    const volatile A cva;
<<<<<<< HEAD
    sa<sizeof(sink_2_18(a))           == 1> t1;
    sa<sizeof(sink_2_18(source()))    == 8> t5;
    sa<sizeof(sink_2_18(c_source()))  == 8> t6;
    sa<sizeof(sink_2_18(v_source()))  == 8> t7;
    sa<sizeof(sink_2_18(cv_source())) == 8> t8;
=======
    sa<sizeof(sink_2_18(a))           == 1 * sizeof(long)> t1;
    sa<sizeof(sink_2_18(source()))    == 8 * sizeof(long)> t5;
    sa<sizeof(sink_2_18(c_source()))  == 8 * sizeof(long)> t6;
    sa<sizeof(sink_2_18(v_source()))  == 8 * sizeof(long)> t7;
    sa<sizeof(sink_2_18(cv_source())) == 8 * sizeof(long)> t8;
>>>>>>> 03d20231
    return 0;
}

two   sink_2_23(const          A&);
three sink_2_23(volatile       A&);

int test2_23()
{
                   A a;
    const          A ca;
          volatile A va;
    const volatile A cva;
<<<<<<< HEAD
    sa<sizeof(sink_2_23(ca))          == 2> t2;
    sa<sizeof(sink_2_23(va))          == 3> t3;
    sa<sizeof(sink_2_23(source()))    == 2> t5;
    sa<sizeof(sink_2_23(c_source()))  == 2> t6;
=======
    sa<sizeof(sink_2_23(ca))          == 2 * sizeof(long)> t2;
    sa<sizeof(sink_2_23(va))          == 3 * sizeof(long)> t3;
    sa<sizeof(sink_2_23(source()))    == 2 * sizeof(long)> t5;
    sa<sizeof(sink_2_23(c_source()))  == 2 * sizeof(long)> t6;
>>>>>>> 03d20231
    return 0;
}

two   sink_2_24(const          A&);
four  sink_2_24(const volatile A&);

int test2_24()
{
                   A a;
    const          A ca;
          volatile A va;
    const volatile A cva;
<<<<<<< HEAD
    sa<sizeof(sink_2_24(a))           == 2> t1;
    sa<sizeof(sink_2_24(ca))          == 2> t2;
    sa<sizeof(sink_2_24(va))          == 4> t3;
    sa<sizeof(sink_2_24(cva))         == 4> t4;
    sa<sizeof(sink_2_24(source()))    == 2> t5;
    sa<sizeof(sink_2_24(c_source()))  == 2> t6;
//    sa<sizeof(sink_2_24(v_source()))  == 4> t7;
//    sa<sizeof(sink_2_24(cv_source())) == 4> t8;
=======
    sa<sizeof(sink_2_24(a))           == 2 * sizeof(long)> t1;
    sa<sizeof(sink_2_24(ca))          == 2 * sizeof(long)> t2;
    sa<sizeof(sink_2_24(va))          == 4 * sizeof(long)> t3;
    sa<sizeof(sink_2_24(cva))         == 4 * sizeof(long)> t4;
    sa<sizeof(sink_2_24(source()))    == 2 * sizeof(long)> t5;
    sa<sizeof(sink_2_24(c_source()))  == 2 * sizeof(long)> t6;
//    sa<sizeof(sink_2_24(v_source()))  == 4 * sizeof(long)> t7;
//    sa<sizeof(sink_2_24(cv_source())) == 4 * sizeof(long)> t8;
>>>>>>> 03d20231
    return 0;
}

two   sink_2_25(const          A&);
five  sink_2_25(               A&&);

int test2_25()
{
                   A a;
    const          A ca;
          volatile A va;
    const volatile A cva;
<<<<<<< HEAD
    sa<sizeof(sink_2_25(a))           == 2> t1;
    sa<sizeof(sink_2_25(ca))          == 2> t2;
    sa<sizeof(sink_2_25(source()))    == 5> t5;
    sa<sizeof(sink_2_25(c_source()))  == 2> t6;
=======
    sa<sizeof(sink_2_25(a))           == 2 * sizeof(long)> t1;
    sa<sizeof(sink_2_25(ca))          == 2 * sizeof(long)> t2;
    sa<sizeof(sink_2_25(source()))    == 5 * sizeof(long)> t5;
    sa<sizeof(sink_2_25(c_source()))  == 2 * sizeof(long)> t6;
>>>>>>> 03d20231
    return 0;
}

two   sink_2_26(const          A&);
six   sink_2_26(const          A&&);

int test2_26()
{
                   A a;
    const          A ca;
          volatile A va;
    const volatile A cva;
<<<<<<< HEAD
    sa<sizeof(sink_2_26(a))           == 2> t1;
    sa<sizeof(sink_2_26(ca))          == 2> t2;
    sa<sizeof(sink_2_26(source()))    == 6> t5;
    sa<sizeof(sink_2_26(c_source()))  == 6> t6;
=======
    sa<sizeof(sink_2_26(a))           == 2 * sizeof(long)> t1;
    sa<sizeof(sink_2_26(ca))          == 2 * sizeof(long)> t2;
    sa<sizeof(sink_2_26(source()))    == 6 * sizeof(long)> t5;
    sa<sizeof(sink_2_26(c_source()))  == 6 * sizeof(long)> t6;
>>>>>>> 03d20231
    return 0;
}

two   sink_2_27(const          A&);
seven sink_2_27(volatile       A&&);

int test2_27()
{
                   A a;
    const          A ca;
          volatile A va;
    const volatile A cva;
<<<<<<< HEAD
    sa<sizeof(sink_2_27(a))           == 2> t1;
    sa<sizeof(sink_2_27(ca))          == 2> t2;
    sa<sizeof(sink_2_27(source()))    == 7> t5;
    sa<sizeof(sink_2_27(c_source()))  == 2> t6;
    sa<sizeof(sink_2_27(v_source()))  == 7> t7;
=======
    sa<sizeof(sink_2_27(a))           == 2 * sizeof(long)> t1;
    sa<sizeof(sink_2_27(ca))          == 2 * sizeof(long)> t2;
    sa<sizeof(sink_2_27(source()))    == 7 * sizeof(long)> t5;
    sa<sizeof(sink_2_27(c_source()))  == 2 * sizeof(long)> t6;
    sa<sizeof(sink_2_27(v_source()))  == 7 * sizeof(long)> t7;
>>>>>>> 03d20231
    return 0;
}

two   sink_2_28(const          A&);
eight sink_2_28(const volatile A&&);

int test2_28()
{
                   A a;
    const          A ca;
          volatile A va;
    const volatile A cva;
<<<<<<< HEAD
    sa<sizeof(sink_2_28(a))           == 2> t1;
    sa<sizeof(sink_2_28(ca))          == 2> t2;
    sa<sizeof(sink_2_28(source()))    == 8> t5;
    sa<sizeof(sink_2_28(c_source()))  == 8> t6;
    sa<sizeof(sink_2_28(v_source()))  == 8> t7;
    sa<sizeof(sink_2_28(cv_source())) == 8> t8;
=======
    sa<sizeof(sink_2_28(a))           == 2 * sizeof(long)> t1;
    sa<sizeof(sink_2_28(ca))          == 2 * sizeof(long)> t2;
    sa<sizeof(sink_2_28(source()))    == 8 * sizeof(long)> t5;
    sa<sizeof(sink_2_28(c_source()))  == 8 * sizeof(long)> t6;
    sa<sizeof(sink_2_28(v_source()))  == 8 * sizeof(long)> t7;
    sa<sizeof(sink_2_28(cv_source())) == 8 * sizeof(long)> t8;
>>>>>>> 03d20231
    return 0;
}

three sink_2_34(volatile       A&);
four  sink_2_34(const volatile A&);

int test2_34()
{
                   A a;
    const          A ca;
          volatile A va;
    const volatile A cva;
<<<<<<< HEAD
    sa<sizeof(sink_2_34(a))           == 3> t1;
    sa<sizeof(sink_2_34(ca))          == 4> t2;
    sa<sizeof(sink_2_34(va))          == 3> t3;
    sa<sizeof(sink_2_34(cva))         == 4> t4;
//    sa<sizeof(sink_2_34(source()))    == 4> t5;
//    sa<sizeof(sink_2_34(c_source()))  == 4> t6;
//    sa<sizeof(sink_2_34(v_source()))  == 4> t7;
//    sa<sizeof(sink_2_34(cv_source())) == 4> t8;
=======
    sa<sizeof(sink_2_34(a))           == 3 * sizeof(long)> t1;
    sa<sizeof(sink_2_34(ca))          == 4 * sizeof(long)> t2;
    sa<sizeof(sink_2_34(va))          == 3 * sizeof(long)> t3;
    sa<sizeof(sink_2_34(cva))         == 4 * sizeof(long)> t4;
//    sa<sizeof(sink_2_34(source()))    == 4 * sizeof(long)> t5;
//    sa<sizeof(sink_2_34(c_source()))  == 4 * sizeof(long)> t6;
//    sa<sizeof(sink_2_34(v_source()))  == 4 * sizeof(long)> t7;
//    sa<sizeof(sink_2_34(cv_source())) == 4 * sizeof(long)> t8;
>>>>>>> 03d20231
    return 0;
}

three sink_2_35(volatile       A&);
five  sink_2_35(               A&&);

int test2_35()
{
                   A a;
    const          A ca;
          volatile A va;
    const volatile A cva;
<<<<<<< HEAD
    sa<sizeof(sink_2_35(a))           == 3> t1;
    sa<sizeof(sink_2_35(va))          == 3> t3;
    sa<sizeof(sink_2_35(source()))    == 5> t5;
=======
    sa<sizeof(sink_2_35(a))           == 3 * sizeof(long)> t1;
    sa<sizeof(sink_2_35(va))          == 3 * sizeof(long)> t3;
    sa<sizeof(sink_2_35(source()))    == 5 * sizeof(long)> t5;
>>>>>>> 03d20231
    return 0;
}

three sink_2_36(volatile       A&);
six   sink_2_36(const          A&&);

int test2_36()
{
                   A a;
    const          A ca;
          volatile A va;
    const volatile A cva;
<<<<<<< HEAD
    sa<sizeof(sink_2_36(a))           == 3> t1;
    sa<sizeof(sink_2_36(va))          == 3> t3;
    sa<sizeof(sink_2_36(source()))    == 6> t5;
    sa<sizeof(sink_2_36(c_source()))  == 6> t6;
=======
    sa<sizeof(sink_2_36(a))           == 3 * sizeof(long)> t1;
    sa<sizeof(sink_2_36(va))          == 3 * sizeof(long)> t3;
    sa<sizeof(sink_2_36(source()))    == 6 * sizeof(long)> t5;
    sa<sizeof(sink_2_36(c_source()))  == 6 * sizeof(long)> t6;
>>>>>>> 03d20231
    return 0;
}

three sink_2_37(volatile       A&);
seven sink_2_37(volatile       A&&);

int test2_37()
{
                   A a;
    const          A ca;
          volatile A va;
    const volatile A cva;
<<<<<<< HEAD
    sa<sizeof(sink_2_37(a))           == 3> t1;
    sa<sizeof(sink_2_37(va))          == 3> t3;
    sa<sizeof(sink_2_37(source()))    == 7> t5;
    sa<sizeof(sink_2_37(v_source()))  == 7> t7;
=======
    sa<sizeof(sink_2_37(a))           == 3 * sizeof(long)> t1;
    sa<sizeof(sink_2_37(va))          == 3 * sizeof(long)> t3;
    sa<sizeof(sink_2_37(source()))    == 7 * sizeof(long)> t5;
    sa<sizeof(sink_2_37(v_source()))  == 7 * sizeof(long)> t7;
>>>>>>> 03d20231
    return 0;
}

three sink_2_38(volatile       A&);
eight sink_2_38(const volatile A&&);

int test2_38()
{
                   A a;
    const          A ca;
          volatile A va;
    const volatile A cva;
<<<<<<< HEAD
    sa<sizeof(sink_2_38(a))           == 3> t1;
    sa<sizeof(sink_2_38(va))          == 3> t3;
    sa<sizeof(sink_2_38(source()))    == 8> t5;
    sa<sizeof(sink_2_38(c_source()))  == 8> t6;
    sa<sizeof(sink_2_38(v_source()))  == 8> t7;
    sa<sizeof(sink_2_38(cv_source())) == 8> t8;
=======
    sa<sizeof(sink_2_38(a))           == 3 * sizeof(long)> t1;
    sa<sizeof(sink_2_38(va))          == 3 * sizeof(long)> t3;
    sa<sizeof(sink_2_38(source()))    == 8 * sizeof(long)> t5;
    sa<sizeof(sink_2_38(c_source()))  == 8 * sizeof(long)> t6;
    sa<sizeof(sink_2_38(v_source()))  == 8 * sizeof(long)> t7;
    sa<sizeof(sink_2_38(cv_source())) == 8 * sizeof(long)> t8;
>>>>>>> 03d20231
    return 0;
}

four  sink_2_45(const volatile A&);
five  sink_2_45(               A&&);

int test2_45()
{
                   A a;
    const          A ca;
          volatile A va;
    const volatile A cva;
<<<<<<< HEAD
    sa<sizeof(sink_2_45(a))           == 4> t1;
    sa<sizeof(sink_2_45(ca))          == 4> t2;
    sa<sizeof(sink_2_45(va))          == 4> t3;
    sa<sizeof(sink_2_45(cva))         == 4> t4;
    sa<sizeof(sink_2_45(source()))    == 5> t5;
//    sa<sizeof(sink_2_45(c_source()))  == 4> t6;
//    sa<sizeof(sink_2_45(v_source()))  == 4> t7;
//    sa<sizeof(sink_2_45(cv_source())) == 4> t8;
=======
    sa<sizeof(sink_2_45(a))           == 4 * sizeof(long)> t1;
    sa<sizeof(sink_2_45(ca))          == 4 * sizeof(long)> t2;
    sa<sizeof(sink_2_45(va))          == 4 * sizeof(long)> t3;
    sa<sizeof(sink_2_45(cva))         == 4 * sizeof(long)> t4;
    sa<sizeof(sink_2_45(source()))    == 5 * sizeof(long)> t5;
//    sa<sizeof(sink_2_45(c_source()))  == 4 * sizeof(long)> t6;
//    sa<sizeof(sink_2_45(v_source()))  == 4 * sizeof(long)> t7;
//    sa<sizeof(sink_2_45(cv_source())) == 4 * sizeof(long)> t8;
>>>>>>> 03d20231
    return 0;
}

four  sink_2_46(const volatile A&);
six   sink_2_46(const          A&&);

int test2_46()
{
                   A a;
    const          A ca;
          volatile A va;
    const volatile A cva;
<<<<<<< HEAD
    sa<sizeof(sink_2_46(a))           == 4> t1;
    sa<sizeof(sink_2_46(ca))          == 4> t2;
    sa<sizeof(sink_2_46(va))          == 4> t3;
    sa<sizeof(sink_2_46(cva))         == 4> t4;
    sa<sizeof(sink_2_46(source()))    == 6> t5;
    sa<sizeof(sink_2_46(c_source()))  == 6> t6;
//    sa<sizeof(sink_2_46(v_source()))  == 4> t7;
//    sa<sizeof(sink_2_46(cv_source())) == 4> t8;
=======
    sa<sizeof(sink_2_46(a))           == 4 * sizeof(long)> t1;
    sa<sizeof(sink_2_46(ca))          == 4 * sizeof(long)> t2;
    sa<sizeof(sink_2_46(va))          == 4 * sizeof(long)> t3;
    sa<sizeof(sink_2_46(cva))         == 4 * sizeof(long)> t4;
    sa<sizeof(sink_2_46(source()))    == 6 * sizeof(long)> t5;
    sa<sizeof(sink_2_46(c_source()))  == 6 * sizeof(long)> t6;
//    sa<sizeof(sink_2_46(v_source()))  == 4 * sizeof(long)> t7;
//    sa<sizeof(sink_2_46(cv_source())) == 4 * sizeof(long)> t8;
>>>>>>> 03d20231
    return 0;
}

four  sink_2_47(const volatile A&);
seven sink_2_47(volatile       A&&);

int test2_47()
{
                   A a;
    const          A ca;
          volatile A va;
    const volatile A cva;
<<<<<<< HEAD
    sa<sizeof(sink_2_47(a))           == 4> t1;
    sa<sizeof(sink_2_47(ca))          == 4> t2;
    sa<sizeof(sink_2_47(va))          == 4> t3;
    sa<sizeof(sink_2_47(cva))         == 4> t4;
    sa<sizeof(sink_2_47(source()))    == 7> t5;
//    sa<sizeof(sink_2_47(c_source()))  == 4> t6;
    sa<sizeof(sink_2_47(v_source()))  == 7> t7;
//    sa<sizeof(sink_2_47(cv_source())) == 4> t8;
=======
    sa<sizeof(sink_2_47(a))           == 4 * sizeof(long)> t1;
    sa<sizeof(sink_2_47(ca))          == 4 * sizeof(long)> t2;
    sa<sizeof(sink_2_47(va))          == 4 * sizeof(long)> t3;
    sa<sizeof(sink_2_47(cva))         == 4 * sizeof(long)> t4;
    sa<sizeof(sink_2_47(source()))    == 7 * sizeof(long)> t5;
//    sa<sizeof(sink_2_47(c_source()))  == 4 * sizeof(long)> t6;
    sa<sizeof(sink_2_47(v_source()))  == 7 * sizeof(long)> t7;
//    sa<sizeof(sink_2_47(cv_source())) == 4 * sizeof(long)> t8;
>>>>>>> 03d20231
    return 0;
}

four  sink_2_48(const volatile A&);
eight sink_2_48(const volatile A&&);

int test2_48()
{
                   A a;
    const          A ca;
          volatile A va;
    const volatile A cva;
<<<<<<< HEAD
    sa<sizeof(sink_2_48(a))           == 4> t1;
    sa<sizeof(sink_2_48(ca))          == 4> t2;
    sa<sizeof(sink_2_48(va))          == 4> t3;
    sa<sizeof(sink_2_48(cva))         == 4> t4;
    sa<sizeof(sink_2_48(source()))    == 8> t5;
    sa<sizeof(sink_2_48(c_source()))  == 8> t6;
    sa<sizeof(sink_2_48(v_source()))  == 8> t7;
    sa<sizeof(sink_2_48(cv_source())) == 8> t8;
=======
    sa<sizeof(sink_2_48(a))           == 4 * sizeof(long)> t1;
    sa<sizeof(sink_2_48(ca))          == 4 * sizeof(long)> t2;
    sa<sizeof(sink_2_48(va))          == 4 * sizeof(long)> t3;
    sa<sizeof(sink_2_48(cva))         == 4 * sizeof(long)> t4;
    sa<sizeof(sink_2_48(source()))    == 8 * sizeof(long)> t5;
    sa<sizeof(sink_2_48(c_source()))  == 8 * sizeof(long)> t6;
    sa<sizeof(sink_2_48(v_source()))  == 8 * sizeof(long)> t7;
    sa<sizeof(sink_2_48(cv_source())) == 8 * sizeof(long)> t8;
>>>>>>> 03d20231
    return 0;
}

five  sink_2_56(               A&&);
six   sink_2_56(const          A&&);

int test2_56()
{
                   A a;
    const          A ca;
          volatile A va;
    const volatile A cva;
<<<<<<< HEAD
    sa<sizeof(sink_2_56(source()))    == 5> t5;
    sa<sizeof(sink_2_56(c_source()))  == 6> t6;
=======
    sa<sizeof(sink_2_56(source()))    == 5 * sizeof(long)> t5;
    sa<sizeof(sink_2_56(c_source()))  == 6 * sizeof(long)> t6;
>>>>>>> 03d20231
    return 0;
}

five  sink_2_57(               A&&);
seven sink_2_57(volatile       A&&);

int test2_57()
{
                   A a;
    const          A ca;
          volatile A va;
    const volatile A cva;
<<<<<<< HEAD
    sa<sizeof(sink_2_57(source()))    == 5> t5;
    sa<sizeof(sink_2_57(v_source()))  == 7> t7;
=======
    sa<sizeof(sink_2_57(source()))    == 5 * sizeof(long)> t5;
    sa<sizeof(sink_2_57(v_source()))  == 7 * sizeof(long)> t7;
>>>>>>> 03d20231
    return 0;
}

five  sink_2_58(               A&&);
eight sink_2_58(const volatile A&&);

int test2_58()
{
                   A a;
    const          A ca;
          volatile A va;
    const volatile A cva;
<<<<<<< HEAD
    sa<sizeof(sink_2_58(source()))    == 5> t5;
    sa<sizeof(sink_2_58(c_source()))  == 8> t6;
    sa<sizeof(sink_2_58(v_source()))  == 8> t7;
    sa<sizeof(sink_2_58(cv_source())) == 8> t8;
=======
    sa<sizeof(sink_2_58(source()))    == 5 * sizeof(long)> t5;
    sa<sizeof(sink_2_58(c_source()))  == 8 * sizeof(long)> t6;
    sa<sizeof(sink_2_58(v_source()))  == 8 * sizeof(long)> t7;
    sa<sizeof(sink_2_58(cv_source())) == 8 * sizeof(long)> t8;
>>>>>>> 03d20231
    return 0;
}

six   sink_2_67(const          A&&);
seven sink_2_67(volatile       A&&);

int test2_67()
{
                   A a;
    const          A ca;
          volatile A va;
    const volatile A cva;
<<<<<<< HEAD
    sa<sizeof(sink_2_67(c_source()))  == 6> t6;
    sa<sizeof(sink_2_67(v_source()))  == 7> t7;
=======
    sa<sizeof(sink_2_67(c_source()))  == 6 * sizeof(long)> t6;
    sa<sizeof(sink_2_67(v_source()))  == 7 * sizeof(long)> t7;
>>>>>>> 03d20231
    return 0;
}

six   sink_2_68(const          A&&);
eight sink_2_68(const volatile A&&);

int test2_68()
{
                   A a;
    const          A ca;
          volatile A va;
    const volatile A cva;
<<<<<<< HEAD
    sa<sizeof(sink_2_68(source()))    == 6> t5;
    sa<sizeof(sink_2_68(c_source()))  == 6> t6;
    sa<sizeof(sink_2_68(v_source()))  == 8> t7;
    sa<sizeof(sink_2_68(cv_source())) == 8> t8;
=======
    sa<sizeof(sink_2_68(source()))    == 6 * sizeof(long)> t5;
    sa<sizeof(sink_2_68(c_source()))  == 6 * sizeof(long)> t6;
    sa<sizeof(sink_2_68(v_source()))  == 8 * sizeof(long)> t7;
    sa<sizeof(sink_2_68(cv_source())) == 8 * sizeof(long)> t8;
>>>>>>> 03d20231
    return 0;
}

seven sink_2_78(volatile       A&&);
eight sink_2_78(const volatile A&&);

int test2_78()
{
                   A a;
    const          A ca;
          volatile A va;
    const volatile A cva;
<<<<<<< HEAD
    sa<sizeof(sink_2_78(source()))    == 7> t5;
    sa<sizeof(sink_2_78(c_source()))  == 8> t6;
    sa<sizeof(sink_2_78(v_source()))  == 7> t7;
    sa<sizeof(sink_2_78(cv_source())) == 8> t8;
=======
    sa<sizeof(sink_2_78(source()))    == 7 * sizeof(long)> t5;
    sa<sizeof(sink_2_78(c_source()))  == 8 * sizeof(long)> t6;
    sa<sizeof(sink_2_78(v_source()))  == 7 * sizeof(long)> t7;
    sa<sizeof(sink_2_78(cv_source())) == 8 * sizeof(long)> t8;
>>>>>>> 03d20231
    return 0;
}

int main()
{
    return test2_12() + test2_13() + test2_14() + test2_15() +
           test2_16() + test2_17() + test2_18() + test2_23() +
           test2_24() + test2_25() + test2_26() + test2_27() +
           test2_28() + test2_34() + test2_35() + test2_36() +
           test2_37() + test2_38() + test2_45() + test2_46() +
           test2_47() + test2_48() + test2_56() + test2_57() +
           test2_58() + test2_67() + test2_68() + test2_78();
}<|MERGE_RESOLUTION|>--- conflicted
+++ resolved
@@ -39,17 +39,10 @@
     const          A ca;
           volatile A va;
     const volatile A cva;
-<<<<<<< HEAD
-    sa<sizeof(sink_2_12(a))           == 1> t1;
-    sa<sizeof(sink_2_12(ca))          == 2> t2;
-    sa<sizeof(sink_2_12(source()))    == 2> t5;
-    sa<sizeof(sink_2_12(c_source()))  == 2> t6;
-=======
     sa<sizeof(sink_2_12(a))           == 1 * sizeof(long)> t1;
     sa<sizeof(sink_2_12(ca))          == 2 * sizeof(long)> t2;
     sa<sizeof(sink_2_12(source()))    == 2 * sizeof(long)> t5;
     sa<sizeof(sink_2_12(c_source()))  == 2 * sizeof(long)> t6;
->>>>>>> 03d20231
     return 0;
 }
 
@@ -62,13 +55,8 @@
     const          A ca;
           volatile A va;
     const volatile A cva;
-<<<<<<< HEAD
-    sa<sizeof(sink_2_13(a))           == 1> t1;
-    sa<sizeof(sink_2_13(va))          == 3> t3;
-=======
     sa<sizeof(sink_2_13(a))           == 1 * sizeof(long)> t1;
     sa<sizeof(sink_2_13(va))          == 3 * sizeof(long)> t3;
->>>>>>> 03d20231
     return 0;
 }
 
@@ -81,17 +69,10 @@
     const          A ca;
           volatile A va;
     const volatile A cva;
-<<<<<<< HEAD
-    sa<sizeof(sink_2_14(a))           == 1> t1;
-    sa<sizeof(sink_2_14(ca))          == 4> t2;
-    sa<sizeof(sink_2_14(va))          == 4> t3;
-    sa<sizeof(sink_2_14(cva))         == 4> t4;
-=======
     sa<sizeof(sink_2_14(a))           == 1 * sizeof(long)> t1;
     sa<sizeof(sink_2_14(ca))          == 4 * sizeof(long)> t2;
     sa<sizeof(sink_2_14(va))          == 4 * sizeof(long)> t3;
     sa<sizeof(sink_2_14(cva))         == 4 * sizeof(long)> t4;
->>>>>>> 03d20231
     return 0;
 }
 
@@ -104,13 +85,8 @@
     const          A ca;
           volatile A va;
     const volatile A cva;
-<<<<<<< HEAD
-    sa<sizeof(sink_2_15(a))           == 1> t1;
-    sa<sizeof(sink_2_15(source()))    == 5> t5;
-=======
     sa<sizeof(sink_2_15(a))           == 1 * sizeof(long)> t1;
     sa<sizeof(sink_2_15(source()))    == 5 * sizeof(long)> t5;
->>>>>>> 03d20231
     return 0;
 }
 
@@ -123,15 +99,9 @@
     const          A ca;
           volatile A va;
     const volatile A cva;
-<<<<<<< HEAD
-    sa<sizeof(sink_2_16(a))           == 1> t1;
-    sa<sizeof(sink_2_16(source()))    == 6> t5;
-    sa<sizeof(sink_2_16(c_source()))  == 6> t6;
-=======
     sa<sizeof(sink_2_16(a))           == 1 * sizeof(long)> t1;
     sa<sizeof(sink_2_16(source()))    == 6 * sizeof(long)> t5;
     sa<sizeof(sink_2_16(c_source()))  == 6 * sizeof(long)> t6;
->>>>>>> 03d20231
     return 0;
 }
 
@@ -144,15 +114,9 @@
     const          A ca;
           volatile A va;
     const volatile A cva;
-<<<<<<< HEAD
-    sa<sizeof(sink_2_17(a))           == 1> t1;
-    sa<sizeof(sink_2_17(source()))    == 7> t5;
-    sa<sizeof(sink_2_17(v_source()))  == 7> t7;
-=======
     sa<sizeof(sink_2_17(a))           == 1 * sizeof(long)> t1;
     sa<sizeof(sink_2_17(source()))    == 7 * sizeof(long)> t5;
     sa<sizeof(sink_2_17(v_source()))  == 7 * sizeof(long)> t7;
->>>>>>> 03d20231
     return 0;
 }
 
@@ -165,19 +129,11 @@
     const          A ca;
           volatile A va;
     const volatile A cva;
-<<<<<<< HEAD
-    sa<sizeof(sink_2_18(a))           == 1> t1;
-    sa<sizeof(sink_2_18(source()))    == 8> t5;
-    sa<sizeof(sink_2_18(c_source()))  == 8> t6;
-    sa<sizeof(sink_2_18(v_source()))  == 8> t7;
-    sa<sizeof(sink_2_18(cv_source())) == 8> t8;
-=======
     sa<sizeof(sink_2_18(a))           == 1 * sizeof(long)> t1;
     sa<sizeof(sink_2_18(source()))    == 8 * sizeof(long)> t5;
     sa<sizeof(sink_2_18(c_source()))  == 8 * sizeof(long)> t6;
     sa<sizeof(sink_2_18(v_source()))  == 8 * sizeof(long)> t7;
     sa<sizeof(sink_2_18(cv_source())) == 8 * sizeof(long)> t8;
->>>>>>> 03d20231
     return 0;
 }
 
@@ -190,17 +146,10 @@
     const          A ca;
           volatile A va;
     const volatile A cva;
-<<<<<<< HEAD
-    sa<sizeof(sink_2_23(ca))          == 2> t2;
-    sa<sizeof(sink_2_23(va))          == 3> t3;
-    sa<sizeof(sink_2_23(source()))    == 2> t5;
-    sa<sizeof(sink_2_23(c_source()))  == 2> t6;
-=======
     sa<sizeof(sink_2_23(ca))          == 2 * sizeof(long)> t2;
     sa<sizeof(sink_2_23(va))          == 3 * sizeof(long)> t3;
     sa<sizeof(sink_2_23(source()))    == 2 * sizeof(long)> t5;
     sa<sizeof(sink_2_23(c_source()))  == 2 * sizeof(long)> t6;
->>>>>>> 03d20231
     return 0;
 }
 
@@ -213,16 +162,6 @@
     const          A ca;
           volatile A va;
     const volatile A cva;
-<<<<<<< HEAD
-    sa<sizeof(sink_2_24(a))           == 2> t1;
-    sa<sizeof(sink_2_24(ca))          == 2> t2;
-    sa<sizeof(sink_2_24(va))          == 4> t3;
-    sa<sizeof(sink_2_24(cva))         == 4> t4;
-    sa<sizeof(sink_2_24(source()))    == 2> t5;
-    sa<sizeof(sink_2_24(c_source()))  == 2> t6;
-//    sa<sizeof(sink_2_24(v_source()))  == 4> t7;
-//    sa<sizeof(sink_2_24(cv_source())) == 4> t8;
-=======
     sa<sizeof(sink_2_24(a))           == 2 * sizeof(long)> t1;
     sa<sizeof(sink_2_24(ca))          == 2 * sizeof(long)> t2;
     sa<sizeof(sink_2_24(va))          == 4 * sizeof(long)> t3;
@@ -231,7 +170,6 @@
     sa<sizeof(sink_2_24(c_source()))  == 2 * sizeof(long)> t6;
 //    sa<sizeof(sink_2_24(v_source()))  == 4 * sizeof(long)> t7;
 //    sa<sizeof(sink_2_24(cv_source())) == 4 * sizeof(long)> t8;
->>>>>>> 03d20231
     return 0;
 }
 
@@ -244,17 +182,10 @@
     const          A ca;
           volatile A va;
     const volatile A cva;
-<<<<<<< HEAD
-    sa<sizeof(sink_2_25(a))           == 2> t1;
-    sa<sizeof(sink_2_25(ca))          == 2> t2;
-    sa<sizeof(sink_2_25(source()))    == 5> t5;
-    sa<sizeof(sink_2_25(c_source()))  == 2> t6;
-=======
     sa<sizeof(sink_2_25(a))           == 2 * sizeof(long)> t1;
     sa<sizeof(sink_2_25(ca))          == 2 * sizeof(long)> t2;
     sa<sizeof(sink_2_25(source()))    == 5 * sizeof(long)> t5;
     sa<sizeof(sink_2_25(c_source()))  == 2 * sizeof(long)> t6;
->>>>>>> 03d20231
     return 0;
 }
 
@@ -267,17 +198,10 @@
     const          A ca;
           volatile A va;
     const volatile A cva;
-<<<<<<< HEAD
-    sa<sizeof(sink_2_26(a))           == 2> t1;
-    sa<sizeof(sink_2_26(ca))          == 2> t2;
-    sa<sizeof(sink_2_26(source()))    == 6> t5;
-    sa<sizeof(sink_2_26(c_source()))  == 6> t6;
-=======
     sa<sizeof(sink_2_26(a))           == 2 * sizeof(long)> t1;
     sa<sizeof(sink_2_26(ca))          == 2 * sizeof(long)> t2;
     sa<sizeof(sink_2_26(source()))    == 6 * sizeof(long)> t5;
     sa<sizeof(sink_2_26(c_source()))  == 6 * sizeof(long)> t6;
->>>>>>> 03d20231
     return 0;
 }
 
@@ -290,19 +214,11 @@
     const          A ca;
           volatile A va;
     const volatile A cva;
-<<<<<<< HEAD
-    sa<sizeof(sink_2_27(a))           == 2> t1;
-    sa<sizeof(sink_2_27(ca))          == 2> t2;
-    sa<sizeof(sink_2_27(source()))    == 7> t5;
-    sa<sizeof(sink_2_27(c_source()))  == 2> t6;
-    sa<sizeof(sink_2_27(v_source()))  == 7> t7;
-=======
     sa<sizeof(sink_2_27(a))           == 2 * sizeof(long)> t1;
     sa<sizeof(sink_2_27(ca))          == 2 * sizeof(long)> t2;
     sa<sizeof(sink_2_27(source()))    == 7 * sizeof(long)> t5;
     sa<sizeof(sink_2_27(c_source()))  == 2 * sizeof(long)> t6;
     sa<sizeof(sink_2_27(v_source()))  == 7 * sizeof(long)> t7;
->>>>>>> 03d20231
     return 0;
 }
 
@@ -315,21 +231,12 @@
     const          A ca;
           volatile A va;
     const volatile A cva;
-<<<<<<< HEAD
-    sa<sizeof(sink_2_28(a))           == 2> t1;
-    sa<sizeof(sink_2_28(ca))          == 2> t2;
-    sa<sizeof(sink_2_28(source()))    == 8> t5;
-    sa<sizeof(sink_2_28(c_source()))  == 8> t6;
-    sa<sizeof(sink_2_28(v_source()))  == 8> t7;
-    sa<sizeof(sink_2_28(cv_source())) == 8> t8;
-=======
     sa<sizeof(sink_2_28(a))           == 2 * sizeof(long)> t1;
     sa<sizeof(sink_2_28(ca))          == 2 * sizeof(long)> t2;
     sa<sizeof(sink_2_28(source()))    == 8 * sizeof(long)> t5;
     sa<sizeof(sink_2_28(c_source()))  == 8 * sizeof(long)> t6;
     sa<sizeof(sink_2_28(v_source()))  == 8 * sizeof(long)> t7;
     sa<sizeof(sink_2_28(cv_source())) == 8 * sizeof(long)> t8;
->>>>>>> 03d20231
     return 0;
 }
 
@@ -342,16 +249,6 @@
     const          A ca;
           volatile A va;
     const volatile A cva;
-<<<<<<< HEAD
-    sa<sizeof(sink_2_34(a))           == 3> t1;
-    sa<sizeof(sink_2_34(ca))          == 4> t2;
-    sa<sizeof(sink_2_34(va))          == 3> t3;
-    sa<sizeof(sink_2_34(cva))         == 4> t4;
-//    sa<sizeof(sink_2_34(source()))    == 4> t5;
-//    sa<sizeof(sink_2_34(c_source()))  == 4> t6;
-//    sa<sizeof(sink_2_34(v_source()))  == 4> t7;
-//    sa<sizeof(sink_2_34(cv_source())) == 4> t8;
-=======
     sa<sizeof(sink_2_34(a))           == 3 * sizeof(long)> t1;
     sa<sizeof(sink_2_34(ca))          == 4 * sizeof(long)> t2;
     sa<sizeof(sink_2_34(va))          == 3 * sizeof(long)> t3;
@@ -360,7 +257,6 @@
 //    sa<sizeof(sink_2_34(c_source()))  == 4 * sizeof(long)> t6;
 //    sa<sizeof(sink_2_34(v_source()))  == 4 * sizeof(long)> t7;
 //    sa<sizeof(sink_2_34(cv_source())) == 4 * sizeof(long)> t8;
->>>>>>> 03d20231
     return 0;
 }
 
@@ -373,15 +269,9 @@
     const          A ca;
           volatile A va;
     const volatile A cva;
-<<<<<<< HEAD
-    sa<sizeof(sink_2_35(a))           == 3> t1;
-    sa<sizeof(sink_2_35(va))          == 3> t3;
-    sa<sizeof(sink_2_35(source()))    == 5> t5;
-=======
     sa<sizeof(sink_2_35(a))           == 3 * sizeof(long)> t1;
     sa<sizeof(sink_2_35(va))          == 3 * sizeof(long)> t3;
     sa<sizeof(sink_2_35(source()))    == 5 * sizeof(long)> t5;
->>>>>>> 03d20231
     return 0;
 }
 
@@ -394,17 +284,10 @@
     const          A ca;
           volatile A va;
     const volatile A cva;
-<<<<<<< HEAD
-    sa<sizeof(sink_2_36(a))           == 3> t1;
-    sa<sizeof(sink_2_36(va))          == 3> t3;
-    sa<sizeof(sink_2_36(source()))    == 6> t5;
-    sa<sizeof(sink_2_36(c_source()))  == 6> t6;
-=======
     sa<sizeof(sink_2_36(a))           == 3 * sizeof(long)> t1;
     sa<sizeof(sink_2_36(va))          == 3 * sizeof(long)> t3;
     sa<sizeof(sink_2_36(source()))    == 6 * sizeof(long)> t5;
     sa<sizeof(sink_2_36(c_source()))  == 6 * sizeof(long)> t6;
->>>>>>> 03d20231
     return 0;
 }
 
@@ -417,17 +300,10 @@
     const          A ca;
           volatile A va;
     const volatile A cva;
-<<<<<<< HEAD
-    sa<sizeof(sink_2_37(a))           == 3> t1;
-    sa<sizeof(sink_2_37(va))          == 3> t3;
-    sa<sizeof(sink_2_37(source()))    == 7> t5;
-    sa<sizeof(sink_2_37(v_source()))  == 7> t7;
-=======
     sa<sizeof(sink_2_37(a))           == 3 * sizeof(long)> t1;
     sa<sizeof(sink_2_37(va))          == 3 * sizeof(long)> t3;
     sa<sizeof(sink_2_37(source()))    == 7 * sizeof(long)> t5;
     sa<sizeof(sink_2_37(v_source()))  == 7 * sizeof(long)> t7;
->>>>>>> 03d20231
     return 0;
 }
 
@@ -440,21 +316,12 @@
     const          A ca;
           volatile A va;
     const volatile A cva;
-<<<<<<< HEAD
-    sa<sizeof(sink_2_38(a))           == 3> t1;
-    sa<sizeof(sink_2_38(va))          == 3> t3;
-    sa<sizeof(sink_2_38(source()))    == 8> t5;
-    sa<sizeof(sink_2_38(c_source()))  == 8> t6;
-    sa<sizeof(sink_2_38(v_source()))  == 8> t7;
-    sa<sizeof(sink_2_38(cv_source())) == 8> t8;
-=======
     sa<sizeof(sink_2_38(a))           == 3 * sizeof(long)> t1;
     sa<sizeof(sink_2_38(va))          == 3 * sizeof(long)> t3;
     sa<sizeof(sink_2_38(source()))    == 8 * sizeof(long)> t5;
     sa<sizeof(sink_2_38(c_source()))  == 8 * sizeof(long)> t6;
     sa<sizeof(sink_2_38(v_source()))  == 8 * sizeof(long)> t7;
     sa<sizeof(sink_2_38(cv_source())) == 8 * sizeof(long)> t8;
->>>>>>> 03d20231
     return 0;
 }
 
@@ -467,16 +334,6 @@
     const          A ca;
           volatile A va;
     const volatile A cva;
-<<<<<<< HEAD
-    sa<sizeof(sink_2_45(a))           == 4> t1;
-    sa<sizeof(sink_2_45(ca))          == 4> t2;
-    sa<sizeof(sink_2_45(va))          == 4> t3;
-    sa<sizeof(sink_2_45(cva))         == 4> t4;
-    sa<sizeof(sink_2_45(source()))    == 5> t5;
-//    sa<sizeof(sink_2_45(c_source()))  == 4> t6;
-//    sa<sizeof(sink_2_45(v_source()))  == 4> t7;
-//    sa<sizeof(sink_2_45(cv_source())) == 4> t8;
-=======
     sa<sizeof(sink_2_45(a))           == 4 * sizeof(long)> t1;
     sa<sizeof(sink_2_45(ca))          == 4 * sizeof(long)> t2;
     sa<sizeof(sink_2_45(va))          == 4 * sizeof(long)> t3;
@@ -485,7 +342,6 @@
 //    sa<sizeof(sink_2_45(c_source()))  == 4 * sizeof(long)> t6;
 //    sa<sizeof(sink_2_45(v_source()))  == 4 * sizeof(long)> t7;
 //    sa<sizeof(sink_2_45(cv_source())) == 4 * sizeof(long)> t8;
->>>>>>> 03d20231
     return 0;
 }
 
@@ -498,16 +354,6 @@
     const          A ca;
           volatile A va;
     const volatile A cva;
-<<<<<<< HEAD
-    sa<sizeof(sink_2_46(a))           == 4> t1;
-    sa<sizeof(sink_2_46(ca))          == 4> t2;
-    sa<sizeof(sink_2_46(va))          == 4> t3;
-    sa<sizeof(sink_2_46(cva))         == 4> t4;
-    sa<sizeof(sink_2_46(source()))    == 6> t5;
-    sa<sizeof(sink_2_46(c_source()))  == 6> t6;
-//    sa<sizeof(sink_2_46(v_source()))  == 4> t7;
-//    sa<sizeof(sink_2_46(cv_source())) == 4> t8;
-=======
     sa<sizeof(sink_2_46(a))           == 4 * sizeof(long)> t1;
     sa<sizeof(sink_2_46(ca))          == 4 * sizeof(long)> t2;
     sa<sizeof(sink_2_46(va))          == 4 * sizeof(long)> t3;
@@ -516,7 +362,6 @@
     sa<sizeof(sink_2_46(c_source()))  == 6 * sizeof(long)> t6;
 //    sa<sizeof(sink_2_46(v_source()))  == 4 * sizeof(long)> t7;
 //    sa<sizeof(sink_2_46(cv_source())) == 4 * sizeof(long)> t8;
->>>>>>> 03d20231
     return 0;
 }
 
@@ -529,16 +374,6 @@
     const          A ca;
           volatile A va;
     const volatile A cva;
-<<<<<<< HEAD
-    sa<sizeof(sink_2_47(a))           == 4> t1;
-    sa<sizeof(sink_2_47(ca))          == 4> t2;
-    sa<sizeof(sink_2_47(va))          == 4> t3;
-    sa<sizeof(sink_2_47(cva))         == 4> t4;
-    sa<sizeof(sink_2_47(source()))    == 7> t5;
-//    sa<sizeof(sink_2_47(c_source()))  == 4> t6;
-    sa<sizeof(sink_2_47(v_source()))  == 7> t7;
-//    sa<sizeof(sink_2_47(cv_source())) == 4> t8;
-=======
     sa<sizeof(sink_2_47(a))           == 4 * sizeof(long)> t1;
     sa<sizeof(sink_2_47(ca))          == 4 * sizeof(long)> t2;
     sa<sizeof(sink_2_47(va))          == 4 * sizeof(long)> t3;
@@ -547,7 +382,6 @@
 //    sa<sizeof(sink_2_47(c_source()))  == 4 * sizeof(long)> t6;
     sa<sizeof(sink_2_47(v_source()))  == 7 * sizeof(long)> t7;
 //    sa<sizeof(sink_2_47(cv_source())) == 4 * sizeof(long)> t8;
->>>>>>> 03d20231
     return 0;
 }
 
@@ -560,16 +394,6 @@
     const          A ca;
           volatile A va;
     const volatile A cva;
-<<<<<<< HEAD
-    sa<sizeof(sink_2_48(a))           == 4> t1;
-    sa<sizeof(sink_2_48(ca))          == 4> t2;
-    sa<sizeof(sink_2_48(va))          == 4> t3;
-    sa<sizeof(sink_2_48(cva))         == 4> t4;
-    sa<sizeof(sink_2_48(source()))    == 8> t5;
-    sa<sizeof(sink_2_48(c_source()))  == 8> t6;
-    sa<sizeof(sink_2_48(v_source()))  == 8> t7;
-    sa<sizeof(sink_2_48(cv_source())) == 8> t8;
-=======
     sa<sizeof(sink_2_48(a))           == 4 * sizeof(long)> t1;
     sa<sizeof(sink_2_48(ca))          == 4 * sizeof(long)> t2;
     sa<sizeof(sink_2_48(va))          == 4 * sizeof(long)> t3;
@@ -578,7 +402,6 @@
     sa<sizeof(sink_2_48(c_source()))  == 8 * sizeof(long)> t6;
     sa<sizeof(sink_2_48(v_source()))  == 8 * sizeof(long)> t7;
     sa<sizeof(sink_2_48(cv_source())) == 8 * sizeof(long)> t8;
->>>>>>> 03d20231
     return 0;
 }
 
@@ -591,13 +414,8 @@
     const          A ca;
           volatile A va;
     const volatile A cva;
-<<<<<<< HEAD
-    sa<sizeof(sink_2_56(source()))    == 5> t5;
-    sa<sizeof(sink_2_56(c_source()))  == 6> t6;
-=======
     sa<sizeof(sink_2_56(source()))    == 5 * sizeof(long)> t5;
     sa<sizeof(sink_2_56(c_source()))  == 6 * sizeof(long)> t6;
->>>>>>> 03d20231
     return 0;
 }
 
@@ -610,13 +428,8 @@
     const          A ca;
           volatile A va;
     const volatile A cva;
-<<<<<<< HEAD
-    sa<sizeof(sink_2_57(source()))    == 5> t5;
-    sa<sizeof(sink_2_57(v_source()))  == 7> t7;
-=======
     sa<sizeof(sink_2_57(source()))    == 5 * sizeof(long)> t5;
     sa<sizeof(sink_2_57(v_source()))  == 7 * sizeof(long)> t7;
->>>>>>> 03d20231
     return 0;
 }
 
@@ -629,17 +442,10 @@
     const          A ca;
           volatile A va;
     const volatile A cva;
-<<<<<<< HEAD
-    sa<sizeof(sink_2_58(source()))    == 5> t5;
-    sa<sizeof(sink_2_58(c_source()))  == 8> t6;
-    sa<sizeof(sink_2_58(v_source()))  == 8> t7;
-    sa<sizeof(sink_2_58(cv_source())) == 8> t8;
-=======
     sa<sizeof(sink_2_58(source()))    == 5 * sizeof(long)> t5;
     sa<sizeof(sink_2_58(c_source()))  == 8 * sizeof(long)> t6;
     sa<sizeof(sink_2_58(v_source()))  == 8 * sizeof(long)> t7;
     sa<sizeof(sink_2_58(cv_source())) == 8 * sizeof(long)> t8;
->>>>>>> 03d20231
     return 0;
 }
 
@@ -652,13 +458,8 @@
     const          A ca;
           volatile A va;
     const volatile A cva;
-<<<<<<< HEAD
-    sa<sizeof(sink_2_67(c_source()))  == 6> t6;
-    sa<sizeof(sink_2_67(v_source()))  == 7> t7;
-=======
     sa<sizeof(sink_2_67(c_source()))  == 6 * sizeof(long)> t6;
     sa<sizeof(sink_2_67(v_source()))  == 7 * sizeof(long)> t7;
->>>>>>> 03d20231
     return 0;
 }
 
@@ -671,17 +472,10 @@
     const          A ca;
           volatile A va;
     const volatile A cva;
-<<<<<<< HEAD
-    sa<sizeof(sink_2_68(source()))    == 6> t5;
-    sa<sizeof(sink_2_68(c_source()))  == 6> t6;
-    sa<sizeof(sink_2_68(v_source()))  == 8> t7;
-    sa<sizeof(sink_2_68(cv_source())) == 8> t8;
-=======
     sa<sizeof(sink_2_68(source()))    == 6 * sizeof(long)> t5;
     sa<sizeof(sink_2_68(c_source()))  == 6 * sizeof(long)> t6;
     sa<sizeof(sink_2_68(v_source()))  == 8 * sizeof(long)> t7;
     sa<sizeof(sink_2_68(cv_source())) == 8 * sizeof(long)> t8;
->>>>>>> 03d20231
     return 0;
 }
 
@@ -694,17 +488,10 @@
     const          A ca;
           volatile A va;
     const volatile A cva;
-<<<<<<< HEAD
-    sa<sizeof(sink_2_78(source()))    == 7> t5;
-    sa<sizeof(sink_2_78(c_source()))  == 8> t6;
-    sa<sizeof(sink_2_78(v_source()))  == 7> t7;
-    sa<sizeof(sink_2_78(cv_source())) == 8> t8;
-=======
     sa<sizeof(sink_2_78(source()))    == 7 * sizeof(long)> t5;
     sa<sizeof(sink_2_78(c_source()))  == 8 * sizeof(long)> t6;
     sa<sizeof(sink_2_78(v_source()))  == 7 * sizeof(long)> t7;
     sa<sizeof(sink_2_78(cv_source())) == 8 * sizeof(long)> t8;
->>>>>>> 03d20231
     return 0;
 }
 

// I, Howard Hinnant, hereby place this code in the public domain.

// Test overload resolution among reference types

// { dg-do compile }
// { dg-options "-std=c++0x" }

template <bool> struct sa;
template <> struct sa<true> {};

struct one   {char x[1];};
struct two   {char x[2];};
struct three {char x[3];};
struct four  {char x[4];};
struct five  {char x[5];};
struct six   {char x[6];};
struct seven {char x[7];};
struct eight {char x[8];};

struct A
{
    A();
    A(const volatile A&&);	// { dg-error "argument 1" }
};

               A    source();
const          A  c_source();
      volatile A  v_source();
const volatile A cv_source();

// 7 at a time

one   sink_7_1234567(               A&);  // { dg-message "one sink_7_1234567|no known conversion" }
two   sink_7_1234567(const          A&);  // { dg-message "note" }
three sink_7_1234567(volatile       A&);  // { dg-message "note" }
four  sink_7_1234567(const volatile A&);  // { dg-message "note" }
five  sink_7_1234567(               A&&);  // { dg-message "note" }
six   sink_7_1234567(const          A&&);  // { dg-message "note" }
seven sink_7_1234567(volatile       A&&);  // { dg-message "note" }

int test7_1234567()
{
                   A a;
    const          A ca = a; // { dg-error "lvalue" }
          volatile A va;
    const volatile A cva = a; // { dg-error "lvalue" }
    sink_7_1234567(cv_source());  // { dg-error "no match" }
    // { dg-message "candidate" "candidate note" { target *-*-* } 47 }
    return 0;
}

one   sink_7_1235678(               A&);
two   sink_7_1235678(const          A&);
three sink_7_1235678(volatile       A&);
five  sink_7_1235678(               A&&);
six   sink_7_1235678(const          A&&);
seven sink_7_1235678(volatile       A&&);
eight sink_7_1235678(const volatile A&&); // { dg-message "" }

int test7_1235678()
{
                   A a;
    const          A ca = a; // { dg-error "lvalue" }
          volatile A va;
    const volatile A cva = a; // { dg-error "lvalue" }
    sink_7_1235678(cva);	// { dg-error "lvalue" }
    return 0;
}

<<<<<<< HEAD
two   sink_7_2345678(const          A&);  // { dg-message "candidates" }
=======
two   sink_7_2345678(const          A&);  // { dg-message "note" }
>>>>>>> 03d20231
three sink_7_2345678(volatile       A&);  // { dg-message "note" }
four  sink_7_2345678(const volatile A&);  // { dg-message "note" }
five  sink_7_2345678(               A&&);  // { dg-message "note" }
six   sink_7_2345678(const          A&&);  // { dg-message "note" }
seven sink_7_2345678(volatile       A&&);  // { dg-message "note" }
eight sink_7_2345678(const volatile A&&);  // { dg-message "note" }

int test7_2345678()
{
                   A a;
    const          A ca = a; // { dg-error "lvalue" }
          volatile A va;
    const volatile A cva = a; // { dg-error "lvalue" }
    sink_7_2345678(a);  // { dg-error "ambiguous" }
    // { dg-message "candidate" "candidate note" { target *-*-* } 84 }
    return 0;
}

one   sink_7_1234678(               A&);
two   sink_7_1234678(const          A&);  // { dg-message "note" }
three sink_7_1234678(volatile       A&);
four  sink_7_1234678(const volatile A&);
six   sink_7_1234678(const          A&&);  // { dg-message "note" }
seven sink_7_1234678(volatile       A&&);  // { dg-message "note" }
eight sink_7_1234678(const volatile A&&);  // { dg-message "note" }

int test7_1234678()
{
                   A a;
    const          A ca = a; // { dg-error "lvalue" }
          volatile A va;
    const volatile A cva = a; // { dg-error "lvalue" }
    sink_7_1234678(source());  // { dg-error "ambiguous" }
    // { dg-message "candidate" "candidate note" { target *-*-* } 103 }
    return 0;
}

int main()
{
    return test7_2345678() + test7_1234678();
}<|MERGE_RESOLUTION|>--- conflicted
+++ resolved
@@ -67,11 +67,7 @@
     return 0;
 }
 
-<<<<<<< HEAD
-two   sink_7_2345678(const          A&);  // { dg-message "candidates" }
-=======
 two   sink_7_2345678(const          A&);  // { dg-message "note" }
->>>>>>> 03d20231
 three sink_7_2345678(volatile       A&);  // { dg-message "note" }
 four  sink_7_2345678(const volatile A&);  // { dg-message "note" }
 five  sink_7_2345678(               A&&);  // { dg-message "note" }

// I, Howard Hinnant, hereby place this code in the public domain.

// Test overload resolution among reference types

// { dg-do compile }
// { dg-options "-std=c++0x" }

template <bool> struct sa;
template <> struct sa<true> {};

struct one   {long x[1];};
struct two   {long x[2];};
struct three {long x[3];};
struct four  {long x[4];};
struct five  {long x[5];};
struct six   {long x[6];};
struct seven {long x[7];};
struct eight {long x[8];};

struct A
{
    A();
    A(const volatile A&&);
};

               A    source();
const          A  c_source();
      volatile A  v_source();
const volatile A cv_source();

// 6 at a time

one   sink_6_123456(               A&);
two   sink_6_123456(const          A&);
three sink_6_123456(volatile       A&);
four  sink_6_123456(const volatile A&);
five  sink_6_123456(               A&&);
six   sink_6_123456(const          A&&);

int test6_123456()
{
                   A a;
    const          A ca;
          volatile A va;
    const volatile A cva;
<<<<<<< HEAD
    sa<sizeof(sink_6_123456(a))           == 1> t1;
    sa<sizeof(sink_6_123456(ca))          == 2> t2;
    sa<sizeof(sink_6_123456(va))          == 3> t3;
    sa<sizeof(sink_6_123456(cva))         == 4> t4;
    sa<sizeof(sink_6_123456(source()))    == 5> t5;
    sa<sizeof(sink_6_123456(c_source()))  == 6> t6;
=======
    sa<sizeof(sink_6_123456(a))           == 1 * sizeof(long)> t1;
    sa<sizeof(sink_6_123456(ca))          == 2 * sizeof(long)> t2;
    sa<sizeof(sink_6_123456(va))          == 3 * sizeof(long)> t3;
    sa<sizeof(sink_6_123456(cva))         == 4 * sizeof(long)> t4;
    sa<sizeof(sink_6_123456(source()))    == 5 * sizeof(long)> t5;
    sa<sizeof(sink_6_123456(c_source()))  == 6 * sizeof(long)> t6;
>>>>>>> 03d20231
    return 0;
}

one   sink_6_123457(               A&);
two   sink_6_123457(const          A&);
three sink_6_123457(volatile       A&);
four  sink_6_123457(const volatile A&);
five  sink_6_123457(               A&&);
seven sink_6_123457(volatile       A&&);

int test6_123457()
{
                   A a;
    const          A ca;
          volatile A va;
    const volatile A cva;
<<<<<<< HEAD
    sa<sizeof(sink_6_123457(a))           == 1> t1;
    sa<sizeof(sink_6_123457(ca))          == 2> t2;
    sa<sizeof(sink_6_123457(va))          == 3> t3;
    sa<sizeof(sink_6_123457(cva))         == 4> t4;
    sa<sizeof(sink_6_123457(source()))    == 5> t5;
    sa<sizeof(sink_6_123457(c_source()))  == 2> t6;
    sa<sizeof(sink_6_123457(v_source()))  == 7> t7;
=======
    sa<sizeof(sink_6_123457(a))           == 1 * sizeof(long)> t1;
    sa<sizeof(sink_6_123457(ca))          == 2 * sizeof(long)> t2;
    sa<sizeof(sink_6_123457(va))          == 3 * sizeof(long)> t3;
    sa<sizeof(sink_6_123457(cva))         == 4 * sizeof(long)> t4;
    sa<sizeof(sink_6_123457(source()))    == 5 * sizeof(long)> t5;
    sa<sizeof(sink_6_123457(c_source()))  == 2 * sizeof(long)> t6;
    sa<sizeof(sink_6_123457(v_source()))  == 7 * sizeof(long)> t7;
>>>>>>> 03d20231
    return 0;
}

one   sink_6_123458(               A&);
two   sink_6_123458(const          A&);
three sink_6_123458(volatile       A&);
four  sink_6_123458(const volatile A&);
five  sink_6_123458(               A&&);
eight sink_6_123458(const volatile A&&);

int test6_123458()
{
                   A a;
    const          A ca;
          volatile A va;
    const volatile A cva;
<<<<<<< HEAD
    sa<sizeof(sink_6_123458(a))           == 1> t1;
    sa<sizeof(sink_6_123458(ca))          == 2> t2;
    sa<sizeof(sink_6_123458(va))          == 3> t3;
    sa<sizeof(sink_6_123458(cva))         == 4> t4;
    sa<sizeof(sink_6_123458(source()))    == 5> t5;
    sa<sizeof(sink_6_123458(c_source()))  == 8> t6;
    sa<sizeof(sink_6_123458(v_source()))  == 8> t7;
    sa<sizeof(sink_6_123458(cv_source())) == 8> t8;
=======
    sa<sizeof(sink_6_123458(a))           == 1 * sizeof(long)> t1;
    sa<sizeof(sink_6_123458(ca))          == 2 * sizeof(long)> t2;
    sa<sizeof(sink_6_123458(va))          == 3 * sizeof(long)> t3;
    sa<sizeof(sink_6_123458(cva))         == 4 * sizeof(long)> t4;
    sa<sizeof(sink_6_123458(source()))    == 5 * sizeof(long)> t5;
    sa<sizeof(sink_6_123458(c_source()))  == 8 * sizeof(long)> t6;
    sa<sizeof(sink_6_123458(v_source()))  == 8 * sizeof(long)> t7;
    sa<sizeof(sink_6_123458(cv_source())) == 8 * sizeof(long)> t8;
>>>>>>> 03d20231
    return 0;
}

one   sink_6_123467(               A&);
two   sink_6_123467(const          A&);
three sink_6_123467(volatile       A&);
four  sink_6_123467(const volatile A&);
six   sink_6_123467(const          A&&);
seven sink_6_123467(volatile       A&&);

int test6_123467()
{
                   A a;
    const          A ca;
          volatile A va;
    const volatile A cva;
<<<<<<< HEAD
    sa<sizeof(sink_6_123467(a))           == 1> t1;
    sa<sizeof(sink_6_123467(ca))          == 2> t2;
    sa<sizeof(sink_6_123467(va))          == 3> t3;
    sa<sizeof(sink_6_123467(cva))         == 4> t4;
    sa<sizeof(sink_6_123467(c_source()))  == 6> t6;
    sa<sizeof(sink_6_123467(v_source()))  == 7> t7;
=======
    sa<sizeof(sink_6_123467(a))           == 1 * sizeof(long)> t1;
    sa<sizeof(sink_6_123467(ca))          == 2 * sizeof(long)> t2;
    sa<sizeof(sink_6_123467(va))          == 3 * sizeof(long)> t3;
    sa<sizeof(sink_6_123467(cva))         == 4 * sizeof(long)> t4;
    sa<sizeof(sink_6_123467(c_source()))  == 6 * sizeof(long)> t6;
    sa<sizeof(sink_6_123467(v_source()))  == 7 * sizeof(long)> t7;
>>>>>>> 03d20231
    return 0;
}

one   sink_6_123468(               A&);
two   sink_6_123468(const          A&);
three sink_6_123468(volatile       A&);
four  sink_6_123468(const volatile A&);
six   sink_6_123468(const          A&&);
eight sink_6_123468(const volatile A&&);

int test6_123468()
{
                   A a;
    const          A ca;
          volatile A va;
    const volatile A cva;
<<<<<<< HEAD
    sa<sizeof(sink_6_123468(a))           == 1> t1;
    sa<sizeof(sink_6_123468(ca))          == 2> t2;
    sa<sizeof(sink_6_123468(va))          == 3> t3;
    sa<sizeof(sink_6_123468(cva))         == 4> t4;
    sa<sizeof(sink_6_123468(source()))    == 6> t5;
    sa<sizeof(sink_6_123468(c_source()))  == 6> t6;
    sa<sizeof(sink_6_123468(v_source()))  == 8> t7;
    sa<sizeof(sink_6_123468(cv_source())) == 8> t8;
=======
    sa<sizeof(sink_6_123468(a))           == 1 * sizeof(long)> t1;
    sa<sizeof(sink_6_123468(ca))          == 2 * sizeof(long)> t2;
    sa<sizeof(sink_6_123468(va))          == 3 * sizeof(long)> t3;
    sa<sizeof(sink_6_123468(cva))         == 4 * sizeof(long)> t4;
    sa<sizeof(sink_6_123468(source()))    == 6 * sizeof(long)> t5;
    sa<sizeof(sink_6_123468(c_source()))  == 6 * sizeof(long)> t6;
    sa<sizeof(sink_6_123468(v_source()))  == 8 * sizeof(long)> t7;
    sa<sizeof(sink_6_123468(cv_source())) == 8 * sizeof(long)> t8;
>>>>>>> 03d20231
    return 0;
}

one   sink_6_123478(               A&);
two   sink_6_123478(const          A&);
three sink_6_123478(volatile       A&);
four  sink_6_123478(const volatile A&);
seven sink_6_123478(volatile       A&&);
eight sink_6_123478(const volatile A&&);

int test6_123478()
{
                   A a;
    const          A ca;
          volatile A va;
    const volatile A cva;
<<<<<<< HEAD
    sa<sizeof(sink_6_123478(a))           == 1> t1;
    sa<sizeof(sink_6_123478(ca))          == 2> t2;
    sa<sizeof(sink_6_123478(va))          == 3> t3;
    sa<sizeof(sink_6_123478(cva))         == 4> t4;
    sa<sizeof(sink_6_123478(source()))    == 7> t5;
    sa<sizeof(sink_6_123478(c_source()))  == 8> t6;
    sa<sizeof(sink_6_123478(v_source()))  == 7> t7;
    sa<sizeof(sink_6_123478(cv_source())) == 8> t8;
=======
    sa<sizeof(sink_6_123478(a))           == 1 * sizeof(long)> t1;
    sa<sizeof(sink_6_123478(ca))          == 2 * sizeof(long)> t2;
    sa<sizeof(sink_6_123478(va))          == 3 * sizeof(long)> t3;
    sa<sizeof(sink_6_123478(cva))         == 4 * sizeof(long)> t4;
    sa<sizeof(sink_6_123478(source()))    == 7 * sizeof(long)> t5;
    sa<sizeof(sink_6_123478(c_source()))  == 8 * sizeof(long)> t6;
    sa<sizeof(sink_6_123478(v_source()))  == 7 * sizeof(long)> t7;
    sa<sizeof(sink_6_123478(cv_source())) == 8 * sizeof(long)> t8;
>>>>>>> 03d20231
    return 0;
}

one   sink_6_123567(               A&);
two   sink_6_123567(const          A&);
three sink_6_123567(volatile       A&);
five  sink_6_123567(               A&&);
six   sink_6_123567(const          A&&);
seven sink_6_123567(volatile       A&&);

int test6_123567()
{
                   A a;
    const          A ca;
          volatile A va;
    const volatile A cva;
<<<<<<< HEAD
    sa<sizeof(sink_6_123567(a))           == 1> t1;
    sa<sizeof(sink_6_123567(ca))          == 2> t2;
    sa<sizeof(sink_6_123567(va))          == 3> t3;
    sa<sizeof(sink_6_123567(source()))    == 5> t5;
    sa<sizeof(sink_6_123567(c_source()))  == 6> t6;
    sa<sizeof(sink_6_123567(v_source()))  == 7> t7;
=======
    sa<sizeof(sink_6_123567(a))           == 1 * sizeof(long)> t1;
    sa<sizeof(sink_6_123567(ca))          == 2 * sizeof(long)> t2;
    sa<sizeof(sink_6_123567(va))          == 3 * sizeof(long)> t3;
    sa<sizeof(sink_6_123567(source()))    == 5 * sizeof(long)> t5;
    sa<sizeof(sink_6_123567(c_source()))  == 6 * sizeof(long)> t6;
    sa<sizeof(sink_6_123567(v_source()))  == 7 * sizeof(long)> t7;
>>>>>>> 03d20231
    return 0;
}

one   sink_6_123568(               A&);
two   sink_6_123568(const          A&);
three sink_6_123568(volatile       A&);
five  sink_6_123568(               A&&);
six   sink_6_123568(const          A&&);
eight sink_6_123568(const volatile A&&);

int test6_123568()
{
                   A a;
    const          A ca;
          volatile A va;
    const volatile A cva;
<<<<<<< HEAD
    sa<sizeof(sink_6_123568(a))           == 1> t1;
    sa<sizeof(sink_6_123568(ca))          == 2> t2;
    sa<sizeof(sink_6_123568(va))          == 3> t3;
    sa<sizeof(sink_6_123568(source()))    == 5> t5;
    sa<sizeof(sink_6_123568(c_source()))  == 6> t6;
    sa<sizeof(sink_6_123568(v_source()))  == 8> t7;
    sa<sizeof(sink_6_123568(cv_source())) == 8> t8;
=======
    sa<sizeof(sink_6_123568(a))           == 1 * sizeof(long)> t1;
    sa<sizeof(sink_6_123568(ca))          == 2 * sizeof(long)> t2;
    sa<sizeof(sink_6_123568(va))          == 3 * sizeof(long)> t3;
    sa<sizeof(sink_6_123568(source()))    == 5 * sizeof(long)> t5;
    sa<sizeof(sink_6_123568(c_source()))  == 6 * sizeof(long)> t6;
    sa<sizeof(sink_6_123568(v_source()))  == 8 * sizeof(long)> t7;
    sa<sizeof(sink_6_123568(cv_source())) == 8 * sizeof(long)> t8;
>>>>>>> 03d20231
    return 0;
}

one   sink_6_123578(               A&);
two   sink_6_123578(const          A&);
three sink_6_123578(volatile       A&);
five  sink_6_123578(               A&&);
seven sink_6_123578(volatile       A&&);
eight sink_6_123578(const volatile A&&);

int test6_123578()
{
                   A a;
    const          A ca;
          volatile A va;
    const volatile A cva;
<<<<<<< HEAD
    sa<sizeof(sink_6_123578(a))           == 1> t1;
    sa<sizeof(sink_6_123578(ca))          == 2> t2;
    sa<sizeof(sink_6_123578(va))          == 3> t3;
    sa<sizeof(sink_6_123578(source()))    == 5> t5;
    sa<sizeof(sink_6_123578(c_source()))  == 8> t6;
    sa<sizeof(sink_6_123578(v_source()))  == 7> t7;
    sa<sizeof(sink_6_123578(cv_source())) == 8> t8;
=======
    sa<sizeof(sink_6_123578(a))           == 1 * sizeof(long)> t1;
    sa<sizeof(sink_6_123578(ca))          == 2 * sizeof(long)> t2;
    sa<sizeof(sink_6_123578(va))          == 3 * sizeof(long)> t3;
    sa<sizeof(sink_6_123578(source()))    == 5 * sizeof(long)> t5;
    sa<sizeof(sink_6_123578(c_source()))  == 8 * sizeof(long)> t6;
    sa<sizeof(sink_6_123578(v_source()))  == 7 * sizeof(long)> t7;
    sa<sizeof(sink_6_123578(cv_source())) == 8 * sizeof(long)> t8;
>>>>>>> 03d20231
    return 0;
}

one   sink_6_123678(               A&);
two   sink_6_123678(const          A&);
three sink_6_123678(volatile       A&);
six   sink_6_123678(const          A&&);
seven sink_6_123678(volatile       A&&);
eight sink_6_123678(const volatile A&&);

int test6_123678()
{
                   A a;
    const          A ca;
          volatile A va;
    const volatile A cva;
<<<<<<< HEAD
    sa<sizeof(sink_6_123678(a))           == 1> t1;
    sa<sizeof(sink_6_123678(ca))          == 2> t2;
    sa<sizeof(sink_6_123678(va))          == 3> t3;
    sa<sizeof(sink_6_123678(c_source()))  == 6> t6;
    sa<sizeof(sink_6_123678(v_source()))  == 7> t7;
    sa<sizeof(sink_6_123678(cv_source())) == 8> t8;
=======
    sa<sizeof(sink_6_123678(a))           == 1 * sizeof(long)> t1;
    sa<sizeof(sink_6_123678(ca))          == 2 * sizeof(long)> t2;
    sa<sizeof(sink_6_123678(va))          == 3 * sizeof(long)> t3;
    sa<sizeof(sink_6_123678(c_source()))  == 6 * sizeof(long)> t6;
    sa<sizeof(sink_6_123678(v_source()))  == 7 * sizeof(long)> t7;
    sa<sizeof(sink_6_123678(cv_source())) == 8 * sizeof(long)> t8;
>>>>>>> 03d20231
    return 0;
}

one   sink_6_124567(               A&);
two   sink_6_124567(const          A&);
four  sink_6_124567(const volatile A&);
five  sink_6_124567(               A&&);
six   sink_6_124567(const          A&&);
seven sink_6_124567(volatile       A&&);

int test6_124567()
{
                   A a;
    const          A ca;
          volatile A va;
    const volatile A cva;
<<<<<<< HEAD
    sa<sizeof(sink_6_124567(a))           == 1> t1;
    sa<sizeof(sink_6_124567(ca))          == 2> t2;
    sa<sizeof(sink_6_124567(va))          == 4> t3;
    sa<sizeof(sink_6_124567(cva))         == 4> t4;
    sa<sizeof(sink_6_124567(source()))    == 5> t5;
    sa<sizeof(sink_6_124567(c_source()))  == 6> t6;
    sa<sizeof(sink_6_124567(v_source()))  == 7> t7;
=======
    sa<sizeof(sink_6_124567(a))           == 1 * sizeof(long)> t1;
    sa<sizeof(sink_6_124567(ca))          == 2 * sizeof(long)> t2;
    sa<sizeof(sink_6_124567(va))          == 4 * sizeof(long)> t3;
    sa<sizeof(sink_6_124567(cva))         == 4 * sizeof(long)> t4;
    sa<sizeof(sink_6_124567(source()))    == 5 * sizeof(long)> t5;
    sa<sizeof(sink_6_124567(c_source()))  == 6 * sizeof(long)> t6;
    sa<sizeof(sink_6_124567(v_source()))  == 7 * sizeof(long)> t7;
>>>>>>> 03d20231
    return 0;
}

one   sink_6_124568(               A&);
two   sink_6_124568(const          A&);
four  sink_6_124568(const volatile A&);
five  sink_6_124568(               A&&);
six   sink_6_124568(const          A&&);
eight sink_6_124568(const volatile A&&);

int test6_124568()
{
                   A a;
    const          A ca;
          volatile A va;
    const volatile A cva;
<<<<<<< HEAD
    sa<sizeof(sink_6_124568(a))           == 1> t1;
    sa<sizeof(sink_6_124568(ca))          == 2> t2;
    sa<sizeof(sink_6_124568(va))          == 4> t3;
    sa<sizeof(sink_6_124568(cva))         == 4> t4;
    sa<sizeof(sink_6_124568(source()))    == 5> t5;
    sa<sizeof(sink_6_124568(c_source()))  == 6> t6;
    sa<sizeof(sink_6_124568(v_source()))  == 8> t7;
    sa<sizeof(sink_6_124568(cv_source())) == 8> t8;
=======
    sa<sizeof(sink_6_124568(a))           == 1 * sizeof(long)> t1;
    sa<sizeof(sink_6_124568(ca))          == 2 * sizeof(long)> t2;
    sa<sizeof(sink_6_124568(va))          == 4 * sizeof(long)> t3;
    sa<sizeof(sink_6_124568(cva))         == 4 * sizeof(long)> t4;
    sa<sizeof(sink_6_124568(source()))    == 5 * sizeof(long)> t5;
    sa<sizeof(sink_6_124568(c_source()))  == 6 * sizeof(long)> t6;
    sa<sizeof(sink_6_124568(v_source()))  == 8 * sizeof(long)> t7;
    sa<sizeof(sink_6_124568(cv_source())) == 8 * sizeof(long)> t8;
>>>>>>> 03d20231
    return 0;
}

one   sink_6_124578(               A&);
two   sink_6_124578(const          A&);
four  sink_6_124578(const volatile A&);
five  sink_6_124578(               A&&);
seven sink_6_124578(volatile       A&&);
eight sink_6_124578(const volatile A&&);

int test6_124578()
{
                   A a;
    const          A ca;
          volatile A va;
    const volatile A cva;
<<<<<<< HEAD
    sa<sizeof(sink_6_124578(a))           == 1> t1;
    sa<sizeof(sink_6_124578(ca))          == 2> t2;
    sa<sizeof(sink_6_124578(va))          == 4> t3;
    sa<sizeof(sink_6_124578(cva))         == 4> t4;
    sa<sizeof(sink_6_124578(source()))    == 5> t5;
    sa<sizeof(sink_6_124578(c_source()))  == 8> t6;
    sa<sizeof(sink_6_124578(v_source()))  == 7> t7;
    sa<sizeof(sink_6_124578(cv_source())) == 8> t8;
=======
    sa<sizeof(sink_6_124578(a))           == 1 * sizeof(long)> t1;
    sa<sizeof(sink_6_124578(ca))          == 2 * sizeof(long)> t2;
    sa<sizeof(sink_6_124578(va))          == 4 * sizeof(long)> t3;
    sa<sizeof(sink_6_124578(cva))         == 4 * sizeof(long)> t4;
    sa<sizeof(sink_6_124578(source()))    == 5 * sizeof(long)> t5;
    sa<sizeof(sink_6_124578(c_source()))  == 8 * sizeof(long)> t6;
    sa<sizeof(sink_6_124578(v_source()))  == 7 * sizeof(long)> t7;
    sa<sizeof(sink_6_124578(cv_source())) == 8 * sizeof(long)> t8;
>>>>>>> 03d20231
    return 0;
}

one   sink_6_124678(               A&);
two   sink_6_124678(const          A&);
four  sink_6_124678(const volatile A&);
six   sink_6_124678(const          A&&);
seven sink_6_124678(volatile       A&&);
eight sink_6_124678(const volatile A&&);

int test6_124678()
{
                   A a;
    const          A ca;
          volatile A va;
    const volatile A cva;
<<<<<<< HEAD
    sa<sizeof(sink_6_124678(a))           == 1> t1;
    sa<sizeof(sink_6_124678(ca))          == 2> t2;
    sa<sizeof(sink_6_124678(va))          == 4> t3;
    sa<sizeof(sink_6_124678(cva))         == 4> t4;
    sa<sizeof(sink_6_124678(c_source()))  == 6> t6;
    sa<sizeof(sink_6_124678(v_source()))  == 7> t7;
    sa<sizeof(sink_6_124678(cv_source())) == 8> t8;
=======
    sa<sizeof(sink_6_124678(a))           == 1 * sizeof(long)> t1;
    sa<sizeof(sink_6_124678(ca))          == 2 * sizeof(long)> t2;
    sa<sizeof(sink_6_124678(va))          == 4 * sizeof(long)> t3;
    sa<sizeof(sink_6_124678(cva))         == 4 * sizeof(long)> t4;
    sa<sizeof(sink_6_124678(c_source()))  == 6 * sizeof(long)> t6;
    sa<sizeof(sink_6_124678(v_source()))  == 7 * sizeof(long)> t7;
    sa<sizeof(sink_6_124678(cv_source())) == 8 * sizeof(long)> t8;
>>>>>>> 03d20231
    return 0;
}

one   sink_6_125678(               A&);
two   sink_6_125678(const          A&);
five  sink_6_125678(               A&&);
six   sink_6_125678(const          A&&);
seven sink_6_125678(volatile       A&&);
eight sink_6_125678(const volatile A&&);

int test6_125678()
{
                   A a;
    const          A ca;
          volatile A va;
    const volatile A cva;
<<<<<<< HEAD
    sa<sizeof(sink_6_125678(a))           == 1> t1;
    sa<sizeof(sink_6_125678(ca))          == 2> t2;
    sa<sizeof(sink_6_125678(source()))    == 5> t5;
    sa<sizeof(sink_6_125678(c_source()))  == 6> t6;
    sa<sizeof(sink_6_125678(v_source()))  == 7> t7;
    sa<sizeof(sink_6_125678(cv_source())) == 8> t8;
=======
    sa<sizeof(sink_6_125678(a))           == 1 * sizeof(long)> t1;
    sa<sizeof(sink_6_125678(ca))          == 2 * sizeof(long)> t2;
    sa<sizeof(sink_6_125678(source()))    == 5 * sizeof(long)> t5;
    sa<sizeof(sink_6_125678(c_source()))  == 6 * sizeof(long)> t6;
    sa<sizeof(sink_6_125678(v_source()))  == 7 * sizeof(long)> t7;
    sa<sizeof(sink_6_125678(cv_source())) == 8 * sizeof(long)> t8;
>>>>>>> 03d20231
    return 0;
}

one   sink_6_134567(               A&);
three sink_6_134567(volatile       A&);
four  sink_6_134567(const volatile A&);
five  sink_6_134567(               A&&);
six   sink_6_134567(const          A&&);
seven sink_6_134567(volatile       A&&);

int test6_134567()
{
                   A a;
    const          A ca;
          volatile A va;
    const volatile A cva;
<<<<<<< HEAD
    sa<sizeof(sink_6_134567(a))           == 1> t1;
    sa<sizeof(sink_6_134567(ca))          == 4> t2;
    sa<sizeof(sink_6_134567(va))          == 3> t3;
    sa<sizeof(sink_6_134567(cva))         == 4> t4;
    sa<sizeof(sink_6_134567(source()))    == 5> t5;
    sa<sizeof(sink_6_134567(c_source()))  == 6> t6;
    sa<sizeof(sink_6_134567(v_source()))  == 7> t7;
=======
    sa<sizeof(sink_6_134567(a))           == 1 * sizeof(long)> t1;
    sa<sizeof(sink_6_134567(ca))          == 4 * sizeof(long)> t2;
    sa<sizeof(sink_6_134567(va))          == 3 * sizeof(long)> t3;
    sa<sizeof(sink_6_134567(cva))         == 4 * sizeof(long)> t4;
    sa<sizeof(sink_6_134567(source()))    == 5 * sizeof(long)> t5;
    sa<sizeof(sink_6_134567(c_source()))  == 6 * sizeof(long)> t6;
    sa<sizeof(sink_6_134567(v_source()))  == 7 * sizeof(long)> t7;
>>>>>>> 03d20231
    return 0;
}

one   sink_6_134568(               A&);
three sink_6_134568(volatile       A&);
four  sink_6_134568(const volatile A&);
five  sink_6_134568(               A&&);
six   sink_6_134568(const          A&&);
eight sink_6_134568(const volatile A&&);

int test6_134568()
{
                   A a;
    const          A ca;
          volatile A va;
    const volatile A cva;
<<<<<<< HEAD
    sa<sizeof(sink_6_134568(a))           == 1> t1;
    sa<sizeof(sink_6_134568(ca))          == 4> t2;
    sa<sizeof(sink_6_134568(va))          == 3> t3;
    sa<sizeof(sink_6_134568(cva))         == 4> t4;
    sa<sizeof(sink_6_134568(source()))    == 5> t5;
    sa<sizeof(sink_6_134568(c_source()))  == 6> t6;
    sa<sizeof(sink_6_134568(v_source()))  == 8> t7;
    sa<sizeof(sink_6_134568(cv_source())) == 8> t8;
=======
    sa<sizeof(sink_6_134568(a))           == 1 * sizeof(long)> t1;
    sa<sizeof(sink_6_134568(ca))          == 4 * sizeof(long)> t2;
    sa<sizeof(sink_6_134568(va))          == 3 * sizeof(long)> t3;
    sa<sizeof(sink_6_134568(cva))         == 4 * sizeof(long)> t4;
    sa<sizeof(sink_6_134568(source()))    == 5 * sizeof(long)> t5;
    sa<sizeof(sink_6_134568(c_source()))  == 6 * sizeof(long)> t6;
    sa<sizeof(sink_6_134568(v_source()))  == 8 * sizeof(long)> t7;
    sa<sizeof(sink_6_134568(cv_source())) == 8 * sizeof(long)> t8;
>>>>>>> 03d20231
    return 0;
}

one   sink_6_134578(               A&);
three sink_6_134578(volatile       A&);
four  sink_6_134578(const volatile A&);
five  sink_6_134578(               A&&);
seven sink_6_134578(volatile       A&&);
eight sink_6_134578(const volatile A&&);

int test6_134578()
{
                   A a;
    const          A ca;
          volatile A va;
    const volatile A cva;
<<<<<<< HEAD
    sa<sizeof(sink_6_134578(a))           == 1> t1;
    sa<sizeof(sink_6_134578(ca))          == 4> t2;
    sa<sizeof(sink_6_134578(va))          == 3> t3;
    sa<sizeof(sink_6_134578(cva))         == 4> t4;
    sa<sizeof(sink_6_134578(source()))    == 5> t5;
    sa<sizeof(sink_6_134578(c_source()))  == 8> t6;
    sa<sizeof(sink_6_134578(v_source()))  == 7> t7;
    sa<sizeof(sink_6_134578(cv_source())) == 8> t8;
=======
    sa<sizeof(sink_6_134578(a))           == 1 * sizeof(long)> t1;
    sa<sizeof(sink_6_134578(ca))          == 4 * sizeof(long)> t2;
    sa<sizeof(sink_6_134578(va))          == 3 * sizeof(long)> t3;
    sa<sizeof(sink_6_134578(cva))         == 4 * sizeof(long)> t4;
    sa<sizeof(sink_6_134578(source()))    == 5 * sizeof(long)> t5;
    sa<sizeof(sink_6_134578(c_source()))  == 8 * sizeof(long)> t6;
    sa<sizeof(sink_6_134578(v_source()))  == 7 * sizeof(long)> t7;
    sa<sizeof(sink_6_134578(cv_source())) == 8 * sizeof(long)> t8;
>>>>>>> 03d20231
    return 0;
}

one   sink_6_134678(               A&);
three sink_6_134678(volatile       A&);
four  sink_6_134678(const volatile A&);
six   sink_6_134678(const          A&&);
seven sink_6_134678(volatile       A&&);
eight sink_6_134678(const volatile A&&);

int test6_134678()
{
                   A a;
    const          A ca;
          volatile A va;
    const volatile A cva;
<<<<<<< HEAD
    sa<sizeof(sink_6_134678(a))           == 1> t1;
    sa<sizeof(sink_6_134678(ca))          == 4> t2;
    sa<sizeof(sink_6_134678(va))          == 3> t3;
    sa<sizeof(sink_6_134678(cva))         == 4> t4;
    sa<sizeof(sink_6_134678(c_source()))  == 6> t6;
    sa<sizeof(sink_6_134678(v_source()))  == 7> t7;
    sa<sizeof(sink_6_134678(cv_source())) == 8> t8;
=======
    sa<sizeof(sink_6_134678(a))           == 1 * sizeof(long)> t1;
    sa<sizeof(sink_6_134678(ca))          == 4 * sizeof(long)> t2;
    sa<sizeof(sink_6_134678(va))          == 3 * sizeof(long)> t3;
    sa<sizeof(sink_6_134678(cva))         == 4 * sizeof(long)> t4;
    sa<sizeof(sink_6_134678(c_source()))  == 6 * sizeof(long)> t6;
    sa<sizeof(sink_6_134678(v_source()))  == 7 * sizeof(long)> t7;
    sa<sizeof(sink_6_134678(cv_source())) == 8 * sizeof(long)> t8;
>>>>>>> 03d20231
    return 0;
}

one   sink_6_135678(               A&);
three sink_6_135678(volatile       A&);
five  sink_6_135678(               A&&);
six   sink_6_135678(const          A&&);
seven sink_6_135678(volatile       A&&);
eight sink_6_135678(const volatile A&&);

int test6_135678()
{
                   A a;
    const          A ca;
          volatile A va;
    const volatile A cva;
<<<<<<< HEAD
    sa<sizeof(sink_6_135678(a))           == 1> t1;
    sa<sizeof(sink_6_135678(va))          == 3> t3;
    sa<sizeof(sink_6_135678(source()))    == 5> t5;
    sa<sizeof(sink_6_135678(c_source()))  == 6> t6;
    sa<sizeof(sink_6_135678(v_source()))  == 7> t7;
    sa<sizeof(sink_6_135678(cv_source())) == 8> t8;
=======
    sa<sizeof(sink_6_135678(a))           == 1 * sizeof(long)> t1;
    sa<sizeof(sink_6_135678(va))          == 3 * sizeof(long)> t3;
    sa<sizeof(sink_6_135678(source()))    == 5 * sizeof(long)> t5;
    sa<sizeof(sink_6_135678(c_source()))  == 6 * sizeof(long)> t6;
    sa<sizeof(sink_6_135678(v_source()))  == 7 * sizeof(long)> t7;
    sa<sizeof(sink_6_135678(cv_source())) == 8 * sizeof(long)> t8;
>>>>>>> 03d20231
    return 0;
}

one   sink_6_145678(               A&);
four  sink_6_145678(const volatile A&);
five  sink_6_145678(               A&&);
six   sink_6_145678(const          A&&);
seven sink_6_145678(volatile       A&&);
eight sink_6_145678(const volatile A&&);

int test6_145678()
{
                   A a;
    const          A ca;
          volatile A va;
    const volatile A cva;
<<<<<<< HEAD
    sa<sizeof(sink_6_145678(a))           == 1> t1;
    sa<sizeof(sink_6_145678(ca))          == 4> t2;
    sa<sizeof(sink_6_145678(va))          == 4> t3;
    sa<sizeof(sink_6_145678(cva))         == 4> t4;
    sa<sizeof(sink_6_145678(source()))    == 5> t5;
    sa<sizeof(sink_6_145678(c_source()))  == 6> t6;
    sa<sizeof(sink_6_145678(v_source()))  == 7> t7;
    sa<sizeof(sink_6_145678(cv_source())) == 8> t8;
=======
    sa<sizeof(sink_6_145678(a))           == 1 * sizeof(long)> t1;
    sa<sizeof(sink_6_145678(ca))          == 4 * sizeof(long)> t2;
    sa<sizeof(sink_6_145678(va))          == 4 * sizeof(long)> t3;
    sa<sizeof(sink_6_145678(cva))         == 4 * sizeof(long)> t4;
    sa<sizeof(sink_6_145678(source()))    == 5 * sizeof(long)> t5;
    sa<sizeof(sink_6_145678(c_source()))  == 6 * sizeof(long)> t6;
    sa<sizeof(sink_6_145678(v_source()))  == 7 * sizeof(long)> t7;
    sa<sizeof(sink_6_145678(cv_source())) == 8 * sizeof(long)> t8;
>>>>>>> 03d20231
    return 0;
}

two   sink_6_234567(const          A&);
three sink_6_234567(volatile       A&);
four  sink_6_234567(const volatile A&);
five  sink_6_234567(               A&&);
six   sink_6_234567(const          A&&);
seven sink_6_234567(volatile       A&&);

int test6_234567()
{
                   A a;
    const          A ca;
          volatile A va;
    const volatile A cva;
<<<<<<< HEAD
    sa<sizeof(sink_6_234567(ca))          == 2> t2;
    sa<sizeof(sink_6_234567(va))          == 3> t3;
    sa<sizeof(sink_6_234567(cva))         == 4> t4;
    sa<sizeof(sink_6_234567(source()))    == 5> t5;
    sa<sizeof(sink_6_234567(c_source()))  == 6> t6;
    sa<sizeof(sink_6_234567(v_source()))  == 7> t7;
=======
    sa<sizeof(sink_6_234567(ca))          == 2 * sizeof(long)> t2;
    sa<sizeof(sink_6_234567(va))          == 3 * sizeof(long)> t3;
    sa<sizeof(sink_6_234567(cva))         == 4 * sizeof(long)> t4;
    sa<sizeof(sink_6_234567(source()))    == 5 * sizeof(long)> t5;
    sa<sizeof(sink_6_234567(c_source()))  == 6 * sizeof(long)> t6;
    sa<sizeof(sink_6_234567(v_source()))  == 7 * sizeof(long)> t7;
>>>>>>> 03d20231
    return 0;
}

two   sink_6_234568(const          A&);
three sink_6_234568(volatile       A&);
four  sink_6_234568(const volatile A&);
five  sink_6_234568(               A&&);
six   sink_6_234568(const          A&&);
eight sink_6_234568(const volatile A&&);

int test6_234568()
{
                   A a;
    const          A ca;
          volatile A va;
    const volatile A cva;
<<<<<<< HEAD
    sa<sizeof(sink_6_234568(ca))          == 2> t2;
    sa<sizeof(sink_6_234568(va))          == 3> t3;
    sa<sizeof(sink_6_234568(cva))         == 4> t4;
    sa<sizeof(sink_6_234568(source()))    == 5> t5;
    sa<sizeof(sink_6_234568(c_source()))  == 6> t6;
    sa<sizeof(sink_6_234568(v_source()))  == 8> t7;
    sa<sizeof(sink_6_234568(cv_source())) == 8> t8;
=======
    sa<sizeof(sink_6_234568(ca))          == 2 * sizeof(long)> t2;
    sa<sizeof(sink_6_234568(va))          == 3 * sizeof(long)> t3;
    sa<sizeof(sink_6_234568(cva))         == 4 * sizeof(long)> t4;
    sa<sizeof(sink_6_234568(source()))    == 5 * sizeof(long)> t5;
    sa<sizeof(sink_6_234568(c_source()))  == 6 * sizeof(long)> t6;
    sa<sizeof(sink_6_234568(v_source()))  == 8 * sizeof(long)> t7;
    sa<sizeof(sink_6_234568(cv_source())) == 8 * sizeof(long)> t8;
>>>>>>> 03d20231
    return 0;
}

two   sink_6_234578(const          A&);
three sink_6_234578(volatile       A&);
four  sink_6_234578(const volatile A&);
five  sink_6_234578(               A&&);
seven sink_6_234578(volatile       A&&);
eight sink_6_234578(const volatile A&&);

int test6_234578()
{
                   A a;
    const          A ca;
          volatile A va;
    const volatile A cva;
<<<<<<< HEAD
    sa<sizeof(sink_6_234578(ca))          == 2> t2;
    sa<sizeof(sink_6_234578(va))          == 3> t3;
    sa<sizeof(sink_6_234578(cva))         == 4> t4;
    sa<sizeof(sink_6_234578(source()))    == 5> t5;
    sa<sizeof(sink_6_234578(c_source()))  == 8> t6;
    sa<sizeof(sink_6_234578(v_source()))  == 7> t7;
    sa<sizeof(sink_6_234578(cv_source())) == 8> t8;
=======
    sa<sizeof(sink_6_234578(ca))          == 2 * sizeof(long)> t2;
    sa<sizeof(sink_6_234578(va))          == 3 * sizeof(long)> t3;
    sa<sizeof(sink_6_234578(cva))         == 4 * sizeof(long)> t4;
    sa<sizeof(sink_6_234578(source()))    == 5 * sizeof(long)> t5;
    sa<sizeof(sink_6_234578(c_source()))  == 8 * sizeof(long)> t6;
    sa<sizeof(sink_6_234578(v_source()))  == 7 * sizeof(long)> t7;
    sa<sizeof(sink_6_234578(cv_source())) == 8 * sizeof(long)> t8;
>>>>>>> 03d20231
    return 0;
}

two   sink_6_234678(const          A&);
three sink_6_234678(volatile       A&);
four  sink_6_234678(const volatile A&);
six   sink_6_234678(const          A&&);
seven sink_6_234678(volatile       A&&);
eight sink_6_234678(const volatile A&&);

int test6_234678()
{
                   A a;
    const          A ca;
          volatile A va;
    const volatile A cva;
<<<<<<< HEAD
    sa<sizeof(sink_6_234678(ca))          == 2> t2;
    sa<sizeof(sink_6_234678(va))          == 3> t3;
    sa<sizeof(sink_6_234678(cva))         == 4> t4;
    sa<sizeof(sink_6_234678(c_source()))  == 6> t6;
    sa<sizeof(sink_6_234678(v_source()))  == 7> t7;
    sa<sizeof(sink_6_234678(cv_source())) == 8> t8;
=======
    sa<sizeof(sink_6_234678(ca))          == 2 * sizeof(long)> t2;
    sa<sizeof(sink_6_234678(va))          == 3 * sizeof(long)> t3;
    sa<sizeof(sink_6_234678(cva))         == 4 * sizeof(long)> t4;
    sa<sizeof(sink_6_234678(c_source()))  == 6 * sizeof(long)> t6;
    sa<sizeof(sink_6_234678(v_source()))  == 7 * sizeof(long)> t7;
    sa<sizeof(sink_6_234678(cv_source())) == 8 * sizeof(long)> t8;
>>>>>>> 03d20231
    return 0;
}

two   sink_6_235678(const          A&);
three sink_6_235678(volatile       A&);
five  sink_6_235678(               A&&);
six   sink_6_235678(const          A&&);
seven sink_6_235678(volatile       A&&);
eight sink_6_235678(const volatile A&&);

int test6_235678()
{
                   A a;
    const          A ca;
          volatile A va;
    const volatile A cva;
<<<<<<< HEAD
    sa<sizeof(sink_6_235678(ca))          == 2> t2;
    sa<sizeof(sink_6_235678(va))          == 3> t3;
    sa<sizeof(sink_6_235678(source()))    == 5> t5;
    sa<sizeof(sink_6_235678(c_source()))  == 6> t6;
    sa<sizeof(sink_6_235678(v_source()))  == 7> t7;
    sa<sizeof(sink_6_235678(cv_source())) == 8> t8;
=======
    sa<sizeof(sink_6_235678(ca))          == 2 * sizeof(long)> t2;
    sa<sizeof(sink_6_235678(va))          == 3 * sizeof(long)> t3;
    sa<sizeof(sink_6_235678(source()))    == 5 * sizeof(long)> t5;
    sa<sizeof(sink_6_235678(c_source()))  == 6 * sizeof(long)> t6;
    sa<sizeof(sink_6_235678(v_source()))  == 7 * sizeof(long)> t7;
    sa<sizeof(sink_6_235678(cv_source())) == 8 * sizeof(long)> t8;
>>>>>>> 03d20231
    return 0;
}

two   sink_6_245678(const          A&);
four  sink_6_245678(const volatile A&);
five  sink_6_245678(               A&&);
six   sink_6_245678(const          A&&);
seven sink_6_245678(volatile       A&&);
eight sink_6_245678(const volatile A&&);

int test6_245678()
{
                   A a;
    const          A ca;
          volatile A va;
    const volatile A cva;
<<<<<<< HEAD
    sa<sizeof(sink_6_245678(a))           == 2> t1;
    sa<sizeof(sink_6_245678(ca))          == 2> t2;
    sa<sizeof(sink_6_245678(va))          == 4> t3;
    sa<sizeof(sink_6_245678(cva))         == 4> t4;
    sa<sizeof(sink_6_245678(source()))    == 5> t5;
    sa<sizeof(sink_6_245678(c_source()))  == 6> t6;
    sa<sizeof(sink_6_245678(v_source()))  == 7> t7;
    sa<sizeof(sink_6_245678(cv_source())) == 8> t8;
=======
    sa<sizeof(sink_6_245678(a))           == 2 * sizeof(long)> t1;
    sa<sizeof(sink_6_245678(ca))          == 2 * sizeof(long)> t2;
    sa<sizeof(sink_6_245678(va))          == 4 * sizeof(long)> t3;
    sa<sizeof(sink_6_245678(cva))         == 4 * sizeof(long)> t4;
    sa<sizeof(sink_6_245678(source()))    == 5 * sizeof(long)> t5;
    sa<sizeof(sink_6_245678(c_source()))  == 6 * sizeof(long)> t6;
    sa<sizeof(sink_6_245678(v_source()))  == 7 * sizeof(long)> t7;
    sa<sizeof(sink_6_245678(cv_source())) == 8 * sizeof(long)> t8;
>>>>>>> 03d20231
    return 0;
}

three sink_6_345678(volatile       A&);
four  sink_6_345678(const volatile A&);
five  sink_6_345678(               A&&);
six   sink_6_345678(const          A&&);
seven sink_6_345678(volatile       A&&);
eight sink_6_345678(const volatile A&&);

int test6_345678()
{
                   A a;
    const          A ca;
          volatile A va;
    const volatile A cva;
<<<<<<< HEAD
    sa<sizeof(sink_6_345678(a))           == 3> t1;
    sa<sizeof(sink_6_345678(ca))          == 4> t2;
    sa<sizeof(sink_6_345678(va))          == 3> t3;
    sa<sizeof(sink_6_345678(cva))         == 4> t4;
    sa<sizeof(sink_6_345678(source()))    == 5> t5;
    sa<sizeof(sink_6_345678(c_source()))  == 6> t6;
    sa<sizeof(sink_6_345678(v_source()))  == 7> t7;
    sa<sizeof(sink_6_345678(cv_source())) == 8> t8;
=======
    sa<sizeof(sink_6_345678(a))           == 3 * sizeof(long)> t1;
    sa<sizeof(sink_6_345678(ca))          == 4 * sizeof(long)> t2;
    sa<sizeof(sink_6_345678(va))          == 3 * sizeof(long)> t3;
    sa<sizeof(sink_6_345678(cva))         == 4 * sizeof(long)> t4;
    sa<sizeof(sink_6_345678(source()))    == 5 * sizeof(long)> t5;
    sa<sizeof(sink_6_345678(c_source()))  == 6 * sizeof(long)> t6;
    sa<sizeof(sink_6_345678(v_source()))  == 7 * sizeof(long)> t7;
    sa<sizeof(sink_6_345678(cv_source())) == 8 * sizeof(long)> t8;
>>>>>>> 03d20231
    return 0;
}

int main()
{
    return test6_123456() + test6_123457() + test6_123458() + test6_123467() +
           test6_123468() + test6_123478() + test6_123567() + test6_123568() +
           test6_123578() + test6_123678() + test6_124567() + test6_124568() +
           test6_124578() + test6_124678() + test6_125678() + test6_134567() +
           test6_134568() + test6_134578() + test6_134678() + test6_135678() +
           test6_145678() + test6_234567() + test6_234568() + test6_234578() +
           test6_234678() + test6_235678() + test6_245678() + test6_345678();
}<|MERGE_RESOLUTION|>--- conflicted
+++ resolved
@@ -43,21 +43,12 @@
     const          A ca;
           volatile A va;
     const volatile A cva;
-<<<<<<< HEAD
-    sa<sizeof(sink_6_123456(a))           == 1> t1;
-    sa<sizeof(sink_6_123456(ca))          == 2> t2;
-    sa<sizeof(sink_6_123456(va))          == 3> t3;
-    sa<sizeof(sink_6_123456(cva))         == 4> t4;
-    sa<sizeof(sink_6_123456(source()))    == 5> t5;
-    sa<sizeof(sink_6_123456(c_source()))  == 6> t6;
-=======
     sa<sizeof(sink_6_123456(a))           == 1 * sizeof(long)> t1;
     sa<sizeof(sink_6_123456(ca))          == 2 * sizeof(long)> t2;
     sa<sizeof(sink_6_123456(va))          == 3 * sizeof(long)> t3;
     sa<sizeof(sink_6_123456(cva))         == 4 * sizeof(long)> t4;
     sa<sizeof(sink_6_123456(source()))    == 5 * sizeof(long)> t5;
     sa<sizeof(sink_6_123456(c_source()))  == 6 * sizeof(long)> t6;
->>>>>>> 03d20231
     return 0;
 }
 
@@ -74,15 +65,6 @@
     const          A ca;
           volatile A va;
     const volatile A cva;
-<<<<<<< HEAD
-    sa<sizeof(sink_6_123457(a))           == 1> t1;
-    sa<sizeof(sink_6_123457(ca))          == 2> t2;
-    sa<sizeof(sink_6_123457(va))          == 3> t3;
-    sa<sizeof(sink_6_123457(cva))         == 4> t4;
-    sa<sizeof(sink_6_123457(source()))    == 5> t5;
-    sa<sizeof(sink_6_123457(c_source()))  == 2> t6;
-    sa<sizeof(sink_6_123457(v_source()))  == 7> t7;
-=======
     sa<sizeof(sink_6_123457(a))           == 1 * sizeof(long)> t1;
     sa<sizeof(sink_6_123457(ca))          == 2 * sizeof(long)> t2;
     sa<sizeof(sink_6_123457(va))          == 3 * sizeof(long)> t3;
@@ -90,7 +72,6 @@
     sa<sizeof(sink_6_123457(source()))    == 5 * sizeof(long)> t5;
     sa<sizeof(sink_6_123457(c_source()))  == 2 * sizeof(long)> t6;
     sa<sizeof(sink_6_123457(v_source()))  == 7 * sizeof(long)> t7;
->>>>>>> 03d20231
     return 0;
 }
 
@@ -107,16 +88,6 @@
     const          A ca;
           volatile A va;
     const volatile A cva;
-<<<<<<< HEAD
-    sa<sizeof(sink_6_123458(a))           == 1> t1;
-    sa<sizeof(sink_6_123458(ca))          == 2> t2;
-    sa<sizeof(sink_6_123458(va))          == 3> t3;
-    sa<sizeof(sink_6_123458(cva))         == 4> t4;
-    sa<sizeof(sink_6_123458(source()))    == 5> t5;
-    sa<sizeof(sink_6_123458(c_source()))  == 8> t6;
-    sa<sizeof(sink_6_123458(v_source()))  == 8> t7;
-    sa<sizeof(sink_6_123458(cv_source())) == 8> t8;
-=======
     sa<sizeof(sink_6_123458(a))           == 1 * sizeof(long)> t1;
     sa<sizeof(sink_6_123458(ca))          == 2 * sizeof(long)> t2;
     sa<sizeof(sink_6_123458(va))          == 3 * sizeof(long)> t3;
@@ -125,7 +96,6 @@
     sa<sizeof(sink_6_123458(c_source()))  == 8 * sizeof(long)> t6;
     sa<sizeof(sink_6_123458(v_source()))  == 8 * sizeof(long)> t7;
     sa<sizeof(sink_6_123458(cv_source())) == 8 * sizeof(long)> t8;
->>>>>>> 03d20231
     return 0;
 }
 
@@ -142,21 +112,12 @@
     const          A ca;
           volatile A va;
     const volatile A cva;
-<<<<<<< HEAD
-    sa<sizeof(sink_6_123467(a))           == 1> t1;
-    sa<sizeof(sink_6_123467(ca))          == 2> t2;
-    sa<sizeof(sink_6_123467(va))          == 3> t3;
-    sa<sizeof(sink_6_123467(cva))         == 4> t4;
-    sa<sizeof(sink_6_123467(c_source()))  == 6> t6;
-    sa<sizeof(sink_6_123467(v_source()))  == 7> t7;
-=======
     sa<sizeof(sink_6_123467(a))           == 1 * sizeof(long)> t1;
     sa<sizeof(sink_6_123467(ca))          == 2 * sizeof(long)> t2;
     sa<sizeof(sink_6_123467(va))          == 3 * sizeof(long)> t3;
     sa<sizeof(sink_6_123467(cva))         == 4 * sizeof(long)> t4;
     sa<sizeof(sink_6_123467(c_source()))  == 6 * sizeof(long)> t6;
     sa<sizeof(sink_6_123467(v_source()))  == 7 * sizeof(long)> t7;
->>>>>>> 03d20231
     return 0;
 }
 
@@ -173,16 +134,6 @@
     const          A ca;
           volatile A va;
     const volatile A cva;
-<<<<<<< HEAD
-    sa<sizeof(sink_6_123468(a))           == 1> t1;
-    sa<sizeof(sink_6_123468(ca))          == 2> t2;
-    sa<sizeof(sink_6_123468(va))          == 3> t3;
-    sa<sizeof(sink_6_123468(cva))         == 4> t4;
-    sa<sizeof(sink_6_123468(source()))    == 6> t5;
-    sa<sizeof(sink_6_123468(c_source()))  == 6> t6;
-    sa<sizeof(sink_6_123468(v_source()))  == 8> t7;
-    sa<sizeof(sink_6_123468(cv_source())) == 8> t8;
-=======
     sa<sizeof(sink_6_123468(a))           == 1 * sizeof(long)> t1;
     sa<sizeof(sink_6_123468(ca))          == 2 * sizeof(long)> t2;
     sa<sizeof(sink_6_123468(va))          == 3 * sizeof(long)> t3;
@@ -191,7 +142,6 @@
     sa<sizeof(sink_6_123468(c_source()))  == 6 * sizeof(long)> t6;
     sa<sizeof(sink_6_123468(v_source()))  == 8 * sizeof(long)> t7;
     sa<sizeof(sink_6_123468(cv_source())) == 8 * sizeof(long)> t8;
->>>>>>> 03d20231
     return 0;
 }
 
@@ -208,16 +158,6 @@
     const          A ca;
           volatile A va;
     const volatile A cva;
-<<<<<<< HEAD
-    sa<sizeof(sink_6_123478(a))           == 1> t1;
-    sa<sizeof(sink_6_123478(ca))          == 2> t2;
-    sa<sizeof(sink_6_123478(va))          == 3> t3;
-    sa<sizeof(sink_6_123478(cva))         == 4> t4;
-    sa<sizeof(sink_6_123478(source()))    == 7> t5;
-    sa<sizeof(sink_6_123478(c_source()))  == 8> t6;
-    sa<sizeof(sink_6_123478(v_source()))  == 7> t7;
-    sa<sizeof(sink_6_123478(cv_source())) == 8> t8;
-=======
     sa<sizeof(sink_6_123478(a))           == 1 * sizeof(long)> t1;
     sa<sizeof(sink_6_123478(ca))          == 2 * sizeof(long)> t2;
     sa<sizeof(sink_6_123478(va))          == 3 * sizeof(long)> t3;
@@ -226,7 +166,6 @@
     sa<sizeof(sink_6_123478(c_source()))  == 8 * sizeof(long)> t6;
     sa<sizeof(sink_6_123478(v_source()))  == 7 * sizeof(long)> t7;
     sa<sizeof(sink_6_123478(cv_source())) == 8 * sizeof(long)> t8;
->>>>>>> 03d20231
     return 0;
 }
 
@@ -243,21 +182,12 @@
     const          A ca;
           volatile A va;
     const volatile A cva;
-<<<<<<< HEAD
-    sa<sizeof(sink_6_123567(a))           == 1> t1;
-    sa<sizeof(sink_6_123567(ca))          == 2> t2;
-    sa<sizeof(sink_6_123567(va))          == 3> t3;
-    sa<sizeof(sink_6_123567(source()))    == 5> t5;
-    sa<sizeof(sink_6_123567(c_source()))  == 6> t6;
-    sa<sizeof(sink_6_123567(v_source()))  == 7> t7;
-=======
     sa<sizeof(sink_6_123567(a))           == 1 * sizeof(long)> t1;
     sa<sizeof(sink_6_123567(ca))          == 2 * sizeof(long)> t2;
     sa<sizeof(sink_6_123567(va))          == 3 * sizeof(long)> t3;
     sa<sizeof(sink_6_123567(source()))    == 5 * sizeof(long)> t5;
     sa<sizeof(sink_6_123567(c_source()))  == 6 * sizeof(long)> t6;
     sa<sizeof(sink_6_123567(v_source()))  == 7 * sizeof(long)> t7;
->>>>>>> 03d20231
     return 0;
 }
 
@@ -274,15 +204,6 @@
     const          A ca;
           volatile A va;
     const volatile A cva;
-<<<<<<< HEAD
-    sa<sizeof(sink_6_123568(a))           == 1> t1;
-    sa<sizeof(sink_6_123568(ca))          == 2> t2;
-    sa<sizeof(sink_6_123568(va))          == 3> t3;
-    sa<sizeof(sink_6_123568(source()))    == 5> t5;
-    sa<sizeof(sink_6_123568(c_source()))  == 6> t6;
-    sa<sizeof(sink_6_123568(v_source()))  == 8> t7;
-    sa<sizeof(sink_6_123568(cv_source())) == 8> t8;
-=======
     sa<sizeof(sink_6_123568(a))           == 1 * sizeof(long)> t1;
     sa<sizeof(sink_6_123568(ca))          == 2 * sizeof(long)> t2;
     sa<sizeof(sink_6_123568(va))          == 3 * sizeof(long)> t3;
@@ -290,7 +211,6 @@
     sa<sizeof(sink_6_123568(c_source()))  == 6 * sizeof(long)> t6;
     sa<sizeof(sink_6_123568(v_source()))  == 8 * sizeof(long)> t7;
     sa<sizeof(sink_6_123568(cv_source())) == 8 * sizeof(long)> t8;
->>>>>>> 03d20231
     return 0;
 }
 
@@ -307,15 +227,6 @@
     const          A ca;
           volatile A va;
     const volatile A cva;
-<<<<<<< HEAD
-    sa<sizeof(sink_6_123578(a))           == 1> t1;
-    sa<sizeof(sink_6_123578(ca))          == 2> t2;
-    sa<sizeof(sink_6_123578(va))          == 3> t3;
-    sa<sizeof(sink_6_123578(source()))    == 5> t5;
-    sa<sizeof(sink_6_123578(c_source()))  == 8> t6;
-    sa<sizeof(sink_6_123578(v_source()))  == 7> t7;
-    sa<sizeof(sink_6_123578(cv_source())) == 8> t8;
-=======
     sa<sizeof(sink_6_123578(a))           == 1 * sizeof(long)> t1;
     sa<sizeof(sink_6_123578(ca))          == 2 * sizeof(long)> t2;
     sa<sizeof(sink_6_123578(va))          == 3 * sizeof(long)> t3;
@@ -323,7 +234,6 @@
     sa<sizeof(sink_6_123578(c_source()))  == 8 * sizeof(long)> t6;
     sa<sizeof(sink_6_123578(v_source()))  == 7 * sizeof(long)> t7;
     sa<sizeof(sink_6_123578(cv_source())) == 8 * sizeof(long)> t8;
->>>>>>> 03d20231
     return 0;
 }
 
@@ -340,21 +250,12 @@
     const          A ca;
           volatile A va;
     const volatile A cva;
-<<<<<<< HEAD
-    sa<sizeof(sink_6_123678(a))           == 1> t1;
-    sa<sizeof(sink_6_123678(ca))          == 2> t2;
-    sa<sizeof(sink_6_123678(va))          == 3> t3;
-    sa<sizeof(sink_6_123678(c_source()))  == 6> t6;
-    sa<sizeof(sink_6_123678(v_source()))  == 7> t7;
-    sa<sizeof(sink_6_123678(cv_source())) == 8> t8;
-=======
     sa<sizeof(sink_6_123678(a))           == 1 * sizeof(long)> t1;
     sa<sizeof(sink_6_123678(ca))          == 2 * sizeof(long)> t2;
     sa<sizeof(sink_6_123678(va))          == 3 * sizeof(long)> t3;
     sa<sizeof(sink_6_123678(c_source()))  == 6 * sizeof(long)> t6;
     sa<sizeof(sink_6_123678(v_source()))  == 7 * sizeof(long)> t7;
     sa<sizeof(sink_6_123678(cv_source())) == 8 * sizeof(long)> t8;
->>>>>>> 03d20231
     return 0;
 }
 
@@ -371,15 +272,6 @@
     const          A ca;
           volatile A va;
     const volatile A cva;
-<<<<<<< HEAD
-    sa<sizeof(sink_6_124567(a))           == 1> t1;
-    sa<sizeof(sink_6_124567(ca))          == 2> t2;
-    sa<sizeof(sink_6_124567(va))          == 4> t3;
-    sa<sizeof(sink_6_124567(cva))         == 4> t4;
-    sa<sizeof(sink_6_124567(source()))    == 5> t5;
-    sa<sizeof(sink_6_124567(c_source()))  == 6> t6;
-    sa<sizeof(sink_6_124567(v_source()))  == 7> t7;
-=======
     sa<sizeof(sink_6_124567(a))           == 1 * sizeof(long)> t1;
     sa<sizeof(sink_6_124567(ca))          == 2 * sizeof(long)> t2;
     sa<sizeof(sink_6_124567(va))          == 4 * sizeof(long)> t3;
@@ -387,7 +279,6 @@
     sa<sizeof(sink_6_124567(source()))    == 5 * sizeof(long)> t5;
     sa<sizeof(sink_6_124567(c_source()))  == 6 * sizeof(long)> t6;
     sa<sizeof(sink_6_124567(v_source()))  == 7 * sizeof(long)> t7;
->>>>>>> 03d20231
     return 0;
 }
 
@@ -404,16 +295,6 @@
     const          A ca;
           volatile A va;
     const volatile A cva;
-<<<<<<< HEAD
-    sa<sizeof(sink_6_124568(a))           == 1> t1;
-    sa<sizeof(sink_6_124568(ca))          == 2> t2;
-    sa<sizeof(sink_6_124568(va))          == 4> t3;
-    sa<sizeof(sink_6_124568(cva))         == 4> t4;
-    sa<sizeof(sink_6_124568(source()))    == 5> t5;
-    sa<sizeof(sink_6_124568(c_source()))  == 6> t6;
-    sa<sizeof(sink_6_124568(v_source()))  == 8> t7;
-    sa<sizeof(sink_6_124568(cv_source())) == 8> t8;
-=======
     sa<sizeof(sink_6_124568(a))           == 1 * sizeof(long)> t1;
     sa<sizeof(sink_6_124568(ca))          == 2 * sizeof(long)> t2;
     sa<sizeof(sink_6_124568(va))          == 4 * sizeof(long)> t3;
@@ -422,7 +303,6 @@
     sa<sizeof(sink_6_124568(c_source()))  == 6 * sizeof(long)> t6;
     sa<sizeof(sink_6_124568(v_source()))  == 8 * sizeof(long)> t7;
     sa<sizeof(sink_6_124568(cv_source())) == 8 * sizeof(long)> t8;
->>>>>>> 03d20231
     return 0;
 }
 
@@ -439,16 +319,6 @@
     const          A ca;
           volatile A va;
     const volatile A cva;
-<<<<<<< HEAD
-    sa<sizeof(sink_6_124578(a))           == 1> t1;
-    sa<sizeof(sink_6_124578(ca))          == 2> t2;
-    sa<sizeof(sink_6_124578(va))          == 4> t3;
-    sa<sizeof(sink_6_124578(cva))         == 4> t4;
-    sa<sizeof(sink_6_124578(source()))    == 5> t5;
-    sa<sizeof(sink_6_124578(c_source()))  == 8> t6;
-    sa<sizeof(sink_6_124578(v_source()))  == 7> t7;
-    sa<sizeof(sink_6_124578(cv_source())) == 8> t8;
-=======
     sa<sizeof(sink_6_124578(a))           == 1 * sizeof(long)> t1;
     sa<sizeof(sink_6_124578(ca))          == 2 * sizeof(long)> t2;
     sa<sizeof(sink_6_124578(va))          == 4 * sizeof(long)> t3;
@@ -457,7 +327,6 @@
     sa<sizeof(sink_6_124578(c_source()))  == 8 * sizeof(long)> t6;
     sa<sizeof(sink_6_124578(v_source()))  == 7 * sizeof(long)> t7;
     sa<sizeof(sink_6_124578(cv_source())) == 8 * sizeof(long)> t8;
->>>>>>> 03d20231
     return 0;
 }
 
@@ -474,15 +343,6 @@
     const          A ca;
           volatile A va;
     const volatile A cva;
-<<<<<<< HEAD
-    sa<sizeof(sink_6_124678(a))           == 1> t1;
-    sa<sizeof(sink_6_124678(ca))          == 2> t2;
-    sa<sizeof(sink_6_124678(va))          == 4> t3;
-    sa<sizeof(sink_6_124678(cva))         == 4> t4;
-    sa<sizeof(sink_6_124678(c_source()))  == 6> t6;
-    sa<sizeof(sink_6_124678(v_source()))  == 7> t7;
-    sa<sizeof(sink_6_124678(cv_source())) == 8> t8;
-=======
     sa<sizeof(sink_6_124678(a))           == 1 * sizeof(long)> t1;
     sa<sizeof(sink_6_124678(ca))          == 2 * sizeof(long)> t2;
     sa<sizeof(sink_6_124678(va))          == 4 * sizeof(long)> t3;
@@ -490,7 +350,6 @@
     sa<sizeof(sink_6_124678(c_source()))  == 6 * sizeof(long)> t6;
     sa<sizeof(sink_6_124678(v_source()))  == 7 * sizeof(long)> t7;
     sa<sizeof(sink_6_124678(cv_source())) == 8 * sizeof(long)> t8;
->>>>>>> 03d20231
     return 0;
 }
 
@@ -507,21 +366,12 @@
     const          A ca;
           volatile A va;
     const volatile A cva;
-<<<<<<< HEAD
-    sa<sizeof(sink_6_125678(a))           == 1> t1;
-    sa<sizeof(sink_6_125678(ca))          == 2> t2;
-    sa<sizeof(sink_6_125678(source()))    == 5> t5;
-    sa<sizeof(sink_6_125678(c_source()))  == 6> t6;
-    sa<sizeof(sink_6_125678(v_source()))  == 7> t7;
-    sa<sizeof(sink_6_125678(cv_source())) == 8> t8;
-=======
     sa<sizeof(sink_6_125678(a))           == 1 * sizeof(long)> t1;
     sa<sizeof(sink_6_125678(ca))          == 2 * sizeof(long)> t2;
     sa<sizeof(sink_6_125678(source()))    == 5 * sizeof(long)> t5;
     sa<sizeof(sink_6_125678(c_source()))  == 6 * sizeof(long)> t6;
     sa<sizeof(sink_6_125678(v_source()))  == 7 * sizeof(long)> t7;
     sa<sizeof(sink_6_125678(cv_source())) == 8 * sizeof(long)> t8;
->>>>>>> 03d20231
     return 0;
 }
 
@@ -538,15 +388,6 @@
     const          A ca;
           volatile A va;
     const volatile A cva;
-<<<<<<< HEAD
-    sa<sizeof(sink_6_134567(a))           == 1> t1;
-    sa<sizeof(sink_6_134567(ca))          == 4> t2;
-    sa<sizeof(sink_6_134567(va))          == 3> t3;
-    sa<sizeof(sink_6_134567(cva))         == 4> t4;
-    sa<sizeof(sink_6_134567(source()))    == 5> t5;
-    sa<sizeof(sink_6_134567(c_source()))  == 6> t6;
-    sa<sizeof(sink_6_134567(v_source()))  == 7> t7;
-=======
     sa<sizeof(sink_6_134567(a))           == 1 * sizeof(long)> t1;
     sa<sizeof(sink_6_134567(ca))          == 4 * sizeof(long)> t2;
     sa<sizeof(sink_6_134567(va))          == 3 * sizeof(long)> t3;
@@ -554,7 +395,6 @@
     sa<sizeof(sink_6_134567(source()))    == 5 * sizeof(long)> t5;
     sa<sizeof(sink_6_134567(c_source()))  == 6 * sizeof(long)> t6;
     sa<sizeof(sink_6_134567(v_source()))  == 7 * sizeof(long)> t7;
->>>>>>> 03d20231
     return 0;
 }
 
@@ -571,16 +411,6 @@
     const          A ca;
           volatile A va;
     const volatile A cva;
-<<<<<<< HEAD
-    sa<sizeof(sink_6_134568(a))           == 1> t1;
-    sa<sizeof(sink_6_134568(ca))          == 4> t2;
-    sa<sizeof(sink_6_134568(va))          == 3> t3;
-    sa<sizeof(sink_6_134568(cva))         == 4> t4;
-    sa<sizeof(sink_6_134568(source()))    == 5> t5;
-    sa<sizeof(sink_6_134568(c_source()))  == 6> t6;
-    sa<sizeof(sink_6_134568(v_source()))  == 8> t7;
-    sa<sizeof(sink_6_134568(cv_source())) == 8> t8;
-=======
     sa<sizeof(sink_6_134568(a))           == 1 * sizeof(long)> t1;
     sa<sizeof(sink_6_134568(ca))          == 4 * sizeof(long)> t2;
     sa<sizeof(sink_6_134568(va))          == 3 * sizeof(long)> t3;
@@ -589,7 +419,6 @@
     sa<sizeof(sink_6_134568(c_source()))  == 6 * sizeof(long)> t6;
     sa<sizeof(sink_6_134568(v_source()))  == 8 * sizeof(long)> t7;
     sa<sizeof(sink_6_134568(cv_source())) == 8 * sizeof(long)> t8;
->>>>>>> 03d20231
     return 0;
 }
 
@@ -606,16 +435,6 @@
     const          A ca;
           volatile A va;
     const volatile A cva;
-<<<<<<< HEAD
-    sa<sizeof(sink_6_134578(a))           == 1> t1;
-    sa<sizeof(sink_6_134578(ca))          == 4> t2;
-    sa<sizeof(sink_6_134578(va))          == 3> t3;
-    sa<sizeof(sink_6_134578(cva))         == 4> t4;
-    sa<sizeof(sink_6_134578(source()))    == 5> t5;
-    sa<sizeof(sink_6_134578(c_source()))  == 8> t6;
-    sa<sizeof(sink_6_134578(v_source()))  == 7> t7;
-    sa<sizeof(sink_6_134578(cv_source())) == 8> t8;
-=======
     sa<sizeof(sink_6_134578(a))           == 1 * sizeof(long)> t1;
     sa<sizeof(sink_6_134578(ca))          == 4 * sizeof(long)> t2;
     sa<sizeof(sink_6_134578(va))          == 3 * sizeof(long)> t3;
@@ -624,7 +443,6 @@
     sa<sizeof(sink_6_134578(c_source()))  == 8 * sizeof(long)> t6;
     sa<sizeof(sink_6_134578(v_source()))  == 7 * sizeof(long)> t7;
     sa<sizeof(sink_6_134578(cv_source())) == 8 * sizeof(long)> t8;
->>>>>>> 03d20231
     return 0;
 }
 
@@ -641,15 +459,6 @@
     const          A ca;
           volatile A va;
     const volatile A cva;
-<<<<<<< HEAD
-    sa<sizeof(sink_6_134678(a))           == 1> t1;
-    sa<sizeof(sink_6_134678(ca))          == 4> t2;
-    sa<sizeof(sink_6_134678(va))          == 3> t3;
-    sa<sizeof(sink_6_134678(cva))         == 4> t4;
-    sa<sizeof(sink_6_134678(c_source()))  == 6> t6;
-    sa<sizeof(sink_6_134678(v_source()))  == 7> t7;
-    sa<sizeof(sink_6_134678(cv_source())) == 8> t8;
-=======
     sa<sizeof(sink_6_134678(a))           == 1 * sizeof(long)> t1;
     sa<sizeof(sink_6_134678(ca))          == 4 * sizeof(long)> t2;
     sa<sizeof(sink_6_134678(va))          == 3 * sizeof(long)> t3;
@@ -657,7 +466,6 @@
     sa<sizeof(sink_6_134678(c_source()))  == 6 * sizeof(long)> t6;
     sa<sizeof(sink_6_134678(v_source()))  == 7 * sizeof(long)> t7;
     sa<sizeof(sink_6_134678(cv_source())) == 8 * sizeof(long)> t8;
->>>>>>> 03d20231
     return 0;
 }
 
@@ -674,21 +482,12 @@
     const          A ca;
           volatile A va;
     const volatile A cva;
-<<<<<<< HEAD
-    sa<sizeof(sink_6_135678(a))           == 1> t1;
-    sa<sizeof(sink_6_135678(va))          == 3> t3;
-    sa<sizeof(sink_6_135678(source()))    == 5> t5;
-    sa<sizeof(sink_6_135678(c_source()))  == 6> t6;
-    sa<sizeof(sink_6_135678(v_source()))  == 7> t7;
-    sa<sizeof(sink_6_135678(cv_source())) == 8> t8;
-=======
     sa<sizeof(sink_6_135678(a))           == 1 * sizeof(long)> t1;
     sa<sizeof(sink_6_135678(va))          == 3 * sizeof(long)> t3;
     sa<sizeof(sink_6_135678(source()))    == 5 * sizeof(long)> t5;
     sa<sizeof(sink_6_135678(c_source()))  == 6 * sizeof(long)> t6;
     sa<sizeof(sink_6_135678(v_source()))  == 7 * sizeof(long)> t7;
     sa<sizeof(sink_6_135678(cv_source())) == 8 * sizeof(long)> t8;
->>>>>>> 03d20231
     return 0;
 }
 
@@ -705,16 +504,6 @@
     const          A ca;
           volatile A va;
     const volatile A cva;
-<<<<<<< HEAD
-    sa<sizeof(sink_6_145678(a))           == 1> t1;
-    sa<sizeof(sink_6_145678(ca))          == 4> t2;
-    sa<sizeof(sink_6_145678(va))          == 4> t3;
-    sa<sizeof(sink_6_145678(cva))         == 4> t4;
-    sa<sizeof(sink_6_145678(source()))    == 5> t5;
-    sa<sizeof(sink_6_145678(c_source()))  == 6> t6;
-    sa<sizeof(sink_6_145678(v_source()))  == 7> t7;
-    sa<sizeof(sink_6_145678(cv_source())) == 8> t8;
-=======
     sa<sizeof(sink_6_145678(a))           == 1 * sizeof(long)> t1;
     sa<sizeof(sink_6_145678(ca))          == 4 * sizeof(long)> t2;
     sa<sizeof(sink_6_145678(va))          == 4 * sizeof(long)> t3;
@@ -723,7 +512,6 @@
     sa<sizeof(sink_6_145678(c_source()))  == 6 * sizeof(long)> t6;
     sa<sizeof(sink_6_145678(v_source()))  == 7 * sizeof(long)> t7;
     sa<sizeof(sink_6_145678(cv_source())) == 8 * sizeof(long)> t8;
->>>>>>> 03d20231
     return 0;
 }
 
@@ -740,21 +528,12 @@
     const          A ca;
           volatile A va;
     const volatile A cva;
-<<<<<<< HEAD
-    sa<sizeof(sink_6_234567(ca))          == 2> t2;
-    sa<sizeof(sink_6_234567(va))          == 3> t3;
-    sa<sizeof(sink_6_234567(cva))         == 4> t4;
-    sa<sizeof(sink_6_234567(source()))    == 5> t5;
-    sa<sizeof(sink_6_234567(c_source()))  == 6> t6;
-    sa<sizeof(sink_6_234567(v_source()))  == 7> t7;
-=======
     sa<sizeof(sink_6_234567(ca))          == 2 * sizeof(long)> t2;
     sa<sizeof(sink_6_234567(va))          == 3 * sizeof(long)> t3;
     sa<sizeof(sink_6_234567(cva))         == 4 * sizeof(long)> t4;
     sa<sizeof(sink_6_234567(source()))    == 5 * sizeof(long)> t5;
     sa<sizeof(sink_6_234567(c_source()))  == 6 * sizeof(long)> t6;
     sa<sizeof(sink_6_234567(v_source()))  == 7 * sizeof(long)> t7;
->>>>>>> 03d20231
     return 0;
 }
 
@@ -771,15 +550,6 @@
     const          A ca;
           volatile A va;
     const volatile A cva;
-<<<<<<< HEAD
-    sa<sizeof(sink_6_234568(ca))          == 2> t2;
-    sa<sizeof(sink_6_234568(va))          == 3> t3;
-    sa<sizeof(sink_6_234568(cva))         == 4> t4;
-    sa<sizeof(sink_6_234568(source()))    == 5> t5;
-    sa<sizeof(sink_6_234568(c_source()))  == 6> t6;
-    sa<sizeof(sink_6_234568(v_source()))  == 8> t7;
-    sa<sizeof(sink_6_234568(cv_source())) == 8> t8;
-=======
     sa<sizeof(sink_6_234568(ca))          == 2 * sizeof(long)> t2;
     sa<sizeof(sink_6_234568(va))          == 3 * sizeof(long)> t3;
     sa<sizeof(sink_6_234568(cva))         == 4 * sizeof(long)> t4;
@@ -787,7 +557,6 @@
     sa<sizeof(sink_6_234568(c_source()))  == 6 * sizeof(long)> t6;
     sa<sizeof(sink_6_234568(v_source()))  == 8 * sizeof(long)> t7;
     sa<sizeof(sink_6_234568(cv_source())) == 8 * sizeof(long)> t8;
->>>>>>> 03d20231
     return 0;
 }
 
@@ -804,15 +573,6 @@
     const          A ca;
           volatile A va;
     const volatile A cva;
-<<<<<<< HEAD
-    sa<sizeof(sink_6_234578(ca))          == 2> t2;
-    sa<sizeof(sink_6_234578(va))          == 3> t3;
-    sa<sizeof(sink_6_234578(cva))         == 4> t4;
-    sa<sizeof(sink_6_234578(source()))    == 5> t5;
-    sa<sizeof(sink_6_234578(c_source()))  == 8> t6;
-    sa<sizeof(sink_6_234578(v_source()))  == 7> t7;
-    sa<sizeof(sink_6_234578(cv_source())) == 8> t8;
-=======
     sa<sizeof(sink_6_234578(ca))          == 2 * sizeof(long)> t2;
     sa<sizeof(sink_6_234578(va))          == 3 * sizeof(long)> t3;
     sa<sizeof(sink_6_234578(cva))         == 4 * sizeof(long)> t4;
@@ -820,7 +580,6 @@
     sa<sizeof(sink_6_234578(c_source()))  == 8 * sizeof(long)> t6;
     sa<sizeof(sink_6_234578(v_source()))  == 7 * sizeof(long)> t7;
     sa<sizeof(sink_6_234578(cv_source())) == 8 * sizeof(long)> t8;
->>>>>>> 03d20231
     return 0;
 }
 
@@ -837,21 +596,12 @@
     const          A ca;
           volatile A va;
     const volatile A cva;
-<<<<<<< HEAD
-    sa<sizeof(sink_6_234678(ca))          == 2> t2;
-    sa<sizeof(sink_6_234678(va))          == 3> t3;
-    sa<sizeof(sink_6_234678(cva))         == 4> t4;
-    sa<sizeof(sink_6_234678(c_source()))  == 6> t6;
-    sa<sizeof(sink_6_234678(v_source()))  == 7> t7;
-    sa<sizeof(sink_6_234678(cv_source())) == 8> t8;
-=======
     sa<sizeof(sink_6_234678(ca))          == 2 * sizeof(long)> t2;
     sa<sizeof(sink_6_234678(va))          == 3 * sizeof(long)> t3;
     sa<sizeof(sink_6_234678(cva))         == 4 * sizeof(long)> t4;
     sa<sizeof(sink_6_234678(c_source()))  == 6 * sizeof(long)> t6;
     sa<sizeof(sink_6_234678(v_source()))  == 7 * sizeof(long)> t7;
     sa<sizeof(sink_6_234678(cv_source())) == 8 * sizeof(long)> t8;
->>>>>>> 03d20231
     return 0;
 }
 
@@ -868,21 +618,12 @@
     const          A ca;
           volatile A va;
     const volatile A cva;
-<<<<<<< HEAD
-    sa<sizeof(sink_6_235678(ca))          == 2> t2;
-    sa<sizeof(sink_6_235678(va))          == 3> t3;
-    sa<sizeof(sink_6_235678(source()))    == 5> t5;
-    sa<sizeof(sink_6_235678(c_source()))  == 6> t6;
-    sa<sizeof(sink_6_235678(v_source()))  == 7> t7;
-    sa<sizeof(sink_6_235678(cv_source())) == 8> t8;
-=======
     sa<sizeof(sink_6_235678(ca))          == 2 * sizeof(long)> t2;
     sa<sizeof(sink_6_235678(va))          == 3 * sizeof(long)> t3;
     sa<sizeof(sink_6_235678(source()))    == 5 * sizeof(long)> t5;
     sa<sizeof(sink_6_235678(c_source()))  == 6 * sizeof(long)> t6;
     sa<sizeof(sink_6_235678(v_source()))  == 7 * sizeof(long)> t7;
     sa<sizeof(sink_6_235678(cv_source())) == 8 * sizeof(long)> t8;
->>>>>>> 03d20231
     return 0;
 }
 
@@ -899,16 +640,6 @@
     const          A ca;
           volatile A va;
     const volatile A cva;
-<<<<<<< HEAD
-    sa<sizeof(sink_6_245678(a))           == 2> t1;
-    sa<sizeof(sink_6_245678(ca))          == 2> t2;
-    sa<sizeof(sink_6_245678(va))          == 4> t3;
-    sa<sizeof(sink_6_245678(cva))         == 4> t4;
-    sa<sizeof(sink_6_245678(source()))    == 5> t5;
-    sa<sizeof(sink_6_245678(c_source()))  == 6> t6;
-    sa<sizeof(sink_6_245678(v_source()))  == 7> t7;
-    sa<sizeof(sink_6_245678(cv_source())) == 8> t8;
-=======
     sa<sizeof(sink_6_245678(a))           == 2 * sizeof(long)> t1;
     sa<sizeof(sink_6_245678(ca))          == 2 * sizeof(long)> t2;
     sa<sizeof(sink_6_245678(va))          == 4 * sizeof(long)> t3;
@@ -917,7 +648,6 @@
     sa<sizeof(sink_6_245678(c_source()))  == 6 * sizeof(long)> t6;
     sa<sizeof(sink_6_245678(v_source()))  == 7 * sizeof(long)> t7;
     sa<sizeof(sink_6_245678(cv_source())) == 8 * sizeof(long)> t8;
->>>>>>> 03d20231
     return 0;
 }
 
@@ -934,16 +664,6 @@
     const          A ca;
           volatile A va;
     const volatile A cva;
-<<<<<<< HEAD
-    sa<sizeof(sink_6_345678(a))           == 3> t1;
-    sa<sizeof(sink_6_345678(ca))          == 4> t2;
-    sa<sizeof(sink_6_345678(va))          == 3> t3;
-    sa<sizeof(sink_6_345678(cva))         == 4> t4;
-    sa<sizeof(sink_6_345678(source()))    == 5> t5;
-    sa<sizeof(sink_6_345678(c_source()))  == 6> t6;
-    sa<sizeof(sink_6_345678(v_source()))  == 7> t7;
-    sa<sizeof(sink_6_345678(cv_source())) == 8> t8;
-=======
     sa<sizeof(sink_6_345678(a))           == 3 * sizeof(long)> t1;
     sa<sizeof(sink_6_345678(ca))          == 4 * sizeof(long)> t2;
     sa<sizeof(sink_6_345678(va))          == 3 * sizeof(long)> t3;
@@ -952,7 +672,6 @@
     sa<sizeof(sink_6_345678(c_source()))  == 6 * sizeof(long)> t6;
     sa<sizeof(sink_6_345678(v_source()))  == 7 * sizeof(long)> t7;
     sa<sizeof(sink_6_345678(cv_source())) == 8 * sizeof(long)> t8;
->>>>>>> 03d20231
     return 0;
 }
 

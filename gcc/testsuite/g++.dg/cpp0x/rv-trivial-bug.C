--- conflicted
+++ resolved
@@ -20,11 +20,7 @@
     base2 b3(static_cast<base2&&>(b));
     base2 b4 = static_cast<base2&&>(b);
     assert(move_construct == 2);
-<<<<<<< HEAD
-    b = b2;
-=======
     b = b2;			// { dg-error "lvalue" }
->>>>>>> 155d23aa
     assert(move_assign == 0);
     b = static_cast<base2&&>(b2);
     assert(move_assign == 1);

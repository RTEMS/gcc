// I, Howard Hinnant, hereby place this code in the public domain.

// Test overload resolution among reference types

// { dg-do compile }
// { dg-options "-std=c++0x" }

template <bool> struct sa;
template <> struct sa<true> {};

struct one   {char x[1];};
struct two   {char x[2];};
struct three {char x[3];};
struct four  {char x[4];};
struct five  {char x[5];};
struct six   {char x[6];};
struct seven {char x[7];};
struct eight {char x[8];};

struct A
{
    A();
    A(const volatile A&&);	// { dg-error "argument 1" }
};

               A    source();
const          A  c_source();
      volatile A  v_source();
const volatile A cv_source();

// 2 at a time

<<<<<<< HEAD
one   sink_2_12(               A&);  // { dg-message "candidates|argument" }
=======
one   sink_2_12(               A&);  // { dg-message "note|argument" }
>>>>>>> 03d20231
two   sink_2_12(const          A&);  // { dg-message "note|argument" }

int test2_12()
{
                   A a;
    const          A ca = a; // { dg-error "lvalue" }
          volatile A va;
    const volatile A cva = a; // { dg-error "lvalue" }
    sink_2_12(va);           // { dg-error "no match" }
    // { dg-message "candidate" "candidate note" { target *-*-* } 42 }
    sink_2_12(cva);          // { dg-error "no match" }
    // { dg-message "candidate" "candidate note" { target *-*-* } 44 }
    sink_2_12(v_source());   // { dg-error "no match" }
    // { dg-message "candidate" "candidate note" { target *-*-* } 46 }
    sink_2_12(cv_source());  // { dg-error "no match" }
    // { dg-message "candidate" "candidate note" { target *-*-* } 48 }
    return 0;
}

<<<<<<< HEAD
one   sink_2_13(               A&);  // { dg-message "candidates|argument" }
=======
one   sink_2_13(               A&);  // { dg-message "note|argument" }
>>>>>>> 03d20231
three sink_2_13(volatile       A&);  // { dg-message "note|argument" }

int test2_13()
{
                   A a;
    const          A ca = a; // { dg-error "lvalue" }
          volatile A va;
    const volatile A cva = a; // { dg-error "lvalue" }
    sink_2_13(ca);           // { dg-error "no match" }
    // { dg-message "candidate" "candidate note" { target *-*-* } 62 }
    sink_2_13(cva);          // { dg-error "no match" }
    // { dg-message "candidate" "candidate note" { target *-*-* } 64 }
    sink_2_13(source());     // { dg-error "no match" }
    // { dg-message "candidate" "candidate note" { target *-*-* } 66 }
    sink_2_13(c_source());   // { dg-error "no match" }
    // { dg-message "candidate" "candidate note" { target *-*-* } 68 }
    sink_2_13(v_source());   // { dg-error "no match" }
    // { dg-message "candidate" "candidate note" { target *-*-* } 70 }
    sink_2_13(cv_source());  // { dg-error "no match" }
    // { dg-message "candidate" "candidate note" { target *-*-* } 72 }
    return 0;
}

<<<<<<< HEAD
one   sink_2_14(               A&);  // { dg-message "candidates|argument" }
=======
one   sink_2_14(               A&);  // { dg-message "note|argument" }
>>>>>>> 03d20231
four  sink_2_14(const volatile A&);  // { dg-message "note|argument" }

int test2_14()
{
                   A a;
    const          A ca = a; // { dg-error "lvalue" }
          volatile A va;
    const volatile A cva = a; // { dg-error "lvalue" }
    sink_2_14(source());     // { dg-error "no match" }
    // { dg-message "candidate" "candidate note" { target *-*-* } 86 }
    sink_2_14(c_source());   // { dg-error "no match" }
    // { dg-message "candidate" "candidate note" { target *-*-* } 88 }
    sink_2_14(v_source());   // { dg-error "no match" }
    // { dg-message "candidate" "candidate note" { target *-*-* } 90 }
    sink_2_14(cv_source());  // { dg-error "no match" }
    // { dg-message "candidate" "candidate note" { target *-*-* } 92 }
    return 0;
}

<<<<<<< HEAD
one   sink_2_15(               A&);  // { dg-message "candidates|argument" }
=======
one   sink_2_15(               A&);  // { dg-message "note|argument" }
>>>>>>> 03d20231
five  sink_2_15(               A&&);  // { dg-message "note|argument" }

int test2_15()
{
                   A a;
    const          A ca = a; // { dg-error "lvalue" }
          volatile A va;
    const volatile A cva = a; // { dg-error "lvalue" }
   sink_2_15(ca);           // { dg-error "no match" }
   // { dg-message "candidate" "candidate note" { target *-*-* } 106 }
   sink_2_15(va);           // { dg-error "no match" }
   // { dg-message "candidate" "candidate note" { target *-*-* } 108 }
   sink_2_15(cva);          // { dg-error "no match" }
   // { dg-message "candidate" "candidate note" { target *-*-* } 110 }
   sink_2_15(c_source());   // { dg-error "no match" }
   // { dg-message "candidate" "candidate note" { target *-*-* } 112 }
   sink_2_15(v_source());   // { dg-error "no match" }
   // { dg-message "candidate" "candidate note" { target *-*-* } 114 }
   sink_2_15(cv_source());  // { dg-error "no match" }
   // { dg-message "candidate" "candidate note" { target *-*-* } 116 }
    return 0;
}

<<<<<<< HEAD
one   sink_2_16(               A&);  // { dg-message "candidates|argument" }
=======
one   sink_2_16(               A&);  // { dg-message "note|argument" }
>>>>>>> 03d20231
six   sink_2_16(const          A&&);  // { dg-message "note|argument" }

int test2_16()
{
                   A a;
    const          A ca = a; // { dg-error "lvalue" }
          volatile A va;
    const volatile A cva = a; // { dg-error "lvalue" }
    sink_2_16(ca);	     // { dg-error "lvalue" }
    sink_2_16(va);           // { dg-error "no match" }
    // { dg-message "candidate" "candidate note" { target *-*-* } 131 }
    sink_2_16(cva);          // { dg-error "no match" }
    // { dg-message "candidate" "candidate note" { target *-*-* } 133 }
    sink_2_16(v_source());   // { dg-error "no match" }
    // { dg-message "candidate" "candidate note" { target *-*-* } 135 }
    sink_2_16(cv_source());  // { dg-error "no match" }
    // { dg-message "candidate" "candidate note" { target *-*-* } 137 }
    return 0;
}

<<<<<<< HEAD
one   sink_2_17(               A&);  // { dg-message "candidates|argument" }
=======
one   sink_2_17(               A&);  // { dg-message "note|argument" }
>>>>>>> 03d20231
seven sink_2_17(volatile       A&&);  // { dg-message "note|argument" }

int test2_17()
{
                   A a;
    const          A ca = a; // { dg-error "lvalue" }
          volatile A va;
    const volatile A cva = a; // { dg-error "lvalue" }
    sink_2_17(ca);           // { dg-error "no match" }
<<<<<<< HEAD
=======
    // { dg-message "candidate" "candidate note" { target *-*-* } 151 }
>>>>>>> 03d20231
    sink_2_17(va);           // { dg-error "lvalue" }
    sink_2_17(cva);          // { dg-error "no match" }
    // { dg-message "candidate" "candidate note" { target *-*-* } 154 }
    sink_2_17(c_source());   // { dg-error "no match" }
    // { dg-message "candidate" "candidate note" { target *-*-* } 156 }
    sink_2_17(cv_source());  // { dg-error "no match" }
    // { dg-message "candidate" "candidate note" { target *-*-* } 158 }
    return 0;
}

one   sink_2_18(               A&);
eight sink_2_18(const volatile A&&); // { dg-error "argument" }

int test2_18()
{
                   A a;
    const          A ca = a; // { dg-error "lvalue" }
          volatile A va;
    const volatile A cva = a; // { dg-error "lvalue" }
    sink_2_18(ca);		// { dg-error "lvalue" }
    sink_2_18(va);		// { dg-error "lvalue" }
    sink_2_18(cva);		// { dg-error "lvalue" }
}

<<<<<<< HEAD
two   sink_2_23(const          A&);  // { dg-message "candidates|argument" }
=======
two   sink_2_23(const          A&);  // { dg-message "note|argument" }
>>>>>>> 03d20231
three sink_2_23(volatile       A&);  // { dg-message "note|argument" }

int test2_23()
{
                   A a;
    const          A ca = a; // { dg-error "lvalue" }
          volatile A va;
    const volatile A cva = a; // { dg-error "lvalue" }
    sink_2_23(a);            // { dg-error "ambiguous" }
    // { dg-message "candidate" "candidate note" { target *-*-* } 186 }
    sink_2_23(cva);          // { dg-error "no match" }
    // { dg-message "candidate" "candidate note" { target *-*-* } 188 }
    sink_2_23(v_source());   // { dg-error "no match" }
    // { dg-message "candidate" "candidate note" { target *-*-* } 190 }
    sink_2_23(cv_source());  // { dg-error "no match" }
    // { dg-message "candidate" "candidate note" { target *-*-* } 192 }
    return 0;
}

<<<<<<< HEAD
two   sink_2_24(const          A&);  // { dg-message "candidates|argument" }
=======
two   sink_2_24(const          A&);  // { dg-message "note|argument" }
>>>>>>> 03d20231
four  sink_2_24(const volatile A&);  // { dg-message "note|argument" }

int test2_24()
{
                   A a;
    const          A ca = a; // { dg-error "lvalue" }
          volatile A va;
    const volatile A cva = a; // { dg-error "lvalue" }
    sink_2_24(v_source());   // { dg-error "no match" }
    // { dg-message "candidate" "candidate note" { target *-*-* } 206 }
    sink_2_24(cv_source());  // { dg-error "no match" }
    // { dg-message "candidate" "candidate note" { target *-*-* } 208 }
    return 0;
}

<<<<<<< HEAD
three sink_2_34(volatile       A&);  // { dg-message "candidate" }
=======
three sink_2_34(volatile       A&);  // { dg-message "three sink_2_34|no known conversion" }
>>>>>>> 03d20231
four  sink_2_34(const volatile A&);  // { dg-message "note|argument" }

int test2_34()
{
                   A a;
    const          A ca = a; // { dg-error "lvalue" }
          volatile A va;
    const volatile A cva = a; // { dg-error "lvalue" }
    sink_2_34(source());     // { dg-error "no match" }
    // { dg-message "candidate" "candidate note" { target *-*-* } 222 }
    sink_2_34(c_source());   // { dg-error "no match" }
    // { dg-message "candidate" "candidate note" { target *-*-* } 224 }
    sink_2_34(v_source());   // { dg-error "no match" }
    // { dg-message "candidate" "candidate note" { target *-*-* } 226 }
    sink_2_34(cv_source());  // { dg-error "no match" }
    // { dg-message "candidate" "candidate note" { target *-*-* } 228 }
    return 0;
}

<<<<<<< HEAD
two   sink_2_25(const          A&);  // { dg-message "candidate" }
=======
two   sink_2_25(const          A&);  // { dg-message "two sink_2_25|no known conversion" }
>>>>>>> 03d20231
five  sink_2_25(               A&&);  // { dg-message "note|argument" }

int test2_25()
{
                   A a;
    const          A ca = a; // { dg-error "lvalue" }
          volatile A va;
    const volatile A cva = a; // { dg-error "lvalue" }
   sink_2_25(va);           // { dg-error "no match" }
   // { dg-message "candidate" "candidate note" { target *-*-* } 242 }
   sink_2_25(cva);          // { dg-error "no match" }
   // { dg-message "candidate" "candidate note" { target *-*-* } 244 }
   sink_2_25(v_source());   // { dg-error "no match" }
   // { dg-message "candidate" "candidate note" { target *-*-* } 246 }
   sink_2_25(cv_source());  // { dg-error "no match" }
   // { dg-message "candidate" "candidate note" { target *-*-* } 248 }
    return 0;
}

<<<<<<< HEAD
two   sink_2_26(const          A&);  // { dg-message "candidate" }
=======
two   sink_2_26(const          A&);  // { dg-message "two sink_2_26|no known conversion" }
>>>>>>> 03d20231
six   sink_2_26(const          A&&);  // { dg-message "note|argument" }

int test2_26()
{
                   A a;
    const          A ca = a; // { dg-error "lvalue" }
          volatile A va;
    const volatile A cva = a; // { dg-error "lvalue" }
    sink_2_26(va);           // { dg-error "no match" }
    // { dg-message "candidate" "candidate note" { target *-*-* } 262 }
    sink_2_26(cva);          // { dg-error "no match" }
    // { dg-message "candidate" "candidate note" { target *-*-* } 264 }
    sink_2_26(v_source());   // { dg-error "no match" }
    // { dg-message "candidate" "candidate note" { target *-*-* } 266 }
    sink_2_26(cv_source());  // { dg-error "no match" }
    // { dg-message "candidate" "candidate note" { target *-*-* } 268 }
    return 0;
}

<<<<<<< HEAD
two   sink_2_27(const          A&);  // { dg-message "candidate" }
=======
two   sink_2_27(const          A&);  // { dg-message "two sink_2_27|no known conversion" }
>>>>>>> 03d20231
seven sink_2_27(volatile       A&&);  // { dg-message "note|argument" }

int test2_27()
{
                   A a;
    const          A ca = a; // { dg-error "lvalue" }
          volatile A va;
    const volatile A cva = a; // { dg-error "lvalue" }
    sink_2_27(va);	     // { dg-error "lvalue" }
    sink_2_27(cva);          // { dg-error "no match" }
    // { dg-message "candidate" "candidate note" { target *-*-* } 283 }
    sink_2_27(cv_source());  // { dg-error "no match" }
    // { dg-message "candidate" "candidate note" { target *-*-* } 285 }
    return 0;
}

two   sink_2_28(const          A&);
eight sink_2_28(const volatile A&&); // { dg-error "argument" }

int test2_28()
{
                   A a;
    const          A ca = a; // { dg-error "lvalue" }
          volatile A va;
    const volatile A cva = a; // { dg-error "lvalue" }
    sink_2_28(va);		// { dg-error "lvalue" }
    sink_2_28(cva);		// { dg-error "lvalue" }
}

<<<<<<< HEAD
three sink_2_35(volatile       A&);  // { dg-message "candidate" }
=======
three sink_2_35(volatile       A&);  // { dg-message "three sink_2_35|no known conversion" }
>>>>>>> 03d20231
five  sink_2_35(               A&&);  // { dg-message "note|argument" }

int test2_35()
{
                   A a;
    const          A ca = a; // { dg-error "lvalue" }
          volatile A va;
    const volatile A cva = a; // { dg-error "lvalue" }
    sink_2_35(ca);           // { dg-error "no match" }
    // { dg-message "candidate" "candidate note" { target *-*-* } 312 }
    sink_2_35(cva);          // { dg-error "no match" }
    // { dg-message "candidate" "candidate note" { target *-*-* } 314 }
    sink_2_35(c_source());   // { dg-error "no match" }
    // { dg-message "candidate" "candidate note" { target *-*-* } 316 }
    sink_2_35(v_source());   // { dg-error "no match" }
    // { dg-message "candidate" "candidate note" { target *-*-* } 318 }
    sink_2_35(cv_source());  // { dg-error "no match" }
    // { dg-message "candidate" "candidate note" { target *-*-* } 320 }
    return 0;
}

<<<<<<< HEAD
three sink_2_36(volatile       A&);  // { dg-message "candidate" }
=======
three sink_2_36(volatile       A&);  // { dg-message "three sink_2_36|no known conversion" }
>>>>>>> 03d20231
six   sink_2_36(const          A&&);  // { dg-message "note|argument" }

int test2_36()
{
                   A a;
    const          A ca = a; // { dg-error "lvalue" }
          volatile A va;
    const volatile A cva = a; // { dg-error "lvalue" }
    sink_2_36(ca);		// { dg-error "lvalue" }
    sink_2_36(cva);          // { dg-error "no match" }
    // { dg-message "candidate" "candidate note" { target *-*-* } 335 }
    sink_2_36(v_source());   // { dg-error "no match" }
    // { dg-message "candidate" "candidate note" { target *-*-* } 337 }
    sink_2_36(cv_source());  // { dg-error "no match" }
    // { dg-message "candidate" "candidate note" { target *-*-* } 339 }
    return 0;
}

<<<<<<< HEAD
three sink_2_37(volatile       A&);  // { dg-message "candidate" }
=======
three sink_2_37(volatile       A&);  // { dg-message "three sink_2_37|no known conversion" }
>>>>>>> 03d20231
seven sink_2_37(volatile       A&&);  // { dg-message "note|argument" }

int test2_37()
{
                   A a;
    const          A ca = a; // { dg-error "lvalue" }
          volatile A va;
    const volatile A cva = a; // { dg-error "lvalue" }
    sink_2_37(ca);           // { dg-error "no match" }
    // { dg-message "candidate" "candidate note" { target *-*-* } 353 }
    sink_2_37(cva);          // { dg-error "no match" }
    // { dg-message "candidate" "candidate note" { target *-*-* } 355 }
    sink_2_37(c_source());   // { dg-error "no match" }
    // { dg-message "candidate" "candidate note" { target *-*-* } 357 }
    sink_2_37(cv_source());  // { dg-error "no match" }
    // { dg-message "candidate" "candidate note" { target *-*-* } 359 }
    return 0;
}

three sink_2_38(volatile       A&);
eight sink_2_38(const volatile A&&); // { dg-error "argument" }

int test2_38()
{
                   A a;
    const          A ca = a; // { dg-error "lvalue" }
          volatile A va;
    const volatile A cva = a; // { dg-error "lvalue" }
    sink_2_38(ca);		// { dg-error "lvalue" }
    sink_2_38(cva);		// { dg-error "lvalue" }
}

<<<<<<< HEAD
four  sink_2_45(const volatile A&);   // { dg-message "candidate" }
=======
four  sink_2_45(const volatile A&);   // { dg-message "note" }
>>>>>>> 03d20231
five  sink_2_45(               A&&);  // { dg-message "note|argument" }

int test2_45()
{
                   A a;
    const          A ca = a; // { dg-error "lvalue" }
          volatile A va;
    const volatile A cva = a; // { dg-error "lvalue" }
    sink_2_45(c_source());   // { dg-error "no match" }
    // { dg-message "candidate" "candidate note" { target *-*-* } 386 }
    sink_2_45(v_source());   // { dg-error "no match" }
    // { dg-message "candidate" "candidate note" { target *-*-* } 388 }
    sink_2_45(cv_source());  // { dg-error "no match" }
    // { dg-message "candidate" "candidate note" { target *-*-* } 390 }
    return 0;
}

<<<<<<< HEAD
four  sink_2_46(const volatile A&);   // { dg-message "candidate" }
=======
four  sink_2_46(const volatile A&);   // { dg-message "note" }
>>>>>>> 03d20231
six   sink_2_46(const          A&&);  // { dg-message "note|argument" }

int test2_46()
{
                   A a;
    const          A ca = a; // { dg-error "lvalue" }
          volatile A va;
    const volatile A cva = a; // { dg-error "lvalue" }
    sink_2_46(v_source());   // { dg-error "no match" }
    // { dg-message "candidate" "candidate note" { target *-*-* } 404 }
    sink_2_46(cv_source());  // { dg-error "no match" }
    // { dg-message "candidate" "candidate note" { target *-*-* } 406 }
    return 0;
}

<<<<<<< HEAD
four  sink_2_47(const volatile A&);   // { dg-message "candidate" }
=======
four  sink_2_47(const volatile A&);   // { dg-message "note" }
>>>>>>> 03d20231
seven sink_2_47(volatile       A&&);  // { dg-message "note|argument" }

int test2_47()
{
                   A a;
    const          A ca = a; // { dg-error "lvalue" }
          volatile A va;
    const volatile A cva = a; // { dg-error "lvalue" }
    sink_2_47(c_source());   // { dg-error "no match" }
    // { dg-message "candidate" "candidate note" { target *-*-* } 420 }
    sink_2_47(cv_source());  // { dg-error "no match" }
    // { dg-message "candidate" "candidate note" { target *-*-* } 422 }
    return 0;
}

<<<<<<< HEAD
five  sink_2_56(               A&&);  // { dg-message "candidate|argument" }
=======
five  sink_2_56(               A&&);  // { dg-message "note|argument" }
>>>>>>> 03d20231
six   sink_2_56(const          A&&);  // { dg-message "note|argument" }

int test2_56()
{
                   A a;
    const          A ca = a; // { dg-error "lvalue" }
          volatile A va;
    const volatile A cva = a; // { dg-error "lvalue" }
    sink_2_56(a);		// { dg-error "lvalue" }
    sink_2_56(ca);		// { dg-error "lvalue" }
    sink_2_56(va);           // { dg-error "no match" }
    // { dg-message "candidate" "candidate note" { target *-*-* } 438 }
    sink_2_56(cva);          // { dg-error "no match" }
    // { dg-message "candidate" "candidate note" { target *-*-* } 440 }
    sink_2_56(v_source());   // { dg-error "no match" }
    // { dg-message "candidate" "candidate note" { target *-*-* } 442 }
    sink_2_56(cv_source());  // { dg-error "no match" }
    // { dg-message "candidate" "candidate note" { target *-*-* } 444 }
    return 0;
}

<<<<<<< HEAD
five  sink_2_57(               A&&);  // { dg-message "candidate|argument" }
=======
five  sink_2_57(               A&&);  // { dg-message "note|argument" }
>>>>>>> 03d20231
seven sink_2_57(volatile       A&&);  // { dg-message "note|argument" }

int test2_57()
{
                   A a;
    const          A ca = a; // { dg-error "lvalue" }
          volatile A va;
    const volatile A cva = a; // { dg-error "lvalue" }
    sink_2_57(a);		// { dg-error "lvalue" }
    sink_2_57(va);		// { dg-error "lvalue" }
    sink_2_57(ca);           // { dg-error "no match" }
    // { dg-message "candidate" "candidate note" { target *-*-* } 460 }
    sink_2_57(cva);          // { dg-error "no match" }
    // { dg-message "candidate" "candidate note" { target *-*-* } 462 }
    sink_2_57(c_source());   // { dg-error "no match" }
    // { dg-message "candidate" "candidate note" { target *-*-* } 464 }
    sink_2_57(cv_source());  // { dg-error "no match" }
    // { dg-message "candidate" "candidate note" { target *-*-* } 466 }
    return 0;
}

five  sink_2_58(               A&&); // { dg-error "argument" }
eight sink_2_58(const volatile A&&); // { dg-error "argument" }

int test2_58()
{
                   A a;
    const          A ca = a; // { dg-error "lvalue" }
          volatile A va;
    const volatile A cva = a; // { dg-error "lvalue" }
    sink_2_58(a);		// { dg-error "lvalue" }
    sink_2_58(ca);		// { dg-error "lvalue" }
    sink_2_58(va);		// { dg-error "lvalue" }
    sink_2_58(cva);		// { dg-error "lvalue" }
}

<<<<<<< HEAD
six   sink_2_67(const          A&&);  // { dg-message "candidate|argument" }
=======
six   sink_2_67(const          A&&);  // { dg-message "note|argument" }
>>>>>>> 03d20231
seven sink_2_67(volatile       A&&);  // { dg-message "note|argument" }

int test2_67()
{
                   A a;
    const          A ca = a; // { dg-error "lvalue" }
          volatile A va;
    const volatile A cva = a; // { dg-error "lvalue" }
    sink_2_67(a);            // { dg-error "ambiguous" }
<<<<<<< HEAD
=======
    // { dg-message "candidate" "candidate note" { target *-*-* } 495 }
>>>>>>> 03d20231
    sink_2_67(ca);	     // { dg-error "lvalue" }
    sink_2_67(va);	     // { dg-error "lvalue" }
    sink_2_67(cva);          // { dg-error "no match" }
    // { dg-message "candidate" "candidate note" { target *-*-* } 499 }
    sink_2_67(source());     // { dg-error "ambiguous" }
    // { dg-message "candidate" "candidate note" { target *-*-* } 501 }
    sink_2_67(cv_source());  // { dg-error "no match" }
    // { dg-message "candidate" "candidate note" { target *-*-* } 503 }
    return 0;
}

six   sink_2_68(const          A&&); // { dg-error "argument" }
eight sink_2_68(const volatile A&&); // { dg-error "argument" }

int test2_68()
{
                   A a;
    const          A ca = a; // { dg-error "lvalue" }
          volatile A va;
    const volatile A cva = a; // { dg-error "lvalue" }
    sink_2_68(a);		// { dg-error "lvalue" }
    sink_2_68(ca);		// { dg-error "lvalue" }
    sink_2_68(va);		// { dg-error "lvalue" }
    sink_2_68(cva);		// { dg-error "lvalue" }
}

seven sink_2_78(volatile       A&&); // { dg-error "argument" }
eight sink_2_78(const volatile A&&); // { dg-error "argument" }

int test2_78()
{
                   A a;
    const          A ca = a; // { dg-error "lvalue" }
          volatile A va;
    const volatile A cva = a; // { dg-error "lvalue" }
    sink_2_78(a);		// { dg-error "lvalue" }
    sink_2_78(ca);		// { dg-error "lvalue" }
    sink_2_78(va);		// { dg-error "lvalue" }
    sink_2_78(cva);		// { dg-error "lvalue" }
}

int main()
{
    return test2_12() + test2_13() + test2_15() + test2_16() +
           test2_17() + test2_23() + test2_25() + test2_26() +
           test2_27() + test2_35() + test2_36() + test2_37() +
           test2_56() + test2_57() + test2_67();
}<|MERGE_RESOLUTION|>--- conflicted
+++ resolved
@@ -30,11 +30,7 @@
 
 // 2 at a time
 
-<<<<<<< HEAD
-one   sink_2_12(               A&);  // { dg-message "candidates|argument" }
-=======
 one   sink_2_12(               A&);  // { dg-message "note|argument" }
->>>>>>> 03d20231
 two   sink_2_12(const          A&);  // { dg-message "note|argument" }
 
 int test2_12()
@@ -54,11 +50,7 @@
     return 0;
 }
 
-<<<<<<< HEAD
-one   sink_2_13(               A&);  // { dg-message "candidates|argument" }
-=======
 one   sink_2_13(               A&);  // { dg-message "note|argument" }
->>>>>>> 03d20231
 three sink_2_13(volatile       A&);  // { dg-message "note|argument" }
 
 int test2_13()
@@ -82,11 +74,7 @@
     return 0;
 }
 
-<<<<<<< HEAD
-one   sink_2_14(               A&);  // { dg-message "candidates|argument" }
-=======
 one   sink_2_14(               A&);  // { dg-message "note|argument" }
->>>>>>> 03d20231
 four  sink_2_14(const volatile A&);  // { dg-message "note|argument" }
 
 int test2_14()
@@ -106,11 +94,7 @@
     return 0;
 }
 
-<<<<<<< HEAD
-one   sink_2_15(               A&);  // { dg-message "candidates|argument" }
-=======
 one   sink_2_15(               A&);  // { dg-message "note|argument" }
->>>>>>> 03d20231
 five  sink_2_15(               A&&);  // { dg-message "note|argument" }
 
 int test2_15()
@@ -134,11 +118,7 @@
     return 0;
 }
 
-<<<<<<< HEAD
-one   sink_2_16(               A&);  // { dg-message "candidates|argument" }
-=======
 one   sink_2_16(               A&);  // { dg-message "note|argument" }
->>>>>>> 03d20231
 six   sink_2_16(const          A&&);  // { dg-message "note|argument" }
 
 int test2_16()
@@ -159,11 +139,7 @@
     return 0;
 }
 
-<<<<<<< HEAD
-one   sink_2_17(               A&);  // { dg-message "candidates|argument" }
-=======
 one   sink_2_17(               A&);  // { dg-message "note|argument" }
->>>>>>> 03d20231
 seven sink_2_17(volatile       A&&);  // { dg-message "note|argument" }
 
 int test2_17()
@@ -173,10 +149,7 @@
           volatile A va;
     const volatile A cva = a; // { dg-error "lvalue" }
     sink_2_17(ca);           // { dg-error "no match" }
-<<<<<<< HEAD
-=======
     // { dg-message "candidate" "candidate note" { target *-*-* } 151 }
->>>>>>> 03d20231
     sink_2_17(va);           // { dg-error "lvalue" }
     sink_2_17(cva);          // { dg-error "no match" }
     // { dg-message "candidate" "candidate note" { target *-*-* } 154 }
@@ -201,11 +174,7 @@
     sink_2_18(cva);		// { dg-error "lvalue" }
 }
 
-<<<<<<< HEAD
-two   sink_2_23(const          A&);  // { dg-message "candidates|argument" }
-=======
 two   sink_2_23(const          A&);  // { dg-message "note|argument" }
->>>>>>> 03d20231
 three sink_2_23(volatile       A&);  // { dg-message "note|argument" }
 
 int test2_23()
@@ -225,11 +194,7 @@
     return 0;
 }
 
-<<<<<<< HEAD
-two   sink_2_24(const          A&);  // { dg-message "candidates|argument" }
-=======
 two   sink_2_24(const          A&);  // { dg-message "note|argument" }
->>>>>>> 03d20231
 four  sink_2_24(const volatile A&);  // { dg-message "note|argument" }
 
 int test2_24()
@@ -245,11 +210,7 @@
     return 0;
 }
 
-<<<<<<< HEAD
-three sink_2_34(volatile       A&);  // { dg-message "candidate" }
-=======
 three sink_2_34(volatile       A&);  // { dg-message "three sink_2_34|no known conversion" }
->>>>>>> 03d20231
 four  sink_2_34(const volatile A&);  // { dg-message "note|argument" }
 
 int test2_34()
@@ -269,11 +230,7 @@
     return 0;
 }
 
-<<<<<<< HEAD
-two   sink_2_25(const          A&);  // { dg-message "candidate" }
-=======
 two   sink_2_25(const          A&);  // { dg-message "two sink_2_25|no known conversion" }
->>>>>>> 03d20231
 five  sink_2_25(               A&&);  // { dg-message "note|argument" }
 
 int test2_25()
@@ -293,11 +250,7 @@
     return 0;
 }
 
-<<<<<<< HEAD
-two   sink_2_26(const          A&);  // { dg-message "candidate" }
-=======
 two   sink_2_26(const          A&);  // { dg-message "two sink_2_26|no known conversion" }
->>>>>>> 03d20231
 six   sink_2_26(const          A&&);  // { dg-message "note|argument" }
 
 int test2_26()
@@ -317,11 +270,7 @@
     return 0;
 }
 
-<<<<<<< HEAD
-two   sink_2_27(const          A&);  // { dg-message "candidate" }
-=======
 two   sink_2_27(const          A&);  // { dg-message "two sink_2_27|no known conversion" }
->>>>>>> 03d20231
 seven sink_2_27(volatile       A&&);  // { dg-message "note|argument" }
 
 int test2_27()
@@ -351,11 +300,7 @@
     sink_2_28(cva);		// { dg-error "lvalue" }
 }
 
-<<<<<<< HEAD
-three sink_2_35(volatile       A&);  // { dg-message "candidate" }
-=======
 three sink_2_35(volatile       A&);  // { dg-message "three sink_2_35|no known conversion" }
->>>>>>> 03d20231
 five  sink_2_35(               A&&);  // { dg-message "note|argument" }
 
 int test2_35()
@@ -377,11 +322,7 @@
     return 0;
 }
 
-<<<<<<< HEAD
-three sink_2_36(volatile       A&);  // { dg-message "candidate" }
-=======
 three sink_2_36(volatile       A&);  // { dg-message "three sink_2_36|no known conversion" }
->>>>>>> 03d20231
 six   sink_2_36(const          A&&);  // { dg-message "note|argument" }
 
 int test2_36()
@@ -400,11 +341,7 @@
     return 0;
 }
 
-<<<<<<< HEAD
-three sink_2_37(volatile       A&);  // { dg-message "candidate" }
-=======
 three sink_2_37(volatile       A&);  // { dg-message "three sink_2_37|no known conversion" }
->>>>>>> 03d20231
 seven sink_2_37(volatile       A&&);  // { dg-message "note|argument" }
 
 int test2_37()
@@ -437,11 +374,7 @@
     sink_2_38(cva);		// { dg-error "lvalue" }
 }
 
-<<<<<<< HEAD
-four  sink_2_45(const volatile A&);   // { dg-message "candidate" }
-=======
 four  sink_2_45(const volatile A&);   // { dg-message "note" }
->>>>>>> 03d20231
 five  sink_2_45(               A&&);  // { dg-message "note|argument" }
 
 int test2_45()
@@ -459,11 +392,7 @@
     return 0;
 }
 
-<<<<<<< HEAD
-four  sink_2_46(const volatile A&);   // { dg-message "candidate" }
-=======
 four  sink_2_46(const volatile A&);   // { dg-message "note" }
->>>>>>> 03d20231
 six   sink_2_46(const          A&&);  // { dg-message "note|argument" }
 
 int test2_46()
@@ -479,11 +408,7 @@
     return 0;
 }
 
-<<<<<<< HEAD
-four  sink_2_47(const volatile A&);   // { dg-message "candidate" }
-=======
 four  sink_2_47(const volatile A&);   // { dg-message "note" }
->>>>>>> 03d20231
 seven sink_2_47(volatile       A&&);  // { dg-message "note|argument" }
 
 int test2_47()
@@ -499,11 +424,7 @@
     return 0;
 }
 
-<<<<<<< HEAD
-five  sink_2_56(               A&&);  // { dg-message "candidate|argument" }
-=======
 five  sink_2_56(               A&&);  // { dg-message "note|argument" }
->>>>>>> 03d20231
 six   sink_2_56(const          A&&);  // { dg-message "note|argument" }
 
 int test2_56()
@@ -525,11 +446,7 @@
     return 0;
 }
 
-<<<<<<< HEAD
-five  sink_2_57(               A&&);  // { dg-message "candidate|argument" }
-=======
 five  sink_2_57(               A&&);  // { dg-message "note|argument" }
->>>>>>> 03d20231
 seven sink_2_57(volatile       A&&);  // { dg-message "note|argument" }
 
 int test2_57()
@@ -566,11 +483,7 @@
     sink_2_58(cva);		// { dg-error "lvalue" }
 }
 
-<<<<<<< HEAD
-six   sink_2_67(const          A&&);  // { dg-message "candidate|argument" }
-=======
 six   sink_2_67(const          A&&);  // { dg-message "note|argument" }
->>>>>>> 03d20231
 seven sink_2_67(volatile       A&&);  // { dg-message "note|argument" }
 
 int test2_67()
@@ -580,10 +493,7 @@
           volatile A va;
     const volatile A cva = a; // { dg-error "lvalue" }
     sink_2_67(a);            // { dg-error "ambiguous" }
-<<<<<<< HEAD
-=======
     // { dg-message "candidate" "candidate note" { target *-*-* } 495 }
->>>>>>> 03d20231
     sink_2_67(ca);	     // { dg-error "lvalue" }
     sink_2_67(va);	     // { dg-error "lvalue" }
     sink_2_67(cva);          // { dg-error "no match" }

--- conflicted
+++ resolved
@@ -9,10 +9,5 @@
 }
 
 /* There should be only one dereferencing of a. */
-<<<<<<< HEAD
-/* { dg-final { scan-tree-dump-times "\\*a" 1 "vars" } } */
-/* { dg-final { cleanup-tree-dump "vars" } } */
-=======
 /* { dg-final { scan-tree-dump-times "\\*a" 1 "optimized" } } */
-/* { dg-final { cleanup-tree-dump "optimized" } } */
->>>>>>> c355071f
+/* { dg-final { cleanup-tree-dump "optimized" } } */
--- conflicted
+++ resolved
@@ -19,8 +19,5 @@
 void bar()
 {
   foo(0); // { dg-error "no matching function" "no matching" }
-<<<<<<< HEAD
-=======
   // { dg-message "candidate" "candidate note" { target *-*-* } 21 }
->>>>>>> 03d20231
 }
// Test for handling of excessive template recursion.
// { dg-options "-ftemplate-depth-50 -O" }

template <int I> struct F
{
  int operator()()
    {
      F<I+1> f;			// { dg-error "incomplete type" "incomplete" }
				// { dg-bogus "exceeds maximum.*exceeds maximum" "exceeds" { xfail *-*-* } 8 }
                                // { dg-error "exceeds maximum" "exceeds" { xfail *-*-* } 8 }
<<<<<<< HEAD
      return f()*I;             // { dg-message "instantiated" "recurse" }
      // { dg-message "skipping 40 instantiation contexts" "" { target *-*-* } 11 }
=======
      return f()*I;             // { dg-message "recursively instantiated" "recurse" }
>>>>>>> 6e7f08ad
    }
};

template <> struct F<52>
{
  int operator()() { return 0; }
};

int main ()
{
  F<1> f;
  return f();		// { dg-message "instantiated from here" "excessive recursion" }
}

// Ignore excess messages from recursion.
// { dg-prune-output "instantiated from 'int" }<|MERGE_RESOLUTION|>--- conflicted
+++ resolved
@@ -8,12 +8,7 @@
       F<I+1> f;			// { dg-error "incomplete type" "incomplete" }
 				// { dg-bogus "exceeds maximum.*exceeds maximum" "exceeds" { xfail *-*-* } 8 }
                                 // { dg-error "exceeds maximum" "exceeds" { xfail *-*-* } 8 }
-<<<<<<< HEAD
-      return f()*I;             // { dg-message "instantiated" "recurse" }
-      // { dg-message "skipping 40 instantiation contexts" "" { target *-*-* } 11 }
-=======
       return f()*I;             // { dg-message "recursively instantiated" "recurse" }
->>>>>>> 6e7f08ad
     }
 };
 

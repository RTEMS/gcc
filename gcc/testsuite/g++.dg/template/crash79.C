// PR c++/36404

struct A
{
  A(int);
  template<int> enum { e }; // { dg-error "template|expected" }
<<<<<<< HEAD
}; // { dg-error "expected" }
=======
};
>>>>>>> 03d20231

A a(A::e);<|MERGE_RESOLUTION|>--- conflicted
+++ resolved
@@ -4,10 +4,6 @@
 {
   A(int);
   template<int> enum { e }; // { dg-error "template|expected" }
-<<<<<<< HEAD
-}; // { dg-error "expected" }
-=======
 };
->>>>>>> 03d20231
 
-A a(A::e);+A a(A::e); // { dg-error "not a member" }
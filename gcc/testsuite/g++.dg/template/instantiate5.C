// { dg-do compile }

// Origin: Volker Reichelt <reichelt@gcc.gnu.org>

// PR c++/11616: Incorrect line number in diagnostics

template <int> struct A
{
  static const int i=0;
};

int baz() { return A<0>::i; }

struct B
{
<<<<<<< HEAD
  static void foo (int);	// { dg-message "candidate is" }
=======
  static void foo (int);	// { dg-message "B::foo|candidate expects" }
>>>>>>> 03d20231
};

template <typename T> struct C
{
  virtual void bar() const { T::foo(); } // { dg-error "no matching function" }
  // { dg-message "candidate" "candidate note" { target *-*-* } 21 }
};

C<B> c;				// { dg-message "instantiated" }<|MERGE_RESOLUTION|>--- conflicted
+++ resolved
@@ -13,11 +13,7 @@
 
 struct B
 {
-<<<<<<< HEAD
-  static void foo (int);	// { dg-message "candidate is" }
-=======
   static void foo (int);	// { dg-message "B::foo|candidate expects" }
->>>>>>> 03d20231
 };
 
 template <typename T> struct C

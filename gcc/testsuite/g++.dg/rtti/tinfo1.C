// Test if a local definition is in a linkonce/comdat section.
// { dg-do compile }
// { dg-final { scan-assembler "_ZTIP9CTemplateIhE\[: \t\n\]" } }
<<<<<<< HEAD
// { dg-final { scan-assembler-not ".globl\[ 	\]+_ZTIP9CTemplateIhE" } }
=======
// { dg-final { scan-assembler-not "(.globl|.global)\[ 	\]+_ZTIP9CTemplateIhE" } }
>>>>>>> c355071f
// { dg-final { scan-assembler-not ".section\[^\n\r\]*_ZTIP9CTemplateIhE\[^\n\r\]*" } }


namespace std
{
  class type_info
  {
  protected:
    const char *__name;

  protected:
    explicit type_info(const char *__n): __name(__n) { }

  public:
    const char* name() const
    { return __name; }
  };
}

template<class TYPE>
class CTemplate
{
};

class CSecondModule {
public:
  CSecondModule();

private:
  const CTemplate<unsigned char> *m_variable; typedef CTemplate<unsigned char> m_variable_type;
};

CSecondModule::CSecondModule()
{
  typeid(const_cast<m_variable_type *>(m_variable)).name() != 0;
}<|MERGE_RESOLUTION|>--- conflicted
+++ resolved
@@ -1,11 +1,7 @@
 // Test if a local definition is in a linkonce/comdat section.
 // { dg-do compile }
 // { dg-final { scan-assembler "_ZTIP9CTemplateIhE\[: \t\n\]" } }
-<<<<<<< HEAD
-// { dg-final { scan-assembler-not ".globl\[ 	\]+_ZTIP9CTemplateIhE" } }
-=======
 // { dg-final { scan-assembler-not "(.globl|.global)\[ 	\]+_ZTIP9CTemplateIhE" } }
->>>>>>> c355071f
 // { dg-final { scan-assembler-not ".section\[^\n\r\]*_ZTIP9CTemplateIhE\[^\n\r\]*" } }
 
 

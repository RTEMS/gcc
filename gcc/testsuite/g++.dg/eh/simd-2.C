--- conflicted
+++ resolved
@@ -3,13 +3,7 @@
 // { dg-options "-O" }
 // { dg-options "-O -w" { target { { i?86-*-* x86_64-*-* } && ilp32 } } }
 // { dg-options "-O -w" { target powerpc*-*-* } }
-<<<<<<< HEAD
-// { dg-options "-O -w -maltivec" { target { powerpc*-*-linux* && powerpc_altivec_ok } } }
-// { dg-options "-O -w -maltivec" { target { powerpc*-*-darwin* && powerpc_altivec_ok } } }
-// { dg-xfail-if "" { "powerpc-*-eabispe*" "powerpc-ibm-aix*" } { "*" } { "" } }
-=======
 // { dg-options "-O -w -maltivec" { target { powerpc*-*-* && vmx_hw } } }
->>>>>>> 42bae686
 // { dg-do run }
 
 #include "check-vect.h"

--- conflicted
+++ resolved
@@ -1,9 +1,5 @@
 /* Invalid initializations.  */
-<<<<<<< HEAD
-/* { dg-require-effective-target tls } */
-=======
 /* { dg-require-effective-target tls_native } */
->>>>>>> 751ff693
 
 extern __thread int i;
 __thread int *p = &i;	/* { dg-error "dynamically initialized" } */

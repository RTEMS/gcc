// Copyright (C) 2005 Free Software Foundation, Inc.
// Contributed by Nathan Sidwell 13 Jun 2005 <nathan@codesourcery.com>

// Origin:   Ivan Godard <igodard@pacbell.net>
// Bug 20789: ICE on invalid

template<typename> struct A;

template<int> struct B {};

template<typename T> struct C
{
  static const int i = A<T>::i;  // { dg-error "incomplete" }
<<<<<<< HEAD
  static const int j = i;
=======
  static const int j = i;  // { dg-error "non-constant expression" }
>>>>>>> f8383f28
  B<j> b;  // { dg-error "not a valid template arg" }
};

C<int> c;

int i = C<int>::i;
int j = C<int>::j;<|MERGE_RESOLUTION|>--- conflicted
+++ resolved
@@ -11,11 +11,7 @@
 template<typename T> struct C
 {
   static const int i = A<T>::i;  // { dg-error "incomplete" }
-<<<<<<< HEAD
-  static const int j = i;
-=======
   static const int j = i;  // { dg-error "non-constant expression" }
->>>>>>> f8383f28
   B<j> b;  // { dg-error "not a valid template arg" }
 };
 

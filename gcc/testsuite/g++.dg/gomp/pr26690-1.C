// PR c++/26690
// { dg-do compile }

<<<<<<< HEAD
struct A			// { dg-message "A::A\\(const A&\\)" }
=======
struct A			// { dg-message "A::A" }
>>>>>>> 155d23aa
{
  A (int);				// { dg-message "candidates" }
};

void
foo ()
{
  A a(0);
#pragma omp parallel private (a)	// { dg-error "no matching function" }
  ;
}<|MERGE_RESOLUTION|>--- conflicted
+++ resolved
@@ -1,11 +1,7 @@
 // PR c++/26690
 // { dg-do compile }
 
-<<<<<<< HEAD
-struct A			// { dg-message "A::A\\(const A&\\)" }
-=======
 struct A			// { dg-message "A::A" }
->>>>>>> 155d23aa
 {
   A (int);				// { dg-message "candidates" }
 };

--- conflicted
+++ resolved
@@ -66,10 +66,5 @@
 
 // { dg-error "invalid branch to/from OpenMP structured block" "" { target *-*-* } 8 }
 // { dg-error "invalid entry to OpenMP structured block" "" { target *-*-* } 10 }
-<<<<<<< HEAD
-// { dg-error "invalid branch to/from OpenMP structured block" "" { target *-*-* } 37 }
-// { dg-error "invalid entry to OpenMP structured block" "" { target *-*-* } 39 }
-=======
-// { dg-error "invalid branch to/from an OpenMP structured block" "" { target *-*-* } 39 }
-// { dg-error "invalid entry to OpenMP structured block" "" { target *-*-* } 41 }
->>>>>>> 0fcfaa33
+// { dg-error "invalid branch to/from OpenMP structured block" "" { target *-*-* } 39 }
+// { dg-error "invalid entry to OpenMP structured block" "" { target *-*-* } 41 }
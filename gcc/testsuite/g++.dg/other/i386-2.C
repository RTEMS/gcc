<<<<<<< HEAD
/* Test that {,x,e,p,t,s,w,a,b}mmintrin.h, mm3dnow.h and mm_malloc.h are
   usable with -O -pedantic-errors.  */
/* { dg-do compile { target i?86-*-* x86_64-*-* } } */
/* { dg-options "-O -pedantic-errors -march=k8 -m3dnow -msse4 -msse5 -maes -mpclmul" } */

#include <wmmintrin.h>
#include <bmmintrin.h>
#include <smmintrin.h>
#include <mm3dnow.h>
=======
/* Test that {,x,e,p,t,s,w,a,b,i}mmintrin.h, mm3dnow.h and mm_malloc.h are
   usable with -O -pedantic-errors.  */
/* { dg-do compile { target i?86-*-* x86_64-*-* } } */
/* { dg-options "-O -pedantic-errors -march=k8 -m3dnow -mavx -msse5 -maes -mpclmul" } */

#include <x86intrin.h>
>>>>>>> a0daa400

int dummy;<|MERGE_RESOLUTION|>--- conflicted
+++ resolved
@@ -1,20 +1,8 @@
-<<<<<<< HEAD
-/* Test that {,x,e,p,t,s,w,a,b}mmintrin.h, mm3dnow.h and mm_malloc.h are
-   usable with -O -pedantic-errors.  */
-/* { dg-do compile { target i?86-*-* x86_64-*-* } } */
-/* { dg-options "-O -pedantic-errors -march=k8 -m3dnow -msse4 -msse5 -maes -mpclmul" } */
-
-#include <wmmintrin.h>
-#include <bmmintrin.h>
-#include <smmintrin.h>
-#include <mm3dnow.h>
-=======
 /* Test that {,x,e,p,t,s,w,a,b,i}mmintrin.h, mm3dnow.h and mm_malloc.h are
    usable with -O -pedantic-errors.  */
 /* { dg-do compile { target i?86-*-* x86_64-*-* } } */
 /* { dg-options "-O -pedantic-errors -march=k8 -m3dnow -mavx -msse5 -maes -mpclmul" } */
 
 #include <x86intrin.h>
->>>>>>> a0daa400
 
 int dummy;
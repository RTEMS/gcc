--- conflicted
+++ resolved
@@ -1,9 +1,6 @@
 /* { dg-do compile { target i?86-*-* x86_64-*-* } } */
 /* { dg-options "-msse2 -Wno-abi" } */
-<<<<<<< HEAD
-=======
 /* { dg-require-effective-target sse2 } */
->>>>>>> 3082eeb7
 
 #include <emmintrin.h>
 

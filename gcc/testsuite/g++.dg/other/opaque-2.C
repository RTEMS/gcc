--- conflicted
+++ resolved
@@ -1,11 +1,6 @@
-<<<<<<< HEAD
-/* { dg-do compile { target powerpc-*-eabi* powerpc*-*-linux*spe* } } */
-/* { dg-options "-mcpu=8540 -mabi=spe" } */
-=======
 /* { dg-do compile } */
 /* { dg-options "-mcpu=8540 -mspe -mabi=spe -mfloat-gprs=single" } */
 /* { dg-skip-if "not an SPE target" { ! powerpc_spe_nocache } { "*" } { "" } } */
->>>>>>> a0daa400
 
 #define __vector __attribute__((vector_size(8)))
 typedef float __vector __ev64_fs__;

<<<<<<< HEAD
/* { dg-do compile { target powerpc-*-eabi* powerpc*-*-linux*spe* } } */
/* { dg-options "-mcpu=8540 -mabi=spe" } */
=======
/* { dg-do compile } */
/* { dg-options "-mcpu=8540 -mspe -mabi=spe -mfloat-gprs=single" } */
/* { dg-skip-if "not an SPE target" { ! powerpc_spe_nocache } { "*" } { "" } } */
>>>>>>> a0daa400

__ev64_opaque__ o;
#define v __attribute__((vector_size(8)))
v unsigned int *p;

void m()
{
  o = __builtin_spe_evldd(p, 5);
}<|MERGE_RESOLUTION|>--- conflicted
+++ resolved
@@ -1,11 +1,6 @@
-<<<<<<< HEAD
-/* { dg-do compile { target powerpc-*-eabi* powerpc*-*-linux*spe* } } */
-/* { dg-options "-mcpu=8540 -mabi=spe" } */
-=======
 /* { dg-do compile } */
 /* { dg-options "-mcpu=8540 -mspe -mabi=spe -mfloat-gprs=single" } */
 /* { dg-skip-if "not an SPE target" { ! powerpc_spe_nocache } { "*" } { "" } } */
->>>>>>> a0daa400
 
 __ev64_opaque__ o;
 #define v __attribute__((vector_size(8)))

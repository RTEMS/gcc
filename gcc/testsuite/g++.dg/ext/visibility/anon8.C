// PR c++/34213
// { dg-do compile }

template <void (*fn) ()>
<<<<<<< HEAD
void call ()			// { dg-message "candidate" }
=======
void call ()			// { dg-message "note" }
>>>>>>> b56a5220
{
  fn ();
}

namespace
{
  struct B1
  {
    static void fn1 () {}
    static void fn4 ();
  };
  void fn3 () {}
  void B1::fn4 () {}
  static void fn5 () {}
}

int main ()
{
  struct B2
  {
    static void fn2 () {}
  };
  call<&B1::fn1> ();
  call<&B2::fn2> ();	// { dg-error "not external linkage|no matching" }
  // { dg-message "candidate" "candidate note" { target *-*-* } 29 }
  call<&fn3> ();
  call<&B1::fn4> ();
  call<&fn5> ();	// { dg-error "not external linkage|no matching" }
  // { dg-message "candidate" "candidate note" { target *-*-* } 33 }
}<|MERGE_RESOLUTION|>--- conflicted
+++ resolved
@@ -2,11 +2,7 @@
 // { dg-do compile }
 
 template <void (*fn) ()>
-<<<<<<< HEAD
-void call ()			// { dg-message "candidate" }
-=======
 void call ()			// { dg-message "note" }
->>>>>>> b56a5220
 {
   fn ();
 }

// PR c++/61214
<<<<<<< HEAD
/* { dg-options "-O2 -fdump-tree-optimized -fdevirtualize"  } */
=======
/* { dg-options "-O2"  } */
>>>>>>> c6aecbd2

struct Base
{
  virtual ~Base();
  virtual Base* clone() {
    return 0;
  }
};

struct Foo : Base
{
  virtual ~Foo();
  virtual Base* clone() {
    return new Foo();
  }
};

int main()
{
  Base* f = new Foo();
  f->clone();
  return 0;
}

/* { dg-final { scan-assembler-not "_ZN3Foo5cloneEv" } } */<|MERGE_RESOLUTION|>--- conflicted
+++ resolved
@@ -1,9 +1,5 @@
 // PR c++/61214
-<<<<<<< HEAD
 /* { dg-options "-O2 -fdump-tree-optimized -fdevirtualize"  } */
-=======
-/* { dg-options "-O2"  } */
->>>>>>> c6aecbd2
 
 struct Base
 {

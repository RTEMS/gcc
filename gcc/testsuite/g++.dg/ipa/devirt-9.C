/* { dg-do compile } */
<<<<<<< HEAD
/* { dg-options "-O2 -fdump-ipa-inline --param=early-inlining-insns-comdat=0" } */
=======
/* { dg-options "-O2 -fdump-ipa-whole-program"  } */
>>>>>>> ca9431f7
double foo ();
struct B
{
  bool b1 () { return b3 (); }
  void b2 ();
  virtual bool b3 ();
};
struct C
{
  C () {}
  bool
  c1 (float x, float y)
  {
    if (x != c3 || y != c4)
      c2.b2 ();
    return c2.b1 ();
  }
  B c2;
  float c3, c4;
};

void
bar ()
{
  static C c;
  c.c1 (60, (int) foo ());
}
/* We optimize out this call just after early passes.  Unfortunately
   this unreachable removal is not logged in dump file.  */
/* { dg-final { scan-ipa-dump-not "OBJ_TYPE_REF" "whole-program" } } */
/* { dg-final { cleanup-ipa-dump "whole-program" } } */<|MERGE_RESOLUTION|>--- conflicted
+++ resolved
@@ -1,9 +1,5 @@
 /* { dg-do compile } */
-<<<<<<< HEAD
-/* { dg-options "-O2 -fdump-ipa-inline --param=early-inlining-insns-comdat=0" } */
-=======
-/* { dg-options "-O2 -fdump-ipa-whole-program"  } */
->>>>>>> ca9431f7
+/* { dg-options "-O2  -fdump-ipa-whole-program --param=early-inlining-insns-comdat=0" } */
 double foo ();
 struct B
 {

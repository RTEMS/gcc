--- conflicted
+++ resolved
@@ -1,9 +1,5 @@
 /* { dg-do compile } */
-<<<<<<< HEAD
-/* { dg-options "-O2 -fdump-ipa-inline --param=early-inlining-insns-comdat=0" } */
-=======
-/* { dg-options "-O2 -fdump-ipa-inline -fno-devirtualize-speculatively" } */
->>>>>>> 1fed20f1
+/* { dg-options "-O2 -fdump-ipa-inline --param=early-inlining-insns-comdat=0 -fno-devirtualize-speculatively" } */
 int baz ();
 struct A
 {

<<<<<<< HEAD
/* { dg-do compile } */
/* { dg-require-effective-target vect_float } */
/* { dg-require-effective-target vect_hw_misalign } */
/* { dg-additional-options "-O3 -funroll-loops -fvect-cost-model=dynamic" } */

class mydata {
public:
    mydata() {Set(-1.0);}
    void Set (float);
    static int upper() {return 8;}
    float data[8];
};

void mydata::Set (float x)
{
  for (int i=0; i<upper(); i++)
    data[i] = x;
}

/* 256-bit vectors will be handled by loop vectorisation instead, since there
   is no prologue or epilogue that would raise the cost.  SLP isn't yet
   possible with variable-length vectors.  */
/* { dg-final { scan-tree-dump-times "basic block vectorized" 1 "slp1" { xfail { { vect256 || vect_variable_length } || aarch64*-*-* } } } } */
=======
/* { dg-do compile } */
/* { dg-require-effective-target vect_float } */
/* { dg-require-effective-target vect_hw_misalign } */
/* { dg-additional-options "-O3 -funroll-loops -fvect-cost-model=dynamic" } */

class mydata {
public:
    mydata() {Set(-1.0);}
    void Set (float);
    static int upper() {return 8;}
    float data[8];
};

void mydata::Set (float x)
{
  for (int i=0; i<upper(); i++)
    data[i] = x;
}

/* For targets without vector loop peeling the loop becomes cheap
   enough to be vectorized.  */
/* { dg-final { scan-tree-dump-times "basic block vectorized" 1 "slp1" { xfail { ! vect_peeling_profitable } } } } */
>>>>>>> e3d0f65c
<|MERGE_RESOLUTION|>--- conflicted
+++ resolved
@@ -1,48 +1,23 @@
-<<<<<<< HEAD
-/* { dg-do compile } */
-/* { dg-require-effective-target vect_float } */
-/* { dg-require-effective-target vect_hw_misalign } */
-/* { dg-additional-options "-O3 -funroll-loops -fvect-cost-model=dynamic" } */
-
-class mydata {
-public:
-    mydata() {Set(-1.0);}
-    void Set (float);
-    static int upper() {return 8;}
-    float data[8];
-};
-
-void mydata::Set (float x)
-{
-  for (int i=0; i<upper(); i++)
-    data[i] = x;
-}
-
-/* 256-bit vectors will be handled by loop vectorisation instead, since there
-   is no prologue or epilogue that would raise the cost.  SLP isn't yet
-   possible with variable-length vectors.  */
-/* { dg-final { scan-tree-dump-times "basic block vectorized" 1 "slp1" { xfail { { vect256 || vect_variable_length } || aarch64*-*-* } } } } */
-=======
-/* { dg-do compile } */
-/* { dg-require-effective-target vect_float } */
-/* { dg-require-effective-target vect_hw_misalign } */
-/* { dg-additional-options "-O3 -funroll-loops -fvect-cost-model=dynamic" } */
-
-class mydata {
-public:
-    mydata() {Set(-1.0);}
-    void Set (float);
-    static int upper() {return 8;}
-    float data[8];
-};
-
-void mydata::Set (float x)
-{
-  for (int i=0; i<upper(); i++)
-    data[i] = x;
-}
-
-/* For targets without vector loop peeling the loop becomes cheap
-   enough to be vectorized.  */
-/* { dg-final { scan-tree-dump-times "basic block vectorized" 1 "slp1" { xfail { ! vect_peeling_profitable } } } } */
->>>>>>> e3d0f65c
+/* { dg-do compile } */
+/* { dg-require-effective-target vect_float } */
+/* { dg-require-effective-target vect_hw_misalign } */
+/* { dg-additional-options "-O3 -funroll-loops -fvect-cost-model=dynamic" } */
+
+class mydata {
+public:
+    mydata() {Set(-1.0);}
+    void Set (float);
+    static int upper() {return 8;}
+    float data[8];
+};
+
+void mydata::Set (float x)
+{
+  for (int i=0; i<upper(); i++)
+    data[i] = x;
+}
+
+/* 256-bit vectors will be handled by loop vectorisation instead, since there
+   is no prologue or epilogue that would raise the cost.  SLP isn't yet
+   possible with variable-length vectors.  */
+/* { dg-final { scan-tree-dump-times "basic block vectorized" 1 "slp1" { xfail { { vect256 || vect_variable_length } || aarch64*-*-* } } } } */
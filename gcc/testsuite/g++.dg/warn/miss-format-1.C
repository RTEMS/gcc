/* Test for warnings for missing format attributes.  */
/* Origin: Joseph Myers <jsm28@cam.ac.uk> */
/* { dg-do compile } */
/* { dg-options "-Wmissing-format-attribute" } */
<<<<<<< HEAD
=======
/* { dg-options "-Wmissing-format-attribute -Wno-abi" { target arm_eabi } } */
>>>>>>> a0daa400
/* VxWorks does not provide vscanf, either in kernel or RTP mode.  */
/* { dg-error "not declared" "" { target *-*-solaris2.[7-8] *-*-vxworks* } 25 } */

#include <stdio.h>
#include <stdarg.h>

void
foo (const char *fmt, ...)
{
  va_list ap;
  va_start (ap, fmt);
  vprintf (fmt, ap); /* { dg-warning "candidate" "printf attribute warning" } */
  va_end (ap);
}

void
bar (const char *fmt, ...)
{
  va_list ap;
  va_start (ap, fmt);
  vscanf (fmt, ap); /* { dg-warning "candidate" "scanf attribute warning" { xfail *-*-solaris2.[7-8] *-*-vxworks* } } */
  va_end (ap);
}

__attribute__((__format__(__printf__, 1, 2))) void
foo2 (const char *fmt, ...)
{
  va_list ap;
  va_start (ap, fmt);
  vprintf (fmt, ap);
  va_end (ap);
}

void
vfoo (const char *fmt, va_list arg)
{
  vprintf (fmt, arg); /* { dg-warning "candidate" "printf attribute warning 2" } */
}<|MERGE_RESOLUTION|>--- conflicted
+++ resolved
@@ -2,10 +2,7 @@
 /* Origin: Joseph Myers <jsm28@cam.ac.uk> */
 /* { dg-do compile } */
 /* { dg-options "-Wmissing-format-attribute" } */
-<<<<<<< HEAD
-=======
 /* { dg-options "-Wmissing-format-attribute -Wno-abi" { target arm_eabi } } */
->>>>>>> a0daa400
 /* VxWorks does not provide vscanf, either in kernel or RTP mode.  */
 /* { dg-error "not declared" "" { target *-*-solaris2.[7-8] *-*-vxworks* } 25 } */
 

--- conflicted
+++ resolved
@@ -49,11 +49,8 @@
 set tests [prune $tests $srcdir/$subdir/graphite/*]
 set tests [prune $tests $srcdir/$subdir/tm/*]
 set tests [prune $tests $srcdir/$subdir/guality/*]
-<<<<<<< HEAD
 set tests [prune $tests $srcdir/$subdir/thread-ann/*]
-=======
 set tests [prune $tests $srcdir/$subdir/simulate-thread/*]
->>>>>>> 826f62da
 
 # Main loop.
 g++-dg-runtest $tests $DEFAULT_CXXFLAGS

! { dg-do compile } 

program test
  implicit none
  integer :: i

  !$acc declare copy(i)
contains
  real function foo(n)
    integer, value :: n
    BLOCK
       integer i
       !$acc declare copy(i) ! { dg-error "is not allowed" }
    END BLOCK
  end function foo
<<<<<<< HEAD
end program test
! { dg-final { scan-tree-dump-times "pragma acc declare map\\(force_to:i\\)" 2 "original" } }
=======
end program test
>>>>>>> cc9e07a6
<|MERGE_RESOLUTION|>--- conflicted
+++ resolved
@@ -13,9 +13,4 @@
        !$acc declare copy(i) ! { dg-error "is not allowed" }
     END BLOCK
   end function foo
-<<<<<<< HEAD
-end program test
-! { dg-final { scan-tree-dump-times "pragma acc declare map\\(force_to:i\\)" 2 "original" } }
-=======
-end program test
->>>>>>> cc9e07a6
+end program test
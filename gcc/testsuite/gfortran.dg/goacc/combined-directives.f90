! Exercise combined OpenACC directives.

! { dg-additional-options "-fdump-tree-gimple" }

! TODO
! Fix OMP_LIST_PRIVATE and OMP_LIST_REDUCTION splitting in
! gcc/fortran/trans-openmp.c:gfc_filter_oacc_combined_clauses, and remove tree
! scanning XFAILs.
! Enable and update tree scanning for reduction clauses.
! Enable/add/update device_type clauses and tree scanning.

subroutine test
  implicit none
  integer a(100), i, j, y, z

  ! PARALLEL
  
  !$acc parallel loop collapse (2)
  do i = 1, 100
     do j = 1, 10
     end do
  end do
  !$acc end parallel loop
  
  !$acc parallel loop gang
  do i = 1, 100
  end do
  !$acc end parallel loop

  !$acc parallel loop worker
  do i = 1, 100
     do j = 1, 10
     end do
  end do
  !$acc end parallel loop

  !$acc parallel loop vector
  do i = 1, 100
     do j = 1, 10
     end do
  end do
  !$acc end parallel loop

  !$acc parallel loop seq
  do i = 1, 100
     do j = 1, 10
     end do
  end do
  !$acc end parallel loop

  !$acc parallel loop auto
  do i = 1, 100
     do j = 1, 10
     end do
  end do
  !$acc end parallel loop

  !$acc parallel loop tile (2, 3)
  do i = 1, 100
     do j = 1, 10
     end do
  end do
  !$acc end parallel loop

!  !$acc parallel loop private (z) copy (a) gang device_type (nvidia) worker async (3) wait
!  do i = 1, 100
!     a(i) = i
!  end do
!  !$acc end parallel loop

  !$acc parallel loop independent
  do i = 1, 100
  end do
  !$acc end parallel loop

  !$acc parallel loop private (z)
  do i = 1, 100
     z = 0
  end do
  !$acc end parallel loop

  !$acc parallel loop reduction (+:y) copy (y)
  do i = 1, 100
  end do
  !$acc end parallel loop

  ! KERNELS

  !$acc kernels loop collapse (2)
  do i = 1, 100
     do j = 1, 10
     end do
  end do
  !$acc end kernels loop
  
  !$acc kernels loop gang
  do i = 1, 100
  end do
  !$acc end kernels loop

  !$acc kernels loop worker
  do i = 1, 100
     do j = 1, 10
     end do
  end do
  !$acc end kernels loop

  !$acc kernels loop vector
  do i = 1, 100
     do j = 1, 10
     end do
  end do
  !$acc end kernels loop

  !$acc kernels loop seq
  do i = 1, 100
     do j = 1, 10
     end do
  end do
  !$acc end kernels loop

  !$acc kernels loop auto
  do i = 1, 100
     do j = 1, 10
     end do
  end do
  !$acc end kernels loop

  !$acc kernels loop tile (2, 3)
  do i = 1, 100
     do j = 1, 10
     end do
  end do
  !$acc end kernels loop

!  !$acc kernels loop private (z) copy (a) gang device_type (nvidia) worker async (3) wait
!  do i = 1, 100
!     a(i) = i
!  end do
!  !$acc end kernels loop

  !$acc kernels loop independent
  do i = 1, 100
  end do
  !$acc end kernels loop

  !$acc kernels loop private (z)
  do i = 1, 100
     z = 0
  end do
  !$acc end kernels loop

  !$acc kernels loop reduction (+:y) copy (y)
  do i = 1, 100
  end do
  !$acc end kernels loop
end subroutine test

<<<<<<< HEAD
! { dg-final { scan-tree-dump-times "acc loop private.i. private.j. collapse.2." 2 "gimple" { xfail *-*-* } } }
! { dg-final { scan-tree-dump-times "acc loop private.i. gang" 2 "gimple" { xfail *-*-* } } }
! { dg-final { scan-tree-dump-times "acc loop private.i. private.j. worker" 2 "gimple" { xfail *-*-* } } }
! { dg-final { scan-tree-dump-times "acc loop private.i. private.j. vector" 2 "gimple" { xfail *-*-* } } }
! { dg-final { scan-tree-dump-times "acc loop private.i. private.j. seq" 2 "gimple" { xfail *-*-* } } }
! { dg-final { scan-tree-dump-times "acc loop private.i. private.j. auto" 2 "gimple" { xfail *-*-* } } }
! XFAILed: OpenACC tile clauses are discarded during gimplification.
! { dg-final { scan-tree-dump-times "acc loop private.i. private.j. tile.2, 3" 2 "gimple" { xfail *-*-* } } }
! { dg-final { scan-tree-dump-times "acc loop private.i. independent" 2 "gimple" { xfail *-*-* } } }
=======
! { dg-final { scan-tree-dump-times "acc loop private.i. private.j. collapse.2." 2 "gimple" } }
! { dg-final { scan-tree-dump-times "acc loop private.i. gang" 2 "gimple" } }
! { dg-final { scan-tree-dump-times "acc loop private.i. private.j. worker" 2 "gimple" } }
! { dg-final { scan-tree-dump-times "acc loop private.i. private.j. vector" 2 "gimple" } }
! { dg-final { scan-tree-dump-times "acc loop private.i. private.j. seq" 2 "gimple" } }
! { dg-final { scan-tree-dump-times "acc loop private.i. private.j. auto" 2 "gimple" } }
! { dg-final { scan-tree-dump-times "acc loop private.i. private.j. tile.2, 3" 2 "gimple" } }
! { dg-final { scan-tree-dump-times "acc loop private.i. independent" 2 "gimple" } }
>>>>>>> 719a7570
! { dg-final { scan-tree-dump-times "private.z" 2 "gimple" } }
! { dg-final { scan-tree-dump-times "omp target oacc_\[^ \]+ map.force_tofrom:y" 2 "gimple" } }
! { dg-final { scan-tree-dump-times "acc loop private.i. reduction..:y." 2 "gimple" { xfail *-*-* } } }<|MERGE_RESOLUTION|>--- conflicted
+++ resolved
@@ -156,26 +156,14 @@
   !$acc end kernels loop
 end subroutine test
 
-<<<<<<< HEAD
 ! { dg-final { scan-tree-dump-times "acc loop private.i. private.j. collapse.2." 2 "gimple" { xfail *-*-* } } }
 ! { dg-final { scan-tree-dump-times "acc loop private.i. gang" 2 "gimple" { xfail *-*-* } } }
 ! { dg-final { scan-tree-dump-times "acc loop private.i. private.j. worker" 2 "gimple" { xfail *-*-* } } }
 ! { dg-final { scan-tree-dump-times "acc loop private.i. private.j. vector" 2 "gimple" { xfail *-*-* } } }
 ! { dg-final { scan-tree-dump-times "acc loop private.i. private.j. seq" 2 "gimple" { xfail *-*-* } } }
 ! { dg-final { scan-tree-dump-times "acc loop private.i. private.j. auto" 2 "gimple" { xfail *-*-* } } }
-! XFAILed: OpenACC tile clauses are discarded during gimplification.
 ! { dg-final { scan-tree-dump-times "acc loop private.i. private.j. tile.2, 3" 2 "gimple" { xfail *-*-* } } }
 ! { dg-final { scan-tree-dump-times "acc loop private.i. independent" 2 "gimple" { xfail *-*-* } } }
-=======
-! { dg-final { scan-tree-dump-times "acc loop private.i. private.j. collapse.2." 2 "gimple" } }
-! { dg-final { scan-tree-dump-times "acc loop private.i. gang" 2 "gimple" } }
-! { dg-final { scan-tree-dump-times "acc loop private.i. private.j. worker" 2 "gimple" } }
-! { dg-final { scan-tree-dump-times "acc loop private.i. private.j. vector" 2 "gimple" } }
-! { dg-final { scan-tree-dump-times "acc loop private.i. private.j. seq" 2 "gimple" } }
-! { dg-final { scan-tree-dump-times "acc loop private.i. private.j. auto" 2 "gimple" } }
-! { dg-final { scan-tree-dump-times "acc loop private.i. private.j. tile.2, 3" 2 "gimple" } }
-! { dg-final { scan-tree-dump-times "acc loop private.i. independent" 2 "gimple" } }
->>>>>>> 719a7570
 ! { dg-final { scan-tree-dump-times "private.z" 2 "gimple" } }
 ! { dg-final { scan-tree-dump-times "omp target oacc_\[^ \]+ map.force_tofrom:y" 2 "gimple" } }
 ! { dg-final { scan-tree-dump-times "acc loop private.i. reduction..:y." 2 "gimple" { xfail *-*-* } } }
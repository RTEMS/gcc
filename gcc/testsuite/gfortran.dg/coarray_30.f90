--- conflicted
+++ resolved
@@ -11,9 +11,4 @@
   write(greeting,"(a)") "z"
 end
 
-<<<<<<< HEAD
-! { dg-final { scan-tree-dump-times "greeting.base_addr = \\(void . restrict\\) __builtin_malloc \\(25\\);" 1 "original" } }
-! { dg-final { cleanup-tree-dump "original" } }
-=======
-! { dg-final { scan-tree-dump-times "greeting.data = \\(void . restrict\\) __builtin_malloc \\(25\\);" 1 "original" } }
->>>>>>> 72709ee7
+! { dg-final { scan-tree-dump-times "greeting.base_addr = \\(void . restrict\\) __builtin_malloc \\(25\\);" 1 "original" } }
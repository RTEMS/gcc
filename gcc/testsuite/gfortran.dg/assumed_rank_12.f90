! { dg-do run }
! { dg-options "-fdump-tree-original" }
!
! PR fortran/48820
!
! Ensure that the value of scalars to assumed-rank arrays is
! copied back - and everything happens in the correct order.

call sub(f())
contains
subroutine sub(x)
  integer, pointer :: x(..)
end subroutine sub
function f() result(res)
  integer, pointer :: res
end function f
end

<<<<<<< HEAD
! { dg-final { scan-tree-dump " = f \\(\\);.*desc.0.type = 1025;.*desc.0.base_addr = .void .. D.\[0-9\]+;.*desc.0.elem_len = (20|32);.*desc.0.version = 1;.*desc.0.rank = 0;.*desc.0.attribute = 1;.*sub \\(&desc.0\\);.*D.\[0-9\]+ = .integer.kind=4. .. desc.0.base_addr;" "original" } }
! { dg-final { cleanup-tree-dump "original" } }
=======
! { dg-final { scan-tree-dump " = f \\(\\);.*desc.0.dtype = .*;.*desc.0.data = .void .. D.*;.*sub \\(&desc.0\\);.*D.*= .integer.kind=4. .. desc.0.data;" "original" } }
>>>>>>> 70f4fdeb
<|MERGE_RESOLUTION|>--- conflicted
+++ resolved
@@ -16,9 +16,4 @@
 end function f
 end
 
-<<<<<<< HEAD
-! { dg-final { scan-tree-dump " = f \\(\\);.*desc.0.type = 1025;.*desc.0.base_addr = .void .. D.\[0-9\]+;.*desc.0.elem_len = (20|32);.*desc.0.version = 1;.*desc.0.rank = 0;.*desc.0.attribute = 1;.*sub \\(&desc.0\\);.*D.\[0-9\]+ = .integer.kind=4. .. desc.0.base_addr;" "original" } }
-! { dg-final { cleanup-tree-dump "original" } }
-=======
-! { dg-final { scan-tree-dump " = f \\(\\);.*desc.0.dtype = .*;.*desc.0.data = .void .. D.*;.*sub \\(&desc.0\\);.*D.*= .integer.kind=4. .. desc.0.data;" "original" } }
->>>>>>> 70f4fdeb
+! { dg-final { scan-tree-dump " = f \\(\\);.*desc.0.type = 1025;.*desc.0.base_addr = .void .. D.\[0-9\]+;.*desc.0.elem_len = (20|32);.*desc.0.version = 1;.*desc.0.rank = 0;.*desc.0.attribute = 1;.*sub \\(&desc.0\\);.*D.\[0-9\]+ = .integer.kind=4. .. desc.0.base_addr;" "original" } }
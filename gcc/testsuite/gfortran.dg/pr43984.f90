--- conflicted
+++ resolved
@@ -50,12 +50,6 @@
 
 end
 
-<<<<<<< HEAD
-! There should be three loads from iyz.base_addr, not four.
+! There should be two loads from iyz.base_addr, not four.
 
-! { dg-final { scan-tree-dump-times "= iyz.base_addr" 3 "pre" } }
-=======
-! There should be two loads from iyz.data, not four.
-
-! { dg-final { scan-tree-dump-times "= iyz.data" 2 "pre" } }
->>>>>>> adfa1e6b
+! { dg-final { scan-tree-dump-times "= iyz.base_addr" 2 "pre" } }
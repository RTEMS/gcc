! { dg-require-effective-target vect_int }

        Subroutine foo (N, M)
        Integer N
        Integer M
        integer A(8,16)
        integer B(8)

        B = (/ 2, 3, 5, 7, 11, 13, 17, 23 /)

        ! Unknown loop bound. J depends on I.

        do I = 1, N
          do J = I, M
            A(J,2) = B(J)
          end do
        end do

        do I = 1, N
          do J = I, M
            if (A(J,2) /= B(J)) then
              call abort ()
              endif
          end do
        end do

        Return
        end


        program main

        Call foo (16, 8)

        stop
        end

<<<<<<< HEAD
! { dg-final { scan-tree-dump-times "vectorized 2 loops" 1 "vect" { xfail { lp64 } } } }
! { dg-final { scan-tree-dump-times "Alignment of access forced using peeling" 1 "vect" { xfail { vect_no_align || lp64 } } } }
! { dg-final { scan-tree-dump-times "Vectorizing an unaligned access" 2 "vect" { xfail { vect_no_align || lp64 } } } }
=======
! { dg-final { scan-tree-dump-times "vectorized 2 loops" 1 "vect"  } }
! { dg-final { scan-tree-dump-times "Alignment of access forced using peeling" 1 "vect" { xfail { vect_no_align } } } }
! { dg-final { scan-tree-dump-times "Vectorizing an unaligned access" 2 "vect" { xfail { vect_no_align } } } }
>>>>>>> f8383f28
! { dg-final { scan-tree-dump-times "Alignment of access forced using versioning." 3 "vect" { target { ilp32 && vect_no_align } } } }

! We also expect to vectorize one loop for lp64 targets that support 
! misaligned access:
!   scan-tree-dump-times "vectorized 1 loops" 1 "vect" { target { lp64 && !vect_no_align } }
!   scan-tree-dump-times "Alignment of access forced using peeling" 1 "vect" { target { lp64 && !vect_no_align } }
!   scan-tree-dump-times "Vectorizing an unaligned access" 1 "vect" { target { lp64 && !vect_no_align } }
! but we currently can't combine logical operators. (Could define 
! a keyword for "not_vect_no_align" if desired). 

! { dg-final { cleanup-tree-dump "vect" } }<|MERGE_RESOLUTION|>--- conflicted
+++ resolved
@@ -35,15 +35,9 @@
         stop
         end
 
-<<<<<<< HEAD
-! { dg-final { scan-tree-dump-times "vectorized 2 loops" 1 "vect" { xfail { lp64 } } } }
-! { dg-final { scan-tree-dump-times "Alignment of access forced using peeling" 1 "vect" { xfail { vect_no_align || lp64 } } } }
-! { dg-final { scan-tree-dump-times "Vectorizing an unaligned access" 2 "vect" { xfail { vect_no_align || lp64 } } } }
-=======
 ! { dg-final { scan-tree-dump-times "vectorized 2 loops" 1 "vect"  } }
 ! { dg-final { scan-tree-dump-times "Alignment of access forced using peeling" 1 "vect" { xfail { vect_no_align } } } }
 ! { dg-final { scan-tree-dump-times "Vectorizing an unaligned access" 2 "vect" { xfail { vect_no_align } } } }
->>>>>>> f8383f28
 ! { dg-final { scan-tree-dump-times "Alignment of access forced using versioning." 3 "vect" { target { ilp32 && vect_no_align } } } }
 
 ! We also expect to vectorize one loop for lp64 targets that support 

! { dg-do compile }
! { dg-require-effective-target vect_double }
! { dg-additional-options "-finline-matmul-limit=0" }

module lfk_prec
 integer, parameter :: dp=kind(1.d0)
end module lfk_prec

!***********************************************

SUBROUTINE kernel(tk)
!***********************************************************************
!                                                                      *
!            KERNEL     executes 24 samples of Fortran computation     *
!               TK(1) - total cpu time to execute only the 24 kernels. *
!               TK(2) - total Flops executed by the 24 Kernels         *
!***********************************************************************
!                                                                      *
!     L. L. N. L.   F O R T R A N   K E R N E L S:   M F L O P S       *
!                                                                      *
!   These kernels measure  Fortran  numerical  computation rates for a *
!   spectrum of  CPU-limited  computational  structures.  Mathematical *
!   through-put is measured  in  units  of  millions of floating-point *
!   operations executed per Second, called Mega-Flops/Sec.             *
!                                                                      *
!   This program  measures  a realistic  CPU performance range for the *
!   Fortran programming system  on  a  given day.  The CPU performance *
!   rates depend  strongly  on  the maturity of the Fortran compiler's *
!   ability to translate Fortran code into efficient machine code.     *
!   [ The CPU hardware  capability  apart  from  compiler maturity (or *
!   availability), could be measured (or simulated) by programming the *
!   kernels in assembly  or machine code directly.  These measurements *
!   can also  serve  as a framework for tracking the maturation of the *
!   Fortran compiler during system development.]                       *
!                                                                      *
!     Fonzi's Law: There is not now and there never will be a language *
!                  in which it is the least bit difficult to write     *
!                  bad programs.                                       *
!                                                    F.H.MCMAHON  1972 *
!***********************************************************************

!     l1 :=  param-dimension governs the size of most 1-d arrays
!     l2 :=  param-dimension governs the size of most 2-d arrays

!     Loop :=  multiple pass control to execute kernel long enough to ti
!    me.
!     n  :=  DO loop control for each kernel.  Controls are set in subr.
!     SIZES

!     ******************************************************************
use lfk_prec
implicit double precision  (a-h,o-z)
!IBM  IMPLICIT  REAL*8           (A-H,O-Z)

REAL(kind=dp), INTENT(inout)                        :: tk
INTEGER :: test !!,AND

COMMON/alpha/mk,ik,im,ml,il,mruns,nruns,jr,iovec,npfs(8,3,47)
COMMON/beta/tic,times(8,3,47),see(5,3,8,3),terrs(8,3,47),csums(8,3  &
    ,47),fopn(8,3,47),dos(8,3,47)

COMMON/spaces/ion,j5,k2,k3,loop1,laps,loop,m,kr,lp,n13h,ibuf,nx,l,  &
    npass,nfail,n,n1,n2,n13,n213,n813,n14,n16,n416,n21,nt1,nt2,last,idebug  &
    ,mpy,loop2,mucho,mpylim,intbuf(16)

COMMON/spacer/a11,a12,a13,a21,a22,a23,a31,a32,a33,ar,br,c0,cr,di,dk  &
    ,dm22,dm23,dm24,dm25,dm26,dm27,dm28,dn,e3,e6,expmax,flx,q,qa,r,ri  &
    ,s,scale,sig,stb5,t,xnc,xnei,xnm

COMMON/space0/time(47),csum(47),ww(47),wt(47),ticks,fr(9),terr1(47  &
    ),sumw(7),start,skale(47),bias(47),ws(95),total(47),flopn(47),iq(7  &
    ),npf,npfs1(47)

COMMON/spacei/wtp(3),mul(3),ispan(47,3),ipass(47,3)

!     ******************************************************************


INTEGER :: e,f,zone
COMMON/ispace/e(96),f(96),ix(1001),ir(1001),zone(300)

COMMON/space1/u(1001),v(1001),w(1001),x(1001),y(1001),z(1001),g(1001)  &
    ,du1(101),du2(101),du3(101),grd(1001),dex(1001),xi(1001),ex(1001)  &
    ,ex1(1001),dex1(1001),vx(1001),xx(1001),rx(1001),rh(2048),vsp(101)  &
    ,vstp(101),vxne(101),vxnd(101),ve3(101),vlr(101),vlin(101),b5(101)  &
    ,plan(300),d(300),sa(101),sb(101)

COMMON/space2/p(4,512),px(25,101),cx(25,101),vy(101,25),vh(101,7),  &
    vf(101,7),vg(101,7),vs(101,7),za(101,7),zp(101,7),zq(101,7),zr(101  &
    ,7),zm(101,7),zb(101,7),zu(101,7),zv(101,7),zz(101,7),b(64,64),c(64,64)  &
    ,h(64,64),u1(5,101,2),u2(5,101,2),u3(5,101,2)

!     ******************************************************************

dimension zx(1023),xz(447,3),tk(6),mtmp(1)
EQUIVALENCE(zx(1),z(1)),(xz(1,1),x(1))
double precision temp
logical ltmp


!     ******************************************************************

!     STANDARD PRODUCT COMPILER DIRECTIVES MAY BE USED FOR OPTIMIZATION





CALL trace('KERNEL  ')

CALL SPACE

mpy= 1
mpysav= mpylim
loop2= 1
mpylim= loop2
l= 1
loop= 1
lp= loop
it0= test(0)
loop2= mpysav
mpylim= loop2
do

!***********************************************************************
!***  KERNEL 1      HYDRO FRAGMENT
!***********************************************************************

  x(:n)= q+y(:n)*(r*zx(11:n+10)+t*zx(12:n+11))
IF(test(1) <= 0)THEN
  EXIT
END IF
END DO

do
!                   we must execute    DO k= 1,n  repeatedly for accurat
!    e timing

!***********************************************************************
!***  KERNEL 2      ICCG EXCERPT (INCOMPLETE CHOLESKY - CONJUGATE GRADIE
!    NT)
!***********************************************************************


ii= n
ipntp= 0

do while(ii >  1)
ipnt= ipntp
ipntp= ipntp+ii
ii= ishft(ii,-1)
i= ipntp+1
!dir$ vector always
       x(ipntp+2:ipntp+ii+1)=x(ipnt+2:ipntp:2)-v(ipnt+2:ipntp:2) &
     &*x(ipnt+1:ipntp-1:2)-v(ipnt+3:ipntp+1:2)*x(ipnt+3:ipntp+1:2)
END DO
IF(test(2) <= 0)THEN
  EXIT
END IF
END DO

do

!***********************************************************************
!***  KERNEL 3      INNER PRODUCT
!***********************************************************************


q= dot_product(z(:n),x(:n))
IF(test(3) <= 0)THEN
  EXIT
END IF
END DO
m= (1001-7)/2

!***********************************************************************
!***  KERNEL 4      BANDED LINEAR EQUATIONS
!***********************************************************************

fw= 1.000D-25

do
!dir$ vector always
 xz(6,:3)= y(5)*(xz(6,:3)+matmul(y(5:n:5), xz(:n/5,:3)))

IF(test(4) <= 0)THEN
  EXIT
END IF
END DO

do

!***********************************************************************
!***  KERNEL 5      TRI-DIAGONAL ELIMINATION, BELOW DIAGONAL (NO VECTORS
!    )
!***********************************************************************


tmp= x(1)
DO i= 2,n
  tmp= z(i)*(y(i)-tmp)
  x(i)= tmp
END DO
IF(test(5) <= 0)THEN
  EXIT
END IF
END DO

do

!***********************************************************************
!***  KERNEL 6      GENERAL LINEAR RECURRENCE EQUATIONS
!***********************************************************************


DO i= 2,n
  w(i)= 0.0100D0+dot_product(b(i,:i-1),w(i-1:1:-1))
END DO
IF(test(6) <= 0)THEN
  EXIT
END IF
END DO

do

!***********************************************************************
!***  KERNEL 7      EQUATION OF STATE FRAGMENT
!***********************************************************************


  x(:n)= u(:n)+r*(z(:n)+r*y(:n))+t*(u(4:n+3)+r*(u(3:n+2)+r*u(2:n+1))+t*(  &
      u(7:n+6)+q*(u(6:n+5)+q*u(5:n+4))))
IF(test(7) <= 0)THEN
  EXIT
END IF
END DO

do


!***********************************************************************
!***  KERNEL 8      A.D.I. INTEGRATION
!***********************************************************************


nl1= 1
nl2= 2
fw= 2.000D0
  DO ky= 2,n
DO kx= 2,3
    du1ky= u1(kx,ky+1,nl1)-u1(kx,ky-1,nl1)
    du2ky= u2(kx,ky+1,nl1)-u2(kx,ky-1,nl1)
    du3ky= u3(kx,ky+1,nl1)-u3(kx,ky-1,nl1)
    u1(kx,ky,nl2)= u1(kx,ky,nl1)+a11*du1ky+a12*du2ky+a13  &
        *du3ky+sig*(u1(kx+1,ky,nl1)-fw*u1(kx,ky,nl1)+u1(kx-1,ky,nl1))
    u2(kx,ky,nl2)= u2(kx,ky,nl1)+a21*du1ky+a22*du2ky+a23  &
        *du3ky+sig*(u2(kx+1,ky,nl1)-fw*u2(kx,ky,nl1)+u2(kx-1,ky,nl1))
    u3(kx,ky,nl2)= u3(kx,ky,nl1)+a31*du1ky+a32*du2ky+a33  &
        *du3ky+sig*(u3(kx+1,ky,nl1)-fw*u3(kx,ky,nl1)+u3(kx-1,ky,nl1))
  END DO
END DO
IF(test(8) <= 0)THEN
  EXIT
END IF
END DO

do

!***********************************************************************
!***  KERNEL 9      INTEGRATE PREDICTORS
!***********************************************************************


  px(1,:n)= dm28*px(13,:n)+px(3,:n)+dm27*px(12,:n)+dm26*px(11,:n)+dm25*px(10  &
      ,:n)+dm24*px(9,:n)+dm23*px(8,:n)+dm22*px(7,:n)+c0*(px(5,:n)+px(6,:n))
IF(test(9) <= 0)THEN
  EXIT
END IF
END DO

do

!***********************************************************************
!***  KERNEL 10     DIFFERENCE PREDICTORS
!***********************************************************************

!dir$ unroll(2)
	  do k= 1,n
	      br= cx(5,k)-px(5,k)
	      px(5,k)= cx(5,k)
	      cr= br-px(6,k)
	      px(6,k)= br
	      ar= cr-px(7,k)
	      px(7,k)= cr
	      br= ar-px(8,k)
	      px(8,k)= ar
	      cr= br-px(9,k)
	      px(9,k)= br
	      ar= cr-px(10,k)
	      px(10,k)= cr
	      br= ar-px(11,k)
	      px(11,k)= ar
	      cr= br-px(12,k)
	      px(12,k)= br
	      px(14,k)= cr-px(13,k)
	      px(13,k)= cr
	    enddo
IF(test(10) <= 0)THEN
  EXIT
END IF
END DO

do

!***********************************************************************
!***  KERNEL 11     FIRST SUM.   PARTIAL SUMS.              (NO VECTORS)
!***********************************************************************


temp= 0
DO k= 1,n
  temp= temp+y(k)
  x(k)= temp
END DO
IF(test(11) <= 0)THEN
  EXIT
END IF
END DO

do

!***********************************************************************
!***  KERNEL 12     FIRST DIFF.
!***********************************************************************

  x(:n)= y(2:n+1)-y(:n)
IF(test(12) <= 0)THEN
  EXIT
END IF
END DO
fw= 1.000D0

!***********************************************************************
!***  KERNEL 13      2-D PIC   Particle In Cell
!***********************************************************************


do

! rounding modes for integerizing make no difference here
	  do k= 1,n
	      i1= 1+iand(int(p(1,k)),63)
	      j1= 1+iand(int(p(2,k)),63)
	      p(3,k)= p(3,k)+b(i1,j1)
	      p(1,k)= p(1,k)+p(3,k)
	      i2= iand(int(p(1,k)),63)
	      p(1,k)= p(1,k)+y(i2+32)
	      p(4,k)= p(4,k)+c(i1,j1)
	      p(2,k)= p(2,k)+p(4,k)
	      j2= iand(int(p(2,k)),63)
	      p(2,k)= p(2,k)+z(j2+32)
	      i2= i2+e(i2+32)
	      j2= j2+f(j2+32)
	      h(i2,j2)= h(i2,j2)+fw
	    enddo
IF(test(13) <= 0)THEN
  EXIT
END IF
END DO
fw= 1.000D0

!***********************************************************************
!***  KERNEL 14      1-D PIC   Particle In Cell
!***********************************************************************



do

  ix(:n)= grd(:n)
!dir$ ivdep
  vx(:n)= ex(ix(:n))-ix(:n)*dex(ix(:n))
  ir(:n)= vx(:n)+flx
  rx(:n)= vx(:n)+flx-ir(:n)
  ir(:n)= iand(ir(:n),2047)+1
  xx(:n)= rx(:n)+ir(:n)
DO k= 1,n
      rh(ir(k))= rh(ir(k))+fw-rx(k)
      rh(ir(k)+1)= rh(ir(k)+1)+rx(k)
END DO
IF(test(14) <= 0)THEN
  EXIT
END IF
END DO

do

!***********************************************************************
!***  KERNEL 15     CASUAL FORTRAN.  DEVELOPMENT VERSION.
!***********************************************************************


!       CASUAL ORDERING OF SCALAR OPERATIONS IS TYPICAL PRACTICE.
!       THIS EXAMPLE DEMONSTRATES THE NON-TRIVIAL TRANSFORMATION
!       REQUIRED TO MAP INTO AN EFFICIENT MACHINE IMPLEMENTATION.


ng= 7
nz= n
ar= 0.05300D0
br= 0.07300D0
!$omp parallel do private(t,j,k,r,s,i,ltmp) if(nz>98)
do j= 2,ng-1
  do k= 2,nz
    i= merge(k-1,k,vf(k,j) <  vf((k-1),j))
    t= merge(br,ar,vh(k,(j+1)) <= vh(k,j))
    r= MAX(vh(i,j),vh(i,j+1))
    s= vf(i,j)
    vy(k,j)= t/s*SQRT(vg(k,j)**2+r*r)
    if(k < nz)then
	ltmp=vf(k,j) >= vf(k,(j-1))
	i= merge(j,j-1,ltmp)
	t= merge(ar,br,ltmp)
	r= MAX(vg(k,i),vg(k+1,i))
	s= vf(k,i)
	vs(k,j)= t/s*SQRT(vh(k,j)**2+r*r)
    endif
  END do
  vs(nz,j)= 0.0D0
END do
  vy(2:nz,ng)= 0.0D0
IF(test(15) <= 0)THEN
  EXIT
END IF
END DO
ii= n/3

!***********************************************************************
!***  KERNEL 16     MONTE CARLO SEARCH LOOP
!***********************************************************************

lb= ii+ii
k2= 0
k3= 0

do
DO m= 1,zone(1)
  j2= (n+n)*(m-1)+1
  DO k= 1,n
    k2= k2+1
    j4= j2+k+k
    j5= zone(j4)
    IF(j5 >= n)THEN
      IF(j5 == n)THEN
        EXIT
      END IF
      k3= k3+1
      IF(d(j5) <  d(j5-1)*(t-d(j5-2))**2+(s-d(j5-3))**2+ (r-d(j5-4))**2)THEN
        go to 200
      END IF
      IF(d(j5) == d(j5-1)*(t-d(j5-2))**2+(s-d(j5-3))**2+ (r-d(j5-4))**2)THEN
        EXIT
      END IF
    ELSE
      IF(j5-n+lb <  0)THEN
        IF(plan(j5) <  t)THEN
          go to 200
        END IF
        IF(plan(j5) == t)THEN
          EXIT
        END IF
      ELSE
        IF(j5-n+ii <  0)THEN
          IF(plan(j5) <  s)THEN
            go to 200
          END IF
          IF(plan(j5) == s)THEN
            EXIT
          END IF
        ELSE
          IF(plan(j5) <  r)THEN
            go to 200
          END IF
          IF(plan(j5) == r)THEN
            EXIT
          END IF
        END IF
      END IF
    END IF
    IF(zone(j4-1) <= 0)THEN
      go to 200
    END IF
  END DO
  EXIT
  200             IF(zone(j4-1) == 0)THEN
    EXIT
  END IF
END DO
IF(test(16) <= 0)THEN
  EXIT
END IF
END DO
dw= 5.0000D0/3.0000D0

!***********************************************************************
!***  KERNEL 17     IMPLICIT, CONDITIONAL COMPUTATION       (NO VECTORS)
!***********************************************************************

!         RECURSIVE-DOUBLING VECTOR TECHNIQUES CAN NOT BE USED
!         BECAUSE CONDITIONAL OPERATIONS APPLY TO EACH ELEMENT.

fw= 1.0000D0/3.0000D0
tw= 1.0300D0/3.0700D0

do
scale= dw
rtmp= fw
e6= tw
DO k= n,2,-1
  e3= rtmp*vlr(k)+vlin(k)
  xnei= vxne(k)
  vxnd(k)= e6
  xnc= scale*e3
!                                      SELECT MODEL
  IF(max(rtmp,xnei) <= xnc)THEN
!                                      LINEAR MODEL
    ve3(k)= e3
    rtmp= e3+e3-rtmp
    vxne(k)= e3+e3-xnei
  ELSE
    rtmp= rtmp*vsp(k)+vstp(k)
!                                      STEP MODEL
    vxne(k)= rtmp
    ve3(k)= rtmp
  END IF
    e6= rtmp
END DO
xnm= rtmp
IF(test(17) <= 0)THEN
  EXIT
END IF
END DO

do

!***********************************************************************
!***  KERNEL 18     2-D EXPLICIT HYDRODYNAMICS FRAGMENT
!***********************************************************************


t= 0.003700D0
s= 0.004100D0
kn= 6
jn= n
  zb(2:jn,2:kn)=(zr(2:jn,2:kn)+zr(2:jn,:kn-1))/(zm(2:jn,2:kn)+zm(:jn-1,2:kn)) &
	*(zp(:jn-1,2:kn)-zp(2:jn,2:kn)+(zq(:jn-1,2:kn)-zq(2:jn,2:kn)))
  za(2:jn,2:kn)=(zr(2:jn,2:kn)+zr(:jn-1,2:kn))/(zm(:jn-1,2:kn)+zm(:jn-1,3:kn+1))  &
	*(zp(:jn-1,3:kn+1)-zp(:jn-1,2:kn)+(zq(:jn-1,3:kn+1)-zq(:jn-1,2:kn)))
  zu(2:jn,2:kn)= zu(2:jn,2:kn)+ &
	s*(za(2:jn,2:kn)*(zz(2:jn,2:kn)-zz(3:jn+1,2:kn)) &
	-za(:jn-1,2:kn)*(zz(2:jn,2:kn)-zz(:jn-1,2:kn)) &
	-zb(2:jn,2:kn)*(zz(2:jn,2:kn)-zz(2:jn,:kn-1))+ &
	zb(2:jn,3:kn+1)*(zz(2:jn, 2:kn)-zz(2:jn,3:kn+1)))
  zv(2:jn,2:kn)= zv(2:jn,2:kn)+ &
	s*(za(2:jn,2:kn)*(zr(2:jn,2:kn)-zr(3:jn+1,2:kn)) &
	-za(:jn-1,2:kn)*(zr(2:jn,2:kn)-zr(:jn-1,2:kn)) &
	-zb(2:jn,2:kn)*(zr(2:jn,2:kn)-zr(2:jn,:kn-1))+ &
	zb(2:jn,3:kn+1)*(zr(2:jn, 2:kn)-zr(2:jn,3:kn+1)))
  zr(2:jn,2:kn)= zr(2:jn,2:kn)+t*zu(2:jn,2:kn)
  zz(2:jn,2:kn)= zz(2:jn,2:kn)+t*zv(2:jn,2:kn)
IF(test(18) <= 0)THEN
  EXIT
END IF
END DO

do

!***********************************************************************
!***  KERNEL 19      GENERAL LINEAR RECURRENCE EQUATIONS    (NO VECTORS)
!***********************************************************************

kb5i= 0

DO k= 1,n
  b5(k+kb5i)= sa(k)+stb5*sb(k)
  stb5= b5(k+kb5i)-stb5
END DO
DO k= n,1,-1
  b5(k+kb5i)= sa(k)+stb5*sb(k)
  stb5= b5(k+kb5i)-stb5
END DO
IF(test(19) <= 0)THEN
  EXIT
END IF
END DO
dw= 0.200D0

!***********************************************************************
!***  KERNEL 20     DISCRETE ORDINATES TRANSPORT: RECURRENCE (NO VECTORS
!***********************************************************************


do

rtmp= xx(1)
DO k= 1,n
  di= y(k)*(rtmp+dk)-g(k)
  dn=merge( max(s,min(z(k)*(rtmp+dk)/di,t)),dw,di /= 0.0)
  x(k)= ((w(k)+v(k)*dn)*rtmp+u(k))/(vx(k)+v(k)*dn)
  rtmp= ((w(k)-vx(k))*rtmp+u(k))*DN/(vx(k)+v(k)*dn)+ rtmp
 xx(k+1)= rtmp
END DO
IF(test(20) <= 0)THEN
  EXIT
END IF
END DO

do

!***********************************************************************
!***  KERNEL 21     MATRIX*MATRIX PRODUCT
!***********************************************************************

    px(:25,:n)= px(:25,:n)+matmul(vy(:25,:25),cx(:25,:n))
IF(test(21) <= 0)THEN
  EXIT
END IF
END DO
expmax= 20.0000D0


!***********************************************************************
!***  KERNEL 22     PLANCKIAN DISTRIBUTION
!***********************************************************************

!      EXPMAX= 234.500d0
fw= 1.00000D0
u(n)= 0.99000D0*expmax*v(n)

do

  y(:n)= u(:n)/v(:n)
  w(:n)= x(:n)/(EXP(y(:n))-fw)
IF(test(22) <= 0)THEN
  EXIT
END IF
END DO
fw= 0.17500D0

!***********************************************************************
!***  KERNEL 23     2-D IMPLICIT HYDRODYNAMICS FRAGMENT
!***********************************************************************


do

      DO k= 2,n
	 do j=2,6
	     za(k,j)= za(k,j)+fw*(za(k,j+1)*zr(k,j)-za(k,j)+		&
     &		zv(k,j)*za(k-1,j)+(zz(k,j)+za(k+1,j)*			&
     &		zu(k,j)+za(k,j-1)*zb(k,j)))
      END DO
    END DO
IF(test(23) <= 0)THEN
  EXIT
END IF
END DO
x(n/2)= -1.000D+10

!***********************************************************************
!***  KERNEL 24     FIND LOCATION OF FIRST MINIMUM IN ARRAY
!***********************************************************************

!      X( n/2)= -1.000d+50

do
 m= minloc(x(:n),DIM=1)

IF(test(24) == 0)THEN
  EXIT
END IF
END DO
sum= 0.00D0
som= 0.00D0
DO k= 1,mk
  sum= sum+time(k)
  times(jr,il,k)= time(k)
  terrs(jr,il,k)= terr1(k)
  npfs(jr,il,k)= npfs1(k)
  csums(jr,il,k)= csum(k)
  dos(jr,il,k)= total(k)
  fopn(jr,il,k)= flopn(k)
  som= som+flopn(k)*total(k)
END DO
tk(1)= tk(1)+sum
tk(2)= tk(2)+som
!                        Dumpout Checksums:  file "chksum"
!     WRITE ( 7,706) jr, il
! 706 FORMAT(1X,2I3)
!     WRITE ( 7,707) ( CSUM(k), k= 1,mk)
! 707 FORMAT(5X,'&',1PE23.16,',',1PE23.16,',',1PE23.16,',')

CALL track('KERNEL  ')
RETURN
END SUBROUTINE kernel

<<<<<<< HEAD
! { dg-final { scan-tree-dump-times "vectorized 21 loops" 1 "vect" { target { ! vect_ieee_add_reduc } } } }
! { dg-final { scan-tree-dump-times "vectorized 25 loops" 1 "vect" { target vect_ieee_add_reduc } } }
=======
! { dg-final { scan-tree-dump-times "vectorized 21 loops" 1 "vect" { target { vect_intdouble_cvt } } } }
! { dg-final { scan-tree-dump-times "vectorized 17 loops" 1 "vect" { target { ! vect_intdouble_cvt } } } }
>>>>>>> e3d0f65c
<|MERGE_RESOLUTION|>--- conflicted
+++ resolved
@@ -704,10 +704,6 @@
 RETURN
 END SUBROUTINE kernel
 
-<<<<<<< HEAD
-! { dg-final { scan-tree-dump-times "vectorized 21 loops" 1 "vect" { target { ! vect_ieee_add_reduc } } } }
-! { dg-final { scan-tree-dump-times "vectorized 25 loops" 1 "vect" { target vect_ieee_add_reduc } } }
-=======
-! { dg-final { scan-tree-dump-times "vectorized 21 loops" 1 "vect" { target { vect_intdouble_cvt } } } }
 ! { dg-final { scan-tree-dump-times "vectorized 17 loops" 1 "vect" { target { ! vect_intdouble_cvt } } } }
->>>>>>> e3d0f65c
+! { dg-final { scan-tree-dump-times "vectorized 21 loops" 1 "vect" { target { vect_intdouble_cvt && { ! vect_ieee_add_reduc } } } } }
+! { dg-final { scan-tree-dump-times "vectorized 25 loops" 1 "vect" { target { vect_intdouble_cvt && vect_ieee_add_reduc } } } }
<<<<<<< HEAD
! { dg-do run { target fd_truncate } }
=======
! { dg-do run }
>>>>>>> 42a9ba1d
! { dg-skip-if "Too big for local store" { spu-*-* } { "*" } { "" } }
  integer,parameter :: n = 10000
  real(8) array(10000)

  array(:) = 0
  open (10, status='scratch')
  write (10,*) array
  close (10)
end<|MERGE_RESOLUTION|>--- conflicted
+++ resolved
@@ -1,8 +1,4 @@
-<<<<<<< HEAD
-! { dg-do run { target fd_truncate } }
-=======
 ! { dg-do run }
->>>>>>> 42a9ba1d
 ! { dg-skip-if "Too big for local store" { spu-*-* } { "*" } { "" } }
   integer,parameter :: n = 10000
   real(8) array(10000)

<<<<<<< HEAD
! { dg-do run }
=======
! { dg-do run { target fd_truncate } }
>>>>>>> 42bae686
! PR 27575 and PR 30009: This test checks the error checking for end
! of file condition.
! Derived from test case in PR.
! Submitted by Jerry DeLisle <jvdelisle@verizon.net>, modified by
! Thomas Koenig <Thomas.Koenig@online.de>

      program test
      integer i1,i2,i3
      open(unit=11,form='unformatted')
      write (11) 1, 2
      write (11) 3, 4
      close(11,status='keep')

      open(unit=11,form='unformatted')

      read(11, ERR=100) i1, i2, i3
      call abort()
  100 continue
      if (i1 /= 1 .or. i2 /= 2) call abort

      read(11, ERR=110) i1, i2, i3
      call abort()
  110 continue
      if (i1 /= 3 .or. i2 /= 4) call abort

      read(11, end=120) i3
      call abort()
 120  close(11,status='delete')
      end<|MERGE_RESOLUTION|>--- conflicted
+++ resolved
@@ -1,8 +1,4 @@
-<<<<<<< HEAD
-! { dg-do run }
-=======
 ! { dg-do run { target fd_truncate } }
->>>>>>> 42bae686
 ! PR 27575 and PR 30009: This test checks the error checking for end
 ! of file condition.
 ! Derived from test case in PR.

--- conflicted
+++ resolved
@@ -20,10 +20,5 @@
 ! { dg-final { scan-tree-dump-times "parm.\[0-9\]+.base_addr = \\(void .\\) &\\(.yyy.\[0-9\]+\\)\\\[0\\\];" 1 "original" } }
 ! { dg-final { scan-tree-dump-times "parm.\[0-9\]+.base_addr = \\(void .\\) &\\(.yyy.\[0-9\]+\\)\\\[D.\[0-9\]+ \\* 4\\\];" 1 "original" } }
 
-<<<<<<< HEAD
 ! { dg-final { scan-tree-dump-times "D.\[0-9\]+ = parm.\[0-9\]+.base_addr;\[^;]+ptr\[1-4\] = D.\[0-9\]+;" 4 "original" } }
-! { dg-final { cleanup-tree-dump "optimized" } }
-=======
-! { dg-final { scan-tree-dump-times "D.\[0-9\]+ = parm.\[0-9\]+.data;\[^;]+ptr\[1-4\] = D.\[0-9\]+;" 4 "original" } }
-! { dg-final { cleanup-tree-dump "original" } }
->>>>>>> 355a4de3
+! { dg-final { cleanup-tree-dump "original" } }
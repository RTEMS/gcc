! { dg-do compile }
! { dg-options "-fcoarray=lib -fdump-tree-original" }
!
! Check argument passing with assumed-shape coarray dummies
!
program test_caf
  implicit none
  integer, allocatable :: A(:)[:]
  integer, save :: B(3)[*]
  integer :: i

  allocate (A(3)[*])
  A = [1, 2, 3 ] 
  B = [9, 7, 4 ]
  call foo (A, A, test=1)
  call foo (A(2:3), B, test=2)
  call foo (B, A, test=3)
contains
  subroutine foo(x, y, test)
    integer :: x(:)[*]
    integer, contiguous :: y(:)[*]
    integer :: test
    call bar (x)
    call expl (y)
  end subroutine foo

  subroutine bar(y)
    integer :: y(:)[*]
  end subroutine bar

  subroutine expl(z)
    integer :: z(*)[*]
  end subroutine expl
end program test_caf

! { dg-final { scan-tree-dump-times "expl \\(integer\\(kind=4\\).0:. . restrict z, void . restrict caf_token.\[0-9\]+, integer\\(kind=.\\) caf_offset.\[0-9\]+\\)" 1 "original" } }
!
<<<<<<< HEAD
! { dg-final { scan-tree-dump-times "bar \\(struct array02_integer\\(kind=4\\) & restrict y, void . restrict caf_token.\[0-9\]+, integer\\(kind=.\\) caf_offset.\[0-9\]+\\)" 1 "original" } }
!
! { dg-final { scan-tree-dump-times "foo \\(struct array02_integer\\(kind=4\\) & restrict x, struct array02_integer\\(kind=4\\) & restrict y, integer\\(kind=4\\) & restrict test, void . restrict caf_token.\[0-9\]+, integer\\(kind=.\\) caf_offset.\[0-9\]+, void . restrict caf_token.\[0-9\]+, integer\\(kind=.\\) caf_offset.\[0-9\]+\\)" 1 "original" } }
=======
! { dg-final { scan-tree-dump-times "bar \\(struct array1_integer\\(kind=4\\) & restrict y, void . restrict caf_token.\[0-9\]+, integer\\(kind=.\\) caf_offset.\[0-9\]+\\)" 1 "original" } }
!
! { dg-final { scan-tree-dump-times "foo \\(struct array1_integer\\(kind=4\\) & restrict x, struct array1_integer\\(kind=4\\) & restrict y, integer\\(kind=4\\) & restrict test, void . restrict caf_token.\[0-9\]+, integer\\(kind=.\\) caf_offset.\[0-9\]+, void . restrict caf_token.\[0-9\]+, integer\\(kind=.\\) caf_offset.\[0-9\]+\\)" 1 "original" } }
>>>>>>> 7fb0a3e6
!
! { dg-final { scan-tree-dump-times "bar \\(&parm.\[0-9\]+, caf_token.\[0-9\]+, \\(\\(integer\\(kind=.\\)\\) parm.\[0-9\]+.base_addr - \\(integer\\(kind=.\\)\\) x.\[0-9\]+\\) \\+ caf_offset.\[0-9\]+\\);" 1 "original" } }
!
! { dg-final { scan-tree-dump-times "expl \\(\\(integer\\(kind=4\\).0:. .\\) parm.\[0-9\]+.base_addr, caf_token.\[0-9\]+, \\(\\(integer\\(kind=.\\)\\) parm.\[0-9\]+.base_addr - \\(\\(integer\\(kind=.\\)\\) y.\[0-9\]+\\) \\+ caf_offset.\[0-9\]+\\);" 0 "original" } }
!
! { dg-final { scan-tree-dump-times "foo \\(&a, &a, &C.\[0-9\]+, a.token, 0, a.token, 0\\);" 1 "original" } }
!
! { dg-final { scan-tree-dump-times "foo \\(&parm.\[0-9\]+, &parm.\[0-9\]+, &C.\[0-9\]+, a.token, \\(integer\\(kind=.\\)\\) parm.\[0-9\]+.base_addr - \\(integer\\(kind=.\\)\\) a.base_addr, caf_token.\[0-9\]+, \\(integer\\(kind=.\\)\\) parm.\[0-9\]+.base_addr - \\(integer\\(kind=.\\)\\) b\\);" 1 "original" } }
!
! { dg-final { scan-tree-dump-times "foo \\(&parm.\[0-9\]+, &a, &C.\[0-9\]+, caf_token.\[0-9\]+, \\(integer\\(kind=.\\)\\) parm.\[0-9\]+.base_addr - \\(integer\\(kind=.\\)\\) b, a.token, 0\\);" 1 "original" } }
!
! { dg-final { cleanup-tree-dump "original" } }<|MERGE_RESOLUTION|>--- conflicted
+++ resolved
@@ -1,4 +1,4 @@
-! { dg-do compile }
+: { dg-do compile }
 ! { dg-options "-fcoarray=lib -fdump-tree-original" }
 !
 ! Check argument passing with assumed-shape coarray dummies
@@ -35,15 +35,9 @@
 
 ! { dg-final { scan-tree-dump-times "expl \\(integer\\(kind=4\\).0:. . restrict z, void . restrict caf_token.\[0-9\]+, integer\\(kind=.\\) caf_offset.\[0-9\]+\\)" 1 "original" } }
 !
-<<<<<<< HEAD
-! { dg-final { scan-tree-dump-times "bar \\(struct array02_integer\\(kind=4\\) & restrict y, void . restrict caf_token.\[0-9\]+, integer\\(kind=.\\) caf_offset.\[0-9\]+\\)" 1 "original" } }
+! { dg-final { scan-tree-dump-times "bar \\(struct array01_integer\\(kind=4\\) & restrict y, void . restrict caf_token.\[0-9\]+, integer\\(kind=.\\) caf_offset.\[0-9\]+\\)" 1 "original" } }
 !
-! { dg-final { scan-tree-dump-times "foo \\(struct array02_integer\\(kind=4\\) & restrict x, struct array02_integer\\(kind=4\\) & restrict y, integer\\(kind=4\\) & restrict test, void . restrict caf_token.\[0-9\]+, integer\\(kind=.\\) caf_offset.\[0-9\]+, void . restrict caf_token.\[0-9\]+, integer\\(kind=.\\) caf_offset.\[0-9\]+\\)" 1 "original" } }
-=======
-! { dg-final { scan-tree-dump-times "bar \\(struct array1_integer\\(kind=4\\) & restrict y, void . restrict caf_token.\[0-9\]+, integer\\(kind=.\\) caf_offset.\[0-9\]+\\)" 1 "original" } }
-!
-! { dg-final { scan-tree-dump-times "foo \\(struct array1_integer\\(kind=4\\) & restrict x, struct array1_integer\\(kind=4\\) & restrict y, integer\\(kind=4\\) & restrict test, void . restrict caf_token.\[0-9\]+, integer\\(kind=.\\) caf_offset.\[0-9\]+, void . restrict caf_token.\[0-9\]+, integer\\(kind=.\\) caf_offset.\[0-9\]+\\)" 1 "original" } }
->>>>>>> 7fb0a3e6
+! { dg-final { scan-tree-dump-times "foo \\(struct array01_integer\\(kind=4\\) & restrict x, struct array1_integer\\(kind=4\\) & restrict y, integer\\(kind=4\\) & restrict test, void . restrict caf_token.\[0-9\]+, integer\\(kind=.\\) caf_offset.\[0-9\]+, void . restrict caf_token.\[0-9\]+, integer\\(kind=.\\) caf_offset.\[0-9\]+\\)" 1 "original" } }
 !
 ! { dg-final { scan-tree-dump-times "bar \\(&parm.\[0-9\]+, caf_token.\[0-9\]+, \\(\\(integer\\(kind=.\\)\\) parm.\[0-9\]+.base_addr - \\(integer\\(kind=.\\)\\) x.\[0-9\]+\\) \\+ caf_offset.\[0-9\]+\\);" 1 "original" } }
 !

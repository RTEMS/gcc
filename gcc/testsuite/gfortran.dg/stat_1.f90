--- conflicted
+++ resolved
@@ -1,8 +1,4 @@
-<<<<<<< HEAD
-! { dg-do run { target fd_truncate } }
-=======
 ! { dg-do run }
->>>>>>> 42a9ba1d
 ! { dg-skip-if "" { *-*-mingw* spu-*-* } { "*" } { "" } }
 ! { dg-options "-std=gnu" }
   character(len=*), parameter :: f = "testfile"

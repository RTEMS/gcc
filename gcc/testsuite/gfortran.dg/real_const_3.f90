--- conflicted
+++ resolved
@@ -38,8 +38,4 @@
 !{ dg-output " \\(           NaN,           NaN\\)(\n|\r\n|\r)" }
 !{ dg-output " \\(           NaN,           NaN\\)(\n|\r\n|\r)" }
 !{ dg-output " \\(     \\+Infinity,     -Infinity\\)(\n|\r\n|\r)" }
-<<<<<<< HEAD
-!{ dg-output " \\(  0.000000    ,  0.000000    \\)(\n|\r\n|\r)" }
-=======
-!{ dg-output " \\(  0.000000    , -0.000000    \\)(\n|\r\n|\r)" }
->>>>>>> 99c9c69a
+!{ dg-output " \\(  0.000000    , -0.000000    \\)(\n|\r\n|\r)" }
--- conflicted
+++ resolved
@@ -1,8 +1,4 @@
-<<<<<<< HEAD
-! { dg-do run { target fd_truncate } }
-=======
 ! { dg-do run }
->>>>>>> 42a9ba1d
 ! { dg-options "-mieee" { target alpha*-*-* sh*-*-* } }
 ! { dg-skip-if "NaN not supported" { spu-*-* } { "*" } { "" } }
 !

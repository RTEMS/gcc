! { dg-do run }
! { dg-options "-fdump-tree-original" }
! Tests the fix for PR33850, in which one of the two assignments
! below would produce an unnecessary temporary for the index
! expression, following the fix for PR33749.
!
! Contributed by Dick Hendrickson on comp.lang.fortran,
! " Most elegant syntax for inverting a permutation?" 20071006
!
  integer(4) :: p4(4) = (/2,4,1,3/)
  integer(4) :: q4(4) = (/2,4,1,3/)
  integer(8) :: p8(4) = (/2,4,1,3/)
  integer(8) :: q8(4) = (/2,4,1,3/)
  p4(q4) = (/(i, i = 1, 4)/)
  q4(q4) = (/(i, i = 1, 4)/)
  p8(q8) = (/(i, i = 1, 4)/)
  q8(q8) = (/(i, i = 1, 4)/)
  if (any(p4 .ne. q4)) call abort ()
  if (any(p8 .ne. q8)) call abort ()
end
! Whichever is the default length for array indices will yield
! parm 18 times, because a temporary is not necessary.  The other
! cases will all yield a temporary, so that atmp appears 18 times.
! Note that it is the kind conversion that generates the temp.
!
<<<<<<< HEAD
! { dg-final { scan-tree-dump-times "parm" 30 "original" } }
! { dg-final { scan-tree-dump-times "atmp" 26 "original" } }
! { dg-final { cleanup-tree-dump "original" } }
=======
! { dg-final { scan-tree-dump-times "parm" 18 "original" } }
! { dg-final { scan-tree-dump-times "atmp" 18 "original" } }
>>>>>>> 70f4fdeb
<|MERGE_RESOLUTION|>--- conflicted
+++ resolved
@@ -23,11 +23,5 @@
 ! cases will all yield a temporary, so that atmp appears 18 times.
 ! Note that it is the kind conversion that generates the temp.
 !
-<<<<<<< HEAD
 ! { dg-final { scan-tree-dump-times "parm" 30 "original" } }
-! { dg-final { scan-tree-dump-times "atmp" 26 "original" } }
-! { dg-final { cleanup-tree-dump "original" } }
-=======
-! { dg-final { scan-tree-dump-times "parm" 18 "original" } }
-! { dg-final { scan-tree-dump-times "atmp" 18 "original" } }
->>>>>>> 70f4fdeb
+! { dg-final { scan-tree-dump-times "atmp" 26 "original" } }
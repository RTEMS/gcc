/* { dg-do compile } */
/* { dg-options "-fopenmp -fshow-column" } */

void foo (int j, int k)
{
  int i;

  /* Valid loops.  */
  #pragma omp for
  for (i = 0; i < 10; i++)
    baz (i);

  #pragma omp for
  for (i = j; i <= 10; i+=4)
    baz (i);

  #pragma omp for
  for (i = j; i > 0; i = i - 1)
    baz (j);

  #pragma omp for
  for (i = j; i >= k; i--)
    baz (i);

  /* Malformed parallel loops.  */
  #pragma omp for
  i = 0;		/* { dg-error "3:for statement expected" } */
  for ( ; i < 10; )
    {
      baz (i);
      i++;
    }

  #pragma omp for
  for (i = 0; ; i--)	/* { dg-error "missing controlling predicate" } */
    {
      if (i >= 10)
	break;		/* { dg-error "break" } */
      baz (i);
    }

  #pragma omp for
  for (i = 0; i < 10 && j > 4; i-=3)	/* { dg-error "15:invalid controlling predicate" } */
    baz (i);

  #pragma omp for
<<<<<<< HEAD
  for (i = 0; i < 10; i-=3, j+=2)	/* { dg-error "23:invalid increment expression" } */
=======
  for (i = 0; i < 10; i-=3, j+=2)	/* { dg-error "27:invalid increment expression" } */
>>>>>>> 42a9ba1d
    baz (i);
}<|MERGE_RESOLUTION|>--- conflicted
+++ resolved
@@ -44,10 +44,6 @@
     baz (i);
 
   #pragma omp for
-<<<<<<< HEAD
-  for (i = 0; i < 10; i-=3, j+=2)	/* { dg-error "23:invalid increment expression" } */
-=======
   for (i = 0; i < 10; i-=3, j+=2)	/* { dg-error "27:invalid increment expression" } */
->>>>>>> 42a9ba1d
     baz (i);
 }
--- conflicted
+++ resolved
@@ -1,10 +1,6 @@
 /* Test for complex asm statements. Make sure it compiles
    then test for some of the asm statements not being translated.  */
-<<<<<<< HEAD
-/* { dg-do compile { target i?86-*-* } }
-=======
 /* { dg-do compile { target { { i?86-*-* x86_64-*-* } && ilp32 } } }
->>>>>>> 8c044a9c
    { dg-require-iconv "IBM1047" }
    { dg-final { scan-assembler "std" } }
    { dg-final { scan-assembler "cld" } }

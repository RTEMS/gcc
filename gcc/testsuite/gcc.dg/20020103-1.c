/* Verify that constant equivalences get reloaded properly, either by being
   spilled to the stack, or regenerated, but not dropped to memory.  */
/* { dg-do compile { target { { i?86-*-* rs6000-*-* alpha*-*-* x86_64-*-* } || { powerpc*-*-* && ilp32 } } } } */
/* { dg-options "-O2 -fpic -fno-omit-frame-pointer -fno-asynchronous-unwind-tables" } */
<<<<<<< HEAD
/* { dg-final { scan-assembler-not "LC\[0-9\]" } } */
=======
/* { dg-final { scan-assembler-not "LC\[0-9\]" { xfail powerpc*-*-* } } } */
>>>>>>> c355071f

/* Clobber all call-saved registers that can hold a pointer value.  */
#if defined(__i386__)
#define clobber \
  asm volatile("#asm" : : : "si", "di")
#elif defined(__powerpc__) || defined(__PPC__) || defined(__ppc__) || defined(__POWERPC__) || defined(PPC) || defined (_IBMR2)
#define clobber \
  asm volatile("#asm" : : : "14", "15", "16", "17", "18", "19", "20", \
	       "21", "22", "23", "24", "25", "26", "27", "28", "29")
#elif defined(__alpha__)
#define clobber \
  asm volatile("#asm" : : : "$9", "$10", "$11", "$12", "$13", "$14", \
	       "$f2", "$f3", "$f4", "$f5", "$f6", "$f7", "$f8", "$f9")
#elif defined(__x86_64__)
#define clobber \
  asm volatile("#asm" : : : "rcx", "rdx", "rsi", "rdi", "r8", "r9", "r10", "r11")
#else
#error no clobber macro defined
#endif

extern void f1(int, int, int);
extern void f2(int*, int*, int*);

extern int ext;
static int loc_small;
static int loc_big[100];

void bar(void)
{
  f1(ext, loc_small, loc_big[0]);
  clobber;
  f2(&ext, &loc_small, &loc_big[0]);
}<|MERGE_RESOLUTION|>--- conflicted
+++ resolved
@@ -2,11 +2,7 @@
    spilled to the stack, or regenerated, but not dropped to memory.  */
 /* { dg-do compile { target { { i?86-*-* rs6000-*-* alpha*-*-* x86_64-*-* } || { powerpc*-*-* && ilp32 } } } } */
 /* { dg-options "-O2 -fpic -fno-omit-frame-pointer -fno-asynchronous-unwind-tables" } */
-<<<<<<< HEAD
-/* { dg-final { scan-assembler-not "LC\[0-9\]" } } */
-=======
 /* { dg-final { scan-assembler-not "LC\[0-9\]" { xfail powerpc*-*-* } } } */
->>>>>>> c355071f
 
 /* Clobber all call-saved registers that can hold a pointer value.  */
 #if defined(__i386__)

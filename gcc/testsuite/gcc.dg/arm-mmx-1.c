/* Verify that if IP is saved to ensure stack alignment, we don't load
   it into sp.  */
/* { dg-do compile } */
/* { dg-options "-O -mno-apcs-frame -mcpu=iwmmxt -mabi=iwmmxt" } */
<<<<<<< HEAD
=======
/* { dg-skip-if "" { *-*-* } { "-mfloat-abi=softfp" } { "" } } */
>>>>>>> c355071f
/* { dg-require-effective-target arm32 } */
/* { dg-final { scan-assembler "ldmfd\[ 	]sp!.*ip,\[ ]*pc" } } */

/* This function uses all the call-saved registers, namely r4, r5, r6,
   r7, r8, r9, sl, fp.  Since we also save lr, that leaves an odd
   number of registers, and the compiler will push ip to align the
   stack.  Make sure that we restore ip into ip, not into sp as is
   done when using a frame pointer.  The -mno-apcs-frame option
   permits the frame pointer to be used as an ordinary register.  */

void
foo(void)
{
  __asm volatile ("" : : :
		  "r4", "r5", "r6", "r7", "r8", "r9", "sl", "fp", "lr");
}<|MERGE_RESOLUTION|>--- conflicted
+++ resolved
@@ -2,10 +2,7 @@
    it into sp.  */
 /* { dg-do compile } */
 /* { dg-options "-O -mno-apcs-frame -mcpu=iwmmxt -mabi=iwmmxt" } */
-<<<<<<< HEAD
-=======
 /* { dg-skip-if "" { *-*-* } { "-mfloat-abi=softfp" } { "" } } */
->>>>>>> c355071f
 /* { dg-require-effective-target arm32 } */
 /* { dg-final { scan-assembler "ldmfd\[ 	]sp!.*ip,\[ ]*pc" } } */
 

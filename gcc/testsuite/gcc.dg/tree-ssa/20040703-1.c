--- conflicted
+++ resolved
@@ -9,9 +9,5 @@
 }
 
 /* We should *not* fold the arithmetic.  */
-<<<<<<< HEAD
 /* { dg-final { scan-tree-dump-times "0\\.0" 0 "dom2"} } */
-=======
-/* { dg-final { scan-tree-dump-times "0\\.0" 0 "dom2"} } */
-/* { dg-final { cleanup-tree-dump "dom2" } } */
->>>>>>> 8c044a9c
+/* { dg-final { cleanup-tree-dump "dom2" } } */
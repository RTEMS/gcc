--- conflicted
+++ resolved
@@ -36,10 +36,5 @@
     }
 }
 
-<<<<<<< HEAD
-/* { dg-final { scan-tree-dump-times "Executing store motion of" 4 "lim1" { xfail lp64 } } } */
-/* { dg-final { cleanup-tree-dump "lim\[1-2\]" } } */
-=======
 /* { dg-final { scan-tree-dump-times "Executing store motion of" 4 "lim1" { xfail { lp64 || llp64 } } } } */
-/* { dg-final { cleanup-tree-dump "lim1" } } */
->>>>>>> 3082eeb7
+/* { dg-final { cleanup-tree-dump "lim1" } } */
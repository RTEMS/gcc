/* { dg-do compile } */
/* { dg-options "-O2 -fgimple -fdump-tree-ivopts" } */

typedef struct {
    int x;
    int y;
} S;

int *a_p;
S a[1000];

void __GIMPLE (startwith ("loop"))
f (int k)
{
  int i;
  int * _1;

bb_2:
  i_5 = k_4(D);
  if (i_5 <= 999)
    goto bb_4;
  else
    goto bb_3;

bb_3:
  return;

bb_4:
  ;

bb_5:
  i_12 = __PHI (bb_6: i_9, bb_4: i_5);
  _1 = &a[i_12].y;
  a_p = _1;
  __MEM <S[1000]> ((int *)&a)[i_12].y = 100;
  i_9 = i_5 + i_12;
  if (i_9 <= 999)
    goto bb_6;
  else
    goto bb_3;

bb_6:
  ;
  goto bb_5;

}

<<<<<<< HEAD
/* { dg-final { scan-tree-dump-times "&a" 1 "optimized" { xfail *-*-* } } } */
=======
/* { dg-final { scan-tree-dump-times "&a" 1 "ivopts" } } */
>>>>>>> 68b948d3
<|MERGE_RESOLUTION|>--- conflicted
+++ resolved
@@ -45,8 +45,4 @@
 
 }
 
-<<<<<<< HEAD
-/* { dg-final { scan-tree-dump-times "&a" 1 "optimized" { xfail *-*-* } } } */
-=======
-/* { dg-final { scan-tree-dump-times "&a" 1 "ivopts" } } */
->>>>>>> 68b948d3
+/* { dg-final { scan-tree-dump-times "&a" 1 "ivopts" } } */
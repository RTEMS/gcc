/* { dg-do compile } */
<<<<<<< HEAD
/* { dg-options "-O2 -fdump-tree-vrp1-stats -fdump-tree-dom4-stats -fdump-tree-dom5-stats" } */
/* { dg-final { scan-tree-dump "Jumps threaded: 7"  "vrp1" } } */
/* { dg-final { scan-tree-dump "Jumps threaded: 12" "dom4" } } */
/* { dg-final { scan-tree-dump "Jumps threaded: 3"  "dom5" } } */
=======
/* { dg-options "-O2 -fdump-tree-vrp1-stats -fdump-tree-dom2-stats -fdump-tree-dom3-stats -fdump-tree-vrp2-stats" } */
/* { dg-final { scan-tree-dump "Jumps threaded: 19"  "vrp1" } } */
/* { dg-final { scan-tree-dump "Jumps threaded: 12" "dom2" } } */
/* { dg-final { scan-tree-dump-not "Jumps threaded"  "dom3" } } */
/* { dg-final { scan-tree-dump-not "Jumps threaded"  "vrp2" } } */
>>>>>>> b547a9b8

enum STATE {
  S0=0,
  SI,
  S1,
  S2,
  S3,
  S4,
  S5,
  S6
};

int bar (enum STATE s);

enum STATE foo (unsigned char **y, unsigned *c)
{
  unsigned char *x = *y;
  unsigned char n;
  enum STATE s = S0;

  for( ; *x && s != SI; x++ )
    {
      n = *x;
      if (n == 'x')
	{
	  x++;
	  break;
	}
      switch(s)
	{
	case S0:
	  if(bar(n))
	    s = S3;
	  else if( n == 'a' || n == 'b' )
	    s = S1;
	  else if( n == 'c' )
	    s = S4;
	  else
	    {
	      s = SI;
	      c[SI]++;
	    }
	  c[S0]++;
	  break;
	case S1:
	  if(bar(n))
	    {
	      s = S3;
	      c[S1]++;
	    }
	  else if( n == 'c' )
	    {
	      s = S4;
	      c[S1]++;
	    }
	  else
	    {
	      s = SI;
	      c[S1]++;
	    }
	  break;
	case S3:
	  if( n == 'c' )
	    {
	      s = S4;
	      c[S3]++;
	    }
	  else if(!bar(n))
	    {
	      s = SI;
	      c[S3]++;
	    }
	  break;
	case S4:
	  if( n == 'E' || n == 'e' )
	    {
	      s = S2;
	      c[S4]++;
	    }
	  else if(!bar(n))
	    {
	      s = SI;
	      c[S4]++;
	    }
	  break;
	case S2:
	  if( n == 'a' || n == 'b' )
	    {
	      s = S5;
	      c[S2]++;
	    }
	  else
	    {
	      s = SI;
	      c[S2]++;
	    }
	  break;
	case S5:
	  if(bar(n))
	    {
	      s = S6;
	      c[S5]++;
	    }
	  else
	    {
	      s = SI;
	      c[S5]++;
	    }
	  break;
	case S6:
	  if(!bar(n))
	    {
	      s = SI;
	      c[SI]++;
	    }
	  break;
	default:
	  break;
	}
    }
  *y=x;
  return s;
}<|MERGE_RESOLUTION|>--- conflicted
+++ resolved
@@ -1,16 +1,9 @@
 /* { dg-do compile } */
-<<<<<<< HEAD
-/* { dg-options "-O2 -fdump-tree-vrp1-stats -fdump-tree-dom4-stats -fdump-tree-dom5-stats" } */
-/* { dg-final { scan-tree-dump "Jumps threaded: 7"  "vrp1" } } */
+/* { dg-options "-O2 -fdump-tree-vrp1-stats -fdump-tree-dom4-stats -fdump-tree-dom5-stats -fdump-tree-vrp2-stats" } */
+/* { dg-final { scan-tree-dump "Jumps threaded: 19"  "vrp1" } } */
 /* { dg-final { scan-tree-dump "Jumps threaded: 12" "dom4" } } */
-/* { dg-final { scan-tree-dump "Jumps threaded: 3"  "dom5" } } */
-=======
-/* { dg-options "-O2 -fdump-tree-vrp1-stats -fdump-tree-dom2-stats -fdump-tree-dom3-stats -fdump-tree-vrp2-stats" } */
-/* { dg-final { scan-tree-dump "Jumps threaded: 19"  "vrp1" } } */
-/* { dg-final { scan-tree-dump "Jumps threaded: 12" "dom2" } } */
-/* { dg-final { scan-tree-dump-not "Jumps threaded"  "dom3" } } */
+/* { dg-final { scan-tree-dump-not "Jumps threaded"  "dom5" } } */
 /* { dg-final { scan-tree-dump-not "Jumps threaded"  "vrp2" } } */
->>>>>>> b547a9b8
 
 enum STATE {
   S0=0,

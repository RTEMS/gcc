/* The loop rolls too little, hence the prefetching would not be useful.  */

<<<<<<< HEAD
/* { dg-do compile { target i?86-*-* x86_64-*-* } } */
/* { dg-require-effective-target ilp32 } */
=======
/* { dg-do compile { target { { i?86-*-* x86_64-*-* } && ia32 } } } */
>>>>>>> 3082eeb7
/* { dg-options "-O2 -fprefetch-loop-arrays -march=athlon -fdump-tree-optimized" } */

int xxx[20];

void foo (int n)
{
  int i;

  for (i = 0; i < n; i++)
    xxx[i] = i;
}

/* { dg-final { scan-tree-dump-times "prefetch" 0 "optimized" } } */
/* { dg-final { cleanup-tree-dump "optimized" } } */<|MERGE_RESOLUTION|>--- conflicted
+++ resolved
@@ -1,11 +1,6 @@
 /* The loop rolls too little, hence the prefetching would not be useful.  */
 
-<<<<<<< HEAD
-/* { dg-do compile { target i?86-*-* x86_64-*-* } } */
-/* { dg-require-effective-target ilp32 } */
-=======
 /* { dg-do compile { target { { i?86-*-* x86_64-*-* } && ia32 } } } */
->>>>>>> 3082eeb7
 /* { dg-options "-O2 -fprefetch-loop-arrays -march=athlon -fdump-tree-optimized" } */
 
 int xxx[20];

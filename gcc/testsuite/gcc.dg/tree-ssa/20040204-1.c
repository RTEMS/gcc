--- conflicted
+++ resolved
@@ -33,9 +33,5 @@
    that the && should be emitted (based on BRANCH_COST).  Fix this
    by teaching dom to look through && and register all components
    as true.  */
-<<<<<<< HEAD
-/* { dg-final { scan-tree-dump-times "link_error" 0 "optimized" { xfail { ! "powerpc*-*-* cris-*-* crisv32-*-* mmix-*-* mips*-*-* m68k*-*-* moxie-*-*" } } } } */
-=======
 /* { dg-final { scan-tree-dump-times "link_error" 0 "optimized" { xfail { ! "alpha*-*-* powerpc*-*-* cris-*-* crisv32-*-* hppa*-*-* i?86-*-* mmix-*-* mips*-*-* m68k*-*-* moxie-*-* sparc*-*-* spu-*-* x86_64-*-*" } } } } */
->>>>>>> 3082eeb7
 /* { dg-final { cleanup-tree-dump "optimized" } } */
--- conflicted
+++ resolved
@@ -24,10 +24,5 @@
 
 /* In effect there should be exactly three conditional jumps in the final program.  */
 
-<<<<<<< HEAD
-/* { dg-final { scan-tree-dump-times "else" 3 "vars" } } */
-/* { dg-final { cleanup-tree-dump "vars" } } */
-=======
 /* { dg-final { scan-tree-dump-times "else" 3 "optimized" } } */
-/* { dg-final { cleanup-tree-dump "optimized" } } */
->>>>>>> c355071f
+/* { dg-final { cleanup-tree-dump "optimized" } } */
--- conflicted
+++ resolved
@@ -24,12 +24,6 @@
    initializer with a cast, so we'll keep it as is.  */
 
 /* There are 4 ' * ' instances in the decls (since "int * iftmp.0;" is
-<<<<<<< HEAD
-   added), 1 parm, 2 in the code.  The second one in the code can be
-   a widening mult.  */
-/* { dg-final { scan-tree-dump-times " w?\\* " 7 "optimized" { xfail *-*-* } } } */
-=======
    added), 2 parms, 3 in the code.  The second one in the code may
    be a widening multiply (for example, on AArch64).  */
-/* { dg-final { scan-tree-dump-times " w?\\* " 9 "optimized" } } */
->>>>>>> 68b948d3
+/* { dg-final { scan-tree-dump-times " w?\\* " 9 "optimized" } } */
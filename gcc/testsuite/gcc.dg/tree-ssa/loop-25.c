--- conflicted
+++ resolved
@@ -1,9 +1,5 @@
 /* { dg-do compile } */
-<<<<<<< HEAD
-/* { dg-options "-O1 -fdump-tree-profile" } */
-=======
 /* { dg-options "-O1 -fdump-tree-profile_estimate" } */
->>>>>>> 3082eeb7
 
 int foo(void);
 void bla(void);

/* { dg-do compile } */
/* { dg-options "-O3 -fno-tree-fre -fno-tree-pre -fdump-tree-optimized --param sra-max-scalarization-size-Ospeed=32" } */
/* System Z needs hardware vector support for this to work (the optimization
   gets too complex without it.
   { dg-additional-options "-march=z13" { target s390x-*-* } } */
/* Use generic tuning on x86 for the same reasons as why alpha, powerpc etc. are
   xfailed below.
   { dg-additional-options "-mtune=generic" { target i?86-*-* x86_64-*-* } } */

int
foo ()
{
  const int a[8] = { 0, 1, 2, 3, 4, 5, 6, 7 };
  int i, sum;

  sum = 0;
  for (i = 0; i < sizeof (a) / sizeof (*a); i++)
    sum += a[i];

  return sum;
}

/* After late unrolling the above loop completely DOM should be
   able to optimize this to return 28.  */

/* On alpha, the vectorizer generates writes of two vector elements at once,
   but the loop reads only one element at a time, and DOM cannot resolve these.
   The same happens on powerpc depending on the SIMD support available.  */

<<<<<<< HEAD
/* { dg-final { scan-tree-dump "return 28;" "optimized" { xfail { { alpha*-*-* hppa*64*-*-* } || { { lp64 && { powerpc*-*-* sparc*-*-* riscv*-*-* } } || aarch64_sve } } } } } */
=======
/* { dg-final { scan-tree-dump "return 28;" "optimized" { xfail { { alpha*-*-* hppa*64*-*-* nvptx*-*-* } || { { { lp64 && { powerpc*-*-* sparc*-*-* riscv*-*-* } } || aarch64_sve } || { arm*-*-* && { ! arm_neon } } } } } } } */
>>>>>>> 70783a86
<|MERGE_RESOLUTION|>--- conflicted
+++ resolved
@@ -27,8 +27,4 @@
    but the loop reads only one element at a time, and DOM cannot resolve these.
    The same happens on powerpc depending on the SIMD support available.  */
 
-<<<<<<< HEAD
-/* { dg-final { scan-tree-dump "return 28;" "optimized" { xfail { { alpha*-*-* hppa*64*-*-* } || { { lp64 && { powerpc*-*-* sparc*-*-* riscv*-*-* } } || aarch64_sve } } } } } */
-=======
-/* { dg-final { scan-tree-dump "return 28;" "optimized" { xfail { { alpha*-*-* hppa*64*-*-* nvptx*-*-* } || { { { lp64 && { powerpc*-*-* sparc*-*-* riscv*-*-* } } || aarch64_sve } || { arm*-*-* && { ! arm_neon } } } } } } } */
->>>>>>> 70783a86
+/* { dg-final { scan-tree-dump "return 28;" "optimized" { xfail { { alpha*-*-* hppa*64*-*-* nvptx*-*-* } || { { { lp64 && { powerpc*-*-* sparc*-*-* riscv*-*-* } } || aarch64_sve } || { arm*-*-* && { ! arm_neon } } } } } } } */
<<<<<<< HEAD
/* { dg-do compile { target { ! logical_op_short_circuit  } } } */
/* { dg-options "-O2 -fdisable-tree-thread1 -fdisable-tree-thread2 -fdump-tree-dom2-details" } */

/* NOTE: This looks like a test that VRP could not thread, but we can
   now thread as early as thread1.  We should make a separate test out
   of this for the backwards threader.  */
=======
/* { dg-do compile } */
/* { dg-options "-O2 -fdump-tree-dom2-details --param logical-op-non-short-circuit=1" } */
>>>>>>> 419af57c

static int *bb_ticks;
extern void frob (void);
void
mark_target_live_regs (int b, int block, int bb_tick)
{
  if (b == block && b != -1 && bb_tick == bb_ticks[b])
      return;
  if (b != -1)
    frob ();
}

/* When the first two conditionals in the first IF are true, but
   the third conditional is false, then there's a jump threading
   opportunity to bypass the second IF statement.  */
/* { dg-final { scan-tree-dump-times "Threaded" 1 "dom2"} } */<|MERGE_RESOLUTION|>--- conflicted
+++ resolved
@@ -1,14 +1,9 @@
-<<<<<<< HEAD
 /* { dg-do compile { target { ! logical_op_short_circuit  } } } */
-/* { dg-options "-O2 -fdisable-tree-thread1 -fdisable-tree-thread2 -fdump-tree-dom2-details" } */
+/* { dg-options "-O2 -fdisable-tree-thread1 -fdisable-tree-thread2 -fdump-tree-dom2-details --param logical-op-non-short-circuit=1" } */
 
 /* NOTE: This looks like a test that VRP could not thread, but we can
    now thread as early as thread1.  We should make a separate test out
    of this for the backwards threader.  */
-=======
-/* { dg-do compile } */
-/* { dg-options "-O2 -fdump-tree-dom2-details --param logical-op-non-short-circuit=1" } */
->>>>>>> 419af57c
 
 static int *bb_ticks;
 extern void frob (void);

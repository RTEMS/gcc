/* { dg-do compile } */
/* { dg-options "-O2 -fdump-tree-uncprop-details -w" } */

/* We're looking for a constant argument a PHI node.  There
   should only be one if we unpropagate correctly.  */
<<<<<<< HEAD
/* { dg-final { scan-tree-dump-times ", 1" 4 "uncprop1" { xfail *-*-* } } } */
=======
/* { dg-final { scan-tree-dump-times ", 1" 1 "uncprop1"} } */
>>>>>>> 68b948d3

typedef long unsigned int size_t;
typedef union gimple_statement_d *gimple;
unsigned char
propagate_with_phi ()
{
  gimple use_stmt;
  unsigned char phi_inserted;
  phi_inserted = 0;
  for (; !end_imm_use_stmt_p (); next_imm_use_stmt ())
    {
      if (!(arf () == 10 && boo () == 20))
        continue;
      if (!phi_inserted)
        phi_inserted = 1;
      else
        update_stmt ();
    }
}
<|MERGE_RESOLUTION|>--- conflicted
+++ resolved
@@ -3,11 +3,7 @@
 
 /* We're looking for a constant argument a PHI node.  There
    should only be one if we unpropagate correctly.  */
-<<<<<<< HEAD
-/* { dg-final { scan-tree-dump-times ", 1" 4 "uncprop1" { xfail *-*-* } } } */
-=======
 /* { dg-final { scan-tree-dump-times ", 1" 1 "uncprop1"} } */
->>>>>>> 68b948d3
 
 typedef long unsigned int size_t;
 typedef union gimple_statement_d *gimple;

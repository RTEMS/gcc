--- conflicted
+++ resolved
@@ -22,10 +22,5 @@
 }
 /* The points-to set of the final function pointer should be "sin cos" */
 
-<<<<<<< HEAD
-/* { dg-final { scan-tree-dump-times "{ sin cos }" 1 "alias1"} } */
-/* { dg-final { cleanup-tree-dump "alias1" } } */
-=======
 /* { dg-final { scan-tree-dump-times "{ sin cos }" 1 "salias"} } */
-/* { dg-final { cleanup-tree-dump "salias" } } */
->>>>>>> 60a98cce
+/* { dg-final { cleanup-tree-dump "salias" } } */
/* { dg-do compile } */
/* { dg-options "-O2 -fdump-tree-lim1-details" } */

int x;
int a[100];

struct a
{
  int X;
  int Y;
};

void bla(void);

void test1(void)
{
  unsigned i;

  /* We should perform store motion here.  */
  for (x = 0; x < 100; x++)
    a[x] = x;
}

void test2(void)
{
  unsigned i;

  /* But not here.  */
  for (x = 0; x < 100; x++)
    bla ();
}

void test3(struct a *A)
{
  unsigned i;

  /* But we should here (using base + offset analysis).  */
  for (i = 0; i < 100; i++)
    {
      A[5].X += i;
      A[5].Y += i;
    }
}

/* { dg-final { scan-tree-dump-times "Executing store motion of" 3 "lim1" } } */
<<<<<<< HEAD
/* { dg-final { cleanup-tree-dump "lim\[1-2\]" } } */
=======
/* { dg-final { cleanup-tree-dump "lim1" } } */
>>>>>>> 3082eeb7
<|MERGE_RESOLUTION|>--- conflicted
+++ resolved
@@ -43,8 +43,4 @@
 }
 
 /* { dg-final { scan-tree-dump-times "Executing store motion of" 3 "lim1" } } */
-<<<<<<< HEAD
-/* { dg-final { cleanup-tree-dump "lim\[1-2\]" } } */
-=======
-/* { dg-final { cleanup-tree-dump "lim1" } } */
->>>>>>> 3082eeb7
+/* { dg-final { cleanup-tree-dump "lim1" } } */
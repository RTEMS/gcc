/* { dg-do compile } */
/* { dg-options "-O1 -fdump-tree-lim1-details" } */

float a[100];

int foo(void);
float sinf (float);

void xxx (void)
{
  int i, k = foo ();

  for (i = 0; i < 100; i++)
    a[k] += sinf (i);
}

/* Store motion may be applied to the assignment to a[k], since sinf
   cannot read nor write the memory.  */

/* { dg-final { scan-tree-dump-times "Moving statement" 1 "lim1" } } */
<<<<<<< HEAD
/* { dg-final { cleanup-tree-dump "lim\[1-2\]" } } */
=======
/* { dg-final { cleanup-tree-dump "lim1" } } */
>>>>>>> 3082eeb7
<|MERGE_RESOLUTION|>--- conflicted
+++ resolved
@@ -18,8 +18,4 @@
    cannot read nor write the memory.  */
 
 /* { dg-final { scan-tree-dump-times "Moving statement" 1 "lim1" } } */
-<<<<<<< HEAD
-/* { dg-final { cleanup-tree-dump "lim\[1-2\]" } } */
-=======
-/* { dg-final { cleanup-tree-dump "lim1" } } */
->>>>>>> 3082eeb7
+/* { dg-final { cleanup-tree-dump "lim1" } } */
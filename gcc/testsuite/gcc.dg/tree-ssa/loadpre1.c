--- conflicted
+++ resolved
@@ -14,9 +14,5 @@
   e = *a;
   return d + e;
 }
-<<<<<<< HEAD
-/* { dg-final { scan-tree-dump-times "Eliminated: 1" 1 "pre" { xfail *-*-* } } } */
-=======
 /* { dg-final { scan-tree-dump-times "Eliminated: 1" 1 "pre" } } */
->>>>>>> 42bae686
 /* { dg-final { cleanup-tree-dump "pre" } } */
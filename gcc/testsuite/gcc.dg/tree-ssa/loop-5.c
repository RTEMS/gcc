/* A test for induction variable merging.  */

/* { dg-do compile } */
/* { dg-options "-O1 -fdump-tree-optimized" } */

void foo(long);

void xxx(void)
{
  long iter, jter;

  for (iter = 0, jter = 2; iter < 100; iter++, jter++)
    {
      foo (iter);
      foo (jter);
    }
}

/* Only iter variable should remain.  */

/* { dg-final { scan-tree-dump-times "int iter" 1 "optimized" } } */
/* { dg-final { scan-tree-dump-times "jter" 0 "optimized" } } */

/* And the use of jter should be replaced by iter + 2 */

<<<<<<< HEAD
/* { dg-final { scan-tree-dump-times " \\+ 2" 1 "vars" } } */

/* { dg-final { cleanup-tree-dump "vars" } } */
=======
/* { dg-final { scan-tree-dump-times " \\+ 2" 1 "optimized" } } */

/* { dg-final { cleanup-tree-dump "optimized" } } */
>>>>>>> c355071f
<|MERGE_RESOLUTION|>--- conflicted
+++ resolved
@@ -23,12 +23,6 @@
 
 /* And the use of jter should be replaced by iter + 2 */
 
-<<<<<<< HEAD
-/* { dg-final { scan-tree-dump-times " \\+ 2" 1 "vars" } } */
-
-/* { dg-final { cleanup-tree-dump "vars" } } */
-=======
 /* { dg-final { scan-tree-dump-times " \\+ 2" 1 "optimized" } } */
 
-/* { dg-final { cleanup-tree-dump "optimized" } } */
->>>>>>> c355071f
+/* { dg-final { cleanup-tree-dump "optimized" } } */
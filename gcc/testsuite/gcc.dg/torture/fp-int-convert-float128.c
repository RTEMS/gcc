--- conflicted
+++ resolved
@@ -1,10 +1,6 @@
 /* Test floating-point conversions.  __float128 type.  */
 /* Origin: Joseph Myers <joseph@codesourcery.com> */
-<<<<<<< HEAD
-/* { dg-do run { target ia64-*-* i?86-*-* x86_64-*-* } } */
-=======
 /* { dg-do run { target i?86-*-* x86_64-*-* ia64-*-* } } */
->>>>>>> a0daa400
 /* { dg-options "" } */
 
 #include "fp-int-convert.h"

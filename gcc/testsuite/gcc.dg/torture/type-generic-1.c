/* Do the type-generic tests.  Unlike pr28796-2.c, we test these
   without any fast-math flags.  */

/* { dg-do run } */
<<<<<<< HEAD
/* { dg-options "-mieee" { target sh*-*-* } } */
=======
/* { dg-options "-mieee" { target alpha*-*-* sh*-*-* } } */
>>>>>>> a0daa400
/* { dg-skip-if "No Inf/NaN support" { spu-*-* } } */

#include "../tg-tests.h"

int main(void)
{
  return main_tests ();
}<|MERGE_RESOLUTION|>--- conflicted
+++ resolved
@@ -2,11 +2,7 @@
    without any fast-math flags.  */
 
 /* { dg-do run } */
-<<<<<<< HEAD
-/* { dg-options "-mieee" { target sh*-*-* } } */
-=======
 /* { dg-options "-mieee" { target alpha*-*-* sh*-*-* } } */
->>>>>>> a0daa400
 /* { dg-skip-if "No Inf/NaN support" { spu-*-* } } */
 
 #include "../tg-tests.h"

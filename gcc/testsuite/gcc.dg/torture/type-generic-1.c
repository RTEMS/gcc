/* Do the type-generic tests.  Unlike pr28796-2.c, we test these
   without any fast-math flags.  */

/* { dg-do run } */
/* { dg-skip-if "No Inf/NaN support" { spu-*-* } } */
<<<<<<< HEAD
=======
/* { dg-options "-DUNSAFE" { target tic6x*-*-* } } */
>>>>>>> 3082eeb7
/* { dg-add-options ieee } */

#include "../tg-tests.h"

int main(void)
{
  return main_tests ();
}<|MERGE_RESOLUTION|>--- conflicted
+++ resolved
@@ -3,10 +3,7 @@
 
 /* { dg-do run } */
 /* { dg-skip-if "No Inf/NaN support" { spu-*-* } } */
-<<<<<<< HEAD
-=======
 /* { dg-options "-DUNSAFE" { target tic6x*-*-* } } */
->>>>>>> 3082eeb7
 /* { dg-add-options ieee } */
 
 #include "../tg-tests.h"

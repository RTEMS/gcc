/* Copyright (C) 2004  Free Software Foundation.

   Verify that built-in folding of various math "power" functions is
   correctly performed by the compiler.

   Written by Kaveh Ghazi, 2004-03-11.  */

/* { dg-do link } */
/* { dg-options "-ffast-math" } */
/* { dg-options "-ffast-math -mmacosx-version-min=10.3" { target powerpc-*-darwin* } } */

#include "../builtins-config.h"

#ifdef HAVE_C99_RUNTIME
#define C99CODE(CODE) CODE
#else
#define C99CODE(CODE) 0
#endif

#define PROTOTYPE(FN) extern double FN(double); extern float FN##f(float); \
  extern long double FN##l(long double);
#define PROTOTYPE2(FN) extern double FN(double, double); \
  extern float FN##f(float, float); \
  extern long double FN##l(long double, long double);

PROTOTYPE(fabs)
PROTOTYPE(sqrt)
PROTOTYPE(cbrt)
PROTOTYPE2(pow)

void test(double d1, double d2, double d3,
	  float f1, float f2, float f3,
	  long double ld1, long double ld2, long double ld3)
{
  /* Test N1root(N2root(x)) -> pow(x,1/(N1*N2)).  */
  /* E.g. sqrt(cbrt(x)) -> pow(x,1/6).  */
  /* The `ABS' argument is `fabs' when the transformation only works
     for nonnegative arguments.  Otherwise it's blank.  */
#define ROOT_ROOT(FN1,N1,FN2,N2,ABS) \
 extern void link_failure_##FN1##_##FN2(void); \
 if (FN1(FN2(ABS(d1))) != pow(ABS(d1),1.0/(N1*N2)) \
     || C99CODE (FN1##f(FN2##f(ABS(f1))) != powf(ABS(f1),1.0F/(N1*N2))) \
     || C99CODE (FN1##l(FN2##l(ABS(ld1))) != powl(ABS(ld1),1.0L/(N1*N2)))) \
    link_failure_##FN1##_##FN2()

  ROOT_ROOT(sqrt,2,sqrt,2,);
  ROOT_ROOT(sqrt,2,cbrt,3,);
  ROOT_ROOT(cbrt,3,sqrt,2,);
  ROOT_ROOT(cbrt,3,cbrt,3,fabs);

  /* Test pow(Nroot(x),y) -> pow(x,y/N).  */
  /* The `ABS' argument is `fabs' when the transformation only works
     for nonnegative arguments.  Otherwise it's blank.  */
#define POW_ROOT(FN,N,ABS) \
 extern void link_failure_pow_##FN(void); \
 if (pow(FN(ABS(d1)), d2) != pow(ABS(d1),d2/N) \
     || powf(FN##f(ABS(f1)),f2) != powf(ABS(f1),f2/N) \
     || powl(FN##l(ABS(ld1)),ld2) != powl(ABS(ld1),ld2/N)) \
    link_failure_pow_##FN()

  POW_ROOT(sqrt,2,);
  POW_ROOT(cbrt,3,fabs);

  /* Test Nroot(pow(x,y)) -> pow(x,y/N).  */
  /* The `ABS' argument is `fabs' when the transformation only works
     for nonnegative arguments.  Otherwise it's blank.  */
#define ROOT_POW(FN,N,ABS) \
 extern void link_failure_##FN##_pow(void); \
 if (FN(pow(ABS(d1), d2)) != pow(ABS(d1),d2/N) \
     || FN##f(powf(ABS(f1),f2)) != powf(ABS(f1),f2/N) \
     || FN##l(powl(ABS(ld1),ld2)) != powl(ABS(ld1),ld2/N)) \
    link_failure_##FN##_pow()

<<<<<<< HEAD
  /*ROOT_POW(sqrt,2); Invalid. */
  /*ROOT_POW(cbrt,3); Intentionally not implemented.  */
=======
  ROOT_POW(sqrt,2,fabs);
  ROOT_POW(cbrt,3,fabs);
>>>>>>> 8c044a9c

  /* Test pow(pow(x,y),z) -> pow(x,y*z).  */
#define POW_POW \
 extern void link_failure_pow_pow(void); \
 if (pow(pow(d1, d2), d3) != pow(d1,d2*d3) \
     || powf(powf(f1,f2),f3) != powf(f1,f2*f3) \
     || powl(powl(ld1,ld2),ld3) != powl(ld1,ld2*ld3)) \
    link_failure_pow_pow()

  POW_POW;

  /* Test Nroot(x)*Nroot(y) -> Nroot(x*y).  */
#define ROOT_X_ROOT(FN) \
 extern void link_failure_root_x_root(void); \
 if (FN(d1)*FN(d2) != FN(d1*d2) \
     || FN##f(f1)*FN##f(f2) != FN##f(f1*f2) \
     || FN##l(ld1)*FN##l(ld2) != FN##l(ld1*ld2)) \
    link_failure_root_x_root()

  ROOT_X_ROOT(sqrt);
  ROOT_X_ROOT(cbrt);
  
  /* Test pow(x,y)*pow(x,z) -> pow(x,y+z).  */
#define POW_X_POW \
 extern void link_failure_pow_x_pow(void); \
 if (pow(d1,d2)*pow(d1,d3) != pow(d1,d2+d3) \
     || powf(f1,f2)*powf(f1,f3) != powf(f1,f2+f3) \
     || powl(ld1,ld2)*powl(ld1,ld3) != powl(ld1,ld2+ld3)) \
    link_failure_pow_x_pow()

  POW_X_POW;
  
}

int main (void)
{
  return 0;
}<|MERGE_RESOLUTION|>--- conflicted
+++ resolved
@@ -71,13 +71,8 @@
      || FN##l(powl(ABS(ld1),ld2)) != powl(ABS(ld1),ld2/N)) \
     link_failure_##FN##_pow()
 
-<<<<<<< HEAD
-  /*ROOT_POW(sqrt,2); Invalid. */
-  /*ROOT_POW(cbrt,3); Intentionally not implemented.  */
-=======
   ROOT_POW(sqrt,2,fabs);
   ROOT_POW(cbrt,3,fabs);
->>>>>>> 8c044a9c
 
   /* Test pow(pow(x,y),z) -> pow(x,y*z).  */
 #define POW_POW \

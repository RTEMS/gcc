/* Verify that we get errors for trying to put TLS data in 
   sections which can't work.  */
<<<<<<< HEAD
/* { dg-require-effective-target tls } */
=======
/* { dg-require-effective-target tls_native } */
>>>>>>> 751ff693

#define A(X)	__attribute__((section(X)))

__thread int i A("foo");		/* Ok */

__thread int j A(".data");  /* { dg-error "causes a section type conflict" "conflict with .data section" { xfail *-*-* } } */

int k A("bar");
__thread int l A("bar");  /* { dg-error "causes a section type conflict" "conflict with user-defined section" } */<|MERGE_RESOLUTION|>--- conflicted
+++ resolved
@@ -1,10 +1,6 @@
 /* Verify that we get errors for trying to put TLS data in 
    sections which can't work.  */
-<<<<<<< HEAD
-/* { dg-require-effective-target tls } */
-=======
 /* { dg-require-effective-target tls_native } */
->>>>>>> 751ff693
 
 #define A(X)	__attribute__((section(X)))
 

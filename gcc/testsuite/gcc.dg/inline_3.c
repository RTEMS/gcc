--- conflicted
+++ resolved
@@ -1,10 +1,5 @@
-<<<<<<< HEAD
-/* { dg-do compile   { target i?86-*-linux* x86_64-*-linux* } } */
+/* { dg-do compile } */
 /* { dg-options "-O2 -fdump-tree-optimized -fdisable-tree-einline=foo,foo2 -fdisable-ipa-inline" } */
-=======
-/* { dg-do compile } */
-/* { dg-options "-O2 -fdump-tree-optimized -fdisable-tree-einline=foo,foo2 -fdisable-ipa-inline -Wno-attributes" } */
->>>>>>> d6517a02
 int g;
 __attribute__((always_inline)) void bar (void)
 {

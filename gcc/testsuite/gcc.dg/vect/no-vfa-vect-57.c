--- conflicted
+++ resolved
@@ -43,13 +43,8 @@
 main1 (float *pa)
 {
   int i;
-<<<<<<< HEAD
-  float b[N] __attribute__ ((__aligned__(16)));
-  float c[N] __attribute__ ((__aligned__(16)));
-=======
   float b[N] __attribute__ ((__aligned__(__BIGGEST_ALIGNMENT__)));
   float c[N] __attribute__ ((__aligned__(__BIGGEST_ALIGNMENT__)));
->>>>>>> 42a9ba1d
   float *pb = b;
   float *pc = c;
 
@@ -76,9 +71,5 @@
   return 0;
 }
 
-<<<<<<< HEAD
-/* { dg-final { scan-tree-dump-times "vectorized 1 loops" 1 "vect" } } */
-=======
 /* { dg-final { scan-tree-dump-times "vectorized 1 loops" 1 "vect" { xfail vect_no_align } } } */
->>>>>>> 42a9ba1d
 /* { dg-final { cleanup-tree-dump "vect" } } */
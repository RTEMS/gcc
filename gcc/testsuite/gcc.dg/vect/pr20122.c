--- conflicted
+++ resolved
@@ -49,14 +49,8 @@
     return 0;
 }
 
-<<<<<<< HEAD
-
-/* { dg-final { scan-tree-dump-times "vectorized 1 loops" 2 "vect" } } */
-/*  { dg-final { scan-tree-dump-times "Alignment of access forced using versioning" 1 "vect" { target vect_no_align } } } */
-=======
 /* The loops in VecBug and VecBug2 require versioning for alignment.
    The loop in main is aligned.  */
 /* { dg-final { scan-tree-dump-times "vectorized 1 loops" 3 "vect" } } */
 /*  { dg-final { scan-tree-dump-times "Alignment of access forced using versioning" 2 "vect" { target vect_no_align } } } */
->>>>>>> 60a98cce
 /* { dg-final { cleanup-tree-dump "vect" } } */
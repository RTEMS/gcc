/* { dg-require-effective-target vect_int } */

#include <stdlib.h>
#include <stdarg.h>
#include "tree-vect.h"

#define N 9

static int a[N] = {1,2,3,4,5,6,7,8,9};
static int b[N] = {2,3,4,5,6,7,8,9,0};

int main1 () {
  int i;
  int *p, *q, *p1, *q1;
  p = (unsigned int *) malloc (sizeof (unsigned int) * N);
  q = (unsigned int *) malloc (sizeof (unsigned int) * N);

  p1 = p; q1 = q;

<<<<<<< HEAD
  /* Not vectorizable: because of the redundant cast (caused by ponter
     arithmetics), alias analysis fails to distinguish between 
     the pointers.  */
=======
  /* Vectorizable, before pointer plus we would get a redundant cast
     (caused by pointer arithmetics), alias analysis fails to distinguish
     between the pointers.  */
>>>>>>> 60a98cce
  for (i = 0; i < N; i++)
    {
      *(q + i) = a[i];
      *(p + i) = b[i];
    }

  /* check results: */
  for (i = 0; i < N; i++)
    {
       if (*q != a[i] || *p != b[i])
         abort();
       q++; 
       p++;
    }
  
  q = q1;
  p = p1;
  /* Vectorizable.  */ 
  for (i = 0; i < N; i++)
    {
      *q = b[i];
      *p = a[i];
      q++;
      p++;
    }

  q = q1;
  p = p1;
  /* check results: */
  for (i = 0; i < N; i++)
    {
       if (*q != b[i] || *p != a[i])
         abort();
       q++;
       p++;
    }

  return 0; 
}

int main (void)
{ 
  check_vect ();

  return main1 ();
}

<<<<<<< HEAD
/* { dg-final { scan-tree-dump-times "vectorized 1 loops" 1 "vect" } } */
/* { dg-final { scan-tree-dump-times "can't determine dependence" 1 "vect" } } */
=======
/* { dg-final { scan-tree-dump-times "vectorized 2 loops" 1 "vect" } } */
>>>>>>> 60a98cce
/* { dg-final { cleanup-tree-dump "vect" } } */
<|MERGE_RESOLUTION|>--- conflicted
+++ resolved
@@ -17,15 +17,9 @@
 
   p1 = p; q1 = q;
 
-<<<<<<< HEAD
-  /* Not vectorizable: because of the redundant cast (caused by ponter
-     arithmetics), alias analysis fails to distinguish between 
-     the pointers.  */
-=======
   /* Vectorizable, before pointer plus we would get a redundant cast
      (caused by pointer arithmetics), alias analysis fails to distinguish
      between the pointers.  */
->>>>>>> 60a98cce
   for (i = 0; i < N; i++)
     {
       *(q + i) = a[i];
@@ -73,10 +67,5 @@
   return main1 ();
 }
 
-<<<<<<< HEAD
-/* { dg-final { scan-tree-dump-times "vectorized 1 loops" 1 "vect" } } */
-/* { dg-final { scan-tree-dump-times "can't determine dependence" 1 "vect" } } */
-=======
 /* { dg-final { scan-tree-dump-times "vectorized 2 loops" 1 "vect" } } */
->>>>>>> 60a98cce
 /* { dg-final { cleanup-tree-dump "vect" } } */

/* { dg-do compile } */
/* { dg-require-effective-target vect_int } */
/* { dg-require-effective-target vect_float } */

#define N 16

void fbar (float *);
void ibar (int *);
void sbar (short *);

/* multiple loops */

foo (int n)
{
  float a[N+1];
  float b[N];
  float c[N];
  float d[N];
  int ia[N];
  int ib[N];
  int ic[N];
  int i,j;
  int diff = 0;
  char cb[N];
  char cc[N];
  char image[N][N];
  char block[N][N];

  /* Not vectorizable yet (cross-iteration cycle).  */
  diff = 0;
  for (i = 0; i < N; i++) {
    diff += (cb[i] - cc[i]);
  }
  ibar (&diff);


  /* Not vectorizable yet (outer-loop: not attempted. 
     inner-loop: cross iteration cycle; multi-dimensional arrays).  */
  diff = 0;
  for (i = 0; i < N; i++) {
    for (i = 0; i < N; i++) {
      diff += (image[i][j] - block[i][j]);
    }
  }
  ibar (&diff);


  /* Vectorizable.  */
  for (i = 0; i < N; i++){
    a[i] = b[i];
  }
  fbar (a);


  /* Vectorizable.  */
  for (i = 0; i < N; i++){
    a[i] = b[i] + c[i] + d[i];
  }
  fbar (a);


<<<<<<< HEAD
  /* Interleaved access. Not vectorizable yet (access pattern) on platforms 
     that don't support interleaving.  */
=======
  /* Strided access. Vectorizable on platforms that support load of strided 
     accesses (extract of even/odd vector elements).  */
>>>>>>> c355071f
  for (i = 0; i < N/2; i++){
    a[i] = b[2*i+1] * c[2*i+1] - b[2*i] * c[2*i];
    d[i] = b[2*i] * c[2*i+1] + b[2*i+1] * c[2*i];
  }
  fbar (a);


  /* Vectorizable.  */
  for (i = 0; i < N; i++){
    a[i] = b[i] + c[i];
    d[i] = b[i] + c[i];
    ia[i] = ib[i] + ic[i];
  }
  ibar (ia);
  fbar (a);
  fbar (d);

  /* Not vetorizable yet (too conservative dependence test).  */
  for (i = 0; i < N; i++){
    a[i] = b[i] + c[i];
    a[i+1] = b[i] + c[i];
  }
  fbar (a);
}

<<<<<<< HEAD
/* { dg-final { scan-tree-dump-times "vectorized 4 loops" 1 "vect" { target vect_strided } } } */
/* { dg-final { scan-tree-dump-times "vectorized 3 loops" 1 "vect" { xfail vect_strided} } } */
/* { dg-final { scan-tree-dump-times "Vectorizing an unaligned access" 0 "vect" } } */
/* { dg-final { cleanup-tree-dump "vect" } } */
=======
/* { dg-final { scan-tree-dump-times "vectorized 4 loops" 1 "vect" { target vect_extract_even_odd } } } */
/* { dg-final { scan-tree-dump-times "vectorized 3 loops" 1 "vect" { xfail vect_extract_even_odd } } } */
/* { dg-final { cleanup-tree-dump "vect" } } */
>>>>>>> c355071f
<|MERGE_RESOLUTION|>--- conflicted
+++ resolved
@@ -59,13 +59,8 @@
   fbar (a);
 
 
-<<<<<<< HEAD
-  /* Interleaved access. Not vectorizable yet (access pattern) on platforms 
-     that don't support interleaving.  */
-=======
   /* Strided access. Vectorizable on platforms that support load of strided 
      accesses (extract of even/odd vector elements).  */
->>>>>>> c355071f
   for (i = 0; i < N/2; i++){
     a[i] = b[2*i+1] * c[2*i+1] - b[2*i] * c[2*i];
     d[i] = b[2*i] * c[2*i+1] + b[2*i+1] * c[2*i];
@@ -91,13 +86,6 @@
   fbar (a);
 }
 
-<<<<<<< HEAD
-/* { dg-final { scan-tree-dump-times "vectorized 4 loops" 1 "vect" { target vect_strided } } } */
-/* { dg-final { scan-tree-dump-times "vectorized 3 loops" 1 "vect" { xfail vect_strided} } } */
-/* { dg-final { scan-tree-dump-times "Vectorizing an unaligned access" 0 "vect" } } */
-/* { dg-final { cleanup-tree-dump "vect" } } */
-=======
 /* { dg-final { scan-tree-dump-times "vectorized 4 loops" 1 "vect" { target vect_extract_even_odd } } } */
 /* { dg-final { scan-tree-dump-times "vectorized 3 loops" 1 "vect" { xfail vect_extract_even_odd } } } */
-/* { dg-final { cleanup-tree-dump "vect" } } */
->>>>>>> c355071f
+/* { dg-final { cleanup-tree-dump "vect" } } */
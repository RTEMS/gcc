/* { dg-require-effective-target vect_int } */

#include <stdarg.h>
#include "tree-vect.h"

#define N 8
#define OFF 4

/* Check handling of accesses for which the "initial condition" -
   the expression that represents the first location accessed - is
   more involved than just an ssa_name.  */

int ib[N+OFF] __attribute__ ((__aligned__(16))) = {0, 1, 3, 5, 7, 11, 13, 17, 0, 2, 6, 10};

int main1 (int *pib)
{
  int i;
  int ia[N+OFF];
  int ic[N+OFF] = {0, 1, 3, 5, 7, 11, 13, 17, 0, 2, 6, 10};

  for (i = OFF; i < N; i++)
    {
      ia[i] = pib[i - OFF];
    }


  /* check results:  */
  for (i = OFF; i < N; i++)
    {
     if (ia[i] != pib[i - OFF])
        abort ();
    }

  /* Not vectorizable: pib may alias ia.  */
  for (i = 0; i < N; i++)
    {
      ia[i] = pib[i - OFF];
    }


  /* check results:  */
  for (i = 0; i < N; i++)
    {
     if (ia[i] != pib[i - OFF])
        abort ();
    }

  for (i = OFF; i < N; i++)
    {
      ia[i] = ic[i - OFF];
    }


  /* check results:  */
  for (i = OFF; i < N; i++)
    {
     if (ia[i] != ic[i - OFF])
        abort ();  
    }

  return 0;  
}

int main (void)
{
  check_vect ();

  main1 (&ib[OFF]);
  return 0;
}


/* { dg-final { scan-tree-dump-times "vectorized 3 loops" 1 "vect" } } */
/* { dg-final { scan-tree-dump-times "Vectorizing an unaligned access" 2 "vect" { xfail vect_no_align } } } */
<<<<<<< HEAD
/* { dg-final { cleanup-tree-dump "vect" } } */
     
=======
/* { dg-final { cleanup-tree-dump "vect" } } */
>>>>>>> c355071f
<|MERGE_RESOLUTION|>--- conflicted
+++ resolved
@@ -31,7 +31,6 @@
         abort ();
     }
 
-  /* Not vectorizable: pib may alias ia.  */
   for (i = 0; i < N; i++)
     {
       ia[i] = pib[i - OFF];
@@ -72,9 +71,4 @@
 
 /* { dg-final { scan-tree-dump-times "vectorized 3 loops" 1 "vect" } } */
 /* { dg-final { scan-tree-dump-times "Vectorizing an unaligned access" 2 "vect" { xfail vect_no_align } } } */
-<<<<<<< HEAD
-/* { dg-final { cleanup-tree-dump "vect" } } */
-     
-=======
-/* { dg-final { cleanup-tree-dump "vect" } } */
->>>>>>> c355071f
+/* { dg-final { cleanup-tree-dump "vect" } } */
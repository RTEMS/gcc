--- conflicted
+++ resolved
@@ -55,12 +55,6 @@
   return 0;
 }
 
-<<<<<<< HEAD
-/* { dg-final { scan-tree-dump-times "vectorized 1 loops" 1 "vect" } } */
-/* { dg-final { scan-tree-dump-times "Alignment of access forced using peeling" 0 "vect" { xfail { vect_element_align && { ! aarch64*-*-* } } } } } */
-
-=======
->>>>>>> 70783a86
 /* For targets that support unaligned loads we version for the two unaligned 
    stores and generate misaligned accesses for the loads. For targets that 
    don't support unaligned loads we version for all four accesses.  */

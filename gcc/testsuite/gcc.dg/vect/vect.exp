--- conflicted
+++ resolved
@@ -67,9 +67,6 @@
 } elseif { [istarget  "spu-*-*"] } {
    set dg-do-what-default run
 } elseif { [istarget "i?86-*-*"] || [istarget "x86_64-*-*"] } {
-    if { ![check_effective_target_sse2] } then {
-	return
-    }
     lappend DEFAULT_VECTCFLAGS "-msse2"
     if { [check_effective_target_sse2_runtime] } {
 	set dg-do-what-default run
@@ -105,13 +102,10 @@
     set dg-do-what-default run
 } elseif [is-effective-target arm_neon_ok] {
     eval lappend DEFAULT_VECTCFLAGS [add_options_for_arm_neon ""]
-<<<<<<< HEAD
-=======
     # NEON does not support denormals, so is not used for vectorization by
     # default to avoid loss of precision.  We must pass -ffast-math to test
     # vectorization of float operations.
     lappend DEFAULT_VECTCFLAGS "-ffast-math"
->>>>>>> 3bd7a983
     if [is-effective-target arm_neon_hw] {
       set dg-do-what-default run
     } else {

<<<<<<< HEAD
# Copyright (C) 1997, 2004, 2005, 2006, 2007, 2008, 2010
=======
# Copyright (C) 1997, 2004, 2005, 2006, 2007, 2008
>>>>>>> e33a1692
# Free Software Foundation, Inc.

# This program is free software; you can redistribute it and/or modify
# it under the terms of the GNU General Public License as published by
# the Free Software Foundation; either version 3 of the License, or
# (at your option) any later version.
# 
# This program is distributed in the hope that it will be useful,
# but WITHOUT ANY WARRANTY; without even the implied warranty of
# MERCHANTABILITY or FITNESS FOR A PARTICULAR PURPOSE.  See the
# GNU General Public License for more details.
# 
# You should have received a copy of the GNU General Public License
# along with GCC; see the file COPYING3.  If not see
# <http://www.gnu.org/licenses/>.

# GCC testsuite that uses the `dg.exp' driver.

# Load support procs.
load_lib gcc-dg.exp

# Set up flags used for tests that don't specify options.
set DEFAULT_VECTCFLAGS ""

# These flags are used for all targets.
lappend DEFAULT_VECTCFLAGS "-ftree-vectorize" "-fno-vect-cost-model"

# If the target system supports vector instructions, the default action
# for a test is 'run', otherwise it's 'compile'.  Save current default.
# Executing vector instructions on a system without hardware vector support
# is also disabled by a call to check_vect, but disabling execution here is
# more efficient.
global dg-do-what-default
set save-dg-do-what-default ${dg-do-what-default}

# Skip these tests for targets that do not support generating vector
# code.  Set additional target-dependent vector flags, which can be
# overridden by using dg-options in individual tests.
if  [istarget "powerpc-*paired*"]  {
   lappend DEFAULT_VECTCFLAGS "-mpaired"
    if [check_750cl_hw_available] {
        set dg-do-what-default run 
    } else {
        set dg-do-what-default compile
    }
} elseif [istarget "powerpc*-*-*"] {
    # Skip targets not supporting -maltivec.
    if ![is-effective-target powerpc_altivec_ok] {
	return
    }

    lappend DEFAULT_VECTCFLAGS "-maltivec"
    if [check_vsx_hw_available]  {
      lappend DEFAULT_VECTCFLAGS "-mvsx" "-mno-allow-movmisalign"
    }

    if [check_vmx_hw_available] {
	set dg-do-what-default run
    } else {
	if [is-effective-target ilp32] {
	    # Specify a cpu that supports VMX for compile-only tests.
	    lappend DEFAULT_VECTCFLAGS "-mcpu=970"
	}
	set dg-do-what-default compile
    }
} elseif { [istarget  "spu-*-*"] } {
   set dg-do-what-default run
} elseif { [istarget "i?86-*-*"] || [istarget "x86_64-*-*"] } {
    if { ![check_effective_target_sse2] } then {
	return
    }
    lappend DEFAULT_VECTCFLAGS "-msse2"
    if [check_sse2_hw_available] {
	set dg-do-what-default run
    } else {
	set dg-do-what-default compile
    }
} elseif { [istarget "mips*-*-*"]
	   && [check_effective_target_mpaired_single]
	   && [check_effective_target_nomips16] } {
    lappend DEFAULT_VECTCFLAGS "-mpaired-single"
    set dg-do-what-default run
} elseif [istarget "sparc*-*-*"] {
    lappend DEFAULT_VECTCFLAGS "-mcpu=ultrasparc" "-mvis"
    if [check_effective_target_ultrasparc_hw] {
	set dg-do-what-default run
    } else {
	set dg-do-what-default compile
    }
} elseif [istarget "alpha*-*-*"] {
    # Alpha's vectorization capabilities are extremely limited.
    # It's more effort than its worth disabling all of the tests
    # that it cannot pass.  But if you actually want to see what
    # does work, command out the return.
    return

    lappend DEFAULT_VECTCFLAGS "-mmax"
    if [check_alpha_max_hw_available] {
	set dg-do-what-default run
    } else {
	set dg-do-what-default compile
    }
} elseif [istarget "ia64-*-*"] {
    set dg-do-what-default run
} elseif [is-effective-target arm_neon_ok] {
    eval lappend DEFAULT_VECTCFLAGS [add_options_for_arm_neon ""]
    if [is-effective-target arm_neon_hw] {
      set dg-do-what-default run
    } else {
      set dg-do-what-default compile
    }
} else {
    return
}

# Initialize `dg'.
dg-init

global O1_VECTCFLAGS
set O1_VECTCFLAGS $DEFAULT_VECTCFLAGS
lappend O1_VECTCFLAGS "-O1"
lappend O1_VECTCFLAGS "-fdump-tree-vect-details"

lappend DEFAULT_VECTCFLAGS "-O2"

# Tests that should be run without generating dump info
dg-runtest [lsort [glob -nocomplain $srcdir/$subdir/nodump-*.\[cS\]]]  \
	"" $DEFAULT_VECTCFLAGS

set VECT_SLP_CFLAGS $DEFAULT_VECTCFLAGS

lappend DEFAULT_VECTCFLAGS "-fdump-tree-vect-details" 
lappend VECT_SLP_CFLAGS "-fdump-tree-slp-details"

# Main loop.
dg-runtest [lsort [glob -nocomplain $srcdir/$subdir/pr*.\[cS\]]]  \
	"" $DEFAULT_VECTCFLAGS
dg-runtest [lsort [glob -nocomplain $srcdir/$subdir/vect-*.\[cS\]]]  \
	"" $DEFAULT_VECTCFLAGS
dg-runtest [lsort [glob -nocomplain $srcdir/$subdir/slp-*.\[cS\]]]  \
        "" $DEFAULT_VECTCFLAGS
dg-runtest [lsort [glob -nocomplain $srcdir/$subdir/bb-slp*.\[cS\]]]  \
        "" $VECT_SLP_CFLAGS


#### Tests with special options
global SAVED_DEFAULT_VECTCFLAGS
set SAVED_DEFAULT_VECTCFLAGS $DEFAULT_VECTCFLAGS
set SAVED_VECT_SLP_CFLAGS $VECT_SLP_CFLAGS

# --param vect-max-version-for-alias-checks=0 tests
set DEFAULT_VECTCFLAGS $SAVED_DEFAULT_VECTCFLAGS
lappend DEFAULT_VECTCFLAGS "--param" "vect-max-version-for-alias-checks=0"
dg-runtest [lsort [glob -nocomplain $srcdir/$subdir/no-vfa-*.\[cS\]]]  \
	"" $DEFAULT_VECTCFLAGS

# -ffast-math tests
set DEFAULT_VECTCFLAGS $SAVED_DEFAULT_VECTCFLAGS
lappend DEFAULT_VECTCFLAGS "-ffast-math"
dg-runtest [lsort [glob -nocomplain $srcdir/$subdir/fast-math-*.\[cS\]]]  \
	"" $DEFAULT_VECTCFLAGS

# -fno-math-errno tests
set DEFAULT_VECTCFLAGS $SAVED_DEFAULT_VECTCFLAGS
lappend DEFAULT_VECTCFLAGS "-fno-math-errno"
dg-runtest [lsort [glob -nocomplain $srcdir/$subdir/no-math-errno-*.\[cS\]]]  \
	"" $DEFAULT_VECTCFLAGS

# -fwrapv tests
set DEFAULT_VECTCFLAGS $SAVED_DEFAULT_VECTCFLAGS
lappend DEFAULT_VECTCFLAGS "-fwrapv"
dg-runtest [lsort [glob -nocomplain $srcdir/$subdir/wrapv-*.\[cS\]]]  \
        "" $DEFAULT_VECTCFLAGS

# -ftrapv tests
set DEFAULT_VECTCFLAGS $SAVED_DEFAULT_VECTCFLAGS
lappend DEFAULT_VECTCFLAGS "-ftrapv"
dg-runtest [lsort [glob -nocomplain $srcdir/$subdir/trapv-*.\[cS\]]]  \
	"" $DEFAULT_VECTCFLAGS

# -fdump-tree-dceloop-details tests
set DEFAULT_VECTCFLAGS $SAVED_DEFAULT_VECTCFLAGS
lappend DEFAULT_VECTCFLAGS "-fdump-tree-dceloop-details"
dg-runtest [lsort [glob -nocomplain $srcdir/$subdir/dump-tree-dceloop-*.\[cS\]]]  \
        "" $DEFAULT_VECTCFLAGS

# -fno-tree-dce tests
set DEFAULT_VECTCFLAGS $SAVED_DEFAULT_VECTCFLAGS
lappend DEFAULT_VECTCFLAGS "-fno-tree-dce"
dg-runtest [lsort [glob -nocomplain $srcdir/$subdir/no-tree-dce-*.\[cS\]]]  \
	"" $DEFAULT_VECTCFLAGS

# -fsection-anchors tests
set DEFAULT_VECTCFLAGS $SAVED_DEFAULT_VECTCFLAGS
lappend DEFAULT_VECTCFLAGS "-fsection-anchors"
dg-runtest [lsort [glob -nocomplain $srcdir/$subdir/section-anchors-*.\[cS\]]]  \
	"" $DEFAULT_VECTCFLAGS

# alignment-sensitive -fsection-anchors tests
set DEFAULT_VECTCFLAGS $SAVED_DEFAULT_VECTCFLAGS
lappend DEFAULT_VECTCFLAGS "-fsection-anchors" "-fdump-ipa-increase_alignment"
dg-runtest [lsort [glob -nocomplain $srcdir/$subdir/aligned-section-anchors-*.\[cS\]]]  \
	"" $DEFAULT_VECTCFLAGS

# -fno-section-anchors tests
set DEFAULT_VECTCFLAGS $SAVED_DEFAULT_VECTCFLAGS
lappend DEFAULT_VECTCFLAGS "-fno-section-anchors"
dg-runtest [lsort [glob -nocomplain $srcdir/$subdir/no-section-anchors-*.\[cS\]]]  \
	"" $DEFAULT_VECTCFLAGS

# -funswitch-loops tests
set DEFAULT_VECTCFLAGS $SAVED_DEFAULT_VECTCFLAGS
lappend DEFAULT_VECTCFLAGS "-funswitch-loops"
dg-runtest [lsort [glob -nocomplain $srcdir/$subdir/unswitch-loops-*.\[cS\]]]  \
	"" $DEFAULT_VECTCFLAGS

# -fno-trapping-math tests
set DEFAULT_VECTCFLAGS $SAVED_DEFAULT_VECTCFLAGS
lappend DEFAULT_VECTCFLAGS "-fno-trapping-math"
dg-runtest [lsort [glob -nocomplain $srcdir/$subdir/no-trapping-math-*.\[cS\]]]  \
	"" $DEFAULT_VECTCFLAGS

# -fno-tree-scev-cprop
set DEFAULT_VECTCFLAGS $SAVED_DEFAULT_VECTCFLAGS
lappend DEFAULT_VECTCFLAGS "-fno-tree-scev-cprop"
dg-runtest [lsort [glob -nocomplain $srcdir/$subdir/no-scevccp-vect-*.\[cS\]]]  \
        "" $DEFAULT_VECTCFLAGS

# -fno-tree-scev-cprop
set DEFAULT_VECTCFLAGS $SAVED_DEFAULT_VECTCFLAGS
lappend DEFAULT_VECTCFLAGS "-fno-tree-scev-cprop"
dg-runtest [lsort [glob -nocomplain $srcdir/$subdir/no-scevccp-outer-*.\[cS\]]]  \
        "" $DEFAULT_VECTCFLAGS

# -fno-tree-scev-cprop -fno-tree-reassoc
set DEFAULT_VECTCFLAGS $SAVED_DEFAULT_VECTCFLAGS
lappend DEFAULT_VECTCFLAGS "-fno-tree-scev-cprop" "-fno-tree-reassoc"
dg-runtest [lsort [glob -nocomplain $srcdir/$subdir/no-scevccp-noreassoc-*.\[cS\]]]  \
        "" $DEFAULT_VECTCFLAGS

# -fno-tree-scev-cprop
set DEFAULT_VECTCFLAGS $SAVED_DEFAULT_VECTCFLAGS
lappend DEFAULT_VECTCFLAGS "-fno-tree-scev-cprop"
dg-runtest [lsort [glob -nocomplain $srcdir/$subdir/no-scevccp-slp-*.\[cS\]]]  \
        "" $DEFAULT_VECTCFLAGS

# -fno-tree-dominator-opts
set DEFAULT_VECTCFLAGS $SAVED_DEFAULT_VECTCFLAGS
lappend DEFAULT_VECTCFLAGS "-fno-tree-dominator-opts"
dg-runtest [lsort [glob -nocomplain $srcdir/$subdir/no-tree-dom-*.\[cS\]]]  \
	"" $DEFAULT_VECTCFLAGS

# -fno-tree-pre
set DEFAULT_VECTCFLAGS $SAVED_DEFAULT_VECTCFLAGS
lappend DEFAULT_VECTCFLAGS "-fno-tree-pre"
dg-runtest [lsort [glob -nocomplain $srcdir/$subdir/no-tree-pre-*.\[cS\]]]  \
        "" $DEFAULT_VECTCFLAGS

# With -Os
set DEFAULT_VECTCFLAGS $SAVED_DEFAULT_VECTCFLAGS
lappend DEFAULT_VECTCFLAGS "-Os"
dg-runtest [lsort [glob -nocomplain $srcdir/$subdir/Os-vect-*.\[cS\]]]  \
        "" $DEFAULT_VECTCFLAGS

# With --param ggc-min-expand=0 --param ggc-min-heapsize=0 
<<<<<<< HEAD
set DEFAULT_VECTCFLAGS $SAVED_DEFAULT_VECTCFLAGS
lappend DEFAULT_VECTCFLAGS "--param" "ggc-min-expand=0" "--param" "ggc-min-heapsize=0"
dg-runtest [lsort [glob -nocomplain $srcdir/$subdir/ggc-*.\[cS\]]]  \
        "" $DEFAULT_VECTCFLAGS

# With -O3.
# Don't allow IPA cloning, because it throws our counts out of whack.
set DEFAULT_VECTCFLAGS $SAVED_DEFAULT_VECTCFLAGS
=======
set DEFAULT_VECTCFLAGS $SAVED_DEFAULT_VECTCFLAGS
lappend DEFAULT_VECTCFLAGS "--param" "ggc-min-expand=0" "--param" "ggc-min-heapsize=0"
dg-runtest [lsort [glob -nocomplain $srcdir/$subdir/ggc-*.\[cS\]]]  \
        "" $DEFAULT_VECTCFLAGS

# With -O3.
# Don't allow IPA cloning, because it throws our counts out of whack.
set DEFAULT_VECTCFLAGS $SAVED_DEFAULT_VECTCFLAGS
>>>>>>> e33a1692
lappend DEFAULT_VECTCFLAGS "-O3" "-fno-ipa-cp-clone"
if  [istarget "spu-*-*"] {
  lappend DEFAULT_VECTCFLAGS "-funroll-loops"
}
dg-runtest [lsort [glob -nocomplain $srcdir/$subdir/O3-*.\[cS\]]]  \
        "" $DEFAULT_VECTCFLAGS

# With -O1
dg-runtest [lsort [glob -nocomplain $srcdir/$subdir/O1-*.\[cS\]]]  \
        "" $O1_VECTCFLAGS

# -fno-tree-reassoc
set VECT_SLP_CFLAGS $SAVED_VECT_SLP_CFLAGS
lappend VECT_SLP_CFLAGS "-fno-tree-reassoc"
dg-runtest [lsort [glob -nocomplain $srcdir/$subdir/no-tree-reassoc-bb-slp-*.\[cS\]]]  \
        "" $VECT_SLP_CFLAGS

# Clean up.
set dg-do-what-default ${save-dg-do-what-default}

# All done.
dg-finish<|MERGE_RESOLUTION|>--- conflicted
+++ resolved
@@ -1,8 +1,4 @@
-<<<<<<< HEAD
 # Copyright (C) 1997, 2004, 2005, 2006, 2007, 2008, 2010
-=======
-# Copyright (C) 1997, 2004, 2005, 2006, 2007, 2008
->>>>>>> e33a1692
 # Free Software Foundation, Inc.
 
 # This program is free software; you can redistribute it and/or modify
@@ -71,11 +67,8 @@
 } elseif { [istarget  "spu-*-*"] } {
    set dg-do-what-default run
 } elseif { [istarget "i?86-*-*"] || [istarget "x86_64-*-*"] } {
-    if { ![check_effective_target_sse2] } then {
-	return
-    }
     lappend DEFAULT_VECTCFLAGS "-msse2"
-    if [check_sse2_hw_available] {
+    if { [check_effective_target_sse2_runtime] } {
 	set dg-do-what-default run
     } else {
 	set dg-do-what-default compile
@@ -109,6 +102,10 @@
     set dg-do-what-default run
 } elseif [is-effective-target arm_neon_ok] {
     eval lappend DEFAULT_VECTCFLAGS [add_options_for_arm_neon ""]
+    # NEON does not support denormals, so is not used for vectorization by
+    # default to avoid loss of precision.  We must pass -ffast-math to test
+    # vectorization of float operations.
+    lappend DEFAULT_VECTCFLAGS "-ffast-math"
     if [is-effective-target arm_neon_hw] {
       set dg-do-what-default run
     } else {
@@ -268,7 +265,6 @@
         "" $DEFAULT_VECTCFLAGS
 
 # With --param ggc-min-expand=0 --param ggc-min-heapsize=0 
-<<<<<<< HEAD
 set DEFAULT_VECTCFLAGS $SAVED_DEFAULT_VECTCFLAGS
 lappend DEFAULT_VECTCFLAGS "--param" "ggc-min-expand=0" "--param" "ggc-min-heapsize=0"
 dg-runtest [lsort [glob -nocomplain $srcdir/$subdir/ggc-*.\[cS\]]]  \
@@ -277,16 +273,6 @@
 # With -O3.
 # Don't allow IPA cloning, because it throws our counts out of whack.
 set DEFAULT_VECTCFLAGS $SAVED_DEFAULT_VECTCFLAGS
-=======
-set DEFAULT_VECTCFLAGS $SAVED_DEFAULT_VECTCFLAGS
-lappend DEFAULT_VECTCFLAGS "--param" "ggc-min-expand=0" "--param" "ggc-min-heapsize=0"
-dg-runtest [lsort [glob -nocomplain $srcdir/$subdir/ggc-*.\[cS\]]]  \
-        "" $DEFAULT_VECTCFLAGS
-
-# With -O3.
-# Don't allow IPA cloning, because it throws our counts out of whack.
-set DEFAULT_VECTCFLAGS $SAVED_DEFAULT_VECTCFLAGS
->>>>>>> e33a1692
 lappend DEFAULT_VECTCFLAGS "-O3" "-fno-ipa-cp-clone"
 if  [istarget "spu-*-*"] {
   lappend DEFAULT_VECTCFLAGS "-funroll-loops"

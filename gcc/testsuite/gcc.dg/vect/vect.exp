--- conflicted
+++ resolved
@@ -1,9 +1,5 @@
-<<<<<<< HEAD
-# Copyright (C) 1997, 2004, 2005, 2006, 2007 Free Software Foundation, Inc.
-=======
 # Copyright (C) 1997, 2004, 2005, 2006, 2007, 2008
 # Free Software Foundation, Inc.
->>>>>>> 42bae686
 
 # This program is free software; you can redistribute it and/or modify
 # it under the terms of the GNU General Public License as published by
@@ -41,9 +37,6 @@
 # Skip these tests for targets that do not support generating vector
 # code.  Set additional target-dependent vector flags, which can be
 # overridden by using dg-options in individual tests.
-<<<<<<< HEAD
-if [istarget "powerpc*-*-*"] {
-=======
 if  [istarget "powerpc-*paired*"]  {
    lappend DEFAULT_VECTCFLAGS "-mpaired"
     if [check_750cl_hw_available] {
@@ -52,7 +45,6 @@
         set dg-do-what-default compile
     }
 } elseif [istarget "powerpc*-*-*"] {
->>>>>>> 42bae686
     # Skip targets not supporting -maltivec.
     if ![is-effective-target powerpc_altivec_ok] {
 	return

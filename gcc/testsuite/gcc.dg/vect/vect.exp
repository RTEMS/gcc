<<<<<<< HEAD
# Copyright (C) 1997, 2004 Free Software Foundation, Inc.
=======
# Copyright (C) 1997, 2004, 2005, 2006 Free Software Foundation, Inc.
>>>>>>> c355071f

# This program is free software; you can redistribute it and/or modify
# it under the terms of the GNU General Public License as published by
# the Free Software Foundation; either version 2 of the License, or
# (at your option) any later version.
# 
# This program is distributed in the hope that it will be useful,
# but WITHOUT ANY WARRANTY; without even the implied warranty of
# MERCHANTABILITY or FITNESS FOR A PARTICULAR PURPOSE.  See the
# GNU General Public License for more details.
# 
# You should have received a copy of the GNU General Public License
# along with this program; if not, write to the Free Software
# Foundation, Inc., 51 Franklin Street, Fifth Floor, Boston, MA 02110-1301, USA.  

# GCC testsuite that uses the `dg.exp' driver.

# Load support procs.
load_lib gcc-dg.exp

# Set up flags used for tests that don't specify options.
set DEFAULT_VECTCFLAGS ""

# These flags are used for all targets.
lappend DEFAULT_VECTCFLAGS "-O2" "-ftree-vectorize"

# If the target system supports vector instructions, the default action
# for a test is 'run', otherwise it's 'compile'.  Save current default.
# Executing vector instructions on a system without hardware vector support
# is also disabled by a call to check_vect, but disabling execution here is
# more efficient.
global dg-do-what-default
set save-dg-do-what-default ${dg-do-what-default}

# Skip these tests for targets that do not support generating vector
# code.  Set additional target-dependent vector flags, which can be
# overridden by using dg-options in individual tests.
if [istarget "powerpc*-*-*"] {
<<<<<<< HEAD
    # If there are powerpc targets to skip, do it here.
=======
    # Skip targets not supporting -maltivec.
    if ![is-effective-target powerpc_altivec_ok] {
	return
    }
>>>>>>> c355071f

    lappend DEFAULT_VECTCFLAGS "-maltivec"
    if [check_vmx_hw_available] {
	set dg-do-what-default run
    } else {
	if [is-effective-target ilp32] {
	    # Specify a cpu that supports VMX for compile-only tests.
	    lappend DEFAULT_VECTCFLAGS "-mcpu=7400"
	}
	set dg-do-what-default compile
    }
<<<<<<< HEAD
} elseif { [istarget "i?86-*-*"] || [istarget "x86_64-*-*"] } {
    lappend DEFAULT_VECTCFLAGS "-msse2"
    set dg-do-what-default run
} elseif [istarget "mipsisa64*-*-*"] {
=======
} elseif { [istarget  "spu-*-*"] } {
   set dg-do-what-default run
} elseif { [istarget "i?86-*-*"] || [istarget "x86_64-*-*"] } {
    lappend DEFAULT_VECTCFLAGS "-msse2"
    set dg-do-what-default run
} elseif { [istarget "mipsisa64*-*-*"]
	   && [check_effective_target_mpaired_single] } {
>>>>>>> c355071f
    lappend DEFAULT_VECTCFLAGS "-mpaired-single"
    set dg-do-what-default run
} elseif [istarget "sparc*-*-*"] {
    lappend DEFAULT_VECTCFLAGS "-mcpu=ultrasparc" "-mvis"
    set dg-do-what-default run
} elseif [istarget "alpha*-*-*"] {
    lappend DEFAULT_VECTCFLAGS "-mmax"
    if [check_alpha_max_hw_available] {
	set dg-do-what-default run
    } else {
	set dg-do-what-default compile
    }
} elseif [istarget "ia64-*-*"] {
    set dg-do-what-default run
} else {
    return
}

# Initialize `dg'.
dg-init

# Tests that should be run without generating dump info
dg-runtest [lsort [glob -nocomplain $srcdir/$subdir/nodump-*.\[cS\]]]  \
	"" $DEFAULT_VECTCFLAGS

<<<<<<< HEAD
lappend DEFAULT_VECTCFLAGS "-ftree-vectorizer-verbose=4" "-fdump-tree-vect-stats"
=======
lappend DEFAULT_VECTCFLAGS "-fdump-tree-vect-details"
>>>>>>> c355071f

# Main loop.
dg-runtest [lsort [glob -nocomplain $srcdir/$subdir/pr*.\[cS\]]]  \
	"" $DEFAULT_VECTCFLAGS
dg-runtest [lsort [glob -nocomplain $srcdir/$subdir/vect-*.\[cS\]]]  \
	"" $DEFAULT_VECTCFLAGS

#### Tests with special options
global SAVED_DEFAULT_VECTCFLAGS
set SAVED_DEFAULT_VECTCFLAGS $DEFAULT_VECTCFLAGS

<<<<<<< HEAD
# -fno-tree-reassoc tests
set DEFAULT_VECTCFLAGS $SAVED_DEFAULT_VECTCFLAGS
lappend DEFAULT_VECTCFLAGS "-fno-tree-reassoc"
dg-runtest [lsort [glob -nocomplain $srcdir/$subdir/noreasoc-vect*.\[cS\]]]  \
	"" $DEFAULT_VECTCFLAGS

=======
>>>>>>> c355071f
# -ffast-math tests
set DEFAULT_VECTCFLAGS $SAVED_DEFAULT_VECTCFLAGS
lappend DEFAULT_VECTCFLAGS "-ffast-math"
dg-runtest [lsort [glob -nocomplain $srcdir/$subdir/fast-math-vect*.\[cS\]]]  \
	"" $DEFAULT_VECTCFLAGS

<<<<<<< HEAD
=======
# -fno-math-errno tests
set DEFAULT_VECTCFLAGS $SAVED_DEFAULT_VECTCFLAGS
lappend DEFAULT_VECTCFLAGS "-fno-math-errno"
dg-runtest [lsort [glob -nocomplain $srcdir/$subdir/no-math-errno-vect*.\[cS\]]]  \
	"" $DEFAULT_VECTCFLAGS

# -fwrapv tests
set DEFAULT_VECTCFLAGS $SAVED_DEFAULT_VECTCFLAGS
lappend DEFAULT_VECTCFLAGS "-fwrapv"
dg-runtest [lsort [glob -nocomplain $srcdir/$subdir/wrapv-vect*.\[cS\]]]  \
        "" $DEFAULT_VECTCFLAGS

>>>>>>> c355071f
# -ftrapv tests
set DEFAULT_VECTCFLAGS $SAVED_DEFAULT_VECTCFLAGS
lappend DEFAULT_VECTCFLAGS "-ftrapv"
dg-runtest [lsort [glob -nocomplain $srcdir/$subdir/trapv-vect*.\[cS\]]]  \
	"" $DEFAULT_VECTCFLAGS

<<<<<<< HEAD
=======
# -fdump-tree-dceloop-details tests
set DEFAULT_VECTCFLAGS $SAVED_DEFAULT_VECTCFLAGS
lappend DEFAULT_VECTCFLAGS "-fdump-tree-dceloop-details"
dg-runtest [lsort [glob -nocomplain $srcdir/$subdir/dump-tree-dceloop-*.\[cS\]]]  \
        "" $DEFAULT_VECTCFLAGS

# -fno-tree-dce tests
set DEFAULT_VECTCFLAGS $SAVED_DEFAULT_VECTCFLAGS
lappend DEFAULT_VECTCFLAGS "-fno-tree-dce"
dg-runtest [lsort [glob -nocomplain $srcdir/$subdir/no-tree-dce-*.\[cS\]]]  \
	"" $DEFAULT_VECTCFLAGS

# -fsection-anchors tests
set DEFAULT_VECTCFLAGS $SAVED_DEFAULT_VECTCFLAGS
lappend DEFAULT_VECTCFLAGS "-fsection-anchors"
dg-runtest [lsort [glob -nocomplain $srcdir/$subdir/section-anchors-*.\[cS\]]]  \
	"" $DEFAULT_VECTCFLAGS

# -fno-section-anchors tests
set DEFAULT_VECTCFLAGS $SAVED_DEFAULT_VECTCFLAGS
lappend DEFAULT_VECTCFLAGS "-fno-section-anchors"
dg-runtest [lsort [glob -nocomplain $srcdir/$subdir/no-section-anchors-*.\[cS\]]]  \
	"" $DEFAULT_VECTCFLAGS

# -funswitch-loops tests
set DEFAULT_VECTCFLAGS $SAVED_DEFAULT_VECTCFLAGS
lappend DEFAULT_VECTCFLAGS "-funswitch-loops"
dg-runtest [lsort [glob -nocomplain $srcdir/$subdir/unswitch-loops-*.\[cS\]]]  \
	"" $DEFAULT_VECTCFLAGS

>>>>>>> c355071f
# With -Os
lappend DEFAULT_VECTCFLAGS "-Os"
dg-runtest [lsort [glob -nocomplain $srcdir/$subdir/Os-vect-*.\[cS\]]]  \
        "" $DEFAULT_VECTCFLAGS

# Clean up.
set dg-do-what-default ${save-dg-do-what-default}

# All done.
dg-finish<|MERGE_RESOLUTION|>--- conflicted
+++ resolved
@@ -1,8 +1,4 @@
-<<<<<<< HEAD
-# Copyright (C) 1997, 2004 Free Software Foundation, Inc.
-=======
 # Copyright (C) 1997, 2004, 2005, 2006 Free Software Foundation, Inc.
->>>>>>> c355071f
 
 # This program is free software; you can redistribute it and/or modify
 # it under the terms of the GNU General Public License as published by
@@ -41,14 +37,10 @@
 # code.  Set additional target-dependent vector flags, which can be
 # overridden by using dg-options in individual tests.
 if [istarget "powerpc*-*-*"] {
-<<<<<<< HEAD
-    # If there are powerpc targets to skip, do it here.
-=======
     # Skip targets not supporting -maltivec.
     if ![is-effective-target powerpc_altivec_ok] {
 	return
     }
->>>>>>> c355071f
 
     lappend DEFAULT_VECTCFLAGS "-maltivec"
     if [check_vmx_hw_available] {
@@ -60,12 +52,6 @@
 	}
 	set dg-do-what-default compile
     }
-<<<<<<< HEAD
-} elseif { [istarget "i?86-*-*"] || [istarget "x86_64-*-*"] } {
-    lappend DEFAULT_VECTCFLAGS "-msse2"
-    set dg-do-what-default run
-} elseif [istarget "mipsisa64*-*-*"] {
-=======
 } elseif { [istarget  "spu-*-*"] } {
    set dg-do-what-default run
 } elseif { [istarget "i?86-*-*"] || [istarget "x86_64-*-*"] } {
@@ -73,7 +59,6 @@
     set dg-do-what-default run
 } elseif { [istarget "mipsisa64*-*-*"]
 	   && [check_effective_target_mpaired_single] } {
->>>>>>> c355071f
     lappend DEFAULT_VECTCFLAGS "-mpaired-single"
     set dg-do-what-default run
 } elseif [istarget "sparc*-*-*"] {
@@ -99,11 +84,7 @@
 dg-runtest [lsort [glob -nocomplain $srcdir/$subdir/nodump-*.\[cS\]]]  \
 	"" $DEFAULT_VECTCFLAGS
 
-<<<<<<< HEAD
-lappend DEFAULT_VECTCFLAGS "-ftree-vectorizer-verbose=4" "-fdump-tree-vect-stats"
-=======
 lappend DEFAULT_VECTCFLAGS "-fdump-tree-vect-details"
->>>>>>> c355071f
 
 # Main loop.
 dg-runtest [lsort [glob -nocomplain $srcdir/$subdir/pr*.\[cS\]]]  \
@@ -115,23 +96,12 @@
 global SAVED_DEFAULT_VECTCFLAGS
 set SAVED_DEFAULT_VECTCFLAGS $DEFAULT_VECTCFLAGS
 
-<<<<<<< HEAD
-# -fno-tree-reassoc tests
-set DEFAULT_VECTCFLAGS $SAVED_DEFAULT_VECTCFLAGS
-lappend DEFAULT_VECTCFLAGS "-fno-tree-reassoc"
-dg-runtest [lsort [glob -nocomplain $srcdir/$subdir/noreasoc-vect*.\[cS\]]]  \
-	"" $DEFAULT_VECTCFLAGS
-
-=======
->>>>>>> c355071f
 # -ffast-math tests
 set DEFAULT_VECTCFLAGS $SAVED_DEFAULT_VECTCFLAGS
 lappend DEFAULT_VECTCFLAGS "-ffast-math"
 dg-runtest [lsort [glob -nocomplain $srcdir/$subdir/fast-math-vect*.\[cS\]]]  \
 	"" $DEFAULT_VECTCFLAGS
 
-<<<<<<< HEAD
-=======
 # -fno-math-errno tests
 set DEFAULT_VECTCFLAGS $SAVED_DEFAULT_VECTCFLAGS
 lappend DEFAULT_VECTCFLAGS "-fno-math-errno"
@@ -144,15 +114,12 @@
 dg-runtest [lsort [glob -nocomplain $srcdir/$subdir/wrapv-vect*.\[cS\]]]  \
         "" $DEFAULT_VECTCFLAGS
 
->>>>>>> c355071f
 # -ftrapv tests
 set DEFAULT_VECTCFLAGS $SAVED_DEFAULT_VECTCFLAGS
 lappend DEFAULT_VECTCFLAGS "-ftrapv"
 dg-runtest [lsort [glob -nocomplain $srcdir/$subdir/trapv-vect*.\[cS\]]]  \
 	"" $DEFAULT_VECTCFLAGS
 
-<<<<<<< HEAD
-=======
 # -fdump-tree-dceloop-details tests
 set DEFAULT_VECTCFLAGS $SAVED_DEFAULT_VECTCFLAGS
 lappend DEFAULT_VECTCFLAGS "-fdump-tree-dceloop-details"
@@ -183,7 +150,6 @@
 dg-runtest [lsort [glob -nocomplain $srcdir/$subdir/unswitch-loops-*.\[cS\]]]  \
 	"" $DEFAULT_VECTCFLAGS
 
->>>>>>> c355071f
 # With -Os
 lappend DEFAULT_VECTCFLAGS "-Os"
 dg-runtest [lsort [glob -nocomplain $srcdir/$subdir/Os-vect-*.\[cS\]]]  \

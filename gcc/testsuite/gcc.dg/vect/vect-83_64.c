--- conflicted
+++ resolved
@@ -1,10 +1,5 @@
-<<<<<<< HEAD
-/* { dg-do run { target { powerpc*-*-* && lp64 } } } */
-/* { dg-do compile { target { powerpc*-*-* && ilp32 } } } */
-=======
 /* { dg-do run { target { { powerpc*-*-* && lp64 } && powerpc_altivec_ok } } } */
 /* { dg-do compile { target { { powerpc*-*-* && ilp32 } && powerpc_altivec_ok } } } */
->>>>>>> c355071f
 /* { dg-options "-O2 -ftree-vectorize -mpowerpc64 -fdump-tree-vect-stats -maltivec" } */
 
 #include <stdarg.h>

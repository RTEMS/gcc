--- conflicted
+++ resolved
@@ -45,13 +45,7 @@
   return main1 ();
 }
 
-<<<<<<< HEAD
-/* Fails for targets that don't vectorize PLUS.  */
-/* { dg-final { scan-tree-dump-times "vectorized 2 loops" 1 "vect" { xfail alpha*-*-* } } } */
-/* { dg-final { scan-tree-dump-times "Vectorizing an unaligned access" 0 "vect" } } */
-=======
 /* Fails for 32-bit targets that don't vectorize PLUS.  */
 /* { dg-final { scan-tree-dump-times "vectorized 2 loops" 1 "vect" } } */
 /* { dg-final { scan-tree-dump-times "Vectorizing an unaligned access" 0 "vect" } } */
-/* { dg-final { cleanup-tree-dump "vect" } } */
->>>>>>> 8c044a9c
+/* { dg-final { cleanup-tree-dump "vect" } } */
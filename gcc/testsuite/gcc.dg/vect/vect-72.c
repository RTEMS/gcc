/* { dg-require-effective-target vect_int } */

#include <stdarg.h>
#include "tree-vect.h"

#define N 128

/* unaligned load.  */

int main1 ()
{
  int i;
  char ia[N];
  char ib[N+1];

  for (i=0; i < N+1; i++)
    {
      ib[i] = i;
    }

  for (i = 1; i < N+1; i++)
    {
      ia[i-1] = ib[i];
    }

  /* check results:  */
  for (i = 1; i <= N; i++)
    {
      if (ia[i-1] != ib[i])
        abort ();
    }

  return 0;
}

int main (void)
{ 
  check_vect ();
  
  return main1 ();
}

/* { dg-final { scan-tree-dump-times "vectorized 1 loops" 1 "vect" { xfail vect_no_align } } } */
/* { dg-final { scan-tree-dump-times "Vectorizing an unaligned access" 1 "vect" { xfail vect_no_align } } } */
/* { dg-final { scan-tree-dump-times "Alignment of access forced using peeling" 0 "vect" } } */
<<<<<<< HEAD
=======
/* { dg-final { cleanup-tree-dump "vect" } } */
>>>>>>> 8c044a9c
<|MERGE_RESOLUTION|>--- conflicted
+++ resolved
@@ -43,7 +43,4 @@
 /* { dg-final { scan-tree-dump-times "vectorized 1 loops" 1 "vect" { xfail vect_no_align } } } */
 /* { dg-final { scan-tree-dump-times "Vectorizing an unaligned access" 1 "vect" { xfail vect_no_align } } } */
 /* { dg-final { scan-tree-dump-times "Alignment of access forced using peeling" 0 "vect" } } */
-<<<<<<< HEAD
-=======
-/* { dg-final { cleanup-tree-dump "vect" } } */
->>>>>>> 8c044a9c
+/* { dg-final { cleanup-tree-dump "vect" } } */
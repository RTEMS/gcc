/* { dg-require-effective-target vect_int } */

#include <stdarg.h>
#include "tree-vect.h"

#define N 16
 
int main1 ()
{  
  union {
    char a[N] __attribute__ ((__aligned__(16)));
    char b[N] __attribute__ ((__aligned__(16)));
  } s;
  int i;

  /* Initialization.  */
  for (i = 0; i < N; i++)
    {
      s.b[i] = 3*i;
    }

  /* Can't vectorize - dependence analysis fails cause s.a and s.b may
     overlap.  */
  for (i = 0; i < N; i++)
    {
      s.a[i] = s.b[i] + 1;
    }

  /* check results:  */
  for (i = 0; i < N; i++)
    {
      if (s.a[i] != 3*i + 1)
	abort ();
    }

  return 0;
}

int main (void)
{ 
  check_vect ();
  
  return main1 ();
} 


<<<<<<< HEAD
/* { dg-final { scan-tree-dump-times "vectorized 0 loops" 1 "vect" } } */
/* { dg-final { scan-tree-dump-times "Vectorizing an unaligned access" 0 "vect" } } */
=======
/* { dg-final { scan-tree-dump-times "vectorized 1 loops" 1 "vect" { xfail *-*-* } } } */
/* { dg-final { scan-tree-dump-times "can't determine dependence between" 1 "vect" } } */
/* { dg-final { cleanup-tree-dump "vect" } } */
>>>>>>> 8c044a9c
<|MERGE_RESOLUTION|>--- conflicted
+++ resolved
@@ -44,11 +44,6 @@
 } 
 
 
-<<<<<<< HEAD
-/* { dg-final { scan-tree-dump-times "vectorized 0 loops" 1 "vect" } } */
-/* { dg-final { scan-tree-dump-times "Vectorizing an unaligned access" 0 "vect" } } */
-=======
 /* { dg-final { scan-tree-dump-times "vectorized 1 loops" 1 "vect" { xfail *-*-* } } } */
 /* { dg-final { scan-tree-dump-times "can't determine dependence between" 1 "vect" } } */
-/* { dg-final { cleanup-tree-dump "vect" } } */
->>>>>>> 8c044a9c
+/* { dg-final { cleanup-tree-dump "vect" } } */
--- conflicted
+++ resolved
@@ -23,20 +23,17 @@
   check_vect ();
 
   for (i = 0; i < N; i++)
-    in[i] = (i + i + 1) & 0xfd;
+    {
+      in[i] = (i + i + 1) & 0xfd;
+      asm volatile ("" ::: "memory");
+    }
 
   for (i = 0; i < N; i++)
     {
       expected |= in[i];
-      asm volatile ("");
+      asm volatile ("" ::: "memory");
     }
 
-<<<<<<< HEAD
-  /* Prevent constant propagation of the entire loop below.  */
-  asm volatile ("" : : : "memory");
-
-=======
->>>>>>> 50221fae
   for (i = 0; i < N; i++)
     sum |= in[i];
 

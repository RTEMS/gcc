/* { dg-require-effective-target vect_float } */

#include <stdarg.h>
#include "tree-vect.h"

#define N 256

/* Unaligned pointer read accesses, aligned write access.
   The loop bound is known and divisible by the vectorization factor.
   No aliasing problems.
   vect-56.c is similar to this one with one difference:
        the alignment of the read accesses is known.
   vect-52.c is similar to this one with one difference:
        the loop bound is unknown.
   vect-49.c is similar to this one with one difference:
        aliasing is a problem.  */

int
main1 (float *pb, float *pc)
{
  float pa[N] __attribute__ ((__aligned__(16)));
  int i;

  for (i = 0; i < N; i++)
    {
      pa[i] = pb[i] * pc[i];
    }

  /* check results:  */
  for (i = 0; i < N; i++)
    {
      if (pa[i] != (pb[i] * pc[i]))
	abort ();
    }

  return 0;
}

int main (void)
{
  int i;
  float b[N+1] __attribute__ ((__aligned__(16))) = {0,3,6,9,12,15,18,21,24,27,30,33,36,39,42,45,48,51,54,57,60};
  float c[N] __attribute__ ((__aligned__(16))) = {0,1,2,3,4,5,6,7,8,9,10,11,12,13,14,15,16,17,18,19};

  check_vect ();

  main1 (b,c);
  main1 (&b[1],c);

  return 0;
}

/* For targets that don't support misaligned loads we version for the two loads.
   (The store is aligned).  */
<<<<<<< HEAD
    
=======

>>>>>>> c355071f
/* { dg-final { scan-tree-dump-times "vectorized 1 loops" 1 "vect"  } } */
/* { dg-final { scan-tree-dump-times "Vectorizing an unaligned access" 2 "vect" { xfail vect_no_align } } } */
/* { dg-final { scan-tree-dump-times "Alignment of access forced using peeling" 0 "vect" } } */
/* { dg-final { scan-tree-dump-times "Alignment of access forced using versioning." 2 "vect" { target vect_no_align } } } */
<<<<<<< HEAD
/* { dg-final { cleanup-tree-dump "vect" } } */
=======
/* { dg-final { cleanup-tree-dump "vect" } } */
>>>>>>> c355071f
<|MERGE_RESOLUTION|>--- conflicted
+++ resolved
@@ -52,17 +52,9 @@
 
 /* For targets that don't support misaligned loads we version for the two loads.
    (The store is aligned).  */
-<<<<<<< HEAD
-    
-=======
 
->>>>>>> c355071f
 /* { dg-final { scan-tree-dump-times "vectorized 1 loops" 1 "vect"  } } */
 /* { dg-final { scan-tree-dump-times "Vectorizing an unaligned access" 2 "vect" { xfail vect_no_align } } } */
 /* { dg-final { scan-tree-dump-times "Alignment of access forced using peeling" 0 "vect" } } */
 /* { dg-final { scan-tree-dump-times "Alignment of access forced using versioning." 2 "vect" { target vect_no_align } } } */
-<<<<<<< HEAD
-/* { dg-final { cleanup-tree-dump "vect" } } */
-=======
-/* { dg-final { cleanup-tree-dump "vect" } } */
->>>>>>> c355071f
+/* { dg-final { cleanup-tree-dump "vect" } } */
--- conflicted
+++ resolved
@@ -1,8 +1,3 @@
-<<<<<<< HEAD
-/* { dg-options "-O3 -fno-inline -fno-ipa-sra -fdump-ipa-all -fipa-struct-reorg -fwhole-program -combine" } */
-/* { dg-do compile } */
-=======
->>>>>>> 03d20231
 /* { dg-do run } */
 
 #include <stdlib.h>

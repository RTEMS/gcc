/* { dg-do run } */
<<<<<<< HEAD
/* { dg-options "-O -fstrength-reduce -fstrict-aliasing -fgcse" } */
=======
/* { dg-options "-O -fstrict-aliasing -fgcse" } */
>>>>>>> c355071f

/* PR optimization/10087 */
/* Contributed by Peter van Hoof <p.van-hoof@qub.ac.uk> */
 
extern void abort(void);

void b(int*,int*);
    
typedef struct {
    double T1;
    char c;
} S;

int main(void)
{
  int i,j;
  double s;

  S x1[2][2];
  S *x[2] = { x1[0], x1[1] };
  S **E = x;

  for( i=0; i < 2; i++ )
    for( j=0; j < 2; j++ )
      E[j][i].T1 = 1;

  for( i=0; i < 2; i++ )
    for( j=0; j < 2; j++ )
      s = E[j][i].T1;

  b(&j,&i);
  if (s != 1)
    abort ();
  return 0;
}

void b(int *i, int *j) {}<|MERGE_RESOLUTION|>--- conflicted
+++ resolved
@@ -1,9 +1,5 @@
 /* { dg-do run } */
-<<<<<<< HEAD
-/* { dg-options "-O -fstrength-reduce -fstrict-aliasing -fgcse" } */
-=======
 /* { dg-options "-O -fstrict-aliasing -fgcse" } */
->>>>>>> c355071f
 
 /* PR optimization/10087 */
 /* Contributed by Peter van Hoof <p.van-hoof@qub.ac.uk> */

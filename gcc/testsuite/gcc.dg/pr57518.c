/* PR rtl-optimization/57518 */

/* { dg-do compile } */
/* { dg-options "-O2 -fdump-rtl-ira" } */
<<<<<<< HEAD
/* { dg-final { scan-rtl-dump-not "REG_EQUIV\[^\n\]*mem\[^\n\]*\"ip\"" "ira" } } */
=======
/* { dg-final { scan-rtl-dump-not "REG_EQUIV.*mem.*\"ip\".*subreg" "ira" } } */
>>>>>>> dcee95d0

char ip[10];
int total;

void foo() {
  int t;

  t = ip[2];
  total = t & 0x3;
}<|MERGE_RESOLUTION|>--- conflicted
+++ resolved
@@ -2,11 +2,8 @@
 
 /* { dg-do compile } */
 /* { dg-options "-O2 -fdump-rtl-ira" } */
-<<<<<<< HEAD
-/* { dg-final { scan-rtl-dump-not "REG_EQUIV\[^\n\]*mem\[^\n\]*\"ip\"" "ira" } } */
-=======
-/* { dg-final { scan-rtl-dump-not "REG_EQUIV.*mem.*\"ip\".*subreg" "ira" } } */
->>>>>>> dcee95d0
+/* { dg-final { scan-rtl-dump-not "REG_EQUIV\[^\n\]*mem\[^\n\]*\"ip\"\[^\n\]*subreg" "ira" } } */
+
 
 char ip[10];
 int total;

/* { dg-do compile } */
<<<<<<< HEAD
/* { dg-options "-maltivec" { target powerpc*-*-* } } */
=======
/* { dg-options "-maltivec" { target { powerpc*-*-* && powerpc_altivec_ok } } } */
>>>>>>> f8383f28

__attribute__ ((vector_size (2))) signed char v1, v2, v3;
void
one (void)
{
  v1 = v2 + v3;
}

__attribute__ ((vector_size (8))) signed char v4, v5, v6;
void
two (void)
{
  v4 = v5 + v6;
}<|MERGE_RESOLUTION|>--- conflicted
+++ resolved
@@ -1,9 +1,5 @@
 /* { dg-do compile } */
-<<<<<<< HEAD
-/* { dg-options "-maltivec" { target powerpc*-*-* } } */
-=======
 /* { dg-options "-maltivec" { target { powerpc*-*-* && powerpc_altivec_ok } } } */
->>>>>>> f8383f28
 
 __attribute__ ((vector_size (2))) signed char v1, v2, v3;
 void

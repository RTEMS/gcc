#define DEBUG 0
#if DEBUG
#include <stdio.h>
#endif

#define N 1000
int a[N];

static int __attribute__((noinline))
foo (void)
{
  int j;
  int i;

  /* This is not blocked as it is not profitable.  */
  for (i = 0; i < N; i++)
    for (j = 0; j < N; j++)
      a[j] = a[i] + 1;

  return a[0];
}

extern void abort ();

int
main (void)
{
  int i, res;

  for (i = 0; i < N; i++)
    a[i] = i;

  res = foo ();

#if DEBUG
  fprintf (stderr, "res = %d \n", res);
#endif

  if (res != 1999)
    abort ();

  return 0;
}

<<<<<<< HEAD
/* { dg-final { scan-tree-dump-times "will be loop blocked" 1 "graphite" { xfail *-*-* } } } */
=======
/* { dg-final { scan-tree-dump-not "will be loop blocked" "graphite" } } */
>>>>>>> 03d20231
/* { dg-final { cleanup-tree-dump "graphite" } } */<|MERGE_RESOLUTION|>--- conflicted
+++ resolved
@@ -42,9 +42,5 @@
   return 0;
 }
 
-<<<<<<< HEAD
-/* { dg-final { scan-tree-dump-times "will be loop blocked" 1 "graphite" { xfail *-*-* } } } */
-=======
 /* { dg-final { scan-tree-dump-not "will be loop blocked" "graphite" } } */
->>>>>>> 03d20231
 /* { dg-final { cleanup-tree-dump "graphite" } } */
--- conflicted
+++ resolved
@@ -5,13 +5,8 @@
 #include <stdio.h>
 #endif
 
-<<<<<<< HEAD
-#define N 1111
-#define M 1111
-=======
 #define N 111
 #define M 111
->>>>>>> 6e7f08ad
 
 static int __attribute__((noinline))
 foo (int *x)
@@ -43,11 +38,7 @@
   fprintf (stderr, "res = %d \n", res);
 #endif
 
-<<<<<<< HEAD
-  if (res != 2468642)
-=======
   if (res != 24642)
->>>>>>> 6e7f08ad
     abort ();
 
   return 0;

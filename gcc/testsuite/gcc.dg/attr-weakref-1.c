// { dg-do run }
// { dg-require-weak "" }
// On darwin, we use attr-weakref-1-darwin.c.
// This test requires support for undefined weak symbols.  This support
<<<<<<< HEAD
// is not available on hppa*-*-hpux*.  The test is skipped rather than
// xfailed to suppress the warning that would otherwise arise.
// { dg-skip-if "" { "*-*-darwin*" "hppa*-*-hpux*" } "*" { "" } }
=======
// is not available on alpha*-dec-osf* and hppa*-*-hpux*.  The test is
// skipped rather than xfailed to suppress the warning that would otherwise
// arise.
// { dg-skip-if "" { "alpha*-dec-osf*" "*-*-darwin*" "hppa*-*-hpux*" } "*" { "" } }
>>>>>>> b56a5220
// For kernel modules and static RTPs, the loader treats undefined weak
// symbols in the same way as undefined strong symbols.  The test
// therefore fails to load, so skip it.
// { dg-skip-if "" { "*-*-vxworks*" && nonpic } "*" { "-non-static" } }
// { dg-options "-O2" }
// { dg-additional-sources "attr-weakref-1a.c" }

// Copyright 2005 Free Software Foundation, Inc.
// Contributed by Alexandre Oliva <aoliva@redhat.com>

// Torture test for weakrefs.  The first letter of an identifier
// indicates whether/how it is defined; the second letter indicates
// whether it is part of a variable or function test; the number that
// follows is a test counter, and a letter that may follow enables
// multiple identifiers within the same test (e.g., multiple weakrefs
// or pointers to the same identifier).

// Identifiers starting with W are weakrefs; those with p are
// pointers; those with g are global definitions; those with l are
// local definitions; those with w are expected to be weak undefined
// in the symbol table; those with u are expected to be marked as
// non-weak undefined in the symbol table.

#include <stdlib.h>

#define USED __attribute__((used))

typedef int vtype;

extern vtype wv1;
static vtype Wv1a __attribute__((weakref ("wv1")));
static vtype *pv1a USED = &Wv1a;

vtype gv2;
static vtype Wv2a __attribute__((weakref ("gv2")));
static vtype *pv2a USED = &Wv2a;

static vtype lv3;
static vtype Wv3a __attribute__((weakref ("lv3")));
static vtype *pv3a USED = &Wv3a;

extern vtype uv4;
static vtype Wv4a __attribute__((weakref ("uv4")));
static vtype *pv4a USED = &Wv4a;
static vtype *pv4 USED = &uv4;

static vtype Wv5a __attribute__((weakref ("uv5")));
static vtype *pv5a USED = &Wv5a;
extern vtype uv5;
static vtype *pv5 USED = &uv5;

static vtype Wv6a __attribute__((weakref ("wv6")));
static vtype *pv6a USED = &Wv6a;
extern vtype wv6;

static vtype Wv7a __attribute__((weakref ("uv7")));
static vtype* USED fv7 (void) {
  return &Wv7a;
}
extern vtype uv7;
static vtype* USED fv7a (void) {
  return &uv7;
}

extern vtype uv8;
static vtype* USED fv8a (void) {
  return &uv8;
}
static vtype Wv8a __attribute__((weakref ("uv8")));
static vtype* USED fv8 (void) {
  return &Wv8a;
}

extern vtype wv9 __attribute__((weak));
static vtype Wv9a __attribute__((weakref ("wv9")));
static vtype *pv9a USED = &Wv9a;

static vtype Wv10a __attribute__((weakref ("Wv10b")));
static vtype Wv10b __attribute__((weakref ("Wv10c")));
static vtype Wv10c __attribute__((weakref ("Wv10d")));
static vtype Wv10d __attribute__((weakref ("wv10")));
extern vtype wv10;

extern vtype wv11;
static vtype Wv11d __attribute__((weakref ("wv11")));
static vtype Wv11c __attribute__((weakref ("Wv11d")));
static vtype Wv11b __attribute__((weakref ("Wv11c")));
static vtype Wv11a __attribute__((weakref ("Wv11b")));

static vtype Wv12 __attribute__((weakref ("wv12")));
extern vtype wv12 __attribute__((weak));

static vtype Wv13 __attribute__((weakref ("wv13")));
extern vtype wv13 __attribute__((weak));

static vtype Wv14a __attribute__((weakref ("wv14")));
static vtype Wv14b __attribute__((weakref ("wv14")));
extern vtype wv14 __attribute__((weak));

typedef void ftype(void);

extern ftype wf1;
static ftype Wf1a __attribute__((weakref ("wf1")));
static ftype *pf1a USED = &Wf1a;
static ftype Wf1c __attribute__((weakref));
extern ftype Wf1c __attribute__((alias ("wf1")));
static ftype *pf1c USED = &Wf1c;

void gf2(void) {}
static ftype Wf2a __attribute__((weakref ("gf2")));
static ftype *pf2a USED = &Wf2a;

static void lf3(void) {}
static ftype Wf3a __attribute__((weakref ("lf3")));
static ftype *pf3a USED = &Wf3a;

extern ftype uf4;
static ftype Wf4a __attribute__((weakref ("uf4")));
static ftype *pf4a USED = &Wf4a;
static ftype *pf4 USED = &uf4;

static ftype Wf5a __attribute__((weakref ("uf5")));
static ftype *pf5a USED = &Wf5a;
extern ftype uf5;
static ftype *pf5 USED = &uf5;

static ftype Wf6a __attribute__((weakref ("wf6")));
static ftype *pf6a USED = &Wf6a;
extern ftype wf6;

static ftype Wf7a __attribute__((weakref ("uf7")));
static ftype* USED ff7 (void) {
  return &Wf7a;
}
extern ftype uf7;
static ftype* USED ff7a (void) {
  return &uf7;
}

extern ftype uf8;
static ftype* USED ff8a (void) {
  return &uf8;
}
static ftype Wf8a __attribute__((weakref ("uf8")));
static ftype* USED ff8 (void) {
  return &Wf8a;
}

extern ftype wf9 __attribute__((weak));
static ftype Wf9a __attribute__((weakref ("wf9")));
static ftype *pf9a USED = &Wf9a;

static ftype Wf10a __attribute__((weakref ("Wf10b")));
static ftype Wf10b __attribute__((weakref ("Wf10c")));
static ftype Wf10c __attribute__((weakref ("Wf10d")));
static ftype Wf10d __attribute__((weakref ("wf10")));
extern ftype wf10;

extern ftype wf11;
static ftype Wf11d __attribute__((weakref ("wf11")));
static ftype Wf11c __attribute__((weakref ("Wf11d")));
static ftype Wf11b __attribute__((weakref ("Wf11c")));
static ftype Wf11a __attribute__((weakref ("Wf11b")));

static ftype Wf12 __attribute__((weakref ("wf12")));
extern ftype wf12 __attribute__((weak));

static ftype Wf13 __attribute__((weakref ("wf13")));
extern ftype wf13 __attribute__((weak));

static ftype Wf14a __attribute__((weakref ("wf14")));
static ftype Wf14b __attribute__((weakref ("wf14")));
extern ftype wf14 __attribute__((weak));

#ifndef __APPLE__
#define chk(p) do { if (!p) abort (); } while (0)
#else
#define chk(p) /* */
#endif

int main () {
  chk (!pv1a);
  chk (pv2a);
  chk (pv3a);
  chk (pv4a);
  chk (pv4);
  chk (pv5a);
  chk (pv5);
  chk (!pv6a);
  chk (fv7 ());
  chk (fv7a ());
  chk (fv8 ());
  chk (fv8a ());
  chk (!pv9a);
  chk (!&Wv10a);
  chk (!&Wv11a);
  chk (!&Wv12);
  chk (!&wv12);
  chk (!&wv13);
  chk (!&Wv14a);

  chk (!pf1a);
  chk (!pf1c);
  chk (pf2a);
  chk (pf3a);
  chk (pf4a);
  chk (pf4);
  chk (pf5a);
  chk (pf5);
  chk (!pf6a);
  chk (ff7 ());
  chk (ff7a ());
  chk (ff8 ());
  chk (ff8a ());
  chk (!pf9a);
  chk (!&Wf10a);
  chk (!&Wf11a);
  chk (!&Wf12);
  chk (!&wf12);
  chk (!&wf13);
  chk (!&Wf14a);

  exit (0);
}<|MERGE_RESOLUTION|>--- conflicted
+++ resolved
@@ -2,16 +2,10 @@
 // { dg-require-weak "" }
 // On darwin, we use attr-weakref-1-darwin.c.
 // This test requires support for undefined weak symbols.  This support
-<<<<<<< HEAD
-// is not available on hppa*-*-hpux*.  The test is skipped rather than
-// xfailed to suppress the warning that would otherwise arise.
-// { dg-skip-if "" { "*-*-darwin*" "hppa*-*-hpux*" } "*" { "" } }
-=======
 // is not available on alpha*-dec-osf* and hppa*-*-hpux*.  The test is
 // skipped rather than xfailed to suppress the warning that would otherwise
 // arise.
 // { dg-skip-if "" { "alpha*-dec-osf*" "*-*-darwin*" "hppa*-*-hpux*" } "*" { "" } }
->>>>>>> b56a5220
 // For kernel modules and static RTPs, the loader treats undefined weak
 // symbols in the same way as undefined strong symbols.  The test
 // therefore fails to load, so skip it.

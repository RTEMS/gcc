/* { dg-do compile } */
<<<<<<< HEAD
/* { dg-options "-O1 -fno-trapping-math -fdump-tree-gimple -fdump-tree-optimized" } */
=======
/* { dg-options "-O1 -fno-trapping-math -fno-finite-math-only -fdump-tree-gimple -fdump-tree-optimized" } */
>>>>>>> c355071f
  
extern void f(int);
extern void link_error ();

extern float x;
extern double y;
extern long double z;

int
main ()
{
  double nan = __builtin_nan ("");
  float nanf = __builtin_nanf ("");
  long double nanl = __builtin_nanl ("");

  if (!__builtin_isnan (nan))
    link_error ();
  if (!__builtin_isnan (nanf))
    link_error ();
  if (!__builtin_isnanf (nanf))
    link_error ();
  if (!__builtin_isnan (nanl))
    link_error ();
  if (!__builtin_isnanl (nanl))
    link_error ();

  if (__builtin_isnan (4.0))
    link_error ();
  if (__builtin_isnan (4.0))
    link_error ();
  if (__builtin_isnanf (4.0))
    link_error ();
  if (__builtin_isnan (4.0))
    link_error ();
  if (__builtin_isnanl (4.0))
    link_error ();

  f (__builtin_isnan (x));
  f (__builtin_isnan (y));
  f (__builtin_isnanf (y));
  f (__builtin_isnan (z));
  f (__builtin_isnanl (z));
}


/* Check that all instances of __builtin_isnan were folded.  */
/* { dg-final { scan-tree-dump-times "isnan" 0 "gimple" } } */
/* { dg-final { cleanup-tree-dump "gimple" } } */

/* Check that all instances of link_error were subject to DCE.  */
/* { dg-final { scan-tree-dump-times "link_error" 0 "optimized" } } */
/* { dg-final { cleanup-tree-dump "optimized" } } */<|MERGE_RESOLUTION|>--- conflicted
+++ resolved
@@ -1,9 +1,5 @@
 /* { dg-do compile } */
-<<<<<<< HEAD
-/* { dg-options "-O1 -fno-trapping-math -fdump-tree-gimple -fdump-tree-optimized" } */
-=======
 /* { dg-options "-O1 -fno-trapping-math -fno-finite-math-only -fdump-tree-gimple -fdump-tree-optimized" } */
->>>>>>> c355071f
   
 extern void f(int);
 extern void link_error ();

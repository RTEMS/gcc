/* { dg-options "-I. -Winvalid-pch" } */

#define DEFINED_VALUE 3

#include "warn-1.h"/* { dg-warning "not used because .DEFINED_VALUE. is defined" } */
<<<<<<< HEAD
/* { dg-error "No such file" "no such file" { target *-*-* } 5 } */
/* { dg-error "they were invalid" "invalid files" { target *-*-* } 5 } */
=======
/* { dg-error "No such file" "no such file" { target *-*-* } 0 } */
/* { dg-error "they were invalid" "invalid files" { target *-*-* } 0 } */
>>>>>>> 42a9ba1d
/* { dg-message "terminated" "" { target *-*-* } 0 } */


int main(void) 
{
  return DEFINED_VALUE;
}<|MERGE_RESOLUTION|>--- conflicted
+++ resolved
@@ -3,13 +3,8 @@
 #define DEFINED_VALUE 3
 
 #include "warn-1.h"/* { dg-warning "not used because .DEFINED_VALUE. is defined" } */
-<<<<<<< HEAD
-/* { dg-error "No such file" "no such file" { target *-*-* } 5 } */
-/* { dg-error "they were invalid" "invalid files" { target *-*-* } 5 } */
-=======
 /* { dg-error "No such file" "no such file" { target *-*-* } 0 } */
 /* { dg-error "they were invalid" "invalid files" { target *-*-* } 0 } */
->>>>>>> 42a9ba1d
 /* { dg-message "terminated" "" { target *-*-* } 0 } */
 
 

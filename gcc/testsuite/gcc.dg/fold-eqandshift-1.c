/* PR middle-end/21137  */
/* { dg-do compile } */
/* { dg-options "-O2 -fdump-tree-original" } */
extern void foo();

void test1(int a)
{
  if ((a >> 3) & 1)
    foo ();
}

void test2(int b)
{
  if ((b >> 3) & 4)
    foo ();
}

int test3(int c)
{
  return (c >> 3) & 1;
}

int test4(int d)
{
  return (d >> 3) & 4;
}

<<<<<<< HEAD
=======
#if __INT_MAX__ == 32767
#define INT_BITS 16
#elif __INT_MAX__ == 2147483647
#define INT_BITS 32
#elif __INT_MAX__ == 9223372036854775807
#define INT_BITS 64
#else
#error Please add support for your target here.
#endif

>>>>>>> 42bae686
void test5(int e)
{
  if ((e >> (INT_BITS - 1)) & 64)
    foo();
}

void test6(unsigned int f)
{
  if ((f >> (INT_BITS - 1)) & 64)
    foo();
}

/* { dg-final { scan-tree-dump-times "\\(a \& 8\\) != 0" 1 "original" } } */
/* { dg-final { scan-tree-dump-times "\\(b \& 32\\) != 0" 1 "original" } } */
/* { dg-final { scan-tree-dump-times "c >> 3 \& 1" 1 "original" } } */
/* { dg-final { scan-tree-dump-times "d >> 3 \& 4" 1 "original" } } */
/* { dg-final { scan-tree-dump-times "e < 0" 1 "original" } } */
/* { dg-final { scan-tree-dump-times "if \\(0\\)" 1 "original" } } */
/* { dg-final { cleanup-tree-dump "original" } } */<|MERGE_RESOLUTION|>--- conflicted
+++ resolved
@@ -25,8 +25,6 @@
   return (d >> 3) & 4;
 }
 
-<<<<<<< HEAD
-=======
 #if __INT_MAX__ == 32767
 #define INT_BITS 16
 #elif __INT_MAX__ == 2147483647
@@ -37,7 +35,6 @@
 #error Please add support for your target here.
 #endif
 
->>>>>>> 42bae686
 void test5(int e)
 {
   if ((e >> (INT_BITS - 1)) & 64)

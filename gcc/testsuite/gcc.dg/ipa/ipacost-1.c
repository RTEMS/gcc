/* { dg-do compile } */
/* { dg-options "-Os -fipa-cp -fdump-ipa-cp -fno-early-inlining -fdump-tree-optimized"  } */

int array[100];

int t(int);

static int 
i_can_be_propagated_fully (int *a)
{
  int i;
  for (i=0;i<50;i++)
  {
    t(a[i]);
    t(a[i+1]);
    t(a[i+2]);
    t(a[i+3]);
  }
}
static int 
i_can_be_propagated_fully2 (int *a)
{
  i_can_be_propagated_fully (a);
  i_can_be_propagated_fully (a);
  i_can_be_propagated_fully (a);
}
static int 
i_can_not_be_propagated_fully (int *a)
{
  int i;
  for (i=0;i<50;i++)
  {
    t(a[i]);
    t(a[i+1]);
    t(a[i+2]);
    t(a[i+3]);
  }
}
int 
i_can_not_be_propagated_fully2 (int *a)
{
  i_can_not_be_propagated_fully (a);
  i_can_not_be_propagated_fully (a);
  i_can_not_be_propagated_fully (a);
}
main()
{
  i_can_be_propagated_fully2 (array);
  i_can_be_propagated_fully2 (array);
  i_can_not_be_propagated_fully2 (array);
  i_can_not_be_propagated_fully2 (array);
}

<<<<<<< HEAD
/* { dg-final { scan-ipa-dump-times "versioned function i_can_be_propagated_fully2" 1 "cp"  } } */
/* { dg-final { scan-ipa-dump-times "versioned function i_can_be_propagated_fully " 1 "cp"  } } */
/* { dg-final { scan-ipa-dump-not "versioned function i_can_not_be_propagated_fully2" "cp"  } } */
/* { dg-final { scan-ipa-dump-not "versioned function i_can_not_be_propagated_fully " "cp"  } } */
=======
/* { dg-final { scan-ipa-dump-times "Creating a specialized node of i_can_be_propagated_fully2" 1 "cp"  } } */
/* { dg-final { scan-ipa-dump-times "Creating a specialized node of i_can_be_propagated_fully/" 1 "cp"  } } */
/* { dg-final { scan-ipa-dump-not "Creating a specialized node of i_can_not_be_propagated_fully2" "cp"  } } */
/* { dg-final { scan-ipa-dump-not "Creating a specialized node of i_can_not_be_propagated_fully/" "cp"  } } */
>>>>>>> 3082eeb7
/* { dg-final { scan-tree-dump-not "i_can_be_propagated_fully " "optimized"  } } */
/* { dg-final { scan-tree-dump-not "i_can_be_propagated_fully2 " "optimized"  } } */
/* { dg-final { cleanup-ipa-dump "cp" } } */
/* { dg-final { cleanup-tree-dump "optimized" } } */<|MERGE_RESOLUTION|>--- conflicted
+++ resolved
@@ -51,17 +51,10 @@
   i_can_not_be_propagated_fully2 (array);
 }
 
-<<<<<<< HEAD
-/* { dg-final { scan-ipa-dump-times "versioned function i_can_be_propagated_fully2" 1 "cp"  } } */
-/* { dg-final { scan-ipa-dump-times "versioned function i_can_be_propagated_fully " 1 "cp"  } } */
-/* { dg-final { scan-ipa-dump-not "versioned function i_can_not_be_propagated_fully2" "cp"  } } */
-/* { dg-final { scan-ipa-dump-not "versioned function i_can_not_be_propagated_fully " "cp"  } } */
-=======
 /* { dg-final { scan-ipa-dump-times "Creating a specialized node of i_can_be_propagated_fully2" 1 "cp"  } } */
 /* { dg-final { scan-ipa-dump-times "Creating a specialized node of i_can_be_propagated_fully/" 1 "cp"  } } */
 /* { dg-final { scan-ipa-dump-not "Creating a specialized node of i_can_not_be_propagated_fully2" "cp"  } } */
 /* { dg-final { scan-ipa-dump-not "Creating a specialized node of i_can_not_be_propagated_fully/" "cp"  } } */
->>>>>>> 3082eeb7
 /* { dg-final { scan-tree-dump-not "i_can_be_propagated_fully " "optimized"  } } */
 /* { dg-final { scan-tree-dump-not "i_can_be_propagated_fully2 " "optimized"  } } */
 /* { dg-final { cleanup-ipa-dump "cp" } } */

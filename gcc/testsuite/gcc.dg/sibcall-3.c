/* Simple check that sibling calls are performed from a
   void non-leaf-function taking one int argument calling a function which
   is about the same as itself.

   Copyright (C) 2002 Free Software Foundation Inc.
   Contributed by Hans-Peter Nilsson  <hp@bitrange.com>  */

<<<<<<< HEAD
/* { dg-do run { xfail arc-*-* avr-*-* c4x-*-* cris-*-* h8300-*-* hppa*64*-*-* ip2k-*-* m32r-*-* m68hc1?-*-* m681?-*-* m680*-*-* m68k-*-* mcore-*-* mn10300-*-* ns32k-*-* xstormy16-*-* v850*-*-* vax-*-* xtensa-*-* } } */
=======
/* { dg-do run { xfail arc-*-* avr-*-* c4x-*-* cris-*-* h8300-*-* hppa*64*-*-* m32r-*-* m68hc1?-*-* m681?-*-* m680*-*-* m68k-*-* mcore-*-* mn10300-*-* xstormy16-*-* v850*-*-* vax-*-* xtensa-*-* } } */
>>>>>>> 8c044a9c
/* { dg-options "-O2 -foptimize-sibling-calls" } */

/* The option -foptimize-sibling-calls is the default, but serves as
   marker.  This test is xfailed on targets without sibcall patterns
   (except targets where the test does not work due to the return address
   not saved on the regular stack).  */

extern void abort (void);
extern void exit (int);

static void recurser_void1 (int);
static void recurser_void2 (int);
extern void track (int);

int main ()
{
  recurser_void1 (0);
  exit (0);
}

/* The functions should get the same stack-frame, and best way to make it
   reasonably sure is to make them have the same contents (regarding the
   n tests).  */

static void __attribute__((noinline))
recurser_void1 (int n)
{
  if (n == 0 || n == 7 || n == 8)
    track (n);

  if (n == 10)
    return;

  recurser_void2 (n + 1);
}

static void __attribute__((noinline))
recurser_void2 (int n)
{
  if (n == 0 || n == 7 || n == 8)
    track (n);

  if (n == 10)
    return;

  recurser_void1 (n + 1);
}

void *trackpoint;

void
track (int n)
{
  char stackpos[1];

  if (n == 0)
    trackpoint = stackpos;
  else if ((n != 7 && n != 8) || trackpoint != stackpos)
    abort ();
}<|MERGE_RESOLUTION|>--- conflicted
+++ resolved
@@ -5,11 +5,7 @@
    Copyright (C) 2002 Free Software Foundation Inc.
    Contributed by Hans-Peter Nilsson  <hp@bitrange.com>  */
 
-<<<<<<< HEAD
-/* { dg-do run { xfail arc-*-* avr-*-* c4x-*-* cris-*-* h8300-*-* hppa*64*-*-* ip2k-*-* m32r-*-* m68hc1?-*-* m681?-*-* m680*-*-* m68k-*-* mcore-*-* mn10300-*-* ns32k-*-* xstormy16-*-* v850*-*-* vax-*-* xtensa-*-* } } */
-=======
 /* { dg-do run { xfail arc-*-* avr-*-* c4x-*-* cris-*-* h8300-*-* hppa*64*-*-* m32r-*-* m68hc1?-*-* m681?-*-* m680*-*-* m68k-*-* mcore-*-* mn10300-*-* xstormy16-*-* v850*-*-* vax-*-* xtensa-*-* } } */
->>>>>>> 8c044a9c
 /* { dg-options "-O2 -foptimize-sibling-calls" } */
 
 /* The option -foptimize-sibling-calls is the default, but serves as

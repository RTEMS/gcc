/* Spurious uninit variable warnings, case 4.
   Simplified version of cppexp.c (cpp_parse_expr).

   This one is really fragile, it gets it right if you take out case
   1, or if the structure is replaced by an int, or if the structure
   has fewer members (!) */

/* { dg-do compile } */
/* { dg-options "-O -Wuninitialized" } */

extern void abort (void);

struct operation {
    short op;
    char rprio;
    char flags;
    char unsignedp;
    long value;
};

extern struct operation cpp_lex (void);

void
cpp_parse_expr (void)
{
<<<<<<< HEAD
  int rprio; /* { dg-bogus "rprio" "uninitialized variable warning PR19833" { xfail { powerpc*-*-* && lp64 } } } */
=======
  int rprio; /* { dg-bogus "rprio" "uninitialized variable warning PR19833" } */
>>>>>>> 8c044a9c
  struct operation op;

  for (;;)
    {
      op = cpp_lex ();

      switch (op.op)
	{
	case 0:
	  break;
	case 1:
	  return;
	case 2:
	  rprio = 1;
	  break;
	default:
	  return;
	}

      if (op.op == 0)
	return;

      if (rprio != 1)
	abort();
    }
}<|MERGE_RESOLUTION|>--- conflicted
+++ resolved
@@ -23,11 +23,7 @@
 void
 cpp_parse_expr (void)
 {
-<<<<<<< HEAD
-  int rprio; /* { dg-bogus "rprio" "uninitialized variable warning PR19833" { xfail { powerpc*-*-* && lp64 } } } */
-=======
   int rprio; /* { dg-bogus "rprio" "uninitialized variable warning PR19833" } */
->>>>>>> 8c044a9c
   struct operation op;
 
   for (;;)

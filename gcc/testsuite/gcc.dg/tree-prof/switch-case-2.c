--- conflicted
+++ resolved
@@ -36,10 +36,5 @@
  return 0;
 }
 /* autofdo cannot do that precise execution numbers: */
-<<<<<<< HEAD
-/* { dg-final-use-not-autofdo { scan-rtl-dump-times ";; basic block\[^\\n\]*count 4000" 2 "expand"} } */
-/* { dg-final-use-not-autofdo { scan-rtl-dump-times ";; basic block\[^\\n\]*count 2000" 1 "expand" { xfail *-*-* } } } */
-=======
 /* { dg-final-use-not-autofdo { scan-ipa-dump-times ";;   basic block\[^\\n\]*count 4000" 2 "profile"} } */
-/* { dg-final-use-not-autofdo { scan-ipa-dump-times ";;   basic block\[^\\n\]*count 2000" 1 "profile"} } */
->>>>>>> 8c089b5c
+/* { dg-final-use-not-autofdo { scan-ipa-dump-times ";;   basic block\[^\\n\]*count 2000" 1 "profile"} } */
--- conflicted
+++ resolved
@@ -3,11 +3,7 @@
 
 /* { dg-do compile } */
 /* { dg-options "-O3" } */
-<<<<<<< HEAD
-/* { dg-options "-O3 -mtune=i386" { target i?86-*-* } } */
-=======
 /* { dg-options "-O3 -mtune=i386" { target { i?86-*-* && ilp32 } } } */
->>>>>>> 8c044a9c
 
 #if defined(STACK_SIZE) && (STACK_SIZE < 65536)
 # define BYTEMEM_SIZE 10000L

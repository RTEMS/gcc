--- conflicted
+++ resolved
@@ -36,11 +36,6 @@
   (const void) uv;
   (void *) c; /* { dg-warning "cast to pointer from integer of different size" } */
   (void *) (char) 1;
-<<<<<<< HEAD
-  (char) p; /* { dg-warning "warning: cast from pointer to integer of different size" } */
-  (char) (void *) 1; /* { dg-warning "warning: cast from pointer to integer of different size" } */
-=======
   (char) p; /* { dg-warning "cast from pointer to integer of different size" } */
   (char) (void *) 1; /* { dg-warning "cast from pointer to integer of different size" } */
->>>>>>> 60a98cce
 }
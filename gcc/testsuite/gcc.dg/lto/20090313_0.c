--- conflicted
+++ resolved
@@ -1,8 +1,5 @@
 /* { dg-lto-options "-mcpu=v9" { target sparc*-*-* } } */
-<<<<<<< HEAD
-=======
 /* { dg-require-effective-target sync_char_short } */
->>>>>>> 6e7f08ad
 void
 _cairo_clip_path_reference () {
   int a;

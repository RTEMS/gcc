/* { dg-lto-do run } */

<<<<<<< HEAD
#ifdef __ia64
asm (".globl start_\nstart_: nop 0");
#else
asm (".globl start_\nstart_: nop");
#endif
=======
#include "../nop.h"

asm (".globl start_\nstart_: " NOP);
>>>>>>> 155d23aa

int
main ()
{
  return 0;
}<|MERGE_RESOLUTION|>--- conflicted
+++ resolved
@@ -1,16 +1,8 @@
 /* { dg-lto-do run } */
 
-<<<<<<< HEAD
-#ifdef __ia64
-asm (".globl start_\nstart_: nop 0");
-#else
-asm (".globl start_\nstart_: nop");
-#endif
-=======
 #include "../nop.h"
 
 asm (".globl start_\nstart_: " NOP);
->>>>>>> 155d23aa
 
 int
 main ()

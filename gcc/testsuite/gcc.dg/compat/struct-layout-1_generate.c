/* Structure layout test generator.
   Copyright (C) 2004, 2005 Free Software Foundation, Inc.
   Contributed by Jakub Jelinek <jakub@redhat.com>.

This file is part of GCC.

GCC is free software; you can redistribute it and/or modify it under
the terms of the GNU General Public License as published by the Free
Software Foundation; either version 2, or (at your option) any later
version.

GCC is distributed in the hope that it will be useful, but WITHOUT ANY
WARRANTY; without even the implied warranty of MERCHANTABILITY or
FITNESS FOR A PARTICULAR PURPOSE.  See the GNU General Public License
for more details.

You should have received a copy of the GNU General Public License
along with GCC; see the file COPYING.  If not, write to the Free
Software Foundation, 51 Franklin Street, Fifth Floor, Boston, MA
02110-1301, USA.  */

/* Compile with gcc -o struct-layout-1_generate{,.c} generate_random{,_r}.c */

/* N.B. -- This program cannot use libiberty as that will not work
   when testing an installed compiler.  */
#include <limits.h>
#include <stdio.h>
#include <stdlib.h>
#include <string.h>
#include <stddef.h>
/* We use our own pseudo-random number generator, so that it gives the same
   values on all hosts.  */
#include "generate-random.h"

#if LLONG_MAX != 9223372036854775807LL && __LONG_LONG_MAX__ != 9223372036854775807LL
# error Need 64-bit long long
#endif

typedef unsigned int hashval_t;

enum TYPE
{
  TYPE_INT,
  TYPE_UINT,
  TYPE_CINT,
  TYPE_CUINT,
  TYPE_FLOAT,
  TYPE_CFLOAT,
  TYPE_DEC_FLOAT,
  TYPE_SENUM,
  TYPE_UENUM,
  TYPE_PTR,
  TYPE_FNPTR,
  TYPE_OTHER
};

struct types
{
  const char *name;
  enum TYPE type;
  unsigned long long int maxval;
  char bitfld;
};

struct types base_types[] = {
/* As we don't know whether char will be signed or not, just limit ourselves
   to unsigned values less than maximum signed char value.  */
{ "char", TYPE_UINT, 127, 'C' },
{ "signed char", TYPE_INT, 127, 'C' },
{ "unsigned char", TYPE_UINT, 255, 'C' },
{ "short int", TYPE_INT, 32767, 'S' },
{ "unsigned short int", TYPE_UINT, 65535, 'S' },
{ "int", TYPE_INT, 2147483647, 'I' },
{ "unsigned int", TYPE_UINT, 4294967295U, 'I' },
{ "long int", TYPE_INT, 9223372036854775807LL, 'L' },
{ "unsigned long int", TYPE_UINT, 18446744073709551615ULL, 'L' },
{ "long long int", TYPE_INT, 9223372036854775807LL, 'Q' },
{ "unsigned long long int", TYPE_UINT, 18446744073709551615ULL, 'Q' },
{ "bool", TYPE_UINT, 1, 'B' },
{ "void *", TYPE_PTR, 0, 0 },
{ "char *", TYPE_PTR, 0, 0 },
{ "int *", TYPE_PTR, 0, 0 },
{ "float", TYPE_FLOAT, 0, 0 },
{ "double", TYPE_FLOAT, 0, 0 },
{ "long double", TYPE_FLOAT, 0, 0 },
#ifndef SKIP_DECIMAL_FLOAT
{ "_Decimal32", TYPE_DEC_FLOAT, 0, 0 },
{ "_Decimal64", TYPE_DEC_FLOAT, 0, 0 },
{ "_Decimal128", TYPE_DEC_FLOAT, 0, 0 },
#define NTYPES1 21
#else
#define NTYPES1 18
#endif
{ "Tchar", TYPE_UINT, 127, 'C' },
{ "Tschar", TYPE_INT, 127, 'C' },
{ "Tuchar", TYPE_UINT, 255, 'C' },
{ "Tshort", TYPE_INT, 32767, 'S' },
{ "Tushort", TYPE_UINT, 65535, 'S' },
{ "Tint", TYPE_INT, 2147483647, 'I' },
{ "Tuint", TYPE_UINT, 4294967295U, 'I' },
{ "Tlong", TYPE_INT, 9223372036854775807LL, 'L' },
{ "Tulong", TYPE_UINT, 18446744073709551615ULL, 'L' },
{ "Tllong", TYPE_INT, 9223372036854775807LL, 'Q' },
{ "Tullong", TYPE_UINT, 18446744073709551615ULL, 'Q' },
{ "Tbool", TYPE_UINT, 1, 'B' },
{ "size_t", TYPE_UINT, 18446744073709551615ULL, 0 },
{ "Tptr", TYPE_PTR, 0, 0 },
{ "Tcptr", TYPE_PTR, 0, 0 },
{ "Tiptr", TYPE_PTR, 0, 0 },
{ "Tfnptr", TYPE_FNPTR, 0, 0 },
{ "Tfloat", TYPE_FLOAT, 0, 0 },
{ "Tdouble", TYPE_FLOAT, 0, 0 },
{ "Tldouble", TYPE_FLOAT, 0, 0 },
#ifndef SKIP_DECIMAL_FLOAT
{ "TDecimal32", TYPE_DEC_FLOAT, 0, 0 },
{ "TDecimal64", TYPE_DEC_FLOAT, 0, 0 },
{ "TDecimal128", TYPE_DEC_FLOAT, 0, 0 },
#endif
{ "enum E0", TYPE_UENUM, 0, ' ' },
{ "enum E1", TYPE_UENUM, 1, ' ' },
{ "enum E2", TYPE_SENUM, 3, ' ' },
{ "enum E3", TYPE_SENUM, 127, ' ' },
{ "enum E4", TYPE_UENUM, 255, ' ' },
{ "enum E5", TYPE_SENUM, 32767, ' ' },
{ "enum E6", TYPE_UENUM, 65535, ' ' },
{ "enum E7", TYPE_SENUM, 2147483647, ' ' },
{ "enum E8", TYPE_UENUM, 4294967295U, ' ' },
{ "enum E9", TYPE_SENUM, 1099511627775LL, ' ' },
{ "TE0", TYPE_UENUM, 0, ' ' },
{ "TE1", TYPE_UENUM, 1, ' ' },
{ "TE2", TYPE_SENUM, 3, ' ' },
{ "TE3", TYPE_SENUM, 127, ' ' },
{ "TE4", TYPE_UENUM, 255, ' ' },
{ "TE5", TYPE_SENUM, 32767, ' ' },
{ "TE6", TYPE_UENUM, 65535, ' ' },
{ "TE7", TYPE_SENUM, 2147483647, ' ' },
{ "TE8", TYPE_UENUM, 4294967295U, ' ' },
{ "TE9", TYPE_SENUM, 1099511627775LL, ' ' },
/* vector-defs.h typedefs */
{ "qi", TYPE_INT, 127, 0 },
{ "hi", TYPE_INT, 32767, 0 },
{ "si", TYPE_INT, 2147483647, 0 },
{ "di", TYPE_INT, 9223372036854775807LL, 0 },
{ "sf", TYPE_FLOAT, 0, 0 },
{ "df", TYPE_FLOAT, 0, 0 }
#define NTYPES2 (sizeof (base_types) / sizeof (base_types[0]))
};
struct types complex_types[] = {
{ "_Complex char", TYPE_CUINT, 127, 0 },
{ "_Complex signed char", TYPE_CINT, 127, 0 },
{ "_Complex unsigned char", TYPE_CUINT, 255, 0 },
{ "_Complex short int", TYPE_CINT, 32767, 0 },
{ "_Complex unsigned short int", TYPE_CUINT, 65535, 0 },
{ "_Complex int", TYPE_CINT, 2147483647, 0 },
{ "_Complex unsigned int", TYPE_CUINT, 4294967295U, 0 },
{ "_Complex long int", TYPE_CINT, 9223372036854775807LL, 0 },
{ "_Complex unsigned long int", TYPE_CUINT, 18446744073709551615ULL, 0 },
{ "_Complex long long int", TYPE_CINT, 9223372036854775807LL, 0 },
{ "_Complex unsigned long long int", TYPE_CUINT, 18446744073709551615ULL, 0 },
{ "_Complex float", TYPE_CFLOAT, 0, 0 },
{ "_Complex double", TYPE_CFLOAT, 0, 0 },
{ "_Complex long double", TYPE_CFLOAT, 0, 0 },
{ "Tcchar", TYPE_CUINT, 127, 0 },
{ "Tcschar", TYPE_CINT, 127, 0 },
{ "Tcuchar", TYPE_CUINT, 255, 0 },
{ "Tcshort", TYPE_CINT, 32767, 0 },
{ "Tcushort", TYPE_CUINT, 65535, 0 },
{ "Tcint", TYPE_CINT, 2147483647, 0 },
{ "Tcuint", TYPE_CUINT, 4294967295U, 0 },
{ "Tclong", TYPE_CINT, 9223372036854775807LL, 0 },
{ "Tculong", TYPE_CUINT, 18446744073709551615ULL, 0 },
{ "Tcllong", TYPE_CINT, 9223372036854775807LL, 0 },
{ "Tcullong", TYPE_CUINT, 18446744073709551615ULL, 0 },
{ "Tcfloat", TYPE_CFLOAT, 0, 0 },
{ "Tcdouble", TYPE_CFLOAT, 0, 0 },
{ "Tcldouble", TYPE_CFLOAT, 0, 0 }
#define NCTYPES2 (sizeof (complex_types) / sizeof (complex_types[0]))
};
struct types vector_types[] = {
/* vector-defs.h typedefs */
{ "v8qi", TYPE_OTHER, 0, 0 },
{ "v16qi", TYPE_OTHER, 0, 0 },
{ "v2hi", TYPE_OTHER, 0, 0 },
{ "v4hi", TYPE_OTHER, 0, 0 },
{ "v8hi", TYPE_OTHER, 0, 0 },
{ "v2si", TYPE_OTHER, 0, 0 },
{ "v4si", TYPE_OTHER, 0, 0 },
{ "v1di", TYPE_OTHER, 0, 0 },
{ "v2di", TYPE_OTHER, 0, 0 },
{ "v2sf", TYPE_OTHER, 0, 0 },
{ "v4sf", TYPE_OTHER, 0, 0 },
{ "v16sf", TYPE_OTHER, 0, 0 },
{ "v2df", TYPE_OTHER, 0, 0 },
{ "u8qi", TYPE_OTHER, 0, 0 },
{ "u16qi", TYPE_OTHER, 0, 0 },
{ "u2hi", TYPE_OTHER, 0, 0 },
{ "u4hi", TYPE_OTHER, 0, 0 },
{ "u8hi", TYPE_OTHER, 0, 0 },
{ "u2si", TYPE_OTHER, 0, 0 },
{ "u4si", TYPE_OTHER, 0, 0 },
{ "u1di", TYPE_OTHER, 0, 0 },
{ "u2di", TYPE_OTHER, 0, 0 },
{ "u2sf", TYPE_OTHER, 0, 0 },
{ "u4sf", TYPE_OTHER, 0, 0 },
{ "u16sf", TYPE_OTHER, 0, 0 },
{ "u2df", TYPE_OTHER, 0, 0 },
{ "__m64", TYPE_OTHER, 0, 0 },
{ "__m128", TYPE_OTHER, 0, 0 }
#define NVTYPES2 (sizeof (vector_types) / sizeof (vector_types[0]))
};
struct types attrib_types[] = {
{ "Talchar", TYPE_UINT, 127, 'C' },
{ "Talschar", TYPE_INT, 127, 'C' },
{ "Taluchar", TYPE_UINT, 255, 'C' },
{ "Talshort", TYPE_INT, 32767, 'S' },
{ "Talushort", TYPE_UINT, 65535, 'S' },
{ "Talint", TYPE_INT, 2147483647, 'I' },
{ "Taluint", TYPE_UINT, 4294967295U, 'I' },
{ "Tallong", TYPE_INT, 9223372036854775807LL, 'L' },
{ "Talulong", TYPE_UINT, 18446744073709551615ULL, 'L' },
{ "Talllong", TYPE_INT, 9223372036854775807LL, 'Q' },
{ "Talullong", TYPE_UINT, 18446744073709551615ULL, 'Q' },
{ "Talbool", TYPE_UINT, 1, 'B' },
{ "Talptr", TYPE_PTR, 0, 0 },
{ "Talcptr", TYPE_PTR, 0, 0 },
{ "Taliptr", TYPE_PTR, 0, 0 },
{ "Talfloat", TYPE_FLOAT, 0, 0 },
{ "Taldouble", TYPE_FLOAT, 0, 0 },
{ "Talldouble", TYPE_FLOAT, 0, 0 },
#ifndef SKIP_DECIMAL_FLOAT
{ "TalDecimal32", TYPE_DEC_FLOAT, 0, 0 },
{ "TalDecimal64", TYPE_DEC_FLOAT, 0, 0 },
{ "TalDecimal128", TYPE_DEC_FLOAT, 0, 0 },
#endif
{ "TalE0", TYPE_UENUM, 0, ' ' },
{ "TalE1", TYPE_UENUM, 1, ' ' },
{ "TalE2", TYPE_SENUM, 3, ' ' },
{ "TalE3", TYPE_SENUM, 127, ' ' },
{ "TalE4", TYPE_UENUM, 255, ' ' },
{ "TalE5", TYPE_SENUM, 32767, ' ' },
{ "TalE6", TYPE_UENUM, 65535, ' ' },
{ "TalE7", TYPE_SENUM, 2147483647, ' ' },
{ "TalE8", TYPE_UENUM, 4294967295U, ' ' },
{ "TalE9", TYPE_SENUM, 1099511627775LL, ' ' },
{ "Tal1char", TYPE_UINT, 127, 'C' },
{ "Tal1schar", TYPE_INT, 127, 'C' },
{ "Tal1uchar", TYPE_UINT, 255, 'C' },
{ "Tal1short", TYPE_INT, 32767, 'S' },
{ "Tal1ushort", TYPE_UINT, 65535, 'S' },
{ "Tal1int", TYPE_INT, 2147483647, 'I' },
{ "Tal1uint", TYPE_UINT, 4294967295U, 'I' },
{ "Tal1long", TYPE_INT, 9223372036854775807LL, 'L' },
{ "Tal1ulong", TYPE_UINT, 18446744073709551615ULL, 'L' },
{ "Tal1llong", TYPE_INT, 9223372036854775807LL, 'Q' },
{ "Tal1ullong", TYPE_UINT, 18446744073709551615ULL, 'Q' },
{ "Tal1bool", TYPE_UINT, 1, 'B' },
{ "Tal1ptr", TYPE_PTR, 0, 0 },
{ "Tal1cptr", TYPE_PTR, 0, 0 },
{ "Tal1iptr", TYPE_PTR, 0, 0 },
{ "Tal1float", TYPE_FLOAT, 0, 0 },
{ "Tal1double", TYPE_FLOAT, 0, 0 },
{ "Tal1ldouble", TYPE_FLOAT, 0, 0 },
#ifndef SKIP_DECIMAL_FLOAT
{ "Tal1Decimal32", TYPE_DEC_FLOAT, 0, 0},
{ "Tal1Decimal64", TYPE_DEC_FLOAT, 0, 0},
{ "Tal1Decimal128", TYPE_DEC_FLOAT, 0, 0},
#endif
{ "Tal1E0", TYPE_UENUM, 0, ' ' },
{ "Tal1E1", TYPE_UENUM, 1, ' ' },
{ "Tal1E2", TYPE_SENUM, 3, ' ' },
{ "Tal1E3", TYPE_SENUM, 127, ' ' },
{ "Tal1E4", TYPE_UENUM, 255, ' ' },
{ "Tal1E5", TYPE_SENUM, 32767, ' ' },
{ "Tal1E6", TYPE_UENUM, 65535, ' ' },
{ "Tal1E7", TYPE_SENUM, 2147483647, ' ' },
{ "Tal1E8", TYPE_UENUM, 4294967295U, ' ' },
{ "Tal1E9", TYPE_SENUM, 1099511627775LL, ' ' },
{ "Tal2char", TYPE_UINT, 127, 'C' },
{ "Tal2schar", TYPE_INT, 127, 'C' },
{ "Tal2uchar", TYPE_UINT, 255, 'C' },
{ "Tal2short", TYPE_INT, 32767, 'S' },
{ "Tal2ushort", TYPE_UINT, 65535, 'S' },
{ "Tal2int", TYPE_INT, 2147483647, 'I' },
{ "Tal2uint", TYPE_UINT, 4294967295U, 'I' },
{ "Tal2long", TYPE_INT, 9223372036854775807LL, 'L' },
{ "Tal2ulong", TYPE_UINT, 18446744073709551615ULL, 'L' },
{ "Tal2llong", TYPE_INT, 9223372036854775807LL, 'Q' },
{ "Tal2ullong", TYPE_UINT, 18446744073709551615ULL, 'Q' },
{ "Tal2bool", TYPE_UINT, 1, 'B' },
{ "Tal2ptr", TYPE_PTR, 0, 0 },
{ "Tal2cptr", TYPE_PTR, 0, 0 },
{ "Tal2iptr", TYPE_PTR, 0, 0 },
{ "Tal2float", TYPE_FLOAT, 0, 0 },
{ "Tal2double", TYPE_FLOAT, 0, 0 },
{ "Tal2ldouble", TYPE_FLOAT, 0, 0 },
#ifndef SKIP_DECIMAL_FLOAT
{ "Tal2Decimal32", TYPE_DEC_FLOAT, 0, 0 },
{ "Tal2Decimal64", TYPE_DEC_FLOAT, 0, 0 },
{ "Tal2Decimal128", TYPE_DEC_FLOAT, 0, 0 },
#endif
{ "Tal2E0", TYPE_UENUM, 0, ' ' },
{ "Tal2E1", TYPE_UENUM, 1, ' ' },
{ "Tal2E2", TYPE_SENUM, 3, ' ' },
{ "Tal2E3", TYPE_SENUM, 127, ' ' },
{ "Tal2E4", TYPE_UENUM, 255, ' ' },
{ "Tal2E5", TYPE_SENUM, 32767, ' ' },
{ "Tal2E6", TYPE_UENUM, 65535, ' ' },
{ "Tal2E7", TYPE_SENUM, 2147483647, ' ' },
{ "Tal2E8", TYPE_UENUM, 4294967295U, ' ' },
{ "Tal2E9", TYPE_SENUM, 1099511627775LL, ' ' },
{ "Tal4char", TYPE_UINT, 127, 'C' },
{ "Tal4schar", TYPE_INT, 127, 'C' },
{ "Tal4uchar", TYPE_UINT, 255, 'C' },
{ "Tal4short", TYPE_INT, 32767, 'S' },
{ "Tal4ushort", TYPE_UINT, 65535, 'S' },
{ "Tal4int", TYPE_INT, 2147483647, 'I' },
{ "Tal4uint", TYPE_UINT, 4294967295U, 'I' },
{ "Tal4long", TYPE_INT, 9223372036854775807LL, 'L' },
{ "Tal4ulong", TYPE_UINT, 18446744073709551615ULL, 'L' },
{ "Tal4llong", TYPE_INT, 9223372036854775807LL, 'Q' },
{ "Tal4ullong", TYPE_UINT, 18446744073709551615ULL, 'Q' },
{ "Tal4bool", TYPE_UINT, 1, 'B' },
{ "Tal4ptr", TYPE_PTR, 0, 0 },
{ "Tal4cptr", TYPE_PTR, 0, 0 },
{ "Tal4iptr", TYPE_PTR, 0, 0 },
{ "Tal4float", TYPE_FLOAT, 0, 0 },
{ "Tal4double", TYPE_FLOAT, 0, 0 },
{ "Tal4ldouble", TYPE_FLOAT, 0, 0 },
#ifndef SKIP_DECIMAL_FLOAT
{ "Tal4Decimal32", TYPE_DEC_FLOAT, 0, 0 },
{ "Tal4Decimal64", TYPE_DEC_FLOAT, 0, 0 },
{ "Tal4Decimal128", TYPE_DEC_FLOAT, 0, 0 },
#endif
{ "Tal4E0", TYPE_UENUM, 0, ' ' },
{ "Tal4E1", TYPE_UENUM, 1, ' ' },
{ "Tal4E2", TYPE_SENUM, 3, ' ' },
{ "Tal4E3", TYPE_SENUM, 127, ' ' },
{ "Tal4E4", TYPE_UENUM, 255, ' ' },
{ "Tal4E5", TYPE_SENUM, 32767, ' ' },
{ "Tal4E6", TYPE_UENUM, 65535, ' ' },
{ "Tal4E7", TYPE_SENUM, 2147483647, ' ' },
{ "Tal4E8", TYPE_UENUM, 4294967295U, ' ' },
{ "Tal4E9", TYPE_SENUM, 1099511627775LL, ' ' },
{ "Tal8char", TYPE_UINT, 127, 'C' },
{ "Tal8schar", TYPE_INT, 127, 'C' },
{ "Tal8uchar", TYPE_UINT, 255, 'C' },
{ "Tal8short", TYPE_INT, 32767, 'S' },
{ "Tal8ushort", TYPE_UINT, 65535, 'S' },
{ "Tal8int", TYPE_INT, 2147483647, 'I' },
{ "Tal8uint", TYPE_UINT, 4294967295U, 'I' },
{ "Tal8long", TYPE_INT, 9223372036854775807LL, 'L' },
{ "Tal8ulong", TYPE_UINT, 18446744073709551615ULL, 'L' },
{ "Tal8llong", TYPE_INT, 9223372036854775807LL, 'Q' },
{ "Tal8ullong", TYPE_UINT, 18446744073709551615ULL, 'Q' },
{ "Tal8bool", TYPE_UINT, 1, 'B' },
{ "Tal8ptr", TYPE_PTR, 0, 0 },
{ "Tal8cptr", TYPE_PTR, 0, 0 },
{ "Tal8iptr", TYPE_PTR, 0, 0 },
{ "Tal8float", TYPE_FLOAT, 0, 0 },
{ "Tal8double", TYPE_FLOAT, 0, 0 },
{ "Tal8ldouble", TYPE_FLOAT, 0, 0 },
#ifndef SKIP_DECIMAL_FLOAT
{ "Tal8Decimal32", TYPE_DEC_FLOAT, 0, 0 },
{ "Tal8Decimal64", TYPE_DEC_FLOAT, 0, 0 },
{ "Tal8Decimal128", TYPE_DEC_FLOAT, 0, 0 },
#endif
{ "Tal8E0", TYPE_UENUM, 0, ' ' },
{ "Tal8E1", TYPE_UENUM, 1, ' ' },
{ "Tal8E2", TYPE_SENUM, 3, ' ' },
{ "Tal8E3", TYPE_SENUM, 127, ' ' },
{ "Tal8E4", TYPE_UENUM, 255, ' ' },
{ "Tal8E5", TYPE_SENUM, 32767, ' ' },
{ "Tal8E6", TYPE_UENUM, 65535, ' ' },
{ "Tal8E7", TYPE_SENUM, 2147483647, ' ' },
{ "Tal8E8", TYPE_UENUM, 4294967295U, ' ' },
{ "Tal8E9", TYPE_SENUM, 1099511627775LL, ' ' },
{ "Tal16char", TYPE_UINT, 127, 'C' },
{ "Tal16schar", TYPE_INT, 127, 'C' },
{ "Tal16uchar", TYPE_UINT, 255, 'C' },
{ "Tal16short", TYPE_INT, 32767, 'S' },
{ "Tal16ushort", TYPE_UINT, 65535, 'S' },
{ "Tal16int", TYPE_INT, 2147483647, 'I' },
{ "Tal16uint", TYPE_UINT, 4294967295U, 'I' },
{ "Tal16long", TYPE_INT, 9223372036854775807LL, 'L' },
{ "Tal16ulong", TYPE_UINT, 18446744073709551615ULL, 'L' },
{ "Tal16llong", TYPE_INT, 9223372036854775807LL, 'Q' },
{ "Tal16ullong", TYPE_UINT, 18446744073709551615ULL, 'Q' },
{ "Tal16bool", TYPE_UINT, 1, 'B' },
{ "Tal16ptr", TYPE_PTR, 0, 0 },
{ "Tal16cptr", TYPE_PTR, 0, 0 },
{ "Tal16iptr", TYPE_PTR, 0, 0 },
{ "Tal16float", TYPE_FLOAT, 0, 0 },
{ "Tal16double", TYPE_FLOAT, 0, 0 },
{ "Tal16ldouble", TYPE_FLOAT, 0, 0 },
#ifndef SKIP_DECIMAL_FLOAT
{ "Tal16Decimal32", TYPE_DEC_FLOAT, 0, 0 },
{ "Tal16Decimal64", TYPE_DEC_FLOAT, 0, 0 },
{ "Tal16Decimal128", TYPE_DEC_FLOAT, 0, 0 },
#endif
{ "Tal16E0", TYPE_UENUM, 0, ' ' },
{ "Tal16E1", TYPE_UENUM, 1, ' ' },
{ "Tal16E2", TYPE_SENUM, 3, ' ' },
{ "Tal16E3", TYPE_SENUM, 127, ' ' },
{ "Tal16E4", TYPE_UENUM, 255, ' ' },
{ "Tal16E5", TYPE_SENUM, 32767, ' ' },
{ "Tal16E6", TYPE_UENUM, 65535, ' ' },
{ "Tal16E7", TYPE_SENUM, 2147483647, ' ' },
{ "Tal16E8", TYPE_UENUM, 4294967295U, ' ' },
{ "Tal16E9", TYPE_SENUM, 1099511627775LL, ' ' }
#define NATYPES2 (sizeof (attrib_types) / sizeof (attrib_types[0]))
};
struct types complex_attrib_types[] = {
{ "Talcchar", TYPE_CUINT, 127, 0 },
{ "Talcschar", TYPE_CINT, 127, 0 },
{ "Talcuchar", TYPE_CUINT, 255, 0 },
{ "Talcshort", TYPE_CINT, 32767, 0 },
{ "Talcushort", TYPE_CUINT, 65535, 0 },
{ "Talcint", TYPE_CINT, 2147483647, 0 },
{ "Talcuint", TYPE_CUINT, 4294967295U, 0 },
{ "Talclong", TYPE_CINT, 9223372036854775807LL, 0 },
{ "Talculong", TYPE_CUINT, 18446744073709551615ULL, 0 },
{ "Talcllong", TYPE_CINT, 9223372036854775807LL, 0 },
{ "Talcullong", TYPE_CUINT, 18446744073709551615ULL, 0 },
{ "Talcfloat", TYPE_CFLOAT, 0, 0 },
{ "Talcdouble", TYPE_CFLOAT, 0, 0 },
{ "Talcldouble", TYPE_CFLOAT, 0, 0 },
{ "Tal1cchar", TYPE_CUINT, 127, 0 },
{ "Tal1cschar", TYPE_CINT, 127, 0 },
{ "Tal1cuchar", TYPE_CUINT, 255, 0 },
{ "Tal1cshort", TYPE_CINT, 32767, 0 },
{ "Tal1cushort", TYPE_CUINT, 65535, 0 },
{ "Tal1cint", TYPE_CINT, 2147483647, 0 },
{ "Tal1cuint", TYPE_CUINT, 4294967295U, 0 },
{ "Tal1clong", TYPE_CINT, 9223372036854775807LL, 0 },
{ "Tal1culong", TYPE_CUINT, 18446744073709551615ULL, 0 },
{ "Tal1cllong", TYPE_CINT, 9223372036854775807LL, 0 },
{ "Tal1cullong", TYPE_CUINT, 18446744073709551615ULL, 0 },
{ "Tal1cfloat", TYPE_CFLOAT, 0, 0 },
{ "Tal1cdouble", TYPE_CFLOAT, 0, 0 },
{ "Tal1cldouble", TYPE_CFLOAT, 0, 0 },
{ "Tal2cchar", TYPE_CUINT, 127, 0 },
{ "Tal2cschar", TYPE_CINT, 127, 0 },
{ "Tal2cuchar", TYPE_CUINT, 255, 0 },
{ "Tal2cshort", TYPE_CINT, 32767, 0 },
{ "Tal2cushort", TYPE_CUINT, 65535, 0 },
{ "Tal2cint", TYPE_CINT, 2147483647, 0 },
{ "Tal2cuint", TYPE_CUINT, 4294967295U, 0 },
{ "Tal2clong", TYPE_CINT, 9223372036854775807LL, 0 },
{ "Tal2culong", TYPE_CUINT, 18446744073709551615ULL, 0 },
{ "Tal2cllong", TYPE_CINT, 9223372036854775807LL, 0 },
{ "Tal2cullong", TYPE_CUINT, 18446744073709551615ULL, 0 },
{ "Tal2cfloat", TYPE_CFLOAT, 0, 0 },
{ "Tal2cdouble", TYPE_CFLOAT, 0, 0 },
{ "Tal2cldouble", TYPE_CFLOAT, 0, 0 },
{ "Tal4cchar", TYPE_CUINT, 127, 0 },
{ "Tal4cschar", TYPE_CINT, 127, 0 },
{ "Tal4cuchar", TYPE_CUINT, 255, 0 },
{ "Tal4cshort", TYPE_CINT, 32767, 0 },
{ "Tal4cushort", TYPE_CUINT, 65535, 0 },
{ "Tal4cint", TYPE_CINT, 2147483647, 0 },
{ "Tal4cuint", TYPE_CUINT, 4294967295U, 0 },
{ "Tal4clong", TYPE_CINT, 9223372036854775807LL, 0 },
{ "Tal4culong", TYPE_CUINT, 18446744073709551615ULL, 0 },
{ "Tal4cllong", TYPE_CINT, 9223372036854775807LL, 0 },
{ "Tal4cullong", TYPE_CUINT, 18446744073709551615ULL, 0 },
{ "Tal4cfloat", TYPE_CFLOAT, 0, 0 },
{ "Tal4cdouble", TYPE_CFLOAT, 0, 0 },
{ "Tal4cldouble", TYPE_CFLOAT, 0, 0 },
{ "Tal8cchar", TYPE_CUINT, 127, 0 },
{ "Tal8cschar", TYPE_CINT, 127, 0 },
{ "Tal8cuchar", TYPE_CUINT, 255, 0 },
{ "Tal8cshort", TYPE_CINT, 32767, 0 },
{ "Tal8cushort", TYPE_CUINT, 65535, 0 },
{ "Tal8cint", TYPE_CINT, 2147483647, 0 },
{ "Tal8cuint", TYPE_CUINT, 4294967295U, 0 },
{ "Tal8clong", TYPE_CINT, 9223372036854775807LL, 0 },
{ "Tal8culong", TYPE_CUINT, 18446744073709551615ULL, 0 },
{ "Tal8cllong", TYPE_CINT, 9223372036854775807LL, 0 },
{ "Tal8cullong", TYPE_CUINT, 18446744073709551615ULL, 0 },
{ "Tal8cfloat", TYPE_CFLOAT, 0, 0 },
{ "Tal8cdouble", TYPE_CFLOAT, 0, 0 },
{ "Tal8cldouble", TYPE_CFLOAT, 0, 0 },
{ "Tal16cchar", TYPE_CUINT, 127, 0 },
{ "Tal16cschar", TYPE_CINT, 127, 0 },
{ "Tal16cuchar", TYPE_CUINT, 255, 0 },
{ "Tal16cshort", TYPE_CINT, 32767, 0 },
{ "Tal16cushort", TYPE_CUINT, 65535, 0 },
{ "Tal16cint", TYPE_CINT, 2147483647, 0 },
{ "Tal16cuint", TYPE_CUINT, 4294967295U, 0 },
{ "Tal16clong", TYPE_CINT, 9223372036854775807LL, 0 },
{ "Tal16culong", TYPE_CUINT, 18446744073709551615ULL, 0 },
{ "Tal16cllong", TYPE_CINT, 9223372036854775807LL, 0 },
{ "Tal16cullong", TYPE_CUINT, 18446744073709551615ULL, 0 },
{ "Tal16cfloat", TYPE_CFLOAT, 0, 0 },
{ "Tal16cdouble", TYPE_CFLOAT, 0, 0 },
{ "Tal16cldouble", TYPE_CFLOAT, 0, 0 }
#define NCATYPES2 (sizeof (complex_attrib_types) / sizeof (complex_attrib_types[0]))
};
struct types attrib_array_types[] = {
{ "Talx1char", TYPE_UINT, 127, 'C' },
{ "Talx1schar", TYPE_INT, 127, 'C' },
{ "Talx1uchar", TYPE_UINT, 255, 'C' },
{ "Talx1short", TYPE_INT, 32767, 'S' },
{ "Talx1ushort", TYPE_UINT, 65535, 'S' },
{ "Talx1int", TYPE_INT, 2147483647, 'I' },
{ "Talx1uint", TYPE_UINT, 4294967295U, 'I' },
{ "Talx1long", TYPE_INT, 9223372036854775807LL, 'L' },
{ "Talx1ulong", TYPE_UINT, 18446744073709551615ULL, 'L' },
{ "Talx1llong", TYPE_INT, 9223372036854775807LL, 'Q' },
{ "Talx1ullong", TYPE_UINT, 18446744073709551615ULL, 'Q' },
{ "Talx1bool", TYPE_UINT, 1, 'B' },
{ "Talx1ptr", TYPE_PTR, 0, 0 },
{ "Talx1cptr", TYPE_PTR, 0, 0 },
{ "Talx1iptr", TYPE_PTR, 0, 0 },
{ "Talx1float", TYPE_FLOAT, 0, 0 },
{ "Talx1double", TYPE_FLOAT, 0, 0 },
{ "Talx1ldouble", TYPE_FLOAT, 0, 0 },
<<<<<<< HEAD
=======
#ifndef SKIP_DECIMAL_FLOAT
{ "Talx1Decimal32", TYPE_DEC_FLOAT, 0 ,0 },
{ "Talx1Decimal64", TYPE_DEC_FLOAT, 0 ,0 },
{ "Talx1Decimal128", TYPE_DEC_FLOAT, 0 ,0 },
#endif
>>>>>>> c355071f
{ "Talx1E0", TYPE_UENUM, 0, ' ' },
{ "Talx1E1", TYPE_UENUM, 1, ' ' },
{ "Talx1E2", TYPE_SENUM, 3, ' ' },
{ "Talx1E3", TYPE_SENUM, 127, ' ' },
{ "Talx1E4", TYPE_UENUM, 255, ' ' },
{ "Talx1E5", TYPE_SENUM, 32767, ' ' },
{ "Talx1E6", TYPE_UENUM, 65535, ' ' },
{ "Talx1E7", TYPE_SENUM, 2147483647, ' ' },
{ "Talx1E8", TYPE_UENUM, 4294967295U, ' ' },
{ "Talx1E9", TYPE_SENUM, 1099511627775LL, ' ' },
{ "Talx2short", TYPE_INT, 32767, 'S' },
{ "Talx2ushort", TYPE_UINT, 65535, 'S' },
{ "Talx2int", TYPE_INT, 2147483647, 'I' },
{ "Talx2uint", TYPE_UINT, 4294967295U, 'I' },
{ "Talx2long", TYPE_INT, 9223372036854775807LL, 'L' },
{ "Talx2ulong", TYPE_UINT, 18446744073709551615ULL, 'L' },
{ "Talx2llong", TYPE_INT, 9223372036854775807LL, 'Q' },
{ "Talx2ullong", TYPE_UINT, 18446744073709551615ULL, 'Q' },
{ "Talx2ptr", TYPE_PTR, 0, 0 },
{ "Talx2cptr", TYPE_PTR, 0, 0 },
{ "Talx2iptr", TYPE_PTR, 0, 0 },
{ "Talx2float", TYPE_FLOAT, 0, 0 },
{ "Talx2double", TYPE_FLOAT, 0, 0 },
{ "Talx2ldouble", TYPE_FLOAT, 0, 0 },
<<<<<<< HEAD
=======
#ifndef SKIP_DECIMAL_FLOAT
{ "Talx2Decimal32", TYPE_DEC_FLOAT, 0 , 0 },
{ "Talx2Decimal64", TYPE_DEC_FLOAT, 0 , 0 },
{ "Talx2Decimal128", TYPE_DEC_FLOAT, 0 , 0 },
#endif
>>>>>>> c355071f
{ "Talx2E0", TYPE_UENUM, 0, ' ' },
{ "Talx2E1", TYPE_UENUM, 1, ' ' },
{ "Talx2E2", TYPE_SENUM, 3, ' ' },
{ "Talx2E3", TYPE_SENUM, 127, ' ' },
{ "Talx2E4", TYPE_UENUM, 255, ' ' },
{ "Talx2E5", TYPE_SENUM, 32767, ' ' },
{ "Talx2E6", TYPE_UENUM, 65535, ' ' },
{ "Talx2E7", TYPE_SENUM, 2147483647, ' ' },
{ "Talx2E8", TYPE_UENUM, 4294967295U, ' ' },
{ "Talx2E9", TYPE_SENUM, 1099511627775LL, ' ' },
{ "Talx4int", TYPE_INT, 2147483647, 'I' },
{ "Talx4uint", TYPE_UINT, 4294967295U, 'I' },
{ "Talx4long", TYPE_INT, 9223372036854775807LL, 'L' },
{ "Talx4ulong", TYPE_UINT, 18446744073709551615ULL, 'L' },
{ "Talx4llong", TYPE_INT, 9223372036854775807LL, 'Q' },
{ "Talx4ullong", TYPE_UINT, 18446744073709551615ULL, 'Q' },
{ "Talx4ptr", TYPE_PTR, 0, 0 },
{ "Talx4cptr", TYPE_PTR, 0, 0 },
{ "Talx4iptr", TYPE_PTR, 0, 0 },
{ "Talx4float", TYPE_FLOAT, 0, 0 },
{ "Talx4double", TYPE_FLOAT, 0, 0 },
{ "Talx4ldouble", TYPE_FLOAT, 0, 0 },
<<<<<<< HEAD
=======
#ifndef SKIP_DECIMAL_FLOAT
{ "Talx4Decimal32", TYPE_DEC_FLOAT, 0 , 0 },
{ "Talx4Decimal64", TYPE_DEC_FLOAT, 0 , 0 },
{ "Talx4Decimal128", TYPE_DEC_FLOAT, 0 , 0 },
#endif
>>>>>>> c355071f
{ "Talx4E0", TYPE_UENUM, 0, ' ' },
{ "Talx4E1", TYPE_UENUM, 1, ' ' },
{ "Talx4E2", TYPE_SENUM, 3, ' ' },
{ "Talx4E3", TYPE_SENUM, 127, ' ' },
{ "Talx4E4", TYPE_UENUM, 255, ' ' },
{ "Talx4E5", TYPE_SENUM, 32767, ' ' },
{ "Talx4E6", TYPE_UENUM, 65535, ' ' },
{ "Talx4E7", TYPE_SENUM, 2147483647, ' ' },
{ "Talx4E8", TYPE_UENUM, 4294967295U, ' ' },
{ "Talx4E9", TYPE_SENUM, 1099511627775LL, ' ' },
{ "Taly8long", TYPE_INT, 9223372036854775807LL, 'L' },
{ "Taly8ulong", TYPE_UINT, 18446744073709551615ULL, 'L' },
{ "Talx8llong", TYPE_INT, 9223372036854775807LL, 'Q' },
{ "Talx8ullong", TYPE_UINT, 18446744073709551615ULL, 'Q' },
{ "Taly8ptr", TYPE_PTR, 0, 0 },
{ "Taly8cptr", TYPE_PTR, 0, 0 },
{ "Taly8iptr", TYPE_PTR, 0, 0 },
{ "Talx8double", TYPE_FLOAT, 0, 0 },
<<<<<<< HEAD
{ "Talx8ldouble", TYPE_FLOAT, 0, 0 }
=======
{ "Talx8ldouble", TYPE_FLOAT, 0, 0 },
#ifndef SKIP_DECIMAL_FLOAT
{ "Talx8Decimal64", TYPE_DEC_FLOAT, 0, 0 },
{ "Talx8Decimal128", TYPE_DEC_FLOAT, 0, 0 }
#endif
>>>>>>> c355071f
#define NAATYPES2 (sizeof (attrib_array_types) / sizeof (attrib_array_types[0]))
};
struct types complex_attrib_array_types[] = {
{ "Talx1cchar", TYPE_CUINT, 127, 0 },
{ "Talx1cschar", TYPE_CINT, 127, 0 },
{ "Talx1cuchar", TYPE_CUINT, 255, 0 },
{ "Talx1cshort", TYPE_CINT, 32767, 0 },
{ "Talx1cushort", TYPE_CUINT, 65535, 0 },
{ "Talx1cint", TYPE_CINT, 2147483647, 0 },
{ "Talx1cuint", TYPE_CUINT, 4294967295U, 0 },
{ "Talx1clong", TYPE_CINT, 9223372036854775807LL, 0 },
{ "Talx1culong", TYPE_CUINT, 18446744073709551615ULL, 0 },
{ "Talx1cllong", TYPE_CINT, 9223372036854775807LL, 0 },
{ "Talx1cullong", TYPE_CUINT, 18446744073709551615ULL, 0 },
{ "Talx1cfloat", TYPE_CFLOAT, 0, 0 },
{ "Talx1cdouble", TYPE_CFLOAT, 0, 0 },
{ "Talx1cldouble", TYPE_CFLOAT, 0, 0 },
{ "Talx2cchar", TYPE_CUINT, 127, 0 },
{ "Talx2cschar", TYPE_CINT, 127, 0 },
{ "Talx2cuchar", TYPE_CUINT, 255, 0 },
{ "Talx2cshort", TYPE_CINT, 32767, 0 },
{ "Talx2cushort", TYPE_CUINT, 65535, 0 },
{ "Talx2cint", TYPE_CINT, 2147483647, 0 },
{ "Talx2cuint", TYPE_CUINT, 4294967295U, 0 },
{ "Talx2clong", TYPE_CINT, 9223372036854775807LL, 0 },
{ "Talx2culong", TYPE_CUINT, 18446744073709551615ULL, 0 },
{ "Talx2cllong", TYPE_CINT, 9223372036854775807LL, 0 },
{ "Talx2cullong", TYPE_CUINT, 18446744073709551615ULL, 0 },
{ "Talx2cfloat", TYPE_CFLOAT, 0, 0 },
{ "Talx2cdouble", TYPE_CFLOAT, 0, 0 },
{ "Talx2cldouble", TYPE_CFLOAT, 0, 0 },
{ "Talx4cshort", TYPE_CINT, 32767, 0 },
{ "Talx4cushort", TYPE_CUINT, 65535, 0 },
{ "Talx4cint", TYPE_CINT, 2147483647, 0 },
{ "Talx4cuint", TYPE_CUINT, 4294967295U, 0 },
{ "Talx4clong", TYPE_CINT, 9223372036854775807LL, 0 },
{ "Talx4culong", TYPE_CUINT, 18446744073709551615ULL, 0 },
{ "Talx4cllong", TYPE_CINT, 9223372036854775807LL, 0 },
{ "Talx4cullong", TYPE_CUINT, 18446744073709551615ULL, 0 },
{ "Talx4cfloat", TYPE_CFLOAT, 0, 0 },
{ "Talx4cdouble", TYPE_CFLOAT, 0, 0 },
{ "Talx4cldouble", TYPE_CFLOAT, 0, 0 },
{ "Talx8cint", TYPE_CINT, 2147483647, 0 },
{ "Talx8cuint", TYPE_CUINT, 4294967295U, 0 },
{ "Talx8clong", TYPE_CINT, 9223372036854775807LL, 0 },
{ "Talx8culong", TYPE_CUINT, 18446744073709551615ULL, 0 },
{ "Talx8cllong", TYPE_CINT, 9223372036854775807LL, 0 },
{ "Talx8cullong", TYPE_CUINT, 18446744073709551615ULL, 0 },
{ "Talx8cfloat", TYPE_CFLOAT, 0, 0 },
{ "Talx8cdouble", TYPE_CFLOAT, 0, 0 },
{ "Talx8cldouble", TYPE_CFLOAT, 0, 0 },
{ "Taly16clong", TYPE_CINT, 9223372036854775807LL, 0 },
{ "Taly16culong", TYPE_CUINT, 18446744073709551615ULL, 0 },
{ "Talx16cllong", TYPE_CINT, 9223372036854775807LL, 0 },
{ "Talx16cullong", TYPE_CUINT, 18446744073709551615ULL, 0 },
{ "Talx16cdouble", TYPE_CFLOAT, 0, 0 },
{ "Talx16cldouble", TYPE_CFLOAT, 0, 0 }
#define NCAATYPES2 (sizeof (complex_attrib_array_types) / sizeof (complex_attrib_array_types[0]))
};

struct types bitfld_types[NTYPES2];
int n_bitfld_types;
struct types aligned_bitfld_types[NATYPES2];
int n_aligned_bitfld_types;

const char *attributes[] = {
"atal", 
"atpa", 
"atal1", 
"atal2", 
"atal4", 
"atal8", 
"atal16", 
#define NATTRIBS1 7
"atalpa", 
"atpaal", 
"atal1pa", 
"atal2pa", 
"atal4pa", 
"atal8pa", 
"atal16pa", 
"atpaal1", 
"atpaal2", 
"atpaal4", 
"atpaal8", 
"atpaal16"
#define NATTRIBS2 (sizeof (attributes) / sizeof (attributes[0]))
};

enum ETYPE
{
  ETYPE_TYPE,
  ETYPE_ARRAY,
  ETYPE_BITFLD,
  ETYPE_STRUCT,
  ETYPE_UNION,
  ETYPE_STRUCT_ARRAY,
  ETYPE_UNION_ARRAY
};

struct entry
{
#ifdef __GNUC__
  enum ETYPE etype : 8;
#else
  unsigned char etype;
#endif
  unsigned short len;
  unsigned char arr_len;
  struct types *type;
  const char *attrib;
  /* Used to chain together entries in the hash table.  */
  struct entry *next;
};

/* A prime number giving the number of slots in the hash table.  */ 
#define HASH_SIZE 32749 
static struct entry *hash_table[HASH_SIZE];

<<<<<<< HEAD
static int idx, limidx, output_one;
=======
static int idx, limidx, output_one, short_enums;
>>>>>>> c355071f
static const char *destdir;
static const char *srcdir;
FILE *outfile;

void
switchfiles (int fields)
{
  static int filecnt;
  static char *destbuf, *destptr;
  ++filecnt;
  if (outfile)
    fclose (outfile);
  if (output_one)
    {
      outfile = stdout;
      return;
    }
  if (destbuf == NULL)
    {
      size_t len = strlen (destdir);
      destbuf = malloc (len + 20);
      if (!destbuf)
	abort ();
      memcpy (destbuf, destdir, len);
      if (!len || destbuf[len - 1] != '/')
	destbuf[len++] = '/';
      destptr = destbuf + len;
    }
  sprintf (destptr, "t%03d_main.c", filecnt);
  outfile = fopen (destbuf, "w");
  if (outfile == NULL)
    {
    fail:
      fputs ("failed to create test files\n", stderr);
      exit (1);
    }
  fprintf (outfile, "\
/* { dg-options \"-I%s\" } */\n\
<<<<<<< HEAD
/* { dg-options \"-I%s -fno-common\" { target hppa*-*-hpux* } } */\n\
=======
/* { dg-options \"-I%s -fno-common\" { target hppa*-*-hpux* *-*-darwin* } } */\n\
>>>>>>> c355071f
/* { dg-options \"-I%s -mno-base-addresses\" { target mmix-*-* } } */\n\
#include \"struct-layout-1.h\"\n\
\n\
#define TX(n, type, attrs, fields, ops) extern void test##n (void);\n\
#include \"t%03d_test.h\"\n\
#undef TX\n\
\n\
int main (void)\n\
{\n\
#define TX(n, type, attrs, fields, ops)   test##n ();\n\
#include \"t%03d_test.h\"\n\
#undef TX\n\
  if (fails)\n\
    {\n\
      fflush (stdout);\n\
      abort ();\n\
    }\n\
  exit (0);\n\
}\n", srcdir, srcdir, srcdir, filecnt, filecnt);
  fclose (outfile);
  sprintf (destptr, "t%03d_x.c", filecnt);
  outfile = fopen (destbuf, "w");
  if (outfile == NULL)
    goto fail;
  fprintf (outfile, "\
/* { dg-options \"-w -I%s\" } */\n\
<<<<<<< HEAD
/* { dg-options \"-w -I%s -fno-common\" { target hppa*-*-hpux* } } */\n\
=======
/* { dg-options \"-w -I%s -fno-common\" { target hppa*-*-hpux* *-*-darwin* } } */\n\
>>>>>>> c355071f
/* { dg-options \"-w -I%s -mno-base-addresses\" { target mmix-*-* } } */\n\
#include \"struct-layout-1_x1.h\"\n\
#include \"t%03d_test.h\"\n\
#include \"struct-layout-1_x2.h\"\n\
#include \"t%03d_test.h\"\n", srcdir, srcdir, srcdir, filecnt, filecnt);
  fclose (outfile);
  sprintf (destptr, "t%03d_y.c", filecnt);
  outfile = fopen (destbuf, "w");
  if (outfile == NULL)
    goto fail;
  fprintf (outfile, "\
/* { dg-options \"-w -I%s\" } */\n\
<<<<<<< HEAD
/* { dg-options \"-w -I%s -fno-common\" { target hppa*-*-hpux* } } */\n\
=======
/* { dg-options \"-w -I%s -fno-common\" { target hppa*-*-hpux* *-*-darwin* } } */\n\
>>>>>>> c355071f
/* { dg-options \"-w -I%s -mno-base-addresses\" { target mmix-*-* } } */\n\
#include \"struct-layout-1_y1.h\"\n\
#include \"t%03d_test.h\"\n\
#include \"struct-layout-1_y2.h\"\n\
#include \"t%03d_test.h\"\n", srcdir, srcdir, srcdir, filecnt, filecnt);
  fclose (outfile);
  sprintf (destptr, "t%03d_test.h", filecnt);
  outfile = fopen (destbuf, "w");
  if (outfile == NULL)
    goto fail;
  if (fields <= 2)
    limidx = idx + 300;
  else if (fields <= 4)
    limidx = idx + 200;
  else if (fields <= 6)
    limidx = idx + 100;
  else
    limidx = idx + 50;
}

unsigned long long int
getrandll (void)
{
  unsigned long long int ret;
  ret = generate_random () & 0xffffff;
  ret |= (generate_random () & 0xffffffLL) << 24;
  ret |= ((unsigned long long int) generate_random ()) << 48;
  return ret;
}

int
subfield (struct entry *e, char *letter)
{
  int i, type;
  char buf[20];
  const char *p;
  switch (e[0].etype)
    {
    case ETYPE_STRUCT:
    case ETYPE_UNION:
    case ETYPE_STRUCT_ARRAY:
    case ETYPE_UNION_ARRAY:
      type = e[0].attrib ? 1 + (generate_random () & 3) : 0;
      if (e[0].etype == ETYPE_STRUCT || e[0].etype == ETYPE_STRUCT_ARRAY)
	p = "struct";
      else
	p = "union";
      if (e[0].etype == ETYPE_STRUCT_ARRAY || e[0].etype == ETYPE_UNION_ARRAY)
	{
	  if (e[0].arr_len == 255)
	    snprintf (buf, 20, "%c[]", *letter);
	  else
	    snprintf (buf, 20, "%c[%d]", *letter, e[0].arr_len);
	  /* If this is an array type, do not put aligned attributes on
	     elements.  Aligning elements to a value greater than their
	     size will result in a compiler error.  */
	  if (type == 1
	      && ((strncmp (e[0].attrib, "atal", 4) == 0)
		   || strncmp (e[0].attrib, "atpaal", 6) == 0))
	    type = 2;
	}
      else
        {
          buf[0] = *letter;
          buf[1] = '\0';
        }
      ++*letter;
      switch (type)
        {
        case 0:
        case 3:
        case 4:
          fprintf (outfile, "%s{", p);
          break;
        case 1:
          fprintf (outfile, "%s %s{", e[0].attrib, p);
          break;
        case 2:
          fprintf (outfile, "%s %s{", p, e[0].attrib);
          break;
        }

      for (i = 1; i <= e[0].len; )
	i += subfield (e + i, letter);

      switch (type)
        {
        case 0:
        case 1:
        case 2:
          fprintf (outfile, "}%s;", buf);
          break;
	case 3:
	  fprintf (outfile, "}%s %s;", e[0].attrib, buf);
	  break;
	case 4:
	  fprintf (outfile, "}%s %s;", buf, e[0].attrib);
	  break;
        }
      return 1 + e[0].len;
    case ETYPE_TYPE:
    case ETYPE_ARRAY:
      if (e[0].etype == ETYPE_ARRAY)
	{
	  if (e[0].arr_len == 255)
	    snprintf (buf, 20, "%c[]", *letter);
	  else
	    snprintf (buf, 20, "%c[%d]", *letter, e[0].arr_len);
	}
      else
        {
          buf[0] = *letter;
          buf[1] = '\0';
        }
      ++*letter;
      if (e[0].attrib)
	{
	  /* If this is an array type, do not put aligned attributes on
	     elements.  Aligning elements to a value greater than their
	     size will result in a compiler error.  */
	  if (e[0].etype == ETYPE_ARRAY
              && ((strncmp (e[0].attrib, "atal", 4) == 0)
                   || strncmp (e[0].attrib, "atpaal", 6) == 0))
	    type = 2;
	  else
            type = generate_random () % 3;
	  switch (type)
	    {
	    case 0:
	      fprintf (outfile, "%s %s %s;", e[0].attrib, e[0].type->name,
		       buf);
	      break;
	    case 1:
	      fprintf (outfile, "%s %s %s;", e[0].type->name, e[0].attrib,
		       buf);
	      break;
	    case 2:
	      fprintf (outfile, "%s %s %s;", e[0].type->name, buf,
		       e[0].attrib);
	      break;
	    }
	}
      else
	fprintf (outfile, "%s %s;", e[0].type->name, buf);
      return 1;
    case ETYPE_BITFLD:
      if (e[0].len == 0)
	{
	  if (e[0].attrib)
	    switch (generate_random () % 3)
	      {
	      case 0:
		fprintf (outfile, "%s %s:0;", e[0].attrib, e[0].type->name);
		break;
	      case 1:
		fprintf (outfile, "%s %s:0;", e[0].type->name, e[0].attrib);
		break;
	      case 2:
		fprintf (outfile, "%s:0 %s;", e[0].type->name, e[0].attrib);
		break;
	      }
	  else
	    fprintf (outfile, "%s:0;", e[0].type->name);
	  ++*letter;
	  return 1;
	}
      switch (e[0].type->bitfld)
	{
	case 'C':
	case 'S':
	case 'I':
	case 'L':
	case 'Q':
	  snprintf (buf, 20, "B%cN(%d)", e[0].type->bitfld, e[0].len);
	  break;
	case 'B':
	case ' ':
	  snprintf (buf, 20, "%d", e[0].len);
	  break;
	default:
	  abort ();
	}
      if (e[0].attrib)
	switch (generate_random () % 3)
	  {
	  case 0:
	    fprintf (outfile, "%s %s %c:%s;", e[0].attrib, e[0].type->name,
		     *letter, buf);
	    break;
	  case 1:
	    fprintf (outfile, "%s %s %c:%s;", e[0].type->name, e[0].attrib,
		     *letter, buf);
	    break;
	  case 2:
	    fprintf (outfile, "%s %c:%s %s;", e[0].type->name, *letter,
		     buf, e[0].attrib);
	    break;
	  }
      else
	fprintf (outfile, "%s %c:%s;", e[0].type->name, *letter, buf);
      ++*letter;
      return 1;
    default:
      abort ();
  }
}

char namebuf[1024];

void
output_FNB (char mode, struct entry *e)
{
  unsigned long long int l1, l2, m;
  int signs = 0;
#ifndef SKIP_DECIMAL_FLOAT
  int suffix = 0;
  char DEC_SUFFIX[3][3]={"DF","DD","DL"};
#endif
  
  const char *p, *q;

  if (e->type->type == TYPE_OTHER)
    {
      if (mode == 'B')
        abort ();
      fprintf (outfile, "N(%d,%s)", idx, namebuf);
      return;
    }
  fprintf (outfile, "%c(%d,%s,", mode, idx, namebuf);
  l1 = getrandll ();
  l2 = getrandll ();
  switch (e->type->type)
    {
    case TYPE_INT:
      signs = generate_random () & 3;
      m = e->type->maxval;
      if (mode == 'B')
	m &= e->len > 1 ? (1ULL << (e->len - 1)) - 1 : 1;
      l1 &= m;
      l2 &= m;
      fprintf (outfile, "%s%llu%s,%s%llu%s",
	       (signs & 1) ? "-" : "", l1, l1 > 2147483647 ? "LL" : "",
	       (signs & 2) ? "-" : "", l2, l2 > 2147483647 ? "LL" : "");
      break;
    case TYPE_UINT:
      m = e->type->maxval;
      if (mode == 'B')
	m &= (1ULL << e->len) - 1;
      l1 &= m;
      l2 &= m;
      fprintf (outfile, "%lluU%s,%lluU%s", l1, l1 > 4294967295U ? "LL" : "",
	       l2, l2 > 4294967295U ? "LL" : "");
      break;
    case TYPE_FLOAT:
      l1 &= 0xffffff;
      l2 &= 0xffffff;
      signs = generate_random () & 3;
      fprintf (outfile, "%s%f,%s%f", (signs & 1) ? "-" : "",
	       ((double) l1) / 64, (signs & 2) ? "-" : "", ((double) l2) / 64);
      break;
#ifndef SKIP_DECIMAL_FLOAT
    case TYPE_DEC_FLOAT:
      l1 &= 0xffffff;
      l2 &= 0xffffff;
      signs = generate_random () & 3;
      
      /* Get the suffix of Decimal Floting Points per 
	 e->type->name.  Distinguish these three DFP types by
         e->type->name.  */
      if (strstr(e->type->name, "Decimal32")) suffix=0;
      else if (strstr(e->type->name, "Decimal64")) suffix=1;
      else if (strstr(e->type->name, "Decimal128")) suffix=2;
      else
	abort ();

      /* Formatted input/output specifiers for DFP types have not been
         implemented in GLIBC.  %f here used in fprintf is just to 
         dump the numbers to outfile.  */
      fprintf (outfile, "%s%f%s,%s%f%s", 
	       (signs & 1) ? "-" : "", ((double) l1) / 64, DEC_SUFFIX[suffix], 
	       (signs & 2) ? "-" : "", ((double) l2) / 64, DEC_SUFFIX[suffix]);
      break;
#endif
    case TYPE_CINT:
      signs = generate_random () & 3;
      l1 &= e->type->maxval;
      l2 &= e->type->maxval;
      fprintf (outfile, "CINT(%s%llu%s,%s%llu%s),",
	       (signs & 1) ? "-" : "", l1, l1 > 2147483647 ? "LL" : "",
	       (signs & 2) ? "-" : "", l2, l2 > 2147483647 ? "LL" : "");
      signs = generate_random () & 3;
      l1 = getrandll ();
      l2 = getrandll ();
      l1 &= e->type->maxval;
      l2 &= e->type->maxval;
      fprintf (outfile, "CINT(%s%llu%s,%s%llu%s)",
	       (signs & 1) ? "-" : "", l1, l1 > 2147483647 ? "LL" : "",
	       (signs & 2) ? "-" : "", l2, l2 > 2147483647 ? "LL" : "");
      break;
    case TYPE_CUINT:
      l1 &= e->type->maxval;
      l2 &= e->type->maxval;
      fprintf (outfile, "CINT(%lluU%s,%lluU%s),",
	       l1, l1 > 4294967295U ? "LL" : "",
	       l2, l2 > 4294967295U ? "LL" : "");
      l1 = getrandll ();
      l2 = getrandll ();
      l1 &= e->type->maxval;
      l2 &= e->type->maxval;
      fprintf (outfile, "CINT(%lluU%s,%lluU%s)",
	       l1, l1 > 4294967295U ? "LL" : "",
	       l2, l2 > 4294967295U ? "LL" : "");
      break;
    case TYPE_CFLOAT:
      l1 &= 0xffffff;
      l2 &= 0xffffff;
      signs = generate_random () & 3;
      fprintf (outfile, "CDBL(%s%f,%s%f),",
	       (signs & 1) ? "-" : "", ((double) l1) / 64,
	       (signs & 2) ? "-" : "", ((double) l2) / 64);
      l1 = getrandll ();
      l2 = getrandll ();
      l1 &= 0xffffff;
      l2 &= 0xffffff;
      signs = generate_random () & 3;
      fprintf (outfile, "CDBL(%s%f,%s%f)",
	       (signs & 1) ? "-" : "", ((double) l1) / 64,
	       (signs & 2) ? "-" : "", ((double) l2) / 64);
      break;
    case TYPE_UENUM:
      if (e->type->maxval == 0)
	fputs ("e0_0,e0_0", outfile);
      else if (e->type->maxval == 1)
        fprintf (outfile, "e1_%lld,e1_%lld", l1 & 1, l2 & 1);
      else
        {
	  p = strchr (e->type->name, '\0');
	  while (--p >= e->type->name && *p >= '0' && *p <= '9');
	  p++;
          l1 %= 7;
          l2 %= 7;
          if (l1 > 3)
            l1 += e->type->maxval - 6;
          if (l2 > 3)
            l2 += e->type->maxval - 6;
	  fprintf (outfile, "e%s_%lld,e%s_%lld", p, l1, p, l2);
        }
      break;
    case TYPE_SENUM:
      p = strchr (e->type->name, '\0');
      while (--p >= e->type->name && *p >= '0' && *p <= '9');
      p++;
      l1 %= 7;
      l2 %= 7;
      fprintf (outfile, "e%s_%s%lld,e%s_%s%lld",
	       p, l1 < 3 ? "m" : "",
	       l1 == 3 ? 0LL : e->type->maxval - (l1 & 3),
	       p, l2 < 3 ? "m" : "",
	       l2 == 3 ? 0LL : e->type->maxval - (l2 & 3));
      break;
    case TYPE_PTR:
      l1 %= 256;
      l2 %= 256;
      fprintf (outfile, "(%s)&intarray[%lld],(%s)&intarray[%lld]",
	       e->type->name, l1, e->type->name, l2);
      break;
    case TYPE_FNPTR:
      l1 %= 10;
      l2 %= 10;
      fprintf (outfile, "fn%lld,fn%lld", l1, l2);
      break;
    default:
      abort ();
    }
  fputs (")", outfile);
}

int
subvalues (struct entry *e, char *p, char *letter)
{
  int i, j;
  char *q;
  if (p >= namebuf + sizeof (namebuf) - 32)
    abort ();
  p[0] = *letter;
  p[1] = '\0';
  q = p + 1;
  switch (e[0].etype)
    {
    case ETYPE_STRUCT_ARRAY:
    case ETYPE_UNION_ARRAY:
      if (e[0].arr_len == 0 || e[0].arr_len == 255)
	{
	  *letter += 1 + e[0].len;
	  return 1 + e[0].len;
	}
      i = generate_random () % e[0].arr_len;
      snprintf (p, sizeof (namebuf) - (p - namebuf) - 1,
		"%c[%d]", *letter, i);
      q = strchr (p, '\0');
      /* FALLTHROUGH */
    case ETYPE_STRUCT:
    case ETYPE_UNION:
      *q++ = '.';
      ++*letter;
      for (i = 1; i <= e[0].len; )
	{
	  i += subvalues (e + i, q, letter);
	  if (e[0].etype == ETYPE_UNION || e[0].etype == ETYPE_UNION_ARRAY)
	    {
	      *letter += e[0].len - i + 1;
	      break;
	    }
	}
      return 1 + e[0].len;
    case ETYPE_TYPE:
      ++*letter;
      output_FNB ('F', e);
      return 1;
    case ETYPE_ARRAY:
      if (e[0].arr_len == 0 || e[0].arr_len == 255)
	{
	  ++*letter;
	  return 1;
	}
      i = generate_random () % e[0].arr_len;
      snprintf (p, sizeof (namebuf) - (p - namebuf),
		"%c[%d]", *letter, i);
      output_FNB ('F', e);
      if ((generate_random () & 7) == 0)
	{
	  j = generate_random () % e[0].arr_len;
	  if (i != j)
	    {
	      snprintf (p, sizeof (namebuf) - (p - namebuf),
			"%c[%d]", *letter, j);
	      output_FNB ('F', e);
	    }
	}
      ++*letter;
      return 1;
    case ETYPE_BITFLD:
      ++*letter;
      if (e[0].len != 0)
	output_FNB ('B', e);
      return 1;
    }
}

/* DERIVED FROM:
--------------------------------------------------------------------
lookup2.c, by Bob Jenkins, December 1996, Public Domain.
hash(), hash2(), hash3, and mix() are externally useful functions.
Routines to test the hash are included if SELF_TEST is defined.
You can use this free for any purpose.  It has no warranty.
--------------------------------------------------------------------
*/

/*
--------------------------------------------------------------------
mix -- mix 3 32-bit values reversibly.
For every delta with one or two bit set, and the deltas of all three
  high bits or all three low bits, whether the original value of a,b,c
  is almost all zero or is uniformly distributed,
* If mix() is run forward or backward, at least 32 bits in a,b,c
  have at least 1/4 probability of changing.
* If mix() is run forward, every bit of c will change between 1/3 and
  2/3 of the time.  (Well, 22/100 and 78/100 for some 2-bit deltas.)
mix() was built out of 36 single-cycle latency instructions in a 
  structure that could supported 2x parallelism, like so:
      a -= b; 
      a -= c; x = (c>>13);
      b -= c; a ^= x;
      b -= a; x = (a<<8);
      c -= a; b ^= x;
      c -= b; x = (b>>13);
      ...
  Unfortunately, superscalar Pentiums and Sparcs can't take advantage 
  of that parallelism.  They've also turned some of those single-cycle
  latency instructions into multi-cycle latency instructions.  Still,
  this is the fastest good hash I could find.  There were about 2^^68
  to choose from.  I only looked at a billion or so.
--------------------------------------------------------------------
*/
/* same, but slower, works on systems that might have 8 byte hashval_t's */
#define mix(a,b,c) \
{ \
  a -= b; a -= c; a ^= (c>>13); \
  b -= c; b -= a; b ^= (a<< 8); \
  c -= a; c -= b; c ^= ((b&0xffffffff)>>13); \
  a -= b; a -= c; a ^= ((c&0xffffffff)>>12); \
  b -= c; b -= a; b = (b ^ (a<<16)) & 0xffffffff; \
  c -= a; c -= b; c = (c ^ (b>> 5)) & 0xffffffff; \
  a -= b; a -= c; a = (a ^ (c>> 3)) & 0xffffffff; \
  b -= c; b -= a; b = (b ^ (a<<10)) & 0xffffffff; \
  c -= a; c -= b; c = (c ^ (b>>15)) & 0xffffffff; \
}

/*
--------------------------------------------------------------------
hash() -- hash a variable-length key into a 32-bit value
  k     : the key (the unaligned variable-length array of bytes)
  len   : the length of the key, counting by bytes
  level : can be any 4-byte value
Returns a 32-bit value.  Every bit of the key affects every bit of
the return value.  Every 1-bit and 2-bit delta achieves avalanche.
About 36+6len instructions.

The best hash table sizes are powers of 2.  There is no need to do
mod a prime (mod is sooo slow!).  If you need less than 32 bits,
use a bitmask.  For example, if you need only 10 bits, do
  h = (h & hashmask(10));
In which case, the hash table should have hashsize(10) elements.

If you are hashing n strings (ub1 **)k, do it like this:
  for (i=0, h=0; i<n; ++i) h = hash( k[i], len[i], h);

By Bob Jenkins, 1996.  bob_jenkins@burtleburtle.net.  You may use this
code any way you wish, private, educational, or commercial.  It's free.

See http://burtleburtle.net/bob/hash/evahash.html
Use for hash table lookup, or anything where one collision in 2^32 is
acceptable.  Do NOT use for cryptographic purposes.
--------------------------------------------------------------------
*/

static hashval_t
iterative_hash (const void *k_in /* the key */,
                register size_t  length /* the length of the key */,
                register hashval_t initval /* the previous hash, or
                                              an arbitrary value */)
{
  register const unsigned char *k = (const unsigned char *)k_in;
  register hashval_t a,b,c,len;

  /* Set up the internal state */
  len = length;
  a = b = 0x9e3779b9;  /* the golden ratio; an arbitrary value */
  c = initval;           /* the previous hash value */

  /*---------------------------------------- handle most of the key */
    while (len >= 12)
      {
	a += (k[0] +((hashval_t)k[1]<<8) +((hashval_t)k[2]<<16) +((hashval_t)k[3]<<24));
	b += (k[4] +((hashval_t)k[5]<<8) +((hashval_t)k[6]<<16) +((hashval_t)k[7]<<24));
	c += (k[8] +((hashval_t)k[9]<<8) +((hashval_t)k[10]<<16)+((hashval_t)k[11]<<24));
	mix(a,b,c);
	k += 12; len -= 12;
      }

  /*------------------------------------- handle the last 11 bytes */
  c += length;
  switch(len)              /* all the case statements fall through */
    {
    case 11: c+=((hashval_t)k[10]<<24);
    case 10: c+=((hashval_t)k[9]<<16);
    case 9 : c+=((hashval_t)k[8]<<8);
      /* the first byte of c is reserved for the length */
    case 8 : b+=((hashval_t)k[7]<<24);
    case 7 : b+=((hashval_t)k[6]<<16);
    case 6 : b+=((hashval_t)k[5]<<8);
    case 5 : b+=k[4];
    case 4 : a+=((hashval_t)k[3]<<24);
    case 3 : a+=((hashval_t)k[2]<<16);
    case 2 : a+=((hashval_t)k[1]<<8);
    case 1 : a+=k[0];
      /* case 0: nothing left to add */
    }
  mix(a,b,c);
  /*-------------------------------------------- report the result */
  return c;
}

hashval_t
e_hash (const void *a)
{
  const struct entry *e = a;
  hashval_t ret = 0;
  int i;

  if (e[0].etype != ETYPE_STRUCT && e[0].etype != ETYPE_UNION)
    abort ();
  for (i = 0; i <= e[0].len; ++i)
    {
      int attriblen;
      ret = iterative_hash (&e[i], offsetof (struct entry, attrib), ret);
      attriblen = e[i].attrib ? strlen (e[i].attrib) : -1;
      ret = iterative_hash (&attriblen, sizeof (int), ret);
      if (e[i].attrib)
        ret = iterative_hash (e[i].attrib, attriblen, ret);
    }
  return ret;
}

int
e_eq (const void *a, const void *b)
{
  const struct entry *ea = a, *eb = b;
  int i;
  if (ea[0].etype != ETYPE_STRUCT && ea[0].etype != ETYPE_UNION)
    abort ();
  if (ea[0].len != eb[0].len)
    return 0;
  for (i = 0; i <= ea[0].len; ++i)
    {
      if (ea[i].etype != eb[i].etype
	  || ea[i].len != eb[i].len
	  || ea[i].arr_len != eb[i].arr_len
	  || ea[i].type != eb[i].type)
	return 0;
      if ((ea[i].attrib == NULL) ^ (eb[i].attrib == NULL))
	return 0;
      if (ea[i].attrib && strcmp (ea[i].attrib, eb[i].attrib) != 0)
	return 0;
    }
  return 1;
}

static int 
e_exists (const struct entry *e) 
{
  struct entry *h;
  hashval_t hval;

  hval = e_hash (e);
  for (h = hash_table[hval % HASH_SIZE]; h; h = h->next)
    if (e_eq (e, h))
      return 1;
  return 0;
}

static void
e_insert (struct entry *e)
{
  hashval_t hval;

  hval = e_hash (e);
  e->next = hash_table[hval % HASH_SIZE];
  hash_table[hval % HASH_SIZE] = e;
}

void
output (struct entry *e)
{
  int i;
  char c;
  struct entry *n;
  const char *skip_cint = "";

  if (e[0].etype != ETYPE_STRUCT && e[0].etype != ETYPE_UNION)
    abort ();

  if (e_exists (e))
    return;

  n = (struct entry *) malloc ((e[0].len + 1) * sizeof (struct entry));
  memcpy (n, e, (e[0].len + 1) * sizeof (struct entry));
  e_insert (n);

  if (idx == limidx)
    switchfiles (e[0].len);

  for (i = 1; i <= e[0].len; ++i)
    if ((e[i].etype == ETYPE_TYPE || e[i].etype == ETYPE_ARRAY)
	&& (e[i].type->type == TYPE_CINT || e[i].type->type == TYPE_CUINT))
      break;
  if (i <= e[0].len)
    skip_cint = "CI";
  if (e[0].attrib)
    fprintf (outfile, (generate_random () & 1)
	     ? "TX%s(%d,%s %s,," : "TX%s(%d,%s,%s,", skip_cint,
	     idx, e[0].etype == ETYPE_STRUCT ? "struct" : "union",
	     e[0].attrib);
  else if (e[0].etype == ETYPE_STRUCT)
    fprintf (outfile, "T%s(%d,", skip_cint, idx);
  else
    fprintf (outfile, "U%s(%d,", skip_cint, idx);
  c = 'a';
  for (i = 1; i <= e[0].len; )
    i += subfield (e + i, &c);
  fputs (",", outfile);
  c = 'a';
  for (i = 1; i <= e[0].len; )
    {
      i += subvalues (e + i, namebuf, &c);
      if (e[0].etype == ETYPE_UNION)
        break;
    }
  fputs (")\n", outfile);
  if (output_one && idx == limidx)
    exit (0);
  ++idx;
}

enum FEATURE
{
  FEATURE_VECTOR = 1,
  FEATURE_COMPLEX = 2,
  FEATURE_ALIGNEDPACKED = 4,
  FEATURE_ZEROARRAY = 8,
  FEATURE_ZEROBITFLD = 16,
  ALL_FEATURES = FEATURE_COMPLEX | FEATURE_VECTOR | FEATURE_ZEROARRAY
		 | FEATURE_ALIGNEDPACKED | FEATURE_ZEROBITFLD
};

void
singles (enum FEATURE features)
{
  struct entry e[2];
  int i;
  memset (e, 0, sizeof (e));
  e[0].etype = ETYPE_STRUCT;
  output (e);
  e[0].etype = ETYPE_UNION;
  output (e);
  for (i = 0;
       i < ((features & FEATURE_ALIGNEDPACKED) ? NATTRIBS2 : NATTRIBS1);
       ++i)
    {
      e[0].attrib = attributes[i];
      e[0].etype = ETYPE_STRUCT;
      output (e);
      e[0].etype = ETYPE_UNION;
      output (e);
    }
  e[0].len = 1;
  e[0].attrib = NULL;
  for (i = 0; i < NTYPES2; ++i)
    {
      e[0].etype = ETYPE_STRUCT;
      e[1].etype = ETYPE_TYPE;
      e[1].type = &base_types[i];
      output (e);
      e[0].etype = ETYPE_UNION;
      output (e);
    }
  if (features & FEATURE_COMPLEX)
    for (i = 0; i < NCTYPES2; ++i)
      {
	e[0].etype = ETYPE_STRUCT;
	e[1].etype = ETYPE_TYPE;
	e[1].type = &complex_types[i];
	output (e);
	e[0].etype = ETYPE_UNION;
	output (e);
      }
  if (features & FEATURE_VECTOR)
    for (i = 0; i < NVTYPES2; ++i)
      {
	e[0].etype = ETYPE_STRUCT;
	e[1].etype = ETYPE_TYPE;
	e[1].type = &vector_types[i];
	output (e);
	e[0].etype = ETYPE_UNION;
	output (e);
      }
}

void
choose_type (enum FEATURE features, struct entry *e, int r, int in_array)
{
  int i;

  i = NTYPES2 - NTYPES1;
  if (features & FEATURE_COMPLEX)
    i += NCTYPES2;
  if (features & FEATURE_VECTOR)
    i += NVTYPES2;
  if ((r & 3) == 0)
    {
      if (in_array)
	{
	  i += NAATYPES2;
	  if (features & FEATURE_COMPLEX)
	    i += NCAATYPES2;
	}
      else
	{
	  i += NATYPES2;
	  if (features & FEATURE_COMPLEX)
	    i += NCATYPES2;
	}
    }
  r >>= 2;
  r %= i;
  if (r < NTYPES2 - NTYPES1)
    e->type = &base_types[r + NTYPES1];
  r -= NTYPES2 - NTYPES1;
  if (e->type == NULL && (features & FEATURE_COMPLEX))
    {
      if (r < NCTYPES2)
	e->type = &complex_types[r];
      r -= NCTYPES2;
    }
  if (e->type == NULL && (features & FEATURE_VECTOR))
    {
      if (r < NVTYPES2)
	e->type = &vector_types[r];
      r -= NVTYPES2;
    }
  if (e->type == NULL && !in_array)
    {
      if (r < NATYPES2)
	e->type = &attrib_types[r];
      r -= NATYPES2;
    }
  if (e->type == NULL && !in_array && (features & FEATURE_COMPLEX))
    {
      if (r < NCATYPES2)
	e->type = &complex_attrib_types[r];
      r -= NCATYPES2;
    }
  if (e->type == NULL && in_array)
    {
      if (r < NAATYPES2)
	e->type = &attrib_array_types[r];
      r -= NAATYPES2;
    }
  if (e->type == NULL && in_array && (features & FEATURE_COMPLEX))
    {
      if (r < NCAATYPES2)
	e->type = &complex_attrib_array_types[r];
      r -= NCAATYPES2;
    }
  if (e->type == NULL)
    abort ();
}

/* This is from gcc.c-torture/execute/builtin-bitops-1.c.  */
static int
my_ffsll (unsigned long long x)
{
  int i;
  if (x == 0)
    return 0;
  /* We've tested LLONG_MAX for 64 bits so this should be safe.  */
  for (i = 0; i < 64; i++)
    if (x & (1ULL << i))
      break;
  return i + 1;
}

void
generate_fields (enum FEATURE features, struct entry *e, struct entry *parent,
		 int len)
{
  int r, i, j, ret = 1, n, incr, sametype;

  for (n = 0; n < len; n += incr)
    {
      r = generate_random ();
      /* 50% ETYPE_TYPE base_types NTYPES1
	 12.5% ETYPE_TYPE other
	 12.5% ETYPE_ARRAY
	 12.5% ETYPE_BITFLD
	 12.5% ETYPE_STRUCT|ETYPE_UNION|ETYPE_STRUCT_ARRAY|ETYPE_UNION_ARRAY */
      i = (r & 7);
      r >>= 3;
      incr = 1;
      switch (i)
	{
	case 0:
	case 1:
	case 2:
	case 3:
	  e[n].etype = ETYPE_TYPE;
	  e[n].type = &base_types[r % NTYPES1];
	  break;
	case 4:
	  e[n].etype = ETYPE_TYPE;
	  choose_type (features, &e[n], r, 0);
	  break;
	case 5:
	  e[n].etype = ETYPE_ARRAY;
	  i = r & 1;
	  r >>= 1;
	  if (i)
	    e[n].type = &base_types[r % NTYPES1];
	  else
	    choose_type (features, &e[n], r, 1);
	  r = generate_random ();
	  if ((features & FEATURE_ZEROARRAY) && (r & 3) == 0)
	    {
	      e[n].arr_len = 0;
	      if (n == len - 1 && (r & 4)
		  && (parent->etype == ETYPE_STRUCT
		      || parent->etype == ETYPE_STRUCT_ARRAY))
		{
		  int k;
		  for (k = 0; k < n; ++k)
		    if (e[k].etype != ETYPE_BITFLD || e[k].len)
		      {
			e[n].arr_len = 255;
			break;
		      }
		}
	    }
	  else if ((r & 3) != 3)
	    e[n].arr_len = (r >> 2) & 7;
	  else
	    e[n].arr_len = (r >> 2) & 31;
	  break;
	case 6:
	  sametype = 1;
	  switch (r & 7)
	    {
	    case 0:
	    case 1:
	    case 2:
	      break;
	    case 3:
	    case 4:
	    case 5:
	      incr = 1 + (r >> 3) % (len - n);
	      break;
	    case 6:
	    case 7:
	      sametype = 0;
	      incr = 1 + (r >> 3) % (len - n);
	      break;
	    }
	  for (j = n; j < n + incr; ++j)
	    {
	      int mi, ma;

	      e[j].etype = ETYPE_BITFLD;
	      if (j == n || !sametype)
		{
		  int k;
		  r = generate_random ();
		  k = r & 3;
		  r >>= 2;
		  if (!k)
		    e[j].type
		      = &aligned_bitfld_types[r % n_aligned_bitfld_types];
		  else
		    e[j].type
		      = &bitfld_types[r % n_bitfld_types];
		}
	      else
		e[j].type = e[n].type;
	      r = generate_random ();
	      mi = 0;
	      ma = 0;
	      switch (e[j].type->bitfld)
	        {
	        case 'C': ma = 8; break;
	        case 'S': ma = 16; break;
	        case 'I': ma = 32; break;
	        case 'L':
	        case 'Q': ma = 64; break;
	        case 'B': ma = 1; break;
	        case ' ':
		  if (e[j].type->type == TYPE_UENUM)
		    mi = my_ffsll (e[j].type->maxval + 1) - 1;
		  else if (e[j].type->type == TYPE_SENUM)
		    mi = my_ffsll (e[j].type->maxval + 1);
		  else
		    abort ();
		  if (!mi)
		    mi = 1;
		  if (mi > 32)
		    ma = 64;
		  else if (mi > 16 || !short_enums)
		    ma = 32;
		  else if (mi > 8)
		    ma = 16;
		  else
		    ma = 8;
		  break;
		default:
		  abort ();
	        }
	      e[j].len = ma + 1;
	      if (sametype && (r & 3) == 0 && ma > 1)
		{
		  int sum = 0, k;
		  for (k = n; k < j; ++k)
		    sum += e[k].len;
		  sum %= ma;
		  e[j].len = sum ? ma - sum : ma;
		}
	      r >>= 2;
	      if (! (features & FEATURE_ZEROBITFLD) && mi == 0)
		mi = 1;
	      if (e[j].len < mi || e[j].len > ma)
		e[j].len = mi + (r % (ma + 1 - mi));
	      r >>= 6;
	      if ((features & FEATURE_ZEROBITFLD) && (r & 3) == 0
		  && mi == 0)
		e[j].len = 0;
	    }
	  break;
	case 7:
	  switch (r & 7)
	    {
	    case 0:
	    case 1:
	    case 2:
	      e[n].etype = ETYPE_STRUCT;
	      break;
	    case 3:
	    case 4:
	      e[n].etype = ETYPE_UNION;
	      break;
	    case 5:
	    case 6:
	      e[n].etype = ETYPE_STRUCT_ARRAY;
	      break;
	    case 7:
	      e[n].etype = ETYPE_UNION_ARRAY;
	      break;
	    }
	  r >>= 3;
	  e[n].len = r % (len - n);
	  incr = 1 + e[n].len;
	  generate_fields (features, &e[n + 1], &e[n], e[n].len);
	  if (e[n].etype == ETYPE_STRUCT_ARRAY
	      || e[n].etype == ETYPE_UNION_ARRAY)
	    {
	      r = generate_random ();
	      if ((features & FEATURE_ZEROARRAY) && (r & 3) == 0)
		{
		  e[n].arr_len = 0;
		  if (n + incr == len && (r & 4)
		      && (parent->etype == ETYPE_STRUCT
			  || parent->etype == ETYPE_STRUCT_ARRAY))
		    {
		      int k;
		      for (k = 0; k < n; ++k)
			if (e[k].etype != ETYPE_BITFLD || e[k].len)
			  {
			    e[n].arr_len = 255;
			    break;
			  }
		    }
		}
	      else if ((r & 3) != 3)
		e[n].arr_len = (r >> 2) & 7;
	      else
		e[n].arr_len = (r >> 2) & 31;
	    }
	  break;
	}
      r = generate_random ();
      if ((r & 7) == 0)
	{
	  r >>= 3;
	  i = (features & FEATURE_ALIGNEDPACKED) ? NATTRIBS2 : NATTRIBS1;
	  e[n].attrib = attributes[r % i];
	  if (! (features & FEATURE_ALIGNEDPACKED)
	      && strcmp (e[n].attrib, "atpa") == 0
	      && ((e[n].type >= &attrib_types[0]
		   && e[n].type < &attrib_types[NATYPES2])
		  || (e[n].type >= &complex_attrib_types[0]
		      && e[n].type < &complex_attrib_types[NCATYPES2])
		  || (e[n].type >= &attrib_array_types[0]
		      && e[n].type < &attrib_array_types[NAATYPES2])
		  || (e[n].type >= &complex_attrib_array_types[0]
		      && e[n].type < &complex_attrib_array_types[NAATYPES2])
		  || (e[n].type >= &aligned_bitfld_types[0]
		      && e[n].type < &aligned_bitfld_types[n_aligned_bitfld_types])))
	    e[n].attrib = NULL;
	}
    }
}

void
generate_random_tests (enum FEATURE features, int len)
{
  struct entry e[len + 1];
  int i, r;
  if (len > 'z' - 'a' + 1)
    abort ();
  memset (e, 0, sizeof (e));
  r = generate_random ();
  if ((r & 7) == 0)
    e[0].etype = ETYPE_UNION;
  else
    e[0].etype = ETYPE_STRUCT;
  r >>= 3;
  e[0].len = len;
  if ((r & 31) == 0)
    {
      r >>= 5;
      if (features & FEATURE_ALIGNEDPACKED)
	r %= NATTRIBS2;
      else
	r %= NATTRIBS1;
      e[0].attrib = attributes[r];
    }
  generate_fields (features, &e[1], &e[0], len);
  output (e);
}

struct { const char *name; enum FEATURE f; }
features[] = {
{ "normal", 0 },
{ "complex", FEATURE_COMPLEX },
{ "vector", FEATURE_VECTOR },
{ "[0] :0", FEATURE_ZEROARRAY | FEATURE_ZEROBITFLD },
{ "complex vector [0]",
  FEATURE_COMPLEX | FEATURE_VECTOR | FEATURE_ZEROARRAY },
{ "aligned packed complex vector [0] :0",
  FEATURE_COMPLEX | FEATURE_VECTOR | FEATURE_ZEROARRAY
  | FEATURE_ALIGNEDPACKED | FEATURE_ZEROBITFLD },
};

int
main (int argc, char **argv)
{
  int i, j, count, c, n = 3000;
  char *optarg;

  if (sizeof (int) != 4 || sizeof (long long) != 8)
    return 1;
  
  i = 1;
  while (i < argc) 
    {
      c = '\0';
      if (argv[i][0] == '-' && argv[i][2] == '\0')
	c = argv[i][1];
      optarg = argv[i + 1];
      if (!optarg)
	goto usage;
      switch (c)
	{
	case 'n':
	  n = atoi (optarg);
	  break;
	case 'd':
	  destdir = optarg;
	  break;
	case 's':
	  srcdir = optarg;
	  break;
	case 'i':
	  output_one = 1;
	  limidx = atoi (optarg);
	  break;
<<<<<<< HEAD
=======
	case 'e':
	  short_enums = 1;
	  i--;
	  break;
>>>>>>> c355071f
	default:
	  fprintf (stderr, "unrecognized option %s\n", argv[i]);
	  goto usage;
      }
      i += 2;
    }

  if (output_one)
    {
      outfile = fopen ("/dev/null", "w");
      if (outfile == NULL)
        {
	  fputs ("could not open /dev/null", stderr);
	  return 1;
        }
      n = limidx + 1;
    }

  if (destdir == NULL && !output_one)
    {
    usage:
      fprintf (stderr, "Usage:\n\
%s [-e] [-s srcdir -d destdir] [-n count] [-i idx]\n\
Either -s srcdir -d destdir or -i idx must be used\n", argv[0]);
      return 1;
    }

  if (srcdir == NULL && !output_one)
    goto usage;

  for (i = 0; i < NTYPES2; ++i)
    if (base_types[i].bitfld)
      bitfld_types[n_bitfld_types++] = base_types[i];
  for (i = 0; i < NATYPES2; ++i)
    if (attrib_types[i].bitfld)
      aligned_bitfld_types[n_aligned_bitfld_types++] = attrib_types[i];
  for (i = 0; i < sizeof (features) / sizeof (features[0]); ++i)
    {
      int startidx = idx;
      if (! output_one)
	limidx = idx;
      if (!i)
        count = 200;
      else
        count = 20;
      for (j = 1; j <= 9; ++j)
        while (idx < startidx + j * count)
	  generate_random_tests (features[i].f, j);
      while (idx < startidx + count * 10)
	generate_random_tests (features[i].f, 10 + (generate_random () % 16));
    }
  for (i = 0; n > 3000 && i < sizeof (features) / sizeof (features[0]); ++i)
    {
      int startidx;
      startidx = idx;
      if (! output_one)
	limidx = idx;
      singles (features[i].f);
      if (!i)
	{
	  count = 1000;
	  while (idx < startidx + 1000)
	    generate_random_tests (features[i].f, 1);
	}
      else
	{
	  startidx = idx;
	  count = 100;
	  while (idx < startidx + 100)
	    generate_random_tests (features[i].f, 1);
	}
      startidx = idx;
      for (j = 2; j <= 9; ++j)
	while (idx < startidx + (j - 1) * count)
	  generate_random_tests (features[i].f, j);
      while (idx < startidx + count * 9)
        generate_random_tests (features[i].f, 10 + (generate_random () % 16));
    }
  if (! output_one)
    limidx = idx;
  while (idx < n)
    generate_random_tests (ALL_FEATURES, 1 + (generate_random () % 25));
  fclose (outfile);
  return 0;
}<|MERGE_RESOLUTION|>--- conflicted
+++ resolved
@@ -515,14 +515,11 @@
 { "Talx1float", TYPE_FLOAT, 0, 0 },
 { "Talx1double", TYPE_FLOAT, 0, 0 },
 { "Talx1ldouble", TYPE_FLOAT, 0, 0 },
-<<<<<<< HEAD
-=======
 #ifndef SKIP_DECIMAL_FLOAT
 { "Talx1Decimal32", TYPE_DEC_FLOAT, 0 ,0 },
 { "Talx1Decimal64", TYPE_DEC_FLOAT, 0 ,0 },
 { "Talx1Decimal128", TYPE_DEC_FLOAT, 0 ,0 },
 #endif
->>>>>>> c355071f
 { "Talx1E0", TYPE_UENUM, 0, ' ' },
 { "Talx1E1", TYPE_UENUM, 1, ' ' },
 { "Talx1E2", TYPE_SENUM, 3, ' ' },
@@ -547,14 +544,11 @@
 { "Talx2float", TYPE_FLOAT, 0, 0 },
 { "Talx2double", TYPE_FLOAT, 0, 0 },
 { "Talx2ldouble", TYPE_FLOAT, 0, 0 },
-<<<<<<< HEAD
-=======
 #ifndef SKIP_DECIMAL_FLOAT
 { "Talx2Decimal32", TYPE_DEC_FLOAT, 0 , 0 },
 { "Talx2Decimal64", TYPE_DEC_FLOAT, 0 , 0 },
 { "Talx2Decimal128", TYPE_DEC_FLOAT, 0 , 0 },
 #endif
->>>>>>> c355071f
 { "Talx2E0", TYPE_UENUM, 0, ' ' },
 { "Talx2E1", TYPE_UENUM, 1, ' ' },
 { "Talx2E2", TYPE_SENUM, 3, ' ' },
@@ -577,14 +571,11 @@
 { "Talx4float", TYPE_FLOAT, 0, 0 },
 { "Talx4double", TYPE_FLOAT, 0, 0 },
 { "Talx4ldouble", TYPE_FLOAT, 0, 0 },
-<<<<<<< HEAD
-=======
 #ifndef SKIP_DECIMAL_FLOAT
 { "Talx4Decimal32", TYPE_DEC_FLOAT, 0 , 0 },
 { "Talx4Decimal64", TYPE_DEC_FLOAT, 0 , 0 },
 { "Talx4Decimal128", TYPE_DEC_FLOAT, 0 , 0 },
 #endif
->>>>>>> c355071f
 { "Talx4E0", TYPE_UENUM, 0, ' ' },
 { "Talx4E1", TYPE_UENUM, 1, ' ' },
 { "Talx4E2", TYPE_SENUM, 3, ' ' },
@@ -603,15 +594,11 @@
 { "Taly8cptr", TYPE_PTR, 0, 0 },
 { "Taly8iptr", TYPE_PTR, 0, 0 },
 { "Talx8double", TYPE_FLOAT, 0, 0 },
-<<<<<<< HEAD
-{ "Talx8ldouble", TYPE_FLOAT, 0, 0 }
-=======
 { "Talx8ldouble", TYPE_FLOAT, 0, 0 },
 #ifndef SKIP_DECIMAL_FLOAT
 { "Talx8Decimal64", TYPE_DEC_FLOAT, 0, 0 },
 { "Talx8Decimal128", TYPE_DEC_FLOAT, 0, 0 }
 #endif
->>>>>>> c355071f
 #define NAATYPES2 (sizeof (attrib_array_types) / sizeof (attrib_array_types[0]))
 };
 struct types complex_attrib_array_types[] = {
@@ -731,11 +718,7 @@
 #define HASH_SIZE 32749 
 static struct entry *hash_table[HASH_SIZE];
 
-<<<<<<< HEAD
-static int idx, limidx, output_one;
-=======
 static int idx, limidx, output_one, short_enums;
->>>>>>> c355071f
 static const char *destdir;
 static const char *srcdir;
 FILE *outfile;
@@ -774,11 +757,7 @@
     }
   fprintf (outfile, "\
 /* { dg-options \"-I%s\" } */\n\
-<<<<<<< HEAD
-/* { dg-options \"-I%s -fno-common\" { target hppa*-*-hpux* } } */\n\
-=======
 /* { dg-options \"-I%s -fno-common\" { target hppa*-*-hpux* *-*-darwin* } } */\n\
->>>>>>> c355071f
 /* { dg-options \"-I%s -mno-base-addresses\" { target mmix-*-* } } */\n\
 #include \"struct-layout-1.h\"\n\
 \n\
@@ -805,11 +784,7 @@
     goto fail;
   fprintf (outfile, "\
 /* { dg-options \"-w -I%s\" } */\n\
-<<<<<<< HEAD
-/* { dg-options \"-w -I%s -fno-common\" { target hppa*-*-hpux* } } */\n\
-=======
 /* { dg-options \"-w -I%s -fno-common\" { target hppa*-*-hpux* *-*-darwin* } } */\n\
->>>>>>> c355071f
 /* { dg-options \"-w -I%s -mno-base-addresses\" { target mmix-*-* } } */\n\
 #include \"struct-layout-1_x1.h\"\n\
 #include \"t%03d_test.h\"\n\
@@ -822,11 +797,7 @@
     goto fail;
   fprintf (outfile, "\
 /* { dg-options \"-w -I%s\" } */\n\
-<<<<<<< HEAD
-/* { dg-options \"-w -I%s -fno-common\" { target hppa*-*-hpux* } } */\n\
-=======
 /* { dg-options \"-w -I%s -fno-common\" { target hppa*-*-hpux* *-*-darwin* } } */\n\
->>>>>>> c355071f
 /* { dg-options \"-w -I%s -mno-base-addresses\" { target mmix-*-* } } */\n\
 #include \"struct-layout-1_y1.h\"\n\
 #include \"t%03d_test.h\"\n\
@@ -1968,13 +1939,10 @@
 	  output_one = 1;
 	  limidx = atoi (optarg);
 	  break;
-<<<<<<< HEAD
-=======
 	case 'e':
 	  short_enums = 1;
 	  i--;
 	  break;
->>>>>>> c355071f
 	default:
 	  fprintf (stderr, "unrecognized option %s\n", argv[i]);
 	  goto usage;

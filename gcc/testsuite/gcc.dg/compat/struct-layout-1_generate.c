--- conflicted
+++ resolved
@@ -1,9 +1,5 @@
 /* Structure layout test generator.
-<<<<<<< HEAD
-   Copyright (C) 2004, 2005, 2007 Free Software Foundation, Inc.
-=======
    Copyright (C) 2004, 2005, 2007, 2008, 2009 Free Software Foundation, Inc.
->>>>>>> 42bae686
    Contributed by Jakub Jelinek <jakub@redhat.com>.
 
 This file is part of GCC.

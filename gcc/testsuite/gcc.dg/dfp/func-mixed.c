--- conflicted
+++ resolved
@@ -157,30 +157,6 @@
 main ()
 {
   /* _Decimal32 variants.  */
-<<<<<<< HEAD
-  if (arg0_32 (0.0df, -1, 2, 3.0f, 4.0, 5.0l) != 0.0df) abort ();
-  if (arg1_32 (0, 1.0df, 2, 3.0f, 4.0, 5.0l) != 1.0df) abort ();
-  if (arg2_32 (0, -1, 2.0df, 3.0f, 4.0, 5.0l) != 2.0df) abort ();
-  if (arg3_32 (0, -1, 2.0f, 3.0df, 4.0, 5.0l) != 3.0df) abort ();
-  if (arg4_32 (0, -1, 2.0f, 3.0, 4.0df, 5.0l) != 4.0df) abort ();
-  if (arg5_32 (0, -1, 2.0f, 3.0, 4.0l, 5.0df) != 5.0df) abort ();
-
-  /* _Decimal64 variants.  */
-  if (arg0_64 (0.0dd, -1, 2, 3.0f, 4.0, 5.0l) != 0.0dd) abort ();
-  if (arg1_64 (0, 1.0dd, 2, 3.0f, 4.0, 5.0l) != 1.0dd) abort ();
-  if (arg2_64 (0, -1, 2.0dd, 3.0f, 4.0, 5.0l) != 2.0dd) abort ();
-  if (arg3_64 (0, -1, 2.0f, 3.0dd, 4.0, 5.0l) != 3.0dd) abort ();
-  if (arg4_64 (0, -1, 2.0f, 3.0, 4.0dd, 5.0l) != 4.0dd) abort ();
-  if (arg5_64 (0, -1, 2.0f, 3.0, 4.0l, 5.0dd) != 5.0dd) abort ();
-
-  /* _Decimal128 variants.  */
-  if (arg0_128 (0.0dl, -1, 2, 3.0f, 4.0, 5.0l) != 0.0dl) abort ();
-  if (arg1_128 (0, 1.0dl, 2, 3.0f, 4.0, 5.0l) != 1.0dl) abort ();
-  if (arg2_128 (0, -1, 2.0dl, 3.0f, 4.0, 5.0l) != 2.0dl) abort ();
-  if (arg3_128 (0, -1, 2.0f, 3.0dl, 4.0, 5.0l) != 3.0dl) abort ();
-  if (arg4_128 (0, -1, 2.0f, 3.0, 4.0dl, 5.0l) != 4.0dl) abort ();
-  if (arg5_128 (0, -1, 2.0f, 3.0, 4.0l, 5.0dl) != 5.0dl) abort ();
-=======
   if (arg0_32 (0.0df, -1, 2, 3.0f, 4.0, 5.0l) != 0.0df) FAILURE
   if (arg1_32 (0, 1.0df, 2, 3.0f, 4.0, 5.0l) != 1.0df) FAILURE
   if (arg2_32 (0, -1, 2.0df, 3.0f, 4.0, 5.0l) != 2.0df) FAILURE
@@ -206,7 +182,6 @@
 
   if (failcnt != 0)
     abort ();
->>>>>>> 0428bbe5
 
   return 0;
 }
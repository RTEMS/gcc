--- conflicted
+++ resolved
@@ -1,10 +1,6 @@
 /* { dg-do compile } */
 /* { dg-options "-Waddress -Wattributes -Werror" } */
-<<<<<<< HEAD
-/* { dg-warning "warnings being treated as errors" "" {target "*-*-*"} 0 } */
-=======
 /* { dg-message "warnings being treated as errors" "" {target "*-*-*"} 0 } */
->>>>>>> 42bae686
 
 /* Make sure -Werror turns warnings in to errors.  */
 

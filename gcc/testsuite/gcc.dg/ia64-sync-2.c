--- conflicted
+++ resolved
@@ -2,10 +2,7 @@
 /* { dg-require-effective-target sync_int_long } */
 /* { dg-options } */
 /* { dg-options "-march=i486" { target { { i?86-*-* x86_64-*-* } && ilp32 } } } */
-<<<<<<< HEAD
-=======
 /* { dg-options "-mcpu=v9" { target sparc*-*-* } } */
->>>>>>> c355071f
 
 /* Test basic functionality of the intrinsics.  */
 

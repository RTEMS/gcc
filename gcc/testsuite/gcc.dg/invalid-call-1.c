/* PR rtl-optimization/29841 */
/* Testcase by Khem Raj <raj.khem@gmail.com> */

/* { dg-do compile } */
/* { dg-options "-O2" } */
/* { dg-options "-O2 -march=i586" { target { { i?86-*-* x86_64-*-* } && ilp32 } } } */

typedef void (*fp)(void);
extern char* bar(void* a1, int a2);
extern char* mar(int n);
char* cptr;

void foo()
{
  cptr = mar(6);
<<<<<<< HEAD
  ((char *(*)(void *,int (*)(void *,unsigned char **),char**))((fp)bar))(0,0,(void*)(0)); /* { dg-message "" "non-compatible type" } */
=======
  ((char *(*)(void *,int (*)(void *,unsigned char **),char**))((fp)bar))(0,0,(void*)(0)); /* { dg-warning "function called through a non-compatible type" "non-compatible type" } */
  /* { dg-message "note: if this code is reached, the program will abort" "" { target *-*-* } 16 } */
>>>>>>> 99c9c69a
}<|MERGE_RESOLUTION|>--- conflicted
+++ resolved
@@ -13,10 +13,6 @@
 void foo()
 {
   cptr = mar(6);
-<<<<<<< HEAD
-  ((char *(*)(void *,int (*)(void *,unsigned char **),char**))((fp)bar))(0,0,(void*)(0)); /* { dg-message "" "non-compatible type" } */
-=======
   ((char *(*)(void *,int (*)(void *,unsigned char **),char**))((fp)bar))(0,0,(void*)(0)); /* { dg-warning "function called through a non-compatible type" "non-compatible type" } */
   /* { dg-message "note: if this code is reached, the program will abort" "" { target *-*-* } 16 } */
->>>>>>> 99c9c69a
 }
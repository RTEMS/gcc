--- conflicted
+++ resolved
@@ -1,10 +1,6 @@
 /* { dg-do compile } */
 /* { dg-options "-O1 -fschedule-insns2 -fsched2-use-traces" } */
-<<<<<<< HEAD
-/* { dg-skip-if "No scheduling" { mmix-*-* cris-*-* m68k-*-* } { "*" } { "" } } */
-=======
 /* { dg-skip-if "No scheduling" { mmix-*-* cris-*-* m68k-*-* m32c-*-* } { "*" } { "" } } */
->>>>>>> f8383f28
 
 extern double f (double x);
 

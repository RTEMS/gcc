/* Copyright (C) 2002  Free Software Foundation.
   by Hans-Peter Nilsson  <hp@axis.com>

   Making sure that asm clobbers conflicting with asm-declared input
   operands are detected: ``You may not write a clobber description in a
   way that overlaps with an input or output operand''.

   You must be this tall ---> fit two long longs in asm-declared registers
   to enter this amusement.  */

<<<<<<< HEAD
/* { dg-do compile { target alpha-*-* cris-*-* crisv32-*-* i?86-*-* mmix-*-* powerpc*-*-* rs6000-*-* x86_64-*-* } } */
=======
/* { dg-do compile { target alpha*-*-* cris-*-* crisv32-*-* i?86-*-* mmix-*-* powerpc*-*-* rs6000-*-* x86_64-*-* } } */
>>>>>>> a0daa400
/* { dg-options "-O2" } */

/* Constructed examples; input/output (same register), output, input, and
   input and output (different registers).  */

/* The long longs are used to test overlap overlap for multi-register
   registers.  REG2 and REG4 must be the second halves (defined as
   higher-numbered parts) of REG1 and REG3 respectively when two registers
   are needed.  */

#if defined (__alpha__)
# define REG1 "$1"
# define REG2 "$2"
#elif defined (__CRIS__)
# define REG1 "r10"
# define REG2 "r11"
# define REG3 "r12"
# define REG4 "r13"
# define REG5 "r9"
#elif defined (__i386__)
# define REG1 "%eax"
# define REG2 "%edx"
/* On Darwin -fpic is on by default, so don't use %ebx. */
# define REG3 "%esi"
# define REG4 "%edi"
#elif defined (__MMIX__)
# define REG1 "$8"
# define REG2 "$9"
#elif defined (__powerpc__) || defined (__PPC__) || defined (__ppc__) \
	|| defined (__POWERPC__) || defined (PPC) || defined (_IBMR2)
# define REG1 "6"
# define REG2 "7"
# if !defined(__powerpc64__) && !defined(__LP64__)
#  define REG3 "8"
#  define REG4 "9"
# endif
#elif defined (__x86_64__)
# define REG1 "rax"
# define REG2 "rdx"
#endif

/* For readability of the tests.  */
#ifdef REG3
# define REG1a REG1
# define REG1b REG2
# define REG2a REG3
# define REG2b REG4
#else
# define REG1a REG1
# define REG1b REG1
# define REG2a REG2
# define REG2b REG2
#endif

/* REG5 is just another reg if there is one; the difference to REG4 is to
   keep the original set of registers for CRIS.  */
#ifndef REG5
#define REG5 REG2b
#endif

void *
foo (void *p)
{
  register void *q asm (REG1) = p;
  asm ("foo1 %0" : "=r" (q) : "0" (q) : REG1); /* { dg-error "conflict" } */
  return q;
}

void *
nfoo (void *p)
{
  register void *q asm (REG1) = p;
  asm ("foo1 %0" : "=r" (q) : "0" (q) : REG2);
  return q;
}

long long
foolla (long long llp)
{
  register long long ll asm (REG1a) = llp;
  asm ("foo1a %0" : "=r" (ll) : "0" (ll) : REG1a); /* { dg-error "conflict" } */
  return ll;
}

long long
nfoolla (long long llp)
{
  register long long ll asm (REG1a) = llp;
  asm ("foo1a %0" : "=r" (ll) : "0" (ll) : REG2a);
  return ll;
}

long long
foollb (long long llp)
{
  register long long ll asm (REG1a) = llp;
  asm ("foo1b %0" : "=r" (ll) : "0" (ll) : REG1b); /* { dg-error "conflict" } */
  return ll;
}

void *
bar (void *p)
{
  register void *q asm (REG1);
  register void *w asm (REG2) = p;
  asm ("bar1 %1,%0" : "=r" (q) : "r" (w) : REG1); /* { dg-error "conflict" } */
  return q;
}

long long
barlla (long long llp)
{
  register long long ll asm (REG1a);
  register long long mm asm (REG2a) = llp;
  asm ("bar1a %1,%0" : "=r" (ll) : "r" (mm) : REG1b); /* { dg-error "conflict" } */
  return ll;
}

long long
barllb (long long llp)
{
  register long long ll asm (REG1a);
  register long long mm asm (REG2a) = llp;
  asm ("bar1b %1,%0" : "=r" (ll) : "r" (mm) : REG2b); /* { dg-error "conflict" } */
  return ll;
}

void *
foobar (void *p)
{
  register void *q asm (REG1);
  register void *w asm (REG2) = p;
  asm ("foobar1 %1,%0" : "=r" (q) : "r" (w) : REG2); /* { dg-error "conflict" } */
  return q;
}

void *
nfoobar (void *p)
{
  register void *q asm (REG1);
  register void *w = p;
  asm ("foobar1 %1,%0" : "=r" (q) : "r" (w) : REG2);
  return q;
}

long long
foobarlla (long long llp)
{
  register long long ll asm (REG1a);
  register long long mm asm (REG2a) = llp;
  asm ("foobar1a %1,%0" : "=r" (ll) : "r" (mm) : REG1b); /* { dg-error "conflict" } */
  return ll;
}

long long
nfoobarlla (long long llp)
{
  register long long ll asm (REG1a);
  register long long mm = llp;
  asm ("foobar1a %1,%0" : "=r" (ll) : "r" (mm) : REG2a);
  return ll;
}

long long
foobarllb (long long llp)
{
  register long long ll asm (REG1a);
  register long long mm asm (REG2a) = llp;
  asm ("foobar1b %1,%0" : "=r" (ll) : "r" (mm) : REG2b); /* { dg-error "conflict" } */
  return ll;
}

long long
nfoobarllb (long long llp)
{
  register long long ll asm (REG1a);
  register long long mm = llp;
  asm ("foobar1b %1,%0" : "=r" (ll) : "r" (mm) : REG2b);
  return ll;
}

void *
baz (void *p)
{
  register void *q asm (REG1);
  register void *w asm (REG2) = p;
  asm ("baz1 %1,%0" : "=r" (q) : "r" (w) : REG1, REG2); /* { dg-error "conflict" } */
  return q;
}

void *
nbaz (void *p)
{
  register void *q;
  register void *w = p;
  asm ("baz1 %1,%0" : "=r" (q) : "r" (w) : REG1, REG2);
  return q;
}

void *
nbaz2 (void *p)
{
  register void *q asm (REG1);
  register void *w asm (REG2) = p;
  asm ("baz1 %1,%0" : "=r" (q) : "r" (w));
  return q;
}

long long
bazlla (long long llp)
{
  register long long ll asm (REG1a);
  register long long mm asm (REG2a) = llp;
  asm ("baz1a %1,%0" : "=r" (ll) : "r" (mm) : REG1a, REG2a); /* { dg-error "conflict" } */
  return ll;
}

long long
bazllb (long long llp)
{
  register long long ll asm (REG1a);
  register long long mm asm (REG2a) = llp;
  asm ("baz2a %1,%0" : "=r" (ll) : "r" (mm) : REG1b, REG2b); /* { dg-error "conflict" } */
  return ll;
}

/* Real-world example of bug.  */

#ifdef _WIN64
typedef unsigned int loc_size_t __attribute__ ((mode (DI)));
#else
typedef __SIZE_TYPE__ loc_size_t;
#endif

struct stat;
int
_dl_stat (const char *file_name, struct stat *buf)
{
  register long a asm (REG1) = (long) (loc_size_t) file_name;
  register long b asm (REG2) = (long) (loc_size_t) buf;

  asm volatile ("movu.w %1,$r9\n\tbreak 13" : "=r" (a) : "g" (106), "0" (a), "r" (b) : REG1, REG5); /* { dg-error "conflict" } */
  if (a >= 0)
    return (int) a;
  return (int) -1;
}<|MERGE_RESOLUTION|>--- conflicted
+++ resolved
@@ -8,11 +8,7 @@
    You must be this tall ---> fit two long longs in asm-declared registers
    to enter this amusement.  */
 
-<<<<<<< HEAD
-/* { dg-do compile { target alpha-*-* cris-*-* crisv32-*-* i?86-*-* mmix-*-* powerpc*-*-* rs6000-*-* x86_64-*-* } } */
-=======
 /* { dg-do compile { target alpha*-*-* cris-*-* crisv32-*-* i?86-*-* mmix-*-* powerpc*-*-* rs6000-*-* x86_64-*-* } } */
->>>>>>> a0daa400
 /* { dg-options "-O2" } */
 
 /* Constructed examples; input/output (same register), output, input, and

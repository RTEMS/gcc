--- conflicted
+++ resolved
@@ -5,10 +5,6 @@
 
 int
 main (void)
-<<<<<<< HEAD
-{ /* { dg-warning "warning: function might be possible candidate for attribute 'noreturn'" "warn for main" } */
-=======
 { /* { dg-warning "function might be possible candidate for attribute 'noreturn'" "warn for main" } */
->>>>>>> 751ff693
   exit (0);
 }
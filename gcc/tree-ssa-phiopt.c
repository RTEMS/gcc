--- conflicted
+++ resolved
@@ -439,11 +439,7 @@
 		     TREE_OPERAND (old_result, 0),
 		     TREE_OPERAND (old_result, 1));
 
-<<<<<<< HEAD
-      new1 = build2_gimple (GIMPLE_MODIFY_STMT, new_var, new1);
-=======
       new1 = build_gimple_modify_stmt (new_var, new1);
->>>>>>> 29c07800
       SSA_NAME_DEF_STMT (new_var) = new1;
 
       bsi_insert_after (&bsi, new1, BSI_NEW_STMT);
@@ -474,11 +470,7 @@
       || (e1 == true_edge && integer_onep (arg1))
       || (e1 == false_edge && integer_zerop (arg1)))
     {
-<<<<<<< HEAD
-      new = build2_gimple (GIMPLE_MODIFY_STMT, new_var1, cond);
-=======
       new = build_gimple_modify_stmt (new_var1, cond);
->>>>>>> 29c07800
     }
   else
     {
@@ -522,22 +514,14 @@
 	  tmp = create_tmp_var (TREE_TYPE (op0), NULL);
 	  add_referenced_var (tmp);
 	  cond_tmp = make_ssa_name (tmp, NULL);
-<<<<<<< HEAD
-	  new = build2_gimple (GIMPLE_MODIFY_STMT, cond_tmp, op0);
-=======
 	  new = build_gimple_modify_stmt (cond_tmp, op0);
->>>>>>> 29c07800
 	  SSA_NAME_DEF_STMT (cond_tmp) = new;
 
 	  bsi_insert_after (&bsi, new, BSI_NEW_STMT);
 	  cond = fold_convert (TREE_TYPE (result), cond_tmp);
 	}
 
-<<<<<<< HEAD
-      new = build2_gimple (GIMPLE_MODIFY_STMT, new_var1, cond);
-=======
       new = build_gimple_modify_stmt (new_var1, cond);
->>>>>>> 29c07800
     }
 
   bsi_insert_after (&bsi, new, BSI_NEW_STMT);
@@ -869,12 +853,7 @@
 
   /* Emit the statement to compute min/max.  */
   result = duplicate_ssa_name (PHI_RESULT (phi), NULL);
-<<<<<<< HEAD
-  new = build2_gimple (GIMPLE_MODIFY_STMT, result,
-		       build2 (minmax, type, arg0, arg1));
-=======
   new = build_gimple_modify_stmt (result, build2 (minmax, type, arg0, arg1));
->>>>>>> 29c07800
   SSA_NAME_DEF_STMT (result) = new;
   bsi = bsi_last (cond_bb);
   bsi_insert_before (&bsi, new, BSI_NEW_STMT);
@@ -986,13 +965,8 @@
     lhs = result;
 
   /* Build the modify expression with abs expression.  */
-<<<<<<< HEAD
-  new = build2_gimple (GIMPLE_MODIFY_STMT,
-		       lhs, build1 (ABS_EXPR, TREE_TYPE (lhs), rhs));
-=======
   new = build_gimple_modify_stmt (lhs,
 				  build1 (ABS_EXPR, TREE_TYPE (lhs), rhs));
->>>>>>> 29c07800
   SSA_NAME_DEF_STMT (lhs) = new;
 
   bsi = bsi_last (cond_bb);
@@ -1003,14 +977,9 @@
       /* Get the right BSI.  We want to insert after the recently
 	 added ABS_EXPR statement (which we know is the first statement
 	 in the block.  */
-<<<<<<< HEAD
-      new = build2_gimple (GIMPLE_MODIFY_STMT,
-		           result, build1 (NEGATE_EXPR, TREE_TYPE (lhs), lhs));
-=======
       new = build_gimple_modify_stmt (result,
 				      build1 (NEGATE_EXPR, TREE_TYPE (lhs),
 					      lhs));
->>>>>>> 29c07800
       SSA_NAME_DEF_STMT (result) = new;
 
       bsi_insert_after (&bsi, new, BSI_NEW_STMT);

/* Optimization of PHI nodes by converting them into straightline code.
   Copyright (C) 2004-2013 Free Software Foundation, Inc.

This file is part of GCC.

GCC is free software; you can redistribute it and/or modify it
under the terms of the GNU General Public License as published by the
Free Software Foundation; either version 3, or (at your option) any
later version.

GCC is distributed in the hope that it will be useful, but WITHOUT
ANY WARRANTY; without even the implied warranty of MERCHANTABILITY or
FITNESS FOR A PARTICULAR PURPOSE.  See the GNU General Public License
for more details.

You should have received a copy of the GNU General Public License
along with GCC; see the file COPYING3.  If not see
<http://www.gnu.org/licenses/>.  */

#include "config.h"
#include "system.h"
#include "coretypes.h"
#include "hash-table.h"
#include "tm.h"
#include "tree.h"
#include "stor-layout.h"
#include "flags.h"
#include "tm_p.h"
#include "basic-block.h"
<<<<<<< HEAD
#include "tree-ssa.h"
=======
#include "pointer-set.h"
#include "tree-ssa-alias.h"
#include "internal-fn.h"
#include "gimple-expr.h"
#include "is-a.h"
#include "gimple.h"
#include "gimplify.h"
#include "gimple-iterator.h"
#include "gimplify-me.h"
#include "gimple-ssa.h"
#include "tree-cfg.h"
#include "tree-phinodes.h"
#include "ssa-iterators.h"
#include "stringpool.h"
#include "tree-ssanames.h"
#include "expr.h"
#include "tree-dfa.h"
>>>>>>> fb4256c6
#include "tree-pass.h"
#include "langhooks.h"
#include "domwalk.h"
#include "cfgloop.h"
#include "tree-data-ref.h"
#include "gimple-pretty-print.h"
#include "insn-config.h"
#include "expr.h"
#include "optabs.h"
#include "tree-scalar-evolution.h"

#ifndef HAVE_conditional_move
#define HAVE_conditional_move (0)
#endif

static unsigned int tree_ssa_phiopt (void);
static unsigned int tree_ssa_phiopt_worker (bool, bool);
static bool conditional_replacement (basic_block, basic_block,
				     edge, edge, gimple, tree, tree);
static int value_replacement (basic_block, basic_block,
			      edge, edge, gimple, tree, tree);
static bool minmax_replacement (basic_block, basic_block,
				edge, edge, gimple, tree, tree);
static bool abs_replacement (basic_block, basic_block,
			     edge, edge, gimple, tree, tree);
static bool cond_store_replacement (basic_block, basic_block, edge, edge,
				    struct pointer_set_t *);
static bool cond_if_else_store_replacement (basic_block, basic_block, basic_block);
static struct pointer_set_t * get_non_trapping (void);
static void replace_phi_edge_with_variable (basic_block, edge, gimple, tree);
static void hoist_adjacent_loads (basic_block, basic_block,
				  basic_block, basic_block);
static bool gate_hoist_loads (void);

/* This pass tries to replaces an if-then-else block with an
   assignment.  We have four kinds of transformations.  Some of these
   transformations are also performed by the ifcvt RTL optimizer.

   Conditional Replacement
   -----------------------

   This transformation, implemented in conditional_replacement,
   replaces

     bb0:
      if (cond) goto bb2; else goto bb1;
     bb1:
     bb2:
      x = PHI <0 (bb1), 1 (bb0), ...>;

   with

     bb0:
      x' = cond;
      goto bb2;
     bb2:
      x = PHI <x' (bb0), ...>;

   We remove bb1 as it becomes unreachable.  This occurs often due to
   gimplification of conditionals.

   Value Replacement
   -----------------

   This transformation, implemented in value_replacement, replaces

     bb0:
       if (a != b) goto bb2; else goto bb1;
     bb1:
     bb2:
       x = PHI <a (bb1), b (bb0), ...>;

   with

     bb0:
     bb2:
       x = PHI <b (bb0), ...>;

   This opportunity can sometimes occur as a result of other
   optimizations.


   Another case caught by value replacement looks like this:

     bb0:
       t1 = a == CONST;
       t2 = b > c;
       t3 = t1 & t2;
       if (t3 != 0) goto bb1; else goto bb2;
     bb1:
     bb2:
       x = PHI (CONST, a)

   Gets replaced with:
     bb0:
     bb2:
       t1 = a == CONST;
       t2 = b > c;
       t3 = t1 & t2;
       x = a;

   ABS Replacement
   ---------------

   This transformation, implemented in abs_replacement, replaces

     bb0:
       if (a >= 0) goto bb2; else goto bb1;
     bb1:
       x = -a;
     bb2:
       x = PHI <x (bb1), a (bb0), ...>;

   with

     bb0:
       x' = ABS_EXPR< a >;
     bb2:
       x = PHI <x' (bb0), ...>;

   MIN/MAX Replacement
   -------------------

   This transformation, minmax_replacement replaces

     bb0:
       if (a <= b) goto bb2; else goto bb1;
     bb1:
     bb2:
       x = PHI <b (bb1), a (bb0), ...>;

   with

     bb0:
       x' = MIN_EXPR (a, b)
     bb2:
       x = PHI <x' (bb0), ...>;

   A similar transformation is done for MAX_EXPR.


   This pass also performs a fifth transformation of a slightly different
   flavor.

   Adjacent Load Hoisting
   ----------------------

   This transformation replaces

     bb0:
       if (...) goto bb2; else goto bb1;
     bb1:
       x1 = (<expr>).field1;
       goto bb3;
     bb2:
       x2 = (<expr>).field2;
     bb3:
       # x = PHI <x1, x2>;

   with

     bb0:
       x1 = (<expr>).field1;
       x2 = (<expr>).field2;
       if (...) goto bb2; else goto bb1;
     bb1:
       goto bb3;
     bb2:
     bb3:
       # x = PHI <x1, x2>;

   The purpose of this transformation is to enable generation of conditional
   move instructions such as Intel CMOVE or PowerPC ISEL.  Because one of
   the loads is speculative, the transformation is restricted to very
   specific cases to avoid introducing a page fault.  We are looking for
   the common idiom:

     if (...)
       x = y->left;
     else
       x = y->right;

   where left and right are typically adjacent pointers in a tree structure.  */

static unsigned int
tree_ssa_phiopt (void)
{
  return tree_ssa_phiopt_worker (false, gate_hoist_loads ());
}

/* This pass tries to transform conditional stores into unconditional
   ones, enabling further simplifications with the simpler then and else
   blocks.  In particular it replaces this:

     bb0:
       if (cond) goto bb2; else goto bb1;
     bb1:
       *p = RHS;
     bb2:

   with

     bb0:
       if (cond) goto bb1; else goto bb2;
     bb1:
       condtmp' = *p;
     bb2:
       condtmp = PHI <RHS, condtmp'>
       *p = condtmp;

   This transformation can only be done under several constraints,
   documented below.  It also replaces:

     bb0:
       if (cond) goto bb2; else goto bb1;
     bb1:
       *p = RHS1;
       goto bb3;
     bb2:
       *p = RHS2;
     bb3:

   with

     bb0:
       if (cond) goto bb3; else goto bb1;
     bb1:
     bb3:
       condtmp = PHI <RHS1, RHS2>
       *p = condtmp;  */

static unsigned int
tree_ssa_cs_elim (void)
{
  unsigned todo;
  /* ???  We are not interested in loop related info, but the following
     will create it, ICEing as we didn't init loops with pre-headers.
     An interfacing issue of find_data_references_in_bb.  */
  loop_optimizer_init (LOOPS_NORMAL);
  scev_initialize ();
  todo = tree_ssa_phiopt_worker (true, false);
  scev_finalize ();
  loop_optimizer_finalize ();
  return todo;
}

/* Return the singleton PHI in the SEQ of PHIs for edges E0 and E1. */

static gimple
single_non_singleton_phi_for_edges (gimple_seq seq, edge e0, edge e1)
{
  gimple_stmt_iterator i;
  gimple phi = NULL;
  if (gimple_seq_singleton_p (seq))
    return gsi_stmt (gsi_start (seq));
  for (i = gsi_start (seq); !gsi_end_p (i); gsi_next (&i))
    {
      gimple p = gsi_stmt (i);
      /* If the PHI arguments are equal then we can skip this PHI. */
      if (operand_equal_for_phi_arg_p (gimple_phi_arg_def (p, e0->dest_idx),
				       gimple_phi_arg_def (p, e1->dest_idx)))
	continue;

      /* If we already have a PHI that has the two edge arguments are
	 different, then return it is not a singleton for these PHIs. */
      if (phi)
	return NULL;

      phi = p;
    }
  return phi;
}

/* The core routine of conditional store replacement and normal
   phi optimizations.  Both share much of the infrastructure in how
   to match applicable basic block patterns.  DO_STORE_ELIM is true
   when we want to do conditional store replacement, false otherwise.
   DO_HOIST_LOADS is true when we want to hoist adjacent loads out
   of diamond control flow patterns, false otherwise.  */
static unsigned int
tree_ssa_phiopt_worker (bool do_store_elim, bool do_hoist_loads)
{
  basic_block bb;
  basic_block *bb_order;
  unsigned n, i;
  bool cfgchanged = false;
  struct pointer_set_t *nontrap = 0;

  if (do_store_elim)
    /* Calculate the set of non-trapping memory accesses.  */
    nontrap = get_non_trapping ();

  /* Search every basic block for COND_EXPR we may be able to optimize.

     We walk the blocks in order that guarantees that a block with
     a single predecessor is processed before the predecessor.
     This ensures that we collapse inner ifs before visiting the
     outer ones, and also that we do not try to visit a removed
     block.  */
  bb_order = single_pred_before_succ_order ();
<<<<<<< HEAD
  n = n_basic_blocks - NUM_FIXED_BLOCKS;
=======
  n = n_basic_blocks_for_fn (cfun) - NUM_FIXED_BLOCKS;
>>>>>>> fb4256c6

  for (i = 0; i < n; i++)
    {
      gimple cond_stmt, phi;
      basic_block bb1, bb2;
      edge e1, e2;
      tree arg0, arg1;

      bb = bb_order[i];

      cond_stmt = last_stmt (bb);
      /* Check to see if the last statement is a GIMPLE_COND.  */
      if (!cond_stmt
          || gimple_code (cond_stmt) != GIMPLE_COND)
        continue;

      e1 = EDGE_SUCC (bb, 0);
      bb1 = e1->dest;
      e2 = EDGE_SUCC (bb, 1);
      bb2 = e2->dest;

      /* We cannot do the optimization on abnormal edges.  */
      if ((e1->flags & EDGE_ABNORMAL) != 0
          || (e2->flags & EDGE_ABNORMAL) != 0)
       continue;

      /* If either bb1's succ or bb2 or bb2's succ is non NULL.  */
      if (EDGE_COUNT (bb1->succs) == 0
          || bb2 == NULL
	  || EDGE_COUNT (bb2->succs) == 0)
        continue;

      /* Find the bb which is the fall through to the other.  */
      if (EDGE_SUCC (bb1, 0)->dest == bb2)
        ;
      else if (EDGE_SUCC (bb2, 0)->dest == bb1)
        {
	  basic_block bb_tmp = bb1;
	  edge e_tmp = e1;
	  bb1 = bb2;
	  bb2 = bb_tmp;
	  e1 = e2;
	  e2 = e_tmp;
	}
      else if (do_store_elim
	       && EDGE_SUCC (bb1, 0)->dest == EDGE_SUCC (bb2, 0)->dest)
	{
	  basic_block bb3 = EDGE_SUCC (bb1, 0)->dest;

	  if (!single_succ_p (bb1)
	      || (EDGE_SUCC (bb1, 0)->flags & EDGE_FALLTHRU) == 0
	      || !single_succ_p (bb2)
	      || (EDGE_SUCC (bb2, 0)->flags & EDGE_FALLTHRU) == 0
	      || EDGE_COUNT (bb3->preds) != 2)
	    continue;
	  if (cond_if_else_store_replacement (bb1, bb2, bb3))
	    cfgchanged = true;
	  continue;
	}
      else if (do_hoist_loads
		 && EDGE_SUCC (bb1, 0)->dest == EDGE_SUCC (bb2, 0)->dest)
	{
	  basic_block bb3 = EDGE_SUCC (bb1, 0)->dest;

	  if (!FLOAT_TYPE_P (TREE_TYPE (gimple_cond_lhs (cond_stmt)))
	      && single_succ_p (bb1)
	      && single_succ_p (bb2)
	      && single_pred_p (bb1)
	      && single_pred_p (bb2)
	      && EDGE_COUNT (bb->succs) == 2
	      && EDGE_COUNT (bb3->preds) == 2
	      /* If one edge or the other is dominant, a conditional move
		 is likely to perform worse than the well-predicted branch.  */
	      && !predictable_edge_p (EDGE_SUCC (bb, 0))
	      && !predictable_edge_p (EDGE_SUCC (bb, 1)))
	    hoist_adjacent_loads (bb, bb1, bb2, bb3);
	  continue;
	}
      else
	continue;

      e1 = EDGE_SUCC (bb1, 0);

      /* Make sure that bb1 is just a fall through.  */
      if (!single_succ_p (bb1)
	  || (e1->flags & EDGE_FALLTHRU) == 0)
        continue;

      /* Also make sure that bb1 only have one predecessor and that it
	 is bb.  */
      if (!single_pred_p (bb1)
          || single_pred (bb1) != bb)
	continue;

      if (do_store_elim)
	{
	  /* bb1 is the middle block, bb2 the join block, bb the split block,
	     e1 the fallthrough edge from bb1 to bb2.  We can't do the
	     optimization if the join block has more than two predecessors.  */
	  if (EDGE_COUNT (bb2->preds) > 2)
	    continue;
	  if (cond_store_replacement (bb1, bb2, e1, e2, nontrap))
	    cfgchanged = true;
	}
      else
	{
	  gimple_seq phis = phi_nodes (bb2);
	  gimple_stmt_iterator gsi;
	  bool candorest = true;

	  /* Value replacement can work with more than one PHI
	     so try that first. */
	  for (gsi = gsi_start (phis); !gsi_end_p (gsi); gsi_next (&gsi))
	    {
	      phi = gsi_stmt (gsi);
	      arg0 = gimple_phi_arg_def (phi, e1->dest_idx);
	      arg1 = gimple_phi_arg_def (phi, e2->dest_idx);
	      if (value_replacement (bb, bb1, e1, e2, phi, arg0, arg1) == 2)
		{
		  candorest = false;
	          cfgchanged = true;
		  break;
		}
	    }

	  if (!candorest)
	    continue;

	  phi = single_non_singleton_phi_for_edges (phis, e1, e2);
	  if (!phi)
	    continue;

	  arg0 = gimple_phi_arg_def (phi, e1->dest_idx);
	  arg1 = gimple_phi_arg_def (phi, e2->dest_idx);

	  /* Something is wrong if we cannot find the arguments in the PHI
	     node.  */
	  gcc_assert (arg0 != NULL && arg1 != NULL);

	  /* Do the replacement of conditional if it can be done.  */
	  if (conditional_replacement (bb, bb1, e1, e2, phi, arg0, arg1))
	    cfgchanged = true;
	  else if (abs_replacement (bb, bb1, e1, e2, phi, arg0, arg1))
	    cfgchanged = true;
	  else if (minmax_replacement (bb, bb1, e1, e2, phi, arg0, arg1))
	    cfgchanged = true;
	}
    }

  free (bb_order);

  if (do_store_elim)
    pointer_set_destroy (nontrap);
  /* If the CFG has changed, we should cleanup the CFG.  */
  if (cfgchanged && do_store_elim)
    {
      /* In cond-store replacement we have added some loads on edges
         and new VOPS (as we moved the store, and created a load).  */
      gsi_commit_edge_inserts ();
      return TODO_cleanup_cfg | TODO_update_ssa_only_virtuals;
    }
  else if (cfgchanged)
    return TODO_cleanup_cfg;
  return 0;
}

/* Replace PHI node element whose edge is E in block BB with variable NEW.
   Remove the edge from COND_BLOCK which does not lead to BB (COND_BLOCK
   is known to have two edges, one of which must reach BB).  */

static void
replace_phi_edge_with_variable (basic_block cond_block,
				edge e, gimple phi, tree new_tree)
{
  basic_block bb = gimple_bb (phi);
  basic_block block_to_remove;
  gimple_stmt_iterator gsi;

  /* Change the PHI argument to new.  */
  SET_USE (PHI_ARG_DEF_PTR (phi, e->dest_idx), new_tree);

  /* Remove the empty basic block.  */
  if (EDGE_SUCC (cond_block, 0)->dest == bb)
    {
      EDGE_SUCC (cond_block, 0)->flags |= EDGE_FALLTHRU;
      EDGE_SUCC (cond_block, 0)->flags &= ~(EDGE_TRUE_VALUE | EDGE_FALSE_VALUE);
      EDGE_SUCC (cond_block, 0)->probability = REG_BR_PROB_BASE;
      EDGE_SUCC (cond_block, 0)->count += EDGE_SUCC (cond_block, 1)->count;

      block_to_remove = EDGE_SUCC (cond_block, 1)->dest;
    }
  else
    {
      EDGE_SUCC (cond_block, 1)->flags |= EDGE_FALLTHRU;
      EDGE_SUCC (cond_block, 1)->flags
	&= ~(EDGE_TRUE_VALUE | EDGE_FALSE_VALUE);
      EDGE_SUCC (cond_block, 1)->probability = REG_BR_PROB_BASE;
      EDGE_SUCC (cond_block, 1)->count += EDGE_SUCC (cond_block, 0)->count;

      block_to_remove = EDGE_SUCC (cond_block, 0)->dest;
    }
  delete_basic_block (block_to_remove);

  /* Eliminate the COND_EXPR at the end of COND_BLOCK.  */
  gsi = gsi_last_bb (cond_block);
  gsi_remove (&gsi, true);

  if (dump_file && (dump_flags & TDF_DETAILS))
    fprintf (dump_file,
	      "COND_EXPR in block %d and PHI in block %d converted to straightline code.\n",
	      cond_block->index,
	      bb->index);
}

/*  The function conditional_replacement does the main work of doing the
    conditional replacement.  Return true if the replacement is done.
    Otherwise return false.
    BB is the basic block where the replacement is going to be done on.  ARG0
    is argument 0 from PHI.  Likewise for ARG1.  */

static bool
conditional_replacement (basic_block cond_bb, basic_block middle_bb,
			 edge e0, edge e1, gimple phi,
			 tree arg0, tree arg1)
{
  tree result;
  gimple stmt, new_stmt;
  tree cond;
  gimple_stmt_iterator gsi;
  edge true_edge, false_edge;
  tree new_var, new_var2;
  bool neg;

  /* FIXME: Gimplification of complex type is too hard for now.  */
  /* We aren't prepared to handle vectors either (and it is a question
     if it would be worthwhile anyway).  */
  if (!(INTEGRAL_TYPE_P (TREE_TYPE (arg0))
	|| POINTER_TYPE_P (TREE_TYPE (arg0)))
      || !(INTEGRAL_TYPE_P (TREE_TYPE (arg1))
	   || POINTER_TYPE_P (TREE_TYPE (arg1))))
    return false;

  /* The PHI arguments have the constants 0 and 1, or 0 and -1, then
     convert it to the conditional.  */
  if ((integer_zerop (arg0) && integer_onep (arg1))
      || (integer_zerop (arg1) && integer_onep (arg0)))
    neg = false;
  else if ((integer_zerop (arg0) && integer_all_onesp (arg1))
	   || (integer_zerop (arg1) && integer_all_onesp (arg0)))
    neg = true;
  else
    return false;

  if (!empty_block_p (middle_bb))
    return false;

  /* At this point we know we have a GIMPLE_COND with two successors.
     One successor is BB, the other successor is an empty block which
     falls through into BB.

     There is a single PHI node at the join point (BB) and its arguments
     are constants (0, 1) or (0, -1).

     So, given the condition COND, and the two PHI arguments, we can
     rewrite this PHI into non-branching code:

       dest = (COND) or dest = COND'

     We use the condition as-is if the argument associated with the
     true edge has the value one or the argument associated with the
     false edge as the value zero.  Note that those conditions are not
     the same since only one of the outgoing edges from the GIMPLE_COND
     will directly reach BB and thus be associated with an argument.  */

  stmt = last_stmt (cond_bb);
  result = PHI_RESULT (phi);

  /* To handle special cases like floating point comparison, it is easier and
     less error-prone to build a tree and gimplify it on the fly though it is
     less efficient.  */
  cond = fold_build2_loc (gimple_location (stmt),
			  gimple_cond_code (stmt), boolean_type_node,
			  gimple_cond_lhs (stmt), gimple_cond_rhs (stmt));

  /* We need to know which is the true edge and which is the false
     edge so that we know when to invert the condition below.  */
  extract_true_false_edges_from_block (cond_bb, &true_edge, &false_edge);
  if ((e0 == true_edge && integer_zerop (arg0))
      || (e0 == false_edge && !integer_zerop (arg0))
      || (e1 == true_edge && integer_zerop (arg1))
      || (e1 == false_edge && !integer_zerop (arg1)))
    cond = fold_build1_loc (gimple_location (stmt),
                            TRUTH_NOT_EXPR, TREE_TYPE (cond), cond);

  if (neg)
    {
      cond = fold_convert_loc (gimple_location (stmt),
                               TREE_TYPE (result), cond);
      cond = fold_build1_loc (gimple_location (stmt),
                              NEGATE_EXPR, TREE_TYPE (cond), cond);
    }

  /* Insert our new statements at the end of conditional block before the
     COND_STMT.  */
  gsi = gsi_for_stmt (stmt);
  new_var = force_gimple_operand_gsi (&gsi, cond, true, NULL, true,
				      GSI_SAME_STMT);

  if (!useless_type_conversion_p (TREE_TYPE (result), TREE_TYPE (new_var)))
    {
      source_location locus_0, locus_1;

      new_var2 = make_ssa_name (TREE_TYPE (result), NULL);
      new_stmt = gimple_build_assign_with_ops (CONVERT_EXPR, new_var2,
					       new_var, NULL);
      gsi_insert_before (&gsi, new_stmt, GSI_SAME_STMT);
      new_var = new_var2;

      /* Set the locus to the first argument, unless is doesn't have one.  */
      locus_0 = gimple_phi_arg_location (phi, 0);
      locus_1 = gimple_phi_arg_location (phi, 1);
      if (locus_0 == UNKNOWN_LOCATION)
        locus_0 = locus_1;
      gimple_set_location (new_stmt, locus_0);
    }

  replace_phi_edge_with_variable (cond_bb, e1, phi, new_var);

  /* Note that we optimized this PHI.  */
  return true;
}

/* Update *ARG which is defined in STMT so that it contains the
   computed value if that seems profitable.  Return true if the
   statement is made dead by that rewriting.  */

static bool
jump_function_from_stmt (tree *arg, gimple stmt)
{
  enum tree_code code = gimple_assign_rhs_code (stmt);
  if (code == ADDR_EXPR)
    {
      /* For arg = &p->i transform it to p, if possible.  */
      tree rhs1 = gimple_assign_rhs1 (stmt);
      HOST_WIDE_INT offset;
      tree tem = get_addr_base_and_unit_offset (TREE_OPERAND (rhs1, 0),
						&offset);
      if (tem
	  && TREE_CODE (tem) == MEM_REF
	  && (mem_ref_offset (tem) + double_int::from_shwi (offset)).is_zero ())
	{
	  *arg = TREE_OPERAND (tem, 0);
	  return true;
	}
    }
  /* TODO: Much like IPA-CP jump-functions we want to handle constant
     additions symbolically here, and we'd need to update the comparison
     code that compares the arg + cst tuples in our caller.  For now the
     code above exactly handles the VEC_BASE pattern from vec.h.  */
  return false;
}

/* RHS is a source argument in a BIT_AND_EXPR which feeds a conditional
   of the form SSA_NAME NE 0.

   If RHS is fed by a simple EQ_EXPR comparison of two values, see if
   the two input values of the EQ_EXPR match arg0 and arg1.

   If so update *code and return TRUE.  Otherwise return FALSE.  */

static bool
rhs_is_fed_for_value_replacement (const_tree arg0, const_tree arg1,
				  enum tree_code *code, const_tree rhs)
{
  /* Obviously if RHS is not an SSA_NAME, we can't look at the defining
     statement.  */
  if (TREE_CODE (rhs) == SSA_NAME)
    {
      gimple def1 = SSA_NAME_DEF_STMT (rhs);

      /* Verify the defining statement has an EQ_EXPR on the RHS.  */
      if (is_gimple_assign (def1) && gimple_assign_rhs_code (def1) == EQ_EXPR)
	{
	  /* Finally verify the source operands of the EQ_EXPR are equal
	     to arg0 and arg1.  */
	  tree op0 = gimple_assign_rhs1 (def1);
	  tree op1 = gimple_assign_rhs2 (def1);
	  if ((operand_equal_for_phi_arg_p (arg0, op0)
	       && operand_equal_for_phi_arg_p (arg1, op1))
	      || (operand_equal_for_phi_arg_p (arg0, op1)
               && operand_equal_for_phi_arg_p (arg1, op0)))
	    {
	      /* We will perform the optimization.  */
	      *code = gimple_assign_rhs_code (def1);
	      return true;
	    }
	}
    }
  return false;
}

/* Return TRUE if arg0/arg1 are equal to the rhs/lhs or lhs/rhs of COND. 

   Also return TRUE if arg0/arg1 are equal to the source arguments of a
   an EQ comparison feeding a BIT_AND_EXPR which feeds COND. 

   Return FALSE otherwise.  */

static bool
operand_equal_for_value_replacement (const_tree arg0, const_tree arg1,
				     enum tree_code *code, gimple cond)
{
  gimple def;
  tree lhs = gimple_cond_lhs (cond);
  tree rhs = gimple_cond_rhs (cond);

  if ((operand_equal_for_phi_arg_p (arg0, lhs)
       && operand_equal_for_phi_arg_p (arg1, rhs))
      || (operand_equal_for_phi_arg_p (arg1, lhs)
	  && operand_equal_for_phi_arg_p (arg0, rhs)))
    return true;

  /* Now handle more complex case where we have an EQ comparison
     which feeds a BIT_AND_EXPR which feeds COND.

     First verify that COND is of the form SSA_NAME NE 0.  */
  if (*code != NE_EXPR || !integer_zerop (rhs)
      || TREE_CODE (lhs) != SSA_NAME)
    return false;

  /* Now ensure that SSA_NAME is set by a BIT_AND_EXPR.  */
  def = SSA_NAME_DEF_STMT (lhs);
  if (!is_gimple_assign (def) || gimple_assign_rhs_code (def) != BIT_AND_EXPR)
    return false;

  /* Now verify arg0/arg1 correspond to the source arguments of an 
     EQ comparison feeding the BIT_AND_EXPR.  */
     
  tree tmp = gimple_assign_rhs1 (def);
  if (rhs_is_fed_for_value_replacement (arg0, arg1, code, tmp))
    return true;

  tmp = gimple_assign_rhs2 (def);
  if (rhs_is_fed_for_value_replacement (arg0, arg1, code, tmp))
    return true;

  return false;
}

/*  The function value_replacement does the main work of doing the value
    replacement.  Return non-zero if the replacement is done.  Otherwise return
    0.  If we remove the middle basic block, return 2.
    BB is the basic block where the replacement is going to be done on.  ARG0
    is argument 0 from the PHI.  Likewise for ARG1.  */

static int
value_replacement (basic_block cond_bb, basic_block middle_bb,
		   edge e0, edge e1, gimple phi,
		   tree arg0, tree arg1)
{
  gimple_stmt_iterator gsi;
  gimple cond;
  edge true_edge, false_edge;
  enum tree_code code;
  bool emtpy_or_with_defined_p = true;

  /* If the type says honor signed zeros we cannot do this
     optimization.  */
  if (HONOR_SIGNED_ZEROS (TYPE_MODE (TREE_TYPE (arg1))))
    return 0;

  /* If there is a statement in MIDDLE_BB that defines one of the PHI
     arguments, then adjust arg0 or arg1.  */
  gsi = gsi_after_labels (middle_bb);
  if (!gsi_end_p (gsi) && is_gimple_debug (gsi_stmt (gsi)))
    gsi_next_nondebug (&gsi);
  while (!gsi_end_p (gsi))
    {
      gimple stmt = gsi_stmt (gsi);
      tree lhs;
      gsi_next_nondebug (&gsi);
      if (!is_gimple_assign (stmt))
	{
	  emtpy_or_with_defined_p = false;
	  continue;
	}
      /* Now try to adjust arg0 or arg1 according to the computation
	 in the statement.  */
      lhs = gimple_assign_lhs (stmt);
      if (!(lhs == arg0
	     && jump_function_from_stmt (&arg0, stmt))
	    || (lhs == arg1
		&& jump_function_from_stmt (&arg1, stmt)))
	emtpy_or_with_defined_p = false;
    }

  cond = last_stmt (cond_bb);
  code = gimple_cond_code (cond);

  /* This transformation is only valid for equality comparisons.  */
  if (code != NE_EXPR && code != EQ_EXPR)
    return 0;

  /* We need to know which is the true edge and which is the false
      edge so that we know if have abs or negative abs.  */
  extract_true_false_edges_from_block (cond_bb, &true_edge, &false_edge);

  /* At this point we know we have a COND_EXPR with two successors.
     One successor is BB, the other successor is an empty block which
     falls through into BB.

     The condition for the COND_EXPR is known to be NE_EXPR or EQ_EXPR.

     There is a single PHI node at the join point (BB) with two arguments.

     We now need to verify that the two arguments in the PHI node match
     the two arguments to the equality comparison.  */

  if (operand_equal_for_value_replacement (arg0, arg1, &code, cond))
    {
      edge e;
      tree arg;

      /* For NE_EXPR, we want to build an assignment result = arg where
	 arg is the PHI argument associated with the true edge.  For
	 EQ_EXPR we want the PHI argument associated with the false edge.  */
      e = (code == NE_EXPR ? true_edge : false_edge);

      /* Unfortunately, E may not reach BB (it may instead have gone to
	 OTHER_BLOCK).  If that is the case, then we want the single outgoing
	 edge from OTHER_BLOCK which reaches BB and represents the desired
	 path from COND_BLOCK.  */
      if (e->dest == middle_bb)
	e = single_succ_edge (e->dest);

      /* Now we know the incoming edge to BB that has the argument for the
	 RHS of our new assignment statement.  */
      if (e0 == e)
	arg = arg0;
      else
	arg = arg1;

      /* If the middle basic block was empty or is defining the
	 PHI arguments and this is a single phi where the args are different
	 for the edges e0 and e1 then we can remove the middle basic block. */
      if (emtpy_or_with_defined_p
	  && single_non_singleton_phi_for_edges (phi_nodes (gimple_bb (phi)),
							    e0, e1))
	{
          replace_phi_edge_with_variable (cond_bb, e1, phi, arg);
	  /* Note that we optimized this PHI.  */
	  return 2;
	}
      else
	{
	  /* Replace the PHI arguments with arg. */
	  SET_PHI_ARG_DEF (phi, e0->dest_idx, arg);
	  SET_PHI_ARG_DEF (phi, e1->dest_idx, arg);
	  if (dump_file && (dump_flags & TDF_DETAILS))
	    {
	      fprintf (dump_file, "PHI ");
	      print_generic_expr (dump_file, gimple_phi_result (phi), 0);
	      fprintf (dump_file, " reduced for COND_EXPR in block %d to ",
		       cond_bb->index);
	      print_generic_expr (dump_file, arg, 0);
	      fprintf (dump_file, ".\n");
            }
          return 1;
	}

    }
  return 0;
}

/*  The function minmax_replacement does the main work of doing the minmax
    replacement.  Return true if the replacement is done.  Otherwise return
    false.
    BB is the basic block where the replacement is going to be done on.  ARG0
    is argument 0 from the PHI.  Likewise for ARG1.  */

static bool
minmax_replacement (basic_block cond_bb, basic_block middle_bb,
		    edge e0, edge e1, gimple phi,
		    tree arg0, tree arg1)
{
  tree result, type;
  gimple cond, new_stmt;
  edge true_edge, false_edge;
  enum tree_code cmp, minmax, ass_code;
  tree smaller, larger, arg_true, arg_false;
  gimple_stmt_iterator gsi, gsi_from;

  type = TREE_TYPE (PHI_RESULT (phi));

  /* The optimization may be unsafe due to NaNs.  */
  if (HONOR_NANS (TYPE_MODE (type)))
    return false;

  cond = last_stmt (cond_bb);
  cmp = gimple_cond_code (cond);

  /* This transformation is only valid for order comparisons.  Record which
     operand is smaller/larger if the result of the comparison is true.  */
  if (cmp == LT_EXPR || cmp == LE_EXPR)
    {
      smaller = gimple_cond_lhs (cond);
      larger = gimple_cond_rhs (cond);
    }
  else if (cmp == GT_EXPR || cmp == GE_EXPR)
    {
      smaller = gimple_cond_rhs (cond);
      larger = gimple_cond_lhs (cond);
    }
  else
    return false;

  /* We need to know which is the true edge and which is the false
      edge so that we know if have abs or negative abs.  */
  extract_true_false_edges_from_block (cond_bb, &true_edge, &false_edge);

  /* Forward the edges over the middle basic block.  */
  if (true_edge->dest == middle_bb)
    true_edge = EDGE_SUCC (true_edge->dest, 0);
  if (false_edge->dest == middle_bb)
    false_edge = EDGE_SUCC (false_edge->dest, 0);

  if (true_edge == e0)
    {
      gcc_assert (false_edge == e1);
      arg_true = arg0;
      arg_false = arg1;
    }
  else
    {
      gcc_assert (false_edge == e0);
      gcc_assert (true_edge == e1);
      arg_true = arg1;
      arg_false = arg0;
    }

  if (empty_block_p (middle_bb))
    {
      if (operand_equal_for_phi_arg_p (arg_true, smaller)
	  && operand_equal_for_phi_arg_p (arg_false, larger))
	{
	  /* Case

	     if (smaller < larger)
	     rslt = smaller;
	     else
	     rslt = larger;  */
	  minmax = MIN_EXPR;
	}
      else if (operand_equal_for_phi_arg_p (arg_false, smaller)
	       && operand_equal_for_phi_arg_p (arg_true, larger))
	minmax = MAX_EXPR;
      else
	return false;
    }
  else
    {
      /* Recognize the following case, assuming d <= u:

	 if (a <= u)
	   b = MAX (a, d);
	 x = PHI <b, u>

	 This is equivalent to

	 b = MAX (a, d);
	 x = MIN (b, u);  */

      gimple assign = last_and_only_stmt (middle_bb);
      tree lhs, op0, op1, bound;

      if (!assign
	  || gimple_code (assign) != GIMPLE_ASSIGN)
	return false;

      lhs = gimple_assign_lhs (assign);
      ass_code = gimple_assign_rhs_code (assign);
      if (ass_code != MAX_EXPR && ass_code != MIN_EXPR)
	return false;
      op0 = gimple_assign_rhs1 (assign);
      op1 = gimple_assign_rhs2 (assign);

      if (true_edge->src == middle_bb)
	{
	  /* We got here if the condition is true, i.e., SMALLER < LARGER.  */
	  if (!operand_equal_for_phi_arg_p (lhs, arg_true))
	    return false;

	  if (operand_equal_for_phi_arg_p (arg_false, larger))
	    {
	      /* Case

		 if (smaller < larger)
		   {
		     r' = MAX_EXPR (smaller, bound)
		   }
		 r = PHI <r', larger>  --> to be turned to MIN_EXPR.  */
	      if (ass_code != MAX_EXPR)
		return false;

	      minmax = MIN_EXPR;
	      if (operand_equal_for_phi_arg_p (op0, smaller))
		bound = op1;
	      else if (operand_equal_for_phi_arg_p (op1, smaller))
		bound = op0;
	      else
		return false;

	      /* We need BOUND <= LARGER.  */
	      if (!integer_nonzerop (fold_build2 (LE_EXPR, boolean_type_node,
						  bound, larger)))
		return false;
	    }
	  else if (operand_equal_for_phi_arg_p (arg_false, smaller))
	    {
	      /* Case

		 if (smaller < larger)
		   {
		     r' = MIN_EXPR (larger, bound)
		   }
		 r = PHI <r', smaller>  --> to be turned to MAX_EXPR.  */
	      if (ass_code != MIN_EXPR)
		return false;

	      minmax = MAX_EXPR;
	      if (operand_equal_for_phi_arg_p (op0, larger))
		bound = op1;
	      else if (operand_equal_for_phi_arg_p (op1, larger))
		bound = op0;
	      else
		return false;

	      /* We need BOUND >= SMALLER.  */
	      if (!integer_nonzerop (fold_build2 (GE_EXPR, boolean_type_node,
						  bound, smaller)))
		return false;
	    }
	  else
	    return false;
	}
      else
	{
	  /* We got here if the condition is false, i.e., SMALLER > LARGER.  */
	  if (!operand_equal_for_phi_arg_p (lhs, arg_false))
	    return false;

	  if (operand_equal_for_phi_arg_p (arg_true, larger))
	    {
	      /* Case

		 if (smaller > larger)
		   {
		     r' = MIN_EXPR (smaller, bound)
		   }
		 r = PHI <r', larger>  --> to be turned to MAX_EXPR.  */
	      if (ass_code != MIN_EXPR)
		return false;

	      minmax = MAX_EXPR;
	      if (operand_equal_for_phi_arg_p (op0, smaller))
		bound = op1;
	      else if (operand_equal_for_phi_arg_p (op1, smaller))
		bound = op0;
	      else
		return false;

	      /* We need BOUND >= LARGER.  */
	      if (!integer_nonzerop (fold_build2 (GE_EXPR, boolean_type_node,
						  bound, larger)))
		return false;
	    }
	  else if (operand_equal_for_phi_arg_p (arg_true, smaller))
	    {
	      /* Case

		 if (smaller > larger)
		   {
		     r' = MAX_EXPR (larger, bound)
		   }
		 r = PHI <r', smaller>  --> to be turned to MIN_EXPR.  */
	      if (ass_code != MAX_EXPR)
		return false;

	      minmax = MIN_EXPR;
	      if (operand_equal_for_phi_arg_p (op0, larger))
		bound = op1;
	      else if (operand_equal_for_phi_arg_p (op1, larger))
		bound = op0;
	      else
		return false;

	      /* We need BOUND <= SMALLER.  */
	      if (!integer_nonzerop (fold_build2 (LE_EXPR, boolean_type_node,
						  bound, smaller)))
		return false;
	    }
	  else
	    return false;
	}

      /* Move the statement from the middle block.  */
      gsi = gsi_last_bb (cond_bb);
      gsi_from = gsi_last_nondebug_bb (middle_bb);
      gsi_move_before (&gsi_from, &gsi);
    }

  /* Emit the statement to compute min/max.  */
  result = duplicate_ssa_name (PHI_RESULT (phi), NULL);
  new_stmt = gimple_build_assign_with_ops (minmax, result, arg0, arg1);
  gsi = gsi_last_bb (cond_bb);
  gsi_insert_before (&gsi, new_stmt, GSI_NEW_STMT);

  replace_phi_edge_with_variable (cond_bb, e1, phi, result);
  return true;
}

/*  The function absolute_replacement does the main work of doing the absolute
    replacement.  Return true if the replacement is done.  Otherwise return
    false.
    bb is the basic block where the replacement is going to be done on.  arg0
    is argument 0 from the phi.  Likewise for arg1.  */

static bool
abs_replacement (basic_block cond_bb, basic_block middle_bb,
		 edge e0 ATTRIBUTE_UNUSED, edge e1,
		 gimple phi, tree arg0, tree arg1)
{
  tree result;
  gimple new_stmt, cond;
  gimple_stmt_iterator gsi;
  edge true_edge, false_edge;
  gimple assign;
  edge e;
  tree rhs, lhs;
  bool negate;
  enum tree_code cond_code;

  /* If the type says honor signed zeros we cannot do this
     optimization.  */
  if (HONOR_SIGNED_ZEROS (TYPE_MODE (TREE_TYPE (arg1))))
    return false;

  /* OTHER_BLOCK must have only one executable statement which must have the
     form arg0 = -arg1 or arg1 = -arg0.  */

  assign = last_and_only_stmt (middle_bb);
  /* If we did not find the proper negation assignment, then we can not
     optimize.  */
  if (assign == NULL)
    return false;

  /* If we got here, then we have found the only executable statement
     in OTHER_BLOCK.  If it is anything other than arg = -arg1 or
     arg1 = -arg0, then we can not optimize.  */
  if (gimple_code (assign) != GIMPLE_ASSIGN)
    return false;

  lhs = gimple_assign_lhs (assign);

  if (gimple_assign_rhs_code (assign) != NEGATE_EXPR)
    return false;

  rhs = gimple_assign_rhs1 (assign);

  /* The assignment has to be arg0 = -arg1 or arg1 = -arg0.  */
  if (!(lhs == arg0 && rhs == arg1)
      && !(lhs == arg1 && rhs == arg0))
    return false;

  cond = last_stmt (cond_bb);
  result = PHI_RESULT (phi);

  /* Only relationals comparing arg[01] against zero are interesting.  */
  cond_code = gimple_cond_code (cond);
  if (cond_code != GT_EXPR && cond_code != GE_EXPR
      && cond_code != LT_EXPR && cond_code != LE_EXPR)
    return false;

  /* Make sure the conditional is arg[01] OP y.  */
  if (gimple_cond_lhs (cond) != rhs)
    return false;

  if (FLOAT_TYPE_P (TREE_TYPE (gimple_cond_rhs (cond)))
	       ? real_zerop (gimple_cond_rhs (cond))
	       : integer_zerop (gimple_cond_rhs (cond)))
    ;
  else
    return false;

  /* We need to know which is the true edge and which is the false
     edge so that we know if have abs or negative abs.  */
  extract_true_false_edges_from_block (cond_bb, &true_edge, &false_edge);

  /* For GT_EXPR/GE_EXPR, if the true edge goes to OTHER_BLOCK, then we
     will need to negate the result.  Similarly for LT_EXPR/LE_EXPR if
     the false edge goes to OTHER_BLOCK.  */
  if (cond_code == GT_EXPR || cond_code == GE_EXPR)
    e = true_edge;
  else
    e = false_edge;

  if (e->dest == middle_bb)
    negate = true;
  else
    negate = false;

  result = duplicate_ssa_name (result, NULL);

  if (negate)
    lhs = make_ssa_name (TREE_TYPE (result), NULL);
  else
    lhs = result;

  /* Build the modify expression with abs expression.  */
  new_stmt = gimple_build_assign_with_ops (ABS_EXPR, lhs, rhs, NULL);

  gsi = gsi_last_bb (cond_bb);
  gsi_insert_before (&gsi, new_stmt, GSI_NEW_STMT);

  if (negate)
    {
      /* Get the right GSI.  We want to insert after the recently
	 added ABS_EXPR statement (which we know is the first statement
	 in the block.  */
      new_stmt = gimple_build_assign_with_ops (NEGATE_EXPR, result, lhs, NULL);

      gsi_insert_after (&gsi, new_stmt, GSI_NEW_STMT);
    }

  replace_phi_edge_with_variable (cond_bb, e1, phi, result);

  /* Note that we optimized this PHI.  */
  return true;
}

/* Auxiliary functions to determine the set of memory accesses which
   can't trap because they are preceded by accesses to the same memory
   portion.  We do that for MEM_REFs, so we only need to track
   the SSA_NAME of the pointer indirectly referenced.  The algorithm
   simply is a walk over all instructions in dominator order.  When
   we see an MEM_REF we determine if we've already seen a same
   ref anywhere up to the root of the dominator tree.  If we do the
   current access can't trap.  If we don't see any dominating access
   the current access might trap, but might also make later accesses
   non-trapping, so we remember it.  We need to be careful with loads
   or stores, for instance a load might not trap, while a store would,
   so if we see a dominating read access this doesn't mean that a later
   write access would not trap.  Hence we also need to differentiate the
   type of access(es) seen.

   ??? We currently are very conservative and assume that a load might
   trap even if a store doesn't (write-only memory).  This probably is
   overly conservative.  */

/* A hash-table of SSA_NAMEs, and in which basic block an MEM_REF
   through it was seen, which would constitute a no-trap region for
   same accesses.  */
struct name_to_bb
{
  unsigned int ssa_name_ver;
  unsigned int phase;
  bool store;
  HOST_WIDE_INT offset, size;
  basic_block bb;
};

/* Hashtable helpers.  */

struct ssa_names_hasher : typed_free_remove <name_to_bb>
{
  typedef name_to_bb value_type;
  typedef name_to_bb compare_type;
  static inline hashval_t hash (const value_type *);
  static inline bool equal (const value_type *, const compare_type *);
};

/* Used for quick clearing of the hash-table when we see calls.
   Hash entries with phase < nt_call_phase are invalid.  */
static unsigned int nt_call_phase;

/* The hash function.  */

inline hashval_t
ssa_names_hasher::hash (const value_type *n)
{
  return n->ssa_name_ver ^ (((hashval_t) n->store) << 31)
         ^ (n->offset << 6) ^ (n->size << 3);
}

/* The equality function of *P1 and *P2.  */

inline bool
ssa_names_hasher::equal (const value_type *n1, const compare_type *n2)
{
  return n1->ssa_name_ver == n2->ssa_name_ver
         && n1->store == n2->store
         && n1->offset == n2->offset
         && n1->size == n2->size;
}

/* The hash table for remembering what we've seen.  */
static hash_table <ssa_names_hasher> seen_ssa_names;

/* We see the expression EXP in basic block BB.  If it's an interesting
   expression (an MEM_REF through an SSA_NAME) possibly insert the
   expression into the set NONTRAP or the hash table of seen expressions.
   STORE is true if this expression is on the LHS, otherwise it's on
   the RHS.  */
static void
add_or_mark_expr (basic_block bb, tree exp,
		  struct pointer_set_t *nontrap, bool store)
{
  HOST_WIDE_INT size;

  if (TREE_CODE (exp) == MEM_REF
      && TREE_CODE (TREE_OPERAND (exp, 0)) == SSA_NAME
      && tree_fits_shwi_p (TREE_OPERAND (exp, 1))
      && (size = int_size_in_bytes (TREE_TYPE (exp))) > 0)
    {
      tree name = TREE_OPERAND (exp, 0);
      struct name_to_bb map;
      name_to_bb **slot;
      struct name_to_bb *n2bb;
      basic_block found_bb = 0;

      /* Try to find the last seen MEM_REF through the same
         SSA_NAME, which can trap.  */
      map.ssa_name_ver = SSA_NAME_VERSION (name);
      map.phase = 0;
      map.bb = 0;
      map.store = store;
      map.offset = tree_to_shwi (TREE_OPERAND (exp, 1));
      map.size = size;

      slot = seen_ssa_names.find_slot (&map, INSERT);
      n2bb = *slot;
      if (n2bb && n2bb->phase >= nt_call_phase)
        found_bb = n2bb->bb;

      /* If we've found a trapping MEM_REF, _and_ it dominates EXP
         (it's in a basic block on the path from us to the dominator root)
	 then we can't trap.  */
      if (found_bb && (((size_t)found_bb->aux) & 1) == 1)
	{
	  pointer_set_insert (nontrap, exp);
	}
      else
        {
	  /* EXP might trap, so insert it into the hash table.  */
	  if (n2bb)
	    {
	      n2bb->phase = nt_call_phase;
	      n2bb->bb = bb;
	    }
	  else
	    {
	      n2bb = XNEW (struct name_to_bb);
	      n2bb->ssa_name_ver = SSA_NAME_VERSION (name);
	      n2bb->phase = nt_call_phase;
	      n2bb->bb = bb;
	      n2bb->store = store;
	      n2bb->offset = map.offset;
	      n2bb->size = size;
	      *slot = n2bb;
	    }
	}
    }
}

class nontrapping_dom_walker : public dom_walker
{
public:
  nontrapping_dom_walker (cdi_direction direction, pointer_set_t *ps)
    : dom_walker (direction), m_nontrapping (ps) {}

  virtual void before_dom_children (basic_block);
  virtual void after_dom_children (basic_block);

private:
  pointer_set_t *m_nontrapping;
};

/* Called by walk_dominator_tree, when entering the block BB.  */
void
nontrapping_dom_walker::before_dom_children (basic_block bb)
{
  edge e;
  edge_iterator ei;
  gimple_stmt_iterator gsi;

  /* If we haven't seen all our predecessors, clear the hash-table.  */
  FOR_EACH_EDGE (e, ei, bb->preds)
    if ((((size_t)e->src->aux) & 2) == 0)
      {
	nt_call_phase++;
	break;
      }

  /* Mark this BB as being on the path to dominator root and as visited.  */
  bb->aux = (void*)(1 | 2);

  /* And walk the statements in order.  */
  for (gsi = gsi_start_bb (bb); !gsi_end_p (gsi); gsi_next (&gsi))
    {
      gimple stmt = gsi_stmt (gsi);

      if (is_gimple_call (stmt) && !nonfreeing_call_p (stmt))
	nt_call_phase++;
      else if (gimple_assign_single_p (stmt) && !gimple_has_volatile_ops (stmt))
	{
	  add_or_mark_expr (bb, gimple_assign_lhs (stmt), m_nontrapping, true);
	  add_or_mark_expr (bb, gimple_assign_rhs1 (stmt), m_nontrapping, false);
	}
    }
}

/* Called by walk_dominator_tree, when basic block BB is exited.  */
void
nontrapping_dom_walker::after_dom_children (basic_block bb)
{
  /* This BB isn't on the path to dominator root anymore.  */
  bb->aux = (void*)2;
}

/* This is the entry point of gathering non trapping memory accesses.
   It will do a dominator walk over the whole function, and it will
   make use of the bb->aux pointers.  It returns a set of trees
   (the MEM_REFs itself) which can't trap.  */
static struct pointer_set_t *
get_non_trapping (void)
{
  nt_call_phase = 0;
  pointer_set_t *nontrap = pointer_set_create ();
  seen_ssa_names.create (128);
  /* We're going to do a dominator walk, so ensure that we have
     dominance information.  */
  calculate_dominance_info (CDI_DOMINATORS);

  nontrapping_dom_walker (CDI_DOMINATORS, nontrap)
    .walk (cfun->cfg->x_entry_block_ptr);

  seen_ssa_names.dispose ();

  clear_aux_for_blocks ();
  return nontrap;
}

/* Do the main work of conditional store replacement.  We already know
   that the recognized pattern looks like so:

   split:
     if (cond) goto MIDDLE_BB; else goto JOIN_BB (edge E1)
   MIDDLE_BB:
     something
     fallthrough (edge E0)
   JOIN_BB:
     some more

   We check that MIDDLE_BB contains only one store, that that store
   doesn't trap (not via NOTRAP, but via checking if an access to the same
   memory location dominates us) and that the store has a "simple" RHS.  */

static bool
cond_store_replacement (basic_block middle_bb, basic_block join_bb,
			edge e0, edge e1, struct pointer_set_t *nontrap)
{
  gimple assign = last_and_only_stmt (middle_bb);
  tree lhs, rhs, name, name2;
  gimple newphi, new_stmt;
  gimple_stmt_iterator gsi;
  source_location locus;

  /* Check if middle_bb contains of only one store.  */
  if (!assign
      || !gimple_assign_single_p (assign)
      || gimple_has_volatile_ops (assign))
    return false;

  locus = gimple_location (assign);
  lhs = gimple_assign_lhs (assign);
  rhs = gimple_assign_rhs1 (assign);
  if (TREE_CODE (lhs) != MEM_REF
      || TREE_CODE (TREE_OPERAND (lhs, 0)) != SSA_NAME
      || !is_gimple_reg_type (TREE_TYPE (lhs)))
    return false;

  /* Prove that we can move the store down.  We could also check
     TREE_THIS_NOTRAP here, but in that case we also could move stores,
     whose value is not available readily, which we want to avoid.  */
  if (!pointer_set_contains (nontrap, lhs))
    return false;

  /* Now we've checked the constraints, so do the transformation:
     1) Remove the single store.  */
  gsi = gsi_for_stmt (assign);
  unlink_stmt_vdef (assign);
  gsi_remove (&gsi, true);
  release_defs (assign);

  /* 2) Insert a load from the memory of the store to the temporary
        on the edge which did not contain the store.  */
  lhs = unshare_expr (lhs);
  name = make_temp_ssa_name (TREE_TYPE (lhs), NULL, "cstore");
  new_stmt = gimple_build_assign (name, lhs);
  gimple_set_location (new_stmt, locus);
  gsi_insert_on_edge (e1, new_stmt);

  /* 3) Create a PHI node at the join block, with one argument
        holding the old RHS, and the other holding the temporary
        where we stored the old memory contents.  */
  name2 = make_temp_ssa_name (TREE_TYPE (lhs), NULL, "cstore");
  newphi = create_phi_node (name2, join_bb);
  add_phi_arg (newphi, rhs, e0, locus);
  add_phi_arg (newphi, name, e1, locus);

  lhs = unshare_expr (lhs);
  new_stmt = gimple_build_assign (lhs, PHI_RESULT (newphi));

  /* 4) Insert that PHI node.  */
  gsi = gsi_after_labels (join_bb);
  if (gsi_end_p (gsi))
    {
      gsi = gsi_last_bb (join_bb);
      gsi_insert_after (&gsi, new_stmt, GSI_NEW_STMT);
    }
  else
    gsi_insert_before (&gsi, new_stmt, GSI_NEW_STMT);

  return true;
}

/* Do the main work of conditional store replacement.  */

static bool
cond_if_else_store_replacement_1 (basic_block then_bb, basic_block else_bb,
				  basic_block join_bb, gimple then_assign,
				  gimple else_assign)
{
  tree lhs_base, lhs, then_rhs, else_rhs, name;
  source_location then_locus, else_locus;
  gimple_stmt_iterator gsi;
  gimple newphi, new_stmt;

  if (then_assign == NULL
      || !gimple_assign_single_p (then_assign)
      || gimple_clobber_p (then_assign)
      || gimple_has_volatile_ops (then_assign)
      || else_assign == NULL
      || !gimple_assign_single_p (else_assign)
      || gimple_clobber_p (else_assign)
      || gimple_has_volatile_ops (else_assign))
    return false;

  lhs = gimple_assign_lhs (then_assign);
  if (!is_gimple_reg_type (TREE_TYPE (lhs))
      || !operand_equal_p (lhs, gimple_assign_lhs (else_assign), 0))
    return false;

  lhs_base = get_base_address (lhs);
  if (lhs_base == NULL_TREE
      || (!DECL_P (lhs_base) && TREE_CODE (lhs_base) != MEM_REF))
    return false;

  then_rhs = gimple_assign_rhs1 (then_assign);
  else_rhs = gimple_assign_rhs1 (else_assign);
  then_locus = gimple_location (then_assign);
  else_locus = gimple_location (else_assign);

  /* Now we've checked the constraints, so do the transformation:
     1) Remove the stores.  */
  gsi = gsi_for_stmt (then_assign);
  unlink_stmt_vdef (then_assign);
  gsi_remove (&gsi, true);
  release_defs (then_assign);

  gsi = gsi_for_stmt (else_assign);
  unlink_stmt_vdef (else_assign);
  gsi_remove (&gsi, true);
  release_defs (else_assign);

  /* 2) Create a PHI node at the join block, with one argument
	holding the old RHS, and the other holding the temporary
	where we stored the old memory contents.  */
  name = make_temp_ssa_name (TREE_TYPE (lhs), NULL, "cstore");
  newphi = create_phi_node (name, join_bb);
  add_phi_arg (newphi, then_rhs, EDGE_SUCC (then_bb, 0), then_locus);
  add_phi_arg (newphi, else_rhs, EDGE_SUCC (else_bb, 0), else_locus);

  new_stmt = gimple_build_assign (lhs, PHI_RESULT (newphi));

  /* 3) Insert that PHI node.  */
  gsi = gsi_after_labels (join_bb);
  if (gsi_end_p (gsi))
    {
      gsi = gsi_last_bb (join_bb);
      gsi_insert_after (&gsi, new_stmt, GSI_NEW_STMT);
    }
  else
    gsi_insert_before (&gsi, new_stmt, GSI_NEW_STMT);

  return true;
}

/* Conditional store replacement.  We already know
   that the recognized pattern looks like so:

   split:
     if (cond) goto THEN_BB; else goto ELSE_BB (edge E1)
   THEN_BB:
     ...
     X = Y;
     ...
     goto JOIN_BB;
   ELSE_BB:
     ...
     X = Z;
     ...
     fallthrough (edge E0)
   JOIN_BB:
     some more

   We check that it is safe to sink the store to JOIN_BB by verifying that
   there are no read-after-write or write-after-write dependencies in
   THEN_BB and ELSE_BB.  */

static bool
cond_if_else_store_replacement (basic_block then_bb, basic_block else_bb,
                                basic_block join_bb)
{
  gimple then_assign = last_and_only_stmt (then_bb);
  gimple else_assign = last_and_only_stmt (else_bb);
  vec<data_reference_p> then_datarefs, else_datarefs;
  vec<ddr_p> then_ddrs, else_ddrs;
  gimple then_store, else_store;
  bool found, ok = false, res;
  struct data_dependence_relation *ddr;
  data_reference_p then_dr, else_dr;
  int i, j;
  tree then_lhs, else_lhs;
  basic_block blocks[3];

  if (MAX_STORES_TO_SINK == 0)
    return false;

  /* Handle the case with single statement in THEN_BB and ELSE_BB.  */
  if (then_assign && else_assign)
    return cond_if_else_store_replacement_1 (then_bb, else_bb, join_bb,
                                             then_assign, else_assign);

  /* Find data references.  */
  then_datarefs.create (1);
  else_datarefs.create (1);
  if ((find_data_references_in_bb (NULL, then_bb, &then_datarefs)
        == chrec_dont_know)
      || !then_datarefs.length ()
      || (find_data_references_in_bb (NULL, else_bb, &else_datarefs)
        == chrec_dont_know)
      || !else_datarefs.length ())
    {
      free_data_refs (then_datarefs);
      free_data_refs (else_datarefs);
      return false;
    }

  /* Find pairs of stores with equal LHS.  */
  stack_vec<gimple, 1> then_stores, else_stores;
  FOR_EACH_VEC_ELT (then_datarefs, i, then_dr)
    {
      if (DR_IS_READ (then_dr))
        continue;

      then_store = DR_STMT (then_dr);
      then_lhs = gimple_get_lhs (then_store);
      found = false;

      FOR_EACH_VEC_ELT (else_datarefs, j, else_dr)
        {
          if (DR_IS_READ (else_dr))
            continue;

          else_store = DR_STMT (else_dr);
          else_lhs = gimple_get_lhs (else_store);

          if (operand_equal_p (then_lhs, else_lhs, 0))
            {
              found = true;
              break;
            }
        }

      if (!found)
        continue;

      then_stores.safe_push (then_store);
      else_stores.safe_push (else_store);
    }

  /* No pairs of stores found.  */
  if (!then_stores.length ()
      || then_stores.length () > (unsigned) MAX_STORES_TO_SINK)
    {
      free_data_refs (then_datarefs);
      free_data_refs (else_datarefs);
      return false;
    }

  /* Compute and check data dependencies in both basic blocks.  */
  then_ddrs.create (1);
  else_ddrs.create (1);
  if (!compute_all_dependences (then_datarefs, &then_ddrs,
				vNULL, false)
      || !compute_all_dependences (else_datarefs, &else_ddrs,
				   vNULL, false))
    {
      free_dependence_relations (then_ddrs);
      free_dependence_relations (else_ddrs);
      free_data_refs (then_datarefs);
      free_data_refs (else_datarefs);
      return false;
    }
  blocks[0] = then_bb;
  blocks[1] = else_bb;
  blocks[2] = join_bb;
  renumber_gimple_stmt_uids_in_blocks (blocks, 3);

  /* Check that there are no read-after-write or write-after-write dependencies
     in THEN_BB.  */
  FOR_EACH_VEC_ELT (then_ddrs, i, ddr)
    {
      struct data_reference *dra = DDR_A (ddr);
      struct data_reference *drb = DDR_B (ddr);

      if (DDR_ARE_DEPENDENT (ddr) != chrec_known
          && ((DR_IS_READ (dra) && DR_IS_WRITE (drb)
               && gimple_uid (DR_STMT (dra)) > gimple_uid (DR_STMT (drb)))
              || (DR_IS_READ (drb) && DR_IS_WRITE (dra)
                  && gimple_uid (DR_STMT (drb)) > gimple_uid (DR_STMT (dra)))
              || (DR_IS_WRITE (dra) && DR_IS_WRITE (drb))))
        {
          free_dependence_relations (then_ddrs);
          free_dependence_relations (else_ddrs);
	  free_data_refs (then_datarefs);
	  free_data_refs (else_datarefs);
          return false;
        }
    }

  /* Check that there are no read-after-write or write-after-write dependencies
     in ELSE_BB.  */
  FOR_EACH_VEC_ELT (else_ddrs, i, ddr)
    {
      struct data_reference *dra = DDR_A (ddr);
      struct data_reference *drb = DDR_B (ddr);

      if (DDR_ARE_DEPENDENT (ddr) != chrec_known
          && ((DR_IS_READ (dra) && DR_IS_WRITE (drb)
               && gimple_uid (DR_STMT (dra)) > gimple_uid (DR_STMT (drb)))
              || (DR_IS_READ (drb) && DR_IS_WRITE (dra)
                  && gimple_uid (DR_STMT (drb)) > gimple_uid (DR_STMT (dra)))
              || (DR_IS_WRITE (dra) && DR_IS_WRITE (drb))))
        {
          free_dependence_relations (then_ddrs);
          free_dependence_relations (else_ddrs);
	  free_data_refs (then_datarefs);
	  free_data_refs (else_datarefs);
          return false;
        }
    }

  /* Sink stores with same LHS.  */
  FOR_EACH_VEC_ELT (then_stores, i, then_store)
    {
      else_store = else_stores[i];
      res = cond_if_else_store_replacement_1 (then_bb, else_bb, join_bb,
                                              then_store, else_store);
      ok = ok || res;
    }

  free_dependence_relations (then_ddrs);
  free_dependence_relations (else_ddrs);
  free_data_refs (then_datarefs);
  free_data_refs (else_datarefs);

  return ok;
}

/* Return TRUE if STMT has a VUSE whose corresponding VDEF is in BB.  */

static bool
local_mem_dependence (gimple stmt, basic_block bb)
{
  tree vuse = gimple_vuse (stmt);
  gimple def;

  if (!vuse)
    return false;

  def = SSA_NAME_DEF_STMT (vuse);
  return (def && gimple_bb (def) == bb);
}

/* Given a "diamond" control-flow pattern where BB0 tests a condition,
   BB1 and BB2 are "then" and "else" blocks dependent on this test,
   and BB3 rejoins control flow following BB1 and BB2, look for
   opportunities to hoist loads as follows.  If BB3 contains a PHI of
   two loads, one each occurring in BB1 and BB2, and the loads are
   provably of adjacent fields in the same structure, then move both
   loads into BB0.  Of course this can only be done if there are no
   dependencies preventing such motion.

   One of the hoisted loads will always be speculative, so the
   transformation is currently conservative:

    - The fields must be strictly adjacent.
    - The two fields must occupy a single memory block that is
      guaranteed to not cross a page boundary.

    The last is difficult to prove, as such memory blocks should be
    aligned on the minimum of the stack alignment boundary and the
    alignment guaranteed by heap allocation interfaces.  Thus we rely
    on a parameter for the alignment value.

    Provided a good value is used for the last case, the first
    restriction could possibly be relaxed.  */

static void
hoist_adjacent_loads (basic_block bb0, basic_block bb1,
		      basic_block bb2, basic_block bb3)
{
  int param_align = PARAM_VALUE (PARAM_L1_CACHE_LINE_SIZE);
  unsigned param_align_bits = (unsigned) (param_align * BITS_PER_UNIT);
  gimple_stmt_iterator gsi;

  /* Walk the phis in bb3 looking for an opportunity.  We are looking
     for phis of two SSA names, one each of which is defined in bb1 and
     bb2.  */
  for (gsi = gsi_start_phis (bb3); !gsi_end_p (gsi); gsi_next (&gsi))
    {
      gimple phi_stmt = gsi_stmt (gsi);
      gimple def1, def2, defswap;
      tree arg1, arg2, ref1, ref2, field1, field2, fieldswap;
      tree tree_offset1, tree_offset2, tree_size2, next;
      int offset1, offset2, size2;
      unsigned align1;
      gimple_stmt_iterator gsi2;
      basic_block bb_for_def1, bb_for_def2;

      if (gimple_phi_num_args (phi_stmt) != 2
	  || virtual_operand_p (gimple_phi_result (phi_stmt)))
	continue;

      arg1 = gimple_phi_arg_def (phi_stmt, 0);
      arg2 = gimple_phi_arg_def (phi_stmt, 1);

      if (TREE_CODE (arg1) != SSA_NAME
	  || TREE_CODE (arg2) != SSA_NAME
	  || SSA_NAME_IS_DEFAULT_DEF (arg1)
	  || SSA_NAME_IS_DEFAULT_DEF (arg2))
	continue;

      def1 = SSA_NAME_DEF_STMT (arg1);
      def2 = SSA_NAME_DEF_STMT (arg2);

      if ((gimple_bb (def1) != bb1 || gimple_bb (def2) != bb2)
	  && (gimple_bb (def2) != bb1 || gimple_bb (def1) != bb2))
	continue;

      /* Check the mode of the arguments to be sure a conditional move
	 can be generated for it.  */
      if (optab_handler (movcc_optab, TYPE_MODE (TREE_TYPE (arg1)))
	  == CODE_FOR_nothing)
	continue;

      /* Both statements must be assignments whose RHS is a COMPONENT_REF.  */
      if (!gimple_assign_single_p (def1)
	  || !gimple_assign_single_p (def2)
	  || gimple_has_volatile_ops (def1)
	  || gimple_has_volatile_ops (def2))
	continue;

      ref1 = gimple_assign_rhs1 (def1);
      ref2 = gimple_assign_rhs1 (def2);

      if (TREE_CODE (ref1) != COMPONENT_REF
	  || TREE_CODE (ref2) != COMPONENT_REF)
	continue;

      /* The zeroth operand of the two component references must be
	 identical.  It is not sufficient to compare get_base_address of
	 the two references, because this could allow for different
	 elements of the same array in the two trees.  It is not safe to
	 assume that the existence of one array element implies the
	 existence of a different one.  */
      if (!operand_equal_p (TREE_OPERAND (ref1, 0), TREE_OPERAND (ref2, 0), 0))
	continue;

      field1 = TREE_OPERAND (ref1, 1);
      field2 = TREE_OPERAND (ref2, 1);

      /* Check for field adjacency, and ensure field1 comes first.  */
      for (next = DECL_CHAIN (field1);
	   next && TREE_CODE (next) != FIELD_DECL;
	   next = DECL_CHAIN (next))
	;

      if (next != field2)
	{
	  for (next = DECL_CHAIN (field2);
	       next && TREE_CODE (next) != FIELD_DECL;
	       next = DECL_CHAIN (next))
	    ;

	  if (next != field1)
	    continue;

	  fieldswap = field1;
	  field1 = field2;
	  field2 = fieldswap;
	  defswap = def1;
	  def1 = def2;
	  def2 = defswap;
	}

      bb_for_def1 = gimple_bb (def1);
      bb_for_def2 = gimple_bb (def2);

      /* Check for proper alignment of the first field.  */
      tree_offset1 = bit_position (field1);
      tree_offset2 = bit_position (field2);
      tree_size2 = DECL_SIZE (field2);

      if (!tree_fits_uhwi_p (tree_offset1)
	  || !tree_fits_uhwi_p (tree_offset2)
	  || !tree_fits_uhwi_p (tree_size2))
	continue;

      offset1 = tree_to_uhwi (tree_offset1);
      offset2 = tree_to_uhwi (tree_offset2);
      size2 = tree_to_uhwi (tree_size2);
      align1 = DECL_ALIGN (field1) % param_align_bits;

      if (offset1 % BITS_PER_UNIT != 0)
	continue;

      /* For profitability, the two field references should fit within
	 a single cache line.  */
      if (align1 + offset2 - offset1 + size2 > param_align_bits)
	continue;

      /* The two expressions cannot be dependent upon vdefs defined
	 in bb1/bb2.  */
      if (local_mem_dependence (def1, bb_for_def1)
	  || local_mem_dependence (def2, bb_for_def2))
	continue;

      /* The conditions are satisfied; hoist the loads from bb1 and bb2 into
	 bb0.  We hoist the first one first so that a cache miss is handled
         efficiently regardless of hardware cache-fill policy.  */
      gsi2 = gsi_for_stmt (def1);
      gsi_move_to_bb_end (&gsi2, bb0);
      gsi2 = gsi_for_stmt (def2);
      gsi_move_to_bb_end (&gsi2, bb0);

      if (dump_file && (dump_flags & TDF_DETAILS))
	{
	  fprintf (dump_file,
		   "\nHoisting adjacent loads from %d and %d into %d: \n",
		   bb_for_def1->index, bb_for_def2->index, bb0->index);
	  print_gimple_stmt (dump_file, def1, 0, TDF_VOPS|TDF_MEMSYMS);
	  print_gimple_stmt (dump_file, def2, 0, TDF_VOPS|TDF_MEMSYMS);
	}
    }
}

/* Determine whether we should attempt to hoist adjacent loads out of
   diamond patterns in pass_phiopt.  Always hoist loads if
   -fhoist-adjacent-loads is specified and the target machine has
   both a conditional move instruction and a defined cache line size.  */

static bool
gate_hoist_loads (void)
{
  return (flag_hoist_adjacent_loads == 1
	  && PARAM_VALUE (PARAM_L1_CACHE_LINE_SIZE)
	  && HAVE_conditional_move);
}

/* Always do these optimizations if we have SSA
   trees to work on.  */
static bool
gate_phiopt (void)
{
  return 1;
}

namespace {

const pass_data pass_data_phiopt =
{
  GIMPLE_PASS, /* type */
  "phiopt", /* name */
  OPTGROUP_NONE, /* optinfo_flags */
  true, /* has_gate */
  true, /* has_execute */
  TV_TREE_PHIOPT, /* tv_id */
  ( PROP_cfg | PROP_ssa ), /* properties_required */
  0, /* properties_provided */
  0, /* properties_destroyed */
  0, /* todo_flags_start */
  ( TODO_verify_ssa | TODO_verify_flow
    | TODO_verify_stmts ), /* todo_flags_finish */
};

class pass_phiopt : public gimple_opt_pass
{
public:
  pass_phiopt (gcc::context *ctxt)
    : gimple_opt_pass (pass_data_phiopt, ctxt)
  {}

  /* opt_pass methods: */
  opt_pass * clone () { return new pass_phiopt (m_ctxt); }
  bool gate () { return gate_phiopt (); }
  unsigned int execute () { return tree_ssa_phiopt (); }

}; // class pass_phiopt

} // anon namespace

gimple_opt_pass *
make_pass_phiopt (gcc::context *ctxt)
{
  return new pass_phiopt (ctxt);
}

static bool
gate_cselim (void)
{
  return flag_tree_cselim;
}

namespace {

const pass_data pass_data_cselim =
{
  GIMPLE_PASS, /* type */
  "cselim", /* name */
  OPTGROUP_NONE, /* optinfo_flags */
  true, /* has_gate */
  true, /* has_execute */
  TV_TREE_PHIOPT, /* tv_id */
  ( PROP_cfg | PROP_ssa ), /* properties_required */
  0, /* properties_provided */
  0, /* properties_destroyed */
  0, /* todo_flags_start */
  ( TODO_verify_ssa | TODO_verify_flow
    | TODO_verify_stmts ), /* todo_flags_finish */
};

class pass_cselim : public gimple_opt_pass
{
public:
  pass_cselim (gcc::context *ctxt)
    : gimple_opt_pass (pass_data_cselim, ctxt)
  {}

  /* opt_pass methods: */
  bool gate () { return gate_cselim (); }
  unsigned int execute () { return tree_ssa_cs_elim (); }

}; // class pass_cselim

} // anon namespace

gimple_opt_pass *
make_pass_cselim (gcc::context *ctxt)
{
  return new pass_cselim (ctxt);
}<|MERGE_RESOLUTION|>--- conflicted
+++ resolved
@@ -27,9 +27,6 @@
 #include "flags.h"
 #include "tm_p.h"
 #include "basic-block.h"
-<<<<<<< HEAD
-#include "tree-ssa.h"
-=======
 #include "pointer-set.h"
 #include "tree-ssa-alias.h"
 #include "internal-fn.h"
@@ -47,7 +44,6 @@
 #include "tree-ssanames.h"
 #include "expr.h"
 #include "tree-dfa.h"
->>>>>>> fb4256c6
 #include "tree-pass.h"
 #include "langhooks.h"
 #include "domwalk.h"
@@ -348,11 +344,7 @@
      outer ones, and also that we do not try to visit a removed
      block.  */
   bb_order = single_pred_before_succ_order ();
-<<<<<<< HEAD
-  n = n_basic_blocks - NUM_FIXED_BLOCKS;
-=======
   n = n_basic_blocks_for_fn (cfun) - NUM_FIXED_BLOCKS;
->>>>>>> fb4256c6
 
   for (i = 0; i < n; i++)
     {

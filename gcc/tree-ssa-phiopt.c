--- conflicted
+++ resolved
@@ -849,13 +849,10 @@
 	  && !POINTER_TYPE_P (TREE_TYPE (arg0))))
     return 0;
 
-<<<<<<< HEAD
-=======
   /* Punt if there are (degenerate) PHIs in middle_bb, there should not be.  */
   if (!gimple_seq_empty_p (phi_nodes (middle_bb)))
     return 0;
 
->>>>>>> 00bdef2c
   /* Only transform if it removes the condition.  */
   if (!single_non_singleton_phi_for_edges (phi_nodes (gimple_bb (phi)), e0, e1))
     return 0;

--- conflicted
+++ resolved
@@ -9053,13 +9053,8 @@
 	}
     }
 
-<<<<<<< HEAD
-  auto locus = pattern->get_locus ();
-  return AST::ClosureParam (std::move (pattern), locus, std::move (type),
-=======
   Location loc = pattern->get_locus ();
   return AST::ClosureParam (std::move (pattern), loc, std::move (type),
->>>>>>> 95dc1147
 			    std::move (outer_attrs));
 }
 

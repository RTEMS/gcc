/* Definitions for LTO section names.
   Copyright (C) 2013 Free Software Foundation, Inc.

This file is part of GCC.

GCC is free software; you can redistribute it and/or modify it under
the terms of the GNU General Public License as published by the Free
Software Foundation; either version 3, or (at your option) any later
version.

GCC is distributed in the hope that it will be useful, but WITHOUT ANY
WARRANTY; without even the implied warranty of MERCHANTABILITY or
FITNESS FOR A PARTICULAR PURPOSE.  See the GNU General Public License
for more details.

You should have received a copy of the GNU General Public License
along with GCC; see the file COPYING3.  If not see
<http://www.gnu.org/licenses/>.  */

#ifndef GCC_LTO_SECTION_NAMES_H
#define GCC_LTO_SECTION_NAMES_H

/* The string that is the prefix on the section names we make for lto.
   For decls the DECL_ASSEMBLER_NAME is appended to make the section
   name for the functions and static_initializers.  For other types of
   sections a '.' and the section type are appended.  */
#define LTO_SECTION_NAME_PREFIX ".gnu.lto_"

/* Segment name for LTO sections.  This is only used for Mach-O.  */

#define LTO_SEGMENT_NAME "__GNU_LTO"
<<<<<<< HEAD
#define OMP_SECTION_NAME_PREFIX         ".gnu.target_lto_"

/* Can be either OMP_SECTION_NAME_PREFIX when we stream pragma omp target
   stuff, or LTO_SECTION_NAME_PREFIX for lto case.  */
extern const char  *section_name_prefix;

#define OFFLOAD_VAR_TABLE_SECTION_NAME "__gnu_offload_vars"
#define OFFLOAD_FUNC_TABLE_SECTION_NAME "__gnu_offload_funcs"
=======

#endif /* GCC_LTO_SECTION_NAMES_H */
>>>>>>> d02274e6
<|MERGE_RESOLUTION|>--- conflicted
+++ resolved
@@ -29,7 +29,6 @@
 /* Segment name for LTO sections.  This is only used for Mach-O.  */
 
 #define LTO_SEGMENT_NAME "__GNU_LTO"
-<<<<<<< HEAD
 #define OMP_SECTION_NAME_PREFIX         ".gnu.target_lto_"
 
 /* Can be either OMP_SECTION_NAME_PREFIX when we stream pragma omp target
@@ -38,7 +37,5 @@
 
 #define OFFLOAD_VAR_TABLE_SECTION_NAME "__gnu_offload_vars"
 #define OFFLOAD_FUNC_TABLE_SECTION_NAME "__gnu_offload_funcs"
-=======
 
-#endif /* GCC_LTO_SECTION_NAMES_H */
->>>>>>> d02274e6
+#endif /* GCC_LTO_SECTION_NAMES_H */
--- conflicted
+++ resolved
@@ -85,6 +85,7 @@
     EXPRESSION_ALLOCATION,
     EXPRESSION_TYPE_GUARD,
     EXPRESSION_CONVERSION,
+    EXPRESSION_UNSAFE_CONVERSION,
     EXPRESSION_STRUCT_CONSTRUCTION,
     EXPRESSION_FIXED_ARRAY_CONSTRUCTION,
     EXPRESSION_OPEN_ARRAY_CONSTRUCTION,
@@ -260,15 +261,12 @@
   static Expression*
   make_cast(Type*, Expression*, Location);
 
-<<<<<<< HEAD
-=======
   // Make an unsafe type cast expression.  This is only used when
   // passing parameter to builtin functions that are part of the Go
   // runtime.
   static Expression*
   make_unsafe_cast(Type*, Expression*, Location);
 
->>>>>>> 8d071654
   // Make a composite literal.  The DEPTH parameter is how far down we
   // are in a list of composite literals with omitted types.
   static Expression*
@@ -938,15 +936,15 @@
 
   void
   do_determine_type(const Type_context*)
-  { gcc_unreachable(); }
+  { go_unreachable(); }
 
   void
   do_check_types(Gogo*)
-  { gcc_unreachable(); }
+  { go_unreachable(); }
 
   tree
   do_get_tree(Translate_context*)
-  { gcc_unreachable(); }
+  { go_unreachable(); }
 };
 
 // An expression which is simply a variable.
@@ -1876,7 +1874,7 @@
   void
   set_struct_expression(Expression* expr)
   {
-    gcc_assert(this->expr_ == NULL);
+    go_assert(this->expr_ == NULL);
     this->expr_ = expr;
   }
 

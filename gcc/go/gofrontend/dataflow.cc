--- conflicted
+++ resolved
@@ -220,14 +220,9 @@
     return false;
 
   // We can't have two variables with the same name in the same
-<<<<<<< HEAD
-  // location.
-  gcc_unreachable();
-=======
   // location unless they are type switch variables which share the same
   // fake location.
-  go_unreachable();
->>>>>>> 2aa84d43
+  gcc_unreachable();
 }
 
 // Class Dataflow.

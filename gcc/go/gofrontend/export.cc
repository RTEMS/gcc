--- conflicted
+++ resolved
@@ -709,20 +709,9 @@
 std::string
 Export::Stream::checksum()
 {
-<<<<<<< HEAD
-  // Use a union to provide the required alignment.
-  union
-  {
-    char checksum[Export::checksum_len];
-    long align;
-  } u;
-  sha1_finish_ctx(this->checksum_, u.checksum);
-  return std::string(u.checksum, Export::checksum_len);
-=======
   std::string rval = this->sha1_helper_->finish();
   delete this->sha1_helper_;
   return rval;
->>>>>>> 01b0c11a
 }
 
 // Write the checksum string to the export data.

--- conflicted
+++ resolved
@@ -309,7 +309,7 @@
     {
       // This type was already in the table.
       int index = p->second;
-      gcc_assert(index != 0);
+      go_assert(index != 0);
       char buf[30];
       snprintf(buf, sizeof buf, "<type %d>", index);
       this->write_c_string(buf);
@@ -332,11 +332,7 @@
       if (named_type != NULL)
 	{
 	  // The builtin types should have been predefined.
-<<<<<<< HEAD
-	  gcc_assert(named_type->location() != BUILTINS_LOCATION
-=======
 	  go_assert(!Linemap::is_predeclared_location(named_type->location())
->>>>>>> d08a4976
 		     || (named_type->named_object()->package()->name()
 			 == "unsafe"));
 	  named_object = named_type->named_object();
@@ -405,18 +401,12 @@
 Export::register_builtin_type(Gogo* gogo, const char* name, Builtin_code code)
 {
   Named_object* named_object = gogo->lookup_global(name);
-  gcc_assert(named_object != NULL && named_object->is_type());
+  go_assert(named_object != NULL && named_object->is_type());
   std::pair<Type_refs::iterator, bool> ins =
     this->type_refs_.insert(std::make_pair(named_object->type_value(), code));
-  gcc_assert(ins.second);
+  go_assert(ins.second);
 
   // We also insert the underlying type.  We can see the underlying
-<<<<<<< HEAD
-  // type at least for string and bool.
-  Type* real_type = named_object->type_value()->real_type();
-  ins = this->type_refs_.insert(std::make_pair(real_type, code));
-  gcc_assert(ins.second);
-=======
   // type at least for string and bool.  We skip the type aliases byte
   // and rune here.
   if (code != BUILTIN_BYTE && code != BUILTIN_RUNE)
@@ -425,7 +415,6 @@
       ins = this->type_refs_.insert(std::make_pair(real_type, code));
       go_assert(ins.second);
     }
->>>>>>> d08a4976
 }
 
 // Class Export::Stream.
@@ -485,19 +474,5 @@
 void
 Stream_to_section::do_write(const char* bytes, size_t length)
 {
-<<<<<<< HEAD
-  section* sec = (section*) this->section_;
-  if (sec == NULL)
-    {
-      gcc_assert(targetm.have_named_sections);
-
-      sec = get_section(".go_export", SECTION_DEBUG, NULL);
-      this->section_ = (void*) sec;
-    }
-
-  switch_to_section(sec);
-  assemble_string(bytes, length);
-=======
   go_write_export_data (bytes, length);
->>>>>>> d08a4976
 }
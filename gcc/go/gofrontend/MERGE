--- conflicted
+++ resolved
@@ -1,8 +1,4 @@
-<<<<<<< HEAD
-054ff1ece3dd5888a445efeaf3ae197b16d4186f
-=======
 5ea5c078829ae83bccb598772fff7c1a04e23e65
->>>>>>> 661af228
 
 The first line of this file holds the git revision number of the last
 merge done from the gofrontend repository.
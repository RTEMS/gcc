--- conflicted
+++ resolved
@@ -1,8 +1,4 @@
-<<<<<<< HEAD
-0e505f5d191182abd8beb9b4c8232174bc116f97
-=======
 03e53c928ebaa15a915eb1e1b07f193d83fc2852
->>>>>>> 9833e931
 
 The first line of this file holds the git revision number of the last
 merge done from the gofrontend repository.
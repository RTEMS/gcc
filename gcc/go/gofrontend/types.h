--- conflicted
+++ resolved
@@ -1047,14 +1047,6 @@
 	    : NULL);
   }
 
-<<<<<<< HEAD
-  // Get the hash and equality functions for a type.
-=======
-  // Support for are_assignable and are_assignable_hidden_ok.
-  static bool
-  are_assignable_check_hidden(const Type* lhs, const Type* rhs,
-			      bool check_hidden_fields, std::string* reason);
-
   // Map unnamed types to type descriptor decls.
   typedef Unordered_map_hash(const Type*, Bvariable*, Type_hash_identical,
 			     Type_identical) Type_descriptor_vars;
@@ -1062,7 +1054,6 @@
   static Type_descriptor_vars type_descriptor_vars;
 
   // Build the type descriptor variable for this type.
->>>>>>> 8d071654
   void
   make_type_descriptor_var(Gogo*);
 
@@ -1322,14 +1313,9 @@
   void
   resize(size_t c)
   {
-<<<<<<< HEAD
     gcc_assert(c <= this->entries_.size());
-    this->entries_.resize(c, Typed_identifier("", NULL, UNKNOWN_LOCATION));
-=======
-    go_assert(c <= this->entries_.size());
     this->entries_.resize(c, Typed_identifier("", NULL,
                                               Linemap::unknown_location()));
->>>>>>> 8d071654
   }
 
   void
@@ -2444,15 +2430,10 @@
  public:
   Interface_type(Typed_identifier_list* methods, Location location)
     : Type(TYPE_INTERFACE),
-<<<<<<< HEAD
-      methods_(methods), location_(location)
-  { gcc_assert(methods == NULL || !methods->empty()); }
-=======
       parse_methods_(methods), all_methods_(NULL), location_(location),
       interface_btype_(NULL), assume_identical_(NULL),
       methods_are_finalized_(false), seen_(false)
-  { go_assert(methods == NULL || !methods->empty()); }
->>>>>>> 8d071654
+  { gcc_assert(methods == NULL || !methods->empty()); }
 
   // The location where the interface type was defined.
   Location

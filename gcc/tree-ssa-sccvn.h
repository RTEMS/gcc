--- conflicted
+++ resolved
@@ -142,23 +142,13 @@
 bool run_scc_vn (bool);
 void free_scc_vn (void);
 void switch_to_PRE_table (void);
-<<<<<<< HEAD
-tree vn_nary_op_lookup (tree);
-tree vn_nary_op_lookup_stmt (gimple);
-void vn_nary_op_insert (tree, tree);
-void vn_nary_op_insert_stmt (gimple, tree);
-tree vn_reference_lookup (tree, VEC (tree, gc) *, bool);
-void vn_reference_insert (tree, tree, VEC (tree, gc) *);
-VEC (tree, gc) *shared_vuses_from_stmt (gimple);
-VEC (tree, gc) *copy_vuses_from_stmt (gimple);
-
-
-=======
 tree vn_nary_op_lookup (tree, vn_nary_op_t *);
+tree vn_nary_op_lookup_stmt (gimple, vn_nary_op_t *);
 tree vn_nary_op_lookup_pieces (unsigned int, enum tree_code,
 			       tree, tree, tree, tree, tree,
 			       vn_nary_op_t *);
 vn_nary_op_t vn_nary_op_insert (tree, tree);
+vn_nary_op_t vn_nary_op_insert_stmt (gimple, tree);
 vn_nary_op_t vn_nary_op_insert_pieces (unsigned int, enum tree_code,
 				       tree, tree, tree, tree,
 				       tree, tree, unsigned int);
@@ -179,7 +169,6 @@
 unsigned int get_next_value_id (void);
 unsigned int get_or_alloc_constant_value_id (tree);
 bool value_id_constant_p (unsigned int);
-VEC (tree, gc) *shared_vuses_from_stmt (tree);
-VEC (tree, gc) *copy_vuses_from_stmt (tree);
->>>>>>> 4c44c315
+VEC (tree, gc) *shared_vuses_from_stmt (gimple);
+VEC (tree, gc) *copy_vuses_from_stmt (gimple);
 #endif /* TREE_SSA_SCCVN_H  */
/* Tree SCC value numbering
<<<<<<< HEAD
   Copyright (C) 2007, 2008, 2009 Free Software Foundation, Inc.
=======
   Copyright (C) 2007, 2008, 2009, 2010 Free Software Foundation, Inc.
>>>>>>> 3082eeb7
   Contributed by Daniel Berlin <dberlin@dberlin.org>

   This file is part of GCC.

   GCC is free software; you can redistribute it and/or modify
   under the terms of the GNU General Public License as published by
   the Free Software Foundation; either version 3 of the License, or
   (at your option) any later version.

   GCC is distributed in the hope that it will be useful,
   but WITHOUT ANY WARRANTY; without even the implied warranty of
   MERCHANTABILITY or FITNESS FOR A PARTICULAR PURPOSE.  See the
   GNU General Public License for more details.

   You should have received a copy of the GNU General Public License
   along with GCC; see the file COPYING3.  If not see
   <http://www.gnu.org/licenses/>.  */

#ifndef TREE_SSA_SCCVN_H
#define TREE_SSA_SCCVN_H

/* In tree-ssa-sccvn.c  */
bool expressions_equal_p (tree, tree);


/* TOP of the VN lattice.  */
extern tree VN_TOP;

/* N-ary operations in the hashtable consist of length operands, an
   opcode, and a type.  Result is the value number of the operation,
   and hashcode is stored to avoid having to calculate it
   repeatedly.  */

typedef struct vn_nary_op_s
{
  /* Unique identify that all expressions with the same value have. */
  unsigned int value_id;
  ENUM_BITFIELD(tree_code) opcode : 16;
  unsigned length : 16;
  hashval_t hashcode;
  tree result;
  tree type;
  tree op[1];
} *vn_nary_op_t;
typedef const struct vn_nary_op_s *const_vn_nary_op_t;

/* Return the size of a vn_nary_op_t with LENGTH operands.  */

static inline size_t
sizeof_vn_nary_op (unsigned int length)
{
  return sizeof (struct vn_nary_op_s) + sizeof (tree) * (length - 1);
}

/* Phi nodes in the hashtable consist of their non-VN_TOP phi
   arguments, and the basic block the phi is in. Result is the value
   number of the operation, and hashcode is stored to avoid having to
   calculate it repeatedly.  Phi nodes not in the same block are never
   considered equivalent.  */

typedef struct vn_phi_s
{
  /* Unique identifier that all expressions with the same value have. */
  unsigned int value_id;
  hashval_t hashcode;
  VEC (tree, heap) *phiargs;
  basic_block block;
  tree result;
} *vn_phi_t;
typedef const struct vn_phi_s *const_vn_phi_t;

/* Reference operands only exist in reference operations structures.
   They consist of an opcode, type, and some number of operands.  For
   a given opcode, some, all, or none of the operands may be used.
   The operands are there to store the information that makes up the
   portion of the addressing calculation that opcode performs.  */

typedef struct vn_reference_op_struct
{
  enum tree_code opcode;
  /* Constant offset this op adds or -1 if it is variable.  */
  HOST_WIDE_INT off;
  tree type;
  tree op0;
  tree op1;
  tree op2;
} vn_reference_op_s;
typedef vn_reference_op_s *vn_reference_op_t;
typedef const vn_reference_op_s *const_vn_reference_op_t;

DEF_VEC_O(vn_reference_op_s);
DEF_VEC_ALLOC_O(vn_reference_op_s, heap);

/* A reference operation in the hashtable is representation as
   the vuse, representing the memory state at the time of
   the operation, and a collection of operands that make up the
   addressing calculation.  If two vn_reference_t's have the same set
   of operands, they access the same memory location. We also store
   the resulting value number, and the hashcode.  */

typedef struct vn_reference_s
{
  /* Unique identifier that all expressions with the same value have. */
  unsigned int value_id;
  hashval_t hashcode;
  tree vuse;
  alias_set_type set;
  tree type;
  VEC (vn_reference_op_s, heap) *operands;
  tree result;
} *vn_reference_t;
typedef const struct vn_reference_s *const_vn_reference_t;

typedef struct vn_constant_s
{
  unsigned int value_id;
  hashval_t hashcode;
  tree constant;
} *vn_constant_t;

/* Hash the constant CONSTANT with distinguishing type incompatible
   constants in the types_compatible_p sense.  */

static inline hashval_t
vn_hash_constant_with_type (tree constant)
{
  tree type = TREE_TYPE (constant);
  return (iterative_hash_expr (constant, 0)
	  + INTEGRAL_TYPE_P (type)
	  + (INTEGRAL_TYPE_P (type)
	     ? TYPE_PRECISION (type) + TYPE_UNSIGNED (type) : 0));
}

/* Compare the constants C1 and C2 with distinguishing type incompatible
   constants in the types_compatible_p sense.  */

static inline bool
vn_constant_eq_with_type (tree c1, tree c2)
{
  return (expressions_equal_p (c1, c2)
	  && types_compatible_p (TREE_TYPE (c1), TREE_TYPE (c2)));
}

typedef struct vn_ssa_aux
{
  /* Value number. This may be an SSA name or a constant.  */
  tree valnum;
  /* Representative expression, if not a direct constant. */
  tree expr;

  /* Unique identifier that all expressions with the same value have. */
  unsigned int value_id;

  /* SCC information.  */
  unsigned int dfsnum;
  unsigned int low;
  unsigned visited : 1;
  unsigned on_sccstack : 1;

  /* Whether the representative expression contains constants.  */
  unsigned has_constants : 1;
  /* Whether the SSA_NAME has been value numbered already.  This is
     only saying whether visit_use has been called on it at least
     once.  It cannot be used to avoid visitation for SSA_NAME's
     involved in non-singleton SCC's.  */
  unsigned use_processed : 1;

  /* Whether the SSA_NAME has no defining statement and thus an
     insertion of such with EXPR as definition is required before
     a use can be created of it.  */
  unsigned needs_insertion : 1;
} *vn_ssa_aux_t;

typedef enum { VN_NOWALK, VN_WALK, VN_WALKREWRITE } vn_lookup_kind;

/* Return the value numbering info for an SSA_NAME.  */
extern vn_ssa_aux_t VN_INFO (tree);
extern vn_ssa_aux_t VN_INFO_GET (tree);
tree vn_get_expr_for (tree);
bool run_scc_vn (vn_lookup_kind);
void free_scc_vn (void);
tree vn_nary_op_lookup (tree, vn_nary_op_t *);
tree vn_nary_op_lookup_stmt (gimple, vn_nary_op_t *);
tree vn_nary_op_lookup_pieces (unsigned int, enum tree_code,
			       tree, tree *, vn_nary_op_t *);
vn_nary_op_t vn_nary_op_insert (tree, tree);
vn_nary_op_t vn_nary_op_insert_stmt (gimple, tree);
vn_nary_op_t vn_nary_op_insert_pieces (unsigned int, enum tree_code,
<<<<<<< HEAD
				       tree, tree, tree, tree,
				       tree, tree, unsigned int);
=======
				       tree, tree *, tree, unsigned int);
>>>>>>> 3082eeb7
void vn_reference_fold_indirect (VEC (vn_reference_op_s, heap) **,
				 unsigned int *);
void copy_reference_ops_from_ref (tree, VEC(vn_reference_op_s, heap) **);
void copy_reference_ops_from_call (gimple, VEC(vn_reference_op_s, heap) **);
bool ao_ref_init_from_vn_reference (ao_ref *, alias_set_type, tree,
				    VEC (vn_reference_op_s, heap) *);
tree vn_reference_lookup_pieces (tree, alias_set_type, tree,
				 VEC (vn_reference_op_s, heap) *,
<<<<<<< HEAD
				 vn_reference_t *, bool);
tree vn_reference_lookup (tree, tree, bool, vn_reference_t *);
=======
				 vn_reference_t *, vn_lookup_kind);
tree vn_reference_lookup (tree, tree, vn_lookup_kind, vn_reference_t *);
>>>>>>> 3082eeb7
vn_reference_t vn_reference_insert (tree, tree, tree);
vn_reference_t vn_reference_insert_pieces (tree, alias_set_type, tree,
					   VEC (vn_reference_op_s, heap) *,
					   tree, unsigned int);

hashval_t vn_nary_op_compute_hash (const vn_nary_op_t);
int vn_nary_op_eq (const void *, const void *);
bool vn_nary_may_trap (vn_nary_op_t);
hashval_t vn_reference_compute_hash (const vn_reference_t);
int vn_reference_eq (const void *, const void *);
unsigned int get_max_value_id (void);
unsigned int get_next_value_id (void);
unsigned int get_constant_value_id (tree);
unsigned int get_or_alloc_constant_value_id (tree);
bool value_id_constant_p (unsigned int);
tree fully_constant_vn_reference_p (vn_reference_t);
#endif /* TREE_SSA_SCCVN_H  */<|MERGE_RESOLUTION|>--- conflicted
+++ resolved
@@ -1,9 +1,5 @@
 /* Tree SCC value numbering
-<<<<<<< HEAD
-   Copyright (C) 2007, 2008, 2009 Free Software Foundation, Inc.
-=======
    Copyright (C) 2007, 2008, 2009, 2010 Free Software Foundation, Inc.
->>>>>>> 3082eeb7
    Contributed by Daniel Berlin <dberlin@dberlin.org>
 
    This file is part of GCC.
@@ -192,12 +188,7 @@
 vn_nary_op_t vn_nary_op_insert (tree, tree);
 vn_nary_op_t vn_nary_op_insert_stmt (gimple, tree);
 vn_nary_op_t vn_nary_op_insert_pieces (unsigned int, enum tree_code,
-<<<<<<< HEAD
-				       tree, tree, tree, tree,
-				       tree, tree, unsigned int);
-=======
 				       tree, tree *, tree, unsigned int);
->>>>>>> 3082eeb7
 void vn_reference_fold_indirect (VEC (vn_reference_op_s, heap) **,
 				 unsigned int *);
 void copy_reference_ops_from_ref (tree, VEC(vn_reference_op_s, heap) **);
@@ -206,13 +197,8 @@
 				    VEC (vn_reference_op_s, heap) *);
 tree vn_reference_lookup_pieces (tree, alias_set_type, tree,
 				 VEC (vn_reference_op_s, heap) *,
-<<<<<<< HEAD
-				 vn_reference_t *, bool);
-tree vn_reference_lookup (tree, tree, bool, vn_reference_t *);
-=======
 				 vn_reference_t *, vn_lookup_kind);
 tree vn_reference_lookup (tree, tree, vn_lookup_kind, vn_reference_t *);
->>>>>>> 3082eeb7
 vn_reference_t vn_reference_insert (tree, tree, tree);
 vn_reference_t vn_reference_insert_pieces (tree, alias_set_type, tree,
 					   VEC (vn_reference_op_s, heap) *,

/* Tree SCC value numbering
   Copyright (C) 2007, 2008, 2009 Free Software Foundation, Inc.
   Contributed by Daniel Berlin <dberlin@dberlin.org>

   This file is part of GCC.

   GCC is free software; you can redistribute it and/or modify
   under the terms of the GNU General Public License as published by
   the Free Software Foundation; either version 3 of the License, or
   (at your option) any later version.

   GCC is distributed in the hope that it will be useful,
   but WITHOUT ANY WARRANTY; without even the implied warranty of
   MERCHANTABILITY or FITNESS FOR A PARTICULAR PURPOSE.  See the
   GNU General Public License for more details.

   You should have received a copy of the GNU General Public License
   along with GCC; see the file COPYING3.  If not see
   <http://www.gnu.org/licenses/>.  */

#ifndef TREE_SSA_SCCVN_H
#define TREE_SSA_SCCVN_H

/* TOP of the VN lattice.  */
extern tree VN_TOP;

/* N-ary operations in the hashtable consist of length operands, an
   opcode, and a type.  Result is the value number of the operation,
   and hashcode is stored to avoid having to calculate it
   repeatedly.  */

typedef struct vn_nary_op_s
{
  /* Unique identify that all expressions with the same value have. */
  unsigned int value_id;
  ENUM_BITFIELD(tree_code) opcode : 16;
  unsigned length : 16;
  hashval_t hashcode;
  tree result;
  tree type;
  tree op[4];
} *vn_nary_op_t;
typedef const struct vn_nary_op_s *const_vn_nary_op_t;

/* Phi nodes in the hashtable consist of their non-VN_TOP phi
   arguments, and the basic block the phi is in. Result is the value
   number of the operation, and hashcode is stored to avoid having to
   calculate it repeatedly.  Phi nodes not in the same block are never
   considered equivalent.  */

typedef struct vn_phi_s
{
  /* Unique identifier that all expressions with the same value have. */
  unsigned int value_id;
  hashval_t hashcode;
  VEC (tree, heap) *phiargs;
  basic_block block;
  tree result;
} *vn_phi_t;
typedef const struct vn_phi_s *const_vn_phi_t;

/* Reference operands only exist in reference operations structures.
   They consist of an opcode, type, and some number of operands.  For
   a given opcode, some, all, or none of the operands may be used.
   The operands are there to store the information that makes up the
   portion of the addressing calculation that opcode performs.  */

typedef struct vn_reference_op_struct
{
  enum tree_code opcode;
  tree type;
  tree op0;
  tree op1;
  tree op2;
} vn_reference_op_s;
typedef vn_reference_op_s *vn_reference_op_t;
typedef const vn_reference_op_s *const_vn_reference_op_t;

DEF_VEC_O(vn_reference_op_s);
DEF_VEC_ALLOC_O(vn_reference_op_s, heap);

/* A reference operation in the hashtable is representation as a
   collection of vuses, representing the memory state at the time of
   the operation, and a collection of operands that make up the
   addressing calculation.  If two vn_reference_t's have the same set
   of operands, they access the same memory location. We also store
   the resulting value number, and the hashcode.  The vuses are
   always stored in order sorted by ssa name version.  */

typedef struct vn_reference_s
{
  /* Unique identifier that all expressions with the same value have. */
  unsigned int value_id;
  hashval_t hashcode;
  VEC (tree, gc) *vuses;
  VEC (vn_reference_op_s, heap) *operands;
  tree result;
} *vn_reference_t;
typedef const struct vn_reference_s *const_vn_reference_t;

typedef struct vn_constant_s
{
  unsigned int value_id;
  hashval_t hashcode;
  tree constant;
} *vn_constant_t;

/* Hash the constant CONSTANT with distinguishing type incompatible
   constants in the types_compatible_p sense.  */

static inline hashval_t
vn_hash_constant_with_type (tree constant)
{
  tree type = TREE_TYPE (constant);
  return (iterative_hash_expr (constant, 0)
	  + INTEGRAL_TYPE_P (type)
	  + (INTEGRAL_TYPE_P (type)
	     ? TYPE_PRECISION (type) + TYPE_UNSIGNED (type) : 0));
}

/* Compare the constants C1 and C2 with distinguishing type incompatible
   constants in the types_compatible_p sense.  */

static inline bool
vn_constant_eq_with_type (tree c1, tree c2)
{
  return (expressions_equal_p (c1, c2)
	  && types_compatible_p (TREE_TYPE (c1), TREE_TYPE (c2)));
}

typedef struct vn_ssa_aux
{
  /* Value number. This may be an SSA name or a constant.  */
  tree valnum;
  /* Representative expression, if not a direct constant. */
  tree expr;

  /* Unique identifier that all expressions with the same value have. */
  unsigned int value_id;

  /* SCC information.  */
  unsigned int dfsnum;
  unsigned int low;
  unsigned visited : 1;
  unsigned on_sccstack : 1;

  /* Whether the representative expression contains constants.  */
  unsigned has_constants : 1;
  /* Whether the SSA_NAME has been value numbered already.  This is
     only saying whether visit_use has been called on it at least
     once.  It cannot be used to avoid visitation for SSA_NAME's
     involved in non-singleton SCC's.  */
  unsigned use_processed : 1;

  /* Whether the SSA_NAME has no defining statement and thus an
     insertion of such with EXPR as definition is required before
     a use can be created of it.  */
  unsigned needs_insertion : 1;
} *vn_ssa_aux_t;

/* Return the value numbering info for an SSA_NAME.  */
extern vn_ssa_aux_t VN_INFO (tree);
extern vn_ssa_aux_t VN_INFO_GET (tree);
tree vn_get_expr_for (tree);
bool run_scc_vn (bool);
void free_scc_vn (void);
tree vn_nary_op_lookup (tree, vn_nary_op_t *);
tree vn_nary_op_lookup_stmt (gimple, vn_nary_op_t *);
tree vn_nary_op_lookup_pieces (unsigned int, enum tree_code,
			       tree, tree, tree, tree, tree,
			       vn_nary_op_t *);
vn_nary_op_t vn_nary_op_insert (tree, tree);
vn_nary_op_t vn_nary_op_insert_stmt (gimple, tree);
vn_nary_op_t vn_nary_op_insert_pieces (unsigned int, enum tree_code,
				       tree, tree, tree, tree,
				       tree, tree, unsigned int);
void copy_reference_ops_from_ref (tree, VEC(vn_reference_op_s, heap) **);
void copy_reference_ops_from_call (gimple, VEC(vn_reference_op_s, heap) **);
tree vn_reference_lookup_pieces (VEC (tree, gc) *,
				 VEC (vn_reference_op_s, heap) *,
				 vn_reference_t *, bool);
tree vn_reference_lookup (tree, VEC (tree, gc) *, bool, vn_reference_t *);
vn_reference_t vn_reference_insert (tree, tree, VEC (tree, gc) *);
vn_reference_t vn_reference_insert_pieces (VEC (tree, gc) *,
					   VEC (vn_reference_op_s, heap) *,
					   tree, unsigned int);
<<<<<<< HEAD
tree vn_phi_lookup (gimple);

hashval_t vn_nary_op_compute_hash (const vn_nary_op_t);
int vn_nary_op_eq (const void *, const void *);
=======

hashval_t vn_nary_op_compute_hash (const vn_nary_op_t);
int vn_nary_op_eq (const void *, const void *);
bool vn_nary_may_trap (vn_nary_op_t);
>>>>>>> a0daa400
hashval_t vn_reference_compute_hash (const vn_reference_t);
int vn_reference_eq (const void *, const void *);
unsigned int get_max_value_id (void);
unsigned int get_next_value_id (void);
unsigned int get_constant_value_id (tree);
unsigned int get_or_alloc_constant_value_id (tree);
bool value_id_constant_p (unsigned int);
VEC (tree, gc) *shared_vuses_from_stmt (gimple);
#endif /* TREE_SSA_SCCVN_H  */<|MERGE_RESOLUTION|>--- conflicted
+++ resolved
@@ -184,17 +184,10 @@
 vn_reference_t vn_reference_insert_pieces (VEC (tree, gc) *,
 					   VEC (vn_reference_op_s, heap) *,
 					   tree, unsigned int);
-<<<<<<< HEAD
-tree vn_phi_lookup (gimple);
-
-hashval_t vn_nary_op_compute_hash (const vn_nary_op_t);
-int vn_nary_op_eq (const void *, const void *);
-=======
 
 hashval_t vn_nary_op_compute_hash (const vn_nary_op_t);
 int vn_nary_op_eq (const void *, const void *);
 bool vn_nary_may_trap (vn_nary_op_t);
->>>>>>> a0daa400
 hashval_t vn_reference_compute_hash (const vn_reference_t);
 int vn_reference_eq (const void *, const void *);
 unsigned int get_max_value_id (void);

/* Generate code from machine description to extract operands from insn as rtl.
   Copyright (C) 1987, 1991, 1992, 1993, 1997, 1998, 1999, 2000, 2003,
<<<<<<< HEAD
   2004, 2005, 2007, 2008
=======
   2004, 2005, 2007, 2008, 2009, 2010
>>>>>>> 03d20231
   Free Software Foundation, Inc.

This file is part of GCC.

GCC is free software; you can redistribute it and/or modify it under
the terms of the GNU General Public License as published by the Free
Software Foundation; either version 3, or (at your option) any later
version.

GCC is distributed in the hope that it will be useful, but WITHOUT ANY
WARRANTY; without even the implied warranty of MERCHANTABILITY or
FITNESS FOR A PARTICULAR PURPOSE.  See the GNU General Public License
for more details.

You should have received a copy of the GNU General Public License
along with GCC; see the file COPYING3.  If not see
<http://www.gnu.org/licenses/>.  */


#include "bconfig.h"
#include "system.h"
#include "coretypes.h"
#include "tm.h"
#include "rtl.h"
#include "errors.h"
#include "read-md.h"
#include "gensupport.h"
#include "vec.h"
#include "vecprim.h"

/* This structure contains all the information needed to describe one
   set of extractions methods.  Each method may be used by more than
   one pattern if the operands are in the same place.

   The string for each operand describes that path to the operand and
   contains `0' through `9' when going into an expression and `a' through
   `z' when going into a vector.  We assume here that only the first operand
   of an rtl expression is a vector.  genrecog.c makes the same assumption
   (and uses the same representation) and it is currently true.  */

typedef char *locstr;

struct extraction
{
  unsigned int op_count;
  unsigned int dup_count;
  locstr *oplocs;
  locstr *duplocs;
  int *dupnums;
  struct code_ptr *insns;
  struct extraction *next;
};

/* Holds a single insn code that uses an extraction method.  */
struct code_ptr
{
  int insn_code;
  struct code_ptr *next;
};

/* All extractions needed for this machine description.  */
static struct extraction *extractions;

/* All insn codes for old-style peepholes.  */
static struct code_ptr *peepholes;

/* This structure is used by gen_insn and walk_rtx to accumulate the
   data that will be used to produce an extractions structure.  */

DEF_VEC_P(locstr);
DEF_VEC_ALLOC_P(locstr,heap);

struct accum_extract
{
  VEC(locstr,heap) *oplocs;
  VEC(locstr,heap) *duplocs;
  VEC(int,heap)    *dupnums;
  VEC(char,heap)   *pathstr;
};

int line_no;

/* Forward declarations.  */
static void walk_rtx (rtx, struct accum_extract *);

static void
gen_insn (rtx insn, int insn_code_number)
{
  int i;
  unsigned int op_count, dup_count, j;
  struct extraction *p;
  struct code_ptr *link;
  struct accum_extract acc;

  acc.oplocs  = VEC_alloc (locstr,heap, 10);
  acc.duplocs = VEC_alloc (locstr,heap, 10);
  acc.dupnums = VEC_alloc (int,heap,    10);
  acc.pathstr = VEC_alloc (char,heap,   20);

  /* Walk the insn's pattern, remembering at all times the path
     down to the walking point.  */

  if (XVECLEN (insn, 1) == 1)
    walk_rtx (XVECEXP (insn, 1, 0), &acc);
  else
    for (i = XVECLEN (insn, 1) - 1; i >= 0; i--)
      {
	VEC_safe_push (char,heap, acc.pathstr, 'a' + i);
	walk_rtx (XVECEXP (insn, 1, i), &acc);
	VEC_pop (char, acc.pathstr);
      }

  link = XNEW (struct code_ptr);
  link->insn_code = insn_code_number;

  /* See if we find something that already had this extraction method.  */

  op_count = VEC_length (locstr, acc.oplocs);
  dup_count = VEC_length (locstr, acc.duplocs);
  gcc_assert (dup_count == VEC_length (int, acc.dupnums));

  for (p = extractions; p; p = p->next)
    {
      if (p->op_count != op_count || p->dup_count != dup_count)
	continue;

      for (j = 0; j < op_count; j++)
	{
	  char *a = p->oplocs[j];
	  char *b = VEC_index (locstr, acc.oplocs, j);
	  if (a != b && (!a || !b || strcmp (a, b)))
	    break;
	}

      if (j != op_count)
	continue;

      for (j = 0; j < dup_count; j++)
	if (p->dupnums[j] != VEC_index (int, acc.dupnums, j)
	    || strcmp (p->duplocs[j], VEC_index (locstr, acc.duplocs, j)))
	  break;

      if (j != dup_count)
	continue;

      /* This extraction is the same as ours.  Just link us in.  */
      link->next = p->insns;
      p->insns = link;
      goto done;
    }

  /* Otherwise, make a new extraction method.  We stash the arrays
     after the extraction structure in memory.  */

  p = XNEWVAR (struct extraction, sizeof (struct extraction)
	       + op_count*sizeof (char *)
	       + dup_count*sizeof (char *)
	       + dup_count*sizeof (int));
  p->op_count = op_count;
  p->dup_count = dup_count;
  p->next = extractions;
  extractions = p;
  p->insns = link;
  link->next = 0;

  p->oplocs = (char **)((char *)p + sizeof (struct extraction));
  p->duplocs = p->oplocs + op_count;
  p->dupnums = (int *)(p->duplocs + dup_count);

  memcpy(p->oplocs,  VEC_address(locstr,acc.oplocs),   op_count*sizeof(locstr));
  memcpy(p->duplocs, VEC_address(locstr,acc.duplocs), dup_count*sizeof(locstr));
  memcpy(p->dupnums, VEC_address(int,   acc.dupnums), dup_count*sizeof(int));

 done:
  VEC_free (locstr,heap, acc.oplocs);
  VEC_free (locstr,heap, acc.duplocs);
  VEC_free (int,heap,    acc.dupnums);
  VEC_free (char,heap,   acc.pathstr);
}

/* Helper subroutine of walk_rtx: given a VEC(locstr), an index, and a
   string, insert the string at the index, which should either already
   exist and be NULL, or not yet exist within the vector.  In the latter
   case the vector is enlarged as appropriate.  */
static void
VEC_safe_set_locstr (VEC(locstr,heap) **vp, unsigned int ix, char *str)
{
  if (ix < VEC_length (locstr, *vp))
    {
      if (VEC_index (locstr, *vp, ix))
	{
	  message_with_line (line_no, "repeated operand number %d", ix);
	  have_error = 1;
	}
      else
        VEC_replace (locstr, *vp, ix, str);
    }
  else
    {
      while (ix > VEC_length (locstr, *vp))
	VEC_safe_push (locstr, heap, *vp, 0);
      VEC_safe_push (locstr, heap, *vp, str);
    }
}

/* Another helper subroutine of walk_rtx: given a VEC(char), convert it
   to a NUL-terminated string in malloc memory.  */
static char *
VEC_char_to_string (VEC(char,heap) *v)
{
  size_t n = VEC_length (char, v);
  char *s = XNEWVEC (char, n + 1);
  memcpy (s, VEC_address (char, v), n);
  s[n] = '\0';
  return s;
}

static void
walk_rtx (rtx x, struct accum_extract *acc)
{
  RTX_CODE code;
  int i, len, base;
  const char *fmt;

  if (x == 0)
    return;

  code = GET_CODE (x);
  switch (code)
    {
    case PC:
    case CC0:
    case CONST_INT:
    case SYMBOL_REF:
      return;

    case MATCH_OPERAND:
    case MATCH_SCRATCH:
      VEC_safe_set_locstr (&acc->oplocs, XINT (x, 0),
			   VEC_char_to_string (acc->pathstr));
      break;

    case MATCH_OPERATOR:
    case MATCH_PARALLEL:
      VEC_safe_set_locstr (&acc->oplocs, XINT (x, 0),
			   VEC_char_to_string (acc->pathstr));

      base = (code == MATCH_OPERATOR ? '0' : 'a');
      for (i = XVECLEN (x, 2) - 1; i >= 0; i--)
	{
	  VEC_safe_push (char,heap, acc->pathstr, base + i);
	  walk_rtx (XVECEXP (x, 2, i), acc);
	  VEC_pop (char, acc->pathstr);
        }
      return;

    case MATCH_DUP:
    case MATCH_PAR_DUP:
    case MATCH_OP_DUP:
      VEC_safe_push (locstr,heap, acc->duplocs,
		     VEC_char_to_string (acc->pathstr));
      VEC_safe_push (int,heap, acc->dupnums, XINT (x, 0));

      if (code == MATCH_DUP)
	break;

      base = (code == MATCH_OP_DUP ? '0' : 'a');
      for (i = XVECLEN (x, 1) - 1; i >= 0; i--)
        {
	  VEC_safe_push (char,heap, acc->pathstr, base + i);
	  walk_rtx (XVECEXP (x, 1, i), acc);
	  VEC_pop (char, acc->pathstr);
        }
      return;

    default:
      break;
    }

  fmt = GET_RTX_FORMAT (code);
  len = GET_RTX_LENGTH (code);
  for (i = 0; i < len; i++)
    {
      if (fmt[i] == 'e' || fmt[i] == 'u')
	{
	  VEC_safe_push (char,heap, acc->pathstr, '0' + i);
	  walk_rtx (XEXP (x, i), acc);
	  VEC_pop (char, acc->pathstr);
	}
      else if (fmt[i] == 'E')
	{
	  int j;
	  for (j = XVECLEN (x, i) - 1; j >= 0; j--)
	    {
	      VEC_safe_push (char,heap, acc->pathstr, 'a' + j);
	      walk_rtx (XVECEXP (x, i, j), acc);
	      VEC_pop (char, acc->pathstr);
	    }
	}
    }
}

/* Given a PATH, representing a path down the instruction's
   pattern from the root to a certain point, output code to
   evaluate to the rtx at that point.  */

static void
print_path (const char *path)
{
  int len = strlen (path);
  int i;

  if (len == 0)
    {
      /* Don't emit "pat", since we may try to take the address of it,
	 which isn't what is intended.  */
      fputs ("PATTERN (insn)", stdout);
      return;
    }

  /* We first write out the operations (XEXP or XVECEXP) in reverse
     order, then write "pat", then the indices in forward order.  */

  for (i = len - 1; i >= 0 ; i--)
    {
      if (ISLOWER (path[i]))
	fputs ("XVECEXP (", stdout);
      else if (ISDIGIT (path[i]))
	fputs ("XEXP (", stdout);
      else
	gcc_unreachable ();
    }

  fputs ("pat", stdout);

  for (i = 0; i < len; i++)
    {
      if (ISLOWER (path[i]))
	printf (", 0, %d)", path[i] - 'a');
      else if (ISDIGIT(path[i]))
	printf (", %d)", path[i] - '0');
      else
	gcc_unreachable ();
    }
}

static void
print_header (void)
{
  /* N.B. Code below avoids putting squiggle braces in column 1 inside
     a string, because this confuses some editors' syntax highlighting
     engines.  */

  puts ("\
/* Generated automatically by the program `genextract'\n\
   from the machine description file `md'.  */\n\
\n\
#include \"config.h\"\n\
#include \"system.h\"\n\
#include \"coretypes.h\"\n\
#include \"tm.h\"\n\
#include \"rtl.h\"\n\
#include \"insn-config.h\"\n\
#include \"recog.h\"\n\
#include \"diagnostic-core.h\"\n\
\n\
/* This variable is used as the \"location\" of any missing operand\n\
   whose numbers are skipped by a given pattern.  */\n\
static rtx junk ATTRIBUTE_UNUSED;\n");

  puts ("\
void\n\
insn_extract (rtx insn)\n{\n\
  rtx *ro = recog_data.operand;\n\
  rtx **ro_loc = recog_data.operand_loc;\n\
  rtx pat = PATTERN (insn);\n\
  int i ATTRIBUTE_UNUSED; /* only for peepholes */\n\
\n\
#ifdef ENABLE_CHECKING\n\
  memset (ro, 0xab, sizeof (*ro) * MAX_RECOG_OPERANDS);\n\
  memset (ro_loc, 0xab, sizeof (*ro_loc) * MAX_RECOG_OPERANDS);\n\
#endif\n");

  puts ("\
  switch (INSN_CODE (insn))\n\
    {\n\
    default:\n\
      /* Control reaches here if insn_extract has been called with an\n\
         unrecognizable insn (code -1), or an insn whose INSN_CODE\n\
         corresponds to a DEFINE_EXPAND in the machine description;\n\
         either way, a bug.  */\n\
      if (INSN_CODE (insn) < 0)\n\
        fatal_insn (\"unrecognizable insn:\", insn);\n\
      else\n\
        fatal_insn (\"insn with invalid code number:\", insn);\n");
}

int
main (int argc, char **argv)
{
  rtx desc;
  unsigned int i;
  struct extraction *p;
  struct code_ptr *link;
  const char *name;
  int insn_code_number;

  progname = "genextract";

  if (!init_rtx_reader_args (argc, argv))
    return (FATAL_EXIT_CODE);

  /* Read the machine description.  */

  while ((desc = read_md_rtx (&line_no, &insn_code_number)) != NULL)
    {
       if (GET_CODE (desc) == DEFINE_INSN)
	 gen_insn (desc, insn_code_number);

      else if (GET_CODE (desc) == DEFINE_PEEPHOLE)
	{
	  struct code_ptr *link = XNEW (struct code_ptr);

	  link->insn_code = insn_code_number;
	  link->next = peepholes;
	  peepholes = link;
	}
    }

  if (have_error)
    return FATAL_EXIT_CODE;

  print_header ();

  /* Write out code to handle peepholes and the insn_codes that it should
     be called for.  */
  if (peepholes)
    {
      for (link = peepholes; link; link = link->next)
	printf ("    case %d:\n", link->insn_code);

      /* The vector in the insn says how many operands it has.
	 And all it contains are operands.  In fact, the vector was
	 created just for the sake of this function.  We need to set the
	 location of the operands for sake of simplifications after
	 extraction, like eliminating subregs.  */
      puts ("      for (i = XVECLEN (pat, 0) - 1; i >= 0; i--)\n"
	    "          ro[i] = *(ro_loc[i] = &XVECEXP (pat, 0, i));\n"
	    "      break;\n");
    }

  /* Write out all the ways to extract insn operands.  */
  for (p = extractions; p; p = p->next)
    {
      for (link = p->insns; link; link = link->next)
	{
	  i = link->insn_code;
	  name = get_insn_name (i);
	  if (name)
	    printf ("    case %d:  /* %s */\n", i, name);
	  else
	    printf ("    case %d:\n", i);
	}

      for (i = 0; i < p->op_count; i++)
	{
	  if (p->oplocs[i] == 0)
	    {
	      printf ("      ro[%d] = const0_rtx;\n", i);
	      printf ("      ro_loc[%d] = &junk;\n", i);
	    }
	  else
	    {
	      printf ("      ro[%d] = *(ro_loc[%d] = &", i, i);
	      print_path (p->oplocs[i]);
	      puts (");");
	    }
	}

      for (i = 0; i < p->dup_count; i++)
	{
	  printf ("      recog_data.dup_loc[%d] = &", i);
	  print_path (p->duplocs[i]);
	  puts (";");
	  printf ("      recog_data.dup_num[%d] = %d;\n", i, p->dupnums[i]);
	}

      puts ("      break;\n");
    }

  puts ("    }\n}");
  fflush (stdout);
  return (ferror (stdout) != 0 ? FATAL_EXIT_CODE : SUCCESS_EXIT_CODE);
}<|MERGE_RESOLUTION|>--- conflicted
+++ resolved
@@ -1,10 +1,6 @@
 /* Generate code from machine description to extract operands from insn as rtl.
    Copyright (C) 1987, 1991, 1992, 1993, 1997, 1998, 1999, 2000, 2003,
-<<<<<<< HEAD
-   2004, 2005, 2007, 2008
-=======
    2004, 2005, 2007, 2008, 2009, 2010
->>>>>>> 03d20231
    Free Software Foundation, Inc.
 
 This file is part of GCC.

--- conflicted
+++ resolved
@@ -190,23 +190,5 @@
       && !warn_init_self)
     TREE_NO_WARNING (DECL_EXPR_DECL (*expr_p)) = 1;
 
-<<<<<<< HEAD
-  /* The C frontend is the only one producing &ARRAY with pointer-to-element
-     type.  This is invalid in gimple, so produce a properly typed
-     ADDR_EXPR instead and wrap a conversion around it.  */
-  if (code == ADDR_EXPR
-      && TREE_CODE (TREE_TYPE (TREE_OPERAND (*expr_p, 0))) == ARRAY_TYPE
-      && !lang_hooks.types_compatible_p (TREE_TYPE (TREE_TYPE (*expr_p)),
-					 TREE_TYPE (TREE_OPERAND (*expr_p, 0))))
-    {
-      tree type = TREE_TYPE (*expr_p);
-      TREE_TYPE (*expr_p)
-	= build_pointer_type (TREE_TYPE (TREE_OPERAND (*expr_p, 0)));
-      *expr_p = build1 (NOP_EXPR, type, *expr_p);
-      return GS_OK;
-    }
-
-=======
->>>>>>> 42a9ba1d
   return GS_UNHANDLED;
 }
/* -*- indented-text -*- */
/* Process source files and output type information.
<<<<<<< HEAD
   Copyright (C) 2002, 2003, 2004, 2005, 2007, 2008, 2009
=======
   Copyright (C) 2002, 2003, 2004, 2005, 2007, 2008, 2009, 2010
>>>>>>> 3082eeb7
   Free Software Foundation, Inc.

This file is part of GCC.

GCC is free software; you can redistribute it and/or modify it under
the terms of the GNU General Public License as published by the Free
Software Foundation; either version 3, or (at your option) any later
version.

GCC is distributed in the hope that it will be useful, but WITHOUT ANY
WARRANTY; without even the implied warranty of MERCHANTABILITY or
FITNESS FOR A PARTICULAR PURPOSE.  See the GNU General Public License
for more details.

You should have received a copy of the GNU General Public License
along with GCC; see the file COPYING3.  If not see
<http://www.gnu.org/licenses/>.  */

%option noinput

%{
#ifdef GENERATOR_FILE
#include "bconfig.h"
#else
#include "config.h"
#endif
#include "system.h"

#define malloc xmalloc
#define realloc xrealloc

#include "gengtype.h"

#define YY_DECL int yylex (const char **yylval)
#define yyterminate() return EOF_TOKEN

struct fileloc lexer_line;
int lexer_toplevel_done;

static void 
update_lineno (const char *l, size_t len)
{
  while (len-- > 0)
    if (*l++ == '\n')
      lexer_line.line++;
}

%}

ID	[[:alpha:]_][[:alnum:]_]*
WS	[[:space:]]+
HWS	[ \t\r\v\f]*
IWORD	short|long|(un)?signed|char|int|HOST_WIDE_INT|HOST_WIDEST_INT|bool|size_t|BOOL_BITFIELD|CPPCHAR_SIGNED_T|ino_t|dev_t|HARD_REG_SET
ITYPE	{IWORD}({WS}{IWORD})*
EOID	[^[:alnum:]_]

%x in_struct in_struct_comment in_comment
%option warn noyywrap nounput nodefault perf-report
%option 8bit never-interactive
%%
  /* Do this on entry to yylex():  */
  *yylval = 0;
  if (lexer_toplevel_done)
    {
      BEGIN(INITIAL);
      lexer_toplevel_done = 0;
    }

  /* Things we look for in skipping mode: */
<INITIAL>{
^{HWS}typedef/{EOID} {
  BEGIN(in_struct);
  return TYPEDEF;
}
^{HWS}struct/{EOID} {
  BEGIN(in_struct);
  return STRUCT;
}
^{HWS}union/{EOID} {
  BEGIN(in_struct);
  return UNION;
}
^{HWS}extern/{EOID} {
  BEGIN(in_struct);
  return EXTERN;
}
^{HWS}static/{EOID} {
  BEGIN(in_struct);
  return STATIC;
}

^{HWS}DEF_VEC_[OP]/{EOID} {
  BEGIN(in_struct);
  return DEFVEC_OP;
}
^{HWS}DEF_VEC_I/{EOID} {
  BEGIN(in_struct);
  return DEFVEC_I;
}
^{HWS}DEF_VEC_ALLOC_[IOP]/{EOID} {
  BEGIN(in_struct);
  return DEFVEC_ALLOC;
}
}

<in_struct>{

"/*"				{ BEGIN(in_struct_comment); }

{WS}				{ update_lineno (yytext, yyleng); }
\\\n				{ lexer_line.line++; }

"const"/{EOID}			/* don't care */
"GTY"/{EOID}			{ return GTY_TOKEN; }
"VEC"/{EOID}			{ return VEC_TOKEN; }
"union"/{EOID}			{ return UNION; }
"struct"/{EOID}			{ return STRUCT; }
"enum"/{EOID}			{ return ENUM; }
"ptr_alias"/{EOID}	  	{ return PTR_ALIAS; }
"nested_ptr"/{EOID}		{ return NESTED_PTR; }
[0-9]+				{ return NUM; }
"param"[0-9]*"_is"/{EOID}		{
  *yylval = XDUPVAR (const char, yytext, yyleng, yyleng+1);
  return PARAM_IS;
}

{IWORD}({WS}{IWORD})*/{EOID}		|
"ENUM_BITFIELD"{WS}?"("{WS}?{ID}{WS}?")"	{
  size_t len;

  for (len = yyleng; ISSPACE (yytext[len-1]); len--)
    ;

  *yylval = XDUPVAR (const char, yytext, len, len+1);
  update_lineno (yytext, yyleng);
  return SCALAR;
}


{ID}/{EOID}			{
  *yylval = XDUPVAR (const char, yytext, yyleng, yyleng+1);
  return ID;
}

\"([^"\\]|\\.)*\"		{
  *yylval = XDUPVAR (const char, yytext+1, yyleng-2, yyleng-1);
  return STRING;
}
  /* This "terminal" avoids having to parse integer constant expressions.  */
"["[^\[\]]*"]"			{
  *yylval = XDUPVAR (const char, yytext+1, yyleng-2, yyleng-1);
  return ARRAY;
}
"'"("\\".|[^\\])"'"		{
  *yylval = XDUPVAR (const char, yytext+1, yyleng-2, yyleng);
  return CHAR;
}

"..."				{ return ELLIPSIS; }
[(){},*:<>;=%|-]		{ return yytext[0]; }

   /* ignore pp-directives */
^{HWS}"#"{HWS}[a-z_]+[^\n]*\n   {lexer_line.line++;}

.				{
  error_at_line (&lexer_line, "unexpected character `%s'", yytext);
}
}

"/*"			{ BEGIN(in_comment); }
\n			{ lexer_line.line++; }
{ID}			|
"'"("\\".|[^\\])"'"	|
[^"/\n]			/* do nothing */
\"([^"\\]|\\.|\\\n)*\"	{ update_lineno (yytext, yyleng); }
"/"/[^*]		/* do nothing */

<in_comment,in_struct_comment>{
\n		{ lexer_line.line++; }
[^*\n]{16}	|
[^*\n]		/* do nothing */
"*"/[^/]	/* do nothing */
}
<in_comment>"*/"	{ BEGIN(INITIAL); } 
<in_struct_comment>"*/"	{ BEGIN(in_struct); }

["/]    		|
<in_struct_comment,in_comment>"*"	{
  error_at_line (&lexer_line, 
		 "unterminated comment or string; unexpected EOF");
}

^{HWS}"#"{HWS}"define"{WS}"GTY(" /* do nothing */

%%

void
yybegin (const char *fname)
{
  yyin = fopen (fname, "r");
  if (yyin == NULL)
    {
      perror (fname);
      exit (1);
    }
  lexer_line.file = input_file_by_name (fname);
  lexer_line.line = 1;
}

void
yyend (void)
{
  fclose (yyin);
}<|MERGE_RESOLUTION|>--- conflicted
+++ resolved
@@ -1,10 +1,6 @@
 /* -*- indented-text -*- */
 /* Process source files and output type information.
-<<<<<<< HEAD
-   Copyright (C) 2002, 2003, 2004, 2005, 2007, 2008, 2009
-=======
    Copyright (C) 2002, 2003, 2004, 2005, 2007, 2008, 2009, 2010
->>>>>>> 3082eeb7
    Free Software Foundation, Inc.
 
 This file is part of GCC.

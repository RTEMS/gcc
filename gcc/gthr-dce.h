/* Threads compatibility routines for libgcc2 and libobjc.  */
/* Compile this one with gcc.  */
/* Copyright (C) 1997, 1999, 2000, 2001, 2004, 2005, 2008, 2009
   Free Software Foundation, Inc.

This file is part of GCC.

GCC is free software; you can redistribute it and/or modify it under
the terms of the GNU General Public License as published by the Free
Software Foundation; either version 3, or (at your option) any later
version.

GCC is distributed in the hope that it will be useful, but WITHOUT ANY
WARRANTY; without even the implied warranty of MERCHANTABILITY or
FITNESS FOR A PARTICULAR PURPOSE.  See the GNU General Public License
for more details.

Under Section 7 of GPL version 3, you are granted additional
permissions described in the GCC Runtime Library Exception, version
3.1, as published by the Free Software Foundation.

You should have received a copy of the GNU General Public License and
a copy of the GCC Runtime Library Exception along with this program;
see the files COPYING3 and COPYING.RUNTIME respectively.  If not, see
<http://www.gnu.org/licenses/>.  */

#ifndef GCC_GTHR_DCE_H
#define GCC_GTHR_DCE_H

/* If _DCE_THREADS is not defined, then we're building the single
   threaded version of the libraries and do not want to reference
   anything related to pthreads or dce.  */
#ifndef _DCE_THREADS
#include "gthr-single.h"
#else
/* DCE threads interface.
   DCE threads are based on POSIX threads draft 4, and many things
   have changed since then.  */

/* Make sure CONST_CAST2 (original in system.h) is defined.  */
#ifndef CONST_CAST2
#ifdef __cplusplus
#define CONST_CAST2(TOTYPE,FROMTYPE,X) (const_cast<TOTYPE> (X))
#else
#define CONST_CAST2(TOTYPE,FROMTYPE,X) ((__extension__(union {FROMTYPE _q; TOTYPE _nq;})(X))._nq)
#endif
#endif

#define __GTHREADS 1

#include <pthread.h>

typedef pthread_key_t __gthread_key_t;
typedef pthread_once_t __gthread_once_t;
typedef pthread_mutex_t __gthread_mutex_t;
typedef pthread_mutex_t __gthread_recursive_mutex_t;

#define __GTHREAD_ONCE_INIT pthread_once_init

#define __GTHREAD_MUTEX_INIT_FUNCTION __gthread_mutex_init_function
#define __GTHREAD_RECURSIVE_MUTEX_INIT_FUNCTION __gthread_recursive_mutex_init_function

#define __GTHREAD_MUTEX_INIT_DEFAULT pthread_once_init

#if SUPPORTS_WEAK && GTHREAD_USE_WEAK
# define __gthrw(name) \
  static __typeof(name) __gthrw_ ## name __attribute__ ((__weakref__(#name)));
# define __gthrw_(name) __gthrw_ ## name
#else
# define __gthrw(name)
# define __gthrw_(name) name
#endif

__gthrw(pthread_once)
__gthrw(pthread_keycreate)
__gthrw(pthread_getspecific)
__gthrw(pthread_setspecific)
__gthrw(pthread_create)
__gthrw(pthread_mutex_init)
__gthrw(pthread_mutex_destroy)
__gthrw(pthread_mutex_lock)
__gthrw(pthread_mutex_trylock)
__gthrw(pthread_mutex_unlock)
__gthrw(pthread_mutexattr_create)
__gthrw(pthread_mutexattr_setkind_np)
__gthrw(pthread_mutexattr_delete)

#ifdef _LIBOBJC
/* Objective-C.  */
__gthrw(pthread_cond_broadcast)
__gthrw(pthread_cond_destroy)
__gthrw(pthread_cond_init)
__gthrw(pthread_cond_signal)
__gthrw(pthread_cond_wait)
__gthrw(pthread_exit)

#ifdef pthread_getunique_np
# define __gthrw_pthread_getunique_np pthread_getunique_np
#else
__gthrw(pthread_getunique_np)
# define __gthrw_pthread_getunique_np __gthrw_(pthread_getunique_np)
#endif

__gthrw(pthread_mutex_destroy)
__gthrw(pthread_self)
__gthrw(pthread_yield)
#endif

#if SUPPORTS_WEAK && GTHREAD_USE_WEAK

static inline int
__gthread_active_p (void)
{
  static void *const __gthread_active_ptr = (void *) &__gthrw_(pthread_create);
  return __gthread_active_ptr != 0;
}

#else /* not SUPPORTS_WEAK */

static inline int
__gthread_active_p (void)
{
  return 1;
}

#endif /* SUPPORTS_WEAK */

#ifdef _LIBOBJC

/* Key structure for maintaining thread specific storage */
static pthread_key_t _objc_thread_storage;

/* Thread local storage for a single thread */
static void *thread_local_storage = NULL;

/* Backend initialization functions */

/* Initialize the threads subsystem.  */
static inline int
__gthread_objc_init_thread_system (void)
{
  if (__gthread_active_p ())
    /* Initialize the thread storage key.  */
    return __gthrw_(pthread_keycreate) (&_objc_thread_storage, NULL);
  else
    return -1;
}

/* Close the threads subsystem.  */
static inline int
__gthread_objc_close_thread_system (void)
{
  if (__gthread_active_p ())
    return 0;
  else
    return -1;
}

/* Backend thread functions */

/* Create a new thread of execution.  */
static inline objc_thread_t
__gthread_objc_thread_detach (void (*func)(void *), void *arg)
{
  objc_thread_t thread_id;
  pthread_t new_thread_handle;

  if (!__gthread_active_p ())
    return NULL;

  if (!(__gthrw_(pthread_create) (&new_thread_handle, pthread_attr_default,
			(void *) func, arg)))
    {
      /* ??? May not work! (64bit) */
      thread_id = *(objc_thread_t *) &new_thread_handle;
      pthread_detach (&new_thread_handle); /* Fully detach thread.  */
    }
  else
    thread_id = NULL;

  return thread_id;
}

/* Set the current thread's priority.  */
static inline int
__gthread_objc_thread_set_priority (int priority)
{
  int sys_priority = 0;

  if (!__gthread_active_p ())
    return -1;

  switch (priority)
    {
    case OBJC_THREAD_INTERACTIVE_PRIORITY:
      sys_priority = (PRI_FG_MIN_NP + PRI_FG_MAX_NP) / 2;
      break;
    default:
    case OBJC_THREAD_BACKGROUND_PRIORITY:
      sys_priority = (PRI_BG_MIN_NP + PRI_BG_MAX_NP) / 2;
      break;
    case OBJC_THREAD_LOW_PRIORITY:
      sys_priority = (PRI_BG_MIN_NP + PRI_BG_MAX_NP) / 2;
      break;
    }

  /* Change the priority.  */
  if (pthread_setprio (__gthrw_(pthread_self) (), sys_priority) >= 0)
    return 0;
  else
    /* Failed */
    return -1;
}

/* Return the current thread's priority.  */
static inline int
__gthread_objc_thread_get_priority (void)
{
  int sys_priority;

  if (__gthread_active_p ())
    {
      if ((sys_priority = pthread_getprio (__gthrw_(pthread_self) ())) >= 0)
	{
	  if (sys_priority >= PRI_FG_MIN_NP
	      && sys_priority <= PRI_FG_MAX_NP)
	    return OBJC_THREAD_INTERACTIVE_PRIORITY;
	  if (sys_priority >= PRI_BG_MIN_NP
	      && sys_priority <= PRI_BG_MAX_NP)
	    return OBJC_THREAD_BACKGROUND_PRIORITY;
	  return OBJC_THREAD_LOW_PRIORITY;
	}

      /* Failed */
      return -1;
    }
  else
    return OBJC_THREAD_INTERACTIVE_PRIORITY;
}

/* Yield our process time to another thread.  */
static inline void
__gthread_objc_thread_yield (void)
{
  if (__gthread_active_p ())
    __gthrw_(pthread_yield) ();
}

/* Terminate the current thread.  */
static inline int
__gthread_objc_thread_exit (void)
{
  if (__gthread_active_p ())
    /* exit the thread */
    __gthrw_(pthread_exit) (&__objc_thread_exit_status);

  /* Failed if we reached here */
  return -1;
}

/* Returns an integer value which uniquely describes a thread.  */
static inline objc_thread_t
__gthread_objc_thread_id (void)
{
  if (__gthread_active_p ())
    {
      pthread_t self = __gthrw_(pthread_self) ();

      return (objc_thread_t) __gthrw_pthread_getunique_np (&self);
    }
  else
    return (objc_thread_t) 1;
}

/* Sets the thread's local storage pointer.  */
static inline int
__gthread_objc_thread_set_data (void *value)
{
  if (__gthread_active_p ())
    return __gthrw_(pthread_setspecific) (_objc_thread_storage, value);
  else
    {
      thread_local_storage = value;
      return 0;
    }
}

/* Returns the thread's local storage pointer.  */
static inline void *
__gthread_objc_thread_get_data (void)
{
  void *value = NULL;

  if (__gthread_active_p ())
    {
      if (!(__gthrw_(pthread_getspecific) (_objc_thread_storage, &value)))
	return value;

      return NULL;
    }
  else
    return thread_local_storage;
}

/* Backend mutex functions */

/* Allocate a mutex.  */
static inline int
__gthread_objc_mutex_allocate (objc_mutex_t mutex)
{
  if (__gthread_active_p ())
    {
      mutex->backend = objc_malloc (sizeof (pthread_mutex_t));

      if (__gthrw_(pthread_mutex_init) ((pthread_mutex_t *) mutex->backend,
			      pthread_mutexattr_default))
	{
	  objc_free (mutex->backend);
	  mutex->backend = NULL;
	  return -1;
	}
    }

  return 0;
}

/* Deallocate a mutex.  */
static inline int
__gthread_objc_mutex_deallocate (objc_mutex_t mutex)
{
  if (__gthread_active_p ())
    {
      if (__gthrw_(pthread_mutex_destroy) ((pthread_mutex_t *) mutex->backend))
	return -1;

      objc_free (mutex->backend);
      mutex->backend = NULL;
    }

  return 0;
}

/* Grab a lock on a mutex.  */
static inline int
__gthread_objc_mutex_lock (objc_mutex_t mutex)
{
  if (__gthread_active_p ())
    return __gthrw_(pthread_mutex_lock) ((pthread_mutex_t *) mutex->backend);
  else
    return 0;
}

/* Try to grab a lock on a mutex.  */
static inline int
__gthread_objc_mutex_trylock (objc_mutex_t mutex)
{
  if (__gthread_active_p ()
      && __gthrw_(pthread_mutex_trylock) ((pthread_mutex_t *) mutex->backend) != 1)
    return -1;

  return 0;
}

/* Unlock the mutex */
static inline int
__gthread_objc_mutex_unlock (objc_mutex_t mutex)
{
  if (__gthread_active_p ())
    return __gthrw_(pthread_mutex_unlock) ((pthread_mutex_t *) mutex->backend);
  else
    return 0;
}

/* Backend condition mutex functions */

/* Allocate a condition.  */
static inline int
__gthread_objc_condition_allocate (objc_condition_t condition
				   __attribute__ ((__unused__)))
{
  if (__gthread_active_p ())
    /* Unimplemented.  */
    return -1;
  else
    return 0;
}

/* Deallocate a condition.  */
static inline int
__gthread_objc_condition_deallocate (objc_condition_t condition
				     __attribute__ ((__unused__)))
{
  if (__gthread_active_p ())
    /* Unimplemented.  */
    return -1;
  else
    return 0;
}

/* Wait on the condition */
static inline int
__gthread_objc_condition_wait (objc_condition_t condition
			       __attribute__ ((__unused__)),
			       objc_mutex_t mutex __attribute__ ((__unused__)))
{
  if (__gthread_active_p ())
    /* Unimplemented.  */
    return -1;
  else
    return 0;
}

/* Wake up all threads waiting on this condition.  */
static inline int
__gthread_objc_condition_broadcast (objc_condition_t condition
				    __attribute__ ((__unused__)))
{
  if (__gthread_active_p ())
    /* Unimplemented.  */
    return -1;
  else
    return 0;
}

/* Wake up one thread waiting on this condition.  */
static inline int
__gthread_objc_condition_signal (objc_condition_t condition
				 __attribute__ ((__unused__)))
{
  if (__gthread_active_p ())
    /* Unimplemented.  */
    return -1;
  else
    return 0;
}

#else /* _LIBOBJC */

static inline int
__gthread_once (__gthread_once_t *__once, void (*__func) (void))
{
  if (__gthread_active_p ())
    return __gthrw_(pthread_once) (__once, __func);
  else
    return -1;
}

static inline int
__gthread_key_create (__gthread_key_t *__key, void (*__dtor) (void *))
{
  return __gthrw_(pthread_keycreate) (__key, __dtor);
}

static inline int
__gthread_key_delete (__gthread_key_t __key __attribute__ ((__unused__)))
{
  /* Operation is not supported.  */
  return -1;
}

static inline void *
__gthread_getspecific (__gthread_key_t __key)
{
  void *__ptr;
  if (__gthrw_(pthread_getspecific) (__key, &__ptr) == 0)
    return __ptr;
  else
    return 0;
}

static inline int
__gthread_setspecific (__gthread_key_t __key, const void *__ptr)
{
  return __gthrw_(pthread_setspecific)
    (__key, CONST_CAST2(void *, const void *, __ptr));
}

static inline void
__gthread_mutex_init_function (__gthread_mutex_t *__mutex)
{
  if (__gthread_active_p ())
    __gthrw_(pthread_mutex_init) (__mutex, pthread_mutexattr_default);
}

static inline int
<<<<<<< HEAD
__gthread_mutx_destroy (__gthread_mutex_t *__mutex)
=======
__gthread_mutex_destroy (__gthread_mutex_t *__mutex)
>>>>>>> 03d20231
{
  if (__gthread_active_p ())
    return __gthrw_(pthread_mutex_destroy) (__mutex);
  else
    return 0;
}

static inline int
__gthread_mutex_lock (__gthread_mutex_t *__mutex)
{
  if (__gthread_active_p ())
    return __gthrw_(pthread_mutex_lock) (__mutex);
  else
    return 0;
}

static inline int
__gthread_mutex_trylock (__gthread_mutex_t *__mutex)
{
  if (__gthread_active_p ())
    return __gthrw_(pthread_mutex_trylock) (__mutex);
  else
    return 0;
}

static inline int
__gthread_mutex_unlock (__gthread_mutex_t *__mutex)
{
  if (__gthread_active_p ())
    return __gthrw_(pthread_mutex_unlock) (__mutex);
  else
    return 0;
}

static inline int
__gthread_recursive_mutex_init_function (__gthread_recursive_mutex_t *__mutex)
{
  if (__gthread_active_p ())
    {
      pthread_mutexattr_t __attr;
      int __r;

      __r = __gthrw_(pthread_mutexattr_create) (&__attr);
      if (!__r)
	__r = __gthrw_(pthread_mutexattr_setkind_np) (&__attr,
						      MUTEX_RECURSIVE_NP);
      if (!__r)
	__r = __gthrw_(pthread_mutex_init) (__mutex, __attr);
      if (!__r)
	__r = __gthrw_(pthread_mutexattr_delete) (&__attr);
      return __r;
    }
  return 0;
}

static inline int
__gthread_recursive_mutex_lock (__gthread_recursive_mutex_t *__mutex)
{
  return __gthread_mutex_lock (__mutex);
}

static inline int
__gthread_recursive_mutex_trylock (__gthread_recursive_mutex_t *__mutex)
{
  return __gthread_mutex_trylock (__mutex);
}

static inline int
__gthread_recursive_mutex_unlock (__gthread_recursive_mutex_t *__mutex)
{
  return __gthread_mutex_unlock (__mutex);
}

#endif /* _LIBOBJC */

#endif
#endif /* ! GCC_GTHR_DCE_H */<|MERGE_RESOLUTION|>--- conflicted
+++ resolved
@@ -483,11 +483,7 @@
 }
 
 static inline int
-<<<<<<< HEAD
-__gthread_mutx_destroy (__gthread_mutex_t *__mutex)
-=======
 __gthread_mutex_destroy (__gthread_mutex_t *__mutex)
->>>>>>> 03d20231
 {
   if (__gthread_active_p ())
     return __gthrw_(pthread_mutex_destroy) (__mutex);

--- conflicted
+++ resolved
@@ -471,12 +471,8 @@
 static inline int
 __gthread_setspecific (__gthread_key_t __key, const void *__ptr)
 {
-<<<<<<< HEAD
-  return __gthrw_(pthread_setspecific) (__key, (void *) __ptr);
-=======
   return __gthrw_(pthread_setspecific)
     (__key, CONST_CAST2(void *, const void *, __ptr));
->>>>>>> 42a9ba1d
 }
 
 static inline void

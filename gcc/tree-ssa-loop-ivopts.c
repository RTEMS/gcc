/* Induction variable optimizations.
   Copyright (C) 2003, 2004, 2005, 2006, 2007 Free Software Foundation, Inc.
   
This file is part of GCC.
   
GCC is free software; you can redistribute it and/or modify it
under the terms of the GNU General Public License as published by the
Free Software Foundation; either version 2, or (at your option) any
later version.
   
GCC is distributed in the hope that it will be useful, but WITHOUT
ANY WARRANTY; without even the implied warranty of MERCHANTABILITY or
FITNESS FOR A PARTICULAR PURPOSE.  See the GNU General Public License
for more details.
   
You should have received a copy of the GNU General Public License
along with GCC; see the file COPYING.  If not, write to the Free
Software Foundation, 51 Franklin Street, Fifth Floor, Boston, MA
02110-1301, USA.  */

/* This pass tries to find the optimal set of induction variables for the loop.
   It optimizes just the basic linear induction variables (although adding
   support for other types should not be too hard).  It includes the
   optimizations commonly known as strength reduction, induction variable
   coalescing and induction variable elimination.  It does it in the
   following steps:

   1) The interesting uses of induction variables are found.  This includes

      -- uses of induction variables in non-linear expressions
      -- addresses of arrays
      -- comparisons of induction variables

   2) Candidates for the induction variables are found.  This includes

      -- old induction variables
      -- the variables defined by expressions derived from the "interesting
	 uses" above

   3) The optimal (w.r. to a cost function) set of variables is chosen.  The
      cost function assigns a cost to sets of induction variables and consists
      of three parts:

      -- The use costs.  Each of the interesting uses chooses the best induction
	 variable in the set and adds its cost to the sum.  The cost reflects
	 the time spent on modifying the induction variables value to be usable
	 for the given purpose (adding base and offset for arrays, etc.).
      -- The variable costs.  Each of the variables has a cost assigned that
	 reflects the costs associated with incrementing the value of the
	 variable.  The original variables are somewhat preferred.
      -- The set cost.  Depending on the size of the set, extra cost may be
	 added to reflect register pressure.

      All the costs are defined in a machine-specific way, using the target
      hooks and machine descriptions to determine them.

   4) The trees are transformed to use the new variables, the dead code is
      removed.
   
   All of this is done loop by loop.  Doing it globally is theoretically
   possible, it might give a better performance and it might enable us
   to decide costs more precisely, but getting all the interactions right
   would be complicated.  */

#include "config.h"
#include "system.h"
#include "coretypes.h"
#include "tm.h"
#include "tree.h"
#include "rtl.h"
#include "tm_p.h"
#include "hard-reg-set.h"
#include "basic-block.h"
#include "output.h"
#include "diagnostic.h"
#include "tree-flow.h"
#include "tree-dump.h"
#include "timevar.h"
#include "cfgloop.h"
#include "varray.h"
#include "expr.h"
#include "tree-pass.h"
#include "ggc.h"
#include "insn-config.h"
#include "recog.h"
#include "pointer-set.h"
#include "hashtab.h"
#include "tree-chrec.h"
#include "tree-scalar-evolution.h"
#include "cfgloop.h"
#include "params.h"
#include "langhooks.h"
#include "tree-affine.h"

/* The infinite cost.  */
#define INFTY 10000000

/* The expected number of loop iterations.  TODO -- use profiling instead of
   this.  */
#define AVG_LOOP_NITER(LOOP) 5


/* Representation of the induction variable.  */
struct iv
{
  tree base;		/* Initial value of the iv.  */
  tree base_object;	/* A memory object to that the induction variable points.  */
  tree step;		/* Step of the iv (constant only).  */
  tree ssa_name;	/* The ssa name with the value.  */
  bool biv_p;		/* Is it a biv?  */
  bool have_use_for;	/* Do we already have a use for it?  */
  unsigned use_id;	/* The identifier in the use if it is the case.  */
};

/* Per-ssa version information (induction variable descriptions, etc.).  */
struct version_info
{
  tree name;		/* The ssa name.  */
  struct iv *iv;	/* Induction variable description.  */
  bool has_nonlin_use;	/* For a loop-level invariant, whether it is used in
			   an expression that is not an induction variable.  */
  unsigned inv_id;	/* Id of an invariant.  */
  bool preserve_biv;	/* For the original biv, whether to preserve it.  */
};

/* Types of uses.  */
enum use_type
{
  USE_NONLINEAR_EXPR,	/* Use in a nonlinear expression.  */
  USE_ADDRESS,		/* Use in an address.  */
  USE_COMPARE		/* Use is a compare.  */
};

/* The candidate - cost pair.  */
struct cost_pair
{
  struct iv_cand *cand;	/* The candidate.  */
  unsigned cost;	/* The cost.  */
  bitmap depends_on;	/* The list of invariants that have to be
			   preserved.  */
  tree value;		/* For final value elimination, the expression for
			   the final value of the iv.  For iv elimination,
			   the new bound to compare with.  */
};

/* Use.  */
struct iv_use
{
  unsigned id;		/* The id of the use.  */
  enum use_type type;	/* Type of the use.  */
  struct iv *iv;	/* The induction variable it is based on.  */
  tree stmt;		/* Statement in that it occurs.  */
  tree *op_p;		/* The place where it occurs.  */
  bitmap related_cands;	/* The set of "related" iv candidates, plus the common
			   important ones.  */

  unsigned n_map_members; /* Number of candidates in the cost_map list.  */
  struct cost_pair *cost_map;
			/* The costs wrto the iv candidates.  */

  struct iv_cand *selected;
			/* The selected candidate.  */
};

/* The position where the iv is computed.  */
enum iv_position
{
  IP_NORMAL,		/* At the end, just before the exit condition.  */
  IP_END,		/* At the end of the latch block.  */
  IP_ORIGINAL		/* The original biv.  */
};

/* The induction variable candidate.  */
struct iv_cand
{
  unsigned id;		/* The number of the candidate.  */
  bool important;	/* Whether this is an "important" candidate, i.e. such
			   that it should be considered by all uses.  */
  enum iv_position pos;	/* Where it is computed.  */
  tree incremented_at;	/* For original biv, the statement where it is
			   incremented.  */
  tree var_before;	/* The variable used for it before increment.  */
  tree var_after;	/* The variable used for it after increment.  */
  struct iv *iv;	/* The value of the candidate.  NULL for
			   "pseudocandidate" used to indicate the possibility
			   to replace the final value of an iv by direct
			   computation of the value.  */
  unsigned cost;	/* Cost of the candidate.  */
  bitmap depends_on;	/* The list of invariants that are used in step of the
			   biv.  */
};

/* The data used by the induction variable optimizations.  */

typedef struct iv_use *iv_use_p;
DEF_VEC_P(iv_use_p);
DEF_VEC_ALLOC_P(iv_use_p,heap);

typedef struct iv_cand *iv_cand_p;
DEF_VEC_P(iv_cand_p);
DEF_VEC_ALLOC_P(iv_cand_p,heap);

struct ivopts_data
{
  /* The currently optimized loop.  */
  struct loop *current_loop;

  /* Number of registers used in it.  */
  unsigned regs_used;

  /* Numbers of iterations for all exits of the current loop.  */
  struct pointer_map_t *niters;

  /* The size of version_info array allocated.  */
  unsigned version_info_size;

  /* The array of information for the ssa names.  */
  struct version_info *version_info;

  /* The bitmap of indices in version_info whose value was changed.  */
  bitmap relevant;

  /* The maximum invariant id.  */
  unsigned max_inv_id;

  /* The uses of induction variables.  */
  VEC(iv_use_p,heap) *iv_uses;

  /* The candidates.  */
  VEC(iv_cand_p,heap) *iv_candidates;

  /* A bitmap of important candidates.  */
  bitmap important_candidates;

  /* Whether to consider just related and important candidates when replacing a
     use.  */
  bool consider_all_candidates;
};

/* An assignment of iv candidates to uses.  */

struct iv_ca
{
  /* The number of uses covered by the assignment.  */
  unsigned upto;

  /* Number of uses that cannot be expressed by the candidates in the set.  */
  unsigned bad_uses;

  /* Candidate assigned to a use, together with the related costs.  */
  struct cost_pair **cand_for_use;

  /* Number of times each candidate is used.  */
  unsigned *n_cand_uses;

  /* The candidates used.  */
  bitmap cands;

  /* The number of candidates in the set.  */
  unsigned n_cands;

  /* Total number of registers needed.  */
  unsigned n_regs;

  /* Total cost of expressing uses.  */
  unsigned cand_use_cost;

  /* Total cost of candidates.  */
  unsigned cand_cost;

  /* Number of times each invariant is used.  */
  unsigned *n_invariant_uses;

  /* Total cost of the assignment.  */
  unsigned cost;
};

/* Difference of two iv candidate assignments.  */

struct iv_ca_delta
{
  /* Changed use.  */
  struct iv_use *use;

  /* An old assignment (for rollback purposes).  */
  struct cost_pair *old_cp;

  /* A new assignment.  */
  struct cost_pair *new_cp;

  /* Next change in the list.  */
  struct iv_ca_delta *next_change;
};

/* Bound on number of candidates below that all candidates are considered.  */

#define CONSIDER_ALL_CANDIDATES_BOUND \
  ((unsigned) PARAM_VALUE (PARAM_IV_CONSIDER_ALL_CANDIDATES_BOUND))

/* If there are more iv occurrences, we just give up (it is quite unlikely that
   optimizing such a loop would help, and it would take ages).  */

#define MAX_CONSIDERED_USES \
  ((unsigned) PARAM_VALUE (PARAM_IV_MAX_CONSIDERED_USES))

/* If there are at most this number of ivs in the set, try removing unnecessary
   ivs from the set always.  */

#define ALWAYS_PRUNE_CAND_SET_BOUND \
  ((unsigned) PARAM_VALUE (PARAM_IV_ALWAYS_PRUNE_CAND_SET_BOUND))

/* The list of trees for that the decl_rtl field must be reset is stored
   here.  */

static VEC(tree,heap) *decl_rtl_to_reset;

/* Number of uses recorded in DATA.  */

static inline unsigned
n_iv_uses (struct ivopts_data *data)
{
  return VEC_length (iv_use_p, data->iv_uses);
}

/* Ith use recorded in DATA.  */

static inline struct iv_use *
iv_use (struct ivopts_data *data, unsigned i)
{
  return VEC_index (iv_use_p, data->iv_uses, i);
}

/* Number of candidates recorded in DATA.  */

static inline unsigned
n_iv_cands (struct ivopts_data *data)
{
  return VEC_length (iv_cand_p, data->iv_candidates);
}

/* Ith candidate recorded in DATA.  */

static inline struct iv_cand *
iv_cand (struct ivopts_data *data, unsigned i)
{
  return VEC_index (iv_cand_p, data->iv_candidates, i);
}

/* The single loop exit if it dominates the latch, NULL otherwise.  */

edge
single_dom_exit (struct loop *loop)
{
  edge exit = single_exit (loop);

  if (!exit)
    return NULL;

  if (!just_once_each_iteration_p (loop, exit->src))
    return NULL;

  return exit;
}

/* Dumps information about the induction variable IV to FILE.  */

extern void dump_iv (FILE *, struct iv *);
void
dump_iv (FILE *file, struct iv *iv)
{
  if (iv->ssa_name)
    {
      fprintf (file, "ssa name ");
      print_generic_expr (file, iv->ssa_name, TDF_SLIM);
      fprintf (file, "\n");
    }

  fprintf (file, "  type ");
  print_generic_expr (file, TREE_TYPE (iv->base), TDF_SLIM);
  fprintf (file, "\n");

  if (iv->step)
    {
      fprintf (file, "  base ");
      print_generic_expr (file, iv->base, TDF_SLIM);
      fprintf (file, "\n");

      fprintf (file, "  step ");
      print_generic_expr (file, iv->step, TDF_SLIM);
      fprintf (file, "\n");
    }
  else
    {
      fprintf (file, "  invariant ");
      print_generic_expr (file, iv->base, TDF_SLIM);
      fprintf (file, "\n");
    }

  if (iv->base_object)
    {
      fprintf (file, "  base object ");
      print_generic_expr (file, iv->base_object, TDF_SLIM);
      fprintf (file, "\n");
    }

  if (iv->biv_p)
    fprintf (file, "  is a biv\n");
}

/* Dumps information about the USE to FILE.  */

extern void dump_use (FILE *, struct iv_use *);
void
dump_use (FILE *file, struct iv_use *use)
{
  fprintf (file, "use %d\n", use->id);

  switch (use->type)
    {
    case USE_NONLINEAR_EXPR:
      fprintf (file, "  generic\n");
      break;

    case USE_ADDRESS:
      fprintf (file, "  address\n");
      break;

    case USE_COMPARE:
      fprintf (file, "  compare\n");
      break;

    default:
      gcc_unreachable ();
    }

  fprintf (file, "  in statement ");
  print_generic_expr (file, use->stmt, TDF_SLIM);
  fprintf (file, "\n");

  fprintf (file, "  at position ");
  if (use->op_p)
    print_generic_expr (file, *use->op_p, TDF_SLIM);
  fprintf (file, "\n");

  dump_iv (file, use->iv);

  if (use->related_cands)
    {
      fprintf (file, "  related candidates ");
      dump_bitmap (file, use->related_cands);
    }
}

/* Dumps information about the uses to FILE.  */

extern void dump_uses (FILE *, struct ivopts_data *);
void
dump_uses (FILE *file, struct ivopts_data *data)
{
  unsigned i;
  struct iv_use *use;

  for (i = 0; i < n_iv_uses (data); i++)
    {
      use = iv_use (data, i);

      dump_use (file, use);
      fprintf (file, "\n");
    }
}

/* Dumps information about induction variable candidate CAND to FILE.  */

extern void dump_cand (FILE *, struct iv_cand *);
void
dump_cand (FILE *file, struct iv_cand *cand)
{
  struct iv *iv = cand->iv;

  fprintf (file, "candidate %d%s\n",
	   cand->id, cand->important ? " (important)" : "");

  if (cand->depends_on)
    {
      fprintf (file, "  depends on ");
      dump_bitmap (file, cand->depends_on);
    }

  if (!iv)
    {
      fprintf (file, "  final value replacement\n");
      return;
    }

  switch (cand->pos)
    {
    case IP_NORMAL:
      fprintf (file, "  incremented before exit test\n");
      break;

    case IP_END:
      fprintf (file, "  incremented at end\n");
      break;

    case IP_ORIGINAL:
      fprintf (file, "  original biv\n");
      break;
    }

  dump_iv (file, iv);
}

/* Returns the info for ssa version VER.  */

static inline struct version_info *
ver_info (struct ivopts_data *data, unsigned ver)
{
  return data->version_info + ver;
}

/* Returns the info for ssa name NAME.  */

static inline struct version_info *
name_info (struct ivopts_data *data, tree name)
{
  return ver_info (data, SSA_NAME_VERSION (name));
}

/* Returns true if STMT is after the place where the IP_NORMAL ivs will be
   emitted in LOOP.  */

static bool
stmt_after_ip_normal_pos (struct loop *loop, tree stmt)
{
  basic_block bb = ip_normal_pos (loop), sbb = bb_for_stmt (stmt);

  gcc_assert (bb);

  if (sbb == loop->latch)
    return true;

  if (sbb != bb)
    return false;

  return stmt == last_stmt (bb);
}

/* Returns true if STMT if after the place where the original induction
   variable CAND is incremented.  */

static bool
stmt_after_ip_original_pos (struct iv_cand *cand, tree stmt)
{
  basic_block cand_bb = bb_for_stmt (cand->incremented_at);
  basic_block stmt_bb = bb_for_stmt (stmt);
  block_stmt_iterator bsi;

  if (!dominated_by_p (CDI_DOMINATORS, stmt_bb, cand_bb))
    return false;

  if (stmt_bb != cand_bb)
    return true;

  /* Scan the block from the end, since the original ivs are usually
     incremented at the end of the loop body.  */
  for (bsi = bsi_last (stmt_bb); ; bsi_prev (&bsi))
    {
      if (bsi_stmt (bsi) == cand->incremented_at)
	return false;
      if (bsi_stmt (bsi) == stmt)
	return true;
    }
}

/* Returns true if STMT if after the place where the induction variable
   CAND is incremented in LOOP.  */

static bool
stmt_after_increment (struct loop *loop, struct iv_cand *cand, tree stmt)
{
  switch (cand->pos)
    {
    case IP_END:
      return false;

    case IP_NORMAL:
      return stmt_after_ip_normal_pos (loop, stmt);

    case IP_ORIGINAL:
      return stmt_after_ip_original_pos (cand, stmt);

    default:
      gcc_unreachable ();
    }
}

/* Returns true if EXP is a ssa name that occurs in an abnormal phi node.  */

static bool
abnormal_ssa_name_p (tree exp)
{
  if (!exp)
    return false;

  if (TREE_CODE (exp) != SSA_NAME)
    return false;

  return SSA_NAME_OCCURS_IN_ABNORMAL_PHI (exp) != 0;
}

/* Returns false if BASE or INDEX contains a ssa name that occurs in an
   abnormal phi node.  Callback for for_each_index.  */

static bool
idx_contains_abnormal_ssa_name_p (tree base, tree *index,
				  void *data ATTRIBUTE_UNUSED)
{
  if (TREE_CODE (base) == ARRAY_REF)
    {
      if (abnormal_ssa_name_p (TREE_OPERAND (base, 2)))
	return false;
      if (abnormal_ssa_name_p (TREE_OPERAND (base, 3)))
	return false;
    }

  return !abnormal_ssa_name_p (*index);
}

/* Returns true if EXPR contains a ssa name that occurs in an
   abnormal phi node.  */

bool
contains_abnormal_ssa_name_p (tree expr)
{
  enum tree_code code;
  enum tree_code_class class;

  if (!expr)
    return false;

  code = TREE_CODE (expr);
  class = TREE_CODE_CLASS (code);

  if (code == SSA_NAME)
    return SSA_NAME_OCCURS_IN_ABNORMAL_PHI (expr) != 0;

  if (code == INTEGER_CST
      || is_gimple_min_invariant (expr))
    return false;

  if (code == ADDR_EXPR)
    return !for_each_index (&TREE_OPERAND (expr, 0),
			    idx_contains_abnormal_ssa_name_p,
			    NULL);

  switch (class)
    {
    case tcc_binary:
    case tcc_comparison:
      if (contains_abnormal_ssa_name_p (TREE_OPERAND (expr, 1)))
	return true;

      /* Fallthru.  */
    case tcc_unary:
      if (contains_abnormal_ssa_name_p (TREE_OPERAND (expr, 0)))
	return true;

      break;

    default:
      gcc_unreachable ();
    }

  return false;
}

/*  Returns tree describing number of iterations determined from
    EXIT of DATA->current_loop, or NULL if something goes wrong.  */

static tree
niter_for_exit (struct ivopts_data *data, edge exit)
{
  struct tree_niter_desc desc;
  tree niter;
  void **slot;

  if (!data->niters)
    {
      data->niters = pointer_map_create ();
      slot = NULL;
    }
  else
    slot = pointer_map_contains (data->niters, exit);

  if (!slot)
    {
      /* Try to determine number of iterations.  We must know it
	 unconditionally (i.e., without possibility of # of iterations
	 being zero).  Also, we cannot safely work with ssa names that
	 appear in phi nodes on abnormal edges, so that we do not create
	 overlapping life ranges for them (PR 27283).  */
      if (number_of_iterations_exit (data->current_loop,
				     exit, &desc, true)
	  && integer_zerop (desc.may_be_zero)
     	  && !contains_abnormal_ssa_name_p (desc.niter))
	niter = desc.niter;
      else
	niter = NULL_TREE;

      *pointer_map_insert (data->niters, exit) = niter;
    }
  else
    niter = *slot;

  return niter;
}

/* Returns tree describing number of iterations determined from
   single dominating exit of DATA->current_loop, or NULL if something
   goes wrong.  */

static tree
niter_for_single_dom_exit (struct ivopts_data *data)
{
  edge exit = single_dom_exit (data->current_loop);

  if (!exit)
    return NULL;

  return niter_for_exit (data, exit);
}

/* Initializes data structures used by the iv optimization pass, stored
   in DATA.  */

static void
tree_ssa_iv_optimize_init (struct ivopts_data *data)
{
  data->version_info_size = 2 * num_ssa_names;
  data->version_info = XCNEWVEC (struct version_info, data->version_info_size);
  data->relevant = BITMAP_ALLOC (NULL);
  data->important_candidates = BITMAP_ALLOC (NULL);
  data->max_inv_id = 0;
  data->niters = NULL;
  data->iv_uses = VEC_alloc (iv_use_p, heap, 20);
  data->iv_candidates = VEC_alloc (iv_cand_p, heap, 20);
  decl_rtl_to_reset = VEC_alloc (tree, heap, 20);
}

/* Returns a memory object to that EXPR points.  In case we are able to
   determine that it does not point to any such object, NULL is returned.  */

static tree
determine_base_object (tree expr)
{
  enum tree_code code = TREE_CODE (expr);
  tree base, obj, op0, op1;

  /* If this is a pointer casted to any type, we need to determine
     the base object for the pointer; so handle conversions before
     throwing away non-pointer expressions.  */
  if (TREE_CODE (expr) == NOP_EXPR
      || TREE_CODE (expr) == CONVERT_EXPR)
    return determine_base_object (TREE_OPERAND (expr, 0));

  if (!POINTER_TYPE_P (TREE_TYPE (expr)))
    return NULL_TREE;

  switch (code)
    {
    case INTEGER_CST:
      return NULL_TREE;

    case ADDR_EXPR:
      obj = TREE_OPERAND (expr, 0);
      base = get_base_address (obj);

      if (!base)
	return expr;

      if (TREE_CODE (base) == INDIRECT_REF)
	return determine_base_object (TREE_OPERAND (base, 0));

      return fold_convert (ptr_type_node,
		           build_fold_addr_expr (base));

    case PLUS_EXPR:
    case MINUS_EXPR:
      op0 = determine_base_object (TREE_OPERAND (expr, 0));
      op1 = determine_base_object (TREE_OPERAND (expr, 1));
      
      if (!op1)
	return op0;

      if (!op0)
	return (code == PLUS_EXPR
		? op1
		: fold_build1 (NEGATE_EXPR, ptr_type_node, op1));

      return fold_build2 (code, ptr_type_node, op0, op1);

    default:
      return fold_convert (ptr_type_node, expr);
    }
}

/* Allocates an induction variable with given initial value BASE and step STEP
   for loop LOOP.  */

static struct iv *
alloc_iv (tree base, tree step)
{
  struct iv *iv = XCNEW (struct iv);
  gcc_assert (step != NULL_TREE);

  iv->base = base;
  iv->base_object = determine_base_object (base);
  iv->step = step;
  iv->biv_p = false;
  iv->have_use_for = false;
  iv->use_id = 0;
  iv->ssa_name = NULL_TREE;

  return iv;
}

/* Sets STEP and BASE for induction variable IV.  */

static void
set_iv (struct ivopts_data *data, tree iv, tree base, tree step)
{
  struct version_info *info = name_info (data, iv);

  gcc_assert (!info->iv);

  bitmap_set_bit (data->relevant, SSA_NAME_VERSION (iv));
  info->iv = alloc_iv (base, step);
  info->iv->ssa_name = iv;
}

/* Finds induction variable declaration for VAR.  */

static struct iv *
get_iv (struct ivopts_data *data, tree var)
{
  basic_block bb;
  tree type = TREE_TYPE (var);

  if (!POINTER_TYPE_P (type)
      && !INTEGRAL_TYPE_P (type))
    return NULL;

  if (!name_info (data, var)->iv)
    {
      bb = bb_for_stmt (SSA_NAME_DEF_STMT (var));

      if (!bb
	  || !flow_bb_inside_loop_p (data->current_loop, bb))
	set_iv (data, var, var, build_int_cst (type, 0));
    }

  return name_info (data, var)->iv;
}

/* Determines the step of a biv defined in PHI.  Returns NULL if PHI does
   not define a simple affine biv with nonzero step.  */

static tree
determine_biv_step (tree phi)
{
  struct loop *loop = bb_for_stmt (phi)->loop_father;
  tree name = PHI_RESULT (phi);
  affine_iv iv;

  if (!is_gimple_reg (name))
    return NULL_TREE;

  if (!simple_iv (loop, phi, name, &iv, true))
    return NULL_TREE;

  return integer_zerop (iv.step) ? NULL_TREE : iv.step;
}

/* Finds basic ivs.  */

static bool
find_bivs (struct ivopts_data *data)
{
  tree phi, step, type, base;
  bool found = false;
  struct loop *loop = data->current_loop;

  for (phi = phi_nodes (loop->header); phi; phi = PHI_CHAIN (phi))
    {
      if (SSA_NAME_OCCURS_IN_ABNORMAL_PHI (PHI_RESULT (phi)))
	continue;

      step = determine_biv_step (phi);
      if (!step)
	continue;

      base = PHI_ARG_DEF_FROM_EDGE (phi, loop_preheader_edge (loop));
      base = expand_simple_operations (base);
      if (contains_abnormal_ssa_name_p (base)
	  || contains_abnormal_ssa_name_p (step))
	continue;

      type = TREE_TYPE (PHI_RESULT (phi));
      base = fold_convert (type, base);
      if (step)
	step = fold_convert (type, step);

      set_iv (data, PHI_RESULT (phi), base, step);
      found = true;
    }

  return found;
}

/* Marks basic ivs.  */

static void
mark_bivs (struct ivopts_data *data)
{
  tree phi, var;
  struct iv *iv, *incr_iv;
  struct loop *loop = data->current_loop;
  basic_block incr_bb;

  for (phi = phi_nodes (loop->header); phi; phi = PHI_CHAIN (phi))
    {
      iv = get_iv (data, PHI_RESULT (phi));
      if (!iv)
	continue;

      var = PHI_ARG_DEF_FROM_EDGE (phi, loop_latch_edge (loop));
      incr_iv = get_iv (data, var);
      if (!incr_iv)
	continue;

      /* If the increment is in the subloop, ignore it.  */
      incr_bb = bb_for_stmt (SSA_NAME_DEF_STMT (var));
      if (incr_bb->loop_father != data->current_loop
	  || (incr_bb->flags & BB_IRREDUCIBLE_LOOP))
	continue;

      iv->biv_p = true;
      incr_iv->biv_p = true;
    }
}

/* Checks whether STMT defines a linear induction variable and stores its
   parameters to IV.  */

static bool
find_givs_in_stmt_scev (struct ivopts_data *data, tree stmt, affine_iv *iv)
{
  tree lhs;
  struct loop *loop = data->current_loop;

  iv->base = NULL_TREE;
  iv->step = NULL_TREE;

  if (TREE_CODE (stmt) != GIMPLE_MODIFY_STMT)
    return false;

  lhs = GIMPLE_STMT_OPERAND (stmt, 0);
  if (TREE_CODE (lhs) != SSA_NAME)
    return false;

  if (!simple_iv (loop, stmt, GIMPLE_STMT_OPERAND (stmt, 1), iv, true))
    return false;
  iv->base = expand_simple_operations (iv->base);

  if (contains_abnormal_ssa_name_p (iv->base)
      || contains_abnormal_ssa_name_p (iv->step))
    return false;

  return true;
}

/* Finds general ivs in statement STMT.  */

static void
find_givs_in_stmt (struct ivopts_data *data, tree stmt)
{
  affine_iv iv;

  if (!find_givs_in_stmt_scev (data, stmt, &iv))
    return;

  set_iv (data, GIMPLE_STMT_OPERAND (stmt, 0), iv.base, iv.step);
}

/* Finds general ivs in basic block BB.  */

static void
find_givs_in_bb (struct ivopts_data *data, basic_block bb)
{
  block_stmt_iterator bsi;

  for (bsi = bsi_start (bb); !bsi_end_p (bsi); bsi_next (&bsi))
    find_givs_in_stmt (data, bsi_stmt (bsi));
}

/* Finds general ivs.  */

static void
find_givs (struct ivopts_data *data)
{
  struct loop *loop = data->current_loop;
  basic_block *body = get_loop_body_in_dom_order (loop);
  unsigned i;

  for (i = 0; i < loop->num_nodes; i++)
    find_givs_in_bb (data, body[i]);
  free (body);
}

/* For each ssa name defined in LOOP determines whether it is an induction
   variable and if so, its initial value and step.  */

static bool
find_induction_variables (struct ivopts_data *data)
{
  unsigned i;
  bitmap_iterator bi;

  if (!find_bivs (data))
    return false;

  find_givs (data);
  mark_bivs (data);

  if (dump_file && (dump_flags & TDF_DETAILS))
    {
      tree niter = niter_for_single_dom_exit (data);

      if (niter)
	{
	  fprintf (dump_file, "  number of iterations ");
	  print_generic_expr (dump_file, niter, TDF_SLIM);
	  fprintf (dump_file, "\n\n");
    	};
 
      fprintf (dump_file, "Induction variables:\n\n");

      EXECUTE_IF_SET_IN_BITMAP (data->relevant, 0, i, bi)
	{
	  if (ver_info (data, i)->iv)
	    dump_iv (dump_file, ver_info (data, i)->iv);
	}
    }

  return true;
}

/* Records a use of type USE_TYPE at *USE_P in STMT whose value is IV.  */

static struct iv_use *
record_use (struct ivopts_data *data, tree *use_p, struct iv *iv,
	    tree stmt, enum use_type use_type)
{
  struct iv_use *use = XCNEW (struct iv_use);

  use->id = n_iv_uses (data);
  use->type = use_type;
  use->iv = iv;
  use->stmt = stmt;
  use->op_p = use_p;
  use->related_cands = BITMAP_ALLOC (NULL);

  /* To avoid showing ssa name in the dumps, if it was not reset by the
     caller.  */
  iv->ssa_name = NULL_TREE;

  if (dump_file && (dump_flags & TDF_DETAILS))
    dump_use (dump_file, use);

  VEC_safe_push (iv_use_p, heap, data->iv_uses, use);

  return use;
}

/* Checks whether OP is a loop-level invariant and if so, records it.
   NONLINEAR_USE is true if the invariant is used in a way we do not
   handle specially.  */

static void
record_invariant (struct ivopts_data *data, tree op, bool nonlinear_use)
{
  basic_block bb;
  struct version_info *info;

  if (TREE_CODE (op) != SSA_NAME
      || !is_gimple_reg (op))
    return;

  bb = bb_for_stmt (SSA_NAME_DEF_STMT (op));
  if (bb
      && flow_bb_inside_loop_p (data->current_loop, bb))
    return;

  info = name_info (data, op);
  info->name = op;
  info->has_nonlin_use |= nonlinear_use;
  if (!info->inv_id)
    info->inv_id = ++data->max_inv_id;
  bitmap_set_bit (data->relevant, SSA_NAME_VERSION (op));
}

/* Checks whether the use OP is interesting and if so, records it.  */

static struct iv_use *
find_interesting_uses_op (struct ivopts_data *data, tree op)
{
  struct iv *iv;
  struct iv *civ;
  tree stmt;
  struct iv_use *use;

  if (TREE_CODE (op) != SSA_NAME)
    return NULL;

  iv = get_iv (data, op);
  if (!iv)
    return NULL;
  
  if (iv->have_use_for)
    {
      use = iv_use (data, iv->use_id);

      gcc_assert (use->type == USE_NONLINEAR_EXPR);
      return use;
    }

  if (integer_zerop (iv->step))
    {
      record_invariant (data, op, true);
      return NULL;
    }
  iv->have_use_for = true;

  civ = XNEW (struct iv);
  *civ = *iv;

  stmt = SSA_NAME_DEF_STMT (op);
  gcc_assert (TREE_CODE (stmt) == PHI_NODE
	      || TREE_CODE (stmt) == GIMPLE_MODIFY_STMT);

  use = record_use (data, NULL, civ, stmt, USE_NONLINEAR_EXPR);
  iv->use_id = use->id;

  return use;
}

/* Given a condition *COND_P, checks whether it is a compare of an induction
   variable and an invariant.  If this is the case, CONTROL_VAR is set
   to location of the iv, BOUND to the location of the invariant,
   IV_VAR and IV_BOUND are set to the corresponding induction variable
   descriptions, and true is returned.  If this is not the case,
   CONTROL_VAR and BOUND are set to the arguments of the condition and
   false is returned.  */

static bool
extract_cond_operands (struct ivopts_data *data, tree *cond_p,
		       tree **control_var, tree **bound,
		       struct iv **iv_var, struct iv **iv_bound)
{
  /* The nodes returned when COND has just one operand.  Note that you should
     not modify anything in BOUND or IV_BOUND because of this.  */
  static struct iv const_iv;
  static tree zero;
  tree cond = *cond_p;
  tree *op0 = &zero, *op1 = &zero, *tmp_op;
  struct iv *iv0 = &const_iv, *iv1 = &const_iv, *tmp_iv;
  bool ret = false;

  zero = integer_zero_node;
  const_iv.step = integer_zero_node;

  if (TREE_CODE (cond) == SSA_NAME)
    {
      op0 = cond_p;
      iv0 = get_iv (data, cond);
      ret = (iv0 && !integer_zerop (iv0->step));
      goto end;
    }

  if (!COMPARISON_CLASS_P (cond))
    {
      op0 = cond_p;
      goto end;
    }

  op0 = &TREE_OPERAND (cond, 0);
  op1 = &TREE_OPERAND (cond, 1);
  if (TREE_CODE (*op0) == SSA_NAME)
    iv0 = get_iv (data, *op0);
  if (TREE_CODE (*op1) == SSA_NAME)
    iv1 = get_iv (data, *op1);

  /* Exactly one of the compared values must be an iv, and the other one must
     be an invariant.  */
  if (!iv0 || !iv1)
    goto end;

  if (integer_zerop (iv0->step))
    {
      /* Control variable may be on the other side.  */
      tmp_op = op0; op0 = op1; op1 = tmp_op;
      tmp_iv = iv0; iv0 = iv1; iv1 = tmp_iv;
    }
  ret = !integer_zerop (iv0->step) && integer_zerop (iv1->step);

end:
  if (control_var)
    *control_var = op0;;
  if (iv_var)
    *iv_var = iv0;;
  if (bound)
    *bound = op1;
  if (iv_bound)
    *iv_bound = iv1;

  return ret;
}

/* Checks whether the condition *COND_P in STMT is interesting
   and if so, records it.  */

static void
find_interesting_uses_cond (struct ivopts_data *data, tree stmt, tree *cond_p)
{
  tree *var_p, *bound_p;
  struct iv *var_iv, *civ;

  if (!extract_cond_operands (data, cond_p, &var_p, &bound_p, &var_iv, NULL))
    {
      find_interesting_uses_op (data, *var_p);
      find_interesting_uses_op (data, *bound_p);
      return;
    }

  civ = XNEW (struct iv);
  *civ = *var_iv;
  record_use (data, cond_p, civ, stmt, USE_COMPARE);
}

/* Returns true if expression EXPR is obviously invariant in LOOP,
   i.e. if all its operands are defined outside of the LOOP.  */

bool
expr_invariant_in_loop_p (struct loop *loop, tree expr)
{
  basic_block def_bb;
  unsigned i, len;

  if (is_gimple_min_invariant (expr))
    return true;

  if (TREE_CODE (expr) == SSA_NAME)
    {
      def_bb = bb_for_stmt (SSA_NAME_DEF_STMT (expr));
      if (def_bb
	  && flow_bb_inside_loop_p (loop, def_bb))
	return false;

      return true;
    }

  if (!EXPR_P (expr) && !GIMPLE_STMT_P (expr))
    return false;

  len = TREE_OPERAND_LENGTH (expr);
  for (i = 0; i < len; i++)
    if (!expr_invariant_in_loop_p (loop, TREE_OPERAND (expr, i)))
      return false;

  return true;
}

/* Cumulates the steps of indices into DATA and replaces their values with the
   initial ones.  Returns false when the value of the index cannot be determined.
   Callback for for_each_index.  */

struct ifs_ivopts_data
{
  struct ivopts_data *ivopts_data;
  tree stmt;
  tree step;
};

static bool
idx_find_step (tree base, tree *idx, void *data)
{
  struct ifs_ivopts_data *dta = data;
  struct iv *iv;
  tree step, iv_base, iv_step, lbound, off;
  struct loop *loop = dta->ivopts_data->current_loop;

  if (TREE_CODE (base) == MISALIGNED_INDIRECT_REF
      || TREE_CODE (base) == ALIGN_INDIRECT_REF)
    return false;

  /* If base is a component ref, require that the offset of the reference
     be invariant.  */
  if (TREE_CODE (base) == COMPONENT_REF)
    {
      off = component_ref_field_offset (base);
      return expr_invariant_in_loop_p (loop, off);
    }

  /* If base is array, first check whether we will be able to move the
     reference out of the loop (in order to take its address in strength
     reduction).  In order for this to work we need both lower bound
     and step to be loop invariants.  */
  if (TREE_CODE (base) == ARRAY_REF)
    {
      step = array_ref_element_size (base);
      lbound = array_ref_low_bound (base);

      if (!expr_invariant_in_loop_p (loop, step)
	  || !expr_invariant_in_loop_p (loop, lbound))
	return false;
    }

  if (TREE_CODE (*idx) != SSA_NAME)
    return true;

  iv = get_iv (dta->ivopts_data, *idx);
  if (!iv)
    return false;

  /* XXX  We produce for a base of *D42 with iv->base being &x[0]
	  *&x[0], which is not folded and does not trigger the
	  ARRAY_REF path below.  */
  *idx = iv->base;

  if (integer_zerop (iv->step))
    return true;

  if (TREE_CODE (base) == ARRAY_REF)
    {
      step = array_ref_element_size (base);

      /* We only handle addresses whose step is an integer constant.  */
      if (TREE_CODE (step) != INTEGER_CST)
	return false;
    }
  else
    /* The step for pointer arithmetics already is 1 byte.  */
    step = build_int_cst (sizetype, 1);

  iv_base = iv->base;
  iv_step = iv->step;
  if (!convert_affine_scev (dta->ivopts_data->current_loop,
			    sizetype, &iv_base, &iv_step, dta->stmt,
			    false))
    {
      /* The index might wrap.  */
      return false;
    }

  step = fold_build2 (MULT_EXPR, sizetype, step, iv_step);
  dta->step = fold_build2 (PLUS_EXPR, sizetype, dta->step, step);

  return true;
}

/* Records use in index IDX.  Callback for for_each_index.  Ivopts data
   object is passed to it in DATA.  */

static bool
idx_record_use (tree base, tree *idx,
		void *data)
{
  find_interesting_uses_op (data, *idx);
  if (TREE_CODE (base) == ARRAY_REF)
    {
      find_interesting_uses_op (data, array_ref_element_size (base));
      find_interesting_uses_op (data, array_ref_low_bound (base));
    }
  return true;
}

/* Returns true if memory reference REF may be unaligned.  */

static bool
may_be_unaligned_p (tree ref)
{
  tree base;
  tree base_type;
  HOST_WIDE_INT bitsize;
  HOST_WIDE_INT bitpos;
  tree toffset;
  enum machine_mode mode;
  int unsignedp, volatilep;
  unsigned base_align;

  /* TARGET_MEM_REFs are translated directly to valid MEMs on the target,
     thus they are not misaligned.  */
  if (TREE_CODE (ref) == TARGET_MEM_REF)
    return false;

  /* The test below is basically copy of what expr.c:normal_inner_ref
     does to check whether the object must be loaded by parts when
     STRICT_ALIGNMENT is true.  */
  base = get_inner_reference (ref, &bitsize, &bitpos, &toffset, &mode,
			      &unsignedp, &volatilep, true);
  base_type = TREE_TYPE (base);
  base_align = TYPE_ALIGN (base_type);

  if (mode != BLKmode
      && (base_align < GET_MODE_ALIGNMENT (mode)
	  || bitpos % GET_MODE_ALIGNMENT (mode) != 0
	  || bitpos % BITS_PER_UNIT != 0))
    return true;

  return false;
}

/* Return true if EXPR may be non-addressable.   */

static bool
may_be_nonaddressable_p (tree expr)
{
  switch (TREE_CODE (expr))
    {
    case COMPONENT_REF:
      return DECL_NONADDRESSABLE_P (TREE_OPERAND (expr, 1))
	     || may_be_nonaddressable_p (TREE_OPERAND (expr, 0));

    case ARRAY_REF:
    case ARRAY_RANGE_REF:
      return may_be_nonaddressable_p (TREE_OPERAND (expr, 0));

    case VIEW_CONVERT_EXPR:
      /* This kind of view-conversions may wrap non-addressable objects
	 and make them look addressable.  After some processing the
	 non-addressability may be uncovered again, causing ADDR_EXPRs
	 of inappropriate objects to be built.  */
      return AGGREGATE_TYPE_P (TREE_TYPE (expr))
	     && !AGGREGATE_TYPE_P (TREE_TYPE (TREE_OPERAND (expr, 0)));

    default:
      break;
    }

  return false;
}

/* Finds addresses in *OP_P inside STMT.  */

static void
find_interesting_uses_address (struct ivopts_data *data, tree stmt, tree *op_p)
{
  tree base = *op_p, step = build_int_cst (sizetype, 0);
  struct iv *civ;
  struct ifs_ivopts_data ifs_ivopts_data;

  /* Do not play with volatile memory references.  A bit too conservative,
     perhaps, but safe.  */
  if (stmt_ann (stmt)->has_volatile_ops)
    goto fail;

  /* Ignore bitfields for now.  Not really something terribly complicated
     to handle.  TODO.  */
  if (TREE_CODE (base) == BIT_FIELD_REF)
    goto fail;

  if (may_be_nonaddressable_p (base))
    goto fail;

  if (STRICT_ALIGNMENT
      && may_be_unaligned_p (base))
    goto fail;

  base = unshare_expr (base);

  if (TREE_CODE (base) == TARGET_MEM_REF)
    {
      tree type = build_pointer_type (TREE_TYPE (base));
      tree astep;

      if (TMR_BASE (base)
	  && TREE_CODE (TMR_BASE (base)) == SSA_NAME)
	{
	  civ = get_iv (data, TMR_BASE (base));
	  if (!civ)
	    goto fail;

	  TMR_BASE (base) = civ->base;
	  step = civ->step;
	}
      if (TMR_INDEX (base)
	  && TREE_CODE (TMR_INDEX (base)) == SSA_NAME)
	{
	  civ = get_iv (data, TMR_INDEX (base));
	  if (!civ)
	    goto fail;

	  TMR_INDEX (base) = civ->base;
	  astep = civ->step;

	  if (astep)
	    {
	      if (TMR_STEP (base))
		astep = fold_build2 (MULT_EXPR, type, TMR_STEP (base), astep);

	      step = fold_build2 (PLUS_EXPR, type, step, astep);
	    }
	}

      if (integer_zerop (step))
	goto fail;
      base = tree_mem_ref_addr (type, base);
    }
  else
    {
      ifs_ivopts_data.ivopts_data = data;
      ifs_ivopts_data.stmt = stmt;
      ifs_ivopts_data.step = build_int_cst (sizetype, 0);
      if (!for_each_index (&base, idx_find_step, &ifs_ivopts_data)
	  || integer_zerop (ifs_ivopts_data.step))
	goto fail;
      step = ifs_ivopts_data.step;

      gcc_assert (TREE_CODE (base) != ALIGN_INDIRECT_REF);
      gcc_assert (TREE_CODE (base) != MISALIGNED_INDIRECT_REF);

      base = build_fold_addr_expr (base);

      /* Substituting bases of IVs into the base expression might
	 have caused folding opportunities.  */
      if (TREE_CODE (base) == ADDR_EXPR)
	{
	  tree *ref = &TREE_OPERAND (base, 0);
	  while (handled_component_p (*ref))
	    ref = &TREE_OPERAND (*ref, 0);
	  if (TREE_CODE (*ref) == INDIRECT_REF)
	    *ref = fold_indirect_ref (*ref);
	}
    }

  civ = alloc_iv (base, step);
  record_use (data, op_p, civ, stmt, USE_ADDRESS);
  return;

fail:
  for_each_index (op_p, idx_record_use, data);
}

/* Finds and records invariants used in STMT.  */

static void
find_invariants_stmt (struct ivopts_data *data, tree stmt)
{
  ssa_op_iter iter;
  use_operand_p use_p;
  tree op;

  FOR_EACH_PHI_OR_STMT_USE (use_p, stmt, iter, SSA_OP_USE)
    {
      op = USE_FROM_PTR (use_p);
      record_invariant (data, op, false);
    }
}

/* Finds interesting uses of induction variables in the statement STMT.  */

static void
find_interesting_uses_stmt (struct ivopts_data *data, tree stmt)
{
  struct iv *iv;
  tree op, lhs, rhs;
  ssa_op_iter iter;
  use_operand_p use_p;

  find_invariants_stmt (data, stmt);

  if (TREE_CODE (stmt) == COND_EXPR)
    {
      find_interesting_uses_cond (data, stmt, &COND_EXPR_COND (stmt));
      return;
    }

  if (TREE_CODE (stmt) == GIMPLE_MODIFY_STMT)
    {
      lhs = GIMPLE_STMT_OPERAND (stmt, 0);
      rhs = GIMPLE_STMT_OPERAND (stmt, 1);

      if (TREE_CODE (lhs) == SSA_NAME)
	{
	  /* If the statement defines an induction variable, the uses are not
	     interesting by themselves.  */

	  iv = get_iv (data, lhs);

	  if (iv && !integer_zerop (iv->step))
	    return;
	}

      switch (TREE_CODE_CLASS (TREE_CODE (rhs)))
	{
	case tcc_comparison:
	  find_interesting_uses_cond (data, stmt,
	      			      &GIMPLE_STMT_OPERAND (stmt, 1));
	  return;

	case tcc_reference:
	  find_interesting_uses_address (data, stmt,
					 &GIMPLE_STMT_OPERAND (stmt, 1));
	  if (REFERENCE_CLASS_P (lhs))
	    find_interesting_uses_address (data, stmt,
					   &GIMPLE_STMT_OPERAND (stmt, 0));
	  return;

	default: ;
	}

      if (REFERENCE_CLASS_P (lhs)
	  && is_gimple_val (rhs))
	{
	  find_interesting_uses_address (data, stmt,
					 &GIMPLE_STMT_OPERAND (stmt, 0));
	  find_interesting_uses_op (data, rhs);
	  return;
	}

      /* TODO -- we should also handle address uses of type

	 memory = call (whatever);

	 and

	 call (memory).  */
    }

  if (TREE_CODE (stmt) == PHI_NODE
      && bb_for_stmt (stmt) == data->current_loop->header)
    {
      lhs = PHI_RESULT (stmt);
      iv = get_iv (data, lhs);

      if (iv && !integer_zerop (iv->step))
	return;
    }

  FOR_EACH_PHI_OR_STMT_USE (use_p, stmt, iter, SSA_OP_USE)
    {
      op = USE_FROM_PTR (use_p);

      if (TREE_CODE (op) != SSA_NAME)
	continue;

      iv = get_iv (data, op);
      if (!iv)
	continue;

      find_interesting_uses_op (data, op);
    }
}

/* Finds interesting uses of induction variables outside of loops
   on loop exit edge EXIT.  */

static void
find_interesting_uses_outside (struct ivopts_data *data, edge exit)
{
  tree phi, def;

  for (phi = phi_nodes (exit->dest); phi; phi = PHI_CHAIN (phi))
    {
      def = PHI_ARG_DEF_FROM_EDGE (phi, exit);
      if (is_gimple_reg (def))
	find_interesting_uses_op (data, def);
    }
}

/* Finds uses of the induction variables that are interesting.  */

static void
find_interesting_uses (struct ivopts_data *data)
{
  basic_block bb;
  block_stmt_iterator bsi;
  tree phi;
  basic_block *body = get_loop_body (data->current_loop);
  unsigned i;
  struct version_info *info;
  edge e;

  if (dump_file && (dump_flags & TDF_DETAILS))
    fprintf (dump_file, "Uses:\n\n");

  for (i = 0; i < data->current_loop->num_nodes; i++)
    {
      edge_iterator ei;
      bb = body[i];

      FOR_EACH_EDGE (e, ei, bb->succs)
	if (e->dest != EXIT_BLOCK_PTR
	    && !flow_bb_inside_loop_p (data->current_loop, e->dest))
	  find_interesting_uses_outside (data, e);

      for (phi = phi_nodes (bb); phi; phi = PHI_CHAIN (phi))
	find_interesting_uses_stmt (data, phi);
      for (bsi = bsi_start (bb); !bsi_end_p (bsi); bsi_next (&bsi))
	find_interesting_uses_stmt (data, bsi_stmt (bsi));
    }

  if (dump_file && (dump_flags & TDF_DETAILS))
    {
      bitmap_iterator bi;

      fprintf (dump_file, "\n");

      EXECUTE_IF_SET_IN_BITMAP (data->relevant, 0, i, bi)
	{
	  info = ver_info (data, i);
	  if (info->inv_id)
	    {
	      fprintf (dump_file, "  ");
	      print_generic_expr (dump_file, info->name, TDF_SLIM);
	      fprintf (dump_file, " is invariant (%d)%s\n",
		       info->inv_id, info->has_nonlin_use ? "" : ", eliminable");
	    }
	}

      fprintf (dump_file, "\n");
    }

  free (body);
}

/* Strips constant offsets from EXPR and stores them to OFFSET.  If INSIDE_ADDR
   is true, assume we are inside an address.  If TOP_COMPREF is true, assume
   we are at the top-level of the processed address.  */

static tree
strip_offset_1 (tree expr, bool inside_addr, bool top_compref,
		unsigned HOST_WIDE_INT *offset)
{
  tree op0 = NULL_TREE, op1 = NULL_TREE, tmp, step;
  enum tree_code code;
  tree type, orig_type = TREE_TYPE (expr);
  unsigned HOST_WIDE_INT off0, off1, st;
  tree orig_expr = expr;

  STRIP_NOPS (expr);

  type = TREE_TYPE (expr);
  code = TREE_CODE (expr);
  *offset = 0;

  switch (code)
    {
    case INTEGER_CST:
      if (!cst_and_fits_in_hwi (expr)
	  || integer_zerop (expr))
	return orig_expr;

      *offset = int_cst_value (expr);
      return build_int_cst (orig_type, 0);

    case PLUS_EXPR:
    case MINUS_EXPR:
      op0 = TREE_OPERAND (expr, 0);
      op1 = TREE_OPERAND (expr, 1);

      op0 = strip_offset_1 (op0, false, false, &off0);
      op1 = strip_offset_1 (op1, false, false, &off1);

      *offset = (code == PLUS_EXPR ? off0 + off1 : off0 - off1);
      if (op0 == TREE_OPERAND (expr, 0)
	  && op1 == TREE_OPERAND (expr, 1))
	return orig_expr;

      if (integer_zerop (op1))
	expr = op0;
      else if (integer_zerop (op0))
	{
	  if (code == PLUS_EXPR)
	    expr = op1;
	  else
	    expr = fold_build1 (NEGATE_EXPR, type, op1);
	}
      else
	expr = fold_build2 (code, type, op0, op1);

      return fold_convert (orig_type, expr);

    case ARRAY_REF:
      if (!inside_addr)
	return orig_expr;

      step = array_ref_element_size (expr);
      if (!cst_and_fits_in_hwi (step))
	break;

      st = int_cst_value (step);
      op1 = TREE_OPERAND (expr, 1);
      op1 = strip_offset_1 (op1, false, false, &off1);
      *offset = off1 * st;

      if (top_compref
	  && integer_zerop (op1))
	{
	  /* Strip the component reference completely.  */
	  op0 = TREE_OPERAND (expr, 0);
	  op0 = strip_offset_1 (op0, inside_addr, top_compref, &off0);
	  *offset += off0;
	  return op0;
	}
      break;

    case COMPONENT_REF:
      if (!inside_addr)
	return orig_expr;

      tmp = component_ref_field_offset (expr);
      if (top_compref
	  && cst_and_fits_in_hwi (tmp))
	{
	  /* Strip the component reference completely.  */
	  op0 = TREE_OPERAND (expr, 0);
	  op0 = strip_offset_1 (op0, inside_addr, top_compref, &off0);
	  *offset = off0 + int_cst_value (tmp);
	  return op0;
	}
      break;

    case ADDR_EXPR:
      op0 = TREE_OPERAND (expr, 0);
      op0 = strip_offset_1 (op0, true, true, &off0);
      *offset += off0;

      if (op0 == TREE_OPERAND (expr, 0))
	return orig_expr;

      expr = build_fold_addr_expr (op0);
      return fold_convert (orig_type, expr);

    case INDIRECT_REF:
      inside_addr = false;
      break;

    default:
      return orig_expr;
    }

  /* Default handling of expressions for that we want to recurse into
     the first operand.  */
  op0 = TREE_OPERAND (expr, 0);
  op0 = strip_offset_1 (op0, inside_addr, false, &off0);
  *offset += off0;

  if (op0 == TREE_OPERAND (expr, 0)
      && (!op1 || op1 == TREE_OPERAND (expr, 1)))
    return orig_expr;

  expr = copy_node (expr);
  TREE_OPERAND (expr, 0) = op0;
  if (op1)
    TREE_OPERAND (expr, 1) = op1;

  /* Inside address, we might strip the top level component references,
     thus changing type of the expression.  Handling of ADDR_EXPR
     will fix that.  */
  expr = fold_convert (orig_type, expr);

  return expr;
}

/* Strips constant offsets from EXPR and stores them to OFFSET.  */

static tree
strip_offset (tree expr, unsigned HOST_WIDE_INT *offset)
{
  return strip_offset_1 (expr, false, false, offset);
}

/* Returns variant of TYPE that can be used as base for different uses.
   We return unsigned type with the same precision, which avoids problems
   with overflows.  */

static tree
generic_type_for (tree type)
{
  if (POINTER_TYPE_P (type))
    return unsigned_type_for (type);

  if (TYPE_UNSIGNED (type))
    return type;

  return unsigned_type_for (type);
}

/* Records invariants in *EXPR_P.  Callback for walk_tree.  DATA contains
   the bitmap to that we should store it.  */

static struct ivopts_data *fd_ivopts_data;
static tree
find_depends (tree *expr_p, int *ws ATTRIBUTE_UNUSED, void *data)
{
  bitmap *depends_on = data;
  struct version_info *info;

  if (TREE_CODE (*expr_p) != SSA_NAME)
    return NULL_TREE;
  info = name_info (fd_ivopts_data, *expr_p);

  if (!info->inv_id || info->has_nonlin_use)
    return NULL_TREE;

  if (!*depends_on)
    *depends_on = BITMAP_ALLOC (NULL);
  bitmap_set_bit (*depends_on, info->inv_id);

  return NULL_TREE;
}

/* Adds a candidate BASE + STEP * i.  Important field is set to IMPORTANT and
   position to POS.  If USE is not NULL, the candidate is set as related to
   it.  If both BASE and STEP are NULL, we add a pseudocandidate for the
   replacement of the final value of the iv by a direct computation.  */

static struct iv_cand *
add_candidate_1 (struct ivopts_data *data,
		 tree base, tree step, bool important, enum iv_position pos,
		 struct iv_use *use, tree incremented_at)
{
  unsigned i;
  struct iv_cand *cand = NULL;
  tree type, orig_type;
  
  if (base)
    {
      orig_type = TREE_TYPE (base);
      type = generic_type_for (orig_type);
      if (type != orig_type)
	{
	  base = fold_convert (type, base);
	  step = fold_convert (type, step);
	}
    }

  for (i = 0; i < n_iv_cands (data); i++)
    {
      cand = iv_cand (data, i);

      if (cand->pos != pos)
	continue;

      if (cand->incremented_at != incremented_at)
	continue;

      if (!cand->iv)
	{
	  if (!base && !step)
	    break;

	  continue;
	}

      if (!base && !step)
	continue;

      if (operand_equal_p (base, cand->iv->base, 0)
	  && operand_equal_p (step, cand->iv->step, 0))
	break;
    }

  if (i == n_iv_cands (data))
    {
      cand = XCNEW (struct iv_cand);
      cand->id = i;

      if (!base && !step)
	cand->iv = NULL;
      else
	cand->iv = alloc_iv (base, step);

      cand->pos = pos;
      if (pos != IP_ORIGINAL && cand->iv)
	{
	  cand->var_before = create_tmp_var_raw (TREE_TYPE (base), "ivtmp");
	  cand->var_after = cand->var_before;
	}
      cand->important = important;
      cand->incremented_at = incremented_at;
      VEC_safe_push (iv_cand_p, heap, data->iv_candidates, cand);

      if (step
	  && TREE_CODE (step) != INTEGER_CST)
	{
	  fd_ivopts_data = data;
	  walk_tree (&step, find_depends, &cand->depends_on, NULL);
	}

      if (dump_file && (dump_flags & TDF_DETAILS))
	dump_cand (dump_file, cand);
    }

  if (important && !cand->important)
    {
      cand->important = true;
      if (dump_file && (dump_flags & TDF_DETAILS))
	fprintf (dump_file, "Candidate %d is important\n", cand->id);
    }

  if (use)
    {
      bitmap_set_bit (use->related_cands, i);
      if (dump_file && (dump_flags & TDF_DETAILS))
	fprintf (dump_file, "Candidate %d is related to use %d\n",
		 cand->id, use->id);
    }

  return cand;
}

/* Returns true if incrementing the induction variable at the end of the LOOP
   is allowed.

   The purpose is to avoid splitting latch edge with a biv increment, thus
   creating a jump, possibly confusing other optimization passes and leaving
   less freedom to scheduler.  So we allow IP_END_POS only if IP_NORMAL_POS
   is not available (so we do not have a better alternative), or if the latch
   edge is already nonempty.  */

static bool
allow_ip_end_pos_p (struct loop *loop)
{
  if (!ip_normal_pos (loop))
    return true;

  if (!empty_block_p (ip_end_pos (loop)))
    return true;

  return false;
}

/* Adds a candidate BASE + STEP * i.  Important field is set to IMPORTANT and
   position to POS.  If USE is not NULL, the candidate is set as related to
   it.  The candidate computation is scheduled on all available positions.  */

static void
add_candidate (struct ivopts_data *data, 
	       tree base, tree step, bool important, struct iv_use *use)
{
  if (ip_normal_pos (data->current_loop))
    add_candidate_1 (data, base, step, important, IP_NORMAL, use, NULL_TREE);
  if (ip_end_pos (data->current_loop)
      && allow_ip_end_pos_p (data->current_loop))
    add_candidate_1 (data, base, step, important, IP_END, use, NULL_TREE);
}

/* Add a standard "0 + 1 * iteration" iv candidate for a
   type with SIZE bits.  */

static void
add_standard_iv_candidates_for_size (struct ivopts_data *data,
				     unsigned int size)
{
  tree type = lang_hooks.types.type_for_size (size, true);
  add_candidate (data, build_int_cst (type, 0), build_int_cst (type, 1),
		 true, NULL);
}

/* Adds standard iv candidates.  */

static void
add_standard_iv_candidates (struct ivopts_data *data)
{
  add_standard_iv_candidates_for_size (data, INT_TYPE_SIZE);

  /* The same for a double-integer type if it is still fast enough.  */
  if (BITS_PER_WORD >= INT_TYPE_SIZE * 2)
    add_standard_iv_candidates_for_size (data, INT_TYPE_SIZE * 2);
}


/* Adds candidates bases on the old induction variable IV.  */

static void
add_old_iv_candidates (struct ivopts_data *data, struct iv *iv)
{
  tree phi, def;
  struct iv_cand *cand;

  add_candidate (data, iv->base, iv->step, true, NULL);

  /* The same, but with initial value zero.  */
  add_candidate (data,
		 build_int_cst (TREE_TYPE (iv->base), 0),
		 iv->step, true, NULL);

  phi = SSA_NAME_DEF_STMT (iv->ssa_name);
  if (TREE_CODE (phi) == PHI_NODE)
    {
      /* Additionally record the possibility of leaving the original iv
	 untouched.  */
      def = PHI_ARG_DEF_FROM_EDGE (phi, loop_latch_edge (data->current_loop));
      cand = add_candidate_1 (data,
			      iv->base, iv->step, true, IP_ORIGINAL, NULL,
			      SSA_NAME_DEF_STMT (def));
      cand->var_before = iv->ssa_name;
      cand->var_after = def;
    }
}

/* Adds candidates based on the old induction variables.  */

static void
add_old_ivs_candidates (struct ivopts_data *data)
{
  unsigned i;
  struct iv *iv;
  bitmap_iterator bi;

  EXECUTE_IF_SET_IN_BITMAP (data->relevant, 0, i, bi)
    {
      iv = ver_info (data, i)->iv;
      if (iv && iv->biv_p && !integer_zerop (iv->step))
	add_old_iv_candidates (data, iv);
    }
}

/* Adds candidates based on the value of the induction variable IV and USE.  */

static void
add_iv_value_candidates (struct ivopts_data *data,
			 struct iv *iv, struct iv_use *use)
{
  unsigned HOST_WIDE_INT offset;
  tree base;

  add_candidate (data, iv->base, iv->step, false, use);

  /* The same, but with initial value zero.  Make such variable important,
     since it is generic enough so that possibly many uses may be based
     on it.  */
  add_candidate (data, build_int_cst (TREE_TYPE (iv->base), 0),
		 iv->step, true, use);

  /* Third, try removing the constant offset.  */
  base = strip_offset (iv->base, &offset);
  if (offset)
    add_candidate (data, base, iv->step, false, use);
}

/* Adds candidates based on the uses.  */

static void
add_derived_ivs_candidates (struct ivopts_data *data)
{
  unsigned i;

  for (i = 0; i < n_iv_uses (data); i++)
    {
      struct iv_use *use = iv_use (data, i);

      if (!use)
	continue;

      switch (use->type)
	{
	case USE_NONLINEAR_EXPR:
	case USE_COMPARE:
	case USE_ADDRESS:
	  /* Just add the ivs based on the value of the iv used here.  */
	  add_iv_value_candidates (data, use->iv, use);
	  break;

	default:
	  gcc_unreachable ();
	}
    }
}

/* Record important candidates and add them to related_cands bitmaps
   if needed.  */

static void
record_important_candidates (struct ivopts_data *data)
{
  unsigned i;
  struct iv_use *use;

  for (i = 0; i < n_iv_cands (data); i++)
    {
      struct iv_cand *cand = iv_cand (data, i);

      if (cand->important)
	bitmap_set_bit (data->important_candidates, i);
    }

  data->consider_all_candidates = (n_iv_cands (data)
				   <= CONSIDER_ALL_CANDIDATES_BOUND);

  if (data->consider_all_candidates)
    {
      /* We will not need "related_cands" bitmaps in this case,
	 so release them to decrease peak memory consumption.  */
      for (i = 0; i < n_iv_uses (data); i++)
	{
	  use = iv_use (data, i);
	  BITMAP_FREE (use->related_cands);
	}
    }
  else
    {
      /* Add important candidates to the related_cands bitmaps.  */
      for (i = 0; i < n_iv_uses (data); i++)
	bitmap_ior_into (iv_use (data, i)->related_cands,
			 data->important_candidates);
    }
}

/* Finds the candidates for the induction variables.  */

static void
find_iv_candidates (struct ivopts_data *data)
{
  /* Add commonly used ivs.  */
  add_standard_iv_candidates (data);

  /* Add old induction variables.  */
  add_old_ivs_candidates (data);

  /* Add induction variables derived from uses.  */
  add_derived_ivs_candidates (data);

  /* Record the important candidates.  */
  record_important_candidates (data);
}

/* Allocates the data structure mapping the (use, candidate) pairs to costs.
   If consider_all_candidates is true, we use a two-dimensional array, otherwise
   we allocate a simple list to every use.  */

static void
alloc_use_cost_map (struct ivopts_data *data)
{
  unsigned i, size, s, j;

  for (i = 0; i < n_iv_uses (data); i++)
    {
      struct iv_use *use = iv_use (data, i);
      bitmap_iterator bi;

      if (data->consider_all_candidates)
	size = n_iv_cands (data);
      else
	{
	  s = 0;
	  EXECUTE_IF_SET_IN_BITMAP (use->related_cands, 0, j, bi)
	    {
	      s++;
	    }

	  /* Round up to the power of two, so that moduling by it is fast.  */
	  for (size = 1; size < s; size <<= 1)
	    continue;
	}

      use->n_map_members = size;
      use->cost_map = XCNEWVEC (struct cost_pair, size);
    }
}

/* Sets cost of (USE, CANDIDATE) pair to COST and record that it depends
   on invariants DEPENDS_ON and that the value used in expressing it
   is VALUE.*/

static void
set_use_iv_cost (struct ivopts_data *data,
		 struct iv_use *use, struct iv_cand *cand, unsigned cost,
		 bitmap depends_on, tree value)
{
  unsigned i, s;

  if (cost == INFTY)
    {
      BITMAP_FREE (depends_on);
      return;
    }

  if (data->consider_all_candidates)
    {
      use->cost_map[cand->id].cand = cand;
      use->cost_map[cand->id].cost = cost;
      use->cost_map[cand->id].depends_on = depends_on;
      use->cost_map[cand->id].value = value;
      return;
    }

  /* n_map_members is a power of two, so this computes modulo.  */
  s = cand->id & (use->n_map_members - 1);
  for (i = s; i < use->n_map_members; i++)
    if (!use->cost_map[i].cand)
      goto found;
  for (i = 0; i < s; i++)
    if (!use->cost_map[i].cand)
      goto found;

  gcc_unreachable ();

found:
  use->cost_map[i].cand = cand;
  use->cost_map[i].cost = cost;
  use->cost_map[i].depends_on = depends_on;
  use->cost_map[i].value = value;
}

/* Gets cost of (USE, CANDIDATE) pair.  */

static struct cost_pair *
get_use_iv_cost (struct ivopts_data *data, struct iv_use *use,
		 struct iv_cand *cand)
{
  unsigned i, s;
  struct cost_pair *ret;

  if (!cand)
    return NULL;

  if (data->consider_all_candidates)
    {
      ret = use->cost_map + cand->id;
      if (!ret->cand)
	return NULL;

      return ret;
    }
      
  /* n_map_members is a power of two, so this computes modulo.  */
  s = cand->id & (use->n_map_members - 1);
  for (i = s; i < use->n_map_members; i++)
    if (use->cost_map[i].cand == cand)
      return use->cost_map + i;

  for (i = 0; i < s; i++)
    if (use->cost_map[i].cand == cand)
      return use->cost_map + i;

  return NULL;
}

/* Returns estimate on cost of computing SEQ.  */

static unsigned
seq_cost (rtx seq)
{
  unsigned cost = 0;
  rtx set;

  for (; seq; seq = NEXT_INSN (seq))
    {
      set = single_set (seq);
      if (set)
	cost += rtx_cost (set, SET);
      else
	cost++;
    }

  return cost;
}

/* Produce DECL_RTL for object obj so it looks like it is stored in memory.  */
static rtx
produce_memory_decl_rtl (tree obj, int *regno)
{
  rtx x;
  
  gcc_assert (obj);
  if (TREE_STATIC (obj) || DECL_EXTERNAL (obj))
    {
      const char *name = IDENTIFIER_POINTER (DECL_ASSEMBLER_NAME (obj));
      x = gen_rtx_SYMBOL_REF (Pmode, name);
    }
  else
    x = gen_raw_REG (Pmode, (*regno)++);

  return gen_rtx_MEM (DECL_MODE (obj), x);
}

/* Prepares decl_rtl for variables referred in *EXPR_P.  Callback for
   walk_tree.  DATA contains the actual fake register number.  */

static tree
prepare_decl_rtl (tree *expr_p, int *ws, void *data)
{
  tree obj = NULL_TREE;
  rtx x = NULL_RTX;
  int *regno = data;

  switch (TREE_CODE (*expr_p))
    {
    case ADDR_EXPR:
      for (expr_p = &TREE_OPERAND (*expr_p, 0);
	   handled_component_p (*expr_p);
	   expr_p = &TREE_OPERAND (*expr_p, 0))
	continue;
      obj = *expr_p;
      if (DECL_P (obj) && !DECL_RTL_SET_P (obj))
        x = produce_memory_decl_rtl (obj, regno);
      break;

    case SSA_NAME:
      *ws = 0;
      obj = SSA_NAME_VAR (*expr_p);
      if (!DECL_RTL_SET_P (obj))
	x = gen_raw_REG (DECL_MODE (obj), (*regno)++);
      break;

    case VAR_DECL:
    case PARM_DECL:
    case RESULT_DECL:
      *ws = 0;
      obj = *expr_p;

      if (DECL_RTL_SET_P (obj))
	break;

      if (DECL_MODE (obj) == BLKmode)
	x = produce_memory_decl_rtl (obj, regno);
      else
	x = gen_raw_REG (DECL_MODE (obj), (*regno)++);

      break;

    default:
      break;
    }

  if (x)
    {
      VEC_safe_push (tree, heap, decl_rtl_to_reset, obj);
      SET_DECL_RTL (obj, x);
    }

  return NULL_TREE;
}

/* Determines cost of the computation of EXPR.  */

static unsigned
computation_cost (tree expr)
{
  rtx seq, rslt;
  tree type = TREE_TYPE (expr);
  unsigned cost;
  /* Avoid using hard regs in ways which may be unsupported.  */
  int regno = LAST_VIRTUAL_REGISTER + 1;

  walk_tree (&expr, prepare_decl_rtl, &regno, NULL);
  start_sequence ();
  rslt = expand_expr (expr, NULL_RTX, TYPE_MODE (type), EXPAND_NORMAL);
  seq = get_insns ();
  end_sequence ();

  cost = seq_cost (seq);
  if (MEM_P (rslt))
    cost += address_cost (XEXP (rslt, 0), TYPE_MODE (type));

  return cost;
}

/* Returns variable containing the value of candidate CAND at statement AT.  */

static tree
var_at_stmt (struct loop *loop, struct iv_cand *cand, tree stmt)
{
  if (stmt_after_increment (loop, cand, stmt))
    return cand->var_after;
  else
    return cand->var_before;
}

/* Return the most significant (sign) bit of T.  Similar to tree_int_cst_msb,
   but the bit is determined from TYPE_PRECISION, not MODE_BITSIZE.  */

int
tree_int_cst_sign_bit (tree t)
{
  unsigned bitno = TYPE_PRECISION (TREE_TYPE (t)) - 1;
  unsigned HOST_WIDE_INT w;

  if (bitno < HOST_BITS_PER_WIDE_INT)
    w = TREE_INT_CST_LOW (t);
  else
    {
      w = TREE_INT_CST_HIGH (t);
      bitno -= HOST_BITS_PER_WIDE_INT;
    }

  return (w >> bitno) & 1;
}

/* If we can prove that TOP = cst * BOT for some constant cst,
   store cst to MUL and return true.  Otherwise return false.
   The returned value is always sign-extended, regardless of the
   signedness of TOP and BOT.  */

static bool
constant_multiple_of (tree top, tree bot, double_int *mul)
{
  tree mby;
  enum tree_code code;
  double_int res, p0, p1;
  unsigned precision = TYPE_PRECISION (TREE_TYPE (top));

  STRIP_NOPS (top);
  STRIP_NOPS (bot);

  if (operand_equal_p (top, bot, 0))
    {
      *mul = double_int_one;
      return true;
    }

  code = TREE_CODE (top);
  switch (code)
    {
    case MULT_EXPR:
      mby = TREE_OPERAND (top, 1);
      if (TREE_CODE (mby) != INTEGER_CST)
	return false;

      if (!constant_multiple_of (TREE_OPERAND (top, 0), bot, &res))
	return false;

      *mul = double_int_sext (double_int_mul (res, tree_to_double_int (mby)),
			      precision);
      return true;

    case PLUS_EXPR:
    case MINUS_EXPR:
      if (!constant_multiple_of (TREE_OPERAND (top, 0), bot, &p0)
	  || !constant_multiple_of (TREE_OPERAND (top, 1), bot, &p1))
	return false;

      if (code == MINUS_EXPR)
	p1 = double_int_neg (p1);
      *mul = double_int_sext (double_int_add (p0, p1), precision);
      return true;

    case INTEGER_CST:
      if (TREE_CODE (bot) != INTEGER_CST)
	return false;

      p0 = double_int_sext (tree_to_double_int (top), precision);
      p1 = double_int_sext (tree_to_double_int (bot), precision);
      if (double_int_zero_p (p1))
	return false;
      *mul = double_int_sext (double_int_sdivmod (p0, p1, FLOOR_DIV_EXPR, &res),
			      precision);
      return double_int_zero_p (res);

    default:
      return false;
    }
}

/* If A is (TYPE) BA and B is (TYPE) BB, and the types of BA and BB have the
   same precision that is at least as wide as the precision of TYPE, stores
   BA to A and BB to B, and returns the type of BA.  Otherwise, returns the
   type of A and B.  */

static tree
determine_common_wider_type (tree *a, tree *b)
{
  tree wider_type = NULL;
  tree suba, subb;
  tree atype = TREE_TYPE (*a);

  if ((TREE_CODE (*a) == NOP_EXPR
       || TREE_CODE (*a) == CONVERT_EXPR))
    {
      suba = TREE_OPERAND (*a, 0);
      wider_type = TREE_TYPE (suba);
      if (TYPE_PRECISION (wider_type) < TYPE_PRECISION (atype))
	return atype;
    }
  else
    return atype;

  if ((TREE_CODE (*b) == NOP_EXPR
       || TREE_CODE (*b) == CONVERT_EXPR))
    {
      subb = TREE_OPERAND (*b, 0);
      if (TYPE_PRECISION (wider_type) != TYPE_PRECISION (TREE_TYPE (subb)))
	return atype;
    }
  else
    return atype;

  *a = suba;
  *b = subb;
  return wider_type;
}

/* Determines the expression by that USE is expressed from induction variable
   CAND at statement AT in LOOP.  The expression is stored in a decomposed
   form into AFF.  Returns false if USE cannot be expressed using CAND.  */

static bool
get_computation_aff (struct loop *loop,
		     struct iv_use *use, struct iv_cand *cand, tree at,
		     struct affine_tree_combination *aff)
{
  tree ubase = use->iv->base;
  tree ustep = use->iv->step;
  tree cbase = cand->iv->base;
  tree cstep = cand->iv->step, cstep_common;
  tree utype = TREE_TYPE (ubase), ctype = TREE_TYPE (cbase);
  tree common_type, var;
  tree uutype;
  aff_tree cbase_aff, var_aff;
  double_int rat;

  if (TYPE_PRECISION (utype) > TYPE_PRECISION (ctype))
    {
      /* We do not have a precision to express the values of use.  */
      return false;
    }

  var = var_at_stmt (loop, cand, at);
  uutype = unsigned_type_for (utype);

  /* If the conversion is not noop, perform it.  */
  if (TYPE_PRECISION (utype) < TYPE_PRECISION (ctype))
    {
      cstep = fold_convert (uutype, cstep);
      cbase = fold_convert (uutype, cbase);
      var = fold_convert (uutype, var);
    }

  if (!constant_multiple_of (ustep, cstep, &rat))
    return false;

  /* In case both UBASE and CBASE are shortened to UUTYPE from some common
     type, we achieve better folding by computing their difference in this
     wider type, and cast the result to UUTYPE.  We do not need to worry about
     overflows, as all the arithmetics will in the end be performed in UUTYPE
     anyway.  */
  common_type = determine_common_wider_type (&ubase, &cbase);

  /* use = ubase - ratio * cbase + ratio * var.  */
  tree_to_aff_combination (ubase, common_type, aff);
  tree_to_aff_combination (cbase, common_type, &cbase_aff);
  tree_to_aff_combination (var, uutype, &var_aff);

  /* We need to shift the value if we are after the increment.  */
  if (stmt_after_increment (loop, cand, at))
    {
      aff_tree cstep_aff;
  
      if (common_type != uutype)
	cstep_common = fold_convert (common_type, cstep);
      else
	cstep_common = cstep;

      tree_to_aff_combination (cstep_common, common_type, &cstep_aff);
      aff_combination_add (&cbase_aff, &cstep_aff);
    }

  aff_combination_scale (&cbase_aff, double_int_neg (rat));
  aff_combination_add (aff, &cbase_aff);
  if (common_type != uutype)
    aff_combination_convert (aff, uutype);

  aff_combination_scale (&var_aff, rat);
  aff_combination_add (aff, &var_aff);

  return true;
}

/* Determines the expression by that USE is expressed from induction variable
   CAND at statement AT in LOOP.  The computation is unshared.  */

static tree
get_computation_at (struct loop *loop,
		    struct iv_use *use, struct iv_cand *cand, tree at)
{
  aff_tree aff;
  tree type = TREE_TYPE (use->iv->base);

  if (!get_computation_aff (loop, use, cand, at, &aff))
    return NULL_TREE;
  unshare_aff_combination (&aff);
  return fold_convert (type, aff_combination_to_tree (&aff));
}

/* Determines the expression by that USE is expressed from induction variable
   CAND in LOOP.  The computation is unshared.  */

static tree
get_computation (struct loop *loop, struct iv_use *use, struct iv_cand *cand)
{
  return get_computation_at (loop, use, cand, use->stmt);
}

/* Returns cost of addition in MODE.  */

static unsigned
add_cost (enum machine_mode mode)
{
  static unsigned costs[NUM_MACHINE_MODES];
  rtx seq;
  unsigned cost;

  if (costs[mode])
    return costs[mode];

  start_sequence ();
  force_operand (gen_rtx_fmt_ee (PLUS, mode,
				 gen_raw_REG (mode, LAST_VIRTUAL_REGISTER + 1),
				 gen_raw_REG (mode, LAST_VIRTUAL_REGISTER + 2)),
		 NULL_RTX);
  seq = get_insns ();
  end_sequence ();

  cost = seq_cost (seq);
  if (!cost)
    cost = 1;

  costs[mode] = cost;
      
  if (dump_file && (dump_flags & TDF_DETAILS))
    fprintf (dump_file, "Addition in %s costs %d\n",
	     GET_MODE_NAME (mode), cost);
  return cost;
}

/* Entry in a hashtable of already known costs for multiplication.  */
struct mbc_entry
{
  HOST_WIDE_INT cst;		/* The constant to multiply by.  */
  enum machine_mode mode;	/* In mode.  */
  unsigned cost;		/* The cost.  */
};

/* Counts hash value for the ENTRY.  */

static hashval_t
mbc_entry_hash (const void *entry)
{
  const struct mbc_entry *e = entry;

  return 57 * (hashval_t) e->mode + (hashval_t) (e->cst % 877);
}

/* Compares the hash table entries ENTRY1 and ENTRY2.  */

static int
mbc_entry_eq (const void *entry1, const void *entry2)
{
  const struct mbc_entry *e1 = entry1;
  const struct mbc_entry *e2 = entry2;

  return (e1->mode == e2->mode
	  && e1->cst == e2->cst);
}

/* Returns cost of multiplication by constant CST in MODE.  */

unsigned
multiply_by_cost (HOST_WIDE_INT cst, enum machine_mode mode)
{
  static htab_t costs;
  struct mbc_entry **cached, act;
  rtx seq;
  unsigned cost;

  if (!costs)
    costs = htab_create (100, mbc_entry_hash, mbc_entry_eq, free);

  act.mode = mode;
  act.cst = cst;
  cached = (struct mbc_entry **) htab_find_slot (costs, &act, INSERT);
  if (*cached)
    return (*cached)->cost;

  *cached = XNEW (struct mbc_entry);
  (*cached)->mode = mode;
  (*cached)->cst = cst;

  start_sequence ();
  expand_mult (mode, gen_raw_REG (mode, LAST_VIRTUAL_REGISTER + 1),
	       gen_int_mode (cst, mode), NULL_RTX, 0);
  seq = get_insns ();
  end_sequence ();
  
  cost = seq_cost (seq);

  if (dump_file && (dump_flags & TDF_DETAILS))
    fprintf (dump_file, "Multiplication by %d in %s costs %d\n",
	     (int) cst, GET_MODE_NAME (mode), cost);

  (*cached)->cost = cost;

  return cost;
}

/* Returns true if multiplying by RATIO is allowed in an address.  Test the
   validity for a memory reference accessing memory of mode MODE.  */

bool
multiplier_allowed_in_address_p (HOST_WIDE_INT ratio, enum machine_mode mode)
{
#define MAX_RATIO 128
  static sbitmap valid_mult[MAX_MACHINE_MODE];
  
  if (!valid_mult[mode])
    {
      rtx reg1 = gen_raw_REG (Pmode, LAST_VIRTUAL_REGISTER + 1);
      rtx addr;
      HOST_WIDE_INT i;

      valid_mult[mode] = sbitmap_alloc (2 * MAX_RATIO + 1);
      sbitmap_zero (valid_mult[mode]);
      addr = gen_rtx_fmt_ee (MULT, Pmode, reg1, NULL_RTX);
      for (i = -MAX_RATIO; i <= MAX_RATIO; i++)
	{
	  XEXP (addr, 1) = gen_int_mode (i, Pmode);
	  if (memory_address_p (mode, addr))
	    SET_BIT (valid_mult[mode], i + MAX_RATIO);
	}

      if (dump_file && (dump_flags & TDF_DETAILS))
	{
	  fprintf (dump_file, "  allowed multipliers:");
	  for (i = -MAX_RATIO; i <= MAX_RATIO; i++)
	    if (TEST_BIT (valid_mult[mode], i + MAX_RATIO))
	      fprintf (dump_file, " %d", (int) i);
	  fprintf (dump_file, "\n");
	  fprintf (dump_file, "\n");
	}
    }

  if (ratio > MAX_RATIO || ratio < -MAX_RATIO)
    return false;

  return TEST_BIT (valid_mult[mode], ratio + MAX_RATIO);
}

/* Returns cost of address in shape symbol + var + OFFSET + RATIO * index.
   If SYMBOL_PRESENT is false, symbol is omitted.  If VAR_PRESENT is false,
   variable is omitted.  Compute the cost for a memory reference that accesses
   a memory location of mode MEM_MODE.

   TODO -- there must be some better way.  This all is quite crude.  */

static unsigned
get_address_cost (bool symbol_present, bool var_present,
		  unsigned HOST_WIDE_INT offset, HOST_WIDE_INT ratio,
		  enum machine_mode mem_mode)
{
  static bool initialized[MAX_MACHINE_MODE];
  static HOST_WIDE_INT rat[MAX_MACHINE_MODE], off[MAX_MACHINE_MODE];
  static HOST_WIDE_INT min_offset[MAX_MACHINE_MODE], max_offset[MAX_MACHINE_MODE];
  static unsigned costs[MAX_MACHINE_MODE][2][2][2][2];
  unsigned cost, acost;
  bool offset_p, ratio_p;
  HOST_WIDE_INT s_offset;
  unsigned HOST_WIDE_INT mask;
  unsigned bits;

  if (!initialized[mem_mode])
    {
      HOST_WIDE_INT i;
      HOST_WIDE_INT start = BIGGEST_ALIGNMENT / BITS_PER_UNIT;
      int old_cse_not_expected;
      unsigned sym_p, var_p, off_p, rat_p, add_c;
      rtx seq, addr, base;
      rtx reg0, reg1;

      initialized[mem_mode] = true;

      reg1 = gen_raw_REG (Pmode, LAST_VIRTUAL_REGISTER + 1);

      addr = gen_rtx_fmt_ee (PLUS, Pmode, reg1, NULL_RTX);
      for (i = start; i <= 1 << 20; i <<= 1)
	{
	  XEXP (addr, 1) = gen_int_mode (i, Pmode);
	  if (!memory_address_p (mem_mode, addr))
	    break;
	}
      max_offset[mem_mode] = i == start ? 0 : i >> 1;
      off[mem_mode] = max_offset[mem_mode];

      for (i = start; i <= 1 << 20; i <<= 1)
	{
	  XEXP (addr, 1) = gen_int_mode (-i, Pmode);
	  if (!memory_address_p (mem_mode, addr))
	    break;
	}
      min_offset[mem_mode] = i == start ? 0 : -(i >> 1);

      if (dump_file && (dump_flags & TDF_DETAILS))
	{
	  fprintf (dump_file, "get_address_cost:\n");
	  fprintf (dump_file, "  min offset %s %d\n",
		   GET_MODE_NAME (mem_mode),
		   (int) min_offset[mem_mode]);
	  fprintf (dump_file, "  max offset %s %d\n",
		   GET_MODE_NAME (mem_mode),
		   (int) max_offset[mem_mode]);
	}

      rat[mem_mode] = 1;
      for (i = 2; i <= MAX_RATIO; i++)
	if (multiplier_allowed_in_address_p (i, mem_mode))
	  {
	    rat[mem_mode] = i;
	    break;
	  }

      /* Compute the cost of various addressing modes.  */
      acost = 0;
      reg0 = gen_raw_REG (Pmode, LAST_VIRTUAL_REGISTER + 1);
      reg1 = gen_raw_REG (Pmode, LAST_VIRTUAL_REGISTER + 2);

      for (i = 0; i < 16; i++)
	{
	  sym_p = i & 1;
	  var_p = (i >> 1) & 1;
	  off_p = (i >> 2) & 1;
	  rat_p = (i >> 3) & 1;

	  addr = reg0;
	  if (rat_p)
	    addr = gen_rtx_fmt_ee (MULT, Pmode, addr,
				   gen_int_mode (rat[mem_mode], Pmode));

	  if (var_p)
	    addr = gen_rtx_fmt_ee (PLUS, Pmode, addr, reg1);

	  if (sym_p)
	    {
	      base = gen_rtx_SYMBOL_REF (Pmode, ggc_strdup (""));
	      if (off_p)
		base = gen_rtx_fmt_e (CONST, Pmode,
				      gen_rtx_fmt_ee (PLUS, Pmode,
						      base,
						      gen_int_mode (off[mem_mode],
								    Pmode)));
	    }
	  else if (off_p)
	    base = gen_int_mode (off[mem_mode], Pmode);
	  else
	    base = NULL_RTX;
    
	  if (base)
	    addr = gen_rtx_fmt_ee (PLUS, Pmode, addr, base);
  
	  start_sequence ();
	  /* To avoid splitting addressing modes, pretend that no cse will
	     follow.  */
	  old_cse_not_expected = cse_not_expected;
	  cse_not_expected = true;
	  addr = memory_address (mem_mode, addr);
	  cse_not_expected = old_cse_not_expected;
	  seq = get_insns ();
	  end_sequence ();

	  acost = seq_cost (seq);
	  acost += address_cost (addr, mem_mode);

	  if (!acost)
	    acost = 1;
	  costs[mem_mode][sym_p][var_p][off_p][rat_p] = acost;
	}

      /* On some targets, it is quite expensive to load symbol to a register,
	 which makes addresses that contain symbols look much more expensive.
	 However, the symbol will have to be loaded in any case before the
	 loop (and quite likely we have it in register already), so it does not
	 make much sense to penalize them too heavily.  So make some final
         tweaks for the SYMBOL_PRESENT modes:

         If VAR_PRESENT is false, and the mode obtained by changing symbol to
	 var is cheaper, use this mode with small penalty.
	 If VAR_PRESENT is true, try whether the mode with
	 SYMBOL_PRESENT = false is cheaper even with cost of addition, and
	 if this is the case, use it.  */
      add_c = add_cost (Pmode);
      for (i = 0; i < 8; i++)
	{
	  var_p = i & 1;
	  off_p = (i >> 1) & 1;
	  rat_p = (i >> 2) & 1;

	  acost = costs[mem_mode][0][1][off_p][rat_p] + 1;
	  if (var_p)
	    acost += add_c;

	  if (acost < costs[mem_mode][1][var_p][off_p][rat_p])
	    costs[mem_mode][1][var_p][off_p][rat_p] = acost;
	}
  
      if (dump_file && (dump_flags & TDF_DETAILS))
	{
	  fprintf (dump_file, "Address costs:\n");
      
	  for (i = 0; i < 16; i++)
	    {
	      sym_p = i & 1;
	      var_p = (i >> 1) & 1;
	      off_p = (i >> 2) & 1;
	      rat_p = (i >> 3) & 1;

	      fprintf (dump_file, "  ");
	      if (sym_p)
		fprintf (dump_file, "sym + ");
	      if (var_p)
		fprintf (dump_file, "var + ");
	      if (off_p)
		fprintf (dump_file, "cst + ");
	      if (rat_p)
		fprintf (dump_file, "rat * ");

	      acost = costs[mem_mode][sym_p][var_p][off_p][rat_p];
	      fprintf (dump_file, "index costs %d\n", acost);
	    }
	  fprintf (dump_file, "\n");
	}
    }

  bits = GET_MODE_BITSIZE (Pmode);
  mask = ~(~(unsigned HOST_WIDE_INT) 0 << (bits - 1) << 1);
  offset &= mask;
  if ((offset >> (bits - 1) & 1))
    offset |= ~mask;
  s_offset = offset;

  cost = 0;
  offset_p = (s_offset != 0
	      && min_offset[mem_mode] <= s_offset
	      && s_offset <= max_offset[mem_mode]);
  ratio_p = (ratio != 1
	     && multiplier_allowed_in_address_p (ratio, mem_mode));

  if (ratio != 1 && !ratio_p)
    cost += multiply_by_cost (ratio, Pmode);

  if (s_offset && !offset_p && !symbol_present)
    cost += add_cost (Pmode);

  acost = costs[mem_mode][symbol_present][var_present][offset_p][ratio_p];
  return cost + acost;
}

/* Estimates cost of forcing expression EXPR into a variable.  */

unsigned
force_expr_to_var_cost (tree expr)
{
  static bool costs_initialized = false;
  static unsigned integer_cost;
  static unsigned symbol_cost;
  static unsigned address_cost;
  tree op0, op1;
  unsigned cost0, cost1, cost;
  enum machine_mode mode;

  if (!costs_initialized)
    {
      tree var = create_tmp_var_raw (integer_type_node, "test_var");
      rtx x = gen_rtx_MEM (DECL_MODE (var),
			   gen_rtx_SYMBOL_REF (Pmode, "test_var"));
      tree addr;
      tree type = build_pointer_type (integer_type_node);

      integer_cost = computation_cost (build_int_cst (integer_type_node,
						      2000));

      SET_DECL_RTL (var, x);
      TREE_STATIC (var) = 1;
      addr = build1 (ADDR_EXPR, type, var);
      symbol_cost = computation_cost (addr) + 1;

      address_cost
	= computation_cost (build2 (PLUS_EXPR, type,
				    addr,
				    build_int_cst (type, 2000))) + 1;
      if (dump_file && (dump_flags & TDF_DETAILS))
	{
	  fprintf (dump_file, "force_expr_to_var_cost:\n");
	  fprintf (dump_file, "  integer %d\n", (int) integer_cost);
	  fprintf (dump_file, "  symbol %d\n", (int) symbol_cost);
	  fprintf (dump_file, "  address %d\n", (int) address_cost);
	  fprintf (dump_file, "  other %d\n", (int) target_spill_cost);
	  fprintf (dump_file, "\n");
	}

      costs_initialized = true;
    }

  STRIP_NOPS (expr);

  if (SSA_VAR_P (expr))
    return 0;

  if (TREE_INVARIANT (expr))
    {
      if (TREE_CODE (expr) == INTEGER_CST)
	return integer_cost;

      if (TREE_CODE (expr) == ADDR_EXPR)
	{
	  tree obj = TREE_OPERAND (expr, 0);

	  if (TREE_CODE (obj) == VAR_DECL
	      || TREE_CODE (obj) == PARM_DECL
	      || TREE_CODE (obj) == RESULT_DECL)
	    return symbol_cost;
	}

      return address_cost;
    }

  switch (TREE_CODE (expr))
    {
    case PLUS_EXPR:
    case MINUS_EXPR:
    case MULT_EXPR:
      op0 = TREE_OPERAND (expr, 0);
      op1 = TREE_OPERAND (expr, 1);
      STRIP_NOPS (op0);
      STRIP_NOPS (op1);

      if (is_gimple_val (op0))
	cost0 = 0;
      else
	cost0 = force_expr_to_var_cost (op0);

      if (is_gimple_val (op1))
	cost1 = 0;
      else
	cost1 = force_expr_to_var_cost (op1);

      break;

    default:
      /* Just an arbitrary value, FIXME.  */
      return target_spill_cost;
    }

  mode = TYPE_MODE (TREE_TYPE (expr));
  switch (TREE_CODE (expr))
    {
    case PLUS_EXPR:
    case MINUS_EXPR:
      cost = add_cost (mode);
      break;

    case MULT_EXPR:
      if (cst_and_fits_in_hwi (op0))
	cost = multiply_by_cost (int_cst_value (op0), mode);
      else if (cst_and_fits_in_hwi (op1))
	cost = multiply_by_cost (int_cst_value (op1), mode);
      else
	return target_spill_cost;
      break;

    default:
      gcc_unreachable ();
    }

  cost += cost0;
  cost += cost1;

  /* Bound the cost by target_spill_cost.  The parts of complicated
     computations often are either loop invariant or at least can
     be shared between several iv uses, so letting this grow without
     limits would not give reasonable results.  */
  return cost < target_spill_cost ? cost : target_spill_cost;
}

/* Estimates cost of forcing EXPR into a variable.  DEPENDS_ON is a set of the
   invariants the computation depends on.  */

static unsigned
force_var_cost (struct ivopts_data *data,
		tree expr, bitmap *depends_on)
{
  if (depends_on)
    {
      fd_ivopts_data = data;
      walk_tree (&expr, find_depends, depends_on, NULL);
    }

  return force_expr_to_var_cost (expr);
}

/* Estimates cost of expressing address ADDR  as var + symbol + offset.  The
   value of offset is added to OFFSET, SYMBOL_PRESENT and VAR_PRESENT are set
   to false if the corresponding part is missing.  DEPENDS_ON is a set of the
   invariants the computation depends on.  */

static unsigned
split_address_cost (struct ivopts_data *data,
		    tree addr, bool *symbol_present, bool *var_present,
		    unsigned HOST_WIDE_INT *offset, bitmap *depends_on)
{
  tree core;
  HOST_WIDE_INT bitsize;
  HOST_WIDE_INT bitpos;
  tree toffset;
  enum machine_mode mode;
  int unsignedp, volatilep;
  
  core = get_inner_reference (addr, &bitsize, &bitpos, &toffset, &mode,
			      &unsignedp, &volatilep, false);

  if (toffset != 0
      || bitpos % BITS_PER_UNIT != 0
      || TREE_CODE (core) != VAR_DECL)
    {
      *symbol_present = false;
      *var_present = true;
      fd_ivopts_data = data;
      walk_tree (&addr, find_depends, depends_on, NULL);
      return target_spill_cost;
    }

  *offset += bitpos / BITS_PER_UNIT;
  if (TREE_STATIC (core)
      || DECL_EXTERNAL (core))
    {
      *symbol_present = true;
      *var_present = false;
      return 0;
    }
      
  *symbol_present = false;
  *var_present = true;
  return 0;
}

/* Estimates cost of expressing difference of addresses E1 - E2 as
   var + symbol + offset.  The value of offset is added to OFFSET,
   SYMBOL_PRESENT and VAR_PRESENT are set to false if the corresponding
   part is missing.  DEPENDS_ON is a set of the invariants the computation
   depends on.  */

static unsigned
ptr_difference_cost (struct ivopts_data *data,
		     tree e1, tree e2, bool *symbol_present, bool *var_present,
		     unsigned HOST_WIDE_INT *offset, bitmap *depends_on)
{
  HOST_WIDE_INT diff = 0;
  unsigned cost;

  gcc_assert (TREE_CODE (e1) == ADDR_EXPR);

  if (ptr_difference_const (e1, e2, &diff))
    {
      *offset += diff;
      *symbol_present = false;
      *var_present = false;
      return 0;
    }

  if (e2 == integer_zero_node)
    return split_address_cost (data, TREE_OPERAND (e1, 0),
			       symbol_present, var_present, offset, depends_on);

  *symbol_present = false;
  *var_present = true;
  
  cost = force_var_cost (data, e1, depends_on);
  cost += force_var_cost (data, e2, depends_on);
  cost += add_cost (Pmode);

  return cost;
}

/* Estimates cost of expressing difference E1 - E2 as
   var + symbol + offset.  The value of offset is added to OFFSET,
   SYMBOL_PRESENT and VAR_PRESENT are set to false if the corresponding
   part is missing.  DEPENDS_ON is a set of the invariants the computation
   depends on.  */

static unsigned
difference_cost (struct ivopts_data *data,
		 tree e1, tree e2, bool *symbol_present, bool *var_present,
		 unsigned HOST_WIDE_INT *offset, bitmap *depends_on)
{
  unsigned cost;
  enum machine_mode mode = TYPE_MODE (TREE_TYPE (e1));
  unsigned HOST_WIDE_INT off1, off2;

  e1 = strip_offset (e1, &off1);
  e2 = strip_offset (e2, &off2);
  *offset += off1 - off2;

  STRIP_NOPS (e1);
  STRIP_NOPS (e2);

  if (TREE_CODE (e1) == ADDR_EXPR)
    return ptr_difference_cost (data, e1, e2, symbol_present, var_present, offset,
				depends_on);
  *symbol_present = false;

  if (operand_equal_p (e1, e2, 0))
    {
      *var_present = false;
      return 0;
    }
  *var_present = true;
  if (integer_zerop (e2))
    return force_var_cost (data, e1, depends_on);

  if (integer_zerop (e1))
    {
      cost = force_var_cost (data, e2, depends_on);
      cost += multiply_by_cost (-1, mode);

      return cost;
    }

  cost = force_var_cost (data, e1, depends_on);
  cost += force_var_cost (data, e2, depends_on);
  cost += add_cost (mode);

  return cost;
}

/* Determines the cost of the computation by that USE is expressed
   from induction variable CAND.  If ADDRESS_P is true, we just need
   to create an address from it, otherwise we want to get it into
   register.  A set of invariants we depend on is stored in
   DEPENDS_ON.  AT is the statement at that the value is computed.  */

static unsigned
get_computation_cost_at (struct ivopts_data *data,
			 struct iv_use *use, struct iv_cand *cand,
			 bool address_p, bitmap *depends_on, tree at)
{
  tree ubase = use->iv->base, ustep = use->iv->step;
  tree cbase, cstep;
  tree utype = TREE_TYPE (ubase), ctype;
  unsigned HOST_WIDE_INT cstepi, offset = 0;
  HOST_WIDE_INT ratio, aratio;
  bool var_present, symbol_present;
  unsigned cost = 0, n_sums;
  double_int rat;

  *depends_on = NULL;

  /* Only consider real candidates.  */
  if (!cand->iv)
    return INFTY;

  cbase = cand->iv->base;
  cstep = cand->iv->step;
  ctype = TREE_TYPE (cbase);

  if (TYPE_PRECISION (utype) > TYPE_PRECISION (ctype))
    {
      /* We do not have a precision to express the values of use.  */
      return INFTY;
    }

  if (address_p)
    {
      /* Do not try to express address of an object with computation based
	 on address of a different object.  This may cause problems in rtl
	 level alias analysis (that does not expect this to be happening,
	 as this is illegal in C), and would be unlikely to be useful
	 anyway.  */
      if (use->iv->base_object
	  && cand->iv->base_object
	  && !operand_equal_p (use->iv->base_object, cand->iv->base_object, 0))
	return INFTY;
    }

  if (TYPE_PRECISION (utype) != TYPE_PRECISION (ctype))
    {
      /* TODO -- add direct handling of this case.  */
      goto fallback;
    }

  /* CSTEPI is removed from the offset in case statement is after the
     increment.  If the step is not constant, we use zero instead.
     This is a bit imprecise (there is the extra addition), but
     redundancy elimination is likely to transform the code so that
     it uses value of the variable before increment anyway,
     so it is not that much unrealistic.  */
  if (cst_and_fits_in_hwi (cstep))
    cstepi = int_cst_value (cstep);
  else
    cstepi = 0;

  if (!constant_multiple_of (ustep, cstep, &rat))
    return INFTY;
    
  if (double_int_fits_in_shwi_p (rat))
    ratio = double_int_to_shwi (rat);
  else
    return INFTY;

  /* use = ubase + ratio * (var - cbase).  If either cbase is a constant
     or ratio == 1, it is better to handle this like
     
     ubase - ratio * cbase + ratio * var
     
     (also holds in the case ratio == -1, TODO.  */

  if (cst_and_fits_in_hwi (cbase))
    {
      offset = - ratio * int_cst_value (cbase); 
      cost += difference_cost (data,
			       ubase, integer_zero_node,
			       &symbol_present, &var_present, &offset,
			       depends_on);
    }
  else if (ratio == 1)
    {
      cost += difference_cost (data,
			       ubase, cbase,
			       &symbol_present, &var_present, &offset,
			       depends_on);
    }
  else
    {
      cost += force_var_cost (data, cbase, depends_on);
      cost += add_cost (TYPE_MODE (ctype));
      cost += difference_cost (data,
			       ubase, integer_zero_node,
			       &symbol_present, &var_present, &offset,
			       depends_on);
    }

  /* If we are after the increment, the value of the candidate is higher by
     one iteration.  */
  if (stmt_after_increment (data->current_loop, cand, at))
    offset -= ratio * cstepi;

  /* Now the computation is in shape symbol + var1 + const + ratio * var2.
     (symbol/var/const parts may be omitted).  If we are looking for an address,
     find the cost of addressing this.  */
  if (address_p)
    return cost + get_address_cost (symbol_present, var_present, offset, ratio,
				    TYPE_MODE (TREE_TYPE (*use->op_p)));

  /* Otherwise estimate the costs for computing the expression.  */
  aratio = ratio > 0 ? ratio : -ratio;
  if (!symbol_present && !var_present && !offset)
    {
      if (ratio != 1)
	cost += multiply_by_cost (ratio, TYPE_MODE (ctype));

      return cost;
    }

  if (aratio != 1)
    cost += multiply_by_cost (aratio, TYPE_MODE (ctype));

  n_sums = 1;
  if (var_present
      /* Symbol + offset should be compile-time computable.  */
      && (symbol_present || offset))
    n_sums++;

  return cost + n_sums * add_cost (TYPE_MODE (ctype));

fallback:
  {
    /* Just get the expression, expand it and measure the cost.  */
    tree comp = get_computation_at (data->current_loop, use, cand, at);

    if (!comp)
      return INFTY;

    if (address_p)
      comp = build1 (INDIRECT_REF, TREE_TYPE (TREE_TYPE (comp)), comp);

    return computation_cost (comp);
  }
}

/* Determines the cost of the computation by that USE is expressed
   from induction variable CAND.  If ADDRESS_P is true, we just need
   to create an address from it, otherwise we want to get it into
   register.  A set of invariants we depend on is stored in
   DEPENDS_ON.  */

static unsigned
get_computation_cost (struct ivopts_data *data,
		      struct iv_use *use, struct iv_cand *cand,
		      bool address_p, bitmap *depends_on)
{
  return get_computation_cost_at (data,
				  use, cand, address_p, depends_on, use->stmt);
}

/* Determines cost of basing replacement of USE on CAND in a generic
   expression.  */

static bool
determine_use_iv_cost_generic (struct ivopts_data *data,
			       struct iv_use *use, struct iv_cand *cand)
{
  bitmap depends_on;
  unsigned cost;

  /* The simple case first -- if we need to express value of the preserved
     original biv, the cost is 0.  This also prevents us from counting the
     cost of increment twice -- once at this use and once in the cost of
     the candidate.  */
  if (cand->pos == IP_ORIGINAL
      && cand->incremented_at == use->stmt)
    {
      set_use_iv_cost (data, use, cand, 0, NULL, NULL_TREE);
      return true;
    }

  cost = get_computation_cost (data, use, cand, false, &depends_on);
  set_use_iv_cost (data, use, cand, cost, depends_on, NULL_TREE);

  return cost != INFTY;
}

/* Determines cost of basing replacement of USE on CAND in an address.  */

static bool
determine_use_iv_cost_address (struct ivopts_data *data,
			       struct iv_use *use, struct iv_cand *cand)
{
  bitmap depends_on;
  unsigned cost = get_computation_cost (data, use, cand, true, &depends_on);

  set_use_iv_cost (data, use, cand, cost, depends_on, NULL_TREE);

  return cost != INFTY;
}

/* Computes value of candidate CAND at position AT in iteration NITER, and
   stores it to VAL.  */

static void
cand_value_at (struct loop *loop, struct iv_cand *cand, tree at, tree niter,
	       aff_tree *val)
{
  aff_tree step, delta, nit;
  struct iv *iv = cand->iv;
  tree type = TREE_TYPE (iv->base);

  tree_to_aff_combination (iv->step, type, &step);
  tree_to_aff_combination (niter, TREE_TYPE (niter), &nit);
  aff_combination_convert (&nit, type);
  aff_combination_mult (&nit, &step, &delta);
  if (stmt_after_increment (loop, cand, at))
    aff_combination_add (&delta, &step);

  tree_to_aff_combination (iv->base, type, val);
  aff_combination_add (val, &delta);
}

/* Returns period of induction variable iv.  */

static tree
iv_period (struct iv *iv)
{
  tree step = iv->step, period, type;
  tree pow2div;

  gcc_assert (step && TREE_CODE (step) == INTEGER_CST);

  /* Period of the iv is gcd (step, type range).  Since type range is power
     of two, it suffices to determine the maximum power of two that divides
     step.  */
  pow2div = num_ending_zeros (step);
  type = unsigned_type_for (TREE_TYPE (step));

  period = build_low_bits_mask (type,
				(TYPE_PRECISION (type)
				 - tree_low_cst (pow2div, 1)));

  return period;
}

/* Returns the comparison operator used when eliminating the iv USE.  */

static enum tree_code
iv_elimination_compare (struct ivopts_data *data, struct iv_use *use)
{
  struct loop *loop = data->current_loop;
  basic_block ex_bb;
  edge exit;

  ex_bb = bb_for_stmt (use->stmt);
  exit = EDGE_SUCC (ex_bb, 0);
  if (flow_bb_inside_loop_p (loop, exit->dest))
    exit = EDGE_SUCC (ex_bb, 1);

  return (exit->flags & EDGE_TRUE_VALUE ? EQ_EXPR : NE_EXPR);
}

/* Check whether it is possible to express the condition in USE by comparison
   of candidate CAND.  If so, store the value compared with to BOUND.  */

static bool
may_eliminate_iv (struct ivopts_data *data,
		  struct iv_use *use, struct iv_cand *cand, tree *bound)
{
  basic_block ex_bb;
  edge exit;
  tree nit, nit_type;
  tree wider_type, period, per_type;
  struct loop *loop = data->current_loop;
  aff_tree bnd;
  
  if (TREE_CODE (cand->iv->step) != INTEGER_CST)
    return false;

  /* For now works only for exits that dominate the loop latch.  TODO -- extend
     for other conditions inside loop body.  */
  ex_bb = bb_for_stmt (use->stmt);
  if (use->stmt != last_stmt (ex_bb)
      || TREE_CODE (use->stmt) != COND_EXPR)
    return false;
  if (!dominated_by_p (CDI_DOMINATORS, loop->latch, ex_bb))
    return false;

  exit = EDGE_SUCC (ex_bb, 0);
  if (flow_bb_inside_loop_p (loop, exit->dest))
    exit = EDGE_SUCC (ex_bb, 1);
  if (flow_bb_inside_loop_p (loop, exit->dest))
    return false;

  nit = niter_for_exit (data, exit);
  if (!nit)
    return false;

  nit_type = TREE_TYPE (nit);

  /* Determine whether we may use the variable to test whether niter iterations
     elapsed.  This is the case iff the period of the induction variable is
     greater than the number of iterations.  */
  period = iv_period (cand->iv);
  if (!period)
    return false;
  per_type = TREE_TYPE (period);

  wider_type = TREE_TYPE (period);
  if (TYPE_PRECISION (nit_type) < TYPE_PRECISION (per_type))
    wider_type = per_type;
  else
    wider_type = nit_type;

  if (!integer_nonzerop (fold_build2 (GE_EXPR, boolean_type_node,
				      fold_convert (wider_type, period),
				      fold_convert (wider_type, nit))))
    return false;

  cand_value_at (loop, cand, use->stmt, nit, &bnd);
  *bound = aff_combination_to_tree (&bnd);
  return true;
}

/* Determines cost of basing replacement of USE on CAND in a condition.  */

static bool
determine_use_iv_cost_condition (struct ivopts_data *data,
				 struct iv_use *use, struct iv_cand *cand)
{
  tree bound = NULL_TREE;
  struct iv *cmp_iv;
  bitmap depends_on_elim = NULL, depends_on_express = NULL, depends_on;
  unsigned elim_cost, express_cost, cost;
  bool ok;

  /* Only consider real candidates.  */
  if (!cand->iv)
    {
      set_use_iv_cost (data, use, cand, INFTY, NULL, NULL_TREE);
      return false;
    }

  /* Try iv elimination.  */
  if (may_eliminate_iv (data, use, cand, &bound))
    elim_cost = force_var_cost (data, bound, &depends_on_elim);
  else
    elim_cost = INFTY;

  /* Try expressing the original giv.  If it is compared with an invariant,
     note that we cannot get rid of it.  */
  ok = extract_cond_operands (data, use->op_p, NULL, NULL, NULL, &cmp_iv);
  gcc_assert (ok);

  express_cost = get_computation_cost (data, use, cand, false,
				       &depends_on_express);
  fd_ivopts_data = data;
  walk_tree (&cmp_iv->base, find_depends, &depends_on_express, NULL);

  /* Choose the better approach.  */
  if (elim_cost < express_cost)
    {
      cost = elim_cost;
      depends_on = depends_on_elim;
      depends_on_elim = NULL;
    }
  else
    {
      cost = express_cost;
      depends_on = depends_on_express;
      depends_on_express = NULL;
      bound = NULL_TREE;
    }

  set_use_iv_cost (data, use, cand, cost, depends_on, bound);

  if (depends_on_elim)
    BITMAP_FREE (depends_on_elim);
  if (depends_on_express)
    BITMAP_FREE (depends_on_express);

  return cost != INFTY;
}

/* Determines cost of basing replacement of USE on CAND.  Returns false
   if USE cannot be based on CAND.  */

static bool
determine_use_iv_cost (struct ivopts_data *data,
		       struct iv_use *use, struct iv_cand *cand)
{
  switch (use->type)
    {
    case USE_NONLINEAR_EXPR:
      return determine_use_iv_cost_generic (data, use, cand);

    case USE_ADDRESS:
      return determine_use_iv_cost_address (data, use, cand);

    case USE_COMPARE:
      return determine_use_iv_cost_condition (data, use, cand);

    default:
      gcc_unreachable ();
    }
}

/* Determines costs of basing the use of the iv on an iv candidate.  */

static void
determine_use_iv_costs (struct ivopts_data *data)
{
  unsigned i, j;
  struct iv_use *use;
  struct iv_cand *cand;
  bitmap to_clear = BITMAP_ALLOC (NULL);

  alloc_use_cost_map (data);

  for (i = 0; i < n_iv_uses (data); i++)
    {
      use = iv_use (data, i);

      if (data->consider_all_candidates)
	{
	  for (j = 0; j < n_iv_cands (data); j++)
	    {
	      cand = iv_cand (data, j);
	      determine_use_iv_cost (data, use, cand);
	    }
	}
      else
	{
	  bitmap_iterator bi;

	  EXECUTE_IF_SET_IN_BITMAP (use->related_cands, 0, j, bi)
	    {
	      cand = iv_cand (data, j);
	      if (!determine_use_iv_cost (data, use, cand))
		bitmap_set_bit (to_clear, j);
	    }

	  /* Remove the candidates for that the cost is infinite from
	     the list of related candidates.  */
	  bitmap_and_compl_into (use->related_cands, to_clear);
	  bitmap_clear (to_clear);
	}
    }

  BITMAP_FREE (to_clear);

  if (dump_file && (dump_flags & TDF_DETAILS))
    {
      fprintf (dump_file, "Use-candidate costs:\n");

      for (i = 0; i < n_iv_uses (data); i++)
	{
	  use = iv_use (data, i);

	  fprintf (dump_file, "Use %d:\n", i);
	  fprintf (dump_file, "  cand\tcost\tdepends on\n");
	  for (j = 0; j < use->n_map_members; j++)
	    {
	      if (!use->cost_map[j].cand
		  || use->cost_map[j].cost == INFTY)
		continue;

	      fprintf (dump_file, "  %d\t%d\t",
		       use->cost_map[j].cand->id,
		       use->cost_map[j].cost);
	      if (use->cost_map[j].depends_on)
		bitmap_print (dump_file,
			      use->cost_map[j].depends_on, "","");
	      fprintf (dump_file, "\n");
	    }

	  fprintf (dump_file, "\n");
	}
      fprintf (dump_file, "\n");
    }
}

/* Determines cost of the candidate CAND.  */

static void
determine_iv_cost (struct ivopts_data *data, struct iv_cand *cand)
{
  unsigned cost_base, cost_step;
  tree base;

  if (!cand->iv)
    {
      cand->cost = 0;
      return;
    }

  /* There are two costs associated with the candidate -- its increment
     and its initialization.  The second is almost negligible for any loop
     that rolls enough, so we take it just very little into account.  */

  base = cand->iv->base;
  cost_base = force_var_cost (data, base, NULL);
  cost_step = add_cost (TYPE_MODE (TREE_TYPE (base)));

  cand->cost = cost_step + cost_base / AVG_LOOP_NITER (current_loop);

  /* Prefer the original iv unless we may gain something by replacing it;
     this is not really relevant for artificial ivs created by other
     passes.  */
  if (cand->pos == IP_ORIGINAL
      && !DECL_ARTIFICIAL (SSA_NAME_VAR (cand->var_before)))
    cand->cost--;
  
  /* Prefer not to insert statements into latch unless there are some
     already (so that we do not create unnecessary jumps).  */
  if (cand->pos == IP_END
      && empty_block_p (ip_end_pos (data->current_loop)))
    cand->cost++;
}

/* Determines costs of computation of the candidates.  */

static void
determine_iv_costs (struct ivopts_data *data)
{
  unsigned i;

  if (dump_file && (dump_flags & TDF_DETAILS))
    {
      fprintf (dump_file, "Candidate costs:\n");
      fprintf (dump_file, "  cand\tcost\n");
    }

  for (i = 0; i < n_iv_cands (data); i++)
    {
      struct iv_cand *cand = iv_cand (data, i);

      determine_iv_cost (data, cand);

      if (dump_file && (dump_flags & TDF_DETAILS))
	fprintf (dump_file, "  %d\t%d\n", i, cand->cost);
    }
  
  if (dump_file && (dump_flags & TDF_DETAILS))
    fprintf (dump_file, "\n");
}

/* Calculates cost for having SIZE induction variables.  */

static unsigned
ivopts_global_cost_for_size (struct ivopts_data *data, unsigned size)
{
  return global_cost_for_size (size, data->regs_used, n_iv_uses (data));
}

/* For each size of the induction variable set determine the penalty.  */

static void
determine_set_costs (struct ivopts_data *data)
{
  unsigned j, n;
  tree phi, op;
  struct loop *loop = data->current_loop;
  bitmap_iterator bi;

  /* We use the following model (definitely improvable, especially the
     cost function -- TODO):

     We estimate the number of registers available (using MD data), name it A.

     We estimate the number of registers used by the loop, name it U.  This
     number is obtained as the number of loop phi nodes (not counting virtual
     registers and bivs) + the number of variables from outside of the loop.

     We set a reserve R (free regs that are used for temporary computations,
     etc.).  For now the reserve is a constant 3.

     Let I be the number of induction variables.
     
     -- if U + I + R <= A, the cost is I * SMALL_COST (just not to encourage
	make a lot of ivs without a reason).
     -- if A - R < U + I <= A, the cost is I * PRES_COST
     -- if U + I > A, the cost is I * PRES_COST and
        number of uses * SPILL_COST * (U + I - A) / (U + I) is added.  */

  if (dump_file && (dump_flags & TDF_DETAILS))
    {
      fprintf (dump_file, "Global costs:\n");
      fprintf (dump_file, "  target_avail_regs %d\n", target_avail_regs);
      fprintf (dump_file, "  target_small_cost %d\n", target_small_cost);
      fprintf (dump_file, "  target_pres_cost %d\n", target_pres_cost);
      fprintf (dump_file, "  target_spill_cost %d\n", target_spill_cost);
    }

  n = 0;
  for (phi = phi_nodes (loop->header); phi; phi = PHI_CHAIN (phi))
    {
      op = PHI_RESULT (phi);

      if (!is_gimple_reg (op))
	continue;

      if (get_iv (data, op))
	continue;

      n++;
    }

  EXECUTE_IF_SET_IN_BITMAP (data->relevant, 0, j, bi)
    {
      struct version_info *info = ver_info (data, j);

      if (info->inv_id && info->has_nonlin_use)
	n++;
    }

  data->regs_used = n;
  if (dump_file && (dump_flags & TDF_DETAILS))
    fprintf (dump_file, "  regs_used %d\n", n);

  if (dump_file && (dump_flags & TDF_DETAILS))
    {
      fprintf (dump_file, "  cost for size:\n");
      fprintf (dump_file, "  ivs\tcost\n");
      for (j = 0; j <= 2 * target_avail_regs; j++)
	fprintf (dump_file, "  %d\t%d\n", j,
		 ivopts_global_cost_for_size (data, j));
      fprintf (dump_file, "\n");
    }
}

/* Returns true if A is a cheaper cost pair than B.  */

static bool
cheaper_cost_pair (struct cost_pair *a, struct cost_pair *b)
{
  if (!a)
    return false;

  if (!b)
    return true;

  if (a->cost < b->cost)
    return true;

  if (a->cost > b->cost)
    return false;

  /* In case the costs are the same, prefer the cheaper candidate.  */
  if (a->cand->cost < b->cand->cost)
    return true;

  return false;
}

/* Computes the cost field of IVS structure.  */

static void
iv_ca_recount_cost (struct ivopts_data *data, struct iv_ca *ivs)
{
  unsigned cost = 0;

  cost += ivs->cand_use_cost;
  cost += ivs->cand_cost;
  cost += ivopts_global_cost_for_size (data, ivs->n_regs);

  ivs->cost = cost;
}

/* Remove invariants in set INVS to set IVS.  */

static void
iv_ca_set_remove_invariants (struct iv_ca *ivs, bitmap invs)
{
  bitmap_iterator bi;
  unsigned iid;

  if (!invs)
    return;

  EXECUTE_IF_SET_IN_BITMAP (invs, 0, iid, bi)
    {
      ivs->n_invariant_uses[iid]--;
      if (ivs->n_invariant_uses[iid] == 0)
	ivs->n_regs--;
    }
}

/* Set USE not to be expressed by any candidate in IVS.  */

static void
iv_ca_set_no_cp (struct ivopts_data *data, struct iv_ca *ivs,
		 struct iv_use *use)
{
  unsigned uid = use->id, cid;
  struct cost_pair *cp;

  cp = ivs->cand_for_use[uid];
  if (!cp)
    return;
  cid = cp->cand->id;

  ivs->bad_uses++;
  ivs->cand_for_use[uid] = NULL;
  ivs->n_cand_uses[cid]--;

  if (ivs->n_cand_uses[cid] == 0)
    {
      bitmap_clear_bit (ivs->cands, cid);
      /* Do not count the pseudocandidates.  */
      if (cp->cand->iv)
	ivs->n_regs--;
      ivs->n_cands--;
      ivs->cand_cost -= cp->cand->cost;

      iv_ca_set_remove_invariants (ivs, cp->cand->depends_on);
    }

  ivs->cand_use_cost -= cp->cost;

  iv_ca_set_remove_invariants (ivs, cp->depends_on);
  iv_ca_recount_cost (data, ivs);
}

/* Add invariants in set INVS to set IVS.  */

static void
iv_ca_set_add_invariants (struct iv_ca *ivs, bitmap invs)
{
  bitmap_iterator bi;
  unsigned iid;

  if (!invs)
    return;

  EXECUTE_IF_SET_IN_BITMAP (invs, 0, iid, bi)
    {
      ivs->n_invariant_uses[iid]++;
      if (ivs->n_invariant_uses[iid] == 1)
	ivs->n_regs++;
    }
}

/* Set cost pair for USE in set IVS to CP.  */

static void
iv_ca_set_cp (struct ivopts_data *data, struct iv_ca *ivs,
	      struct iv_use *use, struct cost_pair *cp)
{
  unsigned uid = use->id, cid;

  if (ivs->cand_for_use[uid] == cp)
    return;

  if (ivs->cand_for_use[uid])
    iv_ca_set_no_cp (data, ivs, use);

  if (cp)
    {
      cid = cp->cand->id;

      ivs->bad_uses--;
      ivs->cand_for_use[uid] = cp;
      ivs->n_cand_uses[cid]++;
      if (ivs->n_cand_uses[cid] == 1)
	{
	  bitmap_set_bit (ivs->cands, cid);
	  /* Do not count the pseudocandidates.  */
	  if (cp->cand->iv)
	    ivs->n_regs++;
	  ivs->n_cands++;
	  ivs->cand_cost += cp->cand->cost;

	  iv_ca_set_add_invariants (ivs, cp->cand->depends_on);
	}

      ivs->cand_use_cost += cp->cost;
      iv_ca_set_add_invariants (ivs, cp->depends_on);
      iv_ca_recount_cost (data, ivs);
    }
}

/* Extend set IVS by expressing USE by some of the candidates in it
   if possible.  */

static void
iv_ca_add_use (struct ivopts_data *data, struct iv_ca *ivs,
	       struct iv_use *use)
{
  struct cost_pair *best_cp = NULL, *cp;
  bitmap_iterator bi;
  unsigned i;

  gcc_assert (ivs->upto >= use->id);

  if (ivs->upto == use->id)
    {
      ivs->upto++;
      ivs->bad_uses++;
    }

  EXECUTE_IF_SET_IN_BITMAP (ivs->cands, 0, i, bi)
    {
      cp = get_use_iv_cost (data, use, iv_cand (data, i));

      if (cheaper_cost_pair (cp, best_cp))
	best_cp = cp;
    }

  iv_ca_set_cp (data, ivs, use, best_cp);
}

/* Get cost for assignment IVS.  */

static unsigned
iv_ca_cost (struct iv_ca *ivs)
{
  return (ivs->bad_uses ? INFTY : ivs->cost);
}

/* Returns true if all dependences of CP are among invariants in IVS.  */

static bool
iv_ca_has_deps (struct iv_ca *ivs, struct cost_pair *cp)
{
  unsigned i;
  bitmap_iterator bi;

  if (!cp->depends_on)
    return true;

  EXECUTE_IF_SET_IN_BITMAP (cp->depends_on, 0, i, bi)
    {
      if (ivs->n_invariant_uses[i] == 0)
	return false;
    }

  return true;
}

/* Creates change of expressing USE by NEW_CP instead of OLD_CP and chains
   it before NEXT_CHANGE.  */

static struct iv_ca_delta *
iv_ca_delta_add (struct iv_use *use, struct cost_pair *old_cp,
		 struct cost_pair *new_cp, struct iv_ca_delta *next_change)
{
  struct iv_ca_delta *change = XNEW (struct iv_ca_delta);

  change->use = use;
  change->old_cp = old_cp;
  change->new_cp = new_cp;
  change->next_change = next_change;

  return change;
}

/* Joins two lists of changes L1 and L2.  Destructive -- old lists
   are rewritten.  */

static struct iv_ca_delta *
iv_ca_delta_join (struct iv_ca_delta *l1, struct iv_ca_delta *l2)
{
  struct iv_ca_delta *last;

  if (!l2)
    return l1;

  if (!l1)
    return l2;

  for (last = l1; last->next_change; last = last->next_change)
    continue;
  last->next_change = l2;

  return l1;
}

/* Returns candidate by that USE is expressed in IVS.  */

static struct cost_pair *
iv_ca_cand_for_use (struct iv_ca *ivs, struct iv_use *use)
{
  return ivs->cand_for_use[use->id];
}

/* Reverse the list of changes DELTA, forming the inverse to it.  */

static struct iv_ca_delta *
iv_ca_delta_reverse (struct iv_ca_delta *delta)
{
  struct iv_ca_delta *act, *next, *prev = NULL;
  struct cost_pair *tmp;

  for (act = delta; act; act = next)
    {
      next = act->next_change;
      act->next_change = prev;
      prev = act;

      tmp = act->old_cp;
      act->old_cp = act->new_cp;
      act->new_cp = tmp;
    }

  return prev;
}

/* Commit changes in DELTA to IVS.  If FORWARD is false, the changes are
   reverted instead.  */

static void
iv_ca_delta_commit (struct ivopts_data *data, struct iv_ca *ivs,
		    struct iv_ca_delta *delta, bool forward)
{
  struct cost_pair *from, *to;
  struct iv_ca_delta *act;

  if (!forward)
    delta = iv_ca_delta_reverse (delta);

  for (act = delta; act; act = act->next_change)
    {
      from = act->old_cp;
      to = act->new_cp;
      gcc_assert (iv_ca_cand_for_use (ivs, act->use) == from);
      iv_ca_set_cp (data, ivs, act->use, to);
    }

  if (!forward)
    iv_ca_delta_reverse (delta);
}

/* Returns true if CAND is used in IVS.  */

static bool
iv_ca_cand_used_p (struct iv_ca *ivs, struct iv_cand *cand)
{
  return ivs->n_cand_uses[cand->id] > 0;
}

/* Returns number of induction variable candidates in the set IVS.  */

static unsigned
iv_ca_n_cands (struct iv_ca *ivs)
{
  return ivs->n_cands;
}

/* Free the list of changes DELTA.  */

static void
iv_ca_delta_free (struct iv_ca_delta **delta)
{
  struct iv_ca_delta *act, *next;

  for (act = *delta; act; act = next)
    {
      next = act->next_change;
      free (act);
    }

  *delta = NULL;
}

/* Allocates new iv candidates assignment.  */

static struct iv_ca *
iv_ca_new (struct ivopts_data *data)
{
  struct iv_ca *nw = XNEW (struct iv_ca);

  nw->upto = 0;
  nw->bad_uses = 0;
  nw->cand_for_use = XCNEWVEC (struct cost_pair *, n_iv_uses (data));
  nw->n_cand_uses = XCNEWVEC (unsigned, n_iv_cands (data));
  nw->cands = BITMAP_ALLOC (NULL);
  nw->n_cands = 0;
  nw->n_regs = 0;
  nw->cand_use_cost = 0;
  nw->cand_cost = 0;
  nw->n_invariant_uses = XCNEWVEC (unsigned, data->max_inv_id + 1);
  nw->cost = 0;

  return nw;
}

/* Free memory occupied by the set IVS.  */

static void
iv_ca_free (struct iv_ca **ivs)
{
  free ((*ivs)->cand_for_use);
  free ((*ivs)->n_cand_uses);
  BITMAP_FREE ((*ivs)->cands);
  free ((*ivs)->n_invariant_uses);
  free (*ivs);
  *ivs = NULL;
}

/* Dumps IVS to FILE.  */

static void
iv_ca_dump (struct ivopts_data *data, FILE *file, struct iv_ca *ivs)
{
  const char *pref = "  invariants ";
  unsigned i;

  fprintf (file, "  cost %d\n", iv_ca_cost (ivs));
  bitmap_print (file, ivs->cands, "  candidates ","\n");

  for (i = 1; i <= data->max_inv_id; i++)
    if (ivs->n_invariant_uses[i])
      {
	fprintf (file, "%s%d", pref, i);
	pref = ", ";
      }
  fprintf (file, "\n");
}

/* Try changing candidate in IVS to CAND for each use.  Return cost of the
   new set, and store differences in DELTA.  Number of induction variables
   in the new set is stored to N_IVS.  */

static unsigned
iv_ca_extend (struct ivopts_data *data, struct iv_ca *ivs,
	      struct iv_cand *cand, struct iv_ca_delta **delta,
	      unsigned *n_ivs)
{
  unsigned i, cost;
  struct iv_use *use;
  struct cost_pair *old_cp, *new_cp;

  *delta = NULL;
  for (i = 0; i < ivs->upto; i++)
    {
      use = iv_use (data, i);
      old_cp = iv_ca_cand_for_use (ivs, use);

      if (old_cp
	  && old_cp->cand == cand)
	continue;

      new_cp = get_use_iv_cost (data, use, cand);
      if (!new_cp)
	continue;

      if (!iv_ca_has_deps (ivs, new_cp))
	continue;
      
      if (!cheaper_cost_pair (new_cp, old_cp))
	continue;

      *delta = iv_ca_delta_add (use, old_cp, new_cp, *delta);
    }

  iv_ca_delta_commit (data, ivs, *delta, true);
  cost = iv_ca_cost (ivs);
  if (n_ivs)
    *n_ivs = iv_ca_n_cands (ivs);
  iv_ca_delta_commit (data, ivs, *delta, false);

  return cost;
}

/* Try narrowing set IVS by removing CAND.  Return the cost of
   the new set and store the differences in DELTA.  */

static unsigned
iv_ca_narrow (struct ivopts_data *data, struct iv_ca *ivs,
	      struct iv_cand *cand, struct iv_ca_delta **delta)
{
  unsigned i, ci;
  struct iv_use *use;
  struct cost_pair *old_cp, *new_cp, *cp;
  bitmap_iterator bi;
  struct iv_cand *cnd;
  unsigned cost;

  *delta = NULL;
  for (i = 0; i < n_iv_uses (data); i++)
    {
      use = iv_use (data, i);

      old_cp = iv_ca_cand_for_use (ivs, use);
      if (old_cp->cand != cand)
	continue;

      new_cp = NULL;

      if (data->consider_all_candidates)
	{
	  EXECUTE_IF_SET_IN_BITMAP (ivs->cands, 0, ci, bi)
	    {
	      if (ci == cand->id)
		continue;

	      cnd = iv_cand (data, ci);

	      cp = get_use_iv_cost (data, use, cnd);
	      if (!cp)
		continue;
	      if (!iv_ca_has_deps (ivs, cp))
		continue;
      
	      if (!cheaper_cost_pair (cp, new_cp))
		continue;

	      new_cp = cp;
	    }
	}
      else
	{
	  EXECUTE_IF_AND_IN_BITMAP (use->related_cands, ivs->cands, 0, ci, bi)
	    {
	      if (ci == cand->id)
		continue;

	      cnd = iv_cand (data, ci);

	      cp = get_use_iv_cost (data, use, cnd);
	      if (!cp)
		continue;
	      if (!iv_ca_has_deps (ivs, cp))
		continue;
      
	      if (!cheaper_cost_pair (cp, new_cp))
		continue;

	      new_cp = cp;
	    }
	}

      if (!new_cp)
	{
	  iv_ca_delta_free (delta);
	  return INFTY;
	}

      *delta = iv_ca_delta_add (use, old_cp, new_cp, *delta);
    }

  iv_ca_delta_commit (data, ivs, *delta, true);
  cost = iv_ca_cost (ivs);
  iv_ca_delta_commit (data, ivs, *delta, false);

  return cost;
}

/* Try optimizing the set of candidates IVS by removing candidates different
   from to EXCEPT_CAND from it.  Return cost of the new set, and store
   differences in DELTA.  */

static unsigned
iv_ca_prune (struct ivopts_data *data, struct iv_ca *ivs,
	     struct iv_cand *except_cand, struct iv_ca_delta **delta)
{
  bitmap_iterator bi;
  struct iv_ca_delta *act_delta, *best_delta;
  unsigned i, best_cost, acost;
  struct iv_cand *cand;

  best_delta = NULL;
  best_cost = iv_ca_cost (ivs);

  EXECUTE_IF_SET_IN_BITMAP (ivs->cands, 0, i, bi)
    {
      cand = iv_cand (data, i);

      if (cand == except_cand)
	continue;

      acost = iv_ca_narrow (data, ivs, cand, &act_delta);

      if (acost < best_cost)
	{
	  best_cost = acost;
	  iv_ca_delta_free (&best_delta);
	  best_delta = act_delta;
	}
      else
	iv_ca_delta_free (&act_delta);
    }

  if (!best_delta)
    {
      *delta = NULL;
      return best_cost;
    }

  /* Recurse to possibly remove other unnecessary ivs.  */
  iv_ca_delta_commit (data, ivs, best_delta, true);
  best_cost = iv_ca_prune (data, ivs, except_cand, delta);
  iv_ca_delta_commit (data, ivs, best_delta, false);
  *delta = iv_ca_delta_join (best_delta, *delta);
  return best_cost;
}

/* Tries to extend the sets IVS in the best possible way in order
   to express the USE.  */

static bool
try_add_cand_for (struct ivopts_data *data, struct iv_ca *ivs,
		  struct iv_use *use)
{
  unsigned best_cost, act_cost;
  unsigned i;
  bitmap_iterator bi;
  struct iv_cand *cand;
  struct iv_ca_delta *best_delta = NULL, *act_delta;
  struct cost_pair *cp;

  iv_ca_add_use (data, ivs, use);
  best_cost = iv_ca_cost (ivs);

  cp = iv_ca_cand_for_use (ivs, use);
  if (cp)
    {
      best_delta = iv_ca_delta_add (use, NULL, cp, NULL);
      iv_ca_set_no_cp (data, ivs, use);
    }

  /* First try important candidates.  Only if it fails, try the specific ones.
     Rationale -- in loops with many variables the best choice often is to use
     just one generic biv.  If we added here many ivs specific to the uses,
     the optimization algorithm later would be likely to get stuck in a local
     minimum, thus causing us to create too many ivs.  The approach from
     few ivs to more seems more likely to be successful -- starting from few
     ivs, replacing an expensive use by a specific iv should always be a
     win.  */
  EXECUTE_IF_SET_IN_BITMAP (data->important_candidates, 0, i, bi)
    {
      cand = iv_cand (data, i);

      if (iv_ca_cand_used_p (ivs, cand))
	continue;

      cp = get_use_iv_cost (data, use, cand);
      if (!cp)
	continue;

      iv_ca_set_cp (data, ivs, use, cp);
      act_cost = iv_ca_extend (data, ivs, cand, &act_delta, NULL);
      iv_ca_set_no_cp (data, ivs, use);
      act_delta = iv_ca_delta_add (use, NULL, cp, act_delta);

      if (act_cost < best_cost)
	{
	  best_cost = act_cost;

	  iv_ca_delta_free (&best_delta);
	  best_delta = act_delta;
	}
      else
	iv_ca_delta_free (&act_delta);
    }

  if (best_cost == INFTY)
    {
      for (i = 0; i < use->n_map_members; i++)
	{
	  cp = use->cost_map + i;
	  cand = cp->cand;
	  if (!cand)
	    continue;

	  /* Already tried this.  */
	  if (cand->important)
	    continue;
      
	  if (iv_ca_cand_used_p (ivs, cand))
	    continue;

	  act_delta = NULL;
	  iv_ca_set_cp (data, ivs, use, cp);
	  act_cost = iv_ca_extend (data, ivs, cand, &act_delta, NULL);
	  iv_ca_set_no_cp (data, ivs, use);
	  act_delta = iv_ca_delta_add (use, iv_ca_cand_for_use (ivs, use),
				       cp, act_delta);

	  if (act_cost < best_cost)
	    {
	      best_cost = act_cost;

	      if (best_delta)
		iv_ca_delta_free (&best_delta);
	      best_delta = act_delta;
	    }
	  else
	    iv_ca_delta_free (&act_delta);
	}
    }

  iv_ca_delta_commit (data, ivs, best_delta, true);
  iv_ca_delta_free (&best_delta);

  return (best_cost != INFTY);
}

/* Finds an initial assignment of candidates to uses.  */

static struct iv_ca *
get_initial_solution (struct ivopts_data *data)
{
  struct iv_ca *ivs = iv_ca_new (data);
  unsigned i;

  for (i = 0; i < n_iv_uses (data); i++)
    if (!try_add_cand_for (data, ivs, iv_use (data, i)))
      {
	iv_ca_free (&ivs);
	return NULL;
      }

  return ivs;
}

/* Tries to improve set of induction variables IVS.  */

static bool
try_improve_iv_set (struct ivopts_data *data, struct iv_ca *ivs)
{
  unsigned i, acost, best_cost = iv_ca_cost (ivs), n_ivs;
  struct iv_ca_delta *best_delta = NULL, *act_delta, *tmp_delta;
  struct iv_cand *cand;

  /* Try extending the set of induction variables by one.  */
  for (i = 0; i < n_iv_cands (data); i++)
    {
      cand = iv_cand (data, i);
      
      if (iv_ca_cand_used_p (ivs, cand))
	continue;

      acost = iv_ca_extend (data, ivs, cand, &act_delta, &n_ivs);
      if (!act_delta)
	continue;

      /* If we successfully added the candidate and the set is small enough,
	 try optimizing it by removing other candidates.  */
      if (n_ivs <= ALWAYS_PRUNE_CAND_SET_BOUND)
      	{
	  iv_ca_delta_commit (data, ivs, act_delta, true);
	  acost = iv_ca_prune (data, ivs, cand, &tmp_delta);
	  iv_ca_delta_commit (data, ivs, act_delta, false);
	  act_delta = iv_ca_delta_join (act_delta, tmp_delta);
	}

      if (acost < best_cost)
	{
	  best_cost = acost;
	  iv_ca_delta_free (&best_delta);
	  best_delta = act_delta;
	}
      else
	iv_ca_delta_free (&act_delta);
    }

  if (!best_delta)
    {
      /* Try removing the candidates from the set instead.  */
      best_cost = iv_ca_prune (data, ivs, NULL, &best_delta);

      /* Nothing more we can do.  */
      if (!best_delta)
	return false;
    }

  iv_ca_delta_commit (data, ivs, best_delta, true);
  gcc_assert (best_cost == iv_ca_cost (ivs));
  iv_ca_delta_free (&best_delta);
  return true;
}

/* Attempts to find the optimal set of induction variables.  We do simple
   greedy heuristic -- we try to replace at most one candidate in the selected
   solution and remove the unused ivs while this improves the cost.  */

static struct iv_ca *
find_optimal_iv_set (struct ivopts_data *data)
{
  unsigned i;
  struct iv_ca *set;
  struct iv_use *use;

  /* Get the initial solution.  */
  set = get_initial_solution (data);
  if (!set)
    {
      if (dump_file && (dump_flags & TDF_DETAILS))
	fprintf (dump_file, "Unable to substitute for ivs, failed.\n");
      return NULL;
    }

  if (dump_file && (dump_flags & TDF_DETAILS))
    {
      fprintf (dump_file, "Initial set of candidates:\n");
      iv_ca_dump (data, dump_file, set);
    }

  while (try_improve_iv_set (data, set))
    {
      if (dump_file && (dump_flags & TDF_DETAILS))
	{
	  fprintf (dump_file, "Improved to:\n");
	  iv_ca_dump (data, dump_file, set);
	}
    }

  if (dump_file && (dump_flags & TDF_DETAILS))
    fprintf (dump_file, "Final cost %d\n\n", iv_ca_cost (set));

  for (i = 0; i < n_iv_uses (data); i++)
    {
      use = iv_use (data, i);
      use->selected = iv_ca_cand_for_use (set, use)->cand;
    }

  return set;
}

/* Creates a new induction variable corresponding to CAND.  */

static void
create_new_iv (struct ivopts_data *data, struct iv_cand *cand)
{
  block_stmt_iterator incr_pos;
  tree base;
  bool after = false;

  if (!cand->iv)
    return;

  switch (cand->pos)
    {
    case IP_NORMAL:
      incr_pos = bsi_last (ip_normal_pos (data->current_loop));
      break;

    case IP_END:
      incr_pos = bsi_last (ip_end_pos (data->current_loop));
      after = true;
      break;

    case IP_ORIGINAL:
      /* Mark that the iv is preserved.  */
      name_info (data, cand->var_before)->preserve_biv = true;
      name_info (data, cand->var_after)->preserve_biv = true;

      /* Rewrite the increment so that it uses var_before directly.  */
      find_interesting_uses_op (data, cand->var_after)->selected = cand;
      
      return;
    }
 
  gimple_add_tmp_var (cand->var_before);
  add_referenced_var (cand->var_before);

  base = unshare_expr (cand->iv->base);

  create_iv (base, unshare_expr (cand->iv->step),
	     cand->var_before, data->current_loop,
	     &incr_pos, after, &cand->var_before, &cand->var_after);
}

/* Creates new induction variables described in SET.  */

static void
create_new_ivs (struct ivopts_data *data, struct iv_ca *set)
{
  unsigned i;
  struct iv_cand *cand;
  bitmap_iterator bi;

  EXECUTE_IF_SET_IN_BITMAP (set->cands, 0, i, bi)
    {
      cand = iv_cand (data, i);
      create_new_iv (data, cand);
    }
}

/* Removes statement STMT (real or a phi node).  If INCLUDING_DEFINED_NAME
   is true, remove also the ssa name defined by the statement.  */

static void
remove_statement (tree stmt, bool including_defined_name)
{
  if (TREE_CODE (stmt) == PHI_NODE)
    {
      remove_phi_node (stmt, NULL_TREE, including_defined_name);
    }
  else
    {
      block_stmt_iterator bsi = bsi_for_stmt (stmt);

      bsi_remove (&bsi, true);
      release_defs (stmt); 
    }
}

/* Rewrites USE (definition of iv used in a nonlinear expression)
   using candidate CAND.  */

static void
rewrite_use_nonlinear_expr (struct ivopts_data *data,
			    struct iv_use *use, struct iv_cand *cand)
{
  tree comp;
  tree op, stmts, tgt, ass;
  block_stmt_iterator bsi, pbsi;

  /* An important special case -- if we are asked to express value of
     the original iv by itself, just exit; there is no need to
     introduce a new computation (that might also need casting the
     variable to unsigned and back).  */
  if (cand->pos == IP_ORIGINAL
      && cand->incremented_at == use->stmt)
    {
      tree step, ctype, utype;
      enum tree_code incr_code = PLUS_EXPR;

      gcc_assert (TREE_CODE (use->stmt) == GIMPLE_MODIFY_STMT);
      gcc_assert (GIMPLE_STMT_OPERAND (use->stmt, 0) == cand->var_after);

      step = cand->iv->step;
      ctype = TREE_TYPE (step);
      utype = TREE_TYPE (cand->var_after);
      if (TREE_CODE (step) == NEGATE_EXPR)
	{
	  incr_code = MINUS_EXPR;
	  step = TREE_OPERAND (step, 0);
	}

      /* Check whether we may leave the computation unchanged.
	 This is the case only if it does not rely on other
	 computations in the loop -- otherwise, the computation
	 we rely upon may be removed in remove_unused_ivs,
	 thus leading to ICE.  */
      op = GIMPLE_STMT_OPERAND (use->stmt, 1);
      if (TREE_CODE (op) == PLUS_EXPR
	  || TREE_CODE (op) == MINUS_EXPR)
	{
	  if (TREE_OPERAND (op, 0) == cand->var_before)
	    op = TREE_OPERAND (op, 1);
	  else if (TREE_CODE (op) == PLUS_EXPR
		   && TREE_OPERAND (op, 1) == cand->var_before)
	    op = TREE_OPERAND (op, 0);
	  else
	    op = NULL_TREE;
	}
      else
	op = NULL_TREE;

      if (op
	  && (TREE_CODE (op) == INTEGER_CST
	      || operand_equal_p (op, step, 0)))
	return;

      /* Otherwise, add the necessary computations to express
	 the iv.  */
      op = fold_convert (ctype, cand->var_before);
      comp = fold_convert (utype,
			   build2 (incr_code, ctype, op,
				   unshare_expr (step)));
    }
  else
    {
      comp = get_computation (data->current_loop, use, cand);
      gcc_assert (comp != NULL_TREE);
    }

  switch (TREE_CODE (use->stmt))
    {
    case PHI_NODE:
      tgt = PHI_RESULT (use->stmt);

      /* If we should keep the biv, do not replace it.  */
      if (name_info (data, tgt)->preserve_biv)
	return;

      pbsi = bsi = bsi_start (bb_for_stmt (use->stmt));
      while (!bsi_end_p (pbsi)
	     && TREE_CODE (bsi_stmt (pbsi)) == LABEL_EXPR)
	{
	  bsi = pbsi;
	  bsi_next (&pbsi);
	}
      break;

    case GIMPLE_MODIFY_STMT:
      tgt = GIMPLE_STMT_OPERAND (use->stmt, 0);
      bsi = bsi_for_stmt (use->stmt);
      break;

    default:
      gcc_unreachable ();
    }

  op = force_gimple_operand (comp, &stmts, false, SSA_NAME_VAR (tgt));

  if (TREE_CODE (use->stmt) == PHI_NODE)
    {
      if (stmts)
	bsi_insert_after (&bsi, stmts, BSI_CONTINUE_LINKING);
<<<<<<< HEAD
      ass = build2_gimple (GIMPLE_MODIFY_STMT, tgt, op);
=======
      ass = build_gimple_modify_stmt (tgt, op);
>>>>>>> 29c07800
      bsi_insert_after (&bsi, ass, BSI_NEW_STMT);
      remove_statement (use->stmt, false);
      SSA_NAME_DEF_STMT (tgt) = ass;
    }
  else
    {
      if (stmts)
	bsi_insert_before (&bsi, stmts, BSI_SAME_STMT);
      GIMPLE_STMT_OPERAND (use->stmt, 1) = op;
    }
}

/* Replaces ssa name in index IDX by its basic variable.  Callback for
   for_each_index.  */

static bool
idx_remove_ssa_names (tree base, tree *idx,
		      void *data ATTRIBUTE_UNUSED)
{
  tree *op;

  if (TREE_CODE (*idx) == SSA_NAME)
    *idx = SSA_NAME_VAR (*idx);

  if (TREE_CODE (base) == ARRAY_REF)
    {
      op = &TREE_OPERAND (base, 2);
      if (*op
	  && TREE_CODE (*op) == SSA_NAME)
	*op = SSA_NAME_VAR (*op);
      op = &TREE_OPERAND (base, 3);
      if (*op
	  && TREE_CODE (*op) == SSA_NAME)
	*op = SSA_NAME_VAR (*op);
    }

  return true;
}

/* Unshares REF and replaces ssa names inside it by their basic variables.  */

static tree
unshare_and_remove_ssa_names (tree ref)
{
  ref = unshare_expr (ref);
  for_each_index (&ref, idx_remove_ssa_names, NULL);

  return ref;
}

/* Extract the alias analysis info for the memory reference REF.  There are
   several ways how this information may be stored and what precisely is
   its semantics depending on the type of the reference, but there always is
   somewhere hidden one _DECL node that is used to determine the set of
   virtual operands for the reference.  The code below deciphers this jungle
   and extracts this single useful piece of information.  */

static tree
get_ref_tag (tree ref, tree orig)
{
  tree var = get_base_address (ref);
  tree aref = NULL_TREE, tag, sv;
  HOST_WIDE_INT offset, size, maxsize;

  for (sv = orig; handled_component_p (sv); sv = TREE_OPERAND (sv, 0))
    {
      aref = get_ref_base_and_extent (sv, &offset, &size, &maxsize);
      if (ref)
	break;
    }

  if (aref && SSA_VAR_P (aref) && get_subvars_for_var (aref))
    return unshare_expr (sv);

  if (!var)
    return NULL_TREE;

  if (TREE_CODE (var) == INDIRECT_REF)
    {
      /* If the base is a dereference of a pointer, first check its name memory
	 tag.  If it does not have one, use its symbol memory tag.  */
      var = TREE_OPERAND (var, 0);
      if (TREE_CODE (var) != SSA_NAME)
	return NULL_TREE;

      if (SSA_NAME_PTR_INFO (var))
	{
	  tag = SSA_NAME_PTR_INFO (var)->name_mem_tag;
	  if (tag)
	    return tag;
	}
 
      var = SSA_NAME_VAR (var);
      tag = symbol_mem_tag (var);
      gcc_assert (tag != NULL_TREE);
      return tag;
    }
  else
    { 
      if (!DECL_P (var))
	return NULL_TREE;

      tag = symbol_mem_tag (var);
      if (tag)
	return tag;

      return var;
    }
}

/* Copies the reference information from OLD_REF to NEW_REF.  */

static void
copy_ref_info (tree new_ref, tree old_ref)
{
  if (TREE_CODE (old_ref) == TARGET_MEM_REF)
    copy_mem_ref_info (new_ref, old_ref);
  else
    {
      TMR_ORIGINAL (new_ref) = unshare_and_remove_ssa_names (old_ref);
      TMR_TAG (new_ref) = get_ref_tag (old_ref, TMR_ORIGINAL (new_ref));
    }
}

/* Rewrites USE (address that is an iv) using candidate CAND.  */

static void
rewrite_use_address (struct ivopts_data *data,
		     struct iv_use *use, struct iv_cand *cand)
{
  aff_tree aff;
  block_stmt_iterator bsi = bsi_for_stmt (use->stmt);
  tree ref;
  bool ok;

  ok = get_computation_aff (data->current_loop, use, cand, use->stmt, &aff);
  gcc_assert (ok);
  unshare_aff_combination (&aff);

  ref = create_mem_ref (&bsi, TREE_TYPE (*use->op_p), &aff);
  copy_ref_info (ref, *use->op_p);
  *use->op_p = ref;
}

/* Rewrites USE (the condition such that one of the arguments is an iv) using
   candidate CAND.  */

static void
rewrite_use_compare (struct ivopts_data *data,
		     struct iv_use *use, struct iv_cand *cand)
{
  tree comp, *var_p, op, bound;
  block_stmt_iterator bsi = bsi_for_stmt (use->stmt);
  enum tree_code compare;
  struct cost_pair *cp = get_use_iv_cost (data, use, cand);
  bool ok;

  bound = cp->value;
  if (bound)
    {
      tree var = var_at_stmt (data->current_loop, cand, use->stmt);
      tree var_type = TREE_TYPE (var);

      compare = iv_elimination_compare (data, use);
      bound = unshare_expr (fold_convert (var_type, bound));
      op = force_gimple_operand_bsi (&bsi, bound, true, NULL_TREE);

      *use->op_p = build2 (compare, boolean_type_node, var, op);
      return;
    }

  /* The induction variable elimination failed; just express the original
     giv.  */
  comp = get_computation (data->current_loop, use, cand);
  gcc_assert (comp != NULL_TREE);

  ok = extract_cond_operands (data, use->op_p, &var_p, NULL, NULL, NULL);
  gcc_assert (ok);

  *var_p = force_gimple_operand_bsi (&bsi, comp, true, SSA_NAME_VAR (*var_p));
}

/* Rewrites USE using candidate CAND.  */

static void
rewrite_use (struct ivopts_data *data, struct iv_use *use, struct iv_cand *cand)
{
  push_stmt_changes (&use->stmt);

  switch (use->type)
    {
      case USE_NONLINEAR_EXPR:
	rewrite_use_nonlinear_expr (data, use, cand);
	break;

      case USE_ADDRESS:
	rewrite_use_address (data, use, cand);
	break;

      case USE_COMPARE:
	rewrite_use_compare (data, use, cand);
	break;

      default:
	gcc_unreachable ();
    }

  pop_stmt_changes (&use->stmt);
}

/* Rewrite the uses using the selected induction variables.  */

static void
rewrite_uses (struct ivopts_data *data)
{
  unsigned i;
  struct iv_cand *cand;
  struct iv_use *use;

  for (i = 0; i < n_iv_uses (data); i++)
    {
      use = iv_use (data, i);
      cand = use->selected;
      gcc_assert (cand);

      rewrite_use (data, use, cand);
    }
}

/* Removes the ivs that are not used after rewriting.  */

static void
remove_unused_ivs (struct ivopts_data *data)
{
  unsigned j;
  bitmap_iterator bi;

  EXECUTE_IF_SET_IN_BITMAP (data->relevant, 0, j, bi)
    {
      struct version_info *info;

      info = ver_info (data, j);
      if (info->iv
	  && !integer_zerop (info->iv->step)
	  && !info->inv_id
	  && !info->iv->have_use_for
	  && !info->preserve_biv)
	remove_statement (SSA_NAME_DEF_STMT (info->iv->ssa_name), true);
    }
}

/* Frees data allocated by the optimization of a single loop.  */

static void
free_loop_data (struct ivopts_data *data)
{
  unsigned i, j;
  bitmap_iterator bi;
  tree obj;

  if (data->niters)
    {
      pointer_map_destroy (data->niters);
      data->niters = NULL;
    }

  EXECUTE_IF_SET_IN_BITMAP (data->relevant, 0, i, bi)
    {
      struct version_info *info;

      info = ver_info (data, i);
      if (info->iv)
	free (info->iv);
      info->iv = NULL;
      info->has_nonlin_use = false;
      info->preserve_biv = false;
      info->inv_id = 0;
    }
  bitmap_clear (data->relevant);
  bitmap_clear (data->important_candidates);

  for (i = 0; i < n_iv_uses (data); i++)
    {
      struct iv_use *use = iv_use (data, i);

      free (use->iv);
      BITMAP_FREE (use->related_cands);
      for (j = 0; j < use->n_map_members; j++)
	if (use->cost_map[j].depends_on)
	  BITMAP_FREE (use->cost_map[j].depends_on);
      free (use->cost_map);
      free (use);
    }
  VEC_truncate (iv_use_p, data->iv_uses, 0);

  for (i = 0; i < n_iv_cands (data); i++)
    {
      struct iv_cand *cand = iv_cand (data, i);

      if (cand->iv)
	free (cand->iv);
      if (cand->depends_on)
	BITMAP_FREE (cand->depends_on);
      free (cand);
    }
  VEC_truncate (iv_cand_p, data->iv_candidates, 0);

  if (data->version_info_size < num_ssa_names)
    {
      data->version_info_size = 2 * num_ssa_names;
      free (data->version_info);
      data->version_info = XCNEWVEC (struct version_info, data->version_info_size);
    }

  data->max_inv_id = 0;

  for (i = 0; VEC_iterate (tree, decl_rtl_to_reset, i, obj); i++)
    SET_DECL_RTL (obj, NULL_RTX);

  VEC_truncate (tree, decl_rtl_to_reset, 0);
}

/* Finalizes data structures used by the iv optimization pass.  LOOPS is the
   loop tree.  */

static void
tree_ssa_iv_optimize_finalize (struct ivopts_data *data)
{
  free_loop_data (data);
  free (data->version_info);
  BITMAP_FREE (data->relevant);
  BITMAP_FREE (data->important_candidates);

  VEC_free (tree, heap, decl_rtl_to_reset);
  VEC_free (iv_use_p, heap, data->iv_uses);
  VEC_free (iv_cand_p, heap, data->iv_candidates);
}

/* Optimizes the LOOP.  Returns true if anything changed.  */

static bool
tree_ssa_iv_optimize_loop (struct ivopts_data *data, struct loop *loop)
{
  bool changed = false;
  struct iv_ca *iv_ca;
  edge exit;

  gcc_assert (!data->niters);
  data->current_loop = loop;

  if (dump_file && (dump_flags & TDF_DETAILS))
    {
      fprintf (dump_file, "Processing loop %d\n", loop->num);
      
      exit = single_dom_exit (loop);
      if (exit)
	{
	  fprintf (dump_file, "  single exit %d -> %d, exit condition ",
		   exit->src->index, exit->dest->index);
	  print_generic_expr (dump_file, last_stmt (exit->src), TDF_SLIM);
	  fprintf (dump_file, "\n");
	}

      fprintf (dump_file, "\n");
    }

  /* For each ssa name determines whether it behaves as an induction variable
     in some loop.  */
  if (!find_induction_variables (data))
    goto finish;

  /* Finds interesting uses (item 1).  */
  find_interesting_uses (data);
  if (n_iv_uses (data) > MAX_CONSIDERED_USES)
    goto finish;

  /* Finds candidates for the induction variables (item 2).  */
  find_iv_candidates (data);

  /* Calculates the costs (item 3, part 1).  */
  determine_use_iv_costs (data);
  determine_iv_costs (data);
  determine_set_costs (data);

  /* Find the optimal set of induction variables (item 3, part 2).  */
  iv_ca = find_optimal_iv_set (data);
  if (!iv_ca)
    goto finish;
  changed = true;

  /* Create the new induction variables (item 4, part 1).  */
  create_new_ivs (data, iv_ca);
  iv_ca_free (&iv_ca);
  
  /* Rewrite the uses (item 4, part 2).  */
  rewrite_uses (data);

  /* Remove the ivs that are unused after rewriting.  */
  remove_unused_ivs (data);

  /* We have changed the structure of induction variables; it might happen
     that definitions in the scev database refer to some of them that were
     eliminated.  */
  scev_reset ();

finish:
  free_loop_data (data);

  return changed;
}

/* Main entry point.  Optimizes induction variables in loops.  */

void
tree_ssa_iv_optimize (void)
{
  struct loop *loop;
  struct ivopts_data data;
  loop_iterator li;

  tree_ssa_iv_optimize_init (&data);

  /* Optimize the loops starting with the innermost ones.  */
  FOR_EACH_LOOP (li, loop, LI_FROM_INNERMOST)
    {
      if (dump_file && (dump_flags & TDF_DETAILS))
	flow_loop_dump (loop, dump_file, NULL, 1);

      tree_ssa_iv_optimize_loop (&data, loop);
    }

  tree_ssa_iv_optimize_finalize (&data);
}<|MERGE_RESOLUTION|>--- conflicted
+++ resolved
@@ -4946,11 +4946,7 @@
     {
       if (stmts)
 	bsi_insert_after (&bsi, stmts, BSI_CONTINUE_LINKING);
-<<<<<<< HEAD
-      ass = build2_gimple (GIMPLE_MODIFY_STMT, tgt, op);
-=======
       ass = build_gimple_modify_stmt (tgt, op);
->>>>>>> 29c07800
       bsi_insert_after (&bsi, ass, BSI_NEW_STMT);
       remove_statement (use->stmt, false);
       SSA_NAME_DEF_STMT (tgt) = ass;

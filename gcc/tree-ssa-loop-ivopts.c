--- conflicted
+++ resolved
@@ -5583,10 +5583,7 @@
       default:
 	gcc_unreachable ();
     }
-<<<<<<< HEAD
-  update_stmt (use->stmt);
-=======
->>>>>>> b6c9b9bc
+  mark_new_vars_to_rename (use->stmt);
   mark_new_vars_to_rename (use->stmt);
 }
 

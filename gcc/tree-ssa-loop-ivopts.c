--- conflicted
+++ resolved
@@ -1602,11 +1602,7 @@
   poly_uint64 addr_offset = 0;
 
   /* Record non address type use in a new group.  */
-<<<<<<< HEAD
-  if (address_p (type) && iv->base_object)
-=======
   if (address_p (type))
->>>>>>> 70783a86
     {
       unsigned int i;
 
@@ -1617,11 +1613,7 @@
 
 	  group = data->vgroups[i];
 	  use = group->vuses[0];
-<<<<<<< HEAD
-	  if (!address_p (use->type) || !use->iv->base_object)
-=======
 	  if (!address_p (use->type))
->>>>>>> 70783a86
 	    continue;
 
 	  /* Check if it has the same stripped base and step.  */
@@ -2151,7 +2143,6 @@
   enum tree_code code;
   unsigned precision = TYPE_PRECISION (TREE_TYPE (top));
   widest_int res, p0, p1;
-  gassign *assign;
 
   STRIP_NOPS (top);
   STRIP_NOPS (bot);
@@ -2197,24 +2188,6 @@
 	return false;
       *mul = wi::sext (wi::divmod_trunc (p0, p1, SIGNED, &res), precision);
       return res == 0;
-
-    case SSA_NAME:
-      /* Handle one important special case: TOP is an SSA_NAME defined
-	 to be BOT * CST.  This triggers in vector loops with variable
-	 vectorization factors.  */
-      assign = dyn_cast <gassign *> (SSA_NAME_DEF_STMT (top));
-      if (assign && gimple_assign_rhs_code (assign) == MULT_EXPR)
-	{
-	  tree new_top = gimple_assign_rhs1 (assign);
-	  mby = gimple_assign_rhs2 (assign);
-	  if (TREE_CODE (mby) == INTEGER_CST
-	      && constant_multiple_of (new_top, bot, &res))
-	    {
-	      *mul = wi::sext (res * wi::to_widest (mby), precision);
-	      return true;
-	    }
-	}
-      return false;
 
     default:
       if (POLY_INT_CST_P (top)
@@ -2480,13 +2453,10 @@
 find_address_like_use (struct ivopts_data *data, gimple *stmt, tree *op_p,
 		       struct iv *iv)
 {
-<<<<<<< HEAD
-=======
   /* Fail if base object of this memory reference is unknown.  */
   if (iv->base_object == NULL_TREE)
     return false;
 
->>>>>>> 70783a86
   tree mem_type = NULL_TREE;
   if (gcall *call = dyn_cast <gcall *> (stmt))
     if (gimple_call_internal_p (call))
@@ -2692,11 +2662,7 @@
       distinct = 1;
       for (pre = group->vuses[0], j = 1; j < group->vuses.length (); j++)
 	{
-<<<<<<< HEAD
-	  if (may_ne (group->vuses[j]->addr_offset, pre->addr_offset))
-=======
 	  if (maybe_ne (group->vuses[j]->addr_offset, pre->addr_offset))
->>>>>>> 70783a86
 	    {
 	      pre = group->vuses[j];
 	      distinct++;
@@ -2742,11 +2708,7 @@
 	  /* Split group if aksed to, or the offset against the first
 	     use can't fit in offset part of addressing mode.  IV uses
 	     having the same offset are still kept in one group.  */
-<<<<<<< HEAD
-	  if (may_ne (offset, 0)
-=======
 	  if (maybe_ne (offset, 0)
->>>>>>> 70783a86
 	      && (split_p || !addr_offset_valid_p (use, offset)))
 	    {
 	      if (!new_group)
@@ -2942,11 +2904,7 @@
       break;
 
     default:
-<<<<<<< HEAD
-      if (ptrdiff_tree_p (expr, offset) && may_ne (*offset, 0))
-=======
       if (ptrdiff_tree_p (expr, offset) && maybe_ne (*offset, 0))
->>>>>>> 70783a86
 	return build_int_cst (orig_type, 0);
       return orig_expr;
     }
@@ -3263,17 +3221,10 @@
   mem_mode = TYPE_MODE (use->mem_type);
   if (((USE_LOAD_PRE_INCREMENT (mem_mode)
 	|| USE_STORE_PRE_INCREMENT (mem_mode))
-<<<<<<< HEAD
-       && must_eq (GET_MODE_SIZE (mem_mode), cstepi))
-      || ((USE_LOAD_PRE_DECREMENT (mem_mode)
-	   || USE_STORE_PRE_DECREMENT (mem_mode))
-	  && must_eq (GET_MODE_SIZE (mem_mode), -cstepi)))
-=======
        && known_eq (GET_MODE_SIZE (mem_mode), cstepi))
       || ((USE_LOAD_PRE_DECREMENT (mem_mode)
 	   || USE_STORE_PRE_DECREMENT (mem_mode))
 	  && known_eq (GET_MODE_SIZE (mem_mode), -cstepi)))
->>>>>>> 70783a86
     {
       enum tree_code code = MINUS_EXPR;
       tree new_base;
@@ -3292,17 +3243,10 @@
     }
   if (((USE_LOAD_POST_INCREMENT (mem_mode)
 	|| USE_STORE_POST_INCREMENT (mem_mode))
-<<<<<<< HEAD
-       && must_eq (GET_MODE_SIZE (mem_mode), cstepi))
-      || ((USE_LOAD_POST_DECREMENT (mem_mode)
-	   || USE_STORE_POST_DECREMENT (mem_mode))
-	  && must_eq (GET_MODE_SIZE (mem_mode), -cstepi)))
-=======
        && known_eq (GET_MODE_SIZE (mem_mode), cstepi))
       || ((USE_LOAD_POST_DECREMENT (mem_mode)
 	   || USE_STORE_POST_DECREMENT (mem_mode))
 	  && known_eq (GET_MODE_SIZE (mem_mode), -cstepi)))
->>>>>>> 70783a86
     {
       add_candidate_1 (data, base, step, important, IP_AFTER_USE, use,
 		       use->stmt);
@@ -3539,11 +3483,7 @@
   /* Record common candidate with constant offset stripped in base.
      Like the use itself, we also add candidate directly for it.  */
   base = strip_offset (iv->base, &offset);
-<<<<<<< HEAD
-  if (may_ne (offset, 0U) || base != iv->base)
-=======
   if (maybe_ne (offset, 0U) || base != iv->base)
->>>>>>> 70783a86
     {
       record_common_cand (data, base, iv->step, use);
       add_candidate (data, base, iv->step, false, use);
@@ -3562,11 +3502,7 @@
       record_common_cand (data, base, step, use);
       /* Also record common candidate with offset stripped.  */
       base = strip_offset (base, &offset);
-<<<<<<< HEAD
-      if (may_ne (offset, 0U))
-=======
       if (maybe_ne (offset, 0U))
->>>>>>> 70783a86
 	record_common_cand (data, base, step, use);
     }
 
@@ -4433,15 +4369,6 @@
     }
 
   poly_int64 msize = GET_MODE_SIZE (mem_mode);
-<<<<<<< HEAD
-  if (must_eq (ainc_offset, 0) && must_eq (msize, ainc_step))
-    return comp_cost (data->costs[AINC_POST_INC], 0);
-  if (must_eq (ainc_offset, 0) && must_eq (msize, -ainc_step))
-    return comp_cost (data->costs[AINC_POST_DEC], 0);
-  if (must_eq (ainc_offset, msize) && must_eq (msize, ainc_step))
-    return comp_cost (data->costs[AINC_PRE_INC], 0);
-  if (must_eq (ainc_offset, -msize) && must_eq (msize, -ainc_step))
-=======
   if (known_eq (ainc_offset, 0) && known_eq (msize, ainc_step))
     return comp_cost (data->costs[AINC_POST_INC], 0);
   if (known_eq (ainc_offset, 0) && known_eq (msize, -ainc_step))
@@ -4449,7 +4376,6 @@
   if (known_eq (ainc_offset, msize) && known_eq (msize, ainc_step))
     return comp_cost (data->costs[AINC_PRE_INC], 0);
   if (known_eq (ainc_offset, -msize) && known_eq (msize, -ainc_step))
->>>>>>> 70783a86
     return comp_cost (data->costs[AINC_PRE_DEC], 0);
 
   return infinite_cost;
@@ -4499,11 +4425,7 @@
 	}
       if (ok_with_ratio_p || ok_without_ratio_p)
 	{
-<<<<<<< HEAD
-	  if (may_ne (aff_inv->offset, 0))
-=======
 	  if (maybe_ne (aff_inv->offset, 0))
->>>>>>> 70783a86
 	    {
 	      parts.offset = wide_int_to_tree (sizetype, aff_inv->offset);
 	      /* Addressing mode "base + index [<< scale] + offset".  */
@@ -5101,11 +5023,7 @@
   aff_combination_scale (&tmpa, -1);
   aff_combination_add (&tmpb, &tmpa);
   aff_combination_add (&tmpb, &nit);
-<<<<<<< HEAD
-  if (tmpb.n != 0 || may_ne (tmpb.offset, 1))
-=======
   if (tmpb.n != 0 || maybe_ne (tmpb.offset, 1))
->>>>>>> 70783a86
     return false;
 
   /* Finally, check that CAND->IV->BASE - CAND->IV->STEP * A does not

--- conflicted
+++ resolved
@@ -1435,7 +1435,6 @@
    store cst to MUL and return true.  Otherwise return false.
    The returned value is always sign-extended, regardless of the
    signedness of TOP and BOT.  */
-<<<<<<< HEAD
 
 static bool
 constant_multiple_of (tree top, tree bot, double_int *mul)
@@ -1500,72 +1499,6 @@
 /* Returns true if memory reference REF with step STEP may be unaligned.  */
 
 static bool
-=======
-
-static bool
-constant_multiple_of (tree top, tree bot, double_int *mul)
-{
-  tree mby;
-  enum tree_code code;
-  double_int res, p0, p1;
-  unsigned precision = TYPE_PRECISION (TREE_TYPE (top));
-
-  STRIP_NOPS (top);
-  STRIP_NOPS (bot);
-
-  if (operand_equal_p (top, bot, 0))
-    {
-      *mul = double_int_one;
-      return true;
-    }
-
-  code = TREE_CODE (top);
-  switch (code)
-    {
-    case MULT_EXPR:
-      mby = TREE_OPERAND (top, 1);
-      if (TREE_CODE (mby) != INTEGER_CST)
-	return false;
-
-      if (!constant_multiple_of (TREE_OPERAND (top, 0), bot, &res))
-	return false;
-
-      *mul = double_int_sext (double_int_mul (res, tree_to_double_int (mby)),
-			      precision);
-      return true;
-
-    case PLUS_EXPR:
-    case MINUS_EXPR:
-      if (!constant_multiple_of (TREE_OPERAND (top, 0), bot, &p0)
-	  || !constant_multiple_of (TREE_OPERAND (top, 1), bot, &p1))
-	return false;
-
-      if (code == MINUS_EXPR)
-	p1 = double_int_neg (p1);
-      *mul = double_int_sext (double_int_add (p0, p1), precision);
-      return true;
-
-    case INTEGER_CST:
-      if (TREE_CODE (bot) != INTEGER_CST)
-	return false;
-
-      p0 = double_int_sext (tree_to_double_int (top), precision);
-      p1 = double_int_sext (tree_to_double_int (bot), precision);
-      if (double_int_zero_p (p1))
-	return false;
-      *mul = double_int_sext (double_int_sdivmod (p0, p1, FLOOR_DIV_EXPR, &res),
-			      precision);
-      return double_int_zero_p (res);
-
-    default:
-      return false;
-    }
-}
-
-/* Returns true if memory reference REF with step STEP may be unaligned.  */
-
-static bool
->>>>>>> a0daa400
 may_be_unaligned_p (tree ref, tree step)
 {
   tree base;
@@ -1904,10 +1837,7 @@
       for (bsi = gsi_start_phis (bb); !gsi_end_p (bsi); gsi_next (&bsi))
 	find_interesting_uses_stmt (data, gsi_stmt (bsi));
       for (bsi = gsi_start_bb (bb); !gsi_end_p (bsi); gsi_next (&bsi))
-<<<<<<< HEAD
 	if (!IS_DEBUG_STMT (gsi_stmt (bsi)))
-=======
->>>>>>> a0daa400
 	find_interesting_uses_stmt (data, gsi_stmt (bsi));
     }
 
@@ -2142,9 +2072,7 @@
     {
       orig_type = TREE_TYPE (base);
       type = generic_type_for (orig_type);
-      /* Don't convert the base to the generic type for pointers as the generic
-	 type is an integer type with the same size as the pointer type.  */
-      if (type != orig_type && !POINTER_TYPE_P (orig_type))
+      if (type != orig_type)
 	{
 	  base = fold_convert (type, base);
 	  step = fold_convert (type, step);
@@ -4431,13 +4359,8 @@
 static comp_cost
 iv_ca_cost (struct iv_ca *ivs)
 {
-<<<<<<< HEAD
-  /* This was a conditional expression but it triggered a bug in the
-     Solaris 8 compiler.  */
-=======
   /* This was a conditional expression but it triggered a bug in
      Sun C 5.5.  */
->>>>>>> a0daa400
   if (ivs->bad_uses)
     return infinite_cost;
   else

/* Web construction code for GNU compiler.
   Contributed by Jan Hubicka.
   Copyright (C) 2001, 2002, 2004, 2006, 2007, 2008, 2010
   Free Software Foundation, Inc.

This file is part of GCC.

GCC is free software; you can redistribute it and/or modify it under
the terms of the GNU General Public License as published by the Free
Software Foundation; either version 3, or (at your option) any later
version.

GCC is distributed in the hope that it will be useful, but WITHOUT ANY
WARRANTY; without even the implied warranty of MERCHANTABILITY or
FITNESS FOR A PARTICULAR PURPOSE.  See the GNU General Public License
for more details.

You should have received a copy of the GNU General Public License
along with GCC; see the file COPYING3.  If not see
<http://www.gnu.org/licenses/>.  */

/* Simple optimization pass that splits independent uses of each pseudo,
   increasing effectiveness of other optimizations.  The optimization can
   serve as an example of use for the dataflow module.

   We don't split registers with REG_USERVAR set unless -fmessy-debugging
   is specified, because debugging information about such split variables
   is almost unusable.

   TODO
    - We may use profile information and ignore infrequent use for the
      purpose of web unifying, inserting the compensation code later to
      implement full induction variable expansion for loops (currently
      we expand only if the induction variable is dead afterward, which
      is often the case).  */

#include "config.h"
#include "system.h"
#include "coretypes.h"
#include "tm.h"
#include "diagnostic-core.h"

#include "rtl.h"
#include "hard-reg-set.h"
#include "flags.h"
#include "obstack.h"
#include "basic-block.h"
#include "output.h"
#include "df.h"
#include "function.h"
#include "insn-config.h"
#include "recog.h"
#include "timevar.h"
#include "tree-pass.h"


/* Find the root of unionfind tree (the representative of set).  */

struct web_entry *
unionfind_root (struct web_entry *element)
{
  struct web_entry *element1 = element, *element2;

  while (element->pred)
    element = element->pred;
  while (element1->pred)
    {
      element2 = element1->pred;
      element1->pred = element;
      element1 = element2;
    }
  return element;
}

/* Union sets.
   Return true if FIRST and SECOND points to the same web entry structure and
   nothing is done.  Otherwise, return false.  */

bool
unionfind_union (struct web_entry *first, struct web_entry *second)
{
  first = unionfind_root (first);
  second = unionfind_root (second);
  if (first == second)
    return true;
  second->pred = first;
  return false;
}

/* For INSN, union all defs and uses that are linked by match_dup.
   FUN is the function that does the union.  */

static void
union_match_dups (rtx insn, struct web_entry *def_entry,
		  struct web_entry *use_entry,
		  bool (*fun) (struct web_entry *, struct web_entry *))
{
  struct df_insn_info *insn_info = DF_INSN_INFO_GET (insn);
  df_ref *use_link = DF_INSN_INFO_USES (insn_info);
  df_ref *def_link = DF_INSN_INFO_DEFS (insn_info);
  int i;

  extract_insn (insn);

  for (i = 0; i < recog_data.n_dups; i++)
    {
      int op = recog_data.dup_num[i];
      enum op_type type = recog_data.operand_type[op];
      df_ref *ref, *dupref;
      struct web_entry *entry;

      for (dupref = use_link; *dupref; dupref++)
	if (DF_REF_LOC (*dupref) == recog_data.dup_loc[i])
	  break;

      if (*dupref == NULL
	  || DF_REF_REGNO (*dupref) < FIRST_PSEUDO_REGISTER)
	continue;

      ref = type == OP_IN ? use_link : def_link;
      entry = type == OP_IN ? use_entry : def_entry;
      for (; *ref; ref++)
	if (DF_REF_LOC (*ref) == recog_data.operand_loc[op])
	  break;

      (*fun) (use_entry + DF_REF_ID (*dupref), entry + DF_REF_ID (*ref));
    }
}

/* For each use, all possible defs reaching it must come in the same
   register, union them.
   FUN is the function that does the union.

   In USED, we keep the DF_REF_ID of the first uninitialized uses of a
   register, so that all uninitialized uses of the register can be
   combined into a single web.  We actually offset it by 2, because
   the values 0 and 1 are reserved for use by entry_register.  */

void
union_defs (df_ref use, struct web_entry *def_entry,
	    unsigned int *used, struct web_entry *use_entry,
 	    bool (*fun) (struct web_entry *, struct web_entry *))
{
  struct df_insn_info *insn_info = DF_REF_INSN_INFO (use);
  struct df_link *link = DF_REF_CHAIN (use);
  df_ref *eq_use_link;
  df_ref *def_link;
  rtx set;

  if (insn_info)
    {
      rtx insn = insn_info->insn;
      eq_use_link = DF_INSN_INFO_EQ_USES (insn_info);
      def_link = DF_INSN_INFO_DEFS (insn_info);
      set = single_set (insn);
    }
  else
    {
      /* An artificial use.  It links up with nothing.  */
      eq_use_link = NULL;
      def_link = NULL;
      set = NULL;
    }

  /* Union all occurrences of the same register in reg notes.  */

  if (eq_use_link)
    while (*eq_use_link)
      {
	if (use != *eq_use_link
	    && DF_REF_REAL_REG (use) == DF_REF_REAL_REG (*eq_use_link))
	  (*fun) (use_entry + DF_REF_ID (use),
		  use_entry + DF_REF_ID (*eq_use_link));
	eq_use_link++;
    }

  /* Recognize trivial noop moves and attempt to keep them as noop.  */

  if (set
      && SET_SRC (set) == DF_REF_REG (use)
      && SET_SRC (set) == SET_DEST (set))
    {
      if (def_link)
	while (*def_link)
	  {
	    if (DF_REF_REAL_REG (use) == DF_REF_REAL_REG (*def_link))
	      (*fun) (use_entry + DF_REF_ID (use),
		      def_entry + DF_REF_ID (*def_link));
	    def_link++;
	  }
    }

  /* UD chains of uninitialized REGs are empty.  Keeping all uses of
     the same uninitialized REG in a single web is not necessary for
     correctness, since the uses are undefined, but it's wasteful to
     allocate one register or slot for each reference.  Furthermore,
     creating new pseudos for uninitialized references in debug insns
     (see PR 42631) causes -fcompare-debug failures.  We record the
     number of the first uninitialized reference we found, and merge
     with it any other uninitialized references to the same
     register.  */
  if (!link)
    {
      int regno = REGNO (DF_REF_REAL_REG (use));
      if (used[regno])
	(*fun) (use_entry + DF_REF_ID (use), use_entry + used[regno] - 2);
      else
	used[regno] = DF_REF_ID (use) + 2;
    }

  while (link)
    {
      (*fun) (use_entry + DF_REF_ID (use),
	      def_entry + DF_REF_ID (link->ref));
      link = link->next;
    }

  /* A READ_WRITE use requires the corresponding def to be in the same
     register.  Find it and union.  */
  if (DF_REF_FLAGS (use) & DF_REF_READ_WRITE)
    {
      df_ref *link;

      if (insn_info)
	link = DF_INSN_INFO_DEFS (insn_info);
      else
	link = NULL;

      if (link)
	while (*link)
	  {
	    if (DF_REF_REAL_REG (*link) == DF_REF_REAL_REG (use))
	      (*fun) (use_entry + DF_REF_ID (use),
		      def_entry + DF_REF_ID (*link));
	    link++;
	  }
    }
}

/* Find the corresponding register for the given entry.  */

static rtx
entry_register (struct web_entry *entry, df_ref ref, unsigned int *used)
{
  struct web_entry *root;
  rtx reg, newreg;

  /* Find the corresponding web and see if it has been visited.  */
  root = unionfind_root (entry);
  if (root->reg)
    return root->reg;

  /* We are seeing this web for the first time, do the assignment.  */
  reg = DF_REF_REAL_REG (ref);

  /* In case the original register is already assigned, generate new
     one.  Since we use USED to merge uninitialized refs into a single
     web, we might found an element to be nonzero without our having
     used it.  Test for 1, because union_defs saves it for our use,
     and there won't be any use for the other values when we get to
     this point.  */
  if (used[REGNO (reg)] != 1)
    newreg = reg, used[REGNO (reg)] = 1;
  else
    {
      newreg = gen_reg_rtx (GET_MODE (reg));
      REG_USERVAR_P (newreg) = REG_USERVAR_P (reg);
      REG_POINTER (newreg) = REG_POINTER (reg);
      REG_ATTRS (newreg) = REG_ATTRS (reg);
      if (dump_file)
	fprintf (dump_file, "Web oldreg=%i newreg=%i\n", REGNO (reg),
		 REGNO (newreg));
    }

  root->reg = newreg;
  return newreg;
}

/* Replace the reference by REG.  */

static void
replace_ref (df_ref ref, rtx reg)
{
  rtx oldreg = DF_REF_REAL_REG (ref);
  rtx *loc = DF_REF_REAL_LOC (ref);
  unsigned int uid = DF_REF_INSN_UID (ref);

  if (oldreg == reg)
    return;
  if (dump_file)
    fprintf (dump_file, "Updating insn %i (%i->%i)\n",
	     uid, REGNO (oldreg), REGNO (reg));
  *loc = reg;
  df_insn_rescan (DF_REF_INSN (ref));
}


static bool
gate_handle_web (void)
{
  return (optimize > 0 && flag_web);
}

/* Main entry point.  */

static unsigned int
web_main (void)
{
  struct web_entry *def_entry;
  struct web_entry *use_entry;
  unsigned int max = max_reg_num ();
  unsigned int *used;
  basic_block bb;
  unsigned int uses_num = 0;
  rtx insn;

  df_set_flags (DF_NO_HARD_REGS + DF_EQ_NOTES);
  df_chain_add_problem (DF_UD_CHAIN);
  df_analyze ();
  df_set_flags (DF_DEFER_INSN_RESCAN);

  /* Assign ids to the uses.  */
  FOR_ALL_BB (bb)
    FOR_BB_INSNS (bb, insn)
    {
      unsigned int uid = INSN_UID (insn);
      if (NONDEBUG_INSN_P (insn))
	{
	  df_ref *use_rec;
	  for (use_rec = DF_INSN_UID_USES (uid); *use_rec; use_rec++)
	    {
	      df_ref use = *use_rec;
	      if (DF_REF_REGNO (use) >= FIRST_PSEUDO_REGISTER)
		DF_REF_ID (use) = uses_num++;
	    }
	  for (use_rec = DF_INSN_UID_EQ_USES (uid); *use_rec; use_rec++)
	    {
	      df_ref use = *use_rec;
	      if (DF_REF_REGNO (use) >= FIRST_PSEUDO_REGISTER)
		DF_REF_ID (use) = uses_num++;
	    }
	}
    }

  /* Record the number of uses and defs at the beginning of the optimization.  */
  def_entry = XCNEWVEC (struct web_entry, DF_DEFS_TABLE_SIZE());
  used = XCNEWVEC (unsigned, max);
  use_entry = XCNEWVEC (struct web_entry, uses_num);

  /* Produce the web.  */
  FOR_ALL_BB (bb)
    FOR_BB_INSNS (bb, insn)
    {
      unsigned int uid = INSN_UID (insn);
      if (NONDEBUG_INSN_P (insn))
	{
	  df_ref *use_rec;
	  union_match_dups (insn, def_entry, use_entry, unionfind_union);
	  for (use_rec = DF_INSN_UID_USES (uid); *use_rec; use_rec++)
	    {
	      df_ref use = *use_rec;
	      if (DF_REF_REGNO (use) >= FIRST_PSEUDO_REGISTER)
		union_defs (use, def_entry, used, use_entry, unionfind_union);
	    }
	  for (use_rec = DF_INSN_UID_EQ_USES (uid); *use_rec; use_rec++)
	    {
	      df_ref use = *use_rec;
	      if (DF_REF_REGNO (use) >= FIRST_PSEUDO_REGISTER)
		union_defs (use, def_entry, used, use_entry, unionfind_union);
	    }
	}
    }

  /* Update the instruction stream, allocating new registers for split pseudos
     in progress.  */
  FOR_ALL_BB (bb)
    FOR_BB_INSNS (bb, insn)
    {
      unsigned int uid = INSN_UID (insn);
<<<<<<< HEAD
      if (NONDEBUG_INSN_P (insn))
=======

      if (NONDEBUG_INSN_P (insn)
	  /* Ignore naked clobber.  For example, reg 134 in the second insn
	     of the following sequence will not be replaced.

	       (insn (clobber (reg:SI 134)))

	       (insn (set (reg:SI 0 r0) (reg:SI 134)))

	     Thus the later passes can optimize them away.  */
	  && GET_CODE (PATTERN (insn)) != CLOBBER)
>>>>>>> 3082eeb7
	{
	  df_ref *use_rec;
	  df_ref *def_rec;
	  for (use_rec = DF_INSN_UID_USES (uid); *use_rec; use_rec++)
	    {
	      df_ref use = *use_rec;
	      if (DF_REF_REGNO (use) >= FIRST_PSEUDO_REGISTER)
		replace_ref (use, entry_register (use_entry + DF_REF_ID (use), use, used));
	    }
	  for (use_rec = DF_INSN_UID_EQ_USES (uid); *use_rec; use_rec++)
	    {
	      df_ref use = *use_rec;
	      if (DF_REF_REGNO (use) >= FIRST_PSEUDO_REGISTER)
		replace_ref (use, entry_register (use_entry + DF_REF_ID (use), use, used));
	    }
	  for (def_rec = DF_INSN_UID_DEFS (uid); *def_rec; def_rec++)
	    {
	      df_ref def = *def_rec;
	      if (DF_REF_REGNO (def) >= FIRST_PSEUDO_REGISTER)
		replace_ref (def, entry_register (def_entry + DF_REF_ID (def), def, used));
	    }
	}
    }

  free (def_entry);
  free (use_entry);
  free (used);
  return 0;
}

struct rtl_opt_pass pass_web =
{
 {
  RTL_PASS,
  "web",                                /* name */
  gate_handle_web,                      /* gate */
  web_main,		                /* execute */
  NULL,                                 /* sub */
  NULL,                                 /* next */
  0,                                    /* static_pass_number */
  TV_WEB,                               /* tv_id */
  0,                                    /* properties_required */
  0,                                    /* properties_provided */
  0,                                    /* properties_destroyed */
  0,                                    /* todo_flags_start */
<<<<<<< HEAD
  TODO_df_finish | TODO_verify_rtl_sharing |
  TODO_dump_func                        /* todo_flags_finish */
=======
  TODO_df_finish | TODO_verify_rtl_sharing  /* todo_flags_finish */
>>>>>>> 3082eeb7
 }
};<|MERGE_RESOLUTION|>--- conflicted
+++ resolved
@@ -378,9 +378,6 @@
     FOR_BB_INSNS (bb, insn)
     {
       unsigned int uid = INSN_UID (insn);
-<<<<<<< HEAD
-      if (NONDEBUG_INSN_P (insn))
-=======
 
       if (NONDEBUG_INSN_P (insn)
 	  /* Ignore naked clobber.  For example, reg 134 in the second insn
@@ -392,7 +389,6 @@
 
 	     Thus the later passes can optimize them away.  */
 	  && GET_CODE (PATTERN (insn)) != CLOBBER)
->>>>>>> 3082eeb7
 	{
 	  df_ref *use_rec;
 	  df_ref *def_rec;
@@ -439,11 +435,6 @@
   0,                                    /* properties_provided */
   0,                                    /* properties_destroyed */
   0,                                    /* todo_flags_start */
-<<<<<<< HEAD
-  TODO_df_finish | TODO_verify_rtl_sharing |
-  TODO_dump_func                        /* todo_flags_finish */
-=======
   TODO_df_finish | TODO_verify_rtl_sharing  /* todo_flags_finish */
->>>>>>> 3082eeb7
  }
 };
<<<<<<< HEAD
=======
2010-09-30  Iain Sandoe  <iains@gcc.gnu.org>

	merge from FSF 'apple/trunk' branch.
	2006-01-30  Fariborz Jahanian <fjahanian@apple.com>

	Radar 4386773
	* cp/parser.c (cp_parser_objc_interstitial_code): For
	@optional/@required set the optional/required flag.
	
2010-09-30  Nicola Pero  <nicola.pero@meta-innovation.com>

	* parser.c (cp_lexer_get_preprocessor_token): Tidied up comments
	and indentation when finding an Objective-C++ CPP_AT_NAME token.

2010-09-29  Richard Guenther  <rguenther@suse.de>

	* cp-tree.h (CP_DECL_CONTEXT): Check DECL_FILE_SCOPE_P.
	(CP_TYPE_CONTEXT): Similar.
	(FROB_CONTEXT): Frob global_namespace to the global
	TRANSLATION_UNIT_DECL.
	* decl.c (cxx_init_decl_processing): Build a TRANSLATION_UNIT_DECL,
	set DECL_CONTEXT of global_namespace to it.
	(start_decl): Use CP_DECL_CONTEXT and test TYPE_P
	instead of zeroing context.
	(cp_finish_decl): Use DECL_FILE_SCOPE_P.
	(grokfndecl): Likewise.
	(start_preparsed_function): Likewise.
	* name-lookup.c (maybe_push_decl): Use DECL_NAMESPACE_SCOPE_P.
	(namespace_binding): Use SCOPE_FILE_SCOPE_P.
	* pt.c (template_class_depth): Use CP_TYPE_CONTEXT.
	(is_specialization_of_friend): Use CP_DECL_CONTEXT.
	(push_template_decl_real): Likewise.
	(tsubst_friend_class): Likewise.  Adjust context comparisons.
	(instantiate_class_template): Use CP_TYPE_CONTEXT.
	(tsubst): Do not substitute into TRANSLATION_UNIT_DECL.
	* cxx-pretty-print.c (pp_cxx_nested_name_specifier): Use
	SCOPE_FILE_SCOPE_P.

2010-09-29  Yao Qi  <yao@codesourcery.com>

	* decl.c (get_atexit_node): Fix typo.

2010-09-28  Jason Merrill  <jason@redhat.com>

	* tree.c (lvalue_kind): Rename from lvalue_p_1, make nonstatic.
	(real_lvalue_p): Take const_tree.
	* cp-tree.h: Adjust.
	* typeck.c (lvalue_or_else): Make temporary arg a permerror.
	(cp_build_addr_expr_1): Likewise.

2010-09-28  Iain Sandoe  <iains@gcc.gnu.org>
	
	Partially merged from apple/trunk branch on FSF servers:
	2006-04-26 Fariborz Jahanian <fjahanian@apple.com>
	Radar 3803157 (method attributes)
	
	* parser.c (cp_parser_objc_method_keyword_params): Handle attributes.
	(cp_parser_objc_method_tail_params_opt): Likewise.
	(cp_parser_objc_method_signature): Likewise.
	(cp_parser_objc_method_maybe_bad_prefix_attributes): New.
	(cp_parser_objc_method_prototype_list): Handle attributes.
	(cp_parser_objc_method_definition_list): Likewise.

2010-09-28  Richard Henderson  <rth@redhat.com>

	* cp-lang.c: Include "target.h".
	(cp_eh_personality): Use targetm.except_unwind_info.
	* Make-lang.in (cp-lang.o): Update deps.

2010-09-28  Iain Sandoe  <iains@gcc.gnu.org>

	* parser.c (cp_parser_objc_valid_prefix_attributes): New.
	(cp_parser_declaration): Parse prefix attributes for ObjC++.
	(cp_parser_objc_protocol_declaration): Handle attributes.
	(cp_parser_objc_class_interface): Likewise.
	(cp_parser_objc_declaration): Likewise.

2010-09-27  Jason Merrill  <jason@redhat.com>

	Require lvalues as specified by the standard.
	* typeck.c (lvalue_or_else): Use real_lvalue_p.
	(cp_build_addr_expr_1): Split out of cp_build_unary_op.
	(cp_build_addr_expr, cp_build_addr_expr_strict): Interfaces.
	(decay_conversion, get_member_function_from_ptrfunc): Adjust.
	(build_x_unary_op, build_reinterpret_cast_1): Adjust.
	(build_const_cast_1): Adjust.
	* cp-tree.h: Declare new fns.
	* call.c (build_this, convert_like_real, build_over_call): Adjust.
	(initialize_reference): Adjust.
	* class.c (build_base_path, convert_to_base_statically): Adjust.
	(build_vfn_ref, resolve_address_of_overloaded_function): Adjust.
	* cvt.c (build_up_reference, convert_to_reference): Adjust.
	* decl.c (register_dtor_fn): Adjust.
	* decl2.c (build_offset_ref_call_from_tree): Adjust.
	* except.c (initialize_handler_parm): Adjust.
	* init.c (build_offset_ref, build_delete, build_vec_delete): Adjust.
	* rtti.c (build_dynamic_cast_1, tinfo_base_init): Adjust.
	* tree.c (stabilize_expr): Adjust.

2010-09-27  Nicola Pero  <nicola.pero@meta-innovation.com>

	Merge from apple/trunk branch on FSF servers:
	
	2005-12-15  Fariborz Jahanian <fjahanian@apple.com>

	Radar 4229905
	* typeck.c (composite_pointer_type): Call objc_have_common_type
	when comparing two objective-c pointer types.

	2005-07-18  Ziemowit Laski  <zlaski@apple.com>

	Radar 4175534
	* call.c (standard_conversion): Do not issue warnings when
	comparing ObjC pointer types.
	
	2005-06-22  Ziemowit Laski  <zlaski@apple.com>

	Radar 4154928
	* call.c (standard_conversion): Allow for a pointer conversion
	between any two ObjC pointer types.
	* typeck.c (composite_pointer_type): Determine common type
	for two ObjC pointer types.
	
2010-09-24  Jan Hubicka  <jh@suse.cz>

	* decl.c (finish_function): Use decl_replaceable_p
	* method.c (make_alias_for_thunk): Update call of cgraph_same_body_alias.

2010-09-24  Jason Merrill  <jason@redhat.com>

	* decl.c (compute_array_index_type): Remember type dependence of
	array bound.
	* pt.c (dependent_type_p_r): Don't recompute it here.

	* error.c (dump_expr) [CASE_CONVERT]: Print conversion between
	reference and pointer to the same type as "*" or "&".

2010-09-24  Nicola Pero  <nicola.pero@meta-innovation.com>

	* typeck.c (warn_args_num): Use warning 'too many arguments to
	method [methodname]' for an Objective-C method instead of the less
	satisfactory 'too many arguments to function' (with no method
	name).

2010-09-21  Jason Merrill  <jason@redhat.com>

	* mangle.c (write_expression) [SCOPE_REF]: Only do -fabi-version=1
	special handling if we know the member.

2010-09-18  Jason Merrill  <jason@redhat.com>

	* call.c (compare_ics): Do lvalue/rvalue reference binding
	comparison for ck_list, too.

2010-09-15  Jason Merrill  <jason@redhat.com>

	* semantics.c (finish_id_expression): Diagnose use of function
	parms in evaluated context outside function body.

	* decl2.c (grokbitfield): Diagnose non-integral width.

	* call.c (convert_like_real): Use the underlying type of the
	reference for the temporary.

2010-09-15  Jakub Jelinek  <jakub@redhat.com>

	PR c++/45635
	* class.c (build_vtbl_initializer): Use fn instead of init's operand
	as first argument to FDESC_EXPR.

2010-09-15  Paolo Carlini  <paolo.carlini@oracle.com>

	PR c++/45665
	* decl.c (grokdeclarator): Check build_memfn_type return value
	for error_mark_node.

2010-09-13  Rodrigo Rivas Costa <rodrigorivascosta@gmail.com>

	* semantics.c (finish_for_stmt): Always test flag_new_for_scope.
	(begin_range_for_stmt): Likewise.

2010-09-11  Rodrigo Rivas <rodrigorivascosta@gmail.com>

	Implement range-based for-statements.
	* cp-tree.def (RANGE_FOR_STMT): New.
	* cp-tree.h (RANGE_FOR_DECL, RANGE_FOR_EXPR, RANGE_FOR_BODY): New.
	(cp_convert_range_for): Declare.
	* pt.c (tsubst_expr): Add RANGE_FOR_STMT.
	(tsubst_copy_and_build): perform_koenig_lookup takes extra argument.
	* semantics.c (begin_range_for_stmt): New.
	(finish_range_for_decl): New.
	(finish_for_stmt): Accept also RANGE_FOR_STMT.
	(perform_koenig_lookup): Add extra argument include_std.
	* parser.c (cp_parser_c_for): New with code from
	cp_parser_iteration_statement().
	(cp_parser_range_for): New.
	(cp_convert_range_for): New.
	(cp_parser_iteration_statement): Add range-for support.
	(cp_parser_condition): Adjust comment.
	(cp_parser_postfix_expression): perform_koenig_lookup takes extra
	argument.
	* dump.c (cp_dump_tree): Add RANGE_FOR_STMT.
	* cxx-pretty-print.c: Likewise.
	* lex.c (cxx_init): Likewise.
	* name-lookup.c (lookup_function_nonclass): Add extra argument
	include_std.
	(lookup_arg_dependent): Likewise.
	* name-lookup.h: Likewise.

2010-09-10  Rodrigo Rivas Costa <rodrigorivascosta@gmail.com>

	PR c++/43824
	* error.c (maybe_warn_cpp0x): Add new warning
	CPP0X_INLINE_NAMESPACES.
	* parser.c (cp_parser_namespace_definition): Likewise.
	* cp-tree.h (cpp0x_warn_str): Likewise.

2010-09-10  Richard Guenther  <rguenther@suse.de>

	* decl.c (reshape_init_vector): For VECTOR_TYPEs, use
	TYPE_VECTOR_SUBPARTS instead of TYPE_DEBUG_REPRESENTATION_TYPE.

2010-09-10  Jan Hubicka  <jh@suse.cz>

	PR tree-optimization/45605
	* cp/class.c (build_vtbl_initializer): Avoid wrong type conversion in
	ADDR_EXPR.

2010-09-08  Jakub Jelinek  <jakub@redhat.com>

	PR c++/45588
	* pt.c (tsubst) <case INTEGER_TYPE>: Call mark_rvalue_use
	before calling fold_decl_constant_value.

2010-09-07  Arnaud Charlet  <charlet@adacore.com>

	* cp-tree.h (build_enumerator): Add new location_t parameter.
	(build_lang_decl_loc): New function.
	* decl.c (build_enumerator): New parameter loc. Use it when calling
	build_decl. Replace build_lang_decl with build_lang_decl_loc.
	* pt.c (tsubst_enum): Adjust call to build_enumerator.
	* parser.c (cp_parser_enumerator_definition): Ditto.
	* lex.c (build_lang_decl_loc): New function.

2010-09-06  Dodji Seketeli  <dodji@redhat.com>

	PR c++/45200
	PR c++/45293
	PR c++/45558
	* tree.c (strip_typedefs): Strip typedefs from the context of
	TYPENAME_TYPEs.

2010-09-06  Mark Mitchell  <mark@codesourcery.com>

	* typeck.c (cp_build_binary_op): Call do_warn_double_promotion.
	* call.c (build_conditional_expr): Likewise.
	(convert_arg_to_ellipsis): Likewise.

2010-09-06  Arnaud Charlet  <charlet@adacore.com>

	* parser.c (make_pointer_declarator, make_reference_declarator,
	make_call_declarator, make_array_declarator): Set declarator->id_loc.
	(cp_parser_init_declarator): Adjust location of decl if appropriate.

2010-09-06  Jason Merrill  <jason@redhat.com>

	* call.c (implicit_conversion): Fix value-init of enums.
	(convert_like_real): Likewise.

	* decl.c (cp_finish_decl): Don't change init for auto deduction.

	* pt.c (fold_non_dependent_expr_sfinae): Split out from...
	(fold_non_dependent_expr): ...here.
	(convert_nontype_argument): Use it.  Take complain parm.
	Use perform_implicit_conversion	instead of ocp_convert.
	Allow cv-qual changes.
	(convert_template_argument): Pass complain down.
	(tsubst_template_arg): Suppress constant expression warnings.
	Don't fold here.

	* method.c (synthesized_method_walk): In constructors, also check
	subobject destructors.

	* semantics.c (finish_compound_literal): Always build a
	TARGET_EXPR.

2010-08-30  Paolo Carlini  <paolo.carlini@oracle.com>

	PR c++/45043
	* decl.c (grokdeclarator): Use MAIN_NAME_P only on IDENTIFIER_NODEs.

2010-08-30  Jakub Jelinek  <jakub@redhat.com>

	PR middle-end/45423
	* parser.c (cp_parser_omp_atomic): Handle boolean
	{PRE,POST}_INCREMENT.

2010-08-29  Jason Merrill  <jason@redhat.com>

	PR c++/44991
	* parser.c (cp_parser_parameter_declaration): Pop parameter decls
	after tentative parsing.

2010-08-22  Joseph Myers  <joseph@codesourcery.com>

	* Make-lang.in (g++spec.o): Update dependencies.
	* g++spec.c: Include opts.h
	(MATH_LIBRARY, LIBSTDCXX): Remove initial "-l".
	(lang_specific_driver): Use cl_decoded_option structures.

2010-08-20  Nathan Froyd  <froydnj@codesourcery.com>

	* call.c: Use FOR_EACH_VEC_ELT.
	* class.c: Likewise.
	* decl.c: Likewise.
	* decl2.c: Likewise.
	* error.c: Likewise.
	* except.c: Likewise.
	* mangle.c: Likewise.
	* method.c: Likewise.
	* name-lookup.c: Likewise.
	* parser.c: Likewise.
	* pt.c: Likewise.
	* repo.c: Likewise.
	* semantics.c: Likewise.
	* typeck2.c: Likewise.

2010-08-19  Jason Merrill  <jason@redhat.com>

	* call.c (reference_related_p): Check for error_mark_node.
	(add_function_candidate): Check it instead of
	same_type_ignoring_top_level_qualifiers_p.

	PR c++/45315
	* init.c (build_new_1): Don't use build_value_init in a template.
	(build_value_init): Make sure we don't.

	PR c++/45307
	* cp-gimplify.c (cp_gimplify_expr): Also remove assignment
	of empty class CONSTRUCTOR.

	* except.c (pending_noexcept, pending_noexcept_checks): New.
	(perform_deferred_noexcept_checks): New.
	(maybe_noexcept_warning): Split from...
	(finish_noexcept_expr): ...here.  Adjust.
	* decl2.c (cp_write_global_declarations): Call
	perform_deferred_noexcept_checks.
	* cp-tree.h: And declare it.

2010-08-18  Nathan Froyd  <froydnj@codesourcery.com>

	PR c++/45049
	* name-lookup.c (push_overloaded_decl): Change DECL_CHAIN to
	TREE_CHAIN.

2010-08-17  Kai Tietz  <kai.tietz@onevision.com>

	* class.c (note_name_declared_in_class): Make in 'extern "C"' blocks,
	or if -fms-extensions is enabled check, check permissive.

2010-08-09  Jason Merrill  <jason@redhat.com>

	PR c++/45236
	* pt.c (lookup_template_class): Don't re-coerce outer parms.

2010-08-09  Nathan Froyd  <froydnj@codesourcery.com>

	* call.c (add_builtin_candidates): Use VECs for local variable
	`types'.  Adjust remainder of function accordingly.

2010-08-09  Nathan Froyd  <froydnj@codesourcery.com>

	* name-lookup.c (is_associated_namespace): Convert local variables
	to be VECs instead of TREE_LISTs.

2010-08-09  Nathan Froyd  <froydnj@codesourcery.com>

	* tree.c (varargs_function_p): Use stdarg_p.

2010-08-07  Nathan Froyd  <froydnj@codesourcery.com>

	* parser.c (cp_default_arg_entry): Declare.  Declare a VEC of it.
	(cp_unparsed_functions_entry): Declare.  Declare a VEC of it.
	(cp_parser) [unparsed_functions_queues]: Rename to unparsed_queues.
	Change type to a VEC.
	(unparsed_funs_with_default_args): Define.
	(unparsed_funs_with_definitions): Define.
	(push_unparsed_function_queues): New function.
	(cp_parser_new): Call it.
	(pop_unparsed_function_queues): New function.
	(cp_parser_class_specifier): Adjust processing of unparsed functions.
	(cp_parser_template_declaration_after_export): Use VEC_safe_push.
	(cp_parser_save_member_function_body): Likewise.
	(cp_parser_late_parsing_for_member): Call push_unparsed_function_queues
	and pop_unparsed_function_queues.
	(cp_parser_late_parsing_default_args): Likewise.
	(cp_parser_save_default_args): Use VEC_safe_push.

2010-08-07  Nathan Froyd  <froydnj@codesourcery.com>

	* name-lookup.h (cp_label_binding): Declare.  Declare a VEC type
	containing it.
	(cp_binding_level): Convert shadowed_labels and dead_vars_from_for
	fields to VECs.
	* decl.c (poplevel): Adjust for type changes.
	(declare_local_label): Likewise.

2010-08-06  Jason Merrill  <jason@redhat.com>

	* typeck.c (complete_type_or_maybe_complain): Split out from...
	(complete_type_or_else): Here.
	(build_class_member_access_expr): Call it.
	(finish_class_member_access_expr): Likewise.
	* call.c (build_special_member_call): Likewise.
	* cvt.c (build_expr_type_conversion): Likewise.
	* init.c (build_new): Likewise.
	* typeck2.c (build_functional_cast): Likewise.
	* cp-tree.h: Declare it.

	* init.c (build_value_init): Add complain parm.
	(build_value_init_noctor): Likewise.
	(perform_member_init): Pass it.
	(expand_aggr_init_1): Likewise.
	(build_new_1): Likewise.
	(build_vec_init): Likewise.
	* pt.c (tsubst_expr): Likewise.
	* typeck2.c (build_functional_cast): Likewise.
	* cp-tree.h: Adjust.
	* tree.c (build_target_expr_with_type): Handle error_mark_node.

	* typeck.c (decay_conversion): Any expression with type nullptr_t
	decays to nullptr.

2010-07-30  Ulrich Weigand  <Ulrich.Weigand@de.ibm.com>

	PR c++/45112
	* decl.c (duplicate_decls): Merge DECL_USER_ALIGN and DECL_PACKED.

2010-07-27  Jason Merrill  <jason@redhat.com>

	* pt.c (tsubst_expr) [DECL_EXPR]: Handle getting an AGGR_INIT_EXPR
	from build_value_init.
	* init.c (build_value_init_noctor): Give error for unknown array
	bound.

2010-07-27  Joseph Myers  <joseph@codesourcery.com>

	* cp-objcp-common.h (LANG_HOOKS_MISSING_ARGUMENT): Remove.

2010-07-27  Joseph Myers  <joseph@codesourcery.com>

	* cp-objcp-common.c (cxx_initialize_diagnostics): First call
	c_common_initialize_diagnostics.
	* cp-objcp-common.h (LANG_HOOKS_OPTION_LANG_MASK,
	LANG_HOOKS_COMPLAIN_WRONG_LANG_P): Define.

2010-07-21  Jason Merrill  <jason@redhat.com>

	* tree.c (cp_tree_equal): Fix CONSTRUCTOR handling.

	* parser.c (cp_parser_init_declarator): Pass LOOKUP_NORMAL
	to cp_finish_decl.

2010-07-20  Jeffrey Yasskin  <jyasskin@google.com>

	PR c++/44641
	* pt.c (instantiate_class_template): Propagate the template's
	location to its instance.

2010-07-20  Jason Merrill  <jason@redhat.com>

	PR c++/44967
	* pt.c (tsubst_copy_and_build): Rework last change.

	PR c++/44967
	* pt.c (tsubst_copy_and_build): Handle partial substitution of
	CALL_EXPR.

2010-07-19  Jason Merrill  <jason@redhat.com>

	PR c++/44996
	* semantics.c (finish_decltype_type): Correct decltype
	of parenthesized rvalue reference variable.

	PR c++/44969
	* tree.c (cp_tree_equal): Compare type of *CAST_EXPR.
	* pt.c (iterative_hash_template_arg): Hash type of *CAST_EXPR.

2010-07-19  Paolo Carlini  <paolo.carlini@oracle.com>

	PR c++/44969
	* typeck.c (build_x_compound_expr_from_list): Add tsubst_flags_t
	parameter.
	* cp-tree.h: Adjust declaration.
	* init.c (perform_member_init): Adjust caller.
	* decl.c (grok_reference_init, cp_finish_decl): Likewise.
	* typeck2.c (store_init_value): Likewise.
	(build_functional_cast): Pass complain argument to
	build_x_compound_expr_from_list.

2010-07-16  Jason Merrill  <jason@redhat.com>

	PR c++/32505
	* pt.c (process_partial_specialization): Diagnose partial
	specialization after instantiation.
	(most_specialized_class): Add complain parm.

	* ptree.c (cxx_print_xnode): Handle TEMPLATE_INFO.

2010-07-15  Nathan Froyd  <froydnj@codesourcery.com>

	* init.c (build_new_1): Use cp_build_function_call_nary instead of
	cp_build_function_call.

2010-07-15  Jason Merrill  <jason@redhat.com>

	PR c++/44909
	* call.c (add_function_candidate): If we're working on an implicit
	declaration, don't consider candidates that won't match.
	* typeck.c (same_type_ignoring_top_level_qualifiers_p): Now a fn.
	* cp-tree.h (same_type_ignoring_top_level_qualifiers_p): Adjust.

	Revert:
	* cp-tree.h (struct lang_type_class): Add has_user_opeq.
	(TYPE_HAS_USER_OPEQ): New.
	* decl.c (grok_special_member_properties): Set it.
	* class.c (add_implicitly_declared_members): Don't lazily declare
	constructors/operator= if a base or member has a user-declared one.
	(check_bases_and_members, check_bases): Adjust.
	(check_field_decls, check_field_decl): Adjust.

2010-07-15  Anatoly Sokolov  <aesok@post.ru>

	* decl.c (integer_three_node): Remove.
	(cxx_init_decl_processing): Do not initialize the integer_three_node.
	* cp-tree.h (integer_three_node): Remove.

2010-07-15  Nathan Froyd  <froydnj@codesourcery.com>

	* cp-tree.h: Carefully replace TREE_CHAIN with DECL_CHAIN.
	* call.c: Likewise.
	* class.c: Likewise.
	* cp-gimplify.c: Likewise.
	* decl.c: Likewise.
	* decl2.c: Likewise.
	* init.c: Likewise.
	* mangle.c: Likewise.
	* name-lookup.c: Likewise.
	* optimize.c: Likewise.
	* parser.c: Likewise.
	* pt.c: Likewise.
	* rtti.c: Likewise.
	* search.c: Likewise.
	* semantics.c: Likewise.
	* typeck.c: Likewise.
	* typeck2.c: Likewise.

2010-07-14  Jason Merrill  <jason@redhat.com>

	* init.c (sort_mem_initializers): Rename "field_type" to "ctx".
	(build_field_list): Cache field type.

	Implement C++0x unrestricted unions (N2544)
	* class.c (check_field_decl): Loosen union handling in C++0x.
	* method.c (walk_field_subobs): Split out from...
	(synthesized_method_walk): ...here.  Set msg before loops.
	(process_subob_fn): Check for triviality in union members.
	* init.c (sort_mem_initializers): Splice out uninitialized
	anonymous unions and union members.
	(push_base_cleanups): Don't automatically destroy anonymous unions
	and union members.

2010-07-13  Jason Merrill  <jason@redhat.com>

	PR c++/44909
	* cp-tree.h (struct lang_type_class): Add has_user_opeq.
	(TYPE_HAS_USER_OPEQ): New.
	* decl.c (grok_special_member_properties): Set it.
	* class.c (add_implicitly_declared_members): Don't lazily declare
	constructors/operator= if a base or member has a user-declared one.
	(check_bases_and_members, check_bases): Adjust.
	(check_field_decls, check_field_decl): Adjust.
	* method.c (synthesized_method_walk): Initialize check_vdtor.

	PR c++/44540
	* mangle.c (write_type): Canonicalize.
	(canonicalize_for_substitution): Retain cv-quals on FUNCTION_TYPE.
	(write_CV_qualifiers_for_type): Ignore them in abi>=5.

2010-07-13  Paolo Carlini  <paolo.carlini@oracle.com>

	PR c++/44908
	* call.c (convert_like_real): Adjust convert_ptrmem call, pass
	complain argument.
	* typeck.c (get_delta_difference): Update prototype, add a
	tsubst_flags_t parameter; update get_delta_difference_1 calls and
	add checks for error_mark_node.
	(get_delta_difference_1): Update prototype, add a tsubst_flags_t
	parameter; update lookup_base call.
	(build_ptrmemfunc): Update prototype, add a tsubst_flags_t
	parameter; update get_delta_difference call and add check for
	error_mark_node.
	(convert_ptrmem): Update prototype, add a tsubst_flags_t
	parameter; update get_delta_difference call and add check for
	error_mark_node;  update build_ptrmemfunc call.
	(build_static_cast_1): Adjust convert_ptrmem call.
	(expand_ptrmemfunc_cst): Adjust get_delta_difference call.
	(cp_build_unary_op): Adjust build_ptrmemfunc call.
	* cvt.c (cp_convert_to_pointer, convert_force): Adjust convert_ptrmem
	and build_ptrmemfunc calls.
	* cp-tree.h: Update build_ptrmemfunc and convert_ptrmem prototypes.

2010-07-12  Paolo Carlini  <paolo.carlini@oracle.com>

	PR c++/44907
	* call.c (build_temp): Add tsubst_flags_t complain parameter;
	adjust build_special_member_call call, pass complain.
	(convert_like_real): Adjust build_temp call, pass complain.

2010-07-09  Jason Merrill  <jason@redhat.com>

	PR c++/43120
	* cp-tree.h (BV_LOST_PRIMARY): New macro.
	* class.c (update_vtable_entry_for_fn): Fix covariant thunk logic.
	Set BV_LOST_PRIMARY.
	(build_vtbl_initializer): Check BV_LOST_PRIMARY.

2010-07-08  Jason Merrill  <jason@redhat.com>

	PR c++/43120
	* class.c (update_vtable_entry_for_fn): Fix handling of dummy
	virtual bases for covariant thunks.

2010-07-08  Manuel López-Ibáñez  <manu@gcc.gnu.org>

	* cp-tree.h: Do not include toplev.h.

2010-07-06  Jason Merrill  <jason@redhat.com>

	PR c++/44703
	* call.c (is_std_init_list): Look through typedefs.

	PR c++/44778
	* init.c (build_offset_ref): If scope isn't dependent,
	don't exit early.  Look at TYPE_MAIN_VARIANT.
	* pt.c (tsubst_copy) [OFFSET_REF]: Do substitution.

	* error.c (dump_function_decl): Don't crash on null DECL_NAME.

2010-07-06  Shujing Zhao  <pearly.zhao@oracle.com>

	* cp-tree.h (impl_conv_void): New type.
	(convert_to_void): Adjust prototype.
	* cvt.c (convert_to_void): Use impl_conv_void, emit and adjust the
	diagnostic for easy translation. Change caller.
	* typeck.c: Update call to convert_to_void.
	* semantics.c: Likewise.
	* init.c: Likewise.

2010-07-05  Nathan Froyd  <froydnj@codesourcery.com>

	* decl.c (cp_finish_decl): Call add_local_decl.
	* optimize.c (clone_body): Adjust for new type of cfun->local_decls.

2010-07-05  Paolo Carlini  <paolo.carlini@oracle.com>

	* pt.c (tsubst): Early declare code = TREE_CODE (t) and use it
	throughout.

2010-07-05  Shujing Zhao  <pearly.zhao@oracle.com>

	PR c++/22138
	* parser.c (cp_parser_primary_expression): Error if local template is
	declared.

2010-07-02  Le-Chun Wu  <lcwu@google.com>

	PR/44128
	* name-lookup.c (pushdecl_maybe_friend): Warn when a local decl
	(variable or type) shadows another type.

2010-07-02  Jakub Jelinek  <jakub@redhat.com>

	PR c++/44780
	* typeck.c (convert_for_assignment): When converting a convertible
	vector type or objc++ types, call mark_rvalue_use.
	* typeck2.c (build_m_component_ref): Use return values from
	mark_rvalue_use or mark_lvalue_use.
	* class.c (build_base_path): Likewise.
	* call.c (build_conditional_expr): Likewise.

2010-07-02  Paolo Carlini  <paolo.carlini@oracle.com>

	PR c++/44039
	* pt.c (tsubst_baselink): Return error_mark_node if lookup_fnfields
	returns NULL_TREE.

2010-07-01  Richard Guenther  <rguenther@suse.de>

	* cp-gimplify.c (cp_gimplify_expr): Open-code the rhs
	predicate we are looking for, allow non-gimplified
	INDIRECT_REFs.

2010-06-30  Paolo Carlini  <paolo.carlini@oracle.com>

	PR c++/44628
	* typeck.c (cp_build_unary_op): Early return error_mark_node when
	arg is NULL_TREE too.
	* call.c (convert_class_to_reference): Return error_mark_node when
	expr is NULL_TREE.

2010-06-30  Michael Matz  <matz@suse.de>

	* repo.c (finish_repo): Fix typo.

2010-06-30  Nathan Froyd  <froydnj@codesourcery.com>

	* parser.c (cp_parser_omp_for_loop): Use a VEC for for_block.

2010-06-30  Nathan Froyd  <froydnj@codesourcery.com>

	* repo.c (pending_repo): Change type to a VEC.
	(finish_repo): Adjust for new type of pending_repo.
	(repo_emit_p): Likewise.

2010-06-30  Manuel López-Ibáñez  <manu@gcc.gnu.org>

	* tree.c: Include gimple.h. Do not include tree-flow.h
	* decl.c: Do not include tree-flow.h
	* Make-lang.in: Adjust dependencies.

2010-06-29  Nathan Froyd  <froydnj@codesourcery.com>

	* decl.c (incomplete_var): Declare.  Declare VECs containing them.
	(incomplete_vars): Adjust comment.  Change type to a VEC.
	(maybe_register_incomplete_var): Adjust for new type.
	(complete_vars): Adjust iteration over incomplete_vars.

2010-06-29  Nathan Froyd  <froydnj@codesourcery.com>

	* decl.c (struct named_label_entry): Change type of bad_decls field
	to a VEC.
	(poplevel_named_label_1): Adjust for new type of bad_decls.
	(check_goto): Likewise.

2010-06-29  Jason Merrill  <jason@redhat.com>

	Enable implicitly declared move constructor/operator= (N3053).
	* class.c (add_implicitly_declared_members): A class with no
	explicitly declared copy or move constructor gets both declared
	implicitly, and similarly for operator=.
	(check_bases): A type with no copy ctor does not inhibit
	a const copy ctor in a derived class.  It does mean the derived
	one is non-trivial.
	(check_field_decl): Likewise.
	(check_bases_and_members): A nonexistent copy ctor/op= is non-trivial.
	* tree.c (type_has_nontrivial_copy_init): Adjust semantics.
	(trivially_copyable_p): Likewise.
	* call.c (convert_like_real): Use type_has_nontrivial_copy_init.
	* class.c (finish_struct_bits): Likewise.
	* tree.c (build_target_expr_with_type): Likewise.
	* typeck2.c (store_init_value): Likewise.

	Enable implicitly deleted functions (N2346)
	* class.c (check_bases_and_members): Adjust lambda flags.
	* method.c (implicitly_declare_fn): Set DECL_DELETED_FN if appropriate.

	* decl2.c (mark_used): Adjust error for use of deleted function.

	Machinery to support implicit delete/move.
	* cp-tree.h: (struct lang_type_class): Add lazy_move_assign,
	has_complex_move_ctor, has_complex_move_assign bitfields.
	(CLASSTYPE_LAZY_MOVE_ASSIGN): New.
	(TYPE_HAS_COMPLEX_MOVE_ASSIGN): New.
	(TYPE_HAS_COMPLEX_MOVE_CTOR): New.
	(enum special_function_kind): Add sfk_move_assignment.
	(LOOKUP_SPECULATIVE): New.
	* call.c (build_over_call): Return early if it's set.
	(build_over_call): Use trivial_fn_p.
	* class.c (check_bases): If the base has no default constructor,
	the derived one is non-trivial.  Handle move ctor/op=.
	(check_field_decl): Likewise.
	(check_bases_and_members): Handle move ctor/op=.
	(add_implicitly_declared_members): Handle CLASSTYPE_LAZY_MOVE_ASSIGN.
	(type_has_move_constructor, type_has_move_assign): New.
	* decl.c (grok_special_member_properties): Handle move ctor/op=.
	* method.c (type_has_trivial_fn, type_set_nontrivial_flag): New.
	(trivial_fn_p): New.
	(do_build_copy_constructor): Use it.
	(do_build_assign_ref): Likewise.  Handle move assignment.
	(build_stub_type, build_stub_object, locate_fn_flags): New.
	(locate_ctor): Use locate_fn_flags.
	(locate_copy, locate_dtor): Remove.
	(get_dtor, get_default_ctor, get_copy_ctor, get_copy_assign): New.
	(process_subob_fn, synthesized_method_walk): New.
	(maybe_explain_implicit_delete): New.
	(implicitly_declare_fn): Use synthesized_method_walk,
	type_has_trivial_fn, and type_set_nontrivial_flag.
	(defaulted_late_check): Set DECL_DELETED_FN.
	(defaultable_fn_check): Handle sfk_move_assignment.
	(lazily_declare_fn): Clear CLASSTYPE_LAZY_* early.  Don't declare
	implicitly deleted move ctor/op=.
	* search.c (lookup_fnfields_1): Handle sfk_move_assignment.
	(lookup_fnfields_slot): New.
	* semantics.c (omp_clause_info_fndecl): Remove.
	(cxx_omp_create_clause_info): Use get_default_ctor, get_copy_ctor,
	get_copy_assign, trivial_fn_p.
	(trait_expr_value): Adjust call to locate_ctor.
	* tree.c (special_function_p): Handle sfk_move_assignment.

	* class.c (type_has_virtual_destructor): New.
	* cp-tree.h: Declare it.
	* semantics.c (trait_expr_value): Use it.

	* call.c (build_over_call): Only give warnings with tf_warning.

	* name-lookup.c (pop_scope): Handle NULL_TREE.

	* cp-tree.h (TYPE_HAS_ASSIGN_REF): Rename to TYPE_HAS_COPY_ASSIGN.
	(TYPE_HAS_CONST_ASSIGN_REF): Rename to TYPE_HAS_CONST_COPY_ASSIGN.
	(TYPE_HAS_INIT_REF): Rename to TYPE_HAS_COPY_CTOR.
	(TYPE_HAS_CONST_INIT_REF): Rename to TYPE_HAS_CONST_COPY_CTOR.
	(TYPE_HAS_COMPLEX_ASSIGN_REF): Rename to TYPE_HAS_COMPLEX_COPY_ASSIGN.
	(TYPE_HAS_COMPLEX_INIT_REF): Rename to TYPE_HAS_COMPLEX_COPY_CTOR.
	(TYPE_HAS_TRIVIAL_ASSIGN_REF): Rename to TYPE_HAS_TRIVIAL_COPY_ASSIGN.
	(TYPE_HAS_TRIVIAL_INIT_REF): Rename to TYPE_HAS_TRIVIAL_COPY_CTOR.
	(CLASSTYPE_LAZY_ASSIGNMENT_OP): Rename to CLASSTYPE_LAZY_COPY_ASSIGN.
	(sfk_assignment_operator): Rename to sfk_copy_assignment.
	* decl.c, call.c, class.c, init.c, method.c, pt.c, ptree.c: Adjust.
	* search.c, semantics.c, tree.c: Adjust.

	* pt.c (dependent_scope_ref_p): Remove.
	(value_dependent_expression_p): Don't call it.
	(type_dependent_expression_p): Here either.
	* init.c (build_offset_ref): Set TREE_TYPE on a qualified-id
	if the scope isn't dependent.

	* pt.c (convert_nontype_argument): Use mark_lvalue_use if we want
	a reference.

	PR c++/44587
	* pt.c (has_value_dependent_address): New.
	(value_dependent_expression_p): Check it.
	(convert_nontype_argument): Likewise.  Call decay_conversion before
	folding if we want a pointer.
	* semantics.c (finish_id_expression): Don't add SCOPE_REF if the
	scope is the current instantiation.

2010-06-28  Jakub Jelinek  <jakub@redhat.com>

	PR c++/44682
	* class.c (build_base_path): If want_pointer, call mark_rvalue_use
	on expr.

2010-06-28  Steven Bosscher  <steven@gcc.gnu.org>

	* init.c: Do not include except.h.
	* decl.c: Likewise.
	* expr.c: Likewise.
	* cp-lang.c: Likewise.
	* pt.c: Likewise.
	* semantics.c: Likewise.
	* decl2.c: Likewise.
	* except.c: Likewise.
	(init_exception_processing): Do not set the removed
	lang_protect_cleanup_actions here.
	(cp_protect_cleanup_actions): Make non-static and remove prototype.
	(doing_eh): New, moved from except.c but removed the do_warning flag.
	(expand_start_catch_block): Update doing_eh call.
	(expand_end_catch_block): Likewise.
	(build_throw): Likewise.
	* cp-tree.h: Prototype cp_protect_cleanup_actions.
	* cp-objcp-common.h: Set LANG_HOOKS_EH_PROTECT_CLEANUP_ACTIONS to
	cp_protect_cleanup_actions.
	* Make-lang.in: Update dependencies.

2010-06-26  Jason Merrill  <jason@redhat.com>

	* call.c (add_function_candidate): Set LOOKUP_COPY_PARM for any
	constructor called with a single argument that takes a reference
	to the constructor's class.
	(BAD_CONVERSION_RANK): New.
	(compare_ics): Use it to compare bad ICSes.

2010-06-25  Joseph Myers  <joseph@codesourcery.com>

	* lang-specs.h: Remove +e handling.

2010-06-24  Andi Kleen  <ak@linux.intel.com>

	* parser.c: (cp_parser_question_colon_clause):
        Switch to use cp_lexer_peek_token.
        Call warn_for_omitted_condop. Call pedwarn for omitted
        middle operand.

2010-06-22  Jakub Jelinek  <jakub@redhat.com>

	PR c++/44619
	* typeck2.c (build_m_component_ref): Call mark_lvalue_use on
	datum and mark_rvalue_use on component.

	PR c++/44627
	* error.c (dump_expr): Don't look at CALL_EXPR_ARG (t, 0) if
	the CALL_EXPR has no arguments.

2010-06-21  Jason Merrill  <jason@redhat.com>

	* typeck.c (comp_except_specs): Fix ce_derived with noexcept.

	* semantics.c (check_trait_type): Check COMPLETE_TYPE_P for array
	element type.

2010-06-17  Nathan Froyd  <froydnj@codesourcery.com>

	* name-lookup.c (struct arg_lookup): Convert namespaces and
	classes fields to VEC.
	(arg_assoc_namespace): Adjust for new type of namespaces.
	(arg_assoc_class): Adjust for new type of classes.
	(lookup_arg_dependent): Use make_tree_vector and
	release_tree_vector.
	* typeck2.c (build_x_arrow): Use vec_member.

2010-06-17  Manuel López-Ibáñez  <manu@gcc.gnu.org>

	PR c++/44486
	* error.c (dump_decl): Better wording for anonymous namespace.

2010-06-16  Nathan Froyd  <froydnj@codesourcery.com>

	* class.c (build_vtbl_initializer): Adjust computation of new_position
	and which entry to add padding for.

2010-06-16  Jason Merrill  <jason@redhat.com>

	* except.c (check_noexcept_r): Return the problematic function.
	(finish_noexcept_expr): Give -Wnoexcept warning.  Add complain parm.
	* pt.c (tsubst_copy_and_build): Pass it.
	* parser.c (cp_parser_unary_expression): Likewise.
	* cp-tree.h: Adjust prototype.

	* method.c (defaulted_late_check): Give the defaulted method
	the same exception specification as the implicit declaration.

2010-06-15  Jason Merrill  <jason@redhat.com>

	* class.c (add_implicitly_declared_members): Implicit assignment
	operators can also be virtual overriders.
	* method.c (lazily_declare_fn): Likewise.

	* call.c (convert_like_real): Give "initializing argument of"
	information for ambiguous conversion.  Give source position
	of function.

	* call.c (print_z_candidates): Do print viable deleted candidates.
	(joust): Don't choose a deleted function just because its worst
	conversion is better than another candidate's worst.

	* call.c (convert_like_real): Don't complain about
	list-value-initialization from an explicit constructor.

	* decl.c (duplicate_decls): Use DECL_IS_BUILTIN rather than test
	DECL_SOURCE_LOCATION directly.

	* class.c (type_has_user_provided_default_constructor): Use
	sufficient_parms_p.

	* call.c (is_subseq): Handle ck_aggr, ck_list.
	(compare_ics): Treat an aggregate or ambiguous conversion to the
	same type as involving the same function.

2010-06-13  Shujing Zhao  <pearly.zhao@oracle.com>

	* typeck.c (convert_for_assignment): Fix comment. Change message
	format from %d to %qP.
	(convert_for_initialization): Fix comment. 

2010-06-11  Shujing Zhao  <pearly.zhao@oracle.com>

	* cp-tree.h (expr_list_kind): New type.
	(impl_conv_rhs): New type.
	(build_x_compound_expr_from_list, convert_for_initialization): Adjust
	prototype.
	(typeck.c (convert_arguments): Use impl_conv_rhs and emit the
	diagnostics for easy translation. Change caller.
	(convert_for_initialization): Use impl_conv_rhs and change caller.
	(build_x_compound_expr_from_list): Use expr_list_kind and emit the
	diagnostics for easy translation. Change caller.
	* decl.c (bad_spec_place): New enum.
	(bad_specifiers): Use it and emit the diagnostics for easy
	translation. Change caller.
	* pt.c (coerce_template_parms): Put the diagnostics in full sentence.

2010-06-09  Nathan Froyd  <froydnj@codesourcery.com>

	* cp-tree.h (struct saved_scope): Change decl_ns_list field type
	to a VEC.
	* decl2.c (cp_write_global_declarations): Adjust for new type of
	decl_namespace_list.
	* name-lookup.c (current_decl_namespace): Likewise.
	(push_decl_namespace): Likewise.
	(pop_decl_namespace): Likewise.

2010-06-09  Nathan Froyd  <froydnj@codesourcery.com>

	* call.c (build_java_interface_fn_ref): Call build_function_type_list
	instead of build_function_type.
	* decl.c (cxx_init_decl_processing): Likewise.
	(declare_global_var): Likewise.
	(get_atexit_node): Likewise.
	(expand_static_init): Likewise.
	* decl2.c (start_objects): Likewise.
	(start_static_storage_duration_function): Likewise.
	* except.c (init_exception_processing): Likewise.
	(build_exc_ptr): Likewise.
	(build_throw): Likewise.
	* rtti.c (throw_bad_cast): Likewise.
	(throw_bad_typeid): Likewise.
	(build_dynamic_cast_1): Likewise.

2010-06-09  Nathan Froyd  <froydnj@codesourcery.com>

	* call.c (build_call_n): Call XALLOCAVEC instead of alloca.
	(build_op_delete_call): Likewise.
	(build_over_call): Likewise.
	* cp-gimplify.c (cxx_omp_clause_apply_fn): Likewise.
	* pt.c (process_partial_specialization): Likewise.
	(tsubst_template_args): Likewise.
	* semantics.c (finish_asm_stmt): Likewise.

2010-06-08  Nathan Sidwell  <nathan@codesourcery.com>

	* decl.c (record_key_method_defined): New, broken out of ...
	(finish_function): ... here.  Call it.	
	(start_decl): Treat aliases as definitions.

2010-06-08  Laurynas Biveinis  <laurynas.biveinis@gmail.com>

	* typeck2.c (abstract_virtuals_error): Use typed GC allocation.

	* pt.c (maybe_process_partial_specialization): Likewise.
	(register_specialization): Likewise.
	(add_pending_template): Likewise.
	(lookup_template_class): Likewise.
	(push_tinst_level): Likewise.

	* parser.c (cp_lexer_new_main): Likewise.
	(cp_lexer_new_from_tokens): Likewise.
	(cp_token_cache_new): Likewise.
	(cp_parser_context_new): Likewise.
	(cp_parser_new): Likewise.
	(cp_parser_nested_name_specifier_opt): Likewise.
	(cp_parser_template_id): Likewise.

	* name-lookup.c (binding_entry_make): Likewise.
	(binding_table_construct): Likewise.
	(binding_table_new): Likewise.
	(cxx_binding_make): Likewise.
	(pushdecl_maybe_friend): Likewise.
	(begin_scope): Likewise.
	(push_to_top_level): Likewise.

	* lex.c (init_reswords): Likewise.
	(retrofit_lang_decl): Likewise.
	(cxx_dup_lang_specific_decl): Likewise.
	(copy_lang_type): Likewise.
	(cxx_make_type): Likewise.

	* decl.c (make_label_decl): Likewise.
	(check_goto): Likewise.
	(start_preparsed_function): Likewise.
	(save_function_data): Likewise.

	* cp-tree.h (TYPE_SET_PTRMEMFUNC_TYPE): Likewise.

	* cp-objcp-common.c (decl_shadowed_for_var_insert): Likewise.

	* class.c (finish_struct_1): Likewise.

	* cp-tree.h (struct lang_type): Add variable_size GTY option.
	(struct lang_decl): Likewise.

	* parser.c (cp_parser_new): Update comment to not reference
	ggc_alloc.

2010-06-07  Jason Merrill  <jason@redhat.com>

	PR c++/44366
	* error.c (dump_parameters): Mask out TFF_SCOPE.
	(dump_simple_decl): Don't print the scope of a PARM_DECL.
	(dump_scope): Remove no-op mask.

	PR c++/44401
	* parser.c (cp_parser_lookup_name): Fix naming the constructor.

	* cp-tree.h (COMPLETE_OR_OPEN_TYPE_P): New macro.
	* init.c (build_offset_ref): Use it.
	* pt.c (maybe_process_partial_specialization): Use it.
	(instantiate_class_template): Use it.
	* search.c (lookup_base): Use it.

2010-06-07  Jakub Jelinek  <jakub@redhat.com>

	PR c++/44444
	* expr.c (mark_exp_read): Handle INDIRECT_REF.
	* cvt.c (convert_to_void): Handle INDIRECT_REF like
	handled_component_p.

	PR c++/44443
	* decl.c (initialize_local_var): If TREE_USED is set on the type,
	set also DECL_READ_P on the decl.

2010-05-25  Dodji Seketeli  <dodji@redhat.com>

	PR c++/44188
	* cp-tree.h (typedef_variant_p): Move this declaration to
	gcc/tree.h.
	* tree.c (typedef_variant_p): Move this definition to gcc/tree.c.
	* decl.c (grokdeclarator): Do not rename debug info of an
	anonymous tagged type named by a typedef.

2010-06-05  Fabien Chêne  <fabien@gcc.gnu.org>

	PR c++/44086
	* class.c (check_field_decls): Move the call to
	check_bitfield_decl before trying to set the
	CLASSTYPE_READONLY_FIELDS_NEED_INIT flag.

2010-06-05  Steven Bosscher  <steven@gcc.gnu.org>

	* typeck.c: Update include path for moved files.
	* decl.c: Likewise.
	* rtti.c: Likewise.
	* cp-gimplify.c: Likewise.
	* cp-lang.c: Likewise.
	* pt.c: Likewise.
	* semantics.c: Likewise.
	* cxx-pretty-print.h: Likewise.
	* decl2.c: Likewise.
	* parser.c: Likewise.
	* cp-objcp-common.c: Likewise.
	* cp-tree.h: Likewise.
	* name-lookup.c: Likewise.
	* lex.c: Likewise.
	* name-lookup.h: Likewise.
	* config-lang.in: Update paths in gtfiles for files in c-family/.
	* Make-lang.in: Likewise.

2010-06-04  Magnus Fromreide  <magfr@lysator.liu.se>

	* cvt.c (cp_convert_to_pointer): Use null_ptr_cst_p.
	* typeck.c (build_ptrmemfunc): Likewise.

2010-06-04  Jason Merrill  <jason@redhat.com>

	* typeck2.c (merge_exception_specifiers): Adjust merging of
	throw() and noexcept(true).

	* pt.c (value_dependent_expression_p) [NOEXCEPT_EXPR]: Avoid
	using an uninitialized variable.

	* cxx-pretty-print.c (pp_cxx_unary_expression): Handle NOEXCEPT_EXPR.
	(pp_cxx_expression): Likewise.

	Implement noexcept-specification (15.4)
	* parser.c (cp_parser_exception_specification_opt): Parse it.
	Give -Wdeprecated warning about throw() specs.
	* pt.c (tsubst_exception_specification): Handle it.
	* error.c (dump_exception_spec): Handle it.
	(dump_expr): Handle NOEXCEPT_EXPR.
	* cxx-pretty-print.c (pp_cxx_exception_specification): Likewise.
	* typeck.c (comp_except_specs): Handle compatibility rules.
	Change exact parm to take an enum.
	* typeck2.c (merge_exception_specifiers): Handle noexcept.
	* except.c (nothrow_spec_p, type_noexcept_p): New fns.
	(type_throw_all_p, build_noexcept_spec): New fns.
	* cp-tree.h (TYPE_NOTHROW_P, TYPE_NOEXCEPT_P): Use them.
	(comp_except_specs): Define ce_derived, ce_normal, ce_exact enums.
	(cp_tree_index): Add CPTI_NOEXCEPT_TRUE_SPEC, CPTI_NOEXCEPT_FALSE_SPEC.
	(noexcept_true_spec, noexcept_false_spec): New macros.
	* name-lookup.c (pushdecl_maybe_friend): Adjust.
	* search.c (check_final_overrider): Adjust.
	* decl.c (check_redeclaration_exception_specification): Adjust.
	(use_eh_spec_block): Use type_throw_all_p.
	(cxx_init_decl_processing): Set noexcept_false_spec,noexcept_true_spec.
	Give operator new a noexcept-specification in C++0x mode.
	* tree.c (build_exception_variant, cxx_type_hash_eq): Adjust.
	(cp_build_type_attribute_variant): Don't test TYPE_RAISES_EXCEPTIONS.

	Implement noexcept operator (5.3.7)
	* cp-tree.def (NOEXCEPT_EXPR): New.
	* except.c (check_noexcept_r, finish_noexcept_expr): New.
	* cp-tree.h: Declare finish_noexcept_expr.
	* parser.c (cp_parser_unary_expression): Parse noexcept-expression.
	* pt.c (tsubst_copy_and_build): And tsubst it.
	(type_dependent_expression_p): Handle it.
	(value_dependent_expression_p): Handle it.

	* call.c (build_conditional_expr): Never fold in unevaluated context.
	* tree.c (build_aggr_init_expr): Propagate TREE_NOTHROW.
	* semantics.c (simplify_aggr_init_expr): Likewise.
	* typeck.c (merge_types): Call merge_exception_specifiers.
	* decl.c (duplicate_decls): Check DECL_SOURCE_LOCATION rather than
	DECL_ANTICIPATED for preferring new type.

2010-06-04  Joseph Myers  <joseph@codesourcery.com>

	* g++spec.c (lang_specific_driver): Use GCC-specific formats in
	diagnostics.

2010-06-04  Jakub Jelinek  <jakub@redhat.com>

	PR c++/44412
	* typeck.c (build_class_member_access_expr): Call mark_exp_read
	on object for static data members.

2010-06-04  Jakub Jelinek  <jakub@redhat.com>
	    Jason Merrill  <jason@redhat.com>

	PR c++/44362
	* call.c (build_conditional_expr): If both arg2 and arg3 are lvalues
	with the same type, call mark_lvalue_use on both.

2010-06-03  Nathan Froyd  <froydnj@codesourcery.com>

	* class.c (struct vtbl_init_data_s): Remove last_init field.
	(struct secondary_vptr_vtt_init_data_s): Change type of inits field
	to a VEC.
	(finish_vtbls): Use a VEC rather than a TREE_LIST for the accumulated
	initializers.
	(build_vtt): Likewise.
	(initialize_vtable): Take a VEC instead of a tree.
	(build_vtt_inits): Change return type to void.  Take a VEC **
	instead of a tree *; accumulate results into said VEC.
	(build_ctor_vtbl_group): Use a VEC rather than a TREE_LIST for the
	accumulated initializers.  Pass the vtable to accumulate_vtbl_inits.
	(accumulate_vtbl_inits): Add extra vtable tree parameter; take a VEC
	instead of a tree.
	(dfs_accumulate_vtbl_inits): Likewise.  Change return type to void.
	(build_vtbl_initializer): Add VEC parameter; accumulate initializers
	into it.
	(dfs_build_secondary_vptr_vtt_inits): Use CONSTRUCTOR_APPEND_ELT
	rather than tree_cons.
	(build_vbase_offset_vtbl_entries): Likewise.
	(add_vcall_offset): Likewise.
	(build_rtti_vtbl_entries): Likewise.
	* cp-tree.h (initialize_artificial_var): Take a VEC instead of a tree.
	* decl.c (initialize_artificial_var): Use build_constructor instead
	of build_constructor_from_list.

2010-06-03  H.J. Lu  <hongjiu.lu@intel.com>

	PR c++/44294
	* class.c (layout_class_type): Check MAX_FIXED_MODE_SIZE on
	bit-field.

2010-06-02  Jonathan Wakely  <jwakely.gcc@gmail.com>

	* parser.c (cp_parser_mem_initializer_list): Change error text.

2010-06-02  Jakub Jelinek  <jakub@redhat.com>

	* cp-objcp-common.c (shadowed_var_for_decl): Change into
	tree_decl_map hashtab from tree_map.
	(decl_shadowed_for_var_lookup, decl_shadowed_for_var_insert): Adjust.
	(init_shadowed_var_for_decl): Adjust initialization.

	PR c++/44361
	* cvt.c (convert_to_void): If implicit is NULL, call mark_rvalue_use
	instead of calling mark_exp_read only when not an assignment.

	PR debug/44367
	* semantics.c (finalize_nrv): Don't copy DECL_ARTIFICIAL, DECL_IGNORED_P,
	DECL_SOURCE_LOCATION and DECL_ABSTRACT_ORIGIN from var to result.
	Set DECL_VALUE_EXPR on var.

2010-06-02  Jason Merrill  <jason@redhat.com>

	* error.c (dump_type): Improve typedef handling.

	PR c++/9726
	PR c++/23594
	PR c++/44333
	* name-lookup.c (same_entity_p): New.
	(ambiguous_decl): Multiple declarations of the same entity
	are not ambiguous.

2010-06-01  Jason Merrill  <jason@redhat.com>

	DR 990
	* call.c (add_list_candidates): Prefer the default constructor.
	(build_aggr_conv): Treat missing initializers like { }.
	* typeck2.c (process_init_constructor_record): Likewise.
	* init.c (expand_default_init): Use digest_init for
	direct aggregate initialization, too.

	* call.c (add_list_candidates): Split out...
	(build_user_type_conversion_1): ...from here.
	(build_new_method_call): And here.
	(implicit_conversion): Propagate LOOKUP_NO_NARROWING.

	PR c++/44358
	* call.c (build_list_conv): Set list-initialization flags properly.

2010-06-01  Nathan Froyd  <froydnj@codesourcery.com>

	* typeck2.c (build_x_arrow): Make types_memoized a VEC.

2010-06-01  Arnaud Charlet  <charlet@adacore.com>
	    Matthew Gingell  <gingell@adacore.com>

	* Make-lang.in (CXX_C_OBJS): Add c-ada-spec.o.
	* decl2.c: Include langhooks.h and c-ada-spec.h.
	(cpp_check, collect_source_refs, collect_ada_namespace,
	collect_all_refs): New functions.
	(cp_write_global_declarations): Add handling of -fdump-ada-spec.
	* lang-specs.h: Ditto.

2010-05-29  Nathan Froyd  <froydnj@codesourcery.com>

	* cp-tree.h (cp_build_function_call_nary): Declare.
	* typeck.c (cp_build_function_call_nary): Define.
	* decl.c (register_dtor_fn): Use it instead of
	cp_build_function_call.
	(cxx_maybe_build_cleanup): Likewise.
	* decl2.c (generate_ctor_or_dtor_function): Likewise.
	* except.c (do_get_exception_ptr): Likewise.
	(do_begin_catch): Likewise.
	(do_allocate_exception): Likewise.
	(do_free_exception): Likewise.
	(build_throw): Likewise.  Use cp_build_function_call_vec instead
	of cp_build_function_call.
	(do_end_catch): Likewise.

2010-05-29  Nathan Froyd  <froydnj@codesourcery.com>

	* cp-tree.h (struct cp_decl_specifier_seq): Move type_location field up.
	(struct cp_declarator): Move id_loc field up.

2010-05-29  Steven Bosscher  <steven@gcc.gnu.org>

	* cp-tree.h (ATTRIBUTE_GCC_CXXDIAG): Remove.  Require that
	this file is included before c-common.h.  Define GCC_DIAG_STYLE
	before including diagnostic-core.h and toplev.h.
	(pedwarn_cxx98): Use ATTRIBUTE_GCC_DIAG.
	* pt.c: Include cp-tree.h before c-common.h.

2010-05-29  Steven Bosscher  <steven@gcc.gnu.org>

	* tree.c (c_register_addr_space): Add stub.

2010-05-28  Joseph Myers  <joseph@codesourcery.com>

	* g++spec.c (lang_specific_driver): Use fatal_error instead of
	fatal.

2010-05-28  Dodji Seketeli  <dodji@redhat.com>

	Revert fix of PR c++/44188
	* cp-tree.h (typedef_variant_p): Revert moving this declaration to
	gcc/tree.h.
	* tree.c (typedef_variant_p): Revert moving this definition to
	gcc/tree.c.
	* decl.c (grokdeclarator): Revert naming typedef handling.

2010-05-27  Joseph Myers  <joseph@codesourcery.com>

	* call.c: Include diagnostic-core.h instead of diagnostic.h.
	* cp-lang.c: Don't include diagnostic.h
	* name-lookup.c: Include diagnostic-core.h instead of
	diagnostic.h.
	(cp_emit_debug_info_for_using): Use seen_error.
	* optimize.c: Include diagnostic-core.h instead of diagnostic.h.
	* parser.c: Include diagnostic-core.h instead of diagnostic.h.
	* pt.c (iterative_hash_template_arg): Use seen_error.
	* repo.c: Include diagnostic-core.h instead of diagnostic.h.
	* typeck2.c: Include diagnostic-core.h instead of diagnostic.h.
	* Make-lang.in (cp/cp-lang.o, cp/typeck2.o, cp/call.o, cp/repo.o,
	cp/optimize.o, cp/parser.o, cp/name-lookup.o): Update
	dependencies.

2010-05-25  Dodji Seketeli  <dodji@redhat.com>

	PR c++/44188
	* cp-tree.h (typedef_variant_p): Move this declaration to
	gcc/tree.h.
	* tree.c (typedef_variant_p): Move this definition to gcc/tree.c.
	* decl.c (grokdeclarator): Do not rename debug info of an
	anonymous tagged type named by a typedef.

2010-05-27  Jason Merrill  <jason@redhat.com>

	PR c++/43555
	* decl.c (grokdeclarator) [cdk_pointer et al]: Force evaluation of
	anonymous VLA size.

2010-05-27  Kai Tietz  <kai.tietz@onevision.com>

	PR bootstrap/44287
	* rtti.c (emit_support_tinfos): Check for NULL_TREE.
	* class.c (layout_class_type): Likewise.
	* decl.c (finish_enum): Likewise.
	* mangle.c (write_builitin_type): Likewise.

2010-05-26  Kai Tietz  <kai.tietz@onevision.com>

	* cp-tree.h (cp_decl_specifier_seq): Add new bifield
	explicit_int128_p.
	* decl.c (grokdeclarator): Handle __int128.
	* parser.c (cp_lexer_next_token_is_decl_specifier_ke): Likewise.
	(cp_parser_simple_type_specifier): Likewise.
	* rtti.c (emit_support_tinfos): Add int128 nodes for rtti.
	* typeck.c (cp_common_type): Handle __int128.
	* mangle.c (integer_type_codes): Add itk_int128 and
	itk_unsigned_int128.

2010-05-26  Jason Merrill  <jason@redhat.com>

	PR c++/43382
	* pt.c (tsubst_pack_expansion): Don't get confused by recursive
	unification.

2010-05-26  Steven Bosscher  <steven@gcc.gnu.org>

	* cp-lang.c: Do not include expr.h.

2010-05-26  Steven Bosscher  <steven@gcc.gnu.org>

	* decl.c: Do not include rtl.h
	* semantics.c: Likewise.

2010-05-25  Steven Bosscher  <steven@gcc.gnu.org>

	* cp-tree.h: Do not include splay-tree.h.
	(struct prtmem_cst): Remove unused field and false comment.
	* typeck.c: Do not include rtl.h, expr.h, and tm_p.h.
	* optimize.c: Do not inclde rtl.h, insn-config.h, and integrate.h.
	* init.c: Do not include rtl.h and expr.h.
	* class.c: Do not include rtl.h.  Include splay-tree.h.
	(build_clone): Use plain NULL instead of NULL_RTX.
	* decl.c: Do not include expr.h.  Explain why rtl.h has to be
	included.  Include splay-tree.h.
	* method.c: Do not include rtl.h and expr.h.
	(use_thunk): Use plain NULL instead of NULL_RTX.
	* except.c: Do not include rtl.h, expr.h, and libfuncs.h.
	* tree.c: Do not include rtl.h, insn-config.h, integrate.h,
	and target.h.  Include splay-tree.h.
	* expr.c: Do not include rtl.h and expr.h.
	* pt.c: Do not include obstack.h and rtl.h.
	(tsubst_friend_function): Use plain NULL instead of NULL_RTX.
	(tsubst_decl): Likewise.
	(instantiate_decl): Likewise.
	* semantics.c: Do not include exprt.h and debug.h.  Explain why
	rtl.h has to be included.
	* decl2.c: Do not include rtl.h and expr.h.  Include splay-tree.h.
	* call.c: Do not include rtl.h and expr.h.
	* search.c: Do not include obstack.h and rtl.h.
	* friend.c: Do not include rtl.h and expr.h.
	* Make-lang.in: Update dependencies.

2010-05-25  Jakub Jelinek  <jakub@redhat.com>

	PR c++/18249
	* parser.c (non_integral_constant): Add NIC_NONE.
	(required_token): Add RT_NONE.
	(cp_parser_unary_expression): Initialize non_constant_p
	to NIC_NONE.
	(cp_parser_asm_definition): Initialize missing to RT_NONE.
	(cp_parser_primary_expression, cp_parser_postfix_expression,
	cp_parser_cast_expression, cp_parser_binary_expression,
	cp_parser_functional_cast): Fix formatting.

2010-05-25  Shujing Zhao  <pearly.zhao@oracle.com>
	
	PR c++/18249
	* parser.c: Remove inclusion of dyn-string.h.
	(non_integral_constant): New enum.
	(name_lookup_error): New enum.
	(required_token): New enum.
	(cp_parser_required_error): New function.
	(cp_parser_require): Change the type of variable token_desc to
	required_token and use cp_parser_required_error.
	(cp_parser_require_keyword): Likewise.
	(cp_parser_error): Use gmsgid as parameter.
	(cp_parser_name_lookup_error): Change the type of variable desired to
	name_lookup_error and put the diagnostic in the full sentences. Change
	caller.
	(cp_parser_non_integral_constant_expression): Change the type of the
	variable thing to non_integral_constant and put the diagnostics in
	full sentences. Change caller.

2010-05-24  Eric Botcazou  <ebotcazou@adacore.com>

	PR middle-end/44100
	* typeck.c (cp_build_unary_op): Fold offsetof-like computations.

2010-05-24  Joseph Myers  <joseph@codesourcery.com>

	* error.c (cp_diagnostic_starter): Update call to
	diagnostic_build_prefix.
	(cp_print_error_function,
	print_instantiation_partial_context_line): Check show_column flag
	in context.

2010-05-24  Jason Merrill  <jason@redhat.com>

	PR c++/41510
	* decl.c (check_initializer): Don't wrap an init-list in a
	TREE_LIST.
	* init.c (build_aggr_init): Don't assume copy-initialization if
	init has CONSTRUCTOR_IS_DIRECT_INIT.
	* call.c (build_new_method_call): Sanity check.

2010-05-24  Nathan Froyd  <froydnj@codesourcery.com>

	* rtti.c (tinfo_base_init): Use build_constructor instead of
	build_constructor_from_list.  Don't cons a tree node for
	returning.
	(generic_initializer): Use build_constructor_single instead of
	build_constructor_from_list.
	(ptr_initializer): Use build_constructor instead of
	build_constructor_from_list
	(ptm_initializer): Likewise.
	(class_initializer): Likewise.  Take varargs instead of TRAIL.
	(get_pseudo_ti_init): Adjust calls to class_initializer.  Use
	build_constructor instead of build_constructor_from_list.

2010-05-22  Steven Bosscher  <steven@gcc.gnu.org>

	* semantics.c: Include bitmap.h.
	* Make-lang.in: Update dependencies.

2010-05-22  Jan Hubicka  <jh@suse.cz>

	* decl2.c (maybe_emit_vtables): Produce same comdat group when outputting
	comdat vtables.
	(cxx_callgraph_analyze_expr): Remove code marking vtables needed.

2010-05-21  Joseph Myers  <joseph@codesourcery.com>

	* cxx-pretty-print.c: Correct merge error.

2010-05-21  Joseph Myers  <joseph@codesourcery.com>

	* error.c: Include tree-diagnostic.h and tree-pretty-print.h.
	(cp_print_error_function): Use diagnostic_abstract_origin macro.
	(cp_printer): Handle %K here using percent_K_format.
	* cxx-pretty-print.c: Include tree-pretty-print.h.
	* Make-lang.in (cp/error.o, cp/cxx-pretty-print.o): Update
	dependencies.

2010-05-21  Steven Bosscher  <steven@gcc.gnu.org>

	* error.c, tree.c, typeck2.c, cxx-pretty-print.c, mangle.c:
	Clean up redundant includes.

2010-05-20  Paolo Carlini  <paolo.carlini@oracle.com>

	PR c++/30298
	* decl.c (xref_basetypes): Return false in case of ill-formed
	redefinition.

2010-05-19  Jason Merrill  <jason@redhat.com>

	* call.c (reference_binding): Use cp_build_qualified_type_real
	and cp_type_quals consistently.
	(add_function_candidate): Likewise.
	(build_conditional_expr): Likewise.
	(convert_like_real): Likewise.
	(type_passed_as): Likewise.
	* class.c (add_method): Likewise.
	(same_signature_p): Likewise.
	(layout_class_type): Likewise.
	* decl.c (cxx_init_decl_processing): Likewise.
	(cp_fname_init): Likewise.
	(grokdeclarator): Likewise.
	* decl2.c (cp_reconstruct_complex_type): Likewise.
	* init.c (build_new_1): Likewise.
	* method.c (do_build_copy_constructor): Likewise.
	(implicitly_declare_fn): Likewise.
	* pt.c (tsubst_aggr_type): Likewise.
	(tsubst): Likewise.
	* rtti.c (init_rtti_processing): Likewise.
	(build_headof): Likewise.
	(build_dynamic_cast_1): Likewise.
	(tinfo_base_init): Likewise.
	(emit_support_tinfos): Likewise.
	* semantics.c (capture_decltype): Likewise.
	* tree.c (cv_unqualified): Likewise.
	* typeck.c (composite_pointer_type): Likewise.
	(string_conv_p): Likewise.

	* mangle.c (write_CV_qualifiers_for_type): Tweak.

	* call.c (initialize_reference): Use CP_TYPE_CONST_P.
	* decl.c (start_decl): Likewise.
	* semantics.c (finish_compound_literal): Likewise.
	* typeck.c (check_return_expr): Use CP_TYPE_VOLATILE_P.
	(cp_type_readonly): Remove.
	* cp-tree.h: Remove declaration.

	* typeck.c (merge_types): Preserve memfn quals.

	* decl.c (grokdeclarator): Don't check quals on fn type.
	* typeck.c (cp_apply_type_quals_to_decl): Likewise.
	* tree.c (cp_build_qualified_type_real): Simplify qualifier checking.

	PR c++/44193
	* typeck.c (type_memfn_quals): New fn.
	(apply_memfn_quals): New fn.
	(cp_type_quals): Return TYPE_UNQUALIFIED for FUNCTION_TYPE.
	(cp_type_readonly): Use cp_type_quals.
	* cp-tree.h: Add declarations.
	* tree.c (cp_build_qualified_type_real): Don't set, but do
	preserve, quals on FUNCTION_TYPE.
	(strip_typedefs): Use apply_memfn_quals and type_memfn_quals.
	* decl.c (build_ptrmem_type): Likewise.
	(grokdeclarator): Likewise.
	(static_fn_type): Likewise.
	* decl2.c (change_return_type): Likewise.
	(cp_reconstruct_complex_type): Likewise.
	* pt.c (tsubst_function_type): Likewise.
	(unify): Likewise.
	(tsubst): Likewise.  Drop special FUNCTION_TYPE substitution code.

2010-05-18  Nathan Froyd  <froydnj@codesourcery.com>

	* tree.c (build_min_non_dep_call_vec): Update comment.

2010-05-17  Jason Merrill  <jason@redhat.com>

	* call.c (struct z_candidate): Add explicit_targs field.
	(add_template_candidate_real): Set it.
	(build_over_call): Use it to control init-list warning.

	PR c++/44157
	* call.c (build_over_call): Limit init-list deduction warning to
	cases where the argument is actually an init-list.

	PR c++/44158
	* call.c (build_over_call): Don't do bitwise copy for move ctor.

2010-05-17  Dodji Seketeli  <dodji@redhat.com>
	    Jason Merrill  <jason@redhat.com>

	PR c++/44108
	* decl.c (compute_array_index_type): Call mark_rvalue_use.

2010-05-15  Jason Merrill  <jason@redhat.com>

	* cp-tree.h (TYPE_NOEXCEPT_P): New macro.
	* except.c (begin_eh_spec_block): Use MUST_NOT_THROW_EXPR if
	TYPE_NOEXCEPT_P.
	(finish_eh_spec_block): Adjust.

2010-05-15  Jakub Jelinek  <jakub@redhat.com>

	PR c++/44148
	* pt.c (tsubst): Unshare template argument.

2010-05-15  Steven Bosscher  <steven@gcc.gnu.org>

	* decl.c: Include tree-iterator.h, as fixup for tree-inline.h changes.
	* Make-lang.in: Fix dependencies accordingly.

2010-05-14  Jason Merrill  <jason@redhat.com>

	C++ DR 475
	* except.c (build_throw): Simplify, adjust for DR 475.

	PR c++/44127
	* except.c (dtor_nothrow): Return nonzero for type with
	trivial destructor.

	PR c++/44127
	* cp-gimplify.c (gimplify_must_not_throw_expr): Use
	gimple_build_eh_must_not_throw.

2010-05-14  Martin Jambor  <mjambor@suse.cz>

	* cp-lang.c (LANG_HOOKS_FOLD_OBJ_TYPE_REF): Remove both its undef
	and define.

2010-05-14  Jonathan Wakely  <jwakely.gcc@gmail.com>

	* call.c (build_new_method_call): Change warning text.
	* typeck2.c (build_functional_cast): Change error text.

2010-05-14  Shujing Zhao  <pearly.zhao@oracle.com>

	PR c++/30566
	* name-lookup.c (pushdecl_maybe_friend): Avoid the warnings about
	shadowing the outer parameter or variables by the declaration of
	nested function in nested structure or class. Warn the shadowing by
	the declaration of nested lambda expression.

2010-05-13  Jason Merrill  <jason@redhat.com>

	* typeck.c (cp_build_array_ref): Factor out from...
	(build_array_ref): ...here.  Drop complain parm.
	(build_new_op): Adjust.
	* class.c (build_vtbl_ref_1): Adjust.
	* decl2.c (grok_array_decl): Adjust.
	* cp-tree.h: Adjust prototypes.

2010-05-13  Jan Hubicka  <jh@suse.cz>

	* decl.c (cp_finish_decl): Do not worry about used attribute.

2010-05-12  Jason Merrill  <jason@redhat.com>

	* typeck.c (build_array_ref): Take complain parm.
	* cp-tree.h: Add it to prototype.
	* call.c (build_new_op): Pass it.
	* class.c (build_vtbl_ref): Pass it.
	* decl2.c (grok_array_decl): Pass it.

	PR bootstrap/44048
	PR target/44099
	* cp-tree.def (NULLPTR_TYPE): Remove.
	* cp-tree.h (NULLPTR_TYPE_P): New.
	(SCALAR_TYPE_P): Use it.
	(nullptr_type_node): New.
	(cp_tree_index): Add CPTI_NULLPTR_TYPE.
	* decl.c (cxx_init_decl_processing): Call record_builtin_type on
	nullptr_type_node.
	* cvt.c (ocp_convert): Use NULLPTR_TYPE_P instead of NULLPTR_TYPE.
	* cxx-pretty-print.c (pp_cxx_constant): Likewise.
	* error.c (dump_type, dump_type_prefix, dump_type_suffix): Likewise.
	* mangle.c (write_type): Likewise.
	* name-lookup.c (arg_assoc_type): Likewise.
	* typeck.c (build_reinterpret_cast_1): Likewise.
	* rtti.c (typeinfo_in_lib_p): Likewise.
	(emit_support_tinfos): Remove local nullptr_type_node.

	* cp-tree.h (UNKNOWN_TYPE): Remove.
	* decl.c (cxx_init_decl_processing): Use LANG_TYPE instead.
	* error.c (dumy_type, dump_type_prefix, dump_type_suffix): Likewise.
	* typeck2.c (cxx_incomplete_type_diagnostic): Likewise.
	* class.c (instantiate_type): Check unknown_type_node rather than
	UNKNOWN_TYPE.
	* name-lookup.c (maybe_push_decl): Likewise.
	* rtti.c (get_tinfo_decl_dynamic): Likewise.
	(get_typeid): Likewise.
	* semantics.c (finish_offsetof): Likewise.

	PR c++/20669
	* call.c (add_template_candidate_real): If deduction fails, still
	add the template as a non-viable candidate.
	(equal_functions): Handle template candidates.
	(print_z_candidate): Likewise.
	(print_z_candidates): Likewise.
	(build_new_function_call): Likewise.

	* cp-tree.h (LOOKUP_LIST_ONLY): New.
	* call.c (add_candidates): Enforce it.
	(build_new_method_call): Try non-list ctor if no viable list ctor.
	(build_user_type_conversion_1): Likewise.

	* call.c (add_candidates): Distinguish between type(x) and
	x.operator type().
	(convert_class_to_reference): Set LOOKUP_NO_CONVERSION.
	(build_new_method_call): Give better error for conversion op.

	* call.c (add_candidates): Add first_arg and return_type parms.
	Add special constructor/conversion op handling.
	(convert_class_to_reference): Use it.
	(build_user_type_conversion_1): Likewise.
	(build_op_call): Likewise.
	(build_new_method_call): Likewise.
	(build_new_op): Adjust.
	(perform_overload_resolution): Adjust.

2010-05-11  Paolo Carlini  <paolo.carlini@oracle.com>

	PR c++/34272
	PR c++/43630
	PR c++/34491
	* pt.c (process_partial_specialization): Return error_mark_node
	in case of unused template parameters in partial specialization.

2010-05-11  Jakub Jelinek  <jakub@redhat.com>

	PR c++/44062
	* semantics.c (finish_expr_stmt): Don't call mark_exp_read here...
	* cvt.c (convert_to_void): ... but here.  If expr is a COMPOUND_EXPR,
	look at its second operand.

2010-05-10  Jason Merrill  <jason@redhat.com>

	PR c++/44017
	* semantics.c (baselink_for_fns): Revert earlier change.

	PR c++/44045
	* typeck.c (cp_build_modify_expr): Complain about assignment to
	array from init list.

2010-05-10  Fabien Chêne  <fabien.chene@gmail.com>

	PR c++/43719
	* decl.c (check_initializer): strip array type before checking for
	uninitialized const or ref members.

2010-05-07  Fabien Chêne  <fabien.chene@gmail.com>

	PR c++/43951
	* init.c (diagnose_uninitialized_cst_or_ref_member_1): Returns the
	error count. Emit errors only if compain is true.
	(build_new_1): Do not return error_mark_node if
	diagnose_uninitialized_cst_or_ref_member_1 does not diagnose any
	errors. Delay the check for user-provided constructor.
	(perform_member_init): Adjust.
	* cp-tree.h (diagnose_uninitialized_cst_or_ref_member): Change the
	prototype.

2010-05-06  Magnus Fromreide  <magfr@lysator.liu.se>
	    Jason Merrill  <jason@redhat.com>

	Add support for C++0x nullptr.
	* cp-tree.def: Add NULLPTR_TYPE.
	* cp-tree.h: Add nullptr_node.
	(cp_tree_index): Add CPTI_NULLPTR.
	(SCALAR_TYPE_P): Add NULLPTR_TYPE.
	* call.c (null_ptr_cst_p): Handle nullptr.
	(standard_conversion): Likewise.
	(convert_arg_to_ellipsis): Likewise.
	* mangle.c (write_type): Likewise.
	* name-lookup.c (arg_assoc_type): Likewise.
	* parser.c (cp_parser_primary_expression): Likewise.
	* typeck.c (cp_build_binary_op): Likewise.
	(build_reinterpret_cast_1): Likewise.
	* error.c (dump_type): Likewise.
	(dump_type_prefix, dump_type_suffix): Likewise.
	* decl.c (cxx_init_decl_processing): Likewise.
	* cxx-pretty-print.c (pp_cxx_constant): Likewise.
	* cvt.c (ocp_convert): Likewise.
	* rtti.c (typeinfo_in_lib_p, emit_support_tinfos): Put
	nullptr_t tinfo in libsupc++.

2010-05-06  Jason Merrill  <jason@redhat.com>

	* semantics.c (simplify_aggr_init_expr): Use INIT_EXPR.

2010-04-22  Jakub Jelinek <jakub@redhat.com>
	    Dodji Seketeli <dodji@redhat.com>

	PR c/18624
	* cp-tree.h (mark_exp_read, rvalue_use, lvalue_use, type_use):
	Declare ...
	* expr.c (mark_exp_read, rvalue_use, lvalue_use, type_use): ... new fns.
	* typeck.c (cxx_sizeof_expr, cxx_alignof_expr): Call type_use.
	(decay_conversion, perform_integral_promotions): Call rvalue_use.
	(cp_build_unary_op): Call lvalue_use.
	* decl.c (unused_but_set_errorcount): New variable.
	(poplevel): Issue -Wunused-but-set-variable diagnostics.
	(duplicate_decls): Merge DECL_READ_P flags.
	(start_cleanup_fn): Set DECL_READ_P flag.
	(finish_function): Issue -Wunused-but-set-parameter diagnostics.
	* tree.c (rvalue): Call rvalue_use.
	* pt.c (convert_nontype_argument): Likewise.
	* semantics.c (finish_expr_stmt, finish_asm_stmt, finish_typeof,
	finish_decltype_type): Likewise.
	* call.c (convert_like_real) <ck_identity, ck_user>: Call rvalue use.
	(build_x_va_arg, build_new_method_call, build_over_call): Call lvalue_use
	or rvalue_use depending on the expr.
	* init.c (build_new, build_delete): Likewise.
	* rtti.c (build_typeid, build_dynamic_cast_1): Likewise.

2010-05-05  Jason Merrill  <jason@redhat.com>

	PR c++/43787
	* cp-gimplify.c (cp_gimplify_expr): Remove copies of empty classes.
	* call.c (build_over_call): Don't try to avoid INIT_EXPR copies here.

2010-05-04  Paolo Carlini  <paolo.carlini@oracle.com>

	PR c++/43028
	* pt.c (unify): Check each elt for error_mark_node.

2010-05-04  Jason Merrill  <jason@redhat.com>

	PR c++/38064
	* typeck.c (cp_build_binary_op): Allow enums for <> as well.

2010-05-04  Paolo Carlini  <paolo.carlini@oracle.com>

	PR c++/43705
	* call.c (build_new_method_call): Return error_mark_node if fns is
	NULL_TREE.

2010-05-03  Dodji Seketeli  <dodji@redhat.com>

	PR c++/43953
	* pt.c (most_specialized_class): Pretend we are processing
	a template decl during the call to coerce_template_parms.

2010-05-03  Jason Merrill  <jason@redhat.com>

	PR c++/42810
	PR c++/43680
	* decl.c (finish_enum): Use the TYPE_MIN_VALUE and TYPE_MAX_VALUE
	from the selected underlying type unless -fstrict-enums.  Set
	ENUM_UNDERLYING_TYPE to	have the restricted range.
	* cvt.c (type_promotes_to): Use ENUM_UNDERLYING_TYPE.
	* class.c (check_bitfield_decl): Likewise.

2010-05-01  H.J. Lu  <hongjiu.lu@intel.com>

	PR c++/43951
	* init.c (build_new_1): Revert the accidental checkin in
	revision 158918.

2010-04-30  Jason Merrill  <jason@redhat.com>

	PR c++/43868
	* cxx-pretty-print.c (pp_cxx_decl_specifier_seq): Move pmf handling...
	(pp_cxx_type_specifier_seq): ...here.

2010-04-30  Steven Bosscher  <steven@gcc.gnu.org>

	* optimize.c, parser.c, mangle.c, cp-tree.h: Do not include varray.h.
	* Make-lang.in: Don't include varray.h dependency in CXX_TREE_H.

2010-04-30  Shujing Zhao  <pearly.zhao@oracle.com>

	PR c++/43779
	* typeck.c (warn_args_num): New function.
	(convert_arguments): Use warn_args_num to print the diagnostic
	messages. 

2010-04-29  Fabien Chêne  <fabien.chene@gmail.com>

	PR c++/43890
	* init.c (diagnose_uninitialized_cst_or_ref_member): check for
	user-provided constructor while recursing.

2010-04-28  Manuel López-Ibáñez  <manu@gcc.gnu.org>

	PR c++/9335
        * error.c (print_instantiation_partial_context_line): Handle
	recursive instantiation.
        (print_instantiation_partial_context): Likewise.

2010-04-27  Jason Merrill  <jason@redhat.com>

	* init.c (perform_member_init): Check CLASS_TYPE_P.

2010-04-27  Fabien Chêne  <fabien.chene@gmail.com>

	PR c++/29043
	* init.c (perform_member_init): check for uninitialized const or
	reference members, including array types.

2010-04-24  Jason Merrill  <jason@redhat.com>

	* tree.c (get_fns): Split out from get_first_fn.
	* cp-tree.h: Declare it.
	* search.c (shared_member_p): Use it.
	* semantics.c (finish_qualified_id_expr): Simplify.
	(finish_id_expression): Simplify.

	* semantics.c (finish_non_static_data_member): Call maybe_dummy_object
	whenever object is NULL_TREE.  Don't do 'this' capture here.
	(finish_qualified_id_expr): Pass NULL_TREE.
	(finish_id_expression): Likewise.
	(lambda_expr_this_capture): Likewise.

	* semantics.c (finish_qualified_id_expr): Use maybe_dummy_object
	rather than checking current_class_ref directly.
	(finish_call_expr): Likewise.

	PR c++/43856
	* name-lookup.c (qualify_lookup): Disqualify lambda op().
	* class.c (current_nonlambda_class_type): New fn.
	* semantics.c (nonlambda_method_basetype): New.
	* cp-tree.h: Declare them.
	* tree.c (maybe_dummy_object): Handle implicit 'this' capture.

	* semantics.c (baselink_for_fns): Correct BASELINK_BINFO.

	PR c++/43875
	* semantics.c (lambda_return_type): Complain about
	braced-init-list.

	PR c++/43790
	* tree.c (cv_unqualified): Handle error_mark_node.

	PR c++/41468
	* call.c (convert_like_real) [ck_ambig]: Just return error_mark_node
	if we don't want errors.

	PR c++/41468
	* class.c (convert_to_base): Add complain parameter.  Pass
	ba_quiet to lookup_base if we don't want errors.
	(build_vfield_ref): Pass complain to convert_to_base.
	* call.c (convert_like_real): Likewise.
	(initialize_reference): Likewise.
	(perform_direct_initialization_if_possible): Pass complain to
	convert_like_real.
	* cp-tree.h: Adjust.

2010-04-27  Fabien Chêne  <fabien.chene@gmail.com>
	    Jason Merrill  <jason@redhat.com>

	PR c++/42844
	* decl.c (check_for_uninitialized_const_var): Handle classes that need
	constructing, too.
	(check_initializer): Call it for classes that need constructing, too.
	* class.c (in_class_defaulted_default_constructor): New.
	* cp-tree.h: Declare it.

2010-04-20  Jason Merrill  <jason@redhat.com>

	PR c++/9335
	* init.c (constant_value_1): Treat error_mark_node as a constant
	if DECL_INITIALIZED_BY_CONSTANT_EXPRESSION_P is set.
	* cvt.c (ocp_convert): Handle getting error_mark_node from
	integral_constant_value.
	* decl.c (compute_array_index_type): Likewise.

2010-04-20  Dodji Seketeli  <dodji@redhat.com>

	PR c++/43800
	PR c++/43704
	* typeck.c (incompatible_dependent_types_p): If one of the
	compared types if not a typedef then honour their main variant
	equivalence.

2010-04-20  Jakub Jelinek  <jakub@redhat.com>

	* cp-tree.h (TYPE_REF_IS_RVALUE): Remove.

2010-04-19  Dodji Seketeli  <dodji@redhat.com>

	PR c++/43704
	* typeck.c (structural_comptypes): Test dependent typedefs
	incompatibility before testing for their main variant based
	equivalence.

2010-04-19  Jakub Jelinek  <jakub@redhat.com>

	* cp-tree.h (SCOPED_ENUM_P, UNSCOPED_ENUM_P, SET_SCOPED_ENUM_P): Use
	ENUM_IS_SCOPED bit instead of TYPE_LANG_FLAG_5.

2010-04-18  Eric Botcazou  <ebotcazou@adacore.com>

	* decl.c (cxx_init_decl_processing): Remove second argument in call to
	build_common_tree_nodes.

2010-04-14  Jason Merrill  <jason@redhat.com>

	PR c++/36625
	* parser.c (cp_parser_parenthesized_expression_list): Change
	is_attribute_list parm to int to indicate whether or not to
	handle initial identifier specially.
	(cp_parser_attribute_list): Use attribute_takes_identifier_p.

2010-04-13  Jason Merrill  <jason@redhat.com>

	* call.c (type_decays_to): Check MAYBE_CLASS_TYPE_P instead of
	CLASS_TYPE_P.
	* parser.c (cp_parser_lambda_expression): Complain about lambda in
	unevaluated context.
	* pt.c (iterative_hash_template_arg): Don't crash on lambda.

2010-04-12  Jason Merrill  <jason@redhat.com>

	PR c++/43641
	* semantics.c (maybe_add_lambda_conv_op): Use build_call_a and tweak
	return value directly.

	* call.c (type_decays_to): Call cv_unqualified for non-class type.

2010-04-12  Fabien Chene  <fabien.chene@gmail.com>

	PR c++/25811
	* cp-tree.h (diagnose_uninitialized_cst_or_ref_member): Declare.
	* init.c (build_new_1): Check for uninitialized const members and
	uninitialized reference members, when using new without
	new-initializer. Call diagnose_uninitialized_cst_or_ref_member.
	(diagnose_uninitialized_cst_or_ref_member): Define, call
	diagnose_uninitialized_cst_or_ref_member_1.
	(diagnose_uninitialized_cst_or_ref_member_1): New function.

2010-04-12  Richard Guenther  <rguenther@suse.de>

	PR c++/43611
	* semantics.c (expand_or_defer_fn_1): Do not keep extern
	template inline functions.

>>>>>>> 6e7f08ad
2010-04-09  Manuel López-Ibáñez  <manu@gcc.gnu.org>

	PR c++/28584
	* typeck.c (cp_build_c_cast): Warn for casting integer to larger
	pointer type.

2010-04-07  Jason Merrill  <jason@redhat.com>

	PR c++/43016
	* decl.c (start_preparsed_function): Do defer nested functions.

	PR c++/11094, DR 408
	* cp-tree.h (VAR_HAD_UNKNOWN_BOUND, SET_VAR_HAD_UNKNOWN_BOUND): New.
	* decl2.c (finish_static_data_member_decl): Set it.
	* decl.c (duplicate_decls): Propagate it.
	* pt.c (tsubst_decl): Don't substitute the domain of an array
	VAR_DECL if it's set.
	(regenerate_decl_from_template): Substitute it here.
	(type_dependent_expression_p): Return true if it's set.
	* semantics.c (finish_decltype_type): Instantiate such a variable.
	* typeck.c (cxx_sizeof_expr): Likewise.
	(strip_array_domain): New.

<<<<<<< HEAD
=======
	PR c++/43145
>>>>>>> 6e7f08ad
	* name-lookup.c (current_decl_namespace): Non-static.
	(pop_nested_namespace): Sanity check.
	* cp-tree.h: Declare current_decl_namespace.
	* decl.c (grokvardecl): Use it instead of current_namespace.
	(grokfndecl): Likewise.

	PR c++/38392
	* pt.c (tsubst_friend_function): Instatiate a friend that has already
	been used.

	* pt.c (print_template_statistics): New.
	* cp-tree.h: Declare it.
	* tree.c (cxx_print_statistics): Call it.

	PR c++/41970
	* decl.c (grokvardecl): Tweak warning message.
	(grokfndecl): Likewise.

2010-04-07  Dodji Seketeli  <dodji@redhat.com>

	PR c++/42697
	*pt.c (tsubst_decl): Get the arguments of a specialization from
	the specialization template, not from the most general template.

2010-04-07  Dodji Seketeli  <dodji@redhat.com>

	PR c++/40239
	* typeck2.c (process_init_constructor_record):
	value-initialize members that are are not explicitely
	initialized.

2010-04-07  Jie Zhang  <jie@codesourcery.com>

	PR c++/42556
	* typeck2.c (split_nonconstant_init_1): Drop empty CONSTRUCTOR
	when all of its elements are non-constant and have been split out.

2010-04-06  Taras Glek  <taras@mozilla.com>
	    Jason Merrill  <jason@redhat.com>

	* parser.c (cp_parser_class_specifier): Set class location to that
	of IDENTIFIER_NODE instead of '{' when possible.
	* semantics.c (begin_class_definition): Do not overide locations
	with less precise ones.

2010-04-06  Jason Merrill  <jason@redhat.com>

	PR c++/43648
	* name-lookup.c (constructor_name_p): Allow X::~X even for typedefs.

	PR c++/43621
	* pt.c (maybe_update_decl_type): Check the return value from
	push_scope.

2010-04-01  Jason Merrill  <jason@redhat.com>

	* decl.c (next_initializable_field): No longer static.
	* cp-tree.h: Declare it.
	* call.c (build_aggr_conv): Fail if there are more initializers
	than initializable fields.

	* semantics.c (maybe_add_lambda_conv_op): Use null_pointer_node
	instead of void_zero_node.

2010-03-31  Dodji Seketeli  <dodji@redhat.com>

	PR c++/43558
	* cp-tree.h (TEMPLATE_TYPE_PARM_SIBLING_PARMS): New accessor macro.
	* pt.c (end_template_parm_list): Store sibling template parms of
	each TEMPLATE_TYPE_PARMs into its TEMPLATE_TYPE_PARM_SIBLING_PARMS.
	(push_template_decl_real): Don't store the containing template decl
	into the DECL_CONTEXT of TEMPLATE_TYPE_PARMs anymore.
	* typeck.c (get_template_parms_of_dependent_type): Get sibling parms
	of a TEMPLATE_TYPE_PARM from TEMPLATE_TYPE_PARM_SIBLING_PARMS.
	Simplify the logic.

2010-03-30  Jason Merrill  <jason@redhat.com>

	PR c++/43076
	* pt.c (push_template_decl_real): Deal better with running out of
	scopes before running out of template parms.

	PR c++/41185
	PR c++/41786
	* parser.c (cp_parser_direct_declarator): Don't allow VLAs in
	function parameter context.  Don't print an error if parsing
	tentatively.

	PR c++/43559
	* pt.c (more_specialized_fn): Don't control cv-qualifier check
	with same_type_p.

2010-03-26  Jason Merrill  <jason@redhat.com>

	PR c++/43509
	* parser.c (cp_parser_qualifying_entity): Do accept enum names in
	c++0x mode, but not other type-names.

2010-03-26  Dodji Seketeli  <dodji@redhat.com>

	PR c++/43327
	* pt.c (add_to_template_args): Support NULL ARGS;
	(most_specialized_class): call coerce_template_parms on
	template arguments passed to get_class_bindings. Use
	add_to_template_args.
	(unify): Handle VAR_DECLs.

2010-03-26  Dodji Seketeli  <dodji@redhat.com>

	* cp-tree.h (get_template_parms_at_level): Change unsigned parm
	into int.
	* pt.c (get_template_parms_at_level): Adjust.

2010-03-25  Dodji Seketeli  <dodji@redhat.com>

	PR c++/43206
	* cp-tree.h (get_template_parms_at_level): Declare ...
	* pt.c (get_template_parms_at_level): ... new function.
	* typeck.c (get_template_parms_of_dependent_type): If a template
	type parm's DECL_CONTEXT isn't yet set, get its siblings from
	current_template_parms. Use get_template_parms_at_level. Remove
	useless test.
	(incompatible_dependent_types_p): If we get empty parms from just one
	of the template type parms we are comparing then the template parms are
	incompatible.

2010-03-24  Jason Merrill  <jason@redhat.com>

	PR c++/43502
	* parser.c (make_declarator): Initialize id_loc.
	(cp_parser_lambda_declarator_opt): And set it.

2010-03-23  Jason Merrill  <jason@redhat.com>

	Make lambda conversion op and op() non-static.
	* semantics.c (maybe_add_lambda_conv_op): Make non-static.
	Also add the thunk function returned by the conversion op.
	Mark the conversion deleted if the op() is variadic.
	* decl2.c (mark_used): Give helpful message about deleted conversion.
	* parser.c (cp_parser_lambda_declarator_opt): Don't make op() static.
	* semantics.c (finish_this_expr): Adjust.
	* mangle.c (write_closure_type_name): Adjust.
	* decl.c (grok_op_properties): Don't allow it.
	* call.c (build_user_type_conversion_1): No static conversion ops.
	(build_op_call): Or op().

	* decl2.c (change_return_type): Fix 'this' quals.

2010-03-22  Jason Merrill  <jason@redhat.com>

	PR c++/43333
	* tree.c (pod_type_p): Use old meaning in C++98 mode.

	PR c++/43281
	* pt.c (contains_auto_r): New fn.
	(do_auto_deduction): Use it.
	(tsubst): Don't look at TREE_TYPE of a TEMPLATE_TYPE_PARM.

2010-03-20  Simon Martin  <simartin@users.sourceforge.net>

	PR c++/43081:
	* decl2.c (grokfield): Handle invalid initializers for member
	functions.

2010-03-20  Dodji Seketeli  <dodji@redhat.com>

	PR c++/43375
	* method.c (make_alias_for): Avoid crashing when DECL_LANG_SPECIFIC
	is NULL.
	* decl2.c (vague_linkage_p): Likewise.

2010-03-18  Paolo Carlini  <paolo.carlini@oracle.com>

	PR c++/43418
	* parser.c (cp_parser_for_init_statement): Use NULL_TREE, not
	false, in the cp_parser_expression_statement call.

2010-03-05  Jason Merrill  <jason@redhat.com>

	* mangle.c (mangle_decl): Give name collision error even without
	ASM_OUTPUT_DEF.

2010-03-04  Marco Poletti  <poletti.marco@gmail.com>

	* pt.c (process_partial_specialization): Use error_n instead of
	error.

2010-03-03  Jason Merrill  <jason@redhat.com>

	PR c++/12909
	* mangle.c (mangle_decl): Handle VAR_DECL, too.

2010-03-03  Jason Merrill  <jason@redhat.com>

	PR c++/12909
	* mangle.c: Include cgraph.h.
	(mangle_decl): If the mangled name will change in a later
	ABI version, make the later mangled name an alias.
	* method.c (make_alias_for): Copy DECL_ARGUMENTS.
	* Make-lang.in (mangle.o): Depend on cgraph.h.
	* method.c (make_alias_for): Handle VAR_DECL, too.
	* decl2.c (vague_linkage_p): Rename from vague_linkage_fn_p.
	* tree.c (no_linkage_check): Adjust.
	* decl.c (maybe_commonize_var): Adjust.
	* cp-tree.h: Adjust.

2010-03-01  Marco Poletti  <poletti.marco@gmail.com>

	* pt.c (redeclare_class_template): Use error_n and inform_n.

2010-02-27  Mark Mitchell  <mark@codesourcery.com>

	PR c++/42748
	* cp-tree.h (push_tinst_level): Declare.
	(pop_tinst_level): Likewise.
	* pt.c (push_tinst_level): Give it external linkage.
	(pop_tinst_level): Likewise.
	* mangle.c (mangle_decl_string): Set the source location to that
	of the decl while mangling.

2010-02-27  Simon Martin  <simartin@users.sourceforge.net>

	PR c++/42054
	* pt.c (redeclare_class_template): Return false if there are erroneous
	template parameters.

2010-02-24  Manuel López-Ibáñez  <manu@gcc.gnu.org>

	* pt.c (push_tinst_level): Replace -ftemplate-depth- with 
	-ftemplate-depth=.

2010-02-24  Jason Merrill  <jason@redhat.com>

	PR c++/12909
	* mangle.c (write_type): Give -Wabi warning for old vector mangling.

	* class.c (layout_class_type): Don't give -Wabi warning for a bug
	in a previous ABI version.

2010-02-23  Jason Merrill  <jason@redhat.com>

	PR c++/43143
	* typeck2.c (digest_init_r): Accept value init of array.

2010-02-22  Manuel López-Ibáñez  <manu@gcc.gnu.org>

	PR c++/43126
	* typeck.c (convert_arguments): Update error message.

2010-02-22  Mike Stump  <mikestump@comcast.net>

	PR c++/43125
	* decl.c (duplicate_decls): Merge DECL_PRESERVE_P.

2010-02-21  Manuel López-Ibáñez  <manu@gcc.gnu.org>

	PR c++/23510
	* error.c (print_instantiation_partial_context_line): New.
	(print_instantiation_partial_context): Print at most 12 contexts,
	skip the rest with a message.

2010-02-21  Dodji Seketeli  <dodji@redhat.com>

	PR c++/42824
	* pt.c (lookup_template_class): Better support of specialization
	of member of class template implicit instantiation.

2010-02-20  Manuel López-Ibáñez  <manu@gcc.gnu.org>

	PR c++/35669
	* call.c (conversion_null_warnings): Replace -Wconversion with
	-Wconversion-null.
	* cvt.c (build_expr_type_conversion): Likewise.

2010-02-18  Jason Merrill  <jason@redhat.com>

	PR c++/42837
	* class.c (create_vtable_ptr): Set DECL_PACKED if type is packed.

	PR c++/43108
	* typeck.c (cp_build_binary_op): Adapt mixed complex/non handling from
	C build_binary_op.
	* cp-tree.h (WANT_VECTOR_OR_COMPLEX): Rename from WANT_VECTOR.
	* cvt.c (build_expr_type_conversion): Allow COMPLEX_TYPE.

	PR c++/43070
	* semantics.c (finish_goto_stmt): Don't call decay_conversion.

	PR c++/26261
	PR c++/43101
	* pt.c (tsubst_qualified_id): Do normal lookup in non-dependent scope.
	(maybe_update_decl_type): New fn.
	* parser.c (cp_parser_init_declarator): Use it.

	PR c++/43109
	* semantics.c (begin_class_definition): Don't crash on unnamed ns.

2010-02-17  Jason Merrill  <jason@redhat.com>

	PR c++/43075
	* call.c (build_over_call): Don't create zero-sized assignments.
	* cp-gimplify.c (cp_genericize_r): Don't remove them here.
	* cp-objcp-common.c (cp_expr_size): Remove.
	* cp-tree.h: Remove prototype.

	PR c++/43069
	* name-lookup.c (set_decl_namespace): Don't copy DECL_CONTEXT if the
	decl we looked up doesn't match.

	PR c++/43093
	* cp-gimplify.c (cp_gimplify_expr) [INIT_EXPR]: Return if we don't
	have an INIT_EXPR anymore.

	PR c++/43079
	* pt.c (convert_nontype_argument): Change assert to test.

2010-02-16  Jason Merrill  <jason@redhat.com>

	* cp-gimplify.c (cp_gimplify_expr): Fix error recovery.

	PR c++/43031
	* cp-gimplify.c (cp_gimplify_expr) [MODIFY_EXPR]: Use
	VIEW_CONVERT_EXPR for conversions between structural equality types
	that the back end can't tell are the same.

	PR c++/43036
	* tree.c (build_cplus_array_type): Set TYPE_MAIN_VARIANT to strip
	cv-quals from element here.
	(cp_build_qualified_type_real): Not here.  Preserve typedef name.

2010-02-14  Jason Merrill  <jason@redhat.com>

	PR c++/41997
	* semantics.c (finish_compound_literal): Use
	cp_apply_type_quals_to_decl when creating a static variable.

2010-02-12  Jason Merrill  <jason@redhat.com>

	PR c++/43024
	* name-lookup.h (current_binding_level): Check for null
	cp_function_chain.

2010-02-12  Jason Merrill  <jason@redhat.com>

	PR c++/43054
	* tree.c (cp_tree_equal): Correct CALL_EXPR logic.

2010-02-12  Jakub Jelinek  <jakub@redhat.com>

	PR c++/43033
	* name-lookup.c (pushdecl_maybe_friend): Check default args of t
	instead of x.

2010-02-10  Jason Merrill  <jason@redhat.com>

	PR c++/41896
	* semantics.c (outer_lambda_capture_p): Revert.
	(add_capture): Only finish_member_declaration if
	we're in the lambda class.
	(register_capture_members): New.
	* cp-tree.h: Declare it.
	* parser.c (cp_parser_lambda_expression): Call it.

2010-02-10  Jason Merrill  <jason@redhat.com>

	PR c++/41896
	* semantics.c (outer_lambda_capture_p): Use current_function_decl
	instead of current_class_type.

2010-02-10  Jason Merrill  <jason@redhat.com>

	PR c++/42983, core issue 906
	* method.c (defaultable_fn_check): Check virtualness.

2010-02-10  Jason Merrill  <jason@redhat.com>

	PR c++/43016
	* semantics.c (maybe_add_lambda_conv_op): Set DECL_INTERFACE_KNOWN.

2010-02-10  Shujing Zhao  <pearly.zhao@oracle.com>

	* Make-lang.in (cp/cvt.o, cp/parser.o, cp/search.o): Depend on intl.h.
	* cvt.c (warn_ref_binding): Wrap the messages into G_() for easy
	translation.
	* parser.c (cp_parser_postfix_expression, cp_parser_new_type_id)
	(cp_parser_cast_expression, cp_parser_condition, cp_parser_decltype)
	(cp_parser_parameter_declaration)
	(cp_parser_exception_specification_opt)
	(cp_parser_exception_declaration): Likewise.
	* pt.c (check_default_tmpl_args): Likewise.
	* search.c (lookup_field_r): Likewise.

2010-02-09  Jason Merrill  <jason@redhat.com>

	PR c++/42399
	* pt.c (tsubst_copy_and_build): Propagate LAMBDA_EXPR_LOCATION.

2010-02-09  Jason Merrill  <jason@redhat.com>

	PR c++/42370
	* decl2.c (change_return_type): New fn.
	* semantics.c (apply_lambda_return_type): Use it.
	* cp-tree.h: Declare it.

2010-02-05  Richard Guenther  <rguenther@suse.de>

	* Make-lang.in (cp/cp-lang.o): Depend on gt-cp-cp-lang.h.
	* cp-lang.c: Include gt-cp-cp-lang.h.
	* config-lang.in (gtfiles): Add cp/cp-lang.c.

2010-02-05  Dodji Seketeli  <dodji@redhat.com>

	PR c++/42915
	* typeck.c (get_template_parms_of_dependent_type): Try getting
	the template parameters fromt the type itself first.

2010-02-03  Jason Merrill  <jason@redhat.com>

	PR c++/4926
	PR c++/38600
	* mangle.c (write_unqualified_id): Split out from write_expression.
	(write_unqualified_name): Call it.
	(write_member_name): Likewise.
	(write_expression): Support TEMPLATE_ID_EXPR.
	Disambiguate operator names.

	PR c++/12909
	* mangle.c (write_type) [VECTOR_TYPE]: Change mangling with
	-fabi-version=4.

2010-02-02  Jason Merrill  <jason@redhat.com>

	PR c++/41090
	* decl.c (cp_finish_decl): Add local statics to cfun->local_decls.
	* optimize.c (clone_body): Remap their initializers when making base
	variants.
	(maybe_clone_body): Complain if multiple clones aren't safe.

2010-01-29  Dodji Seketeli  <dodji@redhat.com>

	PR c++/42758
	PR c++/42634
	PR c++/42336
	PR c++/42797
	PR c++/42880
	* cp-tree.h (NON_DEFAULT_TEMPLATE_ARGS_COUNT,
	SET_NON_DEFAULT_TEMPLATE_ARGS_COUNT,
	GET_NON_DEFAULT_TEMPLATE_ARGS_COUNT): New accessor macros.
	* pt.c (coerce_template_parms, type_unification_real,
	expand_template_argument_pack, coerce_template_parameter_pack):
	Set the non default template args count.
	(current_template_args): Always set non defaulted
	template args count when compiled with --enable-checking
	(tsubst_template_args, type_unification_real): Propagate the non
	defaulted template args count.
	* error.c (get_non_default_template_args_count): Renamed
	count_non_default_template_args into this. Don't calculate the
	non default template argument count anymore. Use the new
	accessor macros above to get it.
	(dump_template_argument_list, dump_type, dump_decl,
	dump_template_parms): Adjust.
	* parser.c (cp_parser_template_argument_list): Always set defaulted
	template args count when compiled with --enable-checking.

2010-01-29  Shujing Zhao  <pearly.zhao@oracle.com>

	* decl.c (redeclaration_error_message): Wrap the return messages into
	G_() for easy translation.

2010-01-28  Jason Merrill  <jason@redhat.com>

	PR c++/42880
	* semantics.c (begin_class_definition): Don't use type_as_string.

2010-01-28  Dodji Seketeli  <dodji@redhat.com>

	PR c++/42713
	PR c++/42820
	* typeck.c (get_template_parms_of_dependent_type): Factorized
	this out of incompatible_template_type_parms_p
	(incompatible_dependent_types_p): Renamed
	incompatible_template_type_parms_p into this. Make it detect
	two incompatible dependent typedefs too.
	(structural_comptypes): Use incompatible_dependent_types_p.
	* pt.c (get_template_info):
	Handle BOUND_TEMPLATE_TEMPLATE_PARAM.

2010-01-20  Janis Johnson  <janis187@us.ibm.com>
	    Jason Merrill  <jason@redhat.com>

	* mangle.c (write_type): Mangle transparent record as member type.
	* semantics.c (begin_class_definition): Recognize decimal classes
	and set TYPE_TRANSPARENT_AGGR.

2010-01-20  Jason Merrill  <jason@redhat.com>

	PR c++/42338
	* mangle.c (write_expression): Handle tree codes that have extra
	arguments in the middle-end.

2010-01-20  Paolo Carlini  <paolo.carlini@oracle.com>

	PR c++/42038
	* except.c (expand_start_catch_block): Deal correctly with
	do_begin_catch returning error_mark_node.

2010-01-20  Jason Merrill  <jason@redhat.com>

	PR c++/41788
	* class.c (layout_class_type): Set packed_maybe_necessary for packed
	non-PODs.

	PR c++/41920
	* semantics.c (build_lambda_object): Call mark_used on captured
	variables.

	PR c++/40750
	* decl.c (grokdeclarator): Clear type_quals for a member function
	declared using a typedef.  Don't complain about adding cv-quals
	to a function typedef in C++0x mode.

2010-01-20  Jakub Jelinek  <jakub@redhat.com>

	* decl.c (create_array_type_for_decl): Remove set but not used
	variable error_msg.  Remove break stmts after return stmts.

2010-01-19  Dodji Seketeli  <dodji@redhat.com>

	* error.c (dump_template_parms, count_non_default_template_args):
	Revert fix of PR c++/42634.

2010-01-18  Dodji Seketeli  <dodji@redhat.com>

	PR c++/42634
	* error.c (dump_template_parms): Use innermost template
	arguments before calling count_non_default_template_args.
	(count_non_default_template_args): We are being called with
	template innermost arguments now. There is no need to ensure
	that again.

2010-01-18  Dodji Seketeli  <dodji@redhat.com>

	PR c++/42766
	* cvt.c (build_expr_type_conversion): Look through OVERLOAD.

2010-01-17  Dodji Seketeli  <dodji@redhat.com>

	PR c++/42697
	*pt.c (tsubst_decl):  Revert commit for PR c++/42697.

2010-01-17  Dodji Seketeli  <dodji@redhat.com>

	PR c++/42697
	*pt.c (tsubst_decl): Get the arguments of a specialization from
	the specialization template, not from the most general template.

2010-01-16  Jason Merrill  <jason@redhat.com>

	PR c++/42761
	* semantics.c (finish_decltype_type): Within a template, treat
	unresolved CALL_EXPR as dependent.

2010-01-15  Dodji Seketeli  <dodji@redhat.com>

	* error.c (dump_template_parms,count_non_default_template_args):
	Revert changes of PR c++/42634.

2010-01-14  Jakub Jelinek  <jakub@redhat.com>

	PR middle-end/42674
	* decl.c (finish_function): Don't emit -Wreturn-type warnings in
	functions with noreturn attribute.

2010-01-14  Jason Merrill  <jason@redhat.com>

	PR c++/42701
	* call.c (build_new_method_call): Don't free the vec here.

	PR c++/42655
	* call.c (convert_like_real): Do full decay_conversion for ck_rvalue.

2010-01-13  Dodji Seketeli  <dodji@redhat.com>

	PR c++/42634
	* error.c (dump_template_parms): Use innermost template
	arguments before calling count_non_default_template_args.
	(count_non_default_template_args): We are being called with
	template innermost arguments now. There is no need to ensure
	that again.

2010-01-07  Dodji Seketeli  <dodji@redhat.com>

	c++/40155
	* pt.c (unify_pack_expansion): In non-deduced contexts, re-use template
	arguments that were previously deduced.

2010-01-05  Jason Merrill  <jason@redhat.com>

	* pt.c (unify_pack_expansion): Handle deduction from init-list.
	* call.c (build_over_call): Don't complain about it.

2010-01-04  Jason Merrill  <jason@redhat.com>

	PR c++/42555
	* pt.c (tsubst_decl): Don't apply type attributes in place.

	PR c++/42567
	* semantics.c (describable_type): Remove decltype comment and
	semantics.



Copyright (C) 2010 Free Software Foundation, Inc.

Copying and distribution of this file, with or without modification,
are permitted in any medium without royalty provided the copyright
notice and this notice are preserved.
<|MERGE_RESOLUTION|>--- conflicted
+++ resolved
@@ -1,5 +1,3 @@
-<<<<<<< HEAD
-=======
 2010-09-30  Iain Sandoe  <iains@gcc.gnu.org>
 
 	merge from FSF 'apple/trunk' branch.
@@ -2089,7 +2087,6 @@
 	* semantics.c (expand_or_defer_fn_1): Do not keep extern
 	template inline functions.
 
->>>>>>> 6e7f08ad
 2010-04-09  Manuel López-Ibáñez  <manu@gcc.gnu.org>
 
 	PR c++/28584
@@ -2113,10 +2110,7 @@
 	* typeck.c (cxx_sizeof_expr): Likewise.
 	(strip_array_domain): New.
 
-<<<<<<< HEAD
-=======
 	PR c++/43145
->>>>>>> 6e7f08ad
 	* name-lookup.c (current_decl_namespace): Non-static.
 	(pop_nested_namespace): Sanity check.
 	* cp-tree.h: Declare current_decl_namespace.

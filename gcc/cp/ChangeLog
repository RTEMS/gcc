<<<<<<< HEAD
2013-04-26  Jakub Jelinek  <jakub@redhat.com>

	* error.c (cp_print_error_function): Adjust file_name_as_prefix
	caller.

2013-04-12  Jakub Jelinek  <jakub@redhat.com>

	* error.c (cp_print_error_function,
	print_instantiation_partial_context_line,
	maybe_print_constexpr_context): Colorize locus strings.
=======
2013-05-16  Jason Merrill  <jason@redhat.com>

	PR c++/57279
	* decl.c (grokdeclarator): Allow member function qualifiers in
	TYPENAME context in C++11 mode.

2013-05-16  Dodji Seketeli  <dodji@redhat.com>

	PR c++/56782 - Regression with empty pack expansions
	* pt.c (use_pack_expansion_extra_args_p): When at least a
	parameter pack has an empty argument pack, and another parameter
	pack has no argument pack at all, use the PACK_EXPANSION_EXTRA
	mechanism.

2013-05-14  Jason Merrill  <jason@redhat.com>

	PR c++/57243
	* parser.c (cp_parser_range_for): Call complete_type.

	PR c++/57041
	* pt.c (tsubst_copy_and_build): Don't recur into a designator.

2013-05-13  Jason Merrill  <jason@redhat.com>

	PR c++/56998
	* semantics.c (potential_constant_expression_1): Make sure the
	called function is potentially constant.

	PR c++/57041
	* decl.c (reshape_init_class): Handle error_mark_node.

	PR c++/57254
	* typeck.c (merge_types): Propagate ref-qualifier
	in METHOD_TYPE case.

	PR c++/57253
	* decl.c (grokdeclarator): Apply ref-qualifier
	in the TYPENAME case.

	PR c++/57252
	* decl.c (decls_match): Compare ref-qualifiers.

	PR c++/57196
	* pt.c (convert_template_argument): Use dependent_template_arg_p,
	not uses_template_parms.
>>>>>>> 07b5d54c

2013-05-10  Jason Merrill  <jason@redhat.com>

	PR c++/57047
	* semantics.c (cxx_fold_indirect_ref): Fix thinko.

2013-05-09  Jason Merrill  <jason@redhat.com>

	PR c++/57222
	* pt.c (lookup_template_class_1): Handle getting a template
	template parameter as D1.

2013-05-08  Jason Merrill  <jason@redhat.com>

	PR c++/57068
	* decl.c (grokdeclarator): Warn about ref-qualifiers here.
	* parser.c (cp_parser_ref_qualifier_seq_opt): Not here.
	* error.c (maybe_warn_cpp0x): s/0x/11/.

2013-05-08  Marc Glisse  <marc.glisse@inria.fr>

	* typeck.c (cp_build_binary_op): Call save_expr before
	build_vector_from_val.

2013-05-06  Paolo Carlini  <paolo.carlini@oracle.com>

	PR c++/57183
	* decl.c (cp_finish_decl): After do_auto_deduction copy the
	qualifers with cp_apply_type_quals_to_decl.

2013-05-01  Paolo Carlini  <paolo.carlini@oracle.com>

	PR c++/57092
	* semantics.c (finish_decltype_type): Handle instantiated template
	non-type arguments.

2013-04-29  Paolo Carlini  <paolo.carlini@oracle.com>

	PR c++/56450
	* semantics.c (finish_decltype_type): Handle COMPOUND_EXPR.

2013-04-25  Jason Merrill  <jason@redhat.com>

	PR c++/57064
	* call.c (add_function_candidate): Strip ref-to-ptr conversion.

	PR c++/56859
	* typeck.c (cxx_alignas_expr): Handle value-dependence properly.

	PR c++/50261
	* init.c (perform_member_init): Call reshape_init.

2013-04-24  Paolo Carlini  <paolo.carlini@oracle.com>

	PR c++/56970
	* init.c (build_offset_ref): Add tsubst_flags_t parameter.
	* semantics.c (finish_qualified_id_expr): Likewise.
	(finish_id_expression): Update.
	* typeck.c (cp_build_addr_expr_1): Likewise.
	* pt.c (tsubst_qualified_id, resolve_nondeduced_context): Likewise.
	* cp-tree.h: Update declarations.

2013-04-17  Jason Merrill  <jason@redhat.com>

	DR 941
	* decl.c (duplicate_decls): Don't propagate DECL_DELETED_FN to
	template specializations.

2013-04-15  Jason Merrill  <jason@redhat.com>

	PR c++/52748
	* pt.c (tsubst) [DECLTYPE_TYPE]: If ~id is an expression
	rather than a destructor name, it isn't an unqualified-name.
	(tsubst_copy_and_build): Pass down decltype_flag to operator
	handling code, too.

	PR c++/56388
	* semantics.c (insert_capture_proxy): Just use index 1 in the
	stmt_list_stack.

2013-04-11  Jason Merrill  <jason@redhat.com>

	PR c++/52748
	* parser.c (complain_flags): New.
	(cp_parser_postfix_expression): Use it.
	(cp_parser_unary_expression): Likewise.
	(cp_parser_binary_expression): Likewise.
	(cp_parser_assignment_expression): Likewise.
	(cp_parser_expression): Likewise.
	(cp_parser_postfix_open_square_expression): Take decltype_p.
	(cp_parser_builtin_offsetof): Adjust.
	(cp_convert_range_for): Pass complain to finish_unary_op_expr.
	* decl2.c (grok_array_decl): Add decltype_p parm.
	* cp-tree.h: Adjust prototype.
	* semantics.c (finish_unary_op_expr): Add complain parm.

2013-04-11  Jakub Jelinek  <jakub@redhat.com>

	PR c++/56895
	* call.c (null_ptr_cst_p): Call fold_non_dependent_expr_sfinae before
	calling maybe_constant_value for C++98.

2013-04-11  Paolo Carlini  <paolo.carlini@oracle.com>

	PR c++/56913
	* typeck2.c (build_m_component_ref): Protect error calls with
	(complain & tf_error).

2013-04-10  Jakub Jelinek  <jakub@redhat.com>

	PR c++/56895
	* typeck.c (cp_build_binary_op): Call fold_non_dependent_expr_sfinae
	first before calling maybe_constant_value for warn_for_div_by_zero
	or invalid shift count warning purposes.

2013-04-06  Jason Merrill  <jason@redhat.com>

	* parser.c (cp_parser_std_attribute): Treat [[noreturn]] like GNU
	noreturn attribute.

2013-04-03  Jason Merrill  <jason@redhat.com>

	* cp-tree.h (FUNCTION_OR_METHOD_TYPE_CHECK): Remove.
	(FUNCTION_REF_QUALIFIED): Use FUNC_OR_METHOD_CHECK instead.
	(FUNCTION_RVALUE_QUALIFIED): Likewise.

2013-04-03  Jakub Jelinek  <jakub@redhat.com>

	PR debug/56819
	* tree.c (strip_typedefs): Copy NON_DEFAULT_TEMPLATE_ARGS_COUNT
	from args to new_args.
	(strip_typedefs_expr): Copy NON_DEFAULT_TEMPLATE_ARGS_COUNT from t to
	r instead of doing {S,G}ET_NON_DEFAULT_TEMPLATE_ARGS_COUNT.

2013-04-02  Jason Merrill  <jason@redhat.com>

	PR c++/56821
	* mangle.c (write_function_type): Mangle ref-qualifier.
	(write_nested_name): Likewise.
	(canonicalize_for_substitution): Preserve ref-qualifier.
	(write_type): Likewise.

2013-04-01  Paolo Carlini  <paolo.carlini@oracle.com>

	PR c++/55951
	* decl.c (check_array_designated_initializer): Handle CONST_DECL
	as ce->index.

2013-04-01  Jason Merrill  <jason@redhat.com>

	PR c++/56772
	* init.c (build_new): Don't try to process an array initializer
	at template definition time.

2013-04-01  Jason Merrill  <jason@redhat.com>

	PR c++/56793
	* typeck.c (finish_class_member_access_expr): Handle enum scope.

2013-04-01  Jason Merrill  <jason@redhat.com>

	PR c++/56794
	* parser.c (cp_parser_range_for): Don't try to do auto deduction
	in a template if the type of the range is incomplete.

2013-04-01  Bronek Kozicki <b.kozicki@gmail.com>
	    Jason Merrill  <jason@redhat.com>

	Implement N2439 (ref-qualifiers for 'this')
	* cp-tree.h (FUNCTION_REF_QUALIFIED): New.
	(FUNCTION_RVALUE_QUALIFIED): New.
	(FUNCTION_OR_METHOD_TYPE_CHECK): New.
	(cpp0x_warn_str): Add CPP0X_REF_QUALIFIER.
	(cp_ref_qualifier): New enum.
	(cp_declarator): Add ref_qualifier.
	* parser.c (cp_parser_ref_qualifier_seq_opt): New.
	(cp_parser_direct_declarator): Use it.
	(make_call_declarator): Adjust.
	(cp_parser_lambda_declarator_opt): Adjust.
	* call.c (add_function_candidate): Handle ref-qualifier overload
	resolution semantics.
	(standard_conversion): Adjust.
	* class.c (add_method, same_signature_p): Compare ref-qualifiers.
	* decl.c (grokdeclarator): Handle ref-qualifiers.
	(grokfndecl): Check for invalid ref-qualifiers.
	(static_fn_type, revert_static_member_fn): Adjust.
	* decl2.c (build_memfn_type): Handle ref-qualifiers.
	(check_classfn): Check them.
	(cp_reconstruct_complex_type): Retain them.
	* error.c (dump_ref_qualifier): New.
	(dump_type_suffix, dump_function_decl): Use it.
	(maybe_warn_cpp0x): Handle CPP0X_REF_QUALIFIER.
	* pt.c (tsubst, tsubst_function_type): Instantiate ref-quals.
	(unify): Retain them.
	* tree.c (cp_check_qualified_type): New.
	(cp_build_qualified_type_real): Keep exception spec and ref-qual.
	(build_ref_qualified_type): New.
	(strip_typedefs, build_exception_variant): Keep ref-qualifier.
	(cp_build_type_attribute_variant): Keep ref-qualifier.
	* typeck.c (merge_types): Keep ref-qualifier.
	(structural_comptypes): Compare ref-qualifier.
	(type_memfn_rqual): New.
	(apply_memfn_quals): Take ref-qual argument.
	* typeck2.c (build_m_component_ref): Check ref-qualifier.

2013-03-29  Jason Merrill  <jason@redhat.com>

	PR c++/56774
	PR c++/35722
	* pt.c (unify_pack_expansion): Fix indexing.

2013-03-28  Jason Merrill  <jason@redhat.com>

	PR c++/56728
	* semantics.c (cxx_eval_indirect_ref): Use the folded operand if
	we still think this might be constant.

2013-03-27  Jason Merrill  <jason@redhat.com>

	PR c++/56749
	* semantics.c (finish_qualified_id_expr): Return early
	for enum scope.

2013-03-26  Jason Merrill  <jason@redhat.com>

	PR c++/45282
	* typeck2.c (build_m_component_ref): Handle prvalue object.

2013-03-25  Jason Merrill  <jason@redhat.com>

	PR c++/56699
	* semantics.c (maybe_resolve_dummy): Make sure that the enclosing
	class is derived from the type of the object.

	PR c++/56692
	* search.c (lookup_base): Handle NULL_TREE.

2013-03-25  Paolo Carlini  <paolo.carlini@oracle.com>

	PR c++/56722
	* decl.c (cp_finish_decl): Check DECL_LANG_SPECIFIC before
	DECL_TEMPLATE_INSTANTIATION.

2013-03-25  Jason Merrill  <jason@redhat.com>

	PR c++/52014
	* semantics.c (lambda_expr_this_capture): Don't capture 'this' in
	unevaluated context.

2013-03-23  Jason Merrill  <jason@redhat.com>

	PR c++/54359
	* parser.c (cp_parser_direct_declarator): Fix late return
	for out-of-class defn of member function.

2013-03-22  Paolo Carlini  <paolo.carlini@oracle.com>

	PR c++/56582
	* semantics.c (cxx_eval_array_reference): Check for negative index.

2013-03-22  Jason Merrill  <jason@redhat.com>

	PR c++/56646
	* parser.c (cp_parser_late_return_type_opt): Save and restore
	current_class_ptr/ref.

	N3276
	PR c++/52748
	* cp-tree.h (tsubst_flags): Add tf_decltype.
	* call.c (build_cxx_call): Don't build a temporary if it's set.
	(build_over_call): Make sure it's only passed to build_cxx_call.
	* parser.c (cp_parser_primary_expression): Add decltype_p parm.
	(cp_parser_unary_expression): Likewise.
	(cp_parser_cast_expression): Likewise.
	(cp_parser_binary_expression): Likewise.
	(cp_parser_assignment_expression): Likewise.
	(cp_parser_postfix_expression): Likewise.  Pass tf_decltype.
	(cp_parser_explicit_instantiation): Add decltype_p.  Force a
	temporary for a call on the LHS of a comma.
	(cp_parser_decltype): Pass true to decltype_p parms.
	* pt.c (tsubst) [DECLTYPE_TYPE]: Pass tf_decltype.
	(tsubst_copy_and_build): Pass tf_decltype down only for
	CALL_EXPR and the RHS of COMPOUND_EXPR.
	* tree.c (build_cplus_new): Call complete_type_or_maybe_complain.

	DR 657
	* pt.c (tsubst_function_type): Call abstract_virtuals_error_sfinae.
	(tsubst_arg_types): Likewise.

	PR c++/54277
	* semantics.c (lambda_capture_field_type): Don't build a
	magic decltype for pointer types.
	(lambda_proxy_type): Likewise.
	(finish_non_static_data_member): Get the quals from
	the object.

	PR c++/52374
	* pt.c (tsubst_qualified_id): Use current_nonlambda_class_type.

	PR c++/54764
	PR c++/55972
	* name-lookup.h (tag_scope): Add ts_lambda.
	* semantics.c (begin_lambda_type): Use it.
	* decl.c (xref_tag_1): Set CLASSTYPE_LAMBDA_EXPR.
	* pt.c (check_default_tmpl_args): Ignore lambdas.
	(push_template_decl_real): Handle lambdas.
	* tree.c (no_linkage_check): Adjust lambda check.

	PR c++/56039
	* tree.c (strip_typedefs_expr): Complain about lambda, don't abort.

	PR c++/56447
	PR c++/55532
	* pt.c (instantiate_class_template_1): Instantiate lambda capture
	list here.
	(tsubst_copy_and_build): Not here.

2013-03-22  Jakub Jelinek  <jakub@redhat.com>

	Backported from mainline
	2013-03-16  Jakub Jelinek  <jakub@redhat.com>

	PR c++/56607
	* typeck.c (cp_build_binary_op): When calling warn_for_div_by_zero,
	pass op1 through maybe_constant_value first.

	* tree.c (cp_tree_equal): Fix a pasto.

2013-03-22  Release Manager

	* GCC 4.8.0 released.

2013-03-14  Jason Merrill  <jason@redhat.com>

	PR c++/56614
	* decl.c (local_variable_p_walkfn): Check DECL_ARTIFICIAL again.

	PR c++/56346
	* decl.c (register_dtor_fn): Pass null to __cxa_thread_atexit
	dso_handle parm on targets without __cxa_atexit.

2013-03-11  Jason Merrill  <jason@redhat.com>

	PR c++/56567
	* typeck.c (check_return_expr): Disallow returning init list here.
	* semantics.c (apply_deduced_return_type): Not here.

2013-03-08  Paolo Carlini  <paolo.carlini@oracle.com>

	PR c++/51412
	* cxx-pretty-print.c (pp_cxx_expression): Handle LAMBDA_EXPR.
	* error.c (dump_expr): Likewise.

2013-03-08  Jason Merrill  <jason@redhat.com>

	PR c++/51884
	* class.c (modify_all_vtables): Mangle the vtable name before
	entering dfs_walk.

	* semantics.c (lambda_expr_this_capture): In unevaluated context,
	just return the nearest 'this'.

	PR c++/51494
	PR c++/52183
	PR c++/56222
	* tree.c (maybe_dummy_object): Don't capture 'this'.
	* semantics.c (maybe_resolve_dummy): New.
	(finish_non_static_data_member): Use it.
	(finish_qualified_id_expr): Don't test is_dummy_object.
	* cp-tree.h: Declare maybe_resolve_dummy.
	* call.c (build_new_method_call_1): Use it.

	PR c++/56567
	* semantics.c (apply_deduced_return_type): Don't allow returning
	std::initializer_list.

2013-03-06  Paolo Carlini  <paolo.carlini@oracle.com>

	PR c++/56534
	* parser.c (cp_parser_elaborated_type_specifier): Don't call
	check_elaborated_type_specifier when TREE_CODE (decl) != TYPE_DECL.
	* decl.c (check_elaborated_type_specifier): Tidy.

2013-03-06  Jakub Jelinek  <jakub@redhat.com>

	PR c++/56543
	* tree.c (strip_typedefs): Don't copy args if they are NULL.

2013-03-05  Jakub Jelinek  <jakub@redhat.com>

	* parser.c (cp_parser_braced_list): For {} initialize
	*non_constant_p to false.

2013-03-04  Jason Merrill  <jason@redhat.com>

	PR c++/56464
	PR c++/54383
	* semantics.c (lambda_expr_this_capture): Handle NSDMI
	and non-class scopes.

2013-03-01  Paolo Carlini  <paolo.carlini@oracle.com>

	* decl.c (grokdeclarator): Remove dead code.

2013-02-28  Jason Merrill  <jason@redhat.com>

	PR c++/56481
	* semantics.c (potential_constant_expression_1): Use
	cxx_eval_outermost_constant_expr rather than maybe_constant_value.

	PR c++/56243
	* call.c (build_over_call): Avoid virtual lookup in a template.

2013-02-27  Jason Merrill  <jason@redhat.com>

	PR c++/56358
	PR c++/56323
	* name-lookup.c (do_class_using_decl): Use ctor_identifier instead
	of the base name for inheriting ctors.
	(push_class_level_binding_1): Remove inheriting ctor handling.
	* pt.c (tsubst_decl) [USING_DECL]: Likewise.
	* class.c (add_implicitly_declared_members): Adjust.

2013-02-26  David Binderman  <dcb314@hotmail.com>

	PR c++/55632
	* decl.c (grokdeclarator): Tidy publicp assignment.

2013-02-25  Aldy Hernandez  <aldyh@redhat.com>

	PR c++/56419
	* semantics.c (begin_transaction_stmt): Set TREE_SIDE_EFFECTS.
	(build_transaction_expr): Same.

2013-02-25  Jason Merrill  <jason@redhat.com>

	PR c++/56377
	* pt.c (fn_type_unification): Wait to call push_tinst_level until
	we know what args we're looking at.

	PR c++/56438
	* semantics.c (potential_constant_expression_1): In C++98, a cast
	to non-integral type can't be a constant expression.

2013-02-24  Jakub Jelinek  <jakub@redhat.com>

	PR c++/56403
	* init.c (build_zero_init_1): Use RECORD_OR_UNION_CODE_P instead
	of CLASS_TYPE_P.

2013-02-22  Jason Merrill  <jason@redhat.com>

	PR c++/40405
	* pt.c (push_template_decl_real): Set DECL_INTERFACE_KNOWN
	if we got the wrong number of template parms.

	PR c++/56377
	* pt.c (fn_type_unification): Use explicit args in template
	instantiation context.

	PR c++/56359
	* call.c (can_convert_arg): Discard access checks.

	PR c++/56395
	* tree.c (strip_typedefs): Strip typedefs from TYPENAME_TYPE template
	args.

2013-02-20  Paolo Carlini  <paolo.carlini@oracle.com>

	PR c++/56373
	* tree.c (maybe_warn_zero_as_null_pointer_constant): Add.
	* cvt.c (ocp_convert): Use the latter.
	(cp_convert_to_pointer): Likewise.
	* decl.c (check_default_argument): Likewise.
	* typeck.c (cp_build_binary_op): Likewise.
	* cp-tree.h (maybe_warn_zero_as_null_pointer_constant): Declare.

2013-02-15  Jonathan Wakely  <jwakely.gcc@gmail.com>
	    Paolo Carlini  <paolo.carlini@oracle.com>

	PR c++/51242
	* decl2.c (grokbitfield): Allow scoped enumeration types.

2013-02-15  Jason Merrill  <jason@redhat.com>

	PR c++/54276
	* semantics.c (finish_id_expression): Also return the identifier
	for an outer local static.

	PR c++/56343
	* class.c (check_bases_and_members): Deduce noexcept after
	checking bases.

	PR c++/52026
	* semantics.c (finish_id_expression): In a template, return
	the identifier for a constant variable.

2013-02-14  Jason Merrill  <jason@redhat.com>

	PR c++/54922
	* semantics.c (build_anon_member_initialization): New.
	(build_data_member_initialization): Use it.

	PR c++/55003
	* decl.c (cp_finish_decl): Force instantiation of an
	auto static data member.

	PR c++/55220
	* pt.c (unify): A pack expansion that is not the last template
	argument makes the entire template argument list non-deduced.

	PR c++/56323
	* name-lookup.c (do_class_using_decl): Handle typedefs with
	inheriting constructors.
	(push_class_level_binding_1): Allow inheriting from template
	template parameter, too.
	* pt.c (tsubst_decl) [USING_DECL]: Likewise.

	PR c++/55223
	* pt.c (tsubst_copy_and_build) [LAMBDA_EXPR]: Fix handling of
	default argument scope.
	* mangle.c (write_name): Likewise.

	PR c++/55232
	* error.c (find_typenames_r): Don't walk into a pack expansion.

2013-02-13  Jason Merrill  <jason@redhat.com>

	PR c++/55670
	* parser.c (cp_parser_member_declaration): Check the declarator
	form when detecting a function declaration via typedef.

	PR c++/55680
	* pt.c (maybe_process_partial_specialization): A lambda
	isn't what's being specialized.

	PR c++/55710
	* semantics.c (maybe_add_lambda_conv_op): Mark static thunk
	TREE_USED.

	PR c++/55879
	* semantics.c (cxx_bind_parameters_in_call): Undo DECL_BY_REFERENCE.

	PR c++/55993
	* semantics.c (cxx_fold_indirect_ref): Handle empty bases at
	non-zero offsets, too.

	PR c++/56155
	* decl.c (build_enumerator): Always convert the value to a
	fixed underlying type.

	PR c++/56135
	* pt.c (tsubst_copy_and_build): Don't forget any new
	captures that arose from use of dependent names.

2013-02-13  Jakub Jelinek  <jakub@redhat.com>

	PR c++/56302
	* semantics.c (finish_asm_stmt): If input constraints allow
	neither register nor memory, try maybe_constant_value to get
	a constant if possible.

2013-02-12  Jason Merrill  <jason@redhat.com>

	PR c++/56285
	* method.c (add_one_base_init): Handle base constructor
	taking rvalue reference parm.

	PR c++/56291
	* semantics.c (sort_constexpr_mem_initializers): Handle
	vptr out of order.

2013-02-09  Jason Merrill  <jason@redhat.com>

	PR c++/56268
	* semantics.c (classtype_has_nothrow_assign_or_copy_p): Call
	maybe_instantiate_noexcept.

	PR c++/56247
	* pt.c (eq_specializations): Set comparing_specializations.
	* tree.c (cp_tree_equal): Check it.
	* cp-tree.h: Declare it.

	* decl.c (decls_match): Check versions later.

	PR c++/56238
	* pt.c (build_non_dependent_expr): Don't try to fold
	instantiation-dependent expressions.
	(instantiation_dependent_r) [TRAIT_EXPR]: Split out.
	[BIND_EXPR]: Treat as dependent.

2013-02-07  Jakub Jelinek  <jakub@redhat.com>

	PR c++/56241
	* init.c (build_vec_init): Don't append NULL values into new_vec.
	(build_zero_init_1): Don't push anything into v if recursive call
	returned NULL_TREE.
	(build_value_init_noctor): Don't push anything into v if
	build_value_init call returned NULL_TREE.

	PR c++/56239
	* parser.c (cp_parser_token_starts_cast_expression): Renamed to...
	(cp_parser_tokens_start_cast_expression): ... this.  Change parameter
	to cp_parser *, call cp_lexer_peek_token first.  For CPP_OPEN_PAREN,
	return true only if 2nd token isn't CPP_CLOSE_PAREN.
	(cp_parser_cast_expression): Adjust caller.

	PR c++/56237
	* decl.c (push_local_name): Look at DECL_DISCRIMINATOR (t)
	only if DECL_DISCRIMINATOR_SET_P (t) rather than just
	DECL_LANG_SPECIFIC (t).

2013-02-07  Jason Merrill  <jason@redhat.com>

	PR c++/56235
	* method.c (do_build_copy_constructor): Don't bother turning
	scalars from lvalues to xvalues.
	(do_build_copy_assign): Likewise.

2013-02-06  Jason Merrill  <jason@redhat.com>

	* parser.c (cp_parser_enum_specifier): Check for error_mark_node.

2013-02-05  Jason Merrill  <jason@redhat.com>

	PR c++/54122
	* tree.c (lvalue_kind) [INDIRECT_REF]: Don't check for
	METHOD_TYPE.

	PR c++/56177
	* decl.c (start_preparsed_function): Update restype if we change
	decl1.

	PR c++/56208
	* pt.c (fn_type_unification): Discard any access checks from
	substituting explicit args.

2013-01-31  Jason Merrill  <jason@redhat.com>

	PR c++/56162
	PR c++/56104
	* typeck.c (get_member_function_from_ptrfunc): Fix
	ptrmemfunc_vbit_in_delta case.

2013-01-29  Jason Merrill  <jason@redhat.com>

	PR libstdc++/54314
	* class.c (build_ctor_vtbl_group): Give construction vtables
	hidden visibility.

2013-01-25  Jason Merrill  <jason@redhat.com>

	PR c++/56095
	* pt.c (convert_nontype_argument_function): Handle invalid input.
	(convert_nontype_argument): Likewise.

	PR c++/56104
	* typeck.c (get_member_function_from_ptrfunc): Optimize if the
	dynamic type has no virtual functions.

2013-01-22  Paolo Carlini  <paolo.carlini@oracle.com>

	PR c++/55944
	* decl.c (check_initializer): Use TARGET_EXPR_DIRECT_INIT_P only
	on TARGET_EXPR nodes.

2013-01-22  Jason Merrill  <jason@redhat.com>

	PR c++/56071
	* pt.c (maybe_instantiate_noexcept): Don't defer access checks.

2013-01-22  Dodji Seketeli  <dodji@redhat.com>

	PR c++/53609
	* pt.c (argument_pack_element_is_expansion_p)
	(make_argument_pack_select, use_pack_expansion_extra_args_p)
	(gen_elem_of_pack_expansion_instantiation): New static functions.
	(tsubst): When looking through an ARGUMENT_PACK_SELECT tree node,
	look through the possibly resulting pack expansion as well.
	(tsubst_pack_expansion): Use use_pack_expansion_extra_p to
	generalize when to use the PACK_EXPANSION_EXTRA_ARGS mechanism.
	Use gen_elem_of_pack_expansion_instantiation to build the
	instantiation piece-wise.  Don't use arg_from_parm_pack_p anymore,
	as gen_elem_of_pack_expansion_instantiation and the change in
	tsubst above generalize this particular case.
	(arg_from_parm_pack_p): Remove this for it's not used by
	tsubst_pack_expansion anymore.

2013-01-21  Jason Merrill  <jason@redhat.com>

	PR c++/56059
	* tree.c (strip_typedefs_expr) [TREE_VEC]: Preserve non-default
	template args count.

2013-01-18  Jason Merrill  <jason@redhat.com>

	PR target/54908
	* decl2.c (get_local_tls_init_fn): New.
	(get_tls_init_fn): Handle flag_extern_tls_init.  Don't bother
	with aliases for internal variables.  Don't use weakrefs if
	the variable needs destruction.
	(generate_tls_wrapper): Mark the wrapper as const if no
	initialization is needed.
	(handle_tls_init): Don't require aliases.

2013-01-15  Dodji Seketeli  <dodji@redhat.com>

	PR c++/55663
	* pt.c (coerce_innermost_template_parms): New static function.
	(instantiate_alias_template):  Use it here.

2013-01-09  Jason Merrill  <jason@redhat.com>

	PR c++/55878
	* rtti.c (build_typeid, get_typeid): Add complain parm.
	(get_tinfo_decl_dynamic): Likewise.
	* cp-tree.h, parser.c, pt.c: Adjust.

	PR c++/55893
	* decl.c (cp_finish_decl): Clear TREE_READONLY if the variable
	needs destruction.

2013-01-09  Jakub Jelinek  <jakub@redhat.com>

	PR c/48418
	* typeck.c (cp_build_binary_op): For LSHIFT_EXPR and RSHIFT_EXPR,
	call maybe_constant_value for the negative or too big shift
	count warnings.

2013-01-09  Paolo Carlini  <paolo.carlini@oracle.com>

	PR c++/55801
	* decl2.c (var_needs_tls_wrapper): Return false when error_operand_p
	of the argument is true.

2013-01-08  Joel Brobecker  <brobecker@adacore.com>

	* parser.c (cp_parser_initializer_list): Move declaration
	of variable non_const to start of lexical block.

2013-01-07  Jason Merrill  <jason@redhat.com>

	PR c++/55753
	* tree.c (build_aggr_init_expr): Do nothing in a template.
	* pt.c (tsubst_copy_and_build) [CALL_EXPR]: Strip an ADDR_EXPR off
	a FUNCTION_DECL before tsubsting.

2013-01-04  Dodji Seketeli  <dodji@redhat.com>

	PR c++/52343
	* pt.c (check_instantiated_arg): Allow type template arguments.

2013-01-04  Jason Merrill  <jason@redhat.com>

	PR c++/55877
	* decl.c (reset_type_linkage, bt_reset_linkage): New.
	(grokdeclarator): Use reset_type_linkage.
	* name-lookup.c (binding_table_foreach): Handle null table.
	* tree.c (decl_anon_ns_mem_p): Check TYPE_MAIN_DECL, not TYPE_NAME.

2013-01-04  Paolo Carlini  <paolo.carlini@oracle.com>

	PR c++/54526 (again)
	* parser.c (cp_parser_template_id): Revert core of previous change
	(keep adjusted inform message).

2013-01-03  Jason Merrill  <jason@redhat.com>

	PR c++/55419
	PR c++/55753
	* pt.c (tsubst_copy_and_build) [TARGET_EXPR]: Don't touch
	TREE_CONSTANT.

	PR c++/55842
	* semantics.c (trait_expr_value): Call maybe_instantiate_noexcept.

	PR c++/55856
	* semantics.c (build_data_member_initialization): Handle DECL_EXPR.

	PR c++/53650
	* call.c (type_has_extended_temps): New.
	* cp-tree.h: Declare it.
	* decl.c (check_initializer): Use build_aggr_init for arrays
	if it is false.
	* init.c (build_vec_init): Avoid mixed signed/unsigned arithmetic.

2013-01-02  Jason Merrill  <jason@redhat.com>

	PR c++/54325
	* call.c (build_new_method_call_1): Don't use build_value_init for
	user-provided default constructors.

	* decl.c (check_default_argument): Use LOOKUP_IMPLICIT.

	PR c++/55032
	PR c++/55245
	* tree.c (build_cplus_array_type): Copy layout information
	to main variant if necessary.

Copyright (C) 2013 Free Software Foundation, Inc.

Copying and distribution of this file, with or without modification,
are permitted in any medium without royalty provided the copyright
notice and this notice are preserved.<|MERGE_RESOLUTION|>--- conflicted
+++ resolved
@@ -1,15 +1,3 @@
-<<<<<<< HEAD
-2013-04-26  Jakub Jelinek  <jakub@redhat.com>
-
-	* error.c (cp_print_error_function): Adjust file_name_as_prefix
-	caller.
-
-2013-04-12  Jakub Jelinek  <jakub@redhat.com>
-
-	* error.c (cp_print_error_function,
-	print_instantiation_partial_context_line,
-	maybe_print_constexpr_context): Colorize locus strings.
-=======
 2013-05-16  Jason Merrill  <jason@redhat.com>
 
 	PR c++/57279
@@ -55,7 +43,17 @@
 	PR c++/57196
 	* pt.c (convert_template_argument): Use dependent_template_arg_p,
 	not uses_template_parms.
->>>>>>> 07b5d54c
+
+2013-04-26  Jakub Jelinek  <jakub@redhat.com>
+
+	* error.c (cp_print_error_function): Adjust file_name_as_prefix
+	caller.
+
+2013-04-12  Jakub Jelinek  <jakub@redhat.com>
+
+	* error.c (cp_print_error_function,
+	print_instantiation_partial_context_line,
+	maybe_print_constexpr_context): Colorize locus strings.
 
 2013-05-10  Jason Merrill  <jason@redhat.com>
 

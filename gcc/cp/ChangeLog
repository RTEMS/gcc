<<<<<<< HEAD
2011-04-07  Jason Merrill  <jason@redhat.com>

	PR c++/48481
	* tree.c (build_overload): Allow an unwrapped FUNCTION_DECL
	at the end of the chain.
	* pt.c (dependent_template_p): Use OVL_CURRENT/NEXT.
	(iterative_hash_template_arg): Likewise.

	PR c++/48481
	* cp-tree.h (OVL_ARG_DEPENDENT): New.
	* name-lookup.c (add_function): Set it.
	* semantics.c (finish_call_expr): Free OVERLOADs if it's set.

	PR c++/48481
	* call.c (build_user_type_conversion_1): Use lookup_fnfields_slot.
	Release unused vector.

2011-03-16  Jakub Jelinek  <jakub@redhat.com>

	* cp-objcp-common.c (cp_function_decl_explicit_p): Don't crash if
	DECL_LANG_SPECIFIC is NULL.
=======
2011-06-27  Release Manager

	* GCC 4.6.1 released.

2011-06-23  Jason Merrill  <jason@redhat.com>

	PR c++/49507
	* decl2.c (mark_used): Don't call synthesize_method for
	functions defaulted outside the class.

2011-06-21  Jason Merrill  <jason@redhat.com>

	PR c++/49482
	* semantics.c (maybe_add_lambda_conv_op): Call mark_exp_read for
	static fn parameters.

2011-06-16  Jason Merrill  <jason@redhat.com>

	PR c++/49229
	* pt.c (tsubst_decl) [FUNCTION_DECL]: Handle substitution failure.

	PR c++/49251
	* semantics.c (finish_id_expression): Mark even dependent
	variables as used.

2011-06-14  Jason Merrill  <jason@redhat.com>

	* error.c (type_to_string): Print typedef-stripped version too.

	PR c++/49117
	* call.c (perform_implicit_conversion_flags): Print source type as
	well as expression.

	PR c++/49369
	* class.c (build_base_path): Fix cv-quals in unevaluated context.

	PR c++/49290
	* semantics.c (cxx_eval_indirect_ref): Remove assert.

2011-06-09  Jason Merrill  <jason@redhat.com>

	* semantics.c (finish_compound_literal): Set TREE_HAS_CONSTRUCTOR.

2011-06-08  Jason Merrill  <jason@redhat.com>

	* semantics.c (potential_constant_expression_1): Handle destructor
	call.

2011-06-07  Jason Merrill  <jason@redhat.com>

	PR c++/48780
	* typeck.c (perform_integral_promotions): Don't promote scoped enums.
	* call.c (convert_arg_to_ellipsis): Promote them here in old ABI.

2011-06-06  Jason Merrill  <jason@redhat.com>

	PR c++/49298
	* semantics.c (potential_constant_expression_1): Handle FIELD_DECL.

	PR c++/49134
	* tree.c (build_target_expr): Deal with ARM ABI tweaks.

2011-06-03  Jakub Jelinek  <jakub@redhat.com>

	PR c++/49276
	* mangle.c (write_nested_name): Use CP_DECL_CONTEXT instead of
	DECL_CONTEXT.
>>>>>>> cfef50df

2011-05-30  Jakub Jelinek  <jakub@redhat.com>

	PR c++/49223
	* semantics.c (finish_omp_clauses): Call require_complete_type
	even for copyin/copyprivate clauses.  Only call
	cxx_omp_create_clause_info if inner_type is COMPLETE_TYPE_P.

2011-05-27  Jason Merrill  <jason@redhat.com>

	PR c++/47049
	* semantics.c (maybe_add_lambda_conv_op): Fix COMDAT sharing.
	* decl.c (start_preparsed_function): Don't call comdat_linkage for
	a template.

	PR c++/47277
	* parser.c (cp_parser_unqualified_id): Don't check
	constructor_name_p for enums.

	PR c++/48284
	* error.c (dump_expr) [COMPONENT_REF]: Use pp_cxx_dot
	with INDIRECT_REF of REFERENCE_TYPE.

	PR c++/48657
	PR c++/49176
	* decl.c (cp_finish_decl): Simplify template handling.

2011-05-26  Jason Merrill  <jason@redhat.com>

	PR c++/48424
	* decl.c (grokparms): Function parameter packs don't need to
	go at the end.
	* pt.c (type_unification_real): But they aren't deduced otherwise.

2011-05-25  Jason Merrill  <jason@redhat.com>

	PR c++/44994
	PR c++/49156
	* error.c (dump_template_bindings): Set processing_template_decl
	for a partial instantiation.

	PR c++/45401
	* decl.c (grokdeclarator): Don't change type when adding rvalue ref
	to another reference type.

2011-05-26  Fabien Chêne  <fabien@gcc.gnu.org>
	* init.c (diagnose_uninitialized_cst_or_ref_member_1): Use
	permerror instead of error, adjust the error count.

2011-05-25  Jason Merrill  <jason@redhat.com>

	PR c++/44311
	* decl.c (case_conversion): New.
	(finish_case_label): Use it.

	PR c++/45698
	* pt.c (dependent_template_arg_p): See through ARGUMENT_PACK_SELECT.

	PR c++/46005
	* decl.c (grokdeclarator): Complain about auto typedef.

	PR c++/46245
	* decl.c (grokdeclarator): Complain later for auto parameter.
	* pt.c (splice_late_return_type): Handle use in a template
	type-parameter.

	PR c++/46696
	* typeck.c (cp_build_modify_expr): Check DECL_DEFAULTED_FN.

	PR c++/47184
	* parser.c (cp_parser_parameter_declaration): Recognize
	list-initialization.
	(cp_parser_direct_declarator): Check for the closing
	paren before parsing definitely.

	PR c++/48935
	* parser.c (cp_parser_constructor_declarator_p): Don't check
	constructor_name_p for enums.
	(cp_parser_diagnose_invalid_type_name): Correct error message.

2011-05-25  Jason Merrill  <jason@redhat.com>

	PR c++/45418
	* init.c (perform_member_init): Handle list-initialization
	of array of non-trivial class type.

	PR c++/45080
	* pt.c (instantiate_class_template_1): Call maybe_add_lambda_conv_op.
	* semantics.c (lambda_function): Check COMPLETE_OR_OPEN_TYPE_P.

	PR c++/48292
	* pt.c (tsubst_decl) [PARM_DECL]: Handle partial instantiation of
	function parameter pack.
	(tsubst_pack_expansion): Likewise.

2011-05-25  Jakub Jelinek  <jakub@redhat.com>

	PR c++/49136
	* semantics.c (cxx_eval_bit_field_ref): Handle the
	case when BIT_FIELD_REF doesn't cover only a single field.

2011-05-24  Jason Merrill  <jason@redhat.com>

	PR c++/49042
	* pt.c (get_mostly_instantiated_function_type): Use
	push_deferring_access_checks rather than set flag_access_control.

	PR c++/48884
	* pt.c (fn_type_unification): Disable access control during
	substitution.

	PR c++/49105
	* typeck.c (build_const_cast_1): Handle rvalue references.

	PR c++/47263
	* decl.c (use_eh_spec_block): Do use an EH spec block for a
	lambda op().

	PR c++/47336
	* error.c (dump_template_bindings): Suppress access control.

	PR c++/47544
	* pt.c (instantiate_decl): Handle =default.

	PR c++/48617
	* pt.c (invalid_nontype_parm_type_p): Allow DECLTYPE_TYPE.

2011-05-22  Jason Merrill  <jason@redhat.com>

	PR c++/48647
	* typeck.c (composite_pointer_type_r): Return error_mark_node
	on error in SFINAE context.

2011-05-20  Jason Merrill  <jason@redhat.com>

	PR c++/48945
	* decl.c (revert_static_member_fn): Ignore const on constexpr fn.

	PR c++/48780
	* cvt.c (type_promotes_to): Warn about promoting scoped enums.

	PR c++/49066
	* decl.c (duplicate_decls): Preserve DECL_DELETED_FN.

	DR 1073
	PR c++/49082
	* typeck.c (comp_except_specs): noexcept(false) is not compatible
	with throw(type-list).
	* typeck2.c (merge_exception_specifiers): noexcept(false)
	beats any more limited specification.

	PR c++/48948
	* class.c (finalize_literal_type_property): Only check
	for constexpr member functions of non-literal class.
	* decl.c (cp_finish_decl): Don't call validate_constexpr_fundecl.
	* semantics.c (literal_type_p): Call complete_type.

	* semantics.c (validate_constexpr_fundecl): Check DECL_TEMPLATE_INFO
	rather than DECL_TEMPLATE_INSTANTIATION.
	(cxx_eval_call_expression): Likewise.

	* semantics.c (register_constexpr_fundef): Add to hash table here.
	(validate_constexpr_fundecl): Not here.

	PR c++/48745
	* pt.c (value_dependent_expr_p): Handle CONSTRUCTOR.

	PR c++/48736
	* pt.c (tsubst_copy_and_build): Handle substitution of a pack
	expansion producing another expansion.

	PR c++/48873
	* tree.c (stabilize_expr): Don't make gratuitous copies of classes.

2011-05-19  Jakub Jelinek  <jakub@redhat.com>

	PR c++/49043
	* decl.c (check_omp_return): Stop searching on sk_function_parms.

	PR c++/48869
	* method.c (get_dtor, get_copy_ctor): Add COMPLAIN argument,
	pass it down to locate_fn_flags.
	* cp-tree.h (get_dtor, get_copy_ctor): Adjust prototypes.
	* semantics.c (cxx_omp_create_clause_info): Adjust callers.
	* cp-gimplify.c: Include splay-tree.h.
	(splay_tree_compare_decl_uid, omp_var_to_track,
	omp_cxx_notice_variable): New functions.
	(struct cp_genericize_omp_taskreg): New type.
	(struct cp_genericize_data): Add omp_ctx field.
	(cp_genericize_r): Attempt to determine implicitly determined
	firstprivate class type variables.
	(cp_genericize): Clear omp_ctx.
	* Make-lang.in (cp/cp-gimplify.o): Depend on $(SPLAY_TREE_H).

2011-05-11  Jason Merrill  <jason@redhat.com>

	* pt.c (build_non_dependent_expr): Don't check null_ptr_cst_p.

2011-05-11  Fabien Chêne  <fabien@gcc.gnu.org>

	PR c++/48859
	* init.c (diagnose_uninitialized_cst_or_ref_member_1): stop the
	recursion if there is user defined constructor.

2011-05-09  Dodji Seketeli  <dodji@redhat.com>

	PR c++/48574
	* class.c (fixed_type_or_null): Use type_dependent_p_push to test
	if the instance has a dependent initializer.

2011-05-06  Jason Merrill  <jason@redhat.com>

	PR c++/48909
	* semantics.c (cxx_eval_conditional_expression): Check
	integer_zerop instead.
	(potential_constant_expression_1): Likewise.

	PR c++/48911
	* semantics.c (cxx_eval_array_reference): Handle implicit
	initializers.

	PR c++/48446
	* decl.c (stabilize_save_expr_r, stabilize_vla_size): New.
	(grokdeclarator): Use stabilize_vla_size.
	* init.c (get_temp_regvar): No longer static.
	* cp-tree.h: Declare it.

	PR c++/48089
	* semantics.c (potential_constant_expression_1): Don't allow *this
	in a constructor.
	(register_constexpr_fundef): Use potential_rvalue_constant_expression.

2011-05-06  Dodji Seketeli  <dodji@redhat.com>

    	PR c++/48838
    	* cp-tree.h (non_static_member_function_p): Declare new function.
    	* tree.c (non_static_member_function_p): Define it.
    	* semantics.c (finish_call_expr): Use it.

2011-05-04  Jason Merrill  <jason@redhat.com>

	PR c++/48749
	* class.c (resolves_to_fixed_type_p): Don't look closely
	in templates.

2011-04-28  Dodji Seketeli  <dodji@redhat.com>

	PR c++/48656
	* semantics.c (finish_call_expr): Don't forget BASELINK nodes when
	considering call expressions involving a member function.

2011-04-27  Jason Merrill  <jason@redhat.com>

	PR c++/48046
	* parser.c (cp_parser_diagnose_invalid_type_name): Commit
	to tentative parse sooner.

2011-04-26  Jason Merrill  <jason@redhat.com>

	PR c++/42687
	* parser.c (cp_parser_primary_expression): Set *idk to
	CP_ID_KIND_NONE for a parenthesized identifier.

2011-04-26  Jason Merrill  <jason@redhat.com>

	PR c++/48726
	* call.c (convert_like_real): Correct TREE_CONSTANT on CONSTRUCTOR.
	* decl.c (reshape_init_array_1): Likewise.

2011-04-25  Jason Merrill  <jason@redhat.com>

	PR c++/48707
	* pt.c (value_dependent_expression_p): Handle type-dependent
	expression.

2011-04-20  Jason Merrill  <jason@redhat.com>

	* semantics.c (finish_compound_literal): Don't put an array
	with a dtor in a static variable.

2011-04-20  Jason Merrill  <jason@redhat.com>

	PR c++/48594
	* decl2.c (build_offset_ref_call_from_tree): Move
	non-dependency of object outside condition.

	PR c++/48657
	* decl.c (cp_finish_decl): Handle non-member constant variables
	in templates, too.

2011-04-19  Jason Merrill  <jason@redhat.com>

	PR c++/46304
	* typeck.c (cp_build_binary_op): Fold COMPLEX_EXPR.

2011-04-18  Jason Merrill  <jason@redhat.com>

	PR c++/48537
	* init.c (build_value_init): Handle UNION_TYPE the same.

2011-04-18  Jakub Jelinek  <jakub@redhat.com>

	PR c++/48632
	* parser.c (cp_parser_omp_for_loop): Don't use cp_parser_omp_for_incr
	for type dependent pointers.

2011-04-13  Jason Merrill  <jason@redhat.com>

	PR c++/48594
	* decl2.c (build_offset_ref_call_from_tree): Fix calling a functor
	or pointer to (non-member) function.

2011-04-13  Jakub Jelinek  <jakub@redhat.com>

	PR c++/48570
	* semantics.c (cxx_eval_array_reference): Handle reading from
	wchar_t, char16_t and char32_t STRING_CST.

2011-04-13  Dodji Seketeli  <dodji@redhat.com>

	PR c++/48574
	* class.c (fixed_type_or_null): We cannot determine the dynamic
    	type of a reference variable if its initializer is dependent.

2011-04-11  Jason Merrill  <jason@redhat.com>

	PR c++/48534
	* cvt.c (ocp_convert): Use build_nop to convert to underlying type
	of scoped enum.

	PR c++/48523
	* tree.c (maybe_dummy_object): Use build_x_indirect_ref rather
	than cp_build_indirect_ref.

2011-04-07  Jason Merrill  <jason@redhat.com>

	PR c++/48500
	* semantics.c (potential_constant_expression_1) [CALL_EXPR]: Check
	arguments even if we don't know the function.

	PR c++/48468
	* except.c (build_noexcept_spec): Propagate error_mark_node.
	(finish_noexcept_expr): Likewise.

	PR c++/48452
	* typeck.c (build_x_compound_expr_from_list): Return error_mark_node
	in SFINAE context.

	* semantics.c (finish_decltype_type): Add complain parm.
	* cp-tree.h: Adjust.
	* parser.c (cp_parser_decltype): Adjust.
	* pt.c (tsubst): Adjust.

	PR c++/48450
	* cvt.c (ocp_convert): Handle converting scoped enum to bool.

2011-03-31  Jason Merrill  <jason@redhat.com>

	PR c++/48280
	* method.c (defaultable_fn_check): Templates are not defaultable.

2011-03-30  Jason Merrill  <jason@redhat.com>

	PR c++/48212
	* semantics.c (non_const_var_error): Just return if DECL_INITIAL
	is error_mark_node.

	PR c++/48369
	* semantics.c (potential_constant_expression_1): Handle
	UNORDERED_EXPR and ORDERED_EXPR.

	PR c++/48281
	* semantics.c (finish_compound_literal): Do put static/constant
	arrays in static variables.

2011-03-29  Jason Merrill  <jason@redhat.com>

	PR c++/48265
	* pt.c (value_dependent_expression_p) [VAR_DECL]: Make sure
	the variable is constant before looking at its initializer.

	PR c++/48319
	* pt.c (value_dependent_expression_p): Handle TEMPLATE_ID_EXPR.

2011-03-29  Jason Merrill  <jason@redhat.com>

	PR c++/48166
	* decl.c (revert_static_member_fn): Strip function-cv-quals.

	PR c++/48296
	* decl.c (cp_finish_decl): Defer validation of constexpr member
	functions.
	* class.c (finalize_literal_type_property): Validate them here.
	* semantics.c (is_valid_constexpr_fn): Don't check completeness.

	* semantics.c (is_valid_constexpr_fn): Specify input location.

	Core 1232
	* call.c (build_array_conv): New.
	(implicit_conversion): Use it.

	* call.c (reference_binding): Allow direct binding to an array
	rvalue.

	PR c++/48289
	* pt.c (build_non_dependent_expr): Keep dereferences outside the
	NON_DEPENDENT_EXPR.

	PR c++/47999
	* semantics.c (finish_call_expr): Preserve reference semantics
	in templates.

	PR c++/48313
	* pt.c (maybe_adjust_types_for_deduction): Handle T&& deduction
	from overloaded function.

	Core 1148
	* typeck.c (check_return_expr): Fix conditions for setting
	LOOKUP_PREFER_RVALUE.

2011-03-29  Rodrigo Rivas Costa  <rodrigorivascosta@gmail.com>

	* decl2.c (cp_check_const_attributes): New.
	(cplus_decl_attributes): Call cp_check_const_attributes.

2011-03-29  Jason Merrill  <jason@redhat.com>

	* semantics.c (push_cx_call_context): Return bool.
	(cxx_eval_call_expression): Handle excess depth.

	* except.c (build_noexcept_spec): Call cxx_constant_value after
	converting to bool.

	PR c++/47504
	* semantics.c (cxx_eval_constant_expression) [NOP_EXPR]: Don't let
	the conversion set TREE_OVERFLOW.

	PR c++/47570
	* semantics.c (cxx_eval_constant_expression) [COMPOUND_EXPR]: Don't
	use the generic binary expression handling.

2011-03-25  Release Manager

	* GCC 4.6.0 released.

2011-03-16  Jason Merrill  <jason@redhat.com>

	PR c++/48132
	* decl.c (check_array_designated_initializer): Allow integer index.
	(reshape_init_array_1): Set index on the elements.

2011-03-16  Jason Merrill  <jason@redhat.com>

	PR c++/48113
	* typeck.c (convert_for_initialization): Use
	perform_implicit_conversion_flags.
	* call.c (standard_conversion): If LOOKUP_PREFER_RVALUE, set
	rvaluedness_matches_p on ck_rvalue.
	(convert_like_real) [ck_rvalue]: And restore it here.

2011-03-16  Jason Merrill  <jason@redhat.com>

	PR c++/48115
	* call.c (convert_arg_to_ellipsis): Handle incomplete type.

2011-03-11  Dodji Seketeli  <dodji@redhat.com>

	* call.c (add_builtin_candidate)<case INDIRECT_REF>: The type of
	the argument of the indirection operator should not be dependent.
	Fix the comment.

2011-03-11  Jason Merrill  <jason@redhat.com>

	PR c++/47125
	* pt.c (tsubst) [TYPENAME_TYPE]: Only give errors if tf_error.

	PR c++/47144
	* parser.c (cp_parser_template_type_arg): Set
	type_definition_forbidden_message.

	PR c++/47808
	* decl.c (compute_array_index_type): Discard folding
	if it didn't produce a constant.

2011-03-11  Jakub Jelinek  <jakub@redhat.com>

	PR c++/48035
	* init.c (build_zero_init_1): Extracted from build_zero_init.
	Add FIELD_SIZE argument, if non-NULL and field bit_position
	as not smaller than that, don't add that field's initializer.
	Pass DECL_SIZE as last argument to build_zero_init_1
	for DECL_FIELD_IS_BASE fields.
	(build_zero_init): Use build_zero_init_1.

2011-03-10  Jason Merrill  <jason@redhat.com>

	PR c++/48029
	* pt.c (iterative_hash_template_arg): Remove special case for
	ARRAY_TYPE.

	PR c++/47198
	* parser.c (cp_parser_single_declaration): Just return if
	cp_parser_parse_and_diagnose_invalid_type_name complained.

2011-03-09  Jason Merrill  <jason@redhat.com>

	PR c++/44629
	* pt.c (unify): An unresolved overload is a nondeduced context.

2011-03-09  Martin Jambor  <mjambor@suse.cz>

	PR tree-optimization/47714
	* method.c (use_thunk): Clear addressable flag of thunk arguments.

2011-03-08  Dodji Seketeli  <dodji@redhat.com>

	PR c++/47705
	* pt.c (convert_nontype_argument): Only call decay_conversion on
	arrays.

2011-03-08  Jason Merrill  <jason@redhat.com>

	PR c++/47488
	* mangle.c (write_template_arg_literal) [STRING_CST]: Sorry.

	PR c++/47705
	* pt.c (convert_nontype_argument): Don't crash on non-pointer
	argument to pointer parameter.

	PR c++/45651
	* pt.c (instantiate_decl): Don't clear DECL_INTERFACE_KNOWN on
	!TREE_PUBLIC decls.

2011-03-08  Dodji Seketeli  <dodji@redhat.com>

	PR c++/47957
	* name-lookup.c (binding_to_template_parms_of_scope_p): Only
	consider scopes of primary template definitions.  Adjust comments.

2011-03-07  Jason Merrill  <jason@redhat.com>

	PR c++/48003
	* pt.c (convert_nontype_argument): Fix -fpermissive allowing
	integer overflow.
	* semantics.c (potential_constant_expression_1): Check TREE_OVERFLOW.

	PR c++/48015
	* init.c (constant_value_1): Always require init to be TREE_CONSTANT.

	PR c++/48008
	* mangle.c (write_type): Strip cv-quals from FUNCTION_TYPE here.
	(write_CV_qualifiers_for_type): Not here.

2011-03-06  Joseph Myers  <joseph@codesourcery.com>

	* lang-specs.h: Match -save-temps* instead of -save-temps.

2011-03-05  Jason Merrill  <jason@redhat.com>

	* mangle.c (write_expression): Change ABI v6 to v5.
	(write_type): Likewise.

2011-03-04  Jan Hubicka  <jh@suse.cz>

	PR lto/47497
	* optimize.c (maybe_clone_body): Update call of cgraph_same_body_alias
	and cgraph_add_thunk.
	* method.c (make_alias_for_thunk, use_thunk): Likewise.
	* mangle.c (mangle_decl): Likewise.

2011-03-04  Jason Merrill  <jason@redhat.com>

	PR c++/47971
	* pt.c (tsubst_copy_and_build) [PSEUDO_DTOR_EXPR]: Use tsubst for type.
	(tsubst_copy) [default]: Just return t if !ENABLE_CHECKING.

	PR c++/46220
	* search.c (check_final_overrider): Allow pointer to same incomplete
	class type with different cv-quals.

2011-03-03  Paolo Carlini  <paolo.carlini@oracle.com>

	PR c++/47974
	* pt.c (tsubst_template_args): Check argument t for error_mark_node.

2011-03-03  Jason Merrill  <jason@redhat.com>

	PR c++/47950
	* pt.c (tsubst_copy_and_build) [TARGET_EXPR]: Retain TREE_CONSTANT.

2011-03-02  Jason Merrill  <jason@redhat.com>

	PR c++/47950
	* parser.c (cp_parser_condition): Don't fold_non_dependent_expr here.

	PR c++/47774
	* tree.c (build_vec_init_elt): Split out from...
	(build_vec_init_expr): ...here.
	(diagnose_non_constexpr_vec_init): New fn.
	* semantics.c (potential_constant_expression_1): Use it.
	* cp-tree.h: Declare it.

2011-03-01  Jason Merrill  <jason@redhat.com>

	PR c++/46159
	* parser.c (cp_parser_primary_expression): Don't warn about a
	failed tentative parse.

	PR c++/47200
	* semantics.c (cxx_bind_parameters_in_call): Don't call
	adjust_temp_type on non-constant args.

	PR c++/47851
	* call.c (standard_conversion): Provide requested cv-quals on
	class rvalue conversion.

	PR c++/46282
	* decl2.c (grokbitfield): Handle type-dependent width.

2011-02-28  Jason Merrill  <jason@redhat.com>

	PR c++/47873
	* class.c (update_vtable_entry_for_fn): Check BINFO_LOST_PRIMARY_P
	after checking for a non-thunk.

2011-02-26  Jason Merrill  <jason@redhat.com>

	PR c++/47904
	* tree.c (cp_tree_equal): Compare DECL_PARM_LEVEL.
	* pt.c (iterative_hash_template_arg): And hash it.

	PR c++/47897
	* semantics.c (non_const_var_error): Split out from...
	(cxx_eval_constant_expression): ...here.
	(potential_constant_expression_1) [VAR_DECL]: Use it.
	Allow dependent variables.

2011-02-24  Jason Merrill  <jason@redhat.com>

	* parser.c (cp_parser_constant_expression): Set
	non_integral_constant_expression correctly for C++0x too.
	(cp_parser_static_assert): Allow non-constant expression.
	(cp_parser_direct_declarator): Expect non_constant_p to be set
	properly for C++0x.
	* pt.c (value_dependent_expression_p): Handle TYPEID_EXPR.
	* semantics.c (maybe_constant_value): Check type_unknown_p too.
	(potential_rvalue_constant_expression): New.
	(require_potential_rvalue_constant_expression): New.

2011-02-23  Jason Merrill  <jason@redhat.com>

	* cp-tree.h (DECL_PARM_LEVEL): New.
	(struct lang_decl_parm): Add level field.
	* name-lookup.c (function_parm_depth): New fn.
	* name-lookup.h: Declare it.
	* parser.c (cp_parser_parameter_declaration_list): Use it.
	* mangle.c (struct globals): Add parm_depth field.
	(write_bare_function_type): Adjust it.
	(write_expression): Include the level delta in PARM_DECL mangling
	for abi >= 6.

	* semantics.c (finish_decltype_type): Remove shortcut for decltype
	of id-expression.
	* mangle.c (write_type) [DECLTYPE_TYPE]: Strip it here for abi < 6.

2011-02-23  Nathan Froyd  <froydnj@codesourcery.com>

	PR c++/46868
	* parser.c (cp_parser_class_specifier): Require a closing brace
	to attempt error recovery.

2011-02-23  Jakub Jelinek  <jakub@redhat.com>

	PR c++/47833
	* pt.c (struct pending_template): Add chain_next GTY option.
	* decl.c (struct named_label_use_entry): Likewise.

2011-02-22  Paolo Carlini  <paolo.carlini@oracle.com>

	PR c++/47242
	* semantics.c (build_lambda_object): Bail out if a field is
	error_mark_node.

2011-02-22  Dodji Seketeli  <dodji@redhat.com>

	PR c++/47666
	* class.c (dfs_declare_virt_assop_and_dtor)
	(declare_virt_assop_and_dtor): New static functions.
	(add_implicitly_declared_members): Use
	declare_virt_assop_and_dtor.

2011-02-21  Jason Merrill  <jason@redhat.com>

	PR c++/47207
	* decl2.c (decl_constant_var_p): A constexpr var needs an
	initializer to be constant.
	* semantics.c (cxx_eval_constant_expression): Complain about
	constexpr var used in its own initializer.
	* call.c (set_up_extended_ref_temp): Set
	DECL_INITIALIZED_BY_CONSTANT_EXPRESSION_P too.

2011-02-20  Jason Merrill  <jason@redhat.com>

	PR c++/47199
	* semantics.c (cxx_eval_call_expression): Call
	cxx_eval_constant_expression in trivial shortcut.

	PR c++/46831
	* call.c (convert_class_to_reference): Don't try to set up a
	second conv sequence for non-viable candidates.

	PR c++/47703
	* error.c (location_of): Handle non-tagged types.

	PR c++/46472
	* method.c (process_subob_fn): Instantiate constexpr templates.
	* optimize.c (maybe_clone_body): Propagate DECL_DECLARED_CONSTEXPR_P.

2011-02-20  Dodji Seketeli  <dodji@redhat.com>

	PR c++/46394
	* pt.c (tsubst_pack_expansion): do not use
	cp_tree_equal/same_type_p to detect an expansion of a parameter
	pack.

2011-02-19  Jason Merrill  <jason@redhat.com>

	PR c++/47503
	* semantics.c (cxx_eval_call_expression): Shortcut trivial copy.

2011-02-18  Paolo Carlini  <paolo.carlini@oracle.com>

	PR c++/47795
	* semantics.c (finish_non_static_data_member): Early return if
	object is error_mark_node.

2011-02-18  Dodji Seketeli  <dodji@redhat.com>

	PR c++/47208
	* pt.c (do_auto_deduction): Do not mention error_mark_node in
    	diagnostics.
	* semantics.c (finish_id_expression): Do not pass erroneous decl
    	to decl_constant_var_p.

2011-02-17  Jakub Jelinek  <jakub@redhat.com>

	PR c++/47783
	* cvt.c (convert_from_reference): Call mark_exp_read.

2011-02-11  Dodji Seketeli  <dodji@redhat.com>

	PR c++/47172
	* pt.c (finish_call_expr): Consider a call expression that has a
	dependent "this" pointer as being dependent.  Add comments.
	(dependent_type_p, type_dependent_expression_p): Update comments.

2011-02-16  Dodji Seketeli  <dodji@redhat.com>

	PR c++/47326
	* pt.c (tsubst_copy)<case SIZEOF_EXPR>: Ensure that even pack
    	expansion arguments are not evaluated.

2011-02-16  Jakub Jelinek  <jakub@redhat.com>

	PR c++/47704
	* cp-tree.h (ENUM_FIXED_UNDERLYING_TYPE_P): Use TYPE_LANG_FLAG_5
	instead of TYPE_LANG_FLAG_3.
	* pt.c (lookup_template_class): Copy over
	ENUM_FIXED_UNDERLYING_TYPE_P.

2011-02-15  Jason Merrill  <jason@redhat.com>

	PR c++/46807
	* method.c (synthesized_method_walk): Always exit early for
	trivial fn in C++98 mode.

2011-02-14  Jason Merrill  <jason@redhat.com>

	PR c++/47482
	* parser.c (cp_parser_enumerator_definition): Call
	fold_non_dependent_expr.

2011-02-09  Jason Merrill  <jason@redhat.com>

	* decl.c (cp_make_fname_decl): Set DECL_THIS_STATIC at toplevel.
	* semantics.c (finish_fname): Only return the name if we're in
	a function.

	* decl.c (build_enumerator): Don't perform integral promotions on
	non-integral constants.

	* cvt.c (convert_to_void): Handle null op1.

	* class.c (type_has_constexpr_default_constructor): Make sure the
	caller stripped an enclosing array.
	* init.c (perform_member_init): Strip arrays before calling it.

	PR c++/47511
	* semantics.c (potential_constant_expression_1): Handle TEMPLATE_DECL.

2011-02-03  Dodji Seketeli  <dodji@redhat.com>

	PR c++/47398
	* tree.c (cp_tree_equal)<TEMPLATE_PARM_INDEX>: Take the number of
	template parameters in account.

2011-02-03  Nathan Froyd  <froydnj@codesourcery.com>

	PR c++/46890
	* parser.c (cp_parser_class_specifier): Fix setting of
	want_semicolon.

2011-01-31  Jakub Jelinek  <jakub@redhat.com>

	PR c++/47416
	* semantics.c (build_data_member_initialization): Handle
	STATEMENT_LIST always instead of just for CLEANUP_BODY.

2011-01-31  Rainer Orth  <ro@CeBiTec.Uni-Bielefeld.DE>

	* g++spec.c (lang_specific_driver) [HAVE_LD_STATIC_DYNAMIC] Use
	LD_STATIC_OPTION, LD_DYNAMIC_OPTION.

2011-01-29  Dodji Seketeli  <dodji@redhat.com>

	PR c++/47311
	* cp-tree.h (fixup_template_parms): Declare.
	* pt.c (end_template_parm_list): Do not fixup template parms here.
	(fixup_template_parms): Remove static. Fix typo in the
	comments. Remove useless code statement.
	(fixup_template_parm): For a template template parameter, fixup
	its attributes before fixing up its type.
	* parser.c
	(cp_parser_template_declaration_after_export): After parsing
	template parameters fixup their types.

2011-01-26  Jakub Jelinek  <jakub@redhat.com>

	PR c++/47476
	* semantics.c (potential_constant_expression_1): Handle
	TRUTH_XOR_EXPR.

2011-01-26  Dave Korn  <dave.korn.cygwin@gmail.com>

	PR c++/43601
	* semantics.c (expand_or_defer_fn_1): Handle it.
	* decl2.c (decl_needed_p): Likewise.

2011-01-21  Jason Merrill  <jason@redhat.com>

	PR c++/47041
	* semantics.c (build_constexpr_constructor_member_initializers):
	Handle trivial copy.

2011-01-21  Jakub Jelinek  <jakub@redhat.com>

	PR c++/47388
	* semantics.c (begin_for_stmt): If -fno-for-scope, don't
	assume init must be NULL if scope is NULL.
	(begin_range_for_stmt): Likewise.

2011-01-21  Jason Merrill  <jason@redhat.com>

	PR c++/46552
	* semantics.c (cxx_eval_constant_expression): Handle OFFSET_REF.

	PR c++/46977
	* semantics.c (potential_constant_expression_1): Split out from
	potential_constant_expression.  Add want_rval parm.  Handle
	template expression forms.  Don't enforce restriction on address
	of automatic variable here.  Add a couple of diagnostics that
	had been missing.
	(require_potential_constant_expression): New entry point.
	(build_data_member_initialization, register_constexpr_fundef): Adjust.
	(maybe_constant_value): Check potential_constant_expression.
	* pt.c (fold_non_dependent_expr_sfinae): Likewise.
	* tree.c (build_vec_init_expr): Adjust.

2011-01-19  Jakub Jelinek  <jakub@redhat.com>

	PR c++/47303
	* decl2.c (finish_anon_union): Only call mangle_decl if TREE_STATIC
	or DECL_EXTERNAL.

2011-01-17  Jason Merrill  <jason@redhat.com>

	PR c++/47067
	* semantics.c (base_field_constructor_elt): New fn.
	(cxx_eval_bare_aggregate): Use it.
	(build_data_member_initialization): Leave COMPONENT_REF for
	vfield inits.

2011-01-14  Rodrigo Rivas Costa <rodrigorivascosta@gmail.com>

	* parser.c (cp_parser_range_for): Remove the "unused variable" warning
	workaround.

2011-01-15  Giovanni Funchal  <gafunchal@gmail.com>
	    Jonathan Wakely  <jwakely.gcc@gmail.com>

	PR c++/33558
	* decl.c (grokdeclarator): Reject mutable reference members.

2011-01-14  Jason Merrill  <jason@redhat.com>

	PR c++/47289
	* pt.c (coerce_template_parms): Fix error recovery.

	PR c++/46903
	* typeck2.c (check_narrowing): Only check arithmetic types.

	PR c++/46688
	* tree.c (build_vec_init_expr): Handle flexible array
	properly.

2011-01-13  Kai Tietz  <kai.tietz@onevision.com>

	PR c++/47213
	* cp-tree.h (CLASSTYPE_VISIBILITY): Use
	TYPE_MAIN_DECL instead of TYPE_NAME.
	(CLASSTYPE_VISIBILITY_SPECIFIED): Likewise.
	* decl2.c (determine_visibility): Add check
	of CLASS_TYPE_P for underlying_type.

2011-01-12  Rodrigo Rivas Costa <rodrigorivascosta@gmail.com>

	* cp-tree.h (begin_for_scope): New prototype.
	(begin_for_stmt): Update prototype.
	(begin_range_for_stmt): Update prototype.
	* init.c (build_vec_init): Update call to begin_for_stmt.
	* parser.c (cp_parser_for): New.
	(cp_parser_c_for): Add three new parameters.
	(cp_parser_range_for): Likewise. Most parsing code removed.
	(cp_parser_iteration_statement): Call cp_parser_for instead of
	cp_parser_c_for and cp_parser_range_for.
	(cp_parser_for_init_statement): Add new parameter and return type.
	(cp_parser_block_declaration): Update call to
	cp_parser_simple_declaration.
	(cp_parser_simple_declaration): Add new parameter.
	Update call to cp_parser_init_declarator.
	(cp_parser_init_declarator): Add new parameter.
	* pt.c (tsubst_expr): Update call to begin_for_stmt.
	* semantics.c (begin_for_scope): New.
	(begin_for_stmt): Add two new parameters.
	(begin_range_for_stmt): Likewise.

2011-01-12  Nicola Pero  <nicola.pero@meta-innovation.com>

	* parser.c (cp_parser_objc_at_property_declaration): Improved
	error message.

2011-01-11  Dodji Seketeli  <dodji@redhat.com>

	PR debug/46955
	* cp-lang.c (get_template_innermost_arguments_folded)
	(get_template_argument_pack_elems_folded)
	(template_arg_needs_folding, fold_cplus_constants): New static
	functions.
	(LANG_HOOKS_GET_INNERMOST_GENERIC_ARGS): Set this hook to
	get_template_innermost_arguments_folded.
	(LANG_HOOKS_GET_ARGUMENT_PACK_ELEMS): Set this hook to
	get_template_argument_pack_elems_folded.

2011-01-11  Jason Merrill  <jason@redhat.com>

	PR c++/46658
	* init.c (build_new_1): Handle value-init in templates differently.

	PR c++/45520
	* tree.c (maybe_dummy_object): Check current_class_ref against
	context, not current_class_type.

2011-01-08  Nicola Pero  <nicola.pero@meta-innovation.com>

	PR objc/47078
	* parser.c (cp_parser_objc_typename): If the type is unknown, for
	error recovery purposes behave as if it was not specified so that
	the default type is used.

2011-01-07  Jakub Jelinek  <jakub@redhat.com>

	PR c++/47022
	* pt.c (tsubst_copy_and_build): Use tsubst instead of tsubst_copy
	for the second build_x_va_arg argument.

2011-01-05  Tom Tromey  <tromey@redhat.com>

	* typeck.c (cp_build_addr_expr_1): Update call to lvalue_error.
	(lvalue_or_else): Likewise.

2011-01-01  Kai Tietz  <kai.tietz@onevision.com>

	PR target/38662
	* tree.c (cxx_type_hash_eq):
	Allow METHOD_TYPE, too.


Copyright (C) 2011 Free Software Foundation, Inc.

Copying and distribution of this file, with or without modification,
are permitted in any medium without royalty provided the copyright
notice and this notice are preserved.<|MERGE_RESOLUTION|>--- conflicted
+++ resolved
@@ -1,4 +1,71 @@
-<<<<<<< HEAD
+2011-06-27  Release Manager
+
+	* GCC 4.6.1 released.
+
+2011-06-23  Jason Merrill  <jason@redhat.com>
+
+	PR c++/49507
+	* decl2.c (mark_used): Don't call synthesize_method for
+	functions defaulted outside the class.
+
+2011-06-21  Jason Merrill  <jason@redhat.com>
+
+	PR c++/49482
+	* semantics.c (maybe_add_lambda_conv_op): Call mark_exp_read for
+	static fn parameters.
+
+2011-06-16  Jason Merrill  <jason@redhat.com>
+
+	PR c++/49229
+	* pt.c (tsubst_decl) [FUNCTION_DECL]: Handle substitution failure.
+
+	PR c++/49251
+	* semantics.c (finish_id_expression): Mark even dependent
+	variables as used.
+
+2011-06-14  Jason Merrill  <jason@redhat.com>
+
+	* error.c (type_to_string): Print typedef-stripped version too.
+
+	PR c++/49117
+	* call.c (perform_implicit_conversion_flags): Print source type as
+	well as expression.
+
+	PR c++/49369
+	* class.c (build_base_path): Fix cv-quals in unevaluated context.
+
+	PR c++/49290
+	* semantics.c (cxx_eval_indirect_ref): Remove assert.
+
+2011-06-09  Jason Merrill  <jason@redhat.com>
+
+	* semantics.c (finish_compound_literal): Set TREE_HAS_CONSTRUCTOR.
+
+2011-06-08  Jason Merrill  <jason@redhat.com>
+
+	* semantics.c (potential_constant_expression_1): Handle destructor
+	call.
+
+2011-06-07  Jason Merrill  <jason@redhat.com>
+
+	PR c++/48780
+	* typeck.c (perform_integral_promotions): Don't promote scoped enums.
+	* call.c (convert_arg_to_ellipsis): Promote them here in old ABI.
+
+2011-06-06  Jason Merrill  <jason@redhat.com>
+
+	PR c++/49298
+	* semantics.c (potential_constant_expression_1): Handle FIELD_DECL.
+
+	PR c++/49134
+	* tree.c (build_target_expr): Deal with ARM ABI tweaks.
+
+2011-06-03  Jakub Jelinek  <jakub@redhat.com>
+
+	PR c++/49276
+	* mangle.c (write_nested_name): Use CP_DECL_CONTEXT instead of
+	DECL_CONTEXT.
+
 2011-04-07  Jason Merrill  <jason@redhat.com>
 
 	PR c++/48481
@@ -20,75 +87,6 @@
 
 	* cp-objcp-common.c (cp_function_decl_explicit_p): Don't crash if
 	DECL_LANG_SPECIFIC is NULL.
-=======
-2011-06-27  Release Manager
-
-	* GCC 4.6.1 released.
-
-2011-06-23  Jason Merrill  <jason@redhat.com>
-
-	PR c++/49507
-	* decl2.c (mark_used): Don't call synthesize_method for
-	functions defaulted outside the class.
-
-2011-06-21  Jason Merrill  <jason@redhat.com>
-
-	PR c++/49482
-	* semantics.c (maybe_add_lambda_conv_op): Call mark_exp_read for
-	static fn parameters.
-
-2011-06-16  Jason Merrill  <jason@redhat.com>
-
-	PR c++/49229
-	* pt.c (tsubst_decl) [FUNCTION_DECL]: Handle substitution failure.
-
-	PR c++/49251
-	* semantics.c (finish_id_expression): Mark even dependent
-	variables as used.
-
-2011-06-14  Jason Merrill  <jason@redhat.com>
-
-	* error.c (type_to_string): Print typedef-stripped version too.
-
-	PR c++/49117
-	* call.c (perform_implicit_conversion_flags): Print source type as
-	well as expression.
-
-	PR c++/49369
-	* class.c (build_base_path): Fix cv-quals in unevaluated context.
-
-	PR c++/49290
-	* semantics.c (cxx_eval_indirect_ref): Remove assert.
-
-2011-06-09  Jason Merrill  <jason@redhat.com>
-
-	* semantics.c (finish_compound_literal): Set TREE_HAS_CONSTRUCTOR.
-
-2011-06-08  Jason Merrill  <jason@redhat.com>
-
-	* semantics.c (potential_constant_expression_1): Handle destructor
-	call.
-
-2011-06-07  Jason Merrill  <jason@redhat.com>
-
-	PR c++/48780
-	* typeck.c (perform_integral_promotions): Don't promote scoped enums.
-	* call.c (convert_arg_to_ellipsis): Promote them here in old ABI.
-
-2011-06-06  Jason Merrill  <jason@redhat.com>
-
-	PR c++/49298
-	* semantics.c (potential_constant_expression_1): Handle FIELD_DECL.
-
-	PR c++/49134
-	* tree.c (build_target_expr): Deal with ARM ABI tweaks.
-
-2011-06-03  Jakub Jelinek  <jakub@redhat.com>
-
-	PR c++/49276
-	* mangle.c (write_nested_name): Use CP_DECL_CONTEXT instead of
-	DECL_CONTEXT.
->>>>>>> cfef50df
 
 2011-05-30  Jakub Jelinek  <jakub@redhat.com>
 

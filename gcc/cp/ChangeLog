--- conflicted
+++ resolved
@@ -1,4 +1,8 @@
-<<<<<<< HEAD
+2010-07-08  Jason Merrill  <jason@redhat.com>
+
+	PR c++/44703
+	* call.c (is_std_init_list): Look through typedefs.
+
 2010-07-02  Jakub Jelinek  <jakub@redhat.com>
 
 	PR c++/44780
@@ -31,12 +35,6 @@
 	PR c++/44443
 	* decl.c (initialize_local_var): If TREE_USED is set on the type,
 	set also DECL_READ_P on the decl.
-=======
-2010-07-08  Jason Merrill  <jason@redhat.com>
-
-	PR c++/44703
-	* call.c (is_std_init_list): Look through typedefs.
->>>>>>> 07fd6305
 
 2010-07-02  Paolo Carlini  <paolo.carlini@oracle.com>
 

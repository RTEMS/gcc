<<<<<<< HEAD
=======
2019-09-27  Jason Merrill  <jason@redhat.com>

	* constexpr.c (cxx_fold_indirect_ref): Use similar_type_p.
	(cxx_eval_indirect_ref): Likewise.  Improve error location.

	* cp-tree.h (class iloc_sentinel): New.
	* decl.c (grokdeclarator, finish_enum_value_list): Use it.
	* mangle.c (mangle_decl_string): Use it.
	* pt.c (perform_typedefs_access_check): Use it.

2019-09-27  Richard Sandiford  <richard.sandiford@arm.com>

	* cp-tree.h (build_cxx_call): Take the original function decl
	as an optional final parameter.
	(cp_build_function_call_vec): Likewise.
	* call.c (build_cxx_call): Likewise.  Pass all built-in calls to
	check_builtin_function_arguments.
	* typeck.c (build_function_call_vec): Take the original function
	decl as an optional final parameter and pass it to
	cp_build_function_call_vec.
	(cp_build_function_call_vec): Take the original function
	decl as an optional final parameter and pass it to build_cxx_call.

2019-09-25  Marek Polacek  <polacek@redhat.com>

	PR c++/91877 - ICE with converting member of packed struct.
	* call.c (convert_like_real): Use similar_type_p in an assert.

2019-09-25  Paolo Carlini  <paolo.carlini@oracle.com>

	* name-lookup.c (check_extern_c_conflict): Use DECL_SOURCE_LOCATION.
	(check_local_shadow): Use it in three additional places.

>>>>>>> 1a599e36
2019-09-24  Jason Merrill  <jason@redhat.com>

	* parser.c (cp_parser_postfix_expression): Do set location of
	dependent member call.

<<<<<<< HEAD
2019-09-24  Andrew Sutton  <asutton@lock3software.com>

	Regenerate associated constraints for abbreviated function templates
	with variadic function arguments.
	* (find_template_requirement): New. Search for the sub-requirement
	within the associated constraints.
	(convert_generic_types_to_packs): Also transform the associated
	constraint and update the current template requirements.

2019-09-23  Andrew Sutton  <asutton@lock3software.com>

	Remove unused memoization code for constraints and concepts.
	* cp-tree.h (lookup_constraint_satisfaction): Removed.
	(memoize_constraint_satisfaction): Removed.
	(lookup_concept_satisfaction): Removed.
	(memoize_concept_satisfaction): Removed.
	(get_concept_expansion): Removed.
	(save_concept_expansion): Removed.
	* pt.c (constraint_sat_entry): Removed.
	(constraint_sat_hasher): Removed.
	(concept_spec_entry): Removed.
	(concept_spec_hasher): Removed.
	(constraint_memos): Removed.
	(concept_memos): Removed.
	(lookup_constraint_satisfaction): Removed.
	(memoize_constraint_satisfaction): Removed.
	(lookup_concept_satisfaction): Removed.
	(memoize_concept_satisfaction): Removed.
	(concept_expansions): Removed.
	(get_concept_expansion): Removed.
	(save_concept_expansion): Removed.
	(init_constraint_processing): Remove initialization of non-existing
	resources.

2019-09-23  Andrew Sutton  <asutton@lock3software.com>

	Merge diagnostics into satisfaction, so that we reuse the code for
	the similar tasks. Remove some unused satisfaction and diagnostic
	code.
	* constraint.cc (subst_info): Add noisy () and quiet () to test for
	diagnostic flags.
	(satisfy_disjunction): Quietly test operands and emit a diagnostic
	if both fail.
	(satisfy_atom): Conditionally diagnose errors during satisfaction.
	(satisfy_constraint): Take subst_info from caller.
	(satisfy_associated_constraints): Likewise.
	(satisfy_constraint_expression): Likewise.
	(satisfy_constraint_expression): Provide empty substitution info.
	(constraint_expression_satisfied_p): Take subst_info from caller.
	Don't cache results if we're diagnosing the error (otherwise, we
	can miss diagnosing errors). New overload that does not take
	subst_info.
	(constraints_satisfied_p): Take subst_info from caller. New overload
	that does not take subst_info.
	(evaluate_function_concept): Removed (not used).
	(evaluate_variable_concept): Likewise.
	(evaluate_concept): Likewise.
	(constraint_errors): Likewise.
	(constraint_threshold): Likewise.
	(elide_constraint_failure_p): Likewise.
	(get_constraint_location): Removed.
	(diagnose_trait_expr): Use cp_expr_location instead of
	get_constraint_location.
	(diagnose_valid_expression): Likewise.
	(diagnose_valid_type): Likewise.
	(diagnose_compound_requirement): Likewise.
	(diagnose_nested_requirement): Likewise.
	(diagnose_atomic_constraint): Renamed. Don't substitute through the
	expression to find errors. We've already done that.
	(diagnosing_failed_constraint). Moved into constraints.cc. Append
	failed diagnostic contexts to a list so we can print the full context
	for nested requirements and deduced type requirements.
	(find_*_failure): Removed.
	(diagnose_declaration_constraints): Removed.
	(diagnose_constraint_expression): Removed.
	* cp-tree.h (diagnosing_failed_constraint): Moved definition to
	constraints.cc.
	(satisfy_constraint_expression): Made static.
	* error.c (maybe_print_single_constraint_context): New.
	(maybe_print_constraint_context): Recursively print nested contexts.

2019-09-20  Andrew Sutton  <asutton@lock3software.com>

	Summarize constraint contexts for terser errors. Also make sure
	that nested requirements actually perform satisfaction.

	* constraint.cc (normalize_constraint_expression) Allow normal
	expressions.
	(tsubst_nested_requirement): Use constraint satisfaction for
	nested requirements.
	(tsubst_parameter_mapping): New non-static overload. Forward to
	previous definition.
	(get_mapped_args): Make extern.
	(diagnose_requires_expr): Don't try to inform about constraint
	variables.
	(rebuild_concept_check): Move to error.c.
	(diagnose_constraint_context_head): Likewise, but rewrite.
	(diagnose_constraint_context): Likewise.
	(diagnose_atom_failure): Establish diagnostic context.
	(diagnose_disjunction_failure): Likewise.
	(diagnose_declaration_constraints): Create a diagnostic group.
	* cp-tree.h (current_failed_constraint): New global for communicating
	with diagnostics.
	(diagnosing_failed_constraint): RAII class to manage this.
	(tsubst_parameter_mapping): Declared.
	(get_mapped_args): Declared.
	* cxx-pretty-print.c (pp_cxx_atomic_constraint): Don't print
	parentheses.
	* error.c (maybe_print_constraint_context): New. Prints a context
	for a failed constraint.
	(print_location): New helper function.
	(rebuild_concept_check) Moved from constraint.cc.
	(print_constrained_decl_info): New.
	(print_concept_check_info): New.
	(print_constraint_context_head): New.
	(print_requires_expression_info): New.
	* parser.c (cp_parser_requirement): Make sure there's a location
	for simple requirements.
	* pt.c (current_failed_constraint): New.

2019-09-19  Andrew Sutton  <asutton@lock3software.com>

	Keep source locations for concept checks.
	* constraint.cc (build_concept_id): Add an overload. Make the 2
	parameter version static. Make the 1 parameter version retain the
	source location of the original expression.
	* cp-tree.h: Update declarations accordingly.
	* parser.c (cp_parser_template_id_expr): Call the new function.

2019-09-19  Andrew Sutton  <asutton@lock3software.com>

	Only build normalization contexts for diagnostics.
	* constraint.cc (norm_info::norm_info): Take tsbust_flags_t to
	indicate presence of diagnostics. Remove three-argument constructor.
	(norm_info::generate_diagnostics): New.
	(norm_info::make_context): New.
	(norm_info::update_context): New.
	(normalize_logical_operation): Conditionally create context.
	(normalize_concept_check): Conditionally update the context.
	(get_normalized_constraints_from_info): Don't cache constraints
	for diagnostics. Force re-normalization. Provide diagnostic hint
	for norm_info.
	(get_normalized_constraints_from_decl): Take a diagnostic flag.
	(normalize_concept_definition): Construct norm_info with no hint.
	(normalize_template_requirements): Take a diagnostic hint.
	(normalize_nontemplate_requirements): Likewise.
	(normalize_constraint_expression): Likewise.
	(diagnose_constraint_context): Provide a diagnostic hint when getting
	normalized constraints.
	* cp-tree.h (enum tsubst_flags): Add tf_norm as a hint to generate
	normalization context when diagnosing constraint failure.

2019-09-19  Andrew Sutton  <asutton@lock3software.com>

	Cache normalized constraints for declarations.
	* constraint.cc (get_normalized_constraints_from_info): Cache
	normalized constraints.
	* cp-tree.h (tree_constraint_info): Add a field to store normalized
	constraints.
	(CI_NORMALIZED_CONSTRAINTS): New.

2019-09-06  Andrew Sutton  <asutton@lock3software.com>

	Declare concepts after their definition and fix requirement parsing.
	* constraint.cc (start_concept_definition): Merge into
	finish_concept_definition.
	(normalize_nontemplate_requirements): Gracefully handle errors.
	(diagnose_atom_failure): Don't assume in_decl is valid.
	(finish_concept_definition): Take the id (possibly error_mark_node)
	and definition to build the concept.
	* cp-tree.h: Update declarations accordingly.
	* parser.c (cp_parser_requirement_list): Rename to
	cp_parser_requirement_seq. Rewrite so that semicolons are parsed
	along with requirements, not the sequence.
	(cp_parser_concept_definition): Don't declare the concept
	before parsing the initializer.
	(cp_parser_simple_requirement): Gracefully handle errors. Use
	cp_parser_consume_semicolon_at_end_of_statement.
	(cp_parser_compound_requirement): Likewise.
	(cp_parser_nested_requirement): Likewise.

2019-09-06  Andrew Sutton  <asutton@lock3software.com>

	PR c++/67682
	* constraint.cc (get_normalized_constraints_from_decl): Don't adjust
	the template decl for partial specialization.
	* pt.c (any_template_parm_r): Walk template arguments of alias template
	specializations and template-id expressions for variable templates.

2019-09-17  Jason Merrill  <jason@redhat.com>

	Implement P1452.
	* parser.c (cp_parser_compound_requirement): Only allow
	trailing-return-type with -fconcepts-ts.
=======
2019-09-24  Marek Polacek  <polacek@redhat.com>

	PR c++/91868 - improve -Wshadow location.
	* name-lookup.c (check_local_shadow): Use DECL_SOURCE_LOCATION
	instead of input_location.

	PR c++/91845 - ICE with invalid pointer-to-member.
	* expr.c (mark_use): Use error_operand_p.
	* typeck2.c (build_m_component_ref): Check error_operand_p after
	calling mark_[lr]value_use.

2019-09-23  Paolo Carlini  <paolo.carlini@oracle.com>

	* pt.c (check_explicit_specialization): Use cp_expr_loc_or_input_loc.
	(process_partial_specialization): Likewise.
	(convert_nontype_argument_function): Likewise.
	(invalid_tparm_referent_p): Likewise.
	(convert_template_argument): Likewise.
	(check_valid_ptrmem_cst_expr): Tidy.

2019-09-23  Jason Merrill  <jason@redhat.com>

	PR c++/91809 - bit-field and ellipsis.
	* call.c (convert_arg_to_ellipsis): Don't call decay_conversion for
	arithmetic arguments.

2019-09-23  Marek Polacek  <polacek@redhat.com>

	PR c++/91844 - Implement CWG 2352, Similar types and reference binding.
	* call.c (reference_related_p): Use similar_type_p instead of
	same_type_p.
	(reference_compatible_p): Update implementation to match CWG 2352.
	* cp-tree.h (similar_type_p): Declare.
	* typeck.c (similar_type_p): New.

2019-09-22  Marek Polacek  <polacek@redhat.com>

	PR c++/91819 - ICE with operator++ and enum.
	* call.c (build_new_op_1): Set arg2_type.

2019-09-17  Jason Merrill  <jason@redhat.com>

	* parser.c (cp_parser_statement): Handle [[likely]] on
	compound-statement.

2019-09-19  Jason Merrill  <jason@redhat.com>

	Revert:
	* call.c (build_new_op_1): Don't apply any standard conversions to
	the operands of a built-in operator.  Don't suppress conversions in
	cp_build_unary_op.
	* typeck.c (cp_build_unary_op): Do integral promotions for enums.

2019-09-16  Paolo Carlini  <paolo.carlini@oracle.com>

	* decl.c (grokdeclarator): Use declspecs->locations and
	declarator->id_loc in a few error messages.
	* pt.c (finish_member_template_decl): Use DECL_SOURCE_LOCATION.
	(push_template_decl_real): Likewise.

2019-09-15  Jason Merrill  <jason@redhat.com>

	PR c++/30277 - int-width bit-field promotion.
	PR c++/33819 - long bit-field promotion.
	* typeck.c (cp_perform_integral_promotions): Handle large bit-fields
	properly.  Handle 32-bit non-int bit-fields properly.
	(is_bitfield_expr_with_lowered_type): Don't look through NOP_EXPR.

	PR c++/82165 - enum bitfields and operator overloading.
	* call.c (build_new_op_1): Use unlowered_expr_type.

	* call.c (build_new_op_1): Don't apply any standard conversions to
	the operands of a built-in operator.  Don't suppress conversions in
	cp_build_unary_op.
	* typeck.c (cp_build_unary_op): Do integral promotions for enums.

2019-09-15  Marek Polacek  <polacek@redhat.com>

	PR c++/91740 - ICE with constexpr call and ?: in ARRAY_REF.
	* pt.c (build_non_dependent_expr): Call build_non_dependent_expr for
	the first operand.

2019-09-15  Nathan Sidwell  <nathan@acm.org>

	* cp-tree.h (DECL_CLONED_FUNCTION_P): Reimplement using
	IDENTIFIER_CDTOR_P, correct documentation.
	(DECL_CLONED_FUNCTION): Directly access field.
	(decl_cloned_function_p): Delete.
	* class.c (decl_cloned_function_p): Delete.
	* pt.c (instantiate_template_1): Check DECL_CHAIN is a decl.

2019-09-11  Nathan Sidwell  <nathan@acm.org>

	* c-objcp-common.c (cp-objcp-common.c): Alphababetize and
	correctly mark all C++ nodes.
	* decl.c (cp_tree_node_structure): Alphabetize.

2019-09-10  Marek Polacek  <polacek@redhat.com>

	PR c++/91673 - ICE with noexcept in alias-declaration.
	* parser.c (CP_PARSER_FLAGS_DELAY_NOEXCEPT): New parser flag.
	(cp_parser_lambda_declarator_opt): Pass CP_PARSER_FLAGS_NONE to
	cp_parser_exception_specification_opt.
	(cp_parser_direct_declarator): Adjust a call to
	cp_parser_exception_specification_opt.
	(cp_parser_member_declaration): Pass CP_PARSER_FLAGS_DELAY_NOEXCEPT
	to cp_parser_declarator if not processing a friend or typedef
	declaration.
	(cp_parser_late_noexcept_specifier): Adjust a call to
	cp_parser_noexcept_specification_opt.
	(cp_parser_noexcept_specification_opt): New parameter for parser flags,
	drop the FRIEND_P parameter.  Use the new parameter.
	(cp_parser_exception_specification_opt): Likewise.
	(cp_parser_transaction): Adjust a call to
	cp_parser_noexcept_specification_opt.
	(cp_parser_transaction_expression): Likewise.

2019-09-10  Marek Polacek  <polacek@redhat.com>

	PR c++/91705 - constexpr evaluation rejects ++/-- on floats.
	* constexpr.c (cxx_eval_increment_expression): Call fold_simple on
	the offset.
>>>>>>> 1a599e36

2019-09-10  Paolo Carlini  <paolo.carlini@oracle.com>

	* decl.c (has_designator_problem): Use cp_expr_loc_or_input_loc
	in error_at.
	(build_enumerator): Likewise.
	(cp_finish_decl): Use DECL_SOURCE_LOCATION.
	(grokdeclarator): Use id_loc in two error_at; change errror
	message about constinit together constexpr to use two ranges.

2019-09-09  Marek Polacek  <polacek@redhat.com>

	PR c++/84374 - diagnose invalid uses of decltype(auto).
	* decl.c (grokdeclarator): Diagnose wrong usage of decltype(auto) in
	a function declaration.

2019-09-06  Nathan Sidwell  <nathan@acm.org>

	PR c++/91125
	* cp-tree.h (IDENTIFIER_REPO_CHOSEN, DECL_REPO_AVAILABLE_P): Delete.
	(struct lang_decl_base): Remove repo_available_p.
	* decl.c (duplicate_decls): Don't copy DECL_REPO_AVAILABLE_P.

	(Reserve TREE_LANG_FLAG_3 for modules.
	* cp-tree.h (DECL_CONSTRUCTION_VTABLE_P): Delete.
	(DECL_NON_TRIVIALLY_INITIALIZED_P): Move to TREE_LANG_FLAG_6.
	* class.c (build_ctor_vtbl_group): Don't set
	DECL_CONSTRUCTION_VTABLE_P.
	* decl2.c (determine_visibility_from_class): Don't check
	DECL_CONSTRUCTION_VTABLE_P anymore.

2019-09-06  Martin Liska  <mliska@suse.cz>

	PR c++/91125
	* Make-lang.in: Remove repo.o.
	* config-lang.in: Likewise.
	* cp-tree.h (init_repo): Remove declarations
	of repo-related functions.
	(repo_emit_p): Likewise.
	(repo_export_class_p): Likewise.
	(finish_repo): Likewise.
	* decl2.c (import_export_class): Always
	set -1 value/
	(mark_needed): Remove -frepo from comment.
	(import_export_decl): Similarly here.
	(c_parse_final_cleanups): Remove call of finish_repo.
	* lex.c (cxx_init): Remove call to init_repo.
	* optimize.c (can_alias_cdtor): Remove dead condition.
	* pt.c (push_template_decl_real): Update comment.
	(instantiate_decl): Remove dead code used for -frepo.
	* repo.c: Remove.

2019-09-05  Marek Polacek  <polacek@redhat.com>

	PR c++/91644 - ICE with constinit in function template.
	* decl.c (start_decl): Call retrofit_lang_decl for constinit variables.
	* pt.c (tsubst_expr): Pass LOOKUP_CONSTINIT down to cp_finish_decl for
	constinit variables.

2019-09-05  Nathan Sidwell  <nathan@acm.org>

	* cp-tree.h (DECL_VTABLE_OR_VTT_P): Forward to DECL_VIRTUAL_P.

2019-09-04  Marek Polacek  <polacek@redhat.com>

	* call.c (build_over_call): Remove -fdeduce-init-list implementation.
	* pt.c (unify): Likewise.

2019-09-01  Marek Polacek  <polacek@redhat.com>

	PR c++/91129 - wrong error with binary op in template argument.
	* typeck.c (warn_for_null_address): Use fold_for_warn instead of
	fold_non_dependent_expr.
	(cp_build_binary_op): Likewise.

2019-08-30  Jason Merrill  <jason@redhat.com>

	Add source location to TRAIT_EXPR.
	* cp-tree.h (TRAIT_EXPR_LOCATION): New.
	(struct tree_trait_expr): Add locus field.
	* parser.c (cp_parser_trait_expr): Pass trait_loc down.
	* pt.c (tsubst_copy_and_build) [TRAIT_EXPR]: Likewise.
	* semantics.c (finish_trait_expr): Add location parm.
	* tree.c (cp_expr_location): Handle TRAIT_EXPR.

2019-08-29  Paolo Carlini  <paolo.carlini@oracle.com>

	* decl.c (check_var_type): Add location_t parameter and use it.
	(grokdeclarator): Adjust call.
	* pt.c (tsubst_decl): Likewise.
	* cp-tree.h: Adjust declaration.

2019-08-28  Marek Polacek  <polacek@redhat.com>

	Implement P1152R4: Deprecating some uses of volatile.
	PR c++/91361
	* cp-gimplify.c (cp_fold): Set TREE_THIS_VOLATILE.
	* decl.c (grokdeclarator): Warn about a volatile-qualified structured
	binding and return type.
	(grokparms): Warn about a volatile-qualified function parameter.
	* expr.c (mark_use) <case MODIFY_EXPR>: Emit a -Wvolatile warning.
	* typeck.c (cp_build_unary_op): Emit a -Wvolatile warning for pre and
	post ++/-- on a volatile operand.
	(genericize_compound_lvalue): Use a better location.  Don't lose
	TREE_THIS_VOLATILE.
	(cp_build_modify_expr): Emit a -Wvolatile warning for a compound
	assignment whose LHS is volatile-qualified.  Build the assignment with
	a more precise location.

2019-08-28  Marek Polacek  <polacek@redhat.com>

	PR c++/91360 - Implement C++20 P1143R2: constinit.
	* cp-tree.h (TINFO_VAR_DECLARED_CONSTINIT): Define.
	(LOOKUP_CONSTINIT): Define.
	(enum cp_decl_spec): Add ds_constinit.
	* decl.c (check_tag_decl): Give an error for constinit in type
	declarations.
	(check_initializer): Also check LOOKUP_CONSTINIT.
	(cp_finish_decl): Add checking for a constinit declaration.  Set
	TINFO_VAR_DECLARED_CONSTINIT.
	(grokdeclarator): Add checking for a declaration with the constinit
	specifier.
	* lex.c (init_reswords): Handle D_CXX20.
	* parser.c (cp_lexer_get_preprocessor_token): Pass a better location
	to warning_at.  Warn about C++20 keywords.
	(cp_keyword_starts_decl_specifier_p): Handle RID_CONSTINIT.
	(cp_parser_diagnose_invalid_type_name): Add an inform about constinit.
	(cp_parser_decomposition_declaration): Maybe pass LOOKUP_CONSTINIT to
	cp_finish_decl.
	(cp_parser_decl_specifier_seq): Handle RID_CONSTINIT.
	(cp_parser_init_declarator): Maybe pass LOOKUP_CONSTINIT to
	cp_finish_decl.
	(set_and_check_decl_spec_loc): Add "constinit".
	* pt.c (tsubst_decl): Set TINFO_VAR_DECLARED_CONSTINIT.
	(instantiate_decl): Maybe pass LOOKUP_CONSTINIT to cp_finish_decl.
	* typeck2.c (store_init_value): If a constinit variable wasn't
	initialized using a constant initializer, give an error.

2019-08-28  Nathan Sidwell  <nathan@acm.org>

	PR c++/90613
	* name-lookup.c (cp_emit_debug_info): Check for builtins during
	overload iteration.

2019-08-27  Marek Polacek  <polacek@redhat.com>

	PR c++/81676 - bogus -Wunused warnings in constexpr if.
	* semantics.c (maybe_mark_exp_read_r): New function.
	(finish_if_stmt): Call it on THEN_CLAUSE and ELSE_CLAUSE.

	PR c++/91428 - warn about std::is_constant_evaluated in if constexpr.
	* cp-tree.h (decl_in_std_namespace_p): Declare.
	* semantics.c (is_std_constant_evaluated_p): New.
	(finish_if_stmt_cond): Warn about "std::is_constant_evaluated ()" in
	an if-constexpr.
	* typeck.c (decl_in_std_namespace_p): No longer static.

2019-08-26  Jason Merrill  <jason@redhat.com>

	* decl.c (duplicate_decls): Always merge DECL_DECLARED_CONSTEXPR_P.

2019-08-26  Marek Polacek  <polacek@redhat.com>

	PR c++/91545 - ICE in constexpr store evaluation.
	* constexpr.c (cxx_eval_store_expression): Check FIELD_DECL instead
	of DECL_P.

2019-08-24  Nathan Sidwell  <nathan@acm.org>

	* class.c (check_for_overrides): Conversion operators need
	checking too.

2019-08-24  Paolo Carlini  <paolo.carlini@oracle.com>

	* semantics.c (finish_switch_cond): Improve error message location.

2019-08-23  Jason Merrill  <jason@redhat.com>

	* decl2.c (decl_dependent_p): New.
	(mark_used): Check it instead of just processing_template_decl.

2019-08-23  Jason Merrill  <jason@redhat.com>

	* parser.c (cp_parser_nested_name_specifier_opt): Avoid redundant
	error.

2019-08-23  Marek Polacek  <polacek@redhat.com>

	PR c++/91521 - wrong error with operator->.
	* decl.c (grokdeclarator): Return error_mark_node for an invalid
	trailing return type.

	PR c++/79817 - attribute deprecated on namespace.
	* cp-tree.h (cp_warn_deprecated_use_scopes): Declare.
	* decl.c (grokdeclarator): Call cp_warn_deprecated_use_scopes.
	(type_is_deprecated): Likewise.
	* decl2.c (cp_warn_deprecated_use_scopes): New function.
	* name-lookup.c (handle_namespace_attrs): Handle attribute deprecated.
	* parser.c (cp_parser_namespace_alias_definition): Call
	cp_warn_deprecated_use_scopes.
	(cp_parser_using_declaration): Likewise.
	(cp_parser_using_directive): Likewise.
	* semantics.c (finish_id_expression_1): Likewise.

2019-08-23  Nathan Sidwell  <nathan@acm.org>

	* class.c (check_for_override): Checking IDENTIFIER_VIRTUAL_P is
	sufficient, reorder DECL_OVERRIDE_P check.

2019-08-23  Iain Sandoe  <iain@sandoe.co.uk>

	PR pch/61250
	* parser.c (cp_parser_initial_pragma): Call c_common_no_more_pch ()
	after determining that the first token is not
	PRAGMA_GCC_PCH_PREPROCESS.

2019-08-22  Marek Polacek  <polacek@redhat.com>

	PR c++/91304 - prefix attributes ignored in condition.
	* parser.c (cp_parser_condition): Handle prefix attributes.

2019-08-21  Richard Sandiford  <richard.sandiford@arm.com>

	PR c++/91505
	* decl.c (duplicate_decls): Call copy_attributes_to_builtin inside
	the BUILT_IN_NORMAL block rather than afterward.

2019-08-19  Marek Polacek  <polacek@redhat.com>

	PR c++/91264 - detect modifying const objects in constexpr.
	* constexpr.c (modifying_const_object_error): New function.
	(cxx_eval_call_expression): Set TREE_READONLY on a CONSTRUCTOR of
	a const-qualified object after it's been fully constructed.
	(modifying_const_object_p): New function.
	(cxx_eval_store_expression): Detect modifying a const object
	during constant expression evaluation.
	(cxx_eval_increment_expression): Use a better location when building
	up the store.
	(cxx_eval_constant_expression) <case DECL_EXPR>: Mark a constant
	object's constructor TREE_READONLY.

2019-08-15  Jason Merrill  <jason@redhat.com>

	PR c++/90393 - ICE with thow in ?:

	PR c++/64372, DR 1560 - Gratuitous lvalue-to-rvalue conversion in ?:
	* tree.c (lvalue_kind): Handle throw in one arm.
	* typeck.c (rationalize_conditional_expr): Likewise.
	(cp_build_modify_expr): Likewise.

2019-08-14  Jason Merrill  <jason@redhat.com>

	Implement P0848R3, Conditionally Trivial Special Member Functions.
	* tree.c (special_memfn_p): New.
	* class.c (add_method): When overloading, hide ineligible special
	member fns.
	(check_methods): Set TYPE_HAS_COMPLEX_* here.
	* decl.c (grok_special_member_properties): Not here.
	* name-lookup.c (push_class_level_binding_1): Move overloaded
	functions case down, accept FUNCTION_DECL as target_decl.

2019-08-14  Jonathan Wakely  <jwakely@redhat.com>

	PR c++/91436
	* name-lookup.c (get_std_name_hint): Fix min_dialect field for
	complex_literals and make_unique entries.

2019-08-14  Jakub Jelinek  <jakub@redhat.com>
	    Marek Polacek  <polacek@redhat.com>

	PR c++/91391 - bogus -Wcomma-subscript warning.
	* parser.c (cp_parser_postfix_open_square_expression): Don't warn about
	a deprecated comma here.  Pass warn_comma_subscript down to
	cp_parser_expression.
	(cp_parser_expression): New bool parameter.  Warn about uses of a comma
	operator within a subscripting expression.
	(cp_parser_skip_to_closing_square_bracket): Revert to pre-r274121 state.
	(cp_parser_skip_to_closing_square_bracket_1): Remove.

2019-08-14  Jonathan Wakely  <jwakely@redhat.com>

	* name-lookup.c (get_std_name_hint): Add more entries.

2019-08-14  Paolo Carlini  <paolo.carlini@oracle.com>

	* decl2.c (grok_array_decl): Use the location of the open square
	bracket in error message about invalid types.

2019-08-14  Paolo Carlini  <paolo.carlini@oracle.com>

	* decl.c (grokdeclarator): Check here for typedef a function
	definition or a member function definition.
	(start_function): Adjust.
	(grokmethod): Likewise.

2019-08-13  Richard Sandiford  <richard.sandiford@arm.com>

	PR middle-end/91421
	* decl.c (duplicate_decls):  Use copy_decl_built_in_function.
	* pt.c (declare_integer_pack): Use set_decl_built_in_function.

2019-08-13  Marek Polacek  <polacek@redhat.com>

	PR c++/90473 - wrong code with nullptr in default argument.
	* call.c (null_ptr_cst_p): Update quote from the standard.
	* decl.c (check_default_argument): Don't return nullptr when the arg
	has side-effects.

2019-08-13  Marek Polacek  <polacek@redhat.com>

	* cp-tree.h (DECL_MUTABLE_P): Use FIELD_DECL_CHECK.

2019-08-10  Jakub Jelinek  <jakub@redhat.com>

	* parser.c (cp_parser_omp_clause_name): Parse device_type.
	(cp_parser_omp_clause_device_type): New function.
	(cp_parser_omp_all_clauses): Handle PRAGMA_OMP_CLAUSE_DEVICE_TYPE.
	(OMP_DECLARE_TARGET_CLAUSE_MASK): Add PRAGMA_OMP_CLAUSE_DEVICE_TYPE.
	(cp_parser_omp_declare_target): Handle device_type clauses.  Remove
	diagnostics for declare target with clauses nested in clause-less
	declare target declaration-definition-seq.
	* semantics.c (finish_omp_clauses): Handle OMP_CLAUSE_DEVICE_TYPE.

2019-08-09  Jakub Jelinek  <jakub@redhat.com>

	* parser.c (check_no_duplicate_clause): Simplify using
	omp_find_clause.
	(cp_parser_omp_clause_if): Fix up printing of target {enter,exit} data
	directive name modifiers.

	PR c/91401
	* parser.c (cp_parser_omp_clause_dist_schedule): Comment out the
	check_no_duplicate_clause call, instead emit a warning for duplicate
	dist_schedule clauses.

2019-08-08  Paolo Carlini  <paolo.carlini@oracle.com>

	* decl.c (grokdeclarator): Use id_loc and EXPR_LOCATION in
	a few error messages.

2019-08-08  Marek Polacek  <polacek@redhat.com>

	PR c++/87519 - bogus warning with -Wsign-conversion.
	* typeck.c (cp_build_binary_op): Use same_type_p instead of comparing
	the types directly.

	* constexpr.c (inline_asm_in_constexpr_error): New.
	(cxx_eval_constant_expression) <case ASM_EXPR>: Call it.
	(potential_constant_expression_1) <case ASM_EXPR>: Likewise.

2019-08-08  Jakub Jelinek  <jakub@redhat.com>

	* semantics.c (finish_omp_clauses): For C_ORT_OMP
	OMP_CLAUSE_USE_DEVICE_* clauses use oacc_reduction_head bitmap
	instead of generic_head to track duplicates.

2019-08-07  Marek Polacek  <polacek@redhat.com>

	PR c++/81429 - wrong parsing of constructor with C++11 attribute.
	* parser.c (cp_parser_constructor_declarator_p): Handle the scenario
	when a parameter declaration begins with [[attribute]].

2019-08-07  Marek Polacek  <polacek@redhat.com>

	PR c++/91346 - Implement P1668R1, allow unevaluated asm in constexpr.
	* constexpr.c (cxx_eval_constant_expression): Handle ASM_EXPR.
	(potential_constant_expression_1) <case ASM_EXPR>: Allow.
	* cp-tree.h (finish_asm_stmt): Adjust.
	* parser.c (cp_parser_asm_definition): Grab the locaion of "asm" and
	use it.  Change an error to a pedwarn.  Allow asm in C++2a, warn
	otherwise.
	* pt.c (tsubst_expr): Pass a location down to finish_asm_stmt.
	* semantics.c (finish_asm_stmt): New location_t parameter.  Use it.

2019-08-07  Jakub Jelinek  <jakub@redhat.com>

	* parser.c (cp_parser_omp_clause_name): Parse use_device_addr clause.
	(cp_parser_omp_all_clauses): Handle PRAGMA_OMP_CLAUSE_USE_DEVICE_ADDR.
	(OMP_TARGET_DATA_CLAUSE_MASK): Add PRAGMA_OMP_CLAUSE_USE_DEVICE_ADDR.
	(cp_parser_omp_target_data): Handle PRAGMA_OMP_CLAUSE_USE_DEVICE_ADDR
	like PRAGMA_OMP_CLAUSE_USE_DEVICE_PTR, adjust diagnostics about no
	map or use_device_* clauses.
	* semantics.c (finish_omp_clauses): For OMP_CLAUSE_USE_DEVICE_PTR
	in OpenMP, require pointer or reference to pointer type rather than
	pointer or array or reference to pointer or array type. Handle
	OMP_CLAUSE_USE_DEVICE_ADDR.
	* pt.c (tsubst_omp_clauses): Handle OMP_CLAUSE_USE_DEVICE_ADDR.

2019-08-06  Jason Merrill  <jason@redhat.com>

	PR c++/91378 - ICE with noexcept and auto return type.
	* pt.c (maybe_instantiate_noexcept): push_to_top_level.

2019-08-06  Paolo Carlini  <paolo.carlini@oracle.com>

	* decl.c (check_array_designated_initializer): Use
	cp_expr_loc_or_input_loc in one place.

2019-08-06  Jakub Jelinek  <jakub@redhat.com>

	* parser.c (cp_parser_omp_for_loop): For OMP_LOOP, ignore parallel
	clauses and predetermine iterator as lastprivate.
	* semantics.c (handle_omp_for_class_iterator): Use
	OMP_CLAUSE_LASTPRIVATE_LOOP_IV instead of
	OMP_CLAUSE_LASTPRIVATE_TASKLOOP_IV, set it for lastprivate also
	on OMP_LOOP construct.  If a clause is missing for class iterator
	on OMP_LOOP, add firstprivate clause, and if there is private
	clause, turn it into firstprivate too.
	(finish_omp_for): Formatting fix.  For OMP_LOOP, adjust
	OMP_CLAUSE_LASTPRIVATE_LOOP_IV clause CP_CLAUSE_INFO, so that it
	uses copy ctor instead of default ctor.
	* cp-gimplify.c (cp_gimplify_expr): Handle OMP_LOOP like
	OMP_DISTRIBUTE etc.
	(cp_fold_r): Likewise.
	(cp_genericize_r): Likewise.
	(cxx_omp_finish_clause): Also finish lastprivate clause with
	OMP_CLAUSE_LASTPRIVATE_LOOP_IV flag.
	* pt.c (tsubst_omp_clauses): Handle OMP_CLAUSE_BIND.
	(tsubst_omp_for_iterator): For OMP_LOOP, ignore parallel
	clauses and predetermine iterator as lastprivate.
	* constexpr.c (potential_constant_expression_1): Handle OMP_LOOP
	like OMP_DISTRIBUTE etc.

2019-08-05  Marek Polacek  <polacek@redhat.com>

	DR 2413 - typename in conversion-function-ids.
	* parser.c (cp_parser_conversion_type_id): Call
	cp_parser_type_specifier_seq with CP_PARSER_FLAGS_TYPENAME_OPTIONAL
	instead of CP_PARSER_FLAGS_NONE.

2019-08-05  Paolo Carlini  <paolo.carlini@oracle.com>

	* cp-tree.h (cp_expr_loc_or_input_loc): New.
	(cxx_incomplete_type_diagnostic): Use it.
	* call.c (build_converted_constant_expr_internal, convert_like_real,
	convert_arg_to_ellipsis, convert_for_arg_passing, build_over_call,
	build_cxx_call, perform_implicit_conversion_flags,
	initialize_reference): Likewise.
	* constexpr.c (cxx_eval_internal_function, cxx_eval_call_expression,
	eval_and_check_array_index, cxx_eval_store_expression,
	cxx_eval_statement_list, cxx_eval_loop_expr,
	cxx_eval_constant_expression, potential_constant_expression_1):
	Likewise.
	* constraint.cc (check_for_logical_overloads,
	satisfy_predicate_constraint): Likewise.
	* cp-gimplify.c (cp_gimplify_expr): Likewise.
	* cvt.c (cp_convert_to_pointer, convert_to_reference,
	cp_convert_and_check, ocp_convert, maybe_warn_nodiscard): Likewise.
	* decl.c (pop_switch): Likewise.
	* decl2.c (delete_sanity): Likewise.
	* error.c (location_of): Likewise.
	* init.c (maybe_warn_list_ctor, build_aggr_init,
	warn_placement_new_too_small, build_new_1, build_vec_init): Likewise.
	* lex.c (unqualified_name_lookup_error): Likewise.
	* parser.c (cp_parser_initializer_list, cp_parser_omp_for_cond):
	Likewise.
	* pt.c (check_for_bare_parameter_packs, check_valid_ptrmem_cst_expr,
	unify_arg_conversion, convert_nontype_argument,
	tsubst_copy_and_build, resolve_typename_type): Likewise.
	* semantics.c (maybe_convert_cond, finish_call_expr,
	cp_build_vec_convert): Likewise.
	* typeck.c (decay_conversion, rationalize_conditional_expr,
	cp_build_unary_op, build_x_compound_expr_from_list,
	maybe_warn_about_returning_address_of_local,
	maybe_warn_pessimizing_move): Likewise.
	* typeck2.c (check_narrowing, digest_init_r,
	process_init_constructor_array): Likewise.

2019-08-05  Tom Honermann  <tom@honermann.net>

	* parser.c (cp_parser_template_declaration_after_parameters): Enable
	class template argument deduction for non-type template parameters
	in literal operator templates.

2019-08-05  Marek Polacek  <polacek@redhat.com>

	PR c++/91338 - Implement P1161R3: Deprecate a[b,c].
	* parser.c (cp_parser_postfix_open_square_expression): Warn about uses
	of a comma operator within a subscripting expression.
	(cp_parser_skip_to_closing_square_bracket_1): New function, made out
	of...
	(cp_parser_skip_to_closing_square_bracket): ...this.

2019-08-05  Jason Merrill  <jason@redhat.com>

	* semantics.c (force_paren_expr): Preserve location.

2019-08-02  Marek Polacek  <polacek@redhat.com>

	PR c++/91230 - wrong error with __PRETTY_FUNCTION__ and generic lambda.
	* pt.c (value_dependent_expression_p): Consider __PRETTY_FUNCTION__
	inside a template function value-dependent.

2019-08-02  Paolo Carlini  <paolo.carlini@oracle.com>

	* tree.c (handle_nodiscard_attribute): Do not warn about nodiscard
	applied to a constructor.

2019-08-02  Martin Liska  <mliska@suse.cz>

	* decl.c (grok_op_properties):
	Mark DECL_SET_IS_OPERATOR_DELETE for user-provided delete operators.

2019-08-01  Martin Sebor  <msebor@redhat.com>

	PR c++/90947
	* decl.c (reshape_init_array_1): Avoid truncating initializer
	lists containing string literals.

2019-08-01  Marek Polacek  <polacek@redhat.com>

	PR c++/90805 - detect narrowing in case values.
	* decl.c (case_conversion): Detect narrowing in case values.

2019-07-31  Paolo Carlini  <paolo.carlini@oracle.com>

	* decl2.c (delete_sanity): Improve diagnostic locations, use
	cp_expr_loc_or_loc in four places.

2019-07-31  Jason Merrill  <jason@redhat.com>

	PR c++/90538 - multiple expansions of capture packs
	* cp-tree.h (DECLTYPE_FOR_INIT_CAPTURE): Remove.
	* lambda.c (add_capture): Copy parameter packs from init.
	(lambda_capture_field_type): Always use auto for init-capture.
	* pt.c (uses_parameter_packs): Return tree.
	(tsubst) [DECLTYPE_TYPE]: Remove init-capture handling.
	(gen_elem_of_pack_expansion_instantiation): Don't push
	local_specialization_stack.
	(prepend_one_capture): New.
	(tsubst_lambda_expr): Use it.  Don't touch local_specializations.
	(do_auto_deduction): Avoid redundant error.

	Fix copy_node of TEMPLATE_INFO.
	* cp-tree.h (struct tree_template_info): Use tree_base instead of
	tree_common.  Add tmpl and args fields.
	(TI_TEMPLATE, TI_ARGS): Adjust.

2019-07-30  Martin Liska  <mliska@suse.cz>

	PR tree-optimization/91270
	* tree-ssa-dce.c (propagate_necessity): Mark 2nd argument
	of delete operator as needed.

2019-07-25  Martin Liska  <mliska@suse.cz>
	    Dominik Infuhr  <dominik.infuehr@theobroma-systems.com>

	PR c++/23383
	* decl.c (cxx_init_decl_processing): Mark delete operators
	with DECL_SET_IS_OPERATOR_DELETE.

2019-07-25  Martin Liska  <mliska@suse.cz>

	* decl.c (duplicate_decls): Use new macros
	(e.g. DECL_SET_LAMBDA_FUNCTION and DECL_LAMBDA_FUNCTION_P).
	(cxx_init_decl_processing): Likewise.
	(grok_op_properties): Likewise.
	* parser.c (cp_parser_lambda_declarator_opt): Likewise.

2019-07-24  Martin Sebor  <msebor@redhat.com>

	PR driver/80545
	* decl.c (finish_function): Use lang_mask.

2019-07-20  Jason Merrill  <jason@redhat.com>

	* cp-tree.h (ovl_iterator::using_p): A USING_DECL by itself was also
	introduced by a using-declaration.

2019-07-20  Jason Merrill  <jason@redhat.com>

	Reduce memory consumption for push/pop_access_scope.
	* name-lookup.c (leave_scope): Do add class levels other than
	previous_class_level to free_binding_level.
	(invalidate_class_lookup_cache): Move from class.c, add to
	free_binding_level.
	* pt.c (saved_access_scope): Change from list to vec.

2019-07-20  Jakub Jelinek  <jakub@redhat.com>

	* cp-tree.h (OMP_FOR_GIMPLIFYING_P): Use OMP_LOOPING_CHECK
	instead of OMP_LOOP_CHECK.
	* parser.c (cp_parser_omp_clause_name): Handle bind clause.
	(cp_parser_omp_clause_bind): New function.
	(cp_parser_omp_all_clauses): Handle PRAGMA_OMP_CLAUSE_BIND.
	(OMP_LOOP_CLAUSE_MASK): Define.
	(cp_parser_omp_loop): New function.
	(cp_parser_omp_parallel, cp_parser_omp_teams): Handle parsing of
	loop combined with parallel or teams.
	(cp_parser_omp_construct): Handle PRAGMA_OMP_LOOP.
	(cp_parser_pragma): Likewise.
	* pt.c (tsubst_expr): Handle OMP_LOOP.
	* semantics.c (finish_omp_clauses): Handle OMP_CLAUSE_BIND.

2019-07-19  Jason Merrill  <jason@redhat.com>

	PR c++/90101 - dependent class non-type parameter.
	* pt.c (invalid_nontype_parm_type_p): Check for dependent class type.

2019-07-18  Jason Merrill  <jason@redhat.com>

	PR c++/90098 - partial specialization and class non-type parms.
	PR c++/90099
	PR c++/90101
	* call.c (build_converted_constant_expr_internal): Don't copy.
	* pt.c (process_partial_specialization): Allow VIEW_CONVERT_EXPR
	around class non-type parameter.
	(unify) [TEMPLATE_PARM_INDEX]: Ignore cv-quals.

2019-08-30  Jason Merrill  <jason@redhat.com>

	Add source location to TRAIT_EXPR.
	* cp-tree.h (TRAIT_EXPR_LOCATION): New.
	(struct tree_trait_expr): Add locus field.
	* parser.c (cp_parser_trait_expr): Pass trait_loc down.
	* pt.c (tsubst_copy_and_build) [TRAIT_EXPR]: Likewise.
	* semantics.c (finish_trait_expr): Add location parm.
	* tree.c (cp_expr_location): Handle TRAIT_EXPR.

	* pt.c (tsubst_argument_pack): Factor out of tsubst_template_args.
	* constraint.cc (tsubst_parameter_mapping): Use it.

	* pt.c (generic_targs_for): Factor out of
	coerce_template_args_for_ttp.
	(get_underlying_template, tsubst_friend_function): Use it.
	* constraint.cc (get_normalized_constraints_from_decl)
	(normalize_concept_definition): Use it.

	* parser.c (cp_parser_constraint_expression): Add location wrapper.
	(cp_parser_constraint_primary_expression): Likewise.
	(cp_parser_binary_expression): Add wrappers to operands when
	no_toplevel_fold_p.
	* constraint.cc (diagnose_atom_failure): Strip location wrapper.

	* logic.cc (subsumes): Handle error_mark_node.

	* constraint.cc: Use cp_expr_location instead of EXPR_LOCATION.

2019-08-19  Andrew Sutton  <asutton@lock3software.com>

	Normalize constraints before satisfaction.
	* constexpr.c (cxx_eval_constant_expression): Use
	satisfy_constraint_expression.
	* constraint.cc (check_constraint_atom): Add check for misuse of
	function concepts.
	(get_concept_check_template): New.
	(debug_parameter_mapping): New.
	(debug_argument_list): New.
	(build_parameter_mapping): Compute the maximum depth for finding
	parameters in the expression.
	(norm_info): Track more information about the normalization of
	each term.
	(normalize_logical_operation): Add the normalization context to the
	constraint.
	(normalize_concept_check): Add check for misuses of function concepts;
	enable template processing to suppress spurious errors.
	(normalize_atom): Add the normalization context to the
	expression.
	(get_normalized_constraints_from_decl): Build the normalization
	arguments from the full set of template parameters of the most
	general template. This guarantees that we have no concrete arguments
	in the parameter mapping (e.g., from template members of class
	templates).
	(normalize_concept_definition): New.
	(normalize_template_requirements): New.
	(normalize_nontemplate_requirements): New.
	(normalize_constraint_expression): New.
	(tsubst_parameter_mapping): New.
	(satisfy_check): Removed. Constraints are normalized first.
	(resize_vector): New.
	(get_mapped_args): New.
	(satisfy_atom): Don't call satisfy_check. Instantiate the parameter
	mapping and extract a new argument list from that.
	(satisfy_constraint_r): Rename from satisfy_expression, and update
	usage throughout.
	(satisfy_constraint_expression): New.
	(constraint_expression_satisfied_p): New.
	(constraints_satisfied_p): Normalize constraints before satisfying.
	(constraints_satisfied_p): Likewise.
	(evaluate_concept_check): Likewise.
	(evaluate_constraints): Removed.
	(diagnose_check): Removed.
	(diagnose_trait): Renamed to diagnose_trait_expr.
	(diagnose_requires): Renamed to diagnose_requires_expr.
	(rebuild_concept_check): New.
	(diagnose_constraint_context_head): New.
	(diagnose_constraint_context): New.
	(get_error_location): New.
	(diagnose_atom_failure): New.
	(diagnose_disjunction_failure): New.
	(find_atomic_failure): New.
	(find_conjunction_failure): New.
	(find_disjunction_failure): New.
	(find_constraint_failure): New.
	(diagnose_declaration_constraints): Search for the first constraint
	that failed and diagnose only that.
	(diagnose_constraint_expression): Likewise.
	* cp-tree.def (*_CONSTR): Add normalization info to the "type" of
	the constraint, including the original expression. The parameter
	mapping is the operand of atomic constraints.
	* cp-tree.h (CONSTR_CHECK): New.
	(CONSTR_INFO): New.
	(CONSTR_EXPR): New.
	(CONSTR_CONTEXT): New.
	(ATOMIC_CONSTR_MAP): New.
	(evaluate_*): Removed unused satisfaction primitives.
	(satisfy_constraint_expression): New.
	(find_template_parameters): Update signature.
	* cxx-petty-print.c (simple_type_specifier): Print requirements for
	placeholder types.
	(pp_cxx_constrained_type_spec): Print the associated requirements of
	a placeholder type.
	(pp_cxx_compound_requirement): Add space before the '->'.
	(pp_cxx_parameter_mapping): Print the parameter mapping.
	(pp_cxx_atomic_constraint): Use the function above.
	* error.c (dump_type): Print associated requirements for placeholder
	types.
	* logic.cc (parameter_mapping_equivalent_p): Use ATOMIC_CONSTR_MAP
	instead of TREE_TYPE.
	* parser.c (cp_parser_concept_definition): Don't fail parsing the
	concept definition if the initializer is ill-formed.
	* pt. (tsubst_template_arg): Make extern.
	(find_template_parameter_info): New. Provide context for finding
	template parameters.
	(keep_template_parm): Don't keep parameters declared at depth levels
	greater than those of the template parameters of the source declaration.
	Don't propagate cv-qualified types. Return 0, so we find all template
	parameters, not the just first.
	* (any_template_parm_r): New. Handle cases that are mishandled by
	for_each_template_parm_r.
	(for_each_template_parm): Removed overload.
	(finish_concept_definition): Don't invalid concept declarations with
	invalid initializers.

2019-08-14  Jason Merrill  <jason@redhat.com>

	Implement P0848R3, Conditionally Trivial Special Member Functions.
	* tree.c (special_memfn_p): New.
	* class.c (add_method): When overloading, hide ineligible special
	member fns.
	(check_methods): Set TYPE_HAS_COMPLEX_* here.
	* decl.c (grok_special_member_properties): Not here.
	* name-lookup.c (push_class_level_binding_1): Move overloaded
	functions case down, accept FUNCTION_DECL as target_decl.

2019-07-30  Jason Merrill  <jason@redhat.com>

	PR c++/90538 - multiple expansions of capture packs
	* cp-tree.h (DECLTYPE_FOR_INIT_CAPTURE): Remove.
	* lambda.c (add_capture): Copy parameter packs from init.
	(lambda_capture_field_type): Always use auto for init-capture.
	* pt.c (uses_parameter_packs): Return tree.
	(tsubst) [DECLTYPE_TYPE]: Remove init-capture handling.
	(gen_elem_of_pack_expansion_instantiation): Don't push
	local_specialization_stack.
	(prepend_one_capture): New.
	(tsubst_lambda_expr): Use it.  Don't touch local_specializations.
	(do_auto_deduction): Avoid redundant error.

2019-07-29  Jason Merrill  <jason@redhat.com>

	Fix copy_node of TEMPLATE_INFO.
	* cp-tree.h (struct tree_template_info): Use tree_base instead of
	tree_common.  Add tmpl and args fields.
	(TI_TEMPLATE, TI_ARGS): Adjust.

2019-07-30  Andrew Sutton  <asutton@lock3software.com>

	Provide a better source location for introduction errors.
	* cp-tree.h (finish_template_introduction): Accept a location...
	* constraint.cc (finish_template_introduction) ...and use it.
	* parser.c (cp_parser_template_introduction): Build the location
	over the concept name and introduction list.

2019-07-30  Andrew Sutton  <asutton@lock3software.com>

	Fix an ICE when failing to match template member classes. Also,
	note the original declaration when failing.
	* constraint.cc (associate_classtype_constraints): Note the original
	declaration. Don't return error_mark_node in order to avoid an
	assertion later.

2019-07-30  Andrew Sutton  <asutton@lock3software.com>

	Catch type errors in requires-clauses.
	* constraint.cc (known_non_bool_p): New.
	(check_constraint_operands): New.
	(check_constraint_atom): New.
	(finish_constraint_binary_op): Take and return cp_exprs instead of
	trees; check operand types.
	(finish_constraint_or_expr): Take and return cp_exprs instead of trees.
	(finish_constraint_and_expr): Likewise.
	(finish_constraint_primary_expr): Likewise.
	* cp-tree.h (finish_constraint_*): Likewise.
	* parser.c (cp_parser_diagnose_ungrouped_constraint_rich): Update
	error message.
	(cp_parser_diagnose_ungrouped_constraint_plain): Likewise.
	(cp_parser_constraint_primary_expression): Traffic in cp_exprs.
	(cp_parser_check_non_logical_constraint): Likewise.
	(cp_parser_constraint_logical_and_expression): Likewise.
	(cp_parser_constraint_logical_or_expression): Likewise.

2019-07-29  Andrew Sutton  <asutton@lock3software.com>

	Replace FIXME and unused cases with an assertion.
	* parser.c (synthesize_implicit_template_parm): Placeholders that
	do not constrain types are not allowed in parameter declarations,
	so don't handle them.

2019-07-29  Andrew Sutton  <asutton@lock3software.com>

	Implicit template parameters are not equivalent to those that are
	explicitly declared.
	* pt.c (template_parameters_equivalent_p): Add a comparison for
	implicitly vs. explicitly declared parameters.

2019-07-29  Andrew Sutton  <asutton@lock3software.com>

	Disallow decltype(auto) parameters.
	* decl.c (grokdeclarator): Check for and disallow decltype(auto) in
	parameter declarations.
	* parser.c (cp_parser_placeholder_type_specifier): Likewise.

2019-07-20  Jason Merrill  <jason@redhat.com>

	Fix subsumption with inheriting ctors.
	* constraint.cc (get_normalized_constraints_from_decl): Handle
	inheriting ctors.

2019-07-20  Jason Merrill  <jason@redhat.com>

	Record satisfaction result on the TEMPLATE_INFO.
	* cp-tree.h (TINFO_CONSTRAINTS_SATISIFIED)
	(TINFO_CONSTRAINTS_UNSATISIFIED): New.
	* constraint.cc (constraints_satisfied_p): Use them.

2019-07-20  Jason Merrill  <jason@redhat.com>

	* cp-tree.h (ovl_iterator::using_p): A USING_DECL by itself was also
	introduced by a using-declaration.

2019-07-19  Jason Merrill  <jason@redhat.com>

	* constraint.cc (type_deducible_p, diagnose_check): Use
	tsubst_constraint.

2019-07-18  Jason Merrill  <jason@redhat.com>

	* constraint.cc (satisfy_atom): Substitution failure means not
	satisfied.

	Fix constrained friend templates.
	* pt.c (tsubst_template_parm): Substitute
	TEMPLATE_PARM_CONSTRAINTS.
	(tsubst_friend_function): Use tsubst_constraint.
	* constraint.cc (tsubst_constraint): New.  Don't evaluate concept
	checks.
	(tsubst_constraint_info, satisfy_check): Use it.

2019-07-17  Jason Merrill  <jason@redhat.com>

	Fix access control in requires-expressions.
	* pt.c (push_access_scope, pop_access_scope): No longer static.
	* constraint.cc (constraints_satisfied_p)
	(diagnose_declaration_constraints): Use them.
	* call.c (constraint_failure): Don't record the template.
	(print_z_candidate): Don't extract the template.

	* constraint.cc (diagnose_requires): Use cp_unevaluated.
	(diagnose_compound_requirement): Call force_paren_expr_uneval.

2019-07-16  Jason Merrill  <jason@redhat.com>

	Substitute requires-expressions as an unevaluated context.
	* semantics.c (force_paren_expr): Add even_uneval parm.
	* cp-tree.h (force_paren_expr_uneval): Pass it.
	* constraint.cc (tsubst_compound_requirement): Call it.
	(tsubst_requires_expr): Use cp_unevaluated.

	* parser.c (cp_parser_template_id): Don't try to resolve a concept
	template-id yet.
	(cp_parser_template_id_expr): Resolve it as a concept check.
	(cp_parser_id_expression, cp_parser_unqualified_id): Call it.
	(cp_parser_simple_type_specifier): Parse type-constraints here.
	(cp_parser_class_name): Not here.
	(cp_parser_placeholder_type_specifier): Add tentative parm.  Don't
	expect a WILDCARD_DECL.
	* constraint.cc	(build_concept_id): Pass tf_warning_or_error.
	(finish_type_constraints, build_type_constraint): Add complain parm.

	* parser.c (make_location): Add overload taking cp_lexer* as last
	parameter.

	* parser.c (cp_parser_simple_type_specifier): Separate tentative
	parses for optional type-spec and CTAD.

	* parser.c (cp_parser_nested_name_specifier_opt): If the token is
	already CPP_NESTED_NAME_SPECIFIER, leave it alone.

2019-07-12  Jakub Jelinek  <jakub@redhat.com>

	* parser.c (cp_parser_omp_clause_name): Handle order clause.
	(cp_parser_omp_clause_order): New function.
	(cp_parser_omp_all_clauses): Handle PRAGMA_OMP_CLAUSE_ORDER.
	(OMP_SIMD_CLAUSE_MASK, OMP_FOR_CLAUSE_MASK): Add
	PRAGMA_OMP_CLAUSE_ORDER.
	* semantics.c (finish_omp_clauses): Handle OMP_CLAUSE_ORDER.
	* pt.c (tsubst_omp_clauses): Likewise.

2019-07-10  Paolo Carlini  <paolo.carlini@oracle.com>

	* decl.c (get_type_quals,
	smallest_type_location (const cp_decl_specifier_seq*)): New.
	(check_tag_decl): Use smallest_type_location in error_at about
	multiple types in one declaration.
	(grokdeclarator): Use locations[ds_complex] in error_at about
	complex invalid; use locations[ds_storage_class] in error_at
	about static cdtor; use id_loc in error_at about flexible
	array member in union; use get_type_quals.

2019-07-09  Martin Sebor  <msebor@redhat.com>

	PR c++/61339
	* cp-tree.h: Change class-key of PODs to struct and others to class.
	* search.c: Same.
	* semantics.c (finalize_nrv_r): Same.

2019-07-09  Martin Sebor  <msebor@redhat.com>

	PR c++/61339
	* constexpr.c (cxx_eval_call_expression): Change class-key from class
	to struct and vice versa to match convention and avoid -Wclass-is-pod
	and -Wstruct-no-pod.
	* constraint.cc (get_concept_definition): Same.
	* cp-tree.h: Same.
	* cxx-pretty-print.h: Same.
	* error.c: Same.
	* logic.cc (term_list::replace): Same.
	* name-lookup.c (find_local_binding): Same.
	* pt.c (tsubst_binary_right_fold): Same.
	* search.c (field_accessor_p): Same.
	* semantics.c (expand_or_defer_fn): Same.

2019-07-08  Jakub Jelinek  <jakub@redhat.com>

	PR c++/91110
	* decl2.c (cp_omp_mappable_type_1): Don't emit any note for
	error_mark_node type.

2019-07-05  Jakub Jelinek  <jakub@redhat.com>

	PR c++/67184
	PR c++/69445
	* call.c (build_new_method_call_1): Remove set but not used variable
	binfo.

2019-07-05  Paolo Carlini  <paolo.carlini@oracle.com>

	PR c++/67184 (again)
	PR c++/69445
	* call.c (build_over_call): Devirtualize user-defined operators
	coming from a base too.
	(build_new_method_call_1): Do not devirtualize here.

2019-07-04  Marek Polacek  <polacek@redhat.com>

	DR 1813
	PR c++/83374 - __is_standard_layout wrong for a class with repeated
	bases.
	* class.c (check_bases): Set CLASSTYPE_NON_STD_LAYOUT for a class if
	CLASSTYPE_REPEATED_BASE_P is true.

2019-07-04  Andrew Stubbs  <ams@codesourcery.com>

	* cp-tree.h (cp_omp_emit_unmappable_type_notes): New prototype.
	* decl.c (cp_finish_decl): Call cp_omp_emit_unmappable_type_notes.
	* decl2.c (cp_omp_mappable_type): Move contents to ...
	(cp_omp_mappable_type_1): ... here and add note output.
	(cp_omp_emit_unmappable_type_notes): New function.
	* semantics.c (finish_omp_clauses): Call
	cp_omp_emit_unmappable_type_notes in four places.

2019-07-03  Martin Liska  <mliska@suse.cz>

	* call.c (build_new_op_1): Remove dead assignemts.
	* typeck.c (cp_build_binary_op): Likewise.

2019-07-10  Andrew Sutton  <asutton@lock3software.com>

	Generate better diagnostics for invalid requires-clauses.
	* constexpr.c (cxx_eval_constant_expression): Suppress a format string
	warning.
	* constraint.cc (finish_constraint_binary_op): Explicitly handle
	error cases.
	(finish_constraint_primary_expr): Likewise.
	* parser.c (cp_parser_diagnose_ungrouped_constraint_plain): New.
	(cp_parser_diagnose_ungrouped_constraint_plain): New.
	(cp_parser_constraint_primary_expression): Tentatively parse the
	primary expression. If that fails tentatively parse a lower
	precedence expression in order to diagnose the error.
	(cp_parser_check_non_logical_constraint): New; performs a trial
	parse of the right-hand-side of non-logical operators in order to
	generate good diagnostics.
	(cp_parser_constraint_logical_and_expression): Use the function above.
	(cp_parser_constraint_logical_or_expression): Likewise.

2019-07-03  Andrew Sutton  <asutton@lock3software.com>

	Fix wrong diagnostics and remove dead code.
	* parser.c (cp_parser_decl_specifier_seq): Don't add the type
	specifier if we've already seen a type specifier.
	(cp_parser_template_id): Remove unused code.
	(cp_parser_template_argument): Likewise.
	(cp_parser_nonclass_name): Likewise.
	* pt.c (start_concept_definition): Handle type scope separately
	from namespace scope to avoid an ICE.
	* typeck.c (check_return_expr): Correctly indicate the deduction
	context.

2019-07-03  Andrew Sutton  <asutton@lock3software.com>

	Fixing bootstrap issues.
	* parser.c (cp_parser_maybe_concept_name): Removed because unused.
	(cp_parser_maybe_partial_concept_id). Likewise.
	(cp_parser_check_constrained_type_specifier): Likewise.
	(cp_parser_maybe_constrained_type_specifier): Likewise.
	(finish_constrained_parameter): Remove unused parameter.
	(cp_parser_template_parameter): Don't provide unused argument.
	(cp_parser_class_name): Actually return concept definition.
	(cp_parser_compound_requirement): Remove unused local.

2019-06-04  Andrew Sutton  <andrew.n.sutton@gmail.com>

	PR c++/67697.
	* constraint.cc (tsubst_nested_requirement): Don't recursively
	satisfy nested requirements; they've already been substituted
	into.
	(diagnose_requirement): Copy local specialization stack.

2019-06-04  Andrew Sutton  <andrew.n.sutton@gmail.com>

	PR c++/67685.
	* constraint.cc (tsubst_requires_expr): Copy the previous local
	specialization stack, so references to non-local parameters can
	be found.

2019-05-24  Andrew Sutton  <andrew.n.sutton@gmail.com>

	PR c++/67684. Rebuild friend template constraints for the
	purpose of declaration matching.
	* pt.c (tsubst_friend_function): Rebuild friend constraints.

2019-05-24  Andrew Sutton  <andrew.n.sutton@gmail.com>

	Diagnose constraints on concept definitions.
	* decl.c (grokfndecl): Add check for constraints on declaration.
	(grokvardecl): Likewise.
	* pt.c (start_concept_definition): Likewise.

2019-05-21  Andrew Sutton  <andrew.n.sutton@gmail.com>

	Add test for noexcept requirements.
	* constraint.cc (diagnose_valid_expression, diagnose_valid_type):
	Don't substitute as if in template decls. This causes substitution
	to generate expressions that aren't suitable for use with the
	noexcept routines.

2019-05-20  Andrew Sutton  <andrew.n.sutton@gmail.com>

	PR c++/67217. Add constraints to union types.
	* constraint.cc (associate_classtype_constraints): Also add constraints
	to union types.

2019-05-20  Andrew Sutton  <andrew.n.sutton@gmail.com>

	PR c++/67178. Disallow placeholder types in requires-expressions.
	* parser.c (synthesize_implicit_template_parm): Fail if we
	get a placeholder in block scope.

2019-05-15  Andrew Sutton  <andrew.n.sutton@gmail.com>

	Disallow void constraint variables.
	* constraint.cc (check_constaint_variables): New.
	(tsubst_constraint_variables): Check that type substitutions are
	okay.
	* cp-tree.h (tsubst_function_parms): New.
	* pt.c (tsubst_function_parms): New.

2019-05-15  Andrew Sutton  <andrew.n.sutton@gmail.com>

	Implement constrained decltype(auto).
	* decl.c (finish_function): Only do auto deduction if we haven't
	previously seen any return statements. This prevents multiple
	diagnostics of the same error.
	* parser.c (enum required_token): New required token for auto.
	(cp_parser_placeholder_type_specifier): Parse the
	decltype(auto) sequence of tokens. Update diagnostics.
	* (cp_parser_required_error): Diagnose missing auto.
	* typeck.c (check_return_expr): Actually use the diagnostic kind
	when performing return-type deduction.

2019-05-09  Andrew Sutton  <andrew.n.sutton@gmail.com>

	Better diagnostics for ill-formed constrained result types
	in compound requirements.
	* parser.c (cp_parser_compound_requirement): Diagnose ill-formed
	constrained result types.

2019-05-08  Andrew Sutton  <andrew.n.sutton@gmail.com>

	Re-enable Concepts TS constrained parameters that declare
	non-type parameters.
	* parser.c (cp_parser_placeholder_type_specifier): Only limit the
	error to C++2a without -fconcepts-ts and outside of template parameter
	lists otherwise.
	* constraint.cc (diagnose_constraint): Emit a diagnostic when the
	constraint is ill-formed.

2019-05-08  Andrew Sutton  <andrew.n.sutton@gmail.com>

	Only diagnose P1141 issues in C++2a mode or greater.
	* parser.c (cp_parser_placeholder_type_specifier): Check dialect
	version.

2019-05-07  Andrew Sutton  <andrew.n.sutton@gmail.com>

	Consume semicolons if we get errors in concept definitions.
	* parser.c (cp_parser_concept_definition): Consume semicolons.

2019-04-22  Andrew Sutton  <andrew.n.sutton@gmail.com>

	Remove restriction on the use of variadic constraints.
	* parser.c (finish_constrained_parameter): Don't diagnose the use
	of variadic concepts with non-pack template parameters.

2019-04-22  Andrew Sutton  <andrew.n.sutton@gmail.com>

	Implement working paper rules for constrained variadics.
	* constraint.cc (finish_shorthand_constraint): Always apply the
	constraint to each template argument.

2019-04-22  Andrew Sutton  <andrew.n.sutton@gmail.com>

	Fix a parsing bug in concept definitions.
	* parser.c (cp_parser_concept_definition): Match and consume
	the trailing semicolon after the definition.

2019-04-22  Andrew Sutton  <andrew.n.sutton@gmail.com>

	Fix a regression caused by producing call expressions for 
	concept checks and type constraints where template-ids are parsed.
	* cp-tree.h (build_concept_id, build_type_constraint): New.
	(build_wildcard_concept_check): Removed.
	* constraint.cc (finish_type_constraints): Use build_type_constraint.
	(build_wildcard_concept_check): Removed.
	(build_concept_id): New.
	(build_type_constraint): New.
	* parser.c (cp_parser_template_id): Use build_concept_id and
	build_type_constraint.

2019-04-18  Andrew Sutton  <andrew.n.sutton@gmail.com>

	Update parsing of type-constraints in compound requirements
	and make that perform decltype deduction.
	* constraint.cc: (type_deducible_p) Wrap the input expression
	in parens for the purpose of deduction.
	(diagnose_valid_expression) Stop wrongly diagnosing valid expressions.
	(diagnose_valid_type) Likewise.
	(diagnose_compound_requirement) Actually emit diagnostics for
	the causes of errors.
	* cp-tree.h: (make_constrained_auto) Moved.
	(make_constrained_decltype_auto) New.
	* parser.c: (cp_parser_placeholder_type_specifier): Update for
	rules involving compound requirements.
	* pt.c: (make_constrained_placeholder_type): Refactored from
	make_constrained_auto.
	(make_constrained_auto) Use make_constrained_placeholder_type.
	(make_constrained_decltype_auto) New.

2019-04-17  Andrew Sutton  <andrew.n.sutton@gmail.com>

	Update the implementation of constrained parameters.
	* constraint.cc (cp_parser_placeholder_type_specifier): Handle
	type-constraints that introduce template parameters in template
	parameter lists.

2019-04-17  Andrew Sutton  <andrew.n.sutton@gmail.com>

	Update the implementation of abbreviated function templates.
	* parser.c (cp_parser_placeholder_type_specifier): Remove
	the early return when auto or decltype(auto) is left off. Create
	implicit template parameters for type specifiers of function
	parameters.

2019-04-11  Andrew Sutton  <andrew.n.sutton@gmail.com>

	Rewrite parsing of constrained-type-specifiers so that it
	conforms to standard names and concepts.
	* constraint.cc (finish_type_constraints): New.
	(build_wildcard_concept_check): New.
	* cp-tree.h (finish_type_constraints, build_wildcard_concept_check):
	New declarations.
	* decl.c (finish_function): Perform auto deduction to ensure
	that constraints are checked even when functions contain no
	return statements.
	* parser.c (cp_parser_placeholder_type_specifier): New. Implement
	parsing of placeholder type specifiers following a concept name
	or partial concept check.
	(cp_parser_template_id): Simplify logic for processing
	type constraints. Disable old implementation.
	(cp_parser_template_argument): Disable old implementation.
	(cp_parser_simple_type_specifier): Expect auto or decltype after
	a concept name. Also handle the case where we have a template-id
	as a concept check.
	(cp_parser_type_name): Disable old implementation.
	(cp_parser_class_name): Handle template ids as concept checks.

2019-04-04  Andrew Sutton  <andrew.n.sutton@gmail.com>

	Check constraints on inherited constructors.
	* constraint.cc (evaluate_constraint_expression): Adjust declaration
	for inherited constructor.
	(diagnose_declaration_constraints): Likewise.

2019-04-04  Andrew Sutton  <andrew.n.sutton@gmail.com>

	Correctly diagnose misuse of variable concept.
	* constraint.cc (satisfy_check): Diagnose misuse of concept.

2019-04-04  Andrew Sutton  <andrew.n.sutton@gmail.com>

	Fix ICE normalizing constraints for template template parameters.
	* constraint.cc (normalize_concept_check): Only substitute the
	innermost template arguments.

2019-04-01  Andrew Sutton  <andrew.n.sutton@gmail.com>

	Replace subproblem estimation with an exact count.
	* logic.cc (distributes_p): Removed; no longer needed.
	(count_conjunction): Same.
	(count_disjunction): Same.
	(count_terms): Same.
	(add_clamped): Same.
	(mul_clamped): Same.
	(disjunction_p): New query for constraints.
	(conjunction_p): Same.
	(atomic_p): Same.
	(dnf_size_r): Recursively count subproblems for a DNF rewrite.
	(cnf_size_r): Same but for a CNF rewrite.
	(dnf_size): Rewrite to use new subproblem counts.
	(cnf_size): Same.

2019-04-01  Andrew Sutton  <andrew.n.sutton@gmail.com>

	Fix normalization bug that was causing subsumption errors.
	* constraint.cc (normalize_concept_check): Substitute through
	written template arguments before normalizing the definition.
	(get_normalized_constraints_from_info): Turn on template processing
	prior to normalization.
	* cp-tree.h (tsubst_template_args): Make this visible to constraint
	processing.
	* pt.c (tsubst_template_args): Same.

2019-06-27  Jason Merrill  <jason@redhat.com>

	PR c++/55442 - memory-hog with highly recursive constexpr.
	* constexpr.c (push_cx_call_context): Return depth.
	(cxx_eval_call_expression): Don't cache past constexpr_cache_depth.

2019-06-27  Jan Hubicka  <jh@suse.cz>

	* class.c (layout_class_type): Set TYPE_CXX_ODR_P for as-base
	type copy.

2019-06-27  Martin Liska  <mliska@suse.cz>

	* class.c (adjust_clone_args): Remove obviously
	dead assignments.
	(dump_class_hierarchy_r): Likewise.
	* decl.c (check_initializer): Likewise.
	* parser.c (cp_parser_lambda_expression): Likewise.
	* pt.c (unify_bound_ttp_args): Likewise.
	(convert_template_argument): Likewise.
	* rtti.c (build_headof): Likewise.
	* typeck.c (convert_for_initialization): Likewise.

2019-06-25  Jason Merrill  <jason@redhat.com>

	PR c++/70462 - unnecessary base ctor variant with final.
	* optimize.c (populate_clone_array): Skip base variant if
	CLASSTYPE_FINAL.
	(maybe_clone_body): We don't need an alias if we are only defining
	one clone.

	* class.c (resolves_to_fixed_type_p): Check CLASSTYPE_FINAL.

2019-06-25  Jakub Jelinek  <jakub@redhat.com>

	PR c++/90969
	* constexpr.c (cxx_eval_array_reference): Don't look through VCE from
	vector type if lval.

2019-06-25  Jozef Lawrynowicz  <jozef.l@mittosystems.com>

	* lex.c (init_reswords): Create keyword for "__intN__" type.
	* cp-tree.h (cp_decl_specifier_seq): New bitfield "int_n_alt".
	* decl.c (grokdeclarator): Don't pedwarn about "__intN" ISO
	C incompatibility if alternate "__intN__" form is used.
	* parser.c (cp_parser_simple_type_specifier): Set
	decl_specs->int_n_alt if "__intN__" form is used.

2019-06-24  Jan Hubicka  <jh@suse.cz>

	* lex.c (cxx_make_type): Set TYPE_CXX_ODR_P.

2019-06-24  Jason Merrill  <jason@redhat.com>

	* class.c (layout_class_type): Don't use a separate
	CLASSTYPE_AS_BASE if it's the same size.

2019-06-23  Marek Polacek  <polacek@redhat.com>

	* call.c (convert_default_arg): Use DEFERRED_PARSE instead of
	DEFAULT_ARG.
	* cp-objcp-common.c (cp_tree_size): Likewise.  Use tree_deferred_parse
	instead of tree_default_arg.
	* cp-tree.def: Rename DEFAULT_ARG to DEFERRED_PARSE.
	* cp-tree.h: Rename DEFARG_TOKENS to DEFPARSE_TOKENS.  Rename
	DEFARG_INSTANTIATIONS to DEFPARSE_INSTANTIATIONS.  Rename
	tree_default_arg to tree_deferred_parse.
	(UNPARSED_NOEXCEPT_SPEC_P): Use DEFERRED_PARSE instead of DEFAULT_ARG.
	(cp_tree_node_structure_enum): Rename TS_CP_DEFAULT_ARG to
	TS_CP_DEFERRED_PARSE.
	(lang_tree_node): Rename tree_default_arg to tree_deferred_parse.
	Rename default_arg to deferred_parse.  Use TS_CP_DEFERRED_PARSE instead
	of TS_CP_DEFAULT_ARG.
	(defarg_location): Remove declaration.
	(defparse_location): Add declaration.
	* decl.c (grokfndecl): Use DEFERRED_PARSE instead of DEFAULT_ARG.
	Call defparse_location instead of defarg_location.
	(check_default_argument): Use DEFERRED_PARSE instead of DEFAULT_ARG.
	(cp_tree_node_structure): Likewise.  Use TS_CP_DEFERRED_PARSE instead
	of TS_CP_DEFAULT_ARG.
	* decl2.c (grokfield): Use DEFERRED_PARSE instead of DEFAULT_ARG.
	* error.c (dump_expr): Likewise.
	(location_of): Likewise.
	* init.c (get_nsdmi): Likewise.
	* parser.c (cp_parser_save_noexcept): Likewise.  Use DEFPARSE_TOKENS
	instead of DEFARG_TOKENS.
	(cp_parser_late_noexcept_specifier): Likewise.
	(cp_parser_late_parse_one_default_arg): Use DEFPARSE_TOKENS instead
	of DEFARG_TOKENS.
	(cp_parser_late_parsing_default_args): Use DEFERRED_PARSE instead of
	DEFAULT_ARG.  Use DEFPARSE_INSTANTIATIONS instead of
	DEFARG_INSTANTIATIONS.
	(cp_parser_cache_defarg): Use DEFERRED_PARSE instead of DEFAULT_ARG.
	Use DEFPARSE_TOKENS instead of DEFARG_TOKENS.  Use
	DEFPARSE_INSTANTIATIONS instead of DEFARG_INSTANTIATIONS.
	(defparse_location): Renamed from defarg_location.
	* pt.c (tsubst_default_argument): Use DEFERRED_PARSE instead of
	DEFAULT_ARG.
	(tsubst_arg_types): Likewise.
	(dependent_type_p_r): Likewise.
	* tree.c (cp_tree_equal): Likewise.
	(cp_walk_subtrees): Likewise.
	* typeck.c (convert_arguments): Likewise.

2019-06-22  Marek Polacek  <polacek@redhat.com>

	PR c++/86476 - noexcept-specifier is a complete-class context.
	PR c++/52869
	* cp-tree.def (DEFAULT_ARG): Update commentary.
	* cp-tree.h (UNPARSED_NOEXCEPT_SPEC_P):	New macro.
	(tree_default_arg): Use tree_base instead of tree_common.
	(do_push_parm_decls, maybe_check_overriding_exception_spec): Declare.
	* decl.c (do_push_parm_decls): New function, broken out of...
	(store_parm_decls): ...here.  Call it.
	* except.c (nothrow_spec_p): Accept DEFAULT_ARG in the assert.
	* parser.c (cp_parser_noexcept_specification_opt,
	cp_parser_late_noexcept_specifier, noexcept_override_late_checks):
	Forward-declare.
	(unparsed_noexcepts): New macro.
	(push_unparsed_function_queues): Update initializer.
	(cp_parser_direct_declarator): Pass FRIEND_P to
	cp_parser_exception_specification_opt.
	(inject_parm_decls): New.
	(pop_injected_parms): New.
	(cp_parser_class_specifier_1): Implement delayed parsing of
	noexcept-specifiers.
	(cp_parser_save_noexcept): New.
	(cp_parser_late_noexcept_specifier): New.
	(noexcept_override_late_checks): New.
	(cp_parser_noexcept_specification_opt): Add FRIEND_P parameter.  Call
	cp_parser_save_noexcept instead of the normal processing if needed.
	(cp_parser_exception_specification_opt): Add FRIEND_P parameter and
	pass it to cp_parser_noexcept_specification_opt.
	(cp_parser_save_member_function_body): Fix comment.
	(cp_parser_save_default_args): Maybe save the noexcept-specifier to
	post process.
	(cp_parser_transaction): Update call to
	cp_parser_noexcept_specification_opt.
	(cp_parser_transaction_expression): Likewise.
	* parser.h (cp_unparsed_functions_entry): Add new field to carry
	a noexcept-specifier.
	* pt.c (dependent_type_p_r): Handle unparsed noexcept expression.
	* search.c (maybe_check_overriding_exception_spec): New function, broken
	out of...
	(check_final_overrider): ...here.  Call
	maybe_check_overriding_exception_spec.
	* tree.c (canonical_eh_spec): Handle UNPARSED_NOEXCEPT_SPEC_P.
	(cp_tree_equal): Handle DEFAULT_ARG.

	PR c++/90881 - bogus -Wunused-value in unevaluated context.
	* cvt.c (convert_to_void): Don't emit unused warnings in
	an unevaluated context.

2019-06-22  Paolo Carlini  <paolo.carlini@oracle.com>

	* decl.c (grokdeclarator): Use id_loc, typespec_loc, and
	locations[ds_storage_class] in a few additional places.

2019-06-21  Paolo Carlini  <paolo.carlini@oracle.com>

	PR c++/90909
	Revert:
	2019-05-21  Paolo Carlini  <paolo.carlini@oracle.com>

	PR c++/67184
	PR c++/69445
	* call.c (build_over_call): Devirtualize when the final overrider
	comes from the base.

2019-06-21  Marek Polacek  <polacek@redhat.com>

	PR c++/61490 - qualified-id in friend function definition.
	* decl.c (grokdeclarator): Diagnose qualified-id in friend function
	definition.  Improve location for diagnostics of friend functions.

	PR c++/60223 - ICE with T{} in non-deduced context.
	* pt.c (unify): Allow COMPOUND_LITERAL_P in a non-deduced context.

	PR c++/64235 - missing syntax error with invalid alignas.
	* parser.c (cp_parser_std_attribute_spec): Commit to tentative parse
	if there's a missing close paren.

	PR c++/90490 - fix decltype issues in noexcept-specifier.
	* except.c (build_noexcept_spec): Call
	instantiate_non_dependent_expr_sfinae before
	build_converted_constant_expr instead of calling
	instantiate_non_dependent_expr after it.  Add
	processing_template_decl_sentinel.

2019-06-21  Jakub Jelinek  <jakub@redhat.com>

	PR c++/90950
	* semantics.c (finish_omp_clauses): Don't reject references to
	incomplete types if processing_template_decl.

2019-06-19  Marek Polacek  <polacek@redhat.com>

	PR c++/60364 - noreturn after first decl not diagnosed.
	* decl.c (duplicate_decls): Give an error when a function is
	declared [[noreturn]] after its first declaration.
	* parser.c (cp_parser_std_attribute): Don't treat C++11 noreturn
	attribute as equivalent to GNU's.
	* tree.c (std_attribute_table): Add noreturn.

2019-06-19  Jakub Jelinek  <jakub@redhat.com>

	* cp-gimplify.c (cp_genericize_r): Handle OMP_CLAUSE_{IN,EX}CLUSIVE
	like OMP_CLAUSE_SHARED.

2019-06-18  Jason Merrill  <jason@redhat.com>

	* constexpr.c (cxx_eval_store_expression): Delay target evaluation.

2019-06-18  Jason Merrill  <jason@redhat.com>

	* constexpr.c (eval_and_check_array_index): Split out from...
	(cxx_eval_array_reference): ...here.
	(cxx_eval_store_expression): Use it here, too.
	(diag_array_subscript): Take location.  Strip location wrapper.

2019-06-18  Jason Merrill  <jason@redhat.com>

	* constexpr.c (cxx_eval_constant_expression): Handle conversion from
	and then to the same type.

2019-06-18  Jason Merrill  <jason@redhat.com>

	* constexpr.c (unshare_constructor): Add MEM_STAT_DECL.

2019-06-17  Jakub Jelinek  <jakub@redhat.com>

	* semantics.c (finish_omp_clauses): For OMP_CLAUSE_REDUCTION_INSCAN
	set need_copy_assignment.

2019-06-17  Marek Polacek  <polacek@redhat.com>

	PR c++/83820 - excessive attribute arguments not detected.
	* parser.c (cp_parser_std_attribute): Detect excessive arguments.

2019-06-17  Nathan Sidwell  <nathan@acm.org>

	PR c++/90754
	* name-lookup.c (lookup_type_scope_1): Calll qualify_lookup before
	checking context.

2019-06-14  Marek Polacek  <polacek@redhat.com>

	PR c++/90884 - stray note with -Wctor-dtor-privacy.
	* class.c (maybe_warn_about_overly_private_class): Guard the call to
	inform.

2019-06-12  Jason Merrill  <jason@redhat.com>

	PR c++/85552 - wrong instantiation of dtor for DMI.
	* typeck2.c (digest_nsdmi_init): Set tf_no_cleanup for direct-init.

2019-06-13  Paolo Carlini  <paolo.carlini@oracle.com>

	* decl.c (grokdeclarator): Use id_loc in five additional places
	in the last part of the function.

2019-06-13  Paolo Carlini  <paolo.carlini@oracle.com>

	* decl.c (grokdeclarator): Move further up the declaration of
	id_loc, use it immediately, update its value after the loop
	over declarator, use it again in the final part of function;
	improve locations of error messages about multiple data types
	and conflicting specifiers.

2019-06-13  Richard Biener  <rguenther@suse.de>

	PR c++/90801
	* typeck2.c (split_nonconstant_init_1): Properly count
	num_split_elts, optimize single constructor elt removal.

2019-06-12  Marek Polacek  <polacek@redhat.com>

	PR c++/66999 - 'this' captured by reference.
	* parser.c (cp_parser_lambda_introducer): Reject `&this'.  Use
	cp_lexer_nth_token_is instead of cp_lexer_peek_nth_token.

	PR c++/90825 - endless recursion when evaluating sizeof.
	PR c++/90832 - endless recursion when evaluating sizeof.
	* constexpr.c (cxx_eval_constant_expression): Don't recurse on the
	result of fold_sizeof_expr if is returns a SIZEOF_EXPR.
	* typeck.c (cxx_sizeof_expr): Only return a SIZEOF_EXPR if the operand
	is instantiation-dependent.

	PR c++/90736 - bogus error with alignof.
	* constexpr.c (adjust_temp_type): Use cv_unqualified type.

2019-06-11  Matthew Beliveau  <mbelivea@redhat.com>

	PR c++/90449 - add -Winaccessible-base option.
	* class.c (warn_about_ambiguous_bases): Changed name to:
	maybe_warn_about_inaccessible_bases.
	(maybe_warn_about_inaccessible_bases): Implemented new
	Winaccessible-base warning option for both direct and virtual
	base warnings.
	(layout_class_type): Call to warn_about_ambiguous_bases changed to fit
	new name.

2019-06-11  Richard Biener  <rguenther@suse.de>

	PR c++/90801
	* typeck2.c (split_nonconstant_init_1): Avoid ordered remove
	from CONSTRUCTOR by marking to remove elements and doing all
	of them in a O(n) scan.

2019-06-11  Jakub Jelinek  <jakub@redhat.com>

	PR c++/90810
	* init.c (constant_value_1): Handle VECTOR_CST DECL_INITIAL for
	!DECL_INITIALIZED_BY_CONSTANT_EXPRESSION_P decls like CONSTRUCTOR.

2019-06-11  Martin Liska  <mliska@suse.cz>

	PR c++/87847
	* pt.c (init_template_processing): Disable hash table
	sanitization for decl_specializations and type_specializations.

2019-06-10  Jason Merrill  <jason@redhat.com>

	* constexpr.c (free_constructor): New.
	(cxx_eval_call_expression): Free parameter value CONSTRUCTORs.

	* constexpr.c (unshare_constructor): Only unshare if T is itself a
	CONSTRUCTOR.
	(cxx_eval_call_expression): Don't call it on the result here.

	Reduce constexpr_call memory consumption.
	* constexpr.c (cxx_bind_parameters_in_call): Use TREE_VEC rather
	than TREE_LIST.
	(constexpr_call_hasher::equal, cxx_bind_parameters_in_call)
	(cxx_eval_call_expression): Adjust.

2019-06-10  Jakub Jelinek  <jakub@redhat.com>

	* parser.c (cp_parser_omp_clause_reduction): Don't sorry_at on inscan
	reductions.
	(cp_parser_omp_scan_loop_body): New function.
	(cp_parser_omp_for_loop): Call cp_parser_omp_scan_loop_body if there
	are inscan reduction clauses.
	(cp_parser_pragma): Reject PRAGMA_OMP_SCAN.
	* semantics.c (finish_omp_clauses): Reject mixing inscan with
	non-inscan reductions on the same construct, or inscan reductions with
	ordered or schedule clauses, or inscan array reductions.
	* pt.c (tsubst_omp_clauses): Handle OMP_CLAUSE_{IN,EX}CLUSIVE.
	(tsubst_expr): Handle OMP_SCAN.

2019-06-07  Jason Merrill  <jason@redhat.com>

	* constexpr.c (cxx_eval_constant_expression): Call
	STRIP_ANY_LOCATION_WRAPPER early.
	[CONVERT_EXPR]: Don't build anything for conversion to void.
	[ADDR_EXPR]: ggc_free unused ADDR_EXPR.

2019-06-05  Martin Sebor  <msebor@redhat.com>

	PR c/90737
	* typeck.c (maybe_warn_about_returning_address_of_local): Only
	consider functions returning pointers as candidates for
	-Wreturn-local-addr.

2019-06-05  Paolo Carlini  <paolo.carlini@oracle.com>

	* decl.c (smallest_type_location): New.
	(check_special_function_return_type): Use it.
	(grokdeclarator): Lkewise.

2019-06-05  Paolo Carlini  <paolo.carlini@oracle.com>

	* decl.c (grokdeclarator): Use locations[ds_friend]
	in one place.

2019-06-05  Martin Sebor  <msebor@redhat.com>

	* call.c (build_conditional_expr_1): Adjust quoting and hyphenation.
	(convert_like_real): Same.
	(convert_arg_to_ellipsis): Same.
	* constexpr.c (diag_array_subscript): Same.
	* constraint.cc (diagnose_trait_expression): Same.
	* cvt.c (ocp_convert): Same.
	* decl.c (start_decl): Same.
	(check_for_uninitialized_const_var): Same.
	(grokfndecl): Same.
	(check_special_function_return_type): Same.
	(finish_enum_value_list): Same.
	(start_preparsed_function): Same.
	* parser.c (cp_parser_decl_specifier_seq): Same.
	* typeck.c (cp_build_binary_op): Same.
	(build_static_cast_1): Same.

2019-06-04  Nina Dinka Ranns  <dinka.ranns@gmail.com>

	PR c++/63149 - Wrong auto deduction from braced-init-list.
	* pt.c (listify_autos): use non cv qualified auto_node in
	std::initializer_list<auto>.

2019-06-04  Paolo Carlini  <paolo.carlini@oracle.com>

	* decl.c (grokdeclarator): Use declarator->id_loc in two
	additional places.

2019-06-04  Nathan Sidwell  <nathan@acm.org>

	* name-lookup.c (lookup_type_scope_1): Reimplement, handle local
	and namespace scopes separately.

2019-06-04  Harald van Dijk  <harald@gigawatt.nl>

	PR c++/60531 - Wrong error about unresolved overloaded function
	* typeck.c (cp_build_binary_op): See if overload can be resolved.
	(cp_build_unary_op): Ditto.

2019-06-04  Jason Merrill  <jason@redhat.com>

	Reduce accumulated garbage in constexpr evaluation.
	* constexpr.c (cxx_eval_call_expression): ggc_free any bindings we
	don't save.
	(cxx_eval_increment_expression): ggc_free the MODIFY_EXPR after
	evaluating it.

2019-06-04  Jakub Jelinek  <jakub@redhat.com>

	* cp-tree.h (CP_OMP_CLAUSE_INFO): Allow for any clauses up to _condvar_
	instead of only up to linear.

2019-06-03  Paolo Carlini  <paolo.carlini@oracle.com>

	* parser.c (cp_parser_unqualified_id): Use build_min_nt_loc in
	five places.

2019-06-01  Ville Voutilainen  <ville.voutilainen@gmail.com>

	PR c++/85254
	* class.c (fixup_type_variants): Handle CLASSTYPE_FINAL.

2019-05-31  Nathan Sidwell  <nathan@acm.org>

	* cp-tree.h (IDENTIFIER_LAMBDA_P): New.
	(TYPE_ANON_P): New.
	(LAMBDA_TYPE_P, TYPE_UNNAMED_P): Likewise.
	(LAMBDANAME_PREFIX, LAMBDANAME_FORMAT): Delete.
	(make_lambda_name): Don't declare.
	* error.c (dump_aggr_type): Check for lambdas before other
	anonymous names.
	* lambda.c (begin_lambda_type): Use make_anon_name.
	* cp-lang.c (cxx_dwarf_name): Lambda names smell anonymous.
	* mangle.c (write_local_name): Likewise.
	* name-lookup.c (lambda_cnt, make_lambda_name): Delete.

2019-05-30  Marek Polacek  <polacek@redhat.com>

	* cp-tree.h (TYPE_HAS_NONTRIVIAL_DESTRUCTOR): Fix a typo.

2019-05-31  Paolo Carlini  <paolo.carlini@oracle.com>

	* decl.c (grokdeclarator): Use declarator->id_loc in five
	error_at calls.

2019-05-29  Jakub Jelinek  <jakub@redhat.com>

	PR c++/90598
	* tree.c (lvalue_kind): Return clk_none for expressions with
	with VOID_TYPE_P.

2019-05-29  Paolo Carlini  <paolo.carlini@oracle.com>

	PR c++/89875
	* parser.c (cp_parser_sizeof_operand): When the type-id production
	did not work out commit to the tentative parse.

2019-05-29  Jakub Jelinek  <jakub@redhat.com>

	P1091R3 - Extending structured bindings to be more like var decls
	P1381R1 - Reference capture of structured bindings
	* decl.c (cp_maybe_mangle_decomp): Handle TREE_STATIC decls even at
	function scope.
	(cp_finish_decomp): Copy over various decl properties from decl to
	v[i] in the tuple case.
	(grokdeclarator): Allow static, thread_local and __thread for C++2a
	and use pedwarn instead of error for older standard revisions.
	Make other structured binding diagnostic messages more i18n friendly.

2019-05-28  Nathan Sidwell  <nathan@acm.org>

	* decl.c (duplicate_decls): Assert a template newdecl has no
	specializations.

2019-05-28  Marek Polacek  <polacek@redhat.com>

	PR c++/90548 - ICE with generic lambda and empty pack.
	* pt.c (tsubst_copy_and_build): Handle pack expansion properly.

2019-05-28  Nathan Sidwell  <nathan@acm.org>

	* cp-tree.h (make_anon_name): Drop declaration.
	(TYPE_UNNAMED_P): Use IDENTIFIER_ANON_P.
	* cp-lang.c (cxx_dwarf_name): Likewise.
	* class.c (find_flexarrays): Likewise.
	* decl.c (name_unnamed_type, xref_tag_1): Likewise.
	* error.c (dump_aggr_type): Likewise.
	* pt.c (push_template_decl_real): Likewise.
	* name-lookup.c (consider_binding_level): Likewise.
	(anon_cnt, make_anon_name): Delete.

2019-05-25  Marek Polacek  <polacek@redhat.com>

	PR c++/90572 - wrong disambiguation in friend declaration.
	* parser.c (cp_parser_constructor_declarator_p): Don't allow missing
	typename for friend declarations.

2019-05-23  Jonathan Wakely  <jwakely@redhat.com>

	* cp-tree.h (CP_AGGREGATE_TYPE_P): Fix whitespace.

	* init.c (std_placement_new_fn_p): Remove outdated TODO comment that
	was resolved by r254694.

2019-05-22  Jason Merrill  <jason@redhat.com>

	PR c++/20408 - unnecessary code for empty struct.
	* call.c (build_call_a): Use simple_empty_class_p.

	PR c++/86485 - -Wmaybe-unused with empty class ?:
	* cp-gimplify.c (simple_empty_class_p): Also true for MODIFY_EXPR.

2019-05-21  Paolo Carlini  <paolo.carlini@oracle.com>

	* parser.c (cp_parser_template_declaration_after_parameters): Use
	DECL_SOURCE_LOCATION in literal operator template errors.

2019-05-21  Paolo Carlini  <paolo.carlini@oracle.com>

	PR c++/67184
	PR c++/69445
	* call.c (build_over_call): Devirtualize when the final overrider
	comes from the base.

2019-05-21  Nathan Sidwell  <nathan@acm.org>

	* name-lookup.c (do_nonmember_using_decl): Drop INSERT_P
	parameter.  Document.
	(finish_nonmember_using_decl): Adjust do_nonmember_using_decl
	calls.  Remove stray FIXME comment.

	* name-lookup.h (struct cp_binding_level): Drop usings field.
	(finish_namespace_using_decl, finish_local_using_decl): Replace with ...
	(finish_nonmember_using_decl): ... this.
	* name-lookup.c (push_using_decl_1, push_using_decl):
	(do_nonmember_using_decl): ... here.  Add INSERT_P arg.  Reimplement.
	(validate_nonmember_using_decl, finish_namespace_using_decl)
	(finish_local_using_decl): Replace with ...
	(finish_nonmember_using_decl): ... this.  Drop DECL parm.
	* parser.c (cp_parser_using_declaration): Don't do lookup here.
	* pt.c (tsubst_expr): Do not do using decl lookup here.

2019-05-21  Eric Botcazou  <ebotcazou@adacore.com>

	* decl2.c (cpp_check) <IS_ASSIGNMENT_OPERATOR>: New case.

2019-05-20  Marek Polacek  <polacek@redhat.com>

	CWG 2094 - volatile scalars are trivially copyable.
	PR c++/85679
	* tree.c (trivially_copyable_p): Don't check CP_TYPE_VOLATILE_P for
	scalar types.

2019-05-20  Marek Polacek  <polacek@redhat.com>

	* pt.c (convert_template_argument): Add a diagnostic for the
	[temp.arg]/2 ambiguity case.

	* name-lookup.c (finish_using_directive): Don't issue inform() if the
	warning didn't trigger.  Add quoting.  Tweak the inform message.

2019-05-20  Paolo Carlini  <paolo.carlini@oracle.com>

	* cp-tree.h: Remove remnants of CONV_NONCONVERTING.

2019-05-20  Nathan Sidwell  <nathan@acm.org>

	* name-lookup.c (finish_namespace_using_directive)
	(finish_local_using_directive): Merge to ...
	(finish_using_directive): ... here.  Handle both contexts.
	* name-lookup.h (finish_namespace_using_directive)
	(finish_local_using_directive): Replace with ...
	(finish_using_directive): ... this.
	* parser.c (cp_parser_using_directive): Adjust.
	* pt.c (tsubst_expr): Likewise.

	* cp-tree.h (struct lang_decl_ns): Remove usings field.
	(DECL_NAMESPACE_USING): Delete.
	* name-lookup.c (name_lookup::search_usings): Use namespace's
	binding scope.
	(name_lookup::queue_namespae): Likewise.
	(finish_namespace_using_directive, push_namespace): Likewise.
	(has_using_namespace_std_directive): Just search the entire
	binding stack.

2019-05-20  Jonathan Wakely  <jwakely@redhat.com>

	PR c++/90532 Ensure __is_constructible(T[]) is false
	* method.c (is_xible_helper): Return error_mark_node for construction
	of an array of unknown bound.

2019-05-17  Thomas Schwinge  <thomas@codesourcery.com>

	PR c++/89433
	* parser.c (cp_finalize_oacc_routine): Rework checking if already
	marked with an OpenACC 'routine' directive.

	PR c++/89433
	* parser.c (cp_parser_oacc_routine)
	(cp_parser_late_parsing_oacc_routine): Normalize order of clauses.
	(cp_finalize_oacc_routine): Call oacc_verify_routine_clauses.

	PR c++/89433
	* parser.c (cp_finalize_oacc_routine): Refer to OpenACC 'routine'
	clauses from "omp declare target" attribute.

2019-05-16  Martin Sebor  <msebor@redhat.com>

	* call.c (print_z_candidate): Wrap diagnostic text in a gettext
	macro.  Adjust.
	(print_z_candidates): Same.
	(build_conditional_expr_1): Quote keywords, operators, and types
	in diagnostics.
	(build_op_delete_call): Same.
	(maybe_print_user_conv_context): Wrap diagnostic text in a gettext
	macro.
	(convert_like_real): Same.
	(convert_arg_to_ellipsis): Quote keywords, operators, and types
	in diagnostics.
	(build_over_call): Same.
	(joust): Break up an overlong line.  Wrap diagnostic text in a gettext
	macro.
	* constexpr.c (cxx_eval_check_shift_p): Spell out >= in English.
	(cxx_eval_constant_expression): Quote keywords, operators, and types
	in diagnostics.
	(potential_constant_expression_1): Same.
	* cp-gimplify.c (cp_genericize_r): Same.
	* cvt.c (maybe_warn_nodiscard): Quote keywords, operators, and types
	in diagnostics.
	(type_promotes_to): Same.
	* decl.c (check_previous_goto_1): Same.
	(check_goto): Same.
	(start_decl): Same.
	(cp_finish_decl): Avoid parenthesizing a sentence for consistency.
	(grok_op_properties): Quote keywords, operators, and types
	in diagnostics.
	* decl2.c (grokfield): Same.
	(coerce_delete_type): Same.
	* except.c (is_admissible_throw_operand_or_catch_parameter): Same.
	* friend.c (do_friend): Quote C++ tokens.
	* init.c (build_new_1): Quote keywords, operators, and types
	in diagnostics.
	(build_vec_delete_1): Same.
	(build_delete): Same.
	* lex.c (parse_strconst_pragma): Same.
	(handle_pragma_implementation): Same.
	(unqualified_fn_lookup_error): Same.
	* mangle.c (write_type): Same.
	* method.c (defaulted_late_check): Avoid two consecutive punctuators.
	* name-lookup.c (cp_binding_level_debug): Remove a trailing newline.
	(pop_everything): Same.
	* parser.c (cp_lexer_start_debugging): Quote a macro name.
	in a diagnostic
	(cp_lexer_stop_debugging): Same.
	(cp_parser_userdef_numeric_literal): Quote a C++ header name
	in a diagnostic.
	(cp_parser_nested_name_specifier_opt): Quote keywords, operators,
	and types in diagnostics.
	(cp_parser_question_colon_clause): Same.
	(cp_parser_asm_definition): Same.
	(cp_parser_init_declarator): Same.
	(cp_parser_template_declaration_after_parameters): Avoid capitalizing
	a sentence in a diagnostic.
	(cp_parser_omp_declare_reduction): Quote keywords, operators, and types
	in diagnostics.
	(cp_parser_transaction): Same.
	* pt.c (maybe_process_partial_specialization): Replace second call
	to permerror with inform for consistency with other uses.
	(expand_integer_pack): Quote keywords, operators, and types
	in diagnostics.
	* rtti.c (get_typeid): Quote keywords, operators, and types
	in diagnostics.
	(build_dynamic_cast_1): Same.
	* semantics.c (finish_asm_stmt): Same.
	(finish_label_decl): Same.
	(finish_bases): Same.
	(finish_offsetof): Same.
	(cp_check_omp_declare_reduction): Same.
	(finish_decltype_type): Same.
	* tree.c (handle_init_priority_attribute): Same.  Add detail
	to diagnostics.
	(maybe_warn_zero_as_null_pointer_constant): Same.
	* typeck.c (cp_build_binary_op): Quote keywords, operators, and types
	in diagnostics.
	(cp_build_unary_op): Same.
	(check_for_casting_away_constness): Same.
	(build_static_cast): Same.
	(build_const_cast_1): Same.
	(maybe_warn_about_returning_address_of_local): Same.
	(check_return_expr): Same.
	* typeck2.c (abstract_virtuals_error_sfinae): Same.
	(digest_init_r): Replace a tab with spaces in a diagnostic.
	(build_functional_cast): Quote keywords, operators, and types
	in diagnostics.

2019-05-15  Jakub Jelinek  <jakub@redhat.com>

	PR debug/90197
	* cp-gimplify.c (genericize_cp_loop): Emit a DEBUG_BEGIN_STMT
	before the condition (or if missing or constant non-zero at the end
	of the loop.  Emit a DEBUG_BEGIN_STMT before the increment expression
	if any.  Don't call protected_set_expr_location on incr if it already
	has a location.

2019-05-15  Marek Polacek  <polacek@redhat.com>

	CWG 2096 - constraints on literal unions.
	* class.c (check_field_decls): Initialize booleans directly.  A union
	is literal if at least one of its non-static data members is of
	non-volatile literal type.

2019-05-15  Paolo Carlini  <paolo.carlini@oracle.com>

	* cp-tree.h (REFERENCE_VLA_OK): Remove.
	* lambda.c (build_capture_proxy): Remove use of the above.

2019-05-15  Paolo Carlini  <paolo.carlini@oracle.com>

	* call.c (perform_overload_resolution, build_new_method_call_1):
	Use OVL_P; remove redundant TEMPLATE_DECL checks.
	* decl.c (grokfndecl): Likewise.
	* mangle.c (write_expression): Likewise.
	* parser.c (cp_parser_template_id): Likewise.
	* pt.c (resolve_overloaded_unification, type_dependent_expression_p):
	Likewise.
	* search.c (build_baselink): Likewise.
	* tree.c (is_overloaded_fn, dependent_name, maybe_get_fns): Likewise.

2019-05-14  Paolo Carlini  <paolo.carlini@oracle.com>

	PR preprocessor/90382
	* decl.c (grokdeclarator): Fix value assigned to typespec_loc, use
	min_location.

2019-05-13  Jason Merrill  <jason@redhat.com>

	Use releasing_vec more broadly.
	* cp-tree.h (struct releasing_vec): Replace get_ref method with
	operator&.
	(vec_safe_push, vec_safe_reserve, vec_safe_length, vec_safe_splice):
	Forwarding functions for releasing_vec.
	(release_tree_vector): Declare but don't define.
	* call.c (build_op_delete_call, build_temp, call_copy_ctor)
	(perform_direct_initialization_if_possible): Use releasing_vec.
	* constexpr.c (cxx_eval_vec_init_1, cxx_eval_store_expression):
	Likewise.
	* cp-gimplify.c (cp_fold): Likewise.
	* cvt.c (force_rvalue, ocp_convert): Likewise.
	* decl.c (get_tuple_decomp_init): Likewise.
	* except.c (build_throw): Likewise.
	* init.c (perform_member_init, expand_default_init): Likewise.
	* method.c (do_build_copy_assign, locate_fn_flags): Likewise.
	* parser.c (cp_parser_userdef_char_literal)
	(cp_parser_userdef_numeric_literal)
	(cp_parser_userdef_string_literal)
	(cp_parser_perform_range_for_lookup)
	(cp_parser_range_for_member_function, cp_parser_omp_for_loop)
	(cp_parser_omp_for_loop_init): Likewise.
	* pt.c (tsubst_copy_and_build, do_class_deduction): Likewise.
	* semantics.c (calculate_direct_bases, calculate_bases)
	(finish_omp_barrier, finish_omp_flush, finish_omp_taskwait)
	(finish_omp_taskyield, finish_omp_cancel)
	(finish_omp_cancellation_point): Likewise.
	* tree.c (build_vec_init_elt, strip_typedefs, strip_typedefs_expr)
	(build_min_non_dep_op_overload): Likewise.
	* typeck.c (build_function_call_vec, cp_build_function_call_nary)
	(cp_build_modify_expr): Likewise.
	* typeck2.c (build_functional_cast): Likewise.

2019-05-11  Paolo Carlini  <paolo.carlini@oracle.com>

	* typeck.c (cp_build_function_call_vec): When mark_used fails
	unconditionally return error_mark_node.

2019-05-10  Paolo Carlini  <paolo.carlini@oracle.com>

	* decl.c (grokvardecl): Use an accurate location in error message
	about main as a global variable.

2019-05-10  Paolo Carlini  <paolo.carlini@oracle.com>

	* call.c (build_call_a): Use FUNC_OR_METHOD_TYPE_P.
	* cp-gimplify.c (cp_fold): Likewise.
	* cp-objcp-common.c (cp_type_dwarf_attribute): Likewise.
	* cp-tree.h (TYPE_OBJ_P, TYPE_PTROBV_P): Likewise.
	* cvt.c (perform_qualification_conversions): Likewise.
	* decl.c (grokdeclarator): Likewise.
	* decl2.c (build_memfn_type): Likewise.
	* mangle.c (canonicalize_for_substitution, write_type): Likewise.
	* parser.c (cp_parser_omp_declare_reduction): Likewise.
	* pt.c (check_explicit_specialization, uses_deducible_template_parms,
	check_cv_quals_for_unify, dependent_type_p_r): Likewise.
	* rtti.c (ptr_initializer): Likewise.
	* semantics.c (finish_asm_stmt, finish_offsetof,
	cp_check_omp_declare_reduction): Likewise.
	* tree.c (cp_build_qualified_type_real,
	cp_build_type_attribute_variant, cxx_type_hash_eq,
	cxx_copy_lang_qualifiers, cp_free_lang_data): Likewise.
	* typeck.c (structural_comptypes, convert_arguments,
	cp_build_addr_expr_1, unary_complex_lvalue, cp_build_c_cast,
	cp_build_modify_expr, comp_ptr_ttypes_real, type_memfn_rqual):
	Likewise.

2019-05-10  Marek Polacek  <polacek@redhat.com>

	PR c++/78010 - bogus -Wsuggest-override warning on final function.
	* class.c (check_for_override): Don't warn for final functions.

2019-05-10  Jakub Jelinek  <jakub@redhat.com>

	PR pch/90326
	* config-lang.in (gtfiles): Remove c-family/c-lex.c, add
	c-family/c-cppbuiltin.c.

2019-05-09  Paolo Carlini  <paolo.carlini@oracle.com>

	PR c++/90382
	Revert:
	2018-04-26  Paolo Carlini  <paolo.carlini@oracle.com>

	* decl.c (grokdeclarator): Fix value assigned to typespec_loc, use
	min_location.

2019-05-08  Nathan Sidwell  <nathan@acm.org>

	Kill DECL_SAVED_FUNCTION_DATA .
	* cp-tree.h (language_function): Remove x_auto_return_pattern.
	(current_function_auto_return_pattern): Delete.
	(lang_decl_fn): Replace saved_language_function with
	saved_auto_return type.
	(DECL_SAVED_FUNCTION_DATA): Delete.
	(DECL_SAVED_AUTO_RETURN_TYPE): New.
	(FNDECL_USED_AUTO): Correct documentation.
	* decl.c (duplicate_decls): Adjust AUTO return handling.
	(start_preparsed_function): Replace
	current_function_auto_return_pattern with
	DECL_SAVED_AUTO_RETURN_TYPE.  Remove DECL_SAVED_FUNCTION_DATA
	zapping.
	(finish_function): Likewise.
	(save_function_data): Delete.
	(fndecl_declared_return_type): Reimplement.
	* mangle.c (write_unqualified_name): Use DECL_SAVED_AUTO_RETURN_TYPE.
	* method.c (make_thunk, make_alias_for): Likewise.
	* parser.c (cp_parser_jump_statement): Likewise.
	* pt.c (do_auto_deduction): Likewise.
	* typeck.c (check_return_expr): Likewise.

2019-05-06  Jason Merrill  <jason@redhat.com>

	PR c++/90171 - reorganize usual_deallocation_fn_p
	* call.c (struct dealloc_info): New.
	(usual_deallocation_fn_p): Take a dealloc_info*.
	(aligned_deallocation_fn_p, sized_deallocation_fn_p): Remove.
	(build_op_delete_call): Adjust.

2019-05-07  Jason Merrill  <jason@redhat.com>

	PR c++/86485 - -Wmaybe-unused with empty class ?:
	* typeck.c (build_static_cast_1): Use cp_build_addr_expr.

	* pt.c (type_dependent_expression_p): A non-type template parm with
	a placeholder type is type-dependent.

2019-05-06  Marek Polacek  <polacek@redhat.com>

	PR c++/90265 - ICE with generic lambda.
	* pt.c (tsubst_copy_and_build): Use a dedicated variable for the last
	element in the vector.

2019-05-03  Martin Liska  <mliska@suse.cz>

	* call.c (build_aggr_conv): Use is_empty instead of
	elements () == 0 (and similar usages).
	* parser.c (cp_parser_lambda_introducer): Likewise.

2019-05-02  Nathan Sidwell  <nathan@acm.org>

	* semantics.c (finish_id_expression_1): Remove unreachable code.

2019-05-01  Nathan Sidwell  <nathan@acm.org>

	* name-lookup.h (get_class_binding_direct): Change final arg to
	bool.
	(get_class_binding): Likewise.
	* name-lookup.c (get_class_binding_direct): Replace TYPE_OR_FNS
	arg with WANT_TYPE bool.  Simplify.
	(get_class_binding): Adjust final arg.
	* decl.c (reshape_init_class): Adjust get_class_binding calls.

2019-04-30  Nathan Sidwell  <nathan@acm.org>

	* cp-objcp-common.c (cp_common_init_ts): Use MARK_TS_EXP for _EXPR
	nodes.  Call c_common_init_ts.

2019-04-29  Nathan Sidwell  <nathan@acm.org>

	* decl.c (duplicate_decls): Add whitespace, move comments into
	conditional blocks.
	* method.c (explain_implicit_non_constexpr): Refactor.
	* pt.c (check_explicit_specialization): Fix indentation.
	* semantics.c (process_outer_var_ref): Reformat.
	(finish_id_expression_1): Use STRIP_TEMPLATE.

2019-04-26  Jonathan Wakely  <jwakely@redhat.com>

	PR c++/90243 - orphaned note in uninstantiated constexpr function
	* decl.c (check_for_uninitialized_const_var): Suppress notes if no
	error was shown.

2019-04-26  Paolo Carlini  <paolo.carlini@oracle.com>

	PR c++/90173
	* decl.c (grokdeclarator): Set type to error_mark_node
	upon error about template placeholder type non followed
	by a simple declarator-id.

2019-04-26  Paolo Carlini  <paolo.carlini@oracle.com>

	* decl.c (grokdeclarator): Fix value assigned to typespec_loc, use
	min_location.

2019-04-24  Jason Merrill  <jason@redhat.com>

	PR c++/90227 - error with template parameter packs.
	* pt.c (coerce_template_parms): Do add empty pack when
	require_all_args.

2019-04-24  Richard Biener  <rguenther@suse.de>

	* call.c (null_ptr_cst_p): Order checks according to expensiveness.
	(conversion_null_warnings): Likewise.
	* typeck.c (same_type_ignoring_top_level_qualifiers_p): Return
	early if type1 == type2.

2019-04-22  Jason Merrill  <jason@redhat.com>

	PR c++/87366 - wrong error with alias template.
	* typeck.c (structural_comptypes): When comparing_specializations,
	aliases are unequal.
	(comptypes): When comparing_specializations, do structural
	comparison.

2019-04-19  Jason Merrill  <jason@redhat.com>

	PR c++/90190 - CTAD with list-constructor.
	* pt.c (do_class_deduction): Don't try the single element deduction
	if the single element is also a braced list.

	PR c++/90171 - ICE with destroying delete with size_t parm.
	* call.c (sized_deallocation_fn_p): New.  Use it instead of
	second_parm_is_size_t in most cases.
	(second_parm_is_size_t): Don't check for aligned.

2019-04-19  Paolo Carlini  <paolo.carlini@oracle.com>

	PR c++/89900
	* pt.c (fn_type_unification): When handling null explicit
	arguments do not special case non-parameter packs.

2019-04-19  Jakub Jelinek  <jakub@redhat.com>

	PR c++/90138
	* pt.c (process_template_parm): Set decl to pushdecl result.  If
	!is_non_type, also set parm to that.

	PR c/89888
	* decl.c (struct cp_switch): Remove outside_range_p member.
	(push_switch): Don't clear it.
	(pop_switch): Adjust c_do_switch_warnings caller.
	(finish_case_label): Adjust c_add_case_label caller.

	PR c++/90108
	* decl.c (duplicate_decls): If remove is main variant and
	DECL_ORIGINAL_TYPE is some other type, remove a DECL_ORIGINAL_TYPE
	variant that has newdecl as TYPE_NAME if any.

2019-04-18  Jason Merrill  <jason@redhat.com>

	PR c++/87554 - ICE with extern template and reference member.
	* decl.c (cp_finish_decl): Don't set DECL_INITIAL of external vars.

2019-04-17  Jason Merrill  <jason@redhat.com>

	PR c++/90047 - ICE with enable_if alias template.
	* pt.c (tsubst_decl) [TYPE_DECL]: Don't put an erroneous decl in the
	hash table when we're in SFINAE context.

2019-04-17  Marek Polacek  <polacek@redhat.com>

	PR c++/90124 - bogus error with incomplete type in decltype.
	* typeck.c (build_class_member_access_expr): Check
	cp_unevaluated_operand.

2019-04-12  Jakub Jelinek  <jakub@redhat.com>

	PR c/89933
	* decl.c (duplicate_decls): When newdecl's type is its main variant,
	don't try to remove it from the variant list, but instead assert
	it has no variants.

2019-04-12  Martin Sebor  <msebor@redhat.com>

	PR c/88383
	PR c/89288
	* parser.c (cp_parser_has_attribute_expression): Handle assignment
	expressions.

2019-04-12  Jason Merrill  <jason@redhat.com>

	* call.c (null_member_pointer_value_p): Handle an empty CONSTRUCTOR
	of PMF type.

2019-04-12  Marek Polacek  <polacek@redhat.com>

	* except.c (build_noexcept_spec): Use build_converted_constant_bool_expr
	instead of perform_implicit_conversion_flags.

	PR c++/87603 - constexpr functions are no longer noexcept.
	* constexpr.c (is_sub_constant_expr): Remove unused function.
	* cp-tree.h (is_sub_constant_expr): Remove declaration.
	* except.c (check_noexcept_r): Don't consider a call to a constexpr
	function noexcept.

2019-04-11  Jakub Jelinek  <jakub@redhat.com>

	PR translation/90035
	* parser.h (struct cp_parser): Add
	type_definition_forbidden_message_arg member.
	* parser.c (cp_debug_parser): Print it.
	(cp_parser_check_type_definition): Pass
	parser->type_definition_forbidden_message_arg as second argument to
	error.
	(cp_parser_has_attribute_expression, cp_parser_sizeof_operand): Set
	parser->type_definition_forbidden_message_arg and use G_() with
	%qs for parser->type_definition_forbidden_message instead of
	building untranslatable message using concat.

2019-04-09  Jakub Jelinek  <jakub@redhat.com>

	PR translation/90011
	* typeck2.c (check_narrowing): Remove trailing space from diagnostics.

2019-04-08  Marek Polacek  <polacek@redhat.com>

	* typeck2.c (digest_init_r): Don't condition the object slicing warning
	on flag_checking.

2019-04-08  Paolo Carlini  <paolo.carlini@oracle.com>

	PR c++/89914
	* semantics.c (trait_expr_value): Don't use TYPE_NOTHROW_P
	when maybe_instantiate_noexcept fails.
	(classtype_has_nothrow_assign_or_copy_p): Likewise.
	* method.c (implicitly_declare_fn): Avoid passing error_mark_node
	to build_exception_variant.

2019-04-05  Marek Polacek  <polacek@redhat.com>

	PR c++/87145 - bogus error converting class type in template arg list.
	* pt.c (convert_nontype_argument): Don't call
	build_converted_constant_expr if it could involve calling a conversion
	function with a instantiation-dependent constructor as its argument.

2019-04-05  Martin Sebor  <msebor@redhat.com>

	PR bootstrap/89980
	* decl.c (reshape_init_array_1): Avoid treating empty strings
	as zeros in array initializers.
	Use trivial_type_p () instead of TYPE_HAS_TRIVIAL_DFLT().

2019-04-04  Jason Merrill  <jason@redhat.com>

	PR c++/89948 - ICE with break in statement-expr.
	* constexpr.c (cxx_eval_statement_list): Jumping out of a
	statement-expr is non-constant.

2019-04-04  Jason Merrill  <jason@redhat.com>

	PR c++/89966 - error with non-type auto tparm.
	* pt.c (do_auto_deduction): Clear tf_partial.

2019-04-04  Jason Merrill  <jason@redhat.com>

	PR c++/86986 - ICE with TTP with parameter pack.
	* pt.c (coerce_template_parameter_pack): Only look at the type of a
	non-type parameter pack.
	(fixed_parameter_pack_p_1): Don't recurse into the type of a
	non-type parameter pack.
	(coerce_template_template_parms): Call add_outermost_template_args.

2019-04-04  Martin Sebor  <msebor@redhat.com>

	PR c++/89974
	PR c++/89878
	PR c++/89833
	PR c++/47488
	* decl.c (reshape_init_array_1): Strip trailing zero-initializers
	from arrays of trivial type and known size.
	* mangle.c (write_expression): Convert braced initializer lists
	to STRING_CSTs.
	(write_expression): Trim trailing zero-initializers from arrays
	of trivial type.
	(write_template_arg_literal): Mangle strings the same as braced
	initializer lists.

2019-04-03  Jason Merrill  <jason@redhat.com>

	PR c++/81866 - ICE with member template and default targ.
	* pt.c (tsubst_template_decl): Handle getting a type from
	retrieve_specialization.

	PR c++/86586 - -fcompare-debug=-Wsign-compare.
	* typeck.c (cp_build_binary_op): Don't fold for -Wsign-compare.

	PR c++/89331 - ICE with offsetof in incomplete class.
	* semantics.c (finish_offsetof): Handle error_mark_node.
	* typeck.c (build_class_member_access_expr): Call
	complete_type_or_maybe_complain before converting to base.

	PR c++/89917 - ICE with lambda in variadic mem-init.
	* pt.c (make_pack_expansion): Change type_pack_expansion_p to false.

2019-04-01  Jason Merrill  <jason@redhat.com>

	PR c++/86946 - ICE with function call in template argument.
	DR 1321
	* pt.c (iterative_hash_template_arg) [CALL_EXPR]: Use
	dependent_name.

2019-04-01  Paolo Carlini  <paolo.carlini@oracle.com>

	PR c++/62207
	* pt.c (tsubst_copy): Deal with lookup_name not returing a variable.

2019-03-31  Marek Polacek  <polacek@redhat.com>

	PR c++/89852 - ICE with C++11 functional cast with { }.
	* constexpr.c (fold_non_dependent_expr_template): New static function
	broken out of...
	(fold_non_dependent_expr): ...here.
	(fold_non_dependent_init): New function.
	* cp-tree.h (fold_non_dependent_init): Declare.
	* typeck2.c (massage_init_elt): Call fold_non_dependent_init instead
	of fold_non_dependent_expr.  Don't call maybe_constant_init.

2019-03-30  Jason Merrill  <jason@redhat.com>

	PR c++/89744 - ICE with specialization of member class template.
	* pt.c (lookup_template_class_1): If the partial instantiation is
	explicitly specialized, adjust.
	(maybe_process_partial_specialization): Also adjust
	CLASSTYPE_TI_ARGS.

2019-03-29  Jakub Jelinek  <jakub@redhat.com>

	PR sanitizer/89869
	* typeck.c: Include gimplify.h.
	(cp_build_modify_expr) <case COND_EXPR>: Unshare rhs before using it
	for second time.  Formatting fixes.

2019-03-29  Marek Polacek  <polacek@redhat.com>

	PR c++/89876 - ICE with deprecated conversion.
	* call.c (convert_like_real): Only give warnings with tf_warning.

2019-03-28  Marek Polacek  <polacek@redhat.com>

	PR c++/89612 - ICE with member friend template with noexcept.
	* pt.c (maybe_instantiate_noexcept): For function templates, use their
	template result (function decl).  Don't set up local specializations.
	Temporarily turn on processing_template_decl.  Update the template type
	too.

	PR c++/89836 - bool constant expression and explicit conversions.
	* call.c (build_converted_constant_expr_internal): New function,
	renamed from...
	(build_converted_constant_expr): ...this.  New.
	(build_converted_constant_bool_expr): New.
	* cp-tree.h (build_converted_constant_bool_expr): Declare.
	* decl.c (build_explicit_specifier): Call
	build_converted_constant_bool_expr.

2019-03-28  Jakub Jelinek  <jakub@redhat.com>

	PR c++/89785
	* constexpr.c (struct check_for_return_continue_data): New type.
	(check_for_return_continue): New function.
	(potential_constant_expression_1) <case SWITCH_STMT>: Walk
	SWITCH_STMT_BODY to find RETURN_EXPRs or CONTINUE_STMTs not nested
	in loop bodies and set *jump_target to that if found.

2019-03-27  Jason Merrill  <jason@redhat.com>

	PR c++/89831 - error with qualified-id in const member function.
	* semantics.c (finish_non_static_data_member): Use object cv-quals
	in scoped case, too.

	PR c++/89421 - ICE with lambda in template parameter list.
	* parser.c (cp_parser_lambda_expression): Also reject a lambda in a
	template parameter list before C++20.
	* pt.c (type_dependent_expression_p): True for LAMBDA_EXPR.
	* semantics.c (begin_class_definition): Restore error about defining
	non-lambda class in template parm list.

2019-03-26  Jason Merrill  <jason@redhat.com>

	PR c++/86932 - missed SFINAE with empty pack.
	* pt.c (coerce_template_parms): Don't add an empty pack if
	tf_partial.
	(fn_type_unification): Pass tf_partial to coerce_template_parms.

	PR c++/86429 - constexpr variable in lambda.
	PR c++/82643
	PR c++/87327
	* constexpr.c (cxx_eval_constant_expression): In a lambda function,
	try evaluating the captured variable directly.

2019-03-26  Jakub Jelinek  <jakub@redhat.com>

	PR c++/89796
	* semantics.c (finish_omp_atomic): Add warning_sentinel for
	-Wunused-value around finish_expr_stmt call.

2019-03-25  Paolo Carlini  <paolo.carlini@oracle.com>

	PR c++/84661
	PR c++/85013
	* parser.c (cp_parser_binary_expression): Don't call cp_fully_fold
	to undo the disabling of warnings.

2019-03-25  Jason Merrill  <jason@redhat.com>

	PR c++/87748 - substitution failure error with decltype.
	* pt.c (most_specialized_partial_spec): Clear
	processing_template_decl.

2019-03-25  Marek Polacek  <polacek@redhat.com>

	PR c++/89214 - ICE when initializing aggregates with bases.
	* typeck2.c (digest_init_r): Warn about object slicing instead of
	crashing.

	PR c++/89705 - ICE with reference binding with conversion function.
	* call.c (reference_binding): If the result of the conversion function
	is a prvalue of non-class type, use the cv-unqualified type.

2019-03-25  Nathan Sidwell  <nathan@acm.org>

	* lambda.c (maybe_add_lambda_conv_op): Don't add to comdat group.

2019-03-22  Jakub Jelinek  <jakub@redhat.com>

	PR c++/60702
	* cp-tree.h (get_tls_wrapper_fn): Remove declaration.
	(maybe_get_tls_wrapper_call): Declare.
	* decl2.c (get_tls_wrapper_fn): Make static.
	(maybe_get_tls_wrapper_call): New function.
	* typeck.c (build_class_member_access_expr): Handle accesses to TLS
	variables.
	* semantics.c (finish_qualified_id_expr): Likewise.
	(finish_id_expression_1): Use maybe_get_tls_wrapper_call.
	* pt.c (tsubst_copy_and_build): Likewise.

	PR c++/87481
	* constexpr.c (struct constexpr_ctx): Add constexpr_ops_count member.
	(cxx_eval_constant_expression): When not skipping, not constant class
	or location wrapper, increment *ctx->constexpr_ops_count and if it is
	above constexpr_loop_nest_limit, diagnose failure.
	(cxx_eval_outermost_constant_expr): Add constexpr_ops_count and
	initialize ctx.constexpr_ops_count to its address.
	(is_sub_constant_expr): Likewise.

2019-03-21  Jakub Jelinek  <jakub@redhat.com>

	PR c++/71446
	* call.c (filed_in_pset): Change pset from hash_set<tree> * to
	hash_set<tree, true> &, adjust uses accordingly.
	(build_aggr_conv): Change pset from hash_set<tree> *
	to hash_set<tree, true>.  Replace goto fail; with return NULL;,
	adjust pset uses.

	PR c++/89767
	* parser.c (cp_parser_lambda_introducer): Add ids and first_capture_id
	variables, check for duplicates in this function.
	* lambda.c (add_capture): Don't check for duplicates nor use
	IDENTIFIER_MARKED.
	(register_capture_members): Don't clear IDENTIFIER_MARKED here.

2019-03-21  Paolo Carlini  <paolo.carlini@oracle.com>

	PR c++/89571
	* method.c (after_nsdmi_defaulted_late_checks): Avoid passing
	error_mark_node to comp_except_specs.

2019-03-20  Jason Merrill  <jason@redhat.com>

	PR c++/87480 - decltype of member access in default template arg
	* pt.c (type_unification_real): Accept a dependent result in
	template context.

2019-03-19  Martin Sebor  <msebor@redhat.com>

	PR tree-optimization/89688
	* typeck2.c (store_init_value): Call braced_lists_to_string for more
	kinds of initializers.

2019-03-18  Jason Merrill  <jason@redhat.com>

	PR c++/89630 - ICE with dependent using-decl as template arg.
	* tree.c (cp_tree_equal): Always return false for USING_DECL.

	PR c++/89761 - ICE with sizeof... in pack expansion.
	* pt.c (argument_pack_element_is_expansion_p): Handle
	ARGUMENT_PACK_SELECT.

	PR c++/89640 - GNU attributes on lambda.
	* parser.c (cp_parser_lambda_declarator_opt): Allow GNU attributes.

	PR c++/89682 - wrong access error in default argument.
	* pt.c (tsubst_default_argument): Don't defer access checks.

2019-03-18  Paolo Carlini  <paolo.carlini@oracle.com>

	PR c++/85014
	* semantics.c (finish_non_static_data_member): Check return value
	of context_for_name_lookup and immediately return error_mark_node
	if isn't a type.

2019-03-17  Jason Merrill  <jason@redhat.com>

	PR c++/89571 - ICE with ill-formed noexcept on constructor.
	* pt.c (maybe_instantiate_noexcept): Only return false if defaulted.
	(regenerate_decl_from_template): Use it for noexcept-specs.

2019-03-14  Jason Merrill  <jason@redhat.com>

	* parser.c (cp_parser_decl_specifier_seq): Support C++20
	concept-definition syntax without 'bool'.

2019-03-14  Jakub Jelinek  <jakub@redhat.com>

	PR c++/89512
	* semantics.c (finish_qualified_id_expr): Reject variable templates.

	PR c++/89652
	* constexpr.c (struct constexpr_ctx): Change save_exprs type from
	hash_set<tree> to vec<tree>.
	(cxx_eval_call_expression): Adjust for save_exprs being a vec instead
	of hash_set.
	(cxx_eval_loop_expr): Likewise.  Truncate the vector after each
	removal of SAVE_EXPRs from values.
	(cxx_eval_constant_expression) <case SAVE_EXPR>: Call safe_push
	method on save_exprs instead of add.

2019-03-13  Jason Merrill  <jason@redhat.com>

	PR c++/86521 - C++17 copy elision in initialization by constructor.
	* call.c (joust_maybe_elide_copy): New.
	(joust): Call it.

2019-03-13  Marek Polacek  <polacek@redhat.com>

	PR c++/88979 - further P0634 fix for constructors.
	* parser.c (cp_parser_decl_specifier_seq): Pass flags to
	cp_parser_constructor_declarator_p.
	(cp_parser_direct_declarator): Allow missing typename for constructor
	parameters.
	(cp_parser_constructor_declarator_p): Add FLAGS parameter.  Pass it to
	cp_parser_type_specifier.

	PR c++/89686 - mixing init-capture and simple-capture in lambda.
	* parser.c (cp_parser_lambda_introducer): Give error when combining
	init-capture and simple-capture.

	PR c++/89660 - bogus error with -Wredundant-move.
	* typeck.c (maybe_warn_pessimizing_move): Only accept (T &) &arg
	as the std::move's argument.  Don't call convert_for_initialization
	when warn_redundant_move isn't on.

2019-03-11  Jason Merrill  <jason@redhat.com>

	PR c++/86521 - wrong overload resolution with ref-qualifiers.
	* call.c (build_user_type_conversion_1): Don't use a conversion to a
	reference of the wrong rvalueness for direct binding.

2019-03-11  Martin Liska  <mliska@suse.cz>

	* cvt.c (build_expr_type_conversion): Wrap apostrophes
	in gcc internal format with %'.
	* decl.c (check_no_redeclaration_friend_default_args): Likewise.
	(grokfndecl): Likewise.
	* name-lookup.c (do_pushtag): Likewise.
	* pt.c (unify_parameter_deduction_failure): Likewise.
	(unify_template_deduction_failure): Likewise.

2019-03-11  Martin Liska  <mliska@suse.cz>

	* call.c (convert_arg_to_ellipsis): Wrap an option name
	in a string format message and fix GNU coding style.
	(build_over_call): Likewise.
	* class.c (check_field_decl): Likewise.
	(layout_nonempty_base_or_field): Likewise.
	* constexpr.c (cxx_eval_loop_expr): Likewise.
	* cvt.c (type_promotes_to): Likewise.
	* decl.c (cxx_init_decl_processing): Likewise.
	(mark_inline_variable): Likewise.
	(grokdeclarator): Likewise.
	* decl2.c (record_mangling): Likewise.
	* error.c (maybe_warn_cpp0x): Likewise.
	* except.c (doing_eh): Likewise.
	* mangle.c (maybe_check_abi_tags): Likewise.
	* parser.c (cp_parser_diagnose_invalid_type_name): Likewise.
	(cp_parser_userdef_numeric_literal): Likewise.
	(cp_parser_primary_expression): Likewise.
	(cp_parser_unqualified_id): Likewise.
	(cp_parser_pseudo_destructor_name): Likewise.
	(cp_parser_builtin_offsetof): Likewise.
	(cp_parser_lambda_expression): Likewise.
	(cp_parser_lambda_introducer): Likewise.
	(cp_parser_lambda_declarator_opt): Likewise.
	(cp_parser_selection_statement): Likewise.
	(cp_parser_init_statement): Likewise.
	(cp_parser_decomposition_declaration): Likewise.
	(cp_parser_function_specifier_opt): Likewise.
	(cp_parser_static_assert): Likewise.
	(cp_parser_simple_type_specifier): Likewise.
	(cp_parser_namespace_definition): Likewise.
	(cp_parser_using_declaration): Likewise.
	(cp_parser_ctor_initializer_opt_and_function_body): Likewise.
	(cp_parser_initializer_list): Likewise.
	(cp_parser_type_parameter_key): Likewise.
	(cp_parser_member_declaration): Likewise.
	(cp_parser_try_block): Likewise.
	(cp_parser_std_attribute_spec): Likewise.
	(cp_parser_requires_clause_opt): Likewise.
	* pt.c (check_template_variable): Likewise.
	(check_default_tmpl_args): Likewise.
	(push_tinst_level_loc): Likewise.
	(instantiate_pending_templates): Likewise.
	(invalid_nontype_parm_type_p): Likewise.
	* repo.c (get_base_filename): Likewise.
	* rtti.c (typeid_ok_p): Likewise.
	(build_dynamic_cast_1): Likewise.
	* tree.c (maybe_warn_parm_abi): Likewise.

2019-03-08  Jakub Jelinek  <jakub@redhat.com>

	PR other/80058
	* parser.c (cp_parser_template_declaration_after_parameters): Avoid
	one space before " at the end of line and another after " on another
	line in a string literal.

	PR tree-optimization/89550
	* semantics.c (maybe_convert_cond): Only set TREE_NO_WARNING if
	warning_at returned true.
	* decl2.c (c_parse_final_cleanups): Likewise.
	* typeck.c (convert_for_assignment): Likewise.
	* decl.c (finish_function): Likewise.

	PR c++/89585
	* parser.c (cp_parser_asm_definition): Just warn instead of error
	on volatile qualifier outside of function body.

	PR c++/89599
	* constexpr.c (potential_constant_expression_1): Reject
	REINTERPRET_CAST_P NOP_EXPRs.

	PR c++/89622
	* call.c (joust): Call print_z_candidate only if pedwarn returned
	true.

2019-03-07  Jason Merrill  <jason@redhat.com>

	PR c++/88123 - lambda and using-directive.
	* name-lookup.c (op_unqualified_lookup)
	(maybe_save_operator_binding, discard_operator_bindings)
	(push_operator_bindings): New.
	* typeck.c (build_x_binary_op, build_x_unary_op): Call
	maybe_save_operator_binding.
	* decl.c (start_preparsed_function): Call push_operator_bindings.
	* tree.c (cp_free_lang_data): Call discard_operator_bindings.

	PR c++/88820 - ICE with CTAD and member template used in DMI.
	* pt.c (do_class_deduction): Handle parm used as its own arg.

2019-03-07  Jakub Jelinek  <jakub@redhat.com>

	PR c++/89585
	* parser.c (cp_parser_asm_definition): Parse asm qualifiers even
	at toplevel, but diagnose them.

2019-03-06  Jason Merrill  <jason@redhat.com>

	PR c++/89381 - implicit copy and using-declaration.
	* class.c (classtype_has_move_assign_or_move_ctor_p): Don't consider
	op= brought in by a using-declaration.

2019-03-06  Jakub Jelinek  <jakub@redhat.com>

	PR c++/87148
	* init.c (build_value_init_noctor): Ignore flexible array members.

2019-03-06  Jason Merrill  <jason@redhat.com>

	PR c++/89576 - if constexpr of lambda capture.
	* semantics.c (maybe_convert_cond): Do convert a non-dependent
	condition in a template.
	* typeck.c (condition_conversion): Handle being called in a
	template.

2019-03-06  Marek Polacek  <polacek@redhat.com>

	PR c++/87378 - bogus -Wredundant-move warning.
	* typeck.c (maybe_warn_pessimizing_move): See if the maybe-rvalue
	overload resolution would actually succeed.

2019-03-05  Jason Merrill  <jason@redhat.com>

	* class.c (is_really_empty_class): Add ignore_vptr parm.
	(trivial_default_constructor_is_constexpr): Pass it.
	* call.c (build_over_call): Pass it.
	* constexpr.c (cxx_eval_constant_expression): Pass it instead of
	checking TYPE_POLYMORPHIC_P.
	(cxx_eval_component_reference, potential_constant_expression_1):
	Pass it.
	* cp-gimplify.c (simple_empty_class_p): Pass it.
	* init.c (expand_aggr_init_1): Pass it.

2019-03-04  Paolo Carlini  <paolo.carlini@oracle.com>

	PR c++/84605
	* parser.c (cp_parser_class_head): Reject TYPE_BEING_DEFINED too.

2019-03-04  Jakub Jelinek  <jakub@redhat.com>

	PR c++/71446
	* call.c (field_in_pset): New function.
	(build_aggr_conv): Handle CONSTRUCTOR_IS_DESIGNATED_INIT correctly.

2019-03-02  Jakub Jelinek  <jakub@redhat.com>

	PR c++/71446
	* cp-tree.h (CONSTRUCTOR_IS_DESIGNATED_INIT): Define.
	* parser.c (cp_parser_braced_list): Adjust cp_parser_initializer_list
	caller, set CONSTRUCTOR_IS_DESIGNATED_INIT.
	(cp_parser_initializer_list): Add designated parameter, set *designated
	to a bool whether any designators were parsed.
	* decl.c (reshape_init): Copy over CONSTRUCTOR_IS_DESIGNATED_INIT if
	needed.
	* pt.c (tsubst_copy_and_build): Likewise.
	* call.c (implicit_conversion): If CONSTRUCTOR_IS_DESIGNATED_INIT,
	don't call build_list_conv, nor build_complex_conv, nor attempt to
	convert a single element initializer to scalar.

2019-03-01  Marek Polacek  <polacek@redhat.com>

	PR c++/89537 - missing location for error with non-static member fn.
	* call.c (resolve_args): Use EXPR_LOCATION.
	* typeck.c (build_class_member_access_expr): Use input_location.

	PR c++/89532 - ICE with incomplete type in decltype.
	* semantics.c (finish_compound_literal): Return error_mark_node
	if digest_init_flags returns error_mark_node.

2019-03-01  Jakub Jelinek  <jakub@redhat.com>

	Implement P1002R1, Try-catch blocks in constexpr functions
	PR c++/89513
	* parser.c (cp_parser_ctor_initializer_opt_and_function_body):
	Diagnose constexpr ctor or function with function-try-block with
	pedwarn for c++17 and earlier.  Formatting fix.
	(cp_parser_try_block): Use pedwarn instead of error and only for
	c++17 and earlier when try block appears in constexpr function.
	* constexpr.c (build_constexpr_constructor_member_initializers):
	Handle TRY_BLOCK here instead of erroring on it.

2019-02-28  Jason Merrill  <jason@redhat.com>

	PR c++/88183 - ICE with .* fold-expression.
	* pt.c (fold_expression) [DOTSTAR_EXPR]: Remove special handling.

	PR c++/86969 - ICE with constexpr if and recursive generic lambdas.
	* class.c, lambda.c, pt.c: Revert earlier change.
	* lambda.c (add_capture): Don't special-case capture of dependent
	VLA.

	* name-lookup.c (print_binding_level): Print this_entity.

2019-02-27  Marek Polacek  <polacek@redhat.com>

	PR c++/88857 - ICE with value-initialization of argument in template.
	* call.c (convert_like_real): Don't call build_value_init in template.

2019-02-27  Jason Merrill  <jason@redhat.com>

	PR c++/86969 - ICE with constexpr if and recursive generic lambdas.
	* semantics.c (process_outer_var_ref): Do capture dependent vars.
	* class.c (finish_struct): Only add TAG_DEFN if T is in
	current_function_decl.
	* lambda.c (vla_capture_type): Force the capture type out into the
	lambda's enclosing function.
	(add_capture): Pass in the lambda.
	* pt.c (tsubst_lambda_expr): complete_type a VLA capture type.

2019-02-27  Marek Polacek  <polacek@redhat.com>

	PR c++/89511 - ICE with using-declaration and unscoped enumerator.
	* parser.c (cp_parser_using_declaration): For an unscoped enum
	only use its context if it's not a function declaration.

2019-02-27  Paolo Carlini  <paolo.carlini@oracle.com>

	PR c++/89488
	* method.c (process_subob_fn): When maybe_instantiate_noexcept
	returns false don't call merge_exception_specifiers.

2019-02-27  Paolo Carlini  <paolo.carlini@oracle.com>

	PR c++/88987
	* parser.c (cp_parser_noexcept_specification_opt): Return NULL_TREE
	for a non-constant parsed expression.

2019-02-26  Jakub Jelinek  <jakub@redhat.com>

	PR c++/89481
	* constexpr.c (cxx_eval_store_expression): When changing active union
	member, set no_zero_init.

2019-02-23  Marek Polacek  <polacek@redhat.com>

	PR c++/88294 - ICE with non-constant noexcept-specifier.
	* pt.c (maybe_instantiate_noexcept): Set up the list of local
	specializations.  Set current_class_{ptr,ref}.

2019-02-22  David Malcolm  <dmalcolm@redhat.com>

	PR c++/89390
	* parser.c (cp_parser_unqualified_id): Capture and use locations
	for destructors.

2019-02-22  Marek Polacek  <polacek@redhat.com>

	PR c++/89420 - ICE with CAST_EXPR in explicit-specifier.
	* decl.c (build_explicit_specifier): Don't check
	processing_template_decl.  Call instantiation_dependent_expression_p
	instead of value_dependent_expression_p.  Call
	instantiate_non_dependent_expr_sfinae before
	build_converted_constant_expr instead of calling
	instantiate_non_dependent_expr after it.  Add
	processing_template_decl_sentinel.

2019-02-22  Thomas Schwinge  <thomas@codesourcery.com>

	* parser.c (cp_parser_oacc_simple_clause): Remove parser formal
	parameter, move loc formal parameter to the front.  Adjust all
	users.
	(cp_parser_oacc_shape_clause): Add loc formal parameter.  Adjust
	all users.

2019-02-21  Jason Merrill  <jason@redhat.com>

	PR c++/87685 - generic lambda 'this' capture error.
	* lambda.c (lambda_expr_this_capture): Change add_capture_p to int.
	(maybe_generic_this_capture): Pass -1.

	PR c++/88394 - ICE with VLA init-capture.
	* lambda.c (is_normal_capture_proxy): Check DECL_CAPTURED_VARIABLE.

	PR c++/88869 - C++17 ICE with CTAD and explicit specialization.
	* pt.c (do_class_deduction): Don't include explicit specialization
	args in outer_args.

	PR c++/89422 - ICE with -g and lambda in default arg in template.
	* pt.c (tsubst_function_decl): SET_DECL_FRIEND_CONTEXT sooner.

2019-02-21  Jason Merrill  <jason@redhat.com>

	PR c++/88419 - C++17 ICE with class template arg deduction.
	* pt.c (make_template_placeholder): Set TYPE_CANONICAL after
	CLASS_PLACEHOLDER_TEMPLATE.

2019-02-21  Jakub Jelinek  <jakub@redhat.com>

	PR c++/89285
	* constexpr.c (struct constexpr_fundef): Add parms and result members.
	(retrieve_constexpr_fundef): Adjust for the above change.
	(register_constexpr_fundef): Save constexpr body with copy_fn,
	temporarily set DECL_CONTEXT on DECL_RESULT before that.
	(get_fundef_copy): Change FUN argument to FUNDEF with
	constexpr_fundef * type, grab body and parms/result out of
	constexpr_fundef struct and temporarily change it for copy_fn calls
	too.
	(cxx_eval_builtin_function_call): For __builtin_FUNCTION temporarily
	adjust current_function_decl from ctx->call context.  Test
	!potential_constant_expression instead of !is_constant_expression.
	(cxx_bind_parameters_in_call): Grab parameters from new_call.  Undo
	convert_for_arg_passing changes for TREE_ADDRESSABLE type passing.
	(cxx_eval_call_expression): Adjust get_fundef_copy caller.
	(cxx_eval_conditional_expression): For IF_STMT, allow then or else
	operands to be NULL.
	(label_matches): Handle BREAK_STMT and CONTINUE_STMT.
	(cxx_eval_loop_expr): Add support for FOR_STMT, WHILE_STMT and DO_STMT.
	(cxx_eval_switch_expr): Add support for SWITCH_STMT.
	(cxx_eval_constant_expression): Handle IF_STMT, FOR_STMT, WHILE_STMT,
	DO_STMT, CONTINUE_STMT, SWITCH_STMT, BREAK_STMT and CONTINUE_STMT.
	For SIZEOF_EXPR, recurse on the result of fold_sizeof_expr.  Ignore
	DECL_EXPR with USING_DECL operand.
	* lambda.c (maybe_add_lambda_conv_op): Build thisarg using
	build_int_cst to make it a valid constant expression.

2019-02-20  Jason Merrill  <jason@redhat.com>

	PR c++/88690 - C++17 ICE with empty base in aggregate.
	* typeck2.c (process_init_constructor_record): Skip trivial
	initialization of an empty base.

2019-02-21  Richard Biener  <rguenther@suse.de>

	PR middle-end/89392
	* vtable-class-hierarchy.c (vtv_generate_init_routine): Do not
	make symtab process new functions here.

2019-02-20  Jason Merrill  <jason@redhat.com>

	PR c++/87921 - wrong error with inline static data member.
	* decl2.c (finish_static_data_member_decl): Don't set DECL_IN_AGGR_P
	for a non-template inline variable.  Do nothing for an
	already-instantiated variable.
	(c_parse_final_cleanups): Check DECL_IN_AGGR_P without
	DECL_INLINE_VAR_P.
	* decl.c (check_initializer): Likewise.
	(make_rtl_for_nonlocal_decl): Likewise.
	* pt.c (instantiate_decl): Likewise.
	* typeck2.c (store_init_value): Likewise.

2019-02-20  Jakub Jelinek  <jakub@redhat.com>

	PR c++/89403
	* decl2.c (c_parse_final_cleanups): Move TREE_ASM_WRITTEN setting
	for flag_syntax_only from here...
	* semantics.c (expand_or_defer_fn_1): ... here.

	PR c++/89405
	* decl.c (maybe_commonize_var): When clearing TREE_PUBLIC and
	DECL_COMMON, set DECL_INTERFACE_KNOWN.

	PR c++/89336
	* constexpr.c (cxx_eval_store_expression): Diagnose changing of active
	union member for -std=c++17 and earlier.

2019-02-19  Jason Merrill  <jason@redhat.com>

	PR c++/87513 - 'sorry' mangling PMF template-id.
	* mangle.c (write_expression): Handle SCOPE_REF to BASELINK.

2019-02-19  Jason Merrill  <jason@redhat.com>

	PR c++/88380 - wrong-code with flexible array and NSDMI.
	* typeck2.c (process_init_constructor_record): Skip flexarrays.

2019-02-20  will wray  <wjwray@gmail.com>

	PR c++/88572 - wrong handling of braces on scalar init.
	* decl.c (reshape_init_r): Allow braces around scalar initializer
	within aggregate init.  Reject double braced-init of scalar
	variable.

2019-02-20  Paolo Carlini  <paolo.carlini@oracle.com>

	PR c++/84536
	* pt.c (tsubst_init): Diagnose an initializer expanding to an
	empty list of expressions; tweak wrt dependent types.
	(regenerate_decl_from_template): For VAR_DECLs call tsubst_init
	instead of tsubst_expr.

2019-02-19  Jason Merrill  <jason@redhat.com>

	PR c++/88368 - wrong 'use of deleted function'
	* method.c (walk_field_subobs): Remember errors from get_nsdmi.
	(get_defaulted_eh_spec): Call push_tinst_level.
	* pt.c (maybe_instantiate_noexcept): Keep error_mark_node.
	* typeck2.c (merge_exception_specifiers): Handle error_mark_node.

2019-02-19  Chung-Lin Tang  <cltang@codesourcery.com>

	PR c/87924
	* parser.c (cp_parser_oacc_clause_wait): Add representation of wait
	clause without argument as 'wait (GOMP_ASYNC_NOVAL)', adjust comments.

2019-02-19  Jakub Jelinek  <jakub@redhat.com>

	PR c++/89387
	* lambda.c (maybe_generic_this_capture): Don't check
	DECL_NONSTATIC_MEMBER_FUNCTION_P on USING_DECLs.

	PR c++/89391
	* typeck.c (build_reinterpret_cast_1): Don't handle void to
	&& conversion go through build_target_expr_with_type.

	PR c++/89390
	* error.c (qualified_name_lookup_error): Only call
	suggest_alternative_in_scoped_enum if name is IDENTIFIER_NODE.

2019-02-19  Tom Honermann  <tom@honermann.net>

	* name-lookup.c (get_std_name_hint): Added u8string as a name hint.

2019-02-18  Jason Merrill  <jason@redhat.com>

	PR c++/89336 - multiple stores in constexpr stmt.
	* constexpr.c (cxx_eval_store_expression): Preevaluate scalar or
	assigned value.

	* pt.c (check_explicit_specialization): If the declarator is a
	template-id, only check whether the arguments are dependent.

	Improve duplicate [[likely]] diagnostic.
	* parser.c (cp_parser_statement): Make attrs_loc a range.  Pass it
	to process_stmt_hotness_attribute.
	* cp-gimplify.c (process_stmt_hotness_attribute): Take attrs_loc.
	(genericize_if_stmt): Use likely/unlikely instead of predictor_name.

2019-02-17  Marek Polacek  <polacek@redhat.com>

	PR c++/89217 - ICE with list-initialization in range-based for loop.
	* constexpr.c (unshare_constructor): No longer static.
	* cp-tree.h (unshare_constructor): Declare.
	* semantics.c (finish_compound_literal): When dealing with a
	non-dependent expression in a template, return the original
	expression.  Pass LOOKUP_NO_NARROWING to digest_init_flags.

2019-02-13  Marek Polacek  <polacek@redhat.com>

	PR c++/89297 - ICE with OVERLOAD in template.
	* semantics.c (finish_compound_literal): Call
	instantiate_non_dependent_expr_sfinae.

2019-02-13  Alexandre Oliva  <aoliva@redhat.com>

	PR c++/86379
	* cp-tree.h (USING_DECL_SCOPE): Use result rather than type.
	* name-lookup.c (strip_using_decl): Use USING_DECL_SCOPE.
	* search.c (protected_accessible_p): Follow USING_DECL_DECLS.
	(shared_member_p): Likewise.
	(lookup_member): Likewise.
	* decl.c (grok_special_member_properties): Skip USING_DECLs.
	* semantics.c (finish_omp_declare_simd_methods): Likewise.
	(finish_qualified_id_expr): Do not call shared_member_p with
	a dependent expr.

	PR c++/87322
	* pt.c (tsubst_lambda_expr): Avoid duplicate tsubsting.
	Move cp_evaluated resetting before signature tsubsting.
	(gen_elem_of_pack_expansion_instantiation): Separate local
	specializations per index.

2019-02-13  David Malcolm  <dmalcolm@redhat.com>

	PR c++/89036
	* class.c (add_method): Drop destructor assertion.

2019-02-13  Paolo Carlini  <paolo.carlini@oracle.com>

	PR c++/88986
	* decl.c (make_typename_type): Allow for TYPE_PACK_EXPANSION as
	context (the first argument).
	* pt.c (tsubst, case TYPENAME_TYPE): Handle TYPE_PACK_EXPANSION
	as context.

2019-02-12  Jason Merrill  <jason@redhat.com>

	PR c++/89144 - link error with constexpr initializer_list.
	* call.c (convert_like_real) [ck_list]: Don't allocate a temporary
	array for an empty list.
	* typeck2.c (store_init_value): Don't use cxx_constant_init in a
	template.

2019-02-11  Jason Merrill  <jason@redhat.com>

	PR c++/89241 - ICE with __func__ in lambda in template.
	* pt.c (enclosing_instantiation_of): Also check
	instantiated_lambda_fn_p for the template context.

2019-02-11  Marek Polacek  <polacek@redhat.com>

	PR c++/89212 - ICE converting nullptr to pointer-to-member-function.
	* pt.c (tsubst_copy_and_build) <case CONSTRUCTOR>: Return early for
	null member pointer value.

2019-02-11  Jakub Jelinek  <jakub@redhat.com>

	PR c++/88977
	* pt.c (convert_nontype_argument): Pass true as manifestly_const_eval
	to maybe_constant_value calls.

2019-02-11  Marek Polacek  <polacek@redhat.com>

	* typeck2.c (digest_init_r): Remove commented code.

2019-02-11  Martin Sebor  <msebor@redhat.com>

	PR c++/87996
	* decl.c (compute_array_index_type_loc): Preserve signed sizes
	for diagnostics.  Call valid_array_size_p instead of error.
	* init.c (build_new_1): Compute size for diagnostic.  Call
	invalid_array_size_error
	(build_new): Call valid_array_size_p instead of error.

2019-02-07  Alexandre Oliva  <aoliva@redhat.com>

	PR c++/86218
	* call.c (compare_ics): Deal with ck_aggr in either cs.

2019-02-06  David Malcolm  <dmalcolm@redhat.com>

	PR c++/71302
	* call.c (get_location_for_expr_unwinding_for_system_header): New
	function.
	(conversion_null_warnings): Use it when getting locations for
	EXPR, effectively adding a call to
	get_location_for_expr_unwinding_for_system_header for
	-Wconversion-null and making use of EXPR_LOCATION for
	-Wzero-as-null-pointer-constant.

2019-02-05  Jakub Jelinek  <jakub@redhat.com>

	PR c++/89187
	* optimize.c (maybe_thunk_body): Clear TREE_ADDRESSABLE on
	PARM_DECLs of the thunk.
	* lambda.c (maybe_add_lambda_conv_op): Likewise.

2019-02-05  Marek Polacek  <polacek@redhat.com>

	PR c++/89158 - by-value capture of constexpr variable broken.
	* call.c (convert_like_real) <case ck_user>: Call mark_exp_read
	instead of mark_rvalue_use.

2019-02-05  Alexandre Oliva  <aoliva@redhat.com>

	PR c++/87770
	* pt.c (instantiates_primary_template_p): New.
	(type_dependent_expression_p): Use it.

2019-02-01  Jason Merrill  <jason@redhat.com>

	PR c++/88761 - ICE with reference capture of constant.
	* lambda.c (mark_const_cap_r): Do walk subtrees of DECL_EXPR for
	non-proxy decls.

2019-02-01  Marek Polacek  <polacek@redhat.com>

	PR c++/88325 - ICE with invalid out-of-line template member definition.
	* parser.c (cp_parser_class_name): Don't call make_typename_type
	for overloads.

2019-02-01  Jakub Jelinek  <jakub@redhat.com>

	PR c++/87175
	* parser.c (cp_parser_gnu_attributes_opt): Set ok to false
	if require_open failed.

2019-01-31  Marek Polacek  <polacek@redhat.com>

	PR c++/89083, c++/80864 - ICE with list initialization in template.
	* constexpr.c (adjust_temp_type): Use copy_node and change the type
	instead of using build_constructor.
	* decl.c (reshape_init_r): Don't reshape a digested initializer.
	Return the initializer for COMPOUND_LITERAL_P.

	PR c++/88983 - ICE with switch in constexpr function.
	* constexpr.c (cxx_eval_switch_expr): Use SWITCH_COND and SWITCH_BODY.
	(cxx_eval_constant_expression) <case COND_EXPR>: Don't look for the
	label in the else branch if we found it in the then branch.

2019-01-30  Jason Merrill  <jason@redhat.com>

	PR c++/88752 - ICE with lambda and constexpr if.
	* cp-tree.h (LAMBDA_EXPR_INSTANTIATED): New.
	* pt.c (tsubst_lambda_expr): Set it.
	(instantiated_lambda_fn_p): Check it.
	(enclosing_instantiation_of): Use it.

2019-01-31  Jakub Jelinek  <jakub@redhat.com>

	PR libstdc++/88170
	* cxx-pretty-print.c (pp_cxx_enumeration_constant): Print always as
	a C cast in pp_c_flag_gnu_v3 mode.

2019-01-30  Jakub Jelinek  <jakub@redhat.com>

	PR c++/88988
	* lambda.c (is_capture_proxy): Don't return true for
	DECL_OMP_PRIVATIZED_MEMBER artificial vars.

2019-01-30  Marek Polacek  <polacek@redhat.com>

	PR c++/89119 - ICE with value-initialization in template.
	* pt.c (tsubst_copy_and_build): Handle RANGE_EXPR.

2019-01-29  Jason Merrill  <jason@redhat.com>

	PR c++/86943 - wrong code converting lambda to function pointer.
	* lambda.c (maybe_add_lambda_conv_op): Use a template-id in the
	call.  Only forward parms for decltype.
	* pt.c (tsubst_copy_and_build) [CALL_EXPR]: Handle CALL_FROM_THUNK_P
	specially.
	* typeck.c (check_return_expr): Don't mess with a thunk call.

2019-01-28  Jason Merrill  <jason@redhat.com>

	PR c++/89089 - ICE with [[no_unique_address]].
	PR c++/88865 - wrong layout with [[no_unique_address]].
	* class.c (check_field_decls): A potentially-overlapping field makes
	the class non-layout-POD, but not non-empty.
	(end_of_class): Always consider empty data members.
	(layout_class_type): Set DECL_SIZE for empty fields.

2019-01-28  Marek Polacek  <polacek@redhat.com>

	PR c++/88358 - name wrongly treated as type.
	* parser.c (cp_parser_direct_declarator): Don't assume a qualified-id
	in parameter-list is a type if the function's declarator-id is not
	qualified.

2019-01-25  Paolo Carlini  <paolo.carlini@oracle.com>

	PR c++/88969
	* call.c (build_op_delete_call): Implement 7.6.2.5/(10.1).
	* decl2.c (coerce_delete_type): Use build_pointer_type instead
	of TYPE_POINTER_TO.

2019-01-27  Marek Polacek  <polacek@redhat.com>

	PR c++/88815 - narrowing conversion lost in decltype.
	PR c++/78244 - narrowing conversion in template not detected.
	* cp-tree.h (CONSTRUCTOR_IS_DEPENDENT): New.
	* pt.c (instantiation_dependent_r): Consider a CONSTRUCTOR with
	CONSTRUCTOR_IS_DEPENDENT instantiation-dependent.
	* semantics.c (finish_compound_literal): When the compound literal
	isn't instantiation-dependent and the type isn't type-dependent,
	fall back to the normal processing.  Set CONSTRUCTOR_IS_DEPENDENT.

	PR c++/89024 - ICE with incomplete enum type.
	* call.c (standard_conversion): When converting an
	ARITHMETIC_TYPE_P to an incomplete type, return NULL.

2019-01-24  Jason Merrill  <jason@redhat.com>

	PR c++/89001 - mangling of reference temporaries
	* cp-tree.h (struct saved_scope): Add ref_temp_count.
	(current_ref_temp_count): New macro.
	* mangle.c (mangle_ref_init_variable): Use it.
	* typeck2.c (store_init_value): Clear it.
	* call.c (make_temporary_var_for_ref_to_temp): Copy public and
	comdat.

2019-01-24  Jakub Jelinek  <jakub@redhat.com>

	PR c++/88976
	* semantics.c (finish_omp_cancel): Diagnose more than one if
	on #pragma omp cancel with different modifiers.  Use
	maybe_convert_cond when not in template or build_x_binary_op
	otherwise.

2019-01-23  Marek Polacek  <polacek@redhat.com>

	PR c++/88757 - qualified name treated wrongly as type.
	* parser.c (cp_parser_direct_declarator): Don't treat qualified-ids
	in parameter-list as types if name lookup for declarator-id didn't
	find one or more function templates.

2019-01-23  Jakub Jelinek  <jakub@redhat.com>

	PR c/44715
	* cp-gimplify.c (genericize_cp_loop): Call begin_bc_block only
	after genericizing cond and incr expressions.

	PR c++/88984
	* cp-gimplify.c (genericize_switch_stmt): Move cond genericization
	before the begin_bc_block call.

2019-01-21  Jason Merrill  <jason@redhat.com>

	PR c++/87893 - constexpr ctor ICE on ARM.
	PR c++/88293 - ICE with comma expression.
	* constexpr.c (initialized_type): Don't shortcut non-void type.
	Handle COMPOUND_EXPR.
	(cxx_eval_outermost_constant_expr): Return early for void type.

2019-01-21  Jakub Jelinek  <jakub@redhat.com>

	PR c++/88949
	* optimize.c (cxx_copy_decl): New function.
	(clone_body): Use it instead of copy_decl_no_change.

	PR sanitizer/88901
	* typeck.c (cp_build_binary_op): Don't instrument
	SANITIZE_POINTER_COMPARE if processing_template_decl.
	(pointer_diff): Similarly for SANITIZE_POINTER_SUBTRACT.

2019-01-18  Jason Merrill  <jason@redhat.com>

	PR c++/88875 - error with explicit list constructor.
	* call.c (reference_binding): Don't modify EXPR.  Set
	need_temporary_p on the ck_user conversion for a temporary.
	(convert_like_real): Check it.

2019-01-18  H.J. Lu  <hongjiu.lu@intel.com>

	PR c/51628
	PR c/88664
	* call.c (convert_for_arg_passing): Upate the
	warn_for_address_or_pointer_of_packed_member call.
	* typeck.c (convert_for_assignment): Likewise.

2019-01-17  Jason Merrill  <jason@redhat.com>

	PR c++/86205 - ICE with ?: of throw and template-id.
	* pt.c (resolve_nondeduced_context_or_error): Split out from...
	* typeck.c (decay_conversion): ...here.
	* call.c (build_conditional_expr_1): Use it.

	PR c++/86740, ICE with constexpr if and nested generic lambdas.
	* tree.c (cp_walk_subtrees): Handle LAMBDA_EXPR.

2019-01-17  Paolo Carlini  <paolo.carlini@oracle.com>

	* decl.c (grokdeclarator): Use typespec_loc in error messages
	about 'auto' and trailing return type.

2019-01-17  David Malcolm  <dmalcolm@redhat.com>

	PR c++/88699
	* class.c (add_method): Don't use DECL_DESTRUCTOR_P on
	USING_DECLs.

2019-01-17  Nathan Sidwell  <nathan@acm.org>

	PR c++/86610
	* semantics.c (process_outer_var_ref): Only skip dependent types
	in templates.

2019-01-17  Alexandre Oliva  <aoliva@redhat.com>

	PR c++/87768
	* cp-tree.h (saved_scope): Add suppress_location_wrappers.
	* name-lookup.c (do_push_to_top_level): Save and reset it.
	(do_pop_from_top_level): Restore it.

	PR c++/86648
	* pt.c (make_template_placeholder): Use auto_identifier.
	(is_auto): Drop CLASS_PLACEHOLDER_TEMPLATE test.
	* error.c (dump_type): Handle template placeholders.
	* cxx-pretty-print.c (pp_cx_unqualified_id): Likewise.

	PR c++/88146
	* cvt.c (convert_to_void): Handle all cdtor calls as if
	returning void.

2019-01-16  Paolo Carlini  <paolo.carlini@oracle.com>

	* decl.c (grokdeclarator): Use locations[ds_storage_class] in
	error messages about ill-formed uses of mutable.

2019-01-16  Marek Polacek  <polacek@redhat.com>

	PR c++/78244 - narrowing conversion in template not detected.
	* call.c (perform_implicit_conversion_flags): Set
	IMPLICIT_CONV_EXPR_BRACED_INIT.
	* cp-tree.h (IMPLICIT_CONV_EXPR_BRACED_INIT): New.
	* pt.c (tsubst_copy_and_build): Use it.

2019-01-15  David Malcolm  <dmalcolm@redhat.com>

	PR c++/88795
	* pt.c (build_deduction_guide): Bail out if tsubst_arg_types
	fails.

2019-01-15  Paolo Carlini  <paolo.carlini@oracle.com>

	* decl.c (start_decl): Improve error location.
	* decl2.c (grokfield): Likewise.

2019-01-15  Paolo Carlini  <paolo.carlini@oracle.com>

	* decl.c (grokdeclarator): Move further up the location_t loc
	declaration and use the location when building a TYPE_DECL for
	a typedef name.
	* decl2.c (grokbitfield): Use DECL_SOURCE_LOCATION in the error
	about an ill-formed bit-field as typedef.

2019-01-14  Marek Polacek  <polacek@redhat.com>

	PR c++/88830 - ICE with abstract class.
	* decl2.c (maybe_emit_vtables): Check CLASSTYPE_LAZY_DESTRUCTOR.
	Fix formatting.

	PR c++/88825 - ICE with bogus function return type deduction.
	* typeck.c (can_do_nrvo_p): Check error_mark_node.

2019-01-14  Tom Honermann  <tom@honermann.net>

	Implement P0482R5, char8_t: A type for UTF-8 characters and strings
	* cvt.c (type_promotes_to): Handle char8_t promotion.
	* decl.c (grokdeclarator): Handle invalid type specifier
	combinations involving char8_t.
	* lex.c (init_reswords): Add char8_t as a reserved word.
	* mangle.c (write_builtin_type): Add name mangling for char8_t (Du).
	* parser.c (cp_keyword_starts_decl_specifier_p)
	(cp_parser_simple_type_specifier): Recognize char8_t as a simple
	type specifier.
	(cp_parser_string_literal): Use char8_array_type_node for the type
	of CPP_UTF8STRING.
	(cp_parser_set_decl_spec_type): Tolerate char8_t typedefs in system
	headers.
	* rtti.c (emit_support_tinfos): type_info support for char8_t.
	* tree.c (char_type_p): Recognize char8_t as a character type.
	* typeck.c (string_conv_p): Handle conversions of u8 string
	literals of char8_t type.
	(check_literal_operator_args): Handle UDLs with u8 string literals
	of char8_t type.
	* typeck2.c (ordinary_char_type_p): New.
	(digest_init_r): Disallow initializing a char array with a u8 string
	literal.

2019-01-14  Martin Liska  <mliska@suse.cz>

	PR gcov-profile/88263
	* decl2.c (get_tls_wrapper_fn): Use DECL_SOURCE_LOCATION
	as location of the TLS wrapper.

2019-01-12  Paolo Carlini  <paolo.carlini@oracle.com>

	* decl.c (cp_finish_decl): Improve error location.
	* decl2.c (grokfield): Likewise, improve two locations.

2019-01-11  Marek Polacek  <polacek@redhat.com>

	PR c++/88692, c++/87882 - -Wredundant-move false positive with *this.
	* typeck.c (maybe_warn_pessimizing_move): Return if ARG isn't
	ADDR_EXPR.

2019-01-11  Jason Merrill  <jason@redhat.com>

	PR c++/88312 - pack expansion of decltype.
	* pt.c (instantiation_dependent_r): A template non-type parameter
	pack is instantiation-dependent.

2019-01-11  Jason Merrill  <jason@redhat.com>

	PR c++/88613 - ICE with use of const var in lambda.
	* expr.c (mark_use): Fix location wrapper handling.
	* cp-gimplify.c (cp_fold_maybe_rvalue): Call mark_rvalue_use.

2019-01-11  Tobias Burnus  <burnus@net-b.de>

	PR C++/88114
	* decl2.c (maybe_emit_vtables): If needed, generate code for
	the destructor of an abstract class.
	(mark_used): Update comment for older function-name change.

2019-01-11  Paolo Carlini  <paolo.carlini@oracle.com>

	* decl.c (start_decl): Improve error location.
	(grokdeclarator): Likewise, improve two locations.

2019-01-09  Sandra Loosemore  <sandra@codesourcery.com>

	PR other/16615

	* cp-tree.h: Mechanically replace "can not" with "cannot".
	* parser.c: Likewise.
	* pt.c: Likewise.

2019-01-08  Paolo Carlini  <paolo.carlini@oracle.com>

	* decl.c (grok_reference_init): Improve error location.
	(grokdeclarator): Likewise, improve two locations.

2019-01-08  Marek Polacek  <polacek@redhat.com>

	PR c++/88538 - braced-init-list in template-argument-list.
	* parser.c (cp_parser_template_argument): Handle braced-init-list when
	in C++20.

	PR c++/88548 - this accepted in static member functions.
	* parser.c (cp_debug_parser): Adjust printing of
	local_variables_forbidden_p.
	(cp_parser_new): Set local_variables_forbidden_p to 0 rather than false.
	(cp_parser_primary_expression): When checking
	local_variables_forbidden_p, use THIS_FORBIDDEN or
	LOCAL_VARS_FORBIDDEN.
	(cp_parser_lambda_body): Update the type of
	local_variables_forbidden_p.  Set it to 0 rather than false.
	(cp_parser_condition): Adjust call to cp_parser_declarator.
	(cp_parser_explicit_instantiation): Likewise.
	(cp_parser_init_declarator): Likewise.
	(cp_parser_declarator): New parameter.  Use it.
	(cp_parser_direct_declarator): New parameter.  Use it to set
	local_variables_forbidden_p.  Adjust call to cp_parser_declarator.
	(cp_parser_type_id_1): Adjust call to cp_parser_declarator.
	(cp_parser_parameter_declaration): Likewise.
	(cp_parser_default_argument): Update the type of
	local_variables_forbidden_p.  Set it to LOCAL_VARS_AND_THIS_FORBIDDEN
	rather than true.
	(cp_parser_member_declaration): Tell cp_parser_declarator if we saw
	'static' or 'friend'.
	(cp_parser_exception_declaration): Adjust call to cp_parser_declarator.
	(cp_parser_late_parsing_default_args): Update the type of
	local_variables_forbidden_p.  Set it to LOCAL_VARS_AND_THIS_FORBIDDEN
	rather than true.
	(cp_parser_cache_defarg): Adjust call to cp_parser_declarator.
	(cp_parser_objc_class_ivars): Likewise.
	(cp_parser_objc_struct_declaration): Likewise.
	(cp_parser_omp_for_loop_init): Likewise.
	* parser.h (cp_parser): Change the type of local_variables_forbidden_p
	to unsigned char.
	(LOCAL_VARS_FORBIDDEN, LOCAL_VARS_AND_THIS_FORBIDDEN, THIS_FORBIDDEN):
	Define.

2019-01-08  Paolo Carlini  <paolo.carlini@oracle.com>

	* decl.c (start_decl): Improve permerror location.

2019-01-08  Jonathan Wakely  <jwakely@redhat.com>
	    Jakub Jelinek  <jakub@redhat.com>

	PR c++/88554
	* decl.c (finish_function): For -Wreturn-type don't add a return *this;
	fixit hint if current_class_ref is NULL.  Use a single if instead of
	two nested ones.

2019-01-07  Paolo Carlini  <paolo.carlini@oracle.com>

	* decl.c (start_decl): Improve two error_at locations.
	(expand_static_init): Likewise.

2019-01-07  Marek Polacek  <polacek@redhat.com>

	PR c++/88741 - wrong error with initializer-string.
	* decl.c (cp_complete_array_type): Strip any location wrappers.

2019-01-07  Bernd Edlinger  <bernd.edlinger@hotmail.de>

	PR c++/88261
	PR c++/69338
	PR c++/69696
	PR c++/69697
	* cp-tree.h (LOOKUP_ALLOW_FLEXARRAY_INIT): New flag value.
	* typeck2.c (digest_init_r): Raise an error for non-static
	initialization of a flexible array member.
	(process_init_constructor, massage_init_elt,
	process_init_constructor_array, process_init_constructor_record,
	process_init_constructor_union, process_init_constructor): Add the
	flags parameter and pass it thru.
	(store_init_value): Pass LOOKUP_ALLOW_FLEXARRAY_INIT parameter to
	digest_init_flags for static decls.

2019-01-11  Andrew Sutton  <andrew.n.sutton@gmail.com>

	Diagnose introduction of non-types.
	* parser.c (cp_parser_maybe_constrained_type_specifier): Emit
	errors if a concept introduces a non-type placeholder.

2019-01-11  Andrew Sutton  <andrew.n.sutton@gmail.com>

	Disallow introduction of defaulted template parameters.
	* constraint.cc (check_introduction_list): New. Fail if not enough
	names are introduced.
	(finish_template_introduction): Check for insufficient introductions.

2019-01-11  Andrew Sutton  <andrew.n.sutton@gmail.com>

	Fix a crash extracting constraints from template template parameters.
	* constraint.cc (get_normalized_constraints_from_decl): Handle
	template template parameters.

2019-01-11  Andrew Sutton  <andrew.n.sutton@gmail.com>

	Fix function concept deduction bugs and comparison bug.
	* constraint.cc (build_function_check): Always do overload resolution
	in order to force conversion of template arguments (i.e., actually
	check that the use of a concept is valid).
	* decl.c (function_requirements_equivalent_p): Compare constraints
	of different functions.
	* parser.c (is_constrained_parameter): Rename parameter.
	(cp_parser_maybe_constrained_type_specifier): Remove nonessential else.

2019-01-10  Andrew Sutton  <andrew.n.sutton@gmail.com>

	Actually make nested requirements work.
	* constraint.cc (tsubst_nested_requirement): Evaluate nested
	requirements.
	(satisfaction_value): Fold integer results into boolean values.
	(satisfy_associated_constraints): Remove if 0'd code.
	(diagnose_nested_requirement): Evaluate the right AST.

2019-01-10  Andrew Sutton  <andrew.n.sutton@gmail.com>

	Update pre-C++20 declaration comparisons.
	* decl.c (function_requirements_equivalent_p): Compare combined
	constraints in pre-C++20 mode.
	* pt.c (template_heads_equivalent_p): Revert pre-C++20 comparison so
	that requirements are compared in decls_match.

2019-01-10  Andrew Sutton  <andrew.n.sutton@gmail.com>

	Compare template requires-clauses for C++ < 20.
	* pt.c (template_requirements_equivalent_p): New. Factored out of
	template_heads_equivalent_p.
	(template_heads_equivalent_p): Compare requires-clauses in both
	paths.

2019-01-10  Andrew Sutton  <andrew.n.sutton@gmail.com>

	Don't warn on abbreviated templates for C++ < 20.
	* parser.c (cp_parser_maybe_constrained_type_specifier): Update warning
	condition.

2019-01-10  Andrew Sutton  <andrew.n.sutton@gmail.com>

	Fix crashes when using function concepts and generalized auto.
	* constraint.cc (placeholder_extract_concept_and_args): The check
	can be a call expression. Use new facilities to unpack it.
	* pt.c (do_auto_deduction): Extract the function concept correctly;
	rename constr to check to reflect the kind of node.

2019-01-08  Andrew Sutton  <andrew.n.sutton@gmail.com>

	* constraint.cc (satisfy_check): Don't rebuild multi-level template
	arguments; we shouldn't need them after substituting through the
	check arguments.
	(satisfy_expression): Formatting.
	(evaluate_concept): Use build_concept_check instead of build_nt.
	(evaluate_function_concept): Use build_concept_check instead of
	build_nt.
	(rebuild_template_arguments): New.
	(get_normalized_constraints_from_decl): Rebuild the arguments
	when getting them from a decl; don't use the full set of instantiation
	arguments since that gives the wrong values.
	* cp-tree.h (template_parms_to_args): Declare.
	* pt.c (template_parms_to_args): Make extern.
	* parser.c (cp_parser_template_id): Remove dead case.
	* semantics.c (finish_id_expression): Move handling of concept checks
	into the main series of variable checks.

2018-12-21  Andrew Sutton  <andrew.n.sutton@gmail.com>

	Unify handling for standard, variable, and function concepts.
	* call.c (build_new_function_call): Don't evaluate concepts here.
	* constraint.cc (unpack_concept_check): Just return the template-id.
	(resolve_constraint_check): Renamed.
	(resolve_constraint_check): Renamed.
	(resolve_concept_definition_check): Removed.
	(resolve_variable_concept_check): Removed.
	(resolve_concept_check): Handle checks of overloaded function concepts.
	(deduce_constrained_parameter): Use resolve_concept_check.
	(deduce_concept_introduction): Use resolve_concept_check.
	(normalize_variable_concept_check): Removed.
	(normalize_function_concept_check): Removed.
	(normalize_concept_check): Handle concepts in a uniform way.
	(build_function_check): Do overload resolution to produce a single
	check of a single concept.
	(satisfy_check): Handle concepts uniformly.
	(evaluate_function_concept): Build a real concept check.
	(diagnose_check): Handle concepts uniformly.
	* cp-tree.h (unpack_concept_check): New.
	* pt.c (tsubst_copy_and_build): Defer checks of function concepts.
	Handle concepts before variable templates. Handle calls to function
	concepts explicitly.
	* semantics.c (finish_call_expr): Handle concept checks explicitly.
	(finish_id_expression): Don't treat variable concepts as variables,
	and don't process function concepts as plain id-expressions.

2018-12-21  Andrew Sutton  <andrew.n.sutton@gmail.com>

	Unify handling for standard, variable, and function concepts.
	* call.c (build_new_function_call): Don't evaluate concepts here.
	* constraint.cc (unpack_concept_check): Just return the template-id.
	(resolve_constraint_check): Renamed.
	(resolve_constraint_check): Renamed.
	(resolve_concept_definition_check): Removed.
	(resolve_variable_concept_check): Removed.
	(resolve_concept_check): Handle checks of overloaded function concepts.
	(deduce_constrained_parameter): Use resolve_concept_check.
	(deduce_concept_introduction): Use resolve_concept_check.
	(normalize_variable_concept_check): Removed.
	(normalize_function_concept_check): Removed.
	(normalize_concept_check): Handle concepts in a uniform way.
	(build_function_check): Do overload resolution to produce a single
	check of a single concept.
	(satisfy_check): Handle concepts uniformly.
	(evaluate_function_concept): Build a real concept check.
	(diagnose_check): Handle concepts uniformly.
	* cp-tree.h (unpack_concept_check): New.
	* pt.c (tsubst_copy_and_build): Defer checks of function concepts.
	Handle concepts before variable templates. Handle calls to function
	concepts explicitly.
	* semantics.c (finish_call_expr): Handle concept checks explicitly.
	(finish_id_expression): Don't treat variable concepts as variables,
	and don't process function concepts as plain id-expressions.

2018-12-18  Andrew Sutton  <andrew.n.sutton@gmail.com>

	Don't return early when deducing constrained-type-specifiers.
	* parser.c (cp_parser_check_constrained_type_specifier): New. Factor
	out post-deduction checks to analyze the result.
	(cp_parser_template_id): Use the function above.

2018-12-18  Andrew Sutton  <andrew.n.sutton@gmail.com>

	Fixing broken commit and cleaning up dead code.
	* constraint.cc (push_down_pack_expansion): Remove.
	(normalize_pack_expansion): Remove.
	(normalize_expression): Don't call normalize_pack_expansion.
	* parser.c (cp_lexer_get_preprocessor_token): Update diagnostics.
	* pt.c (finish_template_variable): Don't process concepts here.
	(instantiation_dependent_r): Use concept_check_p.

2018-12-18  Andrew Sutton  <andrew.n.sutton@gmail.com>

	Cleaning up handling of different kinds of concepts.
	* constraint.cc (function_concept_check_p): Removed.
	(variable_concept_check_p): Likewise.
	(unpack_concept_check): New.
	(build_call_check): Moved and renamed to build_function_check.
	(build_variable_check): Moved.
	(normalize_concept_check): Use unpack_concept_check.
	(normalize_atom): Unify cases for different kinds of concepts.
	(build_concept_check_arguments): make static.
	(build_standard_check): Renamed from build_real_concept_check.
	(build_concept_check): Enumerate cases more precisely.
	(satisfy_check): Preparing to unpack concept check info.
	* cp-tree.h: (standard_concept_p): New.
	(variable_concept_p): Rewrite.
	(function_concept_p): Rewrite.
	(concept_definition_p): Match any kind of concept definition as the
	first operand of a template-id.
	(concept_check_p): Unwrap call expressions first.
	* parser.c: (cp_parser_template_id): Handle the different cases
	we can get from cp_parser_maybe_constrained_type_specifier.
	Build concept checks only when we need to.
	(cp_parser_maybe_constrained_type_specifier): Reject non-concepts
	more carefully. Return concept checks in the case of ambiguous
	deduction.
	(cp_parser_maybe_concept_name): Check for concepts more carefully.
	* pt.c (coerce_template_parms): Use concept_definition_p.
	(coerce_template_parms): Handle a deduction error where a potentially
	empty pack can be supplied after the last parameter of a concept.
	This probably affects alias templates too.
	(lookup_template_variable): Redirect to build_concept_check.
	(finish_template_variable): Add a FIXME for future work.

2018-12-17  Andrew Sutton  <andrew.n.sutton@gmail.com>

	Fixing issues from git merge.
	* semantics.c (finish_static_assert): Remove leftover debugging code.

2018-10-18  Andrew Sutton  <andrew.n.sutton@gmail.com>

	Cleanups from building in bootstrap.
	* constraint.cc (expand_concept): Removed; no longer used.
	(normalize_*): Make internal functions static.
	(normalize_atom): Remove unused check for constraints.
	(build_constraint_info): Remove the surrounding inline namespace
	and make the function static.
	* cp-tree.h: (expand_concept): Removed; no longer used. 
	(concept_definition_p) Overload and use const_cast to suppress 
	warnings about explicit casts that remove cv-quals.

2018-10-18  Andrew Sutton  <andrew.n.sutton@gmail.com>

	Defer access checks requirement checking.
	* constraint.cc (tsubst_valid_expression_requirement): New. Defer
	access checks in substitution.
	(tsubst_simple_requirement): Use new subst function.
	(tsubst_type_requirement): Defer access checks.
	(tsubst_compound_requirement): Use new subst function.

2018-10-17  Andrew Sutton  <andrew.n.sutton@gmail.com>

	Fix issues with concept evaluation.
	* constraint.cc (satisfying_constraint_p): New.
	(satisfy_disjunction): Guard against recursive evaluation of
	constraints when instantiating concept checks.
	(satisfy_associated_constraints):  Disable memoization.
	(evaluate_concept_check): New.
	(evaluate_concept): Use evaluate_concept_check.
	(evaluate_function_concept): Likewise.
	(evaluate_variable_concept): Likewise.
	(diagnose_check): Guard against recursive evaluation.
	* cp-tree.h (satisfying_constraint_p): New.
	(evaluate_concept_check): New.
	(function_concept_p): New.
	* pt.c (tsubst_copy_and_build): Guard against recursive instantiation.
	* semantics.c (finish_id_expression): Don't evaluate dependent checks.

2018-10-15  Andrew Sutton  <andrew.n.sutton@gmail.com>

	Rewrite introduction processing.
	* constraint.cc: Replace existing implementation of introduction
	semantics
	* parser.c (cp_parser_template_introduction): Diagnose errors on
	invalid introductions.

2018-10-14  Andrew Sutton  <andrew.n.sutton@gmail.com>

	* constraint.cc (finish_shorthand_constraint): Make fold expressions,
	not naked parameter packs.

2018-10-13  Andrew Sutton  <andrew.n.sutton@gmail.com>

	* constraint.cc (satisfy_conjunction): Handle errors.
	(satisfy_check): Propagate errors.
	(satisfaction_value): New. Compute the satisfaction value in the
	presence of errors.
	(valid_result_p): New.
	(satisfy_atom): Handle concept checks early. Propagate errors.
	(satisfy_expression): Handle null arguments.
	(diagnose_check): Diagnose ill-formed checks.
	* pt.c (tsubst_copy_and_build): Build concept checks, not template ids.
	* semantics.c (finish_id_expression): Variable concepts are just
	template-ids.

2018-10-13  Andrew Sutton  <andrew.n.sutton@gmail.com>

	Major code cleanup.
	* constraint.cc: Remove unused constraint processing routines. Replace
	PRED_CONSTR with ATOMIC_CONSTR. Replace inline namespaces with
	static functions. Rename cxx_satisfy functions to plain satisfy.
	* cp-objcp-common.c (cp_common_init_ts): Rename PRED_CONSTR to
	ATOMIC_CONSTR.
	* cp-tree.def: Likewise. Remove unused _CONSTR nodes.
	* cp-tree.h: Likewise. Remove unused _CONSTR macros and removed
	constraint functions.
	* cxx-pretty-print.c: Remove constraint processing code.
	* error.c: Likewise.
	* logic.cc: Replace PRED_CONSTR with ATOMIC_CONSTR.

2018-09-26  Andrew Sutton  <andrew.n.sutton@gmail.com>

	* constraint.cc (evaluate_variable_concept): Build expressions for
	checks.
	* pt.c (finish_template_variable): Rethink processing of variable
	concepts.
	(finish_id_expression): Evaluate variable concepts as part of
	id-expression processing.

2018-09-26  Andrew Sutton  <andrew.n.sutton@gmail.com>

	* parser.c (cp_parser_maybe_constrained_type_specifier): Re-enable
	concepts TS warning.

2018-09-26  Andrew Sutton  <andrew.n.sutton@gmail.com>

	* c.opt: Replace -Wconcepts-ts with -fconcepts-ts
	* parser.c (cp_parser_decl_specifier_seq): Update flag use.
	(cp_parser_requires_clause_opt): Likewise.

2018-09-26  Andrew Sutton  <andrew.n.sutton@gmail.com>

	* constraint.cc (normalize_function_concept_check): Re-enable
	normalization.
	(cxx_satisfy_check): Use get_concept_definition.
	(evaluate_function_concept): Build concept check differently.
	(diagnose_check): Adjust the template for overloads.
	* cp-tree.h: Move inline functions.

2018-09-26  Andrew Sutton  <andrew.n.sutton@gmail.com>

	* c.opt: Add -Wconcepts-ts
	* parser.c (cp_parser_decl_specifier_seq): Update warning about
	use of 'concept'.

2018-09-25  Andrew Sutton  <andrew.n.sutton@gmail.com>

	* parser.c (cp_parser_maybe_constrained_type_specifier): Allow
	auto after a constrained type specifier.

2018-09-25  Andrew Sutton  <andrew.n.sutton@gmail.com>

	Fix crash when ordering unconstrained templates.
	* constraint.cc (get_normalized_constraints_from_info): Unpack
	subsumption arguments more carefully.

2018-09-25  Andrew Sutton  <andrew.n.sutton@gmail.com>

	Fix crash when ordering unconstrained templates.
	* constraint.cc (get_normalized_constraints_from_info): Unpack
	subsumption arguments more carefully.

2018-09-21  Andrew Sutton  <andrew.n.sutton@gmail.com>

	Re-enable ordering check.
	* call.c (joust): Re-enable seemingly redundant check.

2018-09-21  Andrew Sutton  <andrew.n.sutton@gmail.com>

	PR c++/67147.
	* pt.c (tsubst): Adjust wildcard argument during substitution.

2018-09-20  Andrew Sutton  <andrew.n.sutton@gmail.com>

	* constraint.cc (combine_constraint_expressions): Disable folding
	when combining constraints.
	(diagnose_check): Handle invalid concept definitions.

2018-09-15  Andrew Sutton  <andrew.n.sutton@gmail.com>

	Fix ambiguity in constrained type specifiers.
	* parser.c (cp_parser_template_id): Suppress diagnostics when building
	a concept check.
	(cp_parser_maybe_constrained_type_specifier): Reject "complete"
	concept checks as partial-concept-ids.

2018-09-13  Andrew Sutton  <andrew.n.sutton@gmail.com>

	Restore TS-style constrained type specifiers.
	* constraint.cc (resolve_constraint_check): Handle concept definitions.
	(build_real_concept_check): Build checks for C++2a concepts by
	converting arguments.
	(build_concept_check): New overload.
	(build_concept_check): Use build_real_concept_check.
	(finish_template_introduction): Pass tsubst flags.
	(placeholder_extract_concept_and_args): Handle the template-id case.
	(type_deducible_p): Redo deduction rules.
	(cxx_satisfy_check): Don't tsubst in a template context.
	Add diagnostics.
	(diagnose_constraints): Pass instantiation context.
	* cp-tree.h (build_concept_check): New declarations.
	* cxx-pretty-print.c (pp_cxx_nested_name_specifier): Fix a weird
	case where we're printing '::::' for concepts.
	* error.c (dump_decl): Handle wildcard declarations in dump.
	* parser.c (cp_parser_template_id): Build concept checks for certain
	forms of template-id.
	(cp_parser_maybe_constrained_type_specifier): Pass tsubst flags.
	(make_constrained_auto): Handle concept definitions.
	(start_concept_definition): Update declaration diagnostics. Associate
	the current scope, not namespace.
	(do_auto_deduction): Update auto deduction for new concept model.

2018-09-11  Andrew Sutton  <andrew.n.sutton@gmail.com>

	Migrating tests.
	* constraint.cc (finish_constraint_binary_op): Handle errors in input.

2018-09-11  Andrew Sutton  <andrew.n.sutton@gmail.com>

	Migrating tests.
	* semantics.c (finish_call_expr): Diagnose calls to concepts.

2018-09-11  Andrew Sutton  <andrew.n.sutton@gmail.com>

	Fix partial ordering error.
	* pt.c (more_specialized_partial_spec): Don't immediately return when
	detecting a winner.

2018-09-10  Andrew Sutton  <andrew.n.sutton@gmail.com>

	Fix subsumption error.
	* logic.cc (clause/ctor): Explicitly copy the hash table when copying
	clauses.

2018-09-10  Andrew Sutton  <andrew.n.sutton@gmail.com>

	Stop using C++14 features.
	* constraint.cc (subst_info): New constructor.
	(satisfy_constraint): Explicitly invoke constructor.
	(get_normalized_constraints_from_info): Likewise.
	* logic.cc (formula): Use push_back.

2018-08-15  Andrew Sutton  <andrew.n.sutton@gmail.com>

	Move check into diagnostics.
	* constraint.cc (cxx_satisfy_atom): Return false on non-boolean atoms.
	(diagnose_atom): Diagnose non-boolean atoms.
	(diagnose_constraint): New.

2018-08-15  Andrew Sutton  <andrew.n.sutton@gmail.com>

	Remove more constraint-based diagnostics.
	* constraint.cc (constraint_threshold): Renamed.
	(diagnose_other_expression): Deleted.
	(diagnose_predicate_constraint): Deleted.
	(diagnose_pack_expansion): Deleted.
	(diagnose_check_constraint): Deleted.
	(diagnose_logical_constraint): Deleted.
	(diagnose_expression_constraint): Deleted.
	(diagnose_type_constraint): Deleted.
	(diagnose_implicit_conversion_constraint): Deleted.
	(diagnose_argument_deduction_constraint): Deleted.
	(diagnose_exception_constraint): Deleted.
	(diagnose_parameterized_constraint): Deleted.
	(diagnose_argument_deduction_constraint): Deleted.
	(diagnose_argument_deduction_constraint): Deleted.
	(diagnose_argument_deduction_constraint): Deleted.

2018-08-15  Andrew Sutton  <andrew.n.sutton@gmail.com>

	Remove old constraint-based diagnostics.
	* constraint.cc: Unify diagnostics into a single set of functions.

2018-08-15  Andrew Sutton  <andrew.n.sutton@gmail.com>

	Revisit diagnostics.
	* constraint.cc (cxx_satisfy_atom): Add check for bool type.
	(cxx_diagnose_expression): Add source locations.

2018-08-14  Andrew Sutton  <andrew.n.sutton@gmail.com>

	Fix for pr84551.
	* constraint.cc (build_constraints): Combine expressions, not 
	constraints.
	(tsubst_constraint_info): Substitute through template and declaration
	constraints as expressions.
	(weakly_subsumes): New.
	* cp-tree.h (weakly_subsumes): New.
	* logic.cc (contains): Code cleanup.
	* pt.c (is_compatible_template_arg): Use weakly_subsumes.
	(more_specialized_fn): Code cleanup.

2018-08-14  Andrew Sutton  <andrew.n.sutton@gmail.com>

	Fix partial specialization issues.
	* constraint.cc (get_normalized_constraints_from_info): New.
	(get_normalized_constraints_from_decl): New.
	(strictly_subsumes): Simplify unpacking of data.
	(more_constrained): Likewise.
	* cp-tree.h (strictly_subsumes): Accept a new argument.
	* pt.c (process_partial_specialization): Use updated subsumption
	function.

2018-08-13  Andrew Sutton  <andrew.n.sutton@gmail.com>

	Work on constrained class templates.
	* constexpr.c (cxx_eval_constant_expression): Don't evaluate if
	processing a template.
	* constraint.cc (parsing_constraint_expression_sentinel): Renamed
	from expanding_constraint_sentinel.
	(finish_constraint_binary_op): Require the sentinel to be set prior
	to calling.
	(more_constrained): Allow classes as arguments.
	* cp-tree.h (parsing_constraint_expression_sentinel): New.
	* parser.c (declares_constrained_type_template_parameter): Make static.
	(cp_parser_simple_type_specifier): Handle an error condition of
	a bad constrained type specifier.
	(cp_parser_maybe_constrained_type_specifier): Refactor to handle
	concept definitions.
	(cp_parser_requires_clause_expression): Declare that we're parsing
	a constraint.
	(cp_parser_constraint_expression): Likewise.
	(synthesize_implicit_template_parm): Don't do consistent binding.
	Use a new flag for constrained parameters. Combine expressions,
	not constraints.
	(maybe_new_partial_specialization): Use new constraint comparison
	for finding specializations.
	(template_parameter_constraints_equivalent_p): New.
	(template_parameters_equivalent_p): Use factored-out function.
	(redeclare_class_template): Diagnose redeclarations with different
	constraints.
	* search.c (accessible_p): Use parsing_constraint_expression_p.

2018-08-12  Andrew Sutton  <andrew.n.sutton@gmail.com>

	Fix constraint unpacking bug.
	* constraint.cc (strictly_subsumes): Allow non-templates as arguments.

2018-08-10  Andrew Sutton  <andrew.n.sutton@gmail.com>

	Add constrained parameters to template comparisons.
	* pt.c (template_parameters_equivalent_p): Compare associated
	constraints.

2018-08-10  Andrew Sutton  <andrew.n.sutton@gmail.com>

	Cleanup of logic code.
	* cp-tree.h (decompose_conclusions): Remove.
	* logic.cc: Remove #if 0'd code.

2018-08-10  Andrew Sutton  <andrew.n.sutton@gmail.com>

	Update the implementation of constrained parameters.
	* constraint.cc (resolve_concept_check): New.
	(deduce_constrained_parameter): Check if the identifier or template-id
	is a concept definition.
	* parser.c: Rename functions, cleanup formatting.
	(cp_parser_maybe_concept_name): Handle concept definitions.

2018-08-09  Andrew Sutton  <andrew.n.sutton@gmail.com>

	Handle corner cases in redeclaration rules.
	* constraint.cc (get_template_head_requirements): New.
	(get_trailing_function_requirements): New.
	* cp-tree.h (get_template_head_requirements): New.
	(get_trailing_function_requirements): New.
	* decl.c (check_misplaced_requirement): Delete.
	(function_requirements_equivalent_p): Compare only trailing requires
	clauses.
	(duplicate_function_template_decls): New. Refactor a nasty if
	condition into a single predicate.
	(decls_match): Simplify comparison of functions, function templates.
	(template_parameters_equivalent_p): Handle template template
	parameters.
	(template_heads_equivalent_p): For pre-C++2a, just compare parameters.

2018-08-01  Andrew Sutton  <andrew.n.sutton@gmail.com>

	Implement new template equivalence rules.
	* cp-tree.h (template_heads_equivalent_p): New.
	* decl.c (check_misplaced_requirement): New. Placeholder for a 
	diagnostic.
	(function_requirements_equivalent_p): New. Compare trailing
	requires clauses.
	(decls_match): Compare trailing requires clauses. Compare template
	heads for function templates. Remove old constraint comparison.
	* pt.c (template_parameters_equivalent_p): New. Compare template
	parameters.
	(template_parameter_lists_equivalent_p): New. Compare template
	parameter lists.
	(template_heads_equivalent_p): New. Compare template heads.

2018-07-29  Andrew Sutton  <andrew.n.sutton@gmail.com>

	Instantiation fixes during constraint diagnostics.
	* constraint.cc (diagnose_declaration_constraints): Turn on template
	processing to suppress certain analyses.

2018-07-29  Andrew Sutton  <andrew.n.sutton@gmail.com>

	Enable hashing in clauses for efficient lookup.
	* logic.cc (parameter_mapping_equivalent_p): Make static.
	(constraint_identical_p): Make static.
	(hash_atomic_constraint): New.
	(constraint_hash): New.
	(clause/ctor): Save atoms in the hash table.
	(replace): Save atoms during replacement.
	(insert): Save atoms during insertion.
	(contains): Only search the hash table for containment.
	(clause): Keep a hash of atomic constraints.
	(distributes_p): Make static.
	(count_terms): Compute the number of terms needed for a complete
	normalization of an expression.
	(add_clamped): Prevent overflow when computing normalized size.
	(mul_clamped): Prevent overflow when computing normalized size.
	(count_conjunction): Count the number of terms in conjunction.
	(count_disjunction): Count the number of terms in conjunction.
	(dnf_size): New.
	(cnf_size): New.
	(diagnose_constraint_size): New.
	(subsumes_constraints_nonnull): Compare the sizes of normalized formula
	to determine the cheapest decomposition.

2018-07-27  Andrew Sutton  <andrew.n.sutton@gmail.com>

	Initial rewrite of subsumption.
	* call.c (joust): Disable redundant subsumption check.
	* constraint.cc (subst_info): Moved.
	* (variable_concept_check_p): New.
	* (expand_concept): Get the concept definition directly. Don't 
	normalize or learn implications.
	(normalize_logical_operation): Pass substitution info through call.
	(normalize_simple_requirement): Delete.
	(normalize_type_requirement): Delete.
	(normalize_compound_requirement): Delete.
	(normalize_nested_requirement): Delete.
	(normalize_requirement): Delete.
	(normalize_requirements): Delete.
	(normalize_requires_expression): Delete.
	(normalize_variable_concept_check): Rename. Handle concept definitions.
	(normalize_function_concept_check): Disable.
	(check_for_logical_overloads): Delete.
	(normalize_concept_check): Use only concept definitions.
	(map_arguments): New. Associate template parameters with arguments.
	(build_parameter_mapping): New. Extract used parameters.
	(normalize_expression): Rewrite.
	(normalize_conjunction): Delete.
	(normalize_disjunction): Delete.
	(normalize_predicate_constraint): Delete.
	(normalize_parameterized_constraint): Delete.
	(finish_template_introduction): Don't normalize constraints.
	(more_constrained): Normalize before calling out to subsumption.
	* cp-objcp-common.c (cp_common_init_ts): Make predicate constraints
	typed.
	* cp-tree.h (concept_check_p): New.
	(find_template_parameters): New.
	* logic.cc. Completely rewrite.
	* pt.c (template_parm_level_and_index): Make non-static.
	(for_each_template_parm_r): Handle requires expressions.
	(for_each_template_parm): New overload.
	(keep_template_parm): New.
	(find_template_parameters): New.
	(tsubst_function_decl): Always associated constraints with functions.
	(more_specialized_fn): Change how winners and losers are chosen.
	(make_constrained_auto): Don't normalize constraints.

2018-07-19  Andrew Sutton  <andrew.n.sutton@gmail.com>

	Don't normalize constraints in constexpr evaluation.
	* constexpr.c (cxx_eval_constant_expression): Allow concept definitions
	in constexpr.
	* constraint.cc (evaluate_concept): Build a new template id before
	checking.
	(evaluate_constraint_expression): New.
	* cp-tree.h (evaluate_constraint_expression): New.

2018-07-18  Andrew Sutton  <andrew.n.sutton@gmail.com>

	Implement deferred substitution through constrained members.
	* constraint.cc (finish_constraint_and_expr): Make sure expressions
	can have locations before setting them.
	(cxx_satisfy_check): Build a new parameter mapping before substituting
	through constraints.
	(cxx_evaluate_atom): New. Evaluate atoms separate from checks.
	(cxx_satisfy_atom): Diagnose constraints on failure.
	(cxx_diagnose_expression): Special case for false.
	* pt.c (tsubst_function_decl): Don't substitute through constraints.

2018-07-18  Andrew Sutton  <andrew.n.sutton@gmail.com>

	Initial experimental rewrite of satisfaction.
	* constraint.cc (type_deducible_p): Re-apply type deduction logic.
	(expression_convertible_t): Use direct initialization. Diagnose
	errors on failure.
	(tsubst_compound_requirement): Distinguish between conversion and
	deduction constraints.

2018-07-17  Andrew Sutton  <andrew.n.sutton@gmail.com>

	Initial experimental rewrite of satisfaction.
	* constraint.cc (expanding_concept_sentinel): Moved.
	(finish_constraint_binary_op): Guard analysis.
	(finish_constraint_primary_expr): Set the source location of the
	primary expression.
	(combine_constraint_expressions): New.
	(build_constraints): Save expressions, not normalized constraints.
	(get_shorthand_constraints): Temporarily disable this function.
	(tsubst_simple_requirement): Return errors if they occur. Don't
	process as a template.
	(tsubst_type_requirement): Likewise.
	(type_deducible_p): New.
	(expression_convertible_t): New.
	(tsubst_compound_requirement): Use new deduction, conversion predicates.
	(tsubst_nested_requirement): Return errors if they occur. Don't
	process as a template.
	(tsubst_requires_expr): Likewise. Produce new requires-exprs during
	template substitution.
	(subst_info): New.
	(cxx_satisfy_expression): New.
	(cxx_satisfy_conjunction): New.
	(cxx_satisfy_disjunction): New.
	(cxx_satisfy_check): New.
	(concept_check_p): New.
	(cxx_satisfy_atom): New.
	(cxx_satisfy_expression): New.
	(satisfy_constraint): Use new satisfaction algorithm.
	(cxx_diagnose_trait): New.
	(cxx_diagnose_expression): New.
	(cxx_diagnose_atom): New.
	* cp-tree.h (finish_constraint_primary_expr): Accept a location_t.
	(combine_constraint_expressions): New.
	* decl.c (grokfndecl): Don't normalize constraints.
	* parser.c (cp_parser_type_parameter): Combine expressions not 
	constraints. 
	(cp_parser_constraint_primary_expression): Track source locations.
	(cp_parser_explicit_template_declaration): Combine expressions not
	constraints.

2018-07-13  Andrew Sutton  <andrew.n.sutton@gmail.com>

	Always make 'concept bool' a warning.
	* parser.c (cp_parser_decl_specifier_seq): Warn on concept bool.

2018-07-13  Andrew Sutton  <andrew.n.sutton@gmail.com>

	Update normalization rules for concept checks.
	* constraint.cc (resolve_concept_definition_check): New.
	(normalize_template_id_expression): Handle concept definitions.
	* cxx-pretty-print.c (pp_cxx_check_constraint): Update printing.
	* logic.cc Adding some debugging code... removed later.
	* pt.c (lookup_and_finish_template_variable): Build concept checks
	with the correct arguments.

2018-07-12  Andrew Sutton  <andrew.n.sutton@gmail.com>

	Process concept checks as plain template-id expressions.
	* parser.c (cp_parser_template_id): Build template-id expressions
	for concept checks.
	* pt.c (tsubst_copy_and_build): Likewise.

2018-07-12  Andrew Sutton  <andrew.n.sutton@gmail.com>

	Initially implement concepts as expressions.
	* constexpr.c (cxx_eval_constant_expression): Evaluate concepts.
	* constraint.cc (get_concept_definition): Return the initializer of
	concept definitions.
	(build_concept_check): Build concept checks for concept definitions.
	(evaluate_concept): New.
	* cp-tree.h (evaluate_concept): New.
	* parser.c (cp_parser_template_id): Parse concept checks as
	template-ids.

2018-07-11  Andrew Sutton  <andrew.n.sutton@gmail.com>

	Implement declaration rules for concepts.
	* cp-tree.h (concept_definition_p): Allow templates as concept
	definitions.
	* cxx-pretty-print.c (pp_cxx_concept_definition): New.
	(pp_cxx_template_declaration): Print concept definitions.
	* decl.c (redeclaration_error_message): New error for concepts.
	* error.c (dump_decl): Dump concept definitions.
	(dump_template_decl): Likewise.
	* name-lookup.c (diagnose_name_conflict): Diagnose name issues with
	concepts.
	* pt.c (push_template_decl_real): Handle concept definitions.
	(start_concept_definition): Let push_template_decl_real handle the
	creation of the template.
	(get_constraints): Return null if the table hasn't been initialized.

2018-07-09  Andrew Sutton  <andrew.n.sutton@gmail.com>

	Initial semantic plumbing for concept definitions.
	* cp-objcp-common.c (cp_common_init_ts): Make concepts typed.
	* cp-tree.h (LANG_DECL_HAS_MIN): Add CONCEPT_DECL.
	(template_info_decl_check): Factor macro check into an inline function.
	(DECL_TEMPLATE_INFO): Use new check facility.
	(concept_definition_p): New.
	(start_concept_definition): Likewise.
	(finish_concept_definition): Likewise.
	* parser.c (cp_parser_concept_definition): Call start/finish to define
	concepts.
	* pt.c (start_concept_definition): New.
	(finish_concept_definition): New.

2018-07-08  Andrew Sutton  <andrew.n.sutton@gmail.com>

	Initial support for concept definitions.
	* cp-tree.def (CONCEPT_DECL): New.
	* parser.c (cp_parser_concept_definition): New.
	(cp_parser_constraint_expression): Declare earlier.
	(cp_parser_decl_specifier_seq): Warn when concept appears to be used
	as a decl-specifier.
	(cp_parser_template_declaration_after_parameters): Parse concept
	definitions.

2018-07-08  Andrew Sutton  <andrew.n.sutton@gmail.com>

	Implement new grammar for requires-clauses.
	* constraint.cc (finish_constraint_binary_op): New.
	(finish_constraint_or_expr): Likewise.
	(finish_constraint_and_expr): Likewise.
	(finish_constraint_primary_expr): Likewise.
	* cp-tree.h New declarations for semantic actions.
	* parser.c (cp_parser_constraint_primary_expression): New.
	(cp_parser_constraint_logical_and_expression): New.
	(cp_parser_constraint_logical_or_expression): New.
	(cp_parser_requires_clause_expression): New.
	(cp_parser_requires_clause): Renamed to cp_parser_constraint_expression.
	(cp_parser_requires_clause_opt): Parse the requires-clause differently
	in -fconcepts and -std=c++2a modes.
	(cp_parser_nested_requirement): Parse constraint-expressions.

2019-01-07  Jakub Jelinek  <jakub@redhat.com>

	PR c++/85052
	* cp-tree.h (cp_build_vec_convert): Declare.
	* parser.c (cp_parser_postfix_expression): Parse
	__builtin_convertvector.
	* constexpr.c: Include fold-const-call.h.
	(cxx_eval_internal_function): Handle IFN_VEC_CONVERT.
	(potential_constant_expression_1): Likewise.
	* semantics.c (cp_build_vec_convert): New function.
	* pt.c (tsubst_copy_and_build): Handle CALL_EXPR to
	IFN_VEC_CONVERT.

2019-01-03  Jakub Jelinek  <jakub@redhat.com>

	PR c++/88636
	* decl.c (builtin_function_1): Return result of pushdecl_top_level
	or pushdecl rather than decl.

2019-01-03  Paolo Carlini  <paolo.carlini@oracle.com>

	* tree.c (handle_nodiscard_attribute): Improve warning location.

2019-01-02  Marek Polacek  <polacek@redhat.com>

	PR c++/88612 - ICE with -Waddress-of-packed-member.
	* call.c (convert_for_arg_passing): Only give warnings with tf_warning.
	* typeck.c (convert_for_assignment): Likewise.

	PR c++/88631 - CTAD failing for value-initialization.
	* typeck2.c (build_functional_cast): Try deducing the template
	arguments even if there are no arguments to deduce from.

2019-01-01  Jakub Jelinek  <jakub@redhat.com>

	Update copyright years.

Copyright (C) 2019 Free Software Foundation, Inc.

Copying and distribution of this file, with or without modification,
are permitted in any medium without royalty provided the copyright
notice and this notice are preserved.<|MERGE_RESOLUTION|>--- conflicted
+++ resolved
@@ -1,5 +1,3 @@
-<<<<<<< HEAD
-=======
 2019-09-27  Jason Merrill  <jason@redhat.com>
 
 	* constexpr.c (cxx_fold_indirect_ref): Use similar_type_p.
@@ -33,13 +31,139 @@
 	* name-lookup.c (check_extern_c_conflict): Use DECL_SOURCE_LOCATION.
 	(check_local_shadow): Use it in three additional places.
 
->>>>>>> 1a599e36
 2019-09-24  Jason Merrill  <jason@redhat.com>
 
 	* parser.c (cp_parser_postfix_expression): Do set location of
 	dependent member call.
 
-<<<<<<< HEAD
+2019-09-24  Marek Polacek  <polacek@redhat.com>
+
+	PR c++/91868 - improve -Wshadow location.
+	* name-lookup.c (check_local_shadow): Use DECL_SOURCE_LOCATION
+	instead of input_location.
+
+	PR c++/91845 - ICE with invalid pointer-to-member.
+	* expr.c (mark_use): Use error_operand_p.
+	* typeck2.c (build_m_component_ref): Check error_operand_p after
+	calling mark_[lr]value_use.
+
+2019-09-23  Paolo Carlini  <paolo.carlini@oracle.com>
+
+	* pt.c (check_explicit_specialization): Use cp_expr_loc_or_input_loc.
+	(process_partial_specialization): Likewise.
+	(convert_nontype_argument_function): Likewise.
+	(invalid_tparm_referent_p): Likewise.
+	(convert_template_argument): Likewise.
+	(check_valid_ptrmem_cst_expr): Tidy.
+
+2019-09-23  Jason Merrill  <jason@redhat.com>
+
+	PR c++/91809 - bit-field and ellipsis.
+	* call.c (convert_arg_to_ellipsis): Don't call decay_conversion for
+	arithmetic arguments.
+
+2019-09-23  Marek Polacek  <polacek@redhat.com>
+
+	PR c++/91844 - Implement CWG 2352, Similar types and reference binding.
+	* call.c (reference_related_p): Use similar_type_p instead of
+	same_type_p.
+	(reference_compatible_p): Update implementation to match CWG 2352.
+	* cp-tree.h (similar_type_p): Declare.
+	* typeck.c (similar_type_p): New.
+
+2019-09-22  Marek Polacek  <polacek@redhat.com>
+
+	PR c++/91819 - ICE with operator++ and enum.
+	* call.c (build_new_op_1): Set arg2_type.
+
+2019-09-17  Jason Merrill  <jason@redhat.com>
+
+	* parser.c (cp_parser_statement): Handle [[likely]] on
+	compound-statement.
+
+2019-09-19  Jason Merrill  <jason@redhat.com>
+
+	Revert:
+	* call.c (build_new_op_1): Don't apply any standard conversions to
+	the operands of a built-in operator.  Don't suppress conversions in
+	cp_build_unary_op.
+	* typeck.c (cp_build_unary_op): Do integral promotions for enums.
+
+2019-09-16  Paolo Carlini  <paolo.carlini@oracle.com>
+
+	* decl.c (grokdeclarator): Use declspecs->locations and
+	declarator->id_loc in a few error messages.
+	* pt.c (finish_member_template_decl): Use DECL_SOURCE_LOCATION.
+	(push_template_decl_real): Likewise.
+
+2019-09-15  Jason Merrill  <jason@redhat.com>
+
+	PR c++/30277 - int-width bit-field promotion.
+	PR c++/33819 - long bit-field promotion.
+	* typeck.c (cp_perform_integral_promotions): Handle large bit-fields
+	properly.  Handle 32-bit non-int bit-fields properly.
+	(is_bitfield_expr_with_lowered_type): Don't look through NOP_EXPR.
+
+	PR c++/82165 - enum bitfields and operator overloading.
+	* call.c (build_new_op_1): Use unlowered_expr_type.
+
+	* call.c (build_new_op_1): Don't apply any standard conversions to
+	the operands of a built-in operator.  Don't suppress conversions in
+	cp_build_unary_op.
+	* typeck.c (cp_build_unary_op): Do integral promotions for enums.
+
+2019-09-15  Marek Polacek  <polacek@redhat.com>
+
+	PR c++/91740 - ICE with constexpr call and ?: in ARRAY_REF.
+	* pt.c (build_non_dependent_expr): Call build_non_dependent_expr for
+	the first operand.
+
+2019-09-15  Nathan Sidwell  <nathan@acm.org>
+
+	* cp-tree.h (DECL_CLONED_FUNCTION_P): Reimplement using
+	IDENTIFIER_CDTOR_P, correct documentation.
+	(DECL_CLONED_FUNCTION): Directly access field.
+	(decl_cloned_function_p): Delete.
+	* class.c (decl_cloned_function_p): Delete.
+	* pt.c (instantiate_template_1): Check DECL_CHAIN is a decl.
+
+2019-09-11  Nathan Sidwell  <nathan@acm.org>
+
+	* c-objcp-common.c (cp-objcp-common.c): Alphababetize and
+	correctly mark all C++ nodes.
+	* decl.c (cp_tree_node_structure): Alphabetize.
+
+2019-09-10  Marek Polacek  <polacek@redhat.com>
+
+	PR c++/91673 - ICE with noexcept in alias-declaration.
+	* parser.c (CP_PARSER_FLAGS_DELAY_NOEXCEPT): New parser flag.
+	(cp_parser_lambda_declarator_opt): Pass CP_PARSER_FLAGS_NONE to
+	cp_parser_exception_specification_opt.
+	(cp_parser_direct_declarator): Adjust a call to
+	cp_parser_exception_specification_opt.
+	(cp_parser_member_declaration): Pass CP_PARSER_FLAGS_DELAY_NOEXCEPT
+	to cp_parser_declarator if not processing a friend or typedef
+	declaration.
+	(cp_parser_late_noexcept_specifier): Adjust a call to
+	cp_parser_noexcept_specification_opt.
+	(cp_parser_noexcept_specification_opt): New parameter for parser flags,
+	drop the FRIEND_P parameter.  Use the new parameter.
+	(cp_parser_exception_specification_opt): Likewise.
+	(cp_parser_transaction): Adjust a call to
+	cp_parser_noexcept_specification_opt.
+	(cp_parser_transaction_expression): Likewise.
+
+2019-09-10  Marek Polacek  <polacek@redhat.com>
+
+	PR c++/91705 - constexpr evaluation rejects ++/-- on floats.
+	* constexpr.c (cxx_eval_increment_expression): Call fold_simple on
+	the offset.
+
+2019-09-24  Jason Merrill  <jason@redhat.com>
+
+	* parser.c (cp_parser_postfix_expression): Do set location of
+	dependent member call.
+
 2019-09-24  Andrew Sutton  <asutton@lock3software.com>
 
 	Regenerate associated constraints for abbreviated function templates
@@ -234,130 +358,6 @@
 	Implement P1452.
 	* parser.c (cp_parser_compound_requirement): Only allow
 	trailing-return-type with -fconcepts-ts.
-=======
-2019-09-24  Marek Polacek  <polacek@redhat.com>
-
-	PR c++/91868 - improve -Wshadow location.
-	* name-lookup.c (check_local_shadow): Use DECL_SOURCE_LOCATION
-	instead of input_location.
-
-	PR c++/91845 - ICE with invalid pointer-to-member.
-	* expr.c (mark_use): Use error_operand_p.
-	* typeck2.c (build_m_component_ref): Check error_operand_p after
-	calling mark_[lr]value_use.
-
-2019-09-23  Paolo Carlini  <paolo.carlini@oracle.com>
-
-	* pt.c (check_explicit_specialization): Use cp_expr_loc_or_input_loc.
-	(process_partial_specialization): Likewise.
-	(convert_nontype_argument_function): Likewise.
-	(invalid_tparm_referent_p): Likewise.
-	(convert_template_argument): Likewise.
-	(check_valid_ptrmem_cst_expr): Tidy.
-
-2019-09-23  Jason Merrill  <jason@redhat.com>
-
-	PR c++/91809 - bit-field and ellipsis.
-	* call.c (convert_arg_to_ellipsis): Don't call decay_conversion for
-	arithmetic arguments.
-
-2019-09-23  Marek Polacek  <polacek@redhat.com>
-
-	PR c++/91844 - Implement CWG 2352, Similar types and reference binding.
-	* call.c (reference_related_p): Use similar_type_p instead of
-	same_type_p.
-	(reference_compatible_p): Update implementation to match CWG 2352.
-	* cp-tree.h (similar_type_p): Declare.
-	* typeck.c (similar_type_p): New.
-
-2019-09-22  Marek Polacek  <polacek@redhat.com>
-
-	PR c++/91819 - ICE with operator++ and enum.
-	* call.c (build_new_op_1): Set arg2_type.
-
-2019-09-17  Jason Merrill  <jason@redhat.com>
-
-	* parser.c (cp_parser_statement): Handle [[likely]] on
-	compound-statement.
-
-2019-09-19  Jason Merrill  <jason@redhat.com>
-
-	Revert:
-	* call.c (build_new_op_1): Don't apply any standard conversions to
-	the operands of a built-in operator.  Don't suppress conversions in
-	cp_build_unary_op.
-	* typeck.c (cp_build_unary_op): Do integral promotions for enums.
-
-2019-09-16  Paolo Carlini  <paolo.carlini@oracle.com>
-
-	* decl.c (grokdeclarator): Use declspecs->locations and
-	declarator->id_loc in a few error messages.
-	* pt.c (finish_member_template_decl): Use DECL_SOURCE_LOCATION.
-	(push_template_decl_real): Likewise.
-
-2019-09-15  Jason Merrill  <jason@redhat.com>
-
-	PR c++/30277 - int-width bit-field promotion.
-	PR c++/33819 - long bit-field promotion.
-	* typeck.c (cp_perform_integral_promotions): Handle large bit-fields
-	properly.  Handle 32-bit non-int bit-fields properly.
-	(is_bitfield_expr_with_lowered_type): Don't look through NOP_EXPR.
-
-	PR c++/82165 - enum bitfields and operator overloading.
-	* call.c (build_new_op_1): Use unlowered_expr_type.
-
-	* call.c (build_new_op_1): Don't apply any standard conversions to
-	the operands of a built-in operator.  Don't suppress conversions in
-	cp_build_unary_op.
-	* typeck.c (cp_build_unary_op): Do integral promotions for enums.
-
-2019-09-15  Marek Polacek  <polacek@redhat.com>
-
-	PR c++/91740 - ICE with constexpr call and ?: in ARRAY_REF.
-	* pt.c (build_non_dependent_expr): Call build_non_dependent_expr for
-	the first operand.
-
-2019-09-15  Nathan Sidwell  <nathan@acm.org>
-
-	* cp-tree.h (DECL_CLONED_FUNCTION_P): Reimplement using
-	IDENTIFIER_CDTOR_P, correct documentation.
-	(DECL_CLONED_FUNCTION): Directly access field.
-	(decl_cloned_function_p): Delete.
-	* class.c (decl_cloned_function_p): Delete.
-	* pt.c (instantiate_template_1): Check DECL_CHAIN is a decl.
-
-2019-09-11  Nathan Sidwell  <nathan@acm.org>
-
-	* c-objcp-common.c (cp-objcp-common.c): Alphababetize and
-	correctly mark all C++ nodes.
-	* decl.c (cp_tree_node_structure): Alphabetize.
-
-2019-09-10  Marek Polacek  <polacek@redhat.com>
-
-	PR c++/91673 - ICE with noexcept in alias-declaration.
-	* parser.c (CP_PARSER_FLAGS_DELAY_NOEXCEPT): New parser flag.
-	(cp_parser_lambda_declarator_opt): Pass CP_PARSER_FLAGS_NONE to
-	cp_parser_exception_specification_opt.
-	(cp_parser_direct_declarator): Adjust a call to
-	cp_parser_exception_specification_opt.
-	(cp_parser_member_declaration): Pass CP_PARSER_FLAGS_DELAY_NOEXCEPT
-	to cp_parser_declarator if not processing a friend or typedef
-	declaration.
-	(cp_parser_late_noexcept_specifier): Adjust a call to
-	cp_parser_noexcept_specification_opt.
-	(cp_parser_noexcept_specification_opt): New parameter for parser flags,
-	drop the FRIEND_P parameter.  Use the new parameter.
-	(cp_parser_exception_specification_opt): Likewise.
-	(cp_parser_transaction): Adjust a call to
-	cp_parser_noexcept_specification_opt.
-	(cp_parser_transaction_expression): Likewise.
-
-2019-09-10  Marek Polacek  <polacek@redhat.com>
-
-	PR c++/91705 - constexpr evaluation rejects ++/-- on floats.
-	* constexpr.c (cxx_eval_increment_expression): Call fold_simple on
-	the offset.
->>>>>>> 1a599e36
 
 2019-09-10  Paolo Carlini  <paolo.carlini@oracle.com>
 

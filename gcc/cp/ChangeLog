--- conflicted
+++ resolved
@@ -1,8 +1,3 @@
-<<<<<<< HEAD
-2007-07-05  Douglas Gregor  <doug.gregor@gmail.com>
-
-	* lex.c (reswords): Add concepts keywords.
-=======
 2008-01-24  Jason Merrill  <jason@redhat.com>
 
 	PR c++/34913
@@ -1982,7 +1977,6 @@
 	* parser.c (cp_parser_primary_expression): Add comment about
 	treating dependent qualified names as integral
 	constant-expressions.
->>>>>>> 79d52444
 
 2007-07-04  Douglas Gregor  <doug.gregor@gmail.com>
 

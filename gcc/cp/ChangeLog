--- conflicted
+++ resolved
@@ -1,5 +1,3 @@
-<<<<<<< HEAD
-=======
 2013-07-10  Paolo Carlini  <paolo.carlini@oracle.com>
 
 	PR c++/57869
@@ -259,7 +257,6 @@
 	(expand_an_in_modify_expr): Changed a function call from the above
 	removed function to length_mismatch_in_expr_p.
 
->>>>>>> 0dc99c85
 2013-06-21  Balaji V. Iyer  <balaji.v.iyer@intel.com>
 
 	* call.c (convert_like_real): Added a check if array notation is present

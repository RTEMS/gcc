<<<<<<< HEAD
2012-09-27  Jakub Jelinek  <jakub@redhat.com>

	* init.c (build_new_1): Don't test TREE_CONSTANT
	of INTEGER_CST.

2012-08-20  Florian Weimer  <fweimer@redhat.com>

	PR c++/19351
	* call.c (build_operator_new_call): Add size_check argument and
	evaluate it.
	* cp-tree.h (build_operator_new_call): Adjust declaration.
	* init.c (build_new_1): Compute array size check and apply it.
=======
2012-10-08  Jakub Jelinek  <jakub@redhat.com>

	PR c++/54858
	* tree.c (cp_tree_equal): Handle FIELD_DECL.

2012-10-03  Jakub Jelinek  <jakub@redhat.com>

	PR c++/54777
	* semantics.c (cxx_eval_constant_expression) <case COMPOUND_EXPR>: If
	not ignoring the second operand, pass the original second operand
	and not one with stripped nops to cxx_eval_constant_expression.
>>>>>>> 6dec3900

2012-09-20  Release Manager

	* GCC 4.7.2 released.

2012-09-14  Jason Merrill  <jason@redhat.com>

	PR c++/53661
	* typeck2.c (check_narrowing): Avoid false positives on conversion
	from enumeral type.

2012-09-13  Jason Merrill  <jason@redhat.com>

	PR c++/53839
	* semantics.c (cxx_eval_indirect_ref): If we aren't looking for an
	address, make sure the value is constant.

2012-09-13  Jason Merrill  <jason@redhat.com>

	PR c++/54511
	* pt.c (tsubst_decl) [VAR_DECL]: Handle DECL_ANON_UNION_VAR_P.

2012-09-13  Jason Merrill  <jason@redhat.com>

	PR c++/53836
	* pt.c (value_dependent_expression_p): A TREE_LIST initializer must
	be dependent.

2012-09-10  Jason Merrill  <jason@redhat.com>

	PR c++/54506
	* decl.c (move_signature_fn_p): Split out from move_fn_p.
	* method.c (process_subob_fn): Use it.
	* cp-tree.h: Declare it.

	PR c++/54341
	PR c++/54253
	* semantics.c (sort_constexpr_mem_initializers): New.
	(build_constexpr_constructor_member_initializers): Use it.
	(cx_check_missing_mem_inits): Skip artificial fields.
	* init.c (expand_aggr_init_1): Don't zero out a class
	with no data.

	PR c++/54086
	* decl.c (grokdeclarator): Allow const and constexpr together.

2012-08-31  Ollie Wild  <aaw@google.com>

	PR c++/54197
	* call.c (extend_ref_init_temps_1): Handle COMPOUND_EXPR trees.

2012-07-20  Jason Merrill  <jason@redhat.com>

	PR c++/54038
	* tree.c (build_cplus_array_type): Use build_cplus_array_type to build
	canonical array type rather than mess with its TYPE_*_VARIANT.

2012-07-19  Jason Merrill  <jason@redhat.com>

	PR c++/54026
	* typeck.c (cp_apply_type_quals_to_decl): Check COMPLETE_TYPE_P.

2012-07-18  Jason Merrill  <jason@redhat.com>

	* method.c (process_subob_fn): Make sure no_implicit_p is non-null
	before trying to store through it.

2012-07-17  Jason Merrill  <jason@redhat.com>

	PR c++/53995
	* decl.c (finish_enum_value_list): Only call
	insert_late_enum_def_into_classtype_sorted_fields in class scope.

2012-07-17  Jason Merrill  <jason@redhat.com>

	PR c++/53989
	* tree.c (build_cplus_array_type): Also add TYPE_CANONICAL
	to the list of variants.

2012-07-17  Jason Merrill  <jason@redhat.com>

	PR c++/53549
	* parser.c (cp_parser_class_head): Call xref_basetypes here.
	(cp_parser_class_specifier_1): Not here.
	* pt.c (tsubst_decl) [USING_DECL]: Check uses_template_parms
	as well as DECL_DEPENDENT_P.

2012-07-13  Jason Merrill  <jason@redhat.com>

	PR c++/53953
	* method.c (synthesized_method_walk): Initialize no_implicit_p sooner.

2012-07-10  Jason Merrill  <jason@redhat.com>

	DR 1402
	PR c++/53733
	* cp-tree.h (FNDECL_SUPPRESS_IMPLICIT_DECL): New.
	(struct lang_decl_fn): Add suppress_implicit_decl field.
	* method.c (implicitly_declare_fn): Check it.
	(process_subob_fn): Add no_implicit_p parm.
	(walk_field_subobs, synthesized_method_walk): Likewise.
	(maybe_explain_implicit_delete): Adjust.
	(explain_implicit_non_constexpr): Adjust.

	* method.c (synthesized_method_walk): Cleanups don't affect the EH
	spec either.

2012-07-02  Jason Merrill  <jason@redhat.com>

	PR c++/53816
	* class.c (resolves_to_fixed_type_p): Check uses_template_parms
	(current_function_decl) instead of processing_template_decl.

	PR c++/53821
	* semantics.c (maybe_add_lambda_conv_op): Don't set
	DECL_INTERFACE_KNOWN.

2012-06-27  Fabien Chêne  <fabien@gcc.gnu.org>

	PR c++/51214
	* cp-tree.h (insert_late_enum_def_into_classtype_sorted_fields):
	Declare.
	* class.c (insert_into_classtype_sorted_fields): New.
	(add_enum_fields_to_record_type): New.
	(count_fields): Adjust the comment.
	(add_fields_to_record_type): Likewise.
	(finish_struct_1): Move the code that inserts the fields for the
	sorted case, into insert_into_classtype_sorted_fields, and call
	it.
	(insert_late_enum_def_into_classtype_sorted_fields): Define.
	* decl.c (finish_enum_value_list): Call
	insert_late_enum_def_into_classtype_sorted_fields if a late enum
	definition is encountered.

2012-06-25  Jason Merrill  <jason@redhat.com>

	PR c++/53498
	PR c++/53305
	* pt.c (tsubst_pack_expansion): Copy before dummy tsubst.

	PR c++/52988
	* typeck.c (decay_conversion): Don't discard side-effects from
	expressions of nullptr_t.

	PR c++/53202
	* semantics.c (build_data_member_initialization): Always keep
	initializer for empty base.
	(cxx_eval_bare_aggregate): Discard it here.

2012-06-25  Jakub Jelinek  <jakub@redhat.com>

	PR c++/53594
	* class.c (check_bases_and_members): Avoid -Wuninitialized
	diagnostics for non-static const members or references if they
	use NSDMI.

2012-06-19  Jason Merrill  <jason@redhat.com>

	PR c++/53651
	* name-lookup.c (constructor_name_p): Don't try to look at the
	name of a DECLTYPE_TYPE.

	Reapply:
	PR c++/53137
	* pt.c (instantiate_class_template_1): Set LAMBDA_EXPR_THIS_CAPTURE.
	(instantiate_decl): Don't push_to_top_level for local class methods.
	(instantiate_class_template_1): Or for local classes.

	PR c++/53599
	* pt.c (lookup_template_class_1): Use ts_global.

2012-06-14  Richard Guenther  <rguenther@suse.de>

	Backport from mainline
	2012-06-11  Richard Guenther  <rguenther@suse.de>

	PR c++/53616
	* mangle.c (write_array_type): Use double-ints for array domain
	arithmetic.

2012-06-14  Richard Guenther  <rguenther@suse.de>

	Backport from mainline
	2012-06-06  Fabien Chêne  <fabien@gcc.gnu.org>

	PR c++/52841
	* parser.c (cp_parser_alias_declaration): Return earlier
	if an error occured.

2012-06-14  Release Manager

	* GCC 4.7.1 released.

2012-06-12  Jason Merrill  <jason@redhat.com>

	PR c++/53599
	Revert:
	PR c++/53137
	* pt.c (instantiate_class_template_1): Set LAMBDA_EXPR_THIS_CAPTURE.
	(instantiate_decl): Don't push_to_top_level for local class methods.
	(instantiate_class_template_1): Or for local classes.

2012-06-04  Paolo Carlini  <paolo.carlini@oracle.com>

	PR c++/53524
	* call.c (build_conditional_expr_1): Use OPT_Wenum_compare
	to control enumeral mismatch in conditional expression too.

2012-06-01  Jason Merrill  <jason@redhat.com>

	PR c++/52973
	* parser.c (cp_parser_class_head): Apply attributes here.
	* semantics.c (begin_class_definition): Not here.
	* cp-tree.h: Adjust.

	PR c++/52725
	* parser.c (cp_parser_binary_expression): Bail early if we're parsing
	tentatively and the LHS has a parse error.

2012-06-01  Jason Merrill  <jason@redhat.com>

	PR c++/53137
	* pt.c (instantiate_class_template_1): Set LAMBDA_EXPR_THIS_CAPTURE.
	(instantiate_decl): Don't push_to_top_level for local class methods.
	(instantiate_class_template_1): Or for local classes.

	PR c++/53484
	* pt.c (do_auto_deduction): Don't try to deduce from a
	type-dependent initializer.

2012-05-31  Jason Merrill  <jason@redhat.com>

	PR c++/53500
	PR c++/52905
	* call.c (joust): Handle comparing list and non-list ctors.

2012-05-30  Jason Merrill  <jason@redhat.com>

	PR c++/53356
	* tree.c (stabilize_init): Side effects make the init unstable.

2012-05-30  Jason Merrill  <jason@redhat.com>

	PR c++/53220
	* call.c (convert_like_real) [ck_list]: Take array address directly.
	* typeck.c (decay_conversion): Reject decay of an array compound
	literal.

2012-05-29  Paolo Carlini  <paolo.carlini@oracle.com>

	PR c++/53491
	* tree.c (stabilize_expr): Handle exp of void type.

2012-05-28  Paolo Carlini  <paolo.carlini@oracle.com>

	PR c++/53503
	* semantics.c (potential_constant_expression_1): Handle LTGT_EXPR.

2012-05-15  Alexandre Oliva  <aoliva@redhat.com>

	PR c++/53209
	* pt.c (tsubst_decl): Bail out if argvec is error_mark_node.

2012-05-10  Paolo Carlini  <paolo.carlini@oracle.com>

	PR c++/53301
	* decl.c (check_default_argument): Fix typo (POINTER_TYPE_P
	instead of TYPE_PTR_P) in zero-as-null-pointer-constant warning.

2012-05-03  Paolo Carlini  <paolo.carlini@oracle.com>

	PR c++/53186
	* call.c (build_over_call): Handle final member functions
	and class types.
	(build_new_method_call_1): Do not handle here.

2012-04-17  Paolo Carlini  <paolo.carlini@oracle.com>

	PR c++/53003
	* parser.c (cp_parser_member_declaration): Check that
	initializer_token_start is non null before dereferencing it.

2012-04-16  Jason Merrill  <jason@redhat.com>

	PR c++/38543
	* pt.c (determine_specialization): Instead of comparing the number
	of parms, check that tsubst gives the right answer.

	PR c++/50830
	* pt.c (convert_template_argument): Handle template template
	argument packs.

	PR c++/50303
	* pt.c (tsubst_pack_expansion): Use tsubst_expr for template
	template parameters.

2012-04-15  Jason Merrill  <jason@redhat.com>

	PR c++/52292
	PR c++/52380
	* pt.c (coerce_template_parms): Even if we aren't converting we
	want to expand argument packs.

2012-04-15  Fabien Chêne  <fabien@gcc.gnu.org>

	PR c++/52465
	* parser.c (cp_parser_class_name): Call strip_using_decl and
	return the target decl.
	* name-lookup.c (strip_using_decl): Returns NULL_TREE if the decl
	to be stripped is NULL_TREE.
	(qualify_lookup): Call strip_using_decl and perform some checks on
	the target decl.

2012-04-13  Jason Merrill  <jason@redhat.com>

	PR c++/52824
	* pt.c (any_pack_expanson_args_p): New.
	(coerce_template_parms): Use it.

2012-04-11  Jason Merrill  <jason@redhat.com>

	PR debug/45088
	* decl.c (grokdeclarator): Strip the injected-class-name typedef
	if we are building a declaration or compound type.

	PR c++/52906
	* decl.c (check_tag_decl): Don't complain about attributes if we
	don't even have a type.

2012-04-05  Jason Merrill  <jason@redhat.com>

	PR c++/52596
	* tree.c (lvalue_kind): Treat a deferred access control SCOPE_REF
	as an lvalue.

2012-04-03  Jason Merrill  <jason@redhat.com>

	PR c++/52796
	* pt.c (tsubst_initializer_list): A pack expansion with no elements
	means value-initialization.

2012-03-29  Meador Inge  <meadori@codesourcery.com>

	PR c++/52672
	* semantics.c (cxx_fold_indirect_ref): Don't attempt to fold
	stripped child trees that are not pointer types.

2012-03-29  Paolo Carlini  <paolo.carlini@oracle.com>

	PR c++/52718
	* decl.c (check_default_argument): With -Wzero-as-null-pointer-constant
	warn for a zero as null pointer constant default argument.

2012-03-29  Jason Merrill  <jason@redhat.com>

	PR c++/52685
	* tree.c (copy_binfo): Handle BINFO_DEPENDENT_BASE_P.

2012-03-29  Jakub Jelinek  <jakub@redhat.com>

	PR c++/52759
	* decl.c (start_decl): Don't call maybe_apply_pragma_weak
	if processing_template_decl.

2012-03-29  Jason Merrill  <jason@redhat.com>

	PR c++/52743
	* call.c (compare_ics): Handle ck_aggr like ck_list.

2012-03-28  Jason Merrill  <jason@redhat.com>

	PR c++/52746
	* typeck.c (lookup_destructor): Clear BASELINK_QUALIFIED_P if
	we didn't get an explicit scope.
	* pt.c (tsubst_baselink): Likewise.

2012-03-22  Paolo Carlini  <paolo.carlini@oracle.com>

	PR c++/52487
	* class.c (check_field_decls): Call literal_type_p only
	on complete types.

2012-03-22  Jakub Jelinek  <jakub@redhat.com>

	PR c++/52671
	* decl.c (check_tag_decl): Only use CLASSTYPE_TEMPLATE_INSTANTIATION
	on CLASS_TYPE_P types.

2012-03-22  Jason Merrill  <jason@redhat.com>

	PR c++/52582
	* method.c (implicitly_declare_fn): Set DECL_EXTERNAL.

2012-03-22  Jakub Jelinek  <jakub@redhat.com>

	Backported from mainline
	2012-03-14  Jakub Jelinek  <jakub@redhat.com>

	PR c++/52521
	* parser.c (lookup_literal_operator): Return fn only if
	processed all arguments from args vector and argtypes is
	void_list_node.

2012-03-22  Release Manager

	* GCC 4.7.0 released.

2012-03-20  Jason Merrill  <jason@redhat.com>

	* mangle.c (write_type): Handle 'auto'.
	* init.c (build_new): Don't do auto deduction where it might
	affect template mangling.

2012-03-07  Jason Merrill  <jason@redhat.com>

	PR c++/52521
	* mangle.c (write_literal_operator_name): The length comes after the
	operator prefix.

2012-02-29  Jason Merrill  <jason@redhat.com>

	PR c++/51930
	* decl.c (check_tag_decl): Move warning for misplaced attributes here.
	(shadow_tag): From here.
	* parser.c (cp_parser_explicit_instantiation): Don't warn here.

2012-02-21  Jakub Jelinek  <jakub@redhat.com>

	PR c++/52312
	* typeck.c (check_literal_operator_args): Initialize *long_double_p
	and *long_long_unsigned_p even if processing_template_decl.

2012-02-16  Jason Merrill  <jason@redhat.com>

	PR c++/52248
	* decl.c (define_label): Use timevar_cond_start/stop.

2012-02-16  Fabien Chêne  <fabien@gcc.gnu.org>

	PR c++/52126
	* decl.c (xref_basetypes): call dependent_scope_p instead of
	dependent_type_p.

2012-02-16  Jason Merrill  <jason@redhat.com>

	PR c++/51415
	* error.c (dump_expr): Handle lambda closures specifically.

2012-02-14  Jason Merrill  <jason@redhat.com>

	* parser.c (cp_parser_explicit_instantiation): Give a warning
	for ignored attributes on explicit class instantiation.

2012-02-14  Jakub Jelinek  <jakub@redhat.com>

	PR c++/52247
	* pt.c (tsubst_copy_asm_operands): For LABEL_DECL values call
	lookup_label on label's name and set TREE_USED.

2012-02-14  Jason Merrill  <jason@redhat.com>

	PR c++/39055
	* decl.c (local_variable_p_walkfn): Don't check DECL_ARTIFICIAL.

2012-02-14  Jakub Jelinek  <jakub@redhat.com>

	PR c/52181
	* decl.c (duplicate_decls): If olddecl has bigger DECL_ALIGN than
	newdecl, copy DECL_ALIGN to newdecl and or DECL_USER_ALIGN bits.

2012-02-07  Jason Merrill  <jason@redhat.com>

	PR c++/51675
	* semantics.c (cx_check_missing_mem_inits): Handle unions.
	Fix constexpr default constructor logic.

	PR c++/52035
	* pt.c (tsubst): Strip uninstantiated typedef.

2012-02-06  Jason Merrill  <jason@redhat.com>

	PR c++/52088
	* cvt.c (build_expr_type_conversion): Check for template conversion.

2012-01-31  Jason Merrill  <jason@redhat.com>

	PR c++/52043
	* cp-tree.h (PACK_EXPANSION_LOCAL_P): New.
	* pt.c (make_pack_expansion, tsubst_initializer_list): Set it.
	(tsubst_pack_expansion): Check it.

2012-01-29  Paolo Carlini  <paolo.carlini@oracle.com>

	PR c++/51327
	* class.c (explain_non_literal_class): Correctly handle implicitly
	deleted constructors.

2012-01-27  Jakub Jelinek  <jakub@redhat.com>

	PR c++/51852
	* pt.c (tsubst_pack_expansion): Delete and restore
	local_specialization whenever need_local_specialization, not just
	when saved_local_specializations is non-NULL.

2012-01-26  Paolo Carlini  <paolo.carlini@oracle.com>

	PR c++/51370
	* error.c (dump_decl, [TEMPLATE_ID_EXPR]): Handle error_mark_node
	as TREE_OPERAND (t, 1).

2012-01-24  Jason Merrill  <jason@redhat.com>

	PR c++/51917
	* decl.c (xref_basetypes): Check VEC_length instead of VEC_space.

	PR c++/51973
	* tree.c (called_fns_equal): Check template args.
	(cp_tree_equal): Call it.

2012-01-24  Aldy Hernandez  <aldyh@redhat.com>
	    Patrick Marlier  <patrick.marlier@gmail.com>

	PR c++/51928
	* class.c (set_method_tm_attributes): Use TARGET_THUNK instead of
	thunk for set_one_vmethod_tm_attributes.

2012-01-24  Paolo Carlini  <paolo.carlini@oracle.com>

	PR c++/51223
	* call.c (build_over_call): Check for error_mark_node as
	TREE_VALUE when default arguments are processed.

2012-01-23  Jason Merrill  <jason@redhat.com>

	PR c++/51930
	* decl2.c (determine_visibility): Check for visibility attribute
	on template specialization.

2012-01-23  Paolo Carlini  <paolo.carlini@oracle.com>

	PR c++/51398
	* pt.c (parameter_of_template_p): Skip error_mark_node parameters.

2012-01-23  Jason Merrill  <jason@redhat.com>

	PR c++/51925
	* class.c (add_method): Set OVL_USED for using-decls.
	* tree.c (ovl_scope): New.
	* cp-tree.h: Declare it.
	* parser.c (cp_parser_template_name): Use it.
	* semantics.c (baselink_for_fns): Likewise.
	* name-lookup.c (set_inherited_value_binding_p): Likewise.

2012-01-20  Paolo Carlini  <paolo.carlini@oracle.com>

	PR c++/51402
	* pt.c (lookup_template_class_1): Check context returned by
	tsubst for error_mark_node.

2012-01-19  Kai Tietz  <ktietz@redhat.com>

	PR c++/51344
	* decl2.c (save_template_attributes): Use merge_attributes
	instead of chaining up via TREE_CHAIN.

2012-01-19  Jason Merrill  <jason@redhat.com>

	PR c++/51889
	* class.c (finish_struct): Call add_method here for function usings.
	* semantics.c (finish_member_declaration): Not here.

2012-01-18  Paolo Carlini  <paolo.carlini@oracle.com>

	PR c++/51225
	* typeck2.c (store_init_value): Within a template guard
	cxx_constant_value with require_potential_constant_expression.
	* pt.c (convert_nontype_argument): Likewise.

2012-01-16  Jakub Jelinek  <jakub@redhat.com>

	PR c++/51854
	* mangle.c (write_template_arg_literal): Handle complex.

2012-01-16  Jason Merrill  <jason@redhat.com>

	PR c++/51827
	* mangle.c (mangle_decl): Don't mangle uninstantiated templates.

	PR c++/51868
	* typeck.c (build_static_cast_1): Handle bit-fields properly.

2012-01-13  Ian Lance Taylor  <iant@google.com>

	PR c++/50012
	* typeck.c (enum_cast_to_int): New static function.
	(cp_build_binary_op): When handling warn_sign_compare, don't test
	for TREE_NO_WARNING.  Do call enum_cast_to_int.
	* call.c (avoid_sign_compare_warnings): Remove static function.
	(build_new_op_1): Don't call avoid_sign_compare_warnings.

2012-01-13  Steven Bosscher  <steven@gcc.gnu.org>

	* decl2.c: Do not include tree-mudflap.h
	* semantics.c: Likewise.

2012-01-13  Jason Merrill  <jason@redhat.com>

	PR c++/20681
	* semantics.c (finish_break_stmt): Avoid adding an unreachable
	BREAK_STMT.

	PR c++/51813
	* decl2.c (constrain_visibility): Clear DECL_VISIBILITY_SPECIFIED
	when reducing the visibility.

	PR c++/51620
	* class.c (build_vtbl_initializer): Use __cxa_deleted_virtual.

2012-01-12  Jason Merrill  <jason@redhat.com>

	PR c++/51714
	* pt.c (value_dependent_expression_p): Treat STMT_EXPR as
	value-dependent.

2012-01-13  Dodji Seketeli  <dodji@redhat.com>

	PR c++/51633
	* semantics.c (cp_parser_ctor_initializer_opt_and_function_body):
	Set the pointer to the last block of the constructor to the
	current statement.
	(build_constexpr_constructor_member_initializers): Get
	build_data_member_initialization a chance to deal with more
	statements before we choke.

2012-01-12  Jason Merrill  <jason@redhat.com>

	PR c++/48051
	* mangle.c (write_expression): Mangle BASELINK scope if
	BASELINK_QUALIFIED_P.
	* search.c (adjust_result_of_qualified_name_lookup): Set
	BASELINK_QUALIFIED_P.
	* tree.c (cp_tree_equal) [BASELINK]: Compare BASELINK_QUALIFIED_P.
	* parser.c (cp_parser_postfix_dot_deref_expression): Don't call
	adjust_result_of_qualified_name_lookup for non-qualified names.

	PR c++/51403
	* pt.c (unify): Handle error_mark_node.

2012-01-11  Jason Merrill  <jason@redhat.com>

	PR c++/51565
	* call.c (standard_conversion): For ptrmemfuncs, compare the
	static_fn_types.

	PR c++/51818
	* mangle.c (find_substitution): A type is only a substitution
	match if we're looking for a type.
	(write_nested_name): Use decl_mangling_context.

	* decl.c (decls_match): Assert that the arguments are decls.

	PR c++/51613
	* pt.c (resolve_overloaded_unification): Compare types with
	same_type_p, not decls_match.

2012-01-10  Jason Merrill  <jason@redhat.com>

	PR c++/51614
	* class.c (build_base_path): Diagnose ambiguous base.

	PR c++/51433
	* semantics.c (cxx_eval_call_expression): Always retry previously
	non-constant expressions.

2012-01-06  Jason Merrill  <jason@redhat.com>

	DR 686
	PR c++/47450
	* parser.c (cp_parser_new_expression): Set
	type_definition_forbidden_message.

	PR c++/6057
	PR c++/48051
	PR c++/50855
	PR c++/51322
	* mangle.c (write_expression): Support NEW_EXPR, DELETE_EXPR,
	THROW_EXPR, CONSTRUCTOR, OVERLOAD.  Fix PREINCREMENT_EXPR and
	PREDECREMENT_EXPR.
	(write_template_arg): Fix mangling of class-scope functions and
	argument packs.
	(mangle_decl): Update suggested -fabi-version argument.
	* operators.def: Add DOTSTAR_EXPR, REINTERPRET_CAST_EXPR,
	DYNAMIC_CAST_EXPR; correct CONST_CAST_EXPR, STATIC_CAST_EXPR.
	* tree.c (dependent_name): No longer static.
	* cp-tree.h: Declare it.
	* pt.c (unify): Defer handling of unconverted functions.

	* mangle.c (mangle_decl): Don't generate mangling aliases
	for maybe-in-charge [cd]tors.

	* error.c (dump_expr): Print type of CONSTRUCTOR.

2012-01-05  Dodji Seketeli  <dodji@redhat.com>

	PR c++/51541
	* parser.c (cp_parser_alias_declaration): Get out early upon
    	errors in the identifier or the attributes.

2012-01-04  Paolo Carlini  <paolo.carlini@oracle.com>

	PR c++/51064
	* pt.c (tsubst_copy_and_build): Maybe set TREE_NO_WARNING on
	the tree returned by build_x_binary_op.

2012-01-03  Paolo Carlini  <paolo.carlini@oracle.com>

	PR c++/51738
	* parser.c (cp_parser_postfix_open_square_expression): Handle
	postfix-expression [ braced-init-list ].

2012-01-03  Paolo Carlini  <paolo.carlini@oracle.com>

	PR c++/29273
	* rtti.c (build_dynamic_cast_1): In case of T a pointer type,
	call decay_conversion on v.

2012-01-03  Paolo Carlini  <paolo.carlini@oracle.com>

	PR c++/15867
	* decl.c (duplicate_decls): With -Wredundant-decls don't warn for
	declaration followed by specialization.

2012-01-03  Jakub Jelinek  <jakub@redhat.com>

	PR c++/51669
	* semantics.c (finish_omp_clauses): Call fold_build_cleanup_point_expr
	on OMP_CLAUSE_{IF,FINAL,NUM_THREADS,SCHEDULE_CHUNK}_EXPR.

2012-01-02  Jason Merrill  <jason@redhat.com>

	DR 1359
	PR c++/51675
	* method.c (walk_field_subobs): Don't check for uninitialized
	fields in a union.
	(synthesized_method_walk): Check here.

	DR 325
	PR c++/51666
	* parser.c (cp_parser_cache_defarg): Split out...
	(cp_parser_parameter_declaration): ...from here.
	(cp_parser_save_nsdmi): Use it.
	(cp_parser_cache_group): Remove CPP_COMMA support.

2012-01-02  Dodji Seketeli  <dodji@redhat.com>

	PR c++/51462
	* semantics.c (cx_check_missing_mem_inits): Don't assert in case
    	of error.

2012-01-02  Paolo Carlini  <paolo.carlini@oracle.com>

	PR c++/20140
	* typeck2.c (digest_init_r): Use copy_init when initializing
	an array of chars.

2012-01-01  Paolo Carlini  <paolo.carlini@oracle.com>

	PR c++/16603
	* decl.c (build_enumerator): Don't call perform_integral_promotions
	on the value.

2012-01-01  Paolo Carlini  <paolo.carlini@oracle.com>

	PR c++/51379
	* typeck.c (build_reinterpret_cast_1): Implement resolution of
	DR 799.

2012-01-01  Fabien Chêne  <fabien@gcc.gnu.org>

	* parser.c (cp_parser_using_declaration): Add a warning about
	deprecated access declarations when no errors were encountered
	while parsing the access declaration. Save the first token in
	order to emit the warning at the right place.

Copyright (C) 2012 Free Software Foundation, Inc.

Copying and distribution of this file, with or without modification,
are permitted in any medium without royalty provided the copyright
notice and this notice are preserved.<|MERGE_RESOLUTION|>--- conflicted
+++ resolved
@@ -1,4 +1,15 @@
-<<<<<<< HEAD
+2012-10-08  Jakub Jelinek  <jakub@redhat.com>
+
+	PR c++/54858
+	* tree.c (cp_tree_equal): Handle FIELD_DECL.
+
+2012-10-03  Jakub Jelinek  <jakub@redhat.com>
+
+	PR c++/54777
+	* semantics.c (cxx_eval_constant_expression) <case COMPOUND_EXPR>: If
+	not ignoring the second operand, pass the original second operand
+	and not one with stripped nops to cxx_eval_constant_expression.
+
 2012-09-27  Jakub Jelinek  <jakub@redhat.com>
 
 	* init.c (build_new_1): Don't test TREE_CONSTANT
@@ -11,19 +22,6 @@
 	evaluate it.
 	* cp-tree.h (build_operator_new_call): Adjust declaration.
 	* init.c (build_new_1): Compute array size check and apply it.
-=======
-2012-10-08  Jakub Jelinek  <jakub@redhat.com>
-
-	PR c++/54858
-	* tree.c (cp_tree_equal): Handle FIELD_DECL.
-
-2012-10-03  Jakub Jelinek  <jakub@redhat.com>
-
-	PR c++/54777
-	* semantics.c (cxx_eval_constant_expression) <case COMPOUND_EXPR>: If
-	not ignoring the second operand, pass the original second operand
-	and not one with stripped nops to cxx_eval_constant_expression.
->>>>>>> 6dec3900
 
 2012-09-20  Release Manager
 

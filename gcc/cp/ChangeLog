--- conflicted
+++ resolved
@@ -1,9 +1,3 @@
-<<<<<<< HEAD
-2015-07-23  Jason Merrill  <jason@redhat.com>
-
-	* constexpr.c (potential_constant_expression_1): Handle RESULT_DECL.
-	(cxx_eval_call_expression): Don't add to the hash table if !depth_ok.
-=======
 2015-07-27  Marek Polacek  <polacek@redhat.com>
 
 	PR c++/66555
@@ -58,6 +52,12 @@
 	PR c++/66572
 	* pt.c (tsubst_copy_and_build): Add warn_logical_op sentinel.
 
+2015-07-23  Jason Merrill  <jason@redhat.com>
+
+	* constexpr.c (potential_constant_expression_1): Handle RESULT_DECL.
+	(cxx_eval_call_expression): Don't add to the hash table if !depth_ok.
+
+
 2015-07-23  Paolo Carlini  <paolo.carlini@oracle.com>
 
 	PR c++/52987
@@ -73,7 +73,6 @@
 
 	PR c++/55095
 	* typeck.c (cp_build_binary_op): Warn about left shift overflows.
->>>>>>> 05b28fd6
 
 2015-07-15  Jason Merrill  <jason@redhat.com>
 

--- conflicted
+++ resolved
@@ -1,139 +1,3 @@
-<<<<<<< HEAD
-2013-11-17  Paolo Carlini  <paolo.carlini@oracle.com>
-
-	PR c++/59123
-	* decl.c (validate_constexpr_redeclaration): Redeclarations of
-	variables can differ in constexpr.
-
-2013-11-16  Paolo Carlini  <paolo.carlini@oracle.com>
-
-	PR c++/29143
-	* semantics.c (finish_call_expr): Ensure that for OVERLOADs too
-	'(&f)(...)' is the same as '(f)(...)', per 13.3.1.1.
-
-2013-11-15  Aldy Hernandez  <aldyh@redhat.com>
-
-	* Make-lang.in (CXX_AND_OBJCXX_OBJS): Depend on cp/cp-cilkplus.o.
-	* cp-cilkplus.c: New file.
-	* cp-tree.h (cpp_validate_cilk_plus_loop): Protoize.
-	* parser.c (cp_parser_cilk_simd): New.
-	(cp_debug_parser): Add case for IN_CILK_SIMD_FOR.
-	(cp_parser_jump_statement): Same.
-	(cp_parser_omp_for_cond): Add new argument.
-	Add case for NE_EXPR.
-	(cp_parser_omp_for_loop): Pass new argument to
-	cp_parser_omp_for_cond.
-	Handle CILK_SIMD nodes.
-	Abstract initilization code to..
-	(cp_parser_omp_for_loop_init): ...here.
-	(cp_parser_pragma): Add case for PRAGMA_CILK_SIMD.
-	(cp_parser_cilk_simd_vectorlength): New.
-	(cp_parser_cilk_simd_linear): New.
-	(cp_parser_cilk_simd_clause_name): New.
-	(cp_parser_cilk_simd_all_clauses): New.
-	(cp_parser_cilk_simd): New.
-	* parser.h (IN_CILK_SIMD_FOR): New macro.
-	* pt.c (tsubst_expr): Add case for CILK_SIMD.
-	* typeck2.c (cxx_readonly_error): Pass location argument to
-	readonly_error.
-
-2013-11-14  Paolo Carlini  <paolo.carlini@oracle.com>
-
-	PR c++/57887
-	* parser.c (cp_parser_late_parsing_nsdmi): Call
-	maybe_begin_member_template_processing.
-	* pt.c (maybe_begin_member_template_processing): Handle NSDMIs.
-	(inline_needs_template_parms): Adjust.
-
-2013-11-14  Andrew MacLeod  <amacleod@redhat.com>
-
-	* class.c: Include only gimplify.h and gimple.h as needed.
-	* cp-gimplify.c: Likewise.
-	* error.c: Likewise.
-	* init.c: Likewise.
-	* optimize.c: Likewise.
-	* pt.c: Likewise.
-	* semantics.c: Likewise.
-	* tree.c: Likewise.
-	* vtable-class-hierarchy.c: Likewise.
-
-2013-11-12  Andrew MacLeod <amacleod@redhat.com>
-
-	* class.c: Include gimplify.h.
-	* cp-gimplify.c: Likewise.
-	* error.c: Likewise.
-	* init.c: Likewise.
-	* optimize.c: Likewise.
-	* pt.c: Likewise.
-	* semantics.c: Likewise.
-	* tree.c: Likewise.
-	* vtable-class-hierarchy.c: Likewise.
-	* decl2.c: Don't include gimple.h.
-	* except.c: Likewise.
-	* method.c: Include pointer-set.h instead of gimple.h.
-
-2013-11-12  Adam Butcher  <adam@jessamine.co.uk>
-
-	* pt.c (convert_generic_types_to_packs): New function to transform
-	a range of implicitly introduced non-pack template parms to be parameter
-	packs.
-	* cp-tree.h (convert_generic_types_to_packs): Declare.
-	* parser.c (cp_parser_parameter_declaration_list): If a function
-	parameter pack contains generic types, convert them to packs prior to
-	grokdeclarator.
-
-2013-11-12  Adam Butcher  <adam@jessamine.co.uk>
-
-	PR c++/58534
-	PR c++/58536
-	PR c++/58548
-	PR c++/58549
-	PR c++/58637
-	* parser.h (struct cp_parser): New members implicit_template_parms,
-	implicit_template_scope and auto_is_implicit_function_template_parm_p.
-	* parser.c (add_implicit_template_parms): Refactor as ...
-	(synthesize_implicit_template_parm): ... this to append a new template
-	type parm to the current template parameter list (introducing a new list
-	if necessary).  Removed push_deferring_access_checks.
-	(finish_fully_implicit_template): Removed pop_deferring_access_checks.
-	(cp_parser_new): Initialize new cp_parser members.
-	(cp_parser_parameter_declaration_clause): Consider auto as implicit
-	template parm when parsing a parameter declaration (unless parsing an
-	explicit specialization).
-	(cp_parser_parameter_declaration_list): Remove local
-	implicit_template_parms counter and reset cp_parser implicit template
-	state when complete.
-	(cp_parser_lambda_expression): Reset implicit template cp_parser members
-	whilst generating lambda class.
-	(cp_parser_function_definition_after_declarator): Reset implicit
-	template cp_parser members whilst parsing function definition.
-	(make_generic_type_name): Respell '<autoN>' as 'auto:N' which works
-	better with template diagnostics.
-	(cp_parser_simple_type_specifier): Synthesize implicit template parm on
-	parsing 'auto' if auto_is_implicit_function_template_parm_p and provide
-	diagnostics ...
-	* decl.c (grokdeclarator): ... that were previously done here.
-
-2013-11-12  Paolo Carlini  <paolo.carlini@oracle.com>
-
-	PR c++/57734
-	* pt.c (lookup_template_class_1): Handle alias template declarations
-	of enumeration types.
-
-2013-11-10  Paolo Carlini  <paolo.carlini@oracle.com>
-
-	* cvt.c (cp_convert_to_pointer): Call build_ptrmemfunc before
-	maybe_warn_zero_as_null_pointer_constant to avoid duplicate
-	-Wzero-as-null-pointer-constant diagnostics.
-
-	* typeck.c (build_ptrmemfunc): Use cp_build_c_cast.
-
-2013-11-06  Paolo Carlini  <paolo.carlini@oracle.com>
-
-	PR c++/11006
-	* init.c (build_new_1): Don't call build_java_class_ref on non-class
-	types.
-=======
 2014-03-10  Jason Merrill  <jason@redhat.com>
 
 	PR c++/53492
@@ -188,3744 +52,839 @@
 	consistently use inform.
 
 2014-03-07  Paolo Carlini  <paolo.carlini@oracle.com>
->>>>>>> c2e7e597
-
-2013-11-05  Jason Merrill  <jason@redhat.com>
-
-	PR c++/58868
-	* decl.c (check_initializer): Don't use build_vec_init for arrays
-	of trivial type.
-
-2013-11-05  Paolo Carlini  <paolo.carlini@oracle.com>
-
-	PR c++/58724
-	* name-lookup.c (handle_namespace_attrs): Use get_attribute_name.
-
-2013-11-05  Tobias Burnus  <burnus@net-b.de>
-
-	* parser.c (cp_parser_omp_for, cp_parser_omp_parallel,
-	cp_parser_omp_distribute, cp_parser_omp_teams, cp_parser_omp_target,
-	cp_parser_omp_declare): Handle -fopenmp-simd.
-
-2013-11-04  Eric Botcazou  <ebotcazou@adacore.com>
-
-	* decl2.c (cpp_check): Change type of first parameter and deal with
-	IS_TRIVIAL.
-
-2013-11-03  Paolo Carlini  <paolo.carlini@oracle.com>
-
-	PR c++/38313
-	* parser.c (cp_parser_constructor_declarator_p): Check that the
-	class-name matches current_class_type.
-
-2013-11-03  Marek Polacek  <polacek@redhat.com>
-
-	* decl.c (cp_finish_decl): Move C++1y bounds checking...
-	(compute_array_index_type): ...here.  Add VLA instrumentation.
-	Call stabilize_vla_size.
-	(grokdeclarator): Don't call stabilize_vla_size here.
-
-2013-11-02  Paolo Carlini  <paolo.carlini@oracle.com>
-
-	PR c++/29234
-	PR c++/56037
-	* parser.c (cp_parser_cast_expression): If we aren't looking at
-	a cast-expression don't call cp_parser_type_id.
-	(cp_parser_postfix_expression): Likewise for compound-literal.
-	(cp_parser_tokens_start_cast_expression): Adjust.
-
-2013-11-01  Edward Smith-Rowland  <3dw4rd@verizon.net>
+
+	* decl.c (check_initializer): Remove dead code.
+
+2014-03-06  Marek Polacek  <polacek@redhat.com>
+
+	PR c/60197
+	* typeck.c (check_return_expr): Call contains_cilk_spawn_stmt instead
+	of checking tree code.
+
+2014-03-06  Paolo Carlini  <paolo.carlini@oracle.com>
+
+	* parser.c (cp_lexer_set_source_position): New.
+	(cp_parser_mem_initializer): Use it.
+    	(cp_parser_postfix_open_square_expression): Likewise.
+    	(cp_parser_parenthesized_expression_list): Likewise.
+    	(cp_parser_new_initializer): Likewise.
+    	(cp_parser_jump_statement): Likewise.
+    	(cp_parser_initializer): Likewise.
+    	(cp_parser_functional_cast): Likewise.
+
+2014-03-05  Jason Merrill  <jason@redhat.com>
+
+	PR c++/60409
+	* semantics.c (force_paren_expr): Only add a PAREN_EXPR to a
+	dependent expression.
+
+	PR c++/60361
+	* parser.c (cp_parser_template_id): Don't set up a CPP_TEMPLATE_ID
+	if re-parsing might succeed.
+	* semantics.c (finish_id_expression): Use of a parameter outside
+	the function body is a parse error.
+
+	* parser.c (cp_parser_mem_initializer): Set input_location
+	properly for init-list warning.
+	(cp_parser_postfix_open_square_expression): Likewise.
+	(cp_parser_parenthesized_expression_list): Likewise.
+	(cp_parser_new_initializer): Likewise.
+	(cp_parser_jump_statement): Likewise.
+	(cp_parser_initializer): Likewise.
+	(cp_parser_functional_cast): Likewise.
+
+2014-03-04  Jason Merrill  <jason@redhat.com>
+
+	PR c++/60417
+	* typeck2.c (process_init_constructor_record): Set
+	CONSTRUCTOR_IS_DIRECT_INIT on {} for omitted initializers.
+
+	PR c++/60415
+	PR c++/54359
+	* parser.c (cp_parser_direct_declarator): Set declarator to
+	cp_error_declarator on invalid qualified-id.
+
+2014-03-04  Paolo Carlini  <paolo.carlini@oracle.com>
+
+	PR c++/60376
+	* parser.c (cp_parser_using_declaration): Early return when
+	cp_parser_nested_name_specifier errors out.
+
+2014-03-01  Adam Butcher  <adam@jessamine.co.uk>
+
+	PR c++/60377
+	* parser.c (cp_parser_parameter_declaration_clause): Unwind generic
+	function scope on parse error in function parameter list.
+
+2014-03-01  Paolo Carlini  <paolo.carlini@oracle.com>
+
+	* method.c (implicitly_declare_fn): Remove redundant
+	DECL_TEMPLATE_RESULT and STRIP_TEMPLATE uses.
+	* semantics.c (is_instantiation_of_constexpr): Likewise.
+	* error.c (dump_function_decl): Likewise.
+
+2014-03-01  Jason Merrill  <jason@redhat.com>
+
+	PR c++/60379
+	* semantics.c (begin_maybe_infinite_loop): Use
+	fold_non_dependent_expr_sfinae.
+
+2014-02-28  Jason Merrill  <jason@redhat.com>
+
+	PR c++/58845
+	* typeck.c (cp_build_binary_op): Sorry on vector&&vector.
+
+2014-02-28  Paolo Carlini  <paolo.carlini@oracle.com>
+
+	PR c++/58610
+	* cp-tree.h (DECL_DELETED_FN): Use LANG_DECL_FN_CHECK.
+	* call.c (print_z_candidate): Remove STRIP_TEMPLATE use.
+	* lambda.c (maybe_add_lambda_conv_op): Likewise.
+
+2014-02-27  Paolo Carlini  <paolo.carlini@oracle.com>
+
+	PR c++/60253
+	* call.c (convert_arg_to_ellipsis): Return error_mark_node after
+	error_at.
+
+2014-02-27  Jason Merrill  <jason@redhat.com>
+
+	PR c++/60353
+	PR c++/55877
+	* decl2.c (tentative_decl_linkage): Don't mess with functions that
+	are not yet defined.
+
+2014-02-26  Jason Merrill  <jason@redhat.com>
+
+	PR c++/60347
+	PR lto/53808
+	* class.c (clone_function_decl): Don't note_vague_linkage_fn.
+	* init.c (build_vtbl_address): Do it here.
+
+	PR c++/59231
+	PR c++/11586
+	PR c++/14710
+	PR c++/57132
+	* pt.c (struct warning_sentinel): New.
+	(tsubst_copy_and_build): Use it instead of
+	c_inhibit_evaluation_warnings.
+	* typeck.c (maybe_warn_about_useless_cast): Remove
+	c_inhibit_evaluation_warnings check.
+
+	PR c++/54440
+	* pt.c (get_template_parm_index): New.
+	(fixed_parameter_pack_p_1, fixed_parameter_pack_p): New.
+	(process_template_parm): Allow bare packs in template template
+	parm template parms.
+	(coerce_template_parameter_pack): Handle fixed template template
+	parm packs and fixed packs not at the end of the parm list.
+	(coerce_template_parms): Handle template parm packs not at the end
+	of the parm list.
+	(gen_elem_of_pack_expansion_instantiation): Handle a decl expansion.
+
+	PR c++/60182
+	* pt.c (unify): Ignore alias templates when deducing a template
+	template parameter.
+
+	PR c++/60345
+	Revert:
+	DR 1571
+	* call.c (reference_binding): Recurse on user-defined conversion.
+	(convert_like_real) [ck_ref_bind]: Explain cv-qual mismatch.
+
+2014-02-25  Jason Merrill  <jason@redhat.com>
+
+	DR 1571
+	* call.c (reference_binding): Recurse on user-defined conversion.
+	(convert_like_real) [ck_ref_bind]: Explain cv-qual mismatch.
+
+	* call.c (print_conversion_rejection): Handle n_arg of -2.
+	(build_user_type_conversion_1): Pass it.
+
+	PR c++/55877
+	* decl2.c (no_linkage_error): Handle C++98 semantics.
+	(reset_type_linkage): Move from decl.c.
+	(reset_type_linkage_1, reset_type_linkage_2, bt_reset_linkage_1)
+	(bt_reset_linkage_2, reset_decl_linkage): New.
+	(tentative_decl_linkage): Factor out of expand_or_defer_fn_1.
+	(cp_write_global_declarations): Move condition into no_linkage_error.
+	* decl.c (grokfndecl, grokvardecl): Use no_linkage_error.
+	* semantics.c (expand_or_defer_fn_1): Factor out
+	tentative_decl_linkage.
+	* cp-tree.h: Adjust.
+
+	* decl2.c (finish_static_data_member_decl): Diagnose static data
+	member in unnamed class.
+	* class.c (finish_struct_anon_r): Avoid redundant diagnostic.
+
+	PR lto/53808
+	* class.c (clone_function_decl): Call note_vague_linkage_fn for
+	defaulted virtual dtor.
+
+	DR 1286
+	PR c++/60328
+	* pt.c (get_underlying_template): Fix equivalence calculation.
+
+2014-02-25  Adam Butcher  <adam@jessamine.co.uk>
+
+	PR c++/60311
+	* parser.c (function_being_declared_is_template_p): Return false when
+	processing a template parameter list.
+	(cp_parser_parameter_declaration_clause): Don't set
+	auto_is_implicit_function_template_parm_p when processing a
+	template parameter list.
+
+	* parser.c (synthesize_implicit_template_parm): Inject new template
+	argument list appropriately when a generic member function
+	of a class template is declared out-of-line.
+
+	PR c++/60065
+	* parser.c (cp_parser_direct_declarator): Don't save and
+	restore num_template_parameter_lists around call to
+	cp_parser_parameter_declaration_list.
+	(function_being_declared_is_template_p): New predicate.
+	(cp_parser_parameter_declaration_list): Use
+	function_being_declared_is_template_p as predicate for
+	inspecting current function template parameter list length
+	rather than num_template_parameter_lists.
+
+2014-02-24  Jason Merrill  <jason@redhat.com>
+
+	PR c++/60146
+	* pt.c (tsubst_omp_for_iterator): Don't let substitution of the
+	DECL_EXPR initialize a non-class iterator.
+
+	PR c++/60312
+	* parser.c (cp_parser_template_type_arg): Check for invalid 'auto'.
+
+2014-02-21  Jason Merrill  <jason@redhat.com>
+
+	PR c++/58170
+	* parser.c (cp_parser_type_name): Always check dependency.
+	(cp_parser_type_specifier_seq): Call
+	cp_parser_parse_and_diagnose_invalid_type_name.
+
+	PR c++/60108
+	* semantics.c (expand_or_defer_fn_1): Check DECL_DEFAULTED_FN.
+
+	PR c++/60185
+	* parser.c (cp_parser_default_argument): Clear
+	current_class_ptr/current_class_ref like tsubst_default_argument.
+
+	PR c++/60252
+	* lambda.c (maybe_resolve_dummy): Check lambda_function rather
+	than current_binding_level.
+
+	PR c++/60186
+	* typeck2.c (massage_init_elt): Call fold_non_dependent_expr_sfinae.
+
+	PR c++/60187
+	* parser.c (cp_parser_enum_specifier): Call
+	check_for_bare_parameter_packs.
+
+	PR c++/59347
+	* pt.c (tsubst_decl) [TYPE_DECL]: Don't try to instantiate an
+	erroneous typedef.
+
+	PR c++/60241
+	* pt.c (lookup_template_class_1): Update DECL_TEMPLATE_INSTANTIATIONS
+	of the partial instantiation, not the most general template.
+	(maybe_process_partial_specialization): Reassign everything on
+	that list.
+
+	PR c++/60216
+	* pt.c (register_specialization): Copy DECL_DELETED_FN to clones.
+	(check_explicit_specialization): Don't clone.
+
+	PR c++/60219
+	* pt.c (coerce_template_parms): Bail if argument packing fails.
+
+	PR c++/60224
+	* decl.c (cp_complete_array_type, maybe_deduce_size_from_array_init):
+	Don't get confused by a CONSTRUCTOR that already has a type.
+
+	PR c++/60227
+	* call.c (build_array_conv): Don't crash on VLA.
+
+	PR c++/60248
+	* mangle.c (mangle_decl): Don't make an alias for a TYPE_DECL.
+
+	PR c++/60252
+	* lambda.c (maybe_resolve_dummy): Don't try to capture this
+	in declaration context.
+
+	DR 1591
+	PR c++/60051
+	* pt.c (unify): Only unify if deducible.  Handle 0-length list.
+
+	PR c++/60250
+	* parser.c (cp_parser_direct_declarator): Don't wrap a
+	type-dependent expression in a NOP_EXPR.
+
+	PR c++/60251
+	* lambda.c (is_normal_capture_proxy): Handle VLA capture.
+
+	PR c++/60167
+	PR c++/60222
+	PR c++/58606
+	* parser.c (cp_parser_template_argument): Restore dereference.
+	* pt.c (template_parm_to_arg): Dereference non-pack expansions too.
+	(process_partial_specialization): Handle deref.
+	(unify): Likewise.
+
+2014-02-21  Adam Butcher  <adam@jessamine.co.uk>
+
+	PR c++/60052
+	PR c++/60053
+	* parser.c (cp_parser_parameter_declaration_list): Correctly reset
+	implicit_template_scope upon leaving an out-of-line generic member
+	function definition.
+
+2014-02-20  Kai Tietz  <ktietz@redhat.com>
+
+	PR c++/58873
+	* parser.c (cp_parser_functional_cast): Treat NULL_TREE
+	valued type argument as error_mark_node.
+
+	PR c++/58835
+	* semantics.c (finish_fname): Handle error_mark_node.
+
+2014-02-19  Jason Merrill  <jason@redhat.com>
+
+	PR c++/60046
+	* pt.c (maybe_instantiate_noexcept): Don't instantiate exception
+	spec from template context.
+
+2014-02-19  Jakub Jelinek  <jakub@redhat.com>
+
+	PR debug/56563
+	* cp-objcp-common.c (cp_function_decl_explicit_p): Remove
+	FUNCTION_FIRST_USER_PARMTYPE (decl) != void_list_node check.
+
+	PR c++/60267
+	* pt.c (tsubst_expr): Handle ANNOTATE_EXPR.
+
+2014-02-18  Paolo Carlini  <paolo.carlini@oracle.com>
+
+	PR c++/60225
+	* semantics.c (ensure_literal_type_for_constexpr_object): Use
+	strip_array_types.
+
+2014-02-18  Paolo Carlini  <paolo.carlini@oracle.com>
+
+	PR c++/60215
+	* semantics.c (cxx_eval_constant_expression, [COMPONENT_REF]):
+	During error recovery allow_non_constant may be false.
+
+2014-02-18  Adam Butcher  <adam@jessamine.co.uk>
+
+	PR c++/60190
+	* parser.c (cp_parser_lambda_declarator_opt): Pop template parameter
+	scope whenever a template parameter list has been started, independent
+	of whether the function call operator was well-formed or not.
+
+	PR c++/60064
+	* parser.c (cp_parser_member_declaration): Pop fully implicit template
+	scope for generic friend declarations as well as for non-friends.
+
+2014-02-12  Paolo Carlini  <paolo.carlini@oracle.com>
+
+	PR c++/60047
+	* method.c (implicitly_declare_fn): A constructor of a class with
+	virtual base classes isn't constexpr (7.1.5p4).
+
+2014-02-05  Jan Hubicka  <hubicka@ucw.cz
+
+	* parser.c (synthesize_implicit_template_parm): Use grow_tree_vec.
+
+2014-02-05  Jakub Jelinek  <jakub@redhat.com>
+
+	PR c++/58703
+	* parser.c (cp_parser_omp_declare_reduction): Save and free
+	declarator_obstack.
+
+2014-02-03  Marc Glisse  <marc.glisse@inria.fr>
+
+	PR c++/53017
+	PR c++/59211
+	* tree.c (handle_init_priority_attribute): Call default_conversion on
+	the attribute argument.
+
+2014-02-03  Paolo Carlini  <paolo.carlini@oracle.com>
+
+	PR c++/58871
+	* method.c (synthesized_method_walk): If vbases is non-null but
+	is_empty is true, likewise don't worry about the virtual bases.
+
+2014-02-01  Paolo Carlini  <paolo.carlini@oracle.com>
+
+	PR c++/51219
+	* typeck2.c (process_init_constructor_record): Just skip unnamed
+	bit-fields.
+
+2014-01-31  Jason Merrill  <jason@redhat.com>
+
+	PR c++/59469
+	* pt.c (mark_decl_instantiated): Call mark_needed.
+
+	PR c++/58672
+	* decl2.c (handle_tls_init): Handle null init fn.
+
+	PR c++/55800
+	* decl2.c (get_tls_init_fn): Copy DECL_EXTERNAL from the variable.
+
+2014-01-31  Paolo Carlini  <paolo.carlini@oracle.com>
+
+	PR c++/59082
+	* class.c (build_vfield_ref): Early return error_mark_node if
+	TYPE_VFIELD (type) is null.
+	(build_base_path): Check return value of build_vfield_ref.
+
+2014-01-31  Jason Merrill  <jason@redhat.com>
+
+	PR c++/59646
+	* call.c (convert_like_real) [ck_aggr]: Set TARGET_EXPR_LIST_INIT_P.
+	[ck_list]: Check for error_mark_node.
+	(build_aggr_conv): Set LOOKUP_NO_NARROWING and check_narrowing.
+
+	PR c++/57043
+	* pt.c (fn_type_unification): Don't do DEDUCE_EXACT check
+	during partial ordering.
+
+2014-01-31  Marek Polacek  <polacek@redhat.com>
+
+	PR c/59963
+	* typeck.c (build_function_call_vec): Add dummy arg_loc parameter.
+
+2014-01-30  Jason Merrill  <jason@redhat.com>
+
+	PR c++/57899
+	* cp-tree.h (struct saved_scope): Add x_local_specializations.
+	(local_specializations): New macro.
+	* pt.c (local_specializations): Remove variable.
+
+2014-01-30  Richard Sandiford  <rdsandiford@googlemail.com>
 
 	PR c++/58708
-	* parser.c (make_string_pack): Discover non-const type and size
-	of character and build parm pack with correct type and chars.
-
-2013-11-01  Trevor Saunders  <tsaunders@mozilla.com>
-
-	* semantics.c (build_anon_member_initialization): Convert fields to be
-        a stack_vec.
-
-2013-11-01  Marc Glisse  <marc.glisse@inria.fr>
-
-	PR c++/58834
-	* pt.c (type_dependent_expression_p): Handle null argument.
-
-2013-11-01  Jakub Jelinek  <jakub@redhat.com>
-
-	* semantics.c (finish_omp_clauses) <case OMP_CLAUSE_UNIFORM>: Go to
-	check_dup_generic at the end, unless remove is true.
-	(finish_omp_clauses) <case OMP_CLAUSE_LINEAR>: Add break; after
-	remove = true;.
-
-2013-10-31  Jakub Jelinek  <jakub@redhat.com>
-
-	* semantics.c (finish_omp_clauses): Diagnose aligned clause
-	with decl that is not pointer nor array nor reference to those.
-
-2013-10-31  Jason Merrill  <jason@redhat.com>
-
-	* semantics.c (cxx_eval_call_expression): Handle trivial
-	value-initialization.
-	* typeck2.c (store_init_value): Call maybe_constant_init after
-	cxx_constant_value.
-
-	* decl.c (cxx_maybe_build_cleanup): Always set LOOKUP_NONVIRTUAL.
-	* decl2.c (build_cleanup): Just call cxx_maybe_build_cleanup.
-
-	PR c++/58162
-	* parser.c (cp_parser_late_parse_one_default_arg): Set
-	TARGET_EXPR_DIRECT_INIT_P.
-
-	* class.c (type_build_ctor_call): Return early in C++98 mode.
-	(type_build_dtor_call): Likewise.
-
-2013-10-31  Paolo Carlini  <paolo.carlini@oracle.com>
-
-	PR c++/58932
-	Revert:
-	2013-10-18  Paolo Carlini  <paolo.carlini@oracle.com>
+	* parser.c (make_string_pack): Use double_int::from_buffer.
+
+2014-01-30  Marek Polacek  <polacek@redhat.com>
+
+	PR c/59940
+	* typeck.c (build_ptrmemfunc1): Call convert_and_check with
+	input_location.
+	* cvt.c (cp_convert_and_check): Call warnings_for_convert_and_check
+	with input_location.
+	* call.c (build_conditional_expr_1): Call unsafe_conversion_p with
+	loc parameter.
+
+2014-01-30  Paolo Carlini  <paolo.carlini@oracle.com>
+
+	PR c++/58843
+	* typeck.c (lookup_destructor): Check dtor_type for error_mark_node.
+
+2014-01-30  Paolo Carlini  <paolo.carlini@oracle.com>
+
+	PR c++/58649
+	* pt.c (lookup_template_class_1): Check start_enum return value
+	for error_mark_node.
+
+2014-01-30  Paolo Carlini  <paolo.carlini@oracle.com>
+
+	* decl.c (duplicate_decls, typename_hash, typename_compare):
+	Use TYPE_IDENTIFIER.
+	* error.c (dump_type): Likewise.
+	* mangle.c (dump_substitution_candidates): Likewise.
+
+2014-01-30  Jason Merrill  <jason@redhat.com>
+
+	PR c++/59633
+	* decl2.c (attributes_naming_typedef_ok): New.
+	* cp-tree.h: Declare it.
+	* decl.c (grokdeclarator): Check it.
+	* tree.c (no_linkage_check): Handle VECTOR_TYPE.
+
+2014-01-29  Jason Merrill  <jason@redhat.com>
+
+	PR c++/59707
+	* call.c (add_builtin_candidate): Catch dependent types.
+
+	PR c++/59989
+	* pt.c (expand_template_argument_pack): Correct
+	non_default_args_count calculation.
 
 	PR c++/58466
-	* pt.c (most_specialized_class): Bump processing_template_decl for
-	get_class_bindings.
-
-2013-10-30  Paolo Carlini  <paolo.carlini@oracle.com>
-
-	PR c++/58581
-	* call.c (build_over_call): Check return value of mark_used.
-
-2013-10-30  Jason Merrill  <jason@redhat.com>
-
-	* semantics.c (finish_compound_literal): Don't create a static variable
-	inside cp_unevaluated_operand.
-
-	* init.c (push_base_cleanups): Check ANON_AGGR_TYPE_P.
-
-2013-10-30  Tobias Burnus  <burnus@net-b.de>
-
-	PR other/33426
-	* cp-tree.h (RANGE_FOR_IVDEP): Define.
-	(cp_convert_range_for, finish_while_stmt_cond, finish_do_stmt,
-	finish_for_cond): Take 'bool ivdep' parameter.
-	* cp-array-notation.c (create_an_loop): Update call.
-	* init.c (build_vec_init): Ditto.
-	* pt.c (tsubst_expr): Ditto.
-	* parser.c (cp_parser_iteration_statement, cp_parser_for,
-	cp_parser_range_for, cp_convert_range_for): Update calls.
-	(cp_parser_pragma): Accept GCC ivdep for 'while' and 'do'.
-	* semantics.c (finish_while_stmt_cond, finish_do_stmt,
-	finish_for_cond): Optionally build ivdep annotation.
-
-2013-10-30  Jason Merrill  <jason@redhat.com>
-
-	* decl.c (cp_finish_decl): Never throw for VLA bound == 0.
-
-2013-10-29  David Malcolm  <dmalcolm@redhat.com>
-
-	Patch autogenerated by refactor_symtab.py from
-	https://github.com/davidmalcolm/gcc-refactoring-scripts
-	revision 58bb219cc090b2f4516a9297d868c245495ee622
-
-	* call.c (mark_versions_used): Update for conversion of symtab types
-	to a true class hierarchy.
-	* decl2.c (cp_write_global_declarations): Likewise.
-	(clear_decl_external): Likewise.
-	(build_java_method_aliases): Likewise.
-	(collect_candidates_for_java_method_aliases): Likewise.
-	(mark_needed): Likewise.
-	(var_finalized_p): Likewise.
-	(maybe_make_one_only): Likewise.
-	(maybe_emit_vtables): Likewise.
-	* lambda.c (maybe_add_lambda_conv_op): Likewise.
-	* method.c (use_thunk): Likewise.
-	* optimize.c (maybe_clone_body): Likewise.
-	* tree.c (cp_fix_function_decl_p): Likewise.
-
-2013-10-29  Paolo Carlini  <paolo.carlini@oracle.com>
-
-	PR c++/58888
-	* decl2.c (grokfield): Handle auto like NSDMI.
-
-2013-10-25  Paolo Carlini  <paolo.carlini@oracle.com>
-
-	PR c++/58878
-	* pt.c (check_template_shadow): Don't skip declarations in inline
-	member templates.
-
-2013-10-25  Tobias Burnus  <burnus@net-b.de>
-
-	PR other/33426
-	* parser.c (cp_parser_iteration_statement,
-	cp_parser_for, cp_parser_c_for, cp_parser_pragma): Handle
-	IVDEP pragma.
-
-2013-10-24  Marek Polacek  <polacek@redhat.com>
-
-	PR c++/58705
-	* typeck2.c (check_narrowing): Don't check narrowing when the scalar
-	initializer is empty.
-
-2013-10-23  Jason Merrill  <jason@redhat.com>
-
-	LWG 2165
-	* method.c (defaulted_late_check): Delete on eh-spec mismatch.
-	(maybe_explain_implicit_delete): Explain it.
-
-	* error.c (eh_spec_to_string): New.
-	(cp_printer): Use it for %X.
-
-	In C++11 a trivial [cd]tor might not be callable.
-	* class.c (user_provided_p): A function deleted on its declation
-	in the class is not user-provided.
-	(type_build_ctor_call): Also force a ctor call if we
-	might have a deleted or private trivial ctor.
-	(type_build_dtor_call): New.
-	(deduce_noexcept_on_destructors): Remove obsolete code.
-	* cp-tree.h: Declare type_build_dtor_call.
-	* decl.c (expand_static_init): Make sure trivial dtors are callable.
-	(cxx_maybe_build_cleanup): Likewise.
-	* except.c (build_throw): Likewise.
-	* init.c (build_value_init): Handle trivial but not callable ctors.
-	(perform_target_ctor): Make sure trivial dtor is callable.
-	(perform_member_init): Likewise.
-	(expand_cleanup_for_base): Likewise.
-	(build_vec_delete_1): Likewise.
-	(build_delete): Likewise.
-	(push_base_cleanups): Likewise.
-	(build_new_1): Avoid redundant error.
-	* method.c (synthesized_method_walk): Can't ever exit early in C++11.
-	Always process the subobject destructor.
-	* semantics.c (finish_compound_literal): Make sure trivial dtor is
-	callable.
-	* typeck2.c (split_nonconstant_init): Likewise.
-
-2013-10-23  Edward Smith-Rowland  <3dw4rd@verizon.net>
-
-	Implement C++14 [[deprecated]] modulo [[gnu::deprecated]] bugs.
-	* parser.c (cp_parser_std_attribute): Interpret [[deprecated]]
-	as [[gnu::deprecated]].
-
-2013-10-22  Paolo Carlini  <paolo.carlini@oracle.com>
-
-	PR c++/58816
-	* pt.c (apply_late_template_attributes): Use get_attribute_name,
-	not TREE_PURPOSE.
-
-2013-10-18  Paolo Carlini  <paolo.carlini@oracle.com>
-
-	PR c++/58466
-	* pt.c (most_specialized_class): Bump processing_template_decl for
-	get_class_bindings.
-
-2013-10-18  Paolo Carlini  <paolo.carlini@oracle.com>
-
-	* parser.c (cp_parser_lookup_name): Tidy.
-
-2013-10-17  Andrew MacLeod  <amacleod@redhat.com>
-
-	* parser.c: Include omp-low.h.
-	* semantics.c: Likewise.
-
-2013-10-17  Paolo Carlini  <paolo.carlini@oracle.com>
-
-	PR c++/58596
-	* lambda.c (lambda_expr_this_capture): Handle NSDMIs in the
-	cp_unevaluated_operand case.
-
-2013-10-16  Jason Merrill  <jason@redhat.com>
-
-	* pt.c (apply_late_template_attributes): Use
-	attribute_takes_identifier_p.
-
-	* error.c (dump_exception_spec): Print "noexcept" rather than
-	"noexcept (true)".
-
-	Core 1591
-	* pt.c (unify_array_domain): Split out from unify.
-	(unify): Use it for list deduction, too.
-
-	PR c++/57850
-	* decl2.c (dump_tu): Split out from...
-	(cp_write_global_declarations): ...here.  Call it in PCH mode.
-
-2013-10-16  Paolo Carlini  <paolo.carlini@oracle.com>
-
-	* pt.c (tsubst): Fix typo in last commit.
-
-2013-10-16  Paulo Matos  <pmatos@broadcom.com>
-
-	* error.c (code_to_string): Use new wrapper get_tree_code_name.
-	* cxx-pretty-print.c (pp_cxx_assignment_operator): Likewise.
-	* pt.c (tsubst): Likewise.
-	* semantics.c (cxx_eval_constant_expression,
-	potential_constant_expression_1): Likewise.
-	* mangle.c (MANGLE_TRACE_TREE, dump_substitution_candidates,
-	add_substitution, find_substitution): Likewise.
-
-2013-10-15  Paolo Carlini  <paolo.carlini@oracle.com>
-
-	PR c++/58707
-	* parser.c (cp_parser_postfix_open_square_expression): Set
-	parser->greater_than_is_operator_p for the argument.
-
-2013-10-11  Paolo Carlini  <paolo.carlini@oracle.com>
-
-	PR c++/58633
-	* parser.c (cp_parser_commit_to_topmost_tentative_parse): New.
-	(cp_parser_pseudo_destructor_name): Use it.
-
-2013-10-11  Paolo Carlini  <paolo.carlini@oracle.com>
-
-	PR c++/31671
-	* pt.c (convert_nontype_argument): Set expr_type to
-	TREE_TYPE (probe_type).
-
-2013-10-11  Jakub Jelinek  <jakub@redhat.com>
-
-	* decl.c (duplicate_decls): Error out for redeclaration of UDRs.
-	(declare_simd_adjust_this): New function.
-	(grokfndecl): If "omp declare simd" attribute is present,
-	call declare_simd_adjust_this if needed and
-	c_omp_declare_simd_clauses_to_numbers.
-	* cp-array-notation.c (expand_array_notation_exprs): Handle
-	OMP_TASKGROUP.
-	* cp-gimplify.c (cp_gimplify_expr): Handle OMP_SIMD and
-	OMP_DISTRIBUTE.  Handle is_invisiref_parm decls in
-	OMP_CLAUSE_REDUCTION.
-	(cp_genericize_r): Handle OMP_SIMD and OMP_DISTRIBUTE like
-	OMP_FOR.
-	(cxx_omp_privatize_by_reference): Return true for
-	is_invisiref_parm decls.
-	(cxx_omp_finish_clause): Adjust cxx_omp_create_clause_info
-	caller.
-	* pt.c (apply_late_template_attributes): For "omp declare simd"
-	attribute call tsubst_omp_clauses,
-	c_omp_declare_simd_clauses_to_decls, finish_omp_clauses
-	and c_omp_declare_simd_clauses_to_numbers.
-	(instantiate_class_template_1): Call cp_check_omp_declare_reduction
-	for UDRs.
-	(tsubst_decl): Handle UDRs.
-	(tsubst_omp_clauses): Add declare_simd argument, if true don't
-	call finish_omp_clauses.  Handle new OpenMP 4.0 clauses.
-	Handle non-NULL OMP_CLAUSE_REDUCTION_PLACEHOLDER on
-	OMP_CLAUSE_REDUCTION.
-	(tsubst_expr): For UDRs call pushdecl and
-	cp_check_omp_declare_reduction.  Adjust tsubst_omp_clauses
-	callers.  Handle OMP_SIMD, OMP_DISTRIBUTE, OMP_TEAMS,
-	OMP_TARGET_DATA, OMP_TARGET_UPDATE, OMP_TARGET, OMP_TASKGROUP.
-	Adjust finish_omp_atomic caller.
-	(tsubst_omp_udr): New function.
-	(instantiate_decl): For UDRs at block scope, don't call
-	start_preparsed_function/finish_function.  Call tsubst_omp_udr.
-	* semantics.c (cxx_omp_create_clause_info): Add need_dtor argument,
-	use it instead of need_default_ctor || need_copy_ctor.
-	(struct cp_check_omp_declare_reduction_data): New type.
-	(handle_omp_array_sections_1, handle_omp_array_sections,
-	omp_reduction_id, omp_reduction_lookup,
-	cp_remove_omp_priv_cleanup_stmt, cp_check_omp_declare_reduction_r,
-	cp_check_omp_declare_reduction, clone_omp_udr,
-	find_omp_placeholder_r, finish_omp_reduction_clause): New functions.
-	(finish_omp_clauses): Handle new OpenMP 4.0 clauses and user defined
-	reductions.
-	(finish_omp_for): Add CODE argument, use it instead of hardcoded
-	OMP_FOR.  Adjust c_finish_omp_for caller.
-	(finish_omp_atomic): Add seq_cst argument, adjust
-	c_finish_omp_atomic callers, handle seq_cst and new OpenMP 4.0
-	atomic variants.
-	(finish_omp_cancel, finish_omp_cancellation_point): New functions.
-	* decl2.c (mark_used): Force immediate instantiation of
-	DECL_OMP_DECLARE_REDUCTION_P decls.
-	(is_late_template_attribute): Return true for "omp declare simd"
-	attribute.
-	(cp_omp_mappable_type): New function.
-	(cplus_decl_attributes): Add implicit "omp declare target" attribute
-	if requested.
-	* parser.c (cp_debug_parser): Print
-	parser->colon_doesnt_start_class_def_p.
-	(cp_ensure_no_omp_declare_simd, cp_finalize_omp_declare_simd): New
-	functions.
-	(enum pragma_context): Add pragma_member and pragma_objc_icode.
-	(cp_parser_binary_expression): Handle no_toplevel_fold_p
-	even for binary operations other than comparison.
-	(cp_parser_linkage_specification): Call
-	cp_ensure_no_omp_declare_simd if needed.
-	(cp_parser_namespace_definition): Likewise.
-	(cp_parser_init_declarator): Call cp_finalize_omp_declare_simd.
-	(cp_parser_direct_declarator): Pass declarator to
-	cp_parser_late_return_type_opt.
-	(cp_parser_late_return_type_opt): Add declarator argument,
-	call cp_parser_late_parsing_omp_declare_simd for declare simd.
-	(cp_parser_class_specifier_1): Call cp_ensure_no_omp_declare_simd.
-	Parse UDRs before all other methods.
-	(cp_parser_member_specification_opt): Use pragma_member instead of
-	pragma_external.
-	(cp_parser_member_declaration): Call cp_finalize_omp_declare_simd.
-	(cp_parser_function_definition_from_specifiers_and_declarator,
-	cp_parser_save_member_function_body): Likewise.
-	(cp_parser_late_parsing_for_member): Handle UDRs specially.
-	(cp_parser_next_token_starts_class_definition_p): Don't allow
-	CPP_COLON if colon_doesnt_start_class_def_p flag is true.
-	(cp_parser_objc_interstitial_code): Use pragma_objc_icode
-	instead of pragma_external.
-	(cp_parser_omp_clause_name): Parse new OpenMP 4.0 clause names.
-	(cp_parser_omp_var_list_no_open): Parse array sections for
-	OMP_CLAUSE_{DEPEND,MAP,TO,FROM} clauses.  Add COLON argument,
-	if non-NULL, allow parsing to end with a colon rather than close
-	paren.
-	(cp_parser_omp_var_list): Adjust cp_parser_omp_var_list_no_open
-	caller.
-	(cp_parser_omp_clause_reduction): Handle user defined reductions.
-	(cp_parser_omp_clause_branch, cp_parser_omp_clause_cancelkind,
-	cp_parser_omp_clause_num_teams, cp_parser_omp_clause_thread_limit,
-	cp_parser_omp_clause_aligned, cp_parser_omp_clause_linear,
-	cp_parser_omp_clause_safelen, cp_parser_omp_clause_simdlen,
-	cp_parser_omp_clause_depend, cp_parser_omp_clause_map,
-	cp_parser_omp_clause_device, cp_parser_omp_clause_dist_schedule,
-	cp_parser_omp_clause_proc_bind, cp_parser_omp_clause_to,
-	cp_parser_omp_clause_from, cp_parser_omp_clause_uniform): New
-	functions.
-	(cp_parser_omp_all_clauses): Add finish_p argument.  Don't call
-	finish_omp_clauses if it is false.  Handle new OpenMP 4.0 clauses.
-	(cp_parser_omp_atomic): Parse seq_cst clause, pass
-	true if it is present to finish_omp_atomic.  Handle new OpenMP 4.0
-	atomic forms.
-	(cp_parser_omp_for_loop): Add CODE argument, pass it through
-	to finish_omp_for.  Change last argument to cclauses,
-	and adjust uses to grab parallel clauses from the array of all
-	the split clauses.
-	(cp_omp_split_clauses): New function.
-	(cp_parser_omp_simd): New function.
-	(cp_parser_omp_for): Add p_name, mask and cclauses arguments.
-	Allow the function to be called also when parsing combined constructs,
-	and call c_parser_omp_simd when parsing for simd.
-	(cp_parser_omp_sections_scope): If section-sequence doesn't start with
-	#pragma omp section, require exactly one structured-block instead of
-	sequence of statements.
-	(cp_parser_omp_sections): Add p_name, mask and cclauses arguments.
-	Allow the function to be called also when parsing combined constructs.
-	(cp_parser_omp_parallel): Add p_name, mask and cclauses arguments.
-	Allow the function to be called also when parsing combined
-	constructs.
-	(cp_parser_omp_taskgroup, cp_parser_omp_cancel,
-	cp_parser_omp_cancellation_point, cp_parser_omp_distribute,
-	cp_parser_omp_teams, cp_parser_omp_target_data,
-	cp_parser_omp_target_update, cp_parser_omp_target,
-	cp_parser_omp_declare_simd, cp_parser_late_parsing_omp_declare_simd,
-	cp_parser_omp_declare_target, cp_parser_omp_end_declare_target,
-	cp_parser_omp_declare_reduction_exprs, cp_parser_omp_declare_reduction,
-	cp_parser_omp_declare): New functions.
-	(cp_parser_omp_construct): Add p_name and mask vars.  Handle
-	PRAGMA_OMP_DISTRIBUTE, PRAGMA_OMP_SIMD, PRAGMA_OMP_TASKGROUP,
-	PRAGMA_OMP_TEAMS.  Adjust cp_parser_omp_for, cp_parser_omp_parallel
-	and cp_parser_omp_sections callers.
-	(cp_parser_pragma): Handle PRAGMA_OMP_CANCEL,
-	PRAGMA_OMP_CANCELLATION_POINT, PRAGMA_OMP_DECLARE_REDUCTION,
-	PRAGMA_OMP_DISTRIBUTE, PRAGMA_OMP_SIMD, PRAGMA_OMP_TASKGROUP,
-	PRAGMA_OMP_TEAMS, PRAGMA_OMP_TARGET, PRAGMA_OMP_END_DECLARE_TARGET.
-	Handle pragma_member and pragma_objc_icode like pragma_external.
-	(OMP_FOR_CLAUSE_MASK, OMP_SECTIONS_CLAUSE_MASK,
-	OMP_SINGLE_CLAUSE_MASK): Use OMP_CLAUSE_MASK_1 instead of 1.
-	(OMP_PARALLEL_CLAUSE_MASK): Likewise.  Add OMP_CLAUSE_PROC_BIND.
-	(OMP_TASK_CLAUSE_MASK): Use OMP_CLAUSE_MASK_1 instead of 1.  Add
-	OMP_CLAUSE_DEPEND.
-	(OMP_SIMD_CLAUSE_MASK, OMP_CANCEL_CLAUSE_MASK,
-	OMP_CANCELLATION_POINT_CLAUSE_MASK, OMP_DISTRIBUTE_CLAUSE_MASK,
-	OMP_TEAMS_CLAUSE_MASK, OMP_TARGET_DATA_CLAUSE_MASK,
-	OMP_TARGET_UPDATE_CLAUSE_MASK, OMP_TARGET_CLAUSE_MASK,
-	OMP_DECLARE_SIMD_CLAUSE_MASK): Define.
-	* parser.h (struct cp_omp_declare_simd_data): New type.
-	(struct cp_parser): Add colon_doesnt_start_class_def_p and
-	omp_declare_simd fields.
-	* cp-objcp-common.h (LANG_HOOKS_OMP_MAPPABLE_TYPE): Define.
-	* cp-tree.h (struct lang_decl_fn): Add omp_declare_reduction_p
-	bit.
-	(DECL_OMP_DECLARE_REDUCTION_P): Define.
-	(OMP_FOR_GIMPLIFYING_P): Use OMP_LOOP_CHECK macro.
-	(struct saved_scope): Add omp_declare_target_attribute field.
-	(cp_omp_mappable_type, omp_reduction_id,
-	cp_remove_omp_priv_cleanup_stmt, cp_check_omp_declare_reduction,
-	finish_omp_cancel, finish_omp_cancellation_point): New prototypes.
-	(finish_omp_for): Add CODE argument.
-	(finish_omp_atomic): Add seq_cst argument.
-	(cxx_omp_create_clause_info): Add need_dtor argument.
-
-2013-10-09  Marek Polacek  <polacek@redhat.com>
-
-	PR c++/58635
-	* semantics.c (finish_return_stmt): Return error_mark_node
-	when error_operand_p of the expr is true.
-	(build_transaction_expr): Check for EXPR_P before setting the
-	expr location.
-
-2013-10-08  Paolo Carlini  <paolo.carlini@oracle.com>
-
-	PR c++/58568
-	* lambda.c (begin_lambda_type): Check return value of xref_tag
-	for error_mark_node; tidy.
-	* decl.c (grokdeclarator): Tweak error message.
-
-2013-10-08  Paolo Carlini  <paolo.carlini@oracle.com>
-
-	PR c++/58665
-	Revert:
-	2013-10-04  Paolo Carlini  <paolo.carlini@oracle.com>
-
-	PR c++/58448
-	* pt.c (tsubst): Use error_operand_p on parameter t.
-
-2013-10-06  Paolo Carlini  <paolo.carlini@oracle.com>
-
-	PR c++/58126
-	* class.c (check_bases): Propagate CLASSTYPE_READONLY_FIELDS_NEED_INIT
-	and CLASSTYPE_REF_FIELDS_NEED_INIT from bases to derived.
-	* init.c (diagnose_uninitialized_cst_or_ref_member_1): Extend error
-	messages about uninitialized const and references members to mention
-	the base class.
-
-2013-10-06  Paolo Carlini  <paolo.carlini@oracle.com>
-
-	PR c++/56060
-	* pt.c (type_dependent_expression_p): Handle EXPR_PACK_EXPANSION.
-
-2013-10-04  Paolo Carlini  <paolo.carlini@oracle.com>
-
-	PR c++/58560
-	* typeck2.c (build_functional_cast): Use error_operand_p on exp.
-
-2013-10-04  Paolo Carlini  <paolo.carlini@oracle.com>
-
-	PR c++/58503
-	* parser.c (cp_parser_perform_range_for_lookup): If eventually
-	either *begin or *end is type-dependent, return NULL_TREE.
-	(do_range_for_auto_deduction): If cp_parser_perform_range_for_lookup
-	returns NULL_TREE, don't actually do_auto_deduction.
-
-2013-10-04  Paolo Carlini  <paolo.carlini@oracle.com>
-
-	PR c++/58448
-	* pt.c (tsubst): Use error_operand_p on parameter t.
-
-2013-10-04  Marc Glisse  <marc.glisse@inria.fr>
-
-	PR c++/19476
-	* decl.c (cxx_init_decl_processing): Set operator_new_flag.
-
-2013-10-04  Paolo Carlini  <paolo.carlini@oracle.com>
-
-	PR c++/58584
-	* decl2.c (save_template_attributes): Handle error_mark_node as
-	*attr_p argument.
-	(cp_check_const_attributes): Likewise for attributes.
-	* parser.c (cp_parser_std_attribute_spec): When alignas_expr is an
-	error_mark_node call cp_parser_skip_to_end_of_statement.
-
-2013-10-03  Easwaran Raman  <eraman@google.com>
-
-	PR c++/33911
-	* parser.c (cp_parser_init_declarator): Do not drop attributes
-	of template member functions.
-
-2013-10-03  Marek Polacek  <polacek@redhat.com>
-
-	PR c++/58510
-	* init.c (sort_mem_initializers): Splice when giving an error.
-
-2013-10-02  Paolo Carlini  <paolo.carlini@oracle.com>
-
-	PR c++/58535
-	* parser.c (cp_parser_function_specifier_opt): Upon error about
-	virtual templates don't set ds_virtual.
-	(finish_fully_implicit_template): Reject virtual implicit templates.
-
-2013-10-02  Paolo Carlini  <paolo.carlini@oracle.com>
-
-	PR c++/58565
-	* semantics.c (potential_constant_expression_1): Handle LABEL_EXPR.
-
-2013-10-01  Paolo Carlini  <paolo.carlini@oracle.com>
-
-	PR c++/58563
-	* parser.c (cp_parser_lookup_name): Check make_typename_type return
-	value for error_mark_node.
-
-2013-09-25  Tom Tromey  <tromey@redhat.com>
-
-	* Make-lang.in (CXX_TREE_H, CXX_PARSER_H, CXX_PRETTY_PRINT_H):
-	Remove.
-
-2013-09-25  Tom Tromey  <tromey@redhat.com>
-
-	* Make-lang.in (g++spec.o): Remove.
-	(CFLAGS-cp/g++spec.o): New variable.
-	(GXX_OBJS): Reference cp/g++spec.o.
-	(cc1plus-checksum.o, cp/lex.o, cp/cp-array-notation.o)
-	(cp/cp-lang.o, cp/decl.o, cp/decl2.o, cp/cp-objcp-common.o)
-	(cp/typeck2.o, cp/typeck.o, cp/class.o, cp/call.o)
-	(cp/friend.o, cp/init.o, cp/method.o, cp/cvt.o, cp/search.o)
-	(cp/tree.o, cp/ptree.o, cp/rtti.o, cp/except.o, cp/expr.o)
-	(cp/pt.o, cp/error.o, cp/repo.o, cp/semantics.o, cp/dump.o)
-	(cp/optimize.o, cp/mangle.o, cp/parser.o, cp/cp-gimplify.o)
-	(cp/name-lookup.o, cp/cxx-pretty-print.o): Remove.
-
-2013-09-25  Tom Tromey  <tromey@redhat.com>
-
-	* Make-lang.in (g++spec.o): Don't use subshell.
-
-2013-09-25  Marek Polacek  <polacek@redhat.com>
-
-	PR c++/58516
-	* semantics.c (finish_transaction_stmt): Check for EXPR_P before
-	setting the expr location.
-
-2013-09-23  Adam Butcher  <adam@jessamine.co.uk>
-
-	PR c++/58500
-	* type-utils.h (find_type_usage): Only traverse one type level into
-	member function pointers.
-
-2013-09-23  Adam Butcher  <adam@jessamine.co.uk>
-
-	* parser.c (cp_parser_init_declarator): Defer calling
-	finish_fully_implicit_template for forward declarations until after
-	other decl processing is complete.  Cleanup for clarity: Extract 'else'
-	case after 'if' containing unconditional return.
-
-2013-09-23  Adam Butcher  <adam@jessamine.co.uk>
-
-	* parser.c (make_generic_type_name): Spell generic type names '<autoN>'
-	rather than '__GenN'.
-
-2013-09-23  Adam Butcher  <adam@jessamine.co.uk>
-
-	* lambda.c (maybe_add_lambda_conv_op): Don't check for instantiated
-	callop in the case of generic lambdas.
-
-2013-09-23  Adam Butcher  <adam@jessamine.co.uk>
-
-	* parser.c (make_generic_type_name): Use global count rather than
-	parameter and ...
-	(add_implicit_template_parms): ... propagate interface change here.
-
-2013-09-20  Paolo Carlini  <paolo.carlini@oracle.com>
-
-	PR c++/58481
-	* pt.c (tsubst_copy): Use current_nonlambda_class_type to
-	call tsubst_baselink.
-
-2013-09-18  Paolo Carlini  <paolo.carlini@oracle.com>
-
-	PR c++/58457
-	* class.c (instantiate_type): Loosen a bit the gcc_assert.
-
-2013-09-18  Marek Polacek  <polacek@redhat.com>
-
-	PR sanitize/58443
-	* typeck.c (cp_build_binary_op): Properly honor -fsanitize options.
-	Remove unnecessary check.
-
-2013-09-18  Marek Polacek  <polacek@redhat.com>
-
-	PR sanitizer/58411
-	* typeck.c (cp_build_binary_op): Don't sanitize function if it has the
-	no_sanitize_undefined attribute.
-
-2013-09-17  Paolo Carlini  <paolo.carlini@oracle.com>
-
-	PR c++/58435
-	* pt.c (tsubst, [BOUND_TEMPLATE_TEMPLATE_PARM]): Take into account
-	the cp_type_quals (r) too.
-
-2013-09-16  Adam Butcher  <adam@jessamine.co.uk>
-
-	* cp-tree.h (type_uses_auto_or_concept): Declare.
-	(is_auto_or_concept): Declare.
-	* decl.c (grokdeclarator): Allow 'auto' parameters in lambdas with
-	-std=gnu++1y or -std=c++1y or, as a GNU extension, in plain functions.
-	* type-utils.h: New header defining ...
-	(find_type_usage): ... this new function based on pt.c (type_uses_auto)
-	for searching a type tree given a predicate.
-	* pt.c (type_uses_auto): Reimplement via type-utils.h (find_type_usage).
-	(is_auto_or_concept): New function.
-	(type_uses_auto_or_concept): New function.
-	* parser.h (struct cp_parser): Add fully_implicit_function_template_p.
-	* parser.c (cp_parser_new): Initialize
-	fully_implicit_function_template_p.
-	(cp_parser_new): Initialize fully_implicit_function_template_p.
-	(cp_parser_lambda_expression): Copy and restore value of
-	fully_implicit_function_template_p as per other parser fields.
-	(cp_parser_parameter_declaration_list): Count generic
-	parameters and call ...
-	(add_implicit_template_parms): ... this new function to synthesize them
-	with help from type-utils.h (find_type_usage), ...
-	(tree_type_is_auto_or_concept): ... this new static function and ...
-	(make_generic_type_name): ... this new static function.
-	(cp_parser_direct_declarator): Account for implicit template parameters.
-	(cp_parser_lambda_declarator_opt): Finish fully implicit template if
-	necessary by calling ...
-	(finish_fully_implicit_template): ... this new function.
-	(cp_parser_init_declarator): Likewise.
-	(cp_parser_function_definition_after_declarator): Likewise.
-	(cp_parser_member_declaration): Likewise.
-	* Make-lang.in (cp/pt.o): Add dependency on type-utils.h.
-	(cp/parser.o): Likewise.
-
-2013-09-16  Adam Butcher  <adam@jessamine.co.uk>
-
-	* parser.c (cp_parser_lambda_declarator_opt): Accept template parameter
-	list with std=c++1y or std=gnu++1y.
-	(cp_parser_lambda_body): Don't call 'expand_or_defer_fn' for lambda call
-	operator template to avoid adding template result to symbol table.
-	* lambda.c (lambda_function): Return template result if call operator is
-	a template.
-	(maybe_add_lambda_conv_op): Move declarations to point of use.  Refactor
-	operator call building in order to support conversion of a non-capturing
-	lambda template to a function pointer with help from ...
-	(prepare_op_call): ... this new function.
-	* decl2.c (check_member_template): Don't reject lambda call operator
-	template in local [lambda] class.
-	* pt.c (instantiate_class_template_1): Don't instantiate lambda call
-	operator template when instantiating lambda class.
-
-2013-09-16  Adam Butcher  <adam@jessamine.co.uk>
-
-	* pt.c (make_auto_1): Use input_location rather than BUILTINS_LOCATION.
-
-2013-09-15  Jason Merrill  <jason@redhat.com>
-
-	Core DR 904
-	PR c++/41933
-	* parser.c (cp_parser_lambda_introducer): Handle variadic capture.
-	* lambda.c (add_capture): Handle variadic capture.
-	(add_default_capture, lambda_capture_field_type): Likewise.
-	(build_capture_proxy, register_capture_members): Likewise.
-	* pt.c (register_specialization): Allow FIELD_DECL.
-	(retrieve_specialization): Likewise.
-	(find_parameter_packs_r): Handle FIELD_DECL and VAR_DECL.
-	(tsubst_pack_expansion): Handle FIELD_DECL packs.
-	(gen_elem_of_pack_expansion_instantiation): Likewise.
-	(instantiate_class_template_1): Likewise.
-	(tsubst_decl, tsubst_copy): Likewise.
-	(tsubst_expr) [DECL_EXPR]: Handle capture proxy packs.
-	(tsubst_copy_and_build) [VAR_DECL]: Likewise.
-	* semantics.c (finish_non_static_data_member): Don't try to represent
-	the type of a COMPOUND_REF of a FIELD_DECL pack.
-
-	PR c++/41933
-	* cp-tree.h (DECL_PACK_P): Replace FUNCTION_PARAMETER_PACK_P.
-	* cxx-pretty-print.c (direct_declarator): Adjust.
-	* decl2.c (cp_build_parm_decl): Adjust.
-	* pt.c (function_parameter_pack_p): Adjust.
-	(find_parameter_packs_r, push_template_decl_real): Adjust.
-	(tsubst_pack_expansion, tsubst_decl): Adjust.
-	(regenerate_decl_from_template, instantiate_decl): Adjust.
-
-	* lambda.c (add_capture): Don't add DECL_LANG_SPECIFIC.
-
-2013-09-13  Jason Merrill  <jason@redhat.com>
-
-	PR c++/58273
-	* pt.c (any_type_dependent_elements_p): Actually check for
-	type-dependence, not value-dependence.
-
-2013-09-13  Jacek Caban  <jacek@codeweavers.com>
-
-	* decl.c: Use new cxx_implicit_extern_c hook
-
-2013-09-12  Brooks Moses  <bmoses@google.com>
-
-	PR driver/42955
-	* Make-lang.in: Do not install driver binaries in $(target)/bin.
-
-2013-09-12  Adam Butcher  <adam@jessamine.co.uk>
-
-	* pt.c (instantiate_decl): Save/restore cp_unevaluated_operand and
-	c_inhibit_evaluation_warnings.  Reset if instantiating within a
-	function-local template.
-
-2013-09-12  Paolo Carlini  <paolo.carlini@oracle.com>
-
-	* semantics.c (finish_pseudo_destructor_expr): Add location_t
-	parameter.
-	* pt.c (unify_arg_conversion): Use EXPR_LOC_OR_HERE.
-	(tsubst_copy_and_build): Adjust finish_pseudo_destructor_expr
-	calls.
-	* parser.c (cp_parser_postfix_dot_deref_expression): Likewise.
-	(cp_parser_postfix_expression): Pass the proper location to
-	cp_parser_postfix_dot_deref_expression.
-	* cp-tree.h (finish_pseudo_destructor_expr): Update declaration.
-
-2013-09-10  Jan Hubicka  <jh@suse.cz>
-	    Paolo Carlini  <paolo.carlini@oracle.com>
-
-	* error.c (print_instantiation_partial_context_line): If
-	loc == UNKNOWN_LOCATION return immediately.
-
-2013-09-09  Jakub Jelinek  <jakub@redhat.com>
-
-	PR c++/58325
-	* init.c (build_vec_delete): Call mark_rvalue_use on base.
-
-2013-09-09  Paolo Carlini  <paolo.carlini@oracle.com>
-
-	PR c++/43452
-	* init.c (build_vec_delete_1): When the type is incomplete emit a
-	warning, enabled by default (not an error).
-	(build_delete): Adjust to use OPT_Wdelete_incomplete.
-
-2013-09-09  Paolo Carlini  <paolo.carlini@oracle.com>
-
-	PR c++/58362
-	* error.c (location_of): Don't handle PARM_DECLs specially.
-
-2013-09-09  Paolo Carlini  <paolo.carlini@oracle.com>
-
-	* error.c (dump_expr, [PSEUDO_DTOR_EXPR]): Fix.
-	* cxx-pretty-print.c (cxx_pretty_printer::postfix_expression):
-	Tweak, TREE_OPERAND (t, 1) may be null.
-
-2013-09-08  Caroline Tice  <cmtice@google.com>
-
-	PR c++/58300
-	* vtable-class-hierarchy.c (vtv_generate_init_routine):  In
-	preinit case, move call to assemble_vtv_preinit_initializer to
-	after call to cgraph_process_new_functions.
-
-2013-09-08  Tom de Vries  <tom@codesourcery.com>
-
-	PR c++/58282
-	* except.c (build_must_not_throw_expr): Handle
-	flag_exceptions.
-
-2013-09-08  Joern Rennecke  <joern.rennecke@embecosm.com>
-
-	* typeck.c (cp_build_binary_op): Use vector_types_compatible_elements_p.
-
-2013-09-04  Paolo Carlini  <paolo.carlini@oracle.com>
-
-	PR c++/24926
-	* class.c (finish_struct_anon_r): New.
-	(finish_struct_anon): Use it.
-
-2013-09-04  Gabriel Dos Reis  <gdr@integrable-solutions.net>
-
-	* cxx-pretty-print.h (cxx_pretty_printer::simple_type_specifier):
-	Declare as overrider.
-	* cxx-pretty-print.c (cxx_pretty_printer::simple_type_specifier):
-	Rename from pp_cxx_simple_type_specifier.
-	(cxx_pretty_printer::cxx_pretty_printer): Do not assign to
-	simple_type_specifier.
-
-2013-09-03  Paolo Carlini  <paolo.carlini@oracle.com>
-
-	PR c++/58305
-	* typeck2.c (build_functional_cast): Maybe warn_deprecated_use.
-
-2013-09-03  Mike Stump  <mikestump@comcast.net>
-
-	* Make-lang.in (cp/lambda.o): Add dependencies.
-
-2013-09-03  Gabriel Dos Reis  <gdr@integrable-solutions.net>
-
-	* cxx-pretty-print.h (cxx_pretty_printer::type_id): Declare as
-	overrider.
-	* cxx-pretty-print.c (pp_cxx_storage_class_specifier): Remove.
-	(pp_cxx_userdef_literal): Tidy.
-	(pp_cxx_template_argument_list): Likewise.
-	(pp_cxx_typeid_expression): Likewise.
-	(pp_cxx_offsetof_expression_1): Likewise.
-	(cxx_pretty_printer::postfix_expression): Likewise.
-	(cxx_pretty_printer::unary_expression): Likewise.
-	(cxx_pretty_printer::statement): Likewise.
-	(cxx_pretty_printer::type_id): Rename from pp_cxx_type_id.
-	(c_pretty_printer::cxx_pretty_printer): Do not assign to type_id.
-	* error.c (dump_decl): Tidy.
-	(dump_expr): Likewise.
-
-2013-09-02  Paolo Carlini  <paolo.carlini@oracle.com>
-
-	PR c++/21682, implement DR 565
-	* name-lookup.c (compparms_for_decl_and_using_decl): New.
-	(push_overloaded_decl_1, do_nonmember_using_decl): Use it.
-
-2013-08-30  Marek Polacek  <polacek@redhat.com>
-
-	* typeck.c (cp_build_binary_op): Add division by zero and shift
-	instrumentation.
-	* error.c (dump_expr): Special-case ubsan builtins.
-
-2013-08-30  Paolo Carlini  <paolo.carlini@oracle.com>
-
-	PR c++/51424
-	* cp-tree.h (LOOKUP_DELEGATING_CONS): Add.
-	* init.c (perform_target_ctor): Use it.
-	* call.c (build_special_member_call): Diagnose self-delegating
-	constructors.
-
-2013-08-30  Gabriel Dos Reis  <gdr@integrable-solutions.net>
-
-	* cxx-pretty-print.h (cxx_pretty_printer::declaration): Declare as
-	overrider.
-	(cxx_pretty_printer::declaration_specifiers): Likewise.
-	(cxx_pretty_printer::function_specifier): Likewise.
-	(cxx_pretty_printer::declarator): Likewise.
-	(cxx_pretty_printer::direct_declarator): Likewise.
-	(cxx_pretty_printer::abstract_declarator): Likewise.
-	(cxx_pretty_printer::direct_abstract_declarator): Likewise.
-	(pp_cxx_declaration): Remove.
-	* cxx-pretty-print.c (cxx_pretty_printer::function_specifier):
-	Rename from pp_cxx_function_specifier.  Adjust.
-	(cxx_pretty_printer::declaration_specifiers): Rename from
-	pp_cxx_decl_specifier_seq.  Adjust.
-	(cxx_pretty_printer::direct_declarator): Rename from
-	pp_cxx_direct_declarator.  Adjust.
-	(cxx_pretty_printer::declarator): Rename from pp_cxx_declarator.
-	Adjust.
-	(cxx_pretty_printer::abstract_declarator): Rename from
-	pp_cxx_abstract_declarator.  Adjust.
-	(cxx_pretty_printer::direct_abstract_declarator): Rename from
-	pp_cxx_direct_abstract_declarator.  Adjust.
-	(cxx_pretty_printer::declaration): Rename from
-	pp_cxx_declaration.  Adjust.
-	(cxx_pretty_printer::cxx_pretty_printer): Do not assign to
-	declaration, declaration_specifiers, function_specifier,
-	declarator, direct_declarator, abstract_declarator,
-	direct_abstract_declarator.
-	* error.c (dump_decl): Adjust.
-
-2013-08-29  Jan Hubicka  <jh@suse.cz>
-
-	Correct previous patch to not mark terminate as LEAF.
-	* class.c (build_vtbl_initializer): Drop LEAF
-	* decl.c (cxx_init_decl_processing): Likewise.
-	(push_throw_library_fn): Likewise.
-	* except.c (init_exception_processing): Likewise.
-	(do_begin_catch): Likewise.
-	(do_end_catch): Likewise.
-	(do_allocate_exception): Likewise.
-
-2013-08-29  Jan Hubicka  <jh@suse.cz>
-
-	* class.c (build_vtbl_initializer): Make __cxa_deleted_virtual
-	ECF_NORETURN | ECF_LEAF
-	* cp-tree.h (build_library_fn_ptr, build_cp_library_fn_ptr,
-	push_library_fn, push_void_library_fn): Update prototype.
-	* decl.c (build_library_fn_1): Remove.
-	(push_cp_library_fn, build_cp_library_fn): Update to take ECF flags.
-	(cxx_init_decl_processing): Update; global_delete_fndecl is ECF_NOTROW;
-	__cxa_pure_virtual is ECF_NORETURN | ECF_NORETURN | ECF_LEAF.
-	(build_library_fn_1): Add ecf_flags argument; rename to ...
-	(build_library_fn): ... this one.
-	(build_cp_library_fn): Take ecf_flags; do not copy NOTHROW flag.
-	(build_library_fn_ptr): Take ecf_flags.
-	(build_cp_library_fn_ptr): Likewise.
-	(push_library_fn): Likewise.
-	(push_cp_library_fn): Likewise.
-	(push_void_library_fn): Likewise.
-	(push_throw_library_fn): All throws are ECF_NORETURN.
-	(__cxa_atexit, __cxa_thread_atexit): Add ECF_LEAF | ECF_NOTHROW attributes.
-	(expand_static_init): __cxa_guard_acquire, __cxa_guard_release,
-	__cxa_guard_abort are ECF_NOTHROW | ECF_LEAF.
-	* except.c (init_exception_processing): terminate is
-	ECF_NOTHROW | ECF_NORETURN | ECF_LEAF.
-	(declare_nothrow_library_fn): Add ecf_flags parameter.
-	(__cxa_get_exception_ptr): Is ECF_NOTHROW | ECF_PURE | ECF_LEAF |
-	ECF_TM_PURE.
-	(do_begin_catch): cxa_begin_catch and _ITM_cxa_begin_catch
-	are ECF_NOTHROW | ECF_LEAF.
-	(do_end_catch): __cxa_end_catch and _ITM_cxa_end_catch is
-	ECF_LEAF.
-	(do_allocate_exception): _cxa_allocate_exception
-	and _ITM_cxa_allocate_exception are ECF_NOTHROW | ECF_MALLOC
-	| ECF_LEAF
-	(do_free_exception): __cxa_free_exception is
-	ECF_NOTHROW | ECF_LEAF.
-	* rtti.c (build_dynamic_cast_1): __dynamic_cast
-	is ECF_LEAF | ECF_PURE | ECF_NOTHROW.
-
-2013-08-29  Adam Butcher  <adam@jessamine.co.uk>
-
-	* error.c (dump_lambda_function): New function, dependent on ...
-	(dump_substitution): ... this new function, factored out of ...
-	(subst_to_string): ... here and ...
-	(dump_function_decl): ... here.  Updated to early-out with call to
-	dump_lambda_function after determining template bindings.
-
-2013-08-28  Paolo Carlini  <paolo.carlini@oracle.com>
-
-	PR c++/58255
-	* init.c (build_aggr_init): When init == void_type_node do not
-	set LOOKUP_ONLYCONVERTING.
-
-2013-08-27  Caroline Tice  <cmtice@google.com>
-
-	* vtable-class-hierarchy.c: Remove unnecessary include statements.
-	(MAX_SET_SIZE): Remove unnecessary constant.
-	(register_construction_vtables):  Make vtable_ptr_array parameter
-	into a vector; remove num_args parameter. Change array accesses to
-	vector accesses.
-	(register_other_binfo_vtables): Ditto.
-	(insert_call_to_register_set): Ditto.
-	(insert_call_to_register_pair): Ditto.
-	(output_set_info):  Ditto.  Also change warning calls to warning_at
-	calls, and fix format of warning messages.
-	(register_all_pairs): Change vtbl_ptr_array from an array into a
-	vector.  Remove num_vtable_args (replace with calls to vector length).
-	Change array stores & accesses to vector functions. Change calls to
-	register_construction_vtables, register_other_binfo_vtables,
-	insert_call_to_register_set, insert_call_to_register_pair and
-	output_set_info to match their new signatures.  Change warning to
-	warning_at and fix the format of the warning message.
-
-2013-08-27  Jakub Jelinek  <jakub@redhat.com>
-	    Aldy Hernandez  <aldyh@redhat.com>
-
-	* cp-tree.h (CP_OMP_CLAUSE_INFO): Adjust range for new clauses.
-
-2013-08-27  Paolo Carlini  <paolo.carlini@oracle.com>
-
-	* decl.c (grokfndecl): Remove old bison hack.
-
-2013-08-26  Jan Hubicka  <jh@suse.cz>
-
-	* cp-tree.h (DECL_CONSTRUCTOR_P, DECL_DESTRUCTOR_P): Use
-	middle-end flag.
-
-2013-08-26  Gabriel Dos Reis  <gdr@integrable-solutions.net>
-
-	* cxx-pretty-print.h (cxx_pretty_printer::unary_expression):
-	Declare as overrider.
-	(cxx_pretty_printer::multiplicative_expression): Likewise.
-	(cxx_pretty_printer::conditional_expression): Likewise.
-	(cxx_pretty_printer::assignment_expression): Likewise.
-	(cxx_pretty_printer::expression): Likewise.
-	* cxx-pretty-print.c (cxx_pretty_printer::unary_expression):
-	Rename from pp_cxx_unary_expression.  Adjust.
-	(cxx_pretty_printer::multiplicative_expression): Rename from
-	pp_cxx_multiplicative_expression.  Adjust.
-	(cxx_pretty_printer::conditional_expression): Rename from
-	pp_cxx_conditional_expression.  Adjust.
-	(cxx_pretty_printer::assignment_expression): Rename from
-	pp_cxx_assignment_expression.  Adjust.
-	(cxx_pretty_printer::expression): Rename from pp_cxx_expression.
-	Adjust.
-	(cxx_pretty_printer::cxx_pretty_printer): Dot not assign to
-	unary_expression, multiplicative_expression,
-	conditional_expression, assignment_expression, expression.
-
-2013-08-25  Gabriel Dos Reis  <gdr@integrable-solutions.net>
-
-	* cxx-pretty-print.h (cxx_pretty_printer::postfix_expression):
-	Declare as overrider.
-	* cxx-pretty-print.c (cxx_pretty_printer::postfix_expression):
-	Rename from pp_cxx_postfix_expression.  Adjust.
-	(pp_cxx_expression): Use pp_postfix_expression.
-	(cxx_pretty_printer::cxx_pretty_printer): Do not assign to
-	postfix_expression.
-
-2013-08-25  Gabriel Dos Reis  <gdr@integrable-solutions.net>
-
-	* cxx-pretty-print.h (cxx_pretty_printer::primary_expression): Now
-	an overrider of c_pretty_printer::primary_expression.
-	* cxx-pretty-print.c (cxx_pretty_printer::primary_expression):
-	Rename from pp_cxx_primary_expression.  Adjust.
-	(pp_cxx_postfix_expression): Use pp_primary_expression.
-	(pp_cxx_ctor_initializer): Likewise.
-	(cxx_pretty_printer::cxx_pretty_printer): Do not assign to
-	primary_expression.
-
-2013-08-23  Jan Hubicka  <jh@suse.cz>
-
-	* cp-tree.h (struct lang_type_class): Free is_final bit.
-	(CLASSTYPE_FINAL): Define using TYPE_FINAL_P.
-	(DECL_FINAL_P): Remove.
-	* pt.c (instantiate_class_template_1): Guard that CLASSTYPE_FINAL
-	is called on CLASS_TYPE_P.
-
-2013-08-25  Gabriel Dos Reis  <gdr@integrable-solutions.net>
-
-	* cxx-pretty-print.c (M_): Remove.
-	(pp_cxx_unqualified_id): Use translate_string instead of M_.
-	(pp_cxx_canonical_template_parameter): Likewise.
-
-2013-08-24  Gabriel Dos Reis  <gdr@integrable-solutions.net>
-
-	* cxx-pretty-print.h (cxx_pretty_printer::id_expression): Declare.
-	* cxx-pretty-print.c (cxx_pretty_printer::id_expression): Rename
-	from pp_cxx_id_expression.  Adjust.
-	(pp_cxx_userdef_literal): Use pp_id_expression.
-	(pp_cxx_primary_expression): Likewise.
-	(pp_cxx_direct_declarator): Likewise.
-	(cxx_pretty_printer::cxx_pretty_printer): Do not assign to
-	id_expression.
-
-2013-08-24  Gabriel Dos Reis  <gdr@integrable-solutions.net>
-
-	* cxx-pretty-print.h (cxx_pretty_printer::constant): Now a member
-	function, overriding c_pretty_printer::constant.
-	* cxx-pretty-print.c (cxx_pretty_printer::constant): Rename from
-	pp_cxx_constant.  Adjust.
-	(cxx_pretty_printer::cxx_pretty_printer): Do not assign to constant.
-
-2013-08-23  Gabriel Dos Reis  <gdr@integrable-solutiobs.net>
-
-	* cp-objcp-common.c (cxx_initialize_diagnostics): Call a
-	destructor for the early printer.
-	* error.c (type_to_string): Use pp_buffer.
-
-2013-08-22  Paolo Carlini  <paolo.carlini@oracle.com>
-
-	PR c++/56380
-	* class.c (check_field_decls): Check for const mutable and const
-	reference data members.
-
-2013-08-22  Gabriel Dos Reis  <gdr@integrable-solutions.net>
-
-	* error.c (init_error): Remove calls to pp_construct and
-	pp_cxx_pretty_printer_init.  Initialize cxx_pp with placement-new.
-	* cxx-pretty-print.h (cxx_pretty_printer::cxx_pretty_printer): Declare.
-	(cxx_pretty_printer_init): Remove.
-	* cxx-pretty-print.c (cxx_pretty_printer::cxx_pretty_printer):
-	Rename from cxx_pretty_printer_init.  Adjust.
-	* cp-objcp-common.c (cxx_initialize_diagnostics): Simplify
-	initialization of C++ diagnostics pretty printer.
-
-2013-08-21  Paolo Carlini  <paolo.carlini@oracle.com>
-
-	* call.c (build_new_method_call_1): Use INDIRECT_REF_P.
-	* cp-tree.h (REFERENCE_REF_P): Likewise.
-	* semantics.c (finish_offsetof): Likewise.
-
-2013-08-21  Paolo Carlini  <paolo.carlini@oracle.com>
-
-	PR c++/56130
-	* semantics.c (finish_id_expression): Handle deprecated references.
-
-2013-08-20  Jason Merrill  <jason@redhat.com>
-
-	PR c++/58119
-	* cvt.c (build_expr_type_conversion): Don't complain about a
-	template that can't match the desired type category.
-
-2013-08-20  Gabriel Dos Reis  <gdr@integrable-solutions.net>
-
-	* error.c (pp_ggc_formatted_text): New.
-	(type_as_string): Use it in lieu of pp_formatted_text.
-	(type_as_string_translate): Likewise.
-	(expr_as_string): Likewise.
-	(decl_as_string): Likewise.
-	(decl_as_string_translate): Likewise.
-	(lang_decl_name): Likewise.
-	(decl_to_string): Likewise.
-	(expr_to_string): Likewise.
-	(fndecl_to_string): Likewise.
-	(parm_to_string): Likewise.
-	(type_to_string): Likewise.
-	(args_to_string): Likewise.
-	(subst_to_string): Likewise.
-
-2013-08-19  Balaji V. Iyer  <balaji.v.iyer@intel.com>
-
-	PR c/57490
-	* cp-array-notation.c (cp_expand_cond_array_notations): Added a
-	check for truth values.
-	(expand_array_notation_exprs): Added truth values case.  Removed an
-	unwanted else.  Added for-loop to walk through subtrees in default
-	case.
-	* call.c (build_cxx_call): Inherited the type of the array notation for
-	certain built-in array notation functions.
-
-2013-08-19  Paolo Carlini  <paolo.carlini@oracle.com>
-
-	* parser.c (cp_parser_lambda_introducer, cp_parser_decltype_expr):
-	Use cp_parser_lookup_name_simple.
-
-2013-08-19  Paolo Carlini  <paolo.carlini@oracle.com>
-
-	* name-lookup.h (pop_bindings_and_leave_scope): Declare.
-	* name-lookup.c (pop_bindings_and_leave_scope): Define.
-	* parser.c (cp_parser_lambda_declarator_opt,
-	cp_parser_direct_declarator, cp_parser_cache_defarg): Use it.
-
-2013-08-17  Jason Merrill  <jason@redhat.com>
-
-	PR c++/58083
-	* name-lookup.c (push_class_level_binding_1): It's OK to push a
-	lambda type after the enclosing type is complete.
-
-2013-08-17  Gabriel Dos Reis  <gdr@integrable-solutions.net>
-
-	* error.c (dump_scope): Add a cxx_pretty_printer parameter.
-	Adjust callers.
-	(dump_template_argument): Likewise.
-	(dump_template_argument_list): Likewise.
-	(dump_template_parameter): Likewise.
-	(dump_template_bindings): Likewise.
-	(dump_alias_template_specialization): Likewise.
-	(dump_type): Likewise.
-	(dump_typename): Likewise.
-	(dump_aggr_type): Likewise.
-	(dump_type_prefix): Likewise.
-	(dump_type_suffix): Likewise.
-	(dump_global_iord): Likewise.
-	(dump_simple_decl): Likewise.
-	(dump_decl): Likewise.
-	(dump_template_decl): Likewise.
-	(dump_function_decl): Likewise.
-	(dump_parameters): Likewise.
-	(dump_ref_qualifier): Likewise.
-	(dump_exception_spec): Likewise.
-	(dump_function_name): Likewise.
-	(dump_template_parms): Likewise.
-	(dump_call_expr_args): Likewise.
-	(dump_aggr_init_expr_args): Likewise.
-	(dump_expr_list): Likewise.
-	(dump_expr_init_vec): Likewise.
-	(dump_expr): Likewise.
-	(dump_binary_op): Likewise.
-	(dump_unary_op): Likewise.
-
-2013-08-14  Paolo Carlini  <paolo.carlini@oracle.com>
-
-	PR c++/51912
-	* cp-tree.h (LOOKUP_NO_NON_INTEGRAL): Add.
-	* decl.c (case_conversion): Use it.
-	* call.c (standard_conversion): Likewise.
-	(implicit_conversion): Adjust.
-
-2013-08-13  Adam Butcher  <adam@jessamine.co.uk>
-
-	* pt.c: Grammar fix in comments ("it's" to "its").
-
-2013-08-12  Paolo Carlini  <paolo.carlini@oracle.com>
-
-	* decl.c (warn_extern_redeclared_static, duplicate_decls,
-	check_elaborated_type_specifier): Use error + inform.
-	* friend.c (make_friend_class): Likewise.
-	* semantics.c (finish_id_expression): Likewise.
-
-2013-08-09  Paolo Carlini  <paolo.carlini@oracle.com>
-
-	Revert:
-	2013-08-07  Paolo Carlini  <paolo.carlini@oracle.com>
-
-	PR c++/46206
-	* name-lookup.c (lookup_name_real_1): Handle iter->type before
-	iter->value.
-
-2013-08-07  Paolo Carlini  <paolo.carlini@oracle.com>
-
-	PR c++/46206
-	* name-lookup.c (lookup_name_real_1): Handle iter->type before
-	iter->value.
-
-2013-08-06  Caroline Tice  <cmtice@google.com>
-
-	* Make-lang.in (*CXX_AND_OBJCXX_OBJS):  Add vtable-class-hierarchy.o to
-	list.
-	(vtable-class-hierarchy.o): Add build rule.
-	* cp-tree.h (vtv_start_verification_constructor_init_function): New
-	extern function decl.
-	(vtv_finish_verification_constructor_init_function): New extern
-	function decl.
-	(build_vtbl_address): New extern function decl.
-	(get_mangled_vtable_map_var_name): New extern function decl.
-	(vtv_compute_class_hierarchy_transitive_closure): New extern function
-	decl.
-	(vtv_generate_init_routine): New extern function decl.
-	(vtv_save_class_info): New extern function decl.
-	(vtv_recover_class_info): New extern function decl.
-	(vtv_build_vtable_verify_fndecl): New extern function decl.
-	* class.c (finish_struct_1): Add call to vtv_save_class_info if
-	flag_vtable_verify is true.
-	* config-lang.in: Add vtable-class-hierarchy.c to gtfiles list.
-	* vtable-class-hierarchy.c: New file.
-	* mangle.c (get_mangled_vtable_map_var_name):  New function.
-	* decl2.c (start_objects): Update function comment.
-	(cp_write_global_declarations):  Call vtv_recover_class_info,
-	vtv_compute_class_hierarchy_transitive_closure and
-	vtv_build_vtable_verify_fndecl, before calling
-	finalize_compilation_unit, and call vtv_generate_init_rount after, IFF
-	flag_vtable_verify is true.
-	(vtv_start_verification_constructor_init_function): New function.
-	(vtv_finish_verification_constructor_init_function): New function.
-	* init.c (build_vtbl_address): Remove static qualifier from function.
-
-2013-08-06  Jason Merrill  <jason@redhat.com>
-
-	PR c++/57825
-	* tree.c (strip_typedefs) [METHOD_TYPE]: Preserve ref-qualifier.
-
-2013-08-05  Paolo Carlini  <paolo.carlini@oracle.com>
-
-	PR c++/58080
-	* typeck.c (cp_pointer_int_sum): Add tsubst_flags_t parameter.
-	(cp_build_binary_op): Adjust.
-
-2013-08-04  Gabriel Dos Reis  <gdr@integrable-solutions.net>
-
-	* cxx-pretty-print.h (pp_c_base): Remove.
-	(cxx_pretty_printer): Derive from c_pretty_printer.
-	Adjust macros using pp_c_base.
-	* cp-objcp-common.c (cxx_initialize_diagnostics): Do not call pp_base.
-	* cxx-pretty-print.c (pp_cxx_nonconsecutive_character): Likewise.
-	(pp_cxx_colon_colon): Likewise.
-	(pp_cxx_separate_with): Likewise.
-	(pp_cxx_storage_class_specifier): Do not call pp_c_base.
-	(pp_cxx_expression_list): Likewise.
-	(pp_cxx_space_for_pointer_operator): Likewise.
-	(pp_cxx_init_declarator): Likewise.
-	(pp_cxx_call_argument_list): Likewise.
-	(pp_cxx_constant): Likewise.
-	(pp_cxx_postfix_expression): Likewise.
-	(pp_cxx_new_expression): Likewise.
-	(pp_cxx_unary_expression): Likewise.
-	(pp_cxx_cast_expression): Likewise.
-	(pp_cxx_conditional_expression): Likewise.
-	(pp_cxx_assignment_expression): Likewise.
-	(pp_cxx_expression): Likewise.
-	(pp_cxx_function_specifier): Likewise.
-	(pp_cxx_decl_specifier_seq): Likewise.
-	(pp_cxx_simple_type_specifier): Likewise.
-	(pp_cxx_type_specifier_seq): Likewise.
-	(pp_cxx_ptr_operator): Likewise.
-	(pp_cxx_parameter_declaration_clause): Likewise.
-	(pp_cxx_direct_declarator): Likewise.
-	(pp_cxx_direct_abstract_declarator): Likewise.
-	(pp_cxx_type_id): Likewise.
-	(pp_cxx_statement): Likewise.
-	(pp_cxx_pretty_printer_init): Tidy.
-	* error.c (init_error): Do not use pp_base.
-	(dump_aggr_type): Likewise.
-	(dump_type_prefix): Likewise.
-	(dump_type_suffix): Likewise.
-	(dump_global_iord): Likewise.
-	(dump_decl): Likewise.
-	(dump_function_decl): Likewise.
-	(dump_ref_qualifier): Likewise.
-	(reinit_cxx_pp): Likewise.
-	(decl_as_dwarf_string): Likewise.
-	(lang_decl_dwarf_name): Likewise.
-	(type_to_string): Likewise.
-	(cv_to_string): Likewise.
-	(cxx_print_error_function): Likewise.
-	(cp_diagnostic_starter): Likewise.
-	(cp_diagnostic_finalizer): Likewise.
-	(cp_print_error_function): Likewise.
-	(print_instantiation_context): Likewise.
-	(cp_printer): Likewise.
-
-2013-08-03  Gabriel Dos Reis  <gdr@integrable-solutions.net>
-
-	* error.c (dump_type_prefix): Use specialized pretty printer
-	functions instead of pp_string or operators and punctuators.
-	(dump_decl): Likewise.
-	(dump_expr): Likewise.
-
-2013-08-03  Jason Merrill  <jason@redhat.com>
-
-	DR 1286
-	* pt.c (get_underlying_template): New.
-	(convert_template_argument, lookup_template_class_1): Use it.
-
-	DR 1430
-	PR c++/51239
-	* pt.c (pack_expansion_args_count): Rename from
-	any_pack_expanson_args_p.
-	(coerce_template_parms): Reject pack expansion to
-	non-pack template parameter of alias template.
-
-2013-08-03  Gabriel Dos Reis  <gdr@integrable-solutions.net>
-
-	* error.c (dump_aggr_type): Use specialized pretty printer
-	functions instead of pp_character.
-	(dump_type_prefix): Likewise.
-	(dump_simple_decl): Likewise.
-	(type_to_string): Likewise.
-
-2013-08-02  Paolo Carlini  <paolo.carlini@oracle.com>
-
-	* cp-tree.h (finish_stmt): Do not declare.
-	* decl.c (finish_stmt): Do not define.
-	* parser.c (cp_parser_expression_statement,
-	cp_parser_declaration_statement,
-	cp_parser_transaction_cancel): Don't call finish_stmt.
-	* semantics.c (finish_expr_stmt, finish_if_stmt,
-	finish_while_stmt, finish_do_stmt, finish_return_stmt,
-	finish_for_stmt, finish_switch_stmt, finish_compound_stmt,
-	finish_transaction_stmt): Likewise.
-
-2013-08-01  Fabien Chêne  <fabien@gcc.gnu.org>
-
-	PR c++/54537
-	* cp-tree.h: Check OVL_USED with OVERLOAD_CHECK.
-	* name-lookup.c (do_nonmember_using_decl): Make sure we have an
-	OVERLOAD before calling OVL_USED. Call diagnose_name_conflict
-	instead of issuing an error without mentioning the conflicting
-	declaration.
-
-2013-07-31  Paolo Carlini  <paolo.carlini@oracle.com>
-
-	* parser.c (cp_parser_sizeof_pack): Check cp_parser_identifier
-	return value for error_mark_node.
-
-2013-07-30  Paolo Carlini  <paolo.carlini@oracle.com>
-
-	PR c++/57673
-	* parser.c (cp_parser_cache_defarg): In an NSDMI don't stop when
-	token->type == CPP_ELLIPSIS.
-
-2013-07-30  Paolo Carlini  <paolo.carlini@oracle.com>
-
-	PR c++/57947
-	* call.c (is_std_init_list): Return false if cxx_dialect == cxx98.
-
-2013-07-29  Jason Merrill  <jason@redhat.com>
-
-	PR c++/57901
-	* semantics.c (build_data_member_initialization, constexpr_fn_retval):
-	Use break_out_target_exprs instead of unshare_expr.
-
-2013-07-29  Paolo Carlini  <paolo.carlini@oracle.com>
-
-	PR c++/57948
-	* call.c (initialize_reference): Don't crash when reference_binding
-	returns a conv with conv->kind == ck_ambig.
-
-2013-07-29  Jason Merrill  <jason@redhat.com>
-
-	* mangle.c (write_name): Check for null context.
-	(write_unscoped_name): Allow PARM_DECL context.
-
-2013-07-25  Paolo Carlini  <paolo.carlini@oracle.com>
-
-	PR c++/57981
-	* decl.c (check_default_argument): Take a tsubst_flags_t parameter.
-	(grokparms): Adjust.
-	* parser.c (cp_parser_late_parse_one_default_arg): Likewise.
-	* pt.c (tsubst_default_argument, tsubst_default_arguments): Take
-	a tsubst_flags_t parameter.
-	(tsubst_decl): Adjust.
-	* call.c (convert_default_arg): Likewise.
-	* cp-tree.h (check_default_argument, tsubst_default_argument):
-	Update declarations.
-
-2013-07-25  Paolo Carlini  <paolo.carlini@oracle.com>
-
-	PR c++/57880
-	* parser.c (cp_parser_operator, case CPP_WSTRING, CPP_STRING16,
-	CPP_STRING32, CPP_UTF8STRING, CPP_WSTRING_USERDEF,
-	CPP_STRING16_USERDEF, CPP_STRING32_USERDEF, CPP_UTF8STRING_USERDEF):
-	Fix string_len management, tidy.
-
-2013-07-24  Paolo Carlini  <paolo.carlini@oracle.com>
-
-	PR c++/57942
-	* typeck.c (ptr_reasonably_similar): Use COMPARE_STRICT if either
-	target type is incomplete; return a bool, not an int.
-	* cp-tree.h (ptr_reasonably_similar): Adjust declaration.
-
-2013-07-22  Paolo Carlini  <paolo.carlini@oracle.com>
-
-	* cp-tree.h (DERIVED_FROM_P): Pass tf_none to lookup_base, not
-	tf_warning_or_error.
-
-2013-07-21   OndÅej BÃ­lka  <neleai@seznam.cz>
-
-	* class.c: Fix typos.
-	* cp-array-notation.c: Likewise.
-	* cp-objcp-common.c: Likewise.
-	* decl.c: Likewise.
-	* init.c: Likewise.
-	* mangle.c: Likewise.
-	* parser.c: Likewise.
-	* pt.c: Likewise.
-	* semantics.c: Likewise.
-
-2013-07-14  Adam Butcher  <adam@jessamine.co.uk>
-
-	* semantics.c (build_lambda_expr),
-	(build_lambda_object), (begin_lambda_type), (lambda_return_type),
-	(lambda_function), (lambda_capture_field_type), (is_capture_proxy),
-	(is_normal_capture_proxy), (insert_capture_proxy),
-	(insert_pending_capture_proxies), (lambda_proxy_type),
-	(build_capture_proxy), (vla_capture_type),
-	(register_capture_members), (add_default_capture),
-	(lambda_expr_this_capture), (maybe_resolve_dummy),
-	(nonlambda_method_basetype), (maybe_add_lambda_conv_op) and
-	(is_lambda_ignored_entity): Moved definitions into ...
-	* lambda.c: ... this new file.
-
-2013-07-14  Marc Glisse  <marc.glisse@inria.fr>
-
-	* call.c (build_conditional_expr_1): Handle the case with 1 vector
-	and 2 scalars. Call save_expr before building a vector.
-	* typeck.c (cp_build_binary_op): Check complain before complaining.
-
-2013-07-13  Lubos Lunak  <l.lunak@suse.cz>
-
-	PR c++/55203
-	* init.c (build_aggr_init): Check for warn_unused attribute.
-	* decl.c (poplevel): Likewise.
-
-2013-07-13  Jason Merrill  <jason@redhat.com>
-
-	PR c++/57402
-	* init.c (build_vec_init): Use {} for arrays of class type.
-	(build_vec_delete): Don't take the address of the array.
-
-	PR c++/57793
-	* class.c (layout_class_type): Check for too-large class.
-
-	* call.c (can_convert): Allow user-defined conversions.
-	(can_convert_standard): New.
-	* cp-tree.h: Declare it.
-	* cvt.c (convert_to_reference): Use it.
-	* pt.c (convert_nontype_argument): Likewise.
-	* search.c (check_final_overrider): Likewise.
-	Don't worry about user-defined conversions.
-
-2013-07-10  Paolo Carlini  <paolo.carlini@oracle.com>
-
-	PR c++/57869
-	* typeck.c (build_reinterpret_cast_1): With -Wconditionally-supported
-	warn about casting between pointer-to-function and pointer-to-object.
-
-2013-07-09  Jason Merrill  <jason@redhat.com>
-
-	PR c++/57402
-	* init.c (build_vec_init): Don't take shortcuts when initializing
-	a VLA.
-
-	PR c++/57471
-	* parser.c (cp_parser_sizeof_pack): Clear parser scopes.
-
-	PR c++/57658
-	* semantics.c (finish_id_expression): Return the id for an
-	unevaluated outer variable.
-
-	PR c++/57526
-	* semantics.c (lambda_capture_field_type): Build a DECLTYPE_TYPE
-	if the variable type uses 'auto'.
-
-	PR c++/57437
-	* typeck.c (check_return_expr): Lambda proxies aren't eligible
-	for nrv or return by move.
-
-	PR c++/57532
-	* parser.c (cp_parser_ref_qualifier_opt): Don't tentatively parse
-	a ref-qualifier in C++98 mode.
-
-	PR c++/57545
-	* pt.c (convert_nontype_argument) [INTEGER_CST]: Force the
-	argument to have the exact type of the parameter.
-
-	PR c++/57551
-	* semantics.c (cxx_eval_indirect_ref): Don't try to look through
-	a POINTER_PLUS_EXPR for type punning diagnostic.
-
-	PR c++/57831
-	* pt.c (tsubst_copy): Handle USING_DECL.
-
-2013-07-09  Marc Glisse  <marc.glisse@inria.fr>
-
-	PR c++/53094
-	* semantics.c (cxx_eval_bit_field_ref): Handle VECTOR_CST.
-
-2013-07-09  Marc Glisse  <marc.glisse@inria.fr>
-
-	PR c++/53000
-	* call.c (build_conditional_expr_1): Preserve xvalues.
-
-2013-07-09  Paolo Carlini  <paolo.carlini@oracle.com>
-
-	PR c++/51786
-	* parser.c (cp_parser_simple_declaration): Before calling shadow_tag
-	also check declares_class_or_enum.
-
-2013-07-08  Jason Merrill  <jason@redhat.com>
-
-	PR c++/57550
-	* pt.c (fn_type_unification): Only defer during substitution.
-	(type_unification_real): Defer during defarg substitution,
-	add checks parm to pass back deferred checks.
-	(unify, do_auto_deduction): Adjust.
-	* semantics.c (reopen_deferring_access_checks): New.
-	* cp-tree.h: Declare it.
-
-2013-07-06  Paolo Carlini  <paolo.carlini@oracle.com>
-
-	PR c++/28262
-	* parser.c (cp_parser_init_declarator): If we are parsing a typedef
-	set parser->default_arg_ok_p to false before cp_parser_declarator.
-
-2013-07-05  Paolo Carlini  <paolo.carlini@oracle.com>
-
-	PR c++/14263
-	* class.c (build_base_path): Improve diagnostic.
-
-2013-07-04  Paolo Carlini  <paolo.carlini@oracle.com>
-
-	PR c++/38634
-	* decl.c (start_preparsed_function): Return a bool, false if
-	push_template_decl fails.
-	(start_function): Adjust.
-	* cp-tree.h: Update.
-
-2013-07-03  Jakub Jelinek  <jakub@redhat.com>
-
-	PR c++/57771
-	* parser.c (cp_parser_postfix_expression) <case RID_STATCAST>
-	Temporarily set parser->greater_than_is_operator_p for
-	cp_parser_expression and restore from saved value afterwards.
-
-2013-06-28  Ed Smith-Rowland  <3dw4rd@verizon.net>
-
-	* cp-tree.h (UDLIT_OP_ANSI_PREFIX): Remove space.
-	* parser.c (cp_parser_operator()): Parse user-defined string
-	literal as literal operator.
-
-2013-06-28  Paolo Carlini  <paolo.carlini@oracle.com>
-
-	PR c++/57645
-	* class.c (deduce_noexcept_on_destructors): Save, set, and restore
-	TYPE_HAS_NONTRIVIAL_DESTRUCTOR (t) around the main loop over the
-	destructors.
-
-2013-06-28  Balaji V. Iyer  <balaji.v.iyer@intel.com>
-
-	* parser.c (cp_parser_array_notation): Removed rejection array notation
-	of type function pointers. Added handling of array expressions when
-	Cilk Plus is enabled.  Took out type-checking.
-	(cp_parser_postfix_open_square_expression): Moved normal array expr.
-	parsing into cp_parser_array_notation when cilkplus is enabled.
-	(cp_parser_compound_statement): Removed expansion of array notations.
-	(cp_parser_ctor_initializer_opt_and_function_body): Likewise.
-	(cp_parser_function_definition_after_declarator): Likewise.
-	(cp_parser_selection_statement): Removed error reporting.
-	(cp_parser_iteration_statement): Likewise.
-	(cp_parser_direct_declarator): Removed error checking/reporting if
-	array notations are used in the declarator.
-	* pt.c (instantiate_decl): Likewise.
-	(type_unification_real): Removed a check for ARRAY_NOTATION_REF.
-	(cxx_eval_constant_expression): Removed ARRAY_NOTATION_REF case.
-	(potential_constant_expression_1): Returned false for
-	ARRAY_NOTATION_REF case.
-	* cp-gimplify.c (cp_genericize): Added expansion of array notation
-	expressions here.
-	* cp-array-notation.c (make_triplet_val_inv): Removed loc and cry 
-	parameters.  Replaced build_decls with get_temp_regvar with type as
-	ptrdiff.
-	(create_array_refs): Made the type-casting to ptrdiff_type.
-	(replace_invariant_var): Added a check for void return type before 
-	creating new var.  Replaced build_decl and build_min_nt_loc with
-	get_temp_regvar.
-	(expand_an_in_modify_expr): Ditto.  Replaced body of redundant else 
-	with gcc_unreachable.  Removed few unwanted checks.  Made induction 
-	variable type as ptrdiff_type.  Removed loc and complain arguments 
-	passed into make_triplet_val_inv.  Replaced all modify expression's 
-	code from NOP EXPR to INIT EXPR.  Replaced all forceful appending 
-	into stmt. list with the non-forceful one.  Replaced some integer 
-	conversion and equality-checking to using tree_int_cst_equal.
-	(expand_sec_reduce_builtin): All changes mentioned in above function
-	expand_an_in_modify_expr.  Made the new variable type of
-	SEC_REDUCE_ANY/ALL_{NON}ZERO intrinsic functions as bool.
-	(expand_array_notation_exprs): Removed SWITCH_EXPR case.  Moved all
-	the error reporting from parser to this function.  Removed unwanted
-	statements and checks from SWITCH_STMT, WHILE_STMT, and DO_STMT cases.
-	(cilkplus_an_triplet_types_ok_p): Removed rejection of array notation
-	in function pointers.
-	(cp_expand_cond_array_notations): Added a new if statements to check
-	if condition has a zero rank.  If so, then just return.
-	(expand_return_expr): Added a check for return expressions with a rank.
-	Replaced get_tmp_regvar with a create_temporary_var.
-	(build_array_notation_ref): Simplified and removed unwanted if-stmts.
-	Moved common code outside if-statements.  Moved type-checking from
-	parser to here.
-	* semantics.c (finish_return_stmt): Removed a check for return exprs.
-	with a rank.
-	* call.c (convert_like_real): Removed a check for array notation
-	expression in a function.
-	(build_over_call): Likewise.
-	(magic_varargs_p): Added a check for builtin array notation function.
-	Made this function non-static and removed its prototype.
-	* cp-tree.h (magic_varargs_p): New prototype.
-	* typeck.c (cp_build_function_call_vec): Removed automatic setting of
-	nargs to the param->length when builtin reduction function is used.
-	(convert_arguments): Replaced check for a constant_p function with
-	margic_varargs_p function call.
-	(cp_build_binary_op): Removed calling of the function
-	find_correct_array_notation_type.
-	(cp_build_addr_expr_1): Removed an unwanted if-statement.
-	(convert_for_assignment): Removed automatic return of rhs when array
-	notation builtin function is used.
-
-2013-06-28  Paolo Carlini  <paolo.carlini@oracle.com>
-
-	PR c++/57682
-	* parser.c (cp_parser_save_member_function_body): Handle correctly
-	curly braces in function-try-block mem-initializers.
-
-2013-06-27  Marc Glisse  <marc.glisse@inria.fr>
-
-	PR c++/57509
-	* typeck.c (cp_build_vec_perm_expr): New function.
-	* cp-tree.h: Declare it.
-	* parser.c (cp_parser_postfix_expression): Call it.
-	* pt.c (tsubst_copy): Handle VEC_PERM_EXPR.
-	(tsubst_copy_and_build): Likewise.
-
-2013-06-27  Marc Glisse  <marc.glisse@inria.fr>
-
-	PR c++/57172
-	* pt.c (more_specialized_fn): If both arguments are references,
-	give priority to an lvalue.
-
-2013-06-26  Jason Merrill  <jason@redhat.com>
-
-	* typeck2.c (store_init_value): Diagnose a non-constant
-	initializer for in-class static.
-
-	PR c++/57408
-	* semantics.c (add_capture): Set type to error_mark_node after
-	error.
-
-2013-06-25  Ed Smith-Rowland  <3dw4rd@verizon.net>
-
-	PR c++/57640
-	* parser.c (cp_parser_unqualified_id): Add declarator_p to checks
-	to trigger warning, (cp_literal_operator_id): Remove bogus TODO comment.
-
-2013-06-22  Gabriel Dos Reis  <gdr@integrable-solutions.net>
-
-	* call.c (null_ptr_cst_p): Use cxx11 in lieu of cxx0x.
-	* class.c (add_implicitly_declared_members): Likewise.
-	(check_field_decl): Likewise.
-	(finalize_literal_type_property): Likewise.
-	(check_bases_and_members): Likewise.
-	* decl.c (poplevel): Likewise.
-	(case_conversion): Likewise.
-	(check_initializer): Likewise.
-	(grokfndecl): Likewise.
-	(check_static_variable_definition): Likewise.
-	(compute_array_index_type): Likewise.
-	(grokdeclarator): Likewise.
-	(build_enumerator): Likewise.
-	* friend.c (make_friend_class): Likewise.
-	* lex.c (init_reswords): Likewise.
-	* method.c (synthesized_method_walk): Likewise.
-	(implicitly_declare_fn): Likewise.
-	* parser.c (cp_parser_diagnose_invalid_type_name): Likewise.
-	(cp_parser_constant_expression): Likewise.
-	(cp_parser_for_init_statement): Likewise.
-	(cp_parser_block_declaration): Likewise.
-	(cp_parser_type_name): Likewise.
-	(cp_parser_enum_specifier): Likewise.
-	(cp_parser_enumerator_list): Likewise.
-	(cp_parser_member_declaration): Likewise.
-	(cp_nth_tokens_can_be_std_attribute_p): Likewise.
-	(cp_parser_template_declaration_after_export): Likewise.
-	* pt.c (convert_nontype_argument_function): Likewise.
-	(convert_nontype_argument): Likewise.
-	(convert_template_argument): Likewise.
-	(tsubst_copy_and_build): Likewise.
-	(build_non_dependent_expr): Likewise.
-	* semantics.c (non_const_var_error): Likewise.
-	(potential_constant_expression_1): Likewise.
-	* tree.c (lvalue_kind): Likewise.
-	(build_vec_init_expr): Likewise.
-	(cast_valid_in_integral_constant_expression_p): Likewise.
-	* typeck.c (build_x_conditional_expr): Likewise.
-	* typeck2.c (check_narrowing): Likewise.
-
-2013-06-21  Balaji V. Iyer  <balaji.v.iyer@intel.com>
-
-	* cp-array-notation.c (cp_length_mismatch_in_expr_p): Remove.
-	(expand_an_in_modify_expr): Changed a function call from the above
-	removed function to length_mismatch_in_expr_p.
-
-2013-06-21  Balaji V. Iyer  <balaji.v.iyer@intel.com>
-
-	* call.c (convert_like_real): Added a check if array notation is present
-	in expression.  If so, then no conversion of arguments is necessary.
-	(build_over_call): Likewise.
-	* typeck.c (cp_build_function_call_vec): Likewise.
-	(convert_for_assignment): Likewise.
-	(cp_build_array_ref): Reject array notations with a rank greater than 1
-	as an array's index.
-	(cp_build_binary_op): If array notations are preent in op, then call
-	find_correct_array_notation_type.
-	(cp_build_addr_expr_1): Handle ARRAY_NOTATION_REF similar to ARRAY_REF.
-	* cp-array-notation.c: New file.
-	* cp-objcp-common.c (cp_common_init_ts): Marked ARRAY_NOTATION_REF tree
-	as typed.
-	* cp-tree.h (fix_array_notation_exprs): New prototype.
-	* semantics.c (finish_return_stmt): Reject array notations as
-	return value.
-	(cxx_eval_constant_expression): Added ARRAY_NOTATION_REF case.
-	(potential_constant_expression_1): Likewise.
-	* tree.c (lvalue_kind): Likewise.
-	* error.c (dump_decl): Likewise.
-	(dump_expr): Likewise.
-	* pt.c (ARRAY_NOTATION_REF): Likewise.
-	(type_unification_real): Do not unify any arguments if array notations
-	are found in arg.
-	(instantiate_decl): Added a check for array notaitons inside the
-	function body.  If so, then expand them.
-	* parser.c (cp_parser_array_notation): New function.
-	(cp_parser_postfix_open_square_expression): Added a check for colons
-	inside square braces.  If found, then handle the array access as an
-	array notation access.  Also, disable auto-correction from a single
-	colon to scope when Cilk Plus is enabled.
-	(cp_parser_compound_statement): Added a check for array notations
-	inside the statement.  If found, then expand them.
-	(cp_parser_ctor_initializer_opt_and_function_body): Likewise.
-	(cp_parser_function_definition_after_declarator): Likewise.
-	(cp_parser_selection_statement): Searched for array notations inside
-	condition.  If so, then emit an error.
-	(cp_parser_iteration_statement): Likewise.
-	(cp_parser_direct_declarator): Reject array notations inside a
-	variable or array declaration.
-	* Make-lang.in (CXX_AND_OBJCXX_OBJS): Added cp/cp-array-notation.o.
-
-2013-06-20  Jason Merrill  <jason@redhat.com>
-
-	PR c++/55149
-	* decl.c (compute_array_index_type): Don't reject VLAs in SFINAE
-	context if we're in C++14 mode.
-	* tree.c (array_of_runtime_bound_p): Return true for a dependent
-	bound that is not potentually constant.
-	* cp-tree.h (DECL_VLA_CAPTURE_P, REFERENCE_VLA_OK): New.
-	* pt.c (tsubst) [REFERENCE_TYPE]: Check REFERENCE_VLA_OK.
-	* semantics.c (build_lambda_object): Don't rvalue a VLA capture.
-	(build_capture_proxy): Set REFERENCE_VLA_OK.
-	(vla_capture_type): Make it a proper C++ class.
-	(add_capture): Set DECL_VLA_CAPTURE_P.  Don't pre-digest the
-	initializer.
-
-	* decl.c (compute_array_index_type): Use size_one_node.
-
-	* pt.c (process_partial_specialization): Build a TEMPLATE_DECL for
-	a partial specialization.
-	(tsubst_decl): Don't clobber CLASSTYPE_TI_TEMPLATE of a partial
-	specialization.
-	(most_specialized_class): Adjust.
-
-	* cp-tree.h (DECL_TEMPLATE_PARMS, DECL_TEMPLATE_RESULT)
-	(DECL_TEMPLATE_INSTANTIATIONS, DECL_TEMPLATE_SPECIALIZATIONS): Use
-	TEMPLATE_DECL_CHECK.
-
-2013-06-19  Manuel Lopez-Ibanez  <manu@gcc.gnu.org>
-
-	PR c++/57638
-	* pt.c (unify, [TEMPLATE_PARM_INDEX]): Pass to unify_type_mismatch
-	TREE_TYPE (arg), not arg itself.
-
-2013-06-18  Paolo Carlini  <paolo.carlini@oracle.com>
-
-	PR c++/53211
-	* pt.c (type_dependent_expression_p): Handle an array of unknown
-	bound depending on a variadic parameter.
-	* parser.c (cp_parser_range_for): Revert PR56794 changes.
-
-2013-06-17  Richard Biener  <rguenther@suse.de>
-
-	* cp-tree.h (ANON_AGGRNAME_FORMAT, ANON_AGGRNAME_P): Move to tree.h.
-
-2013-06-17  Paolo Carlini  <paolo.carlini@oracle.com>
-
-	PR c++/16128
-	* parser.c (cp_parser_expression_statement): Check whether
-	cp_parser_expression returns error_mark_node.
-
-2013-06-14  Paolo Carlini  <paolo.carlini@oracle.com>
-
-	PR c++/51413
-	* semantics.c (finish_offsetof): Handle INDIRECT_REF as expr.
-
-2013-06-14  Paolo Carlini  <paolo.carlini@oracle.com>
-
-	PR c++/57599
-	* rtti.c (build_dynamic_cast_1): In case of cast to an unambiguous
-	accessible base simply forward to build_static_cast.
-
-2013-06-12  Paolo Carlini  <paolo.carlini@oracle.com>
-
-	PR c++/38958
-	* decl.c (poplevel): For the benefit of -Wunused-variable see
-	through references.
-
-2013-06-12  Paolo Carlini  <paolo.carlini@oracle.com>
-
-	* parser.c (cp_parser_nested_name_specifier_opt): Fix typo in comment.
-
-2013-06-12  Paolo Carlini  <paolo.carlini@oracle.com>
-
-	PR c++/42021
-	* parser.c (cp_parser_nested_name_specifier_opt): Avoid emitting
-	again diagnostic already emitted by cp_parser_lookup_name.
-
-2013-06-11  Jan Hubicka  <jh@suse.cz>
-
-	PR c++/57551
-	* cp/pt.c (mark_decl_instantiated): Do not export explicit
-	instantiations of anonymous namespace templates.
-
-2013-06-10  Jason Merrill  <jason@redhat.com>
-
-	* name-lookup.c (add_decl_to_level): Add decls in an anonymous
-	namespace to static_decls.
-
-2013-06-07  Sriraman Tallam  <tmsriram@google.com>
-
-	PR c++/57548
-	* call.c (build_over_call):  Check if current_function_decl is
-	NULL.
-
-2013-06-07  Paolo Carlini  <paolo.carlini@oracle.com>
-
-	PR c++/53658
-	* pt.c (lookup_template_class_1): Consistently use TYPE_MAIN_DECL,
-	not TYPE_STUB_DECL, to access the _DECL for a _TYPE.
-
-2013-06-06  Jason Merrill  <jason@redhat.com>
-
-	PR c++/55520
-	* semantics.c (add_capture): Diagnose capture of variable-size
-	type that is not a C++1y array of runtime bound.
-
-	* decl.c (grokdeclarator): Keep a decl with error type.
-	(grokfield, grokbitfield): Likewise.
-	* pt.c (instantiate_class_template_1): Likewise.
-	(tsubst_decl): Drop redundant error.
-	* class.c (walk_subobject_offsets): Handle erroneous fields.
-	* typeck2.c (process_init_constructor_record): Likewise.
-
-2013-06-05  Paolo Carlini  <paolo.carlini@oracle.com>
-
-	PR c++/51908
-	* parser.c (cp_parser_postfix_expression [RID_*CAST]): Set
-	parser->in_type_id_in_expr_p before calling cp_parser_type_id.
-
-2013-06-03  Jan Hubicka  <jh@suse.cz>
-
-	* decl2.c (maybe_make_one_only): Use forced_by_abi instead of
-	mark_decl_referenced.
-	(mark_needed): Likewise.
-
-2013-06-03  Jason Merrill  <jason@redhat.com>
-
-	* class.c (mark_type_abi_tags): New.
-	(check_abi_tags): Use it.
-
-2013-06-03  Paolo Carlini  <paolo.carlini@oracle.com>
-
-	PR c++/57419
-	* decl2.c (mark_used): Add overload taking a tsubst_flags_t too.
-	* semantics.c (finish_qualified_id_expr): Use it.
-	* cp-tree.h: Update.
-
-2013-06-01  Jan Hubicka  <jh@suse.cz>
-
-	* decl2.c (cp_write_global_declarations): Replace same_body_alias
-	by symbol.cpp_implicit_alias.
-
-2013-05-30  Jason Merrill  <jason@redhat.com>
-
-	PR c++/57404
-	* cp-lang.c (cp_classify_record): Handle structs without
-	TYPE_LANG_SPECIFIC.
-
-	PR c++/52377
-	* class.c (common_enclosing_class): New.
-	* cp-tree.h: Declare it.
-	* init.c (sort_mem_initializers): Don't splice out a union member
-	with an NSDMI.
-
-2013-05-29  Jan Hubicka  <jh@suse.cz>
-
-	* tree.c (cp_fix_function_decl_p): Update for new symtab flags.
-	* decl2.c )var_finalized_p, cp_write_global_declarations): Likewise.
-
-2013-05-25  Paolo Carlini  <paolo.carlini@oracle.com>
-
-	PR c++/25666
-	* decl2.c (check_classfn): Check for destructors declared as member
-	templates.
-
-2013-05-24  Jason Merrill  <jason@redhat.com>
-
-	PR c++/56971
-	* pt.c (any_template_arguments_need_structural_equality_p): A
-	TEMPLATE_TEMPLATE_PARM can require structural type comparison.
-
-2013-05-24  Paolo Carlini  <paolo.carlini@oracle.com>
-
-	PR c++/19618
-	* class.c (check_bitfield_decl): Warn for bool and enum bitfields
-	with width exceeding the type.
-
-2013-05-24  Jason Merrill  <jason@redhat.com>
-
-	PR c++/57391
-	* semantics.c (cxx_eval_constant_expression): Handle FMA_EXPR.
-	(cxx_eval_trinary_expression): Rename from cxx_eval_vec_perm_expr.
-
-2013-05-23  Jason Merrill  <jason@redhat.com>
-
-	PR c++/57388
-	* tree.c (build_ref_qualified_type): Clear
-	FUNCTION_RVALUE_QUALIFIED for lvalue ref-qualifier.
-
-2013-05-22  Jason Merrill  <jason@redhat.com>
-
-	PR c++/56930
-	* call.c (convert_like_real): Use cp_convert_and_check.
-	* cvt.c (cp_convert_and_check): Use maybe_constant_value.
-	* semantics.c (cxx_eval_constant_expression): Handle LTGT_EXPR.
-	(potential_constant_expression_1): Handle OMP_ATOMIC*.
-
-	PR c++/56915
-	* semantics.c (maybe_add_lambda_conv_op): Give up if the call op
-	isn't defined.
-
-2013-05-22  Paolo Carlini  <paolo.carlini@oracle.com>
-
-	PR c++/57352
-	* parser.c (cp_parser_conversion_type_id): Set up
-	parser->type_definition_forbidden_message before calling
-	cp_parser_type_specifier_seq.
-
-2013-05-22  Paolo Carlini  <paolo.carlini@oracle.com>
-
-	PR c++/57211
-	* method.c (defaultable_fn_check): Avoid do_warn_unused_parameter
-	warnings about defaulted functions.
-
-2013-05-21  Paolo Carlini  <paolo.carlini@oracle.com>
-
-	* call.c (build_conditional_expr_1): Add location_t parameter.
-	(build_conditional_expr): Likewise.
-	* typeck.c (rationalize_conditional_expr, cp_build_array_ref,
-	get_member_function_from_ptrfunc, build_x_conditional_expr,
-	cp_build_modify_expr): Update.
-	* init.c (build_new_1): Likewise.
-	* cp-tree.h: Update declaration.
-
-2013-05-20  Jason Merrill  <jason@redhat.com>
-
-	PR c++/57016
-	* pt.c (instantiation_dependent_r) [TRAIT_EXPR]: Only check type2
-	if there is one.
-
-	PR c++/57102
-	* decl.c (fndecl_declared_return_type): Also look in
-	DECL_SAVED_FUNCTION_DATA.
-
-2013-05-20  Paolo Carlini  <paolo.carlini@oracle.com>
-
-	PR c++/12288
-	* parser.c (cp_parser_parameter_declaration): Check return value
-	of cp_parser_parse_and_diagnose_invalid_type_name.
-
-2013-05-20  Jason Merrill  <jason@redhat.com>
-
-	PR c++/57319
-	* class.c (vbase_has_user_provided_move_assign): New.
-	* method.c (synthesized_method_walk): Check it.
-	* cp-tree.h: Declare it.
-
-	PR c++/57325
-	* tree.c (build_cplus_array_type): Copy layout info if element
-	type is complete.
-
-2013-05-20  Paolo Carlini  <paolo.carlini@oracle.com>
-
-	PR c++/23608
-	* call.c (build_new_op_1): Propagate loc to cp_build_binary_op.
-
-2013-05-20  Jason Merrill  <jason@redhat.com>
-
-	PR c++/57317
-	* decl2.c (determine_visibility): Use PRIMARY_TEMPLATE_P to decide
-	whether a template has its own args.
-
-2013-05-20  Paolo Carlini  <paolo.carlini@oracle.com>
-
-	PR c++/57327
-	* pt.c (unify_no_common_base): Swap arg and parm arguments to inform.
-
-2013-05-20  Paolo Carlini  <paolo.carlini@oracle.com>
-
-	PR c++/10207
-	* parser.c (cp_parser_postfix_expression): Use cp_parser_braced_list
-	instead of cp_parser_initializer_list for compound-literals.
-
-2013-05-20  Marc Glisse  <marc.glisse@inria.fr>
-
-	PR c++/57175
-	* typeck.c (check_return_expr): Reverse the alignment comparison.
-
-2013-05-17  Paolo Carlini  <paolo.carlini@oracle.com>
-
-	PR c++/18126
-	* parser.c (cp_parser_sizeof_operand): As a GNU Extension, parse
-	correctly sizeof compound-literal; update comments.
-
-2013-05-16  Marc Glisse  <marc.glisse@inria.fr>
-
-	* call.c (build_conditional_expr_1): Use cp_build_binary_op
-	instead of directly calling fold_build2.
-
-2013-05-16  Jason Merrill  <jason@redhat.com>
-
-	* Make-lang.in (cc1plus$(exeext)): Use link mutex.
-
-	PR c++/57279
-	* decl.c (grokdeclarator): Allow member function qualifiers in
-	TYPENAME context in C++11 mode.
-
-2013-05-16  Dodji Seketeli  <dodji@redhat.com>
-
-	PR c++/56782 - Regression with empty pack expansions
-	* pt.c (use_pack_expansion_extra_args_p): When at least a
-	parameter pack has an empty argument pack, and another parameter
-	pack has no argument pack at all, use the PACK_EXPANSION_EXTRA
-	mechanism.
-
-2013-05-15  Paolo Carlini  <paolo.carlini@oracle.com>
-
-	* name-lookup.c (pushdecl_maybe_friend_1): Replace pairs of
-	warning_at and permerror with warning_at/inform and permerror/
-	inform, respectively.
-
-2013-05-15  Paolo Carlini  <paolo.carlini@oracle.com>
-
-	PR c++/31952
-	* name-lookup.c (pushdecl_maybe_friend_1): Diagnose illegal
-	redeclarations.
-
-2013-05-14  Jason Merrill  <jason@redhat.com>
-
-	PR c++/57243
-	* parser.c (cp_parser_range_for): Call complete_type.
-
-	PR c++/57041
-	* pt.c (tsubst_copy_and_build): Don't recur into a designator.
-
-2013-05-14  Paolo Carlini  <paolo.carlini@oracle.com>
-
-	PR c++/53903
-	* method.c (defaulted_late_check): Check for compatible exception
-	specification out of class explicitly defaulted functions too.
-
-2013-05-14  Jason Merrill  <jason@redhat.com>
-
-	PR c++/56998
-	* semantics.c (potential_constant_expression_1): Make sure the
-	called function is potentially constant.
-	* call.c (null_ptr_cst_p): Revert earlier change.
-
-2013-05-13  Jason Merrill  <jason@redhat.com>
-
-	PR c++/56998
-	* call.c (null_ptr_cst_p): An expression with side-effects can't
-	be a C++03 null pointer constant.
-
-	PR c++/57041
-	* decl.c (reshape_init_class): Handle error_mark_node.
-
-	PR c++/57254
-	* typeck.c (merge_types): Propagate ref-qualifier
-	in METHOD_TYPE case.
-
-	PR c++/57253
-	* decl.c (grokdeclarator): Apply ref-qualifier
-	in the TYPENAME case.
-
-	PR c++/57252
-	* decl.c (decls_match): Compare ref-qualifiers.
-
-2013-05-10  Jason Merrill  <jason@redhat.com>
-
-	PR c++/57196
-	* pt.c (convert_template_argument): Use dependent_template_arg_p,
-	not uses_template_parms.
-
-	PR c++/57047
-	* semantics.c (cxx_fold_indirect_ref): Fix thinko.
-
-	PR c++/55149
-	* semantics.c (add_capture): Error rather than abort on copy
-	capture of VLA.
-	* typeck.c (maybe_warn_about_returning_address_of_local): Don't
-	warn about capture proxy.
-
-2013-05-09  Jason Merrill  <jason@redhat.com>
-
-	* decl.c (cp_finish_decl): Only check VLA bound in C++1y mode.
-
-	PR c++/57222
-	* pt.c (lookup_template_class_1): Handle getting a template
-	template parameter as D1.
-
-	N3639 C++1y VLA diagnostics
-	* decl.c (grokdeclarator): Complain about reference, pointer, or
-	typedef to VLA.
-	(create_array_type_for_decl): Complain about array of VLA.
-	* pt.c (tsubst): Likewise.
-	* rtti.c (get_tinfo_decl): Talk about "array of runtime bound".
-	* semantics.c (finish_decltype_type): Complain about decltype of VLA.
-	* typeck.c (cp_build_addr_expr_1): Complain about VLA.
-	(cxx_sizeof_or_alignof_type): Likewise.
-
-	N3639 C++1y VLA support
-	* decl.c (compute_array_index_type): Allow VLAs in C++1y mode.
-	(check_array_initializer): Allow VLA init.
-	(reshape_init_array_1): Adjust.
-	(cp_finish_decl): Check for invalid VLA length.
-	* typeck2.c (process_init_constructor_array): Adjust.
-	(store_init_value): Use build_vec_init for VLAs.
-	* semantics.c (add_capture): Capture VLA as ptr+len.
-	(vla_capture_type): New.
-	(build_capture_proxy): Rebuild the VLA.
-	* typeck.c (build_simple_component_ref): Split out from...
-	(build_ptrmemfunc_access_expr): ...here.
-	* tree.c (array_of_runtime_bound_p): New.
-	* init.c (throw_bad_array_length): New.
-	(build_vec_init): Use it.
-	* parser.c (cp_convert_range_for): When iterating over a VLA,
-	use it directly rather than bind a reference.
-	* cp-tree.h: Declare new functions.
-
-2013-05-08  Jason Merrill  <jason@redhat.com>
-
-	* except.c (is_admissible_throw_operand_or_catch_parameter): Check
-	variably_modified_type_p.
-	(expand_start_catch_block): Mark the typeinfo used here.
-	* semantics.c (finish_handler_parms): Not here.
-
-	* error.c (dump_type_suffix): Try harder on VLA length.
-
-	Core 624/N2932
-	* init.c (throw_bad_array_new_length): New.
-	(build_new_1): Use it.  Don't warn about braced-init-list.
-	(build_vec_init): Use it.
-	* call.c (build_operator_new_call): Use it.
-
-	PR c++/57068
-	* decl.c (grokdeclarator): Warn about ref-qualifiers here.
-	* parser.c (cp_parser_ref_qualifier_seq_opt): Not here.
-	* error.c (maybe_warn_cpp0x): s/0x/11/.
-
-2013-05-08  Paolo Carlini  <paolo.carlini@oracle.com>
-
-	PR c++/51226
-	* parser.c (cp_parser_enum_specifier): Handle nested_name_specifier
+	* pt.c (unify_pack_expansion): Call expand_template_argument_pack.
+
+	PR c++/59956
+	* friend.c (do_friend): Pass the TEMPLATE_DECL to add_friend if we
+	have a friend template in a class template.
+	* pt.c (tsubst_friend_function): Look through it.
+	(push_template_decl_real): A friend member template is
+	primary.
+
+2014-01-29  Paolo Carlini  <paolo.carlini@oracle.com>
+
+	PR c++/58846
+	* decl.c (get_dso_handle_node): Don't crash if dso_handle_node
 	== error_mark_node.
 
-2013-05-06  Marc Glisse  <marc.glisse@inria.fr>
-
-	* typeck.c (cp_build_binary_op): Call save_expr before
-	build_vector_from_val.
-
-2013-05-06  Paolo Carlini  <paolo.carlini@oracle.com>
-
-	PR c++/57183
-	* decl.c (cp_finish_decl): After do_auto_deduction copy the
-	qualifers with cp_apply_type_quals_to_decl.
-
-2013-05-05  Paolo Carlini  <paolo.carlini@oracle.com>
-
-	* pt.c (convert_nontype_argument): Add missing whitespace in
-	error message.
-
-2013-05-04  Paolo Carlini  <paolo.carlini@oracle.com>
-
-	PR c++/53745
-	* decl.c (build_enumerator): Improve error message.
-
-2013-05-03  Paolo Carlini  <paolo.carlini@oracle.com>
-
-	PR c++/14283
-	* parser.c (cp_parser_diagnose_invalid_type_name): Improve error
-	messages for template types and fix column numbers.
-
-2013-05-01  Paolo Carlini  <paolo.carlini@oracle.com>
-
-	PR c++/57132
-	* pt.c (tsubst_copy_and_build, MODOP_EXPR): Increase / decrease
-	c_inhibit_evaluation_warnings around build_x_modify_expr call.
-
-2013-05-01  Paolo Carlini  <paolo.carlini@oracle.com>
-
-	PR c++/57092
-	* semantics.c (finish_decltype_type): Handle instantiated template
-	non-type arguments.
-
-2013-04-28  Paolo Carlini  <paolo.carlini@oracle.com>
-
-	PR c++/56450
-	* semantics.c (finish_decltype_type): Handle COMPOUND_EXPR.
-
-2013-04-26  Jakub Jelinek  <jakub@redhat.com>
-
-	* error.c (cp_print_error_function): Adjust file_name_as_prefix
-	caller.
-
-2013-04-25  Jason Merrill  <jason@redhat.com>
-
-	PR c++/56859
-	* typeck.c (cxx_alignas_expr): Handle value-dependence properly.
-
-	PR c++/50261
-	* init.c (perform_member_init): Call reshape_init.
-
-2013-04-24  Jason Merrill  <jason@redhat.com>
-
-	PR c++/53721
-	* parser.c (cp_parser_postfix_dot_deref_expression): Fix thinko.
-
-2013-04-24  Paolo Carlini  <paolo.carlini@oracle.com>
-
-	* typeck.c (cxx_sizeof_or_alignof_type): Change -Wpointer-arith
-	pedwarn to simply use OPT_Wpointer_arith.
-	(cp_build_unary_op): Likewise.
-
-2013-04-24  Jason Merrill  <jason@redhat.com>
-
-	N3648: init-captures are named.
-	* semantics.c (add_capture): Don't prepend "__" to init-captures.
-	(build_capture_proxy): Adjust.
-	* error.c (dump_simple_decl): Check DECL_NORMAL_CAPTURE_P.
-
-	N3648: Allow braced and parenthesized initializers.
-	* parser.c (cp_parser_lambda_introducer): Use cp_parser_initializer.
-	* pt.c (tsubst) [DECLTYPE_TYPE]: Handle DECLTYPE_FOR_INIT_CAPTURE.
-	* semantics.c (lambda_capture_field_type): Use do_auto_deduction.
-	(add_capture): Collapse a parenthesized initializer into a single
-	expression.
-	* cp-tree.h (DECLTYPE_FOR_INIT_CAPTURE): New.
-
-2013-04-24  Paolo Carlini  <paolo.carlini@oracle.com>
-
-	PR c++/56970
-	* init.c (build_offset_ref): Add tsubst_flags_t parameter.
-	* semantics.c (finish_qualified_id_expr): Likewise.
-	(finish_id_expression): Update.
-	* typeck.c (cp_build_addr_expr_1): Likewise.
-	* pt.c (tsubst_qualified_id, resolve_nondeduced_context): Likewise.
-	* cp-tree.h: Update declarations.
-
-2013-04-22  Jason Merrill  <jason@redhat.com>
-
-	Core 1586
-	* parser.c (cp_parser_unqualified_id): Handle ~auto.
-	(cp_parser_pseudo_destructor_name): Likewise.
-	(cp_parser_postfix_dot_deref_expression): Adjust.
-	(cp_lexer_nth_token_is_keyword): New.
-	* semantics.c (finish_pseudo_destructor_expr): Handle ~auto.
-	* typeck.c (lookup_destructor): Handle ~auto.
-
-	* pt.c (fn_type_unification): Push tinst level around
-	type_unification_real if we aren't explaining.
-	* cp-tree.h (TFF_NO_TEMPLATE_BINDINGS): New.
-	* error.c (dump_function_decl): Respect it.
-	(subst_to_string): Pass it.
-
-	PR c++/48665
-	* rtti.c (get_typeid): Diagnose qualified function type.
-	* pt.c (tsubst) [POINTER_TYPE]: Likewise.
-
-	* error.c (dump_aggr_type): Fix lambda detection.
-	(dump_simple_decl): Pretty-print capture field.
-
-	N3323
-	* cvt.c (build_expr_type_conversion): Two conversions that return
-	the same type aren't necessarily ambiguous.
-
-	N3648
-	* parser.c (cp_parser_lambda_introducer): Make lambda capture init
-	pedwarn unconditional except in C++1y mode.
-
-	* semantics.c (potential_constant_expression_1): Don't crash on
-	'this' in NSDMI.
-
-	Core 1612
-	* semantics.c (finish_id_expression): Reject capture of anonymous
-	union member.
-
-	Core 1609
-	* decl2.c (check_default_args): Check for pack expansion.
-
-	* mangle.c (write_type): Mangle decltype(auto).
-
-2013-04-19  Jason Merrill  <jason@redhat.com>
-
-	N3638 changes to return type deduction
-	* decl.c (undeduced_auto_decl): New.
-	(require_deduced_type): New.
-	(fndecl_declared_return_type): New.
-	(decls_match): Use it.
-	(duplicate_decls): Don't check for auto return.
-	(grokdeclarator): Reject virtual auto.
-	* class.c (resolve_address_of_overloaded_function): Handle
-	auto function templates.
-	* decl2.c (mark_used): Use undeduced_auto_decl, require_deduced_type.
-	* cp-tree.h: Declare new fns.
-	* error.c (dump_function_decl): Use fndecl_declared_return_type.
-	* search.c (check_final_overrider): Likewise.
-	* pt.c (make_decltype_auto): New.
-	(do_auto_deduction): Require plain decltype(auto).
-	(is_auto): Adjust.
-
-	DR 941
-	* decl.c (duplicate_decls): Don't propagate DECL_DELETED_FN to
-	template specializations.
-
-2013-04-16  Ed Smith-Rowland  <3dw4rd@verizon.net>
-
-	Implement n3599 - Literal operator templates for strings.
-	* parser.c (make_string_pack (tree value)): New function.
-	(cp_parser_userdef_string_literal (cp_token *)): Use it
-	to construct calls to character string literal operator templates.
-	(cp_parser_template_declaration_after_export): Check for new string
-	literal operator template parameter form.
-
-2013-04-15  Jason Merrill  <jason@redhat.com>
-
-	* pt.c (tsubst) [DECLTYPE_TYPE]: Use tsubst_copy_and_build.
-
-	PR c++/52748
-	* pt.c (tsubst) [DECLTYPE_TYPE]: If ~id is an expression
-	rather than a destructor name, it isn't an unqualified-name.
-	(tsubst_copy_and_build): Pass down decltype_flag to operator
-	handling code, too.
-
-	PR c++/56388
-	* semantics.c (insert_capture_proxy): Just use index 1 in the
-	stmt_list_stack.
-
-2013-04-12  Jakub Jelinek  <jakub@redhat.com>
-
-	* error.c (cp_print_error_function,
-	print_instantiation_partial_context_line,
-	maybe_print_constexpr_context): Colorize locus strings.
-
-2013-04-11  Jason Merrill  <jason@redhat.com>
-
-	PR c++/52748
-	* parser.c (complain_flags): New.
-	(cp_parser_postfix_expression): Use it.
-	(cp_parser_unary_expression): Likewise.
-	(cp_parser_binary_expression): Likewise.
-	(cp_parser_assignment_expression): Likewise.
-	(cp_parser_expression): Likewise.
-	(cp_parser_postfix_open_square_expression): Take decltype_p.
-	(cp_parser_builtin_offsetof): Adjust.
-	(cp_convert_range_for): Pass complain to finish_unary_op_expr.
-	* decl2.c (grok_array_decl): Add decltype_p parm.
-	* cp-tree.h: Adjust prototype.
-	* semantics.c (finish_unary_op_expr): Add complain parm.
-
-2013-04-11  Jakub Jelinek  <jakub@redhat.com>
-
-	PR c++/56895
-	* call.c (null_ptr_cst_p): Call fold_non_dependent_expr_sfinae before
-	calling maybe_constant_value for C++98.
-
-2013-04-11  Jason Merrill  <jason@redhat.com>
-
-	PR c++/56901
-	* semantics.c (lambda_capture_field_type, lambda_proxy_type):
-	Strip references before checking WILDCARD_TYPE_P.
-
-2013-04-11  Paolo Carlini  <paolo.carlini@oracle.com>
-
-	* call.c (build_conditional_expr_1, build_over_call): Protect
-	error calls with complain & tf_error.
-	* typeck.c (finish_class_member_access_expr, cp_build_binary_op,
-	build_x_unary_op, cp_build_unary_op, cp_build_compound_expr,
-	build_ptrmemfunc): Likewise.
-	(lookup_destructor): Take tsubst_flags_t parameter, adjust.
-
-	* cvt.c (warn_ref_binding): Rename to diagnose_ref_binding.
-	(convert_to_reference): Adjust.
-
-2013-04-11  Jason Merrill  <jason@redhat.com>
-
-	* pt.c (tsubst_copy) [VAR_DECL]: Don't call tsubst for
-	local variables, look them up instead.
-	(tsubst_decl) [VAR_DECL]: Remove handling for anonymous union
-	proxies and substitution in unevaluated context.
-	(tsubst_expr) [OMP_FOR]: Instantiate OMP_FOR_PRE_BODY
-	before the iterators.
-
-	PR c++/23055
-	* pt.c (uses_deducible_template_parms): New.
-	(deducible_array_bound, deducible_expression): New.
-	(deducible_template_args): New.
-	(unify_one_argument): Call uses_deducible_template_parms.
-
-2013-04-11  Paolo Carlini  <paolo.carlini@oracle.com>
-
-	PR c++/56913
-	* typeck2.c (build_m_component_ref): Protect error calls with
-	(complain & tf_error).
-
-2013-04-11  Paolo Carlini  <paolo.carlini@oracle.com>
-
-	PR c++/54216
-	* parser.c (cp_parser_enum_specifier): Check for empty
-	anonymous enums and anonymous scoped enums.
-
-2013-04-10  Jakub Jelinek  <jakub@redhat.com>
-
-	PR c++/56895
-	* typeck.c (cp_build_binary_op): Call fold_non_dependent_expr_sfinae
-	first before calling maybe_constant_value for warn_for_div_by_zero
-	or invalid shift count warning purposes.
-
-2013-04-09  Jason Merrill  <jason@redhat.com>
-
-	PR c++/25466
-	* rtti.c (build_typeid): Check the address of the argument
-	rather than looking for an INDIRECT_REF.
-
-2013-04-04  Jason Merrill  <jason@redhat.com>
-
-	PR c++/56838
-	PR c++/17232
-	* typeck2.c (abstract_virtuals_error_sfinae): Disable
-	complete_type again.
-
-2013-04-08  Paolo Carlini  <paolo.carlini@oracle.com>
-
-	PR c++/56871
-	* decl.c (validate_constexpr_redeclaration): Allow an explicit
-	specialization to be different wrt the constexpr specifier.
-
-2013-04-06  Jason Merrill  <jason@redhat.com>
-
-	* parser.c (cp_parser_std_attribute): Treat [[noreturn]] like GNU
-	noreturn attribute.
-
-2013-04-05  Ed Smith-Rowland  <3dw4rd@verizon.net>
-
-	* parser.c (cp_parser_ref_qualifier_seq_opt): Move to
-	cp_parser_ref_qualifier_opt.  Error if more than one ref-qual found.
-
-2013-04-03  Jason Merrill  <jason@redhat.com>
-
-	* cp-tree.h (FUNCTION_OR_METHOD_TYPE_CHECK): Remove.
-	(TYPE_RAISES_EXCEPTIONS): Use FUNC_OR_METHOD_CHECK instead.
-	(FUNCTION_REF_QUALIFIED, FUNCTION_RVALUE_QUALIFIED): Likewise.
-
-	* mangle.c (write_type): When writing a function type with
-	function-cv-quals, don't add the unqualified type as a
-	substitution candidate.
-
-2013-04-03  Paolo Carlini  <paolo.carlini@oracle.com>
-
-	PR c++/56815
-	* typeck.c (cp_build_unary_op): Change -Wpointer-arith permerror to
-	pedwarn.
-
-2013-04-03  Jakub Jelinek  <jakub@redhat.com>
-
-	PR debug/56819
-	* tree.c (strip_typedefs): Copy NON_DEFAULT_TEMPLATE_ARGS_COUNT
-	from args to new_args.
-	(strip_typedefs_expr): Copy NON_DEFAULT_TEMPLATE_ARGS_COUNT from t to
-	r instead of doing {S,G}ET_NON_DEFAULT_TEMPLATE_ARGS_COUNT.
-
-2013-04-02  Jason Merrill  <jason@redhat.com>
-
-	PR c++/56821
-	* mangle.c (write_function_type): Mangle ref-qualifier.
-	(write_nested_name): Likewise.
-	(canonicalize_for_substitution): Preserve ref-qualifier.
-	(write_type): Likewise.
-
-	PR c++/34949
-	* decl.c (begin_destructor_body): Clobber the object in a cleanup.
-
-2013-04-02  Paolo Carlini  <paolo.carlini@oracle.com>
-
-	* friend.c (do_friend): Use COMPLETE_OR_OPEN_TYPE_P.
-	* pt.c (find_parameter_packs_r): Use TYPE_ALIAS_P and TYPE_TI_ARGS.
-	(for_each_template_parm_r): Use TYPE_TI_ARGS.
-
-2013-04-02  Paolo Carlini  <paolo.carlini@oracle.com>
-
-	* cp-tree.h (TAGGED_TYPE_P): Remove.
-	(IS_OVERLOAD_TYPE): Rename to OVERLOAD_TYPE_P, adjust.
-	(TYPE_ANONYMOUS_P): Adjust.
-	* call.c (build_new_op_1): Likewise.
-	* class.c (find_abi_tags_r): Likewise.
-	* decl.c (warn_misplaced_attr_for_class_type, start_decl,
-	type_is_deprecated): Likewise.
-	* decl2.c (grokfield, min_vis_r): Likewise.
-	* pt.c (get_template_info): Likewise.
-	* tree.c (handle_abi_tag_attribute): Likewise.
-
-2013-04-01  Jason Merrill  <jason@redhat.com>
-
-	* semantics.c (maybe_constant_value): Check
-	instantiation_dependent_expression_p.
-	* pt.c (build_non_dependent_expr): Don't check it here.
-
-	PR c++/56772
-	* init.c (build_new): Don't try to process an array initializer
-	at template definition time.
-
-	PR c++/56793
-	* typeck.c (finish_class_member_access_expr): Handle enum scope.
-
-	PR c++/56794
-	* parser.c (cp_parser_range_for): Don't try to do auto deduction
-	in a template if the type of the range is incomplete.
-
-	* call.c (add_function_candidate): Take the address of 'this' here.
-	(build_over_call): And here.
-	(build_new_method_call_1, build_op_call_1): Not here.
-	(build_user_type_conversion_1): Or here.
-	(add_candidates): Adjust.
-
-	* cxx-pretty-print.h (pp_cxx_cv_qualifiers): New.
-	* class.c (same_signature_p): Use type_memfn_quals.
-	* cp-tree.h (TYPE_RAISES_EXCEPTIONS): Use
-	FUNCTION_OR_METHOD_TYPE_CHECK.
-	* error.c (dump_type_suffix): Add padding before cv-qualifiers.
-	* pt.c (unify): Use static_fn_type.
-
-2013-04-01  Bronek Kozicki <b.kozicki@gmail.com>
-	    Jason Merrill  <jason@redhat.com>
-
-	Implement N2439 (ref-qualifiers for 'this')
-	* cp-tree.h (FUNCTION_REF_QUALIFIED): New.
-	(FUNCTION_RVALUE_QUALIFIED): New.
-	(FUNCTION_OR_METHOD_TYPE_CHECK): New.
-	(cpp0x_warn_str): Add CPP0X_REF_QUALIFIER.
-	(cp_ref_qualifier): New enum.
-	(cp_declarator): Add ref_qualifier.
-	* parser.c (cp_parser_ref_qualifier_seq_opt): New.
-	(cp_parser_direct_declarator): Use it.
-	(make_call_declarator): Adjust.
-	(cp_parser_lambda_declarator_opt): Adjust.
-	* call.c (add_function_candidate): Handle ref-qualifier overload
-	resolution semantics.
-	(standard_conversion): Adjust.
-	* class.c (add_method, same_signature_p): Compare ref-qualifiers.
-	* decl.c (grokdeclarator): Handle ref-qualifiers.
-	(grokfndecl): Check for invalid ref-qualifiers.
-	(static_fn_type, revert_static_member_fn): Adjust.
-	* decl2.c (build_memfn_type): Handle ref-qualifiers.
-	(check_classfn): Check them.
-	(cp_reconstruct_complex_type): Retain them.
-	* error.c (dump_ref_qualifier): New.
-	(dump_type_suffix, dump_function_decl): Use it.
-	(maybe_warn_cpp0x): Handle CPP0X_REF_QUALIFIER.
-	* pt.c (tsubst, tsubst_function_type): Instantiate ref-quals.
-	(unify): Retain them.
-	* tree.c (cp_check_qualified_type): New.
-	(cp_build_qualified_type_real): Keep exception spec and ref-qual.
-	(build_ref_qualified_type): New.
-	(strip_typedefs, build_exception_variant): Keep ref-qualifier.
-	(cp_build_type_attribute_variant): Keep ref-qualifier.
-	* typeck.c (merge_types): Keep ref-qualifier.
-	(structural_comptypes): Compare ref-qualifier.
-	(type_memfn_rqual): New.
-	(apply_memfn_quals): Take ref-qual argument.
-	* typeck2.c (build_m_component_ref): Check ref-qualifier.
-
-2013-04-01  Paolo Carlini  <paolo.carlini@oracle.com>
-
-	* cp-tree.h (DECL_UNBOUND_CLASS_TEMPLATE_P): Remove.
-	(DECL_FUNCTION_TEMPLATE_P): Adjust.
-
-	* cxx-pretty-print.c (pp_cxx_nested_name_specifier,
-	pp_cxx_qualified_id): Use get_containing_scope.
-	* parser.c (cp_parser_class_head): Likewise.
-	* pt.c (push_template_decl_real): Likewise.
-
-	* decl2.c (import_export_decl): Use DECL_TEMPLOID_INSTANTIATION.
-	* pt.c (unify): Use CP_INTEGRAL_TYPE_P.
-
-2013-03-31  Paolo Carlini  <paolo.carlini@oracle.com>
-
-	* decl2.c (collect_candidates_for_java_method_aliases): Use
-	DECL_CLASS_SCOPE_P.
-	* name-lookup.c (pushtag_1) Use TYPE_FUNCTION_SCOPE_P.
-	(pushdecl_maybe_friend_1): Use DECL_DECLARES_FUNCTION_P.
-	* decl.c (duplicate_decls): Likewise.
-	* parser.c (cp_parser_template_declaration_after_export): Likewise,
-	also DECL_DECLARES_TYPE_P.
-	* pt.c (instantiate_class_template_1): Likewise.
-	* search.c (lookup_field_1): Use DECL_DECLARES_TYPE_P.
-	(lookup_field_r): Likewise.
-	(friend_accessible_p): Use DECL_DECLARES_FUNCTION_P.
-	(lookup_fnfields_slot_nolazy): Likewise.
-	* semantics.c (finish_member_declaration): Likewise.
-	* typeck.c (convert_for_initialization): Use TYPE_REFFN_P.
-
-2013-03-29  Gabriel Dos Reis  <gdr@integrable-solutions.net>
-
-	* pt.c (template_parms_to_args): Fix typo in comment.
-
-2013-03-29  Paolo Carlini  <paolo.carlini@oracle.com>
-
-	* call.c (build_op_call_1): Use TYPE_PTRFN_P and TYPE_REFFN_P.
-
-2013-03-29  Paolo Carlini  <paolo.carlini@oracle.com>
-
-	* call.c (add_builtin_candidate): Use TYPE_PTR_P and VOID_TYPE_P.
-	(build_op_call_1): Likewise.
-	(build_over_call): Likewise.
-	(compare_ics): Likewise.
-	* class.c (build_base_path): Likewise.
-	(resolve_address_of_overloaded_function): Likewise.
+2014-01-29  Paolo Carlini  <paolo.carlini@oracle.com>
+
+	PR c++/58674
+	* pt.c (instantiate_template_1): Check for error_mark_node the second
+	argument too.
+
+2014-01-29  Jason Merrill  <jason@redhat.com>
+
+	PR c++/59916
+	* optimize.c (maybe_thunk_body): Build a RETURN_EXPR for
+	cdtor_returns_this case.
+
+	PR c++/59315
+	* decl.c (cxx_maybe_build_cleanup): Call mark_used.
+
+2014-01-29  Paolo Carlini  <paolo.carlini@oracle.com>
+
+	PR c++/58702
+	* semantics.c (finish_omp_reduction_clause): Check type for
+	error_mark_node.
+
+2014-01-28  Jason Merrill  <jason@redhat.com>
+
+	PR c++/59791
+	* pt.c (tsubst_decl) [VAR_DECL]: Allow in unevaluated context.
+	(tsubst_copy): Use it if lookup fails.
+
+	PR c++/59818
+	* pt.c (tsubst_function_type): Make sure we keep the same function
+	quals.
+
+	PR c++/58701
+	* semantics.c (build_anon_member_initialization): Stop walking
+	when we run out of COMPONENT_REFs.
+
+	PR c++/58632
+	* decl.c (lookup_and_check_tag): Ignore template parameters if
+	scope == ts_current.
+	* pt.c (check_template_shadow): Don't complain about the injected
+	class name.
+
+	* decl.c (duplicate_decls): Tweak.
+
+	PR c++/53756
+	* mangle.c (write_unqualified_name): Handle operator auto.
+
+2014-01-27  Jason Merrill  <jason@redhat.com>
+
+	PR c++/59823
+	Core DR 1138
+	* call.c (reference_binding): Pass LOOKUP_NO_TEMP_BIND for
+	list-initialization.  A conversion to rvalue ref that involves
+	an lvalue-rvalue conversion is bad.
+	(convert_like_real): Give helpful error message.
+
+	PR c++/54652
+	* decl.c (duplicate_decls): Always use oldtype for TYPE_DECL.
+
+	PR c++/58504
+	* pt.c (tsubst_copy_and_build) [TRAIT_EXPR]: Use tsubst for
+	types.
+
+	PR c++/58606
+	* pt.c (template_parm_to_arg): Call convert_from_reference.
+	(tsubst_template_arg): Don't strip reference refs.
+
+	PR c++/58639
+	* call.c (build_aggr_conv): Reject value-initialization of reference.
+
+	PR c++/58812
+	PR c++/58651
+	* call.c (convert_like_real): Give helpful error about excess braces
+	for ck_rvalue of scalar type.
+
+	Core DR 1288
+	* call.c (reference_binding): Only elide braces if the single
+	element is reference-related.
+
+	PR c++/58814
+	* typeck.c (cp_build_modify_expr): Make the RHS an rvalue before
+	stabilizing.
+
+	PR c++/58837
+	* typeck.c (cp_truthvalue_conversion): Use explicit comparison for
+	FUNCTION_DECL.
+
+	PR c++/59097
+	* decl.c (compute_array_index_type): Don't call
+	maybe_constant_value for a non-integral expression.
+
+2014-01-24  Balaji V. Iyer  <balaji.v.iyer@intel.com>
+
+	* call.c (magic_varargs_p): Replaced flag_enable_cilkplus with
+	flag_cilkplus.
+	* cp-gimplify.c (cp_genericize): Likewise.
+	* decl.c (grokfndecl): Likewise.
+	* parser.c (cp_parser_postfix_expression): Likewise.
+	(cp_parser_postfix_open_square_expression): Likewise.
+	(cp_parser_direct_declarator): Likewise.
+	(is_cilkplus_vector_p): Likewise.
+	(cp_parser_omp_clause_name): Likewise.
+	(cp_parser_omp_all_clauses): Likewise.
+	* pt.c (apply_late_template_attributes): Likewise.
+	* typeck.c (cp_build_array_ref): Likewise.
+	(cp_build_compound_expr): Likewise.
+	(check_return_expr): Likewise.
+
+2014-01-24  Jason Merrill  <jason@redhat.com>
+
+	PR c++/58550
+	* decl.c (grokdeclarator): Turn pedwarn about auto return type in
+	c++11 into error.
+
+	PR c++/59886
+	PR c++/59659
+	* typeck2.c (process_init_constructor_array): Don't create
+	RANGE_EXPR yet.
+
+2014-01-24  Jakub Jelinek  <jakub@redhat.com>
+
+	* typeck2.c (split_nonconstant_init_1): Fix num_split_elts
+	handling for RANGE_ARRAY case.
+
+2014-01-24  Paolo Carlini  <paolo.carlini@oracle.com>
+
+	PR c++/57524
+	* name-lookup.c (push_using_directive): Use timevar_cond_start.
+
+2014-01-23  Marek Polacek  <polacek@redhat.com>
+
+	PR c/59846
+	* typeck.c (cp_build_binary_op): Pass location to shorten_compare.
+
+2014-01-23  Marek Polacek  <polacek@redhat.com>
+
+	PR c/58346
+	* typeck.c (pointer_diff): Give an error on arithmetic on pointer to
+	an empty aggregate.
+
+2014-01-23  Jason Merrill  <jason@redhat.com>
+
+	PR c++/55189
+	* cp-tree.h (struct language_function): Add infinite_loop and
+	infinite_loops.
+	(current_function_infinite_loop): New.
+	* semantics.c (begin_maybe_infinite_loop, end_maybe_infinite_loop)
+	(break_maybe_infinite_loop): New.
+	(finish_while_stmt_cond, finish_while_stmt, begin_do_stmt)
+	(finish_do_stmt, finish_for_cond, finish_for_stmt)
+	(begin_range_for_stmt): Use them.
+	* decl.c (finish_function): Don't warn about missing return
+	if current_function_infinite_loop.
+	* pt.c (instantiate_decl): Copy current_function_infinite_loop.
+	* parser.c (cp_parser_jump_statement): Call break_maybe_infinite_loop.
+
+	* call.c (build_op_delete_call): Use make_tree_vector and
+	release_tree_vector.
+
+2014-01-23  Paolo Carlini  <paolo.carlini@oracle.com>
+
+	PR c++/58980
+	* parser.c (cp_parser_enum_specifier): Handle TYPENAME_TYPE as
+	nested_name_specifier.
+
+2014-01-23  Balaji V. Iyer  <balaji.v.iyer@intel.com>
+
+	* parser.c (cp_parser_direct_declarator): When Cilk Plus is enabled
+	see if there is an attribute after function decl.  If so, then
+	parse them now.
+	(cp_parser_late_return_type_opt): Handle parsing of Cilk Plus SIMD
+	enabled function late parsing.
+	(cp_parser_gnu_attribute_list): Parse all the tokens for the vector
+	attribute for a SIMD-enabled function.
+	(cp_parser_omp_all_clauses): Skip parsing to the end of pragma when
+	the function is used by SIMD-enabled function (indicated by NULL
+	pragma token).   Added 3 new clauses: PRAGMA_CILK_CLAUSE_MASK,
+	PRAGMA_CILK_CLAUSE_NOMASK and PRAGMA_CILK_CLAUSE_VECTORLENGTH
+	(cp_parser_cilk_simd_vectorlength): Modified this function to handle
+	vectorlength clause in SIMD-enabled function and #pragma SIMD's
+	vectorlength clause.  Added a new bool parameter to differentiate
+	between the two.
+	(cp_parser_cilk_simd_fn_vector_attrs): New function.
+	(is_cilkplus_vector_p): Likewise.
+	(cp_parser_late_parsing_elem_fn_info): Likewise.
+	(cp_parser_omp_clause_name): Added a check for "mask", "nomask"
+	and "vectorlength" clauses when Cilk Plus is enabled.
+	(cp_parser_omp_clause_linear): Added a new parameter of type bool
+	and emit a sorry message when step size is a parameter.
+	* parser.h (cp_parser::cilk_simd_fn_info): New field.
+	* decl.c (grokfndecl): Added flag_enable_cilkplus along with
+	flag_openmp.
+	* pt.c (apply_late_template_attributes): Likewise.
+
+2014-01-23  Jakub Jelinek  <jakub@redhat.com>
+
+	PR middle-end/58809
+	* semantics.c (finish_omp_reduction_clause): Reject
+	BIT_AND_EXPR, BIT_IOR_EXPR and BIT_XOR_EXPR on COMPLEX_TYPEs.
+
+2014-01-22  Ville Voutilainen  <ville.voutilainen@gmail.com>
+
+	PR c++/59482
+	* parser.c (cp_parser_class_head): Push the class before parsing
+	the base-clause, pop after it.
+
+2014-01-20  Eric Botcazou  <ebotcazou@adacore.com>
+
+	* decl2.c (cpp_check): Revert prototype change.
+
+2014-01-17  Paolo Carlini  <paolo.carlini@oracle.com>
+
+	PR c++/59270
+	PR c++/58811
+	* init.c (build_value_init_noctor): Don't pass error_mark_node to
+	build_value_init.
+
+2014-01-17  Paolo Carlini  <paolo.carlini@oracle.com>
+
+	PR c++/59269
+	* init.c (build_value_init_noctor): Assert !TYPE_HAS_COMPLEX_DFLT
+	only when errorcount == 0.
+
+2014-01-17  Marek Polacek  <polacek@redhat.com>
+
+	PR c++/59838
+	* cvt.c (ocp_convert): Don't segfault on non-existing
+	ENUM_UNDERLYING_TYPE.
+
+2014-01-16  Jason Merrill  <jason@redhat.com>
+
+	PR c++/59821
+	* tree.c (bot_manip): Update the location of builtin_LINE and
+	builtin_FILE calls.
+
+2014-01-14  Jason Merrill  <jason@redhat.com>
+
+	PR c++/59659
+	* typeck2.c (massage_init_elt): New.
+	(process_init_constructor_record)
+	(process_init_constructor_union): Use it.
+	(process_init_constructor_array): Use it.  Use RANGE_EXPR.
+	(split_nonconstant_init_1): Handle it.
+	* semantics.c (cxx_eval_vec_init_1): Use force_rvalue.
+
+2014-01-09  Balaji V. Iyer  <balaji.v.iyer@intel.com>
+
+	PR c++/59631
+	* parser.c (cp_parser_postfix_expression): Added a new if-statement
+	and replaced an existing if-statement with else-if statement.
+	Changed an existing error message wording to match the one from the C
+	parser.
+
+2014-01-08  Jason Merrill  <jason@redhat.com>
+
+	PR c++/59614
+	* class.c (abi_tag_data): Add tags field.
+	(check_abi_tags): Initialize it.
+	(find_abi_tags_r): Support collecting missing tags.
+	(mark_type_abi_tags): Don't look at template args.
+	(inherit_targ_abi_tags): New.
+	(check_bases_and_members): Use it.
+	* cp-tree.h (ABI_TAG_IMPLICIT): New.
+	* mangle.c (write_abi_tags): Check it.
+
+2014-01-07  Jason Merrill  <jason@redhat.com>
+
+	PR c++/58856
+	* pt.c (num_innermost_template_parms): New.
+	(get_underlying_template): Use it.
+
+	PR c++/58965
+	* mangle.c (write_guarded_var_name): Handle null DECL_NAME.
+
+2014-01-07  Paolo Carlini  <paolo.carlini@oracle.com>
+
+	* semantics.c (trait_expr_value, [CPTK_IS_BASE_OF]): Implement
+	the letter of 20.11.6 about Base and Derived naming the same
+	class type modulo cv-qualifiers.
+
+2014-01-06  Adam Butcher  <adam@jessamine.co.uk>
+
+	PR c++/59635
+	* lambda.c (maybe_add_lambda_conv_op): Handle marking conversion
+	function as unimplemented for generic lambdas with varargs.
+
+	PR c++/59636
+	* parser.c (cp_parser_template_parameter): Early out with
+	error_mark_node if parameter declaration was not parsed.
+
+	PR c++/59629
+	* parser.c (cp_parser_lambda_expression): Save/reset/restore
+	auto_is_implicit_function_template_parm_p around lambda body.
+
+	PR c++/59638
+	* parser.c (cp_parser_init_declarator): Undo fully implicit
+	template parameter list when declarator is not a function.
+
+2014-01-03  Marc Glisse  <marc.glisse@inria.fr>
+
+	PR c++/58950
+	* cvt.c (convert_to_void): Handle VEC_PERM_EXPR and VEC_COND_EXPR.
+
+2014-01-03  Tobias Burnus  <burnus@net-b.de>
+
+	PR c++/58567
+	* pt.c (tsubst_omp_for_iterator): Early return for error_mark_node.
+
+2014-01-03  Paolo Carlini  <paolo.carlini@oracle.com>
+
+	Core DR 1442
+	PR c++/59165
+	* parser.c (cp_parser_perform_range_for_lookup): Don't pass true
+	as include_std to perform_koenig_lookup.
+	(cp_parser_postfix_expression): Adjust.
+	* pt.c (tsubst_copy_and_build): Likewise.
+	* semantics.c (perform_koenig_lookup): Remove bool parameter.
+	(omp_reduction_lookup): Adjust.
+	* name-lookup.c (lookup_arg_dependent_1): Remove bool parameter.
+	(lookup_arg_dependent): Likewise.
+	(lookup_function_nonclass): Adjust.
+	* name-lookup.h: Adjust declaration.
 	* cp-tree.h: Likewise.
-	* cvt.c (cp_convert_to_pointer): Likewise.
-	(convert_to_reference): Likewise.
-	(ocp_convert): Likewise.
-	(convert_force): Likewise, tidy.
-	* cxx-pretty-print.c (pp_cxx_postfix_expression): Likewise.
-	(pp_cxx_ptr_operator): Likewise.
-	* decl.c (duplicate_decls): Likewise.
-	(start_decl): Likewise.
-	(grok_op_properties): Likewise.
-	(start_preparsed_function): Likewise.
-	(store_parm_decls): Likewise.
-	(finish_function): Likewise.
-	* decl2.c (delete_sanity): Likewise.
-	(acceptable_java_type): Likewise.
-	(grokbitfield): Likewise.
-	(cp_reconstruct_complex_type): Likewise.
-	* error.c (dump_type_prefix): Likewise.
-	(dump_expr): Likewise.
-	* except.c (push_eh_cleanup): Likewise.
-	(complete_ptr_ref_or_void_ptr_p): Likewise.
-	(can_convert_eh): Likewise.
-	* init.c (build_new_1): Likewise.
-	(build_delete): Likewise.
-	(build_vec_delete): Likewise.
-	* mangle.c (write_type): Likewise.
-	* parser.c (lookup_literal_operator): Likewise.
-	* pt.c (convert_nontype_argument_function): Likewise.
-	(convert_nontype_argument): Likewise.
-	(tsubst): Likewise.
-	(unify): Likewise.
-	(dependent_type_p_r): Likewise.
-	* rtti.c (build_headof): Likewise.
-	(build_typeid): Likewise.
-	(build_dynamic_cast_1): Likewise.
-	(target_incomplete_p): Likewise.
-	(typeinfo_in_lib_p): Likewise.
-	* semantics.c (finish_omp_for): Likewise.
-	(cxx_eval_call_expression): Likewise.
-	(maybe_resolve_dummy): Likewise.
-	* tree.c (build_target_expr): Likewise.
-	(cp_build_qualified_type_real): Likewise.
-	* typeck.c (composite_pointer_type_r): Likewise.
-	(composite_pointer_type): Likewise.
-	(comp_except_types): Likewise.
-	(cxx_sizeof_nowarn): Likewise.
-	(string_conv_p): Likewise.
-	(cp_build_array_ref): Likewise.
-	(cp_build_function_call_vec): Likewise, also use TYPE_PTRFN_P.
-	(pointer_diff): Likewise.
-	(cp_build_addr_expr_1): Likewise.
-	(cp_build_unary_op): Likewise.
-	(build_static_cast_1): Likewise.
-	(cp_build_c_cast): Likewise.
-	(comp_ptr_ttypes_real): Likewise.
-	(ptr_reasonably_similar): Likewise.
-	(comp_ptr_ttypes_const): Likewise.
-	(casts_away_constness): Likewise.
-	(check_literal_operator_args): Likewise.
-	* typeck2.c (build_x_arrow): Likewise.
-	(add_exception_specifier): Likewise.
-
-2013-03-29  Jason Merrill  <jason@redhat.com>
-
-	N3582
-	* cp-tree.h (AUTO_IS_DECLTYPE): New.
-	* parser.c (cp_parser_decltype): Handle decltype(auto).
-	(cp_parser_type_id_1): Allow auto without a late-specified
-	return in C++1y.
-	(cp_parser_primary_expression): Use the return value of
-	finish_parenthesized_expr.
-	(cp_parser_transaction_expression): Likewise.
-	* semantics.c (force_paren_expr): New.
-	(finish_parenthesized_expr): Use it.
-	* call.c (build_conditional_expr_1): Likewise.
-	* pt.c (do_auto_deduction): Handle decltype(auto).
-	(tsubst_copy): Handle PAREN_EXPR.
-	(tsubst_copy_and_build): Likewise.
-	* error.c (dump_expr): Handle PAREN_EXPR.
-	* cxx-pretty-print.c (pp_cxx_expression): Likewise.
-	* mangle.c (write_expression): Ignore PAREN_EXPR.
-
-	* parser.c (cp_parser_decltype_expr): Split out...
-	(cp_parser_decltype): ...from here.
-
-	PR c++/56774
-	PR c++/35722
-	* pt.c (unify_pack_expansion): Fix indexing.
-
-2013-03-29  Gabriel Dos Reis  <gdr@integrable-solutions.net>
-
-	* call.c (build_java_interface_fn_ref): Likewise.
-	(make_temporary_var_for_ref_to_temp): Likewise.
-	* class.c (check_field_decls): Likewise.
-	(layout_class_type): Likewise.
-	(finish_struct_1): Likewise.
-	(fixed_type_or_null): Likewise.
-	(get_vtbl_decl_for_binfo): Likewise.
-	* cp-gimplify.c (omp_var_to_track): Likewise.
-	(cp_genericize_r): Likewise.
-	* cp-objcp-common.c (cxx_warn_unused_global_decl): Likewise.
-	* cp-tree.h (LANG_DECL_HAS_MIN): Likewise.
-	(DECL_DISCRIMINATOR_P): Likewise.
-	* decl.c (poplevel): Likewise.
-	(decls_match): Likewise.
-	(duplicate_decls): Likewise.
-	(decl_jump_unsafe): Likewise.
-	(start_decl): Likewise.
-	(check_for_uninitialized_const_var): Likewise.
-	(make_rtl_for_nonlocal_decl): Likewise.
-	(cp_finish_decl): Likewise.
-	(expand_static_init): Likewise.
-	(local_variable_p): Likewise.
-	(maybe_register_incomplete_var): Likewise.
-	* decl2.c (grokfield): Likewise.
-	(comdat_linkage): Likewise.
-	(determine_visibility): Likewise.
-	(import_export_decl): Likewise.
-	(prune_vars_needing_no_initialization): Likewise.
-	(decl_maybe_constant_var_p): Likewise.
-	* error.c (dump_simple_decl): Likewise.
-	(dump_template_decl): Likewise.
-	(cp_printer): Likewise.
-	* except.c (build_throw): Likewise.
-	* init.c (build_vtbl_address): Likewise.
-	(member_init_ok_or_else): Likewise.
-	(build_aggr_init): Likewise.
-	(expand_aggr_init_1): Likewise.
-	(build_offset_ref): Likewise.
-	(constant_value_1): Likewise.
-	* mangle.c (write_mangled_name): Likewise.
-	(write_prefix): Likewise.
-	* name-lookup.c (supplement_binding_1): Likewise.
-	(add_decl_to_level): Likewise.
-	(pushdecl_maybe_friend_1): Likewise.
-	(check_for_out_of_scope_variable): Likewise.
-	(validate_nonmember_using_decl): Likewise.
-	(lookup_name_innermost_nonclass_level_1): Likewise.
-	(lookup_arg_dependent_1): Likewise.
-	* parser.c (cp_parser_lambda_introducer): Likewise.
-	(cp_parser_template_argument): Likewise.
-	(cp_parser_single_declaration): Likewise.
-	* pt.c (convert_nontype_argument): Likewise.
-	(instantiate_class_template_1): Likewise.
-	(tsubst_decl): Likewise.
-	(tsubst_expr): Likewise.
-	(do_decl_instantiation): Likewise.
-	(do_type_instantiation): Likewise.
-	(regenerate_decl_from_template): Likewise.
-	(always_instantiate_p): Likewise.
-	(instantiate_decl): Likewise.
-	(type_dependent_expression_p): Likewise.
-	(build_non_dependent_expr): Likewise.
-	* repo.c (repo_emit_p): Likewise.
-	* rtti.c (build_dynamic_cast_1): Likewise.
-	* search.c (shared_member_p): Likewise.
-	* semantics.c (outer_var_p): Likewise.
-	(finish_id_expression): Likewise.
-	(finish_omp_clauses): Likewise.
-	(finish_decltype_type): Likewise.
-	(ensure_literal_type_for_constexpr_object): Likewise.
-	* tree.c (lvalue_kind): Likewise.
-	(bot_replace): Likewise.
-	(cp_tree_equal): Likewise.
-	(handle_init_priority_attribute): Likewise.
-	(decl_storage_duration): Likewise.
-	* typeck.c (cxx_sizeof_expr): Likewise.
-	(cxx_alignof_expr): Likewise.
-	(decay_conversion): Likewise.
-	(build_class_member_access_expr): Likewise.
-	(cp_build_array_ref): Likewise.
-	(cxx_mark_addressable): Likewise.
-	(maybe_warn_about_returning_address_of_local): Likewise.
-	(check_return_expr): Likewise.
-	* typeck2.c (cxx_readonly_error): Likewise.
-	(abstract_virtuals_error_sfinae): Likewise.
-	(cxx_incomplete_type_diagnostic): Likewise.
-
-2013-03-28  Lawrence Crowl  <crowl@google.com>
-
-	* Make-lang.in
-	(CXX_PARSER_H): Add header dependence.
-	* cp-tree.h
-	(extern debug (cp_binding_level &)): New.
-	(extern debug (cp_binding_level *)): New.
-	* name-lookup.h
-	(debug (cp_binding_level &)): New.
-	(debug (cp_binding_level *)): New.
-	* parser.c
-	(debug (cp_parser &)): New.
-	(debug (cp_parser *)): New.
-	(debug (cp_token &)): New.
-	(debug (cp_token *)): New.
-	(debug (vec<cp_token, va_gc> &)): New.
-	(debug (vec<cp_token, va_gc> *)): New.
-	* parser.c: Add header dependence.
-	(extern debug (cp_parser &)): New.
-	(extern debug (cp_parser *)): New.
-	(extern debug (cp_token &)): New.
-	(extern debug (cp_token *)): New.
-	(extern debug (vec<cp_token, va_gc> &)): New.
-	(extern debug (vec<cp_token, va_gc> *)): New.
-
-2013-03-28  Jason Merrill  <jason@redhat.com>
-
-	PR c++/17232
-	PR c++/52748
-	* typeck2.c (abstract_virtuals_error_sfinae): Don't complete
-	the type if tf_decltype is set.
-	* pt.c (fn_type_unification): Add decltype_p parm.
-	(get_bindings): Adjust.
-	* cp-tree.h: Adjust.
-	* class.c (resolve_address_of_overloaded_function): Adjust.
-	* call.c (add_template_candidate_real, print_z_candidate): Adjust.
-
-	PR c++/56679
-	* parser.c (cp_parser_sizeof_pack): Split out from...
-	(cp_parser_sizeof_operand): ...here.  Require (id).
-
-	PR c++/56701
-	* semantics.c (finish_this_expr): 'this' is an rvalue.
-	* typeck.c (cp_build_indirect_ref): Handle NOP_EXPR of 'this'.
-
-	PR c++/56710
-	* semantics.c (finish_member_declaration): Don't push closure
-	members.
-
-	* name-lookup.c (pushdecl_maybe_friend_1): Use
-	nonlambda_method_basetype and current_nonlambda_class_type.
-
-	PR c++/56728
-	* semantics.c (potential_constant_expression_1) [NOP_EXPR]: Reject
-	conversion from integer to pointer.
-	(cxx_eval_constant_expression): Likewise.
-	(cxx_eval_indirect_ref): Use the folded operand if we still think
-	this might be constant.
-
-2013-03-28  Paolo Carlini  <paolo.carlini@oracle.com>
-	    Manuel Lopez-Ibanez  <manu@gcc.gnu.org>
-
-	PR c++/56725
-	* call.c (convert_like_real): Change series of two permerrors
-	to permerror + inform (and likewise for two errors).
-	(build_new_method_call_1): Likewise.
-	* typeck.c (convert_for_initialization): Change additional
-	warning or error to inform.
-
-2013-03-28  Gabriel Dos Reis  <gdr@integrable-solutions.net>
-
-	* cp-tree.h (next_aggr_init_expr_arg): Remove static specifier.
-	(first_aggr_init_expr): Likewise.
-	(more_aggr_init_expr_args_p): Likewise.
-	(type_of_this_parm): Likewise.
-	(class_of_this_parm): Likewise.
-	* name-lookup.h (get_global_value_if_present): Likewise.
-	(is_typename_at_global_scope): Likewise.
-
-2013-03-28  Paolo Carlini  <paolo.carlini@oracle.com>
-
-	* call.c (joust): Don't call inform for a permerror returning false.
-	* parser.c (cp_parser_check_class_key): Likewise.
-	* pt.c (tsubst_copy_and_build): Likewise.
-
-2013-03-27  Jason Merrill  <jason@redhat.com>
-
-	PR c++/56749
-	* semantics.c (finish_qualified_id_expr): Return early
-	for enum scope.
-
-2013-03-26  Gabriel Dos Reis  <gdr@integrable-solutions.net>
-
-	* call.c (build_new_method_call_1): Use INDIRECT_REF_P.
-	* cvt.c (convert_to_void): Likewise.
-	* error.c (dump_expr): Likewise.
-	* mangle.c (write_expression): Likewise.
-	* parser.c (cp_parser_template_argument): Likewise.
-	* pt.c (convert_nontype_argument): Likewise.
-	(tsubst_copy_and_build): Likewise.
-	* rtti.c (build_typeid): Likewise.
-	* semantics.c (finish_call_expr): Likewise.
-	(finish_decltype_type): Likewise.
-	(build_data_member_initialization): Likewise.
-	* tree.c (is_dummy_object): Likewise.
-	* typeck.c (decay_conversion): Likewise.
-	(build_class_member_access_expr): Likewise.
-	(cp_build_addr_expr_1): Likewise.
-	(unary_complex_lvalue): Likewise.
-	(check_return_expr): Likewise.
-	* typeck2.c (cxx_readonly_error): Likewise.
-
-2013-03-26  Jason Merrill  <jason@redhat.com>
-
-	PR c++/52597
-	* typeck.c (invalid_nonstatic_memfn_p): Use get_first_fn.  Take tree.
-	* semantics.c (finish_decltype_type): Check it before type_unknown_p.
-	* cp-tree.h: Adjust prototype.
-
-	PR c++/45282
-	* typeck2.c (build_m_component_ref): Handle prvalue object.
-
-2013-03-26  Gabriel Dos Reis  <gdr@integrable-solutions.net>
-
-	* cp-gimplify.c (cp_genericize_r): Use VAR_OR_FUNCTION_DECL_P.
-	* decl.c (duplicate_decls): Likewise.
-	(cp_finish_decl): Likewise.
-	(check_class_member_definition_namespace): Likewise.
-	* decl2.c (grokfield): Likewise.
-	(decl_needed_p): Likewise.
-	(import_export_decl): Likewise.
-	(mark_used): Likewise.
-	* name-lookup.c (pushdecl_maybe_friend_1): Likewise.
-	* pt.c (push_access_scope): Likewise.
-	(instantiate_decl): Likewise.
-	* ptree.c (cxx_print_decl): Likewise.
-	* repo.c (repo_emit_p): Likewise.
-	* semantics.c (note_decl_for_pch): Likewise.
-	* tree.c (decl_linkage): Likewise.
-
-2013-03-26  Paolo Carlini  <paolo.carlini@oracle.com>
-
-	PR c++/55951
-	* decl.c (check_array_designated_initializer): Handle CONST_DECL
-	as ce->index.
-
-2013-03-26  Paolo Carlini  <paolo.carlini@oracle.com>
-
-	* decl.c (grokfndecl): Handle separately <inline> and <constexpr>
-	error messages.
-
-	* decl.c (grokdeclarator): Declare typedef_p and use it everywhere.
-
-2013-03-25  Jason Merrill  <jason@redhat.com>
-
-	PR c++/56699
-	* semantics.c (maybe_resolve_dummy): Make sure that the enclosing
-	class is derived from the type of the object.
-
-	PR c++/52014
-	* semantics.c (lambda_expr_this_capture): Don't capture 'this' in
-	unevaluated context.
-
-2013-03-25  Paolo Carlini  <paolo.carlini@oracle.com>
-
-	PR c++/56722
-	* decl.c (cp_finish_decl): Check DECL_LANG_SPECIFIC before
-	DECL_TEMPLATE_INSTANTIATION.
-
-2013-03-22  Jason Merrill  <jason@redhat.com>
-
-	PR c++/56684
-	* pt.c (instantiation_dependent_r): Check DECL_INITIAL of VAR_DECL
-	and CONST_DECL.
-
-2013-03-21  Gabriel Dos Reis  <gdr@integrable-solutions.net>
-
-	* cp-tree.h (identifier_p): New.
-	* call.c: Throughout, call identifier_p insstead of direct
-	comparaison of TREE_CODE against IDENTIFIER_NODE.
-	* decl.c: Likewisse.
-	* decl2.c: Likewise.
-	* init.c: Likewise.
-	* mangle.c: Likewise.
-	* name-lookup.c: Likewise.
-	* parser.c: Likewise.
-	* pt.c: Likewise.
-	* search.c: Likewise.
-	* semantics.c: Likewise.
-	* tree.c: Likewise.
-	* typeck.c: Likewise.
-	* typeck2.c: Likewise.
-
-2013-03-21  Jakub Jelinek  <jakub@redhat.com>
-
-	PR middle-end/48087
-	* pt.c (convert_nontype_argument): Count werrorcount as warnings.
-	* call.c (build_temp): Likewise.
-	* method.c (synthesize_method): Likewise.
-	* typeck.c (convert_for_initialization): Likewise.
-
-2013-03-21  Marc Glisse  <marc.glisse@inria.fr>
-
-	* call.c (build_conditional_expr_1): Fold VEC_COND_EXPR.
-
-2013-03-21  Richard Biener  <rguenther@suse.de>
-
-	* error.c (cp_printer): Use DECL_HAS_DEBUG_EXPR_P instead of
-	DECL_DEBUG_EXPR_IS_FROM.  Guard properly.
-
-2013-03-20  Jason Merrill  <jason@redhat.com>
-
-	PR c++/56646
-	* parser.c (cp_parser_late_return_type_opt): Save and restore
-	current_class_ptr/ref.
-
-	PR c++/54532
-	* expr.c (cplus_expand_constant): Do nothing if the class is
-	incomplete.
-	* semantics.c (reduced_constant_expression_p): Allow PTRMEM_CST.
-	* typeck2.c (store_init_value): Use reduced_constant_expression_p.
-	* decl.c (maybe_register_incomplete_var): Handle PTRMEM_CST.
-	(complete_vars): Likewise.
-
-	* name-lookup.c (get_anonymous_namespace_name): Never use
-	get_file_function_name.
-
-	* pt.c (retrieve_specialization): Handle null tmpl argument.
-
-	PR c++/17232
-	PR c++/56642
-	* pt.c (tsubst_decl): Check return value of register_specialization.
-	* typeck2.c (abstract_virtuals_error_sfinae): Re-apply complete_type
-	change.
-
-2013-03-17  Jason Merrill  <jason@redhat.com>
-
-	PR c++/54359
-	PR c++/56639
-	* parser.c (cp_parser_direct_declarator): Bail if we see a
-	qualified-id not at namespace scope.
-
-	PR c++/17232
-	PR c++/56642
-	* typeck2.c (abstract_virtuals_error_sfinae): Revert complete_type
-	change for now.
-
-2013-03-16  Jason Merrill  <jason@redhat.com>
-
-	* decl.c (grokdeclarator): Assert that we won't see a pointer to
-	METHOD_TYPE.
-
-	PR c++/54277
-	* cp-tree.h (WILDCARD_TYPE_P): Split out from...
-	(MAYBE_CLASS_TYPE_P): ...here.
-	* semantics.c (lambda_capture_field_type): Only build a
-	magic decltype for wildcard types.
-	(lambda_proxy_type): Likewise.
-	(finish_non_static_data_member): Get the quals from
-	the object.
-
-	PR c++/55931
-	* parser.c (cp_parser_template_argument): Don't
-	fold_non_dependent_expr.
-
-	* parser.c (cp_parser_lambda_declarator_opt): Use
-	cp_parser_trailing_type_id.
-
-	PR c++/45917
-	* parser.c (cp_parser_template_id): Don't forget access checks.
-
-	PR c++/52374
-	* pt.c (tsubst_qualified_id): Use current_nonlambda_class_type.
-
-	PR c++/54764
-	PR c++/55972
-	* name-lookup.h (tag_scope): Add ts_lambda.
-	* semantics.c (begin_lambda_type): Use it.
-	* decl.c (xref_tag_1): Set CLASSTYPE_LAMBDA_EXPR.
-	* pt.c (check_default_tmpl_args): Ignore lambdas.
-	(push_template_decl_real): Handle lambdas.
-	* tree.c (no_linkage_check): Adjust lambda check.
-
-	PR c++/56039
-	* tree.c (strip_typedefs_expr): Complain about lambda, don't abort.
-
-	PR c++/54359
-	* parser.c (cp_parser_direct_declarator): Fix late return
-	for out-of-class defn of member function.
-
-	PR c++/55357
-	* semantics.c (maybe_add_lambda_conv_op): Clear DECL_NAME of copied
-	parms to avoid duplicate -Wshadow warnings.
-
-	* search.c (lookup_base): Handle NULL_TREE.
-
-	PR c++/56481
-	* semantics.c (potential_constant_expression_1): Use of 'this' in
-	a non-constexpr function makes the expression not potentially
-	constant.
-
-	N3276
-	PR c++/52748
-	* cp-tree.h (tsubst_flags): Add tf_decltype.
-	* call.c (build_cxx_call): Don't build a temporary if it's set.
-	(build_over_call): Make sure it's only passed to build_cxx_call.
-	* parser.c (cp_parser_primary_expression): Add decltype_p parm.
-	(cp_parser_unary_expression): Likewise.
-	(cp_parser_cast_expression): Likewise.
-	(cp_parser_binary_expression): Likewise.
-	(cp_parser_assignment_expression): Likewise.
-	(cp_parser_postfix_expression): Likewise.  Pass tf_decltype.
-	(cp_parser_expression): Add decltype_p.  Force a
-	temporary for a call on the LHS of a comma.
-	(cp_parser_decltype): Pass true to decltype_p parms.
-	* pt.c (tsubst) [DECLTYPE_TYPE]: Pass tf_decltype.
-	(tsubst_copy_and_build): Pass tf_decltype down only for
-	CALL_EXPR and the RHS of COMPOUND_EXPR.
-	* tree.c (build_cplus_new): Call complete_type_or_maybe_complain.
-
-	* cp-tree.h (abstract_class_use): New enum.
-	* typeck2.c (pending_abstract_type): Add use field.
-	(abstract_virtuals_error_sfinae): Add overloads taking
-	abstract_class_use instead of tree.
-	* typeck.c (build_static_cast_1): Call it.
-	* except.c (is_admissible_throw_operand_or_catch_parameter): Call it.
-	* pt.c: Adjust calls.
-	* decl.c (cp_finish_decl): Don't handle functions specially.
-	(grokdeclarator): Always check return type.
-	* init.c (build_new_1): Adjust call.
-
-	DR 337
-	PR c++/17232
-	* pt.c (tsubst) [ARRAY_TYPE]: Use abstract_virtuals_error_sfinae.
-	* typeck2.c (abstract_virtuals_error_sfinae): Call complete_type.
-
-	DR 657
-	* pt.c (tsubst_function_type): Call abstract_virtuals_error_sfinae.
-	(tsubst_arg_types): Likewise.
-
-	DR 1518
-	PR c++/54835
-	* call.c (convert_like_real): Check for explicit constructors
-	even for value-initialization.
-
-	PR c++/54946
-	* pt.c (convert_nontype_argument): Handle invalid pointer.
-
-	* parser.c (cp_parser_lambda_expression): Use nreverse.
-
-	PR c++/56447
-	PR c++/55532
-	* pt.c (instantiate_class_template_1): Instantiate lambda capture
-	list here.
-	(tsubst_copy_and_build): Not here.
-
-	PR c++/55017
-	* method.c (walk_field_subobs): Disallow copy of rvalue ref.
-
-	PR c++/55240
-	* parser.c (parsing_nsdmi): New.
-	* semantics.c (outer_automatic_var_p): Check it.
-	(finish_id_expression): Likewise.
-	* cp-tree.h: Declare it.
-
-	PR c++/55241
-	* error.c (dump_expr) [SIZEOF_EXPR]: Print sizeof... properly.
-
-	* parser.c (lookup_literal_operator): Correct parm/arg naming
-	mixup.
-
-	PR c++/56238
-	* pt.c (fold_non_dependent_expr_sfinae): Check
-	instantiation_dependent_expression_p.
-
-	PR c++/56095
-	* class.c (resolve_address_of_overloaded_function): Accept a
-	reference to function for target_type.
-	(instantiate_type): Likewise.
-	* pt.c (convert_nontype_argument): Pass it to
-	convert_nontype_argument_function.
-
-2013-03-16  Jakub Jelinek  <jakub@redhat.com>
-
-	* tree.c (cp_tree_equal): Fix a pasto.
-
-	PR c++/56607
-	* typeck.c (cp_build_binary_op): When calling warn_for_div_by_zero,
-	pass op1 through maybe_constant_value first.
-
-2013-03-16  Paolo Carlini  <paolo.carlini@oracle.com>
-
-	PR c++/56582
-	* semantics.c (cxx_eval_array_reference): Check for negative index.
-
-2013-03-14  Jason Merrill  <jason@redhat.com>
-
-	PR c++/56614
-	* decl.c (local_variable_p_walkfn): Check DECL_ARTIFICIAL again.
-
-	PR c++/56346
-	* decl.c (register_dtor_fn): Pass null to __cxa_thread_atexit
-	dso_handle parm on targets without __cxa_atexit.
-
-2013-03-11  Jason Merrill  <jason@redhat.com>
-
-	PR c++/56567
-	* typeck.c (check_return_expr): Disallow returning init list here.
-	* semantics.c (apply_deduced_return_type): Not here.
-
-2013-03-08  Paolo Carlini  <paolo.carlini@oracle.com>
-
-	PR c++/51412
-	* cxx-pretty-print.c (pp_cxx_expression): Handle LAMBDA_EXPR.
-	* error.c (dump_expr): Likewise.
-
-2013-03-08  Jason Merrill  <jason@redhat.com>
-
-	PR c++/51884
-	* class.c (modify_all_vtables): Mangle the vtable name before
-	entering dfs_walk.
-
-	* semantics.c (lambda_expr_this_capture): In unevaluated context,
-	just return the nearest 'this'.
-
-	PR c++/51494
-	PR c++/52183
-	PR c++/56222
-	* tree.c (maybe_dummy_object): Don't capture 'this'.
-	* semantics.c (maybe_resolve_dummy): New.
-	(finish_non_static_data_member): Use it.
-	(finish_qualified_id_expr): Don't test is_dummy_object.
-	* cp-tree.h: Declare maybe_resolve_dummy.
-	* call.c (build_new_method_call_1): Use it.
-
-	PR c++/56567
-	* semantics.c (apply_deduced_return_type): Don't allow returning
-	std::initializer_list.
-
-2013-03-06  Paolo Carlini  <paolo.carlini@oracle.com>
-
-	PR c++/56534
-	* parser.c (cp_parser_elaborated_type_specifier): Don't call
-	check_elaborated_type_specifier when TREE_CODE (decl) != TYPE_DECL.
-	* decl.c (check_elaborated_type_specifier): Tidy.
-
-2013-03-06  Jakub Jelinek  <jakub@redhat.com>
-
-	PR c++/56543
-	* tree.c (strip_typedefs): Don't copy args if they are NULL.
-
-2013-03-05  Jakub Jelinek  <jakub@redhat.com>
-
-	* parser.c (cp_parser_braced_list): For {} initialize
-	*non_constant_p to false.
-
-2013-03-04  Jason Merrill  <jason@redhat.com>
-
-	PR c++/56464
-	PR c++/54383
-	* semantics.c (lambda_expr_this_capture): Handle NSDMI
-	and non-class scopes.
-
-2013-03-01  Paolo Carlini  <paolo.carlini@oracle.com>
-
-	* decl.c (grokdeclarator): Remove dead code.
-
-2013-02-28  Jason Merrill  <jason@redhat.com>
-
-	PR c++/56481
-	* semantics.c (potential_constant_expression_1): Use
-	cxx_eval_outermost_constant_expr rather than maybe_constant_value.
-
-	PR c++/56243
-	* call.c (build_over_call): Avoid virtual lookup in a template.
-
-2013-02-27  Jason Merrill  <jason@redhat.com>
-
-	PR c++/56358
-	PR c++/56323
-	* name-lookup.c (do_class_using_decl): Use ctor_identifier instead
-	of the base name for inheriting ctors.
-	(push_class_level_binding_1): Remove inheriting ctor handling.
-	* pt.c (tsubst_decl) [USING_DECL]: Likewise.
-	* class.c (add_implicitly_declared_members): Adjust.
-
-2013-02-26  David Binderman  <dcb314@hotmail.com>
-
-	PR c++/55632
-	* decl.c (grokdeclarator): Tidy publicp assignment.
-
-2013-02-25  Aldy Hernandez  <aldyh@redhat.com>
-
-	PR c++/56419
-	* semantics.c (begin_transaction_stmt): Set TREE_SIDE_EFFECTS.
-	(build_transaction_expr): Same.
-
-2013-02-25  Jason Merrill  <jason@redhat.com>
-
-	PR c++/56377
-	* pt.c (fn_type_unification): Wait to call push_tinst_level until
-	we know what args we're looking at.
-
-	PR c++/56438
-	* semantics.c (potential_constant_expression_1): In C++98, a cast
-	to non-integral type can't be a constant expression.
-
-2013-02-24  Jakub Jelinek  <jakub@redhat.com>
-
-	PR c++/56403
-	* init.c (build_zero_init_1): Use RECORD_OR_UNION_CODE_P instead
-	of CLASS_TYPE_P.
-
-2013-02-22  Jason Merrill  <jason@redhat.com>
-
-	PR c++/40405
-	* pt.c (push_template_decl_real): Set DECL_INTERFACE_KNOWN
-	if we got the wrong number of template parms.
-
-	PR c++/56377
-	* pt.c (fn_type_unification): Use explicit args in template
-	instantiation context.
-
-	PR c++/56359
-	* call.c (can_convert_arg): Discard access checks.
-
-	PR c++/56395
-	* tree.c (strip_typedefs): Strip typedefs from TYPENAME_TYPE template
-	args.
-
-2013-02-20  Paolo Carlini  <paolo.carlini@oracle.com>
-
-	PR c++/56373
-	* tree.c (maybe_warn_zero_as_null_pointer_constant): Add.
-	* cvt.c (ocp_convert): Use the latter.
-	(cp_convert_to_pointer): Likewise.
-	* decl.c (check_default_argument): Likewise.
-	* typeck.c (cp_build_binary_op): Likewise.
-	* cp-tree.h (maybe_warn_zero_as_null_pointer_constant): Declare.
-
-2013-02-15  Jonathan Wakely  <jwakely.gcc@gmail.com>
-	    Paolo Carlini  <paolo.carlini@oracle.com>
-
-	PR c++/51242
-	* decl2.c (grokbitfield): Allow scoped enumeration types.
-
-2013-02-15  Jason Merrill  <jason@redhat.com>
-
-	PR c++/54276
-	* semantics.c (finish_id_expression): Also return the identifier
-	for an outer local static.
-
-	PR c++/56343
-	* class.c (check_bases_and_members): Deduce noexcept after
-	checking bases.
-
-	PR c++/52026
-	* semantics.c (finish_id_expression): In a template, return
-	the identifier for a constant variable.
-
-2013-02-14  Jason Merrill  <jason@redhat.com>
-
-	PR c++/54922
-	* semantics.c (build_anon_member_initialization): New.
-	(build_data_member_initialization): Use it.
-
-	PR c++/55003
-	* decl.c (cp_finish_decl): Force instantiation of an
-	auto static data member.
-
-	PR c++/55220
-	* pt.c (unify): A pack expansion that is not the last template
-	argument makes the entire template argument list non-deduced.
-
-	PR c++/56323
-	* name-lookup.c (do_class_using_decl): Handle typedefs with
-	inheriting constructors.
-	(push_class_level_binding_1): Allow inheriting from template
-	template parameter, too.
-	* pt.c (tsubst_decl) [USING_DECL]: Likewise.
-
-	PR c++/55223
-	* pt.c (tsubst_copy_and_build) [LAMBDA_EXPR]: Fix handling of
-	default argument scope.
-	* mangle.c (write_name): Likewise.
-
-	PR c++/55232
-	* error.c (find_typenames_r): Don't walk into a pack expansion.
-
-2013-02-13  Jason Merrill  <jason@redhat.com>
-
-	PR c++/55670
-	* parser.c (cp_parser_member_declaration): Check the declarator
-	form when detecting a function declaration via typedef.
-
-	PR c++/55680
-	* pt.c (maybe_process_partial_specialization): A lambda
-	isn't what's being specialized.
-
-	PR c++/55710
-	* semantics.c (maybe_add_lambda_conv_op): Mark static thunk
-	TREE_USED.
-
-	PR c++/55879
-	* semantics.c (cxx_bind_parameters_in_call): Undo DECL_BY_REFERENCE.
-
-	PR c++/55993
-	* semantics.c (cxx_fold_indirect_ref): Handle empty bases at
-	non-zero offsets, too.
-
-	PR c++/56155
-	* decl.c (build_enumerator): Always convert the value to a
-	fixed underlying type.
-
-	PR c++/56135
-	* pt.c (tsubst_copy_and_build): Don't forget any new
-	captures that arose from use of dependent names.
-
-2013-02-13  Jakub Jelinek  <jakub@redhat.com>
-
-	PR c++/56302
-	* semantics.c (finish_asm_stmt): If input constraints allow
-	neither register nor memory, try maybe_constant_value to get
-	a constant if possible.
-
-2013-02-12  Jason Merrill  <jason@redhat.com>
-
-	PR c++/56285
-	* method.c (add_one_base_init): Handle base constructor
-	taking rvalue reference parm.
-
-	PR c++/56291
-	* semantics.c (sort_constexpr_mem_initializers): Handle
-	vptr out of order.
-
-2013-02-09  Jason Merrill  <jason@redhat.com>
-
-	PR c++/56268
-	* semantics.c (classtype_has_nothrow_assign_or_copy_p): Call
-	maybe_instantiate_noexcept.
-
-	PR c++/56247
-	* pt.c (eq_specializations): Set comparing_specializations.
-	* tree.c (cp_tree_equal): Check it.
-	* cp-tree.h: Declare it.
-
-	* decl.c (decls_match): Check versions later.
-
-	PR c++/56238
-	* pt.c (build_non_dependent_expr): Don't try to fold
-	instantiation-dependent expressions.
-	(instantiation_dependent_r) [TRAIT_EXPR]: Split out.
-	[BIND_EXPR]: Treat as dependent.
-
-2013-02-07  Jakub Jelinek  <jakub@redhat.com>
-
-	PR c++/56241
-	* init.c (build_vec_init): Don't append NULL values into new_vec.
-	(build_zero_init_1): Don't push anything into v if recursive call
-	returned NULL_TREE.
-	(build_value_init_noctor): Don't push anything into v if
-	build_value_init call returned NULL_TREE.
-
-	PR c++/56239
-	* parser.c (cp_parser_token_starts_cast_expression): Renamed to...
-	(cp_parser_tokens_start_cast_expression): ... this.  Change parameter
-	to cp_parser *, call cp_lexer_peek_token first.  For CPP_OPEN_PAREN,
-	return true only if 2nd token isn't CPP_CLOSE_PAREN.
-	(cp_parser_cast_expression): Adjust caller.
-
-	PR c++/56237
-	* decl.c (push_local_name): Look at DECL_DISCRIMINATOR (t)
-	only if DECL_DISCRIMINATOR_SET_P (t) rather than just
-	DECL_LANG_SPECIFIC (t).
-
-2013-02-07  Jason Merrill  <jason@redhat.com>
-
-	PR c++/56235
-	* method.c (do_build_copy_constructor): Don't bother turning
-	scalars from lvalues to xvalues.
-	(do_build_copy_assign): Likewise.
-
-2013-02-06  Jason Merrill  <jason@redhat.com>
-
-	* parser.c (cp_parser_enum_specifier): Check for error_mark_node.
-
-2013-02-05  Jason Merrill  <jason@redhat.com>
-
-	PR c++/54122
-	* tree.c (lvalue_kind) [INDIRECT_REF]: Don't check for
-	METHOD_TYPE.
-
-	PR c++/56177
-	* decl.c (start_preparsed_function): Update restype if we change
-	decl1.
-
-	PR c++/56208
-	* pt.c (fn_type_unification): Discard any access checks from
-	substituting explicit args.
-
-2013-01-31  Jason Merrill  <jason@redhat.com>
-
-	PR c++/56162
-	PR c++/56104
-	* typeck.c (get_member_function_from_ptrfunc): Fix
-	ptrmemfunc_vbit_in_delta case.
-
-2013-01-29  Jason Merrill  <jason@redhat.com>
-
-	PR libstdc++/54314
-	* class.c (build_ctor_vtbl_group): Give construction vtables
-	hidden visibility.
-
-2013-01-25  Jason Merrill  <jason@redhat.com>
-
-	PR c++/56095
-	* pt.c (convert_nontype_argument_function): Handle invalid input.
-	(convert_nontype_argument): Likewise.
-
-	PR c++/56104
-	* typeck.c (get_member_function_from_ptrfunc): Optimize if the
-	dynamic type has no virtual functions.
-
-2013-01-22  Paolo Carlini  <paolo.carlini@oracle.com>
-
-	PR c++/55944
-	* decl.c (check_initializer): Use TARGET_EXPR_DIRECT_INIT_P only
-	on TARGET_EXPR nodes.
-
-2013-01-22  Jason Merrill  <jason@redhat.com>
-
-	PR c++/56071
-	* pt.c (maybe_instantiate_noexcept): Don't defer access checks.
-
-2013-01-22  Dodji Seketeli  <dodji@redhat.com>
-
-	PR c++/53609
-	* pt.c (argument_pack_element_is_expansion_p)
-	(make_argument_pack_select, use_pack_expansion_extra_args_p)
-	(gen_elem_of_pack_expansion_instantiation): New static functions.
-	(tsubst): When looking through an ARGUMENT_PACK_SELECT tree node,
-	look through the possibly resulting pack expansion as well.
-	(tsubst_pack_expansion): Use use_pack_expansion_extra_p to
-	generalize when to use the PACK_EXPANSION_EXTRA_ARGS mechanism.
-	Use gen_elem_of_pack_expansion_instantiation to build the
-	instantiation piece-wise.  Don't use arg_from_parm_pack_p anymore,
-	as gen_elem_of_pack_expansion_instantiation and the change in
-	tsubst above generalize this particular case.
-	(arg_from_parm_pack_p): Remove this for it's not used by
-	tsubst_pack_expansion anymore.
-
-2013-01-21  Jason Merrill  <jason@redhat.com>
-
-	PR c++/56059
-	* tree.c (strip_typedefs_expr) [TREE_VEC]: Preserve non-default
-	template args count.
-
-2013-01-18  Jason Merrill  <jason@redhat.com>
-
-	PR target/54908
-	* decl2.c (get_local_tls_init_fn): New.
-	(get_tls_init_fn): Handle flag_extern_tls_init.  Don't bother
-	with aliases for internal variables.  Don't use weakrefs if
-	the variable needs destruction.
-	(generate_tls_wrapper): Mark the wrapper as const if no
-	initialization is needed.
-	(handle_tls_init): Don't require aliases.
-
-2013-01-15  Dodji Seketeli  <dodji@redhat.com>
-
-	PR c++/55663
-	* pt.c (coerce_innermost_template_parms): New static function.
-	(instantiate_alias_template):  Use it here.
-
-2013-01-09  Jason Merrill  <jason@redhat.com>
-
-	PR c++/55878
-	* rtti.c (build_typeid, get_typeid): Add complain parm.
-	(get_tinfo_decl_dynamic): Likewise.
-	* cp-tree.h, parser.c, pt.c: Adjust.
-
-	PR c++/55893
-	* decl.c (cp_finish_decl): Clear TREE_READONLY if the variable
-	needs destruction.
-
-2013-01-09  Jakub Jelinek  <jakub@redhat.com>
-
-	PR c/48418
-	* typeck.c (cp_build_binary_op): For LSHIFT_EXPR and RSHIFT_EXPR,
-	call maybe_constant_value for the negative or too big shift
-	count warnings.
-
-2013-01-09  Paolo Carlini  <paolo.carlini@oracle.com>
-
-	PR c++/55801
-	* decl2.c (var_needs_tls_wrapper): Return false when error_operand_p
-	of the argument is true.
-
-2013-01-08  Joel Brobecker  <brobecker@adacore.com>
-
-	* parser.c (cp_parser_initializer_list): Move declaration
-	of variable non_const to start of lexical block.
-
-2013-01-07  Jason Merrill  <jason@redhat.com>
-
-	PR c++/55753
-	* tree.c (build_aggr_init_expr): Do nothing in a template.
-	* pt.c (tsubst_copy_and_build) [CALL_EXPR]: Strip an ADDR_EXPR off
-	a FUNCTION_DECL before tsubsting.
-
-2013-01-04  Dodji Seketeli  <dodji@redhat.com>
-
-	PR c++/52343
-	* pt.c (check_instantiated_arg): Allow type template arguments.
-
-2013-01-04  Jason Merrill  <jason@redhat.com>
-
-	PR c++/55877
-	* decl.c (reset_type_linkage, bt_reset_linkage): New.
-	(grokdeclarator): Use reset_type_linkage.
-	* name-lookup.c (binding_table_foreach): Handle null table.
-	* tree.c (decl_anon_ns_mem_p): Check TYPE_MAIN_DECL, not TYPE_NAME.
-
-2013-01-04  Paolo Carlini  <paolo.carlini@oracle.com>
-
-	PR c++/54526 (again)
-	* parser.c (cp_parser_template_id): Revert core of previous change
-	(keep adjusted inform message).
-
-2013-01-03  Jason Merrill  <jason@redhat.com>
-
-	PR c++/55419
-	PR c++/55753
-	* pt.c (tsubst_copy_and_build) [TARGET_EXPR]: Don't touch
-	TREE_CONSTANT.
-
-	PR c++/55842
-	* semantics.c (trait_expr_value): Call maybe_instantiate_noexcept.
-
-	PR c++/55856
-	* semantics.c (build_data_member_initialization): Handle DECL_EXPR.
-
-	PR c++/53650
-	* call.c (type_has_extended_temps): New.
-	* cp-tree.h: Declare it.
-	* decl.c (check_initializer): Use build_aggr_init for arrays
-	if it is false.
-	* init.c (build_vec_init): Avoid mixed signed/unsigned arithmetic.
-
-2013-01-02  Jason Merrill  <jason@redhat.com>
-
-	PR c++/54325
-	* call.c (build_new_method_call_1): Don't use build_value_init for
-	user-provided default constructors.
-
-	* decl.c (check_default_argument): Use LOOKUP_IMPLICIT.
-
-	PR c++/55032
-	PR c++/55245
-	* tree.c (build_cplus_array_type): Copy layout information
-	to main variant if necessary.
+
+2014-01-02  Marc Glisse  <marc.glisse@inria.fr>
+
+	PR c++/59087
+	* parser.c (cp_parser_userdef_numeric_literal): Mention
+	-fext-numeric-literals in the message.
+
+2014-01-02  Marc Glisse  <marc.glisse@inria.fr>
+
+	PR c++/59641
+	* call.c (build_conditional_expr_1): Check the return value of
+	force_rvalue.
+
+2014-01-02  Marc Glisse  <marc.glisse@inria.fr>
+
+	* call.c (convert_like_real): Check complain.
+
+2014-01-02  Marc Glisse  <marc.glisse@inria.fr>
+
+	PR c++/59378
+	* typeck.c (build_x_vec_perm_expr): Handle non-dependent arguments
+	in templates.
+
+2014-01-02  Richard Sandiford  <rdsandiford@googlemail.com>
+
+	Update copyright years
+
+2014-01-02  Richard Sandiford  <rdsandiford@googlemail.com>
+
+	* cp-array-notation.c, cp-cilkplus.c, vtable-class-hierarchy.c: Use
+	the standard form for the copyright notice.
  
-Copyright (C) 2013 Free Software Foundation, Inc.
+Copyright (C) 2014 Free Software Foundation, Inc.
 
 Copying and distribution of this file, with or without modification,
 are permitted in any medium without royalty provided the copyright

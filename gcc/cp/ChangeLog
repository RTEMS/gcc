--- conflicted
+++ resolved
@@ -1,96 +1,3 @@
-<<<<<<< HEAD
-2009-04-21  Manuel Lopez-Ibanez  <manu@gcc.gnu.org>
-
-	PR c++/13358
-	* parser.c (cp_parser_check_decl_spec): Drop redundant flags.
-	* error.c (pedwarn_cxx98): New.
-	* cp-tree.h (pedwarn_cxx98): Declare.
-
-2009-04-20  Le-Chun Wu  <lcwu@google.com>
-
-	PR c++/39803
-	* init.c (build_vec_init): Set TREE_NO_WARNING on the
-	compiler-generated INDIRECT_REF expression.
-
-2009-04-20  Ian Lance Taylor  <iant@google.com>
-
-	* typeck.c (build_function_call_vec): New function.
-	(cp_build_function_call): Only pass first parameter to
-	objc_rewrite_function_call.
-	(build_modify_expr): Add rhs_origtype parameter.  Change all
-	callers.
-	* decl.c (finish_decl): Add origtype parameter.  Change all
-	callers.
-	* semantics.c (finish_call_expr): Pass VEC to
-	resolve_overloaded_builtin.
-
-2009-04-20  Ian Lance Taylor  <iant@google.com>
-
-	* cp-tree.h (base_access): Change typedef to int.
-	* parser.c (cp_parser_omp_flush): Change 0 to OMP_CLAUSE_ERROR.
-	(cp_parser_omp_threadprivate): Likewise.
-	* pt.c (unify_pack_expansion): Add casts to enum type.
-
-2009-04-19  Manuel López-Ibáñez  <manu@gcc.gnu.org>
-
-	PR c/32061
-	PR c++/36954
-	* call.c (build_new_op): Save the original codes of operands
-	before folding.
-
-2009-04-18  Kazu Hirata  <kazu@codesourcery.com>
-
-	* cp-tree.h: Remove the prototype for insert_block.
-	* decl.c (insert_block): Remove.
-
-2009-04-16  Ian Lance Taylor  <iant@google.com>
-
-	* cp-tree.h (enum tsubst_flags): Rename from enum tsubst_flags_t.
-	(tsubst_flags_t): Change typedef from enum type to int.
-
-2009-04-16  Paolo Bonzini  <bonzini@gnu.org>
-
-	* decl.c (check_initializer): Use TYPE_VECTOR_OPAQUE
-	instead of targetm.vector_opaque_p.
-
-2009-04-15  Le-Chun Wu  <lcwu@google.com>
-
-	PR c++/39551
-	* call.c (build_over_call): Set TREE_NO_WARNING on the
-	compiler-generated INDIRECT_REF expression.
-	* cvt.c (convert_to_void): Emit warning when stripping off
-	INDIRECT_REF.
-
-2009-04-14  Diego Novillo  <dnovillo@google.com>
-
-	* parser.c (cp_parser_type_specifier_seq): Move call to
-	invoke_plugin_callbacks ...
-	(cp_parser_type_specifier_seq): ... here.
-
-2009-04-14  Le-Chun Wu  <lcwu@google.com>
-
-	* Make-lang.in: Modify dependencies of files including plugin.h.
-	* decl.c (finish_function): Call invoke_plugin_callbacks.
-	* parser.c (cp_parser_type_specifier): Call invoke_plugin_callbacks.
-
-2009-04-14  Jason Merrill  <jason@redhat.com>
-
-	PR c++/39763
-	* name-lookup.c (pushdecl_maybe_friend): Avoid all warnings
-	about shadowing by tentative parms.
-
-2009-04-13  Jason Merrill  <jason@redhat.com>
-
-	PR c++/39480
-	* call.c (build_over_call): Don't call memcpy if the target is
-	the same as the source.
-
-2009-04-13  Jason Merrill  <jason@redhat.com>
-
-	PR c++/39750
-	* pt.c (uses_template_parms): Handle CONSTRUCTOR.
-
-=======
 2009-07-31  Jason Merrill  <jason@redhat.com>
 	    Douglas Gregor  <doug.gregor@gmail.com>
 
@@ -1383,7 +1290,6 @@
 	PR c++/39750
 	* pt.c (uses_template_parms): Handle CONSTRUCTOR.
 
->>>>>>> 42a9ba1d
 2009-04-12  Jason Merrill  <jason@redhat.com>
 
 	PR c++/39742
@@ -1395,11 +1301,7 @@
 	* parser.c (cp_parser_skip_to_end_of_block_or_statement): Return
 	if we see a close brace without an open brace.
 
-<<<<<<< HEAD
-2008-04-10  H.J. Lu  <hongjiu.lu@intel.com>
-=======
 2009-04-10  H.J. Lu  <hongjiu.lu@intel.com>
->>>>>>> 42a9ba1d
 
 	* parser.c (cp_parser_class_specifier): Remove the unused
 	has_trailing_semicolon.
@@ -1670,7 +1572,6 @@
 	(dependent_type_p_r): Don't check value_dependent_expression_p.
 	* decl.c (compute_array_index_type): Don't check
 	value_dependent_expression_p if TREE_SIDE_EFFECTS.
-<<<<<<< HEAD
 
 	C++ core issue 703
 	* typeck2.c (check_narrowing): Don't complain about loss of 
@@ -1696,33 +1597,6 @@
 
 2009-03-17  Jason Merrill  <jason@redhat.com>
 
-=======
-
-	C++ core issue 703
-	* typeck2.c (check_narrowing): Don't complain about loss of 
-	precision when converting a floating-point constant.
-
-2009-03-19  Jakub Jelinek  <jakub@redhat.com>
-
-	PR c/39495
-	* parser.c (cp_parser_omp_for_cond): Don't check lhs if decl is NULL.
-	(cp_parser_omp_for_loop): Always use cp_parser_omp_for_cond.
-
-2009-03-18  Jakub Jelinek  <jakub@redhat.com>
-
-	* parser.c (struct cp_token): Reorder fields for 64-bit hosts.
-	(eof_token): Adjust.
-
-2009-03-18  H.J. Lu  <hongjiu.lu@intel.com>
-
-	PR c++/39425
-	* parser.c (cp_parser_explicit_specialization): Don't skip the
-	rest of the specialization when begin_specialization returns
-	false.
-
-2009-03-17  Jason Merrill  <jason@redhat.com>
-
->>>>>>> 42a9ba1d
 	* decl.c (grokfndecl): Set DECL_CONTEXT on parms.
 	(duplicate_decls): Adjust DECL_CONTEXT of newdecl's parms.
 	* pt.c (check_explicit_specialization): Likewise.
@@ -1977,15 +1851,9 @@
 
 2009-02-01  Paolo Carlini  <paolo.carlini@oracle.com>
 
-<<<<<<< HEAD
-        PR c++/39053
-        * parser.c (cp_parser_pure_specifier): If there are no tokens left
-        do not call cp_lexer_consume_token.
-=======
 	PR c++/39053
 	* parser.c (cp_parser_pure_specifier): If there are no tokens left
 	do not call cp_lexer_consume_token.
->>>>>>> 42a9ba1d
 
 2009-01-30  Jakub Jelinek  <jakub@redhat.com>
 
@@ -2245,9 +2113,6 @@
 
 	PR c++/38684
 	* typeck2.c (digest_init_r): Don't use process_init_constructor
-<<<<<<< HEAD
-	for non-aggregate classes.
-=======
 	for non-aggregate classes.
 
 @@ -2256,5 +2121,4 @@
 
 Copying and distribution of this file, with or without modification,
 are permitted in any medium without royalty provided the copyright
-notice and this notice are preserved.
->>>>>>> 42a9ba1d
+notice and this notice are preserved.
<<<<<<< HEAD
2010-09-08  Jakub Jelinek  <jakub@redhat.com>

	PR c++/45588
	* pt.c (tsubst) <case INTEGER_TYPE>: Call mark_rvalue_use
	before calling fold_decl_constant_value.
=======
2010-11-11  Jakub Jelinek  <jakub@redhat.com>

	Backport from mainline
	2010-11-09  Jakub Jelinek  <jakub@redhat.com>

	PR c++/45894
	* tree.c (lvalue_p_1): Don't crash if ref has NULL type.

	2010-11-05  Jakub Jelinek  <jakub@redhat.com>

	PR c++/46160
	* cp-gimplify.c (cp_gimplify_expr): Drop volatile INDIRECT_REFs
	on the RHS to avoid infinite recursion with gimplify_expr.

2010-10-15  Jason Merrill  <jason@redhat.com>

	PR c++/45983
	* tree.c (cp_build_qualified_type_real): Don't reuse a variant
	with a different typedef variant of the element type.
>>>>>>> faff729f

2010-09-06  Dodji Seketeli  <dodji@redhat.com>

    	PR c++/45200
    	PR c++/45293
    	PR c++/45558
	* tree.c (strip_typedefs): Strip typedefs from the context of
    	TYPENAME_TYPEs.

2010-08-30  Jakub Jelinek  <jakub@redhat.com>

	PR middle-end/45423
	* parser.c (cp_parser_omp_atomic): Handle boolean
	{PRE,POST}_INCREMENT.

2010-08-29  Jason Merrill  <jason@redhat.com>

	PR c++/44991
	* parser.c (cp_parser_parameter_declaration): Pop parameter decls
	after tentative parsing.

2010-08-19  Jason Merrill  <jason@redhat.com>

	PR c++/45315
	* init.c (build_new_1): Don't use build_value_init in a template.

2010-07-31  Ulrich Weigand  <Ulrich.Weigand@de.ibm.com>

	PR c++/45112
	* decl.c (duplicate_decls): Merge DECL_USER_ALIGN and DECL_PACKED.

2010-07-31  Release Manager

	* GCC 4.5.1 released.

2010-07-23  Jason Merrill  <jason@redhat.com>

	PR c++/43016
	PR c++/45008
	* decl.c (start_preparsed_function): Do defer nested functions.

2010-07-19  Jason Merrill  <jason@redhat.com>

	PR c++/44996
	* semantics.c (finish_decltype_type): Correct decltype
	of parenthesized rvalue reference variable.

2010-07-08  Jason Merrill  <jason@redhat.com>

	PR c++/44703
	* call.c (is_std_init_list): Look through typedefs.

2010-07-02  Jakub Jelinek  <jakub@redhat.com>

	PR c++/44780
	* typeck.c (convert_for_assignment): When converting a convertible
	vector type or objc++ types, call mark_rvalue_use.
	* typeck2.c (build_m_component_ref): Use return values from
	mark_rvalue_use or mark_lvalue_use.
	* class.c (build_base_path): Likewise.
	* call.c (build_conditional_expr): Likewise.

2010-06-28  Jakub Jelinek  <jakub@redhat.com>

	PR c++/44682
	* class.c (build_base_path): If want_pointer, call mark_rvalue_use
	on expr.

2010-06-22  Jakub Jelinek  <jakub@redhat.com>

	PR c++/44619
	* typeck2.c (build_m_component_ref): Call mark_lvalue_use on
	datum and mark_rvalue_use on component.

2010-06-07  Jakub Jelinek  <jakub@redhat.com>

	PR c++/44444
	* expr.c (mark_exp_read): Handle INDIRECT_REF.
	* cvt.c (convert_to_void): Handle INDIRECT_REF like
	handled_component_p.

	PR c++/44443
	* decl.c (initialize_local_var): If TREE_USED is set on the type,
	set also DECL_READ_P on the decl.

2010-07-02  Paolo Carlini  <paolo.carlini@oracle.com>

	PR c++/44039
	* pt.c (tsubst_baselink): Return error_mark_node if lookup_fnfields
	returns NULL_TREE.

2010-06-30  Paolo Carlini  <paolo.carlini@oracle.com>

	PR c++/44628
	* typeck.c (cp_build_unary_op): Early return error_mark_node when
	arg is NULL_TREE too.
	* call.c (convert_class_to_reference): Return error_mark_node when
	expr is NULL_TREE.

2010-06-02  Jakub Jelinek  <jakub@redhat.com>

	* cp-objcp-common.c (shadowed_var_for_decl): Change into
	tree_decl_map hashtab from tree_map.
	(decl_shadowed_for_var_lookup, decl_shadowed_for_var_insert): Adjust.
	(init_shadowed_var_for_decl): Adjust initialization.

	PR debug/44367
	* semantics.c (finalize_nrv): Don't copy DECL_ARTIFICIAL, DECL_IGNORED_P,
	DECL_SOURCE_LOCATION and DECL_ABSTRACT_ORIGIN from var to result.
	Set DECL_VALUE_EXPR on var.

2010-05-15  Jakub Jelinek  <jakub@redhat.com>

	PR c++/44148
	* pt.c (tsubst): Unshare template argument.

2010-04-20  Jakub Jelinek  <jakub@redhat.com>

	* cp-tree.h (TYPE_REF_IS_RVALUE): Remove.

2010-04-19  Jakub Jelinek  <jakub@redhat.com>

	* cp-tree.h (SCOPED_ENUM_P, UNSCOPED_ENUM_P, SET_SCOPED_ENUM_P): Use
	ENUM_IS_SCOPED bit instead of TYPE_LANG_FLAG_5.

2010-06-04  Jakub Jelinek  <jakub@redhat.com>

	PR c++/44412
	* typeck.c (build_class_member_access_expr): Call mark_exp_read
	on object for static data members.

2010-06-04  Jakub Jelinek  <jakub@redhat.com>
	    Jason Merrill  <jason@redhat.com>

	PR c++/44362
	* call.c (build_conditional_expr): If both arg2 and arg3 are lvalues
	with the same type, call mark_lvalue_use on both.

2010-06-02  Jakub Jelinek  <jakub@redhat.com>

	PR c++/44361
	* cvt.c (convert_to_void): If implicit is NULL, call mark_rvalue_use
	instead of calling mark_exp_read only when not an assignment.

2010-05-18  Jakub Jelinek  <jakub@redhat.com>

	* decl.c (poplevel): Never emit -Wunused-but-set-variable warnings
	for DECL_INTEGRAL_CONSTANT_VAR_P decls.

2010-05-17  Dodji Seketeli  <dodji@redhat.com>
	    Jason Merrill  <jason@redhat.com>

	PR c++/44108
	* decl.c (compute_array_index_type): Call mark_rvalue_use.

2010-05-11  Jakub Jelinek  <jakub@redhat.com>

	PR c++/44062
	* semantics.c (finish_expr_stmt): Don't call mark_exp_read here...
	* cvt.c (convert_to_void): ... but here.  If expr is a COMPOUND_EXPR,
	look at its second operand.

2010-04-22  Jakub Jelinek <jakub@redhat.com>
	    Dodji Seketeli <dodji@redhat.com>

	PR c/18624
	* cp-tree.h (mark_exp_read, rvalue_use, lvalue_use, type_use):
	Declare ...
	* expr.c (mark_exp_read, rvalue_use, lvalue_use, type_use): ... new fns.
	* typeck.c (cxx_sizeof_expr, cxx_alignof_expr): Call type_use.
	(decay_conversion, perform_integral_promotions): Call rvalue_use.
	(cp_build_unary_op): Call lvalue_use.
	* decl.c (unused_but_set_errorcount): New variable.
	(poplevel): Issue -Wunused-but-set-variable diagnostics.
	(duplicate_decls): Merge DECL_READ_P flags.
	(start_cleanup_fn): Set DECL_READ_P flag.
	(finish_function): Issue -Wunused-but-set-parameter diagnostics.
	* tree.c (rvalue): Call rvalue_use.
	* pt.c (convert_nontype_argument): Likewise.
	* semantics.c (finish_expr_stmt, finish_asm_stmt, finish_typeof,
	finish_decltype_type): Likewise.
	* call.c (convert_like_real) <ck_identity, ck_user>: Call rvalue use.
	(build_x_va_arg, build_new_method_call, build_over_call): Call lvalue_use
	or rvalue_use depending on the expr.
	* init.c (build_new, build_delete): Likewise.
	* rtti.c (build_typeid, build_dynamic_cast_1): Likewise.

2010-06-29  Jason Merrill  <jason@redhat.com>

	PR c++/44587
	* pt.c (has_value_dependent_address): New.
	(value_dependent_expression_p): Check it.
	(convert_nontype_argument): Likewise.  Call decay_conversion before
	folding if we want a pointer.
	* semantics.c (finish_id_expression): Don't add SCOPE_REF if the
	scope is the current instantiation.

2010-06-22  Jakub Jelinek  <jakub@redhat.com>

	PR c++/44627
	* error.c (dump_expr): Don't look at CALL_EXPR_ARG (t, 0) if
	the CALL_EXPR has no arguments.

2010-06-07  Jason Merrill  <jason@redhat.com>

	PR c++/44366
	* error.c (dump_simple_decl): Don't print the scope of a
	PARM_DECL.

2010-06-07  Jason Merrill  <jason@redhat.com>

	PR c++/44401
	* parser.c (cp_parser_lookup_name): Fix naming the constructor.

2010-06-01  Jason Merrill  <jason@redhat.com>

	PR c++/44358
	* call.c (build_list_conv): Set list-initialization flags properly.

2010-05-27  Jason Merrill  <jason@redhat.com>

	PR c++/43555
	* decl.c (grokdeclarator) [cdk_pointer et al]: Force evaluation of
	anonymous VLA size.

2010-05-26  Jason Merrill  <jason@redhat.com>

	PR c++/43382
	* pt.c (tsubst_pack_expansion): Don't get confused by recursive
	unification.

2010-05-24  Jason Merrill  <jason@redhat.com>

	PR c++/41510
	* decl.c (check_initializer): Don't wrap an init-list in a
	TREE_LIST.
	* init.c (build_aggr_init): Don't assume copy-initialization if
	init has CONSTRUCTOR_IS_DIRECT_INIT.
	* call.c (build_new_method_call): Sanity check.

2010-05-19  Jason Merrill  <jason@redhat.com>

	PR c++/44193
	* pt.c (tsubst) [TYPENAME_TYPE]: Discard cv-quals on
	function/reference type.

	* call.c (struct z_candidate): Add explicit_targs field.
	(add_template_candidate_real): Set it.
	(build_over_call): Use it to control init-list warning.

	PR c++/44157
	* call.c (build_over_call): Limit init-list deduction warning to
	cases where the argument is actually an init-list.

	PR c++/44158
	* call.c (build_over_call): Don't do bitwise copy for move ctor.

2010-05-14  Jason Merrill  <jason@redhat.com>

	PR c++/44127
	* except.c (dtor_nothrow): Return nonzero for type with
	trivial destructor.

	PR c++/44127
	* cp-gimplify.c (gimplify_must_not_throw_expr): Use
	gimple_build_eh_must_not_throw.

2010-05-13  Jason Merrill  <jason@redhat.com>

	PR c++/43787
	* cp-gimplify.c (cp_gimplify_expr): Remove copies of empty classes.
	* call.c (build_over_call): Don't try to avoid INIT_EXPR copies here.

2010-05-04  Jason Merrill  <jason@redhat.com>

	PR c++/38064
	* typeck.c (cp_build_binary_op): Allow enums for <> as well.

2010-05-03  Dodji Seketeli  <dodji@redhat.com>

	PR c++/43953
	* pt.c (most_specialized_class): Pretend we are processing
	a template decl during the call to coerce_template_parms.

2010-04-30  Jason Merrill  <jason@redhat.com>

	PR c++/43868
	* cxx-pretty-print.c (pp_cxx_type_specifier_seq): Handle pmfs.

2010-04-27  Jason Merrill  <jason@redhat.com>

	PR c++/43856
	* name-lookup.c (qualify_lookup): Disqualify lambda op().
	* semantics.c (nonlambda_method_basetype): New.
	* cp-tree.h: Declare them.
	* tree.c (maybe_dummy_object): Handle implicit 'this' capture.

	PR c++/43875
	* semantics.c (lambda_return_type): Complain about
	braced-init-list.

	* parser.c (cp_parser_lambda_expression): Complain about lambda in
	unevaluated context.
	* pt.c (iterative_hash_template_arg): Don't crash on lambda.

2010-04-19  Dodji Seketeli  <dodji@redhat.com>

	PR c++/43704
	* typeck.c (structural_comptypes): Test dependent typedefs
	incompatibility before testing for their main variant based
	equivalence.
	(incompatible_dependent_types_p): If one of the
	compared types if not a typedef then honour their main variant
	equivalence.

2010-04-16  Jason Merrill  <jason@redhat.com>

	PR c++/43641
	* semantics.c (maybe_add_lambda_conv_op): Use build_call_a and tweak
	return value directly.

	PR c++/43621
	* pt.c (maybe_update_decl_type): Check the return value from
	push_scope.

2010-04-15  Richard Guenther  <rguenther@suse.de>

	PR c++/43611
	* semantics.c (expand_or_defer_fn_1): Do not keep extern
	template inline functions.

2010-04-14  Release Manager

	* GCC 4.5.0 released.

2010-04-06  Jason Merrill  <jason@redhat.com>

	PR c++/43648
	* name-lookup.c (constructor_name_p): Allow X::~X even for typedefs.

2010-04-01  Jason Merrill  <jason@redhat.com>

	* decl.c (next_initializable_field): No longer static.
	* cp-tree.h: Declare it.
	* call.c (build_aggr_conv): Fail if there are more initializers
	than initializable fields.

	* semantics.c (maybe_add_lambda_conv_op): Use null_pointer_node
	instead of void_zero_node.

2010-03-31  Dodji Seketeli  <dodji@redhat.com>

	PR c++/43558
	* cp-tree.h (TEMPLATE_TYPE_PARM_SIBLING_PARMS): New accessor macro.
	* pt.c (end_template_parm_list): Store sibling template parms of
	each TEMPLATE_TYPE_PARMs into its TEMPLATE_TYPE_PARM_SIBLING_PARMS.
	(push_template_decl_real): Don't store the containing template decl
	into the DECL_CONTEXT of TEMPLATE_TYPE_PARMs anymore.
	* typeck.c (get_template_parms_of_dependent_type): Get sibling parms
	of a TEMPLATE_TYPE_PARM from TEMPLATE_TYPE_PARM_SIBLING_PARMS.
	Simplify the logic.

2010-03-30  Jason Merrill  <jason@redhat.com>

	PR c++/43076
	* pt.c (push_template_decl_real): Deal better with running out of
	scopes before running out of template parms.

	PR c++/41185
	PR c++/41786
	* parser.c (cp_parser_direct_declarator): Don't allow VLAs in
	function parameter context.  Don't print an error if parsing
	tentatively.

	PR c++/43559
	* pt.c (more_specialized_fn): Don't control cv-qualifier check
	with same_type_p.

2010-03-26  Jason Merrill  <jason@redhat.com>

	PR c++/43509
	* parser.c (cp_parser_qualifying_entity): Do accept enum names in
	c++0x mode, but not other type-names.

2010-03-26  Dodji Seketeli  <dodji@redhat.com>

	PR c++/43327
	* pt.c (add_to_template_args): Support NULL ARGS;
	(most_specialized_class): call coerce_template_parms on
	template arguments passed to get_class_bindings. Use
	add_to_template_args.
	(unify): Handle VAR_DECLs.

2010-03-26  Dodji Seketeli  <dodji@redhat.com>

	* cp-tree.h (get_template_parms_at_level): Change unsigned parm
	into int.
	* pt.c (get_template_parms_at_level): Adjust.

2010-03-25  Dodji Seketeli  <dodji@redhat.com>

	PR c++/43206
	* cp-tree.h (get_template_parms_at_level): Declare ...
	* pt.c (get_template_parms_at_level): ... new function.
	* typeck.c (get_template_parms_of_dependent_type): If a template
	type parm's DECL_CONTEXT isn't yet set, get its siblings from
	current_template_parms. Use get_template_parms_at_level. Remove
	useless test.
	(incompatible_dependent_types_p): If we get empty parms from just one
	of the template type parms we are comparing then the template parms are
	incompatible.

2010-03-24  Jason Merrill  <jason@redhat.com>

	PR c++/43502
	* parser.c (make_declarator): Initialize id_loc.
	(cp_parser_lambda_declarator_opt): And set it.

2010-03-23  Jason Merrill  <jason@redhat.com>

	Make lambda conversion op and op() non-static.
	* semantics.c (maybe_add_lambda_conv_op): Make non-static.
	Also add the thunk function returned by the conversion op.
	Mark the conversion deleted if the op() is variadic.
	* decl2.c (mark_used): Give helpful message about deleted conversion.
	* parser.c (cp_parser_lambda_declarator_opt): Don't make op() static.
	* semantics.c (finish_this_expr): Adjust.
	* mangle.c (write_closure_type_name): Adjust.
	* decl.c (grok_op_properties): Don't allow it.
	* call.c (build_user_type_conversion_1): No static conversion ops.
	(build_op_call): Or op().

	* decl2.c (change_return_type): Fix 'this' quals.

2010-03-22  Jason Merrill  <jason@redhat.com>

	PR c++/43333
	* tree.c (pod_type_p): Use old meaning in C++98 mode.

	PR c++/43281
	* pt.c (contains_auto_r): New fn.
	(do_auto_deduction): Use it.
	(tsubst): Don't look at TREE_TYPE of a TEMPLATE_TYPE_PARM.

2010-03-20  Simon Martin  <simartin@users.sourceforge.net>

	PR c++/43081:
	* decl2.c (grokfield): Handle invalid initializers for member
	functions.

2010-03-20  Dodji Seketeli  <dodji@redhat.com>

	PR c++/43375
	* method.c (make_alias_for): Avoid crashing when DECL_LANG_SPECIFIC
	is NULL.
	* decl2.c (vague_linkage_p): Likewise.

2010-03-18  Paolo Carlini  <paolo.carlini@oracle.com>

	PR c++/43418
	* parser.c (cp_parser_for_init_statement): Use NULL_TREE, not
	false, in the cp_parser_expression_statement call.

2010-03-05  Jason Merrill  <jason@redhat.com>

	* mangle.c (mangle_decl): Give name collision error even without
	ASM_OUTPUT_DEF.

2010-03-04  Marco Poletti  <poletti.marco@gmail.com>

	* pt.c (process_partial_specialization): Use error_n instead of
	error.

2010-03-03  Jason Merrill  <jason@redhat.com>

	PR c++/12909
	* mangle.c (mangle_decl): Handle VAR_DECL, too.

2010-03-03  Jason Merrill  <jason@redhat.com>

	PR c++/12909
	* mangle.c: Include cgraph.h.
	(mangle_decl): If the mangled name will change in a later
	ABI version, make the later mangled name an alias.
	* method.c (make_alias_for): Copy DECL_ARGUMENTS.
	* Make-lang.in (mangle.o): Depend on cgraph.h.
	* method.c (make_alias_for): Handle VAR_DECL, too.
	* decl2.c (vague_linkage_p): Rename from vague_linkage_fn_p.
	* tree.c (no_linkage_check): Adjust.
	* decl.c (maybe_commonize_var): Adjust.
	* cp-tree.h: Adjust.

2010-03-01  Marco Poletti  <poletti.marco@gmail.com>

	* pt.c (redeclare_class_template): Use error_n and inform_n.

2010-02-27  Mark Mitchell  <mark@codesourcery.com>

	PR c++/42748
	* cp-tree.h (push_tinst_level): Declare.
	(pop_tinst_level): Likewise.
	* pt.c (push_tinst_level): Give it external linkage.
	(pop_tinst_level): Likewise.
	* mangle.c (mangle_decl_string): Set the source location to that
	of the decl while mangling.

2010-02-27  Simon Martin  <simartin@users.sourceforge.net>

	PR c++/42054
	* pt.c (redeclare_class_template): Return false if there are erroneous
	template parameters.

2010-02-24  Manuel López-Ibáñez  <manu@gcc.gnu.org>

	* pt.c (push_tinst_level): Replace -ftemplate-depth- with 
	-ftemplate-depth=.

2010-02-24  Jason Merrill  <jason@redhat.com>

	PR c++/12909
	* mangle.c (write_type): Give -Wabi warning for old vector mangling.

	* class.c (layout_class_type): Don't give -Wabi warning for a bug
	in a previous ABI version.

2010-02-23  Jason Merrill  <jason@redhat.com>

	PR c++/43143
	* typeck2.c (digest_init_r): Accept value init of array.

2010-02-22  Manuel López-Ibáñez  <manu@gcc.gnu.org>

	PR c++/43126
	* typeck.c (convert_arguments): Update error message.

2010-02-22  Mike Stump  <mikestump@comcast.net>

	PR c++/43125
	* decl.c (duplicate_decls): Merge DECL_PRESERVE_P.

2010-02-21  Manuel López-Ibáñez  <manu@gcc.gnu.org>

	PR c++/23510
	* error.c (print_instantiation_partial_context_line): New.
	(print_instantiation_partial_context): Print at most 12 contexts,
	skip the rest with a message.

2010-02-21  Dodji Seketeli  <dodji@redhat.com>

	PR c++/42824
	* pt.c (lookup_template_class): Better support of specialization
	of member of class template implicit instantiation.

2010-02-20  Manuel López-Ibáñez  <manu@gcc.gnu.org>

	PR c++/35669
	* call.c (conversion_null_warnings): Replace -Wconversion with
	-Wconversion-null.
	* cvt.c (build_expr_type_conversion): Likewise.

2010-02-18  Jason Merrill  <jason@redhat.com>

	PR c++/42837
	* class.c (create_vtable_ptr): Set DECL_PACKED if type is packed.

	PR c++/43108
	* typeck.c (cp_build_binary_op): Adapt mixed complex/non handling from
	C build_binary_op.
	* cp-tree.h (WANT_VECTOR_OR_COMPLEX): Rename from WANT_VECTOR.
	* cvt.c (build_expr_type_conversion): Allow COMPLEX_TYPE.

	PR c++/43070
	* semantics.c (finish_goto_stmt): Don't call decay_conversion.

	PR c++/26261
	PR c++/43101
	* pt.c (tsubst_qualified_id): Do normal lookup in non-dependent scope.
	(maybe_update_decl_type): New fn.
	* parser.c (cp_parser_init_declarator): Use it.

	PR c++/43109
	* semantics.c (begin_class_definition): Don't crash on unnamed ns.

2010-02-17  Jason Merrill  <jason@redhat.com>

	PR c++/43075
	* call.c (build_over_call): Don't create zero-sized assignments.
	* cp-gimplify.c (cp_genericize_r): Don't remove them here.
	* cp-objcp-common.c (cp_expr_size): Remove.
	* cp-tree.h: Remove prototype.

	PR c++/43069
	* name-lookup.c (set_decl_namespace): Don't copy DECL_CONTEXT if the
	decl we looked up doesn't match.

	PR c++/43093
	* cp-gimplify.c (cp_gimplify_expr) [INIT_EXPR]: Return if we don't
	have an INIT_EXPR anymore.

	PR c++/43079
	* pt.c (convert_nontype_argument): Change assert to test.

2010-02-16  Jason Merrill  <jason@redhat.com>

	* cp-gimplify.c (cp_gimplify_expr): Fix error recovery.

	PR c++/43031
	* cp-gimplify.c (cp_gimplify_expr) [MODIFY_EXPR]: Use
	VIEW_CONVERT_EXPR for conversions between structural equality types
	that the back end can't tell are the same.

	PR c++/43036
	* tree.c (build_cplus_array_type): Set TYPE_MAIN_VARIANT to strip
	cv-quals from element here.
	(cp_build_qualified_type_real): Not here.  Preserve typedef name.

2010-02-14  Jason Merrill  <jason@redhat.com>

	PR c++/41997
	* semantics.c (finish_compound_literal): Use
	cp_apply_type_quals_to_decl when creating a static variable.

2010-02-12  Jason Merrill  <jason@redhat.com>

	PR c++/43024
	* name-lookup.h (current_binding_level): Check for null
	cp_function_chain.

2010-02-12  Jason Merrill  <jason@redhat.com>

	PR c++/43054
	* tree.c (cp_tree_equal): Correct CALL_EXPR logic.

2010-02-12  Jakub Jelinek  <jakub@redhat.com>

	PR c++/43033
	* name-lookup.c (pushdecl_maybe_friend): Check default args of t
	instead of x.

2010-02-10  Jason Merrill  <jason@redhat.com>

	PR c++/41896
	* semantics.c (outer_lambda_capture_p): Revert.
	(add_capture): Only finish_member_declaration if
	we're in the lambda class.
	(register_capture_members): New.
	* cp-tree.h: Declare it.
	* parser.c (cp_parser_lambda_expression): Call it.

2010-02-10  Jason Merrill  <jason@redhat.com>

	PR c++/41896
	* semantics.c (outer_lambda_capture_p): Use current_function_decl
	instead of current_class_type.

2010-02-10  Jason Merrill  <jason@redhat.com>

	PR c++/42983, core issue 906
	* method.c (defaultable_fn_check): Check virtualness.

2010-02-10  Jason Merrill  <jason@redhat.com>

	PR c++/43016
	* semantics.c (maybe_add_lambda_conv_op): Set DECL_INTERFACE_KNOWN.

2010-02-10  Shujing Zhao  <pearly.zhao@oracle.com>

	* Make-lang.in (cp/cvt.o, cp/parser.o, cp/search.o): Depend on intl.h.
	* cvt.c (warn_ref_binding): Wrap the messages into G_() for easy
	translation.
	* parser.c (cp_parser_postfix_expression, cp_parser_new_type_id)
	(cp_parser_cast_expression, cp_parser_condition, cp_parser_decltype)
	(cp_parser_parameter_declaration)
	(cp_parser_exception_specification_opt)
	(cp_parser_exception_declaration): Likewise.
	* pt.c (check_default_tmpl_args): Likewise.
	* search.c (lookup_field_r): Likewise.

2010-02-09  Jason Merrill  <jason@redhat.com>

	PR c++/42399
	* pt.c (tsubst_copy_and_build): Propagate LAMBDA_EXPR_LOCATION.

2010-02-09  Jason Merrill  <jason@redhat.com>

	PR c++/42370
	* decl2.c (change_return_type): New fn.
	* semantics.c (apply_lambda_return_type): Use it.
	* cp-tree.h: Declare it.

2010-02-05  Richard Guenther  <rguenther@suse.de>

	* Make-lang.in (cp/cp-lang.o): Depend on gt-cp-cp-lang.h.
	* cp-lang.c: Include gt-cp-cp-lang.h.
	* config-lang.in (gtfiles): Add cp/cp-lang.c.

2010-02-05  Dodji Seketeli  <dodji@redhat.com>

	PR c++/42915
	* typeck.c (get_template_parms_of_dependent_type): Try getting
	the template parameters fromt the type itself first.

2010-02-03  Jason Merrill  <jason@redhat.com>

	PR c++/4926
	PR c++/38600
	* mangle.c (write_unqualified_id): Split out from write_expression.
	(write_unqualified_name): Call it.
	(write_member_name): Likewise.
	(write_expression): Support TEMPLATE_ID_EXPR.
	Disambiguate operator names.

	PR c++/12909
	* mangle.c (write_type) [VECTOR_TYPE]: Change mangling with
	-fabi-version=4.

2010-02-02  Jason Merrill  <jason@redhat.com>

	PR c++/41090
	* decl.c (cp_finish_decl): Add local statics to cfun->local_decls.
	* optimize.c (clone_body): Remap their initializers when making base
	variants.
	(maybe_clone_body): Complain if multiple clones aren't safe.

2010-01-29  Dodji Seketeli  <dodji@redhat.com>

	PR c++/42758
	PR c++/42634
	PR c++/42336
	PR c++/42797
	PR c++/42880
	* cp-tree.h (NON_DEFAULT_TEMPLATE_ARGS_COUNT,
	SET_NON_DEFAULT_TEMPLATE_ARGS_COUNT,
	GET_NON_DEFAULT_TEMPLATE_ARGS_COUNT): New accessor macros.
	* pt.c (coerce_template_parms, type_unification_real,
	expand_template_argument_pack, coerce_template_parameter_pack):
	Set the non default template args count.
	(current_template_args): Always set non defaulted
	template args count when compiled with --enable-checking
	(tsubst_template_args, type_unification_real): Propagate the non
	defaulted template args count.
	* error.c (get_non_default_template_args_count): Renamed
	count_non_default_template_args into this. Don't calculate the
	non default template argument count anymore. Use the new
	accessor macros above to get it.
	(dump_template_argument_list, dump_type, dump_decl,
	dump_template_parms): Adjust.
	* parser.c (cp_parser_template_argument_list): Always set defaulted
	template args count when compiled with --enable-checking.

2010-01-29  Shujing Zhao  <pearly.zhao@oracle.com>

	* decl.c (redeclaration_error_message): Wrap the return messages into
	G_() for easy translation.

2010-01-28  Jason Merrill  <jason@redhat.com>

	PR c++/42880
	* semantics.c (begin_class_definition): Don't use type_as_string.

2010-01-28  Dodji Seketeli  <dodji@redhat.com>

	PR c++/42713
	PR c++/42820
	* typeck.c (get_template_parms_of_dependent_type): Factorized
	this out of incompatible_template_type_parms_p
	(incompatible_dependent_types_p): Renamed
	incompatible_template_type_parms_p into this. Make it detect
	two incompatible dependent typedefs too.
	(structural_comptypes): Use incompatible_dependent_types_p.
	* pt.c (get_template_info):
	Handle BOUND_TEMPLATE_TEMPLATE_PARAM.

2010-01-20  Janis Johnson  <janis187@us.ibm.com>
	    Jason Merrill  <jason@redhat.com>

	* mangle.c (write_type): Mangle transparent record as member type.
	* semantics.c (begin_class_definition): Recognize decimal classes
	and set TYPE_TRANSPARENT_AGGR.

2010-01-20  Jason Merrill  <jason@redhat.com>

	PR c++/42338
	* mangle.c (write_expression): Handle tree codes that have extra
	arguments in the middle-end.

2010-01-20  Paolo Carlini  <paolo.carlini@oracle.com>

	PR c++/42038
	* except.c (expand_start_catch_block): Deal correctly with
	do_begin_catch returning error_mark_node.

2010-01-20  Jason Merrill  <jason@redhat.com>

	PR c++/41788
	* class.c (layout_class_type): Set packed_maybe_necessary for packed
	non-PODs.

	PR c++/41920
	* semantics.c (build_lambda_object): Call mark_used on captured
	variables.

	PR c++/40750
	* decl.c (grokdeclarator): Clear type_quals for a member function
	declared using a typedef.  Don't complain about adding cv-quals
	to a function typedef in C++0x mode.

2010-01-20  Jakub Jelinek  <jakub@redhat.com>

	* decl.c (create_array_type_for_decl): Remove set but not used
	variable error_msg.  Remove break stmts after return stmts.

2010-01-19  Dodji Seketeli  <dodji@redhat.com>

	* error.c (dump_template_parms, count_non_default_template_args):
	Revert fix of PR c++/42634.

2010-01-18  Dodji Seketeli  <dodji@redhat.com>

	PR c++/42634
	* error.c (dump_template_parms): Use innermost template
	arguments before calling count_non_default_template_args.
	(count_non_default_template_args): We are being called with
	template innermost arguments now. There is no need to ensure
	that again.

2010-01-18  Dodji Seketeli  <dodji@redhat.com>

	PR c++/42766
	* cvt.c (build_expr_type_conversion): Look through OVERLOAD.

2010-01-17  Dodji Seketeli  <dodji@redhat.com>

	PR c++/42697
	*pt.c (tsubst_decl):  Revert commit for PR c++/42697.

2010-01-17  Dodji Seketeli  <dodji@redhat.com>

	PR c++/42697
	*pt.c (tsubst_decl): Get the arguments of a specialization from
	the specialization template, not from the most general template.

2010-01-16  Jason Merrill  <jason@redhat.com>

	PR c++/42761
	* semantics.c (finish_decltype_type): Within a template, treat
	unresolved CALL_EXPR as dependent.

2010-01-15  Dodji Seketeli  <dodji@redhat.com>

	* error.c (dump_template_parms,count_non_default_template_args):
	Revert changes of PR c++/42634.

2010-01-14  Jakub Jelinek  <jakub@redhat.com>

	PR middle-end/42674
	* decl.c (finish_function): Don't emit -Wreturn-type warnings in
	functions with noreturn attribute.

2010-01-14  Jason Merrill  <jason@redhat.com>

	PR c++/42701
	* call.c (build_new_method_call): Don't free the vec here.

	PR c++/42655
	* call.c (convert_like_real): Do full decay_conversion for ck_rvalue.

2010-01-13  Dodji Seketeli  <dodji@redhat.com>

	PR c++/42634
	* error.c (dump_template_parms): Use innermost template
	arguments before calling count_non_default_template_args.
	(count_non_default_template_args): We are being called with
	template innermost arguments now. There is no need to ensure
	that again.

2010-01-07  Dodji Seketeli  <dodji@redhat.com>

	c++/40155
	* pt.c (unify_pack_expansion): In non-deduced contexts, re-use template
	arguments that were previously deduced.

2010-01-05  Jason Merrill  <jason@redhat.com>

	* pt.c (unify_pack_expansion): Handle deduction from init-list.
	* call.c (build_over_call): Don't complain about it.

2010-01-04  Jason Merrill  <jason@redhat.com>

	PR c++/42555
	* pt.c (tsubst_decl): Don't apply type attributes in place.

	PR c++/42567
	* semantics.c (describable_type): Remove decltype comment and
	semantics.



Copyright (C) 2010 Free Software Foundation, Inc.

Copying and distribution of this file, with or without modification,
are permitted in any medium without royalty provided the copyright
notice and this notice are preserved.<|MERGE_RESOLUTION|>--- conflicted
+++ resolved
@@ -1,30 +1,28 @@
-<<<<<<< HEAD
+2010-11-11  Jakub Jelinek  <jakub@redhat.com>
+
+	Backport from mainline
+	2010-11-09  Jakub Jelinek  <jakub@redhat.com>
+
+	PR c++/45894
+	* tree.c (lvalue_p_1): Don't crash if ref has NULL type.
+
+	2010-11-05  Jakub Jelinek  <jakub@redhat.com>
+
+	PR c++/46160
+	* cp-gimplify.c (cp_gimplify_expr): Drop volatile INDIRECT_REFs
+	on the RHS to avoid infinite recursion with gimplify_expr.
+
+2010-10-15  Jason Merrill  <jason@redhat.com>
+
+	PR c++/45983
+	* tree.c (cp_build_qualified_type_real): Don't reuse a variant
+	with a different typedef variant of the element type.
+
 2010-09-08  Jakub Jelinek  <jakub@redhat.com>
 
 	PR c++/45588
 	* pt.c (tsubst) <case INTEGER_TYPE>: Call mark_rvalue_use
 	before calling fold_decl_constant_value.
-=======
-2010-11-11  Jakub Jelinek  <jakub@redhat.com>
-
-	Backport from mainline
-	2010-11-09  Jakub Jelinek  <jakub@redhat.com>
-
-	PR c++/45894
-	* tree.c (lvalue_p_1): Don't crash if ref has NULL type.
-
-	2010-11-05  Jakub Jelinek  <jakub@redhat.com>
-
-	PR c++/46160
-	* cp-gimplify.c (cp_gimplify_expr): Drop volatile INDIRECT_REFs
-	on the RHS to avoid infinite recursion with gimplify_expr.
-
-2010-10-15  Jason Merrill  <jason@redhat.com>
-
-	PR c++/45983
-	* tree.c (cp_build_qualified_type_real): Don't reuse a variant
-	with a different typedef variant of the element type.
->>>>>>> faff729f
 
 2010-09-06  Dodji Seketeli  <dodji@redhat.com>
 

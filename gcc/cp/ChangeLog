<<<<<<< HEAD
=======
2011-02-21  Jason Merrill  <jason@redhat.com>

	PR c++/47207
	* decl2.c (decl_constant_var_p): A constexpr var needs an
	initializer to be constant.
	* semantics.c (cxx_eval_constant_expression): Complain about
	constexpr var used in its own initializer.
	* call.c (set_up_extended_ref_temp): Set
	DECL_INITIALIZED_BY_CONSTANT_EXPRESSION_P too.

2011-02-20  Jason Merrill  <jason@redhat.com>

	PR c++/47199
	* semantics.c (cxx_eval_call_expression): Call
	cxx_eval_constant_expression in trivial shortcut.

	PR c++/46831
	* call.c (convert_class_to_reference): Don't try to set up a
	second conv sequence for non-viable candidates.

	PR c++/47703
	* error.c (location_of): Handle non-tagged types.

	PR c++/46472
	* method.c (process_subob_fn): Instantiate constexpr templates.
	* optimize.c (maybe_clone_body): Propagate DECL_DECLARED_CONSTEXPR_P.

2011-02-20  Dodji Seketeli  <dodji@redhat.com>

	PR c++/46394
	* pt.c (tsubst_pack_expansion): do not use
	cp_tree_equal/same_type_p to detect an expansion of a parameter
	pack.

2011-02-19  Jason Merrill  <jason@redhat.com>

	PR c++/47503
	* semantics.c (cxx_eval_call_expression): Shortcut trivial copy.

2011-02-18  Paolo Carlini  <paolo.carlini@oracle.com>

	PR c++/47795
	* semantics.c (finish_non_static_data_member): Early return if
	object is error_mark_node.

2011-02-18  Dodji Seketeli  <dodji@redhat.com>

	PR c++/47208
	* pt.c (do_auto_deduction): Do not mention error_mark_node in
    	diagnostics.
	* semantics.c (finish_id_expression): Do not pass erroneous decl
    	to decl_constant_var_p.

2011-02-17  Jakub Jelinek  <jakub@redhat.com>

	PR c++/47783
	* cvt.c (convert_from_reference): Call mark_exp_read.

2011-02-11  Dodji Seketeli  <dodji@redhat.com>

	PR c++/47172
	* pt.c (finish_call_expr): Consider a call expression that has a
	dependent "this" pointer as being dependent.  Add comments.
	(dependent_type_p, type_dependent_expression_p): Update comments.

2011-02-16  Dodji Seketeli  <dodji@redhat.com>

	PR c++/47326
	* pt.c (tsubst_copy)<case SIZEOF_EXPR>: Ensure that even pack
    	expansion arguments are not evaluated.

2011-02-16  Jakub Jelinek  <jakub@redhat.com>

	PR c++/47704
	* cp-tree.h (ENUM_FIXED_UNDERLYING_TYPE_P): Use TYPE_LANG_FLAG_5
	instead of TYPE_LANG_FLAG_3.
	* pt.c (lookup_template_class): Copy over
	ENUM_FIXED_UNDERLYING_TYPE_P.

2011-02-15  Jason Merrill  <jason@redhat.com>

	PR c++/46807
	* method.c (synthesized_method_walk): Always exit early for
	trivial fn in C++98 mode.

2011-02-14  Jason Merrill  <jason@redhat.com>

	PR c++/47482
	* parser.c (cp_parser_enumerator_definition): Call
	fold_non_dependent_expr.

2011-02-09  Jason Merrill  <jason@redhat.com>

	* decl.c (cp_make_fname_decl): Set DECL_THIS_STATIC at toplevel.
	* semantics.c (finish_fname): Only return the name if we're in
	a function.

	* decl.c (build_enumerator): Don't perform integral promotions on
	non-integral constants.

	* cvt.c (convert_to_void): Handle null op1.

	* class.c (type_has_constexpr_default_constructor): Make sure the
	caller stripped an enclosing array.
	* init.c (perform_member_init): Strip arrays before calling it.

	PR c++/47511
	* semantics.c (potential_constant_expression_1): Handle TEMPLATE_DECL.

>>>>>>> aa479012
2011-02-03  Dodji Seketeli  <dodji@redhat.com>

	PR c++/47398
	* tree.c (cp_tree_equal)<TEMPLATE_PARM_INDEX>: Take the number of
	template parameters in account.

2011-02-03  Nathan Froyd  <froydnj@codesourcery.com>

	PR c++/46890
	* parser.c (cp_parser_class_specifier): Fix setting of
	want_semicolon.

2011-01-31  Jakub Jelinek  <jakub@redhat.com>

	PR c++/47416
	* semantics.c (build_data_member_initialization): Handle
	STATEMENT_LIST always instead of just for CLEANUP_BODY.

2011-01-31  Rainer Orth  <ro@CeBiTec.Uni-Bielefeld.DE>

	* g++spec.c (lang_specific_driver) [HAVE_LD_STATIC_DYNAMIC] Use
	LD_STATIC_OPTION, LD_DYNAMIC_OPTION.

2011-01-29  Dodji Seketeli  <dodji@redhat.com>

	PR c++/47311
	* cp-tree.h (fixup_template_parms): Declare.
	* pt.c (end_template_parm_list): Do not fixup template parms here.
	(fixup_template_parms): Remove static. Fix typo in the
	comments. Remove useless code statement.
	(fixup_template_parm): For a template template parameter, fixup
	its attributes before fixing up its type.
	* parser.c
	(cp_parser_template_declaration_after_export): After parsing
	template parameters fixup their types.

2011-01-26  Jakub Jelinek  <jakub@redhat.com>

	PR c++/47476
	* semantics.c (potential_constant_expression_1): Handle
	TRUTH_XOR_EXPR.

2011-01-26  Dave Korn  <dave.korn.cygwin@gmail.com>

	PR c++/43601
	* semantics.c (expand_or_defer_fn_1): Handle it.
	* decl2.c (decl_needed_p): Likewise.

2011-01-21  Jason Merrill  <jason@redhat.com>

	PR c++/47041
	* semantics.c (build_constexpr_constructor_member_initializers):
	Handle trivial copy.

2011-01-21  Jakub Jelinek  <jakub@redhat.com>

	PR c++/47388
	* semantics.c (begin_for_stmt): If -fno-for-scope, don't
	assume init must be NULL if scope is NULL.
	(begin_range_for_stmt): Likewise.

2011-01-21  Jason Merrill  <jason@redhat.com>

	PR c++/46552
	* semantics.c (cxx_eval_constant_expression): Handle OFFSET_REF.

	PR c++/46977
	* semantics.c (potential_constant_expression_1): Split out from
	potential_constant_expression.  Add want_rval parm.  Handle
	template expression forms.  Don't enforce restriction on address
	of automatic variable here.  Add a couple of diagnostics that
	had been missing.
	(require_potential_constant_expression): New entry point.
	(build_data_member_initialization, register_constexpr_fundef): Adjust.
	(maybe_constant_value): Check potential_constant_expression.
	* pt.c (fold_non_dependent_expr_sfinae): Likewise.
	* tree.c (build_vec_init_expr): Adjust.

2011-01-19  Jakub Jelinek  <jakub@redhat.com>

	PR c++/47303
	* decl2.c (finish_anon_union): Only call mangle_decl if TREE_STATIC
	or DECL_EXTERNAL.

2011-01-17  Jason Merrill  <jason@redhat.com>

	PR c++/47067
	* semantics.c (base_field_constructor_elt): New fn.
	(cxx_eval_bare_aggregate): Use it.
	(build_data_member_initialization): Leave COMPONENT_REF for
	vfield inits.

2011-01-14  Rodrigo Rivas Costa <rodrigorivascosta@gmail.com>

	* parser.c (cp_parser_range_for): Remove the "unused variable" warning
	workaround.

2011-01-15  Giovanni Funchal  <gafunchal@gmail.com>
	    Jonathan Wakely  <jwakely.gcc@gmail.com>

	PR c++/33558
	* decl.c (grokdeclarator): Reject mutable reference members.

2011-01-14  Jason Merrill  <jason@redhat.com>

	PR c++/47289
	* pt.c (coerce_template_parms): Fix error recovery.

	PR c++/46903
	* typeck2.c (check_narrowing): Only check arithmetic types.

	PR c++/46688
	* tree.c (build_vec_init_expr): Handle flexible array
	properly.

2011-01-13  Kai Tietz  <kai.tietz@onevision.com>

	PR c++/47213
	* cp-tree.h (CLASSTYPE_VISIBILITY): Use
	TYPE_MAIN_DECL instead of TYPE_NAME.
	(CLASSTYPE_VISIBILITY_SPECIFIED): Likewise.
	* decl2.c (determine_visibility): Add check
	of CLASS_TYPE_P for underlying_type.

2011-01-12  Rodrigo Rivas Costa <rodrigorivascosta@gmail.com>

	* cp-tree.h (begin_for_scope): New prototype.
	(begin_for_stmt): Update prototype.
	(begin_range_for_stmt): Update prototype.
	* init.c (build_vec_init): Update call to begin_for_stmt.
	* parser.c (cp_parser_for): New.
	(cp_parser_c_for): Add three new parameters.
	(cp_parser_range_for): Likewise. Most parsing code removed.
	(cp_parser_iteration_statement): Call cp_parser_for instead of
	cp_parser_c_for and cp_parser_range_for.
	(cp_parser_for_init_statement): Add new parameter and return type.
	(cp_parser_block_declaration): Update call to
	cp_parser_simple_declaration.
	(cp_parser_simple_declaration): Add new parameter.
	Update call to cp_parser_init_declarator.
	(cp_parser_init_declarator): Add new parameter.
	* pt.c (tsubst_expr): Update call to begin_for_stmt.
	* semantics.c (begin_for_scope): New.
	(begin_for_stmt): Add two new parameters.
	(begin_range_for_stmt): Likewise.

2011-01-12  Nicola Pero  <nicola.pero@meta-innovation.com>

	* parser.c (cp_parser_objc_at_property_declaration): Improved
	error message.

2011-01-11  Dodji Seketeli  <dodji@redhat.com>

	PR debug/46955
	* cp-lang.c (get_template_innermost_arguments_folded)
	(get_template_argument_pack_elems_folded)
	(template_arg_needs_folding, fold_cplus_constants): New static
	functions.
	(LANG_HOOKS_GET_INNERMOST_GENERIC_ARGS): Set this hook to
	get_template_innermost_arguments_folded.
	(LANG_HOOKS_GET_ARGUMENT_PACK_ELEMS): Set this hook to
	get_template_argument_pack_elems_folded.

2011-01-11  Jason Merrill  <jason@redhat.com>

	PR c++/46658
	* init.c (build_new_1): Handle value-init in templates differently.

	PR c++/45520
	* tree.c (maybe_dummy_object): Check current_class_ref against
	context, not current_class_type.

2011-01-08  Nicola Pero  <nicola.pero@meta-innovation.com>

	PR objc/47078
	* parser.c (cp_parser_objc_typename): If the type is unknown, for
	error recovery purposes behave as if it was not specified so that
	the default type is used.

2011-01-07  Jakub Jelinek  <jakub@redhat.com>

	PR c++/47022
	* pt.c (tsubst_copy_and_build): Use tsubst instead of tsubst_copy
	for the second build_x_va_arg argument.

2011-01-05  Tom Tromey  <tromey@redhat.com>

	* typeck.c (cp_build_addr_expr_1): Update call to lvalue_error.
	(lvalue_or_else): Likewise.

2011-01-01  Kai Tietz  <kai.tietz@onevision.com>

	PR target/38662
	* tree.c (cxx_type_hash_eq):
	Allow METHOD_TYPE, too.


Copyright (C) 2011 Free Software Foundation, Inc.

Copying and distribution of this file, with or without modification,
are permitted in any medium without royalty provided the copyright
notice and this notice are preserved.<|MERGE_RESOLUTION|>--- conflicted
+++ resolved
@@ -1,5 +1,3 @@
-<<<<<<< HEAD
-=======
 2011-02-21  Jason Merrill  <jason@redhat.com>
 
 	PR c++/47207
@@ -109,7 +107,6 @@
 	PR c++/47511
 	* semantics.c (potential_constant_expression_1): Handle TEMPLATE_DECL.
 
->>>>>>> aa479012
 2011-02-03  Dodji Seketeli  <dodji@redhat.com>
 
 	PR c++/47398

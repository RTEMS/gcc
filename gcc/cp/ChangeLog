--- conflicted
+++ resolved
@@ -467,6607 +467,4 @@
 
 	PR c++/38684
 	* typeck2.c (digest_init_r): Don't use process_init_constructor
-<<<<<<< HEAD
-	for non-aggregate classes.
-
-2008-12-31  Jakub Jelinek  <jakub@redhat.com>
-
-	PR c++/38647
-	* parser.c (cp_parser_primary_expression) <case RID_FUNCTION_NAME>:
-	Return error_mark_node if cp_parser_non_integral_constant_expression
-	returns true.
-
-	PR c++/38640
-	* semantics.c (finish_decltype_type): Handle TEMPLATE_PARM_INDEX.
-
-2008-12-29  Jakub Jelinek  <jakub@redhat.com>
-
-	PR c++/38635
-	* parser.c (cp_parser_condition): Use cp_parser_require
-	instead of cp_lexer_consume_token to consume =.
-
-	PR c++/38637
-	* decl.c (start_enum): If enumtype is error_mark_node, exit early.
-
-2008-12-28  Jakub Jelinek  <jakub@redhat.com>
-
-	PR c++/38650
-	* semantics.c (finish_omp_for): Don't add CLEANUP_POINT_EXPR
-	around volatile iteration var in condition and/or increment
-	expression.
-
-2008-12-27  Jakub Jelinek  <jakub@redhat.com>
-
-	PR c++/38639
-	* pt.c (tsubst_omp_for_iterator): RECUR on whole init_expr instead of
-	just its type.
-
-2008-12-21  Jason Merrill  <jason@redhat.com>
-
-	PR c++/38597
-	* name-lookup.c (arg_assoc_type): Handle DECLTYPE_TYPE.
-
-2008-12-20  Jakub Jelinek  <jakub@redhat.com>
-	    Manuel López-Ibáñez  <manu@gcc.gnu.org>
-
-	PR c++/36921
-	* c-common.c (warn_about_parentheses): Remove ARG_UNUSED from
-	arg_left.  Don't warn about X<=Y<=Z if comparison's type isn't
-	integral.
-
-2008-12-19  Jakub Jelinek  <jakub@redhat.com>
-
-	PR c++/38577
-	* call.c (build_new_method_call): Handle call being COMPOUND_EXPR
-	or NOP_EXPR.
-
-2008-12-18  Jakub Jelinek  <jakub@redhat.com>
-
-	PR c++/38427
-	* init.c (perform_member_init): For value-initialized
-	references call permerror instead of warning and don't emit any
-	INIT_EXPR.
-
-2008-12-18  Jason Merrill  <jason@redhat.com>
-
-	PR c++/38485
-	* parser.c (cp_parser_token_starts_cast_expression): An EOF
-	can't start a cast-expression.
-
-2008-12-17  Jason Merrill  <jason@redhat.com>
-
-	* semantics.c (describable_type): New function.
-	(finish_decltype_type): Use it for dependent exprs.
-	* cp-tree.h: Declare it.
-	* mangle.c (write_type) [DECLTYPE_TYPE]: Set skip_evaluation.
-	(write_expression): If skip_evaluation, use type stubs.
-	* tree.c (cp_tree_equal): Handle PARM_DECLs from different
-	declarations of a function.
-	* init.c (build_new): Do auto deduction if type is describable.
-	* decl.c (cp_finish_decl): Likewise.
-	* parser.c (cp_parser_omp_for_loop): Likewise.
-
-2008-12-10  Jason Merrill  <jason@redhat.com>
-
-	PR c++/35319
-	* mangle.c (write_builtin_type): Add mangling for decimal floating 
-	point and fixed point types.
-	(write_type): Pass FIXED_POINT_TYPE along.
-
-2008-12-09  Mark Mitchell  <mark@codesourcery.com>
-
-	PR c++/37971
-	* class.c (resolve_address_of_overloaded_function): Check
-	accessibility of member functions unless FLAGS indicates
-	otherwise.
-	* call.c (standard_conversion): Adjust flags passed to
-	instantiate_type.
-	(convert_default_arg): Do not perform access checks.
-	* cp-tree.h (tsubst_flags_t): Add tf_no_access_control.
-
-2008-12-08  Steve Ellcey  <sje@cup.hp.com>
-
-	* decl2.c (mark_used): Remove assemble_external call.
-
-2008-12-08  Dodji Seketeli  <dodji@redhat.com>
-
-	PR debug/38390
-	* name-lookup.c (kept_level_p): Don't forget the case of levels
-	  having using directives.
-
-2008-12-08  Richard Henderson  <rth@redhat.com>
-
-	PR 38240
-	* class.c (finish_struct_bits): Use SET_TYPE_MODE.
-	* decl.c (record_unknown_type): Likewise.
-	(start_enum, finish_enum): Likewise.
-
-2008-12-05  Jakub Jelinek  <jakub@redhat.com>
-
-	PR c++/35336
-	* error.c (dump_expr): Handle BIT_FIELD_REF.
-
-2008-12-05  Sebastian Pop  <sebastian.pop@amd.com>
-
-	PR bootstrap/38262
-	* Make-lang.in (cc1plus-dummy, cc1plus): Add BACKENDLIBS,
-	remove GMPLIBS.
-
-2008-12-04  Jason Merrill  <jason@redhat.com>
-
-	PR c++/37906
-	* decl.c (grok_special_member_properties): Set TYPE_HAS_COMPLEX_DFLT
-	here.
-	* class.c (check_bases_and_members): Rather than assuming any
-	user-declared default constructor is complex here.
-
-2008-12-04  Richard Guenther  <rguenther@suse.de>
-
-	PR c++/38334
-	* typeck.c (get_member_function_from_ptrfunc): Mark the vtbl
-	pointer access with TREE_NO_WARNING.
-
-2008-12-03  Jason Merrill  <jason@redhat.com>
-
-	PR c++/38232
-	* init.c (build_value_init): Do initial zero-initialization
-	of a class with an implicitly-defined constructor using
-	build_zero_init rather than in build_value_init.
-	(build_value_init_1): Fold into build_value_init.
-
-	PR c++/38256
-	* parser.c (cp_parser_conversion_type_id): Diagnose
-	'operator auto'	here.
-	* decl.c (grokdeclarator): Not here.
-
-	PR c++/38380
-	* decl.c (grokdeclarator): Only set DECL_NONCONVERTING_P
-	on explicit constructors.
-	* pt.c (tsubst_copy_and_build) [CONSTRUCTOR]: Propagate
-	CONSTRUCTOR_IS_DIRECT_INIT.
-
-2008-12-02  Jason Merrill  <jason@redhat.com>
-
-	PR c++/35782, c++/37860
-	* call.c (build_user_type_conversion_1): Remember
-	list-initialization.
-	(convert_like_real): Likewise.
-	(build_over_call): Don't require the copy constructor
-	for copy-list-initialization.
-	* cp-tree.h (TARGET_EXPR_LIST_INIT_P): New macro.
-
-	PR c++/37234
-	* decl.c (cp_finish_decl): Handle =default and =delete for
-	templates, too.
-
-2008-12-01  Jakub Jelinek  <jakub@redhat.com>
-
-	PR c++/38257
-	* parser.c (cp_parser_omp_for_loop): Handle auto.
-	* pt.c (tsubst_omp_for_iterator): Likewise.
-
-2008-11-28  Jason Merrill  <jason@redhat.com>
-
-	PR c++/38233
-	* init.c (perform_member_init): Fix value-initialization.
-	(build_value_init_1): Add assert to catch cases that will break
-	in the gimplifier.
-	(build_default_init): Remove.
-	* cp-tree.h: Remove its prototype.
-	* pt.c (tsubst_expr) [DECL_EXPR]: Use build_value_init for
-	value-initialization.
-
-	PR c++/38278
-	* parser.c (cp_parser_class_name): Only call 
-	maybe_note_name_used_in_class if we actually found a class name.
-
-2008-11-25  Jason Merrill  <jason@redhat.com>
-
-	PR c++/28743
-	* decl2.c (check_classfn): Error rather than abort on parameter
-	list mismatch.
-
-2008-11-20  Jason Merrill  <jason@redhat.com>
-
-	PR c++/28513
-	* parser.c (cp_parser_class_name): Call maybe_note_name_used_in_class.
-
-	PR c++/37540
-	* call.c (build_over_call): Take the address of the function even
-	in a template.
-	(build_new_method_call): Remember the type of the called function
-	in a template.
-
-2008-11-19  Dodji Seketeli  <dodji@redhat.com>
-
-	PR c++/37142
-	* pt.c (coerce_template_template_parm): Use the more robust
-	uses_template_parms instead of dependent_type_p.
-
-2008-11-19  Dodji Seketeli  <dodji@redhat.com>
-
-	PR c++/35405
-	* pt.c (lookup_template_class): Check pointers before dereferencing
-	them.
-	* error.c (dump_template_decl): Likewise.
-
-2008-11-19  Jason Merrill  <jason@redhat.com>
-
-	PR c++/36410
-	* decl2.c (grokfield): Pass ATTR_FLAG_TYPE_IN_PLACE for a typedef
-	that names a class for linkage purposes.
-
-	PR c++/37563
-	* parser.c (cp_parser_pseudo_destructor_name): A pseudo-destructor
-	name is not a declaration.
-
-	PR c++/37256
-	* pt.c (instantiate_decl): Don't require a definition of
-	a template that is explicitly instantiated 'extern'.
-
-2008-11-18  Jason Merrill  <jason@redhat.com>
-	    Jakub Jelinek  <jakub@redhat.com>
-	
-	PR c++/37962
-	* parser.c (cp_parser_type_id): Complain about auto.
-	* decl.c (grokdeclarator): Complain about parameters and
-	conversion functions declared with auto.
-
-	* call.c (standard_conversion): Use CLASS_TYPE_P instead of
-	MAYBE_CLASS_TYPE_P.
-	* cp-tree.h (TYPE_NON_AGGREGATE_CLASS): Likewise.
-
-2008-11-17  Jakub Jelinek  <jakub@redhat.com>
-
-	PR c++/36089
-	* init.c (constant_value_1): Handle TREE_LIST init.
-
-2008-11-15  Jakub Jelinek  <jakub@redhat.com>
-
-	PR c++/37561
-	* typeck.c (cp_build_unary_op): Don't call get_unwidened.  Use
-	argtype instead of result_type.
-
-2008-11-14  Jason Merrill  <jason@redhat.com>
-
-	PR c++/38030
-	* semantics.c (finish_call_expr): Don't repeat arg-dep lookup
-	for a non-dependent call.
-
-	PR c++/37740
-	* call.c (build_aggr_conv): Increment i.
-
-2008-11-13  Jason Merrill  <jason@redhat.com>
-
-	PR c++/37932
-	* typeck2.c (process_init_constructor_record): Update bitfield
-	handling.
-	(check_narrowing): Update bitfield handling, print source type.
-	
-2008-11-12  Jakub Jelinek  <jakub@redhat.com>
-
-	PR c++/36478
-	Revert:
-	2007-05-07  Mike Stump  <mrs@apple.com>
-	* parser.c (check_empty_body): Add.
-	(cp_parser_iteration_statement): Add call to check_empty_body.
-
-2008-11-12  Jason Merrill  <jason@redhat.com>
-
-	PR c++/38007
-	* typeck.c (cp_build_modify_expr): Update bitfield handling.
-
-2008-11-12  Jakub Jelinek  <jakub@redhat.com>
-
-	PR c++/34269
-	* parser.c (cp_parser_simple_declaration): Don't commit
-	to tentative parse if parse errors were seen.
-
-	PR c++/35334
-	* error.c (dump_expr): Handle COMPLEX_EXPR.
-
-2008-11-10  Jakub Jelinek  <jakub@redhat.com>
-
-	PR c++/38021
-	* parser.c (cp_parser_enum_specifier): After parsing :,
-	parse definitely.  Don't return early if type specifier
-	is erroneous.
-
-2008-11-06  David Edelsohn  <edelsohn@gnu.org>
-
-	PR target/26397
-	* g++spec.c (LIBSTDCXX_STATIC): New.
-	(lang_spec_driver): Use LIBSTDCXX_STATIC when not
-	shared_libgcc.
-	
-2008-11-05  Fabien Chene <fabien.chene@gmail.com>
-
-	PR c++/32519
-	* cp-tree.h: Fix DECL_NONSTATIC_MEMBER_P to handle member template
-	functions.
-
-2008-11-05  Richard Guenther  <rguenther@suse.de>
-
-	PR middle-end/37742
-	* decl.c (start_preparsed_function): Use the correct type for
-	building the RESULT_DECL.
-
-2008-10-31  Jakub Jelinek  <jakub@redhat.com>
-
-	PR c++/37967
-	* decl.c (grokdeclarator): Diagnose auto function decl without
-	late return type and late return type function decl where type
-	is not auto.
-
-	PR c++/37965
-	* decl.c (cp_finish_decl): Diagnose type_uses_auto type with
-	no initializer.
-
-2008-10-29  Manuel Lopez-Ibanez  <manu@gcc.gnu.org>
-
-	PR 11492
-	* class.c (check_bitfield_decl): Rename min_precision to
-	tree_int_cst_min_precision.
-	* decl.c (finish_enum): Likewise.
-
-2008-10-29  Manuel López-Ibáñez  <manu@gcc.gnu.org>
-
-	PR c++/26997
-	* parser.c (cp_parser_token_starts_cast_expression): New.
-	(cp_parser_cast_expression): Peek the next token to decide whether
-	this could be a parenthesized constructor or is definitely an
-	actual cast.
-
-2008-10-24  Manuel López-Ibáñez  <manu@gcc.gnu.org>
-
-	PR c/7543
-	* typeck.c (build_x_binary_op): Update call to
-	warn_about_parentheses.
-	* parser.c (cp_parser_binary_expression): Add note about passing
-	the correct code for unary expressions.
-
-2008-10-24  Jakub Jelinek  <jakub@redhat.com>
-
-	* Make-lang.in (check-c++-subtargets): New alias for
-	check-g++-subtargets.
-	(lang_checks_parallelized): Add check-g++.
-	(check_g++_parallelize): New variable.
-
-2008-10-21  Richard Guenther  <rguenther@suse.de>
-
-	* semantics.c (simplify_aggr_init_exprs_r): Remove.
-	(expand_or_defer_fn): Do not walk the function body to
-	simplify aggr_init_exprs.
-
-2008-10-20  Manuel López-Ibáñez  <manu@gcc.gnu.org>
-
-	PR c++/37004
-	* typeck.c (cp_common_type): New. The same as
-	type_after_usual_arithmetic_conversions but without promotions.
-	(type_after_usual_arithmetic_conversions): Do the promotions and
-	call cp_common_type.
-	(common_type): Make it behave like the C version of this
-	function. Do not handle pointer types.
-	(common_pointer_type): Move handling of pointer types from
-	common_type to here.
-	(cp_build_binary_op): Use common_pointer_type instead of
-	common_type in call to pointer_diff.
-	Use cp_common_type instead of common_type.
-	* cp-tree.h (common_pointer_type): Declare.
-
-2008-10-14  Jakub Jelinek  <jakub@redhat.com>
-
-	PR c++/37819
-	* cp-gimplify.c (cp_genericize_r): Only fold_convert COND_EXPR
-	arguments if they don't already have COND_EXPR's type.
-
-2008-10-14  Paolo Carlini  <paolo.carlini@oracle.com>
-
-	PR c++/37650
-	* pt.c (push_template_decl_real): Check that current_template_parms
-	is not null.
-	(process_partial_specialization): Assert current_template_parms not
-	null.
-
-2008-10-13  Doug Evans  <dje@google.com>
-
-	* cp-tree.h (DECL_MAIN_P): Fix parentheses around expression.
-
-2008-10-10  Jakub Jelinek  <jakub@redhat.com>
-
-	PR c++/37146
-	* cp-gimplify.c (cp_genericize_r): Fix up bitfield operands of
-	COND_EXPR.
-
-2008-10-09  Jakub Jelinek  <jakub@redhat.com>
-
-	PR c++/37568
-	* semantics.c (finalize_nrv_r): Clear DECL_INITIAL instead of
-	setting it to error_mark_node.
-
-2008-10-07  Steve Ellcey  <sje@cup.hp.com>
-
-	* decl.c (start_cleanup_fn): Declare as inline.
-
-2008-10-06  Jason Merrill  <jason@redhat.com>
-
-	PR c++/37376, other mangling issues
-	* mangle.c (write_type): Update TYPE_PACK_EXPANSION mangling.
-	(write_member_name): Break out from...
-	(write_expression): ...here.  Handle dependent COMPONENT_REF.
-	(write_template_arg): Wrap an argument pack in 'I'/'E'.
-	(write_builtin_type): Update char16/32_t mangling.
-	(write_nested_name, write_prefix): Don't forget template args
-	for typename types.
-	* operators.def: Add ARROW_EXPR, update COMPONENT_REF and 
-	EXPR_PACK_EXPANSION.
-
-2008-10-06  Aldy Hernandez  <aldyh@redhat.com>
-
-	* typeck.c (build_x_indirect_ref): Add location argument.
-	(cp_build_binary_op): Pass location to warn_for_div_by_zero.
-	(cp_build_unary_op): Add location argument.
-	(cp_build_modify_expr): Same.
-	* class.c (build_base_path): Pass location to build_indirect_ref.
-	* semantics.c (handle_omp_for_class_iterator): Pass elocus to
-	build_modify_expr.
-
-2008-10-05  Dodji Seketeli  <dodji@redhat.com>
-
-	PR c++/37410
-	* cp-gimplify.c (cp_gimplify_expr): For each USING_STMT
-	make sure an IMPORTED_DECL node is added to the BLOCK_VARS list
-	of the innermost containing BLOCK.
-
-2008-10-03  Paolo Carlini  <paolo.carlini@oracle.com>
-
-	PR c++/37719
-	* error.c (dump_function_decl): Save the exceptions in case of
-	error about incompatible specifications in a specialization.
-
-2008-10-01  Andrew Pinski  <andrew_pinski@playstation.sony.com>
-
-	* tree.c (lvalue_p_1): COMPOUND_LITERAL_EXPR is also an lvalue.
-
-2008-09-30  H.J. Lu  <hongjiu.lu@intel.com>
-
-	PR c++/37683
-	* parser.c (cp_parser_selection_statement): Fix uninitialized
-	variable.
-
-2008-09-30  Simon Martin  <simartin@users.sourceforge.net>
-
-	PR c++/37555
-	PR c++/37556
-	* decl.c (grokdeclarator): Set the type for typedefs to a
-	nested-name-specifier to error_mark_node.
-
-2008-09-30  Paolo Bonzini  <bonzini@gnu.org>
-
-	* parser.c (cp_parser_selection_statement): Implement here the
-	-Wempty-body warning for `if' and `else' statements.
-	* semantics.c (finish_if_stmt): Do not call empty_body_warning.
-
-2008-09-25  Paolo Carlini  <paolo.carlini@oracle.com>
-
-	PR c++/37649
-	* name-lookup.c (maybe_process_template_type_declaration): Check
-	return value of push_template_decl_real for error_mark_node.
-
-2008-09-24  Aldy Hernandez  <aldyh@redhat.com>
-
-	* semantics.c (finish_fname): Pass location to fname_decl.
-
-2008-09-23  Jakub Jelinek  <jakub@redhat.com>
-
-	PR c++/37533
-	* semantics.c (finish_omp_for): If processing_template_decl, just build
-	MODIFY_EXPR for init instead of calling cp_build_modify_expr.
-
-2008-09-23  Aldy Hernandez  <aldyh@redhat.com>
-
-	* typeck.c (build_array_ref): Pass location to cp_build_binary_op.
-	(get_member_function_from_ptrfunc): Same.
-	(build_x_binary_op): Same.
-	(build_binary_op): Same.
-	(cp_build_binary_op): New location argument.
-	(pointer_diff): Pass location to cp_build_binary_op.
-	(cp_truthvalue_conversion): Pass location to build_binary_op.
-	(convert_ptrmem): Pass location to cp_build_binary_op.
-	(cp_build_modify_expr): Same.
-	(build_ptrmemfunc): Same.
-	* init.c (expand_cleanup_for_base): Pass location to
-	c_common_truthvalue_conversion.
-	(build_new_1): Pass location to cp_build_binary_op.
-	(build_vec_delete_1): Pass location to *build_binary_op,
-	c_common_truthvalue_conversion.
-	(build_vec_init): Same.
-	(build_delete): Same.
-	* decl.c (compute_array_index_type): Same.
-	* call.c (build_new_op): Same.
-	* rtti.c (build_dynamic_cast_1): Same.
-	* cp-tree.h: Add argument to cp_build_binary_op.
-	* semantics.c (handle_omp_for_class_iterator): Pass location to
-	*build_binary_op, c_common_truthvalue_conversion.
-	* decl2.c (get_guard_cond): Same.
-
-2008-09-17  Richard Guenther  <rguenther@suse.de>
-
-	PR c++/22374
-	* rtti.c (build_dynamic_cast_1): Convert the COND_EXPR
-	result to the correct type.
-
-2008-09-17  H.J. Lu  <hongjiu.lu@intel.com>
-
-	PR c++/37450
-	* name-lookup.c (pushdecl_maybe_friend): Don't return the old
-	parameter for duplicate.
-
-2008-09-17  Jason Merrill  <jason@redhat.com>
-
-	PR c++/37588
-	* name-lookup.c (lookup_type_scope): Look through sk_function_parms.
-
-2008-09-17  Jakub Jelinek  <jakub@redhat.com>
-
-	PR c++/37552
-	* typeck.c (build_array_ref): Use protected_set_expr_location instead
-	of SET_EXPR_LOCATION when ret might not be an expression.
-
-2008-09-17  Jan Hubicka  <jh@suse.cz>
-
-	PR c++/18071
-	* cp/decl.c (start_method): Set DECL_NO_INLINE_WARNING_P.
-
-2008-09-16  Jakub Jelinek  <jakub@redhat.com>
-
-	PR c++/37531
-	* semantics.c (finish_compound_literal): Return error_mark_node if
-	type is errorneous.
-
-	PR c++/37532
-	* lex.c (init_reswords): Don't populate ridpointers for D_CONLY
-	reserved words.
-
-2008-09-15  Aldy Hernandez  <aldyh@redhat.com>
-
-	* decl.c (duplicate_decls): Call error_at.
-	(grokfndecl): New location argument.  Use location if available.
-	(grokdeclarator): Pass declarator location to grokfndecl.
-	* cp-tree.h (struct cp_declarator): Update comment for id_loc.
-	* decl2.c (check_classfn): Use error_at.
-	* parser.c (cp_parser_init_declarator): Set function_start_locus
-	to brace location.
-	(cp_parser_member_declaration): Set id_loc for function declarators.
-
-2008-09-09  Jan Hubicka  <jh@suse.cz>
-
-	PR middle-end/37500
-	* pt.c (tsubst_decl): Do not copy DECL_STRUCT_FUNCTION pointer.
-
-2008-09-09  Jakub Jelinek  <jakub@redhat.com>
-
-	PR c++/37417
-	* tree.c (array_type_nelts_top): Add size_one_node instead of
-	integer_one_node.
-
-2008-09-09  Jason Merrill  <jason@redhat.com>
-
-	PR c++/37439
-	* pt.c (tsubst_copy) [PARM_DECL]: Don't abort if the parm has
-	DECL_CONTEXT set.
-
-2008-09-09  Jakub Jelinek  <jakub@redhat.com>
-
-	PR c++/37389
-	* decl.c (build_enumerator): Handle previous value's DECL_INITIAL
-	being error_operand_p.  Don't clear value if it was error_mark_node.
-
-2008-09-09  Paolo Bonzini  <bonzini@gnu.org>
-
-	* cp-objcp-common.h (LANG_HOOKS_EXPAND_DECL): Remove.
-	* cp-tree.h: Don't mention DECL_ANON_UNION_ELEMS.
-	* semantics.c (anon_aggr_type_p): Remove.
-
-2008-09-06  Jason Merrill  <jason@redhat.com>
-
-	PR c++/37302
-	* parser.c (cp_parser_parameter_declaration_list): Process the
-	PARM_DECLs as we go and push them.  Return a TREE_LIST.
-	(cp_parser_parameter_declaration_clause): Return a TREE_LIST.
-	(cp_parser_direct_declarator): Create a binding level and
-	suppress deprecated warnings in the parameter list.
-	(make_call_declarator): PARMS is now a tree.
-	* cp-tree.h (struct cp_declarator): Function parms are now a tree.
-	* decl.h (enum deprecated_states, deprecated_state): Move here.
-	* decl.c: From here.
-	(type_is_deprecated): New fn.
-	(grokparms): PARMLIST is a tree now.  Warn about parms that
-	use deprecated types.
-	* mangle.c (write_expression): Handle PARM_DECL, CALL_EXPR and
-	0-operand cast.
-	* pt.c (tsubst) [DECLTYPE_TYPE]: Set skip_evaluation.
-	(tsubst_copy) [PARM_DECL]: Handle a PARM_DECL used outside of a 
-	function.
-	* name-lookup.c (pushtag): Look through function parameter scopes.
-	(pushdecl_maybe_friend): Don't set DECL_CONTEXT on a PARM_DECL 
-	when we're parsing a function declarator.
-
-2008-09-05  Douglas Gregor  <doug.gregor@gmail.com>
-
-       PR c++/37342
-       * tree.c (cp_build_qualified_type_real): Deal with sharing of
-       TYPE_LANG_SPECIFIC in the canonical types of pointer-to-method
-       types.
-	
-2008-09-04  Ian Lance Taylor  <iant@google.com>
-
-	* parser.c (check_no_duplicate_clause): Change code parameter to
-	enum omp_clause_code.
-
-2008-09-03  Jakub Jelinek  <jakub@redhat.com>
-
-	PR c++/37348
-	* decl.c (cp_finish_decl): Only set
-	DECL_INITIALIZED_BY_CONSTANT_EXPRESSION_P if decl is VAR_DECL.
-
-	PR c++/37189
-	* cp-tree.h (defer_mark_used_calls, deferred_mark_used_calls): New
-	extern decls.
-	* decl2.c (mark_used): If defer_mark_used_calls, push decl into
-	deferred_mark_used_calls vector and exit early.
-	* decl.c (defer_mark_used_calls, deferred_mark_used_calls): New
-	variables.
-	(finish_function): Set defer_mark_used_calls for the duration of the
-	function.  Call mark_used on any queued decls.
-
-2008-09-02  Jason Merrill  <jason@redhat.com>
-
-	PR c++/37208
-	* call.c (build_over_call): Make =delete work with SFINAE.
-	* class.c (resolve_address_of_overloaded_function): Likewise.
-
-	* cp-tree.h (struct lang_decl_flags): Rename threadprivate_p to
-	threadprivate_or_deleted_p.
-	(CP_DECL_THREADPRIVATE_P): Adjust.
-	(DECL_DELETED_FN): Likewise.
-	(SD_UNINITIALIZED, SD_INITIALIZED, SD_DEFAULTED): New macros.
-	(SD_DELETED): New macro.
-	* parser.c (cp_parser_init_declarator): Use them.
-	* decl.c (start_decl): Use them.
-
-	* decl2.c (mark_used): Give =deleted error even in sizeof.
-
-	* typeck2.c (check_narrowing): Downgrade narrowing error to
-	permerror.
-
-2008-09-02  Aldy Hernandez  <aldyh@redhat.com>
-
-	* typeck.c (build_array_ref): Use new location argument.
-	* class.c (build_vtbl_ref_1): Pass location to build_array_ref.
-	* call.c (build_new_op): Same.
-	* decl2.c (grok_array_decl): Same.
-	* cp-tree.h (build_array_ref): Add location argument to prototype.
-
-2008-09-01  Aldy Hernandez  <aldyh@redhat.com>
-
-	* typeck.c (build_x_indirect_ref): Add location argument.
-	* class.c (build_base_path): Pass location to build_indirect_ref.
-	* pt.c (tsubst_copy_and_build): Pass location to
-	finish_label_address_expr.
-	* parser.c (cp_parser_unary_expression): Same.
-
-2008-08-31  Jason Merrill  <jason@redhat.com>
-
-	Implement late-specified return type using 'auto'.
-	* cp-tree.h (struct cp_declarator): Add late_return_type field to
-	function declarator.
-	* parser.c (cp_parser_late_return_type_opt): New fn.
-	(cp_parser_direct_declarator): Use it.
-	(make_call_declarator): Put it in the declarator.
-	* decl.c (grokdeclarator): Splice in late-specified return type.
-	* pt.c (splice_late_return_type): New fn.
-
-2008-08-29  Michael Meissner  <gnu@the-meissners.org>
-
-	* decl.c (builtin_function_1): Take a bool argument to decide
-	whether to use pushdecl or pushdecl_top_level.
-	(duplicate_decls): Copy function specific target and optimization
-	options on duplicate declarations.
-	(cxx_builtin_function): Update builtin_function_1 call.
-	(cxx_builtin_function_ext_scope): New function, guarantee that the
-	declaration is done at global scope.
-
-	* cp-objcp-common.h (LANG_HOOKS_BUILTIN_FUNCTION_EXT_SCOPE): New
-	macro, define builtin function hook for delayed machine specific
-	builtins.
-
-	* cp-tree.h (cxx_builtin_function_ext_scope): Add declaration.
-
-2008-08-30  Jason Merrill  <jason@redhat.com>
-
-	PR c++/37288
-	* pt.c (dependent_type_p): Don't abort on auto outside of a template.
-
-2008-08-29  Jason Merrill  <jason@redhat.com>
-
-	Implement C++0x 'auto' semantics.
-	* decl.c (start_decl_1): Don't complain about auto being incomplete.
-	(cp_finish_decl): Deduce auto.
-	* init.c (build_new): Handle 'new auto'.
-	* typeck2.c (cxx_incomplete_type_diagnostic): Give a different
-	message for auto than for normal template type parms.
-	* pt.c (type_dependent_expression_p): Handle { }.
-	(make_auto): New function.
-	(listify_autos): New function.
-	(do_auto_deduction): New function.
-	(is_auto): New function.
-	(type_uses_auto): New function.
-	* cp-tree.h: Declare them.
-	* parser.c (cp_parser_decl_specifier_seq): In C++0x mode, don't
-	treat auto as a declspec.
-	(cp_parser_simple_type_specifier): It's a type-specifier.
-
-2008-08-29  Mark Mitchell  <mark@codesourcery.com>
-
-	* mangle.c (write_type): Add target-specific manglings for
-	non-fundamental types to the substitution table.
-	gcc/testsuite/
-
-2008-08-29  Jakub Jelinek  <jakub@redhat.com>
-
-	PR fortran/29635
-	PR fortran/23057
-	* name-lookup.c (do_using_directive, cp_emit_debug_info_for_using):
-	Adjust debug_hooks->imported_module_or_decl callers.
-
-2008-08-29  Jan Hubicka  <jh@suse.cz>
-
-	* cp-gimplify.c (cp_gimplify_expr): Add PRED_CONTINUE heuristic.
-
-2008-08-28  Paolo Carlini  <paolo.carlini@oracle.com>
-
-	PR c++/37260
-	* decl.c (reshape_init_r): Check init for error_mark_node.
-
-2008-08-27  Manuel Lopez-Ibanez  <manu@gcc.gnu.org>
-
-	PR c++/17880
-	* semantics.c (maybe_convert_cond): Call verify_sequence_points.
-	(finish_return_stmt): Likewise.
-	(finish_switch_condition): Likewise.
-
-2008-08-27  Manuel Lopez-Ibanez  <manu@gcc.gnu.org>
-
-	* cp-tree.h: Fix #error directive.
-
-2008-08-26  Douglas Gregor  <doug.gregor@gmail.com>
-
-	* typeck.c (type_after_usual_arithmetic_conversions): Don't do the
-	usual arithmetic conversions on scoped enumeration types.
-	(common_type): Ditto.
-	(default_conversion): Don't perform integral promotions on scoped
-	enumeration types. 
-	(build_array_ref): Scoped enumeration types can't be used as
-	subscripts.
-	* decl.c (start_enum): If building a C++0x scoped enumeration,
-	enter its scope. If provided with an underlying type, check that
-	underlying type and set up the enumeration type accordingly.
-	(finish_enum): Only compute an underlying type if the underlying
-	type isn't already fixed, and only convert the enumerator values
-	now if we've just computed the underlying type. Finish the scope
-	of C++0x scoped enumerations.
-	(build_enumerator): For enumerations with a fixed underlying type,
-	check the enumerator values when the enumerator is defined.
-	(lookup_enumerator): New.
-	* call.c (standard_conversion): Don't allow assignment from
-	integers to scoped enumeration types, even with -fpermissive.
-	Don't convert from scoped enumerations to bool or any arithmetic
-	types.
-	(build_conditional_expr): Don't per the usual arithmetic
-	conversions for scoped enumeration types.
-	(convert_like_real): Check complain to see if we should
-	produce warnings.
-	* error.c (class_key_or_enum_as_string): Print scoped enums.
-	* cp-tree.h (MAYBE_CLASS_TYPE_P): Check CLASS_TYPE_P, not
-	TYPE_LANG_FLAG_5.
-	(INTEGRAL_OR_UNSCOPED_ENUMERATION_TYPE_P): New.
-	(SCOPED_ENUM_P): New.
-	(UNSCOPED_ENUM_P): New.
-	(SET_SCOPED_ENUM_P): New.
-	(ENUM_UNDERLYING_TYPE): New.
-	* pt.c (lookup_template_class): Update the instantiation of enum
-	types to deal with C++0x scoped enumerations and underlying
-	types.
-	* name-lookup.c (begin_scope): Deal with scoped enumeration
-	scopes.
-	(lookup_qualified_name): Deal with lookup into enumeration types.
-	* name-lookup.h (enum scope_kind): Add sk_scoped_enum.
-	* parser.c (cp_parser_class_or_namespace_name): Rename to...
-	(cp_parser_qualifying_entity): ... this. Also, in C++0x mode,
-	parse a type-name that can be an enumeration type.
-	(cp_parser_nested_name_specifier_opt): Update with C++0x grammar.
-	(cp_parser_elaborated_type_specifier): Parse the
-	optional `struct' or `class' following enum (in C++0x).
-	(cp_parser_enum_specifier): Parse C++0x scoped enumerations and
-	enum-base clauses.
-
-2008-08-21  Manuel Lopez-Ibanez  <manu@gcc.gnu.org>
-
-	* typeck.c: Update all calls to pedwarn.
-	* decl.c: Likewise.
-	* call.c: Likewise.
-	* error.c: Likewise.
-	* pt.c: Likewise.
-	* name-lookup.c: Likewise.
-	* parser.c: Likewise.
-
-2008-08-20  Manuel Lopez-Ibanez  <manu@gcc.gnu.org>
-
-	PR c++/35158
-	* parser.c (cp_parser_omp_for_loop): Handle parenthesized
-	initializers.
-
-2008-08-20  Manuel Lopez-Ibanez  <manu@gcc.gnu.org>
-
-	* parser.c: Update all calls to inform.
-	* typeck.c: Likewise.
-	* init.c: Likewise.
-	* class.c: Likewise.
-	* call.c: Likewise.
-	* method.c: Likewise.
-	* friend.c: Likewise.
-	* typeck2.c: Likewise.
-	* pt.c: Likewise.
-	* name-lookup.c: Likewise.
-	* lex.c: Likewise.
-
-2008-08-19  Jakub Jelinek  <jakub@redhat.com>
-
-	PR debug/37156
-	* error.c (cp_print_error_function): Deal with recursive BLOCK trees.
-
-2008-08-18  Tomas Bily  <tbily@suse.cz>
-
-	* tree.c (cp_tree_equal): Use CONVERT_EXPR_CODE_P.
-
-2008-08-18  Manuel Lopez-Ibanez  <manu@gcc.gnu.org>
-
-	* typeck.c: Update all callers of permerror.
-	* init.c: Likewise.
-	* class.c: Likewise.
-	* decl.c: Likewise.
-	* call.c: Likewise.
-	* except.c: Likewise.
-	* cvt.c: Likewise.
-	* typeck2.c: Likewise.
-	* pt.c: Likewise.
-	* semantics.c: Likewise.
-	* name-lookup.c: Likewise.
-	* lex.c: Likewise.
-	* decl2.c: Likewise.
-	* parser.c: Likewise.
-
-2008-08-14  Paolo Carlini  <paolo.carlini@oracle.com>
-
-	PR c++/34485
-	* pt.c (check_template_shadow): Change to return a bool.
-	* name-lookup.c (push_class_level_binding): Early return if
-	check_template_shadow returns false.
-	* cp-tree.h (check_template_shadow): Adjust declaration.
-
-2008-08-14  Paolo Carlini  <paolo.carlini@oracle.com>
-
-	PR c++/34600
-	* decl.c (grokdeclarator): In case of extern and initializer, return
-	error_mark_node after the error.
-
-2008-08-13  Manuel Lopez-Ibanez  <manu@gcc.gnu.org>
-
-	PR 30551
-	* decl.c (grokfndecl): Call check_main_parameters_type only if
-	-Wmain.
-
-2008-08-12  Paolo Carlini  <paolo.carlini@oracle.com>
-
-	PR c++/37087
-	* parser.c (cp_parser_class_head): Early return error_mark_node in
-	case of global qualification of class name or qualified name that
-	does not name a class.
-
-2008-08-09  Manuel Lopez-Ibanez  <manu@gcc.gnu.org>
-
-	PR c++/12242
-	* cvt.c (ocp_convert): Warn for out-of-range conversions to enum.
-
-2008-08-09  Manuel Lopez-Ibanez  <manu@gcc.gnu.org>
-
-	PR 36901
-	* cp-tree.h (struct diagnostic_context, struct diagnostic_info):
-	Delete forward declarations. Check that toplev.h has not been
-	included before this file. Include toplev.h and diagnostic.h.
-	* error.c (cp_cpp_error): Use DK_PEDWARN.
-	(cxx_incomplete_type_diagnostic): Update declaration.
-	(cxx_incomplete_type_error): Use DK_ERROR.
-	* typeck2.c (cxx_incomplete_type_diagnostic): Take a diagnostic_t
-	as argument. Use emit_diagnostic.
-	(cxx_incomplete_type_error): Use DK_ERROR.
-	(add_exception_specifier): Use diagnostic_t instead of custom
-	codes.  
-	* typeck.c (complete_type_or_else): Update call to
-	cxx_incomplete_type_diagnostic.
-	* init.c (build_delete): Likewise.  
-	* call.c (diagnostic_fn_t): Remove unused typedef.
-	(build_temp): Pass a pointer to diagnostic_t.
-	(convert_like_real): Use emit_diagnostic.
-	(joust): Check return value of warning before giving informative
-	note.  
-	* friend.c (do_friend): Check return value of warning
-	before giving informative note.
-	* parser.c (cp_parser_template_id): Likewise.
-
-2008-08-09  Manuel Lopez-Ibanez  <manu@gcc.gnu.org>
-
-	PR 7651
-	* class.c (check_bases_and_members): Warn with -Wuninitialized
-	instead of -Wextra.
-	
-2008-08-08  Volker Reichelt  <v.reichelt@netcologne.de>
-
-	PR c++/35985
-	* decl.c (xref_basetypes): Check base for MAYBE_CLASS_TYPE_P,
-	and make sure it is not a union.
-
-2008-08-07  H.J. Lu  <hongjiu.lu@intel.com>
-
-	* semantics.c (finish_decltype_type): Initialize type.
-
-2008-08-07  Douglas Gregor  <doug.gregor@gmail.com>
-
-	* semantics.c (finish_decltype_type): Handle calls to function
-	pointers and references to functions properly.
-
-2008-08-06  Douglas Gregor  <doug.gregor@gmail.com>
-
-	PR c++/36460
-	* parser.c (cp_parser_template_argument): Don't assume that '>>'
-	following a type-id is an error when in C++0x mode.
-
-2008-08-06  Manuel Lopez-Ibanez  <manu@gcc.gnu.org>
-
-	PR 26785
-	* decl.c (grokdeclarator): Use explicit location with permerror_at.
-
-2008-08-06  Manuel Lopez-Ibanez  <manu@gcc.gnu.org>
-
-	PR 8715
-	* typeck.c (cp_build_binary_op): Move code to c-common.c.
-
-2008-08-05  Jason Merrill  <jason@redhat.com>
-
-	PR c++/37016
-	* decl.c (build_ptrmemfunc_type): Don't require structural
-	comparison of PMF types.
-	* tree.c (cp_build_qualified_type_real): Don't clear
-	a valid TYPE_PTRMEMFUNC_TYPE.
-	* typeck.c (cp_build_unary_op): Still do build_ptrmemfunc in
-	templates.
-
-2008-08-04  Jason Merrill  <jason@redhat.com>
-
-	PR c++/36963
-	* typeck2.c (check_narrowing): Allow narrowing conversion
-	from an explicit floating-point constant.
-
-	PR c++/37006
-	* pt.c (tsubst_decl): Leave DECL_INITIAL set on deleted
-	instantiations.
-
-2008-08-04  Simon Baldwin  <simonb@google.com>
-
-	PR c++/36999
-	* parser.c (cp_parser_elaborated_type_specifier): Warn only when
-	the declaration's id is followed by a semicolon.
-
-2008-07-31  Jakub Jelinek  <jakub@redhat.com>
-
-	PR c++/36405
-	* rtti.c (get_tinfo_decl_dynamic, get_typeid): Call
-	complete_type_or_else even for UNKNOWN_TYPE to get diagnostics.
-
-2008-07-31  Jason Merrill  <jason@redhat.com>
-
-	PR c++/36633
-	* init.c (build_new_1): Don't convert pointer to the data type
-	until we're actually going to treat it as that type.
-
-	PR c++/11309
-	* tree.c (build_aggr_init_expr): Split out...
-	(build_cplus_new): ...from here.
-	(stabilize_init): Don't mess with AGGR_INIT_EXPR either.
-	* init.c (build_new_1): new T() means value-initialization,
-	not default-initialization.
-	(build_vec_init): Likewise.
-	(build_value_init_1): Use build_aggr_init_expr.
-
-2008-07-30  Dodji Seketeli  <dseketel@redhat.com>
-
-	PR c++/36767
-	* decl2.c (fix_temporary_vars_context_r): New function.
-	 (one_static_initialization_or_destruction): Make sure temporary
-	 variables part of the initialiser have their DECL_CONTEXT()
-	 properly set.
-
-2008-07-30  Manuel Lopez-Ibanez  <manu@gcc.gnu.org>
-
-	PR 34389
-	* typeck.c (build_binary_op): Encapsulate code into
-	shorten_binary_op.
-
-2008-07-29  Jakub Jelinek  <jakub@redhat.com>
-
-	PR c++/36852
-	* tree.c (cplus_array_hash, build_cplus_array_type_1): Hash on
-	TYPE_UID instead of pointers.
-
-2008-07-29  Jan Hubicka  <jh@suse.cz>
-
- 	* optimize.c (maybe_clone_body): Remove DECL_INLINE.
-	* decl.c (duplicate_decls): Likewise.
-	(grokfndecl): Likewise.
-	(start_method): Likewise.
-	* method.c (make_thunk, make_alias_for, implicitly_declare_fn):
-	Likewise.
-	* pt.c (register_specialization, regenerate_decl_from_template):
-	Likewise.
-	* decl2.c (grokfield): Likewise.
-
-2008-07-29  Manuel Lopez-Ibanez  <manu@gcc.gnu.org>
-
-	PR 34985
-	* decl.c (duplicate_decls): Merge USED flags.
-
-2008-07-27  Jason Merrill  <jason@redhat.com>
-
-	PR c++/36943
-	* decl.c (reshape_init_r): Allow C++0x initializer lists.
-
-2008-07-28  Richard Guenther  <rguenther@suse.de>
-
-	Merge from gimple-tuples-branch.
-
-	2008-07-22  Aldy Hernandez  <aldyh@redhat.com>
-
-	* cp-gimplify.c (gimplify_if_stmt): Set location on newly created
-	COND_EXPR.
-
-	2008-07-18  Jakub Jelinek  <jakub@redhat.com>
-
-	* decl.c (finish_function): Call gimple_body after cp_genericize.
-
-	2008-07-18  Aldy Hernandez  <aldyh@redhat.com>
-
-	* optimize.c: Include gimple.h instead of tree-gimple.h.
-	* Make-lang.in (cp-gimplify.o): Depend on tree-iterator.h.
-	* cp-gimplify.c: Rename tree-gimple.h to gimple.h.  Include
-	tree-iterator.h.
-
-	2008-07-16  Jakub Jelinek  <jakub@redhat.com>
-
-	* optimize.c (maybe_clone_body): Clear DECL_SAVED_TREE for the clone.
-
-	2008-07-14  Jakub Jelinek  <jakub@redhat.com>
-
-	* cp-gimplify.c (cp_gimplify_expr): Update comment.
-
-	2008-07-14  Aldy Hernandez  <aldyh@redhat.com>
-
-	* cp-tree.h (union lang_tree_node): Rename GENERIC_NEXT to
-	TREE_CHAIN.
-	* cp-gimplify.c (cxx_omp_clause_apply_fn): Rename
-	GIMPLE_MODIFY_STMT to MODIFY_EXPR.
-	(cxx_omp_clause_copy_ctor): Same.
-	(cxx_omp_clause_assign_op): Same.
-
-	2008-05-28  Jakub Jelinek  <jakub@redhat.com>
-
-	* cp-gimplify.c (cp_gimplify_omp_for): Add pre_p argument.  Tuplify.
-	(cp_gimplify_expr): Adjust caller.
-
-	2008-05-11 Doug Kwan  <dougkwan@google.com>
-
-	* init.c (build_vec_delete): Add type conversion for argument
-	0 of POINTER_PLUS_EXPR.
-
-	2008-04-29  Doug Kwan  <dougkwan@google.com>
-
-	* decl2 (File): Include "gimple.h"
-	(cp_write_global_declarations): Use gimple_body instead of
-	DECL_SAVED_TREE.
-	* Make-lang.in (cp/decl2.o): Add $(GIMPLE_H)
-
-	2008-04-10  Diego Novillo  <dnovillo@google.com>
-
-	http://gcc.gnu.org/ml/gcc-patches/2008-04/msg00913.html
-
-	* optimize.c (maybe_clone_body): Re-enable call to
-	clone_body.
-	* cp-gimplify.c (cp_gimplify_omp_for): Mark disabled
-	code with call to gimple_unreachable.
-	(cp_genericize): Fix handling of clone bodies.
-
-	2008-04-04  Diego Novillo  <dnovillo@google.com>
-
-	http://gcc.gnu.org/ml/gcc-patches/2008-04/msg00413.html
-
-	* optimize.c (maybe_clone_body): Re-enable.
-
-	2008-02-19  Diego Novillo  <dnovillo@google.com>
-		    Oleg Ryjkov  <olegr@google.com>
-
-	http://gcc.gnu.org/ml/gcc-patches/2008-02/msg00804.html
-
-	* cp-gimplify.c (gimplify_for_stmt): Change gimple_seq
-	argument to gimple_seq *.  Update all users.
-	(gimplify_must_not_throw_expr): Likewise.
-
-	2008-02-04  Oleg Ryjkov <olegr@google.com>
-
-	* except.c: Include gimple.h
-	(cp_protect_cleanup_actions): Convert to tuples.
-	* Make-lang.in (cp/except.o): Add dependency on gimple.h
-
-	2007-11-10  Aldy Hernandez  <aldyh@redhat.com>
-
-	* cp-gimplify.c (gimplify_cp_loop): Call tree_annotate_all_with_locus
-	instead of annotating each block manually.
-
-	2007-10-30  Aldy Hernandez  <aldyh@redhat.com>
-
-	* cp-gimplify.c (gimplify_cp_loop): Tuplify.
-	(gimplify_for_stmt): Same.
-	(gimplify_switch_stmt): Same.
-	(cp_gimplify_expr): [FOR_STMT]: Do not call gimplify_for_stmt.  Return
-	GS_OK.
-	[WHILE_STMT]: Return GS_OK.
-	[SWITCH_STMT]: Same.
-	[CONTINUE_STMT]: Same.
-	[BREAK_STMT]: Same.
-	(cp_genericize): Set gimple_body() of cloned functions when needed.
-
-	2007-10-29  Aldy Hernandez  <aldy@quesejoda.com>
-
-	* cp-gimplify.c: Move build_gimple_eh_filter_tree here.
-	(cp_gimplify_init_expr): Convert to tuples.
-	(gimplify_must_not_throw_expr): Make function return a
-	gimplify_status and convert to tuples.
-
-	2007-10-18  Aldy Hernandez  <aldy@quesejoda.com>
-
-	* cp-gimplify.c (genericize_try_block): Enable and do not call
-	gimplify_stmt.
-	(genericize_catch_block): Same.
-	(genericize_eh_spec_block): Same.
-	Rename gimple_build_eh_filter_tree to build_gimple_eh_filter_tree.
-	(cp_gimplify_expr): Enable TRY_BLOCK, HANDLER, and EH_SPEC_BLOCK.
-
-	2007-10-16  Aldy Hernandez  <aldy@quesejoda.com>
-
-	* optimize.c (maybe_clone_body): Comment out call to clone_body.
-	* decl.c (finish_function): Use gimple_body instead of
-	DECL_SAVED_TREE.
-	* cp-tree.h (cp_gimplify_expr): Last 2 arguments are sequences.
-	* cp-gimplify.c (genericize_try_block): Comment out.
-	(genericize_catch_block): Same.
-	(genericize_eh_spec_block): Same.
-	(gimplify_cp_loop): Comment out calls to gimplify_stmt.
-	(gimplify_for_stmt): Comment out.
-	(gimplify_switch_stmt): Comment out call to gimplify_stmt.
-	(cp_gimplify_omp_for): Same.
-	(gimplify_must_not_throw_expr): Argument pre_p is a sequence.
-	Comment out call to gimplify_stmt and append_to_statement_list.
-	Rename gimple_build_eh_filter_tree to build_gimple_eh_filter_tree.
-	(cp_gimplify_init_expr): Arguments pre_p and post_p are sequences.
-	(cp_gimplify_expr): Same.
-	Comment out calls to genericize_*_block.  Comment out call to
-	gimplify_for_stmt.
-
-2008-07-27  H.J. Lu  <hongjiu.lu@intel.com>
-
-	PR c++/36944
-	* class.c (type_has_user_provided_default_constructor): Handle
-	default parameters.
-
-2008-07-27  Paolo Carlini  <paolo.carlini@oracle.com>
-
-	* decl.c (push_library_fn): Add a parameter for the exceptions that
-	the function may throw.
-	(push_void_library_fn, push_throw_library_fn, expand_static_init):
-	Adjust.
-	(build_library_fn): Change to static.
-	* cp-tree.h: Adjust declarations.
-	* except.c (declare_nothrow_library_fn): New.
-	(do_get_exception_ptr, do_begin_catch, do_free_exception,
-	do_allocate_exception):  Use the latter, adjust the declarations
-	(ie, add empty exception-specification), consistently with the
-	actual implementation in libsupc++.
-
-2008-07-25  Jan Hubicka  <jh@suse.cz>
-
-	* typeck.c (inline_conversion): Remove.
-	(cp_build_function_call): Do not use inline_conversion.
-	* decl.c (duplicate_decls): Do not insist on inline being declared
-	early.
-	(start_cleanup_fn): Do not assume that INLINE flags prevent function
-	from being output.  We now remove static functions always.
-	(finish_function): Do return warning on all static functions.
-	* call.c (build_over_call): Do not use inline_conversion.
-	* cp-tree.h (possibly_inlined_p): Declare.
-	(inline_conversion): Remove.
-	* pt.c (instantiate_decl): Use possibly_inlined_p predicate.
-	* decl2.c (cp_write_global_declarations): Likewise.
-	(mark_used): Likewise.
-	(possibly_inlined_p): New functions.
-
-2008-07-25  Jason Merrill  <jason@redhat.com>
-
-	* class.c (type_has_user_provided_default_constructor): Handle
-	templates.
-
-2008-07-23  Jan Hubicka  <jh@suse.cz>
-
-	* decl.c (duplicate_decls): Update comment and unit-at-a-time.
-	(grogfndecl): Drop flag_inline_trees code.
-	* pt.c (instantiate_decl): Drop flag_iline_trees code.
-	* lex.c (cxx_init): Do not set unit-at-a-time.
-
-2008-07-23  Jason Merrill  <jason@redhat.com>
-
-	* mangle.c (write_unqualified_name): Avoid infinite recursion when
-	trying to mangle a decl with no name.
-
-	Implement defaulted/deleted functions as per N2346
-	* cp-tree.h (struct lang_decl_flags): Add defaulted_p bitfield.
-	(DECL_DELETED_FN): New macro.
-	(DECL_DEFAULTED_FN): New macro.
-	* class.c (user_provided_p): New fn.
-	(defaultable_fn_p): New fn.
-	(type_has_user_provided_constructor): New fn.
-	(type_has_user_provided_default_constructor): New fn.
-	(check_methods): A defaulted fn is still trivial.
-	(check_bases_and_members): Likewise.
-	* decl.c (grok_special_member_properties): Likewise.
-	(duplicate_decls): Complain about redeclaring a function as deleted.
-	(start_decl): initialized==2 means deleted.
-	(cp_finish_decl): Handle deleted/defaulted semantics.
-	* decl2.c (grokfield): Likewise.
-	(mark_used): Check DECL_DEFAULTED_FN instead of DECL_ARTIFICIAL.
-	Complain about using a deleted fn.
-	* init.c (build_value_init_1): Use type_has_user_provided_constructor.
-	(perform_member_init): Check for a user-provided default constructor
-	even if TYPE_NEEDS_CONSTRUCTING.
-	(build_new_1): Likewise.
-	* call.c (build_over_call): Don't call mark_used twice.
-	* method.c (implicitly_declare_fn): Set DECL_DEFAULTED_FN.
-	* search.c (check_final_overrider): Check for deleted mismatch.
-	* parser.c (cp_parser_init_declarator): Tell start_decl about =delete.
-	(cp_parser_pure_specifier): Handle =default and =delete.
-
-	* error.c (maybe_warn_cpp0x): Suggest -std=gnu++0x as well.
-
-2008-07-23  Manuel Lopez-Ibanez  <manu@gcc.gnu.org>
-
-	PR 35058
-	* typeck.c: All calls to pedwarn changed.
-	* decl.c: All calls to pedwarn changed.
-	* call.c: All calls to pedwarn changed.
-	* error.c: All calls to pedwarn changed.
-	* typeck2.c: All calls to pedwarn changed.
-	* pt.c: All calls to pedwarn changed.
-	* name-lookup.c: All calls to pedwarn changed.
-	* parser.c: All calls to pedwarn changed.
-
-2008-07-21  Ralf Wildenhues  <Ralf.Wildenhues@gmx.de>
-
-	* call.c: Fix comment typos.
-	* class.c: Likewise.
-	* cp-tree.h: Likewise.
-	* cxx-pretty-print.c: Likewise.
-	* decl.c: Likewise.
-	* init.c: Likewise.
-	* name-lookup.c: Likewise.
-	* operators.def: Likewise.
-	* parser.c: Likewise.
-	* pt.c: Likewise.
-	* tree.c: Likewise.
-	* typeck.c: Likewise.
-
-2008-07-21  Paolo Carlini  <paolo.carlini@oracle.com>
-
-	PR c++/36871
-	PR c++/36872
-	* semantics.c (classtype_has_nothrow_assign_or_copy_p): Only check
-	copy constructors and copy assignment operators proper.
-
-2008-07-21  Rafael Ávila de Espíndola  <espindola@google.com>
-
-	* parser.c (cp_token): Remove in_system_header.
-	(eof_token): Remove in_system_header.
-	(cp_lexer_get_preprocessor_token): Don't set in_system_header.
-	(cp_lexer_set_source_position_from_token): Don't set in_system_header.
-	(cp_parser_member_declaration):  Use in_system_header_at.
-	* pt.c (lookup_template_class): Don't set DECL_IN_SYSTEM_HEADER.
-	(pop_tinst_level): Don't set in_system_header.
-	(instantiate_class_template): Don't set in_system_header.
-	(instantiate_decl): Don't set in_system_header.
-	(instantiate_pending_templates): Don't set in_system_header.
-
-2008-07-21  Paolo Carlini  <paolo.carlini@oracle.com>
-
-	PR c++/36870
-	* semantics.c (classtype_has_nothrow_assign_or_copy_p): Use
-	TYPE_NOTHROW_P, not TREE_NOTHROW.
-	(trait_expr_value): Likewise.
-
-2008-07-18  Dodji Seketeli  <dseketel@redhat.com>
-
-	PR c++/36407
-	* call.c (convert_like_real): Don't take the error code path
-	  when a rvalue or base conversion has the bad_p field set.
-
-2008-07-18  Kris Van Hees  <kris.van.hees@oracle.com>
-
-	* rtti.c (emit_support_tinfos): Add char16_type_node and
-	char32_type_node.
-	* typeck2.c (digest_init): Support char16_t and char32_t.
-
-2008-07-18  Kavih R. Ghazi  <ghazi@caip.rutgers.edu>
-
-	* cvt.c (convert_to_void): Avoid C++ keywords.
-	* decl.c (walk_namespaces_r, wrapup_globals_for_namespace):
-	Likewise.
-	* friend.c (is_friend): Likewise.
-	* init.c (perform_member_init): Likewise.
-	* mangle.c (write_template_prefix, write_template_template_param):
-	Likewise.
-	* name-lookup.c (do_namespace_alias, do_using_directive,
-	parse_using_directive, ambiguous_decl, arg_assoc): Likewise.
-	* parser.c (cp_parser_template_id, cp_parser_namespace_definition,
-	cp_parser_objc_typename, cp_parser_objc_method_keyword_params):
-	Likewise.
-	* pt.c (is_specialization_of_friend, lookup_template_class,
-	push_tinst_level, instantiate_class_template,
-	tsubst_copy_and_build): Likewise.
-	* tree.c (add_stmt_to_compound): Likewise.
-	* typeck.c (finish_class_member_access_expr): Likewise.
-
-2008-07-17  Julian Brown  <julian@codesourcery.com>
-	    Mark Mitchell  <mark@codesourcery.com>
-
-	* decl2.c (determine_visibility): Allow target to override
-	visibility of class data.
-
-2008-07-17  Paolo Carlini  <paolo.carlini@oracle.com>
-
-	PR c++/36855
-	* semantics.c (trait_expr_value): Update __has_trivial_destructor
-	semantics to the current WP (N2691).
-
-2008-07-16  Dodji Seketeli  <dseketel@redhat.com>
-
-	PR c++/13699
-	* name-lookup.c (lookup_extern_c_fun_binding_in_all_ns): New function.
-	(pushdecl_maybe_friend): Check if a redeclaration of extern C function
-	complies with exception specification constraints.
-
-2008-07-14  Jason Merrill  <jason@redhat.com>
-
-	* lex.c (init_reswords): Always set D_OBJC.
-
-2008-07-11  Tom Tromey  <tromey@redhat.com>
-	    Ian Lance Taylor  <iant@google.com>
-
-	* lex.c (struct resword, reswords): Don't define.
-	(D_EXT, D_ASM, D_OBJC, D_CXX0X): Don't define.
-	(init_reswords): Clarify mask code.  Use c_common_reswords rather
-	than reswords.
-
-2008-07-11  Dodji Seketeli  <dseketel@redhat.com>
-
-	PR c++/13101
-	* decl.c (grokdeclarator): Warn about initializing variables
-	of storage class 'extern' only after the type of the declarator
-	has been properly computed.
-
-2008-07-11  Dodji Seketeli  <dseketel@redhat.com>
-
-	PR c++/31754
-	* cp-tree.h (struct cp_decl_specifier_seq): Add a location field. It
-	carries the location of the primary type.
-	* parser.c (cp_parser_check_type_definition): Update documentation.
-	(cp_parser_check_for_definition_in_return_type,
-	cp_parser_check_for_invalid_template_id,
-	cp_parser_set_decl_spec_type,
-	cp_parser_check_for_definition_in_return_type,
-	cp_parser_diagnose_invalid_type_name,
-	cp_parser_new_expression, cp_parser_explicit_instantiation,
-	cp_parser_type_specifier, cp_parser_simple_type_specifier,
-	cp_parser_omp_for_loop, cp_parser_pragma): Use location in error
-	messages.
-
-2008-07-11 Dodji Seketeli <dseketel@redhat.com>
-
-	PR c++/31754
-	* pt.c, semantic.c:
-	* semantic.c (qualified_name_lookup_error, finish_id_expression):
-	Add a location_t parameter so that
-	error message can have a more accurate location.
-	* cp-tree.h: Updated prototype
-	* pt.c (tsubst_qualified_id): Use location in error messages.
-	* parser.c (cp_parser_postfix_expression,
-	cp_parser_objc_statement, cp_parser_trait_expr,
-	cp_parser_token_is_class_key,
-	cp_parser_uncommitted_to_tentative_parse_p,
-	cp_parser_check_for_invalid_template_id, cp_parser_is_string_literal,
-	cp_parser_error, cp_parser_name_lookup_error,
-	cp_parser_simulate_error, cp_parser_check_decl_spec,
-	cp_parser_check_decl_spec, cp_parser_non_integral_constant_expression,
-	cp_parser_diagnose_invalid_type_name,
-	cp_parser_parse_and_diagnose_invalid_type_name,
-	cp_parser_require_pragma_eol, cp_parser_make_typename_type,
-	cp_parser_string_literal, cp_parser_primary_expression,
-	cp_parser_primary_expression, cp_parser_unqualified_id,
-	cp_parser_nested_name_specifier_opt, cp_parser_postfix_expression,
-	cp_parser_postfix_dot_deref_expression, cp_parser_new_expression,
-	cp_parser_direct_new_declarator, cp_parser_builtin_offsetof,
-	cp_parser_label_for_labeled_statement, cp_parser_statement_seq_opt,
-	cp_parser_jump_statement, cp_parser_block_declaration,
-	cp_parser_simple_declaration, cp_parser_decl_specifier_seq,
-	cp_parser_function_specifier_opt, cp_parser_decltype,
-	cp_parser_mem_initializer_list, cp_parser_mem_initializer,
-	cp_parser_mem_initializer_id, cp_parser_template_parameter,
-	cp_parser_type_parameter, cp_parser_template_id,
-	cp_parser_template_name, cp_parser_template_argument): Likewise.
-
-2008-07-09  Paolo Carlini  <paolo.carlini@oracle.com>
-
-	PR c++/36760
-	* pt.c (tsubst_function_type): Remove warning for type qualifiers
-	on function return type.
-
-2008-07-09  Paolo Carlini  <paolo.carlini@oracle.com>
-
-	PR c++/36760
-	* pt.c (tsubst_function_type): Don't warn for type qualifiers
-	on function return type in case of system header.
-
-2008-07-09  Raksit Ashok <raksit@google.com>
-
-	* parser.c (cp_parser_postfix_expression): New warning based on flag
-	warn_disallowed_functions.
-
-2008-07-08  Simon Martin  <simartin@users.sourceforge.net>
-
-	PR c++/34963
-	* decl.c (grokdeclarator): Reset storage_class and staticp for friend
-	functions declared with a storage class qualifier.
-
-2008-07-03  Richard Guenther  <rguenther@suse.de>
-
-	PR c++/36128
-	* typeck.c (cp_build_function_call): Move code to verify
-	builtin function arguments ...
-	* call.c (build_cxx_call): ... here.
-
-2008-07-02  Jason Merrill  <jason@redhat.com>
-
-	* Make-lang.in (cp/typeck2.o): Add $(REAL_H) dependency.
-
-	Implement WG21 N2672, Initializer List proposed wording
-	* cp-tree.h (enum cp_tree_index): Add CPTI_INIT_LIST_TYPE.
-	(struct lang_type_class): Add has_list_ctor bitfield.
-	(TYPE_HAS_LIST_CTOR): New macro.
-	(BRACE_ENCLOSED_INITIALIZER_P): Expect init_list_type_node.
-	(CONSTRUCTOR_IS_DIRECT_INIT): New macro.
-	(LOOKUP_NO_NARROWING): New macro.
-	(LOOKUP_NO_COPY_CTOR_CONVERSION): New macro.
-	* parser.c (cp_parse_braced_list): Split out from...
-	(cp_parser_initializer_clause): ...here.
-	(cp_parser_postfix_expression): Build up CONSTRUCTOR for compound
-	literal here.
-	(cp_lexer_next_token_is_not_keyword): New fn.
-	(cp_parser_parenthesized_expression_list): Handle { }.
-	(cp_parser_new_expression, cp_parser_new_initializer): Likewise.
-	(cp_parser_assignment_expression, cp_parser_condition): Likewise.
-	(cp_parser_jump_statement, cp_parser_simple_declaration): Likewise.
-	(cp_parser_mem_initializer, cp_parser_init_declarator): Likewise.
-	(cp_parser_initializer, cp_parser_functional_cast): Likewise.
-	(cp_parser_omp_for_loop, cp_parser_cache_group): Likewise.
-	(cp_parser_save_member_function_body): Likewise.
-	* call.c (conversion_kind): Add ck_list, ck_aggr.
-	(struct conversion): Add check_narrowing bitfield, conversion list.
-	(build_list_conv): New fn.
-	(build_aggr_conv): New fn.
-	(implicit_conversion): Call them.
-	(standard_conversion): Set check_narrowing if appropriate.
-	(add_function_candidate): Handle LOOKUP_NO_COPY_CTOR_CONVERSION.
-	(build_user_type_conversion_1): When converting from an init list,
-	we allow additional conversions except when calling a copy ctor.
-	(convert_like_real): Calling an explicit ctor for an init list is
-	ill-formed.  Handle ck_list and ck_addr.  Check narrowing.
-	(build_new_method_call): If CONSTRUCTOR_IS_DIRECT_INIT is set and
-	class doesn't have a list ctor, break the {} into a TREE_LIST.
-	(compare_ics): ck_list is better than other UDCs.
-	(set_up_extended_ref_temp): Split out from initialize_reference.
-	(is_std_init_list): New fn.
-	(is_list_ctor): New fn.
-	* decl.c (cxx_init_decl_processing): Create init_list_type_node.
-	(reshape_init_array_1): Pass it to build_constructor.
-	(reshape_init_class): Ditto.
-	(initialize_artificial_var): Pass the appropriate type.
-	(build_aggr_init_full_exprs): Split out from...
-	(check_initializer): ...here.  Handle new semantics.
-	(build_init_list_var_init): New subroutine of check_initializer.
-	(grokdeclarator): Converting constructors can have more than one parm.
-	(grok_special_member_properties): Set TYPE_HAS_LIST_CTOR.
-	* init.c (expand_default_init): Only do digest_init for aggregates.
-	* rtti.c (tinfo_base_init): Pass init_list_type_node to
-	build_constructor_from_list.
-	(generic_initializer, ptr_initializer): Ditto.
-	(ptm_initializer, class_initializer): Ditto.
-	(get_pseudo_ti_init): Ditto.
-	* error.c (dump_type): Handle init_list_type_node.
-	(maybe_warn_cpp0x): New fn.
-	(maybe_varn_variadic_templates): Call it.
-	* cvt.c (ocp_convert): Handle conversion from { }.
-	* tree.c (build_array_of_n_type): New fn.
-	* typeck2.c (store_init_value): Use init_list_type_node.
-	(digest_init): Likewise.
-	(check_narrowing): New fn.
-	* semantics.c: (finish_compound_literal): Take CONSTRUCTOR instead
-	of vector of constructor elts.  Handle non-aggregate types.  Make
-	constant literals static.
-	* pt.c: (tsubst_copy_and_build): Adjust.
-	(unify): Handle { }.
-	* name-lookup.c (arg_assoc_type): Handle init_list_type_node.
-
-2008-07-01  Daniel Jacobowitz  <dan@codesourcery.com>
-
-	* typeck.c (comp_ptr_ttypes_real): Use vector_targets_convertible_p.
-	(comp_ptr_ttypes_const): Likewise.
-
-2008-07-01  Andrew Haley  <aph@redhat.com>
-
-	* decl.c (finish_constructor_body): Don't set the return value of
-	the constructor if the constructor is that of a Java type.
-
-2008-06-30  Jakub Jelinek  <jakub@redhat.com>
-
-	PR c++/36662
-	* decl2.c (is_late_template_attribute): If the first attribute
-	argument is IDENTIFIER_NODE, don't consider it when checking
-	if arguments are value or type dependent.
-
-2008-06-29  Paolo Carlini  <paolo.carlini@oracle.com>
-
-	PR c++/36655
-	* pt.c (do_type_instantiation): In c++0x mode do not warn for
-	extern template.
-
-2008-06-29  Kaveh R. Ghazi  <ghazi@caip.rutgers.edu>
-
-	* Make-lang.in (cp-warn): Delete $(CXX_COMPAT_WARN).
-
-2008-06-28  Jakub Jelinek  <jakub@redhat.com>
-
-	PR c++/36364
-	* repo.c (repo_emit_p): Put const static data members initialized
-	by const expr into *.rpo file, just return 2 if IDENTIFIER_REPO_CHOSEN
-	for it is 0.
-
-2008-06-27  Paolo Carlini  <paolo.carlini@oracle.com>
-
-	PR c++/36655
-	* pt.c (do_decl_instantiation): In c++0x mode do not warn for
-	extern template.
-
-2008-06-24  Jonathan Wakely  <jwakely.gcc@gmail.com>
-
-	PR c++/23194
-	* typeck.c (cp_build_function_call): Show example syntax in
-	diagnostic.
-
-2008-06-21  Jonathan Wakely  <jwakely.gcc@gmail.com>
-
-	* typeck.c (composite_pointer_type_r, cxx_sizeof_expr,
-	cxx_alignof_expr, check_template_keyword, cp_build_binary_op,
-	pointer_diff, cp_build_unary_op, build_x_compound_expr_from_list,
-	build_reinterpret_cast_1, cp_build_c_cast, check_return_expr): Change
-	pedwarn to permerror.
-	* init.c (perform_member_init, build_new_1, build_new): Likewise.
-	* decl.c (warn_extern_redeclared_static, duplicate_decls,
-	* identify_goto, check_previous_goto_1, check_goto, define_label,
-	check_tag_decl, start_decl, check_class_member_definition_namespace,
-	grokfndecl, grokdeclarator): Likewise.
-	* except.c (check_handlers): Likewise.
-	* typeck2.c (digest_init): Likewise.
-	* pt.c (check_specialization_namespace,
-	check_explicit_instantiation_namespace,
-	maybe_process_partial_specialization, check_explicit_specialization,
-	convert_template_argument, do_decl_instantiation,
-	do_type_instantiation, instantiate_decl): Likewise.
-	* semantics.c (finish_template_type_parm): Likewise.
-	* name-lookup.c (pushdecl_maybe_friend,
-	check_for_out_of_scope_variable): Likewise.
-	* decl2.c (finish_static_data_member_decl, build_anon_union_vars,
-	coerce_new_type): Likewise.
-	* parser.c (cp_parser_nested_name_specifier_opt,
-	cp_parser_mem_initializer, cp_parser_elaborated_type_specifier,
-	cp_parser_class_head, cp_parser_check_class_key): Likewise.
-	(cp_parser_parameter_declaration): Check flag_permissive instead of
-	flag_pedantic_errors.
-	* call.c (joust): Change pedwarn to warning.
-	* friend.c (make_friend_class): Likewise.
-
-2008-06-17  Le-Chun Wu  <lcwu@google.com>
-	* parser.c (cp_parser_parenthesized_expression_list): Change how C++
-	parser processes the attribute argument list.
-	(cp_parser_class_specifier): Process the thread safety attributes.
-
-2008-06-16  Jan Hubicka  <jh@suse.cz>
-
-	* method.c: Include cgraph.h.
-	(use_thunk): Use cgraph_add_new_function instead of calling backend
-	directly.
-
-2008-06-15  Ralf Wildenhues  <Ralf.Wildenhues@gmx.de>
-
-	* parser.c: Fix comment typo.
-
-2008-06-14  Simon Martin  <simartin@users.sourceforge.net>
-
-	PR c++/35320
-	* decl2.c (grokbitfield): Receive the list of attributes, pass it to
-	grokdeclarator and apply it to the created declaration.
-	* cp-tree.h (grokbitfield): Update prototype.
-	* parser.c (cp_parser_member_declaration): Don't apply the attributes
-	since they are now applied in grokbitfield. Adjusted the call to
-	grokbitfield.
-	(cp_parser_objc_class_ivars): Likewise.
-
-2008-06-14  Simon Martin  <simartin@users.sourceforge.net>
-
-	PR c++/35317
-	* class.c (type_requires_array_cookie): Do not consider delete[]
-	operators with an ellipsis as second argument.
-
-2008-06-09  Jakub Jelinek  <jakub@redhat.com>
-
-	PR c++/36408
-	* semantics.c (stmt_expr_value_expr): Don't crash on empty
-	STATEMENT_LIST.
-
-2008-06-08  Paolo Carlini  <paolo.carlini@oracle.com>
-
-	 PR c++/35242
-	 * pt.c (maybe_process_partial_specialization): Check the tree
-	returned by push_template_decl for error_mark_node.
-	* parser.c (cp_parser_class_head): Likewise, check the tree
-	returned by the latter.
-
-2008-06-07  Paolo Carlini  <paolo.carlini@oracle.com>
-
-	 PR c++/35327
-	 * decl.c (grokdeclarator): In case of wrong return type return
-	immediately error_mark_node.
-
-2008-06-06  Jakub Jelinek  <jakub@redhat.com>
-
-	* cp-tree.h (cxx_omp_finish_clause, cxx_omp_create_clause_info,
-	dependent_omp_for_p, begin_omp_task, finish_omp_task,
-	finish_omp_taskwait): New prototypes.
-	(cxx_omp_clause_default_ctor): Add outer argument.
-	(finish_omp_for): Add new clauses argument.
-	* cp-gimplify.c (cxx_omp_finish_clause): New function.
-	(cxx_omp_predetermined_sharing): Moved from semantics.c, rewritten.
-	(cxx_omp_clause_default_ctor): Add outer argument.
-	(cp_genericize_r): Walk OMP_CLAUSE_LASTPRIVATE_STMT.
-	* cp-objcp-common.h (LANG_HOOKS_OMP_FINISH_CLAUSE): Define.
-	* parser.c (cp_parser_omp_for_loop): Parse collapsed for loops.
-	Add par_clauses argument.  If decl is present in parallel's
-	lastprivate clause, change that clause to shared and add
-	a lastprivate clause for decl to OMP_FOR_CLAUSES.
-	Fix wording of error messages.  Adjust finish_omp_for caller.
-	Add clauses argument.  Parse loops with random access iterators.
-	(cp_parser_omp_clause_collapse, cp_parser_omp_clause_untied): New
-	functions.
-	(cp_parser_omp_for, cp_parser_omp_parallel): Adjust
-	cp_parser_omp_for_loop callers.
-	(cp_parser_omp_for_cond, cp_parser_omp_for_incr): New helper
-	functions.
-	(cp_parser_omp_clause_name): Handle collapse and untied
-	clauses.
-	(cp_parser_omp_clause_schedule): Handle auto schedule.
-	(cp_parser_omp_all_clauses): Handle PRAGMA_OMP_CLAUSE_COLLAPSE
-	and PRAGMA_OMP_CLAUSE_UNTIED.
-	(OMP_FOR_CLAUSE_MASK): Add PRAGMA_OMP_CLAUSE_COLLAPSE.
-	(OMP_TASK_CLAUSE_MASK): Define.
-	(cp_parser_omp_task, cp_parser_omp_taskwait): New functions.
-	(cp_parser_omp_construct): Handle PRAGMA_OMP_TASK.
-	(cp_parser_pragma): Handle PRAGMA_OMP_TASK and
-	PRAGMA_OMP_TASKWAIT.
-	* pt.c (tsubst_omp_clauses): Handle OMP_CLAUSE_COLLAPSE and
-	OMP_CLAUSE_UNTIED.  Handle OMP_CLAUSE_LASTPRIVATE_STMT.
-	(tsubst_omp_for_iterator): New function.
-	(dependent_omp_for_p): New function.
-	(tsubst_expr) <case OMP_FOR>: Use it.  Handle collapsed OMP_FOR
-	loops.  Adjust finish_omp_for caller.  Handle loops with random
-	access iterators.  Adjust for OMP_FOR_{INIT,COND,INCR} changes.
-	(tsubst_expr): Handle OMP_TASK.
-	* semantics.c (cxx_omp_create_clause_info): New function.
-	(finish_omp_clauses): Call it.  Handle OMP_CLAUSE_UNTIED and
-	OMP_CLAUSE_COLLAPSE.
-	(cxx_omp_predetermined_sharing): Removed.
-	* semantics.c (finish_omp_for): Allow pointer iterators.  Use
-	handle_omp_for_class_iterator and dependent_omp_for_p.  Handle
-	collapsed for loops.  Adjust c_finish_omp_for caller.  Add new
-	clauses argument.  Fix check for type dependent cond or incr.
-	Set OMP_FOR_CLAUSES to clauses.  Use cp_convert instead of
-	fold_convert to convert incr amount to difference_type.  Only
-	fold if not in template.  If decl is mentioned in lastprivate
-	clause, set OMP_CLAUSE_LASTPRIVATE_STMT.  Handle loops with random
-	access iterators.  Adjust for OMP_FOR_{INIT,COND,INCR}
-	changes.
-	(finish_omp_threadprivate): Allow static class members of the
-	current class.
-	(handle_omp_for_class_iterator, begin_omp_task, finish_omp_task,
-	finish_omp_taskwait): New functions.
-
-	* parser.c (cp_parser_binary_expression): Add prec argument.
-	(cp_parser_assignment_expression): Adjust caller.
-	* cp-tree.h (outer_curly_brace_block): New prototype.
-	* decl.c (outer_curly_brace_block): No longer static.
-
-2008-06-02  Paolo Carlini  <paolo.carlini@oracle.com>
-
-	 PR c++/36404
-	 * pt.c (push_template_decl_real): Consistently return error_mark_node
-	on error.
-
-2008-06-02  Tomas Bily  <tbily@suse.cz>
-
-	 * typeck.c (is_bitfield_expr_with_lowered_type): Use CASE_CONVERT.
-	 (cp_build_unary_op): Likewise.
-	 (cp_build_indirect_ref): Use CONVERT_EXPR_P.
-	 (maybe_warn_about_returning_address_of_local): Likewise.
-
-2008-05-29  Paolo Carlini  <paolo.carlini@oracle.com>
-
-	 PR c++/35243
-	 * pt.c (tsubst_initializer_list): Consistently check the tree
-	 returned by tsubst_pack_expansion for error_mark_node.
-
-2008-05-27  Michael Matz  <matz@suse.de>
-
-	PR c++/27975
-	* call.c (build_new_op): Make warning conditional on
-	OPT_Wenum_compare.
-
-2008-05-27  Alexandre Oliva  <aoliva@redhat.com>
-
-	PR c++/35909
-	* call.c (convert_like_real): Convert bitfield to desired type
-	before creating temporary.
-
-2008-05-26  Daniel Franke  <franke.daniel@gmail.com>
-
-	* Makefile.in: Adjusted dependencies on c-incpath.o.
-
-2008-05-23  Jakub Jelinek  <jakub@redhat.com>
-
-	PR c++/36237
-	* cp-gimplify.c (cxx_omp_clause_apply_fn): Call
-	fold_build_cleanup_point_expr on build_call_a results.
-
-	PR c++/36308
-	* semantics.c (omp_clause_info_fndecl): New function.
-	(finish_omp_clauses): Use it.
-
-2008-05-21  Jakub Jelinek  <jakub@redhat.com>
-
-	PR c++/36023
-	* cp-tree.h (check_array_initializer): New prototype.
-	* decl.c (check_array_initializer): New function.
-	(check_initializer): Call it.
-	* semantics.c (finish_compound_literal): Call it for ARRAY_TYPEs.
-
-2008-05-21  Tom Tromey  <tromey@redhat.com>
-
-	* mangle.c (save_partially_mangled_name): Remove.
-	(restore_partially_mangled_name): Likewise.
-	(write_encoding): Update.
-	(write_unqualified_name): Likewise.
-	(start_mangling): Always use name_obstack.  Remove 'ident_p'
-	argument.
-	(get_identifier_nocopy): Remove.
-	(finish_mangling_internal): Rename from finish_mangling.
-	(finish_mangling): New function.
-	(finish_mangling_get_identifier): Likewise.
-	(partially_mangled_name, partially_mangled_name_len): Remove.
-	(mangle_decl_string): Change return type.  Update.
-	(mangle_decl, mangle_type_string, mangle_special_for_type,
-	mangle_ctor_vtbl_for_type, mangle_thunk, mangle_guard_variable,
-	mangle_ref_init_variable): Update.
-
-2008-05-12  Paolo Carlini  <paolo.carlini@oracle.com>
-
-	 PR c++/35331
-	 * semantics.c (begin_class_definition): Extend checks on the first
-	argument.
-
-2008-05-12  Tomas Bily  <tbily@suse.cz>
-
-	 * typeck2.c (digest_init): Use CONVERT_EXPR_P.
-	 * call.c (build_over_call): Likewise.
-	 * error.c (dump_expr): Use CASE_CONVERT.
-	 * class.c (fixed_type_or_null): Likewise.
-
-2008-05-11  Volker Reichelt  <v.reichelt@netcologne.de>
-
-	* parser.c (cp_parser_omp_clause_reduction): Add missing "expected"
-	in error message.
-	(cp_parser_omp_clause_schedule): Remove superfluous "expected"
-	in error message.
-
-2008-05-07  Kenneth Zadeck  <zadeck@naturalbridge.com>
-
-	* decl.c (duplicate_decls): Merge in DECL_PURE_P, TREE_READONLY,
-	DECL_LOOPING_CONST_OR_PURE_P attributes.
-	* rtti.c (build_dynamic_cast_1): Rename DECL_IS_PURE to
-	DECL_PURE_P.
-
-2008-05-02  Simon Baldwin  <simonb@google.com>
-
-	PR bootstrap/36108
-	* typeck.c (build_array_ref): Remove warn_array_subscript_range.
-
-2008-05-01  Simon Baldwin  <simonb@google.com>
-
-	* typeck.c (build_array_ref): Call warn_array_subscript_range.
-
-2008-04-30  Jakub Jelinek  <jakub@redhat.com>
-
-	PR c++/35986
-	* pt.c (more_specialized_fn): Stop the loop even if there are no
-	arguments before ellipsis.
-
-2008-04-29  Jakub Jelinek  <jakub@redhat.com>
-
-	PR c++/35650
-	* parser.c (cp_parser_lookup_name): Look through single function
-	OVERLOAD.
-
-	PR c++/35987
-	* typeck.c (cp_build_modify_expr) <case PREINCREMENT_EXPR>: Don't build
-	COMPOUND_EXPR if the second argument would be error_mark_node.
-
-2008-04-28  Jason Merrill  <jason@redhat.com>
-	    Liu Guanwei <liu_gw@163.com>
-
-	PR c++/57
-	* parser.c (cp_parser_parameter_declaration): Handle < ambiguity
-	in default arguments.
-
-2008-04-25  Jan Hubicka  <jh@suse.cz>
-
-	* typeck.c (check_return_expr): Update.
-	* decl.c (start_preparsed_function): Update.
-	* method.c (use_thunk): Update.
-
-2008-04-24  Jakub Jelinek  <jakub@redhat.com>
-
-	PR c++/35758
-	* cp-tree.h (cp_reconstruct_complex_type): New prototype.
-	* cp-objcp-common.h (LANG_HOOKS_RECONSTRUCT_COMPLEX_TYPE): Define.
-	* decl2.c (is_late_template_attribute): Only make vector_size
-	late tmpl attribute if argument is type or value dependent.
-	(cp_reconstruct_complex_type): New function.
-
-2008-04-24  Richard Guenther  <rguenther@suse.de>
-
-	* typeck.c (cp_build_function_call): Call
-	check_builtin_function_arguments.
-
-2008-04-23  Paolo Bonzini  <bonzini@gnu.org>
-
-	* typeck.c (get_member_function_from_ptrfunc): Don't set TREE_INVARIANT.
-	(build_ptrmemfunc1): Don't set TREE_INVARIANT.
-	* init.c (build_zero_init): Don't set TREE_INVARIANT.
-	* class.c (build_base_path): Don't set TREE_INVARIANT.
-	(build_vtbl_ref_1): Don't set TREE_INVARIANT.
-	(build_vtbl_initializer): Don't set TREE_INVARIANT.
-	* decl.c (build_enumerator): Don't set TREE_INVARIANT.
-	* rtti.c (tinfo_base_init): Don't set TREE_INVARIANT.
-	(generic_initializer): Don't set TREE_INVARIANT.
-	(ptr_initializer): Don't set TREE_INVARIANT.
-	(ptm_initializer): Don't set TREE_INVARIANT.
-	(class_initializer): Don't set TREE_INVARIANT.
-	* typeck2.c (process_init_constructor): Don't set TREE_INVARIANT.
-	* pt.c (push_inline_template_parms_recursive): Don't set TREE_INVARIANT.
-	(build_template_parm_index): Don't set TREE_INVARIANT.
-	(reduce_template_parm_level): Don't set TREE_INVARIANT.
-	(process_template_parm): Don't set TREE_INVARIANT.
-
-2008-04-22  Jason Merrill  <jason@redhat.com>
-
-	PR c++/35316
-	* semantics.c (finish_decltype_type): Check DECL_BIT_FIELD_TYPE
-	to see if DECL_BIT_FIELD_TYPE should be used, not some other flag.
-	* typeck.c (is_bitfield_expr_with_lowered_type): Likewise.
-
-2008-04-22  Jakub Jelinek  <jakub@redhat.com>
-
-	PR c++/35747
-	* semantics.c (finish_stmt_expr): Call pop_stmt_list even if the stmt
-	expression is errorneous.
-
-2008-04-21  Jason Merrill  <jason@redhat.com>
-
-	PR c++/35325
-	* tree.c (cp_tree_equal): Handle FIXED_CST.
-
-	PR c++/35678
-	* pt.c (template_template_parm_bindings_ok_p): Set
-	processing_template_decl while in this function.
-
-2008-04-18  Kris Van Hees <kris.van.hees@oracle.com>
-
-	* cvt.c (type_promotes_to): Support char16_t and char32_t.
-	* decl.c (grokdeclarator): Disallow signed/unsigned/short/long on
-	char16_t and char32_t.
-	* lex.c (reswords): Add char16_t and char32_t (for c++0x).
-	* mangle.c (write_builtin_type): Mangle char16_t/char32_t as vendor
-	extended builtin type "u8char{16,32}_t".
-	* parser.c (cp_lexer_next_token_is_decl_specifier_keyword): Support
-	RID_CHAR{16,32}.
-	(cp_lexer_print_token): Support CPP_STRING{16,32}.
-	(cp_parser_is_string_literal): Idem.
-	(cp_parser_string_literal): Idem.
-	(cp_parser_primary_expression): Support CPP_CHAR{16,32} and
-	CPP_STRING{16,32}.
-	(cp_parser_simple_type_specifier): Support RID_CHAR{16,32}.
-	* tree.c (char_type_p): Support char16_t and char32_t as char types.
-	* typeck.c (string_conv_p): Support char16_t and char32_t.
-
-2008-04-17  Jason Merrill  <jason@redhat.com>
-
-	PR c++/35773
-	* call.c (build_user_type_conversion_1): Represent second step of
-	copy-init with an rvalue conversion.
-	(convert_like_real) [ck_user]: Don't implicitly add it here.
-
-2008-04-15  Jakub Jelinek  <jakub@redhat.com>
-
-	PR c/35751
-	* decl.c (layout_var_decl): If extern or static var has variable
-	size, set TREE_TYPE (decl) to error_mark_node.
-
-2008-04-16  Danny Smith  <dannysmith@users.sourceforge.net>
-
-	PR target/35921
-	* optimize.c (maybe_clone_body): Copy DECL_DLLIMPORT_P flag
-	to clone.
-
-2008-04-09  Jason Merrill  <jason@redhat.com>
-
-	PR c++/35708
-	* semantics.c (finish_compound_literal): Return a TARGET_EXPR,
-	not a pushed variable.
-
-2008-04-09  Volker Reichelt  <v.reichelt@netcologne.de>
-
-	* call.c (build_op_delete_call): Fix quotation in warning message.
-	* decl.c (grokdeclarator): Quote keyword in error message.
-	* pt.c (check_for_bare_parameter_packs): Fix quotation in error
-	message.
-
-	* parser.c (cp_parser_check_type_definition): Print error string
-	directly rather than using "%s".
-	(cp_parser_postfix_expression): Fix quotation.
-	(cp_parser_decltype): Likewise.
-	(cp_parser_sizeof_operand): Fix quotation. Simplify.
-
-	* parser.c (cp_parser_non_integral_constant_expression): Build error
-	message with CONCAT rather than using "%s".
-	(cp_parser_primary_expression): Fix quotation.
-	(cp_parser_postfix_expression): Likewise.
-	(cp_parser_postfix_dot_deref_expression): Likewise.
-	(cp_parser_unary_expression): Likewise.
-	(cp_parser_new_expression): Likewise.
-	(cp_parser_delete_expression): Likewise.
-
-	* parser.c (cp_parser_asm_specification_opt): Print CPP_CLOSE_PAREN
-	as `)', not as `('.  Fix quotation.
-	(cp_parser_consume_semicolon_at_end_of_statement): Fix quotation.
-	(cp_parser_primary_expression): Likewise.
-	(cp_parser_nested_name_specifier_opt): Likewise.
-	(cp_parser_postfix_expression): Likewise.
-	(cp_parser_postfix_open_square_expression): Likewise.
-	(cp_parser_parenthesized_expression_list): Likewise.
-	(cp_parser_pseudo_destructor_name): Likewise.
-	(cp_parser_new_expression): Likewise.
-	(cp_parser_direct_new_declarator): Likewise.
-	(cp_parser_delete_expression): Likewise.
-	(cp_parser_cast_expression): Likewise.
-	(cp_parser_question_colon_clause): Likewise.
-	(cp_parser_builtin_offsetof): Likewise.
-	(cp_parser_trait_expr): Likewise.
-	(cp_parser_label_for_labeled_statement): Likewise.
-	(cp_parser_compound_statement): Likewise.
-	(cp_parser_selection_statement): Likewise.
-	(cp_parser_condition): Likewise.
-	(cp_parser_iteration_statement): Likewise.
-	(cp_parser_already_scoped_statement): Likewise.
-	(cp_parser_simple_declaration): Likewise.
-	(cp_parser_linkage_specification): Likewise.
-	(cp_parser_static_assert): Likewise.
-	(cp_parser_decltype): Likewise.
-	(cp_parser_conversion_function_id): Likewise.
-	(cp_parser_operator_function_id): Likewise.
-	(cp_parser_operator): Likewise.
-	(cp_parser_type_parameter): Likewise.
-	(cp_parser_template_id): Likewise.
-	(cp_parser_explicit_instantiation): Likewise.
-	(cp_parser_explicit_specialization): Likewise.
-	(cp_parser_enum_specifier): Likewise.
-	(cp_parser_namespace_definition): Likewise.
-	(cp_parser_namespace_alias_definition): Likewise.
-	(cp_parser_using_declaration): Likewise.
-	(cp_parser_using_directive): Likewise.
-	(cp_parser_asm_definition): Likewise.
-	(cp_parser_direct_declarator): Likewise.
-	(cp_parser_ptr_operator): Likewise.
-	(cp_parser_parameter_declaration_clause): Likewise.
-	(cp_parser_initializer_clause): Likewise.
-	(cp_parser_class_specifier): Likewise.
-	(cp_parser_member_specification_opt): Likewise.
-	(cp_parser_member_declaration): Likewise.
-	(cp_parser_pure_specifier): Likewise.
-	(cp_parser_constant_initializer): Likewise.
-	(cp_parser_base_clause): Likewise.
-	(cp_parser_exception_specification_opt): Likewise.
-	(cp_parser_try_block): Likewise.
-	(cp_parser_function_try_block): Likewise.
-	(cp_parser_handler): Likewise.
-	(cp_parser_throw_expression): Likewise.
-	(cp_parser_asm_operand_list): Likewise.
-	(cp_parser_attributes_opt): Likewise.
-	(cp_parser_label_declaration): Likewise.
-	(cp_parser_constructor_declarator_p): Likewise.
-	(cp_parser_template_declaration_after_export): Likewise.
-	(cp_parser_single_declaration): Likewise.
-	(cp_parser_objc_message_expression): Likewise.
-	(cp_parser_objc_message_args): Likewise.
-	(cp_parser_objc_encode_expression): Likewise.
-	(cp_parser_objc_defs_expression): Likewise.
-	(cp_parser_objc_protocol_expression): Likewise.
-	(cp_parser_objc_selector_expression): Likewise.
-	(cp_parser_objc_protocol_refs_opt): Likewise.
-	(cp_parser_objc_typename): Likewise.
-	(cp_parser_objc_method_keyword_params): Likewise.
-	(cp_parser_objc_superclass_or_category): Likewise.
-	(cp_parser_objc_try_catch_finally_statement): Likewise.
-	(cp_parser_objc_synchronized_statement): Likewise.
-	(cp_parser_objc_throw_statement): Likewise.
-	(cp_parser_omp_var_list_no_open): Likewise.
-	(cp_parser_omp_clause_default): Likewise.
-	(cp_parser_omp_clause_if): Likewise.
-	(cp_parser_omp_clause_num_threads): Likewise.
-	(cp_parser_omp_clause_reduction): Likewise.
-	(cp_parser_omp_clause_schedule): Likewise.
-	(cp_parser_omp_critical): Likewise.
-	(cp_parser_omp_for_loop): Likewise.
-	(cp_parser_omp_sections_scope): Likewise.
-
-	* parser.c (cp_parser_template_parameter_list): Simplify.
-
-2008-04-07  James E. Wilson  <wilson@tuliptree.org>
-
-	* pt.c (tsubst_copy, case SIZEOF_EXPR): Initialize len.
-
-2008-04-07  Jason Merrill  <jason@redhat.com>
-
-	PR c++/35734
-	* class.c (type_has_user_nondefault_constructor): A template
-	counts as a nondefault constructor.
-
-2008-04-04  Paolo Bonzini  <bonzini@gnu.org>
-
-	* decl.c (cxx_push_function_context): Delete.
-	(cxx_pop_function_context): Delete.
-	(start_preparsed_function): Merge cxx_push_function_context (!f->decl
-	code only).
-	* cp-objcp-common.h (LANG_HOOKS_FUNCTION_INIT,
-	LANG_HOOKS_FUNCTION_FINAL): Delete.
-	(LANG_HOOKS_FUNCTION_MISSING_NORETURN_OK_P): Rename to
-	LANG_HOOKS_MISSING_NORETURN_OK_P.
-	* cp-tree.h (cxx_push_function_context, cxx_pop_function_context):
-	Delete prototype.
-	* semantics.c (current_stmt_tree): Fix comment.
-
-2008-04-03  Jakub Jelinek  <jakub@redhat.com>
-
-	PR c++/35741
-	* semantics.c (finish_offsetof): Undo effect of convert_from_reference
-	before calling fold_offsetof.
-
-2008-04-03  Tom Tromey  <tromey@redhat.com>
-
-	* Make-lang.in (c++_OBJS): New variable.
-
-2008-04-03  Paolo Bonzini  <bonzini@gnu.org>
-
-	* optimize.c (clone_body): New, from tree-inline.c.
-
-2008-04-03  Paolo Bonzini  <bonzini@gnu.org>
-
-	 * method.c (synthesize_method): Use {push,pop}_function_context.
-	 * name-lookup.c (push_to_top_level): Likewise.
-	 * parser.c (cp_parser_late_parsing_for_member): Likewise.
-
-2008-03-30  Volker Reichelt  <v.reichelt@netcologne.de>
-
-	PR c++/35578
-	* parser.c (cp_parser_decl_specifier_seq): Add location to error
-	message.
-
-2008-03-27  Tom Tromey  <tromey@redhat.com>
-
-	* Make-lang.in: Revert automatic dependency patch.
-
-2008-03-27  Douglas Gregor  <doug.gregor@gmail.com>
-
-	PR obj-c++/35704
-	* typeck.c (build_x_compound_expr): Use cp_build_compound_expr.
-	(build_compound_expr): New, for compatibility with C
-	build_compound_expr.
-	(cp_build_compound_expr): Renamed from build_compound_expr.
-	(build_c_cast): New, for compatibility with C build_c_cast.
-	(cp_build_c_cast): Renamed from build_c_cast.
-	* init.c (build_vec_delete_1): Fix calls to build_compound_expr.
-	* decl.c (cxx_maybe_build_cleanup): Ditto.
-	* cp-tree.h (build_compound_expr): Add C-compatibile prototype.
-	(cp_build_compound_expr): Renamed from build_compound_expr.
-	(build_c_cast): Add C-compatible prototype.
-	(cp_build_c_cast): Renamed from build_c_cast.
-	* typeck2.c (build_functional_cast): Use cp_build_c_cast.
-	* parser.c (cp_parser_cast_expression): Fix call to build_c_cast.
-
-2008-03-27  Douglas Gregor  <doug.gregor@gmail.com>
-
-	* pt.c (tsubst_copy) <case SIZEOF_EXPR>: Cope with
-	tsubst_pack_expansion returning a pack expansion, or a TREE_VEC
-	ending in a pack expansion, both of which can occur when
-	substituting into a nested template.
-	(tsubst_copy_and_build) <case SIZEOF_EXPR>: When we're
-	instantiating the sizeof...(X) form, make tsubst_copy do the work.
-	* parser.c (cp_parser_template_parameter): Deal with unnamed
-	non-type template parameter packs identified by pack expansions in
-	the parameter type.
-
-2008-03-26  Jakub Jelinek  <jakub@redhat.com>
-
-	PR c++/35546
-	* pt.c (apply_late_template_attributes): Don't call tsubst on
-	first attribute argument if it is IDENTIFIER_NODE.
-
-	PR c++/35332
-	* error.c (dump_expr): Pass {,UN}ORDERED_EXPR, UN{LT,LE,GT,GE,EQ}_EXPR
-	and LTGT_EXPR to pp_expression.
-
-2008-03-26  Douglas Gregor  <doug.gregor@gmail.com>
-
-	* pt.c (coerce_template_template_parm): Moved the body of the loop
-	of coerce_template_template_parms here, to make iteration over a
-	template argument pack simpler.
-	Also, allow matching of a template parameter pack in the template
-	template parameter to a template parameter in the template
-	template argument.
-	(coerce_template_template_parms): Deal with variadic template
-	template parameters. Use coerce_template_template_parm.
-	(unify): Make sure we coerce the template template argument's
-	template arguments to the template template parameter's template
-	parameters, not the other way around.
-
-2008-03-25  Tom Tromey  <tromey@redhat.com>
-
-	* Make-lang.in: Remove .o targets.
-	(cp/g++spec.o): Moved to cp/.  Reduce to variable setting.
-	(GXX_OBJS): Update.
-	(c++_OBJS): New variable.
-	(CXX_TREE_H, CXX_PRETTY_PRINT_H): Remove.
-
-2008-03-25  Douglas Gregor  <doug.gregor@gmail.com>
-
-	* typeck.c (composite_pointer_type_r): Add SFINAE support.
-	(composite_pointer_type): Ditto.
-	(common_type): Fix call to composite_pointer_type.
-	(cxx_sizeof_nowarn): New; used to be a macro.
-	(cxx_sizeof_expr): Add SFINAE support.
-	(cxx_alignof_expr): Ditto.
-	(decay_conversion): Fix calls for SFINAE support.
-	(rationalize_conditional_expr): Add SFINAE support.
-	(build_class_member_access_expr): Ditto.
-	(finish_class_member_access_expr): Ditto.
-	(build_x_indirect_ref): Ditto.
-	(build_indirect_ref): Original version renamed to
-	cp_build_indirect_ref; new version provides a bridge from
-	c-common.
-	(cp_build_indirect_ref): Was build_indirect_ref; added SFINAE
-	support.
-	(get_member_function_from_ptrfunc): Fix calls for SFINAE support.
-	(build_function_call): Original version renamed to
-	cp_build_function_call; new version provides a bridge from
-	c-common.
-	(cp_build_function_call): Was build_function_call; added SFINAE
-	support.
-	(convert_arguments): Add SFINAE support.
-	(build_x_binary_op): Ditto.
-	(build_binary_op): Original version renamed to cp_build_binary_op;
-	new version provides a bridge from c-common.
-	(cp_build_binary_op): Was build_binary_op; added SFINAE support.
-	(pointer_diff): Fix calls for SFINAE.
-	(build_x_unary_op): Add SFINAE support.
-	(condition_conversion): Fix calls for SFINAE.
-	(build_unary_op): Original version renamed to cp_build_unary_op;
-	new version provides a bridge from c-common.
-	(cp_build_unary_op): Was build_unary_op; added SFINAE support.
-	(unary_complex_lvalue): Fix calls for SFINAE.
-	(build_x_conditional_expr): Add SFINAE support.
-	(build_x_compound_expr_from_list): Fix calls for SFINAE.
-	(build_x_compound_expr): Add SFINAE support.
-	(convert_ptrmem): Fix calls for SFINAE.
-	(build_static_cast_1): Add SFINAE support.
-	(build_static_cast): Ditto.
-	(build_reinterpret_cast_1): Ditto.
-	(build_reinterpret_cast): Ditto.
-	(build_const_cast_1): Ditto.
-	(build_const_cast): Ditto.
-	(build_c_cast): Ditto.
-	(build_modify_expr): Original version renamed to
-	cp_build_modify_expr; new version provides a bridge from c-common.
-	(cp_build_modify_expr): Was build_modify_expr; added SFINAE
-	support.
-	(build_x_modify_expr): Add SFINAE support.
-	(build_ptrmemfunc): Fix calls for SFINAE.
-	(convert_for_assignment): Add SFINAE support.
-	(convert_for_initialization): Ditto.
-	(check_return_expr): Fix calls for SFINAE.
-	(lvalue_or_else): Add SFINAE support.
-	* init.c (perform_member_init): Fix calls for SFINAE.
-	(emit_mem_initializers): Ditto.
-	(expand_virtual_init): Ditto.
-	(expand_cleanup_for_base): Ditto.
-	(build_aggr_init): Add SFINAE support.
-	(expand_default_init): Ditto.
-	(expand_aggr_init_1): Fix calls for SFINAE.
-	(build_offset_ref): Ditto.
-	(build_new_1): Add SFINAE support.
-	(build_new): Ditto.
-	(build_vec_delete_1): Fix calls for SFINAE.
-	(get_temp_regvar): Ditto.
-	(build_vec_init): Add SFINAE support.
-	(build_dtor_call): Fix calls for SFINAE.
-	(build_delete): Ditto.
-	(push_base_cleanups): Ditto.
-	(build_vec_delete_1): Ditto.
-	* class.c (build_base_path): Fix calls for SFINAE.
-	(build_simple_base_path): Ditto.
-	(convert_to_base_statically): Ditto.
-	(build_vfn_ref): Ditto.
-	(resolve_address_of_overloaded_function): Ditto.
-	* decl.c (check_initializer): Fix calls for SFINAE.
-	(register_dtor_fn): Ditto.
-	(compute_array_index_type): Ditto.
-	(finish_enum): Ditto.
-	(start_preparsed_function): Ditto.
-	(cxx_maybe_build_cleanup): Ditto.
-	* call.c (convert_like): Add COMPLAIN argument.
-	(convert_like_with_context): Ditto.
-	(build_this): Fix calls for SFINAE.
-	(build_user_type_conversion): Ditto.
-	(resolve_args): Ditto.
-	(build_new_function_call): Add SFINAE support.
-	(build_operator_new_call): Fix calls for SFINAE.
-	(build_object_call): Add SFINAE support.
-	(build_conditional_expr): Ditto.
-	(build_new_op): Ditto.
-	(build_op_delete_call): Fix calls for SFINAE.
-	(build_temp): Ditto.
-	(convert_like_real): Add SFINAE support.
-	(build_x_va_arg): Fix calls for SFINAE.
-	(convert_default_arg): Ditto.
-	(build_over_call): Add SFINAE support.
-	(build_java_interface_fn_ref): Fix calls for SFINAE.
-	(build_special_member_call): Add SFINAE support.
-	(build_new_method_call): Ditto.
-	(perform_implicit_conversion): Ditto.
-	(perform_direct_initialization_if_possible): Ditto.
-	(initialize_reference): Fix calls for SFINAE.
-	* method.c (do_build_assign_ref): Fix calls for SFINAE.
-	* rtti.c (build_headof): Fix calls for SFINAE.
-	(get_tinfo_decl_dynamic): Ditto.
-	(get_typeid): Ditto.
-	(build_dynamic_cast_1): Add SFINAE support.
-	(build_dynamic_cast): Ditto.
-	(tinfo_base_init): Fix calls for SFINAE.
-	* except.c (do_get_exception_ptr): Fix calls for SFINAE.
-	(do_end_catch): Ditto.
-	(initialize_handler_parm): Ditto.
-	(expand_start_catch_block): Ditto.
-	(do_allocate_exception): Ditto.
-	(do_free_exception): Ditto.
-	(build_throw): Ditto.
-	* cvt.c (build_up_reference): Fix calls for SFINAE.
-	(convert_to_reference): Ditto.
-	(ocp_convert): Ditto.
-	(convert_to_void): Add SFINAE support.
-	* tree.c (build_dummy_object): Fix calls for SFINAE.
-	(stabilize_expr): Ditto.
-	* cp-tree.h (build_conditional_expr): Add tsubst_flags_t
-	parameter.
-	(build_new_method_call): Ditto.
-	(build_special_member_call): Ditto.
-	(build_new_op): Ditto.
-	(perform_implicit_conversion): Ditto.
-	(perform_direct_initialization_if_possible): Ditto.
-	(convert_to_void): Ditto.
-	(build_aggr_init): Ditto.
-	(build_new): Ditto.
-	(build_vec_init): Ditto.
-	(build_dynamic_cast): Ditto.
-	(finish_call_expr): Ditto
-	(cxx_sizeof_or_alignof_expr): Add COMPLAIN parameter.
-	(cxx_sizeof_nowarn): Remove macro; add function declaration.
-	(build_class_member_access_expr): Add tsubst_flags_t parameter.
-	(finish_class_member_access_expr): Ditto.
-	(build_x_indirect_ref): Ditto.
-	(cp_build_indirect_ref): New.
-	(cp_build_function_call): Add tsubst_flags_t parameter.
-	(build_x_unary_op): Ditto.
-	(cp_build_unary_op): New.
-	(build_x_conditional_expr): Add tsubst_flags_t parameter.
-	(build_x_compound_expr): Ditto.
-	(build_compound_expr): Ditto.
-	(build_static_cast): Ditto.
-	(build_reinterpret_cast): Ditto.
-	(build_const_cast): Ditto.
-	(build_c_cast): Ditto.
-	(build_x_modify_expr): Ditto.
-	(cp_build_modify_expr): New.
-	(convert_for_initialization): Add tsubst_flags_t parameter.
-	(cp_build_binary_op): Remove macro; add function declaration.
-	(invalid_nonstatic_memfn_p): Add tsubst_flags_t parameter.
-	(lvalue_or_else): Ditto.
-	(build_functional_cast): Ditto.
-	* typeck2.c (digest_init): Fix calls for SFINAE.
-	(process_init_constructor_array): Ditto.
-	(process_init_constructor_record): Ditto.
-	(build_x_arrow): Ditto.
-	(build_m_component_ref): Ditto.
-	(build_functional_cast): Add SFINAE support.
-	* pt.c (tsubst_copy_and_build): Add (more) SFINAE support.
-	* semantics.c (simplify_loop_decl_cond): Fix calls for SFINAE.
-	(finish_expr_stmt): Ditto.
-	(finish_for_expr): Ditto.
-	(finish_asm_stmt): Ditto.
-	(finish_non_static_data_member): Ditto.
-	(finish_qualified_id_expr): Ditto.
-	(finish_call_expr): Add SFINAE support.
-	(finish_increment_expr): Fix calls for SFINAE.
-	(finish_unary_op_expr): Ditto.
-	(simplify_aggr_init_expr): Ditto.
-	(finish_omp_clauses): Ditto.
-	(finish_omp_for): Ditto.
-	(finish_omp_barrier): Ditto.
-	(finish_omo_flush): Ditto.
-	* decl2.c (grok_array_decl): Fix calls or SFINAE.
-	(build_anon_union_vars): Ditto.
-	(get_guard_cond): Ditto.
-	(set_guard): Ditto.
-	(one_static_initialization_or_destruction): Ditto.
-	(do_static_initialization_or_destruction): Ditto.
-	(generate_ctor_or_dtor_function): Ditto.
-	(build_offset_ref_call_from_tree): Ditto.
-	* parser.c (cp_parser_postfix_expression): Fix calls for SFINAE.
-	(cp_parser_postfix_dot_deref_expression): Ditto.
-	(cp_parser_unary_expression): Ditto.
-	(cp_parser_new_expression): Ditto.
-	(cp_parser_cast_expression): Ditto.
-	(cp_parser_binary_expression): Ditto.
-	(cp_parser_question_colon_clause): Ditto.
-	(cp_parser_assignment_expression): Ditto.
-	(cp_parser_expression): Ditto.
-	(cp_parser_builtin_offsetof): Ditto.
-	(cp_parser_template_argument): Ditto.
-	(cp_parser_functional_cast): Ditto.
-
-2008-03-24  Tom Tromey  <tromey@redhat.com>
-
-	* lex.c (handle_pragma_interface): Don't copy the filename.
-	(handle_pragma_implementation): Copy filename using xstrdup.
-
-2008-03-21  Paolo Carlini  <pcarlini@suse.de>
-
-	* cp-tree.h (IS_AGGR_TYPE): Rename to MAYBE_CLASS_TYPE_P.
-	(SET_IS_AGGR_TYPE): Rename to SET_CLASS_TYPE_P.
-	(IS_AGGR_TYPE_CODE): Rename to RECORD_OR_UNION_CODE_P.
-	(PROMOTES_TO_AGGR_TYPE): Remove.
-	(CLASS_TYPE_P, TYPE_NON_AGGREGATE_CLASS): Adjust.
-	* typeck.c (unary_complex_lvalue, build_modify_expr,
-	convert_for_initialization): Adjust.
-	* init.c (is_aggr_type): Remove.
-	(is_class_type): Add.
-	(build_offset_ref, build_new_1, build_vec_delete_1, build_vec_init,
-	build_delete): Adjust.
-	* lex.c (make_aggr_type): Remove.
-	(make_class_type): Add.
-	(cxx_make_type): Adjust.
-	* class.c (finish_struct_1, fixed_type_or_null, is_empty_class):
-	Adjust.
-	* decl.c (build_typename_type, make_typename_type,
-	make_unbound_class_template, cxx_init_decl_processing,
-	check_tag_decl, groktypename, start_decl_1, layout_var_decl,
-	check_initializer, cp_finish_decl, build_ptrmemfunc_type, grokparms,
-	grok_op_properties, xref_tag, check_function_type): Adjust.
-	* call.c (check_dtor_name, standard_conversion, implicit_conversion,
-	add_builtin_candidate, add_builtin_candidates,
-	build_user_type_conversion_1, convert_like_real, build_cxx_call,
-	is_subseq, compare_ics): Adjust.
-	* method.c (use_thunk): Adjust.
-	* rtti.c (build_dynamic_cast_1, create_pseudo_type_info,
-	create_tinfo_types): Adjust.
-	* cvt.c (cp_convert_to_pointer, convert_to_pointer_force,
-	build_up_reference, convert_to_reference, convert_from_reference,
-	ocp_convert, build_expr_type_conversion): Adjust.
-	* tree.c (bind_template_template_parm, error_type): Adjust.
-	* dump.c (cp_dump_tree): Adjust.
-	* search.c (lookup_member): Adjust.
-	* friend.c (make_friend_class, do_friend): Adjust.
-	* typeck2.c (store_init_value, process_init_constructor_array,
-	process_init_constructor_record, build_x_arrow, build_m_component_ref,
-	build_functional_cast): Adjust.
-	* pt.c (finish_member_template_decl, process_template_parm,
-	lookup_template_class, tsubst_function_type, tsubst,
-	tsubst_copy_and_build, get_template_base, bt_instantiate_type_proc):
-	Adjust.
-	* semantics.c (begin_class_definition, finish_base_specifier,
-	finish_typeof, cxx_omp_predetermined_sharing, finish_decltype_type):
-	Adjust.
-	* name-lookup.c (constructor_name_p, push_overloaded_decl,
-	do_class_using_decl, lookup_qualified_name,
-	maybe_process_template_type_declaration): Adjust.
-	* decl2.c (grok_array_decl, check_member_template,
-	constrain_class_visibility): Adjust.
-	* parser.c (cp_parser_class_name): Adjust.
-
-2008-03-18  Paolo Bonzini  <bonzini@gnu.org>
-
-	 * cp-lang.c (LANG_HOOKS_REDUCE_BIT_FIELD_OPERATIONS): Delete.
-
-2008-03-17  Jason Merrill  <jason@redhat.com>
-
-	PR c++/35548
-	* call.c (reference_binding): Check LOOKUP_NO_TEMP_BIND when binding
-	a temp directly to a reference as per DR391.
-
-2008-03-12  Richard Guenther  <rguenther@suse.de>
-
-	PR c++/35469
-	Revert:
-	2008-02-04  Richard Guenther  <rguenther@suse.de>
-
-	 PR java/35035
-	 * decl.c (record_builtin_java_type): Make jboolean a
-	 integer type again where its mode doesn't match that of bool.
-
-	2008-01-25  Richard Guenther  <rguenther@suse.de>
-
-	 PR c++/33887
-	 * decl.c (record_builtin_java_type): Make __java_boolean
-	 a variant of bool.
-	 * typeck.c (structural_comptypes): Move TYPE_FOR_JAVA check
-	 after TYPE_MAIN_VARIANT check.
-
-2008-03-10  Jakub Jelinek  <jakub@redhat.com>
-
-	PR c++/35328
-	* semantics.c (finish_omp_clauses): Look through NOP_EXPR even
-	if errorcount.
-
-	PR c++/35337
-	* semantics.c (finish_omp_clauses): Use %qD instead of %qE for
-	DECL_P in not a variable and appears more than once error messages.
-
-2008-03-07  Paolo Bonzini  <bonzini@gnu.org>
-
-	Revert:
-
-	2008-02-06  Douglas Gregor  <doug.gregor@gmail.com>
-
-	PR c++/35049
-	PR c++/35096
-	* typeck.c (structural_comptypes): Call cp_comptypes.
-	(comptypes): New; called from the C/C++ common bits to perform
-	strict checks.
-	(cp_comptypes): Renamed from comptypes, which is already used,
-	with a different signature, by the C++ front end.
-	(build_reinterpret_cast_1): Call cp_comptypes.
-	(ptr_reasonably_similar): Ditto.
-	* decl.c (decls_match): Ditto.
-	* cvt.c (convert_to_reference): Ditto.
-	* cp-tree.h (same_type_p): Ditto.
-	(same_or_base_type_p): Ditto.
-	(comptypes): Rename to cp_comptypes.
-	* pt.c (canonical_type_parameter): Call cp_comptypes.
-
-2008-03-07  Paolo Bonzini  <bonzini@gnu.org>
-
-	* cp-objcp-common.c (cxx_types_compatible_p): Remove obsolete
-	test for equivalence between pointer and references.
-
-2008-03-02  Manuel Lopez-Ibanez  <manu@gcc.gnu.org>
-
-	PR 24924
-	* class.c (finish_struct_anon): Use permerror instead of pedwarn.
-	(check_field_decls): Likewise.
-	(note_name_declared_in_class): Likewise.
-	* call.c (build_new_op): Likewise.
-	(convert_like_real): Likewise.
-	(build_over_call): Likewise.
-	* lex.c (unqualified_fn_lookup_error): Likewise.
-	* parser.c (cp_parser_template_id): Likewise.
-	* cvt.c (warn_ref_binding): Likewise.
-	(convert_to_reference): Likewise.
-	(ocp_convert): Likewise.
-	(convert_to_void): Use error instead of pedwarn.
-	* error.c (cp_cpp_error): Use pedantic_warning_kind.
-	* decl.c (compute_array_index_type): Use constant_expression_error.
-
-2008-03-01  Douglas Gregor  <doug.gregor@gmail.com>
-
-	* parser.c (cp_lexer_next_token_is_decl_specifier_keyword): Note
-	that auto is either a storage class or a simple type specifier,
-	depending on the dialect.
-	(cp_parser_decl_specifier_seq): Complain about `auto' as a storage
-	specifier in C++98 mode, error in C++0x mode (since we don't
-	support auto as a type specifier, yet).
-	(cp_parser_storage_class_specifier_opt): Don't treat `auto' as a
-	storage specifier in C++0x mode.
-	(cp_parser_simple_type_specifier): Parse `auto' as a
-	simple-type-specifier, but error because we don't support it yet.
-
-2008-02-29  Manuel Lopez-Ibanez  <manu@gcc.gnu.org>
-
-	* parser.c (cp_parser_nonclass_name): New.
-	(cp_parser_pseudo_destructor_name): Use it instead of
-	cp_parser_type_name.
-	(cp_parser_type_name): Move code to cp_parser_nonclass_name.
-
-2008-02-29  Tom Tromey  <tromey@redhat.com>
-
-	* parser.c (struct cp_token) <input_file_stack_index>: Remove.
-	(cp_lexer_get_preprocessor_token): Update.
-	(cp_lexer_set_source_position_from_token): Don't call
-	restore_input_file_stack.
-	* lex.c (cxx_init): Don't use push_srcloc or pop_srcloc.
-
-2008-02-28  Richard Guenther  <rguenther@suse.de>
-
-	Revert:
-	2008-02-26  Richard Guenther  <rguenther@suse.de>
-
-	* decl.c (duplicate_decls): Remove decl from global mapping
-	before ggc_freeing it.
-
-2008-02-27  Jakub Jelinek  <jakub@redhat.com>
-
-	PR c++/35368
-	* rtti.c: Include c-pragma.h.
-	(push_abi_namespace, pop_abi_namespace): New functions.
-	(build_dynamic_cast_1, tinfo_base_init, get_pseudo_ti_index,
-	create_tinfo_types, emit_support_tinfos): Use them.
-	* Make-lang.in (cp/rtti.o): Depend on $(C_PRAGMA_H).
-
-2008-02-26  Jason Merrill  <jason@redhat.com>
-
-	PR c++/35315
-	* decl.c (grokdeclarator): Allow a typedef of an unnamed struct
-	to name the struct for linkage purposes even if it has attributes.
-	(start_decl): In that case, set ATTR_FLAG_TYPE_IN_PLACE.
-
-2008-02-26  Tom Tromey  <tromey@redhat.com>
-
-	* parser.c (eof_token): Remove old location code.
-	(check_empty_body): Remove test of USE_MAPPED_LOCATION.
-	* decl2.c (generate_ctor_or_dtor_function): Remove old location
-	code.
-	(cp_write_global_declarations): Likewise.
-	* lex.c (cxx_init): Remove old location code.
-	(handle_pragma_implementation): Remove test of
-	USE_MAPPED_LOCATION.
-	* pt.c (tsubst): Remove old location code.
-	* error.c (cp_print_error_function): Remove test of
-	USE_MAPPED_LOCATION.
-	* decl.c (pop_label): Remove old location code.
-	(finish_function): Likewise.
-
-2008-02-26  Manuel Lopez-Ibanez  <manu@gcc.gnu.org>
-
-	PR 26264
-	* call.c (magic_varargs_p):  Remove BUILT_IN_STDARG_START.
-
-2008-02-26  Richard Guenther  <rguenther@suse.de>
-
-	* decl.c (duplicate_decls): Remove decl from global mapping
-	before ggc_freeing it.
-
-2008-02-26  Paolo Carlini  <pcarlini@suse.de>
-
-	 PR c++/35323
-	 * name-lookup.c (arg_assoc_type): Handle FIXED_POINT_TYPE.
-
-2008-02-26  Manuel Lopez-Ibanez <manu@gcc.gnu.org>
-
-	* typeck.c (build_class_member_access_expr): Add appropriate
-	OPT_W* parameter to warning.
-	(build_reinterpret_cast_1): Likewise.
-	* name-lookup.c (push_overloaded_decl): Likewise.
-
-2008-02-25  Paolo Carlini  <pcarlini@suse.de>
-
-	 PR c++/35333
-	 * error.c (dump_expr): Handle CONJ_EXPR.
-
-2008-02-25  Paolo Carlini  <pcarlini@suse.de>
-
-	 PR c++/35338
-	 * error.c (dump_type): Handle FIXED_POINT_TYPE.
-	(dump_expr): Handle FIXED_CST.
-
-2008-02-24  Jason Merrill  <jason@redhat.com>
-
-	* parser.c (cp_parser_declaration): Handle "inline namespace".
-	(cp_parser_namespace_definition): Likewise.
-
-	PR c++/33486
-	* name-lookup.c (arg_assoc_namespace): Look down into inline
-	namespaces, too.
-
-2008-02-23  Manuel Lopez-Ibanez  <manu@gcc.gnu.org>
-
-	* typeck.c (check_for_casting_away_constness): Use 1 single
-	argument, the type of cast, to decide what diagnostics generate.
-	(build_static_cast_1): Remove unused code. Update call to
-	check_for_casting_away_constness.
-	(build_reinterpret_cast_1): Update call to
-	check_for_casting_away_constness.
-	(build_const_cast_1): Likewise.
-
-2008-02-24  Paolo Carlini  <pcarlini@suse.de>
-
-	* error.c (dump_expr): Don't deal directly with NEW_EXPR (and
-	VEC_NEW_EXPR), forward to pp_expression.
-	* cxx-pretty-print.c (pp_cxx_new_expression): Fix FIXME.
-
-2008-02-24  Danny Smith  <dannysmith@users.sourceforge.net>
-
-	PR c++/34749
-	* friend.c (do_friend): Call cplus_decl_attributes earlier.
-
-2008-02-22  Andrew Pinski  <andrew_pinski@playstation.sony.com>
-
-	PR C++/34715
-	* decl.c (duplicate_decls): Merge DECL_DISREGARD_INLINE_LIMITS for
-	template decls' function decl.
-
-2008-02-22  Paolo Carlini  <pcarlini@suse.de>
-
-	PR c++/35282
-	Revert:
-	2008-02-14  Paolo Carlini  <pcarlini@suse.de>
-
-	 PR c++/28743
-	 * pt.c (determine_specialization): In case of function templates,
-	when the type of DECL does not match FN there is no match.
-
-2008-02-22  Ralf Wildenhues  <Ralf.Wildenhues@gmx.de>
-
-	PR c/19999
-	* typeck.c (build_binary_op): Warn about floating point
-	comparisons if FLOAT_TYPE_P, not only for REAL_TYPE.
-
-2008-02-19  Jason Merrill  <jason@redhat.com>
-
-	PR c++/34950
-	* pt.c (resolve_overloaded_unification): Set processing_template_decl
-	while we look for possible bindings.
-
-2008-02-19  Jakub Jelinek  <jakub@redhat.com>
-
-	PR c++/35028
-	* cp-gimplify.c (cxx_omp_clause_apply_fn): Handle vararg copy ctors.
-
-	PR c++/34964
-	PR c++/35244
-	* semantics.c (finish_omp_threadprivate): Do nothing for error_operand_p
-	vars.  Afterwards ensure v is VAR_DECL.
-
-	PR c++/35078
-	* parser.c (cp_parser_omp_for_loop): If DECL has REFERENCE_TYPE, don't
-	call cp_finish_decl.
-	* semantics.c (finish_omp_for): Fail if DECL doesn't have integral type
-	early.
-
-2008-02-15  Douglas Gregor  <doug.gregor@gmail.com>
-
-	PR c++/35023
-	PR c++/35024
-	PR c++/35026
-	* pt.c (finish_member_template_decl): If the type in a TYPE_DECL
-	is error_mark_node, return an error early.
-	(find_parameter_packs_r): Pass the pointer set along to recursive
-	calls of cp_walk_subtrees; don't try to manage the pointer set
-	ourselves.
-	(uses_parameter_packs): Pass the pointer set to cp_walk_tree.
-	(make_pack_expansion): Ditto.
-	(check_for_bare_parameter_packs): Ditto. Also, don't bother taking
-	a second pass through the tree with find_parameter_packs_r; that
-	second pass no longer does anything.
-	(push_template_decl_real): If we have an erroneous declaration,
-	set its type to error_mark_node before returning an error.
-
-2008-02-14  Douglas Gregor  <doug.gregor@gmail.com>
-
-	PR c++/34050
-	* pt.c (tsubst_initializer_list): Deal with the use of
-	VOID_TYPE_NODE to indicate value-initialization of the bases.
-
-2008-02-14  Manuel Lopez-Ibanez  <manu@gcc.gnu.org>
-	    Jason Merrill  <jason@redhat.com>
-
-	PR c++/5645
-	PR c++/11159
-	* class.c (type_has_user_nondefault_constructor): New fn.
-	* cp-tree.h: Declare it.
-	* init.c (emit_mem_initializers): Use it for -W warning about
-	missing base initializer.
-
-2008-02-14  Paolo Carlini  <pcarlini@suse.de>
-
-	 PR c++/28743
-	 * pt.c (determine_specialization): In case of function templates,
-	when the type of DECL does not match FN there is no match.
-
-2008-02-13  Jakub Jelinek  <jakub@redhat.com>
-	    Manuel Lopez-Ibanez  <manu@gcc.gnu.org>
-
-	PR c++/35138
-	* parser.c (cp_parser_pseudo_destructor_name): If next tokens
-	are not identifier :: ~, return before calling cp_parser_type_name.
-
-2008-02-13  Jason Merrill  <jason@redhat.com>
-
-	PR c++/34962, c++/34937, c++/34939
-	* decl2.c (is_late_template_attribute): Always defer attributes
-	vector_size and weak.
-
-	PR c++/34774
-	* pt.c (value_dependent_expression_p): Look into DECL_INITIAL
-	of enumerators, too.
-
-2008-02-12  Jason Merrill  <jason@redhat.com>
-
-	PR c++/34824
-	* call.c (convert_like_real): Pass LOOKUP_NO_CONVERSION to build_temp
-	if we're doing conversions to call a user-defined conversion function.
-
-2008-02-12  Steven Bosscher  <steven@gcc.gnu.org>
-
-	PR c++/29048
-	* semantics.c (finish_qualified_id_expr): Avoid duplicate access
-	check here, too.
-
-2008-02-12  Jakub Jelinek  <jakub@redhat.com>
-
-	PR c++/34862
-	* init.c (build_new_1): Don't create placement_expr before
-	constructing alloc_call.  Verify that the pointer is passed by
-	value to operator new.
-
-2008-02-11  Jason Merrill  <jason@redhat.com>
-
-	PR c++/35097
-	* pt.c (tsubst): Don't look up a template typedef in an explicit
-	specialization.
-
-2008-02-11  Douglas Gregor  <doug.gregor@gmail.com>
-
-	PR c++/35113
-	* tree.c (cp_build_qualified_type_real): When building a
-	cv-qualified array type, build it as a unique type with
-	build_cplus_array_type_1 and then adopt the unqualified type's
-	main variant.
-
-2008-02-11  Paolo Carlini  <pcarlini@suse.de>
-
-	PR c++/35077
-	* decl.c (groktypename): Check grokdeclarator return.
-
-2008-02-10  Jason Merrill  <jason@redhat.com>
-
-	PR c++/34094
-	* decl2.c (cp_write_global_declarations): Don't write out static
-	data members with DECL_IN_AGGR_P set.
-
-2008-02-08  Jason Merrill  <jason@redhat.com>
-
-	PR c++/35116
-	* tree.c (build_target_expr_with_type): Handle void initializer.
-	(bot_manip): Remap slot before recursing.
-
-2008-02-06  Kaveh R. Ghazi  <ghazi@caip.rutgers.edu>
-
-	PR other/35107
-	* Make-lang.in (cc1plus-dummy, cc1plus): Add $(GMPLIBS).
-
-2008-02-06  Alexandre Oliva  <aoliva@redhat.com>
-
-	PR c++/35056
-	* tree.c: Include tree-flow.h.
-	(build_target_expr): Check type compatibility.
-	* Make-lang.in (cp/tree.o): Depend on $(TREE_FLOW_H).
-	* call.c (convert_like_real): Convert bitfield to expected type.
-
-2008-02-06  Douglas Gregor  <doug.gregor@gmail.com>
-
-	PR c++/35049
-	PR c++/35096
-	* typeck.c (structural_comptypes): Call cp_comptypes.
-	(comptypes): New; called from the C/C++ common bits to perform
-	strict checks.
-	(cp_comptypes): Renamed from comptypes, which is already used,
-	with a different signature, by the C++ front end.
-	(build_reinterpret_cast_1): Call cp_comptypes.
-	(ptr_reasonably_similar): Ditto.
-	* decl.c (decls_match): Ditto.
-	* cvt.c (convert_to_reference): Ditto.
-	* cp-tree.h (same_type_p): Ditto.
-	(same_or_base_type_p): Ditto.
-	(comptypes): Rename to cp_comptypes.
-	* pt.c (canonical_type_parameter): Call cp_comptypes.
-
-2008-02-05  Jakub Jelinek  <jakub@redhat.com>
-
-	PR c++/33553
-	* pt.c (tsubst) <case INTEGER_TYPE>: Don't issue error if max is
-	value dependent expression.
-
-2008-02-05  Douglas Gregor  <doug.gregor@gmail.com>
-
-	PR c++/35074
-	* decl2.c (save_template_attributes): When we're modifying the
-	TYPE_MAIN_VARIANT to add new attributes, be sure to also modify
-	all of the other variants to add those same attributes. Otherwise,
-	the main variant will be inconsistent with those other variants.
-
-2008-02-04  Richard Guenther  <rguenther@suse.de>
-
-	PR java/35035
-	* decl.c (record_builtin_java_type): Make jboolean a
-	integer type again where its mode doesn't match that of bool.
-
-2008-02-02  Jason Merrill  <jason@redhat.com>
-	    Mark Mitchell  <mark@codesourcery.com>
-
-	PR c++/33916
-	* init.c (build_value_init_1): New function.
-	(build_value_init): New function.
-	* typeck2.c (build_functional_cast): Call it.
-	* cp-gimplify.c (cp_gimplify_init_expr): Handle its output.
-
-	* cp-tree.h (TYPE_HAS_USER_CONSTRUCTOR): Rename from
-	TYPE_HAS_CONSTRUCTOR.
-	* class.c (finish_struct_bits, maybe_warn_about_overly_private_class,
-	add_implicitly_declared_members): Adjust.
-	(check_field_decls): Adjust. Remove warnings about reference/const
-	in class without constructor.
-	(check_bases_and_members): Adjust.  Give those warnings here instead.
-	* decl.c (fixup_anonymous_aggr): Adjust.
-	(check_initializer): Adjust, clarify logic slightly.
-	(grok_special_member_properties): Adjust, only set if user-provided.
-	* rtti.c (create_tinfo_types): Don't set.
-	* cvt.c (ocp_convert): Remove exception for vtable_entry_type et al.
-	Use same_type_ignoring_top_level_qualifiers_p.
-	* pt.c (check_explicit_specialization): Adjust.
-	(instantiate_class_template): Adjust.
-
-2008-01-31  Douglas Gregor  <doug.gregor@gmail.com>
-	    Jakub Jelinek  <jakub@redhat.com>
-
-	PR c++/34935
-	PR c++/34936
-	* typeck.c (structural_comptypes): Handle comparisons of
-	VOID_TYPE, BOOLEAN_TYPE, INTEGER_TYPE, FIXED_POINT_TYPE, and
-	REAL_TYPE nodes.
-	* mangle.c (write_builtin_type): Map down to the canonical type,
-	which will be one of the predefined type nodes.
-
-2008-01-29  Michael Meissner  <michael.meissner@amd.com>
-
-	PR 35004
-	* cp-tree.h (struct full_lang_decl): Make tree_code bitfield 16
-	bits to allow for expansion of the number of middle end tree
-	codes.
-
-2008-01-29  Douglas Gregor  <doug.gregor@gmail.com>
-
-	PR c++/34055
-	PR c++/34103
-	PR c++/34219
-	PR c++/34606
-	PR c++/34753
-	PR c++/34754
-	PR c++/34755
-	PR c++/34919
-	PR c++/34961
-	* typeck.c (check_return_expr): Tweak call to
-	check_for_bare_parameter_packs.
-	* class.c (add_method): Be careful with error_mark_nodes.
-	* cp-tree.h (check_for_bare_parameter_packs): Remove "*" from
-	signature.
-	* pt.c (struct find_parameter_pack_data): Remove
-	SET_PACKS_TO_ERROR.
-	(find_parameter_packs_r): Don't use SET_PACKS_TO_ERROR.
-	(uses_parameter_packs): Don't set SET_PACKS_TO_ERROR.
-	(make_pack_expansion): Ditto.
-	(check_for_bare_parameter_packs): Parameter is now a tree, not a
-	tree*.
-	(process_template_parm): Tweak call to
-	check_for_bare_parameter_packs.
-	(push_template_decl_real): Tweak calls to
-	check_for_bare_parameter_packs. If bare parameter packs are found
-	in the list of exceptions, clear out that list after giving an
-	error.
-	* semantics.c (finish_cond): Tweak call to
-	check_for_bare_parameter_packs.
-	(finish_expr_stmt): Ditto.
-	(finish_for_expr): Ditto.
-	(finish_switch_cond): Ditto.
-	(finish_mem_initializers): Ditto.
-	(finish_member_declaration): Ditto.
-	(finish_static_assert): Check for bare parameter packs in the
-	condition.
-	* decl2.c (cplus_decl_attributes): Check for bare parameter packs in the
-	attributes of a declaration.
-	* parser.c (cp_parser_using_declaration): Tweak call to
-	check_for_bare_parameter_packs.
-	(cp_parser_base_clause): Ditto.
-
-2008-01-28  Jason Merrill  <jason@redhat.com>
-
-	PR c++/35007
-	* class.c (build_base_path): Fix !want_pointer case.
-
-2008-01-27  Jason Merrill  <jason@redhat.com>
-
-	PR c++/27177
-	* class.c (build_base_path): Fix previous change.
-
-2008-01-26  Jakub Jelinek  <jakub@redhat.com>
-
-	PR c++/34965
-	* error.c (dump_expr): Handle TRUTH_AND_EXPR, TRUTH_OR_EXPR
-	and TRUTH_XOR_EXPR.
-
-2008-01-26  Richard Guenther  <rguenther@suse.de>
-
-	PR c++/34235
-	* typeck.c (build_binary_op): Remove code to shorten compares.
-
-2008-01-25  Richard Guenther  <rguenther@suse.de>
-
-	PR c++/33887
-	* decl.c (record_builtin_java_type): Make __java_boolean
-	a variant of bool.
-	* typeck.c (structural_comptypes): Move TYPE_FOR_JAVA check
-	after TYPE_MAIN_VARIANT check.
-
-2008-01-25  Jason Merrill  <jason@redhat.com>
-
-	PR c++/27177
-	* class.c (build_base_path): Don't mess with virtual access if
-	skip_evaluation.
-	* call.c (standard_conversion): Don't check whether source type
-	is complete.
-
-	* decl2.c (is_late_template_attribute): Don't defer attribute
-	visibility just because the type is dependent.
-
-2008-01-25  Jason Merrill  <jason@redhat.com>
-	    Mark Mitchell  <mark@codesourcery.com>
-
-	PR c++/31780
-	* call.c (standard_conversion): Allow conversion from integer/real
-	to complex.
-	(compare_ics): Such a conversion is worse than a normal arithmetic
-	conversion.
-
-2008-01-25  Richard Guenther  <rguenther@suse.de>
-
-	PR c++/33887
-	* cp-lang.c (LANG_HOOKS_REDUCE_BIT_FIELD_OPERATIONS): Define
-	to true.
-
-2008-01-24  Paolo Carlini  <pcarlini@suse.de>
-
-	 PR c++/34603
-	 * pt.c (push_template_decl_real): Return error_mark_node in case
-	of template definition of non-template.
-
-2008-01-24  Jason Merrill  <jason@redhat.com>
-
-	PR c++/34913
-	* decl2.c (is_late_template_attribute): Defer any attribute with
-	dependent args.  Also defer type attributes if the type is dependent.
-
-2008-01-22  Jakub Jelinek  <jakub@redhat.com>
-	    Alexandre Oliva  <aoliva@redhat.com>
-
-	PR c++/33984
-	* call.c (reference_binding): For bitfields use the declared bitfield
-	type.
-	(add_builtin_candidates): Likewise.
-	* class.c (layout_class_type): For bitfields copy over the
-	original type quals.
-
-2008-01-22  Jason Merrill  <jason@redhat.com>
-
-	PR c++/28560
-	* decl.c (groktypename): Also ignore attributes on dependent
-	possibly-class types.
-
-	PR c++/34912
-	* friend.c (do_friend): Check for prior declaration of a friend
-	function of a local class.
-	* name-lookup.c (lookup_name_innermost_nonclass_level):
-	No longer static.
-	* name-lookup.h: Declare it.
-
-2008-01-22  Tom Tromey  <tromey@redhat.com>
-
-	PR c++/34829:
-	* init.c (build_new_1): Only disallow Java aggregates.
-
-2008-01-22  Jakub Jelinek  <jakub@redhat.com>
-
-	PR c++/34607
-	* semantics.c (finish_omp_for): Don't call c_finish_omp_for
-	if decl or init is error_mark_node.
-
-	PR c++/34918
-	* error.c (dump_expr): Handle VECTOR_CST.
-
-2008-01-21  Jason Merrill  <jason@redhat.com>
-
-	PR c++/33959
-	* pt.c (tsubst_aggr_type): Make sure our context is complete.
-
-	PR c++/34573
-	* pt.c (retrieve_local_specialization): Robustify.
-	(tsubst_pack_expansion, tsubst_decl): Remove redundant checks.
-
-	PR c++/34846
-	* pt.c (tsubst): Only call retrieve_local_specialization if the
-	original typedef was in a function template.
-
-	PR c++/34196
-	* decl.c (wrap_cleanups_r): Set TRY_CATCH_IS_CLEANUP.
-
-2008-01-21  Richard Guenther  <rguenther@suse.de>
-
-	PR c++/34850
-	* error.c (cp_print_error_function): Deal with recursive
-	BLOCK trees.
-
-2008-01-20  Paolo Carlini  <pcarlini@suse.de>
-
-	 PR c++/34891
-	 * error.c (dump_expr): Deal with VIEW_CONVERT_EXPR.
-
-2008-01-20  Paolo Carlini  <pcarlini@suse.de>
-
-	 PR c++/34776
-	PR c++/34486
-	 * name-lookup.c (do_class_using_decl): Do not call constructor_name_p
-	on non-IS_AGGR_TYPE scope.
-	(constructor_name_p): Assert IS_AGGR_TYPE.
-
-2008-01-18  Ian Lance Taylor  <iant@google.com>
-
-	PR c++/33407
-	* decl.c (duplicate_decls): Copy DECL_IS_OPERATOR_NEW flag.
-	(grok_op_properties): For NEW_EXPR and VEC_NEW_EXPR set
-	DECL_IS_OPERATOR_NEW flag.
-
-2008-01-16  Richard Guenther  <rguenther@suse.de>
-
-	PR c++/33819
-	* typeck.c (is_bitfield_expr_with_lowered_type): Recurse
-	for conversions to type variants.
-
-2008-01-15  Andreas Tobler  <a.tobler@schweiz.org>
-
-	* parser.c (cp_parser_template_parameter): Fix C90 issue with mixing
-	declaration and code.  Update copyright year.
-
-2008-01-15  Douglas Gregor  <doug.gregor@gmail.com>
-
-	PR c++/34399
-	* friend.c (do_friend): Don't query TYPE_BEING_DEFINED unless we
-	know we have a class type.
-
-2008-01-15  Douglas Gregor  <doug.gregor@gmail.com>
-
-	PR c++/34751
-	* pt.c (coerce_template_parameter_pack): When substituting into
-	the type of a non-type template parameter pack. use the
-	deduced/substituted arguments.
-	* parser.c (declarator_can_be_parameter_pack): A pointer-to-member
-	can be a parameter pack with the ellipsis following it.  When we
-	have an erroneous declaration, allow it to be a parameter pack.
-	(cp_parser_template_parameter): Complain about default
-	arguments on non-type template parameter packs, and parse them
-	using the new cp_parser_default_argument.
-	(cp_parser_parameter_declaration): Complain about parameter packs
-	with default arguments. Move parsing of default arguments into a
-	new function, cp_parser_default_argument.
-	(cp_parser_default_argument): New; extracted from
-	cp_parser_parameter_declaration.
-
-2008-01-15  Douglas Gregor  <doug.gregor@gmail.com>
-
-	PR c++/34051
-	PR c++/34055
-	PR c++/34102
-	PR c++/34103
-	* typeck.c (check_return_expr): If there are bare parameter packs
-	in the return value, set it to error_mark_node.
-	* tree.c (cp_walk_subtrees): Walk USING_DECL nodes.
-	* pt.c (find_parameter_packs_r): Look at the type of
-	IDENTIFIER_NODEs (e.g., for user-defined conversions).
-	(check_for_bare_parameter_packs): Flip the result: now returns
-	TRUE when there were bare parameter packs, FALSE otherwise.
-	(push_template_decl_real): Deal with flipped result of
-	check_for_bare_parameter_packs.
-	* semantics.c (finish_cond): If there are bare parameter packs in
-	the conditional, set it to error_mark_node.
-	(finish_expr_stmt): If there are bare parameter packs in the
-	expression, set it to error_mark_node.
-	(finish_for_expr): Ditto.
-	(finish_switch_cond): If there are bare parameter packs in
-	the conditional, set it to error_mark_node.
-	(finish_mem_initializers): If there are bare parameter packs in
-	the member initializer, set it to error_mark_node.
-	(finish_member_declaration): Check the attributes of the
-	declaration for bare parameter packs, and remove the attributes if
-	any have bare parameter packs.
-	* parser.c (cp_parser_using_declaration): Check the using
-	declaration for bare parameter packs.
-	(cp_parser_base_clause): If there are bare parameter packs in a
-	base specifier, don't add it to the chain.
-
-2008-01-15  Douglas Gregor  <doug.gregor@gmail.com>
-
-	PR c++/34314
-	* error.c (dump_simple_decl): Display ellipsis for template
-	non-type parameter packs.
-	(dump_decl): Display ellipsis for template type parameter packs.
-	(dump_template_decl): Display ellipsis for template template
-	parameter packs.
-	* pt.c (redeclare_class_template): When redeclaring a class
-	template, check for collisions between template parameters and
-	template parameter packs.
-
-2008-01-15  Douglas Gregor  <doug.gregor@gmail.com>
-
-	PR c++/33964
-	* pt.c (process_partial_specialization): Don't mark template
-	parameters that occur in non-deduced contexts.
-	(struct pair_fn_data): Add include_nondeduced_p.
-	(for_each_template_parm_r): Only visit non-deduced contexts if
-	include_nondeduced_p is set.
-	(for_each_template_parm): Added parameter include_nondeduced_p,
-	which states whether template parameters found in non-deduced
-	contexts should be visited.
-	(uses_template_parms): Visit all template parameters, even those
-	in non-deduced contexts.
-
-2008-01-15  Douglas Gregor  <doug.gregor@gmail.com>
-
-	PR c++/34052
-	* pt.c (check_default_tmpl_args): Check for parameter packs that
-	aren't at the end of a primary template.
-	(push_template_decl_real): Remove check for parameter packs that
-	aren't at the end of a primary template; that now happens in
-	check_default_tmpl_args.
-	* semantics.c (finish_template_template_parm): Use
-	check_default_tmpl_args to check for errors in the template
-	parameter list.
-
-2008-01-12  Doug Kwan  <dougkwan@google.com>
-
-	* decl.c: (grokdeclarator): Use OPT_Wignored_qualifiers
-	instead of OPT_Wreturn_type in warning due to ignored return type
-	qualifiers.
-	* pt.c: (tsubst_function_type): Use OPT_Wignored_qualifiers
-	instead of OPT_Wreturn_type in warning due to ignored return type
-	qualifiers.
-
-2008-01-08  Jakub Jelinek  <jakub@redhat.com>
-
-	PR c++/33890
-	* semantics.c (finish_omp_for): Don't call
-	fold_build_cleanup_point_expr if processing_template_decl.
-
-2008-01-04  Paolo Carlini  <pcarlini@suse.de>
-	    Jakub Jelinek  <jakub@redhat.com>
-
-	PR c++/34611
-	* error.c (dump_template_argument): Deal with TREE_LIST.
-
-2008-01-01  Douglas Gregor  <doug.gregor@gmail.com>
-
-	* parser.c (cp_parser_check_decl_spec): Don't warn about "long
-	long" in C++0x mode; change the warning to note that "long long"
-	is only unsupported in C++98 mode.
-
-2007-12-20  Jason Merrill  <jason@redhat.com>
-
-	PR c++/34111
-	* call.c (standard_conversion): Derived-to-base is considered a
-	standard conversion.
-
-2007-12-19  Jakub Jelinek  <jakub@redhat.com>
-
-	PR c++/34513
-	* parser.c (cp_parser_omp_parallel): For non-combined parallel
-	call cp_parser_statement rather than
-	cp_parser_already_scoped_statement.
-
-2007-12-18  Jason Merrill  <jason@redhat.com>
-
-	PR c++/34206
-	* pt.c (tsubst_aggr_type): Do nothing if the type already doesn't
-	use template parms.
-	(dependent_type_p_r): Handle the domain of an array.
-
-2007-12-18  Douglas Gregor  <doug.gregor@gmail.com>
-	     Jakub Jelinek  <jakub@redhat.com>
-
-	PR c++/32565
-	PR c++/33943
-	PR c++/33965
-	* pt.c (template_template_parm_bindings_ok_p): New; verifies
-	bindings of template template parameters after all template
-	arguments have been deduced.
-	(coerce_template_parms): Don't complain when COMPLAIN doesn't
-	include tf_error.
-	(fn_type_unification): Use template_template_parm_bindings_ok_p.
-	(unify): Deal with variadic, bound template template parameters.
-	(get_class_bindings): Use template_template_parm_bindings_ok_p.
-
-2007-12-18  Jakub Jelinek  <jakub@redhat.com>
-
-	PR c++/34488
-	* decl.c (grokdeclarator): Reject friend sfk_constructor
-	FUNCTION_TYPE.
-
-2007-12-17  Jakub Jelinek  <jakub@redhat.com>
-
-	PR c/34506
-	* parser.c (cp_parser_omp_all_clauses): Accept optional comma
-	in between clauses.
-
-2007-12-15  Alexandre Oliva  <aoliva@redhat.com>
-
-	PR debug/7081
-	* cp-lang.c (cp_classify_record): New.
-	(LANG_HOOKS_CLASSIFY_RECORD): Override.
-
-2007-12-11  Jakub Jelinek  <jakub@redhat.com>
-
-	PR c++/34238
-	* decl2.c (cp_write_global_declarations): Revert 2007-11-22 change.
-
-	PR c++/34364
-	* rtti.c (build_dynamic_cast): Call convert_from_reference even for
-	dynamic_cast in a template.
-
-2007-12-10  Simon Martin  <simartin@users.sourceforge.net>
-
-	PR c++/34059
-	* typeck.c (build_class_member_access_expr): Compute MEMBER_SCOPE from
-	MEMBER's BASELINK_ACCESS_BINFO instead of its BASELINK_BINFO.
-
-2007-12-10  Jakub Jelinek  <jakub@redhat.com>
-
-	PR c++/34395
-	* error.c (dump_type_prefix, dump_type_suffix): Handle
-	TYPE_PACK_EXPANSION.
-
-	PR c++/34394
-	* error.c (dump_expr): Handle ABS_EXPR.
-
-2007-12-09  Jakub Jelinek  <jakub@redhat.com>
-
-	PR c++/34178
-	PR c++/34340
-	* repo.c (repo_emit_p): Return 2 for DECL_INTEGRAL_CONSTANT_VAR_P
-	in class scope rather than DECL_INITIALIZED_BY_CONSTANT_EXPRESSION_P.
-	Return 2 also if DECL_EXPLICIT_INSTANTIATION.
-	* decl2.c (import_export_decl): Don't make VAR_DECLs import_p when
-	flag_use_repository and repo_emit_p returned 2.
-
-2007-12-06  Jakub Jelinek  <jakub@redhat.com>
-
-	PR c++/34336
-	* tree.c (stabilize_call, stabilize_init): Do nothing if
-	processing_template_decl.
-
-2007-12-05  Jakub Jelinek  <jakub@redhat.com>
-
-	PR c++/34271
-	* semantics.c (finish_decltype_type): For SCOPE_REF issue an
-	error instead of assertion failure.
-	* parser.c (cp_parser_decltype): If closing paren is not found,
-	return error_mark_node.
-
-2007-12-04  Douglas Gregor  <doug.gregor@gmail.com>
-
-	PR c++/34101
-	* name-lookup.c (arg_assoc_template_arg): Recurse on argument
-	packs.
-	(arg_assoc_type): We don't need to handle TYPE_ARGUMENT_PACK here,
-	since arg_assoc_template_arg will deal with them (better).
-
-2007-12-04  Douglas Gregor  <doug.gregor@gmail.com>
-
-	PR c++/33509
-	* pt.c (tsubst_exception_specification): Handle substitutions into
-	member templates, where tsubst_pack_expansion returns a
-	TYPE_PACK_EXPANSION.
-
-2007-12-04  Douglas Gregor  <doug.gregor@gmail.com>
-
-	PR c++/33091
-	* pt.c (unify_pack_expansion): If we didn't deduce any actual
-	bindings for the template parameter pack, don't try to keep the
-	empty deduced arguments.
-	(unify): If a parameter is a template-id whose template argument
-	list contains a pack expansion that is not at the end, then we
-	cannot unify against that template-id.
-
-2007-12-02  Paolo Carlini  <pcarlini@suse.de>
-
-	 PR c++/34061
-	 * pt.c (current_template_args): Use error_operand_p.
-
-2007-12-02  Paolo Carlini  <pcarlini@suse.de>
-
-	 PR c++/34273
-	 * error.c (dump_decl): Handle TREE_BINFO.
-
-2007-12-01  Ollie Wild  <aaw@google.com>
-
-	PR c++/8171
-	* typeck.c (build_binary_op): Add conversion of pointers to function
-	members appearing as operands to the equality operators.
-
-2007-11-30  Jakub Jelinek  <jakub@redhat.com>
-
-	PR c++/34275
-	* error.c (dump_expr): Handle OBJ_TYPE_REF.
-
-2007-11-29  Jakub Jelinek  <jakub@redhat.com>
-
-	PR c++/34270
-	* tree.c (lvalue_p_1) <case COND_EXPR>: Handle x ?: y
-	in templates.
-	* typeck.c (is_bitfield_expr_with_lowered_type) <case COND_EXPR>:
-	Likewise.
-
-	PR c++/34267
-	PR c++/34268
-	* parser.c (cp_parser_decltype): Don't call finish_id_expression
-	on ~type.
-	* semantics.c (finish_decltype_type): Issue error on types, TYPE_DECLs
-	and ~type early.
-
-2007-11-27  Jakub Jelinek  <jakub@redhat.com>
-
-	PR tree-optimization/34181
-	* method.c (use_thunk): Don't inline the call in the thunk.
-
-	PR c++/34213
-	* tree.c (decl_linkage): Static data members and static member
-	functions in anonymous ns classes are lk_external.
-
-2007-11-26  Andreas Krebbel  <krebbel1@de.ibm.com>
-
-	PR c++/34081
-	* decl.c (start_preparsed_function): Pass
-	processing_template_decl for the new allocate_struct_function
-	parameter.
-
-2007-11-25  Richard Guenther  <rguenther@suse.de>
-
-	* decl.c (poplevel): Use BLOCK_CHAIN.
-
-2007-11-24  Ollie Wild  <aaw@google.com>
-
-	* typeck.c (delta_from_ptrmemfunc): New function.
-	(get_member_function_from_ptrfunc): Call delta_from_ptrmemfunc.
-	(build_binary_op): Call delta_from_ptrmemfunc.
-
-2007-11-23  Jakub Jelinek  <jakub@redhat.com>
-
-	PR c++/30293
-	PR c++/30294
-	* decl.c (cp_finish_decl): Disallow variable or field
-	definitions if extern "Java" aggregates.
-	(grokparms): Disallow parameters with extern "Java"
-	aggregates.
-	(check_function_type): Disallow function return values
-	with extern "Java" aggregates.
-	* init.c (build_new_1): Disallow placement new with
-	extern "Java" aggregates.
-
-2007-11-23  Mark Mitchell  <mark@codesourcery.com>
-	    Manuel Lopez-Ibanez  <manu@gcc.gnu.org>
-
-	PR c++/5310
-	* call.c (convert_like_real): Build a zero constant when __null is
-	converted to an integer type.
-
-2007-11-22  Jakub Jelinek  <jakub@redhat.com>
-
-	PR c++/34094
-	* decl2.c (cp_write_global_declarations): Issue error about static
-	data members in anonymous namespace which are declared and used,
-	but not defined.
-
-2007-11-20  Jakub Jelinek  <jakub@redhat.com>
-
-	PR c++/34089
-	* parser.c (cp_parser_class_head): Reject function template ids.
-
-	PR c++/28879
-	* tree.c (build_cplus_array_type_1): Don't pass any VLA types
-	when processing_template_decl to build_array_type.
-
-	PR c++/33962
-	* pt.c (more_specialized_fn): Don't segfault if one or
-	both argument list end with ellipsis.
-
-2007-11-18  Jakub Jelinek  <jakub@redhat.com>
-
-	PR c++/30988
-	* semantics.c (finish_call_expr): Set
-	current_function_returns_abnormally if fn is noreturn FUNCTION_DECL
-	or OVERLOAD with all noreturn functions.
-
-2007-11-16  Jakub Jelinek  <jakub@redhat.com>
-
-	PR c++/34100
-	* pt.c (apply_late_template_attributes): Do nothing if decl's type is
-	error_mark_node.
-
-2007-11-13  Jakub Jelinek  <jakub@redhat.com>
-
-	PR c++/34054
-	PR c++/34056
-	PR c++/34057
-	PR c++/34058
-	PR c++/34060
-	* pt.c (find_parameter_packs_r): If ppd->set_packs_to_error,
-	set to error_mark_node the outermost POINTER_TYPE to the pack if
-	it is seen in a POINTER_TYPE.
-	(push_template_decl_real): If check_for_bare_parameter_packs
-	fails for function return type, set the return type to
-	integer_type_node.  If check_for_bare_parameter_packs failed
-	for non-function, return error_mark_node.
-
-	PR c++/29225
-	* call.c (build_new_op): Call resolve_args before calling
-	build_over_call.
-
-2007-11-11  Tom Tromey  <tromey@redhat.com>
-
-	PR c++/17577:
-	* lex.c (handle_pragma_implementation): Use cpp_included_before.
-
-2007-11-12  Manuel Lopez-Ibanez  <manu@gcc.gnu.org>
-
-	PR c++/8570
-	* pt.c (redeclare_class_template): Update error message. Use a
-	note to show the previous declaration.
-	(tsubst_friend_class): Use the location of the friend template as
-	the input location before calling redeclare_class_template.
-
-2007-11-11  Jakub Jelinek  <jakub@redhat.com>
-
-	PR c++/34068
-	* semantics.c (finish_pseudo_destructor_expr): Handle
-	object == error_mark_node.
-
-2007-11-10  Jakub Jelinek  <jakub@redhat.com>
-
-	PR c++/32241
-	* pt.c (tsubst_copy_and_build) <case COMPONENT_REF>: If object_type
-	is not scalar type, let finish_class_member_access_expr handle
-	diagnostics.  Pass BIT_NOT_EXPR argument to
-	finish_pseudo_destructor_expr.  Handle SCOPE_REF properly.
-
-2007-11-09  Douglas Gregor  <doug.gregor@gmail.com>
-
-	PR c++/33510
-	* decl.c (cp_complete_array_type): If any of the initializer
-	elements are pack expansions, don't compute the array size yet.
-
-2007-11-08  Andrew Pinski  <pinskia@gmail.com>
-
-	PR c++/30297:
-	* tree.c (decl_linkage): Fields have no linkage.
-
-2007-11-08  Daniel Jacobowitz  <dan@codesourcery.com>
-
-	* class.c (build_ctor_vtbl_group): Lay out the new type and decl.
-
-2007-11-07  Douglas Gregor  <doug.gregor@gmail.com>
-
-	PR c++/33045
-	PR c++/33837
-	PR c++/33838
-	* semantics.c (finish_decltype_type): See through INDIRECT_REFs.
-	Be careful with ERROR_MARK_NODEs.
-	* parser.c (cp_parser_check_access_in_redeclaration): Handle NULL
-	argument.
-
-2007-11-07  Jakub Jelinek  <jakub@redhat.com>
-
-	PR c++/33501
-	* call.c (build_over_call): Don't check TREE_ADDRESSABLE
-	on incomplete type.
-
-2007-11-06  Douglas Gregor  <doug.gregor@gmail.com>
-
-	PR c++/33977
-	PR c++/33886
-	* tree.c (c_build_qualified_type): Define bridge to
-	cp_build_qualified_type.
-
-2007-11-06  Douglas Gregor  <doug.gregor@gmail.com>
-
-	PR c++/31439
-	PR c++/32114
-	PR c++/32115
-	PR c++/32125
-	PR c++/32126
-	PR c++/32127
-	PR c++/32128
-	PR c++/32253
-	PR c++/32566
-	* typeck.c (check_return_expr): Pass address of retval to
-	check_for_bare_parameter_packs.
-	* class.c (build_base_field): Tolerate bases that have no layout
-	due to errors.
-	(end_of_base): Ditto.
-	* tree.c (canonical_type_variant): Be careful with
-	ERROR_MARK_NODE.
-	* cp-tree.h (check_for_bare_parameter_packs): Now accepts a
-	tree*.
-	* pt.c (find_parameter_pack_data): Add set_packs_to_error field,
-	which states whether parameter packs should be replaced with
-	ERROR_MARK_NODE.
-	(find_parameter_packs_r): Pass addresses to cp_walk_tree wherever
-	possible. If set_packs_to_error is set true, replace the parameter
-	pack with ERROR_MARK_NODE. Manage our own pointer sets.
-	(uses_parameter_packs): Don't set parameter packs to
-	ERROR_MARK_NODE.
-	(check_for_bare_parameter_packs): Now takes a pointer to a tree,
-	which may be modified (if it is a parameter pack). Instructs
-	find_parameter_packs_r to replace parameter packs with
-	ERROR_MARK_NODE (so that they won't cause errors later on).
-	(process_template_parm): Pass pointer to
-	check_for_bare_parameter_packs.
-	(process_partial_specialization): Replace pack expansions before
-	the end of the template argument list with ERROR_MARK_NODE.
-	(push_template_decl_real): Pass pointer to
-	check_for_bare_parameter_packs. Replace parameter packs not at the
-	end of the template parameter list with ERROR_MARK_NODE.
-	(convert_template_argument): Be more careful about using DECL_NAME
-	on only declarations.
-	(unify): Can't unify against ERROR_MARK_NODE.
-	* semantics.c (finish_cond): Pass pointer to
-	check_for_bare_parameter_packs.
-	(finish_expr_stmt): Ditto.
-	(finish_for_expr): Ditto.
-	(finish_switch_cond): Pass pointer to
-	check_for_bare_parameter_packs, and call it before we put the
-	condition into the statement.
-	(finish_mem_initializers): Pass pointer to
-	check_for_bare_parameter_packs.
-	(finish_member_declaration): Ditto.
-	* parser.c (cp_parser_base_clause): Ditto.
-
-2007-11-06  Jakub Jelinek  <jakub@redhat.com>
-
-	PR target/33168
-	* decl.c (cp_finish_decl): Call make_rtl_for_nonlocal_decl already
-	with the final TREE_READONLY flag in place.  processing_template_decl
-	is known to be 0 in this part of function.
-
-	PR c++/33894
-	* cp-tree.h: Update comment - TYPE_LANG_FLAG_0 is not
-	OMP_ATOMIC_DEPENDENT_P in OMP_ATOMIC.
-	* pt.c (tsubst_expr): Assert OMP_ATOMIC_DEPENDENT_P.
-	* semantics.c (finish_omp_atomic): Revert most of the
-	2007-02-05 changes, just keep the new representation of
-	OMP_ATOMIC_DEPENDENT_P OMP_ATOMIC.
-
-2007-11-05  H.J. Lu  <hongjiu.lu@intel.com>
-
-	PR c++/33871
-	* decl2.c (constrain_visibility): Clear DECL_ONE_ONLY if marked
-	local.
-
-2007-11-05  Douglas Gregor  <doug.gregor@gmail.com>
-
-	PR c++/33996
-	PR c++/33235
-	PR c++/33930
-	* typeck.c (merge_types): Don't lose rvalue references when
-	merging types.
-	* call.c (build_over_call): Don't elide move constructors just
-	because the copy constructor is trivial (!).
-	(compare_ics): If comparing cv-qualifiers fails, we can still order
-	based on binding lvalues vs. rvalues.
-
-2007-11-05  Douglas Gregor  <doug.gregor@gmail.com>
-
-	PR c++/33939
-	* pt.c (unify_pack_expansion): bring handling of function call
-	arguments into line with type_unification_real.
-
-2007-11-05  Manuel Lopez-Ibanez  <manu@gcc.gnu.org>
-
-	* typeck.c (build_binary_op): Use pedwarn instead of error for
-	consistency.
-
-2007-11-05  Jakub Jelinek  <jakub@redhat.com>
-
-	PR c++/33836
-	* parser.c (cp_parser_unary_expression): For &&label call
-	cp_parser_non_integral_constant_expression and return error_mark_node
-	if it returned true.
-
-	PR c++/33969
-	* decl.c (grokdeclarator): Don't call build_memfn_type if type
-	is neither FUNCTION_TYPE nor METHOD_TYPE.
-
-2007-11-02  Jakub Jelinek  <jakub@redhat.com>
-
-	PR c++/33516
-	* parser.c (cp_parser_nested_name_specifier_opt): Use
-	TYPE_MAIN_VARIANT (new_scope) as scope if new_scope is an incomplete
-	typedef of currently open class.
-
-2007-11-02  Paolo Carlini  <pcarlini@suse.de>
-
-	PR c++/33495
-	* error.c (dump_expr): Deal specially with statements.
-
-2007-11-01  Jason Merrill  <jason@redhat.com>
-
-	PR c++/30897
-	* pt.c (push_template_decl_real): Set DECL_CONTEXT on template
-	template parms.
-	(lookup_template_class): Use it to get the outer template args
-	for instantiating one.
-
-	PR c++/29236
-	* pt.c (reduce_template_parm_level): tsubst the parameters
-	of a template template parm.
-
-2007-11-01  Douglas Gregor  <doug.gregor@gmail.com>
-
-	PR c++/33955
-	* pt.c (find_parameter_packs_r): Handle TYPENAME_TYPE.
-
-2007-11-01  Jakub Jelinek  <jakub@redhat.com>
-
-	PR c++/32384
-	* parser.c (cp_parser_postfix_dot_deref_expression): If
-	POSTFIX_EXPRESSION is type dependent, try to parse it as pseudo dtor
-	first and if that succeeds and type is SCALAR_TYPE_P, create
-	PSEUDO_DTOR_EXPR.
-
-	PR c++/32260
-	* rtti.c (enum_tinfo_kind): Fix TK_TYPE_INFO_TYPE comment.
-	(typeid_ok_p): Use the same alias set for abi::__type_info_pseudo
-	as for std::type_info.
-
-2007-10-31  Paolo Carlini  <pcarlini@suse.de>
-
-	PR c++/33494
-	* cxx-pretty-print.c (pp_cxx_typeid_expression,
-	pp_cxx_delete_expression): Change to static linkage.
-	* cxx-pretty-print.h: Adjust declarations.
-	* error.c (dump_expr, case EXPR_PACK_EXPANSION, TYPEID_EXPR,
-	MEMBER_REF, DOTSTAR_EXPR, DELETE_EXPR, VEC_DELETE_EXPR,
-	MODOP_EXPR): Forward to pp_expression.
-
-	* cxx-pretty-print.c (pp_cxx_expression, case NON_DEPENDENT_EXPR):
-	Fix typo.
-
-2007-10-31 Christian Bruel  <christian.bruel@st.com>
-	    Mark Mitchell  <mark@codesourcery.com>
-
-	PR c++/19531
-	* typeck.c (check_return_expr): Don't set named_return_value_okay_p
-	if retval is volatile.
-
-2007-10-30  Jakub Jelinek  <jakub@redhat.com>
-
-	PR c++/33616
-	* decl2.c (build_offset_ref_call_from_tree): Call
-	build_non_dependent_expr on object prior to building ADDR_EXPR from it
-	if FN is DOTSTAR_EXPR.
-
-2007-10-30  Douglas Gregor  <doug.gregor@gmail.com>
-
-	PR c++/31993
-	PR c++/32252
-	* pt.c (find_parameter_packs_r): Fix typo in comment.
-	(convert_template_argument): Look at the pattern of a pack
-	expansion to determine what kind of entity we're converting.
-	(coerce_template_parameter_pack): When we have coerced a non-type
-	template parameter pack, substitute into the type of that pack.
-	(tsubst_pack_expansion): When our substitution of a parameter pack
-	is a "trivial" substitution of itself, just substitute into the
-	pack expansion rather than actually expanding.
-
-2007-10-29  Jakub Jelinek  <jakub@redhat.com>
-
-	PR c++/33841
-	* class.c (check_bitfield_decl): Don't set field's type to error_mark_node
-	for non-integral type bitfields.  Return true if bitfield is correct, false
-	error has been diagnosed.
-	(check_field_decls): If check_bitfield_decl returned false, call also
-	check_field_decl.
-
-2007-10-28  Paolo Carlini  <pcarlini@suse.de>
-	    Mark Mitchell  <mark@codesourcery.com>
-
-	PR c++/30659
-	* pt.c (do_decl_instantiation): If the VAR_DECL is not a
-	class member error out and return.
-
-2007-10-27  Jakub Jelinek  <jakub@redhat.com>
-
-	* error.c (reinit_cxx_pp): Initialize cxx_pp->enclosing_scope
-	to current_function_decl rather than 0.
-
-	PR c++/33844
-	* cxx-pretty-print.c (pp_cxx_pm_expression) <case MEMBER_REF>: Print
-	->* rather than .*.
-	* error.c (dump_expr): Handle MEMBER_REF and DOTSTAR_EXPR.
-
-2007-10-27  Jason Merrill  <jason@redhat.com>
-
-	PR c++/5247
-	* call.c (convert_default_arg): Detect recursion.
-
-2007-10-27  Jakub Jelinek  <jakub@redhat.com>
-
-	PR c++/33842
-	* cxx-pretty-print.h (pp_cxx_offsetof_expression): New prototype.
-	* cxx-pretty-print.c (pp_cxx_primary_expression): Handle
-	OFFSETOF_EXPR.
-	(pp_cxx_offsetof_expression_1, pp_cxx_offsetof_expression): New
-	functions.
-	* error.c (dump_expr): Handle OFFSETOF_EXPR.
-
-2007-10-26  Jason Merrill  <jason@redhat.com>
-
-	PR c++/24791
-	* pt.c (get_template_info): New fn.
-	(template_class_depth): Use it.
-	(push_template_decl_real): Check that the template args of the
-	definition match the args of the previous declaration.
-
-2007-10-26  Paolo Carlini  <pcarlini@suse.de>
-
-	PR c++/31988
-	* decl2.c (coerce_new_type): Do not allow a default argument for
-	the first parameter.
-
-2007-10-26  Douglas Gregor  <doug.gregor@gmail.com>
-
-	PR c++/33839
-	* parser.c (cp_parser_decltype): Return ERROR_MARK_NODE if we
-	don't see the leading '('. Only lookup names if we get an
-	IDENTIFIER_NODE.
-
-2007-10-26  Jakub Jelinek  <jakub@redhat.com>
-
-	PR c++/33744
-	* parser.c (cp_parser_parenthesized_expression_list): Set
-	greater_than_is_operator_p to true in between the parens.
-
-2007-10-26  Paolo Carlini  <pcarlini@suse.de>
-
-	PR c++/31747
-	* decl.c (grokdeclarator): In case of conflicting specifiers
-	just return error_mark_node.
-
-2007-10-26  Ollie Wild  <aaw@google.com>
-
-	* expr.c (cxx_expand_expr): Removed.
-	* cp-tree.h (exx_expand_expr): Removed.
-	* cp-objcp-common.h (LANK_HOOKS_EXPAND_EXPR): Replace cxx_expand_expr
-	with c_expand_expr.
-
-2007-10-25  Paolo Carlini  <pcarlini@suse.de>
-
-	PR c++/33843
-	* cxx-pretty-print.c (pp_cxx_unqualified_id): Deal with BIT_NOT_EXPR.
-
-2007-10-23  Jason Merrill  <jason@redhat.com>
-
-	PR c++/25950 (DR 391)
-	* call.c (struct conversion): Remove check_copy_constructor_p.
-	(reference_binding): Always bind a reference directly to a
-	compatible class rvalue.  Pass down LOOKUP_NO_TEMP_BIND during
-	temporary creation.
-	(check_constructor_callable): Remove.
-	(convert_like_real): Don't call it.
-	(initialize_reference): Don't call check_constructor_callable.
-	(standard_conversion): Check LOOKUP_NO_CONVERSION instead of
-	LOOKUP_CONSTRUCTOR_CALLABLE.  Don't require a temporary for base
-	conversions if LOOKUP_NO_TEMP_BIND.
-	(implicit_conversion): Pass through LOOKUP_NO_TEMP_BIND.
-	(build_user_type_conversion_1): Pass through LOOKUP_NO_TEMP_BIND for
-	second conversion.
-	* cp-tree.h (LOOKUP_CONSTRUCTOR_CALLABLE): Remove.
-
-2007-10-22  Jakub Jelinek  <jakub@redhat.com>
-
-	PR c++/33372
-	* semantics.c (finish_omp_clauses): Check !type_dependent_expression_p
-	before checking if its type is integral.
-
-2007-10-22  Jason Merrill  <jason@redhat.com>
-
-	PR c++/33620
-	* class.c (finish_struct_bits): Copy TYPE_ATTRIBUTES.
-	* pt.c (apply_late_template_attributes): Splice out dependent
-	attributes from DECL_ATTRIBUTES.
-
-	* decl.c (cxx_maybe_build_cleanup): Use build_address.
-
-2007-10-17  Manuel Lopez-Ibanez  <manu@gcc.gnu.org>
-
-	* typeck.c (build_binary_op) : Use appropriate warning option
-	instead of unnamed warning.
-
-2007-10-16  Paolo Carlini  <pcarlini@suse.de>
-
-	PR c++/31446
-	* pt.c (current_template_args): Do not change TREE_LIST elements
-	with a TREE_VALUE of error_mark_node.
-
-2007-10-16  Mark Mitchell  <mark@codesourcery.com>
-
-	* typeck.c (cp_apply_type_quals_to_decl): Expand documentation.
-	* decl.c (start_decl): Tidy.
-	(start_decl_1): Call cp_apply_type_quals_to_decl after completing
-	the type.
-	(grokdeclarator): Clarify comment.
-
-2007-10-14  Andrew Pinski  <pinskia@gmail.com>
-
-	PR c++/30303
-	* decl.c (grokfndecl): Return NULL after the "definition of
-	implicitly-declared" error happened.
-
-2007-10-12  Simon Martin  <simartin@users.sourceforge.net>
-
-	PR c++/26698
-	* call.c (build_user_type_conversion_1): Do not consider conversion
-	functions to convert a (possibly cv-qualified) object to the (possibly
-	cv-qualified) same object type (or a reference to it), to a (possibly
-	cv-qualified) base class of that type (or a reference to it).
-
-2007-10-12  Paolo Carlini  <pcarlini@suse.de>
-
-	* pt.c (tsubst): Use template_parm_level_and_index.
-
-2007-10-12  Jakub Jelinek  <jakub@redhat.com>
-
-	PR c++/32121
-	* parser.c (cp_parser_compound_statement): Handle label-declarations
-	at the beginning of the compound statement.
-	(cp_parser_block_declaration): Issue diagnostics about __label__
-	not at the beginning of a block.
-
-2007-10-11  Paolo Carlini  <pcarlini@suse.de>
-
-	PR c++/33461
-	* pt.c (coerce_template_parameter_pack): Do not pass error_mark_node
-	to convert_template_argument.
-	(coerce_template_parms): Return error_mark_node after fixed-length
-	error.
-	(tsubst_decl): Check for error_mark_node the return value of the
-	first tsubst in 'case VAR_DECL'.
-
-2007-10-08  Ollie Wild  <aaw@google.com>
-
-	* typeck2.c (digest_init): Call cplus_expand_constant after
-	convert_for_initialization.
-	* cp-objcp-common.h (LANG_HOOKS_EXPAND_CONSTANT): Removed.
-	* expr.c (cplus_expand_constant): Updated function description.
-
-2007-10-04  Jason Merrill  <jason@redhat.com>
-
-	PR c++/20416
-	* call.c (initialize_reference): Handle local static reference
-	temps properly.
-
-2007-10-03  Jason Merrill  <jason@redhat.com>
-
-	PR c++/32470
-	* name-lookup.c (push_namespace_with_attrs): Fold back into...
-	(push_namespace): Here.
-	(handle_namespace_attrs): New fn for the attr code.
-	(leave_scope): Don't pop_visibility.
-	* name-lookup.h (struct cp_binding_level): Remove has_visibility.
-	* parser.c (cp_parser_namespace_definition): Call
-	handle_namespace_attrs and pop_visibility as appropriate.
-
-	PR c++/11756
-	* mangle.c (write_type) [TYPEOF_TYPE]: Just sorry.
-
-2007-10-03  Alexandre Oliva  <aoliva@redhat.com>
-
-	* decl.c (duplicate_decls): Preserve linkage flags for mere
-	redeclarations of gnu_inline definitions.
-
-2007-10-03  Jason Merrill  <jason@redhat.com>
-
-	PR c++/15764
-	* decl.c (wrap_cleanups_r): New fn.
-	(wrap_temporary_cleanups): New fn.
-	(initialize_local_var): Call it.
-
-2007-09-29  Jason Merrill  <jason@redhat.com>
-
-	PR c++/33094
-	* decl.c (make_rtl_for_nonlocal_decl): It's ok for a member
-	constant to not have DECL_EXTERNAL if it's file-local.
-
-2007-09-28  Ollie Wild  <aaw@google.com>
-
-	Revert
-	2007-09-27  Ollie Wild  <aaw@google.com>
-
-	* typeck2.c (digest_init): Call cplus_expand_constant after
-	convert_for_initialization.
-	* cp-objcp-common.h (LANG_HOOKS_EXPAND_CONSTANT): Removed.
-	* expr.c (cplus_expand_constant): Updated function description.
-
-2007-09-28  Jason Merrill  <jason@redhat.com>
-
-	PR c++/10179
-	* class.c (layout_empty_base): Take rli parameter, update
-	rli->record_align if empty base has user-specified alignment.
-	(build_base_field): Pass rli to it.
-
-2007-09-28  Paolo Carlini  <pcarlini@suse.de>
-
-	PR c++/33213
-	* error.c (dump_decl): Deal with TYPE_PACK_EXPANSION.
-
-2007-09-28  Paolo Carlini  <pcarlini@suse.de>
-
-	PR c++/33118
-	* error.c (dump_expr): Deal with ARGUMENT_PACK_SELECT.
-	(dump_type): Use dump_template_argument for TYPE_ARGUMENT_PACK.
-	(dump_parameters): Just call dump_type for argument packs too.
-
-2007-09-28  Jakub Jelinek  <jakub@redhat.com>
-
-	PR c++/31434
-	* tree.c (cp_build_qualified_type_real): Handle TYPE_PACK_EXPANSION
-	qualification by creating qualified PACK_EXPANSION_PATTERN and
-	then calling make_pack_expansion on it.
-
-2007-09-27  Ollie Wild  <aaw@google.com>
-
-	* typeck2.c (digest_init): Call cplus_expand_constant after
-	convert_for_initialization.
-	* cp-objcp-common.h (LANG_HOOKS_EXPAND_CONSTANT): Removed.
-	* expr.c (cplus_expand_constant): Updated function description.
-
-2007-09-27  Jason Merrill  <jason@redhat.com>
-
-	PR c++/33571
-	* decl2.c (is_late_template_attribute): Don't crash on unknown
-	attribute.
-
-2007-09-27  Paolo Carlini  <pcarlini@suse.de>
-
-	PR c++/33493
-	* error.c (dump_expr): Deal with DELETE_EXPR and VEC_DELETE_EXPR.
-	* cxx-pretty-print.c (pp_cxx_delete_expression): Add missing
-	spaces in the formatting.
-	* cxx-pretty-print.h (pp_cxx_delete_expression): Declare.
-
-2007-09-27  Jakub Jelinek  <jakub@redhat.com>
-
-	* error.c (cxx_print_error_function): Add third argument, pass
-	it over to lhd_print_error_function.
-	(cp_print_error_function): If diagnostic->abstract_origin, print
-	virtual backtrace.
-	* cp-tree.h (struct diagnostic_info): New forward decl.
-	(cxx_print_error_function): Add third argument.
-
-2007-09-25  Simon Martin  <simartin@users.sourceforge.net>
-
-	PR c++/33207
-	* name-lookup.c (pushtag): Do not create an implicit typedef before
-	the associated type declaration is known to be valid.
-
-2007-09-25  Jakub Jelinek  <jakub@redhat.com>
-
-	* tree.c (cxx_printable_name): Compare FUNCTION_DECL uids
-	rather than pointers.
-
-2007-09-24  Danny Smith  <dannysmith@user.sourceforge.net>
-
-	PR c++/14688
-	 * search.c (check_final_overrider): Fail if
-	targetm.comp_type_attributes returns 0.
-
-2007-09-24  Jason Merrill  <jason@redhat.com>
-
-	PR c++/33239
-	* pt.c (resolve_typename_type): Don't look things up in the original
-	template if it would mean losing template arguments.
-
-2007-09-24  Jakub Jelinek  <jakub@redhat.com>
-
-	PR c++/33506
-	* cp-tree.h (cxx_type_hash_eq): New prototype.
-	* cp-objcp-common.h (LANG_HOOKS_TYPE_HASH_EQ): Redefine.
-	* tree.c (cxx_type_hash_eq): New function.
-
-2007-09-24  Douglas Gregor  <doug.gregor@gmail.com>
-
-	PR c++/33185
-	* tree.c (cp_build_qualified_type_real): Build a canonical
-	ARRAY_TYPE if the original ARRAY_TYPE was not a canonical type.
-
-2007-09-24  Douglas Gregor  <doug.gregor@gmail.com>
-
-	PR c++/33112
-	PR c++/33185
-	* tree.c (cplus_array_compare): Compare pointers, not types.
-	(build_cplus_array_type_1): Store new array type into the hash
-	table before building the canonical type; build the canonical type
-	correctly.
-	(cp_build_qualified_type_real): Put all of the array types with
-	cv-qualified element types into the C++ array hash table, built as
-	variants of the unqualified versions.
-
-2007-09-23  Jason Merrill  <jason@redhat.com>
-
-	PR c++/16370
-	* decl.c (grokdeclarator): Look through implicit TYPE_DECLs
-	for deprecation warnings.
-
-2007-09-22  Jason Merrill  <jason@redhat.com>
-
-	PR c++/15269
-	* call.c (build_over_call): Warn about deprecated virtuals.
-
-	PR c++/19407
-	* cp-tree.h (ATTR_IS_DEPENDENT): New macro.
-	(MAYBE_TAGGED_TYPE_P): Remove.
-	* pt.c (apply_late_template_attributes): Check ATTR_IS_DEPENDENT
-	instead of calling is_late_template_attribute again.
-	(tsubst_decl) [TYPE_DECL]: Just check if the name is the tag.
-	(tsubst): A typedef is a TYPE_NAME != TYPE_MAIN_DECL.
-	Don't crash on typedefs from non-template classes.
-	* decl2.c (grokfield): Don't sorry about attrs on template parms.
-	(is_late_template_attribute): All attributes applied to template
-	parms or typename types are dependent.  Static.
-	(splice_template_attributes): Pass decl through.
-	(save_template_attributes): Likewise.
-
-2007-09-20  Jakub Jelinek  <jakub@redhat.com>
-
-	PR c++/33496
-	* pt.c (tsubst_copy) <case SIZEOF_EXPR>: Handle error_mark_node
-	returned from tsubst_pack_expansion.
-	(tsubst_copy_and_build) <case SIZEOF_EXPR>: Likewise.
-	(tsubst_copy_and_build) <case CONSTRUCTOR>: Likewise.
-
-2007-09-20  Paolo Carlini  <pcarlini@suse.de>
-
-	PR c++/33460
-	* semantics.c (finish_id_expression): Use consistently
-	context_for_name_lookup.
-	* decl.c (fixup_anonymous_aggr): Fix error message for
-	anonymous struct (vs union).
-
-2007-09-19  Jason Merrill  <jason@redhat.com>
-
-	PR c++/7586
-	* pt.c (tsubst): Handle typedefs by looking for the specialization.
-	(retrieve_specialization): Only tagged types use
-	DECL_TEMPLATE_INSTANTIATIONS.
-	(instantiate_class_template): Push nested classes too.
-	(tsubst_decl) [TYPE_DECL]: Only check for canonical decl for
-	tagged types.
-	* cp-tree.h (MAYBE_TAGGED_TYPE_P): New macro.
-	* init.c (is_aggr_type): Remove redundant tests.
-	* class.c (push_nested_class): Use CLASS_TYPE_P.
-
-2007-09-20  Paolo Carlini  <pcarlini@suse.de>
-
-	PR c++/33459
-	* init.c (build_zero_init): If, recursively, build_zero_init
-	returns a NULL_TREE, do not append it to the VEC of constructors.
-
-2007-09-18  Jason Merrill  <jason@redhat.com>
-
-	PR c++/17743
-	* pt.c (apply_late_template_attributes): Set processing_template_decl.
-	(tsubst_decl) [TYPE_DECL]: Preserve naming typedef, pass
-	ATTR_FLAG_TYPE_IN_PLACE.
-	(tsubst): Do unqualified lookup to find typedefs from current class.
-	[ARRAY_TYPE]: Propagate alignment info.
-	* decl2.c (is_late_template_attribute): Only defer handling of
-	attribute aligned if the expression is dependent.
-	(save_template_attributes): If we're deferring any attributes,
-	make this a naming typedef.
-
-2007-09-18  Paolo Carlini  <pcarlini@suse.de>
-
-	PR c++/33462 (again)
-	* cxx-pretty-print.c (pp_cxx_va_arg_expression): Print
-	va_arg instead of __builtin_va_arg.
-
-2007-09-18  Paolo Carlini  <pcarlini@suse.de>
-
-	PR c++/33462
-	* cxx-pretty-print.c (pp_cxx_va_arg_expression): Add.
-	(pp_cxx_primary_expression): Use it.
-	* cxx-pretty-print.h (pp_cxx_va_arg_expression): Declare.
-	* error.c (dump_expr): Use it.
-
-2007-09-18  Paolo Carlini  <pcarlini@suse.de>
-
-	PR c++/33463
-	* cxx-pretty-print.c (pp_cxx_postfix_expression): Split
-	out case TYPEID_EXPR to...
-	(pp_cxx_typeid_expression): ... here; use pp_cxx_left_paren
-	and pp_cxx_right_paren.
-	* cxx-pretty-print.h (pp_cxx_typeid_expression): Declare.
-	* error.c (dump_expr): Use it.
-
-2007-09-18  Paolo Carlini  <pcarlini@suse.de>
-
-	PR c++/33464
-	* cxx-pretty-print.c (pp_cxx_trait_expression): Add.
-	(pp_cxx_primary_expression): Use it.
-	* cxx-pretty-print.h (pp_cxx_trait_expression): Declare.
-	* error.c (dump_expr): Use it.
-
-2007-09-16  Paolo Carlini  <pcarlini@suse.de>
-
-	PR c++/33124
-	* init.c (build_new): Remove warning for zero-element
-	allocations.
-
-2007-09-16  Nathan Sidwell  <nathan@codesourcery.com>
-
-	PR c++/32756
-	* call.c (maybe_handle_implicit_object): Set this_p, clear
-	rvaluedness_matches_p.
-	(compare_ics): Do not compare rvaluedness matching when one of the
-	operands is an implicit object.
-
-2007-09-14  Jason Merrill  <jason@redhat.com>
-
-	PR c++/17743, c++/19163
-	* decl2.c (is_late_template_attribute): New fn.
-	(splice_template_attributes, save_template_attributes): New fns.
-	(cplus_decl_attributes): Call save_template_attributes.
-	* pt.c (apply_late_template_attributes): New fn.
-	(instantiate_class_template, tsubst_decl): Use it.
-	* cp-tree.h: Declare is_late_template_attribute.
-
-2007-09-13  Tom Tromey  <tromey@redhat.com>
-
-	* parser.c (cp_lexer_new_main): Don't use
-	c_lex_return_raw_strings.
-	(cp_lexer_get_preprocessor_token): Update.  Add special case when
-	lexer is NULL.
-
-2007-09-11  Jan Hubicka <jh@suse.cz>
-
-	* method.c (use_thunk): Use tree_rest_of_compilation
-	* cp-objecp-common.h (LANG_HOOKS_CALLGRAPH_EXPAND_FUNCTION): Kill.
-	(LANG_HOOKS_CALLGRAPH_EMIT_ASSOCIATED_THUNKS): Define.
-	* cp-tree.h (expand_body): Kill.
-	(emit_associated_thunks): Declare.
-	* semantics.c (emit_associated_thunks): Export.
-	(expand_body): Kill.
-
-2007-09-09  David Daney  <ddaney@avtrex.com>
-
-	PR c++/33324
-	* init.c (build_new_1):  Use POINTER_PLUS_EXPR instead of MINUS_EXPR
-	to calculate cookie_ptr.
-
-2007-09-08  Jason Merrill  <jason@redhat.com>
-
-	PR c++/33342
-	* pt.c (most_specialized_class): Set processing_template_decl
-	while tsubsting partial spec args.
-
-2007-09-06  Jason Merrill  <jason@redhat.com>
-
-	* decl2.c (get_guard): Copy visibility from the guarded variable.
-
-2007-09-06  Jan Hubicka  <jh@suse.cz>
-
-	* semantics.c (expand_body): Do not mark arguments of clones used.
-
-2007-09-06  Paolo Carlini  <pcarlini@suse.de>
-
-	PR c++/32674
-	* decl.c (cp_finish_decl): When processing_template_decl,
-	deal correctly with init as TREE_LIST.
-
-2007-09-06  Tom Tromey  <tromey@redhat.com>
-
-	* decl.c (finish_function): Put return's location on line zero of
-	file.
-
-2007-09-05  Jason Merrill  <jason@redhat.com>
-
-	PR c++/15745
-	* except.c (prepare_eh_type): Use type_decays_to.
-
-	PR c++/15097
-	* init.c (build_delete): Use build_headof to get the address of the
-	complete object if we aren't using the deleting destructor.
-	* rtti.c (build_headof): No longer static.
-	* cp-tree.h: Declare it.
-
-2007-09-06  Jakub Jelinek  <jakub@redhat.com>
-
-	* decl.c (duplicate_decls): Set TREE_NOTHROW on __builtin_XX
-	decl if a prototype for XX is provided with throw().
-
-	PR c++/33289
-	* decl.c (builtin_function_1): Set DECL_ANTICIPATED also
-	on __*_chk non-__builtin_* decls.
-
-2007-09-05  Paolo Carlini  <pcarlini@suse.de>
-
-	PR c++/30302
-	* semantics.c (finish_id_expression): Use context_for_name_lookup
-	insted of DECL_CONTEXT,	to see through anonymous structs and unions.
-	* class.c (finish_struct_anon): Deal correctly with anonymous
-	structs (vs unions, as GNU extension) in error messages.
-
-2007-09-05  Jan Hubicka  <jh@suse.cz>
-
-	* sematics.c (expand_body): Remove unnecesary import_export_decl
-	call, DECL_EXTERNAL checks and current_function_decl saving.
-
-2007-09-05  Paolo Carlini  <pcarlini@suse.de>
-
-	PR c++/29731 (again)
-	* parser.c (cp_parser_primary_expression): Return error_mark_node
-	when a statement-expression is found in a template-argument list.
-
-2007-09-04  Jason Merrill  <jason@redhat.com>
-
-	* except.c (initialize_handler_parm): Use
-	fold_build_cleanup_point_expr.
-
-	PR c++/31419
-	* call.c (reference_binding): Don't look for user-defined conversions
-	to the same type.
-
-	PR c++/31411
-	* except.c (initialize_handler_parm): Put a CLEANUP_POINT_EXPR inside
-	the MUST_NOT_THROW_EXPR.
-
-2007-09-04  Richard Sandiford  <richard@codesourcery.com>
-
-	* decl.c (cp_finish_decl): Call determine_visibility before
-	make_rtl_for_nonlocal_decl.
-
-2007-09-04  Jason Merrill  <jason@redhat.com>
-
-	PR c++/14032
-	* pt.c (most_specialized_class): Substitute outer template
-	arguments into the arguments of a member template partial
-	specialization.
-	(strip_innermost_template_args): New fn.
-
-2007-09-03  Daniel Jacobowitz  <dan@codesourcery.com>
-
-	* Make-lang.in (g++spec.o): Remove SHLIB_MULTILIB.
-
-2007-09-03  Kaveh R. Ghazi  <ghazi@caip.rutgers.edu>
-
-	* call.c (name_as_c_string): Supply a TYPE for CONST_CAST.
-	* decl.c (cp_make_fname_decl): Likewise,
-	* parser.c (cp_parser_string_literal): Likewise,
-	* tree.c (pod_type_p, zero_init_p): Use CONST_CAST_TREE.
-	* typeck.c (cp_type_quals, cp_type_readonly, cp_has_mutable_p):
-	Likewise,
-
-2007-09-02  Paolo Carlini  <pcarlini@suse.de>
-
-	PR c++/33208
-	* typeck.c (build_unary_op): Fix error message for
-	Boolean expression as operand to operator--.
-
-2007-09-01  Kaveh R. Ghazi  <ghazi@caip.rutgers.edu>
-
-	* tree.c (pod_type_p, zero_init_p): Use strip_array_types.
-	* typeck.c (cp_type_quals, cp_type_readonly, cp_has_mutable_p):
-	Likewise.
-
-2007-08-31 Douglas Gregor <doug.gregor@gmail.com>
-
-	PR c++/32597
-	* init.c (build_default_init): Make extern.
-	* cp-tree.h (build_default_init): Declare here.
-	* pt.c (tsubst_expr): When the instantiation of the initializer of
-	a variable results in an empty list, default-initialize the
-	variable.
-	(tsubst_copy_and_build): When the instantiation of the initializer
-	in a new expression results in an empty initializer list,
-	default-initialize it.
-
-2007-08-31  Douglas Gregor  <doug.gregor@gmail.com>
-
-	* mangle.c (write_type): Change mangling of rvalue reference from
-	`RR' to `O'.
-
-2007-08-31  Jakub Jelinek  <jakub@redhat.com>
-
-	* decl.c (duplicate_decls): Remove duplicated line.
-
-2007-08-31  Paolo Carlini  <pcarlini@suse.de>
-
-	PR c++/33210
-	* cxx-pretty-print.c (pp_cxx_unqualified_id): Deal with
-	BOUND_TEMPLATE_TEMPLATE_PARM.
-
-2007-08-31  Paolo Carlini  <pcarlini@suse.de>
-
-	PR c++/32113
-	* search.c (lookup_member): Check the name argument for
-	error_mark_node.
-
-2007-08-31  Paolo Carlini  <pcarlini@suse.de>
-
-	PR c++/33212
-	* parser.c (cp_parser_trait_expr): Check rerurn value of
-	cp_parser_type_id.
-
-2007-08-30  Ollie Wild  <aaw@google.com>
-
-	* cvt.c (cp_convert_to_pointer): Remove force parameter. Call
-	convert_ptrmem for pointer to member conversions.
-	(convert_to_pointer_force): Update cp_convert_to_pointer call.
-	(ocp_convert): Update cp_convert_to_pointer call.
-	* typeck.c (convert_ptrmem): Add conditional for null pointers to
-	members.
-	(build_static_cast_1): Check can_convert for conversions in either
-	direction.
-	(get_delta_difference_1): New function.
-	(get_delta_difference): Refactor to call get_delta_difference_1.
-
-2007-08-30  Jakub Jelinek  <jakub@redhat.com>
-
-	* decl.c (start_preparsed_function): Set
-	DECL_DISREGARD_INLINE_LIMITS for GNU_INLINE_P functions.
-
-2007-08-28  Paolo Carlini  <pcarlini@suse.de>
-
-	PR c++/33209
-	* error.c (dump_expr): Deal with TEMPLATE_TYPE_PARM and
-	BOUND_TEMPLATE_TEMPLATE_PARM.
-
-2007-08-28  Jakub Jelinek  <jakub@redhat.com>
-
-	PR c++/32596
-	PR c++/32400
-	* pt.c (check_explicit_specialization): Set DECL_INTERFACE_KNOWN
-	and DECL_NOT_REALLY_EXTERN if tmpl_func is not public.
-
-2007-08-27  Jason Merrill  <jason@redhat.com>
-
-	PR c++/29000
-	* pt.c (build_non_dependent_expr, type_dependent_expression_p):
-	Look inside STMT_EXPR.
-	* semantics.c (stmt_expr_value_expr): New fn.
-	* cp-tree.h: Declare it.
-
-	PR c++/28558
-	* decl.c (groktypename): Ignore attributes applied to class type.
-
-2007-08-28  Richard Guenther  <rguenther@suse.de>
-
-	* decl.c (duplicate_decls): Merge DECL_DISREGARD_INLINE_LIMITS.
-
-2007-08-28  Gabriel Dos Reis  <gdr@integrable-solutions.net>
-
-	* error.c (dump_expr): Handle COMPLEX_CST.
-	* cxx-pretty-print.c (pp_cxx_primary_expression): Likewise.
-	(pp_cxx_expression): Likewise.
-
-2007-08-27  Alexandre Oliva  <aoliva@redhat.com>
-
-	* decl.c (GNU_INLINE_P): New.
-	(duplicate_decls): Handle gnu_inline.  Merge attributes and
-	some flags in overriding definitions.
-	(redeclaration_error_message): Handle gnu_inline.
-	(start_preparsed_function): Likewise.
-
-2007-08-25  Kaveh R. Ghazi  <ghazi@caip.rutgers.edu>
-
-	* call.c (sufficient_parms_p): Constify.
-	* class.c (same_signature_p): Likewise.
-	* cp-gimplify.c (is_invisiref_parm,
-	cxx_omp_privatize_by_reference): Likewise.
-	* cp-objcp-common.c (has_c_linkage): Likewise.
-	* cp-tree.h (NON_THUNK_FUNCTION_CHECK, THUNK_FUNCTION_CHECK,
-	sufficient_parms_p, same_signature_p, copy_fn_p, move_fn_p,
-	grok_ctor_properties, nothrow_libfn_p, skip_artificial_parms_for,
-	num_artificial_parms_for, comp_template_parms,
-	template_parameter_pack_p, any_dependent_template_arguments_p,
-	any_type_dependent_arguments_p, any_value_dependent_elements_p,
-	repo_export_class_p, cxx_omp_privatize_by_reference, pod_type_p,
-	zero_init_p, member_p, cp_lvalue_kind,
-	builtin_valid_in_constant_expr_p, decl_anon_ns_mem_p,
-	varargs_function_p, is_dummy_object, special_function_kind,
-	string_conv_p, type_unknown_p, comp_except_specs, compparms,
-	comp_cv_qualification, is_bitfield_expr_with_lowered_type,
-	unlowered_expr_type, ptr_reasonably_similar, cp_type_readonly,
-	cp_has_mutable_p, at_least_as_qualified_p,
-	invalid_nonstatic_memfn_p, lvalue_or_else, lvalue_p): Likewise.
-	* decl.c (copy_fn_p, move_fn_p, grok_ctor_properties): Likewise.
-	* except.c (nothrow_libfn_p): Likewise.
-	* method.c (skip_artificial_parms_for, num_artificial_parms_for):
-	Likewise.
-	* pt.c (comp_template_parms, template_parameter_pack_p,
-	any_type_dependent_arguments_p, any_value_dependent_elements_p,
-	any_dependent_template_arguments_p): Likewise.
-	* repo.c (repo_export_class_p): Likewise.
-	* semantics.c (anon_aggr_type_p): Likewise.
-	* tree.c (lvalue_p_1, real_lvalue_p, lvalue_p,
-	builtin_valid_in_constant_expr_p, decl_anon_ns_mem_p,
-	varargs_function_p, member_p, is_dummy_object, pod_type_p,
-	zero_init_p, special_function_p): Likewise.
-	* typeck.c (comp_array_types, type_unknown_p, comp_except_specs,
-	comp_array_types, at_least_as_qualified_p, comp_cv_qualification,
-	compparms, invalid_nonstatic_memfn_p,
-	is_bitfield_expr_with_lowered_type, unlowered_expr_type,
-	string_conv_p, ptr_reasonably_similar, cp_type_readonly,
-	cp_has_mutable_p, lvalue_or_else): Likewise.
-
-2007-08-25  Paolo Bonzini  <bonzini@gnu.org>
-
-	* decl.c (cp_tree_node_structure): Kill TINST_LEVEL case.
-	* cp-objcp-common.c (cp_tree_size): Ditto.
-	* tree.c (cp_walk_subtrees): Ditto
-	* cp-tree.def (TINST_LEVEL): Go away.
-	* cp-tree.h (struct tinst_level_s): Rename to struct tinst_level,
-	move together with other non-tree structs.
-	(enum cp_tree_node_structure_enum): Nuke TS_CP_TINST_LEVEL.
-	(union lang_tree_node): Eliminate tinst_level field.
-	(TINST_DECL, TINST_LOCATION, TINST_IN_SYSTEM_HEADER_P): Annihilate.
-	(current_instantiation, outermost_tinst_level): Return
-	a "struct tinst_level *".
-
-	* error.c (print_instantiation_partial_context): Change second
-	parameter to a "struct tinst_level *".  Replace accessor macros
-	with field access.
-	(print_instantiation_full_context): Likewise.
-	* lex.c (in_main_input_context): Likewise.
-
-	* pt.c (struct pending_templates): New.
-	(pending_templates, last_pending_template): Use it as a type.
-	(current_tinst_level): Change typo to "struct tinst_level *"
-	(reopen_tinst_level): Accept "struct tinst_level *", return decl.
-	(add_pending_template): Construct a "struct pending_template".
-	Replace TINST_LEVEL accessor macros with field access.
-	(push_tinst_level): Likewise, using GGC_NEW instead of make_node.
-	(pop_tinst_level): Likewise.
-	(instantiate_pending_templates): Likewise.  Factor common code used
-	when an instantiation has been done.
-	(outermost_tinst_level): Replace tree_last with loop.
-	(current_instantiation): Return a "struct tinst_level *".
-
-2007-08-24  Ollie Wild  <aaw@google.com>
-
-	* name-lookup.c (add_decl_to_level): Remove addition to vtables chain.
-	* name-lookup.h (cp_binding_level): Remove vtables member.
-
-2007-08-24  Richard Guenther  <rguenther@suse.de>
-
-	* tree.c (cp_cannot_inline_tree_fn): Remove.
-	* cp-tree.h (cp_cannot_inline_tree_fn): Likewise.
-	* cp-objcp-common.h (LANG_HOOKS_TREE_INLINING_CANNOT_INLINE_TREE_FN):
-	Remove define.
-
-2007-08-24  Jakub Jelinek  <jakub@redhat.com>
-
-	PR c++/32567
-	* typeck.c (build_unary_op) <case PREINCREMENT_EXPR>: Return
-	error_mark_node right away if build_expr_type_conversion
-	returned it.
-
-	PR c++/32898
-	* name-lookup.c (set_decl_namespace): lookup_qualified_name failure
-	is error_mark_node rather than NULL_TREE.
-	* pt.c (check_explicit_specialization): Likewise.
-
-	PR c++/31941
-	* error.c (resolve_virtual_fun_from_obj_type_ref): Handle
-	TARGET_VTABLE_USES_DESCRIPTORS targets properly.
-
-2007-08-22  Jason Merrill  <jason@redhat.com>
-
-	PR c++/29365
-	* pt.c (outermost_tinst_level): New function.
-	* lex.c (in_main_input_context): New function.
-	* cp-tree.h: Declare it.
-	* decl2.c (constrain_class_visibility): Use it to avoid warning
-	about uses of the anonymous namespace in the main input file.
-
-2007-08-21  Jakub Jelinek  <jakub@redhat.com>
-
-	* init.c (build_new_1): Use get_target_expr instead of save_expr.
-
-2007-08-20  Pawel Sikora  <pluto@pld-linux.org>
-
-	PR c++/7302
-	* class.c (finish_struct_1): Warn when a class has virtual
-	functions and accessible non-virtual destructor.
-
-2007-08-20  Richard Guenther  <rguenther@suse.de>
-
-	PR c++/22369
-	PR c++/22451
-	* call.c (build_new_method_call): Convert initializer to
-	the basetype.
-	* init.c (build_aggr_init): Do not fiddle with types.
-	(build_vec_delete_1): Use correct type for POINTER_PLUS_EXPR.
-	* except.c (build_throw): Do not drop qualifiers for the
-	pointer type.
-	* typeck.c (get_member_function_from_ptrfunc): Do not
-	fiddle with types, instead convert.
-	(build_ptrmemfunc1): Convert to the target type for
-	initialization.
-	(gfc_trans_allocate): Convert result to target type.
-	* cp-objcp-common.c (cxx_get_alias_set): Pointers to
-	pointer-to-member structures shall have alias set zero as well.
-
-2007-08-20  Richard Guenther  <rguenther@suse.de>
-
-	* cp-objcp-common.h (LANG_HOOKS_TREE_INLINING_AUTO_VAR_IN_FN_P):
-	Remove.
-	* cp-tree.h (cp_auto_var_in_fn_p): Remove.
-	(nonstatic_local_decl_p): Likewise.
-	* tree.c (cp_auto_var_in_fn_p): Remove.
-	* decl.c (nonstatic_local_decl_p): Remove.
-
-2007-08-20  Richard Guenther  <rguenther@suse.de>
-
-	* cp-objcp-common.h (LANG_HOOKS_TREE_INLINING_WALK_SUBTREES):
-	Remove define.
-	* tree.h (cp_walk_tree): New define to walk_tree_1 with
-	cp_walk_subtrees lh parameter.
-	(cp_walk_tree_without_duplicates): New define to
-	walk_tree_without_duplicates_1 with cp_walk_subtrees lh parameter.
-	* tree.c (count_trees): Call
-	cp_walk_tree_without_duplicates.
-	(verify_stmt_tree): Call cp_walk_tree.
-	(break_out_target_exprs): Likewise.
-	(WALK_SUBTREE): Likewise.
-	* cp-gimplify.c (cp_genericize): Likewise.
-	* cp-pt.c (find_parameter_packs_r): Likewise.
-	(uses_parameter_packs): Likewise.
-	(make_pack_expansion): Likewise.
-	(check_for_bare_parameter_packs): Likewise.
-	(for_each_template_parm): Likewise.
-	* decl.c (check_default_argument): Call
-	cp_walk_tree_without_duplicates.
-	* except.c (build_throw): Likewise.
-	* decl2.c (type_visibility): Likewise.
-	* semantics.c (expand_or_defer_fn): Likewise.
-	(finalize_nrv): Call cp_walk_tree.
-
-2007-08-20  Jakub Jelinek  <jakub@redhat.com>
-
-	PR c++/33025
-	* init.c (build_new_1): Rename placement_var variable to placement_expr.
-	Initialize it with save_expr rather than get_temp_regvar.
-
-2007-08-17  Andrew Pinski  <andrew_pinski@playstation.sony.com>
-
-	PR c++/28989
-	* tree.c (lvalue_p_1 <case SAVE_EXPR>): SAVE_EXPRs are never
-	lvalues.
-
-2007-08-17  Ollie Wild  <aaw@google.com>
-
-	PR c++/31749
-	* name-lookup.c (do_nonmember_using_decl): Shift implicit type
-	declarations into appropriate slots for comparison.  Fix type
-	comparison.
-
-2007-08-17  Paolo Carlini  <pcarlini@suse.de>
-
-	PR c++/32112
-	* error.c (dump_decl): Deal with UNBOUND_CLASS_TEMPLATE.
-	* cxx-pretty-print.c (pp_cxx_unqualified_id): Likewise.
-
-2007-08-17  Paolo Carlini  <pcarlini@suse.de>
-
-	PR c++/32870
-	* parser.c (cp_parser_class_head): Improve error message.
-
-2007-08-16  Seongbae Park  <seongbae.park@gmail.com>
-
-	* pt.c (instantiate_decl): Set input_location
-	for the function end.
-
-2007-08-16  Kaveh R. Ghazi  <ghazi@caip.rutgers.edu>
-
-	* cp-objcp-common.c (cxx_warn_unused_global_decl, cp_expr_size):
-	Constify.
-	* cp-tree.h (local_variable_p, nonstatic_local_decl_p,
-	class_tmpl_impl_spec_p, cp_auto_var_in_fn_p, cp_type_quals,
-	cxx_incomplete_type_diagnostic, cxx_incomplete_type_error,
-	cxx_warn_unused_global_decl, cp_expr_size): Likewise.
-	* decl.c (local_variable_p, nonstatic_local_decl_p): Likewise.
-	* tree.c (class_tmpl_impl_spec_p, cp_auto_var_in_fn_p): Likewise.
-	* typeck.c (cp_type_quals): Likewise.
-	* typeck2.c (cxx_incomplete_type_diagnostic,
-	cxx_incomplete_type_error): Likewise.
-
-2007-08-16  Paolo Carlini  <pcarlini@suse.de>
-
-	PR c++/31132
-	* pt.c (tsubst_friend_function): When check_classfn
-	returns error_mark_node likewise return it.
-
-2007-08-15  Jakub Jelinek  <jakub@redhat.com>
-
-	PR c++/32992
-	* typeck.c (check_return_expr): Don't NRV optimize vars in
-	anonymous unions.
-	* decl.c (finish_function): Comment fix.
-
-2007-08-15  Paolo Carlini  <pcarlini@suse.de>
-
-	PR c++/33035
-	* pt.c (push_template_decl_real): Depending on TYPE_P
-	use either TYPE_CONTEXT or DECL_CONTEXT.
-
-2007-08-14  Mark Mitchell  <mark@codesourcery.com>
-
-	* semantics.c (finish_omp_clauses): Strip a NOP_EXPR if
-	constructors and destructors return this.
-
-2007-08-14  Paolo Carlini  <pcarlini@suse.de>
-
-	PR c++/27211
-	* decl2.c (check_classfn): Return error_mark_node in case of error;
-	in that case, do not call add_method.
-	* decl.c (start_decl): Deal with check_classfn returning
-	error_mark_node.
-	(grokfndecl): Likewise.
-	* pt.c (tsubst_friend_function): Likewise.
-
-2007-08-14  Andrew Pinski  <pinskia@gmail.com>
-
-	PR c++/30428
-	* typeck.c (build_binary_op): Disallow vector float types with
-	BIT_IOR_EXPR, BIT_AND_EXPR, and BIT_XOR_EXPR.
-
-2007-08-11  Ian Lance Taylor  <iant@google.com>
-
-	* cp-objcp-common.c (cxx_get_alias_set): Change return type to
-	alias_set_type.
-	* cp-tree.h (cxx_get_alias_set): Update declaration.
-
-2007-08-10  Ollie Wild  <aaw@google.com>
-
-	* name-lookup.c (do_nonmember_using_decl): Print an error for ambiguous
-	type lookups.
-	(ambiguous_decl): Construct tree of ambiguous types.  Remove extaneous
-	function parameter.
-	(unqualified_namespace_lookup): Fix ambiguous_decl call.
-	(lookup_using_namespace): Fix ambiguous_decl call.
-	(qualified_lookup_using_namespace): Fix ambiguous_decl call.
-
-2007-08-10  Kaveh R. Ghazi  <ghazi@caip.rutgers.edu>
-
-	* call.c (name_as_c_string): Use CONST_CAST.
-	* decl.c (build_decl): Likewise.
-	* parser.c (cp_parser_string_literal): Likewise.
-
-2007-08-10  Paolo Carlini  <pcarlini@suse.de>
-
-	PR c++/17763
-	* error.c (dump_expr): Consistently use the *_cxx_*
-	variants of the pretty-print functions.
-
-2007-08-10  Paolo Carlini  <pcarlini@suse.de>
-
-	PR c++/22256
-	* decl.c (check_special_function_return_type): Just error
-	on return type specified for conversion operator.
-
-2007-08-09  Daniel Berlin  <dberlin@dberlin.org>
-
-	* typeck2.c (readonly_error): Handle general expressions.
-	* error.c (dump_expr): Handle POINTER_PLUS_EXPR
-
-2007-08-06  Dan Hipschman  <dsh@google.com>
-
-	* method.c (use_thunk): Use DECL_NAME instead of DECL_RTL to
-	access function name.
-
-2007-08-04  Alfred Minarik  <a.minarik@aon.at>
-
-	PR pch/13676
-	* lang-specs.h: Add .hp, .hxx, .hpp, .h, .HPP, .tcc as c++ header.
-	* g++spec.c (lang_specific_driver): Check them.
-
-2007-08-06  Paolo Carlini  <pcarlini@suse.de>
-
-	PR c++/19532
-	* pt.c (inline_needs_template_parms): Fix comment; change return type
-	to bool.
-
-2007-08-05  Volker Reichelt  <v.reichelt@netcologne.de>
-
-	Revert:
-	2007-03-26  Dirk Mueller  <dmueller@suse.de>
-
-	* parser.c (cp_parser_member_declaration): Pedwarn
-	about stray semicolons after member declarations.
-
-2007-08-02  Lee Millward  <lee.millward@gmail.com>
-
-	PR c++/30849
-	PR c++/30850
-	PR c++/30851
-	* parser.c (cp_parser_asm_definition): Detect and discard asm
-	statements with invalid inputs or outputs.
-	 (cp_parser_asm_operand_list): Return error mark node if any
-	 of the operands are invalid. Adjust documentation.
-
-2007-08-02  Nick Clifton  <nickc@redhat.com>
-
-	* typeck.c: Change copyright header to refer to version 3 of the
-	GNU General Public License and to point readers at the COPYING3
-	file and the FSF's license web page.
-	* optimize.c, lang-specs.h, init.c, class.c, repo.c, decl.c,
-	config-lang.in, cp-tree.def, call.c, decl.h, ptree.c,
-	Make-lang.in, method.c, rtti.c, cp-objcp-common.c, g++spec.c,
-	cp-objcp-common.h, except.c, error.c, operators.def, cvt.c,
-	tree.c, mangle.c, cp-tree.h, dump.c, search.c, friend.c, expr.c,
-	cp-gimplify.c, cxx-pretty-print.c, cp-lang.c, typeck2.c, pt.c,
-	cxx-pretty-print.h, semantics.c, name-lookup.c, lex.c, decl2.c,
-	name-lookup.h, parser.c: Likewise.
-
-2007-08-01  Kaveh R. Ghazi  <ghazi@caip.rutgers.edu>
-
-	PR middle-end/32668
-	* call.c (magic_varargs_p): Honor the "type generic" attribute.
-
-2007-07-30  Paolo Carlini  <pcarlini@suse.de>
-
-	PR c++/32108
-	* semantics.c (finish_label_stmt): Reject the __label__
-	extension outside function scopes.
-
-2007-07-29  Kaveh R. Ghazi  <ghazi@caip.rutgers.edu>
-
-	* parser.c (eof_token): Un-constify.
-	(cp_lexer_new_main, cp_lexer_new_from_tokens, VEC_alloc,
-	cp_lexer_consume_token, cp_lexer_purge_token): Remove spurious
-	casts.
-
-2007-07-28  Kazu Hirata  <kazu@codesourcery.com>
-
-	* pt.c, tree.c, typeck2.c: Fix comment typos.
-
-2007-07-28  Simon Martin  <simartin@users.sourceforge.net>
-	    Mark Mitchell  <mark@codesourcery.com>
-
-	PR c++/30917
-	* name-lookup.c (lookup_name_real): Non namespace-scope bindings can be
-	hidden due to friend declarations in local classes.
-
-2007-07-27  Douglas Gregor  <doug.gregor@gmail.com>
-
-	* typeck.c (structural_comptypes): Compare DECLTYPE_TYPE nodes.
-	* cp-tree.def (DECLTYPE_TYPE): New.
-	* error.c (dump_type): Dump DECLTYPE_TYPE nodes.
-	(dump_type_prefix): Ditto.
-	(dump_type_suffix): Ditto.
-	* tree.c (DECLTYPE_TYPE): Walk DECLTYPE_TYPE nodes.
-	* mangle.c (write_type): Handle DECLTYPE_TYPE.
-	* cp-tree.h (IS_AGGR_TYPE): DECLTYPE_TYPE nodes can be aggregate
-	types.
-	(DECLTYPE_TYPE_EXPR): New.
-	(DECLTYPE_TYPE_ID_EXPR_OR_MEMBER_ACCESS_P): New.
-	(finish_declared_type): Declare.
-	* cxx-pretty-print.c (pp_cxx_type_specifier_seq): Print
-	DECLTYPE_TYPE nodes.
-	(pp_cxx_type_id): Ditto.
-	* pt.c (for_each_template_parm_r): Walk DECLTYPE_TYPE children.
-	(tsubst): Substitute into a DECLTYPE_TYPE node.
-	(tsubst_copy): Ditto.
-	(unify): Cannot deduce anything from TYPEOF_TYPE or DECLTYPE_TYPE
-	nodes.
-	(dependent_type_p_r): DECLTYPE_TYPE types are always dependent.
-	* semantics.c (finish_typeof): TYPEOF_TYPE types need to use
-	structural equality (because we can't hash the expressions).
-	(finish_declared_type): New.
-	* lex.c (reswords): Add "decltype" keyword.
-	* parser.c cp_lexer_next_token_is_decl_specifier_keyword
-	(cp_parser_postfix_expression): Add member_access_only_p to
-	restrict postfix expression to member access expressions.
-	(cp_parser_unary_expression): Update call to
-	cp_parser_postfix_expression to reflect new parameter.
-	(cp_parser_declared_type): New.
-	(cp_parser_simple_type_specifier): Parse decltype types.
-
-2007-07-27  Mark Mitchell  <mark@codesourcery.com>
-
-	PR c++/32346
-	* call.c (convert_for_arg_passing): Only widen bitfields to their
-	declared types if necessary.
-
-2007-07-25  Kaveh R. Ghazi  <ghazi@caip.rutgers.edu>
-
-	* parser.c (cp_parser_string_literal, cp_parser_sizeof_operand):
-	Constify.
-
-2007-07-25  Kaveh R. Ghazi  <ghazi@caip.rutgers.edu>
-
-	* decl.c (typename_hash, typename_compare): Constify.
-	* mangle.c (hash_type, compare_type): Likewise.
-	* pt.c (eq_local_specializations, hash_local_specialization):
-	Likewise.
-	* tree.c (cplus_array_hash, cplus_array_compare, list_hash_eq,
-	list_hash): Likewise.
-	* typeck2.c (pat_compare): Likewise.
-
-2007-07-24  Nathan Sidwell  <nathan@codesourcery.com>
-
-	* method.c (implicitly_declare_fn): Increase alignment if member
-	function pointer format requires it.
-
-2007-07-24  Paolo Carlini  <pcarlini@suse.de>
-
-	PR c++/29001
-	* typeck.c (check_return_expr): Do not pass a null argument
-	to null_ptr_cst_p.
-
-2007-07-24  Paolo Carlini  <pcarlini@suse.de>
-
-	PR c++/32561
-	* decl.c (redeclaration_error_message): Call DECL_ANON_UNION_VAR_P
-	only on VAR_DECL.
-
-2007-07-22  Nathan Sidwell  <nathan@codesourcery.com>
-
-	PR c++/32839
-	* typeck.c (convert_arguments): Only use default args if we have
-	a function decl.
-
-	PR c++/30818
-	* typeck.c (structural_comptypes): No need to check
-	resolve_typename_type return value here.
-	* cp-tree.h (TYPENAME_IS_RESOLVING_P): New.
-	* pt.c (resolve_typename_type): Follow typename typedefs.  Return
-	original type rather than error_mark_node in case of failure.
-	* parser.c (cp_parser_nested_name_specifier_opt): Adjust
-	resolve_typename_type result check.
-	(cp_parser_direct_declarator, cp_parser_head,
-	cp_parser_constructor_declarator_p): Likewise.
-
-2007-07-12  Kazu Hirata  <kazu@codesourcery.com>
-
-	* pt.c (template_parms_variadic_p): Remove.
-	* cp-tree.h: Remove the prototype for template_parms_variadic_p.
-
-2007-07-12  Jakub Jelinek  <jakub@redhat.com>
-
-	PR c++/30854
-	* error.c (dump_expr) <case AGGR_INIT_EXPR>: Pass true as last
-	argument to dump_aggr_init_expr_args instead of false.
-
-2007-07-11  Douglas Gregor  <doug.gregor@gmail.com>
-
-	* typeck.c (comptypes): When USE_CANONICAL_TYPES, use the
-	canonical types; otherwise, fall back to structural type
-	comparisons. If ENABLE_CHECKING and USE_CANONICAL_TYPES, give an
-	internal compiler error if the canonical types are wrong.
-
-2007-07-11  Paolo Carlini  <pcarlini@suse.de>
-
-	PR c++/32560
-	* parser.c (cp_parser_make_indirect_declarator): When the
-	the code argument is ERROR_MARK return cp_error_declarator.
-
-2007-07-09  Geoffrey Keating  <geoffk@apple.com>
-
-	PR 32617
-	* decl.c (cxx_init_decl_processing): Don't set
-	force_align_functions_log.
-	(grokfndecl): Honour ptrmemfunc_vbit_in_pfn.
-	* typeck.c (cxx_alignof_expr): When alignof is used on a plain
-	FUNCTION_DECL, return its alignment.
-
-2007-07-09  Richard Guenther  <rguenther@suse.de>
-
-	* decl.c (start_preparsed_function): Do not promote return type.
-
-2007-07-08  Paolo Carlini  <pcarlini@suse.de>
-
-	PR c++/30535
-	* pt.c (unify): Never pass error_mark_node to template_decl_level.
-
-2007-07-07  Mark Mitchell  <mark@codesourcery.com>
-
-	PR c++/32232
-	* pt.c (resolve_overloaded_unification): Robustify.  Return a
-	bool, not an int.
-	(type_unification_real): Adjust accordingly.
-
-2007-07-06  Richard Guenther  <rguenther@suse.de>
-
-	* init.c (build_new_1): Use the correct pointer type.
-	* typeck2.c (build_m_component_ref): Likewise.
-
-2007-07-05  Mark Mitchell  <mark@codesourcery.com>
-
-	PR c++/32245
-	* init.c (build_zero_init): Always build an initializer for
-	non-static storage.
-	* typeck2.c (build_functional_cast): Use build_zero_init.
-
-	PR c++/32251
-	* init.c (build_new_1): Always pass the allocation function to
-	build_op_delete_call.
-	* call.c (build_op_delete_call): Handle operator delete with a
-	variable-argument list.  Do not issue an error when no matching
-	deallocation function is available for a new operator.
-
-	PR c++/31992
-	* cp-tree.h (any_value_dependent_elements_p): Declare it.
-	* decl.c (value_dependent_init_p): New function.
-	(cp_finish_decl): Use it.
-	* pt.c (value_dependent_expression_p): Use
-	any_value_dependent_elements_p.
-	* parser.c (cp_parser_primary_expression): Add comment about
-	treating dependent qualified names as integral
-	constant-expressions.
-
-2007-07-04  Douglas Gregor  <doug.gregor@gmail.com>
-
-	* decl.c (build_ptrmemfunc_type): Always use structural equality
-	tests when comparing pointer-to-member-function types, because the
-	handling of TYPE_GET_PTRMEMFUNC_TYPE currently defeats canonical
-	types.
-
-2007-07-03  Mark Mitchell  <mark@codesourcery.com>
-
-	* init.c (build_new): Tweak comment.
-
-2007-06-29  Dave Brolley  <brolley@redhat.com>
-
-	PR c++/31743
-	* parser.c (cp_parser_new_type_id): Don't reduce a named array
-	type to its base type and number of elements here.
-	* init.c (build_new): Call complete_type_or_else to ensure that the
-	type is complete and to issue a diagnostic if it is not.
-	(build_new_1): Don't call complete_type_or_else here.
-
-2007-07-03  Richard Guenther  <rguenther@suse.de>
-
-	PR c++/32609
-	* class.c (fixed_type_or_null): Re-lookup the hashtable slot
-	after recursing.
-
-2007-07-02  Simon Baldwin  <simonb@google.com>
-
-	* parser.c (cp_parser_elaborated_type_specifier): Added a warning
-	for inner-style nested forward declarations that don't declare
-	anything useful.
-
-2007-07-02  Jakub Jelinek  <jakub@redhat.com>
-
-	PR c++/31748
-	* semantics.c (finish_omp_clauses): Use %qD instead of %qE for
-	DECL_P in not a variable and appears more than once error messages.
-
-2007-07-01  Ollie Wild  <aaw@google.com>
-
-	* name-lookup.c (ambiguous_decl): Fix case when new->value is hidden.
-	(select_decl): Remove function.
-	(unqualified_namespace_lookup): Populate binding by calling
-	ambiguous_decl.  Remove select_decl call.
-	(lookup_qualified_name): Remove select_decl call.
-	* decl.c (lookup_and_check_tag): Check for ambiguous references.
-	* parser.c (cp_parser_elaborated_type_specifier): Skip redundant error
-	generation when name lookup is ambiguous.
-
-2007-06-29  Douglas Gregor  <doug.gregor@gmail.com>
-
-	PR c++/31724
-	* init.c (build_new_1): Use structural equality on the copy of the
-	array type.
-
-2007-06-28  Geoffrey Keating  <geoffk@apple.com>
-
-	* decl2.c (determine_visibility): Implement
-	flag_visibility_ms_compat effect on type info.
-	* decl.c (cxx_init_decl_processing): Implement
-	global effect of flag_visibility_ms_compat.
-
-2007-06-28  Geoffrey Keating  <geoffk@apple.com>
-
-	* decl2.c (start_objects): Mark constructor-running function
-	as artificial.
-
-2007-06-26  Simon Martin  <simartin@users.sourceforge.net>
-
-	PR c++/32111
-	* decl.c (grokdeclarator): Reset friendp for member functions declared
-	friend of their own class.
-
-2007-06-23  Mark Mitchell  <mark@codesourcery.com>
-
-	* decl2.c (determine_visibility): Don't look for dllexport here.
-	(determine_visibility_from_class): Tidy.
-
-2007-06-18  Simon Baldwin <simonb@google.com>
-
-	PR c++/31923
-	* parser.c (cp_parser_single_declaration): Added check for storage
-	class other than sc_none in parsed declaration, and a flag to indicate
-	if the call is part of an explicit template specialization parse.
-	* (cp_parser_explicit_specialization): Specialization check flag added
-	to call to cp_parser_single_declaration(), set true.
-	* (cp_parser_template_declaration_after_export): Specialization check
-	flag added to call to cp_parser_single_declaration(), set false.
-	* pt.c (check_explicit_specialization): Added code to copy visiblity
-	and linkage from the templated function to the explicit specialization.
-
-2007-06-15  Andrew Pinski  <andrew_pinski@playstation.sony.com>
-
-	* typeck.c (build_binary_op): For templates build the
-	expression in pieces to avoid the assert in build2_stat.
-	(get_member_function_from_ptrfunc):
-	Change over to using POINTER_PLUS_EXPR and convert
-	the second operand to sizetype.
-	* typeck2.c (build_m_component_ref):  Likewise.
-	* init.c (expand_virtual_init): Create a POINTER_PLUS_EXPR
-	instead of PLUS_EXPR for pointers.
-	(build_new_1): Likewise.
-	(build_vec_delete_1): Likewise.
-	(build_vec_delete): Likewise.
-	* class.c (build_base_path): Likewise.
-	(build_base_path): Likewise.
-	(convert_to_base_statically): Likewise.
-	(fixed_type_or_null): Handle POINTER_PLUS_EXPR.
-	(get_vtbl_decl_for_binfo): Handle POINTER_PLUS_EXPR
-	instead of PLUS_EXPR.
-	(dfs_accumulate_vtbl_inits): Create a POINTER_PLUS_EXPR
-	instead of PLUS_EXPR for pointers.
-	* call.c (build_special_member_call): Likewise.
-	* rtti.c (build_headof): Likewise.
-	Use sizetype instead of ptrdiff_type_node.
-	(tinfo_base_init): Create a POINTER_PLUS_EXPR
-	instead of PLUS_EXPR for pointers.
-	* except.c (expand_start_catch_block):  Do a
-	NEGATIVE and then a POINTER_PLUS_EXPR instead
-	of a MINUS_EXPR.
-	* cp-gimplify.c (cxx_omp_clause_apply_fn): Convert
-	PLUS_EXPR on pointer types over to use
-	POINTER_PLUS_EXPR and remove the conversion
-	to the pointer types.
-	* method.c (thunk_adjust): Use POINTER_PLUS_EXPR for
-	adding to a pointer type. Use size_int instead of
-	ssize_int. Convert the index to sizetype before
-	adding it to the pointer.
-
-2007-06-15  Mark Mitchell  <mark@codesourcery.com>
-
-	* cp-tree.h (DECL_VAR_MARKED_P): Remove.
-	(DECL_ANON_UNION_VAR_P): New macro.
-	* class.c (fixed_type_or_null): Tidy.  Use a hash table, rather
-	than DECL_VAR_MARKED_P, to keep track of which variables we have
-	seen.
-	* decl.c (redeclaration_error_message): Complain about redeclaring
-	anonymous union members at namespace scope.
-	* decl2.c (build_anon_union_vars): Set DECL_ANON_UNION_VAR_P.
-
-2007-06-14  Geoff Keating  <geoffk@apple.com>
-
-	* decl2.c (determine_visibility): Ensure that functions with
-	hidden types as parameters are hidden.
-
-	PR 31093
-	* decl2.c (determine_visibility): Remove duplicate code for
-	handling type info.
-
-2007-06-12  Ian Lance Taylor  <iant@google.com>
-
-	PR libstdc++/29286
-	* init.c (avoid_placement_new_aliasing): New static function.
-	(build_new_1): Call it.
-
-2007-06-11  Rafael Ávila de Espíndola  <espindola@google.com>
-
-	* cp-objcp-common.h (LANG_HOOKS_SIGNED_TYPE): Remove.
-	(LANG_HOOKS_SIGNED_OR_UNSIGNED_TYPE): Remove.
-
-2007-06-08  Jakub Jelinek  <jakub@redhat.com>
-
-	PR c++/32177
-	* semantics.c (finish_omp_for): Call fold_build_cleanup_point_expr
-	on init, the non-decl cond operand and increment value.
-
-2007-06-07  Simon Martin  <simartin@users.sourceforge.net>
-
-	PR c++/30759
-	* decl.c (check_initializer): Report an error when a brace enclosed
-	initializer is used for a non-aggregate type in C++98.
-	(redeclaration_error_message): Rewrote flag_cpp0x in terms of
-	cxx_dialect.
-	(grokdeclarator): Likewise.
-	(move_fn_p): Likewise.
-	* typeck.c (check_return_expr): Likewise.
-	* call.c (reference_binding): Likewise.
-	* error.c (cp_cpp_error): Likewise.
-	* pt.c (check_default_tmpl_args): Likewise.
-	(tsubst): Likewise.
-	* lex.c (init_reswords): Likewise.
-	* parser.c (p_parser_primary_expression): Likewise.
-	(TOKEN_PRECEDENCE): Likewise.
-	(cp_parser_init_declarator): Likewise.
-	(cp_parser_ptr_operator): Likewise.
-	(cp_parser_parameter_declaration): Likewise.
-	(cp_parser_enclosed_template_argument_list): Likewise.
-	(cp_parser_skip_to_end_of_template_parameter_list): Likewise.
-	(cp_parser_next_token_ends_template_argument_p): Likewise.
-
-2007-06-04  Simon Baldwin  <simonb@google.com>
-
-	* decl.c (grokdeclarator): Readability change.  Moved case labels
-	into direct switch statement scope.
-
-2007-06-04  Paolo Carlini  <pcarlini@suse.de>
-
-	* call.c (convert_like_real): Remove pointless code.
-
-2007-05-31  Mark Mitchell  <mark@codesourcery.com>
-
-	* decl.c (get_atexit_fn_ptr_type): New function.
-	(get_atexit_node): Use it.
-	(start_cleanup_fn): Likewise.
-	(register_dtor_fn): Use the object's destructor, instead of a
-	separate cleanup function, where possible.
-	* cp-tree.h (CPTI_ATEXIT_FN_PTR_TYPE): New enumerator.
-	(atexit_fn_ptr_type_node): New macro.
-	* decl2.c (build_cleanup): Use build_address.
-
-2007-05-31  Daniel Berlin  <dberlin@dberlin.org>
-
-	* typeck.c (build_binary_op): Include types in error.
-
-2007-05-31  Jakub Jelinek  <jakub@redhat.com>
-
-	PR c++/31806
-	* decl.c (cp_finish_decl): Also clear was_readonly if a static var
-	needs runtime initialization.
-
-2007-05-31  Paolo Carlini  <pcarlini@suse.de>
-
-	PR c++/32158
-	* semantics.c (finish_trait_expr): Complete the types.
-
-2007-05-30  Russell Yanofsky <russ@yanofsky.org>
-	     Douglas Gregor <doug.gregor@gmail.com>
-	     Pedro Lamarao <pedro.lamarao@mndfck.org>
-	     Howard Hinnant <howard.hinnant@gmail.com>
-
-	PR c++/7412
-	PR c++/29939
-	* typeck.c (comptypes): Don't consider rvalue and lvalue
-	reference types to be equivalent.
-	(check_return_expr): Move from certain lvalues when returning
-	them.
-	* decl.c (grokdeclarator): Implement reference collapsing.
-	(copy_fn_p): Don't consider constructors taking rvalue references
-	to be copy constructors.
-	(move_fn_p): New.
-	* call.c (conversion): New "rvaluedness_matches_p" member.
-	(convert_class_to_reference): Require reference type as first
-	parameter instead of base type.
-	(reference_binding): Add logic to handle rvalue references.
-	(implicit_conversion): Update inaccurate comment.
-	(convert_like_real): Disable creation of temporaries that are
-	impossible to initialize for types with move constructors.
-	(build_over_call): Elide move constructors when possible.
-	(maybe_handle_implicit_object): Set "rvaluedness_matches_p".
-	(maybe_handle_ref_bind): Return conversion instead of type node.
-	(compare_ics): Add logic to use "rvaluedness_matches_p" values to
-	determine preferred conversion sequences.
-	* cp-tree.h (TYPE_REF_IS_RVALUE): New.
-	(LOOKUP_PREFER_RVALUE): New.
-	(DECL_MOVE_CONSTRUCTOR_P): New.
-	(struct cp_declarator): Add "reference" member for reference
-	types, with new "rvalue_ref" flag.
-	(cp_build_reference_type): Declare.
-	(move_fn_p): Declare.
-	* error.c (dump_type_prefix): Format rvalue reference types
-	correctly in error messages.
-	* except.c (build_throw): Move from certain lvalues when
-	throwing.
-	* mangle.c (write_type): Mangle rvalue references differently
-	than regular references.
-	* parser.c (make_reference_declarator): Add boolean parameter for
-	rvalue references.
-	(cp_parser_make_indirect_declarator): New.
-	(cp_parser_new_declarator_opt): Call
-	cp_parser_make_indirect_declarator.
-	(cp_parser_conversion_declarator_opt): Ditto.
-	(cp_parser_declarator): Ditto.
-	(cp_parser_ptr_operator): Parse "&&" tokens into rvalue reference
-	declarators.
-	* pt.c (tsubst): Implement reference collapsing.
-	(maybe_adjust_types_for_deduction): Implement special template
-	parameter deduction rule for rvalue references.
-	(type_unification_real): Update calls to
-	maybe_adjust_types_for_deduction.
-	(try_one_overload): Ditto.
-	(unify_pack_expansion): Ditto.
-	* tree.c (lvalue_p_1): Handle rvalue reference types.
-	(cp_build_reference_type): New.
-
-2007-05-30  Jakub Jelinek  <jakub@redhat.com>
-
-	PR c++/31809
-	* decl.c (cp_finish_decl): Clear TREE_READONLY flag on TREE_STATIC
-	variables that need runtime initialization.
-
-2007-05-28  Andrew Pinski  <Andrew_pinski@playstation.sony.com>
-
-	PR c++/31339
-	* typeck.c (build_unary_op <case PREINCREMENT_EXPR,
-	case POSTINCREMENT_EXPR, case PREDECREMENT_EXPR,
-	case POSTDECREMENT_EXPR>): Return the error_mark_node
-	if either the real or imaginary parts would an
-	error_mark_node.
-
-2007-05-25  Simon Martin  <simartin@users.sourceforge.net>
-	    Manuel Lopez-Ibanez  <manu@gcc.gnu.org>
-
-	PR c++/31745
-	* parser.c (cp_parser_skip_to_closing_brace): Return true if the next
-	token is a closing brace, false if there are no tokens left.
-	(cp_parser_namespace_alias_definition): Only consume the next token if
-	it is a closing brace.
-
-	* parser.c (cp_parser_class_specifier): Likewise.
-
-2007-05-25  H.J. Lu  <hongjiu.lu@intel.com>
-
-	* semantics.c (finish_member_declaration): Fix a typo in the
-	last checkin.
-
-2007-05-25  Douglas Gregor <doug.gregor@gmail.com>
-
-	PR c++/31431
-	PR c++/31432
-	PR c++/31434
-	PR c++/31435
-	PR c++/31437
-	PR c++/31438
-	PR c++/31442
-	PR c++/31443
-	PR c++/31444
-	PR c++/31445
-	* error.c (dump_type): Dump TYPE_ARGUMENT_PACK nodes.
-	* cp-tree.h (check_for_bare_parameter_packs): Returns bool.
-	* pt.c (check_for_bare_parameter_packs): Return bool indicated
-	whether everything was okay. Fix indentation.
-	(push_template_decl_real): Check for bare parameter packs in
-	function parameters; where errors occur, mark the parameter types
-	with ERROR_MARK_NODEs to avert ICEs.
-	(coerce_template_parameter_pack): New.
-	(coerce_template_parms): Moved parameter pack coercion into
-	coerce_template_parameter_pack, and permit it anywhere in the
-	template parameter list (not just at the end). Parameter and
-	argument indices can vary (somewhat) separately now, so add
-	PARM_IDX and ARG_IDX.
-	(fn_type_unification): Don't set an argument pack as incomplete if
-	no argument pack was deduced.
-	(type_unification_real): If a type parameter is a parameter pack
-	and has not otherwise been deduced, it will be deduced to an empty
-	parameter pack.
-	(more_specialized_fn): Use the actual lengths of the argument
-	lists when comparing against expansions.
-	* semantics.c (finish_member_declaration): If a field's type has
-	bare parameter packs, error and set its type to ERROR_MARK_NODE.
-
-2007-05-24  Danny Smith  <dannysmith@users.sourceforge.net>
-
-	PR target/27067
-	* mangle.c (mangle_decl): Call targetm.mangle_decl_assembler_name.
-
-2007-05-22  Ollie Wild  <aaw@google.com>
-
-	* name-lookup.c (ambiguous_decl): Adds check for hidden types.
-	(unqualified_namespace_lookup): Adds check for hidden types.
-
-2007-05-22  Ollie Wild  <aaw@google.com>
-
-	* decl.c (duplicate_decls): Verify namespace names are unique.
-
-2007-05-21  Mark Mitchell  <mark@codesourcery.com>
-
-	* decl.c (cxx_maybe_build_cleanup): Handle
-	__attribute__((cleanup)).
-
-2007-05-19  Manuel Lopez-Ibanez  <manu@gcc.gnu.org>
-
-	* cvt.c (cp_convert_and_check): Don't check warnings if the
-	conversion failed.
-
-2007-05-18  Geoffrey Keating  <geoffk@apple.com>
-
-	* mangle.c (write_real_cst): Use 'unsigned long' for %lx.
-
-2007-05-14  Paolo Carlini  <pcarlini@suse.de>
-
-	PR c++/29928
-	* rtti.c (get_tinfo_decl_dynamic, get_typeid): Try to complete the
-	type only if is a class type (5.2.8/4).
-
-2007-05-14  Rafael Ávila de Espíndola  <espindola@google.com>
-
-	* cp-objcp-common.h (LANG_HOOKS_UNSIGNED_TYPE): Remove.
-	* decl.c (grokdeclarator): Use unsigned_type_for instead of
-	c_common_unsigned_type.
-
-2007-05-11  Silvius Rus  <rus@google.com>
-
-	* typeck.c (build_indirect_ref): Add call to
-	strict_aliasing_warning.
-	(build_reinterpret_cast_1): Condition call to
-	strict_aliasing_warning.
-
-2007-05-11  Jan Hubicka  <jh@suse.cz>
-
-	* semantics.c (expand_or_defer_fn): Do not call c_record_cdtor_fn.
-	* decl2.c (start_objects): ctors and dtors are no longer public.
-	(cp_write_global_declarations): Do not call c_build_cdtor_fns.
-
-2007-05-07  Andrew Pinski  <andrew_pinski@playstation.sony.com>
-
-	* typeck.c (build_unary_op): Remove code that used to
-	handle non lvalue increments/decrements.
-
-2007-05-07  Mike Stump  <mrs@apple.com>
-
-	* parser.c (check_empty_body): Add.
-	(cp_parser_iteration_statement): Add call to check_empty_body.
-
-2007-05-05  Geoffrey Keating  <geoffk@apple.com>
-
-	PR 31775
-	* mangle.c (write_mangled_name): Mangle static variable names.
-	(write_unqualified_name): Use local-source-name for
-	namespace-scope static variables.
-
-2007-05-04  Dirk Mueller  <dmueller@suse.de>
-
-	* cp-tree.h (DECL_MAIN_P): only if -ffreestanding is
-	not in effect.
-
-2007-05-02  Seongbae Park  <seongbae.park@gmail.com>
-
-	PR c++/31663
-	* decl2.c (constrain_class_visibility):
-	Use strip_pointer_or_array_types instead of strip_array_types.
-
-2007-04-28  Andrew Pinski  <andrew_pinski@playstation.sony.com>
-
-	PR C++/30221
-	* decl.c (reshape_init_r): Don't reshape the first element if it
-	is a pointer to member function.
-
-2007-04-27  Simon Baldwin  <simonb@google.com>
-
-	* decl.c (grokparms): Changed message format from %qD to %qE.
-
-2007-04-27  Douglas Gregor  <doug.gregor@gmail.com>
-
-	* error.c (maybe_warn_variadic_templates): Variadic templates are
-	now in C++0x, so only warn about them in C++98 mode.
-
-2007-04-26  Andrew Pinski  <andrew_pinski@playstation.sony.com>
-
-	PR C++/30016
-	* typeck.c (build_reinterpret_cast_1): Only allow conversion to
-	integeral types from vectors types.
-
-2007-04-26  Jakub Jelinek  <jakub@redhat.com>
-
-	PR c++/31598
-	* semantics.c (finish_omp_clauses): Don't create CP_OMP_CLAUSE_INFO
-	for type dependent OMP_CLAUSE_DECLs.
-
-2007-04-24  Mark Mitchell  <mark@codesourcery.com>
-
-	PR c++/31338
-	* cp-tree.h (ARITHMETIC_TYPE): Include COMPLEX_TYPE.
-	* typeck.c (type_after_usual_arithmetic_conversions): Adjust, as
-	COMPLEX_TYPE is now an ARITHMETIC_TYPE.
-	* init.c (build_zero_init): Adjust, as
-	COMPLEX_TYPE is now a SCALAR_TYPE.
-	* typeck2.c (digest_init): Allow brace-enclosed initializers for
-	COMPLEX_TYPE, even though that is now a SCALAR_TYPE.
-
-2007-04-25  Paolo Carlini  <pcarlini@suse.de>
-
-	* semantics.c (classtype_has_nothrow_copy_or_assign_p): Adjust
-	per N2255; rename as classtype_has_nothrow_assign_or_copy_p.
-	(trait_expr_value): Adjust.
-
-2007-04-23  Simon Baldwin  <simonb@google.com>
-
-	* decl.c (grokparms): Added new error for duplicate function
-	parameters names in function prototypes, to match gcc behavior.
-
-2007-04-23  Jan Hubicka  <jh@suse.cz>
-
-	* decl2.c (finish_objects): Do not call target constructor/destructor
-	bits dirrectly.
-
-2007-04-21  Andrew Pinski  <andrew_pinski@playstation.sony.com>
-
-	* cp-tree.h (lang_tree_node): Use GENERIC_NEXT
-	instead of checking GIMPLE_STMT_P in chain_next.
-
-2007-04-17  Mark Mitchell  <mark@codesourcery.com>
-
-	PR c++/31513
-	* call.c (convert_for_arg_passing): Convert bitfields to their
-	declared types.
-
-2007-04-17  Simon Martin  <simartin@users.sourceforge.net>
-
-	PR c++/31517
-	* pt.c (value_dependent_expression_p): Handle MODOP_EXPRs.
-
-2007-04-16  Seongbae Park <seongbae.park@gmail.com>
-
-	PR c++/29365
-	* decl2.c (constrain_class_visibility):
-	Do not warn about the use of anonymous namespace in the main input file.
-
-2007-04-15  Mark Mitchell  <mark@codesourcery.com>
-
-	* cp-tree.h (current_template_parms): Fix typo in comment.
-
-2007-04-15  Kazu Hirata  <kazu@codesourcery.com>
-
-	* cp-tree.h, error.c: Fix comment typos.
-
-2007-04-13  Jason Merrill  <jason@redhat.com>
-
-	PR c++/31074
-	* call.c (reference_binding): Add c_cast_p parm.  If true,
-	add quals to TO as needed to make it reference-compatible.
-
-2007-04-11  Jan Hubicka  <jh@suse.cz>
-
-	* class.c (convert_to_base_statically): Fold produced tree; verify
-	that we are not processing template_decl.
-
-2007-04-09  Mark Mitchell  <mark@codesourcery.com>
-
-	PR c++/31449
-	* class.c (build_base_path): Ensure that the converted pointer has
-	the same cv-qualification as the input.
-
-2007-04-09  Paolo Carlini  <pcarlini@suse.de>
-
-	* tree.c (cp_tree_equal): Deal with TRAIT_EXPR.
-
-2007-04-08  Steven Bosscher  <steven@gcc.gnu.org>
-
-	* cp-objcp-common.h (LANG_HOOKS_TREE_INLINING_ADD_PENDING_FN_DECLS):
-	Do not set it.
-	(LANG_HOOKS_TREE_INLINING_ANON_AGGR_TYPE_P): Do not set it.
-	* tree.c (cp_add_pending_fn_decls): Remove.
-	* cp-tree.h (cp_add_pending_fn_decls): Remove prototype.
-
-2007-04-07  Daniel Berlin  <dberlin@dberlin.org>
-
-	Revert change removing staticp.
-
-2007-04-06  Daniel Berlin  <dberlin@dberlin.org>
-
-	* cp-objcp-common.c (cxx_staticp): Remove.
-	* cp-objcp-common.h (LANG_HOOKS_STATICP): Remove.
-	* cp-tree.h (cxx_staticp):
-
-2007-04-04  Danny Smith  <dannysmith.users.sourceforge.net>
-
-	* class.c (check_for_override): Don't remove dllmport attribute
-	of virtual methods.
-
-2007-04-03  Jakub Jelinek  <jakub@redhat.com>
-
-	PR c++/30847
-	* typeck.c (build_modify_expr): For COND_EXPR on LHS, if RHS has void
-	type issue error and return early.
-
-2007-03-30  Jason Merrill  <jason@redhat.com>
-
-	PR c++/31187
-	* typeck.c (cp_type_readonly): New fn.
-	* cp-tree.h: Declare it.
-	* decl.c (start_decl): Set implicit DECL_THIS_STATIC here.
-	(cp_finish_decl): Not here.
-
-2007-03-31  Richard Guenther  <rguenther@suse.de>
-
-	* optimize.c (maybe_clone_body): Replace splay-tree usage by
-	pointer-map.
-
-2007-03-31  Douglas Gregor  <doug.gregor@gmail.com>
-
-	PR c++/31138
-	PR c++/31140
-	PR c++/31141
-	* parser.c (declarator_can_be_parameter_pack): New.
-	(cp_parser_template_parameter): Only parse the `...' if the
-	declarator can be a parameter pack.
-	(cp_parser_parameter_declaration): Ditto. Also, handle when TYPE
-	is NULL.
-	* pt.c (find_parameter_packs_r): Look into the bounds on integer
-	types (they could be used as array bounds).
-	(check_for_bare_parameter_packs): Deal with TEMPLATE_PARM_INDEX.
-	(tsubst_pack_expansion): Handle failure to expand parameter
-	packs.
-
-2007-03-30  Paolo Carlini  <pcarlini@suse.de>
-
-	PR c++/26099
-	* cp-tree.h (enum cp_trait_kind, struct tree_trait_expr,
-	TRAIT_EXPR_TYPE1, TRAIT_EXPR_TYPE2, TRAIT_EXPR_KIND): Add.
-	(enum cp_tree_node_structure_enum, union lang_tree_node): Update.
-	(CLASS_TYPE_NON_UNION_P): Add.
-	(struct lang_type_class): Add has_complex_dflt.
-	(TYPE_HAS_COMPLEX_DFLT, TYPE_HAS_TRIVIAL_DFLT): Add.
-	(locate_copy, locate_ctor, locate_dtor, finish_trait_expr): Declare.
-	* cp-tree.def: Add TRAIT_EXPR.
-	* cp-objcp-common.c (cp_tree_size): Add TRAIT_EXPR case.
-	* lex.c (struct resword): Add __has_nothrow_assign,
-	__has_nothrow_constructor, __has_nothrow_copy, __has_trivial_assign,
-	__has_trivial_constructor, __has_trivial_copy,
-	__has_trivial_destructor, __has_virtual_destructor, __is_abstract,
-	__is_base_of, __is_class, __is_convertible_to, __is_empty, __is_enum,
-	__is_pod, __is_polymorphic, __is_union.
-	* parser.c (cp_parser_primary_expression): Deal with the new RIDs.
-	(cp_parser_trait_expr): New.
-	* semantics.c (finish_trait_expr, trait_expr_value
-	classtype_has_nothrow_copy_or_assign_p): New.
-	* method.c (locate_copy, locate_ctor, locate_dtor): Do not define
-	as static.
-	* decl.c (cp_tree_node_structure): Add TRAIT_EXPR.
-	* class.c (check_bases, check_field_decl, check_bases_and_members):
-	Deal with TYPE_HAS_COMPLEX_DFLT (t) too.
-	* pt.c (uses_template_parms, tsubst_copy_and_build,
-	value_dependent_expression_p, type_dependent_expression_p): Deal with
-	TRAIT_EXPR.
-	* tree.c (cp_walk_subtrees): Deal with TRAIT_EXPR.
-
-2007-03-29  Richard Guenther  <rguenther@suse.de>
-
-	* tree.c (cp_walk_subtrees): Do not set input_location.
-
-2007-03-28  Simon Martin  <simartin@users.sourceforge.net>
-
-	PR c++/29077
-	* decl.c (grokfndecl): Properly setup decl if it is a constructor or a
-	destructor.
-
-2007-03-28 Douglas Gregor <doug.gregor@gmail.com>
-
-	* parser.c (struct cp_parser): Update comment for
-	greater_than_is_operator_p.
-	(cp_parser_primary_expression): In C++0x mode, a cast operator can
-	be terminated with a `>>' token when !GREATER_THAN_IS_OPERATOR_P.
-	(TOKEN_PRECEDENCE): In C++0x mode, `>>' is treated like `>' when
-	!GREATER_THAN_IS_OPERATOR_P.
-	(cp_parser_binary_expression): When -Wc++0x-compat, warn about
-	`>>' operators that will become two `>' tokens in C++0x.
-	(cp_parser_parameter_declaration): Treat `>>' like `>' in C++0x
-	mode, allowing it to terminate default arguments.
-	(cp_parser_enclosed_template_argument_list): In C++0x mode, treat
-	`>>' like two consecutive `>' tokens.
-	(cp_parser_skip_to_end_of_template_parameter_list): Ditto.
-	(cp_parser_next_token_ends_template_argument_p): In C++0x, `>>'
-	ends a template argument.
-
-2007-03-28  Douglas Gregor  <doug.gregor@gmail.com>
-
-	* decl.c (redeclaration_error_message): Complain when redeclaring
-	a friend function with default template arguments (C++0x mode only).
-	* cp-tree.h (check_default_tmpl_args): Declare.
-	* pt.c (check_default_tmpl_args): In C++0x mode, permit default
-	template arguments in function templates. Add support for checking
-	the default template arguments of friend templates.
-	(push_template_decl_real): Fix call to check_default_tmpl_args.
-	(type_unification_real): If a template parameter has not been
-	deduced but provides a default template argument, substitute into
-	that default template argument.
-	* parser.c (cp_parser_init_declarator): When declaring (but not
-	defining!) a function template in C++0x mode, check for default
-	template arguments.
-
-2007-03-28 Douglas Gregor <doug.gregor@gmail.com>
-
-	PR c++/29993
-	* decl.c (grokdeclarator): Deal with cv-qualified function type
-	typedefs in the same way for member and non-member functions.
-
-2007-03-26  Dirk Mueller  <dmueller@suse.de>
-
-	* parser.c (cp_parser_member_declaration): Pedwarn
-	about stray semicolons after member declarations.
-
-2007-03-26  Paolo Carlini  <pcarlini@suse.de>
-
-	PR c++/30500
-	* pt.c (instantiate_decl): Set in_system_header.
-
-2007-03-22  Mark Mitchell  <mark@codesourcery.com>
-
-	* cp-tree.h (current_tempalte_parms): Improve documentation.
-	* pt.c (current_template_args): Likewise.
-
-	PR c++/30863
-	* parser.c (cp_parser_parse_and_diagnose_invalid_type_name): Do
-	not consume tokens when failing.
-
-2007-03-22  Jim Wilson  <wilson@specifix.com>
-	    Mark Mitchell  <mark@codesourcery.com>
-
-	PR c++/31273
-	* call.c (standard_conversion): Use type_decays_to.  Keep FCODE
-	consistent with FROM.
-
-2007-03-22  Gabriel Dos Reis  <gdr@integrable-solutions.net>
-
-	* error.c (dump_expr): Handle dependent names that designate types.
-	* cxx-pretty-print.c (pp_cxx_unqualified_id): Handle TYPENAME_TYPE.
-
-2007-03-17  Kazu Hirata  <kazu@codesourcery.com>
-
-	* cp-tree.def, parser.c, pt.c: Fix comment typos.
-
-2007-03-16  Manuel Lopez-Ibanez  <manu@gcc.gnu.org>
-
-	* cvt.c (cp_convert_and_check) : Define.
-	* cp-tree.h (cp_convert_and_check): Declare.
-	* call.c (convert_conversion_warnings): Rename to
-	conversion_null_warnings.  The warning for floating-point to
-	integer is handled by convert_and_check in convert_like_real.
-	(convert_like_real): convert_conversion_warnings was renamed as
-	conversion_null_warnings.
-	* typeck.c (build_binary_op): Use cp_convert_and_check to warn for
-	overflow and changes of value during conversion.
-
-2007-03-15  Manuel Lopez-Ibanez  <manu@gcc.gnu.org>
-
-	PR c++/30891
-	* parser.c (cp_parser_statement): If 'namespace' is found, this
-	only can be a namespace alias definition, so parse it now.
-	(cp_parser_namespace_alias_definition): if we find an open brace
-	instead of '=', then this is actually a misplaced namespace
-	definition.
-
-2007-03-15  Manuel Lopez-Ibanez  <manu@gcc.gnu.org>
-
-	PR c++/24924
-	* decl.c (cxx_init_decl_processing): Move command-line options
-	processing to c-opts.c.
-
-2007-03-15  Douglas Gregor  <doug.gregor@gmail.com>
-
-	* ptree.c (cxx_print_type): Use formatting markup for integers
-	when printing template parameter index/level/orig level.
-	(cxx_print_xnode): Ditto.
-	* cp-tree.h (TEMPLATE_PARM_PARAMETER_PACK): Use TREE_LANG_FLAG_0.
-	(struct template_parm_index_s): Remove the PARAMETER_PACK member.
-	Make INDEX, LEVEL, and ORIG_LEVEL integers instead of
-	HOST_WIDE_INTs.
-	(struct saved_scope): Make X_PROCESSING_TEMPLATE_DECL an int,
-	rather than a HOST_WIDE_INT.
-	Turn X_PROCESSING_EXPLICIT_INSTANTIATION, SKIP_EVALUATION, and
-	NEED_POP_FUNCTION_CONTEXT into bool bitfields; reorder fields for
-	better bit-packing.
-	(struct language_function): Make RETURNS_VALUE, RETURNS_NULL,
-	RETURNS_ABNORMALLY, IN_FUNCTION_TRY_HANDLER, and
-	IN_BASE_INITIALIZER bool bitfields.
-	(struct cp_declarator): Make KIND a 4-bit field. Make
-	PARAMETER_PACK_P a bool bitfield just after KIND.
-	* pt.c (uses_parameter_packs): Destroy the pointer set.
-	(make_pack_expansion): Ditto.
-	(check_for_bare_parameter_packs): Ditto.
-	* name-lookup.c (push_to_top_level): Make need_pop a bool value.
-
-2007-03-14  Andrew Pinski  <andrew_pinski@playstation.sony.com>
-
-	PR c++/31165
-	* call.c  (convert_default_arg): Instead of copying the node,
-	unshare it.
-
-2007-03-15  Dirk Mueller  <dmueller@suse.de>
-
-	PR c++/30860
-	* call.c (convert_conversion_warnings): New..
-	(convert_like_real): .. factored out from here.
-	(convert_conversion_warnings): Add warning about
-	false being converted to NULL in argument passing.
-
-2007-03-14  Dirk Mueller  <dmueller@suse.de>
-
-	* semantics.c (c_finish_if_stmt): Call empty_if_body_warning.
-	(finish_do_body): Warn about empty body in do/while statement.
-
-2007-03-14  Manuel Lopez-Ibanez  <manu@gcc.gnu.org>
-
-	* class.c (warn_hidden): Add OPT_Woverloaded_virtual to warning.
-
-2007-03-14  Manuel Lopez-Ibanez  <manu@gcc.gnu.org>
-
-	PR c/21438
-	* typeck.c (build_binary_op): Call warn_for_div_zero instead of
-	warning.
-
-2007-03-13  Alexandre Oliva  <aoliva@redhat.com>
-
-	* repo.c (init_repo): Initialize random_seed saved options.
-	(finish_repo): Adjust.
-
-2007-03-13  Mark Mitchell  <mark@codesourcery.com>
-
-	PR bootstrap/30899
-	* Make-lang.in (doc/g++.1): Use $< to specify the location from
-	which to copy.
-
-2007-03-12  Seongbae Park <seongbae.park@gmail.com>
-
-	* decl.c (compute_array_index_type): New warning flag warn_vla.
-
-2007-03-12  Mark Mitchell  <mark@codesourcery.com>
-
-	PR c++/30108
-	* call.c (convert_default_arg): Copy non-constant arguments.
-
-2007-03-11  Mark Mitchell  <mark@codesourcery.com>
-
-	PR c++/31038
-	* parser.c (cp_parser_postfix_expression): Disallow compound
-	literals in constant expressions.
-
-	PR c++/30328
-	* semantics.c (finish_typeof): Use unlowered_expr_type.
-
-2007-03-10  Mark Mitchell  <mark@codesourcery.com>
-
-	PR c++/30274
-	* cp-tree.h (unlowered_expr_type): New function.
-	* typeck.c (is_bitfield_expr_with_lowered_type): Handle
-	COMPOUND_EXPR, MODIFY_EXPR, and SAVE_EXPR.
-	(unlowered_expr_type): New function.
-	(build_unary_op): Disallow predecrements of bool bitfields.
-	* call.c (build_conditional_expr): Use unlowered_expr_type.
-	* pt.c (type_unification_real): Likewise.
-
-2007-03-09  Douglas Gregor  <doug.gregor@gmail.com>
-
-	PR c++/20599
-	* typeck.c (check_return_expr): Check for bare parameter packs.
-	(comptypes): Compare template parameter packs and
-	type pack expansions.
-	* decl.c (grokdeclarator): Deal with the declaration of function
-	parameter packs.
-	(grokparms): Verify that the (optional) function parameter pack is
-	at the end of the parameter list.
-	(xref_basetypes): Handle pack expansions in the base class.
-	(cp_tree_node_structure): Handle ARGUMENT_PACK_SELECT.
-	* cp-tree.def (TYPE_ARGUMENT_PACK): New.
-	(NONTYPE_ARGUMENT_PACK): New.
-	(TYPE_PACK_EXPANSION): New.
-	(EXPR_PACK_EXPANSION): New.
-	(ARGUMENT_PACK_SELECT): New.
-	* cp-objcp-common.c (cp_tree_size): Compute size of
-	(NON)TYPE_ARGUMENT_PACK, (TYPE|EXPR)_PACK_EXPANSION, and
-	ARGUMENT_PACK_SELECT.
-	* error.c (dump_template_argument): Print template argument packs.
-	(dump_template_argument_list): Ditto.
-	(dump_template_parameter): Dump `...' for template type parameter
-	packs.
-	(dump_type): Dump TYPE_PACK_EXPANSION nodes.
-	(dump_parameters): Print function parameter packs.
-	(dump_template_parms): Print template argument packs.
-	(dump_expr): Dump EXPR_PACK_EXPANSION nodes.
-	(maybe_warn_variadic_templates): New.
-	* operators.def: Add ellipsis operator for EXPR_PACK_EXPANSION.
-	* tree.c (cp_walk_subtrees): Walk BASELINK, TYPE_ARGUMENT_PACK,
-	NONTYPE_ARGUMENT_PACK, TYPE_PACK_EXPANSION, EXPR_PACK_EXPANSION,
-	CAST_EXPR.
-	* mangle.c (write_type): Mangle TYPE_PACK_EXPANSION.
-	(write_template_arg): Write argument packs as separate arguments.
-	* cp-tree.h (struct template_parm_index_s): Add flag that
-	indicates that the template parameter is actually a parameter
-	pack.
-	(struct tree_argument_pack_select): New.
-	(enum cp_tree_node_structure_enum): Add TS_CP_ARGUMENT_PACK_SELECT.
-	(union lang_tree_node): Add argument_pack_select.
-	(FUNCTION_PARAMETER_PACK_P): New.
-	(PACK_EXPANSION_P): New.
-	(PACK_EXPANSION_PATTERN): New.
-	(SET_PACK_EXPANSION_PATTERN): New.
-	(PACK_EXPANSION_PARAMETER_PACKS): New.
-	(ARGUMENT_PACK_P): New.
-	(ARGUMENT_PACK_ARGS): New.
-	(SET_ARGUMENT_PACK_ARGS): New.
-	(ARGUMENT_PACK_INCOMPLETE_P): New.
-	(ARGUMENT_PACK_EXPLICIT_ARGS): New.
-	(TEMPLATE_PARM_PARAMETER_PACK): New.
-	(TEMPLATE_TYPE_PARAMETER_PACK): New.
-	(ARGUMENT_PACK_SELECT_FROM_PACK): New.
-	(ARGUMENT_PACK_SELECT_INDEX): New.
-	(ARGUMENT_PACK_SELECT_ARG): New.
-	(struct cp_declarator): Add parameter_pack_p flag.
-	(maybe_warn_variadic_templates): Declare.
-	(process_template_parm): Add bool parameter IS_PARAMETER_PACK, to
-	indicate a template parameter pack.
-	(uses_parameter_packs): Declare.
-	(template_parameter_pack_p): Declare.
-	(template_parms_variadic_p): Declare.
-	(make_pack_expansion): Declare.
-	(check_for_bare_parameter_packs): Declare.
-	* cxx-pretty-print.c (pp_cxx_unary_expression): Print
-	sizeof... expressions.
-	(pp_cxx_expression): Print pack expansions and non-type argument
-	packs.
-	(pp_cxx_exception_specification): Print pack expansions.
-	(pp_cxx_direct_declarator): Print ellipsis for parameter packs.
-	(pp_cxx_ctor_initializer): Print pack expansions.
-	(pp_cxx_type_id): Print pack expansions.
-	(pp_cxx_template_argument_list): Print argument packs.
-	(pp_cxx_template_parameter): Print ellipsis for template parameter
-	packs.
-	* pt.c (comp_template_parms): Compare template parameter packs.
-	(template_parameter_pack_p): New.
-	(template_parms_variadic_p): New.
-	(template_args_variadic_p): New.
-	(make_ith_pack_parameter_name): New.
-	(struct find_parameter_pack_data): New.
-	(find_parameter_packs_r): New.
-	(uses_parameter_packs): New.
-	(make_pack_expansion): New.
-	(check_for_bare_parameter_packs): New.
-	(expand_template_argument_pack): New.
-	(reduce_template_parm_level): Propagate parameter pack flag.
-	(process_template_parm): Add is_parameter_pack parameter to state
-	when the parameter is actually a parameter pack. Create template
-	parameter packs when is_parameter_pack is true.
-	(current_template_args): The argument for a template parameter
-	pack is an argument pack containing a single pack expansion.
-	(process_partial_specialization): When checking that non-type
-	argument expressions do not involve template parameters, loop over
-	the arguments in argument packs separately.
-	(push_template_decl_real): Check that the type of the declaration
-	does not have any bare parameter packs. Check that primary
-	templates have no more than one parameter pack, and that it comes
-	at the end of the template parameter list.
-	(convert_template_argument): Handle coercions for pack expansion
-	expressions by coercing the pattern then rebuilding the expansion.
-	(coerce_template_parms): When coercing the arguments for a
-	variadic template, pack "extra" arguments into an argument pack.
-	(coerce_template_template_parms): Cannot coerce between parameter
-	packs and non-pack parameters.
-	(template_args_equal): Compare PACK_EXPANSION_P expressions.
-	(comp_template_args): Expand all template arguments packs before
-	comparing template argument lists.
-	(mangle_class_name_for_template): Make argument packs as separate
-	template arguments.
-	(for_each_template_parm_r): No need to handle BASELINK.
-	(instantiate_class_template): Handle pack expansions in the base
-	class list.
-	(tsubst_pack_expansion): New.
-	(tsubst_template_args): Handle substitutions of argument packs and
-	pack expansion into template argument lists.
-	(tsubst_decl): Expand function parameter packs into separate
-	function parameters.
-	(tsubst_arg_types): Expand a type pack expansion into separate
-	argument types.
-	(tsubst_exception_specification): Handle pack expansions in
-	exception specifiers.
-	(tsubst): See through ARGUMENT_PACK_SELECT arguments when
-	replacing a template parameter with its argument. If we encounter
-	a substitution for an argument pack, just return the parameter
-	itself.
-	(tsubst_copy): sizeof(X...) returns the number of elements in
-	parameter pack X.  See through ARGUMENT_PACK_SELECT when the
-	PARM_DECL is a parameter pack.
-	(tsubst_expr): Expression pack expansions and argument packs
-	cannot show up here; they will all be handled through function
-	calls, sizeof, and template argument lists.
-	(tsubst_copy_and_build): sizeof(X...) returns the number of
-	elements in parameter pack X.  Handle pack expansions in TREE_LIST
-	and CONSTRUCTOR nodes.
-	(fn_type_unification): Handle "incomplete" explicit template
-	argument lists that specify some of the arguments for a template
-	parameter pack.
-	(type_unification_real): Unify arguments against pack expansions.
-	(template_parm_level_and_index): New, helper function.
-	(unify_pack_expansion): New.
-	(unify): Unify argument packs on an argument-by-argument basis,
-	handling variadic argument packs as well.
-	(more_specialized_fn): Handle unification of function parameter
-	packs. All things being equal, prefer non-variadic function
-	templates to variadic function templates.
-	(more_specialized_class): Prefer the variadic class template
-	partial specialization that binds fewer arguments to a parameter
-	pack.
-	(regenerate_decl_from_template): Expand function parameter packs
-	into separate parameters.
-	(instantiate_decl): Ditto.
-	(tsubst_initializer_list): Handle pack expansions for base-class
-	initializers.
-	(dependent_type_p_r): Determine dependent types in argument packs
-	and pack expansions.
-	(value_dependent_expression_p): Determine value-dependence of
-	non-type argument packs.
-	(dependent_template_arg_p): Handle argument packs.
-	* semantics.c (finish_cond): Check for bare parameter packs.
-	(finish_expr_stmt): Ditto.
-	(finish_for_expr): Ditto.
-	(finish_switch_cond): Ditto.
-	(finish_mem_initializers): Ditto.
-	* name-lookup.c (arg_assoc_type): Handle pack expansions and
-	argument packs.
-	* decl2.c (cp_build_parm_decl): Mark function parameter packs.
-	* parser.c (make_declarator): Declarator is not an expansion.
-	(make_pointer_declarator): Transfer parameter pack flag to outer
-	declarator.
-	(make_reference_declarator): Ditto.
-	(make_ptrmem_declarator): Ditto.
-	(make_call_declarator): Ditto.
-	(make_array_declarator): Ditto.
-	(cp_parser_postfix_expression): Allow pack expansion expressions
-	in the argument list for a call expression.
-	(cp_parser_parenthesized_expression_list): Add new parameter
-	ALLOW_EXPANSION_P. When true, parse the ellipsis to mean "expand
-	into separate arguments."
-	(cp_parser_new_placement): Allow pack expansion expressions.
-	(cp_parser_new_initializer): Ditto.
-	(cp_parser_mem_initializer_list): Allow ellipsis to create a
-	base-class initializer expansion.
-	(cp_parser_mem_initializer): Ditto.
-	(cp_parser_template_parameter_list): Keep track of whether the
-	template parameter is a template parameter pack.
-	(cp_parser_template_parameter): Parse the ellipsis to indicate a
-	template parameter pack.
-	(cp_parser_type_parameter): Ditto.
-	(cp_parser_template_argument_list): Parse the ellipsis to indicate
-	a pack expansion.
-	(cp_parser_direct_declarator): Parse the ellipsis to indicate that
-	this declarator is a parameter pack.
-	(cp_parser_parameter_declaration): The ellipsis does not end the
-	parameter declaration, because it might be a parameter pack. Parse
-	the ellipsis to indicate a parameter pack.
-	(cp_parser_initializer): Allow pack expansions.
-	(cp_parser_initializer_list): Allow ellipsis to create an
-	initializer expansion.
-	(cp_parser_base_clause): Allow ellipsis to create a base specifier
-	expansion.
-	(cp_parser_type_id_list): Allow ellipsis to create an exception
-	specifier expansion.
-	(cp_parser_attribute_list): Don't allow pack expansions.
-	(cp_parser_functional_cast): Allow pack expansions.
-	(cp_parser_sizeof_operand): Allow ellipsis following "sizeof" to
-	compute the length of a parameter pack.
-	(cp_parser_next_token_ends_template_argument_p): An ellipsis can
-	end a template argument.
-	* tree.c (cp_walk_subtrees): Walk BASELINK, TYPE_ARGUMENT_PACK,
-	NONTYPE_ARGUMENT_PACK, TYPE_PACK_EXPANSION, EXPR_PACK_EXPANSION,
-	CAST_EXPR.
-
-2007-03-09  Dirk Mueller  <dmueller@suse.de>
-
-	* call.c (build_new_op): Call warn_logical_operator.
-
-2007-03-08  Volker Reichelt  <v.reichelt@netcologne.de>
-
-	PR c++/30852
-	* semantics.c (finish_offsetof): Handle COMPOUND_EXPR.
-
-	PR c++/30534
-	* pt.c (any_template_arguments_need_structural_equality_p):
-	Robustify.
-
-2007-03-08  Alexandre Oliva  <aoliva@redhat.com>
-
-	* decl.c (grokdeclarator): Disable warnings for anonymous
-	bitfields.
-
-2007-03-05  Volker Reichelt  <v.reichelt@netcologne.de>
-
-	* typeck2.c (readonly_error): Always emit a hard error.
-	Remove last argument.
-	* cp-tree.h (readonly_error): Adjust prototype.
-	* semantics.c (finish_asm_stmt): Adjust call to readonly_error.
-	* typeck.c (build_unary_op): Likewise.
-	(build_modify_expr): Likewise.
-
-2007-03-04  Simon Martin  <simartin@users.sourceforge.net>
-
-	PR c++/30895
-	* tree.c (cp_tree_equal): Properly handle COMPLEX_CST trees.
-
-2007-03-03  Manuel Lopez-Ibanez  <manu@gcc.gnu.org>
-
-	PR c++/15787
-	* parser.c (struct cp_parser): New IN_IF_STMT.
-	(cp_parser_statement_seq_opt): Handle an unexpected 'else',
-	returning if parsing the body of an 'if' statement or issuing an
-	error and continuing.
-	(cp_parser_selection_statement): Set IN_IF_STMT bit when parsing
-	body of 'if'.
-	(cp_parser_jump_statement): Mask new IN_IF_STMT bit.
-
-2007-03-02  Simon Martin  <simartin@users.sourceforge.net>
-
-	PR c++/28253
-	* class.c (update_vtable_entry_for_fn): Properly handle invalid overriders
-	for thunks.
-
-2007-03-02  Geoffrey Keating  <geoffk@apple.com>
-
-	* g++spec.c (lang_specific_driver): Add -lstdc++ when compiling
-	Objective-C++.  Don't exit early if -shared-libgcc needs to be
-	added.
-
-2007-03-02  Manuel Lopez-Ibanez  <manu@gcc.gnu.org>
-
-	* typeck.c (common_base_type): Delete unused function.
-
-2007-03-01  Brooks Moses  <brooks.moses@codesourcery.com>
-
-	* Make-lang.in: Add dummy lang.install-pdf target.
-
-2007-03-01  Simon Baldwin <simonb@google.com>
-
-	PR c++/23689
-	* decl.c (check_tag_decl): Added new warning for typedef ignored
-	when it precedes an otherwise valid non-typedef declaration.
-
-2007-02-28  Sandra Loosemore  <sandra@codesourcery.com>
-
-	* typeck.c (build_function_call): Store converted arguments
-	in a stack-allocated array instead of building a list.
-	(convert_arguments): Store arguments in the array passed in as an
-	argument, and return the actual number of arguments.
-	* call.c (build_call): Delete, and replace with...
-	(build_call_n, build_call_a): New.
-	(build_op_delete_call): Rewrite to avoid constructing argument lists.
-	(build_over_call): Store converted arguments in a stack-allocated
-	array instead of building a list.
-	(build_cxx_call): Pass arguments in an array instead of as a list.
-	(build_java_interface_fn_ref): Rewrite to avoid constructing
-	argument lists.
-	* tree.h: Update declarations to reflect above changes.
-	* method.c (use_thunk): Use a stack-allocated array to hold
-	the arguments instead of a list.
-	* rtti.c (throw_bad_cast): Update call to cxx_call.
-	(throw_bad_typeid): Likewise.
-	(build_dynamic_cast_1): Likewise.
-	* init.c (build_builtin_delete_call): Use build_call_n.
-	* decl.c (expand_static_init): Likewise.
-	* except.c (cp_protect_cleanup_actions): Likewise.
-	* cp-gimplify.c (genericize_eh_spec_block): Likewise.
-	(gimplify_must_not_throw_expr): Likewise.
-	(cxx_omp_apply_fn): Use build_call_a.
-
-2007-02-26  Mark Mitchell  <mark@codesourcery.com>
-
-	* semantics.c (expand_or_defer_fn): Call c_record_cdtor_fn.
-	* decl2.c (cp_write_gloabl_declarations): Call c_build_cdtor_fns.
-
-2007-02-25  Mark Mitchell  <mark@codesourcery.com>
-
-	* cp-tree.h (static_ctors): Remove.
-	* cp-tree.h (static_dtors): Likewise.
-	* cp-objcp-common.c (decl_shadowed_for_var_lookup): Adjust for
-	refactoring of tree_map hierarchy.
-	(decl_shadowed_for_var_insert): Likewise.
-	* semantics.c (expand_body): Use c_expand_body.
-	(expand_or_defer_fn): Don't update static_ctors or static_dtors.
-	* decl2.c (static_ctors): Remove.
-	(static_dtors): Likewise.
-	(generate_ctor_or_dtor_function): Pass NULL_TREE to
-	objc_generate_static_init_call.  Do not call static_[cd]tors.
-	(generate_ctor_and_dtor_functions_for_priority): Do not check for
-	static_[cd]tors.
-	(cp_write_global_declarations): Likewise.
-
-2007-02-23  Richard Guenther  <rguenther@suse.de>
-
-	* class.c (note_name_declared_in_class): Make declaration
-	changes meaning a pedwarn.
-
-2007-02-22  Michael Matz  <matz@suse.de>
-
-	PR c++/29433
-	* cp-tree.h (TFF_UNQUALIFIED_NAME): New formatting flag.
-	* error.c (dump_aggr_type, dump_simple_decl, dump_decl,
-	dump_function_decl): Guard emitting outer scopes by new flag.
-	* cp-lang.c (cxx_dwarf_name): New function.
-	(LANG_HOOKS_DWARF_NAME): Define to cxx_dwarf_name.
-	* pt.c (classtype_mangled_name, mangle_class_name_for_template):
-	Remove functions.
-	(push_template_decl_real, lookup_template_class): Remove calls
-	to above functions.
-
-2007-02-19  Mark Mitchell  <mark@codesourcery.com>
-
-	* call.c (build_new_method_call): Ensure that explicit calls of
-	destructors have type "void".
-
-2007-02-19  Manuel Lopez-Ibanez  <manu@gcc.gnu.org>
-
-	* typeck.c (build_binary_op): Replace -Wstring-literal-comparison
-	and -Walways-true with -Waddress.
-	* cvt.c (convert_to_void): Replace unconditional warning with
-	-Waddress.
-
-2007-02-18  Kazu Hirata  <kazu@codesourcery.com>
-
-	* decl.c, tree.c: Fix comment typos.
-
-2007-02-15  Andrew Pinski  <andrew_pinski@playstation.sony.com>
-
-	PR C++/30158
-	* semantics.c (finish_stmt_expr_expr): Set TREE_TYPE of the
-	statement expression if we had an error mark node.
-
-2007-02-15  Sandra Loosemore  <sandra@codesourcery.com>
-	    Brooks Moses  <brooks.moses@codesourcery.com>
-	    Lee Millward  <lee.millward@codesourcery.com>
-
-	* cp-tree.def (AGGR_INIT_EXPR): Adjust documentation.
-	Change class to tcc_vl_exp.
-
-	* call.c (build_call): Use build_call_list instead
-	of build3.
-	(build_over_call): Likewise.
-	(build_new_method_call): Use build_min_non_dep_call_list
-	instead of build_min_non_dep.
-
-	* error.c (dump_call_expr_args): New function.
-	(dump_aggr_init_expr_args): New function.
-	(dump_expr) <AGGR_INIT_EXPR, CALL_EXPR, INDIRECT_REF>: Use them.
-	Update to use new CALL_EXPR and AGGR_INIT_EXPR accessor macros.
-
-	* cvt.c (convert_to_void): Use build_call_array instead
-	of build3; use new AGGR_INIT_EXPR accessor macros.
-
-	* mangle.c (write_expression): Use TREE_OPERAND_LENGTH
-	instead of TREE_CODE_LENGTH.
-
-	* dump.c (cp_dump_tree) <AGGR_INIT_EXPR>: Update to use new
-	AGGR_INIT_EXPR accessor macros.
-
-	* cp-gimplify.c (cp_gimplify_init_expr): Use
-	AGGR_INIT_EXPR_SLOT to set the slot operand.
-
-	* cp-tree.h (AGGR_INIT_EXPR_FN): New macro.
-	(AGGR_INIT_EXPR_SLOT): New macro.
-	(AGGR_INIT_EXPR_ARG): New macro.
-	(aggr_init_expr_nargs): New macro.
-	(AGGR_INIT_EXPR_ARGP): New macro.
-	(aggr_init_expr_arg_iterator): New.
-	(init_aggr_init_expr_arg_iterator): New.
-	(next_aggr_init_expr_arg): New.
-	(first_aggr_init_expr_arg): New.
-	(more_aggr_init_expr_args_p): New.
-	(FOR_EACH_AGGR_INIT_EXPR_ARG): New.
-	(stabilize_aggr_init): New declaration.
-	(build_min_non_dep_call_list): Likewise.
-
-	* tree.c (process_aggr_init_operands): New function.
-	(build_aggr_init_array) New function.
-	(build_cplus_new): Update to use new CALL_EXPR and
-	AGGR_INIT_EXPR accessor macros. Replace use of build3 with
-	build_aggr_init_array.
-	(build_min_non_dep_call_list) New function.
-	(build_min_nt): Assert input code parameter is not a variable
-	length expression class.
-	(build_min, build_min_non_dep): Likewise.
-	(cp_tree_equal) <CALL_EXPR>: Iterate through the arguments
-	to check for equality instead of recursing. Handle tcc_vl_exp
-	tree code classes.
-	(stabilize_call): Update to only handle CALL_EXPRs, not
-	AGGR_INIT_EXPRs; use new CALL_EXPR accessor macros.
-	(stabilize_aggr_init): New function.
-	(stabilize_init): Use it.
-
-	* cxx-pretty-print.c (pp_cxx_postfix_expression)
-	<AGGR_INIT_EXPR, CALL_EXPR>: Update to use new CALL_EXPR and
-	AGGR_INIT_EXPR accessor macros and argument iterators.
-
-	* pt.c (tsubst_copy) <CALL_EXPR>: Replace build_nt with
-	build_vl_exp. Iterate through the operands, recursively
-	processing each one.
-	(tsubst_copy_and_build) <CALL_EXPR>: Update to use new
-	CALL_EXPR accessor macros.
-	(value_dependent_expression_p) <default>: Handle tcc_vl_exp
-	tree code classes. Use TREE_OPERAND_LENGTH instead of
-	TREE_CODE_LENGTH.
-
-	* semantics.c (finish_call_expr): Use build_nt_call_list
-	instead of build_nt.
-	(simplify_aggr_init_expr): Update to use new AGGR_INIT_EXPR
-	accessor macros. Use build_call_array to construct the
-	CALL_EXPR node instead of build3
-
-	* decl2.c (build_offset_ref_call_from_tree): Use
-	build_nt_call_list and build_min_non_dep_call_list instead
-	of build_min_nt and build_min_non_dep.
-
-	* parser.c (cp_parser_postfix_expression) <CPP_OPEN_PAREN>:
-	Use build_nt_call_list instead of build_min_nt.
-
-2007-02-15  Manuel Lopez-Ibanez  <manu@gcc.gnu.org>
-
-	PR c++/28943
-	* call.c (build_conditional_expr): Improve error message.
-
-2007-02-13  Dirk Mueller  <dmueller@suse.de>
-
-	* friend.c (do_friend): Annotate warning about friend
-	declarations in templates with OPT_Wnon_template_friend.
-	Convert informal message from warning() to inform().
-
-2007-02-12  Simon Martin  <simartin@users.sourceforge.net>
-	    Mark Mitchell  <mark@codesourcery.com>
-
-	PR c++/14622
-	* pt.c (do_decl_instantiation): Detect type mismatches in explicit
-	instantiations for variables.
-
-2007-02-12  Manuel Lopez-Ibanez  <manu@gcc.gnu.org>
-
-	PR middle-end/7651
-	* cp-gimplify.c (gimplify_expr_stmt): Don't check extra_warnings.
-	Check warn_unused_value just once.
-
-2007-02-11  Mark Mitchell  <mark@codesourcery.com>
-
-	PR c++/26988
-	* pt.c (determine_specialization): Use skip_artificial_parms_for.
-	(fn_type_unificiation): Likewise.
-	(get_bindings): Likewise.
-
-o2007-02-06  Mark Mitchell  <mark@codesourcery.com>
-
-	PR target/29487
-	* decl.c (finish_function): Use DECL_REPLACEABLE.
-	* tree.c (cp_cannot_inline_tree_fn): Likewise.
-
-2007-02-10  Gabriel Dos Reis  <gdr@integrable-solutions.net>
-
-	* parser.c (cp_parser_primary_expression): Reformat overly long lines.
-
-2007-02-10  Richard Henderson  <rth@redhat.com>, Jakub Jelinek  <jakub@redhat.com>
-
-	* decl.c (grokvardecl): Don't error if !have_tls.
-	(grokdeclarator): Likewise.
-	* parser.c (cp_parser_omp_threadprivate): Likewise.
-
-2007-02-07  Jakub Jelinek  <jakub@redhat.com>
-
-	PR c++/30703
-	* cp-gimplify.c (cp_genericize_r): Don't dereference invisiref
-	parameters and result decls in omp clauses.
-	(cxx_omp_privatize_by_reference): Pass also invisiref PARM_DECLs
-	by reference.
-
-2007-02-05  Dirk Mueller  <dmueller@suse.de>
-
-	PR bootstrap/30510
-	* parser.c (cp_parser_class_specifier): Always initialize bases.
-
-2007-02-05  Paolo Bonzini  <bonzini@gnu.org>
-
-	* cp-tree.h (OMP_ATOMIC_CODE): Delete.
-	(OMP_ATOMIC_DEPENDENT_P): Rewrite.
-	* pt.c (tsubst_expr): Adjust for new format of dependent OMP_ATOMIC
-	expressions.
-	* semantics.c (finish_omp_atomic): Store a whole expression node
-	in operand 1, and integer_zero_node in operand 0, for dependent
-	OMP_ATOMIC.  Rewrite to make flow easier to understand.
-
-2007-02-03  Gabriel Dos Reis  <gdr@integrable-solutions.net>
-
-	* decl.c (grokdeclarator): Use OPT_Wreturn_type instead of 0.
-
-2007-02-04  Kazu Hirata  <kazu@codesourcery.com>
-
-	* class.c, cp-tree.h, decl.c, decl2.c, g++spec.c, init.c,
-	parser.c, pt.c, tree.c, typeck.c: Follow spelling conventions.
-
-2007-02-03  Douglas Gregor  <doug.gregor@gmail.com>
-
-	* parser.c (cp_lexer_get_preprocessor_token): Attach the C++0x
-	keyword warning to -Wc++0x-compat.
-
-2007-02-03  Gabriel Dos Reis  <gdr@integrable-solutions.net>
-
-	* decl.c (grokdeclarator): Update documentation.
-
-2007-02-02  Jakub Jelinek  <jakub@redhat.com>
-
-	PR c++/30536
-	* decl.c (grokdeclarator): If __thread is used together with
-	a storage class other than extern and static, clear thread_p
-	after issuing diagnostics and fall through to checking the
-	storage class.
-
-2007-01-30  Roger Sayle  <roger@eyesopen.com>
-
-	* error.c (dump_type_suffix): Avoid use of cp_build_binary_op when
-	calculating the size of an array (to avoid recursive errors).
-
-2007-01-30  Manuel Lopez-Ibanez  <manu@gcc.gnu.org>
-
-	PR c++/24745
-	* typeck.c (build_binary_op): Fix logic for warning. Move warning
-	to -Wpointer-arith.
-	* call.c (convert_like_real): Don't warn when converting to
-	boolean type.
-
-2007-01-29  Manuel Lopez-Ibanez  <manu@gcc.gnu.org>
-
-	* decl.c (pop_label): Replace warning with call to
-	warn_for_unused_label.
-
-2007-01-28  Andrew Pinski  <pinskia@gmail.com>
-
-	PR C++/28988
-	* semantics.c (finish_pseudo_destructor_expr): Check the
-	destrutor name by calling check_dtor_name.
-
-2007-01-24  Douglas Gregor  <dgregor@osl.iu.edu>
-
-	* lex.c (D_CPP0X): Rename.
-	(D_CXX0X): To this.
-	(reswords): D_CPP0X -> D_CXX0X.
-	(init_reswords): Ditto.
-	* parser.c (cp_lexer_get_preprocessor_token): Warn about the use
-	of C++0x keywords as identifiers.
-
-2007-01-23  Simon Martin  <simartin@users.sourceforge.net>
-
-	PR c++/27492
-	* decl.c (duplicate_decls): Don't reset DECL_INVALID_OVERRIDER_P for
-	function decls.
-
-2007-01-23  Ian Lance Taylor  <iant@google.com>
-
-	* typeck.c (convert_for_assignment): Only warn about a = b = c
-	when converting to bool.
-
-2007-01-23  Roger Sayle  <roger@eyesopen.com>
-
-	* call.c (null_ptr_cst_p): Replace use of TREE_CONSTANT_OVERFLOW with
-	TREE_OVERFLOW.
-	* typeck.c (ignore_overflows): Remove the remaining uses of
-	TREE_CONSTANT_OVERFLOW.
-
-2007-01-20  Jan Hubicka  <jh@suse.cz>
-
-	* decl2.c (start_objects, start_static_storage_duration_function):
-	Do not make the functions uninlinable.
-
-2007-01-17  Ian Lance Taylor  <iant@google.com>
-
-	* class.c (add_method): Call VEC_reserve_exact rather than passing
-	a negative size to VEC_reserve.
-
-2007-01-11  Simon Martin  <simartin@users.sourceforge.net>
-
-	PR c++/29573
-	* tree.c (cp_tree_equal): Properly handle MODOP_EXPR trees.
-
-2007-01-10  Mark Mitchell  <mark@codesourcery.com>
-
-	PR c++/28999
-	* decl.c (make_typename_type): If the qualified name is not a
-	type, issue an error.
-	* parser.c (cp_parser_elaborated_type_specifier): Fix comment
-	formatting.
-
-2007-01-08  Geoffrey Keating  <geoffk@apple.com>
-
-	* rtti.c: Include target.h.
-	(emit_support_tinfos): If ! targetm.cxx.library_rtti_comdat (),
-	don't emit typeinfo for fundamental types as weak.
-	* Make-lang.in (cp/rtti.o): Update and correct dependencies.
-
-2007-01-08  Richard Guenther  <rguenther@suse.de>
-
-	* cvt.c (cp_convert_to_pointer): Use build_int_cst_type.
-
-2007-01-08  Mark Shinwell  <shinwell@codesourcery.com>
-
-	* call.c (standard_conversion): Pass flag to
-	vector_types_convertible_p to disallow emission of note.
-	* typeck.c (convert_for_assignment): Pass flag to
-	vector_types_convertible_p to allow emission of note.
-	(ptr_reasonably_similar): Pass flag to vector_types_convertible_p
-	to disallow emission of note.
-
-2007-01-07  Manuel Lopez-Ibanez  <manu@gcc.gnu.org>
-
-	PR c++/28986
-	* typeck.c (build_binary_op): Call overflow_warning if
-	TREE_OVERFLOW_P is true for the result and not for any of the
-	operands.
-
-2007-01-06  Lee Millward  <lee.millward@codesourcery.com>
-
-	PR c++/19439
-	* class.c (add_method): Don't wait until template
-	instantiation time to complain about duplicate methods.
-
-2007-01-05  Manuel Lopez-Ibanez  <manu@gcc.gnu.org>
-
-	PR c/19978
-	* semantics.c (finish_unary_op_expr): Warn only if result
-	overflowed and operands did not.
-
-2007-01-05  Ian Lance Taylor  <iant@google.com>
-
-	* typeck.c (build_binary_op): Warn about comparing a non-weak
-	address to NULL.
-
-2007-01-05  Douglas Gregor  <doug.gregor@gmail.com>
-
-	* pt.c (tsubst): Propagate the need for structural equality checks
-	when reducing the level of template parameters.
-
-2007-01-03  Kazu Hirata  <kazu@codesourcery.com>
-
-	* pt.c: Fix a comment typo.
-
-2007-01-02  Ian Lance Taylor  <iant@google.com>
-
-	* semantics.c (maybe_convert_cond): Optionally warn when using an
-	assignment as a condition.
-	* typeck.c (convert_for_assignment): Optionally warn about
-	assigning the result of an assignment to a bool.
-
-2007-01-02  Douglas Gregor  <doug.gregor@gmail.com>
-
-	* pt.c (canonical_template_parms): Correct typo in comment.
-
-2007-01-02  Douglas Gregor  <doug.gregor@gmail.com>
-
-	* typeck.c (structural_comptypes): Renamed from "comptypes".
-	(comptypes): Use canonical type information to perform fast type
-	comparison. When VERIFY_CANONICAL_TYPES, verify that the
-	canonical type comparison returns the same results as we would see
-	from the current, structural check. Support COMPARE_STRUCTURAL
-	when we need structural checks.
-	* decl.c (typename_compare): Fix comment.
-	(build_typename_type): TYPENAME_TYPE nodes require structural
-	equality checks, because they resolve different based on the
-	current class type.
-	(make_unbound_class_template): UNBOUND_CLASS_TEMPLATE nodes
-	require structural equality checks (for now).
-	(build_ptrmemfunc_type): Build the canonical pointer to member
-	function type.
-	(compute_array_index_type): Whenever we build a new index type
-	to represent the size of an array in a template, we need to mark
-	this index type as requiring structural equality. This goes for
-	arrays with value-dependent sizes with the current ABI, or all
-	arrays with ABI-1.
-	* tree.c (cplus_array_hash): New.
-	(struct cplus_array_info): New.
-	(cplus_array_compare): New.
-	(cplus_array_htab): New.
-	(build_cplus_array_type_1): Use a hash table to cache the array
-	types we build. Build the canonical array type for each array
-	type.
-	(cp_build_qualified_type_real): When building a cv-qualified array
-	type, use the hash table of array types and build canonical array
-	types as necessary.
-	(bind_template_template_parm): BOUND_TEMPLATE_TEMPLATE_PARM nodes
-	use structural equality (for now).
-	* cp-tree.h (COMPARE_STRUCTURAL): New.
-	* pt.c (canonical_template_parms): New.
-	(canonical_type_parameter): New.
-	(process_template_parm): Find the canonical type parameter.
-	(lookup_template_class): When we have named the primary template
-	type, set the canonical type for our template class to the primary
-	template type. If any of the template arguments need structural
-	equality checks, the template class needs structural equality
-	checks.
-	(tsubst): When reducing the level of a template template
-	parameter, we require structural equality tests for the resulting
-	parameter because its template parameters have not had their types
-	canonicalized. When reducing a template type parameter, find the
-	canonical reduced type parameter.
-	(any_template_arguments_need_structural_equality_p): New.
-=======
-	for non-aggregate classes.
->>>>>>> 9a9ba8d9
+	for non-aggregate classes.
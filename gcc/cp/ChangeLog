--- conflicted
+++ resolved
@@ -1,5 +1,3 @@
-<<<<<<< HEAD
-=======
 2010-07-21  Jason Merrill  <jason@redhat.com>
 
 	* tree.c (cp_tree_equal): Fix CONSTRUCTOR handling.
@@ -235,7 +233,6 @@
 	* class.c (build_base_path): Likewise.
 	* call.c (build_conditional_expr): Likewise.
 
->>>>>>> e8da5f64
 2010-07-02  Paolo Carlini  <paolo.carlini@oracle.com>
 
 	PR c++/44039

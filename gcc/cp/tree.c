--- conflicted
+++ resolved
@@ -2135,7 +2135,6 @@
   return build_cp_fntype_variant (type, rqual, raises, late);
 }
 
-<<<<<<< HEAD
 tree
 make_module_vec (tree name, unsigned clusters MEM_STAT_DECL)
 {
@@ -2149,29 +2148,12 @@
   return vec;
 }
 
-/* Cache of free ovl nodes.  Uses OVL_FUNCTION for chaining.  */
-static GTY((deletable)) tree ovl_cache;
-
-static tree
-alloc_ovl ()
-=======
 /* Make a raw overload node containing FN.  */
 
 tree
 ovl_make (tree fn, tree next)
->>>>>>> 3da2f26c
 {
   tree result = make_node (OVERLOAD);
-
-  return result;
-}
-
-/* Make a raw overload node containing FN.  */
-
-tree
-ovl_make (tree fn, tree next)
-{
-  tree result = alloc_ovl ();
 
   if (TREE_CODE (fn) == OVERLOAD)
     OVL_NESTED_P (result) = true;
@@ -2188,11 +2170,7 @@
 static tree
 ovl_copy (tree ovl)
 {
-<<<<<<< HEAD
-  tree result = alloc_ovl ();
-=======
   tree result = make_node (OVERLOAD);
->>>>>>> 3da2f26c
 
   gcc_checking_assert (!OVL_NESTED_P (ovl) && OVL_USED_P (ovl));
   TREE_TYPE (result) = TREE_TYPE (ovl);

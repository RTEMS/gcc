--- conflicted
+++ resolved
@@ -1258,10 +1258,6 @@
 		  changed = true;
 	      }
 	    if (changed)
-<<<<<<< HEAD
-	      fullname = lookup_template_function (TREE_OPERAND (fullname, 0),
-						   new_args);
-=======
 	      {
 		NON_DEFAULT_TEMPLATE_ARGS_COUNT (new_args)
 		  = NON_DEFAULT_TEMPLATE_ARGS_COUNT (args);
@@ -1269,7 +1265,6 @@
 		  = lookup_template_function (TREE_OPERAND (fullname, 0),
 					      new_args);
 	      }
->>>>>>> 43bd423a
 	    else
 	      ggc_free (new_args);
 	  }
@@ -1402,13 +1397,8 @@
 	    r = copy_node (t);
 	    for (i = 0; i < n; ++i)
 	      TREE_VEC_ELT (r, i) = (*vec)[i];
-<<<<<<< HEAD
-	    SET_NON_DEFAULT_TEMPLATE_ARGS_COUNT
-	      (r, GET_NON_DEFAULT_TEMPLATE_ARGS_COUNT (t));
-=======
 	    NON_DEFAULT_TEMPLATE_ARGS_COUNT (r)
 	      = NON_DEFAULT_TEMPLATE_ARGS_COUNT (t);
->>>>>>> 43bd423a
 	  }
 	else
 	  r = t;

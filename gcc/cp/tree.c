/* Language-dependent node constructors for parse phase of GNU compiler.
   Copyright (C) 1987-2015 Free Software Foundation, Inc.
   Hacked by Michael Tiemann (tiemann@cygnus.com)

This file is part of GCC.

GCC is free software; you can redistribute it and/or modify
it under the terms of the GNU General Public License as published by
the Free Software Foundation; either version 3, or (at your option)
any later version.

GCC is distributed in the hope that it will be useful,
but WITHOUT ANY WARRANTY; without even the implied warranty of
MERCHANTABILITY or FITNESS FOR A PARTICULAR PURPOSE.  See the
GNU General Public License for more details.

You should have received a copy of the GNU General Public License
along with GCC; see the file COPYING3.  If not see
<http://www.gnu.org/licenses/>.  */

#include "config.h"
#include "system.h"
#include "coretypes.h"
#include "tree.h"
#include "cp-tree.h"
#include "gimple-expr.h"
#include "cgraph.h"
#include "stor-layout.h"
#include "print-tree.h"
#include "tree-iterator.h"
#include "tree-inline.h"
#include "debug.h"
#include "convert.h"
#include "gimplify.h"
#include "attribs.h"

static tree bot_manip (tree *, int *, void *);
static tree bot_replace (tree *, int *, void *);
static hashval_t list_hash_pieces (tree, tree, tree);
static tree build_target_expr (tree, tree, tsubst_flags_t);
static tree count_trees_r (tree *, int *, void *);
static tree verify_stmt_tree_r (tree *, int *, void *);
static tree build_local_temp (tree);

static tree handle_java_interface_attribute (tree *, tree, tree, int, bool *);
static tree handle_com_interface_attribute (tree *, tree, tree, int, bool *);
static tree handle_init_priority_attribute (tree *, tree, tree, int, bool *);
static tree handle_abi_tag_attribute (tree *, tree, tree, int, bool *);

/* If REF is an lvalue, returns the kind of lvalue that REF is.
   Otherwise, returns clk_none.  */

cp_lvalue_kind
lvalue_kind (const_tree ref)
{
  cp_lvalue_kind op1_lvalue_kind = clk_none;
  cp_lvalue_kind op2_lvalue_kind = clk_none;

  /* Expressions of reference type are sometimes wrapped in
     INDIRECT_REFs.  INDIRECT_REFs are just internal compiler
     representation, not part of the language, so we have to look
     through them.  */
  if (REFERENCE_REF_P (ref))
    return lvalue_kind (TREE_OPERAND (ref, 0));

  if (TREE_TYPE (ref)
      && TREE_CODE (TREE_TYPE (ref)) == REFERENCE_TYPE)
    {
      /* unnamed rvalue references are rvalues */
      if (TYPE_REF_IS_RVALUE (TREE_TYPE (ref))
	  && TREE_CODE (ref) != PARM_DECL
	  && !VAR_P (ref)
	  && TREE_CODE (ref) != COMPONENT_REF
	  /* Functions are always lvalues.  */
	  && TREE_CODE (TREE_TYPE (TREE_TYPE (ref))) != FUNCTION_TYPE)
	return clk_rvalueref;

      /* lvalue references and named rvalue references are lvalues.  */
      return clk_ordinary;
    }

  if (ref == current_class_ptr)
    return clk_none;

  switch (TREE_CODE (ref))
    {
    case SAVE_EXPR:
      return clk_none;
      /* preincrements and predecrements are valid lvals, provided
	 what they refer to are valid lvals.  */
    case PREINCREMENT_EXPR:
    case PREDECREMENT_EXPR:
    case TRY_CATCH_EXPR:
    case WITH_CLEANUP_EXPR:
    case REALPART_EXPR:
    case IMAGPART_EXPR:
      return lvalue_kind (TREE_OPERAND (ref, 0));

    case MEMBER_REF:
    case DOTSTAR_EXPR:
      if (TREE_CODE (ref) == MEMBER_REF)
	op1_lvalue_kind = clk_ordinary;
      else
	op1_lvalue_kind = lvalue_kind (TREE_OPERAND (ref, 0));
      if (TYPE_PTRMEMFUNC_P (TREE_TYPE (TREE_OPERAND (ref, 1))))
	op1_lvalue_kind = clk_none;
      return op1_lvalue_kind;

    case COMPONENT_REF:
      op1_lvalue_kind = lvalue_kind (TREE_OPERAND (ref, 0));
      /* Look at the member designator.  */
      if (!op1_lvalue_kind)
	;
      else if (is_overloaded_fn (TREE_OPERAND (ref, 1)))
	/* The "field" can be a FUNCTION_DECL or an OVERLOAD in some
	   situations.  If we're seeing a COMPONENT_REF, it's a non-static
	   member, so it isn't an lvalue. */
	op1_lvalue_kind = clk_none;
      else if (TREE_CODE (TREE_OPERAND (ref, 1)) != FIELD_DECL)
	/* This can be IDENTIFIER_NODE in a template.  */;
      else if (DECL_C_BIT_FIELD (TREE_OPERAND (ref, 1)))
	{
	  /* Clear the ordinary bit.  If this object was a class
	     rvalue we want to preserve that information.  */
	  op1_lvalue_kind &= ~clk_ordinary;
	  /* The lvalue is for a bitfield.  */
	  op1_lvalue_kind |= clk_bitfield;
	}
      else if (DECL_PACKED (TREE_OPERAND (ref, 1)))
	op1_lvalue_kind |= clk_packed;

      return op1_lvalue_kind;

    case STRING_CST:
    case COMPOUND_LITERAL_EXPR:
      return clk_ordinary;

    case CONST_DECL:
      /* CONST_DECL without TREE_STATIC are enumeration values and
	 thus not lvalues.  With TREE_STATIC they are used by ObjC++
	 in objc_build_string_object and need to be considered as
	 lvalues.  */
      if (! TREE_STATIC (ref))
	return clk_none;
    case VAR_DECL:
      if (TREE_READONLY (ref) && ! TREE_STATIC (ref)
	  && DECL_LANG_SPECIFIC (ref)
	  && DECL_IN_AGGR_P (ref))
	return clk_none;
    case INDIRECT_REF:
    case ARROW_EXPR:
    case ARRAY_REF:
    case ARRAY_NOTATION_REF:
    case PARM_DECL:
    case RESULT_DECL:
    case PLACEHOLDER_EXPR:
      return clk_ordinary;

      /* A scope ref in a template, left as SCOPE_REF to support later
	 access checking.  */
    case SCOPE_REF:
      gcc_assert (!type_dependent_expression_p (CONST_CAST_TREE (ref)));
      {
	tree op = TREE_OPERAND (ref, 1);
	if (TREE_CODE (op) == FIELD_DECL)
	  return (DECL_C_BIT_FIELD (op) ? clk_bitfield : clk_ordinary);
	else
	  return lvalue_kind (op);
      }

    case MAX_EXPR:
    case MIN_EXPR:
      /* Disallow <? and >? as lvalues if either argument side-effects.  */
      if (TREE_SIDE_EFFECTS (TREE_OPERAND (ref, 0))
	  || TREE_SIDE_EFFECTS (TREE_OPERAND (ref, 1)))
	return clk_none;
      op1_lvalue_kind = lvalue_kind (TREE_OPERAND (ref, 0));
      op2_lvalue_kind = lvalue_kind (TREE_OPERAND (ref, 1));
      break;

    case COND_EXPR:
      op1_lvalue_kind = lvalue_kind (TREE_OPERAND (ref, 1)
				    ? TREE_OPERAND (ref, 1)
				    : TREE_OPERAND (ref, 0));
      op2_lvalue_kind = lvalue_kind (TREE_OPERAND (ref, 2));
      break;

    case MODIFY_EXPR:
    case TYPEID_EXPR:
      return clk_ordinary;

    case COMPOUND_EXPR:
      return lvalue_kind (TREE_OPERAND (ref, 1));

    case TARGET_EXPR:
      return clk_class;

    case VA_ARG_EXPR:
      return (CLASS_TYPE_P (TREE_TYPE (ref)) ? clk_class : clk_none);

    case CALL_EXPR:
      /* We can see calls outside of TARGET_EXPR in templates.  */
      if (CLASS_TYPE_P (TREE_TYPE (ref)))
	return clk_class;
      return clk_none;

    case FUNCTION_DECL:
      /* All functions (except non-static-member functions) are
	 lvalues.  */
      return (DECL_NONSTATIC_MEMBER_FUNCTION_P (ref)
	      ? clk_none : clk_ordinary);

    case BASELINK:
      /* We now represent a reference to a single static member function
	 with a BASELINK.  */
      /* This CONST_CAST is okay because BASELINK_FUNCTIONS returns
	 its argument unmodified and we assign it to a const_tree.  */
      return lvalue_kind (BASELINK_FUNCTIONS (CONST_CAST_TREE (ref)));

    case NON_DEPENDENT_EXPR:
      /* We just return clk_ordinary for NON_DEPENDENT_EXPR in C++98, but
	 in C++11 lvalues don't bind to rvalue references, so we need to
	 work harder to avoid bogus errors (c++/44870).  */
      if (cxx_dialect < cxx11)
	return clk_ordinary;
      else
	return lvalue_kind (TREE_OPERAND (ref, 0));

    default:
      if (!TREE_TYPE (ref))
	return clk_none;
      if (CLASS_TYPE_P (TREE_TYPE (ref)))
	return clk_class;
      break;
    }

  /* If one operand is not an lvalue at all, then this expression is
     not an lvalue.  */
  if (!op1_lvalue_kind || !op2_lvalue_kind)
    return clk_none;

  /* Otherwise, it's an lvalue, and it has all the odd properties
     contributed by either operand.  */
  op1_lvalue_kind = op1_lvalue_kind | op2_lvalue_kind;
  /* It's not an ordinary lvalue if it involves any other kind.  */
  if ((op1_lvalue_kind & ~clk_ordinary) != clk_none)
    op1_lvalue_kind &= ~clk_ordinary;
  /* It can't be both a pseudo-lvalue and a non-addressable lvalue.
     A COND_EXPR of those should be wrapped in a TARGET_EXPR.  */
  if ((op1_lvalue_kind & (clk_rvalueref|clk_class))
      && (op1_lvalue_kind & (clk_bitfield|clk_packed)))
    op1_lvalue_kind = clk_none;
  return op1_lvalue_kind;
}

/* Returns the kind of lvalue that REF is, in the sense of
   [basic.lval].  This function should really be named lvalue_p; it
   computes the C++ definition of lvalue.  */

cp_lvalue_kind
real_lvalue_p (const_tree ref)
{
  cp_lvalue_kind kind = lvalue_kind (ref);
  if (kind & (clk_rvalueref|clk_class))
    return clk_none;
  else
    return kind;
}

/* This differs from real_lvalue_p in that class rvalues are considered
   lvalues.  */

bool
lvalue_p (const_tree ref)
{
  return (lvalue_kind (ref) != clk_none);
}

/* This differs from real_lvalue_p in that rvalues formed by dereferencing
   rvalue references are considered rvalues.  */

bool
lvalue_or_rvalue_with_address_p (const_tree ref)
{
  cp_lvalue_kind kind = lvalue_kind (ref);
  if (kind & clk_class)
    return false;
  else
    return (kind != clk_none);
}

/* Returns true if REF is an xvalue, false otherwise.  */

bool
xvalue_p (const_tree ref)
{
  return (lvalue_kind (ref) == clk_rvalueref);
}

/* Test whether DECL is a builtin that may appear in a
   constant-expression. */

bool
builtin_valid_in_constant_expr_p (const_tree decl)
{
  if (!(TREE_CODE (decl) == FUNCTION_DECL && DECL_BUILT_IN (decl)))
    /* Not a built-in.  */
    return false;
  switch (DECL_FUNCTION_CODE (decl))
    {
    case BUILT_IN_CONSTANT_P:
    case BUILT_IN_ATOMIC_ALWAYS_LOCK_FREE:
      /* These have constant results even if their operands are
	 non-constant.  */
      return true;
    default:
      return false;
    }
}

/* Build a TARGET_EXPR, initializing the DECL with the VALUE.  */

static tree
build_target_expr (tree decl, tree value, tsubst_flags_t complain)
{
  tree t;
  tree type = TREE_TYPE (decl);

  gcc_checking_assert (VOID_TYPE_P (TREE_TYPE (value))
		       || TREE_TYPE (decl) == TREE_TYPE (value)
		       /* On ARM ctors return 'this'.  */
		       || (TYPE_PTR_P (TREE_TYPE (value))
			   && TREE_CODE (value) == CALL_EXPR)
		       || useless_type_conversion_p (TREE_TYPE (decl),
						     TREE_TYPE (value)));

  t = cxx_maybe_build_cleanup (decl, complain);
  if (t == error_mark_node)
    return error_mark_node;
  t = build4 (TARGET_EXPR, type, decl, value, t, NULL_TREE);
  if (EXPR_HAS_LOCATION (value))
    SET_EXPR_LOCATION (t, EXPR_LOCATION (value));
  /* We always set TREE_SIDE_EFFECTS so that expand_expr does not
     ignore the TARGET_EXPR.  If there really turn out to be no
     side-effects, then the optimizer should be able to get rid of
     whatever code is generated anyhow.  */
  TREE_SIDE_EFFECTS (t) = 1;

  return t;
}

/* Return an undeclared local temporary of type TYPE for use in building a
   TARGET_EXPR.  */

static tree
build_local_temp (tree type)
{
  tree slot = build_decl (input_location,
			  VAR_DECL, NULL_TREE, type);
  DECL_ARTIFICIAL (slot) = 1;
  DECL_IGNORED_P (slot) = 1;
  DECL_CONTEXT (slot) = current_function_decl;
  layout_decl (slot, 0);
  return slot;
}

/* Set various status flags when building an AGGR_INIT_EXPR object T.  */

static void
process_aggr_init_operands (tree t)
{
  bool side_effects;

  side_effects = TREE_SIDE_EFFECTS (t);
  if (!side_effects)
    {
      int i, n;
      n = TREE_OPERAND_LENGTH (t);
      for (i = 1; i < n; i++)
	{
	  tree op = TREE_OPERAND (t, i);
	  if (op && TREE_SIDE_EFFECTS (op))
	    {
	      side_effects = 1;
	      break;
	    }
	}
    }
  TREE_SIDE_EFFECTS (t) = side_effects;
}

/* Build an AGGR_INIT_EXPR of class tcc_vl_exp with the indicated RETURN_TYPE,
   FN, and SLOT.  NARGS is the number of call arguments which are specified
   as a tree array ARGS.  */

static tree
build_aggr_init_array (tree return_type, tree fn, tree slot, int nargs,
		       tree *args)
{
  tree t;
  int i;

  t = build_vl_exp (AGGR_INIT_EXPR, nargs + 3);
  TREE_TYPE (t) = return_type;
  AGGR_INIT_EXPR_FN (t) = fn;
  AGGR_INIT_EXPR_SLOT (t) = slot;
  for (i = 0; i < nargs; i++)
    AGGR_INIT_EXPR_ARG (t, i) = args[i];
  process_aggr_init_operands (t);
  return t;
}

/* INIT is a CALL_EXPR or AGGR_INIT_EXPR which needs info about its
   target.  TYPE is the type to be initialized.

   Build an AGGR_INIT_EXPR to represent the initialization.  This function
   differs from build_cplus_new in that an AGGR_INIT_EXPR can only be used
   to initialize another object, whereas a TARGET_EXPR can either
   initialize another object or create its own temporary object, and as a
   result building up a TARGET_EXPR requires that the type's destructor be
   callable.  */

tree
build_aggr_init_expr (tree type, tree init)
{
  tree fn;
  tree slot;
  tree rval;
  int is_ctor;

  /* Don't build AGGR_INIT_EXPR in a template.  */
  if (processing_template_decl)
    return init;

  if (TREE_CODE (init) == CALL_EXPR)
    fn = CALL_EXPR_FN (init);
  else if (TREE_CODE (init) == AGGR_INIT_EXPR)
    fn = AGGR_INIT_EXPR_FN (init);
  else
    return convert (type, init);

  is_ctor = (TREE_CODE (fn) == ADDR_EXPR
	     && TREE_CODE (TREE_OPERAND (fn, 0)) == FUNCTION_DECL
	     && DECL_CONSTRUCTOR_P (TREE_OPERAND (fn, 0)));

  /* We split the CALL_EXPR into its function and its arguments here.
     Then, in expand_expr, we put them back together.  The reason for
     this is that this expression might be a default argument
     expression.  In that case, we need a new temporary every time the
     expression is used.  That's what break_out_target_exprs does; it
     replaces every AGGR_INIT_EXPR with a copy that uses a fresh
     temporary slot.  Then, expand_expr builds up a call-expression
     using the new slot.  */

  /* If we don't need to use a constructor to create an object of this
     type, don't mess with AGGR_INIT_EXPR.  */
  if (is_ctor || TREE_ADDRESSABLE (type))
    {
      slot = build_local_temp (type);

      if (TREE_CODE(init) == CALL_EXPR)
	rval = build_aggr_init_array (void_type_node, fn, slot,
				      call_expr_nargs (init),
				      CALL_EXPR_ARGP (init));
      else
	rval = build_aggr_init_array (void_type_node, fn, slot,
				      aggr_init_expr_nargs (init),
				      AGGR_INIT_EXPR_ARGP (init));
      TREE_SIDE_EFFECTS (rval) = 1;
      AGGR_INIT_VIA_CTOR_P (rval) = is_ctor;
      TREE_NOTHROW (rval) = TREE_NOTHROW (init);
      CALL_EXPR_LIST_INIT_P (rval) = CALL_EXPR_LIST_INIT_P (init);
    }
  else
    rval = init;

  return rval;
}

/* INIT is a CALL_EXPR or AGGR_INIT_EXPR which needs info about its
   target.  TYPE is the type that this initialization should appear to
   have.

   Build an encapsulation of the initialization to perform
   and return it so that it can be processed by language-independent
   and language-specific expression expanders.  */

tree
build_cplus_new (tree type, tree init, tsubst_flags_t complain)
{
  tree rval = build_aggr_init_expr (type, init);
  tree slot;

  if (!complete_type_or_maybe_complain (type, init, complain))
    return error_mark_node;

  /* Make sure that we're not trying to create an instance of an
     abstract class.  */
  if (abstract_virtuals_error_sfinae (NULL_TREE, type, complain))
    return error_mark_node;

  if (TREE_CODE (rval) == AGGR_INIT_EXPR)
    slot = AGGR_INIT_EXPR_SLOT (rval);
  else if (TREE_CODE (rval) == CALL_EXPR
	   || TREE_CODE (rval) == CONSTRUCTOR)
    slot = build_local_temp (type);
  else
    return rval;

  rval = build_target_expr (slot, rval, complain);

  if (rval != error_mark_node)
    TARGET_EXPR_IMPLICIT_P (rval) = 1;

  return rval;
}

/* Subroutine of build_vec_init_expr: Build up a single element
   intialization as a proxy for the full array initialization to get things
   marked as used and any appropriate diagnostics.

   Since we're deferring building the actual constructor calls until
   gimplification time, we need to build one now and throw it away so
   that the relevant constructor gets mark_used before cgraph decides
   what functions are needed.  Here we assume that init is either
   NULL_TREE, void_type_node (indicating value-initialization), or
   another array to copy.  */

static tree
build_vec_init_elt (tree type, tree init, tsubst_flags_t complain)
{
  tree inner_type = strip_array_types (type);
  vec<tree, va_gc> *argvec;

  if (integer_zerop (array_type_nelts_total (type))
      || !CLASS_TYPE_P (inner_type))
    /* No interesting initialization to do.  */
    return integer_zero_node;
  else if (init == void_type_node)
    return build_value_init (inner_type, complain);

  gcc_assert (init == NULL_TREE
	      || (same_type_ignoring_top_level_qualifiers_p
		  (type, TREE_TYPE (init))));

  argvec = make_tree_vector ();
  if (init)
    {
      tree init_type = strip_array_types (TREE_TYPE (init));
      tree dummy = build_dummy_object (init_type);
      if (!real_lvalue_p (init))
	dummy = move (dummy);
      argvec->quick_push (dummy);
    }
  init = build_special_member_call (NULL_TREE, complete_ctor_identifier,
				    &argvec, inner_type, LOOKUP_NORMAL,
				    complain);
  release_tree_vector (argvec);

  /* For a trivial constructor, build_over_call creates a TARGET_EXPR.  But
     we don't want one here because we aren't creating a temporary.  */
  if (TREE_CODE (init) == TARGET_EXPR)
    init = TARGET_EXPR_INITIAL (init);

  return init;
}

/* Return a TARGET_EXPR which expresses the initialization of an array to
   be named later, either default-initialization or copy-initialization
   from another array of the same type.  */

tree
build_vec_init_expr (tree type, tree init, tsubst_flags_t complain)
{
  tree slot;
  bool value_init = false;
  tree elt_init = build_vec_init_elt (type, init, complain);

  if (init == void_type_node)
    {
      value_init = true;
      init = NULL_TREE;
    }

  slot = build_local_temp (type);
  init = build2 (VEC_INIT_EXPR, type, slot, init);
  TREE_SIDE_EFFECTS (init) = true;
  SET_EXPR_LOCATION (init, input_location);

  if (cxx_dialect >= cxx11
      && potential_constant_expression (elt_init))
    VEC_INIT_EXPR_IS_CONSTEXPR (init) = true;
  VEC_INIT_EXPR_VALUE_INIT (init) = value_init;

  return init;
}

/* Give a helpful diagnostic for a non-constexpr VEC_INIT_EXPR in a context
   that requires a constant expression.  */

void
diagnose_non_constexpr_vec_init (tree expr)
{
  tree type = TREE_TYPE (VEC_INIT_EXPR_SLOT (expr));
  tree init, elt_init;
  if (VEC_INIT_EXPR_VALUE_INIT (expr))
    init = void_type_node;
  else
    init = VEC_INIT_EXPR_INIT (expr);

  elt_init = build_vec_init_elt (type, init, tf_warning_or_error);
  require_potential_constant_expression (elt_init);
}

tree
build_array_copy (tree init)
{
  return build_vec_init_expr (TREE_TYPE (init), init, tf_warning_or_error);
}

/* Build a TARGET_EXPR using INIT to initialize a new temporary of the
   indicated TYPE.  */

tree
build_target_expr_with_type (tree init, tree type, tsubst_flags_t complain)
{
  gcc_assert (!VOID_TYPE_P (type));

  if (TREE_CODE (init) == TARGET_EXPR
      || init == error_mark_node)
    return init;
  else if (CLASS_TYPE_P (type) && type_has_nontrivial_copy_init (type)
	   && !VOID_TYPE_P (TREE_TYPE (init))
	   && TREE_CODE (init) != COND_EXPR
	   && TREE_CODE (init) != CONSTRUCTOR
	   && TREE_CODE (init) != VA_ARG_EXPR)
    /* We need to build up a copy constructor call.  A void initializer
       means we're being called from bot_manip.  COND_EXPR is a special
       case because we already have copies on the arms and we don't want
       another one here.  A CONSTRUCTOR is aggregate initialization, which
       is handled separately.  A VA_ARG_EXPR is magic creation of an
       aggregate; there's no additional work to be done.  */
    return force_rvalue (init, complain);

  return force_target_expr (type, init, complain);
}

/* Like the above function, but without the checking.  This function should
   only be used by code which is deliberately trying to subvert the type
   system, such as call_builtin_trap.  Or build_over_call, to avoid
   infinite recursion.  */

tree
force_target_expr (tree type, tree init, tsubst_flags_t complain)
{
  tree slot;

  gcc_assert (!VOID_TYPE_P (type));

  slot = build_local_temp (type);
  return build_target_expr (slot, init, complain);
}

/* Like build_target_expr_with_type, but use the type of INIT.  */

tree
get_target_expr_sfinae (tree init, tsubst_flags_t complain)
{
  if (TREE_CODE (init) == AGGR_INIT_EXPR)
    return build_target_expr (AGGR_INIT_EXPR_SLOT (init), init, complain);
  else if (TREE_CODE (init) == VEC_INIT_EXPR)
    return build_target_expr (VEC_INIT_EXPR_SLOT (init), init, complain);
  else
    return build_target_expr_with_type (init, TREE_TYPE (init), complain);
}

tree
get_target_expr (tree init)
{
  return get_target_expr_sfinae (init, tf_warning_or_error);
}

/* If EXPR is a bitfield reference, convert it to the declared type of
   the bitfield, and return the resulting expression.  Otherwise,
   return EXPR itself.  */

tree
convert_bitfield_to_declared_type (tree expr)
{
  tree bitfield_type;

  bitfield_type = is_bitfield_expr_with_lowered_type (expr);
  if (bitfield_type)
    expr = convert_to_integer_nofold (TYPE_MAIN_VARIANT (bitfield_type),
				      expr);
  return expr;
}

/* EXPR is being used in an rvalue context.  Return a version of EXPR
   that is marked as an rvalue.  */

tree
rvalue (tree expr)
{
  tree type;

  if (error_operand_p (expr))
    return expr;

  expr = mark_rvalue_use (expr);

  /* [basic.lval]

     Non-class rvalues always have cv-unqualified types.  */
  type = TREE_TYPE (expr);
  if (!CLASS_TYPE_P (type) && cv_qualified_p (type))
    type = cv_unqualified (type);

  /* We need to do this for rvalue refs as well to get the right answer
     from decltype; see c++/36628.  */
  if (!processing_template_decl && lvalue_or_rvalue_with_address_p (expr))
    expr = build1 (NON_LVALUE_EXPR, type, expr);
  else if (type != TREE_TYPE (expr))
    expr = build_nop (type, expr);

  return expr;
}


struct cplus_array_info
{
  tree type;
  tree domain;
};

struct cplus_array_hasher : ggc_ptr_hash<tree_node>
{
  typedef cplus_array_info *compare_type;

  static hashval_t hash (tree t);
  static bool equal (tree, cplus_array_info *);
};

/* Hash an ARRAY_TYPE.  K is really of type `tree'.  */

hashval_t
cplus_array_hasher::hash (tree t)
{
  hashval_t hash;

  hash = TYPE_UID (TREE_TYPE (t));
  if (TYPE_DOMAIN (t))
    hash ^= TYPE_UID (TYPE_DOMAIN (t));
  return hash;
}

/* Compare two ARRAY_TYPEs.  K1 is really of type `tree', K2 is really
   of type `cplus_array_info*'. */

bool
cplus_array_hasher::equal (tree t1, cplus_array_info *t2)
{
  return (TREE_TYPE (t1) == t2->type && TYPE_DOMAIN (t1) == t2->domain);
}

/* Hash table containing dependent array types, which are unsuitable for
   the language-independent type hash table.  */
static GTY (()) hash_table<cplus_array_hasher> *cplus_array_htab;

/* Build an ARRAY_TYPE without laying it out.  */

static tree
build_min_array_type (tree elt_type, tree index_type)
{
  tree t = cxx_make_type (ARRAY_TYPE);
  TREE_TYPE (t) = elt_type;
  TYPE_DOMAIN (t) = index_type;
  return t;
}

/* Set TYPE_CANONICAL like build_array_type_1, but using
   build_cplus_array_type.  */

static void
set_array_type_canon (tree t, tree elt_type, tree index_type)
{
  /* Set the canonical type for this new node.  */
  if (TYPE_STRUCTURAL_EQUALITY_P (elt_type)
      || (index_type && TYPE_STRUCTURAL_EQUALITY_P (index_type)))
    SET_TYPE_STRUCTURAL_EQUALITY (t);
  else if (TYPE_CANONICAL (elt_type) != elt_type
	   || (index_type && TYPE_CANONICAL (index_type) != index_type))
    TYPE_CANONICAL (t)
      = build_cplus_array_type (TYPE_CANONICAL (elt_type),
				index_type
				? TYPE_CANONICAL (index_type) : index_type);
  else
    TYPE_CANONICAL (t) = t;
}

/* Like build_array_type, but handle special C++ semantics: an array of a
   variant element type is a variant of the array of the main variant of
   the element type.  */

tree
build_cplus_array_type (tree elt_type, tree index_type)
{
  tree t;

  if (elt_type == error_mark_node || index_type == error_mark_node)
    return error_mark_node;

  bool dependent = (processing_template_decl
		    && (dependent_type_p (elt_type)
			|| (index_type && dependent_type_p (index_type))));

  if (elt_type != TYPE_MAIN_VARIANT (elt_type))
    /* Start with an array of the TYPE_MAIN_VARIANT.  */
    t = build_cplus_array_type (TYPE_MAIN_VARIANT (elt_type),
				index_type);
  else if (dependent)
    {
      /* Since type_hash_canon calls layout_type, we need to use our own
	 hash table.  */
      cplus_array_info cai;
      hashval_t hash;

      if (cplus_array_htab == NULL)
	cplus_array_htab = hash_table<cplus_array_hasher>::create_ggc (61);
      
      hash = TYPE_UID (elt_type);
      if (index_type)
	hash ^= TYPE_UID (index_type);
      cai.type = elt_type;
      cai.domain = index_type;

      tree *e = cplus_array_htab->find_slot_with_hash (&cai, hash, INSERT); 
      if (*e)
	/* We have found the type: we're done.  */
	return (tree) *e;
      else
	{
	  /* Build a new array type.  */
	  t = build_min_array_type (elt_type, index_type);

	  /* Store it in the hash table. */
	  *e = t;

	  /* Set the canonical type for this new node.  */
	  set_array_type_canon (t, elt_type, index_type);
	}
    }
  else
    {
      t = build_array_type (elt_type, index_type);
    }

  /* Now check whether we already have this array variant.  */
  if (elt_type != TYPE_MAIN_VARIANT (elt_type))
    {
      tree m = t;
      for (t = m; t; t = TYPE_NEXT_VARIANT (t))
	if (TREE_TYPE (t) == elt_type
	    && TYPE_NAME (t) == NULL_TREE
	    && TYPE_ATTRIBUTES (t) == NULL_TREE)
	  break;
      if (!t)
	{
	  t = build_min_array_type (elt_type, index_type);
	  set_array_type_canon (t, elt_type, index_type);
	  if (!dependent)
	    {
	      layout_type (t);
	      /* Make sure sizes are shared with the main variant.
		 layout_type can't be called after setting TYPE_NEXT_VARIANT,
		 as it will overwrite alignment etc. of all variants.  */
	      TYPE_SIZE (t) = TYPE_SIZE (m);
	      TYPE_SIZE_UNIT (t) = TYPE_SIZE_UNIT (m);
	    }

	  TYPE_MAIN_VARIANT (t) = m;
	  TYPE_NEXT_VARIANT (t) = TYPE_NEXT_VARIANT (m);
	  TYPE_NEXT_VARIANT (m) = t;
	}
    }

  /* Avoid spurious warnings with VLAs (c++/54583).  */
  if (TYPE_SIZE (t) && EXPR_P (TYPE_SIZE (t)))
    TREE_NO_WARNING (TYPE_SIZE (t)) = 1;

  /* Push these needs up to the ARRAY_TYPE so that initialization takes
     place more easily.  */
  bool needs_ctor = (TYPE_NEEDS_CONSTRUCTING (t)
		     = TYPE_NEEDS_CONSTRUCTING (elt_type));
  bool needs_dtor = (TYPE_HAS_NONTRIVIAL_DESTRUCTOR (t)
		     = TYPE_HAS_NONTRIVIAL_DESTRUCTOR (elt_type));

  if (!dependent && t == TYPE_MAIN_VARIANT (t)
      && !COMPLETE_TYPE_P (t) && COMPLETE_TYPE_P (elt_type))
    {
      /* The element type has been completed since the last time we saw
	 this array type; update the layout and 'tor flags for any variants
	 that need it.  */
      layout_type (t);
      for (tree v = TYPE_NEXT_VARIANT (t); v; v = TYPE_NEXT_VARIANT (v))
	{
	  TYPE_NEEDS_CONSTRUCTING (v) = needs_ctor;
	  TYPE_HAS_NONTRIVIAL_DESTRUCTOR (v) = needs_dtor;
	}
    }

  return t;
}

/* Return an ARRAY_TYPE with element type ELT and length N.  */

tree
build_array_of_n_type (tree elt, int n)
{
  return build_cplus_array_type (elt, build_index_type (size_int (n - 1)));
}

/* True iff T is an N3639 array of runtime bound (VLA).  These were
   approved for C++14 but then removed.  */

bool
array_of_runtime_bound_p (tree t)
{
  if (!t || TREE_CODE (t) != ARRAY_TYPE)
    return false;
  tree dom = TYPE_DOMAIN (t);
  if (!dom)
    return false;
  tree max = TYPE_MAX_VALUE (dom);
  return (!potential_rvalue_constant_expression (max)
	  || (!value_dependent_expression_p (max) && !TREE_CONSTANT (max)));
}

/* Return a reference type node referring to TO_TYPE.  If RVAL is
   true, return an rvalue reference type, otherwise return an lvalue
   reference type.  If a type node exists, reuse it, otherwise create
   a new one.  */
tree
cp_build_reference_type (tree to_type, bool rval)
{
  tree lvalue_ref, t;
  lvalue_ref = build_reference_type (to_type);
  if (!rval)
    return lvalue_ref;

  /* This code to create rvalue reference types is based on and tied
     to the code creating lvalue reference types in the middle-end
     functions build_reference_type_for_mode and build_reference_type.

     It works by putting the rvalue reference type nodes after the
     lvalue reference nodes in the TYPE_NEXT_REF_TO linked list, so
     they will effectively be ignored by the middle end.  */

  for (t = lvalue_ref; (t = TYPE_NEXT_REF_TO (t)); )
    if (TYPE_REF_IS_RVALUE (t))
      return t;

  t = build_distinct_type_copy (lvalue_ref);

  TYPE_REF_IS_RVALUE (t) = true;
  TYPE_NEXT_REF_TO (t) = TYPE_NEXT_REF_TO (lvalue_ref);
  TYPE_NEXT_REF_TO (lvalue_ref) = t;

  if (TYPE_STRUCTURAL_EQUALITY_P (to_type))
    SET_TYPE_STRUCTURAL_EQUALITY (t);
  else if (TYPE_CANONICAL (to_type) != to_type)
    TYPE_CANONICAL (t) 
      = cp_build_reference_type (TYPE_CANONICAL (to_type), rval);
  else
    TYPE_CANONICAL (t) = t;

  layout_type (t);

  return t;

}

/* Returns EXPR cast to rvalue reference type, like std::move.  */

tree
move (tree expr)
{
  tree type = TREE_TYPE (expr);
  gcc_assert (TREE_CODE (type) != REFERENCE_TYPE);
  type = cp_build_reference_type (type, /*rval*/true);
  return build_static_cast (type, expr, tf_warning_or_error);
}

/* Used by the C++ front end to build qualified array types.  However,
   the C version of this function does not properly maintain canonical
   types (which are not used in C).  */
tree
<<<<<<< HEAD
c_build_qualified_type_1 (tree type, int type_quals,
			  tree ARG_UNUSED (layout_qualifier))
=======
c_build_qualified_type (tree type, int type_quals, tree /* orig_qual_type */,
			size_t /* orig_qual_indirect */)
>>>>>>> a529dea8
{
  return cp_build_qualified_type (type, type_quals);
}


/* Make a variant of TYPE, qualified with the TYPE_QUALS.  Handles
   arrays correctly.  In particular, if TYPE is an array of T's, and
   TYPE_QUALS is non-empty, returns an array of qualified T's.

   FLAGS determines how to deal with ill-formed qualifications. If
   tf_ignore_bad_quals is set, then bad qualifications are dropped
   (this is permitted if TYPE was introduced via a typedef or template
   type parameter). If bad qualifications are dropped and tf_warning
   is set, then a warning is issued for non-const qualifications.  If
   tf_ignore_bad_quals is not set and tf_error is not set, we
   return error_mark_node. Otherwise, we issue an error, and ignore
   the qualifications.

   Qualification of a reference type is valid when the reference came
   via a typedef or template type argument. [dcl.ref] No such
   dispensation is provided for qualifying a function type.  [dcl.fct]
   DR 295 queries this and the proposed resolution brings it into line
   with qualifying a reference.  We implement the DR.  We also behave
   in a similar manner for restricting non-pointer types.  */

tree
cp_build_qualified_type_real (tree type,
			      int type_quals,
			      tsubst_flags_t complain)
{
  tree result;
  int bad_quals = TYPE_UNQUALIFIED;

  if (type == error_mark_node)
    return type;

  if (type_quals == cp_type_quals (type))
    return type;

  if (TREE_CODE (type) == ARRAY_TYPE)
    {
      /* In C++, the qualification really applies to the array element
	 type.  Obtain the appropriately qualified element type.  */
      tree t;
      tree element_type
	= cp_build_qualified_type_real (TREE_TYPE (type),
					type_quals,
					complain);

      if (element_type == error_mark_node)
	return error_mark_node;

      /* See if we already have an identically qualified type.  Tests
	 should be equivalent to those in check_qualified_type.  */
      for (t = TYPE_MAIN_VARIANT (type); t; t = TYPE_NEXT_VARIANT (t))
	if (TREE_TYPE (t) == element_type
	    && TYPE_NAME (t) == TYPE_NAME (type)
	    && TYPE_CONTEXT (t) == TYPE_CONTEXT (type)
	    && attribute_list_equal (TYPE_ATTRIBUTES (t),
				     TYPE_ATTRIBUTES (type)))
	  break;

      if (!t)
	{
	  t = build_cplus_array_type (element_type, TYPE_DOMAIN (type));

	  /* Keep the typedef name.  */
	  if (TYPE_NAME (t) != TYPE_NAME (type))
	    {
	      t = build_variant_type_copy (t);
	      TYPE_NAME (t) = TYPE_NAME (type);
	      TYPE_ALIGN (t) = TYPE_ALIGN (type);
	      TYPE_USER_ALIGN (t) = TYPE_USER_ALIGN (type);
	    }
	}

      /* Even if we already had this variant, we update
	 TYPE_NEEDS_CONSTRUCTING and TYPE_HAS_NONTRIVIAL_DESTRUCTOR in case
	 they changed since the variant was originally created.

	 This seems hokey; if there is some way to use a previous
	 variant *without* coming through here,
	 TYPE_NEEDS_CONSTRUCTING will never be updated.  */
      TYPE_NEEDS_CONSTRUCTING (t)
	= TYPE_NEEDS_CONSTRUCTING (TYPE_MAIN_VARIANT (element_type));
      TYPE_HAS_NONTRIVIAL_DESTRUCTOR (t)
	= TYPE_HAS_NONTRIVIAL_DESTRUCTOR (TYPE_MAIN_VARIANT (element_type));
      return t;
    }
  else if (TREE_CODE (type) == TYPE_PACK_EXPANSION)
    {
      tree t = PACK_EXPANSION_PATTERN (type);

      t = cp_build_qualified_type_real (t, type_quals, complain);
      return make_pack_expansion (t);
    }

  /* A reference or method type shall not be cv-qualified.
     [dcl.ref], [dcl.fct].  This used to be an error, but as of DR 295
     (in CD1) we always ignore extra cv-quals on functions.  */
  if (type_quals & (TYPE_QUAL_CONST | TYPE_QUAL_VOLATILE)
      && (TREE_CODE (type) == REFERENCE_TYPE
	  || TREE_CODE (type) == FUNCTION_TYPE
	  || TREE_CODE (type) == METHOD_TYPE))
    {
      if (TREE_CODE (type) == REFERENCE_TYPE)
	bad_quals |= type_quals & (TYPE_QUAL_CONST | TYPE_QUAL_VOLATILE);
      type_quals &= ~(TYPE_QUAL_CONST | TYPE_QUAL_VOLATILE);
    }

  /* But preserve any function-cv-quals on a FUNCTION_TYPE.  */
  if (TREE_CODE (type) == FUNCTION_TYPE)
    type_quals |= type_memfn_quals (type);

  /* A restrict-qualified type must be a pointer (or reference)
     to object or incomplete type. */
  if ((type_quals & TYPE_QUAL_RESTRICT)
      && TREE_CODE (type) != TEMPLATE_TYPE_PARM
      && TREE_CODE (type) != TYPENAME_TYPE
      && !POINTER_TYPE_P (type))
    {
      bad_quals |= TYPE_QUAL_RESTRICT;
      type_quals &= ~TYPE_QUAL_RESTRICT;
    }

  if (bad_quals == TYPE_UNQUALIFIED
      || (complain & tf_ignore_bad_quals))
    /*OK*/;
  else if (!(complain & tf_error))
    return error_mark_node;
  else
    {
      tree bad_type = build_qualified_type (ptr_type_node, bad_quals);
      error ("%qV qualifiers cannot be applied to %qT",
	     bad_type, type);
    }

  /* Retrieve (or create) the appropriately qualified variant.  */
  result = build_qualified_type (type, type_quals);

  /* Preserve exception specs and ref-qualifier since build_qualified_type
     doesn't know about them.  */
  if (TREE_CODE (result) == FUNCTION_TYPE
      || TREE_CODE (result) == METHOD_TYPE)
    {
      result = build_exception_variant (result, TYPE_RAISES_EXCEPTIONS (type));
      result = build_ref_qualified_type (result, type_memfn_rqual (type));
    }

  return result;
}

/* Return TYPE with const and volatile removed.  */

tree
cv_unqualified (tree type)
{
  int quals;

  if (type == error_mark_node)
    return type;

  quals = cp_type_quals (type);
  quals &= ~(TYPE_QUAL_CONST|TYPE_QUAL_VOLATILE);
  return cp_build_qualified_type (type, quals);
}

/* Subroutine of strip_typedefs.  We want to apply to RESULT the attributes
   from ATTRIBS that affect type identity, and no others.  If any are not
   applied, set *remove_attributes to true.  */

static tree
apply_identity_attributes (tree result, tree attribs, bool *remove_attributes)
{
  tree first_ident = NULL_TREE;
  tree new_attribs = NULL_TREE;
  tree *p = &new_attribs;

  if (OVERLOAD_TYPE_P (result))
    {
      /* On classes and enums all attributes are ingrained.  */
      gcc_assert (attribs == TYPE_ATTRIBUTES (result));
      return result;
    }

  for (tree a = attribs; a; a = TREE_CHAIN (a))
    {
      const attribute_spec *as
	= lookup_attribute_spec (get_attribute_name (a));
      if (as && as->affects_type_identity)
	{
	  if (!first_ident)
	    first_ident = a;
	  else if (first_ident == error_mark_node)
	    {
	      *p = tree_cons (TREE_PURPOSE (a), TREE_VALUE (a), NULL_TREE);
	      p = &TREE_CHAIN (*p);
	    }
	}
      else if (first_ident)
	{
	  for (tree a2 = first_ident; a2; a2 = TREE_CHAIN (a2))
	    {
	      *p = tree_cons (TREE_PURPOSE (a2), TREE_VALUE (a2), NULL_TREE);
	      p = &TREE_CHAIN (*p);
	    }
	  first_ident = error_mark_node;
	}
    }
  if (first_ident != error_mark_node)
    new_attribs = first_ident;

  if (first_ident == attribs)
    /* All attributes affected type identity.  */;
  else
    *remove_attributes = true;

  return cp_build_type_attribute_variant (result, new_attribs);
}

/* Builds a qualified variant of T that is not a typedef variant.
   E.g. consider the following declarations:
     typedef const int ConstInt;
     typedef ConstInt* PtrConstInt;
   If T is PtrConstInt, this function returns a type representing
     const int*.
   In other words, if T is a typedef, the function returns the underlying type.
   The cv-qualification and attributes of the type returned match the
   input type.
   They will always be compatible types.
   The returned type is built so that all of its subtypes
   recursively have their typedefs stripped as well.

   This is different from just returning TYPE_CANONICAL (T)
   Because of several reasons:
    * If T is a type that needs structural equality
      its TYPE_CANONICAL (T) will be NULL.
    * TYPE_CANONICAL (T) desn't carry type attributes
      and loses template parameter names.

   If REMOVE_ATTRIBUTES is non-null, also strip attributes that don't
   affect type identity, and set the referent to true if any were
   stripped.  */

tree
strip_typedefs (tree t, bool *remove_attributes)
{
  tree result = NULL, type = NULL, t0 = NULL;

  if (!t || t == error_mark_node)
    return t;

  if (TREE_CODE (t) == TREE_LIST)
    {
      bool changed = false;
      vec<tree,va_gc> *vec = make_tree_vector ();
      tree r = t;
      for (; t; t = TREE_CHAIN (t))
	{
	  gcc_assert (!TREE_PURPOSE (t));
	  tree elt = strip_typedefs (TREE_VALUE (t), remove_attributes);
	  if (elt != TREE_VALUE (t))
	    changed = true;
	  vec_safe_push (vec, elt);
	}
      if (changed)
	r = build_tree_list_vec (vec);
      release_tree_vector (vec);
      return r;
    }

  gcc_assert (TYPE_P (t));

  if (t == TYPE_CANONICAL (t))
    return t;

  if (dependent_alias_template_spec_p (t))
    /* DR 1558: However, if the template-id is dependent, subsequent
       template argument substitution still applies to the template-id.  */
    return t;

  switch (TREE_CODE (t))
    {
    case POINTER_TYPE:
      type = strip_typedefs (TREE_TYPE (t), remove_attributes);
      result = build_pointer_type (type);
      break;
    case REFERENCE_TYPE:
      type = strip_typedefs (TREE_TYPE (t), remove_attributes);
      result = cp_build_reference_type (type, TYPE_REF_IS_RVALUE (t));
      break;
    case OFFSET_TYPE:
      t0 = strip_typedefs (TYPE_OFFSET_BASETYPE (t), remove_attributes);
      type = strip_typedefs (TREE_TYPE (t), remove_attributes);
      result = build_offset_type (t0, type);
      break;
    case RECORD_TYPE:
      if (TYPE_PTRMEMFUNC_P (t))
	{
	  t0 = strip_typedefs (TYPE_PTRMEMFUNC_FN_TYPE (t), remove_attributes);
	  result = build_ptrmemfunc_type (t0);
	}
      break;
    case ARRAY_TYPE:
      type = strip_typedefs (TREE_TYPE (t), remove_attributes);
      t0  = strip_typedefs (TYPE_DOMAIN (t), remove_attributes);
      result = build_cplus_array_type (type, t0);
      break;
    case FUNCTION_TYPE:
    case METHOD_TYPE:
      {
	tree arg_types = NULL, arg_node, arg_type;
	for (arg_node = TYPE_ARG_TYPES (t);
	     arg_node;
	     arg_node = TREE_CHAIN (arg_node))
	  {
	    if (arg_node == void_list_node)
	      break;
	    arg_type = strip_typedefs (TREE_VALUE (arg_node),
				       remove_attributes);
	    gcc_assert (arg_type);

	    arg_types =
	      tree_cons (TREE_PURPOSE (arg_node), arg_type, arg_types);
	  }

	if (arg_types)
	  arg_types = nreverse (arg_types);

	/* A list of parameters not ending with an ellipsis
	   must end with void_list_node.  */
	if (arg_node)
	  arg_types = chainon (arg_types, void_list_node);

	type = strip_typedefs (TREE_TYPE (t), remove_attributes);
	if (TREE_CODE (t) == METHOD_TYPE)
	  {
	    tree class_type = TREE_TYPE (TREE_VALUE (arg_types));
	    gcc_assert (class_type);
	    result =
	      build_method_type_directly (class_type, type,
					  TREE_CHAIN (arg_types));
	    result
	      = build_ref_qualified_type (result, type_memfn_rqual (t));
	  }
	else
	  {
	    result = build_function_type (type,
					  arg_types);
	    result = apply_memfn_quals (result,
					type_memfn_quals (t),
					type_memfn_rqual (t));
	  }

	if (TYPE_RAISES_EXCEPTIONS (t))
	  result = build_exception_variant (result,
					    TYPE_RAISES_EXCEPTIONS (t));
	if (TYPE_HAS_LATE_RETURN_TYPE (t))
	  TYPE_HAS_LATE_RETURN_TYPE (result) = 1;
      }
      break;
    case TYPENAME_TYPE:
      {
	tree fullname = TYPENAME_TYPE_FULLNAME (t);
	if (TREE_CODE (fullname) == TEMPLATE_ID_EXPR
	    && TREE_OPERAND (fullname, 1))
	  {
	    tree args = TREE_OPERAND (fullname, 1);
	    tree new_args = copy_node (args);
	    bool changed = false;
	    for (int i = 0; i < TREE_VEC_LENGTH (args); ++i)
	      {
		tree arg = TREE_VEC_ELT (args, i);
		tree strip_arg;
		if (TYPE_P (arg))
		  strip_arg = strip_typedefs (arg, remove_attributes);
		else
		  strip_arg = strip_typedefs_expr (arg, remove_attributes);
		TREE_VEC_ELT (new_args, i) = strip_arg;
		if (strip_arg != arg)
		  changed = true;
	      }
	    if (changed)
	      {
		NON_DEFAULT_TEMPLATE_ARGS_COUNT (new_args)
		  = NON_DEFAULT_TEMPLATE_ARGS_COUNT (args);
		fullname
		  = lookup_template_function (TREE_OPERAND (fullname, 0),
					      new_args);
	      }
	    else
	      ggc_free (new_args);
	  }
	result = make_typename_type (strip_typedefs (TYPE_CONTEXT (t),
						     remove_attributes),
				     fullname, typename_type, tf_none);
      }
      break;
    case DECLTYPE_TYPE:
      result = strip_typedefs_expr (DECLTYPE_TYPE_EXPR (t),
				    remove_attributes);
      if (result == DECLTYPE_TYPE_EXPR (t))
	result = NULL_TREE;
      else
	result = (finish_decltype_type
		  (result,
		   DECLTYPE_TYPE_ID_EXPR_OR_MEMBER_ACCESS_P (t),
		   tf_none));
      break;
    default:
      break;
    }

  if (!result)
      result = TYPE_MAIN_VARIANT (t);
  if (TYPE_USER_ALIGN (t) != TYPE_USER_ALIGN (result)
      || TYPE_ALIGN (t) != TYPE_ALIGN (result))
    {
      gcc_assert (TYPE_USER_ALIGN (t));
      if (remove_attributes)
	*remove_attributes = true;
      else
	{
	  if (TYPE_ALIGN (t) == TYPE_ALIGN (result))
	    result = build_variant_type_copy (result);
	  else
	    result = build_aligned_type (result, TYPE_ALIGN (t));
	  TYPE_USER_ALIGN (result) = true;
	}
    }
  if (TYPE_ATTRIBUTES (t))
    {
      if (remove_attributes)
	result = apply_identity_attributes (result, TYPE_ATTRIBUTES (t),
					    remove_attributes);
      else
	result = cp_build_type_attribute_variant (result, TYPE_ATTRIBUTES (t));
    }
  return cp_build_qualified_type (result, cp_type_quals (t));
}

/* Like strip_typedefs above, but works on expressions, so that in

   template<class T> struct A
   {
     typedef T TT;
     B<sizeof(TT)> b;
   };

   sizeof(TT) is replaced by sizeof(T).  */

tree
strip_typedefs_expr (tree t, bool *remove_attributes)
{
  unsigned i,n;
  tree r, type, *ops;
  enum tree_code code;

  if (t == NULL_TREE || t == error_mark_node)
    return t;

  if (DECL_P (t) || CONSTANT_CLASS_P (t))
    return t;

  /* Some expressions have type operands, so let's handle types here rather
     than check TYPE_P in multiple places below.  */
  if (TYPE_P (t))
    return strip_typedefs (t, remove_attributes);

  code = TREE_CODE (t);
  switch (code)
    {
    case IDENTIFIER_NODE:
    case TEMPLATE_PARM_INDEX:
    case OVERLOAD:
    case BASELINK:
    case ARGUMENT_PACK_SELECT:
      return t;

    case TRAIT_EXPR:
      {
	tree type1 = strip_typedefs (TRAIT_EXPR_TYPE1 (t), remove_attributes);
	tree type2 = strip_typedefs (TRAIT_EXPR_TYPE2 (t), remove_attributes);
	if (type1 == TRAIT_EXPR_TYPE1 (t)
	    && type2 == TRAIT_EXPR_TYPE2 (t))
	  return t;
	r = copy_node (t);
	TRAIT_EXPR_TYPE1 (r) = type1;
	TRAIT_EXPR_TYPE2 (r) = type2;
	return r;
      }

    case TREE_LIST:
      {
	vec<tree, va_gc> *vec = make_tree_vector ();
	bool changed = false;
	tree it;
	for (it = t; it; it = TREE_CHAIN (it))
	  {
	    tree val = strip_typedefs_expr (TREE_VALUE (t), remove_attributes);
	    vec_safe_push (vec, val);
	    if (val != TREE_VALUE (t))
	      changed = true;
	    gcc_assert (TREE_PURPOSE (it) == NULL_TREE);
	  }
	if (changed)
	  {
	    r = NULL_TREE;
	    FOR_EACH_VEC_ELT_REVERSE (*vec, i, it)
	      r = tree_cons (NULL_TREE, it, r);
	  }
	else
	  r = t;
	release_tree_vector (vec);
	return r;
      }

    case TREE_VEC:
      {
	bool changed = false;
	vec<tree, va_gc> *vec = make_tree_vector ();
	n = TREE_VEC_LENGTH (t);
	vec_safe_reserve (vec, n);
	for (i = 0; i < n; ++i)
	  {
	    tree op = strip_typedefs_expr (TREE_VEC_ELT (t, i),
					   remove_attributes);
	    vec->quick_push (op);
	    if (op != TREE_VEC_ELT (t, i))
	      changed = true;
	  }
	if (changed)
	  {
	    r = copy_node (t);
	    for (i = 0; i < n; ++i)
	      TREE_VEC_ELT (r, i) = (*vec)[i];
	    NON_DEFAULT_TEMPLATE_ARGS_COUNT (r)
	      = NON_DEFAULT_TEMPLATE_ARGS_COUNT (t);
	  }
	else
	  r = t;
	release_tree_vector (vec);
	return r;
      }

    case CONSTRUCTOR:
      {
	bool changed = false;
	vec<constructor_elt, va_gc> *vec
	  = vec_safe_copy (CONSTRUCTOR_ELTS (t));
	n = CONSTRUCTOR_NELTS (t);
	type = strip_typedefs (TREE_TYPE (t), remove_attributes);
	for (i = 0; i < n; ++i)
	  {
	    constructor_elt *e = &(*vec)[i];
	    tree op = strip_typedefs_expr (e->value, remove_attributes);
	    if (op != e->value)
	      {
		changed = true;
		e->value = op;
	      }
	    gcc_checking_assert
	      (e->index == strip_typedefs_expr (e->index, remove_attributes));
	  }

	if (!changed && type == TREE_TYPE (t))
	  {
	    vec_free (vec);
	    return t;
	  }
	else
	  {
	    r = copy_node (t);
	    TREE_TYPE (r) = type;
	    CONSTRUCTOR_ELTS (r) = vec;
	    return r;
	  }
      }

    case LAMBDA_EXPR:
      error ("lambda-expression in a constant expression");
      return error_mark_node;

    default:
      break;
    }

  gcc_assert (EXPR_P (t));

  n = TREE_OPERAND_LENGTH (t);
  ops = XALLOCAVEC (tree, n);
  type = TREE_TYPE (t);

  switch (code)
    {
    CASE_CONVERT:
    case IMPLICIT_CONV_EXPR:
    case DYNAMIC_CAST_EXPR:
    case STATIC_CAST_EXPR:
    case CONST_CAST_EXPR:
    case REINTERPRET_CAST_EXPR:
    case CAST_EXPR:
    case NEW_EXPR:
      type = strip_typedefs (type, remove_attributes);
      /* fallthrough */

    default:
      for (i = 0; i < n; ++i)
	ops[i] = strip_typedefs_expr (TREE_OPERAND (t, i), remove_attributes);
      break;
    }

  /* If nothing changed, return t.  */
  for (i = 0; i < n; ++i)
    if (ops[i] != TREE_OPERAND (t, i))
      break;
  if (i == n && type == TREE_TYPE (t))
    return t;

  r = copy_node (t);
  TREE_TYPE (r) = type;
  for (i = 0; i < n; ++i)
    TREE_OPERAND (r, i) = ops[i];
  return r;
}

/* Makes a copy of BINFO and TYPE, which is to be inherited into a
   graph dominated by T.  If BINFO is NULL, TYPE is a dependent base,
   and we do a shallow copy.  If BINFO is non-NULL, we do a deep copy.
   VIRT indicates whether TYPE is inherited virtually or not.
   IGO_PREV points at the previous binfo of the inheritance graph
   order chain.  The newly copied binfo's TREE_CHAIN forms this
   ordering.

   The CLASSTYPE_VBASECLASSES vector of T is constructed in the
   correct order. That is in the order the bases themselves should be
   constructed in.

   The BINFO_INHERITANCE of a virtual base class points to the binfo
   of the most derived type. ??? We could probably change this so that
   BINFO_INHERITANCE becomes synonymous with BINFO_PRIMARY, and hence
   remove a field.  They currently can only differ for primary virtual
   virtual bases.  */

tree
copy_binfo (tree binfo, tree type, tree t, tree *igo_prev, int virt)
{
  tree new_binfo;

  if (virt)
    {
      /* See if we've already made this virtual base.  */
      new_binfo = binfo_for_vbase (type, t);
      if (new_binfo)
	return new_binfo;
    }

  new_binfo = make_tree_binfo (binfo ? BINFO_N_BASE_BINFOS (binfo) : 0);
  BINFO_TYPE (new_binfo) = type;

  /* Chain it into the inheritance graph.  */
  TREE_CHAIN (*igo_prev) = new_binfo;
  *igo_prev = new_binfo;

  if (binfo && !BINFO_DEPENDENT_BASE_P (binfo))
    {
      int ix;
      tree base_binfo;

      gcc_assert (SAME_BINFO_TYPE_P (BINFO_TYPE (binfo), type));

      BINFO_OFFSET (new_binfo) = BINFO_OFFSET (binfo);
      BINFO_VIRTUALS (new_binfo) = BINFO_VIRTUALS (binfo);

      /* We do not need to copy the accesses, as they are read only.  */
      BINFO_BASE_ACCESSES (new_binfo) = BINFO_BASE_ACCESSES (binfo);

      /* Recursively copy base binfos of BINFO.  */
      for (ix = 0; BINFO_BASE_ITERATE (binfo, ix, base_binfo); ix++)
	{
	  tree new_base_binfo;
	  new_base_binfo = copy_binfo (base_binfo, BINFO_TYPE (base_binfo),
				       t, igo_prev,
				       BINFO_VIRTUAL_P (base_binfo));

	  if (!BINFO_INHERITANCE_CHAIN (new_base_binfo))
	    BINFO_INHERITANCE_CHAIN (new_base_binfo) = new_binfo;
	  BINFO_BASE_APPEND (new_binfo, new_base_binfo);
	}
    }
  else
    BINFO_DEPENDENT_BASE_P (new_binfo) = 1;

  if (virt)
    {
      /* Push it onto the list after any virtual bases it contains
	 will have been pushed.  */
      CLASSTYPE_VBASECLASSES (t)->quick_push (new_binfo);
      BINFO_VIRTUAL_P (new_binfo) = 1;
      BINFO_INHERITANCE_CHAIN (new_binfo) = TYPE_BINFO (t);
    }

  return new_binfo;
}

/* Hashing of lists so that we don't make duplicates.
   The entry point is `list_hash_canon'.  */

struct list_proxy
{
  tree purpose;
  tree value;
  tree chain;
};

struct list_hasher : ggc_ptr_hash<tree_node>
{
  typedef list_proxy *compare_type;

  static hashval_t hash (tree);
  static bool equal (tree, list_proxy *);
};

/* Now here is the hash table.  When recording a list, it is added
   to the slot whose index is the hash code mod the table size.
   Note that the hash table is used for several kinds of lists.
   While all these live in the same table, they are completely independent,
   and the hash code is computed differently for each of these.  */

static GTY (()) hash_table<list_hasher> *list_hash_table;

/* Compare ENTRY (an entry in the hash table) with DATA (a list_proxy
   for a node we are thinking about adding).  */

bool
list_hasher::equal (tree t, list_proxy *proxy)
{
  return (TREE_VALUE (t) == proxy->value
	  && TREE_PURPOSE (t) == proxy->purpose
	  && TREE_CHAIN (t) == proxy->chain);
}

/* Compute a hash code for a list (chain of TREE_LIST nodes
   with goodies in the TREE_PURPOSE, TREE_VALUE, and bits of the
   TREE_COMMON slots), by adding the hash codes of the individual entries.  */

static hashval_t
list_hash_pieces (tree purpose, tree value, tree chain)
{
  hashval_t hashcode = 0;

  if (chain)
    hashcode += TREE_HASH (chain);

  if (value)
    hashcode += TREE_HASH (value);
  else
    hashcode += 1007;
  if (purpose)
    hashcode += TREE_HASH (purpose);
  else
    hashcode += 1009;
  return hashcode;
}

/* Hash an already existing TREE_LIST.  */

hashval_t
list_hasher::hash (tree t)
{
  return list_hash_pieces (TREE_PURPOSE (t),
			   TREE_VALUE (t),
			   TREE_CHAIN (t));
}

/* Given list components PURPOSE, VALUE, AND CHAIN, return the canonical
   object for an identical list if one already exists.  Otherwise, build a
   new one, and record it as the canonical object.  */

tree
hash_tree_cons (tree purpose, tree value, tree chain)
{
  int hashcode = 0;
  tree *slot;
  struct list_proxy proxy;

  /* Hash the list node.  */
  hashcode = list_hash_pieces (purpose, value, chain);
  /* Create a proxy for the TREE_LIST we would like to create.  We
     don't actually create it so as to avoid creating garbage.  */
  proxy.purpose = purpose;
  proxy.value = value;
  proxy.chain = chain;
  /* See if it is already in the table.  */
  slot = list_hash_table->find_slot_with_hash (&proxy, hashcode, INSERT);
  /* If not, create a new node.  */
  if (!*slot)
    *slot = tree_cons (purpose, value, chain);
  return (tree) *slot;
}

/* Constructor for hashed lists.  */

tree
hash_tree_chain (tree value, tree chain)
{
  return hash_tree_cons (NULL_TREE, value, chain);
}

void
debug_binfo (tree elem)
{
  HOST_WIDE_INT n;
  tree virtuals;

  fprintf (stderr, "type \"%s\", offset = " HOST_WIDE_INT_PRINT_DEC
	   "\nvtable type:\n",
	   TYPE_NAME_STRING (BINFO_TYPE (elem)),
	   TREE_INT_CST_LOW (BINFO_OFFSET (elem)));
  debug_tree (BINFO_TYPE (elem));
  if (BINFO_VTABLE (elem))
    fprintf (stderr, "vtable decl \"%s\"\n",
	     IDENTIFIER_POINTER (DECL_NAME (get_vtbl_decl_for_binfo (elem))));
  else
    fprintf (stderr, "no vtable decl yet\n");
  fprintf (stderr, "virtuals:\n");
  virtuals = BINFO_VIRTUALS (elem);
  n = 0;

  while (virtuals)
    {
      tree fndecl = TREE_VALUE (virtuals);
      fprintf (stderr, "%s [%ld =? %ld]\n",
	       IDENTIFIER_POINTER (DECL_ASSEMBLER_NAME (fndecl)),
	       (long) n, (long) TREE_INT_CST_LOW (DECL_VINDEX (fndecl)));
      ++n;
      virtuals = TREE_CHAIN (virtuals);
    }
}

/* Build a representation for the qualified name SCOPE::NAME.  TYPE is
   the type of the result expression, if known, or NULL_TREE if the
   resulting expression is type-dependent.  If TEMPLATE_P is true,
   NAME is known to be a template because the user explicitly used the
   "template" keyword after the "::".

   All SCOPE_REFs should be built by use of this function.  */

tree
build_qualified_name (tree type, tree scope, tree name, bool template_p)
{
  tree t;
  if (type == error_mark_node
      || scope == error_mark_node
      || name == error_mark_node)
    return error_mark_node;
  t = build2 (SCOPE_REF, type, scope, name);
  QUALIFIED_NAME_IS_TEMPLATE (t) = template_p;
  PTRMEM_OK_P (t) = true;
  if (type)
    t = convert_from_reference (t);
  return t;
}

/* Like check_qualified_type, but also check ref-qualifier and exception
   specification.  */

static bool
cp_check_qualified_type (const_tree cand, const_tree base, int type_quals,
			 cp_ref_qualifier rqual, tree raises)
{
  return (check_qualified_type (cand, base, type_quals, NULL_TREE)
	  && comp_except_specs (raises, TYPE_RAISES_EXCEPTIONS (cand),
				ce_exact)
	  && type_memfn_rqual (cand) == rqual);
}

/* Build the FUNCTION_TYPE or METHOD_TYPE with the ref-qualifier RQUAL.  */

tree
build_ref_qualified_type (tree type, cp_ref_qualifier rqual)
{
  tree t;

  if (rqual == type_memfn_rqual (type))
    return type;

  int type_quals = TYPE_QUALS (type);
  tree raises = TYPE_RAISES_EXCEPTIONS (type);
  for (t = TYPE_MAIN_VARIANT (type); t; t = TYPE_NEXT_VARIANT (t))
    if (cp_check_qualified_type (t, type, type_quals, rqual, raises))
      return t;

  t = build_variant_type_copy (type);
  switch (rqual)
    {
    case REF_QUAL_RVALUE:
      FUNCTION_RVALUE_QUALIFIED (t) = 1;
      FUNCTION_REF_QUALIFIED (t) = 1;
      break;
    case REF_QUAL_LVALUE:
      FUNCTION_RVALUE_QUALIFIED (t) = 0;
      FUNCTION_REF_QUALIFIED (t) = 1;
      break;
    default:
      FUNCTION_REF_QUALIFIED (t) = 0;
      break;
    }

  if (TYPE_STRUCTURAL_EQUALITY_P (type))
    /* Propagate structural equality. */
    SET_TYPE_STRUCTURAL_EQUALITY (t);
  else if (TYPE_CANONICAL (type) != type)
    /* Build the underlying canonical type, since it is different
       from TYPE. */
    TYPE_CANONICAL (t) = build_ref_qualified_type (TYPE_CANONICAL (type),
						   rqual);
  else
    /* T is its own canonical type. */
    TYPE_CANONICAL (t) = t;

  return t;
}

/* Returns nonzero if X is an expression for a (possibly overloaded)
   function.  If "f" is a function or function template, "f", "c->f",
   "c.f", "C::f", and "f<int>" will all be considered possibly
   overloaded functions.  Returns 2 if the function is actually
   overloaded, i.e., if it is impossible to know the type of the
   function without performing overload resolution.  */
 
int
is_overloaded_fn (tree x)
{
  /* A baselink is also considered an overloaded function.  */
  if (TREE_CODE (x) == OFFSET_REF
      || TREE_CODE (x) == COMPONENT_REF)
    x = TREE_OPERAND (x, 1);
  if (BASELINK_P (x))
    x = BASELINK_FUNCTIONS (x);
  if (TREE_CODE (x) == TEMPLATE_ID_EXPR)
    x = TREE_OPERAND (x, 0);
  if (DECL_FUNCTION_TEMPLATE_P (OVL_CURRENT (x))
      || (TREE_CODE (x) == OVERLOAD && OVL_CHAIN (x)))
    return 2;
  return  (TREE_CODE (x) == FUNCTION_DECL
	   || TREE_CODE (x) == OVERLOAD);
}

/* X is the CALL_EXPR_FN of a CALL_EXPR.  If X represents a dependent name
   (14.6.2), return the IDENTIFIER_NODE for that name.  Otherwise, return
   NULL_TREE.  */

tree
dependent_name (tree x)
{
  if (identifier_p (x))
    return x;
  if (TREE_CODE (x) != COMPONENT_REF
      && TREE_CODE (x) != OFFSET_REF
      && TREE_CODE (x) != BASELINK
      && is_overloaded_fn (x))
    return DECL_NAME (get_first_fn (x));
  return NULL_TREE;
}

/* Returns true iff X is an expression for an overloaded function
   whose type cannot be known without performing overload
   resolution.  */

bool
really_overloaded_fn (tree x)
{
  return is_overloaded_fn (x) == 2;
}

tree
get_fns (tree from)
{
  gcc_assert (is_overloaded_fn (from));
  /* A baselink is also considered an overloaded function.  */
  if (TREE_CODE (from) == OFFSET_REF
      || TREE_CODE (from) == COMPONENT_REF)
    from = TREE_OPERAND (from, 1);
  if (BASELINK_P (from))
    from = BASELINK_FUNCTIONS (from);
  if (TREE_CODE (from) == TEMPLATE_ID_EXPR)
    from = TREE_OPERAND (from, 0);
  return from;
}

tree
get_first_fn (tree from)
{
  return OVL_CURRENT (get_fns (from));
}

/* Return a new OVL node, concatenating it with the old one.  */

tree
ovl_cons (tree decl, tree chain)
{
  tree result = make_node (OVERLOAD);
  TREE_TYPE (result) = unknown_type_node;
  OVL_FUNCTION (result) = decl;
  TREE_CHAIN (result) = chain;

  return result;
}

/* Build a new overloaded function. If this is the first one,
   just return it; otherwise, ovl_cons the _DECLs */

tree
build_overload (tree decl, tree chain)
{
  if (! chain && TREE_CODE (decl) != TEMPLATE_DECL)
    return decl;
  return ovl_cons (decl, chain);
}

/* Return the scope where the overloaded functions OVL were found.  */

tree
ovl_scope (tree ovl)
{
  if (TREE_CODE (ovl) == OFFSET_REF
      || TREE_CODE (ovl) == COMPONENT_REF)
    ovl = TREE_OPERAND (ovl, 1);
  if (TREE_CODE (ovl) == BASELINK)
    return BINFO_TYPE (BASELINK_BINFO (ovl));
  if (TREE_CODE (ovl) == TEMPLATE_ID_EXPR)
    ovl = TREE_OPERAND (ovl, 0);
  /* Skip using-declarations.  */
  while (TREE_CODE (ovl) == OVERLOAD && OVL_USED (ovl) && OVL_CHAIN (ovl))
    ovl = OVL_CHAIN (ovl);
  return CP_DECL_CONTEXT (OVL_CURRENT (ovl));
}

/* Return TRUE if FN is a non-static member function, FALSE otherwise.
   This function looks into BASELINK and OVERLOAD nodes.  */

bool
non_static_member_function_p (tree fn)
{
  if (fn == NULL_TREE)
    return false;

  if (is_overloaded_fn (fn))
    fn = get_first_fn (fn);

  return (DECL_P (fn)
	  && DECL_NONSTATIC_MEMBER_FUNCTION_P (fn));
}


#define PRINT_RING_SIZE 4

static const char *
cxx_printable_name_internal (tree decl, int v, bool translate)
{
  static unsigned int uid_ring[PRINT_RING_SIZE];
  static char *print_ring[PRINT_RING_SIZE];
  static bool trans_ring[PRINT_RING_SIZE];
  static int ring_counter;
  int i;

  /* Only cache functions.  */
  if (v < 2
      || TREE_CODE (decl) != FUNCTION_DECL
      || DECL_LANG_SPECIFIC (decl) == 0)
    return lang_decl_name (decl, v, translate);

  /* See if this print name is lying around.  */
  for (i = 0; i < PRINT_RING_SIZE; i++)
    if (uid_ring[i] == DECL_UID (decl) && translate == trans_ring[i])
      /* yes, so return it.  */
      return print_ring[i];

  if (++ring_counter == PRINT_RING_SIZE)
    ring_counter = 0;

  if (current_function_decl != NULL_TREE)
    {
      /* There may be both translated and untranslated versions of the
	 name cached.  */
      for (i = 0; i < 2; i++)
	{
	  if (uid_ring[ring_counter] == DECL_UID (current_function_decl))
	    ring_counter += 1;
	  if (ring_counter == PRINT_RING_SIZE)
	    ring_counter = 0;
	}
      gcc_assert (uid_ring[ring_counter] != DECL_UID (current_function_decl));
    }

  free (print_ring[ring_counter]);

  print_ring[ring_counter] = xstrdup (lang_decl_name (decl, v, translate));
  uid_ring[ring_counter] = DECL_UID (decl);
  trans_ring[ring_counter] = translate;
  return print_ring[ring_counter];
}

const char *
cxx_printable_name (tree decl, int v)
{
  return cxx_printable_name_internal (decl, v, false);
}

const char *
cxx_printable_name_translate (tree decl, int v)
{
  return cxx_printable_name_internal (decl, v, true);
}

/* Build the FUNCTION_TYPE or METHOD_TYPE which may throw exceptions
   listed in RAISES.  */

tree
build_exception_variant (tree type, tree raises)
{
  tree v;
  int type_quals;

  if (comp_except_specs (raises, TYPE_RAISES_EXCEPTIONS (type), ce_exact))
    return type;

  type_quals = TYPE_QUALS (type);
  cp_ref_qualifier rqual = type_memfn_rqual (type);
  for (v = TYPE_MAIN_VARIANT (type); v; v = TYPE_NEXT_VARIANT (v))
    if (cp_check_qualified_type (v, type, type_quals, rqual, raises))
      return v;

  /* Need to build a new variant.  */
  v = build_variant_type_copy (type);
  TYPE_RAISES_EXCEPTIONS (v) = raises;
  return v;
}

/* Given a TEMPLATE_TEMPLATE_PARM node T, create a new
   BOUND_TEMPLATE_TEMPLATE_PARM bound with NEWARGS as its template
   arguments.  */

tree
bind_template_template_parm (tree t, tree newargs)
{
  tree decl = TYPE_NAME (t);
  tree t2;

  t2 = cxx_make_type (BOUND_TEMPLATE_TEMPLATE_PARM);
  decl = build_decl (input_location,
		     TYPE_DECL, DECL_NAME (decl), NULL_TREE);

  /* These nodes have to be created to reflect new TYPE_DECL and template
     arguments.  */
  TEMPLATE_TYPE_PARM_INDEX (t2) = copy_node (TEMPLATE_TYPE_PARM_INDEX (t));
  TEMPLATE_PARM_DECL (TEMPLATE_TYPE_PARM_INDEX (t2)) = decl;
  TEMPLATE_TEMPLATE_PARM_TEMPLATE_INFO (t2)
    = build_template_info (TEMPLATE_TEMPLATE_PARM_TEMPLATE_DECL (t), newargs);

  TREE_TYPE (decl) = t2;
  TYPE_NAME (t2) = decl;
  TYPE_STUB_DECL (t2) = decl;
  TYPE_SIZE (t2) = 0;
  SET_TYPE_STRUCTURAL_EQUALITY (t2);

  return t2;
}

/* Called from count_trees via walk_tree.  */

static tree
count_trees_r (tree *tp, int *walk_subtrees, void *data)
{
  ++*((int *) data);

  if (TYPE_P (*tp))
    *walk_subtrees = 0;

  return NULL_TREE;
}

/* Debugging function for measuring the rough complexity of a tree
   representation.  */

int
count_trees (tree t)
{
  int n_trees = 0;
  cp_walk_tree_without_duplicates (&t, count_trees_r, &n_trees);
  return n_trees;
}

/* Called from verify_stmt_tree via walk_tree.  */

static tree
verify_stmt_tree_r (tree* tp, int * /*walk_subtrees*/, void* data)
{
  tree t = *tp;
  hash_table<nofree_ptr_hash <tree_node> > *statements
      = static_cast <hash_table<nofree_ptr_hash <tree_node> > *> (data);
  tree_node **slot;

  if (!STATEMENT_CODE_P (TREE_CODE (t)))
    return NULL_TREE;

  /* If this statement is already present in the hash table, then
     there is a circularity in the statement tree.  */
  gcc_assert (!statements->find (t));

  slot = statements->find_slot (t, INSERT);
  *slot = t;

  return NULL_TREE;
}

/* Debugging function to check that the statement T has not been
   corrupted.  For now, this function simply checks that T contains no
   circularities.  */

void
verify_stmt_tree (tree t)
{
  hash_table<nofree_ptr_hash <tree_node> > statements (37);
  cp_walk_tree (&t, verify_stmt_tree_r, &statements, NULL);
}

/* Check if the type T depends on a type with no linkage and if so, return
   it.  If RELAXED_P then do not consider a class type declared within
   a vague-linkage function to have no linkage.  */

tree
no_linkage_check (tree t, bool relaxed_p)
{
  tree r;

  /* There's no point in checking linkage on template functions; we
     can't know their complete types.  */
  if (processing_template_decl)
    return NULL_TREE;

  switch (TREE_CODE (t))
    {
    case RECORD_TYPE:
      if (TYPE_PTRMEMFUNC_P (t))
	goto ptrmem;
      /* Lambda types that don't have mangling scope have no linkage.  We
	 check CLASSTYPE_LAMBDA_EXPR for error_mark_node because
	 when we get here from pushtag none of the lambda information is
	 set up yet, so we want to assume that the lambda has linkage and
	 fix it up later if not.  */
      if (CLASSTYPE_LAMBDA_EXPR (t)
	  && CLASSTYPE_LAMBDA_EXPR (t) != error_mark_node
	  && LAMBDA_TYPE_EXTRA_SCOPE (t) == NULL_TREE)
	return t;
      /* Fall through.  */
    case UNION_TYPE:
      if (!CLASS_TYPE_P (t))
	return NULL_TREE;
      /* Fall through.  */
    case ENUMERAL_TYPE:
      /* Only treat anonymous types as having no linkage if they're at
	 namespace scope.  This is core issue 966.  */
      if (TYPE_ANONYMOUS_P (t) && TYPE_NAMESPACE_SCOPE_P (t))
	return t;

      for (r = CP_TYPE_CONTEXT (t); ; )
	{
	  /* If we're a nested type of a !TREE_PUBLIC class, we might not
	     have linkage, or we might just be in an anonymous namespace.
	     If we're in a TREE_PUBLIC class, we have linkage.  */
	  if (TYPE_P (r) && !TREE_PUBLIC (TYPE_NAME (r)))
	    return no_linkage_check (TYPE_CONTEXT (t), relaxed_p);
	  else if (TREE_CODE (r) == FUNCTION_DECL)
	    {
	      if (!relaxed_p || !vague_linkage_p (r))
		return t;
	      else
		r = CP_DECL_CONTEXT (r);
	    }
	  else
	    break;
	}

      return NULL_TREE;

    case ARRAY_TYPE:
    case POINTER_TYPE:
    case REFERENCE_TYPE:
    case VECTOR_TYPE:
      return no_linkage_check (TREE_TYPE (t), relaxed_p);

    case OFFSET_TYPE:
    ptrmem:
      r = no_linkage_check (TYPE_PTRMEM_POINTED_TO_TYPE (t),
			    relaxed_p);
      if (r)
	return r;
      return no_linkage_check (TYPE_PTRMEM_CLASS_TYPE (t), relaxed_p);

    case METHOD_TYPE:
    case FUNCTION_TYPE:
      {
	tree parm = TYPE_ARG_TYPES (t);
	if (TREE_CODE (t) == METHOD_TYPE)
	  /* The 'this' pointer isn't interesting; a method has the same
	     linkage (or lack thereof) as its enclosing class.  */
	  parm = TREE_CHAIN (parm);
	for (;
	     parm && parm != void_list_node;
	     parm = TREE_CHAIN (parm))
	  {
	    r = no_linkage_check (TREE_VALUE (parm), relaxed_p);
	    if (r)
	      return r;
	  }
	return no_linkage_check (TREE_TYPE (t), relaxed_p);
      }

    default:
      return NULL_TREE;
    }
}

extern int depth_reached;

void
cxx_print_statistics (void)
{
  print_search_statistics ();
  print_class_statistics ();
  print_template_statistics ();
  if (GATHER_STATISTICS)
    fprintf (stderr, "maximum template instantiation depth reached: %d\n",
	     depth_reached);
}

/* Return, as an INTEGER_CST node, the number of elements for TYPE
   (which is an ARRAY_TYPE).  This counts only elements of the top
   array.  */

tree
array_type_nelts_top (tree type)
{
  return fold_build2_loc (input_location,
		      PLUS_EXPR, sizetype,
		      array_type_nelts (type),
		      size_one_node);
}

/* Return, as an INTEGER_CST node, the number of elements for TYPE
   (which is an ARRAY_TYPE).  This one is a recursive count of all
   ARRAY_TYPEs that are clumped together.  */

tree
array_type_nelts_total (tree type)
{
  tree sz = array_type_nelts_top (type);
  type = TREE_TYPE (type);
  while (TREE_CODE (type) == ARRAY_TYPE)
    {
      tree n = array_type_nelts_top (type);
      sz = fold_build2_loc (input_location,
			MULT_EXPR, sizetype, sz, n);
      type = TREE_TYPE (type);
    }
  return sz;
}

/* Called from break_out_target_exprs via mapcar.  */

static tree
bot_manip (tree* tp, int* walk_subtrees, void* data)
{
  splay_tree target_remap = ((splay_tree) data);
  tree t = *tp;

  if (!TYPE_P (t) && TREE_CONSTANT (t) && !TREE_SIDE_EFFECTS (t))
    {
      /* There can't be any TARGET_EXPRs or their slot variables below this
	 point.  But we must make a copy, in case subsequent processing
	 alters any part of it.  For example, during gimplification a cast
	 of the form (T) &X::f (where "f" is a member function) will lead
	 to replacing the PTRMEM_CST for &X::f with a VAR_DECL.  */
      *walk_subtrees = 0;
      *tp = unshare_expr (t);
      return NULL_TREE;
    }
  if (TREE_CODE (t) == TARGET_EXPR)
    {
      tree u;

      if (TREE_CODE (TREE_OPERAND (t, 1)) == AGGR_INIT_EXPR)
	{
	  u = build_cplus_new (TREE_TYPE (t), TREE_OPERAND (t, 1),
			       tf_warning_or_error);
	  if (AGGR_INIT_ZERO_FIRST (TREE_OPERAND (t, 1)))
	    AGGR_INIT_ZERO_FIRST (TREE_OPERAND (u, 1)) = true;
	}
      else
	u = build_target_expr_with_type (TREE_OPERAND (t, 1), TREE_TYPE (t),
					 tf_warning_or_error);

      TARGET_EXPR_IMPLICIT_P (u) = TARGET_EXPR_IMPLICIT_P (t);
      TARGET_EXPR_LIST_INIT_P (u) = TARGET_EXPR_LIST_INIT_P (t);
      TARGET_EXPR_DIRECT_INIT_P (u) = TARGET_EXPR_DIRECT_INIT_P (t);

      /* Map the old variable to the new one.  */
      splay_tree_insert (target_remap,
			 (splay_tree_key) TREE_OPERAND (t, 0),
			 (splay_tree_value) TREE_OPERAND (u, 0));

      TREE_OPERAND (u, 1) = break_out_target_exprs (TREE_OPERAND (u, 1));

      /* Replace the old expression with the new version.  */
      *tp = u;
      /* We don't have to go below this point; the recursive call to
	 break_out_target_exprs will have handled anything below this
	 point.  */
      *walk_subtrees = 0;
      return NULL_TREE;
    }
  if (TREE_CODE (*tp) == SAVE_EXPR)
    {
      t = *tp;
      splay_tree_node n = splay_tree_lookup (target_remap,
					     (splay_tree_key) t);
      if (n)
	{
	  *tp = (tree)n->value;
	  *walk_subtrees = 0;
	}
      else
	{
	  copy_tree_r (tp, walk_subtrees, NULL);
	  splay_tree_insert (target_remap,
			     (splay_tree_key)t,
			     (splay_tree_value)*tp);
	  /* Make sure we don't remap an already-remapped SAVE_EXPR.  */
	  splay_tree_insert (target_remap,
			     (splay_tree_key)*tp,
			     (splay_tree_value)*tp);
	}
      return NULL_TREE;
    }

  /* Make a copy of this node.  */
  t = copy_tree_r (tp, walk_subtrees, NULL);
  if (TREE_CODE (*tp) == CALL_EXPR)
    {
      set_flags_from_callee (*tp);

      /* builtin_LINE and builtin_FILE get the location where the default
	 argument is expanded, not where the call was written.  */
      tree callee = get_callee_fndecl (*tp);
      if (callee && DECL_BUILT_IN (callee))
	switch (DECL_FUNCTION_CODE (callee))
	  {
	  case BUILT_IN_FILE:
	  case BUILT_IN_LINE:
	    SET_EXPR_LOCATION (*tp, input_location);
	  default:
	    break;
	  }
    }
  return t;
}

/* Replace all remapped VAR_DECLs in T with their new equivalents.
   DATA is really a splay-tree mapping old variables to new
   variables.  */

static tree
bot_replace (tree* t, int* /*walk_subtrees*/, void* data)
{
  splay_tree target_remap = ((splay_tree) data);

  if (VAR_P (*t))
    {
      splay_tree_node n = splay_tree_lookup (target_remap,
					     (splay_tree_key) *t);
      if (n)
	*t = (tree) n->value;
    }
  else if (TREE_CODE (*t) == PARM_DECL
	   && DECL_NAME (*t) == this_identifier
	   && !DECL_CONTEXT (*t))
    {
      /* In an NSDMI we need to replace the 'this' parameter we used for
	 parsing with the real one for this function.  */
      *t = current_class_ptr;
    }
  else if (TREE_CODE (*t) == CONVERT_EXPR
	   && CONVERT_EXPR_VBASE_PATH (*t))
    {
      /* In an NSDMI build_base_path defers building conversions to virtual
	 bases, and we handle it here.  */
      tree basetype = TYPE_MAIN_VARIANT (TREE_TYPE (TREE_TYPE (*t)));
      vec<tree, va_gc> *vbases = CLASSTYPE_VBASECLASSES (current_class_type);
      int i; tree binfo;
      FOR_EACH_VEC_SAFE_ELT (vbases, i, binfo)
	if (BINFO_TYPE (binfo) == basetype)
	  break;
      *t = build_base_path (PLUS_EXPR, TREE_OPERAND (*t, 0), binfo, true,
			    tf_warning_or_error);
    }

  return NULL_TREE;
}

/* When we parse a default argument expression, we may create
   temporary variables via TARGET_EXPRs.  When we actually use the
   default-argument expression, we make a copy of the expression
   and replace the temporaries with appropriate local versions.  */

tree
break_out_target_exprs (tree t)
{
  static int target_remap_count;
  static splay_tree target_remap;

  if (!target_remap_count++)
    target_remap = splay_tree_new (splay_tree_compare_pointers,
				   /*splay_tree_delete_key_fn=*/NULL,
				   /*splay_tree_delete_value_fn=*/NULL);
  cp_walk_tree (&t, bot_manip, target_remap, NULL);
  cp_walk_tree (&t, bot_replace, target_remap, NULL);

  if (!--target_remap_count)
    {
      splay_tree_delete (target_remap);
      target_remap = NULL;
    }

  return t;
}

/* Build an expression for the subobject of OBJ at CONSTRUCTOR index INDEX,
   which we expect to have type TYPE.  */

tree
build_ctor_subob_ref (tree index, tree type, tree obj)
{
  if (index == NULL_TREE)
    /* Can't refer to a particular member of a vector.  */
    obj = NULL_TREE;
  else if (TREE_CODE (index) == INTEGER_CST)
    obj = cp_build_array_ref (input_location, obj, index, tf_none);
  else
    obj = build_class_member_access_expr (obj, index, NULL_TREE,
					  /*reference*/false, tf_none);
  if (obj)
    gcc_assert (same_type_ignoring_top_level_qualifiers_p (type,
							   TREE_TYPE (obj)));
  return obj;
}

/* Like substitute_placeholder_in_expr, but handle C++ tree codes and
   build up subexpressions as we go deeper.  */

static tree
replace_placeholders_r (tree* t, int* walk_subtrees, void* data_)
{
  tree obj = static_cast<tree>(data_);

  if (TREE_CONSTANT (*t))
    {
      *walk_subtrees = false;
      return NULL_TREE;
    }

  switch (TREE_CODE (*t))
    {
    case PLACEHOLDER_EXPR:
      {
	tree x = obj;
	for (; !(same_type_ignoring_top_level_qualifiers_p
		 (TREE_TYPE (*t), TREE_TYPE (x)));
	     x = TREE_OPERAND (x, 0))
	  gcc_assert (TREE_CODE (x) == COMPONENT_REF);
	*t = x;
	*walk_subtrees = false;
      }
      break;

    case CONSTRUCTOR:
      {
	constructor_elt *ce;
	vec<constructor_elt,va_gc> *v = CONSTRUCTOR_ELTS (*t);
	for (unsigned i = 0; vec_safe_iterate (v, i, &ce); ++i)
	  {
	    tree *valp = &ce->value;
	    tree type = TREE_TYPE (*valp);
	    tree subob = obj;

	    if (TREE_CODE (*valp) == CONSTRUCTOR
		&& AGGREGATE_TYPE_P (type))
	      {
		/* If we're looking at the initializer for OBJ, then build
		   a sub-object reference.  If we're looking at an
		   initializer for another object, just pass OBJ down.  */
		if (same_type_ignoring_top_level_qualifiers_p
		    (TREE_TYPE (*t), TREE_TYPE (obj)))
		  subob = build_ctor_subob_ref (ce->index, type, obj);
		if (TREE_CODE (*valp) == TARGET_EXPR)
		  valp = &TARGET_EXPR_INITIAL (*valp);
	      }

	    cp_walk_tree (valp, replace_placeholders_r,
			  subob, NULL);
	  }
	*walk_subtrees = false;
	break;
      }

    default:
      break;
    }

  return NULL_TREE;
}

tree
replace_placeholders (tree exp, tree obj)
{
  tree *tp = &exp;
  if (TREE_CODE (exp) == TARGET_EXPR)
    tp = &TARGET_EXPR_INITIAL (exp);
  cp_walk_tree (tp, replace_placeholders_r, obj, NULL);
  return exp;
}

/* Similar to `build_nt', but for template definitions of dependent
   expressions  */

tree
build_min_nt_loc (location_t loc, enum tree_code code, ...)
{
  tree t;
  int length;
  int i;
  va_list p;

  gcc_assert (TREE_CODE_CLASS (code) != tcc_vl_exp);

  va_start (p, code);

  t = make_node (code);
  SET_EXPR_LOCATION (t, loc);
  length = TREE_CODE_LENGTH (code);

  for (i = 0; i < length; i++)
    {
      tree x = va_arg (p, tree);
      TREE_OPERAND (t, i) = x;
    }

  va_end (p);
  return t;
}


/* Similar to `build', but for template definitions.  */

tree
build_min (enum tree_code code, tree tt, ...)
{
  tree t;
  int length;
  int i;
  va_list p;

  gcc_assert (TREE_CODE_CLASS (code) != tcc_vl_exp);

  va_start (p, tt);

  t = make_node (code);
  length = TREE_CODE_LENGTH (code);
  TREE_TYPE (t) = tt;

  for (i = 0; i < length; i++)
    {
      tree x = va_arg (p, tree);
      TREE_OPERAND (t, i) = x;
      if (x && !TYPE_P (x) && TREE_SIDE_EFFECTS (x))
	TREE_SIDE_EFFECTS (t) = 1;
    }

  va_end (p);
  return t;
}

/* Similar to `build', but for template definitions of non-dependent
   expressions. NON_DEP is the non-dependent expression that has been
   built.  */

tree
build_min_non_dep (enum tree_code code, tree non_dep, ...)
{
  tree t;
  int length;
  int i;
  va_list p;

  gcc_assert (TREE_CODE_CLASS (code) != tcc_vl_exp);

  va_start (p, non_dep);

  if (REFERENCE_REF_P (non_dep))
    non_dep = TREE_OPERAND (non_dep, 0);

  t = make_node (code);
  length = TREE_CODE_LENGTH (code);
  TREE_TYPE (t) = TREE_TYPE (non_dep);
  TREE_SIDE_EFFECTS (t) = TREE_SIDE_EFFECTS (non_dep);

  for (i = 0; i < length; i++)
    {
      tree x = va_arg (p, tree);
      TREE_OPERAND (t, i) = x;
    }

  if (code == COMPOUND_EXPR && TREE_CODE (non_dep) != COMPOUND_EXPR)
    /* This should not be considered a COMPOUND_EXPR, because it
       resolves to an overload.  */
    COMPOUND_EXPR_OVERLOADED (t) = 1;

  va_end (p);
  return convert_from_reference (t);
}

/* Similar to `build_nt_call_vec', but for template definitions of
   non-dependent expressions. NON_DEP is the non-dependent expression
   that has been built.  */

tree
build_min_non_dep_call_vec (tree non_dep, tree fn, vec<tree, va_gc> *argvec)
{
  tree t = build_nt_call_vec (fn, argvec);
  if (REFERENCE_REF_P (non_dep))
    non_dep = TREE_OPERAND (non_dep, 0);
  TREE_TYPE (t) = TREE_TYPE (non_dep);
  TREE_SIDE_EFFECTS (t) = TREE_SIDE_EFFECTS (non_dep);
  return convert_from_reference (t);
}

tree
get_type_decl (tree t)
{
  if (TREE_CODE (t) == TYPE_DECL)
    return t;
  if (TYPE_P (t))
    return TYPE_STUB_DECL (t);
  gcc_assert (t == error_mark_node);
  return t;
}

/* Returns the namespace that contains DECL, whether directly or
   indirectly.  */

tree
decl_namespace_context (tree decl)
{
  while (1)
    {
      if (TREE_CODE (decl) == NAMESPACE_DECL)
	return decl;
      else if (TYPE_P (decl))
	decl = CP_DECL_CONTEXT (TYPE_MAIN_DECL (decl));
      else
	decl = CP_DECL_CONTEXT (decl);
    }
}

/* Returns true if decl is within an anonymous namespace, however deeply
   nested, or false otherwise.  */

bool
decl_anon_ns_mem_p (const_tree decl)
{
  while (1)
    {
      if (decl == NULL_TREE || decl == error_mark_node)
	return false;
      if (TREE_CODE (decl) == NAMESPACE_DECL
	  && DECL_NAME (decl) == NULL_TREE)
	return true;
      /* Classes and namespaces inside anonymous namespaces have
         TREE_PUBLIC == 0, so we can shortcut the search.  */
      else if (TYPE_P (decl))
	return (TREE_PUBLIC (TYPE_MAIN_DECL (decl)) == 0);
      else if (TREE_CODE (decl) == NAMESPACE_DECL)
	return (TREE_PUBLIC (decl) == 0);
      else
	decl = DECL_CONTEXT (decl);
    }
}

/* Subroutine of cp_tree_equal: t1 and t2 are the CALL_EXPR_FNs of two
   CALL_EXPRS.  Return whether they are equivalent.  */

static bool
called_fns_equal (tree t1, tree t2)
{
  /* Core 1321: dependent names are equivalent even if the overload sets
     are different.  But do compare explicit template arguments.  */
  tree name1 = dependent_name (t1);
  tree name2 = dependent_name (t2);
  if (name1 || name2)
    {
      tree targs1 = NULL_TREE, targs2 = NULL_TREE;

      if (name1 != name2)
	return false;

      if (TREE_CODE (t1) == TEMPLATE_ID_EXPR)
	targs1 = TREE_OPERAND (t1, 1);
      if (TREE_CODE (t2) == TEMPLATE_ID_EXPR)
	targs2 = TREE_OPERAND (t2, 1);
      return cp_tree_equal (targs1, targs2);
    }
  else
    return cp_tree_equal (t1, t2);
}

/* Return truthvalue of whether T1 is the same tree structure as T2.
   Return 1 if they are the same. Return 0 if they are different.  */

bool
cp_tree_equal (tree t1, tree t2)
{
  enum tree_code code1, code2;

  if (t1 == t2)
    return true;
  if (!t1 || !t2)
    return false;

  code1 = TREE_CODE (t1);
  code2 = TREE_CODE (t2);

  if (code1 != code2)
    return false;

  switch (code1)
    {
    case VOID_CST:
      /* There's only a single VOID_CST node, so we should never reach
	 here.  */
      gcc_unreachable ();

    case INTEGER_CST:
      return tree_int_cst_equal (t1, t2);

    case REAL_CST:
      return real_equal (&TREE_REAL_CST (t1), &TREE_REAL_CST (t2));

    case STRING_CST:
      return TREE_STRING_LENGTH (t1) == TREE_STRING_LENGTH (t2)
	&& !memcmp (TREE_STRING_POINTER (t1), TREE_STRING_POINTER (t2),
		    TREE_STRING_LENGTH (t1));

    case FIXED_CST:
      return FIXED_VALUES_IDENTICAL (TREE_FIXED_CST (t1),
				     TREE_FIXED_CST (t2));

    case COMPLEX_CST:
      return cp_tree_equal (TREE_REALPART (t1), TREE_REALPART (t2))
	&& cp_tree_equal (TREE_IMAGPART (t1), TREE_IMAGPART (t2));

    case VECTOR_CST:
      return operand_equal_p (t1, t2, OEP_ONLY_CONST);

    case CONSTRUCTOR:
      /* We need to do this when determining whether or not two
	 non-type pointer to member function template arguments
	 are the same.  */
      if (!same_type_p (TREE_TYPE (t1), TREE_TYPE (t2))
	  || CONSTRUCTOR_NELTS (t1) != CONSTRUCTOR_NELTS (t2))
	return false;
      {
	tree field, value;
	unsigned int i;
	FOR_EACH_CONSTRUCTOR_ELT (CONSTRUCTOR_ELTS (t1), i, field, value)
	  {
	    constructor_elt *elt2 = CONSTRUCTOR_ELT (t2, i);
	    if (!cp_tree_equal (field, elt2->index)
		|| !cp_tree_equal (value, elt2->value))
	      return false;
	  }
      }
      return true;

    case TREE_LIST:
      if (!cp_tree_equal (TREE_PURPOSE (t1), TREE_PURPOSE (t2)))
	return false;
      if (!cp_tree_equal (TREE_VALUE (t1), TREE_VALUE (t2)))
	return false;
      return cp_tree_equal (TREE_CHAIN (t1), TREE_CHAIN (t2));

    case SAVE_EXPR:
      return cp_tree_equal (TREE_OPERAND (t1, 0), TREE_OPERAND (t2, 0));

    case CALL_EXPR:
      {
	tree arg1, arg2;
	call_expr_arg_iterator iter1, iter2;
	if (!called_fns_equal (CALL_EXPR_FN (t1), CALL_EXPR_FN (t2)))
	  return false;
	for (arg1 = first_call_expr_arg (t1, &iter1),
	       arg2 = first_call_expr_arg (t2, &iter2);
	     arg1 && arg2;
	     arg1 = next_call_expr_arg (&iter1),
	       arg2 = next_call_expr_arg (&iter2))
	  if (!cp_tree_equal (arg1, arg2))
	    return false;
	if (arg1 || arg2)
	  return false;
	return true;
      }

    case TARGET_EXPR:
      {
	tree o1 = TREE_OPERAND (t1, 0);
	tree o2 = TREE_OPERAND (t2, 0);

	/* Special case: if either target is an unallocated VAR_DECL,
	   it means that it's going to be unified with whatever the
	   TARGET_EXPR is really supposed to initialize, so treat it
	   as being equivalent to anything.  */
	if (VAR_P (o1) && DECL_NAME (o1) == NULL_TREE
	    && !DECL_RTL_SET_P (o1))
	  /*Nop*/;
	else if (VAR_P (o2) && DECL_NAME (o2) == NULL_TREE
		 && !DECL_RTL_SET_P (o2))
	  /*Nop*/;
	else if (!cp_tree_equal (o1, o2))
	  return false;

	return cp_tree_equal (TREE_OPERAND (t1, 1), TREE_OPERAND (t2, 1));
      }

    case WITH_CLEANUP_EXPR:
      if (!cp_tree_equal (TREE_OPERAND (t1, 0), TREE_OPERAND (t2, 0)))
	return false;
      return cp_tree_equal (TREE_OPERAND (t1, 1), TREE_OPERAND (t1, 1));

    case COMPONENT_REF:
      if (TREE_OPERAND (t1, 1) != TREE_OPERAND (t2, 1))
	return false;
      return cp_tree_equal (TREE_OPERAND (t1, 0), TREE_OPERAND (t2, 0));

    case PARM_DECL:
      /* For comparing uses of parameters in late-specified return types
	 with an out-of-class definition of the function, but can also come
	 up for expressions that involve 'this' in a member function
	 template.  */

      if (comparing_specializations && !CONSTRAINT_VAR_P (t1))
	/* When comparing hash table entries, only an exact match is
	   good enough; we don't want to replace 'this' with the
	   version from another function.  But be more flexible
	   with local parameters in a requires-expression.  */
	return false;

      if (same_type_p (TREE_TYPE (t1), TREE_TYPE (t2)))
	{
	  if (DECL_ARTIFICIAL (t1) ^ DECL_ARTIFICIAL (t2))
	    return false;
	  if (CONSTRAINT_VAR_P (t1) ^ CONSTRAINT_VAR_P (t2))
	    return false;
	  if (DECL_ARTIFICIAL (t1)
	      || (DECL_PARM_LEVEL (t1) == DECL_PARM_LEVEL (t2)
		  && DECL_PARM_INDEX (t1) == DECL_PARM_INDEX (t2)))
	    return true;
	}
      return false;

    case VAR_DECL:
    case CONST_DECL:
    case FIELD_DECL:
    case FUNCTION_DECL:
    case TEMPLATE_DECL:
    case IDENTIFIER_NODE:
    case SSA_NAME:
      return false;

    case BASELINK:
      return (BASELINK_BINFO (t1) == BASELINK_BINFO (t2)
	      && BASELINK_ACCESS_BINFO (t1) == BASELINK_ACCESS_BINFO (t2)
	      && BASELINK_QUALIFIED_P (t1) == BASELINK_QUALIFIED_P (t2)
	      && cp_tree_equal (BASELINK_FUNCTIONS (t1),
				BASELINK_FUNCTIONS (t2)));

    case TEMPLATE_PARM_INDEX:
      return (TEMPLATE_PARM_IDX (t1) == TEMPLATE_PARM_IDX (t2)
	      && TEMPLATE_PARM_LEVEL (t1) == TEMPLATE_PARM_LEVEL (t2)
	      && (TEMPLATE_PARM_PARAMETER_PACK (t1)
		  == TEMPLATE_PARM_PARAMETER_PACK (t2))
	      && same_type_p (TREE_TYPE (TEMPLATE_PARM_DECL (t1)),
			      TREE_TYPE (TEMPLATE_PARM_DECL (t2))));

    case TEMPLATE_ID_EXPR:
      return (cp_tree_equal (TREE_OPERAND (t1, 0), TREE_OPERAND (t2, 0))
	      && cp_tree_equal (TREE_OPERAND (t1, 1), TREE_OPERAND (t2, 1)));

    case CONSTRAINT_INFO:
      return cp_tree_equal (CI_ASSOCIATED_CONSTRAINTS (t1),
                            CI_ASSOCIATED_CONSTRAINTS (t2));

    case TREE_VEC:
      {
	unsigned ix;
	if (TREE_VEC_LENGTH (t1) != TREE_VEC_LENGTH (t2))
	  return false;
	for (ix = TREE_VEC_LENGTH (t1); ix--;)
	  if (!cp_tree_equal (TREE_VEC_ELT (t1, ix),
			      TREE_VEC_ELT (t2, ix)))
	    return false;
	return true;
      }

    case SIZEOF_EXPR:
    case ALIGNOF_EXPR:
      {
	tree o1 = TREE_OPERAND (t1, 0);
	tree o2 = TREE_OPERAND (t2, 0);

	if (code1 == SIZEOF_EXPR)
	  {
	    if (SIZEOF_EXPR_TYPE_P (t1))
	      o1 = TREE_TYPE (o1);
	    if (SIZEOF_EXPR_TYPE_P (t2))
	      o2 = TREE_TYPE (o2);
	  }
	if (TREE_CODE (o1) != TREE_CODE (o2))
	  return false;
	if (TYPE_P (o1))
	  return same_type_p (o1, o2);
	else
	  return cp_tree_equal (o1, o2);
      }

    case MODOP_EXPR:
      {
	tree t1_op1, t2_op1;

	if (!cp_tree_equal (TREE_OPERAND (t1, 0), TREE_OPERAND (t2, 0)))
	  return false;

	t1_op1 = TREE_OPERAND (t1, 1);
	t2_op1 = TREE_OPERAND (t2, 1);
	if (TREE_CODE (t1_op1) != TREE_CODE (t2_op1))
	  return false;

	return cp_tree_equal (TREE_OPERAND (t1, 2), TREE_OPERAND (t2, 2));
      }

    case PTRMEM_CST:
      /* Two pointer-to-members are the same if they point to the same
	 field or function in the same class.  */
      if (PTRMEM_CST_MEMBER (t1) != PTRMEM_CST_MEMBER (t2))
	return false;

      return same_type_p (PTRMEM_CST_CLASS (t1), PTRMEM_CST_CLASS (t2));

    case OVERLOAD:
      if (OVL_FUNCTION (t1) != OVL_FUNCTION (t2))
	return false;
      return cp_tree_equal (OVL_CHAIN (t1), OVL_CHAIN (t2));

    case TRAIT_EXPR:
      if (TRAIT_EXPR_KIND (t1) != TRAIT_EXPR_KIND (t2))
	return false;
      return same_type_p (TRAIT_EXPR_TYPE1 (t1), TRAIT_EXPR_TYPE1 (t2))
	&& cp_tree_equal (TRAIT_EXPR_TYPE2 (t1), TRAIT_EXPR_TYPE2 (t2));

    case CAST_EXPR:
    case STATIC_CAST_EXPR:
    case REINTERPRET_CAST_EXPR:
    case CONST_CAST_EXPR:
    case DYNAMIC_CAST_EXPR:
    case IMPLICIT_CONV_EXPR:
    case NEW_EXPR:
    CASE_CONVERT:
    case NON_LVALUE_EXPR:
    case VIEW_CONVERT_EXPR:
      if (!same_type_p (TREE_TYPE (t1), TREE_TYPE (t2)))
	return false;
      /* Now compare operands as usual.  */
      break;

    case DEFERRED_NOEXCEPT:
      return (cp_tree_equal (DEFERRED_NOEXCEPT_PATTERN (t1),
			     DEFERRED_NOEXCEPT_PATTERN (t2))
	      && comp_template_args (DEFERRED_NOEXCEPT_ARGS (t1),
				     DEFERRED_NOEXCEPT_ARGS (t2)));
      break;

    default:
      break;
    }

  switch (TREE_CODE_CLASS (code1))
    {
    case tcc_unary:
    case tcc_binary:
    case tcc_comparison:
    case tcc_expression:
    case tcc_vl_exp:
    case tcc_reference:
    case tcc_statement:
      {
	int i, n;

	n = cp_tree_operand_length (t1);
	if (TREE_CODE_CLASS (code1) == tcc_vl_exp
	    && n != TREE_OPERAND_LENGTH (t2))
	  return false;

	for (i = 0; i < n; ++i)
	  if (!cp_tree_equal (TREE_OPERAND (t1, i), TREE_OPERAND (t2, i)))
	    return false;

	return true;
      }

    case tcc_type:
      return same_type_p (t1, t2);
    default:
      gcc_unreachable ();
    }
  /* We can get here with --disable-checking.  */
  return false;
}

/* The type of ARG when used as an lvalue.  */

tree
lvalue_type (tree arg)
{
  tree type = TREE_TYPE (arg);
  return type;
}

/* The type of ARG for printing error messages; denote lvalues with
   reference types.  */

tree
error_type (tree arg)
{
  tree type = TREE_TYPE (arg);

  if (TREE_CODE (type) == ARRAY_TYPE)
    ;
  else if (TREE_CODE (type) == ERROR_MARK)
    ;
  else if (real_lvalue_p (arg))
    type = build_reference_type (lvalue_type (arg));
  else if (MAYBE_CLASS_TYPE_P (type))
    type = lvalue_type (arg);

  return type;
}

/* Does FUNCTION use a variable-length argument list?  */

int
varargs_function_p (const_tree function)
{
  return stdarg_p (TREE_TYPE (function));
}

/* Returns 1 if decl is a member of a class.  */

int
member_p (const_tree decl)
{
  const_tree const ctx = DECL_CONTEXT (decl);
  return (ctx && TYPE_P (ctx));
}

/* Create a placeholder for member access where we don't actually have an
   object that the access is against.  */

tree
build_dummy_object (tree type)
{
  tree decl = build1 (CONVERT_EXPR, build_pointer_type (type), void_node);
  return cp_build_indirect_ref (decl, RO_NULL, tf_warning_or_error);
}

/* We've gotten a reference to a member of TYPE.  Return *this if appropriate,
   or a dummy object otherwise.  If BINFOP is non-0, it is filled with the
   binfo path from current_class_type to TYPE, or 0.  */

tree
maybe_dummy_object (tree type, tree* binfop)
{
  tree decl, context;
  tree binfo;
  tree current = current_nonlambda_class_type ();

  if (current
      && (binfo = lookup_base (current, type, ba_any, NULL,
			       tf_warning_or_error)))
    context = current;
  else
    {
      /* Reference from a nested class member function.  */
      context = type;
      binfo = TYPE_BINFO (type);
    }

  if (binfop)
    *binfop = binfo;

  if (current_class_ref
      /* current_class_ref might not correspond to current_class_type if
	 we're in tsubst_default_argument or a lambda-declarator; in either
	 case, we want to use current_class_ref if it matches CONTEXT.  */
      && (same_type_ignoring_top_level_qualifiers_p
	  (TREE_TYPE (current_class_ref), context)))
    decl = current_class_ref;
  else
    decl = build_dummy_object (context);

  return decl;
}

/* Returns 1 if OB is a placeholder object, or a pointer to one.  */

int
is_dummy_object (const_tree ob)
{
  if (INDIRECT_REF_P (ob))
    ob = TREE_OPERAND (ob, 0);
  return (TREE_CODE (ob) == CONVERT_EXPR
	  && TREE_OPERAND (ob, 0) == void_node);
}

/* Returns 1 iff type T is something we want to treat as a scalar type for
   the purpose of deciding whether it is trivial/POD/standard-layout.  */

bool
scalarish_type_p (const_tree t)
{
  if (t == error_mark_node)
    return 1;

  return (SCALAR_TYPE_P (t) || VECTOR_TYPE_P (t));
}

/* Returns true iff T requires non-trivial default initialization.  */

bool
type_has_nontrivial_default_init (const_tree t)
{
  t = strip_array_types (CONST_CAST_TREE (t));

  if (CLASS_TYPE_P (t))
    return TYPE_HAS_COMPLEX_DFLT (t);
  else
    return 0;
}

/* Returns true iff copying an object of type T (including via move
   constructor) is non-trivial.  That is, T has no non-trivial copy
   constructors and no non-trivial move constructors.  */

bool
type_has_nontrivial_copy_init (const_tree t)
{
  t = strip_array_types (CONST_CAST_TREE (t));

  if (CLASS_TYPE_P (t))
    {
      gcc_assert (COMPLETE_TYPE_P (t));
      return ((TYPE_HAS_COPY_CTOR (t)
	       && TYPE_HAS_COMPLEX_COPY_CTOR (t))
	      || TYPE_HAS_COMPLEX_MOVE_CTOR (t));
    }
  else
    return 0;
}

/* Returns 1 iff type T is a trivially copyable type, as defined in
   [basic.types] and [class].  */

bool
trivially_copyable_p (const_tree t)
{
  t = strip_array_types (CONST_CAST_TREE (t));

  if (CLASS_TYPE_P (t))
    return ((!TYPE_HAS_COPY_CTOR (t)
	     || !TYPE_HAS_COMPLEX_COPY_CTOR (t))
	    && !TYPE_HAS_COMPLEX_MOVE_CTOR (t)
	    && (!TYPE_HAS_COPY_ASSIGN (t)
		|| !TYPE_HAS_COMPLEX_COPY_ASSIGN (t))
	    && !TYPE_HAS_COMPLEX_MOVE_ASSIGN (t)
	    && TYPE_HAS_TRIVIAL_DESTRUCTOR (t));
  else
    return !CP_TYPE_VOLATILE_P (t) && scalarish_type_p (t);
}

/* Returns 1 iff type T is a trivial type, as defined in [basic.types] and
   [class].  */

bool
trivial_type_p (const_tree t)
{
  t = strip_array_types (CONST_CAST_TREE (t));

  if (CLASS_TYPE_P (t))
    return (TYPE_HAS_TRIVIAL_DFLT (t)
	    && trivially_copyable_p (t));
  else
    return scalarish_type_p (t);
}

/* Returns 1 iff type T is a POD type, as defined in [basic.types].  */

bool
pod_type_p (const_tree t)
{
  /* This CONST_CAST is okay because strip_array_types returns its
     argument unmodified and we assign it to a const_tree.  */
  t = strip_array_types (CONST_CAST_TREE(t));

  if (!CLASS_TYPE_P (t))
    return scalarish_type_p (t);
  else if (cxx_dialect > cxx98)
    /* [class]/10: A POD struct is a class that is both a trivial class and a
       standard-layout class, and has no non-static data members of type
       non-POD struct, non-POD union (or array of such types).

       We don't need to check individual members because if a member is
       non-std-layout or non-trivial, the class will be too.  */
    return (std_layout_type_p (t) && trivial_type_p (t));
  else
    /* The C++98 definition of POD is different.  */
    return !CLASSTYPE_NON_LAYOUT_POD_P (t);
}

/* Returns true iff T is POD for the purpose of layout, as defined in the
   C++ ABI.  */

bool
layout_pod_type_p (const_tree t)
{
  t = strip_array_types (CONST_CAST_TREE (t));

  if (CLASS_TYPE_P (t))
    return !CLASSTYPE_NON_LAYOUT_POD_P (t);
  else
    return scalarish_type_p (t);
}

/* Returns true iff T is a standard-layout type, as defined in
   [basic.types].  */

bool
std_layout_type_p (const_tree t)
{
  t = strip_array_types (CONST_CAST_TREE (t));

  if (CLASS_TYPE_P (t))
    return !CLASSTYPE_NON_STD_LAYOUT (t);
  else
    return scalarish_type_p (t);
}

/* Nonzero iff type T is a class template implicit specialization.  */

bool
class_tmpl_impl_spec_p (const_tree t)
{
  return CLASS_TYPE_P (t) && CLASSTYPE_TEMPLATE_INSTANTIATION (t);
}

/* Returns 1 iff zero initialization of type T means actually storing
   zeros in it.  */

int
zero_init_p (const_tree t)
{
  /* This CONST_CAST is okay because strip_array_types returns its
     argument unmodified and we assign it to a const_tree.  */
  t = strip_array_types (CONST_CAST_TREE(t));

  if (t == error_mark_node)
    return 1;

  /* NULL pointers to data members are initialized with -1.  */
  if (TYPE_PTRDATAMEM_P (t))
    return 0;

  /* Classes that contain types that can't be zero-initialized, cannot
     be zero-initialized themselves.  */
  if (CLASS_TYPE_P (t) && CLASSTYPE_NON_ZERO_INIT_P (t))
    return 0;

  return 1;
}

/* Table of valid C++ attributes.  */
const struct attribute_spec cxx_attribute_table[] =
{
  /* { name, min_len, max_len, decl_req, type_req, fn_type_req, handler,
       affects_type_identity } */
  { "java_interface", 0, 0, false, false, false,
    handle_java_interface_attribute, false },
  { "com_interface",  0, 0, false, false, false,
    handle_com_interface_attribute, false },
  { "init_priority",  1, 1, true,  false, false,
    handle_init_priority_attribute, false },
  { "abi_tag", 1, -1, false, false, false,
    handle_abi_tag_attribute, true },
  { NULL,	      0, 0, false, false, false, NULL, false }
};

/* Handle a "java_interface" attribute; arguments as in
   struct attribute_spec.handler.  */
static tree
handle_java_interface_attribute (tree* node,
				 tree name,
				 tree /*args*/,
				 int flags,
				 bool* no_add_attrs)
{
  if (DECL_P (*node)
      || !CLASS_TYPE_P (*node)
      || !TYPE_FOR_JAVA (*node))
    {
      error ("%qE attribute can only be applied to Java class definitions",
	     name);
      *no_add_attrs = true;
      return NULL_TREE;
    }
  if (!(flags & (int) ATTR_FLAG_TYPE_IN_PLACE))
    *node = build_variant_type_copy (*node);
  TYPE_JAVA_INTERFACE (*node) = 1;

  return NULL_TREE;
}

/* Handle a "com_interface" attribute; arguments as in
   struct attribute_spec.handler.  */
static tree
handle_com_interface_attribute (tree* node,
				tree name,
				tree /*args*/,
				int /*flags*/,
				bool* no_add_attrs)
{
  static int warned;

  *no_add_attrs = true;

  if (DECL_P (*node)
      || !CLASS_TYPE_P (*node)
      || *node != TYPE_MAIN_VARIANT (*node))
    {
      warning (OPT_Wattributes, "%qE attribute can only be applied "
	       "to class definitions", name);
      return NULL_TREE;
    }

  if (!warned++)
    warning (0, "%qE is obsolete; g++ vtables are now COM-compatible by default",
	     name);

  return NULL_TREE;
}

/* Handle an "init_priority" attribute; arguments as in
   struct attribute_spec.handler.  */
static tree
handle_init_priority_attribute (tree* node,
				tree name,
				tree args,
				int /*flags*/,
				bool* no_add_attrs)
{
  tree initp_expr = TREE_VALUE (args);
  tree decl = *node;
  tree type = TREE_TYPE (decl);
  int pri;

  STRIP_NOPS (initp_expr);
  initp_expr = default_conversion (initp_expr);
  if (initp_expr)
    initp_expr = maybe_constant_value (initp_expr);

  if (!initp_expr || TREE_CODE (initp_expr) != INTEGER_CST)
    {
      error ("requested init_priority is not an integer constant");
      cxx_constant_value (initp_expr);
      *no_add_attrs = true;
      return NULL_TREE;
    }

  pri = TREE_INT_CST_LOW (initp_expr);

  type = strip_array_types (type);

  if (decl == NULL_TREE
      || !VAR_P (decl)
      || !TREE_STATIC (decl)
      || DECL_EXTERNAL (decl)
      || (TREE_CODE (type) != RECORD_TYPE
	  && TREE_CODE (type) != UNION_TYPE)
      /* Static objects in functions are initialized the
	 first time control passes through that
	 function. This is not precise enough to pin down an
	 init_priority value, so don't allow it.  */
      || current_function_decl)
    {
      error ("can only use %qE attribute on file-scope definitions "
	     "of objects of class type", name);
      *no_add_attrs = true;
      return NULL_TREE;
    }

  if (pri > MAX_INIT_PRIORITY || pri <= 0)
    {
      error ("requested init_priority is out of range");
      *no_add_attrs = true;
      return NULL_TREE;
    }

  /* Check for init_priorities that are reserved for
     language and runtime support implementations.*/
  if (pri <= MAX_RESERVED_INIT_PRIORITY)
    {
      warning
	(0, "requested init_priority is reserved for internal use");
    }

  if (SUPPORTS_INIT_PRIORITY)
    {
      SET_DECL_INIT_PRIORITY (decl, pri);
      DECL_HAS_INIT_PRIORITY_P (decl) = 1;
      return NULL_TREE;
    }
  else
    {
      error ("%qE attribute is not supported on this platform", name);
      *no_add_attrs = true;
      return NULL_TREE;
    }
}

/* DECL is being redeclared; the old declaration had the abi tags in OLD,
   and the new one has the tags in NEW_.  Give an error if there are tags
   in NEW_ that weren't in OLD.  */

bool
check_abi_tag_redeclaration (const_tree decl, const_tree old, const_tree new_)
{
  if (old && TREE_CODE (TREE_VALUE (old)) == TREE_LIST)
    old = TREE_VALUE (old);
  if (new_ && TREE_CODE (TREE_VALUE (new_)) == TREE_LIST)
    new_ = TREE_VALUE (new_);
  bool err = false;
  for (const_tree t = new_; t; t = TREE_CHAIN (t))
    {
      tree str = TREE_VALUE (t);
      for (const_tree in = old; in; in = TREE_CHAIN (in))
	{
	  tree ostr = TREE_VALUE (in);
	  if (cp_tree_equal (str, ostr))
	    goto found;
	}
      error ("redeclaration of %qD adds abi tag %E", decl, str);
      err = true;
    found:;
    }
  if (err)
    {
      inform (DECL_SOURCE_LOCATION (decl), "previous declaration here");
      return false;
    }
  return true;
}

/* The abi_tag attribute with the name NAME was given ARGS.  If they are
   ill-formed, give an error and return false; otherwise, return true.  */

bool
check_abi_tag_args (tree args, tree name)
{
  if (!args)
    {
      error ("the %qE attribute requires arguments", name);
      return false;
    }
  for (tree arg = args; arg; arg = TREE_CHAIN (arg))
    {
      tree elt = TREE_VALUE (arg);
      if (TREE_CODE (elt) != STRING_CST
	  || (!same_type_ignoring_top_level_qualifiers_p
	      (strip_array_types (TREE_TYPE (elt)),
	       char_type_node)))
	{
	  error ("arguments to the %qE attribute must be narrow string "
		 "literals", name);
	  return false;
	}
      const char *begin = TREE_STRING_POINTER (elt);
      const char *end = begin + TREE_STRING_LENGTH (elt);
      for (const char *p = begin; p != end; ++p)
	{
	  char c = *p;
	  if (p == begin)
	    {
	      if (!ISALPHA (c) && c != '_')
		{
		  error ("arguments to the %qE attribute must contain valid "
			 "identifiers", name);
		  inform (input_location, "%<%c%> is not a valid first "
			  "character for an identifier", c);
		  return false;
		}
	    }
	  else if (p == end - 1)
	    gcc_assert (c == 0);
	  else
	    {
	      if (!ISALNUM (c) && c != '_')
		{
		  error ("arguments to the %qE attribute must contain valid "
			 "identifiers", name);
		  inform (input_location, "%<%c%> is not a valid character "
			  "in an identifier", c);
		  return false;
		}
	    }
	}
    }
  return true;
}

/* Handle an "abi_tag" attribute; arguments as in
   struct attribute_spec.handler.  */

static tree
handle_abi_tag_attribute (tree* node, tree name, tree args,
			  int flags, bool* no_add_attrs)
{
  if (!check_abi_tag_args (args, name))
    goto fail;

  if (TYPE_P (*node))
    {
      if (!OVERLOAD_TYPE_P (*node))
	{
	  error ("%qE attribute applied to non-class, non-enum type %qT",
		 name, *node);
	  goto fail;
	}
      else if (!(flags & (int)ATTR_FLAG_TYPE_IN_PLACE))
	{
	  error ("%qE attribute applied to %qT after its definition",
		 name, *node);
	  goto fail;
	}
      else if (CLASS_TYPE_P (*node)
	       && CLASSTYPE_TEMPLATE_INSTANTIATION (*node))
	{
	  warning (OPT_Wattributes, "ignoring %qE attribute applied to "
		   "template instantiation %qT", name, *node);
	  goto fail;
	}
      else if (CLASS_TYPE_P (*node)
	       && CLASSTYPE_TEMPLATE_SPECIALIZATION (*node))
	{
	  warning (OPT_Wattributes, "ignoring %qE attribute applied to "
		   "template specialization %qT", name, *node);
	  goto fail;
	}

      tree attributes = TYPE_ATTRIBUTES (*node);
      tree decl = TYPE_NAME (*node);

      /* Make sure all declarations have the same abi tags.  */
      if (DECL_SOURCE_LOCATION (decl) != input_location)
	{
	  if (!check_abi_tag_redeclaration (decl,
					    lookup_attribute ("abi_tag",
							      attributes),
					    args))
	    goto fail;
	}
    }
  else
    {
      if (!VAR_OR_FUNCTION_DECL_P (*node))
	{
	  error ("%qE attribute applied to non-function, non-variable %qD",
		 name, *node);
	  goto fail;
	}
      else if (DECL_LANGUAGE (*node) == lang_c)
	{
	  error ("%qE attribute applied to extern \"C\" declaration %qD",
		 name, *node);
	  goto fail;
	}
    }

  return NULL_TREE;

 fail:
  *no_add_attrs = true;
  return NULL_TREE;
}

/* Return a new PTRMEM_CST of the indicated TYPE.  The MEMBER is the
   thing pointed to by the constant.  */

tree
make_ptrmem_cst (tree type, tree member)
{
  tree ptrmem_cst = make_node (PTRMEM_CST);
  TREE_TYPE (ptrmem_cst) = type;
  PTRMEM_CST_MEMBER (ptrmem_cst) = member;
  return ptrmem_cst;
}

/* Build a variant of TYPE that has the indicated ATTRIBUTES.  May
   return an existing type if an appropriate type already exists.  */

tree
cp_build_type_attribute_variant (tree type, tree attributes)
{
  tree new_type;

  new_type = build_type_attribute_variant (type, attributes);
  if (TREE_CODE (new_type) == FUNCTION_TYPE
      || TREE_CODE (new_type) == METHOD_TYPE)
    {
      new_type = build_exception_variant (new_type,
					  TYPE_RAISES_EXCEPTIONS (type));
      new_type = build_ref_qualified_type (new_type,
					   type_memfn_rqual (type));
    }

  /* Making a new main variant of a class type is broken.  */
  gcc_assert (!CLASS_TYPE_P (type) || new_type == type);
    
  return new_type;
}

/* Return TRUE if TYPE1 and TYPE2 are identical for type hashing purposes.
   Called only after doing all language independent checks.  Only
   to check TYPE_RAISES_EXCEPTIONS for FUNCTION_TYPE, the rest is already
   compared in type_hash_eq.  */

bool
cxx_type_hash_eq (const_tree typea, const_tree typeb)
{
  gcc_assert (TREE_CODE (typea) == FUNCTION_TYPE
	      || TREE_CODE (typea) == METHOD_TYPE);

  return comp_except_specs (TYPE_RAISES_EXCEPTIONS (typea),
			    TYPE_RAISES_EXCEPTIONS (typeb), ce_exact);
}

/* Apply FUNC to all language-specific sub-trees of TP in a pre-order
   traversal.  Called from walk_tree.  */

tree
cp_walk_subtrees (tree *tp, int *walk_subtrees_p, walk_tree_fn func,
		  void *data, hash_set<tree> *pset)
{
  enum tree_code code = TREE_CODE (*tp);
  tree result;

#define WALK_SUBTREE(NODE)				\
  do							\
    {							\
      result = cp_walk_tree (&(NODE), func, data, pset);	\
      if (result) goto out;				\
    }							\
  while (0)

  /* Not one of the easy cases.  We must explicitly go through the
     children.  */
  result = NULL_TREE;
  switch (code)
    {
    case DEFAULT_ARG:
    case TEMPLATE_TEMPLATE_PARM:
    case BOUND_TEMPLATE_TEMPLATE_PARM:
    case UNBOUND_CLASS_TEMPLATE:
    case TEMPLATE_PARM_INDEX:
    case TEMPLATE_TYPE_PARM:
    case TYPENAME_TYPE:
    case TYPEOF_TYPE:
    case UNDERLYING_TYPE:
      /* None of these have subtrees other than those already walked
	 above.  */
      *walk_subtrees_p = 0;
      break;

    case BASELINK:
      WALK_SUBTREE (BASELINK_FUNCTIONS (*tp));
      *walk_subtrees_p = 0;
      break;

    case PTRMEM_CST:
      WALK_SUBTREE (TREE_TYPE (*tp));
      *walk_subtrees_p = 0;
      break;

    case TREE_LIST:
      WALK_SUBTREE (TREE_PURPOSE (*tp));
      break;

    case OVERLOAD:
      WALK_SUBTREE (OVL_FUNCTION (*tp));
      WALK_SUBTREE (OVL_CHAIN (*tp));
      *walk_subtrees_p = 0;
      break;

    case USING_DECL:
      WALK_SUBTREE (DECL_NAME (*tp));
      WALK_SUBTREE (USING_DECL_SCOPE (*tp));
      WALK_SUBTREE (USING_DECL_DECLS (*tp));
      *walk_subtrees_p = 0;
      break;

    case RECORD_TYPE:
      if (TYPE_PTRMEMFUNC_P (*tp))
	WALK_SUBTREE (TYPE_PTRMEMFUNC_FN_TYPE_RAW (*tp));
      break;

    case TYPE_ARGUMENT_PACK:
    case NONTYPE_ARGUMENT_PACK:
      {
        tree args = ARGUMENT_PACK_ARGS (*tp);
        int i, len = TREE_VEC_LENGTH (args);
        for (i = 0; i < len; i++)
          WALK_SUBTREE (TREE_VEC_ELT (args, i));
      }
      break;

    case TYPE_PACK_EXPANSION:
      WALK_SUBTREE (TREE_TYPE (*tp));
      WALK_SUBTREE (PACK_EXPANSION_EXTRA_ARGS (*tp));
      *walk_subtrees_p = 0;
      break;
      
    case EXPR_PACK_EXPANSION:
      WALK_SUBTREE (TREE_OPERAND (*tp, 0));
      WALK_SUBTREE (PACK_EXPANSION_EXTRA_ARGS (*tp));
      *walk_subtrees_p = 0;
      break;

    case CAST_EXPR:
    case REINTERPRET_CAST_EXPR:
    case STATIC_CAST_EXPR:
    case CONST_CAST_EXPR:
    case DYNAMIC_CAST_EXPR:
    case IMPLICIT_CONV_EXPR:
      if (TREE_TYPE (*tp))
	WALK_SUBTREE (TREE_TYPE (*tp));

      {
        int i;
        for (i = 0; i < TREE_CODE_LENGTH (TREE_CODE (*tp)); ++i)
	  WALK_SUBTREE (TREE_OPERAND (*tp, i));
      }
      *walk_subtrees_p = 0;
      break;

    case TRAIT_EXPR:
      WALK_SUBTREE (TRAIT_EXPR_TYPE1 (*tp));
      WALK_SUBTREE (TRAIT_EXPR_TYPE2 (*tp));
      *walk_subtrees_p = 0;
      break;

    case DECLTYPE_TYPE:
      WALK_SUBTREE (DECLTYPE_TYPE_EXPR (*tp));
      *walk_subtrees_p = 0;
      break;
 
    case REQUIRES_EXPR:
      // Only recurse through the nested expression. Do not
      // walk the parameter list. Doing so causes false
      // positives in the pack expansion checker since the
      // requires parameters are introduced as pack expansions.
      WALK_SUBTREE (TREE_OPERAND (*tp, 1));
      *walk_subtrees_p = 0;
      break;

    default:
      return NULL_TREE;
    }

  /* We didn't find what we were looking for.  */
 out:
  return result;

#undef WALK_SUBTREE
}

/* Like save_expr, but for C++.  */

tree
cp_save_expr (tree expr)
{
  /* There is no reason to create a SAVE_EXPR within a template; if
     needed, we can create the SAVE_EXPR when instantiating the
     template.  Furthermore, the middle-end cannot handle C++-specific
     tree codes.  */
  if (processing_template_decl)
    return expr;
  return save_expr (expr);
}

/* Initialize tree.c.  */

void
init_tree (void)
{
  list_hash_table = hash_table<list_hasher>::create_ggc (61);
}

/* Returns the kind of special function that DECL (a FUNCTION_DECL)
   is.  Note that sfk_none is zero, so this function can be used as a
   predicate to test whether or not DECL is a special function.  */

special_function_kind
special_function_p (const_tree decl)
{
  /* Rather than doing all this stuff with magic names, we should
     probably have a field of type `special_function_kind' in
     DECL_LANG_SPECIFIC.  */
  if (DECL_INHERITED_CTOR_BASE (decl))
    return sfk_inheriting_constructor;
  if (DECL_COPY_CONSTRUCTOR_P (decl))
    return sfk_copy_constructor;
  if (DECL_MOVE_CONSTRUCTOR_P (decl))
    return sfk_move_constructor;
  if (DECL_CONSTRUCTOR_P (decl))
    return sfk_constructor;
  if (DECL_OVERLOADED_OPERATOR_P (decl) == NOP_EXPR)
    {
      if (copy_fn_p (decl))
	return sfk_copy_assignment;
      if (move_fn_p (decl))
	return sfk_move_assignment;
    }
  if (DECL_MAYBE_IN_CHARGE_DESTRUCTOR_P (decl))
    return sfk_destructor;
  if (DECL_COMPLETE_DESTRUCTOR_P (decl))
    return sfk_complete_destructor;
  if (DECL_BASE_DESTRUCTOR_P (decl))
    return sfk_base_destructor;
  if (DECL_DELETING_DESTRUCTOR_P (decl))
    return sfk_deleting_destructor;
  if (DECL_CONV_FN_P (decl))
    return sfk_conversion;

  return sfk_none;
}

/* Returns nonzero if TYPE is a character type, including wchar_t.  */

int
char_type_p (tree type)
{
  return (same_type_p (type, char_type_node)
	  || same_type_p (type, unsigned_char_type_node)
	  || same_type_p (type, signed_char_type_node)
	  || same_type_p (type, char16_type_node)
	  || same_type_p (type, char32_type_node)
	  || same_type_p (type, wchar_type_node));
}

/* Returns the kind of linkage associated with the indicated DECL.  Th
   value returned is as specified by the language standard; it is
   independent of implementation details regarding template
   instantiation, etc.  For example, it is possible that a declaration
   to which this function assigns external linkage would not show up
   as a global symbol when you run `nm' on the resulting object file.  */

linkage_kind
decl_linkage (tree decl)
{
  /* This function doesn't attempt to calculate the linkage from first
     principles as given in [basic.link].  Instead, it makes use of
     the fact that we have already set TREE_PUBLIC appropriately, and
     then handles a few special cases.  Ideally, we would calculate
     linkage first, and then transform that into a concrete
     implementation.  */

  /* Things that don't have names have no linkage.  */
  if (!DECL_NAME (decl))
    return lk_none;

  /* Fields have no linkage.  */
  if (TREE_CODE (decl) == FIELD_DECL)
    return lk_none;

  /* Things that are TREE_PUBLIC have external linkage.  */
  if (TREE_PUBLIC (decl))
    return lk_external;

  if (TREE_CODE (decl) == NAMESPACE_DECL)
    return lk_external;

  /* Linkage of a CONST_DECL depends on the linkage of the enumeration
     type.  */
  if (TREE_CODE (decl) == CONST_DECL)
    return decl_linkage (TYPE_NAME (DECL_CONTEXT (decl)));

  /* Things in local scope do not have linkage, if they don't have
     TREE_PUBLIC set.  */
  if (decl_function_context (decl))
    return lk_none;

  /* Members of the anonymous namespace also have TREE_PUBLIC unset, but
     are considered to have external linkage for language purposes, as do
     template instantiations on targets without weak symbols.  DECLs really
     meant to have internal linkage have DECL_THIS_STATIC set.  */
  if (TREE_CODE (decl) == TYPE_DECL)
    return lk_external;
  if (VAR_OR_FUNCTION_DECL_P (decl))
    {
      if (!DECL_THIS_STATIC (decl))
	return lk_external;

      /* Static data members and static member functions from classes
	 in anonymous namespace also don't have TREE_PUBLIC set.  */
      if (DECL_CLASS_CONTEXT (decl))
	return lk_external;
    }

  /* Everything else has internal linkage.  */
  return lk_internal;
}

/* Returns the storage duration of the object or reference associated with
   the indicated DECL, which should be a VAR_DECL or PARM_DECL.  */

duration_kind
decl_storage_duration (tree decl)
{
  if (TREE_CODE (decl) == PARM_DECL)
    return dk_auto;
  if (TREE_CODE (decl) == FUNCTION_DECL)
    return dk_static;
  gcc_assert (VAR_P (decl));
  if (!TREE_STATIC (decl)
      && !DECL_EXTERNAL (decl))
    return dk_auto;
  if (CP_DECL_THREAD_LOCAL_P (decl))
    return dk_thread;
  return dk_static;
}

/* EXP is an expression that we want to pre-evaluate.  Returns (in
   *INITP) an expression that will perform the pre-evaluation.  The
   value returned by this function is a side-effect free expression
   equivalent to the pre-evaluated expression.  Callers must ensure
   that *INITP is evaluated before EXP.  */

tree
stabilize_expr (tree exp, tree* initp)
{
  tree init_expr;

  if (!TREE_SIDE_EFFECTS (exp))
    init_expr = NULL_TREE;
  else if (VOID_TYPE_P (TREE_TYPE (exp)))
    {
      init_expr = exp;
      exp = void_node;
    }
  /* There are no expressions with REFERENCE_TYPE, but there can be call
     arguments with such a type; just treat it as a pointer.  */
  else if (TREE_CODE (TREE_TYPE (exp)) == REFERENCE_TYPE
	   || SCALAR_TYPE_P (TREE_TYPE (exp))
	   || !lvalue_or_rvalue_with_address_p (exp))
    {
      init_expr = get_target_expr (exp);
      exp = TARGET_EXPR_SLOT (init_expr);
      if (CLASS_TYPE_P (TREE_TYPE (exp)))
	exp = move (exp);
      else
	exp = rvalue (exp);
    }
  else
    {
      bool xval = !real_lvalue_p (exp);
      exp = cp_build_addr_expr (exp, tf_warning_or_error);
      init_expr = get_target_expr (exp);
      exp = TARGET_EXPR_SLOT (init_expr);
      exp = cp_build_indirect_ref (exp, RO_NULL, tf_warning_or_error);
      if (xval)
	exp = move (exp);
    }
  *initp = init_expr;

  gcc_assert (!TREE_SIDE_EFFECTS (exp));
  return exp;
}

/* Add NEW_EXPR, an expression whose value we don't care about, after the
   similar expression ORIG.  */

tree
add_stmt_to_compound (tree orig, tree new_expr)
{
  if (!new_expr || !TREE_SIDE_EFFECTS (new_expr))
    return orig;
  if (!orig || !TREE_SIDE_EFFECTS (orig))
    return new_expr;
  return build2 (COMPOUND_EXPR, void_type_node, orig, new_expr);
}

/* Like stabilize_expr, but for a call whose arguments we want to
   pre-evaluate.  CALL is modified in place to use the pre-evaluated
   arguments, while, upon return, *INITP contains an expression to
   compute the arguments.  */

void
stabilize_call (tree call, tree *initp)
{
  tree inits = NULL_TREE;
  int i;
  int nargs = call_expr_nargs (call);

  if (call == error_mark_node || processing_template_decl)
    {
      *initp = NULL_TREE;
      return;
    }

  gcc_assert (TREE_CODE (call) == CALL_EXPR);

  for (i = 0; i < nargs; i++)
    {
      tree init;
      CALL_EXPR_ARG (call, i) =
	stabilize_expr (CALL_EXPR_ARG (call, i), &init);
      inits = add_stmt_to_compound (inits, init);
    }

  *initp = inits;
}

/* Like stabilize_expr, but for an AGGR_INIT_EXPR whose arguments we want
   to pre-evaluate.  CALL is modified in place to use the pre-evaluated
   arguments, while, upon return, *INITP contains an expression to
   compute the arguments.  */

static void
stabilize_aggr_init (tree call, tree *initp)
{
  tree inits = NULL_TREE;
  int i;
  int nargs = aggr_init_expr_nargs (call);

  if (call == error_mark_node)
    return;

  gcc_assert (TREE_CODE (call) == AGGR_INIT_EXPR);

  for (i = 0; i < nargs; i++)
    {
      tree init;
      AGGR_INIT_EXPR_ARG (call, i) =
	stabilize_expr (AGGR_INIT_EXPR_ARG (call, i), &init);
      inits = add_stmt_to_compound (inits, init);
    }

  *initp = inits;
}

/* Like stabilize_expr, but for an initialization.  

   If the initialization is for an object of class type, this function
   takes care not to introduce additional temporaries.

   Returns TRUE iff the expression was successfully pre-evaluated,
   i.e., if INIT is now side-effect free, except for, possibly, a
   single call to a constructor.  */

bool
stabilize_init (tree init, tree *initp)
{
  tree t = init;

  *initp = NULL_TREE;

  if (t == error_mark_node || processing_template_decl)
    return true;

  if (TREE_CODE (t) == INIT_EXPR)
    t = TREE_OPERAND (t, 1);
  if (TREE_CODE (t) == TARGET_EXPR)
    t = TARGET_EXPR_INITIAL (t);

  /* If the RHS can be stabilized without breaking copy elision, stabilize
     it.  We specifically don't stabilize class prvalues here because that
     would mean an extra copy, but they might be stabilized below.  */
  if (TREE_CODE (init) == INIT_EXPR
      && TREE_CODE (t) != CONSTRUCTOR
      && TREE_CODE (t) != AGGR_INIT_EXPR
      && (SCALAR_TYPE_P (TREE_TYPE (t))
	  || lvalue_or_rvalue_with_address_p (t)))
    {
      TREE_OPERAND (init, 1) = stabilize_expr (t, initp);
      return true;
    }

  if (TREE_CODE (t) == COMPOUND_EXPR
      && TREE_CODE (init) == INIT_EXPR)
    {
      tree last = expr_last (t);
      /* Handle stabilizing the EMPTY_CLASS_EXPR pattern.  */
      if (!TREE_SIDE_EFFECTS (last))
	{
	  *initp = t;
	  TREE_OPERAND (init, 1) = last;
	  return true;
	}
    }

  if (TREE_CODE (t) == CONSTRUCTOR)
    {
      /* Aggregate initialization: stabilize each of the field
	 initializers.  */
      unsigned i;
      constructor_elt *ce;
      bool good = true;
      vec<constructor_elt, va_gc> *v = CONSTRUCTOR_ELTS (t);
      for (i = 0; vec_safe_iterate (v, i, &ce); ++i)
	{
	  tree type = TREE_TYPE (ce->value);
	  tree subinit;
	  if (TREE_CODE (type) == REFERENCE_TYPE
	      || SCALAR_TYPE_P (type))
	    ce->value = stabilize_expr (ce->value, &subinit);
	  else if (!stabilize_init (ce->value, &subinit))
	    good = false;
	  *initp = add_stmt_to_compound (*initp, subinit);
	}
      return good;
    }

  if (TREE_CODE (t) == CALL_EXPR)
    {
      stabilize_call (t, initp);
      return true;
    }

  if (TREE_CODE (t) == AGGR_INIT_EXPR)
    {
      stabilize_aggr_init (t, initp);
      return true;
    }

  /* The initialization is being performed via a bitwise copy -- and
     the item copied may have side effects.  */
  return !TREE_SIDE_EFFECTS (init);
}

/* Returns true if a cast to TYPE may appear in an integral constant
   expression.  */

bool
cast_valid_in_integral_constant_expression_p (tree type)
{
  return (INTEGRAL_OR_ENUMERATION_TYPE_P (type)
	  || cxx_dialect >= cxx11
	  || dependent_type_p (type)
	  || type == error_mark_node);
}

/* Return true if we need to fix linkage information of DECL.  */

static bool
cp_fix_function_decl_p (tree decl)
{
  /* Skip if DECL is not externally visible.  */
  if (!TREE_PUBLIC (decl))
    return false;

  /* We need to fix DECL if it a appears to be exported but with no
     function body.  Thunks do not have CFGs and we may need to
     handle them specially later.   */
  if (!gimple_has_body_p (decl)
      && !DECL_THUNK_P (decl)
      && !DECL_EXTERNAL (decl))
    {
      struct cgraph_node *node = cgraph_node::get (decl);

      /* Don't fix same_body aliases.  Although they don't have their own
	 CFG, they share it with what they alias to.  */
      if (!node || !node->alias
	  || !vec_safe_length (node->ref_list.references))
	return true;
    }

  return false;
}

/* Clean the C++ specific parts of the tree T. */

void
cp_free_lang_data (tree t)
{
  if (TREE_CODE (t) == METHOD_TYPE
      || TREE_CODE (t) == FUNCTION_TYPE)
    {
      /* Default args are not interesting anymore.  */
      tree argtypes = TYPE_ARG_TYPES (t);
      while (argtypes)
        {
	  TREE_PURPOSE (argtypes) = 0;
	  argtypes = TREE_CHAIN (argtypes);
	}
    }
  else if (TREE_CODE (t) == FUNCTION_DECL
	   && cp_fix_function_decl_p (t))
    {
      /* If T is used in this translation unit at all,  the definition
	 must exist somewhere else since we have decided to not emit it
	 in this TU.  So make it an external reference.  */
      DECL_EXTERNAL (t) = 1;
      TREE_STATIC (t) = 0;
    }
  if (TREE_CODE (t) == NAMESPACE_DECL)
    {
      /* The list of users of a namespace isn't useful for the middle-end
	 or debug generators.  */
      DECL_NAMESPACE_USERS (t) = NULL_TREE;
      /* Neither do we need the leftover chaining of namespaces
         from the binding level.  */
      DECL_CHAIN (t) = NULL_TREE;
    }
}

/* Stub for c-common.  Please keep in sync with c-decl.c.
   FIXME: If address space support is target specific, then this
   should be a C target hook.  But currently this is not possible,
   because this function is called via REGISTER_TARGET_PRAGMAS.  */
void
c_register_addr_space (const char * /*word*/, addr_space_t /*as*/)
{
}

/* Return the number of operands in T that we care about for things like
   mangling.  */

int
cp_tree_operand_length (const_tree t)
{
  enum tree_code code = TREE_CODE (t);

  switch (code)
    {
    case PREINCREMENT_EXPR:
    case PREDECREMENT_EXPR:
    case POSTINCREMENT_EXPR:
    case POSTDECREMENT_EXPR:
      return 1;

    case ARRAY_REF:
      return 2;

    case EXPR_PACK_EXPANSION:
      return 1;

    default:
      return TREE_OPERAND_LENGTH (t);
    }
}

/* Implement -Wzero_as_null_pointer_constant.  Return true if the
   conditions for the warning hold, false otherwise.  */
bool
maybe_warn_zero_as_null_pointer_constant (tree expr, location_t loc)
{
  if (c_inhibit_evaluation_warnings == 0
      && !NULLPTR_TYPE_P (TREE_TYPE (expr)))
    {
      warning_at (loc, OPT_Wzero_as_null_pointer_constant,
		  "zero as null pointer constant");
      return true;
    }
  return false;
}

#if defined ENABLE_TREE_CHECKING && (GCC_VERSION >= 2007)
/* Complain that some language-specific thing hanging off a tree
   node has been accessed improperly.  */

void
lang_check_failed (const char* file, int line, const char* function)
{
  internal_error ("lang_* check: failed in %s, at %s:%d",
		  function, trim_filename (file), line);
}
#endif /* ENABLE_TREE_CHECKING */

#include "gt-cp-tree.h"<|MERGE_RESOLUTION|>--- conflicted
+++ resolved
@@ -996,13 +996,10 @@
    the C version of this function does not properly maintain canonical
    types (which are not used in C).  */
 tree
-<<<<<<< HEAD
-c_build_qualified_type_1 (tree type, int type_quals,
-			  tree ARG_UNUSED (layout_qualifier))
-=======
-c_build_qualified_type (tree type, int type_quals, tree /* orig_qual_type */,
+c_build_qualified_type (tree type, int type_quals,
+			tree /* layout_qualifier */,
+			tree /* orig_qual_type */,
 			size_t /* orig_qual_indirect */)
->>>>>>> a529dea8
 {
   return cp_build_qualified_type (type, type_quals);
 }

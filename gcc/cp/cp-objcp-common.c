--- conflicted
+++ resolved
@@ -403,9 +403,7 @@
   MARK_TS_TYPED (PTRMEM_CST);
   MARK_TS_TYPED (USING_STMT);
   MARK_TS_TYPED (OMP_DEPOBJ);
-<<<<<<< HEAD
   MARK_TS_TYPED (ATOMIC_CONSTR);
-=======
 
   MARK_TS_EXP (AGGR_INIT_EXPR);
   MARK_TS_EXP (CTOR_INITIALIZER);
@@ -470,7 +468,6 @@
   MARK_TS_EXP (DISJ_CONSTR);
 
   c_common_init_ts ();
->>>>>>> 338bc01a
 }
 
 #include "gt-cp-cp-objcp-common.h"
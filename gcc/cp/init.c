--- conflicted
+++ resolved
@@ -30,10 +30,6 @@
 #include "cp-tree.h"
 #include "flags.h"
 #include "output.h"
-<<<<<<< HEAD
-#include "toplev.h"
-=======
->>>>>>> 155d23aa
 #include "target.h"
 
 static bool begin_init_stmts (tree *, tree *);
@@ -534,8 +530,6 @@
 		       "uninitialized member %qD with %<const%> type %qT",
 		       member, type);
 
-<<<<<<< HEAD
-=======
 	  if (DECL_DECLARED_CONSTEXPR_P (current_function_decl)
 	      && !type_has_constexpr_default_constructor (type))
 	    {
@@ -545,7 +539,6 @@
 	      DECL_DECLARED_CONSTEXPR_P (current_function_decl) = false;
 	    }
 
->>>>>>> 155d23aa
 	  core_type = strip_array_types (type);
 	  if (CLASS_TYPE_P (core_type)
 	      && (CLASSTYPE_READONLY_FIELDS_NEED_INIT (core_type)
@@ -557,12 +550,8 @@
       else if (TREE_CODE (init) == TREE_LIST)
 	/* There was an explicit member initialization.  Do some work
 	   in that case.  */
-<<<<<<< HEAD
-	init = build_x_compound_expr_from_list (init, ELK_MEM_INIT);
-=======
 	init = build_x_compound_expr_from_list (init, ELK_MEM_INIT,
 						tf_warning_or_error);
->>>>>>> 155d23aa
 
       if (init)
 	finish_expr_stmt (cp_build_modify_expr (decl, INIT_EXPR, init,
@@ -1607,10 +1596,7 @@
   /* Callers should call mark_used before this point.  */
   gcc_assert (!DECL_P (member) || TREE_USED (member));
 
-<<<<<<< HEAD
-=======
   type = TYPE_MAIN_VARIANT (type);
->>>>>>> 155d23aa
   if (!COMPLETE_OR_OPEN_TYPE_P (complete_type (type)))
     {
       error ("incomplete type %qT does not have member %qD", type, member);
@@ -1752,18 +1738,6 @@
 	  else
 	    return decl;
 	}
-<<<<<<< HEAD
-      if (init == error_mark_node)
-	{
-	  if (DECL_INITIALIZED_BY_CONSTANT_EXPRESSION_P (decl))
-	    /* Treat the error as a constant to avoid cascading errors on
-	       excessively recursive template instantiation (c++/9335).  */
-	    return init;
-	  else
-	    return decl;
-	}
-=======
->>>>>>> 155d23aa
       /* Initializers in templates are generally expanded during
 	 instantiation, so before that for const int i(2)
 	 INIT is a TREE_LIST with the actual initializer as
@@ -1877,11 +1851,7 @@
   if (type_has_user_provided_constructor (type))
     return 0;
 
-<<<<<<< HEAD
-  for (field = TYPE_FIELDS (type); field; field = TREE_CHAIN (field))
-=======
   for (field = TYPE_FIELDS (type); field; field = DECL_CHAIN (field))
->>>>>>> 155d23aa
     {
       tree field_type;
 

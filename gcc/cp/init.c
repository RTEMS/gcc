--- conflicted
+++ resolved
@@ -361,12 +361,8 @@
 	     This will be handled in simplify_aggr_init_expr.  */
 	  tree ctor = build_special_member_call
 	    (NULL_TREE, complete_ctor_identifier,
-<<<<<<< HEAD
 	     NULL, type, LOOKUP_NORMAL, CALL_NORMAL, complain);
-=======
-	     NULL, type, LOOKUP_NORMAL, complain);
 	  ctor = build_aggr_init_expr (type, ctor, complain);
->>>>>>> 18f0fe6b
 	  if (ctor != error_mark_node)
 	    AGGR_INIT_ZERO_FIRST (ctor) = 1;
 	  return ctor;
@@ -1644,17 +1640,13 @@
 	  VEC_safe_push (tree, gc, parms2, elt);
 	}
       complete = build_special_member_call (exp, complete_ctor_identifier,
-					    &parms2, binfo, flags,
+					    &parms2, binfo, flags, CALL_NORMAL,
 					    complain);
       complete = fold_build_cleanup_point_expr (void_type_node, complete);
       release_tree_vector (parms2);
 
-<<<<<<< HEAD
-  rval = build_special_member_call (exp, ctor_name, &parms, binfo, flags,
-                                    CALL_NORMAL, complain);
-=======
       base = build_special_member_call (exp, base_ctor_identifier,
-					&parms, binfo, flags,
+					&parms, binfo, flags, CALL_NORMAL,
 					complain);
       base = fold_build_cleanup_point_expr (void_type_node, base);
       rval = build3 (COND_EXPR, void_type_node,
@@ -1670,9 +1662,8 @@
       else
 	ctor_name = base_ctor_identifier;
       rval = build_special_member_call (exp, ctor_name, &parms, binfo, flags,
-					complain);
+					CALL_NORMAL, complain);
   }
->>>>>>> 18f0fe6b
 
   if (parms != NULL)
     release_tree_vector (parms);

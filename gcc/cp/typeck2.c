/* Report error messages, build initializers, and perform
   some front-end optimizations for C++ compiler.
   Copyright (C) 1987, 1988, 1989, 1992, 1993, 1994, 1995, 1996, 1997, 1998,
   1999, 2000, 2001, 2002, 2004, 2005, 2006, 2007, 2008, 2009, 2010
   Free Software Foundation, Inc.
   Hacked by Michael Tiemann (tiemann@cygnus.com)

This file is part of GCC.

GCC is free software; you can redistribute it and/or modify
it under the terms of the GNU General Public License as published by
the Free Software Foundation; either version 3, or (at your option)
any later version.

GCC is distributed in the hope that it will be useful,
but WITHOUT ANY WARRANTY; without even the implied warranty of
MERCHANTABILITY or FITNESS FOR A PARTICULAR PURPOSE.  See the
GNU General Public License for more details.

You should have received a copy of the GNU General Public License
along with GCC; see the file COPYING3.  If not see
<http://www.gnu.org/licenses/>.  */


/* This file is part of the C++ front end.
   It contains routines to build C++ expressions given their operands,
   including computing the types of the result, C and C++ specific error
   checks, and some optimization.  */

#include "config.h"
#include "system.h"
#include "coretypes.h"
#include "tm.h"
#include "tree.h"
#include "intl.h"
#include "cp-tree.h"
#include "flags.h"
#include "toplev.h"
#include "output.h"
#include "diagnostic-core.h"

static tree
process_init_constructor (tree type, tree init);


/* Print an error message stemming from an attempt to use
   BASETYPE as a base class for TYPE.  */

tree
error_not_base_type (tree basetype, tree type)
{
  if (TREE_CODE (basetype) == FUNCTION_DECL)
    basetype = DECL_CONTEXT (basetype);
  error ("type %qT is not a base type for type %qT", basetype, type);
  return error_mark_node;
}

tree
binfo_or_else (tree base, tree type)
{
  tree binfo = lookup_base (type, base, ba_unique, NULL);

  if (binfo == error_mark_node)
    return NULL_TREE;
  else if (!binfo)
    error_not_base_type (base, type);
  return binfo;
}

/* According to ARM $7.1.6, "A `const' object may be initialized, but its
   value may not be changed thereafter.  */

void
readonly_error (tree arg, readonly_error_kind errstring)
{
 
/* This macro is used to emit diagnostics to ensure that all format
   strings are complete sentences, visible to gettext and checked at
   compile time.  */
 
#define ERROR_FOR_ASSIGNMENT(AS, ASM, IN, DE, ARG)                      \
  do {                                                                  \
    switch (errstring)                                                  \
      {                                                                 \
      case REK_ASSIGNMENT:                                              \
        error(AS, ARG);                                                 \
        break;                                                          \
      case REK_ASSIGNMENT_ASM:                                          \
        error(ASM, ARG);                                                \
        break;                                                          \
      case REK_INCREMENT:                                               \
        error (IN, ARG);                                                \
        break;                                                          \
      case REK_DECREMENT:                                               \
        error (DE, ARG);                                                \
        break;                                                          \
      default:                                                          \
        gcc_unreachable ();                                             \
      }                                                                 \
  } while (0)

  if (TREE_CODE (arg) == COMPONENT_REF)
    {
      if (TYPE_READONLY (TREE_TYPE (TREE_OPERAND (arg, 0))))
        ERROR_FOR_ASSIGNMENT (G_("assignment of "
                                 "data-member %qD in read-only structure"),
                              G_("assignment (via 'asm' output) of "
                                 "data-member %qD in read-only structure"),
                              G_("increment of "
                                 "data-member %qD in read-only structure"),
                              G_("decrement of "
                                 "data-member %qD in read-only structure"),
                              TREE_OPERAND (arg, 1));
      else
        ERROR_FOR_ASSIGNMENT (G_("assignment of "
                                 "read-only data-member %qD"),
                              G_("assignment (via 'asm' output) of "
                                 "read-only data-member %qD"),
                              G_("increment of "
                                 "read-only data-member %qD"),
                              G_("decrement of "
                                 "read-only data-member %qD"),
                              TREE_OPERAND (arg, 1));
    }
  else if (TREE_CODE (arg) == VAR_DECL)
    {
      if (DECL_LANG_SPECIFIC (arg)
	  && DECL_IN_AGGR_P (arg)
	  && !TREE_STATIC (arg))
        ERROR_FOR_ASSIGNMENT (G_("assignment of "
                              "constant field %qD"),
                              G_("assignment (via 'asm' output) of "
                              "constant field %qD"),
                              G_("increment of "
                              "constant field %qD"),
                              G_("decrement of "
                              "constant field %qD"),
                              arg);
      else
        ERROR_FOR_ASSIGNMENT (G_("assignment of "
                              "read-only variable %qD"),
                              G_("assignment (via 'asm' output) of "
                              "read-only variable %qD"),
                              G_("increment of "
                              "read-only variable %qD"),
                              G_("decrement of "
                              "read-only variable %qD"),
                              arg);

    }
  else if (TREE_CODE (arg) == PARM_DECL)
    ERROR_FOR_ASSIGNMENT (G_("assignment of "
                             "read-only parameter %qD"),
                          G_("assignment (via 'asm' output) of "
                             "read-only parameter %qD"),
                          G_("increment of "
                             "read-only parameter %qD"),
                          G_("decrement of "
                             "read-only parameter %qD"),
                          arg);  
  else if (TREE_CODE (arg) == INDIRECT_REF
	   && TREE_CODE (TREE_TYPE (TREE_OPERAND (arg, 0))) == REFERENCE_TYPE
	   && (TREE_CODE (TREE_OPERAND (arg, 0)) == VAR_DECL
	       || TREE_CODE (TREE_OPERAND (arg, 0)) == PARM_DECL))
    ERROR_FOR_ASSIGNMENT (G_("assignment of "
                             "read-only reference %qD"),
                          G_("assignment (via 'asm' output) of "
                             "read-only reference %qD"), 
                          G_("increment of "
                             "read-only reference %qD"),
                          G_("decrement of "
                             "read-only reference %qD"),
                          TREE_OPERAND (arg, 0));
  else if (TREE_CODE (arg) == RESULT_DECL)
    ERROR_FOR_ASSIGNMENT (G_("assignment of "
                             "read-only named return value %qD"),
                          G_("assignment (via 'asm' output) of "
                             "read-only named return value %qD"),
                          G_("increment of "
                             "read-only named return value %qD"),
                          G_("decrement of "
                             "read-only named return value %qD"),
                          arg);
  else if (TREE_CODE (arg) == FUNCTION_DECL)
    ERROR_FOR_ASSIGNMENT (G_("assignment of "
                             "function %qD"),
                          G_("assignment (via 'asm' output) of "
                             "function %qD"),
                          G_("increment of "
                             "function %qD"),
                          G_("decrement of "
                             "function %qD"),
                          arg);
  else
    ERROR_FOR_ASSIGNMENT (G_("assignment of "
                             "read-only location %qE"),
                          G_("assignment (via 'asm' output) of "
                             "read-only location %qE"),
                          G_("increment of "
                             "read-only location %qE"),
                          G_("decrement of "
                             "read-only location %qE"),
                          arg);
}


/* Structure that holds information about declarations whose type was
   incomplete and we could not check whether it was abstract or not.  */

struct GTY((chain_next ("%h.next"))) pending_abstract_type {
  /* Declaration which we are checking for abstractness. It is either
     a DECL node, or an IDENTIFIER_NODE if we do not have a full
     declaration available.  */
  tree decl;

  /* Type which will be checked for abstractness.  */
  tree type;

  /* Position of the declaration. This is only needed for IDENTIFIER_NODEs,
     because DECLs already carry locus information.  */
  location_t locus;

  /* Link to the next element in list.  */
  struct pending_abstract_type* next;
};


/* Compute the hash value of the node VAL. This function is used by the
   hash table abstract_pending_vars.  */

static hashval_t
pat_calc_hash (const void* val)
{
  const struct pending_abstract_type *pat =
     (const struct pending_abstract_type *) val;
  return (hashval_t) TYPE_UID (pat->type);
}


/* Compare node VAL1 with the type VAL2. This function is used by the
   hash table abstract_pending_vars.  */

static int
pat_compare (const void* val1, const void* val2)
{
  const struct pending_abstract_type *const pat1 =
     (const struct pending_abstract_type *) val1;
  const_tree const type2 = (const_tree)val2;

  return (pat1->type == type2);
}

/* Hash table that maintains pending_abstract_type nodes, for which we still
   need to check for type abstractness.  The key of the table is the type
   of the declaration.  */
static GTY ((param_is (struct pending_abstract_type)))
htab_t abstract_pending_vars = NULL;


/* This function is called after TYPE is completed, and will check if there
   are pending declarations for which we still need to verify the abstractness
   of TYPE, and emit a diagnostic (through abstract_virtuals_error) if TYPE
   turned out to be incomplete.  */

void
complete_type_check_abstract (tree type)
{
  void **slot;
  struct pending_abstract_type *pat;
  location_t cur_loc = input_location;

  gcc_assert (COMPLETE_TYPE_P (type));

  if (!abstract_pending_vars)
    return;

  /* Retrieve the list of pending declarations for this type.  */
  slot = htab_find_slot_with_hash (abstract_pending_vars, type,
				   (hashval_t)TYPE_UID (type), NO_INSERT);
  if (!slot)
    return;
  pat = (struct pending_abstract_type*)*slot;
  gcc_assert (pat);

  /* If the type is not abstract, do not do anything.  */
  if (CLASSTYPE_PURE_VIRTUALS (type))
    {
      struct pending_abstract_type *prev = 0, *next;

      /* Reverse the list to emit the errors in top-down order.  */
      for (; pat; pat = next)
	{
	  next = pat->next;
	  pat->next = prev;
	  prev = pat;
	}
      pat = prev;

      /* Go through the list, and call abstract_virtuals_error for each
	element: it will issue a diagnostic if the type is abstract.  */
      while (pat)
	{
	  gcc_assert (type == pat->type);

	  /* Tweak input_location so that the diagnostic appears at the correct
	    location. Notice that this is only needed if the decl is an
	    IDENTIFIER_NODE.  */
	  input_location = pat->locus;
	  abstract_virtuals_error (pat->decl, pat->type);
	  pat = pat->next;
	}
    }

  htab_clear_slot (abstract_pending_vars, slot);

  input_location = cur_loc;
}


/* If TYPE has abstract virtual functions, issue an error about trying
   to create an object of that type.  DECL is the object declared, or
   NULL_TREE if the declaration is unavailable.  Returns 1 if an error
   occurred; zero if all was well.  */

int
abstract_virtuals_error (tree decl, tree type)
{
  VEC(tree,gc) *pure;

  /* This function applies only to classes. Any other entity can never
     be abstract.  */
  if (!CLASS_TYPE_P (type))
    return 0;
  type = TYPE_MAIN_VARIANT (type);

  /* If the type is incomplete, we register it within a hash table,
     so that we can check again once it is completed. This makes sense
     only for objects for which we have a declaration or at least a
     name.  */
  if (!COMPLETE_TYPE_P (type))
    {
      void **slot;
      struct pending_abstract_type *pat;

      gcc_assert (!decl || DECL_P (decl)
		  || TREE_CODE (decl) == IDENTIFIER_NODE);

      if (!abstract_pending_vars)
	abstract_pending_vars = htab_create_ggc (31, &pat_calc_hash,
						&pat_compare, NULL);

      slot = htab_find_slot_with_hash (abstract_pending_vars, type,
				      (hashval_t)TYPE_UID (type), INSERT);

      pat = ggc_alloc_pending_abstract_type ();
      pat->type = type;
      pat->decl = decl;
      pat->locus = ((decl && DECL_P (decl))
		    ? DECL_SOURCE_LOCATION (decl)
		    : input_location);

      pat->next = (struct pending_abstract_type *) *slot;
      *slot = pat;

      return 0;
    }

  if (!TYPE_SIZE (type))
    /* TYPE is being defined, and during that time
       CLASSTYPE_PURE_VIRTUALS holds the inline friends.  */
    return 0;

  pure = CLASSTYPE_PURE_VIRTUALS (type);
  if (!pure)
    return 0;

  if (decl)
    {
      if (TREE_CODE (decl) == RESULT_DECL)
	return 0;

      if (TREE_CODE (decl) == VAR_DECL)
	error ("cannot declare variable %q+D to be of abstract "
	       "type %qT", decl, type);
      else if (TREE_CODE (decl) == PARM_DECL)
	error ("cannot declare parameter %q+D to be of abstract type %qT",
	       decl, type);
      else if (TREE_CODE (decl) == FIELD_DECL)
	error ("cannot declare field %q+D to be of abstract type %qT",
	       decl, type);
      else if (TREE_CODE (decl) == FUNCTION_DECL
	       && TREE_CODE (TREE_TYPE (decl)) == METHOD_TYPE)
	error ("invalid abstract return type for member function %q+#D", decl);
      else if (TREE_CODE (decl) == FUNCTION_DECL)
	error ("invalid abstract return type for function %q+#D", decl);
      else if (TREE_CODE (decl) == IDENTIFIER_NODE)
	/* Here we do not have location information.  */
	error ("invalid abstract type %qT for %qE", type, decl);
      else
	error ("invalid abstract type for %q+D", decl);
    }
  else
    error ("cannot allocate an object of abstract type %qT", type);

  /* Only go through this once.  */
  if (VEC_length (tree, pure))
    {
      unsigned ix;
      tree fn;

      inform (DECL_SOURCE_LOCATION (TYPE_MAIN_DECL (type)),
	      "  because the following virtual functions are pure within %qT:",
	      type);

      FOR_EACH_VEC_ELT (tree, pure, ix, fn)
	inform (input_location, "\t%+#D", fn);
      /* Now truncate the vector.  This leaves it non-null, so we know
	 there are pure virtuals, but empty so we don't list them out
	 again.  */
      VEC_truncate (tree, pure, 0);
    }
  else
    inform (DECL_SOURCE_LOCATION (TYPE_MAIN_DECL (type)),
	    "  since type %qT has pure virtual functions",
	    type);

  return 1;
}

/* Print an error message for invalid use of an incomplete type.
   VALUE is the expression that was used (or 0 if that isn't known)
   and TYPE is the type that was invalid.  DIAG_KIND indicates the
   type of diagnostic (see diagnostic.def).  */

void
cxx_incomplete_type_diagnostic (const_tree value, const_tree type, 
				diagnostic_t diag_kind)
{
  int decl = 0;

  gcc_assert (diag_kind == DK_WARNING 
	      || diag_kind == DK_PEDWARN 
	      || diag_kind == DK_ERROR);

  /* Avoid duplicate error message.  */
  if (TREE_CODE (type) == ERROR_MARK)
    return;

  if (value != 0 && (TREE_CODE (value) == VAR_DECL
		     || TREE_CODE (value) == PARM_DECL
		     || TREE_CODE (value) == FIELD_DECL))
    {
      emit_diagnostic (diag_kind, input_location, 0,
		       "%q+D has incomplete type", value);
      decl = 1;
    }
 retry:
  /* We must print an error message.  Be clever about what it says.  */

  switch (TREE_CODE (type))
    {
    case RECORD_TYPE:
    case UNION_TYPE:
    case ENUMERAL_TYPE:
      if (!decl)
	emit_diagnostic (diag_kind, input_location, 0,
			 "invalid use of incomplete type %q#T", type);
      if (!TYPE_TEMPLATE_INFO (type))
	emit_diagnostic (diag_kind, input_location, 0,
			 "forward declaration of %q+#T", type);
      else
	emit_diagnostic (diag_kind, input_location, 0,
			 "declaration of %q+#T", type);
      break;

    case VOID_TYPE:
      emit_diagnostic (diag_kind, input_location, 0,
		       "invalid use of %qT", type);
      break;

    case ARRAY_TYPE:
      if (TYPE_DOMAIN (type))
	{
	  type = TREE_TYPE (type);
	  goto retry;
	}
      emit_diagnostic (diag_kind, input_location, 0,
		       "invalid use of array with unspecified bounds");
      break;

    case OFFSET_TYPE:
    bad_member:
      emit_diagnostic (diag_kind, input_location, 0,
		       "invalid use of member (did you forget the %<&%> ?)");
      break;

    case TEMPLATE_TYPE_PARM:
      if (is_auto (type))
	emit_diagnostic (diag_kind, input_location, 0,
			 "invalid use of %<auto%>");
      else
	emit_diagnostic (diag_kind, input_location, 0,
			 "invalid use of template type parameter %qT", type);
      break;

    case BOUND_TEMPLATE_TEMPLATE_PARM:
      emit_diagnostic (diag_kind, input_location, 0,
		       "invalid use of template template parameter %qT",
		       TYPE_NAME (type));
      break;

    case TYPENAME_TYPE:
      emit_diagnostic (diag_kind, input_location, 0,
		       "invalid use of dependent type %qT", type);
      break;

    case LANG_TYPE:
      gcc_assert (type == unknown_type_node);
      if (value && TREE_CODE (value) == COMPONENT_REF)
	goto bad_member;
      else if (value && TREE_CODE (value) == ADDR_EXPR)
	emit_diagnostic (diag_kind, input_location, 0,
			 "address of overloaded function with no contextual "
			 "type information");
      else if (value && TREE_CODE (value) == OVERLOAD)
	emit_diagnostic (diag_kind, input_location, 0,
			 "overloaded function with no contextual type information");
      else
	emit_diagnostic (diag_kind, input_location, 0,
			 "insufficient contextual information to determine type");
      break;

    default:
      gcc_unreachable ();
    }
}

/* Backward-compatibility interface to incomplete_type_diagnostic;
   required by ../tree.c.  */
#undef cxx_incomplete_type_error
void
cxx_incomplete_type_error (const_tree value, const_tree type)
{
  cxx_incomplete_type_diagnostic (value, type, DK_ERROR);
}


/* The recursive part of split_nonconstant_init.  DEST is an lvalue
   expression to which INIT should be assigned.  INIT is a CONSTRUCTOR.  */

static void
split_nonconstant_init_1 (tree dest, tree *initp)
{
  unsigned HOST_WIDE_INT idx;
  tree init = *initp;
  tree field_index, value;
  tree type = TREE_TYPE (dest);
  tree inner_type = NULL;
  bool array_type_p = false;
  HOST_WIDE_INT num_type_elements, num_initialized_elements;

  switch (TREE_CODE (type))
    {
    case ARRAY_TYPE:
      inner_type = TREE_TYPE (type);
      array_type_p = true;
      /* FALLTHRU */

    case RECORD_TYPE:
    case UNION_TYPE:
    case QUAL_UNION_TYPE:
      num_initialized_elements = 0;
      FOR_EACH_CONSTRUCTOR_ELT (CONSTRUCTOR_ELTS (init), idx,
				field_index, value)
	{
	  /* The current implementation of this algorithm assumes that
	     the field was set for all the elements. This is usually done
	     by process_init_constructor.  */
	  gcc_assert (field_index);

	  if (!array_type_p)
	    inner_type = TREE_TYPE (field_index);

	  if (TREE_CODE (value) == CONSTRUCTOR)
	    {
	      tree sub;

	      if (array_type_p)
		sub = build4 (ARRAY_REF, inner_type, dest, field_index,
			      NULL_TREE, NULL_TREE);
	      else
		sub = build3 (COMPONENT_REF, inner_type, dest, field_index,
			      NULL_TREE);

	      split_nonconstant_init_1 (sub, &value);
	    }
	  else if (!initializer_constant_valid_p (value, inner_type))
	    {
	      tree code;
	      tree sub;
	      HOST_WIDE_INT inner_elements;

	      /* FIXME: Ordered removal is O(1) so the whole function is
		 worst-case quadratic. This could be fixed using an aside
		 bitmap to record which elements must be removed and remove
		 them all at the same time. Or by merging
		 split_non_constant_init into process_init_constructor_array,
		 that is separating constants from non-constants while building
		 the vector.  */
	      VEC_ordered_remove (constructor_elt, CONSTRUCTOR_ELTS (init),
				  idx);
	      --idx;

	      if (array_type_p)
		sub = build4 (ARRAY_REF, inner_type, dest, field_index,
			      NULL_TREE, NULL_TREE);
	      else
		sub = build3 (COMPONENT_REF, inner_type, dest, field_index,
			      NULL_TREE);

	      code = build2 (INIT_EXPR, inner_type, sub, value);
	      code = build_stmt (input_location, EXPR_STMT, code);
	      add_stmt (code);

	      inner_elements = count_type_elements (inner_type, true);
	      if (inner_elements < 0)
		num_initialized_elements = -1;
	      else if (num_initialized_elements >= 0)
		num_initialized_elements += inner_elements;
	      continue;
	    }
	}

      num_type_elements = count_type_elements (type, true);
      /* If all elements of the initializer are non-constant and
	 have been split out, we don't need the empty CONSTRUCTOR.  */
      if (num_type_elements > 0
	  && num_type_elements == num_initialized_elements)
	*initp = NULL;
      break;

    case VECTOR_TYPE:
      if (!initializer_constant_valid_p (init, type))
	{
	  tree code;
	  tree cons = copy_node (init);
	  CONSTRUCTOR_ELTS (init) = NULL;
	  code = build2 (MODIFY_EXPR, type, dest, cons);
	  code = build_stmt (input_location, EXPR_STMT, code);
	  add_stmt (code);
	}
      break;

    default:
      gcc_unreachable ();
    }

  /* The rest of the initializer is now a constant. */
  TREE_CONSTANT (init) = 1;
}

/* A subroutine of store_init_value.  Splits non-constant static
   initializer INIT into a constant part and generates code to
   perform the non-constant part of the initialization to DEST.
   Returns the code for the runtime init.  */

static tree
split_nonconstant_init (tree dest, tree init)
{
  tree code;

  if (TREE_CODE (init) == CONSTRUCTOR)
    {
      code = push_stmt_list ();
      split_nonconstant_init_1 (dest, &init);
      code = pop_stmt_list (code);
      DECL_INITIAL (dest) = init;
      TREE_READONLY (dest) = 0;
    }
  else
    code = build2 (INIT_EXPR, TREE_TYPE (dest), dest, init);

  return code;
}

/* Perform appropriate conversions on the initial value of a variable,
   store it in the declaration DECL,
   and print any error messages that are appropriate.
   If the init is invalid, store an ERROR_MARK.

   C++: Note that INIT might be a TREE_LIST, which would mean that it is
   a base class initializer for some aggregate type, hopefully compatible
   with DECL.  If INIT is a single element, and DECL is an aggregate
   type, we silently convert INIT into a TREE_LIST, allowing a constructor
   to be called.

   If INIT is a TREE_LIST and there is no constructor, turn INIT
   into a CONSTRUCTOR and use standard initialization techniques.
   Perhaps a warning should be generated?

   Returns code to be executed if initialization could not be performed
   for static variable.  In that case, caller must emit the code.  */

tree
store_init_value (tree decl, tree init, int flags)
{
  tree value, type;

  /* If variable's type was invalidly declared, just ignore it.  */

  type = TREE_TYPE (decl);
  if (TREE_CODE (type) == ERROR_MARK)
    return NULL_TREE;

  if (MAYBE_CLASS_TYPE_P (type))
    {
      gcc_assert (!type_has_nontrivial_copy_init (type)
		  || TREE_CODE (init) == CONSTRUCTOR);

      if (TREE_CODE (init) == TREE_LIST)
	{
	  error ("constructor syntax used, but no constructor declared "
		 "for type %qT", type);
	  init = build_constructor_from_list (init_list_type_node, nreverse (init));
	}
    }
  else if (TREE_CODE (init) == TREE_LIST
	   && TREE_TYPE (init) != unknown_type_node)
    {
      gcc_assert (TREE_CODE (decl) != RESULT_DECL);

      if (TREE_CODE (init) == TREE_LIST
	       && TREE_CODE (TREE_TYPE (decl)) == ARRAY_TYPE)
	{
	  error ("cannot initialize arrays using this syntax");
	  return NULL_TREE;
	}
      else
	/* We get here with code like `int a (2);' */
	init = build_x_compound_expr_from_list (init, ELK_INIT,
						tf_warning_or_error);
    }

  /* End of special C++ code.  */

  /* Digest the specified initializer into an expression.  */
  value = digest_init_flags (type, init, flags);
  /* If the initializer is not a constant, fill in DECL_INITIAL with
     the bits that are constant, and then return an expression that
     will perform the dynamic initialization.  */
  if (value != error_mark_node
      && (TREE_SIDE_EFFECTS (value)
	   || ! initializer_constant_valid_p (value, TREE_TYPE (value))))
    return split_nonconstant_init (decl, value);
  /* If the value is a constant, just put it in DECL_INITIAL.  If DECL
     is an automatic variable, the middle end will turn this into a
     dynamic initialization later.  */
  DECL_INITIAL (decl) = value;
  return NULL_TREE;
}


/* Give errors about narrowing conversions within { }.  */

void
check_narrowing (tree type, tree init)
{
  tree ftype = unlowered_expr_type (init);
  bool ok = true;
  REAL_VALUE_TYPE d;

  if (DECL_P (init))
    init = decl_constant_value (init);

  if (TREE_CODE (type) == INTEGER_TYPE
      && TREE_CODE (ftype) == REAL_TYPE)
    ok = false;
  else if (INTEGRAL_OR_ENUMERATION_TYPE_P (ftype)
	   && CP_INTEGRAL_TYPE_P (type))
    {
      if (TYPE_PRECISION (type) < TYPE_PRECISION (ftype)
	  && (TREE_CODE (init) != INTEGER_CST
	      || !int_fits_type_p (init, type)))
	ok = false;
    }
  else if (TREE_CODE (ftype) == REAL_TYPE
	   && TREE_CODE (type) == REAL_TYPE)
    {
      if (TYPE_PRECISION (type) < TYPE_PRECISION (ftype))
	{
	  if (TREE_CODE (init) == REAL_CST)
	    {
	      /* Issue 703: Loss of precision is OK as long as the value is
		 within the representable range of the new type.  */
	      REAL_VALUE_TYPE r;
	      d = TREE_REAL_CST (init);
	      real_convert (&r, TYPE_MODE (type), &d);
	      if (real_isinf (&r))
		ok = false;
	    }
	  else
	    ok = false;
	}
    }
  else if (INTEGRAL_OR_ENUMERATION_TYPE_P (ftype)
	   && TREE_CODE (type) == REAL_TYPE)
    {
      ok = false;
      if (TREE_CODE (init) == INTEGER_CST)
	{
	  d = real_value_from_int_cst (0, init);
	  if (exact_real_truncate (TYPE_MODE (type), &d))
	    ok = true;
	}
    }

  if (!ok)
    permerror (input_location, "narrowing conversion of %qE from %qT to %qT inside { }",
	       init, ftype, type);
}

/* Process the initializer INIT for a variable of type TYPE, emitting
   diagnostics for invalid initializers and converting the initializer as
   appropriate.

   For aggregate types, it assumes that reshape_init has already run, thus the
   initializer will have the right shape (brace elision has been undone).

   NESTED is true iff we are being called for an element of a CONSTRUCTOR.  */

static tree
digest_init_r (tree type, tree init, bool nested, int flags)
{
  enum tree_code code = TREE_CODE (type);

  if (error_operand_p (init))
    return error_mark_node;

  gcc_assert (init);

  /* We must strip the outermost array type when completing the type,
     because the its bounds might be incomplete at the moment.  */
  if (!complete_type_or_else (TREE_CODE (type) == ARRAY_TYPE
			      ? TREE_TYPE (type) : type, NULL_TREE))
    return error_mark_node;

  /* Strip NON_LVALUE_EXPRs since we aren't using as an lvalue
     (g++.old-deja/g++.law/casts2.C).  */
  if (TREE_CODE (init) == NON_LVALUE_EXPR)
    init = TREE_OPERAND (init, 0);

  /* Initialization of an array of chars from a string constant. The initializer
     can be optionally enclosed in braces, but reshape_init has already removed
     them if they were present.  */
  if (code == ARRAY_TYPE)
    {
      tree typ1 = TYPE_MAIN_VARIANT (TREE_TYPE (type));
      if (char_type_p (typ1)
	  /*&& init */
	  && TREE_CODE (init) == STRING_CST)
	{
	  tree char_type = TYPE_MAIN_VARIANT (TREE_TYPE (TREE_TYPE (init)));

	  if (TYPE_PRECISION (typ1) == BITS_PER_UNIT)
	    {
	      if (char_type != char_type_node)
		{
		  error ("char-array initialized from wide string");
		  return error_mark_node;
		}
	    }
	  else
	    {
	      if (char_type == char_type_node)
		{
		  error ("int-array initialized from non-wide string");
		  return error_mark_node;
		}
	      else if (char_type != typ1)
		{
		  error ("int-array initialized from incompatible wide string");
		  return error_mark_node;
		}
	    }

	  TREE_TYPE (init) = type;
	  if (TYPE_DOMAIN (type) != 0 && TREE_CONSTANT (TYPE_SIZE (type)))
	    {
	      int size = TREE_INT_CST_LOW (TYPE_SIZE (type));
	      size = (size + BITS_PER_UNIT - 1) / BITS_PER_UNIT;
	      /* In C it is ok to subtract 1 from the length of the string
		 because it's ok to ignore the terminating null char that is
		 counted in the length of the constant, but in C++ this would
		 be invalid.  */
	      if (size < TREE_STRING_LENGTH (init))
		permerror (input_location, "initializer-string for array of chars is too long");
	    }
	  return init;
	}
    }

  /* Handle scalar types (including conversions) and references.  */
  if ((TREE_CODE (type) != COMPLEX_TYPE
       || BRACE_ENCLOSED_INITIALIZER_P (init))
      && (SCALAR_TYPE_P (type) || code == REFERENCE_TYPE))
    {
      tree *exp;

      if (cxx_dialect != cxx98 && nested)
	check_narrowing (type, init);
      init = convert_for_initialization (0, type, init, flags,
					 ICR_INIT, NULL_TREE, 0,
					 tf_warning_or_error);
      exp = &init;

      /* Skip any conversions since we'll be outputting the underlying
	 constant.  */
      while (CONVERT_EXPR_P (*exp)
	     || TREE_CODE (*exp) == NON_LVALUE_EXPR)
	exp = &TREE_OPERAND (*exp, 0);

      *exp = cplus_expand_constant (*exp);

      return init;
    }

  /* Come here only for aggregates: records, arrays, unions, complex numbers
     and vectors.  */
  gcc_assert (TREE_CODE (type) == ARRAY_TYPE
	      || TREE_CODE (type) == VECTOR_TYPE
	      || TREE_CODE (type) == RECORD_TYPE
	      || TREE_CODE (type) == UNION_TYPE
	      || TREE_CODE (type) == COMPLEX_TYPE);

  if (BRACE_ENCLOSED_INITIALIZER_P (init)
      && !TYPE_NON_AGGREGATE_CLASS (type))
    return process_init_constructor (type, init);
  else
    {
      if (COMPOUND_LITERAL_P (init) && TREE_CODE (type) == ARRAY_TYPE)
	{
	  error ("cannot initialize aggregate of type %qT with "
		 "a compound literal", type);

	  return error_mark_node;
	}

      if (TREE_CODE (type) == ARRAY_TYPE
	  && !BRACE_ENCLOSED_INITIALIZER_P (init))
	{
	  /* Allow the result of build_array_copy and of
	     build_value_init_noctor.  */
	  if ((TREE_CODE (init) == TARGET_EXPR
	       || TREE_CODE (init) == CONSTRUCTOR)
	      && (same_type_ignoring_top_level_qualifiers_p
		  (type, TREE_TYPE (init))))
	    return init;

	  error ("array must be initialized with a brace-enclosed"
		 " initializer");
	  return error_mark_node;
	}

      return convert_for_initialization (NULL_TREE, type, init,
					 flags,
					 ICR_INIT, NULL_TREE, 0,
                                         tf_warning_or_error);
    }
}

tree
digest_init (tree type, tree init)
{
  return digest_init_r (type, init, false, LOOKUP_IMPLICIT);
}

tree
digest_init_flags (tree type, tree init, int flags)
{
  return digest_init_r (type, init, false, flags);
}

/* Set of flags used within process_init_constructor to describe the
   initializers.  */
#define PICFLAG_ERRONEOUS 1
#define PICFLAG_NOT_ALL_CONSTANT 2
#define PICFLAG_NOT_ALL_SIMPLE 4

/* Given an initializer INIT, return the flag (PICFLAG_*) which better
   describe it.  */

static int
picflag_from_initializer (tree init)
{
  if (init == error_mark_node)
    return PICFLAG_ERRONEOUS;
  else if (!TREE_CONSTANT (init))
    return PICFLAG_NOT_ALL_CONSTANT;
  else if (!initializer_constant_valid_p (init, TREE_TYPE (init)))
    return PICFLAG_NOT_ALL_SIMPLE;
  return 0;
}

/* Subroutine of process_init_constructor, which will process an initializer
   INIT for an array or vector of type TYPE. Returns the flags (PICFLAG_*)
   which describe the initializers.  */

static int
process_init_constructor_array (tree type, tree init)
{
  unsigned HOST_WIDE_INT i, len = 0;
  int flags = 0;
  bool unbounded = false;
  constructor_elt *ce;
  VEC(constructor_elt,gc) *v = CONSTRUCTOR_ELTS (init);

  gcc_assert (TREE_CODE (type) == ARRAY_TYPE
	      || TREE_CODE (type) == VECTOR_TYPE);

  if (TREE_CODE (type) == ARRAY_TYPE)
    {
      tree domain = TYPE_DOMAIN (type);
      if (domain)
	len = (TREE_INT_CST_LOW (TYPE_MAX_VALUE (domain))
	      - TREE_INT_CST_LOW (TYPE_MIN_VALUE (domain))
	      + 1);
      else
	unbounded = true;  /* Take as many as there are.  */
    }
  else
    /* Vectors are like simple fixed-size arrays.  */
    len = TYPE_VECTOR_SUBPARTS (type);

  /* There must not be more initializers than needed.  */
  if (!unbounded && VEC_length (constructor_elt, v)  > len)
    error ("too many initializers for %qT", type);

  FOR_EACH_VEC_ELT (constructor_elt, v, i, ce)
    {
      if (ce->index)
	{
	  gcc_assert (TREE_CODE (ce->index) == INTEGER_CST);
	  if (compare_tree_int (ce->index, i) != 0)
	    {
	      ce->value = error_mark_node;
	      sorry ("non-trivial designated initializers not supported");
	    }
	}
      else
	ce->index = size_int (i);
      gcc_assert (ce->value);
      ce->value = digest_init_r (TREE_TYPE (type), ce->value, true, LOOKUP_IMPLICIT);

      if (ce->value != error_mark_node)
	gcc_assert (same_type_ignoring_top_level_qualifiers_p
		      (TREE_TYPE (type), TREE_TYPE (ce->value)));

      flags |= picflag_from_initializer (ce->value);
    }

  /* No more initializers. If the array is unbounded, we are done. Otherwise,
     we must add initializers ourselves.  */
  if (!unbounded)
    for (; i < len; ++i)
      {
	tree next;

	if (TYPE_NEEDS_CONSTRUCTING (TREE_TYPE (type)))
	  {
	    /* If this type needs constructors run for default-initialization,
	      we can't rely on the back end to do it for us, so build up
	      TARGET_EXPRs.  If the type in question is a class, just build
	      one up; if it's an array, recurse.  */
	    if (MAYBE_CLASS_TYPE_P (TREE_TYPE (type)))
              next = build_functional_cast (TREE_TYPE (type), NULL_TREE,
                                            tf_warning_or_error);
	    else
	      next = build_constructor (init_list_type_node, NULL);
	    next = digest_init (TREE_TYPE (type), next);
	  }
	else if (!zero_init_p (TREE_TYPE (type)))
	  next = build_zero_init (TREE_TYPE (type),
				  /*nelts=*/NULL_TREE,
				  /*static_storage_p=*/false);
	else
	  /* The default zero-initialization is fine for us; don't
	     add anything to the CONSTRUCTOR.  */
	  break;

	flags |= picflag_from_initializer (next);
	CONSTRUCTOR_APPEND_ELT (v, size_int (i), next);
      }

  CONSTRUCTOR_ELTS (init) = v;
  return flags;
}

/* Subroutine of process_init_constructor, which will process an initializer
   INIT for a class of type TYPE. Returns the flags (PICFLAG_*) which describe
   the initializers.  */

static int
process_init_constructor_record (tree type, tree init)
{
  VEC(constructor_elt,gc) *v = NULL;
  int flags = 0;
  tree field;
  unsigned HOST_WIDE_INT idx = 0;

  gcc_assert (TREE_CODE (type) == RECORD_TYPE);
  gcc_assert (!CLASSTYPE_VBASECLASSES (type));
  gcc_assert (!TYPE_BINFO (type)
	      || !BINFO_N_BASE_BINFOS (TYPE_BINFO (type)));
  gcc_assert (!TYPE_POLYMORPHIC_P (type));

  /* Generally, we will always have an index for each initializer (which is
     a FIELD_DECL, put by reshape_init), but compound literals don't go trough
     reshape_init. So we need to handle both cases.  */
  for (field = TYPE_FIELDS (type); field; field = DECL_CHAIN (field))
    {
      tree next;
      tree type;

      if (!DECL_NAME (field) && DECL_C_BIT_FIELD (field))
	{
	  flags |= picflag_from_initializer (integer_zero_node);
	  CONSTRUCTOR_APPEND_ELT (v, field, integer_zero_node);
	  continue;
	}

      if (TREE_CODE (field) != FIELD_DECL || DECL_ARTIFICIAL (field))
	continue;

      /* If this is a bitfield, first convert to the declared type.  */
      type = TREE_TYPE (field);
      if (DECL_BIT_FIELD_TYPE (field))
	type = DECL_BIT_FIELD_TYPE (field);

      if (idx < VEC_length (constructor_elt, CONSTRUCTOR_ELTS (init)))
	{
	  constructor_elt *ce = VEC_index (constructor_elt,
					   CONSTRUCTOR_ELTS (init), idx);
	  if (ce->index)
	    {
	      /* We can have either a FIELD_DECL or an IDENTIFIER_NODE. The
		 latter case can happen in templates where lookup has to be
		 deferred.  */
	      gcc_assert (TREE_CODE (ce->index) == FIELD_DECL
			  || TREE_CODE (ce->index) == IDENTIFIER_NODE);
	      if (ce->index != field
		  && ce->index != DECL_NAME (field))
		{
		  ce->value = error_mark_node;
		  sorry ("non-trivial designated initializers not supported");
		}
	    }

	  gcc_assert (ce->value);
	  next = digest_init_r (type, ce->value, true, LOOKUP_IMPLICIT);
	  ++idx;
	}
      else if (TYPE_NEEDS_CONSTRUCTING (TREE_TYPE (field)))
	{
	  /* If this type needs constructors run for
	     default-initialization, we can't rely on the back end to do it
	     for us, so build up TARGET_EXPRs.  If the type in question is
	     a class, just build one up; if it's an array, recurse.  */
	  next = build_constructor (init_list_type_node, NULL);
	  if (MAYBE_CLASS_TYPE_P (TREE_TYPE (field)))
	    {
<<<<<<< HEAD
	      next = build_functional_cast (TREE_TYPE (field), NULL_TREE,
					    tf_warning_or_error);
=======
	      next = finish_compound_literal (TREE_TYPE (field), next);
>>>>>>> 6e7f08ad
	      /* direct-initialize the target. No temporary is going
		  to be involved.  */
	      if (TREE_CODE (next) == TARGET_EXPR)
		TARGET_EXPR_DIRECT_INIT_P (next) = true;
	    }
<<<<<<< HEAD
	  else
	    next = build_constructor (init_list_type_node, NULL);
=======
>>>>>>> 6e7f08ad

	  next = digest_init_r (TREE_TYPE (field), next, true, LOOKUP_IMPLICIT);

	  /* Warn when some struct elements are implicitly initialized.  */
	  warning (OPT_Wmissing_field_initializers,
		   "missing initializer for member %qD", field);
	}
      else
	{
	  if (TREE_READONLY (field))
	    error ("uninitialized const member %qD", field);
	  else if (CLASSTYPE_READONLY_FIELDS_NEED_INIT (TREE_TYPE (field)))
	    error ("member %qD with uninitialized const fields", field);
	  else if (TREE_CODE (TREE_TYPE (field)) == REFERENCE_TYPE)
	    error ("member %qD is uninitialized reference", field);

	  /* Warn when some struct elements are implicitly initialized
	     to zero.  */
	  warning (OPT_Wmissing_field_initializers,
		   "missing initializer for member %qD", field);

	  if (!zero_init_p (TREE_TYPE (field)))
	    next = build_zero_init (TREE_TYPE (field), /*nelts=*/NULL_TREE,
				    /*static_storage_p=*/false);
	  else
	    /* The default zero-initialization is fine for us; don't
	    add anything to the CONSTRUCTOR.  */
	    continue;
	}

      /* If this is a bitfield, now convert to the lowered type.  */
      if (type != TREE_TYPE (field))
	next = cp_convert_and_check (TREE_TYPE (field), next);
      flags |= picflag_from_initializer (next);
      CONSTRUCTOR_APPEND_ELT (v, field, next);
    }

  if (idx < VEC_length (constructor_elt, CONSTRUCTOR_ELTS (init)))
    error ("too many initializers for %qT", type);
    
  CONSTRUCTOR_ELTS (init) = v;
  return flags;
}

/* Subroutine of process_init_constructor, which will process a single
   initializer INIT for a union of type TYPE. Returns the flags (PICFLAG_*)
   which describe the initializer.  */

static int
process_init_constructor_union (tree type, tree init)
{
  constructor_elt *ce;
  int len;

  /* If the initializer was empty, use default zero initialization.  */
  if (VEC_empty (constructor_elt, CONSTRUCTOR_ELTS (init)))
    return 0;

  len = VEC_length (constructor_elt, CONSTRUCTOR_ELTS (init));
  if (len > 1)
    {
      error ("too many initializers for %qT", type);
      VEC_block_remove (constructor_elt, CONSTRUCTOR_ELTS (init), 1, len-1);
    }

  ce = VEC_index (constructor_elt, CONSTRUCTOR_ELTS (init), 0);

  /* If this element specifies a field, initialize via that field.  */
  if (ce->index)
    {
      if (TREE_CODE (ce->index) == FIELD_DECL)
	;
      else if (TREE_CODE (ce->index) == IDENTIFIER_NODE)
	{
	  /* This can happen within a cast, see g++.dg/opt/cse2.C.  */
	  tree name = ce->index;
	  tree field;
	  for (field = TYPE_FIELDS (type); field; field = TREE_CHAIN (field))
	    if (DECL_NAME (field) == name)
	      break;
	  if (!field)
	    {
	      error ("no field %qD found in union being initialized", field);
	      ce->value = error_mark_node;
	    }
	  ce->index = field;
	}
      else
	{
	  gcc_assert (TREE_CODE (ce->index) == INTEGER_CST
		      || TREE_CODE (ce->index) == RANGE_EXPR);
	  error ("index value instead of field name in union initializer");
	  ce->value = error_mark_node;
	}
    }
  else
    {
      /* Find the first named field.  ANSI decided in September 1990
	 that only named fields count here.  */
      tree field = TYPE_FIELDS (type);
      while (field && (!DECL_NAME (field) || TREE_CODE (field) != FIELD_DECL))
	field = TREE_CHAIN (field);
      if (field == NULL_TREE)
	{
	  error ("too many initializers for %qT", type);
	  ce->value = error_mark_node;
	}
      ce->index = field;
    }

  if (ce->value && ce->value != error_mark_node)
    ce->value = digest_init_r (TREE_TYPE (ce->index), ce->value, true, LOOKUP_IMPLICIT);

  return picflag_from_initializer (ce->value);
}

/* Process INIT, a constructor for a variable of aggregate type TYPE. The
   constructor is a brace-enclosed initializer, and will be modified in-place.

   Each element is converted to the right type through digest_init, and
   missing initializers are added following the language rules (zero-padding,
   etc.).

   After the execution, the initializer will have TREE_CONSTANT if all elts are
   constant, and TREE_STATIC set if, in addition, all elts are simple enough
   constants that the assembler and linker can compute them.

   The function returns the initializer itself, or error_mark_node in case
   of error.  */

static tree
process_init_constructor (tree type, tree init)
{
  int flags;

  gcc_assert (BRACE_ENCLOSED_INITIALIZER_P (init));

  if (TREE_CODE (type) == ARRAY_TYPE || TREE_CODE (type) == VECTOR_TYPE)
    flags = process_init_constructor_array (type, init);
  else if (TREE_CODE (type) == RECORD_TYPE)
    flags = process_init_constructor_record (type, init);
  else if (TREE_CODE (type) == UNION_TYPE)
    flags = process_init_constructor_union (type, init);
  else
    gcc_unreachable ();

  if (flags & PICFLAG_ERRONEOUS)
    return error_mark_node;

  TREE_TYPE (init) = type;
  if (TREE_CODE (type) == ARRAY_TYPE && TYPE_DOMAIN (type) == NULL_TREE)
    cp_complete_array_type (&TREE_TYPE (init), init, /*do_default=*/0);
  if (!(flags & PICFLAG_NOT_ALL_CONSTANT))
    {
      TREE_CONSTANT (init) = 1;
      if (!(flags & PICFLAG_NOT_ALL_SIMPLE))
	TREE_STATIC (init) = 1;
    }
  return init;
}

/* Given a structure or union value DATUM, construct and return
   the structure or union component which results from narrowing
   that value to the base specified in BASETYPE.  For example, given the
   hierarchy

   class L { int ii; };
   class A : L { ... };
   class B : L { ... };
   class C : A, B { ... };

   and the declaration

   C x;

   then the expression

   x.A::ii refers to the ii member of the L part of
   the A part of the C object named by X.  In this case,
   DATUM would be x, and BASETYPE would be A.

   I used to think that this was nonconformant, that the standard specified
   that first we look up ii in A, then convert x to an L& and pull out the
   ii part.  But in fact, it does say that we convert x to an A&; A here
   is known as the "naming class".  (jason 2000-12-19)

   BINFO_P points to a variable initialized either to NULL_TREE or to the
   binfo for the specific base subobject we want to convert to.  */

tree
build_scoped_ref (tree datum, tree basetype, tree* binfo_p)
{
  tree binfo;

  if (datum == error_mark_node)
    return error_mark_node;
  if (*binfo_p)
    binfo = *binfo_p;
  else
    binfo = lookup_base (TREE_TYPE (datum), basetype, ba_check, NULL);

  if (!binfo || binfo == error_mark_node)
    {
      *binfo_p = NULL_TREE;
      if (!binfo)
	error_not_base_type (basetype, TREE_TYPE (datum));
      return error_mark_node;
    }

  *binfo_p = binfo;
  return build_base_path (PLUS_EXPR, datum, binfo, 1);
}

/* Build a reference to an object specified by the C++ `->' operator.
   Usually this just involves dereferencing the object, but if the
   `->' operator is overloaded, then such overloads must be
   performed until an object which does not have the `->' operator
   overloaded is found.  An error is reported when circular pointer
   delegation is detected.  */

tree
build_x_arrow (tree expr)
{
  tree orig_expr = expr;
  tree type = TREE_TYPE (expr);
  tree last_rval = NULL_TREE;
  VEC(tree,gc) *types_memoized = NULL;

  if (type == error_mark_node)
    return error_mark_node;

  if (processing_template_decl)
    {
      if (type_dependent_expression_p (expr))
	return build_min_nt (ARROW_EXPR, expr);
      expr = build_non_dependent_expr (expr);
    }

  if (MAYBE_CLASS_TYPE_P (type))
    {
      while ((expr = build_new_op (COMPONENT_REF, LOOKUP_NORMAL, expr,
				   NULL_TREE, NULL_TREE,
				   /*overloaded_p=*/NULL, 
				   tf_warning_or_error)))
	{
	  if (expr == error_mark_node)
	    return error_mark_node;

	  if (vec_member (TREE_TYPE (expr), types_memoized))
	    {
	      error ("circular pointer delegation detected");
	      return error_mark_node;
	    }

	  VEC_safe_push (tree, gc, types_memoized, TREE_TYPE (expr));
	  last_rval = expr;
	}

      if (last_rval == NULL_TREE)
	{
	  error ("base operand of %<->%> has non-pointer type %qT", type);
	  return error_mark_node;
	}

      if (TREE_CODE (TREE_TYPE (last_rval)) == REFERENCE_TYPE)
	last_rval = convert_from_reference (last_rval);
    }
  else
    last_rval = decay_conversion (expr);

  if (TREE_CODE (TREE_TYPE (last_rval)) == POINTER_TYPE)
    {
      if (processing_template_decl)
	{
	  expr = build_min_non_dep (ARROW_EXPR, last_rval, orig_expr);
	  /* It will be dereferenced.  */
	  TREE_TYPE (expr) = TREE_TYPE (TREE_TYPE (last_rval));
	  return expr;
	}

      return cp_build_indirect_ref (last_rval, RO_NULL, tf_warning_or_error);
    }

  if (types_memoized)
    error ("result of %<operator->()%> yields non-pointer result");
  else
    error ("base operand of %<->%> is not a pointer");
  return error_mark_node;
}

/* Return an expression for "DATUM .* COMPONENT".  DATUM has not
   already been checked out to be of aggregate type.  */

tree
build_m_component_ref (tree datum, tree component)
{
  tree ptrmem_type;
  tree objtype;
  tree type;
  tree binfo;
  tree ctype;

  if (error_operand_p (datum) || error_operand_p (component))
    return error_mark_node;

  datum = mark_lvalue_use (datum);
  component = mark_rvalue_use (component);

  ptrmem_type = TREE_TYPE (component);
  if (!TYPE_PTR_TO_MEMBER_P (ptrmem_type))
    {
      error ("%qE cannot be used as a member pointer, since it is of "
	     "type %qT",
	     component, ptrmem_type);
      return error_mark_node;
    }

  objtype = TYPE_MAIN_VARIANT (TREE_TYPE (datum));
  if (! MAYBE_CLASS_TYPE_P (objtype))
    {
      error ("cannot apply member pointer %qE to %qE, which is of "
	     "non-class type %qT",
	     component, datum, objtype);
      return error_mark_node;
    }

  type = TYPE_PTRMEM_POINTED_TO_TYPE (ptrmem_type);
  ctype = complete_type (TYPE_PTRMEM_CLASS_TYPE (ptrmem_type));

  if (!COMPLETE_TYPE_P (ctype))
    {
      if (!same_type_p (ctype, objtype))
	goto mismatch;
      binfo = NULL;
    }
  else
    {
      binfo = lookup_base (objtype, ctype, ba_check, NULL);

      if (!binfo)
	{
	mismatch:
	  error ("pointer to member type %qT incompatible with object "
		 "type %qT",
		 type, objtype);
	  return error_mark_node;
	}
      else if (binfo == error_mark_node)
	return error_mark_node;
    }

  if (TYPE_PTRMEM_P (ptrmem_type))
    {
      tree ptype;

      /* Compute the type of the field, as described in [expr.ref].
	 There's no such thing as a mutable pointer-to-member, so
	 things are not as complex as they are for references to
	 non-static data members.  */
      type = cp_build_qualified_type (type,
				      (cp_type_quals (type)
				       | cp_type_quals (TREE_TYPE (datum))));

      datum = build_address (datum);

      /* Convert object to the correct base.  */
      if (binfo)
	datum = build_base_path (PLUS_EXPR, datum, binfo, 1);

      /* Build an expression for "object + offset" where offset is the
	 value stored in the pointer-to-data-member.  */
      ptype = build_pointer_type (type);
      datum = build2 (POINTER_PLUS_EXPR, ptype,
		      fold_convert (ptype, datum),
		      build_nop (sizetype, component));
      return cp_build_indirect_ref (datum, RO_NULL, tf_warning_or_error);
    }
  else
    return build2 (OFFSET_REF, type, datum, component);
}

/* Return a tree node for the expression TYPENAME '(' PARMS ')'.  */

tree
build_functional_cast (tree exp, tree parms, tsubst_flags_t complain)
{
  /* This is either a call to a constructor,
     or a C cast in C++'s `functional' notation.  */

  /* The type to which we are casting.  */
  tree type;
  VEC(tree,gc) *parmvec;

  if (exp == error_mark_node || parms == error_mark_node)
    return error_mark_node;

  if (TREE_CODE (exp) == TYPE_DECL)
    type = TREE_TYPE (exp);
  else
    type = exp;

  if (TREE_CODE (type) == REFERENCE_TYPE && !parms)
    {
      error ("invalid value-initialization of reference type");
      return error_mark_node;
    }

  if (processing_template_decl)
    {
      tree t = build_min (CAST_EXPR, type, parms);
      /* We don't know if it will or will not have side effects.  */
      TREE_SIDE_EFFECTS (t) = 1;
      return t;
    }

  if (! MAYBE_CLASS_TYPE_P (type))
    {
      if (parms == NULL_TREE)
	return cp_convert (type, integer_zero_node);

      /* This must build a C cast.  */
      parms = build_x_compound_expr_from_list (parms, ELK_FUNC_CAST, complain);
      return cp_build_c_cast (type, parms, complain);
    }

  /* Prepare to evaluate as a call to a constructor.  If this expression
     is actually used, for example,

     return X (arg1, arg2, ...);

     then the slot being initialized will be filled in.  */

  if (!complete_type_or_maybe_complain (type, NULL_TREE, complain))
    return error_mark_node;
  if (abstract_virtuals_error (NULL_TREE, type))
    return error_mark_node;

  /* [expr.type.conv]

     If the expression list is a single-expression, the type
     conversion is equivalent (in definedness, and if defined in
     meaning) to the corresponding cast expression.  */
  if (parms && TREE_CHAIN (parms) == NULL_TREE)
    return cp_build_c_cast (type, TREE_VALUE (parms), complain);

  /* [expr.type.conv]

     The expression T(), where T is a simple-type-specifier for a
     non-array complete object type or the (possibly cv-qualified)
     void type, creates an rvalue of the specified type, which is
     value-initialized.  */

  if (parms == NULL_TREE
      /* If there's a user-defined constructor, value-initialization is
	 just calling the constructor, so fall through.  */
      && !TYPE_HAS_USER_CONSTRUCTOR (type))
    {
      exp = build_value_init (type, complain);
      return get_target_expr (exp);
    }

  /* Call the constructor.  */
  parmvec = make_tree_vector ();
  for (; parms != NULL_TREE; parms = TREE_CHAIN (parms))
    VEC_safe_push (tree, gc, parmvec, TREE_VALUE (parms));
  exp = build_special_member_call (NULL_TREE, complete_ctor_identifier,
				   &parmvec, type, LOOKUP_NORMAL, complain);
  release_tree_vector (parmvec);

  if (exp == error_mark_node)
    return error_mark_node;

  return build_cplus_new (type, exp);
}


/* Add new exception specifier SPEC, to the LIST we currently have.
   If it's already in LIST then do nothing.
   Moan if it's bad and we're allowed to. COMPLAIN < 0 means we
   know what we're doing.  */

tree
add_exception_specifier (tree list, tree spec, int complain)
{
  bool ok;
  tree core = spec;
  bool is_ptr;
  diagnostic_t diag_type = DK_UNSPECIFIED; /* none */

  if (spec == error_mark_node)
    return list;

  gcc_assert (spec && (!list || TREE_VALUE (list)));

  /* [except.spec] 1, type in an exception specifier shall not be
     incomplete, or pointer or ref to incomplete other than pointer
     to cv void.  */
  is_ptr = TREE_CODE (core) == POINTER_TYPE;
  if (is_ptr || TREE_CODE (core) == REFERENCE_TYPE)
    core = TREE_TYPE (core);
  if (complain < 0)
    ok = true;
  else if (VOID_TYPE_P (core))
    ok = is_ptr;
  else if (TREE_CODE (core) == TEMPLATE_TYPE_PARM)
    ok = true;
  else if (processing_template_decl)
    ok = true;
  else
    {
      ok = true;
      /* 15.4/1 says that types in an exception specifier must be complete,
	 but it seems more reasonable to only require this on definitions
	 and calls.  So just give a pedwarn at this point; we will give an
	 error later if we hit one of those two cases.  */
      if (!COMPLETE_TYPE_P (complete_type (core)))
	diag_type = DK_PEDWARN; /* pedwarn */
    }

  if (ok)
    {
      tree probe;

      for (probe = list; probe; probe = TREE_CHAIN (probe))
	if (same_type_p (TREE_VALUE (probe), spec))
	  break;
      if (!probe)
	list = tree_cons (NULL_TREE, spec, list);
    }
  else
    diag_type = DK_ERROR; /* error */

  if (diag_type != DK_UNSPECIFIED && complain)
    cxx_incomplete_type_diagnostic (NULL_TREE, core, diag_type);

  return list;
}

/* Combine the two exceptions specifier lists LIST and ADD, and return
   their union.  */

tree
merge_exception_specifiers (tree list, tree add)
{
  if (!list || !add)
    return NULL_TREE;
  /* For merging noexcept(true) and throw(), take the more recent one (LIST).
     A throw(type-list) spec takes precedence over a noexcept(false) spec.
     Any other noexcept-spec should only be merged with an equivalent one.
     So the !TREE_VALUE code below is correct for all cases.  */
  else if (!TREE_VALUE (add))
    return list;
  else if (!TREE_VALUE (list))
    return add;
  else
    {
      tree orig_list = list;

      for (; add; add = TREE_CHAIN (add))
	{
	  tree spec = TREE_VALUE (add);
	  tree probe;

	  for (probe = orig_list; probe; probe = TREE_CHAIN (probe))
	    if (same_type_p (TREE_VALUE (probe), spec))
	      break;
	  if (!probe)
	    {
	      spec = build_tree_list (NULL_TREE, spec);
	      TREE_CHAIN (spec) = list;
	      list = spec;
	    }
	}
    }
  return list;
}

/* Subroutine of build_call.  Ensure that each of the types in the
   exception specification is complete.  Technically, 15.4/1 says that
   they need to be complete when we see a declaration of the function,
   but we should be able to get away with only requiring this when the
   function is defined or called.  See also add_exception_specifier.  */

void
require_complete_eh_spec_types (tree fntype, tree decl)
{
  tree raises;
  /* Don't complain about calls to op new.  */
  if (decl && DECL_ARTIFICIAL (decl))
    return;
  for (raises = TYPE_RAISES_EXCEPTIONS (fntype); raises;
       raises = TREE_CHAIN (raises))
    {
      tree type = TREE_VALUE (raises);
      if (type && !COMPLETE_TYPE_P (type))
	{
	  if (decl)
	    error
	      ("call to function %qD which throws incomplete type %q#T",
	       decl, type);
	  else
	    error ("call to function which throws incomplete type %q#T",
		   decl);
	}
    }
}


#include "gt-cp-typeck2.h"<|MERGE_RESOLUTION|>--- conflicted
+++ resolved
@@ -1172,22 +1172,12 @@
 	  next = build_constructor (init_list_type_node, NULL);
 	  if (MAYBE_CLASS_TYPE_P (TREE_TYPE (field)))
 	    {
-<<<<<<< HEAD
-	      next = build_functional_cast (TREE_TYPE (field), NULL_TREE,
-					    tf_warning_or_error);
-=======
 	      next = finish_compound_literal (TREE_TYPE (field), next);
->>>>>>> 6e7f08ad
 	      /* direct-initialize the target. No temporary is going
 		  to be involved.  */
 	      if (TREE_CODE (next) == TARGET_EXPR)
 		TARGET_EXPR_DIRECT_INIT_P (next) = true;
 	    }
-<<<<<<< HEAD
-	  else
-	    next = build_constructor (init_list_type_node, NULL);
-=======
->>>>>>> 6e7f08ad
 
 	  next = digest_init_r (TREE_TYPE (field), next, true, LOOKUP_IMPLICIT);
 

/* Call-backs for C++ error reporting.
   This code is non-reentrant.
   Copyright (C) 1993, 1994, 1995, 1996, 1997, 1998, 1999, 2000, 2002, 2003,
   2004, 2005, 2006, 2007, 2008, 2009, 2010 Free Software Foundation, Inc.
   This file is part of GCC.

GCC is free software; you can redistribute it and/or modify
it under the terms of the GNU General Public License as published by
the Free Software Foundation; either version 3, or (at your option)
any later version.

GCC is distributed in the hope that it will be useful,
but WITHOUT ANY WARRANTY; without even the implied warranty of
MERCHANTABILITY or FITNESS FOR A PARTICULAR PURPOSE.  See the
GNU General Public License for more details.

You should have received a copy of the GNU General Public License
along with GCC; see the file COPYING3.  If not see
<http://www.gnu.org/licenses/>.  */

#include "config.h"
#include "system.h"
#include "coretypes.h"
#include "tm.h"
#include "tree.h"
#include "cp-tree.h"
#include "toplev.h"
#include "flags.h"
#include "diagnostic.h"
#include "tree-diagnostic.h"
#include "langhooks-def.h"
#include "intl.h"
#include "cxx-pretty-print.h"
#include "tree-pretty-print.h"
#include "pointer-set.h"

#define pp_separate_with_comma(PP) pp_cxx_separate_with (PP, ',')

/* The global buffer where we dump everything.  It is there only for
   transitional purpose.  It is expected, in the near future, to be
   completely removed.  */
static cxx_pretty_printer scratch_pretty_printer;
#define cxx_pp (&scratch_pretty_printer)

/* Translate if being used for diagnostics, but not for dump files or
   __PRETTY_FUNCTION.  */
#define M_(msgid) (pp_translate_identifiers (cxx_pp) ? _(msgid) : (msgid))

# define NEXT_CODE(T) (TREE_CODE (TREE_TYPE (T)))

static const char *args_to_string (tree, int);
static const char *assop_to_string (enum tree_code);
static const char *code_to_string (enum tree_code);
static const char *cv_to_string (tree, int);
static const char *decl_to_string (tree, int);
static const char *expr_to_string (tree);
static const char *fndecl_to_string (tree, int);
static const char *op_to_string	(enum tree_code);
static const char *parm_to_string (int);
static const char *type_to_string (tree, int);

static void dump_type (tree, int);
static void dump_typename (tree, int);
static void dump_simple_decl (tree, tree, int);
static void dump_decl (tree, int);
static void dump_template_decl (tree, int);
static void dump_function_decl (tree, int);
static void dump_expr (tree, int);
static void dump_unary_op (const char *, tree, int);
static void dump_binary_op (const char *, tree, int);
static void dump_aggr_type (tree, int);
static void dump_type_prefix (tree, int);
static void dump_type_suffix (tree, int);
static void dump_function_name (tree, int);
static void dump_call_expr_args (tree, int, bool);
static void dump_aggr_init_expr_args (tree, int, bool);
static void dump_expr_list (tree, int);
static void dump_global_iord (tree);
static void dump_parameters (tree, int);
static void dump_exception_spec (tree, int);
static void dump_template_argument (tree, int);
static void dump_template_argument_list (tree, int);
static void dump_template_parameter (tree, int);
static void dump_template_bindings (tree, tree, VEC(tree,gc) *);
static void dump_scope (tree, int);
static void dump_template_parms (tree, int, int);
static int get_non_default_template_args_count (tree, int);
static const char *function_category (tree);
static void maybe_print_instantiation_context (diagnostic_context *);
static void print_instantiation_full_context (diagnostic_context *);
static void print_instantiation_partial_context (diagnostic_context *,
						 struct tinst_level *,
						 location_t);
static void cp_diagnostic_starter (diagnostic_context *, diagnostic_info *);
static void cp_diagnostic_finalizer (diagnostic_context *, diagnostic_info *);
static void cp_print_error_function (diagnostic_context *, diagnostic_info *);

static bool cp_printer (pretty_printer *, text_info *, const char *,
			int, bool, bool, bool);
static location_t location_of (tree);

void
init_error (void)
{
  diagnostic_starter (global_dc) = cp_diagnostic_starter;
  diagnostic_finalizer (global_dc) = cp_diagnostic_finalizer;
  diagnostic_format_decoder (global_dc) = cp_printer;

  pp_construct (pp_base (cxx_pp), NULL, 0);
  pp_cxx_pretty_printer_init (cxx_pp);
}

/* Dump a scope, if deemed necessary.  */

static void
dump_scope (tree scope, int flags)
{
  int f = flags & (TFF_SCOPE | TFF_CHASE_TYPEDEF);

  if (scope == NULL_TREE)
    return;

  if (TREE_CODE (scope) == NAMESPACE_DECL)
    {
      if (scope != global_namespace)
	{
	  dump_decl (scope, f);
	  pp_cxx_colon_colon (cxx_pp);
	}
    }
  else if (AGGREGATE_TYPE_P (scope))
    {
      dump_type (scope, f);
      pp_cxx_colon_colon (cxx_pp);
    }
  else if ((flags & TFF_SCOPE) && TREE_CODE (scope) == FUNCTION_DECL)
    {
      dump_function_decl (scope, f);
      pp_cxx_colon_colon (cxx_pp);
    }
}

/* Dump the template ARGument under control of FLAGS.  */

static void
dump_template_argument (tree arg, int flags)
{
  if (ARGUMENT_PACK_P (arg))
    dump_template_argument_list (ARGUMENT_PACK_ARGS (arg), flags);
  else if (TYPE_P (arg) || TREE_CODE (arg) == TEMPLATE_DECL)
    dump_type (arg, flags & ~TFF_CLASS_KEY_OR_ENUM);
  else
    {
      if (TREE_CODE (arg) == TREE_LIST)
	arg = TREE_VALUE (arg);

      dump_expr (arg, (flags | TFF_EXPR_IN_PARENS) & ~TFF_CLASS_KEY_OR_ENUM);
    }
}

/* Count the number of template arguments ARGS whose value does not
   match the (optional) default template parameter in PARAMS  */

static int
get_non_default_template_args_count (tree args, int flags)
{
  int n = TREE_VEC_LENGTH (INNERMOST_TEMPLATE_ARGS (args));

  if (/* We use this flag when generating debug information.  We don't
	 want to expand templates at this point, for this may generate
	 new decls, which gets decl counts out of sync, which may in
	 turn cause codegen differences between compilations with and
	 without -g.  */
      (flags & TFF_NO_OMIT_DEFAULT_TEMPLATE_ARGUMENTS) != 0
      || !flag_pretty_templates)
    return n;

  return GET_NON_DEFAULT_TEMPLATE_ARGS_COUNT (INNERMOST_TEMPLATE_ARGS (args));
}

/* Dump a template-argument-list ARGS (always a TREE_VEC) under control
   of FLAGS.  */

static void
dump_template_argument_list (tree args, int flags)
{
  int n = get_non_default_template_args_count (args, flags);
  int need_comma = 0;
  int i;

  for (i = 0; i < n; ++i)
    {
      tree arg = TREE_VEC_ELT (args, i);

      /* Only print a comma if we know there is an argument coming. In
         the case of an empty template argument pack, no actual
         argument will be printed.  */
      if (need_comma
          && (!ARGUMENT_PACK_P (arg)
              || TREE_VEC_LENGTH (ARGUMENT_PACK_ARGS (arg)) > 0))
	pp_separate_with_comma (cxx_pp);

      dump_template_argument (arg, flags);
      need_comma = 1;
    }
}

/* Dump a template parameter PARM (a TREE_LIST) under control of FLAGS.  */

static void
dump_template_parameter (tree parm, int flags)
{
  tree p;
  tree a;

  if (parm == error_mark_node)
   return;

  p = TREE_VALUE (parm);
  a = TREE_PURPOSE (parm);

  if (TREE_CODE (p) == TYPE_DECL)
    {
      if (flags & TFF_DECL_SPECIFIERS)
	{
	  pp_cxx_ws_string (cxx_pp, "class");
          if (TEMPLATE_TYPE_PARAMETER_PACK (TREE_TYPE (p)))
            pp_cxx_ws_string (cxx_pp, "...");
	  if (DECL_NAME (p))
	    pp_cxx_tree_identifier (cxx_pp, DECL_NAME (p));
	}
      else if (DECL_NAME (p))
	pp_cxx_tree_identifier (cxx_pp, DECL_NAME (p));
      else
	pp_cxx_canonical_template_parameter (cxx_pp, TREE_TYPE (p));
    }
  else
    dump_decl (p, flags | TFF_DECL_SPECIFIERS);

  if ((flags & TFF_FUNCTION_DEFAULT_ARGUMENTS) && a != NULL_TREE)
    {
      pp_cxx_whitespace (cxx_pp);
      pp_equal (cxx_pp);
      pp_cxx_whitespace (cxx_pp);
      if (TREE_CODE (p) == TYPE_DECL || TREE_CODE (p) == TEMPLATE_DECL)
	dump_type (a, flags & ~TFF_CHASE_TYPEDEF);
      else
	dump_expr (a, flags | TFF_EXPR_IN_PARENS);
    }
}

/* Dump, under control of FLAGS, a template-parameter-list binding.
   PARMS is a TREE_LIST of TREE_VEC of TREE_LIST and ARGS is a
   TREE_VEC.  */

static void
dump_template_bindings (tree parms, tree args, VEC(tree,gc)* typenames)
{
  int need_comma = 0;
  int i;
  tree t;

  while (parms)
    {
      tree p = TREE_VALUE (parms);
      int lvl = TMPL_PARMS_DEPTH (parms);
      int arg_idx = 0;
      int i;
      tree lvl_args = NULL_TREE;

      /* Don't crash if we had an invalid argument list.  */
      if (TMPL_ARGS_DEPTH (args) >= lvl)
	lvl_args = TMPL_ARGS_LEVEL (args, lvl);

      for (i = 0; i < TREE_VEC_LENGTH (p); ++i)
	{
	  tree arg = NULL_TREE;

	  /* Don't crash if we had an invalid argument list.  */
	  if (lvl_args && NUM_TMPL_ARGS (lvl_args) > arg_idx)
	    arg = TREE_VEC_ELT (lvl_args, arg_idx);

	  if (need_comma)
	    pp_separate_with_comma (cxx_pp);
	  dump_template_parameter (TREE_VEC_ELT (p, i), TFF_PLAIN_IDENTIFIER);
	  pp_cxx_whitespace (cxx_pp);
	  pp_equal (cxx_pp);
	  pp_cxx_whitespace (cxx_pp);
	  if (arg)
	    {
	      if (ARGUMENT_PACK_P (arg))
		pp_cxx_left_brace (cxx_pp);
	      dump_template_argument (arg, TFF_PLAIN_IDENTIFIER);
	      if (ARGUMENT_PACK_P (arg))
		pp_cxx_right_brace (cxx_pp);
	    }
	  else
	    pp_string (cxx_pp, M_("<missing>"));

	  ++arg_idx;
	  need_comma = 1;
	}

      parms = TREE_CHAIN (parms);
    }

  FOR_EACH_VEC_ELT (tree, typenames, i, t)
    {
      if (need_comma)
	pp_separate_with_comma (cxx_pp);
      dump_type (t, TFF_PLAIN_IDENTIFIER);
      pp_cxx_whitespace (cxx_pp);
      pp_equal (cxx_pp);
      pp_cxx_whitespace (cxx_pp);
      t = tsubst (t, args, tf_none, NULL_TREE);
      /* Strip typedefs.  We can't just use TFF_CHASE_TYPEDEF because
	 pp_simple_type_specifier doesn't know about it.  */
      t = strip_typedefs (t);
      dump_type (t, TFF_PLAIN_IDENTIFIER);
    }
}

/* Dump a human-readable equivalent of TYPE.  FLAGS controls the
   format.  */

static void
dump_type (tree t, int flags)
{
  if (t == NULL_TREE)
    return;

  /* Don't print e.g. "struct mytypedef".  */
  if (TYPE_P (t) && typedef_variant_p (t))
    {
      tree decl = TYPE_NAME (t);
      if ((flags & TFF_CHASE_TYPEDEF)
	  || DECL_SELF_REFERENCE_P (decl)
	  || (!flag_pretty_templates
	      && DECL_LANG_SPECIFIC (decl) && DECL_TEMPLATE_INFO (decl)))
	t = strip_typedefs (t);
      else if (same_type_p (t, TREE_TYPE (decl)))
	t = decl;
      else
	{
	  pp_cxx_cv_qualifier_seq (cxx_pp, t);
	  pp_cxx_tree_identifier (cxx_pp, TYPE_IDENTIFIER (t));
	  return;
	}
    }

  if (TYPE_PTRMEMFUNC_P (t))
    goto offset_type;

  switch (TREE_CODE (t))
    {
    case LANG_TYPE:
      if (t == init_list_type_node)
	pp_string (cxx_pp, M_("<brace-enclosed initializer list>"));
      else if (t == unknown_type_node)
	pp_string (cxx_pp, M_("<unresolved overloaded function type>"));
      else
	{
	  pp_cxx_cv_qualifier_seq (cxx_pp, t);
	  pp_cxx_tree_identifier (cxx_pp, TYPE_IDENTIFIER (t));
	}
      break;

    case TREE_LIST:
      /* A list of function parms.  */
      dump_parameters (t, flags);
      break;

    case IDENTIFIER_NODE:
      pp_cxx_tree_identifier (cxx_pp, t);
      break;

    case TREE_BINFO:
      dump_type (BINFO_TYPE (t), flags);
      break;

    case RECORD_TYPE:
    case UNION_TYPE:
    case ENUMERAL_TYPE:
      dump_aggr_type (t, flags);
      break;

    case TYPE_DECL:
      if (flags & TFF_CHASE_TYPEDEF)
	{
	  dump_type (DECL_ORIGINAL_TYPE (t)
		     ? DECL_ORIGINAL_TYPE (t) : TREE_TYPE (t), flags);
	  break;
	}
      /* Else fall through.  */

    case TEMPLATE_DECL:
    case NAMESPACE_DECL:
      dump_decl (t, flags & ~TFF_DECL_SPECIFIERS);
      break;

    case INTEGER_TYPE:
    case REAL_TYPE:
    case VOID_TYPE:
    case BOOLEAN_TYPE:
    case COMPLEX_TYPE:
    case VECTOR_TYPE:
    case FIXED_POINT_TYPE:
      pp_type_specifier_seq (cxx_pp, t);
      break;

    case TEMPLATE_TEMPLATE_PARM:
      /* For parameters inside template signature.  */
      if (TYPE_IDENTIFIER (t))
	pp_cxx_tree_identifier (cxx_pp, TYPE_IDENTIFIER (t));
      else
	pp_cxx_canonical_template_parameter (cxx_pp, t);
      break;

    case BOUND_TEMPLATE_TEMPLATE_PARM:
      {
	tree args = TYPE_TI_ARGS (t);
	pp_cxx_cv_qualifier_seq (cxx_pp, t);
	pp_cxx_tree_identifier (cxx_pp, TYPE_IDENTIFIER (t));
	pp_cxx_begin_template_argument_list (cxx_pp);
	dump_template_argument_list (args, flags);
	pp_cxx_end_template_argument_list (cxx_pp);
      }
      break;

    case TEMPLATE_TYPE_PARM:
      pp_cxx_cv_qualifier_seq (cxx_pp, t);
      if (TYPE_IDENTIFIER (t))
	pp_cxx_tree_identifier (cxx_pp, TYPE_IDENTIFIER (t));
      else
	pp_cxx_canonical_template_parameter
	  (cxx_pp, TEMPLATE_TYPE_PARM_INDEX (t));
      break;

      /* This is not always necessary for pointers and such, but doing this
	 reduces code size.  */
    case ARRAY_TYPE:
    case POINTER_TYPE:
    case REFERENCE_TYPE:
    case OFFSET_TYPE:
    offset_type:
    case FUNCTION_TYPE:
    case METHOD_TYPE:
    {
      dump_type_prefix (t, flags);
      dump_type_suffix (t, flags);
      break;
    }
    case TYPENAME_TYPE:
      if (! (flags & TFF_CHASE_TYPEDEF)
	  && DECL_ORIGINAL_TYPE (TYPE_NAME (t)))
	{
	  dump_decl (TYPE_NAME (t), TFF_PLAIN_IDENTIFIER);
	  break;
	}
      pp_cxx_cv_qualifier_seq (cxx_pp, t);
      pp_cxx_ws_string (cxx_pp,
			 TYPENAME_IS_ENUM_P (t) ? "enum"
			 : TYPENAME_IS_CLASS_P (t) ? "class"
			 : "typename");
      dump_typename (t, flags);
      break;

    case UNBOUND_CLASS_TEMPLATE:
      if (! (flags & TFF_UNQUALIFIED_NAME))
	{
	  dump_type (TYPE_CONTEXT (t), flags);
	  pp_cxx_colon_colon (cxx_pp);
	}
      pp_cxx_ws_string (cxx_pp, "template");
      dump_type (DECL_NAME (TYPE_NAME (t)), flags);
      break;

    case TYPEOF_TYPE:
      pp_cxx_ws_string (cxx_pp, "__typeof__");
      pp_cxx_whitespace (cxx_pp);
      pp_cxx_left_paren (cxx_pp);
      dump_expr (TYPEOF_TYPE_EXPR (t), flags & ~TFF_EXPR_IN_PARENS);
      pp_cxx_right_paren (cxx_pp);
      break;

    case TYPE_PACK_EXPANSION:
      dump_type (PACK_EXPANSION_PATTERN (t), flags);
      pp_cxx_ws_string (cxx_pp, "...");
      break;

    case TYPE_ARGUMENT_PACK:
      dump_template_argument (t, flags);
      break;

    case DECLTYPE_TYPE:
      pp_cxx_ws_string (cxx_pp, "decltype");
      pp_cxx_whitespace (cxx_pp);
      pp_cxx_left_paren (cxx_pp);
      dump_expr (DECLTYPE_TYPE_EXPR (t), flags & ~TFF_EXPR_IN_PARENS);
      pp_cxx_right_paren (cxx_pp);
      break;

    default:
      pp_unsupported_tree (cxx_pp, t);
      /* Fall through to error.  */

    case ERROR_MARK:
      pp_string (cxx_pp, M_("<type error>"));
      break;
    }
}

/* Dump a TYPENAME_TYPE. We need to notice when the context is itself
   a TYPENAME_TYPE.  */

static void
dump_typename (tree t, int flags)
{
  tree ctx = TYPE_CONTEXT (t);

  if (TREE_CODE (ctx) == TYPENAME_TYPE)
    dump_typename (ctx, flags);
  else
    dump_type (ctx, flags & ~TFF_CLASS_KEY_OR_ENUM);
  pp_cxx_colon_colon (cxx_pp);
  dump_decl (TYPENAME_TYPE_FULLNAME (t), flags);
}

/* Return the name of the supplied aggregate, or enumeral type.  */

const char *
class_key_or_enum_as_string (tree t)
{
  if (TREE_CODE (t) == ENUMERAL_TYPE) 
    {
      if (SCOPED_ENUM_P (t))
        return "enum class";
      else
        return "enum";
    }
  else if (TREE_CODE (t) == UNION_TYPE)
    return "union";
  else if (TYPE_LANG_SPECIFIC (t) && CLASSTYPE_DECLARED_CLASS (t))
    return "class";
  else
    return "struct";
}

/* Print out a class declaration T under the control of FLAGS,
   in the form `class foo'.  */

static void
dump_aggr_type (tree t, int flags)
{
  tree name;
  const char *variety = class_key_or_enum_as_string (t);
  int typdef = 0;
  int tmplate = 0;

  pp_cxx_cv_qualifier_seq (cxx_pp, t);

  if (flags & TFF_CLASS_KEY_OR_ENUM)
    pp_cxx_ws_string (cxx_pp, variety);

  name = TYPE_NAME (t);

  if (name)
    {
      typdef = !DECL_ARTIFICIAL (name);

      if ((typdef
	   && ((flags & TFF_CHASE_TYPEDEF)
	       || (!flag_pretty_templates && DECL_LANG_SPECIFIC (name)
		   && DECL_TEMPLATE_INFO (name))))
	  || DECL_SELF_REFERENCE_P (name))
	{
	  t = TYPE_MAIN_VARIANT (t);
	  name = TYPE_NAME (t);
	  typdef = 0;
	}

      tmplate = !typdef && TREE_CODE (t) != ENUMERAL_TYPE
		&& TYPE_LANG_SPECIFIC (t) && CLASSTYPE_TEMPLATE_INFO (t)
		&& (TREE_CODE (CLASSTYPE_TI_TEMPLATE (t)) != TEMPLATE_DECL
		    || PRIMARY_TEMPLATE_P (CLASSTYPE_TI_TEMPLATE (t)));
      
      if (! (flags & TFF_UNQUALIFIED_NAME))
	dump_scope (CP_DECL_CONTEXT (name), flags | TFF_SCOPE);
      flags &= ~TFF_UNQUALIFIED_NAME;
      if (tmplate)
	{
	  /* Because the template names are mangled, we have to locate
	     the most general template, and use that name.  */
	  tree tpl = CLASSTYPE_TI_TEMPLATE (t);

	  while (DECL_TEMPLATE_INFO (tpl))
	    tpl = DECL_TI_TEMPLATE (tpl);
	  name = tpl;
	}
      name = DECL_NAME (name);
    }

  if (name == 0 || ANON_AGGRNAME_P (name))
    {
      if (flags & TFF_CLASS_KEY_OR_ENUM)
	pp_string (cxx_pp, M_("<anonymous>"));
      else
	pp_printf (pp_base (cxx_pp), M_("<anonymous %s>"), variety);
    }
  else if (LAMBDANAME_P (name))
    {
      /* A lambda's "type" is essentially its signature.  */
      pp_string (cxx_pp, M_("<lambda"));
      if (lambda_function (t))
	dump_parameters (FUNCTION_FIRST_USER_PARMTYPE (lambda_function (t)),
			 flags);
      pp_character(cxx_pp, '>');
    }
  else
    pp_cxx_tree_identifier (cxx_pp, name);
  if (tmplate)
    dump_template_parms (TYPE_TEMPLATE_INFO (t),
			 !CLASSTYPE_USE_TEMPLATE (t),
			 flags & ~TFF_TEMPLATE_HEADER);
}

/* Dump into the obstack the initial part of the output for a given type.
   This is necessary when dealing with things like functions returning
   functions.  Examples:

   return type of `int (* fee ())()': pointer -> function -> int.  Both
   pointer (and reference and offset) and function (and member) types must
   deal with prefix and suffix.

   Arrays must also do this for DECL nodes, like int a[], and for things like
   int *[]&.  */

static void
dump_type_prefix (tree t, int flags)
{
  if (TYPE_PTRMEMFUNC_P (t))
    {
      t = TYPE_PTRMEMFUNC_FN_TYPE (t);
      goto offset_type;
    }

  switch (TREE_CODE (t))
    {
    case POINTER_TYPE:
    case REFERENCE_TYPE:
      {
	tree sub = TREE_TYPE (t);

	dump_type_prefix (sub, flags);
	if (TREE_CODE (sub) == ARRAY_TYPE
	    || TREE_CODE (sub) == FUNCTION_TYPE)
	  {
	    pp_cxx_whitespace (cxx_pp);
	    pp_cxx_left_paren (cxx_pp);
	  }
	if (TREE_CODE (t) == POINTER_TYPE)
	  pp_character(cxx_pp, '*');
	else if (TREE_CODE (t) == REFERENCE_TYPE)
	{
	  if (TYPE_REF_IS_RVALUE (t))
	    pp_string (cxx_pp, "&&");
	  else
	    pp_character (cxx_pp, '&');
	}
	pp_base (cxx_pp)->padding = pp_before;
	pp_cxx_cv_qualifier_seq (cxx_pp, t);
      }
      break;

    case OFFSET_TYPE:
    offset_type:
      dump_type_prefix (TREE_TYPE (t), flags);
      if (TREE_CODE (t) == OFFSET_TYPE)	/* pmfs deal with this in d_t_p */
	{
	  pp_maybe_space (cxx_pp);
	  if (TREE_CODE (TREE_TYPE (t)) == ARRAY_TYPE)
	     pp_cxx_left_paren (cxx_pp);
	  dump_type (TYPE_OFFSET_BASETYPE (t), flags);
	  pp_cxx_colon_colon (cxx_pp);
	}
      pp_cxx_star (cxx_pp);
      pp_cxx_cv_qualifier_seq (cxx_pp, t);
      pp_base (cxx_pp)->padding = pp_before;
      break;

      /* This can be reached without a pointer when dealing with
	 templates, e.g. std::is_function.  */
    case FUNCTION_TYPE:
      dump_type_prefix (TREE_TYPE (t), flags);
      break;

    case METHOD_TYPE:
      dump_type_prefix (TREE_TYPE (t), flags);
      pp_maybe_space (cxx_pp);
      pp_cxx_left_paren (cxx_pp);
      dump_aggr_type (TYPE_METHOD_BASETYPE (t), flags);
      pp_cxx_colon_colon (cxx_pp);
      break;

    case ARRAY_TYPE:
      dump_type_prefix (TREE_TYPE (t), flags);
      break;

    case ENUMERAL_TYPE:
    case IDENTIFIER_NODE:
    case INTEGER_TYPE:
    case BOOLEAN_TYPE:
    case REAL_TYPE:
    case RECORD_TYPE:
    case TEMPLATE_TYPE_PARM:
    case TEMPLATE_TEMPLATE_PARM:
    case BOUND_TEMPLATE_TEMPLATE_PARM:
    case TREE_LIST:
    case TYPE_DECL:
    case TREE_VEC:
    case UNION_TYPE:
    case LANG_TYPE:
    case VOID_TYPE:
    case TYPENAME_TYPE:
    case COMPLEX_TYPE:
    case VECTOR_TYPE:
    case TYPEOF_TYPE:
    case DECLTYPE_TYPE:
    case TYPE_PACK_EXPANSION:
    case FIXED_POINT_TYPE:
      dump_type (t, flags);
      pp_base (cxx_pp)->padding = pp_before;
      break;

    default:
      pp_unsupported_tree (cxx_pp, t);
      /* fall through.  */
    case ERROR_MARK:
      pp_string (cxx_pp, M_("<typeprefixerror>"));
      break;
    }
}

/* Dump the suffix of type T, under control of FLAGS.  This is the part
   which appears after the identifier (or function parms).  */

static void
dump_type_suffix (tree t, int flags)
{
  if (TYPE_PTRMEMFUNC_P (t))
    t = TYPE_PTRMEMFUNC_FN_TYPE (t);

  switch (TREE_CODE (t))
    {
    case POINTER_TYPE:
    case REFERENCE_TYPE:
    case OFFSET_TYPE:
      if (TREE_CODE (TREE_TYPE (t)) == ARRAY_TYPE
	  || TREE_CODE (TREE_TYPE (t)) == FUNCTION_TYPE)
	pp_cxx_right_paren (cxx_pp);
      dump_type_suffix (TREE_TYPE (t), flags);
      break;

    case FUNCTION_TYPE:
    case METHOD_TYPE:
      {
	tree arg;
	if (TREE_CODE (t) == METHOD_TYPE)
	  /* Can only be reached through a pointer.  */
	  pp_cxx_right_paren (cxx_pp);
	arg = TYPE_ARG_TYPES (t);
	if (TREE_CODE (t) == METHOD_TYPE)
	  arg = TREE_CHAIN (arg);

	/* Function pointers don't have default args.  Not in standard C++,
	   anyway; they may in g++, but we'll just pretend otherwise.  */
	dump_parameters (arg, flags & ~TFF_FUNCTION_DEFAULT_ARGUMENTS);

	if (TREE_CODE (t) == METHOD_TYPE)
	  pp_cxx_cv_qualifier_seq
	    (cxx_pp, TREE_TYPE (TREE_VALUE (TYPE_ARG_TYPES (t))));
	else
	  pp_cxx_cv_qualifier_seq (cxx_pp, t);
	dump_exception_spec (TYPE_RAISES_EXCEPTIONS (t), flags);
	dump_type_suffix (TREE_TYPE (t), flags);
	break;
      }

    case ARRAY_TYPE:
      pp_maybe_space (cxx_pp);
      pp_cxx_left_bracket (cxx_pp);
      if (TYPE_DOMAIN (t))
	{
	  tree dtype = TYPE_DOMAIN (t);
	  tree max = TYPE_MAX_VALUE (dtype);
	  if (host_integerp (max, 0))
	    pp_wide_integer (cxx_pp, tree_low_cst (max, 0) + 1);
	  else if (TREE_CODE (max) == MINUS_EXPR)
	    dump_expr (TREE_OPERAND (max, 0),
		       flags & ~TFF_EXPR_IN_PARENS);
	  else
	    dump_expr (fold_build2_loc (input_location,
				    PLUS_EXPR, dtype, max,
				    build_int_cst (dtype, 1)),
		       flags & ~TFF_EXPR_IN_PARENS);
	}
      pp_cxx_right_bracket (cxx_pp);
      dump_type_suffix (TREE_TYPE (t), flags);
      break;

    case ENUMERAL_TYPE:
    case IDENTIFIER_NODE:
    case INTEGER_TYPE:
    case BOOLEAN_TYPE:
    case REAL_TYPE:
    case RECORD_TYPE:
    case TEMPLATE_TYPE_PARM:
    case TEMPLATE_TEMPLATE_PARM:
    case BOUND_TEMPLATE_TEMPLATE_PARM:
    case TREE_LIST:
    case TYPE_DECL:
    case TREE_VEC:
    case UNION_TYPE:
    case LANG_TYPE:
    case VOID_TYPE:
    case TYPENAME_TYPE:
    case COMPLEX_TYPE:
    case VECTOR_TYPE:
    case TYPEOF_TYPE:
    case DECLTYPE_TYPE:
    case TYPE_PACK_EXPANSION:
    case FIXED_POINT_TYPE:
      break;

    default:
      pp_unsupported_tree (cxx_pp, t);
    case ERROR_MARK:
      /* Don't mark it here, we should have already done in
	 dump_type_prefix.  */
      break;
    }
}

static void
dump_global_iord (tree t)
{
  const char *p = NULL;

  if (DECL_GLOBAL_CTOR_P (t))
    p = M_("(static initializers for %s)");
  else if (DECL_GLOBAL_DTOR_P (t))
    p = M_("(static destructors for %s)");
  else
    gcc_unreachable ();

  pp_printf (pp_base (cxx_pp), p, input_filename);
}

static void
dump_simple_decl (tree t, tree type, int flags)
{
  if (flags & TFF_DECL_SPECIFIERS)
    {
      dump_type_prefix (type, flags & ~TFF_UNQUALIFIED_NAME);
      pp_maybe_space (cxx_pp);
    }
  if (! (flags & TFF_UNQUALIFIED_NAME)
      && TREE_CODE (t) != PARM_DECL
      && (!DECL_INITIAL (t)
	  || TREE_CODE (DECL_INITIAL (t)) != TEMPLATE_PARM_INDEX))
    dump_scope (CP_DECL_CONTEXT (t), flags);
  flags &= ~TFF_UNQUALIFIED_NAME;
  if ((flags & TFF_DECL_SPECIFIERS)
      && DECL_TEMPLATE_PARM_P (t) 
      && TEMPLATE_PARM_PARAMETER_PACK (DECL_INITIAL (t)))
    pp_string (cxx_pp, "...");
  if (DECL_NAME (t))
    dump_decl (DECL_NAME (t), flags);
  else
    pp_string (cxx_pp, M_("<anonymous>"));
  if (flags & TFF_DECL_SPECIFIERS)
    dump_type_suffix (type, flags);
}

/* Dump a human readable string for the decl T under control of FLAGS.  */

static void
dump_decl (tree t, int flags)
{
  if (t == NULL_TREE)
    return;

  switch (TREE_CODE (t))
    {
    case TYPE_DECL:
      /* Don't say 'typedef class A' */
      if (DECL_ARTIFICIAL (t) && !DECL_SELF_REFERENCE_P (t))
	{
	  if ((flags & TFF_DECL_SPECIFIERS)
	      && TREE_CODE (TREE_TYPE (t)) == TEMPLATE_TYPE_PARM)
	    {
	      /* Say `class T' not just `T'.  */
	      pp_cxx_ws_string (cxx_pp, "class");

	      /* Emit the `...' for a parameter pack.  */
	      if (TEMPLATE_TYPE_PARAMETER_PACK (TREE_TYPE (t)))
		pp_cxx_ws_string (cxx_pp, "...");
	    }

	  dump_type (TREE_TYPE (t), flags);
	  break;
	}
      if ((flags & TFF_DECL_SPECIFIERS)
	  && !DECL_SELF_REFERENCE_P (t))
	pp_cxx_ws_string (cxx_pp, "typedef");
      dump_simple_decl (t, DECL_ORIGINAL_TYPE (t)
			? DECL_ORIGINAL_TYPE (t) : TREE_TYPE (t),
			flags);
      break;

    case VAR_DECL:
      if (DECL_NAME (t) && VTABLE_NAME_P (DECL_NAME (t)))
	{
	  pp_string (cxx_pp, M_("vtable for "));
	  gcc_assert (TYPE_P (DECL_CONTEXT (t)));
	  dump_type (DECL_CONTEXT (t), flags);
	  break;
	}
      /* Else fall through.  */
    case FIELD_DECL:
    case PARM_DECL:
      dump_simple_decl (t, TREE_TYPE (t), flags);
      break;

    case RESULT_DECL:
      pp_string (cxx_pp, M_("<return value> "));
      dump_simple_decl (t, TREE_TYPE (t), flags);
      break;

    case NAMESPACE_DECL:
      if (flags & TFF_DECL_SPECIFIERS)
	pp_cxx_declaration (cxx_pp, t);
      else
	{
	  if (! (flags & TFF_UNQUALIFIED_NAME))
	    dump_scope (CP_DECL_CONTEXT (t), flags);
	  flags &= ~TFF_UNQUALIFIED_NAME;
	  if (DECL_NAME (t) == NULL_TREE)
	    pp_cxx_ws_string (cxx_pp, M_("{anonymous}"));
	  else
	    pp_cxx_tree_identifier (cxx_pp, DECL_NAME (t));
	}
      break;

    case SCOPE_REF:
      dump_type (TREE_OPERAND (t, 0), flags);
      pp_string (cxx_pp, "::");
      dump_decl (TREE_OPERAND (t, 1), flags|TFF_UNQUALIFIED_NAME);
      break;

    case ARRAY_REF:
      dump_decl (TREE_OPERAND (t, 0), flags);
      pp_cxx_left_bracket (cxx_pp);
      dump_decl (TREE_OPERAND (t, 1), flags);
      pp_cxx_right_bracket (cxx_pp);
      break;

      /* So that we can do dump_decl on an aggr type.  */
    case RECORD_TYPE:
    case UNION_TYPE:
    case ENUMERAL_TYPE:
      dump_type (t, flags);
      break;

    case BIT_NOT_EXPR:
      /* This is a pseudo destructor call which has not been folded into
	 a PSEUDO_DTOR_EXPR yet.  */
      pp_cxx_complement (cxx_pp);
      dump_type (TREE_OPERAND (t, 0), flags);
      break;

    case TYPE_EXPR:
      gcc_unreachable ();
      break;

      /* These special cases are duplicated here so that other functions
	 can feed identifiers to error and get them demangled properly.  */
    case IDENTIFIER_NODE:
      if (IDENTIFIER_TYPENAME_P (t))
	{
	  pp_cxx_ws_string (cxx_pp, "operator");
	  /* Not exactly IDENTIFIER_TYPE_VALUE.  */
	  dump_type (TREE_TYPE (t), flags);
	  break;
	}
      else
	pp_cxx_tree_identifier (cxx_pp, t);
      break;

    case OVERLOAD:
      if (OVL_CHAIN (t))
	{
	  t = OVL_CURRENT (t);
	  if (DECL_CLASS_SCOPE_P (t))
	    {
	      dump_type (DECL_CONTEXT (t), flags);
	      pp_cxx_colon_colon (cxx_pp);
	    }
	  else if (DECL_CONTEXT (t))
	    {
	      dump_decl (DECL_CONTEXT (t), flags);
	      pp_cxx_colon_colon (cxx_pp);
	    }
	  dump_decl (DECL_NAME (t), flags);
	  break;
	}

      /* If there's only one function, just treat it like an ordinary
	 FUNCTION_DECL.  */
      t = OVL_CURRENT (t);
      /* Fall through.  */

    case FUNCTION_DECL:
      if (! DECL_LANG_SPECIFIC (t))
	pp_string (cxx_pp, M_("<built-in>"));
      else if (DECL_GLOBAL_CTOR_P (t) || DECL_GLOBAL_DTOR_P (t))
	dump_global_iord (t);
      else
	dump_function_decl (t, flags);
      break;

    case TEMPLATE_DECL:
      dump_template_decl (t, flags);
      break;

    case TEMPLATE_ID_EXPR:
      {
	tree name = TREE_OPERAND (t, 0);

	if (is_overloaded_fn (name))
	  name = DECL_NAME (get_first_fn (name));
	dump_decl (name, flags);
	pp_cxx_begin_template_argument_list (cxx_pp);
	if (TREE_OPERAND (t, 1))
	  dump_template_argument_list (TREE_OPERAND (t, 1), flags);
	pp_cxx_end_template_argument_list (cxx_pp);
      }
      break;

    case LABEL_DECL:
      pp_cxx_tree_identifier (cxx_pp, DECL_NAME (t));
      break;

    case CONST_DECL:
      if ((TREE_TYPE (t) != NULL_TREE && NEXT_CODE (t) == ENUMERAL_TYPE)
	  || (DECL_INITIAL (t) &&
	      TREE_CODE (DECL_INITIAL (t)) == TEMPLATE_PARM_INDEX))
	dump_simple_decl (t, TREE_TYPE (t), flags);
      else if (DECL_NAME (t))
	dump_decl (DECL_NAME (t), flags);
      else if (DECL_INITIAL (t))
	dump_expr (DECL_INITIAL (t), flags | TFF_EXPR_IN_PARENS);
      else
	pp_string (cxx_pp, M_("<enumerator>"));
      break;

    case USING_DECL:
      pp_cxx_ws_string (cxx_pp, "using");
      dump_type (USING_DECL_SCOPE (t), flags);
      pp_cxx_colon_colon (cxx_pp);
      dump_decl (DECL_NAME (t), flags);
      break;

    case STATIC_ASSERT:
      pp_cxx_declaration (cxx_pp, t);
      break;

    case BASELINK:
      dump_decl (BASELINK_FUNCTIONS (t), flags);
      break;

    case NON_DEPENDENT_EXPR:
      dump_expr (t, flags);
      break;

    case TEMPLATE_TYPE_PARM:
      if (flags & TFF_DECL_SPECIFIERS)
	pp_cxx_declaration (cxx_pp, t);
      else
	pp_type_id (cxx_pp, t);
      break;

    case UNBOUND_CLASS_TEMPLATE:
    case TYPE_PACK_EXPANSION:
    case TREE_BINFO:
      dump_type (t, flags);
      break;

    default:
      pp_unsupported_tree (cxx_pp, t);
      /* Fall through to error.  */

    case ERROR_MARK:
      pp_string (cxx_pp, M_("<declaration error>"));
      break;
    }
}

/* Dump a template declaration T under control of FLAGS. This means the
   'template <...> leaders plus the 'class X' or 'void fn(...)' part.  */

static void
dump_template_decl (tree t, int flags)
{
  tree orig_parms = DECL_TEMPLATE_PARMS (t);
  tree parms;
  int i;

  if (flags & TFF_TEMPLATE_HEADER)
    {
      for (parms = orig_parms = nreverse (orig_parms);
	   parms;
	   parms = TREE_CHAIN (parms))
	{
	  tree inner_parms = INNERMOST_TEMPLATE_PARMS (parms);
	  int len = TREE_VEC_LENGTH (inner_parms);

	  pp_cxx_ws_string (cxx_pp, "template");
	  pp_cxx_begin_template_argument_list (cxx_pp);

	  /* If we've shown the template prefix, we'd better show the
	     parameters' and decl's type too.  */
	    flags |= TFF_DECL_SPECIFIERS;

	  for (i = 0; i < len; i++)
	    {
	      if (i)
		pp_separate_with_comma (cxx_pp);
	      dump_template_parameter (TREE_VEC_ELT (inner_parms, i), flags);
	    }
	  pp_cxx_end_template_argument_list (cxx_pp);
	  pp_cxx_whitespace (cxx_pp);
	}
      nreverse(orig_parms);

      if (DECL_TEMPLATE_TEMPLATE_PARM_P (t))
	{
	  /* Say `template<arg> class TT' not just `template<arg> TT'.  */
	  pp_cxx_ws_string (cxx_pp, "class");

	  /* If this is a parameter pack, print the ellipsis.  */
	  if (TEMPLATE_TYPE_PARAMETER_PACK (TREE_TYPE (t)))
	    pp_cxx_ws_string (cxx_pp, "...");
	}
    }

  if (DECL_TEMPLATE_RESULT (t)
      && TREE_CODE (DECL_TEMPLATE_RESULT (t)) == TYPE_DECL)
    dump_type (TREE_TYPE (t),
	       ((flags & ~TFF_CLASS_KEY_OR_ENUM) | TFF_TEMPLATE_NAME
		| (flags & TFF_DECL_SPECIFIERS ? TFF_CLASS_KEY_OR_ENUM : 0)));
  else if (DECL_TEMPLATE_RESULT (t)
           && TREE_CODE (DECL_TEMPLATE_RESULT (t)) == VAR_DECL)
    dump_decl (DECL_TEMPLATE_RESULT (t), flags | TFF_TEMPLATE_NAME);
  else
    {
      gcc_assert (TREE_TYPE (t));
      switch (NEXT_CODE (t))
	{
	case METHOD_TYPE:
	case FUNCTION_TYPE:
	  dump_function_decl (t, flags | TFF_TEMPLATE_NAME);
	  break;
	default:
	  /* This case can occur with some invalid code.  */
	  dump_type (TREE_TYPE (t),
		     (flags & ~TFF_CLASS_KEY_OR_ENUM) | TFF_TEMPLATE_NAME
		     | (flags & TFF_DECL_SPECIFIERS
			? TFF_CLASS_KEY_OR_ENUM : 0));
	}
    }
}

/* find_typenames looks through the type of the function template T
   and returns a VEC containing any typedefs, decltypes or TYPENAME_TYPEs
   it finds.  */

struct find_typenames_t
{
  struct pointer_set_t *p_set;
  VEC (tree,gc) *typenames;
};

static tree
find_typenames_r (tree *tp, int *walk_subtrees ATTRIBUTE_UNUSED, void *data)
{
  struct find_typenames_t *d = (struct find_typenames_t *)data;
  tree mv = NULL_TREE;

  if (TYPE_P (*tp) && is_typedef_decl (TYPE_NAME (*tp)))
    /* Add the type of the typedef without any additional cv-quals.  */
    mv = TREE_TYPE (TYPE_NAME (*tp));
  else if (TREE_CODE (*tp) == TYPENAME_TYPE
	   || TREE_CODE (*tp) == DECLTYPE_TYPE)
    /* Add the typename without any cv-qualifiers.  */
    mv = TYPE_MAIN_VARIANT (*tp);

  if (mv && (mv == *tp || !pointer_set_insert (d->p_set, mv)))
    VEC_safe_push (tree, gc, d->typenames, mv);

  /* Search into class template arguments, which cp_walk_subtrees
     doesn't do.  */
  if (CLASS_TYPE_P (*tp) && CLASSTYPE_TEMPLATE_INFO (*tp))
    cp_walk_tree (&CLASSTYPE_TI_ARGS (*tp), find_typenames_r,
		  data, d->p_set);

  return NULL_TREE;
}

static VEC(tree,gc) *
find_typenames (tree t)
{
  struct find_typenames_t ft;
  ft.p_set = pointer_set_create ();
  ft.typenames = NULL;
  cp_walk_tree (&TREE_TYPE (DECL_TEMPLATE_RESULT (t)),
		find_typenames_r, &ft, ft.p_set);
  pointer_set_destroy (ft.p_set);
  return ft.typenames;
}

/* Pretty print a function decl. There are several ways we want to print a
   function declaration. The TFF_ bits in FLAGS tells us how to behave.
   As error can only apply the '#' flag once to give 0 and 1 for V, there
   is %D which doesn't print the throw specs, and %F which does.  */

static void
dump_function_decl (tree t, int flags)
{
  tree fntype;
  tree parmtypes;
  tree cname = NULL_TREE;
  tree template_args = NULL_TREE;
  tree template_parms = NULL_TREE;
  int show_return = flags & TFF_RETURN_TYPE || flags & TFF_DECL_SPECIFIERS;
  int do_outer_scope = ! (flags & TFF_UNQUALIFIED_NAME);
  tree exceptions;
  VEC(tree,gc) *typenames = NULL;

  if (DECL_NAME (t) && LAMBDA_FUNCTION_P (t))
    {
      /* A lambda's signature is essentially its "type", so defer.  */
      gcc_assert (LAMBDA_TYPE_P (DECL_CONTEXT (t)));
      dump_type (DECL_CONTEXT (t), flags);
      return;
    }

  flags &= ~TFF_UNQUALIFIED_NAME;
  if (TREE_CODE (t) == TEMPLATE_DECL)
    t = DECL_TEMPLATE_RESULT (t);

  /* Save the exceptions, in case t is a specialization and we are
     emitting an error about incompatible specifications.  */
  exceptions = TYPE_RAISES_EXCEPTIONS (TREE_TYPE (t));

  /* Pretty print template instantiations only.  */
  if (DECL_USE_TEMPLATE (t) && DECL_TEMPLATE_INFO (t)
      && flag_pretty_templates)
    {
      tree tmpl;

      template_args = DECL_TI_ARGS (t);
      tmpl = most_general_template (t);
      if (tmpl && TREE_CODE (tmpl) == TEMPLATE_DECL)
	{
	  template_parms = DECL_TEMPLATE_PARMS (tmpl);
	  t = tmpl;
	  typenames = find_typenames (t);
	}
    }

  fntype = TREE_TYPE (t);
  parmtypes = FUNCTION_FIRST_USER_PARMTYPE (t);

  if (DECL_CLASS_SCOPE_P (t))
    cname = DECL_CONTEXT (t);
  /* This is for partially instantiated template methods.  */
  else if (TREE_CODE (fntype) == METHOD_TYPE)
    cname = TREE_TYPE (TREE_VALUE (parmtypes));

  if (!(flags & TFF_DECL_SPECIFIERS))
    /* OK */;
  else if (DECL_STATIC_FUNCTION_P (t))
    pp_cxx_ws_string (cxx_pp, "static");
  else if (DECL_VIRTUAL_P (t))
    pp_cxx_ws_string (cxx_pp, "virtual");

  /* Print the return type?  */
  if (show_return)
    show_return = !DECL_CONV_FN_P (t)  && !DECL_CONSTRUCTOR_P (t)
		  && !DECL_DESTRUCTOR_P (t);
  if (show_return)
    dump_type_prefix (TREE_TYPE (fntype), flags);

  /* Print the function name.  */
  if (!do_outer_scope)
    /* Nothing.  */;
  else if (cname)
    {
      dump_type (cname, flags);
      pp_cxx_colon_colon (cxx_pp);
    }
  else
    dump_scope (CP_DECL_CONTEXT (t), flags);

  dump_function_name (t, flags);

  if (!(flags & TFF_NO_FUNCTION_ARGUMENTS))
    {
      dump_parameters (parmtypes, flags);

      if (TREE_CODE (fntype) == METHOD_TYPE)
	{
	  pp_base (cxx_pp)->padding = pp_before;
	  pp_cxx_cv_qualifier_seq
	    (cxx_pp, TREE_TYPE (TREE_VALUE (TYPE_ARG_TYPES (fntype))));
	}

      if (flags & TFF_EXCEPTION_SPECIFICATION)
	{
	  pp_base (cxx_pp)->padding = pp_before;
	  dump_exception_spec (exceptions, flags);
	}

      if (show_return)
	dump_type_suffix (TREE_TYPE (fntype), flags);
    }

  /* If T is a template instantiation, dump the parameter binding.  */
  if (template_parms != NULL_TREE && template_args != NULL_TREE)
    {
      pp_cxx_whitespace (cxx_pp);
      pp_cxx_left_bracket (cxx_pp);
      pp_cxx_ws_string (cxx_pp, M_("with"));
      pp_cxx_whitespace (cxx_pp);
      dump_template_bindings (template_parms, template_args, typenames);
      pp_cxx_right_bracket (cxx_pp);
    }
}

/* Print a parameter list. If this is for a member function, the
   member object ptr (and any other hidden args) should have
   already been removed.  */

static void
dump_parameters (tree parmtypes, int flags)
{
  int first = 1;
  flags &= ~TFF_SCOPE;
  pp_cxx_left_paren (cxx_pp);

  for (first = 1; parmtypes != void_list_node;
       parmtypes = TREE_CHAIN (parmtypes))
    {
      if (!first)
	pp_separate_with_comma (cxx_pp);
      first = 0;
      if (!parmtypes)
	{
	  pp_cxx_ws_string (cxx_pp, "...");
	  break;
	}

      dump_type (TREE_VALUE (parmtypes), flags);

      if ((flags & TFF_FUNCTION_DEFAULT_ARGUMENTS) && TREE_PURPOSE (parmtypes))
	{
	  pp_cxx_whitespace (cxx_pp);
	  pp_equal (cxx_pp);
	  pp_cxx_whitespace (cxx_pp);
	  dump_expr (TREE_PURPOSE (parmtypes), flags | TFF_EXPR_IN_PARENS);
	}
    }

  pp_cxx_right_paren (cxx_pp);
}

/* Print an exception specification. T is the exception specification.  */

static void
dump_exception_spec (tree t, int flags)
{
  if (t && TREE_PURPOSE (t))
    {
      pp_cxx_ws_string (cxx_pp, "noexcept");
      pp_cxx_whitespace (cxx_pp);
      pp_cxx_left_paren (cxx_pp);
      dump_expr (TREE_PURPOSE (t), flags);
      pp_cxx_right_paren (cxx_pp);
    }
  else if (t)
    {
      pp_cxx_ws_string (cxx_pp, "throw");
      pp_cxx_whitespace (cxx_pp);
      pp_cxx_left_paren (cxx_pp);
      if (TREE_VALUE (t) != NULL_TREE)
	while (1)
	  {
	    dump_type (TREE_VALUE (t), flags);
	    t = TREE_CHAIN (t);
	    if (!t)
	      break;
	    pp_separate_with_comma (cxx_pp);
	  }
      pp_cxx_right_paren (cxx_pp);
    }
}

/* Handle the function name for a FUNCTION_DECL node, grokking operators
   and destructors properly.  */

static void
dump_function_name (tree t, int flags)
{
  tree name = DECL_NAME (t);

  /* We can get here with a decl that was synthesized by language-
     independent machinery (e.g. coverage.c) in which case it won't
     have a lang_specific structure attached and DECL_CONSTRUCTOR_P
     will crash.  In this case it is safe just to print out the
     literal name.  */
  if (!DECL_LANG_SPECIFIC (t))
    {
      pp_cxx_tree_identifier (cxx_pp, name);
      return;
    }

  if (TREE_CODE (t) == TEMPLATE_DECL)
    t = DECL_TEMPLATE_RESULT (t);

  /* Don't let the user see __comp_ctor et al.  */
  if (DECL_CONSTRUCTOR_P (t)
      || DECL_DESTRUCTOR_P (t))
    {
      if (LAMBDA_TYPE_P (DECL_CONTEXT (t)))
	name = get_identifier ("<lambda>");
      else
	name = constructor_name (DECL_CONTEXT (t));
    }

  if (DECL_DESTRUCTOR_P (t))
    {
      pp_cxx_complement (cxx_pp);
      dump_decl (name, TFF_PLAIN_IDENTIFIER);
    }
  else if (DECL_CONV_FN_P (t))
    {
      /* This cannot use the hack that the operator's return
	 type is stashed off of its name because it may be
	 used for error reporting.  In the case of conflicting
	 declarations, both will have the same name, yet
	 the types will be different, hence the TREE_TYPE field
	 of the first name will be clobbered by the second.  */
      pp_cxx_ws_string (cxx_pp, "operator");
      dump_type (TREE_TYPE (TREE_TYPE (t)), flags);
    }
  else if (name && IDENTIFIER_OPNAME_P (name))
    pp_cxx_tree_identifier (cxx_pp, name);
  else
    dump_decl (name, flags);

  if (DECL_TEMPLATE_INFO (t)
      && !DECL_FRIEND_PSEUDO_TEMPLATE_INSTANTIATION (t)
      && (TREE_CODE (DECL_TI_TEMPLATE (t)) != TEMPLATE_DECL
	  || PRIMARY_TEMPLATE_P (DECL_TI_TEMPLATE (t))))
    dump_template_parms (DECL_TEMPLATE_INFO (t), !DECL_USE_TEMPLATE (t), flags);
}

/* Dump the template parameters from the template info INFO under control of
   FLAGS. PRIMARY indicates whether this is a primary template decl, or
   specialization (partial or complete). For partial specializations we show
   the specialized parameter values. For a primary template we show no
   decoration.  */

static void
dump_template_parms (tree info, int primary, int flags)
{
  tree args = info ? TI_ARGS (info) : NULL_TREE;

  if (primary && flags & TFF_TEMPLATE_NAME)
    return;
  flags &= ~(TFF_CLASS_KEY_OR_ENUM | TFF_TEMPLATE_NAME);
  pp_cxx_begin_template_argument_list (cxx_pp);

  /* Be careful only to print things when we have them, so as not
     to crash producing error messages.  */
  if (args && !primary)
    {
      int len, ix;
      len = get_non_default_template_args_count (args, flags);

      args = INNERMOST_TEMPLATE_ARGS (args);
      for (ix = 0; ix != len; ix++)
	{
	  tree arg = TREE_VEC_ELT (args, ix);

          /* Only print a comma if we know there is an argument coming. In
             the case of an empty template argument pack, no actual
             argument will be printed.  */
          if (ix
              && (!ARGUMENT_PACK_P (arg)
                  || TREE_VEC_LENGTH (ARGUMENT_PACK_ARGS (arg)) > 0))
            pp_separate_with_comma (cxx_pp);
          
          if (!arg)
            pp_string (cxx_pp, M_("<template parameter error>"));
          else
            dump_template_argument (arg, flags);
        }
    }
  else if (primary)
    {
      tree tpl = TI_TEMPLATE (info);
      tree parms = DECL_TEMPLATE_PARMS (tpl);
      int len, ix;

      parms = TREE_CODE (parms) == TREE_LIST ? TREE_VALUE (parms) : NULL_TREE;
      len = parms ? TREE_VEC_LENGTH (parms) : 0;

      for (ix = 0; ix != len; ix++)
	{
	  tree parm;

          if (TREE_VEC_ELT (parms, ix) == error_mark_node)
            {
              pp_string (cxx_pp, M_("<template parameter error>"));
              continue;
            }

          parm = TREE_VALUE (TREE_VEC_ELT (parms, ix));

	  if (ix)
	    pp_separate_with_comma (cxx_pp);

	  dump_decl (parm, flags & ~TFF_DECL_SPECIFIERS);
	}
    }
  pp_cxx_end_template_argument_list (cxx_pp);
}

/* Print out the arguments of CALL_EXPR T as a parenthesized list using
   flags FLAGS.  Skip over the first argument if SKIPFIRST is true.  */

static void
dump_call_expr_args (tree t, int flags, bool skipfirst)
{
  tree arg;
  call_expr_arg_iterator iter;
  
  pp_cxx_left_paren (cxx_pp);
  FOR_EACH_CALL_EXPR_ARG (arg, iter, t)
    {
      if (skipfirst)
	skipfirst = false;
      else
	{
	  dump_expr (arg, flags | TFF_EXPR_IN_PARENS);
	  if (more_call_expr_args_p (&iter))
	    pp_separate_with_comma (cxx_pp);
	}
    }
  pp_cxx_right_paren (cxx_pp);
}

/* Print out the arguments of AGGR_INIT_EXPR T as a parenthesized list
   using flags FLAGS.  Skip over the first argument if SKIPFIRST is
   true.  */

static void
dump_aggr_init_expr_args (tree t, int flags, bool skipfirst)
{
  tree arg;
  aggr_init_expr_arg_iterator iter;
  
  pp_cxx_left_paren (cxx_pp);
  FOR_EACH_AGGR_INIT_EXPR_ARG (arg, iter, t)
    {
      if (skipfirst)
	skipfirst = false;
      else
	{
	  dump_expr (arg, flags | TFF_EXPR_IN_PARENS);
	  if (more_aggr_init_expr_args_p (&iter))
	    pp_separate_with_comma (cxx_pp);
	}
    }
  pp_cxx_right_paren (cxx_pp);
}

/* Print out a list of initializers (subr of dump_expr).  */

static void
dump_expr_list (tree l, int flags)
{
  while (l)
    {
      dump_expr (TREE_VALUE (l), flags | TFF_EXPR_IN_PARENS);
      l = TREE_CHAIN (l);
      if (l)
	pp_separate_with_comma (cxx_pp);
    }
}

/* Print out a vector of initializers (subr of dump_expr).  */

static void
dump_expr_init_vec (VEC(constructor_elt,gc) *v, int flags)
{
  unsigned HOST_WIDE_INT idx;
  tree value;

  FOR_EACH_CONSTRUCTOR_VALUE (v, idx, value)
    {
      dump_expr (value, flags | TFF_EXPR_IN_PARENS);
      if (idx != VEC_length (constructor_elt, v) - 1)
	pp_separate_with_comma (cxx_pp);
    }
}


/* We've gotten an indirect REFERENCE (an OBJ_TYPE_REF) to a virtual
   function.  Resolve it to a close relative -- in the sense of static
   type -- variant being overridden.  That is close to what was written in
   the source code.  Subroutine of dump_expr.  */

static tree
resolve_virtual_fun_from_obj_type_ref (tree ref)
{
  tree obj_type = TREE_TYPE (OBJ_TYPE_REF_OBJECT (ref));
  HOST_WIDE_INT index = tree_low_cst (OBJ_TYPE_REF_TOKEN (ref), 1);
  tree fun = BINFO_VIRTUALS (TYPE_BINFO (TREE_TYPE (obj_type)));
  while (index)
    {
      fun = TREE_CHAIN (fun);
      index -= (TARGET_VTABLE_USES_DESCRIPTORS
		? TARGET_VTABLE_USES_DESCRIPTORS : 1);
    }

  return BV_FN (fun);
}

/* Print out an expression E under control of FLAGS.  */

static void
dump_expr (tree t, int flags)
{
  if (t == 0)
    return;

  if (STATEMENT_CLASS_P (t))
    {
      pp_cxx_ws_string (cxx_pp, M_("<statement>"));
      return;
    }

  switch (TREE_CODE (t))
    {
    case VAR_DECL:
    case PARM_DECL:
    case FIELD_DECL:
    case CONST_DECL:
    case FUNCTION_DECL:
    case TEMPLATE_DECL:
    case NAMESPACE_DECL:
    case LABEL_DECL:
    case OVERLOAD:
    case IDENTIFIER_NODE:
      dump_decl (t, (flags & ~TFF_DECL_SPECIFIERS) | TFF_NO_FUNCTION_ARGUMENTS);
      break;

    case INTEGER_CST:
    case REAL_CST:
    case STRING_CST:
    case COMPLEX_CST:
      pp_constant (cxx_pp, t);
      break;

    case THROW_EXPR:
      /* While waiting for caret diagnostics, avoid printing
	 __cxa_allocate_exception, __cxa_throw, and the like.  */
      pp_cxx_ws_string (cxx_pp, M_("<throw-expression>"));
      break;

    case PTRMEM_CST:
      pp_ampersand (cxx_pp);
      dump_type (PTRMEM_CST_CLASS (t), flags);
      pp_cxx_colon_colon (cxx_pp);
      pp_cxx_tree_identifier (cxx_pp, DECL_NAME (PTRMEM_CST_MEMBER (t)));
      break;

    case COMPOUND_EXPR:
      pp_cxx_left_paren (cxx_pp);
      dump_expr (TREE_OPERAND (t, 0), flags | TFF_EXPR_IN_PARENS);
      pp_separate_with_comma (cxx_pp);
      dump_expr (TREE_OPERAND (t, 1), flags | TFF_EXPR_IN_PARENS);
      pp_cxx_right_paren (cxx_pp);
      break;

    case COND_EXPR:
      pp_cxx_left_paren (cxx_pp);
      dump_expr (TREE_OPERAND (t, 0), flags | TFF_EXPR_IN_PARENS);
      pp_string (cxx_pp, " ? ");
      dump_expr (TREE_OPERAND (t, 1), flags | TFF_EXPR_IN_PARENS);
      pp_string (cxx_pp, " : ");
      dump_expr (TREE_OPERAND (t, 2), flags | TFF_EXPR_IN_PARENS);
      pp_cxx_right_paren (cxx_pp);
      break;

    case SAVE_EXPR:
      if (TREE_HAS_CONSTRUCTOR (t))
	{
	  pp_cxx_ws_string (cxx_pp, "new");
	  pp_cxx_whitespace (cxx_pp);
	  dump_type (TREE_TYPE (TREE_TYPE (t)), flags);
	}
      else
	dump_expr (TREE_OPERAND (t, 0), flags | TFF_EXPR_IN_PARENS);
      break;

    case AGGR_INIT_EXPR:
      {
	tree fn = NULL_TREE;

	if (TREE_CODE (AGGR_INIT_EXPR_FN (t)) == ADDR_EXPR)
	  fn = TREE_OPERAND (AGGR_INIT_EXPR_FN (t), 0);

	if (fn && TREE_CODE (fn) == FUNCTION_DECL)
	  {
	    if (DECL_CONSTRUCTOR_P (fn))
	      dump_type (DECL_CONTEXT (fn), flags);
	    else
	      dump_decl (fn, 0);
	  }
	else
	  dump_expr (AGGR_INIT_EXPR_FN (t), 0);
      }
      dump_aggr_init_expr_args (t, flags, true);
      break;

    case CALL_EXPR:
      {
	tree fn = CALL_EXPR_FN (t);
	bool skipfirst = false;

	if (TREE_CODE (fn) == ADDR_EXPR)
	  fn = TREE_OPERAND (fn, 0);

	/* Nobody is interested in seeing the guts of vcalls.  */
	if (TREE_CODE (fn) == OBJ_TYPE_REF)
	  fn = resolve_virtual_fun_from_obj_type_ref (fn);

	if (TREE_TYPE (fn) != NULL_TREE
	    && NEXT_CODE (fn) == METHOD_TYPE
	    && call_expr_nargs (t))
	  {
	    tree ob = CALL_EXPR_ARG (t, 0);
	    if (TREE_CODE (ob) == ADDR_EXPR)
	      {
		dump_expr (TREE_OPERAND (ob, 0), flags | TFF_EXPR_IN_PARENS);
		pp_cxx_dot (cxx_pp);
	      }
	    else if (TREE_CODE (ob) != PARM_DECL
		     || strcmp (IDENTIFIER_POINTER (DECL_NAME (ob)), "this"))
	      {
		dump_expr (ob, flags | TFF_EXPR_IN_PARENS);
		pp_cxx_arrow (cxx_pp);
	      }
	    skipfirst = true;
	  }
	dump_expr (fn, flags | TFF_EXPR_IN_PARENS);
	dump_call_expr_args (t, flags, skipfirst);
      }
      break;

    case TARGET_EXPR:
      /* Note that this only works for G++ target exprs.  If somebody
	 builds a general TARGET_EXPR, there's no way to represent that
	 it initializes anything other that the parameter slot for the
	 default argument.  Note we may have cleared out the first
	 operand in expand_expr, so don't go killing ourselves.  */
      if (TREE_OPERAND (t, 1))
	dump_expr (TREE_OPERAND (t, 1), flags | TFF_EXPR_IN_PARENS);
      break;

    case POINTER_PLUS_EXPR:
      dump_binary_op ("+", t, flags);
      break;

    case INIT_EXPR:
    case MODIFY_EXPR:
    case PLUS_EXPR:
    case MINUS_EXPR:
    case MULT_EXPR:
    case TRUNC_DIV_EXPR:
    case TRUNC_MOD_EXPR:
    case MIN_EXPR:
    case MAX_EXPR:
    case LSHIFT_EXPR:
    case RSHIFT_EXPR:
    case BIT_IOR_EXPR:
    case BIT_XOR_EXPR:
    case BIT_AND_EXPR:
    case TRUTH_ANDIF_EXPR:
    case TRUTH_ORIF_EXPR:
    case LT_EXPR:
    case LE_EXPR:
    case GT_EXPR:
    case GE_EXPR:
    case EQ_EXPR:
    case NE_EXPR:
    case EXACT_DIV_EXPR:
      dump_binary_op (operator_name_info[(int) TREE_CODE (t)].name, t, flags);
      break;

    case CEIL_DIV_EXPR:
    case FLOOR_DIV_EXPR:
    case ROUND_DIV_EXPR:
    case RDIV_EXPR:
      dump_binary_op ("/", t, flags);
      break;

    case CEIL_MOD_EXPR:
    case FLOOR_MOD_EXPR:
    case ROUND_MOD_EXPR:
      dump_binary_op ("%", t, flags);
      break;

    case COMPONENT_REF:
      {
	tree ob = TREE_OPERAND (t, 0);
	if (TREE_CODE (ob) == INDIRECT_REF)
	  {
	    ob = TREE_OPERAND (ob, 0);
	    if (TREE_CODE (ob) != PARM_DECL
		|| (DECL_NAME (ob)
		    && strcmp (IDENTIFIER_POINTER (DECL_NAME (ob)), "this")))
	      {
		dump_expr (ob, flags | TFF_EXPR_IN_PARENS);
		pp_cxx_arrow (cxx_pp);
	      }
	  }
	else
	  {
	    dump_expr (ob, flags | TFF_EXPR_IN_PARENS);
	    pp_cxx_dot (cxx_pp);
	  }
	dump_expr (TREE_OPERAND (t, 1), flags & ~TFF_EXPR_IN_PARENS);
      }
      break;

    case ARRAY_REF:
      dump_expr (TREE_OPERAND (t, 0), flags | TFF_EXPR_IN_PARENS);
      pp_cxx_left_bracket (cxx_pp);
      dump_expr (TREE_OPERAND (t, 1), flags | TFF_EXPR_IN_PARENS);
      pp_cxx_right_bracket (cxx_pp);
      break;

    case UNARY_PLUS_EXPR:
      dump_unary_op ("+", t, flags);
      break;

    case ADDR_EXPR:
      if (TREE_CODE (TREE_OPERAND (t, 0)) == FUNCTION_DECL
	  || TREE_CODE (TREE_OPERAND (t, 0)) == STRING_CST
	  /* An ADDR_EXPR can have reference type.  In that case, we
	     shouldn't print the `&' doing so indicates to the user
	     that the expression has pointer type.  */
	  || (TREE_TYPE (t)
	      && TREE_CODE (TREE_TYPE (t)) == REFERENCE_TYPE))
	dump_expr (TREE_OPERAND (t, 0), flags | TFF_EXPR_IN_PARENS);
      else if (TREE_CODE (TREE_OPERAND (t, 0)) == LABEL_DECL)
	dump_unary_op ("&&", t, flags);
      else
	dump_unary_op ("&", t, flags);
      break;

    case INDIRECT_REF:
      if (TREE_HAS_CONSTRUCTOR (t))
	{
	  t = TREE_OPERAND (t, 0);
	  gcc_assert (TREE_CODE (t) == CALL_EXPR);
	  dump_expr (CALL_EXPR_FN (t), flags | TFF_EXPR_IN_PARENS);
	  dump_call_expr_args (t, flags, true);
	}
      else
	{
	  if (TREE_OPERAND (t,0) != NULL_TREE
	      && TREE_TYPE (TREE_OPERAND (t, 0))
	      && NEXT_CODE (TREE_OPERAND (t, 0)) == REFERENCE_TYPE)
	    dump_expr (TREE_OPERAND (t, 0), flags);
	  else
	    dump_unary_op ("*", t, flags);
	}
      break;

    case NEGATE_EXPR:
    case BIT_NOT_EXPR:
    case TRUTH_NOT_EXPR:
    case PREDECREMENT_EXPR:
    case PREINCREMENT_EXPR:
      dump_unary_op (operator_name_info [(int)TREE_CODE (t)].name, t, flags);
      break;

    case POSTDECREMENT_EXPR:
    case POSTINCREMENT_EXPR:
      pp_cxx_left_paren (cxx_pp);
      dump_expr (TREE_OPERAND (t, 0), flags | TFF_EXPR_IN_PARENS);
      pp_cxx_ws_string (cxx_pp, operator_name_info[(int)TREE_CODE (t)].name);
      pp_cxx_right_paren (cxx_pp);
      break;

    case NON_LVALUE_EXPR:
      /* FIXME: This is a KLUDGE workaround for a parsing problem.  There
	 should be another level of INDIRECT_REF so that I don't have to do
	 this.  */
      if (TREE_TYPE (t) != NULL_TREE && NEXT_CODE (t) == POINTER_TYPE)
	{
	  tree next = TREE_TYPE (TREE_TYPE (t));

	  while (TREE_CODE (next) == POINTER_TYPE)
	    next = TREE_TYPE (next);

	  if (TREE_CODE (next) == FUNCTION_TYPE)
	    {
	      if (flags & TFF_EXPR_IN_PARENS)
		pp_cxx_left_paren (cxx_pp);
	      pp_cxx_star (cxx_pp);
	      dump_expr (TREE_OPERAND (t, 0), flags & ~TFF_EXPR_IN_PARENS);
	      if (flags & TFF_EXPR_IN_PARENS)
		pp_cxx_right_paren (cxx_pp);
	      break;
	    }
	  /* Else fall through.  */
	}
      dump_expr (TREE_OPERAND (t, 0), flags | TFF_EXPR_IN_PARENS);
      break;

    CASE_CONVERT:
    case VIEW_CONVERT_EXPR:
      {
	tree op = TREE_OPERAND (t, 0);
	tree ttype = TREE_TYPE (t);
	tree optype = TREE_TYPE (op);

	if (TREE_CODE (ttype) != TREE_CODE (optype)
	    && POINTER_TYPE_P (ttype)
	    && POINTER_TYPE_P (optype)
	    && same_type_p (TREE_TYPE (optype),
			    TREE_TYPE (ttype)))
	  {
	    if (TREE_CODE (ttype) == REFERENCE_TYPE)
	      dump_unary_op ("*", t, flags);
	    else
	      dump_unary_op ("&", t, flags);
	  }
	else if (!same_type_p (TREE_TYPE (op), TREE_TYPE (t)))
	  {
	    /* It is a cast, but we cannot tell whether it is a
	       reinterpret or static cast. Use the C style notation.  */
	    if (flags & TFF_EXPR_IN_PARENS)
	      pp_cxx_left_paren (cxx_pp);
	    pp_cxx_left_paren (cxx_pp);
	    dump_type (TREE_TYPE (t), flags);
	    pp_cxx_right_paren (cxx_pp);
	    dump_expr (op, flags | TFF_EXPR_IN_PARENS);
	    if (flags & TFF_EXPR_IN_PARENS)
	      pp_cxx_right_paren (cxx_pp);
	  }
	else
	  dump_expr (op, flags);
	break;
      }

    case CONSTRUCTOR:
      if (TREE_TYPE (t) && TYPE_PTRMEMFUNC_P (TREE_TYPE (t)))
	{
	  tree idx = build_ptrmemfunc_access_expr (t, pfn_identifier);

	  if (integer_zerop (idx))
	    {
	      /* A NULL pointer-to-member constant.  */
	      pp_cxx_left_paren (cxx_pp);
	      pp_cxx_left_paren (cxx_pp);
	      dump_type (TREE_TYPE (t), flags);
	      pp_cxx_right_paren (cxx_pp);
	      pp_character (cxx_pp, '0');
	      pp_cxx_right_paren (cxx_pp);
	      break;
	    }
	  else if (host_integerp (idx, 0))
	    {
	      tree virtuals;
	      unsigned HOST_WIDE_INT n;

	      t = TREE_TYPE (TYPE_PTRMEMFUNC_FN_TYPE (TREE_TYPE (t)));
	      t = TYPE_METHOD_BASETYPE (t);
	      virtuals = BINFO_VIRTUALS (TYPE_BINFO (TYPE_MAIN_VARIANT (t)));

	      n = tree_low_cst (idx, 0);

	      /* Map vtable index back one, to allow for the null pointer to
		 member.  */
	      --n;

	      while (n > 0 && virtuals)
		{
		  --n;
		  virtuals = TREE_CHAIN (virtuals);
		}
	      if (virtuals)
		{
		  dump_expr (BV_FN (virtuals),
			     flags | TFF_EXPR_IN_PARENS);
		  break;
		}
	    }
	}
      if (TREE_TYPE (t) && EMPTY_CONSTRUCTOR_P (t))
	{
	  dump_type (TREE_TYPE (t), 0);
	  pp_cxx_left_paren (cxx_pp);
	  pp_cxx_right_paren (cxx_pp);
	}
      else
	{
	  pp_cxx_left_brace (cxx_pp);
	  dump_expr_init_vec (CONSTRUCTOR_ELTS (t), flags);
	  pp_cxx_right_brace (cxx_pp);
	}

      break;

    case OFFSET_REF:
      {
	tree ob = TREE_OPERAND (t, 0);
	if (is_dummy_object (ob))
	  {
	    t = TREE_OPERAND (t, 1);
	    if (TREE_CODE (t) == FUNCTION_DECL)
	      /* A::f */
	      dump_expr (t, flags | TFF_EXPR_IN_PARENS);
	    else if (BASELINK_P (t))
	      dump_expr (OVL_CURRENT (BASELINK_FUNCTIONS (t)),
			 flags | TFF_EXPR_IN_PARENS);
	    else
	      dump_decl (t, flags);
	  }
	else
	  {
	    if (TREE_CODE (ob) == INDIRECT_REF)
	      {
		dump_expr (TREE_OPERAND (ob, 0), flags | TFF_EXPR_IN_PARENS);
		pp_cxx_arrow (cxx_pp);
		pp_cxx_star (cxx_pp);
	      }
	    else
	      {
		dump_expr (ob, flags | TFF_EXPR_IN_PARENS);
		pp_cxx_dot (cxx_pp);
		pp_cxx_star (cxx_pp);
	      }
	    dump_expr (TREE_OPERAND (t, 1), flags | TFF_EXPR_IN_PARENS);
	  }
	break;
      }

    case TEMPLATE_PARM_INDEX:
      dump_decl (TEMPLATE_PARM_DECL (t), flags & ~TFF_DECL_SPECIFIERS);
      break;

    case CAST_EXPR:
      if (TREE_OPERAND (t, 0) == NULL_TREE
	  || TREE_CHAIN (TREE_OPERAND (t, 0)))
	{
	  dump_type (TREE_TYPE (t), flags);
	  pp_cxx_left_paren (cxx_pp);
	  dump_expr_list (TREE_OPERAND (t, 0), flags);
	  pp_cxx_right_paren (cxx_pp);
	}
      else
	{
	  pp_cxx_left_paren (cxx_pp);
	  dump_type (TREE_TYPE (t), flags);
	  pp_cxx_right_paren (cxx_pp);
	  pp_cxx_left_paren (cxx_pp);
	  dump_expr_list (TREE_OPERAND (t, 0), flags);
	  pp_cxx_right_paren (cxx_pp);
	}
      break;

    case STATIC_CAST_EXPR:
      pp_cxx_ws_string (cxx_pp, "static_cast");
      goto cast;
    case REINTERPRET_CAST_EXPR:
      pp_cxx_ws_string (cxx_pp, "reinterpret_cast");
      goto cast;
    case CONST_CAST_EXPR:
      pp_cxx_ws_string (cxx_pp, "const_cast");
      goto cast;
    case DYNAMIC_CAST_EXPR:
      pp_cxx_ws_string (cxx_pp, "dynamic_cast");
    cast:
      pp_cxx_begin_template_argument_list (cxx_pp);
      dump_type (TREE_TYPE (t), flags);
      pp_cxx_end_template_argument_list (cxx_pp);
      pp_cxx_left_paren (cxx_pp);
      dump_expr (TREE_OPERAND (t, 0), flags);
      pp_cxx_right_paren (cxx_pp);
      break;

    case ARROW_EXPR:
      dump_expr (TREE_OPERAND (t, 0), flags);
      pp_cxx_arrow (cxx_pp);
      break;

    case SIZEOF_EXPR:
    case ALIGNOF_EXPR:
      if (TREE_CODE (t) == SIZEOF_EXPR)
	pp_cxx_ws_string (cxx_pp, "sizeof");
      else
	{
	  gcc_assert (TREE_CODE (t) == ALIGNOF_EXPR);
	  pp_cxx_ws_string (cxx_pp, "__alignof__");
	}
      pp_cxx_whitespace (cxx_pp);
      pp_cxx_left_paren (cxx_pp);
      if (TYPE_P (TREE_OPERAND (t, 0)))
	dump_type (TREE_OPERAND (t, 0), flags);
      else
	dump_expr (TREE_OPERAND (t, 0), flags);
      pp_cxx_right_paren (cxx_pp);
      break;

    case NOEXCEPT_EXPR:
      pp_cxx_ws_string (cxx_pp, "noexcept");
      pp_cxx_whitespace (cxx_pp);
      pp_cxx_left_paren (cxx_pp);
      dump_expr (TREE_OPERAND (t, 0), flags);
      pp_cxx_right_paren (cxx_pp);
      break;

    case REALPART_EXPR:
    case IMAGPART_EXPR:
      pp_cxx_ws_string (cxx_pp, operator_name_info[TREE_CODE (t)].name);
      pp_cxx_whitespace (cxx_pp);
      dump_expr (TREE_OPERAND (t, 0), flags);
      break;

    case DEFAULT_ARG:
      pp_string (cxx_pp, M_("<unparsed>"));
      break;

    case TRY_CATCH_EXPR:
    case WITH_CLEANUP_EXPR:
    case CLEANUP_POINT_EXPR:
      dump_expr (TREE_OPERAND (t, 0), flags);
      break;

    case PSEUDO_DTOR_EXPR:
      dump_expr (TREE_OPERAND (t, 2), flags);
      pp_cxx_dot (cxx_pp);
      dump_type (TREE_OPERAND (t, 0), flags);
      pp_cxx_colon_colon (cxx_pp);
      pp_cxx_complement (cxx_pp);
      dump_type (TREE_OPERAND (t, 1), flags);
      break;

    case TEMPLATE_ID_EXPR:
      dump_decl (t, flags);
      break;

    case BIND_EXPR:
    case STMT_EXPR:
    case EXPR_STMT:
    case STATEMENT_LIST:
      /* We don't yet have a way of dumping statements in a
	 human-readable format.  */
      pp_string (cxx_pp, "({...})");
      break;

    case LOOP_EXPR:
      pp_string (cxx_pp, "while (1) { ");
      dump_expr (TREE_OPERAND (t, 0), flags & ~TFF_EXPR_IN_PARENS);
      pp_cxx_right_brace (cxx_pp);
      break;

    case EXIT_EXPR:
      pp_string (cxx_pp, "if (");
      dump_expr (TREE_OPERAND (t, 0), flags & ~TFF_EXPR_IN_PARENS);
      pp_string (cxx_pp, ") break; ");
      break;

    case BASELINK:
      dump_expr (get_first_fn (t), flags & ~TFF_EXPR_IN_PARENS);
      break;

    case EMPTY_CLASS_EXPR:
      dump_type (TREE_TYPE (t), flags);
      pp_cxx_left_paren (cxx_pp);
      pp_cxx_right_paren (cxx_pp);
      break;

    case NON_DEPENDENT_EXPR:
      dump_expr (TREE_OPERAND (t, 0), flags);
      break;

    case ARGUMENT_PACK_SELECT:
      dump_template_argument (ARGUMENT_PACK_SELECT_FROM_PACK (t), flags);
      break;

    case RECORD_TYPE:
    case UNION_TYPE:
    case ENUMERAL_TYPE:
    case REAL_TYPE:
    case VOID_TYPE:
    case BOOLEAN_TYPE:
    case INTEGER_TYPE:
    case COMPLEX_TYPE:
    case VECTOR_TYPE:
      pp_type_specifier_seq (cxx_pp, t);
      break;

    case TYPENAME_TYPE:
      /* We get here when we want to print a dependent type as an
         id-expression, without any disambiguator decoration.  */
      pp_id_expression (cxx_pp, t);
      break;

    case TEMPLATE_TYPE_PARM:
    case BOUND_TEMPLATE_TEMPLATE_PARM:
      dump_type (t, flags);
      break;

    case TRAIT_EXPR:
      pp_cxx_trait_expression (cxx_pp, t);
      break;

    case VA_ARG_EXPR:
      pp_cxx_va_arg_expression (cxx_pp, t);
      break;

    case OFFSETOF_EXPR:
      pp_cxx_offsetof_expression (cxx_pp, t);
      break;

    case SCOPE_REF:
      dump_decl (t, flags);
      break;

    case EXPR_PACK_EXPANSION:
    case TYPEID_EXPR:
    case MEMBER_REF:
    case DOTSTAR_EXPR:
    case NEW_EXPR:
    case VEC_NEW_EXPR:
    case DELETE_EXPR:
    case VEC_DELETE_EXPR:
    case MODOP_EXPR:
    case ABS_EXPR:
    case CONJ_EXPR:
    case VECTOR_CST:
    case FIXED_CST:
    case UNORDERED_EXPR:
    case ORDERED_EXPR:
    case UNLT_EXPR:
    case UNLE_EXPR:
    case UNGT_EXPR:
    case UNGE_EXPR:
    case UNEQ_EXPR:
    case LTGT_EXPR:
    case COMPLEX_EXPR:
    case BIT_FIELD_REF:
    case FIX_TRUNC_EXPR:
    case FLOAT_EXPR:
      pp_expression (cxx_pp, t);
      break;

    case TRUTH_AND_EXPR:
    case TRUTH_OR_EXPR:
    case TRUTH_XOR_EXPR:
      if (flags & TFF_EXPR_IN_PARENS)
	pp_cxx_left_paren (cxx_pp);
      pp_expression (cxx_pp, t);
      if (flags & TFF_EXPR_IN_PARENS)
	pp_cxx_right_paren (cxx_pp);
      break;

    case OBJ_TYPE_REF:
      dump_expr (resolve_virtual_fun_from_obj_type_ref (t), flags);
      break;

      /*  This list is incomplete, but should suffice for now.
	  It is very important that `sorry' does not call
	  `report_error_function'.  That could cause an infinite loop.  */
    default:
      pp_unsupported_tree (cxx_pp, t);
      /* fall through to ERROR_MARK...  */
    case ERROR_MARK:
      pp_string (cxx_pp, M_("<expression error>"));
      break;
    }
}

static void
dump_binary_op (const char *opstring, tree t, int flags)
{
  pp_cxx_left_paren (cxx_pp);
  dump_expr (TREE_OPERAND (t, 0), flags | TFF_EXPR_IN_PARENS);
  pp_cxx_whitespace (cxx_pp);
  if (opstring)
    pp_cxx_ws_string (cxx_pp, opstring);
  else
    pp_string (cxx_pp, M_("<unknown operator>"));
  pp_cxx_whitespace (cxx_pp);
  dump_expr (TREE_OPERAND (t, 1), flags | TFF_EXPR_IN_PARENS);
  pp_cxx_right_paren (cxx_pp);
}

static void
dump_unary_op (const char *opstring, tree t, int flags)
{
  if (flags & TFF_EXPR_IN_PARENS)
    pp_cxx_left_paren (cxx_pp);
  pp_cxx_ws_string (cxx_pp, opstring);
  dump_expr (TREE_OPERAND (t, 0), flags & ~TFF_EXPR_IN_PARENS);
  if (flags & TFF_EXPR_IN_PARENS)
    pp_cxx_right_paren (cxx_pp);
}

static void
reinit_cxx_pp (void)
{
  pp_clear_output_area (cxx_pp);
  pp_base (cxx_pp)->padding = pp_none;
  pp_indentation (cxx_pp) = 0;
  pp_needs_newline (cxx_pp) = false;
  cxx_pp->enclosing_scope = current_function_decl;
}


/* Exported interface to stringifying types, exprs and decls under TFF_*
   control.  */

const char *
type_as_string (tree typ, int flags)
{
  reinit_cxx_pp ();
  pp_translate_identifiers (cxx_pp) = false;
  dump_type (typ, flags);
  return pp_formatted_text (cxx_pp);
}

const char *
type_as_string_translate (tree typ, int flags)
{
  reinit_cxx_pp ();
  dump_type (typ, flags);
  return pp_formatted_text (cxx_pp);
}

const char *
expr_as_string (tree decl, int flags)
{
  reinit_cxx_pp ();
  pp_translate_identifiers (cxx_pp) = false;
  dump_expr (decl, flags);
  return pp_formatted_text (cxx_pp);
}

const char *
decl_as_string (tree decl, int flags)
{
  reinit_cxx_pp ();
  pp_translate_identifiers (cxx_pp) = false;
  dump_decl (decl, flags);
  return pp_formatted_text (cxx_pp);
}

const char *
decl_as_string_translate (tree decl, int flags)
{
  reinit_cxx_pp ();
  dump_decl (decl, flags);
  return pp_formatted_text (cxx_pp);
}

/* Generate the three forms of printable names for cxx_printable_name.  */

const char *
lang_decl_name (tree decl, int v, bool translate)
{
  if (v >= 2)
    return (translate
	    ? decl_as_string_translate (decl, TFF_DECL_SPECIFIERS)
	    : decl_as_string (decl, TFF_DECL_SPECIFIERS));

  reinit_cxx_pp ();
  pp_translate_identifiers (cxx_pp) = translate;
  if (v == 1
      && (DECL_CLASS_SCOPE_P (decl)
	  || (DECL_NAMESPACE_SCOPE_P (decl)
	      && CP_DECL_CONTEXT (decl) != global_namespace)))
    {
      dump_type (CP_DECL_CONTEXT (decl), TFF_PLAIN_IDENTIFIER);
      pp_cxx_colon_colon (cxx_pp);
    }

  if (TREE_CODE (decl) == FUNCTION_DECL)
    dump_function_name (decl, TFF_PLAIN_IDENTIFIER);
  else
    dump_decl (DECL_NAME (decl), TFF_PLAIN_IDENTIFIER);

  return pp_formatted_text (cxx_pp);
}

/* Return the location of a tree passed to %+ formats.  */

static location_t
location_of (tree t)
{
  if (TREE_CODE (t) == PARM_DECL && DECL_CONTEXT (t))
    t = DECL_CONTEXT (t);
  else if (TYPE_P (t))
    t = TYPE_MAIN_DECL (t);
  else if (TREE_CODE (t) == OVERLOAD)
    t = OVL_FUNCTION (t);

  return DECL_SOURCE_LOCATION (t);
}

/* Now the interfaces from error et al to dump_type et al. Each takes an
   on/off VERBOSE flag and supply the appropriate TFF_ flags to a dump_
   function.  */

static const char *
decl_to_string (tree decl, int verbose)
{
  int flags = 0;

  if (TREE_CODE (decl) == TYPE_DECL || TREE_CODE (decl) == RECORD_TYPE
      || TREE_CODE (decl) == UNION_TYPE || TREE_CODE (decl) == ENUMERAL_TYPE)
    flags = TFF_CLASS_KEY_OR_ENUM;
  if (verbose)
    flags |= TFF_DECL_SPECIFIERS;
  else if (TREE_CODE (decl) == FUNCTION_DECL)
    flags |= TFF_DECL_SPECIFIERS | TFF_RETURN_TYPE;
  flags |= TFF_TEMPLATE_HEADER;

  reinit_cxx_pp ();
  dump_decl (decl, flags);
  return pp_formatted_text (cxx_pp);
}

static const char *
expr_to_string (tree decl)
{
  reinit_cxx_pp ();
  dump_expr (decl, 0);
  return pp_formatted_text (cxx_pp);
}

static const char *
fndecl_to_string (tree fndecl, int verbose)
{
  int flags;

  flags = TFF_EXCEPTION_SPECIFICATION | TFF_DECL_SPECIFIERS
    | TFF_TEMPLATE_HEADER;
  if (verbose)
    flags |= TFF_FUNCTION_DEFAULT_ARGUMENTS;
  reinit_cxx_pp ();
  dump_decl (fndecl, flags);
  return pp_formatted_text (cxx_pp);
}


static const char *
code_to_string (enum tree_code c)
{
  return tree_code_name [c];
}

const char *
language_to_string (enum languages c)
{
  switch (c)
    {
    case lang_c:
      return "C";

    case lang_cplusplus:
      return "C++";

    case lang_java:
      return "Java";

    default:
      gcc_unreachable ();
    }
  return NULL;
}

/* Return the proper printed version of a parameter to a C++ function.  */

static const char *
parm_to_string (int p)
{
  reinit_cxx_pp ();
  if (p < 0)
    pp_string (cxx_pp, "'this'");
  else
    pp_decimal_int (cxx_pp, p + 1);
  return pp_formatted_text (cxx_pp);
}

static const char *
op_to_string (enum tree_code p)
{
  tree id = operator_name_info[(int) p].identifier;
  return id ? IDENTIFIER_POINTER (id) : M_("<unknown>");
}

static const char *
type_to_string (tree typ, int verbose)
{
  int flags = 0;
  if (verbose)
    flags |= TFF_CLASS_KEY_OR_ENUM;
  flags |= TFF_TEMPLATE_HEADER;

  reinit_cxx_pp ();
  dump_type (typ, flags);
  return pp_formatted_text (cxx_pp);
}

static const char *
assop_to_string (enum tree_code p)
{
  tree id = assignment_operator_name_info[(int) p].identifier;
  return id ? IDENTIFIER_POINTER (id) : M_("{unknown}");
}

static const char *
args_to_string (tree p, int verbose)
{
  int flags = 0;
  if (verbose)
    flags |= TFF_CLASS_KEY_OR_ENUM;

  if (p == NULL_TREE)
    return "";

  if (TYPE_P (TREE_VALUE (p)))
    return type_as_string_translate (p, flags);

  reinit_cxx_pp ();
  for (; p; p = TREE_CHAIN (p))
    {
      if (TREE_VALUE (p) == null_node)
	pp_cxx_ws_string (cxx_pp, "NULL");
      else
	dump_type (error_type (TREE_VALUE (p)), flags);
      if (TREE_CHAIN (p))
	pp_separate_with_comma (cxx_pp);
    }
  return pp_formatted_text (cxx_pp);
}

static const char *
cv_to_string (tree p, int v)
{
  reinit_cxx_pp ();
  pp_base (cxx_pp)->padding = v ? pp_before : pp_none;
  pp_cxx_cv_qualifier_seq (cxx_pp, p);
  return pp_formatted_text (cxx_pp);
}

/* Langhook for print_error_function.  */
void
cxx_print_error_function (diagnostic_context *context, const char *file,
			  diagnostic_info *diagnostic)
{
  lhd_print_error_function (context, file, diagnostic);
  pp_base_set_prefix (context->printer, file);
  maybe_print_instantiation_context (context);
}

static void
cp_diagnostic_starter (diagnostic_context *context,
		       diagnostic_info *diagnostic)
{
  diagnostic_report_current_module (context);
  cp_print_error_function (context, diagnostic);
  maybe_print_instantiation_context (context);
  pp_base_set_prefix (context->printer, diagnostic_build_prefix (context,
								 diagnostic));
}

static void
cp_diagnostic_finalizer (diagnostic_context *context,
			 diagnostic_info *diagnostic ATTRIBUTE_UNUSED)
{
  pp_base_destroy_prefix (context->printer);
}

/* Print current function onto BUFFER, in the process of reporting
   a diagnostic message.  Called from cp_diagnostic_starter.  */
static void
cp_print_error_function (diagnostic_context *context,
			 diagnostic_info *diagnostic)
{
  if (diagnostic_last_function_changed (context, diagnostic))
    {
      const char *old_prefix = context->printer->prefix;
      const char *file = LOCATION_FILE (diagnostic->location);
      tree abstract_origin = diagnostic_abstract_origin (diagnostic);
      char *new_prefix = (file && abstract_origin == NULL)
			 ? file_name_as_prefix (file) : NULL;

      pp_base_set_prefix (context->printer, new_prefix);

      if (current_function_decl == NULL)
	pp_base_string (context->printer, _("At global scope:"));
      else
	{
	  tree fndecl, ao;

	  if (abstract_origin)
	    {
	      ao = BLOCK_ABSTRACT_ORIGIN (abstract_origin);
	      while (TREE_CODE (ao) == BLOCK
		     && BLOCK_ABSTRACT_ORIGIN (ao)
		     && BLOCK_ABSTRACT_ORIGIN (ao) != ao)
		ao = BLOCK_ABSTRACT_ORIGIN (ao);
	      gcc_assert (TREE_CODE (ao) == FUNCTION_DECL);
	      fndecl = ao;
	    }
	  else
	    fndecl = current_function_decl;

	  pp_printf (context->printer, function_category (fndecl),
		     cxx_printable_name_translate (fndecl, 2));

	  while (abstract_origin)
	    {
	      location_t *locus;
	      tree block = abstract_origin;

	      locus = &BLOCK_SOURCE_LOCATION (block);
	      fndecl = NULL;
	      block = BLOCK_SUPERCONTEXT (block);
	      while (block && TREE_CODE (block) == BLOCK
		     && BLOCK_ABSTRACT_ORIGIN (block))
		{
		  ao = BLOCK_ABSTRACT_ORIGIN (block);

		  while (TREE_CODE (ao) == BLOCK
			 && BLOCK_ABSTRACT_ORIGIN (ao)
			 && BLOCK_ABSTRACT_ORIGIN (ao) != ao)
		    ao = BLOCK_ABSTRACT_ORIGIN (ao);

		  if (TREE_CODE (ao) == FUNCTION_DECL)
		    {
		      fndecl = ao;
		      break;
		    }
		  else if (TREE_CODE (ao) != BLOCK)
		    break;

		  block = BLOCK_SUPERCONTEXT (block);
		}
	      if (fndecl)
		abstract_origin = block;
	      else
		{
		  while (block && TREE_CODE (block) == BLOCK)
		    block = BLOCK_SUPERCONTEXT (block);

		  if (block && TREE_CODE (block) == FUNCTION_DECL)
		    fndecl = block;
		  abstract_origin = NULL;
		}
	      if (fndecl)
		{
		  expanded_location s = expand_location (*locus);
		  pp_base_character (context->printer, ',');
		  pp_base_newline (context->printer);
		  if (s.file != NULL)
		    {
		      if (context->show_column && s.column != 0)
			pp_printf (context->printer,
				   _("    inlined from %qs at %s:%d:%d"),
				   cxx_printable_name_translate (fndecl, 2),
				   s.file, s.line, s.column);
		      else
			pp_printf (context->printer,
				   _("    inlined from %qs at %s:%d"),
				   cxx_printable_name_translate (fndecl, 2),
				   s.file, s.line);

		    }
		  else
		    pp_printf (context->printer, _("    inlined from %qs"),
			       cxx_printable_name_translate (fndecl, 2));
		}
	    }
	  pp_base_character (context->printer, ':');
	}
      pp_base_newline (context->printer);

      diagnostic_set_last_function (context, diagnostic);
      pp_base_destroy_prefix (context->printer);
      context->printer->prefix = old_prefix;
    }
}

/* Returns a description of FUNCTION using standard terminology.  The
   result is a format string of the form "In CATEGORY %qs".  */
static const char *
function_category (tree fn)
{
  /* We can get called from the middle-end for diagnostics of function
     clones.  Make sure we have language specific information before
     dereferencing it.  */
  if (DECL_LANG_SPECIFIC (STRIP_TEMPLATE (fn))
      && DECL_FUNCTION_MEMBER_P (fn))
    {
      if (DECL_STATIC_FUNCTION_P (fn))
	return _("In static member function %qs");
      else if (DECL_COPY_CONSTRUCTOR_P (fn))
	return _("In copy constructor %qs");
      else if (DECL_CONSTRUCTOR_P (fn))
	return _("In constructor %qs");
      else if (DECL_DESTRUCTOR_P (fn))
	return _("In destructor %qs");
      else if (LAMBDA_FUNCTION_P (fn))
	return _("In lambda function");
      else
	return _("In member function %qs");
    }
  else
    return _("In function %qs");
}

/* Report the full context of a current template instantiation,
   onto BUFFER.  */
static void
print_instantiation_full_context (diagnostic_context *context)
{
  struct tinst_level *p = current_instantiation ();
  location_t location = input_location;

  if (p)
    {
      if (current_function_decl != p->decl
	  && current_function_decl != NULL_TREE)
	/* We can get here during the processing of some synthesized
	   method.  Then, P->DECL will be the function that's causing
	   the synthesis.  */
	;
      else
	{
	  if (current_function_decl == p->decl)
	    /* Avoid redundancy with the "In function" line.  */;
	  else
	    pp_verbatim (context->printer,
			 _("%s: In instantiation of %qs:\n"),
			 LOCATION_FILE (location),
			 decl_as_string_translate (p->decl,
						   TFF_DECL_SPECIFIERS | TFF_RETURN_TYPE));

	  location = p->locus;
	  p = p->next;
	}
    }

  print_instantiation_partial_context (context, p, location);
}

/* Helper function of print_instantiation_partial_context() that
   prints a single line of instantiation context.  */

static void
print_instantiation_partial_context_line (diagnostic_context *context,
<<<<<<< HEAD
					  const struct tinst_level *t, location_t loc)
=======
					  const struct tinst_level *t,
					  location_t loc, bool recursive_p)
>>>>>>> 6e7f08ad
{
  expanded_location xloc;
  xloc = expand_location (loc);

<<<<<<< HEAD
  if (t != NULL) {
    const char *str;
    str = decl_as_string_translate (t->decl,
				    TFF_DECL_SPECIFIERS | TFF_RETURN_TYPE);
    if (flag_show_column)
      pp_verbatim (context->printer,
		   _("%s:%d:%d:   instantiated from %qs\n"),
		   xloc.file, xloc.line, xloc.column, str);
    else
      pp_verbatim (context->printer,
		   _("%s:%d:   instantiated from %qs\n"),
		   xloc.file, xloc.line, str);
  } else {
    if (flag_show_column)
      pp_verbatim (context->printer, _("%s:%d:%d:   instantiated from here"),
		   xloc.file, xloc.line, xloc.column);
    else
      pp_verbatim (context->printer, _("%s:%d:   instantiated from here"),
		   xloc.file, xloc.line);
  }
}

/* Same as print_instantiation_full_context but less verbose.  */

static void
print_instantiation_partial_context (diagnostic_context *context,
				     struct tinst_level *t0, location_t loc)
{
  struct tinst_level *t;
  int n_total = 0;
  int n;

  for (t = t0; t != NULL; t = t->next)
    n_total++;

  t = t0;

  if (n_total >= 12) 
    {
      int skip = n_total - 10;
      for (n = 0; n < 5; n++)
	{
	  gcc_assert (t != NULL);
	  print_instantiation_partial_context_line (context, t, loc);
	  loc = t->locus;
	  t = t->next;
	}
      if (skip > 1) 
	{
	  expanded_location xloc;
	  xloc = expand_location (loc);
	  if (flag_show_column)
	    pp_verbatim (context->printer,
			 _("%s:%d:%d:   [ skipping %d instantiation contexts ]\n"),
			 xloc.file, xloc.line, xloc.column, skip);
	  else
	    pp_verbatim (context->printer,
			 _("%s:%d:   [ skipping %d instantiation contexts ]\n"),
			 xloc.file, xloc.line, skip);
	  
	  do {
	      loc = t->locus;
	      t = t->next;
	  } while (--skip > 0);
	}
    }
  
  for (; t != NULL; t = t->next)
    {
      print_instantiation_partial_context_line (context, t, loc);
      loc = t->locus;
    }
  print_instantiation_partial_context_line (context, NULL, loc);
=======
  if (t != NULL) 
    {
      const char *str;
      str = decl_as_string_translate (t->decl,
				      TFF_DECL_SPECIFIERS | TFF_RETURN_TYPE);
      if (context->show_column)
	pp_verbatim (context->printer,
		     recursive_p
		     ? _("%s:%d:%d:   recursively instantiated from %qs\n")
		     : _("%s:%d:%d:   instantiated from %qs\n"),
		     xloc.file, xloc.line, xloc.column, str);
      else
	pp_verbatim (context->printer,
		     recursive_p
		     ? _("%s:%d:   recursively instantiated from %qs\n")
		     : _("%s:%d:   recursively instantiated from %qs\n"),
		     xloc.file, xloc.line, str);
    }
  else
    {
      if (context->show_column)
	pp_verbatim (context->printer, 
		     recursive_p
		     ? _("%s:%d:%d:   recursively instantiated from here")
		     : _("%s:%d:%d:   instantiated from here"),
		     xloc.file, xloc.line, xloc.column);
      else
	pp_verbatim (context->printer,
		     recursive_p
		     ? _("%s:%d:   recursively instantiated from here")
		     : _("%s:%d:   instantiated from here"),
		     xloc.file, xloc.line);
    }
}

/* Same as print_instantiation_full_context but less verbose.  */

static void
print_instantiation_partial_context (diagnostic_context *context,
				     struct tinst_level *t0, location_t loc)
{
  struct tinst_level *t;
  int n_total = 0;
  int n;
  location_t prev_loc = loc;

  for (t = t0; t != NULL; t = t->next)
    if (prev_loc != t->locus)
      {
	prev_loc = t->locus;
	n_total++;
      }

  t = t0;

  if (n_total >= 12) 
    {
      int skip = n_total - 10;
      for (n = 0; n < 5; n++)
	{
	  gcc_assert (t != NULL);
	  if (loc != t->locus)
	    print_instantiation_partial_context_line (context, t, loc,
						      /*recursive_p=*/false);
	  loc = t->locus;
	  t = t->next;
	}
      if (t != NULL && skip > 1)
	{
	  expanded_location xloc;
	  xloc = expand_location (loc);
	  if (context->show_column)
	    pp_verbatim (context->printer,
			 _("%s:%d:%d:   [ skipping %d instantiation contexts ]\n"),
			 xloc.file, xloc.line, xloc.column, skip);
	  else
	    pp_verbatim (context->printer,
			 _("%s:%d:   [ skipping %d instantiation contexts ]\n"),
			 xloc.file, xloc.line, skip);
	  
	  do {
	    loc = t->locus;
	    t = t->next;
	  } while (t != NULL && --skip > 0);
	}
    }
  
  while (t != NULL)
    {
      while (t->next != NULL && t->locus == t->next->locus)
	{
	  loc = t->locus;
	  t = t->next;
	}
      print_instantiation_partial_context_line (context, t, loc,
						t->locus == loc);
      loc = t->locus;
      t = t->next;
    }
  print_instantiation_partial_context_line (context, NULL, loc,
					    /*recursive_p=*/false);
>>>>>>> 6e7f08ad
  pp_base_newline (context->printer);
}

/* Called from cp_thing to print the template context for an error.  */
static void
maybe_print_instantiation_context (diagnostic_context *context)
{
  if (!problematic_instantiation_changed () || current_instantiation () == 0)
    return;

  record_last_problematic_instantiation ();
  print_instantiation_full_context (context);
}

/* Report the bare minimum context of a template instantiation.  */
void
print_instantiation_context (void)
{
  print_instantiation_partial_context
    (global_dc, current_instantiation (), input_location);
  diagnostic_flush_buffer (global_dc);
}

/* Called from output_format -- during diagnostic message processing --
   to handle C++ specific format specifier with the following meanings:
   %A   function argument-list.
   %C	tree code.
   %D   declaration.
   %E   expression.
   %F   function declaration.
   %L	language as used in extern "lang".
   %O	binary operator.
   %P   function parameter whose position is indicated by an integer.
   %Q	assignment operator.
   %T   type.
   %V   cv-qualifier.  */
static bool
cp_printer (pretty_printer *pp, text_info *text, const char *spec,
	    int precision, bool wide, bool set_locus, bool verbose)
{
  const char *result;
  tree t = NULL;
#define next_tree    (t = va_arg (*text->args_ptr, tree))
#define next_tcode   ((enum tree_code) va_arg (*text->args_ptr, int))
#define next_lang    ((enum languages) va_arg (*text->args_ptr, int))
#define next_int     va_arg (*text->args_ptr, int)

  if (precision != 0 || wide)
    return false;

  if (text->locus == NULL)
    set_locus = false;

  switch (*spec)
    {
    case 'A': result = args_to_string (next_tree, verbose);	break;
    case 'C': result = code_to_string (next_tcode);		break;
    case 'D':
      {
	tree temp = next_tree;
	if (DECL_P (temp)
	    && DECL_DEBUG_EXPR_IS_FROM (temp) && DECL_DEBUG_EXPR (temp))
	  {
	    temp = DECL_DEBUG_EXPR (temp);
	    if (!DECL_P (temp))
	      {
		result = expr_to_string (temp);
		break;
	      }
	  }
	result = decl_to_string (temp, verbose);
      }
      break;
    case 'E': result = expr_to_string (next_tree);		break;
    case 'F': result = fndecl_to_string (next_tree, verbose);	break;
    case 'L': result = language_to_string (next_lang);		break;
    case 'O': result = op_to_string (next_tcode);		break;
    case 'P': result = parm_to_string (next_int);		break;
    case 'Q': result = assop_to_string (next_tcode);		break;
    case 'T': result = type_to_string (next_tree, verbose);	break;
    case 'V': result = cv_to_string (next_tree, verbose);	break;

    case 'K':
      percent_K_format (text);
      return true;

    default:
      return false;
    }

  pp_base_string (pp, result);
  if (set_locus && t != NULL)
    *text->locus = location_of (t);
  return true;
#undef next_tree
#undef next_tcode
#undef next_lang
#undef next_int
}

/* Warn about the use of C++0x features when appropriate.  */
void
maybe_warn_cpp0x (cpp0x_warn_str str)
{
  if ((cxx_dialect == cxx98) && !in_system_header)
    /* We really want to suppress this warning in system headers,
       because libstdc++ uses variadic templates even when we aren't
       in C++0x mode. */
    switch (str)
      {
      case CPP0X_INITIALIZER_LISTS:
	pedwarn (input_location, 0, 
		 "extended initializer lists "
		 "only available with -std=c++0x or -std=gnu++0x");
	break;
      case CPP0X_EXPLICIT_CONVERSION:
	pedwarn (input_location, 0,
		 "explicit conversion operators "
		 "only available with -std=c++0x or -std=gnu++0x"); 
	break;
      case CPP0X_VARIADIC_TEMPLATES:
	pedwarn (input_location, 0,
		 "variadic templates "
		 "only available with -std=c++0x or -std=gnu++0x");
	break;
      case CPP0X_LAMBDA_EXPR:
	pedwarn (input_location, 0,
		 "lambda expressions "
		  "only available with -std=c++0x or -std=gnu++0x");
	break;
      case CPP0X_AUTO:
	pedwarn (input_location, 0,
		 "C++0x auto only available with -std=c++0x or -std=gnu++0x");
	break;
      case CPP0X_SCOPED_ENUMS:
	pedwarn (input_location, 0,
		 "scoped enums only available with -std=c++0x or -std=gnu++0x");
	break;
      case CPP0X_DEFAULTED_DELETED:
	pedwarn (input_location, 0,
		 "defaulted and deleted functions "
		 "only available with -std=c++0x or -std=gnu++0x");
	break;
      case CPP0X_INLINE_NAMESPACES:
	pedwarn (input_location, OPT_pedantic,
		 "inline namespaces "
		 "only available with -std=c++0x or -std=gnu++0x");
	break;	
      default:
	gcc_unreachable();
      }
}

/* Warn about the use of variadic templates when appropriate.  */
void
maybe_warn_variadic_templates (void)
{
  maybe_warn_cpp0x (CPP0X_VARIADIC_TEMPLATES);
}


/* Issue an ISO C++98 pedantic warning at LOCATION, conditional on
   option OPT with text GMSGID.  Use this function to report
   diagnostics for constructs that are invalid C++98, but valid
   C++0x.  */
bool
pedwarn_cxx98 (location_t location, int opt, const char *gmsgid, ...)
{
  diagnostic_info diagnostic;
  va_list ap;

  va_start (ap, gmsgid);
  diagnostic_set_info (&diagnostic, gmsgid, &ap, location,
		       (cxx_dialect == cxx98) ? DK_PEDWARN : DK_WARNING);
  diagnostic.option_index = opt;
  va_end (ap);
  return report_diagnostic (&diagnostic);
}<|MERGE_RESOLUTION|>--- conflicted
+++ resolved
@@ -2792,91 +2792,12 @@
 
 static void
 print_instantiation_partial_context_line (diagnostic_context *context,
-<<<<<<< HEAD
-					  const struct tinst_level *t, location_t loc)
-=======
 					  const struct tinst_level *t,
 					  location_t loc, bool recursive_p)
->>>>>>> 6e7f08ad
 {
   expanded_location xloc;
   xloc = expand_location (loc);
 
-<<<<<<< HEAD
-  if (t != NULL) {
-    const char *str;
-    str = decl_as_string_translate (t->decl,
-				    TFF_DECL_SPECIFIERS | TFF_RETURN_TYPE);
-    if (flag_show_column)
-      pp_verbatim (context->printer,
-		   _("%s:%d:%d:   instantiated from %qs\n"),
-		   xloc.file, xloc.line, xloc.column, str);
-    else
-      pp_verbatim (context->printer,
-		   _("%s:%d:   instantiated from %qs\n"),
-		   xloc.file, xloc.line, str);
-  } else {
-    if (flag_show_column)
-      pp_verbatim (context->printer, _("%s:%d:%d:   instantiated from here"),
-		   xloc.file, xloc.line, xloc.column);
-    else
-      pp_verbatim (context->printer, _("%s:%d:   instantiated from here"),
-		   xloc.file, xloc.line);
-  }
-}
-
-/* Same as print_instantiation_full_context but less verbose.  */
-
-static void
-print_instantiation_partial_context (diagnostic_context *context,
-				     struct tinst_level *t0, location_t loc)
-{
-  struct tinst_level *t;
-  int n_total = 0;
-  int n;
-
-  for (t = t0; t != NULL; t = t->next)
-    n_total++;
-
-  t = t0;
-
-  if (n_total >= 12) 
-    {
-      int skip = n_total - 10;
-      for (n = 0; n < 5; n++)
-	{
-	  gcc_assert (t != NULL);
-	  print_instantiation_partial_context_line (context, t, loc);
-	  loc = t->locus;
-	  t = t->next;
-	}
-      if (skip > 1) 
-	{
-	  expanded_location xloc;
-	  xloc = expand_location (loc);
-	  if (flag_show_column)
-	    pp_verbatim (context->printer,
-			 _("%s:%d:%d:   [ skipping %d instantiation contexts ]\n"),
-			 xloc.file, xloc.line, xloc.column, skip);
-	  else
-	    pp_verbatim (context->printer,
-			 _("%s:%d:   [ skipping %d instantiation contexts ]\n"),
-			 xloc.file, xloc.line, skip);
-	  
-	  do {
-	      loc = t->locus;
-	      t = t->next;
-	  } while (--skip > 0);
-	}
-    }
-  
-  for (; t != NULL; t = t->next)
-    {
-      print_instantiation_partial_context_line (context, t, loc);
-      loc = t->locus;
-    }
-  print_instantiation_partial_context_line (context, NULL, loc);
-=======
   if (t != NULL) 
     {
       const char *str;
@@ -2978,7 +2899,6 @@
     }
   print_instantiation_partial_context_line (context, NULL, loc,
 					    /*recursive_p=*/false);
->>>>>>> 6e7f08ad
   pp_base_newline (context->printer);
 }
 

/* Call-backs for C++ error reporting.
   This code is non-reentrant.
   Copyright (C) 1993-2013 Free Software Foundation, Inc.
   This file is part of GCC.

GCC is free software; you can redistribute it and/or modify
it under the terms of the GNU General Public License as published by
the Free Software Foundation; either version 3, or (at your option)
any later version.

GCC is distributed in the hope that it will be useful,
but WITHOUT ANY WARRANTY; without even the implied warranty of
MERCHANTABILITY or FITNESS FOR A PARTICULAR PURPOSE.  See the
GNU General Public License for more details.

You should have received a copy of the GNU General Public License
along with GCC; see the file COPYING3.  If not see
<http://www.gnu.org/licenses/>.  */

#include "config.h"
#include "system.h"
#include "coretypes.h"
#include "tm.h"
#include "tree.h"
#include "cp-tree.h"
#include "flags.h"
#include "diagnostic.h"
#include "tree-diagnostic.h"
#include "langhooks-def.h"
#include "intl.h"
#include "cxx-pretty-print.h"
#include "tree-pretty-print.h"
#include "pointer-set.h"
#include "c-family/c-objc.h"
#include "ubsan.h"

#include <new>                    // For placement-new.

#define pp_separate_with_comma(PP) pp_cxx_separate_with (PP, ',')
#define pp_separate_with_semicolon(PP) pp_cxx_separate_with (PP, ';')

/* The global buffer where we dump everything.  It is there only for
   transitional purpose.  It is expected, in the near future, to be
   completely removed.  */
static cxx_pretty_printer scratch_pretty_printer;
#define cxx_pp (&scratch_pretty_printer)

/* Translate if being used for diagnostics, but not for dump files or
   __PRETTY_FUNCTION.  */
#define M_(msgid) (pp_translate_identifiers (cxx_pp) ? _(msgid) : (msgid))

# define NEXT_CODE(T) (TREE_CODE (TREE_TYPE (T)))

static const char *args_to_string (tree, int);
static const char *assop_to_string (enum tree_code);
static const char *code_to_string (enum tree_code);
static const char *cv_to_string (tree, int);
static const char *decl_to_string (tree, int);
static const char *expr_to_string (tree);
static const char *fndecl_to_string (tree, int);
static const char *op_to_string	(enum tree_code);
static const char *parm_to_string (int);
static const char *parms_to_string (tree);
static const char *type_to_string (tree, int);

static void dump_alias_template_specialization (cxx_pretty_printer *, tree, int);
static void dump_type (cxx_pretty_printer *, tree, int);
static void dump_typename (cxx_pretty_printer *, tree, int);
static void dump_simple_decl (cxx_pretty_printer *, tree, tree, int);
static void dump_decl (cxx_pretty_printer *, tree, int);
static void dump_template_decl (cxx_pretty_printer *, tree, int);
static void dump_function_decl (cxx_pretty_printer *, tree, int);
static void dump_expr (cxx_pretty_printer *, tree, int);
static void dump_unary_op (cxx_pretty_printer *, const char *, tree, int);
static void dump_binary_op (cxx_pretty_printer *, const char *, tree, int);
static void dump_aggr_type (cxx_pretty_printer *, tree, int);
static void dump_type_prefix (cxx_pretty_printer *, tree, int);
static void dump_type_suffix (cxx_pretty_printer *, tree, int);
static void dump_function_name (cxx_pretty_printer *, tree, int);
static void dump_call_expr_args (cxx_pretty_printer *, tree, int, bool);
static void dump_aggr_init_expr_args (cxx_pretty_printer *, tree, int, bool);
static void dump_expr_list (cxx_pretty_printer *, tree, int);
static void dump_global_iord (cxx_pretty_printer *, tree);
static void dump_parameters (cxx_pretty_printer *, tree, int);
static void dump_ref_qualifier (cxx_pretty_printer *, tree, int);
static void dump_exception_spec (cxx_pretty_printer *, tree, int);
static void dump_template_argument (cxx_pretty_printer *, tree, int);
static void dump_template_argument_list (cxx_pretty_printer *, tree, int);
static void dump_template_parameter (cxx_pretty_printer *, tree, int);
static void dump_template_bindings (cxx_pretty_printer *, tree, tree,
                                    vec<tree, va_gc> *);
static void dump_scope (cxx_pretty_printer *, tree, int);
static void dump_template_parms (cxx_pretty_printer *, tree, int, int);
static int get_non_default_template_args_count (tree, int);
static const char *function_category (tree);
static void maybe_print_constexpr_context (diagnostic_context *);
static void maybe_print_instantiation_context (diagnostic_context *);
static void print_instantiation_full_context (diagnostic_context *);
static void print_instantiation_partial_context (diagnostic_context *,
						 struct tinst_level *,
						 location_t);
static void cp_diagnostic_starter (diagnostic_context *, diagnostic_info *);
static void cp_diagnostic_finalizer (diagnostic_context *, diagnostic_info *);
static void cp_print_error_function (diagnostic_context *, diagnostic_info *);

static bool cp_printer (pretty_printer *, text_info *, const char *,
			int, bool, bool, bool);

void
init_error (void)
{
  diagnostic_starter (global_dc) = cp_diagnostic_starter;
  diagnostic_finalizer (global_dc) = cp_diagnostic_finalizer;
  diagnostic_format_decoder (global_dc) = cp_printer;

  new (cxx_pp) cxx_pretty_printer ();
}

/* Dump a scope, if deemed necessary.  */

static void
dump_scope (cxx_pretty_printer *pp, tree scope, int flags)
{
  int f = flags & (TFF_SCOPE | TFF_CHASE_TYPEDEF);

  if (scope == NULL_TREE)
    return;

  if (TREE_CODE (scope) == NAMESPACE_DECL)
    {
      if (scope != global_namespace)
	{
          dump_decl (pp, scope, f);
	  pp_cxx_colon_colon (pp);
	}
    }
  else if (AGGREGATE_TYPE_P (scope))
    {
      dump_type (pp, scope, f);
      pp_cxx_colon_colon (pp);
    }
  else if ((flags & TFF_SCOPE) && TREE_CODE (scope) == FUNCTION_DECL)
    {
      dump_function_decl (pp, scope, f);
      pp_cxx_colon_colon (pp);
    }
}

/* Dump the template ARGument under control of FLAGS.  */

static void
dump_template_argument (cxx_pretty_printer *pp, tree arg, int flags)
{
  if (ARGUMENT_PACK_P (arg))
    dump_template_argument_list (pp, ARGUMENT_PACK_ARGS (arg),
				 /* No default args in argument packs.  */
				 flags|TFF_NO_OMIT_DEFAULT_TEMPLATE_ARGUMENTS);
  else if (TYPE_P (arg) || TREE_CODE (arg) == TEMPLATE_DECL)
    dump_type (pp, arg, flags & ~TFF_CLASS_KEY_OR_ENUM);
  else
    {
      if (TREE_CODE (arg) == TREE_LIST)
	arg = TREE_VALUE (arg);

      dump_expr (pp, arg, (flags | TFF_EXPR_IN_PARENS) & ~TFF_CLASS_KEY_OR_ENUM);
    }
}

/* Count the number of template arguments ARGS whose value does not
   match the (optional) default template parameter in PARAMS  */

static int
get_non_default_template_args_count (tree args, int flags)
{
  int n = TREE_VEC_LENGTH (INNERMOST_TEMPLATE_ARGS (args));

  if (/* We use this flag when generating debug information.  We don't
	 want to expand templates at this point, for this may generate
	 new decls, which gets decl counts out of sync, which may in
	 turn cause codegen differences between compilations with and
	 without -g.  */
      (flags & TFF_NO_OMIT_DEFAULT_TEMPLATE_ARGUMENTS) != 0
      || !flag_pretty_templates)
    return n;

  return GET_NON_DEFAULT_TEMPLATE_ARGS_COUNT (INNERMOST_TEMPLATE_ARGS (args));
}

/* Dump a template-argument-list ARGS (always a TREE_VEC) under control
   of FLAGS.  */

static void
dump_template_argument_list (cxx_pretty_printer *pp, tree args, int flags)
{
  int n = get_non_default_template_args_count (args, flags);
  int need_comma = 0;
  int i;

  for (i = 0; i < n; ++i)
    {
      tree arg = TREE_VEC_ELT (args, i);

      /* Only print a comma if we know there is an argument coming. In
         the case of an empty template argument pack, no actual
         argument will be printed.  */
      if (need_comma
          && (!ARGUMENT_PACK_P (arg)
              || TREE_VEC_LENGTH (ARGUMENT_PACK_ARGS (arg)) > 0))
	pp_separate_with_comma (pp);

      dump_template_argument (pp, arg, flags);
      need_comma = 1;
    }
}

/* Dump a template parameter PARM (a TREE_LIST) under control of FLAGS.  */

static void
dump_template_parameter (cxx_pretty_printer *pp, tree parm, int flags)
{
  tree p;
  tree a;

  if (parm == error_mark_node)
   return;

  p = TREE_VALUE (parm);
  a = TREE_PURPOSE (parm);

  if (TREE_CODE (p) == TYPE_DECL)
    {
      if (flags & TFF_DECL_SPECIFIERS)
	{
	  pp_cxx_ws_string (pp, "class");
          if (TEMPLATE_TYPE_PARAMETER_PACK (TREE_TYPE (p)))
            pp_cxx_ws_string (pp, "...");
	  if (DECL_NAME (p))
	    pp_cxx_tree_identifier (pp, DECL_NAME (p));
	}
      else if (DECL_NAME (p))
	pp_cxx_tree_identifier (pp, DECL_NAME (p));
      else
	pp_cxx_canonical_template_parameter (pp, TREE_TYPE (p));
    }
  else
    dump_decl (pp, p, flags | TFF_DECL_SPECIFIERS);

  if ((flags & TFF_FUNCTION_DEFAULT_ARGUMENTS) && a != NULL_TREE)
    {
      pp_cxx_whitespace (pp);
      pp_equal (pp);
      pp_cxx_whitespace (pp);
      if (TREE_CODE (p) == TYPE_DECL || TREE_CODE (p) == TEMPLATE_DECL)
	dump_type (pp, a, flags & ~TFF_CHASE_TYPEDEF);
      else
	dump_expr (pp, a, flags | TFF_EXPR_IN_PARENS);
    }
}

/* Dump, under control of FLAGS, a template-parameter-list binding.
   PARMS is a TREE_LIST of TREE_VEC of TREE_LIST and ARGS is a
   TREE_VEC.  */

static void
dump_template_bindings (cxx_pretty_printer *pp, tree parms, tree args,
                        vec<tree, va_gc> *typenames)
{
  bool need_semicolon = false;
  int i;
  tree t;

  while (parms)
    {
      tree p = TREE_VALUE (parms);
      int lvl = TMPL_PARMS_DEPTH (parms);
      int arg_idx = 0;
      int i;
      tree lvl_args = NULL_TREE;

      /* Don't crash if we had an invalid argument list.  */
      if (TMPL_ARGS_DEPTH (args) >= lvl)
	lvl_args = TMPL_ARGS_LEVEL (args, lvl);

      for (i = 0; i < TREE_VEC_LENGTH (p); ++i)
	{
	  tree arg = NULL_TREE;

	  /* Don't crash if we had an invalid argument list.  */
	  if (lvl_args && NUM_TMPL_ARGS (lvl_args) > arg_idx)
	    arg = TREE_VEC_ELT (lvl_args, arg_idx);

	  if (need_semicolon)
	    pp_separate_with_semicolon (pp);
	  dump_template_parameter (pp, TREE_VEC_ELT (p, i),
                                   TFF_PLAIN_IDENTIFIER);
	  pp_cxx_whitespace (pp);
	  pp_equal (pp);
	  pp_cxx_whitespace (pp);
	  if (arg)
	    {
	      if (ARGUMENT_PACK_P (arg))
		pp_cxx_left_brace (pp);
	      dump_template_argument (pp, arg, TFF_PLAIN_IDENTIFIER);
	      if (ARGUMENT_PACK_P (arg))
		pp_cxx_right_brace (pp);
	    }
	  else
	    pp_string (pp, M_("<missing>"));

	  ++arg_idx;
	  need_semicolon = true;
	}

      parms = TREE_CHAIN (parms);
    }

  /* Don't bother with typenames for a partial instantiation.  */
  if (vec_safe_is_empty (typenames) || uses_template_parms (args))
    return;

  FOR_EACH_VEC_SAFE_ELT (typenames, i, t)
    {
      if (need_semicolon)
	pp_separate_with_semicolon (pp);
      dump_type (pp, t, TFF_PLAIN_IDENTIFIER);
      pp_cxx_whitespace (pp);
      pp_equal (pp);
      pp_cxx_whitespace (pp);
      push_deferring_access_checks (dk_no_check);
      t = tsubst (t, args, tf_none, NULL_TREE);
      pop_deferring_access_checks ();
      /* Strip typedefs.  We can't just use TFF_CHASE_TYPEDEF because
	 pp_simple_type_specifier doesn't know about it.  */
      t = strip_typedefs (t);
      dump_type (pp, t, TFF_PLAIN_IDENTIFIER);
    }
}

/* Dump a human-readable equivalent of the alias template
   specialization of T.  */

static void
dump_alias_template_specialization (cxx_pretty_printer *pp, tree t, int flags)
{
  tree name;

  gcc_assert (alias_template_specialization_p (t));

  if (!(flags & TFF_UNQUALIFIED_NAME))
    dump_scope (pp, CP_DECL_CONTEXT (TYPE_NAME (t)), flags);
  name = TYPE_IDENTIFIER (t);
  pp_cxx_tree_identifier (pp, name);
  dump_template_parms (pp, TYPE_TEMPLATE_INFO (t),
		       /*primary=*/false,
		       flags & ~TFF_TEMPLATE_HEADER);
}

/* Dump a human-readable equivalent of TYPE.  FLAGS controls the
   format.  */

static void
dump_type (cxx_pretty_printer *pp, tree t, int flags)
{
  if (t == NULL_TREE)
    return;

  /* Don't print e.g. "struct mytypedef".  */
  if (TYPE_P (t) && typedef_variant_p (t))
    {
      tree decl = TYPE_NAME (t);
      if ((flags & TFF_CHASE_TYPEDEF)
	       || DECL_SELF_REFERENCE_P (decl)
	       || (!flag_pretty_templates
		   && DECL_LANG_SPECIFIC (decl) && DECL_TEMPLATE_INFO (decl)))
	t = strip_typedefs (t);
      else if (alias_template_specialization_p (t))
	{
	  dump_alias_template_specialization (pp, t, flags);
	  return;
	}
      else if (same_type_p (t, TREE_TYPE (decl)))
	t = decl;
      else
	{
	  pp_cxx_cv_qualifier_seq (pp, t);
	  pp_cxx_tree_identifier (pp, TYPE_IDENTIFIER (t));
	  return;
	}
    }

  if (TYPE_PTRMEMFUNC_P (t))
    goto offset_type;

  switch (TREE_CODE (t))
    {
    case LANG_TYPE:
      if (t == init_list_type_node)
	pp_string (pp, M_("<brace-enclosed initializer list>"));
      else if (t == unknown_type_node)
	pp_string (pp, M_("<unresolved overloaded function type>"));
      else
	{
	  pp_cxx_cv_qualifier_seq (pp, t);
	  pp_cxx_tree_identifier (pp, TYPE_IDENTIFIER (t));
	}
      break;

    case TREE_LIST:
      /* A list of function parms.  */
      dump_parameters (pp, t, flags);
      break;

    case IDENTIFIER_NODE:
      pp_cxx_tree_identifier (pp, t);
      break;

    case TREE_BINFO:
      dump_type (pp, BINFO_TYPE (t), flags);
      break;

    case RECORD_TYPE:
    case UNION_TYPE:
    case ENUMERAL_TYPE:
      dump_aggr_type (pp, t, flags);
      break;

    case TYPE_DECL:
      if (flags & TFF_CHASE_TYPEDEF)
	{
	  dump_type (pp, DECL_ORIGINAL_TYPE (t)
		     ? DECL_ORIGINAL_TYPE (t) : TREE_TYPE (t), flags);
	  break;
	}
      /* Else fall through.  */

    case TEMPLATE_DECL:
    case NAMESPACE_DECL:
      dump_decl (pp, t, flags & ~TFF_DECL_SPECIFIERS);
      break;

    case INTEGER_TYPE:
    case REAL_TYPE:
    case VOID_TYPE:
    case BOOLEAN_TYPE:
    case COMPLEX_TYPE:
    case VECTOR_TYPE:
    case FIXED_POINT_TYPE:
      pp_type_specifier_seq (pp, t);
      break;

    case TEMPLATE_TEMPLATE_PARM:
      /* For parameters inside template signature.  */
      if (TYPE_IDENTIFIER (t))
	pp_cxx_tree_identifier (pp, TYPE_IDENTIFIER (t));
      else
	pp_cxx_canonical_template_parameter (pp, t);
      break;

    case BOUND_TEMPLATE_TEMPLATE_PARM:
      {
	tree args = TYPE_TI_ARGS (t);
	pp_cxx_cv_qualifier_seq (pp, t);
	pp_cxx_tree_identifier (pp, TYPE_IDENTIFIER (t));
	pp_cxx_begin_template_argument_list (pp);
	dump_template_argument_list (pp, args, flags);
	pp_cxx_end_template_argument_list (pp);
      }
      break;

    case TEMPLATE_TYPE_PARM:
      pp_cxx_cv_qualifier_seq (pp, t);
      if (TYPE_IDENTIFIER (t))
	pp_cxx_tree_identifier (pp, TYPE_IDENTIFIER (t));
      else
	pp_cxx_canonical_template_parameter
	  (pp, TEMPLATE_TYPE_PARM_INDEX (t));
      break;

      /* This is not always necessary for pointers and such, but doing this
	 reduces code size.  */
    case ARRAY_TYPE:
    case POINTER_TYPE:
    case REFERENCE_TYPE:
    case OFFSET_TYPE:
    offset_type:
    case FUNCTION_TYPE:
    case METHOD_TYPE:
    {
      dump_type_prefix (pp, t, flags);
      dump_type_suffix (pp, t, flags);
      break;
    }
    case TYPENAME_TYPE:
      if (! (flags & TFF_CHASE_TYPEDEF)
	  && DECL_ORIGINAL_TYPE (TYPE_NAME (t)))
	{
	  dump_decl (pp, TYPE_NAME (t), TFF_PLAIN_IDENTIFIER);
	  break;
	}
      pp_cxx_cv_qualifier_seq (pp, t);
      pp_cxx_ws_string (pp,
			 TYPENAME_IS_ENUM_P (t) ? "enum"
			 : TYPENAME_IS_CLASS_P (t) ? "class"
			 : "typename");
      dump_typename (pp, t, flags);
      break;

    case UNBOUND_CLASS_TEMPLATE:
      if (! (flags & TFF_UNQUALIFIED_NAME))
	{
	  dump_type (pp, TYPE_CONTEXT (t), flags);
	  pp_cxx_colon_colon (pp);
	}
      pp_cxx_ws_string (pp, "template");
      dump_type (pp, DECL_NAME (TYPE_NAME (t)), flags);
      break;

    case TYPEOF_TYPE:
      pp_cxx_ws_string (pp, "__typeof__");
      pp_cxx_whitespace (pp);
      pp_cxx_left_paren (pp);
      dump_expr (pp, TYPEOF_TYPE_EXPR (t), flags & ~TFF_EXPR_IN_PARENS);
      pp_cxx_right_paren (pp);
      break;

    case UNDERLYING_TYPE:
      pp_cxx_ws_string (pp, "__underlying_type");
      pp_cxx_whitespace (pp);
      pp_cxx_left_paren (pp);
      dump_expr (pp, UNDERLYING_TYPE_TYPE (t), flags & ~TFF_EXPR_IN_PARENS);
      pp_cxx_right_paren (pp);
      break;

    case TYPE_PACK_EXPANSION:
      dump_type (pp, PACK_EXPANSION_PATTERN (t), flags);
      pp_cxx_ws_string (pp, "...");
      break;

    case TYPE_ARGUMENT_PACK:
      dump_template_argument (pp, t, flags);
      break;

    case DECLTYPE_TYPE:
      pp_cxx_ws_string (pp, "decltype");
      pp_cxx_whitespace (pp);
      pp_cxx_left_paren (pp);
      dump_expr (pp, DECLTYPE_TYPE_EXPR (t), flags & ~TFF_EXPR_IN_PARENS);
      pp_cxx_right_paren (pp);
      break;

    case NULLPTR_TYPE:
      pp_string (pp, "std::nullptr_t");
      break;

    default:
      pp_unsupported_tree (pp, t);
      /* Fall through to error.  */

    case ERROR_MARK:
      pp_string (pp, M_("<type error>"));
      break;
    }
}

/* Dump a TYPENAME_TYPE. We need to notice when the context is itself
   a TYPENAME_TYPE.  */

static void
dump_typename (cxx_pretty_printer *pp, tree t, int flags)
{
  tree ctx = TYPE_CONTEXT (t);

  if (TREE_CODE (ctx) == TYPENAME_TYPE)
    dump_typename (pp, ctx, flags);
  else
    dump_type (pp, ctx, flags & ~TFF_CLASS_KEY_OR_ENUM);
  pp_cxx_colon_colon (pp);
  dump_decl (pp, TYPENAME_TYPE_FULLNAME (t), flags);
}

/* Return the name of the supplied aggregate, or enumeral type.  */

const char *
class_key_or_enum_as_string (tree t)
{
  if (TREE_CODE (t) == ENUMERAL_TYPE) 
    {
      if (SCOPED_ENUM_P (t))
        return "enum class";
      else
        return "enum";
    }
  else if (TREE_CODE (t) == UNION_TYPE)
    return "union";
  else if (TYPE_LANG_SPECIFIC (t) && CLASSTYPE_DECLARED_CLASS (t))
    return "class";
  else
    return "struct";
}

/* Print out a class declaration T under the control of FLAGS,
   in the form `class foo'.  */

static void
dump_aggr_type (cxx_pretty_printer *pp, tree t, int flags)
{
  tree name;
  const char *variety = class_key_or_enum_as_string (t);
  int typdef = 0;
  int tmplate = 0;

  pp_cxx_cv_qualifier_seq (pp, t);

  if (flags & TFF_CLASS_KEY_OR_ENUM)
    pp_cxx_ws_string (pp, variety);

  name = TYPE_NAME (t);

  if (name)
    {
      typdef = (!DECL_ARTIFICIAL (name)
		/* An alias specialization is not considered to be a
		   typedef.  */
		&& !alias_template_specialization_p (t));

      if ((typdef
	   && ((flags & TFF_CHASE_TYPEDEF)
	       || (!flag_pretty_templates && DECL_LANG_SPECIFIC (name)
		   && DECL_TEMPLATE_INFO (name))))
	  || DECL_SELF_REFERENCE_P (name))
	{
	  t = TYPE_MAIN_VARIANT (t);
	  name = TYPE_NAME (t);
	  typdef = 0;
	}

      tmplate = !typdef && TREE_CODE (t) != ENUMERAL_TYPE
		&& TYPE_LANG_SPECIFIC (t) && CLASSTYPE_TEMPLATE_INFO (t)
		&& (TREE_CODE (CLASSTYPE_TI_TEMPLATE (t)) != TEMPLATE_DECL
		    || PRIMARY_TEMPLATE_P (CLASSTYPE_TI_TEMPLATE (t)));
      
      if (! (flags & TFF_UNQUALIFIED_NAME))
	dump_scope (pp, CP_DECL_CONTEXT (name), flags | TFF_SCOPE);
      flags &= ~TFF_UNQUALIFIED_NAME;
      if (tmplate)
	{
	  /* Because the template names are mangled, we have to locate
	     the most general template, and use that name.  */
	  tree tpl = TYPE_TI_TEMPLATE (t);

	  while (DECL_TEMPLATE_INFO (tpl))
	    tpl = DECL_TI_TEMPLATE (tpl);
	  name = tpl;
	}
      name = DECL_NAME (name);
    }

  if (name == 0 || ANON_AGGRNAME_P (name))
    {
      if (flags & TFF_CLASS_KEY_OR_ENUM)
	pp_string (pp, M_("<anonymous>"));
      else
	pp_printf (pp, M_("<anonymous %s>"), variety);
    }
  else if (LAMBDA_TYPE_P (t))
    {
      /* A lambda's "type" is essentially its signature.  */
      pp_string (pp, M_("<lambda"));
      if (lambda_function (t))
	dump_parameters (pp,
                         FUNCTION_FIRST_USER_PARMTYPE (lambda_function (t)),
			 flags);
      pp_greater (pp);
    }
  else
    pp_cxx_tree_identifier (pp, name);
  if (tmplate)
    dump_template_parms (pp, TYPE_TEMPLATE_INFO (t),
			 !CLASSTYPE_USE_TEMPLATE (t),
			 flags & ~TFF_TEMPLATE_HEADER);
}

/* Dump into the obstack the initial part of the output for a given type.
   This is necessary when dealing with things like functions returning
   functions.  Examples:

   return type of `int (* fee ())()': pointer -> function -> int.  Both
   pointer (and reference and offset) and function (and member) types must
   deal with prefix and suffix.

   Arrays must also do this for DECL nodes, like int a[], and for things like
   int *[]&.  */

static void
dump_type_prefix (cxx_pretty_printer *pp, tree t, int flags)
{
  if (TYPE_PTRMEMFUNC_P (t))
    {
      t = TYPE_PTRMEMFUNC_FN_TYPE (t);
      goto offset_type;
    }

  switch (TREE_CODE (t))
    {
    case POINTER_TYPE:
    case REFERENCE_TYPE:
      {
	tree sub = TREE_TYPE (t);

	dump_type_prefix (pp, sub, flags);
	if (TREE_CODE (sub) == ARRAY_TYPE
	    || TREE_CODE (sub) == FUNCTION_TYPE)
	  {
	    pp_cxx_whitespace (pp);
	    pp_cxx_left_paren (pp);
	    pp_c_attributes_display (pp, TYPE_ATTRIBUTES (sub));
	  }
	if (TYPE_PTR_P (t))
	  pp_star (pp);
	else if (TREE_CODE (t) == REFERENCE_TYPE)
	{
	  if (TYPE_REF_IS_RVALUE (t))
	    pp_ampersand_ampersand (pp);
	  else
	    pp_ampersand (pp);
	}
	pp->padding = pp_before;
	pp_cxx_cv_qualifier_seq (pp, t);
      }
      break;

    case OFFSET_TYPE:
    offset_type:
      dump_type_prefix (pp, TREE_TYPE (t), flags);
      if (TREE_CODE (t) == OFFSET_TYPE)	/* pmfs deal with this in d_t_p */
	{
	  pp_maybe_space (pp);
	  if (TREE_CODE (TREE_TYPE (t)) == ARRAY_TYPE)
	     pp_cxx_left_paren (pp);
	  dump_type (pp, TYPE_OFFSET_BASETYPE (t), flags);
	  pp_cxx_colon_colon (pp);
	}
      pp_cxx_star (pp);
      pp_cxx_cv_qualifier_seq (pp, t);
      pp->padding = pp_before;
      break;

      /* This can be reached without a pointer when dealing with
	 templates, e.g. std::is_function.  */
    case FUNCTION_TYPE:
      dump_type_prefix (pp, TREE_TYPE (t), flags);
      break;

    case METHOD_TYPE:
      dump_type_prefix (pp, TREE_TYPE (t), flags);
      pp_maybe_space (pp);
      pp_cxx_left_paren (pp);
      dump_aggr_type (pp, TYPE_METHOD_BASETYPE (t), flags);
      pp_cxx_colon_colon (pp);
      break;

    case ARRAY_TYPE:
      dump_type_prefix (pp, TREE_TYPE (t), flags);
      break;

    case ENUMERAL_TYPE:
    case IDENTIFIER_NODE:
    case INTEGER_TYPE:
    case BOOLEAN_TYPE:
    case REAL_TYPE:
    case RECORD_TYPE:
    case TEMPLATE_TYPE_PARM:
    case TEMPLATE_TEMPLATE_PARM:
    case BOUND_TEMPLATE_TEMPLATE_PARM:
    case TREE_LIST:
    case TYPE_DECL:
    case TREE_VEC:
    case UNION_TYPE:
    case LANG_TYPE:
    case VOID_TYPE:
    case TYPENAME_TYPE:
    case COMPLEX_TYPE:
    case VECTOR_TYPE:
    case TYPEOF_TYPE:
    case UNDERLYING_TYPE:
    case DECLTYPE_TYPE:
    case TYPE_PACK_EXPANSION:
    case FIXED_POINT_TYPE:
    case NULLPTR_TYPE:
      dump_type (pp, t, flags);
      pp->padding = pp_before;
      break;

    default:
      pp_unsupported_tree (pp, t);
      /* fall through.  */
    case ERROR_MARK:
      pp_string (pp, M_("<typeprefixerror>"));
      break;
    }
}

/* Dump the suffix of type T, under control of FLAGS.  This is the part
   which appears after the identifier (or function parms).  */

static void
dump_type_suffix (cxx_pretty_printer *pp, tree t, int flags)
{
  if (TYPE_PTRMEMFUNC_P (t))
    t = TYPE_PTRMEMFUNC_FN_TYPE (t);

  switch (TREE_CODE (t))
    {
    case POINTER_TYPE:
    case REFERENCE_TYPE:
    case OFFSET_TYPE:
      if (TREE_CODE (TREE_TYPE (t)) == ARRAY_TYPE
	  || TREE_CODE (TREE_TYPE (t)) == FUNCTION_TYPE)
	pp_cxx_right_paren (pp);
      dump_type_suffix (pp, TREE_TYPE (t), flags);
      break;

    case FUNCTION_TYPE:
    case METHOD_TYPE:
      {
	tree arg;
	if (TREE_CODE (t) == METHOD_TYPE)
	  /* Can only be reached through a pointer.  */
	  pp_cxx_right_paren (pp);
	arg = TYPE_ARG_TYPES (t);
	if (TREE_CODE (t) == METHOD_TYPE)
	  arg = TREE_CHAIN (arg);

	/* Function pointers don't have default args.  Not in standard C++,
	   anyway; they may in g++, but we'll just pretend otherwise.  */
	dump_parameters (pp, arg, flags & ~TFF_FUNCTION_DEFAULT_ARGUMENTS);

	pp->padding = pp_before;
	pp_cxx_cv_qualifiers (pp, type_memfn_quals (t));
	dump_ref_qualifier (pp, t, flags);
	dump_exception_spec (pp, TYPE_RAISES_EXCEPTIONS (t), flags);
	dump_type_suffix (pp, TREE_TYPE (t), flags);
	break;
      }

    case ARRAY_TYPE:
      pp_maybe_space (pp);
      pp_cxx_left_bracket (pp);
      if (TYPE_DOMAIN (t))
	{
	  tree dtype = TYPE_DOMAIN (t);
	  tree max = TYPE_MAX_VALUE (dtype);
	  if (integer_all_onesp (max))
	    pp_character (pp, '0');
	  else if (host_integerp (max, 0))
	    pp_wide_integer (pp, tree_low_cst (max, 0) + 1);
	  else
	    {
	      STRIP_NOPS (max);
	      if (TREE_CODE (max) == SAVE_EXPR)
		max = TREE_OPERAND (max, 0);
	      if (TREE_CODE (max) == MINUS_EXPR
		  || TREE_CODE (max) == PLUS_EXPR)
		{
		  max = TREE_OPERAND (max, 0);
		  while (CONVERT_EXPR_P (max))
		    max = TREE_OPERAND (max, 0);
		}
	      else
		max = fold_build2_loc (input_location,
				       PLUS_EXPR, dtype, max,
				       build_int_cst (dtype, 1));
	      dump_expr (pp, max, flags & ~TFF_EXPR_IN_PARENS);
	    }
	}
      pp_cxx_right_bracket (pp);
      dump_type_suffix (pp, TREE_TYPE (t), flags);
      break;

    case ENUMERAL_TYPE:
    case IDENTIFIER_NODE:
    case INTEGER_TYPE:
    case BOOLEAN_TYPE:
    case REAL_TYPE:
    case RECORD_TYPE:
    case TEMPLATE_TYPE_PARM:
    case TEMPLATE_TEMPLATE_PARM:
    case BOUND_TEMPLATE_TEMPLATE_PARM:
    case TREE_LIST:
    case TYPE_DECL:
    case TREE_VEC:
    case UNION_TYPE:
    case LANG_TYPE:
    case VOID_TYPE:
    case TYPENAME_TYPE:
    case COMPLEX_TYPE:
    case VECTOR_TYPE:
    case TYPEOF_TYPE:
    case UNDERLYING_TYPE:
    case DECLTYPE_TYPE:
    case TYPE_PACK_EXPANSION:
    case FIXED_POINT_TYPE:
    case NULLPTR_TYPE:
      break;

    default:
      pp_unsupported_tree (pp, t);
    case ERROR_MARK:
      /* Don't mark it here, we should have already done in
	 dump_type_prefix.  */
      break;
    }
}

static void
dump_global_iord (cxx_pretty_printer *pp, tree t)
{
  const char *p = NULL;

  if (DECL_GLOBAL_CTOR_P (t))
    p = M_("(static initializers for %s)");
  else if (DECL_GLOBAL_DTOR_P (t))
    p = M_("(static destructors for %s)");
  else
    gcc_unreachable ();

  pp_printf (pp, p, input_filename);
}

static void
dump_simple_decl (cxx_pretty_printer *pp, tree t, tree type, int flags)
{
  if (flags & TFF_DECL_SPECIFIERS)
    {
      if (VAR_P (t)
	  && DECL_DECLARED_CONSTEXPR_P (t))
	pp_cxx_ws_string (pp, "constexpr");
      dump_type_prefix (pp, type, flags & ~TFF_UNQUALIFIED_NAME);
      pp_maybe_space (pp);
    }
  if (! (flags & TFF_UNQUALIFIED_NAME)
      && TREE_CODE (t) != PARM_DECL
      && (!DECL_INITIAL (t)
	  || TREE_CODE (DECL_INITIAL (t)) != TEMPLATE_PARM_INDEX))
    dump_scope (pp, CP_DECL_CONTEXT (t), flags);
  flags &= ~TFF_UNQUALIFIED_NAME;
  if ((flags & TFF_DECL_SPECIFIERS)
      && DECL_TEMPLATE_PARM_P (t) 
      && TEMPLATE_PARM_PARAMETER_PACK (DECL_INITIAL (t)))
    pp_string (pp, "...");
  if (DECL_NAME (t))
    {
      if (TREE_CODE (t) == FIELD_DECL && DECL_NORMAL_CAPTURE_P (t))
	{
	  pp_less (pp);
	  pp_string (pp, IDENTIFIER_POINTER (DECL_NAME (t)) + 2);
	  pp_string (pp, " capture>");
	}
      else
	dump_decl (pp, DECL_NAME (t), flags);
    }
  else
    pp_string (pp, M_("<anonymous>"));
  if (flags & TFF_DECL_SPECIFIERS)
    dump_type_suffix (pp, type, flags);
}

/* Dump a human readable string for the decl T under control of FLAGS.  */

static void
dump_decl (cxx_pretty_printer *pp, tree t, int flags)
{
  if (t == NULL_TREE)
    return;

  /* If doing Objective-C++, give Objective-C a chance to demangle
     Objective-C method names.  */
  if (c_dialect_objc ())
    {
      const char *demangled = objc_maybe_printable_name (t, flags);
      if (demangled)
	{
	  pp_string (pp, demangled);
	  return;
	}
    }

  switch (TREE_CODE (t))
    {
    case TYPE_DECL:
      /* Don't say 'typedef class A' */
      if (DECL_ARTIFICIAL (t) && !DECL_SELF_REFERENCE_P (t))
	{
	  if ((flags & TFF_DECL_SPECIFIERS)
	      && TREE_CODE (TREE_TYPE (t)) == TEMPLATE_TYPE_PARM)
	    {
	      /* Say `class T' not just `T'.  */
	      pp_cxx_ws_string (pp, "class");

	      /* Emit the `...' for a parameter pack.  */
	      if (TEMPLATE_TYPE_PARAMETER_PACK (TREE_TYPE (t)))
		pp_cxx_ws_string (pp, "...");
	    }

	  dump_type (pp, TREE_TYPE (t), flags);
	  break;
	}
      if (TYPE_DECL_ALIAS_P (t)
	  && (flags & TFF_DECL_SPECIFIERS
	      || flags & TFF_CLASS_KEY_OR_ENUM))
	{
	  pp_cxx_ws_string (pp, "using");
	  dump_decl (pp, DECL_NAME (t), flags);
	  pp_cxx_whitespace (pp);
	  pp_cxx_ws_string (pp, "=");
	  pp_cxx_whitespace (pp);
	  dump_type (pp, DECL_ORIGINAL_TYPE (t), flags);
	  break;
	}
      if ((flags & TFF_DECL_SPECIFIERS)
	  && !DECL_SELF_REFERENCE_P (t))
	pp_cxx_ws_string (pp, "typedef");
      dump_simple_decl (pp, t, DECL_ORIGINAL_TYPE (t)
			? DECL_ORIGINAL_TYPE (t) : TREE_TYPE (t),
			flags);
      break;

    case VAR_DECL:
      if (DECL_NAME (t) && VTABLE_NAME_P (DECL_NAME (t)))
	{
	  pp_string (pp, M_("vtable for "));
	  gcc_assert (TYPE_P (DECL_CONTEXT (t)));
	  dump_type (pp, DECL_CONTEXT (t), flags);
	  break;
	}
      /* Else fall through.  */
    case FIELD_DECL:
    case PARM_DECL:
      dump_simple_decl (pp, t, TREE_TYPE (t), flags);
      break;

    case RESULT_DECL:
      pp_string (pp, M_("<return value> "));
      dump_simple_decl (pp, t, TREE_TYPE (t), flags);
      break;

    case NAMESPACE_DECL:
      if (flags & TFF_DECL_SPECIFIERS)
	pp->declaration (t);
      else
	{
	  if (! (flags & TFF_UNQUALIFIED_NAME))
	    dump_scope (pp, CP_DECL_CONTEXT (t), flags);
	  flags &= ~TFF_UNQUALIFIED_NAME;
	  if (DECL_NAME (t) == NULL_TREE)
            {
              if (!(pp->flags & pp_c_flag_gnu_v3))
                pp_cxx_ws_string (pp, M_("{anonymous}"));
              else
                pp_cxx_ws_string (pp, M_("(anonymous namespace)"));
            }
	  else
	    pp_cxx_tree_identifier (pp, DECL_NAME (t));
	}
      break;

    case SCOPE_REF:
      dump_type (pp, TREE_OPERAND (t, 0), flags);
      pp_colon_colon (pp);
      dump_decl (pp, TREE_OPERAND (t, 1), TFF_UNQUALIFIED_NAME);
      break;

    case ARRAY_REF:
      dump_decl (pp, TREE_OPERAND (t, 0), flags);
      pp_cxx_left_bracket (pp);
      dump_decl (pp, TREE_OPERAND (t, 1), flags);
      pp_cxx_right_bracket (pp);
      break;

    case ARRAY_NOTATION_REF:
      dump_decl (pp, ARRAY_NOTATION_ARRAY (t), flags | TFF_EXPR_IN_PARENS);
      pp_cxx_left_bracket (pp);
      dump_decl (pp, ARRAY_NOTATION_START (t), flags | TFF_EXPR_IN_PARENS);
      pp_colon (pp);
      dump_decl (pp, ARRAY_NOTATION_LENGTH (t), flags | TFF_EXPR_IN_PARENS);
      pp_colon (pp);
      dump_decl (pp, ARRAY_NOTATION_STRIDE (t), flags | TFF_EXPR_IN_PARENS);
      pp_cxx_right_bracket (pp);
      break;

      /* So that we can do dump_decl on an aggr type.  */
    case RECORD_TYPE:
    case UNION_TYPE:
    case ENUMERAL_TYPE:
      dump_type (pp, t, flags);
      break;

    case BIT_NOT_EXPR:
      /* This is a pseudo destructor call which has not been folded into
	 a PSEUDO_DTOR_EXPR yet.  */
      pp_cxx_complement (pp);
      dump_type (pp, TREE_OPERAND (t, 0), flags);
      break;

    case TYPE_EXPR:
      gcc_unreachable ();
      break;

      /* These special cases are duplicated here so that other functions
	 can feed identifiers to error and get them demangled properly.  */
    case IDENTIFIER_NODE:
      if (IDENTIFIER_TYPENAME_P (t))
	{
	  pp_cxx_ws_string (pp, "operator");
	  /* Not exactly IDENTIFIER_TYPE_VALUE.  */
	  dump_type (pp, TREE_TYPE (t), flags);
	  break;
	}
      else
	pp_cxx_tree_identifier (pp, t);
      break;

    case OVERLOAD:
      if (OVL_CHAIN (t))
	{
	  t = OVL_CURRENT (t);
	  if (DECL_CLASS_SCOPE_P (t))
	    {
	      dump_type (pp, DECL_CONTEXT (t), flags);
	      pp_cxx_colon_colon (pp);
	    }
	  else if (!DECL_FILE_SCOPE_P (t))
	    {
	      dump_decl (pp, DECL_CONTEXT (t), flags);
	      pp_cxx_colon_colon (pp);
	    }
	  dump_decl (pp, DECL_NAME (t), flags);
	  break;
	}

      /* If there's only one function, just treat it like an ordinary
	 FUNCTION_DECL.  */
      t = OVL_CURRENT (t);
      /* Fall through.  */

    case FUNCTION_DECL:
      if (! DECL_LANG_SPECIFIC (t))
	pp_string (pp, M_("<built-in>"));
      else if (DECL_GLOBAL_CTOR_P (t) || DECL_GLOBAL_DTOR_P (t))
	dump_global_iord (pp, t);
      else
	dump_function_decl (pp, t, flags);
      break;

    case TEMPLATE_DECL:
      dump_template_decl (pp, t, flags);
      break;

    case TEMPLATE_ID_EXPR:
      {
	tree name = TREE_OPERAND (t, 0);
	tree args = TREE_OPERAND (t, 1);

	if (is_overloaded_fn (name))
	  name = DECL_NAME (get_first_fn (name));
	dump_decl (pp, name, flags);
	pp_cxx_begin_template_argument_list (pp);
	if (args == error_mark_node)
	  pp_string (pp, M_("<template arguments error>"));
	else if (args)
	  dump_template_argument_list (pp, args, flags);
      	pp_cxx_end_template_argument_list (pp);
      }
      break;

    case LABEL_DECL:
      pp_cxx_tree_identifier (pp, DECL_NAME (t));
      break;

    case CONST_DECL:
      if ((TREE_TYPE (t) != NULL_TREE && NEXT_CODE (t) == ENUMERAL_TYPE)
	  || (DECL_INITIAL (t) &&
	      TREE_CODE (DECL_INITIAL (t)) == TEMPLATE_PARM_INDEX))
	dump_simple_decl (pp, t, TREE_TYPE (t), flags);
      else if (DECL_NAME (t))
	dump_decl (pp, DECL_NAME (t), flags);
      else if (DECL_INITIAL (t))
	dump_expr (pp, DECL_INITIAL (t), flags | TFF_EXPR_IN_PARENS);
      else
	pp_string (pp, M_("<enumerator>"));
      break;

    case USING_DECL:
      pp_cxx_ws_string (pp, "using");
      dump_type (pp, USING_DECL_SCOPE (t), flags);
      pp_cxx_colon_colon (pp);
      dump_decl (pp, DECL_NAME (t), flags);
      break;

    case STATIC_ASSERT:
      pp->declaration (t);
      break;

    case BASELINK:
      dump_decl (pp, BASELINK_FUNCTIONS (t), flags);
      break;

    case NON_DEPENDENT_EXPR:
      dump_expr (pp, t, flags);
      break;

    case TEMPLATE_TYPE_PARM:
      if (flags & TFF_DECL_SPECIFIERS)
	pp->declaration (t);
      else
	pp->type_id (t);
      break;

    case UNBOUND_CLASS_TEMPLATE:
    case TYPE_PACK_EXPANSION:
    case TREE_BINFO:
      dump_type (pp, t, flags);
      break;

    default:
      pp_unsupported_tree (pp, t);
      /* Fall through to error.  */

    case ERROR_MARK:
      pp_string (pp, M_("<declaration error>"));
      break;
    }
}

/* Dump a template declaration T under control of FLAGS. This means the
   'template <...> leaders plus the 'class X' or 'void fn(...)' part.  */

static void
dump_template_decl (cxx_pretty_printer *pp, tree t, int flags)
{
  tree orig_parms = DECL_TEMPLATE_PARMS (t);
  tree parms;
  int i;

  if (flags & TFF_TEMPLATE_HEADER)
    {
      for (parms = orig_parms = nreverse (orig_parms);
	   parms;
	   parms = TREE_CHAIN (parms))
	{
	  tree inner_parms = INNERMOST_TEMPLATE_PARMS (parms);
	  int len = TREE_VEC_LENGTH (inner_parms);

	  pp_cxx_ws_string (pp, "template");
	  pp_cxx_begin_template_argument_list (pp);

	  /* If we've shown the template prefix, we'd better show the
	     parameters' and decl's type too.  */
	    flags |= TFF_DECL_SPECIFIERS;

	  for (i = 0; i < len; i++)
	    {
	      if (i)
		pp_separate_with_comma (pp);
	      dump_template_parameter (pp, TREE_VEC_ELT (inner_parms, i),
                                       flags);
	    }
	  pp_cxx_end_template_argument_list (pp);
	  pp_cxx_whitespace (pp);
	}
      nreverse(orig_parms);

      if (DECL_TEMPLATE_TEMPLATE_PARM_P (t))
	{
	  /* Say `template<arg> class TT' not just `template<arg> TT'.  */
	  pp_cxx_ws_string (pp, "class");

	  /* If this is a parameter pack, print the ellipsis.  */
	  if (TEMPLATE_TYPE_PARAMETER_PACK (TREE_TYPE (t)))
	    pp_cxx_ws_string (pp, "...");
	}
    }

  if (DECL_CLASS_TEMPLATE_P (t))
    dump_type (pp, TREE_TYPE (t),
	       ((flags & ~TFF_CLASS_KEY_OR_ENUM) | TFF_TEMPLATE_NAME
		| (flags & TFF_DECL_SPECIFIERS ? TFF_CLASS_KEY_OR_ENUM : 0)));
  else if (DECL_TEMPLATE_RESULT (t)
           && (VAR_P (DECL_TEMPLATE_RESULT (t))
	       /* Alias template.  */
	       || DECL_TYPE_TEMPLATE_P (t)))
    dump_decl (pp, DECL_TEMPLATE_RESULT (t), flags | TFF_TEMPLATE_NAME);
  else
    {
      gcc_assert (TREE_TYPE (t));
      switch (NEXT_CODE (t))
	{
	case METHOD_TYPE:
	case FUNCTION_TYPE:
	  dump_function_decl (pp, t, flags | TFF_TEMPLATE_NAME);
	  break;
	default:
	  /* This case can occur with some invalid code.  */
	  dump_type (pp, TREE_TYPE (t),
		     (flags & ~TFF_CLASS_KEY_OR_ENUM) | TFF_TEMPLATE_NAME
		     | (flags & TFF_DECL_SPECIFIERS
			? TFF_CLASS_KEY_OR_ENUM : 0));
	}
    }
}

/* find_typenames looks through the type of the function template T
   and returns a vec containing any typedefs, decltypes or TYPENAME_TYPEs
   it finds.  */

struct find_typenames_t
{
  struct pointer_set_t *p_set;
  vec<tree, va_gc> *typenames;
};

static tree
find_typenames_r (tree *tp, int *walk_subtrees, void *data)
{
  struct find_typenames_t *d = (struct find_typenames_t *)data;
  tree mv = NULL_TREE;

  if (TYPE_P (*tp) && is_typedef_decl (TYPE_NAME (*tp)))
    /* Add the type of the typedef without any additional cv-quals.  */
    mv = TREE_TYPE (TYPE_NAME (*tp));
  else if (TREE_CODE (*tp) == TYPENAME_TYPE
	   || TREE_CODE (*tp) == DECLTYPE_TYPE)
    /* Add the typename without any cv-qualifiers.  */
    mv = TYPE_MAIN_VARIANT (*tp);

  if (TREE_CODE (*tp) == TYPE_PACK_EXPANSION)
    {
      /* Don't mess with parameter packs since we don't remember
	 the pack expansion context for a particular typename.  */
      *walk_subtrees = false;
      return NULL_TREE;
    }

  if (mv && (mv == *tp || !pointer_set_insert (d->p_set, mv)))
    vec_safe_push (d->typenames, mv);

  /* Search into class template arguments, which cp_walk_subtrees
     doesn't do.  */
  if (CLASS_TYPE_P (*tp) && CLASSTYPE_TEMPLATE_INFO (*tp))
    cp_walk_tree (&CLASSTYPE_TI_ARGS (*tp), find_typenames_r,
		  data, d->p_set);

  return NULL_TREE;
}

static vec<tree, va_gc> *
find_typenames (tree t)
{
  struct find_typenames_t ft;
  ft.p_set = pointer_set_create ();
  ft.typenames = NULL;
  cp_walk_tree (&TREE_TYPE (DECL_TEMPLATE_RESULT (t)),
		find_typenames_r, &ft, ft.p_set);
  pointer_set_destroy (ft.p_set);
  return ft.typenames;
}

/* Output the "[with ...]" clause for a template instantiation T iff
   TEMPLATE_PARMS, TEMPLATE_ARGS and FLAGS are suitable.  T may be NULL if
   formatting a deduction/substitution diagnostic rather than an
   instantiation.  */

static void
dump_substitution (cxx_pretty_printer *pp,
                   tree t, tree template_parms, tree template_args,
                   int flags)
{
  if (template_parms != NULL_TREE && template_args != NULL_TREE
      && !(flags & TFF_NO_TEMPLATE_BINDINGS))
    {
      vec<tree, va_gc> *typenames = t ? find_typenames (t) : NULL;
      pp_cxx_whitespace (pp);
      pp_cxx_left_bracket (pp);
      pp->translate_string ("with");
      pp_cxx_whitespace (pp);
      dump_template_bindings (pp, template_parms, template_args, typenames);
      pp_cxx_right_bracket (pp);
    }
}

/* Dump the lambda function FN including its 'mutable' qualifier and any
   template bindings.  */

static void
dump_lambda_function (cxx_pretty_printer *pp,
		      tree fn, tree template_parms, tree template_args,
		      int flags)
{
  /* A lambda's signature is essentially its "type".  */
  dump_type (pp, DECL_CONTEXT (fn), flags);
  if (!(TYPE_QUALS (class_of_this_parm (TREE_TYPE (fn))) & TYPE_QUAL_CONST))
    {
      pp->padding = pp_before;
      pp_c_ws_string (pp, "mutable");
    }
  dump_substitution (pp, fn, template_parms, template_args, flags);
}

/* Pretty print a function decl. There are several ways we want to print a
   function declaration. The TFF_ bits in FLAGS tells us how to behave.
   As error can only apply the '#' flag once to give 0 and 1 for V, there
   is %D which doesn't print the throw specs, and %F which does.  */

static void
dump_function_decl (cxx_pretty_printer *pp, tree t, int flags)
{
  tree fntype;
  tree parmtypes;
  tree cname = NULL_TREE;
  tree template_args = NULL_TREE;
  tree template_parms = NULL_TREE;
  int show_return = flags & TFF_RETURN_TYPE || flags & TFF_DECL_SPECIFIERS;
  int do_outer_scope = ! (flags & TFF_UNQUALIFIED_NAME);
  tree exceptions;

  flags &= ~(TFF_UNQUALIFIED_NAME | TFF_TEMPLATE_NAME);
  if (TREE_CODE (t) == TEMPLATE_DECL)
    t = DECL_TEMPLATE_RESULT (t);

  /* Save the exceptions, in case t is a specialization and we are
     emitting an error about incompatible specifications.  */
  exceptions = TYPE_RAISES_EXCEPTIONS (TREE_TYPE (t));

  /* Pretty print template instantiations only.  */
  if (DECL_USE_TEMPLATE (t) && DECL_TEMPLATE_INFO (t)
      && flag_pretty_templates)
    {
      tree tmpl;

      template_args = DECL_TI_ARGS (t);
      tmpl = most_general_template (t);
      if (tmpl && TREE_CODE (tmpl) == TEMPLATE_DECL)
	{
	  template_parms = DECL_TEMPLATE_PARMS (tmpl);
	  t = tmpl;
	}
    }

  if (DECL_NAME (t) && LAMBDA_FUNCTION_P (t))
    return dump_lambda_function (pp, t, template_parms, template_args, flags);

  fntype = TREE_TYPE (t);
  parmtypes = FUNCTION_FIRST_USER_PARMTYPE (t);

  if (DECL_CLASS_SCOPE_P (t))
    cname = DECL_CONTEXT (t);
  /* This is for partially instantiated template methods.  */
  else if (TREE_CODE (fntype) == METHOD_TYPE)
    cname = TREE_TYPE (TREE_VALUE (parmtypes));

  if (flags & TFF_DECL_SPECIFIERS)
    {
      if (DECL_STATIC_FUNCTION_P (t))
	pp_cxx_ws_string (pp, "static");
      else if (DECL_VIRTUAL_P (t))
	pp_cxx_ws_string (pp, "virtual");

      if (DECL_DECLARED_CONSTEXPR_P (STRIP_TEMPLATE (t)))
	pp_cxx_ws_string (pp, "constexpr");
    }

  /* Print the return type?  */
  if (show_return)
    show_return = !DECL_CONV_FN_P (t)  && !DECL_CONSTRUCTOR_P (t)
		  && !DECL_DESTRUCTOR_P (t);
  if (show_return)
    {
      tree ret = fndecl_declared_return_type (t);
      dump_type_prefix (pp, ret, flags);
    }

  /* Print the function name.  */
  if (!do_outer_scope)
    /* Nothing.  */;
  else if (cname)
    {
      dump_type (pp, cname, flags);
      pp_cxx_colon_colon (pp);
    }
  else
    dump_scope (pp, CP_DECL_CONTEXT (t), flags);

  dump_function_name (pp, t, flags);

  if (!(flags & TFF_NO_FUNCTION_ARGUMENTS))
    {
      dump_parameters (pp, parmtypes, flags);

      if (TREE_CODE (fntype) == METHOD_TYPE)
	{
	  pp->padding = pp_before;
	  pp_cxx_cv_qualifier_seq (pp, class_of_this_parm (fntype));
	  dump_ref_qualifier (pp, fntype, flags);
	}

      if (flags & TFF_EXCEPTION_SPECIFICATION)
	{
	  pp->padding = pp_before;
	  dump_exception_spec (pp, exceptions, flags);
	}

      if (show_return)
	dump_type_suffix (pp, TREE_TYPE (fntype), flags);

      dump_substitution (pp, t, template_parms, template_args, flags);
    }
  else if (template_args)
    {
      bool need_comma = false;
      int i;
      pp_cxx_begin_template_argument_list (pp);
      template_args = INNERMOST_TEMPLATE_ARGS (template_args);
      for (i = 0; i < TREE_VEC_LENGTH (template_args); ++i)
	{
	  tree arg = TREE_VEC_ELT (template_args, i);
	  if (need_comma)
	    pp_separate_with_comma (pp);
	  if (ARGUMENT_PACK_P (arg))
	    pp_cxx_left_brace (pp);
	  dump_template_argument (pp, arg, TFF_PLAIN_IDENTIFIER);
	  if (ARGUMENT_PACK_P (arg))
	    pp_cxx_right_brace (pp);
	  need_comma = true;
	}
      pp_cxx_end_template_argument_list (pp);
    }
}

/* Print a parameter list. If this is for a member function, the
   member object ptr (and any other hidden args) should have
   already been removed.  */

static void
dump_parameters (cxx_pretty_printer *pp, tree parmtypes, int flags)
{
  int first = 1;
  flags &= ~TFF_SCOPE;
  pp_cxx_left_paren (pp);

  for (first = 1; parmtypes != void_list_node;
       parmtypes = TREE_CHAIN (parmtypes))
    {
      if (!first)
	pp_separate_with_comma (pp);
      first = 0;
      if (!parmtypes)
	{
	  pp_cxx_ws_string (pp, "...");
	  break;
	}

      dump_type (pp, TREE_VALUE (parmtypes), flags);

      if ((flags & TFF_FUNCTION_DEFAULT_ARGUMENTS) && TREE_PURPOSE (parmtypes))
	{
	  pp_cxx_whitespace (pp);
	  pp_equal (pp);
	  pp_cxx_whitespace (pp);
	  dump_expr (pp, TREE_PURPOSE (parmtypes), flags | TFF_EXPR_IN_PARENS);
	}
    }

  pp_cxx_right_paren (pp);
}

/* Print ref-qualifier of a FUNCTION_TYPE or METHOD_TYPE. FLAGS are ignored. */

static void
dump_ref_qualifier (cxx_pretty_printer *pp, tree t, int flags ATTRIBUTE_UNUSED)
{
  if (FUNCTION_REF_QUALIFIED (t))
    {
      pp->padding = pp_before;
      if (FUNCTION_RVALUE_QUALIFIED (t))
        pp_cxx_ws_string (pp, "&&");
      else
        pp_cxx_ws_string (pp, "&");
    }
}

/* Print an exception specification. T is the exception specification.  */

static void
dump_exception_spec (cxx_pretty_printer *pp, tree t, int flags)
{
  if (t && TREE_PURPOSE (t))
    {
      pp_cxx_ws_string (pp, "noexcept");
      if (!integer_onep (TREE_PURPOSE (t)))
	{
	  pp_cxx_whitespace (pp);
	  pp_cxx_left_paren (pp);
	  if (DEFERRED_NOEXCEPT_SPEC_P (t))
	    pp_cxx_ws_string (pp, "<uninstantiated>");
	  else
	    dump_expr (pp, TREE_PURPOSE (t), flags);
	  pp_cxx_right_paren (pp);
	}
    }
  else if (t)
    {
      pp_cxx_ws_string (pp, "throw");
      pp_cxx_whitespace (pp);
      pp_cxx_left_paren (pp);
      if (TREE_VALUE (t) != NULL_TREE)
	while (1)
	  {
	    dump_type (pp, TREE_VALUE (t), flags);
	    t = TREE_CHAIN (t);
	    if (!t)
	      break;
	    pp_separate_with_comma (pp);
	  }
      pp_cxx_right_paren (pp);
    }
}

/* Handle the function name for a FUNCTION_DECL node, grokking operators
   and destructors properly.  */

static void
dump_function_name (cxx_pretty_printer *pp, tree t, int flags)
{
  tree name = DECL_NAME (t);

  /* We can get here with a decl that was synthesized by language-
     independent machinery (e.g. coverage.c) in which case it won't
     have a lang_specific structure attached and DECL_CONSTRUCTOR_P
     will crash.  In this case it is safe just to print out the
     literal name.  */
  if (!DECL_LANG_SPECIFIC (t))
    {
      pp_cxx_tree_identifier (pp, name);
      return;
    }

  if (TREE_CODE (t) == TEMPLATE_DECL)
    t = DECL_TEMPLATE_RESULT (t);

  /* Don't let the user see __comp_ctor et al.  */
  if (DECL_CONSTRUCTOR_P (t)
      || DECL_DESTRUCTOR_P (t))
    {
      if (LAMBDA_TYPE_P (DECL_CONTEXT (t)))
	name = get_identifier ("<lambda>");
      else if (TYPE_ANONYMOUS_P (DECL_CONTEXT (t)))
	name = get_identifier ("<constructor>");
      else
	name = constructor_name (DECL_CONTEXT (t));
    }

  if (DECL_DESTRUCTOR_P (t))
    {
      pp_cxx_complement (pp);
      dump_decl (pp, name, TFF_PLAIN_IDENTIFIER);
    }
  else if (DECL_CONV_FN_P (t))
    {
      /* This cannot use the hack that the operator's return
	 type is stashed off of its name because it may be
	 used for error reporting.  In the case of conflicting
	 declarations, both will have the same name, yet
	 the types will be different, hence the TREE_TYPE field
	 of the first name will be clobbered by the second.  */
      pp_cxx_ws_string (pp, "operator");
      dump_type (pp, TREE_TYPE (TREE_TYPE (t)), flags);
    }
  else if (name && IDENTIFIER_OPNAME_P (name))
    pp_cxx_tree_identifier (pp, name);
  else if (name && UDLIT_OPER_P (name))
    pp_cxx_tree_identifier (pp, name);
  else
    dump_decl (pp, name, flags);

  if (DECL_TEMPLATE_INFO (t)
      && !DECL_FRIEND_PSEUDO_TEMPLATE_INSTANTIATION (t)
      && (TREE_CODE (DECL_TI_TEMPLATE (t)) != TEMPLATE_DECL
	  || PRIMARY_TEMPLATE_P (DECL_TI_TEMPLATE (t))))
    dump_template_parms (pp, DECL_TEMPLATE_INFO (t), !DECL_USE_TEMPLATE (t),
                         flags);
}

/* Dump the template parameters from the template info INFO under control of
   FLAGS. PRIMARY indicates whether this is a primary template decl, or
   specialization (partial or complete). For partial specializations we show
   the specialized parameter values. For a primary template we show no
   decoration.  */

static void
dump_template_parms (cxx_pretty_printer *pp, tree info,
                     int primary, int flags)
{
  tree args = info ? TI_ARGS (info) : NULL_TREE;

  if (primary && flags & TFF_TEMPLATE_NAME)
    return;
  flags &= ~(TFF_CLASS_KEY_OR_ENUM | TFF_TEMPLATE_NAME);
  pp_cxx_begin_template_argument_list (pp);

  /* Be careful only to print things when we have them, so as not
     to crash producing error messages.  */
  if (args && !primary)
    {
      int len, ix;
      len = get_non_default_template_args_count (args, flags);

      args = INNERMOST_TEMPLATE_ARGS (args);
      for (ix = 0; ix != len; ix++)
	{
	  tree arg = TREE_VEC_ELT (args, ix);

          /* Only print a comma if we know there is an argument coming. In
             the case of an empty template argument pack, no actual
             argument will be printed.  */
          if (ix
              && (!ARGUMENT_PACK_P (arg)
                  || TREE_VEC_LENGTH (ARGUMENT_PACK_ARGS (arg)) > 0))
            pp_separate_with_comma (pp);
          
          if (!arg)
            pp_string (pp, M_("<template parameter error>"));
          else
            dump_template_argument (pp, arg, flags);
        }
    }
  else if (primary)
    {
      tree tpl = TI_TEMPLATE (info);
      tree parms = DECL_TEMPLATE_PARMS (tpl);
      int len, ix;

      parms = TREE_CODE (parms) == TREE_LIST ? TREE_VALUE (parms) : NULL_TREE;
      len = parms ? TREE_VEC_LENGTH (parms) : 0;

      for (ix = 0; ix != len; ix++)
	{
	  tree parm;

          if (TREE_VEC_ELT (parms, ix) == error_mark_node)
            {
              pp_string (pp, M_("<template parameter error>"));
              continue;
            }

          parm = TREE_VALUE (TREE_VEC_ELT (parms, ix));

	  if (ix)
	    pp_separate_with_comma (pp);

	  dump_decl (pp, parm, flags & ~TFF_DECL_SPECIFIERS);
	}
    }
  pp_cxx_end_template_argument_list (pp);
}

/* Print out the arguments of CALL_EXPR T as a parenthesized list using
   flags FLAGS.  Skip over the first argument if SKIPFIRST is true.  */

static void
dump_call_expr_args (cxx_pretty_printer *pp, tree t, int flags, bool skipfirst)
{
  tree arg;
  call_expr_arg_iterator iter;
  
  pp_cxx_left_paren (pp);
  FOR_EACH_CALL_EXPR_ARG (arg, iter, t)
    {
      if (skipfirst)
	skipfirst = false;
      else
	{
	  dump_expr (pp, arg, flags | TFF_EXPR_IN_PARENS);
	  if (more_call_expr_args_p (&iter))
	    pp_separate_with_comma (pp);
	}
    }
  pp_cxx_right_paren (pp);
}

/* Print out the arguments of AGGR_INIT_EXPR T as a parenthesized list
   using flags FLAGS.  Skip over the first argument if SKIPFIRST is
   true.  */

static void
dump_aggr_init_expr_args (cxx_pretty_printer *pp, tree t, int flags,
                          bool skipfirst)
{
  tree arg;
  aggr_init_expr_arg_iterator iter;
  
  pp_cxx_left_paren (pp);
  FOR_EACH_AGGR_INIT_EXPR_ARG (arg, iter, t)
    {
      if (skipfirst)
	skipfirst = false;
      else
	{
	  dump_expr (pp, arg, flags | TFF_EXPR_IN_PARENS);
	  if (more_aggr_init_expr_args_p (&iter))
	    pp_separate_with_comma (pp);
	}
    }
  pp_cxx_right_paren (pp);
}

/* Print out a list of initializers (subr of dump_expr).  */

static void
dump_expr_list (cxx_pretty_printer *pp, tree l, int flags)
{
  while (l)
    {
      dump_expr (pp, TREE_VALUE (l), flags | TFF_EXPR_IN_PARENS);
      l = TREE_CHAIN (l);
      if (l)
	pp_separate_with_comma (pp);
    }
}

/* Print out a vector of initializers (subr of dump_expr).  */

static void
dump_expr_init_vec (cxx_pretty_printer *pp, vec<constructor_elt, va_gc> *v,
                    int flags)
{
  unsigned HOST_WIDE_INT idx;
  tree value;

  FOR_EACH_CONSTRUCTOR_VALUE (v, idx, value)
    {
      dump_expr (pp, value, flags | TFF_EXPR_IN_PARENS);
      if (idx != v->length () - 1)
	pp_separate_with_comma (pp);
    }
}


/* We've gotten an indirect REFERENCE (an OBJ_TYPE_REF) to a virtual
   function.  Resolve it to a close relative -- in the sense of static
   type -- variant being overridden.  That is close to what was written in
   the source code.  Subroutine of dump_expr.  */

static tree
resolve_virtual_fun_from_obj_type_ref (tree ref)
{
  tree obj_type = TREE_TYPE (OBJ_TYPE_REF_OBJECT (ref));
  HOST_WIDE_INT index = tree_low_cst (OBJ_TYPE_REF_TOKEN (ref), 1);
  tree fun = BINFO_VIRTUALS (TYPE_BINFO (TREE_TYPE (obj_type)));
  while (index)
    {
      fun = TREE_CHAIN (fun);
      index -= (TARGET_VTABLE_USES_DESCRIPTORS
		? TARGET_VTABLE_USES_DESCRIPTORS : 1);
    }

  return BV_FN (fun);
}

/* Print out an expression E under control of FLAGS.  */

static void
dump_expr (cxx_pretty_printer *pp, tree t, int flags)
{
  tree op;

  if (t == 0)
    return;

  if (STATEMENT_CLASS_P (t))
    {
      pp_cxx_ws_string (pp, M_("<statement>"));
      return;
    }

  switch (TREE_CODE (t))
    {
    case VAR_DECL:
    case PARM_DECL:
    case FIELD_DECL:
    case CONST_DECL:
    case FUNCTION_DECL:
    case TEMPLATE_DECL:
    case NAMESPACE_DECL:
    case LABEL_DECL:
    case OVERLOAD:
    case TYPE_DECL:
    case IDENTIFIER_NODE:
      dump_decl (pp, t, ((flags & ~(TFF_DECL_SPECIFIERS|TFF_RETURN_TYPE
                                    |TFF_TEMPLATE_HEADER))
                         | TFF_NO_FUNCTION_ARGUMENTS));
      break;

    case SSA_NAME:
      if (SSA_NAME_VAR (t)
	  && !DECL_ARTIFICIAL (SSA_NAME_VAR (t)))
	dump_expr (pp, SSA_NAME_VAR (t), flags);
      else
	pp_cxx_ws_string (pp, M_("<unknown>"));
      break;

    case INTEGER_CST:
    case REAL_CST:
    case STRING_CST:
    case COMPLEX_CST:
      pp->constant (t);
      break;

    case USERDEF_LITERAL:
      pp_cxx_userdef_literal (pp, t);
      break;

    case THROW_EXPR:
      /* While waiting for caret diagnostics, avoid printing
	 __cxa_allocate_exception, __cxa_throw, and the like.  */
      pp_cxx_ws_string (pp, M_("<throw-expression>"));
      break;

    case PTRMEM_CST:
      pp_ampersand (pp);
      dump_type (pp, PTRMEM_CST_CLASS (t), flags);
      pp_cxx_colon_colon (pp);
      pp_cxx_tree_identifier (pp, DECL_NAME (PTRMEM_CST_MEMBER (t)));
      break;

    case COMPOUND_EXPR:
      pp_cxx_left_paren (pp);
      dump_expr (pp, TREE_OPERAND (t, 0), flags | TFF_EXPR_IN_PARENS);
      pp_separate_with_comma (pp);
      dump_expr (pp, TREE_OPERAND (t, 1), flags | TFF_EXPR_IN_PARENS);
      pp_cxx_right_paren (pp);
      break;

    case COND_EXPR:
      pp_cxx_left_paren (pp);
      dump_expr (pp, TREE_OPERAND (t, 0), flags | TFF_EXPR_IN_PARENS);
      pp_string (pp, " ? ");
      dump_expr (pp, TREE_OPERAND (t, 1), flags | TFF_EXPR_IN_PARENS);
      pp_string (pp, " : ");
      dump_expr (pp, TREE_OPERAND (t, 2), flags | TFF_EXPR_IN_PARENS);
      pp_cxx_right_paren (pp);
      break;

    case SAVE_EXPR:
      if (TREE_HAS_CONSTRUCTOR (t))
	{
	  pp_cxx_ws_string (pp, "new");
	  pp_cxx_whitespace (pp);
	  dump_type (pp, TREE_TYPE (TREE_TYPE (t)), flags);
	}
      else
	dump_expr (pp, TREE_OPERAND (t, 0), flags | TFF_EXPR_IN_PARENS);
      break;

    case AGGR_INIT_EXPR:
      {
	tree fn = NULL_TREE;

	if (TREE_CODE (AGGR_INIT_EXPR_FN (t)) == ADDR_EXPR)
	  fn = TREE_OPERAND (AGGR_INIT_EXPR_FN (t), 0);

	if (fn && TREE_CODE (fn) == FUNCTION_DECL)
	  {
	    if (DECL_CONSTRUCTOR_P (fn))
	      dump_type (pp, DECL_CONTEXT (fn), flags);
	    else
	      dump_decl (pp, fn, 0);
	  }
	else
	  dump_expr (pp, AGGR_INIT_EXPR_FN (t), 0);
      }
      dump_aggr_init_expr_args (pp, t, flags, true);
      break;

    case CALL_EXPR:
      {
	tree fn = CALL_EXPR_FN (t);
	bool skipfirst = false;

	if (TREE_CODE (fn) == ADDR_EXPR)
	  fn = TREE_OPERAND (fn, 0);

	/* Nobody is interested in seeing the guts of vcalls.  */
	if (TREE_CODE (fn) == OBJ_TYPE_REF)
	  fn = resolve_virtual_fun_from_obj_type_ref (fn);

	if (TREE_TYPE (fn) != NULL_TREE
	    && NEXT_CODE (fn) == METHOD_TYPE
	    && call_expr_nargs (t))
	  {
	    tree ob = CALL_EXPR_ARG (t, 0);
	    if (TREE_CODE (ob) == ADDR_EXPR)
	      {
		dump_expr (pp, TREE_OPERAND (ob, 0),
                           flags | TFF_EXPR_IN_PARENS);
		pp_cxx_dot (pp);
	      }
	    else if (TREE_CODE (ob) != PARM_DECL
		     || strcmp (IDENTIFIER_POINTER (DECL_NAME (ob)), "this"))
	      {
		dump_expr (pp, ob, flags | TFF_EXPR_IN_PARENS);
		pp_cxx_arrow (pp);
	      }
	    skipfirst = true;
	  }
	if (flag_sanitize & SANITIZE_UNDEFINED
	    && is_ubsan_builtin_p (fn))
	  {
	    pp_string (cxx_pp, M_("<ubsan routine call>"));
	    break;
	  }
	dump_expr (pp, fn, flags | TFF_EXPR_IN_PARENS);
	dump_call_expr_args (pp, t, flags, skipfirst);
      }
      break;

    case TARGET_EXPR:
      /* Note that this only works for G++ target exprs.  If somebody
	 builds a general TARGET_EXPR, there's no way to represent that
	 it initializes anything other that the parameter slot for the
	 default argument.  Note we may have cleared out the first
	 operand in expand_expr, so don't go killing ourselves.  */
      if (TREE_OPERAND (t, 1))
	dump_expr (pp, TREE_OPERAND (t, 1), flags | TFF_EXPR_IN_PARENS);
      break;

    case POINTER_PLUS_EXPR:
      dump_binary_op (pp, "+", t, flags);
      break;

    case INIT_EXPR:
    case MODIFY_EXPR:
      dump_binary_op (pp, assignment_operator_name_info[NOP_EXPR].name,
		      t, flags);
      break;

    case PLUS_EXPR:
    case MINUS_EXPR:
    case MULT_EXPR:
    case TRUNC_DIV_EXPR:
    case TRUNC_MOD_EXPR:
    case MIN_EXPR:
    case MAX_EXPR:
    case LSHIFT_EXPR:
    case RSHIFT_EXPR:
    case BIT_IOR_EXPR:
    case BIT_XOR_EXPR:
    case BIT_AND_EXPR:
    case TRUTH_ANDIF_EXPR:
    case TRUTH_ORIF_EXPR:
    case LT_EXPR:
    case LE_EXPR:
    case GT_EXPR:
    case GE_EXPR:
    case EQ_EXPR:
    case NE_EXPR:
    case EXACT_DIV_EXPR:
      dump_binary_op (pp, operator_name_info[TREE_CODE (t)].name, t, flags);
      break;

    case CEIL_DIV_EXPR:
    case FLOOR_DIV_EXPR:
    case ROUND_DIV_EXPR:
    case RDIV_EXPR:
      dump_binary_op (pp, "/", t, flags);
      break;

    case CEIL_MOD_EXPR:
    case FLOOR_MOD_EXPR:
    case ROUND_MOD_EXPR:
      dump_binary_op (pp, "%", t, flags);
      break;

    case COMPONENT_REF:
      {
	tree ob = TREE_OPERAND (t, 0);
	if (INDIRECT_REF_P (ob))
	  {
	    ob = TREE_OPERAND (ob, 0);
	    if (TREE_CODE (ob) != PARM_DECL
		|| (DECL_NAME (ob)
		    && strcmp (IDENTIFIER_POINTER (DECL_NAME (ob)), "this")))
	      {
		dump_expr (pp, ob, flags | TFF_EXPR_IN_PARENS);
		if (TREE_CODE (TREE_TYPE (ob)) == REFERENCE_TYPE)
		  pp_cxx_dot (pp);
		else
		  pp_cxx_arrow (pp);
	      }
	  }
	else
	  {
	    dump_expr (pp, ob, flags | TFF_EXPR_IN_PARENS);
	    pp_cxx_dot (pp);
	  }
	dump_expr (pp, TREE_OPERAND (t, 1), flags & ~TFF_EXPR_IN_PARENS);
      }
      break;

    case ARRAY_REF:
      dump_expr (pp, TREE_OPERAND (t, 0), flags | TFF_EXPR_IN_PARENS);
      pp_cxx_left_bracket (pp);
      dump_expr (pp, TREE_OPERAND (t, 1), flags | TFF_EXPR_IN_PARENS);
      pp_cxx_right_bracket (pp);
      break;

    case ARRAY_NOTATION_REF:
      dump_expr (pp, ARRAY_NOTATION_ARRAY (t), flags | TFF_EXPR_IN_PARENS);
      pp_cxx_left_bracket (pp);
      dump_expr (pp, ARRAY_NOTATION_START (t), flags | TFF_EXPR_IN_PARENS);
      pp_colon (pp);
      dump_expr (pp, ARRAY_NOTATION_LENGTH (t), flags | TFF_EXPR_IN_PARENS);
      pp_colon (pp);
      dump_expr (pp, ARRAY_NOTATION_STRIDE (t), flags | TFF_EXPR_IN_PARENS);
      pp_cxx_right_bracket (pp);
      break;

    case UNARY_PLUS_EXPR:
      dump_unary_op (pp, "+", t, flags);
      break;

    case ADDR_EXPR:
      if (TREE_CODE (TREE_OPERAND (t, 0)) == FUNCTION_DECL
	  || TREE_CODE (TREE_OPERAND (t, 0)) == STRING_CST
	  /* An ADDR_EXPR can have reference type.  In that case, we
	     shouldn't print the `&' doing so indicates to the user
	     that the expression has pointer type.  */
	  || (TREE_TYPE (t)
	      && TREE_CODE (TREE_TYPE (t)) == REFERENCE_TYPE))
	dump_expr (pp, TREE_OPERAND (t, 0), flags | TFF_EXPR_IN_PARENS);
      else if (TREE_CODE (TREE_OPERAND (t, 0)) == LABEL_DECL)
	dump_unary_op (pp, "&&", t, flags);
      else
	dump_unary_op (pp, "&", t, flags);
      break;

    case INDIRECT_REF:
      if (TREE_HAS_CONSTRUCTOR (t))
	{
	  t = TREE_OPERAND (t, 0);
	  gcc_assert (TREE_CODE (t) == CALL_EXPR);
	  dump_expr (pp, CALL_EXPR_FN (t), flags | TFF_EXPR_IN_PARENS);
	  dump_call_expr_args (pp, t, flags, true);
	}
      else
	{
	  if (TREE_OPERAND (t,0) != NULL_TREE
	      && TREE_TYPE (TREE_OPERAND (t, 0))
	      && NEXT_CODE (TREE_OPERAND (t, 0)) == REFERENCE_TYPE)
	    dump_expr (pp, TREE_OPERAND (t, 0), flags);
	  else
	    dump_unary_op (pp, "*", t, flags);
	}
      break;

    case MEM_REF:
      if (TREE_CODE (TREE_OPERAND (t, 0)) == ADDR_EXPR
	  && integer_zerop (TREE_OPERAND (t, 1)))
	dump_expr (pp, TREE_OPERAND (TREE_OPERAND (t, 0), 0), flags);
      else
	{
	  pp_cxx_star (pp);
	  if (!integer_zerop (TREE_OPERAND (t, 1)))
	    {
	      pp_cxx_left_paren (pp);
	      if (!integer_onep (TYPE_SIZE_UNIT
				 (TREE_TYPE (TREE_TYPE (TREE_OPERAND (t, 0))))))
		{
		  pp_cxx_left_paren (pp);
		  dump_type (pp, ptr_type_node, flags);
		  pp_cxx_right_paren (pp);
		}
	    }
	  dump_expr (pp, TREE_OPERAND (t, 0), flags);
	  if (!integer_zerop (TREE_OPERAND (t, 1)))
	    {
	      pp_cxx_ws_string (pp, "+");
	      dump_expr (pp, fold_convert (ssizetype, TREE_OPERAND (t, 1)),
                         flags);
	      pp_cxx_right_paren (pp);
	    }
	}
      break;

    case NEGATE_EXPR:
    case BIT_NOT_EXPR:
    case TRUTH_NOT_EXPR:
    case PREDECREMENT_EXPR:
    case PREINCREMENT_EXPR:
      dump_unary_op (pp, operator_name_info [TREE_CODE (t)].name, t, flags);
      break;

    case POSTDECREMENT_EXPR:
    case POSTINCREMENT_EXPR:
      pp_cxx_left_paren (pp);
      dump_expr (pp, TREE_OPERAND (t, 0), flags | TFF_EXPR_IN_PARENS);
      pp_cxx_ws_string (pp, operator_name_info[TREE_CODE (t)].name);
      pp_cxx_right_paren (pp);
      break;

    case NON_LVALUE_EXPR:
      /* FIXME: This is a KLUDGE workaround for a parsing problem.  There
	 should be another level of INDIRECT_REF so that I don't have to do
	 this.  */
      if (TREE_TYPE (t) != NULL_TREE && NEXT_CODE (t) == POINTER_TYPE)
	{
	  tree next = TREE_TYPE (TREE_TYPE (t));

	  while (TYPE_PTR_P (next))
	    next = TREE_TYPE (next);

	  if (TREE_CODE (next) == FUNCTION_TYPE)
	    {
	      if (flags & TFF_EXPR_IN_PARENS)
		pp_cxx_left_paren (pp);
	      pp_cxx_star (pp);
	      dump_expr (pp, TREE_OPERAND (t, 0), flags & ~TFF_EXPR_IN_PARENS);
	      if (flags & TFF_EXPR_IN_PARENS)
		pp_cxx_right_paren (pp);
	      break;
	    }
	  /* Else fall through.  */
	}
      dump_expr (pp, TREE_OPERAND (t, 0), flags | TFF_EXPR_IN_PARENS);
      break;

    CASE_CONVERT:
    case IMPLICIT_CONV_EXPR:
    case VIEW_CONVERT_EXPR:
      {
	tree op = TREE_OPERAND (t, 0);
	tree ttype = TREE_TYPE (t);
	tree optype = TREE_TYPE (op);

	if (TREE_CODE (ttype) != TREE_CODE (optype)
	    && POINTER_TYPE_P (ttype)
	    && POINTER_TYPE_P (optype)
	    && same_type_p (TREE_TYPE (optype),
			    TREE_TYPE (ttype)))
	  {
	    if (TREE_CODE (ttype) == REFERENCE_TYPE)
	      dump_unary_op (pp, "*", t, flags);
	    else
	      dump_unary_op (pp, "&", t, flags);
	  }
	else if (!same_type_p (TREE_TYPE (op), TREE_TYPE (t)))
	  {
	    /* It is a cast, but we cannot tell whether it is a
	       reinterpret or static cast. Use the C style notation.  */
	    if (flags & TFF_EXPR_IN_PARENS)
	      pp_cxx_left_paren (pp);
	    pp_cxx_left_paren (pp);
	    dump_type (pp, TREE_TYPE (t), flags);
	    pp_cxx_right_paren (pp);
	    dump_expr (pp, op, flags | TFF_EXPR_IN_PARENS);
	    if (flags & TFF_EXPR_IN_PARENS)
	      pp_cxx_right_paren (pp);
	  }
	else
	  dump_expr (pp, op, flags);
	break;
      }

    case CONSTRUCTOR:
      if (TREE_TYPE (t) && TYPE_PTRMEMFUNC_P (TREE_TYPE (t)))
	{
	  tree idx = build_ptrmemfunc_access_expr (t, pfn_identifier);

	  if (integer_zerop (idx))
	    {
	      /* A NULL pointer-to-member constant.  */
	      pp_cxx_left_paren (pp);
	      pp_cxx_left_paren (pp);
	      dump_type (pp, TREE_TYPE (t), flags);
	      pp_cxx_right_paren (pp);
	      pp_character (pp, '0');
	      pp_cxx_right_paren (pp);
	      break;
	    }
	  else if (host_integerp (idx, 0))
	    {
	      tree virtuals;
	      unsigned HOST_WIDE_INT n;

	      t = TREE_TYPE (TYPE_PTRMEMFUNC_FN_TYPE (TREE_TYPE (t)));
	      t = TYPE_METHOD_BASETYPE (t);
	      virtuals = BINFO_VIRTUALS (TYPE_BINFO (TYPE_MAIN_VARIANT (t)));

	      n = tree_low_cst (idx, 0);

	      /* Map vtable index back one, to allow for the null pointer to
		 member.  */
	      --n;

	      while (n > 0 && virtuals)
		{
		  --n;
		  virtuals = TREE_CHAIN (virtuals);
		}
	      if (virtuals)
		{
		  dump_expr (pp, BV_FN (virtuals),
			     flags | TFF_EXPR_IN_PARENS);
		  break;
		}
	    }
	}
      if (TREE_TYPE (t) && LAMBDA_TYPE_P (TREE_TYPE (t)))
	pp_string (pp, "<lambda closure object>");
      if (TREE_TYPE (t) && EMPTY_CONSTRUCTOR_P (t))
	{
	  dump_type (pp, TREE_TYPE (t), 0);
	  pp_cxx_left_paren (pp);
	  pp_cxx_right_paren (pp);
	}
      else
	{
	  if (!BRACE_ENCLOSED_INITIALIZER_P (t))
	    dump_type (pp, TREE_TYPE (t), 0);
	  pp_cxx_left_brace (pp);
	  dump_expr_init_vec (pp, CONSTRUCTOR_ELTS (t), flags);
	  pp_cxx_right_brace (pp);
	}

      break;

    case OFFSET_REF:
      {
	tree ob = TREE_OPERAND (t, 0);
	if (is_dummy_object (ob))
	  {
	    t = TREE_OPERAND (t, 1);
	    if (TREE_CODE (t) == FUNCTION_DECL)
	      /* A::f */
	      dump_expr (pp, t, flags | TFF_EXPR_IN_PARENS);
	    else if (BASELINK_P (t))
	      dump_expr (pp, OVL_CURRENT (BASELINK_FUNCTIONS (t)),
			 flags | TFF_EXPR_IN_PARENS);
	    else
	      dump_decl (pp, t, flags);
	  }
	else
	  {
	    if (INDIRECT_REF_P (ob))
	      {
		dump_expr (pp, TREE_OPERAND (ob, 0), flags | TFF_EXPR_IN_PARENS);
		pp_cxx_arrow (pp);
		pp_cxx_star (pp);
	      }
	    else
	      {
		dump_expr (pp, ob, flags | TFF_EXPR_IN_PARENS);
		pp_cxx_dot (pp);
		pp_cxx_star (pp);
	      }
	    dump_expr (pp, TREE_OPERAND (t, 1), flags | TFF_EXPR_IN_PARENS);
	  }
	break;
      }

    case TEMPLATE_PARM_INDEX:
      dump_decl (pp, TEMPLATE_PARM_DECL (t), flags & ~TFF_DECL_SPECIFIERS);
      break;

    case CAST_EXPR:
      if (TREE_OPERAND (t, 0) == NULL_TREE
	  || TREE_CHAIN (TREE_OPERAND (t, 0)))
	{
	  dump_type (pp, TREE_TYPE (t), flags);
	  pp_cxx_left_paren (pp);
	  dump_expr_list (pp, TREE_OPERAND (t, 0), flags);
	  pp_cxx_right_paren (pp);
	}
      else
	{
	  pp_cxx_left_paren (pp);
	  dump_type (pp, TREE_TYPE (t), flags);
	  pp_cxx_right_paren (pp);
	  pp_cxx_left_paren (pp);
	  dump_expr_list (pp, TREE_OPERAND (t, 0), flags);
	  pp_cxx_right_paren (pp);
	}
      break;

    case STATIC_CAST_EXPR:
      pp_cxx_ws_string (pp, "static_cast");
      goto cast;
    case REINTERPRET_CAST_EXPR:
      pp_cxx_ws_string (pp, "reinterpret_cast");
      goto cast;
    case CONST_CAST_EXPR:
      pp_cxx_ws_string (pp, "const_cast");
      goto cast;
    case DYNAMIC_CAST_EXPR:
      pp_cxx_ws_string (pp, "dynamic_cast");
    cast:
      pp_cxx_begin_template_argument_list (pp);
      dump_type (pp, TREE_TYPE (t), flags);
      pp_cxx_end_template_argument_list (pp);
      pp_cxx_left_paren (pp);
      dump_expr (pp, TREE_OPERAND (t, 0), flags);
      pp_cxx_right_paren (pp);
      break;

    case ARROW_EXPR:
      dump_expr (pp, TREE_OPERAND (t, 0), flags);
      pp_cxx_arrow (pp);
      break;

    case SIZEOF_EXPR:
    case ALIGNOF_EXPR:
      if (TREE_CODE (t) == SIZEOF_EXPR)
	pp_cxx_ws_string (pp, "sizeof");
      else
	{
	  gcc_assert (TREE_CODE (t) == ALIGNOF_EXPR);
	  pp_cxx_ws_string (pp, "__alignof__");
	}
      op = TREE_OPERAND (t, 0);
      if (PACK_EXPANSION_P (op))
	{
	  pp_string (pp, "...");
	  op = PACK_EXPANSION_PATTERN (op);
	}
      pp_cxx_whitespace (pp);
      pp_cxx_left_paren (pp);
      if (TREE_CODE (t) == SIZEOF_EXPR && SIZEOF_EXPR_TYPE_P (t))
	dump_type (pp, TREE_TYPE (op), flags);
      else if (TYPE_P (TREE_OPERAND (t, 0)))
	dump_type (pp, op, flags);
      else
	dump_expr (pp, op, flags);
      pp_cxx_right_paren (pp);
      break;

    case AT_ENCODE_EXPR:
      pp_cxx_ws_string (pp, "@encode");
      pp_cxx_whitespace (pp);
      pp_cxx_left_paren (pp);
      dump_type (pp, TREE_OPERAND (t, 0), flags);
      pp_cxx_right_paren (pp);
      break;

    case NOEXCEPT_EXPR:
      pp_cxx_ws_string (pp, "noexcept");
      pp_cxx_whitespace (pp);
      pp_cxx_left_paren (pp);
      dump_expr (pp, TREE_OPERAND (t, 0), flags);
      pp_cxx_right_paren (pp);
      break;

    case REALPART_EXPR:
    case IMAGPART_EXPR:
      pp_cxx_ws_string (pp, operator_name_info[TREE_CODE (t)].name);
      pp_cxx_whitespace (pp);
      dump_expr (pp, TREE_OPERAND (t, 0), flags);
      break;

    case DEFAULT_ARG:
      pp_string (pp, M_("<unparsed>"));
      break;

    case TRY_CATCH_EXPR:
    case WITH_CLEANUP_EXPR:
    case CLEANUP_POINT_EXPR:
      dump_expr (pp, TREE_OPERAND (t, 0), flags);
      break;

    case PSEUDO_DTOR_EXPR:
      dump_expr (pp, TREE_OPERAND (t, 0), flags);
      pp_cxx_dot (pp);
      if (TREE_OPERAND (t, 1))
	{
	  dump_type (pp, TREE_OPERAND (t, 1), flags);
	  pp_cxx_colon_colon (pp);
	}
      pp_cxx_complement (pp);
      dump_type (pp, TREE_OPERAND (t, 2), flags);
      break;

    case TEMPLATE_ID_EXPR:
      dump_decl (pp, t, flags);
      break;

    case BIND_EXPR:
    case STMT_EXPR:
    case EXPR_STMT:
    case STATEMENT_LIST:
      /* We don't yet have a way of dumping statements in a
	 human-readable format.  */
      pp_string (pp, "({...})");
      break;

    case LOOP_EXPR:
      pp_string (pp, "while (1) { ");
      dump_expr (pp, TREE_OPERAND (t, 0), flags & ~TFF_EXPR_IN_PARENS);
      pp_cxx_right_brace (pp);
      break;

    case EXIT_EXPR:
      pp_string (pp, "if (");
      dump_expr (pp, TREE_OPERAND (t, 0), flags & ~TFF_EXPR_IN_PARENS);
      pp_string (pp, ") break; ");
      break;

    case BASELINK:
      dump_expr (pp, BASELINK_FUNCTIONS (t), flags & ~TFF_EXPR_IN_PARENS);
      break;

    case EMPTY_CLASS_EXPR:
      dump_type (pp, TREE_TYPE (t), flags);
      pp_cxx_left_paren (pp);
      pp_cxx_right_paren (pp);
      break;

    case NON_DEPENDENT_EXPR:
      dump_expr (pp, TREE_OPERAND (t, 0), flags);
      break;

    case ARGUMENT_PACK_SELECT:
      dump_template_argument (pp, ARGUMENT_PACK_SELECT_FROM_PACK (t), flags);
      break;

    case RECORD_TYPE:
    case UNION_TYPE:
    case ENUMERAL_TYPE:
    case REAL_TYPE:
    case VOID_TYPE:
    case BOOLEAN_TYPE:
    case INTEGER_TYPE:
    case COMPLEX_TYPE:
    case VECTOR_TYPE:
      pp_type_specifier_seq (pp, t);
      break;

    case TYPENAME_TYPE:
      /* We get here when we want to print a dependent type as an
         id-expression, without any disambiguator decoration.  */
      pp->id_expression (t);
      break;

    case TEMPLATE_TYPE_PARM:
    case TEMPLATE_TEMPLATE_PARM:
    case BOUND_TEMPLATE_TEMPLATE_PARM:
      dump_type (pp, t, flags);
      break;

    case TRAIT_EXPR:
      pp_cxx_trait_expression (pp, t);
      break;

    case VA_ARG_EXPR:
      pp_cxx_va_arg_expression (pp, t);
      break;

    case OFFSETOF_EXPR:
      pp_cxx_offsetof_expression (pp, t);
      break;

    case SCOPE_REF:
      dump_decl (pp, t, flags);
      break;

    case EXPR_PACK_EXPANSION:
    case TYPEID_EXPR:
    case MEMBER_REF:
    case DOTSTAR_EXPR:
    case NEW_EXPR:
    case VEC_NEW_EXPR:
    case DELETE_EXPR:
    case VEC_DELETE_EXPR:
    case MODOP_EXPR:
    case ABS_EXPR:
    case CONJ_EXPR:
    case VECTOR_CST:
    case FIXED_CST:
    case UNORDERED_EXPR:
    case ORDERED_EXPR:
    case UNLT_EXPR:
    case UNLE_EXPR:
    case UNGT_EXPR:
    case UNGE_EXPR:
    case UNEQ_EXPR:
    case LTGT_EXPR:
    case COMPLEX_EXPR:
    case BIT_FIELD_REF:
    case FIX_TRUNC_EXPR:
    case FLOAT_EXPR:
      pp->expression (t);
      break;

    case TRUTH_AND_EXPR:
    case TRUTH_OR_EXPR:
    case TRUTH_XOR_EXPR:
      if (flags & TFF_EXPR_IN_PARENS)
	pp_cxx_left_paren (pp);
      pp->expression (t);
      if (flags & TFF_EXPR_IN_PARENS)
	pp_cxx_right_paren (pp);
      break;

    case OBJ_TYPE_REF:
      dump_expr (pp, resolve_virtual_fun_from_obj_type_ref (t), flags);
      break;

    case LAMBDA_EXPR:
      pp_string (pp, M_("<lambda>"));
      break;

    case PAREN_EXPR:
      pp_cxx_left_paren (pp);
      dump_expr (pp, TREE_OPERAND (t, 0), flags | TFF_EXPR_IN_PARENS);
      pp_cxx_right_paren (pp);
      break;

    case REQUIRES_EXPR:
      pp_cxx_requires_expr (cxx_pp, t);
      break;

    case EXPR_REQ:
      pp_cxx_expr_requirement (cxx_pp, t);
      break;
    
    case TYPE_REQ:
      pp_cxx_type_requirement (cxx_pp, t);
      break;

    case NESTED_REQ:
      pp_cxx_nested_requirement (cxx_pp, t);
      break;

    case VALIDEXPR_EXPR:
      pp_cxx_validexpr_expr (cxx_pp, t);
      break;

    case VALIDTYPE_EXPR:
      pp_cxx_validtype_expr (cxx_pp, t);
      break;
    
    case CONSTEXPR_EXPR:
      pp_cxx_constexpr_expr (cxx_pp, t);

      /*  This list is incomplete, but should suffice for now.
	  It is very important that `sorry' does not call
	  `report_error_function'.  That could cause an infinite loop.  */
    default:
      pp_unsupported_tree (pp, t);
      /* fall through to ERROR_MARK...  */
    case ERROR_MARK:
      pp_string (pp, M_("<expression error>"));
      break;
    }
}

static void
dump_binary_op (cxx_pretty_printer *pp, const char *opstring, tree t,
                int flags)
{
  pp_cxx_left_paren (pp);
  dump_expr (pp, TREE_OPERAND (t, 0), flags | TFF_EXPR_IN_PARENS);
  pp_cxx_whitespace (pp);
  if (opstring)
    pp_cxx_ws_string (pp, opstring);
  else
    pp_string (pp, M_("<unknown operator>"));
  pp_cxx_whitespace (pp);
  dump_expr (pp, TREE_OPERAND (t, 1), flags | TFF_EXPR_IN_PARENS);
  pp_cxx_right_paren (pp);
}

static void
dump_unary_op (cxx_pretty_printer *pp, const char *opstring, tree t, int flags)
{
  if (flags & TFF_EXPR_IN_PARENS)
    pp_cxx_left_paren (pp);
  pp_cxx_ws_string (pp, opstring);
  dump_expr (pp, TREE_OPERAND (t, 0), flags & ~TFF_EXPR_IN_PARENS);
  if (flags & TFF_EXPR_IN_PARENS)
    pp_cxx_right_paren (pp);
}

static void
reinit_cxx_pp (void)
{
  pp_clear_output_area (cxx_pp);
  cxx_pp->padding = pp_none;
  pp_indentation (cxx_pp) = 0;
  pp_needs_newline (cxx_pp) = false;
  cxx_pp->enclosing_scope = current_function_decl;
}

/* Same as pp_formatted_text, except the return string is a separate
   copy and has a GGC storage duration, e.g. an indefinite lifetime.  */

inline const char *
pp_ggc_formatted_text (pretty_printer *pp)
{
  return ggc_strdup (pp_formatted_text (pp));
}

/* Exported interface to stringifying types, exprs and decls under TFF_*
   control.  */

const char *
type_as_string (tree typ, int flags)
{
  reinit_cxx_pp ();
  pp_translate_identifiers (cxx_pp) = false;
  dump_type (cxx_pp, typ, flags);
  return pp_ggc_formatted_text (cxx_pp);
}

const char *
type_as_string_translate (tree typ, int flags)
{
  reinit_cxx_pp ();
  dump_type (cxx_pp, typ, flags);
  return pp_ggc_formatted_text (cxx_pp);
}

const char *
expr_as_string (tree decl, int flags)
{
  reinit_cxx_pp ();
  pp_translate_identifiers (cxx_pp) = false;
  dump_expr (cxx_pp, decl, flags);
  return pp_ggc_formatted_text (cxx_pp);
}

/* Wrap decl_as_string with options appropriate for dwarf.  */

const char *
decl_as_dwarf_string (tree decl, int flags)
{
  const char *name;
  /* Curiously, reinit_cxx_pp doesn't reset the flags field, so setting the flag
     here will be adequate to get the desired behaviour.  */
  cxx_pp->flags |= pp_c_flag_gnu_v3;
  name = decl_as_string (decl, flags);
  /* Subsequent calls to the pretty printer shouldn't use this style.  */
  cxx_pp->flags &= ~pp_c_flag_gnu_v3;
  return name;
}

const char *
decl_as_string (tree decl, int flags)
{
  reinit_cxx_pp ();
  pp_translate_identifiers (cxx_pp) = false;
  dump_decl (cxx_pp, decl, flags);
  return pp_ggc_formatted_text (cxx_pp);
}

const char *
decl_as_string_translate (tree decl, int flags)
{
  reinit_cxx_pp ();
  dump_decl (cxx_pp, decl, flags);
  return pp_ggc_formatted_text (cxx_pp);
}

/* Wrap lang_decl_name with options appropriate for dwarf.  */

const char *
lang_decl_dwarf_name (tree decl, int v, bool translate)
{
  const char *name;
  /* Curiously, reinit_cxx_pp doesn't reset the flags field, so setting the flag
     here will be adequate to get the desired behaviour.  */
  cxx_pp->flags |= pp_c_flag_gnu_v3;
  name = lang_decl_name (decl, v, translate);
  /* Subsequent calls to the pretty printer shouldn't use this style.  */
  cxx_pp->flags &= ~pp_c_flag_gnu_v3;
  return name;
}

/* Generate the three forms of printable names for cxx_printable_name.  */

const char *
lang_decl_name (tree decl, int v, bool translate)
{
  if (v >= 2)
    return (translate
	    ? decl_as_string_translate (decl, TFF_DECL_SPECIFIERS)
	    : decl_as_string (decl, TFF_DECL_SPECIFIERS));

  reinit_cxx_pp ();
  pp_translate_identifiers (cxx_pp) = translate;
  if (v == 1
      && (DECL_CLASS_SCOPE_P (decl)
	  || (DECL_NAMESPACE_SCOPE_P (decl)
	      && CP_DECL_CONTEXT (decl) != global_namespace)))
    {
      dump_type (cxx_pp, CP_DECL_CONTEXT (decl), TFF_PLAIN_IDENTIFIER);
      pp_cxx_colon_colon (cxx_pp);
    }

  if (TREE_CODE (decl) == FUNCTION_DECL)
    dump_function_name (cxx_pp, decl, TFF_PLAIN_IDENTIFIER);
  else if ((DECL_NAME (decl) == NULL_TREE)
           && TREE_CODE (decl) == NAMESPACE_DECL)
    dump_decl (cxx_pp, decl, TFF_PLAIN_IDENTIFIER | TFF_UNQUALIFIED_NAME);
  else
    dump_decl (cxx_pp, DECL_NAME (decl), TFF_PLAIN_IDENTIFIER);

  return pp_ggc_formatted_text (cxx_pp);
}

/* Return the location of a tree passed to %+ formats.  */

location_t
location_of (tree t)
{
  if (TYPE_P (t))
    {
      t = TYPE_MAIN_DECL (t);
      if (t == NULL_TREE)
	return input_location;
    }
  else if (TREE_CODE (t) == OVERLOAD)
    t = OVL_FUNCTION (t);

  if (DECL_P (t))
    return DECL_SOURCE_LOCATION (t);
  return EXPR_LOC_OR_HERE (t);
}

/* Now the interfaces from error et al to dump_type et al. Each takes an
   on/off VERBOSE flag and supply the appropriate TFF_ flags to a dump_
   function.  */

static const char *
decl_to_string (tree decl, int verbose)
{
  int flags = 0;

  if (TREE_CODE (decl) == TYPE_DECL || TREE_CODE (decl) == RECORD_TYPE
      || TREE_CODE (decl) == UNION_TYPE || TREE_CODE (decl) == ENUMERAL_TYPE)
    flags = TFF_CLASS_KEY_OR_ENUM;
  if (verbose)
    flags |= TFF_DECL_SPECIFIERS;
  else if (TREE_CODE (decl) == FUNCTION_DECL)
    flags |= TFF_DECL_SPECIFIERS | TFF_RETURN_TYPE;
  flags |= TFF_TEMPLATE_HEADER;

  reinit_cxx_pp ();
  dump_decl (cxx_pp, decl, flags);
  return pp_ggc_formatted_text (cxx_pp);
}

static const char *
expr_to_string (tree decl)
{
  reinit_cxx_pp ();
  dump_expr (cxx_pp, decl, 0);
  return pp_ggc_formatted_text (cxx_pp);
}

static const char *
fndecl_to_string (tree fndecl, int verbose)
{
  int flags;

  flags = TFF_EXCEPTION_SPECIFICATION | TFF_DECL_SPECIFIERS
    | TFF_TEMPLATE_HEADER;
  if (verbose)
    flags |= TFF_FUNCTION_DEFAULT_ARGUMENTS;
  reinit_cxx_pp ();
  dump_decl (cxx_pp, fndecl, flags);
  return pp_ggc_formatted_text (cxx_pp);
}


static const char *
code_to_string (enum tree_code c)
{
  return get_tree_code_name (c);
}

const char *
language_to_string (enum languages c)
{
  switch (c)
    {
    case lang_c:
      return "C";

    case lang_cplusplus:
      return "C++";

    case lang_java:
      return "Java";

    default:
      gcc_unreachable ();
    }
  return NULL;
}

/* Return the proper printed version of a parameter to a C++ function.  */

static const char *
parm_to_string (int p)
{
  reinit_cxx_pp ();
  if (p < 0)
    pp_string (cxx_pp, "'this'");
  else
    pp_decimal_int (cxx_pp, p + 1);
  return pp_ggc_formatted_text (cxx_pp);
}

static const char *
op_to_string (enum tree_code p)
{
  tree id = operator_name_info[p].identifier;
  return id ? IDENTIFIER_POINTER (id) : M_("<unknown>");
}

static const char *
type_to_string (tree typ, int verbose)
{
  int flags = 0;
  if (verbose)
    flags |= TFF_CLASS_KEY_OR_ENUM;
  flags |= TFF_TEMPLATE_HEADER;

  reinit_cxx_pp ();
  dump_type (cxx_pp, typ, flags);
  /* If we're printing a type that involves typedefs, also print the
     stripped version.  But sometimes the stripped version looks
     exactly the same, so we don't want it after all.  To avoid printing
     it in that case, we play ugly obstack games.  */
  if (typ && TYPE_P (typ) && typ != TYPE_CANONICAL (typ)
      && !uses_template_parms (typ))
    {
      int aka_start; char *p;
      struct obstack *ob = pp_buffer (cxx_pp)->obstack;
      /* Remember the end of the initial dump.  */
      int len = obstack_object_size (ob);
      tree aka = strip_typedefs (typ);
      pp_string (cxx_pp, " {aka");
      pp_cxx_whitespace (cxx_pp);
      /* And remember the start of the aka dump.  */
      aka_start = obstack_object_size (ob);
      dump_type (cxx_pp, aka, flags);
      pp_right_brace (cxx_pp);
      p = (char*)obstack_base (ob);
      /* If they are identical, cut off the aka with a NUL.  */
      if (memcmp (p, p+aka_start, len) == 0)
	p[len] = '\0';
    }
  return pp_ggc_formatted_text (cxx_pp);
}

static const char *
assop_to_string (enum tree_code p)
{
  tree id = assignment_operator_name_info[(int) p].identifier;
  return id ? IDENTIFIER_POINTER (id) : M_("{unknown}");
}

static const char *
args_to_string (tree p, int verbose)
{
  int flags = 0;
  if (verbose)
    flags |= TFF_CLASS_KEY_OR_ENUM;
  
  if (p == NULL_TREE)
    return "";

  if (TYPE_P (TREE_VALUE (p)))
    return type_as_string_translate (p, flags);

  reinit_cxx_pp ();
  for (; p; p = TREE_CHAIN (p))
    {
      if (TREE_VALUE (p) == null_node)
	pp_cxx_ws_string (cxx_pp, "NULL");
      else
	dump_type (cxx_pp, error_type (TREE_VALUE (p)), flags);
      if (TREE_CHAIN (p))
	pp_separate_with_comma (cxx_pp);
    }
  return pp_ggc_formatted_text (cxx_pp);
}

/* Pretty-print a deduction substitution (from deduction_tsubst_fntype).  P
   is a TREE_LIST with purpose the TEMPLATE_DECL, value the template
   arguments. Alternatively, the purpose of P may be null and the template
   parameters passed directly in the type field. */

static const char *
subst_to_string (tree p)
{
  tree decl = TREE_PURPOSE (p);
  tree targs = TREE_VALUE (p);
  tree tparms = decl ? DECL_TEMPLATE_PARMS (decl) : TREE_TYPE (p);
  int flags = (TFF_DECL_SPECIFIERS|TFF_TEMPLATE_HEADER
	       |TFF_NO_TEMPLATE_BINDINGS);

  if (p == NULL_TREE)
    return "";

  reinit_cxx_pp ();
  if (decl)
    {
      dump_template_decl (cxx_pp, decl, flags);
      pp_cxx_whitespace (cxx_pp);
    }
  dump_substitution (cxx_pp, NULL, tparms, targs, /*flags=*/0);
  return pp_ggc_formatted_text (cxx_pp);
}

static const char *
cv_to_string (tree p, int v)
{
  reinit_cxx_pp ();
  cxx_pp->padding = v ? pp_before : pp_none;
  pp_cxx_cv_qualifier_seq (cxx_pp, p);
  return pp_ggc_formatted_text (cxx_pp);
}

<<<<<<< HEAD
static const char*
parms_to_string (tree p)
{
  reinit_cxx_pp ();
  pp_cxx_parameter_declaration_clause (cxx_pp, p);
  return pp_formatted_text (cxx_pp);
}


=======
static const char *
eh_spec_to_string (tree p, int /*v*/)
{
  int flags = 0;
  reinit_cxx_pp ();
  dump_exception_spec (cxx_pp, p, flags);
  return pp_ggc_formatted_text (cxx_pp);
}

>>>>>>> a0aa85e7
/* Langhook for print_error_function.  */
void
cxx_print_error_function (diagnostic_context *context, const char *file,
			  diagnostic_info *diagnostic)
{
  lhd_print_error_function (context, file, diagnostic);
  pp_set_prefix (context->printer, file);
  maybe_print_instantiation_context (context);
}

static void
cp_diagnostic_starter (diagnostic_context *context,
		       diagnostic_info *diagnostic)
{
  diagnostic_report_current_module (context, diagnostic->location);
  cp_print_error_function (context, diagnostic);
  maybe_print_instantiation_context (context);
  maybe_print_constexpr_context (context);
  pp_set_prefix (context->printer, diagnostic_build_prefix (context,
								 diagnostic));
}

static void
cp_diagnostic_finalizer (diagnostic_context *context,
			 diagnostic_info *diagnostic)
{
  virt_loc_aware_diagnostic_finalizer (context, diagnostic);
  pp_destroy_prefix (context->printer);
}

/* Print current function onto BUFFER, in the process of reporting
   a diagnostic message.  Called from cp_diagnostic_starter.  */
static void
cp_print_error_function (diagnostic_context *context,
			 diagnostic_info *diagnostic)
{
  /* If we are in an instantiation context, current_function_decl is likely
     to be wrong, so just rely on print_instantiation_full_context.  */
  if (current_instantiation ())
    return;
  if (diagnostic_last_function_changed (context, diagnostic))
    {
      const char *old_prefix = context->printer->prefix;
      const char *file = LOCATION_FILE (diagnostic->location);
      tree abstract_origin = diagnostic_abstract_origin (diagnostic);
      char *new_prefix = (file && abstract_origin == NULL)
			 ? file_name_as_prefix (context, file) : NULL;

      pp_set_prefix (context->printer, new_prefix);

      if (current_function_decl == NULL)
	pp_string (context->printer, _("At global scope:"));
      else
	{
	  tree fndecl, ao;

	  if (abstract_origin)
	    {
	      ao = BLOCK_ABSTRACT_ORIGIN (abstract_origin);
	      while (TREE_CODE (ao) == BLOCK
		     && BLOCK_ABSTRACT_ORIGIN (ao)
		     && BLOCK_ABSTRACT_ORIGIN (ao) != ao)
		ao = BLOCK_ABSTRACT_ORIGIN (ao);
	      gcc_assert (TREE_CODE (ao) == FUNCTION_DECL);
	      fndecl = ao;
	    }
	  else
	    fndecl = current_function_decl;

	  pp_printf (context->printer, function_category (fndecl),
		     cxx_printable_name_translate (fndecl, 2));

	  while (abstract_origin)
	    {
	      location_t *locus;
	      tree block = abstract_origin;

	      locus = &BLOCK_SOURCE_LOCATION (block);
	      fndecl = NULL;
	      block = BLOCK_SUPERCONTEXT (block);
	      while (block && TREE_CODE (block) == BLOCK
		     && BLOCK_ABSTRACT_ORIGIN (block))
		{
		  ao = BLOCK_ABSTRACT_ORIGIN (block);

		  while (TREE_CODE (ao) == BLOCK
			 && BLOCK_ABSTRACT_ORIGIN (ao)
			 && BLOCK_ABSTRACT_ORIGIN (ao) != ao)
		    ao = BLOCK_ABSTRACT_ORIGIN (ao);

		  if (TREE_CODE (ao) == FUNCTION_DECL)
		    {
		      fndecl = ao;
		      break;
		    }
		  else if (TREE_CODE (ao) != BLOCK)
		    break;

		  block = BLOCK_SUPERCONTEXT (block);
		}
	      if (fndecl)
		abstract_origin = block;
	      else
		{
		  while (block && TREE_CODE (block) == BLOCK)
		    block = BLOCK_SUPERCONTEXT (block);

		  if (block && TREE_CODE (block) == FUNCTION_DECL)
		    fndecl = block;
		  abstract_origin = NULL;
		}
	      if (fndecl)
		{
		  expanded_location s = expand_location (*locus);
		  pp_character (context->printer, ',');
		  pp_newline (context->printer);
		  if (s.file != NULL)
		    {
		      if (context->show_column && s.column != 0)
			pp_printf (context->printer,
				   _("    inlined from %qs at %r%s:%d:%d%R"),
				   cxx_printable_name_translate (fndecl, 2),
				   "locus", s.file, s.line, s.column);
		      else
			pp_printf (context->printer,
				   _("    inlined from %qs at %r%s:%d%R"),
				   cxx_printable_name_translate (fndecl, 2),
				   "locus", s.file, s.line);

		    }
		  else
		    pp_printf (context->printer, _("    inlined from %qs"),
			       cxx_printable_name_translate (fndecl, 2));
		}
	    }
	  pp_character (context->printer, ':');
	}
      pp_newline (context->printer);

      diagnostic_set_last_function (context, diagnostic);
      pp_destroy_prefix (context->printer);
      context->printer->prefix = old_prefix;
    }
}

/* Returns a description of FUNCTION using standard terminology.  The
   result is a format string of the form "In CATEGORY %qs".  */
static const char *
function_category (tree fn)
{
  /* We can get called from the middle-end for diagnostics of function
     clones.  Make sure we have language specific information before
     dereferencing it.  */
  if (DECL_LANG_SPECIFIC (STRIP_TEMPLATE (fn))
      && DECL_FUNCTION_MEMBER_P (fn))
    {
      if (DECL_STATIC_FUNCTION_P (fn))
	return _("In static member function %qs");
      else if (DECL_COPY_CONSTRUCTOR_P (fn))
	return _("In copy constructor %qs");
      else if (DECL_CONSTRUCTOR_P (fn))
	return _("In constructor %qs");
      else if (DECL_DESTRUCTOR_P (fn))
	return _("In destructor %qs");
      else if (LAMBDA_FUNCTION_P (fn))
	return _("In lambda function");
      else
	return _("In member function %qs");
    }
  else
    return _("In function %qs");
}

/* Report the full context of a current template instantiation,
   onto BUFFER.  */
static void
print_instantiation_full_context (diagnostic_context *context)
{
  struct tinst_level *p = current_instantiation ();
  location_t location = input_location;

  if (p)
    {
      pp_verbatim (context->printer,
		   TREE_CODE (p->decl) == TREE_LIST
		   ? _("%s: In substitution of %qS:\n")
		   : _("%s: In instantiation of %q#D:\n"),
		   LOCATION_FILE (location),
		   p->decl);

      location = p->locus;
      p = p->next;
    }

  print_instantiation_partial_context (context, p, location);
}

/* Helper function of print_instantiation_partial_context() that
   prints a single line of instantiation context.  */

static void
print_instantiation_partial_context_line (diagnostic_context *context,
					  const struct tinst_level *t,
					  location_t loc, bool recursive_p)
{
  if (loc == UNKNOWN_LOCATION)
    return;

  expanded_location xloc = expand_location (loc);

  if (context->show_column)
    pp_verbatim (context->printer, _("%r%s:%d:%d:%R   "),
		 "locus", xloc.file, xloc.line, xloc.column);
  else
    pp_verbatim (context->printer, _("%r%s:%d:%R   "),
		 "locus", xloc.file, xloc.line);

  if (t != NULL)
    {
      if (TREE_CODE (t->decl) == TREE_LIST)
	pp_verbatim (context->printer,
		     recursive_p
		     ? _("recursively required by substitution of %qS\n")
		     : _("required by substitution of %qS\n"),
		     t->decl);
      else
	pp_verbatim (context->printer,
		     recursive_p
		     ? _("recursively required from %q#D\n")
		     : _("required from %q#D\n"),
		     t->decl);
    }
  else
    {
      pp_verbatim (context->printer,
		   recursive_p
		   ? _("recursively required from here")
		   : _("required from here"));
    }
}

/* Same as print_instantiation_full_context but less verbose.  */

static void
print_instantiation_partial_context (diagnostic_context *context,
				     struct tinst_level *t0, location_t loc)
{
  struct tinst_level *t;
  int n_total = 0;
  int n;
  location_t prev_loc = loc;

  for (t = t0; t != NULL; t = t->next)
    if (prev_loc != t->locus)
      {
	prev_loc = t->locus;
	n_total++;
      }

  t = t0;

  if (template_backtrace_limit
      && n_total > template_backtrace_limit) 
    {
      int skip = n_total - template_backtrace_limit;
      int head = template_backtrace_limit / 2;

      /* Avoid skipping just 1.  If so, skip 2.  */
      if (skip == 1)
       {
         skip = 2;
         head = (template_backtrace_limit - 1) / 2;
       }
     
      for (n = 0; n < head; n++)
	{
	  gcc_assert (t != NULL);
	  if (loc != t->locus)
	    print_instantiation_partial_context_line (context, t, loc,
						      /*recursive_p=*/false);
	  loc = t->locus;
	  t = t->next;
	}
      if (t != NULL && skip > 0)
	{
	  expanded_location xloc;
	  xloc = expand_location (loc);
	  if (context->show_column)
	    pp_verbatim (context->printer,
			 _("%r%s:%d:%d:%R   [ skipping %d instantiation "
			   "contexts, use -ftemplate-backtrace-limit=0 to "
			   "disable ]\n"),
			 "locus", xloc.file, xloc.line, xloc.column, skip);
	  else
	    pp_verbatim (context->printer,
			 _("%r%s:%d:%R   [ skipping %d instantiation "
			   "contexts, use -ftemplate-backtrace-limit=0 to "
			   "disable ]\n"),
			 "locus", xloc.file, xloc.line, skip);
	  
	  do {
	    loc = t->locus;
	    t = t->next;
	  } while (t != NULL && --skip > 0);
	}
    }
  
  while (t != NULL)
    {
      while (t->next != NULL && t->locus == t->next->locus)
	{
	  loc = t->locus;
	  t = t->next;
	}
      print_instantiation_partial_context_line (context, t, loc,
						t->locus == loc);
      loc = t->locus;
      t = t->next;
    }
  print_instantiation_partial_context_line (context, NULL, loc,
					    /*recursive_p=*/false);
  pp_newline (context->printer);
}

/* Called from cp_thing to print the template context for an error.  */
static void
maybe_print_instantiation_context (diagnostic_context *context)
{
  if (!problematic_instantiation_changed () || current_instantiation () == 0)
    return;

  record_last_problematic_instantiation ();
  print_instantiation_full_context (context);
}

/* Report the bare minimum context of a template instantiation.  */
void
print_instantiation_context (void)
{
  print_instantiation_partial_context
    (global_dc, current_instantiation (), input_location);
  pp_newline (global_dc->printer);
  diagnostic_flush_buffer (global_dc);
}

/* Report what constexpr call(s) we're trying to expand, if any.  */

void
maybe_print_constexpr_context (diagnostic_context *context)
{
  vec<tree> call_stack = cx_error_context ();
  unsigned ix;
  tree t;

  FOR_EACH_VEC_ELT (call_stack, ix, t)
    {
      expanded_location xloc = expand_location (EXPR_LOCATION (t));
      const char *s = expr_as_string (t, 0);
      if (context->show_column)
	pp_verbatim (context->printer,
		     _("%r%s:%d:%d:%R   in constexpr expansion of %qs"),
		     "locus", xloc.file, xloc.line, xloc.column, s);
      else
	pp_verbatim (context->printer,
		     _("%r%s:%d:%R   in constexpr expansion of %qs"),
		     "locus", xloc.file, xloc.line, s);
      pp_newline (context->printer);
    }
}

/* Called from output_format -- during diagnostic message processing --
   to handle C++ specific format specifier with the following meanings:
   %A   function argument-list.
   %C	tree code.
   %D   declaration.
   %E   expression.
   %F   function declaration.
   %L	language as used in extern "lang".
   %O	binary operator.
   %P   function parameter whose position is indicated by an integer.
   %Q	assignment operator.
   %S   substitution (template + args)
   %T   type.
   %V   cv-qualifier.
   %X   exception-specification.  */
static bool
cp_printer (pretty_printer *pp, text_info *text, const char *spec,
	    int precision, bool wide, bool set_locus, bool verbose)
{
  const char *result;
  tree t = NULL;
#define next_tree    (t = va_arg (*text->args_ptr, tree))
#define next_tcode   ((enum tree_code) va_arg (*text->args_ptr, int))
#define next_lang    ((enum languages) va_arg (*text->args_ptr, int))
#define next_int     va_arg (*text->args_ptr, int)

  if (precision != 0 || wide)
    return false;

  if (text->locus == NULL)
    set_locus = false;

  switch (*spec)
    {
    case 'A': result = args_to_string (next_tree, verbose);	break;
    case 'C': result = code_to_string (next_tcode);		break;
    case 'D':
      {
	tree temp = next_tree;
	if (VAR_P (temp)
	    && DECL_HAS_DEBUG_EXPR_P (temp))
	  {
	    temp = DECL_DEBUG_EXPR (temp);
	    if (!DECL_P (temp))
	      {
		result = expr_to_string (temp);
		break;
	      }
	  }
	result = decl_to_string (temp, verbose);
      }
      break;
    case 'E': result = expr_to_string (next_tree);		break;
    case 'F': result = fndecl_to_string (next_tree, verbose);	break;
    case 'L': result = language_to_string (next_lang);		break;
    case 'O': result = op_to_string (next_tcode);		break;
    case 'P': result = parm_to_string (next_int);		break;
    case 'Q': result = assop_to_string (next_tcode);		break;
    case 'S': result = subst_to_string (next_tree);		break;
    case 'T': result = type_to_string (next_tree, verbose);	break;
    case 'V': result = cv_to_string (next_tree, verbose);	break;
    case 'X': result = eh_spec_to_string (next_tree, verbose);  break;

    case 'K':
      percent_K_format (text);
      return true;
    case 'Z': result = parms_to_string (next_tree);          break;

    default:
      return false;
    }

  pp_string (pp, result);
  if (set_locus && t != NULL)
    *text->locus = location_of (t);
  return true;
#undef next_tree
#undef next_tcode
#undef next_lang
#undef next_int
}

/* Warn about the use of C++0x features when appropriate.  */
void
maybe_warn_cpp0x (cpp0x_warn_str str)
{
  if ((cxx_dialect == cxx98) && !in_system_header)
    /* We really want to suppress this warning in system headers,
       because libstdc++ uses variadic templates even when we aren't
       in C++0x mode. */
    switch (str)
      {
      case CPP0X_INITIALIZER_LISTS:
	pedwarn (input_location, 0, 
		 "extended initializer lists "
		 "only available with -std=c++11 or -std=gnu++11");
	break;
      case CPP0X_EXPLICIT_CONVERSION:
	pedwarn (input_location, 0,
		 "explicit conversion operators "
		 "only available with -std=c++11 or -std=gnu++11");
	break;
      case CPP0X_VARIADIC_TEMPLATES:
	pedwarn (input_location, 0,
		 "variadic templates "
		 "only available with -std=c++11 or -std=gnu++11");
	break;
      case CPP0X_LAMBDA_EXPR:
	pedwarn (input_location, 0,
		 "lambda expressions "
		  "only available with -std=c++11 or -std=gnu++11");
	break;
      case CPP0X_AUTO:
	pedwarn (input_location, 0,
		 "C++11 auto only available with -std=c++11 or -std=gnu++11");
	break;
      case CPP0X_SCOPED_ENUMS:
	pedwarn (input_location, 0,
		 "scoped enums only available with -std=c++11 or -std=gnu++11");
	break;
      case CPP0X_DEFAULTED_DELETED:
	pedwarn (input_location, 0,
		 "defaulted and deleted functions "
		 "only available with -std=c++11 or -std=gnu++11");
	break;
      case CPP0X_INLINE_NAMESPACES:
	pedwarn (input_location, OPT_Wpedantic,
		 "inline namespaces "
		 "only available with -std=c++11 or -std=gnu++11");
	break;
      case CPP0X_OVERRIDE_CONTROLS:
	pedwarn (input_location, 0,
		 "override controls (override/final) "
		 "only available with -std=c++11 or -std=gnu++11");
        break;
      case CPP0X_NSDMI:
	pedwarn (input_location, 0,
		 "non-static data member initializers "
		 "only available with -std=c++11 or -std=gnu++11");
        break;
      case CPP0X_USER_DEFINED_LITERALS:
	pedwarn (input_location, 0,
		 "user-defined literals "
		 "only available with -std=c++11 or -std=gnu++11");
	break;
      case CPP0X_DELEGATING_CTORS:
	pedwarn (input_location, 0,
		 "delegating constructors "
		 "only available with -std=c++11 or -std=gnu++11");
        break;
      case CPP0X_INHERITING_CTORS:
	pedwarn (input_location, 0,
		 "inheriting constructors "
		 "only available with -std=c++11 or -std=gnu++11");
        break;
      case CPP0X_ATTRIBUTES:
	pedwarn (input_location, 0,
		 "c++11 attributes "
		 "only available with -std=c++11 or -std=gnu++11");
	break;
      case CPP0X_REF_QUALIFIER:
	pedwarn (input_location, 0,
		 "ref-qualifiers "
		 "only available with -std=c++11 or -std=gnu++11");
	break;
      default:
	gcc_unreachable ();
      }
}

/* Warn about the use of variadic templates when appropriate.  */
void
maybe_warn_variadic_templates (void)
{
  maybe_warn_cpp0x (CPP0X_VARIADIC_TEMPLATES);
}


/* Issue an ISO C++98 pedantic warning at LOCATION, conditional on
   option OPT with text GMSGID.  Use this function to report
   diagnostics for constructs that are invalid C++98, but valid
   C++0x.  */
bool
pedwarn_cxx98 (location_t location, int opt, const char *gmsgid, ...)
{
  diagnostic_info diagnostic;
  va_list ap;
  bool ret;

  va_start (ap, gmsgid);
  diagnostic_set_info (&diagnostic, gmsgid, &ap, location,
		       (cxx_dialect == cxx98) ? DK_PEDWARN : DK_WARNING);
  diagnostic.option_index = opt;
  ret = report_diagnostic (&diagnostic);
  va_end (ap);
  return ret;
}

/* Issue a diagnostic that NAME cannot be found in SCOPE.  DECL is what
   we found when we tried to do the lookup.  LOCATION is the location of
   the NAME identifier.  */

void
qualified_name_lookup_error (tree scope, tree name,
			     tree decl, location_t location)
{
  if (scope == error_mark_node)
    ; /* We already complained.  */
  else if (TYPE_P (scope))
    {
      if (!COMPLETE_TYPE_P (scope))
	error_at (location, "incomplete type %qT used in nested name specifier",
		  scope);
      else if (TREE_CODE (decl) == TREE_LIST)
	{
	  error_at (location, "reference to %<%T::%D%> is ambiguous",
		    scope, name);
	  print_candidates (decl);
	}
      else
	error_at (location, "%qD is not a member of %qT", name, scope);
    }
  else if (scope != global_namespace)
    {
      error_at (location, "%qD is not a member of %qD", name, scope);
      suggest_alternatives_for (location, name);
    }
  else
    {
      error_at (location, "%<::%D%> has not been declared", name);
      suggest_alternatives_for (location, name);
    }
}<|MERGE_RESOLUTION|>--- conflicted
+++ resolved
@@ -3031,8 +3031,7 @@
   return pp_ggc_formatted_text (cxx_pp);
 }
 
-<<<<<<< HEAD
-static const char*
+static const char *
 parms_to_string (tree p)
 {
   reinit_cxx_pp ();
@@ -3041,7 +3040,6 @@
 }
 
 
-=======
 static const char *
 eh_spec_to_string (tree p, int /*v*/)
 {
@@ -3051,7 +3049,6 @@
   return pp_ggc_formatted_text (cxx_pp);
 }
 
->>>>>>> a0aa85e7
 /* Langhook for print_error_function.  */
 void
 cxx_print_error_function (diagnostic_context *context, const char *file,

/* Call-backs for C++ error reporting.
   This code is non-reentrant.
   Copyright (C) 1993-2019 Free Software Foundation, Inc.
   This file is part of GCC.

GCC is free software; you can redistribute it and/or modify
it under the terms of the GNU General Public License as published by
the Free Software Foundation; either version 3, or (at your option)
any later version.

GCC is distributed in the hope that it will be useful,
but WITHOUT ANY WARRANTY; without even the implied warranty of
MERCHANTABILITY or FITNESS FOR A PARTICULAR PURPOSE.  See the
GNU General Public License for more details.

You should have received a copy of the GNU General Public License
along with GCC; see the file COPYING3.  If not see
<http://www.gnu.org/licenses/>.  */

#include "config.h"
/* For use with name_hint.  */
#define INCLUDE_UNIQUE_PTR
#include "system.h"
#include "coretypes.h"
#include "cp-tree.h"
#include "stringpool.h"
#include "tree-diagnostic.h"
#include "langhooks-def.h"
#include "intl.h"
#include "cxx-pretty-print.h"
#include "tree-pretty-print.h"
#include "gimple-pretty-print.h"
#include "c-family/c-objc.h"
#include "ubsan.h"
#include "internal-fn.h"
#include "gcc-rich-location.h"
#include "cp-name-hint.h"

#define pp_separate_with_comma(PP) pp_cxx_separate_with (PP, ',')
#define pp_separate_with_semicolon(PP) pp_cxx_separate_with (PP, ';')

/* cxx_pp is a C++ front-end-specific pretty printer: this is where we
   dump C++ ASTs as strings. It is mostly used only by the various
   tree -> string functions that are occasionally called from the
   debugger or by the front-end for things like
   __PRETTY_FUNCTION__.  */
static cxx_pretty_printer actual_pretty_printer;
static cxx_pretty_printer * const cxx_pp = &actual_pretty_printer;

/* Translate if being used for diagnostics, but not for dump files or
   __PRETTY_FUNCTION.  */
#define M_(msgid) (pp_translate_identifiers (cxx_pp) ? _(msgid) : (msgid))

# define NEXT_CODE(T) (TREE_CODE (TREE_TYPE (T)))

static const char *args_to_string (tree, int);
static const char *code_to_string (enum tree_code);
static const char *cv_to_string (tree, int);
static const char *decl_to_string (tree, int);
static const char *fndecl_to_string (tree, int);
static const char *op_to_string	(bool, enum tree_code);
static const char *parm_to_string (int);
static const char *type_to_string (tree, int, bool, bool *, bool);

static void dump_alias_template_specialization (cxx_pretty_printer *, tree, int);
static void dump_type (cxx_pretty_printer *, tree, int);
static void dump_typename (cxx_pretty_printer *, tree, int);
static void dump_simple_decl (cxx_pretty_printer *, tree, tree, int);
static void dump_decl (cxx_pretty_printer *, tree, int);
static void dump_template_decl (cxx_pretty_printer *, tree, int);
static void dump_function_decl (cxx_pretty_printer *, tree, int);
static void dump_expr (cxx_pretty_printer *, tree, int);
static void dump_unary_op (cxx_pretty_printer *, const char *, tree, int);
static void dump_binary_op (cxx_pretty_printer *, const char *, tree, int);
static void dump_aggr_type (cxx_pretty_printer *, tree, int);
static void dump_type_prefix (cxx_pretty_printer *, tree, int);
static void dump_type_suffix (cxx_pretty_printer *, tree, int);
static void dump_function_name (cxx_pretty_printer *, tree, int);
static void dump_call_expr_args (cxx_pretty_printer *, tree, int, bool);
static void dump_aggr_init_expr_args (cxx_pretty_printer *, tree, int, bool);
static void dump_expr_list (cxx_pretty_printer *, tree, int);
static void dump_global_iord (cxx_pretty_printer *, tree);
static void dump_parameters (cxx_pretty_printer *, tree, int);
static void dump_ref_qualifier (cxx_pretty_printer *, tree, int);
static void dump_exception_spec (cxx_pretty_printer *, tree, int);
static void dump_template_argument (cxx_pretty_printer *, tree, int);
static void dump_template_argument_list (cxx_pretty_printer *, tree, int);
static void dump_template_parameter (cxx_pretty_printer *, tree, int);
static void dump_template_bindings (cxx_pretty_printer *, tree, tree,
                                    vec<tree, va_gc> *);
static void dump_scope (cxx_pretty_printer *, tree, int);
static void dump_template_parms (cxx_pretty_printer *, tree, int, int);
static int get_non_default_template_args_count (tree, int);
static const char *function_category (tree);
static void maybe_print_constexpr_context (diagnostic_context *);
static void maybe_print_instantiation_context (diagnostic_context *);
static void print_instantiation_full_context (diagnostic_context *);
static void print_instantiation_partial_context (diagnostic_context *,
						 struct tinst_level *,
						 location_t);
static void maybe_print_constraint_context (diagnostic_context *);
static void cp_diagnostic_starter (diagnostic_context *, diagnostic_info *);
static void cp_print_error_function (diagnostic_context *, diagnostic_info *);

static bool cp_printer (pretty_printer *, text_info *, const char *,
			int, bool, bool, bool, bool *, const char **);

/* Struct for handling %H or %I, which require delaying printing the
   type until a postprocessing stage.  */

class deferred_printed_type
{
public:
  deferred_printed_type ()
  : m_tree (NULL_TREE), m_buffer_ptr (NULL), m_verbose (false), m_quote (false)
  {}

  deferred_printed_type (tree type, const char **buffer_ptr, bool verbose,
			 bool quote)
  : m_tree (type), m_buffer_ptr (buffer_ptr), m_verbose (verbose),
    m_quote (quote)
  {
    gcc_assert (type);
    gcc_assert (buffer_ptr);
  }

  /* The tree is not GTY-marked: they are only non-NULL within a
     call to pp_format.  */
  tree m_tree;
  const char **m_buffer_ptr;
  bool m_verbose;
  bool m_quote;
};

/* Subclass of format_postprocessor for the C++ frontend.
   This handles the %H and %I formatting codes, printing them
   in a postprocessing phase (since they affect each other).  */

class cxx_format_postprocessor : public format_postprocessor
{
 public:
  cxx_format_postprocessor ()
  : m_type_a (), m_type_b ()
  {}

  void handle (pretty_printer *pp) FINAL OVERRIDE;

  deferred_printed_type m_type_a;
  deferred_printed_type m_type_b;
};

/* CONTEXT->printer is a basic pretty printer that was constructed
   presumably by diagnostic_initialize(), called early in the
   compiler's initialization process (in general_init) Before the FE
   is initialized.  This (C++) FE-specific diagnostic initializer is
   thus replacing the basic pretty printer with one that has C++-aware
   capacities.  */

void
cxx_initialize_diagnostics (diagnostic_context *context)
{
  pretty_printer *base = context->printer;
  cxx_pretty_printer *pp = XNEW (cxx_pretty_printer);
  context->printer = new (pp) cxx_pretty_printer ();

  /* It is safe to free this object because it was previously XNEW()'d.  */
  base->~pretty_printer ();
  XDELETE (base);

  c_common_diagnostics_set_defaults (context);
  diagnostic_starter (context) = cp_diagnostic_starter;
  /* diagnostic_finalizer is already c_diagnostic_finalizer.  */
  diagnostic_format_decoder (context) = cp_printer;
  pp->m_format_postprocessor = new cxx_format_postprocessor ();
}

/* Dump a scope, if deemed necessary.  */

static void
dump_scope (cxx_pretty_printer *pp, tree scope, int flags)
{
  int f = flags & (TFF_SCOPE | TFF_CHASE_TYPEDEF);

  if (scope == NULL_TREE)
    return;

  /* Enum values within an unscoped enum will be CONST_DECL with an
     ENUMERAL_TYPE as their "scope".  Use CP_TYPE_CONTEXT of the
     ENUMERAL_TYPE, so as to print any enclosing namespace.  */
  if (UNSCOPED_ENUM_P (scope))
    scope = CP_TYPE_CONTEXT (scope);

  if (TREE_CODE (scope) == NAMESPACE_DECL)
    {
      if (scope != global_namespace)
	{
          dump_decl (pp, scope, f);
	  pp_cxx_colon_colon (pp);
	}
    }
  else if (AGGREGATE_TYPE_P (scope)
	   || SCOPED_ENUM_P (scope))
    {
      dump_type (pp, scope, f);
      pp_cxx_colon_colon (pp);
    }
  else if ((flags & TFF_SCOPE) && TREE_CODE (scope) == FUNCTION_DECL)
    {
      dump_function_decl (pp, scope, f);
      pp_cxx_colon_colon (pp);
    }
}

/* Dump the template ARGument under control of FLAGS.  */

static void
dump_template_argument (cxx_pretty_printer *pp, tree arg, int flags)
{
  if (ARGUMENT_PACK_P (arg))
    dump_template_argument_list (pp, ARGUMENT_PACK_ARGS (arg),
				 /* No default args in argument packs.  */
				 flags|TFF_NO_OMIT_DEFAULT_TEMPLATE_ARGUMENTS);
  else if (TYPE_P (arg) || TREE_CODE (arg) == TEMPLATE_DECL)
    dump_type (pp, arg, flags & ~TFF_CLASS_KEY_OR_ENUM);
  else
    {
      if (TREE_CODE (arg) == TREE_LIST)
	arg = TREE_VALUE (arg);

      /* Strip implicit conversions.  */
      while (CONVERT_EXPR_P (arg))
	arg = TREE_OPERAND (arg, 0);

      dump_expr (pp, arg, (flags | TFF_EXPR_IN_PARENS) & ~TFF_CLASS_KEY_OR_ENUM);
    }
}

/* Count the number of template arguments ARGS whose value does not
   match the (optional) default template parameter in PARAMS  */

static int
get_non_default_template_args_count (tree args, int flags)
{
  int n = TREE_VEC_LENGTH (INNERMOST_TEMPLATE_ARGS (args));

  if (/* We use this flag when generating debug information.  We don't
	 want to expand templates at this point, for this may generate
	 new decls, which gets decl counts out of sync, which may in
	 turn cause codegen differences between compilations with and
	 without -g.  */
      (flags & TFF_NO_OMIT_DEFAULT_TEMPLATE_ARGUMENTS) != 0
      || !flag_pretty_templates)
    return n;

  return GET_NON_DEFAULT_TEMPLATE_ARGS_COUNT (INNERMOST_TEMPLATE_ARGS (args));
}

/* Dump a template-argument-list ARGS (always a TREE_VEC) under control
   of FLAGS.  */

static void
dump_template_argument_list (cxx_pretty_printer *pp, tree args, int flags)
{
  int n = get_non_default_template_args_count (args, flags);
  int need_comma = 0;
  int i;

  for (i = 0; i < n; ++i)
    {
      tree arg = TREE_VEC_ELT (args, i);

      /* Only print a comma if we know there is an argument coming. In
         the case of an empty template argument pack, no actual
         argument will be printed.  */
      if (need_comma
          && (!ARGUMENT_PACK_P (arg)
              || TREE_VEC_LENGTH (ARGUMENT_PACK_ARGS (arg)) > 0))
	pp_separate_with_comma (pp);

      dump_template_argument (pp, arg, flags);
      need_comma = 1;
    }
}

/* Dump a template parameter PARM (a TREE_LIST) under control of FLAGS.  */

static void
dump_template_parameter (cxx_pretty_printer *pp, tree parm, int flags)
{
  tree p;
  tree a;

  if (parm == error_mark_node)
   return;

  p = TREE_VALUE (parm);
  a = TREE_PURPOSE (parm);

  if (TREE_CODE (p) == TYPE_DECL)
    {
      if (flags & TFF_DECL_SPECIFIERS)
	{
	  pp_cxx_ws_string (pp, "class");
          if (TEMPLATE_TYPE_PARAMETER_PACK (TREE_TYPE (p)))
            pp_cxx_ws_string (pp, "...");
	  if (DECL_NAME (p))
	    pp_cxx_tree_identifier (pp, DECL_NAME (p));
	}
      else if (DECL_NAME (p))
	pp_cxx_tree_identifier (pp, DECL_NAME (p));
      else
	pp_cxx_canonical_template_parameter (pp, TREE_TYPE (p));
    }
  else
    dump_decl (pp, p, flags | TFF_DECL_SPECIFIERS);

  if ((flags & TFF_FUNCTION_DEFAULT_ARGUMENTS) && a != NULL_TREE)
    {
      pp_cxx_whitespace (pp);
      pp_equal (pp);
      pp_cxx_whitespace (pp);
      if (TREE_CODE (p) == TYPE_DECL || TREE_CODE (p) == TEMPLATE_DECL)
	dump_type (pp, a, flags & ~TFF_CHASE_TYPEDEF);
      else
	dump_expr (pp, a, flags | TFF_EXPR_IN_PARENS);
    }
}

/* Dump, under control of FLAGS, a template-parameter-list binding.
   PARMS is a TREE_LIST of TREE_VEC of TREE_LIST and ARGS is a
   TREE_VEC.  */

static void
dump_template_bindings (cxx_pretty_printer *pp, tree parms, tree args,
                        vec<tree, va_gc> *typenames)
{
  bool need_semicolon = false;
  int i;
  tree t;

  while (parms)
    {
      tree p = TREE_VALUE (parms);
      int lvl = TMPL_PARMS_DEPTH (parms);
      int arg_idx = 0;
      int i;
      tree lvl_args = NULL_TREE;

      /* Don't crash if we had an invalid argument list.  */
      if (TMPL_ARGS_DEPTH (args) >= lvl)
	lvl_args = TMPL_ARGS_LEVEL (args, lvl);

      for (i = 0; i < TREE_VEC_LENGTH (p); ++i)
	{
	  tree arg = NULL_TREE;

	  /* Don't crash if we had an invalid argument list.  */
	  if (lvl_args && NUM_TMPL_ARGS (lvl_args) > arg_idx)
	    arg = TREE_VEC_ELT (lvl_args, arg_idx);

	  if (need_semicolon)
	    pp_separate_with_semicolon (pp);
	  dump_template_parameter (pp, TREE_VEC_ELT (p, i),
                                   TFF_PLAIN_IDENTIFIER);
	  pp_cxx_whitespace (pp);
	  pp_equal (pp);
	  pp_cxx_whitespace (pp);
	  if (arg)
	    {
	      if (ARGUMENT_PACK_P (arg))
		pp_cxx_left_brace (pp);
	      dump_template_argument (pp, arg, TFF_PLAIN_IDENTIFIER);
	      if (ARGUMENT_PACK_P (arg))
		pp_cxx_right_brace (pp);
	    }
	  else
	    pp_string (pp, M_("<missing>"));

	  ++arg_idx;
	  need_semicolon = true;
	}

      parms = TREE_CHAIN (parms);
    }

  /* Don't bother with typenames for a partial instantiation.  */
  if (vec_safe_is_empty (typenames) || uses_template_parms (args))
    return;

  /* Don't try to print typenames when we're processing a clone.  */
  if (current_function_decl
      && !DECL_LANG_SPECIFIC (current_function_decl))
    return;

  /* Don't try to do this once cgraph starts throwing away front-end
     information.  */
  if (at_eof >= 2)
    return;

  FOR_EACH_VEC_SAFE_ELT (typenames, i, t)
    {
      if (need_semicolon)
	pp_separate_with_semicolon (pp);
      dump_type (pp, t, TFF_PLAIN_IDENTIFIER);
      pp_cxx_whitespace (pp);
      pp_equal (pp);
      pp_cxx_whitespace (pp);
      push_deferring_access_checks (dk_no_check);
      t = tsubst (t, args, tf_none, NULL_TREE);
      pop_deferring_access_checks ();
      /* Strip typedefs.  We can't just use TFF_CHASE_TYPEDEF because
	 pp_simple_type_specifier doesn't know about it.  */
      t = strip_typedefs (t, NULL, STF_USER_VISIBLE);
      dump_type (pp, t, TFF_PLAIN_IDENTIFIER);
    }
}

/* Dump a human-readable equivalent of the alias template
   specialization of T.  */

static void
dump_alias_template_specialization (cxx_pretty_printer *pp, tree t, int flags)
{
  gcc_assert (alias_template_specialization_p (t, nt_opaque));

  tree decl = TYPE_NAME (t);
  if (!(flags & TFF_UNQUALIFIED_NAME))
    dump_scope (pp, CP_DECL_CONTEXT (decl), flags);
  pp_cxx_tree_identifier (pp, DECL_NAME (decl));
  dump_template_parms (pp, DECL_TEMPLATE_INFO (decl),
		       /*primary=*/false,
		       flags & ~TFF_TEMPLATE_HEADER);
}

/* Dump a human-readable equivalent of TYPE.  FLAGS controls the
   format.  */

static void
dump_type (cxx_pretty_printer *pp, tree t, int flags)
{
  if (t == NULL_TREE)
    return;

  /* Don't print e.g. "struct mytypedef".  */
  if (TYPE_P (t) && typedef_variant_p (t))
    {
      tree decl = TYPE_NAME (t);
      if ((flags & TFF_CHASE_TYPEDEF)
	       || DECL_SELF_REFERENCE_P (decl)
	       || (!flag_pretty_templates
		   && DECL_LANG_SPECIFIC (decl) && DECL_TEMPLATE_INFO (decl)))
	{
	  unsigned int stf_flags = (!(pp->flags & pp_c_flag_gnu_v3)
				    ? STF_USER_VISIBLE : 0);
	  t = strip_typedefs (t, NULL, stf_flags);
	}
      else if (alias_template_specialization_p (t, nt_opaque))
	{
	  dump_alias_template_specialization (pp, t, flags);
	  return;
	}
      else if (same_type_p (t, TREE_TYPE (decl)))
	t = decl;
      else
	{
	  pp_cxx_cv_qualifier_seq (pp, t);
	  pp_cxx_tree_identifier (pp, TYPE_IDENTIFIER (t));
	  return;
	}
    }

  if (TYPE_PTRMEMFUNC_P (t))
    goto offset_type;

  switch (TREE_CODE (t))
    {
    case LANG_TYPE:
      if (t == init_list_type_node)
	pp_string (pp, M_("<brace-enclosed initializer list>"));
      else if (t == unknown_type_node)
	pp_string (pp, M_("<unresolved overloaded function type>"));
      else
	{
	  pp_cxx_cv_qualifier_seq (pp, t);
	  pp_cxx_tree_identifier (pp, TYPE_IDENTIFIER (t));
	}
      break;

    case TREE_LIST:
      /* A list of function parms.  */
      dump_parameters (pp, t, flags);
      break;

    case IDENTIFIER_NODE:
      pp_cxx_tree_identifier (pp, t);
      break;

    case TREE_BINFO:
      dump_type (pp, BINFO_TYPE (t), flags);
      break;

    case RECORD_TYPE:
    case UNION_TYPE:
    case ENUMERAL_TYPE:
      dump_aggr_type (pp, t, flags);
      break;

    case TYPE_DECL:
      if (flags & TFF_CHASE_TYPEDEF)
	{
	  dump_type (pp, DECL_ORIGINAL_TYPE (t)
		     ? DECL_ORIGINAL_TYPE (t) : TREE_TYPE (t), flags);
	  break;
	}
      /* Fall through.  */

    case TEMPLATE_DECL:
    case NAMESPACE_DECL:
      dump_decl (pp, t, flags & ~TFF_DECL_SPECIFIERS);
      break;

    case INTEGER_TYPE:
    case REAL_TYPE:
    case VOID_TYPE:
    case BOOLEAN_TYPE:
    case COMPLEX_TYPE:
    case VECTOR_TYPE:
    case FIXED_POINT_TYPE:
      pp_type_specifier_seq (pp, t);
      break;

    case TEMPLATE_TEMPLATE_PARM:
      /* For parameters inside template signature.  */
      if (TYPE_IDENTIFIER (t))
	pp_cxx_tree_identifier (pp, TYPE_IDENTIFIER (t));
      else
	pp_cxx_canonical_template_parameter (pp, t);
      break;

    case BOUND_TEMPLATE_TEMPLATE_PARM:
      {
	tree args = TYPE_TI_ARGS (t);
	pp_cxx_cv_qualifier_seq (pp, t);
	pp_cxx_tree_identifier (pp, TYPE_IDENTIFIER (t));
	pp_cxx_begin_template_argument_list (pp);
	dump_template_argument_list (pp, args, flags);
	pp_cxx_end_template_argument_list (pp);
      }
      break;

    case TEMPLATE_TYPE_PARM:
      pp_cxx_cv_qualifier_seq (pp, t);
      if (template_placeholder_p (t))
	{
	  t = TREE_TYPE (CLASS_PLACEHOLDER_TEMPLATE (t));
	  pp_cxx_tree_identifier (pp, TYPE_IDENTIFIER (t));
	  pp_string (pp, "<...auto...>");
	}
      else if (TYPE_IDENTIFIER (t))
	pp_cxx_tree_identifier (pp, TYPE_IDENTIFIER (t));
      else
	pp_cxx_canonical_template_parameter
	  (pp, TEMPLATE_TYPE_PARM_INDEX (t));
      /* If this is a constrained placeholder, add the requirements.  */
      if (tree c = PLACEHOLDER_TYPE_CONSTRAINTS (t))
        pp_cxx_constrained_type_spec (pp, c);
      break;

      /* This is not always necessary for pointers and such, but doing this
	 reduces code size.  */
    case ARRAY_TYPE:
    case POINTER_TYPE:
    case REFERENCE_TYPE:
    case OFFSET_TYPE:
    offset_type:
    case FUNCTION_TYPE:
    case METHOD_TYPE:
    {
      dump_type_prefix (pp, t, flags);
      dump_type_suffix (pp, t, flags);
      break;
    }
    case TYPENAME_TYPE:
      if (! (flags & TFF_CHASE_TYPEDEF)
	  && DECL_ORIGINAL_TYPE (TYPE_NAME (t)))
	{
	  dump_decl (pp, TYPE_NAME (t), TFF_PLAIN_IDENTIFIER);
	  break;
	}
      pp_cxx_cv_qualifier_seq (pp, t);
      pp_cxx_ws_string (pp,
			 TYPENAME_IS_ENUM_P (t) ? "enum"
			 : TYPENAME_IS_CLASS_P (t) ? "class"
			 : "typename");
      dump_typename (pp, t, flags);
      break;

    case UNBOUND_CLASS_TEMPLATE:
      if (! (flags & TFF_UNQUALIFIED_NAME))
	{
	  dump_type (pp, TYPE_CONTEXT (t), flags);
	  pp_cxx_colon_colon (pp);
	}
      pp_cxx_ws_string (pp, "template");
      dump_type (pp, TYPE_IDENTIFIER (t), flags);
      break;

    case TYPEOF_TYPE:
      pp_cxx_ws_string (pp, "__typeof__");
      pp_cxx_whitespace (pp);
      pp_cxx_left_paren (pp);
      dump_expr (pp, TYPEOF_TYPE_EXPR (t), flags & ~TFF_EXPR_IN_PARENS);
      pp_cxx_right_paren (pp);
      break;

    case UNDERLYING_TYPE:
      pp_cxx_ws_string (pp, "__underlying_type");
      pp_cxx_whitespace (pp);
      pp_cxx_left_paren (pp);
      dump_expr (pp, UNDERLYING_TYPE_TYPE (t), flags & ~TFF_EXPR_IN_PARENS);
      pp_cxx_right_paren (pp);
      break;

    case TYPE_PACK_EXPANSION:
      dump_type (pp, PACK_EXPANSION_PATTERN (t), flags);
      pp_cxx_ws_string (pp, "...");
      break;

    case TYPE_ARGUMENT_PACK:
      dump_template_argument (pp, t, flags);
      break;

    case DECLTYPE_TYPE:
      pp_cxx_ws_string (pp, "decltype");
      pp_cxx_whitespace (pp);
      pp_cxx_left_paren (pp);
      dump_expr (pp, DECLTYPE_TYPE_EXPR (t), flags & ~TFF_EXPR_IN_PARENS);
      pp_cxx_right_paren (pp);
      break;

    case NULLPTR_TYPE:
      pp_string (pp, "std::nullptr_t");
      break;

    default:
      pp_unsupported_tree (pp, t);
      /* Fall through.  */

    case ERROR_MARK:
      pp_string (pp, M_("<type error>"));
      break;
    }
}

/* Dump a TYPENAME_TYPE. We need to notice when the context is itself
   a TYPENAME_TYPE.  */

static void
dump_typename (cxx_pretty_printer *pp, tree t, int flags)
{
  tree ctx = TYPE_CONTEXT (t);

  if (TREE_CODE (ctx) == TYPENAME_TYPE)
    dump_typename (pp, ctx, flags);
  else
    dump_type (pp, ctx, flags & ~TFF_CLASS_KEY_OR_ENUM);
  pp_cxx_colon_colon (pp);
  dump_decl (pp, TYPENAME_TYPE_FULLNAME (t), flags);
}

/* Return the name of the supplied aggregate, or enumeral type.  */

const char *
class_key_or_enum_as_string (tree t)
{
  if (TREE_CODE (t) == ENUMERAL_TYPE) 
    {
      if (SCOPED_ENUM_P (t))
        return "enum class";
      else
        return "enum";
    }
  else if (TREE_CODE (t) == UNION_TYPE)
    return "union";
  else if (TYPE_LANG_SPECIFIC (t) && CLASSTYPE_DECLARED_CLASS (t))
    return "class";
  else
    return "struct";
}

/* Print out a class declaration T under the control of FLAGS,
   in the form `class foo'.  */

static void
dump_aggr_type (cxx_pretty_printer *pp, tree t, int flags)
{
  tree name;
  const char *variety = class_key_or_enum_as_string (t);
  int typdef = 0;
  int tmplate = 0;

  pp_cxx_cv_qualifier_seq (pp, t);

  if (flags & TFF_CLASS_KEY_OR_ENUM)
    pp_cxx_ws_string (pp, variety);

  name = TYPE_NAME (t);

  if (name)
    {
      typdef = (!DECL_ARTIFICIAL (name)
		/* An alias specialization is not considered to be a
		   typedef.  */
		&& !alias_template_specialization_p (t, nt_opaque));

      if ((typdef
	   && ((flags & TFF_CHASE_TYPEDEF)
	       || (!flag_pretty_templates && DECL_LANG_SPECIFIC (name)
		   && DECL_TEMPLATE_INFO (name))))
	  || DECL_SELF_REFERENCE_P (name))
	{
	  t = TYPE_MAIN_VARIANT (t);
	  name = TYPE_NAME (t);
	  typdef = 0;
	}

      tmplate = !typdef && TREE_CODE (t) != ENUMERAL_TYPE
		&& TYPE_LANG_SPECIFIC (t) && CLASSTYPE_TEMPLATE_INFO (t)
		&& (TREE_CODE (CLASSTYPE_TI_TEMPLATE (t)) != TEMPLATE_DECL
		    || PRIMARY_TEMPLATE_P (CLASSTYPE_TI_TEMPLATE (t)));
      
      if (! (flags & TFF_UNQUALIFIED_NAME))
	dump_scope (pp, CP_DECL_CONTEXT (name), flags | TFF_SCOPE);
      flags &= ~TFF_UNQUALIFIED_NAME;
      if (tmplate)
	{
	  /* Because the template names are mangled, we have to locate
	     the most general template, and use that name.  */
	  tree tpl = TYPE_TI_TEMPLATE (t);

	  while (DECL_TEMPLATE_INFO (tpl))
	    tpl = DECL_TI_TEMPLATE (tpl);
	  name = tpl;
	}
      name = DECL_NAME (name);
    }

  if (LAMBDA_TYPE_P (t))
    {
      /* A lambda's "type" is essentially its signature.  */
      pp_string (pp, M_("<lambda"));
      if (lambda_function (t))
	dump_parameters (pp,
                         FUNCTION_FIRST_USER_PARMTYPE (lambda_function (t)),
			 flags);
      pp_greater (pp);
    }
  else if (!name || IDENTIFIER_ANON_P (name))
    {
      if (flags & TFF_CLASS_KEY_OR_ENUM)
	pp_string (pp, M_("<unnamed>"));
      else
	pp_printf (pp, M_("<unnamed %s>"), variety);
    }
  else
    pp_cxx_tree_identifier (pp, name);

  if (tmplate)
    dump_template_parms (pp, TYPE_TEMPLATE_INFO (t),
			 !CLASSTYPE_USE_TEMPLATE (t),
			 flags & ~TFF_TEMPLATE_HEADER);
}

/* Dump into the obstack the initial part of the output for a given type.
   This is necessary when dealing with things like functions returning
   functions.  Examples:

   return type of `int (* fee ())()': pointer -> function -> int.  Both
   pointer (and reference and offset) and function (and member) types must
   deal with prefix and suffix.

   Arrays must also do this for DECL nodes, like int a[], and for things like
   int *[]&.  */

static void
dump_type_prefix (cxx_pretty_printer *pp, tree t, int flags)
{
  if (TYPE_PTRMEMFUNC_P (t))
    {
      t = TYPE_PTRMEMFUNC_FN_TYPE (t);
      goto offset_type;
    }

  switch (TREE_CODE (t))
    {
    case POINTER_TYPE:
    case REFERENCE_TYPE:
      {
	tree sub = TREE_TYPE (t);

	dump_type_prefix (pp, sub, flags);
	if (TREE_CODE (sub) == ARRAY_TYPE
	    || TREE_CODE (sub) == FUNCTION_TYPE)
	  {
	    pp_cxx_whitespace (pp);
	    pp_cxx_left_paren (pp);
	    pp_c_attributes_display (pp, TYPE_ATTRIBUTES (sub));
	  }
	if (TYPE_PTR_P (t))
	  pp_star (pp);
	else if (TYPE_REF_P (t))
	  {
	    if (TYPE_REF_IS_RVALUE (t))
	      pp_ampersand_ampersand (pp);
	    else
	      pp_ampersand (pp);
	  }
	pp->padding = pp_before;
	pp_cxx_cv_qualifier_seq (pp, t);
      }
      break;

    case OFFSET_TYPE:
    offset_type:
      dump_type_prefix (pp, TREE_TYPE (t), flags);
      if (TREE_CODE (t) == OFFSET_TYPE)	/* pmfs deal with this in d_t_p */
	{
	  pp_maybe_space (pp);
	  if (TREE_CODE (TREE_TYPE (t)) == ARRAY_TYPE)
	     pp_cxx_left_paren (pp);
	  dump_type (pp, TYPE_OFFSET_BASETYPE (t), flags);
	  pp_cxx_colon_colon (pp);
	}
      pp_cxx_star (pp);
      pp_cxx_cv_qualifier_seq (pp, t);
      pp->padding = pp_before;
      break;

      /* This can be reached without a pointer when dealing with
	 templates, e.g. std::is_function.  */
    case FUNCTION_TYPE:
      dump_type_prefix (pp, TREE_TYPE (t), flags);
      break;

    case METHOD_TYPE:
      dump_type_prefix (pp, TREE_TYPE (t), flags);
      pp_maybe_space (pp);
      pp_cxx_left_paren (pp);
      dump_aggr_type (pp, TYPE_METHOD_BASETYPE (t), flags);
      pp_cxx_colon_colon (pp);
      break;

    case ARRAY_TYPE:
      dump_type_prefix (pp, TREE_TYPE (t), flags);
      break;

    case ENUMERAL_TYPE:
    case IDENTIFIER_NODE:
    case INTEGER_TYPE:
    case BOOLEAN_TYPE:
    case REAL_TYPE:
    case RECORD_TYPE:
    case TEMPLATE_TYPE_PARM:
    case TEMPLATE_TEMPLATE_PARM:
    case BOUND_TEMPLATE_TEMPLATE_PARM:
    case TREE_LIST:
    case TYPE_DECL:
    case TREE_VEC:
    case UNION_TYPE:
    case LANG_TYPE:
    case VOID_TYPE:
    case TYPENAME_TYPE:
    case COMPLEX_TYPE:
    case VECTOR_TYPE:
    case TYPEOF_TYPE:
    case UNDERLYING_TYPE:
    case DECLTYPE_TYPE:
    case TYPE_PACK_EXPANSION:
    case FIXED_POINT_TYPE:
    case NULLPTR_TYPE:
      dump_type (pp, t, flags);
      pp->padding = pp_before;
      break;

    default:
      pp_unsupported_tree (pp, t);
      /* fall through.  */
    case ERROR_MARK:
      pp_string (pp, M_("<typeprefixerror>"));
      break;
    }
}

/* Dump the suffix of type T, under control of FLAGS.  This is the part
   which appears after the identifier (or function parms).  */

static void
dump_type_suffix (cxx_pretty_printer *pp, tree t, int flags)
{
  if (TYPE_PTRMEMFUNC_P (t))
    t = TYPE_PTRMEMFUNC_FN_TYPE (t);

  switch (TREE_CODE (t))
    {
    case POINTER_TYPE:
    case REFERENCE_TYPE:
    case OFFSET_TYPE:
      if (TREE_CODE (TREE_TYPE (t)) == ARRAY_TYPE
	  || TREE_CODE (TREE_TYPE (t)) == FUNCTION_TYPE)
	pp_cxx_right_paren (pp);
      if (TREE_CODE (t) == POINTER_TYPE)
	flags |= TFF_POINTER;
      dump_type_suffix (pp, TREE_TYPE (t), flags);
      break;

    case FUNCTION_TYPE:
    case METHOD_TYPE:
      {
	tree arg;
	if (TREE_CODE (t) == METHOD_TYPE)
	  /* Can only be reached through a pointer.  */
	  pp_cxx_right_paren (pp);
	arg = TYPE_ARG_TYPES (t);
	if (TREE_CODE (t) == METHOD_TYPE)
	  arg = TREE_CHAIN (arg);

	/* Function pointers don't have default args.  Not in standard C++,
	   anyway; they may in g++, but we'll just pretend otherwise.  */
	dump_parameters (pp, arg, flags & ~TFF_FUNCTION_DEFAULT_ARGUMENTS);

	pp->padding = pp_before;
	pp_cxx_cv_qualifiers (pp, type_memfn_quals (t),
			      TREE_CODE (t) == FUNCTION_TYPE
			      && (flags & TFF_POINTER));
	dump_ref_qualifier (pp, t, flags);
	if (tx_safe_fn_type_p (t))
	  pp_cxx_ws_string (pp, "transaction_safe");
	dump_exception_spec (pp, TYPE_RAISES_EXCEPTIONS (t), flags);
	dump_type_suffix (pp, TREE_TYPE (t), flags);
	break;
      }

    case ARRAY_TYPE:
      pp_maybe_space (pp);
      pp_cxx_left_bracket (pp);
      if (tree dtype = TYPE_DOMAIN (t))
	{
	  tree max = TYPE_MAX_VALUE (dtype);
	  /* Zero-length arrays have an upper bound of SIZE_MAX.  */
	  if (integer_all_onesp (max))
	    pp_character (pp, '0');
	  else if (tree_fits_shwi_p (max))
	    pp_wide_integer (pp, tree_to_shwi (max) + 1);
	  else
	    {
	      STRIP_NOPS (max);
	      if (TREE_CODE (max) == SAVE_EXPR)
		max = TREE_OPERAND (max, 0);
	      if (TREE_CODE (max) == MINUS_EXPR
		  || TREE_CODE (max) == PLUS_EXPR)
		{
		  max = TREE_OPERAND (max, 0);
		  while (CONVERT_EXPR_P (max))
		    max = TREE_OPERAND (max, 0);
		}
	      else
		max = fold_build2_loc (input_location,
				       PLUS_EXPR, dtype, max,
				       build_int_cst (dtype, 1));
	      dump_expr (pp, max, flags & ~TFF_EXPR_IN_PARENS);
	    }
	}
      pp_cxx_right_bracket (pp);
      dump_type_suffix (pp, TREE_TYPE (t), flags);
      break;

    case ENUMERAL_TYPE:
    case IDENTIFIER_NODE:
    case INTEGER_TYPE:
    case BOOLEAN_TYPE:
    case REAL_TYPE:
    case RECORD_TYPE:
    case TEMPLATE_TYPE_PARM:
    case TEMPLATE_TEMPLATE_PARM:
    case BOUND_TEMPLATE_TEMPLATE_PARM:
    case TREE_LIST:
    case TYPE_DECL:
    case TREE_VEC:
    case UNION_TYPE:
    case LANG_TYPE:
    case VOID_TYPE:
    case TYPENAME_TYPE:
    case COMPLEX_TYPE:
    case VECTOR_TYPE:
    case TYPEOF_TYPE:
    case UNDERLYING_TYPE:
    case DECLTYPE_TYPE:
    case TYPE_PACK_EXPANSION:
    case FIXED_POINT_TYPE:
    case NULLPTR_TYPE:
      break;

    default:
      pp_unsupported_tree (pp, t);
    case ERROR_MARK:
      /* Don't mark it here, we should have already done in
	 dump_type_prefix.  */
      break;
    }
}

static void
dump_global_iord (cxx_pretty_printer *pp, tree t)
{
  const char *p = NULL;

  if (DECL_GLOBAL_CTOR_P (t))
    p = M_("(static initializers for %s)");
  else if (DECL_GLOBAL_DTOR_P (t))
    p = M_("(static destructors for %s)");
  else
    gcc_unreachable ();

  pp_printf (pp, p, DECL_SOURCE_FILE (t));
}

static void
dump_simple_decl (cxx_pretty_printer *pp, tree t, tree type, int flags)
{
  if (template_parm_object_p (t))
    return dump_expr (pp, DECL_INITIAL (t), flags);

  if (flags & TFF_DECL_SPECIFIERS)
    {
      if (VAR_P (t) && DECL_DECLARED_CONSTEXPR_P (t))
        {
	  if (DECL_LANG_SPECIFIC (t) && DECL_DECLARED_CONCEPT_P (t))
	    pp_cxx_ws_string (pp, "concept");
	  else
	    pp_cxx_ws_string (pp, "constexpr");
	}
      dump_type_prefix (pp, type, flags & ~TFF_UNQUALIFIED_NAME);
      pp_maybe_space (pp);
    }
  if (! (flags & TFF_UNQUALIFIED_NAME)
      && TREE_CODE (t) != PARM_DECL
      && (!DECL_INITIAL (t)
	  || TREE_CODE (DECL_INITIAL (t)) != TEMPLATE_PARM_INDEX))
    dump_scope (pp, CP_DECL_CONTEXT (t), flags);
  flags &= ~TFF_UNQUALIFIED_NAME;
  if ((flags & TFF_DECL_SPECIFIERS)
      && DECL_TEMPLATE_PARM_P (t) 
      && TEMPLATE_PARM_PARAMETER_PACK (DECL_INITIAL (t)))
    pp_string (pp, "...");
  if (DECL_NAME (t))
    {
      if (TREE_CODE (t) == FIELD_DECL && DECL_NORMAL_CAPTURE_P (t))
	{
	  pp_less (pp);
	  pp_string (pp, IDENTIFIER_POINTER (DECL_NAME (t)) + 2);
	  pp_string (pp, " capture>");
	}
      else
	dump_decl (pp, DECL_NAME (t), flags);
    }
  else if (DECL_DECOMPOSITION_P (t))
    pp_string (pp, M_("<structured bindings>"));
  else
    pp_string (pp, M_("<anonymous>"));
  if (flags & TFF_DECL_SPECIFIERS)
    dump_type_suffix (pp, type, flags);
}

/* Print an IDENTIFIER_NODE that is the name of a declaration.  */

static void
dump_decl_name (cxx_pretty_printer *pp, tree t, int flags)
{
  /* These special cases are duplicated here so that other functions
     can feed identifiers to error and get them demangled properly.  */
  if (IDENTIFIER_CONV_OP_P (t))
    {
      pp_cxx_ws_string (pp, "operator");
      /* Not exactly IDENTIFIER_TYPE_VALUE.  */
      dump_type (pp, TREE_TYPE (t), flags);
      return;
    }
  if (dguide_name_p (t))
    {
      dump_decl (pp, CLASSTYPE_TI_TEMPLATE (TREE_TYPE (t)),
		 TFF_UNQUALIFIED_NAME);
      return;
    }

  const char *str = IDENTIFIER_POINTER (t);
  if (!strncmp (str, "_ZGR", 3))
    {
      pp_cxx_ws_string (pp, "<temporary>");
      return;
    }

  pp_cxx_tree_identifier (pp, t);
}

/* Dump a human readable string for the decl T under control of FLAGS.  */

static void
dump_decl (cxx_pretty_printer *pp, tree t, int flags)
{
  if (t == NULL_TREE)
    return;

  /* If doing Objective-C++, give Objective-C a chance to demangle
     Objective-C method names.  */
  if (c_dialect_objc ())
    {
      const char *demangled = objc_maybe_printable_name (t, flags);
      if (demangled)
	{
	  pp_string (pp, demangled);
	  return;
	}
    }

  switch (TREE_CODE (t))
    {
    case TYPE_DECL:
      /* Don't say 'typedef class A' */
      if (DECL_ARTIFICIAL (t) && !DECL_SELF_REFERENCE_P (t))
	{
	  if ((flags & TFF_DECL_SPECIFIERS)
	      && TREE_CODE (TREE_TYPE (t)) == TEMPLATE_TYPE_PARM)
	    {
	      /* Say `class T' not just `T'.  */
	      pp_cxx_ws_string (pp, "class");

	      /* Emit the `...' for a parameter pack.  */
	      if (TEMPLATE_TYPE_PARAMETER_PACK (TREE_TYPE (t)))
		pp_cxx_ws_string (pp, "...");
	    }

	  dump_type (pp, TREE_TYPE (t), flags);
	  break;
	}
      if (TYPE_DECL_ALIAS_P (t)
	  && (flags & TFF_DECL_SPECIFIERS
	      || flags & TFF_CLASS_KEY_OR_ENUM))
	{
	  pp_cxx_ws_string (pp, "using");
	  dump_decl (pp, DECL_NAME (t), flags);
	  pp_cxx_whitespace (pp);
	  pp_cxx_ws_string (pp, "=");
	  pp_cxx_whitespace (pp);
	  dump_type (pp, (DECL_ORIGINAL_TYPE (t)
			  ? DECL_ORIGINAL_TYPE (t) : TREE_TYPE (t)),
		     flags);
	  break;
	}
      if ((flags & TFF_DECL_SPECIFIERS)
	  && !DECL_SELF_REFERENCE_P (t))
	pp_cxx_ws_string (pp, "typedef");
      dump_simple_decl (pp, t, DECL_ORIGINAL_TYPE (t)
			? DECL_ORIGINAL_TYPE (t) : TREE_TYPE (t),
			flags);
      break;

    case VAR_DECL:
      if (DECL_NAME (t) && VTABLE_NAME_P (DECL_NAME (t)))
	{
	  pp_string (pp, M_("vtable for "));
	  gcc_assert (TYPE_P (DECL_CONTEXT (t)));
	  dump_type (pp, DECL_CONTEXT (t), flags);
	  break;
	}
      /* Fall through.  */
    case FIELD_DECL:
    case PARM_DECL:
      dump_simple_decl (pp, t, TREE_TYPE (t), flags);

      /* Handle variable template specializations.  */
      if (VAR_P (t)
	  && DECL_LANG_SPECIFIC (t)
	  && DECL_TEMPLATE_INFO (t)
	  && PRIMARY_TEMPLATE_P (DECL_TI_TEMPLATE (t)))
	{
	  pp_cxx_begin_template_argument_list (pp);
	  tree args = INNERMOST_TEMPLATE_ARGS (DECL_TI_ARGS (t));
	  dump_template_argument_list (pp, args, flags);
	  pp_cxx_end_template_argument_list (pp);
	}
      break;

    case RESULT_DECL:
      pp_string (pp, M_("<return value> "));
      dump_simple_decl (pp, t, TREE_TYPE (t), flags);
      break;

    case NAMESPACE_DECL:
      if (flags & TFF_DECL_SPECIFIERS)
	pp->declaration (t);
      else
	{
	  if (! (flags & TFF_UNQUALIFIED_NAME))
	    dump_scope (pp, CP_DECL_CONTEXT (t), flags);
	  flags &= ~TFF_UNQUALIFIED_NAME;
	  if (DECL_NAME (t) == NULL_TREE)
            {
              if (!(pp->flags & pp_c_flag_gnu_v3))
                pp_cxx_ws_string (pp, M_("{anonymous}"));
              else
                pp_cxx_ws_string (pp, M_("(anonymous namespace)"));
            }
	  else
	    pp_cxx_tree_identifier (pp, DECL_NAME (t));
	}
      break;

    case SCOPE_REF:
      dump_type (pp, TREE_OPERAND (t, 0), flags);
      pp_cxx_colon_colon (pp);
      dump_decl (pp, TREE_OPERAND (t, 1), TFF_UNQUALIFIED_NAME);
      break;

    case ARRAY_REF:
      dump_decl (pp, TREE_OPERAND (t, 0), flags);
      pp_cxx_left_bracket (pp);
      dump_decl (pp, TREE_OPERAND (t, 1), flags);
      pp_cxx_right_bracket (pp);
      break;

      /* So that we can do dump_decl on an aggr type.  */
    case RECORD_TYPE:
    case UNION_TYPE:
    case ENUMERAL_TYPE:
      dump_type (pp, t, flags);
      break;

    case BIT_NOT_EXPR:
      /* This is a pseudo destructor call which has not been folded into
	 a PSEUDO_DTOR_EXPR yet.  */
      pp_cxx_complement (pp);
      dump_type (pp, TREE_OPERAND (t, 0), flags);
      break;

    case TYPE_EXPR:
      gcc_unreachable ();
      break;

    case IDENTIFIER_NODE:
      dump_decl_name (pp, t, flags);
      break;

    case OVERLOAD:
      if (!OVL_SINGLE_P (t))
	{
	  tree ctx = ovl_scope (t);
	  if (ctx != global_namespace)
	    {
	      if (TYPE_P (ctx))
		dump_type (pp, ctx, flags);
	      else
		dump_decl (pp, ctx, flags);
	      pp_cxx_colon_colon (pp);
	    }
	  dump_decl (pp, OVL_NAME (t), flags);
	  break;
	}

      /* If there's only one function, just treat it like an ordinary
	 FUNCTION_DECL.  */
      t = OVL_FIRST (t);
      /* Fall through.  */

    case FUNCTION_DECL:
      if (! DECL_LANG_SPECIFIC (t))
	{
	  if (DECL_ABSTRACT_ORIGIN (t)
	      && DECL_ABSTRACT_ORIGIN (t) != t)
	    dump_decl (pp, DECL_ABSTRACT_ORIGIN (t), flags);
	  else
	    dump_function_name (pp, t, flags);
	}
      else if (DECL_GLOBAL_CTOR_P (t) || DECL_GLOBAL_DTOR_P (t))
	dump_global_iord (pp, t);
      else
	dump_function_decl (pp, t, flags);
      break;

    case TEMPLATE_DECL:
      dump_template_decl (pp, t, flags);
      break;

    case CONCEPT_DECL:
      pp_cxx_ws_string (pp, "concept");
      dump_decl_name (pp, DECL_NAME (t), flags);
      break;

    case WILDCARD_DECL:
      pp_string (pp, "<wildcard>");
      break;

    case TEMPLATE_ID_EXPR:
      {
	tree name = TREE_OPERAND (t, 0);
	tree args = TREE_OPERAND (t, 1);

	if (!identifier_p (name))
	  name = OVL_NAME (name);
	dump_decl (pp, name, flags);
	pp_cxx_begin_template_argument_list (pp);
	if (args == error_mark_node)
	  pp_string (pp, M_("<template arguments error>"));
	else if (args)
	  dump_template_argument_list
	    (pp, args, flags|TFF_NO_OMIT_DEFAULT_TEMPLATE_ARGUMENTS);
      	pp_cxx_end_template_argument_list (pp);
      }
      break;

    case LABEL_DECL:
      pp_cxx_tree_identifier (pp, DECL_NAME (t));
      break;

    case CONST_DECL:
      if ((TREE_TYPE (t) != NULL_TREE && NEXT_CODE (t) == ENUMERAL_TYPE)
	  || (DECL_INITIAL (t) &&
	      TREE_CODE (DECL_INITIAL (t)) == TEMPLATE_PARM_INDEX))
	dump_simple_decl (pp, t, TREE_TYPE (t), flags);
      else if (DECL_NAME (t))
	dump_decl (pp, DECL_NAME (t), flags);
      else if (DECL_INITIAL (t))
	dump_expr (pp, DECL_INITIAL (t), flags | TFF_EXPR_IN_PARENS);
      else
	pp_string (pp, M_("<enumerator>"));
      break;

    case USING_DECL:
      {
	pp_cxx_ws_string (pp, "using");
	tree scope = USING_DECL_SCOPE (t);
	bool variadic = false;
	if (PACK_EXPANSION_P (scope))
	  {
	    scope = PACK_EXPANSION_PATTERN (scope);
	    variadic = true;
	  }
	dump_type (pp, scope, flags);
	pp_cxx_colon_colon (pp);
	dump_decl (pp, DECL_NAME (t), flags);
	if (variadic)
	  pp_cxx_ws_string (pp, "...");
      }
      break;

    case STATIC_ASSERT:
      pp->declaration (t);
      break;

    case BASELINK:
      dump_decl (pp, BASELINK_FUNCTIONS (t), flags);
      break;

    case NON_DEPENDENT_EXPR:
      dump_expr (pp, t, flags);
      break;

    case TEMPLATE_TYPE_PARM:
      if (flags & TFF_DECL_SPECIFIERS)
	pp->declaration (t);
      else
	pp->type_id (t);
      break;

    case UNBOUND_CLASS_TEMPLATE:
    case TYPE_PACK_EXPANSION:
    case TREE_BINFO:
      dump_type (pp, t, flags);
      break;

    default:
      pp_unsupported_tree (pp, t);
      /* Fall through.  */

    case ERROR_MARK:
      pp_string (pp, M_("<declaration error>"));
      break;
    }
}

/* Dump a template declaration T under control of FLAGS. This means the
   'template <...> leaders plus the 'class X' or 'void fn(...)' part.  */

static void
dump_template_decl (cxx_pretty_printer *pp, tree t, int flags)
{
  tree orig_parms = DECL_TEMPLATE_PARMS (t);
  tree parms;
  int i;

  if (flags & TFF_TEMPLATE_HEADER)
    {
      for (parms = orig_parms = nreverse (orig_parms);
	   parms;
	   parms = TREE_CHAIN (parms))
	{
	  tree inner_parms = INNERMOST_TEMPLATE_PARMS (parms);
	  int len = TREE_VEC_LENGTH (inner_parms);

	  if (len == 0)
	    {
	      /* Skip over the dummy template levels of a template template
		 parm.  */
	      gcc_assert (TREE_CODE (TREE_TYPE (t)) == TEMPLATE_TEMPLATE_PARM);
	      continue;
	    }

	  pp_cxx_ws_string (pp, "template");
	  pp_cxx_begin_template_argument_list (pp);

	  /* If we've shown the template prefix, we'd better show the
	     parameters' and decl's type too.  */
	    flags |= TFF_DECL_SPECIFIERS;

	  for (i = 0; i < len; i++)
	    {
	      if (i)
		pp_separate_with_comma (pp);
	      dump_template_parameter (pp, TREE_VEC_ELT (inner_parms, i),
                                       flags);
	    }
	  pp_cxx_end_template_argument_list (pp);
	  pp_cxx_whitespace (pp);
	}
      nreverse(orig_parms);

      if (DECL_TEMPLATE_TEMPLATE_PARM_P (t))
	{
	  /* Say `template<arg> class TT' not just `template<arg> TT'.  */
	  pp_cxx_ws_string (pp, "class");

	  /* If this is a parameter pack, print the ellipsis.  */
	  if (TEMPLATE_TYPE_PARAMETER_PACK (TREE_TYPE (t)))
	    pp_cxx_ws_string (pp, "...");
	}

      /* Only print the requirements if we're also printing
         the template header.  */
      if (flag_concepts)
	if (tree ci = get_constraints (t))
	  if (check_constraint_info (ci))
	    if (tree reqs = CI_TEMPLATE_REQS (ci))
	      {
		pp_cxx_requires_clause (pp, reqs);
		pp_cxx_whitespace (pp);
	      }
    }


  if (DECL_CLASS_TEMPLATE_P (t))
    dump_type (pp, TREE_TYPE (t),
	       ((flags & ~TFF_CLASS_KEY_OR_ENUM) | TFF_TEMPLATE_NAME
		| (flags & TFF_DECL_SPECIFIERS ? TFF_CLASS_KEY_OR_ENUM : 0)));
  else if (DECL_TEMPLATE_RESULT (t)
           && (VAR_P (DECL_TEMPLATE_RESULT (t))
	       /* Alias template.  */
	       || DECL_TYPE_TEMPLATE_P (t)
               /* Concept definition.  &*/
               || TREE_CODE (DECL_TEMPLATE_RESULT (t)) == CONCEPT_DECL))
    dump_decl (pp, DECL_TEMPLATE_RESULT (t), flags | TFF_TEMPLATE_NAME);
  else
    {
      gcc_assert (TREE_TYPE (t));
      switch (NEXT_CODE (t))
	{
	case METHOD_TYPE:
	case FUNCTION_TYPE:
	  dump_function_decl (pp, t, flags | TFF_TEMPLATE_NAME);
	  break;
	default:
	  /* This case can occur with some invalid code.  */
	  dump_type (pp, TREE_TYPE (t),
		     (flags & ~TFF_CLASS_KEY_OR_ENUM) | TFF_TEMPLATE_NAME
		     | (flags & TFF_DECL_SPECIFIERS
			? TFF_CLASS_KEY_OR_ENUM : 0));
	}
    }
}

/* find_typenames looks through the type of the function template T
   and returns a vec containing any typedefs, decltypes or TYPENAME_TYPEs
   it finds.  */

struct find_typenames_t
{
  hash_set<tree> *p_set;
  vec<tree, va_gc> *typenames;
};

static tree
find_typenames_r (tree *tp, int *walk_subtrees, void *data)
{
  struct find_typenames_t *d = (struct find_typenames_t *)data;
  tree mv = NULL_TREE;

  if (TYPE_P (*tp) && is_typedef_decl (TYPE_NAME (*tp)))
    /* Add the type of the typedef without any additional cv-quals.  */
    mv = TREE_TYPE (TYPE_NAME (*tp));
  else if (TREE_CODE (*tp) == TYPENAME_TYPE
	   || TREE_CODE (*tp) == DECLTYPE_TYPE)
    /* Add the typename without any cv-qualifiers.  */
    mv = TYPE_MAIN_VARIANT (*tp);

  if (PACK_EXPANSION_P (*tp))
    {
      /* Don't mess with parameter packs since we don't remember
	 the pack expansion context for a particular typename.  */
      *walk_subtrees = false;
      return NULL_TREE;
    }

  if (mv && (mv == *tp || !d->p_set->add (mv)))
    vec_safe_push (d->typenames, mv);

  /* Search into class template arguments, which cp_walk_subtrees
     doesn't do.  */
  if (CLASS_TYPE_P (*tp) && CLASSTYPE_TEMPLATE_INFO (*tp))
    cp_walk_tree (&CLASSTYPE_TI_ARGS (*tp), find_typenames_r,
		  data, d->p_set);

  return NULL_TREE;
}

static vec<tree, va_gc> *
find_typenames (tree t)
{
  struct find_typenames_t ft;
  ft.p_set = new hash_set<tree>;
  ft.typenames = NULL;
  cp_walk_tree (&TREE_TYPE (DECL_TEMPLATE_RESULT (t)),
		find_typenames_r, &ft, ft.p_set);
  delete ft.p_set;
  return ft.typenames;
}

/* Output the "[with ...]" clause for a template instantiation T iff
   TEMPLATE_PARMS, TEMPLATE_ARGS and FLAGS are suitable.  T may be NULL if
   formatting a deduction/substitution diagnostic rather than an
   instantiation.  */

static void
dump_substitution (cxx_pretty_printer *pp,
                   tree t, tree template_parms, tree template_args,
                   int flags)
{
  if (template_parms != NULL_TREE && template_args != NULL_TREE
      && !(flags & TFF_NO_TEMPLATE_BINDINGS))
    {
      vec<tree, va_gc> *typenames = t ? find_typenames (t) : NULL;
      pp_cxx_whitespace (pp);
      pp_cxx_left_bracket (pp);
      pp->translate_string ("with");
      pp_cxx_whitespace (pp);
      dump_template_bindings (pp, template_parms, template_args, typenames);
      pp_cxx_right_bracket (pp);
    }
}

/* Dump the lambda function FN including its 'mutable' qualifier and any
   template bindings.  */

static void
dump_lambda_function (cxx_pretty_printer *pp,
		      tree fn, tree template_parms, tree template_args,
		      int flags)
{
  /* A lambda's signature is essentially its "type".  */
  dump_type (pp, DECL_CONTEXT (fn), flags);
  if (!(TYPE_QUALS (class_of_this_parm (TREE_TYPE (fn))) & TYPE_QUAL_CONST))
    {
      pp->padding = pp_before;
      pp_c_ws_string (pp, "mutable");
    }
  dump_substitution (pp, fn, template_parms, template_args, flags);
}

/* Pretty print a function decl. There are several ways we want to print a
   function declaration. The TFF_ bits in FLAGS tells us how to behave.
   As error can only apply the '#' flag once to give 0 and 1 for V, there
   is %D which doesn't print the throw specs, and %F which does.  */

static void
dump_function_decl (cxx_pretty_printer *pp, tree t, int flags)
{
  tree fntype;
  tree parmtypes;
  tree cname = NULL_TREE;
  tree template_args = NULL_TREE;
  tree template_parms = NULL_TREE;
  int show_return = flags & TFF_RETURN_TYPE || flags & TFF_DECL_SPECIFIERS;
  int do_outer_scope = ! (flags & TFF_UNQUALIFIED_NAME);
  tree exceptions;
  bool constexpr_p;
  tree ret = NULL_TREE;

  flags &= ~(TFF_UNQUALIFIED_NAME | TFF_TEMPLATE_NAME);
  if (TREE_CODE (t) == TEMPLATE_DECL)
    t = DECL_TEMPLATE_RESULT (t);

  /* Save the exceptions, in case t is a specialization and we are
     emitting an error about incompatible specifications.  */
  exceptions = TYPE_RAISES_EXCEPTIONS (TREE_TYPE (t));

  /* Likewise for the constexpr specifier, in case t is a specialization.  */
  constexpr_p = DECL_DECLARED_CONSTEXPR_P (t);

  /* Pretty print template instantiations only.  */
  if (DECL_USE_TEMPLATE (t) && DECL_TEMPLATE_INFO (t)
      && !(flags & TFF_NO_TEMPLATE_BINDINGS)
      && flag_pretty_templates)
    {
      tree tmpl;

      template_args = DECL_TI_ARGS (t);
      tmpl = most_general_template (t);
      if (tmpl && TREE_CODE (tmpl) == TEMPLATE_DECL)
	{
	  template_parms = DECL_TEMPLATE_PARMS (tmpl);
	  t = tmpl;
	}
    }

  if (DECL_NAME (t) && LAMBDA_FUNCTION_P (t))
    return dump_lambda_function (pp, t, template_parms, template_args, flags);

  fntype = TREE_TYPE (t);
  parmtypes = FUNCTION_FIRST_USER_PARMTYPE (t);

  if (DECL_CLASS_SCOPE_P (t))
    cname = DECL_CONTEXT (t);
  /* This is for partially instantiated template methods.  */
  else if (TREE_CODE (fntype) == METHOD_TYPE)
    cname = TREE_TYPE (TREE_VALUE (parmtypes));

  if (flags & TFF_DECL_SPECIFIERS)
    {
      if (DECL_STATIC_FUNCTION_P (t))
	pp_cxx_ws_string (pp, "static");
      else if (DECL_VIRTUAL_P (t))
	pp_cxx_ws_string (pp, "virtual");

      if (constexpr_p)
        {
          if (DECL_DECLARED_CONCEPT_P (t))
            pp_cxx_ws_string (pp, "concept");
	  else if (DECL_IMMEDIATE_FUNCTION_P (t))
	    pp_cxx_ws_string (pp, "consteval");
	  else
	    pp_cxx_ws_string (pp, "constexpr");
	}
    }

  /* Print the return type?  */
  if (show_return)
    show_return = (!DECL_CONV_FN_P (t)  && !DECL_CONSTRUCTOR_P (t)
		   && !DECL_DESTRUCTOR_P (t) && !deduction_guide_p (t));
  if (show_return)
    {
      ret = fndecl_declared_return_type (t);
      dump_type_prefix (pp, ret, flags);
    }

  /* Print the function name.  */
  if (!do_outer_scope)
    /* Nothing.  */;
  else if (cname)
    {
      dump_type (pp, cname, flags);
      pp_cxx_colon_colon (pp);
    }
  else
    dump_scope (pp, CP_DECL_CONTEXT (t), flags);

  dump_function_name (pp, t, flags);

  if (!(flags & TFF_NO_FUNCTION_ARGUMENTS))
    {
      dump_parameters (pp, parmtypes, flags);

      if (TREE_CODE (fntype) == METHOD_TYPE)
	{
	  pp->padding = pp_before;
	  pp_cxx_cv_qualifier_seq (pp, class_of_this_parm (fntype));
	  dump_ref_qualifier (pp, fntype, flags);
	}

      if (tx_safe_fn_type_p (fntype))
	{
	  pp->padding = pp_before;
	  pp_cxx_ws_string (pp, "transaction_safe");
	}

      if (flags & TFF_EXCEPTION_SPECIFICATION)
	{
	  pp->padding = pp_before;
	  dump_exception_spec (pp, exceptions, flags);
	}

      if (show_return)
	dump_type_suffix (pp, ret, flags);
      else if (deduction_guide_p (t))
	{
	  pp_cxx_ws_string (pp, "->");
	  dump_type (pp, TREE_TYPE (TREE_TYPE (t)), flags);
	}

      if (flag_concepts)
        if (tree ci = get_constraints (t))
          if (tree reqs = CI_DECLARATOR_REQS (ci))
            pp_cxx_requires_clause (pp, reqs);

      dump_substitution (pp, t, template_parms, template_args, flags);

      if (tree base = DECL_INHERITED_CTOR_BASE (t))
	{
	  pp_cxx_ws_string (pp, "[inherited from");
	  dump_type (pp, base, TFF_PLAIN_IDENTIFIER);
	  pp_character (pp, ']');
	}
    }
  else if (template_args)
    {
      bool need_comma = false;
      int i;
      pp_cxx_begin_template_argument_list (pp);
      template_args = INNERMOST_TEMPLATE_ARGS (template_args);
      for (i = 0; i < TREE_VEC_LENGTH (template_args); ++i)
	{
	  tree arg = TREE_VEC_ELT (template_args, i);
	  if (need_comma)
	    pp_separate_with_comma (pp);
	  if (ARGUMENT_PACK_P (arg))
	    pp_cxx_left_brace (pp);
	  dump_template_argument (pp, arg, TFF_PLAIN_IDENTIFIER);
	  if (ARGUMENT_PACK_P (arg))
	    pp_cxx_right_brace (pp);
	  need_comma = true;
	}
      pp_cxx_end_template_argument_list (pp);
    }
}

/* Print a parameter list. If this is for a member function, the
   member object ptr (and any other hidden args) should have
   already been removed.  */

static void
dump_parameters (cxx_pretty_printer *pp, tree parmtypes, int flags)
{
  int first = 1;
  flags &= ~TFF_SCOPE;
  pp_cxx_left_paren (pp);

  for (first = 1; parmtypes != void_list_node;
       parmtypes = TREE_CHAIN (parmtypes))
    {
      if (!first)
	pp_separate_with_comma (pp);
      first = 0;
      if (!parmtypes)
	{
	  pp_cxx_ws_string (pp, "...");
	  break;
	}

      dump_type (pp, TREE_VALUE (parmtypes), flags);

      if ((flags & TFF_FUNCTION_DEFAULT_ARGUMENTS) && TREE_PURPOSE (parmtypes))
	{
	  pp_cxx_whitespace (pp);
	  pp_equal (pp);
	  pp_cxx_whitespace (pp);
	  dump_expr (pp, TREE_PURPOSE (parmtypes), flags | TFF_EXPR_IN_PARENS);
	}
    }

  pp_cxx_right_paren (pp);
}

/* Print ref-qualifier of a FUNCTION_TYPE or METHOD_TYPE. FLAGS are ignored. */

static void
dump_ref_qualifier (cxx_pretty_printer *pp, tree t, int flags ATTRIBUTE_UNUSED)
{
  if (FUNCTION_REF_QUALIFIED (t))
    {
      pp->padding = pp_before;
      if (FUNCTION_RVALUE_QUALIFIED (t))
        pp_cxx_ws_string (pp, "&&");
      else
        pp_cxx_ws_string (pp, "&");
    }
}

/* Print an exception specification. T is the exception specification.  */

static void
dump_exception_spec (cxx_pretty_printer *pp, tree t, int flags)
{
  if (t && TREE_PURPOSE (t))
    {
      pp_cxx_ws_string (pp, "noexcept");
      if (!integer_onep (TREE_PURPOSE (t)))
	{
	  pp_cxx_whitespace (pp);
	  pp_cxx_left_paren (pp);
	  if (DEFERRED_NOEXCEPT_SPEC_P (t))
	    pp_cxx_ws_string (pp, "<uninstantiated>");
	  else
	    dump_expr (pp, TREE_PURPOSE (t), flags);
	  pp_cxx_right_paren (pp);
	}
    }
  else if (t)
    {
      pp_cxx_ws_string (pp, "throw");
      pp_cxx_whitespace (pp);
      pp_cxx_left_paren (pp);
      if (TREE_VALUE (t) != NULL_TREE)
	while (1)
	  {
	    dump_type (pp, TREE_VALUE (t), flags);
	    t = TREE_CHAIN (t);
	    if (!t)
	      break;
	    pp_separate_with_comma (pp);
	  }
      pp_cxx_right_paren (pp);
    }
}

/* Handle the function name for a FUNCTION_DECL node, grokking operators
   and destructors properly.  */

static void
dump_function_name (cxx_pretty_printer *pp, tree t, int flags)
{
  tree name = DECL_NAME (t);

  /* We can get here with a decl that was synthesized by language-
     independent machinery (e.g. coverage.c) in which case it won't
     have a lang_specific structure attached and DECL_CONSTRUCTOR_P
     will crash.  In this case it is safe just to print out the
     literal name.  */
  if (!DECL_LANG_SPECIFIC (t))
    {
      pp_cxx_tree_identifier (pp, name);
      return;
    }

  if (TREE_CODE (t) == TEMPLATE_DECL)
    t = DECL_TEMPLATE_RESULT (t);

  /* Don't let the user see __comp_ctor et al.  */
  if (DECL_CONSTRUCTOR_P (t)
      || DECL_DESTRUCTOR_P (t))
    {
      if (LAMBDA_TYPE_P (DECL_CONTEXT (t)))
	name = get_identifier ("<lambda>");
      else if (TYPE_UNNAMED_P (DECL_CONTEXT (t)))
	name = get_identifier ("<constructor>");
      else
	name = constructor_name (DECL_CONTEXT (t));
    }

  if (DECL_DESTRUCTOR_P (t))
    {
      pp_cxx_complement (pp);
      dump_decl (pp, name, TFF_PLAIN_IDENTIFIER);
    }
  else if (DECL_CONV_FN_P (t))
    {
      /* This cannot use the hack that the operator's return
	 type is stashed off of its name because it may be
	 used for error reporting.  In the case of conflicting
	 declarations, both will have the same name, yet
	 the types will be different, hence the TREE_TYPE field
	 of the first name will be clobbered by the second.  */
      pp_cxx_ws_string (pp, "operator");
      dump_type (pp, TREE_TYPE (TREE_TYPE (t)), flags);
    }
  else
    dump_decl (pp, name, flags);

  if (DECL_TEMPLATE_INFO (t)
      && !DECL_FRIEND_PSEUDO_TEMPLATE_INSTANTIATION (t)
      && (TREE_CODE (DECL_TI_TEMPLATE (t)) != TEMPLATE_DECL
	  || PRIMARY_TEMPLATE_P (DECL_TI_TEMPLATE (t))))
    dump_template_parms (pp, DECL_TEMPLATE_INFO (t), !DECL_USE_TEMPLATE (t),
                         flags);
}

/* Dump the template parameters from the template info INFO under control of
   FLAGS. PRIMARY indicates whether this is a primary template decl, or
   specialization (partial or complete). For partial specializations we show
   the specialized parameter values. For a primary template we show no
   decoration.  */

static void
dump_template_parms (cxx_pretty_printer *pp, tree info,
                     int primary, int flags)
{
  tree args = info ? TI_ARGS (info) : NULL_TREE;

  if (primary && flags & TFF_TEMPLATE_NAME)
    return;
  flags &= ~(TFF_CLASS_KEY_OR_ENUM | TFF_TEMPLATE_NAME);
  pp_cxx_begin_template_argument_list (pp);

  /* Be careful only to print things when we have them, so as not
     to crash producing error messages.  */
  if (args && !primary)
    {
      int len, ix;
      len = get_non_default_template_args_count (args, flags);

      args = INNERMOST_TEMPLATE_ARGS (args);
      for (ix = 0; ix != len; ix++)
	{
	  tree arg = TREE_VEC_ELT (args, ix);

          /* Only print a comma if we know there is an argument coming. In
             the case of an empty template argument pack, no actual
             argument will be printed.  */
          if (ix
              && (!ARGUMENT_PACK_P (arg)
                  || TREE_VEC_LENGTH (ARGUMENT_PACK_ARGS (arg)) > 0))
            pp_separate_with_comma (pp);
          
          if (!arg)
            pp_string (pp, M_("<template parameter error>"));
          else
            dump_template_argument (pp, arg, flags);
        }
    }
  else if (primary)
    {
      tree tpl = TI_TEMPLATE (info);
      tree parms = DECL_TEMPLATE_PARMS (tpl);
      int len, ix;

      parms = TREE_CODE (parms) == TREE_LIST ? TREE_VALUE (parms) : NULL_TREE;
      len = parms ? TREE_VEC_LENGTH (parms) : 0;

      for (ix = 0; ix != len; ix++)
	{
	  tree parm;

          if (TREE_VEC_ELT (parms, ix) == error_mark_node)
            {
              pp_string (pp, M_("<template parameter error>"));
              continue;
            }

          parm = TREE_VALUE (TREE_VEC_ELT (parms, ix));

	  if (ix)
	    pp_separate_with_comma (pp);

	  dump_decl (pp, parm, flags & ~TFF_DECL_SPECIFIERS);
	}
    }
  pp_cxx_end_template_argument_list (pp);
}

/* Print out the arguments of CALL_EXPR T as a parenthesized list using
   flags FLAGS.  Skip over the first argument if SKIPFIRST is true.  */

static void
dump_call_expr_args (cxx_pretty_printer *pp, tree t, int flags, bool skipfirst)
{
  tree arg;
  call_expr_arg_iterator iter;
  
  pp_cxx_left_paren (pp);
  FOR_EACH_CALL_EXPR_ARG (arg, iter, t)
    {
      if (skipfirst)
	skipfirst = false;
      else
	{
	  dump_expr (pp, arg, flags | TFF_EXPR_IN_PARENS);
	  if (more_call_expr_args_p (&iter))
	    pp_separate_with_comma (pp);
	}
    }
  pp_cxx_right_paren (pp);
}

/* Print out the arguments of AGGR_INIT_EXPR T as a parenthesized list
   using flags FLAGS.  Skip over the first argument if SKIPFIRST is
   true.  */

static void
dump_aggr_init_expr_args (cxx_pretty_printer *pp, tree t, int flags,
                          bool skipfirst)
{
  tree arg;
  aggr_init_expr_arg_iterator iter;
  
  pp_cxx_left_paren (pp);
  FOR_EACH_AGGR_INIT_EXPR_ARG (arg, iter, t)
    {
      if (skipfirst)
	skipfirst = false;
      else
	{
	  dump_expr (pp, arg, flags | TFF_EXPR_IN_PARENS);
	  if (more_aggr_init_expr_args_p (&iter))
	    pp_separate_with_comma (pp);
	}
    }
  pp_cxx_right_paren (pp);
}

/* Print out a list of initializers (subr of dump_expr).  */

static void
dump_expr_list (cxx_pretty_printer *pp, tree l, int flags)
{
  while (l)
    {
      dump_expr (pp, TREE_VALUE (l), flags | TFF_EXPR_IN_PARENS);
      l = TREE_CHAIN (l);
      if (l)
	pp_separate_with_comma (pp);
    }
}

/* Print out a vector of initializers (subr of dump_expr).  */

static void
dump_expr_init_vec (cxx_pretty_printer *pp, vec<constructor_elt, va_gc> *v,
                    int flags)
{
  unsigned HOST_WIDE_INT idx;
  tree value;

  FOR_EACH_CONSTRUCTOR_VALUE (v, idx, value)
    {
      dump_expr (pp, value, flags | TFF_EXPR_IN_PARENS);
      if (idx != v->length () - 1)
	pp_separate_with_comma (pp);
    }
}


/* We've gotten an indirect REFERENCE (an OBJ_TYPE_REF) to a virtual
   function.  Resolve it to a close relative -- in the sense of static
   type -- variant being overridden.  That is close to what was written in
   the source code.  Subroutine of dump_expr.  */

static tree
resolve_virtual_fun_from_obj_type_ref (tree ref)
{
  tree obj_type = TREE_TYPE (OBJ_TYPE_REF_OBJECT (ref));
  HOST_WIDE_INT index = tree_to_uhwi (OBJ_TYPE_REF_TOKEN (ref));
  tree fun = BINFO_VIRTUALS (TYPE_BINFO (TREE_TYPE (obj_type)));
  while (index)
    {
      fun = TREE_CHAIN (fun);
      index -= (TARGET_VTABLE_USES_DESCRIPTORS
		? TARGET_VTABLE_USES_DESCRIPTORS : 1);
    }

  return BV_FN (fun);
}

/* Print out an expression E under control of FLAGS.  */

static void
dump_expr (cxx_pretty_printer *pp, tree t, int flags)
{
  tree op;

  if (t == 0)
    return;

  if (STATEMENT_CLASS_P (t))
    {
      pp_cxx_ws_string (pp, M_("<statement>"));
      return;
    }

  switch (TREE_CODE (t))
    {
    case VAR_DECL:
    case PARM_DECL:
    case FIELD_DECL:
    case CONST_DECL:
    case FUNCTION_DECL:
    case TEMPLATE_DECL:
    case NAMESPACE_DECL:
    case LABEL_DECL:
    case WILDCARD_DECL:
    case OVERLOAD:
    case TYPE_DECL:
    case IDENTIFIER_NODE:
      dump_decl (pp, t, ((flags & ~(TFF_DECL_SPECIFIERS|TFF_RETURN_TYPE
                                    |TFF_TEMPLATE_HEADER))
			 | TFF_NO_TEMPLATE_BINDINGS
                         | TFF_NO_FUNCTION_ARGUMENTS));
      break;

    case SSA_NAME:
      if (SSA_NAME_VAR (t)
	  && !DECL_ARTIFICIAL (SSA_NAME_VAR (t)))
	dump_expr (pp, SSA_NAME_VAR (t), flags);
      else
	pp_cxx_ws_string (pp, M_("<unknown>"));
      break;

    case VOID_CST:
    case INTEGER_CST:
    case REAL_CST:
    case STRING_CST:
    case COMPLEX_CST:
      pp->constant (t);
      break;

    case USERDEF_LITERAL:
      pp_cxx_userdef_literal (pp, t);
      break;

    case THROW_EXPR:
      /* While waiting for caret diagnostics, avoid printing
	 __cxa_allocate_exception, __cxa_throw, and the like.  */
      pp_cxx_ws_string (pp, M_("<throw-expression>"));
      break;

    case PTRMEM_CST:
      pp_ampersand (pp);
      dump_type (pp, PTRMEM_CST_CLASS (t), flags);
      pp_cxx_colon_colon (pp);
      pp_cxx_tree_identifier (pp, DECL_NAME (PTRMEM_CST_MEMBER (t)));
      break;

    case COMPOUND_EXPR:
      pp_cxx_left_paren (pp);
      dump_expr (pp, TREE_OPERAND (t, 0), flags | TFF_EXPR_IN_PARENS);
      pp_separate_with_comma (pp);
      dump_expr (pp, TREE_OPERAND (t, 1), flags | TFF_EXPR_IN_PARENS);
      pp_cxx_right_paren (pp);
      break;

    case COND_EXPR:
    case VEC_COND_EXPR:
      pp_cxx_left_paren (pp);
      dump_expr (pp, TREE_OPERAND (t, 0), flags | TFF_EXPR_IN_PARENS);
      pp_string (pp, " ? ");
      dump_expr (pp, TREE_OPERAND (t, 1), flags | TFF_EXPR_IN_PARENS);
      pp_string (pp, " : ");
      dump_expr (pp, TREE_OPERAND (t, 2), flags | TFF_EXPR_IN_PARENS);
      pp_cxx_right_paren (pp);
      break;

    case SAVE_EXPR:
      if (TREE_HAS_CONSTRUCTOR (t))
	{
	  pp_cxx_ws_string (pp, "new");
	  pp_cxx_whitespace (pp);
	  dump_type (pp, TREE_TYPE (TREE_TYPE (t)), flags);
	}
      else
	dump_expr (pp, TREE_OPERAND (t, 0), flags | TFF_EXPR_IN_PARENS);
      break;

    case AGGR_INIT_EXPR:
      {
	tree fn = NULL_TREE;

	if (TREE_CODE (AGGR_INIT_EXPR_FN (t)) == ADDR_EXPR)
	  fn = TREE_OPERAND (AGGR_INIT_EXPR_FN (t), 0);

	if (fn && TREE_CODE (fn) == FUNCTION_DECL)
	  {
	    if (DECL_CONSTRUCTOR_P (fn))
	      dump_type (pp, DECL_CONTEXT (fn), flags);
	    else
	      dump_decl (pp, fn, 0);
	  }
	else
	  dump_expr (pp, AGGR_INIT_EXPR_FN (t), 0);
      }
      dump_aggr_init_expr_args (pp, t, flags, true);
      break;

    case CALL_EXPR:
      {
	tree fn = CALL_EXPR_FN (t);
	bool skipfirst = false;

	/* Deal with internal functions.  */
	if (fn == NULL_TREE)
	  {
	    pp_string (pp, internal_fn_name (CALL_EXPR_IFN (t)));
	    dump_call_expr_args (pp, t, flags, skipfirst);
	    break;
	  }

	if (TREE_CODE (fn) == ADDR_EXPR)
	  fn = TREE_OPERAND (fn, 0);

	/* Nobody is interested in seeing the guts of vcalls.  */
	if (TREE_CODE (fn) == OBJ_TYPE_REF)
	  fn = resolve_virtual_fun_from_obj_type_ref (fn);

	if (TREE_TYPE (fn) != NULL_TREE
	    && NEXT_CODE (fn) == METHOD_TYPE
	    && call_expr_nargs (t))
	  {
	    tree ob = CALL_EXPR_ARG (t, 0);
	    if (TREE_CODE (ob) == ADDR_EXPR)
	      {
		dump_expr (pp, TREE_OPERAND (ob, 0),
                           flags | TFF_EXPR_IN_PARENS);
		pp_cxx_dot (pp);
	      }
	    else if (!is_this_parameter (ob))
	      {
		dump_expr (pp, ob, flags | TFF_EXPR_IN_PARENS);
		pp_cxx_arrow (pp);
	      }
	    skipfirst = true;
	  }
	if (flag_sanitize & SANITIZE_UNDEFINED
	    && is_ubsan_builtin_p (fn))
	  {
	    pp_string (cxx_pp, M_("<ubsan routine call>"));
	    break;
	  }
	dump_expr (pp, fn, flags | TFF_EXPR_IN_PARENS);
	dump_call_expr_args (pp, t, flags, skipfirst);
      }
      break;

    case TARGET_EXPR:
      /* Note that this only works for G++ target exprs.  If somebody
	 builds a general TARGET_EXPR, there's no way to represent that
	 it initializes anything other that the parameter slot for the
	 default argument.  Note we may have cleared out the first
	 operand in expand_expr, so don't go killing ourselves.  */
      if (TREE_OPERAND (t, 1))
	dump_expr (pp, TREE_OPERAND (t, 1), flags | TFF_EXPR_IN_PARENS);
      break;

    case POINTER_PLUS_EXPR:
      dump_binary_op (pp, "+", t, flags);
      break;

    case POINTER_DIFF_EXPR:
      dump_binary_op (pp, "-", t, flags);
      break;

    case INIT_EXPR:
    case MODIFY_EXPR:
      dump_binary_op (pp, OVL_OP_INFO (true, NOP_EXPR)->name, t, flags);
      break;

    case PLUS_EXPR:
    case MINUS_EXPR:
    case MULT_EXPR:
    case TRUNC_DIV_EXPR:
    case TRUNC_MOD_EXPR:
    case MIN_EXPR:
    case MAX_EXPR:
    case LSHIFT_EXPR:
    case RSHIFT_EXPR:
    case BIT_IOR_EXPR:
    case BIT_XOR_EXPR:
    case BIT_AND_EXPR:
    case TRUTH_ANDIF_EXPR:
    case TRUTH_ORIF_EXPR:
    case LT_EXPR:
    case LE_EXPR:
    case GT_EXPR:
    case GE_EXPR:
    case EQ_EXPR:
    case NE_EXPR:
    case SPACESHIP_EXPR:
    case EXACT_DIV_EXPR:
      dump_binary_op (pp, OVL_OP_INFO (false, TREE_CODE (t))->name, t, flags);
      break;

    case CEIL_DIV_EXPR:
    case FLOOR_DIV_EXPR:
    case ROUND_DIV_EXPR:
    case RDIV_EXPR:
      dump_binary_op (pp, "/", t, flags);
      break;

    case CEIL_MOD_EXPR:
    case FLOOR_MOD_EXPR:
    case ROUND_MOD_EXPR:
      dump_binary_op (pp, "%", t, flags);
      break;

    case COMPONENT_REF:
      {
	tree ob = TREE_OPERAND (t, 0);
	if (INDIRECT_REF_P (ob))
	  {
	    ob = TREE_OPERAND (ob, 0);
	    if (!is_this_parameter (ob))
	      {
		dump_expr (pp, ob, flags | TFF_EXPR_IN_PARENS);
		if (TYPE_REF_P (TREE_TYPE (ob)))
		  pp_cxx_dot (pp);
		else
		  pp_cxx_arrow (pp);
	      }
	  }
	else
	  {
	    dump_expr (pp, ob, flags | TFF_EXPR_IN_PARENS);
	    if (TREE_CODE (ob) != ARROW_EXPR)
	      pp_cxx_dot (pp);
	  }
	dump_expr (pp, TREE_OPERAND (t, 1), flags & ~TFF_EXPR_IN_PARENS);
      }
      break;

    case ARRAY_REF:
      dump_expr (pp, TREE_OPERAND (t, 0), flags | TFF_EXPR_IN_PARENS);
      pp_cxx_left_bracket (pp);
      dump_expr (pp, TREE_OPERAND (t, 1), flags | TFF_EXPR_IN_PARENS);
      pp_cxx_right_bracket (pp);
      break;

    case UNARY_PLUS_EXPR:
      dump_unary_op (pp, "+", t, flags);
      break;

    case ADDR_EXPR:
      if (TREE_CODE (TREE_OPERAND (t, 0)) == FUNCTION_DECL
	  || TREE_CODE (TREE_OPERAND (t, 0)) == STRING_CST
	  /* An ADDR_EXPR can have reference type.  In that case, we
	     shouldn't print the `&' doing so indicates to the user
	     that the expression has pointer type.  */
	  || (TREE_TYPE (t)
	      && TYPE_REF_P (TREE_TYPE (t))))
	dump_expr (pp, TREE_OPERAND (t, 0), flags | TFF_EXPR_IN_PARENS);
      else if (TREE_CODE (TREE_OPERAND (t, 0)) == LABEL_DECL)
	dump_unary_op (pp, "&&", t, flags);
      else
	dump_unary_op (pp, "&", t, flags);
      break;

    case INDIRECT_REF:
      if (TREE_HAS_CONSTRUCTOR (t))
	{
	  t = TREE_OPERAND (t, 0);
	  gcc_assert (TREE_CODE (t) == CALL_EXPR);
	  dump_expr (pp, CALL_EXPR_FN (t), flags | TFF_EXPR_IN_PARENS);
	  dump_call_expr_args (pp, t, flags, true);
	}
      else
	{
	  if (TREE_OPERAND (t,0) != NULL_TREE
	      && TREE_TYPE (TREE_OPERAND (t, 0))
	      && NEXT_CODE (TREE_OPERAND (t, 0)) == REFERENCE_TYPE)
	    dump_expr (pp, TREE_OPERAND (t, 0), flags);
	  else
	    dump_unary_op (pp, "*", t, flags);
	}
      break;

    case MEM_REF:
      if (TREE_CODE (TREE_OPERAND (t, 0)) == ADDR_EXPR
	  && integer_zerop (TREE_OPERAND (t, 1)))
	dump_expr (pp, TREE_OPERAND (TREE_OPERAND (t, 0), 0), flags);
      else
	{
	  pp_cxx_star (pp);
	  if (!integer_zerop (TREE_OPERAND (t, 1)))
	    {
	      pp_cxx_left_paren (pp);
	      if (!integer_onep (TYPE_SIZE_UNIT
				 (TREE_TYPE (TREE_TYPE (TREE_OPERAND (t, 0))))))
		{
		  pp_cxx_left_paren (pp);
		  dump_type (pp, ptr_type_node, flags);
		  pp_cxx_right_paren (pp);
		}
	    }
	  dump_expr (pp, TREE_OPERAND (t, 0), flags);
	  if (!integer_zerop (TREE_OPERAND (t, 1)))
	    {
	      pp_cxx_ws_string (pp, "+");
	      dump_expr (pp, fold_convert (ssizetype, TREE_OPERAND (t, 1)),
                         flags);
	      pp_cxx_right_paren (pp);
	    }
	}
      break;

    case NEGATE_EXPR:
    case BIT_NOT_EXPR:
    case TRUTH_NOT_EXPR:
    case PREDECREMENT_EXPR:
    case PREINCREMENT_EXPR:
      dump_unary_op (pp, OVL_OP_INFO (false, TREE_CODE (t))->name, t, flags);
      break;

    case POSTDECREMENT_EXPR:
    case POSTINCREMENT_EXPR:
      pp_cxx_left_paren (pp);
      dump_expr (pp, TREE_OPERAND (t, 0), flags | TFF_EXPR_IN_PARENS);
      pp_cxx_ws_string (pp, OVL_OP_INFO (false, TREE_CODE (t))->name);
      pp_cxx_right_paren (pp);
      break;

    case NON_LVALUE_EXPR:
      /* FIXME: This is a KLUDGE workaround for a parsing problem.  There
	 should be another level of INDIRECT_REF so that I don't have to do
	 this.  */
      if (TREE_TYPE (t) != NULL_TREE && NEXT_CODE (t) == POINTER_TYPE)
	{
	  tree next = TREE_TYPE (TREE_TYPE (t));

	  while (TYPE_PTR_P (next))
	    next = TREE_TYPE (next);

	  if (TREE_CODE (next) == FUNCTION_TYPE)
	    {
	      if (flags & TFF_EXPR_IN_PARENS)
		pp_cxx_left_paren (pp);
	      pp_cxx_star (pp);
	      dump_expr (pp, TREE_OPERAND (t, 0), flags & ~TFF_EXPR_IN_PARENS);
	      if (flags & TFF_EXPR_IN_PARENS)
		pp_cxx_right_paren (pp);
	      break;
	    }
	  /* Else fall through.  */
	}
      dump_expr (pp, TREE_OPERAND (t, 0), flags | TFF_EXPR_IN_PARENS);
      break;

    CASE_CONVERT:
    case IMPLICIT_CONV_EXPR:
    case VIEW_CONVERT_EXPR:
      {
	tree op = TREE_OPERAND (t, 0);
	tree ttype = TREE_TYPE (t);
	tree optype = TREE_TYPE (op);

	if (TREE_CODE (ttype) != TREE_CODE (optype)
	    && INDIRECT_TYPE_P (ttype)
	    && INDIRECT_TYPE_P (optype)
	    && same_type_p (TREE_TYPE (optype),
			    TREE_TYPE (ttype)))
	  {
	    if (TYPE_REF_P (ttype))
	      {
		STRIP_NOPS (op);
		if (TREE_CODE (op) == ADDR_EXPR)
		  dump_expr (pp, TREE_OPERAND (op, 0), flags);
		else
		  dump_unary_op (pp, "*", t, flags);
	      }
	    else
	      dump_unary_op (pp, "&", t, flags);
	  }
	else if (!same_type_p (TREE_TYPE (op), TREE_TYPE (t)))
	  {
	    /* It is a cast, but we cannot tell whether it is a
	       reinterpret or static cast. Use the C style notation.  */
	    if (flags & TFF_EXPR_IN_PARENS)
	      pp_cxx_left_paren (pp);
	    pp_cxx_left_paren (pp);
	    dump_type (pp, TREE_TYPE (t), flags);
	    pp_cxx_right_paren (pp);
	    dump_expr (pp, op, flags | TFF_EXPR_IN_PARENS);
	    if (flags & TFF_EXPR_IN_PARENS)
	      pp_cxx_right_paren (pp);
	  }
	else
	  dump_expr (pp, op, flags);
	break;
      }

    case CONSTRUCTOR:
      if (TREE_TYPE (t) && TYPE_PTRMEMFUNC_P (TREE_TYPE (t)))
	{
	  tree idx = build_ptrmemfunc_access_expr (t, pfn_identifier);

	  if (integer_zerop (idx))
	    {
	      /* A NULL pointer-to-member constant.  */
	      pp_cxx_left_paren (pp);
	      pp_cxx_left_paren (pp);
	      dump_type (pp, TREE_TYPE (t), flags);
	      pp_cxx_right_paren (pp);
	      pp_character (pp, '0');
	      pp_cxx_right_paren (pp);
	      break;
	    }
	  else if (tree_fits_shwi_p (idx))
	    {
	      tree virtuals;
	      unsigned HOST_WIDE_INT n;

	      t = TREE_TYPE (TYPE_PTRMEMFUNC_FN_TYPE (TREE_TYPE (t)));
	      t = TYPE_METHOD_BASETYPE (t);
	      virtuals = BINFO_VIRTUALS (TYPE_BINFO (TYPE_MAIN_VARIANT (t)));

	      n = tree_to_shwi (idx);

	      /* Map vtable index back one, to allow for the null pointer to
		 member.  */
	      --n;

	      while (n > 0 && virtuals)
		{
		  --n;
		  virtuals = TREE_CHAIN (virtuals);
		}
	      if (virtuals)
		{
		  dump_expr (pp, BV_FN (virtuals),
			     flags | TFF_EXPR_IN_PARENS);
		  break;
		}
	    }
	}
      if (TREE_TYPE (t) && LAMBDA_TYPE_P (TREE_TYPE (t)))
	pp_string (pp, "<lambda closure object>");
      if (TREE_TYPE (t) && EMPTY_CONSTRUCTOR_P (t))
	{
	  dump_type (pp, TREE_TYPE (t), 0);
	  pp_cxx_left_paren (pp);
	  pp_cxx_right_paren (pp);
	}
      else
	{
	  if (!BRACE_ENCLOSED_INITIALIZER_P (t))
	    dump_type (pp, TREE_TYPE (t), 0);
	  pp_cxx_left_brace (pp);
	  dump_expr_init_vec (pp, CONSTRUCTOR_ELTS (t), flags);
	  pp_cxx_right_brace (pp);
	}

      break;

    case OFFSET_REF:
      {
	tree ob = TREE_OPERAND (t, 0);
	if (is_dummy_object (ob))
	  {
	    t = TREE_OPERAND (t, 1);
	    if (TREE_CODE (t) == FUNCTION_DECL)
	      /* A::f */
	      dump_expr (pp, t, flags | TFF_EXPR_IN_PARENS);
	    else if (BASELINK_P (t))
	      dump_expr (pp, OVL_FIRST (BASELINK_FUNCTIONS (t)),
			 flags | TFF_EXPR_IN_PARENS);
	    else
	      dump_decl (pp, t, flags);
	  }
	else
	  {
	    if (INDIRECT_REF_P (ob))
	      {
		dump_expr (pp, TREE_OPERAND (ob, 0), flags | TFF_EXPR_IN_PARENS);
		pp_cxx_arrow (pp);
		pp_cxx_star (pp);
	      }
	    else
	      {
		dump_expr (pp, ob, flags | TFF_EXPR_IN_PARENS);
		pp_cxx_dot (pp);
		pp_cxx_star (pp);
	      }
	    dump_expr (pp, TREE_OPERAND (t, 1), flags | TFF_EXPR_IN_PARENS);
	  }
	break;
      }

    case TEMPLATE_PARM_INDEX:
      dump_decl (pp, TEMPLATE_PARM_DECL (t), flags & ~TFF_DECL_SPECIFIERS);
      break;

    case CAST_EXPR:
      if (TREE_OPERAND (t, 0) == NULL_TREE
	  || TREE_CHAIN (TREE_OPERAND (t, 0)))
	{
	  dump_type (pp, TREE_TYPE (t), flags);
	  pp_cxx_left_paren (pp);
	  dump_expr_list (pp, TREE_OPERAND (t, 0), flags);
	  pp_cxx_right_paren (pp);
	}
      else
	{
	  pp_cxx_left_paren (pp);
	  dump_type (pp, TREE_TYPE (t), flags);
	  pp_cxx_right_paren (pp);
	  pp_cxx_left_paren (pp);
	  dump_expr_list (pp, TREE_OPERAND (t, 0), flags);
	  pp_cxx_right_paren (pp);
	}
      break;

    case STATIC_CAST_EXPR:
      pp_cxx_ws_string (pp, "static_cast");
      goto cast;
    case REINTERPRET_CAST_EXPR:
      pp_cxx_ws_string (pp, "reinterpret_cast");
      goto cast;
    case CONST_CAST_EXPR:
      pp_cxx_ws_string (pp, "const_cast");
      goto cast;
    case DYNAMIC_CAST_EXPR:
      pp_cxx_ws_string (pp, "dynamic_cast");
    cast:
      pp_cxx_begin_template_argument_list (pp);
      dump_type (pp, TREE_TYPE (t), flags);
      pp_cxx_end_template_argument_list (pp);
      pp_cxx_left_paren (pp);
      dump_expr (pp, TREE_OPERAND (t, 0), flags);
      pp_cxx_right_paren (pp);
      break;

    case ARROW_EXPR:
      dump_expr (pp, TREE_OPERAND (t, 0), flags);
      pp_cxx_arrow (pp);
      break;

    case SIZEOF_EXPR:
    case ALIGNOF_EXPR:
      if (TREE_CODE (t) == SIZEOF_EXPR)
	pp_cxx_ws_string (pp, "sizeof");
      else
	{
	  gcc_assert (TREE_CODE (t) == ALIGNOF_EXPR);
	  pp_cxx_ws_string (pp, "__alignof__");
	}
      op = TREE_OPERAND (t, 0);
      if (PACK_EXPANSION_P (op))
	{
	  pp_string (pp, "...");
	  op = PACK_EXPANSION_PATTERN (op);
	}
      pp_cxx_whitespace (pp);
      pp_cxx_left_paren (pp);
      if (TREE_CODE (t) == SIZEOF_EXPR && SIZEOF_EXPR_TYPE_P (t))
	dump_type (pp, TREE_TYPE (op), flags);
      else if (TYPE_P (TREE_OPERAND (t, 0)))
	dump_type (pp, op, flags);
      else
	dump_expr (pp, op, flags);
      pp_cxx_right_paren (pp);
      break;

    case AT_ENCODE_EXPR:
      pp_cxx_ws_string (pp, "@encode");
      pp_cxx_whitespace (pp);
      pp_cxx_left_paren (pp);
      dump_type (pp, TREE_OPERAND (t, 0), flags);
      pp_cxx_right_paren (pp);
      break;

    case NOEXCEPT_EXPR:
      pp_cxx_ws_string (pp, "noexcept");
      pp_cxx_whitespace (pp);
      pp_cxx_left_paren (pp);
      dump_expr (pp, TREE_OPERAND (t, 0), flags);
      pp_cxx_right_paren (pp);
      break;

    case REALPART_EXPR:
    case IMAGPART_EXPR:
      pp_cxx_ws_string (pp, OVL_OP_INFO (false, TREE_CODE (t))->name);
      pp_cxx_whitespace (pp);
      dump_expr (pp, TREE_OPERAND (t, 0), flags);
      break;

    case DEFERRED_PARSE:
      pp_string (pp, M_("<unparsed>"));
      break;

    case TRY_CATCH_EXPR:
    case CLEANUP_POINT_EXPR:
      dump_expr (pp, TREE_OPERAND (t, 0), flags);
      break;

    case PSEUDO_DTOR_EXPR:
      dump_expr (pp, TREE_OPERAND (t, 0), flags);
      pp_cxx_dot (pp);
      if (TREE_OPERAND (t, 1))
	{
	  dump_type (pp, TREE_OPERAND (t, 1), flags);
	  pp_cxx_colon_colon (pp);
	}
      pp_cxx_complement (pp);
      dump_type (pp, TREE_OPERAND (t, 2), flags);
      break;

    case TEMPLATE_ID_EXPR:
      dump_decl (pp, t, flags);
      break;

    case BIND_EXPR:
    case STMT_EXPR:
    case EXPR_STMT:
    case STATEMENT_LIST:
      /* We don't yet have a way of dumping statements in a
	 human-readable format.  */
      pp_string (pp, "({...})");
      break;

    case LOOP_EXPR:
      pp_string (pp, "while (1) { ");
      dump_expr (pp, TREE_OPERAND (t, 0), flags & ~TFF_EXPR_IN_PARENS);
      pp_cxx_right_brace (pp);
      break;

    case EXIT_EXPR:
      pp_string (pp, "if (");
      dump_expr (pp, TREE_OPERAND (t, 0), flags & ~TFF_EXPR_IN_PARENS);
      pp_string (pp, ") break; ");
      break;

    case BASELINK:
      dump_expr (pp, BASELINK_FUNCTIONS (t), flags & ~TFF_EXPR_IN_PARENS);
      break;

    case EMPTY_CLASS_EXPR:
      dump_type (pp, TREE_TYPE (t), flags);
      pp_cxx_left_paren (pp);
      pp_cxx_right_paren (pp);
      break;

    case NON_DEPENDENT_EXPR:
      dump_expr (pp, TREE_OPERAND (t, 0), flags);
      break;

    case ARGUMENT_PACK_SELECT:
      dump_template_argument (pp, ARGUMENT_PACK_SELECT_FROM_PACK (t), flags);
      break;

    case RECORD_TYPE:
    case UNION_TYPE:
    case ENUMERAL_TYPE:
    case REAL_TYPE:
    case VOID_TYPE:
    case BOOLEAN_TYPE:
    case INTEGER_TYPE:
    case COMPLEX_TYPE:
    case VECTOR_TYPE:
    case DECLTYPE_TYPE:
      pp_type_specifier_seq (pp, t);
      break;

    case TYPENAME_TYPE:
      /* We get here when we want to print a dependent type as an
         id-expression, without any disambiguator decoration.  */
      pp->id_expression (t);
      break;

    case TEMPLATE_TYPE_PARM:
    case TEMPLATE_TEMPLATE_PARM:
    case BOUND_TEMPLATE_TEMPLATE_PARM:
      dump_type (pp, t, flags);
      break;

    case TRAIT_EXPR:
      pp_cxx_trait_expression (pp, t);
      break;

    case VA_ARG_EXPR:
      pp_cxx_va_arg_expression (pp, t);
      break;

    case OFFSETOF_EXPR:
      pp_cxx_offsetof_expression (pp, t);
      break;

    case ADDRESSOF_EXPR:
      pp_cxx_addressof_expression (pp, t);
      break;

    case SCOPE_REF:
      dump_decl (pp, t, flags);
      break;

    case EXPR_PACK_EXPANSION:
    case UNARY_LEFT_FOLD_EXPR:
    case UNARY_RIGHT_FOLD_EXPR:
    case BINARY_LEFT_FOLD_EXPR:
    case BINARY_RIGHT_FOLD_EXPR:
    case TYPEID_EXPR:
    case MEMBER_REF:
    case DOTSTAR_EXPR:
    case NEW_EXPR:
    case VEC_NEW_EXPR:
    case DELETE_EXPR:
    case VEC_DELETE_EXPR:
    case MODOP_EXPR:
    case ABS_EXPR:
    case ABSU_EXPR:
    case CONJ_EXPR:
    case VECTOR_CST:
    case FIXED_CST:
    case UNORDERED_EXPR:
    case ORDERED_EXPR:
    case UNLT_EXPR:
    case UNLE_EXPR:
    case UNGT_EXPR:
    case UNGE_EXPR:
    case UNEQ_EXPR:
    case LTGT_EXPR:
    case COMPLEX_EXPR:
    case BIT_FIELD_REF:
    case FIX_TRUNC_EXPR:
    case FLOAT_EXPR:
      pp->expression (t);
      break;

    case TRUTH_AND_EXPR:
    case TRUTH_OR_EXPR:
    case TRUTH_XOR_EXPR:
      if (flags & TFF_EXPR_IN_PARENS)
	pp_cxx_left_paren (pp);
      pp->expression (t);
      if (flags & TFF_EXPR_IN_PARENS)
	pp_cxx_right_paren (pp);
      break;

    case OBJ_TYPE_REF:
      dump_expr (pp, resolve_virtual_fun_from_obj_type_ref (t), flags);
      break;

    case LAMBDA_EXPR:
      pp_string (pp, M_("<lambda>"));
      break;

    case PAREN_EXPR:
      pp_cxx_left_paren (pp);
      dump_expr (pp, TREE_OPERAND (t, 0), flags | TFF_EXPR_IN_PARENS);
      pp_cxx_right_paren (pp);
      break;

    case REQUIRES_EXPR:
      pp_cxx_requires_expr (cxx_pp, t);
      break;

    case SIMPLE_REQ:
      pp_cxx_simple_requirement (cxx_pp, t);
      break;

    case TYPE_REQ:
      pp_cxx_type_requirement (cxx_pp, t);
      break;

    case COMPOUND_REQ:
      pp_cxx_compound_requirement (cxx_pp, t);
      break;

    case NESTED_REQ:
      pp_cxx_nested_requirement (cxx_pp, t);
      break;

    case ATOMIC_CONSTR:
    case CHECK_CONSTR:
    case CONJ_CONSTR:
    case DISJ_CONSTR:
      {
        pp_cxx_constraint (cxx_pp, t);
        break;
      }

    case PLACEHOLDER_EXPR:
      pp_string (pp, M_("*this"));
      break;

    case TREE_LIST:
      dump_expr_list (pp, t, flags);
      break;

      /*  This list is incomplete, but should suffice for now.
	  It is very important that `sorry' does not call
	  `report_error_function'.  That could cause an infinite loop.  */
    default:
      pp_unsupported_tree (pp, t);
      /* Fall through.  */
    case ERROR_MARK:
      pp_string (pp, M_("<expression error>"));
      break;
    }
}

static void
dump_binary_op (cxx_pretty_printer *pp, const char *opstring, tree t,
                int flags)
{
  pp_cxx_left_paren (pp);
  dump_expr (pp, TREE_OPERAND (t, 0), flags | TFF_EXPR_IN_PARENS);
  pp_cxx_whitespace (pp);
  if (opstring)
    pp_cxx_ws_string (pp, opstring);
  else
    pp_string (pp, M_("<unknown operator>"));
  pp_cxx_whitespace (pp);
  dump_expr (pp, TREE_OPERAND (t, 1), flags | TFF_EXPR_IN_PARENS);
  pp_cxx_right_paren (pp);
}

static void
dump_unary_op (cxx_pretty_printer *pp, const char *opstring, tree t, int flags)
{
  if (flags & TFF_EXPR_IN_PARENS)
    pp_cxx_left_paren (pp);
  pp_cxx_ws_string (pp, opstring);
  dump_expr (pp, TREE_OPERAND (t, 0), flags & ~TFF_EXPR_IN_PARENS);
  if (flags & TFF_EXPR_IN_PARENS)
    pp_cxx_right_paren (pp);
}

static void
reinit_cxx_pp (void)
{
  pp_clear_output_area (cxx_pp);
  cxx_pp->padding = pp_none;
  pp_indentation (cxx_pp) = 0;
  pp_needs_newline (cxx_pp) = false;
  cxx_pp->enclosing_scope = current_function_decl;
}

/* Same as pp_formatted_text, except the return string is a separate
   copy and has a GGC storage duration, e.g. an indefinite lifetime.  */

inline const char *
pp_ggc_formatted_text (pretty_printer *pp)
{
  return ggc_strdup (pp_formatted_text (pp));
}

/* Exported interface to stringifying types, exprs and decls under TFF_*
   control.  */

const char *
type_as_string (tree typ, int flags)
{
  reinit_cxx_pp ();
  pp_translate_identifiers (cxx_pp) = false;
  dump_type (cxx_pp, typ, flags);
  return pp_ggc_formatted_text (cxx_pp);
}

const char *
type_as_string_translate (tree typ, int flags)
{
  reinit_cxx_pp ();
  dump_type (cxx_pp, typ, flags);
  return pp_ggc_formatted_text (cxx_pp);
}

const char *
expr_as_string (tree decl, int flags)
{
  reinit_cxx_pp ();
  pp_translate_identifiers (cxx_pp) = false;
  dump_expr (cxx_pp, decl, flags);
  return pp_ggc_formatted_text (cxx_pp);
}

/* Wrap decl_as_string with options appropriate for dwarf.  */

const char *
decl_as_dwarf_string (tree decl, int flags)
{
  const char *name;
  /* Curiously, reinit_cxx_pp doesn't reset the flags field, so setting the flag
     here will be adequate to get the desired behavior.  */
  cxx_pp->flags |= pp_c_flag_gnu_v3;
  name = decl_as_string (decl, flags);
  /* Subsequent calls to the pretty printer shouldn't use this style.  */
  cxx_pp->flags &= ~pp_c_flag_gnu_v3;
  return name;
}

const char *
decl_as_string (tree decl, int flags)
{
  reinit_cxx_pp ();
  pp_translate_identifiers (cxx_pp) = false;
  dump_decl (cxx_pp, decl, flags);
  return pp_ggc_formatted_text (cxx_pp);
}

const char *
decl_as_string_translate (tree decl, int flags)
{
  reinit_cxx_pp ();
  dump_decl (cxx_pp, decl, flags);
  return pp_ggc_formatted_text (cxx_pp);
}

/* Wrap lang_decl_name with options appropriate for dwarf.  */

const char *
lang_decl_dwarf_name (tree decl, int v, bool translate)
{
  const char *name;
  /* Curiously, reinit_cxx_pp doesn't reset the flags field, so setting the flag
     here will be adequate to get the desired behavior.  */
  cxx_pp->flags |= pp_c_flag_gnu_v3;
  name = lang_decl_name (decl, v, translate);
  /* Subsequent calls to the pretty printer shouldn't use this style.  */
  cxx_pp->flags &= ~pp_c_flag_gnu_v3;
  return name;
}

/* Generate the three forms of printable names for cxx_printable_name.  */

const char *
lang_decl_name (tree decl, int v, bool translate)
{
  if (v >= 2)
    return (translate
	    ? decl_as_string_translate (decl, TFF_DECL_SPECIFIERS)
	    : decl_as_string (decl, TFF_DECL_SPECIFIERS));

  reinit_cxx_pp ();
  pp_translate_identifiers (cxx_pp) = translate;
  if (v == 1
      && (DECL_CLASS_SCOPE_P (decl)
	  || (DECL_NAMESPACE_SCOPE_P (decl)
	      && CP_DECL_CONTEXT (decl) != global_namespace)))
    {
      dump_type (cxx_pp, CP_DECL_CONTEXT (decl), TFF_PLAIN_IDENTIFIER);
      pp_cxx_colon_colon (cxx_pp);
    }

  if (TREE_CODE (decl) == FUNCTION_DECL)
    dump_function_name (cxx_pp, decl, TFF_PLAIN_IDENTIFIER);
  else if ((DECL_NAME (decl) == NULL_TREE)
           && TREE_CODE (decl) == NAMESPACE_DECL)
    dump_decl (cxx_pp, decl, TFF_PLAIN_IDENTIFIER | TFF_UNQUALIFIED_NAME);
  else
    dump_decl (cxx_pp, DECL_NAME (decl), TFF_PLAIN_IDENTIFIER);

  return pp_ggc_formatted_text (cxx_pp);
}

/* Return the location of a tree passed to %+ formats.  */

location_t
location_of (tree t)
{
  if (TYPE_P (t))
    {
      t = TYPE_MAIN_DECL (t);
      if (t == NULL_TREE)
	return input_location;
    }
  else if (TREE_CODE (t) == OVERLOAD)
    t = OVL_FIRST (t);

  if (DECL_P (t))
    return DECL_SOURCE_LOCATION (t);
  if (TREE_CODE (t) == DEFERRED_PARSE)
    return defparse_location (t);
  return cp_expr_loc_or_input_loc (t);
}

/* Now the interfaces from error et al to dump_type et al. Each takes an
   on/off VERBOSE flag and supply the appropriate TFF_ flags to a dump_
   function.  */

static const char *
decl_to_string (tree decl, int verbose)
{
  int flags = 0;

  if (TREE_CODE (decl) == TYPE_DECL || TREE_CODE (decl) == RECORD_TYPE
      || TREE_CODE (decl) == UNION_TYPE || TREE_CODE (decl) == ENUMERAL_TYPE)
    flags = TFF_CLASS_KEY_OR_ENUM;
  if (verbose)
    flags |= TFF_DECL_SPECIFIERS;
  else if (TREE_CODE (decl) == FUNCTION_DECL)
    flags |= TFF_DECL_SPECIFIERS | TFF_RETURN_TYPE;
  flags |= TFF_TEMPLATE_HEADER;

  reinit_cxx_pp ();
  dump_decl (cxx_pp, decl, flags);
  return pp_ggc_formatted_text (cxx_pp);
}

const char *
expr_to_string (tree decl)
{
  reinit_cxx_pp ();
  dump_expr (cxx_pp, decl, 0);
  return pp_ggc_formatted_text (cxx_pp);
}

static const char *
fndecl_to_string (tree fndecl, int verbose)
{
  int flags;

  flags = TFF_EXCEPTION_SPECIFICATION | TFF_DECL_SPECIFIERS
    | TFF_TEMPLATE_HEADER;
  if (verbose)
    flags |= TFF_FUNCTION_DEFAULT_ARGUMENTS;
  reinit_cxx_pp ();
  dump_decl (cxx_pp, fndecl, flags);
  return pp_ggc_formatted_text (cxx_pp);
}


static const char *
code_to_string (enum tree_code c)
{
  return get_tree_code_name (c);
}

const char *
language_to_string (enum languages c)
{
  switch (c)
    {
    case lang_c:
      return "C";

    case lang_cplusplus:
      return "C++";

    default:
      gcc_unreachable ();
    }
  return NULL;
}

/* Return the proper printed version of a parameter to a C++ function.  */

static const char *
parm_to_string (int p)
{
  reinit_cxx_pp ();
  if (p < 0)
    pp_string (cxx_pp, "'this'");
  else
    pp_decimal_int (cxx_pp, p + 1);
  return pp_ggc_formatted_text (cxx_pp);
}

static const char *
op_to_string (bool assop, enum tree_code p)
{
  tree id = ovl_op_identifier (assop, p);
  return id ? IDENTIFIER_POINTER (id) : M_("<unknown>");
}

/* Return true if telling the user that another type is equivalent to TYPE
   might be useful information.  */

static bool
user_facing_type_p (tree type)
{
  tree decl = TYPE_NAME (type);
  /* Return false for built-in declarations of artificial types whose names
     are in the reserved namespace.  In this case the other type is likely
     to be a user-facing typedef, defined in a header file.  */
  if (decl
      && DECL_P (decl)
      && DECL_IS_BUILTIN (decl)
      && IDENTIFIER_POINTER (DECL_NAME (decl))[0] == '_'
      && TYPE_ARTIFICIAL (type))
    return false;
  return true;
}

/* Return a GC-allocated representation of type TYP, with verbosity VERBOSE.

   If QUOTE is non-NULL and if *QUOTE is true, then quotes are added to the
   string in appropriate places, and *QUOTE is written to with false
   to suppress pp_format's trailing close quote so that e.g.
     foo_typedef {aka underlying_foo} {enum}
   can be printed by "%qT" as:
     `foo_typedef' {aka `underlying_foo'} {enum}
   rather than:
     `foo_typedef {aka underlying_foo} {enum}'
   When adding such quotes, if POSTPROCESSED is true (for handling %H and %I)
   then a leading open quote will be added, whereas if POSTPROCESSED is false
   (for handling %T) then any leading quote has already been added by
   pp_format, or is not needed due to QUOTE being NULL (for template arguments
   within %H and %I).

   SHOW_COLOR is used to determine the colorization of any quotes that
   are added.  */

static const char *
type_to_string (tree typ, int verbose, bool postprocessed, bool *quote,
		bool show_color)
{
  int flags = 0;
  if (verbose)
    flags |= TFF_CLASS_KEY_OR_ENUM;
  flags |= TFF_TEMPLATE_HEADER;

  reinit_cxx_pp ();

  if (postprocessed && quote && *quote)
    pp_begin_quote (cxx_pp, show_color);

  struct obstack *ob = pp_buffer (cxx_pp)->obstack;
  int type_start, type_len;
  type_start = obstack_object_size (ob);

  dump_type (cxx_pp, typ, flags);

  /* Remember the end of the initial dump.  */
  type_len = obstack_object_size (ob) - type_start;

  /* If we're printing a type that involves typedefs, also print the
     stripped version.  But sometimes the stripped version looks
     exactly the same, so we don't want it after all.  To avoid printing
     it in that case, we play ugly obstack games.  */
  tree aka;
  if (typ && TYPE_P (typ) && typ != TYPE_CANONICAL (typ)
      && !uses_template_parms (typ)
      && (aka = strip_typedefs (typ),
	  user_facing_type_p (aka)))
    {
      int aka_start, aka_len; char *p;
<<<<<<< HEAD
=======
      tree aka = strip_typedefs (typ, NULL, STF_USER_VISIBLE);
>>>>>>> 3f7c8055
      if (quote && *quote)
	pp_end_quote (cxx_pp, show_color);
      pp_string (cxx_pp, " {aka");
      pp_cxx_whitespace (cxx_pp);
      if (quote && *quote)
	pp_begin_quote (cxx_pp, show_color);
      /* And remember the start of the aka dump.  */
      aka_start = obstack_object_size (ob);
      dump_type (cxx_pp, aka, flags);
      aka_len = obstack_object_size (ob) - aka_start;
      if (quote && *quote)
	pp_end_quote (cxx_pp, show_color);
      pp_right_brace (cxx_pp);
      p = (char*)obstack_base (ob);
      /* If they are identical, cut off the aka by unwinding the obstack.  */
      if (type_len == aka_len
	  && memcmp (p + type_start, p+aka_start, type_len) == 0)
	{
	  /* We can't add a '\0' here, since we may be adding a closing quote
	     below, and it would be hidden by the '\0'.
	     Instead, manually unwind the current object within the obstack
	     so that the insertion point is at the end of the type, before
	     the "' {aka".  */
	  int delta = type_start + type_len - obstack_object_size (ob);
	  gcc_assert (delta <= 0);
	  obstack_blank_fast (ob, delta);
	}
      else
	if (quote)
	  /* No further closing quotes are needed.  */
	  *quote = false;
    }

  if (quote && *quote)
    {
      pp_end_quote (cxx_pp, show_color);
      *quote = false;
    }
  return pp_ggc_formatted_text (cxx_pp);
}

static const char *
args_to_string (tree p, int verbose)
{
  int flags = 0;
  if (verbose)
    flags |= TFF_CLASS_KEY_OR_ENUM;

  if (p == NULL_TREE)
    return "";

  if (TYPE_P (TREE_VALUE (p)))
    return type_as_string_translate (p, flags);

  reinit_cxx_pp ();
  for (; p; p = TREE_CHAIN (p))
    {
      if (null_node_p (TREE_VALUE (p)))
	pp_cxx_ws_string (cxx_pp, "NULL");
      else
	dump_type (cxx_pp, error_type (TREE_VALUE (p)), flags);
      if (TREE_CHAIN (p))
	pp_separate_with_comma (cxx_pp);
    }
  return pp_ggc_formatted_text (cxx_pp);
}

/* Pretty-print a deduction substitution (from deduction_tsubst_fntype).  P
   is a TREE_LIST with purpose the TEMPLATE_DECL, value the template
   arguments.  */

static const char *
subst_to_string (tree p)
{
  tree decl = TREE_PURPOSE (p);
  tree targs = TREE_VALUE (p);
  tree tparms = DECL_TEMPLATE_PARMS (decl);
  int flags = (TFF_DECL_SPECIFIERS|TFF_TEMPLATE_HEADER
	       |TFF_NO_TEMPLATE_BINDINGS);

  if (p == NULL_TREE)
    return "";

  reinit_cxx_pp ();
  dump_template_decl (cxx_pp, TREE_PURPOSE (p), flags);
  dump_substitution (cxx_pp, NULL, tparms, targs, /*flags=*/0);
  return pp_ggc_formatted_text (cxx_pp);
}

static const char *
cv_to_string (tree p, int v)
{
  reinit_cxx_pp ();
  cxx_pp->padding = v ? pp_before : pp_none;
  pp_cxx_cv_qualifier_seq (cxx_pp, p);
  return pp_ggc_formatted_text (cxx_pp);
}

static const char *
eh_spec_to_string (tree p, int /*v*/)
{
  int flags = 0;
  reinit_cxx_pp ();
  dump_exception_spec (cxx_pp, p, flags);
  return pp_ggc_formatted_text (cxx_pp);
}

/* Langhook for print_error_function.  */
void
cxx_print_error_function (diagnostic_context *context, const char *file,
			  diagnostic_info *diagnostic)
{
  char *prefix;
  if (file)
    prefix = xstrdup (file);
  else
    prefix = NULL;
  lhd_print_error_function (context, file, diagnostic);
  pp_set_prefix (context->printer, prefix);
  maybe_print_instantiation_context (context);
}

static void
cp_diagnostic_starter (diagnostic_context *context,
		       diagnostic_info *diagnostic)
{
  diagnostic_report_current_module (context, diagnostic_location (diagnostic));
  cp_print_error_function (context, diagnostic);
  maybe_print_instantiation_context (context);
  maybe_print_constexpr_context (context);
  maybe_print_constraint_context (context);
  pp_set_prefix (context->printer, diagnostic_build_prefix (context,
								 diagnostic));
}

/* Print current function onto BUFFER, in the process of reporting
   a diagnostic message.  Called from cp_diagnostic_starter.  */
static void
cp_print_error_function (diagnostic_context *context,
			 diagnostic_info *diagnostic)
{
  /* If we are in an instantiation context, current_function_decl is likely
     to be wrong, so just rely on print_instantiation_full_context.  */
  if (current_instantiation ())
    return;
  /* The above is true for constraint satisfaction also.  */
  if (current_failed_constraint)
    return;
  if (diagnostic_last_function_changed (context, diagnostic))
    {
      char *old_prefix = pp_take_prefix (context->printer);
      const char *file = LOCATION_FILE (diagnostic_location (diagnostic));
      tree abstract_origin = diagnostic_abstract_origin (diagnostic);
      char *new_prefix = (file && abstract_origin == NULL)
			 ? file_name_as_prefix (context, file) : NULL;

      pp_set_prefix (context->printer, new_prefix);

      if (current_function_decl == NULL)
	pp_string (context->printer, _("At global scope:"));
      else
	{
	  tree fndecl, ao;

	  if (abstract_origin)
	    {
	      ao = BLOCK_ABSTRACT_ORIGIN (abstract_origin);
	      gcc_assert (TREE_CODE (ao) == FUNCTION_DECL);
	      fndecl = ao;
	    }
	  else
	    fndecl = current_function_decl;

	  pp_printf (context->printer, function_category (fndecl),
		     cxx_printable_name_translate (fndecl, 2));

	  while (abstract_origin)
	    {
	      location_t *locus;
	      tree block = abstract_origin;

	      locus = &BLOCK_SOURCE_LOCATION (block);
	      fndecl = NULL;
	      block = BLOCK_SUPERCONTEXT (block);
	      while (block && TREE_CODE (block) == BLOCK
		     && BLOCK_ABSTRACT_ORIGIN (block))
		{
		  ao = BLOCK_ABSTRACT_ORIGIN (block);
		  if (TREE_CODE (ao) == FUNCTION_DECL)
		    {
		      fndecl = ao;
		      break;
		    }
		  else if (TREE_CODE (ao) != BLOCK)
		    break;

		  block = BLOCK_SUPERCONTEXT (block);
		}
	      if (fndecl)
		abstract_origin = block;
	      else
		{
		  while (block && TREE_CODE (block) == BLOCK)
		    block = BLOCK_SUPERCONTEXT (block);

		  if (block && TREE_CODE (block) == FUNCTION_DECL)
		    fndecl = block;
		  abstract_origin = NULL;
		}
	      if (fndecl)
		{
		  expanded_location s = expand_location (*locus);
		  pp_character (context->printer, ',');
		  pp_newline (context->printer);
		  if (s.file != NULL)
		    {
		      if (context->show_column && s.column != 0)
			pp_printf (context->printer,
				   _("    inlined from %qs at %r%s:%d:%d%R"),
				   cxx_printable_name_translate (fndecl, 2),
				   "locus", s.file, s.line, s.column);
		      else
			pp_printf (context->printer,
				   _("    inlined from %qs at %r%s:%d%R"),
				   cxx_printable_name_translate (fndecl, 2),
				   "locus", s.file, s.line);

		    }
		  else
		    pp_printf (context->printer, _("    inlined from %qs"),
			       cxx_printable_name_translate (fndecl, 2));
		}
	    }
	  pp_character (context->printer, ':');
	}
      pp_newline (context->printer);

      diagnostic_set_last_function (context, diagnostic);
      pp_destroy_prefix (context->printer);
      context->printer->prefix = old_prefix;
    }
}

/* Returns a description of FUNCTION using standard terminology.  The
   result is a format string of the form "In CATEGORY %qs".  */
static const char *
function_category (tree fn)
{
  /* We can get called from the middle-end for diagnostics of function
     clones.  Make sure we have language specific information before
     dereferencing it.  */
  if (DECL_LANG_SPECIFIC (STRIP_TEMPLATE (fn))
      && DECL_FUNCTION_MEMBER_P (fn))
    {
      if (DECL_STATIC_FUNCTION_P (fn))
	return _("In static member function %qs");
      else if (DECL_COPY_CONSTRUCTOR_P (fn))
	return _("In copy constructor %qs");
      else if (DECL_CONSTRUCTOR_P (fn))
	return _("In constructor %qs");
      else if (DECL_DESTRUCTOR_P (fn))
	return _("In destructor %qs");
      else if (LAMBDA_FUNCTION_P (fn))
	return _("In lambda function");
      else
	return _("In member function %qs");
    }
  else
    return _("In function %qs");
}

/* Report the full context of a current template instantiation,
   onto BUFFER.  */
static void
print_instantiation_full_context (diagnostic_context *context)
{
  struct tinst_level *p = current_instantiation ();
  location_t location = input_location;

  if (p)
    {
      pp_verbatim (context->printer,
		   p->list_p ()
		   ? _("%s: In substitution of %qS:\n")
		   : _("%s: In instantiation of %q#D:\n"),
		   LOCATION_FILE (location),
		   p->get_node ());

      location = p->locus;
      p = p->next;
    }

  print_instantiation_partial_context (context, p, location);
}

/* Helper function of print_instantiation_partial_context() that
   prints a single line of instantiation context.  */

static void
print_instantiation_partial_context_line (diagnostic_context *context,
					  struct tinst_level *t,
					  location_t loc, bool recursive_p)
{
  if (loc == UNKNOWN_LOCATION)
    return;

  expanded_location xloc = expand_location (loc);

  if (context->show_column)
    pp_verbatim (context->printer, _("%r%s:%d:%d:%R   "),
		 "locus", xloc.file, xloc.line, xloc.column);
  else
    pp_verbatim (context->printer, _("%r%s:%d:%R   "),
		 "locus", xloc.file, xloc.line);

  if (t != NULL)
    {
      if (t->list_p ())
	pp_verbatim (context->printer,
		     recursive_p
		     ? _("recursively required by substitution of %qS\n")
		     : _("required by substitution of %qS\n"),
		     t->get_node ());
      else
	pp_verbatim (context->printer,
		     recursive_p
		     ? _("recursively required from %q#D\n")
		     : _("required from %q#D\n"),
		     t->get_node ());
    }
  else
    {
      pp_verbatim (context->printer,
		   recursive_p
		   ? _("recursively required from here\n")
		   : _("required from here\n"));
    }
}

/* Same as print_instantiation_full_context but less verbose.  */

static void
print_instantiation_partial_context (diagnostic_context *context,
				     struct tinst_level *t0, location_t loc)
{
  struct tinst_level *t;
  int n_total = 0;
  int n;
  location_t prev_loc = loc;

  for (t = t0; t != NULL; t = t->next)
    if (prev_loc != t->locus)
      {
	prev_loc = t->locus;
	n_total++;
      }

  t = t0;

  if (template_backtrace_limit
      && n_total > template_backtrace_limit) 
    {
      int skip = n_total - template_backtrace_limit;
      int head = template_backtrace_limit / 2;

      /* Avoid skipping just 1.  If so, skip 2.  */
      if (skip == 1)
       {
         skip = 2;
         head = (template_backtrace_limit - 1) / 2;
       }
     
      for (n = 0; n < head; n++)
	{
	  gcc_assert (t != NULL);
	  if (loc != t->locus)
	    print_instantiation_partial_context_line (context, t, loc,
						      /*recursive_p=*/false);
	  loc = t->locus;
	  t = t->next;
	}
      if (t != NULL && skip > 0)
	{
	  expanded_location xloc;
	  xloc = expand_location (loc);
	  if (context->show_column)
	    pp_verbatim (context->printer,
			 _("%r%s:%d:%d:%R   [ skipping %d instantiation "
			   "contexts, use -ftemplate-backtrace-limit=0 to "
			   "disable ]\n"),
			 "locus", xloc.file, xloc.line, xloc.column, skip);
	  else
	    pp_verbatim (context->printer,
			 _("%r%s:%d:%R   [ skipping %d instantiation "
			   "contexts, use -ftemplate-backtrace-limit=0 to "
			   "disable ]\n"),
			 "locus", xloc.file, xloc.line, skip);
	  
	  do {
	    loc = t->locus;
	    t = t->next;
	  } while (t != NULL && --skip > 0);
	}
    }
  
  while (t != NULL)
    {
      while (t->next != NULL && t->locus == t->next->locus)
	{
	  loc = t->locus;
	  t = t->next;
	}
      print_instantiation_partial_context_line (context, t, loc,
						t->locus == loc);
      loc = t->locus;
      t = t->next;
    }
  print_instantiation_partial_context_line (context, NULL, loc,
					    /*recursive_p=*/false);
}

/* Called from cp_thing to print the template context for an error.  */
static void
maybe_print_instantiation_context (diagnostic_context *context)
{
  if (!problematic_instantiation_changed () || current_instantiation () == 0)
    return;

  record_last_problematic_instantiation ();
  print_instantiation_full_context (context);
}

/* Report what constexpr call(s) we're trying to expand, if any.  */

void
maybe_print_constexpr_context (diagnostic_context *context)
{
  vec<tree> call_stack = cx_error_context ();
  unsigned ix;
  tree t;

  FOR_EACH_VEC_ELT (call_stack, ix, t)
    {
      expanded_location xloc = expand_location (EXPR_LOCATION (t));
      const char *s = expr_as_string (t, 0);
      if (context->show_column)
	pp_verbatim (context->printer,
		     _("%r%s:%d:%d:%R   in %<constexpr%> expansion of %qs"),
		     "locus", xloc.file, xloc.line, xloc.column, s);
      else
	pp_verbatim (context->printer,
		     _("%r%s:%d:%R   in %<constexpr%> expansion of %qs"),
		     "locus", xloc.file, xloc.line, s);
      pp_newline (context->printer);
    }
}


static void
print_location (diagnostic_context *context, location_t loc)
{
  expanded_location xloc = expand_location (loc);
  if (context->show_column)
    pp_verbatim (context->printer, _("%r%s:%d:%d:%R   "),
                 "locus", xloc.file, xloc.line, xloc.column);
  else
    pp_verbatim (context->printer, _("%r%s:%d:%R   "),
                 "locus", xloc.file, xloc.line);
}

/* Instantiate the concept check for the purpose of diagnosing an error.  */

static tree
rebuild_concept_check (tree expr, tree map, tree args)
{
  /* Instantiate the parameter mapping for the template-id.  */
  map = tsubst_parameter_mapping (map, args, tf_none, NULL_TREE);
  if (map == error_mark_node)
    return error_mark_node;
  args = get_mapped_args (map);

  /* Rebuild the template id using substituted arguments. Substituting
     directly through the expression will trigger recursive satisfaction,
     so don't do that.  */
  tree id = unpack_concept_check (expr);
  args = tsubst_template_args (TREE_OPERAND (id, 1), args, tf_none, NULL_TREE);
  if (args == error_mark_node)
    return error_mark_node;
  return build_nt (TEMPLATE_ID_EXPR, TREE_OPERAND (id, 0), args);
}

static void
print_constrained_decl_info (diagnostic_context *context, tree decl)
{
  print_location (context, DECL_SOURCE_LOCATION (decl));
  pp_verbatim (context->printer, "required by the constraints of %q#D\n", decl);
}

static void
print_concept_check_info (diagnostic_context *context, tree expr, tree map, tree args)
{
  gcc_assert (concept_check_p (expr));

  tree id = unpack_concept_check (expr);
  tree tmpl = TREE_OPERAND (id, 0);
  if (OVL_P (tmpl))
    tmpl = OVL_FIRST (tmpl);
  tree check = rebuild_concept_check (expr, map, args);
  if (check == error_mark_node)
    check = expr;

  print_location (context, DECL_SOURCE_LOCATION (tmpl));
  pp_verbatim (context->printer, "required for the satisfaction of %qE\n", check);
}

/* Diagnose the entry point into the satisfaction error. Returns the next
   context, if any.  */

static tree
print_constraint_context_head (diagnostic_context *context, tree cxt, tree args)
{
  tree src = TREE_VALUE (cxt);
  if (!src)
    {
      print_location (context, input_location);
      pp_verbatim (context->printer, "required for constraint satisfaction\n");
      return NULL_TREE;
    }
  if (DECL_P (src))
    {
      print_constrained_decl_info (context, src);
      return NULL_TREE;
    }
  else
    {
      print_concept_check_info (context, src, TREE_PURPOSE (cxt), args);
      return TREE_CHAIN (cxt);
    }
}

static void
print_requires_expression_info (diagnostic_context *context, tree constr, tree args)
{

  tree expr = ATOMIC_CONSTR_EXPR (constr);
  tree map = ATOMIC_CONSTR_MAP (constr);
  map = tsubst_parameter_mapping (map, args, tf_none, NULL_TREE);
  if (map == error_mark_node)
    return;
  args = get_mapped_args (map);

  print_location (context, cp_expr_loc_or_input_loc (expr));
  pp_verbatim (context->printer, "in requirements ");

  tree parms = TREE_OPERAND (expr, 0);
  if (parms)
    pp_verbatim (context->printer, "with ");
  while (parms)
    {
      tree next = TREE_CHAIN (parms);

      TREE_CHAIN (parms) = NULL_TREE;
      cp_unevaluated u;
      tree p = tsubst (parms, args, tf_none, NULL_TREE);
      pp_verbatim (context->printer, "%q#D", p);
      TREE_CHAIN (parms) = next;

      if (next)
        pp_separate_with_comma ((cxx_pretty_printer *)context->printer);

      parms = next;
    }

  pp_verbatim (context->printer, "\n");
}

void
maybe_print_single_constraint_context (diagnostic_context *context, tree failed)
{
  if (!failed)
    return;

  tree constr = TREE_VALUE (failed);
  if (!constr || constr == error_mark_node)
    return;
  tree cxt = CONSTR_CONTEXT (constr);
  if (!cxt)
    return;
  tree args = TREE_PURPOSE (failed);

  /* Print the stack of requirements.  */
  cxt = print_constraint_context_head (context, cxt, args);
  while (cxt && !DECL_P (TREE_VALUE (cxt)))
    {
      tree expr = TREE_VALUE (cxt);
      tree map = TREE_PURPOSE (cxt);
      print_concept_check_info (context, expr, map, args);
      cxt = TREE_CHAIN (cxt);
    }

  /* For certain constraints, we can provide additional context.  */
  if (TREE_CODE (constr) == ATOMIC_CONSTR
      && TREE_CODE (ATOMIC_CONSTR_EXPR (constr)) == REQUIRES_EXPR)
    print_requires_expression_info (context, constr, args);
}

void
maybe_print_constraint_context (diagnostic_context *context)
{
  if (!current_failed_constraint)
    return;

  tree cur = current_failed_constraint;

  /* Recursively print nested contexts.  */
  current_failed_constraint = TREE_CHAIN (current_failed_constraint);
  if (current_failed_constraint)
    maybe_print_constraint_context (context);

  /* Print this context.  */
  maybe_print_single_constraint_context (context, cur);
}

/* Return true iff TYPE_A and TYPE_B are template types that are
   meaningful to compare.  */

static bool
comparable_template_types_p (tree type_a, tree type_b)
{
  if (!CLASS_TYPE_P (type_a))
    return false;
  if (!CLASS_TYPE_P (type_b))
    return false;

  tree tinfo_a = TYPE_TEMPLATE_INFO (type_a);
  tree tinfo_b = TYPE_TEMPLATE_INFO (type_b);
  if (!tinfo_a || !tinfo_b)
    return false;

  return TI_TEMPLATE (tinfo_a) == TI_TEMPLATE (tinfo_b);
}

/* Start a new line indented by SPC spaces on PP.  */

static void
newline_and_indent (pretty_printer *pp, int spc)
{
  pp_newline (pp);
  for (int i = 0; i < spc; i++)
    pp_space (pp);
}

/* Generate a GC-allocated string for ARG, an expression or type.  */

static const char *
arg_to_string (tree arg, bool verbose)
{
  if (TYPE_P (arg))
    return type_to_string (arg, verbose, true, NULL, false);
  else
    return expr_to_string (arg);
}

/* Subroutine to type_to_string_with_compare and
   print_template_tree_comparison.

   Print a representation of ARG (an expression or type) to PP,
   colorizing it as "type-diff" if PP->show_color.  */

static void
print_nonequal_arg (pretty_printer *pp, tree arg, bool verbose)
{
  pp_printf (pp, "%r%s%R",
	     "type-diff",
	     (arg
	      ? arg_to_string (arg, verbose)
	      : G_("(no argument)")));
}

/* Recursively print template TYPE_A to PP, as compared to template TYPE_B.

   The types must satisfy comparable_template_types_p.

   If INDENT is 0, then this is equivalent to type_to_string (TYPE_A), but
   potentially colorizing/eliding in comparison with TYPE_B.

   For example given types:
     vector<map<int,double>>
   and
     vector<map<int,float>>
   then the result on PP would be:
     vector<map<[...],double>>
   with type elision, and:
     vector<map<int,double>>
   without type elision.

   In both cases the parts of TYPE that differ from PEER will be colorized
   if pp_show_color (pp) is true.  In the above example, this would be
   "double".

   If INDENT is non-zero, then the types are printed in a tree-like form
   which shows both types.  In the above example, the result on PP would be:

     vector<
       map<
         [...],
         [double != float]>>

   and without type-elision would be:

     vector<
       map<
         int,
         [double != float]>>

   As before, the differing parts of the types are colorized if
   pp_show_color (pp) is true ("double" and "float" in this example).

   Template arguments in which both types are using the default arguments
   are not printed; if at least one of the two types is using a non-default
   argument, then that argument is printed (or both arguments for the
   tree-like print format).  */

static void
print_template_differences (pretty_printer *pp, tree type_a, tree type_b,
			    bool verbose, int indent)
{
  if (indent)
    newline_and_indent (pp, indent);

  tree tinfo_a = TYPE_TEMPLATE_INFO (type_a);
  tree tinfo_b = TYPE_TEMPLATE_INFO (type_b);

  pp_printf (pp, "%s<",
	     IDENTIFIER_POINTER (DECL_NAME (TI_TEMPLATE (tinfo_a))));

  tree args_a = TI_ARGS (tinfo_a);
  tree args_b = TI_ARGS (tinfo_b);
  gcc_assert (TREE_CODE (args_a) == TREE_VEC);
  gcc_assert (TREE_CODE (args_b) == TREE_VEC);
  int flags = 0;
  int len_a = get_non_default_template_args_count (args_a, flags);
  args_a = INNERMOST_TEMPLATE_ARGS (args_a);
  int len_b = get_non_default_template_args_count (args_b, flags);
  args_b = INNERMOST_TEMPLATE_ARGS (args_b);
  /* Determine the maximum range of args for which non-default template args
     were used; beyond this, only default args (if any) were used, and so
     they will be equal from this point onwards.
     One of the two peers might have used default arguments within this
     range, but the other will be using non-default arguments, and so
     it's more readable to print both within this range, to highlight
     the differences.  */
  int len_max = MAX (len_a, len_b);
  gcc_assert (TREE_CODE (args_a) == TREE_VEC);
  gcc_assert (TREE_CODE (args_b) == TREE_VEC);
  for (int idx = 0; idx < len_max; idx++)
    {
      if (idx)
	pp_character (pp, ',');

      tree arg_a = TREE_VEC_ELT (args_a, idx);
      tree arg_b = TREE_VEC_ELT (args_b, idx);
      if (arg_a == arg_b)
	{
	  if (indent)
	    newline_and_indent (pp, indent + 2);
	  /* Can do elision here, printing "[...]".  */
	  if (flag_elide_type)
	    pp_string (pp, G_("[...]"));
	  else
	    pp_string (pp, arg_to_string (arg_a, verbose));
	}
      else
	{
	  int new_indent = indent ? indent + 2 : 0;
	  if (comparable_template_types_p (arg_a, arg_b))
	    print_template_differences (pp, arg_a, arg_b, verbose, new_indent);
	  else
	    if (indent)
	      {
		newline_and_indent (pp, indent + 2);
		pp_character (pp, '[');
		print_nonequal_arg (pp, arg_a, verbose);
		pp_string (pp, " != ");
		print_nonequal_arg (pp, arg_b, verbose);
		pp_character (pp, ']');
	      }
	    else
	      print_nonequal_arg (pp, arg_a, verbose);
	}
    }
  pp_printf (pp, ">");
}

/* As type_to_string, but for a template, potentially colorizing/eliding
   in comparison with PEER.
   For example, if TYPE is map<int,double> and PEER is map<int,int>,
   then the resulting string would be:
     map<[...],double>
   with type elision, and:
     map<int,double>
   without type elision.

   In both cases the parts of TYPE that differ from PEER will be colorized
   if SHOW_COLOR is true.  In the above example, this would be "double".

   Template arguments in which both types are using the default arguments
   are not printed; if at least one of the two types is using a non-default
   argument, then both arguments are printed.

   The resulting string is in a GC-allocated buffer.  */

static const char *
type_to_string_with_compare (tree type, tree peer, bool verbose,
			     bool show_color)
{
  pretty_printer inner_pp;
  pretty_printer *pp = &inner_pp;
  pp_show_color (pp) = show_color;

  print_template_differences (pp, type, peer, verbose, 0);
  return pp_ggc_formatted_text (pp);
}

/* Recursively print a tree-like comparison of TYPE_A and TYPE_B to PP,
   indented by INDENT spaces.

   For example given types:

     vector<map<int,double>>

   and

     vector<map<double,float>>

   the output with type elision would be:

     vector<
       map<
         [...],
         [double != float]>>

   and without type-elision would be:

     vector<
       map<
         int,
         [double != float]>>

   TYPE_A and TYPE_B must both be comparable template types
   (as per comparable_template_types_p).

   Template arguments in which both types are using the default arguments
   are not printed; if at least one of the two types is using a non-default
   argument, then both arguments are printed.  */

static void
print_template_tree_comparison (pretty_printer *pp, tree type_a, tree type_b,
				bool verbose, int indent)
{
  print_template_differences (pp, type_a, type_b, verbose, indent);
}

/* Subroutine for use in a format_postprocessor::handle
   implementation.  Adds a chunk to the end of
   formatted output, so that it will be printed
   by pp_output_formatted_text.  */

static void
append_formatted_chunk (pretty_printer *pp, const char *content)
{
  output_buffer *buffer = pp_buffer (pp);
  struct chunk_info *chunk_array = buffer->cur_chunk_array;
  const char **args = chunk_array->args;

  unsigned int chunk_idx;
  for (chunk_idx = 0; args[chunk_idx]; chunk_idx++)
    ;
  args[chunk_idx++] = content;
  args[chunk_idx] = NULL;
}

/* Create a copy of CONTENT, with quotes added, and,
   potentially, with colorization.
   No escaped is performed on CONTENT.
   The result is in a GC-allocated buffer. */

static const char *
add_quotes (const char *content, bool show_color)
{
  pretty_printer tmp_pp;
  pp_show_color (&tmp_pp) = show_color;

  /* We have to use "%<%s%>" rather than "%qs" here in order to avoid
     quoting colorization bytes within the results.  */
  pp_printf (&tmp_pp, "%<%s%>", content);

  return pp_ggc_formatted_text (&tmp_pp);
}

/* If we had %H and %I, and hence deferred printing them,
   print them now, storing the result into the chunk_info
   for pp_format.  Quote them if 'q' was provided.
   Also print the difference in tree form, adding it as
   an additional chunk.  */

void
cxx_format_postprocessor::handle (pretty_printer *pp)
{
  /* If we have one of %H and %I, the other should have
     been present.  */
  if (m_type_a.m_tree || m_type_b.m_tree)
    {
      /* Avoid reentrancy issues by working with a copy of
	 m_type_a and m_type_b, resetting them now.  */
      deferred_printed_type type_a = m_type_a;
      deferred_printed_type type_b = m_type_b;
      m_type_a = deferred_printed_type ();
      m_type_b = deferred_printed_type ();

      gcc_assert (type_a.m_buffer_ptr);
      gcc_assert (type_b.m_buffer_ptr);

      bool show_color = pp_show_color (pp);

      const char *type_a_text;
      const char *type_b_text;

      if (comparable_template_types_p (type_a.m_tree, type_b.m_tree))
	{
	  type_a_text
	    = type_to_string_with_compare (type_a.m_tree, type_b.m_tree,
					   type_a.m_verbose, show_color);
	  type_b_text
	    = type_to_string_with_compare (type_b.m_tree, type_a.m_tree,
					   type_b.m_verbose, show_color);

	  if (flag_diagnostics_show_template_tree)
	    {
	      pretty_printer inner_pp;
	      pp_show_color (&inner_pp) = pp_show_color (pp);
	      print_template_tree_comparison
		(&inner_pp, type_a.m_tree, type_b.m_tree, type_a.m_verbose, 2);
	      append_formatted_chunk (pp, pp_ggc_formatted_text (&inner_pp));
	    }
	}
      else
	{
	  /* If the types were not comparable (or if only one of %H/%I was
	     provided), they are printed normally, and no difference tree
	     is printed.  */
	  type_a_text = type_to_string (type_a.m_tree, type_a.m_verbose,
					true, &type_a.m_quote, show_color);
	  type_b_text = type_to_string (type_b.m_tree, type_b.m_verbose,
					true, &type_b.m_quote, show_color);
	}

      if (type_a.m_quote)
	type_a_text = add_quotes (type_a_text, show_color);
      *type_a.m_buffer_ptr = type_a_text;

       if (type_b.m_quote)
	type_b_text = add_quotes (type_b_text, show_color);
      *type_b.m_buffer_ptr = type_b_text;
   }
}

/* Subroutine for handling %H and %I, to support i18n of messages like:

    error_at (loc, "could not convert %qE from %qH to %qI",
	       expr, type_a, type_b);

   so that we can print things like:

     could not convert 'foo' from 'map<int,double>' to 'map<int,int>'

   and, with type-elision:

     could not convert 'foo' from 'map<[...],double>' to 'map<[...],int>'

   (with color-coding of the differences between the types).

   The %H and %I format codes are peers: both must be present,
   and they affect each other.  Hence to handle them, we must
   delay printing until we have both, deferring the printing to
   pretty_printer's m_format_postprocessor hook.

   This is called in phase 2 of pp_format, when it is accumulating
   a series of formatted chunks.  We stash the location of the chunk
   we're meant to have written to, so that we can write to it in the
   m_format_postprocessor hook.

   We also need to stash whether a 'q' prefix was provided (the QUOTE
   param)  so that we can add the quotes when writing out the delayed
   chunk.  */

static void
defer_phase_2_of_type_diff (deferred_printed_type *deferred,
			    tree type, const char **buffer_ptr,
			    bool verbose, bool quote)
{
  gcc_assert (deferred->m_tree == NULL_TREE);
  gcc_assert (deferred->m_buffer_ptr == NULL);
  *deferred = deferred_printed_type (type, buffer_ptr, verbose, quote);
}


/* Called from output_format -- during diagnostic message processing --
   to handle C++ specific format specifier with the following meanings:
   %A   function argument-list.
   %C	tree code.
   %D   declaration.
   %E   expression.
   %F   function declaration.
   %G   gcall *
   %H   type difference (from).
   %I   type difference (to).
   %K   tree
   %L	language as used in extern "lang".
   %O	binary operator.
   %P   function parameter whose position is indicated by an integer.
   %Q	assignment operator.
   %S   substitution (template + args)
   %T   type.
   %V   cv-qualifier.
   %X   exception-specification.  */
static bool
cp_printer (pretty_printer *pp, text_info *text, const char *spec,
	    int precision, bool wide, bool set_locus, bool verbose,
	    bool *quoted, const char **buffer_ptr)
{
  gcc_assert (pp->m_format_postprocessor);
  cxx_format_postprocessor *postprocessor
    = static_cast <cxx_format_postprocessor *> (pp->m_format_postprocessor);

  const char *result;
  tree t = NULL;
#define next_tree    (t = va_arg (*text->args_ptr, tree))
#define next_tcode   ((enum tree_code) va_arg (*text->args_ptr, int))
#define next_lang    ((enum languages) va_arg (*text->args_ptr, int))
#define next_int     va_arg (*text->args_ptr, int)

  if (precision != 0 || wide)
    return false;

  switch (*spec)
    {
    case 'A': result = args_to_string (next_tree, verbose);	break;
    case 'C': result = code_to_string (next_tcode);		break;
    case 'D':
      {
	tree temp = next_tree;
	if (VAR_P (temp)
	    && DECL_HAS_DEBUG_EXPR_P (temp))
	  {
	    temp = DECL_DEBUG_EXPR (temp);
	    if (!DECL_P (temp))
	      {
		result = expr_to_string (temp);
		break;
	      }
	  }
	result = decl_to_string (temp, verbose);
      }
      break;
    case 'E': result = expr_to_string (next_tree);		break;
    case 'F': result = fndecl_to_string (next_tree, verbose);	break;
    case 'G':
      percent_G_format (text);
      return true;
    case 'H':
      defer_phase_2_of_type_diff (&postprocessor->m_type_a, next_tree,
				  buffer_ptr, verbose, *quoted);
      return true;
    case 'I':
      defer_phase_2_of_type_diff (&postprocessor->m_type_b, next_tree,
				  buffer_ptr, verbose, *quoted);
      return true;
    case 'K':
      t = va_arg (*text->args_ptr, tree);
      percent_K_format (text, EXPR_LOCATION (t), TREE_BLOCK (t));
      return true;
    case 'L': result = language_to_string (next_lang);		break;
    case 'O': result = op_to_string (false, next_tcode);	break;
    case 'P': result = parm_to_string (next_int);		break;
    case 'Q': result = op_to_string (true, next_tcode);		break;
    case 'S': result = subst_to_string (next_tree);		break;
    case 'T':
      {
	result = type_to_string (next_tree, verbose, false, quoted,
				 pp_show_color (pp));
      }
      break;
    case 'V': result = cv_to_string (next_tree, verbose);	break;
    case 'X': result = eh_spec_to_string (next_tree, verbose);  break;

    default:
      return false;
    }

  pp_string (pp, result);
  if (set_locus && t != NULL)
    text->set_location (0, location_of (t), SHOW_RANGE_WITH_CARET);
  return true;
#undef next_tree
#undef next_tcode
#undef next_lang
#undef next_int
}

/* Warn about the use of C++0x features when appropriate.  */
void
maybe_warn_cpp0x (cpp0x_warn_str str)
{
  if (cxx_dialect == cxx98)
    switch (str)
      {
      case CPP0X_INITIALIZER_LISTS:
	pedwarn (input_location, 0, 
		 "extended initializer lists "
		 "only available with %<-std=c++11%> or %<-std=gnu++11%>");
	break;
      case CPP0X_EXPLICIT_CONVERSION:
	pedwarn (input_location, 0,
		 "explicit conversion operators "
		 "only available with %<-std=c++11%> or %<-std=gnu++11%>");
	break;
      case CPP0X_VARIADIC_TEMPLATES:
	pedwarn (input_location, 0,
		 "variadic templates "
		 "only available with %<-std=c++11%> or %<-std=gnu++11%>");
	break;
      case CPP0X_LAMBDA_EXPR:
	pedwarn (input_location, 0,
		 "lambda expressions "
		  "only available with %<-std=c++11%> or %<-std=gnu++11%>");
	break;
      case CPP0X_AUTO:
	pedwarn (input_location, 0,
		 "C++11 auto only available with %<-std=c++11%> or "
		 "%<-std=gnu++11%>");
	break;
      case CPP0X_SCOPED_ENUMS:
	pedwarn (input_location, 0,
		 "scoped enums only available with %<-std=c++11%> or "
		 "%<-std=gnu++11%>");
	break;
      case CPP0X_DEFAULTED_DELETED:
	pedwarn (input_location, 0,
		 "defaulted and deleted functions "
		 "only available with %<-std=c++11%> or %<-std=gnu++11%>");
	break;
      case CPP0X_INLINE_NAMESPACES:
	pedwarn (input_location, OPT_Wpedantic,
		 "inline namespaces "
		 "only available with %<-std=c++11%> or %<-std=gnu++11%>");
	break;
      case CPP0X_OVERRIDE_CONTROLS:
	pedwarn (input_location, 0,
		 "override controls (override/final) "
		 "only available with %<-std=c++11%> or %<-std=gnu++11%>");
        break;
      case CPP0X_NSDMI:
	pedwarn (input_location, 0,
		 "non-static data member initializers "
		 "only available with %<-std=c++11%> or %<-std=gnu++11%>");
        break;
      case CPP0X_USER_DEFINED_LITERALS:
	pedwarn (input_location, 0,
		 "user-defined literals "
		 "only available with %<-std=c++11%> or %<-std=gnu++11%>");
	break;
      case CPP0X_DELEGATING_CTORS:
	pedwarn (input_location, 0,
		 "delegating constructors "
		 "only available with %<-std=c++11%> or %<-std=gnu++11%>");
        break;
      case CPP0X_INHERITING_CTORS:
	pedwarn (input_location, 0,
		 "inheriting constructors "
		 "only available with %<-std=c++11%> or %<-std=gnu++11%>");
        break;
      case CPP0X_ATTRIBUTES:
	pedwarn (input_location, 0,
		 "c++11 attributes "
		 "only available with %<-std=c++11%> or %<-std=gnu++11%>");
	break;
      case CPP0X_REF_QUALIFIER:
	pedwarn (input_location, 0,
		 "ref-qualifiers "
		 "only available with %<-std=c++11%> or %<-std=gnu++11%>");
	break;
      default:
	gcc_unreachable ();
      }
}

/* Warn about the use of variadic templates when appropriate.  */
void
maybe_warn_variadic_templates (void)
{
  maybe_warn_cpp0x (CPP0X_VARIADIC_TEMPLATES);
}


/* Issue an ISO C++98 pedantic warning at LOCATION, conditional on
   option OPT with text GMSGID.  Use this function to report
   diagnostics for constructs that are invalid C++98, but valid
   C++0x.  */
bool
pedwarn_cxx98 (location_t location, int opt, const char *gmsgid, ...)
{
  diagnostic_info diagnostic;
  va_list ap;
  bool ret;
  rich_location richloc (line_table, location);

  va_start (ap, gmsgid);
  diagnostic_set_info (&diagnostic, gmsgid, &ap, &richloc,
		       (cxx_dialect == cxx98) ? DK_PEDWARN : DK_WARNING);
  diagnostic.option_index = opt;
  ret = diagnostic_report_diagnostic (global_dc, &diagnostic);
  va_end (ap);
  return ret;
}

/* Issue a diagnostic that NAME cannot be found in SCOPE.  DECL is what
   we found when we tried to do the lookup.  LOCATION is the location of
   the NAME identifier.  */

void
qualified_name_lookup_error (tree scope, tree name,
			     tree decl, location_t location)
{
  if (scope == error_mark_node)
    ; /* We already complained.  */
  else if (TYPE_P (scope))
    {
      if (!COMPLETE_TYPE_P (scope))
	error_at (location, "incomplete type %qT used in nested name specifier",
		  scope);
      else if (TREE_CODE (decl) == TREE_LIST)
	{
	  error_at (location, "reference to %<%T::%D%> is ambiguous",
		    scope, name);
	  print_candidates (decl);
	}
      else
	{
	  name_hint hint;
	  if (SCOPED_ENUM_P (scope) && TREE_CODE (name) == IDENTIFIER_NODE)
	    hint = suggest_alternative_in_scoped_enum (name, scope);
	  if (const char *suggestion = hint.suggestion ())
	    {
	      gcc_rich_location richloc (location);
	      richloc.add_fixit_replace (suggestion);
	      error_at (&richloc,
			"%qD is not a member of %qT; did you mean %qs?",
			name, scope, suggestion);
	    }
	  else
	    error_at (location, "%qD is not a member of %qT", name, scope);
	}
    }
  else if (scope != global_namespace)
    {
      auto_diagnostic_group d;
      bool emit_fixit = true;
      name_hint hint
	= suggest_alternative_in_explicit_scope (location, name, scope);
      if (!hint)
	{
	  hint = suggest_alternatives_in_other_namespaces (location, name);
	  /* "location" is just the location of the name, not of the explicit
	     scope, and it's not easy to get at the latter, so we can't issue
	     fix-it hints for the suggestion.  */
	  emit_fixit = false;
	}
      if (const char *suggestion = hint.suggestion ())
	{
	  gcc_rich_location richloc (location);
	  if (emit_fixit)
	    richloc.add_fixit_replace (suggestion);
	  error_at (&richloc, "%qD is not a member of %qD; did you mean %qs?",
		    name, scope, suggestion);
	}
      else
	error_at (location, "%qD is not a member of %qD", name, scope);
    }
  else
    {
      auto_diagnostic_group d;
      name_hint hint = suggest_alternatives_for (location, name, true);
      if (const char *suggestion = hint.suggestion ())
	{
	  gcc_rich_location richloc (location);
	  richloc.add_fixit_replace (suggestion);
	  error_at (&richloc,
		    "%<::%D%> has not been declared; did you mean %qs?",
		    name, suggestion);
	}
      else
	error_at (location, "%<::%D%> has not been declared", name);
    }
}

/* C++-specific implementation of range_label::get_text () vfunc for
   range_label_for_type_mismatch.

   Compare with print_template_differences above.  */

label_text
range_label_for_type_mismatch::get_text (unsigned /*range_idx*/) const
{
  if (m_labelled_type == NULL_TREE)
    return label_text (NULL, false);

  const bool verbose = false;
  const bool show_color = false;

  const char *result;
  if (m_other_type
      && comparable_template_types_p (m_labelled_type, m_other_type))
    result = type_to_string_with_compare (m_labelled_type, m_other_type,
					  verbose, show_color);
  else
    result = type_to_string (m_labelled_type, verbose, true, NULL, show_color);

  /* Both of the above return GC-allocated buffers, so the caller mustn't
     free them.  */
  return label_text (const_cast <char *> (result), false);
}<|MERGE_RESOLUTION|>--- conflicted
+++ resolved
@@ -3162,25 +3162,6 @@
   return id ? IDENTIFIER_POINTER (id) : M_("<unknown>");
 }
 
-/* Return true if telling the user that another type is equivalent to TYPE
-   might be useful information.  */
-
-static bool
-user_facing_type_p (tree type)
-{
-  tree decl = TYPE_NAME (type);
-  /* Return false for built-in declarations of artificial types whose names
-     are in the reserved namespace.  In this case the other type is likely
-     to be a user-facing typedef, defined in a header file.  */
-  if (decl
-      && DECL_P (decl)
-      && DECL_IS_BUILTIN (decl)
-      && IDENTIFIER_POINTER (DECL_NAME (decl))[0] == '_'
-      && TYPE_ARTIFICIAL (type))
-    return false;
-  return true;
-}
-
 /* Return a GC-allocated representation of type TYP, with verbosity VERBOSE.
 
    If QUOTE is non-NULL and if *QUOTE is true, then quotes are added to the
@@ -3227,17 +3208,11 @@
      stripped version.  But sometimes the stripped version looks
      exactly the same, so we don't want it after all.  To avoid printing
      it in that case, we play ugly obstack games.  */
-  tree aka;
   if (typ && TYPE_P (typ) && typ != TYPE_CANONICAL (typ)
-      && !uses_template_parms (typ)
-      && (aka = strip_typedefs (typ),
-	  user_facing_type_p (aka)))
+      && !uses_template_parms (typ))
     {
       int aka_start, aka_len; char *p;
-<<<<<<< HEAD
-=======
       tree aka = strip_typedefs (typ, NULL, STF_USER_VISIBLE);
->>>>>>> 3f7c8055
       if (quote && *quote)
 	pp_end_quote (cxx_pp, show_color);
       pp_string (cxx_pp, " {aka");

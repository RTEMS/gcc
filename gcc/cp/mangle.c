--- conflicted
+++ resolved
@@ -53,10 +53,6 @@
 #include "tm_p.h"
 #include "cp-tree.h"
 #include "obstack.h"
-<<<<<<< HEAD
-#include "toplev.h"
-=======
->>>>>>> 155d23aa
 #include "flags.h"
 #include "target.h"
 #include "cgraph.h"
@@ -1955,16 +1951,7 @@
 	      break;
 
 	    case LANG_TYPE:
-<<<<<<< HEAD
-	      if (NULLPTR_TYPE_P (type))
-		{
-		  write_string ("Dn");
-		  break;
-		}
-	      /* else fall through.  */
-=======
 	      /* fall through.  */
->>>>>>> 155d23aa
 
 	    default:
 	      gcc_unreachable ();
@@ -1997,15 +1984,12 @@
      int[3]", the "const" is emitted with the "int", not with the
      array.  */
   cp_cv_quals quals = TYPE_QUALS (type);
-<<<<<<< HEAD
-=======
 
   /* Attribute const/noreturn are not reflected in mangling.  */
   if (abi_version_at_least (5)
       && (TREE_CODE (type) == FUNCTION_TYPE
 	  || TREE_CODE (type) == METHOD_TYPE))
     return 0;
->>>>>>> 155d23aa
 
   if (quals & TYPE_QUAL_RESTRICT)
     {

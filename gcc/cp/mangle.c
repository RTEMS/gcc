--- conflicted
+++ resolved
@@ -71,10 +71,6 @@
 #include "function.h"
 #include "ipa-ref.h"
 #include "cgraph.h"
-<<<<<<< HEAD
-#include "wide-int.h"
-=======
->>>>>>> 7d5059b2
 #include "attribs.h"
 
 /* Debugging support.  */
@@ -2204,13 +2200,6 @@
        'V', 'r', and 'U' (farthest from the base type) ..."  */
 
   /* Mangle attributes that affect type identity as extended qualifiers.
-<<<<<<< HEAD
-
-     We mangle them onto the obstack, then copy the result into a string
-     vector and back up the obstack.  Once we've handled all of them we
-     sort them and write them out in order.
-=======
->>>>>>> 7d5059b2
 
      We don't do this with classes and enums because their attributes
      are part of their definitions, not something added on.  */
@@ -2249,11 +2238,8 @@
 	    }
 
 	  ++num_qualifiers;
-<<<<<<< HEAD
-=======
 	  if (abi_version_crosses (9))
 	    G.need_abi_warning = true;
->>>>>>> 7d5059b2
 	}
     }
 

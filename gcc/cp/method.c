/* Handle the hair of processing (but not expanding) inline functions.
   Also manage function and variable name overloading.
   Copyright (C) 1987, 1989, 1992, 1993, 1994, 1995, 1996, 1997, 1998,
   1999, 2000, 2001, 2002, 2003, 2004, 2005, 2007, 2008, 2009
   Free Software Foundation, Inc.
   Contributed by Michael Tiemann (tiemann@cygnus.com)

This file is part of GCC.

GCC is free software; you can redistribute it and/or modify
it under the terms of the GNU General Public License as published by
the Free Software Foundation; either version 3, or (at your option)
any later version.

GCC is distributed in the hope that it will be useful,
but WITHOUT ANY WARRANTY; without even the implied warranty of
MERCHANTABILITY or FITNESS FOR A PARTICULAR PURPOSE.  See the
GNU General Public License for more details.

You should have received a copy of the GNU General Public License
along with GCC; see the file COPYING3.  If not see
<http://www.gnu.org/licenses/>.  */


/* Handle method declarations.  */
#include "config.h"
#include "system.h"
#include "coretypes.h"
#include "tm.h"
#include "tree.h"
#include "cp-tree.h"
#include "output.h"
#include "flags.h"
#include "toplev.h"
#include "tm_p.h"
#include "target.h"
#include "tree-pass.h"
#include "diagnostic.h"
#include "cgraph.h"
#include "gimple.h"

/* Various flags to control the mangling process.  */

enum mangling_flags
{
  /* No flags.  */
  mf_none = 0,
  /* The thing we are presently mangling is part of a template type,
     rather than a fully instantiated type.  Therefore, we may see
     complex expressions where we would normally expect to see a
     simple integer constant.  */
  mf_maybe_uninstantiated = 1,
  /* When mangling a numeric value, use the form `_XX_' (instead of
     just `XX') if the value has more than one digit.  */
  mf_use_underscores_around_value = 2
};

typedef enum mangling_flags mangling_flags;

static void do_build_copy_assign (tree);
static void do_build_copy_constructor (tree);
static tree make_alias_for_thunk (tree);

/* Called once to initialize method.c.  */

void
init_method (void)
{
  init_mangle ();
}

/* Return a this or result adjusting thunk to FUNCTION.  THIS_ADJUSTING
   indicates whether it is a this or result adjusting thunk.
   FIXED_OFFSET and VIRTUAL_OFFSET indicate how to do the adjustment
   (see thunk_adjust).  VIRTUAL_OFFSET can be NULL, but FIXED_OFFSET
   never is.  VIRTUAL_OFFSET is the /index/ into the vtable for this
   adjusting thunks, we scale it to a byte offset. For covariant
   thunks VIRTUAL_OFFSET is the virtual binfo.  You must post process
   the returned thunk with finish_thunk.  */

tree
make_thunk (tree function, bool this_adjusting,
	    tree fixed_offset, tree virtual_offset)
{
  HOST_WIDE_INT d;
  tree thunk;

  gcc_assert (TREE_CODE (function) == FUNCTION_DECL);
  /* We can have this thunks to covariant thunks, but not vice versa.  */
  gcc_assert (!DECL_THIS_THUNK_P (function));
  gcc_assert (!DECL_RESULT_THUNK_P (function) || this_adjusting);

  /* Scale the VIRTUAL_OFFSET to be in terms of bytes.  */
  if (this_adjusting && virtual_offset)
    virtual_offset
      = size_binop (MULT_EXPR,
		    virtual_offset,
		    convert (ssizetype,
			     TYPE_SIZE_UNIT (vtable_entry_type)));

  d = tree_low_cst (fixed_offset, 0);

  /* See if we already have the thunk in question.  For this_adjusting
     thunks VIRTUAL_OFFSET will be an INTEGER_CST, for covariant thunks it
     will be a BINFO.  */
  for (thunk = DECL_THUNKS (function); thunk; thunk = DECL_CHAIN (thunk))
    if (DECL_THIS_THUNK_P (thunk) == this_adjusting
	&& THUNK_FIXED_OFFSET (thunk) == d
	&& !virtual_offset == !THUNK_VIRTUAL_OFFSET (thunk)
	&& (!virtual_offset
	    || (this_adjusting
		? tree_int_cst_equal (THUNK_VIRTUAL_OFFSET (thunk),
				      virtual_offset)
		: THUNK_VIRTUAL_OFFSET (thunk) == virtual_offset)))
      return thunk;

  /* All thunks must be created before FUNCTION is actually emitted;
     the ABI requires that all thunks be emitted together with the
     function to which they transfer control.  */
  gcc_assert (!TREE_ASM_WRITTEN (function));
  /* Likewise, we can only be adding thunks to a function declared in
     the class currently being laid out.  */
  gcc_assert (TYPE_SIZE (DECL_CONTEXT (function))
	      && TYPE_BEING_DEFINED (DECL_CONTEXT (function)));

  thunk = build_decl (DECL_SOURCE_LOCATION (function),
		      FUNCTION_DECL, NULL_TREE, TREE_TYPE (function));
  DECL_LANG_SPECIFIC (thunk) = DECL_LANG_SPECIFIC (function);
  cxx_dup_lang_specific_decl (thunk);
  DECL_THUNKS (thunk) = NULL_TREE;

  DECL_CONTEXT (thunk) = DECL_CONTEXT (function);
  TREE_READONLY (thunk) = TREE_READONLY (function);
  TREE_THIS_VOLATILE (thunk) = TREE_THIS_VOLATILE (function);
  TREE_PUBLIC (thunk) = TREE_PUBLIC (function);
  SET_DECL_THUNK_P (thunk, this_adjusting);
  THUNK_TARGET (thunk) = function;
  THUNK_FIXED_OFFSET (thunk) = d;
  THUNK_VIRTUAL_OFFSET (thunk) = virtual_offset;
  THUNK_ALIAS (thunk) = NULL_TREE;

  /* The thunk itself is not a constructor or destructor, even if
     the thing it is thunking to is.  */
  DECL_INTERFACE_KNOWN (thunk) = 1;
  DECL_NOT_REALLY_EXTERN (thunk) = 1;
  DECL_SAVED_FUNCTION_DATA (thunk) = NULL;
  DECL_DESTRUCTOR_P (thunk) = 0;
  DECL_CONSTRUCTOR_P (thunk) = 0;
  DECL_EXTERNAL (thunk) = 1;
  DECL_ARTIFICIAL (thunk) = 1;
  /* The THUNK is not a pending inline, even if the FUNCTION is.  */
  DECL_PENDING_INLINE_P (thunk) = 0;
  DECL_DECLARED_INLINE_P (thunk) = 0;
  /* Nor is it a template instantiation.  */
  DECL_USE_TEMPLATE (thunk) = 0;
  DECL_TEMPLATE_INFO (thunk) = NULL;

  /* Add it to the list of thunks associated with FUNCTION.  */
  DECL_CHAIN (thunk) = DECL_THUNKS (function);
  DECL_THUNKS (function) = thunk;

  return thunk;
}

/* Finish THUNK, a thunk decl.  */

void
finish_thunk (tree thunk)
{
  tree function, name;
  tree fixed_offset = ssize_int (THUNK_FIXED_OFFSET (thunk));
  tree virtual_offset = THUNK_VIRTUAL_OFFSET (thunk);

  gcc_assert (!DECL_NAME (thunk) && DECL_THUNK_P (thunk));
  if (virtual_offset && DECL_RESULT_THUNK_P (thunk))
    virtual_offset = BINFO_VPTR_FIELD (virtual_offset);
  function = THUNK_TARGET (thunk);
  name = mangle_thunk (function, DECL_THIS_THUNK_P (thunk),
		       fixed_offset, virtual_offset);

  /* We can end up with declarations of (logically) different
     covariant thunks, that do identical adjustments.  The two thunks
     will be adjusting between within different hierarchies, which
     happen to have the same layout.  We must nullify one of them to
     refer to the other.  */
  if (DECL_RESULT_THUNK_P (thunk))
    {
      tree cov_probe;

      for (cov_probe = DECL_THUNKS (function);
	   cov_probe; cov_probe = DECL_CHAIN (cov_probe))
	if (DECL_NAME (cov_probe) == name)
	  {
	    gcc_assert (!DECL_THUNKS (thunk));
	    THUNK_ALIAS (thunk) = (THUNK_ALIAS (cov_probe)
				   ? THUNK_ALIAS (cov_probe) : cov_probe);
	    break;
	  }
    }

  DECL_NAME (thunk) = name;
  SET_DECL_ASSEMBLER_NAME (thunk, name);
}

static GTY (()) int thunk_labelno;

/* Create a static alias to target.  */

tree
make_alias_for (tree target, tree newid)
{
  tree alias = build_decl (DECL_SOURCE_LOCATION (target),
			   TREE_CODE (target), newid, TREE_TYPE (target));
  DECL_LANG_SPECIFIC (alias) = DECL_LANG_SPECIFIC (target);
  cxx_dup_lang_specific_decl (alias);
  DECL_CONTEXT (alias) = NULL;
  TREE_READONLY (alias) = TREE_READONLY (target);
  TREE_THIS_VOLATILE (alias) = TREE_THIS_VOLATILE (target);
  TREE_PUBLIC (alias) = 0;
  DECL_INTERFACE_KNOWN (alias) = 1;
  if (DECL_LANG_SPECIFIC (alias))
    {
      DECL_NOT_REALLY_EXTERN (alias) = 1;
      DECL_USE_TEMPLATE (alias) = 0;
      DECL_TEMPLATE_INFO (alias) = NULL;
    }
  DECL_EXTERNAL (alias) = 0;
  DECL_ARTIFICIAL (alias) = 1;
  DECL_TEMPLATE_INSTANTIATED (alias) = 0;
  if (TREE_CODE (alias) == FUNCTION_DECL)
    {
      DECL_SAVED_FUNCTION_DATA (alias) = NULL;
      DECL_DESTRUCTOR_P (alias) = 0;
      DECL_CONSTRUCTOR_P (alias) = 0;
      DECL_PENDING_INLINE_P (alias) = 0;
      DECL_DECLARED_INLINE_P (alias) = 0;
      DECL_INITIAL (alias) = error_mark_node;
      DECL_ARGUMENTS (alias) = copy_list (DECL_ARGUMENTS (target));
    }
  else
    TREE_STATIC (alias) = 1;
  TREE_ADDRESSABLE (alias) = 1;
  TREE_USED (alias) = 1;
  SET_DECL_ASSEMBLER_NAME (alias, DECL_NAME (alias));
  TREE_SYMBOL_REFERENCED (DECL_ASSEMBLER_NAME (alias)) = 1;
  return alias;
}

static tree
make_alias_for_thunk (tree function)
{
  tree alias;
  char buf[256];

  ASM_GENERATE_INTERNAL_LABEL (buf, "LTHUNK", thunk_labelno);
  thunk_labelno++;

  alias = make_alias_for (function, get_identifier (buf));

  if (!flag_syntax_only)
    {
      bool ok = cgraph_same_body_alias (alias, function);
      DECL_ASSEMBLER_NAME (function);
      gcc_assert (ok);
    }

  return alias;
}

/* Emit the definition of a C++ multiple inheritance or covariant
   return vtable thunk.  If EMIT_P is nonzero, the thunk is emitted
   immediately.  */

void
use_thunk (tree thunk_fndecl, bool emit_p)
{
  tree a, t, function, alias;
  tree virtual_offset;
  HOST_WIDE_INT fixed_offset, virtual_value;
  bool this_adjusting = DECL_THIS_THUNK_P (thunk_fndecl);

  /* We should have called finish_thunk to give it a name.  */
  gcc_assert (DECL_NAME (thunk_fndecl));

  /* We should never be using an alias, always refer to the
     aliased thunk.  */
  gcc_assert (!THUNK_ALIAS (thunk_fndecl));

  if (TREE_ASM_WRITTEN (thunk_fndecl))
    return;

  function = THUNK_TARGET (thunk_fndecl);
  if (DECL_RESULT (thunk_fndecl))
    /* We already turned this thunk into an ordinary function.
       There's no need to process this thunk again.  */
    return;

  if (DECL_THUNK_P (function))
    /* The target is itself a thunk, process it now.  */
    use_thunk (function, emit_p);

  /* Thunks are always addressable; they only appear in vtables.  */
  TREE_ADDRESSABLE (thunk_fndecl) = 1;

  /* Figure out what function is being thunked to.  It's referenced in
     this translation unit.  */
  TREE_ADDRESSABLE (function) = 1;
  mark_used (function);
  if (!emit_p)
    return;

  if (TARGET_USE_LOCAL_THUNK_ALIAS_P (function))
   alias = make_alias_for_thunk (function);
  else
   alias = function;

  fixed_offset = THUNK_FIXED_OFFSET (thunk_fndecl);
  virtual_offset = THUNK_VIRTUAL_OFFSET (thunk_fndecl);

  if (virtual_offset)
    {
      if (!this_adjusting)
	virtual_offset = BINFO_VPTR_FIELD (virtual_offset);
      virtual_value = tree_low_cst (virtual_offset, /*pos=*/0);
      gcc_assert (virtual_value);
    }
  else
    virtual_value = 0;

  /* And, if we need to emit the thunk, it's used.  */
  mark_used (thunk_fndecl);
  /* This thunk is actually defined.  */
  DECL_EXTERNAL (thunk_fndecl) = 0;
  /* The linkage of the function may have changed.  FIXME in linkage
     rewrite.  */
  TREE_PUBLIC (thunk_fndecl) = TREE_PUBLIC (function);
  DECL_VISIBILITY (thunk_fndecl) = DECL_VISIBILITY (function);
  DECL_VISIBILITY_SPECIFIED (thunk_fndecl)
    = DECL_VISIBILITY_SPECIFIED (function);
  if (DECL_ONE_ONLY (function) || DECL_WEAK (function))
    make_decl_one_only (thunk_fndecl, cxx_comdat_group (thunk_fndecl));

  if (flag_syntax_only)
    {
      TREE_ASM_WRITTEN (thunk_fndecl) = 1;
      return;
    }

  push_to_top_level ();

  if (TARGET_USE_LOCAL_THUNK_ALIAS_P (function)
      && targetm.have_named_sections)
    {
      resolve_unique_section (function, 0, flag_function_sections);

      if (DECL_SECTION_NAME (function) != NULL && DECL_ONE_ONLY (function))
	{
	  resolve_unique_section (thunk_fndecl, 0, flag_function_sections);

	  /* Output the thunk into the same section as function.  */
	  DECL_SECTION_NAME (thunk_fndecl) = DECL_SECTION_NAME (function);
	}
    }

  /* Set up cloned argument trees for the thunk.  */
  t = NULL_TREE;
  for (a = DECL_ARGUMENTS (function); a; a = DECL_CHAIN (a))
    {
      tree x = copy_node (a);
      DECL_CHAIN (x) = t;
      DECL_CONTEXT (x) = thunk_fndecl;
      SET_DECL_RTL (x, NULL);
      DECL_HAS_VALUE_EXPR_P (x) = 0;
      t = x;
    }
  a = nreverse (t);
  DECL_ARGUMENTS (thunk_fndecl) = a;
  TREE_ASM_WRITTEN (thunk_fndecl) = 1;
  cgraph_add_thunk (thunk_fndecl, function,
		    this_adjusting, fixed_offset, virtual_value,
		    virtual_offset, alias);

  if (!this_adjusting
      || !targetm.asm_out.can_output_mi_thunk (thunk_fndecl, fixed_offset,
					       virtual_value, alias))
    {
      /* If this is a covariant thunk, or we don't have the necessary
	 code for efficient thunks, generate a thunk function that
	 just makes a call to the real function.  Unfortunately, this
	 doesn't work for varargs.  */

      if (varargs_function_p (function))
	error ("generic thunk code fails for method %q#D which uses %<...%>",
	       function);
    }

  pop_from_top_level ();
}

/* Code for synthesizing methods which have default semantics defined.  */

/* True iff CTYPE has a trivial SFK.  */

static bool
type_has_trivial_fn (tree ctype, special_function_kind sfk)
{
  switch (sfk)
    {
    case sfk_constructor:
      return !TYPE_HAS_COMPLEX_DFLT (ctype);
    case sfk_copy_constructor:
      return !TYPE_HAS_COMPLEX_COPY_CTOR (ctype);
    case sfk_move_constructor:
      return !TYPE_HAS_COMPLEX_MOVE_CTOR (ctype);
    case sfk_copy_assignment:
      return !TYPE_HAS_COMPLEX_COPY_ASSIGN (ctype);
    case sfk_move_assignment:
      return !TYPE_HAS_COMPLEX_MOVE_ASSIGN (ctype);
    case sfk_destructor:
      return !TYPE_HAS_NONTRIVIAL_DESTRUCTOR (ctype);
    default:
      gcc_unreachable ();
    }
}

/* Note that CTYPE has a non-trivial SFK even though we previously thought
   it was trivial.  */

static void
type_set_nontrivial_flag (tree ctype, special_function_kind sfk)
{
  switch (sfk)
    {
    case sfk_constructor:
      TYPE_HAS_COMPLEX_DFLT (ctype) = true;
      return;
    case sfk_copy_constructor:
      TYPE_HAS_COMPLEX_COPY_CTOR (ctype) = true;
      return;
    case sfk_move_constructor:
      TYPE_HAS_COMPLEX_MOVE_CTOR (ctype) = true;
      return;
    case sfk_copy_assignment:
      TYPE_HAS_COMPLEX_COPY_ASSIGN (ctype) = true;
      return;
    case sfk_move_assignment:
      TYPE_HAS_COMPLEX_MOVE_ASSIGN (ctype) = true;
      return;
    case sfk_destructor:
      TYPE_HAS_NONTRIVIAL_DESTRUCTOR (ctype) = true;
      return;
    default:
      gcc_unreachable ();
    }
}

/* True iff FN is a trivial defaulted member function ([cd]tor, op=).  */

bool
trivial_fn_p (tree fn)
{
  if (!DECL_DEFAULTED_FN (fn))
    return false;

  /* If fn is a clone, get the primary variant.  */
  fn = DECL_ORIGIN (fn);
  return type_has_trivial_fn (DECL_CONTEXT (fn), special_function_p (fn));
}

/* Generate code for default X(X&) or X(X&&) constructor.  */

static void
do_build_copy_constructor (tree fndecl)
{
  tree parm = FUNCTION_FIRST_USER_PARM (fndecl);
  bool move_p = DECL_MOVE_CONSTRUCTOR_P (fndecl);
  bool trivial = trivial_fn_p (fndecl);

  parm = convert_from_reference (parm);

  if (trivial
      && is_empty_class (current_class_type))
    /* Don't copy the padding byte; it might not have been allocated
       if *this is a base subobject.  */;
  else if (trivial)
    {
      tree t = build2 (INIT_EXPR, void_type_node, current_class_ref, parm);
      finish_expr_stmt (t);
    }
  else
    {
      tree fields = TYPE_FIELDS (current_class_type);
      tree member_init_list = NULL_TREE;
      int cvquals = cp_type_quals (TREE_TYPE (parm));
      int i;
      tree binfo, base_binfo;
      tree init;
      VEC(tree,gc) *vbases;

      /* Initialize all the base-classes with the parameter converted
	 to their type so that we get their copy constructor and not
	 another constructor that takes current_class_type.  We must
	 deal with the binfo's directly as a direct base might be
	 inaccessible due to ambiguity.  */
      for (vbases = CLASSTYPE_VBASECLASSES (current_class_type), i = 0;
	   VEC_iterate (tree, vbases, i, binfo); i++)
	{
	  init = build_base_path (PLUS_EXPR, parm, binfo, 1);
	  if (move_p)
	    init = move (init);
	  member_init_list
	    = tree_cons (binfo,
			 build_tree_list (NULL_TREE, init),
			 member_init_list);
	}

      for (binfo = TYPE_BINFO (current_class_type), i = 0;
	   BINFO_BASE_ITERATE (binfo, i, base_binfo); i++)
	{
	  if (BINFO_VIRTUAL_P (base_binfo))
	    continue;

	  init = build_base_path (PLUS_EXPR, parm, base_binfo, 1);
	  if (move_p)
	    init = move (init);
	  member_init_list
	    = tree_cons (base_binfo,
			 build_tree_list (NULL_TREE, init),
			 member_init_list);
	}

      for (; fields; fields = DECL_CHAIN (fields))
	{
	  tree field = fields;
	  tree expr_type;

	  if (TREE_CODE (field) != FIELD_DECL)
	    continue;

	  expr_type = TREE_TYPE (field);
	  if (DECL_NAME (field))
	    {
	      if (VFIELD_NAME_P (DECL_NAME (field)))
		continue;
	    }
	  else if (ANON_AGGR_TYPE_P (expr_type) && TYPE_FIELDS (expr_type))
	    /* Just use the field; anonymous types can't have
	       nontrivial copy ctors or assignment ops or this
	       function would be deleted.  */;
	  else
	    continue;

	  /* Compute the type of "init->field".  If the copy-constructor
	     parameter is, for example, "const S&", and the type of
	     the field is "T", then the type will usually be "const
	     T".  (There are no cv-qualified variants of reference
	     types.)  */
	  if (TREE_CODE (expr_type) != REFERENCE_TYPE)
	    {
	      int quals = cvquals;

	      if (DECL_MUTABLE_P (field))
		quals &= ~TYPE_QUAL_CONST;
	      quals |= cp_type_quals (expr_type);
	      expr_type = cp_build_qualified_type (expr_type, quals);
	    }

	  init = build3 (COMPONENT_REF, expr_type, parm, field, NULL_TREE);
	  if (move_p && TREE_CODE (expr_type) != REFERENCE_TYPE)
	    init = move (init);
	  init = build_tree_list (NULL_TREE, init);

	  member_init_list = tree_cons (field, init, member_init_list);
	}
      finish_mem_initializers (member_init_list);
    }
}

static void
do_build_copy_assign (tree fndecl)
{
  tree parm = DECL_CHAIN (DECL_ARGUMENTS (fndecl));
  tree compound_stmt;
  bool move_p = move_fn_p (fndecl);
  bool trivial = trivial_fn_p (fndecl);

  compound_stmt = begin_compound_stmt (0);
  parm = convert_from_reference (parm);

  if (trivial
      && is_empty_class (current_class_type))
    /* Don't copy the padding byte; it might not have been allocated
       if *this is a base subobject.  */;
  else if (trivial)
    {
      tree t = build2 (MODIFY_EXPR, void_type_node, current_class_ref, parm);
      finish_expr_stmt (t);
    }
  else
    {
      tree fields;
      int cvquals = cp_type_quals (TREE_TYPE (parm));
      int i;
      tree binfo, base_binfo;

      /* Assign to each of the direct base classes.  */
      for (binfo = TYPE_BINFO (current_class_type), i = 0;
	   BINFO_BASE_ITERATE (binfo, i, base_binfo); i++)
	{
	  tree converted_parm;
	  VEC(tree,gc) *parmvec;

	  /* We must convert PARM directly to the base class
	     explicitly since the base class may be ambiguous.  */
	  converted_parm = build_base_path (PLUS_EXPR, parm, base_binfo, 1);
	  if (move_p)
	    converted_parm = move (converted_parm);
	  /* Call the base class assignment operator.  */
	  parmvec = make_tree_vector_single (converted_parm);
	  finish_expr_stmt
	    (build_special_member_call (current_class_ref,
					ansi_assopname (NOP_EXPR),
					&parmvec,
					base_binfo,
					LOOKUP_NORMAL | LOOKUP_NONVIRTUAL,
                                        tf_warning_or_error));
	  release_tree_vector (parmvec);
	}

      /* Assign to each of the non-static data members.  */
      for (fields = TYPE_FIELDS (current_class_type);
	   fields;
	   fields = DECL_CHAIN (fields))
	{
	  tree comp = current_class_ref;
	  tree init = parm;
	  tree field = fields;
	  tree expr_type;
	  int quals;

	  if (TREE_CODE (field) != FIELD_DECL || DECL_ARTIFICIAL (field))
	    continue;

	  expr_type = TREE_TYPE (field);

	  if (CP_TYPE_CONST_P (expr_type))
	    {
	      error ("non-static const member %q#D, can't use default "
		     "assignment operator", field);
	      continue;
	    }
	  else if (TREE_CODE (expr_type) == REFERENCE_TYPE)
	    {
	      error ("non-static reference member %q#D, can't use "
		     "default assignment operator", field);
	      continue;
	    }

	  if (DECL_NAME (field))
	    {
	      if (VFIELD_NAME_P (DECL_NAME (field)))
		continue;
	    }
	  else if (ANON_AGGR_TYPE_P (expr_type)
		   && TYPE_FIELDS (expr_type) != NULL_TREE)
	    /* Just use the field; anonymous types can't have
	       nontrivial copy ctors or assignment ops or this
	       function would be deleted.  */;
	  else
	    continue;

	  comp = build3 (COMPONENT_REF, expr_type, comp, field, NULL_TREE);

	  /* Compute the type of init->field  */
	  quals = cvquals;
	  if (DECL_MUTABLE_P (field))
	    quals &= ~TYPE_QUAL_CONST;
	  expr_type = cp_build_qualified_type (expr_type, quals);

	  init = build3 (COMPONENT_REF, expr_type, init, field, NULL_TREE);
	  if (move_p && TREE_CODE (expr_type) != REFERENCE_TYPE)
	    init = move (init);

	  if (DECL_NAME (field))
	    init = cp_build_modify_expr (comp, NOP_EXPR, init, 
					 tf_warning_or_error);
	  else
	    init = build2 (MODIFY_EXPR, TREE_TYPE (comp), comp, init);
	  finish_expr_stmt (init);
	}
    }
  finish_return_stmt (current_class_ref);
  finish_compound_stmt (compound_stmt);
}

/* Synthesize FNDECL, a non-static member function.   */

void
synthesize_method (tree fndecl)
{
  bool nested = (current_function_decl != NULL_TREE);
  tree context = decl_function_context (fndecl);
  bool need_body = true;
  tree stmt;
  location_t save_input_location = input_location;
  int error_count = errorcount;
  int warning_count = warningcount;

  /* Reset the source location, we might have been previously
     deferred, and thus have saved where we were first needed.  */
  DECL_SOURCE_LOCATION (fndecl)
    = DECL_SOURCE_LOCATION (TYPE_NAME (DECL_CONTEXT (fndecl)));

  /* If we've been asked to synthesize a clone, just synthesize the
     cloned function instead.  Doing so will automatically fill in the
     body for the clone.  */
  if (DECL_CLONED_FUNCTION_P (fndecl))
    fndecl = DECL_CLONED_FUNCTION (fndecl);

  /* We may be in the middle of deferred access check.  Disable
     it now.  */
  push_deferring_access_checks (dk_no_deferred);

  if (! context)
    push_to_top_level ();
  else if (nested)
    push_function_context ();

  input_location = DECL_SOURCE_LOCATION (fndecl);

  start_preparsed_function (fndecl, NULL_TREE, SF_DEFAULT | SF_PRE_PARSED);
  stmt = begin_function_body ();

  if (DECL_OVERLOADED_OPERATOR_P (fndecl) == NOP_EXPR)
    {
      do_build_copy_assign (fndecl);
      need_body = false;
    }
  else if (DECL_CONSTRUCTOR_P (fndecl))
    {
      tree arg_chain = FUNCTION_FIRST_USER_PARMTYPE (fndecl);
      if (arg_chain != void_list_node)
	do_build_copy_constructor (fndecl);
      else
	finish_mem_initializers (NULL_TREE);
    }

  /* If we haven't yet generated the body of the function, just
     generate an empty compound statement.  */
  if (need_body)
    {
      tree compound_stmt;
      compound_stmt = begin_compound_stmt (BCS_FN_BODY);
      finish_compound_stmt (compound_stmt);
    }

  finish_function_body (stmt);
  expand_or_defer_fn (finish_function (0));

  input_location = save_input_location;

  if (! context)
    pop_from_top_level ();
  else if (nested)
    pop_function_context ();

  pop_deferring_access_checks ();

  if (error_count != errorcount || warning_count != warningcount)
    inform (input_location, "synthesized method %qD first required here ",
	    fndecl);
}

/* Build a reference to type TYPE with cv-quals QUALS, which is an
   rvalue if RVALUE is true.  */

static tree
build_stub_type (tree type, int quals, bool rvalue)
{
  tree argtype = cp_build_qualified_type (type, quals);
  return cp_build_reference_type (argtype, rvalue);
}

/* Build a dummy glvalue from dereferencing a dummy reference of type
   REFTYPE.  */

static tree
build_stub_object (tree reftype)
{
  tree stub = build1 (NOP_EXPR, reftype, integer_one_node);
  return convert_from_reference (stub);
}

/* Determine which function will be called when looking up NAME in TYPE,
   called with a single ARGTYPE argument, or no argument if ARGTYPE is
   null.  FLAGS and COMPLAIN are as for build_new_method_call.

   Returns a FUNCTION_DECL if all is well.
   Returns NULL_TREE if overload resolution failed.
   Returns error_mark_node if the chosen function cannot be called.  */

static tree
locate_fn_flags (tree type, tree name, tree argtype, int flags,
		 tsubst_flags_t complain)
{
  tree ob, fn, fns, binfo, rval;
  VEC(tree,gc) *args;

  if (TYPE_P (type))
    binfo = TYPE_BINFO (type);
  else
    {
      binfo = type;
      type = BINFO_TYPE (binfo);
    }

  ob = build_stub_object (cp_build_reference_type (type, false));
  args = make_tree_vector ();
  if (argtype)
    {
      tree arg = build_stub_object (argtype);
      VEC_quick_push (tree, args, arg);
    }

  fns = lookup_fnfields (binfo, name, 0);
  rval = build_new_method_call (ob, fns, &args, binfo, flags, &fn, complain);

  release_tree_vector (args);
  if (fn && rval == error_mark_node)
    return rval;
  else
    return fn;
}

/* Locate the dtor of TYPE.  */

tree
get_dtor (tree type)
{
  tree fn = locate_fn_flags (type, complete_dtor_identifier, NULL_TREE,
			     LOOKUP_NORMAL, tf_warning_or_error);
  if (fn == error_mark_node)
    return NULL_TREE;
  return fn;
}

/* Locate the default ctor of TYPE.  */

tree
locate_ctor (tree type)
{
  tree fn = locate_fn_flags (type, complete_ctor_identifier, NULL_TREE,
			     LOOKUP_SPECULATIVE, tf_none);
  if (fn == error_mark_node)
    return NULL_TREE;
  return fn;
}

/* Likewise, but give any appropriate errors.  */

tree
get_default_ctor (tree type)
{
  tree fn = locate_fn_flags (type, complete_ctor_identifier, NULL_TREE,
			     LOOKUP_NORMAL, tf_warning_or_error);
  if (fn == error_mark_node)
    return NULL_TREE;
  return fn;
}

/* Locate the copy ctor of TYPE.  */

tree
get_copy_ctor (tree type)
{
  int quals = (TYPE_HAS_CONST_COPY_CTOR (type)
	       ? TYPE_QUAL_CONST : TYPE_UNQUALIFIED);
  tree argtype = build_stub_type (type, quals, false);
  tree fn = locate_fn_flags (type, complete_ctor_identifier, argtype,
			     LOOKUP_NORMAL, tf_warning_or_error);
  if (fn == error_mark_node)
    return NULL_TREE;
  return fn;
}

/* Locate the copy assignment operator of TYPE.  */

tree
get_copy_assign (tree type)
{
  int quals = (TYPE_HAS_CONST_COPY_ASSIGN (type)
	       ? TYPE_QUAL_CONST : TYPE_UNQUALIFIED);
  tree argtype = build_stub_type (type, quals, false);
  tree fn = locate_fn_flags (type, ansi_assopname (NOP_EXPR), argtype,
			     LOOKUP_NORMAL, tf_warning_or_error);
  if (fn == error_mark_node)
    return NULL_TREE;
  return fn;
}

/* Subroutine of synthesized_method_walk.  Update SPEC_P, TRIVIAL_P and
   DELETED_P or give an error message MSG with argument ARG.  */

static void
process_subob_fn (tree fn, bool move_p, tree *spec_p, bool *trivial_p,
		  bool *deleted_p, bool *constexpr_p,
		  const char *msg, tree arg)
{
  if (!fn || fn == error_mark_node)
    goto bad;

  if (spec_p)
    {
      tree raises = TYPE_RAISES_EXCEPTIONS (TREE_TYPE (fn));
      *spec_p = merge_exception_specifiers (*spec_p, raises);
    }

  if (!trivial_fn_p (fn))
    {
      if (trivial_p)
	*trivial_p = false;
      if (TREE_CODE (arg) == FIELD_DECL
	  && TREE_CODE (DECL_CONTEXT (arg)) == UNION_TYPE)
	{
	  if (deleted_p)
	    *deleted_p = true;
	  if (msg)
	    error ("union member %q+D with non-trivial %qD", arg, fn);
	}
    }

  if (move_p && !move_fn_p (fn) && !trivial_fn_p (fn))
    {
      if (msg)
	error (msg, arg);
      goto bad;
    }

  if (constexpr_p && !DECL_DECLARED_CONSTEXPR_P (fn))
    *constexpr_p = false;

  return;

 bad:
  if (deleted_p)
    *deleted_p = true;
}

/* Subroutine of synthesized_method_walk to allow recursion into anonymous
   aggregates.  */

static void
walk_field_subobs (tree fields, tree fnname, special_function_kind sfk,
		   int quals, bool copy_arg_p, bool move_p,
		   bool assign_p, tree *spec_p, bool *trivial_p,
		   bool *deleted_p, bool *constexpr_p, const char *msg,
		   int flags, tsubst_flags_t complain)
{
  tree field;
  for (field = fields; field; field = DECL_CHAIN (field))
    {
      tree mem_type, argtype, rval;

      if (TREE_CODE (field) != FIELD_DECL
	  || DECL_ARTIFICIAL (field))
	continue;

      mem_type = strip_array_types (TREE_TYPE (field));
      if (assign_p)
	{
	  bool bad = true;
	  if (CP_TYPE_CONST_P (mem_type) && !CLASS_TYPE_P (mem_type))
	    {
	      if (msg)
		error ("non-static const member %q#D, can't use default "
		       "assignment operator", field);
	    }
	  else if (TREE_CODE (mem_type) == REFERENCE_TYPE)
	    {
	      if (msg)
		error ("non-static reference member %q#D, can't use "
		       "default assignment operator", field);
	    }
	  else
	    bad = false;

	  if (bad && deleted_p)
	    *deleted_p = true;
	}
      else if (sfk == sfk_constructor)
	{
	  bool bad = true;
	  if (CP_TYPE_CONST_P (mem_type)
	      && (!CLASS_TYPE_P (mem_type)
		  || !type_has_user_provided_default_constructor (mem_type)))
	    {
	      if (msg)
		error ("uninitialized non-static const member %q#D",
		       field);
	    }
	  else if (TREE_CODE (mem_type) == REFERENCE_TYPE)
	    {
	      if (msg)
		error ("uninitialized non-static reference member %q#D",
		       field);
	    }
	  else
	    bad = false;

	  if (bad && deleted_p)
	    *deleted_p = true;
	}

      if (!CLASS_TYPE_P (mem_type))
	continue;

      if (ANON_AGGR_TYPE_P (mem_type))
	{
	  walk_field_subobs (TYPE_FIELDS (mem_type), fnname, sfk, quals,
			     copy_arg_p, move_p, assign_p, spec_p, trivial_p,
			     deleted_p, constexpr_p, msg, flags, complain);
	  continue;
	}

      if (copy_arg_p)
	{
	  int mem_quals = cp_type_quals (mem_type) | quals;
	  if (DECL_MUTABLE_P (field))
	    mem_quals &= ~TYPE_QUAL_CONST;
	  argtype = build_stub_type (mem_type, mem_quals, move_p);
	}
      else
	argtype = NULL_TREE;

      rval = locate_fn_flags (mem_type, fnname, argtype, flags, complain);

      process_subob_fn (rval, move_p, spec_p, trivial_p, deleted_p,
			constexpr_p, msg, field);
    }
}

/* The caller wants to generate an implicit declaration of SFK for CTYPE
   which is const if relevant and CONST_P is set.  If spec_p, trivial_p and
   deleted_p are non-null, set their referent appropriately.  If diag is
   true, we're being called from maybe_explain_implicit_delete to give
   errors.  */

static void
synthesized_method_walk (tree ctype, special_function_kind sfk, bool const_p,
			 tree *spec_p, bool *trivial_p, bool *deleted_p,
			 bool *constexpr_p, bool diag)
{
  tree binfo, base_binfo, scope, fnname, rval, argtype;
  bool move_p, copy_arg_p, assign_p, expected_trivial, check_vdtor;
  VEC(tree,gc) *vbases;
  int i, quals, flags;
  tsubst_flags_t complain;
  const char *msg;
  bool ctor_p;
  tree cleanup_spec;
  bool cleanup_trivial = true;
  bool cleanup_deleted = false;
<<<<<<< HEAD
  bool cleanup_constexpr = true;
=======
>>>>>>> 948e1ebc

  cleanup_spec
    = (cxx_dialect >= cxx0x ? noexcept_true_spec : empty_except_spec);
  if (spec_p)
    *spec_p = cleanup_spec;

  if (deleted_p)
    {
      /* "The closure type associated with a lambda-expression has a deleted
	 default constructor and a deleted copy assignment operator."
         This is diagnosed in maybe_explain_implicit_delete.  */
      if (LAMBDA_TYPE_P (ctype)
	  && (sfk == sfk_constructor
	      || sfk == sfk_copy_assignment))
	{
	  *deleted_p = true;
	  return;
	}

      *deleted_p = false;
    }

  /* If that user-written default constructor would satisfy the
     requirements of a constexpr constructor (7.1.5), the
     implicitly-defined default constructor is constexpr.  */
  if (constexpr_p)
    *constexpr_p = (sfk == sfk_constructor);

  move_p = false;
  switch (sfk)
    {
    case sfk_constructor:
    case sfk_destructor:
      copy_arg_p = false;
      break;

    case sfk_move_constructor:
    case sfk_move_assignment:
      move_p = true;
    case sfk_copy_constructor:
    case sfk_copy_assignment:
      copy_arg_p = true;
      break;

    default:
      gcc_unreachable ();
    }

  expected_trivial = type_has_trivial_fn (ctype, sfk);
  if (trivial_p)
    *trivial_p = expected_trivial;

#ifndef ENABLE_CHECKING
  /* The TYPE_HAS_COMPLEX_* flags tell us about constraints from base
     class versions and other properties of the type.  But a subobject
     class can be trivially copyable and yet have overload resolution
     choose a template constructor for initialization, depending on
     rvalueness and cv-quals.  So we can't exit early for copy/move
     methods in C++0x.  */
  if (expected_trivial
      && (!copy_arg_p || cxx_dialect < cxx0x))
    return;
#endif

  ctor_p = false;
  assign_p = false;
  check_vdtor = false;
  switch (sfk)
    {
    case sfk_move_assignment:
    case sfk_copy_assignment:
      assign_p = true;
      fnname = ansi_assopname (NOP_EXPR);
      break;

    case sfk_destructor:
      check_vdtor = true;
      /* The synthesized method will call base dtors, but check complete
	 here to avoid having to deal with VTT.  */
      fnname = complete_dtor_identifier;
      break;

    case sfk_constructor:
    case sfk_move_constructor:
    case sfk_copy_constructor:
      ctor_p = true;
      fnname = complete_ctor_identifier;
      break;

    default:
      gcc_unreachable ();
    }

  ++cp_unevaluated_operand;
  ++c_inhibit_evaluation_warnings;

  scope = push_scope (ctype);

  if (diag)
    {
      flags = LOOKUP_NORMAL|LOOKUP_SPECULATIVE;
      complain = tf_warning_or_error;
    }
  else
    {
      flags = LOOKUP_PROTECT|LOOKUP_SPECULATIVE;
      complain = tf_none;
    }

  if (const_p)
    quals = TYPE_QUAL_CONST;
  else
    quals = TYPE_UNQUALIFIED;
  argtype = NULL_TREE;

  if (!diag)
    msg = NULL;
  else if (assign_p)
    msg = ("base %qT does not have a move assignment operator or trivial "
	   "copy assignment operator");
  else
    msg = ("base %qT does not have a move constructor or trivial "
	   "copy constructor");

  for (binfo = TYPE_BINFO (ctype), i = 0;
       BINFO_BASE_ITERATE (binfo, i, base_binfo); ++i)
    {
      tree basetype = BINFO_TYPE (base_binfo);
      if (copy_arg_p)
	argtype = build_stub_type (basetype, quals, move_p);
      rval = locate_fn_flags (base_binfo, fnname, argtype, flags, complain);

      process_subob_fn (rval, move_p, spec_p, trivial_p, deleted_p,
<<<<<<< HEAD
			constexpr_p, msg, basetype);
=======
			msg, basetype);
>>>>>>> 948e1ebc
      if (ctor_p && TYPE_HAS_NONTRIVIAL_DESTRUCTOR (basetype))
	{
	  /* In a constructor we also need to check the subobject
	     destructors for cleanup of partially constructed objects.  */
	  rval = locate_fn_flags (base_binfo, complete_dtor_identifier,
				  NULL_TREE, flags, complain);
	  process_subob_fn (rval, false, &cleanup_spec, &cleanup_trivial,
<<<<<<< HEAD
			    &cleanup_deleted, &cleanup_constexpr, NULL,
			    basetype);
=======
			    &cleanup_deleted, NULL, basetype);
>>>>>>> 948e1ebc
	}

      if (check_vdtor && type_has_virtual_destructor (basetype))
	{
	  rval = locate_fn_flags (ctype, ansi_opname (DELETE_EXPR),
				  ptr_type_node, flags, complain);
	  /* Unlike for base ctor/op=/dtor, for operator delete it's fine
	     to have a null rval (no class-specific op delete).  */
	  if (rval && rval == error_mark_node && deleted_p)
	    *deleted_p = true;
	  check_vdtor = false;
	}
    }

  vbases = CLASSTYPE_VBASECLASSES (ctype);
  if (vbases && assign_p && move_p)
    {
      /* Should the spec be changed to allow vbases that only occur once?  */
      if (diag)
	error ("%qT has virtual bases, default move assignment operator "
	       "cannot be generated", ctype);
      else if (deleted_p)
	*deleted_p = true;
    }
  else if (!assign_p)
    {
      if (diag)
	msg = ("virtual base %qT does not have a move constructor "
	       "or trivial copy constructor");
      FOR_EACH_VEC_ELT (tree, vbases, i, base_binfo)
	{
	  tree basetype = BINFO_TYPE (base_binfo);
	  if (copy_arg_p)
	    argtype = build_stub_type (basetype, quals, move_p);
	  rval = locate_fn_flags (base_binfo, fnname, argtype, flags, complain);

	  process_subob_fn (rval, move_p, spec_p, trivial_p, deleted_p,
<<<<<<< HEAD
			    constexpr_p, msg, basetype);
=======
			    msg, basetype);
>>>>>>> 948e1ebc
	  if (ctor_p && TYPE_HAS_NONTRIVIAL_DESTRUCTOR (basetype))
	    {
	      rval = locate_fn_flags (base_binfo, complete_dtor_identifier,
				      NULL_TREE, flags, complain);
	      process_subob_fn (rval, false, &cleanup_spec, &cleanup_trivial,
<<<<<<< HEAD
				&cleanup_deleted, &cleanup_constexpr, NULL,
				basetype);
=======
				&cleanup_deleted, NULL, basetype);
>>>>>>> 948e1ebc
	    }
	}
    }
  if (!diag)
    /* Leave msg null. */;
  else if (assign_p)
    msg = ("non-static data member %qD does not have a move "
	   "assignment operator or trivial copy assignment operator");
  else
    msg = ("non-static data member %qD does not have a move "
	   "constructor or trivial copy constructor");
  walk_field_subobs (TYPE_FIELDS (ctype), fnname, sfk, quals,
		     copy_arg_p, move_p, assign_p, spec_p, trivial_p,
<<<<<<< HEAD
		     deleted_p, constexpr_p, msg, flags, complain);
=======
		     deleted_p, msg, flags, complain);
>>>>>>> 948e1ebc
  if (ctor_p)
    walk_field_subobs (TYPE_FIELDS (ctype), complete_dtor_identifier,
		       sfk_destructor, TYPE_UNQUALIFIED, false,
		       false, false, &cleanup_spec, &cleanup_trivial,
<<<<<<< HEAD
		       &cleanup_deleted, &cleanup_constexpr,
		       NULL, flags, complain);
=======
		       &cleanup_deleted, NULL, flags, complain);
>>>>>>> 948e1ebc

  pop_scope (scope);

  --cp_unevaluated_operand;
  --c_inhibit_evaluation_warnings;

  /* If the constructor isn't trivial, consider the subobject cleanups.  */
  if (ctor_p && trivial_p && !*trivial_p)
    {
      if (deleted_p && cleanup_deleted)
	*deleted_p = true;
<<<<<<< HEAD
      if (constexpr_p && !cleanup_constexpr)
	*constexpr_p = false;
=======
>>>>>>> 948e1ebc
      if (spec_p)
	*spec_p = merge_exception_specifiers (*spec_p, cleanup_spec);
    }

#ifdef ENABLE_CHECKING
  /* If we expected this to be trivial but it isn't, then either we're in
     C++0x mode and this is a copy/move ctor/op= or there's an error.  */
  gcc_assert (!(trivial_p && expected_trivial && !*trivial_p)
	      || (copy_arg_p && cxx_dialect >= cxx0x)
	      || errorcount);
#endif
}

/* DECL is a deleted function.  If it's implicitly deleted, explain why and
   return true; else return false.  */

bool
maybe_explain_implicit_delete (tree decl)
{
  /* If decl is a clone, get the primary variant.  */
  decl = DECL_ORIGIN (decl);
  gcc_assert (DECL_DELETED_FN (decl));
  if (DECL_DEFAULTED_FN (decl)
      && DECL_INITIAL (decl) == NULL_TREE)
    {
      /* Not marked GTY; it doesn't need to be GC'd or written to PCH.  */
      static htab_t explained_htab;
      void **slot;

      special_function_kind sfk;
      location_t loc;
      bool informed;
      tree ctype;

      if (!explained_htab)
	explained_htab = htab_create (37, htab_hash_pointer,
				      htab_eq_pointer, NULL);
      slot = htab_find_slot (explained_htab, decl, INSERT);
      if (*slot)
	return true;
      *slot = decl;

      sfk = special_function_p (decl);
      ctype = DECL_CONTEXT (decl);
      loc = input_location;
      input_location = DECL_SOURCE_LOCATION (decl);

      informed = false;
      if (LAMBDA_TYPE_P (ctype))
	{
	  informed = true;
	  if (sfk == sfk_constructor)
	    error ("a lambda closure type has a deleted default constructor");
	  else if (sfk == sfk_copy_assignment)
	    error ("a lambda closure type has a deleted copy assignment operator");
	  else
	    informed = false;
	}
      if (!informed)
	{
	  tree parm_type = TREE_VALUE (FUNCTION_FIRST_USER_PARMTYPE (decl));
	  bool const_p = CP_TYPE_CONST_P (non_reference (parm_type));
	  tree scope = push_scope (ctype);
	  error ("%qD is implicitly deleted because the default "
		 "definition would be ill-formed:", decl);
	  pop_scope (scope);
	  synthesized_method_walk (ctype, sfk, const_p,
				   NULL, NULL, NULL, NULL, true);
	}

      input_location = loc;
      return true;
    }
  return false;
}

/* Implicitly declare the special function indicated by KIND, as a
   member of TYPE.  For copy constructors and assignment operators,
   CONST_P indicates whether these functions should take a const
   reference argument or a non-const reference.  Returns the
   FUNCTION_DECL for the implicitly declared function.  */

static tree
implicitly_declare_fn (special_function_kind kind, tree type, bool const_p)
{
  tree fn;
  tree parameter_types = void_list_node;
  tree return_type;
  tree fn_type;
  tree raises = empty_except_spec;
  tree rhs_parm_type = NULL_TREE;
  tree this_parm;
  tree name;
  HOST_WIDE_INT saved_processing_template_decl;
  bool deleted_p;
  bool trivial_p;
  bool constexpr_p;

  /* Because we create declarations for implicitly declared functions
     lazily, we may be creating the declaration for a member of TYPE
     while in some completely different context.  However, TYPE will
     never be a dependent class (because we never want to do lookups
     for implicitly defined functions in a dependent class).
     Furthermore, we must set PROCESSING_TEMPLATE_DECL to zero here
     because we only create clones for constructors and destructors
     when not in a template.  */
  gcc_assert (!dependent_type_p (type));
  saved_processing_template_decl = processing_template_decl;
  processing_template_decl = 0;

  type = TYPE_MAIN_VARIANT (type);

  if (targetm.cxx.cdtor_returns_this () && !TYPE_FOR_JAVA (type))
    {
      if (kind == sfk_destructor)
	/* See comment in check_special_function_return_type.  */
	return_type = build_pointer_type (void_type_node);
      else
	return_type = build_pointer_type (type);
    }
  else
    return_type = void_type_node;

  switch (kind)
    {
    case sfk_destructor:
      /* Destructor.  */
      name = constructor_name (type);
      break;

    case sfk_constructor:
      /* Default constructor.  */
      name = constructor_name (type);
      break;

    case sfk_copy_constructor:
    case sfk_copy_assignment:
    case sfk_move_constructor:
    case sfk_move_assignment:
    {
      bool move_p;
      if (kind == sfk_copy_assignment
	  || kind == sfk_move_assignment)
	{
	  return_type = build_reference_type (type);
	  name = ansi_assopname (NOP_EXPR);
	}
      else
	name = constructor_name (type);

      if (const_p)
	rhs_parm_type = cp_build_qualified_type (type, TYPE_QUAL_CONST);
      else
	rhs_parm_type = type;
      move_p = (kind == sfk_move_assignment
		|| kind == sfk_move_constructor);
      rhs_parm_type = cp_build_reference_type (rhs_parm_type, move_p);

      parameter_types = tree_cons (NULL_TREE, rhs_parm_type, parameter_types);
      break;
    }
    default:
      gcc_unreachable ();
    }

  synthesized_method_walk (type, kind, const_p, &raises, &trivial_p,
			   &deleted_p, &constexpr_p, false);
  /* A trivial copy/move constructor is also a constexpr constructor.  */
  if (trivial_p
      && (kind == sfk_copy_constructor
	  || kind == sfk_move_constructor))
    constexpr_p = true;

  if (!trivial_p && type_has_trivial_fn (type, kind))
    type_set_nontrivial_flag (type, kind);

  /* Create the function.  */
  fn_type = build_method_type_directly (type, return_type, parameter_types);
  if (raises)
    fn_type = build_exception_variant (fn_type, raises);
  fn = build_lang_decl (FUNCTION_DECL, name, fn_type);
  DECL_SOURCE_LOCATION (fn) = DECL_SOURCE_LOCATION (TYPE_NAME (type));
  if (kind == sfk_constructor || kind == sfk_copy_constructor
      || kind == sfk_move_constructor)
    DECL_CONSTRUCTOR_P (fn) = 1;
  else if (kind == sfk_destructor)
    DECL_DESTRUCTOR_P (fn) = 1;
  else
    {
      DECL_ASSIGNMENT_OPERATOR_P (fn) = 1;
      SET_OVERLOADED_OPERATOR_CODE (fn, NOP_EXPR);
    }
  
  /* If pointers to member functions use the least significant bit to
     indicate whether a function is virtual, ensure a pointer
     to this function will have that bit clear.  */
  if (TARGET_PTRMEMFUNC_VBIT_LOCATION == ptrmemfunc_vbit_in_pfn
      && DECL_ALIGN (fn) < 2 * BITS_PER_UNIT)
    DECL_ALIGN (fn) = 2 * BITS_PER_UNIT;

  /* Create the explicit arguments.  */
  if (rhs_parm_type)
    {
      /* Note that this parameter is *not* marked DECL_ARTIFICIAL; we
	 want its type to be included in the mangled function
	 name.  */
      DECL_ARGUMENTS (fn) = cp_build_parm_decl (NULL_TREE, rhs_parm_type);
      TREE_READONLY (DECL_ARGUMENTS (fn)) = 1;
    }
  /* Add the "this" parameter.  */
  this_parm = build_this_parm (fn_type, TYPE_UNQUALIFIED);
  DECL_CHAIN (this_parm) = DECL_ARGUMENTS (fn);
  DECL_ARGUMENTS (fn) = this_parm;

  grokclassfn (type, fn, kind == sfk_destructor ? DTOR_FLAG : NO_SPECIAL);
  set_linkage_according_to_type (type, fn);
  rest_of_decl_compilation (fn, toplevel_bindings_p (), at_eof);
  DECL_IN_AGGR_P (fn) = 1;
  DECL_ARTIFICIAL (fn) = 1;
  DECL_DEFAULTED_FN (fn) = 1;
  if (cxx_dialect >= cxx0x)
    {
      DECL_DELETED_FN (fn) = deleted_p;
      DECL_DECLARED_CONSTEXPR_P (fn) = constexpr_p;
    }
  DECL_NOT_REALLY_EXTERN (fn) = 1;
  DECL_DECLARED_INLINE_P (fn) = 1;
  gcc_assert (!TREE_USED (fn));

  /* Restore PROCESSING_TEMPLATE_DECL.  */
  processing_template_decl = saved_processing_template_decl;

  return fn;
}

/* Gives any errors about defaulted functions which need to be deferred
   until the containing class is complete.  */

void
defaulted_late_check (tree fn)
{
  /* Complain about invalid signature for defaulted fn.  */
  tree ctx = DECL_CONTEXT (fn);
  special_function_kind kind = special_function_p (fn);
  bool fn_const_p = (copy_fn_p (fn) == 2);
  tree implicit_fn = implicitly_declare_fn (kind, ctx, fn_const_p);

  if (!same_type_p (TREE_TYPE (TREE_TYPE (fn)),
		    TREE_TYPE (TREE_TYPE (implicit_fn)))
      || !compparms (TYPE_ARG_TYPES (TREE_TYPE (fn)),
		     TYPE_ARG_TYPES (TREE_TYPE (implicit_fn))))
    {
      error ("defaulted declaration %q+D", fn);
      error_at (DECL_SOURCE_LOCATION (fn),
		"does not match expected signature %qD", implicit_fn);
    }

  /* 8.4.2/2: If it is explicitly defaulted on its first declaration, it is
     implicitly considered to have the same exception-specification as if
     it had been implicitly declared.  */
  if (DECL_DEFAULTED_IN_CLASS_P (fn))
    {
      tree eh_spec = TYPE_RAISES_EXCEPTIONS (TREE_TYPE (implicit_fn));
      TREE_TYPE (fn) = build_exception_variant (TREE_TYPE (fn), eh_spec);
      if (DECL_DECLARED_CONSTEXPR_P (implicit_fn))
	/* FIXME should we do this for out-of-class too? Should it be OK to
	   add constexpr later like inline, rather than requiring
	   declarations to match?  */
	DECL_DECLARED_CONSTEXPR_P (fn) = true;
    }

  if (!DECL_DECLARED_CONSTEXPR_P (implicit_fn)
      && DECL_DECLARED_CONSTEXPR_P (fn))
    {
      if (!CLASSTYPE_TEMPLATE_INSTANTIATION (ctx))
	error ("%qD cannot be declared as constexpr", fn);
      DECL_DECLARED_CONSTEXPR_P (fn) = false;
    }

  if (DECL_DELETED_FN (implicit_fn))
    DECL_DELETED_FN (fn) = 1;
}

/* Returns true iff FN can be explicitly defaulted, and gives any
   errors if defaulting FN is ill-formed.  */

bool
defaultable_fn_check (tree fn)
{
  special_function_kind kind = sfk_none;

  if (DECL_CONSTRUCTOR_P (fn))
    {
      if (FUNCTION_FIRST_USER_PARMTYPE (fn) == void_list_node)
	kind = sfk_constructor;
      else if (copy_fn_p (fn) > 0
	       && (TREE_CHAIN (FUNCTION_FIRST_USER_PARMTYPE (fn))
		   == void_list_node))
	kind = sfk_copy_constructor;
      else if (move_fn_p (fn))
	kind = sfk_move_constructor;
    }
  else if (DECL_DESTRUCTOR_P (fn))
    kind = sfk_destructor;
  else if (DECL_ASSIGNMENT_OPERATOR_P (fn)
	   && DECL_OVERLOADED_OPERATOR_P (fn) == NOP_EXPR)
    {
      if (copy_fn_p (fn))
	kind = sfk_copy_assignment;
      else if (move_fn_p (fn))
	kind = sfk_move_assignment;
    }

  if (kind == sfk_none)
    {
      error ("%qD cannot be defaulted", fn);
      return false;
    }
  else
    {
      tree t = FUNCTION_FIRST_USER_PARMTYPE (fn);
      for (; t && t != void_list_node; t = TREE_CHAIN (t))
	if (TREE_PURPOSE (t))
	  {
	    error ("defaulted function %q+D with default argument", fn);
	    break;
	  }
      if (TYPE_BEING_DEFINED (DECL_CONTEXT (fn)))
	{
	  if (DECL_NONCONVERTING_P (fn))
	    error ("%qD declared explicit cannot be defaulted in the class "
		   "body", fn);
	  if (current_access_specifier != access_public_node)
	    error ("%qD declared with non-public access cannot be defaulted "
		   "in the class body", fn);
	  if (TYPE_RAISES_EXCEPTIONS (TREE_TYPE (fn)))
	    error ("function %q+D defaulted on its first declaration "
		   "must not have an exception-specification", fn);
	  if (DECL_VIRTUAL_P (fn))
	    error ("%qD declared virtual cannot be defaulted in the class "
		   "body", fn);
	}
      else if (!processing_template_decl)
	defaulted_late_check (fn);

      return true;
    }
}

/* Add an implicit declaration to TYPE for the kind of function
   indicated by SFK.  Return the FUNCTION_DECL for the new implicit
   declaration.  */

tree
lazily_declare_fn (special_function_kind sfk, tree type)
{
  tree fn;
  /* Whether or not the argument has a const reference type.  */
  bool const_p = false;

  switch (sfk)
    {
    case sfk_constructor:
      CLASSTYPE_LAZY_DEFAULT_CTOR (type) = 0;
      break;
    case sfk_copy_constructor:
      const_p = TYPE_HAS_CONST_COPY_CTOR (type);
      CLASSTYPE_LAZY_COPY_CTOR (type) = 0;
      break;
    case sfk_move_constructor:
      CLASSTYPE_LAZY_MOVE_CTOR (type) = 0;
      break;
    case sfk_copy_assignment:
      const_p = TYPE_HAS_CONST_COPY_ASSIGN (type);
      CLASSTYPE_LAZY_COPY_ASSIGN (type) = 0;
      break;
    case sfk_move_assignment:
      CLASSTYPE_LAZY_MOVE_ASSIGN (type) = 0;
      break;
    case sfk_destructor:
      CLASSTYPE_LAZY_DESTRUCTOR (type) = 0;
      break;
    default:
      gcc_unreachable ();
    }

  /* Declare the function.  */
  fn = implicitly_declare_fn (sfk, type, const_p);

  /* For move variants, rather than declare them as deleted we just
     don't declare them at all.  */
  if (DECL_DELETED_FN (fn)
      && (sfk == sfk_move_constructor
	  || sfk == sfk_move_assignment))
    return NULL_TREE;

  /* A destructor may be virtual.  */
  if (sfk == sfk_destructor
      || sfk == sfk_move_assignment
      || sfk == sfk_copy_assignment)
    check_for_override (fn, type);
  /* Add it to CLASSTYPE_METHOD_VEC.  */
  add_method (type, fn, NULL_TREE);
  /* Add it to TYPE_METHODS.  */
  if (sfk == sfk_destructor
      && DECL_VIRTUAL_P (fn)
      && abi_version_at_least (2))
    /* The ABI requires that a virtual destructor go at the end of the
       vtable.  */
    TYPE_METHODS (type) = chainon (TYPE_METHODS (type), fn);
  else
    {
      /* G++ 3.2 put the implicit destructor at the *beginning* of the
	 TYPE_METHODS list, which cause the destructor to be emitted
	 in an incorrect location in the vtable.  */
      if (warn_abi && sfk == sfk_destructor && DECL_VIRTUAL_P (fn))
	warning (OPT_Wabi, "vtable layout for class %qT may not be ABI-compliant"
		 "and may change in a future version of GCC due to "
		 "implicit virtual destructor",
		 type);
      DECL_CHAIN (fn) = TYPE_METHODS (type);
      TYPE_METHODS (type) = fn;
    }
  maybe_add_class_template_decl_list (type, fn, /*friend_p=*/0);
  if (DECL_MAYBE_IN_CHARGE_CONSTRUCTOR_P (fn)
      || DECL_MAYBE_IN_CHARGE_DESTRUCTOR_P (fn))
    /* Create appropriate clones.  */
    clone_function_decl (fn, /*update_method_vec=*/true);

  return fn;
}

/* Given a FUNCTION_DECL FN and a chain LIST, skip as many elements of LIST
   as there are artificial parms in FN.  */

tree
skip_artificial_parms_for (const_tree fn, tree list)
{
  if (DECL_NONSTATIC_MEMBER_FUNCTION_P (fn))
    list = TREE_CHAIN (list);
  else
    return list;

  if (DECL_HAS_IN_CHARGE_PARM_P (fn))
    list = TREE_CHAIN (list);
  if (DECL_HAS_VTT_PARM_P (fn))
    list = TREE_CHAIN (list);
  return list;
}

/* Given a FUNCTION_DECL FN and a chain LIST, return the number of
   artificial parms in FN.  */

int
num_artificial_parms_for (const_tree fn)
{
  int count = 0;

  if (DECL_NONSTATIC_MEMBER_FUNCTION_P (fn))
    count++;
  else
    return 0;

  if (DECL_HAS_IN_CHARGE_PARM_P (fn))
    count++;
  if (DECL_HAS_VTT_PARM_P (fn))
    count++;
  return count;
}


#include "gt-cp-method.h"<|MERGE_RESOLUTION|>--- conflicted
+++ resolved
@@ -1062,10 +1062,7 @@
   tree cleanup_spec;
   bool cleanup_trivial = true;
   bool cleanup_deleted = false;
-<<<<<<< HEAD
   bool cleanup_constexpr = true;
-=======
->>>>>>> 948e1ebc
 
   cleanup_spec
     = (cxx_dialect >= cxx0x ? noexcept_true_spec : empty_except_spec);
@@ -1199,11 +1196,7 @@
       rval = locate_fn_flags (base_binfo, fnname, argtype, flags, complain);
 
       process_subob_fn (rval, move_p, spec_p, trivial_p, deleted_p,
-<<<<<<< HEAD
 			constexpr_p, msg, basetype);
-=======
-			msg, basetype);
->>>>>>> 948e1ebc
       if (ctor_p && TYPE_HAS_NONTRIVIAL_DESTRUCTOR (basetype))
 	{
 	  /* In a constructor we also need to check the subobject
@@ -1211,12 +1204,8 @@
 	  rval = locate_fn_flags (base_binfo, complete_dtor_identifier,
 				  NULL_TREE, flags, complain);
 	  process_subob_fn (rval, false, &cleanup_spec, &cleanup_trivial,
-<<<<<<< HEAD
 			    &cleanup_deleted, &cleanup_constexpr, NULL,
 			    basetype);
-=======
-			    &cleanup_deleted, NULL, basetype);
->>>>>>> 948e1ebc
 	}
 
       if (check_vdtor && type_has_virtual_destructor (basetype))
@@ -1254,22 +1243,14 @@
 	  rval = locate_fn_flags (base_binfo, fnname, argtype, flags, complain);
 
 	  process_subob_fn (rval, move_p, spec_p, trivial_p, deleted_p,
-<<<<<<< HEAD
 			    constexpr_p, msg, basetype);
-=======
-			    msg, basetype);
->>>>>>> 948e1ebc
 	  if (ctor_p && TYPE_HAS_NONTRIVIAL_DESTRUCTOR (basetype))
 	    {
 	      rval = locate_fn_flags (base_binfo, complete_dtor_identifier,
 				      NULL_TREE, flags, complain);
 	      process_subob_fn (rval, false, &cleanup_spec, &cleanup_trivial,
-<<<<<<< HEAD
 				&cleanup_deleted, &cleanup_constexpr, NULL,
 				basetype);
-=======
-				&cleanup_deleted, NULL, basetype);
->>>>>>> 948e1ebc
 	    }
 	}
     }
@@ -1283,21 +1264,13 @@
 	   "constructor or trivial copy constructor");
   walk_field_subobs (TYPE_FIELDS (ctype), fnname, sfk, quals,
 		     copy_arg_p, move_p, assign_p, spec_p, trivial_p,
-<<<<<<< HEAD
 		     deleted_p, constexpr_p, msg, flags, complain);
-=======
-		     deleted_p, msg, flags, complain);
->>>>>>> 948e1ebc
   if (ctor_p)
     walk_field_subobs (TYPE_FIELDS (ctype), complete_dtor_identifier,
 		       sfk_destructor, TYPE_UNQUALIFIED, false,
 		       false, false, &cleanup_spec, &cleanup_trivial,
-<<<<<<< HEAD
 		       &cleanup_deleted, &cleanup_constexpr,
 		       NULL, flags, complain);
-=======
-		       &cleanup_deleted, NULL, flags, complain);
->>>>>>> 948e1ebc
 
   pop_scope (scope);
 
@@ -1309,11 +1282,8 @@
     {
       if (deleted_p && cleanup_deleted)
 	*deleted_p = true;
-<<<<<<< HEAD
       if (constexpr_p && !cleanup_constexpr)
 	*constexpr_p = false;
-=======
->>>>>>> 948e1ebc
       if (spec_p)
 	*spec_p = merge_exception_specifiers (*spec_p, cleanup_spec);
     }

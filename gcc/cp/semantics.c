/* Perform the semantic phase of parsing, i.e., the process of
   building tree structure, checking semantic consistency, and
   building RTL.  These routines are used both during actual parsing
   and during the instantiation of template functions.

   Copyright (C) 1998-2017 Free Software Foundation, Inc.
   Written by Mark Mitchell (mmitchell@usa.net) based on code found
   formerly in parse.y and pt.c.

   This file is part of GCC.

   GCC is free software; you can redistribute it and/or modify it
   under the terms of the GNU General Public License as published by
   the Free Software Foundation; either version 3, or (at your option)
   any later version.

   GCC is distributed in the hope that it will be useful, but
   WITHOUT ANY WARRANTY; without even the implied warranty of
   MERCHANTABILITY or FITNESS FOR A PARTICULAR PURPOSE.  See the GNU
   General Public License for more details.

You should have received a copy of the GNU General Public License
along with GCC; see the file COPYING3.  If not see
<http://www.gnu.org/licenses/>.  */

#include "config.h"
#include "system.h"
#include "coretypes.h"
#include "target.h"
#include "bitmap.h"
#include "cp-tree.h"
#include "stringpool.h"
#include "cgraph.h"
#include "stmt.h"
#include "varasm.h"
#include "stor-layout.h"
#include "c-family/c-objc.h"
#include "tree-inline.h"
#include "intl.h"
#include "tree-iterator.h"
#include "omp-general.h"
#include "convert.h"
#include "gomp-constants.h"

/* There routines provide a modular interface to perform many parsing
   operations.  They may therefore be used during actual parsing, or
   during template instantiation, which may be regarded as a
   degenerate form of parsing.  */

static tree maybe_convert_cond (tree);
static tree finalize_nrv_r (tree *, int *, void *);
static tree capture_decltype (tree);

/* Used for OpenMP non-static data member privatization.  */

static hash_map<tree, tree> *omp_private_member_map;
static vec<tree> omp_private_member_vec;
static bool omp_private_member_ignore_next;


/* Deferred Access Checking Overview
   ---------------------------------

   Most C++ expressions and declarations require access checking
   to be performed during parsing.  However, in several cases,
   this has to be treated differently.

   For member declarations, access checking has to be deferred
   until more information about the declaration is known.  For
   example:

     class A {
	 typedef int X;
       public:
	 X f();
     };

     A::X A::f();
     A::X g();

   When we are parsing the function return type `A::X', we don't
   really know if this is allowed until we parse the function name.

   Furthermore, some contexts require that access checking is
   never performed at all.  These include class heads, and template
   instantiations.

   Typical use of access checking functions is described here:

   1. When we enter a context that requires certain access checking
      mode, the function `push_deferring_access_checks' is called with
      DEFERRING argument specifying the desired mode.  Access checking
      may be performed immediately (dk_no_deferred), deferred
      (dk_deferred), or not performed (dk_no_check).

   2. When a declaration such as a type, or a variable, is encountered,
      the function `perform_or_defer_access_check' is called.  It
      maintains a vector of all deferred checks.

   3. The global `current_class_type' or `current_function_decl' is then
      setup by the parser.  `enforce_access' relies on these information
      to check access.

   4. Upon exiting the context mentioned in step 1,
      `perform_deferred_access_checks' is called to check all declaration
      stored in the vector. `pop_deferring_access_checks' is then
      called to restore the previous access checking mode.

      In case of parsing error, we simply call `pop_deferring_access_checks'
      without `perform_deferred_access_checks'.  */

struct GTY(()) deferred_access {
  /* A vector representing name-lookups for which we have deferred
     checking access controls.  We cannot check the accessibility of
     names used in a decl-specifier-seq until we know what is being
     declared because code like:

       class A {
	 class B {};
	 B* f();
       }

       A::B* A::f() { return 0; }

     is valid, even though `A::B' is not generally accessible.  */
  vec<deferred_access_check, va_gc> * GTY(()) deferred_access_checks;

  /* The current mode of access checks.  */
  enum deferring_kind deferring_access_checks_kind;

};

/* Data for deferred access checking.  */
static GTY(()) vec<deferred_access, va_gc> *deferred_access_stack;
static GTY(()) unsigned deferred_access_no_check;

/* Save the current deferred access states and start deferred
   access checking iff DEFER_P is true.  */

void
push_deferring_access_checks (deferring_kind deferring)
{
  /* For context like template instantiation, access checking
     disabling applies to all nested context.  */
  if (deferred_access_no_check || deferring == dk_no_check)
    deferred_access_no_check++;
  else
    {
      deferred_access e = {NULL, deferring};
      vec_safe_push (deferred_access_stack, e);
    }
}

/* Save the current deferred access states and start deferred access
   checking, continuing the set of deferred checks in CHECKS.  */

void
reopen_deferring_access_checks (vec<deferred_access_check, va_gc> * checks)
{
  push_deferring_access_checks (dk_deferred);
  if (!deferred_access_no_check)
    deferred_access_stack->last().deferred_access_checks = checks;
}

/* Resume deferring access checks again after we stopped doing
   this previously.  */

void
resume_deferring_access_checks (void)
{
  if (!deferred_access_no_check)
    deferred_access_stack->last().deferring_access_checks_kind = dk_deferred;
}

/* Stop deferring access checks.  */

void
stop_deferring_access_checks (void)
{
  if (!deferred_access_no_check)
    deferred_access_stack->last().deferring_access_checks_kind = dk_no_deferred;
}

/* Discard the current deferred access checks and restore the
   previous states.  */

void
pop_deferring_access_checks (void)
{
  if (deferred_access_no_check)
    deferred_access_no_check--;
  else
    deferred_access_stack->pop ();
}

/* Returns a TREE_LIST representing the deferred checks.
   The TREE_PURPOSE of each node is the type through which the
   access occurred; the TREE_VALUE is the declaration named.
   */

vec<deferred_access_check, va_gc> *
get_deferred_access_checks (void)
{
  if (deferred_access_no_check)
    return NULL;
  else
    return (deferred_access_stack->last().deferred_access_checks);
}

/* Take current deferred checks and combine with the
   previous states if we also defer checks previously.
   Otherwise perform checks now.  */

void
pop_to_parent_deferring_access_checks (void)
{
  if (deferred_access_no_check)
    deferred_access_no_check--;
  else
    {
      vec<deferred_access_check, va_gc> *checks;
      deferred_access *ptr;

      checks = (deferred_access_stack->last ().deferred_access_checks);

      deferred_access_stack->pop ();
      ptr = &deferred_access_stack->last ();
      if (ptr->deferring_access_checks_kind == dk_no_deferred)
	{
	  /* Check access.  */
	  perform_access_checks (checks, tf_warning_or_error);
	}
      else
	{
	  /* Merge with parent.  */
	  int i, j;
	  deferred_access_check *chk, *probe;

	  FOR_EACH_VEC_SAFE_ELT (checks, i, chk)
	    {
	      FOR_EACH_VEC_SAFE_ELT (ptr->deferred_access_checks, j, probe)
		{
		  if (probe->binfo == chk->binfo &&
		      probe->decl == chk->decl &&
		      probe->diag_decl == chk->diag_decl)
		    goto found;
		}
	      /* Insert into parent's checks.  */
	      vec_safe_push (ptr->deferred_access_checks, *chk);
	    found:;
	    }
	}
    }
}

/* Perform the access checks in CHECKS.  The TREE_PURPOSE of each node
   is the BINFO indicating the qualifying scope used to access the
   DECL node stored in the TREE_VALUE of the node.  If CHECKS is empty
   or we aren't in SFINAE context or all the checks succeed return TRUE,
   otherwise FALSE.  */

bool
perform_access_checks (vec<deferred_access_check, va_gc> *checks,
		       tsubst_flags_t complain)
{
  int i;
  deferred_access_check *chk;
  location_t loc = input_location;
  bool ok = true;

  if (!checks)
    return true;

  FOR_EACH_VEC_SAFE_ELT (checks, i, chk)
    {
      input_location = chk->loc;
      ok &= enforce_access (chk->binfo, chk->decl, chk->diag_decl, complain);
    }

  input_location = loc;
  return (complain & tf_error) ? true : ok;
}

/* Perform the deferred access checks.

   After performing the checks, we still have to keep the list
   `deferred_access_stack->deferred_access_checks' since we may want
   to check access for them again later in a different context.
   For example:

     class A {
       typedef int X;
       static X a;
     };
     A::X A::a, x;	// No error for `A::a', error for `x'

   We have to perform deferred access of `A::X', first with `A::a',
   next with `x'.  Return value like perform_access_checks above.  */

bool
perform_deferred_access_checks (tsubst_flags_t complain)
{
  return perform_access_checks (get_deferred_access_checks (), complain);
}

/* Defer checking the accessibility of DECL, when looked up in
   BINFO. DIAG_DECL is the declaration to use to print diagnostics.
   Return value like perform_access_checks above.  */

bool
perform_or_defer_access_check (tree binfo, tree decl, tree diag_decl,
			       tsubst_flags_t complain)
{
  int i;
  deferred_access *ptr;
  deferred_access_check *chk;


  /* Exit if we are in a context that no access checking is performed.
     */
  if (deferred_access_no_check)
    return true;

  gcc_assert (TREE_CODE (binfo) == TREE_BINFO);

  ptr = &deferred_access_stack->last ();

  /* If we are not supposed to defer access checks, just check now.  */
  if (ptr->deferring_access_checks_kind == dk_no_deferred)
    {
      bool ok = enforce_access (binfo, decl, diag_decl, complain);
      return (complain & tf_error) ? true : ok;
    }

  /* See if we are already going to perform this check.  */
  FOR_EACH_VEC_SAFE_ELT (ptr->deferred_access_checks, i, chk)
    {
      if (chk->decl == decl && chk->binfo == binfo &&
	  chk->diag_decl == diag_decl)
	{
	  return true;
	}
    }
  /* If not, record the check.  */
  deferred_access_check new_access = {binfo, decl, diag_decl, input_location};
  vec_safe_push (ptr->deferred_access_checks, new_access);

  return true;
}

/* Returns nonzero if the current statement is a full expression,
   i.e. temporaries created during that statement should be destroyed
   at the end of the statement.  */

int
stmts_are_full_exprs_p (void)
{
  return current_stmt_tree ()->stmts_are_full_exprs_p;
}

/* T is a statement.  Add it to the statement-tree.  This is the C++
   version.  The C/ObjC frontends have a slightly different version of
   this function.  */

tree
add_stmt (tree t)
{
  enum tree_code code = TREE_CODE (t);

  if (EXPR_P (t) && code != LABEL_EXPR)
    {
      if (!EXPR_HAS_LOCATION (t))
	SET_EXPR_LOCATION (t, input_location);

      /* When we expand a statement-tree, we must know whether or not the
	 statements are full-expressions.  We record that fact here.  */
      STMT_IS_FULL_EXPR_P (t) = stmts_are_full_exprs_p ();
    }

  if (code == LABEL_EXPR || code == CASE_LABEL_EXPR)
    STATEMENT_LIST_HAS_LABEL (cur_stmt_list) = 1;

  /* Add T to the statement-tree.  Non-side-effect statements need to be
     recorded during statement expressions.  */
  gcc_checking_assert (!stmt_list_stack->is_empty ());
  append_to_statement_list_force (t, &cur_stmt_list);

  return t;
}

/* Returns the stmt_tree to which statements are currently being added.  */

stmt_tree
current_stmt_tree (void)
{
  return (cfun
	  ? &cfun->language->base.x_stmt_tree
	  : &scope_chain->x_stmt_tree);
}

/* If statements are full expressions, wrap STMT in a CLEANUP_POINT_EXPR.  */

static tree
maybe_cleanup_point_expr (tree expr)
{
  if (!processing_template_decl && stmts_are_full_exprs_p ())
    expr = fold_build_cleanup_point_expr (TREE_TYPE (expr), expr);
  return expr;
}

/* Like maybe_cleanup_point_expr except have the type of the new expression be
   void so we don't need to create a temporary variable to hold the inner
   expression.  The reason why we do this is because the original type might be
   an aggregate and we cannot create a temporary variable for that type.  */

tree
maybe_cleanup_point_expr_void (tree expr)
{
  if (!processing_template_decl && stmts_are_full_exprs_p ())
    expr = fold_build_cleanup_point_expr (void_type_node, expr);
  return expr;
}



/* Create a declaration statement for the declaration given by the DECL.  */

void
add_decl_expr (tree decl)
{
  tree r = build_stmt (DECL_SOURCE_LOCATION (decl), DECL_EXPR, decl);
  if (DECL_INITIAL (decl)
      || (DECL_SIZE (decl) && TREE_SIDE_EFFECTS (DECL_SIZE (decl))))
    r = maybe_cleanup_point_expr_void (r);
  add_stmt (r);
}

/* Finish a scope.  */

tree
do_poplevel (tree stmt_list)
{
  tree block = NULL;

  if (stmts_are_full_exprs_p ())
    block = poplevel (kept_level_p (), 1, 0);

  stmt_list = pop_stmt_list (stmt_list);

  if (!processing_template_decl)
    {
      stmt_list = c_build_bind_expr (input_location, block, stmt_list);
      /* ??? See c_end_compound_stmt re statement expressions.  */
    }

  return stmt_list;
}

/* Begin a new scope.  */

static tree
do_pushlevel (scope_kind sk)
{
  tree ret = push_stmt_list ();
  if (stmts_are_full_exprs_p ())
    begin_scope (sk, NULL);
  return ret;
}

/* Queue a cleanup.  CLEANUP is an expression/statement to be executed
   when the current scope is exited.  EH_ONLY is true when this is not
   meant to apply to normal control flow transfer.  */

void
push_cleanup (tree decl, tree cleanup, bool eh_only)
{
  tree stmt = build_stmt (input_location, CLEANUP_STMT, NULL, cleanup, decl);
  CLEANUP_EH_ONLY (stmt) = eh_only;
  add_stmt (stmt);
  CLEANUP_BODY (stmt) = push_stmt_list ();
}

/* Simple infinite loop tracking for -Wreturn-type.  We keep a stack of all
   the current loops, represented by 'NULL_TREE' if we've seen a possible
   exit, and 'error_mark_node' if not.  This is currently used only to
   suppress the warning about a function with no return statements, and
   therefore we don't bother noting returns as possible exits.  We also
   don't bother with gotos.  */

static void
begin_maybe_infinite_loop (tree cond)
{
  /* Only track this while parsing a function, not during instantiation.  */
  if (!cfun || (DECL_TEMPLATE_INSTANTIATION (current_function_decl)
		&& !processing_template_decl))
    return;
  bool maybe_infinite = true;
  if (cond)
    {
      cond = fold_non_dependent_expr (cond);
      maybe_infinite = integer_nonzerop (cond);
    }
  vec_safe_push (cp_function_chain->infinite_loops,
		 maybe_infinite ? error_mark_node : NULL_TREE);

}

/* A break is a possible exit for the current loop.  */

void
break_maybe_infinite_loop (void)
{
  if (!cfun)
    return;
  cp_function_chain->infinite_loops->last() = NULL_TREE;
}

/* If we reach the end of the loop without seeing a possible exit, we have
   an infinite loop.  */

static void
end_maybe_infinite_loop (tree cond)
{
  if (!cfun || (DECL_TEMPLATE_INSTANTIATION (current_function_decl)
		&& !processing_template_decl))
    return;
  tree current = cp_function_chain->infinite_loops->pop();
  if (current != NULL_TREE)
    {
      cond = fold_non_dependent_expr (cond);
      if (integer_nonzerop (cond))
	current_function_infinite_loop = 1;
    }
}


/* Begin a conditional that might contain a declaration.  When generating
   normal code, we want the declaration to appear before the statement
   containing the conditional.  When generating template code, we want the
   conditional to be rendered as the raw DECL_EXPR.  */

static void
begin_cond (tree *cond_p)
{
  if (processing_template_decl)
    *cond_p = push_stmt_list ();
}

/* Finish such a conditional.  */

static void
finish_cond (tree *cond_p, tree expr)
{
  if (processing_template_decl)
    {
      tree cond = pop_stmt_list (*cond_p);

      if (expr == NULL_TREE)
	/* Empty condition in 'for'.  */
	gcc_assert (empty_expr_stmt_p (cond));
      else if (check_for_bare_parameter_packs (expr))
        expr = error_mark_node;
      else if (!empty_expr_stmt_p (cond))
	expr = build2 (COMPOUND_EXPR, TREE_TYPE (expr), cond, expr);
    }
  *cond_p = expr;
}

/* If *COND_P specifies a conditional with a declaration, transform the
   loop such that
	    while (A x = 42) { }
	    for (; A x = 42;) { }
   becomes
	    while (true) { A x = 42; if (!x) break; }
	    for (;;) { A x = 42; if (!x) break; }
   The statement list for BODY will be empty if the conditional did
   not declare anything.  */

static void
simplify_loop_decl_cond (tree *cond_p, tree body)
{
  tree cond, if_stmt;

  if (!TREE_SIDE_EFFECTS (body))
    return;

  cond = *cond_p;
  *cond_p = boolean_true_node;

  if_stmt = begin_if_stmt ();
  cond = cp_build_unary_op (TRUTH_NOT_EXPR, cond, false, tf_warning_or_error);
  finish_if_stmt_cond (cond, if_stmt);
  finish_break_stmt ();
  finish_then_clause (if_stmt);
  finish_if_stmt (if_stmt);
}

/* Finish a goto-statement.  */

tree
finish_goto_stmt (tree destination)
{
  if (identifier_p (destination))
    destination = lookup_label (destination);

  /* We warn about unused labels with -Wunused.  That means we have to
     mark the used labels as used.  */
  if (TREE_CODE (destination) == LABEL_DECL)
    TREE_USED (destination) = 1;
  else
    {
      if (check_no_cilk (destination,
	 "Cilk array notation cannot be used as a computed goto expression",
	 "%<_Cilk_spawn%> statement cannot be used as a computed goto expression"))
	destination = error_mark_node;
      destination = mark_rvalue_use (destination);
      if (!processing_template_decl)
	{
	  destination = cp_convert (ptr_type_node, destination,
				    tf_warning_or_error);
	  if (error_operand_p (destination))
	    return NULL_TREE;
	  destination
	    = fold_build_cleanup_point_expr (TREE_TYPE (destination),
					     destination);
	}
    }

  check_goto (destination);

  return add_stmt (build_stmt (input_location, GOTO_EXPR, destination));
}

/* COND is the condition-expression for an if, while, etc.,
   statement.  Convert it to a boolean value, if appropriate.
   In addition, verify sequence points if -Wsequence-point is enabled.  */

static tree
maybe_convert_cond (tree cond)
{
  /* Empty conditions remain empty.  */
  if (!cond)
    return NULL_TREE;

  /* Wait until we instantiate templates before doing conversion.  */
  if (processing_template_decl)
    return cond;

  if (warn_sequence_point)
    verify_sequence_points (cond);

  /* Do the conversion.  */
  cond = convert_from_reference (cond);

  if (TREE_CODE (cond) == MODIFY_EXPR
      && !TREE_NO_WARNING (cond)
      && warn_parentheses)
    {
      warning_at (EXPR_LOC_OR_LOC (cond, input_location), OPT_Wparentheses,
		  "suggest parentheses around assignment used as truth value");
      TREE_NO_WARNING (cond) = 1;
    }

  return condition_conversion (cond);
}

/* Finish an expression-statement, whose EXPRESSION is as indicated.  */

tree
finish_expr_stmt (tree expr)
{
  tree r = NULL_TREE;
  location_t loc = EXPR_LOCATION (expr);

  if (expr != NULL_TREE)
    {
      /* If we ran into a problem, make sure we complained.  */
      gcc_assert (expr != error_mark_node || seen_error ());

      if (!processing_template_decl)
	{
	  if (warn_sequence_point)
	    verify_sequence_points (expr);
	  expr = convert_to_void (expr, ICV_STATEMENT, tf_warning_or_error);
	}
      else if (!type_dependent_expression_p (expr))
	convert_to_void (build_non_dependent_expr (expr), ICV_STATEMENT, 
                         tf_warning_or_error);

      if (check_for_bare_parameter_packs (expr))
        expr = error_mark_node;

      /* Simplification of inner statement expressions, compound exprs,
	 etc can result in us already having an EXPR_STMT.  */
      if (TREE_CODE (expr) != CLEANUP_POINT_EXPR)
	{
	  if (TREE_CODE (expr) != EXPR_STMT)
	    expr = build_stmt (loc, EXPR_STMT, expr);
	  expr = maybe_cleanup_point_expr_void (expr);
	}

      r = add_stmt (expr);
    }

  return r;
}


/* Begin an if-statement.  Returns a newly created IF_STMT if
   appropriate.  */

tree
begin_if_stmt (void)
{
  tree r, scope;
  scope = do_pushlevel (sk_cond);
  r = build_stmt (input_location, IF_STMT, NULL_TREE,
		  NULL_TREE, NULL_TREE, scope);
  current_binding_level->this_entity = r;
  begin_cond (&IF_COND (r));
  return r;
}

/* Process the COND of an if-statement, which may be given by
   IF_STMT.  */

tree
finish_if_stmt_cond (tree cond, tree if_stmt)
{
  cond = maybe_convert_cond (cond);
  if (IF_STMT_CONSTEXPR_P (if_stmt)
      && require_potential_rvalue_constant_expression (cond)
      && !value_dependent_expression_p (cond))
    cond = cxx_constant_value (cond, NULL_TREE);
  finish_cond (&IF_COND (if_stmt), cond);
  add_stmt (if_stmt);
  THEN_CLAUSE (if_stmt) = push_stmt_list ();
  return cond;
}

/* Finish the then-clause of an if-statement, which may be given by
   IF_STMT.  */

tree
finish_then_clause (tree if_stmt)
{
  THEN_CLAUSE (if_stmt) = pop_stmt_list (THEN_CLAUSE (if_stmt));
  return if_stmt;
}

/* Begin the else-clause of an if-statement.  */

void
begin_else_clause (tree if_stmt)
{
  ELSE_CLAUSE (if_stmt) = push_stmt_list ();
}

/* Finish the else-clause of an if-statement, which may be given by
   IF_STMT.  */

void
finish_else_clause (tree if_stmt)
{
  ELSE_CLAUSE (if_stmt) = pop_stmt_list (ELSE_CLAUSE (if_stmt));
}

/* Finish an if-statement.  */

void
finish_if_stmt (tree if_stmt)
{
  tree scope = IF_SCOPE (if_stmt);
  IF_SCOPE (if_stmt) = NULL;
  add_stmt (do_poplevel (scope));
}

/* Begin a while-statement.  Returns a newly created WHILE_STMT if
   appropriate.  */

tree
begin_while_stmt (void)
{
  tree r;
  r = build_stmt (input_location, WHILE_STMT, NULL_TREE, NULL_TREE);
  add_stmt (r);
  WHILE_BODY (r) = do_pushlevel (sk_block);
  begin_cond (&WHILE_COND (r));
  return r;
}

/* Process the COND of a while-statement, which may be given by
   WHILE_STMT.  */

void
finish_while_stmt_cond (tree cond, tree while_stmt, bool ivdep)
{
  if (check_no_cilk (cond,
      "Cilk array notation cannot be used as a condition for while statement",
      "%<_Cilk_spawn%> statement cannot be used as a condition for while statement"))
    cond = error_mark_node;
  cond = maybe_convert_cond (cond);
  finish_cond (&WHILE_COND (while_stmt), cond);
  begin_maybe_infinite_loop (cond);
  if (ivdep && cond != error_mark_node)
    WHILE_COND (while_stmt) = build2 (ANNOTATE_EXPR,
				      TREE_TYPE (WHILE_COND (while_stmt)),
				      WHILE_COND (while_stmt),
				      build_int_cst (integer_type_node,
						     annot_expr_ivdep_kind));
  simplify_loop_decl_cond (&WHILE_COND (while_stmt), WHILE_BODY (while_stmt));
}

/* Finish a while-statement, which may be given by WHILE_STMT.  */

void
finish_while_stmt (tree while_stmt)
{
  end_maybe_infinite_loop (boolean_true_node);
  WHILE_BODY (while_stmt) = do_poplevel (WHILE_BODY (while_stmt));
}

/* Begin a do-statement.  Returns a newly created DO_STMT if
   appropriate.  */

tree
begin_do_stmt (void)
{
  tree r = build_stmt (input_location, DO_STMT, NULL_TREE, NULL_TREE);
  begin_maybe_infinite_loop (boolean_true_node);
  add_stmt (r);
  DO_BODY (r) = push_stmt_list ();
  return r;
}

/* Finish the body of a do-statement, which may be given by DO_STMT.  */

void
finish_do_body (tree do_stmt)
{
  tree body = DO_BODY (do_stmt) = pop_stmt_list (DO_BODY (do_stmt));

  if (TREE_CODE (body) == STATEMENT_LIST && STATEMENT_LIST_TAIL (body))
    body = STATEMENT_LIST_TAIL (body)->stmt;

  if (IS_EMPTY_STMT (body))
    warning (OPT_Wempty_body,
            "suggest explicit braces around empty body in %<do%> statement");
}

/* Finish a do-statement, which may be given by DO_STMT, and whose
   COND is as indicated.  */

void
finish_do_stmt (tree cond, tree do_stmt, bool ivdep)
{
  if (check_no_cilk (cond,
  "Cilk array notation cannot be used as a condition for a do-while statement",
  "%<_Cilk_spawn%> statement cannot be used as a condition for a do-while statement"))
    cond = error_mark_node;
  cond = maybe_convert_cond (cond);
  end_maybe_infinite_loop (cond);
  if (ivdep && cond != error_mark_node)
    cond = build2 (ANNOTATE_EXPR, TREE_TYPE (cond), cond,
		   build_int_cst (integer_type_node, annot_expr_ivdep_kind));
  DO_COND (do_stmt) = cond;
}

/* Finish a return-statement.  The EXPRESSION returned, if any, is as
   indicated.  */

tree
finish_return_stmt (tree expr)
{
  tree r;
  bool no_warning;

  expr = check_return_expr (expr, &no_warning);

  if (error_operand_p (expr)
      || (flag_openmp && !check_omp_return ()))
    {
      /* Suppress -Wreturn-type for this function.  */
      if (warn_return_type)
	TREE_NO_WARNING (current_function_decl) = true;
      return error_mark_node;
    }

  if (!processing_template_decl)
    {
      if (warn_sequence_point)
	verify_sequence_points (expr);
      
      if (DECL_DESTRUCTOR_P (current_function_decl)
	  || (DECL_CONSTRUCTOR_P (current_function_decl)
	      && targetm.cxx.cdtor_returns_this ()))
	{
	  /* Similarly, all destructors must run destructors for
	     base-classes before returning.  So, all returns in a
	     destructor get sent to the DTOR_LABEL; finish_function emits
	     code to return a value there.  */
	  return finish_goto_stmt (cdtor_label);
	}
    }

  r = build_stmt (input_location, RETURN_EXPR, expr);
  TREE_NO_WARNING (r) |= no_warning;
  r = maybe_cleanup_point_expr_void (r);
  r = add_stmt (r);

  return r;
}

/* Begin the scope of a for-statement or a range-for-statement.
   Both the returned trees are to be used in a call to
   begin_for_stmt or begin_range_for_stmt.  */

tree
begin_for_scope (tree *init)
{
  tree scope = NULL_TREE;
  if (flag_new_for_scope > 0)
    scope = do_pushlevel (sk_for);

  if (processing_template_decl)
    *init = push_stmt_list ();
  else
    *init = NULL_TREE;

  return scope;
}

/* Begin a for-statement.  Returns a new FOR_STMT.
   SCOPE and INIT should be the return of begin_for_scope,
   or both NULL_TREE  */

tree
begin_for_stmt (tree scope, tree init)
{
  tree r;

  r = build_stmt (input_location, FOR_STMT, NULL_TREE, NULL_TREE,
		  NULL_TREE, NULL_TREE, NULL_TREE);

  if (scope == NULL_TREE)
    {
      gcc_assert (!init || !(flag_new_for_scope > 0));
      if (!init)
	scope = begin_for_scope (&init);
    }
  FOR_INIT_STMT (r) = init;
  FOR_SCOPE (r) = scope;

  return r;
}

/* Finish the init-statement of a for-statement, which may be
   given by FOR_STMT.  */

void
finish_init_stmt (tree for_stmt)
{
  if (processing_template_decl)
    FOR_INIT_STMT (for_stmt) = pop_stmt_list (FOR_INIT_STMT (for_stmt));
  add_stmt (for_stmt);
  FOR_BODY (for_stmt) = do_pushlevel (sk_block);
  begin_cond (&FOR_COND (for_stmt));
}

/* Finish the COND of a for-statement, which may be given by
   FOR_STMT.  */

void
finish_for_cond (tree cond, tree for_stmt, bool ivdep)
{
  if (check_no_cilk (cond,
	 "Cilk array notation cannot be used in a condition for a for-loop",
	 "%<_Cilk_spawn%> statement cannot be used in a condition for a for-loop"))
    cond = error_mark_node;
  cond = maybe_convert_cond (cond);
  finish_cond (&FOR_COND (for_stmt), cond);
  begin_maybe_infinite_loop (cond);
  if (ivdep && cond != error_mark_node)
    FOR_COND (for_stmt) = build2 (ANNOTATE_EXPR,
				  TREE_TYPE (FOR_COND (for_stmt)),
				  FOR_COND (for_stmt),
				  build_int_cst (integer_type_node,
						 annot_expr_ivdep_kind));
  simplify_loop_decl_cond (&FOR_COND (for_stmt), FOR_BODY (for_stmt));
}

/* Finish the increment-EXPRESSION in a for-statement, which may be
   given by FOR_STMT.  */

void
finish_for_expr (tree expr, tree for_stmt)
{
  if (!expr)
    return;
  /* If EXPR is an overloaded function, issue an error; there is no
     context available to use to perform overload resolution.  */
  if (type_unknown_p (expr))
    {
      cxx_incomplete_type_error (expr, TREE_TYPE (expr));
      expr = error_mark_node;
    }
  if (!processing_template_decl)
    {
      if (warn_sequence_point)
	verify_sequence_points (expr);
      expr = convert_to_void (expr, ICV_THIRD_IN_FOR,
                              tf_warning_or_error);
    }
  else if (!type_dependent_expression_p (expr))
    convert_to_void (build_non_dependent_expr (expr), ICV_THIRD_IN_FOR,
                     tf_warning_or_error);
  expr = maybe_cleanup_point_expr_void (expr);
  if (check_for_bare_parameter_packs (expr))
    expr = error_mark_node;
  FOR_EXPR (for_stmt) = expr;
}

/* Finish the body of a for-statement, which may be given by
   FOR_STMT.  The increment-EXPR for the loop must be
   provided.
   It can also finish RANGE_FOR_STMT. */

void
finish_for_stmt (tree for_stmt)
{
  end_maybe_infinite_loop (boolean_true_node);

  if (TREE_CODE (for_stmt) == RANGE_FOR_STMT)
    RANGE_FOR_BODY (for_stmt) = do_poplevel (RANGE_FOR_BODY (for_stmt));
  else
    FOR_BODY (for_stmt) = do_poplevel (FOR_BODY (for_stmt));

  /* Pop the scope for the body of the loop.  */
  if (flag_new_for_scope > 0)
    {
      tree scope;
      tree *scope_ptr = (TREE_CODE (for_stmt) == RANGE_FOR_STMT
			 ? &RANGE_FOR_SCOPE (for_stmt)
			 : &FOR_SCOPE (for_stmt));
      scope = *scope_ptr;
      *scope_ptr = NULL;
      add_stmt (do_poplevel (scope));
    }
}

/* Begin a range-for-statement.  Returns a new RANGE_FOR_STMT.
   SCOPE and INIT should be the return of begin_for_scope,
   or both NULL_TREE  .
   To finish it call finish_for_stmt(). */

tree
begin_range_for_stmt (tree scope, tree init)
{
  tree r;

  begin_maybe_infinite_loop (boolean_false_node);

  r = build_stmt (input_location, RANGE_FOR_STMT,
		  NULL_TREE, NULL_TREE, NULL_TREE, NULL_TREE);

  if (scope == NULL_TREE)
    {
      gcc_assert (!init || !(flag_new_for_scope > 0));
      if (!init)
	scope = begin_for_scope (&init);
    }

  /* RANGE_FOR_STMTs do not use nor save the init tree, so we
     pop it now.  */
  if (init)
    pop_stmt_list (init);
  RANGE_FOR_SCOPE (r) = scope;

  return r;
}

/* Finish the head of a range-based for statement, which may
   be given by RANGE_FOR_STMT. DECL must be the declaration
   and EXPR must be the loop expression. */

void
finish_range_for_decl (tree range_for_stmt, tree decl, tree expr)
{
  RANGE_FOR_DECL (range_for_stmt) = decl;
  RANGE_FOR_EXPR (range_for_stmt) = expr;
  add_stmt (range_for_stmt);
  RANGE_FOR_BODY (range_for_stmt) = do_pushlevel (sk_block);
}

/* Finish a break-statement.  */

tree
finish_break_stmt (void)
{
  /* In switch statements break is sometimes stylistically used after
     a return statement.  This can lead to spurious warnings about
     control reaching the end of a non-void function when it is
     inlined.  Note that we are calling block_may_fallthru with
     language specific tree nodes; this works because
     block_may_fallthru returns true when given something it does not
     understand.  */
  if (!block_may_fallthru (cur_stmt_list))
    return void_node;
  return add_stmt (build_stmt (input_location, BREAK_STMT));
}

/* Finish a continue-statement.  */

tree
finish_continue_stmt (void)
{
  return add_stmt (build_stmt (input_location, CONTINUE_STMT));
}

/* Begin a switch-statement.  Returns a new SWITCH_STMT if
   appropriate.  */

tree
begin_switch_stmt (void)
{
  tree r, scope;

  scope = do_pushlevel (sk_cond);
  r = build_stmt (input_location, SWITCH_STMT, NULL_TREE, NULL_TREE, NULL_TREE, scope);

  begin_cond (&SWITCH_STMT_COND (r));

  return r;
}

/* Finish the cond of a switch-statement.  */

void
finish_switch_cond (tree cond, tree switch_stmt)
{
  tree orig_type = NULL;

  if (check_no_cilk (cond,
	"Cilk array notation cannot be used as a condition for switch statement",
	"%<_Cilk_spawn%> statement cannot be used as a condition for switch statement"))
    cond = error_mark_node;

  if (!processing_template_decl)
    {
      /* Convert the condition to an integer or enumeration type.  */
      cond = build_expr_type_conversion (WANT_INT | WANT_ENUM, cond, true);
      if (cond == NULL_TREE)
	{
	  error ("switch quantity not an integer");
	  cond = error_mark_node;
	}
      /* We want unlowered type here to handle enum bit-fields.  */
      orig_type = unlowered_expr_type (cond);
      if (TREE_CODE (orig_type) != ENUMERAL_TYPE)
	orig_type = TREE_TYPE (cond);
      if (cond != error_mark_node)
	{
	  /* [stmt.switch]

	     Integral promotions are performed.  */
	  cond = perform_integral_promotions (cond);
	  cond = maybe_cleanup_point_expr (cond);
	}
    }
  if (check_for_bare_parameter_packs (cond))
    cond = error_mark_node;
  else if (!processing_template_decl && warn_sequence_point)
    verify_sequence_points (cond);

  finish_cond (&SWITCH_STMT_COND (switch_stmt), cond);
  SWITCH_STMT_TYPE (switch_stmt) = orig_type;
  add_stmt (switch_stmt);
  push_switch (switch_stmt);
  SWITCH_STMT_BODY (switch_stmt) = push_stmt_list ();
}

/* Finish the body of a switch-statement, which may be given by
   SWITCH_STMT.  The COND to switch on is indicated.  */

void
finish_switch_stmt (tree switch_stmt)
{
  tree scope;

  SWITCH_STMT_BODY (switch_stmt) =
    pop_stmt_list (SWITCH_STMT_BODY (switch_stmt));
  pop_switch ();

  scope = SWITCH_STMT_SCOPE (switch_stmt);
  SWITCH_STMT_SCOPE (switch_stmt) = NULL;
  add_stmt (do_poplevel (scope));
}

/* Begin a try-block.  Returns a newly-created TRY_BLOCK if
   appropriate.  */

tree
begin_try_block (void)
{
  tree r = build_stmt (input_location, TRY_BLOCK, NULL_TREE, NULL_TREE);
  add_stmt (r);
  TRY_STMTS (r) = push_stmt_list ();
  return r;
}

/* Likewise, for a function-try-block.  The block returned in
   *COMPOUND_STMT is an artificial outer scope, containing the
   function-try-block.  */

tree
begin_function_try_block (tree *compound_stmt)
{
  tree r;
  /* This outer scope does not exist in the C++ standard, but we need
     a place to put __FUNCTION__ and similar variables.  */
  *compound_stmt = begin_compound_stmt (0);
  r = begin_try_block ();
  FN_TRY_BLOCK_P (r) = 1;
  return r;
}

/* Finish a try-block, which may be given by TRY_BLOCK.  */

void
finish_try_block (tree try_block)
{
  TRY_STMTS (try_block) = pop_stmt_list (TRY_STMTS (try_block));
  TRY_HANDLERS (try_block) = push_stmt_list ();
}

/* Finish the body of a cleanup try-block, which may be given by
   TRY_BLOCK.  */

void
finish_cleanup_try_block (tree try_block)
{
  TRY_STMTS (try_block) = pop_stmt_list (TRY_STMTS (try_block));
}

/* Finish an implicitly generated try-block, with a cleanup is given
   by CLEANUP.  */

void
finish_cleanup (tree cleanup, tree try_block)
{
  TRY_HANDLERS (try_block) = cleanup;
  CLEANUP_P (try_block) = 1;
}

/* Likewise, for a function-try-block.  */

void
finish_function_try_block (tree try_block)
{
  finish_try_block (try_block);
  /* FIXME : something queer about CTOR_INITIALIZER somehow following
     the try block, but moving it inside.  */
  in_function_try_handler = 1;
}

/* Finish a handler-sequence for a try-block, which may be given by
   TRY_BLOCK.  */

void
finish_handler_sequence (tree try_block)
{
  TRY_HANDLERS (try_block) = pop_stmt_list (TRY_HANDLERS (try_block));
  check_handlers (TRY_HANDLERS (try_block));
}

/* Finish the handler-seq for a function-try-block, given by
   TRY_BLOCK.  COMPOUND_STMT is the outer block created by
   begin_function_try_block.  */

void
finish_function_handler_sequence (tree try_block, tree compound_stmt)
{
  in_function_try_handler = 0;
  finish_handler_sequence (try_block);
  finish_compound_stmt (compound_stmt);
}

/* Begin a handler.  Returns a HANDLER if appropriate.  */

tree
begin_handler (void)
{
  tree r;

  r = build_stmt (input_location, HANDLER, NULL_TREE, NULL_TREE);
  add_stmt (r);

  /* Create a binding level for the eh_info and the exception object
     cleanup.  */
  HANDLER_BODY (r) = do_pushlevel (sk_catch);

  return r;
}

/* Finish the handler-parameters for a handler, which may be given by
   HANDLER.  DECL is the declaration for the catch parameter, or NULL
   if this is a `catch (...)' clause.  */

void
finish_handler_parms (tree decl, tree handler)
{
  tree type = NULL_TREE;
  if (processing_template_decl)
    {
      if (decl)
	{
	  decl = pushdecl (decl);
	  decl = push_template_decl (decl);
	  HANDLER_PARMS (handler) = decl;
	  type = TREE_TYPE (decl);
	}
    }
  else
    type = expand_start_catch_block (decl);
  HANDLER_TYPE (handler) = type;
}

/* Finish a handler, which may be given by HANDLER.  The BLOCKs are
   the return value from the matching call to finish_handler_parms.  */

void
finish_handler (tree handler)
{
  if (!processing_template_decl)
    expand_end_catch_block ();
  HANDLER_BODY (handler) = do_poplevel (HANDLER_BODY (handler));
}

/* Begin a compound statement.  FLAGS contains some bits that control the
   behavior and context.  If BCS_NO_SCOPE is set, the compound statement
   does not define a scope.  If BCS_FN_BODY is set, this is the outermost
   block of a function.  If BCS_TRY_BLOCK is set, this is the block
   created on behalf of a TRY statement.  Returns a token to be passed to
   finish_compound_stmt.  */

tree
begin_compound_stmt (unsigned int flags)
{
  tree r;

  if (flags & BCS_NO_SCOPE)
    {
      r = push_stmt_list ();
      STATEMENT_LIST_NO_SCOPE (r) = 1;

      /* Normally, we try hard to keep the BLOCK for a statement-expression.
	 But, if it's a statement-expression with a scopeless block, there's
	 nothing to keep, and we don't want to accidentally keep a block
	 *inside* the scopeless block.  */
      keep_next_level (false);
    }
  else
    {
      scope_kind sk = sk_block;
      if (flags & BCS_TRY_BLOCK)
	sk = sk_try;
      else if (flags & BCS_TRANSACTION)
	sk = sk_transaction;
      r = do_pushlevel (sk);
    }

  /* When processing a template, we need to remember where the braces were,
     so that we can set up identical scopes when instantiating the template
     later.  BIND_EXPR is a handy candidate for this.
     Note that do_poplevel won't create a BIND_EXPR itself here (and thus
     result in nested BIND_EXPRs), since we don't build BLOCK nodes when
     processing templates.  */
  if (processing_template_decl)
    {
      r = build3 (BIND_EXPR, NULL, NULL, r, NULL);
      BIND_EXPR_TRY_BLOCK (r) = (flags & BCS_TRY_BLOCK) != 0;
      BIND_EXPR_BODY_BLOCK (r) = (flags & BCS_FN_BODY) != 0;
      TREE_SIDE_EFFECTS (r) = 1;
    }

  return r;
}

/* Finish a compound-statement, which is given by STMT.  */

void
finish_compound_stmt (tree stmt)
{
  if (TREE_CODE (stmt) == BIND_EXPR)
    {
      tree body = do_poplevel (BIND_EXPR_BODY (stmt));
      /* If the STATEMENT_LIST is empty and this BIND_EXPR isn't special,
	 discard the BIND_EXPR so it can be merged with the containing
	 STATEMENT_LIST.  */
      if (TREE_CODE (body) == STATEMENT_LIST
	  && STATEMENT_LIST_HEAD (body) == NULL
	  && !BIND_EXPR_BODY_BLOCK (stmt)
	  && !BIND_EXPR_TRY_BLOCK (stmt))
	stmt = body;
      else
	BIND_EXPR_BODY (stmt) = body;
    }
  else if (STATEMENT_LIST_NO_SCOPE (stmt))
    stmt = pop_stmt_list (stmt);
  else
    {
      /* Destroy any ObjC "super" receivers that may have been
	 created.  */
      objc_clear_super_receiver ();

      stmt = do_poplevel (stmt);
    }

  /* ??? See c_end_compound_stmt wrt statement expressions.  */
  add_stmt (stmt);
}

/* Finish an asm-statement, whose components are a STRING, some
   OUTPUT_OPERANDS, some INPUT_OPERANDS, some CLOBBERS and some
   LABELS.  Also note whether the asm-statement should be
   considered volatile.  */

tree
finish_asm_stmt (int volatile_p, tree string, tree output_operands,
		 tree input_operands, tree clobbers, tree labels)
{
  tree r;
  tree t;
  int ninputs = list_length (input_operands);
  int noutputs = list_length (output_operands);

  if (!processing_template_decl)
    {
      const char *constraint;
      const char **oconstraints;
      bool allows_mem, allows_reg, is_inout;
      tree operand;
      int i;

      oconstraints = XALLOCAVEC (const char *, noutputs);

      string = resolve_asm_operand_names (string, output_operands,
					  input_operands, labels);

      for (i = 0, t = output_operands; t; t = TREE_CHAIN (t), ++i)
	{
	  operand = TREE_VALUE (t);

	  /* ??? Really, this should not be here.  Users should be using a
	     proper lvalue, dammit.  But there's a long history of using
	     casts in the output operands.  In cases like longlong.h, this
	     becomes a primitive form of typechecking -- if the cast can be
	     removed, then the output operand had a type of the proper width;
	     otherwise we'll get an error.  Gross, but ...  */
	  STRIP_NOPS (operand);

	  operand = mark_lvalue_use (operand);

	  if (!lvalue_or_else (operand, lv_asm, tf_warning_or_error))
	    operand = error_mark_node;

	  if (operand != error_mark_node
	      && (TREE_READONLY (operand)
		  || CP_TYPE_CONST_P (TREE_TYPE (operand))
		  /* Functions are not modifiable, even though they are
		     lvalues.  */
		  || TREE_CODE (TREE_TYPE (operand)) == FUNCTION_TYPE
		  || TREE_CODE (TREE_TYPE (operand)) == METHOD_TYPE
		  /* If it's an aggregate and any field is const, then it is
		     effectively const.  */
		  || (CLASS_TYPE_P (TREE_TYPE (operand))
		      && C_TYPE_FIELDS_READONLY (TREE_TYPE (operand)))))
	    cxx_readonly_error (operand, lv_asm);

	  constraint = TREE_STRING_POINTER (TREE_VALUE (TREE_PURPOSE (t)));
	  oconstraints[i] = constraint;

	  if (parse_output_constraint (&constraint, i, ninputs, noutputs,
				       &allows_mem, &allows_reg, &is_inout))
	    {
	      /* If the operand is going to end up in memory,
		 mark it addressable.  */
	      if (!allows_reg && !cxx_mark_addressable (operand))
		operand = error_mark_node;
	    }
	  else
	    operand = error_mark_node;

	  TREE_VALUE (t) = operand;
	}

      for (i = 0, t = input_operands; t; ++i, t = TREE_CHAIN (t))
	{
	  constraint = TREE_STRING_POINTER (TREE_VALUE (TREE_PURPOSE (t)));
	  bool constraint_parsed
	    = parse_input_constraint (&constraint, i, ninputs, noutputs, 0,   
				      oconstraints, &allows_mem, &allows_reg);
	  /* If the operand is going to end up in memory, don't call
	     decay_conversion.  */
	  if (constraint_parsed && !allows_reg && allows_mem)
	    operand = mark_lvalue_use (TREE_VALUE (t));
	  else
	    operand = decay_conversion (TREE_VALUE (t), tf_warning_or_error);

	  /* If the type of the operand hasn't been determined (e.g.,
	     because it involves an overloaded function), then issue
	     an error message.  There's no context available to
	     resolve the overloading.  */
	  if (TREE_TYPE (operand) == unknown_type_node)
	    {
	      error ("type of asm operand %qE could not be determined",
		     TREE_VALUE (t));
	      operand = error_mark_node;
	    }

	  if (constraint_parsed)
	    {
	      /* If the operand is going to end up in memory,
		 mark it addressable.  */
	      if (!allows_reg && allows_mem)
		{
		  /* Strip the nops as we allow this case.  FIXME, this really
		     should be rejected or made deprecated.  */
		  STRIP_NOPS (operand);
		  if (!cxx_mark_addressable (operand))
		    operand = error_mark_node;
		}
	      else if (!allows_reg && !allows_mem)
		{
		  /* If constraint allows neither register nor memory,
		     try harder to get a constant.  */
		  tree constop = maybe_constant_value (operand);
		  if (TREE_CONSTANT (constop))
		    operand = constop;
		}
	    }
	  else
	    operand = error_mark_node;

	  TREE_VALUE (t) = operand;
	}
    }

  r = build_stmt (input_location, ASM_EXPR, string,
		  output_operands, input_operands,
		  clobbers, labels);
  ASM_VOLATILE_P (r) = volatile_p || noutputs == 0;
  r = maybe_cleanup_point_expr_void (r);
  return add_stmt (r);
}

/* Finish a label with the indicated NAME.  Returns the new label.  */

tree
finish_label_stmt (tree name)
{
  tree decl = define_label (input_location, name);

  if (decl == error_mark_node)
    return error_mark_node;

  add_stmt (build_stmt (input_location, LABEL_EXPR, decl));

  return decl;
}

/* Finish a series of declarations for local labels.  G++ allows users
   to declare "local" labels, i.e., labels with scope.  This extension
   is useful when writing code involving statement-expressions.  */

void
finish_label_decl (tree name)
{
  if (!at_function_scope_p ())
    {
      error ("__label__ declarations are only allowed in function scopes");
      return;
    }

  add_decl_expr (declare_local_label (name));
}

/* When DECL goes out of scope, make sure that CLEANUP is executed.  */

void
finish_decl_cleanup (tree decl, tree cleanup)
{
  push_cleanup (decl, cleanup, false);
}

/* If the current scope exits with an exception, run CLEANUP.  */

void
finish_eh_cleanup (tree cleanup)
{
  push_cleanup (NULL, cleanup, true);
}

/* The MEM_INITS is a list of mem-initializers, in reverse of the
   order they were written by the user.  Each node is as for
   emit_mem_initializers.  */

void
finish_mem_initializers (tree mem_inits)
{
  /* Reorder the MEM_INITS so that they are in the order they appeared
     in the source program.  */
  mem_inits = nreverse (mem_inits);

  if (processing_template_decl)
    {
      tree mem;

      for (mem = mem_inits; mem; mem = TREE_CHAIN (mem))
        {
          /* If the TREE_PURPOSE is a TYPE_PACK_EXPANSION, skip the
             check for bare parameter packs in the TREE_VALUE, because
             any parameter packs in the TREE_VALUE have already been
             bound as part of the TREE_PURPOSE.  See
             make_pack_expansion for more information.  */
          if (TREE_CODE (TREE_PURPOSE (mem)) != TYPE_PACK_EXPANSION
              && check_for_bare_parameter_packs (TREE_VALUE (mem)))
            TREE_VALUE (mem) = error_mark_node;
        }

      add_stmt (build_min_nt_loc (UNKNOWN_LOCATION,
				  CTOR_INITIALIZER, mem_inits));
    }
  else
    emit_mem_initializers (mem_inits);
}

/* Obfuscate EXPR if it looks like an id-expression or member access so
   that the call to finish_decltype in do_auto_deduction will give the
   right result.  */

tree
force_paren_expr (tree expr)
{
  /* This is only needed for decltype(auto) in C++14.  */
  if (cxx_dialect < cxx14)
    return expr;

  /* If we're in unevaluated context, we can't be deducing a
     return/initializer type, so we don't need to mess with this.  */
  if (cp_unevaluated_operand)
    return expr;

  if (!DECL_P (expr) && TREE_CODE (expr) != COMPONENT_REF
      && TREE_CODE (expr) != SCOPE_REF)
    return expr;

  if (TREE_CODE (expr) == COMPONENT_REF
      || TREE_CODE (expr) == SCOPE_REF)
    REF_PARENTHESIZED_P (expr) = true;
  else if (type_dependent_expression_p (expr))
    expr = build1 (PAREN_EXPR, TREE_TYPE (expr), expr);
  else if (VAR_P (expr) && DECL_HARD_REGISTER (expr))
    /* We can't bind a hard register variable to a reference.  */;
  else
    {
      cp_lvalue_kind kind = lvalue_kind (expr);
      if ((kind & ~clk_class) != clk_none)
	{
	  tree type = unlowered_expr_type (expr);
	  bool rval = !!(kind & clk_rvalueref);
	  type = cp_build_reference_type (type, rval);
	  /* This inhibits warnings in, eg, cxx_mark_addressable
	     (c++/60955).  */
	  warning_sentinel s (extra_warnings);
	  expr = build_static_cast (type, expr, tf_error);
	  if (expr != error_mark_node)
	    REF_PARENTHESIZED_P (expr) = true;
	}
    }

  return expr;
}

/* If T is an id-expression obfuscated by force_paren_expr, undo the
   obfuscation and return the underlying id-expression.  Otherwise
   return T.  */

tree
maybe_undo_parenthesized_ref (tree t)
{
  if (cxx_dialect >= cxx14
      && INDIRECT_REF_P (t)
      && REF_PARENTHESIZED_P (t))
    {
      t = TREE_OPERAND (t, 0);
      while (TREE_CODE (t) == NON_LVALUE_EXPR
	     || TREE_CODE (t) == NOP_EXPR)
	t = TREE_OPERAND (t, 0);

      gcc_assert (TREE_CODE (t) == ADDR_EXPR
		  || TREE_CODE (t) == STATIC_CAST_EXPR);
      t = TREE_OPERAND (t, 0);
    }

  return t;
}

/* Finish a parenthesized expression EXPR.  */

cp_expr
finish_parenthesized_expr (cp_expr expr)
{
  if (EXPR_P (expr))
    /* This inhibits warnings in c_common_truthvalue_conversion.  */
    TREE_NO_WARNING (expr) = 1;

  if (TREE_CODE (expr) == OFFSET_REF
      || TREE_CODE (expr) == SCOPE_REF)
    /* [expr.unary.op]/3 The qualified id of a pointer-to-member must not be
       enclosed in parentheses.  */
    PTRMEM_OK_P (expr) = 0;

  if (TREE_CODE (expr) == STRING_CST)
    PAREN_STRING_LITERAL_P (expr) = 1;

  expr = cp_expr (force_paren_expr (expr), expr.get_location ());

  return expr;
}

/* Finish a reference to a non-static data member (DECL) that is not
   preceded by `.' or `->'.  */

tree
finish_non_static_data_member (tree decl, tree object, tree qualifying_scope)
{
  gcc_assert (TREE_CODE (decl) == FIELD_DECL);
  bool try_omp_private = !object && omp_private_member_map;
  tree ret;

  if (!object)
    {
      tree scope = qualifying_scope;
      if (scope == NULL_TREE)
	scope = context_for_name_lookup (decl);
      object = maybe_dummy_object (scope, NULL);
    }

  object = maybe_resolve_dummy (object, true);
  if (object == error_mark_node)
    return error_mark_node;

  /* DR 613/850: Can use non-static data members without an associated
     object in sizeof/decltype/alignof.  */
  if (is_dummy_object (object) && cp_unevaluated_operand == 0
      && (!processing_template_decl || !current_class_ref))
    {
      if (current_function_decl
	  && DECL_STATIC_FUNCTION_P (current_function_decl))
	error ("invalid use of member %qD in static member function", decl);
      else
	error ("invalid use of non-static data member %qD", decl);
      inform (DECL_SOURCE_LOCATION (decl), "declared here");

      return error_mark_node;
    }

  if (current_class_ptr)
    TREE_USED (current_class_ptr) = 1;
  if (processing_template_decl && !qualifying_scope)
    {
      tree type = TREE_TYPE (decl);

      if (TREE_CODE (type) == REFERENCE_TYPE)
	/* Quals on the object don't matter.  */;
      else if (PACK_EXPANSION_P (type))
	/* Don't bother trying to represent this.  */
	type = NULL_TREE;
      else
	{
	  /* Set the cv qualifiers.  */
	  int quals = cp_type_quals (TREE_TYPE (object));

	  if (DECL_MUTABLE_P (decl))
	    quals &= ~TYPE_QUAL_CONST;

	  quals |= cp_type_quals (TREE_TYPE (decl));
	  type = cp_build_qualified_type (type, quals);
	}

      ret = (convert_from_reference
	      (build_min (COMPONENT_REF, type, object, decl, NULL_TREE)));
    }
  /* If PROCESSING_TEMPLATE_DECL is nonzero here, then
     QUALIFYING_SCOPE is also non-null.  Wrap this in a SCOPE_REF
     for now.  */
  else if (processing_template_decl)
    ret = build_qualified_name (TREE_TYPE (decl),
				qualifying_scope,
				decl,
				/*template_p=*/false);
  else
    {
      tree access_type = TREE_TYPE (object);

      perform_or_defer_access_check (TYPE_BINFO (access_type), decl,
				     decl, tf_warning_or_error);

      /* If the data member was named `C::M', convert `*this' to `C'
	 first.  */
      if (qualifying_scope)
	{
	  tree binfo = NULL_TREE;
	  object = build_scoped_ref (object, qualifying_scope,
				     &binfo);
	}

      ret = build_class_member_access_expr (object, decl,
					    /*access_path=*/NULL_TREE,
					    /*preserve_reference=*/false,
					    tf_warning_or_error);
    }
  if (try_omp_private)
    {
      tree *v = omp_private_member_map->get (decl);
      if (v)
	ret = convert_from_reference (*v);
    }
  return ret;
}

/* If we are currently parsing a template and we encountered a typedef
   TYPEDEF_DECL that is being accessed though CONTEXT, this function
   adds the typedef to a list tied to the current template.
   At template instantiation time, that list is walked and access check
   performed for each typedef.
   LOCATION is the location of the usage point of TYPEDEF_DECL.  */

void
add_typedef_to_current_template_for_access_check (tree typedef_decl,
                                                  tree context,
						  location_t location)
{
    tree template_info = NULL;
    tree cs = current_scope ();

    if (!is_typedef_decl (typedef_decl)
	|| !context
	|| !CLASS_TYPE_P (context)
	|| !cs)
      return;

    if (CLASS_TYPE_P (cs) || TREE_CODE (cs) == FUNCTION_DECL)
      template_info = get_template_info (cs);

    if (template_info
	&& TI_TEMPLATE (template_info)
	&& !currently_open_class (context))
      append_type_to_template_for_access_check (cs, typedef_decl,
						context, location);
}

/* DECL was the declaration to which a qualified-id resolved.  Issue
   an error message if it is not accessible.  If OBJECT_TYPE is
   non-NULL, we have just seen `x->' or `x.' and OBJECT_TYPE is the
   type of `*x', or `x', respectively.  If the DECL was named as
   `A::B' then NESTED_NAME_SPECIFIER is `A'.  */

void
check_accessibility_of_qualified_id (tree decl,
				     tree object_type,
				     tree nested_name_specifier)
{
  tree scope;
  tree qualifying_type = NULL_TREE;

  /* If we are parsing a template declaration and if decl is a typedef,
     add it to a list tied to the template.
     At template instantiation time, that list will be walked and
     access check performed.  */
  add_typedef_to_current_template_for_access_check (decl,
						    nested_name_specifier
						    ? nested_name_specifier
						    : DECL_CONTEXT (decl),
						    input_location);

  /* If we're not checking, return immediately.  */
  if (deferred_access_no_check)
    return;

  /* Determine the SCOPE of DECL.  */
  scope = context_for_name_lookup (decl);
  /* If the SCOPE is not a type, then DECL is not a member.  */
  if (!TYPE_P (scope))
    return;
  /* Compute the scope through which DECL is being accessed.  */
  if (object_type
      /* OBJECT_TYPE might not be a class type; consider:

	   class A { typedef int I; };
	   I *p;
	   p->A::I::~I();

	 In this case, we will have "A::I" as the DECL, but "I" as the
	 OBJECT_TYPE.  */
      && CLASS_TYPE_P (object_type)
      && DERIVED_FROM_P (scope, object_type))
    /* If we are processing a `->' or `.' expression, use the type of the
       left-hand side.  */
    qualifying_type = object_type;
  else if (nested_name_specifier)
    {
      /* If the reference is to a non-static member of the
	 current class, treat it as if it were referenced through
	 `this'.  */
      tree ct;
      if (DECL_NONSTATIC_MEMBER_P (decl)
	  && current_class_ptr
	  && DERIVED_FROM_P (scope, ct = current_nonlambda_class_type ()))
	qualifying_type = ct;
      /* Otherwise, use the type indicated by the
	 nested-name-specifier.  */
      else
	qualifying_type = nested_name_specifier;
    }
  else
    /* Otherwise, the name must be from the current class or one of
       its bases.  */
    qualifying_type = currently_open_derived_class (scope);

  if (qualifying_type 
      /* It is possible for qualifying type to be a TEMPLATE_TYPE_PARM
	 or similar in a default argument value.  */
      && CLASS_TYPE_P (qualifying_type)
      && !dependent_type_p (qualifying_type))
    perform_or_defer_access_check (TYPE_BINFO (qualifying_type), decl,
				   decl, tf_warning_or_error);
}

/* EXPR is the result of a qualified-id.  The QUALIFYING_CLASS was the
   class named to the left of the "::" operator.  DONE is true if this
   expression is a complete postfix-expression; it is false if this
   expression is followed by '->', '[', '(', etc.  ADDRESS_P is true
   iff this expression is the operand of '&'.  TEMPLATE_P is true iff
   the qualified-id was of the form "A::template B".  TEMPLATE_ARG_P
   is true iff this qualified name appears as a template argument.  */

tree
finish_qualified_id_expr (tree qualifying_class,
			  tree expr,
			  bool done,
			  bool address_p,
			  bool template_p,
			  bool template_arg_p,
			  tsubst_flags_t complain)
{
  gcc_assert (TYPE_P (qualifying_class));

  if (error_operand_p (expr))
    return error_mark_node;

  if ((DECL_P (expr) || BASELINK_P (expr))
      && !mark_used (expr, complain))
    return error_mark_node;

  if (template_p)
    {
      if (TREE_CODE (expr) == UNBOUND_CLASS_TEMPLATE)
	/* cp_parser_lookup_name thought we were looking for a type,
	   but we're actually looking for a declaration.  */
	expr = build_qualified_name (/*type*/NULL_TREE,
				     TYPE_CONTEXT (expr),
				     TYPE_IDENTIFIER (expr),
				     /*template_p*/true);
      else
	check_template_keyword (expr);
    }

  /* If EXPR occurs as the operand of '&', use special handling that
     permits a pointer-to-member.  */
  if (address_p && done)
    {
      if (TREE_CODE (expr) == SCOPE_REF)
	expr = TREE_OPERAND (expr, 1);
      expr = build_offset_ref (qualifying_class, expr,
			       /*address_p=*/true, complain);
      return expr;
    }

  /* No need to check access within an enum.  */
  if (TREE_CODE (qualifying_class) == ENUMERAL_TYPE)
    return expr;

  /* Within the scope of a class, turn references to non-static
     members into expression of the form "this->...".  */
  if (template_arg_p)
    /* But, within a template argument, we do not want make the
       transformation, as there is no "this" pointer.  */
    ;
  else if (TREE_CODE (expr) == FIELD_DECL)
    {
      push_deferring_access_checks (dk_no_check);
      expr = finish_non_static_data_member (expr, NULL_TREE,
					    qualifying_class);
      pop_deferring_access_checks ();
    }
  else if (BASELINK_P (expr) && !processing_template_decl)
    {
      /* See if any of the functions are non-static members.  */
      /* If so, the expression may be relative to 'this'.  */
      if (!shared_member_p (expr)
	  && current_class_ptr
	  && DERIVED_FROM_P (qualifying_class,
			     current_nonlambda_class_type ()))
	expr = (build_class_member_access_expr
		(maybe_dummy_object (qualifying_class, NULL),
		 expr,
		 BASELINK_ACCESS_BINFO (expr),
		 /*preserve_reference=*/false,
		 complain));
      else if (done)
	/* The expression is a qualified name whose address is not
	   being taken.  */
	expr = build_offset_ref (qualifying_class, expr, /*address_p=*/false,
				 complain);
    }
  else if (BASELINK_P (expr))
    ;
  else
    {
      /* In a template, return a SCOPE_REF for most qualified-ids
	 so that we can check access at instantiation time.  But if
	 we're looking at a member of the current instantiation, we
	 know we have access and building up the SCOPE_REF confuses
	 non-type template argument handling.  */
      if (processing_template_decl
	  && !currently_open_class (qualifying_class))
	expr = build_qualified_name (TREE_TYPE (expr),
				     qualifying_class, expr,
				     template_p);

      expr = convert_from_reference (expr);
    }

  return expr;
}

/* Begin a statement-expression.  The value returned must be passed to
   finish_stmt_expr.  */

tree
begin_stmt_expr (void)
{
  return push_stmt_list ();
}

/* Process the final expression of a statement expression. EXPR can be
   NULL, if the final expression is empty.  Return a STATEMENT_LIST
   containing all the statements in the statement-expression, or
   ERROR_MARK_NODE if there was an error.  */

tree
finish_stmt_expr_expr (tree expr, tree stmt_expr)
{
  if (error_operand_p (expr))
    {
      /* The type of the statement-expression is the type of the last
         expression.  */
      TREE_TYPE (stmt_expr) = error_mark_node;
      return error_mark_node;
    }

  /* If the last statement does not have "void" type, then the value
     of the last statement is the value of the entire expression.  */
  if (expr)
    {
      tree type = TREE_TYPE (expr);

      if (processing_template_decl)
	{
	  expr = build_stmt (input_location, EXPR_STMT, expr);
	  expr = add_stmt (expr);
	  /* Mark the last statement so that we can recognize it as such at
	     template-instantiation time.  */
	  EXPR_STMT_STMT_EXPR_RESULT (expr) = 1;
	}
      else if (VOID_TYPE_P (type))
	{
	  /* Just treat this like an ordinary statement.  */
	  expr = finish_expr_stmt (expr);
	}
      else
	{
	  /* It actually has a value we need to deal with.  First, force it
	     to be an rvalue so that we won't need to build up a copy
	     constructor call later when we try to assign it to something.  */
	  expr = force_rvalue (expr, tf_warning_or_error);
	  if (error_operand_p (expr))
	    return error_mark_node;

	  /* Update for array-to-pointer decay.  */
	  type = TREE_TYPE (expr);

	  /* Wrap it in a CLEANUP_POINT_EXPR and add it to the list like a
	     normal statement, but don't convert to void or actually add
	     the EXPR_STMT.  */
	  if (TREE_CODE (expr) != CLEANUP_POINT_EXPR)
	    expr = maybe_cleanup_point_expr (expr);
	  add_stmt (expr);
	}

      /* The type of the statement-expression is the type of the last
	 expression.  */
      TREE_TYPE (stmt_expr) = type;
    }

  return stmt_expr;
}

/* Finish a statement-expression.  EXPR should be the value returned
   by the previous begin_stmt_expr.  Returns an expression
   representing the statement-expression.  */

tree
finish_stmt_expr (tree stmt_expr, bool has_no_scope)
{
  tree type;
  tree result;

  if (error_operand_p (stmt_expr))
    {
      pop_stmt_list (stmt_expr);
      return error_mark_node;
    }

  gcc_assert (TREE_CODE (stmt_expr) == STATEMENT_LIST);

  type = TREE_TYPE (stmt_expr);
  result = pop_stmt_list (stmt_expr);
  TREE_TYPE (result) = type;

  if (processing_template_decl)
    {
      result = build_min (STMT_EXPR, type, result);
      TREE_SIDE_EFFECTS (result) = 1;
      STMT_EXPR_NO_SCOPE (result) = has_no_scope;
    }
  else if (CLASS_TYPE_P (type))
    {
      /* Wrap the statement-expression in a TARGET_EXPR so that the
	 temporary object created by the final expression is destroyed at
	 the end of the full-expression containing the
	 statement-expression.  */
      result = force_target_expr (type, result, tf_warning_or_error);
    }

  return result;
}

/* Returns the expression which provides the value of STMT_EXPR.  */

tree
stmt_expr_value_expr (tree stmt_expr)
{
  tree t = STMT_EXPR_STMT (stmt_expr);

  if (TREE_CODE (t) == BIND_EXPR)
    t = BIND_EXPR_BODY (t);

  if (TREE_CODE (t) == STATEMENT_LIST && STATEMENT_LIST_TAIL (t))
    t = STATEMENT_LIST_TAIL (t)->stmt;

  if (TREE_CODE (t) == EXPR_STMT)
    t = EXPR_STMT_EXPR (t);

  return t;
}

/* Return TRUE iff EXPR_STMT is an empty list of
   expression statements.  */

bool
empty_expr_stmt_p (tree expr_stmt)
{
  tree body = NULL_TREE;

  if (expr_stmt == void_node)
    return true;

  if (expr_stmt)
    {
      if (TREE_CODE (expr_stmt) == EXPR_STMT)
	body = EXPR_STMT_EXPR (expr_stmt);
      else if (TREE_CODE (expr_stmt) == STATEMENT_LIST)
	body = expr_stmt;
    }

  if (body)
    {
      if (TREE_CODE (body) == STATEMENT_LIST)
	return tsi_end_p (tsi_start (body));
      else
	return empty_expr_stmt_p (body);
    }
  return false;
}

/* Perform Koenig lookup.  FN is the postfix-expression representing
   the function (or functions) to call; ARGS are the arguments to the
   call.  Returns the functions to be considered by overload resolution.  */

cp_expr
perform_koenig_lookup (cp_expr fn, vec<tree, va_gc> *args,
		       tsubst_flags_t complain)
{
  tree identifier = NULL_TREE;
  tree functions = NULL_TREE;
  tree tmpl_args = NULL_TREE;
  bool template_id = false;
  location_t loc = fn.get_location ();

  if (TREE_CODE (fn) == TEMPLATE_ID_EXPR)
    {
      /* Use a separate flag to handle null args.  */
      template_id = true;
      tmpl_args = TREE_OPERAND (fn, 1);
      fn = TREE_OPERAND (fn, 0);
    }

  /* Find the name of the overloaded function.  */
  if (identifier_p (fn))
    identifier = fn;
  else if (is_overloaded_fn (fn))
    {
      functions = fn;
      identifier = DECL_NAME (get_first_fn (functions));
    }
  else if (DECL_P (fn))
    {
      functions = fn;
      identifier = DECL_NAME (fn);
    }

  /* A call to a namespace-scope function using an unqualified name.

     Do Koenig lookup -- unless any of the arguments are
     type-dependent.  */
  if (!any_type_dependent_arguments_p (args)
      && !any_dependent_template_arguments_p (tmpl_args))
    {
      fn = lookup_arg_dependent (identifier, functions, args);
      if (!fn)
	{
	  /* The unqualified name could not be resolved.  */
	  if (complain & tf_error)
	    fn = unqualified_fn_lookup_error (cp_expr (identifier, loc));
	  else
	    fn = identifier;
	}
    }

  if (fn && template_id && fn != error_mark_node)
    fn = build2 (TEMPLATE_ID_EXPR, unknown_type_node, fn, tmpl_args);
  
  return fn;
}

/* Generate an expression for `FN (ARGS)'.  This may change the
   contents of ARGS.

   If DISALLOW_VIRTUAL is true, the call to FN will be not generated
   as a virtual call, even if FN is virtual.  (This flag is set when
   encountering an expression where the function name is explicitly
   qualified.  For example a call to `X::f' never generates a virtual
   call.)

   Returns code for the call.  */

tree
finish_call_expr (tree fn, vec<tree, va_gc> **args, bool disallow_virtual,
		  bool koenig_p, tsubst_flags_t complain)
{
  tree result;
  tree orig_fn;
  vec<tree, va_gc> *orig_args = NULL;

  if (fn == error_mark_node)
    return error_mark_node;

  gcc_assert (!TYPE_P (fn));

  /* If FN may be a FUNCTION_DECL obfuscated by force_paren_expr, undo
     it so that we can tell this is a call to a known function.  */
  fn = maybe_undo_parenthesized_ref (fn);

  orig_fn = fn;

  if (processing_template_decl)
    {
      /* If the call expression is dependent, build a CALL_EXPR node
	 with no type; type_dependent_expression_p recognizes
	 expressions with no type as being dependent.  */
      if (type_dependent_expression_p (fn)
	  || any_type_dependent_arguments_p (*args))
	{
	  result = build_nt_call_vec (fn, *args);
	  SET_EXPR_LOCATION (result, EXPR_LOC_OR_LOC (fn, input_location));
	  KOENIG_LOOKUP_P (result) = koenig_p;
	  if (cfun)
	    {
	      do
		{
		  tree fndecl = OVL_CURRENT (fn);
		  if (TREE_CODE (fndecl) != FUNCTION_DECL
		      || !TREE_THIS_VOLATILE (fndecl))
		    break;
		  fn = OVL_NEXT (fn);
		}
	      while (fn);
	      if (!fn)
		current_function_returns_abnormally = 1;
	    }
	  return result;
	}
      orig_args = make_tree_vector_copy (*args);
      if (!BASELINK_P (fn)
	  && TREE_CODE (fn) != PSEUDO_DTOR_EXPR
	  && TREE_TYPE (fn) != unknown_type_node)
	fn = build_non_dependent_expr (fn);
      make_args_non_dependent (*args);
    }

  if (TREE_CODE (fn) == COMPONENT_REF)
    {
      tree member = TREE_OPERAND (fn, 1);
      if (BASELINK_P (member))
	{
	  tree object = TREE_OPERAND (fn, 0);
	  return build_new_method_call (object, member,
					args, NULL_TREE,
                                        (disallow_virtual
                                         ? LOOKUP_NORMAL | LOOKUP_NONVIRTUAL
					 : LOOKUP_NORMAL),
					/*fn_p=*/NULL,
					complain);
	}
    }

  /* Per 13.3.1.1, '(&f)(...)' is the same as '(f)(...)'.  */
  if (TREE_CODE (fn) == ADDR_EXPR
      && TREE_CODE (TREE_OPERAND (fn, 0)) == OVERLOAD)
    fn = TREE_OPERAND (fn, 0);

  if (is_overloaded_fn (fn))
    fn = baselink_for_fns (fn);

  result = NULL_TREE;
  if (BASELINK_P (fn))
    {
      tree object;

      /* A call to a member function.  From [over.call.func]:

	   If the keyword this is in scope and refers to the class of
	   that member function, or a derived class thereof, then the
	   function call is transformed into a qualified function call
	   using (*this) as the postfix-expression to the left of the
	   . operator.... [Otherwise] a contrived object of type T
	   becomes the implied object argument.

	In this situation:

	  struct A { void f(); };
	  struct B : public A {};
	  struct C : public A { void g() { B::f(); }};

	"the class of that member function" refers to `A'.  But 11.2
	[class.access.base] says that we need to convert 'this' to B* as
	part of the access, so we pass 'B' to maybe_dummy_object.  */

      if (DECL_MAYBE_IN_CHARGE_CONSTRUCTOR_P (get_first_fn (fn)))
	{
	  /* A constructor call always uses a dummy object.  (This constructor
	     call which has the form A::A () is actually invalid and we are
	     going to reject it later in build_new_method_call.)  */
	  object = build_dummy_object (BINFO_TYPE (BASELINK_ACCESS_BINFO (fn)));
	}
      else
	object = maybe_dummy_object (BINFO_TYPE (BASELINK_ACCESS_BINFO (fn)),
				     NULL);

      result = build_new_method_call (object, fn, args, NULL_TREE,
				      (disallow_virtual
				       ? LOOKUP_NORMAL|LOOKUP_NONVIRTUAL
				       : LOOKUP_NORMAL),
				      /*fn_p=*/NULL,
				      complain);
    }
  else if (is_overloaded_fn (fn))
    {
      /* If the function is an overloaded builtin, resolve it.  */
      if (TREE_CODE (fn) == FUNCTION_DECL
	  && (DECL_BUILT_IN_CLASS (fn) == BUILT_IN_NORMAL
	      || DECL_BUILT_IN_CLASS (fn) == BUILT_IN_MD))
	result = resolve_overloaded_builtin (input_location, fn, *args);

      if (!result)
	{
	  if (warn_sizeof_pointer_memaccess
	      && (complain & tf_warning)
	      && !vec_safe_is_empty (*args)
	      && !processing_template_decl)
	    {
	      location_t sizeof_arg_loc[3];
	      tree sizeof_arg[3];
	      unsigned int i;
	      for (i = 0; i < 3; i++)
		{
		  tree t;

		  sizeof_arg_loc[i] = UNKNOWN_LOCATION;
		  sizeof_arg[i] = NULL_TREE;
		  if (i >= (*args)->length ())
		    continue;
		  t = (**args)[i];
		  if (TREE_CODE (t) != SIZEOF_EXPR)
		    continue;
		  if (SIZEOF_EXPR_TYPE_P (t))
		    sizeof_arg[i] = TREE_TYPE (TREE_OPERAND (t, 0));
		  else
		    sizeof_arg[i] = TREE_OPERAND (t, 0);
		  sizeof_arg_loc[i] = EXPR_LOCATION (t);
		}
	      sizeof_pointer_memaccess_warning
		(sizeof_arg_loc, fn, *args,
		 sizeof_arg, same_type_ignoring_top_level_qualifiers_p);
	    }

	  /* A call to a namespace-scope function.  */
	  result = build_new_function_call (fn, args, koenig_p, complain);
	}
    }
  else if (TREE_CODE (fn) == PSEUDO_DTOR_EXPR)
    {
      if (!vec_safe_is_empty (*args))
	error ("arguments to destructor are not allowed");
      /* Mark the pseudo-destructor call as having side-effects so
	 that we do not issue warnings about its use.  */
      result = build1 (NOP_EXPR,
		       void_type_node,
		       TREE_OPERAND (fn, 0));
      TREE_SIDE_EFFECTS (result) = 1;
    }
  else if (CLASS_TYPE_P (TREE_TYPE (fn)))
    /* If the "function" is really an object of class type, it might
       have an overloaded `operator ()'.  */
    result = build_op_call (fn, args, complain);

  if (!result)
    /* A call where the function is unknown.  */
    result = cp_build_function_call_vec (fn, args, complain);

  if (processing_template_decl && result != error_mark_node)
    {
      if (INDIRECT_REF_P (result))
	result = TREE_OPERAND (result, 0);
      result = build_call_vec (TREE_TYPE (result), orig_fn, orig_args);
      SET_EXPR_LOCATION (result, input_location);
      KOENIG_LOOKUP_P (result) = koenig_p;
      release_tree_vector (orig_args);
      result = convert_from_reference (result);
    }

  if (koenig_p)
    {
      /* Free garbage OVERLOADs from arg-dependent lookup.  */
      tree next = NULL_TREE;
      for (fn = orig_fn;
	   fn && TREE_CODE (fn) == OVERLOAD && OVL_ARG_DEPENDENT (fn);
	   fn = next)
	{
	  if (processing_template_decl)
	    /* In a template, we'll re-use them at instantiation time.  */
	    OVL_ARG_DEPENDENT (fn) = false;
	  else
	    {
	      next = OVL_CHAIN (fn);
	      ggc_free (fn);
	    }
	}
    }

  return result;
}

/* Finish a call to a postfix increment or decrement or EXPR.  (Which
   is indicated by CODE, which should be POSTINCREMENT_EXPR or
   POSTDECREMENT_EXPR.)  */

cp_expr
finish_increment_expr (cp_expr expr, enum tree_code code)
{
  /* input_location holds the location of the trailing operator token.
     Build a location of the form:
       expr++
       ~~~~^~
     with the caret at the operator token, ranging from the start
     of EXPR to the end of the operator token.  */
  location_t combined_loc = make_location (input_location,
					   expr.get_start (),
					   get_finish (input_location));
  cp_expr result = build_x_unary_op (combined_loc, code, expr,
				     tf_warning_or_error);
  /* TODO: build_x_unary_op doesn't honor the location, so set it here.  */
  result.set_location (combined_loc);
  return result;
}

/* Finish a use of `this'.  Returns an expression for `this'.  */

tree
finish_this_expr (void)
{
  tree result = NULL_TREE;

  if (current_class_ptr)
    {
      tree type = TREE_TYPE (current_class_ref);

      /* In a lambda expression, 'this' refers to the captured 'this'.  */
      if (LAMBDA_TYPE_P (type))
        result = lambda_expr_this_capture (CLASSTYPE_LAMBDA_EXPR (type), true);
      else
        result = current_class_ptr;
    }

  if (result)
    /* The keyword 'this' is a prvalue expression.  */
    return rvalue (result);

  tree fn = current_nonlambda_function ();
  if (fn && DECL_STATIC_FUNCTION_P (fn))
    error ("%<this%> is unavailable for static member functions");
  else if (fn)
    error ("invalid use of %<this%> in non-member function");
  else
    error ("invalid use of %<this%> at top level");
  return error_mark_node;
}

/* Finish a pseudo-destructor expression.  If SCOPE is NULL, the
   expression was of the form `OBJECT.~DESTRUCTOR' where DESTRUCTOR is
   the TYPE for the type given.  If SCOPE is non-NULL, the expression
   was of the form `OBJECT.SCOPE::~DESTRUCTOR'.  */

tree
finish_pseudo_destructor_expr (tree object, tree scope, tree destructor,
			       location_t loc)
{
  if (object == error_mark_node || destructor == error_mark_node)
    return error_mark_node;

  gcc_assert (TYPE_P (destructor));

  if (!processing_template_decl)
    {
      if (scope == error_mark_node)
	{
	  error_at (loc, "invalid qualifying scope in pseudo-destructor name");
	  return error_mark_node;
	}
      if (is_auto (destructor))
	destructor = TREE_TYPE (object);
      if (scope && TYPE_P (scope) && !check_dtor_name (scope, destructor))
	{
	  error_at (loc,
		    "qualified type %qT does not match destructor name ~%qT",
		    scope, destructor);
	  return error_mark_node;
	}


      /* [expr.pseudo] says both:

	   The type designated by the pseudo-destructor-name shall be
	   the same as the object type.

	 and:

	   The cv-unqualified versions of the object type and of the
	   type designated by the pseudo-destructor-name shall be the
	   same type.

	 We implement the more generous second sentence, since that is
	 what most other compilers do.  */
      if (!same_type_ignoring_top_level_qualifiers_p (TREE_TYPE (object),
						      destructor))
	{
	  error_at (loc, "%qE is not of type %qT", object, destructor);
	  return error_mark_node;
	}
    }

  return build3_loc (loc, PSEUDO_DTOR_EXPR, void_type_node, object,
		     scope, destructor);
}

/* Finish an expression of the form CODE EXPR.  */

cp_expr
finish_unary_op_expr (location_t op_loc, enum tree_code code, cp_expr expr,
		      tsubst_flags_t complain)
{
  /* Build a location of the form:
       ++expr
       ^~~~~~
     with the caret at the operator token, ranging from the start
     of the operator token to the end of EXPR.  */
  location_t combined_loc = make_location (op_loc,
					   op_loc, expr.get_finish ());
  cp_expr result = build_x_unary_op (combined_loc, code, expr, complain);
  /* TODO: build_x_unary_op doesn't always honor the location.  */
  result.set_location (combined_loc);

  tree result_ovl, expr_ovl;

  if (!(complain & tf_warning))
    return result;

  result_ovl = result;
  expr_ovl = expr;

  if (!processing_template_decl)
    expr_ovl = cp_fully_fold (expr_ovl);

  if (!CONSTANT_CLASS_P (expr_ovl)
      || TREE_OVERFLOW_P (expr_ovl))
    return result;

  if (!processing_template_decl)
    result_ovl = cp_fully_fold (result_ovl);

  if (CONSTANT_CLASS_P (result_ovl) && TREE_OVERFLOW_P (result_ovl))
    overflow_warning (combined_loc, result_ovl);

  return result;
}

/* Finish a compound-literal expression.  TYPE is the type to which
   the CONSTRUCTOR in COMPOUND_LITERAL is being cast.  */

tree
finish_compound_literal (tree type, tree compound_literal,
			 tsubst_flags_t complain)
{
  if (type == error_mark_node)
    return error_mark_node;

  if (TREE_CODE (type) == REFERENCE_TYPE)
    {
      compound_literal
	= finish_compound_literal (TREE_TYPE (type), compound_literal,
				   complain);
      return cp_build_c_cast (type, compound_literal, complain);
    }

  if (!TYPE_OBJ_P (type))
    {
      if (complain & tf_error)
	error ("compound literal of non-object type %qT", type);
      return error_mark_node;
    }

  if (tree anode = type_uses_auto (type))
    if (CLASS_PLACEHOLDER_TEMPLATE (anode))
      type = do_auto_deduction (type, compound_literal, anode, complain,
				adc_variable_type);

  if (processing_template_decl)
    {
      TREE_TYPE (compound_literal) = type;
      /* Mark the expression as a compound literal.  */
      TREE_HAS_CONSTRUCTOR (compound_literal) = 1;
      return compound_literal;
    }

  type = complete_type (type);

  if (TYPE_NON_AGGREGATE_CLASS (type))
    {
      /* Trying to deal with a CONSTRUCTOR instead of a TREE_LIST
	 everywhere that deals with function arguments would be a pain, so
	 just wrap it in a TREE_LIST.  The parser set a flag so we know
	 that it came from T{} rather than T({}).  */
      CONSTRUCTOR_IS_DIRECT_INIT (compound_literal) = 1;
      compound_literal = build_tree_list (NULL_TREE, compound_literal);
      return build_functional_cast (type, compound_literal, complain);
    }

  if (TREE_CODE (type) == ARRAY_TYPE
      && check_array_initializer (NULL_TREE, type, compound_literal))
    return error_mark_node;
  compound_literal = reshape_init (type, compound_literal, complain);
  if (SCALAR_TYPE_P (type)
      && !BRACE_ENCLOSED_INITIALIZER_P (compound_literal)
      && !check_narrowing (type, compound_literal, complain))
    return error_mark_node;
  if (TREE_CODE (type) == ARRAY_TYPE
      && TYPE_DOMAIN (type) == NULL_TREE)
    {
      cp_complete_array_type_or_error (&type, compound_literal,
				       false, complain);
      if (type == error_mark_node)
	return error_mark_node;
    }
  compound_literal = digest_init_flags (type, compound_literal, LOOKUP_NORMAL,
					complain);
  if (TREE_CODE (compound_literal) == CONSTRUCTOR)
    TREE_HAS_CONSTRUCTOR (compound_literal) = true;

  /* Put static/constant array temporaries in static variables.  */
  if ((!at_function_scope_p () || CP_TYPE_CONST_P (type))
      && TREE_CODE (type) == ARRAY_TYPE
      && !TYPE_HAS_NONTRIVIAL_DESTRUCTOR (type)
      && initializer_constant_valid_p (compound_literal, type))
    {
      tree decl = create_temporary_var (type);
      DECL_INITIAL (decl) = compound_literal;
      TREE_STATIC (decl) = 1;
      if (literal_type_p (type) && CP_TYPE_CONST_NON_VOLATILE_P (type))
	{
	  /* 5.19 says that a constant expression can include an
	     lvalue-rvalue conversion applied to "a glvalue of literal type
	     that refers to a non-volatile temporary object initialized
	     with a constant expression".  Rather than try to communicate
	     that this VAR_DECL is a temporary, just mark it constexpr.  */
	  DECL_DECLARED_CONSTEXPR_P (decl) = true;
	  DECL_INITIALIZED_BY_CONSTANT_EXPRESSION_P (decl) = true;
	  TREE_CONSTANT (decl) = true;
	}
      cp_apply_type_quals_to_decl (cp_type_quals (type), decl);
      decl = pushdecl_top_level (decl);
      DECL_NAME (decl) = make_anon_name ();
      SET_DECL_ASSEMBLER_NAME (decl, DECL_NAME (decl));
      /* Make sure the destructor is callable.  */
      tree clean = cxx_maybe_build_cleanup (decl, complain);
      if (clean == error_mark_node)
	return error_mark_node;
      return decl;
    }

  /* Represent other compound literals with TARGET_EXPR so we produce
     an lvalue, but can elide copies.  */
  if (!VECTOR_TYPE_P (type))
    compound_literal = get_target_expr_sfinae (compound_literal, complain);

  return compound_literal;
}

/* Return the declaration for the function-name variable indicated by
   ID.  */

tree
finish_fname (tree id)
{
  tree decl;

  decl = fname_decl (input_location, C_RID_CODE (id), id);
  if (processing_template_decl && current_function_decl
      && decl != error_mark_node)
    decl = DECL_NAME (decl);
  return decl;
}

/* Finish a translation unit.  */

void
finish_translation_unit (void)
{
  /* In case there were missing closebraces,
     get us back to the global binding level.  */
  pop_everything ();
  while (current_namespace != global_namespace)
    pop_namespace ();

  /* Do file scope __FUNCTION__ et al.  */
  finish_fname_decls ();
}

/* Finish a template type parameter, specified as AGGR IDENTIFIER.
   Returns the parameter.  */

tree
finish_template_type_parm (tree aggr, tree identifier)
{
  if (aggr != class_type_node)
    {
      permerror (input_location, "template type parameters must use the keyword %<class%> or %<typename%>");
      aggr = class_type_node;
    }

  return build_tree_list (aggr, identifier);
}

/* Finish a template template parameter, specified as AGGR IDENTIFIER.
   Returns the parameter.  */

tree
finish_template_template_parm (tree aggr, tree identifier)
{
  tree decl = build_decl (input_location,
			  TYPE_DECL, identifier, NULL_TREE);

  tree tmpl = build_lang_decl (TEMPLATE_DECL, identifier, NULL_TREE);
  DECL_TEMPLATE_PARMS (tmpl) = current_template_parms;
  DECL_TEMPLATE_RESULT (tmpl) = decl;
  DECL_ARTIFICIAL (decl) = 1;

  // Associate the constraints with the underlying declaration,
  // not the template.
  tree reqs = TEMPLATE_PARMS_CONSTRAINTS (current_template_parms);
  tree constr = build_constraints (reqs, NULL_TREE);
  set_constraints (decl, constr);

  end_template_decl ();

  gcc_assert (DECL_TEMPLATE_PARMS (tmpl));

  check_default_tmpl_args (decl, DECL_TEMPLATE_PARMS (tmpl), 
			   /*is_primary=*/true, /*is_partial=*/false,
			   /*is_friend=*/0);

  return finish_template_type_parm (aggr, tmpl);
}

/* ARGUMENT is the default-argument value for a template template
   parameter.  If ARGUMENT is invalid, issue error messages and return
   the ERROR_MARK_NODE.  Otherwise, ARGUMENT itself is returned.  */

tree
check_template_template_default_arg (tree argument)
{
  if (TREE_CODE (argument) != TEMPLATE_DECL
      && TREE_CODE (argument) != TEMPLATE_TEMPLATE_PARM
      && TREE_CODE (argument) != UNBOUND_CLASS_TEMPLATE)
    {
      if (TREE_CODE (argument) == TYPE_DECL)
	error ("invalid use of type %qT as a default value for a template "
	       "template-parameter", TREE_TYPE (argument));
      else
	error ("invalid default argument for a template template parameter");
      return error_mark_node;
    }

  return argument;
}

/* Begin a class definition, as indicated by T.  */

tree
begin_class_definition (tree t)
{
  if (error_operand_p (t) || error_operand_p (TYPE_MAIN_DECL (t)))
    return error_mark_node;

  if (processing_template_parmlist)
    {
      error ("definition of %q#T inside template parameter list", t);
      return error_mark_node;
    }

  /* According to the C++ ABI, decimal classes defined in ISO/IEC TR 24733
     are passed the same as decimal scalar types.  */
  if (TREE_CODE (t) == RECORD_TYPE
      && !processing_template_decl)
    {
      tree ns = TYPE_CONTEXT (t);
      if (ns && TREE_CODE (ns) == NAMESPACE_DECL
	  && DECL_CONTEXT (ns) == std_node
	  && DECL_NAME (ns)
	  && !strcmp (IDENTIFIER_POINTER (DECL_NAME (ns)), "decimal"))
	{
	  const char *n = TYPE_NAME_STRING (t);
	  if ((strcmp (n, "decimal32") == 0)
	      || (strcmp (n, "decimal64") == 0)
	      || (strcmp (n, "decimal128") == 0))
	    TYPE_TRANSPARENT_AGGR (t) = 1;
	}
    }

  /* A non-implicit typename comes from code like:

       template <typename T> struct A {
	 template <typename U> struct A<T>::B ...

     This is erroneous.  */
  else if (TREE_CODE (t) == TYPENAME_TYPE)
    {
      error ("invalid definition of qualified type %qT", t);
      t = error_mark_node;
    }

  if (t == error_mark_node || ! MAYBE_CLASS_TYPE_P (t))
    {
      t = make_class_type (RECORD_TYPE);
      pushtag (make_anon_name (), t, /*tag_scope=*/ts_current);
    }

  if (TYPE_BEING_DEFINED (t))
    {
      t = make_class_type (TREE_CODE (t));
      pushtag (TYPE_IDENTIFIER (t), t, /*tag_scope=*/ts_current);
    }
  maybe_process_partial_specialization (t);
  pushclass (t);
  TYPE_BEING_DEFINED (t) = 1;
  class_binding_level->defining_class_p = 1;

  if (flag_pack_struct)
    {
      tree v;
      TYPE_PACKED (t) = 1;
      /* Even though the type is being defined for the first time
	 here, there might have been a forward declaration, so there
	 might be cv-qualified variants of T.  */
      for (v = TYPE_NEXT_VARIANT (t); v; v = TYPE_NEXT_VARIANT (v))
	TYPE_PACKED (v) = 1;
    }
  /* Reset the interface data, at the earliest possible
     moment, as it might have been set via a class foo;
     before.  */
  if (! TYPE_UNNAMED_P (t))
    {
      struct c_fileinfo *finfo = \
	get_fileinfo (LOCATION_FILE (input_location));
      CLASSTYPE_INTERFACE_ONLY (t) = finfo->interface_only;
      SET_CLASSTYPE_INTERFACE_UNKNOWN_X
	(t, finfo->interface_unknown);
    }
  reset_specialization();

  /* Make a declaration for this class in its own scope.  */
  build_self_reference ();

  return t;
}

/* Finish the member declaration given by DECL.  */

void
finish_member_declaration (tree decl)
{
  if (decl == error_mark_node || decl == NULL_TREE)
    return;

  if (decl == void_type_node)
    /* The COMPONENT was a friend, not a member, and so there's
       nothing for us to do.  */
    return;

  /* We should see only one DECL at a time.  */
  gcc_assert (DECL_CHAIN (decl) == NULL_TREE);

  /* Don't add decls after definition.  */
  gcc_assert (TYPE_BEING_DEFINED (current_class_type)
	      /* We can add lambda types when late parsing default
		 arguments.  */
	      || LAMBDA_TYPE_P (TREE_TYPE (decl)));

  /* Set up access control for DECL.  */
  TREE_PRIVATE (decl)
    = (current_access_specifier == access_private_node);
  TREE_PROTECTED (decl)
    = (current_access_specifier == access_protected_node);
  if (TREE_CODE (decl) == TEMPLATE_DECL)
    {
      TREE_PRIVATE (DECL_TEMPLATE_RESULT (decl)) = TREE_PRIVATE (decl);
      TREE_PROTECTED (DECL_TEMPLATE_RESULT (decl)) = TREE_PROTECTED (decl);
    }

  /* Mark the DECL as a member of the current class, unless it's
     a member of an enumeration.  */
  if (TREE_CODE (decl) != CONST_DECL)
    DECL_CONTEXT (decl) = current_class_type;

  /* Check for bare parameter packs in the member variable declaration.  */
  if (TREE_CODE (decl) == FIELD_DECL)
    {
      if (check_for_bare_parameter_packs (TREE_TYPE (decl)))
        TREE_TYPE (decl) = error_mark_node;
      if (check_for_bare_parameter_packs (DECL_ATTRIBUTES (decl)))
        DECL_ATTRIBUTES (decl) = NULL_TREE;
    }

  /* [dcl.link]

     A C language linkage is ignored for the names of class members
     and the member function type of class member functions.  */
  if (DECL_LANG_SPECIFIC (decl) && DECL_LANGUAGE (decl) == lang_c)
    SET_DECL_LANGUAGE (decl, lang_cplusplus);

  /* Put functions on the TYPE_METHODS list and everything else on the
     TYPE_FIELDS list.  Note that these are built up in reverse order.
     We reverse them (to obtain declaration order) in finish_struct.  */
  if (DECL_DECLARES_FUNCTION_P (decl))
    {
      /* We also need to add this function to the
	 CLASSTYPE_METHOD_VEC.  */
      if (add_method (current_class_type, decl, NULL_TREE))
	{
	  gcc_assert (TYPE_MAIN_VARIANT (current_class_type) == current_class_type);
	  DECL_CHAIN (decl) = TYPE_METHODS (current_class_type);
	  TYPE_METHODS (current_class_type) = decl;

	  maybe_add_class_template_decl_list (current_class_type, decl,
					      /*friend_p=*/0);
	}
    }
  /* Enter the DECL into the scope of the class, if the class
     isn't a closure (whose fields are supposed to be unnamed).  */
  else if (CLASSTYPE_LAMBDA_EXPR (current_class_type)
	   || pushdecl_class_level (decl))
    {
      if (TREE_CODE (decl) == USING_DECL)
	{
	  /* For now, ignore class-scope USING_DECLS, so that
	     debugging backends do not see them. */
	  DECL_IGNORED_P (decl) = 1;
	}

      /* All TYPE_DECLs go at the end of TYPE_FIELDS.  Ordinary fields
	 go at the beginning.  The reason is that lookup_field_1
	 searches the list in order, and we want a field name to
	 override a type name so that the "struct stat hack" will
	 work.  In particular:

	   struct S { enum E { }; int E } s;
	   s.E = 3;

	 is valid.  In addition, the FIELD_DECLs must be maintained in
	 declaration order so that class layout works as expected.
	 However, we don't need that order until class layout, so we
	 save a little time by putting FIELD_DECLs on in reverse order
	 here, and then reversing them in finish_struct_1.  (We could
	 also keep a pointer to the correct insertion points in the
	 list.)  */

      if (TREE_CODE (decl) == TYPE_DECL)
	TYPE_FIELDS (current_class_type)
	  = chainon (TYPE_FIELDS (current_class_type), decl);
      else
	{
	  DECL_CHAIN (decl) = TYPE_FIELDS (current_class_type);
	  TYPE_FIELDS (current_class_type) = decl;
	}

      maybe_add_class_template_decl_list (current_class_type, decl,
					  /*friend_p=*/0);
    }
}

/* Finish processing a complete template declaration.  The PARMS are
   the template parameters.  */

void
finish_template_decl (tree parms)
{
  if (parms)
    end_template_decl ();
  else
    end_specialization ();
}

// Returns the template type of the class scope being entered. If we're
// entering a constrained class scope. TYPE is the class template
// scope being entered and we may need to match the intended type with
// a constrained specialization. For example:
//
//    template<Object T>
//      struct S { void f(); }; #1
//
//    template<Object T>
//      void S<T>::f() { }      #2
//
// We check, in #2, that S<T> refers precisely to the type declared by
// #1 (i.e., that the constraints match). Note that the following should
// be an error since there is no specialization of S<T> that is
// unconstrained, but this is not diagnosed here.
//
//    template<typename T>
//      void S<T>::f() { }
//
// We cannot diagnose this problem here since this function also matches
// qualified template names that are not part of a definition. For example:
//
//    template<Integral T, Floating_point U>
//      typename pair<T, U>::first_type void f(T, U);
//
// Here, it is unlikely that there is a partial specialization of
// pair constrained for for Integral and Floating_point arguments.
//
// The general rule is: if a constrained specialization with matching
// constraints is found return that type. Also note that if TYPE is not a
// class-type (e.g. a typename type), then no fixup is needed.

static tree
fixup_template_type (tree type)
{
  // Find the template parameter list at the a depth appropriate to
  // the scope we're trying to enter.
  tree parms = current_template_parms;
  int depth = template_class_depth (type);
  for (int n = processing_template_decl; n > depth && parms; --n)
    parms = TREE_CHAIN (parms);
  if (!parms)
    return type;
  tree cur_reqs = TEMPLATE_PARMS_CONSTRAINTS (parms);
  tree cur_constr = build_constraints (cur_reqs, NULL_TREE);

  // Search for a specialization whose type and constraints match.
  tree tmpl = CLASSTYPE_TI_TEMPLATE (type);
  tree specs = DECL_TEMPLATE_SPECIALIZATIONS (tmpl);
  while (specs)
    {
      tree spec_constr = get_constraints (TREE_VALUE (specs));

      // If the type and constraints match a specialization, then we
      // are entering that type.
      if (same_type_p (type, TREE_TYPE (specs))
	  && equivalent_constraints (cur_constr, spec_constr))
        return TREE_TYPE (specs);
      specs = TREE_CHAIN (specs);
    }

  // If no specialization matches, then must return the type
  // previously found.
  return type;
}

/* Finish processing a template-id (which names a type) of the form
   NAME < ARGS >.  Return the TYPE_DECL for the type named by the
   template-id.  If ENTERING_SCOPE is nonzero we are about to enter
   the scope of template-id indicated.  */

tree
finish_template_type (tree name, tree args, int entering_scope)
{
  tree type;

  type = lookup_template_class (name, args,
				NULL_TREE, NULL_TREE, entering_scope,
				tf_warning_or_error | tf_user);

  /* If we might be entering the scope of a partial specialization,
     find the one with the right constraints.  */
  if (flag_concepts
      && entering_scope
      && CLASS_TYPE_P (type)
      && dependent_type_p (type)
      && PRIMARY_TEMPLATE_P (CLASSTYPE_TI_TEMPLATE (type)))
    type = fixup_template_type (type);

  if (type == error_mark_node)
    return type;
  else if (CLASS_TYPE_P (type) && !alias_type_or_template_p (type))
    return TYPE_STUB_DECL (type);
  else
    return TYPE_NAME (type);
}

/* Finish processing a BASE_CLASS with the indicated ACCESS_SPECIFIER.
   Return a TREE_LIST containing the ACCESS_SPECIFIER and the
   BASE_CLASS, or NULL_TREE if an error occurred.  The
   ACCESS_SPECIFIER is one of
   access_{default,public,protected_private}_node.  For a virtual base
   we set TREE_TYPE.  */

tree
finish_base_specifier (tree base, tree access, bool virtual_p)
{
  tree result;

  if (base == error_mark_node)
    {
      error ("invalid base-class specification");
      result = NULL_TREE;
    }
  else if (! MAYBE_CLASS_TYPE_P (base))
    {
      error ("%qT is not a class type", base);
      result = NULL_TREE;
    }
  else
    {
      if (cp_type_quals (base) != 0)
	{
	  /* DR 484: Can a base-specifier name a cv-qualified
	     class type?  */
	  base = TYPE_MAIN_VARIANT (base);
	}
      result = build_tree_list (access, base);
      if (virtual_p)
	TREE_TYPE (result) = integer_type_node;
    }

  return result;
}

/* If FNS is a member function, a set of member functions, or a
   template-id referring to one or more member functions, return a
   BASELINK for FNS, incorporating the current access context.
   Otherwise, return FNS unchanged.  */

tree
baselink_for_fns (tree fns)
{
  tree scope;
  tree cl;

  if (BASELINK_P (fns) 
      || error_operand_p (fns))
    return fns;

  scope = ovl_scope (fns);
  if (!CLASS_TYPE_P (scope))
    return fns;

  cl = currently_open_derived_class (scope);
  if (!cl)
    cl = scope;
  cl = TYPE_BINFO (cl);
  return build_baselink (cl, cl, fns, /*optype=*/NULL_TREE);
}

/* Returns true iff DECL is a variable from a function outside
   the current one.  */

static bool
outer_var_p (tree decl)
{
  return ((VAR_P (decl) || TREE_CODE (decl) == PARM_DECL)
	  && DECL_FUNCTION_SCOPE_P (decl)
	  && (DECL_CONTEXT (decl) != current_function_decl
	      || parsing_nsdmi ()));
}

/* As above, but also checks that DECL is automatic.  */

bool
outer_automatic_var_p (tree decl)
{
  return (outer_var_p (decl)
	  && !TREE_STATIC (decl));
}

/* DECL satisfies outer_automatic_var_p.  Possibly complain about it or
   rewrite it for lambda capture.  */

tree
process_outer_var_ref (tree decl, tsubst_flags_t complain)
{
  if (cp_unevaluated_operand)
    /* It's not a use (3.2) if we're in an unevaluated context.  */
    return decl;
  if (decl == error_mark_node)
    return decl;

  tree context = DECL_CONTEXT (decl);
  tree containing_function = current_function_decl;
  tree lambda_stack = NULL_TREE;
  tree lambda_expr = NULL_TREE;
  tree initializer = convert_from_reference (decl);

  /* Mark it as used now even if the use is ill-formed.  */
  if (!mark_used (decl, complain))
    return error_mark_node;

  bool saw_generic_lambda = false;
  if (parsing_nsdmi ())
    containing_function = NULL_TREE;
  else
    /* If we are in a lambda function, we can move out until we hit
       1. the context,
       2. a non-lambda function, or
       3. a non-default capturing lambda function.  */
    while (context != containing_function
	   /* containing_function can be null with invalid generic lambdas.  */
	   && containing_function
	   && LAMBDA_FUNCTION_P (containing_function))
      {
	tree closure = DECL_CONTEXT (containing_function);
	lambda_expr = CLASSTYPE_LAMBDA_EXPR (closure);

	if (generic_lambda_fn_p (containing_function))
	  saw_generic_lambda = true;

	if (TYPE_CLASS_SCOPE_P (closure))
	  /* A lambda in an NSDMI (c++/64496).  */
	  break;

	if (LAMBDA_EXPR_DEFAULT_CAPTURE_MODE (lambda_expr)
	    == CPLD_NONE)
	  break;

	lambda_stack = tree_cons (NULL_TREE,
				  lambda_expr,
				  lambda_stack);

	containing_function
	  = decl_function_context (containing_function);
      }

  /* Core issue 696: "[At the July 2009 meeting] the CWG expressed
     support for an approach in which a reference to a local
     [constant] automatic variable in a nested class or lambda body
     would enter the expression as an rvalue, which would reduce
     the complexity of the problem"

     FIXME update for final resolution of core issue 696.  */
  if (decl_maybe_constant_var_p (decl))
    {
      if (processing_template_decl && !saw_generic_lambda)
	/* In a non-generic lambda within a template, wait until instantiation
	   time to decide whether to capture.  For a generic lambda, we can't
	   wait until we instantiate the op() because the closure class is
	   already defined at that point.  FIXME to get the semantics exactly
	   right we need to partially-instantiate the lambda body so the only
	   dependencies left are on the generic parameters themselves.  This
	   probably means moving away from our current model of lambdas in
	   templates (instantiating the closure type) to one based on creating
	   the closure type when instantiating the lambda context.  That is
	   probably also the way to handle lambdas within pack expansions.  */
	return decl;
      else if (decl_constant_var_p (decl))
	{
	  tree t = maybe_constant_value (convert_from_reference (decl));
	  if (TREE_CONSTANT (t))
	    return t;
	}
    }

  if (lambda_expr && VAR_P (decl)
      && DECL_ANON_UNION_VAR_P (decl))
    {
      if (complain & tf_error)
	error ("cannot capture member %qD of anonymous union", decl);
      return error_mark_node;
    }
  if (context == containing_function)
    {
      decl = add_default_capture (lambda_stack,
				  /*id=*/DECL_NAME (decl),
				  initializer);
    }
  else if (lambda_expr)
    {
      if (complain & tf_error)
	{
	  error ("%qD is not captured", decl);
	  tree closure = LAMBDA_EXPR_CLOSURE (lambda_expr);
	  if (LAMBDA_EXPR_DEFAULT_CAPTURE_MODE (lambda_expr)
	      == CPLD_NONE)
	    inform (location_of (closure),
		    "the lambda has no capture-default");
	  else if (TYPE_CLASS_SCOPE_P (closure))
	    inform (0, "lambda in local class %q+T cannot "
		    "capture variables from the enclosing context",
		    TYPE_CONTEXT (closure));
	  inform (DECL_SOURCE_LOCATION (decl), "%q#D declared here", decl);
	}
      return error_mark_node;
    }
  else
    {
      if (complain & tf_error)
	{
	  error (VAR_P (decl)
		 ? G_("use of local variable with automatic storage from "
		      "containing function")
		 : G_("use of parameter from containing function"));
	  inform (DECL_SOURCE_LOCATION (decl), "%q#D declared here", decl);
	}
      return error_mark_node;
    }
  return decl;
}

/* ID_EXPRESSION is a representation of parsed, but unprocessed,
   id-expression.  (See cp_parser_id_expression for details.)  SCOPE,
   if non-NULL, is the type or namespace used to explicitly qualify
   ID_EXPRESSION.  DECL is the entity to which that name has been
   resolved.

   *CONSTANT_EXPRESSION_P is true if we are presently parsing a
   constant-expression.  In that case, *NON_CONSTANT_EXPRESSION_P will
   be set to true if this expression isn't permitted in a
   constant-expression, but it is otherwise not set by this function.
   *ALLOW_NON_CONSTANT_EXPRESSION_P is true if we are parsing a
   constant-expression, but a non-constant expression is also
   permissible.

   DONE is true if this expression is a complete postfix-expression;
   it is false if this expression is followed by '->', '[', '(', etc.
   ADDRESS_P is true iff this expression is the operand of '&'.
   TEMPLATE_P is true iff the qualified-id was of the form
   "A::template B".  TEMPLATE_ARG_P is true iff this qualified name
   appears as a template argument.

   If an error occurs, and it is the kind of error that might cause
   the parser to abort a tentative parse, *ERROR_MSG is filled in.  It
   is the caller's responsibility to issue the message.  *ERROR_MSG
   will be a string with static storage duration, so the caller need
   not "free" it.

   Return an expression for the entity, after issuing appropriate
   diagnostics.  This function is also responsible for transforming a
   reference to a non-static member into a COMPONENT_REF that makes
   the use of "this" explicit.

   Upon return, *IDK will be filled in appropriately.  */
cp_expr
finish_id_expression (tree id_expression,
		      tree decl,
		      tree scope,
		      cp_id_kind *idk,
		      bool integral_constant_expression_p,
		      bool allow_non_integral_constant_expression_p,
		      bool *non_integral_constant_expression_p,
		      bool template_p,
		      bool done,
		      bool address_p,
		      bool template_arg_p,
		      const char **error_msg,
		      location_t location)
{
  decl = strip_using_decl (decl);

  /* Initialize the output parameters.  */
  *idk = CP_ID_KIND_NONE;
  *error_msg = NULL;

  if (id_expression == error_mark_node)
    return error_mark_node;
  /* If we have a template-id, then no further lookup is
     required.  If the template-id was for a template-class, we
     will sometimes have a TYPE_DECL at this point.  */
  else if (TREE_CODE (decl) == TEMPLATE_ID_EXPR
	   || TREE_CODE (decl) == TYPE_DECL)
    ;
  /* Look up the name.  */
  else
    {
      if (decl == error_mark_node)
	{
	  /* Name lookup failed.  */
	  if (scope
	      && (!TYPE_P (scope)
		  || (!dependent_type_p (scope)
		      && !(identifier_p (id_expression)
			   && IDENTIFIER_TYPENAME_P (id_expression)
			   && dependent_type_p (TREE_TYPE (id_expression))))))
	    {
	      /* If the qualifying type is non-dependent (and the name
		 does not name a conversion operator to a dependent
		 type), issue an error.  */
	      qualified_name_lookup_error (scope, id_expression, decl, location);
	      return error_mark_node;
	    }
	  else if (!scope)
	    {
	      /* It may be resolved via Koenig lookup.  */
	      *idk = CP_ID_KIND_UNQUALIFIED;
	      return id_expression;
	    }
	  else
	    decl = id_expression;
	}
      /* If DECL is a variable that would be out of scope under
	 ANSI/ISO rules, but in scope in the ARM, name lookup
	 will succeed.  Issue a diagnostic here.  */
      else
	decl = check_for_out_of_scope_variable (decl);

      /* Remember that the name was used in the definition of
	 the current class so that we can check later to see if
	 the meaning would have been different after the class
	 was entirely defined.  */
      if (!scope && decl != error_mark_node && identifier_p (id_expression))
	maybe_note_name_used_in_class (id_expression, decl);

      /* A use in unevaluated operand might not be instantiated appropriately
	 if tsubst_copy builds a dummy parm, or if we never instantiate a
	 generic lambda, so mark it now.  */
      if (processing_template_decl && cp_unevaluated_operand)
	mark_type_use (decl);

      /* Disallow uses of local variables from containing functions, except
	 within lambda-expressions.  */
      if (outer_automatic_var_p (decl))
	{
	  decl = process_outer_var_ref (decl, tf_warning_or_error);
	  if (decl == error_mark_node)
	    return error_mark_node;
	}

      /* Also disallow uses of function parameters outside the function
	 body, except inside an unevaluated context (i.e. decltype).  */
      if (TREE_CODE (decl) == PARM_DECL
	  && DECL_CONTEXT (decl) == NULL_TREE
	  && !cp_unevaluated_operand)
	{
	  *error_msg = "use of parameter outside function body";
	  return error_mark_node;
	}
    }

  /* If we didn't find anything, or what we found was a type,
     then this wasn't really an id-expression.  */
  if (TREE_CODE (decl) == TEMPLATE_DECL
      && !DECL_FUNCTION_TEMPLATE_P (decl))
    {
      *error_msg = "missing template arguments";
      return error_mark_node;
    }
  else if (TREE_CODE (decl) == TYPE_DECL
	   || TREE_CODE (decl) == NAMESPACE_DECL)
    {
      *error_msg = "expected primary-expression";
      return error_mark_node;
    }

  /* If the name resolved to a template parameter, there is no
     need to look it up again later.  */
  if ((TREE_CODE (decl) == CONST_DECL && DECL_TEMPLATE_PARM_P (decl))
      || TREE_CODE (decl) == TEMPLATE_PARM_INDEX)
    {
      tree r;

      *idk = CP_ID_KIND_NONE;
      if (TREE_CODE (decl) == TEMPLATE_PARM_INDEX)
	decl = TEMPLATE_PARM_DECL (decl);
      r = convert_from_reference (DECL_INITIAL (decl));

      if (integral_constant_expression_p
	  && !dependent_type_p (TREE_TYPE (decl))
	  && !(INTEGRAL_OR_ENUMERATION_TYPE_P (TREE_TYPE (r))))
	{
	  if (!allow_non_integral_constant_expression_p)
	    error ("template parameter %qD of type %qT is not allowed in "
		   "an integral constant expression because it is not of "
		   "integral or enumeration type", decl, TREE_TYPE (decl));
	  *non_integral_constant_expression_p = true;
	}
      return r;
    }
  else
    {
      bool dependent_p = type_dependent_expression_p (decl);

      /* If the declaration was explicitly qualified indicate
	 that.  The semantics of `A::f(3)' are different than
	 `f(3)' if `f' is virtual.  */
      *idk = (scope
	      ? CP_ID_KIND_QUALIFIED
	      : (TREE_CODE (decl) == TEMPLATE_ID_EXPR
		 ? CP_ID_KIND_TEMPLATE_ID
		 : (dependent_p
		    ? CP_ID_KIND_UNQUALIFIED_DEPENDENT
		    : CP_ID_KIND_UNQUALIFIED)));

      /* If the name was dependent on a template parameter and we're not in a
	 default capturing generic lambda within a template, we will resolve the
	 name at instantiation time.  FIXME: For lambdas, we should defer
	 building the closure type until instantiation time then we won't need
	 the extra test here.  */
      if (dependent_p
	  && !parsing_default_capturing_generic_lambda_in_template ())
	{
	  if (DECL_P (decl)
	      && any_dependent_type_attributes_p (DECL_ATTRIBUTES (decl)))
	    /* Dependent type attributes on the decl mean that the TREE_TYPE is
	       wrong, so just return the identifier.  */
	    return id_expression;

	  /* If we found a variable, then name lookup during the
	     instantiation will always resolve to the same VAR_DECL
	     (or an instantiation thereof).  */
	  if (VAR_P (decl)
	      || TREE_CODE (decl) == CONST_DECL
	      || TREE_CODE (decl) == PARM_DECL)
	    {
	      mark_used (decl);
	      return convert_from_reference (decl);
	    }

	  /* Create a SCOPE_REF for qualified names, if the scope is
	     dependent.  */
	  if (scope)
	    {
	      if (TYPE_P (scope))
		{
		  if (address_p && done)
		    decl = finish_qualified_id_expr (scope, decl,
						     done, address_p,
						     template_p,
						     template_arg_p,
						     tf_warning_or_error);
		  else
		    {
		      tree type = NULL_TREE;
		      if (DECL_P (decl) && !dependent_scope_p (scope))
			type = TREE_TYPE (decl);
		      decl = build_qualified_name (type,
						   scope,
						   id_expression,
						   template_p);
		    }
		}
	      if (TREE_TYPE (decl))
		decl = convert_from_reference (decl);
	      return decl;
	    }
	  /* A TEMPLATE_ID already contains all the information we
	     need.  */
	  if (TREE_CODE (id_expression) == TEMPLATE_ID_EXPR)
	    return id_expression;
	  /* The same is true for FIELD_DECL, but we also need to
	     make sure that the syntax is correct.  */
	  else if (TREE_CODE (decl) == FIELD_DECL)
	    {
	      /* Since SCOPE is NULL here, this is an unqualified name.
		 Access checking has been performed during name lookup
		 already.  Turn off checking to avoid duplicate errors.  */
	      push_deferring_access_checks (dk_no_check);
	      decl = finish_non_static_data_member
		       (decl, NULL_TREE,
			/*qualifying_scope=*/NULL_TREE);
	      pop_deferring_access_checks ();
	      return decl;
	    }
	  return id_expression;
	}

      if (TREE_CODE (decl) == NAMESPACE_DECL)
	{
	  error ("use of namespace %qD as expression", decl);
	  return error_mark_node;
	}
      else if (DECL_CLASS_TEMPLATE_P (decl))
	{
	  error ("use of class template %qT as expression", decl);
	  return error_mark_node;
	}
      else if (TREE_CODE (decl) == TREE_LIST)
	{
	  /* Ambiguous reference to base members.  */
	  error ("request for member %qD is ambiguous in "
		 "multiple inheritance lattice", id_expression);
	  print_candidates (decl);
	  return error_mark_node;
	}

      /* Mark variable-like entities as used.  Functions are similarly
	 marked either below or after overload resolution.  */
      if ((VAR_P (decl)
	   || TREE_CODE (decl) == PARM_DECL
	   || TREE_CODE (decl) == CONST_DECL
	   || TREE_CODE (decl) == RESULT_DECL)
	  && !mark_used (decl))
	return error_mark_node;

      /* Only certain kinds of names are allowed in constant
	 expression.  Template parameters have already
	 been handled above.  */
      if (! error_operand_p (decl)
	  && integral_constant_expression_p
	  && ! decl_constant_var_p (decl)
	  && TREE_CODE (decl) != CONST_DECL
	  && ! builtin_valid_in_constant_expr_p (decl))
	{
	  if (!allow_non_integral_constant_expression_p)
	    {
	      error ("%qD cannot appear in a constant-expression", decl);
	      return error_mark_node;
	    }
	  *non_integral_constant_expression_p = true;
	}

      tree wrap;
      if (VAR_P (decl)
	  && !cp_unevaluated_operand
	  && !processing_template_decl
	  && (TREE_STATIC (decl) || DECL_EXTERNAL (decl))
	  && CP_DECL_THREAD_LOCAL_P (decl)
	  && (wrap = get_tls_wrapper_fn (decl)))
	{
	  /* Replace an evaluated use of the thread_local variable with
	     a call to its wrapper.  */
	  decl = build_cxx_call (wrap, 0, NULL, tf_warning_or_error);
	}
      else if (TREE_CODE (decl) == TEMPLATE_ID_EXPR
	       && variable_template_p (TREE_OPERAND (decl, 0)))
	{
	  decl = finish_template_variable (decl);
	  mark_used (decl);
	  decl = convert_from_reference (decl);
	}
      else if (scope)
	{
	  decl = (adjust_result_of_qualified_name_lookup
		  (decl, scope, current_nonlambda_class_type()));

	  if (TREE_CODE (decl) == FUNCTION_DECL)
	    mark_used (decl);

	  if (TYPE_P (scope))
	    decl = finish_qualified_id_expr (scope,
					     decl,
					     done,
					     address_p,
					     template_p,
					     template_arg_p,
					     tf_warning_or_error);
	  else
	    decl = convert_from_reference (decl);
	}
      else if (TREE_CODE (decl) == FIELD_DECL)
	{
	  /* Since SCOPE is NULL here, this is an unqualified name.
	     Access checking has been performed during name lookup
	     already.  Turn off checking to avoid duplicate errors.  */
	  push_deferring_access_checks (dk_no_check);
	  decl = finish_non_static_data_member (decl, NULL_TREE,
						/*qualifying_scope=*/NULL_TREE);
	  pop_deferring_access_checks ();
	}
      else if (is_overloaded_fn (decl))
	{
	  tree first_fn;

	  first_fn = get_first_fn (decl);
	  if (TREE_CODE (first_fn) == TEMPLATE_DECL)
	    first_fn = DECL_TEMPLATE_RESULT (first_fn);

	  if (!really_overloaded_fn (decl)
	      && !mark_used (first_fn))
	    return error_mark_node;

	  if (!template_arg_p
	      && TREE_CODE (first_fn) == FUNCTION_DECL
	      && DECL_FUNCTION_MEMBER_P (first_fn)
	      && !shared_member_p (decl))
	    {
	      /* A set of member functions.  */
	      decl = maybe_dummy_object (DECL_CONTEXT (first_fn), 0);
	      return finish_class_member_access_expr (decl, id_expression,
						      /*template_p=*/false,
						      tf_warning_or_error);
	    }

	  decl = baselink_for_fns (decl);
	}
      else
	{
	  if (DECL_P (decl) && DECL_NONLOCAL (decl)
	      && DECL_CLASS_SCOPE_P (decl))
	    {
	      tree context = context_for_name_lookup (decl); 
	      if (context != current_class_type)
		{
		  tree path = currently_open_derived_class (context);
		  perform_or_defer_access_check (TYPE_BINFO (path),
						 decl, decl,
						 tf_warning_or_error);
		}
	    }

	  decl = convert_from_reference (decl);
	}
    }

  return cp_expr (decl, location);
}

/* Implement the __typeof keyword: Return the type of EXPR, suitable for
   use as a type-specifier.  */

tree
finish_typeof (tree expr)
{
  tree type;

  if (type_dependent_expression_p (expr))
    {
      type = cxx_make_type (TYPEOF_TYPE);
      TYPEOF_TYPE_EXPR (type) = expr;
      SET_TYPE_STRUCTURAL_EQUALITY (type);

      return type;
    }

  expr = mark_type_use (expr);

  type = unlowered_expr_type (expr);

  if (!type || type == unknown_type_node)
    {
      error ("type of %qE is unknown", expr);
      return error_mark_node;
    }

  return type;
}

/* Implement the __underlying_type keyword: Return the underlying
   type of TYPE, suitable for use as a type-specifier.  */

tree
finish_underlying_type (tree type)
{
  tree underlying_type;

  if (processing_template_decl)
    {
      underlying_type = cxx_make_type (UNDERLYING_TYPE);
      UNDERLYING_TYPE_TYPE (underlying_type) = type;
      SET_TYPE_STRUCTURAL_EQUALITY (underlying_type);

      return underlying_type;
    }

  complete_type (type);

  if (TREE_CODE (type) != ENUMERAL_TYPE)
    {
      error ("%qT is not an enumeration type", type);
      return error_mark_node;
    }

  underlying_type = ENUM_UNDERLYING_TYPE (type);

  /* Fixup necessary in this case because ENUM_UNDERLYING_TYPE
     includes TYPE_MIN_VALUE and TYPE_MAX_VALUE information.
     See finish_enum_value_list for details.  */
  if (!ENUM_FIXED_UNDERLYING_TYPE_P (type))
    underlying_type
      = c_common_type_for_mode (TYPE_MODE (underlying_type),
				TYPE_UNSIGNED (underlying_type));

  return underlying_type;
}

/* Implement the __direct_bases keyword: Return the direct base classes
   of type */

tree
calculate_direct_bases (tree type)
{
  vec<tree, va_gc> *vector = make_tree_vector();
  tree bases_vec = NULL_TREE;
  vec<tree, va_gc> *base_binfos;
  tree binfo;
  unsigned i;

  complete_type (type);

  if (!NON_UNION_CLASS_TYPE_P (type))
    return make_tree_vec (0);

  base_binfos = BINFO_BASE_BINFOS (TYPE_BINFO (type));

  /* Virtual bases are initialized first */
  for (i = 0; base_binfos->iterate (i, &binfo); i++)
    {
      if (BINFO_VIRTUAL_P (binfo))
       {
         vec_safe_push (vector, binfo);
       }
    }

  /* Now non-virtuals */
  for (i = 0; base_binfos->iterate (i, &binfo); i++)
    {
      if (!BINFO_VIRTUAL_P (binfo))
       {
         vec_safe_push (vector, binfo);
       }
    }


  bases_vec = make_tree_vec (vector->length ());

  for (i = 0; i < vector->length (); ++i)
    {
      TREE_VEC_ELT (bases_vec, i) = BINFO_TYPE ((*vector)[i]);
    }
  return bases_vec;
}

/* Implement the __bases keyword: Return the base classes
   of type */

/* Find morally non-virtual base classes by walking binfo hierarchy */
/* Virtual base classes are handled separately in finish_bases */

static tree
dfs_calculate_bases_pre (tree binfo, void * /*data_*/)
{
  /* Don't walk bases of virtual bases */
  return BINFO_VIRTUAL_P (binfo) ? dfs_skip_bases : NULL_TREE;
}

static tree
dfs_calculate_bases_post (tree binfo, void *data_)
{
  vec<tree, va_gc> **data = ((vec<tree, va_gc> **) data_);
  if (!BINFO_VIRTUAL_P (binfo))
    {
      vec_safe_push (*data, BINFO_TYPE (binfo));
    }
  return NULL_TREE;
}

/* Calculates the morally non-virtual base classes of a class */
static vec<tree, va_gc> *
calculate_bases_helper (tree type)
{
  vec<tree, va_gc> *vector = make_tree_vector();

  /* Now add non-virtual base classes in order of construction */
  if (TYPE_BINFO (type))
    dfs_walk_all (TYPE_BINFO (type),
		  dfs_calculate_bases_pre, dfs_calculate_bases_post, &vector);
  return vector;
}

tree
calculate_bases (tree type)
{
  vec<tree, va_gc> *vector = make_tree_vector();
  tree bases_vec = NULL_TREE;
  unsigned i;
  vec<tree, va_gc> *vbases;
  vec<tree, va_gc> *nonvbases;
  tree binfo;

  complete_type (type);

  if (!NON_UNION_CLASS_TYPE_P (type))
    return make_tree_vec (0);

  /* First go through virtual base classes */
  for (vbases = CLASSTYPE_VBASECLASSES (type), i = 0;
       vec_safe_iterate (vbases, i, &binfo); i++)
    {
      vec<tree, va_gc> *vbase_bases;
      vbase_bases = calculate_bases_helper (BINFO_TYPE (binfo));
      vec_safe_splice (vector, vbase_bases);
      release_tree_vector (vbase_bases);
    }

  /* Now for the non-virtual bases */
  nonvbases = calculate_bases_helper (type);
  vec_safe_splice (vector, nonvbases);
  release_tree_vector (nonvbases);

  /* Note that during error recovery vector->length can even be zero.  */
  if (vector->length () > 1)
    {
      /* Last element is entire class, so don't copy */
      bases_vec = make_tree_vec (vector->length() - 1);

      for (i = 0; i < vector->length () - 1; ++i)
	TREE_VEC_ELT (bases_vec, i) = (*vector)[i];
    }
  else
    bases_vec = make_tree_vec (0);

  release_tree_vector (vector);
  return bases_vec;
}

tree
finish_bases (tree type, bool direct)
{
  tree bases = NULL_TREE;

  if (!processing_template_decl)
    {
      /* Parameter packs can only be used in templates */
      error ("Parameter pack __bases only valid in template declaration");
      return error_mark_node;
    }

  bases = cxx_make_type (BASES);
  BASES_TYPE (bases) = type;
  BASES_DIRECT (bases) = direct;
  SET_TYPE_STRUCTURAL_EQUALITY (bases);

  return bases;
}

/* Perform C++-specific checks for __builtin_offsetof before calling
   fold_offsetof.  */

tree
finish_offsetof (tree object_ptr, tree expr, location_t loc)
{
  /* If we're processing a template, we can't finish the semantics yet.
     Otherwise we can fold the entire expression now.  */
  if (processing_template_decl)
    {
      expr = build2 (OFFSETOF_EXPR, size_type_node, expr, object_ptr);
      SET_EXPR_LOCATION (expr, loc);
      return expr;
    }

  if (TREE_CODE (expr) == PSEUDO_DTOR_EXPR)
    {
      error ("cannot apply %<offsetof%> to destructor %<~%T%>",
	      TREE_OPERAND (expr, 2));
      return error_mark_node;
    }
  if (TREE_CODE (TREE_TYPE (expr)) == FUNCTION_TYPE
      || TREE_CODE (TREE_TYPE (expr)) == METHOD_TYPE
      || TREE_TYPE (expr) == unknown_type_node)
    {
      if (INDIRECT_REF_P (expr))
	error ("second operand of %<offsetof%> is neither a single "
	       "identifier nor a sequence of member accesses and "
	       "array references");
      else
	{
	  if (TREE_CODE (expr) == COMPONENT_REF
	      || TREE_CODE (expr) == COMPOUND_EXPR)
	    expr = TREE_OPERAND (expr, 1);
	  error ("cannot apply %<offsetof%> to member function %qD", expr);
	}
      return error_mark_node;
    }
  if (REFERENCE_REF_P (expr))
    expr = TREE_OPERAND (expr, 0);
  if (!complete_type_or_else (TREE_TYPE (TREE_TYPE (object_ptr)), object_ptr))
    return error_mark_node;
  if (warn_invalid_offsetof
      && CLASS_TYPE_P (TREE_TYPE (TREE_TYPE (object_ptr)))
      && CLASSTYPE_NON_STD_LAYOUT (TREE_TYPE (TREE_TYPE (object_ptr)))
      && cp_unevaluated_operand == 0)
    pedwarn (loc, OPT_Winvalid_offsetof,
	     "offsetof within non-standard-layout type %qT is undefined",
	     TREE_TYPE (TREE_TYPE (object_ptr)));
  return fold_offsetof (expr);
}

/* Replace the AGGR_INIT_EXPR at *TP with an equivalent CALL_EXPR.  This
   function is broken out from the above for the benefit of the tree-ssa
   project.  */

void
simplify_aggr_init_expr (tree *tp)
{
  tree aggr_init_expr = *tp;

  /* Form an appropriate CALL_EXPR.  */
  tree fn = AGGR_INIT_EXPR_FN (aggr_init_expr);
  tree slot = AGGR_INIT_EXPR_SLOT (aggr_init_expr);
  tree type = TREE_TYPE (slot);

  tree call_expr;
  enum style_t { ctor, arg, pcc } style;

  if (AGGR_INIT_VIA_CTOR_P (aggr_init_expr))
    style = ctor;
#ifdef PCC_STATIC_STRUCT_RETURN
  else if (1)
    style = pcc;
#endif
  else
    {
      gcc_assert (TREE_ADDRESSABLE (type));
      style = arg;
    }

  call_expr = build_call_array_loc (input_location,
				    TREE_TYPE (TREE_TYPE (TREE_TYPE (fn))),
				    fn,
				    aggr_init_expr_nargs (aggr_init_expr),
				    AGGR_INIT_EXPR_ARGP (aggr_init_expr));
  TREE_NOTHROW (call_expr) = TREE_NOTHROW (aggr_init_expr);
  CALL_FROM_THUNK_P (call_expr) = AGGR_INIT_FROM_THUNK_P (aggr_init_expr);
  CALL_EXPR_OPERATOR_SYNTAX (call_expr)
    = CALL_EXPR_OPERATOR_SYNTAX (aggr_init_expr);
  CALL_EXPR_ORDERED_ARGS (call_expr) = CALL_EXPR_ORDERED_ARGS (aggr_init_expr);
  CALL_EXPR_REVERSE_ARGS (call_expr) = CALL_EXPR_REVERSE_ARGS (aggr_init_expr);

  if (style == ctor)
    {
      /* Replace the first argument to the ctor with the address of the
	 slot.  */
      cxx_mark_addressable (slot);
      CALL_EXPR_ARG (call_expr, 0) =
	build1 (ADDR_EXPR, build_pointer_type (type), slot);
    }
  else if (style == arg)
    {
      /* Just mark it addressable here, and leave the rest to
	 expand_call{,_inline}.  */
      cxx_mark_addressable (slot);
      CALL_EXPR_RETURN_SLOT_OPT (call_expr) = true;
      call_expr = build2 (INIT_EXPR, TREE_TYPE (call_expr), slot, call_expr);
    }
  else if (style == pcc)
    {
      /* If we're using the non-reentrant PCC calling convention, then we
	 need to copy the returned value out of the static buffer into the
	 SLOT.  */
      push_deferring_access_checks (dk_no_check);
      call_expr = build_aggr_init (slot, call_expr,
				   DIRECT_BIND | LOOKUP_ONLYCONVERTING,
                                   tf_warning_or_error);
      pop_deferring_access_checks ();
      call_expr = build2 (COMPOUND_EXPR, TREE_TYPE (slot), call_expr, slot);
    }

  if (AGGR_INIT_ZERO_FIRST (aggr_init_expr))
    {
      tree init = build_zero_init (type, NULL_TREE,
				   /*static_storage_p=*/false);
      init = build2 (INIT_EXPR, void_type_node, slot, init);
      call_expr = build2 (COMPOUND_EXPR, TREE_TYPE (call_expr),
			  init, call_expr);
    }

  *tp = call_expr;
}

/* Emit all thunks to FN that should be emitted when FN is emitted.  */

void
emit_associated_thunks (tree fn)
{
  /* When we use vcall offsets, we emit thunks with the virtual
     functions to which they thunk. The whole point of vcall offsets
     is so that you can know statically the entire set of thunks that
     will ever be needed for a given virtual function, thereby
     enabling you to output all the thunks with the function itself.  */
  if (DECL_VIRTUAL_P (fn)
      /* Do not emit thunks for extern template instantiations.  */
      && ! DECL_REALLY_EXTERN (fn))
    {
      tree thunk;

      for (thunk = DECL_THUNKS (fn); thunk; thunk = DECL_CHAIN (thunk))
	{
	  if (!THUNK_ALIAS (thunk))
	    {
	      use_thunk (thunk, /*emit_p=*/1);
	      if (DECL_RESULT_THUNK_P (thunk))
		{
		  tree probe;

		  for (probe = DECL_THUNKS (thunk);
		       probe; probe = DECL_CHAIN (probe))
		    use_thunk (probe, /*emit_p=*/1);
		}
	    }
	  else
	    gcc_assert (!DECL_THUNKS (thunk));
	}
    }
}

/* Generate RTL for FN.  */

bool
expand_or_defer_fn_1 (tree fn)
{
  /* When the parser calls us after finishing the body of a template
     function, we don't really want to expand the body.  */
  if (processing_template_decl)
    {
      /* Normally, collection only occurs in rest_of_compilation.  So,
	 if we don't collect here, we never collect junk generated
	 during the processing of templates until we hit a
	 non-template function.  It's not safe to do this inside a
	 nested class, though, as the parser may have local state that
	 is not a GC root.  */
      if (!function_depth)
	ggc_collect ();
      return false;
    }

  gcc_assert (DECL_SAVED_TREE (fn));

  /* We make a decision about linkage for these functions at the end
     of the compilation.  Until that point, we do not want the back
     end to output them -- but we do want it to see the bodies of
     these functions so that it can inline them as appropriate.  */
  if (DECL_DECLARED_INLINE_P (fn) || DECL_IMPLICIT_INSTANTIATION (fn))
    {
      if (DECL_INTERFACE_KNOWN (fn))
	/* We've already made a decision as to how this function will
	   be handled.  */;
      else if (!at_eof)
	tentative_decl_linkage (fn);
      else
	import_export_decl (fn);

      /* If the user wants us to keep all inline functions, then mark
	 this function as needed so that finish_file will make sure to
	 output it later.  Similarly, all dllexport'd functions must
	 be emitted; there may be callers in other DLLs.  */
      if (DECL_DECLARED_INLINE_P (fn)
	  && !DECL_REALLY_EXTERN (fn)
	  && (flag_keep_inline_functions
	      || (flag_keep_inline_dllexport
		  && lookup_attribute ("dllexport", DECL_ATTRIBUTES (fn)))))
	{
	  mark_needed (fn);
	  DECL_EXTERNAL (fn) = 0;
	}
    }

  /* If this is a constructor or destructor body, we have to clone
     it.  */
  if (maybe_clone_body (fn))
    {
      /* We don't want to process FN again, so pretend we've written
	 it out, even though we haven't.  */
      TREE_ASM_WRITTEN (fn) = 1;
      /* If this is a constexpr function, keep DECL_SAVED_TREE.  */
      if (!DECL_DECLARED_CONSTEXPR_P (fn))
	DECL_SAVED_TREE (fn) = NULL_TREE;
      return false;
    }

  /* There's no reason to do any of the work here if we're only doing
     semantic analysis; this code just generates RTL.  */
  if (flag_syntax_only)
    return false;

  return true;
}

void
expand_or_defer_fn (tree fn)
{
  if (expand_or_defer_fn_1 (fn))
    {
      function_depth++;

      /* Expand or defer, at the whim of the compilation unit manager.  */
      cgraph_node::finalize_function (fn, function_depth > 1);
      emit_associated_thunks (fn);

      function_depth--;
    }
}

struct nrv_data
{
  nrv_data () : visited (37) {}

  tree var;
  tree result;
  hash_table<nofree_ptr_hash <tree_node> > visited;
};

/* Helper function for walk_tree, used by finalize_nrv below.  */

static tree
finalize_nrv_r (tree* tp, int* walk_subtrees, void* data)
{
  struct nrv_data *dp = (struct nrv_data *)data;
  tree_node **slot;

  /* No need to walk into types.  There wouldn't be any need to walk into
     non-statements, except that we have to consider STMT_EXPRs.  */
  if (TYPE_P (*tp))
    *walk_subtrees = 0;
  /* Change all returns to just refer to the RESULT_DECL; this is a nop,
     but differs from using NULL_TREE in that it indicates that we care
     about the value of the RESULT_DECL.  */
  else if (TREE_CODE (*tp) == RETURN_EXPR)
    TREE_OPERAND (*tp, 0) = dp->result;
  /* Change all cleanups for the NRV to only run when an exception is
     thrown.  */
  else if (TREE_CODE (*tp) == CLEANUP_STMT
	   && CLEANUP_DECL (*tp) == dp->var)
    CLEANUP_EH_ONLY (*tp) = 1;
  /* Replace the DECL_EXPR for the NRV with an initialization of the
     RESULT_DECL, if needed.  */
  else if (TREE_CODE (*tp) == DECL_EXPR
	   && DECL_EXPR_DECL (*tp) == dp->var)
    {
      tree init;
      if (DECL_INITIAL (dp->var)
	  && DECL_INITIAL (dp->var) != error_mark_node)
	init = build2 (INIT_EXPR, void_type_node, dp->result,
		       DECL_INITIAL (dp->var));
      else
	init = build_empty_stmt (EXPR_LOCATION (*tp));
      DECL_INITIAL (dp->var) = NULL_TREE;
      SET_EXPR_LOCATION (init, EXPR_LOCATION (*tp));
      *tp = init;
    }
  /* And replace all uses of the NRV with the RESULT_DECL.  */
  else if (*tp == dp->var)
    *tp = dp->result;

  /* Avoid walking into the same tree more than once.  Unfortunately, we
     can't just use walk_tree_without duplicates because it would only call
     us for the first occurrence of dp->var in the function body.  */
  slot = dp->visited.find_slot (*tp, INSERT);
  if (*slot)
    *walk_subtrees = 0;
  else
    *slot = *tp;

  /* Keep iterating.  */
  return NULL_TREE;
}

/* Called from finish_function to implement the named return value
   optimization by overriding all the RETURN_EXPRs and pertinent
   CLEANUP_STMTs and replacing all occurrences of VAR with RESULT, the
   RESULT_DECL for the function.  */

void
finalize_nrv (tree *tp, tree var, tree result)
{
  struct nrv_data data;

  /* Copy name from VAR to RESULT.  */
  DECL_NAME (result) = DECL_NAME (var);
  /* Don't forget that we take its address.  */
  TREE_ADDRESSABLE (result) = TREE_ADDRESSABLE (var);
  /* Finally set DECL_VALUE_EXPR to avoid assigning
     a stack slot at -O0 for the original var and debug info
     uses RESULT location for VAR.  */
  SET_DECL_VALUE_EXPR (var, result);
  DECL_HAS_VALUE_EXPR_P (var) = 1;

  data.var = var;
  data.result = result;
  cp_walk_tree (tp, finalize_nrv_r, &data, 0);
}

/* Create CP_OMP_CLAUSE_INFO for clause C.  Returns true if it is invalid.  */

bool
cxx_omp_create_clause_info (tree c, tree type, bool need_default_ctor,
			    bool need_copy_ctor, bool need_copy_assignment,
			    bool need_dtor)
{
  int save_errorcount = errorcount;
  tree info, t;

  /* Always allocate 3 elements for simplicity.  These are the
     function decls for the ctor, dtor, and assignment op.
     This layout is known to the three lang hooks,
     cxx_omp_clause_default_init, cxx_omp_clause_copy_init,
     and cxx_omp_clause_assign_op.  */
  info = make_tree_vec (3);
  CP_OMP_CLAUSE_INFO (c) = info;

  if (need_default_ctor || need_copy_ctor)
    {
      if (need_default_ctor)
	t = get_default_ctor (type);
      else
	t = get_copy_ctor (type, tf_warning_or_error);

      if (t && !trivial_fn_p (t))
	TREE_VEC_ELT (info, 0) = t;
    }

  if (need_dtor && TYPE_HAS_NONTRIVIAL_DESTRUCTOR (type))
    TREE_VEC_ELT (info, 1) = get_dtor (type, tf_warning_or_error);

  if (need_copy_assignment)
    {
      t = get_copy_assign (type);

      if (t && !trivial_fn_p (t))
	TREE_VEC_ELT (info, 2) = t;
    }

  return errorcount != save_errorcount;
}

/* If DECL is DECL_OMP_PRIVATIZED_MEMBER, return corresponding
   FIELD_DECL, otherwise return DECL itself.  */

static tree
omp_clause_decl_field (tree decl)
{
  if (VAR_P (decl)
      && DECL_HAS_VALUE_EXPR_P (decl)
      && DECL_ARTIFICIAL (decl)
      && DECL_LANG_SPECIFIC (decl)
      && DECL_OMP_PRIVATIZED_MEMBER (decl))
    {
      tree f = DECL_VALUE_EXPR (decl);
      if (TREE_CODE (f) == INDIRECT_REF)
	f = TREE_OPERAND (f, 0);
      if (TREE_CODE (f) == COMPONENT_REF)
	{
	  f = TREE_OPERAND (f, 1);
	  gcc_assert (TREE_CODE (f) == FIELD_DECL);
	  return f;
	}
    }
  return NULL_TREE;
}

/* Adjust DECL if needed for printing using %qE.  */

static tree
omp_clause_printable_decl (tree decl)
{
  tree t = omp_clause_decl_field (decl);
  if (t)
    return t;
  return decl;
}

/* For a FIELD_DECL F and corresponding DECL_OMP_PRIVATIZED_MEMBER
   VAR_DECL T that doesn't need a DECL_EXPR added, record it for
   privatization.  */

static void
omp_note_field_privatization (tree f, tree t)
{
  if (!omp_private_member_map)
    omp_private_member_map = new hash_map<tree, tree>;
  tree &v = omp_private_member_map->get_or_insert (f);
  if (v == NULL_TREE)
    {
      v = t;
      omp_private_member_vec.safe_push (f);
      /* Signal that we don't want to create DECL_EXPR for this dummy var.  */
      omp_private_member_vec.safe_push (integer_zero_node);
    }
}

/* Privatize FIELD_DECL T, return corresponding DECL_OMP_PRIVATIZED_MEMBER
   dummy VAR_DECL.  */

tree
omp_privatize_field (tree t, bool shared)
{
  tree m = finish_non_static_data_member (t, NULL_TREE, NULL_TREE);
  if (m == error_mark_node)
    return error_mark_node;
  if (!omp_private_member_map && !shared)
    omp_private_member_map = new hash_map<tree, tree>;
  if (TREE_CODE (TREE_TYPE (t)) == REFERENCE_TYPE)
    {
      gcc_assert (TREE_CODE (m) == INDIRECT_REF);
      m = TREE_OPERAND (m, 0);
    }
  tree vb = NULL_TREE;
  tree &v = shared ? vb : omp_private_member_map->get_or_insert (t);
  if (v == NULL_TREE)
    {
      v = create_temporary_var (TREE_TYPE (m));
      if (!DECL_LANG_SPECIFIC (v))
	retrofit_lang_decl (v);
      DECL_OMP_PRIVATIZED_MEMBER (v) = 1;
      SET_DECL_VALUE_EXPR (v, m);
      DECL_HAS_VALUE_EXPR_P (v) = 1;
      if (!shared)
	omp_private_member_vec.safe_push (t);
    }
  return v;
}

/* Helper function for handle_omp_array_sections.  Called recursively
   to handle multiple array-section-subscripts.  C is the clause,
   T current expression (initially OMP_CLAUSE_DECL), which is either
   a TREE_LIST for array-section-subscript (TREE_PURPOSE is low-bound
   expression if specified, TREE_VALUE length expression if specified,
   TREE_CHAIN is what it has been specified after, or some decl.
   TYPES vector is populated with array section types, MAYBE_ZERO_LEN
   set to true if any of the array-section-subscript could have length
   of zero (explicit or implicit), FIRST_NON_ONE is the index of the
   first array-section-subscript which is known not to have length
   of one.  Given say:
   map(a[:b][2:1][:c][:2][:d][e:f][2:5])
   FIRST_NON_ONE will be 3, array-section-subscript [:b], [2:1] and [:c]
   all are or may have length of 1, array-section-subscript [:2] is the
   first one known not to have length 1.  For array-section-subscript
   <= FIRST_NON_ONE we diagnose non-contiguous arrays if low bound isn't
   0 or length isn't the array domain max + 1, for > FIRST_NON_ONE we
   can if MAYBE_ZERO_LEN is false.  MAYBE_ZERO_LEN will be true in the above
   case though, as some lengths could be zero.  */

static tree
handle_omp_array_sections_1 (tree c, tree t, vec<tree> &types,
			     bool &maybe_zero_len, unsigned int &first_non_one,
			     enum c_omp_region_type ort)
{
  tree ret, low_bound, length, type;
  if (TREE_CODE (t) != TREE_LIST)
    {
      if (error_operand_p (t))
	return error_mark_node;
      if (REFERENCE_REF_P (t)
	  && TREE_CODE (TREE_OPERAND (t, 0)) == COMPONENT_REF)
	t = TREE_OPERAND (t, 0);
      ret = t;
      if (TREE_CODE (t) == COMPONENT_REF
	  && ort == C_ORT_OMP
	  && (OMP_CLAUSE_CODE (c) == OMP_CLAUSE_MAP
	      || OMP_CLAUSE_CODE (c) == OMP_CLAUSE_TO
	      || OMP_CLAUSE_CODE (c) == OMP_CLAUSE_FROM)
	  && !type_dependent_expression_p (t))
	{
	  if (TREE_CODE (TREE_OPERAND (t, 1)) == FIELD_DECL
	      && DECL_BIT_FIELD (TREE_OPERAND (t, 1)))
	    {
	      error_at (OMP_CLAUSE_LOCATION (c),
			"bit-field %qE in %qs clause",
			t, omp_clause_code_name[OMP_CLAUSE_CODE (c)]);
	      return error_mark_node;
	    }
	  while (TREE_CODE (t) == COMPONENT_REF)
	    {
	      if (TREE_TYPE (TREE_OPERAND (t, 0))
		  && TREE_CODE (TREE_TYPE (TREE_OPERAND (t, 0))) == UNION_TYPE)
		{
		  error_at (OMP_CLAUSE_LOCATION (c),
			    "%qE is a member of a union", t);
		  return error_mark_node;
		}
	      t = TREE_OPERAND (t, 0);
	    }
	  if (REFERENCE_REF_P (t))
	    t = TREE_OPERAND (t, 0);
	}
      if (!VAR_P (t) && TREE_CODE (t) != PARM_DECL)
	{
	  if (processing_template_decl)
	    return NULL_TREE;
	  if (DECL_P (t))
	    error_at (OMP_CLAUSE_LOCATION (c),
		      "%qD is not a variable in %qs clause", t,
		      omp_clause_code_name[OMP_CLAUSE_CODE (c)]);
	  else
	    error_at (OMP_CLAUSE_LOCATION (c),
		      "%qE is not a variable in %qs clause", t,
		      omp_clause_code_name[OMP_CLAUSE_CODE (c)]);
	  return error_mark_node;
	}
      else if (ort == C_ORT_OMP
	       && TREE_CODE (t) == PARM_DECL
	       && DECL_ARTIFICIAL (t)
	       && DECL_NAME (t) == this_identifier)
	{
	  error_at (OMP_CLAUSE_LOCATION (c),
		    "%<this%> allowed in OpenMP only in %<declare simd%>"
		    " clauses");
	  return error_mark_node;
	}
      else if (OMP_CLAUSE_CODE (c) != OMP_CLAUSE_DEPEND
	       && VAR_P (t) && CP_DECL_THREAD_LOCAL_P (t))
	{
	  error_at (OMP_CLAUSE_LOCATION (c),
		    "%qD is threadprivate variable in %qs clause", t,
		    omp_clause_code_name[OMP_CLAUSE_CODE (c)]);
	  return error_mark_node;
	}
      if (type_dependent_expression_p (ret))
	return NULL_TREE;
      ret = convert_from_reference (ret);
      return ret;
    }

  if (ort == C_ORT_OMP
      && OMP_CLAUSE_CODE (c) == OMP_CLAUSE_REDUCTION
      && TREE_CODE (TREE_CHAIN (t)) == FIELD_DECL)
    TREE_CHAIN (t) = omp_privatize_field (TREE_CHAIN (t), false);
  ret = handle_omp_array_sections_1 (c, TREE_CHAIN (t), types,
				     maybe_zero_len, first_non_one, ort);
  if (ret == error_mark_node || ret == NULL_TREE)
    return ret;

  type = TREE_TYPE (ret);
  low_bound = TREE_PURPOSE (t);
  length = TREE_VALUE (t);
  if ((low_bound && type_dependent_expression_p (low_bound))
      || (length && type_dependent_expression_p (length)))
    return NULL_TREE;

  if (low_bound == error_mark_node || length == error_mark_node)
    return error_mark_node;

  if (low_bound && !INTEGRAL_TYPE_P (TREE_TYPE (low_bound)))
    {
      error_at (OMP_CLAUSE_LOCATION (c),
		"low bound %qE of array section does not have integral type",
		low_bound);
      return error_mark_node;
    }
  if (length && !INTEGRAL_TYPE_P (TREE_TYPE (length)))
    {
      error_at (OMP_CLAUSE_LOCATION (c),
		"length %qE of array section does not have integral type",
		length);
      return error_mark_node;
    }
  if (low_bound)
    low_bound = mark_rvalue_use (low_bound);
  if (length)
    length = mark_rvalue_use (length);
  /* We need to reduce to real constant-values for checks below.  */
  if (length)
    length = fold_simple (length);
  if (low_bound)
    low_bound = fold_simple (low_bound);
  if (low_bound
      && TREE_CODE (low_bound) == INTEGER_CST
      && TYPE_PRECISION (TREE_TYPE (low_bound))
	 > TYPE_PRECISION (sizetype))
    low_bound = fold_convert (sizetype, low_bound);
  if (length
      && TREE_CODE (length) == INTEGER_CST
      && TYPE_PRECISION (TREE_TYPE (length))
	 > TYPE_PRECISION (sizetype))
    length = fold_convert (sizetype, length);
  if (low_bound == NULL_TREE)
    low_bound = integer_zero_node;

  if (length != NULL_TREE)
    {
      if (!integer_nonzerop (length))
	{
	  if (OMP_CLAUSE_CODE (c) == OMP_CLAUSE_DEPEND
	      || OMP_CLAUSE_CODE (c) == OMP_CLAUSE_REDUCTION)
	    {
	      if (integer_zerop (length))
		{
		  error_at (OMP_CLAUSE_LOCATION (c),
			    "zero length array section in %qs clause",
			    omp_clause_code_name[OMP_CLAUSE_CODE (c)]);
		  return error_mark_node;
		}
	    }
	  else
	    maybe_zero_len = true;
	}
      if (first_non_one == types.length ()
	  && (TREE_CODE (length) != INTEGER_CST || integer_onep (length)))
	first_non_one++;
    }
  if (TREE_CODE (type) == ARRAY_TYPE)
    {
      if (length == NULL_TREE
	  && (TYPE_DOMAIN (type) == NULL_TREE
	      || TYPE_MAX_VALUE (TYPE_DOMAIN (type)) == NULL_TREE))
	{
	  error_at (OMP_CLAUSE_LOCATION (c),
		    "for unknown bound array type length expression must "
		    "be specified");
	  return error_mark_node;
	}
      if (TREE_CODE (low_bound) == INTEGER_CST
	  && tree_int_cst_sgn (low_bound) == -1)
	{
	  error_at (OMP_CLAUSE_LOCATION (c),
		    "negative low bound in array section in %qs clause",
		    omp_clause_code_name[OMP_CLAUSE_CODE (c)]);
	  return error_mark_node;
	}
      if (length != NULL_TREE
	  && TREE_CODE (length) == INTEGER_CST
	  && tree_int_cst_sgn (length) == -1)
	{
	  error_at (OMP_CLAUSE_LOCATION (c),
		    "negative length in array section in %qs clause",
		    omp_clause_code_name[OMP_CLAUSE_CODE (c)]);
	  return error_mark_node;
	}
      if (TYPE_DOMAIN (type)
	  && TYPE_MAX_VALUE (TYPE_DOMAIN (type))
	  && TREE_CODE (TYPE_MAX_VALUE (TYPE_DOMAIN (type)))
			== INTEGER_CST)
	{
	  tree size = size_binop (PLUS_EXPR,
				  TYPE_MAX_VALUE (TYPE_DOMAIN (type)),
				  size_one_node);
	  if (TREE_CODE (low_bound) == INTEGER_CST)
	    {
	      if (tree_int_cst_lt (size, low_bound))
		{
		  error_at (OMP_CLAUSE_LOCATION (c),
			    "low bound %qE above array section size "
			    "in %qs clause", low_bound,
			    omp_clause_code_name[OMP_CLAUSE_CODE (c)]);
		  return error_mark_node;
		}
	      if (tree_int_cst_equal (size, low_bound))
		{
		  if (OMP_CLAUSE_CODE (c) == OMP_CLAUSE_DEPEND
		      || OMP_CLAUSE_CODE (c) == OMP_CLAUSE_REDUCTION)
		    {
		      error_at (OMP_CLAUSE_LOCATION (c),
				"zero length array section in %qs clause",
				omp_clause_code_name[OMP_CLAUSE_CODE (c)]);
		      return error_mark_node;
		    }
		  maybe_zero_len = true;
		}
	      else if (length == NULL_TREE
		       && first_non_one == types.length ()
		       && tree_int_cst_equal
			    (TYPE_MAX_VALUE (TYPE_DOMAIN (type)),
			     low_bound))
		first_non_one++;
	    }
	  else if (length == NULL_TREE)
	    {
	      if (OMP_CLAUSE_CODE (c) != OMP_CLAUSE_DEPEND
		  && OMP_CLAUSE_CODE (c) != OMP_CLAUSE_REDUCTION)
		maybe_zero_len = true;
	      if (first_non_one == types.length ())
		first_non_one++;
	    }
	  if (length && TREE_CODE (length) == INTEGER_CST)
	    {
	      if (tree_int_cst_lt (size, length))
		{
		  error_at (OMP_CLAUSE_LOCATION (c),
			    "length %qE above array section size "
			    "in %qs clause", length,
			    omp_clause_code_name[OMP_CLAUSE_CODE (c)]);
		  return error_mark_node;
		}
	      if (TREE_CODE (low_bound) == INTEGER_CST)
		{
		  tree lbpluslen
		    = size_binop (PLUS_EXPR,
				  fold_convert (sizetype, low_bound),
				  fold_convert (sizetype, length));
		  if (TREE_CODE (lbpluslen) == INTEGER_CST
		      && tree_int_cst_lt (size, lbpluslen))
		    {
		      error_at (OMP_CLAUSE_LOCATION (c),
				"high bound %qE above array section size "
				"in %qs clause", lbpluslen,
				omp_clause_code_name[OMP_CLAUSE_CODE (c)]);
		      return error_mark_node;
		    }
		}
	    }
	}
      else if (length == NULL_TREE)
	{
	  if (OMP_CLAUSE_CODE (c) != OMP_CLAUSE_DEPEND
	      && OMP_CLAUSE_CODE (c) != OMP_CLAUSE_REDUCTION)
	    maybe_zero_len = true;
	  if (first_non_one == types.length ())
	    first_non_one++;
	}

      /* For [lb:] we will need to evaluate lb more than once.  */
      if (length == NULL_TREE && OMP_CLAUSE_CODE (c) != OMP_CLAUSE_DEPEND)
	{
	  tree lb = cp_save_expr (low_bound);
	  if (lb != low_bound)
	    {
	      TREE_PURPOSE (t) = lb;
	      low_bound = lb;
	    }
	}
    }
  else if (TREE_CODE (type) == POINTER_TYPE)
    {
      if (length == NULL_TREE)
	{
	  error_at (OMP_CLAUSE_LOCATION (c),
		    "for pointer type length expression must be specified");
	  return error_mark_node;
	}
      if (length != NULL_TREE
	  && TREE_CODE (length) == INTEGER_CST
	  && tree_int_cst_sgn (length) == -1)
	{
	  error_at (OMP_CLAUSE_LOCATION (c),
		    "negative length in array section in %qs clause",
		    omp_clause_code_name[OMP_CLAUSE_CODE (c)]);
	  return error_mark_node;
	}
      /* If there is a pointer type anywhere but in the very first
	 array-section-subscript, the array section can't be contiguous.  */
      if (OMP_CLAUSE_CODE (c) != OMP_CLAUSE_DEPEND
	  && TREE_CODE (TREE_CHAIN (t)) == TREE_LIST)
	{
	  error_at (OMP_CLAUSE_LOCATION (c),
		    "array section is not contiguous in %qs clause",
		    omp_clause_code_name[OMP_CLAUSE_CODE (c)]);
	  return error_mark_node;
	}
    }
  else
    {
      error_at (OMP_CLAUSE_LOCATION (c),
		"%qE does not have pointer or array type", ret);
      return error_mark_node;
    }
  if (OMP_CLAUSE_CODE (c) != OMP_CLAUSE_DEPEND)
    types.safe_push (TREE_TYPE (ret));
  /* We will need to evaluate lb more than once.  */
  tree lb = cp_save_expr (low_bound);
  if (lb != low_bound)
    {
      TREE_PURPOSE (t) = lb;
      low_bound = lb;
    }
  ret = grok_array_decl (OMP_CLAUSE_LOCATION (c), ret, low_bound, false);
  return ret;
}

/* Handle array sections for clause C.  */

static bool
handle_omp_array_sections (tree c, enum c_omp_region_type ort)
{
  bool maybe_zero_len = false;
  unsigned int first_non_one = 0;
  auto_vec<tree, 10> types;
  tree first = handle_omp_array_sections_1 (c, OMP_CLAUSE_DECL (c), types,
					    maybe_zero_len, first_non_one,
					    ort);
  if (first == error_mark_node)
    return true;
  if (first == NULL_TREE)
    return false;
  if (OMP_CLAUSE_CODE (c) == OMP_CLAUSE_DEPEND)
    {
      tree t = OMP_CLAUSE_DECL (c);
      tree tem = NULL_TREE;
      if (processing_template_decl)
	return false;
      /* Need to evaluate side effects in the length expressions
	 if any.  */
      while (TREE_CODE (t) == TREE_LIST)
	{
	  if (TREE_VALUE (t) && TREE_SIDE_EFFECTS (TREE_VALUE (t)))
	    {
	      if (tem == NULL_TREE)
		tem = TREE_VALUE (t);
	      else
		tem = build2 (COMPOUND_EXPR, TREE_TYPE (tem),
			      TREE_VALUE (t), tem);
	    }
	  t = TREE_CHAIN (t);
	}
      if (tem)
	first = build2 (COMPOUND_EXPR, TREE_TYPE (first), tem, first);
      OMP_CLAUSE_DECL (c) = first;
    }
  else
    {
      unsigned int num = types.length (), i;
      tree t, side_effects = NULL_TREE, size = NULL_TREE;
      tree condition = NULL_TREE;

      if (int_size_in_bytes (TREE_TYPE (first)) <= 0)
	maybe_zero_len = true;
      if (processing_template_decl && maybe_zero_len)
	return false;

      for (i = num, t = OMP_CLAUSE_DECL (c); i > 0;
	   t = TREE_CHAIN (t))
	{
	  tree low_bound = TREE_PURPOSE (t);
	  tree length = TREE_VALUE (t);

	  i--;
	  if (low_bound
	      && TREE_CODE (low_bound) == INTEGER_CST
	      && TYPE_PRECISION (TREE_TYPE (low_bound))
		 > TYPE_PRECISION (sizetype))
	    low_bound = fold_convert (sizetype, low_bound);
	  if (length
	      && TREE_CODE (length) == INTEGER_CST
	      && TYPE_PRECISION (TREE_TYPE (length))
		 > TYPE_PRECISION (sizetype))
	    length = fold_convert (sizetype, length);
	  if (low_bound == NULL_TREE)
	    low_bound = integer_zero_node;
	  if (!maybe_zero_len && i > first_non_one)
	    {
	      if (integer_nonzerop (low_bound))
		goto do_warn_noncontiguous;
	      if (length != NULL_TREE
		  && TREE_CODE (length) == INTEGER_CST
		  && TYPE_DOMAIN (types[i])
		  && TYPE_MAX_VALUE (TYPE_DOMAIN (types[i]))
		  && TREE_CODE (TYPE_MAX_VALUE (TYPE_DOMAIN (types[i])))
		     == INTEGER_CST)
		{
		  tree size;
		  size = size_binop (PLUS_EXPR,
				     TYPE_MAX_VALUE (TYPE_DOMAIN (types[i])),
				     size_one_node);
		  if (!tree_int_cst_equal (length, size))
		    {
		     do_warn_noncontiguous:
		      error_at (OMP_CLAUSE_LOCATION (c),
				"array section is not contiguous in %qs "
				"clause",
				omp_clause_code_name[OMP_CLAUSE_CODE (c)]);
		      return true;
		    }
		}
	      if (!processing_template_decl
		  && length != NULL_TREE
		  && TREE_SIDE_EFFECTS (length))
		{
		  if (side_effects == NULL_TREE)
		    side_effects = length;
		  else
		    side_effects = build2 (COMPOUND_EXPR,
					   TREE_TYPE (side_effects),
					   length, side_effects);
		}
	    }
	  else if (processing_template_decl)
	    continue;
	  else
	    {
	      tree l;

	      if (i > first_non_one
		  && ((length && integer_nonzerop (length))
		      || OMP_CLAUSE_CODE (c) == OMP_CLAUSE_REDUCTION))
		continue;
	      if (length)
		l = fold_convert (sizetype, length);
	      else
		{
		  l = size_binop (PLUS_EXPR,
				  TYPE_MAX_VALUE (TYPE_DOMAIN (types[i])),
				  size_one_node);
		  l = size_binop (MINUS_EXPR, l,
				  fold_convert (sizetype, low_bound));
		}
	      if (i > first_non_one)
		{
		  l = fold_build2 (NE_EXPR, boolean_type_node, l,
				   size_zero_node);
		  if (condition == NULL_TREE)
		    condition = l;
		  else
		    condition = fold_build2 (BIT_AND_EXPR, boolean_type_node,
					     l, condition);
		}
	      else if (size == NULL_TREE)
		{
		  size = size_in_bytes (TREE_TYPE (types[i]));
		  tree eltype = TREE_TYPE (types[num - 1]);
		  while (TREE_CODE (eltype) == ARRAY_TYPE)
		    eltype = TREE_TYPE (eltype);
		  if (OMP_CLAUSE_CODE (c) == OMP_CLAUSE_REDUCTION)
		    size = size_binop (EXACT_DIV_EXPR, size,
				       size_in_bytes (eltype));
		  size = size_binop (MULT_EXPR, size, l);
		  if (condition)
		    size = fold_build3 (COND_EXPR, sizetype, condition,
					size, size_zero_node);
		}
	      else
		size = size_binop (MULT_EXPR, size, l);
	    }
	}
      if (!processing_template_decl)
	{
	  if (side_effects)
	    size = build2 (COMPOUND_EXPR, sizetype, side_effects, size);
	  if (OMP_CLAUSE_CODE (c) == OMP_CLAUSE_REDUCTION)
	    {
	      size = size_binop (MINUS_EXPR, size, size_one_node);
	      tree index_type = build_index_type (size);
	      tree eltype = TREE_TYPE (first);
	      while (TREE_CODE (eltype) == ARRAY_TYPE)
		eltype = TREE_TYPE (eltype);
	      tree type = build_array_type (eltype, index_type);
	      tree ptype = build_pointer_type (eltype);
	      if (TREE_CODE (TREE_TYPE (t)) == REFERENCE_TYPE
		  && POINTER_TYPE_P (TREE_TYPE (TREE_TYPE (t))))
		t = convert_from_reference (t);
	      else if (TREE_CODE (TREE_TYPE (t)) == ARRAY_TYPE)
		t = build_fold_addr_expr (t);
	      tree t2 = build_fold_addr_expr (first);
	      t2 = fold_convert_loc (OMP_CLAUSE_LOCATION (c),
				     ptrdiff_type_node, t2);
	      t2 = fold_build2_loc (OMP_CLAUSE_LOCATION (c), MINUS_EXPR,
				    ptrdiff_type_node, t2,
				    fold_convert_loc (OMP_CLAUSE_LOCATION (c),
						      ptrdiff_type_node, t));
	      if (tree_fits_shwi_p (t2))
		t = build2 (MEM_REF, type, t,
			    build_int_cst (ptype, tree_to_shwi (t2)));
	      else
		{
		  t2 = fold_convert_loc (OMP_CLAUSE_LOCATION (c),
					 sizetype, t2);
		  t = build2_loc (OMP_CLAUSE_LOCATION (c), POINTER_PLUS_EXPR,
				  TREE_TYPE (t), t, t2);
		  t = build2 (MEM_REF, type, t, build_int_cst (ptype, 0));
		}
	      OMP_CLAUSE_DECL (c) = t;
	      return false;
	    }
	  OMP_CLAUSE_DECL (c) = first;
	  OMP_CLAUSE_SIZE (c) = size;
	  if (OMP_CLAUSE_CODE (c) != OMP_CLAUSE_MAP
	      || (TREE_CODE (t) == COMPONENT_REF
		  && TREE_CODE (TREE_TYPE (t)) == ARRAY_TYPE))
	    return false;
	  if (ort == C_ORT_OMP || ort == C_ORT_ACC)
	    switch (OMP_CLAUSE_MAP_KIND (c))
	      {
	      case GOMP_MAP_ALLOC:
	      case GOMP_MAP_TO:
	      case GOMP_MAP_FROM:
	      case GOMP_MAP_TOFROM:
	      case GOMP_MAP_ALWAYS_TO:
	      case GOMP_MAP_ALWAYS_FROM:
	      case GOMP_MAP_ALWAYS_TOFROM:
	      case GOMP_MAP_RELEASE:
	      case GOMP_MAP_DELETE:
	      case GOMP_MAP_FORCE_TO:
	      case GOMP_MAP_FORCE_FROM:
	      case GOMP_MAP_FORCE_TOFROM:
	      case GOMP_MAP_FORCE_PRESENT:
		OMP_CLAUSE_MAP_MAYBE_ZERO_LENGTH_ARRAY_SECTION (c) = 1;
		break;
	      default:
		break;
	      }
	  tree c2 = build_omp_clause (OMP_CLAUSE_LOCATION (c),
				      OMP_CLAUSE_MAP);
	  if ((ort & C_ORT_OMP_DECLARE_SIMD) != C_ORT_OMP && ort != C_ORT_ACC)
	    OMP_CLAUSE_SET_MAP_KIND (c2, GOMP_MAP_POINTER);
	  else if (TREE_CODE (t) == COMPONENT_REF)
	    OMP_CLAUSE_SET_MAP_KIND (c2, GOMP_MAP_ALWAYS_POINTER);
	  else if (REFERENCE_REF_P (t)
		   && TREE_CODE (TREE_OPERAND (t, 0)) == COMPONENT_REF)
	    {
	      t = TREE_OPERAND (t, 0);
	      OMP_CLAUSE_SET_MAP_KIND (c2, GOMP_MAP_ALWAYS_POINTER);
	    }
	  else
	    OMP_CLAUSE_SET_MAP_KIND (c2, GOMP_MAP_FIRSTPRIVATE_POINTER);
	  if (OMP_CLAUSE_MAP_KIND (c2) != GOMP_MAP_FIRSTPRIVATE_POINTER
	      && !cxx_mark_addressable (t, true))
	    return false;
	  OMP_CLAUSE_DECL (c2) = t;
	  t = build_fold_addr_expr (first);
	  t = fold_convert_loc (OMP_CLAUSE_LOCATION (c),
				ptrdiff_type_node, t);
	  tree ptr = OMP_CLAUSE_DECL (c2);
	  ptr = convert_from_reference (ptr);
	  if (!POINTER_TYPE_P (TREE_TYPE (ptr)))
	    ptr = build_fold_addr_expr (ptr);
	  t = fold_build2_loc (OMP_CLAUSE_LOCATION (c), MINUS_EXPR,
			       ptrdiff_type_node, t,
			       fold_convert_loc (OMP_CLAUSE_LOCATION (c),
						 ptrdiff_type_node, ptr));
	  OMP_CLAUSE_SIZE (c2) = t;
	  OMP_CLAUSE_CHAIN (c2) = OMP_CLAUSE_CHAIN (c);
	  OMP_CLAUSE_CHAIN (c) = c2;
	  ptr = OMP_CLAUSE_DECL (c2);
	  if (OMP_CLAUSE_MAP_KIND (c2) != GOMP_MAP_FIRSTPRIVATE_POINTER
	      && TREE_CODE (TREE_TYPE (ptr)) == REFERENCE_TYPE
	      && POINTER_TYPE_P (TREE_TYPE (TREE_TYPE (ptr))))
	    {
	      tree c3 = build_omp_clause (OMP_CLAUSE_LOCATION (c),
					  OMP_CLAUSE_MAP);
	      OMP_CLAUSE_SET_MAP_KIND (c3, OMP_CLAUSE_MAP_KIND (c2));
	      OMP_CLAUSE_DECL (c3) = ptr;
	      if (OMP_CLAUSE_MAP_KIND (c2) == GOMP_MAP_ALWAYS_POINTER)
		OMP_CLAUSE_DECL (c2) = build_simple_mem_ref (ptr);
	      else
		OMP_CLAUSE_DECL (c2) = convert_from_reference (ptr);
	      OMP_CLAUSE_SIZE (c3) = size_zero_node;
	      OMP_CLAUSE_CHAIN (c3) = OMP_CLAUSE_CHAIN (c2);
	      OMP_CLAUSE_CHAIN (c2) = c3;
	    }
	}
    }
  return false;
}

/* Return identifier to look up for omp declare reduction.  */

tree
omp_reduction_id (enum tree_code reduction_code, tree reduction_id, tree type)
{
  const char *p = NULL;
  const char *m = NULL;
  switch (reduction_code)
    {
    case PLUS_EXPR:
    case MULT_EXPR:
    case MINUS_EXPR:
    case BIT_AND_EXPR:
    case BIT_XOR_EXPR:
    case BIT_IOR_EXPR:
    case TRUTH_ANDIF_EXPR:
    case TRUTH_ORIF_EXPR:
      reduction_id = cp_operator_id (reduction_code);
      break;
    case MIN_EXPR:
      p = "min";
      break;
    case MAX_EXPR:
      p = "max";
      break;
    default:
      break;
    }

  if (p == NULL)
    {
      if (TREE_CODE (reduction_id) != IDENTIFIER_NODE)
	return error_mark_node;
      p = IDENTIFIER_POINTER (reduction_id);
    }

  if (type != NULL_TREE)
    m = mangle_type_string (TYPE_MAIN_VARIANT (type));

  const char prefix[] = "omp declare reduction ";
  size_t lenp = sizeof (prefix);
  if (strncmp (p, prefix, lenp - 1) == 0)
    lenp = 1;
  size_t len = strlen (p);
  size_t lenm = m ? strlen (m) + 1 : 0;
  char *name = XALLOCAVEC (char, lenp + len + lenm);
  if (lenp > 1)
    memcpy (name, prefix, lenp - 1);
  memcpy (name + lenp - 1, p, len + 1);
  if (m)
    {
      name[lenp + len - 1] = '~';
      memcpy (name + lenp + len, m, lenm);
    }
  return get_identifier (name);
}

/* Lookup OpenMP UDR ID for TYPE, return the corresponding artificial
   FUNCTION_DECL or NULL_TREE if not found.  */

static tree
omp_reduction_lookup (location_t loc, tree id, tree type, tree *baselinkp,
		      vec<tree> *ambiguousp)
{
  tree orig_id = id;
  tree baselink = NULL_TREE;
  if (identifier_p (id))
    {
      cp_id_kind idk;
      bool nonint_cst_expression_p;
      const char *error_msg;
      id = omp_reduction_id (ERROR_MARK, id, type);
      tree decl = lookup_name (id);
      if (decl == NULL_TREE)
	decl = error_mark_node;
      id = finish_id_expression (id, decl, NULL_TREE, &idk, false, true,
				 &nonint_cst_expression_p, false, true, false,
				 false, &error_msg, loc);
      if (idk == CP_ID_KIND_UNQUALIFIED
	  && identifier_p (id))
	{
	  vec<tree, va_gc> *args = NULL;
	  vec_safe_push (args, build_reference_type (type));
	  id = perform_koenig_lookup (id, args, tf_none);
	}
    }
  else if (TREE_CODE (id) == SCOPE_REF)
    id = lookup_qualified_name (TREE_OPERAND (id, 0),
				omp_reduction_id (ERROR_MARK,
						  TREE_OPERAND (id, 1),
						  type),
				false, false);
  tree fns = id;
  if (id && is_overloaded_fn (id))
    id = get_fns (id);
  for (; id; id = OVL_NEXT (id))
    {
      tree fndecl = OVL_CURRENT (id);
      if (TREE_CODE (fndecl) == FUNCTION_DECL)
	{
	  tree argtype = TREE_VALUE (TYPE_ARG_TYPES (TREE_TYPE (fndecl)));
	  if (same_type_p (TREE_TYPE (argtype), type))
	    break;
	}
    }
  if (id && BASELINK_P (fns))
    {
      if (baselinkp)
	*baselinkp = fns;
      else
	baselink = fns;
    }
  if (id == NULL_TREE && CLASS_TYPE_P (type) && TYPE_BINFO (type))
    {
      vec<tree> ambiguous = vNULL;
      tree binfo = TYPE_BINFO (type), base_binfo, ret = NULL_TREE;
      unsigned int ix;
      if (ambiguousp == NULL)
	ambiguousp = &ambiguous;
      for (ix = 0; BINFO_BASE_ITERATE (binfo, ix, base_binfo); ix++)
	{
	  id = omp_reduction_lookup (loc, orig_id, BINFO_TYPE (base_binfo),
				     baselinkp ? baselinkp : &baselink,
				     ambiguousp);
	  if (id == NULL_TREE)
	    continue;
	  if (!ambiguousp->is_empty ())
	    ambiguousp->safe_push (id);
	  else if (ret != NULL_TREE)
	    {
	      ambiguousp->safe_push (ret);
	      ambiguousp->safe_push (id);
	      ret = NULL_TREE;
	    }
	  else
	    ret = id;
	}
      if (ambiguousp != &ambiguous)
	return ret;
      if (!ambiguous.is_empty ())
	{
	  const char *str = _("candidates are:");
	  unsigned int idx;
	  tree udr;
	  error_at (loc, "user defined reduction lookup is ambiguous");
	  FOR_EACH_VEC_ELT (ambiguous, idx, udr)
	    {
	      inform (DECL_SOURCE_LOCATION (udr), "%s %#D", str, udr);
	      if (idx == 0)
		str = get_spaces (str);
	    }
	  ambiguous.release ();
	  ret = error_mark_node;
	  baselink = NULL_TREE;
	}
      id = ret;
    }
  if (id && baselink)
    perform_or_defer_access_check (BASELINK_BINFO (baselink),
				   id, id, tf_warning_or_error);
  return id;
}

/* Helper function for cp_parser_omp_declare_reduction_exprs
   and tsubst_omp_udr.
   Remove CLEANUP_STMT for data (omp_priv variable).
   Also append INIT_EXPR for DECL_INITIAL of omp_priv after its
   DECL_EXPR.  */

tree
cp_remove_omp_priv_cleanup_stmt (tree *tp, int *walk_subtrees, void *data)
{
  if (TYPE_P (*tp))
    *walk_subtrees = 0;
  else if (TREE_CODE (*tp) == CLEANUP_STMT && CLEANUP_DECL (*tp) == (tree) data)
    *tp = CLEANUP_BODY (*tp);
  else if (TREE_CODE (*tp) == DECL_EXPR)
    {
      tree decl = DECL_EXPR_DECL (*tp);
      if (!processing_template_decl
	  && decl == (tree) data
	  && DECL_INITIAL (decl)
	  && DECL_INITIAL (decl) != error_mark_node)
	{
	  tree list = NULL_TREE;
	  append_to_statement_list_force (*tp, &list);
	  tree init_expr = build2 (INIT_EXPR, void_type_node,
				   decl, DECL_INITIAL (decl));
	  DECL_INITIAL (decl) = NULL_TREE;
	  append_to_statement_list_force (init_expr, &list);
	  *tp = list;
	}
    }
  return NULL_TREE;
}

/* Data passed from cp_check_omp_declare_reduction to
   cp_check_omp_declare_reduction_r.  */

struct cp_check_omp_declare_reduction_data
{
  location_t loc;
  tree stmts[7];
  bool combiner_p;
};

/* Helper function for cp_check_omp_declare_reduction, called via
   cp_walk_tree.  */

static tree
cp_check_omp_declare_reduction_r (tree *tp, int *, void *data)
{
  struct cp_check_omp_declare_reduction_data *udr_data
    = (struct cp_check_omp_declare_reduction_data *) data;
  if (SSA_VAR_P (*tp)
      && !DECL_ARTIFICIAL (*tp)
      && *tp != DECL_EXPR_DECL (udr_data->stmts[udr_data->combiner_p ? 0 : 3])
      && *tp != DECL_EXPR_DECL (udr_data->stmts[udr_data->combiner_p ? 1 : 4]))
    {
      location_t loc = udr_data->loc;
      if (udr_data->combiner_p)
	error_at (loc, "%<#pragma omp declare reduction%> combiner refers to "
		       "variable %qD which is not %<omp_out%> nor %<omp_in%>",
		  *tp);
      else
	error_at (loc, "%<#pragma omp declare reduction%> initializer refers "
		       "to variable %qD which is not %<omp_priv%> nor "
		       "%<omp_orig%>",
		  *tp);
      return *tp;
    }
  return NULL_TREE;
}

/* Diagnose violation of OpenMP #pragma omp declare reduction restrictions.  */

void
cp_check_omp_declare_reduction (tree udr)
{
  tree type = TREE_VALUE (TYPE_ARG_TYPES (TREE_TYPE (udr)));
  gcc_assert (TREE_CODE (type) == REFERENCE_TYPE);
  type = TREE_TYPE (type);
  int i;
  location_t loc = DECL_SOURCE_LOCATION (udr);

  if (type == error_mark_node)
    return;
  if (ARITHMETIC_TYPE_P (type))
    {
      static enum tree_code predef_codes[]
	= { PLUS_EXPR, MULT_EXPR, MINUS_EXPR, BIT_AND_EXPR, BIT_XOR_EXPR,
	    BIT_IOR_EXPR, TRUTH_ANDIF_EXPR, TRUTH_ORIF_EXPR };
      for (i = 0; i < 8; i++)
	{
	  tree id = omp_reduction_id (predef_codes[i], NULL_TREE, NULL_TREE);
	  const char *n1 = IDENTIFIER_POINTER (DECL_NAME (udr));
	  const char *n2 = IDENTIFIER_POINTER (id);
	  if (strncmp (n1, n2, IDENTIFIER_LENGTH (id)) == 0
	      && (n1[IDENTIFIER_LENGTH (id)] == '~'
		  || n1[IDENTIFIER_LENGTH (id)] == '\0'))
	    break;
	}

      if (i == 8
	  && TREE_CODE (type) != COMPLEX_EXPR)
	{
	  const char prefix_minmax[] = "omp declare reduction m";
	  size_t prefix_size = sizeof (prefix_minmax) - 1;
	  const char *n = IDENTIFIER_POINTER (DECL_NAME (udr));
	  if (strncmp (IDENTIFIER_POINTER (DECL_NAME (udr)),
		       prefix_minmax, prefix_size) == 0
	      && ((n[prefix_size] == 'i' && n[prefix_size + 1] == 'n')
		  || (n[prefix_size] == 'a' && n[prefix_size + 1] == 'x'))
	      && (n[prefix_size + 2] == '~' || n[prefix_size + 2] == '\0'))
	    i = 0;
	}
      if (i < 8)
	{
	  error_at (loc, "predeclared arithmetic type %qT in "
			 "%<#pragma omp declare reduction%>", type);
	  return;
	}
    }
  else if (TREE_CODE (type) == FUNCTION_TYPE
	   || TREE_CODE (type) == METHOD_TYPE
	   || TREE_CODE (type) == ARRAY_TYPE)
    {
      error_at (loc, "function or array type %qT in "
		     "%<#pragma omp declare reduction%>", type);
      return;
    }
  else if (TREE_CODE (type) == REFERENCE_TYPE)
    {
      error_at (loc, "reference type %qT in %<#pragma omp declare reduction%>",
		type);
      return;
    }
  else if (TYPE_QUALS_NO_ADDR_SPACE (type))
    {
      error_at (loc, "const, volatile or __restrict qualified type %qT in "
		     "%<#pragma omp declare reduction%>", type);
      return;
    }

  tree body = DECL_SAVED_TREE (udr);
  if (body == NULL_TREE || TREE_CODE (body) != STATEMENT_LIST)
    return;

  tree_stmt_iterator tsi;
  struct cp_check_omp_declare_reduction_data data;
  memset (data.stmts, 0, sizeof data.stmts);
  for (i = 0, tsi = tsi_start (body);
       i < 7 && !tsi_end_p (tsi);
       i++, tsi_next (&tsi))
    data.stmts[i] = tsi_stmt (tsi);
  data.loc = loc;
  gcc_assert (tsi_end_p (tsi));
  if (i >= 3)
    {
      gcc_assert (TREE_CODE (data.stmts[0]) == DECL_EXPR
		  && TREE_CODE (data.stmts[1]) == DECL_EXPR);
      if (TREE_NO_WARNING (DECL_EXPR_DECL (data.stmts[0])))
	return;
      data.combiner_p = true;
      if (cp_walk_tree (&data.stmts[2], cp_check_omp_declare_reduction_r,
			&data, NULL))
	TREE_NO_WARNING (DECL_EXPR_DECL (data.stmts[0])) = 1;
    }
  if (i >= 6)
    {
      gcc_assert (TREE_CODE (data.stmts[3]) == DECL_EXPR
		  && TREE_CODE (data.stmts[4]) == DECL_EXPR);
      data.combiner_p = false;
      if (cp_walk_tree (&data.stmts[5], cp_check_omp_declare_reduction_r,
			&data, NULL)
	  || cp_walk_tree (&DECL_INITIAL (DECL_EXPR_DECL (data.stmts[3])),
			   cp_check_omp_declare_reduction_r, &data, NULL))
	TREE_NO_WARNING (DECL_EXPR_DECL (data.stmts[0])) = 1;
      if (i == 7)
	gcc_assert (TREE_CODE (data.stmts[6]) == DECL_EXPR);
    }
}

/* Helper function of finish_omp_clauses.  Clone STMT as if we were making
   an inline call.  But, remap
   the OMP_DECL1 VAR_DECL (omp_out resp. omp_orig) to PLACEHOLDER
   and OMP_DECL2 VAR_DECL (omp_in resp. omp_priv) to DECL.  */

static tree
clone_omp_udr (tree stmt, tree omp_decl1, tree omp_decl2,
	       tree decl, tree placeholder)
{
  copy_body_data id;
  hash_map<tree, tree> decl_map;

  decl_map.put (omp_decl1, placeholder);
  decl_map.put (omp_decl2, decl);
  memset (&id, 0, sizeof (id));
  id.src_fn = DECL_CONTEXT (omp_decl1);
  id.dst_fn = current_function_decl;
  id.src_cfun = DECL_STRUCT_FUNCTION (id.src_fn);
  id.decl_map = &decl_map;

  id.copy_decl = copy_decl_no_change;
  id.transform_call_graph_edges = CB_CGE_DUPLICATE;
  id.transform_new_cfg = true;
  id.transform_return_to_modify = false;
  id.transform_lang_insert_block = NULL;
  id.eh_lp_nr = 0;
  walk_tree (&stmt, copy_tree_body_r, &id, NULL);
  return stmt;
}

/* Helper function of finish_omp_clauses, called via cp_walk_tree.
   Find OMP_CLAUSE_PLACEHOLDER (passed in DATA) in *TP.  */

static tree
find_omp_placeholder_r (tree *tp, int *, void *data)
{
  if (*tp == (tree) data)
    return *tp;
  return NULL_TREE;
}

/* Helper function of finish_omp_clauses.  Handle OMP_CLAUSE_REDUCTION C.
   Return true if there is some error and the clause should be removed.  */

static bool
finish_omp_reduction_clause (tree c, bool *need_default_ctor, bool *need_dtor)
{
  tree t = OMP_CLAUSE_DECL (c);
  bool predefined = false;
  if (TREE_CODE (t) == TREE_LIST)
    {
      gcc_assert (processing_template_decl);
      return false;
    }
  tree type = TREE_TYPE (t);
  if (TREE_CODE (t) == MEM_REF)
    type = TREE_TYPE (type);
  if (TREE_CODE (type) == REFERENCE_TYPE)
    type = TREE_TYPE (type);
  if (TREE_CODE (type) == ARRAY_TYPE)
    {
      tree oatype = type;
      gcc_assert (TREE_CODE (t) != MEM_REF);
      while (TREE_CODE (type) == ARRAY_TYPE)
	type = TREE_TYPE (type);
      if (!processing_template_decl)
	{
	  t = require_complete_type (t);
	  if (t == error_mark_node)
	    return true;
	  tree size = size_binop (EXACT_DIV_EXPR, TYPE_SIZE_UNIT (oatype),
				  TYPE_SIZE_UNIT (type));
	  if (integer_zerop (size))
	    {
	      error ("%qE in %<reduction%> clause is a zero size array",
		     omp_clause_printable_decl (t));
	      return true;
	    }
	  size = size_binop (MINUS_EXPR, size, size_one_node);
	  tree index_type = build_index_type (size);
	  tree atype = build_array_type (type, index_type);
	  tree ptype = build_pointer_type (type);
	  if (TREE_CODE (TREE_TYPE (t)) == ARRAY_TYPE)
	    t = build_fold_addr_expr (t);
	  t = build2 (MEM_REF, atype, t, build_int_cst (ptype, 0));
	  OMP_CLAUSE_DECL (c) = t;
	}
    }
  if (type == error_mark_node)
    return true;
  else if (ARITHMETIC_TYPE_P (type))
    switch (OMP_CLAUSE_REDUCTION_CODE (c))
      {
      case PLUS_EXPR:
      case MULT_EXPR:
      case MINUS_EXPR:
	predefined = true;
	break;
      case MIN_EXPR:
      case MAX_EXPR:
	if (TREE_CODE (type) == COMPLEX_TYPE)
	  break;
	predefined = true;
	break;
      case BIT_AND_EXPR:
      case BIT_IOR_EXPR:
      case BIT_XOR_EXPR:
	if (FLOAT_TYPE_P (type) || TREE_CODE (type) == COMPLEX_TYPE)
	  break;
	predefined = true;
	break;
      case TRUTH_ANDIF_EXPR:
      case TRUTH_ORIF_EXPR:
	if (FLOAT_TYPE_P (type))
	  break;
	predefined = true;
	break;
      default:
	break;
      }
  else if (TYPE_READONLY (type))
    {
      error ("%qE has const type for %<reduction%>",
	     omp_clause_printable_decl (t));
      return true;
    }
  else if (!processing_template_decl)
    {
      t = require_complete_type (t);
      if (t == error_mark_node)
	return true;
      OMP_CLAUSE_DECL (c) = t;
    }

  if (predefined)
    {
      OMP_CLAUSE_REDUCTION_PLACEHOLDER (c) = NULL_TREE;
      return false;
    }
  else if (processing_template_decl)
    return false;

  tree id = OMP_CLAUSE_REDUCTION_PLACEHOLDER (c);

  type = TYPE_MAIN_VARIANT (type);
  OMP_CLAUSE_REDUCTION_PLACEHOLDER (c) = NULL_TREE;
  if (id == NULL_TREE)
    id = omp_reduction_id (OMP_CLAUSE_REDUCTION_CODE (c),
			   NULL_TREE, NULL_TREE);
  id = omp_reduction_lookup (OMP_CLAUSE_LOCATION (c), id, type, NULL, NULL);
  if (id)
    {
      if (id == error_mark_node)
	return true;
      id = OVL_CURRENT (id);
      mark_used (id);
      tree body = DECL_SAVED_TREE (id);
      if (!body)
	return true;
      if (TREE_CODE (body) == STATEMENT_LIST)
	{
	  tree_stmt_iterator tsi;
	  tree placeholder = NULL_TREE, decl_placeholder = NULL_TREE;
	  int i;
	  tree stmts[7];
	  tree atype = TREE_VALUE (TYPE_ARG_TYPES (TREE_TYPE (id)));
	  atype = TREE_TYPE (atype);
	  bool need_static_cast = !same_type_p (type, atype);
	  memset (stmts, 0, sizeof stmts);
	  for (i = 0, tsi = tsi_start (body);
	       i < 7 && !tsi_end_p (tsi);
	       i++, tsi_next (&tsi))
	    stmts[i] = tsi_stmt (tsi);
	  gcc_assert (tsi_end_p (tsi));

	  if (i >= 3)
	    {
	      gcc_assert (TREE_CODE (stmts[0]) == DECL_EXPR
			  && TREE_CODE (stmts[1]) == DECL_EXPR);
	      placeholder = build_lang_decl (VAR_DECL, NULL_TREE, type);
	      DECL_ARTIFICIAL (placeholder) = 1;
	      DECL_IGNORED_P (placeholder) = 1;
	      OMP_CLAUSE_REDUCTION_PLACEHOLDER (c) = placeholder;
	      if (TREE_CODE (t) == MEM_REF)
		{
		  decl_placeholder = build_lang_decl (VAR_DECL, NULL_TREE,
						      type);
		  DECL_ARTIFICIAL (decl_placeholder) = 1;
		  DECL_IGNORED_P (decl_placeholder) = 1;
		  OMP_CLAUSE_REDUCTION_DECL_PLACEHOLDER (c) = decl_placeholder;
		}
	      if (TREE_ADDRESSABLE (DECL_EXPR_DECL (stmts[0])))
		cxx_mark_addressable (placeholder);
	      if (TREE_ADDRESSABLE (DECL_EXPR_DECL (stmts[1]))
		  && TREE_CODE (TREE_TYPE (OMP_CLAUSE_DECL (c)))
		     != REFERENCE_TYPE)
		cxx_mark_addressable (decl_placeholder ? decl_placeholder
				      : OMP_CLAUSE_DECL (c), true);
	      tree omp_out = placeholder;
	      tree omp_in = decl_placeholder ? decl_placeholder
			    : convert_from_reference (OMP_CLAUSE_DECL (c));
	      if (need_static_cast)
		{
		  tree rtype = build_reference_type (atype);
		  omp_out = build_static_cast (rtype, omp_out,
					       tf_warning_or_error);
		  omp_in = build_static_cast (rtype, omp_in,
					      tf_warning_or_error);
		  if (omp_out == error_mark_node || omp_in == error_mark_node)
		    return true;
		  omp_out = convert_from_reference (omp_out);
		  omp_in = convert_from_reference (omp_in);
		}
	      OMP_CLAUSE_REDUCTION_MERGE (c)
		= clone_omp_udr (stmts[2], DECL_EXPR_DECL (stmts[0]),
				 DECL_EXPR_DECL (stmts[1]), omp_in, omp_out);
	    }
	  if (i >= 6)
	    {
	      gcc_assert (TREE_CODE (stmts[3]) == DECL_EXPR
			  && TREE_CODE (stmts[4]) == DECL_EXPR);
	      if (TREE_ADDRESSABLE (DECL_EXPR_DECL (stmts[3])))
		cxx_mark_addressable (decl_placeholder ? decl_placeholder
				      : OMP_CLAUSE_DECL (c), true);
	      if (TREE_ADDRESSABLE (DECL_EXPR_DECL (stmts[4])))
		cxx_mark_addressable (placeholder);
	      tree omp_priv = decl_placeholder ? decl_placeholder
			      : convert_from_reference (OMP_CLAUSE_DECL (c));
	      tree omp_orig = placeholder;
	      if (need_static_cast)
		{
		  if (i == 7)
		    {
		      error_at (OMP_CLAUSE_LOCATION (c),
				"user defined reduction with constructor "
				"initializer for base class %qT", atype);
		      return true;
		    }
		  tree rtype = build_reference_type (atype);
		  omp_priv = build_static_cast (rtype, omp_priv,
						tf_warning_or_error);
		  omp_orig = build_static_cast (rtype, omp_orig,
						tf_warning_or_error);
		  if (omp_priv == error_mark_node
		      || omp_orig == error_mark_node)
		    return true;
		  omp_priv = convert_from_reference (omp_priv);
		  omp_orig = convert_from_reference (omp_orig);
		}
	      if (i == 6)
		*need_default_ctor = true;
	      OMP_CLAUSE_REDUCTION_INIT (c)
		= clone_omp_udr (stmts[5], DECL_EXPR_DECL (stmts[4]),
				 DECL_EXPR_DECL (stmts[3]),
				 omp_priv, omp_orig);
	      if (cp_walk_tree (&OMP_CLAUSE_REDUCTION_INIT (c),
				find_omp_placeholder_r, placeholder, NULL))
		OMP_CLAUSE_REDUCTION_OMP_ORIG_REF (c) = 1;
	    }
	  else if (i >= 3)
	    {
	      if (CLASS_TYPE_P (type) && !pod_type_p (type))
		*need_default_ctor = true;
	      else
		{
		  tree init;
		  tree v = decl_placeholder ? decl_placeholder
			   : convert_from_reference (t);
		  if (AGGREGATE_TYPE_P (TREE_TYPE (v)))
		    init = build_constructor (TREE_TYPE (v), NULL);
		  else
		    init = fold_convert (TREE_TYPE (v), integer_zero_node);
		  OMP_CLAUSE_REDUCTION_INIT (c)
		    = build2 (INIT_EXPR, TREE_TYPE (v), v, init);
		}
	    }
	}
    }
  if (OMP_CLAUSE_REDUCTION_PLACEHOLDER (c))
    *need_dtor = true;
  else
    {
      error ("user defined reduction not found for %qE",
	     omp_clause_printable_decl (t));
      return true;
    }
  if (TREE_CODE (OMP_CLAUSE_DECL (c)) == MEM_REF)
    gcc_assert (TYPE_SIZE_UNIT (type)
		&& TREE_CODE (TYPE_SIZE_UNIT (type)) == INTEGER_CST);
  return false;
}

/* Called from finish_struct_1.  linear(this) or linear(this:step)
   clauses might not be finalized yet because the class has been incomplete
   when parsing #pragma omp declare simd methods.  Fix those up now.  */

void
finish_omp_declare_simd_methods (tree t)
{
  if (processing_template_decl)
    return;

  for (tree x = TYPE_METHODS (t); x; x = DECL_CHAIN (x))
    {
      if (TREE_CODE (TREE_TYPE (x)) != METHOD_TYPE)
	continue;
      tree ods = lookup_attribute ("omp declare simd", DECL_ATTRIBUTES (x));
      if (!ods || !TREE_VALUE (ods))
	continue;
      for (tree c = TREE_VALUE (TREE_VALUE (ods)); c; c = OMP_CLAUSE_CHAIN (c))
	if (OMP_CLAUSE_CODE (c) == OMP_CLAUSE_LINEAR
	    && integer_zerop (OMP_CLAUSE_DECL (c))
	    && OMP_CLAUSE_LINEAR_STEP (c)
	    && TREE_CODE (TREE_TYPE (OMP_CLAUSE_LINEAR_STEP (c)))
	       == POINTER_TYPE)
	  {
	    tree s = OMP_CLAUSE_LINEAR_STEP (c);
	    s = fold_convert_loc (OMP_CLAUSE_LOCATION (c), sizetype, s);
	    s = fold_build2_loc (OMP_CLAUSE_LOCATION (c), MULT_EXPR,
				 sizetype, s, TYPE_SIZE_UNIT (t));
	    OMP_CLAUSE_LINEAR_STEP (c) = s;
	  }
    }
}

/* Adjust sink depend clause to take into account pointer offsets.

   Return TRUE if there was a problem processing the offset, and the
   whole clause should be removed.  */

static bool
cp_finish_omp_clause_depend_sink (tree sink_clause)
{
  tree t = OMP_CLAUSE_DECL (sink_clause);
  gcc_assert (TREE_CODE (t) == TREE_LIST);

  /* Make sure we don't adjust things twice for templates.  */
  if (processing_template_decl)
    return false;

  for (; t; t = TREE_CHAIN (t))
    {
      tree decl = TREE_VALUE (t);
      if (TREE_CODE (TREE_TYPE (decl)) == POINTER_TYPE)
	{
	  tree offset = TREE_PURPOSE (t);
	  bool neg = wi::neg_p ((wide_int) offset);
	  offset = fold_unary (ABS_EXPR, TREE_TYPE (offset), offset);
	  decl = mark_rvalue_use (decl);
	  decl = convert_from_reference (decl);
	  tree t2 = pointer_int_sum (OMP_CLAUSE_LOCATION (sink_clause),
				     neg ? MINUS_EXPR : PLUS_EXPR,
				     decl, offset);
	  t2 = fold_build2_loc (OMP_CLAUSE_LOCATION (sink_clause),
				MINUS_EXPR, sizetype,
				fold_convert (sizetype, t2),
				fold_convert (sizetype, decl));
	  if (t2 == error_mark_node)
	    return true;
	  TREE_PURPOSE (t) = t2;
	}
    }
  return false;
}

/* For all elements of CLAUSES, validate them vs OpenMP constraints.
   Remove any elements from the list that are invalid.  */

tree
finish_omp_clauses (tree clauses, enum c_omp_region_type ort)
{
  bitmap_head generic_head, firstprivate_head, lastprivate_head;
  bitmap_head aligned_head, map_head, map_field_head, oacc_reduction_head;
  tree c, t, *pc;
  tree safelen = NULL_TREE;
  bool branch_seen = false;
  bool copyprivate_seen = false;
  bool ordered_seen = false;
  bool oacc_async = false;

  bitmap_obstack_initialize (NULL);
  bitmap_initialize (&generic_head, &bitmap_default_obstack);
  bitmap_initialize (&firstprivate_head, &bitmap_default_obstack);
  bitmap_initialize (&lastprivate_head, &bitmap_default_obstack);
  bitmap_initialize (&aligned_head, &bitmap_default_obstack);
  bitmap_initialize (&map_head, &bitmap_default_obstack);
  bitmap_initialize (&map_field_head, &bitmap_default_obstack);
  bitmap_initialize (&oacc_reduction_head, &bitmap_default_obstack);

  if (ort & C_ORT_ACC)
    for (c = clauses; c; c = OMP_CLAUSE_CHAIN (c))
      if (OMP_CLAUSE_CODE (c) == OMP_CLAUSE_ASYNC)
	{
	  oacc_async = true;
	  break;
	}

  for (pc = &clauses, c = clauses; c ; c = *pc)
    {
      bool remove = false;
      bool field_ok = false;

      switch (OMP_CLAUSE_CODE (c))
	{
	case OMP_CLAUSE_SHARED:
	  field_ok = ((ort & C_ORT_OMP_DECLARE_SIMD) == C_ORT_OMP);
	  goto check_dup_generic;
	case OMP_CLAUSE_PRIVATE:
	  field_ok = ((ort & C_ORT_OMP_DECLARE_SIMD) == C_ORT_OMP);
	  goto check_dup_generic;
	case OMP_CLAUSE_REDUCTION:
	  field_ok = ((ort & C_ORT_OMP_DECLARE_SIMD) == C_ORT_OMP);
	  t = OMP_CLAUSE_DECL (c);
	  if (TREE_CODE (t) == TREE_LIST)
	    {
	      if (handle_omp_array_sections (c, ort))
		{
		  remove = true;
		  break;
		}
	      if (TREE_CODE (t) == TREE_LIST)
		{
		  while (TREE_CODE (t) == TREE_LIST)
		    t = TREE_CHAIN (t);
		}
	      else
		{
		  gcc_assert (TREE_CODE (t) == MEM_REF);
		  t = TREE_OPERAND (t, 0);
		  if (TREE_CODE (t) == POINTER_PLUS_EXPR)
		    t = TREE_OPERAND (t, 0);
		  if (TREE_CODE (t) == ADDR_EXPR
		      || TREE_CODE (t) == INDIRECT_REF)
		    t = TREE_OPERAND (t, 0);
		}
	      tree n = omp_clause_decl_field (t);
	      if (n)
		t = n;
	      goto check_dup_generic_t;
	    }
	  if (oacc_async)
	    cxx_mark_addressable (t);
	  goto check_dup_generic;
	case OMP_CLAUSE_COPYPRIVATE:
	  copyprivate_seen = true;
	  field_ok = ((ort & C_ORT_OMP_DECLARE_SIMD) == C_ORT_OMP);
	  goto check_dup_generic;
	case OMP_CLAUSE_COPYIN:
	  goto check_dup_generic;
	case OMP_CLAUSE_LINEAR:
	  field_ok = ((ort & C_ORT_OMP_DECLARE_SIMD) == C_ORT_OMP);
	  t = OMP_CLAUSE_DECL (c);
	  if (ort != C_ORT_OMP_DECLARE_SIMD
	      && OMP_CLAUSE_LINEAR_KIND (c) != OMP_CLAUSE_LINEAR_DEFAULT)
	    {
	      error_at (OMP_CLAUSE_LOCATION (c),
			"modifier should not be specified in %<linear%> "
			"clause on %<simd%> or %<for%> constructs");
	      OMP_CLAUSE_LINEAR_KIND (c) = OMP_CLAUSE_LINEAR_DEFAULT;
	    }
	  if ((VAR_P (t) || TREE_CODE (t) == PARM_DECL)
	      && !type_dependent_expression_p (t))
	    {
	      tree type = TREE_TYPE (t);
	      if ((OMP_CLAUSE_LINEAR_KIND (c) == OMP_CLAUSE_LINEAR_REF
		   || OMP_CLAUSE_LINEAR_KIND (c) == OMP_CLAUSE_LINEAR_UVAL)
		  && TREE_CODE (type) != REFERENCE_TYPE)
		{
		  error ("linear clause with %qs modifier applied to "
			 "non-reference variable with %qT type",
			 OMP_CLAUSE_LINEAR_KIND (c) == OMP_CLAUSE_LINEAR_REF
			 ? "ref" : "uval", TREE_TYPE (t));
		  remove = true;
		  break;
		}
	      if (TREE_CODE (type) == REFERENCE_TYPE)
		type = TREE_TYPE (type);
	      if (ort == C_ORT_CILK)
		{
		  if (!INTEGRAL_TYPE_P (type)
		      && !SCALAR_FLOAT_TYPE_P (type)
		      && TREE_CODE (type) != POINTER_TYPE)
		    {
		      error ("linear clause applied to non-integral, "
			     "non-floating, non-pointer variable with %qT type",
			     TREE_TYPE (t));
		      remove = true;
		      break;
		    }
		}
	      else if (OMP_CLAUSE_LINEAR_KIND (c) != OMP_CLAUSE_LINEAR_REF)
		{
		  if (!INTEGRAL_TYPE_P (type)
		      && TREE_CODE (type) != POINTER_TYPE)
		    {
		      error ("linear clause applied to non-integral non-pointer"
			     " variable with %qT type", TREE_TYPE (t));
		      remove = true;
		      break;
		    }
		}
	    }
	  t = OMP_CLAUSE_LINEAR_STEP (c);
	  if (t == NULL_TREE)
	    t = integer_one_node;
	  if (t == error_mark_node)
	    {
	      remove = true;
	      break;
	    }
	  else if (!type_dependent_expression_p (t)
		   && !INTEGRAL_TYPE_P (TREE_TYPE (t))
		   && (ort != C_ORT_OMP_DECLARE_SIMD
		       || TREE_CODE (t) != PARM_DECL
		       || TREE_CODE (TREE_TYPE (t)) != REFERENCE_TYPE
		       || !INTEGRAL_TYPE_P (TREE_TYPE (TREE_TYPE (t)))))
	    {
	      error ("linear step expression must be integral");
	      remove = true;
	      break;
	    }
	  else
	    {
	      t = mark_rvalue_use (t);
	      if (ort == C_ORT_OMP_DECLARE_SIMD && TREE_CODE (t) == PARM_DECL)
		{
		  OMP_CLAUSE_LINEAR_VARIABLE_STRIDE (c) = 1;
		  goto check_dup_generic;
		}
	      if (!processing_template_decl
		  && (VAR_P (OMP_CLAUSE_DECL (c))
		      || TREE_CODE (OMP_CLAUSE_DECL (c)) == PARM_DECL))
		{
		  if (ort == C_ORT_OMP_DECLARE_SIMD)
		    {
		      t = maybe_constant_value (t);
		      if (TREE_CODE (t) != INTEGER_CST)
			{
			  error_at (OMP_CLAUSE_LOCATION (c),
				    "%<linear%> clause step %qE is neither "
				     "constant nor a parameter", t);
			  remove = true;
			  break;
			}
		    }
		  t = fold_build_cleanup_point_expr (TREE_TYPE (t), t);
		  tree type = TREE_TYPE (OMP_CLAUSE_DECL (c));
		  if (TREE_CODE (type) == REFERENCE_TYPE)
		    type = TREE_TYPE (type);
		  if (OMP_CLAUSE_LINEAR_KIND (c) == OMP_CLAUSE_LINEAR_REF)
		    {
		      type = build_pointer_type (type);
		      tree d = fold_convert (type, OMP_CLAUSE_DECL (c));
		      t = pointer_int_sum (OMP_CLAUSE_LOCATION (c), PLUS_EXPR,
					   d, t);
		      t = fold_build2_loc (OMP_CLAUSE_LOCATION (c),
					   MINUS_EXPR, sizetype,
					   fold_convert (sizetype, t),
					   fold_convert (sizetype, d));
		      if (t == error_mark_node)
			{
			  remove = true;
			  break;
			}
		    }
		  else if (TREE_CODE (type) == POINTER_TYPE
			   /* Can't multiply the step yet if *this
			      is still incomplete type.  */
			   && (ort != C_ORT_OMP_DECLARE_SIMD
			       || TREE_CODE (OMP_CLAUSE_DECL (c)) != PARM_DECL
			       || !DECL_ARTIFICIAL (OMP_CLAUSE_DECL (c))
			       || DECL_NAME (OMP_CLAUSE_DECL (c))
				  != this_identifier
			       || !TYPE_BEING_DEFINED (TREE_TYPE (type))))
		    {
		      tree d = convert_from_reference (OMP_CLAUSE_DECL (c));
		      t = pointer_int_sum (OMP_CLAUSE_LOCATION (c), PLUS_EXPR,
					   d, t);
		      t = fold_build2_loc (OMP_CLAUSE_LOCATION (c),
					   MINUS_EXPR, sizetype,
					   fold_convert (sizetype, t),
					   fold_convert (sizetype, d));
		      if (t == error_mark_node)
			{
			  remove = true;
			  break;
			}
		    }
		  else
		    t = fold_convert (type, t);
		}
	      OMP_CLAUSE_LINEAR_STEP (c) = t;
	    }
	  goto check_dup_generic;
	check_dup_generic:
	  t = omp_clause_decl_field (OMP_CLAUSE_DECL (c));
	  if (t)
	    {
	      if (!remove && OMP_CLAUSE_CODE (c) != OMP_CLAUSE_SHARED)
		omp_note_field_privatization (t, OMP_CLAUSE_DECL (c));
	    }
	  else
	    t = OMP_CLAUSE_DECL (c);
	check_dup_generic_t:
	  if (t == current_class_ptr
	      && (ort != C_ORT_OMP_DECLARE_SIMD
		  || (OMP_CLAUSE_CODE (c) != OMP_CLAUSE_LINEAR
		      && OMP_CLAUSE_CODE (c) != OMP_CLAUSE_UNIFORM)))
	    {
	      error ("%<this%> allowed in OpenMP only in %<declare simd%>"
		     " clauses");
	      remove = true;
	      break;
	    }
	  if (!VAR_P (t) && TREE_CODE (t) != PARM_DECL
	      && (!field_ok || TREE_CODE (t) != FIELD_DECL))
	    {
	      if (processing_template_decl)
		break;
	      if (DECL_P (t))
		error ("%qD is not a variable in clause %qs", t,
		       omp_clause_code_name[OMP_CLAUSE_CODE (c)]);
	      else
		error ("%qE is not a variable in clause %qs", t,
		       omp_clause_code_name[OMP_CLAUSE_CODE (c)]);
	      remove = true;
	    }
	  else if (ort == C_ORT_ACC
		   && OMP_CLAUSE_CODE (c) == OMP_CLAUSE_REDUCTION)
	    {
	      if (bitmap_bit_p (&oacc_reduction_head, DECL_UID (t)))
		{
		  error ("%qD appears more than once in reduction clauses", t);
		  remove = true;
		}
	      else
		bitmap_set_bit (&oacc_reduction_head, DECL_UID (t));
	    }
	  else if (bitmap_bit_p (&generic_head, DECL_UID (t))
		   || bitmap_bit_p (&firstprivate_head, DECL_UID (t))
		   || bitmap_bit_p (&lastprivate_head, DECL_UID (t)))
	    {
	      error ("%qD appears more than once in data clauses", t);
	      remove = true;
	    }
	  else if (OMP_CLAUSE_CODE (c) == OMP_CLAUSE_PRIVATE
		   && bitmap_bit_p (&map_head, DECL_UID (t)))
	    {
	      if (ort == C_ORT_ACC)
		error ("%qD appears more than once in data clauses", t);
	      else
		error ("%qD appears both in data and map clauses", t);
	      remove = true;
	    }
	  else
	    bitmap_set_bit (&generic_head, DECL_UID (t));
	  if (!field_ok)
	    break;
	handle_field_decl:
	  if (!remove
	      && TREE_CODE (t) == FIELD_DECL
	      && t == OMP_CLAUSE_DECL (c)
	      && ort != C_ORT_ACC)
	    {
	      OMP_CLAUSE_DECL (c)
		= omp_privatize_field (t, (OMP_CLAUSE_CODE (c)
					   == OMP_CLAUSE_SHARED));
	      if (OMP_CLAUSE_DECL (c) == error_mark_node)
		remove = true;
	    }
	  break;

	case OMP_CLAUSE_FIRSTPRIVATE:
	  t = omp_clause_decl_field (OMP_CLAUSE_DECL (c));
	  if (t)
	    omp_note_field_privatization (t, OMP_CLAUSE_DECL (c));
	  else
	    t = OMP_CLAUSE_DECL (c);
	  if (ort != C_ORT_ACC && t == current_class_ptr)
	    {
	      error ("%<this%> allowed in OpenMP only in %<declare simd%>"
		     " clauses");
	      remove = true;
	      break;
	    }
	  if (!VAR_P (t) && TREE_CODE (t) != PARM_DECL
	      && ((ort & C_ORT_OMP_DECLARE_SIMD) != C_ORT_OMP
		  || TREE_CODE (t) != FIELD_DECL))
	    {
	      if (processing_template_decl)
		break;
	      if (DECL_P (t))
		error ("%qD is not a variable in clause %<firstprivate%>", t);
	      else
		error ("%qE is not a variable in clause %<firstprivate%>", t);
	      remove = true;
	    }
	  else if (bitmap_bit_p (&generic_head, DECL_UID (t))
		   || bitmap_bit_p (&firstprivate_head, DECL_UID (t)))
	    {
	      error ("%qD appears more than once in data clauses", t);
	      remove = true;
	    }
	  else if (bitmap_bit_p (&map_head, DECL_UID (t)))
	    {
	      if (ort == C_ORT_ACC)
		error ("%qD appears more than once in data clauses", t);
	      else
		error ("%qD appears both in data and map clauses", t);
	      remove = true;
	    }
	  else
	    bitmap_set_bit (&firstprivate_head, DECL_UID (t));
	  goto handle_field_decl;

	case OMP_CLAUSE_LASTPRIVATE:
	  t = omp_clause_decl_field (OMP_CLAUSE_DECL (c));
	  if (t)
	    omp_note_field_privatization (t, OMP_CLAUSE_DECL (c));
	  else
	    t = OMP_CLAUSE_DECL (c);
	  if (t == current_class_ptr)
	    {
	      error ("%<this%> allowed in OpenMP only in %<declare simd%>"
		     " clauses");
	      remove = true;
	      break;
	    }
	  if (!VAR_P (t) && TREE_CODE (t) != PARM_DECL
	      && ((ort & C_ORT_OMP_DECLARE_SIMD) != C_ORT_OMP
		  || TREE_CODE (t) != FIELD_DECL))
	    {
	      if (processing_template_decl)
		break;
	      if (DECL_P (t))
		error ("%qD is not a variable in clause %<lastprivate%>", t);
	      else
		error ("%qE is not a variable in clause %<lastprivate%>", t);
	      remove = true;
	    }
	  else if (bitmap_bit_p (&generic_head, DECL_UID (t))
		   || bitmap_bit_p (&lastprivate_head, DECL_UID (t)))
	    {
	      error ("%qD appears more than once in data clauses", t);
	      remove = true;
	    }
	  else
	    bitmap_set_bit (&lastprivate_head, DECL_UID (t));
	  goto handle_field_decl;

	case OMP_CLAUSE_IF:
	  t = OMP_CLAUSE_IF_EXPR (c);
	  t = maybe_convert_cond (t);
	  if (t == error_mark_node)
	    remove = true;
	  else if (!processing_template_decl)
	    t = fold_build_cleanup_point_expr (TREE_TYPE (t), t);
	  OMP_CLAUSE_IF_EXPR (c) = t;
	  break;

	case OMP_CLAUSE_FINAL:
	  t = OMP_CLAUSE_FINAL_EXPR (c);
	  t = maybe_convert_cond (t);
	  if (t == error_mark_node)
	    remove = true;
	  else if (!processing_template_decl)
	    t = fold_build_cleanup_point_expr (TREE_TYPE (t), t);
	  OMP_CLAUSE_FINAL_EXPR (c) = t;
	  break;

	case OMP_CLAUSE_GANG:
	  /* Operand 1 is the gang static: argument.  */
	  t = OMP_CLAUSE_OPERAND (c, 1);
	  if (t != NULL_TREE)
	    {
	      if (t == error_mark_node)
		remove = true;
	      else if (!type_dependent_expression_p (t)
		       && !INTEGRAL_TYPE_P (TREE_TYPE (t)))
		{
		  error ("%<gang%> static expression must be integral");
		  remove = true;
		}
	      else
		{
		  t = mark_rvalue_use (t);
		  if (!processing_template_decl)
		    {
		      t = maybe_constant_value (t);
		      if (TREE_CODE (t) == INTEGER_CST
			  && tree_int_cst_sgn (t) != 1
			  && t != integer_minus_one_node)
			{
			  warning_at (OMP_CLAUSE_LOCATION (c), 0,
				      "%<gang%> static value must be "
				      "positive");
			  t = integer_one_node;
			}
		    }
		  t = fold_build_cleanup_point_expr (TREE_TYPE (t), t);
		}
	      OMP_CLAUSE_OPERAND (c, 1) = t;
	    }
	  /* Check operand 0, the num argument.  */
	  /* FALLTHRU */

	case OMP_CLAUSE_WORKER:
	case OMP_CLAUSE_VECTOR:
	  if (OMP_CLAUSE_OPERAND (c, 0) == NULL_TREE)
	    break;
	  /* FALLTHRU */

	case OMP_CLAUSE_NUM_TASKS:
	case OMP_CLAUSE_NUM_TEAMS:
	case OMP_CLAUSE_NUM_THREADS:
	case OMP_CLAUSE_NUM_GANGS:
	case OMP_CLAUSE_NUM_WORKERS:
	case OMP_CLAUSE_VECTOR_LENGTH:
	  t = OMP_CLAUSE_OPERAND (c, 0);
	  if (t == error_mark_node)
	    remove = true;
	  else if (!type_dependent_expression_p (t)
		   && !INTEGRAL_TYPE_P (TREE_TYPE (t)))
	    {
	     switch (OMP_CLAUSE_CODE (c))
		{
		case OMP_CLAUSE_GANG:
		  error_at (OMP_CLAUSE_LOCATION (c),
			    "%<gang%> num expression must be integral"); break;
		case OMP_CLAUSE_VECTOR:
		  error_at (OMP_CLAUSE_LOCATION (c),
			    "%<vector%> length expression must be integral");
		  break;
		case OMP_CLAUSE_WORKER:
		  error_at (OMP_CLAUSE_LOCATION (c),
			    "%<worker%> num expression must be integral");
		  break;
		default:
		  error_at (OMP_CLAUSE_LOCATION (c),
			    "%qs expression must be integral",
			    omp_clause_code_name[OMP_CLAUSE_CODE (c)]);
		}
	      remove = true;
	    }
	  else
	    {
	      t = mark_rvalue_use (t);
	      if (!processing_template_decl)
		{
		  t = maybe_constant_value (t);
		  if (TREE_CODE (t) == INTEGER_CST
		      && tree_int_cst_sgn (t) != 1)
		    {
		      switch (OMP_CLAUSE_CODE (c))
			{
			case OMP_CLAUSE_GANG:
			  warning_at (OMP_CLAUSE_LOCATION (c), 0,
				      "%<gang%> num value must be positive");
			  break;
			case OMP_CLAUSE_VECTOR:
			  warning_at (OMP_CLAUSE_LOCATION (c), 0,
				      "%<vector%> length value must be "
				      "positive");
			  break;
			case OMP_CLAUSE_WORKER:
			  warning_at (OMP_CLAUSE_LOCATION (c), 0,
				      "%<worker%> num value must be "
				      "positive");
			  break;
			default:
			  warning_at (OMP_CLAUSE_LOCATION (c), 0,
				      "%qs value must be positive",
				      omp_clause_code_name
				      [OMP_CLAUSE_CODE (c)]);
			}
		      t = integer_one_node;
		    }
		  t = fold_build_cleanup_point_expr (TREE_TYPE (t), t);
		}
	      OMP_CLAUSE_OPERAND (c, 0) = t;
	    }
	  break;

	case OMP_CLAUSE_SCHEDULE:
	  if (OMP_CLAUSE_SCHEDULE_KIND (c) & OMP_CLAUSE_SCHEDULE_NONMONOTONIC)
	    {
	      const char *p = NULL;
	      switch (OMP_CLAUSE_SCHEDULE_KIND (c) & OMP_CLAUSE_SCHEDULE_MASK)
		{
		case OMP_CLAUSE_SCHEDULE_STATIC: p = "static"; break;
		case OMP_CLAUSE_SCHEDULE_DYNAMIC: break;
		case OMP_CLAUSE_SCHEDULE_GUIDED: break;
		case OMP_CLAUSE_SCHEDULE_AUTO: p = "auto"; break;
		case OMP_CLAUSE_SCHEDULE_RUNTIME: p = "runtime"; break;
		default: gcc_unreachable ();
		}
	      if (p)
		{
		  error_at (OMP_CLAUSE_LOCATION (c),
			    "%<nonmonotonic%> modifier specified for %qs "
			    "schedule kind", p);
		  OMP_CLAUSE_SCHEDULE_KIND (c)
		    = (enum omp_clause_schedule_kind)
		      (OMP_CLAUSE_SCHEDULE_KIND (c)
		       & ~OMP_CLAUSE_SCHEDULE_NONMONOTONIC);
		}
	    }

	  t = OMP_CLAUSE_SCHEDULE_CHUNK_EXPR (c);
	  if (t == NULL)
	    ;
	  else if (t == error_mark_node)
	    remove = true;
	  else if (!type_dependent_expression_p (t)
		   && (OMP_CLAUSE_SCHEDULE_KIND (c)
		       != OMP_CLAUSE_SCHEDULE_CILKFOR)
		   && !INTEGRAL_TYPE_P (TREE_TYPE (t)))
	    {
	      error ("schedule chunk size expression must be integral");
	      remove = true;
	    }
	  else
	    {
	      t = mark_rvalue_use (t);
	      if (!processing_template_decl)
		{
		  if (OMP_CLAUSE_SCHEDULE_KIND (c)
		      == OMP_CLAUSE_SCHEDULE_CILKFOR)
		    {
		      t = convert_to_integer (long_integer_type_node, t);
		      if (t == error_mark_node)
			{
			  remove = true;
			  break;
			}
		    }
		  else
		    {
		      t = maybe_constant_value (t);
		      if (TREE_CODE (t) == INTEGER_CST
			  && tree_int_cst_sgn (t) != 1)
			{
			  warning_at (OMP_CLAUSE_LOCATION (c), 0,
				      "chunk size value must be positive");
			  t = integer_one_node;
			}
		    }
		  t = fold_build_cleanup_point_expr (TREE_TYPE (t), t);
		}
	      OMP_CLAUSE_SCHEDULE_CHUNK_EXPR (c) = t;
	    }
	  break;

	case OMP_CLAUSE_SIMDLEN:
	case OMP_CLAUSE_SAFELEN:
	  t = OMP_CLAUSE_OPERAND (c, 0);
	  if (t == error_mark_node)
	    remove = true;
	  else if (!type_dependent_expression_p (t)
		   && !INTEGRAL_TYPE_P (TREE_TYPE (t)))
	    {
	      error ("%qs length expression must be integral",
		     omp_clause_code_name[OMP_CLAUSE_CODE (c)]);
	      remove = true;
	    }
	  else
	    {
	      t = mark_rvalue_use (t);
	      t = maybe_constant_value (t);
	      if (!processing_template_decl)
		{
		  if (TREE_CODE (t) != INTEGER_CST
		      || tree_int_cst_sgn (t) != 1)
		    {
		      error ("%qs length expression must be positive constant"
			     " integer expression",
			     omp_clause_code_name[OMP_CLAUSE_CODE (c)]);
		      remove = true;
		    }
		}
	      OMP_CLAUSE_OPERAND (c, 0) = t;
	      if (OMP_CLAUSE_CODE (c) == OMP_CLAUSE_SAFELEN)
		safelen = c;
	    }
	  break;

	case OMP_CLAUSE_ASYNC:
	  t = OMP_CLAUSE_ASYNC_EXPR (c);
	  if (t == error_mark_node)
	    remove = true;
	  else if (!type_dependent_expression_p (t)
		   && !INTEGRAL_TYPE_P (TREE_TYPE (t)))
	    {
	      error ("%<async%> expression must be integral");
	      remove = true;
	    }
	  else
	    {
	      t = mark_rvalue_use (t);
	      if (!processing_template_decl)
		t = fold_build_cleanup_point_expr (TREE_TYPE (t), t);
	      OMP_CLAUSE_ASYNC_EXPR (c) = t;
	    }
	  break;

	case OMP_CLAUSE_WAIT:
	  t = OMP_CLAUSE_WAIT_EXPR (c);
	  if (t == error_mark_node)
	    remove = true;
	  else if (!processing_template_decl)
	    t = fold_build_cleanup_point_expr (TREE_TYPE (t), t);
	  OMP_CLAUSE_WAIT_EXPR (c) = t;
	  break;

	case OMP_CLAUSE_THREAD_LIMIT:
	  t = OMP_CLAUSE_THREAD_LIMIT_EXPR (c);
	  if (t == error_mark_node)
	    remove = true;
	  else if (!type_dependent_expression_p (t)
		   && !INTEGRAL_TYPE_P (TREE_TYPE (t)))
	    {
	      error ("%<thread_limit%> expression must be integral");
	      remove = true;
	    }
	  else
	    {
	      t = mark_rvalue_use (t);
	      if (!processing_template_decl)
		{
		  t = maybe_constant_value (t);
		  if (TREE_CODE (t) == INTEGER_CST
		      && tree_int_cst_sgn (t) != 1)
		    {
		      warning_at (OMP_CLAUSE_LOCATION (c), 0,
				  "%<thread_limit%> value must be positive");
		      t = integer_one_node;
		    }
		  t = fold_build_cleanup_point_expr (TREE_TYPE (t), t);
		}
	      OMP_CLAUSE_THREAD_LIMIT_EXPR (c) = t;
	    }
	  break;

	case OMP_CLAUSE_DEVICE:
	  t = OMP_CLAUSE_DEVICE_ID (c);
	  if (t == error_mark_node)
	    remove = true;
	  else if (!type_dependent_expression_p (t)
		   && !INTEGRAL_TYPE_P (TREE_TYPE (t)))
	    {
	      error ("%<device%> id must be integral");
	      remove = true;
	    }
	  else
	    {
	      t = mark_rvalue_use (t);
	      if (!processing_template_decl)
		t = fold_build_cleanup_point_expr (TREE_TYPE (t), t);
	      OMP_CLAUSE_DEVICE_ID (c) = t;
	    }
	  break;

	case OMP_CLAUSE_DIST_SCHEDULE:
	  t = OMP_CLAUSE_DIST_SCHEDULE_CHUNK_EXPR (c);
	  if (t == NULL)
	    ;
	  else if (t == error_mark_node)
	    remove = true;
	  else if (!type_dependent_expression_p (t)
		   && !INTEGRAL_TYPE_P (TREE_TYPE (t)))
	    {
	      error ("%<dist_schedule%> chunk size expression must be "
		     "integral");
	      remove = true;
	    }
	  else
	    {
	      t = mark_rvalue_use (t);
	      if (!processing_template_decl)
		t = fold_build_cleanup_point_expr (TREE_TYPE (t), t);
	      OMP_CLAUSE_DIST_SCHEDULE_CHUNK_EXPR (c) = t;
	    }
	  break;

	case OMP_CLAUSE_ALIGNED:
	  t = OMP_CLAUSE_DECL (c);
	  if (t == current_class_ptr && ort != C_ORT_OMP_DECLARE_SIMD)
	    {
	      error ("%<this%> allowed in OpenMP only in %<declare simd%>"
		     " clauses");
	      remove = true;
	      break;
	    }
	  if (!VAR_P (t) && TREE_CODE (t) != PARM_DECL)
	    {
	      if (processing_template_decl)
		break;
	      if (DECL_P (t))
		error ("%qD is not a variable in %<aligned%> clause", t);
	      else
		error ("%qE is not a variable in %<aligned%> clause", t);
	      remove = true;
	    }
	  else if (!type_dependent_expression_p (t)
		   && TREE_CODE (TREE_TYPE (t)) != POINTER_TYPE
		   && TREE_CODE (TREE_TYPE (t)) != ARRAY_TYPE
		   && (TREE_CODE (TREE_TYPE (t)) != REFERENCE_TYPE
		       || (!POINTER_TYPE_P (TREE_TYPE (TREE_TYPE (t)))
			   && (TREE_CODE (TREE_TYPE (TREE_TYPE (t)))
			       != ARRAY_TYPE))))
	    {
	      error_at (OMP_CLAUSE_LOCATION (c),
			"%qE in %<aligned%> clause is neither a pointer nor "
			"an array nor a reference to pointer or array", t);
	      remove = true;
	    }
	  else if (bitmap_bit_p (&aligned_head, DECL_UID (t)))
	    {
	      error ("%qD appears more than once in %<aligned%> clauses", t);
	      remove = true;
	    }
	  else
	    bitmap_set_bit (&aligned_head, DECL_UID (t));
	  t = OMP_CLAUSE_ALIGNED_ALIGNMENT (c);
	  if (t == error_mark_node)
	    remove = true;
	  else if (t == NULL_TREE)
	    break;
	  else if (!type_dependent_expression_p (t)
		   && !INTEGRAL_TYPE_P (TREE_TYPE (t)))
	    {
	      error ("%<aligned%> clause alignment expression must "
		     "be integral");
	      remove = true;
	    }
	  else
	    {
	      t = mark_rvalue_use (t);
	      t = maybe_constant_value (t);
	      if (!processing_template_decl)
		{
		  if (TREE_CODE (t) != INTEGER_CST
		      || tree_int_cst_sgn (t) != 1)
		    {
		      error ("%<aligned%> clause alignment expression must be "
			     "positive constant integer expression");
		      remove = true;
		    }
		}
	      OMP_CLAUSE_ALIGNED_ALIGNMENT (c) = t;
	    }
	  break;

	case OMP_CLAUSE_DEPEND:
	  t = OMP_CLAUSE_DECL (c);
	  if (t == NULL_TREE)
	    {
	      gcc_assert (OMP_CLAUSE_DEPEND_KIND (c)
			  == OMP_CLAUSE_DEPEND_SOURCE);
	      break;
	    }
	  if (OMP_CLAUSE_DEPEND_KIND (c) == OMP_CLAUSE_DEPEND_SINK)
	    {
	      if (cp_finish_omp_clause_depend_sink (c))
		remove = true;
	      break;
	    }
	  if (TREE_CODE (t) == TREE_LIST)
	    {
	      if (handle_omp_array_sections (c, ort))
		remove = true;
	      break;
	    }
	  if (t == error_mark_node)
	    remove = true;
	  else if (!VAR_P (t) && TREE_CODE (t) != PARM_DECL)
	    {
	      if (processing_template_decl)
		break;
	      if (DECL_P (t))
		error ("%qD is not a variable in %<depend%> clause", t);
	      else
		error ("%qE is not a variable in %<depend%> clause", t);
	      remove = true;
	    }
	  else if (t == current_class_ptr)
	    {
	      error ("%<this%> allowed in OpenMP only in %<declare simd%>"
		     " clauses");
	      remove = true;
	    }
	  else if (!processing_template_decl
		   && !cxx_mark_addressable (t, true))
	    remove = true;
	  break;

	case OMP_CLAUSE_MAP:
	case OMP_CLAUSE_TO:
	case OMP_CLAUSE_FROM:
	case OMP_CLAUSE__CACHE_:
	  t = OMP_CLAUSE_DECL (c);
	  if (TREE_CODE (t) == TREE_LIST)
	    {
	      if (handle_omp_array_sections (c, ort))
		remove = true;
	      else
		{
		  t = OMP_CLAUSE_DECL (c);
		  if (TREE_CODE (t) != TREE_LIST
		      && !type_dependent_expression_p (t)
		      && !cp_omp_mappable_type (TREE_TYPE (t)))
		    {
		      error_at (OMP_CLAUSE_LOCATION (c),
				"array section does not have mappable type "
				"in %qs clause",
				omp_clause_code_name[OMP_CLAUSE_CODE (c)]);
		      remove = true;
		    }
		  while (TREE_CODE (t) == ARRAY_REF)
		    t = TREE_OPERAND (t, 0);
		  if (TREE_CODE (t) == COMPONENT_REF
		      && TREE_CODE (TREE_TYPE (t)) == ARRAY_TYPE)
		    {
		      while (TREE_CODE (t) == COMPONENT_REF)
			t = TREE_OPERAND (t, 0);
		      if (REFERENCE_REF_P (t))
			t = TREE_OPERAND (t, 0);
		      if (bitmap_bit_p (&map_field_head, DECL_UID (t)))
			break;
		      if (bitmap_bit_p (&map_head, DECL_UID (t)))
			{
			  if (OMP_CLAUSE_CODE (c) != OMP_CLAUSE_MAP)
			    error ("%qD appears more than once in motion"
				   " clauses", t);
			  else if (ort == C_ORT_ACC)
			    error ("%qD appears more than once in data"
				   " clauses", t);
			  else
			    error ("%qD appears more than once in map"
				   " clauses", t);
			  remove = true;
			}
		      else
			{
			  bitmap_set_bit (&map_head, DECL_UID (t));
			  bitmap_set_bit (&map_field_head, DECL_UID (t));
			}
		    }
		}
	      break;
	    }
	  if (t == error_mark_node)
	    {
	      remove = true;
	      break;
	    }
	  if (REFERENCE_REF_P (t)
	      && TREE_CODE (TREE_OPERAND (t, 0)) == COMPONENT_REF)
	    {
	      t = TREE_OPERAND (t, 0);
	      OMP_CLAUSE_DECL (c) = t;
	    }
	  if (TREE_CODE (t) == COMPONENT_REF
	      && (ort & C_ORT_OMP_DECLARE_SIMD) == C_ORT_OMP
	      && OMP_CLAUSE_CODE (c) != OMP_CLAUSE__CACHE_)
	    {
	      if (type_dependent_expression_p (t))
		break;
	      if (TREE_CODE (TREE_OPERAND (t, 1)) == FIELD_DECL
		  && DECL_BIT_FIELD (TREE_OPERAND (t, 1)))
		{
		  error_at (OMP_CLAUSE_LOCATION (c),
			    "bit-field %qE in %qs clause",
			    t, omp_clause_code_name[OMP_CLAUSE_CODE (c)]);
		  remove = true;
		}
	      else if (!cp_omp_mappable_type (TREE_TYPE (t)))
		{
		  error_at (OMP_CLAUSE_LOCATION (c),
			    "%qE does not have a mappable type in %qs clause",
			    t, omp_clause_code_name[OMP_CLAUSE_CODE (c)]);
		  remove = true;
		}
	      while (TREE_CODE (t) == COMPONENT_REF)
		{
		  if (TREE_TYPE (TREE_OPERAND (t, 0))
		      && (TREE_CODE (TREE_TYPE (TREE_OPERAND (t, 0)))
			  == UNION_TYPE))
		    {
		      error_at (OMP_CLAUSE_LOCATION (c),
				"%qE is a member of a union", t);
		      remove = true;
		      break;
		    }
		  t = TREE_OPERAND (t, 0);
		}
	      if (remove)
		break;
	      if (REFERENCE_REF_P (t))
		t = TREE_OPERAND (t, 0);
	      if (VAR_P (t) || TREE_CODE (t) == PARM_DECL)
		{
		  if (bitmap_bit_p (&map_field_head, DECL_UID (t)))
		    goto handle_map_references;
		}
	    }
	  if (!VAR_P (t) && TREE_CODE (t) != PARM_DECL)
	    {
	      if (processing_template_decl)
		break;
	      if (OMP_CLAUSE_CODE (c) == OMP_CLAUSE_MAP
		  && (OMP_CLAUSE_MAP_KIND (c) == GOMP_MAP_POINTER
		      || OMP_CLAUSE_MAP_KIND (c) == GOMP_MAP_ALWAYS_POINTER))
		break;
	      if (DECL_P (t))
		error ("%qD is not a variable in %qs clause", t,
		       omp_clause_code_name[OMP_CLAUSE_CODE (c)]);
	      else
		error ("%qE is not a variable in %qs clause", t,
		       omp_clause_code_name[OMP_CLAUSE_CODE (c)]);
	      remove = true;
	    }
	  else if (VAR_P (t) && CP_DECL_THREAD_LOCAL_P (t))
	    {
	      error ("%qD is threadprivate variable in %qs clause", t,
		     omp_clause_code_name[OMP_CLAUSE_CODE (c)]);
	      remove = true;
	    }
	  else if (ort != C_ORT_ACC && t == current_class_ptr)
	    {
	      error ("%<this%> allowed in OpenMP only in %<declare simd%>"
		     " clauses");
	      remove = true;
	      break;
	    }
	  else if (!processing_template_decl
		   && TREE_CODE (TREE_TYPE (t)) != REFERENCE_TYPE
		   && (OMP_CLAUSE_CODE (c) != OMP_CLAUSE_MAP
		       || (OMP_CLAUSE_MAP_KIND (c)
			   != GOMP_MAP_FIRSTPRIVATE_POINTER))
		   && !cxx_mark_addressable (t, true))
	    remove = true;
	  else if (!(OMP_CLAUSE_CODE (c) == OMP_CLAUSE_MAP
		     && (OMP_CLAUSE_MAP_KIND (c) == GOMP_MAP_POINTER
			 || (OMP_CLAUSE_MAP_KIND (c)
			     == GOMP_MAP_FIRSTPRIVATE_POINTER)))
		   && t == OMP_CLAUSE_DECL (c)
		   && !type_dependent_expression_p (t)
		   && !cp_omp_mappable_type ((TREE_CODE (TREE_TYPE (t))
					      == REFERENCE_TYPE)
					     ? TREE_TYPE (TREE_TYPE (t))
					     : TREE_TYPE (t)))
	    {
	      error_at (OMP_CLAUSE_LOCATION (c),
			"%qD does not have a mappable type in %qs clause", t,
			omp_clause_code_name[OMP_CLAUSE_CODE (c)]);
	      remove = true;
	    }
	  else if (OMP_CLAUSE_CODE (c) == OMP_CLAUSE_MAP
		   && OMP_CLAUSE_MAP_KIND (c) == GOMP_MAP_FORCE_DEVICEPTR
		   && !type_dependent_expression_p (t)
		   && !POINTER_TYPE_P (TREE_TYPE (t)))
	    {
	      error ("%qD is not a pointer variable", t);
	      remove = true;
	    }
	  else if (OMP_CLAUSE_CODE (c) == OMP_CLAUSE_MAP
		   && OMP_CLAUSE_MAP_KIND (c) == GOMP_MAP_FIRSTPRIVATE_POINTER)
	    {
	      if (bitmap_bit_p (&generic_head, DECL_UID (t))
		  || bitmap_bit_p (&firstprivate_head, DECL_UID (t)))
		{
		  error ("%qD appears more than once in data clauses", t);
		  remove = true;
		}
	      else if (bitmap_bit_p (&map_head, DECL_UID (t)))
		{
		  if (ort == C_ORT_ACC)
		    error ("%qD appears more than once in data clauses", t);
		  else
		    error ("%qD appears both in data and map clauses", t);
		  remove = true;
		}
	      else
		bitmap_set_bit (&generic_head, DECL_UID (t));
	    }
	  else if (bitmap_bit_p (&map_head, DECL_UID (t)))
	    {
	      if (OMP_CLAUSE_CODE (c) != OMP_CLAUSE_MAP)
		error ("%qD appears more than once in motion clauses", t);
	      if (ort == C_ORT_ACC)
		error ("%qD appears more than once in data clauses", t);
	      else
		error ("%qD appears more than once in map clauses", t);
	      remove = true;
	    }
	  else if (bitmap_bit_p (&generic_head, DECL_UID (t))
		   || bitmap_bit_p (&firstprivate_head, DECL_UID (t)))
	    {
	      if (ort == C_ORT_ACC)
		error ("%qD appears more than once in data clauses", t);
	      else
		error ("%qD appears both in data and map clauses", t);
	      remove = true;
	    }
	  else
	    {
	      bitmap_set_bit (&map_head, DECL_UID (t));
	      if (t != OMP_CLAUSE_DECL (c)
		  && TREE_CODE (OMP_CLAUSE_DECL (c)) == COMPONENT_REF)
		bitmap_set_bit (&map_field_head, DECL_UID (t));
	    }
	handle_map_references:
	  if (!remove
	      && !processing_template_decl
	      && ((ort & C_ORT_OMP_DECLARE_SIMD) == C_ORT_OMP
		  || ort == C_ORT_ACC)
	      && TREE_CODE (TREE_TYPE (OMP_CLAUSE_DECL (c))) == REFERENCE_TYPE)
	    {
	      t = OMP_CLAUSE_DECL (c);
	      if (OMP_CLAUSE_CODE (c) != OMP_CLAUSE_MAP)
		{
		  OMP_CLAUSE_DECL (c) = build_simple_mem_ref (t);
		  if (OMP_CLAUSE_SIZE (c) == NULL_TREE)
		    OMP_CLAUSE_SIZE (c)
		      = TYPE_SIZE_UNIT (TREE_TYPE (TREE_TYPE (t)));
		}
	      else if (OMP_CLAUSE_MAP_KIND (c)
		       != GOMP_MAP_FIRSTPRIVATE_POINTER
		       && (OMP_CLAUSE_MAP_KIND (c)
			   != GOMP_MAP_FIRSTPRIVATE_REFERENCE)
		       && (OMP_CLAUSE_MAP_KIND (c)
			   != GOMP_MAP_ALWAYS_POINTER))
		{
		  tree c2 = build_omp_clause (OMP_CLAUSE_LOCATION (c),
					      OMP_CLAUSE_MAP);
		  if (TREE_CODE (t) == COMPONENT_REF)
		    OMP_CLAUSE_SET_MAP_KIND (c2, GOMP_MAP_ALWAYS_POINTER);
		  else
		    OMP_CLAUSE_SET_MAP_KIND (c2,
					     GOMP_MAP_FIRSTPRIVATE_REFERENCE);
		  OMP_CLAUSE_DECL (c2) = t;
		  OMP_CLAUSE_SIZE (c2) = size_zero_node;
		  OMP_CLAUSE_CHAIN (c2) = OMP_CLAUSE_CHAIN (c);
		  OMP_CLAUSE_CHAIN (c) = c2;
		  OMP_CLAUSE_DECL (c) = build_simple_mem_ref (t);
		  if (OMP_CLAUSE_SIZE (c) == NULL_TREE)
		    OMP_CLAUSE_SIZE (c)
		      = TYPE_SIZE_UNIT (TREE_TYPE (TREE_TYPE (t)));
		  c = c2;
		}
	    }
	  break;

	case OMP_CLAUSE_TO_DECLARE:
	case OMP_CLAUSE_LINK:
	  t = OMP_CLAUSE_DECL (c);
	  if (TREE_CODE (t) == FUNCTION_DECL
	      && OMP_CLAUSE_CODE (c) == OMP_CLAUSE_TO_DECLARE)
	    ;
	  else if (!VAR_P (t))
	    {
	      if (OMP_CLAUSE_CODE (c) == OMP_CLAUSE_TO_DECLARE)
		{
		  if (TREE_CODE (t) == OVERLOAD && OVL_CHAIN (t))
		    error_at (OMP_CLAUSE_LOCATION (c),
			      "overloaded function name %qE in clause %qs", t,
			      omp_clause_code_name[OMP_CLAUSE_CODE (c)]);
		  else if (TREE_CODE (t) == TEMPLATE_ID_EXPR)
		    error_at (OMP_CLAUSE_LOCATION (c),
			      "template %qE in clause %qs", t,
			      omp_clause_code_name[OMP_CLAUSE_CODE (c)]);
		  else
		    error_at (OMP_CLAUSE_LOCATION (c),
			      "%qE is neither a variable nor a function name "
			      "in clause %qs", t,
			      omp_clause_code_name[OMP_CLAUSE_CODE (c)]);
		}
	      else
		error_at (OMP_CLAUSE_LOCATION (c),
			  "%qE is not a variable in clause %qs", t,
			  omp_clause_code_name[OMP_CLAUSE_CODE (c)]);
	      remove = true;
	    }
	  else if (DECL_THREAD_LOCAL_P (t))
	    {
	      error_at (OMP_CLAUSE_LOCATION (c),
			"%qD is threadprivate variable in %qs clause", t,
			omp_clause_code_name[OMP_CLAUSE_CODE (c)]);
	      remove = true;
	    }
	  else if (!cp_omp_mappable_type (TREE_TYPE (t)))
	    {
	      error_at (OMP_CLAUSE_LOCATION (c),
			"%qD does not have a mappable type in %qs clause", t,
			omp_clause_code_name[OMP_CLAUSE_CODE (c)]);
	      remove = true;
	    }
	  if (remove)
	    break;
	  if (bitmap_bit_p (&generic_head, DECL_UID (t)))
	    {
	      error_at (OMP_CLAUSE_LOCATION (c),
			"%qE appears more than once on the same "
			"%<declare target%> directive", t);
	      remove = true;
	    }
	  else
	    bitmap_set_bit (&generic_head, DECL_UID (t));
	  break;

	case OMP_CLAUSE_UNIFORM:
	  t = OMP_CLAUSE_DECL (c);
	  if (TREE_CODE (t) != PARM_DECL)
	    {
	      if (processing_template_decl)
		break;
	      if (DECL_P (t))
		error ("%qD is not an argument in %<uniform%> clause", t);
	      else
		error ("%qE is not an argument in %<uniform%> clause", t);
	      remove = true;
	      break;
	    }
	  /* map_head bitmap is used as uniform_head if declare_simd.  */
	  bitmap_set_bit (&map_head, DECL_UID (t));
	  goto check_dup_generic;

	case OMP_CLAUSE_GRAINSIZE:
	  t = OMP_CLAUSE_GRAINSIZE_EXPR (c);
	  if (t == error_mark_node)
	    remove = true;
	  else if (!type_dependent_expression_p (t)
		   && !INTEGRAL_TYPE_P (TREE_TYPE (t)))
	    {
	      error ("%<grainsize%> expression must be integral");
	      remove = true;
	    }
	  else
	    {
	      t = mark_rvalue_use (t);
	      if (!processing_template_decl)
		{
		  t = maybe_constant_value (t);
		  if (TREE_CODE (t) == INTEGER_CST
		      && tree_int_cst_sgn (t) != 1)
		    {
		      warning_at (OMP_CLAUSE_LOCATION (c), 0,
				  "%<grainsize%> value must be positive");
		      t = integer_one_node;
		    }
		  t = fold_build_cleanup_point_expr (TREE_TYPE (t), t);
		}
	      OMP_CLAUSE_GRAINSIZE_EXPR (c) = t;
	    }
	  break;

	case OMP_CLAUSE_PRIORITY:
	  t = OMP_CLAUSE_PRIORITY_EXPR (c);
	  if (t == error_mark_node)
	    remove = true;
	  else if (!type_dependent_expression_p (t)
		   && !INTEGRAL_TYPE_P (TREE_TYPE (t)))
	    {
	      error ("%<priority%> expression must be integral");
	      remove = true;
	    }
	  else
	    {
	      t = mark_rvalue_use (t);
	      if (!processing_template_decl)
		{
		  t = maybe_constant_value (t);
		  if (TREE_CODE (t) == INTEGER_CST
		      && tree_int_cst_sgn (t) == -1)
		    {
		      warning_at (OMP_CLAUSE_LOCATION (c), 0,
				  "%<priority%> value must be non-negative");
		      t = integer_one_node;
		    }
		  t = fold_build_cleanup_point_expr (TREE_TYPE (t), t);
		}
	      OMP_CLAUSE_PRIORITY_EXPR (c) = t;
	    }
	  break;

	case OMP_CLAUSE_HINT:
	  t = OMP_CLAUSE_HINT_EXPR (c);
	  if (t == error_mark_node)
	    remove = true;
	  else if (!type_dependent_expression_p (t)
		   && !INTEGRAL_TYPE_P (TREE_TYPE (t)))
	    {
	      error ("%<num_tasks%> expression must be integral");
	      remove = true;
	    }
	  else
	    {
	      t = mark_rvalue_use (t);
	      if (!processing_template_decl)
		{
		  t = maybe_constant_value (t);
		  t = fold_build_cleanup_point_expr (TREE_TYPE (t), t);
		}
	      OMP_CLAUSE_HINT_EXPR (c) = t;
	    }
	  break;

	case OMP_CLAUSE_IS_DEVICE_PTR:
	case OMP_CLAUSE_USE_DEVICE_PTR:
	  field_ok = (ort & C_ORT_OMP_DECLARE_SIMD) == C_ORT_OMP;
	  t = OMP_CLAUSE_DECL (c);
	  if (!type_dependent_expression_p (t))
	    {
	      tree type = TREE_TYPE (t);
	      if (TREE_CODE (type) != POINTER_TYPE
		  && TREE_CODE (type) != ARRAY_TYPE
		  && (TREE_CODE (type) != REFERENCE_TYPE
		      || (TREE_CODE (TREE_TYPE (type)) != POINTER_TYPE
			  && TREE_CODE (TREE_TYPE (type)) != ARRAY_TYPE)))
		{
		  error_at (OMP_CLAUSE_LOCATION (c),
			    "%qs variable is neither a pointer, nor an array "
			    "nor reference to pointer or array",
			    omp_clause_code_name[OMP_CLAUSE_CODE (c)]);
		  remove = true;
		}
	    }
	  goto check_dup_generic;

	case OMP_CLAUSE_NOWAIT:
	case OMP_CLAUSE_DEFAULT:
	case OMP_CLAUSE_UNTIED:
	case OMP_CLAUSE_COLLAPSE:
	case OMP_CLAUSE_MERGEABLE:
	case OMP_CLAUSE_PARALLEL:
	case OMP_CLAUSE_FOR:
	case OMP_CLAUSE_SECTIONS:
	case OMP_CLAUSE_TASKGROUP:
	case OMP_CLAUSE_PROC_BIND:
	case OMP_CLAUSE_NOGROUP:
	case OMP_CLAUSE_THREADS:
	case OMP_CLAUSE_SIMD:
	case OMP_CLAUSE_DEFAULTMAP:
	case OMP_CLAUSE__CILK_FOR_COUNT_:
	case OMP_CLAUSE_AUTO:
	case OMP_CLAUSE_INDEPENDENT:
	case OMP_CLAUSE_SEQ:
	case OMP_CLAUSE_BIND:
	case OMP_CLAUSE_NOHOST:
	  break;

	case OMP_CLAUSE_TILE:
	  for (tree list = OMP_CLAUSE_TILE_LIST (c); !remove && list;
	       list = TREE_CHAIN (list))
	    {
	      t = TREE_VALUE (list);

	      if (t == error_mark_node)
		remove = true;
	      else if (!type_dependent_expression_p (t)
		       && !INTEGRAL_TYPE_P (TREE_TYPE (t)))
		{
		  error_at (OMP_CLAUSE_LOCATION (c),
			    "%<tile%> argument needs integral type");
		  remove = true;
		}
	      else
		{
		  t = mark_rvalue_use (t);
		  if (!processing_template_decl)
		    {
		      /* Zero is used to indicate '*', we permit you
			 to get there via an ICE of value zero.  */
		      t = maybe_constant_value (t);
<<<<<<< HEAD
		      if (TREE_CODE (t) != INTEGER_CST
			  || !tree_fits_shwi_p (t)
			  || tree_to_shwi (t) < 0)
			{
			  error_at (OMP_CLAUSE_LOCATION (c),
				    "%<tile%> argument needs positive integral constant");
=======
		      if (!tree_fits_shwi_p (t)
			  || tree_to_shwi (t) < 0)
			{
			  error_at (OMP_CLAUSE_LOCATION (c),
				    "%<tile%> argument needs positive "
				    "integral constant");
>>>>>>> 719a7570
			  remove = true;
			}
		    }
		  t = fold_build_cleanup_point_expr (TREE_TYPE (t), t);
		}

		/* Update list item.  */
	      TREE_VALUE (list) = t;
	    }
	  break;

	case OMP_CLAUSE_DEVICE_TYPE:
	  OMP_CLAUSE_DEVICE_TYPE_CLAUSES (c)
	    = finish_omp_clauses (OMP_CLAUSE_DEVICE_TYPE_CLAUSES (c), ort);
	  pc = &OMP_CLAUSE_CHAIN (c);
	  continue;

	case OMP_CLAUSE_ORDERED:
	  ordered_seen = true;
	  break;

	case OMP_CLAUSE_INBRANCH:
	case OMP_CLAUSE_NOTINBRANCH:
	  if (branch_seen)
	    {
	      error ("%<inbranch%> clause is incompatible with "
		     "%<notinbranch%>");
	      remove = true;
	    }
	  branch_seen = true;
	  break;

	default:
	  gcc_unreachable ();
	}

      if (remove)
	*pc = OMP_CLAUSE_CHAIN (c);
      else
	pc = &OMP_CLAUSE_CHAIN (c);
    }

  for (pc = &clauses, c = clauses; c ; c = *pc)
    {
      enum omp_clause_code c_kind = OMP_CLAUSE_CODE (c);
      bool remove = false;
      bool need_complete_type = false;
      bool need_default_ctor = false;
      bool need_copy_ctor = false;
      bool need_copy_assignment = false;
      bool need_implicitly_determined = false;
      bool need_dtor = false;
      tree type, inner_type;

      switch (c_kind)
	{
	case OMP_CLAUSE_SHARED:
	  need_implicitly_determined = true;
	  break;
	case OMP_CLAUSE_PRIVATE:
	  need_complete_type = true;
	  need_default_ctor = true;
	  need_dtor = true;
	  need_implicitly_determined = true;
	  break;
	case OMP_CLAUSE_FIRSTPRIVATE:
	  need_complete_type = true;
	  need_copy_ctor = true;
	  need_dtor = true;
	  need_implicitly_determined = true;
	  break;
	case OMP_CLAUSE_LASTPRIVATE:
	  need_complete_type = true;
	  need_copy_assignment = true;
	  need_implicitly_determined = true;
	  break;
	case OMP_CLAUSE_REDUCTION:
	  need_implicitly_determined = true;
	  break;
	case OMP_CLAUSE_LINEAR:
	  if (ort != C_ORT_OMP_DECLARE_SIMD)
	    need_implicitly_determined = true;
	  else if (OMP_CLAUSE_LINEAR_VARIABLE_STRIDE (c)
		   && !bitmap_bit_p (&map_head,
				     DECL_UID (OMP_CLAUSE_LINEAR_STEP (c))))
	    {
	      error_at (OMP_CLAUSE_LOCATION (c),
			"%<linear%> clause step is a parameter %qD not "
			"specified in %<uniform%> clause",
			OMP_CLAUSE_LINEAR_STEP (c));
	      *pc = OMP_CLAUSE_CHAIN (c);
	      continue;
	    }
	  break;
	case OMP_CLAUSE_COPYPRIVATE:
	  need_copy_assignment = true;
	  break;
	case OMP_CLAUSE_COPYIN:
	  need_copy_assignment = true;
	  break;
	case OMP_CLAUSE_SIMDLEN:
	  if (safelen
	      && !processing_template_decl
	      && tree_int_cst_lt (OMP_CLAUSE_SAFELEN_EXPR (safelen),
				  OMP_CLAUSE_SIMDLEN_EXPR (c)))
	    {
	      error_at (OMP_CLAUSE_LOCATION (c),
			"%<simdlen%> clause value is bigger than "
			"%<safelen%> clause value");
	      OMP_CLAUSE_SIMDLEN_EXPR (c)
		= OMP_CLAUSE_SAFELEN_EXPR (safelen);
	    }
	  pc = &OMP_CLAUSE_CHAIN (c);
	  continue;
	case OMP_CLAUSE_SCHEDULE:
	  if (ordered_seen
	      && (OMP_CLAUSE_SCHEDULE_KIND (c)
		  & OMP_CLAUSE_SCHEDULE_NONMONOTONIC))
	    {
	      error_at (OMP_CLAUSE_LOCATION (c),
			"%<nonmonotonic%> schedule modifier specified "
			"together with %<ordered%> clause");
	      OMP_CLAUSE_SCHEDULE_KIND (c)
		= (enum omp_clause_schedule_kind)
		  (OMP_CLAUSE_SCHEDULE_KIND (c)
		   & ~OMP_CLAUSE_SCHEDULE_NONMONOTONIC);
	    }
	  pc = &OMP_CLAUSE_CHAIN (c);
	  continue;
	case OMP_CLAUSE_NOWAIT:
	  if (copyprivate_seen)
	    {
	      error_at (OMP_CLAUSE_LOCATION (c),
			"%<nowait%> clause must not be used together "
			"with %<copyprivate%>");
	      *pc = OMP_CLAUSE_CHAIN (c);
	      continue;
	    }
	  /* FALLTHRU */
	default:
	  pc = &OMP_CLAUSE_CHAIN (c);
	  continue;
	}

      t = OMP_CLAUSE_DECL (c);
      if (processing_template_decl
	  && !VAR_P (t) && TREE_CODE (t) != PARM_DECL)
	{
	  pc = &OMP_CLAUSE_CHAIN (c);
	  continue;
	}

      switch (c_kind)
	{
	case OMP_CLAUSE_LASTPRIVATE:
	  if (!bitmap_bit_p (&firstprivate_head, DECL_UID (t)))
	    {
	      need_default_ctor = true;
	      need_dtor = true;
	    }
	  break;

	case OMP_CLAUSE_REDUCTION:
	  if (finish_omp_reduction_clause (c, &need_default_ctor,
					   &need_dtor))
	    remove = true;
	  else
	    t = OMP_CLAUSE_DECL (c);
	  break;

	case OMP_CLAUSE_COPYIN:
	  if (!VAR_P (t) || !CP_DECL_THREAD_LOCAL_P (t))
	    {
	      error ("%qE must be %<threadprivate%> for %<copyin%>", t);
	      remove = true;
	    }
	  break;

	default:
	  break;
	}

      if (need_complete_type || need_copy_assignment)
	{
	  t = require_complete_type (t);
	  if (t == error_mark_node)
	    remove = true;
	  else if (TREE_CODE (TREE_TYPE (t)) == REFERENCE_TYPE
		   && !complete_type_or_else (TREE_TYPE (TREE_TYPE (t)), t))
	    remove = true;
	}
      if (need_implicitly_determined)
	{
	  const char *share_name = NULL;

	  if (VAR_P (t) && CP_DECL_THREAD_LOCAL_P (t))
	    share_name = "threadprivate";
	  else switch (cxx_omp_predetermined_sharing (t))
	    {
	    case OMP_CLAUSE_DEFAULT_UNSPECIFIED:
	      break;
	    case OMP_CLAUSE_DEFAULT_SHARED:
	      /* const vars may be specified in firstprivate clause.  */
	      if (OMP_CLAUSE_CODE (c) == OMP_CLAUSE_FIRSTPRIVATE
		  && cxx_omp_const_qual_no_mutable (t))
		break;
	      share_name = "shared";
	      break;
	    case OMP_CLAUSE_DEFAULT_PRIVATE:
	      share_name = "private";
	      break;
	    default:
	      gcc_unreachable ();
	    }
	  if (share_name)
	    {
	      error ("%qE is predetermined %qs for %qs",
		     omp_clause_printable_decl (t), share_name,
		     omp_clause_code_name[OMP_CLAUSE_CODE (c)]);
	      remove = true;
	    }
	}

      /* We're interested in the base element, not arrays.  */
      inner_type = type = TREE_TYPE (t);
      if ((need_complete_type
	   || need_copy_assignment
	   || OMP_CLAUSE_CODE (c) == OMP_CLAUSE_REDUCTION)
	  && TREE_CODE (inner_type) == REFERENCE_TYPE)
	inner_type = TREE_TYPE (inner_type);
      while (TREE_CODE (inner_type) == ARRAY_TYPE)
	inner_type = TREE_TYPE (inner_type);

      /* Check for special function availability by building a call to one.
	 Save the results, because later we won't be in the right context
	 for making these queries.  */
      if (CLASS_TYPE_P (inner_type)
	  && COMPLETE_TYPE_P (inner_type)
	  && (need_default_ctor || need_copy_ctor
	      || need_copy_assignment || need_dtor)
	  && !type_dependent_expression_p (t)
	  && cxx_omp_create_clause_info (c, inner_type, need_default_ctor,
					 need_copy_ctor, need_copy_assignment,
					 need_dtor))
	remove = true;

      if (!remove
	  && c_kind == OMP_CLAUSE_SHARED
	  && processing_template_decl)
	{
	  t = omp_clause_decl_field (OMP_CLAUSE_DECL (c));
	  if (t)
	    OMP_CLAUSE_DECL (c) = t;
	}

      if (remove)
	*pc = OMP_CLAUSE_CHAIN (c);
      else
	pc = &OMP_CLAUSE_CHAIN (c);
    }

  bitmap_obstack_release (NULL);
  return clauses;
}

/* Start processing OpenMP clauses that can include any
   privatization clauses for non-static data members.  */

tree
push_omp_privatization_clauses (bool ignore_next)
{
  if (omp_private_member_ignore_next)
    {
      omp_private_member_ignore_next = ignore_next;
      return NULL_TREE;
    }
  omp_private_member_ignore_next = ignore_next;
  if (omp_private_member_map)
    omp_private_member_vec.safe_push (error_mark_node);
  return push_stmt_list ();
}

/* Revert remapping of any non-static data members since
   the last push_omp_privatization_clauses () call.  */

void
pop_omp_privatization_clauses (tree stmt)
{
  if (stmt == NULL_TREE)
    return;
  stmt = pop_stmt_list (stmt);
  if (omp_private_member_map)
    {
      while (!omp_private_member_vec.is_empty ())
	{
	  tree t = omp_private_member_vec.pop ();
	  if (t == error_mark_node)
	    {
	      add_stmt (stmt);
	      return;
	    }
	  bool no_decl_expr = t == integer_zero_node;
	  if (no_decl_expr)
	    t = omp_private_member_vec.pop ();
	  tree *v = omp_private_member_map->get (t);
	  gcc_assert (v);
	  if (!no_decl_expr)
	    add_decl_expr (*v);
	  omp_private_member_map->remove (t);
	}
      delete omp_private_member_map;
      omp_private_member_map = NULL;
    }
  add_stmt (stmt);
}

/* Remember OpenMP privatization clauses mapping and clear it.
   Used for lambdas.  */

void
save_omp_privatization_clauses (vec<tree> &save)
{
  save = vNULL;
  if (omp_private_member_ignore_next)
    save.safe_push (integer_one_node);
  omp_private_member_ignore_next = false;
  if (!omp_private_member_map)
    return;

  while (!omp_private_member_vec.is_empty ())
    {
      tree t = omp_private_member_vec.pop ();
      if (t == error_mark_node)
	{
	  save.safe_push (t);
	  continue;
	}
      tree n = t;
      if (t == integer_zero_node)
	t = omp_private_member_vec.pop ();
      tree *v = omp_private_member_map->get (t);
      gcc_assert (v);
      save.safe_push (*v);
      save.safe_push (t);
      if (n != t)
	save.safe_push (n);
    }
  delete omp_private_member_map;
  omp_private_member_map = NULL;
}

/* Restore OpenMP privatization clauses mapping saved by the
   above function.  */

void
restore_omp_privatization_clauses (vec<tree> &save)
{
  gcc_assert (omp_private_member_vec.is_empty ());
  omp_private_member_ignore_next = false;
  if (save.is_empty ())
    return;
  if (save.length () == 1 && save[0] == integer_one_node)
    {
      omp_private_member_ignore_next = true;
      save.release ();
      return;
    }
    
  omp_private_member_map = new hash_map <tree, tree>;
  while (!save.is_empty ())
    {
      tree t = save.pop ();
      tree n = t;
      if (t != error_mark_node)
	{
	  if (t == integer_one_node)
	    {
	      omp_private_member_ignore_next = true;
	      gcc_assert (save.is_empty ());
	      break;
	    }
	  if (t == integer_zero_node)
	    t = save.pop ();
	  tree &v = omp_private_member_map->get_or_insert (t);
	  v = save.pop ();
	}
      omp_private_member_vec.safe_push (t);
      if (n != t)
	omp_private_member_vec.safe_push (n);
    }
  save.release ();
}

/* For all variables in the tree_list VARS, mark them as thread local.  */

void
finish_omp_threadprivate (tree vars)
{
  tree t;

  /* Mark every variable in VARS to be assigned thread local storage.  */
  for (t = vars; t; t = TREE_CHAIN (t))
    {
      tree v = TREE_PURPOSE (t);

      if (error_operand_p (v))
	;
      else if (!VAR_P (v))
	error ("%<threadprivate%> %qD is not file, namespace "
	       "or block scope variable", v);
      /* If V had already been marked threadprivate, it doesn't matter
	 whether it had been used prior to this point.  */
      else if (TREE_USED (v)
	  && (DECL_LANG_SPECIFIC (v) == NULL
	      || !CP_DECL_THREADPRIVATE_P (v)))
	error ("%qE declared %<threadprivate%> after first use", v);
      else if (! TREE_STATIC (v) && ! DECL_EXTERNAL (v))
	error ("automatic variable %qE cannot be %<threadprivate%>", v);
      else if (! COMPLETE_TYPE_P (complete_type (TREE_TYPE (v))))
	error ("%<threadprivate%> %qE has incomplete type", v);
      else if (TREE_STATIC (v) && TYPE_P (CP_DECL_CONTEXT (v))
	       && CP_DECL_CONTEXT (v) != current_class_type)
	error ("%<threadprivate%> %qE directive not "
	       "in %qT definition", v, CP_DECL_CONTEXT (v));
      else
	{
	  /* Allocate a LANG_SPECIFIC structure for V, if needed.  */
	  if (DECL_LANG_SPECIFIC (v) == NULL)
	    {
	      retrofit_lang_decl (v);

	      /* Make sure that DECL_DISCRIMINATOR_P continues to be true
		 after the allocation of the lang_decl structure.  */
	      if (DECL_DISCRIMINATOR_P (v))
		DECL_LANG_SPECIFIC (v)->u.base.u2sel = 1;
	    }

	  if (! CP_DECL_THREAD_LOCAL_P (v))
	    {
	      CP_DECL_THREAD_LOCAL_P (v) = true;
	      set_decl_tls_model (v, decl_default_tls_model (v));
	      /* If rtl has been already set for this var, call
		 make_decl_rtl once again, so that encode_section_info
		 has a chance to look at the new decl flags.  */
	      if (DECL_RTL_SET_P (v))
		make_decl_rtl (v);
	    }
	  CP_DECL_THREADPRIVATE_P (v) = 1;
	}
    }
}

/* Build an OpenMP structured block.  */

tree
begin_omp_structured_block (void)
{
  return do_pushlevel (sk_omp);
}

tree
finish_omp_structured_block (tree block)
{
  return do_poplevel (block);
}

/* Similarly, except force the retention of the BLOCK.  */

tree
begin_omp_parallel (void)
{
  keep_next_level (true);
  return begin_omp_structured_block ();
}

/* Generate OACC_DATA, with CLAUSES and BLOCK as its compound
   statement.  */

tree
finish_oacc_data (tree clauses, tree block)
{
  tree stmt;

  block = finish_omp_structured_block (block);

  stmt = make_node (OACC_DATA);
  TREE_TYPE (stmt) = void_type_node;
  OACC_DATA_CLAUSES (stmt) = clauses;
  OACC_DATA_BODY (stmt) = block;

  return add_stmt (stmt);
}

/* Generate OACC_HOST_DATA, with CLAUSES and BLOCK as its compound
   statement.  */

tree
finish_oacc_host_data (tree clauses, tree block)
{
  tree stmt;

  block = finish_omp_structured_block (block);

  stmt = make_node (OACC_HOST_DATA);
  TREE_TYPE (stmt) = void_type_node;
  OACC_HOST_DATA_CLAUSES (stmt) = clauses;
  OACC_HOST_DATA_BODY (stmt) = block;

  return add_stmt (stmt);
}

/* Generate OMP construct CODE, with BODY and CLAUSES as its compound
   statement.  */

tree
finish_omp_construct (enum tree_code code, tree body, tree clauses)
{
  body = finish_omp_structured_block (body);

  tree stmt = make_node (code);
  TREE_TYPE (stmt) = void_type_node;
  OMP_BODY (stmt) = body;
  OMP_CLAUSES (stmt) = clauses;

  return add_stmt (stmt);
}

tree
finish_omp_parallel (tree clauses, tree body)
{
  tree stmt;

  body = finish_omp_structured_block (body);

  stmt = make_node (OMP_PARALLEL);
  TREE_TYPE (stmt) = void_type_node;
  OMP_PARALLEL_CLAUSES (stmt) = clauses;
  OMP_PARALLEL_BODY (stmt) = body;

  return add_stmt (stmt);
}

tree
begin_omp_task (void)
{
  keep_next_level (true);
  return begin_omp_structured_block ();
}

tree
finish_omp_task (tree clauses, tree body)
{
  tree stmt;

  body = finish_omp_structured_block (body);

  stmt = make_node (OMP_TASK);
  TREE_TYPE (stmt) = void_type_node;
  OMP_TASK_CLAUSES (stmt) = clauses;
  OMP_TASK_BODY (stmt) = body;

  return add_stmt (stmt);
}

/* Helper function for finish_omp_for.  Convert Ith random access iterator
   into integral iterator.  Return FALSE if successful.  */

static bool
handle_omp_for_class_iterator (int i, location_t locus, enum tree_code code,
			       tree declv, tree orig_declv, tree initv,
			       tree condv, tree incrv, tree *body,
			       tree *pre_body, tree &clauses, tree *lastp,
			       int collapse, int ordered)
{
  tree diff, iter_init, iter_incr = NULL, last;
  tree incr_var = NULL, orig_pre_body, orig_body, c;
  tree decl = TREE_VEC_ELT (declv, i);
  tree init = TREE_VEC_ELT (initv, i);
  tree cond = TREE_VEC_ELT (condv, i);
  tree incr = TREE_VEC_ELT (incrv, i);
  tree iter = decl;
  location_t elocus = locus;

  if (init && EXPR_HAS_LOCATION (init))
    elocus = EXPR_LOCATION (init);

  cond = cp_fully_fold (cond);
  switch (TREE_CODE (cond))
    {
    case GT_EXPR:
    case GE_EXPR:
    case LT_EXPR:
    case LE_EXPR:
    case NE_EXPR:
      if (TREE_OPERAND (cond, 1) == iter)
	cond = build2 (swap_tree_comparison (TREE_CODE (cond)),
		       TREE_TYPE (cond), iter, TREE_OPERAND (cond, 0));
      if (TREE_OPERAND (cond, 0) != iter)
	cond = error_mark_node;
      else
	{
	  tree tem = build_x_binary_op (EXPR_LOCATION (cond),
					TREE_CODE (cond),
					iter, ERROR_MARK,
					TREE_OPERAND (cond, 1), ERROR_MARK,
					NULL, tf_warning_or_error);
	  if (error_operand_p (tem))
	    return true;
	}
      break;
    default:
      cond = error_mark_node;
      break;
    }
  if (cond == error_mark_node)
    {
      error_at (elocus, "invalid controlling predicate");
      return true;
    }
  diff = build_x_binary_op (elocus, MINUS_EXPR, TREE_OPERAND (cond, 1),
			    ERROR_MARK, iter, ERROR_MARK, NULL,
			    tf_warning_or_error);
  diff = cp_fully_fold (diff);
  if (error_operand_p (diff))
    return true;
  if (TREE_CODE (TREE_TYPE (diff)) != INTEGER_TYPE)
    {
      error_at (elocus, "difference between %qE and %qD does not have integer type",
		TREE_OPERAND (cond, 1), iter);
      return true;
    }
  if (!c_omp_check_loop_iv_exprs (locus, orig_declv,
				  TREE_VEC_ELT (declv, i), NULL_TREE,
				  cond, cp_walk_subtrees))
    return true;

  switch (TREE_CODE (incr))
    {
    case PREINCREMENT_EXPR:
    case PREDECREMENT_EXPR:
    case POSTINCREMENT_EXPR:
    case POSTDECREMENT_EXPR:
      if (TREE_OPERAND (incr, 0) != iter)
	{
	  incr = error_mark_node;
	  break;
	}
      iter_incr = build_x_unary_op (EXPR_LOCATION (incr),
				    TREE_CODE (incr), iter,
				    tf_warning_or_error);
      if (error_operand_p (iter_incr))
	return true;
      else if (TREE_CODE (incr) == PREINCREMENT_EXPR
	       || TREE_CODE (incr) == POSTINCREMENT_EXPR)
	incr = integer_one_node;
      else
	incr = integer_minus_one_node;
      break;
    case MODIFY_EXPR:
      if (TREE_OPERAND (incr, 0) != iter)
	incr = error_mark_node;
      else if (TREE_CODE (TREE_OPERAND (incr, 1)) == PLUS_EXPR
	       || TREE_CODE (TREE_OPERAND (incr, 1)) == MINUS_EXPR)
	{
	  tree rhs = TREE_OPERAND (incr, 1);
	  if (TREE_OPERAND (rhs, 0) == iter)
	    {
	      if (TREE_CODE (TREE_TYPE (TREE_OPERAND (rhs, 1)))
		  != INTEGER_TYPE)
		incr = error_mark_node;
	      else
		{
		  iter_incr = build_x_modify_expr (EXPR_LOCATION (rhs),
						   iter, TREE_CODE (rhs),
						   TREE_OPERAND (rhs, 1),
						   tf_warning_or_error);
		  if (error_operand_p (iter_incr))
		    return true;
		  incr = TREE_OPERAND (rhs, 1);
		  incr = cp_convert (TREE_TYPE (diff), incr,
				     tf_warning_or_error);
		  if (TREE_CODE (rhs) == MINUS_EXPR)
		    {
		      incr = build1 (NEGATE_EXPR, TREE_TYPE (diff), incr);
		      incr = fold_simple (incr);
		    }
		  if (TREE_CODE (incr) != INTEGER_CST
		      && (TREE_CODE (incr) != NOP_EXPR
			  || (TREE_CODE (TREE_OPERAND (incr, 0))
			      != INTEGER_CST)))
		    iter_incr = NULL;
		}
	    }
	  else if (TREE_OPERAND (rhs, 1) == iter)
	    {
	      if (TREE_CODE (TREE_TYPE (TREE_OPERAND (rhs, 0))) != INTEGER_TYPE
		  || TREE_CODE (rhs) != PLUS_EXPR)
		incr = error_mark_node;
	      else
		{
		  iter_incr = build_x_binary_op (EXPR_LOCATION (rhs),
						 PLUS_EXPR,
						 TREE_OPERAND (rhs, 0),
						 ERROR_MARK, iter,
						 ERROR_MARK, NULL,
						 tf_warning_or_error);
		  if (error_operand_p (iter_incr))
		    return true;
		  iter_incr = build_x_modify_expr (EXPR_LOCATION (rhs),
						   iter, NOP_EXPR,
						   iter_incr,
						   tf_warning_or_error);
		  if (error_operand_p (iter_incr))
		    return true;
		  incr = TREE_OPERAND (rhs, 0);
		  iter_incr = NULL;
		}
	    }
	  else
	    incr = error_mark_node;
	}
      else
	incr = error_mark_node;
      break;
    default:
      incr = error_mark_node;
      break;
    }

  if (incr == error_mark_node)
    {
      error_at (elocus, "invalid increment expression");
      return true;
    }

  incr = cp_convert (TREE_TYPE (diff), incr, tf_warning_or_error);
  bool taskloop_iv_seen = false;
  for (c = clauses; c ; c = OMP_CLAUSE_CHAIN (c))
    if (OMP_CLAUSE_CODE (c) == OMP_CLAUSE_LASTPRIVATE
	&& OMP_CLAUSE_DECL (c) == iter)
      {
	if (code == OMP_TASKLOOP)
	  {
	    taskloop_iv_seen = true;
	    OMP_CLAUSE_LASTPRIVATE_TASKLOOP_IV (c) = 1;
	  }
	break;
      }
    else if (code == OMP_TASKLOOP
	     && OMP_CLAUSE_CODE (c) == OMP_CLAUSE_PRIVATE
	     && OMP_CLAUSE_DECL (c) == iter)
      {
	taskloop_iv_seen = true;
	OMP_CLAUSE_PRIVATE_TASKLOOP_IV (c) = 1;
      }

  decl = create_temporary_var (TREE_TYPE (diff));
  pushdecl (decl);
  add_decl_expr (decl);
  last = create_temporary_var (TREE_TYPE (diff));
  pushdecl (last);
  add_decl_expr (last);
  if (c && iter_incr == NULL && TREE_CODE (incr) != INTEGER_CST
      && (!ordered || (i < collapse && collapse > 1)))
    {
      incr_var = create_temporary_var (TREE_TYPE (diff));
      pushdecl (incr_var);
      add_decl_expr (incr_var);
    }
  gcc_assert (stmts_are_full_exprs_p ());
  tree diffvar = NULL_TREE;
  if (code == OMP_TASKLOOP)
    {
      if (!taskloop_iv_seen)
	{
	  tree ivc = build_omp_clause (locus, OMP_CLAUSE_FIRSTPRIVATE);
	  OMP_CLAUSE_DECL (ivc) = iter;
	  cxx_omp_finish_clause (ivc, NULL);
	  OMP_CLAUSE_CHAIN (ivc) = clauses;
	  clauses = ivc;
	}
      tree lvc = build_omp_clause (locus, OMP_CLAUSE_FIRSTPRIVATE);
      OMP_CLAUSE_DECL (lvc) = last;
      OMP_CLAUSE_CHAIN (lvc) = clauses;
      clauses = lvc;
      diffvar = create_temporary_var (TREE_TYPE (diff));
      pushdecl (diffvar);
      add_decl_expr (diffvar);
    }

  orig_pre_body = *pre_body;
  *pre_body = push_stmt_list ();
  if (orig_pre_body)
    add_stmt (orig_pre_body);
  if (init != NULL)
    finish_expr_stmt (build_x_modify_expr (elocus,
					   iter, NOP_EXPR, init,
					   tf_warning_or_error));
  init = build_int_cst (TREE_TYPE (diff), 0);
  if (c && iter_incr == NULL
      && (!ordered || (i < collapse && collapse > 1)))
    {
      if (incr_var)
	{
	  finish_expr_stmt (build_x_modify_expr (elocus,
						 incr_var, NOP_EXPR,
						 incr, tf_warning_or_error));
	  incr = incr_var;
	}
      iter_incr = build_x_modify_expr (elocus,
				       iter, PLUS_EXPR, incr,
				       tf_warning_or_error);
    }
  if (c && ordered && i < collapse && collapse > 1)
    iter_incr = incr;
  finish_expr_stmt (build_x_modify_expr (elocus,
					 last, NOP_EXPR, init,
					 tf_warning_or_error));
  if (diffvar)
    {
      finish_expr_stmt (build_x_modify_expr (elocus,
					     diffvar, NOP_EXPR,
					     diff, tf_warning_or_error));
      diff = diffvar;
    }
  *pre_body = pop_stmt_list (*pre_body);

  cond = cp_build_binary_op (elocus,
			     TREE_CODE (cond), decl, diff,
			     tf_warning_or_error);
  incr = build_modify_expr (elocus, decl, NULL_TREE, PLUS_EXPR,
			    elocus, incr, NULL_TREE);

  orig_body = *body;
  *body = push_stmt_list ();
  iter_init = build2 (MINUS_EXPR, TREE_TYPE (diff), decl, last);
  iter_init = build_x_modify_expr (elocus,
				   iter, PLUS_EXPR, iter_init,
				   tf_warning_or_error);
  if (iter_init != error_mark_node)
    iter_init = build1 (NOP_EXPR, void_type_node, iter_init);
  finish_expr_stmt (iter_init);
  finish_expr_stmt (build_x_modify_expr (elocus,
					 last, NOP_EXPR, decl,
					 tf_warning_or_error));
  add_stmt (orig_body);
  *body = pop_stmt_list (*body);

  if (c)
    {
      OMP_CLAUSE_LASTPRIVATE_STMT (c) = push_stmt_list ();
      if (!ordered)
	finish_expr_stmt (iter_incr);
      else
	{
	  iter_init = decl;
	  if (i < collapse && collapse > 1 && !error_operand_p (iter_incr))
	    iter_init = build2 (PLUS_EXPR, TREE_TYPE (diff),
				iter_init, iter_incr);
	  iter_init = build2 (MINUS_EXPR, TREE_TYPE (diff), iter_init, last);
	  iter_init = build_x_modify_expr (elocus,
					   iter, PLUS_EXPR, iter_init,
					   tf_warning_or_error);
	  if (iter_init != error_mark_node)
	    iter_init = build1 (NOP_EXPR, void_type_node, iter_init);
	  finish_expr_stmt (iter_init);
	}
      OMP_CLAUSE_LASTPRIVATE_STMT (c)
	= pop_stmt_list (OMP_CLAUSE_LASTPRIVATE_STMT (c));
    }

  TREE_VEC_ELT (declv, i) = decl;
  TREE_VEC_ELT (initv, i) = init;
  TREE_VEC_ELT (condv, i) = cond;
  TREE_VEC_ELT (incrv, i) = incr;
  *lastp = last;

  return false;
}

/* Build and validate an OMP_FOR statement.  CLAUSES, BODY, COND, INCR
   are directly for their associated operands in the statement.  DECL
   and INIT are a combo; if DECL is NULL then INIT ought to be a
   MODIFY_EXPR, and the DECL should be extracted.  PRE_BODY are
   optional statements that need to go before the loop into its
   sk_omp scope.  */

tree
finish_omp_for (location_t locus, enum tree_code code, tree declv,
		tree orig_declv, tree initv, tree condv, tree incrv,
		tree body, tree pre_body, vec<tree> *orig_inits, tree clauses)
{
  tree omp_for = NULL, orig_incr = NULL;
  tree decl = NULL, init, cond, incr, orig_decl = NULL_TREE, block = NULL_TREE;
  tree last = NULL_TREE;
  location_t elocus;
  int i;
  int collapse = 1;
  int ordered = 0;

  gcc_assert (TREE_VEC_LENGTH (declv) == TREE_VEC_LENGTH (initv));
  gcc_assert (TREE_VEC_LENGTH (declv) == TREE_VEC_LENGTH (condv));
  gcc_assert (TREE_VEC_LENGTH (declv) == TREE_VEC_LENGTH (incrv));
  if (TREE_VEC_LENGTH (declv) > 1)
    {
<<<<<<< HEAD
      tree c = omp_find_clause (clauses, OMP_CLAUSE_TILE);
=======
      tree c;

      c = omp_find_clause (clauses, OMP_CLAUSE_TILE);
>>>>>>> 719a7570
      if (c)
	collapse = list_length (OMP_CLAUSE_TILE_LIST (c));
      else
	{
	  c = omp_find_clause (clauses, OMP_CLAUSE_COLLAPSE);
	  if (c)
	    collapse = tree_to_shwi (OMP_CLAUSE_COLLAPSE_EXPR (c));
	  if (collapse != TREE_VEC_LENGTH (declv))
	    ordered = TREE_VEC_LENGTH (declv);
	}
    }
  for (i = 0; i < TREE_VEC_LENGTH (declv); i++)
    {
      decl = TREE_VEC_ELT (declv, i);
      init = TREE_VEC_ELT (initv, i);
      cond = TREE_VEC_ELT (condv, i);
      incr = TREE_VEC_ELT (incrv, i);
      elocus = locus;

      if (decl == NULL)
	{
	  if (init != NULL)
	    switch (TREE_CODE (init))
	      {
	      case MODIFY_EXPR:
		decl = TREE_OPERAND (init, 0);
		init = TREE_OPERAND (init, 1);
		break;
	      case MODOP_EXPR:
		if (TREE_CODE (TREE_OPERAND (init, 1)) == NOP_EXPR)
		  {
		    decl = TREE_OPERAND (init, 0);
		    init = TREE_OPERAND (init, 2);
		  }
		break;
	      default:
		break;
	      }

	  if (decl == NULL)
	    {
	      error_at (locus,
			"expected iteration declaration or initialization");
	      return NULL;
	    }
	}

      if (init && EXPR_HAS_LOCATION (init))
	elocus = EXPR_LOCATION (init);

      if (cond == NULL)
	{
	  error_at (elocus, "missing controlling predicate");
	  return NULL;
	}

      if (incr == NULL)
	{
	  error_at (elocus, "missing increment expression");
	  return NULL;
	}

      TREE_VEC_ELT (declv, i) = decl;
      TREE_VEC_ELT (initv, i) = init;
    }

  if (orig_inits)
    {
      bool fail = false;
      tree orig_init;
      FOR_EACH_VEC_ELT (*orig_inits, i, orig_init)
	if (orig_init
	    && !c_omp_check_loop_iv_exprs (locus, declv,
					   TREE_VEC_ELT (declv, i), orig_init,
					   NULL_TREE, cp_walk_subtrees))
	  fail = true;
      if (fail)
	return NULL;
    }

  if (dependent_omp_for_p (declv, initv, condv, incrv))
    {
      tree stmt;

      stmt = make_node (code);

      for (i = 0; i < TREE_VEC_LENGTH (declv); i++)
	{
	  /* This is really just a place-holder.  We'll be decomposing this
	     again and going through the cp_build_modify_expr path below when
	     we instantiate the thing.  */
	  TREE_VEC_ELT (initv, i)
	    = build2 (MODIFY_EXPR, void_type_node, TREE_VEC_ELT (declv, i),
		      TREE_VEC_ELT (initv, i));
	}

      TREE_TYPE (stmt) = void_type_node;
      OMP_FOR_INIT (stmt) = initv;
      OMP_FOR_COND (stmt) = condv;
      OMP_FOR_INCR (stmt) = incrv;
      OMP_FOR_BODY (stmt) = body;
      OMP_FOR_PRE_BODY (stmt) = pre_body;
      OMP_FOR_CLAUSES (stmt) = clauses;

      SET_EXPR_LOCATION (stmt, locus);
      return add_stmt (stmt);
    }

  if (!orig_declv)
    orig_declv = copy_node (declv);

  if (processing_template_decl)
    orig_incr = make_tree_vec (TREE_VEC_LENGTH (incrv));

  for (i = 0; i < TREE_VEC_LENGTH (declv); )
    {
      decl = TREE_VEC_ELT (declv, i);
      init = TREE_VEC_ELT (initv, i);
      cond = TREE_VEC_ELT (condv, i);
      incr = TREE_VEC_ELT (incrv, i);
      if (orig_incr)
	TREE_VEC_ELT (orig_incr, i) = incr;
      elocus = locus;

      if (init && EXPR_HAS_LOCATION (init))
	elocus = EXPR_LOCATION (init);

      if (!DECL_P (decl))
	{
	  error_at (elocus, "expected iteration declaration or initialization");
	  return NULL;
	}

      if (incr && TREE_CODE (incr) == MODOP_EXPR)
	{
	  if (orig_incr)
	    TREE_VEC_ELT (orig_incr, i) = incr;
	  incr = cp_build_modify_expr (elocus, TREE_OPERAND (incr, 0),
				       TREE_CODE (TREE_OPERAND (incr, 1)),
				       TREE_OPERAND (incr, 2),
				       tf_warning_or_error);
	}

      if (CLASS_TYPE_P (TREE_TYPE (decl)))
	{
	  if (code == OMP_SIMD)
	    {
	      error_at (elocus, "%<#pragma omp simd%> used with class "
				"iteration variable %qE", decl);
	      return NULL;
	    }
	  if (code == CILK_FOR && i == 0)
	    orig_decl = decl;
	  if (handle_omp_for_class_iterator (i, locus, code, declv, orig_declv,
					     initv, condv, incrv, &body,
					     &pre_body, clauses, &last,
					     collapse, ordered))
	    return NULL;
	  continue;
	}

      if (!INTEGRAL_TYPE_P (TREE_TYPE (decl))
	  && !TYPE_PTR_P (TREE_TYPE (decl)))
	{
	  error_at (elocus, "invalid type for iteration variable %qE", decl);
	  return NULL;
	}

      if (!processing_template_decl)
	{
	  init = fold_build_cleanup_point_expr (TREE_TYPE (init), init);
	  init = cp_build_modify_expr (elocus, decl, NOP_EXPR, init,
				       tf_warning_or_error);
	}
      else
	init = build2 (MODIFY_EXPR, void_type_node, decl, init);
      if (cond
	  && TREE_SIDE_EFFECTS (cond)
	  && COMPARISON_CLASS_P (cond)
	  && !processing_template_decl)
	{
	  tree t = TREE_OPERAND (cond, 0);
	  if (TREE_SIDE_EFFECTS (t)
	      && t != decl
	      && (TREE_CODE (t) != NOP_EXPR
		  || TREE_OPERAND (t, 0) != decl))
	    TREE_OPERAND (cond, 0)
	      = fold_build_cleanup_point_expr (TREE_TYPE (t), t);

	  t = TREE_OPERAND (cond, 1);
	  if (TREE_SIDE_EFFECTS (t)
	      && t != decl
	      && (TREE_CODE (t) != NOP_EXPR
		  || TREE_OPERAND (t, 0) != decl))
	    TREE_OPERAND (cond, 1)
	      = fold_build_cleanup_point_expr (TREE_TYPE (t), t);
	}
      if (decl == error_mark_node || init == error_mark_node)
	return NULL;

      TREE_VEC_ELT (declv, i) = decl;
      TREE_VEC_ELT (initv, i) = init;
      TREE_VEC_ELT (condv, i) = cond;
      TREE_VEC_ELT (incrv, i) = incr;
      i++;
    }

  if (IS_EMPTY_STMT (pre_body))
    pre_body = NULL;

  if (code == CILK_FOR && !processing_template_decl)
    block = push_stmt_list ();

  omp_for = c_finish_omp_for (locus, code, declv, orig_declv, initv, condv,
			      incrv, body, pre_body);

  /* Check for iterators appearing in lb, b or incr expressions.  */
  if (omp_for && !c_omp_check_loop_iv (omp_for, orig_declv, cp_walk_subtrees))
    omp_for = NULL_TREE;

  if (omp_for == NULL)
    {
      if (block)
	pop_stmt_list (block);
      return NULL;
    }

  add_stmt (omp_for);

  for (i = 0; i < TREE_VEC_LENGTH (OMP_FOR_INCR (omp_for)); i++)
    {
      decl = TREE_OPERAND (TREE_VEC_ELT (OMP_FOR_INIT (omp_for), i), 0);
      incr = TREE_VEC_ELT (OMP_FOR_INCR (omp_for), i);

      if (TREE_CODE (incr) != MODIFY_EXPR)
	continue;

      if (TREE_SIDE_EFFECTS (TREE_OPERAND (incr, 1))
	  && BINARY_CLASS_P (TREE_OPERAND (incr, 1))
	  && !processing_template_decl)
	{
	  tree t = TREE_OPERAND (TREE_OPERAND (incr, 1), 0);
	  if (TREE_SIDE_EFFECTS (t)
	      && t != decl
	      && (TREE_CODE (t) != NOP_EXPR
		  || TREE_OPERAND (t, 0) != decl))
	    TREE_OPERAND (TREE_OPERAND (incr, 1), 0)
	      = fold_build_cleanup_point_expr (TREE_TYPE (t), t);

	  t = TREE_OPERAND (TREE_OPERAND (incr, 1), 1);
	  if (TREE_SIDE_EFFECTS (t)
	      && t != decl
	      && (TREE_CODE (t) != NOP_EXPR
		  || TREE_OPERAND (t, 0) != decl))
	    TREE_OPERAND (TREE_OPERAND (incr, 1), 1)
	      = fold_build_cleanup_point_expr (TREE_TYPE (t), t);
	}

      if (orig_incr)
	TREE_VEC_ELT (OMP_FOR_INCR (omp_for), i) = TREE_VEC_ELT (orig_incr, i);
    }
  OMP_FOR_CLAUSES (omp_for) = clauses;

  /* For simd loops with non-static data member iterators, we could have added
     OMP_CLAUSE_LINEAR clauses without OMP_CLAUSE_LINEAR_STEP.  As we know the
     step at this point, fill it in.  */
  if (code == OMP_SIMD && !processing_template_decl
      && TREE_VEC_LENGTH (OMP_FOR_INCR (omp_for)) == 1)
    for (tree c = omp_find_clause (clauses, OMP_CLAUSE_LINEAR); c;
	 c = omp_find_clause (OMP_CLAUSE_CHAIN (c), OMP_CLAUSE_LINEAR))
      if (OMP_CLAUSE_LINEAR_STEP (c) == NULL_TREE)
	{
	  decl = TREE_OPERAND (TREE_VEC_ELT (OMP_FOR_INIT (omp_for), 0), 0);
	  gcc_assert (decl == OMP_CLAUSE_DECL (c));
	  incr = TREE_VEC_ELT (OMP_FOR_INCR (omp_for), 0);
	  tree step, stept;
	  switch (TREE_CODE (incr))
	    {
	    case PREINCREMENT_EXPR:
	    case POSTINCREMENT_EXPR:
	      /* c_omp_for_incr_canonicalize_ptr() should have been
		 called to massage things appropriately.  */
	      gcc_assert (!POINTER_TYPE_P (TREE_TYPE (decl)));
	      OMP_CLAUSE_LINEAR_STEP (c) = build_int_cst (TREE_TYPE (decl), 1);
	      break;
	    case PREDECREMENT_EXPR:
	    case POSTDECREMENT_EXPR:
	      /* c_omp_for_incr_canonicalize_ptr() should have been
		 called to massage things appropriately.  */
	      gcc_assert (!POINTER_TYPE_P (TREE_TYPE (decl)));
	      OMP_CLAUSE_LINEAR_STEP (c)
		= build_int_cst (TREE_TYPE (decl), -1);
	      break;
	    case MODIFY_EXPR:
	      gcc_assert (TREE_OPERAND (incr, 0) == decl);
	      incr = TREE_OPERAND (incr, 1);
	      switch (TREE_CODE (incr))
		{
		case PLUS_EXPR:
		  if (TREE_OPERAND (incr, 1) == decl)
		    step = TREE_OPERAND (incr, 0);
		  else
		    step = TREE_OPERAND (incr, 1);
		  break;
		case MINUS_EXPR:
		case POINTER_PLUS_EXPR:
		  gcc_assert (TREE_OPERAND (incr, 0) == decl);
		  step = TREE_OPERAND (incr, 1);
		  break;
		default:
		  gcc_unreachable ();
		}
	      stept = TREE_TYPE (decl);
	      if (POINTER_TYPE_P (stept))
		stept = sizetype;
	      step = fold_convert (stept, step);
	      if (TREE_CODE (incr) == MINUS_EXPR)
		step = fold_build1 (NEGATE_EXPR, stept, step);
	      OMP_CLAUSE_LINEAR_STEP (c) = step;
	      break;
	    default:
	      gcc_unreachable ();
	    }
	}

  if (block)
    {
      tree omp_par = make_node (OMP_PARALLEL);
      TREE_TYPE (omp_par) = void_type_node;
      OMP_PARALLEL_CLAUSES (omp_par) = NULL_TREE;
      tree bind = build3 (BIND_EXPR, void_type_node, NULL, NULL, NULL);
      TREE_SIDE_EFFECTS (bind) = 1;
      BIND_EXPR_BODY (bind) = pop_stmt_list (block);
      OMP_PARALLEL_BODY (omp_par) = bind;
      if (OMP_FOR_PRE_BODY (omp_for))
	{
	  add_stmt (OMP_FOR_PRE_BODY (omp_for));
	  OMP_FOR_PRE_BODY (omp_for) = NULL_TREE;
	}
      init = TREE_VEC_ELT (OMP_FOR_INIT (omp_for), 0);
      decl = TREE_OPERAND (init, 0);
      cond = TREE_VEC_ELT (OMP_FOR_COND (omp_for), 0);
      incr = TREE_VEC_ELT (OMP_FOR_INCR (omp_for), 0);
      tree t = TREE_OPERAND (cond, 1), c, clauses, *pc;
      clauses = OMP_FOR_CLAUSES (omp_for);
      OMP_FOR_CLAUSES (omp_for) = NULL_TREE;
      for (pc = &clauses; *pc; )
	if (OMP_CLAUSE_CODE (*pc) == OMP_CLAUSE_SCHEDULE)
	  {
	    gcc_assert (OMP_FOR_CLAUSES (omp_for) == NULL_TREE);
	    OMP_FOR_CLAUSES (omp_for) = *pc;
	    *pc = OMP_CLAUSE_CHAIN (*pc);
	    OMP_CLAUSE_CHAIN (OMP_FOR_CLAUSES (omp_for)) = NULL_TREE;
	  }
	else
	  {
	    gcc_assert (OMP_CLAUSE_CODE (*pc) == OMP_CLAUSE_FIRSTPRIVATE);
	    pc = &OMP_CLAUSE_CHAIN (*pc);
	  }
      if (TREE_CODE (t) != INTEGER_CST)
	{
	  TREE_OPERAND (cond, 1) = get_temp_regvar (TREE_TYPE (t), t);
	  c = build_omp_clause (input_location, OMP_CLAUSE_FIRSTPRIVATE);
	  OMP_CLAUSE_DECL (c) = TREE_OPERAND (cond, 1);
	  OMP_CLAUSE_CHAIN (c) = clauses;
	  clauses = c;
	}
      if (TREE_CODE (incr) == MODIFY_EXPR)
	{
	  t = TREE_OPERAND (TREE_OPERAND (incr, 1), 1);
	  if (TREE_CODE (t) != INTEGER_CST)
	    {
	      TREE_OPERAND (TREE_OPERAND (incr, 1), 1)
		= get_temp_regvar (TREE_TYPE (t), t);
	      c = build_omp_clause (input_location, OMP_CLAUSE_FIRSTPRIVATE);
	      OMP_CLAUSE_DECL (c) = TREE_OPERAND (TREE_OPERAND (incr, 1), 1);
	      OMP_CLAUSE_CHAIN (c) = clauses;
	      clauses = c;
	    }
	}
      t = TREE_OPERAND (init, 1);
      if (TREE_CODE (t) != INTEGER_CST)
	{
	  TREE_OPERAND (init, 1) = get_temp_regvar (TREE_TYPE (t), t);
	  c = build_omp_clause (input_location, OMP_CLAUSE_FIRSTPRIVATE);
	  OMP_CLAUSE_DECL (c) = TREE_OPERAND (init, 1);
	  OMP_CLAUSE_CHAIN (c) = clauses;
	  clauses = c;
	}
      if (orig_decl && orig_decl != decl)
	{
	  c = build_omp_clause (input_location, OMP_CLAUSE_FIRSTPRIVATE);
	  OMP_CLAUSE_DECL (c) = orig_decl;
	  OMP_CLAUSE_CHAIN (c) = clauses;
	  clauses = c;
	}
      if (last)
	{
	  c = build_omp_clause (input_location, OMP_CLAUSE_FIRSTPRIVATE);
	  OMP_CLAUSE_DECL (c) = last;
	  OMP_CLAUSE_CHAIN (c) = clauses;
	  clauses = c;
	}
      c = build_omp_clause (input_location, OMP_CLAUSE_PRIVATE);
      OMP_CLAUSE_DECL (c) = decl;
      OMP_CLAUSE_CHAIN (c) = clauses;
      clauses = c;
      c = build_omp_clause (input_location, OMP_CLAUSE__CILK_FOR_COUNT_);
      OMP_CLAUSE_OPERAND (c, 0)
	= cilk_for_number_of_iterations (omp_for);
      OMP_CLAUSE_CHAIN (c) = clauses;
      OMP_PARALLEL_CLAUSES (omp_par) = finish_omp_clauses (c, C_ORT_CILK);
      add_stmt (omp_par);
      return omp_par;
    }
  else if (code == CILK_FOR && processing_template_decl)
    {
      tree c, clauses = OMP_FOR_CLAUSES (omp_for);
      if (orig_decl && orig_decl != decl)
	{
	  c = build_omp_clause (input_location, OMP_CLAUSE_FIRSTPRIVATE);
	  OMP_CLAUSE_DECL (c) = orig_decl;
	  OMP_CLAUSE_CHAIN (c) = clauses;
	  clauses = c;
	}
      if (last)
	{
	  c = build_omp_clause (input_location, OMP_CLAUSE_FIRSTPRIVATE);
	  OMP_CLAUSE_DECL (c) = last;
	  OMP_CLAUSE_CHAIN (c) = clauses;
	  clauses = c;
	}
      OMP_FOR_CLAUSES (omp_for) = clauses;
    }
  return omp_for;
}

void
finish_omp_atomic (enum tree_code code, enum tree_code opcode, tree lhs,
		   tree rhs, tree v, tree lhs1, tree rhs1, bool seq_cst)
{
  tree orig_lhs;
  tree orig_rhs;
  tree orig_v;
  tree orig_lhs1;
  tree orig_rhs1;
  bool dependent_p;
  tree stmt;

  orig_lhs = lhs;
  orig_rhs = rhs;
  orig_v = v;
  orig_lhs1 = lhs1;
  orig_rhs1 = rhs1;
  dependent_p = false;
  stmt = NULL_TREE;

  /* Even in a template, we can detect invalid uses of the atomic
     pragma if neither LHS nor RHS is type-dependent.  */
  if (processing_template_decl)
    {
      dependent_p = (type_dependent_expression_p (lhs)
		     || (rhs && type_dependent_expression_p (rhs))
		     || (v && type_dependent_expression_p (v))
		     || (lhs1 && type_dependent_expression_p (lhs1))
		     || (rhs1 && type_dependent_expression_p (rhs1)));
      if (!dependent_p)
	{
	  lhs = build_non_dependent_expr (lhs);
	  if (rhs)
	    rhs = build_non_dependent_expr (rhs);
	  if (v)
	    v = build_non_dependent_expr (v);
	  if (lhs1)
	    lhs1 = build_non_dependent_expr (lhs1);
	  if (rhs1)
	    rhs1 = build_non_dependent_expr (rhs1);
	}
    }
  if (!dependent_p)
    {
      bool swapped = false;
      if (rhs1 && cp_tree_equal (lhs, rhs))
	{
	  std::swap (rhs, rhs1);
	  swapped = !commutative_tree_code (opcode);
	}
      if (rhs1 && !cp_tree_equal (lhs, rhs1))
	{
	  if (code == OMP_ATOMIC)
	    error ("%<#pragma omp atomic update%> uses two different "
		   "expressions for memory");
	  else
	    error ("%<#pragma omp atomic capture%> uses two different "
		   "expressions for memory");
	  return;
	}
      if (lhs1 && !cp_tree_equal (lhs, lhs1))
	{
	  if (code == OMP_ATOMIC)
	    error ("%<#pragma omp atomic update%> uses two different "
		   "expressions for memory");
	  else
	    error ("%<#pragma omp atomic capture%> uses two different "
		   "expressions for memory");
	  return;
	}
      stmt = c_finish_omp_atomic (input_location, code, opcode, lhs, rhs,
				  v, lhs1, rhs1, swapped, seq_cst,
				  processing_template_decl != 0);
      if (stmt == error_mark_node)
	return;
    }
  if (processing_template_decl)
    {
      if (code == OMP_ATOMIC_READ)
	{
	  stmt = build_min_nt_loc (EXPR_LOCATION (orig_lhs),
				   OMP_ATOMIC_READ, orig_lhs);
	  OMP_ATOMIC_SEQ_CST (stmt) = seq_cst;
	  stmt = build2 (MODIFY_EXPR, void_type_node, orig_v, stmt);
	}
      else
	{
	  if (opcode == NOP_EXPR)
	    stmt = build2 (MODIFY_EXPR, void_type_node, orig_lhs, orig_rhs);
	  else 
	    stmt = build2 (opcode, void_type_node, orig_lhs, orig_rhs);
	  if (orig_rhs1)
	    stmt = build_min_nt_loc (EXPR_LOCATION (orig_rhs1),
				     COMPOUND_EXPR, orig_rhs1, stmt);
	  if (code != OMP_ATOMIC)
	    {
	      stmt = build_min_nt_loc (EXPR_LOCATION (orig_lhs1),
				       code, orig_lhs1, stmt);
	      OMP_ATOMIC_SEQ_CST (stmt) = seq_cst;
	      stmt = build2 (MODIFY_EXPR, void_type_node, orig_v, stmt);
	    }
	}
      stmt = build2 (OMP_ATOMIC, void_type_node, integer_zero_node, stmt);
      OMP_ATOMIC_SEQ_CST (stmt) = seq_cst;
    }
  finish_expr_stmt (stmt);
}

void
finish_omp_barrier (void)
{
  tree fn = builtin_decl_explicit (BUILT_IN_GOMP_BARRIER);
  vec<tree, va_gc> *vec = make_tree_vector ();
  tree stmt = finish_call_expr (fn, &vec, false, false, tf_warning_or_error);
  release_tree_vector (vec);
  finish_expr_stmt (stmt);
}

void
finish_omp_flush (void)
{
  tree fn = builtin_decl_explicit (BUILT_IN_SYNC_SYNCHRONIZE);
  vec<tree, va_gc> *vec = make_tree_vector ();
  tree stmt = finish_call_expr (fn, &vec, false, false, tf_warning_or_error);
  release_tree_vector (vec);
  finish_expr_stmt (stmt);
}

void
finish_omp_taskwait (void)
{
  tree fn = builtin_decl_explicit (BUILT_IN_GOMP_TASKWAIT);
  vec<tree, va_gc> *vec = make_tree_vector ();
  tree stmt = finish_call_expr (fn, &vec, false, false, tf_warning_or_error);
  release_tree_vector (vec);
  finish_expr_stmt (stmt);
}

void
finish_omp_taskyield (void)
{
  tree fn = builtin_decl_explicit (BUILT_IN_GOMP_TASKYIELD);
  vec<tree, va_gc> *vec = make_tree_vector ();
  tree stmt = finish_call_expr (fn, &vec, false, false, tf_warning_or_error);
  release_tree_vector (vec);
  finish_expr_stmt (stmt);
}

void
finish_omp_cancel (tree clauses)
{
  tree fn = builtin_decl_explicit (BUILT_IN_GOMP_CANCEL);
  int mask = 0;
  if (omp_find_clause (clauses, OMP_CLAUSE_PARALLEL))
    mask = 1;
  else if (omp_find_clause (clauses, OMP_CLAUSE_FOR))
    mask = 2;
  else if (omp_find_clause (clauses, OMP_CLAUSE_SECTIONS))
    mask = 4;
  else if (omp_find_clause (clauses, OMP_CLAUSE_TASKGROUP))
    mask = 8;
  else
    {
      error ("%<#pragma omp cancel%> must specify one of "
	     "%<parallel%>, %<for%>, %<sections%> or %<taskgroup%> clauses");
      return;
    }
  vec<tree, va_gc> *vec = make_tree_vector ();
  tree ifc = omp_find_clause (clauses, OMP_CLAUSE_IF);
  if (ifc != NULL_TREE)
    {
      tree type = TREE_TYPE (OMP_CLAUSE_IF_EXPR (ifc));
      ifc = fold_build2_loc (OMP_CLAUSE_LOCATION (ifc), NE_EXPR,
			     boolean_type_node, OMP_CLAUSE_IF_EXPR (ifc),
			     build_zero_cst (type));
    }
  else
    ifc = boolean_true_node;
  vec->quick_push (build_int_cst (integer_type_node, mask));
  vec->quick_push (ifc);
  tree stmt = finish_call_expr (fn, &vec, false, false, tf_warning_or_error);
  release_tree_vector (vec);
  finish_expr_stmt (stmt);
}

void
finish_omp_cancellation_point (tree clauses)
{
  tree fn = builtin_decl_explicit (BUILT_IN_GOMP_CANCELLATION_POINT);
  int mask = 0;
  if (omp_find_clause (clauses, OMP_CLAUSE_PARALLEL))
    mask = 1;
  else if (omp_find_clause (clauses, OMP_CLAUSE_FOR))
    mask = 2;
  else if (omp_find_clause (clauses, OMP_CLAUSE_SECTIONS))
    mask = 4;
  else if (omp_find_clause (clauses, OMP_CLAUSE_TASKGROUP))
    mask = 8;
  else
    {
      error ("%<#pragma omp cancellation point%> must specify one of "
	     "%<parallel%>, %<for%>, %<sections%> or %<taskgroup%> clauses");
      return;
    }
  vec<tree, va_gc> *vec
    = make_tree_vector_single (build_int_cst (integer_type_node, mask));
  tree stmt = finish_call_expr (fn, &vec, false, false, tf_warning_or_error);
  release_tree_vector (vec);
  finish_expr_stmt (stmt);
}

/* Begin a __transaction_atomic or __transaction_relaxed statement.
   If PCOMPOUND is non-null, this is for a function-transaction-block, and we
   should create an extra compound stmt.  */

tree
begin_transaction_stmt (location_t loc, tree *pcompound, int flags)
{
  tree r;

  if (pcompound)
    *pcompound = begin_compound_stmt (0);

  r = build_stmt (loc, TRANSACTION_EXPR, NULL_TREE);

  /* Only add the statement to the function if support enabled.  */
  if (flag_tm)
    add_stmt (r);
  else
    error_at (loc, ((flags & TM_STMT_ATTR_RELAXED) != 0
		    ? G_("%<__transaction_relaxed%> without "
			 "transactional memory support enabled")
		    : G_("%<__transaction_atomic%> without "
			 "transactional memory support enabled")));

  TRANSACTION_EXPR_BODY (r) = push_stmt_list ();
  TREE_SIDE_EFFECTS (r) = 1;
  return r;
}

/* End a __transaction_atomic or __transaction_relaxed statement.
   If COMPOUND_STMT is non-null, this is for a function-transaction-block,
   and we should end the compound.  If NOEX is non-NULL, we wrap the body in
   a MUST_NOT_THROW_EXPR with NOEX as condition.  */

void
finish_transaction_stmt (tree stmt, tree compound_stmt, int flags, tree noex)
{
  TRANSACTION_EXPR_BODY (stmt) = pop_stmt_list (TRANSACTION_EXPR_BODY (stmt));
  TRANSACTION_EXPR_OUTER (stmt) = (flags & TM_STMT_ATTR_OUTER) != 0;
  TRANSACTION_EXPR_RELAXED (stmt) = (flags & TM_STMT_ATTR_RELAXED) != 0;
  TRANSACTION_EXPR_IS_STMT (stmt) = 1;

  /* noexcept specifications are not allowed for function transactions.  */
  gcc_assert (!(noex && compound_stmt));
  if (noex)
    {
      tree body = build_must_not_throw_expr (TRANSACTION_EXPR_BODY (stmt),
					     noex);
      protected_set_expr_location
	(body, EXPR_LOCATION (TRANSACTION_EXPR_BODY (stmt)));
      TREE_SIDE_EFFECTS (body) = 1;
      TRANSACTION_EXPR_BODY (stmt) = body;
    }

  if (compound_stmt)
    finish_compound_stmt (compound_stmt);
}

/* Build a __transaction_atomic or __transaction_relaxed expression.  If
   NOEX is non-NULL, we wrap the body in a MUST_NOT_THROW_EXPR with NOEX as
   condition.  */

tree
build_transaction_expr (location_t loc, tree expr, int flags, tree noex)
{
  tree ret;
  if (noex)
    {
      expr = build_must_not_throw_expr (expr, noex);
      protected_set_expr_location (expr, loc);
      TREE_SIDE_EFFECTS (expr) = 1;
    }
  ret = build1 (TRANSACTION_EXPR, TREE_TYPE (expr), expr);
  if (flags & TM_STMT_ATTR_RELAXED)
	TRANSACTION_EXPR_RELAXED (ret) = 1;
  TREE_SIDE_EFFECTS (ret) = 1;
  SET_EXPR_LOCATION (ret, loc);
  return ret;
}

void
init_cp_semantics (void)
{
}

/* Build a STATIC_ASSERT for a static assertion with the condition
   CONDITION and the message text MESSAGE.  LOCATION is the location
   of the static assertion in the source code.  When MEMBER_P, this
   static assertion is a member of a class.  */
void 
finish_static_assert (tree condition, tree message, location_t location, 
                      bool member_p)
{
  if (message == NULL_TREE
      || message == error_mark_node
      || condition == NULL_TREE
      || condition == error_mark_node)
    return;

  if (check_for_bare_parameter_packs (condition))
    condition = error_mark_node;

  if (type_dependent_expression_p (condition) 
      || value_dependent_expression_p (condition))
    {
      /* We're in a template; build a STATIC_ASSERT and put it in
         the right place. */
      tree assertion;

      assertion = make_node (STATIC_ASSERT);
      STATIC_ASSERT_CONDITION (assertion) = condition;
      STATIC_ASSERT_MESSAGE (assertion) = message;
      STATIC_ASSERT_SOURCE_LOCATION (assertion) = location;

      if (member_p)
        maybe_add_class_template_decl_list (current_class_type, 
                                            assertion,
                                            /*friend_p=*/0);
      else
        add_stmt (assertion);

      return;
    }

  /* Fold the expression and convert it to a boolean value. */
  condition = instantiate_non_dependent_expr (condition);
  condition = cp_convert (boolean_type_node, condition, tf_warning_or_error);
  condition = maybe_constant_value (condition);

  if (TREE_CODE (condition) == INTEGER_CST && !integer_zerop (condition))
    /* Do nothing; the condition is satisfied. */
    ;
  else 
    {
      location_t saved_loc = input_location;

      input_location = location;
      if (TREE_CODE (condition) == INTEGER_CST 
          && integer_zerop (condition))
	{
	  int sz = TREE_INT_CST_LOW (TYPE_SIZE_UNIT
				     (TREE_TYPE (TREE_TYPE (message))));
	  int len = TREE_STRING_LENGTH (message) / sz - 1;
          /* Report the error. */
	  if (len == 0)
            error ("static assertion failed");
	  else
            error ("static assertion failed: %s",
		   TREE_STRING_POINTER (message));
	}
      else if (condition && condition != error_mark_node)
	{
	  error ("non-constant condition for static assertion");
	  if (require_potential_rvalue_constant_expression (condition))
	    cxx_constant_value (condition);
	}
      input_location = saved_loc;
    }
}

/* Implements the C++0x decltype keyword. Returns the type of EXPR,
   suitable for use as a type-specifier.

   ID_EXPRESSION_OR_MEMBER_ACCESS_P is true when EXPR was parsed as an
   id-expression or a class member access, FALSE when it was parsed as
   a full expression.  */

tree
finish_decltype_type (tree expr, bool id_expression_or_member_access_p,
		      tsubst_flags_t complain)
{
  tree type = NULL_TREE;

  if (!expr || error_operand_p (expr))
    return error_mark_node;

  if (TYPE_P (expr)
      || TREE_CODE (expr) == TYPE_DECL
      || (TREE_CODE (expr) == BIT_NOT_EXPR
	  && TYPE_P (TREE_OPERAND (expr, 0))))
    {
      if (complain & tf_error)
	error ("argument to decltype must be an expression");
      return error_mark_node;
    }

  /* Depending on the resolution of DR 1172, we may later need to distinguish
     instantiation-dependent but not type-dependent expressions so that, say,
     A<decltype(sizeof(T))>::U doesn't require 'typename'.  */
  if (instantiation_dependent_uneval_expression_p (expr))
    {
      type = cxx_make_type (DECLTYPE_TYPE);
      DECLTYPE_TYPE_EXPR (type) = expr;
      DECLTYPE_TYPE_ID_EXPR_OR_MEMBER_ACCESS_P (type)
        = id_expression_or_member_access_p;
      SET_TYPE_STRUCTURAL_EQUALITY (type);

      return type;
    }

  /* The type denoted by decltype(e) is defined as follows:  */

  expr = resolve_nondeduced_context (expr, complain);

  if (invalid_nonstatic_memfn_p (input_location, expr, complain))
    return error_mark_node;

  if (type_unknown_p (expr))
    {
      if (complain & tf_error)
	error ("decltype cannot resolve address of overloaded function");
      return error_mark_node;
    }

  /* To get the size of a static data member declared as an array of
     unknown bound, we need to instantiate it.  */
  if (VAR_P (expr)
      && VAR_HAD_UNKNOWN_BOUND (expr)
      && DECL_TEMPLATE_INSTANTIATION (expr))
    instantiate_decl (expr, /*defer_ok*/true, /*expl_inst_mem*/false);

  if (id_expression_or_member_access_p)
    {
      /* If e is an id-expression or a class member access (5.2.5
         [expr.ref]), decltype(e) is defined as the type of the entity
         named by e. If there is no such entity, or e names a set of
         overloaded functions, the program is ill-formed.  */
      if (identifier_p (expr))
        expr = lookup_name (expr);

      if (INDIRECT_REF_P (expr))
        /* This can happen when the expression is, e.g., "a.b". Just
           look at the underlying operand.  */
        expr = TREE_OPERAND (expr, 0);

      if (TREE_CODE (expr) == OFFSET_REF
          || TREE_CODE (expr) == MEMBER_REF
	  || TREE_CODE (expr) == SCOPE_REF)
        /* We're only interested in the field itself. If it is a
           BASELINK, we will need to see through it in the next
           step.  */
        expr = TREE_OPERAND (expr, 1);

      if (BASELINK_P (expr))
        /* See through BASELINK nodes to the underlying function.  */
        expr = BASELINK_FUNCTIONS (expr);

      /* decltype of a decomposition name drops references in the tuple case
	 (unlike decltype of a normal variable) and keeps cv-qualifiers from
	 the containing object in the other cases (unlike decltype of a member
	 access expression).  */
      if (DECL_DECOMPOSITION_P (expr))
	{
	  if (DECL_HAS_VALUE_EXPR_P (expr))
	    /* Expr is an array or struct subobject proxy, handle
	       bit-fields properly.  */
	    return unlowered_expr_type (expr);
	  else
	    /* Expr is a reference variable for the tuple case.  */
	    return lookup_decomp_type (expr);
	}

      switch (TREE_CODE (expr))
        {
        case FIELD_DECL:
          if (DECL_BIT_FIELD_TYPE (expr))
            {
              type = DECL_BIT_FIELD_TYPE (expr);
              break;
            }
          /* Fall through for fields that aren't bitfields.  */
	  gcc_fallthrough ();

        case FUNCTION_DECL:
        case VAR_DECL:
        case CONST_DECL:
        case PARM_DECL:
        case RESULT_DECL:
        case TEMPLATE_PARM_INDEX:
	  expr = mark_type_use (expr);
          type = TREE_TYPE (expr);
          break;

        case ERROR_MARK:
          type = error_mark_node;
          break;

        case COMPONENT_REF:
	case COMPOUND_EXPR:
	  mark_type_use (expr);
          type = is_bitfield_expr_with_lowered_type (expr);
          if (!type)
            type = TREE_TYPE (TREE_OPERAND (expr, 1));
          break;

        case BIT_FIELD_REF:
          gcc_unreachable ();

        case INTEGER_CST:
	case PTRMEM_CST:
          /* We can get here when the id-expression refers to an
             enumerator or non-type template parameter.  */
          type = TREE_TYPE (expr);
          break;

        default:
	  /* Handle instantiated template non-type arguments.  */
	  type = TREE_TYPE (expr);
          break;
        }
    }
  else
    {
      /* Within a lambda-expression:

	 Every occurrence of decltype((x)) where x is a possibly
	 parenthesized id-expression that names an entity of
	 automatic storage duration is treated as if x were
	 transformed into an access to a corresponding data member
	 of the closure type that would have been declared if x
	 were a use of the denoted entity.  */
      if (outer_automatic_var_p (expr)
	  && current_function_decl
	  && LAMBDA_FUNCTION_P (current_function_decl))
	type = capture_decltype (expr);
      else if (error_operand_p (expr))
	type = error_mark_node;
      else if (expr == current_class_ptr)
	/* If the expression is just "this", we want the
	   cv-unqualified pointer for the "this" type.  */
	type = TYPE_MAIN_VARIANT (TREE_TYPE (expr));
      else
	{
	  /* Otherwise, where T is the type of e, if e is an lvalue,
	     decltype(e) is defined as T&; if an xvalue, T&&; otherwise, T. */
	  cp_lvalue_kind clk = lvalue_kind (expr);
	  type = unlowered_expr_type (expr);
	  gcc_assert (TREE_CODE (type) != REFERENCE_TYPE);

	  /* For vector types, pick a non-opaque variant.  */
	  if (VECTOR_TYPE_P (type))
	    type = strip_typedefs (type);

	  if (clk != clk_none && !(clk & clk_class))
	    type = cp_build_reference_type (type, (clk & clk_rvalueref));
	}
    }

  return type;
}

/* Called from trait_expr_value to evaluate either __has_nothrow_assign or 
   __has_nothrow_copy, depending on assign_p.  */

static bool
classtype_has_nothrow_assign_or_copy_p (tree type, bool assign_p)
{
  tree fns;

  if (assign_p)
    {
      int ix;
      ix = lookup_fnfields_1 (type, cp_assignment_operator_id (NOP_EXPR));
      if (ix < 0)
	return false;
      fns = (*CLASSTYPE_METHOD_VEC (type))[ix];
    } 
  else if (TYPE_HAS_COPY_CTOR (type))
    {
      /* If construction of the copy constructor was postponed, create
	 it now.  */
      if (CLASSTYPE_LAZY_COPY_CTOR (type))
	lazily_declare_fn (sfk_copy_constructor, type);
      if (CLASSTYPE_LAZY_MOVE_CTOR (type))
	lazily_declare_fn (sfk_move_constructor, type);
      fns = CLASSTYPE_CONSTRUCTORS (type);
    }
  else
    return false;

  for (; fns; fns = OVL_NEXT (fns))
    {
      tree fn = OVL_CURRENT (fns);
 
      if (assign_p)
	{
	  if (copy_fn_p (fn) == 0)
	    continue;
	}
      else if (copy_fn_p (fn) <= 0)
	continue;

      maybe_instantiate_noexcept (fn);
      if (!TYPE_NOTHROW_P (TREE_TYPE (fn)))
	return false;
    }

  return true;
}

/* Actually evaluates the trait.  */

static bool
trait_expr_value (cp_trait_kind kind, tree type1, tree type2)
{
  enum tree_code type_code1;
  tree t;

  type_code1 = TREE_CODE (type1);

  switch (kind)
    {
    case CPTK_HAS_NOTHROW_ASSIGN:
      type1 = strip_array_types (type1);
      return (!CP_TYPE_CONST_P (type1) && type_code1 != REFERENCE_TYPE
	      && (trait_expr_value (CPTK_HAS_TRIVIAL_ASSIGN, type1, type2)
		  || (CLASS_TYPE_P (type1)
		      && classtype_has_nothrow_assign_or_copy_p (type1,
								 true))));

    case CPTK_HAS_TRIVIAL_ASSIGN:
      /* ??? The standard seems to be missing the "or array of such a class
	 type" wording for this trait.  */
      type1 = strip_array_types (type1);
      return (!CP_TYPE_CONST_P (type1) && type_code1 != REFERENCE_TYPE
	      && (trivial_type_p (type1)
		    || (CLASS_TYPE_P (type1)
			&& TYPE_HAS_TRIVIAL_COPY_ASSIGN (type1))));

    case CPTK_HAS_NOTHROW_CONSTRUCTOR:
      type1 = strip_array_types (type1);
      return (trait_expr_value (CPTK_HAS_TRIVIAL_CONSTRUCTOR, type1, type2) 
	      || (CLASS_TYPE_P (type1)
		  && (t = locate_ctor (type1))
		  && (maybe_instantiate_noexcept (t),
		      TYPE_NOTHROW_P (TREE_TYPE (t)))));

    case CPTK_HAS_TRIVIAL_CONSTRUCTOR:
      type1 = strip_array_types (type1);
      return (trivial_type_p (type1)
	      || (CLASS_TYPE_P (type1) && TYPE_HAS_TRIVIAL_DFLT (type1)));

    case CPTK_HAS_NOTHROW_COPY:
      type1 = strip_array_types (type1);
      return (trait_expr_value (CPTK_HAS_TRIVIAL_COPY, type1, type2)
	      || (CLASS_TYPE_P (type1)
		  && classtype_has_nothrow_assign_or_copy_p (type1, false)));

    case CPTK_HAS_TRIVIAL_COPY:
      /* ??? The standard seems to be missing the "or array of such a class
	 type" wording for this trait.  */
      type1 = strip_array_types (type1);
      return (trivial_type_p (type1) || type_code1 == REFERENCE_TYPE
	      || (CLASS_TYPE_P (type1) && TYPE_HAS_TRIVIAL_COPY_CTOR (type1)));

    case CPTK_HAS_TRIVIAL_DESTRUCTOR:
      type1 = strip_array_types (type1);
      return (trivial_type_p (type1) || type_code1 == REFERENCE_TYPE
	      || (CLASS_TYPE_P (type1)
		  && TYPE_HAS_TRIVIAL_DESTRUCTOR (type1)));

    case CPTK_HAS_VIRTUAL_DESTRUCTOR:
      return type_has_virtual_destructor (type1);

    case CPTK_HAS_UNIQUE_OBJ_REPRESENTATIONS:
      return type_has_unique_obj_representations (type1);

    case CPTK_IS_ABSTRACT:
      return (ABSTRACT_CLASS_TYPE_P (type1));

    case CPTK_IS_BASE_OF:
      return (NON_UNION_CLASS_TYPE_P (type1) && NON_UNION_CLASS_TYPE_P (type2)
	      && (same_type_ignoring_top_level_qualifiers_p (type1, type2)
		  || DERIVED_FROM_P (type1, type2)));

    case CPTK_IS_CLASS:
      return (NON_UNION_CLASS_TYPE_P (type1));

    case CPTK_IS_EMPTY:
      return (NON_UNION_CLASS_TYPE_P (type1) && CLASSTYPE_EMPTY_P (type1));

    case CPTK_IS_ENUM:
      return (type_code1 == ENUMERAL_TYPE);

    case CPTK_IS_FINAL:
      return (CLASS_TYPE_P (type1) && CLASSTYPE_FINAL (type1));

    case CPTK_IS_LITERAL_TYPE:
      return (literal_type_p (type1));

    case CPTK_IS_POD:
      return (pod_type_p (type1));

    case CPTK_IS_POLYMORPHIC:
      return (CLASS_TYPE_P (type1) && TYPE_POLYMORPHIC_P (type1));

    case CPTK_IS_SAME_AS:
      return same_type_p (type1, type2);

    case CPTK_IS_STD_LAYOUT:
      return (std_layout_type_p (type1));

    case CPTK_IS_TRIVIAL:
      return (trivial_type_p (type1));

    case CPTK_IS_TRIVIALLY_ASSIGNABLE:
      return is_trivially_xible (MODIFY_EXPR, type1, type2);

    case CPTK_IS_TRIVIALLY_CONSTRUCTIBLE:
      return is_trivially_xible (INIT_EXPR, type1, type2);

    case CPTK_IS_TRIVIALLY_COPYABLE:
      return (trivially_copyable_p (type1));

    case CPTK_IS_UNION:
      return (type_code1 == UNION_TYPE);

    default:
      gcc_unreachable ();
      return false;
    }
}

/* If TYPE is an array of unknown bound, or (possibly cv-qualified)
   void, or a complete type, returns true, otherwise false.  */

static bool
check_trait_type (tree type)
{
  if (type == NULL_TREE)
    return true;

  if (TREE_CODE (type) == TREE_LIST)
    return (check_trait_type (TREE_VALUE (type))
	    && check_trait_type (TREE_CHAIN (type)));

  if (TREE_CODE (type) == ARRAY_TYPE && !TYPE_DOMAIN (type)
      && COMPLETE_TYPE_P (TREE_TYPE (type)))
    return true;

  if (VOID_TYPE_P (type))
    return true;

  return !!complete_type_or_else (strip_array_types (type), NULL_TREE);
}

/* Process a trait expression.  */

tree
finish_trait_expr (cp_trait_kind kind, tree type1, tree type2)
{
  if (type1 == error_mark_node
      || type2 == error_mark_node)
    return error_mark_node;

  if (processing_template_decl)
    {
      tree trait_expr = make_node (TRAIT_EXPR);
      TREE_TYPE (trait_expr) = boolean_type_node;
      TRAIT_EXPR_TYPE1 (trait_expr) = type1;
      TRAIT_EXPR_TYPE2 (trait_expr) = type2;
      TRAIT_EXPR_KIND (trait_expr) = kind;
      return trait_expr;
    }

  switch (kind)
    {
    case CPTK_HAS_NOTHROW_ASSIGN:
    case CPTK_HAS_TRIVIAL_ASSIGN:
    case CPTK_HAS_NOTHROW_CONSTRUCTOR:
    case CPTK_HAS_TRIVIAL_CONSTRUCTOR:
    case CPTK_HAS_NOTHROW_COPY:
    case CPTK_HAS_TRIVIAL_COPY:
    case CPTK_HAS_TRIVIAL_DESTRUCTOR:
    case CPTK_HAS_UNIQUE_OBJ_REPRESENTATIONS:
    case CPTK_HAS_VIRTUAL_DESTRUCTOR:
    case CPTK_IS_ABSTRACT:
    case CPTK_IS_EMPTY:
    case CPTK_IS_FINAL:
    case CPTK_IS_LITERAL_TYPE:
    case CPTK_IS_POD:
    case CPTK_IS_POLYMORPHIC:
    case CPTK_IS_STD_LAYOUT:
    case CPTK_IS_TRIVIAL:
    case CPTK_IS_TRIVIALLY_COPYABLE:
      if (!check_trait_type (type1))
	return error_mark_node;
      break;

    case CPTK_IS_TRIVIALLY_ASSIGNABLE:
    case CPTK_IS_TRIVIALLY_CONSTRUCTIBLE:
      if (!check_trait_type (type1)
	  || !check_trait_type (type2))
	return error_mark_node;
      break;

    case CPTK_IS_BASE_OF:
      if (NON_UNION_CLASS_TYPE_P (type1) && NON_UNION_CLASS_TYPE_P (type2)
	  && !same_type_ignoring_top_level_qualifiers_p (type1, type2)
	  && !complete_type_or_else (type2, NULL_TREE))
	/* We already issued an error.  */
	return error_mark_node;
      break;

    case CPTK_IS_CLASS:
    case CPTK_IS_ENUM:
    case CPTK_IS_UNION:
    case CPTK_IS_SAME_AS:
      break;

    default:
      gcc_unreachable ();
    }

  return (trait_expr_value (kind, type1, type2)
	  ? boolean_true_node : boolean_false_node);
}

/* Do-nothing variants of functions to handle pragma FLOAT_CONST_DECIMAL64,
   which is ignored for C++.  */

void
set_float_const_decimal64 (void)
{
}

void
clear_float_const_decimal64 (void)
{
}

bool
float_const_decimal64_p (void)
{
  return 0;
}


/* Return true if T designates the implied `this' parameter.  */

bool
is_this_parameter (tree t)
{
  if (!DECL_P (t) || DECL_NAME (t) != this_identifier)
    return false;
  gcc_assert (TREE_CODE (t) == PARM_DECL || is_capture_proxy (t)
	      || (cp_binding_oracle && TREE_CODE (t) == VAR_DECL));
  return true;
}

/* Insert the deduced return type for an auto function.  */

void
apply_deduced_return_type (tree fco, tree return_type)
{
  tree result;

  if (return_type == error_mark_node)
    return;

  if (LAMBDA_FUNCTION_P (fco))
    {
      tree lambda = CLASSTYPE_LAMBDA_EXPR (current_class_type);
      LAMBDA_EXPR_RETURN_TYPE (lambda) = return_type;
    }

  if (DECL_CONV_FN_P (fco))
    DECL_NAME (fco) = mangle_conv_op_name_for_type (return_type);

  TREE_TYPE (fco) = change_return_type (return_type, TREE_TYPE (fco));

  result = DECL_RESULT (fco);
  if (result == NULL_TREE)
    return;
  if (TREE_TYPE (result) == return_type)
    return;

  if (!processing_template_decl && !VOID_TYPE_P (return_type)
      && !complete_type_or_else (return_type, NULL_TREE))
    return;

  /* We already have a DECL_RESULT from start_preparsed_function.
     Now we need to redo the work it and allocate_struct_function
     did to reflect the new type.  */
  gcc_assert (current_function_decl == fco);
  result = build_decl (input_location, RESULT_DECL, NULL_TREE,
		       TYPE_MAIN_VARIANT (return_type));
  DECL_ARTIFICIAL (result) = 1;
  DECL_IGNORED_P (result) = 1;
  cp_apply_type_quals_to_decl (cp_type_quals (return_type),
                               result);

  DECL_RESULT (fco) = result;

  if (!processing_template_decl)
    {
      bool aggr = aggregate_value_p (result, fco);
#ifdef PCC_STATIC_STRUCT_RETURN
      cfun->returns_pcc_struct = aggr;
#endif
      cfun->returns_struct = aggr;
    }

}

/* DECL is a local variable or parameter from the surrounding scope of a
   lambda-expression.  Returns the decltype for a use of the capture field
   for DECL even if it hasn't been captured yet.  */

static tree
capture_decltype (tree decl)
{
  tree lam = CLASSTYPE_LAMBDA_EXPR (DECL_CONTEXT (current_function_decl));
  /* FIXME do lookup instead of list walk? */
  tree cap = value_member (decl, LAMBDA_EXPR_CAPTURE_LIST (lam));
  tree type;

  if (cap)
    type = TREE_TYPE (TREE_PURPOSE (cap));
  else
    switch (LAMBDA_EXPR_DEFAULT_CAPTURE_MODE (lam))
      {
      case CPLD_NONE:
	error ("%qD is not captured", decl);
	return error_mark_node;

      case CPLD_COPY:
	type = TREE_TYPE (decl);
	if (TREE_CODE (type) == REFERENCE_TYPE
	    && TREE_CODE (TREE_TYPE (type)) != FUNCTION_TYPE)
	  type = TREE_TYPE (type);
	break;

      case CPLD_REFERENCE:
	type = TREE_TYPE (decl);
	if (TREE_CODE (type) != REFERENCE_TYPE)
	  type = build_reference_type (TREE_TYPE (decl));
	break;

      default:
	gcc_unreachable ();
      }

  if (TREE_CODE (type) != REFERENCE_TYPE)
    {
      if (!LAMBDA_EXPR_MUTABLE_P (lam))
	type = cp_build_qualified_type (type, (cp_type_quals (type)
					       |TYPE_QUAL_CONST));
      type = build_reference_type (type);
    }
  return type;
}

/* Build a unary fold expression of EXPR over OP. If IS_RIGHT is true,
   this is a right unary fold. Otherwise it is a left unary fold. */

static tree
finish_unary_fold_expr (tree expr, int op, tree_code dir)
{
  // Build a pack expansion (assuming expr has pack type).
  if (!uses_parameter_packs (expr))
    {
      error_at (location_of (expr), "operand of fold expression has no "
		"unexpanded parameter packs");
      return error_mark_node;
    }
  tree pack = make_pack_expansion (expr);

  // Build the fold expression.
  tree code = build_int_cstu (integer_type_node, abs (op));
  tree fold = build_min (dir, unknown_type_node, code, pack);
  FOLD_EXPR_MODIFY_P (fold) = (op < 0);
  return fold;
}

tree
finish_left_unary_fold_expr (tree expr, int op)
{
  return finish_unary_fold_expr (expr, op, UNARY_LEFT_FOLD_EXPR);
}

tree
finish_right_unary_fold_expr (tree expr, int op)
{
  return finish_unary_fold_expr (expr, op, UNARY_RIGHT_FOLD_EXPR);
}

/* Build a binary fold expression over EXPR1 and EXPR2. The
   associativity of the fold is determined by EXPR1 and EXPR2 (whichever
   has an unexpanded parameter pack). */

tree
finish_binary_fold_expr (tree pack, tree init, int op, tree_code dir)
{
  pack = make_pack_expansion (pack);
  tree code = build_int_cstu (integer_type_node, abs (op));
  tree fold = build_min (dir, unknown_type_node, code, pack, init);
  FOLD_EXPR_MODIFY_P (fold) = (op < 0);
  return fold;
}

tree
finish_binary_fold_expr (tree expr1, tree expr2, int op)
{
  // Determine which expr has an unexpanded parameter pack and
  // set the pack and initial term.
  bool pack1 = uses_parameter_packs (expr1);
  bool pack2 = uses_parameter_packs (expr2);
  if (pack1 && !pack2)
    return finish_binary_fold_expr (expr1, expr2, op, BINARY_RIGHT_FOLD_EXPR);
  else if (pack2 && !pack1)
    return finish_binary_fold_expr (expr2, expr1, op, BINARY_LEFT_FOLD_EXPR);
  else
    {
      if (pack1)
        error ("both arguments in binary fold have unexpanded parameter packs");
      else
        error ("no unexpanded parameter packs in binary fold");
    }
  return error_mark_node;
}

/* Finish __builtin_launder (arg).  */

tree
finish_builtin_launder (location_t loc, tree arg, tsubst_flags_t complain)
{
  tree orig_arg = arg;
  if (!type_dependent_expression_p (arg))
    arg = decay_conversion (arg, complain);
  if (error_operand_p (arg))
    return error_mark_node;
  if (!type_dependent_expression_p (arg)
      && TREE_CODE (TREE_TYPE (arg)) != POINTER_TYPE)
    {
      error_at (loc, "non-pointer argument to %<__builtin_launder%>");
      return error_mark_node;
    }
  if (processing_template_decl)
    arg = orig_arg;
  return build_call_expr_internal_loc (loc, IFN_LAUNDER,
				       TREE_TYPE (arg), 1, arg);
}

#include "gt-cp-semantics.h"<|MERGE_RESOLUTION|>--- conflicted
+++ resolved
@@ -7116,21 +7116,12 @@
 		      /* Zero is used to indicate '*', we permit you
 			 to get there via an ICE of value zero.  */
 		      t = maybe_constant_value (t);
-<<<<<<< HEAD
-		      if (TREE_CODE (t) != INTEGER_CST
-			  || !tree_fits_shwi_p (t)
-			  || tree_to_shwi (t) < 0)
-			{
-			  error_at (OMP_CLAUSE_LOCATION (c),
-				    "%<tile%> argument needs positive integral constant");
-=======
 		      if (!tree_fits_shwi_p (t)
 			  || tree_to_shwi (t) < 0)
 			{
 			  error_at (OMP_CLAUSE_LOCATION (c),
 				    "%<tile%> argument needs positive "
 				    "integral constant");
->>>>>>> 719a7570
 			  remove = true;
 			}
 		    }
@@ -8036,13 +8027,9 @@
   gcc_assert (TREE_VEC_LENGTH (declv) == TREE_VEC_LENGTH (incrv));
   if (TREE_VEC_LENGTH (declv) > 1)
     {
-<<<<<<< HEAD
-      tree c = omp_find_clause (clauses, OMP_CLAUSE_TILE);
-=======
       tree c;
 
       c = omp_find_clause (clauses, OMP_CLAUSE_TILE);
->>>>>>> 719a7570
       if (c)
 	collapse = list_length (OMP_CLAUSE_TILE_LIST (c));
       else

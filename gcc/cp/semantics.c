/* Perform the semantic phase of parsing, i.e., the process of
   building tree structure, checking semantic consistency, and
   building RTL.  These routines are used both during actual parsing
   and during the instantiation of template functions.

   Copyright (C) 1998-2016 Free Software Foundation, Inc.
   Written by Mark Mitchell (mmitchell@usa.net) based on code found
   formerly in parse.y and pt.c.

   This file is part of GCC.

   GCC is free software; you can redistribute it and/or modify it
   under the terms of the GNU General Public License as published by
   the Free Software Foundation; either version 3, or (at your option)
   any later version.

   GCC is distributed in the hope that it will be useful, but
   WITHOUT ANY WARRANTY; without even the implied warranty of
   MERCHANTABILITY or FITNESS FOR A PARTICULAR PURPOSE.  See the GNU
   General Public License for more details.

You should have received a copy of the GNU General Public License
along with GCC; see the file COPYING3.  If not see
<http://www.gnu.org/licenses/>.  */

#include "config.h"
#include "system.h"
#include "coretypes.h"
#include "target.h"
#include "bitmap.h"
#include "cp-tree.h"
#include "stringpool.h"
#include "cgraph.h"
#include "stmt.h"
#include "varasm.h"
#include "stor-layout.h"
#include "c-family/c-objc.h"
#include "tree-inline.h"
#include "intl.h"
#include "tree-iterator.h"
#include "omp-low.h"
#include "convert.h"
#include "gomp-constants.h"

/* There routines provide a modular interface to perform many parsing
   operations.  They may therefore be used during actual parsing, or
   during template instantiation, which may be regarded as a
   degenerate form of parsing.  */

static tree maybe_convert_cond (tree);
static tree finalize_nrv_r (tree *, int *, void *);
static tree capture_decltype (tree);

/* Used for OpenMP non-static data member privatization.  */

static hash_map<tree, tree> *omp_private_member_map;
static vec<tree> omp_private_member_vec;
static bool omp_private_member_ignore_next;


/* Deferred Access Checking Overview
   ---------------------------------

   Most C++ expressions and declarations require access checking
   to be performed during parsing.  However, in several cases,
   this has to be treated differently.

   For member declarations, access checking has to be deferred
   until more information about the declaration is known.  For
   example:

     class A {
	 typedef int X;
       public:
	 X f();
     };

     A::X A::f();
     A::X g();

   When we are parsing the function return type `A::X', we don't
   really know if this is allowed until we parse the function name.

   Furthermore, some contexts require that access checking is
   never performed at all.  These include class heads, and template
   instantiations.

   Typical use of access checking functions is described here:

   1. When we enter a context that requires certain access checking
      mode, the function `push_deferring_access_checks' is called with
      DEFERRING argument specifying the desired mode.  Access checking
      may be performed immediately (dk_no_deferred), deferred
      (dk_deferred), or not performed (dk_no_check).

   2. When a declaration such as a type, or a variable, is encountered,
      the function `perform_or_defer_access_check' is called.  It
      maintains a vector of all deferred checks.

   3. The global `current_class_type' or `current_function_decl' is then
      setup by the parser.  `enforce_access' relies on these information
      to check access.

   4. Upon exiting the context mentioned in step 1,
      `perform_deferred_access_checks' is called to check all declaration
      stored in the vector. `pop_deferring_access_checks' is then
      called to restore the previous access checking mode.

      In case of parsing error, we simply call `pop_deferring_access_checks'
      without `perform_deferred_access_checks'.  */

struct GTY(()) deferred_access {
  /* A vector representing name-lookups for which we have deferred
     checking access controls.  We cannot check the accessibility of
     names used in a decl-specifier-seq until we know what is being
     declared because code like:

       class A {
	 class B {};
	 B* f();
       }

       A::B* A::f() { return 0; }

     is valid, even though `A::B' is not generally accessible.  */
  vec<deferred_access_check, va_gc> * GTY(()) deferred_access_checks;

  /* The current mode of access checks.  */
  enum deferring_kind deferring_access_checks_kind;

};

/* Data for deferred access checking.  */
static GTY(()) vec<deferred_access, va_gc> *deferred_access_stack;
static GTY(()) unsigned deferred_access_no_check;

/* Save the current deferred access states and start deferred
   access checking iff DEFER_P is true.  */

void
push_deferring_access_checks (deferring_kind deferring)
{
  /* For context like template instantiation, access checking
     disabling applies to all nested context.  */
  if (deferred_access_no_check || deferring == dk_no_check)
    deferred_access_no_check++;
  else
    {
      deferred_access e = {NULL, deferring};
      vec_safe_push (deferred_access_stack, e);
    }
}

/* Save the current deferred access states and start deferred access
   checking, continuing the set of deferred checks in CHECKS.  */

void
reopen_deferring_access_checks (vec<deferred_access_check, va_gc> * checks)
{
  push_deferring_access_checks (dk_deferred);
  if (!deferred_access_no_check)
    deferred_access_stack->last().deferred_access_checks = checks;
}

/* Resume deferring access checks again after we stopped doing
   this previously.  */

void
resume_deferring_access_checks (void)
{
  if (!deferred_access_no_check)
    deferred_access_stack->last().deferring_access_checks_kind = dk_deferred;
}

/* Stop deferring access checks.  */

void
stop_deferring_access_checks (void)
{
  if (!deferred_access_no_check)
    deferred_access_stack->last().deferring_access_checks_kind = dk_no_deferred;
}

/* Discard the current deferred access checks and restore the
   previous states.  */

void
pop_deferring_access_checks (void)
{
  if (deferred_access_no_check)
    deferred_access_no_check--;
  else
    deferred_access_stack->pop ();
}

/* Returns a TREE_LIST representing the deferred checks.
   The TREE_PURPOSE of each node is the type through which the
   access occurred; the TREE_VALUE is the declaration named.
   */

vec<deferred_access_check, va_gc> *
get_deferred_access_checks (void)
{
  if (deferred_access_no_check)
    return NULL;
  else
    return (deferred_access_stack->last().deferred_access_checks);
}

/* Take current deferred checks and combine with the
   previous states if we also defer checks previously.
   Otherwise perform checks now.  */

void
pop_to_parent_deferring_access_checks (void)
{
  if (deferred_access_no_check)
    deferred_access_no_check--;
  else
    {
      vec<deferred_access_check, va_gc> *checks;
      deferred_access *ptr;

      checks = (deferred_access_stack->last ().deferred_access_checks);

      deferred_access_stack->pop ();
      ptr = &deferred_access_stack->last ();
      if (ptr->deferring_access_checks_kind == dk_no_deferred)
	{
	  /* Check access.  */
	  perform_access_checks (checks, tf_warning_or_error);
	}
      else
	{
	  /* Merge with parent.  */
	  int i, j;
	  deferred_access_check *chk, *probe;

	  FOR_EACH_VEC_SAFE_ELT (checks, i, chk)
	    {
	      FOR_EACH_VEC_SAFE_ELT (ptr->deferred_access_checks, j, probe)
		{
		  if (probe->binfo == chk->binfo &&
		      probe->decl == chk->decl &&
		      probe->diag_decl == chk->diag_decl)
		    goto found;
		}
	      /* Insert into parent's checks.  */
	      vec_safe_push (ptr->deferred_access_checks, *chk);
	    found:;
	    }
	}
    }
}

/* Perform the access checks in CHECKS.  The TREE_PURPOSE of each node
   is the BINFO indicating the qualifying scope used to access the
   DECL node stored in the TREE_VALUE of the node.  If CHECKS is empty
   or we aren't in SFINAE context or all the checks succeed return TRUE,
   otherwise FALSE.  */

bool
perform_access_checks (vec<deferred_access_check, va_gc> *checks,
		       tsubst_flags_t complain)
{
  int i;
  deferred_access_check *chk;
  location_t loc = input_location;
  bool ok = true;

  if (!checks)
    return true;

  FOR_EACH_VEC_SAFE_ELT (checks, i, chk)
    {
      input_location = chk->loc;
      ok &= enforce_access (chk->binfo, chk->decl, chk->diag_decl, complain);
    }

  input_location = loc;
  return (complain & tf_error) ? true : ok;
}

/* Perform the deferred access checks.

   After performing the checks, we still have to keep the list
   `deferred_access_stack->deferred_access_checks' since we may want
   to check access for them again later in a different context.
   For example:

     class A {
       typedef int X;
       static X a;
     };
     A::X A::a, x;	// No error for `A::a', error for `x'

   We have to perform deferred access of `A::X', first with `A::a',
   next with `x'.  Return value like perform_access_checks above.  */

bool
perform_deferred_access_checks (tsubst_flags_t complain)
{
  return perform_access_checks (get_deferred_access_checks (), complain);
}

/* Defer checking the accessibility of DECL, when looked up in
   BINFO. DIAG_DECL is the declaration to use to print diagnostics.
   Return value like perform_access_checks above.  */

bool
perform_or_defer_access_check (tree binfo, tree decl, tree diag_decl,
			       tsubst_flags_t complain)
{
  int i;
  deferred_access *ptr;
  deferred_access_check *chk;


  /* Exit if we are in a context that no access checking is performed.
     */
  if (deferred_access_no_check)
    return true;

  gcc_assert (TREE_CODE (binfo) == TREE_BINFO);

  ptr = &deferred_access_stack->last ();

  /* If we are not supposed to defer access checks, just check now.  */
  if (ptr->deferring_access_checks_kind == dk_no_deferred)
    {
      bool ok = enforce_access (binfo, decl, diag_decl, complain);
      return (complain & tf_error) ? true : ok;
    }

  /* See if we are already going to perform this check.  */
  FOR_EACH_VEC_SAFE_ELT (ptr->deferred_access_checks, i, chk)
    {
      if (chk->decl == decl && chk->binfo == binfo &&
	  chk->diag_decl == diag_decl)
	{
	  return true;
	}
    }
  /* If not, record the check.  */
  deferred_access_check new_access = {binfo, decl, diag_decl, input_location};
  vec_safe_push (ptr->deferred_access_checks, new_access);

  return true;
}

/* Returns nonzero if the current statement is a full expression,
   i.e. temporaries created during that statement should be destroyed
   at the end of the statement.  */

int
stmts_are_full_exprs_p (void)
{
  return current_stmt_tree ()->stmts_are_full_exprs_p;
}

/* T is a statement.  Add it to the statement-tree.  This is the C++
   version.  The C/ObjC frontends have a slightly different version of
   this function.  */

tree
add_stmt (tree t)
{
  enum tree_code code = TREE_CODE (t);

  if (EXPR_P (t) && code != LABEL_EXPR)
    {
      if (!EXPR_HAS_LOCATION (t))
	SET_EXPR_LOCATION (t, input_location);

      /* When we expand a statement-tree, we must know whether or not the
	 statements are full-expressions.  We record that fact here.  */
      STMT_IS_FULL_EXPR_P (t) = stmts_are_full_exprs_p ();
    }

  if (code == LABEL_EXPR || code == CASE_LABEL_EXPR)
    STATEMENT_LIST_HAS_LABEL (cur_stmt_list) = 1;

  /* Add T to the statement-tree.  Non-side-effect statements need to be
     recorded during statement expressions.  */
  gcc_checking_assert (!stmt_list_stack->is_empty ());
  append_to_statement_list_force (t, &cur_stmt_list);

  return t;
}

/* Returns the stmt_tree to which statements are currently being added.  */

stmt_tree
current_stmt_tree (void)
{
  return (cfun
	  ? &cfun->language->base.x_stmt_tree
	  : &scope_chain->x_stmt_tree);
}

/* If statements are full expressions, wrap STMT in a CLEANUP_POINT_EXPR.  */

static tree
maybe_cleanup_point_expr (tree expr)
{
  if (!processing_template_decl && stmts_are_full_exprs_p ())
    expr = fold_build_cleanup_point_expr (TREE_TYPE (expr), expr);
  return expr;
}

/* Like maybe_cleanup_point_expr except have the type of the new expression be
   void so we don't need to create a temporary variable to hold the inner
   expression.  The reason why we do this is because the original type might be
   an aggregate and we cannot create a temporary variable for that type.  */

tree
maybe_cleanup_point_expr_void (tree expr)
{
  if (!processing_template_decl && stmts_are_full_exprs_p ())
    expr = fold_build_cleanup_point_expr (void_type_node, expr);
  return expr;
}



/* Create a declaration statement for the declaration given by the DECL.  */

void
add_decl_expr (tree decl)
{
  tree r = build_stmt (input_location, DECL_EXPR, decl);
  if (DECL_INITIAL (decl)
      || (DECL_SIZE (decl) && TREE_SIDE_EFFECTS (DECL_SIZE (decl))))
    r = maybe_cleanup_point_expr_void (r);
  add_stmt (r);
}

/* Finish a scope.  */

tree
do_poplevel (tree stmt_list)
{
  tree block = NULL;

  if (stmts_are_full_exprs_p ())
    block = poplevel (kept_level_p (), 1, 0);

  stmt_list = pop_stmt_list (stmt_list);

  if (!processing_template_decl)
    {
      stmt_list = c_build_bind_expr (input_location, block, stmt_list);
      /* ??? See c_end_compound_stmt re statement expressions.  */
    }

  return stmt_list;
}

/* Begin a new scope.  */

static tree
do_pushlevel (scope_kind sk)
{
  tree ret = push_stmt_list ();
  if (stmts_are_full_exprs_p ())
    begin_scope (sk, NULL);
  return ret;
}

/* Queue a cleanup.  CLEANUP is an expression/statement to be executed
   when the current scope is exited.  EH_ONLY is true when this is not
   meant to apply to normal control flow transfer.  */

void
push_cleanup (tree decl, tree cleanup, bool eh_only)
{
  tree stmt = build_stmt (input_location, CLEANUP_STMT, NULL, cleanup, decl);
  CLEANUP_EH_ONLY (stmt) = eh_only;
  add_stmt (stmt);
  CLEANUP_BODY (stmt) = push_stmt_list ();
}

/* Simple infinite loop tracking for -Wreturn-type.  We keep a stack of all
   the current loops, represented by 'NULL_TREE' if we've seen a possible
   exit, and 'error_mark_node' if not.  This is currently used only to
   suppress the warning about a function with no return statements, and
   therefore we don't bother noting returns as possible exits.  We also
   don't bother with gotos.  */

static void
begin_maybe_infinite_loop (tree cond)
{
  /* Only track this while parsing a function, not during instantiation.  */
  if (!cfun || (DECL_TEMPLATE_INSTANTIATION (current_function_decl)
		&& !processing_template_decl))
    return;
  bool maybe_infinite = true;
  if (cond)
    {
      cond = fold_non_dependent_expr (cond);
      maybe_infinite = integer_nonzerop (cond);
    }
  vec_safe_push (cp_function_chain->infinite_loops,
		 maybe_infinite ? error_mark_node : NULL_TREE);

}

/* A break is a possible exit for the current loop.  */

void
break_maybe_infinite_loop (void)
{
  if (!cfun)
    return;
  cp_function_chain->infinite_loops->last() = NULL_TREE;
}

/* If we reach the end of the loop without seeing a possible exit, we have
   an infinite loop.  */

static void
end_maybe_infinite_loop (tree cond)
{
  if (!cfun || (DECL_TEMPLATE_INSTANTIATION (current_function_decl)
		&& !processing_template_decl))
    return;
  tree current = cp_function_chain->infinite_loops->pop();
  if (current != NULL_TREE)
    {
      cond = fold_non_dependent_expr (cond);
      if (integer_nonzerop (cond))
	current_function_infinite_loop = 1;
    }
}


/* Begin a conditional that might contain a declaration.  When generating
   normal code, we want the declaration to appear before the statement
   containing the conditional.  When generating template code, we want the
   conditional to be rendered as the raw DECL_EXPR.  */

static void
begin_cond (tree *cond_p)
{
  if (processing_template_decl)
    *cond_p = push_stmt_list ();
}

/* Finish such a conditional.  */

static void
finish_cond (tree *cond_p, tree expr)
{
  if (processing_template_decl)
    {
      tree cond = pop_stmt_list (*cond_p);

      if (expr == NULL_TREE)
	/* Empty condition in 'for'.  */
	gcc_assert (empty_expr_stmt_p (cond));
      else if (check_for_bare_parameter_packs (expr))
        expr = error_mark_node;
      else if (!empty_expr_stmt_p (cond))
	expr = build2 (COMPOUND_EXPR, TREE_TYPE (expr), cond, expr);
    }
  *cond_p = expr;
}

/* If *COND_P specifies a conditional with a declaration, transform the
   loop such that
	    while (A x = 42) { }
	    for (; A x = 42;) { }
   becomes
	    while (true) { A x = 42; if (!x) break; }
	    for (;;) { A x = 42; if (!x) break; }
   The statement list for BODY will be empty if the conditional did
   not declare anything.  */

static void
simplify_loop_decl_cond (tree *cond_p, tree body)
{
  tree cond, if_stmt;

  if (!TREE_SIDE_EFFECTS (body))
    return;

  cond = *cond_p;
  *cond_p = boolean_true_node;

  if_stmt = begin_if_stmt ();
  cond = cp_build_unary_op (TRUTH_NOT_EXPR, cond, 0, tf_warning_or_error);
  finish_if_stmt_cond (cond, if_stmt);
  finish_break_stmt ();
  finish_then_clause (if_stmt);
  finish_if_stmt (if_stmt);
}

/* Finish a goto-statement.  */

tree
finish_goto_stmt (tree destination)
{
  if (identifier_p (destination))
    destination = lookup_label (destination);

  /* We warn about unused labels with -Wunused.  That means we have to
     mark the used labels as used.  */
  if (TREE_CODE (destination) == LABEL_DECL)
    TREE_USED (destination) = 1;
  else
    {
      if (check_no_cilk (destination,
	 "Cilk array notation cannot be used as a computed goto expression",
	 "%<_Cilk_spawn%> statement cannot be used as a computed goto expression"))
	destination = error_mark_node;
      destination = mark_rvalue_use (destination);
      if (!processing_template_decl)
	{
	  destination = cp_convert (ptr_type_node, destination,
				    tf_warning_or_error);
	  if (error_operand_p (destination))
	    return NULL_TREE;
	  destination
	    = fold_build_cleanup_point_expr (TREE_TYPE (destination),
					     destination);
	}
    }

  check_goto (destination);

  return add_stmt (build_stmt (input_location, GOTO_EXPR, destination));
}

/* COND is the condition-expression for an if, while, etc.,
   statement.  Convert it to a boolean value, if appropriate.
   In addition, verify sequence points if -Wsequence-point is enabled.  */

static tree
maybe_convert_cond (tree cond)
{
  /* Empty conditions remain empty.  */
  if (!cond)
    return NULL_TREE;

  /* Wait until we instantiate templates before doing conversion.  */
  if (processing_template_decl)
    return cond;

  if (warn_sequence_point)
    verify_sequence_points (cond);

  /* Do the conversion.  */
  cond = convert_from_reference (cond);

  if (TREE_CODE (cond) == MODIFY_EXPR
      && !TREE_NO_WARNING (cond)
      && warn_parentheses)
    {
      warning (OPT_Wparentheses,
	       "suggest parentheses around assignment used as truth value");
      TREE_NO_WARNING (cond) = 1;
    }

  return condition_conversion (cond);
}

/* Finish an expression-statement, whose EXPRESSION is as indicated.  */

tree
finish_expr_stmt (tree expr)
{
  tree r = NULL_TREE;

  if (expr != NULL_TREE)
    {
      /* If we ran into a problem, make sure we complained.  */
      gcc_assert (expr != error_mark_node || seen_error ());

      if (!processing_template_decl)
	{
	  if (warn_sequence_point)
	    verify_sequence_points (expr);
	  expr = convert_to_void (expr, ICV_STATEMENT, tf_warning_or_error);
	}
      else if (!type_dependent_expression_p (expr))
	convert_to_void (build_non_dependent_expr (expr), ICV_STATEMENT, 
                         tf_warning_or_error);

      if (check_for_bare_parameter_packs (expr))
        expr = error_mark_node;

      /* Simplification of inner statement expressions, compound exprs,
	 etc can result in us already having an EXPR_STMT.  */
      if (TREE_CODE (expr) != CLEANUP_POINT_EXPR)
	{
	  if (TREE_CODE (expr) != EXPR_STMT)
	    expr = build_stmt (input_location, EXPR_STMT, expr);
	  expr = maybe_cleanup_point_expr_void (expr);
	}

      r = add_stmt (expr);
    }

  return r;
}


/* Begin an if-statement.  Returns a newly created IF_STMT if
   appropriate.  */

tree
begin_if_stmt (void)
{
  tree r, scope;
  scope = do_pushlevel (sk_cond);
  r = build_stmt (input_location, IF_STMT, NULL_TREE,
		  NULL_TREE, NULL_TREE, scope);
  begin_cond (&IF_COND (r));
  return r;
}

/* Process the COND of an if-statement, which may be given by
   IF_STMT.  */

void
finish_if_stmt_cond (tree cond, tree if_stmt)
{
  finish_cond (&IF_COND (if_stmt), maybe_convert_cond (cond));
  add_stmt (if_stmt);
  THEN_CLAUSE (if_stmt) = push_stmt_list ();
}

/* Finish the then-clause of an if-statement, which may be given by
   IF_STMT.  */

tree
finish_then_clause (tree if_stmt)
{
  THEN_CLAUSE (if_stmt) = pop_stmt_list (THEN_CLAUSE (if_stmt));
  return if_stmt;
}

/* Begin the else-clause of an if-statement.  */

void
begin_else_clause (tree if_stmt)
{
  ELSE_CLAUSE (if_stmt) = push_stmt_list ();
}

/* Finish the else-clause of an if-statement, which may be given by
   IF_STMT.  */

void
finish_else_clause (tree if_stmt)
{
  ELSE_CLAUSE (if_stmt) = pop_stmt_list (ELSE_CLAUSE (if_stmt));
}

/* Finish an if-statement.  */

void
finish_if_stmt (tree if_stmt)
{
  tree scope = IF_SCOPE (if_stmt);
  IF_SCOPE (if_stmt) = NULL;
  add_stmt (do_poplevel (scope));
}

/* Begin a while-statement.  Returns a newly created WHILE_STMT if
   appropriate.  */

tree
begin_while_stmt (void)
{
  tree r;
  r = build_stmt (input_location, WHILE_STMT, NULL_TREE, NULL_TREE);
  add_stmt (r);
  WHILE_BODY (r) = do_pushlevel (sk_block);
  begin_cond (&WHILE_COND (r));
  return r;
}

/* Process the COND of a while-statement, which may be given by
   WHILE_STMT.  */

void
finish_while_stmt_cond (tree cond, tree while_stmt, bool ivdep)
{
  if (check_no_cilk (cond,
      "Cilk array notation cannot be used as a condition for while statement",
      "%<_Cilk_spawn%> statement cannot be used as a condition for while statement"))
    cond = error_mark_node;
  cond = maybe_convert_cond (cond);
  finish_cond (&WHILE_COND (while_stmt), cond);
  begin_maybe_infinite_loop (cond);
  if (ivdep && cond != error_mark_node)
    WHILE_COND (while_stmt) = build2 (ANNOTATE_EXPR,
				      TREE_TYPE (WHILE_COND (while_stmt)),
				      WHILE_COND (while_stmt),
				      build_int_cst (integer_type_node,
						     annot_expr_ivdep_kind));
  simplify_loop_decl_cond (&WHILE_COND (while_stmt), WHILE_BODY (while_stmt));
}

/* Finish a while-statement, which may be given by WHILE_STMT.  */

void
finish_while_stmt (tree while_stmt)
{
  end_maybe_infinite_loop (boolean_true_node);
  WHILE_BODY (while_stmt) = do_poplevel (WHILE_BODY (while_stmt));
}

/* Begin a do-statement.  Returns a newly created DO_STMT if
   appropriate.  */

tree
begin_do_stmt (void)
{
  tree r = build_stmt (input_location, DO_STMT, NULL_TREE, NULL_TREE);
  begin_maybe_infinite_loop (boolean_true_node);
  add_stmt (r);
  DO_BODY (r) = push_stmt_list ();
  return r;
}

/* Finish the body of a do-statement, which may be given by DO_STMT.  */

void
finish_do_body (tree do_stmt)
{
  tree body = DO_BODY (do_stmt) = pop_stmt_list (DO_BODY (do_stmt));

  if (TREE_CODE (body) == STATEMENT_LIST && STATEMENT_LIST_TAIL (body))
    body = STATEMENT_LIST_TAIL (body)->stmt;

  if (IS_EMPTY_STMT (body))
    warning (OPT_Wempty_body,
            "suggest explicit braces around empty body in %<do%> statement");
}

/* Finish a do-statement, which may be given by DO_STMT, and whose
   COND is as indicated.  */

void
finish_do_stmt (tree cond, tree do_stmt, bool ivdep)
{
  if (check_no_cilk (cond,
  "Cilk array notation cannot be used as a condition for a do-while statement",
  "%<_Cilk_spawn%> statement cannot be used as a condition for a do-while statement"))
    cond = error_mark_node;
  cond = maybe_convert_cond (cond);
  end_maybe_infinite_loop (cond);
  if (ivdep && cond != error_mark_node)
    cond = build2 (ANNOTATE_EXPR, TREE_TYPE (cond), cond,
		   build_int_cst (integer_type_node, annot_expr_ivdep_kind));
  DO_COND (do_stmt) = cond;
}

/* Finish a return-statement.  The EXPRESSION returned, if any, is as
   indicated.  */

tree
finish_return_stmt (tree expr)
{
  tree r;
  bool no_warning;

  expr = check_return_expr (expr, &no_warning);

  if (error_operand_p (expr)
      || (flag_openmp && !check_omp_return ()))
    {
      /* Suppress -Wreturn-type for this function.  */
      if (warn_return_type)
	TREE_NO_WARNING (current_function_decl) = true;
      return error_mark_node;
    }

  if (!processing_template_decl)
    {
      if (warn_sequence_point)
	verify_sequence_points (expr);
      
      if (DECL_DESTRUCTOR_P (current_function_decl)
	  || (DECL_CONSTRUCTOR_P (current_function_decl)
	      && targetm.cxx.cdtor_returns_this ()))
	{
	  /* Similarly, all destructors must run destructors for
	     base-classes before returning.  So, all returns in a
	     destructor get sent to the DTOR_LABEL; finish_function emits
	     code to return a value there.  */
	  return finish_goto_stmt (cdtor_label);
	}
    }

  r = build_stmt (input_location, RETURN_EXPR, expr);
  TREE_NO_WARNING (r) |= no_warning;
  r = maybe_cleanup_point_expr_void (r);
  r = add_stmt (r);

  return r;
}

/* Begin the scope of a for-statement or a range-for-statement.
   Both the returned trees are to be used in a call to
   begin_for_stmt or begin_range_for_stmt.  */

tree
begin_for_scope (tree *init)
{
  tree scope = NULL_TREE;
  if (flag_new_for_scope > 0)
    scope = do_pushlevel (sk_for);

  if (processing_template_decl)
    *init = push_stmt_list ();
  else
    *init = NULL_TREE;

  return scope;
}

/* Begin a for-statement.  Returns a new FOR_STMT.
   SCOPE and INIT should be the return of begin_for_scope,
   or both NULL_TREE  */

tree
begin_for_stmt (tree scope, tree init)
{
  tree r;

  r = build_stmt (input_location, FOR_STMT, NULL_TREE, NULL_TREE,
		  NULL_TREE, NULL_TREE, NULL_TREE);

  if (scope == NULL_TREE)
    {
      gcc_assert (!init || !(flag_new_for_scope > 0));
      if (!init)
	scope = begin_for_scope (&init);
    }
  FOR_INIT_STMT (r) = init;
  FOR_SCOPE (r) = scope;

  return r;
}

/* Finish the for-init-statement of a for-statement, which may be
   given by FOR_STMT.  */

void
finish_for_init_stmt (tree for_stmt)
{
  if (processing_template_decl)
    FOR_INIT_STMT (for_stmt) = pop_stmt_list (FOR_INIT_STMT (for_stmt));
  add_stmt (for_stmt);
  FOR_BODY (for_stmt) = do_pushlevel (sk_block);
  begin_cond (&FOR_COND (for_stmt));
}

/* Finish the COND of a for-statement, which may be given by
   FOR_STMT.  */

void
finish_for_cond (tree cond, tree for_stmt, bool ivdep)
{
  if (check_no_cilk (cond,
	 "Cilk array notation cannot be used in a condition for a for-loop",
	 "%<_Cilk_spawn%> statement cannot be used in a condition for a for-loop"))
    cond = error_mark_node;
  cond = maybe_convert_cond (cond);
  finish_cond (&FOR_COND (for_stmt), cond);
  begin_maybe_infinite_loop (cond);
  if (ivdep && cond != error_mark_node)
    FOR_COND (for_stmt) = build2 (ANNOTATE_EXPR,
				  TREE_TYPE (FOR_COND (for_stmt)),
				  FOR_COND (for_stmt),
				  build_int_cst (integer_type_node,
						 annot_expr_ivdep_kind));
  simplify_loop_decl_cond (&FOR_COND (for_stmt), FOR_BODY (for_stmt));
}

/* Finish the increment-EXPRESSION in a for-statement, which may be
   given by FOR_STMT.  */

void
finish_for_expr (tree expr, tree for_stmt)
{
  if (!expr)
    return;
  /* If EXPR is an overloaded function, issue an error; there is no
     context available to use to perform overload resolution.  */
  if (type_unknown_p (expr))
    {
      cxx_incomplete_type_error (expr, TREE_TYPE (expr));
      expr = error_mark_node;
    }
  if (!processing_template_decl)
    {
      if (warn_sequence_point)
	verify_sequence_points (expr);
      expr = convert_to_void (expr, ICV_THIRD_IN_FOR,
                              tf_warning_or_error);
    }
  else if (!type_dependent_expression_p (expr))
    convert_to_void (build_non_dependent_expr (expr), ICV_THIRD_IN_FOR,
                     tf_warning_or_error);
  expr = maybe_cleanup_point_expr_void (expr);
  if (check_for_bare_parameter_packs (expr))
    expr = error_mark_node;
  FOR_EXPR (for_stmt) = expr;
}

/* Finish the body of a for-statement, which may be given by
   FOR_STMT.  The increment-EXPR for the loop must be
   provided.
   It can also finish RANGE_FOR_STMT. */

void
finish_for_stmt (tree for_stmt)
{
  end_maybe_infinite_loop (boolean_true_node);

  if (TREE_CODE (for_stmt) == RANGE_FOR_STMT)
    RANGE_FOR_BODY (for_stmt) = do_poplevel (RANGE_FOR_BODY (for_stmt));
  else
    FOR_BODY (for_stmt) = do_poplevel (FOR_BODY (for_stmt));

  /* Pop the scope for the body of the loop.  */
  if (flag_new_for_scope > 0)
    {
      tree scope;
      tree *scope_ptr = (TREE_CODE (for_stmt) == RANGE_FOR_STMT
			 ? &RANGE_FOR_SCOPE (for_stmt)
			 : &FOR_SCOPE (for_stmt));
      scope = *scope_ptr;
      *scope_ptr = NULL;
      add_stmt (do_poplevel (scope));
    }
}

/* Begin a range-for-statement.  Returns a new RANGE_FOR_STMT.
   SCOPE and INIT should be the return of begin_for_scope,
   or both NULL_TREE  .
   To finish it call finish_for_stmt(). */

tree
begin_range_for_stmt (tree scope, tree init)
{
  tree r;

  begin_maybe_infinite_loop (boolean_false_node);

  r = build_stmt (input_location, RANGE_FOR_STMT,
		  NULL_TREE, NULL_TREE, NULL_TREE, NULL_TREE);

  if (scope == NULL_TREE)
    {
      gcc_assert (!init || !(flag_new_for_scope > 0));
      if (!init)
	scope = begin_for_scope (&init);
    }

  /* RANGE_FOR_STMTs do not use nor save the init tree, so we
     pop it now.  */
  if (init)
    pop_stmt_list (init);
  RANGE_FOR_SCOPE (r) = scope;

  return r;
}

/* Finish the head of a range-based for statement, which may
   be given by RANGE_FOR_STMT. DECL must be the declaration
   and EXPR must be the loop expression. */

void
finish_range_for_decl (tree range_for_stmt, tree decl, tree expr)
{
  RANGE_FOR_DECL (range_for_stmt) = decl;
  RANGE_FOR_EXPR (range_for_stmt) = expr;
  add_stmt (range_for_stmt);
  RANGE_FOR_BODY (range_for_stmt) = do_pushlevel (sk_block);
}

/* Finish a break-statement.  */

tree
finish_break_stmt (void)
{
  /* In switch statements break is sometimes stylistically used after
     a return statement.  This can lead to spurious warnings about
     control reaching the end of a non-void function when it is
     inlined.  Note that we are calling block_may_fallthru with
     language specific tree nodes; this works because
     block_may_fallthru returns true when given something it does not
     understand.  */
  if (!block_may_fallthru (cur_stmt_list))
    return void_node;
  return add_stmt (build_stmt (input_location, BREAK_STMT));
}

/* Finish a continue-statement.  */

tree
finish_continue_stmt (void)
{
  return add_stmt (build_stmt (input_location, CONTINUE_STMT));
}

/* Begin a switch-statement.  Returns a new SWITCH_STMT if
   appropriate.  */

tree
begin_switch_stmt (void)
{
  tree r, scope;

  scope = do_pushlevel (sk_cond);
  r = build_stmt (input_location, SWITCH_STMT, NULL_TREE, NULL_TREE, NULL_TREE, scope);

  begin_cond (&SWITCH_STMT_COND (r));

  return r;
}

/* Finish the cond of a switch-statement.  */

void
finish_switch_cond (tree cond, tree switch_stmt)
{
  tree orig_type = NULL;

  if (check_no_cilk (cond,
	"Cilk array notation cannot be used as a condition for switch statement",
	"%<_Cilk_spawn%> statement cannot be used as a condition for switch statement"))
    cond = error_mark_node;

  if (!processing_template_decl)
    {
      /* Convert the condition to an integer or enumeration type.  */
      cond = build_expr_type_conversion (WANT_INT | WANT_ENUM, cond, true);
      if (cond == NULL_TREE)
	{
	  error ("switch quantity not an integer");
	  cond = error_mark_node;
	}
      /* We want unlowered type here to handle enum bit-fields.  */
      orig_type = unlowered_expr_type (cond);
      if (TREE_CODE (orig_type) != ENUMERAL_TYPE)
	orig_type = TREE_TYPE (cond);
      if (cond != error_mark_node)
	{
	  /* [stmt.switch]

	     Integral promotions are performed.  */
	  cond = perform_integral_promotions (cond);
	  cond = maybe_cleanup_point_expr (cond);
	}
    }
  if (check_for_bare_parameter_packs (cond))
    cond = error_mark_node;
  else if (!processing_template_decl && warn_sequence_point)
    verify_sequence_points (cond);

  finish_cond (&SWITCH_STMT_COND (switch_stmt), cond);
  SWITCH_STMT_TYPE (switch_stmt) = orig_type;
  add_stmt (switch_stmt);
  push_switch (switch_stmt);
  SWITCH_STMT_BODY (switch_stmt) = push_stmt_list ();
}

/* Finish the body of a switch-statement, which may be given by
   SWITCH_STMT.  The COND to switch on is indicated.  */

void
finish_switch_stmt (tree switch_stmt)
{
  tree scope;

  SWITCH_STMT_BODY (switch_stmt) =
    pop_stmt_list (SWITCH_STMT_BODY (switch_stmt));
  pop_switch ();

  scope = SWITCH_STMT_SCOPE (switch_stmt);
  SWITCH_STMT_SCOPE (switch_stmt) = NULL;
  add_stmt (do_poplevel (scope));
}

/* Begin a try-block.  Returns a newly-created TRY_BLOCK if
   appropriate.  */

tree
begin_try_block (void)
{
  tree r = build_stmt (input_location, TRY_BLOCK, NULL_TREE, NULL_TREE);
  add_stmt (r);
  TRY_STMTS (r) = push_stmt_list ();
  return r;
}

/* Likewise, for a function-try-block.  The block returned in
   *COMPOUND_STMT is an artificial outer scope, containing the
   function-try-block.  */

tree
begin_function_try_block (tree *compound_stmt)
{
  tree r;
  /* This outer scope does not exist in the C++ standard, but we need
     a place to put __FUNCTION__ and similar variables.  */
  *compound_stmt = begin_compound_stmt (0);
  r = begin_try_block ();
  FN_TRY_BLOCK_P (r) = 1;
  return r;
}

/* Finish a try-block, which may be given by TRY_BLOCK.  */

void
finish_try_block (tree try_block)
{
  TRY_STMTS (try_block) = pop_stmt_list (TRY_STMTS (try_block));
  TRY_HANDLERS (try_block) = push_stmt_list ();
}

/* Finish the body of a cleanup try-block, which may be given by
   TRY_BLOCK.  */

void
finish_cleanup_try_block (tree try_block)
{
  TRY_STMTS (try_block) = pop_stmt_list (TRY_STMTS (try_block));
}

/* Finish an implicitly generated try-block, with a cleanup is given
   by CLEANUP.  */

void
finish_cleanup (tree cleanup, tree try_block)
{
  TRY_HANDLERS (try_block) = cleanup;
  CLEANUP_P (try_block) = 1;
}

/* Likewise, for a function-try-block.  */

void
finish_function_try_block (tree try_block)
{
  finish_try_block (try_block);
  /* FIXME : something queer about CTOR_INITIALIZER somehow following
     the try block, but moving it inside.  */
  in_function_try_handler = 1;
}

/* Finish a handler-sequence for a try-block, which may be given by
   TRY_BLOCK.  */

void
finish_handler_sequence (tree try_block)
{
  TRY_HANDLERS (try_block) = pop_stmt_list (TRY_HANDLERS (try_block));
  check_handlers (TRY_HANDLERS (try_block));
}

/* Finish the handler-seq for a function-try-block, given by
   TRY_BLOCK.  COMPOUND_STMT is the outer block created by
   begin_function_try_block.  */

void
finish_function_handler_sequence (tree try_block, tree compound_stmt)
{
  in_function_try_handler = 0;
  finish_handler_sequence (try_block);
  finish_compound_stmt (compound_stmt);
}

/* Begin a handler.  Returns a HANDLER if appropriate.  */

tree
begin_handler (void)
{
  tree r;

  r = build_stmt (input_location, HANDLER, NULL_TREE, NULL_TREE);
  add_stmt (r);

  /* Create a binding level for the eh_info and the exception object
     cleanup.  */
  HANDLER_BODY (r) = do_pushlevel (sk_catch);

  return r;
}

/* Finish the handler-parameters for a handler, which may be given by
   HANDLER.  DECL is the declaration for the catch parameter, or NULL
   if this is a `catch (...)' clause.  */

void
finish_handler_parms (tree decl, tree handler)
{
  tree type = NULL_TREE;
  if (processing_template_decl)
    {
      if (decl)
	{
	  decl = pushdecl (decl);
	  decl = push_template_decl (decl);
	  HANDLER_PARMS (handler) = decl;
	  type = TREE_TYPE (decl);
	}
    }
  else
    type = expand_start_catch_block (decl);
  HANDLER_TYPE (handler) = type;
}

/* Finish a handler, which may be given by HANDLER.  The BLOCKs are
   the return value from the matching call to finish_handler_parms.  */

void
finish_handler (tree handler)
{
  if (!processing_template_decl)
    expand_end_catch_block ();
  HANDLER_BODY (handler) = do_poplevel (HANDLER_BODY (handler));
}

/* Begin a compound statement.  FLAGS contains some bits that control the
   behavior and context.  If BCS_NO_SCOPE is set, the compound statement
   does not define a scope.  If BCS_FN_BODY is set, this is the outermost
   block of a function.  If BCS_TRY_BLOCK is set, this is the block
   created on behalf of a TRY statement.  Returns a token to be passed to
   finish_compound_stmt.  */

tree
begin_compound_stmt (unsigned int flags)
{
  tree r;

  if (flags & BCS_NO_SCOPE)
    {
      r = push_stmt_list ();
      STATEMENT_LIST_NO_SCOPE (r) = 1;

      /* Normally, we try hard to keep the BLOCK for a statement-expression.
	 But, if it's a statement-expression with a scopeless block, there's
	 nothing to keep, and we don't want to accidentally keep a block
	 *inside* the scopeless block.  */
      keep_next_level (false);
    }
  else
    {
      scope_kind sk = sk_block;
      if (flags & BCS_TRY_BLOCK)
	sk = sk_try;
      else if (flags & BCS_TRANSACTION)
	sk = sk_transaction;
      r = do_pushlevel (sk);
    }

  /* When processing a template, we need to remember where the braces were,
     so that we can set up identical scopes when instantiating the template
     later.  BIND_EXPR is a handy candidate for this.
     Note that do_poplevel won't create a BIND_EXPR itself here (and thus
     result in nested BIND_EXPRs), since we don't build BLOCK nodes when
     processing templates.  */
  if (processing_template_decl)
    {
      r = build3 (BIND_EXPR, NULL, NULL, r, NULL);
      BIND_EXPR_TRY_BLOCK (r) = (flags & BCS_TRY_BLOCK) != 0;
      BIND_EXPR_BODY_BLOCK (r) = (flags & BCS_FN_BODY) != 0;
      TREE_SIDE_EFFECTS (r) = 1;
    }

  return r;
}

/* Finish a compound-statement, which is given by STMT.  */

void
finish_compound_stmt (tree stmt)
{
  if (TREE_CODE (stmt) == BIND_EXPR)
    {
      tree body = do_poplevel (BIND_EXPR_BODY (stmt));
      /* If the STATEMENT_LIST is empty and this BIND_EXPR isn't special,
	 discard the BIND_EXPR so it can be merged with the containing
	 STATEMENT_LIST.  */
      if (TREE_CODE (body) == STATEMENT_LIST
	  && STATEMENT_LIST_HEAD (body) == NULL
	  && !BIND_EXPR_BODY_BLOCK (stmt)
	  && !BIND_EXPR_TRY_BLOCK (stmt))
	stmt = body;
      else
	BIND_EXPR_BODY (stmt) = body;
    }
  else if (STATEMENT_LIST_NO_SCOPE (stmt))
    stmt = pop_stmt_list (stmt);
  else
    {
      /* Destroy any ObjC "super" receivers that may have been
	 created.  */
      objc_clear_super_receiver ();

      stmt = do_poplevel (stmt);
    }

  /* ??? See c_end_compound_stmt wrt statement expressions.  */
  add_stmt (stmt);
}

/* Finish an asm-statement, whose components are a STRING, some
   OUTPUT_OPERANDS, some INPUT_OPERANDS, some CLOBBERS and some
   LABELS.  Also note whether the asm-statement should be
   considered volatile.  */

tree
finish_asm_stmt (int volatile_p, tree string, tree output_operands,
		 tree input_operands, tree clobbers, tree labels)
{
  tree r;
  tree t;
  int ninputs = list_length (input_operands);
  int noutputs = list_length (output_operands);

  if (!processing_template_decl)
    {
      const char *constraint;
      const char **oconstraints;
      bool allows_mem, allows_reg, is_inout;
      tree operand;
      int i;

      oconstraints = XALLOCAVEC (const char *, noutputs);

      string = resolve_asm_operand_names (string, output_operands,
					  input_operands, labels);

      for (i = 0, t = output_operands; t; t = TREE_CHAIN (t), ++i)
	{
	  operand = TREE_VALUE (t);

	  /* ??? Really, this should not be here.  Users should be using a
	     proper lvalue, dammit.  But there's a long history of using
	     casts in the output operands.  In cases like longlong.h, this
	     becomes a primitive form of typechecking -- if the cast can be
	     removed, then the output operand had a type of the proper width;
	     otherwise we'll get an error.  Gross, but ...  */
	  STRIP_NOPS (operand);

	  operand = mark_lvalue_use (operand);

	  if (!lvalue_or_else (operand, lv_asm, tf_warning_or_error))
	    operand = error_mark_node;

	  if (operand != error_mark_node
	      && (TREE_READONLY (operand)
		  || CP_TYPE_CONST_P (TREE_TYPE (operand))
		  /* Functions are not modifiable, even though they are
		     lvalues.  */
		  || TREE_CODE (TREE_TYPE (operand)) == FUNCTION_TYPE
		  || TREE_CODE (TREE_TYPE (operand)) == METHOD_TYPE
		  /* If it's an aggregate and any field is const, then it is
		     effectively const.  */
		  || (CLASS_TYPE_P (TREE_TYPE (operand))
		      && C_TYPE_FIELDS_READONLY (TREE_TYPE (operand)))))
	    cxx_readonly_error (operand, lv_asm);

	  constraint = TREE_STRING_POINTER (TREE_VALUE (TREE_PURPOSE (t)));
	  oconstraints[i] = constraint;

	  if (parse_output_constraint (&constraint, i, ninputs, noutputs,
				       &allows_mem, &allows_reg, &is_inout))
	    {
	      /* If the operand is going to end up in memory,
		 mark it addressable.  */
	      if (!allows_reg && !cxx_mark_addressable (operand))
		operand = error_mark_node;
	    }
	  else
	    operand = error_mark_node;

	  TREE_VALUE (t) = operand;
	}

      for (i = 0, t = input_operands; t; ++i, t = TREE_CHAIN (t))
	{
	  constraint = TREE_STRING_POINTER (TREE_VALUE (TREE_PURPOSE (t)));
	  bool constraint_parsed
	    = parse_input_constraint (&constraint, i, ninputs, noutputs, 0,   
				      oconstraints, &allows_mem, &allows_reg);
	  /* If the operand is going to end up in memory, don't call
	     decay_conversion.  */
	  if (constraint_parsed && !allows_reg && allows_mem)
	    operand = mark_lvalue_use (TREE_VALUE (t));
	  else
	    operand = decay_conversion (TREE_VALUE (t), tf_warning_or_error);

	  /* If the type of the operand hasn't been determined (e.g.,
	     because it involves an overloaded function), then issue
	     an error message.  There's no context available to
	     resolve the overloading.  */
	  if (TREE_TYPE (operand) == unknown_type_node)
	    {
	      error ("type of asm operand %qE could not be determined",
		     TREE_VALUE (t));
	      operand = error_mark_node;
	    }

	  if (constraint_parsed)
	    {
	      /* If the operand is going to end up in memory,
		 mark it addressable.  */
	      if (!allows_reg && allows_mem)
		{
		  /* Strip the nops as we allow this case.  FIXME, this really
		     should be rejected or made deprecated.  */
		  STRIP_NOPS (operand);
		  if (!cxx_mark_addressable (operand))
		    operand = error_mark_node;
		}
	      else if (!allows_reg && !allows_mem)
		{
		  /* If constraint allows neither register nor memory,
		     try harder to get a constant.  */
		  tree constop = maybe_constant_value (operand);
		  if (TREE_CONSTANT (constop))
		    operand = constop;
		}
	    }
	  else
	    operand = error_mark_node;

	  TREE_VALUE (t) = operand;
	}
    }

  r = build_stmt (input_location, ASM_EXPR, string,
		  output_operands, input_operands,
		  clobbers, labels);
  ASM_VOLATILE_P (r) = volatile_p || noutputs == 0;
  r = maybe_cleanup_point_expr_void (r);
  return add_stmt (r);
}

/* Finish a label with the indicated NAME.  Returns the new label.  */

tree
finish_label_stmt (tree name)
{
  tree decl = define_label (input_location, name);

  if (decl == error_mark_node)
    return error_mark_node;

  add_stmt (build_stmt (input_location, LABEL_EXPR, decl));

  return decl;
}

/* Finish a series of declarations for local labels.  G++ allows users
   to declare "local" labels, i.e., labels with scope.  This extension
   is useful when writing code involving statement-expressions.  */

void
finish_label_decl (tree name)
{
  if (!at_function_scope_p ())
    {
      error ("__label__ declarations are only allowed in function scopes");
      return;
    }

  add_decl_expr (declare_local_label (name));
}

/* When DECL goes out of scope, make sure that CLEANUP is executed.  */

void
finish_decl_cleanup (tree decl, tree cleanup)
{
  push_cleanup (decl, cleanup, false);
}

/* If the current scope exits with an exception, run CLEANUP.  */

void
finish_eh_cleanup (tree cleanup)
{
  push_cleanup (NULL, cleanup, true);
}

/* The MEM_INITS is a list of mem-initializers, in reverse of the
   order they were written by the user.  Each node is as for
   emit_mem_initializers.  */

void
finish_mem_initializers (tree mem_inits)
{
  /* Reorder the MEM_INITS so that they are in the order they appeared
     in the source program.  */
  mem_inits = nreverse (mem_inits);

  if (processing_template_decl)
    {
      tree mem;

      for (mem = mem_inits; mem; mem = TREE_CHAIN (mem))
        {
          /* If the TREE_PURPOSE is a TYPE_PACK_EXPANSION, skip the
             check for bare parameter packs in the TREE_VALUE, because
             any parameter packs in the TREE_VALUE have already been
             bound as part of the TREE_PURPOSE.  See
             make_pack_expansion for more information.  */
          if (TREE_CODE (TREE_PURPOSE (mem)) != TYPE_PACK_EXPANSION
              && check_for_bare_parameter_packs (TREE_VALUE (mem)))
            TREE_VALUE (mem) = error_mark_node;
        }

      add_stmt (build_min_nt_loc (UNKNOWN_LOCATION,
				  CTOR_INITIALIZER, mem_inits));
    }
  else
    emit_mem_initializers (mem_inits);
}

/* Obfuscate EXPR if it looks like an id-expression or member access so
   that the call to finish_decltype in do_auto_deduction will give the
   right result.  */

tree
force_paren_expr (tree expr)
{
  /* This is only needed for decltype(auto) in C++14.  */
  if (cxx_dialect < cxx14)
    return expr;

  /* If we're in unevaluated context, we can't be deducing a
     return/initializer type, so we don't need to mess with this.  */
  if (cp_unevaluated_operand)
    return expr;

  if (!DECL_P (expr) && TREE_CODE (expr) != COMPONENT_REF
      && TREE_CODE (expr) != SCOPE_REF)
    return expr;

  if (TREE_CODE (expr) == COMPONENT_REF
      || TREE_CODE (expr) == SCOPE_REF)
    REF_PARENTHESIZED_P (expr) = true;
  else if (type_dependent_expression_p (expr))
    expr = build1 (PAREN_EXPR, TREE_TYPE (expr), expr);
  else if (VAR_P (expr) && DECL_HARD_REGISTER (expr))
    /* We can't bind a hard register variable to a reference.  */;
  else
    {
      cp_lvalue_kind kind = lvalue_kind (expr);
      if ((kind & ~clk_class) != clk_none)
	{
	  tree type = unlowered_expr_type (expr);
	  bool rval = !!(kind & clk_rvalueref);
	  type = cp_build_reference_type (type, rval);
	  /* This inhibits warnings in, eg, cxx_mark_addressable
	     (c++/60955).  */
	  warning_sentinel s (extra_warnings);
	  expr = build_static_cast (type, expr, tf_error);
	  if (expr != error_mark_node)
	    REF_PARENTHESIZED_P (expr) = true;
	}
    }

  return expr;
}

/* If T is an id-expression obfuscated by force_paren_expr, undo the
   obfuscation and return the underlying id-expression.  Otherwise
   return T.  */

tree
maybe_undo_parenthesized_ref (tree t)
{
  if (cxx_dialect >= cxx14
      && INDIRECT_REF_P (t)
      && REF_PARENTHESIZED_P (t))
    {
      t = TREE_OPERAND (t, 0);
      while (TREE_CODE (t) == NON_LVALUE_EXPR
	     || TREE_CODE (t) == NOP_EXPR)
	t = TREE_OPERAND (t, 0);

      gcc_assert (TREE_CODE (t) == ADDR_EXPR
		  || TREE_CODE (t) == STATIC_CAST_EXPR);
      t = TREE_OPERAND (t, 0);
    }

  return t;
}

/* Finish a parenthesized expression EXPR.  */

cp_expr
finish_parenthesized_expr (cp_expr expr)
{
  if (EXPR_P (expr))
    /* This inhibits warnings in c_common_truthvalue_conversion.  */
    TREE_NO_WARNING (expr) = 1;

  if (TREE_CODE (expr) == OFFSET_REF
      || TREE_CODE (expr) == SCOPE_REF)
    /* [expr.unary.op]/3 The qualified id of a pointer-to-member must not be
       enclosed in parentheses.  */
    PTRMEM_OK_P (expr) = 0;

  if (TREE_CODE (expr) == STRING_CST)
    PAREN_STRING_LITERAL_P (expr) = 1;

  expr = cp_expr (force_paren_expr (expr), expr.get_location ());

  return expr;
}

/* Finish a reference to a non-static data member (DECL) that is not
   preceded by `.' or `->'.  */

tree
finish_non_static_data_member (tree decl, tree object, tree qualifying_scope)
{
  gcc_assert (TREE_CODE (decl) == FIELD_DECL);
  bool try_omp_private = !object && omp_private_member_map;
  tree ret;

  if (!object)
    {
      tree scope = qualifying_scope;
      if (scope == NULL_TREE)
	scope = context_for_name_lookup (decl);
      object = maybe_dummy_object (scope, NULL);
    }

  object = maybe_resolve_dummy (object, true);
  if (object == error_mark_node)
    return error_mark_node;

  /* DR 613/850: Can use non-static data members without an associated
     object in sizeof/decltype/alignof.  */
  if (is_dummy_object (object) && cp_unevaluated_operand == 0
      && (!processing_template_decl || !current_class_ref))
    {
      if (current_function_decl
	  && DECL_STATIC_FUNCTION_P (current_function_decl))
	error ("invalid use of member %qD in static member function", decl);
      else
	error ("invalid use of non-static data member %qD", decl);
      inform (DECL_SOURCE_LOCATION (decl), "declared here");

      return error_mark_node;
    }

  if (current_class_ptr)
    TREE_USED (current_class_ptr) = 1;
  if (processing_template_decl && !qualifying_scope)
    {
      tree type = TREE_TYPE (decl);

      if (TREE_CODE (type) == REFERENCE_TYPE)
	/* Quals on the object don't matter.  */;
      else if (PACK_EXPANSION_P (type))
	/* Don't bother trying to represent this.  */
	type = NULL_TREE;
      else
	{
	  /* Set the cv qualifiers.  */
	  int quals = cp_type_quals (TREE_TYPE (object));

	  if (DECL_MUTABLE_P (decl))
	    quals &= ~TYPE_QUAL_CONST;

	  quals |= cp_type_quals (TREE_TYPE (decl));
	  type = cp_build_qualified_type (type, quals);
	}

      ret = (convert_from_reference
	      (build_min (COMPONENT_REF, type, object, decl, NULL_TREE)));
    }
  /* If PROCESSING_TEMPLATE_DECL is nonzero here, then
     QUALIFYING_SCOPE is also non-null.  Wrap this in a SCOPE_REF
     for now.  */
  else if (processing_template_decl)
    ret = build_qualified_name (TREE_TYPE (decl),
				qualifying_scope,
				decl,
				/*template_p=*/false);
  else
    {
      tree access_type = TREE_TYPE (object);

      perform_or_defer_access_check (TYPE_BINFO (access_type), decl,
				     decl, tf_warning_or_error);

      /* If the data member was named `C::M', convert `*this' to `C'
	 first.  */
      if (qualifying_scope)
	{
	  tree binfo = NULL_TREE;
	  object = build_scoped_ref (object, qualifying_scope,
				     &binfo);
	}

      ret = build_class_member_access_expr (object, decl,
					    /*access_path=*/NULL_TREE,
					    /*preserve_reference=*/false,
					    tf_warning_or_error);
    }
  if (try_omp_private)
    {
      tree *v = omp_private_member_map->get (decl);
      if (v)
	ret = convert_from_reference (*v);
    }
  return ret;
}

/* If we are currently parsing a template and we encountered a typedef
   TYPEDEF_DECL that is being accessed though CONTEXT, this function
   adds the typedef to a list tied to the current template.
   At template instantiation time, that list is walked and access check
   performed for each typedef.
   LOCATION is the location of the usage point of TYPEDEF_DECL.  */

void
add_typedef_to_current_template_for_access_check (tree typedef_decl,
                                                  tree context,
						  location_t location)
{
    tree template_info = NULL;
    tree cs = current_scope ();

    if (!is_typedef_decl (typedef_decl)
	|| !context
	|| !CLASS_TYPE_P (context)
	|| !cs)
      return;

    if (CLASS_TYPE_P (cs) || TREE_CODE (cs) == FUNCTION_DECL)
      template_info = get_template_info (cs);

    if (template_info
	&& TI_TEMPLATE (template_info)
	&& !currently_open_class (context))
      append_type_to_template_for_access_check (cs, typedef_decl,
						context, location);
}

/* DECL was the declaration to which a qualified-id resolved.  Issue
   an error message if it is not accessible.  If OBJECT_TYPE is
   non-NULL, we have just seen `x->' or `x.' and OBJECT_TYPE is the
   type of `*x', or `x', respectively.  If the DECL was named as
   `A::B' then NESTED_NAME_SPECIFIER is `A'.  */

void
check_accessibility_of_qualified_id (tree decl,
				     tree object_type,
				     tree nested_name_specifier)
{
  tree scope;
  tree qualifying_type = NULL_TREE;

  /* If we are parsing a template declaration and if decl is a typedef,
     add it to a list tied to the template.
     At template instantiation time, that list will be walked and
     access check performed.  */
  add_typedef_to_current_template_for_access_check (decl,
						    nested_name_specifier
						    ? nested_name_specifier
						    : DECL_CONTEXT (decl),
						    input_location);

  /* If we're not checking, return immediately.  */
  if (deferred_access_no_check)
    return;

  /* Determine the SCOPE of DECL.  */
  scope = context_for_name_lookup (decl);
  /* If the SCOPE is not a type, then DECL is not a member.  */
  if (!TYPE_P (scope))
    return;
  /* Compute the scope through which DECL is being accessed.  */
  if (object_type
      /* OBJECT_TYPE might not be a class type; consider:

	   class A { typedef int I; };
	   I *p;
	   p->A::I::~I();

	 In this case, we will have "A::I" as the DECL, but "I" as the
	 OBJECT_TYPE.  */
      && CLASS_TYPE_P (object_type)
      && DERIVED_FROM_P (scope, object_type))
    /* If we are processing a `->' or `.' expression, use the type of the
       left-hand side.  */
    qualifying_type = object_type;
  else if (nested_name_specifier)
    {
      /* If the reference is to a non-static member of the
	 current class, treat it as if it were referenced through
	 `this'.  */
      tree ct;
      if (DECL_NONSTATIC_MEMBER_P (decl)
	  && current_class_ptr
	  && DERIVED_FROM_P (scope, ct = current_nonlambda_class_type ()))
	qualifying_type = ct;
      /* Otherwise, use the type indicated by the
	 nested-name-specifier.  */
      else
	qualifying_type = nested_name_specifier;
    }
  else
    /* Otherwise, the name must be from the current class or one of
       its bases.  */
    qualifying_type = currently_open_derived_class (scope);

  if (qualifying_type 
      /* It is possible for qualifying type to be a TEMPLATE_TYPE_PARM
	 or similar in a default argument value.  */
      && CLASS_TYPE_P (qualifying_type)
      && !dependent_type_p (qualifying_type))
    perform_or_defer_access_check (TYPE_BINFO (qualifying_type), decl,
				   decl, tf_warning_or_error);
}

/* EXPR is the result of a qualified-id.  The QUALIFYING_CLASS was the
   class named to the left of the "::" operator.  DONE is true if this
   expression is a complete postfix-expression; it is false if this
   expression is followed by '->', '[', '(', etc.  ADDRESS_P is true
   iff this expression is the operand of '&'.  TEMPLATE_P is true iff
   the qualified-id was of the form "A::template B".  TEMPLATE_ARG_P
   is true iff this qualified name appears as a template argument.  */

tree
finish_qualified_id_expr (tree qualifying_class,
			  tree expr,
			  bool done,
			  bool address_p,
			  bool template_p,
			  bool template_arg_p,
			  tsubst_flags_t complain)
{
  gcc_assert (TYPE_P (qualifying_class));

  if (error_operand_p (expr))
    return error_mark_node;

  if ((DECL_P (expr) || BASELINK_P (expr))
      && !mark_used (expr, complain))
    return error_mark_node;

  if (template_p)
    {
      if (TREE_CODE (expr) == UNBOUND_CLASS_TEMPLATE)
	/* cp_parser_lookup_name thought we were looking for a type,
	   but we're actually looking for a declaration.  */
	expr = build_qualified_name (/*type*/NULL_TREE,
				     TYPE_CONTEXT (expr),
				     TYPE_IDENTIFIER (expr),
				     /*template_p*/true);
      else
	check_template_keyword (expr);
    }

  /* If EXPR occurs as the operand of '&', use special handling that
     permits a pointer-to-member.  */
  if (address_p && done)
    {
      if (TREE_CODE (expr) == SCOPE_REF)
	expr = TREE_OPERAND (expr, 1);
      expr = build_offset_ref (qualifying_class, expr,
			       /*address_p=*/true, complain);
      return expr;
    }

  /* No need to check access within an enum.  */
  if (TREE_CODE (qualifying_class) == ENUMERAL_TYPE)
    return expr;

  /* Within the scope of a class, turn references to non-static
     members into expression of the form "this->...".  */
  if (template_arg_p)
    /* But, within a template argument, we do not want make the
       transformation, as there is no "this" pointer.  */
    ;
  else if (TREE_CODE (expr) == FIELD_DECL)
    {
      push_deferring_access_checks (dk_no_check);
      expr = finish_non_static_data_member (expr, NULL_TREE,
					    qualifying_class);
      pop_deferring_access_checks ();
    }
  else if (BASELINK_P (expr) && !processing_template_decl)
    {
      /* See if any of the functions are non-static members.  */
      /* If so, the expression may be relative to 'this'.  */
      if (!shared_member_p (expr)
	  && current_class_ptr
	  && DERIVED_FROM_P (qualifying_class,
			     current_nonlambda_class_type ()))
	expr = (build_class_member_access_expr
		(maybe_dummy_object (qualifying_class, NULL),
		 expr,
		 BASELINK_ACCESS_BINFO (expr),
		 /*preserve_reference=*/false,
		 complain));
      else if (done)
	/* The expression is a qualified name whose address is not
	   being taken.  */
	expr = build_offset_ref (qualifying_class, expr, /*address_p=*/false,
				 complain);
    }
  else if (BASELINK_P (expr))
    ;
  else
    {
      /* In a template, return a SCOPE_REF for most qualified-ids
	 so that we can check access at instantiation time.  But if
	 we're looking at a member of the current instantiation, we
	 know we have access and building up the SCOPE_REF confuses
	 non-type template argument handling.  */
      if (processing_template_decl
	  && !currently_open_class (qualifying_class))
	expr = build_qualified_name (TREE_TYPE (expr),
				     qualifying_class, expr,
				     template_p);

      expr = convert_from_reference (expr);
    }

  return expr;
}

/* Begin a statement-expression.  The value returned must be passed to
   finish_stmt_expr.  */

tree
begin_stmt_expr (void)
{
  return push_stmt_list ();
}

/* Process the final expression of a statement expression. EXPR can be
   NULL, if the final expression is empty.  Return a STATEMENT_LIST
   containing all the statements in the statement-expression, or
   ERROR_MARK_NODE if there was an error.  */

tree
finish_stmt_expr_expr (tree expr, tree stmt_expr)
{
  if (error_operand_p (expr))
    {
      /* The type of the statement-expression is the type of the last
         expression.  */
      TREE_TYPE (stmt_expr) = error_mark_node;
      return error_mark_node;
    }

  /* If the last statement does not have "void" type, then the value
     of the last statement is the value of the entire expression.  */
  if (expr)
    {
      tree type = TREE_TYPE (expr);

      if (processing_template_decl)
	{
	  expr = build_stmt (input_location, EXPR_STMT, expr);
	  expr = add_stmt (expr);
	  /* Mark the last statement so that we can recognize it as such at
	     template-instantiation time.  */
	  EXPR_STMT_STMT_EXPR_RESULT (expr) = 1;
	}
      else if (VOID_TYPE_P (type))
	{
	  /* Just treat this like an ordinary statement.  */
	  expr = finish_expr_stmt (expr);
	}
      else
	{
	  /* It actually has a value we need to deal with.  First, force it
	     to be an rvalue so that we won't need to build up a copy
	     constructor call later when we try to assign it to something.  */
	  expr = force_rvalue (expr, tf_warning_or_error);
	  if (error_operand_p (expr))
	    return error_mark_node;

	  /* Update for array-to-pointer decay.  */
	  type = TREE_TYPE (expr);

	  /* Wrap it in a CLEANUP_POINT_EXPR and add it to the list like a
	     normal statement, but don't convert to void or actually add
	     the EXPR_STMT.  */
	  if (TREE_CODE (expr) != CLEANUP_POINT_EXPR)
	    expr = maybe_cleanup_point_expr (expr);
	  add_stmt (expr);
	}

      /* The type of the statement-expression is the type of the last
	 expression.  */
      TREE_TYPE (stmt_expr) = type;
    }

  return stmt_expr;
}

/* Finish a statement-expression.  EXPR should be the value returned
   by the previous begin_stmt_expr.  Returns an expression
   representing the statement-expression.  */

tree
finish_stmt_expr (tree stmt_expr, bool has_no_scope)
{
  tree type;
  tree result;

  if (error_operand_p (stmt_expr))
    {
      pop_stmt_list (stmt_expr);
      return error_mark_node;
    }

  gcc_assert (TREE_CODE (stmt_expr) == STATEMENT_LIST);

  type = TREE_TYPE (stmt_expr);
  result = pop_stmt_list (stmt_expr);
  TREE_TYPE (result) = type;

  if (processing_template_decl)
    {
      result = build_min (STMT_EXPR, type, result);
      TREE_SIDE_EFFECTS (result) = 1;
      STMT_EXPR_NO_SCOPE (result) = has_no_scope;
    }
  else if (CLASS_TYPE_P (type))
    {
      /* Wrap the statement-expression in a TARGET_EXPR so that the
	 temporary object created by the final expression is destroyed at
	 the end of the full-expression containing the
	 statement-expression.  */
      result = force_target_expr (type, result, tf_warning_or_error);
    }

  return result;
}

/* Returns the expression which provides the value of STMT_EXPR.  */

tree
stmt_expr_value_expr (tree stmt_expr)
{
  tree t = STMT_EXPR_STMT (stmt_expr);

  if (TREE_CODE (t) == BIND_EXPR)
    t = BIND_EXPR_BODY (t);

  if (TREE_CODE (t) == STATEMENT_LIST && STATEMENT_LIST_TAIL (t))
    t = STATEMENT_LIST_TAIL (t)->stmt;

  if (TREE_CODE (t) == EXPR_STMT)
    t = EXPR_STMT_EXPR (t);

  return t;
}

/* Return TRUE iff EXPR_STMT is an empty list of
   expression statements.  */

bool
empty_expr_stmt_p (tree expr_stmt)
{
  tree body = NULL_TREE;

  if (expr_stmt == void_node)
    return true;

  if (expr_stmt)
    {
      if (TREE_CODE (expr_stmt) == EXPR_STMT)
	body = EXPR_STMT_EXPR (expr_stmt);
      else if (TREE_CODE (expr_stmt) == STATEMENT_LIST)
	body = expr_stmt;
    }

  if (body)
    {
      if (TREE_CODE (body) == STATEMENT_LIST)
	return tsi_end_p (tsi_start (body));
      else
	return empty_expr_stmt_p (body);
    }
  return false;
}

/* Perform Koenig lookup.  FN is the postfix-expression representing
   the function (or functions) to call; ARGS are the arguments to the
   call.  Returns the functions to be considered by overload resolution.  */

cp_expr
perform_koenig_lookup (cp_expr fn, vec<tree, va_gc> *args,
		       tsubst_flags_t complain)
{
  tree identifier = NULL_TREE;
  tree functions = NULL_TREE;
  tree tmpl_args = NULL_TREE;
  bool template_id = false;

  if (TREE_CODE (fn) == TEMPLATE_ID_EXPR)
    {
      /* Use a separate flag to handle null args.  */
      template_id = true;
      tmpl_args = TREE_OPERAND (fn, 1);
      fn = TREE_OPERAND (fn, 0);
    }

  /* Find the name of the overloaded function.  */
  if (identifier_p (fn))
    identifier = fn;
  else if (is_overloaded_fn (fn))
    {
      functions = fn;
      identifier = DECL_NAME (get_first_fn (functions));
    }
  else if (DECL_P (fn))
    {
      functions = fn;
      identifier = DECL_NAME (fn);
    }

  /* A call to a namespace-scope function using an unqualified name.

     Do Koenig lookup -- unless any of the arguments are
     type-dependent.  */
  if (!any_type_dependent_arguments_p (args)
      && !any_dependent_template_arguments_p (tmpl_args))
    {
      fn = lookup_arg_dependent (identifier, functions, args);
      if (!fn)
	{
	  /* The unqualified name could not be resolved.  */
	  if (complain)
	    fn = unqualified_fn_lookup_error (identifier);
	  else
	    fn = identifier;
	}
    }

  if (fn && template_id)
    fn = build2 (TEMPLATE_ID_EXPR, unknown_type_node, fn, tmpl_args);
  
  return fn;
}

/* Generate an expression for `FN (ARGS)'.  This may change the
   contents of ARGS.

   If DISALLOW_VIRTUAL is true, the call to FN will be not generated
   as a virtual call, even if FN is virtual.  (This flag is set when
   encountering an expression where the function name is explicitly
   qualified.  For example a call to `X::f' never generates a virtual
   call.)

   Returns code for the call.  */

tree
finish_call_expr (tree fn, vec<tree, va_gc> **args, bool disallow_virtual,
		  bool koenig_p, tsubst_flags_t complain)
{
  tree result;
  tree orig_fn;
  vec<tree, va_gc> *orig_args = NULL;

  if (fn == error_mark_node)
    return error_mark_node;

  gcc_assert (!TYPE_P (fn));

  /* If FN may be a FUNCTION_DECL obfuscated by force_paren_expr, undo
     it so that we can tell this is a call to a known function.  */
  fn = maybe_undo_parenthesized_ref (fn);

  orig_fn = fn;

  if (processing_template_decl)
    {
      /* If the call expression is dependent, build a CALL_EXPR node
	 with no type; type_dependent_expression_p recognizes
	 expressions with no type as being dependent.  */
      if (type_dependent_expression_p (fn)
	  || any_type_dependent_arguments_p (*args)
	  /* For a non-static member function that doesn't have an
	     explicit object argument, we need to specifically
	     test the type dependency of the "this" pointer because it
	     is not included in *ARGS even though it is considered to
	     be part of the list of arguments.  Note that this is
	     related to CWG issues 515 and 1005.  */
	  || (TREE_CODE (fn) != COMPONENT_REF
	      && non_static_member_function_p (fn)
	      && !DECL_MAYBE_IN_CHARGE_CONSTRUCTOR_P (get_first_fn (fn))
	      && current_class_ref
	      && type_dependent_expression_p (current_class_ref)))
	{
	  result = build_nt_call_vec (fn, *args);
	  SET_EXPR_LOCATION (result, EXPR_LOC_OR_LOC (fn, input_location));
	  KOENIG_LOOKUP_P (result) = koenig_p;
	  if (cfun)
	    {
	      do
		{
		  tree fndecl = OVL_CURRENT (fn);
		  if (TREE_CODE (fndecl) != FUNCTION_DECL
		      || !TREE_THIS_VOLATILE (fndecl))
		    break;
		  fn = OVL_NEXT (fn);
		}
	      while (fn);
	      if (!fn)
		current_function_returns_abnormally = 1;
	    }
	  return result;
	}
      orig_args = make_tree_vector_copy (*args);
      if (!BASELINK_P (fn)
	  && TREE_CODE (fn) != PSEUDO_DTOR_EXPR
	  && TREE_TYPE (fn) != unknown_type_node)
	fn = build_non_dependent_expr (fn);
      make_args_non_dependent (*args);
    }

  if (TREE_CODE (fn) == COMPONENT_REF)
    {
      tree member = TREE_OPERAND (fn, 1);
      if (BASELINK_P (member))
	{
	  tree object = TREE_OPERAND (fn, 0);
	  return build_new_method_call (object, member,
					args, NULL_TREE,
                                        (disallow_virtual
                                         ? LOOKUP_NORMAL | LOOKUP_NONVIRTUAL
					 : LOOKUP_NORMAL),
					/*fn_p=*/NULL,
					complain);
	}
    }

  /* Per 13.3.1.1, '(&f)(...)' is the same as '(f)(...)'.  */
  if (TREE_CODE (fn) == ADDR_EXPR
      && TREE_CODE (TREE_OPERAND (fn, 0)) == OVERLOAD)
    fn = TREE_OPERAND (fn, 0);

  if (is_overloaded_fn (fn))
    fn = baselink_for_fns (fn);

  result = NULL_TREE;
  if (BASELINK_P (fn))
    {
      tree object;

      /* A call to a member function.  From [over.call.func]:

	   If the keyword this is in scope and refers to the class of
	   that member function, or a derived class thereof, then the
	   function call is transformed into a qualified function call
	   using (*this) as the postfix-expression to the left of the
	   . operator.... [Otherwise] a contrived object of type T
	   becomes the implied object argument.

	In this situation:

	  struct A { void f(); };
	  struct B : public A {};
	  struct C : public A { void g() { B::f(); }};

	"the class of that member function" refers to `A'.  But 11.2
	[class.access.base] says that we need to convert 'this' to B* as
	part of the access, so we pass 'B' to maybe_dummy_object.  */

      if (DECL_MAYBE_IN_CHARGE_CONSTRUCTOR_P (get_first_fn (fn)))
	{
	  /* A constructor call always uses a dummy object.  (This constructor
	     call which has the form A::A () is actually invalid and we are
	     going to reject it later in build_new_method_call.)  */
	  object = build_dummy_object (BINFO_TYPE (BASELINK_ACCESS_BINFO (fn)));
	}
      else
	object = maybe_dummy_object (BINFO_TYPE (BASELINK_ACCESS_BINFO (fn)),
				     NULL);

      if (processing_template_decl)
	{
	  if (type_dependent_expression_p (object))
	    {
	      tree ret = build_nt_call_vec (orig_fn, orig_args);
	      release_tree_vector (orig_args);
	      return ret;
	    }
	  object = build_non_dependent_expr (object);
	}

      result = build_new_method_call (object, fn, args, NULL_TREE,
				      (disallow_virtual
				       ? LOOKUP_NORMAL|LOOKUP_NONVIRTUAL
				       : LOOKUP_NORMAL),
				      /*fn_p=*/NULL,
				      complain);
    }
  else if (is_overloaded_fn (fn))
    {
      /* If the function is an overloaded builtin, resolve it.  */
      if (TREE_CODE (fn) == FUNCTION_DECL
	  && (DECL_BUILT_IN_CLASS (fn) == BUILT_IN_NORMAL
	      || DECL_BUILT_IN_CLASS (fn) == BUILT_IN_MD))
	result = resolve_overloaded_builtin (input_location, fn, *args);

      if (!result)
	{
	  if (warn_sizeof_pointer_memaccess
	      && (complain & tf_warning)
	      && !vec_safe_is_empty (*args)
	      && !processing_template_decl)
	    {
	      location_t sizeof_arg_loc[3];
	      tree sizeof_arg[3];
	      unsigned int i;
	      for (i = 0; i < 3; i++)
		{
		  tree t;

		  sizeof_arg_loc[i] = UNKNOWN_LOCATION;
		  sizeof_arg[i] = NULL_TREE;
		  if (i >= (*args)->length ())
		    continue;
		  t = (**args)[i];
		  if (TREE_CODE (t) != SIZEOF_EXPR)
		    continue;
		  if (SIZEOF_EXPR_TYPE_P (t))
		    sizeof_arg[i] = TREE_TYPE (TREE_OPERAND (t, 0));
		  else
		    sizeof_arg[i] = TREE_OPERAND (t, 0);
		  sizeof_arg_loc[i] = EXPR_LOCATION (t);
		}
	      sizeof_pointer_memaccess_warning
		(sizeof_arg_loc, fn, *args,
		 sizeof_arg, same_type_ignoring_top_level_qualifiers_p);
	    }

	  /* A call to a namespace-scope function.  */
	  result = build_new_function_call (fn, args, koenig_p, complain);
	}
    }
  else if (TREE_CODE (fn) == PSEUDO_DTOR_EXPR)
    {
      if (!vec_safe_is_empty (*args))
	error ("arguments to destructor are not allowed");
      /* Mark the pseudo-destructor call as having side-effects so
	 that we do not issue warnings about its use.  */
      result = build1 (NOP_EXPR,
		       void_type_node,
		       TREE_OPERAND (fn, 0));
      TREE_SIDE_EFFECTS (result) = 1;
    }
  else if (CLASS_TYPE_P (TREE_TYPE (fn)))
    /* If the "function" is really an object of class type, it might
       have an overloaded `operator ()'.  */
    result = build_op_call (fn, args, complain);

  if (!result)
    /* A call where the function is unknown.  */
    result = cp_build_function_call_vec (fn, args, complain);

  if (processing_template_decl && result != error_mark_node)
    {
      if (INDIRECT_REF_P (result))
	result = TREE_OPERAND (result, 0);
      result = build_call_vec (TREE_TYPE (result), orig_fn, orig_args);
      SET_EXPR_LOCATION (result, input_location);
      KOENIG_LOOKUP_P (result) = koenig_p;
      release_tree_vector (orig_args);
      result = convert_from_reference (result);
    }

  if (koenig_p)
    {
      /* Free garbage OVERLOADs from arg-dependent lookup.  */
      tree next = NULL_TREE;
      for (fn = orig_fn;
	   fn && TREE_CODE (fn) == OVERLOAD && OVL_ARG_DEPENDENT (fn);
	   fn = next)
	{
	  if (processing_template_decl)
	    /* In a template, we'll re-use them at instantiation time.  */
	    OVL_ARG_DEPENDENT (fn) = false;
	  else
	    {
	      next = OVL_CHAIN (fn);
	      ggc_free (fn);
	    }
	}
    }

  return result;
}

/* Finish a call to a postfix increment or decrement or EXPR.  (Which
   is indicated by CODE, which should be POSTINCREMENT_EXPR or
   POSTDECREMENT_EXPR.)  */

cp_expr
finish_increment_expr (cp_expr expr, enum tree_code code)
{
  /* input_location holds the location of the trailing operator token.
     Build a location of the form:
       expr++
       ~~~~^~
     with the caret at the operator token, ranging from the start
     of EXPR to the end of the operator token.  */
  location_t combined_loc = make_location (input_location,
					   expr.get_start (),
					   get_finish (input_location));
  cp_expr result = build_x_unary_op (combined_loc, code, expr,
				     tf_warning_or_error);
  /* TODO: build_x_unary_op doesn't honor the location, so set it here.  */
  result.set_location (combined_loc);
  return result;
}

/* Finish a use of `this'.  Returns an expression for `this'.  */

tree
finish_this_expr (void)
{
  tree result = NULL_TREE;

  if (current_class_ptr)
    {
      tree type = TREE_TYPE (current_class_ref);

      /* In a lambda expression, 'this' refers to the captured 'this'.  */
      if (LAMBDA_TYPE_P (type))
        result = lambda_expr_this_capture (CLASSTYPE_LAMBDA_EXPR (type), true);
      else
        result = current_class_ptr;
    }

  if (result)
    /* The keyword 'this' is a prvalue expression.  */
    return rvalue (result);

  tree fn = current_nonlambda_function ();
  if (fn && DECL_STATIC_FUNCTION_P (fn))
    error ("%<this%> is unavailable for static member functions");
  else if (fn)
    error ("invalid use of %<this%> in non-member function");
  else
    error ("invalid use of %<this%> at top level");
  return error_mark_node;
}

/* Finish a pseudo-destructor expression.  If SCOPE is NULL, the
   expression was of the form `OBJECT.~DESTRUCTOR' where DESTRUCTOR is
   the TYPE for the type given.  If SCOPE is non-NULL, the expression
   was of the form `OBJECT.SCOPE::~DESTRUCTOR'.  */

tree
finish_pseudo_destructor_expr (tree object, tree scope, tree destructor,
			       location_t loc)
{
  if (object == error_mark_node || destructor == error_mark_node)
    return error_mark_node;

  gcc_assert (TYPE_P (destructor));

  if (!processing_template_decl)
    {
      if (scope == error_mark_node)
	{
	  error_at (loc, "invalid qualifying scope in pseudo-destructor name");
	  return error_mark_node;
	}
      if (is_auto (destructor))
	destructor = TREE_TYPE (object);
      if (scope && TYPE_P (scope) && !check_dtor_name (scope, destructor))
	{
	  error_at (loc,
		    "qualified type %qT does not match destructor name ~%qT",
		    scope, destructor);
	  return error_mark_node;
	}


      /* [expr.pseudo] says both:

	   The type designated by the pseudo-destructor-name shall be
	   the same as the object type.

	 and:

	   The cv-unqualified versions of the object type and of the
	   type designated by the pseudo-destructor-name shall be the
	   same type.

	 We implement the more generous second sentence, since that is
	 what most other compilers do.  */
      if (!same_type_ignoring_top_level_qualifiers_p (TREE_TYPE (object),
						      destructor))
	{
	  error_at (loc, "%qE is not of type %qT", object, destructor);
	  return error_mark_node;
	}
    }

  return build3_loc (loc, PSEUDO_DTOR_EXPR, void_type_node, object,
		     scope, destructor);
}

/* Finish an expression of the form CODE EXPR.  */

cp_expr
finish_unary_op_expr (location_t op_loc, enum tree_code code, cp_expr expr,
		      tsubst_flags_t complain)
{
  /* Build a location of the form:
       ++expr
       ^~~~~~
     with the caret at the operator token, ranging from the start
     of the operator token to the end of EXPR.  */
  location_t combined_loc = make_location (op_loc,
					   op_loc, expr.get_finish ());
  cp_expr result = build_x_unary_op (combined_loc, code, expr, complain);
  /* TODO: build_x_unary_op doesn't always honor the location.  */
  result.set_location (combined_loc);

  tree result_ovl, expr_ovl;

  if (!(complain & tf_warning))
    return result;

  result_ovl = result;
  expr_ovl = expr;

  if (!processing_template_decl)
    expr_ovl = cp_fully_fold (expr_ovl);

  if (!CONSTANT_CLASS_P (expr_ovl)
      || TREE_OVERFLOW_P (expr_ovl))
    return result;

  if (!processing_template_decl)
    result_ovl = cp_fully_fold (result_ovl);

  if (CONSTANT_CLASS_P (result_ovl) && TREE_OVERFLOW_P (result_ovl))
    overflow_warning (combined_loc, result_ovl);

  return result;
}

/* Finish a compound-literal expression.  TYPE is the type to which
   the CONSTRUCTOR in COMPOUND_LITERAL is being cast.  */

tree
finish_compound_literal (tree type, tree compound_literal,
			 tsubst_flags_t complain)
{
  if (type == error_mark_node)
    return error_mark_node;

  if (TREE_CODE (type) == REFERENCE_TYPE)
    {
      compound_literal
	= finish_compound_literal (TREE_TYPE (type), compound_literal,
				   complain);
      return cp_build_c_cast (type, compound_literal, complain);
    }

  if (!TYPE_OBJ_P (type))
    {
      if (complain & tf_error)
	error ("compound literal of non-object type %qT", type);
      return error_mark_node;
    }

  if (processing_template_decl)
    {
      TREE_TYPE (compound_literal) = type;
      /* Mark the expression as a compound literal.  */
      TREE_HAS_CONSTRUCTOR (compound_literal) = 1;
      return compound_literal;
    }

  type = complete_type (type);

  if (TYPE_NON_AGGREGATE_CLASS (type))
    {
      /* Trying to deal with a CONSTRUCTOR instead of a TREE_LIST
	 everywhere that deals with function arguments would be a pain, so
	 just wrap it in a TREE_LIST.  The parser set a flag so we know
	 that it came from T{} rather than T({}).  */
      CONSTRUCTOR_IS_DIRECT_INIT (compound_literal) = 1;
      compound_literal = build_tree_list (NULL_TREE, compound_literal);
      return build_functional_cast (type, compound_literal, complain);
    }

  if (TREE_CODE (type) == ARRAY_TYPE
      && check_array_initializer (NULL_TREE, type, compound_literal))
    return error_mark_node;
  compound_literal = reshape_init (type, compound_literal, complain);
  if (SCALAR_TYPE_P (type)
      && !BRACE_ENCLOSED_INITIALIZER_P (compound_literal)
      && !check_narrowing (type, compound_literal, complain))
    return error_mark_node;
  if (TREE_CODE (type) == ARRAY_TYPE
      && TYPE_DOMAIN (type) == NULL_TREE)
    {
      cp_complete_array_type_or_error (&type, compound_literal,
				       false, complain);
      if (type == error_mark_node)
	return error_mark_node;
    }
  compound_literal = digest_init (type, compound_literal, complain);
  if (TREE_CODE (compound_literal) == CONSTRUCTOR)
    TREE_HAS_CONSTRUCTOR (compound_literal) = true;
  /* Put static/constant array temporaries in static variables, but always
     represent class temporaries with TARGET_EXPR so we elide copies.  */
  if ((!at_function_scope_p () || CP_TYPE_CONST_P (type))
      && TREE_CODE (type) == ARRAY_TYPE
      && !TYPE_HAS_NONTRIVIAL_DESTRUCTOR (type)
      && initializer_constant_valid_p (compound_literal, type))
    {
      tree decl = create_temporary_var (type);
      DECL_INITIAL (decl) = compound_literal;
      TREE_STATIC (decl) = 1;
      if (literal_type_p (type) && CP_TYPE_CONST_NON_VOLATILE_P (type))
	{
	  /* 5.19 says that a constant expression can include an
	     lvalue-rvalue conversion applied to "a glvalue of literal type
	     that refers to a non-volatile temporary object initialized
	     with a constant expression".  Rather than try to communicate
	     that this VAR_DECL is a temporary, just mark it constexpr.  */
	  DECL_DECLARED_CONSTEXPR_P (decl) = true;
	  DECL_INITIALIZED_BY_CONSTANT_EXPRESSION_P (decl) = true;
	  TREE_CONSTANT (decl) = true;
	}
      cp_apply_type_quals_to_decl (cp_type_quals (type), decl);
      decl = pushdecl_top_level (decl);
      DECL_NAME (decl) = make_anon_name ();
      SET_DECL_ASSEMBLER_NAME (decl, DECL_NAME (decl));
      /* Make sure the destructor is callable.  */
      tree clean = cxx_maybe_build_cleanup (decl, complain);
      if (clean == error_mark_node)
	return error_mark_node;
      return decl;
    }
  else
    return get_target_expr_sfinae (compound_literal, complain);
}

/* Return the declaration for the function-name variable indicated by
   ID.  */

tree
finish_fname (tree id)
{
  tree decl;

  decl = fname_decl (input_location, C_RID_CODE (id), id);
  if (processing_template_decl && current_function_decl
      && decl != error_mark_node)
    decl = DECL_NAME (decl);
  return decl;
}

/* Finish a translation unit.  */

void
finish_translation_unit (void)
{
  /* In case there were missing closebraces,
     get us back to the global binding level.  */
  pop_everything ();
  while (current_namespace != global_namespace)
    pop_namespace ();

  /* Do file scope __FUNCTION__ et al.  */
  finish_fname_decls ();
}

/* Finish a template type parameter, specified as AGGR IDENTIFIER.
   Returns the parameter.  */

tree
finish_template_type_parm (tree aggr, tree identifier)
{
  if (aggr != class_type_node)
    {
      permerror (input_location, "template type parameters must use the keyword %<class%> or %<typename%>");
      aggr = class_type_node;
    }

  return build_tree_list (aggr, identifier);
}

/* Finish a template template parameter, specified as AGGR IDENTIFIER.
   Returns the parameter.  */

tree
finish_template_template_parm (tree aggr, tree identifier)
{
  tree decl = build_decl (input_location,
			  TYPE_DECL, identifier, NULL_TREE);

  tree tmpl = build_lang_decl (TEMPLATE_DECL, identifier, NULL_TREE);
  DECL_TEMPLATE_PARMS (tmpl) = current_template_parms;
  DECL_TEMPLATE_RESULT (tmpl) = decl;
  DECL_ARTIFICIAL (decl) = 1;

  // Associate the constraints with the underlying declaration,
  // not the template.
  tree reqs = TEMPLATE_PARMS_CONSTRAINTS (current_template_parms);
  tree constr = build_constraints (reqs, NULL_TREE);
  set_constraints (decl, constr);

  end_template_decl ();

  gcc_assert (DECL_TEMPLATE_PARMS (tmpl));

  check_default_tmpl_args (decl, DECL_TEMPLATE_PARMS (tmpl), 
			   /*is_primary=*/true, /*is_partial=*/false,
			   /*is_friend=*/0);

  return finish_template_type_parm (aggr, tmpl);
}

/* ARGUMENT is the default-argument value for a template template
   parameter.  If ARGUMENT is invalid, issue error messages and return
   the ERROR_MARK_NODE.  Otherwise, ARGUMENT itself is returned.  */

tree
check_template_template_default_arg (tree argument)
{
  if (TREE_CODE (argument) != TEMPLATE_DECL
      && TREE_CODE (argument) != TEMPLATE_TEMPLATE_PARM
      && TREE_CODE (argument) != UNBOUND_CLASS_TEMPLATE)
    {
      if (TREE_CODE (argument) == TYPE_DECL)
	error ("invalid use of type %qT as a default value for a template "
	       "template-parameter", TREE_TYPE (argument));
      else
	error ("invalid default argument for a template template parameter");
      return error_mark_node;
    }

  return argument;
}

/* Begin a class definition, as indicated by T.  */

tree
begin_class_definition (tree t)
{
  if (error_operand_p (t) || error_operand_p (TYPE_MAIN_DECL (t)))
    return error_mark_node;

  if (processing_template_parmlist)
    {
      error ("definition of %q#T inside template parameter list", t);
      return error_mark_node;
    }

  /* According to the C++ ABI, decimal classes defined in ISO/IEC TR 24733
     are passed the same as decimal scalar types.  */
  if (TREE_CODE (t) == RECORD_TYPE
      && !processing_template_decl)
    {
      tree ns = TYPE_CONTEXT (t);
      if (ns && TREE_CODE (ns) == NAMESPACE_DECL
	  && DECL_CONTEXT (ns) == std_node
	  && DECL_NAME (ns)
	  && !strcmp (IDENTIFIER_POINTER (DECL_NAME (ns)), "decimal"))
	{
	  const char *n = TYPE_NAME_STRING (t);
	  if ((strcmp (n, "decimal32") == 0)
	      || (strcmp (n, "decimal64") == 0)
	      || (strcmp (n, "decimal128") == 0))
	    TYPE_TRANSPARENT_AGGR (t) = 1;
	}
    }

  /* A non-implicit typename comes from code like:

       template <typename T> struct A {
	 template <typename U> struct A<T>::B ...

     This is erroneous.  */
  else if (TREE_CODE (t) == TYPENAME_TYPE)
    {
      error ("invalid definition of qualified type %qT", t);
      t = error_mark_node;
    }

  if (t == error_mark_node || ! MAYBE_CLASS_TYPE_P (t))
    {
      t = make_class_type (RECORD_TYPE);
      pushtag (make_anon_name (), t, /*tag_scope=*/ts_current);
    }

  if (TYPE_BEING_DEFINED (t))
    {
      t = make_class_type (TREE_CODE (t));
      pushtag (TYPE_IDENTIFIER (t), t, /*tag_scope=*/ts_current);
    }
  maybe_process_partial_specialization (t);
  pushclass (t);
  TYPE_BEING_DEFINED (t) = 1;
  class_binding_level->defining_class_p = 1;

  if (flag_pack_struct)
    {
      tree v;
      TYPE_PACKED (t) = 1;
      /* Even though the type is being defined for the first time
	 here, there might have been a forward declaration, so there
	 might be cv-qualified variants of T.  */
      for (v = TYPE_NEXT_VARIANT (t); v; v = TYPE_NEXT_VARIANT (v))
	TYPE_PACKED (v) = 1;
    }
  /* Reset the interface data, at the earliest possible
     moment, as it might have been set via a class foo;
     before.  */
  if (! TYPE_ANONYMOUS_P (t))
    {
      struct c_fileinfo *finfo = \
	get_fileinfo (LOCATION_FILE (input_location));
      CLASSTYPE_INTERFACE_ONLY (t) = finfo->interface_only;
      SET_CLASSTYPE_INTERFACE_UNKNOWN_X
	(t, finfo->interface_unknown);
    }
  reset_specialization();

  /* Make a declaration for this class in its own scope.  */
  build_self_reference ();

  return t;
}

/* Finish the member declaration given by DECL.  */

void
finish_member_declaration (tree decl)
{
  if (decl == error_mark_node || decl == NULL_TREE)
    return;

  if (decl == void_type_node)
    /* The COMPONENT was a friend, not a member, and so there's
       nothing for us to do.  */
    return;

  /* We should see only one DECL at a time.  */
  gcc_assert (DECL_CHAIN (decl) == NULL_TREE);

  /* Set up access control for DECL.  */
  TREE_PRIVATE (decl)
    = (current_access_specifier == access_private_node);
  TREE_PROTECTED (decl)
    = (current_access_specifier == access_protected_node);
  if (TREE_CODE (decl) == TEMPLATE_DECL)
    {
      TREE_PRIVATE (DECL_TEMPLATE_RESULT (decl)) = TREE_PRIVATE (decl);
      TREE_PROTECTED (DECL_TEMPLATE_RESULT (decl)) = TREE_PROTECTED (decl);
    }

  /* Mark the DECL as a member of the current class, unless it's
     a member of an enumeration.  */
  if (TREE_CODE (decl) != CONST_DECL)
    DECL_CONTEXT (decl) = current_class_type;

  /* Check for bare parameter packs in the member variable declaration.  */
  if (TREE_CODE (decl) == FIELD_DECL)
    {
      if (check_for_bare_parameter_packs (TREE_TYPE (decl)))
        TREE_TYPE (decl) = error_mark_node;
      if (check_for_bare_parameter_packs (DECL_ATTRIBUTES (decl)))
        DECL_ATTRIBUTES (decl) = NULL_TREE;
    }

  /* [dcl.link]

     A C language linkage is ignored for the names of class members
     and the member function type of class member functions.  */
  if (DECL_LANG_SPECIFIC (decl) && DECL_LANGUAGE (decl) == lang_c)
    SET_DECL_LANGUAGE (decl, lang_cplusplus);

  /* Put functions on the TYPE_METHODS list and everything else on the
     TYPE_FIELDS list.  Note that these are built up in reverse order.
     We reverse them (to obtain declaration order) in finish_struct.  */
  if (DECL_DECLARES_FUNCTION_P (decl))
    {
      /* We also need to add this function to the
	 CLASSTYPE_METHOD_VEC.  */
      if (add_method (current_class_type, decl, NULL_TREE))
	{
	  gcc_assert (TYPE_MAIN_VARIANT (current_class_type) == current_class_type);
	  DECL_CHAIN (decl) = TYPE_METHODS (current_class_type);
	  TYPE_METHODS (current_class_type) = decl;

	  maybe_add_class_template_decl_list (current_class_type, decl,
					      /*friend_p=*/0);
	}
    }
  /* Enter the DECL into the scope of the class, if the class
     isn't a closure (whose fields are supposed to be unnamed).  */
  else if (CLASSTYPE_LAMBDA_EXPR (current_class_type)
	   || pushdecl_class_level (decl))
    {
      if (TREE_CODE (decl) == USING_DECL)
	{
	  /* For now, ignore class-scope USING_DECLS, so that
	     debugging backends do not see them. */
	  DECL_IGNORED_P (decl) = 1;
	}

      /* All TYPE_DECLs go at the end of TYPE_FIELDS.  Ordinary fields
	 go at the beginning.  The reason is that lookup_field_1
	 searches the list in order, and we want a field name to
	 override a type name so that the "struct stat hack" will
	 work.  In particular:

	   struct S { enum E { }; int E } s;
	   s.E = 3;

	 is valid.  In addition, the FIELD_DECLs must be maintained in
	 declaration order so that class layout works as expected.
	 However, we don't need that order until class layout, so we
	 save a little time by putting FIELD_DECLs on in reverse order
	 here, and then reversing them in finish_struct_1.  (We could
	 also keep a pointer to the correct insertion points in the
	 list.)  */

      if (TREE_CODE (decl) == TYPE_DECL)
	TYPE_FIELDS (current_class_type)
	  = chainon (TYPE_FIELDS (current_class_type), decl);
      else
	{
	  DECL_CHAIN (decl) = TYPE_FIELDS (current_class_type);
	  TYPE_FIELDS (current_class_type) = decl;
	}

      maybe_add_class_template_decl_list (current_class_type, decl,
					  /*friend_p=*/0);
    }
}

/* Finish processing a complete template declaration.  The PARMS are
   the template parameters.  */

void
finish_template_decl (tree parms)
{
  if (parms)
    end_template_decl ();
  else
    end_specialization ();
}

// Returns the template type of the class scope being entered. If we're
// entering a constrained class scope. TYPE is the class template
// scope being entered and we may need to match the intended type with
// a constrained specialization. For example:
//
//    template<Object T>
//      struct S { void f(); }; #1
//
//    template<Object T>
//      void S<T>::f() { }      #2
//
// We check, in #2, that S<T> refers precisely to the type declared by
// #1 (i.e., that the constraints match). Note that the following should
// be an error since there is no specialization of S<T> that is
// unconstrained, but this is not diagnosed here.
//
//    template<typename T>
//      void S<T>::f() { }
//
// We cannot diagnose this problem here since this function also matches
// qualified template names that are not part of a definition. For example:
//
//    template<Integral T, Floating_point U>
//      typename pair<T, U>::first_type void f(T, U);
//
// Here, it is unlikely that there is a partial specialization of
// pair constrained for for Integral and Floating_point arguments.
//
// The general rule is: if a constrained specialization with matching
// constraints is found return that type. Also note that if TYPE is not a
// class-type (e.g. a typename type), then no fixup is needed.

static tree
fixup_template_type (tree type)
{
  // Find the template parameter list at the a depth appropriate to
  // the scope we're trying to enter.
  tree parms = current_template_parms;
  int depth = template_class_depth (type);
  for (int n = processing_template_decl; n > depth && parms; --n)
    parms = TREE_CHAIN (parms);
  if (!parms)
    return type;
  tree cur_reqs = TEMPLATE_PARMS_CONSTRAINTS (parms);
  tree cur_constr = build_constraints (cur_reqs, NULL_TREE);

  // Search for a specialization whose type and constraints match.
  tree tmpl = CLASSTYPE_TI_TEMPLATE (type);
  tree specs = DECL_TEMPLATE_SPECIALIZATIONS (tmpl);
  while (specs)
    {
      tree spec_constr = get_constraints (TREE_VALUE (specs));

      // If the type and constraints match a specialization, then we
      // are entering that type.
      if (same_type_p (type, TREE_TYPE (specs))
	  && equivalent_constraints (cur_constr, spec_constr))
        return TREE_TYPE (specs);
      specs = TREE_CHAIN (specs);
    }

  // If no specialization matches, then must return the type
  // previously found.
  return type;
}

/* Finish processing a template-id (which names a type) of the form
   NAME < ARGS >.  Return the TYPE_DECL for the type named by the
   template-id.  If ENTERING_SCOPE is nonzero we are about to enter
   the scope of template-id indicated.  */

tree
finish_template_type (tree name, tree args, int entering_scope)
{
  tree type;

  type = lookup_template_class (name, args,
				NULL_TREE, NULL_TREE, entering_scope,
				tf_warning_or_error | tf_user);

  /* If we might be entering the scope of a partial specialization,
     find the one with the right constraints.  */
  if (flag_concepts
      && entering_scope
      && CLASS_TYPE_P (type)
      && dependent_type_p (type)
      && PRIMARY_TEMPLATE_P (CLASSTYPE_TI_TEMPLATE (type)))
    type = fixup_template_type (type);

  if (type == error_mark_node)
    return type;
  else if (CLASS_TYPE_P (type) && !alias_type_or_template_p (type))
    return TYPE_STUB_DECL (type);
  else
    return TYPE_NAME (type);
}

/* Finish processing a BASE_CLASS with the indicated ACCESS_SPECIFIER.
   Return a TREE_LIST containing the ACCESS_SPECIFIER and the
   BASE_CLASS, or NULL_TREE if an error occurred.  The
   ACCESS_SPECIFIER is one of
   access_{default,public,protected_private}_node.  For a virtual base
   we set TREE_TYPE.  */

tree
finish_base_specifier (tree base, tree access, bool virtual_p)
{
  tree result;

  if (base == error_mark_node)
    {
      error ("invalid base-class specification");
      result = NULL_TREE;
    }
  else if (! MAYBE_CLASS_TYPE_P (base))
    {
      error ("%qT is not a class type", base);
      result = NULL_TREE;
    }
  else
    {
      if (cp_type_quals (base) != 0)
	{
	  /* DR 484: Can a base-specifier name a cv-qualified
	     class type?  */
	  base = TYPE_MAIN_VARIANT (base);
	}
      result = build_tree_list (access, base);
      if (virtual_p)
	TREE_TYPE (result) = integer_type_node;
    }

  return result;
}

/* If FNS is a member function, a set of member functions, or a
   template-id referring to one or more member functions, return a
   BASELINK for FNS, incorporating the current access context.
   Otherwise, return FNS unchanged.  */

tree
baselink_for_fns (tree fns)
{
  tree scope;
  tree cl;

  if (BASELINK_P (fns) 
      || error_operand_p (fns))
    return fns;

  scope = ovl_scope (fns);
  if (!CLASS_TYPE_P (scope))
    return fns;

  cl = currently_open_derived_class (scope);
  if (!cl)
    cl = scope;
  cl = TYPE_BINFO (cl);
  return build_baselink (cl, cl, fns, /*optype=*/NULL_TREE);
}

/* Returns true iff DECL is a variable from a function outside
   the current one.  */

static bool
outer_var_p (tree decl)
{
  return ((VAR_P (decl) || TREE_CODE (decl) == PARM_DECL)
	  && DECL_FUNCTION_SCOPE_P (decl)
	  && (DECL_CONTEXT (decl) != current_function_decl
	      || parsing_nsdmi ()));
}

/* As above, but also checks that DECL is automatic.  */

bool
outer_automatic_var_p (tree decl)
{
  return (outer_var_p (decl)
	  && !TREE_STATIC (decl));
}

/* DECL satisfies outer_automatic_var_p.  Possibly complain about it or
   rewrite it for lambda capture.  */

tree
process_outer_var_ref (tree decl, tsubst_flags_t complain)
{
  if (cp_unevaluated_operand)
    /* It's not a use (3.2) if we're in an unevaluated context.  */
    return decl;
  if (decl == error_mark_node)
    return decl;

  tree context = DECL_CONTEXT (decl);
  tree containing_function = current_function_decl;
  tree lambda_stack = NULL_TREE;
  tree lambda_expr = NULL_TREE;
  tree initializer = convert_from_reference (decl);

  /* Mark it as used now even if the use is ill-formed.  */
  if (!mark_used (decl, complain))
    return error_mark_node;

  bool saw_generic_lambda = false;
  if (parsing_nsdmi ())
    containing_function = NULL_TREE;
  else
    /* If we are in a lambda function, we can move out until we hit
       1. the context,
       2. a non-lambda function, or
       3. a non-default capturing lambda function.  */
    while (context != containing_function
	   && LAMBDA_FUNCTION_P (containing_function))
      {
	tree closure = DECL_CONTEXT (containing_function);
	lambda_expr = CLASSTYPE_LAMBDA_EXPR (closure);

	if (generic_lambda_fn_p (containing_function))
	  saw_generic_lambda = true;

	if (TYPE_CLASS_SCOPE_P (closure))
	  /* A lambda in an NSDMI (c++/64496).  */
	  break;

	if (LAMBDA_EXPR_DEFAULT_CAPTURE_MODE (lambda_expr)
	    == CPLD_NONE)
	  break;

	lambda_stack = tree_cons (NULL_TREE,
				  lambda_expr,
				  lambda_stack);

	containing_function
	  = decl_function_context (containing_function);
      }

  /* Core issue 696: "[At the July 2009 meeting] the CWG expressed
     support for an approach in which a reference to a local
     [constant] automatic variable in a nested class or lambda body
     would enter the expression as an rvalue, which would reduce
     the complexity of the problem"

     FIXME update for final resolution of core issue 696.  */
  if (decl_maybe_constant_var_p (decl))
    {
      if (processing_template_decl && !saw_generic_lambda)
	/* In a non-generic lambda within a template, wait until instantiation
	   time to decide whether to capture.  For a generic lambda, we can't
	   wait until we instantiate the op() because the closure class is
	   already defined at that point.  FIXME to get the semantics exactly
	   right we need to partially-instantiate the lambda body so the only
	   dependencies left are on the generic parameters themselves.  This
	   probably means moving away from our current model of lambdas in
	   templates (instantiating the closure type) to one based on creating
	   the closure type when instantiating the lambda context.  That is
	   probably also the way to handle lambdas within pack expansions.  */
	return decl;
      else if (decl_constant_var_p (decl))
	{
	  tree t = maybe_constant_value (convert_from_reference (decl));
	  if (TREE_CONSTANT (t))
	    return t;
	}
    }

  if (lambda_expr && VAR_P (decl)
      && DECL_ANON_UNION_VAR_P (decl))
    {
      if (complain & tf_error)
	error ("cannot capture member %qD of anonymous union", decl);
      return error_mark_node;
    }
  if (context == containing_function)
    {
      decl = add_default_capture (lambda_stack,
				  /*id=*/DECL_NAME (decl),
				  initializer);
    }
  else if (lambda_expr)
    {
      if (complain & tf_error)
	{
	  error ("%qD is not captured", decl);
	  tree closure = LAMBDA_EXPR_CLOSURE (lambda_expr);
	  if (LAMBDA_EXPR_DEFAULT_CAPTURE_MODE (lambda_expr)
	      == CPLD_NONE)
	    inform (location_of (closure),
		    "the lambda has no capture-default");
	  else if (TYPE_CLASS_SCOPE_P (closure))
	    inform (0, "lambda in local class %q+T cannot "
		    "capture variables from the enclosing context",
		    TYPE_CONTEXT (closure));
	  inform (DECL_SOURCE_LOCATION (decl), "%q#D declared here", decl);
	}
      return error_mark_node;
    }
  else
    {
      if (complain & tf_error)
	error (VAR_P (decl)
	       ? G_("use of local variable with automatic storage from containing function")
	       : G_("use of parameter from containing function"));
      inform (DECL_SOURCE_LOCATION (decl), "%q#D declared here", decl);
      return error_mark_node;
    }
  return decl;
}

/* ID_EXPRESSION is a representation of parsed, but unprocessed,
   id-expression.  (See cp_parser_id_expression for details.)  SCOPE,
   if non-NULL, is the type or namespace used to explicitly qualify
   ID_EXPRESSION.  DECL is the entity to which that name has been
   resolved.

   *CONSTANT_EXPRESSION_P is true if we are presently parsing a
   constant-expression.  In that case, *NON_CONSTANT_EXPRESSION_P will
   be set to true if this expression isn't permitted in a
   constant-expression, but it is otherwise not set by this function.
   *ALLOW_NON_CONSTANT_EXPRESSION_P is true if we are parsing a
   constant-expression, but a non-constant expression is also
   permissible.

   DONE is true if this expression is a complete postfix-expression;
   it is false if this expression is followed by '->', '[', '(', etc.
   ADDRESS_P is true iff this expression is the operand of '&'.
   TEMPLATE_P is true iff the qualified-id was of the form
   "A::template B".  TEMPLATE_ARG_P is true iff this qualified name
   appears as a template argument.

   If an error occurs, and it is the kind of error that might cause
   the parser to abort a tentative parse, *ERROR_MSG is filled in.  It
   is the caller's responsibility to issue the message.  *ERROR_MSG
   will be a string with static storage duration, so the caller need
   not "free" it.

   Return an expression for the entity, after issuing appropriate
   diagnostics.  This function is also responsible for transforming a
   reference to a non-static member into a COMPONENT_REF that makes
   the use of "this" explicit.

   Upon return, *IDK will be filled in appropriately.  */
cp_expr
finish_id_expression (tree id_expression,
		      tree decl,
		      tree scope,
		      cp_id_kind *idk,
		      bool integral_constant_expression_p,
		      bool allow_non_integral_constant_expression_p,
		      bool *non_integral_constant_expression_p,
		      bool template_p,
		      bool done,
		      bool address_p,
		      bool template_arg_p,
		      const char **error_msg,
		      location_t location)
{
  decl = strip_using_decl (decl);

  /* Initialize the output parameters.  */
  *idk = CP_ID_KIND_NONE;
  *error_msg = NULL;

  if (id_expression == error_mark_node)
    return error_mark_node;
  /* If we have a template-id, then no further lookup is
     required.  If the template-id was for a template-class, we
     will sometimes have a TYPE_DECL at this point.  */
  else if (TREE_CODE (decl) == TEMPLATE_ID_EXPR
	   || TREE_CODE (decl) == TYPE_DECL)
    ;
  /* Look up the name.  */
  else
    {
      if (decl == error_mark_node)
	{
	  /* Name lookup failed.  */
	  if (scope
	      && (!TYPE_P (scope)
		  || (!dependent_type_p (scope)
		      && !(identifier_p (id_expression)
			   && IDENTIFIER_TYPENAME_P (id_expression)
			   && dependent_type_p (TREE_TYPE (id_expression))))))
	    {
	      /* If the qualifying type is non-dependent (and the name
		 does not name a conversion operator to a dependent
		 type), issue an error.  */
	      qualified_name_lookup_error (scope, id_expression, decl, location);
	      return error_mark_node;
	    }
	  else if (!scope)
	    {
	      /* It may be resolved via Koenig lookup.  */
	      *idk = CP_ID_KIND_UNQUALIFIED;
	      return id_expression;
	    }
	  else
	    decl = id_expression;
	}
      /* If DECL is a variable that would be out of scope under
	 ANSI/ISO rules, but in scope in the ARM, name lookup
	 will succeed.  Issue a diagnostic here.  */
      else
	decl = check_for_out_of_scope_variable (decl);

      /* Remember that the name was used in the definition of
	 the current class so that we can check later to see if
	 the meaning would have been different after the class
	 was entirely defined.  */
      if (!scope && decl != error_mark_node && identifier_p (id_expression))
	maybe_note_name_used_in_class (id_expression, decl);

      /* A use in unevaluated operand might not be instantiated appropriately
	 if tsubst_copy builds a dummy parm, or if we never instantiate a
	 generic lambda, so mark it now.  */
      if (processing_template_decl && cp_unevaluated_operand)
	mark_type_use (decl);

      /* Disallow uses of local variables from containing functions, except
	 within lambda-expressions.  */
      if (outer_automatic_var_p (decl))
	{
	  decl = process_outer_var_ref (decl, tf_warning_or_error);
	  if (decl == error_mark_node)
	    return error_mark_node;
	}

      /* Also disallow uses of function parameters outside the function
	 body, except inside an unevaluated context (i.e. decltype).  */
      if (TREE_CODE (decl) == PARM_DECL
	  && DECL_CONTEXT (decl) == NULL_TREE
	  && !cp_unevaluated_operand)
	{
	  *error_msg = "use of parameter outside function body";
	  return error_mark_node;
	}
    }

  /* If we didn't find anything, or what we found was a type,
     then this wasn't really an id-expression.  */
  if (TREE_CODE (decl) == TEMPLATE_DECL
      && !DECL_FUNCTION_TEMPLATE_P (decl))
    {
      *error_msg = "missing template arguments";
      return error_mark_node;
    }
  else if (TREE_CODE (decl) == TYPE_DECL
	   || TREE_CODE (decl) == NAMESPACE_DECL)
    {
      *error_msg = "expected primary-expression";
      return error_mark_node;
    }

  /* If the name resolved to a template parameter, there is no
     need to look it up again later.  */
  if ((TREE_CODE (decl) == CONST_DECL && DECL_TEMPLATE_PARM_P (decl))
      || TREE_CODE (decl) == TEMPLATE_PARM_INDEX)
    {
      tree r;

      *idk = CP_ID_KIND_NONE;
      if (TREE_CODE (decl) == TEMPLATE_PARM_INDEX)
	decl = TEMPLATE_PARM_DECL (decl);
      r = convert_from_reference (DECL_INITIAL (decl));

      if (integral_constant_expression_p
	  && !dependent_type_p (TREE_TYPE (decl))
	  && !(INTEGRAL_OR_ENUMERATION_TYPE_P (TREE_TYPE (r))))
	{
	  if (!allow_non_integral_constant_expression_p)
	    error ("template parameter %qD of type %qT is not allowed in "
		   "an integral constant expression because it is not of "
		   "integral or enumeration type", decl, TREE_TYPE (decl));
	  *non_integral_constant_expression_p = true;
	}
      return r;
    }
  else
    {
      bool dependent_p = type_dependent_expression_p (decl);

      /* If the declaration was explicitly qualified indicate
	 that.  The semantics of `A::f(3)' are different than
	 `f(3)' if `f' is virtual.  */
      *idk = (scope
	      ? CP_ID_KIND_QUALIFIED
	      : (TREE_CODE (decl) == TEMPLATE_ID_EXPR
		 ? CP_ID_KIND_TEMPLATE_ID
		 : (dependent_p
		    ? CP_ID_KIND_UNQUALIFIED_DEPENDENT
		    : CP_ID_KIND_UNQUALIFIED)));

      /* If the name was dependent on a template parameter, we will
	 resolve the name at instantiation time.  */
      if (dependent_p)
	{
	  /* If we found a variable, then name lookup during the
	     instantiation will always resolve to the same VAR_DECL
	     (or an instantiation thereof).  */
	  if (VAR_P (decl)
	      || TREE_CODE (decl) == CONST_DECL
	      || TREE_CODE (decl) == PARM_DECL)
	    {
	      mark_used (decl);
	      return convert_from_reference (decl);
	    }

	  /* Create a SCOPE_REF for qualified names, if the scope is
	     dependent.  */
	  if (scope)
	    {
	      if (TYPE_P (scope))
		{
		  if (address_p && done)
		    decl = finish_qualified_id_expr (scope, decl,
						     done, address_p,
						     template_p,
						     template_arg_p,
						     tf_warning_or_error);
		  else
		    {
		      tree type = NULL_TREE;
		      if (DECL_P (decl) && !dependent_scope_p (scope))
			type = TREE_TYPE (decl);
		      decl = build_qualified_name (type,
						   scope,
						   id_expression,
						   template_p);
		    }
		}
	      if (TREE_TYPE (decl))
		decl = convert_from_reference (decl);
	      return decl;
	    }
	  /* A TEMPLATE_ID already contains all the information we
	     need.  */
	  if (TREE_CODE (id_expression) == TEMPLATE_ID_EXPR)
	    return id_expression;
	  /* The same is true for FIELD_DECL, but we also need to
	     make sure that the syntax is correct.  */
	  else if (TREE_CODE (decl) == FIELD_DECL)
	    {
	      /* Since SCOPE is NULL here, this is an unqualified name.
		 Access checking has been performed during name lookup
		 already.  Turn off checking to avoid duplicate errors.  */
	      push_deferring_access_checks (dk_no_check);
	      decl = finish_non_static_data_member
		       (decl, NULL_TREE,
			/*qualifying_scope=*/NULL_TREE);
	      pop_deferring_access_checks ();
	      return decl;
	    }
	  return id_expression;
	}

      if (TREE_CODE (decl) == NAMESPACE_DECL)
	{
	  error ("use of namespace %qD as expression", decl);
	  return error_mark_node;
	}
      else if (DECL_CLASS_TEMPLATE_P (decl))
	{
	  error ("use of class template %qT as expression", decl);
	  return error_mark_node;
	}
      else if (TREE_CODE (decl) == TREE_LIST)
	{
	  /* Ambiguous reference to base members.  */
	  error ("request for member %qD is ambiguous in "
		 "multiple inheritance lattice", id_expression);
	  print_candidates (decl);
	  return error_mark_node;
	}

      /* Mark variable-like entities as used.  Functions are similarly
	 marked either below or after overload resolution.  */
      if ((VAR_P (decl)
	   || TREE_CODE (decl) == PARM_DECL
	   || TREE_CODE (decl) == CONST_DECL
	   || TREE_CODE (decl) == RESULT_DECL)
	  && !mark_used (decl))
	return error_mark_node;

      /* Only certain kinds of names are allowed in constant
	 expression.  Template parameters have already
	 been handled above.  */
      if (! error_operand_p (decl)
	  && integral_constant_expression_p
	  && ! decl_constant_var_p (decl)
	  && TREE_CODE (decl) != CONST_DECL
	  && ! builtin_valid_in_constant_expr_p (decl))
	{
	  if (!allow_non_integral_constant_expression_p)
	    {
	      error ("%qD cannot appear in a constant-expression", decl);
	      return error_mark_node;
	    }
	  *non_integral_constant_expression_p = true;
	}

      tree wrap;
      if (VAR_P (decl)
	  && !cp_unevaluated_operand
	  && !processing_template_decl
	  && (TREE_STATIC (decl) || DECL_EXTERNAL (decl))
	  && CP_DECL_THREAD_LOCAL_P (decl)
	  && (wrap = get_tls_wrapper_fn (decl)))
	{
	  /* Replace an evaluated use of the thread_local variable with
	     a call to its wrapper.  */
	  decl = build_cxx_call (wrap, 0, NULL, tf_warning_or_error);
	}
      else if (TREE_CODE (decl) == TEMPLATE_ID_EXPR
	       && variable_template_p (TREE_OPERAND (decl, 0)))
	{
	  decl = finish_template_variable (decl);
	  mark_used (decl);
	  decl = convert_from_reference (decl);
	}
      else if (scope)
	{
	  decl = (adjust_result_of_qualified_name_lookup
		  (decl, scope, current_nonlambda_class_type()));

	  if (TREE_CODE (decl) == FUNCTION_DECL)
	    mark_used (decl);

	  if (TYPE_P (scope))
	    decl = finish_qualified_id_expr (scope,
					     decl,
					     done,
					     address_p,
					     template_p,
					     template_arg_p,
					     tf_warning_or_error);
	  else
	    decl = convert_from_reference (decl);
	}
      else if (TREE_CODE (decl) == FIELD_DECL)
	{
	  /* Since SCOPE is NULL here, this is an unqualified name.
	     Access checking has been performed during name lookup
	     already.  Turn off checking to avoid duplicate errors.  */
	  push_deferring_access_checks (dk_no_check);
	  decl = finish_non_static_data_member (decl, NULL_TREE,
						/*qualifying_scope=*/NULL_TREE);
	  pop_deferring_access_checks ();
	}
      else if (is_overloaded_fn (decl))
	{
	  tree first_fn;

	  first_fn = get_first_fn (decl);
	  if (TREE_CODE (first_fn) == TEMPLATE_DECL)
	    first_fn = DECL_TEMPLATE_RESULT (first_fn);

	  if (!really_overloaded_fn (decl)
	      && !mark_used (first_fn))
	    return error_mark_node;

	  if (!template_arg_p
	      && TREE_CODE (first_fn) == FUNCTION_DECL
	      && DECL_FUNCTION_MEMBER_P (first_fn)
	      && !shared_member_p (decl))
	    {
	      /* A set of member functions.  */
	      decl = maybe_dummy_object (DECL_CONTEXT (first_fn), 0);
	      return finish_class_member_access_expr (decl, id_expression,
						      /*template_p=*/false,
						      tf_warning_or_error);
	    }

	  decl = baselink_for_fns (decl);
	}
      else
	{
	  if (DECL_P (decl) && DECL_NONLOCAL (decl)
	      && DECL_CLASS_SCOPE_P (decl))
	    {
	      tree context = context_for_name_lookup (decl); 
	      if (context != current_class_type)
		{
		  tree path = currently_open_derived_class (context);
		  perform_or_defer_access_check (TYPE_BINFO (path),
						 decl, decl,
						 tf_warning_or_error);
		}
	    }

	  decl = convert_from_reference (decl);
	}
    }

  return cp_expr (decl, location);
}

/* Implement the __typeof keyword: Return the type of EXPR, suitable for
   use as a type-specifier.  */

tree
finish_typeof (tree expr)
{
  tree type;

  if (type_dependent_expression_p (expr))
    {
      type = cxx_make_type (TYPEOF_TYPE);
      TYPEOF_TYPE_EXPR (type) = expr;
      SET_TYPE_STRUCTURAL_EQUALITY (type);

      return type;
    }

  expr = mark_type_use (expr);

  type = unlowered_expr_type (expr);

  if (!type || type == unknown_type_node)
    {
      error ("type of %qE is unknown", expr);
      return error_mark_node;
    }

  return type;
}

/* Implement the __underlying_type keyword: Return the underlying
   type of TYPE, suitable for use as a type-specifier.  */

tree
finish_underlying_type (tree type)
{
  tree underlying_type;

  if (processing_template_decl)
    {
      underlying_type = cxx_make_type (UNDERLYING_TYPE);
      UNDERLYING_TYPE_TYPE (underlying_type) = type;
      SET_TYPE_STRUCTURAL_EQUALITY (underlying_type);

      return underlying_type;
    }

  complete_type (type);

  if (TREE_CODE (type) != ENUMERAL_TYPE)
    {
      error ("%qT is not an enumeration type", type);
      return error_mark_node;
    }

  underlying_type = ENUM_UNDERLYING_TYPE (type);

  /* Fixup necessary in this case because ENUM_UNDERLYING_TYPE
     includes TYPE_MIN_VALUE and TYPE_MAX_VALUE information.
     See finish_enum_value_list for details.  */
  if (!ENUM_FIXED_UNDERLYING_TYPE_P (type))
    underlying_type
      = c_common_type_for_mode (TYPE_MODE (underlying_type),
				TYPE_UNSIGNED (underlying_type));

  return underlying_type;
}

/* Implement the __direct_bases keyword: Return the direct base classes
   of type */

tree
calculate_direct_bases (tree type)
{
  vec<tree, va_gc> *vector = make_tree_vector();
  tree bases_vec = NULL_TREE;
  vec<tree, va_gc> *base_binfos;
  tree binfo;
  unsigned i;

  complete_type (type);

  if (!NON_UNION_CLASS_TYPE_P (type))
    return make_tree_vec (0);

  base_binfos = BINFO_BASE_BINFOS (TYPE_BINFO (type));

  /* Virtual bases are initialized first */
  for (i = 0; base_binfos->iterate (i, &binfo); i++)
    {
      if (BINFO_VIRTUAL_P (binfo))
       {
         vec_safe_push (vector, binfo);
       }
    }

  /* Now non-virtuals */
  for (i = 0; base_binfos->iterate (i, &binfo); i++)
    {
      if (!BINFO_VIRTUAL_P (binfo))
       {
         vec_safe_push (vector, binfo);
       }
    }


  bases_vec = make_tree_vec (vector->length ());

  for (i = 0; i < vector->length (); ++i)
    {
      TREE_VEC_ELT (bases_vec, i) = BINFO_TYPE ((*vector)[i]);
    }
  return bases_vec;
}

/* Implement the __bases keyword: Return the base classes
   of type */

/* Find morally non-virtual base classes by walking binfo hierarchy */
/* Virtual base classes are handled separately in finish_bases */

static tree
dfs_calculate_bases_pre (tree binfo, void * /*data_*/)
{
  /* Don't walk bases of virtual bases */
  return BINFO_VIRTUAL_P (binfo) ? dfs_skip_bases : NULL_TREE;
}

static tree
dfs_calculate_bases_post (tree binfo, void *data_)
{
  vec<tree, va_gc> **data = ((vec<tree, va_gc> **) data_);
  if (!BINFO_VIRTUAL_P (binfo))
    {
      vec_safe_push (*data, BINFO_TYPE (binfo));
    }
  return NULL_TREE;
}

/* Calculates the morally non-virtual base classes of a class */
static vec<tree, va_gc> *
calculate_bases_helper (tree type)
{
  vec<tree, va_gc> *vector = make_tree_vector();

  /* Now add non-virtual base classes in order of construction */
  if (TYPE_BINFO (type))
    dfs_walk_all (TYPE_BINFO (type),
		  dfs_calculate_bases_pre, dfs_calculate_bases_post, &vector);
  return vector;
}

tree
calculate_bases (tree type)
{
  vec<tree, va_gc> *vector = make_tree_vector();
  tree bases_vec = NULL_TREE;
  unsigned i;
  vec<tree, va_gc> *vbases;
  vec<tree, va_gc> *nonvbases;
  tree binfo;

  complete_type (type);

  if (!NON_UNION_CLASS_TYPE_P (type))
    return make_tree_vec (0);

  /* First go through virtual base classes */
  for (vbases = CLASSTYPE_VBASECLASSES (type), i = 0;
       vec_safe_iterate (vbases, i, &binfo); i++)
    {
      vec<tree, va_gc> *vbase_bases;
      vbase_bases = calculate_bases_helper (BINFO_TYPE (binfo));
      vec_safe_splice (vector, vbase_bases);
      release_tree_vector (vbase_bases);
    }

  /* Now for the non-virtual bases */
  nonvbases = calculate_bases_helper (type);
  vec_safe_splice (vector, nonvbases);
  release_tree_vector (nonvbases);

  /* Note that during error recovery vector->length can even be zero.  */
  if (vector->length () > 1)
    {
      /* Last element is entire class, so don't copy */
      bases_vec = make_tree_vec (vector->length() - 1);

      for (i = 0; i < vector->length () - 1; ++i)
	TREE_VEC_ELT (bases_vec, i) = (*vector)[i];
    }
  else
    bases_vec = make_tree_vec (0);

  release_tree_vector (vector);
  return bases_vec;
}

tree
finish_bases (tree type, bool direct)
{
  tree bases = NULL_TREE;

  if (!processing_template_decl)
    {
      /* Parameter packs can only be used in templates */
      error ("Parameter pack __bases only valid in template declaration");
      return error_mark_node;
    }

  bases = cxx_make_type (BASES);
  BASES_TYPE (bases) = type;
  BASES_DIRECT (bases) = direct;
  SET_TYPE_STRUCTURAL_EQUALITY (bases);

  return bases;
}

/* Perform C++-specific checks for __builtin_offsetof before calling
   fold_offsetof.  */

tree
finish_offsetof (tree expr, location_t loc)
{
  /* If we're processing a template, we can't finish the semantics yet.
     Otherwise we can fold the entire expression now.  */
  if (processing_template_decl)
    {
      expr = build1 (OFFSETOF_EXPR, size_type_node, expr);
      SET_EXPR_LOCATION (expr, loc);
      return expr;
    }

  if (TREE_CODE (expr) == PSEUDO_DTOR_EXPR)
    {
      error ("cannot apply %<offsetof%> to destructor %<~%T%>",
	      TREE_OPERAND (expr, 2));
      return error_mark_node;
    }
  if (TREE_CODE (TREE_TYPE (expr)) == FUNCTION_TYPE
      || TREE_CODE (TREE_TYPE (expr)) == METHOD_TYPE
      || TREE_TYPE (expr) == unknown_type_node)
    {
      if (INDIRECT_REF_P (expr))
	error ("second operand of %<offsetof%> is neither a single "
	       "identifier nor a sequence of member accesses and "
	       "array references");
      else
	{
	  if (TREE_CODE (expr) == COMPONENT_REF
	      || TREE_CODE (expr) == COMPOUND_EXPR)
	    expr = TREE_OPERAND (expr, 1);
	  error ("cannot apply %<offsetof%> to member function %qD", expr);
	}
      return error_mark_node;
    }
  if (REFERENCE_REF_P (expr))
    expr = TREE_OPERAND (expr, 0);
  if (TREE_CODE (expr) == COMPONENT_REF)
    {
      tree object = TREE_OPERAND (expr, 0);
      if (!complete_type_or_else (TREE_TYPE (object), object))
	return error_mark_node;
      if (warn_invalid_offsetof
	  && CLASS_TYPE_P (TREE_TYPE (object))
	  && CLASSTYPE_NON_STD_LAYOUT (TREE_TYPE (object))
	  && cp_unevaluated_operand == 0)
	pedwarn (loc, OPT_Winvalid_offsetof,
		 "offsetof within non-standard-layout type %qT is undefined",
		 TREE_TYPE (object));
    }
  return fold_offsetof (expr);
}

/* Replace the AGGR_INIT_EXPR at *TP with an equivalent CALL_EXPR.  This
   function is broken out from the above for the benefit of the tree-ssa
   project.  */

void
simplify_aggr_init_expr (tree *tp)
{
  tree aggr_init_expr = *tp;

  /* Form an appropriate CALL_EXPR.  */
  tree fn = AGGR_INIT_EXPR_FN (aggr_init_expr);
  tree slot = AGGR_INIT_EXPR_SLOT (aggr_init_expr);
  tree type = TREE_TYPE (slot);

  tree call_expr;
  enum style_t { ctor, arg, pcc } style;

  if (AGGR_INIT_VIA_CTOR_P (aggr_init_expr))
    style = ctor;
#ifdef PCC_STATIC_STRUCT_RETURN
  else if (1)
    style = pcc;
#endif
  else
    {
      gcc_assert (TREE_ADDRESSABLE (type));
      style = arg;
    }

  call_expr = build_call_array_loc (input_location,
				    TREE_TYPE (TREE_TYPE (TREE_TYPE (fn))),
				    fn,
				    aggr_init_expr_nargs (aggr_init_expr),
				    AGGR_INIT_EXPR_ARGP (aggr_init_expr));
  TREE_NOTHROW (call_expr) = TREE_NOTHROW (aggr_init_expr);
  CALL_EXPR_LIST_INIT_P (call_expr) = CALL_EXPR_LIST_INIT_P (aggr_init_expr);
  CALL_FROM_THUNK_P (call_expr) = AGGR_INIT_FROM_THUNK_P (aggr_init_expr);

  if (style == ctor)
    {
      /* Replace the first argument to the ctor with the address of the
	 slot.  */
      cxx_mark_addressable (slot);
      CALL_EXPR_ARG (call_expr, 0) =
	build1 (ADDR_EXPR, build_pointer_type (type), slot);
    }
  else if (style == arg)
    {
      /* Just mark it addressable here, and leave the rest to
	 expand_call{,_inline}.  */
      cxx_mark_addressable (slot);
      CALL_EXPR_RETURN_SLOT_OPT (call_expr) = true;
      call_expr = build2 (INIT_EXPR, TREE_TYPE (call_expr), slot, call_expr);
    }
  else if (style == pcc)
    {
      /* If we're using the non-reentrant PCC calling convention, then we
	 need to copy the returned value out of the static buffer into the
	 SLOT.  */
      push_deferring_access_checks (dk_no_check);
      call_expr = build_aggr_init (slot, call_expr,
				   DIRECT_BIND | LOOKUP_ONLYCONVERTING,
                                   tf_warning_or_error);
      pop_deferring_access_checks ();
      call_expr = build2 (COMPOUND_EXPR, TREE_TYPE (slot), call_expr, slot);
    }

  if (AGGR_INIT_ZERO_FIRST (aggr_init_expr))
    {
      tree init = build_zero_init (type, NULL_TREE,
				   /*static_storage_p=*/false);
      init = build2 (INIT_EXPR, void_type_node, slot, init);
      call_expr = build2 (COMPOUND_EXPR, TREE_TYPE (call_expr),
			  init, call_expr);
    }

  *tp = call_expr;
}

/* Emit all thunks to FN that should be emitted when FN is emitted.  */

void
emit_associated_thunks (tree fn)
{
  /* When we use vcall offsets, we emit thunks with the virtual
     functions to which they thunk. The whole point of vcall offsets
     is so that you can know statically the entire set of thunks that
     will ever be needed for a given virtual function, thereby
     enabling you to output all the thunks with the function itself.  */
  if (DECL_VIRTUAL_P (fn)
      /* Do not emit thunks for extern template instantiations.  */
      && ! DECL_REALLY_EXTERN (fn))
    {
      tree thunk;

      for (thunk = DECL_THUNKS (fn); thunk; thunk = DECL_CHAIN (thunk))
	{
	  if (!THUNK_ALIAS (thunk))
	    {
	      use_thunk (thunk, /*emit_p=*/1);
	      if (DECL_RESULT_THUNK_P (thunk))
		{
		  tree probe;

		  for (probe = DECL_THUNKS (thunk);
		       probe; probe = DECL_CHAIN (probe))
		    use_thunk (probe, /*emit_p=*/1);
		}
	    }
	  else
	    gcc_assert (!DECL_THUNKS (thunk));
	}
    }
}

/* Generate RTL for FN.  */

bool
expand_or_defer_fn_1 (tree fn)
{
  /* When the parser calls us after finishing the body of a template
     function, we don't really want to expand the body.  */
  if (processing_template_decl)
    {
      /* Normally, collection only occurs in rest_of_compilation.  So,
	 if we don't collect here, we never collect junk generated
	 during the processing of templates until we hit a
	 non-template function.  It's not safe to do this inside a
	 nested class, though, as the parser may have local state that
	 is not a GC root.  */
      if (!function_depth)
	ggc_collect ();
      return false;
    }

  gcc_assert (DECL_SAVED_TREE (fn));

  /* We make a decision about linkage for these functions at the end
     of the compilation.  Until that point, we do not want the back
     end to output them -- but we do want it to see the bodies of
     these functions so that it can inline them as appropriate.  */
  if (DECL_DECLARED_INLINE_P (fn) || DECL_IMPLICIT_INSTANTIATION (fn))
    {
      if (DECL_INTERFACE_KNOWN (fn))
	/* We've already made a decision as to how this function will
	   be handled.  */;
      else if (!at_eof)
	tentative_decl_linkage (fn);
      else
	import_export_decl (fn);

      /* If the user wants us to keep all inline functions, then mark
	 this function as needed so that finish_file will make sure to
	 output it later.  Similarly, all dllexport'd functions must
	 be emitted; there may be callers in other DLLs.  */
      if (DECL_DECLARED_INLINE_P (fn)
	  && !DECL_REALLY_EXTERN (fn)
	  && (flag_keep_inline_functions
	      || (flag_keep_inline_dllexport
		  && lookup_attribute ("dllexport", DECL_ATTRIBUTES (fn)))))
	{
	  mark_needed (fn);
	  DECL_EXTERNAL (fn) = 0;
	}
    }

  /* If this is a constructor or destructor body, we have to clone
     it.  */
  if (maybe_clone_body (fn))
    {
      /* We don't want to process FN again, so pretend we've written
	 it out, even though we haven't.  */
      TREE_ASM_WRITTEN (fn) = 1;
      /* If this is a constexpr function, keep DECL_SAVED_TREE.  */
      if (!DECL_DECLARED_CONSTEXPR_P (fn))
	DECL_SAVED_TREE (fn) = NULL_TREE;
      return false;
    }

  /* There's no reason to do any of the work here if we're only doing
     semantic analysis; this code just generates RTL.  */
  if (flag_syntax_only)
    return false;

  return true;
}

void
expand_or_defer_fn (tree fn)
{
  if (expand_or_defer_fn_1 (fn))
    {
      function_depth++;

      /* Expand or defer, at the whim of the compilation unit manager.  */
      cgraph_node::finalize_function (fn, function_depth > 1);
      emit_associated_thunks (fn);

      function_depth--;
    }
}

struct nrv_data
{
  nrv_data () : visited (37) {}

  tree var;
  tree result;
  hash_table<nofree_ptr_hash <tree_node> > visited;
};

/* Helper function for walk_tree, used by finalize_nrv below.  */

static tree
finalize_nrv_r (tree* tp, int* walk_subtrees, void* data)
{
  struct nrv_data *dp = (struct nrv_data *)data;
  tree_node **slot;

  /* No need to walk into types.  There wouldn't be any need to walk into
     non-statements, except that we have to consider STMT_EXPRs.  */
  if (TYPE_P (*tp))
    *walk_subtrees = 0;
  /* Change all returns to just refer to the RESULT_DECL; this is a nop,
     but differs from using NULL_TREE in that it indicates that we care
     about the value of the RESULT_DECL.  */
  else if (TREE_CODE (*tp) == RETURN_EXPR)
    TREE_OPERAND (*tp, 0) = dp->result;
  /* Change all cleanups for the NRV to only run when an exception is
     thrown.  */
  else if (TREE_CODE (*tp) == CLEANUP_STMT
	   && CLEANUP_DECL (*tp) == dp->var)
    CLEANUP_EH_ONLY (*tp) = 1;
  /* Replace the DECL_EXPR for the NRV with an initialization of the
     RESULT_DECL, if needed.  */
  else if (TREE_CODE (*tp) == DECL_EXPR
	   && DECL_EXPR_DECL (*tp) == dp->var)
    {
      tree init;
      if (DECL_INITIAL (dp->var)
	  && DECL_INITIAL (dp->var) != error_mark_node)
	init = build2 (INIT_EXPR, void_type_node, dp->result,
		       DECL_INITIAL (dp->var));
      else
	init = build_empty_stmt (EXPR_LOCATION (*tp));
      DECL_INITIAL (dp->var) = NULL_TREE;
      SET_EXPR_LOCATION (init, EXPR_LOCATION (*tp));
      *tp = init;
    }
  /* And replace all uses of the NRV with the RESULT_DECL.  */
  else if (*tp == dp->var)
    *tp = dp->result;

  /* Avoid walking into the same tree more than once.  Unfortunately, we
     can't just use walk_tree_without duplicates because it would only call
     us for the first occurrence of dp->var in the function body.  */
  slot = dp->visited.find_slot (*tp, INSERT);
  if (*slot)
    *walk_subtrees = 0;
  else
    *slot = *tp;

  /* Keep iterating.  */
  return NULL_TREE;
}

/* Called from finish_function to implement the named return value
   optimization by overriding all the RETURN_EXPRs and pertinent
   CLEANUP_STMTs and replacing all occurrences of VAR with RESULT, the
   RESULT_DECL for the function.  */

void
finalize_nrv (tree *tp, tree var, tree result)
{
  struct nrv_data data;

  /* Copy name from VAR to RESULT.  */
  DECL_NAME (result) = DECL_NAME (var);
  /* Don't forget that we take its address.  */
  TREE_ADDRESSABLE (result) = TREE_ADDRESSABLE (var);
  /* Finally set DECL_VALUE_EXPR to avoid assigning
     a stack slot at -O0 for the original var and debug info
     uses RESULT location for VAR.  */
  SET_DECL_VALUE_EXPR (var, result);
  DECL_HAS_VALUE_EXPR_P (var) = 1;

  data.var = var;
  data.result = result;
  cp_walk_tree (tp, finalize_nrv_r, &data, 0);
}

/* Create CP_OMP_CLAUSE_INFO for clause C.  Returns true if it is invalid.  */

bool
cxx_omp_create_clause_info (tree c, tree type, bool need_default_ctor,
			    bool need_copy_ctor, bool need_copy_assignment,
			    bool need_dtor)
{
  int save_errorcount = errorcount;
  tree info, t;

  /* Always allocate 3 elements for simplicity.  These are the
     function decls for the ctor, dtor, and assignment op.
     This layout is known to the three lang hooks,
     cxx_omp_clause_default_init, cxx_omp_clause_copy_init,
     and cxx_omp_clause_assign_op.  */
  info = make_tree_vec (3);
  CP_OMP_CLAUSE_INFO (c) = info;

  if (need_default_ctor || need_copy_ctor)
    {
      if (need_default_ctor)
	t = get_default_ctor (type);
      else
	t = get_copy_ctor (type, tf_warning_or_error);

      if (t && !trivial_fn_p (t))
	TREE_VEC_ELT (info, 0) = t;
    }

  if (need_dtor && TYPE_HAS_NONTRIVIAL_DESTRUCTOR (type))
    TREE_VEC_ELT (info, 1) = get_dtor (type, tf_warning_or_error);

  if (need_copy_assignment)
    {
      t = get_copy_assign (type);

      if (t && !trivial_fn_p (t))
	TREE_VEC_ELT (info, 2) = t;
    }

  return errorcount != save_errorcount;
}

/* If DECL is DECL_OMP_PRIVATIZED_MEMBER, return corresponding
   FIELD_DECL, otherwise return DECL itself.  */

static tree
omp_clause_decl_field (tree decl)
{
  if (VAR_P (decl)
      && DECL_HAS_VALUE_EXPR_P (decl)
      && DECL_ARTIFICIAL (decl)
      && DECL_LANG_SPECIFIC (decl)
      && DECL_OMP_PRIVATIZED_MEMBER (decl))
    {
      tree f = DECL_VALUE_EXPR (decl);
      if (TREE_CODE (f) == INDIRECT_REF)
	f = TREE_OPERAND (f, 0);
      if (TREE_CODE (f) == COMPONENT_REF)
	{
	  f = TREE_OPERAND (f, 1);
	  gcc_assert (TREE_CODE (f) == FIELD_DECL);
	  return f;
	}
    }
  return NULL_TREE;
}

/* Adjust DECL if needed for printing using %qE.  */

static tree
omp_clause_printable_decl (tree decl)
{
  tree t = omp_clause_decl_field (decl);
  if (t)
    return t;
  return decl;
}

/* For a FIELD_DECL F and corresponding DECL_OMP_PRIVATIZED_MEMBER
   VAR_DECL T that doesn't need a DECL_EXPR added, record it for
   privatization.  */

static void
omp_note_field_privatization (tree f, tree t)
{
  if (!omp_private_member_map)
    omp_private_member_map = new hash_map<tree, tree>;
  tree &v = omp_private_member_map->get_or_insert (f);
  if (v == NULL_TREE)
    {
      v = t;
      omp_private_member_vec.safe_push (f);
      /* Signal that we don't want to create DECL_EXPR for this dummy var.  */
      omp_private_member_vec.safe_push (integer_zero_node);
    }
}

/* Privatize FIELD_DECL T, return corresponding DECL_OMP_PRIVATIZED_MEMBER
   dummy VAR_DECL.  */

tree
omp_privatize_field (tree t, bool shared)
{
  tree m = finish_non_static_data_member (t, NULL_TREE, NULL_TREE);
  if (m == error_mark_node)
    return error_mark_node;
  if (!omp_private_member_map && !shared)
    omp_private_member_map = new hash_map<tree, tree>;
  if (TREE_CODE (TREE_TYPE (t)) == REFERENCE_TYPE)
    {
      gcc_assert (TREE_CODE (m) == INDIRECT_REF);
      m = TREE_OPERAND (m, 0);
    }
  tree vb = NULL_TREE;
  tree &v = shared ? vb : omp_private_member_map->get_or_insert (t);
  if (v == NULL_TREE)
    {
      v = create_temporary_var (TREE_TYPE (m));
      if (!DECL_LANG_SPECIFIC (v))
	retrofit_lang_decl (v);
      DECL_OMP_PRIVATIZED_MEMBER (v) = 1;
      SET_DECL_VALUE_EXPR (v, m);
      DECL_HAS_VALUE_EXPR_P (v) = 1;
      if (!shared)
	omp_private_member_vec.safe_push (t);
    }
  return v;
}

/* Helper function for handle_omp_array_sections.  Called recursively
   to handle multiple array-section-subscripts.  C is the clause,
   T current expression (initially OMP_CLAUSE_DECL), which is either
   a TREE_LIST for array-section-subscript (TREE_PURPOSE is low-bound
   expression if specified, TREE_VALUE length expression if specified,
   TREE_CHAIN is what it has been specified after, or some decl.
   TYPES vector is populated with array section types, MAYBE_ZERO_LEN
   set to true if any of the array-section-subscript could have length
   of zero (explicit or implicit), FIRST_NON_ONE is the index of the
   first array-section-subscript which is known not to have length
   of one.  Given say:
   map(a[:b][2:1][:c][:2][:d][e:f][2:5])
   FIRST_NON_ONE will be 3, array-section-subscript [:b], [2:1] and [:c]
   all are or may have length of 1, array-section-subscript [:2] is the
   first one known not to have length 1.  For array-section-subscript
   <= FIRST_NON_ONE we diagnose non-contiguous arrays if low bound isn't
   0 or length isn't the array domain max + 1, for > FIRST_NON_ONE we
   can if MAYBE_ZERO_LEN is false.  MAYBE_ZERO_LEN will be true in the above
   case though, as some lengths could be zero.  */

static tree
handle_omp_array_sections_1 (tree c, tree t, vec<tree> &types,
			     bool &maybe_zero_len, unsigned int &first_non_one,
			     enum c_omp_region_type ort)
{
  tree ret, low_bound, length, type;
  if (TREE_CODE (t) != TREE_LIST)
    {
      if (error_operand_p (t))
	return error_mark_node;
      if (REFERENCE_REF_P (t)
	  && TREE_CODE (TREE_OPERAND (t, 0)) == COMPONENT_REF)
	t = TREE_OPERAND (t, 0);
      ret = t;
      if (TREE_CODE (t) == COMPONENT_REF
	  && ort == C_ORT_OMP
	  && (OMP_CLAUSE_CODE (c) == OMP_CLAUSE_MAP
	      || OMP_CLAUSE_CODE (c) == OMP_CLAUSE_TO
	      || OMP_CLAUSE_CODE (c) == OMP_CLAUSE_FROM)
	  && !type_dependent_expression_p (t))
	{
	  if (TREE_CODE (TREE_OPERAND (t, 1)) == FIELD_DECL
	      && DECL_BIT_FIELD (TREE_OPERAND (t, 1)))
	    {
	      error_at (OMP_CLAUSE_LOCATION (c),
			"bit-field %qE in %qs clause",
			t, omp_clause_code_name[OMP_CLAUSE_CODE (c)]);
	      return error_mark_node;
	    }
	  while (TREE_CODE (t) == COMPONENT_REF)
	    {
	      if (TREE_TYPE (TREE_OPERAND (t, 0))
		  && TREE_CODE (TREE_TYPE (TREE_OPERAND (t, 0))) == UNION_TYPE)
		{
		  error_at (OMP_CLAUSE_LOCATION (c),
			    "%qE is a member of a union", t);
		  return error_mark_node;
		}
	      t = TREE_OPERAND (t, 0);
	    }
	  if (REFERENCE_REF_P (t))
	    t = TREE_OPERAND (t, 0);
	}
      if (!VAR_P (t) && TREE_CODE (t) != PARM_DECL)
	{
	  if (processing_template_decl)
	    return NULL_TREE;
	  if (DECL_P (t))
	    error_at (OMP_CLAUSE_LOCATION (c),
		      "%qD is not a variable in %qs clause", t,
		      omp_clause_code_name[OMP_CLAUSE_CODE (c)]);
	  else
	    error_at (OMP_CLAUSE_LOCATION (c),
		      "%qE is not a variable in %qs clause", t,
		      omp_clause_code_name[OMP_CLAUSE_CODE (c)]);
	  return error_mark_node;
	}
      else if (ort == C_ORT_OMP
	       && TREE_CODE (t) == PARM_DECL
	       && DECL_ARTIFICIAL (t)
	       && DECL_NAME (t) == this_identifier)
	{
	  error_at (OMP_CLAUSE_LOCATION (c),
		    "%<this%> allowed in OpenMP only in %<declare simd%>"
		    " clauses");
	  return error_mark_node;
	}
      else if (OMP_CLAUSE_CODE (c) != OMP_CLAUSE_DEPEND
	       && VAR_P (t) && CP_DECL_THREAD_LOCAL_P (t))
	{
	  error_at (OMP_CLAUSE_LOCATION (c),
		    "%qD is threadprivate variable in %qs clause", t,
		    omp_clause_code_name[OMP_CLAUSE_CODE (c)]);
	  return error_mark_node;
	}
      if (type_dependent_expression_p (ret))
	return NULL_TREE;
      ret = convert_from_reference (ret);
      return ret;
    }

  if (ort == C_ORT_OMP
      && OMP_CLAUSE_CODE (c) == OMP_CLAUSE_REDUCTION
      && TREE_CODE (TREE_CHAIN (t)) == FIELD_DECL)
    TREE_CHAIN (t) = omp_privatize_field (TREE_CHAIN (t), false);
  ret = handle_omp_array_sections_1 (c, TREE_CHAIN (t), types,
				     maybe_zero_len, first_non_one, ort);
  if (ret == error_mark_node || ret == NULL_TREE)
    return ret;

  type = TREE_TYPE (ret);
  low_bound = TREE_PURPOSE (t);
  length = TREE_VALUE (t);
  if ((low_bound && type_dependent_expression_p (low_bound))
      || (length && type_dependent_expression_p (length)))
    return NULL_TREE;

  if (low_bound == error_mark_node || length == error_mark_node)
    return error_mark_node;

  if (low_bound && !INTEGRAL_TYPE_P (TREE_TYPE (low_bound)))
    {
      error_at (OMP_CLAUSE_LOCATION (c),
		"low bound %qE of array section does not have integral type",
		low_bound);
      return error_mark_node;
    }
  if (length && !INTEGRAL_TYPE_P (TREE_TYPE (length)))
    {
      error_at (OMP_CLAUSE_LOCATION (c),
		"length %qE of array section does not have integral type",
		length);
      return error_mark_node;
    }
  if (low_bound)
    low_bound = mark_rvalue_use (low_bound);
  if (length)
    length = mark_rvalue_use (length);
  /* We need to reduce to real constant-values for checks below.  */
  if (length)
    length = fold_simple (length);
  if (low_bound)
    low_bound = fold_simple (low_bound);
  if (low_bound
      && TREE_CODE (low_bound) == INTEGER_CST
      && TYPE_PRECISION (TREE_TYPE (low_bound))
	 > TYPE_PRECISION (sizetype))
    low_bound = fold_convert (sizetype, low_bound);
  if (length
      && TREE_CODE (length) == INTEGER_CST
      && TYPE_PRECISION (TREE_TYPE (length))
	 > TYPE_PRECISION (sizetype))
    length = fold_convert (sizetype, length);
  if (low_bound == NULL_TREE)
    low_bound = integer_zero_node;

  if (length != NULL_TREE)
    {
      if (!integer_nonzerop (length))
	{
	  if (OMP_CLAUSE_CODE (c) == OMP_CLAUSE_DEPEND
	      || OMP_CLAUSE_CODE (c) == OMP_CLAUSE_REDUCTION)
	    {
	      if (integer_zerop (length))
		{
		  error_at (OMP_CLAUSE_LOCATION (c),
			    "zero length array section in %qs clause",
			    omp_clause_code_name[OMP_CLAUSE_CODE (c)]);
		  return error_mark_node;
		}
	    }
	  else
	    maybe_zero_len = true;
	}
      if (first_non_one == types.length ()
	  && (TREE_CODE (length) != INTEGER_CST || integer_onep (length)))
	first_non_one++;
    }
  if (TREE_CODE (type) == ARRAY_TYPE)
    {
      if (length == NULL_TREE
	  && (TYPE_DOMAIN (type) == NULL_TREE
	      || TYPE_MAX_VALUE (TYPE_DOMAIN (type)) == NULL_TREE))
	{
	  error_at (OMP_CLAUSE_LOCATION (c),
		    "for unknown bound array type length expression must "
		    "be specified");
	  return error_mark_node;
	}
      if (TREE_CODE (low_bound) == INTEGER_CST
	  && tree_int_cst_sgn (low_bound) == -1)
	{
	  error_at (OMP_CLAUSE_LOCATION (c),
		    "negative low bound in array section in %qs clause",
		    omp_clause_code_name[OMP_CLAUSE_CODE (c)]);
	  return error_mark_node;
	}
      if (length != NULL_TREE
	  && TREE_CODE (length) == INTEGER_CST
	  && tree_int_cst_sgn (length) == -1)
	{
	  error_at (OMP_CLAUSE_LOCATION (c),
		    "negative length in array section in %qs clause",
		    omp_clause_code_name[OMP_CLAUSE_CODE (c)]);
	  return error_mark_node;
	}
      if (TYPE_DOMAIN (type)
	  && TYPE_MAX_VALUE (TYPE_DOMAIN (type))
	  && TREE_CODE (TYPE_MAX_VALUE (TYPE_DOMAIN (type)))
			== INTEGER_CST)
	{
	  tree size = size_binop (PLUS_EXPR,
				  TYPE_MAX_VALUE (TYPE_DOMAIN (type)),
				  size_one_node);
	  if (TREE_CODE (low_bound) == INTEGER_CST)
	    {
	      if (tree_int_cst_lt (size, low_bound))
		{
		  error_at (OMP_CLAUSE_LOCATION (c),
			    "low bound %qE above array section size "
			    "in %qs clause", low_bound,
			    omp_clause_code_name[OMP_CLAUSE_CODE (c)]);
		  return error_mark_node;
		}
	      if (tree_int_cst_equal (size, low_bound))
		{
		  if (OMP_CLAUSE_CODE (c) == OMP_CLAUSE_DEPEND
		      || OMP_CLAUSE_CODE (c) == OMP_CLAUSE_REDUCTION)
		    {
		      error_at (OMP_CLAUSE_LOCATION (c),
				"zero length array section in %qs clause",
				omp_clause_code_name[OMP_CLAUSE_CODE (c)]);
		      return error_mark_node;
		    }
		  maybe_zero_len = true;
		}
	      else if (length == NULL_TREE
		       && first_non_one == types.length ()
		       && tree_int_cst_equal
			    (TYPE_MAX_VALUE (TYPE_DOMAIN (type)),
			     low_bound))
		first_non_one++;
	    }
	  else if (length == NULL_TREE)
	    {
	      if (OMP_CLAUSE_CODE (c) != OMP_CLAUSE_DEPEND
		  && OMP_CLAUSE_CODE (c) != OMP_CLAUSE_REDUCTION)
		maybe_zero_len = true;
	      if (first_non_one == types.length ())
		first_non_one++;
	    }
	  if (length && TREE_CODE (length) == INTEGER_CST)
	    {
	      if (tree_int_cst_lt (size, length))
		{
		  error_at (OMP_CLAUSE_LOCATION (c),
			    "length %qE above array section size "
			    "in %qs clause", length,
			    omp_clause_code_name[OMP_CLAUSE_CODE (c)]);
		  return error_mark_node;
		}
	      if (TREE_CODE (low_bound) == INTEGER_CST)
		{
		  tree lbpluslen
		    = size_binop (PLUS_EXPR,
				  fold_convert (sizetype, low_bound),
				  fold_convert (sizetype, length));
		  if (TREE_CODE (lbpluslen) == INTEGER_CST
		      && tree_int_cst_lt (size, lbpluslen))
		    {
		      error_at (OMP_CLAUSE_LOCATION (c),
				"high bound %qE above array section size "
				"in %qs clause", lbpluslen,
				omp_clause_code_name[OMP_CLAUSE_CODE (c)]);
		      return error_mark_node;
		    }
		}
	    }
	}
      else if (length == NULL_TREE)
	{
	  if (OMP_CLAUSE_CODE (c) != OMP_CLAUSE_DEPEND
	      && OMP_CLAUSE_CODE (c) != OMP_CLAUSE_REDUCTION)
	    maybe_zero_len = true;
	  if (first_non_one == types.length ())
	    first_non_one++;
	}

      /* For [lb:] we will need to evaluate lb more than once.  */
      if (length == NULL_TREE && OMP_CLAUSE_CODE (c) != OMP_CLAUSE_DEPEND)
	{
	  tree lb = cp_save_expr (low_bound);
	  if (lb != low_bound)
	    {
	      TREE_PURPOSE (t) = lb;
	      low_bound = lb;
	    }
	}
    }
  else if (TREE_CODE (type) == POINTER_TYPE)
    {
      if (length == NULL_TREE)
	{
	  error_at (OMP_CLAUSE_LOCATION (c),
		    "for pointer type length expression must be specified");
	  return error_mark_node;
	}
      if (length != NULL_TREE
	  && TREE_CODE (length) == INTEGER_CST
	  && tree_int_cst_sgn (length) == -1)
	{
	  error_at (OMP_CLAUSE_LOCATION (c),
		    "negative length in array section in %qs clause",
		    omp_clause_code_name[OMP_CLAUSE_CODE (c)]);
	  return error_mark_node;
	}
      /* If there is a pointer type anywhere but in the very first
	 array-section-subscript, the array section can't be contiguous.  */
      if (OMP_CLAUSE_CODE (c) != OMP_CLAUSE_DEPEND
	  && TREE_CODE (TREE_CHAIN (t)) == TREE_LIST)
	{
	  error_at (OMP_CLAUSE_LOCATION (c),
		    "array section is not contiguous in %qs clause",
		    omp_clause_code_name[OMP_CLAUSE_CODE (c)]);
	  return error_mark_node;
	}
    }
  else
    {
      error_at (OMP_CLAUSE_LOCATION (c),
		"%qE does not have pointer or array type", ret);
      return error_mark_node;
    }
  if (OMP_CLAUSE_CODE (c) != OMP_CLAUSE_DEPEND)
    types.safe_push (TREE_TYPE (ret));
  /* We will need to evaluate lb more than once.  */
  tree lb = cp_save_expr (low_bound);
  if (lb != low_bound)
    {
      TREE_PURPOSE (t) = lb;
      low_bound = lb;
    }
  ret = grok_array_decl (OMP_CLAUSE_LOCATION (c), ret, low_bound, false);
  return ret;
}

/* Handle array sections for clause C.  */

static bool
handle_omp_array_sections (tree c, enum c_omp_region_type ort)
{
  bool maybe_zero_len = false;
  unsigned int first_non_one = 0;
  auto_vec<tree, 10> types;
  tree first = handle_omp_array_sections_1 (c, OMP_CLAUSE_DECL (c), types,
					    maybe_zero_len, first_non_one,
					    ort);
  if (first == error_mark_node)
    return true;
  if (first == NULL_TREE)
    return false;
  if (OMP_CLAUSE_CODE (c) == OMP_CLAUSE_DEPEND)
    {
      tree t = OMP_CLAUSE_DECL (c);
      tree tem = NULL_TREE;
      if (processing_template_decl)
	return false;
      /* Need to evaluate side effects in the length expressions
	 if any.  */
      while (TREE_CODE (t) == TREE_LIST)
	{
	  if (TREE_VALUE (t) && TREE_SIDE_EFFECTS (TREE_VALUE (t)))
	    {
	      if (tem == NULL_TREE)
		tem = TREE_VALUE (t);
	      else
		tem = build2 (COMPOUND_EXPR, TREE_TYPE (tem),
			      TREE_VALUE (t), tem);
	    }
	  t = TREE_CHAIN (t);
	}
      if (tem)
	first = build2 (COMPOUND_EXPR, TREE_TYPE (first), tem, first);
      OMP_CLAUSE_DECL (c) = first;
    }
  else
    {
      unsigned int num = types.length (), i;
      tree t, side_effects = NULL_TREE, size = NULL_TREE;
      tree condition = NULL_TREE;

      if (int_size_in_bytes (TREE_TYPE (first)) <= 0)
	maybe_zero_len = true;
      if (processing_template_decl && maybe_zero_len)
	return false;

      for (i = num, t = OMP_CLAUSE_DECL (c); i > 0;
	   t = TREE_CHAIN (t))
	{
	  tree low_bound = TREE_PURPOSE (t);
	  tree length = TREE_VALUE (t);

	  i--;
	  if (low_bound
	      && TREE_CODE (low_bound) == INTEGER_CST
	      && TYPE_PRECISION (TREE_TYPE (low_bound))
		 > TYPE_PRECISION (sizetype))
	    low_bound = fold_convert (sizetype, low_bound);
	  if (length
	      && TREE_CODE (length) == INTEGER_CST
	      && TYPE_PRECISION (TREE_TYPE (length))
		 > TYPE_PRECISION (sizetype))
	    length = fold_convert (sizetype, length);
	  if (low_bound == NULL_TREE)
	    low_bound = integer_zero_node;
	  if (!maybe_zero_len && i > first_non_one)
	    {
	      if (integer_nonzerop (low_bound))
		goto do_warn_noncontiguous;
	      if (length != NULL_TREE
		  && TREE_CODE (length) == INTEGER_CST
		  && TYPE_DOMAIN (types[i])
		  && TYPE_MAX_VALUE (TYPE_DOMAIN (types[i]))
		  && TREE_CODE (TYPE_MAX_VALUE (TYPE_DOMAIN (types[i])))
		     == INTEGER_CST)
		{
		  tree size;
		  size = size_binop (PLUS_EXPR,
				     TYPE_MAX_VALUE (TYPE_DOMAIN (types[i])),
				     size_one_node);
		  if (!tree_int_cst_equal (length, size))
		    {
		     do_warn_noncontiguous:
		      error_at (OMP_CLAUSE_LOCATION (c),
				"array section is not contiguous in %qs "
				"clause",
				omp_clause_code_name[OMP_CLAUSE_CODE (c)]);
		      return true;
		    }
		}
	      if (!processing_template_decl
		  && length != NULL_TREE
		  && TREE_SIDE_EFFECTS (length))
		{
		  if (side_effects == NULL_TREE)
		    side_effects = length;
		  else
		    side_effects = build2 (COMPOUND_EXPR,
					   TREE_TYPE (side_effects),
					   length, side_effects);
		}
	    }
	  else if (processing_template_decl)
	    continue;
	  else
	    {
	      tree l;

	      if (i > first_non_one
		  && ((length && integer_nonzerop (length))
		      || OMP_CLAUSE_CODE (c) == OMP_CLAUSE_REDUCTION))
		continue;
	      if (length)
		l = fold_convert (sizetype, length);
	      else
		{
		  l = size_binop (PLUS_EXPR,
				  TYPE_MAX_VALUE (TYPE_DOMAIN (types[i])),
				  size_one_node);
		  l = size_binop (MINUS_EXPR, l,
				  fold_convert (sizetype, low_bound));
		}
	      if (i > first_non_one)
		{
		  l = fold_build2 (NE_EXPR, boolean_type_node, l,
				   size_zero_node);
		  if (condition == NULL_TREE)
		    condition = l;
		  else
		    condition = fold_build2 (BIT_AND_EXPR, boolean_type_node,
					     l, condition);
		}
	      else if (size == NULL_TREE)
		{
		  size = size_in_bytes (TREE_TYPE (types[i]));
		  tree eltype = TREE_TYPE (types[num - 1]);
		  while (TREE_CODE (eltype) == ARRAY_TYPE)
		    eltype = TREE_TYPE (eltype);
		  if (OMP_CLAUSE_CODE (c) == OMP_CLAUSE_REDUCTION)
		    size = size_binop (EXACT_DIV_EXPR, size,
				       size_in_bytes (eltype));
		  size = size_binop (MULT_EXPR, size, l);
		  if (condition)
		    size = fold_build3 (COND_EXPR, sizetype, condition,
					size, size_zero_node);
		}
	      else
		size = size_binop (MULT_EXPR, size, l);
	    }
	}
      if (!processing_template_decl)
	{
	  if (side_effects)
	    size = build2 (COMPOUND_EXPR, sizetype, side_effects, size);
	  if (OMP_CLAUSE_CODE (c) == OMP_CLAUSE_REDUCTION)
	    {
	      size = size_binop (MINUS_EXPR, size, size_one_node);
	      tree index_type = build_index_type (size);
	      tree eltype = TREE_TYPE (first);
	      while (TREE_CODE (eltype) == ARRAY_TYPE)
		eltype = TREE_TYPE (eltype);
	      tree type = build_array_type (eltype, index_type);
	      tree ptype = build_pointer_type (eltype);
	      if (TREE_CODE (TREE_TYPE (t)) == REFERENCE_TYPE
		  && POINTER_TYPE_P (TREE_TYPE (TREE_TYPE (t))))
		t = convert_from_reference (t);
	      else if (TREE_CODE (TREE_TYPE (t)) == ARRAY_TYPE)
		t = build_fold_addr_expr (t);
	      tree t2 = build_fold_addr_expr (first);
	      t2 = fold_convert_loc (OMP_CLAUSE_LOCATION (c),
				     ptrdiff_type_node, t2);
	      t2 = fold_build2_loc (OMP_CLAUSE_LOCATION (c), MINUS_EXPR,
				    ptrdiff_type_node, t2,
				    fold_convert_loc (OMP_CLAUSE_LOCATION (c),
						      ptrdiff_type_node, t));
	      if (tree_fits_shwi_p (t2))
		t = build2 (MEM_REF, type, t,
			    build_int_cst (ptype, tree_to_shwi (t2)));
	      else
		{
		  t2 = fold_convert_loc (OMP_CLAUSE_LOCATION (c),
					 sizetype, t2);
		  t = build2_loc (OMP_CLAUSE_LOCATION (c), POINTER_PLUS_EXPR,
				  TREE_TYPE (t), t, t2);
		  t = build2 (MEM_REF, type, t, build_int_cst (ptype, 0));
		}
	      OMP_CLAUSE_DECL (c) = t;
	      return false;
	    }
	  OMP_CLAUSE_DECL (c) = first;
	  OMP_CLAUSE_SIZE (c) = size;
	  if (OMP_CLAUSE_CODE (c) != OMP_CLAUSE_MAP
	      || (TREE_CODE (t) == COMPONENT_REF
		  && TREE_CODE (TREE_TYPE (t)) == ARRAY_TYPE))
	    return false;
	  if (ort == C_ORT_OMP || ort == C_ORT_ACC)
	    switch (OMP_CLAUSE_MAP_KIND (c))
	      {
	      case GOMP_MAP_ALLOC:
	      case GOMP_MAP_TO:
	      case GOMP_MAP_FROM:
	      case GOMP_MAP_TOFROM:
	      case GOMP_MAP_ALWAYS_TO:
	      case GOMP_MAP_ALWAYS_FROM:
	      case GOMP_MAP_ALWAYS_TOFROM:
	      case GOMP_MAP_RELEASE:
	      case GOMP_MAP_DELETE:
	      case GOMP_MAP_FORCE_TO:
	      case GOMP_MAP_FORCE_FROM:
	      case GOMP_MAP_FORCE_TOFROM:
	      case GOMP_MAP_FORCE_PRESENT:
		OMP_CLAUSE_MAP_MAYBE_ZERO_LENGTH_ARRAY_SECTION (c) = 1;
		break;
	      default:
		break;
	      }
	  tree c2 = build_omp_clause (OMP_CLAUSE_LOCATION (c),
				      OMP_CLAUSE_MAP);
	  if ((ort & C_ORT_OMP_DECLARE_SIMD) != C_ORT_OMP && ort != C_ORT_ACC)
	    OMP_CLAUSE_SET_MAP_KIND (c2, GOMP_MAP_POINTER);
	  else if (TREE_CODE (t) == COMPONENT_REF)
	    OMP_CLAUSE_SET_MAP_KIND (c2, GOMP_MAP_ALWAYS_POINTER);
	  else if (REFERENCE_REF_P (t)
		   && TREE_CODE (TREE_OPERAND (t, 0)) == COMPONENT_REF)
	    {
	      t = TREE_OPERAND (t, 0);
	      OMP_CLAUSE_SET_MAP_KIND (c2, GOMP_MAP_ALWAYS_POINTER);
	    }
	  else
	    OMP_CLAUSE_SET_MAP_KIND (c2, GOMP_MAP_FIRSTPRIVATE_POINTER);
	  if (OMP_CLAUSE_MAP_KIND (c2) != GOMP_MAP_FIRSTPRIVATE_POINTER
	      && !cxx_mark_addressable (t, true))
	    return false;
	  OMP_CLAUSE_DECL (c2) = t;
	  t = build_fold_addr_expr (first);
	  t = fold_convert_loc (OMP_CLAUSE_LOCATION (c),
				ptrdiff_type_node, t);
	  tree ptr = OMP_CLAUSE_DECL (c2);
	  ptr = convert_from_reference (ptr);
	  if (!POINTER_TYPE_P (TREE_TYPE (ptr)))
	    ptr = build_fold_addr_expr (ptr);
	  t = fold_build2_loc (OMP_CLAUSE_LOCATION (c), MINUS_EXPR,
			       ptrdiff_type_node, t,
			       fold_convert_loc (OMP_CLAUSE_LOCATION (c),
						 ptrdiff_type_node, ptr));
	  OMP_CLAUSE_SIZE (c2) = t;
	  OMP_CLAUSE_CHAIN (c2) = OMP_CLAUSE_CHAIN (c);
	  OMP_CLAUSE_CHAIN (c) = c2;
	  ptr = OMP_CLAUSE_DECL (c2);
	  if (OMP_CLAUSE_MAP_KIND (c2) != GOMP_MAP_FIRSTPRIVATE_POINTER
	      && TREE_CODE (TREE_TYPE (ptr)) == REFERENCE_TYPE
	      && POINTER_TYPE_P (TREE_TYPE (TREE_TYPE (ptr))))
	    {
	      tree c3 = build_omp_clause (OMP_CLAUSE_LOCATION (c),
					  OMP_CLAUSE_MAP);
	      OMP_CLAUSE_SET_MAP_KIND (c3, OMP_CLAUSE_MAP_KIND (c2));
	      OMP_CLAUSE_DECL (c3) = ptr;
	      if (OMP_CLAUSE_MAP_KIND (c2) == GOMP_MAP_ALWAYS_POINTER)
		OMP_CLAUSE_DECL (c2) = build_simple_mem_ref (ptr);
	      else
		OMP_CLAUSE_DECL (c2) = convert_from_reference (ptr);
	      OMP_CLAUSE_SIZE (c3) = size_zero_node;
	      OMP_CLAUSE_CHAIN (c3) = OMP_CLAUSE_CHAIN (c2);
	      OMP_CLAUSE_CHAIN (c2) = c3;
	    }
	}
    }
  return false;
}

/* Return identifier to look up for omp declare reduction.  */

tree
omp_reduction_id (enum tree_code reduction_code, tree reduction_id, tree type)
{
  const char *p = NULL;
  const char *m = NULL;
  switch (reduction_code)
    {
    case PLUS_EXPR:
    case MULT_EXPR:
    case MINUS_EXPR:
    case BIT_AND_EXPR:
    case BIT_XOR_EXPR:
    case BIT_IOR_EXPR:
    case TRUTH_ANDIF_EXPR:
    case TRUTH_ORIF_EXPR:
      reduction_id = ansi_opname (reduction_code);
      break;
    case MIN_EXPR:
      p = "min";
      break;
    case MAX_EXPR:
      p = "max";
      break;
    default:
      break;
    }

  if (p == NULL)
    {
      if (TREE_CODE (reduction_id) != IDENTIFIER_NODE)
	return error_mark_node;
      p = IDENTIFIER_POINTER (reduction_id);
    }

  if (type != NULL_TREE)
    m = mangle_type_string (TYPE_MAIN_VARIANT (type));

  const char prefix[] = "omp declare reduction ";
  size_t lenp = sizeof (prefix);
  if (strncmp (p, prefix, lenp - 1) == 0)
    lenp = 1;
  size_t len = strlen (p);
  size_t lenm = m ? strlen (m) + 1 : 0;
  char *name = XALLOCAVEC (char, lenp + len + lenm);
  if (lenp > 1)
    memcpy (name, prefix, lenp - 1);
  memcpy (name + lenp - 1, p, len + 1);
  if (m)
    {
      name[lenp + len - 1] = '~';
      memcpy (name + lenp + len, m, lenm);
    }
  return get_identifier (name);
}

/* Lookup OpenMP UDR ID for TYPE, return the corresponding artificial
   FUNCTION_DECL or NULL_TREE if not found.  */

static tree
omp_reduction_lookup (location_t loc, tree id, tree type, tree *baselinkp,
		      vec<tree> *ambiguousp)
{
  tree orig_id = id;
  tree baselink = NULL_TREE;
  if (identifier_p (id))
    {
      cp_id_kind idk;
      bool nonint_cst_expression_p;
      const char *error_msg;
      id = omp_reduction_id (ERROR_MARK, id, type);
      tree decl = lookup_name (id);
      if (decl == NULL_TREE)
	decl = error_mark_node;
      id = finish_id_expression (id, decl, NULL_TREE, &idk, false, true,
				 &nonint_cst_expression_p, false, true, false,
				 false, &error_msg, loc);
      if (idk == CP_ID_KIND_UNQUALIFIED
	  && identifier_p (id))
	{
	  vec<tree, va_gc> *args = NULL;
	  vec_safe_push (args, build_reference_type (type));
	  id = perform_koenig_lookup (id, args, tf_none);
	}
    }
  else if (TREE_CODE (id) == SCOPE_REF)
    id = lookup_qualified_name (TREE_OPERAND (id, 0),
				omp_reduction_id (ERROR_MARK,
						  TREE_OPERAND (id, 1),
						  type),
				false, false);
  tree fns = id;
  if (id && is_overloaded_fn (id))
    id = get_fns (id);
  for (; id; id = OVL_NEXT (id))
    {
      tree fndecl = OVL_CURRENT (id);
      if (TREE_CODE (fndecl) == FUNCTION_DECL)
	{
	  tree argtype = TREE_VALUE (TYPE_ARG_TYPES (TREE_TYPE (fndecl)));
	  if (same_type_p (TREE_TYPE (argtype), type))
	    break;
	}
    }
  if (id && BASELINK_P (fns))
    {
      if (baselinkp)
	*baselinkp = fns;
      else
	baselink = fns;
    }
  if (id == NULL_TREE && CLASS_TYPE_P (type) && TYPE_BINFO (type))
    {
      vec<tree> ambiguous = vNULL;
      tree binfo = TYPE_BINFO (type), base_binfo, ret = NULL_TREE;
      unsigned int ix;
      if (ambiguousp == NULL)
	ambiguousp = &ambiguous;
      for (ix = 0; BINFO_BASE_ITERATE (binfo, ix, base_binfo); ix++)
	{
	  id = omp_reduction_lookup (loc, orig_id, BINFO_TYPE (base_binfo),
				     baselinkp ? baselinkp : &baselink,
				     ambiguousp);
	  if (id == NULL_TREE)
	    continue;
	  if (!ambiguousp->is_empty ())
	    ambiguousp->safe_push (id);
	  else if (ret != NULL_TREE)
	    {
	      ambiguousp->safe_push (ret);
	      ambiguousp->safe_push (id);
	      ret = NULL_TREE;
	    }
	  else
	    ret = id;
	}
      if (ambiguousp != &ambiguous)
	return ret;
      if (!ambiguous.is_empty ())
	{
	  const char *str = _("candidates are:");
	  unsigned int idx;
	  tree udr;
	  error_at (loc, "user defined reduction lookup is ambiguous");
	  FOR_EACH_VEC_ELT (ambiguous, idx, udr)
	    {
	      inform (DECL_SOURCE_LOCATION (udr), "%s %#D", str, udr);
	      if (idx == 0)
		str = get_spaces (str);
	    }
	  ambiguous.release ();
	  ret = error_mark_node;
	  baselink = NULL_TREE;
	}
      id = ret;
    }
  if (id && baselink)
    perform_or_defer_access_check (BASELINK_BINFO (baselink),
				   id, id, tf_warning_or_error);
  return id;
}

/* Helper function for cp_parser_omp_declare_reduction_exprs
   and tsubst_omp_udr.
   Remove CLEANUP_STMT for data (omp_priv variable).
   Also append INIT_EXPR for DECL_INITIAL of omp_priv after its
   DECL_EXPR.  */

tree
cp_remove_omp_priv_cleanup_stmt (tree *tp, int *walk_subtrees, void *data)
{
  if (TYPE_P (*tp))
    *walk_subtrees = 0;
  else if (TREE_CODE (*tp) == CLEANUP_STMT && CLEANUP_DECL (*tp) == (tree) data)
    *tp = CLEANUP_BODY (*tp);
  else if (TREE_CODE (*tp) == DECL_EXPR)
    {
      tree decl = DECL_EXPR_DECL (*tp);
      if (!processing_template_decl
	  && decl == (tree) data
	  && DECL_INITIAL (decl)
	  && DECL_INITIAL (decl) != error_mark_node)
	{
	  tree list = NULL_TREE;
	  append_to_statement_list_force (*tp, &list);
	  tree init_expr = build2 (INIT_EXPR, void_type_node,
				   decl, DECL_INITIAL (decl));
	  DECL_INITIAL (decl) = NULL_TREE;
	  append_to_statement_list_force (init_expr, &list);
	  *tp = list;
	}
    }
  return NULL_TREE;
}

/* Data passed from cp_check_omp_declare_reduction to
   cp_check_omp_declare_reduction_r.  */

struct cp_check_omp_declare_reduction_data
{
  location_t loc;
  tree stmts[7];
  bool combiner_p;
};

/* Helper function for cp_check_omp_declare_reduction, called via
   cp_walk_tree.  */

static tree
cp_check_omp_declare_reduction_r (tree *tp, int *, void *data)
{
  struct cp_check_omp_declare_reduction_data *udr_data
    = (struct cp_check_omp_declare_reduction_data *) data;
  if (SSA_VAR_P (*tp)
      && !DECL_ARTIFICIAL (*tp)
      && *tp != DECL_EXPR_DECL (udr_data->stmts[udr_data->combiner_p ? 0 : 3])
      && *tp != DECL_EXPR_DECL (udr_data->stmts[udr_data->combiner_p ? 1 : 4]))
    {
      location_t loc = udr_data->loc;
      if (udr_data->combiner_p)
	error_at (loc, "%<#pragma omp declare reduction%> combiner refers to "
		       "variable %qD which is not %<omp_out%> nor %<omp_in%>",
		  *tp);
      else
	error_at (loc, "%<#pragma omp declare reduction%> initializer refers "
		       "to variable %qD which is not %<omp_priv%> nor "
		       "%<omp_orig%>",
		  *tp);
      return *tp;
    }
  return NULL_TREE;
}

/* Diagnose violation of OpenMP #pragma omp declare reduction restrictions.  */

void
cp_check_omp_declare_reduction (tree udr)
{
  tree type = TREE_VALUE (TYPE_ARG_TYPES (TREE_TYPE (udr)));
  gcc_assert (TREE_CODE (type) == REFERENCE_TYPE);
  type = TREE_TYPE (type);
  int i;
  location_t loc = DECL_SOURCE_LOCATION (udr);

  if (type == error_mark_node)
    return;
  if (ARITHMETIC_TYPE_P (type))
    {
      static enum tree_code predef_codes[]
	= { PLUS_EXPR, MULT_EXPR, MINUS_EXPR, BIT_AND_EXPR, BIT_XOR_EXPR,
	    BIT_IOR_EXPR, TRUTH_ANDIF_EXPR, TRUTH_ORIF_EXPR };
      for (i = 0; i < 8; i++)
	{
	  tree id = omp_reduction_id (predef_codes[i], NULL_TREE, NULL_TREE);
	  const char *n1 = IDENTIFIER_POINTER (DECL_NAME (udr));
	  const char *n2 = IDENTIFIER_POINTER (id);
	  if (strncmp (n1, n2, IDENTIFIER_LENGTH (id)) == 0
	      && (n1[IDENTIFIER_LENGTH (id)] == '~'
		  || n1[IDENTIFIER_LENGTH (id)] == '\0'))
	    break;
	}

      if (i == 8
	  && TREE_CODE (type) != COMPLEX_EXPR)
	{
	  const char prefix_minmax[] = "omp declare reduction m";
	  size_t prefix_size = sizeof (prefix_minmax) - 1;
	  const char *n = IDENTIFIER_POINTER (DECL_NAME (udr));
	  if (strncmp (IDENTIFIER_POINTER (DECL_NAME (udr)),
		       prefix_minmax, prefix_size) == 0
	      && ((n[prefix_size] == 'i' && n[prefix_size + 1] == 'n')
		  || (n[prefix_size] == 'a' && n[prefix_size + 1] == 'x'))
	      && (n[prefix_size + 2] == '~' || n[prefix_size + 2] == '\0'))
	    i = 0;
	}
      if (i < 8)
	{
	  error_at (loc, "predeclared arithmetic type %qT in "
			 "%<#pragma omp declare reduction%>", type);
	  return;
	}
    }
  else if (TREE_CODE (type) == FUNCTION_TYPE
	   || TREE_CODE (type) == METHOD_TYPE
	   || TREE_CODE (type) == ARRAY_TYPE)
    {
      error_at (loc, "function or array type %qT in "
		     "%<#pragma omp declare reduction%>", type);
      return;
    }
  else if (TREE_CODE (type) == REFERENCE_TYPE)
    {
      error_at (loc, "reference type %qT in %<#pragma omp declare reduction%>",
		type);
      return;
    }
  else if (TYPE_QUALS_NO_ADDR_SPACE (type))
    {
      error_at (loc, "const, volatile or __restrict qualified type %qT in "
		     "%<#pragma omp declare reduction%>", type);
      return;
    }

  tree body = DECL_SAVED_TREE (udr);
  if (body == NULL_TREE || TREE_CODE (body) != STATEMENT_LIST)
    return;

  tree_stmt_iterator tsi;
  struct cp_check_omp_declare_reduction_data data;
  memset (data.stmts, 0, sizeof data.stmts);
  for (i = 0, tsi = tsi_start (body);
       i < 7 && !tsi_end_p (tsi);
       i++, tsi_next (&tsi))
    data.stmts[i] = tsi_stmt (tsi);
  data.loc = loc;
  gcc_assert (tsi_end_p (tsi));
  if (i >= 3)
    {
      gcc_assert (TREE_CODE (data.stmts[0]) == DECL_EXPR
		  && TREE_CODE (data.stmts[1]) == DECL_EXPR);
      if (TREE_NO_WARNING (DECL_EXPR_DECL (data.stmts[0])))
	return;
      data.combiner_p = true;
      if (cp_walk_tree (&data.stmts[2], cp_check_omp_declare_reduction_r,
			&data, NULL))
	TREE_NO_WARNING (DECL_EXPR_DECL (data.stmts[0])) = 1;
    }
  if (i >= 6)
    {
      gcc_assert (TREE_CODE (data.stmts[3]) == DECL_EXPR
		  && TREE_CODE (data.stmts[4]) == DECL_EXPR);
      data.combiner_p = false;
      if (cp_walk_tree (&data.stmts[5], cp_check_omp_declare_reduction_r,
			&data, NULL)
	  || cp_walk_tree (&DECL_INITIAL (DECL_EXPR_DECL (data.stmts[3])),
			   cp_check_omp_declare_reduction_r, &data, NULL))
	TREE_NO_WARNING (DECL_EXPR_DECL (data.stmts[0])) = 1;
      if (i == 7)
	gcc_assert (TREE_CODE (data.stmts[6]) == DECL_EXPR);
    }
}

/* Helper function of finish_omp_clauses.  Clone STMT as if we were making
   an inline call.  But, remap
   the OMP_DECL1 VAR_DECL (omp_out resp. omp_orig) to PLACEHOLDER
   and OMP_DECL2 VAR_DECL (omp_in resp. omp_priv) to DECL.  */

static tree
clone_omp_udr (tree stmt, tree omp_decl1, tree omp_decl2,
	       tree decl, tree placeholder)
{
  copy_body_data id;
  hash_map<tree, tree> decl_map;

  decl_map.put (omp_decl1, placeholder);
  decl_map.put (omp_decl2, decl);
  memset (&id, 0, sizeof (id));
  id.src_fn = DECL_CONTEXT (omp_decl1);
  id.dst_fn = current_function_decl;
  id.src_cfun = DECL_STRUCT_FUNCTION (id.src_fn);
  id.decl_map = &decl_map;

  id.copy_decl = copy_decl_no_change;
  id.transform_call_graph_edges = CB_CGE_DUPLICATE;
  id.transform_new_cfg = true;
  id.transform_return_to_modify = false;
  id.transform_lang_insert_block = NULL;
  id.eh_lp_nr = 0;
  walk_tree (&stmt, copy_tree_body_r, &id, NULL);
  return stmt;
}

/* Helper function of finish_omp_clauses, called via cp_walk_tree.
   Find OMP_CLAUSE_PLACEHOLDER (passed in DATA) in *TP.  */

static tree
find_omp_placeholder_r (tree *tp, int *, void *data)
{
  if (*tp == (tree) data)
    return *tp;
  return NULL_TREE;
}

/* Helper function of finish_omp_clauses.  Handle OMP_CLAUSE_REDUCTION C.
   Return true if there is some error and the clause should be removed.  */

static bool
finish_omp_reduction_clause (tree c, bool *need_default_ctor, bool *need_dtor)
{
  tree t = OMP_CLAUSE_DECL (c);
  bool predefined = false;
  if (TREE_CODE (t) == TREE_LIST)
    {
      gcc_assert (processing_template_decl);
      return false;
    }
  tree type = TREE_TYPE (t);
  if (TREE_CODE (t) == MEM_REF)
    type = TREE_TYPE (type);
  if (TREE_CODE (type) == REFERENCE_TYPE)
    type = TREE_TYPE (type);
  if (TREE_CODE (type) == ARRAY_TYPE)
    {
      tree oatype = type;
      gcc_assert (TREE_CODE (t) != MEM_REF);
      while (TREE_CODE (type) == ARRAY_TYPE)
	type = TREE_TYPE (type);
      if (!processing_template_decl)
	{
	  t = require_complete_type (t);
	  if (t == error_mark_node)
	    return true;
	  tree size = size_binop (EXACT_DIV_EXPR, TYPE_SIZE_UNIT (oatype),
				  TYPE_SIZE_UNIT (type));
	  if (integer_zerop (size))
	    {
	      error ("%qE in %<reduction%> clause is a zero size array",
		     omp_clause_printable_decl (t));
	      return true;
	    }
	  size = size_binop (MINUS_EXPR, size, size_one_node);
	  tree index_type = build_index_type (size);
	  tree atype = build_array_type (type, index_type);
	  tree ptype = build_pointer_type (type);
	  if (TREE_CODE (TREE_TYPE (t)) == ARRAY_TYPE)
	    t = build_fold_addr_expr (t);
	  t = build2 (MEM_REF, atype, t, build_int_cst (ptype, 0));
	  OMP_CLAUSE_DECL (c) = t;
	}
    }
  if (type == error_mark_node)
    return true;
  else if (ARITHMETIC_TYPE_P (type))
    switch (OMP_CLAUSE_REDUCTION_CODE (c))
      {
      case PLUS_EXPR:
      case MULT_EXPR:
      case MINUS_EXPR:
	predefined = true;
	break;
      case MIN_EXPR:
      case MAX_EXPR:
	if (TREE_CODE (type) == COMPLEX_TYPE)
	  break;
	predefined = true;
	break;
      case BIT_AND_EXPR:
      case BIT_IOR_EXPR:
      case BIT_XOR_EXPR:
	if (FLOAT_TYPE_P (type) || TREE_CODE (type) == COMPLEX_TYPE)
	  break;
	predefined = true;
	break;
      case TRUTH_ANDIF_EXPR:
      case TRUTH_ORIF_EXPR:
	if (FLOAT_TYPE_P (type))
	  break;
	predefined = true;
	break;
      default:
	break;
      }
  else if (TYPE_READONLY (type))
    {
      error ("%qE has const type for %<reduction%>",
	     omp_clause_printable_decl (t));
      return true;
    }
  else if (!processing_template_decl)
    {
      t = require_complete_type (t);
      if (t == error_mark_node)
	return true;
      OMP_CLAUSE_DECL (c) = t;
    }

  if (predefined)
    {
      OMP_CLAUSE_REDUCTION_PLACEHOLDER (c) = NULL_TREE;
      return false;
    }
  else if (processing_template_decl)
    return false;

  tree id = OMP_CLAUSE_REDUCTION_PLACEHOLDER (c);

  type = TYPE_MAIN_VARIANT (type);
  OMP_CLAUSE_REDUCTION_PLACEHOLDER (c) = NULL_TREE;
  if (id == NULL_TREE)
    id = omp_reduction_id (OMP_CLAUSE_REDUCTION_CODE (c),
			   NULL_TREE, NULL_TREE);
  id = omp_reduction_lookup (OMP_CLAUSE_LOCATION (c), id, type, NULL, NULL);
  if (id)
    {
      if (id == error_mark_node)
	return true;
      id = OVL_CURRENT (id);
      mark_used (id);
      tree body = DECL_SAVED_TREE (id);
      if (!body)
	return true;
      if (TREE_CODE (body) == STATEMENT_LIST)
	{
	  tree_stmt_iterator tsi;
	  tree placeholder = NULL_TREE, decl_placeholder = NULL_TREE;
	  int i;
	  tree stmts[7];
	  tree atype = TREE_VALUE (TYPE_ARG_TYPES (TREE_TYPE (id)));
	  atype = TREE_TYPE (atype);
	  bool need_static_cast = !same_type_p (type, atype);
	  memset (stmts, 0, sizeof stmts);
	  for (i = 0, tsi = tsi_start (body);
	       i < 7 && !tsi_end_p (tsi);
	       i++, tsi_next (&tsi))
	    stmts[i] = tsi_stmt (tsi);
	  gcc_assert (tsi_end_p (tsi));

	  if (i >= 3)
	    {
	      gcc_assert (TREE_CODE (stmts[0]) == DECL_EXPR
			  && TREE_CODE (stmts[1]) == DECL_EXPR);
	      placeholder = build_lang_decl (VAR_DECL, NULL_TREE, type);
	      DECL_ARTIFICIAL (placeholder) = 1;
	      DECL_IGNORED_P (placeholder) = 1;
	      OMP_CLAUSE_REDUCTION_PLACEHOLDER (c) = placeholder;
	      if (TREE_CODE (t) == MEM_REF)
		{
		  decl_placeholder = build_lang_decl (VAR_DECL, NULL_TREE,
						      type);
		  DECL_ARTIFICIAL (decl_placeholder) = 1;
		  DECL_IGNORED_P (decl_placeholder) = 1;
		  OMP_CLAUSE_REDUCTION_DECL_PLACEHOLDER (c) = decl_placeholder;
		}
	      if (TREE_ADDRESSABLE (DECL_EXPR_DECL (stmts[0])))
		cxx_mark_addressable (placeholder);
	      if (TREE_ADDRESSABLE (DECL_EXPR_DECL (stmts[1]))
		  && TREE_CODE (TREE_TYPE (OMP_CLAUSE_DECL (c)))
		     != REFERENCE_TYPE)
		cxx_mark_addressable (decl_placeholder ? decl_placeholder
				      : OMP_CLAUSE_DECL (c), true);
	      tree omp_out = placeholder;
	      tree omp_in = decl_placeholder ? decl_placeholder
			    : convert_from_reference (OMP_CLAUSE_DECL (c));
	      if (need_static_cast)
		{
		  tree rtype = build_reference_type (atype);
		  omp_out = build_static_cast (rtype, omp_out,
					       tf_warning_or_error);
		  omp_in = build_static_cast (rtype, omp_in,
					      tf_warning_or_error);
		  if (omp_out == error_mark_node || omp_in == error_mark_node)
		    return true;
		  omp_out = convert_from_reference (omp_out);
		  omp_in = convert_from_reference (omp_in);
		}
	      OMP_CLAUSE_REDUCTION_MERGE (c)
		= clone_omp_udr (stmts[2], DECL_EXPR_DECL (stmts[0]),
				 DECL_EXPR_DECL (stmts[1]), omp_in, omp_out);
	    }
	  if (i >= 6)
	    {
	      gcc_assert (TREE_CODE (stmts[3]) == DECL_EXPR
			  && TREE_CODE (stmts[4]) == DECL_EXPR);
	      if (TREE_ADDRESSABLE (DECL_EXPR_DECL (stmts[3])))
		cxx_mark_addressable (decl_placeholder ? decl_placeholder
				      : OMP_CLAUSE_DECL (c), true);
	      if (TREE_ADDRESSABLE (DECL_EXPR_DECL (stmts[4])))
		cxx_mark_addressable (placeholder);
	      tree omp_priv = decl_placeholder ? decl_placeholder
			      : convert_from_reference (OMP_CLAUSE_DECL (c));
	      tree omp_orig = placeholder;
	      if (need_static_cast)
		{
		  if (i == 7)
		    {
		      error_at (OMP_CLAUSE_LOCATION (c),
				"user defined reduction with constructor "
				"initializer for base class %qT", atype);
		      return true;
		    }
		  tree rtype = build_reference_type (atype);
		  omp_priv = build_static_cast (rtype, omp_priv,
						tf_warning_or_error);
		  omp_orig = build_static_cast (rtype, omp_orig,
						tf_warning_or_error);
		  if (omp_priv == error_mark_node
		      || omp_orig == error_mark_node)
		    return true;
		  omp_priv = convert_from_reference (omp_priv);
		  omp_orig = convert_from_reference (omp_orig);
		}
	      if (i == 6)
		*need_default_ctor = true;
	      OMP_CLAUSE_REDUCTION_INIT (c)
		= clone_omp_udr (stmts[5], DECL_EXPR_DECL (stmts[4]),
				 DECL_EXPR_DECL (stmts[3]),
				 omp_priv, omp_orig);
	      if (cp_walk_tree (&OMP_CLAUSE_REDUCTION_INIT (c),
				find_omp_placeholder_r, placeholder, NULL))
		OMP_CLAUSE_REDUCTION_OMP_ORIG_REF (c) = 1;
	    }
	  else if (i >= 3)
	    {
	      if (CLASS_TYPE_P (type) && !pod_type_p (type))
		*need_default_ctor = true;
	      else
		{
		  tree init;
		  tree v = decl_placeholder ? decl_placeholder
			   : convert_from_reference (t);
		  if (AGGREGATE_TYPE_P (TREE_TYPE (v)))
		    init = build_constructor (TREE_TYPE (v), NULL);
		  else
		    init = fold_convert (TREE_TYPE (v), integer_zero_node);
		  OMP_CLAUSE_REDUCTION_INIT (c)
		    = build2 (INIT_EXPR, TREE_TYPE (v), v, init);
		}
	    }
	}
    }
  if (OMP_CLAUSE_REDUCTION_PLACEHOLDER (c))
    *need_dtor = true;
  else
    {
      error ("user defined reduction not found for %qE",
	     omp_clause_printable_decl (t));
      return true;
    }
  if (TREE_CODE (OMP_CLAUSE_DECL (c)) == MEM_REF)
    gcc_assert (TYPE_SIZE_UNIT (type)
		&& TREE_CODE (TYPE_SIZE_UNIT (type)) == INTEGER_CST);
  return false;
}

/* Called from finish_struct_1.  linear(this) or linear(this:step)
   clauses might not be finalized yet because the class has been incomplete
   when parsing #pragma omp declare simd methods.  Fix those up now.  */

void
finish_omp_declare_simd_methods (tree t)
{
  if (processing_template_decl)
    return;

  for (tree x = TYPE_METHODS (t); x; x = DECL_CHAIN (x))
    {
      if (TREE_CODE (TREE_TYPE (x)) != METHOD_TYPE)
	continue;
      tree ods = lookup_attribute ("omp declare simd", DECL_ATTRIBUTES (x));
      if (!ods || !TREE_VALUE (ods))
	continue;
      for (tree c = TREE_VALUE (TREE_VALUE (ods)); c; c = OMP_CLAUSE_CHAIN (c))
	if (OMP_CLAUSE_CODE (c) == OMP_CLAUSE_LINEAR
	    && integer_zerop (OMP_CLAUSE_DECL (c))
	    && OMP_CLAUSE_LINEAR_STEP (c)
	    && TREE_CODE (TREE_TYPE (OMP_CLAUSE_LINEAR_STEP (c)))
	       == POINTER_TYPE)
	  {
	    tree s = OMP_CLAUSE_LINEAR_STEP (c);
	    s = fold_convert_loc (OMP_CLAUSE_LOCATION (c), sizetype, s);
	    s = fold_build2_loc (OMP_CLAUSE_LOCATION (c), MULT_EXPR,
				 sizetype, s, TYPE_SIZE_UNIT (t));
	    OMP_CLAUSE_LINEAR_STEP (c) = s;
	  }
    }
}

/* Adjust sink depend clause to take into account pointer offsets.

   Return TRUE if there was a problem processing the offset, and the
   whole clause should be removed.  */

static bool
cp_finish_omp_clause_depend_sink (tree sink_clause)
{
  tree t = OMP_CLAUSE_DECL (sink_clause);
  gcc_assert (TREE_CODE (t) == TREE_LIST);

  /* Make sure we don't adjust things twice for templates.  */
  if (processing_template_decl)
    return false;

  for (; t; t = TREE_CHAIN (t))
    {
      tree decl = TREE_VALUE (t);
      if (TREE_CODE (TREE_TYPE (decl)) == POINTER_TYPE)
	{
	  tree offset = TREE_PURPOSE (t);
	  bool neg = wi::neg_p ((wide_int) offset);
	  offset = fold_unary (ABS_EXPR, TREE_TYPE (offset), offset);
	  decl = mark_rvalue_use (decl);
	  decl = convert_from_reference (decl);
	  tree t2 = pointer_int_sum (OMP_CLAUSE_LOCATION (sink_clause),
				     neg ? MINUS_EXPR : PLUS_EXPR,
				     decl, offset);
	  t2 = fold_build2_loc (OMP_CLAUSE_LOCATION (sink_clause),
				MINUS_EXPR, sizetype,
				fold_convert (sizetype, t2),
				fold_convert (sizetype, decl));
	  if (t2 == error_mark_node)
	    return true;
	  TREE_PURPOSE (t) = t2;
	}
    }
  return false;
}

/* For all elements of CLAUSES, validate them vs OpenMP constraints.
   Remove any elements from the list that are invalid.  */

tree
finish_omp_clauses (tree clauses, enum c_omp_region_type ort)
{
  bitmap_head generic_head, firstprivate_head, lastprivate_head;
  bitmap_head aligned_head, map_head, map_field_head, oacc_reduction_head;
  tree c, t, *pc;
  tree safelen = NULL_TREE;
  bool branch_seen = false;
  bool copyprivate_seen = false;
  bool ordered_seen = false;
  bool oacc_async = false;

  bitmap_obstack_initialize (NULL);
  bitmap_initialize (&generic_head, &bitmap_default_obstack);
  bitmap_initialize (&firstprivate_head, &bitmap_default_obstack);
  bitmap_initialize (&lastprivate_head, &bitmap_default_obstack);
  bitmap_initialize (&aligned_head, &bitmap_default_obstack);
  bitmap_initialize (&map_head, &bitmap_default_obstack);
  bitmap_initialize (&map_field_head, &bitmap_default_obstack);
  bitmap_initialize (&oacc_reduction_head, &bitmap_default_obstack);

  if (ort & C_ORT_ACC)
    for (c = clauses; c; c = OMP_CLAUSE_CHAIN (c))
      if (OMP_CLAUSE_CODE (c) == OMP_CLAUSE_ASYNC)
	{
	  oacc_async = true;
	  break;
	}

  for (pc = &clauses, c = clauses; c ; c = *pc)
    {
      bool remove = false;
      bool field_ok = false;

      switch (OMP_CLAUSE_CODE (c))
	{
	case OMP_CLAUSE_SHARED:
	  field_ok = ((ort & C_ORT_OMP_DECLARE_SIMD) == C_ORT_OMP);
	  goto check_dup_generic;
	case OMP_CLAUSE_PRIVATE:
	  field_ok = ((ort & C_ORT_OMP_DECLARE_SIMD) == C_ORT_OMP);
	  goto check_dup_generic;
	case OMP_CLAUSE_REDUCTION:
	  field_ok = ((ort & C_ORT_OMP_DECLARE_SIMD) == C_ORT_OMP);
	  t = OMP_CLAUSE_DECL (c);
	  if (TREE_CODE (t) == TREE_LIST)
	    {
	      if (handle_omp_array_sections (c, ort))
		{
		  remove = true;
		  break;
		}
	      if (TREE_CODE (t) == TREE_LIST)
		{
		  while (TREE_CODE (t) == TREE_LIST)
		    t = TREE_CHAIN (t);
		}
	      else
		{
		  gcc_assert (TREE_CODE (t) == MEM_REF);
		  t = TREE_OPERAND (t, 0);
		  if (TREE_CODE (t) == POINTER_PLUS_EXPR)
		    t = TREE_OPERAND (t, 0);
		  if (TREE_CODE (t) == ADDR_EXPR
		      || TREE_CODE (t) == INDIRECT_REF)
		    t = TREE_OPERAND (t, 0);
		}
	      tree n = omp_clause_decl_field (t);
	      if (n)
		t = n;
	      goto check_dup_generic_t;
	    }
	  if (oacc_async)
	    cxx_mark_addressable (t);
	  goto check_dup_generic;
	case OMP_CLAUSE_COPYPRIVATE:
	  copyprivate_seen = true;
	  field_ok = ((ort & C_ORT_OMP_DECLARE_SIMD) == C_ORT_OMP);
	  goto check_dup_generic;
	case OMP_CLAUSE_COPYIN:
	  goto check_dup_generic;
	case OMP_CLAUSE_LINEAR:
	  field_ok = ((ort & C_ORT_OMP_DECLARE_SIMD) == C_ORT_OMP);
	  t = OMP_CLAUSE_DECL (c);
	  if (ort != C_ORT_OMP_DECLARE_SIMD
	      && OMP_CLAUSE_LINEAR_KIND (c) != OMP_CLAUSE_LINEAR_DEFAULT)
	    {
	      error_at (OMP_CLAUSE_LOCATION (c),
			"modifier should not be specified in %<linear%> "
			"clause on %<simd%> or %<for%> constructs");
	      OMP_CLAUSE_LINEAR_KIND (c) = OMP_CLAUSE_LINEAR_DEFAULT;
	    }
	  if ((VAR_P (t) || TREE_CODE (t) == PARM_DECL)
	      && !type_dependent_expression_p (t))
	    {
	      tree type = TREE_TYPE (t);
	      if ((OMP_CLAUSE_LINEAR_KIND (c) == OMP_CLAUSE_LINEAR_REF
		   || OMP_CLAUSE_LINEAR_KIND (c) == OMP_CLAUSE_LINEAR_UVAL)
		  && TREE_CODE (type) != REFERENCE_TYPE)
		{
		  error ("linear clause with %qs modifier applied to "
			 "non-reference variable with %qT type",
			 OMP_CLAUSE_LINEAR_KIND (c) == OMP_CLAUSE_LINEAR_REF
			 ? "ref" : "uval", TREE_TYPE (t));
		  remove = true;
		  break;
		}
	      if (TREE_CODE (type) == REFERENCE_TYPE)
		type = TREE_TYPE (type);
<<<<<<< HEAD
	      if (ort == C_ORT_CILK)
=======
	      if (OMP_CLAUSE_LINEAR_KIND (c) != OMP_CLAUSE_LINEAR_REF
		  && !INTEGRAL_TYPE_P (type)
		  && TREE_CODE (type) != POINTER_TYPE)
>>>>>>> 29758f07
		{
		  if (!INTEGRAL_TYPE_P (type)
		      && !SCALAR_FLOAT_TYPE_P (type)
		      && TREE_CODE (type) != POINTER_TYPE)
		    {
		      error ("linear clause applied to non-integral, "
			     "non-floating, non-pointer variable with %qT type",
			     TREE_TYPE (t));
		      remove = true;
		      break;
		    }
		}
	      else
		{
		  if (!INTEGRAL_TYPE_P (type)
		      && TREE_CODE (type) != POINTER_TYPE)
		    {
		      error ("linear clause applied to non-integral non-pointer"
			     " variable with %qT type", TREE_TYPE (t));
		      remove = true;
		      break;
		    }
		}
	    }
	  t = OMP_CLAUSE_LINEAR_STEP (c);
	  if (t == NULL_TREE)
	    t = integer_one_node;
	  if (t == error_mark_node)
	    {
	      remove = true;
	      break;
	    }
	  else if (!type_dependent_expression_p (t)
		   && !INTEGRAL_TYPE_P (TREE_TYPE (t))
		   && (ort != C_ORT_OMP_DECLARE_SIMD
		       || TREE_CODE (t) != PARM_DECL
		       || TREE_CODE (TREE_TYPE (t)) != REFERENCE_TYPE
		       || !INTEGRAL_TYPE_P (TREE_TYPE (TREE_TYPE (t)))))
	    {
	      error ("linear step expression must be integral");
	      remove = true;
	      break;
	    }
	  else
	    {
	      t = mark_rvalue_use (t);
	      if (ort == C_ORT_OMP_DECLARE_SIMD && TREE_CODE (t) == PARM_DECL)
		{
		  OMP_CLAUSE_LINEAR_VARIABLE_STRIDE (c) = 1;
		  goto check_dup_generic;
		}
	      if (!processing_template_decl
		  && (VAR_P (OMP_CLAUSE_DECL (c))
		      || TREE_CODE (OMP_CLAUSE_DECL (c)) == PARM_DECL))
		{
		  if (ort == C_ORT_OMP_DECLARE_SIMD)
		    {
		      t = maybe_constant_value (t);
		      if (TREE_CODE (t) != INTEGER_CST)
			{
			  error_at (OMP_CLAUSE_LOCATION (c),
				    "%<linear%> clause step %qE is neither "
				     "constant nor a parameter", t);
			  remove = true;
			  break;
			}
		    }
		  t = fold_build_cleanup_point_expr (TREE_TYPE (t), t);
		  tree type = TREE_TYPE (OMP_CLAUSE_DECL (c));
		  if (TREE_CODE (type) == REFERENCE_TYPE)
		    type = TREE_TYPE (type);
		  if (OMP_CLAUSE_LINEAR_KIND (c) == OMP_CLAUSE_LINEAR_REF)
		    {
		      type = build_pointer_type (type);
		      tree d = fold_convert (type, OMP_CLAUSE_DECL (c));
		      t = pointer_int_sum (OMP_CLAUSE_LOCATION (c), PLUS_EXPR,
					   d, t);
		      t = fold_build2_loc (OMP_CLAUSE_LOCATION (c),
					   MINUS_EXPR, sizetype,
					   fold_convert (sizetype, t),
					   fold_convert (sizetype, d));
		      if (t == error_mark_node)
			{
			  remove = true;
			  break;
			}
		    }
		  else if (TREE_CODE (type) == POINTER_TYPE
			   /* Can't multiply the step yet if *this
			      is still incomplete type.  */
			   && (ort != C_ORT_OMP_DECLARE_SIMD
			       || TREE_CODE (OMP_CLAUSE_DECL (c)) != PARM_DECL
			       || !DECL_ARTIFICIAL (OMP_CLAUSE_DECL (c))
			       || DECL_NAME (OMP_CLAUSE_DECL (c))
				  != this_identifier
			       || !TYPE_BEING_DEFINED (TREE_TYPE (type))))
		    {
		      tree d = convert_from_reference (OMP_CLAUSE_DECL (c));
		      t = pointer_int_sum (OMP_CLAUSE_LOCATION (c), PLUS_EXPR,
					   d, t);
		      t = fold_build2_loc (OMP_CLAUSE_LOCATION (c),
					   MINUS_EXPR, sizetype,
					   fold_convert (sizetype, t),
					   fold_convert (sizetype, d));
		      if (t == error_mark_node)
			{
			  remove = true;
			  break;
			}
		    }
		  else
		    t = fold_convert (type, t);
		}
	      OMP_CLAUSE_LINEAR_STEP (c) = t;
	    }
	  goto check_dup_generic;
	check_dup_generic:
	  t = omp_clause_decl_field (OMP_CLAUSE_DECL (c));
	  if (t)
	    {
	      if (!remove && OMP_CLAUSE_CODE (c) != OMP_CLAUSE_SHARED)
		omp_note_field_privatization (t, OMP_CLAUSE_DECL (c));
	    }
	  else
	    t = OMP_CLAUSE_DECL (c);
	check_dup_generic_t:
	  if (t == current_class_ptr
	      && (ort != C_ORT_OMP_DECLARE_SIMD
		  || (OMP_CLAUSE_CODE (c) != OMP_CLAUSE_LINEAR
		      && OMP_CLAUSE_CODE (c) != OMP_CLAUSE_UNIFORM)))
	    {
	      error ("%<this%> allowed in OpenMP only in %<declare simd%>"
		     " clauses");
	      remove = true;
	      break;
	    }
	  if (!VAR_P (t) && TREE_CODE (t) != PARM_DECL
	      && (!field_ok || TREE_CODE (t) != FIELD_DECL))
	    {
	      if (processing_template_decl)
		break;
	      if (DECL_P (t))
		error ("%qD is not a variable in clause %qs", t,
		       omp_clause_code_name[OMP_CLAUSE_CODE (c)]);
	      else
		error ("%qE is not a variable in clause %qs", t,
		       omp_clause_code_name[OMP_CLAUSE_CODE (c)]);
	      remove = true;
	    }
	  else if (ort == C_ORT_ACC
		   && OMP_CLAUSE_CODE (c) == OMP_CLAUSE_REDUCTION)
	    {
	      if (bitmap_bit_p (&oacc_reduction_head, DECL_UID (t)))
		{
		  error ("%qD appears more than once in reduction clauses", t);
		  remove = true;
		}
	      else
		bitmap_set_bit (&oacc_reduction_head, DECL_UID (t));
	    }
	  else if (bitmap_bit_p (&generic_head, DECL_UID (t))
		   || bitmap_bit_p (&firstprivate_head, DECL_UID (t))
		   || bitmap_bit_p (&lastprivate_head, DECL_UID (t)))
	    {
	      error ("%qD appears more than once in data clauses", t);
	      remove = true;
	    }
	  else if (OMP_CLAUSE_CODE (c) == OMP_CLAUSE_PRIVATE
		   && bitmap_bit_p (&map_head, DECL_UID (t)))
	    {
	      if (ort == C_ORT_ACC)
		error ("%qD appears more than once in data clauses", t);
	      else
		error ("%qD appears both in data and map clauses", t);
	      remove = true;
	    }
	  else
	    bitmap_set_bit (&generic_head, DECL_UID (t));
	  if (!field_ok)
	    break;
	handle_field_decl:
	  if (!remove
	      && TREE_CODE (t) == FIELD_DECL
	      && t == OMP_CLAUSE_DECL (c)
	      && ort != C_ORT_ACC)
	    {
	      OMP_CLAUSE_DECL (c)
		= omp_privatize_field (t, (OMP_CLAUSE_CODE (c)
					   == OMP_CLAUSE_SHARED));
	      if (OMP_CLAUSE_DECL (c) == error_mark_node)
		remove = true;
	    }
	  break;

	case OMP_CLAUSE_FIRSTPRIVATE:
	  t = omp_clause_decl_field (OMP_CLAUSE_DECL (c));
	  if (t)
	    omp_note_field_privatization (t, OMP_CLAUSE_DECL (c));
	  else
	    t = OMP_CLAUSE_DECL (c);
	  if (ort != C_ORT_ACC && t == current_class_ptr)
	    {
	      error ("%<this%> allowed in OpenMP only in %<declare simd%>"
		     " clauses");
	      remove = true;
	      break;
	    }
	  if (!VAR_P (t) && TREE_CODE (t) != PARM_DECL
	      && ((ort & C_ORT_OMP_DECLARE_SIMD) != C_ORT_OMP
		  || TREE_CODE (t) != FIELD_DECL))
	    {
	      if (processing_template_decl)
		break;
	      if (DECL_P (t))
		error ("%qD is not a variable in clause %<firstprivate%>", t);
	      else
		error ("%qE is not a variable in clause %<firstprivate%>", t);
	      remove = true;
	    }
	  else if (bitmap_bit_p (&generic_head, DECL_UID (t))
		   || bitmap_bit_p (&firstprivate_head, DECL_UID (t)))
	    {
	      error ("%qD appears more than once in data clauses", t);
	      remove = true;
	    }
	  else if (bitmap_bit_p (&map_head, DECL_UID (t)))
	    {
	      if (ort == C_ORT_ACC)
		error ("%qD appears more than once in data clauses", t);
	      else
		error ("%qD appears both in data and map clauses", t);
	      remove = true;
	    }
	  else
	    bitmap_set_bit (&firstprivate_head, DECL_UID (t));
	  goto handle_field_decl;

	case OMP_CLAUSE_LASTPRIVATE:
	  t = omp_clause_decl_field (OMP_CLAUSE_DECL (c));
	  if (t)
	    omp_note_field_privatization (t, OMP_CLAUSE_DECL (c));
	  else
	    t = OMP_CLAUSE_DECL (c);
	  if (t == current_class_ptr)
	    {
	      error ("%<this%> allowed in OpenMP only in %<declare simd%>"
		     " clauses");
	      remove = true;
	      break;
	    }
	  if (!VAR_P (t) && TREE_CODE (t) != PARM_DECL
	      && ((ort & C_ORT_OMP_DECLARE_SIMD) != C_ORT_OMP
		  || TREE_CODE (t) != FIELD_DECL))
	    {
	      if (processing_template_decl)
		break;
	      if (DECL_P (t))
		error ("%qD is not a variable in clause %<lastprivate%>", t);
	      else
		error ("%qE is not a variable in clause %<lastprivate%>", t);
	      remove = true;
	    }
	  else if (bitmap_bit_p (&generic_head, DECL_UID (t))
		   || bitmap_bit_p (&lastprivate_head, DECL_UID (t)))
	    {
	      error ("%qD appears more than once in data clauses", t);
	      remove = true;
	    }
	  else
	    bitmap_set_bit (&lastprivate_head, DECL_UID (t));
	  goto handle_field_decl;

	case OMP_CLAUSE_IF:
	  t = OMP_CLAUSE_IF_EXPR (c);
	  t = maybe_convert_cond (t);
	  if (t == error_mark_node)
	    remove = true;
	  else if (!processing_template_decl)
	    t = fold_build_cleanup_point_expr (TREE_TYPE (t), t);
	  OMP_CLAUSE_IF_EXPR (c) = t;
	  break;

	case OMP_CLAUSE_FINAL:
	  t = OMP_CLAUSE_FINAL_EXPR (c);
	  t = maybe_convert_cond (t);
	  if (t == error_mark_node)
	    remove = true;
	  else if (!processing_template_decl)
	    t = fold_build_cleanup_point_expr (TREE_TYPE (t), t);
	  OMP_CLAUSE_FINAL_EXPR (c) = t;
	  break;

	case OMP_CLAUSE_GANG:
	  /* Operand 1 is the gang static: argument.  */
	  t = OMP_CLAUSE_OPERAND (c, 1);
	  if (t != NULL_TREE)
	    {
	      if (t == error_mark_node)
		remove = true;
	      else if (!type_dependent_expression_p (t)
		       && !INTEGRAL_TYPE_P (TREE_TYPE (t)))
		{
		  error ("%<gang%> static expression must be integral");
		  remove = true;
		}
	      else
		{
		  t = mark_rvalue_use (t);
		  if (!processing_template_decl)
		    {
		      t = maybe_constant_value (t);
		      if (TREE_CODE (t) == INTEGER_CST
			  && tree_int_cst_sgn (t) != 1
			  && t != integer_minus_one_node)
			{
			  warning_at (OMP_CLAUSE_LOCATION (c), 0,
				      "%<gang%> static value must be"
				      "positive");
			  t = integer_one_node;
			}
		    }
		  t = fold_build_cleanup_point_expr (TREE_TYPE (t), t);
		}
	      OMP_CLAUSE_OPERAND (c, 1) = t;
	    }
	  /* Check operand 0, the num argument.  */

	case OMP_CLAUSE_WORKER:
	case OMP_CLAUSE_VECTOR:
	  if (OMP_CLAUSE_OPERAND (c, 0) == NULL_TREE)
	    break;

	case OMP_CLAUSE_NUM_TASKS:
	case OMP_CLAUSE_NUM_TEAMS:
	case OMP_CLAUSE_NUM_THREADS:
	case OMP_CLAUSE_NUM_GANGS:
	case OMP_CLAUSE_NUM_WORKERS:
	case OMP_CLAUSE_VECTOR_LENGTH:
	  t = OMP_CLAUSE_OPERAND (c, 0);
	  if (t == error_mark_node)
	    remove = true;
	  else if (!type_dependent_expression_p (t)
		   && !INTEGRAL_TYPE_P (TREE_TYPE (t)))
	    {
	     switch (OMP_CLAUSE_CODE (c))
		{
		case OMP_CLAUSE_GANG:
		  error_at (OMP_CLAUSE_LOCATION (c),
			    "%<gang%> num expression must be integral"); break;
		case OMP_CLAUSE_VECTOR:
		  error_at (OMP_CLAUSE_LOCATION (c),
			    "%<vector%> length expression must be integral");
		  break;
		case OMP_CLAUSE_WORKER:
		  error_at (OMP_CLAUSE_LOCATION (c),
			    "%<worker%> num expression must be integral");
		  break;
		default:
		  error_at (OMP_CLAUSE_LOCATION (c),
			    "%qs expression must be integral",
			    omp_clause_code_name[OMP_CLAUSE_CODE (c)]);
		}
	      remove = true;
	    }
	  else
	    {
	      t = mark_rvalue_use (t);
	      if (!processing_template_decl)
		{
		  t = maybe_constant_value (t);
		  if (TREE_CODE (t) == INTEGER_CST
		      && tree_int_cst_sgn (t) != 1)
		    {
		      switch (OMP_CLAUSE_CODE (c))
			{
			case OMP_CLAUSE_GANG:
			  warning_at (OMP_CLAUSE_LOCATION (c), 0,
				      "%<gang%> num value must be positive");
			  break;
			case OMP_CLAUSE_VECTOR:
			  warning_at (OMP_CLAUSE_LOCATION (c), 0,
				      "%<vector%> length value must be"
				      "positive");
			  break;
			case OMP_CLAUSE_WORKER:
			  warning_at (OMP_CLAUSE_LOCATION (c), 0,
				      "%<worker%> num value must be"
				      "positive");
			  break;
			default:
			  warning_at (OMP_CLAUSE_LOCATION (c), 0,
				      "%qs value must be positive",
				      omp_clause_code_name
				      [OMP_CLAUSE_CODE (c)]);
			}
		      t = integer_one_node;
		    }
		  t = fold_build_cleanup_point_expr (TREE_TYPE (t), t);
		}
	      OMP_CLAUSE_OPERAND (c, 0) = t;
	    }
	  break;

	case OMP_CLAUSE_SCHEDULE:
	  if (OMP_CLAUSE_SCHEDULE_KIND (c) & OMP_CLAUSE_SCHEDULE_NONMONOTONIC)
	    {
	      const char *p = NULL;
	      switch (OMP_CLAUSE_SCHEDULE_KIND (c) & OMP_CLAUSE_SCHEDULE_MASK)
		{
		case OMP_CLAUSE_SCHEDULE_STATIC: p = "static"; break;
		case OMP_CLAUSE_SCHEDULE_DYNAMIC: break;
		case OMP_CLAUSE_SCHEDULE_GUIDED: break;
		case OMP_CLAUSE_SCHEDULE_AUTO: p = "auto"; break;
		case OMP_CLAUSE_SCHEDULE_RUNTIME: p = "runtime"; break;
		default: gcc_unreachable ();
		}
	      if (p)
		{
		  error_at (OMP_CLAUSE_LOCATION (c),
			    "%<nonmonotonic%> modifier specified for %qs "
			    "schedule kind", p);
		  OMP_CLAUSE_SCHEDULE_KIND (c)
		    = (enum omp_clause_schedule_kind)
		      (OMP_CLAUSE_SCHEDULE_KIND (c)
		       & ~OMP_CLAUSE_SCHEDULE_NONMONOTONIC);
		}
	    }

	  t = OMP_CLAUSE_SCHEDULE_CHUNK_EXPR (c);
	  if (t == NULL)
	    ;
	  else if (t == error_mark_node)
	    remove = true;
	  else if (!type_dependent_expression_p (t)
		   && (OMP_CLAUSE_SCHEDULE_KIND (c)
		       != OMP_CLAUSE_SCHEDULE_CILKFOR)
		   && !INTEGRAL_TYPE_P (TREE_TYPE (t)))
	    {
	      error ("schedule chunk size expression must be integral");
	      remove = true;
	    }
	  else
	    {
	      t = mark_rvalue_use (t);
	      if (!processing_template_decl)
		{
		  if (OMP_CLAUSE_SCHEDULE_KIND (c)
		      == OMP_CLAUSE_SCHEDULE_CILKFOR)
		    {
		      t = convert_to_integer (long_integer_type_node, t);
		      if (t == error_mark_node)
			{
			  remove = true;
			  break;
			}
		    }
		  t = fold_build_cleanup_point_expr (TREE_TYPE (t), t);
		}
	      OMP_CLAUSE_SCHEDULE_CHUNK_EXPR (c) = t;
	    }
	  break;

	case OMP_CLAUSE_SIMDLEN:
	case OMP_CLAUSE_SAFELEN:
	  t = OMP_CLAUSE_OPERAND (c, 0);
	  if (t == error_mark_node)
	    remove = true;
	  else if (!type_dependent_expression_p (t)
		   && !INTEGRAL_TYPE_P (TREE_TYPE (t)))
	    {
	      error ("%qs length expression must be integral",
		     omp_clause_code_name[OMP_CLAUSE_CODE (c)]);
	      remove = true;
	    }
	  else
	    {
	      t = mark_rvalue_use (t);
	      t = maybe_constant_value (t);
	      if (!processing_template_decl)
		{
		  if (TREE_CODE (t) != INTEGER_CST
		      || tree_int_cst_sgn (t) != 1)
		    {
		      error ("%qs length expression must be positive constant"
			     " integer expression",
			     omp_clause_code_name[OMP_CLAUSE_CODE (c)]);
		      remove = true;
		    }
		}
	      OMP_CLAUSE_OPERAND (c, 0) = t;
	      if (OMP_CLAUSE_CODE (c) == OMP_CLAUSE_SAFELEN)
		safelen = c;
	    }
	  break;

	case OMP_CLAUSE_ASYNC:
	  t = OMP_CLAUSE_ASYNC_EXPR (c);
	  if (t == error_mark_node)
	    remove = true;
	  else if (!type_dependent_expression_p (t)
		   && !INTEGRAL_TYPE_P (TREE_TYPE (t)))
	    {
	      error ("%<async%> expression must be integral");
	      remove = true;
	    }
	  else
	    {
	      t = mark_rvalue_use (t);
	      if (!processing_template_decl)
		t = fold_build_cleanup_point_expr (TREE_TYPE (t), t);
	      OMP_CLAUSE_ASYNC_EXPR (c) = t;
	    }
	  break;

	case OMP_CLAUSE_WAIT:
	  t = OMP_CLAUSE_WAIT_EXPR (c);
	  if (t == error_mark_node)
	    remove = true;
	  else if (!processing_template_decl)
	    t = fold_build_cleanup_point_expr (TREE_TYPE (t), t);
	  OMP_CLAUSE_WAIT_EXPR (c) = t;
	  break;

	case OMP_CLAUSE_THREAD_LIMIT:
	  t = OMP_CLAUSE_THREAD_LIMIT_EXPR (c);
	  if (t == error_mark_node)
	    remove = true;
	  else if (!type_dependent_expression_p (t)
		   && !INTEGRAL_TYPE_P (TREE_TYPE (t)))
	    {
	      error ("%<thread_limit%> expression must be integral");
	      remove = true;
	    }
	  else
	    {
	      t = mark_rvalue_use (t);
	      if (!processing_template_decl)
		{
		  t = maybe_constant_value (t);
		  if (TREE_CODE (t) == INTEGER_CST
		      && tree_int_cst_sgn (t) != 1)
		    {
		      warning_at (OMP_CLAUSE_LOCATION (c), 0,
				  "%<thread_limit%> value must be positive");
		      t = integer_one_node;
		    }
		  t = fold_build_cleanup_point_expr (TREE_TYPE (t), t);
		}
	      OMP_CLAUSE_THREAD_LIMIT_EXPR (c) = t;
	    }
	  break;

	case OMP_CLAUSE_DEVICE:
	  t = OMP_CLAUSE_DEVICE_ID (c);
	  if (t == error_mark_node)
	    remove = true;
	  else if (!type_dependent_expression_p (t)
		   && !INTEGRAL_TYPE_P (TREE_TYPE (t)))
	    {
	      error ("%<device%> id must be integral");
	      remove = true;
	    }
	  else
	    {
	      t = mark_rvalue_use (t);
	      if (!processing_template_decl)
		t = fold_build_cleanup_point_expr (TREE_TYPE (t), t);
	      OMP_CLAUSE_DEVICE_ID (c) = t;
	    }
	  break;

	case OMP_CLAUSE_DIST_SCHEDULE:
	  t = OMP_CLAUSE_DIST_SCHEDULE_CHUNK_EXPR (c);
	  if (t == NULL)
	    ;
	  else if (t == error_mark_node)
	    remove = true;
	  else if (!type_dependent_expression_p (t)
		   && !INTEGRAL_TYPE_P (TREE_TYPE (t)))
	    {
	      error ("%<dist_schedule%> chunk size expression must be "
		     "integral");
	      remove = true;
	    }
	  else
	    {
	      t = mark_rvalue_use (t);
	      if (!processing_template_decl)
		t = fold_build_cleanup_point_expr (TREE_TYPE (t), t);
	      OMP_CLAUSE_DIST_SCHEDULE_CHUNK_EXPR (c) = t;
	    }
	  break;

	case OMP_CLAUSE_ALIGNED:
	  t = OMP_CLAUSE_DECL (c);
	  if (t == current_class_ptr && ort != C_ORT_OMP_DECLARE_SIMD)
	    {
	      error ("%<this%> allowed in OpenMP only in %<declare simd%>"
		     " clauses");
	      remove = true;
	      break;
	    }
	  if (!VAR_P (t) && TREE_CODE (t) != PARM_DECL)
	    {
	      if (processing_template_decl)
		break;
	      if (DECL_P (t))
		error ("%qD is not a variable in %<aligned%> clause", t);
	      else
		error ("%qE is not a variable in %<aligned%> clause", t);
	      remove = true;
	    }
	  else if (!type_dependent_expression_p (t)
		   && TREE_CODE (TREE_TYPE (t)) != POINTER_TYPE
		   && TREE_CODE (TREE_TYPE (t)) != ARRAY_TYPE
		   && (TREE_CODE (TREE_TYPE (t)) != REFERENCE_TYPE
		       || (!POINTER_TYPE_P (TREE_TYPE (TREE_TYPE (t)))
			   && (TREE_CODE (TREE_TYPE (TREE_TYPE (t)))
			       != ARRAY_TYPE))))
	    {
	      error_at (OMP_CLAUSE_LOCATION (c),
			"%qE in %<aligned%> clause is neither a pointer nor "
			"an array nor a reference to pointer or array", t);
	      remove = true;
	    }
	  else if (bitmap_bit_p (&aligned_head, DECL_UID (t)))
	    {
	      error ("%qD appears more than once in %<aligned%> clauses", t);
	      remove = true;
	    }
	  else
	    bitmap_set_bit (&aligned_head, DECL_UID (t));
	  t = OMP_CLAUSE_ALIGNED_ALIGNMENT (c);
	  if (t == error_mark_node)
	    remove = true;
	  else if (t == NULL_TREE)
	    break;
	  else if (!type_dependent_expression_p (t)
		   && !INTEGRAL_TYPE_P (TREE_TYPE (t)))
	    {
	      error ("%<aligned%> clause alignment expression must "
		     "be integral");
	      remove = true;
	    }
	  else
	    {
	      t = mark_rvalue_use (t);
	      t = maybe_constant_value (t);
	      if (!processing_template_decl)
		{
		  if (TREE_CODE (t) != INTEGER_CST
		      || tree_int_cst_sgn (t) != 1)
		    {
		      error ("%<aligned%> clause alignment expression must be "
			     "positive constant integer expression");
		      remove = true;
		    }
		}
	      OMP_CLAUSE_ALIGNED_ALIGNMENT (c) = t;
	    }
	  break;

	case OMP_CLAUSE_DEPEND:
	  t = OMP_CLAUSE_DECL (c);
	  if (t == NULL_TREE)
	    {
	      gcc_assert (OMP_CLAUSE_DEPEND_KIND (c)
			  == OMP_CLAUSE_DEPEND_SOURCE);
	      break;
	    }
	  if (OMP_CLAUSE_DEPEND_KIND (c) == OMP_CLAUSE_DEPEND_SINK)
	    {
	      if (cp_finish_omp_clause_depend_sink (c))
		remove = true;
	      break;
	    }
	  if (TREE_CODE (t) == TREE_LIST)
	    {
	      if (handle_omp_array_sections (c, ort))
		remove = true;
	      break;
	    }
	  if (t == error_mark_node)
	    remove = true;
	  else if (!VAR_P (t) && TREE_CODE (t) != PARM_DECL)
	    {
	      if (processing_template_decl)
		break;
	      if (DECL_P (t))
		error ("%qD is not a variable in %<depend%> clause", t);
	      else
		error ("%qE is not a variable in %<depend%> clause", t);
	      remove = true;
	    }
	  else if (t == current_class_ptr)
	    {
	      error ("%<this%> allowed in OpenMP only in %<declare simd%>"
		     " clauses");
	      remove = true;
	    }
	  else if (!processing_template_decl
		   && !cxx_mark_addressable (t, true))
	    remove = true;
	  break;

	case OMP_CLAUSE_MAP:
	case OMP_CLAUSE_TO:
	case OMP_CLAUSE_FROM:
	case OMP_CLAUSE__CACHE_:
	  t = OMP_CLAUSE_DECL (c);
	  if (TREE_CODE (t) == TREE_LIST)
	    {
	      if (handle_omp_array_sections (c, ort))
		remove = true;
	      else
		{
		  t = OMP_CLAUSE_DECL (c);
		  if (TREE_CODE (t) != TREE_LIST
		      && !type_dependent_expression_p (t)
		      && !cp_omp_mappable_type (TREE_TYPE (t)))
		    {
		      error_at (OMP_CLAUSE_LOCATION (c),
				"array section does not have mappable type "
				"in %qs clause",
				omp_clause_code_name[OMP_CLAUSE_CODE (c)]);
		      remove = true;
		    }
		  while (TREE_CODE (t) == ARRAY_REF)
		    t = TREE_OPERAND (t, 0);
		  if (TREE_CODE (t) == COMPONENT_REF
		      && TREE_CODE (TREE_TYPE (t)) == ARRAY_TYPE)
		    {
		      while (TREE_CODE (t) == COMPONENT_REF)
			t = TREE_OPERAND (t, 0);
		      if (REFERENCE_REF_P (t))
			t = TREE_OPERAND (t, 0);
		      if (bitmap_bit_p (&map_field_head, DECL_UID (t)))
			break;
		      if (bitmap_bit_p (&map_head, DECL_UID (t)))
			{
			  if (OMP_CLAUSE_CODE (c) != OMP_CLAUSE_MAP)
			    error ("%qD appears more than once in motion"
				   " clauses", t);
			  else if (ort == C_ORT_ACC)
			    error ("%qD appears more than once in data"
				   " clauses", t);
			  else
			    error ("%qD appears more than once in map"
				   " clauses", t);
			  remove = true;
			}
		      else
			{
			  bitmap_set_bit (&map_head, DECL_UID (t));
			  bitmap_set_bit (&map_field_head, DECL_UID (t));
			}
		    }
		}
	      break;
	    }
	  if (t == error_mark_node)
	    {
	      remove = true;
	      break;
	    }
	  if (REFERENCE_REF_P (t)
	      && TREE_CODE (TREE_OPERAND (t, 0)) == COMPONENT_REF)
	    {
	      t = TREE_OPERAND (t, 0);
	      OMP_CLAUSE_DECL (c) = t;
	    }
	  if (TREE_CODE (t) == COMPONENT_REF
	      && (ort & C_ORT_OMP_DECLARE_SIMD) == C_ORT_OMP
	      && OMP_CLAUSE_CODE (c) != OMP_CLAUSE__CACHE_)
	    {
	      if (type_dependent_expression_p (t))
		break;
	      if (TREE_CODE (TREE_OPERAND (t, 1)) == FIELD_DECL
		  && DECL_BIT_FIELD (TREE_OPERAND (t, 1)))
		{
		  error_at (OMP_CLAUSE_LOCATION (c),
			    "bit-field %qE in %qs clause",
			    t, omp_clause_code_name[OMP_CLAUSE_CODE (c)]);
		  remove = true;
		}
	      else if (!cp_omp_mappable_type (TREE_TYPE (t)))
		{
		  error_at (OMP_CLAUSE_LOCATION (c),
			    "%qE does not have a mappable type in %qs clause",
			    t, omp_clause_code_name[OMP_CLAUSE_CODE (c)]);
		  remove = true;
		}
	      while (TREE_CODE (t) == COMPONENT_REF)
		{
		  if (TREE_TYPE (TREE_OPERAND (t, 0))
		      && (TREE_CODE (TREE_TYPE (TREE_OPERAND (t, 0)))
			  == UNION_TYPE))
		    {
		      error_at (OMP_CLAUSE_LOCATION (c),
				"%qE is a member of a union", t);
		      remove = true;
		      break;
		    }
		  t = TREE_OPERAND (t, 0);
		}
	      if (remove)
		break;
	      if (REFERENCE_REF_P (t))
		t = TREE_OPERAND (t, 0);
	      if (VAR_P (t) || TREE_CODE (t) == PARM_DECL)
		{
		  if (bitmap_bit_p (&map_field_head, DECL_UID (t)))
		    goto handle_map_references;
		}
	    }
	  if (!VAR_P (t) && TREE_CODE (t) != PARM_DECL)
	    {
	      if (processing_template_decl)
		break;
	      if (OMP_CLAUSE_CODE (c) == OMP_CLAUSE_MAP
		  && (OMP_CLAUSE_MAP_KIND (c) == GOMP_MAP_POINTER
		      || OMP_CLAUSE_MAP_KIND (c) == GOMP_MAP_ALWAYS_POINTER))
		break;
	      if (DECL_P (t))
		error ("%qD is not a variable in %qs clause", t,
		       omp_clause_code_name[OMP_CLAUSE_CODE (c)]);
	      else
		error ("%qE is not a variable in %qs clause", t,
		       omp_clause_code_name[OMP_CLAUSE_CODE (c)]);
	      remove = true;
	    }
	  else if (VAR_P (t) && CP_DECL_THREAD_LOCAL_P (t))
	    {
	      error ("%qD is threadprivate variable in %qs clause", t,
		     omp_clause_code_name[OMP_CLAUSE_CODE (c)]);
	      remove = true;
	    }
	  else if (ort != C_ORT_ACC && t == current_class_ptr)
	    {
	      error ("%<this%> allowed in OpenMP only in %<declare simd%>"
		     " clauses");
	      remove = true;
	      break;
	    }
	  else if (!processing_template_decl
		   && TREE_CODE (TREE_TYPE (t)) != REFERENCE_TYPE
		   && (OMP_CLAUSE_CODE (c) != OMP_CLAUSE_MAP
		       || (OMP_CLAUSE_MAP_KIND (c)
			   != GOMP_MAP_FIRSTPRIVATE_POINTER))
		   && !cxx_mark_addressable (t, true))
	    remove = true;
	  else if (!(OMP_CLAUSE_CODE (c) == OMP_CLAUSE_MAP
		     && (OMP_CLAUSE_MAP_KIND (c) == GOMP_MAP_POINTER
			 || (OMP_CLAUSE_MAP_KIND (c)
			     == GOMP_MAP_FIRSTPRIVATE_POINTER)))
		   && t == OMP_CLAUSE_DECL (c)
		   && !type_dependent_expression_p (t)
		   && !cp_omp_mappable_type ((TREE_CODE (TREE_TYPE (t))
					      == REFERENCE_TYPE)
					     ? TREE_TYPE (TREE_TYPE (t))
					     : TREE_TYPE (t)))
	    {
	      error_at (OMP_CLAUSE_LOCATION (c),
			"%qD does not have a mappable type in %qs clause", t,
			omp_clause_code_name[OMP_CLAUSE_CODE (c)]);
	      remove = true;
	    }
	  else if (OMP_CLAUSE_CODE (c) == OMP_CLAUSE_MAP
		   && OMP_CLAUSE_MAP_KIND (c) == GOMP_MAP_FORCE_DEVICEPTR
		   && !type_dependent_expression_p (t)
		   && !POINTER_TYPE_P (TREE_TYPE (t)))
	    {
	      error ("%qD is not a pointer variable", t);
	      remove = true;
	    }
	  else if (OMP_CLAUSE_CODE (c) == OMP_CLAUSE_MAP
		   && OMP_CLAUSE_MAP_KIND (c) == GOMP_MAP_FIRSTPRIVATE_POINTER)
	    {
	      if (bitmap_bit_p (&generic_head, DECL_UID (t))
		  || bitmap_bit_p (&firstprivate_head, DECL_UID (t)))
		{
		  error ("%qD appears more than once in data clauses", t);
		  remove = true;
		}
	      else if (bitmap_bit_p (&map_head, DECL_UID (t)))
		{
		  if (ort == C_ORT_ACC)
		    error ("%qD appears more than once in data clauses", t);
		  else
		    error ("%qD appears both in data and map clauses", t);
		  remove = true;
		}
	      else
		bitmap_set_bit (&generic_head, DECL_UID (t));
	    }
	  else if (bitmap_bit_p (&map_head, DECL_UID (t)))
	    {
	      if (OMP_CLAUSE_CODE (c) != OMP_CLAUSE_MAP)
		error ("%qD appears more than once in motion clauses", t);
	      if (ort == C_ORT_ACC)
		error ("%qD appears more than once in data clauses", t);
	      else
		error ("%qD appears more than once in map clauses", t);
	      remove = true;
	    }
	  else if (bitmap_bit_p (&generic_head, DECL_UID (t))
		   || bitmap_bit_p (&firstprivate_head, DECL_UID (t)))
	    {
	      if (ort == C_ORT_ACC)
		error ("%qD appears more than once in data clauses", t);
	      else
		error ("%qD appears both in data and map clauses", t);
	      remove = true;
	    }
	  else
	    {
	      bitmap_set_bit (&map_head, DECL_UID (t));
	      if (t != OMP_CLAUSE_DECL (c)
		  && TREE_CODE (OMP_CLAUSE_DECL (c)) == COMPONENT_REF)
		bitmap_set_bit (&map_field_head, DECL_UID (t));
	    }
	handle_map_references:
	  if (!remove
	      && !processing_template_decl
	      && ((ort & C_ORT_OMP_DECLARE_SIMD) == C_ORT_OMP
		  || ort == C_ORT_ACC)
	      && TREE_CODE (TREE_TYPE (OMP_CLAUSE_DECL (c))) == REFERENCE_TYPE)
	    {
	      t = OMP_CLAUSE_DECL (c);
	      if (OMP_CLAUSE_CODE (c) != OMP_CLAUSE_MAP)
		{
		  OMP_CLAUSE_DECL (c) = build_simple_mem_ref (t);
		  if (OMP_CLAUSE_SIZE (c) == NULL_TREE)
		    OMP_CLAUSE_SIZE (c)
		      = TYPE_SIZE_UNIT (TREE_TYPE (TREE_TYPE (t)));
		}
	      else if (OMP_CLAUSE_MAP_KIND (c)
		       != GOMP_MAP_FIRSTPRIVATE_POINTER
		       && (OMP_CLAUSE_MAP_KIND (c)
			   != GOMP_MAP_FIRSTPRIVATE_REFERENCE)
		       && (OMP_CLAUSE_MAP_KIND (c)
			   != GOMP_MAP_ALWAYS_POINTER))
		{
		  tree c2 = build_omp_clause (OMP_CLAUSE_LOCATION (c),
					      OMP_CLAUSE_MAP);
		  if (TREE_CODE (t) == COMPONENT_REF)
		    OMP_CLAUSE_SET_MAP_KIND (c2, GOMP_MAP_ALWAYS_POINTER);
		  else
		    OMP_CLAUSE_SET_MAP_KIND (c2,
					     GOMP_MAP_FIRSTPRIVATE_REFERENCE);
		  OMP_CLAUSE_DECL (c2) = t;
		  OMP_CLAUSE_SIZE (c2) = size_zero_node;
		  OMP_CLAUSE_CHAIN (c2) = OMP_CLAUSE_CHAIN (c);
		  OMP_CLAUSE_CHAIN (c) = c2;
		  OMP_CLAUSE_DECL (c) = build_simple_mem_ref (t);
		  if (OMP_CLAUSE_SIZE (c) == NULL_TREE)
		    OMP_CLAUSE_SIZE (c)
		      = TYPE_SIZE_UNIT (TREE_TYPE (TREE_TYPE (t)));
		  c = c2;
		}
	    }
	  break;

	case OMP_CLAUSE_TO_DECLARE:
	case OMP_CLAUSE_LINK:
	  t = OMP_CLAUSE_DECL (c);
	  if (TREE_CODE (t) == FUNCTION_DECL
	      && OMP_CLAUSE_CODE (c) == OMP_CLAUSE_TO_DECLARE)
	    ;
	  else if (!VAR_P (t))
	    {
	      if (OMP_CLAUSE_CODE (c) == OMP_CLAUSE_TO_DECLARE)
		{
		  if (TREE_CODE (t) == OVERLOAD && OVL_CHAIN (t))
		    error_at (OMP_CLAUSE_LOCATION (c),
			      "overloaded function name %qE in clause %qs", t,
			      omp_clause_code_name[OMP_CLAUSE_CODE (c)]);
		  else if (TREE_CODE (t) == TEMPLATE_ID_EXPR)
		    error_at (OMP_CLAUSE_LOCATION (c),
			      "template %qE in clause %qs", t,
			      omp_clause_code_name[OMP_CLAUSE_CODE (c)]);
		  else
		    error_at (OMP_CLAUSE_LOCATION (c),
			      "%qE is neither a variable nor a function name "
			      "in clause %qs", t,
			      omp_clause_code_name[OMP_CLAUSE_CODE (c)]);
		}
	      else
		error_at (OMP_CLAUSE_LOCATION (c),
			  "%qE is not a variable in clause %qs", t,
			  omp_clause_code_name[OMP_CLAUSE_CODE (c)]);
	      remove = true;
	    }
	  else if (DECL_THREAD_LOCAL_P (t))
	    {
	      error_at (OMP_CLAUSE_LOCATION (c),
			"%qD is threadprivate variable in %qs clause", t,
			omp_clause_code_name[OMP_CLAUSE_CODE (c)]);
	      remove = true;
	    }
	  else if (!cp_omp_mappable_type (TREE_TYPE (t)))
	    {
	      error_at (OMP_CLAUSE_LOCATION (c),
			"%qD does not have a mappable type in %qs clause", t,
			omp_clause_code_name[OMP_CLAUSE_CODE (c)]);
	      remove = true;
	    }
	  if (remove)
	    break;
	  if (bitmap_bit_p (&generic_head, DECL_UID (t)))
	    {
	      error_at (OMP_CLAUSE_LOCATION (c),
			"%qE appears more than once on the same "
			"%<declare target%> directive", t);
	      remove = true;
	    }
	  else
	    bitmap_set_bit (&generic_head, DECL_UID (t));
	  break;

	case OMP_CLAUSE_UNIFORM:
	  t = OMP_CLAUSE_DECL (c);
	  if (TREE_CODE (t) != PARM_DECL)
	    {
	      if (processing_template_decl)
		break;
	      if (DECL_P (t))
		error ("%qD is not an argument in %<uniform%> clause", t);
	      else
		error ("%qE is not an argument in %<uniform%> clause", t);
	      remove = true;
	      break;
	    }
	  /* map_head bitmap is used as uniform_head if declare_simd.  */
	  bitmap_set_bit (&map_head, DECL_UID (t));
	  goto check_dup_generic;

	case OMP_CLAUSE_GRAINSIZE:
	  t = OMP_CLAUSE_GRAINSIZE_EXPR (c);
	  if (t == error_mark_node)
	    remove = true;
	  else if (!type_dependent_expression_p (t)
		   && !INTEGRAL_TYPE_P (TREE_TYPE (t)))
	    {
	      error ("%<grainsize%> expression must be integral");
	      remove = true;
	    }
	  else
	    {
	      t = mark_rvalue_use (t);
	      if (!processing_template_decl)
		{
		  t = maybe_constant_value (t);
		  if (TREE_CODE (t) == INTEGER_CST
		      && tree_int_cst_sgn (t) != 1)
		    {
		      warning_at (OMP_CLAUSE_LOCATION (c), 0,
				  "%<grainsize%> value must be positive");
		      t = integer_one_node;
		    }
		  t = fold_build_cleanup_point_expr (TREE_TYPE (t), t);
		}
	      OMP_CLAUSE_GRAINSIZE_EXPR (c) = t;
	    }
	  break;

	case OMP_CLAUSE_PRIORITY:
	  t = OMP_CLAUSE_PRIORITY_EXPR (c);
	  if (t == error_mark_node)
	    remove = true;
	  else if (!type_dependent_expression_p (t)
		   && !INTEGRAL_TYPE_P (TREE_TYPE (t)))
	    {
	      error ("%<priority%> expression must be integral");
	      remove = true;
	    }
	  else
	    {
	      t = mark_rvalue_use (t);
	      if (!processing_template_decl)
		{
		  t = maybe_constant_value (t);
		  if (TREE_CODE (t) == INTEGER_CST
		      && tree_int_cst_sgn (t) == -1)
		    {
		      warning_at (OMP_CLAUSE_LOCATION (c), 0,
				  "%<priority%> value must be non-negative");
		      t = integer_one_node;
		    }
		  t = fold_build_cleanup_point_expr (TREE_TYPE (t), t);
		}
	      OMP_CLAUSE_PRIORITY_EXPR (c) = t;
	    }
	  break;

	case OMP_CLAUSE_HINT:
	  t = OMP_CLAUSE_HINT_EXPR (c);
	  if (t == error_mark_node)
	    remove = true;
	  else if (!type_dependent_expression_p (t)
		   && !INTEGRAL_TYPE_P (TREE_TYPE (t)))
	    {
	      error ("%<num_tasks%> expression must be integral");
	      remove = true;
	    }
	  else
	    {
	      t = mark_rvalue_use (t);
	      if (!processing_template_decl)
		{
		  t = maybe_constant_value (t);
		  t = fold_build_cleanup_point_expr (TREE_TYPE (t), t);
		}
	      OMP_CLAUSE_HINT_EXPR (c) = t;
	    }
	  break;

	case OMP_CLAUSE_IS_DEVICE_PTR:
	case OMP_CLAUSE_USE_DEVICE_PTR:
	  field_ok = (ort & C_ORT_OMP_DECLARE_SIMD) == C_ORT_OMP;
	  t = OMP_CLAUSE_DECL (c);
	  if (!type_dependent_expression_p (t))
	    {
	      tree type = TREE_TYPE (t);
	      if (TREE_CODE (type) != POINTER_TYPE
		  && TREE_CODE (type) != ARRAY_TYPE
		  && (TREE_CODE (type) != REFERENCE_TYPE
		      || (TREE_CODE (TREE_TYPE (type)) != POINTER_TYPE
			  && TREE_CODE (TREE_TYPE (type)) != ARRAY_TYPE)))
		{
		  error_at (OMP_CLAUSE_LOCATION (c),
			    "%qs variable is neither a pointer, nor an array"
			    "nor reference to pointer or array",
			    omp_clause_code_name[OMP_CLAUSE_CODE (c)]);
		  remove = true;
		}
	    }
	  goto check_dup_generic;

	case OMP_CLAUSE_NOWAIT:
	case OMP_CLAUSE_DEFAULT:
	case OMP_CLAUSE_UNTIED:
	case OMP_CLAUSE_COLLAPSE:
	case OMP_CLAUSE_MERGEABLE:
	case OMP_CLAUSE_PARALLEL:
	case OMP_CLAUSE_FOR:
	case OMP_CLAUSE_SECTIONS:
	case OMP_CLAUSE_TASKGROUP:
	case OMP_CLAUSE_PROC_BIND:
	case OMP_CLAUSE_NOGROUP:
	case OMP_CLAUSE_THREADS:
	case OMP_CLAUSE_SIMD:
	case OMP_CLAUSE_DEFAULTMAP:
	case OMP_CLAUSE__CILK_FOR_COUNT_:
	case OMP_CLAUSE_AUTO:
	case OMP_CLAUSE_INDEPENDENT:
	case OMP_CLAUSE_SEQ:
	case OMP_CLAUSE_BIND:
	case OMP_CLAUSE_NOHOST:
	  break;

	case OMP_CLAUSE_TILE:
	  for (tree list = OMP_CLAUSE_TILE_LIST (c); !remove && list;
	       list = TREE_CHAIN (list))
	    {
	      t = TREE_VALUE (list);

	      if (t == error_mark_node)
		remove = true;
	      else if (!type_dependent_expression_p (t)
		       && !INTEGRAL_TYPE_P (TREE_TYPE (t)))
		{
		  error_at (OMP_CLAUSE_LOCATION (c),
			    "%<tile%> argument needs integral type");
		  remove = true;
		}
	      else
		{
		  t = mark_rvalue_use (t);
		  if (!processing_template_decl)
		    {
		      /* Zero is used to indicate '*', we permit you
			 to get there via an ICE of value zero.  */
		      t = maybe_constant_value (t);
		      if (TREE_CODE (t) != INTEGER_CST
			  || !tree_fits_shwi_p (t)
			  || tree_to_shwi (t) < 0)
			{
			  error_at (OMP_CLAUSE_LOCATION (c),
				    "%<tile%> argument needs positive integral constant");
			  remove = true;
			}
		    }
		  t = fold_build_cleanup_point_expr (TREE_TYPE (t), t);
		}

		/* Update list item.  */
	      TREE_VALUE (list) = t;
	    }
	  break;

	case OMP_CLAUSE_DEVICE_TYPE:
	  OMP_CLAUSE_DEVICE_TYPE_CLAUSES (c)
	    = finish_omp_clauses (OMP_CLAUSE_DEVICE_TYPE_CLAUSES (c), ort);
	  pc = &OMP_CLAUSE_CHAIN (c);
	  continue;

	case OMP_CLAUSE_ORDERED:
	  ordered_seen = true;
	  break;

	case OMP_CLAUSE_INBRANCH:
	case OMP_CLAUSE_NOTINBRANCH:
	  if (branch_seen)
	    {
	      error ("%<inbranch%> clause is incompatible with "
		     "%<notinbranch%>");
	      remove = true;
	    }
	  branch_seen = true;
	  break;

	default:
	  gcc_unreachable ();
	}

      if (remove)
	*pc = OMP_CLAUSE_CHAIN (c);
      else
	pc = &OMP_CLAUSE_CHAIN (c);
    }

  for (pc = &clauses, c = clauses; c ; c = *pc)
    {
      enum omp_clause_code c_kind = OMP_CLAUSE_CODE (c);
      bool remove = false;
      bool need_complete_type = false;
      bool need_default_ctor = false;
      bool need_copy_ctor = false;
      bool need_copy_assignment = false;
      bool need_implicitly_determined = false;
      bool need_dtor = false;
      tree type, inner_type;

      switch (c_kind)
	{
	case OMP_CLAUSE_SHARED:
	  need_implicitly_determined = true;
	  break;
	case OMP_CLAUSE_PRIVATE:
	  need_complete_type = true;
	  need_default_ctor = true;
	  need_dtor = true;
	  need_implicitly_determined = true;
	  break;
	case OMP_CLAUSE_FIRSTPRIVATE:
	  need_complete_type = true;
	  need_copy_ctor = true;
	  need_dtor = true;
	  need_implicitly_determined = true;
	  break;
	case OMP_CLAUSE_LASTPRIVATE:
	  need_complete_type = true;
	  need_copy_assignment = true;
	  need_implicitly_determined = true;
	  break;
	case OMP_CLAUSE_REDUCTION:
	  need_implicitly_determined = true;
	  break;
	case OMP_CLAUSE_LINEAR:
	  if (ort != C_ORT_OMP_DECLARE_SIMD)
	    need_implicitly_determined = true;
	  else if (OMP_CLAUSE_LINEAR_VARIABLE_STRIDE (c)
		   && !bitmap_bit_p (&map_head,
				     DECL_UID (OMP_CLAUSE_LINEAR_STEP (c))))
	    {
	      error_at (OMP_CLAUSE_LOCATION (c),
			"%<linear%> clause step is a parameter %qD not "
			"specified in %<uniform%> clause",
			OMP_CLAUSE_LINEAR_STEP (c));
	      *pc = OMP_CLAUSE_CHAIN (c);
	      continue;
	    }
	  break;
	case OMP_CLAUSE_COPYPRIVATE:
	  need_copy_assignment = true;
	  break;
	case OMP_CLAUSE_COPYIN:
	  need_copy_assignment = true;
	  break;
	case OMP_CLAUSE_SIMDLEN:
	  if (safelen
	      && !processing_template_decl
	      && tree_int_cst_lt (OMP_CLAUSE_SAFELEN_EXPR (safelen),
				  OMP_CLAUSE_SIMDLEN_EXPR (c)))
	    {
	      error_at (OMP_CLAUSE_LOCATION (c),
			"%<simdlen%> clause value is bigger than "
			"%<safelen%> clause value");
	      OMP_CLAUSE_SIMDLEN_EXPR (c)
		= OMP_CLAUSE_SAFELEN_EXPR (safelen);
	    }
	  pc = &OMP_CLAUSE_CHAIN (c);
	  continue;
	case OMP_CLAUSE_SCHEDULE:
	  if (ordered_seen
	      && (OMP_CLAUSE_SCHEDULE_KIND (c)
		  & OMP_CLAUSE_SCHEDULE_NONMONOTONIC))
	    {
	      error_at (OMP_CLAUSE_LOCATION (c),
			"%<nonmonotonic%> schedule modifier specified "
			"together with %<ordered%> clause");
	      OMP_CLAUSE_SCHEDULE_KIND (c)
		= (enum omp_clause_schedule_kind)
		  (OMP_CLAUSE_SCHEDULE_KIND (c)
		   & ~OMP_CLAUSE_SCHEDULE_NONMONOTONIC);
	    }
	  pc = &OMP_CLAUSE_CHAIN (c);
	  continue;
	case OMP_CLAUSE_NOWAIT:
	  if (copyprivate_seen)
	    {
	      error_at (OMP_CLAUSE_LOCATION (c),
			"%<nowait%> clause must not be used together "
			"with %<copyprivate%>");
	      *pc = OMP_CLAUSE_CHAIN (c);
	      continue;
	    }
	  /* FALLTHRU */
	default:
	  pc = &OMP_CLAUSE_CHAIN (c);
	  continue;
	}

      t = OMP_CLAUSE_DECL (c);
      if (processing_template_decl
	  && !VAR_P (t) && TREE_CODE (t) != PARM_DECL)
	{
	  pc = &OMP_CLAUSE_CHAIN (c);
	  continue;
	}

      switch (c_kind)
	{
	case OMP_CLAUSE_LASTPRIVATE:
	  if (!bitmap_bit_p (&firstprivate_head, DECL_UID (t)))
	    {
	      need_default_ctor = true;
	      need_dtor = true;
	    }
	  break;

	case OMP_CLAUSE_REDUCTION:
	  if (finish_omp_reduction_clause (c, &need_default_ctor,
					   &need_dtor))
	    remove = true;
	  else
	    t = OMP_CLAUSE_DECL (c);
	  break;

	case OMP_CLAUSE_COPYIN:
	  if (!VAR_P (t) || !CP_DECL_THREAD_LOCAL_P (t))
	    {
	      error ("%qE must be %<threadprivate%> for %<copyin%>", t);
	      remove = true;
	    }
	  break;

	default:
	  break;
	}

      if (need_complete_type || need_copy_assignment)
	{
	  t = require_complete_type (t);
	  if (t == error_mark_node)
	    remove = true;
	  else if (TREE_CODE (TREE_TYPE (t)) == REFERENCE_TYPE
		   && !complete_type_or_else (TREE_TYPE (TREE_TYPE (t)), t))
	    remove = true;
	}
      if (need_implicitly_determined)
	{
	  const char *share_name = NULL;

	  if (VAR_P (t) && CP_DECL_THREAD_LOCAL_P (t))
	    share_name = "threadprivate";
	  else switch (cxx_omp_predetermined_sharing (t))
	    {
	    case OMP_CLAUSE_DEFAULT_UNSPECIFIED:
	      break;
	    case OMP_CLAUSE_DEFAULT_SHARED:
	      /* const vars may be specified in firstprivate clause.  */
	      if (OMP_CLAUSE_CODE (c) == OMP_CLAUSE_FIRSTPRIVATE
		  && cxx_omp_const_qual_no_mutable (t))
		break;
	      share_name = "shared";
	      break;
	    case OMP_CLAUSE_DEFAULT_PRIVATE:
	      share_name = "private";
	      break;
	    default:
	      gcc_unreachable ();
	    }
	  if (share_name)
	    {
	      error ("%qE is predetermined %qs for %qs",
		     omp_clause_printable_decl (t), share_name,
		     omp_clause_code_name[OMP_CLAUSE_CODE (c)]);
	      remove = true;
	    }
	}

      /* We're interested in the base element, not arrays.  */
      inner_type = type = TREE_TYPE (t);
      if ((need_complete_type
	   || need_copy_assignment
	   || OMP_CLAUSE_CODE (c) == OMP_CLAUSE_REDUCTION)
	  && TREE_CODE (inner_type) == REFERENCE_TYPE)
	inner_type = TREE_TYPE (inner_type);
      while (TREE_CODE (inner_type) == ARRAY_TYPE)
	inner_type = TREE_TYPE (inner_type);

      /* Check for special function availability by building a call to one.
	 Save the results, because later we won't be in the right context
	 for making these queries.  */
      if (CLASS_TYPE_P (inner_type)
	  && COMPLETE_TYPE_P (inner_type)
	  && (need_default_ctor || need_copy_ctor
	      || need_copy_assignment || need_dtor)
	  && !type_dependent_expression_p (t)
	  && cxx_omp_create_clause_info (c, inner_type, need_default_ctor,
					 need_copy_ctor, need_copy_assignment,
					 need_dtor))
	remove = true;

      if (!remove
	  && c_kind == OMP_CLAUSE_SHARED
	  && processing_template_decl)
	{
	  t = omp_clause_decl_field (OMP_CLAUSE_DECL (c));
	  if (t)
	    OMP_CLAUSE_DECL (c) = t;
	}

      if (remove)
	*pc = OMP_CLAUSE_CHAIN (c);
      else
	pc = &OMP_CLAUSE_CHAIN (c);
    }

  bitmap_obstack_release (NULL);
  return clauses;
}

/* Start processing OpenMP clauses that can include any
   privatization clauses for non-static data members.  */

tree
push_omp_privatization_clauses (bool ignore_next)
{
  if (omp_private_member_ignore_next)
    {
      omp_private_member_ignore_next = ignore_next;
      return NULL_TREE;
    }
  omp_private_member_ignore_next = ignore_next;
  if (omp_private_member_map)
    omp_private_member_vec.safe_push (error_mark_node);
  return push_stmt_list ();
}

/* Revert remapping of any non-static data members since
   the last push_omp_privatization_clauses () call.  */

void
pop_omp_privatization_clauses (tree stmt)
{
  if (stmt == NULL_TREE)
    return;
  stmt = pop_stmt_list (stmt);
  if (omp_private_member_map)
    {
      while (!omp_private_member_vec.is_empty ())
	{
	  tree t = omp_private_member_vec.pop ();
	  if (t == error_mark_node)
	    {
	      add_stmt (stmt);
	      return;
	    }
	  bool no_decl_expr = t == integer_zero_node;
	  if (no_decl_expr)
	    t = omp_private_member_vec.pop ();
	  tree *v = omp_private_member_map->get (t);
	  gcc_assert (v);
	  if (!no_decl_expr)
	    add_decl_expr (*v);
	  omp_private_member_map->remove (t);
	}
      delete omp_private_member_map;
      omp_private_member_map = NULL;
    }
  add_stmt (stmt);
}

/* Remember OpenMP privatization clauses mapping and clear it.
   Used for lambdas.  */

void
save_omp_privatization_clauses (vec<tree> &save)
{
  save = vNULL;
  if (omp_private_member_ignore_next)
    save.safe_push (integer_one_node);
  omp_private_member_ignore_next = false;
  if (!omp_private_member_map)
    return;

  while (!omp_private_member_vec.is_empty ())
    {
      tree t = omp_private_member_vec.pop ();
      if (t == error_mark_node)
	{
	  save.safe_push (t);
	  continue;
	}
      tree n = t;
      if (t == integer_zero_node)
	t = omp_private_member_vec.pop ();
      tree *v = omp_private_member_map->get (t);
      gcc_assert (v);
      save.safe_push (*v);
      save.safe_push (t);
      if (n != t)
	save.safe_push (n);
    }
  delete omp_private_member_map;
  omp_private_member_map = NULL;
}

/* Restore OpenMP privatization clauses mapping saved by the
   above function.  */

void
restore_omp_privatization_clauses (vec<tree> &save)
{
  gcc_assert (omp_private_member_vec.is_empty ());
  omp_private_member_ignore_next = false;
  if (save.is_empty ())
    return;
  if (save.length () == 1 && save[0] == integer_one_node)
    {
      omp_private_member_ignore_next = true;
      save.release ();
      return;
    }
    
  omp_private_member_map = new hash_map <tree, tree>;
  while (!save.is_empty ())
    {
      tree t = save.pop ();
      tree n = t;
      if (t != error_mark_node)
	{
	  if (t == integer_one_node)
	    {
	      omp_private_member_ignore_next = true;
	      gcc_assert (save.is_empty ());
	      break;
	    }
	  if (t == integer_zero_node)
	    t = save.pop ();
	  tree &v = omp_private_member_map->get_or_insert (t);
	  v = save.pop ();
	}
      omp_private_member_vec.safe_push (t);
      if (n != t)
	omp_private_member_vec.safe_push (n);
    }
  save.release ();
}

/* For all variables in the tree_list VARS, mark them as thread local.  */

void
finish_omp_threadprivate (tree vars)
{
  tree t;

  /* Mark every variable in VARS to be assigned thread local storage.  */
  for (t = vars; t; t = TREE_CHAIN (t))
    {
      tree v = TREE_PURPOSE (t);

      if (error_operand_p (v))
	;
      else if (!VAR_P (v))
	error ("%<threadprivate%> %qD is not file, namespace "
	       "or block scope variable", v);
      /* If V had already been marked threadprivate, it doesn't matter
	 whether it had been used prior to this point.  */
      else if (TREE_USED (v)
	  && (DECL_LANG_SPECIFIC (v) == NULL
	      || !CP_DECL_THREADPRIVATE_P (v)))
	error ("%qE declared %<threadprivate%> after first use", v);
      else if (! TREE_STATIC (v) && ! DECL_EXTERNAL (v))
	error ("automatic variable %qE cannot be %<threadprivate%>", v);
      else if (! COMPLETE_TYPE_P (complete_type (TREE_TYPE (v))))
	error ("%<threadprivate%> %qE has incomplete type", v);
      else if (TREE_STATIC (v) && TYPE_P (CP_DECL_CONTEXT (v))
	       && CP_DECL_CONTEXT (v) != current_class_type)
	error ("%<threadprivate%> %qE directive not "
	       "in %qT definition", v, CP_DECL_CONTEXT (v));
      else
	{
	  /* Allocate a LANG_SPECIFIC structure for V, if needed.  */
	  if (DECL_LANG_SPECIFIC (v) == NULL)
	    {
	      retrofit_lang_decl (v);

	      /* Make sure that DECL_DISCRIMINATOR_P continues to be true
		 after the allocation of the lang_decl structure.  */
	      if (DECL_DISCRIMINATOR_P (v))
		DECL_LANG_SPECIFIC (v)->u.base.u2sel = 1;
	    }

	  if (! CP_DECL_THREAD_LOCAL_P (v))
	    {
	      CP_DECL_THREAD_LOCAL_P (v) = true;
	      set_decl_tls_model (v, decl_default_tls_model (v));
	      /* If rtl has been already set for this var, call
		 make_decl_rtl once again, so that encode_section_info
		 has a chance to look at the new decl flags.  */
	      if (DECL_RTL_SET_P (v))
		make_decl_rtl (v);
	    }
	  CP_DECL_THREADPRIVATE_P (v) = 1;
	}
    }
}

/* Build an OpenMP structured block.  */

tree
begin_omp_structured_block (void)
{
  return do_pushlevel (sk_omp);
}

tree
finish_omp_structured_block (tree block)
{
  return do_poplevel (block);
}

/* Similarly, except force the retention of the BLOCK.  */

tree
begin_omp_parallel (void)
{
  keep_next_level (true);
  return begin_omp_structured_block ();
}

/* Generate OACC_DATA, with CLAUSES and BLOCK as its compound
   statement.  */

tree
finish_oacc_data (tree clauses, tree block)
{
  tree stmt;

  block = finish_omp_structured_block (block);

  stmt = make_node (OACC_DATA);
  TREE_TYPE (stmt) = void_type_node;
  OACC_DATA_CLAUSES (stmt) = clauses;
  OACC_DATA_BODY (stmt) = block;

  return add_stmt (stmt);
}

/* Generate OACC_HOST_DATA, with CLAUSES and BLOCK as its compound
   statement.  */

tree
finish_oacc_host_data (tree clauses, tree block)
{
  tree stmt;

  block = finish_omp_structured_block (block);

  stmt = make_node (OACC_HOST_DATA);
  TREE_TYPE (stmt) = void_type_node;
  OACC_HOST_DATA_CLAUSES (stmt) = clauses;
  OACC_HOST_DATA_BODY (stmt) = block;

  return add_stmt (stmt);
}

/* Generate OMP construct CODE, with BODY and CLAUSES as its compound
   statement.  */

tree
finish_omp_construct (enum tree_code code, tree body, tree clauses)
{
  body = finish_omp_structured_block (body);

  tree stmt = make_node (code);
  TREE_TYPE (stmt) = void_type_node;
  OMP_BODY (stmt) = body;
  OMP_CLAUSES (stmt) = clauses;

  return add_stmt (stmt);
}

tree
finish_omp_parallel (tree clauses, tree body)
{
  tree stmt;

  body = finish_omp_structured_block (body);

  stmt = make_node (OMP_PARALLEL);
  TREE_TYPE (stmt) = void_type_node;
  OMP_PARALLEL_CLAUSES (stmt) = clauses;
  OMP_PARALLEL_BODY (stmt) = body;

  return add_stmt (stmt);
}

tree
begin_omp_task (void)
{
  keep_next_level (true);
  return begin_omp_structured_block ();
}

tree
finish_omp_task (tree clauses, tree body)
{
  tree stmt;

  body = finish_omp_structured_block (body);

  stmt = make_node (OMP_TASK);
  TREE_TYPE (stmt) = void_type_node;
  OMP_TASK_CLAUSES (stmt) = clauses;
  OMP_TASK_BODY (stmt) = body;

  return add_stmt (stmt);
}

/* Helper function for finish_omp_for.  Convert Ith random access iterator
   into integral iterator.  Return FALSE if successful.  */

static bool
handle_omp_for_class_iterator (int i, location_t locus, enum tree_code code,
			       tree declv, tree orig_declv, tree initv,
			       tree condv, tree incrv, tree *body,
			       tree *pre_body, tree &clauses, tree *lastp,
			       int collapse, int ordered)
{
  tree diff, iter_init, iter_incr = NULL, last;
  tree incr_var = NULL, orig_pre_body, orig_body, c;
  tree decl = TREE_VEC_ELT (declv, i);
  tree init = TREE_VEC_ELT (initv, i);
  tree cond = TREE_VEC_ELT (condv, i);
  tree incr = TREE_VEC_ELT (incrv, i);
  tree iter = decl;
  location_t elocus = locus;

  if (init && EXPR_HAS_LOCATION (init))
    elocus = EXPR_LOCATION (init);

  cond = cp_fully_fold (cond);
  switch (TREE_CODE (cond))
    {
    case GT_EXPR:
    case GE_EXPR:
    case LT_EXPR:
    case LE_EXPR:
    case NE_EXPR:
      if (TREE_OPERAND (cond, 1) == iter)
	cond = build2 (swap_tree_comparison (TREE_CODE (cond)),
		       TREE_TYPE (cond), iter, TREE_OPERAND (cond, 0));
      if (TREE_OPERAND (cond, 0) != iter)
	cond = error_mark_node;
      else
	{
	  tree tem = build_x_binary_op (EXPR_LOCATION (cond),
					TREE_CODE (cond),
					iter, ERROR_MARK,
					TREE_OPERAND (cond, 1), ERROR_MARK,
					NULL, tf_warning_or_error);
	  if (error_operand_p (tem))
	    return true;
	}
      break;
    default:
      cond = error_mark_node;
      break;
    }
  if (cond == error_mark_node)
    {
      error_at (elocus, "invalid controlling predicate");
      return true;
    }
  diff = build_x_binary_op (elocus, MINUS_EXPR, TREE_OPERAND (cond, 1),
			    ERROR_MARK, iter, ERROR_MARK, NULL,
			    tf_warning_or_error);
  diff = cp_fully_fold (diff);
  if (error_operand_p (diff))
    return true;
  if (TREE_CODE (TREE_TYPE (diff)) != INTEGER_TYPE)
    {
      error_at (elocus, "difference between %qE and %qD does not have integer type",
		TREE_OPERAND (cond, 1), iter);
      return true;
    }
  if (!c_omp_check_loop_iv_exprs (locus, orig_declv,
				  TREE_VEC_ELT (declv, i), NULL_TREE,
				  cond, cp_walk_subtrees))
    return true;

  switch (TREE_CODE (incr))
    {
    case PREINCREMENT_EXPR:
    case PREDECREMENT_EXPR:
    case POSTINCREMENT_EXPR:
    case POSTDECREMENT_EXPR:
      if (TREE_OPERAND (incr, 0) != iter)
	{
	  incr = error_mark_node;
	  break;
	}
      iter_incr = build_x_unary_op (EXPR_LOCATION (incr),
				    TREE_CODE (incr), iter,
				    tf_warning_or_error);
      if (error_operand_p (iter_incr))
	return true;
      else if (TREE_CODE (incr) == PREINCREMENT_EXPR
	       || TREE_CODE (incr) == POSTINCREMENT_EXPR)
	incr = integer_one_node;
      else
	incr = integer_minus_one_node;
      break;
    case MODIFY_EXPR:
      if (TREE_OPERAND (incr, 0) != iter)
	incr = error_mark_node;
      else if (TREE_CODE (TREE_OPERAND (incr, 1)) == PLUS_EXPR
	       || TREE_CODE (TREE_OPERAND (incr, 1)) == MINUS_EXPR)
	{
	  tree rhs = TREE_OPERAND (incr, 1);
	  if (TREE_OPERAND (rhs, 0) == iter)
	    {
	      if (TREE_CODE (TREE_TYPE (TREE_OPERAND (rhs, 1)))
		  != INTEGER_TYPE)
		incr = error_mark_node;
	      else
		{
		  iter_incr = build_x_modify_expr (EXPR_LOCATION (rhs),
						   iter, TREE_CODE (rhs),
						   TREE_OPERAND (rhs, 1),
						   tf_warning_or_error);
		  if (error_operand_p (iter_incr))
		    return true;
		  incr = TREE_OPERAND (rhs, 1);
		  incr = cp_convert (TREE_TYPE (diff), incr,
				     tf_warning_or_error);
		  if (TREE_CODE (rhs) == MINUS_EXPR)
		    {
		      incr = build1 (NEGATE_EXPR, TREE_TYPE (diff), incr);
		      incr = fold_simple (incr);
		    }
		  if (TREE_CODE (incr) != INTEGER_CST
		      && (TREE_CODE (incr) != NOP_EXPR
			  || (TREE_CODE (TREE_OPERAND (incr, 0))
			      != INTEGER_CST)))
		    iter_incr = NULL;
		}
	    }
	  else if (TREE_OPERAND (rhs, 1) == iter)
	    {
	      if (TREE_CODE (TREE_TYPE (TREE_OPERAND (rhs, 0))) != INTEGER_TYPE
		  || TREE_CODE (rhs) != PLUS_EXPR)
		incr = error_mark_node;
	      else
		{
		  iter_incr = build_x_binary_op (EXPR_LOCATION (rhs),
						 PLUS_EXPR,
						 TREE_OPERAND (rhs, 0),
						 ERROR_MARK, iter,
						 ERROR_MARK, NULL,
						 tf_warning_or_error);
		  if (error_operand_p (iter_incr))
		    return true;
		  iter_incr = build_x_modify_expr (EXPR_LOCATION (rhs),
						   iter, NOP_EXPR,
						   iter_incr,
						   tf_warning_or_error);
		  if (error_operand_p (iter_incr))
		    return true;
		  incr = TREE_OPERAND (rhs, 0);
		  iter_incr = NULL;
		}
	    }
	  else
	    incr = error_mark_node;
	}
      else
	incr = error_mark_node;
      break;
    default:
      incr = error_mark_node;
      break;
    }

  if (incr == error_mark_node)
    {
      error_at (elocus, "invalid increment expression");
      return true;
    }

  incr = cp_convert (TREE_TYPE (diff), incr, tf_warning_or_error);
  bool taskloop_iv_seen = false;
  for (c = clauses; c ; c = OMP_CLAUSE_CHAIN (c))
    if (OMP_CLAUSE_CODE (c) == OMP_CLAUSE_LASTPRIVATE
	&& OMP_CLAUSE_DECL (c) == iter)
      {
	if (code == OMP_TASKLOOP)
	  {
	    taskloop_iv_seen = true;
	    OMP_CLAUSE_LASTPRIVATE_TASKLOOP_IV (c) = 1;
	  }
	break;
      }
    else if (code == OMP_TASKLOOP
	     && OMP_CLAUSE_CODE (c) == OMP_CLAUSE_PRIVATE
	     && OMP_CLAUSE_DECL (c) == iter)
      {
	taskloop_iv_seen = true;
	OMP_CLAUSE_PRIVATE_TASKLOOP_IV (c) = 1;
      }

  decl = create_temporary_var (TREE_TYPE (diff));
  pushdecl (decl);
  add_decl_expr (decl);
  last = create_temporary_var (TREE_TYPE (diff));
  pushdecl (last);
  add_decl_expr (last);
  if (c && iter_incr == NULL && TREE_CODE (incr) != INTEGER_CST
      && (!ordered || (i < collapse && collapse > 1)))
    {
      incr_var = create_temporary_var (TREE_TYPE (diff));
      pushdecl (incr_var);
      add_decl_expr (incr_var);
    }
  gcc_assert (stmts_are_full_exprs_p ());
  tree diffvar = NULL_TREE;
  if (code == OMP_TASKLOOP)
    {
      if (!taskloop_iv_seen)
	{
	  tree ivc = build_omp_clause (locus, OMP_CLAUSE_FIRSTPRIVATE);
	  OMP_CLAUSE_DECL (ivc) = iter;
	  cxx_omp_finish_clause (ivc, NULL);
	  OMP_CLAUSE_CHAIN (ivc) = clauses;
	  clauses = ivc;
	}
      tree lvc = build_omp_clause (locus, OMP_CLAUSE_FIRSTPRIVATE);
      OMP_CLAUSE_DECL (lvc) = last;
      OMP_CLAUSE_CHAIN (lvc) = clauses;
      clauses = lvc;
      diffvar = create_temporary_var (TREE_TYPE (diff));
      pushdecl (diffvar);
      add_decl_expr (diffvar);
    }

  orig_pre_body = *pre_body;
  *pre_body = push_stmt_list ();
  if (orig_pre_body)
    add_stmt (orig_pre_body);
  if (init != NULL)
    finish_expr_stmt (build_x_modify_expr (elocus,
					   iter, NOP_EXPR, init,
					   tf_warning_or_error));
  init = build_int_cst (TREE_TYPE (diff), 0);
  if (c && iter_incr == NULL
      && (!ordered || (i < collapse && collapse > 1)))
    {
      if (incr_var)
	{
	  finish_expr_stmt (build_x_modify_expr (elocus,
						 incr_var, NOP_EXPR,
						 incr, tf_warning_or_error));
	  incr = incr_var;
	}
      iter_incr = build_x_modify_expr (elocus,
				       iter, PLUS_EXPR, incr,
				       tf_warning_or_error);
    }
  if (c && ordered && i < collapse && collapse > 1)
    iter_incr = incr;
  finish_expr_stmt (build_x_modify_expr (elocus,
					 last, NOP_EXPR, init,
					 tf_warning_or_error));
  if (diffvar)
    {
      finish_expr_stmt (build_x_modify_expr (elocus,
					     diffvar, NOP_EXPR,
					     diff, tf_warning_or_error));
      diff = diffvar;
    }
  *pre_body = pop_stmt_list (*pre_body);

  cond = cp_build_binary_op (elocus,
			     TREE_CODE (cond), decl, diff,
			     tf_warning_or_error);
  incr = build_modify_expr (elocus, decl, NULL_TREE, PLUS_EXPR,
			    elocus, incr, NULL_TREE);

  orig_body = *body;
  *body = push_stmt_list ();
  iter_init = build2 (MINUS_EXPR, TREE_TYPE (diff), decl, last);
  iter_init = build_x_modify_expr (elocus,
				   iter, PLUS_EXPR, iter_init,
				   tf_warning_or_error);
  if (iter_init != error_mark_node)
    iter_init = build1 (NOP_EXPR, void_type_node, iter_init);
  finish_expr_stmt (iter_init);
  finish_expr_stmt (build_x_modify_expr (elocus,
					 last, NOP_EXPR, decl,
					 tf_warning_or_error));
  add_stmt (orig_body);
  *body = pop_stmt_list (*body);

  if (c)
    {
      OMP_CLAUSE_LASTPRIVATE_STMT (c) = push_stmt_list ();
      if (!ordered)
	finish_expr_stmt (iter_incr);
      else
	{
	  iter_init = decl;
	  if (i < collapse && collapse > 1 && !error_operand_p (iter_incr))
	    iter_init = build2 (PLUS_EXPR, TREE_TYPE (diff),
				iter_init, iter_incr);
	  iter_init = build2 (MINUS_EXPR, TREE_TYPE (diff), iter_init, last);
	  iter_init = build_x_modify_expr (elocus,
					   iter, PLUS_EXPR, iter_init,
					   tf_warning_or_error);
	  if (iter_init != error_mark_node)
	    iter_init = build1 (NOP_EXPR, void_type_node, iter_init);
	  finish_expr_stmt (iter_init);
	}
      OMP_CLAUSE_LASTPRIVATE_STMT (c)
	= pop_stmt_list (OMP_CLAUSE_LASTPRIVATE_STMT (c));
    }

  TREE_VEC_ELT (declv, i) = decl;
  TREE_VEC_ELT (initv, i) = init;
  TREE_VEC_ELT (condv, i) = cond;
  TREE_VEC_ELT (incrv, i) = incr;
  *lastp = last;

  return false;
}

/* Build and validate an OMP_FOR statement.  CLAUSES, BODY, COND, INCR
   are directly for their associated operands in the statement.  DECL
   and INIT are a combo; if DECL is NULL then INIT ought to be a
   MODIFY_EXPR, and the DECL should be extracted.  PRE_BODY are
   optional statements that need to go before the loop into its
   sk_omp scope.  */

tree
finish_omp_for (location_t locus, enum tree_code code, tree declv,
		tree orig_declv, tree initv, tree condv, tree incrv,
		tree body, tree pre_body, vec<tree> *orig_inits, tree clauses)
{
  tree omp_for = NULL, orig_incr = NULL;
  tree decl = NULL, init, cond, incr, orig_decl = NULL_TREE, block = NULL_TREE;
  tree last = NULL_TREE;
  location_t elocus;
  int i;
  int collapse = 1;
  int ordered = 0;

  gcc_assert (TREE_VEC_LENGTH (declv) == TREE_VEC_LENGTH (initv));
  gcc_assert (TREE_VEC_LENGTH (declv) == TREE_VEC_LENGTH (condv));
  gcc_assert (TREE_VEC_LENGTH (declv) == TREE_VEC_LENGTH (incrv));
  if (TREE_VEC_LENGTH (declv) > 1)
    {
      tree c;

      c = find_omp_clause (clauses, OMP_CLAUSE_TILE);
      if (c)
	collapse = list_length (OMP_CLAUSE_TILE_LIST (c));
      else
	{
	  c = find_omp_clause (clauses, OMP_CLAUSE_COLLAPSE);
	  if (c)
	    collapse = tree_to_shwi (OMP_CLAUSE_COLLAPSE_EXPR (c));
	  if (collapse != TREE_VEC_LENGTH (declv))
	    ordered = TREE_VEC_LENGTH (declv);
	}
    }
  for (i = 0; i < TREE_VEC_LENGTH (declv); i++)
    {
      decl = TREE_VEC_ELT (declv, i);
      init = TREE_VEC_ELT (initv, i);
      cond = TREE_VEC_ELT (condv, i);
      incr = TREE_VEC_ELT (incrv, i);
      elocus = locus;

      if (decl == NULL)
	{
	  if (init != NULL)
	    switch (TREE_CODE (init))
	      {
	      case MODIFY_EXPR:
		decl = TREE_OPERAND (init, 0);
		init = TREE_OPERAND (init, 1);
		break;
	      case MODOP_EXPR:
		if (TREE_CODE (TREE_OPERAND (init, 1)) == NOP_EXPR)
		  {
		    decl = TREE_OPERAND (init, 0);
		    init = TREE_OPERAND (init, 2);
		  }
		break;
	      default:
		break;
	      }

	  if (decl == NULL)
	    {
	      error_at (locus,
			"expected iteration declaration or initialization");
	      return NULL;
	    }
	}

      if (init && EXPR_HAS_LOCATION (init))
	elocus = EXPR_LOCATION (init);

      if (cond == NULL)
	{
	  error_at (elocus, "missing controlling predicate");
	  return NULL;
	}

      if (incr == NULL)
	{
	  error_at (elocus, "missing increment expression");
	  return NULL;
	}

      TREE_VEC_ELT (declv, i) = decl;
      TREE_VEC_ELT (initv, i) = init;
    }

  if (orig_inits)
    {
      bool fail = false;
      tree orig_init;
      FOR_EACH_VEC_ELT (*orig_inits, i, orig_init)
	if (orig_init
	    && !c_omp_check_loop_iv_exprs (locus, declv,
					   TREE_VEC_ELT (declv, i), orig_init,
					   NULL_TREE, cp_walk_subtrees))
	  fail = true;
      if (fail)
	return NULL;
    }

  if (dependent_omp_for_p (declv, initv, condv, incrv))
    {
      tree stmt;

      stmt = make_node (code);

      for (i = 0; i < TREE_VEC_LENGTH (declv); i++)
	{
	  /* This is really just a place-holder.  We'll be decomposing this
	     again and going through the cp_build_modify_expr path below when
	     we instantiate the thing.  */
	  TREE_VEC_ELT (initv, i)
	    = build2 (MODIFY_EXPR, void_type_node, TREE_VEC_ELT (declv, i),
		      TREE_VEC_ELT (initv, i));
	}

      TREE_TYPE (stmt) = void_type_node;
      OMP_FOR_INIT (stmt) = initv;
      OMP_FOR_COND (stmt) = condv;
      OMP_FOR_INCR (stmt) = incrv;
      OMP_FOR_BODY (stmt) = body;
      OMP_FOR_PRE_BODY (stmt) = pre_body;
      OMP_FOR_CLAUSES (stmt) = clauses;

      SET_EXPR_LOCATION (stmt, locus);
      return add_stmt (stmt);
    }

  if (!orig_declv)
    orig_declv = copy_node (declv);

  if (processing_template_decl)
    orig_incr = make_tree_vec (TREE_VEC_LENGTH (incrv));

  for (i = 0; i < TREE_VEC_LENGTH (declv); )
    {
      decl = TREE_VEC_ELT (declv, i);
      init = TREE_VEC_ELT (initv, i);
      cond = TREE_VEC_ELT (condv, i);
      incr = TREE_VEC_ELT (incrv, i);
      if (orig_incr)
	TREE_VEC_ELT (orig_incr, i) = incr;
      elocus = locus;

      if (init && EXPR_HAS_LOCATION (init))
	elocus = EXPR_LOCATION (init);

      if (!DECL_P (decl))
	{
	  error_at (elocus, "expected iteration declaration or initialization");
	  return NULL;
	}

      if (incr && TREE_CODE (incr) == MODOP_EXPR)
	{
	  if (orig_incr)
	    TREE_VEC_ELT (orig_incr, i) = incr;
	  incr = cp_build_modify_expr (TREE_OPERAND (incr, 0),
				       TREE_CODE (TREE_OPERAND (incr, 1)),
				       TREE_OPERAND (incr, 2),
				       tf_warning_or_error);
	}

      if (CLASS_TYPE_P (TREE_TYPE (decl)))
	{
	  if (code == OMP_SIMD)
	    {
	      error_at (elocus, "%<#pragma omp simd%> used with class "
				"iteration variable %qE", decl);
	      return NULL;
	    }
	  if (code == CILK_FOR && i == 0)
	    orig_decl = decl;
	  if (handle_omp_for_class_iterator (i, locus, code, declv, orig_declv,
					     initv, condv, incrv, &body,
					     &pre_body, clauses, &last,
					     collapse, ordered))
	    return NULL;
	  continue;
	}

      if (!INTEGRAL_TYPE_P (TREE_TYPE (decl))
	  && !TYPE_PTR_P (TREE_TYPE (decl)))
	{
	  error_at (elocus, "invalid type for iteration variable %qE", decl);
	  return NULL;
	}

      if (!processing_template_decl)
	{
	  init = fold_build_cleanup_point_expr (TREE_TYPE (init), init);
	  init = cp_build_modify_expr (decl, NOP_EXPR, init, tf_warning_or_error);
	}
      else
	init = build2 (MODIFY_EXPR, void_type_node, decl, init);
      if (cond
	  && TREE_SIDE_EFFECTS (cond)
	  && COMPARISON_CLASS_P (cond)
	  && !processing_template_decl)
	{
	  tree t = TREE_OPERAND (cond, 0);
	  if (TREE_SIDE_EFFECTS (t)
	      && t != decl
	      && (TREE_CODE (t) != NOP_EXPR
		  || TREE_OPERAND (t, 0) != decl))
	    TREE_OPERAND (cond, 0)
	      = fold_build_cleanup_point_expr (TREE_TYPE (t), t);

	  t = TREE_OPERAND (cond, 1);
	  if (TREE_SIDE_EFFECTS (t)
	      && t != decl
	      && (TREE_CODE (t) != NOP_EXPR
		  || TREE_OPERAND (t, 0) != decl))
	    TREE_OPERAND (cond, 1)
	      = fold_build_cleanup_point_expr (TREE_TYPE (t), t);
	}
      if (decl == error_mark_node || init == error_mark_node)
	return NULL;

      TREE_VEC_ELT (declv, i) = decl;
      TREE_VEC_ELT (initv, i) = init;
      TREE_VEC_ELT (condv, i) = cond;
      TREE_VEC_ELT (incrv, i) = incr;
      i++;
    }

  if (IS_EMPTY_STMT (pre_body))
    pre_body = NULL;

  if (code == CILK_FOR && !processing_template_decl)
    block = push_stmt_list ();

  omp_for = c_finish_omp_for (locus, code, declv, orig_declv, initv, condv,
			      incrv, body, pre_body);

  /* Check for iterators appearing in lb, b or incr expressions.  */
  if (omp_for && !c_omp_check_loop_iv (omp_for, orig_declv, cp_walk_subtrees))
    omp_for = NULL_TREE;

  if (omp_for == NULL)
    {
      if (block)
	pop_stmt_list (block);
      return NULL;
    }

  add_stmt (omp_for);

  for (i = 0; i < TREE_VEC_LENGTH (OMP_FOR_INCR (omp_for)); i++)
    {
      decl = TREE_OPERAND (TREE_VEC_ELT (OMP_FOR_INIT (omp_for), i), 0);
      incr = TREE_VEC_ELT (OMP_FOR_INCR (omp_for), i);

      if (TREE_CODE (incr) != MODIFY_EXPR)
	continue;

      if (TREE_SIDE_EFFECTS (TREE_OPERAND (incr, 1))
	  && BINARY_CLASS_P (TREE_OPERAND (incr, 1))
	  && !processing_template_decl)
	{
	  tree t = TREE_OPERAND (TREE_OPERAND (incr, 1), 0);
	  if (TREE_SIDE_EFFECTS (t)
	      && t != decl
	      && (TREE_CODE (t) != NOP_EXPR
		  || TREE_OPERAND (t, 0) != decl))
	    TREE_OPERAND (TREE_OPERAND (incr, 1), 0)
	      = fold_build_cleanup_point_expr (TREE_TYPE (t), t);

	  t = TREE_OPERAND (TREE_OPERAND (incr, 1), 1);
	  if (TREE_SIDE_EFFECTS (t)
	      && t != decl
	      && (TREE_CODE (t) != NOP_EXPR
		  || TREE_OPERAND (t, 0) != decl))
	    TREE_OPERAND (TREE_OPERAND (incr, 1), 1)
	      = fold_build_cleanup_point_expr (TREE_TYPE (t), t);
	}

      if (orig_incr)
	TREE_VEC_ELT (OMP_FOR_INCR (omp_for), i) = TREE_VEC_ELT (orig_incr, i);
    }
  OMP_FOR_CLAUSES (omp_for) = clauses;

  /* For simd loops with non-static data member iterators, we could have added
     OMP_CLAUSE_LINEAR clauses without OMP_CLAUSE_LINEAR_STEP.  As we know the
     step at this point, fill it in.  */
  if (code == OMP_SIMD && !processing_template_decl
      && TREE_VEC_LENGTH (OMP_FOR_INCR (omp_for)) == 1)
    for (tree c = find_omp_clause (clauses, OMP_CLAUSE_LINEAR); c;
	 c = find_omp_clause (OMP_CLAUSE_CHAIN (c), OMP_CLAUSE_LINEAR))
      if (OMP_CLAUSE_LINEAR_STEP (c) == NULL_TREE)
	{
	  decl = TREE_OPERAND (TREE_VEC_ELT (OMP_FOR_INIT (omp_for), 0), 0);
	  gcc_assert (decl == OMP_CLAUSE_DECL (c));
	  incr = TREE_VEC_ELT (OMP_FOR_INCR (omp_for), 0);
	  tree step, stept;
	  switch (TREE_CODE (incr))
	    {
	    case PREINCREMENT_EXPR:
	    case POSTINCREMENT_EXPR:
	      /* c_omp_for_incr_canonicalize_ptr() should have been
		 called to massage things appropriately.  */
	      gcc_assert (!POINTER_TYPE_P (TREE_TYPE (decl)));
	      OMP_CLAUSE_LINEAR_STEP (c) = build_int_cst (TREE_TYPE (decl), 1);
	      break;
	    case PREDECREMENT_EXPR:
	    case POSTDECREMENT_EXPR:
	      /* c_omp_for_incr_canonicalize_ptr() should have been
		 called to massage things appropriately.  */
	      gcc_assert (!POINTER_TYPE_P (TREE_TYPE (decl)));
	      OMP_CLAUSE_LINEAR_STEP (c)
		= build_int_cst (TREE_TYPE (decl), -1);
	      break;
	    case MODIFY_EXPR:
	      gcc_assert (TREE_OPERAND (incr, 0) == decl);
	      incr = TREE_OPERAND (incr, 1);
	      switch (TREE_CODE (incr))
		{
		case PLUS_EXPR:
		  if (TREE_OPERAND (incr, 1) == decl)
		    step = TREE_OPERAND (incr, 0);
		  else
		    step = TREE_OPERAND (incr, 1);
		  break;
		case MINUS_EXPR:
		case POINTER_PLUS_EXPR:
		  gcc_assert (TREE_OPERAND (incr, 0) == decl);
		  step = TREE_OPERAND (incr, 1);
		  break;
		default:
		  gcc_unreachable ();
		}
	      stept = TREE_TYPE (decl);
	      if (POINTER_TYPE_P (stept))
		stept = sizetype;
	      step = fold_convert (stept, step);
	      if (TREE_CODE (incr) == MINUS_EXPR)
		step = fold_build1 (NEGATE_EXPR, stept, step);
	      OMP_CLAUSE_LINEAR_STEP (c) = step;
	      break;
	    default:
	      gcc_unreachable ();
	    }
	}

  if (block)
    {
      tree omp_par = make_node (OMP_PARALLEL);
      TREE_TYPE (omp_par) = void_type_node;
      OMP_PARALLEL_CLAUSES (omp_par) = NULL_TREE;
      tree bind = build3 (BIND_EXPR, void_type_node, NULL, NULL, NULL);
      TREE_SIDE_EFFECTS (bind) = 1;
      BIND_EXPR_BODY (bind) = pop_stmt_list (block);
      OMP_PARALLEL_BODY (omp_par) = bind;
      if (OMP_FOR_PRE_BODY (omp_for))
	{
	  add_stmt (OMP_FOR_PRE_BODY (omp_for));
	  OMP_FOR_PRE_BODY (omp_for) = NULL_TREE;
	}
      init = TREE_VEC_ELT (OMP_FOR_INIT (omp_for), 0);
      decl = TREE_OPERAND (init, 0);
      cond = TREE_VEC_ELT (OMP_FOR_COND (omp_for), 0);
      incr = TREE_VEC_ELT (OMP_FOR_INCR (omp_for), 0);
      tree t = TREE_OPERAND (cond, 1), c, clauses, *pc;
      clauses = OMP_FOR_CLAUSES (omp_for);
      OMP_FOR_CLAUSES (omp_for) = NULL_TREE;
      for (pc = &clauses; *pc; )
	if (OMP_CLAUSE_CODE (*pc) == OMP_CLAUSE_SCHEDULE)
	  {
	    gcc_assert (OMP_FOR_CLAUSES (omp_for) == NULL_TREE);
	    OMP_FOR_CLAUSES (omp_for) = *pc;
	    *pc = OMP_CLAUSE_CHAIN (*pc);
	    OMP_CLAUSE_CHAIN (OMP_FOR_CLAUSES (omp_for)) = NULL_TREE;
	  }
	else
	  {
	    gcc_assert (OMP_CLAUSE_CODE (*pc) == OMP_CLAUSE_FIRSTPRIVATE);
	    pc = &OMP_CLAUSE_CHAIN (*pc);
	  }
      if (TREE_CODE (t) != INTEGER_CST)
	{
	  TREE_OPERAND (cond, 1) = get_temp_regvar (TREE_TYPE (t), t);
	  c = build_omp_clause (input_location, OMP_CLAUSE_FIRSTPRIVATE);
	  OMP_CLAUSE_DECL (c) = TREE_OPERAND (cond, 1);
	  OMP_CLAUSE_CHAIN (c) = clauses;
	  clauses = c;
	}
      if (TREE_CODE (incr) == MODIFY_EXPR)
	{
	  t = TREE_OPERAND (TREE_OPERAND (incr, 1), 1);
	  if (TREE_CODE (t) != INTEGER_CST)
	    {
	      TREE_OPERAND (TREE_OPERAND (incr, 1), 1)
		= get_temp_regvar (TREE_TYPE (t), t);
	      c = build_omp_clause (input_location, OMP_CLAUSE_FIRSTPRIVATE);
	      OMP_CLAUSE_DECL (c) = TREE_OPERAND (TREE_OPERAND (incr, 1), 1);
	      OMP_CLAUSE_CHAIN (c) = clauses;
	      clauses = c;
	    }
	}
      t = TREE_OPERAND (init, 1);
      if (TREE_CODE (t) != INTEGER_CST)
	{
	  TREE_OPERAND (init, 1) = get_temp_regvar (TREE_TYPE (t), t);
	  c = build_omp_clause (input_location, OMP_CLAUSE_FIRSTPRIVATE);
	  OMP_CLAUSE_DECL (c) = TREE_OPERAND (init, 1);
	  OMP_CLAUSE_CHAIN (c) = clauses;
	  clauses = c;
	}
      if (orig_decl && orig_decl != decl)
	{
	  c = build_omp_clause (input_location, OMP_CLAUSE_FIRSTPRIVATE);
	  OMP_CLAUSE_DECL (c) = orig_decl;
	  OMP_CLAUSE_CHAIN (c) = clauses;
	  clauses = c;
	}
      if (last)
	{
	  c = build_omp_clause (input_location, OMP_CLAUSE_FIRSTPRIVATE);
	  OMP_CLAUSE_DECL (c) = last;
	  OMP_CLAUSE_CHAIN (c) = clauses;
	  clauses = c;
	}
      c = build_omp_clause (input_location, OMP_CLAUSE_PRIVATE);
      OMP_CLAUSE_DECL (c) = decl;
      OMP_CLAUSE_CHAIN (c) = clauses;
      clauses = c;
      c = build_omp_clause (input_location, OMP_CLAUSE__CILK_FOR_COUNT_);
      OMP_CLAUSE_OPERAND (c, 0)
	= cilk_for_number_of_iterations (omp_for);
      OMP_CLAUSE_CHAIN (c) = clauses;
      OMP_PARALLEL_CLAUSES (omp_par) = finish_omp_clauses (c, C_ORT_CILK);
      add_stmt (omp_par);
      return omp_par;
    }
  else if (code == CILK_FOR && processing_template_decl)
    {
      tree c, clauses = OMP_FOR_CLAUSES (omp_for);
      if (orig_decl && orig_decl != decl)
	{
	  c = build_omp_clause (input_location, OMP_CLAUSE_FIRSTPRIVATE);
	  OMP_CLAUSE_DECL (c) = orig_decl;
	  OMP_CLAUSE_CHAIN (c) = clauses;
	  clauses = c;
	}
      if (last)
	{
	  c = build_omp_clause (input_location, OMP_CLAUSE_FIRSTPRIVATE);
	  OMP_CLAUSE_DECL (c) = last;
	  OMP_CLAUSE_CHAIN (c) = clauses;
	  clauses = c;
	}
      OMP_FOR_CLAUSES (omp_for) = clauses;
    }
  return omp_for;
}

void
finish_omp_atomic (enum tree_code code, enum tree_code opcode, tree lhs,
		   tree rhs, tree v, tree lhs1, tree rhs1, bool seq_cst)
{
  tree orig_lhs;
  tree orig_rhs;
  tree orig_v;
  tree orig_lhs1;
  tree orig_rhs1;
  bool dependent_p;
  tree stmt;

  orig_lhs = lhs;
  orig_rhs = rhs;
  orig_v = v;
  orig_lhs1 = lhs1;
  orig_rhs1 = rhs1;
  dependent_p = false;
  stmt = NULL_TREE;

  /* Even in a template, we can detect invalid uses of the atomic
     pragma if neither LHS nor RHS is type-dependent.  */
  if (processing_template_decl)
    {
      dependent_p = (type_dependent_expression_p (lhs)
		     || (rhs && type_dependent_expression_p (rhs))
		     || (v && type_dependent_expression_p (v))
		     || (lhs1 && type_dependent_expression_p (lhs1))
		     || (rhs1 && type_dependent_expression_p (rhs1)));
      if (!dependent_p)
	{
	  lhs = build_non_dependent_expr (lhs);
	  if (rhs)
	    rhs = build_non_dependent_expr (rhs);
	  if (v)
	    v = build_non_dependent_expr (v);
	  if (lhs1)
	    lhs1 = build_non_dependent_expr (lhs1);
	  if (rhs1)
	    rhs1 = build_non_dependent_expr (rhs1);
	}
    }
  if (!dependent_p)
    {
      bool swapped = false;
      if (rhs1 && cp_tree_equal (lhs, rhs))
	{
	  std::swap (rhs, rhs1);
	  swapped = !commutative_tree_code (opcode);
	}
      if (rhs1 && !cp_tree_equal (lhs, rhs1))
	{
	  if (code == OMP_ATOMIC)
	    error ("%<#pragma omp atomic update%> uses two different "
		   "expressions for memory");
	  else
	    error ("%<#pragma omp atomic capture%> uses two different "
		   "expressions for memory");
	  return;
	}
      if (lhs1 && !cp_tree_equal (lhs, lhs1))
	{
	  if (code == OMP_ATOMIC)
	    error ("%<#pragma omp atomic update%> uses two different "
		   "expressions for memory");
	  else
	    error ("%<#pragma omp atomic capture%> uses two different "
		   "expressions for memory");
	  return;
	}
      stmt = c_finish_omp_atomic (input_location, code, opcode, lhs, rhs,
				  v, lhs1, rhs1, swapped, seq_cst,
				  processing_template_decl != 0);
      if (stmt == error_mark_node)
	return;
    }
  if (processing_template_decl)
    {
      if (code == OMP_ATOMIC_READ)
	{
	  stmt = build_min_nt_loc (EXPR_LOCATION (orig_lhs),
				   OMP_ATOMIC_READ, orig_lhs);
	  OMP_ATOMIC_SEQ_CST (stmt) = seq_cst;
	  stmt = build2 (MODIFY_EXPR, void_type_node, orig_v, stmt);
	}
      else
	{
	  if (opcode == NOP_EXPR)
	    stmt = build2 (MODIFY_EXPR, void_type_node, orig_lhs, orig_rhs);
	  else 
	    stmt = build2 (opcode, void_type_node, orig_lhs, orig_rhs);
	  if (orig_rhs1)
	    stmt = build_min_nt_loc (EXPR_LOCATION (orig_rhs1),
				     COMPOUND_EXPR, orig_rhs1, stmt);
	  if (code != OMP_ATOMIC)
	    {
	      stmt = build_min_nt_loc (EXPR_LOCATION (orig_lhs1),
				       code, orig_lhs1, stmt);
	      OMP_ATOMIC_SEQ_CST (stmt) = seq_cst;
	      stmt = build2 (MODIFY_EXPR, void_type_node, orig_v, stmt);
	    }
	}
      stmt = build2 (OMP_ATOMIC, void_type_node, integer_zero_node, stmt);
      OMP_ATOMIC_SEQ_CST (stmt) = seq_cst;
    }
  finish_expr_stmt (stmt);
}

void
finish_omp_barrier (void)
{
  tree fn = builtin_decl_explicit (BUILT_IN_GOMP_BARRIER);
  vec<tree, va_gc> *vec = make_tree_vector ();
  tree stmt = finish_call_expr (fn, &vec, false, false, tf_warning_or_error);
  release_tree_vector (vec);
  finish_expr_stmt (stmt);
}

void
finish_omp_flush (void)
{
  tree fn = builtin_decl_explicit (BUILT_IN_SYNC_SYNCHRONIZE);
  vec<tree, va_gc> *vec = make_tree_vector ();
  tree stmt = finish_call_expr (fn, &vec, false, false, tf_warning_or_error);
  release_tree_vector (vec);
  finish_expr_stmt (stmt);
}

void
finish_omp_taskwait (void)
{
  tree fn = builtin_decl_explicit (BUILT_IN_GOMP_TASKWAIT);
  vec<tree, va_gc> *vec = make_tree_vector ();
  tree stmt = finish_call_expr (fn, &vec, false, false, tf_warning_or_error);
  release_tree_vector (vec);
  finish_expr_stmt (stmt);
}

void
finish_omp_taskyield (void)
{
  tree fn = builtin_decl_explicit (BUILT_IN_GOMP_TASKYIELD);
  vec<tree, va_gc> *vec = make_tree_vector ();
  tree stmt = finish_call_expr (fn, &vec, false, false, tf_warning_or_error);
  release_tree_vector (vec);
  finish_expr_stmt (stmt);
}

void
finish_omp_cancel (tree clauses)
{
  tree fn = builtin_decl_explicit (BUILT_IN_GOMP_CANCEL);
  int mask = 0;
  if (find_omp_clause (clauses, OMP_CLAUSE_PARALLEL))
    mask = 1;
  else if (find_omp_clause (clauses, OMP_CLAUSE_FOR))
    mask = 2;
  else if (find_omp_clause (clauses, OMP_CLAUSE_SECTIONS))
    mask = 4;
  else if (find_omp_clause (clauses, OMP_CLAUSE_TASKGROUP))
    mask = 8;
  else
    {
      error ("%<#pragma omp cancel must specify one of "
	     "%<parallel%>, %<for%>, %<sections%> or %<taskgroup%> clauses");
      return;
    }
  vec<tree, va_gc> *vec = make_tree_vector ();
  tree ifc = find_omp_clause (clauses, OMP_CLAUSE_IF);
  if (ifc != NULL_TREE)
    {
      tree type = TREE_TYPE (OMP_CLAUSE_IF_EXPR (ifc));
      ifc = fold_build2_loc (OMP_CLAUSE_LOCATION (ifc), NE_EXPR,
			     boolean_type_node, OMP_CLAUSE_IF_EXPR (ifc),
			     build_zero_cst (type));
    }
  else
    ifc = boolean_true_node;
  vec->quick_push (build_int_cst (integer_type_node, mask));
  vec->quick_push (ifc);
  tree stmt = finish_call_expr (fn, &vec, false, false, tf_warning_or_error);
  release_tree_vector (vec);
  finish_expr_stmt (stmt);
}

void
finish_omp_cancellation_point (tree clauses)
{
  tree fn = builtin_decl_explicit (BUILT_IN_GOMP_CANCELLATION_POINT);
  int mask = 0;
  if (find_omp_clause (clauses, OMP_CLAUSE_PARALLEL))
    mask = 1;
  else if (find_omp_clause (clauses, OMP_CLAUSE_FOR))
    mask = 2;
  else if (find_omp_clause (clauses, OMP_CLAUSE_SECTIONS))
    mask = 4;
  else if (find_omp_clause (clauses, OMP_CLAUSE_TASKGROUP))
    mask = 8;
  else
    {
      error ("%<#pragma omp cancellation point must specify one of "
	     "%<parallel%>, %<for%>, %<sections%> or %<taskgroup%> clauses");
      return;
    }
  vec<tree, va_gc> *vec
    = make_tree_vector_single (build_int_cst (integer_type_node, mask));
  tree stmt = finish_call_expr (fn, &vec, false, false, tf_warning_or_error);
  release_tree_vector (vec);
  finish_expr_stmt (stmt);
}

/* Begin a __transaction_atomic or __transaction_relaxed statement.
   If PCOMPOUND is non-null, this is for a function-transaction-block, and we
   should create an extra compound stmt.  */

tree
begin_transaction_stmt (location_t loc, tree *pcompound, int flags)
{
  tree r;

  if (pcompound)
    *pcompound = begin_compound_stmt (0);

  r = build_stmt (loc, TRANSACTION_EXPR, NULL_TREE);

  /* Only add the statement to the function if support enabled.  */
  if (flag_tm)
    add_stmt (r);
  else
    error_at (loc, ((flags & TM_STMT_ATTR_RELAXED) != 0
		    ? G_("%<__transaction_relaxed%> without "
			 "transactional memory support enabled")
		    : G_("%<__transaction_atomic%> without "
			 "transactional memory support enabled")));

  TRANSACTION_EXPR_BODY (r) = push_stmt_list ();
  TREE_SIDE_EFFECTS (r) = 1;
  return r;
}

/* End a __transaction_atomic or __transaction_relaxed statement.
   If COMPOUND_STMT is non-null, this is for a function-transaction-block,
   and we should end the compound.  If NOEX is non-NULL, we wrap the body in
   a MUST_NOT_THROW_EXPR with NOEX as condition.  */

void
finish_transaction_stmt (tree stmt, tree compound_stmt, int flags, tree noex)
{
  TRANSACTION_EXPR_BODY (stmt) = pop_stmt_list (TRANSACTION_EXPR_BODY (stmt));
  TRANSACTION_EXPR_OUTER (stmt) = (flags & TM_STMT_ATTR_OUTER) != 0;
  TRANSACTION_EXPR_RELAXED (stmt) = (flags & TM_STMT_ATTR_RELAXED) != 0;
  TRANSACTION_EXPR_IS_STMT (stmt) = 1;

  /* noexcept specifications are not allowed for function transactions.  */
  gcc_assert (!(noex && compound_stmt));
  if (noex)
    {
      tree body = build_must_not_throw_expr (TRANSACTION_EXPR_BODY (stmt),
					     noex);
      protected_set_expr_location
	(body, EXPR_LOCATION (TRANSACTION_EXPR_BODY (stmt)));
      TREE_SIDE_EFFECTS (body) = 1;
      TRANSACTION_EXPR_BODY (stmt) = body;
    }

  if (compound_stmt)
    finish_compound_stmt (compound_stmt);
}

/* Build a __transaction_atomic or __transaction_relaxed expression.  If
   NOEX is non-NULL, we wrap the body in a MUST_NOT_THROW_EXPR with NOEX as
   condition.  */

tree
build_transaction_expr (location_t loc, tree expr, int flags, tree noex)
{
  tree ret;
  if (noex)
    {
      expr = build_must_not_throw_expr (expr, noex);
      protected_set_expr_location (expr, loc);
      TREE_SIDE_EFFECTS (expr) = 1;
    }
  ret = build1 (TRANSACTION_EXPR, TREE_TYPE (expr), expr);
  if (flags & TM_STMT_ATTR_RELAXED)
	TRANSACTION_EXPR_RELAXED (ret) = 1;
  TREE_SIDE_EFFECTS (ret) = 1;
  SET_EXPR_LOCATION (ret, loc);
  return ret;
}

void
init_cp_semantics (void)
{
}

/* Build a STATIC_ASSERT for a static assertion with the condition
   CONDITION and the message text MESSAGE.  LOCATION is the location
   of the static assertion in the source code.  When MEMBER_P, this
   static assertion is a member of a class.  */
void 
finish_static_assert (tree condition, tree message, location_t location, 
                      bool member_p)
{
  if (message == NULL_TREE
      || message == error_mark_node
      || condition == NULL_TREE
      || condition == error_mark_node)
    return;

  if (check_for_bare_parameter_packs (condition))
    condition = error_mark_node;

  if (type_dependent_expression_p (condition) 
      || value_dependent_expression_p (condition))
    {
      /* We're in a template; build a STATIC_ASSERT and put it in
         the right place. */
      tree assertion;

      assertion = make_node (STATIC_ASSERT);
      STATIC_ASSERT_CONDITION (assertion) = condition;
      STATIC_ASSERT_MESSAGE (assertion) = message;
      STATIC_ASSERT_SOURCE_LOCATION (assertion) = location;

      if (member_p)
        maybe_add_class_template_decl_list (current_class_type, 
                                            assertion,
                                            /*friend_p=*/0);
      else
        add_stmt (assertion);

      return;
    }

  /* Fold the expression and convert it to a boolean value. */
  condition = instantiate_non_dependent_expr (condition);
  condition = cp_convert (boolean_type_node, condition, tf_warning_or_error);
  condition = maybe_constant_value (condition);

  if (TREE_CODE (condition) == INTEGER_CST && !integer_zerop (condition))
    /* Do nothing; the condition is satisfied. */
    ;
  else 
    {
      location_t saved_loc = input_location;

      input_location = location;
      if (TREE_CODE (condition) == INTEGER_CST 
          && integer_zerop (condition))
	{
	  int sz = TREE_INT_CST_LOW (TYPE_SIZE_UNIT
				     (TREE_TYPE (TREE_TYPE (message))));
	  int len = TREE_STRING_LENGTH (message) / sz - 1;
          /* Report the error. */
	  if (len == 0)
            error ("static assertion failed");
	  else
            error ("static assertion failed: %s",
		   TREE_STRING_POINTER (message));
	}
      else if (condition && condition != error_mark_node)
	{
	  error ("non-constant condition for static assertion");
	  if (require_potential_rvalue_constant_expression (condition))
	    cxx_constant_value (condition);
	}
      input_location = saved_loc;
    }
}

/* Implements the C++0x decltype keyword. Returns the type of EXPR,
   suitable for use as a type-specifier.

   ID_EXPRESSION_OR_MEMBER_ACCESS_P is true when EXPR was parsed as an
   id-expression or a class member access, FALSE when it was parsed as
   a full expression.  */

tree
finish_decltype_type (tree expr, bool id_expression_or_member_access_p,
		      tsubst_flags_t complain)
{
  tree type = NULL_TREE;

  if (!expr || error_operand_p (expr))
    return error_mark_node;

  if (TYPE_P (expr)
      || TREE_CODE (expr) == TYPE_DECL
      || (TREE_CODE (expr) == BIT_NOT_EXPR
	  && TYPE_P (TREE_OPERAND (expr, 0))))
    {
      if (complain & tf_error)
	error ("argument to decltype must be an expression");
      return error_mark_node;
    }

  /* Depending on the resolution of DR 1172, we may later need to distinguish
     instantiation-dependent but not type-dependent expressions so that, say,
     A<decltype(sizeof(T))>::U doesn't require 'typename'.  */
  if (instantiation_dependent_uneval_expression_p (expr))
    {
      type = cxx_make_type (DECLTYPE_TYPE);
      DECLTYPE_TYPE_EXPR (type) = expr;
      DECLTYPE_TYPE_ID_EXPR_OR_MEMBER_ACCESS_P (type)
        = id_expression_or_member_access_p;
      SET_TYPE_STRUCTURAL_EQUALITY (type);

      return type;
    }

  /* The type denoted by decltype(e) is defined as follows:  */

  expr = resolve_nondeduced_context (expr, complain);

  if (invalid_nonstatic_memfn_p (input_location, expr, complain))
    return error_mark_node;

  if (type_unknown_p (expr))
    {
      if (complain & tf_error)
	error ("decltype cannot resolve address of overloaded function");
      return error_mark_node;
    }

  /* To get the size of a static data member declared as an array of
     unknown bound, we need to instantiate it.  */
  if (VAR_P (expr)
      && VAR_HAD_UNKNOWN_BOUND (expr)
      && DECL_TEMPLATE_INSTANTIATION (expr))
    instantiate_decl (expr, /*defer_ok*/true, /*expl_inst_mem*/false);

  if (id_expression_or_member_access_p)
    {
      /* If e is an id-expression or a class member access (5.2.5
         [expr.ref]), decltype(e) is defined as the type of the entity
         named by e. If there is no such entity, or e names a set of
         overloaded functions, the program is ill-formed.  */
      if (identifier_p (expr))
        expr = lookup_name (expr);

      if (INDIRECT_REF_P (expr))
        /* This can happen when the expression is, e.g., "a.b". Just
           look at the underlying operand.  */
        expr = TREE_OPERAND (expr, 0);

      if (TREE_CODE (expr) == OFFSET_REF
          || TREE_CODE (expr) == MEMBER_REF
	  || TREE_CODE (expr) == SCOPE_REF)
        /* We're only interested in the field itself. If it is a
           BASELINK, we will need to see through it in the next
           step.  */
        expr = TREE_OPERAND (expr, 1);

      if (BASELINK_P (expr))
        /* See through BASELINK nodes to the underlying function.  */
        expr = BASELINK_FUNCTIONS (expr);

      switch (TREE_CODE (expr))
        {
        case FIELD_DECL:
          if (DECL_BIT_FIELD_TYPE (expr))
            {
              type = DECL_BIT_FIELD_TYPE (expr);
              break;
            }
          /* Fall through for fields that aren't bitfields.  */

        case FUNCTION_DECL:
        case VAR_DECL:
        case CONST_DECL:
        case PARM_DECL:
        case RESULT_DECL:
        case TEMPLATE_PARM_INDEX:
	  expr = mark_type_use (expr);
          type = TREE_TYPE (expr);
          break;

        case ERROR_MARK:
          type = error_mark_node;
          break;

        case COMPONENT_REF:
	case COMPOUND_EXPR:
	  mark_type_use (expr);
          type = is_bitfield_expr_with_lowered_type (expr);
          if (!type)
            type = TREE_TYPE (TREE_OPERAND (expr, 1));
          break;

        case BIT_FIELD_REF:
          gcc_unreachable ();

        case INTEGER_CST:
	case PTRMEM_CST:
          /* We can get here when the id-expression refers to an
             enumerator or non-type template parameter.  */
          type = TREE_TYPE (expr);
          break;

        default:
	  /* Handle instantiated template non-type arguments.  */
	  type = TREE_TYPE (expr);
          break;
        }
    }
  else
    {
      /* Within a lambda-expression:

	 Every occurrence of decltype((x)) where x is a possibly
	 parenthesized id-expression that names an entity of
	 automatic storage duration is treated as if x were
	 transformed into an access to a corresponding data member
	 of the closure type that would have been declared if x
	 were a use of the denoted entity.  */
      if (outer_automatic_var_p (expr)
	  && current_function_decl
	  && LAMBDA_FUNCTION_P (current_function_decl))
	type = capture_decltype (expr);
      else if (error_operand_p (expr))
	type = error_mark_node;
      else if (expr == current_class_ptr)
	/* If the expression is just "this", we want the
	   cv-unqualified pointer for the "this" type.  */
	type = TYPE_MAIN_VARIANT (TREE_TYPE (expr));
      else
	{
	  /* Otherwise, where T is the type of e, if e is an lvalue,
	     decltype(e) is defined as T&; if an xvalue, T&&; otherwise, T. */
	  cp_lvalue_kind clk = lvalue_kind (expr);
	  type = unlowered_expr_type (expr);
	  gcc_assert (TREE_CODE (type) != REFERENCE_TYPE);

	  /* For vector types, pick a non-opaque variant.  */
	  if (VECTOR_TYPE_P (type))
	    type = strip_typedefs (type);

	  if (clk != clk_none && !(clk & clk_class))
	    type = cp_build_reference_type (type, (clk & clk_rvalueref));
	}
    }

  return type;
}

/* Called from trait_expr_value to evaluate either __has_nothrow_assign or 
   __has_nothrow_copy, depending on assign_p.  */

static bool
classtype_has_nothrow_assign_or_copy_p (tree type, bool assign_p)
{
  tree fns;

  if (assign_p)
    {
      int ix;
      ix = lookup_fnfields_1 (type, ansi_assopname (NOP_EXPR));
      if (ix < 0)
	return false;
      fns = (*CLASSTYPE_METHOD_VEC (type))[ix];
    } 
  else if (TYPE_HAS_COPY_CTOR (type))
    {
      /* If construction of the copy constructor was postponed, create
	 it now.  */
      if (CLASSTYPE_LAZY_COPY_CTOR (type))
	lazily_declare_fn (sfk_copy_constructor, type);
      if (CLASSTYPE_LAZY_MOVE_CTOR (type))
	lazily_declare_fn (sfk_move_constructor, type);
      fns = CLASSTYPE_CONSTRUCTORS (type);
    }
  else
    return false;

  for (; fns; fns = OVL_NEXT (fns))
    {
      tree fn = OVL_CURRENT (fns);
 
      if (assign_p)
	{
	  if (copy_fn_p (fn) == 0)
	    continue;
	}
      else if (copy_fn_p (fn) <= 0)
	continue;

      maybe_instantiate_noexcept (fn);
      if (!TYPE_NOTHROW_P (TREE_TYPE (fn)))
	return false;
    }

  return true;
}

/* Actually evaluates the trait.  */

static bool
trait_expr_value (cp_trait_kind kind, tree type1, tree type2)
{
  enum tree_code type_code1;
  tree t;

  type_code1 = TREE_CODE (type1);

  switch (kind)
    {
    case CPTK_HAS_NOTHROW_ASSIGN:
      type1 = strip_array_types (type1);
      return (!CP_TYPE_CONST_P (type1) && type_code1 != REFERENCE_TYPE
	      && (trait_expr_value (CPTK_HAS_TRIVIAL_ASSIGN, type1, type2)
		  || (CLASS_TYPE_P (type1)
		      && classtype_has_nothrow_assign_or_copy_p (type1,
								 true))));

    case CPTK_HAS_TRIVIAL_ASSIGN:
      /* ??? The standard seems to be missing the "or array of such a class
	 type" wording for this trait.  */
      type1 = strip_array_types (type1);
      return (!CP_TYPE_CONST_P (type1) && type_code1 != REFERENCE_TYPE
	      && (trivial_type_p (type1)
		    || (CLASS_TYPE_P (type1)
			&& TYPE_HAS_TRIVIAL_COPY_ASSIGN (type1))));

    case CPTK_HAS_NOTHROW_CONSTRUCTOR:
      type1 = strip_array_types (type1);
      return (trait_expr_value (CPTK_HAS_TRIVIAL_CONSTRUCTOR, type1, type2) 
	      || (CLASS_TYPE_P (type1)
		  && (t = locate_ctor (type1))
		  && (maybe_instantiate_noexcept (t),
		      TYPE_NOTHROW_P (TREE_TYPE (t)))));

    case CPTK_HAS_TRIVIAL_CONSTRUCTOR:
      type1 = strip_array_types (type1);
      return (trivial_type_p (type1)
	      || (CLASS_TYPE_P (type1) && TYPE_HAS_TRIVIAL_DFLT (type1)));

    case CPTK_HAS_NOTHROW_COPY:
      type1 = strip_array_types (type1);
      return (trait_expr_value (CPTK_HAS_TRIVIAL_COPY, type1, type2)
	      || (CLASS_TYPE_P (type1)
		  && classtype_has_nothrow_assign_or_copy_p (type1, false)));

    case CPTK_HAS_TRIVIAL_COPY:
      /* ??? The standard seems to be missing the "or array of such a class
	 type" wording for this trait.  */
      type1 = strip_array_types (type1);
      return (trivial_type_p (type1) || type_code1 == REFERENCE_TYPE
	      || (CLASS_TYPE_P (type1) && TYPE_HAS_TRIVIAL_COPY_CTOR (type1)));

    case CPTK_HAS_TRIVIAL_DESTRUCTOR:
      type1 = strip_array_types (type1);
      return (trivial_type_p (type1) || type_code1 == REFERENCE_TYPE
	      || (CLASS_TYPE_P (type1)
		  && TYPE_HAS_TRIVIAL_DESTRUCTOR (type1)));

    case CPTK_HAS_VIRTUAL_DESTRUCTOR:
      return type_has_virtual_destructor (type1);

    case CPTK_IS_ABSTRACT:
      return (ABSTRACT_CLASS_TYPE_P (type1));

    case CPTK_IS_BASE_OF:
      return (NON_UNION_CLASS_TYPE_P (type1) && NON_UNION_CLASS_TYPE_P (type2)
	      && (same_type_ignoring_top_level_qualifiers_p (type1, type2)
		  || DERIVED_FROM_P (type1, type2)));

    case CPTK_IS_CLASS:
      return (NON_UNION_CLASS_TYPE_P (type1));

    case CPTK_IS_EMPTY:
      return (NON_UNION_CLASS_TYPE_P (type1) && CLASSTYPE_EMPTY_P (type1));

    case CPTK_IS_ENUM:
      return (type_code1 == ENUMERAL_TYPE);

    case CPTK_IS_FINAL:
      return (CLASS_TYPE_P (type1) && CLASSTYPE_FINAL (type1));

    case CPTK_IS_LITERAL_TYPE:
      return (literal_type_p (type1));

    case CPTK_IS_POD:
      return (pod_type_p (type1));

    case CPTK_IS_POLYMORPHIC:
      return (CLASS_TYPE_P (type1) && TYPE_POLYMORPHIC_P (type1));

    case CPTK_IS_SAME_AS:
      return same_type_p (type1, type2);

    case CPTK_IS_STD_LAYOUT:
      return (std_layout_type_p (type1));

    case CPTK_IS_TRIVIAL:
      return (trivial_type_p (type1));

    case CPTK_IS_TRIVIALLY_ASSIGNABLE:
      return is_trivially_xible (MODIFY_EXPR, type1, type2);

    case CPTK_IS_TRIVIALLY_CONSTRUCTIBLE:
      return is_trivially_xible (INIT_EXPR, type1, type2);

    case CPTK_IS_TRIVIALLY_COPYABLE:
      return (trivially_copyable_p (type1));

    case CPTK_IS_UNION:
      return (type_code1 == UNION_TYPE);

    default:
      gcc_unreachable ();
      return false;
    }
}

/* If TYPE is an array of unknown bound, or (possibly cv-qualified)
   void, or a complete type, returns true, otherwise false.  */

static bool
check_trait_type (tree type)
{
  if (type == NULL_TREE)
    return true;

  if (TREE_CODE (type) == TREE_LIST)
    return (check_trait_type (TREE_VALUE (type))
	    && check_trait_type (TREE_CHAIN (type)));

  if (TREE_CODE (type) == ARRAY_TYPE && !TYPE_DOMAIN (type)
      && COMPLETE_TYPE_P (TREE_TYPE (type)))
    return true;

  if (VOID_TYPE_P (type))
    return true;

  return !!complete_type_or_else (strip_array_types (type), NULL_TREE);
}

/* Process a trait expression.  */

tree
finish_trait_expr (cp_trait_kind kind, tree type1, tree type2)
{
  if (type1 == error_mark_node
      || type2 == error_mark_node)
    return error_mark_node;

  if (processing_template_decl)
    {
      tree trait_expr = make_node (TRAIT_EXPR);
      TREE_TYPE (trait_expr) = boolean_type_node;
      TRAIT_EXPR_TYPE1 (trait_expr) = type1;
      TRAIT_EXPR_TYPE2 (trait_expr) = type2;
      TRAIT_EXPR_KIND (trait_expr) = kind;
      return trait_expr;
    }

  switch (kind)
    {
    case CPTK_HAS_NOTHROW_ASSIGN:
    case CPTK_HAS_TRIVIAL_ASSIGN:
    case CPTK_HAS_NOTHROW_CONSTRUCTOR:
    case CPTK_HAS_TRIVIAL_CONSTRUCTOR:
    case CPTK_HAS_NOTHROW_COPY:
    case CPTK_HAS_TRIVIAL_COPY:
    case CPTK_HAS_TRIVIAL_DESTRUCTOR:
    case CPTK_HAS_VIRTUAL_DESTRUCTOR:
    case CPTK_IS_ABSTRACT:
    case CPTK_IS_EMPTY:
    case CPTK_IS_FINAL:
    case CPTK_IS_LITERAL_TYPE:
    case CPTK_IS_POD:
    case CPTK_IS_POLYMORPHIC:
    case CPTK_IS_STD_LAYOUT:
    case CPTK_IS_TRIVIAL:
    case CPTK_IS_TRIVIALLY_COPYABLE:
      if (!check_trait_type (type1))
	return error_mark_node;
      break;

    case CPTK_IS_TRIVIALLY_ASSIGNABLE:
    case CPTK_IS_TRIVIALLY_CONSTRUCTIBLE:
      if (!check_trait_type (type1)
	  || !check_trait_type (type2))
	return error_mark_node;
      break;

    case CPTK_IS_BASE_OF:
      if (NON_UNION_CLASS_TYPE_P (type1) && NON_UNION_CLASS_TYPE_P (type2)
	  && !same_type_ignoring_top_level_qualifiers_p (type1, type2)
	  && !complete_type_or_else (type2, NULL_TREE))
	/* We already issued an error.  */
	return error_mark_node;
      break;

    case CPTK_IS_CLASS:
    case CPTK_IS_ENUM:
    case CPTK_IS_UNION:
    case CPTK_IS_SAME_AS:
      break;

    default:
      gcc_unreachable ();
    }

  return (trait_expr_value (kind, type1, type2)
	  ? boolean_true_node : boolean_false_node);
}

/* Do-nothing variants of functions to handle pragma FLOAT_CONST_DECIMAL64,
   which is ignored for C++.  */

void
set_float_const_decimal64 (void)
{
}

void
clear_float_const_decimal64 (void)
{
}

bool
float_const_decimal64_p (void)
{
  return 0;
}


/* Return true if T designates the implied `this' parameter.  */

bool
is_this_parameter (tree t)
{
  if (!DECL_P (t) || DECL_NAME (t) != this_identifier)
    return false;
  gcc_assert (TREE_CODE (t) == PARM_DECL || is_capture_proxy (t));
  return true;
}

/* Insert the deduced return type for an auto function.  */

void
apply_deduced_return_type (tree fco, tree return_type)
{
  tree result;

  if (return_type == error_mark_node)
    return;

  if (LAMBDA_FUNCTION_P (fco))
    {
      tree lambda = CLASSTYPE_LAMBDA_EXPR (current_class_type);
      LAMBDA_EXPR_RETURN_TYPE (lambda) = return_type;
    }

  if (DECL_CONV_FN_P (fco))
    DECL_NAME (fco) = mangle_conv_op_name_for_type (return_type);

  TREE_TYPE (fco) = change_return_type (return_type, TREE_TYPE (fco));

  result = DECL_RESULT (fco);
  if (result == NULL_TREE)
    return;
  if (TREE_TYPE (result) == return_type)
    return;

  if (!processing_template_decl && !VOID_TYPE_P (return_type)
      && !complete_type_or_else (return_type, NULL_TREE))
    return;

  /* We already have a DECL_RESULT from start_preparsed_function.
     Now we need to redo the work it and allocate_struct_function
     did to reflect the new type.  */
  gcc_assert (current_function_decl == fco);
  result = build_decl (input_location, RESULT_DECL, NULL_TREE,
		       TYPE_MAIN_VARIANT (return_type));
  DECL_ARTIFICIAL (result) = 1;
  DECL_IGNORED_P (result) = 1;
  cp_apply_type_quals_to_decl (cp_type_quals (return_type),
                               result);

  DECL_RESULT (fco) = result;

  if (!processing_template_decl)
    {
      bool aggr = aggregate_value_p (result, fco);
#ifdef PCC_STATIC_STRUCT_RETURN
      cfun->returns_pcc_struct = aggr;
#endif
      cfun->returns_struct = aggr;
    }

}

/* DECL is a local variable or parameter from the surrounding scope of a
   lambda-expression.  Returns the decltype for a use of the capture field
   for DECL even if it hasn't been captured yet.  */

static tree
capture_decltype (tree decl)
{
  tree lam = CLASSTYPE_LAMBDA_EXPR (DECL_CONTEXT (current_function_decl));
  /* FIXME do lookup instead of list walk? */
  tree cap = value_member (decl, LAMBDA_EXPR_CAPTURE_LIST (lam));
  tree type;

  if (cap)
    type = TREE_TYPE (TREE_PURPOSE (cap));
  else
    switch (LAMBDA_EXPR_DEFAULT_CAPTURE_MODE (lam))
      {
      case CPLD_NONE:
	error ("%qD is not captured", decl);
	return error_mark_node;

      case CPLD_COPY:
	type = TREE_TYPE (decl);
	if (TREE_CODE (type) == REFERENCE_TYPE
	    && TREE_CODE (TREE_TYPE (type)) != FUNCTION_TYPE)
	  type = TREE_TYPE (type);
	break;

      case CPLD_REFERENCE:
	type = TREE_TYPE (decl);
	if (TREE_CODE (type) != REFERENCE_TYPE)
	  type = build_reference_type (TREE_TYPE (decl));
	break;

      default:
	gcc_unreachable ();
      }

  if (TREE_CODE (type) != REFERENCE_TYPE)
    {
      if (!LAMBDA_EXPR_MUTABLE_P (lam))
	type = cp_build_qualified_type (type, (cp_type_quals (type)
					       |TYPE_QUAL_CONST));
      type = build_reference_type (type);
    }
  return type;
}

/* Build a unary fold expression of EXPR over OP. If IS_RIGHT is true,
   this is a right unary fold. Otherwise it is a left unary fold. */

static tree
finish_unary_fold_expr (tree expr, int op, tree_code dir)
{
  // Build a pack expansion (assuming expr has pack type).
  if (!uses_parameter_packs (expr))
    {
      error_at (location_of (expr), "operand of fold expression has no "
		"unexpanded parameter packs");
      return error_mark_node;
    }
  tree pack = make_pack_expansion (expr);

  // Build the fold expression.
  tree code = build_int_cstu (integer_type_node, abs (op));
  tree fold = build_min (dir, unknown_type_node, code, pack);
  FOLD_EXPR_MODIFY_P (fold) = (op < 0);
  return fold;
}

tree
finish_left_unary_fold_expr (tree expr, int op)
{
  return finish_unary_fold_expr (expr, op, UNARY_LEFT_FOLD_EXPR);
}

tree
finish_right_unary_fold_expr (tree expr, int op)
{
  return finish_unary_fold_expr (expr, op, UNARY_RIGHT_FOLD_EXPR);
}

/* Build a binary fold expression over EXPR1 and EXPR2. The
   associativity of the fold is determined by EXPR1 and EXPR2 (whichever
   has an unexpanded parameter pack). */

tree
finish_binary_fold_expr (tree pack, tree init, int op, tree_code dir)
{
  pack = make_pack_expansion (pack);
  tree code = build_int_cstu (integer_type_node, abs (op));
  tree fold = build_min (dir, unknown_type_node, code, pack, init);
  FOLD_EXPR_MODIFY_P (fold) = (op < 0);
  return fold;
}

tree
finish_binary_fold_expr (tree expr1, tree expr2, int op)
{
  // Determine which expr has an unexpanded parameter pack and
  // set the pack and initial term.
  bool pack1 = uses_parameter_packs (expr1);
  bool pack2 = uses_parameter_packs (expr2);
  if (pack1 && !pack2)
    return finish_binary_fold_expr (expr1, expr2, op, BINARY_RIGHT_FOLD_EXPR);
  else if (pack2 && !pack1)
    return finish_binary_fold_expr (expr2, expr1, op, BINARY_LEFT_FOLD_EXPR);
  else
    {
      if (pack1)
        error ("both arguments in binary fold have unexpanded parameter packs");
      else
        error ("no unexpanded parameter packs in binary fold");
    }
  return error_mark_node;
}

#include "gt-cp-semantics.h"<|MERGE_RESOLUTION|>--- conflicted
+++ resolved
@@ -5900,15 +5900,10 @@
 		}
 	      if (TREE_CODE (type) == REFERENCE_TYPE)
 		type = TREE_TYPE (type);
-<<<<<<< HEAD
 	      if (ort == C_ORT_CILK)
-=======
-	      if (OMP_CLAUSE_LINEAR_KIND (c) != OMP_CLAUSE_LINEAR_REF
-		  && !INTEGRAL_TYPE_P (type)
-		  && TREE_CODE (type) != POINTER_TYPE)
->>>>>>> 29758f07
 		{
-		  if (!INTEGRAL_TYPE_P (type)
+		  if (OMP_CLAUSE_LINEAR_KIND (c) != OMP_CLAUSE_LINEAR_REF
+		      && !INTEGRAL_TYPE_P (type)
 		      && !SCALAR_FLOAT_TYPE_P (type)
 		      && TREE_CODE (type) != POINTER_TYPE)
 		    {
@@ -5921,7 +5916,8 @@
 		}
 	      else
 		{
-		  if (!INTEGRAL_TYPE_P (type)
+		  if (OMP_CLAUSE_LINEAR_KIND (c) != OMP_CLAUSE_LINEAR_REF
+		      && !INTEGRAL_TYPE_P (type)
 		      && TREE_CODE (type) != POINTER_TYPE)
 		    {
 		      error ("linear clause applied to non-integral non-pointer"

/* Perform the semantic phase of parsing, i.e., the process of
   building tree structure, checking semantic consistency, and
   building RTL.  These routines are used both during actual parsing
   and during the instantiation of template functions.

   Copyright (C) 1998, 1999, 2000, 2001, 2002, 2003, 2004, 2005, 2006, 2007,
		 2008, 2009 Free Software Foundation, Inc.
   Written by Mark Mitchell (mmitchell@usa.net) based on code found
   formerly in parse.y and pt.c.

   This file is part of GCC.

   GCC is free software; you can redistribute it and/or modify it
   under the terms of the GNU General Public License as published by
   the Free Software Foundation; either version 3, or (at your option)
   any later version.

   GCC is distributed in the hope that it will be useful, but
   WITHOUT ANY WARRANTY; without even the implied warranty of
   MERCHANTABILITY or FITNESS FOR A PARTICULAR PURPOSE.  See the GNU
   General Public License for more details.

You should have received a copy of the GNU General Public License
along with GCC; see the file COPYING3.  If not see
<http://www.gnu.org/licenses/>.  */

#include "config.h"
#include "system.h"
#include "coretypes.h"
#include "tm.h"
#include "tree.h"
#include "cp-tree.h"
#include "c-common.h"
#include "tree-inline.h"
#include "tree-mudflap.h"
#include "except.h"
#include "toplev.h"
#include "flags.h"
#include "rtl.h"
#include "expr.h"
#include "output.h"
#include "timevar.h"
#include "debug.h"
#include "diagnostic.h"
#include "cgraph.h"
#include "tree-iterator.h"
#include "vec.h"
#include "target.h"
#include "gimple.h"

/* There routines provide a modular interface to perform many parsing
   operations.  They may therefore be used during actual parsing, or
   during template instantiation, which may be regarded as a
   degenerate form of parsing.  */

static tree maybe_convert_cond (tree);
static tree finalize_nrv_r (tree *, int *, void *);


/* Deferred Access Checking Overview
   ---------------------------------

   Most C++ expressions and declarations require access checking
   to be performed during parsing.  However, in several cases,
   this has to be treated differently.

   For member declarations, access checking has to be deferred
   until more information about the declaration is known.  For
   example:

     class A {
	 typedef int X;
       public:
	 X f();
     };

     A::X A::f();
     A::X g();

   When we are parsing the function return type `A::X', we don't
   really know if this is allowed until we parse the function name.

   Furthermore, some contexts require that access checking is
   never performed at all.  These include class heads, and template
   instantiations.

   Typical use of access checking functions is described here:

   1. When we enter a context that requires certain access checking
      mode, the function `push_deferring_access_checks' is called with
      DEFERRING argument specifying the desired mode.  Access checking
      may be performed immediately (dk_no_deferred), deferred
      (dk_deferred), or not performed (dk_no_check).

   2. When a declaration such as a type, or a variable, is encountered,
      the function `perform_or_defer_access_check' is called.  It
      maintains a VEC of all deferred checks.

   3. The global `current_class_type' or `current_function_decl' is then
      setup by the parser.  `enforce_access' relies on these information
      to check access.

   4. Upon exiting the context mentioned in step 1,
      `perform_deferred_access_checks' is called to check all declaration
      stored in the VEC. `pop_deferring_access_checks' is then
      called to restore the previous access checking mode.

      In case of parsing error, we simply call `pop_deferring_access_checks'
      without `perform_deferred_access_checks'.  */

typedef struct deferred_access GTY(())
{
  /* A VEC representing name-lookups for which we have deferred
     checking access controls.  We cannot check the accessibility of
     names used in a decl-specifier-seq until we know what is being
     declared because code like:

       class A {
	 class B {};
	 B* f();
       }

       A::B* A::f() { return 0; }

     is valid, even though `A::B' is not generally accessible.  */
  VEC (deferred_access_check,gc)* GTY(()) deferred_access_checks;

  /* The current mode of access checks.  */
  enum deferring_kind deferring_access_checks_kind;

} deferred_access;
DEF_VEC_O (deferred_access);
DEF_VEC_ALLOC_O (deferred_access,gc);

/* Data for deferred access checking.  */
static GTY(()) VEC(deferred_access,gc) *deferred_access_stack;
static GTY(()) unsigned deferred_access_no_check;

/* Save the current deferred access states and start deferred
   access checking iff DEFER_P is true.  */

void
push_deferring_access_checks (deferring_kind deferring)
{
  /* For context like template instantiation, access checking
     disabling applies to all nested context.  */
  if (deferred_access_no_check || deferring == dk_no_check)
    deferred_access_no_check++;
  else
    {
      deferred_access *ptr;

      ptr = VEC_safe_push (deferred_access, gc, deferred_access_stack, NULL);
      ptr->deferred_access_checks = NULL;
      ptr->deferring_access_checks_kind = deferring;
    }
}

/* Resume deferring access checks again after we stopped doing
   this previously.  */

void
resume_deferring_access_checks (void)
{
  if (!deferred_access_no_check)
    VEC_last (deferred_access, deferred_access_stack)
      ->deferring_access_checks_kind = dk_deferred;
}

/* Stop deferring access checks.  */

void
stop_deferring_access_checks (void)
{
  if (!deferred_access_no_check)
    VEC_last (deferred_access, deferred_access_stack)
      ->deferring_access_checks_kind = dk_no_deferred;
}

/* Discard the current deferred access checks and restore the
   previous states.  */

void
pop_deferring_access_checks (void)
{
  if (deferred_access_no_check)
    deferred_access_no_check--;
  else
    VEC_pop (deferred_access, deferred_access_stack);
}

/* Returns a TREE_LIST representing the deferred checks.
   The TREE_PURPOSE of each node is the type through which the
   access occurred; the TREE_VALUE is the declaration named.
   */

VEC (deferred_access_check,gc)*
get_deferred_access_checks (void)
{
  if (deferred_access_no_check)
    return NULL;
  else
    return (VEC_last (deferred_access, deferred_access_stack)
	    ->deferred_access_checks);
}

/* Take current deferred checks and combine with the
   previous states if we also defer checks previously.
   Otherwise perform checks now.  */

void
pop_to_parent_deferring_access_checks (void)
{
  if (deferred_access_no_check)
    deferred_access_no_check--;
  else
    {
      VEC (deferred_access_check,gc) *checks;
      deferred_access *ptr;

      checks = (VEC_last (deferred_access, deferred_access_stack)
		->deferred_access_checks);

      VEC_pop (deferred_access, deferred_access_stack);
      ptr = VEC_last (deferred_access, deferred_access_stack);
      if (ptr->deferring_access_checks_kind == dk_no_deferred)
	{
	  /* Check access.  */
	  perform_access_checks (checks);
	}
      else
	{
	  /* Merge with parent.  */
	  int i, j;
	  deferred_access_check *chk, *probe;

	  for (i = 0 ;
	       VEC_iterate (deferred_access_check, checks, i, chk) ;
	       ++i)
	    {
	      for (j = 0 ;
		   VEC_iterate (deferred_access_check,
				ptr->deferred_access_checks, j, probe) ;
		   ++j)
		{
		  if (probe->binfo == chk->binfo &&
		      probe->decl == chk->decl &&
		      probe->diag_decl == chk->diag_decl)
		    goto found;
		}
	      /* Insert into parent's checks.  */
	      VEC_safe_push (deferred_access_check, gc,
			     ptr->deferred_access_checks, chk);
	    found:;
	    }
	}
    }
}

/* Perform the access checks in CHECKS.  The TREE_PURPOSE of each node
   is the BINFO indicating the qualifying scope used to access the
   DECL node stored in the TREE_VALUE of the node.  */

void
perform_access_checks (VEC (deferred_access_check,gc)* checks)
{
  int i;
  deferred_access_check *chk;

  if (!checks)
    return;

  for (i = 0 ; VEC_iterate (deferred_access_check, checks, i, chk) ; ++i)
    enforce_access (chk->binfo, chk->decl, chk->diag_decl);
}

/* Perform the deferred access checks.

   After performing the checks, we still have to keep the list
   `deferred_access_stack->deferred_access_checks' since we may want
   to check access for them again later in a different context.
   For example:

     class A {
       typedef int X;
       static X a;
     };
     A::X A::a, x;	// No error for `A::a', error for `x'

   We have to perform deferred access of `A::X', first with `A::a',
   next with `x'.  */

void
perform_deferred_access_checks (void)
{
  perform_access_checks (get_deferred_access_checks ());
}

/* Defer checking the accessibility of DECL, when looked up in
   BINFO. DIAG_DECL is the declaration to use to print diagnostics.  */

void
perform_or_defer_access_check (tree binfo, tree decl, tree diag_decl)
{
  int i;
  deferred_access *ptr;
  deferred_access_check *chk;
  deferred_access_check *new_access;


  /* Exit if we are in a context that no access checking is performed.
     */
  if (deferred_access_no_check)
    return;

  gcc_assert (TREE_CODE (binfo) == TREE_BINFO);

  ptr = VEC_last (deferred_access, deferred_access_stack);

  /* If we are not supposed to defer access checks, just check now.  */
  if (ptr->deferring_access_checks_kind == dk_no_deferred)
    {
      enforce_access (binfo, decl, diag_decl);
      return;
    }

  /* See if we are already going to perform this check.  */
  for (i = 0 ;
       VEC_iterate (deferred_access_check,
		    ptr->deferred_access_checks, i, chk) ;
       ++i)
    {
      if (chk->decl == decl && chk->binfo == binfo &&
	  chk->diag_decl == diag_decl)
	{
	  return;
	}
    }
  /* If not, record the check.  */
  new_access =
    VEC_safe_push (deferred_access_check, gc,
		   ptr->deferred_access_checks, 0);
  new_access->binfo = binfo;
  new_access->decl = decl;
  new_access->diag_decl = diag_decl;
}

/* Returns nonzero if the current statement is a full expression,
   i.e. temporaries created during that statement should be destroyed
   at the end of the statement.  */

int
stmts_are_full_exprs_p (void)
{
  return current_stmt_tree ()->stmts_are_full_exprs_p;
}

/* T is a statement.  Add it to the statement-tree.  This is the C++
   version.  The C/ObjC frontends have a slightly different version of
   this function.  */

tree
add_stmt (tree t)
{
  enum tree_code code = TREE_CODE (t);

  if (EXPR_P (t) && code != LABEL_EXPR)
    {
      if (!EXPR_HAS_LOCATION (t))
	SET_EXPR_LOCATION (t, input_location);

      /* When we expand a statement-tree, we must know whether or not the
	 statements are full-expressions.  We record that fact here.  */
      STMT_IS_FULL_EXPR_P (t) = stmts_are_full_exprs_p ();
    }

  /* Add T to the statement-tree.  Non-side-effect statements need to be
     recorded during statement expressions.  */
  append_to_statement_list_force (t, &cur_stmt_list);

  return t;
}

/* Returns the stmt_tree to which statements are currently being added.  */

stmt_tree
current_stmt_tree (void)
{
  return (cfun
	  ? &cfun->language->base.x_stmt_tree
	  : &scope_chain->x_stmt_tree);
}

/* If statements are full expressions, wrap STMT in a CLEANUP_POINT_EXPR.  */

static tree
maybe_cleanup_point_expr (tree expr)
{
  if (!processing_template_decl && stmts_are_full_exprs_p ())
    expr = fold_build_cleanup_point_expr (TREE_TYPE (expr), expr);
  return expr;
}

/* Like maybe_cleanup_point_expr except have the type of the new expression be
   void so we don't need to create a temporary variable to hold the inner
   expression.  The reason why we do this is because the original type might be
   an aggregate and we cannot create a temporary variable for that type.  */

static tree
maybe_cleanup_point_expr_void (tree expr)
{
  if (!processing_template_decl && stmts_are_full_exprs_p ())
    expr = fold_build_cleanup_point_expr (void_type_node, expr);
  return expr;
}



/* Create a declaration statement for the declaration given by the DECL.  */

void
add_decl_expr (tree decl)
{
  tree r = build_stmt (DECL_EXPR, decl);
  if (DECL_INITIAL (decl)
      || (DECL_SIZE (decl) && TREE_SIDE_EFFECTS (DECL_SIZE (decl))))
    r = maybe_cleanup_point_expr_void (r);
  add_stmt (r);
}

/* Finish a scope.  */

tree
do_poplevel (tree stmt_list)
{
  tree block = NULL;

  if (stmts_are_full_exprs_p ())
    block = poplevel (kept_level_p (), 1, 0);

  stmt_list = pop_stmt_list (stmt_list);

  if (!processing_template_decl)
    {
      stmt_list = c_build_bind_expr (block, stmt_list);
      /* ??? See c_end_compound_stmt re statement expressions.  */
    }

  return stmt_list;
}

/* Begin a new scope.  */

static tree
do_pushlevel (scope_kind sk)
{
  tree ret = push_stmt_list ();
  if (stmts_are_full_exprs_p ())
    begin_scope (sk, NULL);
  return ret;
}

/* Queue a cleanup.  CLEANUP is an expression/statement to be executed
   when the current scope is exited.  EH_ONLY is true when this is not
   meant to apply to normal control flow transfer.  */

void
push_cleanup (tree decl, tree cleanup, bool eh_only)
{
  tree stmt = build_stmt (CLEANUP_STMT, NULL, cleanup, decl);
  CLEANUP_EH_ONLY (stmt) = eh_only;
  add_stmt (stmt);
  CLEANUP_BODY (stmt) = push_stmt_list ();
}

/* Begin a conditional that might contain a declaration.  When generating
   normal code, we want the declaration to appear before the statement
   containing the conditional.  When generating template code, we want the
   conditional to be rendered as the raw DECL_EXPR.  */

static void
begin_cond (tree *cond_p)
{
  if (processing_template_decl)
    *cond_p = push_stmt_list ();
}

/* Finish such a conditional.  */

static void
finish_cond (tree *cond_p, tree expr)
{
  if (processing_template_decl)
    {
      tree cond = pop_stmt_list (*cond_p);
      if (TREE_CODE (cond) == DECL_EXPR)
	expr = cond;

      if (check_for_bare_parameter_packs (expr))
        *cond_p = error_mark_node;
    }
  *cond_p = expr;
}

/* If *COND_P specifies a conditional with a declaration, transform the
   loop such that
	    while (A x = 42) { }
	    for (; A x = 42;) { }
   becomes
	    while (true) { A x = 42; if (!x) break; }
	    for (;;) { A x = 42; if (!x) break; }
   The statement list for BODY will be empty if the conditional did
   not declare anything.  */

static void
simplify_loop_decl_cond (tree *cond_p, tree body)
{
  tree cond, if_stmt;

  if (!TREE_SIDE_EFFECTS (body))
    return;

  cond = *cond_p;
  *cond_p = boolean_true_node;

  if_stmt = begin_if_stmt ();
  cond = cp_build_unary_op (TRUTH_NOT_EXPR, cond, 0, tf_warning_or_error);
  finish_if_stmt_cond (cond, if_stmt);
  finish_break_stmt ();
  finish_then_clause (if_stmt);
  finish_if_stmt (if_stmt);
}

/* Finish a goto-statement.  */

tree
finish_goto_stmt (tree destination)
{
  if (TREE_CODE (destination) == IDENTIFIER_NODE)
    destination = lookup_label (destination);

  /* We warn about unused labels with -Wunused.  That means we have to
     mark the used labels as used.  */
  if (TREE_CODE (destination) == LABEL_DECL)
    TREE_USED (destination) = 1;
  else
    {
      /* The DESTINATION is being used as an rvalue.  */
      if (!processing_template_decl)
	{
	  destination = decay_conversion (destination);
	  destination = cp_convert (ptr_type_node, destination);
	  if (error_operand_p (destination))
	    return NULL_TREE;
	}
      /* We don't inline calls to functions with computed gotos.
	 Those functions are typically up to some funny business,
	 and may be depending on the labels being at particular
	 addresses, or some such.  */
      DECL_UNINLINABLE (current_function_decl) = 1;
    }

  check_goto (destination);

  return add_stmt (build_stmt (GOTO_EXPR, destination));
}

/* COND is the condition-expression for an if, while, etc.,
   statement.  Convert it to a boolean value, if appropriate.
   In addition, verify sequence points if -Wsequence-point is enabled.  */

static tree
maybe_convert_cond (tree cond)
{
  /* Empty conditions remain empty.  */
  if (!cond)
    return NULL_TREE;

  /* Wait until we instantiate templates before doing conversion.  */
  if (processing_template_decl)
    return cond;

  if (warn_sequence_point)
    verify_sequence_points (cond);

  /* Do the conversion.  */
  cond = convert_from_reference (cond);

  if (TREE_CODE (cond) == MODIFY_EXPR
      && !TREE_NO_WARNING (cond)
      && warn_parentheses)
    {
      warning (OPT_Wparentheses,
	       "suggest parentheses around assignment used as truth value");
      TREE_NO_WARNING (cond) = 1;
    }

  return condition_conversion (cond);
}

/* Finish an expression-statement, whose EXPRESSION is as indicated.  */

tree
finish_expr_stmt (tree expr)
{
  tree r = NULL_TREE;

  if (expr != NULL_TREE)
    {
      if (!processing_template_decl)
	{
	  if (warn_sequence_point)
	    verify_sequence_points (expr);
	  expr = convert_to_void (expr, "statement", tf_warning_or_error);
	}
      else if (!type_dependent_expression_p (expr))
	convert_to_void (build_non_dependent_expr (expr), "statement", 
                         tf_warning_or_error);

      if (check_for_bare_parameter_packs (expr))
        expr = error_mark_node;

      /* Simplification of inner statement expressions, compound exprs,
	 etc can result in us already having an EXPR_STMT.  */
      if (TREE_CODE (expr) != CLEANUP_POINT_EXPR)
	{
	  if (TREE_CODE (expr) != EXPR_STMT)
	    expr = build_stmt (EXPR_STMT, expr);
	  expr = maybe_cleanup_point_expr_void (expr);
	}

      r = add_stmt (expr);
    }

  finish_stmt ();

  return r;
}


/* Begin an if-statement.  Returns a newly created IF_STMT if
   appropriate.  */

tree
begin_if_stmt (void)
{
  tree r, scope;
  scope = do_pushlevel (sk_block);
  r = build_stmt (IF_STMT, NULL_TREE, NULL_TREE, NULL_TREE);
  TREE_CHAIN (r) = scope;
  begin_cond (&IF_COND (r));
  return r;
}

/* Process the COND of an if-statement, which may be given by
   IF_STMT.  */

void
finish_if_stmt_cond (tree cond, tree if_stmt)
{
  finish_cond (&IF_COND (if_stmt), maybe_convert_cond (cond));
  add_stmt (if_stmt);
  THEN_CLAUSE (if_stmt) = push_stmt_list ();
}

/* Finish the then-clause of an if-statement, which may be given by
   IF_STMT.  */

tree
finish_then_clause (tree if_stmt)
{
  THEN_CLAUSE (if_stmt) = pop_stmt_list (THEN_CLAUSE (if_stmt));
  return if_stmt;
}

/* Begin the else-clause of an if-statement.  */

void
begin_else_clause (tree if_stmt)
{
  ELSE_CLAUSE (if_stmt) = push_stmt_list ();
}

/* Finish the else-clause of an if-statement, which may be given by
   IF_STMT.  */

void
finish_else_clause (tree if_stmt)
{
  ELSE_CLAUSE (if_stmt) = pop_stmt_list (ELSE_CLAUSE (if_stmt));
}

/* Finish an if-statement.  */

void
finish_if_stmt (tree if_stmt)
{
  tree scope = TREE_CHAIN (if_stmt);
  TREE_CHAIN (if_stmt) = NULL;
  add_stmt (do_poplevel (scope));
  finish_stmt ();
}

/* Begin a while-statement.  Returns a newly created WHILE_STMT if
   appropriate.  */

tree
begin_while_stmt (void)
{
  tree r;
  r = build_stmt (WHILE_STMT, NULL_TREE, NULL_TREE);
  add_stmt (r);
  WHILE_BODY (r) = do_pushlevel (sk_block);
  begin_cond (&WHILE_COND (r));
  return r;
}

/* Process the COND of a while-statement, which may be given by
   WHILE_STMT.  */

void
finish_while_stmt_cond (tree cond, tree while_stmt)
{
  finish_cond (&WHILE_COND (while_stmt), maybe_convert_cond (cond));
  simplify_loop_decl_cond (&WHILE_COND (while_stmt), WHILE_BODY (while_stmt));
}

/* Finish a while-statement, which may be given by WHILE_STMT.  */

void
finish_while_stmt (tree while_stmt)
{
  WHILE_BODY (while_stmt) = do_poplevel (WHILE_BODY (while_stmt));
  finish_stmt ();
}

/* Begin a do-statement.  Returns a newly created DO_STMT if
   appropriate.  */

tree
begin_do_stmt (void)
{
  tree r = build_stmt (DO_STMT, NULL_TREE, NULL_TREE);
  add_stmt (r);
  DO_BODY (r) = push_stmt_list ();
  return r;
}

/* Finish the body of a do-statement, which may be given by DO_STMT.  */

void
finish_do_body (tree do_stmt)
{
  tree body = DO_BODY (do_stmt) = pop_stmt_list (DO_BODY (do_stmt));

  if (TREE_CODE (body) == STATEMENT_LIST && STATEMENT_LIST_TAIL (body))
    body = STATEMENT_LIST_TAIL (body)->stmt;

  if (IS_EMPTY_STMT (body))
    warning (OPT_Wempty_body,
            "suggest explicit braces around empty body in %<do%> statement");
}

/* Finish a do-statement, which may be given by DO_STMT, and whose
   COND is as indicated.  */

void
finish_do_stmt (tree cond, tree do_stmt)
{
  cond = maybe_convert_cond (cond);
  DO_COND (do_stmt) = cond;
  finish_stmt ();
}

/* Finish a return-statement.  The EXPRESSION returned, if any, is as
   indicated.  */

tree
finish_return_stmt (tree expr)
{
  tree r;
  bool no_warning;

  expr = check_return_expr (expr, &no_warning);

  if (flag_openmp && !check_omp_return ())
    return error_mark_node;
  if (!processing_template_decl)
    {
      if (warn_sequence_point)
	verify_sequence_points (expr);
      
      if (DECL_DESTRUCTOR_P (current_function_decl)
	  || (DECL_CONSTRUCTOR_P (current_function_decl)
	      && targetm.cxx.cdtor_returns_this ()))
	{
	  /* Similarly, all destructors must run destructors for
	     base-classes before returning.  So, all returns in a
	     destructor get sent to the DTOR_LABEL; finish_function emits
	     code to return a value there.  */
	  return finish_goto_stmt (cdtor_label);
	}
    }

  r = build_stmt (RETURN_EXPR, expr);
  TREE_NO_WARNING (r) |= no_warning;
  r = maybe_cleanup_point_expr_void (r);
  r = add_stmt (r);
  finish_stmt ();

  return r;
}

/* Begin a for-statement.  Returns a new FOR_STMT if appropriate.  */

tree
begin_for_stmt (void)
{
  tree r;

  r = build_stmt (FOR_STMT, NULL_TREE, NULL_TREE,
		  NULL_TREE, NULL_TREE);

  if (flag_new_for_scope > 0)
    TREE_CHAIN (r) = do_pushlevel (sk_for);

  if (processing_template_decl)
    FOR_INIT_STMT (r) = push_stmt_list ();

  return r;
}

/* Finish the for-init-statement of a for-statement, which may be
   given by FOR_STMT.  */

void
finish_for_init_stmt (tree for_stmt)
{
  if (processing_template_decl)
    FOR_INIT_STMT (for_stmt) = pop_stmt_list (FOR_INIT_STMT (for_stmt));
  add_stmt (for_stmt);
  FOR_BODY (for_stmt) = do_pushlevel (sk_block);
  begin_cond (&FOR_COND (for_stmt));
}

/* Finish the COND of a for-statement, which may be given by
   FOR_STMT.  */

void
finish_for_cond (tree cond, tree for_stmt)
{
  finish_cond (&FOR_COND (for_stmt), maybe_convert_cond (cond));
  simplify_loop_decl_cond (&FOR_COND (for_stmt), FOR_BODY (for_stmt));
}

/* Finish the increment-EXPRESSION in a for-statement, which may be
   given by FOR_STMT.  */

void
finish_for_expr (tree expr, tree for_stmt)
{
  if (!expr)
    return;
  /* If EXPR is an overloaded function, issue an error; there is no
     context available to use to perform overload resolution.  */
  if (type_unknown_p (expr))
    {
      cxx_incomplete_type_error (expr, TREE_TYPE (expr));
      expr = error_mark_node;
    }
  if (!processing_template_decl)
    {
      if (warn_sequence_point)
	verify_sequence_points (expr);
      expr = convert_to_void (expr, "3rd expression in for",
                              tf_warning_or_error);
    }
  else if (!type_dependent_expression_p (expr))
    convert_to_void (build_non_dependent_expr (expr), "3rd expression in for",
                     tf_warning_or_error);
  expr = maybe_cleanup_point_expr_void (expr);
  if (check_for_bare_parameter_packs (expr))
    expr = error_mark_node;
  FOR_EXPR (for_stmt) = expr;
}

/* Finish the body of a for-statement, which may be given by
   FOR_STMT.  The increment-EXPR for the loop must be
   provided.  */

void
finish_for_stmt (tree for_stmt)
{
  FOR_BODY (for_stmt) = do_poplevel (FOR_BODY (for_stmt));

  /* Pop the scope for the body of the loop.  */
  if (flag_new_for_scope > 0)
    {
      tree scope = TREE_CHAIN (for_stmt);
      TREE_CHAIN (for_stmt) = NULL;
      add_stmt (do_poplevel (scope));
    }

  finish_stmt ();
}

/* Finish a break-statement.  */

tree
finish_break_stmt (void)
{
  return add_stmt (build_stmt (BREAK_STMT));
}

/* Finish a continue-statement.  */

tree
finish_continue_stmt (void)
{
  return add_stmt (build_stmt (CONTINUE_STMT));
}

/* Begin a switch-statement.  Returns a new SWITCH_STMT if
   appropriate.  */

tree
begin_switch_stmt (void)
{
  tree r, scope;

  r = build_stmt (SWITCH_STMT, NULL_TREE, NULL_TREE, NULL_TREE);

  scope = do_pushlevel (sk_block);
  TREE_CHAIN (r) = scope;
  begin_cond (&SWITCH_STMT_COND (r));

  return r;
}

/* Finish the cond of a switch-statement.  */

void
finish_switch_cond (tree cond, tree switch_stmt)
{
  tree orig_type = NULL;
  if (!processing_template_decl)
    {
      tree index;

      /* Convert the condition to an integer or enumeration type.  */
      cond = build_expr_type_conversion (WANT_INT | WANT_ENUM, cond, true);
      if (cond == NULL_TREE)
	{
	  error ("switch quantity not an integer");
	  cond = error_mark_node;
	}
      orig_type = TREE_TYPE (cond);
      if (cond != error_mark_node)
	{
	  /* [stmt.switch]

	     Integral promotions are performed.  */
	  cond = perform_integral_promotions (cond);
	  cond = maybe_cleanup_point_expr (cond);
	}

      if (cond != error_mark_node)
	{
	  index = get_unwidened (cond, NULL_TREE);
	  /* We can't strip a conversion from a signed type to an unsigned,
	     because if we did, int_fits_type_p would do the wrong thing
	     when checking case values for being in range,
	     and it's too hard to do the right thing.  */
	  if (TYPE_UNSIGNED (TREE_TYPE (cond))
	      == TYPE_UNSIGNED (TREE_TYPE (index)))
	    cond = index;
	}
    }
  if (check_for_bare_parameter_packs (cond))
    cond = error_mark_node;
  else if (!processing_template_decl && warn_sequence_point)
    verify_sequence_points (cond);

  finish_cond (&SWITCH_STMT_COND (switch_stmt), cond);
  SWITCH_STMT_TYPE (switch_stmt) = orig_type;
  add_stmt (switch_stmt);
  push_switch (switch_stmt);
  SWITCH_STMT_BODY (switch_stmt) = push_stmt_list ();
}

/* Finish the body of a switch-statement, which may be given by
   SWITCH_STMT.  The COND to switch on is indicated.  */

void
finish_switch_stmt (tree switch_stmt)
{
  tree scope;

  SWITCH_STMT_BODY (switch_stmt) =
    pop_stmt_list (SWITCH_STMT_BODY (switch_stmt));
  pop_switch ();
  finish_stmt ();

  scope = TREE_CHAIN (switch_stmt);
  TREE_CHAIN (switch_stmt) = NULL;
  add_stmt (do_poplevel (scope));
}

/* Begin a try-block.  Returns a newly-created TRY_BLOCK if
   appropriate.  */

tree
begin_try_block (void)
{
  tree r = build_stmt (TRY_BLOCK, NULL_TREE, NULL_TREE);
  add_stmt (r);
  TRY_STMTS (r) = push_stmt_list ();
  return r;
}

/* Likewise, for a function-try-block.  The block returned in
   *COMPOUND_STMT is an artificial outer scope, containing the
   function-try-block.  */

tree
begin_function_try_block (tree *compound_stmt)
{
  tree r;
  /* This outer scope does not exist in the C++ standard, but we need
     a place to put __FUNCTION__ and similar variables.  */
  *compound_stmt = begin_compound_stmt (0);
  r = begin_try_block ();
  FN_TRY_BLOCK_P (r) = 1;
  return r;
}

/* Finish a try-block, which may be given by TRY_BLOCK.  */

void
finish_try_block (tree try_block)
{
  TRY_STMTS (try_block) = pop_stmt_list (TRY_STMTS (try_block));
  TRY_HANDLERS (try_block) = push_stmt_list ();
}

/* Finish the body of a cleanup try-block, which may be given by
   TRY_BLOCK.  */

void
finish_cleanup_try_block (tree try_block)
{
  TRY_STMTS (try_block) = pop_stmt_list (TRY_STMTS (try_block));
}

/* Finish an implicitly generated try-block, with a cleanup is given
   by CLEANUP.  */

void
finish_cleanup (tree cleanup, tree try_block)
{
  TRY_HANDLERS (try_block) = cleanup;
  CLEANUP_P (try_block) = 1;
}

/* Likewise, for a function-try-block.  */

void
finish_function_try_block (tree try_block)
{
  finish_try_block (try_block);
  /* FIXME : something queer about CTOR_INITIALIZER somehow following
     the try block, but moving it inside.  */
  in_function_try_handler = 1;
}

/* Finish a handler-sequence for a try-block, which may be given by
   TRY_BLOCK.  */

void
finish_handler_sequence (tree try_block)
{
  TRY_HANDLERS (try_block) = pop_stmt_list (TRY_HANDLERS (try_block));
  check_handlers (TRY_HANDLERS (try_block));
}

/* Finish the handler-seq for a function-try-block, given by
   TRY_BLOCK.  COMPOUND_STMT is the outer block created by
   begin_function_try_block.  */

void
finish_function_handler_sequence (tree try_block, tree compound_stmt)
{
  in_function_try_handler = 0;
  finish_handler_sequence (try_block);
  finish_compound_stmt (compound_stmt);
}

/* Begin a handler.  Returns a HANDLER if appropriate.  */

tree
begin_handler (void)
{
  tree r;

  r = build_stmt (HANDLER, NULL_TREE, NULL_TREE);
  add_stmt (r);

  /* Create a binding level for the eh_info and the exception object
     cleanup.  */
  HANDLER_BODY (r) = do_pushlevel (sk_catch);

  return r;
}

/* Finish the handler-parameters for a handler, which may be given by
   HANDLER.  DECL is the declaration for the catch parameter, or NULL
   if this is a `catch (...)' clause.  */

void
finish_handler_parms (tree decl, tree handler)
{
  tree type = NULL_TREE;
  if (processing_template_decl)
    {
      if (decl)
	{
	  decl = pushdecl (decl);
	  decl = push_template_decl (decl);
	  HANDLER_PARMS (handler) = decl;
	  type = TREE_TYPE (decl);
	}
    }
  else
    type = expand_start_catch_block (decl);
  HANDLER_TYPE (handler) = type;
  if (!processing_template_decl && type)
    mark_used (eh_type_info (type));
}

/* Finish a handler, which may be given by HANDLER.  The BLOCKs are
   the return value from the matching call to finish_handler_parms.  */

void
finish_handler (tree handler)
{
  if (!processing_template_decl)
    expand_end_catch_block ();
  HANDLER_BODY (handler) = do_poplevel (HANDLER_BODY (handler));
}

/* Begin a compound statement.  FLAGS contains some bits that control the
   behavior and context.  If BCS_NO_SCOPE is set, the compound statement
   does not define a scope.  If BCS_FN_BODY is set, this is the outermost
   block of a function.  If BCS_TRY_BLOCK is set, this is the block
   created on behalf of a TRY statement.  Returns a token to be passed to
   finish_compound_stmt.  */

tree
begin_compound_stmt (unsigned int flags)
{
  tree r;

  if (flags & BCS_NO_SCOPE)
    {
      r = push_stmt_list ();
      STATEMENT_LIST_NO_SCOPE (r) = 1;

      /* Normally, we try hard to keep the BLOCK for a statement-expression.
	 But, if it's a statement-expression with a scopeless block, there's
	 nothing to keep, and we don't want to accidentally keep a block
	 *inside* the scopeless block.  */
      keep_next_level (false);
    }
  else
    r = do_pushlevel (flags & BCS_TRY_BLOCK ? sk_try : sk_block);

  /* When processing a template, we need to remember where the braces were,
     so that we can set up identical scopes when instantiating the template
     later.  BIND_EXPR is a handy candidate for this.
     Note that do_poplevel won't create a BIND_EXPR itself here (and thus
     result in nested BIND_EXPRs), since we don't build BLOCK nodes when
     processing templates.  */
  if (processing_template_decl)
    {
      r = build3 (BIND_EXPR, NULL, NULL, r, NULL);
      BIND_EXPR_TRY_BLOCK (r) = (flags & BCS_TRY_BLOCK) != 0;
      BIND_EXPR_BODY_BLOCK (r) = (flags & BCS_FN_BODY) != 0;
      TREE_SIDE_EFFECTS (r) = 1;
    }

  return r;
}

/* Finish a compound-statement, which is given by STMT.  */

void
finish_compound_stmt (tree stmt)
{
  if (TREE_CODE (stmt) == BIND_EXPR)
    BIND_EXPR_BODY (stmt) = do_poplevel (BIND_EXPR_BODY (stmt));
  else if (STATEMENT_LIST_NO_SCOPE (stmt))
    stmt = pop_stmt_list (stmt);
  else
    {
      /* Destroy any ObjC "super" receivers that may have been
	 created.  */
      objc_clear_super_receiver ();

      stmt = do_poplevel (stmt);
    }

  /* ??? See c_end_compound_stmt wrt statement expressions.  */
  add_stmt (stmt);
  finish_stmt ();
}

/* Finish an asm-statement, whose components are a STRING, some
   OUTPUT_OPERANDS, some INPUT_OPERANDS, and some CLOBBERS.  Also note
   whether the asm-statement should be considered volatile.  */

tree
finish_asm_stmt (int volatile_p, tree string, tree output_operands,
		 tree input_operands, tree clobbers)
{
  tree r;
  tree t;
  int ninputs = list_length (input_operands);
  int noutputs = list_length (output_operands);

  if (!processing_template_decl)
    {
      const char *constraint;
      const char **oconstraints;
      bool allows_mem, allows_reg, is_inout;
      tree operand;
      int i;

      oconstraints = (const char **) alloca (noutputs * sizeof (char *));

      string = resolve_asm_operand_names (string, output_operands,
					  input_operands);

      for (i = 0, t = output_operands; t; t = TREE_CHAIN (t), ++i)
	{
	  operand = TREE_VALUE (t);

	  /* ??? Really, this should not be here.  Users should be using a
	     proper lvalue, dammit.  But there's a long history of using
	     casts in the output operands.  In cases like longlong.h, this
	     becomes a primitive form of typechecking -- if the cast can be
	     removed, then the output operand had a type of the proper width;
	     otherwise we'll get an error.  Gross, but ...  */
	  STRIP_NOPS (operand);

	  if (!lvalue_or_else (operand, lv_asm, tf_warning_or_error))
	    operand = error_mark_node;

	  if (operand != error_mark_node
	      && (TREE_READONLY (operand)
		  || CP_TYPE_CONST_P (TREE_TYPE (operand))
		  /* Functions are not modifiable, even though they are
		     lvalues.  */
		  || TREE_CODE (TREE_TYPE (operand)) == FUNCTION_TYPE
		  || TREE_CODE (TREE_TYPE (operand)) == METHOD_TYPE
		  /* If it's an aggregate and any field is const, then it is
		     effectively const.  */
		  || (CLASS_TYPE_P (TREE_TYPE (operand))
		      && C_TYPE_FIELDS_READONLY (TREE_TYPE (operand)))))
	    readonly_error (operand, "assignment (via 'asm' output)");

	  constraint = TREE_STRING_POINTER (TREE_VALUE (TREE_PURPOSE (t)));
	  oconstraints[i] = constraint;

	  if (parse_output_constraint (&constraint, i, ninputs, noutputs,
				       &allows_mem, &allows_reg, &is_inout))
	    {
	      /* If the operand is going to end up in memory,
		 mark it addressable.  */
	      if (!allows_reg && !cxx_mark_addressable (operand))
		operand = error_mark_node;
	    }
	  else
	    operand = error_mark_node;

	  TREE_VALUE (t) = operand;
	}

      for (i = 0, t = input_operands; t; ++i, t = TREE_CHAIN (t))
	{
	  constraint = TREE_STRING_POINTER (TREE_VALUE (TREE_PURPOSE (t)));
	  operand = decay_conversion (TREE_VALUE (t));

	  /* If the type of the operand hasn't been determined (e.g.,
	     because it involves an overloaded function), then issue
	     an error message.  There's no context available to
	     resolve the overloading.  */
	  if (TREE_TYPE (operand) == unknown_type_node)
	    {
	      error ("type of asm operand %qE could not be determined",
		     TREE_VALUE (t));
	      operand = error_mark_node;
	    }

	  if (parse_input_constraint (&constraint, i, ninputs, noutputs, 0,
				      oconstraints, &allows_mem, &allows_reg))
	    {
	      /* If the operand is going to end up in memory,
		 mark it addressable.  */
	      if (!allows_reg && allows_mem)
		{
		  /* Strip the nops as we allow this case.  FIXME, this really
		     should be rejected or made deprecated.  */
		  STRIP_NOPS (operand);
		  if (!cxx_mark_addressable (operand))
		    operand = error_mark_node;
		}
	    }
	  else
	    operand = error_mark_node;

	  TREE_VALUE (t) = operand;
	}
    }

  r = build_stmt (ASM_EXPR, string,
		  output_operands, input_operands,
		  clobbers);
  ASM_VOLATILE_P (r) = volatile_p || noutputs == 0;
  r = maybe_cleanup_point_expr_void (r);
  return add_stmt (r);
}

/* Finish a label with the indicated NAME.  Returns the new label.  */

tree
finish_label_stmt (tree name)
{
  tree decl = define_label (input_location, name);

  if (decl  == error_mark_node)
    return error_mark_node;

  add_stmt (build_stmt (LABEL_EXPR, decl));

  return decl;
}

/* Finish a series of declarations for local labels.  G++ allows users
   to declare "local" labels, i.e., labels with scope.  This extension
   is useful when writing code involving statement-expressions.  */

void
finish_label_decl (tree name)
{
  if (!at_function_scope_p ())
    {
      error ("__label__ declarations are only allowed in function scopes");
      return;
    }

  add_decl_expr (declare_local_label (name));
}

/* When DECL goes out of scope, make sure that CLEANUP is executed.  */

void
finish_decl_cleanup (tree decl, tree cleanup)
{
  push_cleanup (decl, cleanup, false);
}

/* If the current scope exits with an exception, run CLEANUP.  */

void
finish_eh_cleanup (tree cleanup)
{
  push_cleanup (NULL, cleanup, true);
}

/* The MEM_INITS is a list of mem-initializers, in reverse of the
   order they were written by the user.  Each node is as for
   emit_mem_initializers.  */

void
finish_mem_initializers (tree mem_inits)
{
  /* Reorder the MEM_INITS so that they are in the order they appeared
     in the source program.  */
  mem_inits = nreverse (mem_inits);

  if (processing_template_decl)
    {
      tree mem;

      for (mem = mem_inits; mem; mem = TREE_CHAIN (mem))
        {
          /* If the TREE_PURPOSE is a TYPE_PACK_EXPANSION, skip the
             check for bare parameter packs in the TREE_VALUE, because
             any parameter packs in the TREE_VALUE have already been
             bound as part of the TREE_PURPOSE.  See
             make_pack_expansion for more information.  */
          if (TREE_CODE (TREE_PURPOSE (mem)) != TYPE_PACK_EXPANSION
              && check_for_bare_parameter_packs (TREE_VALUE (mem)))
            TREE_VALUE (mem) = error_mark_node;
        }

      add_stmt (build_min_nt (CTOR_INITIALIZER, mem_inits));
    }
  else
    emit_mem_initializers (mem_inits);
}

/* Finish a parenthesized expression EXPR.  */

tree
finish_parenthesized_expr (tree expr)
{
  if (EXPR_P (expr))
    /* This inhibits warnings in c_common_truthvalue_conversion.  */
    TREE_NO_WARNING (expr) = 1;

  if (TREE_CODE (expr) == OFFSET_REF)
    /* [expr.unary.op]/3 The qualified id of a pointer-to-member must not be
       enclosed in parentheses.  */
    PTRMEM_OK_P (expr) = 0;

  if (TREE_CODE (expr) == STRING_CST)
    PAREN_STRING_LITERAL_P (expr) = 1;

  return expr;
}

/* Finish a reference to a non-static data member (DECL) that is not
   preceded by `.' or `->'.  */

tree
finish_non_static_data_member (tree decl, tree object, tree qualifying_scope)
{
  gcc_assert (TREE_CODE (decl) == FIELD_DECL);

  if (!object)
    {
      if (current_function_decl
	  && DECL_STATIC_FUNCTION_P (current_function_decl))
	error ("invalid use of member %q+D in static member function", decl);
      else
	error ("invalid use of non-static data member %q+D", decl);
      error ("from this location");

      return error_mark_node;
    }
  TREE_USED (current_class_ptr) = 1;
  if (processing_template_decl && !qualifying_scope)
    {
      tree type = TREE_TYPE (decl);

      if (TREE_CODE (type) == REFERENCE_TYPE)
	type = TREE_TYPE (type);
      else
	{
	  /* Set the cv qualifiers.  */
	  int quals = cp_type_quals (TREE_TYPE (current_class_ref));

	  if (DECL_MUTABLE_P (decl))
	    quals &= ~TYPE_QUAL_CONST;

	  quals |= cp_type_quals (TREE_TYPE (decl));
	  type = cp_build_qualified_type (type, quals);
	}

      return build_min (COMPONENT_REF, type, object, decl, NULL_TREE);
    }
  else
    {
      tree access_type = TREE_TYPE (object);
      tree lookup_context = context_for_name_lookup (decl);

      while (!DERIVED_FROM_P (lookup_context, access_type))
	{
	  access_type = TYPE_CONTEXT (access_type);
	  while (access_type && DECL_P (access_type))
	    access_type = DECL_CONTEXT (access_type);

	  if (!access_type)
	    {
	      error ("object missing in reference to %q+D", decl);
	      error ("from this location");
	      return error_mark_node;
	    }
	}

      /* If PROCESSING_TEMPLATE_DECL is nonzero here, then
	 QUALIFYING_SCOPE is also non-null.  Wrap this in a SCOPE_REF
	 for now.  */
      if (processing_template_decl)
	return build_qualified_name (TREE_TYPE (decl),
				     qualifying_scope,
				     DECL_NAME (decl),
				     /*template_p=*/false);

      perform_or_defer_access_check (TYPE_BINFO (access_type), decl,
				     decl);

      /* If the data member was named `C::M', convert `*this' to `C'
	 first.  */
      if (qualifying_scope)
	{
	  tree binfo = NULL_TREE;
	  object = build_scoped_ref (object, qualifying_scope,
				     &binfo);
	}

      return build_class_member_access_expr (object, decl,
					     /*access_path=*/NULL_TREE,
					     /*preserve_reference=*/false,
					     tf_warning_or_error);
    }
}

/* DECL was the declaration to which a qualified-id resolved.  Issue
   an error message if it is not accessible.  If OBJECT_TYPE is
   non-NULL, we have just seen `x->' or `x.' and OBJECT_TYPE is the
   type of `*x', or `x', respectively.  If the DECL was named as
   `A::B' then NESTED_NAME_SPECIFIER is `A'.  */

void
check_accessibility_of_qualified_id (tree decl,
				     tree object_type,
				     tree nested_name_specifier)
{
  tree scope;
  tree qualifying_type = NULL_TREE;

  /* If we're not checking, return immediately.  */
  if (deferred_access_no_check)
    return;

  /* Determine the SCOPE of DECL.  */
  scope = context_for_name_lookup (decl);
  /* If the SCOPE is not a type, then DECL is not a member.  */
  if (!TYPE_P (scope))
    return;
  /* Compute the scope through which DECL is being accessed.  */
  if (object_type
      /* OBJECT_TYPE might not be a class type; consider:

	   class A { typedef int I; };
	   I *p;
	   p->A::I::~I();

	 In this case, we will have "A::I" as the DECL, but "I" as the
	 OBJECT_TYPE.  */
      && CLASS_TYPE_P (object_type)
      && DERIVED_FROM_P (scope, object_type))
    /* If we are processing a `->' or `.' expression, use the type of the
       left-hand side.  */
    qualifying_type = object_type;
  else if (nested_name_specifier)
    {
      /* If the reference is to a non-static member of the
	 current class, treat it as if it were referenced through
	 `this'.  */
      if (DECL_NONSTATIC_MEMBER_P (decl)
	  && current_class_ptr
	  && DERIVED_FROM_P (scope, current_class_type))
	qualifying_type = current_class_type;
      /* Otherwise, use the type indicated by the
	 nested-name-specifier.  */
      else
	qualifying_type = nested_name_specifier;
    }
  else
    /* Otherwise, the name must be from the current class or one of
       its bases.  */
    qualifying_type = currently_open_derived_class (scope);

  if (qualifying_type 
      /* It is possible for qualifying type to be a TEMPLATE_TYPE_PARM
	 or similar in a default argument value.  */
      && CLASS_TYPE_P (qualifying_type)
      && !dependent_type_p (qualifying_type))
    perform_or_defer_access_check (TYPE_BINFO (qualifying_type), decl,
				   decl);
}

/* EXPR is the result of a qualified-id.  The QUALIFYING_CLASS was the
   class named to the left of the "::" operator.  DONE is true if this
   expression is a complete postfix-expression; it is false if this
   expression is followed by '->', '[', '(', etc.  ADDRESS_P is true
   iff this expression is the operand of '&'.  TEMPLATE_P is true iff
   the qualified-id was of the form "A::template B".  TEMPLATE_ARG_P
   is true iff this qualified name appears as a template argument.  */

tree
finish_qualified_id_expr (tree qualifying_class,
			  tree expr,
			  bool done,
			  bool address_p,
			  bool template_p,
			  bool template_arg_p)
{
  gcc_assert (TYPE_P (qualifying_class));

  if (error_operand_p (expr))
    return error_mark_node;

  if (DECL_P (expr) || BASELINK_P (expr))
    mark_used (expr);

  if (template_p)
    check_template_keyword (expr);

  /* If EXPR occurs as the operand of '&', use special handling that
     permits a pointer-to-member.  */
  if (address_p && done)
    {
      if (TREE_CODE (expr) == SCOPE_REF)
	expr = TREE_OPERAND (expr, 1);
      expr = build_offset_ref (qualifying_class, expr,
			       /*address_p=*/true);
      return expr;
    }

  /* Within the scope of a class, turn references to non-static
     members into expression of the form "this->...".  */
  if (template_arg_p)
    /* But, within a template argument, we do not want make the
       transformation, as there is no "this" pointer.  */
    ;
  else if (TREE_CODE (expr) == FIELD_DECL)
    {
      push_deferring_access_checks (dk_no_check);
      expr = finish_non_static_data_member (expr, current_class_ref,
					    qualifying_class);
      pop_deferring_access_checks ();
    }
  else if (BASELINK_P (expr) && !processing_template_decl)
    {
      tree fns;

      /* See if any of the functions are non-static members.  */
      fns = BASELINK_FUNCTIONS (expr);
      if (TREE_CODE (fns) == TEMPLATE_ID_EXPR)
	fns = TREE_OPERAND (fns, 0);
      /* If so, the expression may be relative to the current
	 class.  */
      if (!shared_member_p (fns)
	  && current_class_type
	  && DERIVED_FROM_P (qualifying_class, current_class_type))
	expr = (build_class_member_access_expr
		(maybe_dummy_object (qualifying_class, NULL),
		 expr,
		 BASELINK_ACCESS_BINFO (expr),
		 /*preserve_reference=*/false,
		 tf_warning_or_error));
      else if (done)
	/* The expression is a qualified name whose address is not
	   being taken.  */
	expr = build_offset_ref (qualifying_class, expr, /*address_p=*/false);
    }

  return expr;
}

/* Begin a statement-expression.  The value returned must be passed to
   finish_stmt_expr.  */

tree
begin_stmt_expr (void)
{
  return push_stmt_list ();
}

/* Process the final expression of a statement expression. EXPR can be
   NULL, if the final expression is empty.  Return a STATEMENT_LIST
   containing all the statements in the statement-expression, or
   ERROR_MARK_NODE if there was an error.  */

tree
finish_stmt_expr_expr (tree expr, tree stmt_expr)
{
  if (error_operand_p (expr))
    {
      /* The type of the statement-expression is the type of the last
         expression.  */
      TREE_TYPE (stmt_expr) = error_mark_node;
      return error_mark_node;
    }

  /* If the last statement does not have "void" type, then the value
     of the last statement is the value of the entire expression.  */
  if (expr)
    {
      tree type = TREE_TYPE (expr);

      if (processing_template_decl)
	{
	  expr = build_stmt (EXPR_STMT, expr);
	  expr = add_stmt (expr);
	  /* Mark the last statement so that we can recognize it as such at
	     template-instantiation time.  */
	  EXPR_STMT_STMT_EXPR_RESULT (expr) = 1;
	}
      else if (VOID_TYPE_P (type))
	{
	  /* Just treat this like an ordinary statement.  */
	  expr = finish_expr_stmt (expr);
	}
      else
	{
	  /* It actually has a value we need to deal with.  First, force it
	     to be an rvalue so that we won't need to build up a copy
	     constructor call later when we try to assign it to something.  */
	  expr = force_rvalue (expr);
	  if (error_operand_p (expr))
	    return error_mark_node;

	  /* Update for array-to-pointer decay.  */
	  type = TREE_TYPE (expr);

	  /* Wrap it in a CLEANUP_POINT_EXPR and add it to the list like a
	     normal statement, but don't convert to void or actually add
	     the EXPR_STMT.  */
	  if (TREE_CODE (expr) != CLEANUP_POINT_EXPR)
	    expr = maybe_cleanup_point_expr (expr);
	  add_stmt (expr);
	}

      /* The type of the statement-expression is the type of the last
	 expression.  */
      TREE_TYPE (stmt_expr) = type;
    }

  return stmt_expr;
}

/* Finish a statement-expression.  EXPR should be the value returned
   by the previous begin_stmt_expr.  Returns an expression
   representing the statement-expression.  */

tree
finish_stmt_expr (tree stmt_expr, bool has_no_scope)
{
  tree type;
  tree result;

  if (error_operand_p (stmt_expr))
    {
      pop_stmt_list (stmt_expr);
      return error_mark_node;
    }

  gcc_assert (TREE_CODE (stmt_expr) == STATEMENT_LIST);

  type = TREE_TYPE (stmt_expr);
  result = pop_stmt_list (stmt_expr);
  TREE_TYPE (result) = type;

  if (processing_template_decl)
    {
      result = build_min (STMT_EXPR, type, result);
      TREE_SIDE_EFFECTS (result) = 1;
      STMT_EXPR_NO_SCOPE (result) = has_no_scope;
    }
  else if (CLASS_TYPE_P (type))
    {
      /* Wrap the statement-expression in a TARGET_EXPR so that the
	 temporary object created by the final expression is destroyed at
	 the end of the full-expression containing the
	 statement-expression.  */
      result = force_target_expr (type, result);
    }

  return result;
}

/* Returns the expression which provides the value of STMT_EXPR.  */

tree
stmt_expr_value_expr (tree stmt_expr)
{
  tree t = STMT_EXPR_STMT (stmt_expr);

  if (TREE_CODE (t) == BIND_EXPR)
    t = BIND_EXPR_BODY (t);

  if (TREE_CODE (t) == STATEMENT_LIST && STATEMENT_LIST_TAIL (t))
    t = STATEMENT_LIST_TAIL (t)->stmt;

  if (TREE_CODE (t) == EXPR_STMT)
    t = EXPR_STMT_EXPR (t);

  return t;
}

/* Perform Koenig lookup.  FN is the postfix-expression representing
   the function (or functions) to call; ARGS are the arguments to the
   call.  Returns the functions to be considered by overload
   resolution.  */

tree
perform_koenig_lookup (tree fn, tree args)
{
  tree identifier = NULL_TREE;
  tree functions = NULL_TREE;

  /* Find the name of the overloaded function.  */
  if (TREE_CODE (fn) == IDENTIFIER_NODE)
    identifier = fn;
  else if (is_overloaded_fn (fn))
    {
      functions = fn;
      identifier = DECL_NAME (get_first_fn (functions));
    }
  else if (DECL_P (fn))
    {
      functions = fn;
      identifier = DECL_NAME (fn);
    }

  /* A call to a namespace-scope function using an unqualified name.

     Do Koenig lookup -- unless any of the arguments are
     type-dependent.  */
  if (!any_type_dependent_arguments_p (args))
    {
      fn = lookup_arg_dependent (identifier, functions, args);
      if (!fn)
	/* The unqualified name could not be resolved.  */
	fn = unqualified_fn_lookup_error (identifier);
    }

  return fn;
}

/* Generate an expression for `FN (ARGS)'.

   If DISALLOW_VIRTUAL is true, the call to FN will be not generated
   as a virtual call, even if FN is virtual.  (This flag is set when
   encountering an expression where the function name is explicitly
   qualified.  For example a call to `X::f' never generates a virtual
   call.)

   KOENIG_P is 1 if we want to perform argument-dependent lookup,
   -1 if we don't, but we want to accept functions found by previous
   argument-dependent lookup, and 0 if we want nothing to do with it.

   Returns code for the call.  */

tree
<<<<<<< HEAD
finish_call_expr (tree fn, tree args, bool disallow_virtual, bool koenig_p,
		  int complain)
=======
finish_call_expr (tree fn, tree args, bool disallow_virtual, int koenig_p,
		  tsubst_flags_t complain)
>>>>>>> 6a66f28e
{
  tree result;
  tree orig_fn;
  tree orig_args;

  if (fn == error_mark_node || args == error_mark_node)
    return error_mark_node;

  /* ARGS should be a list of arguments.  */
  gcc_assert (!args || TREE_CODE (args) == TREE_LIST);
  gcc_assert (!TYPE_P (fn));

  orig_fn = fn;
  orig_args = args;

  if (processing_template_decl)
    {
      if (type_dependent_expression_p (fn)
	  || any_type_dependent_arguments_p (args))
	{
	  result = build_nt_call_list (fn, args);
	  KOENIG_LOOKUP_P (result) = koenig_p > 0;
	  if (cfun)
	    {
	      do
		{
		  tree fndecl = OVL_CURRENT (fn);
		  if (TREE_CODE (fndecl) != FUNCTION_DECL
		      || !TREE_THIS_VOLATILE (fndecl))
		    break;
		  fn = OVL_NEXT (fn);
		}
	      while (fn);
	      if (!fn)
		current_function_returns_abnormally = 1;
	    }
	  return result;
	}
      if (!BASELINK_P (fn)
	  && TREE_CODE (fn) != PSEUDO_DTOR_EXPR
	  && TREE_TYPE (fn) != unknown_type_node)
	fn = build_non_dependent_expr (fn);
      args = build_non_dependent_args (orig_args);
    }

  if (is_overloaded_fn (fn))
    fn = baselink_for_fns (fn);

  result = NULL_TREE;
  if (BASELINK_P (fn))
    {
      tree object;

      /* A call to a member function.  From [over.call.func]:

	   If the keyword this is in scope and refers to the class of
	   that member function, or a derived class thereof, then the
	   function call is transformed into a qualified function call
	   using (*this) as the postfix-expression to the left of the
	   . operator.... [Otherwise] a contrived object of type T
	   becomes the implied object argument.

	This paragraph is unclear about this situation:

	  struct A { void f(); };
	  struct B : public A {};
	  struct C : public A { void g() { B::f(); }};

	In particular, for `B::f', this paragraph does not make clear
	whether "the class of that member function" refers to `A' or
	to `B'.  We believe it refers to `B'.  */
      if (current_class_type
	  && DERIVED_FROM_P (BINFO_TYPE (BASELINK_ACCESS_BINFO (fn)),
			     current_class_type)
	  && current_class_ref)
	object = maybe_dummy_object (BINFO_TYPE (BASELINK_ACCESS_BINFO (fn)),
				     NULL);
      else
	{
	  tree representative_fn;

	  representative_fn = BASELINK_FUNCTIONS (fn);
	  if (TREE_CODE (representative_fn) == TEMPLATE_ID_EXPR)
	    representative_fn = TREE_OPERAND (representative_fn, 0);
	  representative_fn = get_first_fn (representative_fn);
	  object = build_dummy_object (DECL_CONTEXT (representative_fn));
	}

      if (processing_template_decl)
	{
	  if (type_dependent_expression_p (object))
	    return build_nt_call_list (orig_fn, orig_args);
	  object = build_non_dependent_expr (object);
	}

      result = build_new_method_call (object, fn, args, NULL_TREE,
				      (disallow_virtual
				       ? LOOKUP_NONVIRTUAL : 0),
				      /*fn_p=*/NULL,
				      complain);
    }
  else if (is_overloaded_fn (fn))
    {
      /* If the function is an overloaded builtin, resolve it.  */
      if (TREE_CODE (fn) == FUNCTION_DECL
	  && (DECL_BUILT_IN_CLASS (fn) == BUILT_IN_NORMAL
	      || DECL_BUILT_IN_CLASS (fn) == BUILT_IN_MD))
	result = resolve_overloaded_builtin (fn, args);

      if (!result)
	/* A call to a namespace-scope function.  */
	result = build_new_function_call (fn, args, koenig_p != 0, complain);
    }
  else if (TREE_CODE (fn) == PSEUDO_DTOR_EXPR)
    {
      if (args)
	error ("arguments to destructor are not allowed");
      /* Mark the pseudo-destructor call as having side-effects so
	 that we do not issue warnings about its use.  */
      result = build1 (NOP_EXPR,
		       void_type_node,
		       TREE_OPERAND (fn, 0));
      TREE_SIDE_EFFECTS (result) = 1;
    }
  else if (CLASS_TYPE_P (TREE_TYPE (fn)))
    /* If the "function" is really an object of class type, it might
       have an overloaded `operator ()'.  */
    result = build_new_op (CALL_EXPR, LOOKUP_NORMAL, fn, args, NULL_TREE,
			   /*overloaded_p=*/NULL, complain);

  if (!result)
    /* A call where the function is unknown.  */
    result = cp_build_function_call (fn, args, complain);

  if (processing_template_decl)
    {
      result = build_call_list (TREE_TYPE (result), orig_fn, orig_args);
      /* Don't repeat arg-dependent lookup at instantiation time if this call
         is not type-dependent.  */
      KOENIG_LOOKUP_P (result) = 0;
    }
  return result;
}

/* Finish a call to a postfix increment or decrement or EXPR.  (Which
   is indicated by CODE, which should be POSTINCREMENT_EXPR or
   POSTDECREMENT_EXPR.)  */

tree
finish_increment_expr (tree expr, enum tree_code code)
{
  return build_x_unary_op (code, expr, tf_warning_or_error);
}

/* Finish a use of `this'.  Returns an expression for `this'.  */

tree
finish_this_expr (void)
{
  tree result;

  if (current_class_ptr)
    {
      result = current_class_ptr;
    }
  else if (current_function_decl
	   && DECL_STATIC_FUNCTION_P (current_function_decl))
    {
      error ("%<this%> is unavailable for static member functions");
      result = error_mark_node;
    }
  else
    {
      if (current_function_decl)
	error ("invalid use of %<this%> in non-member function");
      else
	error ("invalid use of %<this%> at top level");
      result = error_mark_node;
    }

  return result;
}

/* Finish a pseudo-destructor expression.  If SCOPE is NULL, the
   expression was of the form `OBJECT.~DESTRUCTOR' where DESTRUCTOR is
   the TYPE for the type given.  If SCOPE is non-NULL, the expression
   was of the form `OBJECT.SCOPE::~DESTRUCTOR'.  */

tree
finish_pseudo_destructor_expr (tree object, tree scope, tree destructor)
{
  if (object == error_mark_node || destructor == error_mark_node)
    return error_mark_node;

  gcc_assert (TYPE_P (destructor));

  if (!processing_template_decl)
    {
      if (scope == error_mark_node)
	{
	  error ("invalid qualifying scope in pseudo-destructor name");
	  return error_mark_node;
	}
      if (scope && TYPE_P (scope) && !check_dtor_name (scope, destructor))
	{
	  error ("qualified type %qT does not match destructor name ~%qT",
		 scope, destructor);
	  return error_mark_node;
	}


      /* [expr.pseudo] says both:

	   The type designated by the pseudo-destructor-name shall be
	   the same as the object type.

	 and:

	   The cv-unqualified versions of the object type and of the
	   type designated by the pseudo-destructor-name shall be the
	   same type.

	 We implement the more generous second sentence, since that is
	 what most other compilers do.  */
      if (!same_type_ignoring_top_level_qualifiers_p (TREE_TYPE (object),
						      destructor))
	{
	  error ("%qE is not of type %qT", object, destructor);
	  return error_mark_node;
	}
    }

  return build3 (PSEUDO_DTOR_EXPR, void_type_node, object, scope, destructor);
}

/* Finish an expression of the form CODE EXPR.  */

tree
finish_unary_op_expr (enum tree_code code, tree expr)
{
  tree result = build_x_unary_op (code, expr, tf_warning_or_error);
  /* Inside a template, build_x_unary_op does not fold the
     expression. So check whether the result is folded before
     setting TREE_NEGATED_INT.  */
  if (code == NEGATE_EXPR && TREE_CODE (expr) == INTEGER_CST
      && TREE_CODE (result) == INTEGER_CST
      && !TYPE_UNSIGNED (TREE_TYPE (result))
      && INT_CST_LT (result, integer_zero_node))
    {
      /* RESULT may be a cached INTEGER_CST, so we must copy it before
	 setting TREE_NEGATED_INT.  */
      result = copy_node (result);
      TREE_NEGATED_INT (result) = 1;
    }
  if (TREE_OVERFLOW_P (result) && !TREE_OVERFLOW_P (expr))
    overflow_warning (result);

  return result;
}

/* Finish a compound-literal expression.  TYPE is the type to which
   the CONSTRUCTOR in COMPOUND_LITERAL is being cast.  */

tree
finish_compound_literal (tree type, tree compound_literal)
{
  if (type == error_mark_node)
    return error_mark_node;

  if (!TYPE_OBJ_P (type))
    {
      error ("compound literal of non-object type %qT", type);
      return error_mark_node;
    }

  if (processing_template_decl)
    {
      TREE_TYPE (compound_literal) = type;
      /* Mark the expression as a compound literal.  */
      TREE_HAS_CONSTRUCTOR (compound_literal) = 1;
      return compound_literal;
    }

  type = complete_type (type);

  if (TYPE_NON_AGGREGATE_CLASS (type))
    {
      /* Trying to deal with a CONSTRUCTOR instead of a TREE_LIST
	 everywhere that deals with function arguments would be a pain, so
	 just wrap it in a TREE_LIST.  The parser set a flag so we know
	 that it came from T{} rather than T({}).  */
      CONSTRUCTOR_IS_DIRECT_INIT (compound_literal) = 1;
      compound_literal = build_tree_list (NULL_TREE, compound_literal);
      return build_functional_cast (type, compound_literal, tf_error);
    }

  if (TREE_CODE (type) == ARRAY_TYPE
      && check_array_initializer (NULL_TREE, type, compound_literal))
    return error_mark_node;
  compound_literal = reshape_init (type, compound_literal);
  if (TREE_CODE (type) == ARRAY_TYPE)
    cp_complete_array_type (&type, compound_literal, false);
  compound_literal = digest_init (type, compound_literal);
  if ((!at_function_scope_p () || cp_type_readonly (type))
      && initializer_constant_valid_p (compound_literal, type))
    {
      tree decl = create_temporary_var (type);
      DECL_INITIAL (decl) = compound_literal;
      TREE_STATIC (decl) = 1;
      decl = pushdecl_top_level (decl);
      DECL_NAME (decl) = make_anon_name ();
      SET_DECL_ASSEMBLER_NAME (decl, DECL_NAME (decl));
      return decl;
    }
  else
    return get_target_expr (compound_literal);
}

/* Return the declaration for the function-name variable indicated by
   ID.  */

tree
finish_fname (tree id)
{
  tree decl;

  decl = fname_decl (input_location, C_RID_CODE (id), id);
  if (processing_template_decl)
    decl = DECL_NAME (decl);
  return decl;
}

/* Finish a translation unit.  */

void
finish_translation_unit (void)
{
  /* In case there were missing closebraces,
     get us back to the global binding level.  */
  pop_everything ();
  while (current_namespace != global_namespace)
    pop_namespace ();

  /* Do file scope __FUNCTION__ et al.  */
  finish_fname_decls ();
}

/* Finish a template type parameter, specified as AGGR IDENTIFIER.
   Returns the parameter.  */

tree
finish_template_type_parm (tree aggr, tree identifier)
{
  if (aggr != class_type_node)
    {
      permerror (input_location, "template type parameters must use the keyword %<class%> or %<typename%>");
      aggr = class_type_node;
    }

  return build_tree_list (aggr, identifier);
}

/* Finish a template template parameter, specified as AGGR IDENTIFIER.
   Returns the parameter.  */

tree
finish_template_template_parm (tree aggr, tree identifier)
{
  tree decl = build_decl (TYPE_DECL, identifier, NULL_TREE);
  tree tmpl = build_lang_decl (TEMPLATE_DECL, identifier, NULL_TREE);
  DECL_TEMPLATE_PARMS (tmpl) = current_template_parms;
  DECL_TEMPLATE_RESULT (tmpl) = decl;
  DECL_ARTIFICIAL (decl) = 1;
  end_template_decl ();

  gcc_assert (DECL_TEMPLATE_PARMS (tmpl));

  check_default_tmpl_args (decl, DECL_TEMPLATE_PARMS (tmpl), 
			   /*is_primary=*/true, /*is_partial=*/false,
			   /*is_friend=*/0);

  return finish_template_type_parm (aggr, tmpl);
}

/* ARGUMENT is the default-argument value for a template template
   parameter.  If ARGUMENT is invalid, issue error messages and return
   the ERROR_MARK_NODE.  Otherwise, ARGUMENT itself is returned.  */

tree
check_template_template_default_arg (tree argument)
{
  if (TREE_CODE (argument) != TEMPLATE_DECL
      && TREE_CODE (argument) != TEMPLATE_TEMPLATE_PARM
      && TREE_CODE (argument) != UNBOUND_CLASS_TEMPLATE)
    {
      if (TREE_CODE (argument) == TYPE_DECL)
	error ("invalid use of type %qT as a default value for a template "
	       "template-parameter", TREE_TYPE (argument));
      else
	error ("invalid default argument for a template template parameter");
      return error_mark_node;
    }

  return argument;
}

/* Begin a class definition, as indicated by T.  */

tree
begin_class_definition (tree t, tree attributes)
{
  if (error_operand_p (t) || error_operand_p (TYPE_MAIN_DECL (t)))
    return error_mark_node;

  if (processing_template_parmlist)
    {
      error ("definition of %q#T inside template parameter list", t);
      return error_mark_node;
    }
  /* A non-implicit typename comes from code like:

       template <typename T> struct A {
	 template <typename U> struct A<T>::B ...

     This is erroneous.  */
  else if (TREE_CODE (t) == TYPENAME_TYPE)
    {
      error ("invalid definition of qualified type %qT", t);
      t = error_mark_node;
    }

  if (t == error_mark_node || ! MAYBE_CLASS_TYPE_P (t))
    {
      t = make_class_type (RECORD_TYPE);
      pushtag (make_anon_name (), t, /*tag_scope=*/ts_current);
    }

  /* Update the location of the decl.  */
  DECL_SOURCE_LOCATION (TYPE_NAME (t)) = input_location;

  if (TYPE_BEING_DEFINED (t))
    {
      t = make_class_type (TREE_CODE (t));
      pushtag (TYPE_IDENTIFIER (t), t, /*tag_scope=*/ts_current);
    }
  maybe_process_partial_specialization (t);
  pushclass (t);
  TYPE_BEING_DEFINED (t) = 1;

  cplus_decl_attributes (&t, attributes, (int) ATTR_FLAG_TYPE_IN_PLACE);

  if (flag_pack_struct)
    {
      tree v;
      TYPE_PACKED (t) = 1;
      /* Even though the type is being defined for the first time
	 here, there might have been a forward declaration, so there
	 might be cv-qualified variants of T.  */
      for (v = TYPE_NEXT_VARIANT (t); v; v = TYPE_NEXT_VARIANT (v))
	TYPE_PACKED (v) = 1;
    }
  /* Reset the interface data, at the earliest possible
     moment, as it might have been set via a class foo;
     before.  */
  if (! TYPE_ANONYMOUS_P (t))
    {
      struct c_fileinfo *finfo = get_fileinfo (input_filename);
      CLASSTYPE_INTERFACE_ONLY (t) = finfo->interface_only;
      SET_CLASSTYPE_INTERFACE_UNKNOWN_X
	(t, finfo->interface_unknown);
    }
  reset_specialization();

  /* Make a declaration for this class in its own scope.  */
  build_self_reference ();

  return t;
}

/* Finish the member declaration given by DECL.  */

void
finish_member_declaration (tree decl)
{
  if (decl == error_mark_node || decl == NULL_TREE)
    return;

  if (decl == void_type_node)
    /* The COMPONENT was a friend, not a member, and so there's
       nothing for us to do.  */
    return;

  /* We should see only one DECL at a time.  */
  gcc_assert (TREE_CHAIN (decl) == NULL_TREE);

  /* Set up access control for DECL.  */
  TREE_PRIVATE (decl)
    = (current_access_specifier == access_private_node);
  TREE_PROTECTED (decl)
    = (current_access_specifier == access_protected_node);
  if (TREE_CODE (decl) == TEMPLATE_DECL)
    {
      TREE_PRIVATE (DECL_TEMPLATE_RESULT (decl)) = TREE_PRIVATE (decl);
      TREE_PROTECTED (DECL_TEMPLATE_RESULT (decl)) = TREE_PROTECTED (decl);
    }

  /* Mark the DECL as a member of the current class.  */
  DECL_CONTEXT (decl) = current_class_type;

  /* Check for bare parameter packs in the member variable declaration.  */
  if (TREE_CODE (decl) == FIELD_DECL)
    {
      if (check_for_bare_parameter_packs (TREE_TYPE (decl)))
        TREE_TYPE (decl) = error_mark_node;
      if (check_for_bare_parameter_packs (DECL_ATTRIBUTES (decl)))
        DECL_ATTRIBUTES (decl) = NULL_TREE;
    }

  /* [dcl.link]

     A C language linkage is ignored for the names of class members
     and the member function type of class member functions.  */
  if (DECL_LANG_SPECIFIC (decl) && DECL_LANGUAGE (decl) == lang_c)
    SET_DECL_LANGUAGE (decl, lang_cplusplus);

  /* Put functions on the TYPE_METHODS list and everything else on the
     TYPE_FIELDS list.  Note that these are built up in reverse order.
     We reverse them (to obtain declaration order) in finish_struct.  */
  if (TREE_CODE (decl) == FUNCTION_DECL
      || DECL_FUNCTION_TEMPLATE_P (decl))
    {
      /* We also need to add this function to the
	 CLASSTYPE_METHOD_VEC.  */
      if (add_method (current_class_type, decl, NULL_TREE))
	{
	  TREE_CHAIN (decl) = TYPE_METHODS (current_class_type);
	  TYPE_METHODS (current_class_type) = decl;

	  maybe_add_class_template_decl_list (current_class_type, decl,
					      /*friend_p=*/0);
	}
    }
  /* Enter the DECL into the scope of the class.  */
  else if ((TREE_CODE (decl) == USING_DECL && !DECL_DEPENDENT_P (decl))
	   || pushdecl_class_level (decl))
    {
      /* All TYPE_DECLs go at the end of TYPE_FIELDS.  Ordinary fields
	 go at the beginning.  The reason is that lookup_field_1
	 searches the list in order, and we want a field name to
	 override a type name so that the "struct stat hack" will
	 work.  In particular:

	   struct S { enum E { }; int E } s;
	   s.E = 3;

	 is valid.  In addition, the FIELD_DECLs must be maintained in
	 declaration order so that class layout works as expected.
	 However, we don't need that order until class layout, so we
	 save a little time by putting FIELD_DECLs on in reverse order
	 here, and then reversing them in finish_struct_1.  (We could
	 also keep a pointer to the correct insertion points in the
	 list.)  */

      if (TREE_CODE (decl) == TYPE_DECL)
	TYPE_FIELDS (current_class_type)
	  = chainon (TYPE_FIELDS (current_class_type), decl);
      else
	{
	  TREE_CHAIN (decl) = TYPE_FIELDS (current_class_type);
	  TYPE_FIELDS (current_class_type) = decl;
	}

      maybe_add_class_template_decl_list (current_class_type, decl,
					  /*friend_p=*/0);
    }

  if (pch_file)
    note_decl_for_pch (decl);
}

/* DECL has been declared while we are building a PCH file.  Perform
   actions that we might normally undertake lazily, but which can be
   performed now so that they do not have to be performed in
   translation units which include the PCH file.  */

void
note_decl_for_pch (tree decl)
{
  gcc_assert (pch_file);

  /* There's a good chance that we'll have to mangle names at some
     point, even if only for emission in debugging information.  */
  if ((TREE_CODE (decl) == VAR_DECL
       || TREE_CODE (decl) == FUNCTION_DECL)
      && !processing_template_decl)
    mangle_decl (decl);
}

/* Finish processing a complete template declaration.  The PARMS are
   the template parameters.  */

void
finish_template_decl (tree parms)
{
  if (parms)
    end_template_decl ();
  else
    end_specialization ();
}

/* Finish processing a template-id (which names a type) of the form
   NAME < ARGS >.  Return the TYPE_DECL for the type named by the
   template-id.  If ENTERING_SCOPE is nonzero we are about to enter
   the scope of template-id indicated.  */

tree
finish_template_type (tree name, tree args, int entering_scope)
{
  tree decl;

  decl = lookup_template_class (name, args,
				NULL_TREE, NULL_TREE, entering_scope,
				tf_warning_or_error | tf_user);
  if (decl != error_mark_node)
    decl = TYPE_STUB_DECL (decl);

  return decl;
}

/* Finish processing a BASE_CLASS with the indicated ACCESS_SPECIFIER.
   Return a TREE_LIST containing the ACCESS_SPECIFIER and the
   BASE_CLASS, or NULL_TREE if an error occurred.  The
   ACCESS_SPECIFIER is one of
   access_{default,public,protected_private}_node.  For a virtual base
   we set TREE_TYPE.  */

tree
finish_base_specifier (tree base, tree access, bool virtual_p)
{
  tree result;

  if (base == error_mark_node)
    {
      error ("invalid base-class specification");
      result = NULL_TREE;
    }
  else if (! MAYBE_CLASS_TYPE_P (base))
    {
      error ("%qT is not a class type", base);
      result = NULL_TREE;
    }
  else
    {
      if (cp_type_quals (base) != 0)
	{
	  error ("base class %qT has cv qualifiers", base);
	  base = TYPE_MAIN_VARIANT (base);
	}
      result = build_tree_list (access, base);
      if (virtual_p)
	TREE_TYPE (result) = integer_type_node;
    }

  return result;
}

/* Issue a diagnostic that NAME cannot be found in SCOPE.  DECL is
   what we found when we tried to do the lookup.
   LOCATION is the location of the NAME identifier;
   The location is used in the error message*/

void
qualified_name_lookup_error (tree scope, tree name,
			     tree decl, location_t location)
{
  if (scope == error_mark_node)
    ; /* We already complained.  */
  else if (TYPE_P (scope))
    {
      if (!COMPLETE_TYPE_P (scope))
	error ("%Hincomplete type %qT used in nested name specifier",
	       &location, scope);
      else if (TREE_CODE (decl) == TREE_LIST)
	{
	  error ("%Hreference to %<%T::%D%> is ambiguous", &location, scope, name);
	  print_candidates (decl);
	}
      else
	error ("%H%qD is not a member of %qT", &location, name, scope);
    }
  else if (scope != global_namespace)
    error ("%H%qD is not a member of %qD", &location, name, scope);
  else
    error ("%H%<::%D%> has not been declared", &location, name);
}

/* If FNS is a member function, a set of member functions, or a
   template-id referring to one or more member functions, return a
   BASELINK for FNS, incorporating the current access context.
   Otherwise, return FNS unchanged.  */

tree
baselink_for_fns (tree fns)
{
  tree fn;
  tree cl;

  if (BASELINK_P (fns) 
      || error_operand_p (fns))
    return fns;
  
  fn = fns;
  if (TREE_CODE (fn) == TEMPLATE_ID_EXPR)
    fn = TREE_OPERAND (fn, 0);
  fn = get_first_fn (fn);
  if (!DECL_FUNCTION_MEMBER_P (fn))
    return fns;

  cl = currently_open_derived_class (DECL_CONTEXT (fn));
  if (!cl)
    cl = DECL_CONTEXT (fn);
  cl = TYPE_BINFO (cl);
  return build_baselink (cl, cl, fns, /*optype=*/NULL_TREE);
}

/* ID_EXPRESSION is a representation of parsed, but unprocessed,
   id-expression.  (See cp_parser_id_expression for details.)  SCOPE,
   if non-NULL, is the type or namespace used to explicitly qualify
   ID_EXPRESSION.  DECL is the entity to which that name has been
   resolved.

   *CONSTANT_EXPRESSION_P is true if we are presently parsing a
   constant-expression.  In that case, *NON_CONSTANT_EXPRESSION_P will
   be set to true if this expression isn't permitted in a
   constant-expression, but it is otherwise not set by this function.
   *ALLOW_NON_CONSTANT_EXPRESSION_P is true if we are parsing a
   constant-expression, but a non-constant expression is also
   permissible.

   DONE is true if this expression is a complete postfix-expression;
   it is false if this expression is followed by '->', '[', '(', etc.
   ADDRESS_P is true iff this expression is the operand of '&'.
   TEMPLATE_P is true iff the qualified-id was of the form
   "A::template B".  TEMPLATE_ARG_P is true iff this qualified name
   appears as a template argument.

   If an error occurs, and it is the kind of error that might cause
   the parser to abort a tentative parse, *ERROR_MSG is filled in.  It
   is the caller's responsibility to issue the message.  *ERROR_MSG
   will be a string with static storage duration, so the caller need
   not "free" it.

   Return an expression for the entity, after issuing appropriate
   diagnostics.  This function is also responsible for transforming a
   reference to a non-static member into a COMPONENT_REF that makes
   the use of "this" explicit.

   Upon return, *IDK will be filled in appropriately.  */
tree
finish_id_expression (tree id_expression,
		      tree decl,
		      tree scope,
		      cp_id_kind *idk,
		      bool integral_constant_expression_p,
		      bool allow_non_integral_constant_expression_p,
		      bool *non_integral_constant_expression_p,
		      bool template_p,
		      bool done,
		      bool address_p,
		      bool template_arg_p,
		      const char **error_msg,
		      location_t location)
{
  /* Initialize the output parameters.  */
  *idk = CP_ID_KIND_NONE;
  *error_msg = NULL;

  if (id_expression == error_mark_node)
    return error_mark_node;
  /* If we have a template-id, then no further lookup is
     required.  If the template-id was for a template-class, we
     will sometimes have a TYPE_DECL at this point.  */
  else if (TREE_CODE (decl) == TEMPLATE_ID_EXPR
	   || TREE_CODE (decl) == TYPE_DECL)
    ;
  /* Look up the name.  */
  else
    {
      if (decl == error_mark_node)
	{
	  /* Name lookup failed.  */
	  if (scope
	      && (!TYPE_P (scope)
		  || (!dependent_type_p (scope)
		      && !(TREE_CODE (id_expression) == IDENTIFIER_NODE
			   && IDENTIFIER_TYPENAME_P (id_expression)
			   && dependent_type_p (TREE_TYPE (id_expression))))))
	    {
	      /* If the qualifying type is non-dependent (and the name
		 does not name a conversion operator to a dependent
		 type), issue an error.  */
	      qualified_name_lookup_error (scope, id_expression, decl, location);
	      return error_mark_node;
	    }
	  else if (!scope)
	    {
	      /* It may be resolved via Koenig lookup.  */
	      *idk = CP_ID_KIND_UNQUALIFIED;
	      return id_expression;
	    }
	  else
	    decl = id_expression;
	}
      /* If DECL is a variable that would be out of scope under
	 ANSI/ISO rules, but in scope in the ARM, name lookup
	 will succeed.  Issue a diagnostic here.  */
      else
	decl = check_for_out_of_scope_variable (decl);

      /* Remember that the name was used in the definition of
	 the current class so that we can check later to see if
	 the meaning would have been different after the class
	 was entirely defined.  */
      if (!scope && decl != error_mark_node)
	maybe_note_name_used_in_class (id_expression, decl);

      /* Disallow uses of local variables from containing functions.  */
      if (TREE_CODE (decl) == VAR_DECL || TREE_CODE (decl) == PARM_DECL)
	{
	  tree context = decl_function_context (decl);
	  if (context != NULL_TREE && context != current_function_decl
	      && ! TREE_STATIC (decl))
	    {
	      error (TREE_CODE (decl) == VAR_DECL
		     ? "use of %<auto%> variable from containing function"
		     : "use of parameter from containing function");
	      error ("  %q+#D declared here", decl);
	      return error_mark_node;
	    }
	}
    }

  /* If we didn't find anything, or what we found was a type,
     then this wasn't really an id-expression.  */
  if (TREE_CODE (decl) == TEMPLATE_DECL
      && !DECL_FUNCTION_TEMPLATE_P (decl))
    {
      *error_msg = "missing template arguments";
      return error_mark_node;
    }
  else if (TREE_CODE (decl) == TYPE_DECL
	   || TREE_CODE (decl) == NAMESPACE_DECL)
    {
      *error_msg = "expected primary-expression";
      return error_mark_node;
    }

  /* If the name resolved to a template parameter, there is no
     need to look it up again later.  */
  if ((TREE_CODE (decl) == CONST_DECL && DECL_TEMPLATE_PARM_P (decl))
      || TREE_CODE (decl) == TEMPLATE_PARM_INDEX)
    {
      tree r;

      *idk = CP_ID_KIND_NONE;
      if (TREE_CODE (decl) == TEMPLATE_PARM_INDEX)
	decl = TEMPLATE_PARM_DECL (decl);
      r = convert_from_reference (DECL_INITIAL (decl));

      if (integral_constant_expression_p
	  && !dependent_type_p (TREE_TYPE (decl))
	  && !(INTEGRAL_OR_ENUMERATION_TYPE_P (TREE_TYPE (r))))
	{
	  if (!allow_non_integral_constant_expression_p)
	    error ("template parameter %qD of type %qT is not allowed in "
		   "an integral constant expression because it is not of "
		   "integral or enumeration type", decl, TREE_TYPE (decl));
	  *non_integral_constant_expression_p = true;
	}
      return r;
    }
  /* Similarly, we resolve enumeration constants to their
     underlying values.  */
  else if (TREE_CODE (decl) == CONST_DECL)
    {
      *idk = CP_ID_KIND_NONE;
      if (!processing_template_decl)
	{
	  used_types_insert (TREE_TYPE (decl));
	  return DECL_INITIAL (decl);
	}
      return decl;
    }
  else
    {
      bool dependent_p;

      /* If the declaration was explicitly qualified indicate
	 that.  The semantics of `A::f(3)' are different than
	 `f(3)' if `f' is virtual.  */
      *idk = (scope
	      ? CP_ID_KIND_QUALIFIED
	      : (TREE_CODE (decl) == TEMPLATE_ID_EXPR
		 ? CP_ID_KIND_TEMPLATE_ID
		 : CP_ID_KIND_UNQUALIFIED));


      /* [temp.dep.expr]

	 An id-expression is type-dependent if it contains an
	 identifier that was declared with a dependent type.

	 The standard is not very specific about an id-expression that
	 names a set of overloaded functions.  What if some of them
	 have dependent types and some of them do not?  Presumably,
	 such a name should be treated as a dependent name.  */
      /* Assume the name is not dependent.  */
      dependent_p = false;
      if (!processing_template_decl)
	/* No names are dependent outside a template.  */
	;
      /* A template-id where the name of the template was not resolved
	 is definitely dependent.  */
      else if (TREE_CODE (decl) == TEMPLATE_ID_EXPR
	       && (TREE_CODE (TREE_OPERAND (decl, 0))
		   == IDENTIFIER_NODE))
	dependent_p = true;
      /* For anything except an overloaded function, just check its
	 type.  */
      else if (!is_overloaded_fn (decl))
	dependent_p
	  = dependent_type_p (TREE_TYPE (decl));
      /* For a set of overloaded functions, check each of the
	 functions.  */
      else
	{
	  tree fns = decl;

	  if (BASELINK_P (fns))
	    fns = BASELINK_FUNCTIONS (fns);

	  /* For a template-id, check to see if the template
	     arguments are dependent.  */
	  if (TREE_CODE (fns) == TEMPLATE_ID_EXPR)
	    {
	      tree args = TREE_OPERAND (fns, 1);
	      dependent_p = any_dependent_template_arguments_p (args);
	      /* The functions are those referred to by the
		 template-id.  */
	      fns = TREE_OPERAND (fns, 0);
	    }

	  /* If there are no dependent template arguments, go through
	     the overloaded functions.  */
	  while (fns && !dependent_p)
	    {
	      tree fn = OVL_CURRENT (fns);

	      /* Member functions of dependent classes are
		 dependent.  */
	      if (TREE_CODE (fn) == FUNCTION_DECL
		  && type_dependent_expression_p (fn))
		dependent_p = true;
	      else if (TREE_CODE (fn) == TEMPLATE_DECL
		       && dependent_template_p (fn))
		dependent_p = true;

	      fns = OVL_NEXT (fns);
	    }
	}

      /* If the name was dependent on a template parameter, we will
	 resolve the name at instantiation time.  */
      if (dependent_p)
	{
	  /* Create a SCOPE_REF for qualified names, if the scope is
	     dependent.  */
	  if (scope)
	    {
	      /* Since this name was dependent, the expression isn't
		 constant -- yet.  No error is issued because it might
		 be constant when things are instantiated.  */
	      if (integral_constant_expression_p)
		*non_integral_constant_expression_p = true;
	      if (TYPE_P (scope))
		{
		  if (address_p && done)
		    decl = finish_qualified_id_expr (scope, decl,
						     done, address_p,
						     template_p,
						     template_arg_p);
		  else if (dependent_type_p (scope))
		    decl = build_qualified_name (/*type=*/NULL_TREE,
						 scope,
						 id_expression,
						 template_p);
		  else if (DECL_P (decl))
		    decl = build_qualified_name (TREE_TYPE (decl),
						 scope,
						 id_expression,
						 template_p);
		}
	      if (TREE_TYPE (decl))
		decl = convert_from_reference (decl);
	      return decl;
	    }
	  /* A TEMPLATE_ID already contains all the information we
	     need.  */
	  if (TREE_CODE (id_expression) == TEMPLATE_ID_EXPR)
	    return id_expression;
	  *idk = CP_ID_KIND_UNQUALIFIED_DEPENDENT;
	  /* If we found a variable, then name lookup during the
	     instantiation will always resolve to the same VAR_DECL
	     (or an instantiation thereof).  */
	  if (TREE_CODE (decl) == VAR_DECL
	      || TREE_CODE (decl) == PARM_DECL)
	    return convert_from_reference (decl);
	  /* The same is true for FIELD_DECL, but we also need to
	     make sure that the syntax is correct.  */
	  else if (TREE_CODE (decl) == FIELD_DECL)
	    {
	      /* Since SCOPE is NULL here, this is an unqualified name.
		 Access checking has been performed during name lookup
		 already.  Turn off checking to avoid duplicate errors.  */
	      push_deferring_access_checks (dk_no_check);
	      decl = finish_non_static_data_member
		       (decl, current_class_ref,
			/*qualifying_scope=*/NULL_TREE);
	      pop_deferring_access_checks ();
	      return decl;
	    }
	  return id_expression;
	}

      /* Only certain kinds of names are allowed in constant
	 expression.  Enumerators and template parameters have already
	 been handled above.  */
      if (integral_constant_expression_p
	  && ! DECL_INTEGRAL_CONSTANT_VAR_P (decl)
	  && ! builtin_valid_in_constant_expr_p (decl))
	{
	  if (!allow_non_integral_constant_expression_p)
	    {
	      error ("%qD cannot appear in a constant-expression", decl);
	      return error_mark_node;
	    }
	  *non_integral_constant_expression_p = true;
	}

      if (TREE_CODE (decl) == NAMESPACE_DECL)
	{
	  error ("use of namespace %qD as expression", decl);
	  return error_mark_node;
	}
      else if (DECL_CLASS_TEMPLATE_P (decl))
	{
	  error ("use of class template %qT as expression", decl);
	  return error_mark_node;
	}
      else if (TREE_CODE (decl) == TREE_LIST)
	{
	  /* Ambiguous reference to base members.  */
	  error ("request for member %qD is ambiguous in "
		 "multiple inheritance lattice", id_expression);
	  print_candidates (decl);
	  return error_mark_node;
	}

      /* Mark variable-like entities as used.  Functions are similarly
	 marked either below or after overload resolution.  */
      if (TREE_CODE (decl) == VAR_DECL
	  || TREE_CODE (decl) == PARM_DECL
	  || TREE_CODE (decl) == RESULT_DECL)
	mark_used (decl);

      if (scope)
	{
	  decl = (adjust_result_of_qualified_name_lookup
		  (decl, scope, current_class_type));

	  if (TREE_CODE (decl) == FUNCTION_DECL)
	    mark_used (decl);

	  if (TREE_CODE (decl) == FIELD_DECL || BASELINK_P (decl))
	    decl = finish_qualified_id_expr (scope,
					     decl,
					     done,
					     address_p,
					     template_p,
					     template_arg_p);
	  else
	    {
	      tree r = convert_from_reference (decl);

	      if (processing_template_decl && TYPE_P (scope))
		r = build_qualified_name (TREE_TYPE (r),
					  scope, decl,
					  template_p);
	      decl = r;
	    }
	}
      else if (TREE_CODE (decl) == FIELD_DECL)
	{
	  /* Since SCOPE is NULL here, this is an unqualified name.
	     Access checking has been performed during name lookup
	     already.  Turn off checking to avoid duplicate errors.  */
	  push_deferring_access_checks (dk_no_check);
	  decl = finish_non_static_data_member (decl, current_class_ref,
						/*qualifying_scope=*/NULL_TREE);
	  pop_deferring_access_checks ();
	}
      else if (is_overloaded_fn (decl))
	{
	  tree first_fn;

	  first_fn = decl;
	  if (TREE_CODE (first_fn) == TEMPLATE_ID_EXPR)
	    first_fn = TREE_OPERAND (first_fn, 0);
	  first_fn = get_first_fn (first_fn);
	  if (TREE_CODE (first_fn) == TEMPLATE_DECL)
	    first_fn = DECL_TEMPLATE_RESULT (first_fn);

	  if (!really_overloaded_fn (decl))
	    mark_used (first_fn);

	  if (!template_arg_p
	      && TREE_CODE (first_fn) == FUNCTION_DECL
	      && DECL_FUNCTION_MEMBER_P (first_fn)
	      && !shared_member_p (decl))
	    {
	      /* A set of member functions.  */
	      decl = maybe_dummy_object (DECL_CONTEXT (first_fn), 0);
	      return finish_class_member_access_expr (decl, id_expression,
						      /*template_p=*/false,
						      tf_warning_or_error);
	    }

	  decl = baselink_for_fns (decl);
	}
      else
	{
	  if (DECL_P (decl) && DECL_NONLOCAL (decl)
	      && DECL_CLASS_SCOPE_P (decl))
	    {
	      tree context = context_for_name_lookup (decl); 
	      if (context != current_class_type)
		{
		  tree path = currently_open_derived_class (context);
		  perform_or_defer_access_check (TYPE_BINFO (path),
						 decl, decl);
		}
	    }

	  decl = convert_from_reference (decl);
	}
    }

  if (TREE_DEPRECATED (decl))
    warn_deprecated_use (decl);

  return decl;
}

/* Implement the __typeof keyword: Return the type of EXPR, suitable for
   use as a type-specifier.  */

tree
finish_typeof (tree expr)
{
  tree type;

  if (type_dependent_expression_p (expr))
    {
      type = cxx_make_type (TYPEOF_TYPE);
      TYPEOF_TYPE_EXPR (type) = expr;
      SET_TYPE_STRUCTURAL_EQUALITY (type);

      return type;
    }

  type = unlowered_expr_type (expr);

  if (!type || type == unknown_type_node)
    {
      error ("type of %qE is unknown", expr);
      return error_mark_node;
    }

  return type;
}

/* Perform C++-specific checks for __builtin_offsetof before calling
   fold_offsetof.  */

tree
finish_offsetof (tree expr)
{
  if (TREE_CODE (expr) == PSEUDO_DTOR_EXPR)
    {
      error ("cannot apply %<offsetof%> to destructor %<~%T%>",
	      TREE_OPERAND (expr, 2));
      return error_mark_node;
    }
  if (TREE_CODE (TREE_TYPE (expr)) == FUNCTION_TYPE
      || TREE_CODE (TREE_TYPE (expr)) == METHOD_TYPE
      || TREE_CODE (TREE_TYPE (expr)) == UNKNOWN_TYPE)
    {
      if (TREE_CODE (expr) == COMPONENT_REF
	  || TREE_CODE (expr) == COMPOUND_EXPR)
	expr = TREE_OPERAND (expr, 1);
      error ("cannot apply %<offsetof%> to member function %qD", expr);
      return error_mark_node;
    }
  if (TREE_CODE (expr) == INDIRECT_REF && REFERENCE_REF_P (expr))
    expr = TREE_OPERAND (expr, 0);
  return fold_offsetof (expr, NULL_TREE);
}

/* Replace the AGGR_INIT_EXPR at *TP with an equivalent CALL_EXPR.  This
   function is broken out from the above for the benefit of the tree-ssa
   project.  */

void
simplify_aggr_init_expr (tree *tp)
{
  tree aggr_init_expr = *tp;

  /* Form an appropriate CALL_EXPR.  */
  tree fn = AGGR_INIT_EXPR_FN (aggr_init_expr);
  tree slot = AGGR_INIT_EXPR_SLOT (aggr_init_expr);
  tree type = TREE_TYPE (slot);

  tree call_expr;
  enum style_t { ctor, arg, pcc } style;

  if (AGGR_INIT_VIA_CTOR_P (aggr_init_expr))
    style = ctor;
#ifdef PCC_STATIC_STRUCT_RETURN
  else if (1)
    style = pcc;
#endif
  else
    {
      gcc_assert (TREE_ADDRESSABLE (type));
      style = arg;
    }

  call_expr = build_call_array (TREE_TYPE (TREE_TYPE (TREE_TYPE (fn))),
				fn,
				aggr_init_expr_nargs (aggr_init_expr),
				AGGR_INIT_EXPR_ARGP (aggr_init_expr));

  if (style == ctor)
    {
      /* Replace the first argument to the ctor with the address of the
	 slot.  */
      cxx_mark_addressable (slot);
      CALL_EXPR_ARG (call_expr, 0) =
	build1 (ADDR_EXPR, build_pointer_type (type), slot);
    }
  else if (style == arg)
    {
      /* Just mark it addressable here, and leave the rest to
	 expand_call{,_inline}.  */
      cxx_mark_addressable (slot);
      CALL_EXPR_RETURN_SLOT_OPT (call_expr) = true;
      call_expr = build2 (MODIFY_EXPR, TREE_TYPE (call_expr), slot, call_expr);
    }
  else if (style == pcc)
    {
      /* If we're using the non-reentrant PCC calling convention, then we
	 need to copy the returned value out of the static buffer into the
	 SLOT.  */
      push_deferring_access_checks (dk_no_check);
      call_expr = build_aggr_init (slot, call_expr,
				   DIRECT_BIND | LOOKUP_ONLYCONVERTING,
                                   tf_warning_or_error);
      pop_deferring_access_checks ();
      call_expr = build2 (COMPOUND_EXPR, TREE_TYPE (slot), call_expr, slot);
    }

  if (AGGR_INIT_ZERO_FIRST (aggr_init_expr))
    {
      tree init = build_zero_init (type, NULL_TREE,
				   /*static_storage_p=*/false);
      init = build2 (INIT_EXPR, void_type_node, slot, init);
      call_expr = build2 (COMPOUND_EXPR, TREE_TYPE (call_expr),
			  init, call_expr);
    }

  *tp = call_expr;
}

/* Emit all thunks to FN that should be emitted when FN is emitted.  */

void
emit_associated_thunks (tree fn)
{
  /* When we use vcall offsets, we emit thunks with the virtual
     functions to which they thunk. The whole point of vcall offsets
     is so that you can know statically the entire set of thunks that
     will ever be needed for a given virtual function, thereby
     enabling you to output all the thunks with the function itself.  */
  if (DECL_VIRTUAL_P (fn))
    {
      tree thunk;

      for (thunk = DECL_THUNKS (fn); thunk; thunk = TREE_CHAIN (thunk))
	{
	  if (!THUNK_ALIAS (thunk))
	    {
	      use_thunk (thunk, /*emit_p=*/1);
	      if (DECL_RESULT_THUNK_P (thunk))
		{
		  tree probe;

		  for (probe = DECL_THUNKS (thunk);
		       probe; probe = TREE_CHAIN (probe))
		    use_thunk (probe, /*emit_p=*/1);
		}
	    }
	  else
	    gcc_assert (!DECL_THUNKS (thunk));
	}
    }
}

/* Generate RTL for FN.  */

void
expand_or_defer_fn (tree fn)
{
  /* When the parser calls us after finishing the body of a template
     function, we don't really want to expand the body.  */
  if (processing_template_decl)
    {
      /* Normally, collection only occurs in rest_of_compilation.  So,
	 if we don't collect here, we never collect junk generated
	 during the processing of templates until we hit a
	 non-template function.  It's not safe to do this inside a
	 nested class, though, as the parser may have local state that
	 is not a GC root.  */
      if (!function_depth)
	ggc_collect ();
      return;
    }

  gcc_assert (gimple_body (fn));

  /* If this is a constructor or destructor body, we have to clone
     it.  */
  if (maybe_clone_body (fn))
    {
      /* We don't want to process FN again, so pretend we've written
	 it out, even though we haven't.  */
      TREE_ASM_WRITTEN (fn) = 1;
      return;
    }

  /* We make a decision about linkage for these functions at the end
     of the compilation.  Until that point, we do not want the back
     end to output them -- but we do want it to see the bodies of
     these functions so that it can inline them as appropriate.  */
  if (DECL_DECLARED_INLINE_P (fn) || DECL_IMPLICIT_INSTANTIATION (fn))
    {
      if (DECL_INTERFACE_KNOWN (fn))
	/* We've already made a decision as to how this function will
	   be handled.  */;
      else if (!at_eof)
	{
	  DECL_EXTERNAL (fn) = 1;
	  DECL_NOT_REALLY_EXTERN (fn) = 1;
	  note_vague_linkage_fn (fn);
	  /* A non-template inline function with external linkage will
	     always be COMDAT.  As we must eventually determine the
	     linkage of all functions, and as that causes writes to
	     the data mapped in from the PCH file, it's advantageous
	     to mark the functions at this point.  */
	  if (!DECL_IMPLICIT_INSTANTIATION (fn))
	    {
	      /* This function must have external linkage, as
		 otherwise DECL_INTERFACE_KNOWN would have been
		 set.  */
	      gcc_assert (TREE_PUBLIC (fn));
	      comdat_linkage (fn);
	      DECL_INTERFACE_KNOWN (fn) = 1;
	    }
	}
      else
	import_export_decl (fn);

      /* If the user wants us to keep all inline functions, then mark
	 this function as needed so that finish_file will make sure to
	 output it later.  */
      if (flag_keep_inline_functions && DECL_DECLARED_INLINE_P (fn))
	mark_needed (fn);
    }

  /* There's no reason to do any of the work here if we're only doing
     semantic analysis; this code just generates RTL.  */
  if (flag_syntax_only)
    return;

  function_depth++;

  /* Expand or defer, at the whim of the compilation unit manager.  */
  cgraph_finalize_function (fn, function_depth > 1);

  function_depth--;
}

struct nrv_data
{
  tree var;
  tree result;
  htab_t visited;
};

/* Helper function for walk_tree, used by finalize_nrv below.  */

static tree
finalize_nrv_r (tree* tp, int* walk_subtrees, void* data)
{
  struct nrv_data *dp = (struct nrv_data *)data;
  void **slot;

  /* No need to walk into types.  There wouldn't be any need to walk into
     non-statements, except that we have to consider STMT_EXPRs.  */
  if (TYPE_P (*tp))
    *walk_subtrees = 0;
  /* Change all returns to just refer to the RESULT_DECL; this is a nop,
     but differs from using NULL_TREE in that it indicates that we care
     about the value of the RESULT_DECL.  */
  else if (TREE_CODE (*tp) == RETURN_EXPR)
    TREE_OPERAND (*tp, 0) = dp->result;
  /* Change all cleanups for the NRV to only run when an exception is
     thrown.  */
  else if (TREE_CODE (*tp) == CLEANUP_STMT
	   && CLEANUP_DECL (*tp) == dp->var)
    CLEANUP_EH_ONLY (*tp) = 1;
  /* Replace the DECL_EXPR for the NRV with an initialization of the
     RESULT_DECL, if needed.  */
  else if (TREE_CODE (*tp) == DECL_EXPR
	   && DECL_EXPR_DECL (*tp) == dp->var)
    {
      tree init;
      if (DECL_INITIAL (dp->var)
	  && DECL_INITIAL (dp->var) != error_mark_node)
	init = build2 (INIT_EXPR, void_type_node, dp->result,
		       DECL_INITIAL (dp->var));
      else
	init = build_empty_stmt ();
      DECL_INITIAL (dp->var) = NULL_TREE;
      SET_EXPR_LOCUS (init, EXPR_LOCUS (*tp));
      *tp = init;
    }
  /* And replace all uses of the NRV with the RESULT_DECL.  */
  else if (*tp == dp->var)
    *tp = dp->result;

  /* Avoid walking into the same tree more than once.  Unfortunately, we
     can't just use walk_tree_without duplicates because it would only call
     us for the first occurrence of dp->var in the function body.  */
  slot = htab_find_slot (dp->visited, *tp, INSERT);
  if (*slot)
    *walk_subtrees = 0;
  else
    *slot = *tp;

  /* Keep iterating.  */
  return NULL_TREE;
}

/* Called from finish_function to implement the named return value
   optimization by overriding all the RETURN_EXPRs and pertinent
   CLEANUP_STMTs and replacing all occurrences of VAR with RESULT, the
   RESULT_DECL for the function.  */

void
finalize_nrv (tree *tp, tree var, tree result)
{
  struct nrv_data data;

  /* Copy debugging information from VAR to RESULT.  */
  DECL_NAME (result) = DECL_NAME (var);
  DECL_ARTIFICIAL (result) = DECL_ARTIFICIAL (var);
  DECL_IGNORED_P (result) = DECL_IGNORED_P (var);
  DECL_SOURCE_LOCATION (result) = DECL_SOURCE_LOCATION (var);
  DECL_ABSTRACT_ORIGIN (result) = DECL_ABSTRACT_ORIGIN (var);
  /* Don't forget that we take its address.  */
  TREE_ADDRESSABLE (result) = TREE_ADDRESSABLE (var);

  data.var = var;
  data.result = result;
  data.visited = htab_create (37, htab_hash_pointer, htab_eq_pointer, NULL);
  cp_walk_tree (tp, finalize_nrv_r, &data, 0);
  htab_delete (data.visited);
}

/* Return the declaration for the function called by CALL_EXPR T,
   TYPE is the class type of the clause decl.  */

static tree
omp_clause_info_fndecl (tree t, tree type)
{
  tree ret = get_callee_fndecl (t);

  if (ret)
    return ret;

  gcc_assert (TREE_CODE (t) == CALL_EXPR);
  t = CALL_EXPR_FN (t);
  STRIP_NOPS (t);
  if (TREE_CODE (t) == OBJ_TYPE_REF)
    {
      t = cp_fold_obj_type_ref (t, type);
      if (TREE_CODE (t) == ADDR_EXPR
	  && TREE_CODE (TREE_OPERAND (t, 0)) == FUNCTION_DECL)
	return TREE_OPERAND (t, 0);
    }

  return NULL_TREE;
}

/* Create CP_OMP_CLAUSE_INFO for clause C.  Returns true if it is invalid.  */

bool
cxx_omp_create_clause_info (tree c, tree type, bool need_default_ctor,
			    bool need_copy_ctor, bool need_copy_assignment)
{
  int save_errorcount = errorcount;
  tree info, t;

  /* Always allocate 3 elements for simplicity.  These are the
     function decls for the ctor, dtor, and assignment op.
     This layout is known to the three lang hooks,
     cxx_omp_clause_default_init, cxx_omp_clause_copy_init,
     and cxx_omp_clause_assign_op.  */
  info = make_tree_vec (3);
  CP_OMP_CLAUSE_INFO (c) = info;

  if (need_default_ctor
      || (need_copy_ctor && !TYPE_HAS_TRIVIAL_INIT_REF (type)))
    {
      if (need_default_ctor)
	t = NULL;
      else
	{
	  t = build_int_cst (build_pointer_type (type), 0);
	  t = build1 (INDIRECT_REF, type, t);
	  t = build_tree_list (NULL, t);
	}
      t = build_special_member_call (NULL_TREE, complete_ctor_identifier,
				     t, type, LOOKUP_NORMAL,
				     tf_warning_or_error);

      if (targetm.cxx.cdtor_returns_this () || errorcount)
	/* Because constructors and destructors return this,
	   the call will have been cast to "void".  Remove the
	   cast here.  We would like to use STRIP_NOPS, but it
	   wouldn't work here because TYPE_MODE (t) and
	   TYPE_MODE (TREE_OPERAND (t, 0)) are different.
	   They are VOIDmode and Pmode, respectively.  */
	if (TREE_CODE (t) == NOP_EXPR)
	  t = TREE_OPERAND (t, 0);

      TREE_VEC_ELT (info, 0) = get_callee_fndecl (t);
    }

  if ((need_default_ctor || need_copy_ctor)
      && TYPE_HAS_NONTRIVIAL_DESTRUCTOR (type))
    {
      t = build_int_cst (build_pointer_type (type), 0);
      t = build1 (INDIRECT_REF, type, t);
      t = build_special_member_call (t, complete_dtor_identifier,
				     NULL, type, LOOKUP_NORMAL,
				     tf_warning_or_error);

      if (targetm.cxx.cdtor_returns_this () || errorcount)
	/* Because constructors and destructors return this,
	   the call will have been cast to "void".  Remove the
	   cast here.  We would like to use STRIP_NOPS, but it
	   wouldn't work here because TYPE_MODE (t) and
	   TYPE_MODE (TREE_OPERAND (t, 0)) are different.
	   They are VOIDmode and Pmode, respectively.  */
	if (TREE_CODE (t) == NOP_EXPR)
	  t = TREE_OPERAND (t, 0);

      TREE_VEC_ELT (info, 1) = omp_clause_info_fndecl (t, type);
    }

  if (need_copy_assignment && !TYPE_HAS_TRIVIAL_ASSIGN_REF (type))
    {
      t = build_int_cst (build_pointer_type (type), 0);
      t = build1 (INDIRECT_REF, type, t);
      t = build_special_member_call (t, ansi_assopname (NOP_EXPR),
				     build_tree_list (NULL, t),
				     type, LOOKUP_NORMAL,
				     tf_warning_or_error);

      /* We'll have called convert_from_reference on the call, which
	 may well have added an indirect_ref.  It's unneeded here,
	 and in the way, so kill it.  */
      if (TREE_CODE (t) == INDIRECT_REF)
	t = TREE_OPERAND (t, 0);

      TREE_VEC_ELT (info, 2) = omp_clause_info_fndecl (t, type);
    }

  return errorcount != save_errorcount;
}

/* For all elements of CLAUSES, validate them vs OpenMP constraints.
   Remove any elements from the list that are invalid.  */

tree
finish_omp_clauses (tree clauses)
{
  bitmap_head generic_head, firstprivate_head, lastprivate_head;
  tree c, t, *pc = &clauses;
  const char *name;

  bitmap_obstack_initialize (NULL);
  bitmap_initialize (&generic_head, &bitmap_default_obstack);
  bitmap_initialize (&firstprivate_head, &bitmap_default_obstack);
  bitmap_initialize (&lastprivate_head, &bitmap_default_obstack);

  for (pc = &clauses, c = clauses; c ; c = *pc)
    {
      bool remove = false;

      switch (OMP_CLAUSE_CODE (c))
	{
	case OMP_CLAUSE_SHARED:
	  name = "shared";
	  goto check_dup_generic;
	case OMP_CLAUSE_PRIVATE:
	  name = "private";
	  goto check_dup_generic;
	case OMP_CLAUSE_REDUCTION:
	  name = "reduction";
	  goto check_dup_generic;
	case OMP_CLAUSE_COPYPRIVATE:
	  name = "copyprivate";
	  goto check_dup_generic;
	case OMP_CLAUSE_COPYIN:
	  name = "copyin";
	  goto check_dup_generic;
	check_dup_generic:
	  t = OMP_CLAUSE_DECL (c);
	  if (TREE_CODE (t) != VAR_DECL && TREE_CODE (t) != PARM_DECL)
	    {
	      if (processing_template_decl)
		break;
	      if (DECL_P (t))
		error ("%qD is not a variable in clause %qs", t, name);
	      else
		error ("%qE is not a variable in clause %qs", t, name);
	      remove = true;
	    }
	  else if (bitmap_bit_p (&generic_head, DECL_UID (t))
		   || bitmap_bit_p (&firstprivate_head, DECL_UID (t))
		   || bitmap_bit_p (&lastprivate_head, DECL_UID (t)))
	    {
	      error ("%qD appears more than once in data clauses", t);
	      remove = true;
	    }
	  else
	    bitmap_set_bit (&generic_head, DECL_UID (t));
	  break;

	case OMP_CLAUSE_FIRSTPRIVATE:
	  t = OMP_CLAUSE_DECL (c);
	  if (TREE_CODE (t) != VAR_DECL && TREE_CODE (t) != PARM_DECL)
	    {
	      if (processing_template_decl)
		break;
	      if (DECL_P (t))
		error ("%qD is not a variable in clause %<firstprivate%>", t);
	      else
		error ("%qE is not a variable in clause %<firstprivate%>", t);
	      remove = true;
	    }
	  else if (bitmap_bit_p (&generic_head, DECL_UID (t))
		   || bitmap_bit_p (&firstprivate_head, DECL_UID (t)))
	    {
	      error ("%qD appears more than once in data clauses", t);
	      remove = true;
	    }
	  else
	    bitmap_set_bit (&firstprivate_head, DECL_UID (t));
	  break;

	case OMP_CLAUSE_LASTPRIVATE:
	  t = OMP_CLAUSE_DECL (c);
	  if (TREE_CODE (t) != VAR_DECL && TREE_CODE (t) != PARM_DECL)
	    {
	      if (processing_template_decl)
		break;
	      if (DECL_P (t))
		error ("%qD is not a variable in clause %<lastprivate%>", t);
	      else
		error ("%qE is not a variable in clause %<lastprivate%>", t);
	      remove = true;
	    }
	  else if (bitmap_bit_p (&generic_head, DECL_UID (t))
		   || bitmap_bit_p (&lastprivate_head, DECL_UID (t)))
	    {
	      error ("%qD appears more than once in data clauses", t);
	      remove = true;
	    }
	  else
	    bitmap_set_bit (&lastprivate_head, DECL_UID (t));
	  break;

	case OMP_CLAUSE_IF:
	  t = OMP_CLAUSE_IF_EXPR (c);
	  t = maybe_convert_cond (t);
	  if (t == error_mark_node)
	    remove = true;
	  OMP_CLAUSE_IF_EXPR (c) = t;
	  break;

	case OMP_CLAUSE_NUM_THREADS:
	  t = OMP_CLAUSE_NUM_THREADS_EXPR (c);
	  if (t == error_mark_node)
	    remove = true;
	  else if (!type_dependent_expression_p (t)
		   && !INTEGRAL_TYPE_P (TREE_TYPE (t)))
	    {
	      error ("num_threads expression must be integral");
	      remove = true;
	    }
	  break;

	case OMP_CLAUSE_SCHEDULE:
	  t = OMP_CLAUSE_SCHEDULE_CHUNK_EXPR (c);
	  if (t == NULL)
	    ;
	  else if (t == error_mark_node)
	    remove = true;
	  else if (!type_dependent_expression_p (t)
		   && !INTEGRAL_TYPE_P (TREE_TYPE (t)))
	    {
	      error ("schedule chunk size expression must be integral");
	      remove = true;
	    }
	  break;

	case OMP_CLAUSE_NOWAIT:
	case OMP_CLAUSE_ORDERED:
	case OMP_CLAUSE_DEFAULT:
	case OMP_CLAUSE_UNTIED:
	case OMP_CLAUSE_COLLAPSE:
	  break;

	default:
	  gcc_unreachable ();
	}

      if (remove)
	*pc = OMP_CLAUSE_CHAIN (c);
      else
	pc = &OMP_CLAUSE_CHAIN (c);
    }

  for (pc = &clauses, c = clauses; c ; c = *pc)
    {
      enum omp_clause_code c_kind = OMP_CLAUSE_CODE (c);
      bool remove = false;
      bool need_complete_non_reference = false;
      bool need_default_ctor = false;
      bool need_copy_ctor = false;
      bool need_copy_assignment = false;
      bool need_implicitly_determined = false;
      tree type, inner_type;

      switch (c_kind)
	{
	case OMP_CLAUSE_SHARED:
	  name = "shared";
	  need_implicitly_determined = true;
	  break;
	case OMP_CLAUSE_PRIVATE:
	  name = "private";
	  need_complete_non_reference = true;
	  need_default_ctor = true;
	  need_implicitly_determined = true;
	  break;
	case OMP_CLAUSE_FIRSTPRIVATE:
	  name = "firstprivate";
	  need_complete_non_reference = true;
	  need_copy_ctor = true;
	  need_implicitly_determined = true;
	  break;
	case OMP_CLAUSE_LASTPRIVATE:
	  name = "lastprivate";
	  need_complete_non_reference = true;
	  need_copy_assignment = true;
	  need_implicitly_determined = true;
	  break;
	case OMP_CLAUSE_REDUCTION:
	  name = "reduction";
	  need_implicitly_determined = true;
	  break;
	case OMP_CLAUSE_COPYPRIVATE:
	  name = "copyprivate";
	  need_copy_assignment = true;
	  break;
	case OMP_CLAUSE_COPYIN:
	  name = "copyin";
	  need_copy_assignment = true;
	  break;
	default:
	  pc = &OMP_CLAUSE_CHAIN (c);
	  continue;
	}

      t = OMP_CLAUSE_DECL (c);
      if (processing_template_decl
	  && TREE_CODE (t) != VAR_DECL && TREE_CODE (t) != PARM_DECL)
	{
	  pc = &OMP_CLAUSE_CHAIN (c);
	  continue;
	}

      switch (c_kind)
	{
	case OMP_CLAUSE_LASTPRIVATE:
	  if (!bitmap_bit_p (&firstprivate_head, DECL_UID (t)))
	    need_default_ctor = true;
	  break;

	case OMP_CLAUSE_REDUCTION:
	  if (AGGREGATE_TYPE_P (TREE_TYPE (t))
	      || POINTER_TYPE_P (TREE_TYPE (t)))
	    {
	      error ("%qE has invalid type for %<reduction%>", t);
	      remove = true;
	    }
	  else if (FLOAT_TYPE_P (TREE_TYPE (t)))
	    {
	      enum tree_code r_code = OMP_CLAUSE_REDUCTION_CODE (c);
	      switch (r_code)
		{
		case PLUS_EXPR:
		case MULT_EXPR:
		case MINUS_EXPR:
		  break;
		default:
		  error ("%qE has invalid type for %<reduction(%s)%>",
			 t, operator_name_info[r_code].name);
		  remove = true;
		}
	    }
	  break;

	case OMP_CLAUSE_COPYIN:
	  if (TREE_CODE (t) != VAR_DECL || !DECL_THREAD_LOCAL_P (t))
	    {
	      error ("%qE must be %<threadprivate%> for %<copyin%>", t);
	      remove = true;
	    }
	  break;

	default:
	  break;
	}

      if (need_complete_non_reference)
	{
	  t = require_complete_type (t);
	  if (t == error_mark_node)
	    remove = true;
	  else if (TREE_CODE (TREE_TYPE (t)) == REFERENCE_TYPE)
	    {
	      error ("%qE has reference type for %qs", t, name);
	      remove = true;
	    }
	}
      if (need_implicitly_determined)
	{
	  const char *share_name = NULL;

	  if (TREE_CODE (t) == VAR_DECL && DECL_THREAD_LOCAL_P (t))
	    share_name = "threadprivate";
	  else switch (cxx_omp_predetermined_sharing (t))
	    {
	    case OMP_CLAUSE_DEFAULT_UNSPECIFIED:
	      break;
	    case OMP_CLAUSE_DEFAULT_SHARED:
	      share_name = "shared";
	      break;
	    case OMP_CLAUSE_DEFAULT_PRIVATE:
	      share_name = "private";
	      break;
	    default:
	      gcc_unreachable ();
	    }
	  if (share_name)
	    {
	      error ("%qE is predetermined %qs for %qs",
		     t, share_name, name);
	      remove = true;
	    }
	}

      /* We're interested in the base element, not arrays.  */
      inner_type = type = TREE_TYPE (t);
      while (TREE_CODE (inner_type) == ARRAY_TYPE)
	inner_type = TREE_TYPE (inner_type);

      /* Check for special function availability by building a call to one.
	 Save the results, because later we won't be in the right context
	 for making these queries.  */
      if (CLASS_TYPE_P (inner_type)
	  && (need_default_ctor || need_copy_ctor || need_copy_assignment)
	  && !type_dependent_expression_p (t)
	  && cxx_omp_create_clause_info (c, inner_type, need_default_ctor,
					 need_copy_ctor, need_copy_assignment))
	remove = true;

      if (remove)
	*pc = OMP_CLAUSE_CHAIN (c);
      else
	pc = &OMP_CLAUSE_CHAIN (c);
    }

  bitmap_obstack_release (NULL);
  return clauses;
}

/* For all variables in the tree_list VARS, mark them as thread local.  */

void
finish_omp_threadprivate (tree vars)
{
  tree t;

  /* Mark every variable in VARS to be assigned thread local storage.  */
  for (t = vars; t; t = TREE_CHAIN (t))
    {
      tree v = TREE_PURPOSE (t);

      if (error_operand_p (v))
	;
      else if (TREE_CODE (v) != VAR_DECL)
	error ("%<threadprivate%> %qD is not file, namespace "
	       "or block scope variable", v);
      /* If V had already been marked threadprivate, it doesn't matter
	 whether it had been used prior to this point.  */
      else if (TREE_USED (v)
	  && (DECL_LANG_SPECIFIC (v) == NULL
	      || !CP_DECL_THREADPRIVATE_P (v)))
	error ("%qE declared %<threadprivate%> after first use", v);
      else if (! TREE_STATIC (v) && ! DECL_EXTERNAL (v))
	error ("automatic variable %qE cannot be %<threadprivate%>", v);
      else if (! COMPLETE_TYPE_P (TREE_TYPE (v)))
	error ("%<threadprivate%> %qE has incomplete type", v);
      else if (TREE_STATIC (v) && TYPE_P (CP_DECL_CONTEXT (v))
	       && CP_DECL_CONTEXT (v) != current_class_type)
	error ("%<threadprivate%> %qE directive not "
	       "in %qT definition", v, CP_DECL_CONTEXT (v));
      else
	{
	  /* Allocate a LANG_SPECIFIC structure for V, if needed.  */
	  if (DECL_LANG_SPECIFIC (v) == NULL)
	    {
	      retrofit_lang_decl (v);

	      /* Make sure that DECL_DISCRIMINATOR_P continues to be true
		 after the allocation of the lang_decl structure.  */
	      if (DECL_DISCRIMINATOR_P (v))
		DECL_LANG_SPECIFIC (v)->decl_flags.u2sel = 1;
	    }

	  if (! DECL_THREAD_LOCAL_P (v))
	    {
	      DECL_TLS_MODEL (v) = decl_default_tls_model (v);
	      /* If rtl has been already set for this var, call
		 make_decl_rtl once again, so that encode_section_info
		 has a chance to look at the new decl flags.  */
	      if (DECL_RTL_SET_P (v))
		make_decl_rtl (v);
	    }
	  CP_DECL_THREADPRIVATE_P (v) = 1;
	}
    }
}

/* Build an OpenMP structured block.  */

tree
begin_omp_structured_block (void)
{
  return do_pushlevel (sk_omp);
}

tree
finish_omp_structured_block (tree block)
{
  return do_poplevel (block);
}

/* Similarly, except force the retention of the BLOCK.  */

tree
begin_omp_parallel (void)
{
  keep_next_level (true);
  return begin_omp_structured_block ();
}

tree
finish_omp_parallel (tree clauses, tree body)
{
  tree stmt;

  body = finish_omp_structured_block (body);

  stmt = make_node (OMP_PARALLEL);
  TREE_TYPE (stmt) = void_type_node;
  OMP_PARALLEL_CLAUSES (stmt) = clauses;
  OMP_PARALLEL_BODY (stmt) = body;

  return add_stmt (stmt);
}

tree
begin_omp_task (void)
{
  keep_next_level (true);
  return begin_omp_structured_block ();
}

tree
finish_omp_task (tree clauses, tree body)
{
  tree stmt;

  body = finish_omp_structured_block (body);

  stmt = make_node (OMP_TASK);
  TREE_TYPE (stmt) = void_type_node;
  OMP_TASK_CLAUSES (stmt) = clauses;
  OMP_TASK_BODY (stmt) = body;

  return add_stmt (stmt);
}

/* Helper function for finish_omp_for.  Convert Ith random access iterator
   into integral iterator.  Return FALSE if successful.  */

static bool
handle_omp_for_class_iterator (int i, location_t locus, tree declv, tree initv,
			       tree condv, tree incrv, tree *body,
			       tree *pre_body, tree clauses)
{
  tree diff, iter_init, iter_incr = NULL, last;
  tree incr_var = NULL, orig_pre_body, orig_body, c;
  tree decl = TREE_VEC_ELT (declv, i);
  tree init = TREE_VEC_ELT (initv, i);
  tree cond = TREE_VEC_ELT (condv, i);
  tree incr = TREE_VEC_ELT (incrv, i);
  tree iter = decl;
  location_t elocus = locus;

  if (init && EXPR_HAS_LOCATION (init))
    elocus = EXPR_LOCATION (init);

  switch (TREE_CODE (cond))
    {
    case GT_EXPR:
    case GE_EXPR:
    case LT_EXPR:
    case LE_EXPR:
      if (TREE_OPERAND (cond, 0) != iter)
	cond = error_mark_node;
      else
	{
	  tree tem = build_x_binary_op (TREE_CODE (cond), iter, ERROR_MARK,
					TREE_OPERAND (cond, 1), ERROR_MARK,
					NULL, tf_warning_or_error);
	  if (error_operand_p (tem))
	    return true;
	}
      break;
    default:
      cond = error_mark_node;
      break;
    }
  if (cond == error_mark_node)
    {
      error ("%Hinvalid controlling predicate", &elocus);
      return true;
    }
  diff = build_x_binary_op (MINUS_EXPR, TREE_OPERAND (cond, 1),
			    ERROR_MARK, iter, ERROR_MARK, NULL,
			    tf_warning_or_error);
  if (error_operand_p (diff))
    return true;
  if (TREE_CODE (TREE_TYPE (diff)) != INTEGER_TYPE)
    {
      error ("%Hdifference between %qE and %qD does not have integer type",
	     &elocus, TREE_OPERAND (cond, 1), iter);
      return true;
    }

  switch (TREE_CODE (incr))
    {
    case PREINCREMENT_EXPR:
    case PREDECREMENT_EXPR:
    case POSTINCREMENT_EXPR:
    case POSTDECREMENT_EXPR:
      if (TREE_OPERAND (incr, 0) != iter)
	{
	  incr = error_mark_node;
	  break;
	}
      iter_incr = build_x_unary_op (TREE_CODE (incr), iter,
				    tf_warning_or_error);
      if (error_operand_p (iter_incr))
	return true;
      else if (TREE_CODE (incr) == PREINCREMENT_EXPR
	       || TREE_CODE (incr) == POSTINCREMENT_EXPR)
	incr = integer_one_node;
      else
	incr = integer_minus_one_node;
      break;
    case MODIFY_EXPR:
      if (TREE_OPERAND (incr, 0) != iter)
	incr = error_mark_node;
      else if (TREE_CODE (TREE_OPERAND (incr, 1)) == PLUS_EXPR
	       || TREE_CODE (TREE_OPERAND (incr, 1)) == MINUS_EXPR)
	{
	  tree rhs = TREE_OPERAND (incr, 1);
	  if (TREE_OPERAND (rhs, 0) == iter)
	    {
	      if (TREE_CODE (TREE_TYPE (TREE_OPERAND (rhs, 1)))
		  != INTEGER_TYPE)
		incr = error_mark_node;
	      else
		{
		  iter_incr = build_x_modify_expr (iter, TREE_CODE (rhs),
						   TREE_OPERAND (rhs, 1),
						   tf_warning_or_error);
		  if (error_operand_p (iter_incr))
		    return true;
		  incr = TREE_OPERAND (rhs, 1);
		  incr = cp_convert (TREE_TYPE (diff), incr);
		  if (TREE_CODE (rhs) == MINUS_EXPR)
		    {
		      incr = build1 (NEGATE_EXPR, TREE_TYPE (diff), incr);
		      incr = fold_if_not_in_template (incr);
		    }
		  if (TREE_CODE (incr) != INTEGER_CST
		      && (TREE_CODE (incr) != NOP_EXPR
			  || (TREE_CODE (TREE_OPERAND (incr, 0))
			      != INTEGER_CST)))
		    iter_incr = NULL;
		}
	    }
	  else if (TREE_OPERAND (rhs, 1) == iter)
	    {
	      if (TREE_CODE (TREE_TYPE (TREE_OPERAND (rhs, 0))) != INTEGER_TYPE
		  || TREE_CODE (rhs) != PLUS_EXPR)
		incr = error_mark_node;
	      else
		{
		  iter_incr = build_x_binary_op (PLUS_EXPR,
						 TREE_OPERAND (rhs, 0),
						 ERROR_MARK, iter,
						 ERROR_MARK, NULL,
						 tf_warning_or_error);
		  if (error_operand_p (iter_incr))
		    return true;
		  iter_incr = build_x_modify_expr (iter, NOP_EXPR,
						   iter_incr,
						   tf_warning_or_error);
		  if (error_operand_p (iter_incr))
		    return true;
		  incr = TREE_OPERAND (rhs, 0);
		  iter_incr = NULL;
		}
	    }
	  else
	    incr = error_mark_node;
	}
      else
	incr = error_mark_node;
      break;
    default:
      incr = error_mark_node;
      break;
    }

  if (incr == error_mark_node)
    {
      error ("%Hinvalid increment expression", &elocus);
      return true;
    }

  incr = cp_convert (TREE_TYPE (diff), incr);
  for (c = clauses; c ; c = OMP_CLAUSE_CHAIN (c))
    if (OMP_CLAUSE_CODE (c) == OMP_CLAUSE_LASTPRIVATE
	&& OMP_CLAUSE_DECL (c) == iter)
      break;

  decl = create_temporary_var (TREE_TYPE (diff));
  pushdecl (decl);
  add_decl_expr (decl);
  last = create_temporary_var (TREE_TYPE (diff));
  pushdecl (last);
  add_decl_expr (last);
  if (c && iter_incr == NULL)
    {
      incr_var = create_temporary_var (TREE_TYPE (diff));
      pushdecl (incr_var);
      add_decl_expr (incr_var);
    }
  gcc_assert (stmts_are_full_exprs_p ());

  orig_pre_body = *pre_body;
  *pre_body = push_stmt_list ();
  if (orig_pre_body)
    add_stmt (orig_pre_body);
  if (init != NULL)
    finish_expr_stmt (build_x_modify_expr (iter, NOP_EXPR, init,
					   tf_warning_or_error));
  init = build_int_cst (TREE_TYPE (diff), 0);
  if (c && iter_incr == NULL)
    {
      finish_expr_stmt (build_x_modify_expr (incr_var, NOP_EXPR,
					     incr, tf_warning_or_error));
      incr = incr_var;
      iter_incr = build_x_modify_expr (iter, PLUS_EXPR, incr,
				       tf_warning_or_error);
    }
  finish_expr_stmt (build_x_modify_expr (last, NOP_EXPR, init,
					 tf_warning_or_error));
  *pre_body = pop_stmt_list (*pre_body);

  cond = cp_build_binary_op (elocus,
			     TREE_CODE (cond), decl, diff,
			     tf_warning_or_error);
  incr = build_modify_expr (elocus, decl, PLUS_EXPR, incr);

  orig_body = *body;
  *body = push_stmt_list ();
  iter_init = build2 (MINUS_EXPR, TREE_TYPE (diff), decl, last);
  iter_init = build_x_modify_expr (iter, PLUS_EXPR, iter_init,
				   tf_warning_or_error);
  iter_init = build1 (NOP_EXPR, void_type_node, iter_init);
  finish_expr_stmt (iter_init);
  finish_expr_stmt (build_x_modify_expr (last, NOP_EXPR, decl,
					 tf_warning_or_error));
  add_stmt (orig_body);
  *body = pop_stmt_list (*body);

  if (c)
    {
      OMP_CLAUSE_LASTPRIVATE_STMT (c) = push_stmt_list ();
      finish_expr_stmt (iter_incr);
      OMP_CLAUSE_LASTPRIVATE_STMT (c)
	= pop_stmt_list (OMP_CLAUSE_LASTPRIVATE_STMT (c));
    }

  TREE_VEC_ELT (declv, i) = decl;
  TREE_VEC_ELT (initv, i) = init;
  TREE_VEC_ELT (condv, i) = cond;
  TREE_VEC_ELT (incrv, i) = incr;

  return false;
}

/* Build and validate an OMP_FOR statement.  CLAUSES, BODY, COND, INCR
   are directly for their associated operands in the statement.  DECL
   and INIT are a combo; if DECL is NULL then INIT ought to be a
   MODIFY_EXPR, and the DECL should be extracted.  PRE_BODY are
   optional statements that need to go before the loop into its
   sk_omp scope.  */

tree
finish_omp_for (location_t locus, tree declv, tree initv, tree condv,
		tree incrv, tree body, tree pre_body, tree clauses)
{
  tree omp_for = NULL, orig_incr = NULL;
  tree decl, init, cond, incr;
  location_t elocus;
  int i;

  gcc_assert (TREE_VEC_LENGTH (declv) == TREE_VEC_LENGTH (initv));
  gcc_assert (TREE_VEC_LENGTH (declv) == TREE_VEC_LENGTH (condv));
  gcc_assert (TREE_VEC_LENGTH (declv) == TREE_VEC_LENGTH (incrv));
  for (i = 0; i < TREE_VEC_LENGTH (declv); i++)
    {
      decl = TREE_VEC_ELT (declv, i);
      init = TREE_VEC_ELT (initv, i);
      cond = TREE_VEC_ELT (condv, i);
      incr = TREE_VEC_ELT (incrv, i);
      elocus = locus;

      if (decl == NULL)
	{
	  if (init != NULL)
	    switch (TREE_CODE (init))
	      {
	      case MODIFY_EXPR:
		decl = TREE_OPERAND (init, 0);
		init = TREE_OPERAND (init, 1);
		break;
	      case MODOP_EXPR:
		if (TREE_CODE (TREE_OPERAND (init, 1)) == NOP_EXPR)
		  {
		    decl = TREE_OPERAND (init, 0);
		    init = TREE_OPERAND (init, 2);
		  }
		break;
	      default:
		break;
	      }

	  if (decl == NULL)
	    {
	      error ("%Hexpected iteration declaration or initialization",
		     &locus);
	      return NULL;
	    }
	}

      if (init && EXPR_HAS_LOCATION (init))
	elocus = EXPR_LOCATION (init);

      if (cond == NULL)
	{
	  error ("%Hmissing controlling predicate", &elocus);
	  return NULL;
	}

      if (incr == NULL)
	{
	  error ("%Hmissing increment expression", &elocus);
	  return NULL;
	}

      TREE_VEC_ELT (declv, i) = decl;
      TREE_VEC_ELT (initv, i) = init;
    }

  if (dependent_omp_for_p (declv, initv, condv, incrv))
    {
      tree stmt;

      stmt = make_node (OMP_FOR);

      for (i = 0; i < TREE_VEC_LENGTH (declv); i++)
	{
	  /* This is really just a place-holder.  We'll be decomposing this
	     again and going through the cp_build_modify_expr path below when
	     we instantiate the thing.  */
	  TREE_VEC_ELT (initv, i)
	    = build2 (MODIFY_EXPR, void_type_node, TREE_VEC_ELT (declv, i),
		      TREE_VEC_ELT (initv, i));
	}

      TREE_TYPE (stmt) = void_type_node;
      OMP_FOR_INIT (stmt) = initv;
      OMP_FOR_COND (stmt) = condv;
      OMP_FOR_INCR (stmt) = incrv;
      OMP_FOR_BODY (stmt) = body;
      OMP_FOR_PRE_BODY (stmt) = pre_body;
      OMP_FOR_CLAUSES (stmt) = clauses;

      SET_EXPR_LOCATION (stmt, locus);
      return add_stmt (stmt);
    }

  if (processing_template_decl)
    orig_incr = make_tree_vec (TREE_VEC_LENGTH (incrv));

  for (i = 0; i < TREE_VEC_LENGTH (declv); )
    {
      decl = TREE_VEC_ELT (declv, i);
      init = TREE_VEC_ELT (initv, i);
      cond = TREE_VEC_ELT (condv, i);
      incr = TREE_VEC_ELT (incrv, i);
      if (orig_incr)
	TREE_VEC_ELT (orig_incr, i) = incr;
      elocus = locus;

      if (init && EXPR_HAS_LOCATION (init))
	elocus = EXPR_LOCATION (init);

      if (!DECL_P (decl))
	{
	  error ("%Hexpected iteration declaration or initialization",
		 &elocus);
	  return NULL;
	}

      if (incr && TREE_CODE (incr) == MODOP_EXPR)
	{
	  if (orig_incr)
	    TREE_VEC_ELT (orig_incr, i) = incr;
	  incr = cp_build_modify_expr (TREE_OPERAND (incr, 0),
				       TREE_CODE (TREE_OPERAND (incr, 1)),
				       TREE_OPERAND (incr, 2),
				       tf_warning_or_error);
	}

      if (CLASS_TYPE_P (TREE_TYPE (decl)))
	{
	  if (handle_omp_for_class_iterator (i, locus, declv, initv, condv,
					     incrv, &body, &pre_body, clauses))
	    return NULL;
	  continue;
	}

      if (!INTEGRAL_TYPE_P (TREE_TYPE (decl))
	  && TREE_CODE (TREE_TYPE (decl)) != POINTER_TYPE)
	{
	  error ("%Hinvalid type for iteration variable %qE", &elocus, decl);
	  return NULL;
	}

      if (!processing_template_decl)
	{
	  init = fold_build_cleanup_point_expr (TREE_TYPE (init), init);
	  init = cp_build_modify_expr (decl, NOP_EXPR, init, tf_warning_or_error);
	}
      else
	init = build2 (MODIFY_EXPR, void_type_node, decl, init);
      if (cond
	  && TREE_SIDE_EFFECTS (cond)
	  && COMPARISON_CLASS_P (cond)
	  && !processing_template_decl)
	{
	  tree t = TREE_OPERAND (cond, 0);
	  if (TREE_SIDE_EFFECTS (t)
	      && t != decl
	      && (TREE_CODE (t) != NOP_EXPR
		  || TREE_OPERAND (t, 0) != decl))
	    TREE_OPERAND (cond, 0)
	      = fold_build_cleanup_point_expr (TREE_TYPE (t), t);

	  t = TREE_OPERAND (cond, 1);
	  if (TREE_SIDE_EFFECTS (t)
	      && t != decl
	      && (TREE_CODE (t) != NOP_EXPR
		  || TREE_OPERAND (t, 0) != decl))
	    TREE_OPERAND (cond, 1)
	      = fold_build_cleanup_point_expr (TREE_TYPE (t), t);
	}
      if (decl == error_mark_node || init == error_mark_node)
	return NULL;

      TREE_VEC_ELT (declv, i) = decl;
      TREE_VEC_ELT (initv, i) = init;
      TREE_VEC_ELT (condv, i) = cond;
      TREE_VEC_ELT (incrv, i) = incr;
      i++;
    }

  if (IS_EMPTY_STMT (pre_body))
    pre_body = NULL;

  omp_for = c_finish_omp_for (locus, declv, initv, condv, incrv,
			      body, pre_body);

  if (omp_for == NULL)
    return NULL;

  for (i = 0; i < TREE_VEC_LENGTH (OMP_FOR_INCR (omp_for)); i++)
    {
      decl = TREE_OPERAND (TREE_VEC_ELT (OMP_FOR_INIT (omp_for), i), 0);
      incr = TREE_VEC_ELT (OMP_FOR_INCR (omp_for), i);

      if (TREE_CODE (incr) != MODIFY_EXPR)
	continue;

      if (TREE_SIDE_EFFECTS (TREE_OPERAND (incr, 1))
	  && BINARY_CLASS_P (TREE_OPERAND (incr, 1))
	  && !processing_template_decl)
	{
	  tree t = TREE_OPERAND (TREE_OPERAND (incr, 1), 0);
	  if (TREE_SIDE_EFFECTS (t)
	      && t != decl
	      && (TREE_CODE (t) != NOP_EXPR
		  || TREE_OPERAND (t, 0) != decl))
	    TREE_OPERAND (TREE_OPERAND (incr, 1), 0)
	      = fold_build_cleanup_point_expr (TREE_TYPE (t), t);

	  t = TREE_OPERAND (TREE_OPERAND (incr, 1), 1);
	  if (TREE_SIDE_EFFECTS (t)
	      && t != decl
	      && (TREE_CODE (t) != NOP_EXPR
		  || TREE_OPERAND (t, 0) != decl))
	    TREE_OPERAND (TREE_OPERAND (incr, 1), 1)
	      = fold_build_cleanup_point_expr (TREE_TYPE (t), t);
	}

      if (orig_incr)
	TREE_VEC_ELT (OMP_FOR_INCR (omp_for), i) = TREE_VEC_ELT (orig_incr, i);
    }
  if (omp_for != NULL)
    OMP_FOR_CLAUSES (omp_for) = clauses;
  return omp_for;
}

void
finish_omp_atomic (enum tree_code code, tree lhs, tree rhs)
{
  tree orig_lhs;
  tree orig_rhs;
  bool dependent_p;
  tree stmt;

  orig_lhs = lhs;
  orig_rhs = rhs;
  dependent_p = false;
  stmt = NULL_TREE;

  /* Even in a template, we can detect invalid uses of the atomic
     pragma if neither LHS nor RHS is type-dependent.  */
  if (processing_template_decl)
    {
      dependent_p = (type_dependent_expression_p (lhs)
		     || type_dependent_expression_p (rhs));
      if (!dependent_p)
	{
	  lhs = build_non_dependent_expr (lhs);
	  rhs = build_non_dependent_expr (rhs);
	}
    }
  if (!dependent_p)
    {
      stmt = c_finish_omp_atomic (code, lhs, rhs);
      if (stmt == error_mark_node)
	return;
    }
  if (processing_template_decl)
    stmt = build2 (OMP_ATOMIC, void_type_node, integer_zero_node,
		   build2 (code, void_type_node, orig_lhs, orig_rhs));
  add_stmt (stmt);
}

void
finish_omp_barrier (void)
{
  tree fn = built_in_decls[BUILT_IN_GOMP_BARRIER];
  tree stmt = finish_call_expr (fn, NULL, false, false, tf_warning_or_error);
  finish_expr_stmt (stmt);
}

void
finish_omp_flush (void)
{
  tree fn = built_in_decls[BUILT_IN_SYNCHRONIZE];
  tree stmt = finish_call_expr (fn, NULL, false, false, tf_warning_or_error);
  finish_expr_stmt (stmt);
}

void
finish_omp_taskwait (void)
{
  tree fn = built_in_decls[BUILT_IN_GOMP_TASKWAIT];
  tree stmt = finish_call_expr (fn, NULL, false, false, tf_warning_or_error);
  finish_expr_stmt (stmt);
}

void
init_cp_semantics (void)
{
}

/* Build a STATIC_ASSERT for a static assertion with the condition
   CONDITION and the message text MESSAGE.  LOCATION is the location
   of the static assertion in the source code.  When MEMBER_P, this
   static assertion is a member of a class.  */
void 
finish_static_assert (tree condition, tree message, location_t location, 
                      bool member_p)
{
  if (check_for_bare_parameter_packs (condition))
    condition = error_mark_node;

  if (type_dependent_expression_p (condition) 
      || value_dependent_expression_p (condition))
    {
      /* We're in a template; build a STATIC_ASSERT and put it in
         the right place. */
      tree assertion;

      assertion = make_node (STATIC_ASSERT);
      STATIC_ASSERT_CONDITION (assertion) = condition;
      STATIC_ASSERT_MESSAGE (assertion) = message;
      STATIC_ASSERT_SOURCE_LOCATION (assertion) = location;

      if (member_p)
        maybe_add_class_template_decl_list (current_class_type, 
                                            assertion,
                                            /*friend_p=*/0);
      else
        add_stmt (assertion);

      return;
    }

  /* Fold the expression and convert it to a boolean value. */
  condition = fold_non_dependent_expr (condition);
  condition = cp_convert (boolean_type_node, condition);

  if (TREE_CODE (condition) == INTEGER_CST && !integer_zerop (condition))
    /* Do nothing; the condition is satisfied. */
    ;
  else 
    {
      location_t saved_loc = input_location;

      input_location = location;
      if (TREE_CODE (condition) == INTEGER_CST 
          && integer_zerop (condition))
        /* Report the error. */
        error ("static assertion failed: %E", message);
      else if (condition && condition != error_mark_node)
        error ("non-constant condition for static assertion");
      input_location = saved_loc;
    }
}

/* Returns decltype((EXPR)) for cases where we can drop the decltype and
   just return the type even though EXPR is a type-dependent expression.
   The ABI specifies which cases this applies to, which is a subset of the
   possible cases.  */

tree
describable_type (tree expr)
{
  tree type = NULL_TREE;

  /* processing_template_decl isn't set when we're called from the mangling
     code, so bump it now.  */
  ++processing_template_decl;
  if (! type_dependent_expression_p (expr)
      && ! type_unknown_p (expr))
    {
      type = TREE_TYPE (expr);
      if (real_lvalue_p (expr))
	type = build_reference_type (type);
    }
  --processing_template_decl;

  if (type)
    return type;

  switch (TREE_CODE (expr))
    {
    case VAR_DECL:
    case PARM_DECL:
    case RESULT_DECL:
    case FUNCTION_DECL:
      /* Named rvalue reference becomes lvalue.  */
      type = build_reference_type (non_reference (TREE_TYPE (expr)));
      break;

    case NEW_EXPR:
    case CONST_DECL:
    case TEMPLATE_PARM_INDEX:
    case CAST_EXPR:
    case STATIC_CAST_EXPR:
    case REINTERPRET_CAST_EXPR:
    case CONST_CAST_EXPR:
    case DYNAMIC_CAST_EXPR:
      type = TREE_TYPE (expr);
      break;

    case INDIRECT_REF:
      {
	tree ptrtype = describable_type (TREE_OPERAND (expr, 0));
	if (ptrtype && POINTER_TYPE_P (ptrtype))
	  type = build_reference_type (TREE_TYPE (ptrtype));
      }
      break;

    default:
      if (TREE_CODE_CLASS (TREE_CODE (expr)) == tcc_constant)
	type = TREE_TYPE (expr);
      break;
    }

  if (type && type_uses_auto (type))
    return NULL_TREE;
  else
    return type;
}

/* Implements the C++0x decltype keyword. Returns the type of EXPR,
   suitable for use as a type-specifier.

   ID_EXPRESSION_OR_MEMBER_ACCESS_P is true when EXPR was parsed as an
   id-expression or a class member access, FALSE when it was parsed as
   a full expression.  */

tree
finish_decltype_type (tree expr, bool id_expression_or_member_access_p)
{
  tree orig_expr = expr;
  tree type = NULL_TREE;

  if (!expr || error_operand_p (expr))
    return error_mark_node;

  if (TYPE_P (expr)
      || TREE_CODE (expr) == TYPE_DECL
      || (TREE_CODE (expr) == BIT_NOT_EXPR
	  && TYPE_P (TREE_OPERAND (expr, 0))))
    {
      error ("argument to decltype must be an expression");
      return error_mark_node;
    }

  if (type_dependent_expression_p (expr))
    {
      if (id_expression_or_member_access_p)
	{
	  switch (TREE_CODE (expr))
	    {
	    case VAR_DECL:
	    case PARM_DECL:
	    case RESULT_DECL:
	    case FUNCTION_DECL:
	    case CONST_DECL:
	    case TEMPLATE_PARM_INDEX:
	      type = TREE_TYPE (expr);
	      break;

	    default:
	      break;
	    }
	}
      else
	type = describable_type (expr);

      if (type && !type_uses_auto (type))
	return type;

      type = cxx_make_type (DECLTYPE_TYPE);
      DECLTYPE_TYPE_EXPR (type) = expr;
      DECLTYPE_TYPE_ID_EXPR_OR_MEMBER_ACCESS_P (type)
        = id_expression_or_member_access_p;
      SET_TYPE_STRUCTURAL_EQUALITY (type);

      return type;
    }

  /* The type denoted by decltype(e) is defined as follows:  */

  if (id_expression_or_member_access_p)
    {
      /* If e is an id-expression or a class member access (5.2.5
         [expr.ref]), decltype(e) is defined as the type of the entity
         named by e. If there is no such entity, or e names a set of
         overloaded functions, the program is ill-formed.  */
      if (TREE_CODE (expr) == IDENTIFIER_NODE)
        expr = lookup_name (expr);

      if (TREE_CODE (expr) == INDIRECT_REF)
        /* This can happen when the expression is, e.g., "a.b". Just
           look at the underlying operand.  */
        expr = TREE_OPERAND (expr, 0);

      if (TREE_CODE (expr) == OFFSET_REF
          || TREE_CODE (expr) == MEMBER_REF)
        /* We're only interested in the field itself. If it is a
           BASELINK, we will need to see through it in the next
           step.  */
        expr = TREE_OPERAND (expr, 1);

      if (TREE_CODE (expr) == BASELINK)
        /* See through BASELINK nodes to the underlying functions.  */
        expr = BASELINK_FUNCTIONS (expr);

      if (TREE_CODE (expr) == OVERLOAD)
        {
          if (OVL_CHAIN (expr))
            {
              error ("%qE refers to a set of overloaded functions", orig_expr);
              return error_mark_node;
            }
          else
            /* An overload set containing only one function: just look
               at that function.  */
            expr = OVL_FUNCTION (expr);
        }

      switch (TREE_CODE (expr))
        {
        case FIELD_DECL:
          if (DECL_BIT_FIELD_TYPE (expr))
            {
              type = DECL_BIT_FIELD_TYPE (expr);
              break;
            }
          /* Fall through for fields that aren't bitfields.  */

        case FUNCTION_DECL:
        case VAR_DECL:
        case CONST_DECL:
        case PARM_DECL:
        case RESULT_DECL:
        case TEMPLATE_PARM_INDEX:
          type = TREE_TYPE (expr);
          break;

        case ERROR_MARK:
          type = error_mark_node;
          break;

        case COMPONENT_REF:
          type = is_bitfield_expr_with_lowered_type (expr);
          if (!type)
            type = TREE_TYPE (TREE_OPERAND (expr, 1));
          break;

        case BIT_FIELD_REF:
          gcc_unreachable ();

        case INTEGER_CST:
          /* We can get here when the id-expression refers to an
             enumerator.  */
          type = TREE_TYPE (expr);
          break;

        default:
	  gcc_assert (TYPE_P (expr) || DECL_P (expr)
		      || TREE_CODE (expr) == SCOPE_REF);
          error ("argument to decltype must be an expression");
          return error_mark_node;
        }
    }
  else
    {
      /* Expressions of reference type are sometimes wrapped in
         INDIRECT_REFs.  INDIRECT_REFs are just internal compiler
         representation, not part of the language, so we have to look
         through them.  */
      if (TREE_CODE (expr) == INDIRECT_REF
          && TREE_CODE (TREE_TYPE (TREE_OPERAND (expr, 0)))
  	  == REFERENCE_TYPE)
        expr = TREE_OPERAND (expr, 0);

      if (TREE_CODE (expr) == CALL_EXPR)
        {
          /* If e is a function call (5.2.2 [expr.call]) or an
           invocation of an overloaded operator (parentheses around e
           are ignored), decltype(e) is defined as the return type of
           that function.  */
          tree fndecl = get_callee_fndecl (expr);
          if (fndecl && fndecl != error_mark_node)
            type = TREE_TYPE (TREE_TYPE (fndecl));
          else 
            {
              tree target_type = TREE_TYPE (CALL_EXPR_FN (expr));
              if ((TREE_CODE (target_type) == REFERENCE_TYPE
                   || TREE_CODE (target_type) == POINTER_TYPE)
                  && (TREE_CODE (TREE_TYPE (target_type)) == FUNCTION_TYPE
                      || TREE_CODE (TREE_TYPE (target_type)) == METHOD_TYPE))
                type = TREE_TYPE (TREE_TYPE (target_type));
              else
                sorry ("unable to determine the declared type of expression %<%E%>",
                       expr);
            }
        }
      else 
        {
          type = is_bitfield_expr_with_lowered_type (expr);
          if (type)
            {
              /* Bitfields are special, because their type encodes the
                 number of bits they store.  If the expression referenced a
                 bitfield, TYPE now has the declared type of that
                 bitfield.  */
              type = cp_build_qualified_type (type, 
                                              cp_type_quals (TREE_TYPE (expr)));
              
              if (real_lvalue_p (expr))
                type = build_reference_type (type);
            }
          else
            {
              /* Otherwise, where T is the type of e, if e is an lvalue,
                 decltype(e) is defined as T&, otherwise decltype(e) is
                 defined as T.  */
              type = TREE_TYPE (expr);
              if (type == error_mark_node)
                return error_mark_node;
              else if (expr == current_class_ptr)
                /* If the expression is just "this", we want the
                   cv-unqualified pointer for the "this" type.  */
                type = TYPE_MAIN_VARIANT (type);
              else if (real_lvalue_p (expr))
                {
                  if (TREE_CODE (type) != REFERENCE_TYPE)
                    type = build_reference_type (type);
                }
              else
                type = non_reference (type);
            }
        }
    }

  if (!type || type == unknown_type_node)
    {
      error ("type of %qE is unknown", expr);
      return error_mark_node;
    }

  return type;
}

/* Called from trait_expr_value to evaluate either __has_nothrow_assign or 
   __has_nothrow_copy, depending on assign_p.  */

static bool
classtype_has_nothrow_assign_or_copy_p (tree type, bool assign_p)
{
  tree fns;

  if (assign_p)
    {
      int ix;
      ix = lookup_fnfields_1 (type, ansi_assopname (NOP_EXPR));
      if (ix < 0)
	return false;
      fns = VEC_index (tree, CLASSTYPE_METHOD_VEC (type), ix);
    } 
  else if (TYPE_HAS_INIT_REF (type))
    {
      /* If construction of the copy constructor was postponed, create
	 it now.  */
      if (CLASSTYPE_LAZY_COPY_CTOR (type))
	lazily_declare_fn (sfk_copy_constructor, type);
      fns = CLASSTYPE_CONSTRUCTORS (type);
    }
  else
    return false;

  for (; fns; fns = OVL_NEXT (fns))
    {
      tree fn = OVL_CURRENT (fns);
 
      if (assign_p)
	{
	  if (copy_fn_p (fn) == 0)
	    continue;
	}
      else if (copy_fn_p (fn) <= 0)
	continue;

      if (!TYPE_NOTHROW_P (TREE_TYPE (fn)))
	return false;
    }

  return true;
}

/* Actually evaluates the trait.  */

static bool
trait_expr_value (cp_trait_kind kind, tree type1, tree type2)
{
  enum tree_code type_code1;
  tree t;

  type_code1 = TREE_CODE (type1);

  switch (kind)
    {
    case CPTK_HAS_NOTHROW_ASSIGN:
      return (!CP_TYPE_CONST_P (type1) && type_code1 != REFERENCE_TYPE
	      && (trait_expr_value (CPTK_HAS_TRIVIAL_ASSIGN, type1, type2)
		  || (CLASS_TYPE_P (type1)
		      && classtype_has_nothrow_assign_or_copy_p (type1,
								 true))));

    case CPTK_HAS_TRIVIAL_ASSIGN:
      return (!CP_TYPE_CONST_P (type1) && type_code1 != REFERENCE_TYPE
	      && (pod_type_p (type1)
		    || (CLASS_TYPE_P (type1)
			&& TYPE_HAS_TRIVIAL_ASSIGN_REF (type1))));

    case CPTK_HAS_NOTHROW_CONSTRUCTOR:
      type1 = strip_array_types (type1);
      return (trait_expr_value (CPTK_HAS_TRIVIAL_CONSTRUCTOR, type1, type2) 
	      || (CLASS_TYPE_P (type1)
		  && (t = locate_ctor (type1, NULL))
		  && TYPE_NOTHROW_P (TREE_TYPE (t))));

    case CPTK_HAS_TRIVIAL_CONSTRUCTOR:
      type1 = strip_array_types (type1);
      return (pod_type_p (type1)
	      || (CLASS_TYPE_P (type1) && TYPE_HAS_TRIVIAL_DFLT (type1)));

    case CPTK_HAS_NOTHROW_COPY:
      return (trait_expr_value (CPTK_HAS_TRIVIAL_COPY, type1, type2)
	      || (CLASS_TYPE_P (type1)
		  && classtype_has_nothrow_assign_or_copy_p (type1, false)));

    case CPTK_HAS_TRIVIAL_COPY:
      return (pod_type_p (type1) || type_code1 == REFERENCE_TYPE
	      || (CLASS_TYPE_P (type1) && TYPE_HAS_TRIVIAL_INIT_REF (type1)));

    case CPTK_HAS_TRIVIAL_DESTRUCTOR:
      type1 = strip_array_types (type1);
      return (pod_type_p (type1) || type_code1 == REFERENCE_TYPE
	      || (CLASS_TYPE_P (type1)
		  && TYPE_HAS_TRIVIAL_DESTRUCTOR (type1)));

    case CPTK_HAS_VIRTUAL_DESTRUCTOR:
      return (CLASS_TYPE_P (type1)
	      && (t = locate_dtor (type1, NULL)) && DECL_VIRTUAL_P (t));

    case CPTK_IS_ABSTRACT:
      return (CLASS_TYPE_P (type1) && CLASSTYPE_PURE_VIRTUALS (type1));

    case CPTK_IS_BASE_OF:
      return (NON_UNION_CLASS_TYPE_P (type1) && NON_UNION_CLASS_TYPE_P (type2)
	      && DERIVED_FROM_P (type1, type2));

    case CPTK_IS_CLASS:
      return (NON_UNION_CLASS_TYPE_P (type1));

    case CPTK_IS_CONVERTIBLE_TO:
      /* TODO  */
      return false;

    case CPTK_IS_EMPTY:
      return (NON_UNION_CLASS_TYPE_P (type1) && CLASSTYPE_EMPTY_P (type1));

    case CPTK_IS_ENUM:
      return (type_code1 == ENUMERAL_TYPE);

    case CPTK_IS_POD:
      return (pod_type_p (type1));

    case CPTK_IS_POLYMORPHIC:
      return (CLASS_TYPE_P (type1) && TYPE_POLYMORPHIC_P (type1));

    case CPTK_IS_UNION:
      return (type_code1 == UNION_TYPE);

    default:
      gcc_unreachable ();
      return false;
    }
}

/* Process a trait expression.  */

tree
finish_trait_expr (cp_trait_kind kind, tree type1, tree type2)
{
  gcc_assert (kind == CPTK_HAS_NOTHROW_ASSIGN
	      || kind == CPTK_HAS_NOTHROW_CONSTRUCTOR
	      || kind == CPTK_HAS_NOTHROW_COPY
	      || kind == CPTK_HAS_TRIVIAL_ASSIGN
	      || kind == CPTK_HAS_TRIVIAL_CONSTRUCTOR
	      || kind == CPTK_HAS_TRIVIAL_COPY
	      || kind == CPTK_HAS_TRIVIAL_DESTRUCTOR
	      || kind == CPTK_HAS_VIRTUAL_DESTRUCTOR	      
	      || kind == CPTK_IS_ABSTRACT
	      || kind == CPTK_IS_BASE_OF
	      || kind == CPTK_IS_CLASS
	      || kind == CPTK_IS_CONVERTIBLE_TO
	      || kind == CPTK_IS_EMPTY
	      || kind == CPTK_IS_ENUM
	      || kind == CPTK_IS_POD
	      || kind == CPTK_IS_POLYMORPHIC
	      || kind == CPTK_IS_UNION);

  if (kind == CPTK_IS_CONVERTIBLE_TO)
    {
      sorry ("__is_convertible_to");
      return error_mark_node;
    }

  if (type1 == error_mark_node
      || ((kind == CPTK_IS_BASE_OF || kind == CPTK_IS_CONVERTIBLE_TO)
	  && type2 == error_mark_node))
    return error_mark_node;

  if (processing_template_decl)
    {
      tree trait_expr = make_node (TRAIT_EXPR);
      TREE_TYPE (trait_expr) = boolean_type_node;
      TRAIT_EXPR_TYPE1 (trait_expr) = type1;
      TRAIT_EXPR_TYPE2 (trait_expr) = type2;
      TRAIT_EXPR_KIND (trait_expr) = kind;
      return trait_expr;
    }

  complete_type (type1);
  if (type2)
    complete_type (type2);

  /* The only required diagnostic.  */
  if (kind == CPTK_IS_BASE_OF
      && NON_UNION_CLASS_TYPE_P (type1) && NON_UNION_CLASS_TYPE_P (type2)
      && !same_type_ignoring_top_level_qualifiers_p (type1, type2)
      && !COMPLETE_TYPE_P (type2))
    {
      error ("incomplete type %qT not allowed", type2);
      return error_mark_node;
    }

  return (trait_expr_value (kind, type1, type2)
	  ? boolean_true_node : boolean_false_node);
}

#include "gt-cp-semantics.h"<|MERGE_RESOLUTION|>--- conflicted
+++ resolved
@@ -1848,13 +1848,8 @@
    Returns code for the call.  */
 
 tree
-<<<<<<< HEAD
-finish_call_expr (tree fn, tree args, bool disallow_virtual, bool koenig_p,
+finish_call_expr (tree fn, tree args, bool disallow_virtual, int koenig_p,
 		  int complain)
-=======
-finish_call_expr (tree fn, tree args, bool disallow_virtual, int koenig_p,
-		  tsubst_flags_t complain)
->>>>>>> 6a66f28e
 {
   tree result;
   tree orig_fn;
